/*******************************************************************************
 * Filename:  target_core_device.c (based on iscsi_target_device.c)
 *
 * This file contains the TCM Virtual Device and Disk Transport
 * agnostic related functions.
 *
 * (c) Copyright 2003-2013 Datera, Inc.
 *
 * Nicholas A. Bellinger <nab@kernel.org>
 *
 * This program is free software; you can redistribute it and/or modify
 * it under the terms of the GNU General Public License as published by
 * the Free Software Foundation; either version 2 of the License, or
 * (at your option) any later version.
 *
 * This program is distributed in the hope that it will be useful,
 * but WITHOUT ANY WARRANTY; without even the implied warranty of
 * MERCHANTABILITY or FITNESS FOR A PARTICULAR PURPOSE.  See the
 * GNU General Public License for more details.
 *
 * You should have received a copy of the GNU General Public License
 * along with this program; if not, write to the Free Software
 * Foundation, Inc., 59 Temple Place - Suite 330, Boston, MA 02111-1307, USA.
 *
 ******************************************************************************/

#include <linux/net.h>
#include <linux/string.h>
#include <linux/delay.h>
#include <linux/timer.h>
#include <linux/slab.h>
#include <linux/spinlock.h>
#include <linux/kthread.h>
#include <linux/in.h>
#include <linux/export.h>
#include <linux/t10-pi.h>
#include <asm/unaligned.h>
#include <net/sock.h>
#include <net/tcp.h>
#include <scsi/scsi_common.h>
#include <scsi/scsi_proto.h>

#include <target/target_core_base.h>
#include <target/target_core_backend.h>
#include <target/target_core_fabric.h>

#include "target_core_internal.h"
#include "target_core_alua.h"
#include "target_core_pr.h"
#include "target_core_ua.h"

static DEFINE_MUTEX(device_mutex);
static LIST_HEAD(device_list);
static DEFINE_IDR(devices_idr);

static struct se_hba *lun0_hba;
/* not static, needed by tpg.c */
struct se_device *g_lun0_dev;

sense_reason_t
transport_lookup_cmd_lun(struct se_cmd *se_cmd, u64 unpacked_lun)
{
	struct se_lun *se_lun = NULL;
	struct se_session *se_sess = se_cmd->se_sess;
	struct se_node_acl *nacl = se_sess->se_node_acl;
	struct se_dev_entry *deve;
	sense_reason_t ret = TCM_NO_SENSE;

	rcu_read_lock();
	deve = target_nacl_find_deve(nacl, unpacked_lun);
	if (deve) {
		atomic_long_inc(&deve->total_cmds);

		if (se_cmd->data_direction == DMA_TO_DEVICE)
			atomic_long_add(se_cmd->data_length,
					&deve->write_bytes);
		else if (se_cmd->data_direction == DMA_FROM_DEVICE)
			atomic_long_add(se_cmd->data_length,
					&deve->read_bytes);

		se_lun = rcu_dereference(deve->se_lun);

		if (!percpu_ref_tryget_live(&se_lun->lun_ref)) {
			se_lun = NULL;
			goto out_unlock;
		}

		se_cmd->se_lun = rcu_dereference(deve->se_lun);
		se_cmd->pr_res_key = deve->pr_res_key;
		se_cmd->orig_fe_lun = unpacked_lun;
		se_cmd->se_cmd_flags |= SCF_SE_LUN_CMD;
		se_cmd->lun_ref_active = true;

		if ((se_cmd->data_direction == DMA_TO_DEVICE) &&
		    deve->lun_access_ro) {
			pr_err("TARGET_CORE[%s]: Detected WRITE_PROTECTED LUN"
				" Access for 0x%08llx\n",
				se_cmd->se_tfo->get_fabric_name(),
				unpacked_lun);
			rcu_read_unlock();
			ret = TCM_WRITE_PROTECTED;
			goto ref_dev;
		}
	}
out_unlock:
	rcu_read_unlock();

	if (!se_lun) {
		/*
		 * Use the se_portal_group->tpg_virt_lun0 to allow for
		 * REPORT_LUNS, et al to be returned when no active
		 * MappedLUN=0 exists for this Initiator Port.
		 */
		if (unpacked_lun != 0) {
			pr_err("TARGET_CORE[%s]: Detected NON_EXISTENT_LUN"
				" Access for 0x%08llx\n",
				se_cmd->se_tfo->get_fabric_name(),
				unpacked_lun);
			return TCM_NON_EXISTENT_LUN;
		}

		se_lun = se_sess->se_tpg->tpg_virt_lun0;
		se_cmd->se_lun = se_sess->se_tpg->tpg_virt_lun0;
		se_cmd->orig_fe_lun = 0;
		se_cmd->se_cmd_flags |= SCF_SE_LUN_CMD;

		percpu_ref_get(&se_lun->lun_ref);
		se_cmd->lun_ref_active = true;

		/*
		 * Force WRITE PROTECT for virtual LUN 0
		 */
		if ((se_cmd->data_direction != DMA_FROM_DEVICE) &&
		    (se_cmd->data_direction != DMA_NONE)) {
			ret = TCM_WRITE_PROTECTED;
			goto ref_dev;
		}
	}
	/*
	 * RCU reference protected by percpu se_lun->lun_ref taken above that
	 * must drop to zero (including initial reference) before this se_lun
	 * pointer can be kfree_rcu() by the final se_lun->lun_group put via
	 * target_core_fabric_configfs.c:target_fabric_port_release
	 */
ref_dev:
	se_cmd->se_dev = rcu_dereference_raw(se_lun->lun_se_dev);
	atomic_long_inc(&se_cmd->se_dev->num_cmds);

	if (se_cmd->data_direction == DMA_TO_DEVICE)
		atomic_long_add(se_cmd->data_length,
				&se_cmd->se_dev->write_bytes);
	else if (se_cmd->data_direction == DMA_FROM_DEVICE)
		atomic_long_add(se_cmd->data_length,
				&se_cmd->se_dev->read_bytes);

	return ret;
}
EXPORT_SYMBOL(transport_lookup_cmd_lun);

int transport_lookup_tmr_lun(struct se_cmd *se_cmd, u64 unpacked_lun)
{
	struct se_dev_entry *deve;
	struct se_lun *se_lun = NULL;
	struct se_session *se_sess = se_cmd->se_sess;
	struct se_node_acl *nacl = se_sess->se_node_acl;
	struct se_tmr_req *se_tmr = se_cmd->se_tmr_req;
	unsigned long flags;

	rcu_read_lock();
	deve = target_nacl_find_deve(nacl, unpacked_lun);
	if (deve) {
		se_lun = rcu_dereference(deve->se_lun);

		if (!percpu_ref_tryget_live(&se_lun->lun_ref)) {
			se_lun = NULL;
			goto out_unlock;
		}

		se_cmd->se_lun = rcu_dereference(deve->se_lun);
		se_cmd->pr_res_key = deve->pr_res_key;
		se_cmd->orig_fe_lun = unpacked_lun;
		se_cmd->se_cmd_flags |= SCF_SE_LUN_CMD;
		se_cmd->lun_ref_active = true;
	}
out_unlock:
	rcu_read_unlock();

	if (!se_lun) {
		pr_debug("TARGET_CORE[%s]: Detected NON_EXISTENT_LUN"
			" Access for 0x%08llx\n",
			se_cmd->se_tfo->get_fabric_name(),
			unpacked_lun);
		return -ENODEV;
	}
	se_cmd->se_dev = rcu_dereference_raw(se_lun->lun_se_dev);
	se_tmr->tmr_dev = rcu_dereference_raw(se_lun->lun_se_dev);

	spin_lock_irqsave(&se_tmr->tmr_dev->se_tmr_lock, flags);
	list_add_tail(&se_tmr->tmr_list, &se_tmr->tmr_dev->dev_tmr_list);
	spin_unlock_irqrestore(&se_tmr->tmr_dev->se_tmr_lock, flags);

	return 0;
}
EXPORT_SYMBOL(transport_lookup_tmr_lun);

bool target_lun_is_rdonly(struct se_cmd *cmd)
{
	struct se_session *se_sess = cmd->se_sess;
	struct se_dev_entry *deve;
	bool ret;

	rcu_read_lock();
	deve = target_nacl_find_deve(se_sess->se_node_acl, cmd->orig_fe_lun);
	ret = deve && deve->lun_access_ro;
	rcu_read_unlock();

	return ret;
}
EXPORT_SYMBOL(target_lun_is_rdonly);

/*
 * This function is called from core_scsi3_emulate_pro_register_and_move()
 * and core_scsi3_decode_spec_i_port(), and will increment &deve->pr_kref
 * when a matching rtpi is found.
 */
struct se_dev_entry *core_get_se_deve_from_rtpi(
	struct se_node_acl *nacl,
	u16 rtpi)
{
	struct se_dev_entry *deve;
	struct se_lun *lun;
	struct se_portal_group *tpg = nacl->se_tpg;

	rcu_read_lock();
	hlist_for_each_entry_rcu(deve, &nacl->lun_entry_hlist, link) {
		lun = rcu_dereference(deve->se_lun);
		if (!lun) {
			pr_err("%s device entries device pointer is"
				" NULL, but Initiator has access.\n",
				tpg->se_tpg_tfo->get_fabric_name());
			continue;
		}
		if (lun->lun_rtpi != rtpi)
			continue;

		kref_get(&deve->pr_kref);
		rcu_read_unlock();

		return deve;
	}
	rcu_read_unlock();

	return NULL;
}

void core_free_device_list_for_node(
	struct se_node_acl *nacl,
	struct se_portal_group *tpg)
{
	struct se_dev_entry *deve;

	mutex_lock(&nacl->lun_entry_mutex);
	hlist_for_each_entry_rcu(deve, &nacl->lun_entry_hlist, link) {
		struct se_lun *lun = rcu_dereference_check(deve->se_lun,
					lockdep_is_held(&nacl->lun_entry_mutex));
		core_disable_device_list_for_node(lun, deve, nacl, tpg);
	}
	mutex_unlock(&nacl->lun_entry_mutex);
}

void core_update_device_list_access(
	u64 mapped_lun,
	bool lun_access_ro,
	struct se_node_acl *nacl)
{
	struct se_dev_entry *deve;

	mutex_lock(&nacl->lun_entry_mutex);
	deve = target_nacl_find_deve(nacl, mapped_lun);
	if (deve)
		deve->lun_access_ro = lun_access_ro;
	mutex_unlock(&nacl->lun_entry_mutex);
}

/*
 * Called with rcu_read_lock or nacl->device_list_lock held.
 */
struct se_dev_entry *target_nacl_find_deve(struct se_node_acl *nacl, u64 mapped_lun)
{
	struct se_dev_entry *deve;

	hlist_for_each_entry_rcu(deve, &nacl->lun_entry_hlist, link)
		if (deve->mapped_lun == mapped_lun)
			return deve;

	return NULL;
}
EXPORT_SYMBOL(target_nacl_find_deve);

void target_pr_kref_release(struct kref *kref)
{
	struct se_dev_entry *deve = container_of(kref, struct se_dev_entry,
						 pr_kref);
	complete(&deve->pr_comp);
}

static void
target_luns_data_has_changed(struct se_node_acl *nacl, struct se_dev_entry *new,
			     bool skip_new)
{
	struct se_dev_entry *tmp;

	rcu_read_lock();
	hlist_for_each_entry_rcu(tmp, &nacl->lun_entry_hlist, link) {
		if (skip_new && tmp == new)
			continue;
		core_scsi3_ua_allocate(tmp, 0x3F,
				       ASCQ_3FH_REPORTED_LUNS_DATA_HAS_CHANGED);
	}
	rcu_read_unlock();
}

int core_enable_device_list_for_node(
	struct se_lun *lun,
	struct se_lun_acl *lun_acl,
	u64 mapped_lun,
	bool lun_access_ro,
	struct se_node_acl *nacl,
	struct se_portal_group *tpg)
{
	struct se_dev_entry *orig, *new;

	new = kzalloc(sizeof(*new), GFP_KERNEL);
	if (!new) {
		pr_err("Unable to allocate se_dev_entry memory\n");
		return -ENOMEM;
	}

	spin_lock_init(&new->ua_lock);
	INIT_LIST_HEAD(&new->ua_list);
	INIT_LIST_HEAD(&new->lun_link);

	new->mapped_lun = mapped_lun;
	kref_init(&new->pr_kref);
	init_completion(&new->pr_comp);

	new->lun_access_ro = lun_access_ro;
	new->creation_time = get_jiffies_64();
	new->attach_count++;

	mutex_lock(&nacl->lun_entry_mutex);
	orig = target_nacl_find_deve(nacl, mapped_lun);
	if (orig && orig->se_lun) {
		struct se_lun *orig_lun = rcu_dereference_check(orig->se_lun,
					lockdep_is_held(&nacl->lun_entry_mutex));

		if (orig_lun != lun) {
			pr_err("Existing orig->se_lun doesn't match new lun"
			       " for dynamic -> explicit NodeACL conversion:"
				" %s\n", nacl->initiatorname);
			mutex_unlock(&nacl->lun_entry_mutex);
			kfree(new);
			return -EINVAL;
		}
		if (orig->se_lun_acl != NULL) {
			pr_warn_ratelimited("Detected existing explicit"
				" se_lun_acl->se_lun_group reference for %s"
				" mapped_lun: %llu, failing\n",
				 nacl->initiatorname, mapped_lun);
			mutex_unlock(&nacl->lun_entry_mutex);
			kfree(new);
			return -EINVAL;
		}

		rcu_assign_pointer(new->se_lun, lun);
		rcu_assign_pointer(new->se_lun_acl, lun_acl);
		hlist_del_rcu(&orig->link);
		hlist_add_head_rcu(&new->link, &nacl->lun_entry_hlist);
		mutex_unlock(&nacl->lun_entry_mutex);

		spin_lock(&lun->lun_deve_lock);
		list_del(&orig->lun_link);
		list_add_tail(&new->lun_link, &lun->lun_deve_list);
		spin_unlock(&lun->lun_deve_lock);

		kref_put(&orig->pr_kref, target_pr_kref_release);
		wait_for_completion(&orig->pr_comp);

		target_luns_data_has_changed(nacl, new, true);
		kfree_rcu(orig, rcu_head);
		return 0;
	}

	rcu_assign_pointer(new->se_lun, lun);
	rcu_assign_pointer(new->se_lun_acl, lun_acl);
	hlist_add_head_rcu(&new->link, &nacl->lun_entry_hlist);
	mutex_unlock(&nacl->lun_entry_mutex);

	spin_lock(&lun->lun_deve_lock);
	list_add_tail(&new->lun_link, &lun->lun_deve_list);
	spin_unlock(&lun->lun_deve_lock);

	target_luns_data_has_changed(nacl, new, true);
	return 0;
}

/*
 *	Called with se_node_acl->lun_entry_mutex held.
 */
void core_disable_device_list_for_node(
	struct se_lun *lun,
	struct se_dev_entry *orig,
	struct se_node_acl *nacl,
	struct se_portal_group *tpg)
{
	/*
	 * rcu_dereference_raw protected by se_lun->lun_group symlink
	 * reference to se_device->dev_group.
	 */
	struct se_device *dev = rcu_dereference_raw(lun->lun_se_dev);
	/*
	 * If the MappedLUN entry is being disabled, the entry in
	 * lun->lun_deve_list must be removed now before clearing the
	 * struct se_dev_entry pointers below as logic in
	 * core_alua_do_transition_tg_pt() depends on these being present.
	 *
	 * deve->se_lun_acl will be NULL for demo-mode created LUNs
	 * that have not been explicitly converted to MappedLUNs ->
	 * struct se_lun_acl, but we remove deve->lun_link from
	 * lun->lun_deve_list. This also means that active UAs and
	 * NodeACL context specific PR metadata for demo-mode
	 * MappedLUN *deve will be released below..
	 */
	spin_lock(&lun->lun_deve_lock);
	list_del(&orig->lun_link);
	spin_unlock(&lun->lun_deve_lock);
	/*
	 * Disable struct se_dev_entry LUN ACL mapping
	 */
	core_scsi3_ua_release_all(orig);

	hlist_del_rcu(&orig->link);
	clear_bit(DEF_PR_REG_ACTIVE, &orig->deve_flags);
	orig->lun_access_ro = false;
	orig->creation_time = 0;
	orig->attach_count--;
	/*
	 * Before firing off RCU callback, wait for any in process SPEC_I_PT=1
	 * or REGISTER_AND_MOVE PR operation to complete.
	 */
	kref_put(&orig->pr_kref, target_pr_kref_release);
	wait_for_completion(&orig->pr_comp);

	rcu_assign_pointer(orig->se_lun, NULL);
	rcu_assign_pointer(orig->se_lun_acl, NULL);

	kfree_rcu(orig, rcu_head);

	core_scsi3_free_pr_reg_from_nacl(dev, nacl);
	target_luns_data_has_changed(nacl, NULL, false);
}

/*      core_clear_lun_from_tpg():
 *
 *
 */
void core_clear_lun_from_tpg(struct se_lun *lun, struct se_portal_group *tpg)
{
	struct se_node_acl *nacl;
	struct se_dev_entry *deve;

	mutex_lock(&tpg->acl_node_mutex);
	list_for_each_entry(nacl, &tpg->acl_node_list, acl_list) {

		mutex_lock(&nacl->lun_entry_mutex);
		hlist_for_each_entry_rcu(deve, &nacl->lun_entry_hlist, link) {
			struct se_lun *tmp_lun = rcu_dereference_check(deve->se_lun,
					lockdep_is_held(&nacl->lun_entry_mutex));

			if (lun != tmp_lun)
				continue;

			core_disable_device_list_for_node(lun, deve, nacl, tpg);
		}
		mutex_unlock(&nacl->lun_entry_mutex);
	}
	mutex_unlock(&tpg->acl_node_mutex);
}

int core_alloc_rtpi(struct se_lun *lun, struct se_device *dev)
{
	struct se_lun *tmp;

	spin_lock(&dev->se_port_lock);
	if (dev->export_count == 0x0000ffff) {
		pr_warn("Reached dev->dev_port_count =="
				" 0x0000ffff\n");
		spin_unlock(&dev->se_port_lock);
		return -ENOSPC;
	}
again:
	/*
	 * Allocate the next RELATIVE TARGET PORT IDENTIFIER for this struct se_device
	 * Here is the table from spc4r17 section 7.7.3.8.
	 *
	 *    Table 473 -- RELATIVE TARGET PORT IDENTIFIER field
	 *
	 * Code      Description
	 * 0h        Reserved
	 * 1h        Relative port 1, historically known as port A
	 * 2h        Relative port 2, historically known as port B
	 * 3h to FFFFh    Relative port 3 through 65 535
	 */
	lun->lun_rtpi = dev->dev_rpti_counter++;
	if (!lun->lun_rtpi)
		goto again;

	list_for_each_entry(tmp, &dev->dev_sep_list, lun_dev_link) {
		/*
		 * Make sure RELATIVE TARGET PORT IDENTIFIER is unique
		 * for 16-bit wrap..
		 */
		if (lun->lun_rtpi == tmp->lun_rtpi)
			goto again;
	}
	spin_unlock(&dev->se_port_lock);

	return 0;
}

static void se_release_vpd_for_dev(struct se_device *dev)
{
	struct t10_vpd *vpd, *vpd_tmp;

	spin_lock(&dev->t10_wwn.t10_vpd_lock);
	list_for_each_entry_safe(vpd, vpd_tmp,
			&dev->t10_wwn.t10_vpd_list, vpd_list) {
		list_del(&vpd->vpd_list);
		kfree(vpd);
	}
	spin_unlock(&dev->t10_wwn.t10_vpd_lock);
}

static u32 se_dev_align_max_sectors(u32 max_sectors, u32 block_size)
{
	u32 aligned_max_sectors;
	u32 alignment;
	/*
	 * Limit max_sectors to a PAGE_SIZE aligned value for modern
	 * transport_allocate_data_tasks() operation.
	 */
	alignment = max(1ul, PAGE_SIZE / block_size);
	aligned_max_sectors = rounddown(max_sectors, alignment);

	if (max_sectors != aligned_max_sectors)
		pr_info("Rounding down aligned max_sectors from %u to %u\n",
			max_sectors, aligned_max_sectors);

	return aligned_max_sectors;
}

int core_dev_add_lun(
	struct se_portal_group *tpg,
	struct se_device *dev,
	struct se_lun *lun)
{
	int rc;

	rc = core_tpg_add_lun(tpg, lun, false, dev);
	if (rc < 0)
		return rc;

	pr_debug("%s_TPG[%u]_LUN[%llu] - Activated %s Logical Unit from"
		" CORE HBA: %u\n", tpg->se_tpg_tfo->get_fabric_name(),
		tpg->se_tpg_tfo->tpg_get_tag(tpg), lun->unpacked_lun,
		tpg->se_tpg_tfo->get_fabric_name(), dev->se_hba->hba_id);
	/*
	 * Update LUN maps for dynamically added initiators when
	 * generate_node_acl is enabled.
	 */
	if (tpg->se_tpg_tfo->tpg_check_demo_mode(tpg)) {
		struct se_node_acl *acl;

		mutex_lock(&tpg->acl_node_mutex);
		list_for_each_entry(acl, &tpg->acl_node_list, acl_list) {
			if (acl->dynamic_node_acl &&
			    (!tpg->se_tpg_tfo->tpg_check_demo_mode_login_only ||
			     !tpg->se_tpg_tfo->tpg_check_demo_mode_login_only(tpg))) {
				core_tpg_add_node_to_devs(acl, tpg, lun);
			}
		}
		mutex_unlock(&tpg->acl_node_mutex);
	}

	return 0;
}

/*      core_dev_del_lun():
 *
 *
 */
void core_dev_del_lun(
	struct se_portal_group *tpg,
	struct se_lun *lun)
{
	pr_debug("%s_TPG[%u]_LUN[%llu] - Deactivating %s Logical Unit from"
		" device object\n", tpg->se_tpg_tfo->get_fabric_name(),
		tpg->se_tpg_tfo->tpg_get_tag(tpg), lun->unpacked_lun,
		tpg->se_tpg_tfo->get_fabric_name());

	core_tpg_remove_lun(tpg, lun);
}

struct se_lun_acl *core_dev_init_initiator_node_lun_acl(
	struct se_portal_group *tpg,
	struct se_node_acl *nacl,
	u64 mapped_lun,
	int *ret)
{
	struct se_lun_acl *lacl;

	if (strlen(nacl->initiatorname) >= TRANSPORT_IQN_LEN) {
		pr_err("%s InitiatorName exceeds maximum size.\n",
			tpg->se_tpg_tfo->get_fabric_name());
		*ret = -EOVERFLOW;
		return NULL;
	}
	lacl = kzalloc(sizeof(struct se_lun_acl), GFP_KERNEL);
	if (!lacl) {
		pr_err("Unable to allocate memory for struct se_lun_acl.\n");
		*ret = -ENOMEM;
		return NULL;
	}

	lacl->mapped_lun = mapped_lun;
	lacl->se_lun_nacl = nacl;

	return lacl;
}

int core_dev_add_initiator_node_lun_acl(
	struct se_portal_group *tpg,
	struct se_lun_acl *lacl,
	struct se_lun *lun,
	bool lun_access_ro)
{
	struct se_node_acl *nacl = lacl->se_lun_nacl;
	/*
	 * rcu_dereference_raw protected by se_lun->lun_group symlink
	 * reference to se_device->dev_group.
	 */
	struct se_device *dev = rcu_dereference_raw(lun->lun_se_dev);

	if (!nacl)
		return -EINVAL;

	if (lun->lun_access_ro)
		lun_access_ro = true;

	lacl->se_lun = lun;

	if (core_enable_device_list_for_node(lun, lacl, lacl->mapped_lun,
			lun_access_ro, nacl, tpg) < 0)
		return -EINVAL;

	pr_debug("%s_TPG[%hu]_LUN[%llu->%llu] - Added %s ACL for "
		" InitiatorNode: %s\n", tpg->se_tpg_tfo->get_fabric_name(),
		tpg->se_tpg_tfo->tpg_get_tag(tpg), lun->unpacked_lun, lacl->mapped_lun,
		lun_access_ro ? "RO" : "RW",
		nacl->initiatorname);
	/*
	 * Check to see if there are any existing persistent reservation APTPL
	 * pre-registrations that need to be enabled for this LUN ACL..
	 */
	core_scsi3_check_aptpl_registration(dev, tpg, lun, nacl,
					    lacl->mapped_lun);
	return 0;
}

int core_dev_del_initiator_node_lun_acl(
	struct se_lun *lun,
	struct se_lun_acl *lacl)
{
	struct se_portal_group *tpg = lun->lun_tpg;
	struct se_node_acl *nacl;
	struct se_dev_entry *deve;

	nacl = lacl->se_lun_nacl;
	if (!nacl)
		return -EINVAL;

	mutex_lock(&nacl->lun_entry_mutex);
	deve = target_nacl_find_deve(nacl, lacl->mapped_lun);
	if (deve)
		core_disable_device_list_for_node(lun, deve, nacl, tpg);
	mutex_unlock(&nacl->lun_entry_mutex);

	pr_debug("%s_TPG[%hu]_LUN[%llu] - Removed ACL for"
		" InitiatorNode: %s Mapped LUN: %llu\n",
		tpg->se_tpg_tfo->get_fabric_name(),
		tpg->se_tpg_tfo->tpg_get_tag(tpg), lun->unpacked_lun,
		nacl->initiatorname, lacl->mapped_lun);

	return 0;
}

void core_dev_free_initiator_node_lun_acl(
	struct se_portal_group *tpg,
	struct se_lun_acl *lacl)
{
	pr_debug("%s_TPG[%hu] - Freeing ACL for %s InitiatorNode: %s"
		" Mapped LUN: %llu\n", tpg->se_tpg_tfo->get_fabric_name(),
		tpg->se_tpg_tfo->tpg_get_tag(tpg),
		tpg->se_tpg_tfo->get_fabric_name(),
		lacl->se_lun_nacl->initiatorname, lacl->mapped_lun);

	kfree(lacl);
}

static void scsi_dump_inquiry(struct se_device *dev)
{
	struct t10_wwn *wwn = &dev->t10_wwn;
	char buf[17];
	int i, device_type;
	/*
	 * Print Linux/SCSI style INQUIRY formatting to the kernel ring buffer
	 */
	for (i = 0; i < 8; i++)
		if (wwn->vendor[i] >= 0x20)
			buf[i] = wwn->vendor[i];
		else
			buf[i] = ' ';
	buf[i] = '\0';
	pr_debug("  Vendor: %s\n", buf);

	for (i = 0; i < 16; i++)
		if (wwn->model[i] >= 0x20)
			buf[i] = wwn->model[i];
		else
			buf[i] = ' ';
	buf[i] = '\0';
	pr_debug("  Model: %s\n", buf);

	for (i = 0; i < 4; i++)
		if (wwn->revision[i] >= 0x20)
			buf[i] = wwn->revision[i];
		else
			buf[i] = ' ';
	buf[i] = '\0';
	pr_debug("  Revision: %s\n", buf);

	device_type = dev->transport->get_device_type(dev);
	pr_debug("  Type:   %s ", scsi_device_type(device_type));
}

struct se_device *target_alloc_device(struct se_hba *hba, const char *name)
{
	struct se_device *dev;
	struct se_lun *xcopy_lun;

	dev = hba->backend->ops->alloc_device(hba, name);
	if (!dev)
		return NULL;

	dev->se_hba = hba;
	dev->transport = hba->backend->ops;
	dev->prot_length = sizeof(struct t10_pi_tuple);
	dev->hba_index = hba->hba_index;

	INIT_LIST_HEAD(&dev->dev_sep_list);
	INIT_LIST_HEAD(&dev->dev_tmr_list);
	INIT_LIST_HEAD(&dev->delayed_cmd_list);
	INIT_LIST_HEAD(&dev->state_list);
	INIT_LIST_HEAD(&dev->qf_cmd_list);
	spin_lock_init(&dev->execute_task_lock);
	spin_lock_init(&dev->delayed_cmd_lock);
	spin_lock_init(&dev->dev_reservation_lock);
	spin_lock_init(&dev->se_port_lock);
	spin_lock_init(&dev->se_tmr_lock);
	spin_lock_init(&dev->qf_cmd_lock);
	sema_init(&dev->caw_sem, 1);
	INIT_LIST_HEAD(&dev->t10_wwn.t10_vpd_list);
	spin_lock_init(&dev->t10_wwn.t10_vpd_lock);
	INIT_LIST_HEAD(&dev->t10_pr.registration_list);
	INIT_LIST_HEAD(&dev->t10_pr.aptpl_reg_list);
	spin_lock_init(&dev->t10_pr.registration_lock);
	spin_lock_init(&dev->t10_pr.aptpl_reg_lock);
	INIT_LIST_HEAD(&dev->t10_alua.tg_pt_gps_list);
	spin_lock_init(&dev->t10_alua.tg_pt_gps_lock);
	INIT_LIST_HEAD(&dev->t10_alua.lba_map_list);
	spin_lock_init(&dev->t10_alua.lba_map_lock);

	dev->t10_wwn.t10_dev = dev;
	dev->t10_alua.t10_dev = dev;

	dev->dev_attrib.da_dev = dev;
	dev->dev_attrib.emulate_model_alias = DA_EMULATE_MODEL_ALIAS;
	dev->dev_attrib.emulate_dpo = 1;
	dev->dev_attrib.emulate_fua_write = 1;
	dev->dev_attrib.emulate_fua_read = 1;
	dev->dev_attrib.emulate_write_cache = DA_EMULATE_WRITE_CACHE;
	dev->dev_attrib.emulate_ua_intlck_ctrl = DA_EMULATE_UA_INTLLCK_CTRL;
	dev->dev_attrib.emulate_tas = DA_EMULATE_TAS;
	dev->dev_attrib.emulate_tpu = DA_EMULATE_TPU;
	dev->dev_attrib.emulate_tpws = DA_EMULATE_TPWS;
	dev->dev_attrib.emulate_caw = DA_EMULATE_CAW;
	dev->dev_attrib.emulate_3pc = DA_EMULATE_3PC;
	dev->dev_attrib.pi_prot_type = TARGET_DIF_TYPE0_PROT;
	dev->dev_attrib.enforce_pr_isids = DA_ENFORCE_PR_ISIDS;
	dev->dev_attrib.force_pr_aptpl = DA_FORCE_PR_APTPL;
	dev->dev_attrib.is_nonrot = DA_IS_NONROT;
	dev->dev_attrib.emulate_rest_reord = DA_EMULATE_REST_REORD;
	dev->dev_attrib.max_unmap_lba_count = DA_MAX_UNMAP_LBA_COUNT;
	dev->dev_attrib.max_unmap_block_desc_count =
		DA_MAX_UNMAP_BLOCK_DESC_COUNT;
	dev->dev_attrib.unmap_granularity = DA_UNMAP_GRANULARITY_DEFAULT;
	dev->dev_attrib.unmap_granularity_alignment =
				DA_UNMAP_GRANULARITY_ALIGNMENT_DEFAULT;
	dev->dev_attrib.unmap_zeroes_data =
				DA_UNMAP_ZEROES_DATA_DEFAULT;
	dev->dev_attrib.max_write_same_len = DA_MAX_WRITE_SAME_LEN;

	xcopy_lun = &dev->xcopy_lun;
	rcu_assign_pointer(xcopy_lun->lun_se_dev, dev);
	init_completion(&xcopy_lun->lun_ref_comp);
	init_completion(&xcopy_lun->lun_shutdown_comp);
	INIT_LIST_HEAD(&xcopy_lun->lun_deve_list);
	INIT_LIST_HEAD(&xcopy_lun->lun_dev_link);
	mutex_init(&xcopy_lun->lun_tg_pt_md_mutex);
	xcopy_lun->lun_tpg = &xcopy_pt_tpg;

	return dev;
}

/*
 * Check if the underlying struct block_device request_queue supports
 * the QUEUE_FLAG_DISCARD bit for UNMAP/WRITE_SAME in SCSI + TRIM
 * in ATA and we need to set TPE=1
 */
bool target_configure_unmap_from_queue(struct se_dev_attrib *attrib,
				       struct request_queue *q)
{
	int block_size = queue_logical_block_size(q);

	if (!blk_queue_discard(q))
		return false;

	attrib->max_unmap_lba_count =
		q->limits.max_discard_sectors >> (ilog2(block_size) - 9);
	/*
	 * Currently hardcoded to 1 in Linux/SCSI code..
	 */
	attrib->max_unmap_block_desc_count = 1;
	attrib->unmap_granularity = q->limits.discard_granularity / block_size;
	attrib->unmap_granularity_alignment = q->limits.discard_alignment /
								block_size;
	attrib->unmap_zeroes_data = (q->limits.max_write_zeroes_sectors);
	return true;
}
EXPORT_SYMBOL(target_configure_unmap_from_queue);

/*
 * Convert from blocksize advertised to the initiator to the 512 byte
 * units unconditionally used by the Linux block layer.
 */
sector_t target_to_linux_sector(struct se_device *dev, sector_t lb)
{
	switch (dev->dev_attrib.block_size) {
	case 4096:
		return lb << 3;
	case 2048:
		return lb << 2;
	case 1024:
		return lb << 1;
	default:
		return lb;
	}
}
EXPORT_SYMBOL(target_to_linux_sector);

struct devices_idr_iter {
	struct config_item *prev_item;
	int (*fn)(struct se_device *dev, void *data);
	void *data;
};

static int target_devices_idr_iter(int id, void *p, void *data)
	 __must_hold(&device_mutex)
{
	struct devices_idr_iter *iter = data;
	struct se_device *dev = p;
	int ret;

	config_item_put(iter->prev_item);
	iter->prev_item = NULL;

	/*
	 * We add the device early to the idr, so it can be used
	 * by backend modules during configuration. We do not want
	 * to allow other callers to access partially setup devices,
	 * so we skip them here.
	 */
	if (!target_dev_configured(dev))
		return 0;

	iter->prev_item = config_item_get_unless_zero(&dev->dev_group.cg_item);
	if (!iter->prev_item)
		return 0;
	mutex_unlock(&device_mutex);

	ret = iter->fn(dev, iter->data);

<<<<<<< HEAD
	iter->prev_item = config_item_get_unless_zero(&dev->dev_group.cg_item);
	if (!iter->prev_item)
		return 0;
	mutex_unlock(&device_mutex);

	ret = iter->fn(dev, iter->data);

=======
>>>>>>> 8e6fbfc0
	mutex_lock(&device_mutex);
	return ret;
}

/**
 * target_for_each_device - iterate over configured devices
 * @fn: iterator function
 * @data: pointer to data that will be passed to fn
 *
 * fn must return 0 to continue looping over devices. non-zero will break
 * from the loop and return that value to the caller.
 */
int target_for_each_device(int (*fn)(struct se_device *dev, void *data),
			   void *data)
{
	struct devices_idr_iter iter = { .fn = fn, .data = data };
	int ret;

	mutex_lock(&device_mutex);
	ret = idr_for_each(&devices_idr, target_devices_idr_iter, &iter);
	mutex_unlock(&device_mutex);
	config_item_put(iter.prev_item);
	return ret;
}

int target_configure_device(struct se_device *dev)
{
	struct se_hba *hba = dev->se_hba;
	int ret, id;

	if (target_dev_configured(dev)) {
		pr_err("se_dev->se_dev_ptr already set for storage"
				" object\n");
		return -EEXIST;
	}

	/*
	 * Add early so modules like tcmu can use during its
	 * configuration.
	 */
	mutex_lock(&device_mutex);
	/*
	 * Use cyclic to try and avoid collisions with devices
	 * that were recently removed.
	 */
	id = idr_alloc_cyclic(&devices_idr, dev, 0, INT_MAX, GFP_KERNEL);
	mutex_unlock(&device_mutex);
	if (id < 0) {
		ret = -ENOMEM;
		goto out;
	}
	dev->dev_index = id;

	ret = dev->transport->configure_device(dev);
	if (ret)
		goto out_free_index;
	/*
	 * XXX: there is not much point to have two different values here..
	 */
	dev->dev_attrib.block_size = dev->dev_attrib.hw_block_size;
	dev->dev_attrib.queue_depth = dev->dev_attrib.hw_queue_depth;

	/*
	 * Align max_hw_sectors down to PAGE_SIZE I/O transfers
	 */
	dev->dev_attrib.hw_max_sectors =
		se_dev_align_max_sectors(dev->dev_attrib.hw_max_sectors,
					 dev->dev_attrib.hw_block_size);
	dev->dev_attrib.optimal_sectors = dev->dev_attrib.hw_max_sectors;

	dev->creation_time = get_jiffies_64();

	ret = core_setup_alua(dev);
	if (ret)
		goto out_destroy_device;

	/*
	 * Startup the struct se_device processing thread
	 */
	dev->tmr_wq = alloc_workqueue("tmr-%s", WQ_MEM_RECLAIM | WQ_UNBOUND, 1,
				      dev->transport->name);
	if (!dev->tmr_wq) {
		pr_err("Unable to create tmr workqueue for %s\n",
			dev->transport->name);
		ret = -ENOMEM;
		goto out_free_alua;
	}

	/*
	 * Setup work_queue for QUEUE_FULL
	 */
	INIT_WORK(&dev->qf_work_queue, target_qf_do_work);

	/*
	 * Preload the initial INQUIRY const values if we are doing
	 * anything virtual (IBLOCK, FILEIO, RAMDISK), but not for TCM/pSCSI
	 * passthrough because this is being provided by the backend LLD.
	 */
	if (!(dev->transport->transport_flags & TRANSPORT_FLAG_PASSTHROUGH)) {
		strncpy(&dev->t10_wwn.vendor[0], "LIO-ORG", 8);
		strncpy(&dev->t10_wwn.model[0],
			dev->transport->inquiry_prod, 16);
		strncpy(&dev->t10_wwn.revision[0],
			dev->transport->inquiry_rev, 4);
	}

	scsi_dump_inquiry(dev);

	spin_lock(&hba->device_lock);
	hba->dev_count++;
	spin_unlock(&hba->device_lock);

	dev->dev_flags |= DF_CONFIGURED;

	return 0;

out_free_alua:
	core_alua_free_lu_gp_mem(dev);
out_destroy_device:
	dev->transport->destroy_device(dev);
out_free_index:
	mutex_lock(&device_mutex);
	idr_remove(&devices_idr, dev->dev_index);
	mutex_unlock(&device_mutex);
out:
	se_release_vpd_for_dev(dev);
	return ret;
}

void target_free_device(struct se_device *dev)
{
	struct se_hba *hba = dev->se_hba;

	WARN_ON(!list_empty(&dev->dev_sep_list));

	if (target_dev_configured(dev)) {
		destroy_workqueue(dev->tmr_wq);

		dev->transport->destroy_device(dev);

		mutex_lock(&device_mutex);
		idr_remove(&devices_idr, dev->dev_index);
		mutex_unlock(&device_mutex);

		spin_lock(&hba->device_lock);
		hba->dev_count--;
		spin_unlock(&hba->device_lock);
	}

	core_alua_free_lu_gp_mem(dev);
	core_alua_set_lba_map(dev, NULL, 0, 0);
	core_scsi3_free_all_registrations(dev);
	se_release_vpd_for_dev(dev);

	if (dev->transport->free_prot)
		dev->transport->free_prot(dev);

	dev->transport->free_device(dev);
}

int core_dev_setup_virtual_lun0(void)
{
	struct se_hba *hba;
	struct se_device *dev;
	char buf[] = "rd_pages=8,rd_nullio=1";
	int ret;

	hba = core_alloc_hba("rd_mcp", 0, HBA_FLAGS_INTERNAL_USE);
	if (IS_ERR(hba))
		return PTR_ERR(hba);

	dev = target_alloc_device(hba, "virt_lun0");
	if (!dev) {
		ret = -ENOMEM;
		goto out_free_hba;
	}

	hba->backend->ops->set_configfs_dev_params(dev, buf, sizeof(buf));

	ret = target_configure_device(dev);
	if (ret)
		goto out_free_se_dev;

	lun0_hba = hba;
	g_lun0_dev = dev;
	return 0;

out_free_se_dev:
	target_free_device(dev);
out_free_hba:
	core_delete_hba(hba);
	return ret;
}


void core_dev_release_virtual_lun0(void)
{
	struct se_hba *hba = lun0_hba;

	if (!hba)
		return;

	if (g_lun0_dev)
		target_free_device(g_lun0_dev);
	core_delete_hba(hba);
}

/*
 * Common CDB parsing for kernel and user passthrough.
 */
sense_reason_t
passthrough_parse_cdb(struct se_cmd *cmd,
	sense_reason_t (*exec_cmd)(struct se_cmd *cmd))
{
	unsigned char *cdb = cmd->t_task_cdb;
	struct se_device *dev = cmd->se_dev;
	unsigned int size;

	/*
	 * Clear a lun set in the cdb if the initiator talking to use spoke
	 * and old standards version, as we can't assume the underlying device
	 * won't choke up on it.
	 */
	switch (cdb[0]) {
	case READ_10: /* SBC - RDProtect */
	case READ_12: /* SBC - RDProtect */
	case READ_16: /* SBC - RDProtect */
	case SEND_DIAGNOSTIC: /* SPC - SELF-TEST Code */
	case VERIFY: /* SBC - VRProtect */
	case VERIFY_16: /* SBC - VRProtect */
	case WRITE_VERIFY: /* SBC - VRProtect */
	case WRITE_VERIFY_12: /* SBC - VRProtect */
	case MAINTENANCE_IN: /* SPC - Parameter Data Format for SA RTPG */
		break;
	default:
		cdb[1] &= 0x1f; /* clear logical unit number */
		break;
	}

	/*
	 * For REPORT LUNS we always need to emulate the response, for everything
	 * else, pass it up.
	 */
	if (cdb[0] == REPORT_LUNS) {
		cmd->execute_cmd = spc_emulate_report_luns;
		return TCM_NO_SENSE;
	}

	/*
	 * For PERSISTENT RESERVE IN/OUT, RELEASE, and RESERVE we need to
	 * emulate the response, since tcmu does not have the information
	 * required to process these commands.
	 */
	if (!(dev->transport->transport_flags &
	      TRANSPORT_FLAG_PASSTHROUGH_PGR)) {
		if (cdb[0] == PERSISTENT_RESERVE_IN) {
			cmd->execute_cmd = target_scsi3_emulate_pr_in;
			size = get_unaligned_be16(&cdb[7]);
			return target_cmd_size_check(cmd, size);
		}
		if (cdb[0] == PERSISTENT_RESERVE_OUT) {
			cmd->execute_cmd = target_scsi3_emulate_pr_out;
			size = get_unaligned_be32(&cdb[5]);
			return target_cmd_size_check(cmd, size);
		}

		if (cdb[0] == RELEASE || cdb[0] == RELEASE_10) {
			cmd->execute_cmd = target_scsi2_reservation_release;
			if (cdb[0] == RELEASE_10)
				size = get_unaligned_be16(&cdb[7]);
			else
				size = cmd->data_length;
			return target_cmd_size_check(cmd, size);
		}
		if (cdb[0] == RESERVE || cdb[0] == RESERVE_10) {
			cmd->execute_cmd = target_scsi2_reservation_reserve;
			if (cdb[0] == RESERVE_10)
				size = get_unaligned_be16(&cdb[7]);
			else
				size = cmd->data_length;
			return target_cmd_size_check(cmd, size);
		}
	}

	/* Set DATA_CDB flag for ops that should have it */
	switch (cdb[0]) {
	case READ_6:
	case READ_10:
	case READ_12:
	case READ_16:
	case WRITE_6:
	case WRITE_10:
	case WRITE_12:
	case WRITE_16:
	case WRITE_VERIFY:
	case WRITE_VERIFY_12:
	case WRITE_VERIFY_16:
	case COMPARE_AND_WRITE:
	case XDWRITEREAD_10:
		cmd->se_cmd_flags |= SCF_SCSI_DATA_CDB;
		break;
	case VARIABLE_LENGTH_CMD:
		switch (get_unaligned_be16(&cdb[8])) {
		case READ_32:
		case WRITE_32:
		case WRITE_VERIFY_32:
		case XDWRITEREAD_32:
			cmd->se_cmd_flags |= SCF_SCSI_DATA_CDB;
			break;
		}
	}

	cmd->execute_cmd = exec_cmd;

	return TCM_NO_SENSE;
}
EXPORT_SYMBOL(passthrough_parse_cdb);<|MERGE_RESOLUTION|>--- conflicted
+++ resolved
@@ -910,16 +910,6 @@
 
 	ret = iter->fn(dev, iter->data);
 
-<<<<<<< HEAD
-	iter->prev_item = config_item_get_unless_zero(&dev->dev_group.cg_item);
-	if (!iter->prev_item)
-		return 0;
-	mutex_unlock(&device_mutex);
-
-	ret = iter->fn(dev, iter->data);
-
-=======
->>>>>>> 8e6fbfc0
 	mutex_lock(&device_mutex);
 	return ret;
 }
