// SPDX-License-Identifier: GPL-2.0-or-later
/*******************************************************************************
 * Filename: target_core_xcopy.c
 *
 * This file contains support for SPC-4 Extended-Copy offload with generic
 * TCM backends.
 *
 * Copyright (c) 2011-2013 Datera, Inc. All rights reserved.
 *
 * Author:
 * Nicholas A. Bellinger <nab@daterainc.com>
 *
 ******************************************************************************/

#include <linux/slab.h>
#include <linux/spinlock.h>
#include <linux/list.h>
#include <linux/configfs.h>
#include <linux/ratelimit.h>
#include <scsi/scsi_proto.h>
#include <asm/unaligned.h>

#include <target/target_core_base.h>
#include <target/target_core_backend.h>
#include <target/target_core_fabric.h>

#include "target_core_internal.h"
#include "target_core_pr.h"
#include "target_core_ua.h"
#include "target_core_xcopy.h"

static struct workqueue_struct *xcopy_wq = NULL;

static sense_reason_t target_parse_xcopy_cmd(struct xcopy_op *xop);

<<<<<<< HEAD
static int target_xcopy_gen_naa_ieee(struct se_device *dev, unsigned char *buf)
{
	int off = 0;

	buf[off++] = (0x6 << 4);
	buf[off++] = 0x01;
	buf[off++] = 0x40;
	buf[off] = (0x5 << 4);

	spc_parse_naa_6h_vendor_specific(dev, &buf[off]);
	return 0;
}

=======
>>>>>>> 7d2a07b7
/**
 * target_xcopy_locate_se_dev_e4_iter - compare XCOPY NAA device identifiers
 *
 * @se_dev: device being considered for match
 * @dev_wwn: XCOPY requested NAA dev_wwn
 * @return: 1 on match, 0 on no-match
 */
static int target_xcopy_locate_se_dev_e4_iter(struct se_device *se_dev,
					      const unsigned char *dev_wwn)
{
	unsigned char tmp_dev_wwn[XCOPY_NAA_IEEE_REGEX_LEN];
	int rc;

	if (!se_dev->dev_attrib.emulate_3pc) {
		pr_debug("XCOPY: emulate_3pc disabled on se_dev %p\n", se_dev);
		return 0;
	}

	memset(&tmp_dev_wwn[0], 0, XCOPY_NAA_IEEE_REGEX_LEN);
	spc_gen_naa_6h_vendor_specific(se_dev, &tmp_dev_wwn[0]);

	rc = memcmp(&tmp_dev_wwn[0], dev_wwn, XCOPY_NAA_IEEE_REGEX_LEN);
	if (rc != 0) {
		pr_debug("XCOPY: skip non-matching: %*ph\n",
			 XCOPY_NAA_IEEE_REGEX_LEN, tmp_dev_wwn);
		return 0;
	}
	pr_debug("XCOPY 0xe4: located se_dev: %p\n", se_dev);

	return 1;
}

static int target_xcopy_locate_se_dev_e4(struct se_session *sess,
					const unsigned char *dev_wwn,
					struct se_device **_found_dev,
					struct percpu_ref **_found_lun_ref)
{
	struct se_dev_entry *deve;
	struct se_node_acl *nacl;
	struct se_lun *this_lun = NULL;
	struct se_device *found_dev = NULL;
<<<<<<< HEAD
	int rc = 0;
=======
>>>>>>> 7d2a07b7

	/* cmd with NULL sess indicates no associated $FABRIC_MOD */
	if (!sess)
		goto err_out;

	pr_debug("XCOPY 0xe4: searching for: %*ph\n",
		 XCOPY_NAA_IEEE_REGEX_LEN, dev_wwn);

	nacl = sess->se_node_acl;
	rcu_read_lock();
	hlist_for_each_entry_rcu(deve, &nacl->lun_entry_hlist, link) {
		struct se_device *this_dev;
<<<<<<< HEAD
=======
		int rc;
>>>>>>> 7d2a07b7

		this_lun = rcu_dereference(deve->se_lun);
		this_dev = rcu_dereference_raw(this_lun->lun_se_dev);

		rc = target_xcopy_locate_se_dev_e4_iter(this_dev, dev_wwn);
		if (rc) {
			if (percpu_ref_tryget_live(&this_lun->lun_ref))
				found_dev = this_dev;
			break;
		}
	}
	rcu_read_unlock();
	if (found_dev == NULL)
		goto err_out;

	pr_debug("lun_ref held for se_dev: %p se_dev->se_dev_group: %p\n",
		 found_dev, &found_dev->dev_group);
	*_found_dev = found_dev;
	*_found_lun_ref = &this_lun->lun_ref;
	return 0;
err_out:
	pr_debug_ratelimited("Unable to locate 0xe4 descriptor for EXTENDED_COPY\n");
	return -EINVAL;
}

static int target_xcopy_parse_tiddesc_e4(struct se_cmd *se_cmd, struct xcopy_op *xop,
				unsigned char *p, unsigned short cscd_index)
{
	unsigned char *desc = p;
	unsigned short ript;
	u8 desig_len;
	/*
	 * Extract RELATIVE INITIATOR PORT IDENTIFIER
	 */
	ript = get_unaligned_be16(&desc[2]);
	pr_debug("XCOPY 0xe4: RELATIVE INITIATOR PORT IDENTIFIER: %hu\n", ript);
	/*
	 * Check for supported code set, association, and designator type
	 */
	if ((desc[4] & 0x0f) != 0x1) {
		pr_err("XCOPY 0xe4: code set of non binary type not supported\n");
		return -EINVAL;
	}
	if ((desc[5] & 0x30) != 0x00) {
		pr_err("XCOPY 0xe4: association other than LUN not supported\n");
		return -EINVAL;
	}
	if ((desc[5] & 0x0f) != 0x3) {
		pr_err("XCOPY 0xe4: designator type unsupported: 0x%02x\n",
				(desc[5] & 0x0f));
		return -EINVAL;
	}
	/*
	 * Check for matching 16 byte length for NAA IEEE Registered Extended
	 * Assigned designator
	 */
	desig_len = desc[7];
	if (desig_len != XCOPY_NAA_IEEE_REGEX_LEN) {
		pr_err("XCOPY 0xe4: invalid desig_len: %d\n", (int)desig_len);
		return -EINVAL;
	}
	pr_debug("XCOPY 0xe4: desig_len: %d\n", (int)desig_len);
	/*
	 * Check for NAA IEEE Registered Extended Assigned header..
	 */
	if ((desc[8] & 0xf0) != 0x60) {
		pr_err("XCOPY 0xe4: Unsupported DESIGNATOR TYPE: 0x%02x\n",
					(desc[8] & 0xf0));
		return -EINVAL;
	}

	if (cscd_index != xop->stdi && cscd_index != xop->dtdi) {
		pr_debug("XCOPY 0xe4: ignoring CSCD entry %d - neither src nor "
			 "dest\n", cscd_index);
		return 0;
	}

	if (cscd_index == xop->stdi) {
		memcpy(&xop->src_tid_wwn[0], &desc[8], XCOPY_NAA_IEEE_REGEX_LEN);
		/*
		 * Determine if the source designator matches the local device
		 */
		if (!memcmp(&xop->local_dev_wwn[0], &xop->src_tid_wwn[0],
				XCOPY_NAA_IEEE_REGEX_LEN)) {
			xop->op_origin = XCOL_SOURCE_RECV_OP;
			xop->src_dev = se_cmd->se_dev;
			pr_debug("XCOPY 0xe4: Set xop->src_dev %p from source"
					" received xop\n", xop->src_dev);
		}
	}

	if (cscd_index == xop->dtdi) {
		memcpy(&xop->dst_tid_wwn[0], &desc[8], XCOPY_NAA_IEEE_REGEX_LEN);
		/*
		 * Determine if the destination designator matches the local
		 * device. If @cscd_index corresponds to both source (stdi) and
		 * destination (dtdi), or dtdi comes after stdi, then
		 * XCOL_DEST_RECV_OP wins.
		 */
		if (!memcmp(&xop->local_dev_wwn[0], &xop->dst_tid_wwn[0],
				XCOPY_NAA_IEEE_REGEX_LEN)) {
			xop->op_origin = XCOL_DEST_RECV_OP;
			xop->dst_dev = se_cmd->se_dev;
			pr_debug("XCOPY 0xe4: Set xop->dst_dev: %p from destination"
				" received xop\n", xop->dst_dev);
		}
	}

	return 0;
}

static int target_xcopy_parse_target_descriptors(struct se_cmd *se_cmd,
				struct xcopy_op *xop, unsigned char *p,
				unsigned short tdll, sense_reason_t *sense_ret)
{
	struct se_device *local_dev = se_cmd->se_dev;
	unsigned char *desc = p;
	int offset = tdll % XCOPY_TARGET_DESC_LEN, rc;
	unsigned short cscd_index = 0;
	unsigned short start = 0;

	*sense_ret = TCM_INVALID_PARAMETER_LIST;

	if (offset != 0) {
		pr_err("XCOPY target descriptor list length is not"
			" multiple of %d\n", XCOPY_TARGET_DESC_LEN);
		*sense_ret = TCM_UNSUPPORTED_TARGET_DESC_TYPE_CODE;
		return -EINVAL;
	}
	if (tdll > RCR_OP_MAX_TARGET_DESC_COUNT * XCOPY_TARGET_DESC_LEN) {
		pr_err("XCOPY target descriptor supports a maximum"
			" two src/dest descriptors, tdll: %hu too large..\n", tdll);
		/* spc4r37 6.4.3.4 CSCD DESCRIPTOR LIST LENGTH field */
		*sense_ret = TCM_TOO_MANY_TARGET_DESCS;
		return -EINVAL;
	}
	/*
	 * Generate an IEEE Registered Extended designator based upon the
	 * se_device the XCOPY was received upon..
	 */
	memset(&xop->local_dev_wwn[0], 0, XCOPY_NAA_IEEE_REGEX_LEN);
	spc_gen_naa_6h_vendor_specific(local_dev, &xop->local_dev_wwn[0]);

	while (start < tdll) {
		/*
		 * Check target descriptor identification with 0xE4 type, and
		 * compare the current index with the CSCD descriptor IDs in
		 * the segment descriptor. Use VPD 0x83 WWPN matching ..
		 */
		switch (desc[0]) {
		case 0xe4:
			rc = target_xcopy_parse_tiddesc_e4(se_cmd, xop,
							&desc[0], cscd_index);
			if (rc != 0)
				goto out;
			start += XCOPY_TARGET_DESC_LEN;
			desc += XCOPY_TARGET_DESC_LEN;
			cscd_index++;
			break;
		default:
			pr_err("XCOPY unsupported descriptor type code:"
					" 0x%02x\n", desc[0]);
			*sense_ret = TCM_UNSUPPORTED_TARGET_DESC_TYPE_CODE;
			goto out;
		}
	}

	switch (xop->op_origin) {
	case XCOL_SOURCE_RECV_OP:
		rc = target_xcopy_locate_se_dev_e4(se_cmd->se_sess,
						xop->dst_tid_wwn,
						&xop->dst_dev,
						&xop->remote_lun_ref);
		break;
	case XCOL_DEST_RECV_OP:
		rc = target_xcopy_locate_se_dev_e4(se_cmd->se_sess,
						xop->src_tid_wwn,
						&xop->src_dev,
						&xop->remote_lun_ref);
		break;
	default:
		pr_err("XCOPY CSCD descriptor IDs not found in CSCD list - "
			"stdi: %hu dtdi: %hu\n", xop->stdi, xop->dtdi);
		rc = -EINVAL;
		break;
	}
	/*
	 * If a matching IEEE NAA 0x83 descriptor for the requested device
	 * is not located on this node, return COPY_ABORTED with ASQ/ASQC
	 * 0x0d/0x02 - COPY_TARGET_DEVICE_NOT_REACHABLE to request the
	 * initiator to fall back to normal copy method.
	 */
	if (rc < 0) {
		*sense_ret = TCM_COPY_TARGET_DEVICE_NOT_REACHABLE;
		goto out;
	}

	pr_debug("XCOPY TGT desc: Source dev: %p NAA IEEE WWN: 0x%16phN\n",
		 xop->src_dev, &xop->src_tid_wwn[0]);
	pr_debug("XCOPY TGT desc: Dest dev: %p NAA IEEE WWN: 0x%16phN\n",
		 xop->dst_dev, &xop->dst_tid_wwn[0]);

	return cscd_index;

out:
	return -EINVAL;
}

static int target_xcopy_parse_segdesc_02(struct se_cmd *se_cmd, struct xcopy_op *xop,
					unsigned char *p)
{
	unsigned char *desc = p;
	int dc = (desc[1] & 0x02);
	unsigned short desc_len;

	desc_len = get_unaligned_be16(&desc[2]);
	if (desc_len != 0x18) {
		pr_err("XCOPY segment desc 0x02: Illegal desc_len:"
				" %hu\n", desc_len);
		return -EINVAL;
	}

	xop->stdi = get_unaligned_be16(&desc[4]);
	xop->dtdi = get_unaligned_be16(&desc[6]);

	if (xop->stdi > XCOPY_CSCD_DESC_ID_LIST_OFF_MAX ||
	    xop->dtdi > XCOPY_CSCD_DESC_ID_LIST_OFF_MAX) {
		pr_err("XCOPY segment desc 0x02: unsupported CSCD ID > 0x%x; stdi: %hu dtdi: %hu\n",
			XCOPY_CSCD_DESC_ID_LIST_OFF_MAX, xop->stdi, xop->dtdi);
		return -EINVAL;
	}

	pr_debug("XCOPY seg desc 0x02: desc_len: %hu stdi: %hu dtdi: %hu, DC: %d\n",
		desc_len, xop->stdi, xop->dtdi, dc);

	xop->nolb = get_unaligned_be16(&desc[10]);
	xop->src_lba = get_unaligned_be64(&desc[12]);
	xop->dst_lba = get_unaligned_be64(&desc[20]);
	pr_debug("XCOPY seg desc 0x02: nolb: %hu src_lba: %llu dst_lba: %llu\n",
		xop->nolb, (unsigned long long)xop->src_lba,
		(unsigned long long)xop->dst_lba);

	return 0;
}

static int target_xcopy_parse_segment_descriptors(struct se_cmd *se_cmd,
				struct xcopy_op *xop, unsigned char *p,
				unsigned int sdll, sense_reason_t *sense_ret)
{
	unsigned char *desc = p;
	unsigned int start = 0;
	int offset = sdll % XCOPY_SEGMENT_DESC_LEN, rc, ret = 0;

	*sense_ret = TCM_INVALID_PARAMETER_LIST;

	if (offset != 0) {
		pr_err("XCOPY segment descriptor list length is not"
			" multiple of %d\n", XCOPY_SEGMENT_DESC_LEN);
		*sense_ret = TCM_UNSUPPORTED_SEGMENT_DESC_TYPE_CODE;
		return -EINVAL;
	}
	if (sdll > RCR_OP_MAX_SG_DESC_COUNT * XCOPY_SEGMENT_DESC_LEN) {
		pr_err("XCOPY supports %u segment descriptor(s), sdll: %u too"
			" large..\n", RCR_OP_MAX_SG_DESC_COUNT, sdll);
		/* spc4r37 6.4.3.5 SEGMENT DESCRIPTOR LIST LENGTH field */
		*sense_ret = TCM_TOO_MANY_SEGMENT_DESCS;
		return -EINVAL;
	}

	while (start < sdll) {
		/*
		 * Check segment descriptor type code for block -> block
		 */
		switch (desc[0]) {
		case 0x02:
			rc = target_xcopy_parse_segdesc_02(se_cmd, xop, desc);
			if (rc < 0)
				goto out;

			ret++;
			start += XCOPY_SEGMENT_DESC_LEN;
			desc += XCOPY_SEGMENT_DESC_LEN;
			break;
		default:
			pr_err("XCOPY unsupported segment descriptor"
				"type: 0x%02x\n", desc[0]);
			*sense_ret = TCM_UNSUPPORTED_SEGMENT_DESC_TYPE_CODE;
			goto out;
		}
	}

	return ret;

out:
	return -EINVAL;
}

/*
 * Start xcopy_pt ops
 */

struct xcopy_pt_cmd {
	struct se_cmd se_cmd;
	struct completion xpt_passthrough_sem;
	unsigned char sense_buffer[TRANSPORT_SENSE_BUFFER];
};

struct se_portal_group xcopy_pt_tpg;
static struct se_session xcopy_pt_sess;
static struct se_node_acl xcopy_pt_nacl;

static int xcopy_pt_get_cmd_state(struct se_cmd *se_cmd)
{
        return 0;
}

static void xcopy_pt_undepend_remotedev(struct xcopy_op *xop)
{
	if (xop->op_origin == XCOL_SOURCE_RECV_OP)
		pr_debug("putting dst lun_ref for %p\n", xop->dst_dev);
	else
		pr_debug("putting src lun_ref for %p\n", xop->src_dev);

	percpu_ref_put(xop->remote_lun_ref);
}

static void xcopy_pt_release_cmd(struct se_cmd *se_cmd)
{
	struct xcopy_pt_cmd *xpt_cmd = container_of(se_cmd,
				struct xcopy_pt_cmd, se_cmd);

	/* xpt_cmd is on the stack, nothing to free here */
	pr_debug("xpt_cmd done: %p\n", xpt_cmd);
}

static int xcopy_pt_check_stop_free(struct se_cmd *se_cmd)
{
	struct xcopy_pt_cmd *xpt_cmd = container_of(se_cmd,
				struct xcopy_pt_cmd, se_cmd);

	complete(&xpt_cmd->xpt_passthrough_sem);
	return 0;
}

static int xcopy_pt_write_pending(struct se_cmd *se_cmd)
{
	return 0;
}

static int xcopy_pt_queue_data_in(struct se_cmd *se_cmd)
{
	return 0;
}

static int xcopy_pt_queue_status(struct se_cmd *se_cmd)
{
	return 0;
}

static const struct target_core_fabric_ops xcopy_pt_tfo = {
	.fabric_name		= "xcopy-pt",
	.get_cmd_state		= xcopy_pt_get_cmd_state,
	.release_cmd		= xcopy_pt_release_cmd,
	.check_stop_free	= xcopy_pt_check_stop_free,
	.write_pending		= xcopy_pt_write_pending,
	.queue_data_in		= xcopy_pt_queue_data_in,
	.queue_status		= xcopy_pt_queue_status,
};

/*
 * End xcopy_pt_ops
 */

int target_xcopy_setup_pt(void)
{
	int ret;

	xcopy_wq = alloc_workqueue("xcopy_wq", WQ_MEM_RECLAIM, 0);
	if (!xcopy_wq) {
		pr_err("Unable to allocate xcopy_wq\n");
		return -ENOMEM;
	}

	memset(&xcopy_pt_tpg, 0, sizeof(struct se_portal_group));
	INIT_LIST_HEAD(&xcopy_pt_tpg.acl_node_list);
	INIT_LIST_HEAD(&xcopy_pt_tpg.tpg_sess_list);

	xcopy_pt_tpg.se_tpg_tfo = &xcopy_pt_tfo;

	memset(&xcopy_pt_nacl, 0, sizeof(struct se_node_acl));
	INIT_LIST_HEAD(&xcopy_pt_nacl.acl_list);
	INIT_LIST_HEAD(&xcopy_pt_nacl.acl_sess_list);
	memset(&xcopy_pt_sess, 0, sizeof(struct se_session));
	ret = transport_init_session(&xcopy_pt_sess);
	if (ret < 0)
		goto destroy_wq;

	xcopy_pt_nacl.se_tpg = &xcopy_pt_tpg;
	xcopy_pt_nacl.nacl_sess = &xcopy_pt_sess;

	xcopy_pt_sess.se_tpg = &xcopy_pt_tpg;
	xcopy_pt_sess.se_node_acl = &xcopy_pt_nacl;

	return 0;

destroy_wq:
	destroy_workqueue(xcopy_wq);
	xcopy_wq = NULL;
	return ret;
}

void target_xcopy_release_pt(void)
{
	if (xcopy_wq) {
		destroy_workqueue(xcopy_wq);
		transport_uninit_session(&xcopy_pt_sess);
	}
}

/*
 * target_xcopy_setup_pt_cmd - set up a pass-through command
 * @xpt_cmd:	 Data structure to initialize.
 * @xop:	 Describes the XCOPY operation received from an initiator.
 * @se_dev:	 Backend device to associate with @xpt_cmd if
 *		 @remote_port == true.
 * @cdb:	 SCSI CDB to be copied into @xpt_cmd.
 * @remote_port: If false, use the LUN through which the XCOPY command has
 *		 been received. If true, use @se_dev->xcopy_lun.
 *
 * Set up a SCSI command (READ or WRITE) that will be used to execute an
 * XCOPY command.
 */
static int target_xcopy_setup_pt_cmd(
	struct xcopy_pt_cmd *xpt_cmd,
	struct xcopy_op *xop,
	struct se_device *se_dev,
	unsigned char *cdb,
	bool remote_port)
{
	struct se_cmd *cmd = &xpt_cmd->se_cmd;

	/*
	 * Setup LUN+port to honor reservations based upon xop->op_origin for
	 * X-COPY PUSH or X-COPY PULL based upon where the CDB was received.
	 */
	if (remote_port) {
		cmd->se_lun = &se_dev->xcopy_lun;
		cmd->se_dev = se_dev;
	} else {
		cmd->se_lun = xop->xop_se_cmd->se_lun;
		cmd->se_dev = xop->xop_se_cmd->se_dev;
	}
	cmd->se_cmd_flags |= SCF_SE_LUN_CMD;

<<<<<<< HEAD
	if (target_cmd_init_cdb(cmd, cdb))
=======
	if (target_cmd_init_cdb(cmd, cdb, GFP_KERNEL))
>>>>>>> 7d2a07b7
		return -EINVAL;

	cmd->tag = 0;
	if (target_cmd_parse_cdb(cmd))
		return -EINVAL;

	if (transport_generic_map_mem_to_cmd(cmd, xop->xop_data_sg,
					xop->xop_data_nents, NULL, 0))
		return -EINVAL;

	pr_debug("Setup PASSTHROUGH_NOALLOC t_data_sg: %p t_data_nents:"
		 " %u\n", cmd->t_data_sg, cmd->t_data_nents);

	return 0;
}

static int target_xcopy_issue_pt_cmd(struct xcopy_pt_cmd *xpt_cmd)
{
	struct se_cmd *se_cmd = &xpt_cmd->se_cmd;
	sense_reason_t sense_rc;

	sense_rc = transport_generic_new_cmd(se_cmd);
	if (sense_rc)
		return -EINVAL;

	if (se_cmd->data_direction == DMA_TO_DEVICE)
		target_execute_cmd(se_cmd);

	wait_for_completion_interruptible(&xpt_cmd->xpt_passthrough_sem);

	pr_debug("target_xcopy_issue_pt_cmd(): SCSI status: 0x%02x\n",
			se_cmd->scsi_status);

	return (se_cmd->scsi_status) ? -EINVAL : 0;
}

static int target_xcopy_read_source(
	struct se_cmd *ec_cmd,
	struct xcopy_op *xop,
	struct se_device *src_dev,
	sector_t src_lba,
	u32 src_sectors)
{
	struct xcopy_pt_cmd xpt_cmd;
	struct se_cmd *se_cmd = &xpt_cmd.se_cmd;
	u32 length = (src_sectors * src_dev->dev_attrib.block_size);
	int rc;
	unsigned char cdb[16];
	bool remote_port = (xop->op_origin == XCOL_DEST_RECV_OP);

	memset(&xpt_cmd, 0, sizeof(xpt_cmd));
	init_completion(&xpt_cmd.xpt_passthrough_sem);

	memset(&cdb[0], 0, 16);
	cdb[0] = READ_16;
	put_unaligned_be64(src_lba, &cdb[2]);
	put_unaligned_be32(src_sectors, &cdb[10]);
	pr_debug("XCOPY: Built READ_16: LBA: %llu Sectors: %u Length: %u\n",
		(unsigned long long)src_lba, src_sectors, length);

<<<<<<< HEAD
	transport_init_se_cmd(se_cmd, &xcopy_pt_tfo, &xcopy_pt_sess, length,
			      DMA_FROM_DEVICE, 0, &xpt_cmd.sense_buffer[0], 0);
=======
	__target_init_cmd(se_cmd, &xcopy_pt_tfo, &xcopy_pt_sess, length,
			  DMA_FROM_DEVICE, 0, &xpt_cmd.sense_buffer[0], 0);
>>>>>>> 7d2a07b7

	rc = target_xcopy_setup_pt_cmd(&xpt_cmd, xop, src_dev, &cdb[0],
				remote_port);
	if (rc < 0) {
		ec_cmd->scsi_status = se_cmd->scsi_status;
		goto out;
	}

	pr_debug("XCOPY-READ: Saved xop->xop_data_sg: %p, num: %u for READ"
		" memory\n", xop->xop_data_sg, xop->xop_data_nents);

	rc = target_xcopy_issue_pt_cmd(&xpt_cmd);
	if (rc < 0)
		ec_cmd->scsi_status = se_cmd->scsi_status;
out:
	transport_generic_free_cmd(se_cmd, 0);
	return rc;
}

static int target_xcopy_write_destination(
	struct se_cmd *ec_cmd,
	struct xcopy_op *xop,
	struct se_device *dst_dev,
	sector_t dst_lba,
	u32 dst_sectors)
{
	struct xcopy_pt_cmd xpt_cmd;
	struct se_cmd *se_cmd = &xpt_cmd.se_cmd;
	u32 length = (dst_sectors * dst_dev->dev_attrib.block_size);
	int rc;
	unsigned char cdb[16];
	bool remote_port = (xop->op_origin == XCOL_SOURCE_RECV_OP);

	memset(&xpt_cmd, 0, sizeof(xpt_cmd));
	init_completion(&xpt_cmd.xpt_passthrough_sem);

	memset(&cdb[0], 0, 16);
	cdb[0] = WRITE_16;
	put_unaligned_be64(dst_lba, &cdb[2]);
	put_unaligned_be32(dst_sectors, &cdb[10]);
	pr_debug("XCOPY: Built WRITE_16: LBA: %llu Sectors: %u Length: %u\n",
		(unsigned long long)dst_lba, dst_sectors, length);

<<<<<<< HEAD
	transport_init_se_cmd(se_cmd, &xcopy_pt_tfo, &xcopy_pt_sess, length,
			      DMA_TO_DEVICE, 0, &xpt_cmd.sense_buffer[0], 0);
=======
	__target_init_cmd(se_cmd, &xcopy_pt_tfo, &xcopy_pt_sess, length,
			  DMA_TO_DEVICE, 0, &xpt_cmd.sense_buffer[0], 0);
>>>>>>> 7d2a07b7

	rc = target_xcopy_setup_pt_cmd(&xpt_cmd, xop, dst_dev, &cdb[0],
				remote_port);
	if (rc < 0) {
		ec_cmd->scsi_status = se_cmd->scsi_status;
		goto out;
	}

	rc = target_xcopy_issue_pt_cmd(&xpt_cmd);
	if (rc < 0)
		ec_cmd->scsi_status = se_cmd->scsi_status;
out:
	transport_generic_free_cmd(se_cmd, 0);
	return rc;
}

static void target_xcopy_do_work(struct work_struct *work)
{
	struct xcopy_op *xop = container_of(work, struct xcopy_op, xop_work);
	struct se_cmd *ec_cmd = xop->xop_se_cmd;
	struct se_device *src_dev, *dst_dev;
	sector_t src_lba, dst_lba, end_lba;
	unsigned int max_sectors;
	int rc = 0;
	unsigned short nolb, max_nolb, copied_nolb = 0;

	if (target_parse_xcopy_cmd(xop) != TCM_NO_SENSE)
		goto err_free;

	if (WARN_ON_ONCE(!xop->src_dev) || WARN_ON_ONCE(!xop->dst_dev))
		goto err_free;

	src_dev = xop->src_dev;
	dst_dev = xop->dst_dev;
	src_lba = xop->src_lba;
	dst_lba = xop->dst_lba;
	nolb = xop->nolb;
	end_lba = src_lba + nolb;
	/*
	 * Break up XCOPY I/O into hw_max_sectors sized I/O based on the
	 * smallest max_sectors between src_dev + dev_dev, or
	 */
	max_sectors = min(src_dev->dev_attrib.hw_max_sectors,
			  dst_dev->dev_attrib.hw_max_sectors);
	max_sectors = min_t(u32, max_sectors, XCOPY_MAX_SECTORS);

	max_nolb = min_t(u16, max_sectors, ((u16)(~0U)));

	pr_debug("target_xcopy_do_work: nolb: %hu, max_nolb: %hu end_lba: %llu\n",
			nolb, max_nolb, (unsigned long long)end_lba);
	pr_debug("target_xcopy_do_work: Starting src_lba: %llu, dst_lba: %llu\n",
			(unsigned long long)src_lba, (unsigned long long)dst_lba);

	while (src_lba < end_lba) {
		unsigned short cur_nolb = min(nolb, max_nolb);
		u32 cur_bytes = cur_nolb * src_dev->dev_attrib.block_size;

		if (cur_bytes != xop->xop_data_bytes) {
			/*
			 * (Re)allocate a buffer large enough to hold the XCOPY
			 * I/O size, which can be reused each read / write loop.
			 */
			target_free_sgl(xop->xop_data_sg, xop->xop_data_nents);
			rc = target_alloc_sgl(&xop->xop_data_sg,
					      &xop->xop_data_nents,
					      cur_bytes,
					      false, false);
			if (rc < 0)
				goto out;
			xop->xop_data_bytes = cur_bytes;
		}

		pr_debug("target_xcopy_do_work: Calling read src_dev: %p src_lba: %llu,"
			" cur_nolb: %hu\n", src_dev, (unsigned long long)src_lba, cur_nolb);

		rc = target_xcopy_read_source(ec_cmd, xop, src_dev, src_lba, cur_nolb);
		if (rc < 0)
			goto out;

		src_lba += cur_nolb;
		pr_debug("target_xcopy_do_work: Incremented READ src_lba to %llu\n",
				(unsigned long long)src_lba);

		pr_debug("target_xcopy_do_work: Calling write dst_dev: %p dst_lba: %llu,"
			" cur_nolb: %hu\n", dst_dev, (unsigned long long)dst_lba, cur_nolb);

		rc = target_xcopy_write_destination(ec_cmd, xop, dst_dev,
						dst_lba, cur_nolb);
		if (rc < 0)
			goto out;

		dst_lba += cur_nolb;
		pr_debug("target_xcopy_do_work: Incremented WRITE dst_lba to %llu\n",
				(unsigned long long)dst_lba);

		copied_nolb += cur_nolb;
		nolb -= cur_nolb;
	}

	xcopy_pt_undepend_remotedev(xop);
	target_free_sgl(xop->xop_data_sg, xop->xop_data_nents);
	kfree(xop);

	pr_debug("target_xcopy_do_work: Final src_lba: %llu, dst_lba: %llu\n",
		(unsigned long long)src_lba, (unsigned long long)dst_lba);
	pr_debug("target_xcopy_do_work: Blocks copied: %hu, Bytes Copied: %u\n",
		copied_nolb, copied_nolb * dst_dev->dev_attrib.block_size);

	pr_debug("target_xcopy_do_work: Setting X-COPY GOOD status -> sending response\n");
	target_complete_cmd(ec_cmd, SAM_STAT_GOOD);
	return;

out:
	xcopy_pt_undepend_remotedev(xop);
	target_free_sgl(xop->xop_data_sg, xop->xop_data_nents);

err_free:
	kfree(xop);
	/*
	 * Don't override an error scsi status if it has already been set
	 */
	if (ec_cmd->scsi_status == SAM_STAT_GOOD) {
		pr_warn_ratelimited("target_xcopy_do_work: rc: %d, Setting X-COPY"
			" CHECK_CONDITION -> sending response\n", rc);
		ec_cmd->scsi_status = SAM_STAT_CHECK_CONDITION;
	}
	target_complete_cmd(ec_cmd, ec_cmd->scsi_status);
}

/*
 * Returns TCM_NO_SENSE upon success or a sense code != TCM_NO_SENSE if parsing
 * fails.
 */
static sense_reason_t target_parse_xcopy_cmd(struct xcopy_op *xop)
{
	struct se_cmd *se_cmd = xop->xop_se_cmd;
	unsigned char *p = NULL, *seg_desc;
	unsigned int list_id, list_id_usage, sdll, inline_dl;
	sense_reason_t ret = TCM_INVALID_PARAMETER_LIST;
	int rc;
	unsigned short tdll;

	p = transport_kmap_data_sg(se_cmd);
	if (!p) {
		pr_err("transport_kmap_data_sg() failed in target_do_xcopy\n");
		return TCM_OUT_OF_RESOURCES;
	}

	list_id = p[0];
	list_id_usage = (p[1] & 0x18) >> 3;

	/*
	 * Determine TARGET DESCRIPTOR LIST LENGTH + SEGMENT DESCRIPTOR LIST LENGTH
	 */
	tdll = get_unaligned_be16(&p[2]);
	sdll = get_unaligned_be32(&p[8]);
	if (tdll + sdll > RCR_OP_MAX_DESC_LIST_LEN) {
		pr_err("XCOPY descriptor list length %u exceeds maximum %u\n",
		       tdll + sdll, RCR_OP_MAX_DESC_LIST_LEN);
		ret = TCM_PARAMETER_LIST_LENGTH_ERROR;
		goto out;
	}

	inline_dl = get_unaligned_be32(&p[12]);
	if (inline_dl != 0) {
		pr_err("XCOPY with non zero inline data length\n");
		goto out;
	}

	if (se_cmd->data_length < (XCOPY_HDR_LEN + tdll + sdll + inline_dl)) {
		pr_err("XCOPY parameter truncation: data length %u too small "
			"for tdll: %hu sdll: %u inline_dl: %u\n",
			se_cmd->data_length, tdll, sdll, inline_dl);
		ret = TCM_PARAMETER_LIST_LENGTH_ERROR;
		goto out;
	}

	pr_debug("Processing XCOPY with list_id: 0x%02x list_id_usage: 0x%02x"
		" tdll: %hu sdll: %u inline_dl: %u\n", list_id, list_id_usage,
		tdll, sdll, inline_dl);

	/*
	 * skip over the target descriptors until segment descriptors
	 * have been passed - CSCD ids are needed to determine src and dest.
	 */
	seg_desc = &p[16] + tdll;

	rc = target_xcopy_parse_segment_descriptors(se_cmd, xop, seg_desc,
						    sdll, &ret);
	if (rc <= 0)
		goto out;

	pr_debug("XCOPY: Processed %d segment descriptors, length: %u\n", rc,
				rc * XCOPY_SEGMENT_DESC_LEN);

	rc = target_xcopy_parse_target_descriptors(se_cmd, xop, &p[16], tdll, &ret);
	if (rc <= 0)
		goto out;

	if (xop->src_dev->dev_attrib.block_size !=
	    xop->dst_dev->dev_attrib.block_size) {
		pr_err("XCOPY: Non matching src_dev block_size: %u + dst_dev"
		       " block_size: %u currently unsupported\n",
			xop->src_dev->dev_attrib.block_size,
			xop->dst_dev->dev_attrib.block_size);
		xcopy_pt_undepend_remotedev(xop);
		ret = TCM_LOGICAL_UNIT_COMMUNICATION_FAILURE;
		goto out;
	}

	pr_debug("XCOPY: Processed %d target descriptors, length: %u\n", rc,
				rc * XCOPY_TARGET_DESC_LEN);
	transport_kunmap_data_sg(se_cmd);
	return TCM_NO_SENSE;

out:
	if (p)
		transport_kunmap_data_sg(se_cmd);
	return ret;
}

sense_reason_t target_do_xcopy(struct se_cmd *se_cmd)
{
	struct se_device *dev = se_cmd->se_dev;
	struct xcopy_op *xop;
	unsigned int sa;

	if (!dev->dev_attrib.emulate_3pc) {
		pr_err("EXTENDED_COPY operation explicitly disabled\n");
		return TCM_UNSUPPORTED_SCSI_OPCODE;
	}

	sa = se_cmd->t_task_cdb[1] & 0x1f;
	if (sa != 0x00) {
		pr_err("EXTENDED_COPY(LID4) not supported\n");
		return TCM_UNSUPPORTED_SCSI_OPCODE;
	}

	if (se_cmd->data_length == 0) {
		target_complete_cmd(se_cmd, SAM_STAT_GOOD);
		return TCM_NO_SENSE;
	}
	if (se_cmd->data_length < XCOPY_HDR_LEN) {
		pr_err("XCOPY parameter truncation: length %u < hdr_len %u\n",
				se_cmd->data_length, XCOPY_HDR_LEN);
		return TCM_PARAMETER_LIST_LENGTH_ERROR;
	}

	xop = kzalloc(sizeof(struct xcopy_op), GFP_KERNEL);
	if (!xop)
		goto err;
	xop->xop_se_cmd = se_cmd;
	INIT_WORK(&xop->xop_work, target_xcopy_do_work);
	if (WARN_ON_ONCE(!queue_work(xcopy_wq, &xop->xop_work)))
		goto free;
	return TCM_NO_SENSE;

free:
	kfree(xop);

err:
	return TCM_OUT_OF_RESOURCES;
}

static sense_reason_t target_rcr_operating_parameters(struct se_cmd *se_cmd)
{
	unsigned char *p;

	p = transport_kmap_data_sg(se_cmd);
	if (!p) {
		pr_err("transport_kmap_data_sg failed in"
		       " target_rcr_operating_parameters\n");
		return TCM_OUT_OF_RESOURCES;
	}

	if (se_cmd->data_length < 54) {
		pr_err("Receive Copy Results Op Parameters length"
		       " too small: %u\n", se_cmd->data_length);
		transport_kunmap_data_sg(se_cmd);
		return TCM_INVALID_CDB_FIELD;
	}
	/*
	 * Set SNLID=1 (Supports no List ID)
	 */
	p[4] = 0x1;
	/*
	 * MAXIMUM TARGET DESCRIPTOR COUNT
	 */
	put_unaligned_be16(RCR_OP_MAX_TARGET_DESC_COUNT, &p[8]);
	/*
	 * MAXIMUM SEGMENT DESCRIPTOR COUNT
	 */
	put_unaligned_be16(RCR_OP_MAX_SG_DESC_COUNT, &p[10]);
	/*
	 * MAXIMUM DESCRIPTOR LIST LENGTH
	 */
	put_unaligned_be32(RCR_OP_MAX_DESC_LIST_LEN, &p[12]);
	/*
	 * MAXIMUM SEGMENT LENGTH
	 */
	put_unaligned_be32(RCR_OP_MAX_SEGMENT_LEN, &p[16]);
	/*
	 * MAXIMUM INLINE DATA LENGTH for SA 0x04 (NOT SUPPORTED)
	 */
	put_unaligned_be32(0x0, &p[20]);
	/*
	 * HELD DATA LIMIT
	 */
	put_unaligned_be32(0x0, &p[24]);
	/*
	 * MAXIMUM STREAM DEVICE TRANSFER SIZE
	 */
	put_unaligned_be32(0x0, &p[28]);
	/*
	 * TOTAL CONCURRENT COPIES
	 */
	put_unaligned_be16(RCR_OP_TOTAL_CONCURR_COPIES, &p[34]);
	/*
	 * MAXIMUM CONCURRENT COPIES
	 */
	p[36] = RCR_OP_MAX_CONCURR_COPIES;
	/*
	 * DATA SEGMENT GRANULARITY (log 2)
	 */
	p[37] = RCR_OP_DATA_SEG_GRAN_LOG2;
	/*
	 * INLINE DATA GRANULARITY log 2)
	 */
	p[38] = RCR_OP_INLINE_DATA_GRAN_LOG2;
	/*
	 * HELD DATA GRANULARITY
	 */
	p[39] = RCR_OP_HELD_DATA_GRAN_LOG2;
	/*
	 * IMPLEMENTED DESCRIPTOR LIST LENGTH
	 */
	p[43] = 0x2;
	/*
	 * List of implemented descriptor type codes (ordered)
	 */
	p[44] = 0x02; /* Copy Block to Block device */
	p[45] = 0xe4; /* Identification descriptor target descriptor */

	/*
	 * AVAILABLE DATA (n-3)
	 */
	put_unaligned_be32(42, &p[0]);

	transport_kunmap_data_sg(se_cmd);
	target_complete_cmd(se_cmd, SAM_STAT_GOOD);

	return TCM_NO_SENSE;
}

sense_reason_t target_do_receive_copy_results(struct se_cmd *se_cmd)
{
	unsigned char *cdb = &se_cmd->t_task_cdb[0];
	int sa = (cdb[1] & 0x1f), list_id = cdb[2];
	sense_reason_t rc = TCM_NO_SENSE;

	pr_debug("Entering target_do_receive_copy_results: SA: 0x%02x, List ID:"
		" 0x%02x, AL: %u\n", sa, list_id, se_cmd->data_length);

	if (list_id != 0) {
		pr_err("Receive Copy Results with non zero list identifier"
		       " not supported\n");
		return TCM_INVALID_CDB_FIELD;
	}

	switch (sa) {
	case RCR_SA_OPERATING_PARAMETERS:
		rc = target_rcr_operating_parameters(se_cmd);
		break;
	case RCR_SA_COPY_STATUS:
	case RCR_SA_RECEIVE_DATA:
	case RCR_SA_FAILED_SEGMENT_DETAILS:
	default:
		pr_err("Unsupported SA for receive copy results: 0x%02x\n", sa);
		return TCM_INVALID_CDB_FIELD;
	}

	return rc;
}<|MERGE_RESOLUTION|>--- conflicted
+++ resolved
@@ -33,22 +33,6 @@
 
 static sense_reason_t target_parse_xcopy_cmd(struct xcopy_op *xop);
 
-<<<<<<< HEAD
-static int target_xcopy_gen_naa_ieee(struct se_device *dev, unsigned char *buf)
-{
-	int off = 0;
-
-	buf[off++] = (0x6 << 4);
-	buf[off++] = 0x01;
-	buf[off++] = 0x40;
-	buf[off] = (0x5 << 4);
-
-	spc_parse_naa_6h_vendor_specific(dev, &buf[off]);
-	return 0;
-}
-
-=======
->>>>>>> 7d2a07b7
 /**
  * target_xcopy_locate_se_dev_e4_iter - compare XCOPY NAA device identifiers
  *
@@ -90,10 +74,6 @@
 	struct se_node_acl *nacl;
 	struct se_lun *this_lun = NULL;
 	struct se_device *found_dev = NULL;
-<<<<<<< HEAD
-	int rc = 0;
-=======
->>>>>>> 7d2a07b7
 
 	/* cmd with NULL sess indicates no associated $FABRIC_MOD */
 	if (!sess)
@@ -106,10 +86,7 @@
 	rcu_read_lock();
 	hlist_for_each_entry_rcu(deve, &nacl->lun_entry_hlist, link) {
 		struct se_device *this_dev;
-<<<<<<< HEAD
-=======
 		int rc;
->>>>>>> 7d2a07b7
 
 		this_lun = rcu_dereference(deve->se_lun);
 		this_dev = rcu_dereference_raw(this_lun->lun_se_dev);
@@ -564,11 +541,7 @@
 	}
 	cmd->se_cmd_flags |= SCF_SE_LUN_CMD;
 
-<<<<<<< HEAD
-	if (target_cmd_init_cdb(cmd, cdb))
-=======
 	if (target_cmd_init_cdb(cmd, cdb, GFP_KERNEL))
->>>>>>> 7d2a07b7
 		return -EINVAL;
 
 	cmd->tag = 0;
@@ -629,13 +602,8 @@
 	pr_debug("XCOPY: Built READ_16: LBA: %llu Sectors: %u Length: %u\n",
 		(unsigned long long)src_lba, src_sectors, length);
 
-<<<<<<< HEAD
-	transport_init_se_cmd(se_cmd, &xcopy_pt_tfo, &xcopy_pt_sess, length,
-			      DMA_FROM_DEVICE, 0, &xpt_cmd.sense_buffer[0], 0);
-=======
 	__target_init_cmd(se_cmd, &xcopy_pt_tfo, &xcopy_pt_sess, length,
 			  DMA_FROM_DEVICE, 0, &xpt_cmd.sense_buffer[0], 0);
->>>>>>> 7d2a07b7
 
 	rc = target_xcopy_setup_pt_cmd(&xpt_cmd, xop, src_dev, &cdb[0],
 				remote_port);
@@ -679,13 +647,8 @@
 	pr_debug("XCOPY: Built WRITE_16: LBA: %llu Sectors: %u Length: %u\n",
 		(unsigned long long)dst_lba, dst_sectors, length);
 
-<<<<<<< HEAD
-	transport_init_se_cmd(se_cmd, &xcopy_pt_tfo, &xcopy_pt_sess, length,
-			      DMA_TO_DEVICE, 0, &xpt_cmd.sense_buffer[0], 0);
-=======
 	__target_init_cmd(se_cmd, &xcopy_pt_tfo, &xcopy_pt_sess, length,
 			  DMA_TO_DEVICE, 0, &xpt_cmd.sense_buffer[0], 0);
->>>>>>> 7d2a07b7
 
 	rc = target_xcopy_setup_pt_cmd(&xpt_cmd, xop, dst_dev, &cdb[0],
 				remote_port);
