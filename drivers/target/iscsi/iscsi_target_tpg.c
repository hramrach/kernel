--- conflicted
+++ resolved
@@ -460,11 +460,7 @@
 
 struct iscsi_tpg_np *iscsit_tpg_add_network_portal(
 	struct iscsi_portal_group *tpg,
-<<<<<<< HEAD
-	struct __kernel_sockaddr_storage *sockaddr,
-=======
 	struct sockaddr_storage *sockaddr,
->>>>>>> 61328de2
 	struct iscsi_tpg_np *tpg_np_parent,
 	int network_transport)
 {
@@ -518,13 +514,8 @@
 		spin_unlock(&tpg_np_parent->tpg_np_parent_lock);
 	}
 
-<<<<<<< HEAD
-	pr_debug("CORE[%s] - Added Network Portal: %pISc:%hu,%hu on %s\n",
-		tpg->tpg_tiqn->tiqn, &np->np_sockaddr, np->np_port, tpg->tpgt,
-=======
 	pr_debug("CORE[%s] - Added Network Portal: %pISpc,%hu on %s\n",
 		tpg->tpg_tiqn->tiqn, &np->np_sockaddr, tpg->tpgt,
->>>>>>> 61328de2
 		np->np_transport->name);
 
 	return tpg_np;
@@ -537,13 +528,8 @@
 {
 	iscsit_clear_tpg_np_login_thread(tpg_np, tpg, true);
 
-<<<<<<< HEAD
-	pr_debug("CORE[%s] - Removed Network Portal: %pISc:%hu,%hu on %s\n",
-		tpg->tpg_tiqn->tiqn, &np->np_sockaddr, np->np_port, tpg->tpgt,
-=======
 	pr_debug("CORE[%s] - Removed Network Portal: %pISpc,%hu on %s\n",
 		tpg->tpg_tiqn->tiqn, &np->np_sockaddr, tpg->tpgt,
->>>>>>> 61328de2
 		np->np_transport->name);
 
 	tpg_np->tpg_np = NULL;
