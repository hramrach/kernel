# SPDX-License-Identifier: GPL-2.0
#
# Makefile for the Linux Kernel SOC specific device drivers.
#

obj-$(CONFIG_ARCH_ACTIONS)	+= actions/
obj-y				+= aspeed/
obj-$(CONFIG_ARCH_AT91)		+= atmel/
obj-y				+= bcm/
obj-$(CONFIG_SOC_CANAAN)	+= canaan/
obj-$(CONFIG_ARCH_DOVE)		+= dove/
obj-$(CONFIG_MACH_DOVE)		+= dove/
obj-y				+= fsl/
obj-$(CONFIG_ARCH_GEMINI)	+= gemini/
obj-y				+= imx/
<<<<<<< HEAD
obj-$(CONFIG_ARCH_IXP4XX)	+= ixp4xx/
=======
obj-y				+= ixp4xx/
>>>>>>> 7d2a07b7
obj-$(CONFIG_SOC_XWAY)		+= lantiq/
obj-$(CONFIG_LITEX_SOC_CONTROLLER) += litex/
obj-y				+= mediatek/
obj-y				+= amlogic/
obj-y				+= qcom/
obj-y				+= renesas/
obj-$(CONFIG_ARCH_ROCKCHIP)	+= rockchip/
obj-$(CONFIG_SOC_SAMSUNG)	+= samsung/
obj-$(CONFIG_SOC_SIFIVE)	+= sifive/
obj-y				+= sunxi/
obj-$(CONFIG_ARCH_TEGRA)	+= tegra/
obj-y				+= ti/
obj-$(CONFIG_ARCH_U8500)	+= ux500/
obj-$(CONFIG_PLAT_VERSATILE)	+= versatile/
obj-y				+= xilinx/<|MERGE_RESOLUTION|>--- conflicted
+++ resolved
@@ -13,11 +13,7 @@
 obj-y				+= fsl/
 obj-$(CONFIG_ARCH_GEMINI)	+= gemini/
 obj-y				+= imx/
-<<<<<<< HEAD
-obj-$(CONFIG_ARCH_IXP4XX)	+= ixp4xx/
-=======
 obj-y				+= ixp4xx/
->>>>>>> 7d2a07b7
 obj-$(CONFIG_SOC_XWAY)		+= lantiq/
 obj-$(CONFIG_LITEX_SOC_CONTROLLER) += litex/
 obj-y				+= mediatek/
