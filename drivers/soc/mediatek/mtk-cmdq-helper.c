// SPDX-License-Identifier: GPL-2.0
//
// Copyright (c) 2018 MediaTek Inc.

#include <linux/completion.h>
#include <linux/errno.h>
#include <linux/dma-mapping.h>
#include <linux/module.h>
#include <linux/mailbox_controller.h>
#include <linux/soc/mediatek/mtk-cmdq.h>

#define CMDQ_WRITE_ENABLE_MASK	BIT(0)
#define CMDQ_POLL_ENABLE_MASK	BIT(0)
#define CMDQ_EOC_IRQ_EN		BIT(0)
#define CMDQ_REG_TYPE		1
#define CMDQ_JUMP_RELATIVE	1

struct cmdq_instruction {
	union {
		u32 value;
		u32 mask;
		struct {
			u16 arg_c;
			u16 src_reg;
		};
	};
	union {
		u16 offset;
		u16 event;
		u16 reg_dst;
	};
	union {
		u8 subsys;
		struct {
			u8 sop:5;
			u8 arg_c_t:1;
			u8 src_t:1;
			u8 dst_t:1;
		};
	};
	u8 op;
};

int cmdq_dev_get_client_reg(struct device *dev,
			    struct cmdq_client_reg *client_reg, int idx)
{
	struct of_phandle_args spec;
	int err;

	if (!client_reg)
		return -ENOENT;

	err = of_parse_phandle_with_fixed_args(dev->of_node,
					       "mediatek,gce-client-reg",
					       3, idx, &spec);
	if (err < 0) {
		dev_err(dev,
			"error %d can't parse gce-client-reg property (%d)",
			err, idx);

		return err;
	}

	client_reg->subsys = (u8)spec.args[0];
	client_reg->offset = (u16)spec.args[1];
	client_reg->size = (u16)spec.args[2];
	of_node_put(spec.np);

	return 0;
}
EXPORT_SYMBOL(cmdq_dev_get_client_reg);

static void cmdq_client_timeout(struct timer_list *t)
{
	struct cmdq_client *client = from_timer(client, t, timer);

	dev_err(client->client.dev, "cmdq timeout!\n");
}

struct cmdq_client *cmdq_mbox_create(struct device *dev, int index, u32 timeout)
{
	struct cmdq_client *client;

	client = kzalloc(sizeof(*client), GFP_KERNEL);
	if (!client)
		return (struct cmdq_client *)-ENOMEM;

	client->timeout_ms = timeout;
	if (timeout != CMDQ_NO_TIMEOUT) {
		spin_lock_init(&client->lock);
		timer_setup(&client->timer, cmdq_client_timeout, 0);
	}
	client->pkt_cnt = 0;
	client->client.dev = dev;
	client->client.tx_block = false;
	client->client.knows_txdone = true;
	client->chan = mbox_request_channel(&client->client, index);

	if (IS_ERR(client->chan)) {
		long err;

		dev_err(dev, "failed to request channel\n");
		err = PTR_ERR(client->chan);
		kfree(client);

		return ERR_PTR(err);
	}

	return client;
}
EXPORT_SYMBOL(cmdq_mbox_create);

void cmdq_mbox_destroy(struct cmdq_client *client)
{
	if (client->timeout_ms != CMDQ_NO_TIMEOUT) {
		spin_lock(&client->lock);
		del_timer_sync(&client->timer);
		spin_unlock(&client->lock);
	}
	mbox_free_channel(client->chan);
	kfree(client);
}
EXPORT_SYMBOL(cmdq_mbox_destroy);

struct cmdq_pkt *cmdq_pkt_create(struct cmdq_client *client, size_t size)
{
	struct cmdq_pkt *pkt;
	struct device *dev;
	dma_addr_t dma_addr;

	pkt = kzalloc(sizeof(*pkt), GFP_KERNEL);
	if (!pkt)
		return ERR_PTR(-ENOMEM);
	pkt->va_base = kzalloc(size, GFP_KERNEL);
	if (!pkt->va_base) {
		kfree(pkt);
		return ERR_PTR(-ENOMEM);
	}
	pkt->buf_size = size;
	pkt->cl = (void *)client;

	dev = client->chan->mbox->dev;
	dma_addr = dma_map_single(dev, pkt->va_base, pkt->buf_size,
				  DMA_TO_DEVICE);
	if (dma_mapping_error(dev, dma_addr)) {
		dev_err(dev, "dma map failed, size=%u\n", (u32)(u64)size);
		kfree(pkt->va_base);
		kfree(pkt);
		return ERR_PTR(-ENOMEM);
	}

	pkt->pa_base = dma_addr;

	return pkt;
}
EXPORT_SYMBOL(cmdq_pkt_create);

void cmdq_pkt_destroy(struct cmdq_pkt *pkt)
{
	struct cmdq_client *client = (struct cmdq_client *)pkt->cl;

	dma_unmap_single(client->chan->mbox->dev, pkt->pa_base, pkt->buf_size,
			 DMA_TO_DEVICE);
	kfree(pkt->va_base);
	kfree(pkt);
}
EXPORT_SYMBOL(cmdq_pkt_destroy);

static int cmdq_pkt_append_command(struct cmdq_pkt *pkt,
				   struct cmdq_instruction inst)
{
	struct cmdq_instruction *cmd_ptr;

	if (unlikely(pkt->cmd_buf_size + CMDQ_INST_SIZE > pkt->buf_size)) {
		/*
		 * In the case of allocated buffer size (pkt->buf_size) is used
		 * up, the real required size (pkt->cmdq_buf_size) is still
		 * increased, so that the user knows how much memory should be
		 * ultimately allocated after appending all commands and
		 * flushing the command packet. Therefor, the user can call
		 * cmdq_pkt_create() again with the real required buffer size.
		 */
		pkt->cmd_buf_size += CMDQ_INST_SIZE;
		WARN_ONCE(1, "%s: buffer size %u is too small !\n",
			__func__, (u32)pkt->buf_size);
		return -ENOMEM;
	}

	cmd_ptr = pkt->va_base + pkt->cmd_buf_size;
	*cmd_ptr = inst;
	pkt->cmd_buf_size += CMDQ_INST_SIZE;

	return 0;
}

int cmdq_pkt_write(struct cmdq_pkt *pkt, u8 subsys, u16 offset, u32 value)
{
	struct cmdq_instruction inst;

	inst.op = CMDQ_CODE_WRITE;
	inst.value = value;
	inst.offset = offset;
	inst.subsys = subsys;

	return cmdq_pkt_append_command(pkt, inst);
}
EXPORT_SYMBOL(cmdq_pkt_write);

int cmdq_pkt_write_mask(struct cmdq_pkt *pkt, u8 subsys,
			u16 offset, u32 value, u32 mask)
{
	struct cmdq_instruction inst = { {0} };
	u16 offset_mask = offset;
	int err;

	if (mask != 0xffffffff) {
		inst.op = CMDQ_CODE_MASK;
		inst.mask = ~mask;
		err = cmdq_pkt_append_command(pkt, inst);
		if (err < 0)
			return err;

		offset_mask |= CMDQ_WRITE_ENABLE_MASK;
	}
	err = cmdq_pkt_write(pkt, subsys, offset_mask, value);

	return err;
}
EXPORT_SYMBOL(cmdq_pkt_write_mask);

<<<<<<< HEAD
=======
int cmdq_pkt_read_s(struct cmdq_pkt *pkt, u16 high_addr_reg_idx, u16 addr_low,
		    u16 reg_idx)
{
	struct cmdq_instruction inst = {};

	inst.op = CMDQ_CODE_READ_S;
	inst.dst_t = CMDQ_REG_TYPE;
	inst.sop = high_addr_reg_idx;
	inst.reg_dst = reg_idx;
	inst.src_reg = addr_low;

	return cmdq_pkt_append_command(pkt, inst);
}
EXPORT_SYMBOL(cmdq_pkt_read_s);

int cmdq_pkt_write_s(struct cmdq_pkt *pkt, u16 high_addr_reg_idx,
		     u16 addr_low, u16 src_reg_idx)
{
	struct cmdq_instruction inst = {};

	inst.op = CMDQ_CODE_WRITE_S;
	inst.src_t = CMDQ_REG_TYPE;
	inst.sop = high_addr_reg_idx;
	inst.offset = addr_low;
	inst.src_reg = src_reg_idx;

	return cmdq_pkt_append_command(pkt, inst);
}
EXPORT_SYMBOL(cmdq_pkt_write_s);

int cmdq_pkt_write_s_mask(struct cmdq_pkt *pkt, u16 high_addr_reg_idx,
			  u16 addr_low, u16 src_reg_idx, u32 mask)
{
	struct cmdq_instruction inst = {};
	int err;

	inst.op = CMDQ_CODE_MASK;
	inst.mask = ~mask;
	err = cmdq_pkt_append_command(pkt, inst);
	if (err < 0)
		return err;

	inst.mask = 0;
	inst.op = CMDQ_CODE_WRITE_S_MASK;
	inst.src_t = CMDQ_REG_TYPE;
	inst.sop = high_addr_reg_idx;
	inst.offset = addr_low;
	inst.src_reg = src_reg_idx;

	return cmdq_pkt_append_command(pkt, inst);
}
EXPORT_SYMBOL(cmdq_pkt_write_s_mask);

int cmdq_pkt_write_s_value(struct cmdq_pkt *pkt, u8 high_addr_reg_idx,
			   u16 addr_low, u32 value)
{
	struct cmdq_instruction inst = {};

	inst.op = CMDQ_CODE_WRITE_S;
	inst.sop = high_addr_reg_idx;
	inst.offset = addr_low;
	inst.value = value;

	return cmdq_pkt_append_command(pkt, inst);
}
EXPORT_SYMBOL(cmdq_pkt_write_s_value);

int cmdq_pkt_write_s_mask_value(struct cmdq_pkt *pkt, u8 high_addr_reg_idx,
				u16 addr_low, u32 value, u32 mask)
{
	struct cmdq_instruction inst = {};
	int err;

	inst.op = CMDQ_CODE_MASK;
	inst.mask = ~mask;
	err = cmdq_pkt_append_command(pkt, inst);
	if (err < 0)
		return err;

	inst.op = CMDQ_CODE_WRITE_S_MASK;
	inst.sop = high_addr_reg_idx;
	inst.offset = addr_low;
	inst.value = value;

	return cmdq_pkt_append_command(pkt, inst);
}
EXPORT_SYMBOL(cmdq_pkt_write_s_mask_value);

>>>>>>> 9507dc11
int cmdq_pkt_wfe(struct cmdq_pkt *pkt, u16 event, bool clear)
{
	struct cmdq_instruction inst = { {0} };
	u32 clear_option = clear ? CMDQ_WFE_UPDATE : 0;

	if (event >= CMDQ_MAX_EVENT)
		return -EINVAL;

	inst.op = CMDQ_CODE_WFE;
	inst.value = CMDQ_WFE_OPTION | clear_option;
	inst.event = event;

	return cmdq_pkt_append_command(pkt, inst);
}
EXPORT_SYMBOL(cmdq_pkt_wfe);

int cmdq_pkt_clear_event(struct cmdq_pkt *pkt, u16 event)
{
	struct cmdq_instruction inst = { {0} };

	if (event >= CMDQ_MAX_EVENT)
		return -EINVAL;

	inst.op = CMDQ_CODE_WFE;
	inst.value = CMDQ_WFE_UPDATE;
	inst.event = event;

	return cmdq_pkt_append_command(pkt, inst);
}
EXPORT_SYMBOL(cmdq_pkt_clear_event);

int cmdq_pkt_set_event(struct cmdq_pkt *pkt, u16 event)
{
	struct cmdq_instruction inst = {};

	if (event >= CMDQ_MAX_EVENT)
		return -EINVAL;

	inst.op = CMDQ_CODE_WFE;
	inst.value = CMDQ_WFE_UPDATE | CMDQ_WFE_UPDATE_VALUE;
	inst.event = event;

	return cmdq_pkt_append_command(pkt, inst);
}
EXPORT_SYMBOL(cmdq_pkt_set_event);

int cmdq_pkt_poll(struct cmdq_pkt *pkt, u8 subsys,
		  u16 offset, u32 value)
{
	struct cmdq_instruction inst = { {0} };
	int err;

	inst.op = CMDQ_CODE_POLL;
	inst.value = value;
	inst.offset = offset;
	inst.subsys = subsys;
	err = cmdq_pkt_append_command(pkt, inst);

	return err;
}
EXPORT_SYMBOL(cmdq_pkt_poll);

int cmdq_pkt_poll_mask(struct cmdq_pkt *pkt, u8 subsys,
		       u16 offset, u32 value, u32 mask)
{
	struct cmdq_instruction inst = { {0} };
	int err;

	inst.op = CMDQ_CODE_MASK;
	inst.mask = ~mask;
	err = cmdq_pkt_append_command(pkt, inst);
	if (err < 0)
		return err;

	offset = offset | CMDQ_POLL_ENABLE_MASK;
	err = cmdq_pkt_poll(pkt, subsys, offset, value);

	return err;
}
EXPORT_SYMBOL(cmdq_pkt_poll_mask);

int cmdq_pkt_assign(struct cmdq_pkt *pkt, u16 reg_idx, u32 value)
{
	struct cmdq_instruction inst = {};

	inst.op = CMDQ_CODE_LOGIC;
	inst.dst_t = CMDQ_REG_TYPE;
	inst.reg_dst = reg_idx;
	inst.value = value;
	return cmdq_pkt_append_command(pkt, inst);
}
EXPORT_SYMBOL(cmdq_pkt_assign);

int cmdq_pkt_jump(struct cmdq_pkt *pkt, dma_addr_t addr)
{
	struct cmdq_instruction inst = {};

	inst.op = CMDQ_CODE_JUMP;
	inst.offset = CMDQ_JUMP_RELATIVE;
	inst.value = addr >>
		cmdq_get_shift_pa(((struct cmdq_client *)pkt->cl)->chan);
	return cmdq_pkt_append_command(pkt, inst);
}
EXPORT_SYMBOL(cmdq_pkt_jump);

int cmdq_pkt_finalize(struct cmdq_pkt *pkt)
{
	struct cmdq_instruction inst = { {0} };
	int err;

	/* insert EOC and generate IRQ for each command iteration */
	inst.op = CMDQ_CODE_EOC;
	inst.value = CMDQ_EOC_IRQ_EN;
	err = cmdq_pkt_append_command(pkt, inst);
	if (err < 0)
		return err;

	/* JUMP to end */
	inst.op = CMDQ_CODE_JUMP;
	inst.value = CMDQ_JUMP_PASS >>
		cmdq_get_shift_pa(((struct cmdq_client *)pkt->cl)->chan);
	err = cmdq_pkt_append_command(pkt, inst);

	return err;
}
EXPORT_SYMBOL(cmdq_pkt_finalize);

static void cmdq_pkt_flush_async_cb(struct cmdq_cb_data data)
{
	struct cmdq_pkt *pkt = (struct cmdq_pkt *)data.data;
	struct cmdq_task_cb *cb = &pkt->cb;
	struct cmdq_client *client = (struct cmdq_client *)pkt->cl;

	if (client->timeout_ms != CMDQ_NO_TIMEOUT) {
		unsigned long flags = 0;

		spin_lock_irqsave(&client->lock, flags);
		if (--client->pkt_cnt == 0)
			del_timer(&client->timer);
		else
			mod_timer(&client->timer, jiffies +
				  msecs_to_jiffies(client->timeout_ms));
		spin_unlock_irqrestore(&client->lock, flags);
	}

	dma_sync_single_for_cpu(client->chan->mbox->dev, pkt->pa_base,
				pkt->cmd_buf_size, DMA_TO_DEVICE);
	if (cb->cb) {
		data.data = cb->data;
		cb->cb(data);
	}
}

int cmdq_pkt_flush_async(struct cmdq_pkt *pkt, cmdq_async_flush_cb cb,
			 void *data)
{
	int err;
	unsigned long flags = 0;
	struct cmdq_client *client = (struct cmdq_client *)pkt->cl;

	pkt->cb.cb = cb;
	pkt->cb.data = data;
	pkt->async_cb.cb = cmdq_pkt_flush_async_cb;
	pkt->async_cb.data = pkt;

	dma_sync_single_for_device(client->chan->mbox->dev, pkt->pa_base,
				   pkt->cmd_buf_size, DMA_TO_DEVICE);

	if (client->timeout_ms != CMDQ_NO_TIMEOUT) {
		spin_lock_irqsave(&client->lock, flags);
		if (client->pkt_cnt++ == 0)
			mod_timer(&client->timer, jiffies +
				  msecs_to_jiffies(client->timeout_ms));
		spin_unlock_irqrestore(&client->lock, flags);
	}

	err = mbox_send_message(client->chan, pkt);
	if (err < 0)
		return err;
	/* We can send next packet immediately, so just call txdone. */
	mbox_client_txdone(client->chan, 0);

	return 0;
}
EXPORT_SYMBOL(cmdq_pkt_flush_async);

struct cmdq_flush_completion {
	struct completion cmplt;
	bool err;
};

static void cmdq_pkt_flush_cb(struct cmdq_cb_data data)
{
	struct cmdq_flush_completion *cmplt;

	cmplt = (struct cmdq_flush_completion *)data.data;
	if (data.sta != CMDQ_CB_NORMAL)
		cmplt->err = true;
	else
		cmplt->err = false;
	complete(&cmplt->cmplt);
}

int cmdq_pkt_flush(struct cmdq_pkt *pkt)
{
	struct cmdq_flush_completion cmplt;
	int err;

	init_completion(&cmplt.cmplt);
	err = cmdq_pkt_flush_async(pkt, cmdq_pkt_flush_cb, &cmplt);
	if (err < 0)
		return err;
	wait_for_completion(&cmplt.cmplt);

	return cmplt.err ? -EFAULT : 0;
}
EXPORT_SYMBOL(cmdq_pkt_flush);

MODULE_LICENSE("GPL v2");<|MERGE_RESOLUTION|>--- conflicted
+++ resolved
@@ -228,8 +228,6 @@
 }
 EXPORT_SYMBOL(cmdq_pkt_write_mask);
 
-<<<<<<< HEAD
-=======
 int cmdq_pkt_read_s(struct cmdq_pkt *pkt, u16 high_addr_reg_idx, u16 addr_low,
 		    u16 reg_idx)
 {
@@ -318,7 +316,6 @@
 }
 EXPORT_SYMBOL(cmdq_pkt_write_s_mask_value);
 
->>>>>>> 9507dc11
 int cmdq_pkt_wfe(struct cmdq_pkt *pkt, u16 event, bool clear)
 {
 	struct cmdq_instruction inst = { {0} };
