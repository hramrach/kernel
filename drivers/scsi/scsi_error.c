--- conflicted
+++ resolved
@@ -35,19 +35,8 @@
 #include "scsi_priv.h"
 #include "scsi_logging.h"
 
-<<<<<<< HEAD
-#ifdef DEBUG
-#define SENSE_TIMEOUT SCSI_TIMEOUT
-#else
-#define SENSE_TIMEOUT (10*HZ)
-#endif
-
-#define START_UNIT_TIMEOUT (30*HZ)
-#define TEST_UNIT_READY_TIMEOUT (30*HZ)
-=======
 #define SENSE_TIMEOUT		(10*HZ)
 #define START_UNIT_TIMEOUT	(30*HZ)
->>>>>>> 30e74fea
 
 /*
  * These should *probably* be handled by the host itself.
@@ -774,7 +763,7 @@
 	scmd->underflow = 0;
 	scmd->sc_data_direction = DMA_NONE;
 
-	rtn = scsi_send_eh_cmnd(scmd, TEST_UNIT_READY_TIMEOUT);
+	rtn = scsi_send_eh_cmnd(scmd, SENSE_TIMEOUT);
 
 	/*
 	 * when we eventually call scsi_finish, we really wish to complete
