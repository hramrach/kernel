--- conflicted
+++ resolved
@@ -6075,16 +6075,13 @@
 	vhost->partition_number = -1;
 	vhost->log_level = log_level;
 	vhost->task_set = 1;
-<<<<<<< HEAD
+	vhost->scan_timeout = 0;
 
 	vhost->mq_enabled = mq_enabled;
 	vhost->client_scsi_channels = min(shost->nr_hw_queues, nr_scsi_channels);
 	vhost->using_channels = 0;
 	vhost->do_enquiry = 1;
 
-=======
-	vhost->scan_timeout = 0;
->>>>>>> 583d17ef
 	strcpy(vhost->partition_name, "UNKNOWN");
 	init_waitqueue_head(&vhost->work_wait_q);
 	init_waitqueue_head(&vhost->init_wait_q);
