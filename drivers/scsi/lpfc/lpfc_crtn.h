--- conflicted
+++ resolved
@@ -431,19 +431,6 @@
 int lpfc_sli4_get_avail_extnt_rsrc(struct lpfc_hba *, uint16_t,
 					  uint16_t *, uint16_t *);
 
-<<<<<<< HEAD
-/* externs BlockGuard */
-extern char *_dump_buf_data;
-extern unsigned long _dump_buf_data_order;
-extern char *_dump_buf_dif;
-extern unsigned long _dump_buf_dif_order;
-extern spinlock_t _dump_buf_lock;
-extern int _dump_buf_done;
-extern spinlock_t pgcnt_lock;
-extern unsigned int pgcnt;
-
-=======
->>>>>>> ecd3ad1c
 /* Interface exported by fabric iocb scheduler */
 void lpfc_fabric_abort_nport(struct lpfc_nodelist *);
 void lpfc_fabric_abort_hba(struct lpfc_hba *);
