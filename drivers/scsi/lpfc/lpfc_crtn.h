--- conflicted
+++ resolved
@@ -181,11 +181,7 @@
 int lpfc_get_gidft_type(struct lpfc_vport *vport, struct lpfc_iocbq *iocbq);
 int lpfc_ns_cmd(struct lpfc_vport *, int, uint8_t, uint32_t);
 int lpfc_fdmi_cmd(struct lpfc_vport *, struct lpfc_nodelist *, int, uint32_t);
-<<<<<<< HEAD
-void lpfc_fdmi_num_disc_check(struct lpfc_vport *);
-=======
 void lpfc_fdmi_change_check(struct lpfc_vport *vport);
->>>>>>> e12a87e7
 void lpfc_delayed_disc_tmo(struct timer_list *);
 void lpfc_delayed_disc_timeout_handler(struct lpfc_vport *);
 
@@ -592,10 +588,7 @@
 				int);
 void lpfc_release_io_buf(struct lpfc_hba *phba, struct lpfc_io_buf *ncmd,
 			 struct lpfc_sli4_hdw_queue *qp);
-<<<<<<< HEAD
-=======
 void lpfc_io_ktime(struct lpfc_hba *phba, struct lpfc_io_buf *ncmd);
->>>>>>> e12a87e7
 void lpfc_nvme_cmd_template(void);
 void lpfc_nvmet_cmd_template(void);
 void lpfc_nvme_cancel_iocb(struct lpfc_hba *phba, struct lpfc_iocbq *pwqeIn);
