/*******************************************************************
 * This file is part of the Emulex Linux Device Driver for         *
 * Fibre Channel Host Bus Adapters.                                *
 * Copyright (C) 2017-2019 Broadcom. All Rights Reserved. The term *
 * “Broadcom” refers to Broadcom Inc. and/or its subsidiaries.     *
 * Copyright (C) 2009-2016 Emulex.  All rights reserved.           *
 * EMULEX and SLI are trademarks of Emulex.                        *
 * www.broadcom.com                                                *
 *                                                                 *
 * This program is free software; you can redistribute it and/or   *
 * modify it under the terms of version 2 of the GNU General       *
 * Public License as published by the Free Software Foundation.    *
 * This program is distributed in the hope that it will be useful. *
 * ALL EXPRESS OR IMPLIED CONDITIONS, REPRESENTATIONS AND          *
 * WARRANTIES, INCLUDING ANY IMPLIED WARRANTY OF MERCHANTABILITY,  *
 * FITNESS FOR A PARTICULAR PURPOSE, OR NON-INFRINGEMENT, ARE      *
 * DISCLAIMED, EXCEPT TO THE EXTENT THAT SUCH DISCLAIMERS ARE HELD *
 * TO BE LEGALLY INVALID.  See the GNU General Public License for  *
 * more details, a copy of which can be found in the file COPYING  *
 * included with this package.                                     *
 *******************************************************************/

#if defined(CONFIG_DEBUG_FS) && !defined(CONFIG_SCSI_LPFC_DEBUG_FS)
#define CONFIG_SCSI_LPFC_DEBUG_FS
#endif

#define LPFC_ACTIVE_MBOX_WAIT_CNT               100
#define LPFC_XRI_EXCH_BUSY_WAIT_TMO		10000
#define LPFC_XRI_EXCH_BUSY_WAIT_T1   		10
#define LPFC_XRI_EXCH_BUSY_WAIT_T2              30000
#define LPFC_RPI_LOW_WATER_MARK			10

#define LPFC_UNREG_FCF                          1
#define LPFC_SKIP_UNREG_FCF                     0

/* Amount of time in seconds for waiting FCF rediscovery to complete */
#define LPFC_FCF_REDISCOVER_WAIT_TMO		2000 /* msec */

/* Number of SGL entries can be posted in a 4KB nonembedded mbox command */
#define LPFC_NEMBED_MBOX_SGL_CNT		254

/* Multi-queue arrangement for FCP EQ/CQ/WQ tuples */
#define LPFC_HBA_HDWQ_MIN	0
#define LPFC_HBA_HDWQ_MAX	256
#define LPFC_HBA_HDWQ_DEF	LPFC_HBA_HDWQ_MIN

/* irq_chann range, values */
#define LPFC_IRQ_CHANN_MIN	0
#define LPFC_IRQ_CHANN_MAX	256
#define LPFC_IRQ_CHANN_DEF	LPFC_IRQ_CHANN_MIN

/* FCP MQ queue count limiting */
#define LPFC_FCP_MQ_THRESHOLD_MIN	0
#define LPFC_FCP_MQ_THRESHOLD_MAX	256
#define LPFC_FCP_MQ_THRESHOLD_DEF	8

/*
 * Provide the default FCF Record attributes used by the driver
 * when nonFIP mode is configured and there is no other default
 * FCF Record attributes.
 */
#define LPFC_FCOE_FCF_DEF_INDEX	0
#define LPFC_FCOE_FCF_GET_FIRST	0xFFFF
#define LPFC_FCOE_FCF_NEXT_NONE	0xFFFF

#define LPFC_FCOE_NULL_VID	0xFFF
#define LPFC_FCOE_IGNORE_VID	0xFFFF

/* First 3 bytes of default FCF MAC is specified by FC_MAP */
#define LPFC_FCOE_FCF_MAC3	0xFF
#define LPFC_FCOE_FCF_MAC4	0xFF
#define LPFC_FCOE_FCF_MAC5	0xFE
#define LPFC_FCOE_FCF_MAP0	0x0E
#define LPFC_FCOE_FCF_MAP1	0xFC
#define LPFC_FCOE_FCF_MAP2	0x00
#define LPFC_FCOE_MAX_RCV_SIZE	0x800
#define LPFC_FCOE_FKA_ADV_PER	0
#define LPFC_FCOE_FIP_PRIORITY	0x80

#define sli4_sid_from_fc_hdr(fc_hdr)  \
	((fc_hdr)->fh_s_id[0] << 16 | \
	 (fc_hdr)->fh_s_id[1] <<  8 | \
	 (fc_hdr)->fh_s_id[2])

#define sli4_did_from_fc_hdr(fc_hdr)  \
	((fc_hdr)->fh_d_id[0] << 16 | \
	 (fc_hdr)->fh_d_id[1] <<  8 | \
	 (fc_hdr)->fh_d_id[2])

#define sli4_fctl_from_fc_hdr(fc_hdr)  \
	((fc_hdr)->fh_f_ctl[0] << 16 | \
	 (fc_hdr)->fh_f_ctl[1] <<  8 | \
	 (fc_hdr)->fh_f_ctl[2])

#define sli4_type_from_fc_hdr(fc_hdr)  \
	((fc_hdr)->fh_type)

#define LPFC_FW_RESET_MAXIMUM_WAIT_10MS_CNT 12000

#define INT_FW_UPGRADE	0
#define RUN_FW_UPGRADE	1

enum lpfc_sli4_queue_type {
	LPFC_EQ,
	LPFC_GCQ,
	LPFC_MCQ,
	LPFC_WCQ,
	LPFC_RCQ,
	LPFC_MQ,
	LPFC_WQ,
	LPFC_HRQ,
	LPFC_DRQ
};

/* The queue sub-type defines the functional purpose of the queue */
enum lpfc_sli4_queue_subtype {
	LPFC_NONE,
	LPFC_MBOX,
	LPFC_IO,
	LPFC_ELS,
	LPFC_NVMET,
	LPFC_NVME_LS,
	LPFC_USOL
};

/* RQ buffer list */
struct lpfc_rqb {
	uint16_t entry_count;	  /* Current number of RQ slots */
	uint16_t buffer_count;	  /* Current number of buffers posted */
	struct list_head rqb_buffer_list;  /* buffers assigned to this HBQ */
				  /* Callback for HBQ buffer allocation */
	struct rqb_dmabuf *(*rqb_alloc_buffer)(struct lpfc_hba *);
				  /* Callback for HBQ buffer free */
	void               (*rqb_free_buffer)(struct lpfc_hba *,
					       struct rqb_dmabuf *);
};

struct lpfc_queue {
	struct list_head list;
	struct list_head wq_list;

	/*
	 * If interrupts are in effect on _all_ the eq's the footprint
	 * of polling code is zero (except mode). This memory is chec-
	 * ked for every io to see if the io needs to be polled and
	 * while completion to check if the eq's needs to be rearmed.
	 * Keep in same cacheline as the queue ptr to avoid cpu fetch
	 * stalls. Using 1B memory will leave us with 7B hole. Fill
	 * it with other frequently used members.
	 */
	uint16_t last_cpu;	/* most recent cpu */
	uint16_t hdwq;
	uint8_t	 qe_valid;
	uint8_t  mode;	/* interrupt or polling */
#define LPFC_EQ_INTERRUPT	0
#define LPFC_EQ_POLL		1

	struct list_head wqfull_list;
	enum lpfc_sli4_queue_type type;
	enum lpfc_sli4_queue_subtype subtype;
	struct lpfc_hba *phba;
	struct list_head child_list;
	struct list_head page_list;
	struct list_head sgl_list;
	struct list_head cpu_list;
	uint32_t entry_count;	/* Number of entries to support on the queue */
	uint32_t entry_size;	/* Size of each queue entry. */
	uint32_t entry_cnt_per_pg;
	uint32_t notify_interval; /* Queue Notification Interval
				   * For chip->host queues (EQ, CQ, RQ):
				   *  specifies the interval (number of
				   *  entries) where the doorbell is rung to
				   *  notify the chip of entry consumption.
				   * For host->chip queues (WQ):
				   *  specifies the interval (number of
				   *  entries) where consumption CQE is
				   *  requested to indicate WQ entries
				   *  consumed by the chip.
				   * Not used on an MQ.
				   */
#define LPFC_EQ_NOTIFY_INTRVL	16
#define LPFC_CQ_NOTIFY_INTRVL	16
#define LPFC_WQ_NOTIFY_INTRVL	16
#define LPFC_RQ_NOTIFY_INTRVL	16
	uint32_t max_proc_limit; /* Queue Processing Limit
				  * For chip->host queues (EQ, CQ):
				  *  specifies the maximum number of
				  *  entries to be consumed in one
				  *  processing iteration sequence. Queue
				  *  will be rearmed after each iteration.
				  * Not used on an MQ, RQ or WQ.
				  */
#define LPFC_EQ_MAX_PROC_LIMIT		256
#define LPFC_CQ_MIN_PROC_LIMIT		64
#define LPFC_CQ_MAX_PROC_LIMIT		LPFC_CQE_EXP_COUNT	// 4096
#define LPFC_CQ_DEF_MAX_PROC_LIMIT	LPFC_CQE_DEF_COUNT	// 1024
#define LPFC_CQ_MIN_THRESHOLD_TO_POLL	64
#define LPFC_CQ_MAX_THRESHOLD_TO_POLL	LPFC_CQ_DEF_MAX_PROC_LIMIT
#define LPFC_CQ_DEF_THRESHOLD_TO_POLL	LPFC_CQ_DEF_MAX_PROC_LIMIT
	uint32_t queue_claimed; /* indicates queue is being processed */
	uint32_t queue_id;	/* Queue ID assigned by the hardware */
	uint32_t assoc_qid;     /* Queue ID associated with, for CQ/WQ/MQ */
	uint32_t host_index;	/* The host's index for putting or getting */
	uint32_t hba_index;	/* The last known hba index for get or put */
	uint32_t q_mode;

	struct lpfc_sli_ring *pring; /* ptr to io ring associated with q */
	struct lpfc_rqb *rqbp;	/* ptr to RQ buffers */

	uint16_t page_count;	/* Number of pages allocated for this queue */
	uint16_t page_size;	/* size of page allocated for this queue */
#define LPFC_EXPANDED_PAGE_SIZE	16384
#define LPFC_DEFAULT_PAGE_SIZE	4096
	uint16_t chann;		/* Hardware Queue association WQ/CQ */
				/* CPU affinity for EQ */
#define LPFC_FIND_BY_EQ		0
#define LPFC_FIND_BY_HDWQ	1
	uint8_t db_format;
#define LPFC_DB_RING_FORMAT	0x01
#define LPFC_DB_LIST_FORMAT	0x02
	uint8_t q_flag;
#define HBA_NVMET_WQFULL	0x1 /* We hit WQ Full condition for NVMET */
#define HBA_NVMET_CQ_NOTIFY	0x1 /* LPFC_NVMET_CQ_NOTIFY CQEs this EQE */
#define HBA_EQ_DELAY_CHK	0x2 /* EQ is a candidate for coalescing */
#define LPFC_NVMET_CQ_NOTIFY	4
	void __iomem *db_regaddr;
	uint16_t dpp_enable;
	uint16_t dpp_id;
	void __iomem *dpp_regaddr;

	/* For q stats */
	uint32_t q_cnt_1;
	uint32_t q_cnt_2;
	uint32_t q_cnt_3;
	uint64_t q_cnt_4;
/* defines for EQ stats */
#define	EQ_max_eqe		q_cnt_1
#define	EQ_no_entry		q_cnt_2
#define	EQ_cqe_cnt		q_cnt_3
#define	EQ_processed		q_cnt_4

/* defines for CQ stats */
#define	CQ_mbox			q_cnt_1
#define	CQ_max_cqe		q_cnt_1
#define	CQ_release_wqe		q_cnt_2
#define	CQ_xri_aborted		q_cnt_3
#define	CQ_wq			q_cnt_4

/* defines for WQ stats */
#define	WQ_overflow		q_cnt_1
#define	WQ_posted		q_cnt_4

/* defines for RQ stats */
#define	RQ_no_posted_buf	q_cnt_1
#define	RQ_no_buf_found		q_cnt_2
#define	RQ_buf_posted		q_cnt_3
#define	RQ_rcv_buf		q_cnt_4

	struct work_struct	irqwork;
	struct work_struct	spwork;
	struct delayed_work	sched_irqwork;
	struct delayed_work	sched_spwork;

	uint64_t isr_timestamp;
	struct lpfc_queue *assoc_qp;
	struct list_head _poll_list;
	void **q_pgs;	/* array to index entries per page */
};

struct lpfc_sli4_link {
	uint32_t speed;
	uint8_t duplex;
	uint8_t status;
	uint8_t type;
	uint8_t number;
	uint8_t fault;
	uint32_t logical_speed;
	uint16_t topology;
};

struct lpfc_fcf_rec {
	uint8_t  fabric_name[8];
	uint8_t  switch_name[8];
	uint8_t  mac_addr[6];
	uint16_t fcf_indx;
	uint32_t priority;
	uint16_t vlan_id;
	uint32_t addr_mode;
	uint32_t flag;
#define BOOT_ENABLE	0x01
#define RECORD_VALID	0x02
};

struct lpfc_fcf_pri_rec {
	uint16_t fcf_index;
#define LPFC_FCF_ON_PRI_LIST 0x0001
#define LPFC_FCF_FLOGI_FAILED 0x0002
	uint16_t flag;
	uint32_t priority;
};

struct lpfc_fcf_pri {
	struct list_head list;
	struct lpfc_fcf_pri_rec fcf_rec;
};

/*
 * Maximum FCF table index, it is for driver internal book keeping, it
 * just needs to be no less than the supported HBA's FCF table size.
 */
#define LPFC_SLI4_FCF_TBL_INDX_MAX	32

struct lpfc_fcf {
	uint16_t fcfi;
	uint32_t fcf_flag;
#define FCF_AVAILABLE	0x01 /* FCF available for discovery */
#define FCF_REGISTERED	0x02 /* FCF registered with FW */
#define FCF_SCAN_DONE	0x04 /* FCF table scan done */
#define FCF_IN_USE	0x08 /* Atleast one discovery completed */
#define FCF_INIT_DISC	0x10 /* Initial FCF discovery */
#define FCF_DEAD_DISC	0x20 /* FCF DEAD fast FCF failover discovery */
#define FCF_ACVL_DISC	0x40 /* All CVL fast FCF failover discovery */
#define FCF_DISCOVERY	(FCF_INIT_DISC | FCF_DEAD_DISC | FCF_ACVL_DISC)
#define FCF_REDISC_PEND	0x80 /* FCF rediscovery pending */
#define FCF_REDISC_EVT	0x100 /* FCF rediscovery event to worker thread */
#define FCF_REDISC_FOV	0x200 /* Post FCF rediscovery fast failover */
#define FCF_REDISC_PROG (FCF_REDISC_PEND | FCF_REDISC_EVT)
	uint16_t fcf_redisc_attempted;
	uint32_t addr_mode;
	uint32_t eligible_fcf_cnt;
	struct lpfc_fcf_rec current_rec;
	struct lpfc_fcf_rec failover_rec;
	struct list_head fcf_pri_list;
	struct lpfc_fcf_pri fcf_pri[LPFC_SLI4_FCF_TBL_INDX_MAX];
	uint32_t current_fcf_scan_pri;
	struct timer_list redisc_wait;
	unsigned long *fcf_rr_bmask; /* Eligible FCF indexes for RR failover */
};


#define LPFC_REGION23_SIGNATURE "RG23"
#define LPFC_REGION23_VERSION	1
#define LPFC_REGION23_LAST_REC  0xff
#define DRIVER_SPECIFIC_TYPE	0xA2
#define LINUX_DRIVER_ID		0x20
#define PORT_STE_TYPE		0x1

struct lpfc_fip_param_hdr {
	uint8_t type;
#define FCOE_PARAM_TYPE		0xA0
	uint8_t length;
#define FCOE_PARAM_LENGTH	2
	uint8_t parm_version;
#define FIPP_VERSION		0x01
	uint8_t parm_flags;
#define	lpfc_fip_param_hdr_fipp_mode_SHIFT	6
#define	lpfc_fip_param_hdr_fipp_mode_MASK	0x3
#define lpfc_fip_param_hdr_fipp_mode_WORD	parm_flags
#define	FIPP_MODE_ON				0x1
#define	FIPP_MODE_OFF				0x0
#define FIPP_VLAN_VALID				0x1
};

struct lpfc_fcoe_params {
	uint8_t fc_map[3];
	uint8_t reserved1;
	uint16_t vlan_tag;
	uint8_t reserved[2];
};

struct lpfc_fcf_conn_hdr {
	uint8_t type;
#define FCOE_CONN_TBL_TYPE		0xA1
	uint8_t length;   /* words */
	uint8_t reserved[2];
};

struct lpfc_fcf_conn_rec {
	uint16_t flags;
#define	FCFCNCT_VALID		0x0001
#define	FCFCNCT_BOOT		0x0002
#define	FCFCNCT_PRIMARY		0x0004   /* if not set, Secondary */
#define	FCFCNCT_FBNM_VALID	0x0008
#define	FCFCNCT_SWNM_VALID	0x0010
#define	FCFCNCT_VLAN_VALID	0x0020
#define	FCFCNCT_AM_VALID	0x0040
#define	FCFCNCT_AM_PREFERRED	0x0080   /* if not set, AM Required */
#define	FCFCNCT_AM_SPMA		0x0100	 /* if not set, FPMA */

	uint16_t vlan_tag;
	uint8_t fabric_name[8];
	uint8_t switch_name[8];
};

struct lpfc_fcf_conn_entry {
	struct list_head list;
	struct lpfc_fcf_conn_rec conn_rec;
};

/*
 * Define the host's bootstrap mailbox.  This structure contains
 * the member attributes needed to create, use, and destroy the
 * bootstrap mailbox region.
 *
 * The macro definitions for the bmbx data structure are defined
 * in lpfc_hw4.h with the register definition.
 */
struct lpfc_bmbx {
	struct lpfc_dmabuf *dmabuf;
	struct dma_address dma_address;
	void *avirt;
	dma_addr_t aphys;
	uint32_t bmbx_size;
};

#define LPFC_EQE_SIZE LPFC_EQE_SIZE_4

#define LPFC_EQE_SIZE_4B 	4
#define LPFC_EQE_SIZE_16B	16
#define LPFC_CQE_SIZE		16
#define LPFC_WQE_SIZE		64
#define LPFC_WQE128_SIZE	128
#define LPFC_MQE_SIZE		256
#define LPFC_RQE_SIZE		8

#define LPFC_EQE_DEF_COUNT	1024
#define LPFC_CQE_DEF_COUNT      1024
#define LPFC_CQE_EXP_COUNT      4096
#define LPFC_WQE_DEF_COUNT      256
#define LPFC_WQE_EXP_COUNT      1024
#define LPFC_MQE_DEF_COUNT      16
#define LPFC_RQE_DEF_COUNT	512

#define LPFC_QUEUE_NOARM	false
#define LPFC_QUEUE_REARM	true


/*
 * SLI4 CT field defines
 */
#define SLI4_CT_RPI 0
#define SLI4_CT_VPI 1
#define SLI4_CT_VFI 2
#define SLI4_CT_FCFI 3

/*
 * SLI4 specific data structures
 */
struct lpfc_max_cfg_param {
	uint16_t max_xri;
	uint16_t xri_base;
	uint16_t xri_used;
	uint16_t max_rpi;
	uint16_t rpi_base;
	uint16_t rpi_used;
	uint16_t max_vpi;
	uint16_t vpi_base;
	uint16_t vpi_used;
	uint16_t max_vfi;
	uint16_t vfi_base;
	uint16_t vfi_used;
	uint16_t max_fcfi;
	uint16_t fcfi_used;
	uint16_t max_eq;
	uint16_t max_rq;
	uint16_t max_cq;
	uint16_t max_wq;
};

struct lpfc_hba;
/* SLI4 HBA multi-fcp queue handler struct */
#define LPFC_SLI4_HANDLER_NAME_SZ	16
struct lpfc_hba_eq_hdl {
	uint32_t idx;
	uint16_t irq;
	char handler_name[LPFC_SLI4_HANDLER_NAME_SZ];
	struct lpfc_hba *phba;
	struct lpfc_queue *eq;
	struct cpumask aff_mask;
};

#define lpfc_get_eq_hdl(eqidx) (&phba->sli4_hba.hba_eq_hdl[eqidx])
#define lpfc_get_aff_mask(eqidx) (&phba->sli4_hba.hba_eq_hdl[eqidx].aff_mask)
#define lpfc_get_irq(eqidx) (phba->sli4_hba.hba_eq_hdl[eqidx].irq)

/*BB Credit recovery value*/
struct lpfc_bbscn_params {
	uint32_t word0;
#define lpfc_bbscn_min_SHIFT		0
#define lpfc_bbscn_min_MASK		0x0000000F
#define lpfc_bbscn_min_WORD		word0
#define lpfc_bbscn_max_SHIFT		4
#define lpfc_bbscn_max_MASK		0x0000000F
#define lpfc_bbscn_max_WORD		word0
#define lpfc_bbscn_def_SHIFT		8
#define lpfc_bbscn_def_MASK		0x0000000F
#define lpfc_bbscn_def_WORD		word0
};

/* Port Capabilities for SLI4 Parameters */
struct lpfc_pc_sli4_params {
	uint32_t supported;
	uint32_t if_type;
	uint32_t sli_rev;
	uint32_t sli_family;
	uint32_t featurelevel_1;
	uint32_t featurelevel_2;
	uint32_t proto_types;
#define LPFC_SLI4_PROTO_FCOE	0x0000001
#define LPFC_SLI4_PROTO_FC	0x0000002
#define LPFC_SLI4_PROTO_NIC	0x0000004
#define LPFC_SLI4_PROTO_ISCSI	0x0000008
#define LPFC_SLI4_PROTO_RDMA	0x0000010
	uint32_t sge_supp_len;
	uint32_t if_page_sz;
	uint32_t rq_db_window;
	uint32_t loopbk_scope;
	uint32_t oas_supported;
	uint32_t eq_pages_max;
	uint32_t eqe_size;
	uint32_t cq_pages_max;
	uint32_t cqe_size;
	uint32_t mq_pages_max;
	uint32_t mqe_size;
	uint32_t mq_elem_cnt;
	uint32_t wq_pages_max;
	uint32_t wqe_size;
	uint32_t rq_pages_max;
	uint32_t rqe_size;
	uint32_t hdr_pages_max;
	uint32_t hdr_size;
	uint32_t hdr_pp_align;
	uint32_t sgl_pages_max;
	uint32_t sgl_pp_align;
	uint8_t cqv;
	uint8_t mqv;
	uint8_t wqv;
	uint8_t rqv;
	uint8_t eqav;
	uint8_t cqav;
	uint8_t wqsize;
	uint8_t bv1s;
	uint8_t pls;
#define LPFC_WQ_SZ64_SUPPORT	1
#define LPFC_WQ_SZ128_SUPPORT	2
	uint8_t wqpcnt;
	uint8_t nvme;
};

#define LPFC_CQ_4K_PAGE_SZ	0x1
#define LPFC_CQ_16K_PAGE_SZ	0x4
#define LPFC_WQ_4K_PAGE_SZ	0x1
#define LPFC_WQ_16K_PAGE_SZ	0x4

struct lpfc_iov {
	uint32_t pf_number;
	uint32_t vf_number;
};

struct lpfc_sli4_lnk_info {
	uint8_t lnk_dv;
#define LPFC_LNK_DAT_INVAL	0
#define LPFC_LNK_DAT_VAL	1
	uint8_t lnk_tp;
#define LPFC_LNK_GE		0x0 /* FCoE */
#define LPFC_LNK_FC		0x1 /* FC */
#define LPFC_LNK_FC_TRUNKED	0x2 /* FC_Trunked */
	uint8_t lnk_no;
	uint8_t optic_state;
};

#define LPFC_SLI4_HANDLER_CNT		(LPFC_HBA_IO_CHAN_MAX+ \
					 LPFC_FOF_IO_CHAN_NUM)

/* Used for tracking CPU mapping attributes */
struct lpfc_vector_map_info {
	uint16_t	phys_id;
	uint16_t	core_id;
	uint16_t	eq;
	uint16_t	hdwq;
	uint16_t	flag;
#define LPFC_CPU_MAP_HYPER	0x1
#define LPFC_CPU_MAP_UNASSIGN	0x2
#define LPFC_CPU_FIRST_IRQ	0x4
};
#define LPFC_VECTOR_MAP_EMPTY	0xffff

/* Multi-XRI pool */
#define XRI_BATCH               8

struct lpfc_pbl_pool {
	struct list_head list;
	u32 count;
	spinlock_t lock;	/* lock for pbl_pool*/
};

struct lpfc_pvt_pool {
	u32 low_watermark;
	u32 high_watermark;

	struct list_head list;
	u32 count;
	spinlock_t lock;	/* lock for pvt_pool */
};

struct lpfc_multixri_pool {
	u32 xri_limit;

	/* Starting point when searching a pbl_pool with round-robin method */
	u32 rrb_next_hwqid;

	/* Used by lpfc_adjust_pvt_pool_count.
	 * io_req_count is incremented by 1 during IO submission. The heartbeat
	 * handler uses these two variables to determine if pvt_pool is idle or
	 * busy.
	 */
	u32 prev_io_req_count;
	u32 io_req_count;

	/* statistics */
	u32 pbl_empty_count;
#ifdef LPFC_MXP_STAT
	u32 above_limit_count;
	u32 below_limit_count;
	u32 local_pbl_hit_count;
	u32 other_pbl_hit_count;
	u32 stat_max_hwm;

#define LPFC_MXP_SNAPSHOT_TAKEN 3 /* snapshot is taken at 3rd heartbeats */
	u32 stat_pbl_count;
	u32 stat_pvt_count;
	u32 stat_busy_count;
	u32 stat_snapshot_taken;
#endif

	/* TODO: Separate pvt_pool into get and put list */
	struct lpfc_pbl_pool pbl_pool;   /* Public free XRI pool */
	struct lpfc_pvt_pool pvt_pool;   /* Private free XRI pool */
};

struct lpfc_fc4_ctrl_stat {
	u32 input_requests;
	u32 output_requests;
	u32 control_requests;
	u32 io_cmpls;
};

#ifdef LPFC_HDWQ_LOCK_STAT
struct lpfc_lock_stat {
	uint32_t alloc_xri_get;
	uint32_t alloc_xri_put;
	uint32_t free_xri;
	uint32_t wq_access;
	uint32_t alloc_pvt_pool;
	uint32_t mv_from_pvt_pool;
	uint32_t mv_to_pub_pool;
	uint32_t mv_to_pvt_pool;
	uint32_t free_pub_pool;
	uint32_t free_pvt_pool;
};
#endif

struct lpfc_eq_intr_info {
	struct list_head list;
	uint32_t icnt;
};

/* SLI4 HBA data structure entries */
struct lpfc_sli4_hdw_queue {
	/* Pointers to the constructed SLI4 queues */
	struct lpfc_queue *hba_eq;  /* Event queues for HBA */
	struct lpfc_queue *io_cq;   /* Fast-path FCP & NVME compl queue */
	struct lpfc_queue *io_wq;   /* Fast-path FCP & NVME work queue */
	uint16_t io_cq_map;

	/* Keep track of IO buffers for this hardware queue */
	spinlock_t io_buf_list_get_lock;  /* Common buf alloc list lock */
	struct list_head lpfc_io_buf_list_get;
	spinlock_t io_buf_list_put_lock;  /* Common buf free list lock */
	struct list_head lpfc_io_buf_list_put;
	spinlock_t abts_io_buf_list_lock; /* list of aborted IOs */
	struct list_head lpfc_abts_io_buf_list;
	uint32_t total_io_bufs;
	uint32_t get_io_bufs;
	uint32_t put_io_bufs;
	uint32_t empty_io_bufs;
	uint32_t abts_scsi_io_bufs;
	uint32_t abts_nvme_io_bufs;

	/* Multi-XRI pool per HWQ */
	struct lpfc_multixri_pool *p_multixri_pool;

	/* FC-4 Stats counters */
	struct lpfc_fc4_ctrl_stat nvme_cstat;
	struct lpfc_fc4_ctrl_stat scsi_cstat;
#ifdef LPFC_HDWQ_LOCK_STAT
	struct lpfc_lock_stat lock_conflict;
#endif

<<<<<<< HEAD
#ifdef CONFIG_SCSI_LPFC_DEBUG_FS
#define LPFC_CHECK_CPU_CNT    128
	uint32_t cpucheck_rcv_io[LPFC_CHECK_CPU_CNT];
	uint32_t cpucheck_xmt_io[LPFC_CHECK_CPU_CNT];
	uint32_t cpucheck_cmpl_io[LPFC_CHECK_CPU_CNT];
#endif

=======
>>>>>>> e12a87e7
	/* Per HDWQ pool resources */
	struct list_head sgl_list;
	struct list_head cmd_rsp_buf_list;

	/* Lock for syncing Per HDWQ pool resources */
	spinlock_t hdwq_lock;
};

#ifdef LPFC_HDWQ_LOCK_STAT
/* compile time trylock stats */
#define lpfc_qp_spin_lock_irqsave(lock, flag, qp, lstat) \
	{ \
	int only_once = 1; \
	while (spin_trylock_irqsave(lock, flag) == 0) { \
		if (only_once) { \
			only_once = 0; \
			qp->lock_conflict.lstat++; \
		} \
	} \
	}
#define lpfc_qp_spin_lock(lock, qp, lstat) \
	{ \
	int only_once = 1; \
	while (spin_trylock(lock) == 0) { \
		if (only_once) { \
			only_once = 0; \
			qp->lock_conflict.lstat++; \
		} \
	} \
	}
#else
#define lpfc_qp_spin_lock_irqsave(lock, flag, qp, lstat) \
	spin_lock_irqsave(lock, flag)
#define lpfc_qp_spin_lock(lock, qp, lstat) spin_lock(lock)
#endif

<<<<<<< HEAD
=======
#ifdef CONFIG_SCSI_LPFC_DEBUG_FS
struct lpfc_hdwq_stat {
	u32 hdwq_no;
	u32 rcv_io;
	u32 xmt_io;
	u32 cmpl_io;
};
#endif

>>>>>>> e12a87e7
struct lpfc_sli4_hba {
	void __iomem *conf_regs_memmap_p; /* Kernel memory mapped address for
					   * config space registers
					   */
	void __iomem *ctrl_regs_memmap_p; /* Kernel memory mapped address for
					   * control registers
					   */
	void __iomem *drbl_regs_memmap_p; /* Kernel memory mapped address for
					   * doorbell registers
					   */
	void __iomem *dpp_regs_memmap_p;  /* Kernel memory mapped address for
					   * dpp registers
					   */
	union {
		struct {
			/* IF Type 0, BAR 0 PCI cfg space reg mem map */
			void __iomem *UERRLOregaddr;
			void __iomem *UERRHIregaddr;
			void __iomem *UEMASKLOregaddr;
			void __iomem *UEMASKHIregaddr;
		} if_type0;
		struct {
			/* IF Type 2, BAR 0 PCI cfg space reg mem map. */
			void __iomem *STATUSregaddr;
			void __iomem *CTRLregaddr;
			void __iomem *ERR1regaddr;
#define SLIPORT_ERR1_REG_ERR_CODE_1		0x1
#define SLIPORT_ERR1_REG_ERR_CODE_2		0x2
			void __iomem *ERR2regaddr;
#define SLIPORT_ERR2_REG_FW_RESTART		0x0
#define SLIPORT_ERR2_REG_FUNC_PROVISON		0x1
#define SLIPORT_ERR2_REG_FORCED_DUMP		0x2
#define SLIPORT_ERR2_REG_FAILURE_EQ		0x3
#define SLIPORT_ERR2_REG_FAILURE_CQ		0x4
#define SLIPORT_ERR2_REG_FAILURE_BUS		0x5
#define SLIPORT_ERR2_REG_FAILURE_RQ		0x6
			void __iomem *EQDregaddr;
		} if_type2;
	} u;

	/* IF type 0, BAR1 and if type 2, Bar 0 CSR register memory map */
	void __iomem *PSMPHRregaddr;

	/* Well-known SLI INTF register memory map. */
	void __iomem *SLIINTFregaddr;

	/* IF type 0, BAR 1 function CSR register memory map */
	void __iomem *ISRregaddr;	/* HST_ISR register */
	void __iomem *IMRregaddr;	/* HST_IMR register */
	void __iomem *ISCRregaddr;	/* HST_ISCR register */
	/* IF type 0, BAR 0 and if type 2, BAR 0 doorbell register memory map */
	void __iomem *RQDBregaddr;	/* RQ_DOORBELL register */
	void __iomem *WQDBregaddr;	/* WQ_DOORBELL register */
	void __iomem *CQDBregaddr;	/* CQ_DOORBELL register */
	void __iomem *EQDBregaddr;	/* EQ_DOORBELL register */
	void __iomem *MQDBregaddr;	/* MQ_DOORBELL register */
	void __iomem *BMBXregaddr;	/* BootStrap MBX register */

	uint32_t ue_mask_lo;
	uint32_t ue_mask_hi;
	uint32_t ue_to_sr;
	uint32_t ue_to_rp;
	struct lpfc_register sli_intf;
	struct lpfc_pc_sli4_params pc_sli4_params;
	struct lpfc_bbscn_params bbscn_params;
	struct lpfc_hba_eq_hdl *hba_eq_hdl; /* HBA per-WQ handle */

	void (*sli4_eq_clr_intr)(struct lpfc_queue *q);
	void (*sli4_write_eq_db)(struct lpfc_hba *phba, struct lpfc_queue *eq,
				uint32_t count, bool arm);
	void (*sli4_write_cq_db)(struct lpfc_hba *phba, struct lpfc_queue *cq,
				uint32_t count, bool arm);

	/* Pointers to the constructed SLI4 queues */
	struct lpfc_sli4_hdw_queue *hdwq;
	struct list_head lpfc_wq_list;

	/* Pointers to the constructed SLI4 queues for NVMET */
	struct lpfc_queue **nvmet_cqset; /* Fast-path NVMET CQ Set queues */
	struct lpfc_queue **nvmet_mrq_hdr; /* Fast-path NVMET hdr MRQs */
	struct lpfc_queue **nvmet_mrq_data; /* Fast-path NVMET data MRQs */

	struct lpfc_queue *mbx_cq; /* Slow-path mailbox complete queue */
	struct lpfc_queue *els_cq; /* Slow-path ELS response complete queue */
	struct lpfc_queue *nvmels_cq; /* NVME LS complete queue */
	struct lpfc_queue *mbx_wq; /* Slow-path MBOX work queue */
	struct lpfc_queue *els_wq; /* Slow-path ELS work queue */
	struct lpfc_queue *nvmels_wq; /* NVME LS work queue */
	struct lpfc_queue *hdr_rq; /* Slow-path Header Receive queue */
	struct lpfc_queue *dat_rq; /* Slow-path Data Receive queue */

	struct lpfc_name wwnn;
	struct lpfc_name wwpn;

	uint32_t fw_func_mode;	/* FW function protocol mode */
	uint32_t ulp0_mode;	/* ULP0 protocol mode */
	uint32_t ulp1_mode;	/* ULP1 protocol mode */

	/* Optimized Access Storage specific queues/structures */
	uint64_t oas_next_lun;
	uint8_t oas_next_tgt_wwpn[8];
	uint8_t oas_next_vpt_wwpn[8];

	/* Setup information for various queue parameters */
	int eq_esize;
	int eq_ecount;
	int cq_esize;
	int cq_ecount;
	int wq_esize;
	int wq_ecount;
	int mq_esize;
	int mq_ecount;
	int rq_esize;
	int rq_ecount;
#define LPFC_SP_EQ_MAX_INTR_SEC         10000
#define LPFC_FP_EQ_MAX_INTR_SEC         10000

	uint32_t intr_enable;
	struct lpfc_bmbx bmbx;
	struct lpfc_max_cfg_param max_cfg_param;
	uint16_t extents_in_use; /* must allocate resource extents. */
	uint16_t rpi_hdrs_in_use; /* must post rpi hdrs if set. */
	uint16_t next_xri; /* last_xri - max_cfg_param.xri_base = used */
	uint16_t next_rpi;
	uint16_t io_xri_max;
	uint16_t io_xri_cnt;
	uint16_t io_xri_start;
	uint16_t els_xri_cnt;
	uint16_t nvmet_xri_cnt;
	uint16_t nvmet_io_wait_cnt;
	uint16_t nvmet_io_wait_total;
	uint16_t cq_max;
	struct lpfc_queue **cq_lookup;
	struct list_head lpfc_els_sgl_list;
	struct list_head lpfc_abts_els_sgl_list;
	spinlock_t abts_io_buf_list_lock; /* list of aborted SCSI IOs */
	struct list_head lpfc_abts_io_buf_list;
	struct list_head lpfc_nvmet_sgl_list;
	spinlock_t abts_nvmet_buf_list_lock; /* list of aborted NVMET IOs */
	struct list_head lpfc_abts_nvmet_ctx_list;
	spinlock_t t_active_list_lock; /* list of active NVMET IOs */
	struct list_head t_active_ctx_list;
	struct list_head lpfc_nvmet_io_wait_list;
	struct lpfc_nvmet_ctx_info *nvmet_ctx_info;
	struct lpfc_sglq **lpfc_sglq_active_list;
	struct list_head lpfc_rpi_hdr_list;
	unsigned long *rpi_bmask;
	uint16_t *rpi_ids;
	uint16_t rpi_count;
	struct list_head lpfc_rpi_blk_list;
	unsigned long *xri_bmask;
	uint16_t *xri_ids;
	struct list_head lpfc_xri_blk_list;
	unsigned long *vfi_bmask;
	uint16_t *vfi_ids;
	uint16_t vfi_count;
	struct list_head lpfc_vfi_blk_list;
	struct lpfc_sli4_flags sli4_flags;
	struct list_head sp_queue_event;
	struct list_head sp_cqe_event_pool;
	struct list_head sp_asynce_work_queue;
	struct list_head sp_fcp_xri_aborted_work_queue;
	struct list_head sp_els_xri_aborted_work_queue;
	struct list_head sp_unsol_work_queue;
	struct lpfc_sli4_link link_state;
	struct lpfc_sli4_lnk_info lnk_info;
	uint32_t pport_name_sta;
#define LPFC_SLI4_PPNAME_NON	0
#define LPFC_SLI4_PPNAME_GET	1
	struct lpfc_iov iov;
	spinlock_t sgl_list_lock; /* list of aborted els IOs */
	spinlock_t nvmet_io_wait_lock; /* IOs waiting for ctx resources */
	uint32_t physical_port;

	/* CPU to vector mapping information */
	struct lpfc_vector_map_info *cpu_map;
	uint16_t num_possible_cpu;
	uint16_t num_present_cpu;
	struct cpumask numa_mask;
	uint16_t curr_disp_cpu;
	struct lpfc_eq_intr_info __percpu *eq_info;
<<<<<<< HEAD
=======
#ifdef CONFIG_SCSI_LPFC_DEBUG_FS
	struct lpfc_hdwq_stat __percpu *c_stat;
#endif
>>>>>>> e12a87e7
	uint32_t conf_trunk;
#define lpfc_conf_trunk_port0_WORD	conf_trunk
#define lpfc_conf_trunk_port0_SHIFT	0
#define lpfc_conf_trunk_port0_MASK	0x1
#define lpfc_conf_trunk_port1_WORD	conf_trunk
#define lpfc_conf_trunk_port1_SHIFT	1
#define lpfc_conf_trunk_port1_MASK	0x1
#define lpfc_conf_trunk_port2_WORD	conf_trunk
#define lpfc_conf_trunk_port2_SHIFT	2
#define lpfc_conf_trunk_port2_MASK	0x1
#define lpfc_conf_trunk_port3_WORD	conf_trunk
#define lpfc_conf_trunk_port3_SHIFT	3
#define lpfc_conf_trunk_port3_MASK	0x1
#define lpfc_conf_trunk_port0_nd_WORD	conf_trunk
#define lpfc_conf_trunk_port0_nd_SHIFT	4
#define lpfc_conf_trunk_port0_nd_MASK	0x1
#define lpfc_conf_trunk_port1_nd_WORD	conf_trunk
#define lpfc_conf_trunk_port1_nd_SHIFT	5
#define lpfc_conf_trunk_port1_nd_MASK	0x1
#define lpfc_conf_trunk_port2_nd_WORD	conf_trunk
#define lpfc_conf_trunk_port2_nd_SHIFT	6
#define lpfc_conf_trunk_port2_nd_MASK	0x1
#define lpfc_conf_trunk_port3_nd_WORD	conf_trunk
#define lpfc_conf_trunk_port3_nd_SHIFT	7
#define lpfc_conf_trunk_port3_nd_MASK	0x1
};

enum lpfc_sge_type {
	GEN_BUFF_TYPE,
	SCSI_BUFF_TYPE,
	NVMET_BUFF_TYPE
};

enum lpfc_sgl_state {
	SGL_FREED,
	SGL_ALLOCATED,
	SGL_XRI_ABORTED
};

struct lpfc_sglq {
	/* lpfc_sglqs are used in double linked lists */
	struct list_head list;
	struct list_head clist;
	enum lpfc_sge_type buff_type; /* is this a scsi sgl */
	enum lpfc_sgl_state state;
	struct lpfc_nodelist *ndlp; /* ndlp associated with IO */
	uint16_t iotag;         /* pre-assigned IO tag */
	uint16_t sli4_lxritag;  /* logical pre-assigned xri. */
	uint16_t sli4_xritag;   /* pre-assigned XRI, (OXID) tag. */
	struct sli4_sge *sgl;	/* pre-assigned SGL */
	void *virt;		/* virtual address. */
	dma_addr_t phys;	/* physical address */
};

struct lpfc_rpi_hdr {
	struct list_head list;
	uint32_t len;
	struct lpfc_dmabuf *dmabuf;
	uint32_t page_count;
	uint32_t start_rpi;
	uint16_t next_rpi;
};

struct lpfc_rsrc_blks {
	struct list_head list;
	uint16_t rsrc_start;
	uint16_t rsrc_size;
	uint16_t rsrc_used;
};

struct lpfc_rdp_context {
	struct lpfc_nodelist *ndlp;
	uint16_t ox_id;
	uint16_t rx_id;
	READ_LNK_VAR link_stat;
	uint8_t page_a0[DMP_SFF_PAGE_A0_SIZE];
	uint8_t page_a2[DMP_SFF_PAGE_A2_SIZE];
	void (*cmpl)(struct lpfc_hba *, struct lpfc_rdp_context*, int);
};

struct lpfc_lcb_context {
	uint8_t  sub_command;
	uint8_t  type;
	uint8_t  capability;
	uint8_t  frequency;
	uint16_t  duration;
	uint16_t ox_id;
	uint16_t rx_id;
	struct lpfc_nodelist *ndlp;
};


/*
 * SLI4 specific function prototypes
 */
int lpfc_pci_function_reset(struct lpfc_hba *);
int lpfc_sli4_pdev_status_reg_wait(struct lpfc_hba *);
int lpfc_sli4_hba_setup(struct lpfc_hba *);
int lpfc_sli4_config(struct lpfc_hba *, struct lpfcMboxq *, uint8_t,
		     uint8_t, uint32_t, bool);
void lpfc_sli4_mbox_cmd_free(struct lpfc_hba *, struct lpfcMboxq *);
void lpfc_sli4_mbx_sge_set(struct lpfcMboxq *, uint32_t, dma_addr_t, uint32_t);
void lpfc_sli4_mbx_sge_get(struct lpfcMboxq *, uint32_t,
			   struct lpfc_mbx_sge *);
int lpfc_sli4_mbx_read_fcf_rec(struct lpfc_hba *, struct lpfcMboxq *,
			       uint16_t);

void lpfc_sli4_hba_reset(struct lpfc_hba *);
struct lpfc_queue *lpfc_sli4_queue_alloc(struct lpfc_hba *phba,
					 uint32_t page_size,
					 uint32_t entry_size,
					 uint32_t entry_count, int cpu);
void lpfc_sli4_queue_free(struct lpfc_queue *);
int lpfc_eq_create(struct lpfc_hba *, struct lpfc_queue *, uint32_t);
void lpfc_modify_hba_eq_delay(struct lpfc_hba *phba, uint32_t startq,
			     uint32_t numq, uint32_t usdelay);
int lpfc_cq_create(struct lpfc_hba *, struct lpfc_queue *,
			struct lpfc_queue *, uint32_t, uint32_t);
int lpfc_cq_create_set(struct lpfc_hba *phba, struct lpfc_queue **cqp,
			struct lpfc_sli4_hdw_queue *hdwq, uint32_t type,
			uint32_t subtype);
int32_t lpfc_mq_create(struct lpfc_hba *, struct lpfc_queue *,
		       struct lpfc_queue *, uint32_t);
int lpfc_wq_create(struct lpfc_hba *, struct lpfc_queue *,
			struct lpfc_queue *, uint32_t);
int lpfc_rq_create(struct lpfc_hba *, struct lpfc_queue *,
			struct lpfc_queue *, struct lpfc_queue *, uint32_t);
int lpfc_mrq_create(struct lpfc_hba *phba, struct lpfc_queue **hrqp,
			struct lpfc_queue **drqp, struct lpfc_queue **cqp,
			uint32_t subtype);
int lpfc_eq_destroy(struct lpfc_hba *, struct lpfc_queue *);
int lpfc_cq_destroy(struct lpfc_hba *, struct lpfc_queue *);
int lpfc_mq_destroy(struct lpfc_hba *, struct lpfc_queue *);
int lpfc_wq_destroy(struct lpfc_hba *, struct lpfc_queue *);
int lpfc_rq_destroy(struct lpfc_hba *, struct lpfc_queue *,
			 struct lpfc_queue *);
int lpfc_sli4_queue_setup(struct lpfc_hba *);
void lpfc_sli4_queue_unset(struct lpfc_hba *);
int lpfc_sli4_post_sgl(struct lpfc_hba *, dma_addr_t, dma_addr_t, uint16_t);
int lpfc_repost_io_sgl_list(struct lpfc_hba *phba);
uint16_t lpfc_sli4_next_xritag(struct lpfc_hba *);
void lpfc_sli4_free_xri(struct lpfc_hba *, int);
int lpfc_sli4_post_async_mbox(struct lpfc_hba *);
struct lpfc_cq_event *__lpfc_sli4_cq_event_alloc(struct lpfc_hba *);
struct lpfc_cq_event *lpfc_sli4_cq_event_alloc(struct lpfc_hba *);
void __lpfc_sli4_cq_event_release(struct lpfc_hba *, struct lpfc_cq_event *);
void lpfc_sli4_cq_event_release(struct lpfc_hba *, struct lpfc_cq_event *);
int lpfc_sli4_init_rpi_hdrs(struct lpfc_hba *);
int lpfc_sli4_post_rpi_hdr(struct lpfc_hba *, struct lpfc_rpi_hdr *);
int lpfc_sli4_post_all_rpi_hdrs(struct lpfc_hba *);
struct lpfc_rpi_hdr *lpfc_sli4_create_rpi_hdr(struct lpfc_hba *);
void lpfc_sli4_remove_rpi_hdrs(struct lpfc_hba *);
int lpfc_sli4_alloc_rpi(struct lpfc_hba *);
void lpfc_sli4_free_rpi(struct lpfc_hba *, int);
void lpfc_sli4_remove_rpis(struct lpfc_hba *);
void lpfc_sli4_async_event_proc(struct lpfc_hba *);
void lpfc_sli4_fcf_redisc_event_proc(struct lpfc_hba *);
int lpfc_sli4_resume_rpi(struct lpfc_nodelist *,
			void (*)(struct lpfc_hba *, LPFC_MBOXQ_t *), void *);
void lpfc_sli4_fcp_xri_abort_event_proc(struct lpfc_hba *);
void lpfc_sli4_els_xri_abort_event_proc(struct lpfc_hba *);
void lpfc_sli4_nvme_xri_aborted(struct lpfc_hba *phba,
				struct sli4_wcqe_xri_aborted *axri,
				struct lpfc_io_buf *lpfc_ncmd);
void lpfc_sli4_io_xri_aborted(struct lpfc_hba *phba,
			      struct sli4_wcqe_xri_aborted *axri, int idx);
void lpfc_sli4_nvmet_xri_aborted(struct lpfc_hba *phba,
				 struct sli4_wcqe_xri_aborted *axri);
void lpfc_sli4_els_xri_aborted(struct lpfc_hba *,
			       struct sli4_wcqe_xri_aborted *);
void lpfc_sli4_vport_delete_els_xri_aborted(struct lpfc_vport *);
void lpfc_sli4_vport_delete_fcp_xri_aborted(struct lpfc_vport *);
int lpfc_sli4_brdreset(struct lpfc_hba *);
int lpfc_sli4_add_fcf_record(struct lpfc_hba *, struct fcf_record *);
void lpfc_sli_remove_dflt_fcf(struct lpfc_hba *);
int lpfc_sli4_get_els_iocb_cnt(struct lpfc_hba *);
int lpfc_sli4_get_iocb_cnt(struct lpfc_hba *phba);
int lpfc_sli4_init_vpi(struct lpfc_vport *);
void lpfc_sli4_eq_clr_intr(struct lpfc_queue *);
void lpfc_sli4_write_cq_db(struct lpfc_hba *phba, struct lpfc_queue *q,
			   uint32_t count, bool arm);
void lpfc_sli4_write_eq_db(struct lpfc_hba *phba, struct lpfc_queue *q,
			   uint32_t count, bool arm);
void lpfc_sli4_if6_eq_clr_intr(struct lpfc_queue *q);
void lpfc_sli4_if6_write_cq_db(struct lpfc_hba *phba, struct lpfc_queue *q,
			       uint32_t count, bool arm);
void lpfc_sli4_if6_write_eq_db(struct lpfc_hba *phba, struct lpfc_queue *q,
			       uint32_t count, bool arm);
void lpfc_sli4_fcfi_unreg(struct lpfc_hba *, uint16_t);
int lpfc_sli4_fcf_scan_read_fcf_rec(struct lpfc_hba *, uint16_t);
int lpfc_sli4_fcf_rr_read_fcf_rec(struct lpfc_hba *, uint16_t);
int lpfc_sli4_read_fcf_rec(struct lpfc_hba *, uint16_t);
void lpfc_mbx_cmpl_fcf_scan_read_fcf_rec(struct lpfc_hba *, LPFC_MBOXQ_t *);
void lpfc_mbx_cmpl_fcf_rr_read_fcf_rec(struct lpfc_hba *, LPFC_MBOXQ_t *);
void lpfc_mbx_cmpl_read_fcf_rec(struct lpfc_hba *, LPFC_MBOXQ_t *);
int lpfc_sli4_unregister_fcf(struct lpfc_hba *);
int lpfc_sli4_post_status_check(struct lpfc_hba *);
uint8_t lpfc_sli_config_mbox_subsys_get(struct lpfc_hba *, LPFC_MBOXQ_t *);
uint8_t lpfc_sli_config_mbox_opcode_get(struct lpfc_hba *, LPFC_MBOXQ_t *);
void lpfc_sli4_ras_dma_free(struct lpfc_hba *phba);
struct sli4_hybrid_sgl *lpfc_get_sgl_per_hdwq(struct lpfc_hba *phba,
					      struct lpfc_io_buf *buf);
struct fcp_cmd_rsp_buf *lpfc_get_cmd_rsp_buf_per_hdwq(struct lpfc_hba *phba,
						      struct lpfc_io_buf *buf);
int lpfc_put_sgl_per_hdwq(struct lpfc_hba *phba, struct lpfc_io_buf *buf);
int lpfc_put_cmd_rsp_buf_per_hdwq(struct lpfc_hba *phba,
				  struct lpfc_io_buf *buf);
void lpfc_free_sgl_per_hdwq(struct lpfc_hba *phba,
			    struct lpfc_sli4_hdw_queue *hdwq);
void lpfc_free_cmd_rsp_buf_per_hdwq(struct lpfc_hba *phba,
				    struct lpfc_sli4_hdw_queue *hdwq);
static inline void *lpfc_sli4_qe(struct lpfc_queue *q, uint16_t idx)
{
	return q->q_pgs[idx / q->entry_cnt_per_pg] +
		(q->entry_size * (idx % q->entry_cnt_per_pg));
}<|MERGE_RESOLUTION|>--- conflicted
+++ resolved
@@ -697,16 +697,6 @@
 	struct lpfc_lock_stat lock_conflict;
 #endif
 
-<<<<<<< HEAD
-#ifdef CONFIG_SCSI_LPFC_DEBUG_FS
-#define LPFC_CHECK_CPU_CNT    128
-	uint32_t cpucheck_rcv_io[LPFC_CHECK_CPU_CNT];
-	uint32_t cpucheck_xmt_io[LPFC_CHECK_CPU_CNT];
-	uint32_t cpucheck_cmpl_io[LPFC_CHECK_CPU_CNT];
-#endif
-
-=======
->>>>>>> e12a87e7
 	/* Per HDWQ pool resources */
 	struct list_head sgl_list;
 	struct list_head cmd_rsp_buf_list;
@@ -743,8 +733,6 @@
 #define lpfc_qp_spin_lock(lock, qp, lstat) spin_lock(lock)
 #endif
 
-<<<<<<< HEAD
-=======
 #ifdef CONFIG_SCSI_LPFC_DEBUG_FS
 struct lpfc_hdwq_stat {
 	u32 hdwq_no;
@@ -754,7 +742,6 @@
 };
 #endif
 
->>>>>>> e12a87e7
 struct lpfc_sli4_hba {
 	void __iomem *conf_regs_memmap_p; /* Kernel memory mapped address for
 					   * config space registers
@@ -936,12 +923,9 @@
 	struct cpumask numa_mask;
 	uint16_t curr_disp_cpu;
 	struct lpfc_eq_intr_info __percpu *eq_info;
-<<<<<<< HEAD
-=======
 #ifdef CONFIG_SCSI_LPFC_DEBUG_FS
 	struct lpfc_hdwq_stat __percpu *c_stat;
 #endif
->>>>>>> e12a87e7
 	uint32_t conf_trunk;
 #define lpfc_conf_trunk_port0_WORD	conf_trunk
 #define lpfc_conf_trunk_port0_SHIFT	0
