--- conflicted
+++ resolved
@@ -41,10 +41,6 @@
 
 /* Multi-queue arrangement for FCP EQ/CQ/WQ tuples */
 #define LPFC_HBA_HDWQ_MIN	0
-<<<<<<< HEAD
-#define LPFC_HBA_HDWQ_MAX	128
-#define LPFC_HBA_HDWQ_DEF	0
-=======
 #define LPFC_HBA_HDWQ_MAX	256
 #define LPFC_HBA_HDWQ_DEF	LPFC_HBA_HDWQ_MIN
 
@@ -57,7 +53,6 @@
 #define LPFC_FCP_MQ_THRESHOLD_MIN	0
 #define LPFC_FCP_MQ_THRESHOLD_MAX	256
 #define LPFC_FCP_MQ_THRESHOLD_DEF	8
->>>>>>> 17d93760
 
 /*
  * Provide the default FCF Record attributes used by the driver
@@ -267,15 +262,8 @@
 	struct delayed_work	sched_spwork;
 
 	uint64_t isr_timestamp;
-<<<<<<< HEAD
-	uint16_t hdwq;
-	uint16_t last_cpu;	/* most recent cpu */
-	uint8_t	qe_valid;
-	struct lpfc_queue *assoc_qp;
-=======
 	struct lpfc_queue *assoc_qp;
 	struct list_head _poll_list;
->>>>>>> 17d93760
 	void **q_pgs;	/* array to index entries per page */
 };
 
@@ -488,10 +476,7 @@
 	char handler_name[LPFC_SLI4_HANDLER_NAME_SZ];
 	struct lpfc_hba *phba;
 	struct lpfc_queue *eq;
-<<<<<<< HEAD
-=======
 	struct cpumask aff_mask;
->>>>>>> 17d93760
 };
 
 #define lpfc_get_eq_hdl(eqidx) (&phba->sli4_hba.hba_eq_hdl[eqidx])
@@ -591,10 +576,6 @@
 struct lpfc_vector_map_info {
 	uint16_t	phys_id;
 	uint16_t	core_id;
-<<<<<<< HEAD
-	uint16_t	irq;
-=======
->>>>>>> 17d93760
 	uint16_t	eq;
 	uint16_t	hdwq;
 	uint16_t	flag;
