--- conflicted
+++ resolved
@@ -44,7 +44,6 @@
 #include "lpfc_crtn.h"
 #include "lpfc_version.h"
 #include "lpfc_vport.h"
-#include "lpfc_auth_access.h"
 
 inline void lpfc_vport_set_state(struct lpfc_vport *vport,
 				 enum fc_vport_state new_state)
@@ -379,21 +378,6 @@
 		goto error_out;
 	}
 
-	shost = lpfc_shost_from_vport(vport);
-
-	if ((lpfc_get_security_enabled)(shost)) {
-		/* Triggers fcauthd to register if it is running */
-		fc_host_post_event(shost, fc_get_event_number(),
-				   FCH_EVT_PORT_ONLINE, shost->host_no);
-		spin_lock_irq(&fc_security_user_lock);
-		list_add_tail(&vport->sc_users, &fc_security_user_list);
-		spin_unlock_irq(&fc_security_user_lock);
-		if (fc_service_state == FC_SC_SERVICESTATE_ONLINE) {
-			lpfc_fc_queue_security_work(vport,
-				&vport->sc_online_work);
-		}
-	}
-
 	/* Create binary sysfs attribute for vport */
 	lpfc_alloc_sysfs_attr(vport);
 
@@ -405,11 +389,7 @@
 	 * by the port.
 	 */
 	if ((phba->sli_rev == LPFC_SLI_REV4) &&
-<<<<<<< HEAD
-		(pport->fc_flag & FC_VFI_REGISTERED)) {
-=======
 	    (pport->vpi_state & LPFC_VPI_REGISTERED)) {
->>>>>>> 92dcffb9
 		rc = lpfc_sli4_init_vpi(phba, vpi);
 		if (rc) {
 			lpfc_printf_log(phba, KERN_ERR, LOG_VPORT,
