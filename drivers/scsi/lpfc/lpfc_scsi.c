--- conflicted
+++ resolved
@@ -2984,15 +2984,8 @@
 	if (lpfc_bgs_get_guard_err(bgstat)) {
 		ret = 1;
 
-<<<<<<< HEAD
-		scsi_build_sense_buffer(1, cmd->sense_buffer, ILLEGAL_REQUEST,
-					0x10, 0x1);
-		cmd->result = DRIVER_SENSE << 24 | DID_ABORT << 16 |
-			      SAM_STAT_CHECK_CONDITION;
-=======
 		scsi_build_sense(cmd, 1, ILLEGAL_REQUEST, 0x10, 0x1);
 		set_host_byte(cmd, DID_ABORT);
->>>>>>> 7d2a07b7
 		phba->bg_guard_err_cnt++;
 		lpfc_printf_log(phba, KERN_WARNING, LOG_FCP | LOG_BG,
 				"9059 BLKGRD: Guard Tag error in cmd"
@@ -3005,15 +2998,8 @@
 	if (lpfc_bgs_get_reftag_err(bgstat)) {
 		ret = 1;
 
-<<<<<<< HEAD
-		scsi_build_sense_buffer(1, cmd->sense_buffer, ILLEGAL_REQUEST,
-					0x10, 0x3);
-		cmd->result = DRIVER_SENSE << 24 | DID_ABORT << 16 |
-			      SAM_STAT_CHECK_CONDITION;
-=======
 		scsi_build_sense(cmd, 1, ILLEGAL_REQUEST, 0x10, 0x3);
 		set_host_byte(cmd, DID_ABORT);
->>>>>>> 7d2a07b7
 
 		phba->bg_reftag_err_cnt++;
 		lpfc_printf_log(phba, KERN_WARNING, LOG_FCP | LOG_BG,
@@ -3027,15 +3013,8 @@
 	if (lpfc_bgs_get_apptag_err(bgstat)) {
 		ret = 1;
 
-<<<<<<< HEAD
-		scsi_build_sense_buffer(1, cmd->sense_buffer, ILLEGAL_REQUEST,
-					0x10, 0x2);
-		cmd->result = DRIVER_SENSE << 24 | DID_ABORT << 16 |
-			      SAM_STAT_CHECK_CONDITION;
-=======
 		scsi_build_sense(cmd, 1, ILLEGAL_REQUEST, 0x10, 0x2);
 		set_host_byte(cmd, DID_ABORT);
->>>>>>> 7d2a07b7
 
 		phba->bg_apptag_err_cnt++;
 		lpfc_printf_log(phba, KERN_WARNING, LOG_FCP | LOG_BG,
@@ -3145,15 +3124,8 @@
 	if (lpfc_bgs_get_guard_err(bgstat)) {
 		ret = 1;
 
-<<<<<<< HEAD
-		scsi_build_sense_buffer(1, cmd->sense_buffer, ILLEGAL_REQUEST,
-				0x10, 0x1);
-		cmd->result = DRIVER_SENSE << 24 | DID_ABORT << 16 |
-			      SAM_STAT_CHECK_CONDITION;
-=======
 		scsi_build_sense(cmd, 1, ILLEGAL_REQUEST, 0x10, 0x1);
 		set_host_byte(cmd, DID_ABORT);
->>>>>>> 7d2a07b7
 		phba->bg_guard_err_cnt++;
 		lpfc_printf_log(phba, KERN_WARNING, LOG_FCP | LOG_BG,
 				"9055 BLKGRD: Guard Tag error in cmd "
@@ -3166,15 +3138,8 @@
 	if (lpfc_bgs_get_reftag_err(bgstat)) {
 		ret = 1;
 
-<<<<<<< HEAD
-		scsi_build_sense_buffer(1, cmd->sense_buffer, ILLEGAL_REQUEST,
-				0x10, 0x3);
-		cmd->result = DRIVER_SENSE << 24 | DID_ABORT << 16 |
-			      SAM_STAT_CHECK_CONDITION;
-=======
 		scsi_build_sense(cmd, 1, ILLEGAL_REQUEST, 0x10, 0x3);
 		set_host_byte(cmd, DID_ABORT);
->>>>>>> 7d2a07b7
 
 		phba->bg_reftag_err_cnt++;
 		lpfc_printf_log(phba, KERN_WARNING, LOG_FCP | LOG_BG,
@@ -3188,15 +3153,8 @@
 	if (lpfc_bgs_get_apptag_err(bgstat)) {
 		ret = 1;
 
-<<<<<<< HEAD
-		scsi_build_sense_buffer(1, cmd->sense_buffer, ILLEGAL_REQUEST,
-				0x10, 0x2);
-		cmd->result = DRIVER_SENSE << 24 | DID_ABORT << 16 |
-			      SAM_STAT_CHECK_CONDITION;
-=======
 		scsi_build_sense(cmd, 1, ILLEGAL_REQUEST, 0x10, 0x2);
 		set_host_byte(cmd, DID_ABORT);
->>>>>>> 7d2a07b7
 
 		phba->bg_apptag_err_cnt++;
 		lpfc_printf_log(phba, KERN_WARNING, LOG_FCP | LOG_BG,
@@ -6311,10 +6269,7 @@
 	struct lpfc_scsi_event_header scsi_event;
 	int status;
 	u32 logit = LOG_FCP;
-<<<<<<< HEAD
 	u32 dev_loss_tmo = vport->cfg_devloss_tmo;
-=======
->>>>>>> 7d2a07b7
 	unsigned long flags;
 	DECLARE_WAIT_QUEUE_HEAD_ONSTACK(waitq);
 
@@ -6356,7 +6311,6 @@
 
 	status = lpfc_send_taskmgmt(vport, cmnd, tgt_id, lun_id,
 					FCP_TARGET_RESET);
-<<<<<<< HEAD
 	if (status != SUCCESS) {
 		logit = LOG_TRACE_EVENT;
 
@@ -6397,43 +6351,6 @@
 		}
 	}
 
-=======
-	if (status != SUCCESS)
-		logit =  LOG_TRACE_EVENT;
-	spin_lock_irqsave(&pnode->lock, flags);
-	if (status != SUCCESS &&
-	    (!(pnode->upcall_flags & NLP_WAIT_FOR_LOGO)) &&
-	     !pnode->logo_waitq) {
-		pnode->logo_waitq = &waitq;
-		pnode->nlp_fcp_info &= ~NLP_FCP_2_DEVICE;
-		pnode->nlp_flag |= NLP_ISSUE_LOGO;
-		pnode->upcall_flags |= NLP_WAIT_FOR_LOGO;
-		spin_unlock_irqrestore(&pnode->lock, flags);
-		lpfc_unreg_rpi(vport, pnode);
-		wait_event_timeout(waitq,
-				   (!(pnode->upcall_flags & NLP_WAIT_FOR_LOGO)),
-				    msecs_to_jiffies(vport->cfg_devloss_tmo *
-				    1000));
-
-		if (pnode->upcall_flags & NLP_WAIT_FOR_LOGO) {
-			lpfc_printf_vlog(vport, KERN_ERR, LOG_TRACE_EVENT,
-				"0725 SCSI layer TGTRST failed & LOGO TMO "
-				" (%d, %llu) return x%x\n", tgt_id,
-				 lun_id, status);
-			spin_lock_irqsave(&pnode->lock, flags);
-			pnode->upcall_flags &= ~NLP_WAIT_FOR_LOGO;
-		} else {
-			spin_lock_irqsave(&pnode->lock, flags);
-		}
-		pnode->logo_waitq = NULL;
-		spin_unlock_irqrestore(&pnode->lock, flags);
-		status = SUCCESS;
-	} else {
-		status = FAILED;
-		spin_unlock_irqrestore(&pnode->lock, flags);
-	}
-
->>>>>>> 7d2a07b7
 	lpfc_printf_vlog(vport, KERN_ERR, logit,
 			 "0723 SCSI layer issued Target Reset (%d, %llu) "
 			 "return x%x\n", tgt_id, lun_id, status);
@@ -7157,7 +7074,6 @@
 	.vendor_id		= LPFC_NL_VENDOR_ID,
 	.change_queue_depth	= scsi_change_queue_depth,
 	.track_queue_depth	= 1,
-<<<<<<< HEAD
 };
 
 /* Template for all vports this physical port creates */
@@ -7185,6 +7101,4 @@
 	.vendor_id		= 0,
 	.change_queue_depth	= scsi_change_queue_depth,
 	.track_queue_depth	= 1,
-=======
->>>>>>> 7d2a07b7
 };