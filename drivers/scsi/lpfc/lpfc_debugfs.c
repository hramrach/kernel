--- conflicted
+++ resolved
@@ -415,23 +415,13 @@
 			break;
 		qp = &phba->sli4_hba.hdwq[lpfc_debugfs_last_xripool];
 
-<<<<<<< HEAD
-		len +=  snprintf(buf + len, size - len, "HdwQ %d Info ", i);
-		spin_lock_irqsave(&qp->abts_scsi_buf_list_lock, iflag);
-		spin_lock(&qp->abts_nvme_buf_list_lock);
-=======
 		len += scnprintf(buf + len, size - len, "HdwQ %d Info ", i);
 		spin_lock_irqsave(&qp->abts_io_buf_list_lock, iflag);
->>>>>>> e9b12d88
 		spin_lock(&qp->io_buf_list_get_lock);
 		spin_lock(&qp->io_buf_list_put_lock);
 		out = qp->total_io_bufs - (qp->get_io_bufs + qp->put_io_bufs +
 			qp->abts_scsi_io_bufs + qp->abts_nvme_io_bufs);
-<<<<<<< HEAD
-		len +=  snprintf(buf + len, size - len,
-=======
 		len += scnprintf(buf + len, size - len,
->>>>>>> e9b12d88
 				 "tot:%d get:%d put:%d mt:%d "
 				 "ABTS scsi:%d nvme:%d Out:%d\n",
 			qp->total_io_bufs, qp->get_io_bufs, qp->put_io_bufs,
@@ -439,12 +429,7 @@
 			qp->abts_nvme_io_bufs, out);
 		spin_unlock(&qp->io_buf_list_put_lock);
 		spin_unlock(&qp->io_buf_list_get_lock);
-<<<<<<< HEAD
-		spin_unlock(&qp->abts_nvme_buf_list_lock);
-		spin_unlock_irqrestore(&qp->abts_scsi_buf_list_lock, iflag);
-=======
 		spin_unlock_irqrestore(&qp->abts_io_buf_list_lock, iflag);
->>>>>>> e9b12d88
 
 		lpfc_debugfs_last_xripool++;
 		if (lpfc_debugfs_last_xripool >= phba->cfg_hdw_queue)
@@ -546,13 +531,7 @@
 			continue;
 		pbl_pool = &multixri_pool->pbl_pool;
 		pvt_pool = &multixri_pool->pvt_pool;
-<<<<<<< HEAD
-		txcmplq_cnt = qp->fcp_wq->pring->txcmplq_cnt;
-		if (qp->nvme_wq)
-			txcmplq_cnt += qp->nvme_wq->pring->txcmplq_cnt;
-=======
 		txcmplq_cnt = qp->io_wq->pring->txcmplq_cnt;
->>>>>>> e9b12d88
 
 		scnprintf(tmp, sizeof(tmp),
 			  "%03d: %4d %4d %4d %4d | %10d %10d ",
@@ -631,15 +610,9 @@
 			break;
 		qp = &phba->sli4_hba.hdwq[lpfc_debugfs_last_lock];
 
-<<<<<<< HEAD
-		len +=  snprintf(buf + len, size - len, "HdwQ %03d Lock ", i);
-		if (phba->cfg_xri_rebalancing) {
-			len +=  snprintf(buf + len, size - len,
-=======
 		len += scnprintf(buf + len, size - len, "HdwQ %03d Lock ", i);
 		if (phba->cfg_xri_rebalancing) {
 			len += scnprintf(buf + len, size - len,
->>>>>>> e9b12d88
 					 "get_pvt:%d mv_pvt:%d "
 					 "mv2pub:%d mv2pvt:%d "
 					 "put_pvt:%d put_pub:%d wq:%d\n",
@@ -651,11 +624,7 @@
 					 qp->lock_conflict.free_pub_pool,
 					 qp->lock_conflict.wq_access);
 		} else {
-<<<<<<< HEAD
-			len +=  snprintf(buf + len, size - len,
-=======
 			len += scnprintf(buf + len, size - len,
->>>>>>> e9b12d88
 					 "get:%d put:%d free:%d wq:%d\n",
 					 qp->lock_conflict.alloc_xri_get,
 					 qp->lock_conflict.alloc_xri_put,
@@ -1207,11 +1176,7 @@
 		if (!lport)
 			return len;
 
-<<<<<<< HEAD
-		len += snprintf(buf + len, size - len,
-=======
 		len += scnprintf(buf + len, size - len,
->>>>>>> e9b12d88
 				"\nNVME HDWQ Statistics\n");
 
 		len += scnprintf(buf + len, size - len,
@@ -1234,11 +1199,7 @@
 			if (i >= 32)
 				continue;
 
-<<<<<<< HEAD
-			len += snprintf(buf + len, PAGE_SIZE - len,
-=======
 			len += scnprintf(buf + len, PAGE_SIZE - len,
->>>>>>> e9b12d88
 					"HDWQ (%d): Rd %016llx Wr %016llx "
 					"IO %016llx ",
 					i, data1, data2, data3);
@@ -1666,29 +1627,17 @@
 	uint32_t tot_rcv;
 	uint32_t tot_cmpl;
 
-<<<<<<< HEAD
-	len += snprintf(buf + len, PAGE_SIZE - len,
-=======
 	len += scnprintf(buf + len, PAGE_SIZE - len,
->>>>>>> e9b12d88
 			"CPUcheck %s ",
 			(phba->cpucheck_on & LPFC_CHECK_NVME_IO ?
 				"Enabled" : "Disabled"));
 	if (phba->nvmet_support) {
-<<<<<<< HEAD
-		len += snprintf(buf + len, PAGE_SIZE - len,
-=======
 		len += scnprintf(buf + len, PAGE_SIZE - len,
->>>>>>> e9b12d88
 				"%s\n",
 				(phba->cpucheck_on & LPFC_CHECK_NVMET_RCV ?
 					"Rcv Enabled\n" : "Rcv Disabled\n"));
 	} else {
-<<<<<<< HEAD
-		len += snprintf(buf + len, PAGE_SIZE - len, "\n");
-=======
 		len += scnprintf(buf + len, PAGE_SIZE - len, "\n");
->>>>>>> e9b12d88
 	}
 	max_cnt = size - LPFC_DEBUG_OUT_LINE_SZ;
 
@@ -1704,21 +1653,12 @@
 			if (phba->nvmet_support)
 				tot_rcv += qp->cpucheck_rcv_io[j];
 		}
-<<<<<<< HEAD
 
 		/* Only display Hardware Qs with something */
 		if (!tot_xmt && !tot_cmpl && !tot_rcv)
 			continue;
 
-		len += snprintf(buf + len, PAGE_SIZE - len,
-=======
-
-		/* Only display Hardware Qs with something */
-		if (!tot_xmt && !tot_cmpl && !tot_rcv)
-			continue;
-
 		len += scnprintf(buf + len, PAGE_SIZE - len,
->>>>>>> e9b12d88
 				"HDWQ %03d: ", i);
 		for (j = 0; j < LPFC_CHECK_CPU_CNT; j++) {
 			/* Only display non-zero counters */
@@ -1727,37 +1667,22 @@
 			    !qp->cpucheck_rcv_io[j])
 				continue;
 			if (phba->nvmet_support) {
-<<<<<<< HEAD
-				len += snprintf(buf + len, PAGE_SIZE - len,
-=======
 				len += scnprintf(buf + len, PAGE_SIZE - len,
->>>>>>> e9b12d88
 						"CPU %03d: %x/%x/%x ", j,
 						qp->cpucheck_rcv_io[j],
 						qp->cpucheck_xmt_io[j],
 						qp->cpucheck_cmpl_io[j]);
 			} else {
-<<<<<<< HEAD
-				len += snprintf(buf + len, PAGE_SIZE - len,
-=======
 				len += scnprintf(buf + len, PAGE_SIZE - len,
->>>>>>> e9b12d88
 						"CPU %03d: %x/%x ", j,
 						qp->cpucheck_xmt_io[j],
 						qp->cpucheck_cmpl_io[j]);
 			}
 		}
-<<<<<<< HEAD
-		len += snprintf(buf + len, PAGE_SIZE - len,
-				"Total: %x\n", tot_xmt);
-		if (len >= max_cnt) {
-			len += snprintf(buf + len, PAGE_SIZE - len,
-=======
 		len += scnprintf(buf + len, PAGE_SIZE - len,
 				"Total: %x\n", tot_xmt);
 		if (len >= max_cnt) {
 			len += scnprintf(buf + len, PAGE_SIZE - len,
->>>>>>> e9b12d88
 					"Truncated ...\n");
 			return len;
 		}
@@ -3846,11 +3771,7 @@
 			qp->queue_id, qp->entry_count,
 			qp->entry_size, qp->host_index,
 			qp->hba_index, qp->notify_interval);
-<<<<<<< HEAD
-	len +=  snprintf(pbuffer + len,
-=======
 	len +=  scnprintf(pbuffer + len,
->>>>>>> e9b12d88
 			LPFC_QUE_INFO_GET_BUF_SIZE - len, "\n");
 	return len;
 }
@@ -3863,29 +3784,12 @@
 	int qidx;
 
 	for (qidx = 0; qidx < phba->cfg_hdw_queue; qidx++) {
-<<<<<<< HEAD
-		qp = phba->sli4_hba.hdwq[qidx].fcp_wq;
-=======
 		qp = phba->sli4_hba.hdwq[qidx].io_wq;
->>>>>>> e9b12d88
 		if (qp->assoc_qid != cq_id)
 			continue;
 		*len = __lpfc_idiag_print_wq(qp, wqtype, pbuffer, *len);
 		if (*len >= max_cnt)
 			return 1;
-<<<<<<< HEAD
-	}
-	if (phba->cfg_enable_fc4_type & LPFC_ENABLE_NVME) {
-		for (qidx = 0; qidx < phba->cfg_hdw_queue; qidx++) {
-			qp = phba->sli4_hba.hdwq[qidx].nvme_wq;
-			if (qp->assoc_qid != cq_id)
-				continue;
-			*len = __lpfc_idiag_print_wq(qp, wqtype, pbuffer, *len);
-			if (*len >= max_cnt)
-				return 1;
-		}
-=======
->>>>>>> e9b12d88
 	}
 	return 0;
 }
@@ -3936,11 +3840,7 @@
 			"HST-IDX[%04d], PRT-IDX[%04d], NTFI[%03d]\n",
 			qp->queue_id, qp->entry_count, qp->entry_size,
 			qp->host_index, qp->hba_index, qp->notify_interval);
-<<<<<<< HEAD
-	len += snprintf(pbuffer + len, LPFC_QUE_INFO_GET_BUF_SIZE - len,
-=======
 	len += scnprintf(pbuffer + len, LPFC_QUE_INFO_GET_BUF_SIZE - len,
->>>>>>> e9b12d88
 			"\t\tDQID[%02d], QE-CNT[%04d], QE-SZ[%04d], "
 			"HST-IDX[%04d], PRT-IDX[%04d], NTFI[%03d]\n",
 			datqp->queue_id, datqp->entry_count,
@@ -3955,40 +3855,6 @@
 {
 	struct lpfc_queue *qp;
 	int rc;
-<<<<<<< HEAD
-
-	qp = phba->sli4_hba.hdwq[eqidx].fcp_cq;
-
-	*len = __lpfc_idiag_print_cq(qp, "FCP", pbuffer, *len);
-
-	/* Reset max counter */
-	qp->CQ_max_cqe = 0;
-
-	if (*len >= max_cnt)
-		return 1;
-
-	rc = lpfc_idiag_wqs_for_cq(phba, "FCP", pbuffer, len,
-				   max_cnt, qp->queue_id);
-	if (rc)
-		return 1;
-
-	if (phba->cfg_enable_fc4_type & LPFC_ENABLE_NVME) {
-		qp = phba->sli4_hba.hdwq[eqidx].nvme_cq;
-
-		*len = __lpfc_idiag_print_cq(qp, "NVME", pbuffer, *len);
-
-		/* Reset max counter */
-		qp->CQ_max_cqe = 0;
-
-		if (*len >= max_cnt)
-			return 1;
-
-		rc = lpfc_idiag_wqs_for_cq(phba, "NVME", pbuffer, len,
-					   max_cnt, qp->queue_id);
-		if (rc)
-			return 1;
-	}
-=======
 
 	qp = phba->sli4_hba.hdwq[eqidx].io_cq;
 
@@ -4004,7 +3870,6 @@
 				   max_cnt, qp->queue_id);
 	if (rc)
 		return 1;
->>>>>>> e9b12d88
 
 	if ((eqidx < phba->cfg_nvmet_mrq) && phba->nvmet_support) {
 		/* NVMET CQset */
@@ -4048,12 +3913,8 @@
 			qp->queue_id, qp->entry_count, qp->entry_size,
 			qp->host_index, qp->notify_interval,
 			qp->max_proc_limit, qp->chann);
-<<<<<<< HEAD
-	len +=  snprintf(pbuffer + len, LPFC_QUE_INFO_GET_BUF_SIZE - len, "\n");
-=======
 	len +=  scnprintf(pbuffer + len, LPFC_QUE_INFO_GET_BUF_SIZE - len,
 			"\n");
->>>>>>> e9b12d88
 
 	return len;
 }
@@ -4106,16 +3967,10 @@
 		if (phba->lpfc_idiag_last_eq >= phba->cfg_hdw_queue)
 			phba->lpfc_idiag_last_eq = 0;
 
-<<<<<<< HEAD
-		len += snprintf(pbuffer + len, LPFC_QUE_INFO_GET_BUF_SIZE - len,
-					"HDWQ %d out of %d HBA HDWQs\n",
-					x, phba->cfg_hdw_queue);
-=======
 		len += scnprintf(pbuffer + len,
 				 LPFC_QUE_INFO_GET_BUF_SIZE - len,
 				 "HDWQ %d out of %d HBA HDWQs\n",
 				 x, phba->cfg_hdw_queue);
->>>>>>> e9b12d88
 
 		/* Fast-path EQ */
 		qp = phba->sli4_hba.hdwq[x].hba_eq;
@@ -4464,11 +4319,7 @@
 		if (phba->sli4_hba.hdwq) {
 			for (qidx = 0; qidx < phba->cfg_hdw_queue;
 								qidx++) {
-<<<<<<< HEAD
-				qp = phba->sli4_hba.hdwq[qidx].fcp_cq;
-=======
 				qp = phba->sli4_hba.hdwq[qidx].io_cq;
->>>>>>> e9b12d88
 				if (qp && qp->queue_id == queid) {
 					/* Sanity check */
 					rc = lpfc_idiag_que_param_check(
@@ -4480,25 +4331,6 @@
 				}
 			}
 		}
-<<<<<<< HEAD
-		/* NVME complete queue */
-		if (phba->sli4_hba.hdwq) {
-			qidx = 0;
-			do {
-				qp = phba->sli4_hba.hdwq[qidx].nvme_cq;
-				if (qp && qp->queue_id == queid) {
-					/* Sanity check */
-					rc = lpfc_idiag_que_param_check(
-						qp, index, count);
-					if (rc)
-						goto error_out;
-					idiag.ptr_private = qp;
-					goto pass_check;
-				}
-			} while (++qidx < phba->cfg_hdw_queue);
-		}
-=======
->>>>>>> e9b12d88
 		goto error_out;
 		break;
 	case LPFC_IDIAG_MQ:
@@ -4542,24 +4374,7 @@
 		if (phba->sli4_hba.hdwq) {
 			/* FCP/SCSI work queue */
 			for (qidx = 0; qidx < phba->cfg_hdw_queue; qidx++) {
-<<<<<<< HEAD
-				qp = phba->sli4_hba.hdwq[qidx].fcp_wq;
-				if (qp && qp->queue_id == queid) {
-					/* Sanity check */
-					rc = lpfc_idiag_que_param_check(
-						qp, index, count);
-					if (rc)
-						goto error_out;
-					idiag.ptr_private = qp;
-					goto pass_check;
-				}
-			}
-			/* NVME work queue */
-			for (qidx = 0; qidx < phba->cfg_hdw_queue; qidx++) {
-				qp = phba->sli4_hba.hdwq[qidx].nvme_wq;
-=======
 				qp = phba->sli4_hba.hdwq[qidx].io_wq;
->>>>>>> e9b12d88
 				if (qp && qp->queue_id == queid) {
 					/* Sanity check */
 					rc = lpfc_idiag_que_param_check(
@@ -6739,16 +6554,7 @@
 	lpfc_debug_dump_wq(phba, DUMP_NVMELS, 0);
 
 	for (idx = 0; idx < phba->cfg_hdw_queue; idx++)
-<<<<<<< HEAD
-		lpfc_debug_dump_wq(phba, DUMP_FCP, idx);
-
-	if (phba->cfg_enable_fc4_type & LPFC_ENABLE_NVME) {
-		for (idx = 0; idx < phba->cfg_hdw_queue; idx++)
-			lpfc_debug_dump_wq(phba, DUMP_NVME, idx);
-	}
-=======
 		lpfc_debug_dump_wq(phba, DUMP_IO, idx);
->>>>>>> e9b12d88
 
 	lpfc_debug_dump_hdr_rq(phba);
 	lpfc_debug_dump_dat_rq(phba);
@@ -6760,16 +6566,7 @@
 	lpfc_debug_dump_cq(phba, DUMP_NVMELS, 0);
 
 	for (idx = 0; idx < phba->cfg_hdw_queue; idx++)
-<<<<<<< HEAD
-		lpfc_debug_dump_cq(phba, DUMP_FCP, idx);
-
-	if (phba->cfg_enable_fc4_type & LPFC_ENABLE_NVME) {
-		for (idx = 0; idx < phba->cfg_hdw_queue; idx++)
-			lpfc_debug_dump_cq(phba, DUMP_NVME, idx);
-	}
-=======
 		lpfc_debug_dump_cq(phba, DUMP_IO, idx);
->>>>>>> e9b12d88
 
 	/*
 	 * Dump Event Queues (EQs)
