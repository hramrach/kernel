/*******************************************************************
 * This file is part of the Emulex Linux Device Driver for         *
 * Fibre Channel Host Bus Adapters.                                *
 * Copyright (C) 2017-2019 Broadcom. All Rights Reserved. The term *
 * “Broadcom” refers to Broadcom Inc. and/or its subsidiaries.  *
 * Copyright (C) 2007-2015 Emulex.  All rights reserved.           *
 * EMULEX and SLI are trademarks of Emulex.                        *
 * www.broadcom.com                                                *
 *                                                                 *
 * This program is free software; you can redistribute it and/or   *
 * modify it under the terms of version 2 of the GNU General       *
 * Public License as published by the Free Software Foundation.    *
 * This program is distributed in the hope that it will be useful. *
 * ALL EXPRESS OR IMPLIED CONDITIONS, REPRESENTATIONS AND          *
 * WARRANTIES, INCLUDING ANY IMPLIED WARRANTY OF MERCHANTABILITY,  *
 * FITNESS FOR A PARTICULAR PURPOSE, OR NON-INFRINGEMENT, ARE      *
 * DISCLAIMED, EXCEPT TO THE EXTENT THAT SUCH DISCLAIMERS ARE HELD *
 * TO BE LEGALLY INVALID.  See the GNU General Public License for  *
 * more details, a copy of which can be found in the file COPYING  *
 * included with this package.                                     *
 *******************************************************************/

#include <linux/blkdev.h>
#include <linux/delay.h>
#include <linux/module.h>
#include <linux/dma-mapping.h>
#include <linux/idr.h>
#include <linux/interrupt.h>
#include <linux/kthread.h>
#include <linux/slab.h>
#include <linux/pci.h>
#include <linux/spinlock.h>
#include <linux/ctype.h>
#include <linux/vmalloc.h>

#include <scsi/scsi.h>
#include <scsi/scsi_device.h>
#include <scsi/scsi_host.h>
#include <scsi/scsi_transport_fc.h>
#include <scsi/fc/fc_fs.h>

#include <linux/nvme-fc-driver.h>

#include "lpfc_hw4.h"
#include "lpfc_hw.h"
#include "lpfc_sli.h"
#include "lpfc_sli4.h"
#include "lpfc_nl.h"
#include "lpfc_disc.h"
#include "lpfc.h"
#include "lpfc_scsi.h"
#include "lpfc_nvme.h"
#include "lpfc_nvmet.h"
#include "lpfc_logmsg.h"
#include "lpfc_crtn.h"
#include "lpfc_vport.h"
#include "lpfc_version.h"
#include "lpfc_compat.h"
#include "lpfc_debugfs.h"
#include "lpfc_bsg.h"

#ifdef CONFIG_SCSI_LPFC_DEBUG_FS
/*
 * debugfs interface
 *
 * To access this interface the user should:
 * # mount -t debugfs none /sys/kernel/debug
 *
 * The lpfc debugfs directory hierarchy is:
 * /sys/kernel/debug/lpfc/fnX/vportY
 * where X is the lpfc hba function unique_id
 * where Y is the vport VPI on that hba
 *
 * Debugging services available per vport:
 * discovery_trace
 * This is an ACSII readable file that contains a trace of the last
 * lpfc_debugfs_max_disc_trc events that happened on a specific vport.
 * See lpfc_debugfs.h for different categories of  discovery events.
 * To enable the discovery trace, the following module parameters must be set:
 * lpfc_debugfs_enable=1         Turns on lpfc debugfs filesystem support
 * lpfc_debugfs_max_disc_trc=X   Where X is the event trace depth for
 *                               EACH vport. X MUST also be a power of 2.
 * lpfc_debugfs_mask_disc_trc=Y  Where Y is an event mask as defined in
 *                               lpfc_debugfs.h .
 *
 * slow_ring_trace
 * This is an ACSII readable file that contains a trace of the last
 * lpfc_debugfs_max_slow_ring_trc events that happened on a specific HBA.
 * To enable the slow ring trace, the following module parameters must be set:
 * lpfc_debugfs_enable=1         Turns on lpfc debugfs filesystem support
 * lpfc_debugfs_max_slow_ring_trc=X   Where X is the event trace depth for
 *                               the HBA. X MUST also be a power of 2.
 */
static int lpfc_debugfs_enable = 1;
module_param(lpfc_debugfs_enable, int, S_IRUGO);
MODULE_PARM_DESC(lpfc_debugfs_enable, "Enable debugfs services");

/* This MUST be a power of 2 */
static int lpfc_debugfs_max_disc_trc;
module_param(lpfc_debugfs_max_disc_trc, int, S_IRUGO);
MODULE_PARM_DESC(lpfc_debugfs_max_disc_trc,
	"Set debugfs discovery trace depth");

/* This MUST be a power of 2 */
static int lpfc_debugfs_max_slow_ring_trc;
module_param(lpfc_debugfs_max_slow_ring_trc, int, S_IRUGO);
MODULE_PARM_DESC(lpfc_debugfs_max_slow_ring_trc,
	"Set debugfs slow ring trace depth");

/* This MUST be a power of 2 */
static int lpfc_debugfs_max_nvmeio_trc;
module_param(lpfc_debugfs_max_nvmeio_trc, int, 0444);
MODULE_PARM_DESC(lpfc_debugfs_max_nvmeio_trc,
		 "Set debugfs NVME IO trace depth");

static int lpfc_debugfs_mask_disc_trc;
module_param(lpfc_debugfs_mask_disc_trc, int, S_IRUGO);
MODULE_PARM_DESC(lpfc_debugfs_mask_disc_trc,
	"Set debugfs discovery trace mask");

#include <linux/debugfs.h>

static atomic_t lpfc_debugfs_seq_trc_cnt = ATOMIC_INIT(0);
static unsigned long lpfc_debugfs_start_time = 0L;

/* iDiag */
static struct lpfc_idiag idiag;

/**
 * lpfc_debugfs_disc_trc_data - Dump discovery logging to a buffer
 * @vport: The vport to gather the log info from.
 * @buf: The buffer to dump log into.
 * @size: The maximum amount of data to process.
 *
 * Description:
 * This routine gathers the lpfc discovery debugfs data from the @vport and
 * dumps it to @buf up to @size number of bytes. It will start at the next entry
 * in the log and process the log until the end of the buffer. Then it will
 * gather from the beginning of the log and process until the current entry.
 *
 * Notes:
 * Discovery logging will be disabled while while this routine dumps the log.
 *
 * Return Value:
 * This routine returns the amount of bytes that were dumped into @buf and will
 * not exceed @size.
 **/
static int
lpfc_debugfs_disc_trc_data(struct lpfc_vport *vport, char *buf, int size)
{
	int i, index, len, enable;
	uint32_t ms;
	struct lpfc_debugfs_trc *dtp;
	char *buffer;

	buffer = kmalloc(LPFC_DEBUG_TRC_ENTRY_SIZE, GFP_KERNEL);
	if (!buffer)
		return 0;

	enable = lpfc_debugfs_enable;
	lpfc_debugfs_enable = 0;

	len = 0;
	index = (atomic_read(&vport->disc_trc_cnt) + 1) &
		(lpfc_debugfs_max_disc_trc - 1);
	for (i = index; i < lpfc_debugfs_max_disc_trc; i++) {
		dtp = vport->disc_trc + i;
		if (!dtp->fmt)
			continue;
		ms = jiffies_to_msecs(dtp->jif - lpfc_debugfs_start_time);
		snprintf(buffer,
			LPFC_DEBUG_TRC_ENTRY_SIZE, "%010d:%010d ms:%s\n",
			dtp->seq_cnt, ms, dtp->fmt);
		len +=  scnprintf(buf+len, size-len, buffer,
			dtp->data1, dtp->data2, dtp->data3);
	}
	for (i = 0; i < index; i++) {
		dtp = vport->disc_trc + i;
		if (!dtp->fmt)
			continue;
		ms = jiffies_to_msecs(dtp->jif - lpfc_debugfs_start_time);
		snprintf(buffer,
			LPFC_DEBUG_TRC_ENTRY_SIZE, "%010d:%010d ms:%s\n",
			dtp->seq_cnt, ms, dtp->fmt);
		len +=  scnprintf(buf+len, size-len, buffer,
			dtp->data1, dtp->data2, dtp->data3);
	}

	lpfc_debugfs_enable = enable;
	kfree(buffer);

	return len;
}

/**
 * lpfc_debugfs_slow_ring_trc_data - Dump slow ring logging to a buffer
 * @phba: The HBA to gather the log info from.
 * @buf: The buffer to dump log into.
 * @size: The maximum amount of data to process.
 *
 * Description:
 * This routine gathers the lpfc slow ring debugfs data from the @phba and
 * dumps it to @buf up to @size number of bytes. It will start at the next entry
 * in the log and process the log until the end of the buffer. Then it will
 * gather from the beginning of the log and process until the current entry.
 *
 * Notes:
 * Slow ring logging will be disabled while while this routine dumps the log.
 *
 * Return Value:
 * This routine returns the amount of bytes that were dumped into @buf and will
 * not exceed @size.
 **/
static int
lpfc_debugfs_slow_ring_trc_data(struct lpfc_hba *phba, char *buf, int size)
{
	int i, index, len, enable;
	uint32_t ms;
	struct lpfc_debugfs_trc *dtp;
	char *buffer;

	buffer = kmalloc(LPFC_DEBUG_TRC_ENTRY_SIZE, GFP_KERNEL);
	if (!buffer)
		return 0;

	enable = lpfc_debugfs_enable;
	lpfc_debugfs_enable = 0;

	len = 0;
	index = (atomic_read(&phba->slow_ring_trc_cnt) + 1) &
		(lpfc_debugfs_max_slow_ring_trc - 1);
	for (i = index; i < lpfc_debugfs_max_slow_ring_trc; i++) {
		dtp = phba->slow_ring_trc + i;
		if (!dtp->fmt)
			continue;
		ms = jiffies_to_msecs(dtp->jif - lpfc_debugfs_start_time);
		snprintf(buffer,
			LPFC_DEBUG_TRC_ENTRY_SIZE, "%010d:%010d ms:%s\n",
			dtp->seq_cnt, ms, dtp->fmt);
		len +=  scnprintf(buf+len, size-len, buffer,
			dtp->data1, dtp->data2, dtp->data3);
	}
	for (i = 0; i < index; i++) {
		dtp = phba->slow_ring_trc + i;
		if (!dtp->fmt)
			continue;
		ms = jiffies_to_msecs(dtp->jif - lpfc_debugfs_start_time);
		snprintf(buffer,
			LPFC_DEBUG_TRC_ENTRY_SIZE, "%010d:%010d ms:%s\n",
			dtp->seq_cnt, ms, dtp->fmt);
		len +=  scnprintf(buf+len, size-len, buffer,
			dtp->data1, dtp->data2, dtp->data3);
	}

	lpfc_debugfs_enable = enable;
	kfree(buffer);

	return len;
}

static int lpfc_debugfs_last_hbq = -1;

/**
 * lpfc_debugfs_hbqinfo_data - Dump host buffer queue info to a buffer
 * @phba: The HBA to gather host buffer info from.
 * @buf: The buffer to dump log into.
 * @size: The maximum amount of data to process.
 *
 * Description:
 * This routine dumps the host buffer queue info from the @phba to @buf up to
 * @size number of bytes. A header that describes the current hbq state will be
 * dumped to @buf first and then info on each hbq entry will be dumped to @buf
 * until @size bytes have been dumped or all the hbq info has been dumped.
 *
 * Notes:
 * This routine will rotate through each configured HBQ each time called.
 *
 * Return Value:
 * This routine returns the amount of bytes that were dumped into @buf and will
 * not exceed @size.
 **/
static int
lpfc_debugfs_hbqinfo_data(struct lpfc_hba *phba, char *buf, int size)
{
	int len = 0;
	int i, j, found, posted, low;
	uint32_t phys, raw_index, getidx;
	struct lpfc_hbq_init *hip;
	struct hbq_s *hbqs;
	struct lpfc_hbq_entry *hbqe;
	struct lpfc_dmabuf *d_buf;
	struct hbq_dmabuf *hbq_buf;

	if (phba->sli_rev != 3)
		return 0;

	spin_lock_irq(&phba->hbalock);

	/* toggle between multiple hbqs, if any */
	i = lpfc_sli_hbq_count();
	if (i > 1) {
		 lpfc_debugfs_last_hbq++;
		 if (lpfc_debugfs_last_hbq >= i)
			lpfc_debugfs_last_hbq = 0;
	}
	else
		lpfc_debugfs_last_hbq = 0;

	i = lpfc_debugfs_last_hbq;

	len +=  scnprintf(buf+len, size-len, "HBQ %d Info\n", i);

	hbqs =  &phba->hbqs[i];
	posted = 0;
	list_for_each_entry(d_buf, &hbqs->hbq_buffer_list, list)
		posted++;

	hip =  lpfc_hbq_defs[i];
	len +=  scnprintf(buf+len, size-len,
		"idx:%d prof:%d rn:%d bufcnt:%d icnt:%d acnt:%d posted %d\n",
		hip->hbq_index, hip->profile, hip->rn,
		hip->buffer_count, hip->init_count, hip->add_count, posted);

	raw_index = phba->hbq_get[i];
	getidx = le32_to_cpu(raw_index);
	len +=  scnprintf(buf+len, size-len,
		"entries:%d bufcnt:%d Put:%d nPut:%d localGet:%d hbaGet:%d\n",
		hbqs->entry_count, hbqs->buffer_count, hbqs->hbqPutIdx,
		hbqs->next_hbqPutIdx, hbqs->local_hbqGetIdx, getidx);

	hbqe = (struct lpfc_hbq_entry *) phba->hbqs[i].hbq_virt;
	for (j=0; j<hbqs->entry_count; j++) {
		len +=  scnprintf(buf+len, size-len,
			"%03d: %08x %04x %05x ", j,
			le32_to_cpu(hbqe->bde.addrLow),
			le32_to_cpu(hbqe->bde.tus.w),
			le32_to_cpu(hbqe->buffer_tag));
		i = 0;
		found = 0;

		/* First calculate if slot has an associated posted buffer */
		low = hbqs->hbqPutIdx - posted;
		if (low >= 0) {
			if ((j >= hbqs->hbqPutIdx) || (j < low)) {
				len +=  scnprintf(buf + len, size - len,
						"Unused\n");
				goto skipit;
			}
		}
		else {
			if ((j >= hbqs->hbqPutIdx) &&
				(j < (hbqs->entry_count+low))) {
				len +=  scnprintf(buf + len, size - len,
						"Unused\n");
				goto skipit;
			}
		}

		/* Get the Buffer info for the posted buffer */
		list_for_each_entry(d_buf, &hbqs->hbq_buffer_list, list) {
			hbq_buf = container_of(d_buf, struct hbq_dmabuf, dbuf);
			phys = ((uint64_t)hbq_buf->dbuf.phys & 0xffffffff);
			if (phys == le32_to_cpu(hbqe->bde.addrLow)) {
				len +=  scnprintf(buf+len, size-len,
					"Buf%d: x%px %06x\n", i,
					hbq_buf->dbuf.virt, hbq_buf->tag);
				found = 1;
				break;
			}
			i++;
		}
		if (!found) {
			len +=  scnprintf(buf+len, size-len, "No DMAinfo?\n");
		}
skipit:
		hbqe++;
		if (len > LPFC_HBQINFO_SIZE - 54)
			break;
	}
	spin_unlock_irq(&phba->hbalock);
	return len;
}

static int lpfc_debugfs_last_xripool;

/**
 * lpfc_debugfs_common_xri_data - Dump Hardware Queue info to a buffer
 * @phba: The HBA to gather host buffer info from.
 * @buf: The buffer to dump log into.
 * @size: The maximum amount of data to process.
 *
 * Description:
 * This routine dumps the Hardware Queue info from the @phba to @buf up to
 * @size number of bytes. A header that describes the current hdwq state will be
 * dumped to @buf first and then info on each hdwq entry will be dumped to @buf
 * until @size bytes have been dumped or all the hdwq info has been dumped.
 *
 * Notes:
 * This routine will rotate through each configured Hardware Queue each
 * time called.
 *
 * Return Value:
 * This routine returns the amount of bytes that were dumped into @buf and will
 * not exceed @size.
 **/
static int
lpfc_debugfs_commonxripools_data(struct lpfc_hba *phba, char *buf, int size)
{
	struct lpfc_sli4_hdw_queue *qp;
	int len = 0;
	int i, out;
	unsigned long iflag;

	for (i = 0; i < phba->cfg_hdw_queue; i++) {
		if (len > (LPFC_DUMP_MULTIXRIPOOL_SIZE - 80))
			break;
		qp = &phba->sli4_hba.hdwq[lpfc_debugfs_last_xripool];

		len += scnprintf(buf + len, size - len, "HdwQ %d Info ", i);
		spin_lock_irqsave(&qp->abts_io_buf_list_lock, iflag);
		spin_lock(&qp->io_buf_list_get_lock);
		spin_lock(&qp->io_buf_list_put_lock);
		out = qp->total_io_bufs - (qp->get_io_bufs + qp->put_io_bufs +
			qp->abts_scsi_io_bufs + qp->abts_nvme_io_bufs);
		len += scnprintf(buf + len, size - len,
				 "tot:%d get:%d put:%d mt:%d "
				 "ABTS scsi:%d nvme:%d Out:%d\n",
			qp->total_io_bufs, qp->get_io_bufs, qp->put_io_bufs,
			qp->empty_io_bufs, qp->abts_scsi_io_bufs,
			qp->abts_nvme_io_bufs, out);
		spin_unlock(&qp->io_buf_list_put_lock);
		spin_unlock(&qp->io_buf_list_get_lock);
		spin_unlock_irqrestore(&qp->abts_io_buf_list_lock, iflag);

		lpfc_debugfs_last_xripool++;
		if (lpfc_debugfs_last_xripool >= phba->cfg_hdw_queue)
			lpfc_debugfs_last_xripool = 0;
	}

	return len;
}

/**
 * lpfc_debugfs_multixripools_data - Display multi-XRI pools information
 * @phba: The HBA to gather host buffer info from.
 * @buf: The buffer to dump log into.
 * @size: The maximum amount of data to process.
 *
 * Description:
 * This routine displays current multi-XRI pools information including XRI
 * count in public, private and txcmplq. It also displays current high and
 * low watermark.
 *
 * Return Value:
 * This routine returns the amount of bytes that were dumped into @buf and will
 * not exceed @size.
 **/
static int
lpfc_debugfs_multixripools_data(struct lpfc_hba *phba, char *buf, int size)
{
	u32 i;
	u32 hwq_count;
	struct lpfc_sli4_hdw_queue *qp;
	struct lpfc_multixri_pool *multixri_pool;
	struct lpfc_pvt_pool *pvt_pool;
	struct lpfc_pbl_pool *pbl_pool;
	u32 txcmplq_cnt;
	char tmp[LPFC_DEBUG_OUT_LINE_SZ] = {0};

	if (phba->sli_rev != LPFC_SLI_REV4)
		return 0;

	if (!phba->sli4_hba.hdwq)
		return 0;

	if (!phba->cfg_xri_rebalancing) {
		i = lpfc_debugfs_commonxripools_data(phba, buf, size);
		return i;
	}

	/*
	 * Pbl: Current number of free XRIs in public pool
	 * Pvt: Current number of free XRIs in private pool
	 * Busy: Current number of outstanding XRIs
	 * HWM: Current high watermark
	 * pvt_empty: Incremented by 1 when IO submission fails (no xri)
	 * pbl_empty: Incremented by 1 when all pbl_pool are empty during
	 *            IO submission
	 */
	scnprintf(tmp, sizeof(tmp),
		  "HWQ:  Pbl  Pvt Busy  HWM |  pvt_empty  pbl_empty ");
	if (strlcat(buf, tmp, size) >= size)
		return strnlen(buf, size);

#ifdef LPFC_MXP_STAT
	/*
	 * MAXH: Max high watermark seen so far
	 * above_lmt: Incremented by 1 if xri_owned > xri_limit during
	 *            IO submission
	 * below_lmt: Incremented by 1 if xri_owned <= xri_limit  during
	 *            IO submission
	 * locPbl_hit: Incremented by 1 if successfully get a batch of XRI from
	 *             local pbl_pool
	 * othPbl_hit: Incremented by 1 if successfully get a batch of XRI from
	 *             other pbl_pool
	 */
	scnprintf(tmp, sizeof(tmp),
		  "MAXH  above_lmt  below_lmt locPbl_hit othPbl_hit");
	if (strlcat(buf, tmp, size) >= size)
		return strnlen(buf, size);

	/*
	 * sPbl: snapshot of Pbl 15 sec after stat gets cleared
	 * sPvt: snapshot of Pvt 15 sec after stat gets cleared
	 * sBusy: snapshot of Busy 15 sec after stat gets cleared
	 */
	scnprintf(tmp, sizeof(tmp),
		  " | sPbl sPvt sBusy");
	if (strlcat(buf, tmp, size) >= size)
		return strnlen(buf, size);
#endif

	scnprintf(tmp, sizeof(tmp), "\n");
	if (strlcat(buf, tmp, size) >= size)
		return strnlen(buf, size);

	hwq_count = phba->cfg_hdw_queue;
	for (i = 0; i < hwq_count; i++) {
		qp = &phba->sli4_hba.hdwq[i];
		multixri_pool = qp->p_multixri_pool;
		if (!multixri_pool)
			continue;
		pbl_pool = &multixri_pool->pbl_pool;
		pvt_pool = &multixri_pool->pvt_pool;
		txcmplq_cnt = qp->io_wq->pring->txcmplq_cnt;

		scnprintf(tmp, sizeof(tmp),
			  "%03d: %4d %4d %4d %4d | %10d %10d ",
			  i, pbl_pool->count, pvt_pool->count,
			  txcmplq_cnt, pvt_pool->high_watermark,
			  qp->empty_io_bufs, multixri_pool->pbl_empty_count);
		if (strlcat(buf, tmp, size) >= size)
			break;

#ifdef LPFC_MXP_STAT
		scnprintf(tmp, sizeof(tmp),
			  "%4d %10d %10d %10d %10d",
			  multixri_pool->stat_max_hwm,
			  multixri_pool->above_limit_count,
			  multixri_pool->below_limit_count,
			  multixri_pool->local_pbl_hit_count,
			  multixri_pool->other_pbl_hit_count);
		if (strlcat(buf, tmp, size) >= size)
			break;

		scnprintf(tmp, sizeof(tmp),
			  " | %4d %4d %5d",
			  multixri_pool->stat_pbl_count,
			  multixri_pool->stat_pvt_count,
			  multixri_pool->stat_busy_count);
		if (strlcat(buf, tmp, size) >= size)
			break;
#endif

		scnprintf(tmp, sizeof(tmp), "\n");
		if (strlcat(buf, tmp, size) >= size)
			break;
	}
	return strnlen(buf, size);
}


#ifdef LPFC_HDWQ_LOCK_STAT
static int lpfc_debugfs_last_lock;

/**
 * lpfc_debugfs_lockstat_data - Dump Hardware Queue info to a buffer
 * @phba: The HBA to gather host buffer info from.
 * @buf: The buffer to dump log into.
 * @size: The maximum amount of data to process.
 *
 * Description:
 * This routine dumps the Hardware Queue info from the @phba to @buf up to
 * @size number of bytes. A header that describes the current hdwq state will be
 * dumped to @buf first and then info on each hdwq entry will be dumped to @buf
 * until @size bytes have been dumped or all the hdwq info has been dumped.
 *
 * Notes:
 * This routine will rotate through each configured Hardware Queue each
 * time called.
 *
 * Return Value:
 * This routine returns the amount of bytes that were dumped into @buf and will
 * not exceed @size.
 **/
static int
lpfc_debugfs_lockstat_data(struct lpfc_hba *phba, char *buf, int size)
{
	struct lpfc_sli4_hdw_queue *qp;
	int len = 0;
	int i;

	if (phba->sli_rev != LPFC_SLI_REV4)
		return 0;

	if (!phba->sli4_hba.hdwq)
		return 0;

	for (i = 0; i < phba->cfg_hdw_queue; i++) {
		if (len > (LPFC_HDWQINFO_SIZE - 100))
			break;
		qp = &phba->sli4_hba.hdwq[lpfc_debugfs_last_lock];

		len += scnprintf(buf + len, size - len, "HdwQ %03d Lock ", i);
		if (phba->cfg_xri_rebalancing) {
			len += scnprintf(buf + len, size - len,
					 "get_pvt:%d mv_pvt:%d "
					 "mv2pub:%d mv2pvt:%d "
					 "put_pvt:%d put_pub:%d wq:%d\n",
					 qp->lock_conflict.alloc_pvt_pool,
					 qp->lock_conflict.mv_from_pvt_pool,
					 qp->lock_conflict.mv_to_pub_pool,
					 qp->lock_conflict.mv_to_pvt_pool,
					 qp->lock_conflict.free_pvt_pool,
					 qp->lock_conflict.free_pub_pool,
					 qp->lock_conflict.wq_access);
		} else {
			len += scnprintf(buf + len, size - len,
					 "get:%d put:%d free:%d wq:%d\n",
					 qp->lock_conflict.alloc_xri_get,
					 qp->lock_conflict.alloc_xri_put,
					 qp->lock_conflict.free_xri,
					 qp->lock_conflict.wq_access);
		}

		lpfc_debugfs_last_lock++;
		if (lpfc_debugfs_last_lock >= phba->cfg_hdw_queue)
			lpfc_debugfs_last_lock = 0;
	}

	return len;
}
#endif

static int lpfc_debugfs_last_hba_slim_off;

/**
 * lpfc_debugfs_dumpHBASlim_data - Dump HBA SLIM info to a buffer
 * @phba: The HBA to gather SLIM info from.
 * @buf: The buffer to dump log into.
 * @size: The maximum amount of data to process.
 *
 * Description:
 * This routine dumps the current contents of HBA SLIM for the HBA associated
 * with @phba to @buf up to @size bytes of data. This is the raw HBA SLIM data.
 *
 * Notes:
 * This routine will only dump up to 1024 bytes of data each time called and
 * should be called multiple times to dump the entire HBA SLIM.
 *
 * Return Value:
 * This routine returns the amount of bytes that were dumped into @buf and will
 * not exceed @size.
 **/
static int
lpfc_debugfs_dumpHBASlim_data(struct lpfc_hba *phba, char *buf, int size)
{
	int len = 0;
	int i, off;
	uint32_t *ptr;
	char *buffer;

	buffer = kmalloc(1024, GFP_KERNEL);
	if (!buffer)
		return 0;

	off = 0;
	spin_lock_irq(&phba->hbalock);

	len +=  scnprintf(buf+len, size-len, "HBA SLIM\n");
	lpfc_memcpy_from_slim(buffer,
		phba->MBslimaddr + lpfc_debugfs_last_hba_slim_off, 1024);

	ptr = (uint32_t *)&buffer[0];
	off = lpfc_debugfs_last_hba_slim_off;

	/* Set it up for the next time */
	lpfc_debugfs_last_hba_slim_off += 1024;
	if (lpfc_debugfs_last_hba_slim_off >= 4096)
		lpfc_debugfs_last_hba_slim_off = 0;

	i = 1024;
	while (i > 0) {
		len +=  scnprintf(buf+len, size-len,
		"%08x: %08x %08x %08x %08x %08x %08x %08x %08x\n",
		off, *ptr, *(ptr+1), *(ptr+2), *(ptr+3), *(ptr+4),
		*(ptr+5), *(ptr+6), *(ptr+7));
		ptr += 8;
		i -= (8 * sizeof(uint32_t));
		off += (8 * sizeof(uint32_t));
	}

	spin_unlock_irq(&phba->hbalock);
	kfree(buffer);

	return len;
}

/**
 * lpfc_debugfs_dumpHostSlim_data - Dump host SLIM info to a buffer
 * @phba: The HBA to gather Host SLIM info from.
 * @buf: The buffer to dump log into.
 * @size: The maximum amount of data to process.
 *
 * Description:
 * This routine dumps the current contents of host SLIM for the host associated
 * with @phba to @buf up to @size bytes of data. The dump will contain the
 * Mailbox, PCB, Rings, and Registers that are located in host memory.
 *
 * Return Value:
 * This routine returns the amount of bytes that were dumped into @buf and will
 * not exceed @size.
 **/
static int
lpfc_debugfs_dumpHostSlim_data(struct lpfc_hba *phba, char *buf, int size)
{
	int len = 0;
	int i, off;
	uint32_t word0, word1, word2, word3;
	uint32_t *ptr;
	struct lpfc_pgp *pgpp;
	struct lpfc_sli *psli = &phba->sli;
	struct lpfc_sli_ring *pring;

	off = 0;
	spin_lock_irq(&phba->hbalock);

	len +=  scnprintf(buf+len, size-len, "SLIM Mailbox\n");
	ptr = (uint32_t *)phba->slim2p.virt;
	i = sizeof(MAILBOX_t);
	while (i > 0) {
		len +=  scnprintf(buf+len, size-len,
		"%08x: %08x %08x %08x %08x %08x %08x %08x %08x\n",
		off, *ptr, *(ptr+1), *(ptr+2), *(ptr+3), *(ptr+4),
		*(ptr+5), *(ptr+6), *(ptr+7));
		ptr += 8;
		i -= (8 * sizeof(uint32_t));
		off += (8 * sizeof(uint32_t));
	}

	len +=  scnprintf(buf+len, size-len, "SLIM PCB\n");
	ptr = (uint32_t *)phba->pcb;
	i = sizeof(PCB_t);
	while (i > 0) {
		len +=  scnprintf(buf+len, size-len,
		"%08x: %08x %08x %08x %08x %08x %08x %08x %08x\n",
		off, *ptr, *(ptr+1), *(ptr+2), *(ptr+3), *(ptr+4),
		*(ptr+5), *(ptr+6), *(ptr+7));
		ptr += 8;
		i -= (8 * sizeof(uint32_t));
		off += (8 * sizeof(uint32_t));
	}

	if (phba->sli_rev <= LPFC_SLI_REV3) {
		for (i = 0; i < 4; i++) {
			pgpp = &phba->port_gp[i];
			pring = &psli->sli3_ring[i];
			len +=  scnprintf(buf+len, size-len,
					 "Ring %d: CMD GetInx:%d "
					 "(Max:%d Next:%d "
					 "Local:%d flg:x%x)  "
					 "RSP PutInx:%d Max:%d\n",
					 i, pgpp->cmdGetInx,
					 pring->sli.sli3.numCiocb,
					 pring->sli.sli3.next_cmdidx,
					 pring->sli.sli3.local_getidx,
					 pring->flag, pgpp->rspPutInx,
					 pring->sli.sli3.numRiocb);
		}

		word0 = readl(phba->HAregaddr);
		word1 = readl(phba->CAregaddr);
		word2 = readl(phba->HSregaddr);
		word3 = readl(phba->HCregaddr);
		len +=  scnprintf(buf+len, size-len, "HA:%08x CA:%08x HS:%08x "
				 "HC:%08x\n", word0, word1, word2, word3);
	}
	spin_unlock_irq(&phba->hbalock);
	return len;
}

/**
 * lpfc_debugfs_nodelist_data - Dump target node list to a buffer
 * @vport: The vport to gather target node info from.
 * @buf: The buffer to dump log into.
 * @size: The maximum amount of data to process.
 *
 * Description:
 * This routine dumps the current target node list associated with @vport to
 * @buf up to @size bytes of data. Each node entry in the dump will contain a
 * node state, DID, WWPN, WWNN, RPI, flags, type, and other useful fields.
 *
 * Return Value:
 * This routine returns the amount of bytes that were dumped into @buf and will
 * not exceed @size.
 **/
static int
lpfc_debugfs_nodelist_data(struct lpfc_vport *vport, char *buf, int size)
{
	int len = 0;
	int i, iocnt, outio, cnt;
	struct Scsi_Host *shost = lpfc_shost_from_vport(vport);
	struct lpfc_hba  *phba = vport->phba;
	struct lpfc_nodelist *ndlp;
	unsigned char *statep;
	struct nvme_fc_local_port *localport;
	struct nvme_fc_remote_port *nrport = NULL;
	struct lpfc_nvme_rport *rport;

	cnt = (LPFC_NODELIST_SIZE / LPFC_NODELIST_ENTRY_SIZE);
	outio = 0;

	len += scnprintf(buf+len, size-len, "\nFCP Nodelist Entries ...\n");
	spin_lock_irq(shost->host_lock);
	list_for_each_entry(ndlp, &vport->fc_nodes, nlp_listp) {
		iocnt = 0;
		if (!cnt) {
			len +=  scnprintf(buf+len, size-len,
				"Missing Nodelist Entries\n");
			break;
		}
		cnt--;
		switch (ndlp->nlp_state) {
		case NLP_STE_UNUSED_NODE:
			statep = "UNUSED";
			break;
		case NLP_STE_PLOGI_ISSUE:
			statep = "PLOGI ";
			break;
		case NLP_STE_ADISC_ISSUE:
			statep = "ADISC ";
			break;
		case NLP_STE_REG_LOGIN_ISSUE:
			statep = "REGLOG";
			break;
		case NLP_STE_PRLI_ISSUE:
			statep = "PRLI  ";
			break;
		case NLP_STE_LOGO_ISSUE:
			statep = "LOGO  ";
			break;
		case NLP_STE_UNMAPPED_NODE:
			statep = "UNMAP ";
			iocnt = 1;
			break;
		case NLP_STE_MAPPED_NODE:
			statep = "MAPPED";
			iocnt = 1;
			break;
		case NLP_STE_NPR_NODE:
			statep = "NPR   ";
			break;
		default:
			statep = "UNKNOWN";
		}
		len += scnprintf(buf+len, size-len, "%s DID:x%06x ",
				statep, ndlp->nlp_DID);
		len += scnprintf(buf+len, size-len,
				"WWPN x%llx ",
				wwn_to_u64(ndlp->nlp_portname.u.wwn));
		len += scnprintf(buf+len, size-len,
				"WWNN x%llx ",
				wwn_to_u64(ndlp->nlp_nodename.u.wwn));
		if (ndlp->nlp_flag & NLP_RPI_REGISTERED)
			len += scnprintf(buf+len, size-len, "RPI:%03d ",
					ndlp->nlp_rpi);
		else
			len += scnprintf(buf+len, size-len, "RPI:none ");
		len +=  scnprintf(buf+len, size-len, "flag:x%08x ",
			ndlp->nlp_flag);
		if (!ndlp->nlp_type)
			len += scnprintf(buf+len, size-len, "UNKNOWN_TYPE ");
		if (ndlp->nlp_type & NLP_FC_NODE)
			len += scnprintf(buf+len, size-len, "FC_NODE ");
		if (ndlp->nlp_type & NLP_FABRIC) {
			len += scnprintf(buf+len, size-len, "FABRIC ");
			iocnt = 0;
		}
		if (ndlp->nlp_type & NLP_FCP_TARGET)
			len += scnprintf(buf+len, size-len, "FCP_TGT sid:%d ",
				ndlp->nlp_sid);
		if (ndlp->nlp_type & NLP_FCP_INITIATOR)
			len += scnprintf(buf+len, size-len, "FCP_INITIATOR ");
		if (ndlp->nlp_type & NLP_NVME_TARGET)
			len += scnprintf(buf + len,
					size - len, "NVME_TGT sid:%d ",
					NLP_NO_SID);
		if (ndlp->nlp_type & NLP_NVME_INITIATOR)
			len += scnprintf(buf + len,
					size - len, "NVME_INITIATOR ");
		len += scnprintf(buf+len, size-len, "usgmap:%x ",
			ndlp->nlp_usg_map);
		len += scnprintf(buf+len, size-len, "refcnt:%x",
			kref_read(&ndlp->kref));
		if (iocnt) {
			i = atomic_read(&ndlp->cmd_pending);
			len += scnprintf(buf + len, size - len,
					" OutIO:x%x Qdepth x%x",
					i, ndlp->cmd_qdepth);
			outio += i;
		}
		len += scnprintf(buf + len, size - len, "defer:%x ",
			ndlp->nlp_defer_did);
		len +=  scnprintf(buf+len, size-len, "\n");
	}
	spin_unlock_irq(shost->host_lock);

	len += scnprintf(buf + len, size - len,
			"\nOutstanding IO x%x\n",  outio);

	if (phba->nvmet_support && phba->targetport && (vport == phba->pport)) {
		len += scnprintf(buf + len, size - len,
				"\nNVME Targetport Entry ...\n");

		/* Port state is only one of two values for now. */
		if (phba->targetport->port_id)
			statep = "REGISTERED";
		else
			statep = "INIT";
		len += scnprintf(buf + len, size - len,
				"TGT WWNN x%llx WWPN x%llx State %s\n",
				wwn_to_u64(vport->fc_nodename.u.wwn),
				wwn_to_u64(vport->fc_portname.u.wwn),
				statep);
		len += scnprintf(buf + len, size - len,
				"    Targetport DID x%06x\n",
				phba->targetport->port_id);
		goto out_exit;
	}

	len += scnprintf(buf + len, size - len,
				"\nNVME Lport/Rport Entries ...\n");

	localport = vport->localport;
	if (!localport)
		goto out_exit;

	spin_lock_irq(shost->host_lock);

	/* Port state is only one of two values for now. */
	if (localport->port_id)
		statep = "ONLINE";
	else
		statep = "UNKNOWN ";

	len += scnprintf(buf + len, size - len,
			"Lport DID x%06x PortState %s\n",
			localport->port_id, statep);

	len += scnprintf(buf + len, size - len, "\tRport List:\n");
	list_for_each_entry(ndlp, &vport->fc_nodes, nlp_listp) {
		/* local short-hand pointer. */
		spin_lock(&phba->hbalock);
		rport = lpfc_ndlp_get_nrport(ndlp);
		if (rport)
			nrport = rport->remoteport;
		else
			nrport = NULL;
		spin_unlock(&phba->hbalock);
		if (!nrport)
			continue;

		/* Port state is only one of two values for now. */
		switch (nrport->port_state) {
		case FC_OBJSTATE_ONLINE:
			statep = "ONLINE";
			break;
		case FC_OBJSTATE_UNKNOWN:
			statep = "UNKNOWN ";
			break;
		default:
			statep = "UNSUPPORTED";
			break;
		}

		/* Tab in to show lport ownership. */
		len += scnprintf(buf + len, size - len,
				"\t%s Port ID:x%06x ",
				statep, nrport->port_id);
		len += scnprintf(buf + len, size - len, "WWPN x%llx ",
				nrport->port_name);
		len += scnprintf(buf + len, size - len, "WWNN x%llx ",
				nrport->node_name);

		/* An NVME rport can have multiple roles. */
		if (nrport->port_role & FC_PORT_ROLE_NVME_INITIATOR)
			len +=  scnprintf(buf + len, size - len,
					 "INITIATOR ");
		if (nrport->port_role & FC_PORT_ROLE_NVME_TARGET)
			len +=  scnprintf(buf + len, size - len,
					 "TARGET ");
		if (nrport->port_role & FC_PORT_ROLE_NVME_DISCOVERY)
			len +=  scnprintf(buf + len, size - len,
					 "DISCSRVC ");
		if (nrport->port_role & ~(FC_PORT_ROLE_NVME_INITIATOR |
					  FC_PORT_ROLE_NVME_TARGET |
					  FC_PORT_ROLE_NVME_DISCOVERY))
			len +=  scnprintf(buf + len, size - len,
					 "UNKNOWN ROLE x%x",
					 nrport->port_role);
		/* Terminate the string. */
		len +=  scnprintf(buf + len, size - len, "\n");
	}

	spin_unlock_irq(shost->host_lock);
 out_exit:
	return len;
}

/**
 * lpfc_debugfs_nvmestat_data - Dump target node list to a buffer
 * @vport: The vport to gather target node info from.
 * @buf: The buffer to dump log into.
 * @size: The maximum amount of data to process.
 *
 * Description:
 * This routine dumps the NVME statistics associated with @vport
 *
 * Return Value:
 * This routine returns the amount of bytes that were dumped into @buf and will
 * not exceed @size.
 **/
static int
lpfc_debugfs_nvmestat_data(struct lpfc_vport *vport, char *buf, int size)
{
	struct lpfc_hba   *phba = vport->phba;
	struct lpfc_nvmet_tgtport *tgtp;
	struct lpfc_nvmet_rcv_ctx *ctxp, *next_ctxp;
	struct nvme_fc_local_port *localport;
	struct lpfc_fc4_ctrl_stat *cstat;
	struct lpfc_nvme_lport *lport;
	uint64_t data1, data2, data3;
	uint64_t tot, totin, totout;
	int cnt, i;
	int len = 0;

	if (phba->nvmet_support) {
		if (!phba->targetport)
			return len;
		tgtp = (struct lpfc_nvmet_tgtport *)phba->targetport->private;
		len += scnprintf(buf + len, size - len,
				"\nNVME Targetport Statistics\n");

		len += scnprintf(buf + len, size - len,
				"LS: Rcv %08x Drop %08x Abort %08x\n",
				atomic_read(&tgtp->rcv_ls_req_in),
				atomic_read(&tgtp->rcv_ls_req_drop),
				atomic_read(&tgtp->xmt_ls_abort));
		if (atomic_read(&tgtp->rcv_ls_req_in) !=
		    atomic_read(&tgtp->rcv_ls_req_out)) {
			len += scnprintf(buf + len, size - len,
					"Rcv LS: in %08x != out %08x\n",
					atomic_read(&tgtp->rcv_ls_req_in),
					atomic_read(&tgtp->rcv_ls_req_out));
		}

		len += scnprintf(buf + len, size - len,
				"LS: Xmt %08x Drop %08x Cmpl %08x\n",
				atomic_read(&tgtp->xmt_ls_rsp),
				atomic_read(&tgtp->xmt_ls_drop),
				atomic_read(&tgtp->xmt_ls_rsp_cmpl));

		len += scnprintf(buf + len, size - len,
				"LS: RSP Abort %08x xb %08x Err %08x\n",
				atomic_read(&tgtp->xmt_ls_rsp_aborted),
				atomic_read(&tgtp->xmt_ls_rsp_xb_set),
				atomic_read(&tgtp->xmt_ls_rsp_error));

		len += scnprintf(buf + len, size - len,
				"FCP: Rcv %08x Defer %08x Release %08x "
				"Drop %08x\n",
				atomic_read(&tgtp->rcv_fcp_cmd_in),
				atomic_read(&tgtp->rcv_fcp_cmd_defer),
				atomic_read(&tgtp->xmt_fcp_release),
				atomic_read(&tgtp->rcv_fcp_cmd_drop));

		if (atomic_read(&tgtp->rcv_fcp_cmd_in) !=
		    atomic_read(&tgtp->rcv_fcp_cmd_out)) {
			len += scnprintf(buf + len, size - len,
					"Rcv FCP: in %08x != out %08x\n",
					atomic_read(&tgtp->rcv_fcp_cmd_in),
					atomic_read(&tgtp->rcv_fcp_cmd_out));
		}

		len += scnprintf(buf + len, size - len,
				"FCP Rsp: read %08x readrsp %08x "
				"write %08x rsp %08x\n",
				atomic_read(&tgtp->xmt_fcp_read),
				atomic_read(&tgtp->xmt_fcp_read_rsp),
				atomic_read(&tgtp->xmt_fcp_write),
				atomic_read(&tgtp->xmt_fcp_rsp));

		len += scnprintf(buf + len, size - len,
				"FCP Rsp Cmpl: %08x err %08x drop %08x\n",
				atomic_read(&tgtp->xmt_fcp_rsp_cmpl),
				atomic_read(&tgtp->xmt_fcp_rsp_error),
				atomic_read(&tgtp->xmt_fcp_rsp_drop));

		len += scnprintf(buf + len, size - len,
				"FCP Rsp Abort: %08x xb %08x xricqe  %08x\n",
				atomic_read(&tgtp->xmt_fcp_rsp_aborted),
				atomic_read(&tgtp->xmt_fcp_rsp_xb_set),
				atomic_read(&tgtp->xmt_fcp_xri_abort_cqe));

		len += scnprintf(buf + len, size - len,
				"ABORT: Xmt %08x Cmpl %08x\n",
				atomic_read(&tgtp->xmt_fcp_abort),
				atomic_read(&tgtp->xmt_fcp_abort_cmpl));

		len += scnprintf(buf + len, size - len,
				"ABORT: Sol %08x  Usol %08x Err %08x Cmpl %08x",
				atomic_read(&tgtp->xmt_abort_sol),
				atomic_read(&tgtp->xmt_abort_unsol),
				atomic_read(&tgtp->xmt_abort_rsp),
				atomic_read(&tgtp->xmt_abort_rsp_error));

		len +=  scnprintf(buf + len, size - len, "\n");

		cnt = 0;
		spin_lock(&phba->sli4_hba.abts_nvmet_buf_list_lock);
		list_for_each_entry_safe(ctxp, next_ctxp,
				&phba->sli4_hba.lpfc_abts_nvmet_ctx_list,
				list) {
			cnt++;
		}
		spin_unlock(&phba->sli4_hba.abts_nvmet_buf_list_lock);
		if (cnt) {
			len += scnprintf(buf + len, size - len,
					"ABORT: %d ctx entries\n", cnt);
			spin_lock(&phba->sli4_hba.abts_nvmet_buf_list_lock);
			list_for_each_entry_safe(ctxp, next_ctxp,
				    &phba->sli4_hba.lpfc_abts_nvmet_ctx_list,
				    list) {
				if (len >= (size - LPFC_DEBUG_OUT_LINE_SZ))
					break;
				len += scnprintf(buf + len, size - len,
						"Entry: oxid %x state %x "
						"flag %x\n",
						ctxp->oxid, ctxp->state,
						ctxp->flag);
			}
			spin_unlock(&phba->sli4_hba.abts_nvmet_buf_list_lock);
		}

		/* Calculate outstanding IOs */
		tot = atomic_read(&tgtp->rcv_fcp_cmd_drop);
		tot += atomic_read(&tgtp->xmt_fcp_release);
		tot = atomic_read(&tgtp->rcv_fcp_cmd_in) - tot;

		len += scnprintf(buf + len, size - len,
				"IO_CTX: %08x  WAIT: cur %08x tot %08x\n"
				"CTX Outstanding %08llx\n",
				phba->sli4_hba.nvmet_xri_cnt,
				phba->sli4_hba.nvmet_io_wait_cnt,
				phba->sli4_hba.nvmet_io_wait_total,
				tot);
	} else {
		if (!(vport->cfg_enable_fc4_type & LPFC_ENABLE_NVME))
			return len;

		localport = vport->localport;
		if (!localport)
			return len;
		lport = (struct lpfc_nvme_lport *)localport->private;
		if (!lport)
			return len;

		len += scnprintf(buf + len, size - len,
				"\nNVME HDWQ Statistics\n");

		len += scnprintf(buf + len, size - len,
				"LS: Xmt %016x Cmpl %016x\n",
				atomic_read(&lport->fc4NvmeLsRequests),
				atomic_read(&lport->fc4NvmeLsCmpls));

		totin = 0;
		totout = 0;
		for (i = 0; i < phba->cfg_hdw_queue; i++) {
			cstat = &phba->sli4_hba.hdwq[i].nvme_cstat;
			tot = cstat->io_cmpls;
			totin += tot;
			data1 = cstat->input_requests;
			data2 = cstat->output_requests;
			data3 = cstat->control_requests;
			totout += (data1 + data2 + data3);

			/* Limit to 32, debugfs display buffer limitation */
			if (i >= 32)
				continue;

			len += scnprintf(buf + len, PAGE_SIZE - len,
					"HDWQ (%d): Rd %016llx Wr %016llx "
					"IO %016llx ",
					i, data1, data2, data3);
			len += scnprintf(buf + len, PAGE_SIZE - len,
					"Cmpl %016llx OutIO %016llx\n",
					tot, ((data1 + data2 + data3) - tot));
		}
		len += scnprintf(buf + len, PAGE_SIZE - len,
				"Total FCP Cmpl %016llx Issue %016llx "
				"OutIO %016llx\n",
				totin, totout, totout - totin);

		len += scnprintf(buf + len, size - len,
				"LS Xmt Err: Abrt %08x Err %08x  "
				"Cmpl Err: xb %08x Err %08x\n",
				atomic_read(&lport->xmt_ls_abort),
				atomic_read(&lport->xmt_ls_err),
				atomic_read(&lport->cmpl_ls_xb),
				atomic_read(&lport->cmpl_ls_err));

		len += scnprintf(buf + len, size - len,
				"FCP Xmt Err: noxri %06x nondlp %06x "
				"qdepth %06x wqerr %06x err %06x Abrt %06x\n",
				atomic_read(&lport->xmt_fcp_noxri),
				atomic_read(&lport->xmt_fcp_bad_ndlp),
				atomic_read(&lport->xmt_fcp_qdepth),
				atomic_read(&lport->xmt_fcp_wqerr),
				atomic_read(&lport->xmt_fcp_err),
				atomic_read(&lport->xmt_fcp_abort));

		len += scnprintf(buf + len, size - len,
				"FCP Cmpl Err: xb %08x Err %08x\n",
				atomic_read(&lport->cmpl_fcp_xb),
				atomic_read(&lport->cmpl_fcp_err));

	}

	return len;
}

/**
 * lpfc_debugfs_scsistat_data - Dump target node list to a buffer
 * @vport: The vport to gather target node info from.
 * @buf: The buffer to dump log into.
 * @size: The maximum amount of data to process.
 *
 * Description:
 * This routine dumps the SCSI statistics associated with @vport
 *
 * Return Value:
 * This routine returns the amount of bytes that were dumped into @buf and will
 * not exceed @size.
 **/
static int
lpfc_debugfs_scsistat_data(struct lpfc_vport *vport, char *buf, int size)
{
	int len;
	struct lpfc_hba *phba = vport->phba;
	struct lpfc_fc4_ctrl_stat *cstat;
	u64 data1, data2, data3;
	u64 tot, totin, totout;
	int i;
	char tmp[LPFC_MAX_SCSI_INFO_TMP_LEN] = {0};

	if (!(vport->cfg_enable_fc4_type & LPFC_ENABLE_FCP) ||
	    (phba->sli_rev != LPFC_SLI_REV4))
		return 0;

	scnprintf(buf, size, "SCSI HDWQ Statistics\n");

	totin = 0;
	totout = 0;
	for (i = 0; i < phba->cfg_hdw_queue; i++) {
		cstat = &phba->sli4_hba.hdwq[i].scsi_cstat;
		tot = cstat->io_cmpls;
		totin += tot;
		data1 = cstat->input_requests;
		data2 = cstat->output_requests;
		data3 = cstat->control_requests;
		totout += (data1 + data2 + data3);

		scnprintf(tmp, sizeof(tmp), "HDWQ (%d): Rd %016llx Wr %016llx "
			  "IO %016llx ", i, data1, data2, data3);
		if (strlcat(buf, tmp, size) >= size)
			goto buffer_done;

		scnprintf(tmp, sizeof(tmp), "Cmpl %016llx OutIO %016llx\n",
			  tot, ((data1 + data2 + data3) - tot));
		if (strlcat(buf, tmp, size) >= size)
			goto buffer_done;
	}
	scnprintf(tmp, sizeof(tmp), "Total FCP Cmpl %016llx Issue %016llx "
		  "OutIO %016llx\n", totin, totout, totout - totin);
	strlcat(buf, tmp, size);

buffer_done:
	len = strnlen(buf, size);

	return len;
}

/**
 * lpfc_debugfs_nvmektime_data - Dump target node list to a buffer
 * @vport: The vport to gather target node info from.
 * @buf: The buffer to dump log into.
 * @size: The maximum amount of data to process.
 *
 * Description:
 * This routine dumps the NVME statistics associated with @vport
 *
 * Return Value:
 * This routine returns the amount of bytes that were dumped into @buf and will
 * not exceed @size.
 **/
static int
lpfc_debugfs_nvmektime_data(struct lpfc_vport *vport, char *buf, int size)
{
	struct lpfc_hba   *phba = vport->phba;
	int len = 0;

	if (phba->nvmet_support == 0) {
		/* NVME Initiator */
		len += scnprintf(buf + len, PAGE_SIZE - len,
				"ktime %s: Total Samples: %lld\n",
				(phba->ktime_on ?  "Enabled" : "Disabled"),
				phba->ktime_data_samples);
		if (phba->ktime_data_samples == 0)
			return len;

		len += scnprintf(
			buf + len, PAGE_SIZE - len,
			"Segment 1: Last NVME Cmd cmpl "
			"done -to- Start of next NVME cnd (in driver)\n");
		len += scnprintf(
			buf + len, PAGE_SIZE - len,
			"avg:%08lld min:%08lld max %08lld\n",
			div_u64(phba->ktime_seg1_total,
				phba->ktime_data_samples),
			phba->ktime_seg1_min,
			phba->ktime_seg1_max);
		len += scnprintf(
			buf + len, PAGE_SIZE - len,
			"Segment 2: Driver start of NVME cmd "
			"-to- Firmware WQ doorbell\n");
		len += scnprintf(
			buf + len, PAGE_SIZE - len,
			"avg:%08lld min:%08lld max %08lld\n",
			div_u64(phba->ktime_seg2_total,
				phba->ktime_data_samples),
			phba->ktime_seg2_min,
			phba->ktime_seg2_max);
		len += scnprintf(
			buf + len, PAGE_SIZE - len,
			"Segment 3: Firmware WQ doorbell -to- "
			"MSI-X ISR cmpl\n");
		len += scnprintf(
			buf + len, PAGE_SIZE - len,
			"avg:%08lld min:%08lld max %08lld\n",
			div_u64(phba->ktime_seg3_total,
				phba->ktime_data_samples),
			phba->ktime_seg3_min,
			phba->ktime_seg3_max);
		len += scnprintf(
			buf + len, PAGE_SIZE - len,
			"Segment 4: MSI-X ISR cmpl -to- "
			"NVME cmpl done\n");
		len += scnprintf(
			buf + len, PAGE_SIZE - len,
			"avg:%08lld min:%08lld max %08lld\n",
			div_u64(phba->ktime_seg4_total,
				phba->ktime_data_samples),
			phba->ktime_seg4_min,
			phba->ktime_seg4_max);
		len += scnprintf(
			buf + len, PAGE_SIZE - len,
			"Total IO avg time: %08lld\n",
			div_u64(phba->ktime_seg1_total +
			phba->ktime_seg2_total  +
			phba->ktime_seg3_total +
			phba->ktime_seg4_total,
			phba->ktime_data_samples));
		return len;
	}

	/* NVME Target */
	len += scnprintf(buf + len, PAGE_SIZE-len,
			"ktime %s: Total Samples: %lld %lld\n",
			(phba->ktime_on ? "Enabled" : "Disabled"),
			phba->ktime_data_samples,
			phba->ktime_status_samples);
	if (phba->ktime_data_samples == 0)
		return len;

	len += scnprintf(buf + len, PAGE_SIZE-len,
			"Segment 1: MSI-X ISR Rcv cmd -to- "
			"cmd pass to NVME Layer\n");
	len += scnprintf(buf + len, PAGE_SIZE-len,
			"avg:%08lld min:%08lld max %08lld\n",
			div_u64(phba->ktime_seg1_total,
				phba->ktime_data_samples),
			phba->ktime_seg1_min,
			phba->ktime_seg1_max);
	len += scnprintf(buf + len, PAGE_SIZE-len,
			"Segment 2: cmd pass to NVME Layer- "
			"-to- Driver rcv cmd OP (action)\n");
	len += scnprintf(buf + len, PAGE_SIZE-len,
			"avg:%08lld min:%08lld max %08lld\n",
			div_u64(phba->ktime_seg2_total,
				phba->ktime_data_samples),
			phba->ktime_seg2_min,
			phba->ktime_seg2_max);
	len += scnprintf(buf + len, PAGE_SIZE-len,
			"Segment 3: Driver rcv cmd OP -to- "
			"Firmware WQ doorbell: cmd\n");
	len += scnprintf(buf + len, PAGE_SIZE-len,
			"avg:%08lld min:%08lld max %08lld\n",
			div_u64(phba->ktime_seg3_total,
				phba->ktime_data_samples),
			phba->ktime_seg3_min,
			phba->ktime_seg3_max);
	len += scnprintf(buf + len, PAGE_SIZE-len,
			"Segment 4: Firmware WQ doorbell: cmd "
			"-to- MSI-X ISR for cmd cmpl\n");
	len += scnprintf(buf + len, PAGE_SIZE-len,
			"avg:%08lld min:%08lld max %08lld\n",
			div_u64(phba->ktime_seg4_total,
				phba->ktime_data_samples),
			phba->ktime_seg4_min,
			phba->ktime_seg4_max);
	len += scnprintf(buf + len, PAGE_SIZE-len,
			"Segment 5: MSI-X ISR for cmd cmpl "
			"-to- NVME layer passed cmd done\n");
	len += scnprintf(buf + len, PAGE_SIZE-len,
			"avg:%08lld min:%08lld max %08lld\n",
			div_u64(phba->ktime_seg5_total,
				phba->ktime_data_samples),
			phba->ktime_seg5_min,
			phba->ktime_seg5_max);

	if (phba->ktime_status_samples == 0) {
		len += scnprintf(buf + len, PAGE_SIZE-len,
				"Total: cmd received by MSI-X ISR "
				"-to- cmd completed on wire\n");
		len += scnprintf(buf + len, PAGE_SIZE-len,
				"avg:%08lld min:%08lld "
				"max %08lld\n",
				div_u64(phba->ktime_seg10_total,
					phba->ktime_data_samples),
				phba->ktime_seg10_min,
				phba->ktime_seg10_max);
		return len;
	}

	len += scnprintf(buf + len, PAGE_SIZE-len,
			"Segment 6: NVME layer passed cmd done "
			"-to- Driver rcv rsp status OP\n");
	len += scnprintf(buf + len, PAGE_SIZE-len,
			"avg:%08lld min:%08lld max %08lld\n",
			div_u64(phba->ktime_seg6_total,
				phba->ktime_status_samples),
			phba->ktime_seg6_min,
			phba->ktime_seg6_max);
	len += scnprintf(buf + len, PAGE_SIZE-len,
			"Segment 7: Driver rcv rsp status OP "
			"-to- Firmware WQ doorbell: status\n");
	len += scnprintf(buf + len, PAGE_SIZE-len,
			"avg:%08lld min:%08lld max %08lld\n",
			div_u64(phba->ktime_seg7_total,
				phba->ktime_status_samples),
			phba->ktime_seg7_min,
			phba->ktime_seg7_max);
	len += scnprintf(buf + len, PAGE_SIZE-len,
			"Segment 8: Firmware WQ doorbell: status"
			" -to- MSI-X ISR for status cmpl\n");
	len += scnprintf(buf + len, PAGE_SIZE-len,
			"avg:%08lld min:%08lld max %08lld\n",
			div_u64(phba->ktime_seg8_total,
				phba->ktime_status_samples),
			phba->ktime_seg8_min,
			phba->ktime_seg8_max);
	len += scnprintf(buf + len, PAGE_SIZE-len,
			"Segment 9: MSI-X ISR for status cmpl  "
			"-to- NVME layer passed status done\n");
	len += scnprintf(buf + len, PAGE_SIZE-len,
			"avg:%08lld min:%08lld max %08lld\n",
			div_u64(phba->ktime_seg9_total,
				phba->ktime_status_samples),
			phba->ktime_seg9_min,
			phba->ktime_seg9_max);
	len += scnprintf(buf + len, PAGE_SIZE-len,
			"Total: cmd received by MSI-X ISR -to- "
			"cmd completed on wire\n");
	len += scnprintf(buf + len, PAGE_SIZE-len,
			"avg:%08lld min:%08lld max %08lld\n",
			div_u64(phba->ktime_seg10_total,
				phba->ktime_status_samples),
			phba->ktime_seg10_min,
			phba->ktime_seg10_max);
	return len;
}

/**
 * lpfc_debugfs_nvmeio_trc_data - Dump NVME IO trace list to a buffer
 * @phba: The phba to gather target node info from.
 * @buf: The buffer to dump log into.
 * @size: The maximum amount of data to process.
 *
 * Description:
 * This routine dumps the NVME IO trace associated with @phba
 *
 * Return Value:
 * This routine returns the amount of bytes that were dumped into @buf and will
 * not exceed @size.
 **/
static int
lpfc_debugfs_nvmeio_trc_data(struct lpfc_hba *phba, char *buf, int size)
{
	struct lpfc_debugfs_nvmeio_trc *dtp;
	int i, state, index, skip;
	int len = 0;

	state = phba->nvmeio_trc_on;

	index = (atomic_read(&phba->nvmeio_trc_cnt) + 1) &
		(phba->nvmeio_trc_size - 1);
	skip = phba->nvmeio_trc_output_idx;

	len += scnprintf(buf + len, size - len,
			"%s IO Trace %s: next_idx %d skip %d size %d\n",
			(phba->nvmet_support ? "NVME" : "NVMET"),
			(state ? "Enabled" : "Disabled"),
			index, skip, phba->nvmeio_trc_size);

	if (!phba->nvmeio_trc || state)
		return len;

	/* trace MUST bhe off to continue */

	for (i = index; i < phba->nvmeio_trc_size; i++) {
		if (skip) {
			skip--;
			continue;
		}
		dtp = phba->nvmeio_trc + i;
		phba->nvmeio_trc_output_idx++;

		if (!dtp->fmt)
			continue;

		len +=  scnprintf(buf + len, size - len, dtp->fmt,
			dtp->data1, dtp->data2, dtp->data3);

		if (phba->nvmeio_trc_output_idx >= phba->nvmeio_trc_size) {
			phba->nvmeio_trc_output_idx = 0;
			len += scnprintf(buf + len, size - len,
					"Trace Complete\n");
			goto out;
		}

		if (len >= (size - LPFC_DEBUG_OUT_LINE_SZ)) {
			len += scnprintf(buf + len, size - len,
					"Trace Continue (%d of %d)\n",
					phba->nvmeio_trc_output_idx,
					phba->nvmeio_trc_size);
			goto out;
		}
	}
	for (i = 0; i < index; i++) {
		if (skip) {
			skip--;
			continue;
		}
		dtp = phba->nvmeio_trc + i;
		phba->nvmeio_trc_output_idx++;

		if (!dtp->fmt)
			continue;

		len +=  scnprintf(buf + len, size - len, dtp->fmt,
			dtp->data1, dtp->data2, dtp->data3);

		if (phba->nvmeio_trc_output_idx >= phba->nvmeio_trc_size) {
			phba->nvmeio_trc_output_idx = 0;
			len += scnprintf(buf + len, size - len,
					"Trace Complete\n");
			goto out;
		}

		if (len >= (size - LPFC_DEBUG_OUT_LINE_SZ)) {
			len += scnprintf(buf + len, size - len,
					"Trace Continue (%d of %d)\n",
					phba->nvmeio_trc_output_idx,
					phba->nvmeio_trc_size);
			goto out;
		}
	}

	len += scnprintf(buf + len, size - len,
			"Trace Done\n");
out:
	return len;
}

/**
 * lpfc_debugfs_cpucheck_data - Dump target node list to a buffer
 * @vport: The vport to gather target node info from.
 * @buf: The buffer to dump log into.
 * @size: The maximum amount of data to process.
 *
 * Description:
 * This routine dumps the NVME statistics associated with @vport
 *
 * Return Value:
 * This routine returns the amount of bytes that were dumped into @buf and will
 * not exceed @size.
 **/
static int
lpfc_debugfs_cpucheck_data(struct lpfc_vport *vport, char *buf, int size)
{
	struct lpfc_hba   *phba = vport->phba;
	struct lpfc_sli4_hdw_queue *qp;
	int i, j, max_cnt;
	int len = 0;
	uint32_t tot_xmt;
	uint32_t tot_rcv;
	uint32_t tot_cmpl;

	len += scnprintf(buf + len, PAGE_SIZE - len,
			"CPUcheck %s ",
			(phba->cpucheck_on & LPFC_CHECK_NVME_IO ?
				"Enabled" : "Disabled"));
	if (phba->nvmet_support) {
		len += scnprintf(buf + len, PAGE_SIZE - len,
				"%s\n",
				(phba->cpucheck_on & LPFC_CHECK_NVMET_RCV ?
					"Rcv Enabled\n" : "Rcv Disabled\n"));
	} else {
		len += scnprintf(buf + len, PAGE_SIZE - len, "\n");
	}
	max_cnt = size - LPFC_DEBUG_OUT_LINE_SZ;

	for (i = 0; i < phba->cfg_hdw_queue; i++) {
		qp = &phba->sli4_hba.hdwq[i];

		tot_rcv = 0;
		tot_xmt = 0;
		tot_cmpl = 0;
		for (j = 0; j < LPFC_CHECK_CPU_CNT; j++) {
			tot_xmt += qp->cpucheck_xmt_io[j];
			tot_cmpl += qp->cpucheck_cmpl_io[j];
			if (phba->nvmet_support)
				tot_rcv += qp->cpucheck_rcv_io[j];
		}

		/* Only display Hardware Qs with something */
		if (!tot_xmt && !tot_cmpl && !tot_rcv)
			continue;

		len += scnprintf(buf + len, PAGE_SIZE - len,
				"HDWQ %03d: ", i);
		for (j = 0; j < LPFC_CHECK_CPU_CNT; j++) {
			/* Only display non-zero counters */
			if (!qp->cpucheck_xmt_io[j] &&
			    !qp->cpucheck_cmpl_io[j] &&
			    !qp->cpucheck_rcv_io[j])
				continue;
			if (phba->nvmet_support) {
				len += scnprintf(buf + len, PAGE_SIZE - len,
						"CPU %03d: %x/%x/%x ", j,
						qp->cpucheck_rcv_io[j],
						qp->cpucheck_xmt_io[j],
						qp->cpucheck_cmpl_io[j]);
			} else {
				len += scnprintf(buf + len, PAGE_SIZE - len,
						"CPU %03d: %x/%x ", j,
						qp->cpucheck_xmt_io[j],
						qp->cpucheck_cmpl_io[j]);
			}
		}
		len += scnprintf(buf + len, PAGE_SIZE - len,
				"Total: %x\n", tot_xmt);
		if (len >= max_cnt) {
			len += scnprintf(buf + len, PAGE_SIZE - len,
					"Truncated ...\n");
			return len;
		}
	}
	return len;
}

#endif

/**
 * lpfc_debugfs_disc_trc - Store discovery trace log
 * @vport: The vport to associate this trace string with for retrieval.
 * @mask: Log entry classification.
 * @fmt: Format string to be displayed when dumping the log.
 * @data1: 1st data parameter to be applied to @fmt.
 * @data2: 2nd data parameter to be applied to @fmt.
 * @data3: 3rd data parameter to be applied to @fmt.
 *
 * Description:
 * This routine is used by the driver code to add a debugfs log entry to the
 * discovery trace buffer associated with @vport. Only entries with a @mask that
 * match the current debugfs discovery mask will be saved. Entries that do not
 * match will be thrown away. @fmt, @data1, @data2, and @data3 are used like
 * printf when displaying the log.
 **/
inline void
lpfc_debugfs_disc_trc(struct lpfc_vport *vport, int mask, char *fmt,
	uint32_t data1, uint32_t data2, uint32_t data3)
{
#ifdef CONFIG_SCSI_LPFC_DEBUG_FS
	struct lpfc_debugfs_trc *dtp;
	int index;

	if (!(lpfc_debugfs_mask_disc_trc & mask))
		return;

	if (!lpfc_debugfs_enable || !lpfc_debugfs_max_disc_trc ||
		!vport || !vport->disc_trc)
		return;

	index = atomic_inc_return(&vport->disc_trc_cnt) &
		(lpfc_debugfs_max_disc_trc - 1);
	dtp = vport->disc_trc + index;
	dtp->fmt = fmt;
	dtp->data1 = data1;
	dtp->data2 = data2;
	dtp->data3 = data3;
	dtp->seq_cnt = atomic_inc_return(&lpfc_debugfs_seq_trc_cnt);
	dtp->jif = jiffies;
#endif
	return;
}

/**
 * lpfc_debugfs_slow_ring_trc - Store slow ring trace log
 * @phba: The phba to associate this trace string with for retrieval.
 * @fmt: Format string to be displayed when dumping the log.
 * @data1: 1st data parameter to be applied to @fmt.
 * @data2: 2nd data parameter to be applied to @fmt.
 * @data3: 3rd data parameter to be applied to @fmt.
 *
 * Description:
 * This routine is used by the driver code to add a debugfs log entry to the
 * discovery trace buffer associated with @vport. @fmt, @data1, @data2, and
 * @data3 are used like printf when displaying the log.
 **/
inline void
lpfc_debugfs_slow_ring_trc(struct lpfc_hba *phba, char *fmt,
	uint32_t data1, uint32_t data2, uint32_t data3)
{
#ifdef CONFIG_SCSI_LPFC_DEBUG_FS
	struct lpfc_debugfs_trc *dtp;
	int index;

	if (!lpfc_debugfs_enable || !lpfc_debugfs_max_slow_ring_trc ||
		!phba || !phba->slow_ring_trc)
		return;

	index = atomic_inc_return(&phba->slow_ring_trc_cnt) &
		(lpfc_debugfs_max_slow_ring_trc - 1);
	dtp = phba->slow_ring_trc + index;
	dtp->fmt = fmt;
	dtp->data1 = data1;
	dtp->data2 = data2;
	dtp->data3 = data3;
	dtp->seq_cnt = atomic_inc_return(&lpfc_debugfs_seq_trc_cnt);
	dtp->jif = jiffies;
#endif
	return;
}

/**
 * lpfc_debugfs_nvme_trc - Store NVME/NVMET trace log
 * @phba: The phba to associate this trace string with for retrieval.
 * @fmt: Format string to be displayed when dumping the log.
 * @data1: 1st data parameter to be applied to @fmt.
 * @data2: 2nd data parameter to be applied to @fmt.
 * @data3: 3rd data parameter to be applied to @fmt.
 *
 * Description:
 * This routine is used by the driver code to add a debugfs log entry to the
 * nvme trace buffer associated with @phba. @fmt, @data1, @data2, and
 * @data3 are used like printf when displaying the log.
 **/
inline void
lpfc_debugfs_nvme_trc(struct lpfc_hba *phba, char *fmt,
		      uint16_t data1, uint16_t data2, uint32_t data3)
{
#ifdef CONFIG_SCSI_LPFC_DEBUG_FS
	struct lpfc_debugfs_nvmeio_trc *dtp;
	int index;

	if (!phba->nvmeio_trc_on || !phba->nvmeio_trc)
		return;

	index = atomic_inc_return(&phba->nvmeio_trc_cnt) &
		(phba->nvmeio_trc_size - 1);
	dtp = phba->nvmeio_trc + index;
	dtp->fmt = fmt;
	dtp->data1 = data1;
	dtp->data2 = data2;
	dtp->data3 = data3;
#endif
}

#ifdef CONFIG_SCSI_LPFC_DEBUG_FS
/**
 * lpfc_debugfs_disc_trc_open - Open the discovery trace log
 * @inode: The inode pointer that contains a vport pointer.
 * @file: The file pointer to attach the log output.
 *
 * Description:
 * This routine is the entry point for the debugfs open file operation. It gets
 * the vport from the i_private field in @inode, allocates the necessary buffer
 * for the log, fills the buffer from the in-memory log for this vport, and then
 * returns a pointer to that log in the private_data field in @file.
 *
 * Returns:
 * This function returns zero if successful. On error it will return a negative
 * error value.
 **/
static int
lpfc_debugfs_disc_trc_open(struct inode *inode, struct file *file)
{
	struct lpfc_vport *vport = inode->i_private;
	struct lpfc_debug *debug;
	int size;
	int rc = -ENOMEM;

	if (!lpfc_debugfs_max_disc_trc) {
		rc = -ENOSPC;
		goto out;
	}

	debug = kmalloc(sizeof(*debug), GFP_KERNEL);
	if (!debug)
		goto out;

	/* Round to page boundary */
	size =  (lpfc_debugfs_max_disc_trc * LPFC_DEBUG_TRC_ENTRY_SIZE);
	size = PAGE_ALIGN(size);

	debug->buffer = kmalloc(size, GFP_KERNEL);
	if (!debug->buffer) {
		kfree(debug);
		goto out;
	}

	debug->len = lpfc_debugfs_disc_trc_data(vport, debug->buffer, size);
	file->private_data = debug;

	rc = 0;
out:
	return rc;
}

/**
 * lpfc_debugfs_slow_ring_trc_open - Open the Slow Ring trace log
 * @inode: The inode pointer that contains a vport pointer.
 * @file: The file pointer to attach the log output.
 *
 * Description:
 * This routine is the entry point for the debugfs open file operation. It gets
 * the vport from the i_private field in @inode, allocates the necessary buffer
 * for the log, fills the buffer from the in-memory log for this vport, and then
 * returns a pointer to that log in the private_data field in @file.
 *
 * Returns:
 * This function returns zero if successful. On error it will return a negative
 * error value.
 **/
static int
lpfc_debugfs_slow_ring_trc_open(struct inode *inode, struct file *file)
{
	struct lpfc_hba *phba = inode->i_private;
	struct lpfc_debug *debug;
	int size;
	int rc = -ENOMEM;

	if (!lpfc_debugfs_max_slow_ring_trc) {
		rc = -ENOSPC;
		goto out;
	}

	debug = kmalloc(sizeof(*debug), GFP_KERNEL);
	if (!debug)
		goto out;

	/* Round to page boundary */
	size =  (lpfc_debugfs_max_slow_ring_trc * LPFC_DEBUG_TRC_ENTRY_SIZE);
	size = PAGE_ALIGN(size);

	debug->buffer = kmalloc(size, GFP_KERNEL);
	if (!debug->buffer) {
		kfree(debug);
		goto out;
	}

	debug->len = lpfc_debugfs_slow_ring_trc_data(phba, debug->buffer, size);
	file->private_data = debug;

	rc = 0;
out:
	return rc;
}

/**
 * lpfc_debugfs_hbqinfo_open - Open the hbqinfo debugfs buffer
 * @inode: The inode pointer that contains a vport pointer.
 * @file: The file pointer to attach the log output.
 *
 * Description:
 * This routine is the entry point for the debugfs open file operation. It gets
 * the vport from the i_private field in @inode, allocates the necessary buffer
 * for the log, fills the buffer from the in-memory log for this vport, and then
 * returns a pointer to that log in the private_data field in @file.
 *
 * Returns:
 * This function returns zero if successful. On error it will return a negative
 * error value.
 **/
static int
lpfc_debugfs_hbqinfo_open(struct inode *inode, struct file *file)
{
	struct lpfc_hba *phba = inode->i_private;
	struct lpfc_debug *debug;
	int rc = -ENOMEM;

	debug = kmalloc(sizeof(*debug), GFP_KERNEL);
	if (!debug)
		goto out;

	/* Round to page boundary */
	debug->buffer = kmalloc(LPFC_HBQINFO_SIZE, GFP_KERNEL);
	if (!debug->buffer) {
		kfree(debug);
		goto out;
	}

	debug->len = lpfc_debugfs_hbqinfo_data(phba, debug->buffer,
		LPFC_HBQINFO_SIZE);
	file->private_data = debug;

	rc = 0;
out:
	return rc;
}

/**
 * lpfc_debugfs_multixripools_open - Open the multixripool debugfs buffer
 * @inode: The inode pointer that contains a hba pointer.
 * @file: The file pointer to attach the log output.
 *
 * Description:
 * This routine is the entry point for the debugfs open file operation. It gets
 * the hba from the i_private field in @inode, allocates the necessary buffer
 * for the log, fills the buffer from the in-memory log for this hba, and then
 * returns a pointer to that log in the private_data field in @file.
 *
 * Returns:
 * This function returns zero if successful. On error it will return a negative
 * error value.
 **/
static int
lpfc_debugfs_multixripools_open(struct inode *inode, struct file *file)
{
	struct lpfc_hba *phba = inode->i_private;
	struct lpfc_debug *debug;
	int rc = -ENOMEM;

	debug = kmalloc(sizeof(*debug), GFP_KERNEL);
	if (!debug)
		goto out;

	/* Round to page boundary */
	debug->buffer = kzalloc(LPFC_DUMP_MULTIXRIPOOL_SIZE, GFP_KERNEL);
	if (!debug->buffer) {
		kfree(debug);
		goto out;
	}

	debug->len = lpfc_debugfs_multixripools_data(
		phba, debug->buffer, LPFC_DUMP_MULTIXRIPOOL_SIZE);

	debug->i_private = inode->i_private;
	file->private_data = debug;

	rc = 0;
out:
	return rc;
}

#ifdef LPFC_HDWQ_LOCK_STAT
/**
 * lpfc_debugfs_lockstat_open - Open the lockstat debugfs buffer
 * @inode: The inode pointer that contains a vport pointer.
 * @file: The file pointer to attach the log output.
 *
 * Description:
 * This routine is the entry point for the debugfs open file operation. It gets
 * the vport from the i_private field in @inode, allocates the necessary buffer
 * for the log, fills the buffer from the in-memory log for this vport, and then
 * returns a pointer to that log in the private_data field in @file.
 *
 * Returns:
 * This function returns zero if successful. On error it will return a negative
 * error value.
 **/
static int
lpfc_debugfs_lockstat_open(struct inode *inode, struct file *file)
{
	struct lpfc_hba *phba = inode->i_private;
	struct lpfc_debug *debug;
	int rc = -ENOMEM;

	debug = kmalloc(sizeof(*debug), GFP_KERNEL);
	if (!debug)
		goto out;

	/* Round to page boundary */
	debug->buffer = kmalloc(LPFC_HDWQINFO_SIZE, GFP_KERNEL);
	if (!debug->buffer) {
		kfree(debug);
		goto out;
	}

	debug->len = lpfc_debugfs_lockstat_data(phba, debug->buffer,
		LPFC_HBQINFO_SIZE);
	file->private_data = debug;

	rc = 0;
out:
	return rc;
}

static ssize_t
lpfc_debugfs_lockstat_write(struct file *file, const char __user *buf,
			    size_t nbytes, loff_t *ppos)
{
	struct lpfc_debug *debug = file->private_data;
	struct lpfc_hba *phba = (struct lpfc_hba *)debug->i_private;
	struct lpfc_sli4_hdw_queue *qp;
	char mybuf[64];
	char *pbuf;
	int i;

	/* Protect copy from user */
	if (!access_ok(VERIFY_READ, buf, nbytes))
		return -EFAULT;

	memset(mybuf, 0, sizeof(mybuf));

	if (copy_from_user(mybuf, buf, nbytes))
		return -EFAULT;
	pbuf = &mybuf[0];

	if ((strncmp(pbuf, "reset", strlen("reset")) == 0) ||
	    (strncmp(pbuf, "zero", strlen("zero")) == 0)) {
		for (i = 0; i < phba->cfg_hdw_queue; i++) {
			qp = &phba->sli4_hba.hdwq[i];
			qp->lock_conflict.alloc_xri_get = 0;
			qp->lock_conflict.alloc_xri_put = 0;
			qp->lock_conflict.free_xri = 0;
			qp->lock_conflict.wq_access = 0;
			qp->lock_conflict.alloc_pvt_pool = 0;
			qp->lock_conflict.mv_from_pvt_pool = 0;
			qp->lock_conflict.mv_to_pub_pool = 0;
			qp->lock_conflict.mv_to_pvt_pool = 0;
			qp->lock_conflict.free_pvt_pool = 0;
			qp->lock_conflict.free_pub_pool = 0;
			qp->lock_conflict.wq_access = 0;
		}
	}
	return nbytes;
}
#endif

<<<<<<< HEAD
int
lpfc_debugfs_ras_log_data(struct lpfc_hba *phba, char *buffer, int size)
=======
static int lpfc_debugfs_ras_log_data(struct lpfc_hba *phba,
				     char *buffer, int size)
>>>>>>> 17d93760
{
	int copied = 0;
	struct lpfc_dmabuf *dmabuf, *next;

	spin_lock_irq(&phba->hbalock);
	if (phba->ras_fwlog.state != ACTIVE) {
		spin_unlock_irq(&phba->hbalock);
		return -EINVAL;
	}
	spin_unlock_irq(&phba->hbalock);

	list_for_each_entry_safe(dmabuf, next,
				 &phba->ras_fwlog.fwlog_buff_list, list) {
		memcpy(buffer + copied, dmabuf->virt, LPFC_RAS_MAX_ENTRY_SIZE);
		copied += LPFC_RAS_MAX_ENTRY_SIZE;
		if (size > copied)
			break;
	}
	return copied;
}

static int
lpfc_debugfs_ras_log_release(struct inode *inode, struct file *file)
{
	struct lpfc_debug *debug = file->private_data;

	vfree(debug->buffer);
	kfree(debug);

	return 0;
}

/**
 * lpfc_debugfs_ras_log_open - Open the RAS log debugfs buffer
 * @inode: The inode pointer that contains a vport pointer.
 * @file: The file pointer to attach the log output.
 *
 * Description:
 * This routine is the entry point for the debugfs open file operation. It gets
 * the vport from the i_private field in @inode, allocates the necessary buffer
 * for the log, fills the buffer from the in-memory log for this vport, and then
 * returns a pointer to that log in the private_data field in @file.
 *
 * Returns:
 * This function returns zero if successful. On error it will return a negative
 * error value.
 **/
static int
lpfc_debugfs_ras_log_open(struct inode *inode, struct file *file)
{
	struct lpfc_hba *phba = inode->i_private;
	struct lpfc_debug *debug;
	int size;
	int rc = -ENOMEM;

	spin_lock_irq(&phba->hbalock);
	if (phba->ras_fwlog.state != ACTIVE) {
		spin_unlock_irq(&phba->hbalock);
		rc = -EINVAL;
		goto out;
	}
	spin_unlock_irq(&phba->hbalock);
	debug = kmalloc(sizeof(*debug), GFP_KERNEL);
	if (!debug)
		goto out;

	size = LPFC_RAS_MIN_BUFF_POST_SIZE * phba->cfg_ras_fwlog_buffsize;
	debug->buffer = vmalloc(size);
	if (!debug->buffer)
		goto free_debug;

	debug->len = lpfc_debugfs_ras_log_data(phba, debug->buffer, size);
	if (debug->len < 0) {
		rc = -EINVAL;
		goto free_buffer;
	}
	file->private_data = debug;

	return 0;

free_buffer:
	vfree(debug->buffer);
free_debug:
	kfree(debug);
out:
	return rc;
}

/**
 * lpfc_debugfs_dumpHBASlim_open - Open the Dump HBA SLIM debugfs buffer
 * @inode: The inode pointer that contains a vport pointer.
 * @file: The file pointer to attach the log output.
 *
 * Description:
 * This routine is the entry point for the debugfs open file operation. It gets
 * the vport from the i_private field in @inode, allocates the necessary buffer
 * for the log, fills the buffer from the in-memory log for this vport, and then
 * returns a pointer to that log in the private_data field in @file.
 *
 * Returns:
 * This function returns zero if successful. On error it will return a negative
 * error value.
 **/
static int
lpfc_debugfs_dumpHBASlim_open(struct inode *inode, struct file *file)
{
	struct lpfc_hba *phba = inode->i_private;
	struct lpfc_debug *debug;
	int rc = -ENOMEM;

	debug = kmalloc(sizeof(*debug), GFP_KERNEL);
	if (!debug)
		goto out;

	/* Round to page boundary */
	debug->buffer = kmalloc(LPFC_DUMPHBASLIM_SIZE, GFP_KERNEL);
	if (!debug->buffer) {
		kfree(debug);
		goto out;
	}

	debug->len = lpfc_debugfs_dumpHBASlim_data(phba, debug->buffer,
		LPFC_DUMPHBASLIM_SIZE);
	file->private_data = debug;

	rc = 0;
out:
	return rc;
}

/**
 * lpfc_debugfs_dumpHostSlim_open - Open the Dump Host SLIM debugfs buffer
 * @inode: The inode pointer that contains a vport pointer.
 * @file: The file pointer to attach the log output.
 *
 * Description:
 * This routine is the entry point for the debugfs open file operation. It gets
 * the vport from the i_private field in @inode, allocates the necessary buffer
 * for the log, fills the buffer from the in-memory log for this vport, and then
 * returns a pointer to that log in the private_data field in @file.
 *
 * Returns:
 * This function returns zero if successful. On error it will return a negative
 * error value.
 **/
static int
lpfc_debugfs_dumpHostSlim_open(struct inode *inode, struct file *file)
{
	struct lpfc_hba *phba = inode->i_private;
	struct lpfc_debug *debug;
	int rc = -ENOMEM;

	debug = kmalloc(sizeof(*debug), GFP_KERNEL);
	if (!debug)
		goto out;

	/* Round to page boundary */
	debug->buffer = kmalloc(LPFC_DUMPHOSTSLIM_SIZE, GFP_KERNEL);
	if (!debug->buffer) {
		kfree(debug);
		goto out;
	}

	debug->len = lpfc_debugfs_dumpHostSlim_data(phba, debug->buffer,
		LPFC_DUMPHOSTSLIM_SIZE);
	file->private_data = debug;

	rc = 0;
out:
	return rc;
}

static ssize_t
lpfc_debugfs_dif_err_read(struct file *file, char __user *buf,
	size_t nbytes, loff_t *ppos)
{
	struct dentry *dent = file->f_path.dentry;
	struct lpfc_hba *phba = file->private_data;
	char cbuf[32];
	uint64_t tmp = 0;
	int cnt = 0;

	if (dent == phba->debug_writeGuard)
		cnt = scnprintf(cbuf, 32, "%u\n", phba->lpfc_injerr_wgrd_cnt);
	else if (dent == phba->debug_writeApp)
		cnt = scnprintf(cbuf, 32, "%u\n", phba->lpfc_injerr_wapp_cnt);
	else if (dent == phba->debug_writeRef)
		cnt = scnprintf(cbuf, 32, "%u\n", phba->lpfc_injerr_wref_cnt);
	else if (dent == phba->debug_readGuard)
		cnt = scnprintf(cbuf, 32, "%u\n", phba->lpfc_injerr_rgrd_cnt);
	else if (dent == phba->debug_readApp)
		cnt = scnprintf(cbuf, 32, "%u\n", phba->lpfc_injerr_rapp_cnt);
	else if (dent == phba->debug_readRef)
		cnt = scnprintf(cbuf, 32, "%u\n", phba->lpfc_injerr_rref_cnt);
	else if (dent == phba->debug_InjErrNPortID)
		cnt = scnprintf(cbuf, 32, "0x%06x\n",
				phba->lpfc_injerr_nportid);
	else if (dent == phba->debug_InjErrWWPN) {
		memcpy(&tmp, &phba->lpfc_injerr_wwpn, sizeof(struct lpfc_name));
		tmp = cpu_to_be64(tmp);
		cnt = scnprintf(cbuf, 32, "0x%016llx\n", tmp);
	} else if (dent == phba->debug_InjErrLBA) {
		if (phba->lpfc_injerr_lba == (sector_t)(-1))
			cnt = scnprintf(cbuf, 32, "off\n");
		else
			cnt = scnprintf(cbuf, 32, "0x%llx\n",
				 (uint64_t) phba->lpfc_injerr_lba);
	} else
		lpfc_printf_log(phba, KERN_ERR, LOG_INIT,
			 "0547 Unknown debugfs error injection entry\n");

	return simple_read_from_buffer(buf, nbytes, ppos, &cbuf, cnt);
}

static ssize_t
lpfc_debugfs_dif_err_write(struct file *file, const char __user *buf,
	size_t nbytes, loff_t *ppos)
{
	struct dentry *dent = file->f_path.dentry;
	struct lpfc_hba *phba = file->private_data;
	char dstbuf[33];
	uint64_t tmp = 0;
	int size;

	memset(dstbuf, 0, 33);
	size = (nbytes < 32) ? nbytes : 32;
	if (copy_from_user(dstbuf, buf, size))
		return 0;

	if (dent == phba->debug_InjErrLBA) {
		if ((buf[0] == 'o') && (buf[1] == 'f') && (buf[2] == 'f'))
			tmp = (uint64_t)(-1);
	}

	if ((tmp == 0) && (kstrtoull(dstbuf, 0, &tmp)))
		return 0;

	if (dent == phba->debug_writeGuard)
		phba->lpfc_injerr_wgrd_cnt = (uint32_t)tmp;
	else if (dent == phba->debug_writeApp)
		phba->lpfc_injerr_wapp_cnt = (uint32_t)tmp;
	else if (dent == phba->debug_writeRef)
		phba->lpfc_injerr_wref_cnt = (uint32_t)tmp;
	else if (dent == phba->debug_readGuard)
		phba->lpfc_injerr_rgrd_cnt = (uint32_t)tmp;
	else if (dent == phba->debug_readApp)
		phba->lpfc_injerr_rapp_cnt = (uint32_t)tmp;
	else if (dent == phba->debug_readRef)
		phba->lpfc_injerr_rref_cnt = (uint32_t)tmp;
	else if (dent == phba->debug_InjErrLBA)
		phba->lpfc_injerr_lba = (sector_t)tmp;
	else if (dent == phba->debug_InjErrNPortID)
		phba->lpfc_injerr_nportid = (uint32_t)(tmp & Mask_DID);
	else if (dent == phba->debug_InjErrWWPN) {
		tmp = cpu_to_be64(tmp);
		memcpy(&phba->lpfc_injerr_wwpn, &tmp, sizeof(struct lpfc_name));
	} else
		lpfc_printf_log(phba, KERN_ERR, LOG_INIT,
			 "0548 Unknown debugfs error injection entry\n");

	return nbytes;
}

static int
lpfc_debugfs_dif_err_release(struct inode *inode, struct file *file)
{
	return 0;
}

/**
 * lpfc_debugfs_nodelist_open - Open the nodelist debugfs file
 * @inode: The inode pointer that contains a vport pointer.
 * @file: The file pointer to attach the log output.
 *
 * Description:
 * This routine is the entry point for the debugfs open file operation. It gets
 * the vport from the i_private field in @inode, allocates the necessary buffer
 * for the log, fills the buffer from the in-memory log for this vport, and then
 * returns a pointer to that log in the private_data field in @file.
 *
 * Returns:
 * This function returns zero if successful. On error it will return a negative
 * error value.
 **/
static int
lpfc_debugfs_nodelist_open(struct inode *inode, struct file *file)
{
	struct lpfc_vport *vport = inode->i_private;
	struct lpfc_debug *debug;
	int rc = -ENOMEM;

	debug = kmalloc(sizeof(*debug), GFP_KERNEL);
	if (!debug)
		goto out;

	/* Round to page boundary */
	debug->buffer = kmalloc(LPFC_NODELIST_SIZE, GFP_KERNEL);
	if (!debug->buffer) {
		kfree(debug);
		goto out;
	}

	debug->len = lpfc_debugfs_nodelist_data(vport, debug->buffer,
		LPFC_NODELIST_SIZE);
	file->private_data = debug;

	rc = 0;
out:
	return rc;
}

/**
 * lpfc_debugfs_lseek - Seek through a debugfs file
 * @file: The file pointer to seek through.
 * @off: The offset to seek to or the amount to seek by.
 * @whence: Indicates how to seek.
 *
 * Description:
 * This routine is the entry point for the debugfs lseek file operation. The
 * @whence parameter indicates whether @off is the offset to directly seek to,
 * or if it is a value to seek forward or reverse by. This function figures out
 * what the new offset of the debugfs file will be and assigns that value to the
 * f_pos field of @file.
 *
 * Returns:
 * This function returns the new offset if successful and returns a negative
 * error if unable to process the seek.
 **/
static loff_t
lpfc_debugfs_lseek(struct file *file, loff_t off, int whence)
{
	struct lpfc_debug *debug = file->private_data;
	return fixed_size_llseek(file, off, whence, debug->len);
}

/**
 * lpfc_debugfs_read - Read a debugfs file
 * @file: The file pointer to read from.
 * @buf: The buffer to copy the data to.
 * @nbytes: The number of bytes to read.
 * @ppos: The position in the file to start reading from.
 *
 * Description:
 * This routine reads data from from the buffer indicated in the private_data
 * field of @file. It will start reading at @ppos and copy up to @nbytes of
 * data to @buf.
 *
 * Returns:
 * This function returns the amount of data that was read (this could be less
 * than @nbytes if the end of the file was reached) or a negative error value.
 **/
static ssize_t
lpfc_debugfs_read(struct file *file, char __user *buf,
		  size_t nbytes, loff_t *ppos)
{
	struct lpfc_debug *debug = file->private_data;

	return simple_read_from_buffer(buf, nbytes, ppos, debug->buffer,
				       debug->len);
}

/**
 * lpfc_debugfs_release - Release the buffer used to store debugfs file data
 * @inode: The inode pointer that contains a vport pointer. (unused)
 * @file: The file pointer that contains the buffer to release.
 *
 * Description:
 * This routine frees the buffer that was allocated when the debugfs file was
 * opened.
 *
 * Returns:
 * This function returns zero.
 **/
static int
lpfc_debugfs_release(struct inode *inode, struct file *file)
{
	struct lpfc_debug *debug = file->private_data;

	kfree(debug->buffer);
	kfree(debug);

	return 0;
}

/**
 * lpfc_debugfs_multixripools_write - Clear multi-XRI pools statistics
 * @file: The file pointer to read from.
 * @buf: The buffer to copy the user data from.
 * @nbytes: The number of bytes to get.
 * @ppos: The position in the file to start reading from.
 *
 * Description:
 * This routine clears multi-XRI pools statistics when buf contains "clear".
 *
 * Return Value:
 * It returns the @nbytges passing in from debugfs user space when successful.
 * In case of error conditions, it returns proper error code back to the user
 * space.
 **/
static ssize_t
lpfc_debugfs_multixripools_write(struct file *file, const char __user *buf,
				 size_t nbytes, loff_t *ppos)
{
	struct lpfc_debug *debug = file->private_data;
	struct lpfc_hba *phba = (struct lpfc_hba *)debug->i_private;
	char mybuf[64];
	char *pbuf;
	u32 i;
	u32 hwq_count;
	struct lpfc_sli4_hdw_queue *qp;
	struct lpfc_multixri_pool *multixri_pool;

	if (nbytes > 64)
		nbytes = 64;

	/* Protect copy from user */
	if (!access_ok(VERIFY_READ, buf, nbytes))
		return -EFAULT;

	memset(mybuf, 0, sizeof(mybuf));

	if (copy_from_user(mybuf, buf, nbytes))
		return -EFAULT;
	pbuf = &mybuf[0];

	if ((strncmp(pbuf, "clear", strlen("clear"))) == 0) {
		hwq_count = phba->cfg_hdw_queue;
		for (i = 0; i < hwq_count; i++) {
			qp = &phba->sli4_hba.hdwq[i];
			multixri_pool = qp->p_multixri_pool;
			if (!multixri_pool)
				continue;

			qp->empty_io_bufs = 0;
			multixri_pool->pbl_empty_count = 0;
#ifdef LPFC_MXP_STAT
			multixri_pool->above_limit_count = 0;
			multixri_pool->below_limit_count = 0;
			multixri_pool->stat_max_hwm = 0;
			multixri_pool->local_pbl_hit_count = 0;
			multixri_pool->other_pbl_hit_count = 0;

			multixri_pool->stat_pbl_count = 0;
			multixri_pool->stat_pvt_count = 0;
			multixri_pool->stat_busy_count = 0;
			multixri_pool->stat_snapshot_taken = 0;
#endif
		}
		return strlen(pbuf);
	}

	return -EINVAL;
}

static int
lpfc_debugfs_nvmestat_open(struct inode *inode, struct file *file)
{
	struct lpfc_vport *vport = inode->i_private;
	struct lpfc_debug *debug;
	int rc = -ENOMEM;

	debug = kmalloc(sizeof(*debug), GFP_KERNEL);
	if (!debug)
		goto out;

	 /* Round to page boundary */
	debug->buffer = kmalloc(LPFC_NVMESTAT_SIZE, GFP_KERNEL);
	if (!debug->buffer) {
		kfree(debug);
		goto out;
	}

	debug->len = lpfc_debugfs_nvmestat_data(vport, debug->buffer,
		LPFC_NVMESTAT_SIZE);

	debug->i_private = inode->i_private;
	file->private_data = debug;

	rc = 0;
out:
	return rc;
}

static ssize_t
lpfc_debugfs_nvmestat_write(struct file *file, const char __user *buf,
			    size_t nbytes, loff_t *ppos)
{
	struct lpfc_debug *debug = file->private_data;
	struct lpfc_vport *vport = (struct lpfc_vport *)debug->i_private;
	struct lpfc_hba   *phba = vport->phba;
	struct lpfc_nvmet_tgtport *tgtp;
	char mybuf[64];
	char *pbuf;

	if (!phba->targetport)
		return -ENXIO;

	if (nbytes > 64)
		nbytes = 64;

	memset(mybuf, 0, sizeof(mybuf));

	if (copy_from_user(mybuf, buf, nbytes))
		return -EFAULT;
	pbuf = &mybuf[0];

	tgtp = (struct lpfc_nvmet_tgtport *)phba->targetport->private;
	if ((strncmp(pbuf, "reset", strlen("reset")) == 0) ||
	    (strncmp(pbuf, "zero", strlen("zero")) == 0)) {
		atomic_set(&tgtp->rcv_ls_req_in, 0);
		atomic_set(&tgtp->rcv_ls_req_out, 0);
		atomic_set(&tgtp->rcv_ls_req_drop, 0);
		atomic_set(&tgtp->xmt_ls_abort, 0);
		atomic_set(&tgtp->xmt_ls_abort_cmpl, 0);
		atomic_set(&tgtp->xmt_ls_rsp, 0);
		atomic_set(&tgtp->xmt_ls_drop, 0);
		atomic_set(&tgtp->xmt_ls_rsp_error, 0);
		atomic_set(&tgtp->xmt_ls_rsp_cmpl, 0);

		atomic_set(&tgtp->rcv_fcp_cmd_in, 0);
		atomic_set(&tgtp->rcv_fcp_cmd_out, 0);
		atomic_set(&tgtp->rcv_fcp_cmd_drop, 0);
		atomic_set(&tgtp->xmt_fcp_drop, 0);
		atomic_set(&tgtp->xmt_fcp_read_rsp, 0);
		atomic_set(&tgtp->xmt_fcp_read, 0);
		atomic_set(&tgtp->xmt_fcp_write, 0);
		atomic_set(&tgtp->xmt_fcp_rsp, 0);
		atomic_set(&tgtp->xmt_fcp_release, 0);
		atomic_set(&tgtp->xmt_fcp_rsp_cmpl, 0);
		atomic_set(&tgtp->xmt_fcp_rsp_error, 0);
		atomic_set(&tgtp->xmt_fcp_rsp_drop, 0);

		atomic_set(&tgtp->xmt_fcp_abort, 0);
		atomic_set(&tgtp->xmt_fcp_abort_cmpl, 0);
		atomic_set(&tgtp->xmt_abort_sol, 0);
		atomic_set(&tgtp->xmt_abort_unsol, 0);
		atomic_set(&tgtp->xmt_abort_rsp, 0);
		atomic_set(&tgtp->xmt_abort_rsp_error, 0);
	}
	return nbytes;
}

static int
lpfc_debugfs_scsistat_open(struct inode *inode, struct file *file)
{
	struct lpfc_vport *vport = inode->i_private;
	struct lpfc_debug *debug;
	int rc = -ENOMEM;

	debug = kmalloc(sizeof(*debug), GFP_KERNEL);
	if (!debug)
		goto out;

	 /* Round to page boundary */
	debug->buffer = kzalloc(LPFC_SCSISTAT_SIZE, GFP_KERNEL);
	if (!debug->buffer) {
		kfree(debug);
		goto out;
	}

	debug->len = lpfc_debugfs_scsistat_data(vport, debug->buffer,
		LPFC_SCSISTAT_SIZE);

	debug->i_private = inode->i_private;
	file->private_data = debug;

	rc = 0;
out:
	return rc;
}

static ssize_t
lpfc_debugfs_scsistat_write(struct file *file, const char __user *buf,
			    size_t nbytes, loff_t *ppos)
{
	struct lpfc_debug *debug = file->private_data;
	struct lpfc_vport *vport = (struct lpfc_vport *)debug->i_private;
	struct lpfc_hba *phba = vport->phba;
	char mybuf[6] = {0};
	int i;

	/* Protect copy from user */
	if (!access_ok(VERIFY_READ, buf, nbytes))
		return -EFAULT;

	if (copy_from_user(mybuf, buf, (nbytes >= sizeof(mybuf)) ?
				       (sizeof(mybuf) - 1) : nbytes))
		return -EFAULT;

	if ((strncmp(&mybuf[0], "reset", strlen("reset")) == 0) ||
	    (strncmp(&mybuf[0], "zero", strlen("zero")) == 0)) {
		for (i = 0; i < phba->cfg_hdw_queue; i++) {
			memset(&phba->sli4_hba.hdwq[i].scsi_cstat, 0,
			       sizeof(phba->sli4_hba.hdwq[i].scsi_cstat));
		}
	}

	return nbytes;
}

static int
lpfc_debugfs_nvmektime_open(struct inode *inode, struct file *file)
{
	struct lpfc_vport *vport = inode->i_private;
	struct lpfc_debug *debug;
	int rc = -ENOMEM;

	debug = kmalloc(sizeof(*debug), GFP_KERNEL);
	if (!debug)
		goto out;

	 /* Round to page boundary */
	debug->buffer = kmalloc(LPFC_NVMEKTIME_SIZE, GFP_KERNEL);
	if (!debug->buffer) {
		kfree(debug);
		goto out;
	}

	debug->len = lpfc_debugfs_nvmektime_data(vport, debug->buffer,
		LPFC_NVMEKTIME_SIZE);

	debug->i_private = inode->i_private;
	file->private_data = debug;

	rc = 0;
out:
	return rc;
}

static ssize_t
lpfc_debugfs_nvmektime_write(struct file *file, const char __user *buf,
			     size_t nbytes, loff_t *ppos)
{
	struct lpfc_debug *debug = file->private_data;
	struct lpfc_vport *vport = (struct lpfc_vport *)debug->i_private;
	struct lpfc_hba   *phba = vport->phba;
	char mybuf[64];
	char *pbuf;

	if (nbytes > 64)
		nbytes = 64;

	memset(mybuf, 0, sizeof(mybuf));

	if (copy_from_user(mybuf, buf, nbytes))
		return -EFAULT;
	pbuf = &mybuf[0];

	if ((strncmp(pbuf, "on", sizeof("on") - 1) == 0)) {
		phba->ktime_data_samples = 0;
		phba->ktime_status_samples = 0;
		phba->ktime_seg1_total = 0;
		phba->ktime_seg1_max = 0;
		phba->ktime_seg1_min = 0xffffffff;
		phba->ktime_seg2_total = 0;
		phba->ktime_seg2_max = 0;
		phba->ktime_seg2_min = 0xffffffff;
		phba->ktime_seg3_total = 0;
		phba->ktime_seg3_max = 0;
		phba->ktime_seg3_min = 0xffffffff;
		phba->ktime_seg4_total = 0;
		phba->ktime_seg4_max = 0;
		phba->ktime_seg4_min = 0xffffffff;
		phba->ktime_seg5_total = 0;
		phba->ktime_seg5_max = 0;
		phba->ktime_seg5_min = 0xffffffff;
		phba->ktime_seg6_total = 0;
		phba->ktime_seg6_max = 0;
		phba->ktime_seg6_min = 0xffffffff;
		phba->ktime_seg7_total = 0;
		phba->ktime_seg7_max = 0;
		phba->ktime_seg7_min = 0xffffffff;
		phba->ktime_seg8_total = 0;
		phba->ktime_seg8_max = 0;
		phba->ktime_seg8_min = 0xffffffff;
		phba->ktime_seg9_total = 0;
		phba->ktime_seg9_max = 0;
		phba->ktime_seg9_min = 0xffffffff;
		phba->ktime_seg10_total = 0;
		phba->ktime_seg10_max = 0;
		phba->ktime_seg10_min = 0xffffffff;

		phba->ktime_on = 1;
		return strlen(pbuf);
	} else if ((strncmp(pbuf, "off",
		   sizeof("off") - 1) == 0)) {
		phba->ktime_on = 0;
		return strlen(pbuf);
	} else if ((strncmp(pbuf, "zero",
		   sizeof("zero") - 1) == 0)) {
		phba->ktime_data_samples = 0;
		phba->ktime_status_samples = 0;
		phba->ktime_seg1_total = 0;
		phba->ktime_seg1_max = 0;
		phba->ktime_seg1_min = 0xffffffff;
		phba->ktime_seg2_total = 0;
		phba->ktime_seg2_max = 0;
		phba->ktime_seg2_min = 0xffffffff;
		phba->ktime_seg3_total = 0;
		phba->ktime_seg3_max = 0;
		phba->ktime_seg3_min = 0xffffffff;
		phba->ktime_seg4_total = 0;
		phba->ktime_seg4_max = 0;
		phba->ktime_seg4_min = 0xffffffff;
		phba->ktime_seg5_total = 0;
		phba->ktime_seg5_max = 0;
		phba->ktime_seg5_min = 0xffffffff;
		phba->ktime_seg6_total = 0;
		phba->ktime_seg6_max = 0;
		phba->ktime_seg6_min = 0xffffffff;
		phba->ktime_seg7_total = 0;
		phba->ktime_seg7_max = 0;
		phba->ktime_seg7_min = 0xffffffff;
		phba->ktime_seg8_total = 0;
		phba->ktime_seg8_max = 0;
		phba->ktime_seg8_min = 0xffffffff;
		phba->ktime_seg9_total = 0;
		phba->ktime_seg9_max = 0;
		phba->ktime_seg9_min = 0xffffffff;
		phba->ktime_seg10_total = 0;
		phba->ktime_seg10_max = 0;
		phba->ktime_seg10_min = 0xffffffff;
		return strlen(pbuf);
	}
	return -EINVAL;
}

static int
lpfc_debugfs_nvmeio_trc_open(struct inode *inode, struct file *file)
{
	struct lpfc_hba *phba = inode->i_private;
	struct lpfc_debug *debug;
	int rc = -ENOMEM;

	debug = kmalloc(sizeof(*debug), GFP_KERNEL);
	if (!debug)
		goto out;

	 /* Round to page boundary */
	debug->buffer = kmalloc(LPFC_NVMEIO_TRC_SIZE, GFP_KERNEL);
	if (!debug->buffer) {
		kfree(debug);
		goto out;
	}

	debug->len = lpfc_debugfs_nvmeio_trc_data(phba, debug->buffer,
		LPFC_NVMEIO_TRC_SIZE);

	debug->i_private = inode->i_private;
	file->private_data = debug;

	rc = 0;
out:
	return rc;
}

static ssize_t
lpfc_debugfs_nvmeio_trc_write(struct file *file, const char __user *buf,
			      size_t nbytes, loff_t *ppos)
{
	struct lpfc_debug *debug = file->private_data;
	struct lpfc_hba *phba = (struct lpfc_hba *)debug->i_private;
	int i;
	unsigned long sz;
	char mybuf[64];
	char *pbuf;

	if (nbytes > 64)
		nbytes = 64;

	memset(mybuf, 0, sizeof(mybuf));

	if (copy_from_user(mybuf, buf, nbytes))
		return -EFAULT;
	pbuf = &mybuf[0];

	if ((strncmp(pbuf, "off", sizeof("off") - 1) == 0)) {
		lpfc_printf_log(phba, KERN_ERR, LOG_INIT,
				"0570 nvmeio_trc_off\n");
		phba->nvmeio_trc_output_idx = 0;
		phba->nvmeio_trc_on = 0;
		return strlen(pbuf);
	} else if ((strncmp(pbuf, "on", sizeof("on") - 1) == 0)) {
		lpfc_printf_log(phba, KERN_ERR, LOG_INIT,
				"0571 nvmeio_trc_on\n");
		phba->nvmeio_trc_output_idx = 0;
		phba->nvmeio_trc_on = 1;
		return strlen(pbuf);
	}

	/* We must be off to allocate the trace buffer */
	if (phba->nvmeio_trc_on != 0)
		return -EINVAL;

	/* If not on or off, the parameter is the trace buffer size */
	i = kstrtoul(pbuf, 0, &sz);
	if (i)
		return -EINVAL;
	phba->nvmeio_trc_size = (uint32_t)sz;

	/* It must be a power of 2 - round down */
	i = 0;
	while (sz > 1) {
		sz = sz >> 1;
		i++;
	}
	sz = (1 << i);
	if (phba->nvmeio_trc_size != sz)
		lpfc_printf_log(phba, KERN_ERR, LOG_INIT,
				"0572 nvmeio_trc_size changed to %ld\n",
				sz);
	phba->nvmeio_trc_size = (uint32_t)sz;

	/* If one previously exists, free it */
	kfree(phba->nvmeio_trc);

	/* Allocate new trace buffer and initialize */
	phba->nvmeio_trc = kzalloc((sizeof(struct lpfc_debugfs_nvmeio_trc) *
				    sz), GFP_KERNEL);
	if (!phba->nvmeio_trc) {
		lpfc_printf_log(phba, KERN_ERR, LOG_INIT,
				"0573 Cannot create debugfs "
				"nvmeio_trc buffer\n");
		return -ENOMEM;
	}
	atomic_set(&phba->nvmeio_trc_cnt, 0);
	phba->nvmeio_trc_on = 0;
	phba->nvmeio_trc_output_idx = 0;

	return strlen(pbuf);
}

static int
lpfc_debugfs_cpucheck_open(struct inode *inode, struct file *file)
{
	struct lpfc_vport *vport = inode->i_private;
	struct lpfc_debug *debug;
	int rc = -ENOMEM;

	debug = kmalloc(sizeof(*debug), GFP_KERNEL);
	if (!debug)
		goto out;

	 /* Round to page boundary */
	debug->buffer = kmalloc(LPFC_CPUCHECK_SIZE, GFP_KERNEL);
	if (!debug->buffer) {
		kfree(debug);
		goto out;
	}

	debug->len = lpfc_debugfs_cpucheck_data(vport, debug->buffer,
		LPFC_CPUCHECK_SIZE);

	debug->i_private = inode->i_private;
	file->private_data = debug;

	rc = 0;
out:
	return rc;
}

static ssize_t
lpfc_debugfs_cpucheck_write(struct file *file, const char __user *buf,
			    size_t nbytes, loff_t *ppos)
{
	struct lpfc_debug *debug = file->private_data;
	struct lpfc_vport *vport = (struct lpfc_vport *)debug->i_private;
	struct lpfc_hba   *phba = vport->phba;
	struct lpfc_sli4_hdw_queue *qp;
	char mybuf[64];
	char *pbuf;
	int i, j;

	if (nbytes > 64)
		nbytes = 64;

	memset(mybuf, 0, sizeof(mybuf));

	if (copy_from_user(mybuf, buf, nbytes))
		return -EFAULT;
	pbuf = &mybuf[0];

	if ((strncmp(pbuf, "on", sizeof("on") - 1) == 0)) {
		if (phba->nvmet_support)
			phba->cpucheck_on |= LPFC_CHECK_NVMET_IO;
		else
			phba->cpucheck_on |= (LPFC_CHECK_NVME_IO |
				LPFC_CHECK_SCSI_IO);
		return strlen(pbuf);
	} else if ((strncmp(pbuf, "nvme_on", sizeof("nvme_on") - 1) == 0)) {
		if (phba->nvmet_support)
			phba->cpucheck_on |= LPFC_CHECK_NVMET_IO;
		else
			phba->cpucheck_on |= LPFC_CHECK_NVME_IO;
		return strlen(pbuf);
	} else if ((strncmp(pbuf, "scsi_on", sizeof("scsi_on") - 1) == 0)) {
		phba->cpucheck_on |= LPFC_CHECK_SCSI_IO;
		return strlen(pbuf);
	} else if ((strncmp(pbuf, "rcv",
		   sizeof("rcv") - 1) == 0)) {
		if (phba->nvmet_support)
			phba->cpucheck_on |= LPFC_CHECK_NVMET_RCV;
		else
			return -EINVAL;
		return strlen(pbuf);
	} else if ((strncmp(pbuf, "off",
		   sizeof("off") - 1) == 0)) {
		phba->cpucheck_on = LPFC_CHECK_OFF;
		return strlen(pbuf);
	} else if ((strncmp(pbuf, "zero",
		   sizeof("zero") - 1) == 0)) {
		for (i = 0; i < phba->cfg_hdw_queue; i++) {
			qp = &phba->sli4_hba.hdwq[i];

			for (j = 0; j < LPFC_CHECK_CPU_CNT; j++) {
				qp->cpucheck_rcv_io[j] = 0;
				qp->cpucheck_xmt_io[j] = 0;
				qp->cpucheck_cmpl_io[j] = 0;
			}
		}
		return strlen(pbuf);
	}
	return -EINVAL;
}

/*
 * ---------------------------------
 * iDiag debugfs file access methods
 * ---------------------------------
 *
 * All access methods are through the proper SLI4 PCI function's debugfs
 * iDiag directory:
 *
 *     /sys/kernel/debug/lpfc/fn<#>/iDiag
 */

/**
 * lpfc_idiag_cmd_get - Get and parse idiag debugfs comands from user space
 * @buf: The pointer to the user space buffer.
 * @nbytes: The number of bytes in the user space buffer.
 * @idiag_cmd: pointer to the idiag command struct.
 *
 * This routine reads data from debugfs user space buffer and parses the
 * buffer for getting the idiag command and arguments. The while space in
 * between the set of data is used as the parsing separator.
 *
 * This routine returns 0 when successful, it returns proper error code
 * back to the user space in error conditions.
 */
static int lpfc_idiag_cmd_get(const char __user *buf, size_t nbytes,
			      struct lpfc_idiag_cmd *idiag_cmd)
{
	char mybuf[64];
	char *pbuf, *step_str;
	int i;
	size_t bsize;

	memset(mybuf, 0, sizeof(mybuf));
	memset(idiag_cmd, 0, sizeof(*idiag_cmd));
	bsize = min(nbytes, (sizeof(mybuf)-1));

	if (copy_from_user(mybuf, buf, bsize))
		return -EFAULT;
	pbuf = &mybuf[0];
	step_str = strsep(&pbuf, "\t ");

	/* The opcode must present */
	if (!step_str)
		return -EINVAL;

	idiag_cmd->opcode = simple_strtol(step_str, NULL, 0);
	if (idiag_cmd->opcode == 0)
		return -EINVAL;

	for (i = 0; i < LPFC_IDIAG_CMD_DATA_SIZE; i++) {
		step_str = strsep(&pbuf, "\t ");
		if (!step_str)
			return i;
		idiag_cmd->data[i] = simple_strtol(step_str, NULL, 0);
	}
	return i;
}

/**
 * lpfc_idiag_open - idiag open debugfs
 * @inode: The inode pointer that contains a pointer to phba.
 * @file: The file pointer to attach the file operation.
 *
 * Description:
 * This routine is the entry point for the debugfs open file operation. It
 * gets the reference to phba from the i_private field in @inode, it then
 * allocates buffer for the file operation, performs the necessary PCI config
 * space read into the allocated buffer according to the idiag user command
 * setup, and then returns a pointer to buffer in the private_data field in
 * @file.
 *
 * Returns:
 * This function returns zero if successful. On error it will return an
 * negative error value.
 **/
static int
lpfc_idiag_open(struct inode *inode, struct file *file)
{
	struct lpfc_debug *debug;

	debug = kmalloc(sizeof(*debug), GFP_KERNEL);
	if (!debug)
		return -ENOMEM;

	debug->i_private = inode->i_private;
	debug->buffer = NULL;
	file->private_data = debug;

	return 0;
}

/**
 * lpfc_idiag_release - Release idiag access file operation
 * @inode: The inode pointer that contains a vport pointer. (unused)
 * @file: The file pointer that contains the buffer to release.
 *
 * Description:
 * This routine is the generic release routine for the idiag access file
 * operation, it frees the buffer that was allocated when the debugfs file
 * was opened.
 *
 * Returns:
 * This function returns zero.
 **/
static int
lpfc_idiag_release(struct inode *inode, struct file *file)
{
	struct lpfc_debug *debug = file->private_data;

	/* Free the buffers to the file operation */
	kfree(debug->buffer);
	kfree(debug);

	return 0;
}

/**
 * lpfc_idiag_cmd_release - Release idiag cmd access file operation
 * @inode: The inode pointer that contains a vport pointer. (unused)
 * @file: The file pointer that contains the buffer to release.
 *
 * Description:
 * This routine frees the buffer that was allocated when the debugfs file
 * was opened. It also reset the fields in the idiag command struct in the
 * case of command for write operation.
 *
 * Returns:
 * This function returns zero.
 **/
static int
lpfc_idiag_cmd_release(struct inode *inode, struct file *file)
{
	struct lpfc_debug *debug = file->private_data;

	if (debug->op == LPFC_IDIAG_OP_WR) {
		switch (idiag.cmd.opcode) {
		case LPFC_IDIAG_CMD_PCICFG_WR:
		case LPFC_IDIAG_CMD_PCICFG_ST:
		case LPFC_IDIAG_CMD_PCICFG_CL:
		case LPFC_IDIAG_CMD_QUEACC_WR:
		case LPFC_IDIAG_CMD_QUEACC_ST:
		case LPFC_IDIAG_CMD_QUEACC_CL:
			memset(&idiag, 0, sizeof(idiag));
			break;
		default:
			break;
		}
	}

	/* Free the buffers to the file operation */
	kfree(debug->buffer);
	kfree(debug);

	return 0;
}

/**
 * lpfc_idiag_pcicfg_read - idiag debugfs read pcicfg
 * @file: The file pointer to read from.
 * @buf: The buffer to copy the data to.
 * @nbytes: The number of bytes to read.
 * @ppos: The position in the file to start reading from.
 *
 * Description:
 * This routine reads data from the @phba pci config space according to the
 * idiag command, and copies to user @buf. Depending on the PCI config space
 * read command setup, it does either a single register read of a byte
 * (8 bits), a word (16 bits), or a dword (32 bits) or browsing through all
 * registers from the 4K extended PCI config space.
 *
 * Returns:
 * This function returns the amount of data that was read (this could be less
 * than @nbytes if the end of the file was reached) or a negative error value.
 **/
static ssize_t
lpfc_idiag_pcicfg_read(struct file *file, char __user *buf, size_t nbytes,
		       loff_t *ppos)
{
	struct lpfc_debug *debug = file->private_data;
	struct lpfc_hba *phba = (struct lpfc_hba *)debug->i_private;
	int offset_label, offset, len = 0, index = LPFC_PCI_CFG_RD_SIZE;
	int where, count;
	char *pbuffer;
	struct pci_dev *pdev;
	uint32_t u32val;
	uint16_t u16val;
	uint8_t u8val;

	pdev = phba->pcidev;
	if (!pdev)
		return 0;

	/* This is a user read operation */
	debug->op = LPFC_IDIAG_OP_RD;

	if (!debug->buffer)
		debug->buffer = kmalloc(LPFC_PCI_CFG_SIZE, GFP_KERNEL);
	if (!debug->buffer)
		return 0;
	pbuffer = debug->buffer;

	if (*ppos)
		return 0;

	if (idiag.cmd.opcode == LPFC_IDIAG_CMD_PCICFG_RD) {
		where = idiag.cmd.data[IDIAG_PCICFG_WHERE_INDX];
		count = idiag.cmd.data[IDIAG_PCICFG_COUNT_INDX];
	} else
		return 0;

	/* Read single PCI config space register */
	switch (count) {
	case SIZE_U8: /* byte (8 bits) */
		pci_read_config_byte(pdev, where, &u8val);
		len += scnprintf(pbuffer+len, LPFC_PCI_CFG_SIZE-len,
				"%03x: %02x\n", where, u8val);
		break;
	case SIZE_U16: /* word (16 bits) */
		pci_read_config_word(pdev, where, &u16val);
		len += scnprintf(pbuffer+len, LPFC_PCI_CFG_SIZE-len,
				"%03x: %04x\n", where, u16val);
		break;
	case SIZE_U32: /* double word (32 bits) */
		pci_read_config_dword(pdev, where, &u32val);
		len += scnprintf(pbuffer+len, LPFC_PCI_CFG_SIZE-len,
				"%03x: %08x\n", where, u32val);
		break;
	case LPFC_PCI_CFG_BROWSE: /* browse all */
		goto pcicfg_browse;
		break;
	default:
		/* illegal count */
		len = 0;
		break;
	}
	return simple_read_from_buffer(buf, nbytes, ppos, pbuffer, len);

pcicfg_browse:

	/* Browse all PCI config space registers */
	offset_label = idiag.offset.last_rd;
	offset = offset_label;

	/* Read PCI config space */
	len += scnprintf(pbuffer+len, LPFC_PCI_CFG_SIZE-len,
			"%03x: ", offset_label);
	while (index > 0) {
		pci_read_config_dword(pdev, offset, &u32val);
		len += scnprintf(pbuffer+len, LPFC_PCI_CFG_SIZE-len,
				"%08x ", u32val);
		offset += sizeof(uint32_t);
		if (offset >= LPFC_PCI_CFG_SIZE) {
			len += scnprintf(pbuffer+len,
					LPFC_PCI_CFG_SIZE-len, "\n");
			break;
		}
		index -= sizeof(uint32_t);
		if (!index)
			len += scnprintf(pbuffer+len, LPFC_PCI_CFG_SIZE-len,
					"\n");
		else if (!(index % (8 * sizeof(uint32_t)))) {
			offset_label += (8 * sizeof(uint32_t));
			len += scnprintf(pbuffer+len, LPFC_PCI_CFG_SIZE-len,
					"\n%03x: ", offset_label);
		}
	}

	/* Set up the offset for next portion of pci cfg read */
	if (index == 0) {
		idiag.offset.last_rd += LPFC_PCI_CFG_RD_SIZE;
		if (idiag.offset.last_rd >= LPFC_PCI_CFG_SIZE)
			idiag.offset.last_rd = 0;
	} else
		idiag.offset.last_rd = 0;

	return simple_read_from_buffer(buf, nbytes, ppos, pbuffer, len);
}

/**
 * lpfc_idiag_pcicfg_write - Syntax check and set up idiag pcicfg commands
 * @file: The file pointer to read from.
 * @buf: The buffer to copy the user data from.
 * @nbytes: The number of bytes to get.
 * @ppos: The position in the file to start reading from.
 *
 * This routine get the debugfs idiag command struct from user space and
 * then perform the syntax check for PCI config space read or write command
 * accordingly. In the case of PCI config space read command, it sets up
 * the command in the idiag command struct for the debugfs read operation.
 * In the case of PCI config space write operation, it executes the write
 * operation into the PCI config space accordingly.
 *
 * It returns the @nbytges passing in from debugfs user space when successful.
 * In case of error conditions, it returns proper error code back to the user
 * space.
 */
static ssize_t
lpfc_idiag_pcicfg_write(struct file *file, const char __user *buf,
			size_t nbytes, loff_t *ppos)
{
	struct lpfc_debug *debug = file->private_data;
	struct lpfc_hba *phba = (struct lpfc_hba *)debug->i_private;
	uint32_t where, value, count;
	uint32_t u32val;
	uint16_t u16val;
	uint8_t u8val;
	struct pci_dev *pdev;
	int rc;

	pdev = phba->pcidev;
	if (!pdev)
		return -EFAULT;

	/* This is a user write operation */
	debug->op = LPFC_IDIAG_OP_WR;

	rc = lpfc_idiag_cmd_get(buf, nbytes, &idiag.cmd);
	if (rc < 0)
		return rc;

	if (idiag.cmd.opcode == LPFC_IDIAG_CMD_PCICFG_RD) {
		/* Sanity check on PCI config read command line arguments */
		if (rc != LPFC_PCI_CFG_RD_CMD_ARG)
			goto error_out;
		/* Read command from PCI config space, set up command fields */
		where = idiag.cmd.data[IDIAG_PCICFG_WHERE_INDX];
		count = idiag.cmd.data[IDIAG_PCICFG_COUNT_INDX];
		if (count == LPFC_PCI_CFG_BROWSE) {
			if (where % sizeof(uint32_t))
				goto error_out;
			/* Starting offset to browse */
			idiag.offset.last_rd = where;
		} else if ((count != sizeof(uint8_t)) &&
			   (count != sizeof(uint16_t)) &&
			   (count != sizeof(uint32_t)))
			goto error_out;
		if (count == sizeof(uint8_t)) {
			if (where > LPFC_PCI_CFG_SIZE - sizeof(uint8_t))
				goto error_out;
			if (where % sizeof(uint8_t))
				goto error_out;
		}
		if (count == sizeof(uint16_t)) {
			if (where > LPFC_PCI_CFG_SIZE - sizeof(uint16_t))
				goto error_out;
			if (where % sizeof(uint16_t))
				goto error_out;
		}
		if (count == sizeof(uint32_t)) {
			if (where > LPFC_PCI_CFG_SIZE - sizeof(uint32_t))
				goto error_out;
			if (where % sizeof(uint32_t))
				goto error_out;
		}
	} else if (idiag.cmd.opcode == LPFC_IDIAG_CMD_PCICFG_WR ||
		   idiag.cmd.opcode == LPFC_IDIAG_CMD_PCICFG_ST ||
		   idiag.cmd.opcode == LPFC_IDIAG_CMD_PCICFG_CL) {
		/* Sanity check on PCI config write command line arguments */
		if (rc != LPFC_PCI_CFG_WR_CMD_ARG)
			goto error_out;
		/* Write command to PCI config space, read-modify-write */
		where = idiag.cmd.data[IDIAG_PCICFG_WHERE_INDX];
		count = idiag.cmd.data[IDIAG_PCICFG_COUNT_INDX];
		value = idiag.cmd.data[IDIAG_PCICFG_VALUE_INDX];
		/* Sanity checks */
		if ((count != sizeof(uint8_t)) &&
		    (count != sizeof(uint16_t)) &&
		    (count != sizeof(uint32_t)))
			goto error_out;
		if (count == sizeof(uint8_t)) {
			if (where > LPFC_PCI_CFG_SIZE - sizeof(uint8_t))
				goto error_out;
			if (where % sizeof(uint8_t))
				goto error_out;
			if (idiag.cmd.opcode == LPFC_IDIAG_CMD_PCICFG_WR)
				pci_write_config_byte(pdev, where,
						      (uint8_t)value);
			if (idiag.cmd.opcode == LPFC_IDIAG_CMD_PCICFG_ST) {
				rc = pci_read_config_byte(pdev, where, &u8val);
				if (!rc) {
					u8val |= (uint8_t)value;
					pci_write_config_byte(pdev, where,
							      u8val);
				}
			}
			if (idiag.cmd.opcode == LPFC_IDIAG_CMD_PCICFG_CL) {
				rc = pci_read_config_byte(pdev, where, &u8val);
				if (!rc) {
					u8val &= (uint8_t)(~value);
					pci_write_config_byte(pdev, where,
							      u8val);
				}
			}
		}
		if (count == sizeof(uint16_t)) {
			if (where > LPFC_PCI_CFG_SIZE - sizeof(uint16_t))
				goto error_out;
			if (where % sizeof(uint16_t))
				goto error_out;
			if (idiag.cmd.opcode == LPFC_IDIAG_CMD_PCICFG_WR)
				pci_write_config_word(pdev, where,
						      (uint16_t)value);
			if (idiag.cmd.opcode == LPFC_IDIAG_CMD_PCICFG_ST) {
				rc = pci_read_config_word(pdev, where, &u16val);
				if (!rc) {
					u16val |= (uint16_t)value;
					pci_write_config_word(pdev, where,
							      u16val);
				}
			}
			if (idiag.cmd.opcode == LPFC_IDIAG_CMD_PCICFG_CL) {
				rc = pci_read_config_word(pdev, where, &u16val);
				if (!rc) {
					u16val &= (uint16_t)(~value);
					pci_write_config_word(pdev, where,
							      u16val);
				}
			}
		}
		if (count == sizeof(uint32_t)) {
			if (where > LPFC_PCI_CFG_SIZE - sizeof(uint32_t))
				goto error_out;
			if (where % sizeof(uint32_t))
				goto error_out;
			if (idiag.cmd.opcode == LPFC_IDIAG_CMD_PCICFG_WR)
				pci_write_config_dword(pdev, where, value);
			if (idiag.cmd.opcode == LPFC_IDIAG_CMD_PCICFG_ST) {
				rc = pci_read_config_dword(pdev, where,
							   &u32val);
				if (!rc) {
					u32val |= value;
					pci_write_config_dword(pdev, where,
							       u32val);
				}
			}
			if (idiag.cmd.opcode == LPFC_IDIAG_CMD_PCICFG_CL) {
				rc = pci_read_config_dword(pdev, where,
							   &u32val);
				if (!rc) {
					u32val &= ~value;
					pci_write_config_dword(pdev, where,
							       u32val);
				}
			}
		}
	} else
		/* All other opecodes are illegal for now */
		goto error_out;

	return nbytes;
error_out:
	memset(&idiag, 0, sizeof(idiag));
	return -EINVAL;
}

/**
 * lpfc_idiag_baracc_read - idiag debugfs pci bar access read
 * @file: The file pointer to read from.
 * @buf: The buffer to copy the data to.
 * @nbytes: The number of bytes to read.
 * @ppos: The position in the file to start reading from.
 *
 * Description:
 * This routine reads data from the @phba pci bar memory mapped space
 * according to the idiag command, and copies to user @buf.
 *
 * Returns:
 * This function returns the amount of data that was read (this could be less
 * than @nbytes if the end of the file was reached) or a negative error value.
 **/
static ssize_t
lpfc_idiag_baracc_read(struct file *file, char __user *buf, size_t nbytes,
		       loff_t *ppos)
{
	struct lpfc_debug *debug = file->private_data;
	struct lpfc_hba *phba = (struct lpfc_hba *)debug->i_private;
	int offset_label, offset, offset_run, len = 0, index;
	int bar_num, acc_range, bar_size;
	char *pbuffer;
	void __iomem *mem_mapped_bar;
	uint32_t if_type;
	struct pci_dev *pdev;
	uint32_t u32val;

	pdev = phba->pcidev;
	if (!pdev)
		return 0;

	/* This is a user read operation */
	debug->op = LPFC_IDIAG_OP_RD;

	if (!debug->buffer)
		debug->buffer = kmalloc(LPFC_PCI_BAR_RD_BUF_SIZE, GFP_KERNEL);
	if (!debug->buffer)
		return 0;
	pbuffer = debug->buffer;

	if (*ppos)
		return 0;

	if (idiag.cmd.opcode == LPFC_IDIAG_CMD_BARACC_RD) {
		bar_num   = idiag.cmd.data[IDIAG_BARACC_BAR_NUM_INDX];
		offset    = idiag.cmd.data[IDIAG_BARACC_OFF_SET_INDX];
		acc_range = idiag.cmd.data[IDIAG_BARACC_ACC_MOD_INDX];
		bar_size = idiag.cmd.data[IDIAG_BARACC_BAR_SZE_INDX];
	} else
		return 0;

	if (acc_range == 0)
		return 0;

	if_type = bf_get(lpfc_sli_intf_if_type, &phba->sli4_hba.sli_intf);
	if (if_type == LPFC_SLI_INTF_IF_TYPE_0) {
		if (bar_num == IDIAG_BARACC_BAR_0)
			mem_mapped_bar = phba->sli4_hba.conf_regs_memmap_p;
		else if (bar_num == IDIAG_BARACC_BAR_1)
			mem_mapped_bar = phba->sli4_hba.ctrl_regs_memmap_p;
		else if (bar_num == IDIAG_BARACC_BAR_2)
			mem_mapped_bar = phba->sli4_hba.drbl_regs_memmap_p;
		else
			return 0;
	} else if (if_type == LPFC_SLI_INTF_IF_TYPE_2) {
		if (bar_num == IDIAG_BARACC_BAR_0)
			mem_mapped_bar = phba->sli4_hba.conf_regs_memmap_p;
		else
			return 0;
	} else
		return 0;

	/* Read single PCI bar space register */
	if (acc_range == SINGLE_WORD) {
		offset_run = offset;
		u32val = readl(mem_mapped_bar + offset_run);
		len += scnprintf(pbuffer+len, LPFC_PCI_BAR_RD_BUF_SIZE-len,
				"%05x: %08x\n", offset_run, u32val);
	} else
		goto baracc_browse;

	return simple_read_from_buffer(buf, nbytes, ppos, pbuffer, len);

baracc_browse:

	/* Browse all PCI bar space registers */
	offset_label = idiag.offset.last_rd;
	offset_run = offset_label;

	/* Read PCI bar memory mapped space */
	len += scnprintf(pbuffer+len, LPFC_PCI_BAR_RD_BUF_SIZE-len,
			"%05x: ", offset_label);
	index = LPFC_PCI_BAR_RD_SIZE;
	while (index > 0) {
		u32val = readl(mem_mapped_bar + offset_run);
		len += scnprintf(pbuffer+len, LPFC_PCI_BAR_RD_BUF_SIZE-len,
				"%08x ", u32val);
		offset_run += sizeof(uint32_t);
		if (acc_range == LPFC_PCI_BAR_BROWSE) {
			if (offset_run >= bar_size) {
				len += scnprintf(pbuffer+len,
					LPFC_PCI_BAR_RD_BUF_SIZE-len, "\n");
				break;
			}
		} else {
			if (offset_run >= offset +
			    (acc_range * sizeof(uint32_t))) {
				len += scnprintf(pbuffer+len,
					LPFC_PCI_BAR_RD_BUF_SIZE-len, "\n");
				break;
			}
		}
		index -= sizeof(uint32_t);
		if (!index)
			len += scnprintf(pbuffer+len,
					LPFC_PCI_BAR_RD_BUF_SIZE-len, "\n");
		else if (!(index % (8 * sizeof(uint32_t)))) {
			offset_label += (8 * sizeof(uint32_t));
			len += scnprintf(pbuffer+len,
					LPFC_PCI_BAR_RD_BUF_SIZE-len,
					"\n%05x: ", offset_label);
		}
	}

	/* Set up the offset for next portion of pci bar read */
	if (index == 0) {
		idiag.offset.last_rd += LPFC_PCI_BAR_RD_SIZE;
		if (acc_range == LPFC_PCI_BAR_BROWSE) {
			if (idiag.offset.last_rd >= bar_size)
				idiag.offset.last_rd = 0;
		} else {
			if (offset_run >= offset +
			    (acc_range * sizeof(uint32_t)))
				idiag.offset.last_rd = offset;
		}
	} else {
		if (acc_range == LPFC_PCI_BAR_BROWSE)
			idiag.offset.last_rd = 0;
		else
			idiag.offset.last_rd = offset;
	}

	return simple_read_from_buffer(buf, nbytes, ppos, pbuffer, len);
}

/**
 * lpfc_idiag_baracc_write - Syntax check and set up idiag bar access commands
 * @file: The file pointer to read from.
 * @buf: The buffer to copy the user data from.
 * @nbytes: The number of bytes to get.
 * @ppos: The position in the file to start reading from.
 *
 * This routine get the debugfs idiag command struct from user space and
 * then perform the syntax check for PCI bar memory mapped space read or
 * write command accordingly. In the case of PCI bar memory mapped space
 * read command, it sets up the command in the idiag command struct for
 * the debugfs read operation. In the case of PCI bar memorpy mapped space
 * write operation, it executes the write operation into the PCI bar memory
 * mapped space accordingly.
 *
 * It returns the @nbytges passing in from debugfs user space when successful.
 * In case of error conditions, it returns proper error code back to the user
 * space.
 */
static ssize_t
lpfc_idiag_baracc_write(struct file *file, const char __user *buf,
			size_t nbytes, loff_t *ppos)
{
	struct lpfc_debug *debug = file->private_data;
	struct lpfc_hba *phba = (struct lpfc_hba *)debug->i_private;
	uint32_t bar_num, bar_size, offset, value, acc_range;
	struct pci_dev *pdev;
	void __iomem *mem_mapped_bar;
	uint32_t if_type;
	uint32_t u32val;
	int rc;

	pdev = phba->pcidev;
	if (!pdev)
		return -EFAULT;

	/* This is a user write operation */
	debug->op = LPFC_IDIAG_OP_WR;

	rc = lpfc_idiag_cmd_get(buf, nbytes, &idiag.cmd);
	if (rc < 0)
		return rc;

	if_type = bf_get(lpfc_sli_intf_if_type, &phba->sli4_hba.sli_intf);
	bar_num = idiag.cmd.data[IDIAG_BARACC_BAR_NUM_INDX];

	if (if_type == LPFC_SLI_INTF_IF_TYPE_0) {
		if ((bar_num != IDIAG_BARACC_BAR_0) &&
		    (bar_num != IDIAG_BARACC_BAR_1) &&
		    (bar_num != IDIAG_BARACC_BAR_2))
			goto error_out;
	} else if (if_type == LPFC_SLI_INTF_IF_TYPE_2) {
		if (bar_num != IDIAG_BARACC_BAR_0)
			goto error_out;
	} else
		goto error_out;

	if (if_type == LPFC_SLI_INTF_IF_TYPE_0) {
		if (bar_num == IDIAG_BARACC_BAR_0) {
			idiag.cmd.data[IDIAG_BARACC_BAR_SZE_INDX] =
				LPFC_PCI_IF0_BAR0_SIZE;
			mem_mapped_bar = phba->sli4_hba.conf_regs_memmap_p;
		} else if (bar_num == IDIAG_BARACC_BAR_1) {
			idiag.cmd.data[IDIAG_BARACC_BAR_SZE_INDX] =
				LPFC_PCI_IF0_BAR1_SIZE;
			mem_mapped_bar = phba->sli4_hba.ctrl_regs_memmap_p;
		} else if (bar_num == IDIAG_BARACC_BAR_2) {
			idiag.cmd.data[IDIAG_BARACC_BAR_SZE_INDX] =
				LPFC_PCI_IF0_BAR2_SIZE;
			mem_mapped_bar = phba->sli4_hba.drbl_regs_memmap_p;
		} else
			goto error_out;
	} else if (if_type == LPFC_SLI_INTF_IF_TYPE_2) {
		if (bar_num == IDIAG_BARACC_BAR_0) {
			idiag.cmd.data[IDIAG_BARACC_BAR_SZE_INDX] =
				LPFC_PCI_IF2_BAR0_SIZE;
			mem_mapped_bar = phba->sli4_hba.conf_regs_memmap_p;
		} else
			goto error_out;
	} else
		goto error_out;

	offset = idiag.cmd.data[IDIAG_BARACC_OFF_SET_INDX];
	if (offset % sizeof(uint32_t))
		goto error_out;

	bar_size = idiag.cmd.data[IDIAG_BARACC_BAR_SZE_INDX];
	if (idiag.cmd.opcode == LPFC_IDIAG_CMD_BARACC_RD) {
		/* Sanity check on PCI config read command line arguments */
		if (rc != LPFC_PCI_BAR_RD_CMD_ARG)
			goto error_out;
		acc_range = idiag.cmd.data[IDIAG_BARACC_ACC_MOD_INDX];
		if (acc_range == LPFC_PCI_BAR_BROWSE) {
			if (offset > bar_size - sizeof(uint32_t))
				goto error_out;
			/* Starting offset to browse */
			idiag.offset.last_rd = offset;
		} else if (acc_range > SINGLE_WORD) {
			if (offset + acc_range * sizeof(uint32_t) > bar_size)
				goto error_out;
			/* Starting offset to browse */
			idiag.offset.last_rd = offset;
		} else if (acc_range != SINGLE_WORD)
			goto error_out;
	} else if (idiag.cmd.opcode == LPFC_IDIAG_CMD_BARACC_WR ||
		   idiag.cmd.opcode == LPFC_IDIAG_CMD_BARACC_ST ||
		   idiag.cmd.opcode == LPFC_IDIAG_CMD_BARACC_CL) {
		/* Sanity check on PCI bar write command line arguments */
		if (rc != LPFC_PCI_BAR_WR_CMD_ARG)
			goto error_out;
		/* Write command to PCI bar space, read-modify-write */
		acc_range = SINGLE_WORD;
		value = idiag.cmd.data[IDIAG_BARACC_REG_VAL_INDX];
		if (idiag.cmd.opcode == LPFC_IDIAG_CMD_BARACC_WR) {
			writel(value, mem_mapped_bar + offset);
			readl(mem_mapped_bar + offset);
		}
		if (idiag.cmd.opcode == LPFC_IDIAG_CMD_BARACC_ST) {
			u32val = readl(mem_mapped_bar + offset);
			u32val |= value;
			writel(u32val, mem_mapped_bar + offset);
			readl(mem_mapped_bar + offset);
		}
		if (idiag.cmd.opcode == LPFC_IDIAG_CMD_BARACC_CL) {
			u32val = readl(mem_mapped_bar + offset);
			u32val &= ~value;
			writel(u32val, mem_mapped_bar + offset);
			readl(mem_mapped_bar + offset);
		}
	} else
		/* All other opecodes are illegal for now */
		goto error_out;

	return nbytes;
error_out:
	memset(&idiag, 0, sizeof(idiag));
	return -EINVAL;
}

static int
__lpfc_idiag_print_wq(struct lpfc_queue *qp, char *wqtype,
			char *pbuffer, int len)
{
	if (!qp)
		return len;

	len += scnprintf(pbuffer + len, LPFC_QUE_INFO_GET_BUF_SIZE - len,
			"\t\t%s WQ info: ", wqtype);
	len += scnprintf(pbuffer + len, LPFC_QUE_INFO_GET_BUF_SIZE - len,
			"AssocCQID[%04d]: WQ-STAT[oflow:x%x posted:x%llx]\n",
			qp->assoc_qid, qp->q_cnt_1,
			(unsigned long long)qp->q_cnt_4);
	len += scnprintf(pbuffer + len, LPFC_QUE_INFO_GET_BUF_SIZE - len,
			"\t\tWQID[%02d], QE-CNT[%04d], QE-SZ[%04d], "
			"HST-IDX[%04d], PRT-IDX[%04d], NTFI[%03d]",
			qp->queue_id, qp->entry_count,
			qp->entry_size, qp->host_index,
			qp->hba_index, qp->notify_interval);
	len +=  scnprintf(pbuffer + len,
			LPFC_QUE_INFO_GET_BUF_SIZE - len, "\n");
	return len;
}

static int
lpfc_idiag_wqs_for_cq(struct lpfc_hba *phba, char *wqtype, char *pbuffer,
		int *len, int max_cnt, int cq_id)
{
	struct lpfc_queue *qp;
	int qidx;

	for (qidx = 0; qidx < phba->cfg_hdw_queue; qidx++) {
		qp = phba->sli4_hba.hdwq[qidx].io_wq;
		if (qp->assoc_qid != cq_id)
			continue;
		*len = __lpfc_idiag_print_wq(qp, wqtype, pbuffer, *len);
		if (*len >= max_cnt)
			return 1;
	}
	return 0;
}

static int
__lpfc_idiag_print_cq(struct lpfc_queue *qp, char *cqtype,
			char *pbuffer, int len)
{
	if (!qp)
		return len;

	len += scnprintf(pbuffer + len, LPFC_QUE_INFO_GET_BUF_SIZE - len,
			"\t%s CQ info: ", cqtype);
	len += scnprintf(pbuffer + len, LPFC_QUE_INFO_GET_BUF_SIZE - len,
			"AssocEQID[%02d]: CQ STAT[max:x%x relw:x%x "
			"xabt:x%x wq:x%llx]\n",
			qp->assoc_qid, qp->q_cnt_1, qp->q_cnt_2,
			qp->q_cnt_3, (unsigned long long)qp->q_cnt_4);
	len += scnprintf(pbuffer + len, LPFC_QUE_INFO_GET_BUF_SIZE - len,
			"\tCQID[%02d], QE-CNT[%04d], QE-SZ[%04d], "
			"HST-IDX[%04d], NTFI[%03d], PLMT[%03d]",
			qp->queue_id, qp->entry_count,
			qp->entry_size, qp->host_index,
			qp->notify_interval, qp->max_proc_limit);

	len +=  scnprintf(pbuffer + len, LPFC_QUE_INFO_GET_BUF_SIZE - len,
			"\n");

	return len;
}

static int
__lpfc_idiag_print_rqpair(struct lpfc_queue *qp, struct lpfc_queue *datqp,
			char *rqtype, char *pbuffer, int len)
{
	if (!qp || !datqp)
		return len;

	len += scnprintf(pbuffer + len, LPFC_QUE_INFO_GET_BUF_SIZE - len,
			"\t\t%s RQ info: ", rqtype);
	len += scnprintf(pbuffer + len, LPFC_QUE_INFO_GET_BUF_SIZE - len,
			"AssocCQID[%02d]: RQ-STAT[nopost:x%x nobuf:x%x "
			"posted:x%x rcv:x%llx]\n",
			qp->assoc_qid, qp->q_cnt_1, qp->q_cnt_2,
			qp->q_cnt_3, (unsigned long long)qp->q_cnt_4);
	len += scnprintf(pbuffer + len, LPFC_QUE_INFO_GET_BUF_SIZE - len,
			"\t\tHQID[%02d], QE-CNT[%04d], QE-SZ[%04d], "
			"HST-IDX[%04d], PRT-IDX[%04d], NTFI[%03d]\n",
			qp->queue_id, qp->entry_count, qp->entry_size,
			qp->host_index, qp->hba_index, qp->notify_interval);
	len += scnprintf(pbuffer + len, LPFC_QUE_INFO_GET_BUF_SIZE - len,
			"\t\tDQID[%02d], QE-CNT[%04d], QE-SZ[%04d], "
			"HST-IDX[%04d], PRT-IDX[%04d], NTFI[%03d]\n",
			datqp->queue_id, datqp->entry_count,
			datqp->entry_size, datqp->host_index,
			datqp->hba_index, datqp->notify_interval);
	return len;
}

static int
lpfc_idiag_cqs_for_eq(struct lpfc_hba *phba, char *pbuffer,
		int *len, int max_cnt, int eqidx, int eq_id)
{
	struct lpfc_queue *qp;
	int rc;

	qp = phba->sli4_hba.hdwq[eqidx].io_cq;

	*len = __lpfc_idiag_print_cq(qp, "IO", pbuffer, *len);

	/* Reset max counter */
	qp->CQ_max_cqe = 0;

	if (*len >= max_cnt)
		return 1;

	rc = lpfc_idiag_wqs_for_cq(phba, "IO", pbuffer, len,
				   max_cnt, qp->queue_id);
	if (rc)
		return 1;

	if ((eqidx < phba->cfg_nvmet_mrq) && phba->nvmet_support) {
		/* NVMET CQset */
		qp = phba->sli4_hba.nvmet_cqset[eqidx];
		*len = __lpfc_idiag_print_cq(qp, "NVMET CQset", pbuffer, *len);

		/* Reset max counter */
		qp->CQ_max_cqe = 0;

		if (*len >= max_cnt)
			return 1;

		/* RQ header */
		qp = phba->sli4_hba.nvmet_mrq_hdr[eqidx];
		*len = __lpfc_idiag_print_rqpair(qp,
				phba->sli4_hba.nvmet_mrq_data[eqidx],
				"NVMET MRQ", pbuffer, *len);

		if (*len >= max_cnt)
			return 1;
	}

	return 0;
}

static int
__lpfc_idiag_print_eq(struct lpfc_queue *qp, char *eqtype,
			char *pbuffer, int len)
{
	if (!qp)
		return len;

	len += scnprintf(pbuffer + len, LPFC_QUE_INFO_GET_BUF_SIZE - len,
			"\n%s EQ info: EQ-STAT[max:x%x noE:x%x "
			"cqe_proc:x%x eqe_proc:x%llx eqd %d]\n",
			eqtype, qp->q_cnt_1, qp->q_cnt_2, qp->q_cnt_3,
			(unsigned long long)qp->q_cnt_4, qp->q_mode);
	len += scnprintf(pbuffer + len, LPFC_QUE_INFO_GET_BUF_SIZE - len,
			"EQID[%02d], QE-CNT[%04d], QE-SZ[%04d], "
			"HST-IDX[%04d], NTFI[%03d], PLMT[%03d], AFFIN[%03d]",
			qp->queue_id, qp->entry_count, qp->entry_size,
			qp->host_index, qp->notify_interval,
			qp->max_proc_limit, qp->chann);
	len +=  scnprintf(pbuffer + len, LPFC_QUE_INFO_GET_BUF_SIZE - len,
			"\n");

	return len;
}

/**
 * lpfc_idiag_queinfo_read - idiag debugfs read queue information
 * @file: The file pointer to read from.
 * @buf: The buffer to copy the data to.
 * @nbytes: The number of bytes to read.
 * @ppos: The position in the file to start reading from.
 *
 * Description:
 * This routine reads data from the @phba SLI4 PCI function queue information,
 * and copies to user @buf.
 * This routine only returns 1 EQs worth of information. It remembers the last
 * EQ read and jumps to the next EQ. Thus subsequent calls to queInfo will
 * retrieve all EQs allocated for the phba.
 *
 * Returns:
 * This function returns the amount of data that was read (this could be less
 * than @nbytes if the end of the file was reached) or a negative error value.
 **/
static ssize_t
lpfc_idiag_queinfo_read(struct file *file, char __user *buf, size_t nbytes,
			loff_t *ppos)
{
	struct lpfc_debug *debug = file->private_data;
	struct lpfc_hba *phba = (struct lpfc_hba *)debug->i_private;
	char *pbuffer;
	int max_cnt, rc, x, len = 0;
	struct lpfc_queue *qp = NULL;

	if (!debug->buffer)
		debug->buffer = kmalloc(LPFC_QUE_INFO_GET_BUF_SIZE, GFP_KERNEL);
	if (!debug->buffer)
		return 0;
	pbuffer = debug->buffer;
	max_cnt = LPFC_QUE_INFO_GET_BUF_SIZE - 256;

	if (*ppos)
		return 0;

	spin_lock_irq(&phba->hbalock);

	/* Fast-path event queue */
	if (phba->sli4_hba.hdwq && phba->cfg_hdw_queue) {

		x = phba->lpfc_idiag_last_eq;
		phba->lpfc_idiag_last_eq++;
		if (phba->lpfc_idiag_last_eq >= phba->cfg_hdw_queue)
			phba->lpfc_idiag_last_eq = 0;

		len += scnprintf(pbuffer + len,
				 LPFC_QUE_INFO_GET_BUF_SIZE - len,
				 "HDWQ %d out of %d HBA HDWQs\n",
				 x, phba->cfg_hdw_queue);

		/* Fast-path EQ */
		qp = phba->sli4_hba.hdwq[x].hba_eq;
		if (!qp)
			goto out;

		len = __lpfc_idiag_print_eq(qp, "HBA", pbuffer, len);

		/* Reset max counter */
		qp->EQ_max_eqe = 0;

		if (len >= max_cnt)
			goto too_big;

		/* will dump both fcp and nvme cqs/wqs for the eq */
		rc = lpfc_idiag_cqs_for_eq(phba, pbuffer, &len,
			max_cnt, x, qp->queue_id);
		if (rc)
			goto too_big;

		/* Only EQ 0 has slow path CQs configured */
		if (x)
			goto out;

		/* Slow-path mailbox CQ */
		qp = phba->sli4_hba.mbx_cq;
		len = __lpfc_idiag_print_cq(qp, "MBX", pbuffer, len);
		if (len >= max_cnt)
			goto too_big;

		/* Slow-path MBOX MQ */
		qp = phba->sli4_hba.mbx_wq;
		len = __lpfc_idiag_print_wq(qp, "MBX", pbuffer, len);
		if (len >= max_cnt)
			goto too_big;

		/* Slow-path ELS response CQ */
		qp = phba->sli4_hba.els_cq;
		len = __lpfc_idiag_print_cq(qp, "ELS", pbuffer, len);
		/* Reset max counter */
		if (qp)
			qp->CQ_max_cqe = 0;
		if (len >= max_cnt)
			goto too_big;

		/* Slow-path ELS WQ */
		qp = phba->sli4_hba.els_wq;
		len = __lpfc_idiag_print_wq(qp, "ELS", pbuffer, len);
		if (len >= max_cnt)
			goto too_big;

		qp = phba->sli4_hba.hdr_rq;
		len = __lpfc_idiag_print_rqpair(qp, phba->sli4_hba.dat_rq,
						"ELS RQpair", pbuffer, len);
		if (len >= max_cnt)
			goto too_big;

		/* Slow-path NVME LS response CQ */
		qp = phba->sli4_hba.nvmels_cq;
		len = __lpfc_idiag_print_cq(qp, "NVME LS",
						pbuffer, len);
		/* Reset max counter */
		if (qp)
			qp->CQ_max_cqe = 0;
		if (len >= max_cnt)
			goto too_big;

		/* Slow-path NVME LS WQ */
		qp = phba->sli4_hba.nvmels_wq;
		len = __lpfc_idiag_print_wq(qp, "NVME LS",
						pbuffer, len);
		if (len >= max_cnt)
			goto too_big;

		goto out;
	}

	spin_unlock_irq(&phba->hbalock);
	return simple_read_from_buffer(buf, nbytes, ppos, pbuffer, len);

too_big:
	len +=  scnprintf(pbuffer + len,
		LPFC_QUE_INFO_GET_BUF_SIZE - len, "Truncated ...\n");
out:
	spin_unlock_irq(&phba->hbalock);
	return simple_read_from_buffer(buf, nbytes, ppos, pbuffer, len);
}

/**
 * lpfc_idiag_que_param_check - queue access command parameter sanity check
 * @q: The pointer to queue structure.
 * @index: The index into a queue entry.
 * @count: The number of queue entries to access.
 *
 * Description:
 * The routine performs sanity check on device queue access method commands.
 *
 * Returns:
 * This function returns -EINVAL when fails the sanity check, otherwise, it
 * returns 0.
 **/
static int
lpfc_idiag_que_param_check(struct lpfc_queue *q, int index, int count)
{
	/* Only support single entry read or browsing */
	if ((count != 1) && (count != LPFC_QUE_ACC_BROWSE))
		return -EINVAL;
	if (index > q->entry_count - 1)
		return -EINVAL;
	return 0;
}

/**
 * lpfc_idiag_queacc_read_qe - read a single entry from the given queue index
 * @pbuffer: The pointer to buffer to copy the read data into.
 * @pque: The pointer to the queue to be read.
 * @index: The index into the queue entry.
 *
 * Description:
 * This routine reads out a single entry from the given queue's index location
 * and copies it into the buffer provided.
 *
 * Returns:
 * This function returns 0 when it fails, otherwise, it returns the length of
 * the data read into the buffer provided.
 **/
static int
lpfc_idiag_queacc_read_qe(char *pbuffer, int len, struct lpfc_queue *pque,
			  uint32_t index)
{
	int offset, esize;
	uint32_t *pentry;

	if (!pbuffer || !pque)
		return 0;

	esize = pque->entry_size;
	len += scnprintf(pbuffer+len, LPFC_QUE_ACC_BUF_SIZE-len,
			"QE-INDEX[%04d]:\n", index);

	offset = 0;
	pentry = lpfc_sli4_qe(pque, index);
	while (esize > 0) {
		len += scnprintf(pbuffer+len, LPFC_QUE_ACC_BUF_SIZE-len,
				"%08x ", *pentry);
		pentry++;
		offset += sizeof(uint32_t);
		esize -= sizeof(uint32_t);
		if (esize > 0 && !(offset % (4 * sizeof(uint32_t))))
			len += scnprintf(pbuffer+len,
					LPFC_QUE_ACC_BUF_SIZE-len, "\n");
	}
	len += scnprintf(pbuffer+len, LPFC_QUE_ACC_BUF_SIZE-len, "\n");

	return len;
}

/**
 * lpfc_idiag_queacc_read - idiag debugfs read port queue
 * @file: The file pointer to read from.
 * @buf: The buffer to copy the data to.
 * @nbytes: The number of bytes to read.
 * @ppos: The position in the file to start reading from.
 *
 * Description:
 * This routine reads data from the @phba device queue memory according to the
 * idiag command, and copies to user @buf. Depending on the queue dump read
 * command setup, it does either a single queue entry read or browing through
 * all entries of the queue.
 *
 * Returns:
 * This function returns the amount of data that was read (this could be less
 * than @nbytes if the end of the file was reached) or a negative error value.
 **/
static ssize_t
lpfc_idiag_queacc_read(struct file *file, char __user *buf, size_t nbytes,
		       loff_t *ppos)
{
	struct lpfc_debug *debug = file->private_data;
	uint32_t last_index, index, count;
	struct lpfc_queue *pque = NULL;
	char *pbuffer;
	int len = 0;

	/* This is a user read operation */
	debug->op = LPFC_IDIAG_OP_RD;

	if (!debug->buffer)
		debug->buffer = kmalloc(LPFC_QUE_ACC_BUF_SIZE, GFP_KERNEL);
	if (!debug->buffer)
		return 0;
	pbuffer = debug->buffer;

	if (*ppos)
		return 0;

	if (idiag.cmd.opcode == LPFC_IDIAG_CMD_QUEACC_RD) {
		index = idiag.cmd.data[IDIAG_QUEACC_INDEX_INDX];
		count = idiag.cmd.data[IDIAG_QUEACC_COUNT_INDX];
		pque = (struct lpfc_queue *)idiag.ptr_private;
	} else
		return 0;

	/* Browse the queue starting from index */
	if (count == LPFC_QUE_ACC_BROWSE)
		goto que_browse;

	/* Read a single entry from the queue */
	len = lpfc_idiag_queacc_read_qe(pbuffer, len, pque, index);

	return simple_read_from_buffer(buf, nbytes, ppos, pbuffer, len);

que_browse:

	/* Browse all entries from the queue */
	last_index = idiag.offset.last_rd;
	index = last_index;

	while (len < LPFC_QUE_ACC_SIZE - pque->entry_size) {
		len = lpfc_idiag_queacc_read_qe(pbuffer, len, pque, index);
		index++;
		if (index > pque->entry_count - 1)
			break;
	}

	/* Set up the offset for next portion of pci cfg read */
	if (index > pque->entry_count - 1)
		index = 0;
	idiag.offset.last_rd = index;

	return simple_read_from_buffer(buf, nbytes, ppos, pbuffer, len);
}

/**
 * lpfc_idiag_queacc_write - Syntax check and set up idiag queacc commands
 * @file: The file pointer to read from.
 * @buf: The buffer to copy the user data from.
 * @nbytes: The number of bytes to get.
 * @ppos: The position in the file to start reading from.
 *
 * This routine get the debugfs idiag command struct from user space and then
 * perform the syntax check for port queue read (dump) or write (set) command
 * accordingly. In the case of port queue read command, it sets up the command
 * in the idiag command struct for the following debugfs read operation. In
 * the case of port queue write operation, it executes the write operation
 * into the port queue entry accordingly.
 *
 * It returns the @nbytges passing in from debugfs user space when successful.
 * In case of error conditions, it returns proper error code back to the user
 * space.
 **/
static ssize_t
lpfc_idiag_queacc_write(struct file *file, const char __user *buf,
			size_t nbytes, loff_t *ppos)
{
	struct lpfc_debug *debug = file->private_data;
	struct lpfc_hba *phba = (struct lpfc_hba *)debug->i_private;
	uint32_t qidx, quetp, queid, index, count, offset, value;
	uint32_t *pentry;
	struct lpfc_queue *pque, *qp;
	int rc;

	/* This is a user write operation */
	debug->op = LPFC_IDIAG_OP_WR;

	rc = lpfc_idiag_cmd_get(buf, nbytes, &idiag.cmd);
	if (rc < 0)
		return rc;

	/* Get and sanity check on command feilds */
	quetp  = idiag.cmd.data[IDIAG_QUEACC_QUETP_INDX];
	queid  = idiag.cmd.data[IDIAG_QUEACC_QUEID_INDX];
	index  = idiag.cmd.data[IDIAG_QUEACC_INDEX_INDX];
	count  = idiag.cmd.data[IDIAG_QUEACC_COUNT_INDX];
	offset = idiag.cmd.data[IDIAG_QUEACC_OFFST_INDX];
	value  = idiag.cmd.data[IDIAG_QUEACC_VALUE_INDX];

	/* Sanity check on command line arguments */
	if (idiag.cmd.opcode == LPFC_IDIAG_CMD_QUEACC_WR ||
	    idiag.cmd.opcode == LPFC_IDIAG_CMD_QUEACC_ST ||
	    idiag.cmd.opcode == LPFC_IDIAG_CMD_QUEACC_CL) {
		if (rc != LPFC_QUE_ACC_WR_CMD_ARG)
			goto error_out;
		if (count != 1)
			goto error_out;
	} else if (idiag.cmd.opcode == LPFC_IDIAG_CMD_QUEACC_RD) {
		if (rc != LPFC_QUE_ACC_RD_CMD_ARG)
			goto error_out;
	} else
		goto error_out;

	switch (quetp) {
	case LPFC_IDIAG_EQ:
		/* HBA event queue */
		if (phba->sli4_hba.hdwq) {
			for (qidx = 0; qidx < phba->cfg_hdw_queue; qidx++) {
				qp = phba->sli4_hba.hdwq[qidx].hba_eq;
				if (qp && qp->queue_id == queid) {
					/* Sanity check */
					rc = lpfc_idiag_que_param_check(qp,
						index, count);
					if (rc)
						goto error_out;
					idiag.ptr_private = qp;
					goto pass_check;
				}
			}
		}
		goto error_out;
		break;
	case LPFC_IDIAG_CQ:
		/* MBX complete queue */
		if (phba->sli4_hba.mbx_cq &&
		    phba->sli4_hba.mbx_cq->queue_id == queid) {
			/* Sanity check */
			rc = lpfc_idiag_que_param_check(
					phba->sli4_hba.mbx_cq, index, count);
			if (rc)
				goto error_out;
			idiag.ptr_private = phba->sli4_hba.mbx_cq;
			goto pass_check;
		}
		/* ELS complete queue */
		if (phba->sli4_hba.els_cq &&
		    phba->sli4_hba.els_cq->queue_id == queid) {
			/* Sanity check */
			rc = lpfc_idiag_que_param_check(
					phba->sli4_hba.els_cq, index, count);
			if (rc)
				goto error_out;
			idiag.ptr_private = phba->sli4_hba.els_cq;
			goto pass_check;
		}
		/* NVME LS complete queue */
		if (phba->sli4_hba.nvmels_cq &&
		    phba->sli4_hba.nvmels_cq->queue_id == queid) {
			/* Sanity check */
			rc = lpfc_idiag_que_param_check(
					phba->sli4_hba.nvmels_cq, index, count);
			if (rc)
				goto error_out;
			idiag.ptr_private = phba->sli4_hba.nvmels_cq;
			goto pass_check;
		}
		/* FCP complete queue */
		if (phba->sli4_hba.hdwq) {
			for (qidx = 0; qidx < phba->cfg_hdw_queue;
								qidx++) {
				qp = phba->sli4_hba.hdwq[qidx].io_cq;
				if (qp && qp->queue_id == queid) {
					/* Sanity check */
					rc = lpfc_idiag_que_param_check(
						qp, index, count);
					if (rc)
						goto error_out;
					idiag.ptr_private = qp;
					goto pass_check;
				}
			}
		}
		goto error_out;
		break;
	case LPFC_IDIAG_MQ:
		/* MBX work queue */
		if (phba->sli4_hba.mbx_wq &&
		    phba->sli4_hba.mbx_wq->queue_id == queid) {
			/* Sanity check */
			rc = lpfc_idiag_que_param_check(
					phba->sli4_hba.mbx_wq, index, count);
			if (rc)
				goto error_out;
			idiag.ptr_private = phba->sli4_hba.mbx_wq;
			goto pass_check;
		}
		goto error_out;
		break;
	case LPFC_IDIAG_WQ:
		/* ELS work queue */
		if (phba->sli4_hba.els_wq &&
		    phba->sli4_hba.els_wq->queue_id == queid) {
			/* Sanity check */
			rc = lpfc_idiag_que_param_check(
					phba->sli4_hba.els_wq, index, count);
			if (rc)
				goto error_out;
			idiag.ptr_private = phba->sli4_hba.els_wq;
			goto pass_check;
		}
		/* NVME LS work queue */
		if (phba->sli4_hba.nvmels_wq &&
		    phba->sli4_hba.nvmels_wq->queue_id == queid) {
			/* Sanity check */
			rc = lpfc_idiag_que_param_check(
					phba->sli4_hba.nvmels_wq, index, count);
			if (rc)
				goto error_out;
			idiag.ptr_private = phba->sli4_hba.nvmels_wq;
			goto pass_check;
		}

		if (phba->sli4_hba.hdwq) {
			/* FCP/SCSI work queue */
			for (qidx = 0; qidx < phba->cfg_hdw_queue; qidx++) {
				qp = phba->sli4_hba.hdwq[qidx].io_wq;
				if (qp && qp->queue_id == queid) {
					/* Sanity check */
					rc = lpfc_idiag_que_param_check(
						qp, index, count);
					if (rc)
						goto error_out;
					idiag.ptr_private = qp;
					goto pass_check;
				}
			}
		}

		goto error_out;
		break;
	case LPFC_IDIAG_RQ:
		/* HDR queue */
		if (phba->sli4_hba.hdr_rq &&
		    phba->sli4_hba.hdr_rq->queue_id == queid) {
			/* Sanity check */
			rc = lpfc_idiag_que_param_check(
					phba->sli4_hba.hdr_rq, index, count);
			if (rc)
				goto error_out;
			idiag.ptr_private = phba->sli4_hba.hdr_rq;
			goto pass_check;
		}
		/* DAT queue */
		if (phba->sli4_hba.dat_rq &&
		    phba->sli4_hba.dat_rq->queue_id == queid) {
			/* Sanity check */
			rc = lpfc_idiag_que_param_check(
					phba->sli4_hba.dat_rq, index, count);
			if (rc)
				goto error_out;
			idiag.ptr_private = phba->sli4_hba.dat_rq;
			goto pass_check;
		}
		goto error_out;
		break;
	default:
		goto error_out;
		break;
	}

pass_check:

	if (idiag.cmd.opcode == LPFC_IDIAG_CMD_QUEACC_RD) {
		if (count == LPFC_QUE_ACC_BROWSE)
			idiag.offset.last_rd = index;
	}

	if (idiag.cmd.opcode == LPFC_IDIAG_CMD_QUEACC_WR ||
	    idiag.cmd.opcode == LPFC_IDIAG_CMD_QUEACC_ST ||
	    idiag.cmd.opcode == LPFC_IDIAG_CMD_QUEACC_CL) {
		/* Additional sanity checks on write operation */
		pque = (struct lpfc_queue *)idiag.ptr_private;
		if (offset > pque->entry_size/sizeof(uint32_t) - 1)
			goto error_out;
		pentry = lpfc_sli4_qe(pque, index);
		pentry += offset;
		if (idiag.cmd.opcode == LPFC_IDIAG_CMD_QUEACC_WR)
			*pentry = value;
		if (idiag.cmd.opcode == LPFC_IDIAG_CMD_QUEACC_ST)
			*pentry |= value;
		if (idiag.cmd.opcode == LPFC_IDIAG_CMD_QUEACC_CL)
			*pentry &= ~value;
	}
	return nbytes;

error_out:
	/* Clean out command structure on command error out */
	memset(&idiag, 0, sizeof(idiag));
	return -EINVAL;
}

/**
 * lpfc_idiag_drbacc_read_reg - idiag debugfs read a doorbell register
 * @phba: The pointer to hba structure.
 * @pbuffer: The pointer to the buffer to copy the data to.
 * @len: The length of bytes to copied.
 * @drbregid: The id to doorbell registers.
 *
 * Description:
 * This routine reads a doorbell register and copies its content to the
 * user buffer pointed to by @pbuffer.
 *
 * Returns:
 * This function returns the amount of data that was copied into @pbuffer.
 **/
static int
lpfc_idiag_drbacc_read_reg(struct lpfc_hba *phba, char *pbuffer,
			   int len, uint32_t drbregid)
{

	if (!pbuffer)
		return 0;

	switch (drbregid) {
	case LPFC_DRB_EQ:
		len += scnprintf(pbuffer + len, LPFC_DRB_ACC_BUF_SIZE-len,
				"EQ-DRB-REG: 0x%08x\n",
				readl(phba->sli4_hba.EQDBregaddr));
		break;
	case LPFC_DRB_CQ:
		len += scnprintf(pbuffer + len, LPFC_DRB_ACC_BUF_SIZE - len,
				"CQ-DRB-REG: 0x%08x\n",
				readl(phba->sli4_hba.CQDBregaddr));
		break;
	case LPFC_DRB_MQ:
		len += scnprintf(pbuffer+len, LPFC_DRB_ACC_BUF_SIZE-len,
				"MQ-DRB-REG:   0x%08x\n",
				readl(phba->sli4_hba.MQDBregaddr));
		break;
	case LPFC_DRB_WQ:
		len += scnprintf(pbuffer+len, LPFC_DRB_ACC_BUF_SIZE-len,
				"WQ-DRB-REG:   0x%08x\n",
				readl(phba->sli4_hba.WQDBregaddr));
		break;
	case LPFC_DRB_RQ:
		len += scnprintf(pbuffer+len, LPFC_DRB_ACC_BUF_SIZE-len,
				"RQ-DRB-REG:   0x%08x\n",
				readl(phba->sli4_hba.RQDBregaddr));
		break;
	default:
		break;
	}

	return len;
}

/**
 * lpfc_idiag_drbacc_read - idiag debugfs read port doorbell
 * @file: The file pointer to read from.
 * @buf: The buffer to copy the data to.
 * @nbytes: The number of bytes to read.
 * @ppos: The position in the file to start reading from.
 *
 * Description:
 * This routine reads data from the @phba device doorbell register according
 * to the idiag command, and copies to user @buf. Depending on the doorbell
 * register read command setup, it does either a single doorbell register
 * read or dump all doorbell registers.
 *
 * Returns:
 * This function returns the amount of data that was read (this could be less
 * than @nbytes if the end of the file was reached) or a negative error value.
 **/
static ssize_t
lpfc_idiag_drbacc_read(struct file *file, char __user *buf, size_t nbytes,
		       loff_t *ppos)
{
	struct lpfc_debug *debug = file->private_data;
	struct lpfc_hba *phba = (struct lpfc_hba *)debug->i_private;
	uint32_t drb_reg_id, i;
	char *pbuffer;
	int len = 0;

	/* This is a user read operation */
	debug->op = LPFC_IDIAG_OP_RD;

	if (!debug->buffer)
		debug->buffer = kmalloc(LPFC_DRB_ACC_BUF_SIZE, GFP_KERNEL);
	if (!debug->buffer)
		return 0;
	pbuffer = debug->buffer;

	if (*ppos)
		return 0;

	if (idiag.cmd.opcode == LPFC_IDIAG_CMD_DRBACC_RD)
		drb_reg_id = idiag.cmd.data[IDIAG_DRBACC_REGID_INDX];
	else
		return 0;

	if (drb_reg_id == LPFC_DRB_ACC_ALL)
		for (i = 1; i <= LPFC_DRB_MAX; i++)
			len = lpfc_idiag_drbacc_read_reg(phba,
							 pbuffer, len, i);
	else
		len = lpfc_idiag_drbacc_read_reg(phba,
						 pbuffer, len, drb_reg_id);

	return simple_read_from_buffer(buf, nbytes, ppos, pbuffer, len);
}

/**
 * lpfc_idiag_drbacc_write - Syntax check and set up idiag drbacc commands
 * @file: The file pointer to read from.
 * @buf: The buffer to copy the user data from.
 * @nbytes: The number of bytes to get.
 * @ppos: The position in the file to start reading from.
 *
 * This routine get the debugfs idiag command struct from user space and then
 * perform the syntax check for port doorbell register read (dump) or write
 * (set) command accordingly. In the case of port queue read command, it sets
 * up the command in the idiag command struct for the following debugfs read
 * operation. In the case of port doorbell register write operation, it
 * executes the write operation into the port doorbell register accordingly.
 *
 * It returns the @nbytges passing in from debugfs user space when successful.
 * In case of error conditions, it returns proper error code back to the user
 * space.
 **/
static ssize_t
lpfc_idiag_drbacc_write(struct file *file, const char __user *buf,
			size_t nbytes, loff_t *ppos)
{
	struct lpfc_debug *debug = file->private_data;
	struct lpfc_hba *phba = (struct lpfc_hba *)debug->i_private;
	uint32_t drb_reg_id, value, reg_val = 0;
	void __iomem *drb_reg;
	int rc;

	/* This is a user write operation */
	debug->op = LPFC_IDIAG_OP_WR;

	rc = lpfc_idiag_cmd_get(buf, nbytes, &idiag.cmd);
	if (rc < 0)
		return rc;

	/* Sanity check on command line arguments */
	drb_reg_id = idiag.cmd.data[IDIAG_DRBACC_REGID_INDX];
	value = idiag.cmd.data[IDIAG_DRBACC_VALUE_INDX];

	if (idiag.cmd.opcode == LPFC_IDIAG_CMD_DRBACC_WR ||
	    idiag.cmd.opcode == LPFC_IDIAG_CMD_DRBACC_ST ||
	    idiag.cmd.opcode == LPFC_IDIAG_CMD_DRBACC_CL) {
		if (rc != LPFC_DRB_ACC_WR_CMD_ARG)
			goto error_out;
		if (drb_reg_id > LPFC_DRB_MAX)
			goto error_out;
	} else if (idiag.cmd.opcode == LPFC_IDIAG_CMD_DRBACC_RD) {
		if (rc != LPFC_DRB_ACC_RD_CMD_ARG)
			goto error_out;
		if ((drb_reg_id > LPFC_DRB_MAX) &&
		    (drb_reg_id != LPFC_DRB_ACC_ALL))
			goto error_out;
	} else
		goto error_out;

	/* Perform the write access operation */
	if (idiag.cmd.opcode == LPFC_IDIAG_CMD_DRBACC_WR ||
	    idiag.cmd.opcode == LPFC_IDIAG_CMD_DRBACC_ST ||
	    idiag.cmd.opcode == LPFC_IDIAG_CMD_DRBACC_CL) {
		switch (drb_reg_id) {
		case LPFC_DRB_EQ:
			drb_reg = phba->sli4_hba.EQDBregaddr;
			break;
		case LPFC_DRB_CQ:
			drb_reg = phba->sli4_hba.CQDBregaddr;
			break;
		case LPFC_DRB_MQ:
			drb_reg = phba->sli4_hba.MQDBregaddr;
			break;
		case LPFC_DRB_WQ:
			drb_reg = phba->sli4_hba.WQDBregaddr;
			break;
		case LPFC_DRB_RQ:
			drb_reg = phba->sli4_hba.RQDBregaddr;
			break;
		default:
			goto error_out;
		}

		if (idiag.cmd.opcode == LPFC_IDIAG_CMD_DRBACC_WR)
			reg_val = value;
		if (idiag.cmd.opcode == LPFC_IDIAG_CMD_DRBACC_ST) {
			reg_val = readl(drb_reg);
			reg_val |= value;
		}
		if (idiag.cmd.opcode == LPFC_IDIAG_CMD_DRBACC_CL) {
			reg_val = readl(drb_reg);
			reg_val &= ~value;
		}
		writel(reg_val, drb_reg);
		readl(drb_reg); /* flush */
	}
	return nbytes;

error_out:
	/* Clean out command structure on command error out */
	memset(&idiag, 0, sizeof(idiag));
	return -EINVAL;
}

/**
 * lpfc_idiag_ctlacc_read_reg - idiag debugfs read a control registers
 * @phba: The pointer to hba structure.
 * @pbuffer: The pointer to the buffer to copy the data to.
 * @len: The length of bytes to copied.
 * @drbregid: The id to doorbell registers.
 *
 * Description:
 * This routine reads a control register and copies its content to the
 * user buffer pointed to by @pbuffer.
 *
 * Returns:
 * This function returns the amount of data that was copied into @pbuffer.
 **/
static int
lpfc_idiag_ctlacc_read_reg(struct lpfc_hba *phba, char *pbuffer,
			   int len, uint32_t ctlregid)
{

	if (!pbuffer)
		return 0;

	switch (ctlregid) {
	case LPFC_CTL_PORT_SEM:
		len += scnprintf(pbuffer+len, LPFC_CTL_ACC_BUF_SIZE-len,
				"Port SemReg:   0x%08x\n",
				readl(phba->sli4_hba.conf_regs_memmap_p +
				      LPFC_CTL_PORT_SEM_OFFSET));
		break;
	case LPFC_CTL_PORT_STA:
		len += scnprintf(pbuffer+len, LPFC_CTL_ACC_BUF_SIZE-len,
				"Port StaReg:   0x%08x\n",
				readl(phba->sli4_hba.conf_regs_memmap_p +
				      LPFC_CTL_PORT_STA_OFFSET));
		break;
	case LPFC_CTL_PORT_CTL:
		len += scnprintf(pbuffer+len, LPFC_CTL_ACC_BUF_SIZE-len,
				"Port CtlReg:   0x%08x\n",
				readl(phba->sli4_hba.conf_regs_memmap_p +
				      LPFC_CTL_PORT_CTL_OFFSET));
		break;
	case LPFC_CTL_PORT_ER1:
		len += scnprintf(pbuffer+len, LPFC_CTL_ACC_BUF_SIZE-len,
				"Port Er1Reg:   0x%08x\n",
				readl(phba->sli4_hba.conf_regs_memmap_p +
				      LPFC_CTL_PORT_ER1_OFFSET));
		break;
	case LPFC_CTL_PORT_ER2:
		len += scnprintf(pbuffer+len, LPFC_CTL_ACC_BUF_SIZE-len,
				"Port Er2Reg:   0x%08x\n",
				readl(phba->sli4_hba.conf_regs_memmap_p +
				      LPFC_CTL_PORT_ER2_OFFSET));
		break;
	case LPFC_CTL_PDEV_CTL:
		len += scnprintf(pbuffer+len, LPFC_CTL_ACC_BUF_SIZE-len,
				"PDev CtlReg:   0x%08x\n",
				readl(phba->sli4_hba.conf_regs_memmap_p +
				      LPFC_CTL_PDEV_CTL_OFFSET));
		break;
	default:
		break;
	}
	return len;
}

/**
 * lpfc_idiag_ctlacc_read - idiag debugfs read port and device control register
 * @file: The file pointer to read from.
 * @buf: The buffer to copy the data to.
 * @nbytes: The number of bytes to read.
 * @ppos: The position in the file to start reading from.
 *
 * Description:
 * This routine reads data from the @phba port and device registers according
 * to the idiag command, and copies to user @buf.
 *
 * Returns:
 * This function returns the amount of data that was read (this could be less
 * than @nbytes if the end of the file was reached) or a negative error value.
 **/
static ssize_t
lpfc_idiag_ctlacc_read(struct file *file, char __user *buf, size_t nbytes,
		       loff_t *ppos)
{
	struct lpfc_debug *debug = file->private_data;
	struct lpfc_hba *phba = (struct lpfc_hba *)debug->i_private;
	uint32_t ctl_reg_id, i;
	char *pbuffer;
	int len = 0;

	/* This is a user read operation */
	debug->op = LPFC_IDIAG_OP_RD;

	if (!debug->buffer)
		debug->buffer = kmalloc(LPFC_CTL_ACC_BUF_SIZE, GFP_KERNEL);
	if (!debug->buffer)
		return 0;
	pbuffer = debug->buffer;

	if (*ppos)
		return 0;

	if (idiag.cmd.opcode == LPFC_IDIAG_CMD_CTLACC_RD)
		ctl_reg_id = idiag.cmd.data[IDIAG_CTLACC_REGID_INDX];
	else
		return 0;

	if (ctl_reg_id == LPFC_CTL_ACC_ALL)
		for (i = 1; i <= LPFC_CTL_MAX; i++)
			len = lpfc_idiag_ctlacc_read_reg(phba,
							 pbuffer, len, i);
	else
		len = lpfc_idiag_ctlacc_read_reg(phba,
						 pbuffer, len, ctl_reg_id);

	return simple_read_from_buffer(buf, nbytes, ppos, pbuffer, len);
}

/**
 * lpfc_idiag_ctlacc_write - Syntax check and set up idiag ctlacc commands
 * @file: The file pointer to read from.
 * @buf: The buffer to copy the user data from.
 * @nbytes: The number of bytes to get.
 * @ppos: The position in the file to start reading from.
 *
 * This routine get the debugfs idiag command struct from user space and then
 * perform the syntax check for port and device control register read (dump)
 * or write (set) command accordingly.
 *
 * It returns the @nbytges passing in from debugfs user space when successful.
 * In case of error conditions, it returns proper error code back to the user
 * space.
 **/
static ssize_t
lpfc_idiag_ctlacc_write(struct file *file, const char __user *buf,
			size_t nbytes, loff_t *ppos)
{
	struct lpfc_debug *debug = file->private_data;
	struct lpfc_hba *phba = (struct lpfc_hba *)debug->i_private;
	uint32_t ctl_reg_id, value, reg_val = 0;
	void __iomem *ctl_reg;
	int rc;

	/* This is a user write operation */
	debug->op = LPFC_IDIAG_OP_WR;

	rc = lpfc_idiag_cmd_get(buf, nbytes, &idiag.cmd);
	if (rc < 0)
		return rc;

	/* Sanity check on command line arguments */
	ctl_reg_id = idiag.cmd.data[IDIAG_CTLACC_REGID_INDX];
	value = idiag.cmd.data[IDIAG_CTLACC_VALUE_INDX];

	if (idiag.cmd.opcode == LPFC_IDIAG_CMD_CTLACC_WR ||
	    idiag.cmd.opcode == LPFC_IDIAG_CMD_CTLACC_ST ||
	    idiag.cmd.opcode == LPFC_IDIAG_CMD_CTLACC_CL) {
		if (rc != LPFC_CTL_ACC_WR_CMD_ARG)
			goto error_out;
		if (ctl_reg_id > LPFC_CTL_MAX)
			goto error_out;
	} else if (idiag.cmd.opcode == LPFC_IDIAG_CMD_CTLACC_RD) {
		if (rc != LPFC_CTL_ACC_RD_CMD_ARG)
			goto error_out;
		if ((ctl_reg_id > LPFC_CTL_MAX) &&
		    (ctl_reg_id != LPFC_CTL_ACC_ALL))
			goto error_out;
	} else
		goto error_out;

	/* Perform the write access operation */
	if (idiag.cmd.opcode == LPFC_IDIAG_CMD_CTLACC_WR ||
	    idiag.cmd.opcode == LPFC_IDIAG_CMD_CTLACC_ST ||
	    idiag.cmd.opcode == LPFC_IDIAG_CMD_CTLACC_CL) {
		switch (ctl_reg_id) {
		case LPFC_CTL_PORT_SEM:
			ctl_reg = phba->sli4_hba.conf_regs_memmap_p +
					LPFC_CTL_PORT_SEM_OFFSET;
			break;
		case LPFC_CTL_PORT_STA:
			ctl_reg = phba->sli4_hba.conf_regs_memmap_p +
					LPFC_CTL_PORT_STA_OFFSET;
			break;
		case LPFC_CTL_PORT_CTL:
			ctl_reg = phba->sli4_hba.conf_regs_memmap_p +
					LPFC_CTL_PORT_CTL_OFFSET;
			break;
		case LPFC_CTL_PORT_ER1:
			ctl_reg = phba->sli4_hba.conf_regs_memmap_p +
					LPFC_CTL_PORT_ER1_OFFSET;
			break;
		case LPFC_CTL_PORT_ER2:
			ctl_reg = phba->sli4_hba.conf_regs_memmap_p +
					LPFC_CTL_PORT_ER2_OFFSET;
			break;
		case LPFC_CTL_PDEV_CTL:
			ctl_reg = phba->sli4_hba.conf_regs_memmap_p +
					LPFC_CTL_PDEV_CTL_OFFSET;
			break;
		default:
			goto error_out;
		}

		if (idiag.cmd.opcode == LPFC_IDIAG_CMD_CTLACC_WR)
			reg_val = value;
		if (idiag.cmd.opcode == LPFC_IDIAG_CMD_CTLACC_ST) {
			reg_val = readl(ctl_reg);
			reg_val |= value;
		}
		if (idiag.cmd.opcode == LPFC_IDIAG_CMD_CTLACC_CL) {
			reg_val = readl(ctl_reg);
			reg_val &= ~value;
		}
		writel(reg_val, ctl_reg);
		readl(ctl_reg); /* flush */
	}
	return nbytes;

error_out:
	/* Clean out command structure on command error out */
	memset(&idiag, 0, sizeof(idiag));
	return -EINVAL;
}

/**
 * lpfc_idiag_mbxacc_get_setup - idiag debugfs get mailbox access setup
 * @phba: Pointer to HBA context object.
 * @pbuffer: Pointer to data buffer.
 *
 * Description:
 * This routine gets the driver mailbox access debugfs setup information.
 *
 * Returns:
 * This function returns the amount of data that was read (this could be less
 * than @nbytes if the end of the file was reached) or a negative error value.
 **/
static int
lpfc_idiag_mbxacc_get_setup(struct lpfc_hba *phba, char *pbuffer)
{
	uint32_t mbx_dump_map, mbx_dump_cnt, mbx_word_cnt, mbx_mbox_cmd;
	int len = 0;

	mbx_mbox_cmd = idiag.cmd.data[IDIAG_MBXACC_MBCMD_INDX];
	mbx_dump_map = idiag.cmd.data[IDIAG_MBXACC_DPMAP_INDX];
	mbx_dump_cnt = idiag.cmd.data[IDIAG_MBXACC_DPCNT_INDX];
	mbx_word_cnt = idiag.cmd.data[IDIAG_MBXACC_WDCNT_INDX];

	len += scnprintf(pbuffer+len, LPFC_MBX_ACC_BUF_SIZE-len,
			"mbx_dump_map: 0x%08x\n", mbx_dump_map);
	len += scnprintf(pbuffer+len, LPFC_MBX_ACC_BUF_SIZE-len,
			"mbx_dump_cnt: %04d\n", mbx_dump_cnt);
	len += scnprintf(pbuffer+len, LPFC_MBX_ACC_BUF_SIZE-len,
			"mbx_word_cnt: %04d\n", mbx_word_cnt);
	len += scnprintf(pbuffer+len, LPFC_MBX_ACC_BUF_SIZE-len,
			"mbx_mbox_cmd: 0x%02x\n", mbx_mbox_cmd);

	return len;
}

/**
 * lpfc_idiag_mbxacc_read - idiag debugfs read on mailbox access
 * @file: The file pointer to read from.
 * @buf: The buffer to copy the data to.
 * @nbytes: The number of bytes to read.
 * @ppos: The position in the file to start reading from.
 *
 * Description:
 * This routine reads data from the @phba driver mailbox access debugfs setup
 * information.
 *
 * Returns:
 * This function returns the amount of data that was read (this could be less
 * than @nbytes if the end of the file was reached) or a negative error value.
 **/
static ssize_t
lpfc_idiag_mbxacc_read(struct file *file, char __user *buf, size_t nbytes,
		       loff_t *ppos)
{
	struct lpfc_debug *debug = file->private_data;
	struct lpfc_hba *phba = (struct lpfc_hba *)debug->i_private;
	char *pbuffer;
	int len = 0;

	/* This is a user read operation */
	debug->op = LPFC_IDIAG_OP_RD;

	if (!debug->buffer)
		debug->buffer = kmalloc(LPFC_MBX_ACC_BUF_SIZE, GFP_KERNEL);
	if (!debug->buffer)
		return 0;
	pbuffer = debug->buffer;

	if (*ppos)
		return 0;

	if ((idiag.cmd.opcode != LPFC_IDIAG_CMD_MBXACC_DP) &&
	    (idiag.cmd.opcode != LPFC_IDIAG_BSG_MBXACC_DP))
		return 0;

	len = lpfc_idiag_mbxacc_get_setup(phba, pbuffer);

	return simple_read_from_buffer(buf, nbytes, ppos, pbuffer, len);
}

/**
 * lpfc_idiag_mbxacc_write - Syntax check and set up idiag mbxacc commands
 * @file: The file pointer to read from.
 * @buf: The buffer to copy the user data from.
 * @nbytes: The number of bytes to get.
 * @ppos: The position in the file to start reading from.
 *
 * This routine get the debugfs idiag command struct from user space and then
 * perform the syntax check for driver mailbox command (dump) and sets up the
 * necessary states in the idiag command struct accordingly.
 *
 * It returns the @nbytges passing in from debugfs user space when successful.
 * In case of error conditions, it returns proper error code back to the user
 * space.
 **/
static ssize_t
lpfc_idiag_mbxacc_write(struct file *file, const char __user *buf,
			size_t nbytes, loff_t *ppos)
{
	struct lpfc_debug *debug = file->private_data;
	uint32_t mbx_dump_map, mbx_dump_cnt, mbx_word_cnt, mbx_mbox_cmd;
	int rc;

	/* This is a user write operation */
	debug->op = LPFC_IDIAG_OP_WR;

	rc = lpfc_idiag_cmd_get(buf, nbytes, &idiag.cmd);
	if (rc < 0)
		return rc;

	/* Sanity check on command line arguments */
	mbx_mbox_cmd = idiag.cmd.data[IDIAG_MBXACC_MBCMD_INDX];
	mbx_dump_map = idiag.cmd.data[IDIAG_MBXACC_DPMAP_INDX];
	mbx_dump_cnt = idiag.cmd.data[IDIAG_MBXACC_DPCNT_INDX];
	mbx_word_cnt = idiag.cmd.data[IDIAG_MBXACC_WDCNT_INDX];

	if (idiag.cmd.opcode == LPFC_IDIAG_CMD_MBXACC_DP) {
		if (!(mbx_dump_map & LPFC_MBX_DMP_MBX_ALL))
			goto error_out;
		if ((mbx_dump_map & ~LPFC_MBX_DMP_MBX_ALL) &&
		    (mbx_dump_map != LPFC_MBX_DMP_ALL))
			goto error_out;
		if (mbx_word_cnt > sizeof(MAILBOX_t))
			goto error_out;
	} else if (idiag.cmd.opcode == LPFC_IDIAG_BSG_MBXACC_DP) {
		if (!(mbx_dump_map & LPFC_BSG_DMP_MBX_ALL))
			goto error_out;
		if ((mbx_dump_map & ~LPFC_BSG_DMP_MBX_ALL) &&
		    (mbx_dump_map != LPFC_MBX_DMP_ALL))
			goto error_out;
		if (mbx_word_cnt > (BSG_MBOX_SIZE)/4)
			goto error_out;
		if (mbx_mbox_cmd != 0x9b)
			goto error_out;
	} else
		goto error_out;

	if (mbx_word_cnt == 0)
		goto error_out;
	if (rc != LPFC_MBX_DMP_ARG)
		goto error_out;
	if (mbx_mbox_cmd & ~0xff)
		goto error_out;

	/* condition for stop mailbox dump */
	if (mbx_dump_cnt == 0)
		goto reset_out;

	return nbytes;

reset_out:
	/* Clean out command structure on command error out */
	memset(&idiag, 0, sizeof(idiag));
	return nbytes;

error_out:
	/* Clean out command structure on command error out */
	memset(&idiag, 0, sizeof(idiag));
	return -EINVAL;
}

/**
 * lpfc_idiag_extacc_avail_get - get the available extents information
 * @phba: pointer to lpfc hba data structure.
 * @pbuffer: pointer to internal buffer.
 * @len: length into the internal buffer data has been copied.
 *
 * Description:
 * This routine is to get the available extent information.
 *
 * Returns:
 * overall lenth of the data read into the internal buffer.
 **/
static int
lpfc_idiag_extacc_avail_get(struct lpfc_hba *phba, char *pbuffer, int len)
{
	uint16_t ext_cnt, ext_size;

	len += scnprintf(pbuffer+len, LPFC_EXT_ACC_BUF_SIZE-len,
			"\nAvailable Extents Information:\n");

	len += scnprintf(pbuffer+len, LPFC_EXT_ACC_BUF_SIZE-len,
			"\tPort Available VPI extents: ");
	lpfc_sli4_get_avail_extnt_rsrc(phba, LPFC_RSC_TYPE_FCOE_VPI,
				       &ext_cnt, &ext_size);
	len += scnprintf(pbuffer+len, LPFC_EXT_ACC_BUF_SIZE-len,
			"Count %3d, Size %3d\n", ext_cnt, ext_size);

	len += scnprintf(pbuffer+len, LPFC_EXT_ACC_BUF_SIZE-len,
			"\tPort Available VFI extents: ");
	lpfc_sli4_get_avail_extnt_rsrc(phba, LPFC_RSC_TYPE_FCOE_VFI,
				       &ext_cnt, &ext_size);
	len += scnprintf(pbuffer+len, LPFC_EXT_ACC_BUF_SIZE-len,
			"Count %3d, Size %3d\n", ext_cnt, ext_size);

	len += scnprintf(pbuffer+len, LPFC_EXT_ACC_BUF_SIZE-len,
			"\tPort Available RPI extents: ");
	lpfc_sli4_get_avail_extnt_rsrc(phba, LPFC_RSC_TYPE_FCOE_RPI,
				       &ext_cnt, &ext_size);
	len += scnprintf(pbuffer+len, LPFC_EXT_ACC_BUF_SIZE-len,
			"Count %3d, Size %3d\n", ext_cnt, ext_size);

	len += scnprintf(pbuffer+len, LPFC_EXT_ACC_BUF_SIZE-len,
			"\tPort Available XRI extents: ");
	lpfc_sli4_get_avail_extnt_rsrc(phba, LPFC_RSC_TYPE_FCOE_XRI,
				       &ext_cnt, &ext_size);
	len += scnprintf(pbuffer+len, LPFC_EXT_ACC_BUF_SIZE-len,
			"Count %3d, Size %3d\n", ext_cnt, ext_size);

	return len;
}

/**
 * lpfc_idiag_extacc_alloc_get - get the allocated extents information
 * @phba: pointer to lpfc hba data structure.
 * @pbuffer: pointer to internal buffer.
 * @len: length into the internal buffer data has been copied.
 *
 * Description:
 * This routine is to get the allocated extent information.
 *
 * Returns:
 * overall lenth of the data read into the internal buffer.
 **/
static int
lpfc_idiag_extacc_alloc_get(struct lpfc_hba *phba, char *pbuffer, int len)
{
	uint16_t ext_cnt, ext_size;
	int rc;

	len += scnprintf(pbuffer+len, LPFC_EXT_ACC_BUF_SIZE-len,
			"\nAllocated Extents Information:\n");

	len += scnprintf(pbuffer+len, LPFC_EXT_ACC_BUF_SIZE-len,
			"\tHost Allocated VPI extents: ");
	rc = lpfc_sli4_get_allocated_extnts(phba, LPFC_RSC_TYPE_FCOE_VPI,
					    &ext_cnt, &ext_size);
	if (!rc)
		len += scnprintf(pbuffer+len, LPFC_EXT_ACC_BUF_SIZE-len,
				"Port %d Extent %3d, Size %3d\n",
				phba->brd_no, ext_cnt, ext_size);
	else
		len += scnprintf(pbuffer+len, LPFC_EXT_ACC_BUF_SIZE-len,
				"N/A\n");

	len += scnprintf(pbuffer+len, LPFC_EXT_ACC_BUF_SIZE-len,
			"\tHost Allocated VFI extents: ");
	rc = lpfc_sli4_get_allocated_extnts(phba, LPFC_RSC_TYPE_FCOE_VFI,
					    &ext_cnt, &ext_size);
	if (!rc)
		len += scnprintf(pbuffer+len, LPFC_EXT_ACC_BUF_SIZE-len,
				"Port %d Extent %3d, Size %3d\n",
				phba->brd_no, ext_cnt, ext_size);
	else
		len += scnprintf(pbuffer+len, LPFC_EXT_ACC_BUF_SIZE-len,
				"N/A\n");

	len += scnprintf(pbuffer+len, LPFC_EXT_ACC_BUF_SIZE-len,
			"\tHost Allocated RPI extents: ");
	rc = lpfc_sli4_get_allocated_extnts(phba, LPFC_RSC_TYPE_FCOE_RPI,
					    &ext_cnt, &ext_size);
	if (!rc)
		len += scnprintf(pbuffer+len, LPFC_EXT_ACC_BUF_SIZE-len,
				"Port %d Extent %3d, Size %3d\n",
				phba->brd_no, ext_cnt, ext_size);
	else
		len += scnprintf(pbuffer+len, LPFC_EXT_ACC_BUF_SIZE-len,
				"N/A\n");

	len += scnprintf(pbuffer+len, LPFC_EXT_ACC_BUF_SIZE-len,
			"\tHost Allocated XRI extents: ");
	rc = lpfc_sli4_get_allocated_extnts(phba, LPFC_RSC_TYPE_FCOE_XRI,
					    &ext_cnt, &ext_size);
	if (!rc)
		len += scnprintf(pbuffer+len, LPFC_EXT_ACC_BUF_SIZE-len,
				"Port %d Extent %3d, Size %3d\n",
				phba->brd_no, ext_cnt, ext_size);
	else
		len += scnprintf(pbuffer+len, LPFC_EXT_ACC_BUF_SIZE-len,
				"N/A\n");

	return len;
}

/**
 * lpfc_idiag_extacc_drivr_get - get driver extent information
 * @phba: pointer to lpfc hba data structure.
 * @pbuffer: pointer to internal buffer.
 * @len: length into the internal buffer data has been copied.
 *
 * Description:
 * This routine is to get the driver extent information.
 *
 * Returns:
 * overall lenth of the data read into the internal buffer.
 **/
static int
lpfc_idiag_extacc_drivr_get(struct lpfc_hba *phba, char *pbuffer, int len)
{
	struct lpfc_rsrc_blks *rsrc_blks;
	int index;

	len += scnprintf(pbuffer+len, LPFC_EXT_ACC_BUF_SIZE-len,
			"\nDriver Extents Information:\n");

	len += scnprintf(pbuffer+len, LPFC_EXT_ACC_BUF_SIZE-len,
			"\tVPI extents:\n");
	index = 0;
	list_for_each_entry(rsrc_blks, &phba->lpfc_vpi_blk_list, list) {
		len += scnprintf(pbuffer+len, LPFC_EXT_ACC_BUF_SIZE-len,
				"\t\tBlock %3d: Start %4d, Count %4d\n",
				index, rsrc_blks->rsrc_start,
				rsrc_blks->rsrc_size);
		index++;
	}
	len += scnprintf(pbuffer+len, LPFC_EXT_ACC_BUF_SIZE-len,
			"\tVFI extents:\n");
	index = 0;
	list_for_each_entry(rsrc_blks, &phba->sli4_hba.lpfc_vfi_blk_list,
			    list) {
		len += scnprintf(pbuffer+len, LPFC_EXT_ACC_BUF_SIZE-len,
				"\t\tBlock %3d: Start %4d, Count %4d\n",
				index, rsrc_blks->rsrc_start,
				rsrc_blks->rsrc_size);
		index++;
	}

	len += scnprintf(pbuffer+len, LPFC_EXT_ACC_BUF_SIZE-len,
			"\tRPI extents:\n");
	index = 0;
	list_for_each_entry(rsrc_blks, &phba->sli4_hba.lpfc_rpi_blk_list,
			    list) {
		len += scnprintf(pbuffer+len, LPFC_EXT_ACC_BUF_SIZE-len,
				"\t\tBlock %3d: Start %4d, Count %4d\n",
				index, rsrc_blks->rsrc_start,
				rsrc_blks->rsrc_size);
		index++;
	}

	len += scnprintf(pbuffer+len, LPFC_EXT_ACC_BUF_SIZE-len,
			"\tXRI extents:\n");
	index = 0;
	list_for_each_entry(rsrc_blks, &phba->sli4_hba.lpfc_xri_blk_list,
			    list) {
		len += scnprintf(pbuffer+len, LPFC_EXT_ACC_BUF_SIZE-len,
				"\t\tBlock %3d: Start %4d, Count %4d\n",
				index, rsrc_blks->rsrc_start,
				rsrc_blks->rsrc_size);
		index++;
	}

	return len;
}

/**
 * lpfc_idiag_extacc_write - Syntax check and set up idiag extacc commands
 * @file: The file pointer to read from.
 * @buf: The buffer to copy the user data from.
 * @nbytes: The number of bytes to get.
 * @ppos: The position in the file to start reading from.
 *
 * This routine get the debugfs idiag command struct from user space and then
 * perform the syntax check for extent information access commands and sets
 * up the necessary states in the idiag command struct accordingly.
 *
 * It returns the @nbytges passing in from debugfs user space when successful.
 * In case of error conditions, it returns proper error code back to the user
 * space.
 **/
static ssize_t
lpfc_idiag_extacc_write(struct file *file, const char __user *buf,
			size_t nbytes, loff_t *ppos)
{
	struct lpfc_debug *debug = file->private_data;
	uint32_t ext_map;
	int rc;

	/* This is a user write operation */
	debug->op = LPFC_IDIAG_OP_WR;

	rc = lpfc_idiag_cmd_get(buf, nbytes, &idiag.cmd);
	if (rc < 0)
		return rc;

	ext_map = idiag.cmd.data[IDIAG_EXTACC_EXMAP_INDX];

	if (idiag.cmd.opcode != LPFC_IDIAG_CMD_EXTACC_RD)
		goto error_out;
	if (rc != LPFC_EXT_ACC_CMD_ARG)
		goto error_out;
	if (!(ext_map & LPFC_EXT_ACC_ALL))
		goto error_out;

	return nbytes;
error_out:
	/* Clean out command structure on command error out */
	memset(&idiag, 0, sizeof(idiag));
	return -EINVAL;
}

/**
 * lpfc_idiag_extacc_read - idiag debugfs read access to extent information
 * @file: The file pointer to read from.
 * @buf: The buffer to copy the data to.
 * @nbytes: The number of bytes to read.
 * @ppos: The position in the file to start reading from.
 *
 * Description:
 * This routine reads data from the proper extent information according to
 * the idiag command, and copies to user @buf.
 *
 * Returns:
 * This function returns the amount of data that was read (this could be less
 * than @nbytes if the end of the file was reached) or a negative error value.
 **/
static ssize_t
lpfc_idiag_extacc_read(struct file *file, char __user *buf, size_t nbytes,
		       loff_t *ppos)
{
	struct lpfc_debug *debug = file->private_data;
	struct lpfc_hba *phba = (struct lpfc_hba *)debug->i_private;
	char *pbuffer;
	uint32_t ext_map;
	int len = 0;

	/* This is a user read operation */
	debug->op = LPFC_IDIAG_OP_RD;

	if (!debug->buffer)
		debug->buffer = kmalloc(LPFC_EXT_ACC_BUF_SIZE, GFP_KERNEL);
	if (!debug->buffer)
		return 0;
	pbuffer = debug->buffer;
	if (*ppos)
		return 0;
	if (idiag.cmd.opcode != LPFC_IDIAG_CMD_EXTACC_RD)
		return 0;

	ext_map = idiag.cmd.data[IDIAG_EXTACC_EXMAP_INDX];
	if (ext_map & LPFC_EXT_ACC_AVAIL)
		len = lpfc_idiag_extacc_avail_get(phba, pbuffer, len);
	if (ext_map & LPFC_EXT_ACC_ALLOC)
		len = lpfc_idiag_extacc_alloc_get(phba, pbuffer, len);
	if (ext_map & LPFC_EXT_ACC_DRIVR)
		len = lpfc_idiag_extacc_drivr_get(phba, pbuffer, len);

	return simple_read_from_buffer(buf, nbytes, ppos, pbuffer, len);
}

#undef lpfc_debugfs_op_disc_trc
static const struct file_operations lpfc_debugfs_op_disc_trc = {
	.owner =        THIS_MODULE,
	.open =         lpfc_debugfs_disc_trc_open,
	.llseek =       lpfc_debugfs_lseek,
	.read =         lpfc_debugfs_read,
	.release =      lpfc_debugfs_release,
};

#undef lpfc_debugfs_op_nodelist
static const struct file_operations lpfc_debugfs_op_nodelist = {
	.owner =        THIS_MODULE,
	.open =         lpfc_debugfs_nodelist_open,
	.llseek =       lpfc_debugfs_lseek,
	.read =         lpfc_debugfs_read,
	.release =      lpfc_debugfs_release,
};

#undef lpfc_debugfs_op_multixripools
static const struct file_operations lpfc_debugfs_op_multixripools = {
	.owner =        THIS_MODULE,
	.open =         lpfc_debugfs_multixripools_open,
	.llseek =       lpfc_debugfs_lseek,
	.read =         lpfc_debugfs_read,
	.write =	lpfc_debugfs_multixripools_write,
	.release =      lpfc_debugfs_release,
};

#undef lpfc_debugfs_op_hbqinfo
static const struct file_operations lpfc_debugfs_op_hbqinfo = {
	.owner =        THIS_MODULE,
	.open =         lpfc_debugfs_hbqinfo_open,
	.llseek =       lpfc_debugfs_lseek,
	.read =         lpfc_debugfs_read,
	.release =      lpfc_debugfs_release,
};

#ifdef LPFC_HDWQ_LOCK_STAT
#undef lpfc_debugfs_op_lockstat
static const struct file_operations lpfc_debugfs_op_lockstat = {
	.owner =        THIS_MODULE,
	.open =         lpfc_debugfs_lockstat_open,
	.llseek =       lpfc_debugfs_lseek,
	.read =         lpfc_debugfs_read,
	.write =        lpfc_debugfs_lockstat_write,
	.release =      lpfc_debugfs_release,
};
#endif

#undef lpfc_debugfs_ras_log
static const struct file_operations lpfc_debugfs_ras_log = {
	.owner =        THIS_MODULE,
	.open =         lpfc_debugfs_ras_log_open,
	.llseek =       lpfc_debugfs_lseek,
	.read =         lpfc_debugfs_read,
	.release =      lpfc_debugfs_ras_log_release,
};
#endif

#undef lpfc_debugfs_op_dumpHBASlim
static const struct file_operations lpfc_debugfs_op_dumpHBASlim = {
	.owner =        THIS_MODULE,
	.open =         lpfc_debugfs_dumpHBASlim_open,
	.llseek =       lpfc_debugfs_lseek,
	.read =         lpfc_debugfs_read,
	.release =      lpfc_debugfs_release,
};

#undef lpfc_debugfs_op_dumpHostSlim
static const struct file_operations lpfc_debugfs_op_dumpHostSlim = {
	.owner =        THIS_MODULE,
	.open =         lpfc_debugfs_dumpHostSlim_open,
	.llseek =       lpfc_debugfs_lseek,
	.read =         lpfc_debugfs_read,
	.release =      lpfc_debugfs_release,
};

#undef lpfc_debugfs_op_nvmestat
static const struct file_operations lpfc_debugfs_op_nvmestat = {
	.owner =        THIS_MODULE,
	.open =         lpfc_debugfs_nvmestat_open,
	.llseek =       lpfc_debugfs_lseek,
	.read =         lpfc_debugfs_read,
	.write =	lpfc_debugfs_nvmestat_write,
	.release =      lpfc_debugfs_release,
};

#undef lpfc_debugfs_op_scsistat
static const struct file_operations lpfc_debugfs_op_scsistat = {
	.owner =        THIS_MODULE,
	.open =         lpfc_debugfs_scsistat_open,
	.llseek =       lpfc_debugfs_lseek,
	.read =         lpfc_debugfs_read,
	.write =	lpfc_debugfs_scsistat_write,
	.release =      lpfc_debugfs_release,
};

#undef lpfc_debugfs_op_nvmektime
static const struct file_operations lpfc_debugfs_op_nvmektime = {
	.owner =        THIS_MODULE,
	.open =         lpfc_debugfs_nvmektime_open,
	.llseek =       lpfc_debugfs_lseek,
	.read =         lpfc_debugfs_read,
	.write =	lpfc_debugfs_nvmektime_write,
	.release =      lpfc_debugfs_release,
};

#undef lpfc_debugfs_op_nvmeio_trc
static const struct file_operations lpfc_debugfs_op_nvmeio_trc = {
	.owner =        THIS_MODULE,
	.open =         lpfc_debugfs_nvmeio_trc_open,
	.llseek =       lpfc_debugfs_lseek,
	.read =         lpfc_debugfs_read,
	.write =	lpfc_debugfs_nvmeio_trc_write,
	.release =      lpfc_debugfs_release,
};

#undef lpfc_debugfs_op_cpucheck
static const struct file_operations lpfc_debugfs_op_cpucheck = {
	.owner =        THIS_MODULE,
	.open =         lpfc_debugfs_cpucheck_open,
	.llseek =       lpfc_debugfs_lseek,
	.read =         lpfc_debugfs_read,
	.write =	lpfc_debugfs_cpucheck_write,
	.release =      lpfc_debugfs_release,
};

#undef lpfc_debugfs_op_dif_err
static const struct file_operations lpfc_debugfs_op_dif_err = {
	.owner =	THIS_MODULE,
	.open =		simple_open,
	.llseek =	lpfc_debugfs_lseek,
	.read =		lpfc_debugfs_dif_err_read,
	.write =	lpfc_debugfs_dif_err_write,
	.release =	lpfc_debugfs_dif_err_release,
};

#undef lpfc_debugfs_op_slow_ring_trc
static const struct file_operations lpfc_debugfs_op_slow_ring_trc = {
	.owner =        THIS_MODULE,
	.open =         lpfc_debugfs_slow_ring_trc_open,
	.llseek =       lpfc_debugfs_lseek,
	.read =         lpfc_debugfs_read,
	.release =      lpfc_debugfs_release,
};

static struct dentry *lpfc_debugfs_root = NULL;
static atomic_t lpfc_debugfs_hba_count;

/*
 * File operations for the iDiag debugfs
 */
#undef lpfc_idiag_op_pciCfg
static const struct file_operations lpfc_idiag_op_pciCfg = {
	.owner =        THIS_MODULE,
	.open =         lpfc_idiag_open,
	.llseek =       lpfc_debugfs_lseek,
	.read =         lpfc_idiag_pcicfg_read,
	.write =        lpfc_idiag_pcicfg_write,
	.release =      lpfc_idiag_cmd_release,
};

#undef lpfc_idiag_op_barAcc
static const struct file_operations lpfc_idiag_op_barAcc = {
	.owner =        THIS_MODULE,
	.open =         lpfc_idiag_open,
	.llseek =       lpfc_debugfs_lseek,
	.read =         lpfc_idiag_baracc_read,
	.write =        lpfc_idiag_baracc_write,
	.release =      lpfc_idiag_cmd_release,
};

#undef lpfc_idiag_op_queInfo
static const struct file_operations lpfc_idiag_op_queInfo = {
	.owner =        THIS_MODULE,
	.open =         lpfc_idiag_open,
	.read =         lpfc_idiag_queinfo_read,
	.release =      lpfc_idiag_release,
};

#undef lpfc_idiag_op_queAcc
static const struct file_operations lpfc_idiag_op_queAcc = {
	.owner =        THIS_MODULE,
	.open =         lpfc_idiag_open,
	.llseek =       lpfc_debugfs_lseek,
	.read =         lpfc_idiag_queacc_read,
	.write =        lpfc_idiag_queacc_write,
	.release =      lpfc_idiag_cmd_release,
};

#undef lpfc_idiag_op_drbAcc
static const struct file_operations lpfc_idiag_op_drbAcc = {
	.owner =        THIS_MODULE,
	.open =         lpfc_idiag_open,
	.llseek =       lpfc_debugfs_lseek,
	.read =         lpfc_idiag_drbacc_read,
	.write =        lpfc_idiag_drbacc_write,
	.release =      lpfc_idiag_cmd_release,
};

#undef lpfc_idiag_op_ctlAcc
static const struct file_operations lpfc_idiag_op_ctlAcc = {
	.owner =        THIS_MODULE,
	.open =         lpfc_idiag_open,
	.llseek =       lpfc_debugfs_lseek,
	.read =         lpfc_idiag_ctlacc_read,
	.write =        lpfc_idiag_ctlacc_write,
	.release =      lpfc_idiag_cmd_release,
};

#undef lpfc_idiag_op_mbxAcc
static const struct file_operations lpfc_idiag_op_mbxAcc = {
	.owner =        THIS_MODULE,
	.open =         lpfc_idiag_open,
	.llseek =       lpfc_debugfs_lseek,
	.read =         lpfc_idiag_mbxacc_read,
	.write =        lpfc_idiag_mbxacc_write,
	.release =      lpfc_idiag_cmd_release,
};

#undef lpfc_idiag_op_extAcc
static const struct file_operations lpfc_idiag_op_extAcc = {
	.owner =        THIS_MODULE,
	.open =         lpfc_idiag_open,
	.llseek =       lpfc_debugfs_lseek,
	.read =         lpfc_idiag_extacc_read,
	.write =        lpfc_idiag_extacc_write,
	.release =      lpfc_idiag_cmd_release,
};


/* lpfc_idiag_mbxacc_dump_bsg_mbox - idiag debugfs dump bsg mailbox command
 * @phba: Pointer to HBA context object.
 * @dmabuf: Pointer to a DMA buffer descriptor.
 *
 * Description:
 * This routine dump a bsg pass-through non-embedded mailbox command with
 * external buffer.
 **/
void
lpfc_idiag_mbxacc_dump_bsg_mbox(struct lpfc_hba *phba, enum nemb_type nemb_tp,
				enum mbox_type mbox_tp, enum dma_type dma_tp,
				enum sta_type sta_tp,
				struct lpfc_dmabuf *dmabuf, uint32_t ext_buf)
{
#ifdef CONFIG_SCSI_LPFC_DEBUG_FS
	uint32_t *mbx_mbox_cmd, *mbx_dump_map, *mbx_dump_cnt, *mbx_word_cnt;
	char line_buf[LPFC_MBX_ACC_LBUF_SZ];
	int len = 0;
	uint32_t do_dump = 0;
	uint32_t *pword;
	uint32_t i;

	if (idiag.cmd.opcode != LPFC_IDIAG_BSG_MBXACC_DP)
		return;

	mbx_mbox_cmd = &idiag.cmd.data[IDIAG_MBXACC_MBCMD_INDX];
	mbx_dump_map = &idiag.cmd.data[IDIAG_MBXACC_DPMAP_INDX];
	mbx_dump_cnt = &idiag.cmd.data[IDIAG_MBXACC_DPCNT_INDX];
	mbx_word_cnt = &idiag.cmd.data[IDIAG_MBXACC_WDCNT_INDX];

	if (!(*mbx_dump_map & LPFC_MBX_DMP_ALL) ||
	    (*mbx_dump_cnt == 0) ||
	    (*mbx_word_cnt == 0))
		return;

	if (*mbx_mbox_cmd != 0x9B)
		return;

	if ((mbox_tp == mbox_rd) && (dma_tp == dma_mbox)) {
		if (*mbx_dump_map & LPFC_BSG_DMP_MBX_RD_MBX) {
			do_dump |= LPFC_BSG_DMP_MBX_RD_MBX;
			pr_err("\nRead mbox command (x%x), "
			       "nemb:0x%x, extbuf_cnt:%d:\n",
			       sta_tp, nemb_tp, ext_buf);
		}
	}
	if ((mbox_tp == mbox_rd) && (dma_tp == dma_ebuf)) {
		if (*mbx_dump_map & LPFC_BSG_DMP_MBX_RD_BUF) {
			do_dump |= LPFC_BSG_DMP_MBX_RD_BUF;
			pr_err("\nRead mbox buffer (x%x), "
			       "nemb:0x%x, extbuf_seq:%d:\n",
			       sta_tp, nemb_tp, ext_buf);
		}
	}
	if ((mbox_tp == mbox_wr) && (dma_tp == dma_mbox)) {
		if (*mbx_dump_map & LPFC_BSG_DMP_MBX_WR_MBX) {
			do_dump |= LPFC_BSG_DMP_MBX_WR_MBX;
			pr_err("\nWrite mbox command (x%x), "
			       "nemb:0x%x, extbuf_cnt:%d:\n",
			       sta_tp, nemb_tp, ext_buf);
		}
	}
	if ((mbox_tp == mbox_wr) && (dma_tp == dma_ebuf)) {
		if (*mbx_dump_map & LPFC_BSG_DMP_MBX_WR_BUF) {
			do_dump |= LPFC_BSG_DMP_MBX_WR_BUF;
			pr_err("\nWrite mbox buffer (x%x), "
			       "nemb:0x%x, extbuf_seq:%d:\n",
			       sta_tp, nemb_tp, ext_buf);
		}
	}

	/* dump buffer content */
	if (do_dump) {
		pword = (uint32_t *)dmabuf->virt;
		for (i = 0; i < *mbx_word_cnt; i++) {
			if (!(i % 8)) {
				if (i != 0)
					pr_err("%s\n", line_buf);
				len = 0;
				len += scnprintf(line_buf+len,
						LPFC_MBX_ACC_LBUF_SZ-len,
						"%03d: ", i);
			}
			len += scnprintf(line_buf+len, LPFC_MBX_ACC_LBUF_SZ-len,
					"%08x ", (uint32_t)*pword);
			pword++;
		}
		if ((i - 1) % 8)
			pr_err("%s\n", line_buf);
		(*mbx_dump_cnt)--;
	}

	/* Clean out command structure on reaching dump count */
	if (*mbx_dump_cnt == 0)
		memset(&idiag, 0, sizeof(idiag));
	return;
#endif
}

/* lpfc_idiag_mbxacc_dump_issue_mbox - idiag debugfs dump issue mailbox command
 * @phba: Pointer to HBA context object.
 * @dmabuf: Pointer to a DMA buffer descriptor.
 *
 * Description:
 * This routine dump a pass-through non-embedded mailbox command from issue
 * mailbox command.
 **/
void
lpfc_idiag_mbxacc_dump_issue_mbox(struct lpfc_hba *phba, MAILBOX_t *pmbox)
{
#ifdef CONFIG_SCSI_LPFC_DEBUG_FS
	uint32_t *mbx_dump_map, *mbx_dump_cnt, *mbx_word_cnt, *mbx_mbox_cmd;
	char line_buf[LPFC_MBX_ACC_LBUF_SZ];
	int len = 0;
	uint32_t *pword;
	uint8_t *pbyte;
	uint32_t i, j;

	if (idiag.cmd.opcode != LPFC_IDIAG_CMD_MBXACC_DP)
		return;

	mbx_mbox_cmd = &idiag.cmd.data[IDIAG_MBXACC_MBCMD_INDX];
	mbx_dump_map = &idiag.cmd.data[IDIAG_MBXACC_DPMAP_INDX];
	mbx_dump_cnt = &idiag.cmd.data[IDIAG_MBXACC_DPCNT_INDX];
	mbx_word_cnt = &idiag.cmd.data[IDIAG_MBXACC_WDCNT_INDX];

	if (!(*mbx_dump_map & LPFC_MBX_DMP_MBX_ALL) ||
	    (*mbx_dump_cnt == 0) ||
	    (*mbx_word_cnt == 0))
		return;

	if ((*mbx_mbox_cmd != LPFC_MBX_ALL_CMD) &&
	    (*mbx_mbox_cmd != pmbox->mbxCommand))
		return;

	/* dump buffer content */
	if (*mbx_dump_map & LPFC_MBX_DMP_MBX_WORD) {
		pr_err("Mailbox command:0x%x dump by word:\n",
		       pmbox->mbxCommand);
		pword = (uint32_t *)pmbox;
		for (i = 0; i < *mbx_word_cnt; i++) {
			if (!(i % 8)) {
				if (i != 0)
					pr_err("%s\n", line_buf);
				len = 0;
				memset(line_buf, 0, LPFC_MBX_ACC_LBUF_SZ);
				len += scnprintf(line_buf+len,
						LPFC_MBX_ACC_LBUF_SZ-len,
						"%03d: ", i);
			}
			len += scnprintf(line_buf+len, LPFC_MBX_ACC_LBUF_SZ-len,
					"%08x ",
					((uint32_t)*pword) & 0xffffffff);
			pword++;
		}
		if ((i - 1) % 8)
			pr_err("%s\n", line_buf);
		pr_err("\n");
	}
	if (*mbx_dump_map & LPFC_MBX_DMP_MBX_BYTE) {
		pr_err("Mailbox command:0x%x dump by byte:\n",
		       pmbox->mbxCommand);
		pbyte = (uint8_t *)pmbox;
		for (i = 0; i < *mbx_word_cnt; i++) {
			if (!(i % 8)) {
				if (i != 0)
					pr_err("%s\n", line_buf);
				len = 0;
				memset(line_buf, 0, LPFC_MBX_ACC_LBUF_SZ);
				len += scnprintf(line_buf+len,
						LPFC_MBX_ACC_LBUF_SZ-len,
						"%03d: ", i);
			}
			for (j = 0; j < 4; j++) {
				len += scnprintf(line_buf+len,
						LPFC_MBX_ACC_LBUF_SZ-len,
						"%02x",
						((uint8_t)*pbyte) & 0xff);
				pbyte++;
			}
			len += scnprintf(line_buf+len,
					LPFC_MBX_ACC_LBUF_SZ-len, " ");
		}
		if ((i - 1) % 8)
			pr_err("%s\n", line_buf);
		pr_err("\n");
	}
	(*mbx_dump_cnt)--;

	/* Clean out command structure on reaching dump count */
	if (*mbx_dump_cnt == 0)
		memset(&idiag, 0, sizeof(idiag));
	return;
#endif
}

/**
 * lpfc_debugfs_initialize - Initialize debugfs for a vport
 * @vport: The vport pointer to initialize.
 *
 * Description:
 * When Debugfs is configured this routine sets up the lpfc debugfs file system.
 * If not already created, this routine will create the lpfc directory, and
 * lpfcX directory (for this HBA), and vportX directory for this vport. It will
 * also create each file used to access lpfc specific debugfs information.
 **/
inline void
lpfc_debugfs_initialize(struct lpfc_vport *vport)
{
#ifdef CONFIG_SCSI_LPFC_DEBUG_FS
	struct lpfc_hba   *phba = vport->phba;
	char name[64];
	uint32_t num, i;
	bool pport_setup = false;

	if (!lpfc_debugfs_enable)
		return;

	/* Setup lpfc root directory */
	if (!lpfc_debugfs_root) {
		lpfc_debugfs_root = debugfs_create_dir("lpfc", NULL);
		atomic_set(&lpfc_debugfs_hba_count, 0);
	}
	if (!lpfc_debugfs_start_time)
		lpfc_debugfs_start_time = jiffies;

	/* Setup funcX directory for specific HBA PCI function */
	snprintf(name, sizeof(name), "fn%d", phba->brd_no);
	if (!phba->hba_debugfs_root) {
		pport_setup = true;
		phba->hba_debugfs_root =
			debugfs_create_dir(name, lpfc_debugfs_root);
		atomic_inc(&lpfc_debugfs_hba_count);
		atomic_set(&phba->debugfs_vport_count, 0);

		/* Multi-XRI pools */
		snprintf(name, sizeof(name), "multixripools");
		phba->debug_multixri_pools =
			debugfs_create_file(name, S_IFREG | 0644,
					    phba->hba_debugfs_root,
					    phba,
					    &lpfc_debugfs_op_multixripools);
		if (!phba->debug_multixri_pools) {
			lpfc_printf_vlog(vport, KERN_ERR, LOG_INIT,
					 "0527 Cannot create debugfs multixripools\n");
			goto debug_failed;
		}

		/* RAS log */
		snprintf(name, sizeof(name), "ras_log");
		phba->debug_ras_log =
			debugfs_create_file(name, 0644,
					    phba->hba_debugfs_root,
					    phba, &lpfc_debugfs_ras_log);
		if (!phba->debug_ras_log) {
			lpfc_printf_vlog(vport, KERN_ERR, LOG_INIT,
					 "6148 Cannot create debugfs"
					 " ras_log\n");
			goto debug_failed;
		}

		/* Setup hbqinfo */
		snprintf(name, sizeof(name), "hbqinfo");
		phba->debug_hbqinfo =
			debugfs_create_file(name, S_IFREG | 0644,
					    phba->hba_debugfs_root,
					    phba, &lpfc_debugfs_op_hbqinfo);

#ifdef LPFC_HDWQ_LOCK_STAT
		/* Setup lockstat */
		snprintf(name, sizeof(name), "lockstat");
		phba->debug_lockstat =
			debugfs_create_file(name, S_IFREG | 0644,
					    phba->hba_debugfs_root,
					    phba, &lpfc_debugfs_op_lockstat);
		if (!phba->debug_lockstat) {
			lpfc_printf_vlog(vport, KERN_ERR, LOG_INIT,
					 "4610 Cant create debugfs lockstat\n");
			goto debug_failed;
		}
#endif

		/* Setup dumpHBASlim */
		if (phba->sli_rev < LPFC_SLI_REV4) {
			snprintf(name, sizeof(name), "dumpHBASlim");
			phba->debug_dumpHBASlim =
				debugfs_create_file(name,
					S_IFREG|S_IRUGO|S_IWUSR,
					phba->hba_debugfs_root,
					phba, &lpfc_debugfs_op_dumpHBASlim);
		} else
			phba->debug_dumpHBASlim = NULL;

		/* Setup dumpHostSlim */
		if (phba->sli_rev < LPFC_SLI_REV4) {
			snprintf(name, sizeof(name), "dumpHostSlim");
			phba->debug_dumpHostSlim =
				debugfs_create_file(name,
					S_IFREG|S_IRUGO|S_IWUSR,
					phba->hba_debugfs_root,
					phba, &lpfc_debugfs_op_dumpHostSlim);
		} else
			phba->debug_dumpHostSlim = NULL;

		/* Setup DIF Error Injections */
		snprintf(name, sizeof(name), "InjErrLBA");
		phba->debug_InjErrLBA =
			debugfs_create_file(name, S_IFREG|S_IRUGO|S_IWUSR,
			phba->hba_debugfs_root,
			phba, &lpfc_debugfs_op_dif_err);
		phba->lpfc_injerr_lba = LPFC_INJERR_LBA_OFF;

		snprintf(name, sizeof(name), "InjErrNPortID");
		phba->debug_InjErrNPortID =
			debugfs_create_file(name, S_IFREG|S_IRUGO|S_IWUSR,
			phba->hba_debugfs_root,
			phba, &lpfc_debugfs_op_dif_err);

		snprintf(name, sizeof(name), "InjErrWWPN");
		phba->debug_InjErrWWPN =
			debugfs_create_file(name, S_IFREG|S_IRUGO|S_IWUSR,
			phba->hba_debugfs_root,
			phba, &lpfc_debugfs_op_dif_err);

		snprintf(name, sizeof(name), "writeGuardInjErr");
		phba->debug_writeGuard =
			debugfs_create_file(name, S_IFREG|S_IRUGO|S_IWUSR,
			phba->hba_debugfs_root,
			phba, &lpfc_debugfs_op_dif_err);

		snprintf(name, sizeof(name), "writeAppInjErr");
		phba->debug_writeApp =
			debugfs_create_file(name, S_IFREG|S_IRUGO|S_IWUSR,
			phba->hba_debugfs_root,
			phba, &lpfc_debugfs_op_dif_err);

		snprintf(name, sizeof(name), "writeRefInjErr");
		phba->debug_writeRef =
			debugfs_create_file(name, S_IFREG|S_IRUGO|S_IWUSR,
			phba->hba_debugfs_root,
			phba, &lpfc_debugfs_op_dif_err);

		snprintf(name, sizeof(name), "readGuardInjErr");
		phba->debug_readGuard =
			debugfs_create_file(name, S_IFREG|S_IRUGO|S_IWUSR,
			phba->hba_debugfs_root,
			phba, &lpfc_debugfs_op_dif_err);

		snprintf(name, sizeof(name), "readAppInjErr");
		phba->debug_readApp =
			debugfs_create_file(name, S_IFREG|S_IRUGO|S_IWUSR,
			phba->hba_debugfs_root,
			phba, &lpfc_debugfs_op_dif_err);

		snprintf(name, sizeof(name), "readRefInjErr");
		phba->debug_readRef =
			debugfs_create_file(name, S_IFREG|S_IRUGO|S_IWUSR,
			phba->hba_debugfs_root,
			phba, &lpfc_debugfs_op_dif_err);

		/* Setup slow ring trace */
		if (lpfc_debugfs_max_slow_ring_trc) {
			num = lpfc_debugfs_max_slow_ring_trc - 1;
			if (num & lpfc_debugfs_max_slow_ring_trc) {
				/* Change to be a power of 2 */
				num = lpfc_debugfs_max_slow_ring_trc;
				i = 0;
				while (num > 1) {
					num = num >> 1;
					i++;
				}
				lpfc_debugfs_max_slow_ring_trc = (1 << i);
				pr_err("lpfc_debugfs_max_disc_trc changed to "
				       "%d\n", lpfc_debugfs_max_disc_trc);
			}
		}

		snprintf(name, sizeof(name), "slow_ring_trace");
		phba->debug_slow_ring_trc =
			debugfs_create_file(name, S_IFREG|S_IRUGO|S_IWUSR,
				 phba->hba_debugfs_root,
				 phba, &lpfc_debugfs_op_slow_ring_trc);
		if (!phba->slow_ring_trc) {
			phba->slow_ring_trc = kmalloc(
				(sizeof(struct lpfc_debugfs_trc) *
				lpfc_debugfs_max_slow_ring_trc),
				GFP_KERNEL);
			if (!phba->slow_ring_trc) {
				lpfc_printf_vlog(vport, KERN_ERR, LOG_INIT,
						 "0416 Cannot create debugfs "
						 "slow_ring buffer\n");
				goto debug_failed;
			}
			atomic_set(&phba->slow_ring_trc_cnt, 0);
			memset(phba->slow_ring_trc, 0,
				(sizeof(struct lpfc_debugfs_trc) *
				lpfc_debugfs_max_slow_ring_trc));
		}

		snprintf(name, sizeof(name), "nvmeio_trc");
		phba->debug_nvmeio_trc =
			debugfs_create_file(name, 0644,
					    phba->hba_debugfs_root,
					    phba, &lpfc_debugfs_op_nvmeio_trc);

		atomic_set(&phba->nvmeio_trc_cnt, 0);
		if (lpfc_debugfs_max_nvmeio_trc) {
			num = lpfc_debugfs_max_nvmeio_trc - 1;
			if (num & lpfc_debugfs_max_disc_trc) {
				/* Change to be a power of 2 */
				num = lpfc_debugfs_max_nvmeio_trc;
				i = 0;
				while (num > 1) {
					num = num >> 1;
					i++;
				}
				lpfc_debugfs_max_nvmeio_trc = (1 << i);
				lpfc_printf_log(phba, KERN_ERR, LOG_INIT,
						"0575 lpfc_debugfs_max_nvmeio_trc "
						"changed to %d\n",
						lpfc_debugfs_max_nvmeio_trc);
			}
			phba->nvmeio_trc_size = lpfc_debugfs_max_nvmeio_trc;

			/* Allocate trace buffer and initialize */
			phba->nvmeio_trc = kzalloc(
				(sizeof(struct lpfc_debugfs_nvmeio_trc) *
				phba->nvmeio_trc_size), GFP_KERNEL);

			if (!phba->nvmeio_trc) {
				lpfc_printf_log(phba, KERN_ERR, LOG_INIT,
						"0576 Cannot create debugfs "
						"nvmeio_trc buffer\n");
				goto nvmeio_off;
			}
			phba->nvmeio_trc_on = 1;
			phba->nvmeio_trc_output_idx = 0;
			phba->nvmeio_trc = NULL;
		} else {
nvmeio_off:
			phba->nvmeio_trc_size = 0;
			phba->nvmeio_trc_on = 0;
			phba->nvmeio_trc_output_idx = 0;
			phba->nvmeio_trc = NULL;
		}
	}

	snprintf(name, sizeof(name), "vport%d", vport->vpi);
	if (!vport->vport_debugfs_root) {
		vport->vport_debugfs_root =
			debugfs_create_dir(name, phba->hba_debugfs_root);
		atomic_inc(&phba->debugfs_vport_count);
	}

	if (lpfc_debugfs_max_disc_trc) {
		num = lpfc_debugfs_max_disc_trc - 1;
		if (num & lpfc_debugfs_max_disc_trc) {
			/* Change to be a power of 2 */
			num = lpfc_debugfs_max_disc_trc;
			i = 0;
			while (num > 1) {
				num = num >> 1;
				i++;
			}
			lpfc_debugfs_max_disc_trc = (1 << i);
			pr_err("lpfc_debugfs_max_disc_trc changed to %d\n",
			       lpfc_debugfs_max_disc_trc);
		}
	}

	vport->disc_trc = kzalloc(
		(sizeof(struct lpfc_debugfs_trc) * lpfc_debugfs_max_disc_trc),
		GFP_KERNEL);

	if (!vport->disc_trc) {
		lpfc_printf_vlog(vport, KERN_ERR, LOG_INIT,
				 "0418 Cannot create debugfs disc trace "
				 "buffer\n");
		goto debug_failed;
	}
	atomic_set(&vport->disc_trc_cnt, 0);

	snprintf(name, sizeof(name), "discovery_trace");
	vport->debug_disc_trc =
		debugfs_create_file(name, S_IFREG|S_IRUGO|S_IWUSR,
				 vport->vport_debugfs_root,
				 vport, &lpfc_debugfs_op_disc_trc);
	snprintf(name, sizeof(name), "nodelist");
	vport->debug_nodelist =
		debugfs_create_file(name, S_IFREG|S_IRUGO|S_IWUSR,
				 vport->vport_debugfs_root,
				 vport, &lpfc_debugfs_op_nodelist);

	snprintf(name, sizeof(name), "nvmestat");
	vport->debug_nvmestat =
		debugfs_create_file(name, 0644,
				    vport->vport_debugfs_root,
				    vport, &lpfc_debugfs_op_nvmestat);

	snprintf(name, sizeof(name), "scsistat");
	vport->debug_scsistat =
		debugfs_create_file(name, 0644,
				    vport->vport_debugfs_root,
				    vport, &lpfc_debugfs_op_scsistat);
	if (!vport->debug_scsistat) {
		lpfc_printf_vlog(vport, KERN_ERR, LOG_INIT,
				 "4611 Cannot create debugfs scsistat\n");
		goto debug_failed;
	}

	snprintf(name, sizeof(name), "nvmektime");
	vport->debug_nvmektime =
		debugfs_create_file(name, 0644,
				    vport->vport_debugfs_root,
				    vport, &lpfc_debugfs_op_nvmektime);

	snprintf(name, sizeof(name), "cpucheck");
	vport->debug_cpucheck =
		debugfs_create_file(name, 0644,
				    vport->vport_debugfs_root,
				    vport, &lpfc_debugfs_op_cpucheck);

	/*
	 * The following section is for additional directories/files for the
	 * physical port.
	 */

	if (!pport_setup)
		goto debug_failed;

	/*
	 * iDiag debugfs root entry points for SLI4 device only
	 */
	if (phba->sli_rev < LPFC_SLI_REV4)
		goto debug_failed;

	snprintf(name, sizeof(name), "iDiag");
	if (!phba->idiag_root) {
		phba->idiag_root =
			debugfs_create_dir(name, phba->hba_debugfs_root);
		/* Initialize iDiag data structure */
		memset(&idiag, 0, sizeof(idiag));
	}

	/* iDiag read PCI config space */
	snprintf(name, sizeof(name), "pciCfg");
	if (!phba->idiag_pci_cfg) {
		phba->idiag_pci_cfg =
			debugfs_create_file(name, S_IFREG|S_IRUGO|S_IWUSR,
				phba->idiag_root, phba, &lpfc_idiag_op_pciCfg);
		idiag.offset.last_rd = 0;
	}

	/* iDiag PCI BAR access */
	snprintf(name, sizeof(name), "barAcc");
	if (!phba->idiag_bar_acc) {
		phba->idiag_bar_acc =
			debugfs_create_file(name, S_IFREG|S_IRUGO|S_IWUSR,
				phba->idiag_root, phba, &lpfc_idiag_op_barAcc);
		idiag.offset.last_rd = 0;
	}

	/* iDiag get PCI function queue information */
	snprintf(name, sizeof(name), "queInfo");
	if (!phba->idiag_que_info) {
		phba->idiag_que_info =
			debugfs_create_file(name, S_IFREG|S_IRUGO,
			phba->idiag_root, phba, &lpfc_idiag_op_queInfo);
	}

	/* iDiag access PCI function queue */
	snprintf(name, sizeof(name), "queAcc");
	if (!phba->idiag_que_acc) {
		phba->idiag_que_acc =
			debugfs_create_file(name, S_IFREG|S_IRUGO|S_IWUSR,
				phba->idiag_root, phba, &lpfc_idiag_op_queAcc);
	}

	/* iDiag access PCI function doorbell registers */
	snprintf(name, sizeof(name), "drbAcc");
	if (!phba->idiag_drb_acc) {
		phba->idiag_drb_acc =
			debugfs_create_file(name, S_IFREG|S_IRUGO|S_IWUSR,
				phba->idiag_root, phba, &lpfc_idiag_op_drbAcc);
	}

	/* iDiag access PCI function control registers */
	snprintf(name, sizeof(name), "ctlAcc");
	if (!phba->idiag_ctl_acc) {
		phba->idiag_ctl_acc =
			debugfs_create_file(name, S_IFREG|S_IRUGO|S_IWUSR,
				phba->idiag_root, phba, &lpfc_idiag_op_ctlAcc);
	}

	/* iDiag access mbox commands */
	snprintf(name, sizeof(name), "mbxAcc");
	if (!phba->idiag_mbx_acc) {
		phba->idiag_mbx_acc =
			debugfs_create_file(name, S_IFREG|S_IRUGO|S_IWUSR,
				phba->idiag_root, phba, &lpfc_idiag_op_mbxAcc);
	}

	/* iDiag extents access commands */
	if (phba->sli4_hba.extents_in_use) {
		snprintf(name, sizeof(name), "extAcc");
		if (!phba->idiag_ext_acc) {
			phba->idiag_ext_acc =
				debugfs_create_file(name,
						    S_IFREG|S_IRUGO|S_IWUSR,
						    phba->idiag_root, phba,
						    &lpfc_idiag_op_extAcc);
		}
	}

debug_failed:
	return;
#endif
}

/**
 * lpfc_debugfs_terminate -  Tear down debugfs infrastructure for this vport
 * @vport: The vport pointer to remove from debugfs.
 *
 * Description:
 * When Debugfs is configured this routine removes debugfs file system elements
 * that are specific to this vport. It also checks to see if there are any
 * users left for the debugfs directories associated with the HBA and driver. If
 * this is the last user of the HBA directory or driver directory then it will
 * remove those from the debugfs infrastructure as well.
 **/
inline void
lpfc_debugfs_terminate(struct lpfc_vport *vport)
{
#ifdef CONFIG_SCSI_LPFC_DEBUG_FS
	struct lpfc_hba   *phba = vport->phba;

	kfree(vport->disc_trc);
	vport->disc_trc = NULL;

	debugfs_remove(vport->debug_disc_trc); /* discovery_trace */
	vport->debug_disc_trc = NULL;

	debugfs_remove(vport->debug_nodelist); /* nodelist */
	vport->debug_nodelist = NULL;

	debugfs_remove(vport->debug_nvmestat); /* nvmestat */
	vport->debug_nvmestat = NULL;

	debugfs_remove(vport->debug_scsistat); /* scsistat */
	vport->debug_scsistat = NULL;

	debugfs_remove(vport->debug_nvmektime); /* nvmektime */
	vport->debug_nvmektime = NULL;

	debugfs_remove(vport->debug_cpucheck); /* cpucheck */
	vport->debug_cpucheck = NULL;

	if (vport->vport_debugfs_root) {
		debugfs_remove(vport->vport_debugfs_root); /* vportX */
		vport->vport_debugfs_root = NULL;
		atomic_dec(&phba->debugfs_vport_count);
	}

	if (atomic_read(&phba->debugfs_vport_count) == 0) {

		debugfs_remove(phba->debug_multixri_pools); /* multixripools*/
		phba->debug_multixri_pools = NULL;

		debugfs_remove(phba->debug_hbqinfo); /* hbqinfo */
		phba->debug_hbqinfo = NULL;

		debugfs_remove(phba->debug_ras_log);
		phba->debug_ras_log = NULL;

#ifdef LPFC_HDWQ_LOCK_STAT
		debugfs_remove(phba->debug_lockstat); /* lockstat */
		phba->debug_lockstat = NULL;
#endif
		debugfs_remove(phba->debug_dumpHBASlim); /* HBASlim */
		phba->debug_dumpHBASlim = NULL;

		debugfs_remove(phba->debug_dumpHostSlim); /* HostSlim */
		phba->debug_dumpHostSlim = NULL;

		debugfs_remove(phba->debug_InjErrLBA); /* InjErrLBA */
		phba->debug_InjErrLBA = NULL;

		debugfs_remove(phba->debug_InjErrNPortID);
		phba->debug_InjErrNPortID = NULL;

		debugfs_remove(phba->debug_InjErrWWPN); /* InjErrWWPN */
		phba->debug_InjErrWWPN = NULL;

		debugfs_remove(phba->debug_writeGuard); /* writeGuard */
		phba->debug_writeGuard = NULL;

		debugfs_remove(phba->debug_writeApp); /* writeApp */
		phba->debug_writeApp = NULL;

		debugfs_remove(phba->debug_writeRef); /* writeRef */
		phba->debug_writeRef = NULL;

		debugfs_remove(phba->debug_readGuard); /* readGuard */
		phba->debug_readGuard = NULL;

		debugfs_remove(phba->debug_readApp); /* readApp */
		phba->debug_readApp = NULL;

		debugfs_remove(phba->debug_readRef); /* readRef */
		phba->debug_readRef = NULL;

		kfree(phba->slow_ring_trc);
		phba->slow_ring_trc = NULL;

		/* slow_ring_trace */
		debugfs_remove(phba->debug_slow_ring_trc);
		phba->debug_slow_ring_trc = NULL;

		debugfs_remove(phba->debug_nvmeio_trc);
		phba->debug_nvmeio_trc = NULL;

		kfree(phba->nvmeio_trc);
		phba->nvmeio_trc = NULL;

		/*
		 * iDiag release
		 */
		if (phba->sli_rev == LPFC_SLI_REV4) {
			/* iDiag extAcc */
			debugfs_remove(phba->idiag_ext_acc);
			phba->idiag_ext_acc = NULL;

			/* iDiag mbxAcc */
			debugfs_remove(phba->idiag_mbx_acc);
			phba->idiag_mbx_acc = NULL;

			/* iDiag ctlAcc */
			debugfs_remove(phba->idiag_ctl_acc);
			phba->idiag_ctl_acc = NULL;

			/* iDiag drbAcc */
			debugfs_remove(phba->idiag_drb_acc);
			phba->idiag_drb_acc = NULL;

			/* iDiag queAcc */
			debugfs_remove(phba->idiag_que_acc);
			phba->idiag_que_acc = NULL;

			/* iDiag queInfo */
			debugfs_remove(phba->idiag_que_info);
			phba->idiag_que_info = NULL;

			/* iDiag barAcc */
			debugfs_remove(phba->idiag_bar_acc);
			phba->idiag_bar_acc = NULL;

			/* iDiag pciCfg */
			debugfs_remove(phba->idiag_pci_cfg);
			phba->idiag_pci_cfg = NULL;

			/* Finally remove the iDiag debugfs root */
			debugfs_remove(phba->idiag_root);
			phba->idiag_root = NULL;
		}

		if (phba->hba_debugfs_root) {
			debugfs_remove(phba->hba_debugfs_root); /* fnX */
			phba->hba_debugfs_root = NULL;
			atomic_dec(&lpfc_debugfs_hba_count);
		}

		if (atomic_read(&lpfc_debugfs_hba_count) == 0) {
			debugfs_remove(lpfc_debugfs_root); /* lpfc */
			lpfc_debugfs_root = NULL;
		}
	}
#endif
	return;
}

/*
 * Driver debug utility routines outside of debugfs. The debug utility
 * routines implemented here is intended to be used in the instrumented
 * debug driver for debugging host or port issues.
 */

/**
 * lpfc_debug_dump_all_queues - dump all the queues with a hba
 * @phba: Pointer to HBA context object.
 *
 * This function dumps entries of all the queues asociated with the @phba.
 **/
void
lpfc_debug_dump_all_queues(struct lpfc_hba *phba)
{
	int idx;

	/*
	 * Dump Work Queues (WQs)
	 */
	lpfc_debug_dump_wq(phba, DUMP_MBX, 0);
	lpfc_debug_dump_wq(phba, DUMP_ELS, 0);
	lpfc_debug_dump_wq(phba, DUMP_NVMELS, 0);

	for (idx = 0; idx < phba->cfg_hdw_queue; idx++)
		lpfc_debug_dump_wq(phba, DUMP_IO, idx);

	lpfc_debug_dump_hdr_rq(phba);
	lpfc_debug_dump_dat_rq(phba);
	/*
	 * Dump Complete Queues (CQs)
	 */
	lpfc_debug_dump_cq(phba, DUMP_MBX, 0);
	lpfc_debug_dump_cq(phba, DUMP_ELS, 0);
	lpfc_debug_dump_cq(phba, DUMP_NVMELS, 0);

	for (idx = 0; idx < phba->cfg_hdw_queue; idx++)
		lpfc_debug_dump_cq(phba, DUMP_IO, idx);

	/*
	 * Dump Event Queues (EQs)
	 */
	for (idx = 0; idx < phba->cfg_hdw_queue; idx++)
		lpfc_debug_dump_hba_eq(phba, idx);
}<|MERGE_RESOLUTION|>--- conflicted
+++ resolved
@@ -2079,13 +2079,8 @@
 }
 #endif
 
-<<<<<<< HEAD
-int
-lpfc_debugfs_ras_log_data(struct lpfc_hba *phba, char *buffer, int size)
-=======
 static int lpfc_debugfs_ras_log_data(struct lpfc_hba *phba,
 				     char *buffer, int size)
->>>>>>> 17d93760
 {
 	int copied = 0;
 	struct lpfc_dmabuf *dmabuf, *next;
