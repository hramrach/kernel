/*
 * Device driver for the SYMBIOS/LSILOGIC 53C8XX and 53C1010 family 
 * of PCI-SCSI IO processors.
 *
 * Copyright (C) 1999-2001  Gerard Roudier <groudier@free.fr>
 *
 * This driver is derived from the Linux sym53c8xx driver.
 * Copyright (C) 1998-2000  Gerard Roudier
 *
 * The sym53c8xx driver is derived from the ncr53c8xx driver that had been 
 * a port of the FreeBSD ncr driver to Linux-1.2.13.
 *
 * The original ncr driver has been written for 386bsd and FreeBSD by
 *         Wolfgang Stanglmeier        <wolf@cologne.de>
 *         Stefan Esser                <se@mi.Uni-Koeln.de>
 * Copyright (C) 1994  Wolfgang Stanglmeier
 *
 * Other major contributions:
 *
 * NVRAM detection and reading.
 * Copyright (C) 1997 Richard Waltham <dormouse@farsrobt.demon.co.uk>
 *
 *-----------------------------------------------------------------------------
 *
 * Redistribution and use in source and binary forms, with or without
 * modification, are permitted provided that the following conditions
 * are met:
 * 1. Redistributions of source code must retain the above copyright
 *    notice, this list of conditions and the following disclaimer.
 * 2. The name of the author may not be used to endorse or promote products
 *    derived from this software without specific prior written permission.
 *
 * Where this Software is combined with software released under the terms of 
 * the GNU Public License ("GPL") and the terms of the GPL would require the 
 * combined work to also be released under the terms of the GPL, the terms
 * and conditions of this License will apply in addition to those of the
 * GPL with the exception of any terms or conditions of this License that
 * conflict with, or are expressly prohibited by, the GPL.
 *
 * THIS SOFTWARE IS PROVIDED BY THE AUTHORS AND CONTRIBUTORS ``AS IS'' AND
 * ANY EXPRESS OR IMPLIED WARRANTIES, INCLUDING, BUT NOT LIMITED TO, THE
 * IMPLIED WARRANTIES OF MERCHANTABILITY AND FITNESS FOR A PARTICULAR PURPOSE
 * ARE DISCLAIMED. IN NO EVENT SHALL THE AUTHOR OR CONTRIBUTORS BE LIABLE FOR
 * ANY DIRECT, INDIRECT, INCIDENTAL, SPECIAL, EXEMPLARY, OR CONSEQUENTIAL
 * DAMAGES (INCLUDING, BUT NOT LIMITED TO, PROCUREMENT OF SUBSTITUTE GOODS
 * OR SERVICES; LOSS OF USE, DATA, OR PROFITS; OR BUSINESS INTERRUPTION)
 * HOWEVER CAUSED AND ON ANY THEORY OF LIABILITY, WHETHER IN CONTRACT, STRICT
 * LIABILITY, OR TORT (INCLUDING NEGLIGENCE OR OTHERWISE) ARISING IN ANY WAY
 * OUT OF THE USE OF THIS SOFTWARE, EVEN IF ADVISED OF THE POSSIBILITY OF
 * SUCH DAMAGE.
 */
#define SYM_GLUE_C

#include <linux/module.h>
#include "sym_glue.h"

#define NAME53C		"sym53c"
#define NAME53C8XX	"sym53c8xx"

static int __init
pci_get_base_address(struct pci_dev *pdev, int index, u_long *base)
{
	u32 tmp;
#define PCI_BAR_OFFSET(index) (PCI_BASE_ADDRESS_0 + (index<<2))

	pci_read_config_dword(pdev, PCI_BAR_OFFSET(index), &tmp);
	*base = tmp;
	++index;
	if ((tmp & 0x7) == PCI_BASE_ADDRESS_MEM_TYPE_64) {
#if BITS_PER_LONG > 32
		pci_read_config_dword(pdev, PCI_BAR_OFFSET(index), &tmp);
		*base |= (((u_long)tmp) << 32);
#endif
		++index;
	}
	return index;
#undef PCI_BAR_OFFSET
}

/*
 *  Insert a delay in micro-seconds and milli-seconds.
 */
void sym_udelay(int us) { udelay(us); }
void sym_mdelay(int ms) { mdelay(ms); }

/*
 *  SMP threading.
 *
 *  The whole SCSI sub-system under Linux is basically single-threaded.
 *  Everything, including low-level driver interrupt routine, happens 
 *  with the `io_request_lock' held.
 *  The sym53c8xx-1.x drivers series ran their interrupt code using a 
 *  spin mutex per controller. This added complexity without improving 
 *  scalability significantly. the sym-2 driver still use a spinlock 
 *  per controller for safety, but basically runs with the damned 
 *  io_request_lock held.
 */

spinlock_t sym53c8xx_lock = SPIN_LOCK_UNLOCKED;

#define	SYM_LOCK_DRIVER(flags)    spin_lock_irqsave(&sym53c8xx_lock, flags)
#define	SYM_UNLOCK_DRIVER(flags)  spin_unlock_irqrestore(&sym53c8xx_lock,flags)

#define SYM_INIT_LOCK_HCB(np)		spin_lock_init((np)->s.host->host_lock);
#define	SYM_LOCK_HCB(np, flags)		\
			spin_lock_irqsave((np)->s.host->host_lock, flags)
#define	SYM_UNLOCK_HCB(np, flags)	\
			spin_unlock_irqrestore((np)->s.host->host_lock, flags)

/*
 *  These simple macros limit expression involving 
 *  kernel time values (jiffies) to some that have 
 *  chance not to be too much incorrect. :-)
 */
#define ktime_get(o)		(jiffies + (u_long) o)
#define ktime_exp(b)		((long)(jiffies) - (long)(b) >= 0)
#define ktime_dif(a, b)		((long)(a) - (long)(b))
#define ktime_add(a, o)		((a) + (u_long)(o))
#define ktime_sub(a, o)		((a) - (u_long)(o))

/*
 *  Wrappers to the generic memory allocator.
 */
void *sym_calloc(int size, char *name)
{
	u_long flags;
	void *m;
	SYM_LOCK_DRIVER(flags);
	m = sym_calloc_unlocked(size, name);
	SYM_UNLOCK_DRIVER(flags);
	return m;
}

void sym_mfree(void *m, int size, char *name)
{
	u_long flags;
	SYM_LOCK_DRIVER(flags);
	sym_mfree_unlocked(m, size, name);
	SYM_UNLOCK_DRIVER(flags);
}

#ifdef	SYM_LINUX_DYNAMIC_DMA_MAPPING

void *__sym_calloc_dma(m_pool_ident_t dev_dmat, int size, char *name)
{
	u_long flags;
	void *m;
	SYM_LOCK_DRIVER(flags);
	m = __sym_calloc_dma_unlocked(dev_dmat, size, name);
	SYM_UNLOCK_DRIVER(flags);
	return m;
}

void __sym_mfree_dma(m_pool_ident_t dev_dmat, void *m, int size, char *name)
{
	u_long flags;
	SYM_LOCK_DRIVER(flags);
	__sym_mfree_dma_unlocked(dev_dmat, m, size, name);
	SYM_UNLOCK_DRIVER(flags);
}

m_addr_t __vtobus(m_pool_ident_t dev_dmat, void *m)
{
	u_long flags;
	m_addr_t b;
	SYM_LOCK_DRIVER(flags);
	b = __vtobus_unlocked(dev_dmat, m);
	SYM_UNLOCK_DRIVER(flags);
	return b;
}

#endif	/* SYM_LINUX_DYNAMIC_DMA_MAPPING */


/*
 *  Map/unmap a PCI memory window.
 */
#ifndef SYM_OPT_NO_BUS_MEMORY_MAPPING
static u_long __init pci_map_mem(u_long base, u_long size)
{
	u_long page_base	= ((u_long) base) & PAGE_MASK;
	u_long page_offs	= ((u_long) base) - page_base;
	u_long page_remapped	= (u_long) ioremap(page_base, page_offs+size);

	return page_remapped? (page_remapped + page_offs) : 0UL;
}

static void __init pci_unmap_mem(u_long vaddr, u_long size)
{
	if (vaddr)
		iounmap((void *) (vaddr & PAGE_MASK));
}
#endif

/*
 *  Used to retrieve the host structure when the 
 *  driver is called from the proc FS.
 */
static struct Scsi_Host	*first_host = NULL;

#define scsi_data_direction(cmd)	(cmd->sc_data_direction)

/*
 *  Driver host data structure.
 */
struct host_data {
     hcb_p ncb;
};

/*
 * Some type that fit DMA addresses as seen from BUS.
 */
#ifndef SYM_LINUX_DYNAMIC_DMA_MAPPING
typedef u_long		bus_addr_t;
#else
typedef dma_addr_t	bus_addr_t;
#endif

/*
 *  Used by the eh thread to wait for command completion.
 *  It is allocated on the eh thread stack.
 */
struct sym_eh_wait {
	struct semaphore sem;
	struct timer_list timer;
	void (*old_done)(struct scsi_cmnd *);
	int to_do;
	int timed_out;
};

/*
 *  Driver private area in the SCSI command structure.
 */
struct sym_ucmd {		/* Override the SCSI pointer structure */
	SYM_QUEHEAD link_cmdq;	/* Must stay at offset ZERO */
#ifdef SYM_LINUX_DYNAMIC_DMA_MAPPING
	bus_addr_t data_mapping;
	u_char	data_mapped;
#endif
	struct sym_eh_wait *eh_wait;
};

typedef struct sym_ucmd *ucmd_p;

#define SYM_UCMD_PTR(cmd)  ((ucmd_p)(&(cmd)->SCp))
#define SYM_SCMD_PTR(ucmd) sym_que_entry(ucmd, struct scsi_cmnd, SCp)
#define SYM_SOFTC_PTR(cmd) (((struct host_data *)cmd->device->host->hostdata)->ncb)

/*
 *  Deal with DMA mapping/unmapping.
 */

#ifndef SYM_LINUX_DYNAMIC_DMA_MAPPING

/* Linux versions prior to pci bus iommu kernel interface */

#define __unmap_scsi_data(pdev, cmd)	do {; } while (0)
#define __map_scsi_single_data(pdev, cmd) (__vtobus(pdev,(cmd)->request_buffer))
#define __map_scsi_sg_data(pdev, cmd)	((cmd)->use_sg)
#define __sync_scsi_data(pdev, cmd)	do {; } while (0)

#define bus_sg_dma_address(sc)		vtobus((sc)->address)
#define bus_sg_dma_len(sc)		((sc)->length)

#else /* Linux version with pci bus iommu kernel interface */

#define	bus_unmap_sg(pdev, sgptr, sgcnt, dir)		\
	pci_unmap_sg(pdev, sgptr, sgcnt, dir)

#define	bus_unmap_single(pdev, mapping, bufptr, dir)	\
	pci_unmap_single(pdev, mapping, bufptr, dir)

#define	bus_map_single(pdev, bufptr, bufsiz, dir)	\
	pci_map_single(pdev, bufptr, bufsiz, dir)
 
#define	bus_map_sg(pdev, sgptr, sgcnt, dir)		\
	pci_map_sg(pdev, sgptr, sgcnt, dir)

#define	bus_dma_sync_sg(pdev, sgptr, sgcnt, dir)	\
	pci_dma_sync_sg(pdev, sgptr, sgcnt, dir)

#define	bus_dma_sync_single(pdev, mapping, bufsiz, dir)	\
	pci_dma_sync_single(pdev, mapping, bufsiz, dir)

#define bus_sg_dma_address(sc)	sg_dma_address(sc)
#define bus_sg_dma_len(sc)	sg_dma_len(sc)

static void __unmap_scsi_data(struct pci_dev *pdev, struct scsi_cmnd *cmd)
{
	int dma_dir = scsi_to_pci_dma_dir(cmd->sc_data_direction);

	switch(SYM_UCMD_PTR(cmd)->data_mapped) {
	case 2:
		bus_unmap_sg(pdev, cmd->buffer, cmd->use_sg, dma_dir);
		break;
	case 1:
		bus_unmap_single(pdev, SYM_UCMD_PTR(cmd)->data_mapping,
				 cmd->request_bufflen, dma_dir);
		break;
	}
	SYM_UCMD_PTR(cmd)->data_mapped = 0;
}

static bus_addr_t __map_scsi_single_data(struct pci_dev *pdev, struct scsi_cmnd *cmd)
{
	bus_addr_t mapping;
	int dma_dir = scsi_to_pci_dma_dir(cmd->sc_data_direction);

	mapping = bus_map_single(pdev, cmd->request_buffer,
				 cmd->request_bufflen, dma_dir);
	if (mapping) {
		SYM_UCMD_PTR(cmd)->data_mapped  = 1;
		SYM_UCMD_PTR(cmd)->data_mapping = mapping;
	}

	return mapping;
}

static int __map_scsi_sg_data(struct pci_dev *pdev, struct scsi_cmnd *cmd)
{
	int use_sg;
	int dma_dir = scsi_to_pci_dma_dir(cmd->sc_data_direction);

	use_sg = bus_map_sg(pdev, cmd->buffer, cmd->use_sg, dma_dir);
	if (use_sg > 0) {
		SYM_UCMD_PTR(cmd)->data_mapped  = 2;
		SYM_UCMD_PTR(cmd)->data_mapping = use_sg;
	}

	return use_sg;
}

static void __sync_scsi_data(struct pci_dev *pdev, struct scsi_cmnd *cmd)
{
	int dma_dir = scsi_to_pci_dma_dir(cmd->sc_data_direction);

	switch(SYM_UCMD_PTR(cmd)->data_mapped) {
	case 2:
		bus_dma_sync_sg(pdev, cmd->buffer, cmd->use_sg, dma_dir);
		break;
	case 1:
		bus_dma_sync_single(pdev, SYM_UCMD_PTR(cmd)->data_mapping,
				    cmd->request_bufflen, dma_dir);
		break;
	}
}

#endif	/* SYM_LINUX_DYNAMIC_DMA_MAPPING */

#define unmap_scsi_data(np, cmd)	\
		__unmap_scsi_data(np->s.device, cmd)
#define map_scsi_single_data(np, cmd)	\
		__map_scsi_single_data(np->s.device, cmd)
#define map_scsi_sg_data(np, cmd)	\
		__map_scsi_sg_data(np->s.device, cmd)
#define sync_scsi_data(np, cmd)		\
		__sync_scsi_data(np->s.device, cmd)

/*
 *  Complete a pending CAM CCB.
 */
void sym_xpt_done(hcb_p np, struct scsi_cmnd *ccb)
{
	sym_remque(&SYM_UCMD_PTR(ccb)->link_cmdq);
	unmap_scsi_data(np, ccb);
	ccb->scsi_done(ccb);
}

void sym_xpt_done2(hcb_p np, struct scsi_cmnd *ccb, int cam_status)
{
	sym_set_cam_status(ccb, cam_status);
	sym_xpt_done(np, ccb);
}


/*
 *  Print something that identifies the IO.
 */
void sym_print_addr (ccb_p cp)
{
	struct scsi_cmnd *cmd = cp->cam_ccb;
	if (cmd)
		printf("%s:%d:%d:", sym_name(SYM_SOFTC_PTR(cmd)),
		       cmd->device->id,cmd->device->lun);
}

/*
 *  Tell the SCSI layer about a BUS RESET.
 */
void sym_xpt_async_bus_reset(hcb_p np)
{
	printf_notice("%s: SCSI BUS has been reset.\n", sym_name(np));
	np->s.settle_time = ktime_get(sym_driver_setup.settle_delay * HZ);
	np->s.settle_time_valid = 1;
	if (sym_verbose >= 2)
		printf_info("%s: command processing suspended for %d seconds\n",
		            sym_name(np), sym_driver_setup.settle_delay);
}

/*
 *  Tell the SCSI layer about a BUS DEVICE RESET message sent.
 */
void sym_xpt_async_sent_bdr(hcb_p np, int target)
{
	printf_notice("%s: TARGET %d has been reset.\n", sym_name(np), target);
}

/*
 *  Tell the SCSI layer about the new transfer parameters.
 */
void sym_xpt_async_nego_wide(hcb_p np, int target)
{
	if (sym_verbose < 3)
		return;
	sym_announce_transfer_rate(np, target);
}

/*
 *  Choose the more appropriate CAM status if 
 *  the IO encountered an extended error.
 */
static int sym_xerr_cam_status(int cam_status, int x_status)
{
	if (x_status) {
		if	(x_status & XE_PARITY_ERR)
			cam_status = DID_PARITY;
		else if	(x_status &(XE_EXTRA_DATA|XE_SODL_UNRUN|XE_SWIDE_OVRUN))
			cam_status = DID_ERROR;
		else if	(x_status & XE_BAD_PHASE)
			cam_status = DID_ERROR;
		else
			cam_status = DID_ERROR;
	}
	return cam_status;
}

/*
 *  Build CAM result for a failed or auto-sensed IO.
 */
void sym_set_cam_result_error(hcb_p np, ccb_p cp, int resid)
{
	struct scsi_cmnd *csio = cp->cam_ccb;
	u_int cam_status, scsi_status, drv_status;

	drv_status  = 0;
	cam_status  = DID_OK;
	scsi_status = cp->ssss_status;

	if (cp->host_flags & HF_SENSE) {
		scsi_status = cp->sv_scsi_status;
		resid = cp->sv_resid;
		if (sym_verbose && cp->sv_xerr_status)
			sym_print_xerr(cp, cp->sv_xerr_status);
		if (cp->host_status == HS_COMPLETE &&
		    cp->ssss_status == S_GOOD &&
		    cp->xerr_status == 0) {
			cam_status = sym_xerr_cam_status(DID_OK,
							 cp->sv_xerr_status);
			drv_status = DRIVER_SENSE;
			/*
			 *  Bounce back the sense data to user.
			 */
			bzero(&csio->sense_buffer, sizeof(csio->sense_buffer));
			bcopy(cp->sns_bbuf, csio->sense_buffer,
			      MIN(sizeof(csio->sense_buffer),SYM_SNS_BBUF_LEN));
#if 0
			/*
			 *  If the device reports a UNIT ATTENTION condition 
			 *  due to a RESET condition, we should consider all 
			 *  disconnect CCBs for this unit as aborted.
			 */
			if (1) {
				u_char *p;
				p  = (u_char *) csio->sense_data;
				if (p[0]==0x70 && p[2]==0x6 && p[12]==0x29)
					sym_clear_tasks(np, DID_ABORT,
							cp->target,cp->lun, -1);
			}
#endif
		}
		else
			cam_status = DID_ERROR;
	}
	else if (cp->host_status == HS_COMPLETE) 	/* Bad SCSI status */
		cam_status = DID_OK;
	else if (cp->host_status == HS_SEL_TIMEOUT)	/* Selection timeout */
		cam_status = DID_NO_CONNECT;
	else if (cp->host_status == HS_UNEXPECTED)	/* Unexpected BUS FREE*/
		cam_status = DID_ERROR;
	else {						/* Extended error */
		if (sym_verbose) {
			PRINT_ADDR(cp);
			printf ("COMMAND FAILED (%x %x %x).\n",
				cp->host_status, cp->ssss_status,
				cp->xerr_status);
		}
		/*
		 *  Set the most appropriate value for CAM status.
		 */
		cam_status = sym_xerr_cam_status(DID_ERROR, cp->xerr_status);
	}
	csio->resid = resid;
	csio->result = (drv_status << 24) + (cam_status << 16) + scsi_status;
}


/*
 *  Called on successfull INQUIRY response.
 */
void sym_sniff_inquiry(hcb_p np, struct scsi_cmnd *cmd, int resid)
{
	int retv;

	if (!cmd || cmd->use_sg)
		return;

	sync_scsi_data(np, cmd);
	retv = __sym_sniff_inquiry(np, cmd->device->id, cmd->device->lun,
				   (u_char *) cmd->request_buffer,
				   cmd->request_bufflen - resid);
	if (retv < 0)
		return;
	else if (retv)
		sym_update_trans_settings(np, &np->target[cmd->device->id]);
}

/*
 *  Build the scatter/gather array for an I/O.
 */

static int sym_scatter_no_sglist(hcb_p np, ccb_p cp, struct scsi_cmnd *cmd)
{
	struct sym_tblmove *data = &cp->phys.data[SYM_CONF_MAX_SG-1];
	int segment;

	cp->data_len = cmd->request_bufflen;

	if (cmd->request_bufflen) {
		bus_addr_t baddr = map_scsi_single_data(np, cmd);
		if (baddr) {
			sym_build_sge(np, data, baddr, cmd->request_bufflen);
			segment = 1;
		}
		else
			segment = -2;
	}
	else
		segment = 0;

	return segment;
}

static int sym_scatter(hcb_p np, ccb_p cp, struct scsi_cmnd *cmd)
{
	int segment;
	int use_sg = (int) cmd->use_sg;

	cp->data_len = 0;

	if (!use_sg)
		segment = sym_scatter_no_sglist(np, cp, cmd);
	else if ((use_sg = map_scsi_sg_data(np, cmd)) > 0) {
		struct scatterlist *scatter = (struct scatterlist *)cmd->buffer;
		struct sym_tblmove *data;

		if (use_sg > SYM_CONF_MAX_SG) {
			unmap_scsi_data(np, cmd);
			return -1;
		}

		data = &cp->phys.data[SYM_CONF_MAX_SG - use_sg];

		for (segment = 0; segment < use_sg; segment++) {
			bus_addr_t baddr = bus_sg_dma_address(&scatter[segment]);
			unsigned int len = bus_sg_dma_len(&scatter[segment]);

			sym_build_sge(np, &data[segment], baddr, len);
			cp->data_len += len;
		}
	}
	else
		segment = -2;

	return segment;
}

/*
 *  Queue a SCSI command.
 */
static int sym_queue_command(hcb_p np, struct scsi_cmnd *ccb)
{
/*	struct scsi_device        *device    = ccb->device; */
	tcb_p	tp;
	lcb_p	lp;
	ccb_p	cp;
	int	order;

	/*
	 *  Minimal checkings, so that we will not 
	 *  go outside our tables.
	 */
	if (ccb->device->id == np->myaddr ||
	    ccb->device->id >= SYM_CONF_MAX_TARGET ||
	    ccb->device->lun >= SYM_CONF_MAX_LUN) {
		sym_xpt_done2(np, ccb, CAM_DEV_NOT_THERE);
		return 0;
        }

	/*
	 *  Retreive the target descriptor.
	 */
	tp = &np->target[ccb->device->id];

	/*
	 *  Complete the 1st INQUIRY command with error 
	 *  condition if the device is flagged NOSCAN 
	 *  at BOOT in the NVRAM. This may speed up 
	 *  the boot and maintain coherency with BIOS 
	 *  device numbering. Clearing the flag allows 
	 *  user to rescan skipped devices later.
	 *  We also return error for devices not flagged 
	 *  for SCAN LUNS in the NVRAM since some mono-lun 
	 *  devices behave badly when asked for some non 
	 *  zero LUN. Btw, this is an absolute hack.:-)
	 */
	if (ccb->cmnd[0] == 0x12 || ccb->cmnd[0] == 0x0) {
		if ((tp->usrflags & SYM_SCAN_BOOT_DISABLED) ||
		    ((tp->usrflags & SYM_SCAN_LUNS_DISABLED) && 
		     ccb->device->lun != 0)) {
			tp->usrflags &= ~SYM_SCAN_BOOT_DISABLED;
			sym_xpt_done2(np, ccb, CAM_DEV_NOT_THERE);
			return 0;
		}
	}

	/*
	 *  Select tagged/untagged.
	 */
	lp = sym_lp(np, tp, ccb->device->lun);
	order = (lp && lp->s.reqtags) ? M_SIMPLE_TAG : 0;

	/*
	 *  Queue the SCSI IO.
	 */
	cp = sym_get_ccb(np, ccb->device->id, ccb->device->lun, order);
	if (!cp)
		return 1;	/* Means resource shortage */
	(void) sym_queue_scsiio(np, ccb, cp);
	return 0;
}

/*
 *  Setup buffers and pointers that address the CDB.
 */
static int __inline sym_setup_cdb(hcb_p np, struct scsi_cmnd *ccb, ccb_p cp)
{
	u32	cmd_ba;
	int	cmd_len;

	/*
	 *  CDB is 16 bytes max.
	 */
	if (ccb->cmd_len > sizeof(cp->cdb_buf)) {
		sym_set_cam_status(cp->cam_ccb, CAM_REQ_INVALID);
		return -1;
	}

	bcopy(ccb->cmnd, cp->cdb_buf, ccb->cmd_len);
	cmd_ba  = CCB_BA (cp, cdb_buf[0]);
	cmd_len = ccb->cmd_len;

	cp->phys.cmd.addr	= cpu_to_scr(cmd_ba);
	cp->phys.cmd.size	= cpu_to_scr(cmd_len);

	return 0;
}

/*
 *  Setup pointers that address the data and start the I/O.
 */
int sym_setup_data_and_start(hcb_p np, struct scsi_cmnd *csio, ccb_p cp)
{
	int dir;
	tcb_p tp = &np->target[cp->target];
	lcb_p lp = sym_lp(np, tp, cp->lun);

	/*
	 *  Build the CDB.
	 */
	if (sym_setup_cdb(np, csio, cp))
		goto out_abort;

	/*
	 *  No direction means no data.
	 */
	dir = scsi_data_direction(csio);
	if (dir != SCSI_DATA_NONE) {
		cp->segments = sym_scatter (np, cp, csio);
		if (cp->segments < 0) {
			if (cp->segments == -2)
				sym_set_cam_status(csio, CAM_RESRC_UNAVAIL);
			else
				sym_set_cam_status(csio, CAM_REQ_TOO_BIG);
			goto out_abort;
		}
	}
	else {
		cp->data_len = 0;
		cp->segments = 0;
	}

	/*
	 *  Set data pointers.
	 */
	sym_setup_data_pointers(np, cp, dir);

	/*
	 *  When `#ifed 1', the code below makes the driver 
	 *  panic on the first attempt to write to a SCSI device.
	 *  It is the first test we want to do after a driver 
	 *  change that does not seem obviously safe. :)
	 */
#if 0
	switch (cp->cdb_buf[0]) {
	case 0x0A: case 0x2A: case 0xAA:
		panic("XXXXXXXXXXXXX WRITE NOT YET ALLOWED XXXXXXXXXXXXXX\n");
		MDELAY(10000);
		break;
	default:
		break;
	}
#endif

	/*
	 *	activate this job.
	 */
	if (lp)
		sym_start_next_ccbs(np, lp, 2);
	else
		sym_put_start_queue(np, cp);
	return 0;

out_abort:
	sym_free_ccb(np, cp);
	sym_xpt_done(np, csio);
	return 0;
}


/*
 *  timer daemon.
 *
 *  Misused to keep the driver running when
 *  interrupts are not configured correctly.
 */
static void sym_timer (hcb_p np)
{
	u_long	thistime = ktime_get(0);

	/*
	 *  Restart the timer.
	 */
#ifdef SYM_CONF_PCIQ_BROKEN_INTR
	np->s.timer.expires = ktime_get((HZ+99)/100);
#else
	np->s.timer.expires = ktime_get(SYM_CONF_TIMER_INTERVAL);
#endif
	add_timer(&np->s.timer);

	/*
	 *  If we are resetting the ncr, wait for settle_time before 
	 *  clearing it. Then command processing will be resumed.
	 */
	if (np->s.settle_time_valid) {
		if (ktime_dif(np->s.settle_time, thistime) <= 0){
			if (sym_verbose >= 2 )
				printk("%s: command processing resumed\n",
				       sym_name(np));
			np->s.settle_time_valid = 0;
		}
		return;
	}

	/*
	 *	Nothing to do for now, but that may come.
	 */
	if (np->s.lasttime + 4*HZ < thistime) {
		np->s.lasttime = thistime;
	}

#ifdef SYM_CONF_PCIQ_MAY_MISS_COMPLETIONS
	/*
	 *  Some way-broken PCI bridges may lead to 
	 *  completions being lost when the clearing 
	 *  of the INTFLY flag by the CPU occurs 
	 *  concurrently with the chip raising this flag.
	 *  If this ever happen, lost completions will 
	 * be reaped here.
	 */
	sym_wakeup_done(np);
#endif

#ifdef SYM_CONF_PCIQ_BROKEN_INTR
	if (INB(nc_istat) & (INTF|SIP|DIP)) {

		/*
		**	Process pending interrupts.
		*/
		if (DEBUG_FLAGS & DEBUG_TINY) printk ("{");
		sym_interrupt(np);
		if (DEBUG_FLAGS & DEBUG_TINY) printk ("}");
	}
#endif /* SYM_CONF_PCIQ_BROKEN_INTR */
}


/*
 *  PCI BUS error handler.
 */
void sym_log_bus_error(hcb_p np)
{
	u_short pci_sts;
	pci_read_config_word(np->s.device, PCI_STATUS, &pci_sts);
	if (pci_sts & 0xf900) {
		pci_write_config_word(np->s.device, PCI_STATUS,
		                         pci_sts);
		printf("%s: PCI STATUS = 0x%04x\n",
			sym_name(np), pci_sts & 0xf900);
	}
}


/*
 *  Requeue awaiting commands.
 */
static void sym_requeue_awaiting_cmds(hcb_p np)
{
	struct scsi_cmnd *cmd;
	ucmd_p ucp = SYM_UCMD_PTR(cmd);
	SYM_QUEHEAD tmp_cmdq;
	int sts;

	sym_que_move(&np->s.wait_cmdq, &tmp_cmdq);

	while ((ucp = (ucmd_p) sym_remque_head(&tmp_cmdq)) != 0) {
		sym_insque_tail(&ucp->link_cmdq, &np->s.busy_cmdq);
		cmd = SYM_SCMD_PTR(ucp);
		sts = sym_queue_command(np, cmd);
		if (sts) {
			sym_remque(&ucp->link_cmdq);
			sym_insque_head(&ucp->link_cmdq, &np->s.wait_cmdq);
		}
	}
}

/*
 *  Linux entry point of the queuecommand() function
 */
int sym53c8xx_queue_command (struct scsi_cmnd *cmd, void (*done)(struct scsi_cmnd *))
{
	hcb_p  np  = SYM_SOFTC_PTR(cmd);
	ucmd_p ucp = SYM_UCMD_PTR(cmd);
	int sts = 0;
#if 0
	u_long flags;
#endif

	cmd->scsi_done     = done;
	cmd->host_scribble = NULL;
	memset(ucp, 0, sizeof(*ucp));

#if 0
	SYM_LOCK_HCB(np, flags);
#endif

	/*
	 *  Shorten our settle_time if needed for 
	 *  this command not to time out.
	 */
	if (np->s.settle_time_valid && cmd->timeout_per_command) {
		u_long tlimit = ktime_get(cmd->timeout_per_command);
		tlimit = ktime_sub(tlimit, SYM_CONF_TIMER_INTERVAL*2);
		if (ktime_dif(np->s.settle_time, tlimit) > 0) {
			np->s.settle_time = tlimit;
		}
	}

	if (np->s.settle_time_valid || !sym_que_empty(&np->s.wait_cmdq)) {
		sym_insque_tail(&ucp->link_cmdq, &np->s.wait_cmdq);
		goto out;
	}

	sym_insque_tail(&ucp->link_cmdq, &np->s.busy_cmdq);
	sts = sym_queue_command(np, cmd);
	if (sts) {
		sym_remque(&ucp->link_cmdq);
		sym_insque_tail(&ucp->link_cmdq, &np->s.wait_cmdq);
	}
out:
#if 0
	SYM_UNLOCK_HCB(np, flags);
#endif

	return 0;
}

/*
 *  Linux entry point of the interrupt handler.
 */
static irqreturn_t sym53c8xx_intr(int irq, void *dev_id, struct pt_regs * regs)
{
	unsigned long flags;
	hcb_p np = (hcb_p) dev_id;

	if (DEBUG_FLAGS & DEBUG_TINY) printf_debug ("[");

	SYM_LOCK_HCB(np, flags);

	sym_interrupt(np);

	/*
	 * push queue walk-through to tasklet
	 */
	if (!sym_que_empty(&np->s.wait_cmdq) && !np->s.settle_time_valid)
		sym_requeue_awaiting_cmds(np);

	SYM_UNLOCK_HCB(np, flags);

	if (DEBUG_FLAGS & DEBUG_TINY) printf_debug ("]\n");

	return IRQ_HANDLED;
}

/*
 *  Linux entry point of the timer handler
 */
static void sym53c8xx_timer(unsigned long npref)
{
	hcb_p np = (hcb_p) npref;
	unsigned long flags;

	SYM_LOCK_HCB(np, flags);

	sym_timer(np);

	if (!sym_que_empty(&np->s.wait_cmdq) && !np->s.settle_time_valid)
		sym_requeue_awaiting_cmds(np);

	SYM_UNLOCK_HCB(np, flags);
}


/*
 *  What the eh thread wants us to perform.
 */
#define SYM_EH_ABORT		0
#define SYM_EH_DEVICE_RESET	1
#define SYM_EH_BUS_RESET	2
#define SYM_EH_HOST_RESET	3

/*
 *  What we will do regarding the involved SCSI command.
 */
#define SYM_EH_DO_IGNORE	0
#define SYM_EH_DO_COMPLETE	1
#define SYM_EH_DO_WAIT		2

/*
 *  Our general completion handler.
 */
static void __sym_eh_done(struct scsi_cmnd *cmd, int timed_out)
{
	struct sym_eh_wait *ep = SYM_UCMD_PTR(cmd)->eh_wait;
	if (!ep)
		return;

	/* Try to avoid a race here (not 100% safe) */
	if (!timed_out) {
		ep->timed_out = 0;
		if (ep->to_do == SYM_EH_DO_WAIT && !del_timer(&ep->timer))
			return;
	}

	/* Revert everything */
	SYM_UCMD_PTR(cmd)->eh_wait = 0;
	cmd->scsi_done = ep->old_done;

	/* Wake up the eh thread if it wants to sleep */
	if (ep->to_do == SYM_EH_DO_WAIT)
		up(&ep->sem);
}

/*
 *  scsi_done() alias when error recovery is in progress. 
 */
static void sym_eh_done(struct scsi_cmnd *cmd) { __sym_eh_done(cmd, 0); }

/*
 *  Some timeout handler to avoid waiting too long.
 */
static void sym_eh_timeout(u_long p) { __sym_eh_done((struct scsi_cmnd *)p, 1); }

/*
 *  Generic method for our eh processing.
 *  The 'op' argument tells what we have to do.
 */
static int sym_eh_handler(int op, char *opname, struct scsi_cmnd *cmd)
{
	hcb_p np = SYM_SOFTC_PTR(cmd);
	SYM_QUEHEAD *qp;
	int to_do = SYM_EH_DO_IGNORE;
	int sts = -1;
	struct sym_eh_wait eh, *ep = &eh;
	char devname[20];
	unsigned long flags;

	sprintf(devname, "%s:%d:%d", sym_name(np), cmd->device->id, cmd->device->lun);

	printf_warning("%s: %s operation started.\n", devname, opname);

#if 0
	/* This one should be the result of some race, thus to ignore */
	if (cmd->serial_number != cmd->serial_number_at_timeout)
		goto prepare;
#endif

	/* This one is not queued to the core driver -> to complete here */ 
	FOR_EACH_QUEUED_ELEMENT(&np->s.wait_cmdq, qp) {
		if (SYM_SCMD_PTR(qp) == cmd) {
			to_do = SYM_EH_DO_COMPLETE;
			goto prepare;
		}
	}

	/* This one is queued in some place -> to wait for completion */
	FOR_EACH_QUEUED_ELEMENT(&np->busy_ccbq, qp) {
		ccb_p cp = sym_que_entry(qp, struct sym_ccb, link_ccbq);
		if (cp->cam_ccb == cmd) {
			to_do = SYM_EH_DO_WAIT;
			goto prepare;
		}
	}

prepare:
	/* Prepare stuff to either ignore, complete or wait for completion */
	switch(to_do) {
	default:
	case SYM_EH_DO_IGNORE:
		goto finish;
		break;
	case SYM_EH_DO_WAIT:
		init_MUTEX_LOCKED(&ep->sem);
		/* fall through */
	case SYM_EH_DO_COMPLETE:
		ep->old_done = cmd->scsi_done;
		cmd->scsi_done = sym_eh_done;
		SYM_UCMD_PTR(cmd)->eh_wait = ep;
	}

	/* Try to proceed the operation we have been asked for */
	sts = -1;
	switch(op) {
	case SYM_EH_ABORT:
		sts = sym_abort_scsiio(np, cmd, 1);
		break;
	case SYM_EH_DEVICE_RESET:
		sts = sym_reset_scsi_target(np, cmd->device->id);
		break;
	case SYM_EH_BUS_RESET:
		sym_reset_scsi_bus(np, 1);
		sts = 0;
		break;
	case SYM_EH_HOST_RESET:
		sym_reset_scsi_bus(np, 0);
		sym_start_up (np, 1);
		sts = 0;
		break;
	default:
		break;
	}

	/* On error, restore everything and cross fingers :) */
	if (sts) {
		SYM_UCMD_PTR(cmd)->eh_wait = 0;
		cmd->scsi_done = ep->old_done;
		to_do = SYM_EH_DO_IGNORE;
	}

finish:
	ep->to_do = to_do;
	/* Complete the command with locks held as required by the driver */
	if (to_do == SYM_EH_DO_COMPLETE)
		sym_xpt_done2(np, cmd, CAM_REQ_ABORTED);

	/* Wait for completion with locks released, as required by kernel */
	if (to_do == SYM_EH_DO_WAIT) {
		init_timer(&ep->timer);
		ep->timer.expires = jiffies + (5*HZ);
		ep->timer.function = sym_eh_timeout;
		ep->timer.data = (u_long)cmd;
		ep->timed_out = 1;	/* Be pessimistic for once :) */
		add_timer(&ep->timer);
		local_save_flags(flags);
		spin_unlock_irq(cmd->device->host->host_lock);
		down(&ep->sem);
		local_irq_restore(flags);
		spin_lock(cmd->device->host->host_lock);
		if (ep->timed_out)
			sts = -2;
	}
	printf_warning("%s: %s operation %s.\n", devname, opname,
			sts==0?"complete":sts==-2?"timed-out":"failed");
	return sts? SCSI_FAILED : SCSI_SUCCESS;
}


/*
 * Error handlers called from the eh thread (one thread per HBA).
 */
int sym53c8xx_eh_abort_handler(struct scsi_cmnd *cmd)
{
	return sym_eh_handler(SYM_EH_ABORT, "ABORT", cmd);
}

int sym53c8xx_eh_device_reset_handler(struct scsi_cmnd *cmd)
{
	return sym_eh_handler(SYM_EH_DEVICE_RESET, "DEVICE RESET", cmd);
}

int sym53c8xx_eh_bus_reset_handler(struct scsi_cmnd *cmd)
{
	return sym_eh_handler(SYM_EH_BUS_RESET, "BUS RESET", cmd);
}

int sym53c8xx_eh_host_reset_handler(struct scsi_cmnd *cmd)
{
	return sym_eh_handler(SYM_EH_HOST_RESET, "HOST RESET", cmd);
}

/*
 *  Tune device queuing depth, according to various limits.
 */
static void 
sym_tune_dev_queuing(hcb_p np, int target, int lun, u_short reqtags)
{
	tcb_p	tp = &np->target[target];
	lcb_p	lp = sym_lp(np, tp, lun);
	u_short	oldtags;

	if (!lp)
		return;

	oldtags = lp->s.reqtags;

	if (reqtags > lp->s.scdev_depth)
		reqtags = lp->s.scdev_depth;

	lp->started_limit = reqtags ? reqtags : 2;
	lp->started_max   = 1;
	lp->s.reqtags     = reqtags;

	if (reqtags != oldtags) {
		printf_info("%s:%d:%d: "
		         "tagged command queuing %s, command queue depth %d.\n",
		          sym_name(np), target, lun,
		          lp->s.reqtags ? "enabled" : "disabled",
 		          lp->started_limit);
	}
}

#ifdef	SYM_LINUX_BOOT_COMMAND_LINE_SUPPORT
/*
 *  Linux select queue depths function
 */
#define DEF_DEPTH	(sym_driver_setup.max_tag)
#define ALL_TARGETS	-2
#define NO_TARGET	-1
#define ALL_LUNS	-2
#define NO_LUN		-1

static int device_queue_depth(hcb_p np, int target, int lun)
{
	int c, h, t, u, v;
	char *p = sym_driver_setup.tag_ctrl;
	char *ep;

	h = -1;
	t = NO_TARGET;
	u = NO_LUN;
	while ((c = *p++) != 0) {
		v = simple_strtoul(p, &ep, 0);
		switch(c) {
		case '/':
			++h;
			t = ALL_TARGETS;
			u = ALL_LUNS;
			break;
		case 't':
			if (t != target)
				t = (target == v) ? v : NO_TARGET;
			u = ALL_LUNS;
			break;
		case 'u':
			if (u != lun)
				u = (lun == v) ? v : NO_LUN;
			break;
		case 'q':
			if (h == np->s.unit &&
				(t == ALL_TARGETS || t == target) &&
				(u == ALL_LUNS    || u == lun))
				return v;
			break;
		case '-':
			t = ALL_TARGETS;
			u = ALL_LUNS;
			break;
		default:
			break;
		}
		p = ep;
	}
	return DEF_DEPTH;
}
#else
#define device_queue_depth(np, t, l)	(sym_driver_setup.max_tag)
#endif	/* SYM_LINUX_BOOT_COMMAND_LINE_SUPPORT */

/*
 * Linux entry point for device queue sizing.
 */
int
sym53c8xx_slave_configure(struct scsi_device *device)
{
	struct Scsi_Host *host = device->host;
	hcb_p np;
	tcb_p tp;
	lcb_p lp;
	int reqtags, depth_to_use;

	np = ((struct host_data *) host->hostdata)->ncb;
	tp = &np->target[device->id];

	/*
	 *  Get user settings for transfer parameters.
	 */
	tp->inq_byte7_valid = (INQ7_SYNC|INQ7_WIDE16);
	sym_update_trans_settings(np, tp);

	/*
	 *  Allocate the LCB if not yet.
	 *  If it fail, we may well be in the sh*t. :)
	 */
	lp = sym_alloc_lcb(np, device->id, device->lun);
	if (!lp)
		return -ENOMEM;

	/*
	 *  Get user flags.
	 */
	lp->curr_flags = lp->user_flags;

	/*
	 *  Select queue depth from driver setup.
	 *  Donnot use more than configured by user.
	 *  Use at least 2.
	 *  Donnot use more than our maximum.
	 */
	reqtags = device_queue_depth(np, device->id, device->lun);
	if (reqtags > tp->usrtags)
		reqtags = tp->usrtags;
	if (!device->tagged_supported)
		reqtags = 0;
#if 1 /* Avoid to locally queue commands for no good reasons */
	if (reqtags > SYM_CONF_MAX_TAG)
		reqtags = SYM_CONF_MAX_TAG;
	depth_to_use = (reqtags ? reqtags : 2);
#else
	depth_to_use = (reqtags ? SYM_CONF_MAX_TAG : 2);
#endif
	scsi_adjust_queue_depth(device,
				(device->tagged_supported ?
				 MSG_SIMPLE_TAG : 0),
				depth_to_use);
	lp->s.scdev_depth = depth_to_use;
	sym_tune_dev_queuing(np, device->id, device->lun, reqtags);

	return 0;
}

/*
 *  Linux entry point for info() function
 */
const char *sym53c8xx_info (struct Scsi_Host *host)
{
	return sym_driver_name();
}


#ifdef SYM_LINUX_PROC_INFO_SUPPORT
/*
 *  Proc file system stuff
 *
 *  A read operation returns adapter information.
 *  A write operation is a control command.
 *  The string is parsed in the driver code and the command is passed 
 *  to the sym_usercmd() function.
 */

#ifdef SYM_LINUX_USER_COMMAND_SUPPORT

struct	sym_usrcmd {
	u_long	target;
	u_long	lun;
	u_long	data;
	u_long	cmd;
};

#define UC_SETSYNC      10
#define UC_SETTAGS	11
#define UC_SETDEBUG	12
#define UC_SETWIDE	14
#define UC_SETFLAG	15
#define UC_SETVERBOSE	17
#define UC_RESETDEV	18
#define UC_CLEARDEV	19

static void sym_exec_user_command (hcb_p np, struct sym_usrcmd *uc)
{
	tcb_p tp;
	int t, l;

	switch (uc->cmd) {
	case 0: return;

#ifdef SYM_LINUX_DEBUG_CONTROL_SUPPORT
	case UC_SETDEBUG:
		sym_debug_flags = uc->data;
		break;
#endif
	case UC_SETVERBOSE:
		np->verbose = uc->data;
		break;
	default:
		/*
		 * We assume that other commands apply to targets.
		 * This should always be the case and avoid the below 
		 * 4 lines to be repeated 6 times.
		 */
		for (t = 0; t < SYM_CONF_MAX_TARGET; t++) {
			if (!((uc->target >> t) & 1))
				continue;
			tp = &np->target[t];

			switch (uc->cmd) {

			case UC_SETSYNC:
				if (!uc->data || uc->data >= 255) {
					tp->tinfo.goal.options = 0;
					tp->tinfo.goal.offset  = 0;
					break;
				}
				if (uc->data <= 9 && np->minsync_dt) {
					if (uc->data < np->minsync_dt)
						uc->data = np->minsync_dt;
					tp->tinfo.goal.options = PPR_OPT_DT;
					tp->tinfo.goal.width   = 1;
					tp->tinfo.goal.period = uc->data;
					tp->tinfo.goal.offset = np->maxoffs_dt;
				}
				else {
					if (uc->data < np->minsync)
						uc->data = np->minsync;
					tp->tinfo.goal.options = 0;
					tp->tinfo.goal.period = uc->data;
					tp->tinfo.goal.offset = np->maxoffs;
				}
				break;
			case UC_SETWIDE:
				tp->tinfo.goal.width = uc->data ? 1 : 0;
				break;
			case UC_SETTAGS:
				for (l = 0; l < SYM_CONF_MAX_LUN; l++)
					sym_tune_dev_queuing(np, t,l, uc->data);
				break;
			case UC_RESETDEV:
				tp->to_reset = 1;
				np->istat_sem = SEM;
				OUTB (nc_istat, SIGP|SEM);
				break;
			case UC_CLEARDEV:
				for (l = 0; l < SYM_CONF_MAX_LUN; l++) {
					lcb_p lp = sym_lp(np, tp, l);
					if (lp) lp->to_clear = 1;
				}
				np->istat_sem = SEM;
				OUTB (nc_istat, SIGP|SEM);
				break;
			case UC_SETFLAG:
				tp->usrflags = uc->data;
				break;
			}
		}
		break;
	}
}

#define is_digit(c)	((c) >= '0' && (c) <= '9')
#define digit_to_bin(c)	((c) - '0')
#define is_space(c)	((c) == ' ' || (c) == '\t')

static int skip_spaces(char *ptr, int len)
{
	int cnt, c;

	for (cnt = len; cnt > 0 && (c = *ptr++) && is_space(c); cnt--);

	return (len - cnt);
}

static int get_int_arg(char *ptr, int len, u_long *pv)
{
	int	cnt, c;
	u_long	v;

	for (v = 0, cnt = len; cnt > 0 && (c = *ptr++) && is_digit(c); cnt--) {
		v = (v * 10) + digit_to_bin(c);
	}

	if (pv)
		*pv = v;

	return (len - cnt);
}

static int is_keyword(char *ptr, int len, char *verb)
{
	int verb_len = strlen(verb);

	if (len >= strlen(verb) && !memcmp(verb, ptr, verb_len))
		return verb_len;
	else
		return 0;

}

#define SKIP_SPACES(min_spaces)						\
	if ((arg_len = skip_spaces(ptr, len)) < (min_spaces))		\
		return -EINVAL;						\
	ptr += arg_len; len -= arg_len;

#define GET_INT_ARG(v)							\
	if (!(arg_len = get_int_arg(ptr, len, &(v))))			\
		return -EINVAL;						\
	ptr += arg_len; len -= arg_len;


/*
 * Parse a control command
 */

static int sym_user_command(hcb_p np, char *buffer, int length)
{
	char *ptr	= buffer;
	int len		= length;
	struct sym_usrcmd cmd, *uc = &cmd;
	int		arg_len;
	u_long 		target;

	bzero(uc, sizeof(*uc));

	if (len > 0 && ptr[len-1] == '\n')
		--len;

	if	((arg_len = is_keyword(ptr, len, "setsync")) != 0)
		uc->cmd = UC_SETSYNC;
	else if	((arg_len = is_keyword(ptr, len, "settags")) != 0)
		uc->cmd = UC_SETTAGS;
	else if	((arg_len = is_keyword(ptr, len, "setverbose")) != 0)
		uc->cmd = UC_SETVERBOSE;
	else if	((arg_len = is_keyword(ptr, len, "setwide")) != 0)
		uc->cmd = UC_SETWIDE;
#ifdef SYM_LINUX_DEBUG_CONTROL_SUPPORT
	else if	((arg_len = is_keyword(ptr, len, "setdebug")) != 0)
		uc->cmd = UC_SETDEBUG;
#endif
	else if	((arg_len = is_keyword(ptr, len, "setflag")) != 0)
		uc->cmd = UC_SETFLAG;
	else if	((arg_len = is_keyword(ptr, len, "resetdev")) != 0)
		uc->cmd = UC_RESETDEV;
	else if	((arg_len = is_keyword(ptr, len, "cleardev")) != 0)
		uc->cmd = UC_CLEARDEV;
	else
		arg_len = 0;

#ifdef DEBUG_PROC_INFO
printk("sym_user_command: arg_len=%d, cmd=%ld\n", arg_len, uc->cmd);
#endif

	if (!arg_len)
		return -EINVAL;
	ptr += arg_len; len -= arg_len;

	switch(uc->cmd) {
	case UC_SETSYNC:
	case UC_SETTAGS:
	case UC_SETWIDE:
	case UC_SETFLAG:
	case UC_RESETDEV:
	case UC_CLEARDEV:
		SKIP_SPACES(1);
		if ((arg_len = is_keyword(ptr, len, "all")) != 0) {
			ptr += arg_len; len -= arg_len;
			uc->target = ~0;
		} else {
			GET_INT_ARG(target);
			uc->target = (1<<target);
#ifdef DEBUG_PROC_INFO
printk("sym_user_command: target=%ld\n", target);
#endif
		}
		break;
	}

	switch(uc->cmd) {
	case UC_SETVERBOSE:
	case UC_SETSYNC:
	case UC_SETTAGS:
	case UC_SETWIDE:
		SKIP_SPACES(1);
		GET_INT_ARG(uc->data);
#ifdef DEBUG_PROC_INFO
printk("sym_user_command: data=%ld\n", uc->data);
#endif
		break;
#ifdef SYM_LINUX_DEBUG_CONTROL_SUPPORT
	case UC_SETDEBUG:
		while (len > 0) {
			SKIP_SPACES(1);
			if	((arg_len = is_keyword(ptr, len, "alloc")))
				uc->data |= DEBUG_ALLOC;
			else if	((arg_len = is_keyword(ptr, len, "phase")))
				uc->data |= DEBUG_PHASE;
			else if	((arg_len = is_keyword(ptr, len, "queue")))
				uc->data |= DEBUG_QUEUE;
			else if	((arg_len = is_keyword(ptr, len, "result")))
				uc->data |= DEBUG_RESULT;
			else if	((arg_len = is_keyword(ptr, len, "scatter")))
				uc->data |= DEBUG_SCATTER;
			else if	((arg_len = is_keyword(ptr, len, "script")))
				uc->data |= DEBUG_SCRIPT;
			else if	((arg_len = is_keyword(ptr, len, "tiny")))
				uc->data |= DEBUG_TINY;
			else if	((arg_len = is_keyword(ptr, len, "timing")))
				uc->data |= DEBUG_TIMING;
			else if	((arg_len = is_keyword(ptr, len, "nego")))
				uc->data |= DEBUG_NEGO;
			else if	((arg_len = is_keyword(ptr, len, "tags")))
				uc->data |= DEBUG_TAGS;
			else if	((arg_len = is_keyword(ptr, len, "pointer")))
				uc->data |= DEBUG_POINTER;
			else
				return -EINVAL;
			ptr += arg_len; len -= arg_len;
		}
#ifdef DEBUG_PROC_INFO
printk("sym_user_command: data=%ld\n", uc->data);
#endif
		break;
#endif /* SYM_LINUX_DEBUG_CONTROL_SUPPORT */
	case UC_SETFLAG:
		while (len > 0) {
			SKIP_SPACES(1);
			if	((arg_len = is_keyword(ptr, len, "no_disc")))
				uc->data &= ~SYM_DISC_ENABLED;
			else
				return -EINVAL;
			ptr += arg_len; len -= arg_len;
		}
		break;
	default:
		break;
	}

	if (len)
		return -EINVAL;
	else {
		unsigned long flags;

		SYM_LOCK_HCB(np, flags);
		sym_exec_user_command (np, uc);
		SYM_UNLOCK_HCB(np, flags);
	}
	return length;
}

#endif	/* SYM_LINUX_USER_COMMAND_SUPPORT */


#ifdef SYM_LINUX_USER_INFO_SUPPORT
/*
 *  Informations through the proc file system.
 */
struct info_str {
	char *buffer;
	int length;
	int offset;
	int pos;
};

static void copy_mem_info(struct info_str *info, char *data, int len)
{
	if (info->pos + len > info->length)
		len = info->length - info->pos;

	if (info->pos + len < info->offset) {
		info->pos += len;
		return;
	}
	if (info->pos < info->offset) {
		data += (info->offset - info->pos);
		len  -= (info->offset - info->pos);
	}

	if (len > 0) {
		memcpy(info->buffer + info->pos, data, len);
		info->pos += len;
	}
}

static int copy_info(struct info_str *info, char *fmt, ...)
{
	va_list args;
	char buf[81];
	int len;

	va_start(args, fmt);
	len = vsprintf(buf, fmt, args);
	va_end(args);

	copy_mem_info(info, buf, len);
	return len;
}

/*
 *  Copy formatted information into the input buffer.
 */
static int sym_host_info(hcb_p np, char *ptr, off_t offset, int len)
{
	struct info_str info;

	info.buffer	= ptr;
	info.length	= len;
	info.offset	= offset;
	info.pos	= 0;

	copy_info(&info, "Chip " NAME53C "%s, device id 0x%x, "
			 "revision id 0x%x\n",
			 np->s.chip_name, np->device_id, np->revision_id);
	copy_info(&info, "On PCI bus %d, device %d, function %d, "
#ifdef __sparc__
		"IRQ %s\n",
#else
		"IRQ %d\n",
#endif
		np->s.bus, (np->s.device_fn & 0xf8) >> 3, np->s.device_fn & 7,
#ifdef __sparc__
		__irq_itoa(np->s.irq));
#else
		(int) np->s.irq);
#endif
	copy_info(&info, "Min. period factor %d, %s SCSI BUS%s\n",
			 (int) (np->minsync_dt ? np->minsync_dt : np->minsync),
			 np->maxwide ? "Wide" : "Narrow",
			 np->minsync_dt ? ", DT capable" : "");

	copy_info(&info, "Max. started commands %d, "
			 "max. commands per LUN %d\n",
			 SYM_CONF_MAX_START, SYM_CONF_MAX_TAG);

	return info.pos > info.offset? info.pos - info.offset : 0;
}
#endif /* SYM_LINUX_USER_INFO_SUPPORT */

/*
 *  Entry point of the scsi proc fs of the driver.
 *  - func = 0 means read  (returns adapter infos)
 *  - func = 1 means write (not yet merget from sym53c8xx)
 */
static int sym53c8xx_proc_info(struct Scsi_Host *host, char *buffer, char **start, off_t offset,
			int length, int func)
{
	struct host_data *host_data;
	hcb_p np = 0;
	int retv;

	host_data = (struct host_data *) host->hostdata;
	np = host_data->ncb;
	if (!np)
		return -EINVAL;

	if (func) {
#ifdef	SYM_LINUX_USER_COMMAND_SUPPORT
		retv = sym_user_command(np, buffer, length);
#else
		retv = -EINVAL;
#endif
	}
	else {
		if (start)
			*start = buffer;
#ifdef SYM_LINUX_USER_INFO_SUPPORT
		retv = sym_host_info(np, buffer, offset, length);
#else
		retv = -EINVAL;
#endif
	}

	return retv;
}
#endif /* SYM_LINUX_PROC_INFO_SUPPORT */

/*
 *	Free controller resources.
 */
static void sym_free_resources(hcb_p np)
{
	/*
	 *  Free O/S specific resources.
	 */
	if (np->s.irq)
		free_irq(np->s.irq, np);
	if (np->s.io_port)
		release_region(np->s.io_port, np->s.io_ws);
#ifndef SYM_OPT_NO_BUS_MEMORY_MAPPING
	if (np->s.mmio_va)
		pci_unmap_mem(np->s.mmio_va, np->s.io_ws);
	if (np->s.ram_va)
		pci_unmap_mem(np->s.ram_va, np->ram_ws);
#endif
	/*
	 *  Free O/S independent resources.
	 */
	sym_hcb_free(np);

	sym_mfree_dma(np, sizeof(*np), "HCB");
}

/*
 *  Ask/tell the system about DMA addressing.
 */
#ifdef SYM_LINUX_DYNAMIC_DMA_MAPPING
static int sym_setup_bus_dma_mask(hcb_p np)
{
#if   SYM_CONF_DMA_ADDRESSING_MODE == 0
	if (pci_set_dma_mask(np->s.device, 0xffffffffUL))
		goto out_err32;
#else
#if   SYM_CONF_DMA_ADDRESSING_MODE == 1
#define	PciDmaMask	0xffffffffff
#elif SYM_CONF_DMA_ADDRESSING_MODE == 2
#define	PciDmaMask	0xffffffffffffffffULL
#endif
	if (np->features & FE_DAC) {
		if (!pci_set_dma_mask(np->s.device, PciDmaMask)) {
			np->use_dac = 1;
			printf_info("%s: using 64 bit DMA addressing\n",
					sym_name(np));
		}
		else {
			if (pci_set_dma_mask(np->s.device, 0xffffffffUL))
				goto out_err32;
		}
	}
#undef	PciDmaMask
#endif
	return 0;

out_err32:
	printf_warning("%s: 32 BIT DMA ADDRESSING NOT SUPPORTED\n",
			sym_name(np));
	return -1;
}
#endif /* SYM_LINUX_DYNAMIC_DMA_MAPPING */

/*
 *  Host attach and initialisations.
 *
 *  Allocate host data and ncb structure.
 *  Request IO region and remap MMIO region.
 *  Do chip initialization.
 *  If all is OK, install interrupt handling and
 *  start the timer daemon.
 */
static int __init 
sym_attach (struct scsi_host_template *tpnt, int unit, sym_device *dev)
{
        struct host_data *host_data;
	hcb_p np = 0;
        struct Scsi_Host *instance = 0;
	u_long flags = 0;
	sym_nvram *nvram = dev->nvram;
	struct sym_fw *fw;

	printk(KERN_INFO
		"sym%d: <%s> rev 0x%x on pci bus %d device %d function %d "
#ifdef __sparc__
		"irq %s\n",
#else
		"irq %d\n",
#endif
		unit, dev->chip.name, dev->chip.revision_id,
		dev->s.bus, (dev->s.device_fn & 0xf8) >> 3,
		dev->s.device_fn & 7,
#ifdef __sparc__
		__irq_itoa(dev->s.irq));
#else
		dev->s.irq);
#endif

	/*
	 *  Get the firmware for this chip.
	 */
	fw = sym_find_firmware(&dev->chip);
	if (!fw)
		goto attach_failed;

	/*
	 *	Allocate host_data structure
	 */
        if (!(instance = scsi_host_alloc(tpnt, sizeof(*host_data))))
	        goto attach_failed;
	host_data = (struct host_data *) instance->hostdata;

	/*
	 *  Allocate immediately the host control block, 
	 *  since we are only expecting to succeed. :)
	 *  We keep track in the HCB of all the resources that 
	 *  are to be released on error.
	 */
#ifdef	SYM_LINUX_DYNAMIC_DMA_MAPPING
	np = __sym_calloc_dma(dev->pdev, sizeof(*np), "HCB");
	if (np) {
		np->s.device = dev->pdev;
		np->bus_dmat = dev->pdev; /* Result in 1 DMA pool per HBA */
	}
	else
		goto attach_failed;
#else
	np = sym_calloc_dma(sizeof(*np), "HCB");
	if (!np)
		goto attach_failed;
#endif
	host_data->ncb = np;
	np->s.host = instance;

	pci_set_drvdata(dev->pdev, np);

	SYM_INIT_LOCK_HCB(np);

	/*
	 *  Copy some useful infos to the HCB.
	 */
	np->hcb_ba	= vtobus(np);
	np->verbose	= sym_driver_setup.verbose;
	np->s.device	= dev->pdev;
	np->s.unit	= unit;
	np->device_id	= dev->chip.device_id;
	np->revision_id	= dev->chip.revision_id;
	np->s.bus	= dev->s.bus;
	np->s.device_fn	= dev->s.device_fn;
	np->features	= dev->chip.features;
	np->clock_divn	= dev->chip.nr_divisor;
	np->maxoffs	= dev->chip.offset_max;
	np->maxburst	= dev->chip.burst_max;
	np->myaddr	= dev->host_id;

	/*
	 *  Edit its name.
	 */
	strlcpy(np->s.chip_name, dev->chip.name, sizeof(np->s.chip_name));
	sprintf(np->s.inst_name, "sym%d", np->s.unit);

	/*
	 *  Ask/tell the system about DMA addressing.
	 */
#ifdef SYM_LINUX_DYNAMIC_DMA_MAPPING
	if (sym_setup_bus_dma_mask(np))
		goto attach_failed;
#endif

	/*
	 *  Try to map the controller chip to
	 *  virtual and physical memory.
	 */
	np->mmio_ba	= (u32)dev->s.base;
	np->s.io_ws	= (np->features & FE_IO256)? 256 : 128;

#ifndef SYM_CONF_IOMAPPED
	np->s.mmio_va = pci_map_mem(dev->s.base_c, np->s.io_ws);
	if (!np->s.mmio_va) {
		printf_err("%s: can't map PCI MMIO region\n", sym_name(np));
		goto attach_failed;
	}
	else if (sym_verbose > 1)
		printf_info("%s: using memory mapped IO\n", sym_name(np));
#endif /* !defined SYM_CONF_IOMAPPED */

	/*
	 *  Try to map the controller chip into iospace.
	 */
	if (dev->s.io_port) {
		request_region(dev->s.io_port, np->s.io_ws, NAME53C8XX);
		np->s.io_port = dev->s.io_port;
	}

	/*
	 *  Map on-chip RAM if present and supported.
	 */
	if (!(np->features & FE_RAM))
		dev->s.base_2 = 0;
	if (dev->s.base_2) {
		np->ram_ba = (u32)dev->s.base_2;
		if (np->features & FE_RAM8K)
			np->ram_ws = 8192;
		else
			np->ram_ws = 4096;
#ifndef SYM_OPT_NO_BUS_MEMORY_MAPPING
		np->s.ram_va = pci_map_mem(dev->s.base_2_c, np->ram_ws);
		if (!np->s.ram_va) {
			printf_err("%s: can't map PCI MEMORY region\n",
			       sym_name(np));
			goto attach_failed;
		}
#endif
	}

	/*
	 *  Perform O/S independent stuff.
	 */
	if (sym_hcb_attach(np, fw, nvram))
		goto attach_failed;


	/*
	 *  Install the interrupt handler.
	 *  If we synchonize the C code with SCRIPTS on interrupt, 
	 *  we donnot want to share the INTR line at all.
	 */
	if (request_irq(dev->s.irq, sym53c8xx_intr, SA_SHIRQ,
			NAME53C8XX, np)) {
		printf_err("%s: request irq %d failure\n",
			sym_name(np), dev->s.irq);
		goto attach_failed;
	}
	np->s.irq = dev->s.irq;

	/*
	 *  After SCSI devices have been opened, we cannot
	 *  reset the bus safely, so we do it here.
	 */
	SYM_LOCK_HCB(np, flags);
	if (sym_reset_scsi_bus(np, 0)) {
		printf_err("%s: FATAL ERROR: CHECK SCSI BUS - CABLES, "
		           "TERMINATION, DEVICE POWER etc.!\n", sym_name(np));
		SYM_UNLOCK_HCB(np, flags);
		goto attach_failed;
	}

	/*
	 *  Initialize some queue headers.
	 */
	sym_que_init(&np->s.wait_cmdq);
	sym_que_init(&np->s.busy_cmdq);

	/*
	 *  Start the SCRIPTS.
	 */
	sym_start_up (np, 1);

	/*
	 *  Start the timer daemon
	 */
	init_timer(&np->s.timer);
	np->s.timer.data     = (unsigned long) np;
	np->s.timer.function = sym53c8xx_timer;
	np->s.lasttime=0;
	sym_timer (np);

	/*
	 *  Done.
	 */
        if (!first_host)
        	first_host = instance;

	/*
	 *  Fill Linux host instance structure
	 *  and return success.
	 */
	instance->max_channel	= 0;
	instance->this_id	= np->myaddr;
	instance->max_id	= np->maxwide ? 16 : 8;
	instance->max_lun	= SYM_CONF_MAX_LUN;
#ifndef SYM_CONF_IOMAPPED
	instance->base		= (unsigned long) np->s.mmio_va;
#endif
	instance->irq		= np->s.irq;
	instance->unique_id	= np->s.io_port;
	instance->io_port	= np->s.io_port;
	instance->n_io_port	= np->s.io_ws;
	instance->dma_channel	= 0;
	instance->cmd_per_lun	= SYM_CONF_MAX_TAG;
	instance->can_queue	= (SYM_CONF_MAX_START-2);
	instance->sg_tablesize	= SYM_CONF_MAX_SG;
	instance->max_cmd_len	= 16;
<<<<<<< HEAD
#endif
=======
	instance->highmem_io	= 1;
>>>>>>> 8e6e50c7

	SYM_UNLOCK_HCB(np, flags);

	scsi_set_device(instance, &dev->pdev->dev);

	/*
	 *  Now let the generic SCSI driver
	 *  look for the SCSI devices on the bus ..
	 */
	scsi_add_host(instance, &dev->pdev->dev);
	return 0;

attach_failed:
	if (!instance) return -1;
	printf_info("%s: giving up ...\n", sym_name(np));
	if (np)
		sym_free_resources(np);
	scsi_unregister(instance);

        return -1;
 }


/*
 *    Detect and try to read SYMBIOS and TEKRAM NVRAM.
 */
#if SYM_CONF_NVRAM_SUPPORT
static void __init sym_get_nvram(sym_device *devp, sym_nvram *nvp)
{
	if (!nvp)
		return;

	devp->nvram = nvp;
	devp->device_id = devp->chip.device_id;
	nvp->type = 0;

	/*
	 *  Get access to chip IO registers
	 */
#ifdef SYM_CONF_IOMAPPED
	request_region(devp->s.io_port, 128, NAME53C8XX);
#else
	devp->s.mmio_va = pci_map_mem(devp->s.base_c, 128);
	if (!devp->s.mmio_va)
		return;
#endif

	/*
	 *  Try to read SYMBIOS|TEKRAM nvram.
	 */
	(void) sym_read_nvram(devp, nvp);

	/*
	 *  Release access to chip IO registers
	 */
#ifdef SYM_CONF_IOMAPPED
	release_region(devp->s.io_port, 128);
#else
	pci_unmap_mem((u_long) devp->s.mmio_va, 128ul);
#endif
}
#endif	/* SYM_CONF_NVRAM_SUPPORT */

/*
 *  Driver setup from the boot command line
 */
#ifdef	SYM_LINUX_BOOT_COMMAND_LINE_SUPPORT

static struct sym_driver_setup
	sym_driver_safe_setup __initdata = SYM_LINUX_DRIVER_SAFE_SETUP;
#ifdef	MODULE
char *sym53c8xx = 0;	/* command line passed by insmod */
MODULE_PARM(sym53c8xx, "s");
#endif

static void __init sym53c8xx_print_driver_setup(void)
{
	printf_info (NAME53C8XX ": setup="
		"mpar:%d,spar:%d,tags:%d,sync:%d,burst:%d,"
		"led:%d,wide:%d,diff:%d,irqm:%d, buschk:%d\n",
		sym_driver_setup.pci_parity,
		sym_driver_setup.scsi_parity,
		sym_driver_setup.max_tag,
		sym_driver_setup.min_sync,
		sym_driver_setup.burst_order,
		sym_driver_setup.scsi_led,
		sym_driver_setup.max_wide,
		sym_driver_setup.scsi_diff,
		sym_driver_setup.irq_mode,
		sym_driver_setup.scsi_bus_check);
	printf_info (NAME53C8XX ": setup="
		"hostid:%d,offs:%d,luns:%d,pcifix:%d,revprob:%d,"
		"verb:%d,debug:0x%x,setlle_delay:%d\n",
		sym_driver_setup.host_id,
		sym_driver_setup.max_offs,
		sym_driver_setup.max_lun,
		sym_driver_setup.pci_fix_up,
		sym_driver_setup.reverse_probe,
		sym_driver_setup.verbose,
		sym_driver_setup.debug,
		sym_driver_setup.settle_delay);
#ifdef DEBUG_2_0_X
MDELAY(5000);
#endif
};

#define OPT_PCI_PARITY		1
#define	OPT_SCSI_PARITY		2
#define OPT_MAX_TAG		3
#define OPT_MIN_SYNC		4
#define OPT_BURST_ORDER		5
#define OPT_SCSI_LED		6
#define OPT_MAX_WIDE		7
#define OPT_SCSI_DIFF		8
#define OPT_IRQ_MODE		9
#define OPT_SCSI_BUS_CHECK	10
#define	OPT_HOST_ID		11
#define OPT_MAX_OFFS		12
#define OPT_MAX_LUN		13
#define OPT_PCI_FIX_UP		14

#define OPT_REVERSE_PROBE	15
#define OPT_VERBOSE		16
#define OPT_DEBUG		17
#define OPT_SETTLE_DELAY	18
#define OPT_USE_NVRAM		19
#define OPT_EXCLUDE		20
#define OPT_SAFE_SETUP		21

static char setup_token[] __initdata =
	"mpar:"		"spar:"
	"tags:"		"sync:"
	"burst:"	"led:"
	"wide:"		"diff:"
	"irqm:"		"buschk:"
	"hostid:"	"offset:"
	"luns:"		"pcifix:"
	"revprob:"	"verb:"
	"debug:"	"settle:"
	"nvram:"	"excl:"
	"safe:"
	;

#ifdef MODULE
#define	ARG_SEP	' '
#else
#define	ARG_SEP	','
#endif

static int __init get_setup_token(char *p)
{
	char *cur = setup_token;
	char *pc;
	int i = 0;

	while (cur != NULL && (pc = strchr(cur, ':')) != NULL) {
		++pc;
		++i;
		if (!strncmp(p, cur, pc - cur))
			return i;
		cur = pc;
	}
	return 0;
}
#endif	/* SYM_LINUX_BOOT_COMMAND_LINE_SUPPORT */

int __init sym53c8xx_setup(char *str)
{
#ifdef	SYM_LINUX_BOOT_COMMAND_LINE_SUPPORT
	char *cur = str;
	char *pc, *pv;
	unsigned long val;
	int i,  c;
	int xi = 0;

	while (cur != NULL && (pc = strchr(cur, ':')) != NULL) {
		char *pe;

		val = 0;
		pv = pc;
		c = *++pv;

		if	(c == 'n')
			val = 0;
		else if	(c == 'y')
			val = 1;
		else
			val = (int) simple_strtoul(pv, &pe, 0);

		switch (get_setup_token(cur)) {
		case OPT_MAX_TAG:
			sym_driver_setup.max_tag = val;
			if (!(pe && *pe == '/'))
				break;
			i = 0;
			while (*pe && *pe != ARG_SEP && 
				i < sizeof(sym_driver_setup.tag_ctrl)-1) {
				sym_driver_setup.tag_ctrl[i++] = *pe++;
			}
			sym_driver_setup.tag_ctrl[i] = '\0';
			break;
		case OPT_SAFE_SETUP:
			memcpy(&sym_driver_setup, &sym_driver_safe_setup,
				sizeof(sym_driver_setup));
			break;
		case OPT_EXCLUDE:
			if (xi < 8)
				sym_driver_setup.excludes[xi++] = val;
			break;

#define __SIMPLE_OPTION(NAME, name) \
		case OPT_ ## NAME :		\
			sym_driver_setup.name = val;\
			break;

		__SIMPLE_OPTION(PCI_PARITY, pci_parity)
		__SIMPLE_OPTION(SCSI_PARITY, scsi_parity)
		__SIMPLE_OPTION(MIN_SYNC, min_sync)
		__SIMPLE_OPTION(BURST_ORDER, burst_order)
		__SIMPLE_OPTION(SCSI_LED, scsi_led)
		__SIMPLE_OPTION(MAX_WIDE, max_wide)
		__SIMPLE_OPTION(SCSI_DIFF, scsi_diff)
		__SIMPLE_OPTION(IRQ_MODE, irq_mode)
		__SIMPLE_OPTION(SCSI_BUS_CHECK, scsi_bus_check)
		__SIMPLE_OPTION(HOST_ID, host_id)
		__SIMPLE_OPTION(MAX_OFFS, max_offs)
		__SIMPLE_OPTION(MAX_LUN, max_lun)
		__SIMPLE_OPTION(PCI_FIX_UP, pci_fix_up)
		__SIMPLE_OPTION(REVERSE_PROBE, reverse_probe)
		__SIMPLE_OPTION(VERBOSE, verbose)
		__SIMPLE_OPTION(DEBUG, debug)
		__SIMPLE_OPTION(SETTLE_DELAY, settle_delay)
		__SIMPLE_OPTION(USE_NVRAM, use_nvram)

#undef __SIMPLE_OPTION

		default:
			printk("sym53c8xx_setup: unexpected boot option '%.*s' ignored\n", (int)(pc-cur+1), cur);
			break;
		}

		if ((cur = strchr(cur, ARG_SEP)) != NULL)
			++cur;
	}
#endif	/* SYM_LINUX_BOOT_COMMAND_LINE_SUPPORT */
	return 1;
}

#ifndef MODULE
__setup("sym53c8xx=", sym53c8xx_setup);
#endif

/*
 *  Read and check the PCI configuration for any detected NCR 
 *  boards and save data for attaching after all boards have 
 *  been detected.
 */
static int __init
sym53c8xx_pci_init(struct pci_dev *pdev, sym_device *device)
{
	u_short vendor_id, device_id, command, status_reg;
	u_char cache_line_size;
	u_char suggested_cache_line_size = 0;
	u_char pci_fix_up = SYM_SETUP_PCI_FIX_UP;
	u_char revision;
	u_int irq;
	u_long base, base_2; 
	u_long base_c, base_2_c, io_port; 
	int i;
	sym_chip *chip;

	/* Choose some short name for this device */
	sprintf(device->s.inst_name, "sym.%d.%d.%d", pdev->bus->number,
			PCI_SLOT(pdev->devfn), PCI_FUNC(pdev->devfn));

	/*
	 *  Read needed minimal info from the PCI config space.
	 */
	vendor_id = pdev->vendor;
	device_id = pdev->device;
	irq	  = pdev->irq;

	io_port = pdev->resource[0].start;

	base_c = pdev->resource[1].start;
	i = pci_get_base_address(pdev, 1, &base);

	base_2_c = pdev->resource[i].start;
	pci_get_base_address(pdev, i, &base_2);

	base	&= PCI_BASE_ADDRESS_MEM_MASK;
	base_2	&= PCI_BASE_ADDRESS_MEM_MASK;

	pci_read_config_byte(pdev, PCI_CLASS_REVISION, &revision);

	/*
	 *  If user excluded this chip, donnot initialize it.
	 */
	if (io_port) {
		for (i = 0 ; i < 8 ; i++) {
			if (sym_driver_setup.excludes[i] == io_port)
				return -1;
		}
	}

	/*
	 *  Leave here if another driver attached the chip.
	 */
	if (io_port && check_region (io_port, 128)) {
		printf_info("%s: IO region 0x%lx[0..127] is in use\n",
		            sym_name(device), (long) io_port);
		return -1;
	}

	/*
	 *  Check if the chip is supported.
	 */
	chip = sym_lookup_pci_chip_table(device_id, revision);
	if (!chip) {
		printf_info("%s: device not supported\n", sym_name(device));
		return -1;
	}

	/*
	 *  Check if the chip has been assigned resources we need.
	 */
#ifdef SYM_CONF_IOMAPPED
	if (!io_port) {
		printf_info("%s: IO base address disabled.\n",
		            sym_name(device));
		return -1;
	}
#else
	if (!base) {
		printf_info("%s: MMIO base address disabled.\n",
		            sym_name(device));
		return -1;
	}
#endif

	/*
	 *  Ignore Symbios chips controlled by various RAID controllers.
	 *  These controllers set value 0x52414944 at RAM end - 16.
	 */
#if defined(__i386__) && !defined(SYM_OPT_NO_BUS_MEMORY_MAPPING)
	if (base_2_c) {
		unsigned int ram_size, ram_val;
		u_long ram_ptr;

		if (chip->features & FE_RAM8K)
			ram_size = 8192;
		else
			ram_size = 4096;

		ram_ptr = pci_map_mem(base_2_c, ram_size);
		if (ram_ptr) {
			ram_val = readl_raw(ram_ptr + ram_size - 16);
			pci_unmap_mem(ram_ptr, ram_size);
			if (ram_val == 0x52414944) {
				printf_info("%s: not initializing, "
				            "driven by RAID controller.\n",
				            sym_name(device));
				return -1;
			}
		}
	}
#endif /* i386 and PCI MEMORY accessible */

	/*
	 *  Copy the chip description to our device structure, 
	 *  so we can make it match the actual device and options.
	 */
	bcopy(chip, &device->chip, sizeof(device->chip));
	device->chip.revision_id = revision;

	if (pci_enable_device(pdev))
		return -1;

	pci_set_master(pdev);

	/*
	 *  Read additionnal info from the configuration space.
	 */
	pci_read_config_byte(pdev, PCI_CACHE_LINE_SIZE,	&cache_line_size);

	/*
	 *  If cache line size is not configured, suggest
	 *  a value for well known CPUs.
	 */
#if defined(__i386__) && !defined(MODULE)
	if (!cache_line_size && boot_cpu_data.x86_vendor == X86_VENDOR_INTEL) {
		switch(boot_cpu_data.x86) {
		case 4:	suggested_cache_line_size = 4;   break;
		case 6: if (boot_cpu_data.x86_model > 8) break;
		case 5:	suggested_cache_line_size = 8;   break;
		}
	}
#endif	/* __i386__ */

	/*
	 *  Some features are required to be enabled in order to 
	 *  work around some chip problems. :) ;)
	 *  (ITEM 12 of a DEL about the 896 I haven't yet).
	 *  We must ensure the chip will use WRITE AND INVALIDATE.
	 *  The revision number limit is for now arbitrary.
	 */
	if (device_id == PCI_DEVICE_ID_NCR_53C896 && revision < 0x4) {
		chip->features	|= (FE_WRIE | FE_CLSE);
		pci_fix_up	|=  3;	/* Force appropriate PCI fix-up */
	}

#ifdef	SYM_CONF_PCI_FIX_UP
	/*
	 *  Try to fix up PCI config according to wished features.
	 */
	if ((pci_fix_up & 1) && (chip->features & FE_CLSE) && 
	    !cache_line_size && suggested_cache_line_size) {
		cache_line_size = suggested_cache_line_size;
		pci_write_config_byte(pdev,
				      PCI_CACHE_LINE_SIZE, cache_line_size);
		printf_info("%s: PCI_CACHE_LINE_SIZE set to %d.\n",
		            sym_name(device), cache_line_size);
	}

	pci_read_config_word(pdev, PCI_COMMAND,	&command);
	if ((pci_fix_up & 2) && cache_line_size &&
	    (chip->features & FE_WRIE) && !(command & PCI_COMMAND_INVALIDATE)) {
		printf_info("%s: setting PCI_COMMAND_INVALIDATE.\n",
		            sym_name(device));
		command |= PCI_COMMAND_INVALIDATE;
		pci_write_config_word(pdev, PCI_COMMAND, command);
	}
#endif	/* SYM_CONF_PCI_FIX_UP */

	/*
	 *  Work around for errant bit in 895A. The 66Mhz
	 *  capable bit is set erroneously. Clear this bit.
	 *  (Item 1 DEL 533)
	 *
	 *  Make sure Config space and Features agree.
	 *
	 *  Recall: writes are not normal to status register -
	 *  write a 1 to clear and a 0 to leave unchanged.
	 *  Can only reset bits.
	 */
	pci_read_config_word(pdev, PCI_STATUS, &status_reg);
	if (chip->features & FE_66MHZ) {
		if (!(status_reg & PCI_STATUS_66MHZ))
			chip->features &= ~FE_66MHZ;
	}
	else {
		if (status_reg & PCI_STATUS_66MHZ) {
			status_reg = PCI_STATUS_66MHZ;
			pci_write_config_word(pdev, PCI_STATUS, status_reg);
			pci_read_config_word(pdev, PCI_STATUS, &status_reg);
		}
	}

 	/*
	 *  Initialise device structure with items required by sym_attach.
	 */
	device->pdev		= pdev;
	device->s.bus		= pdev->bus->number;
	device->s.device_fn	= pdev->devfn;
	device->s.base		= base;
	device->s.base_2	= base_2;
	device->s.base_c	= base_c;
	device->s.base_2_c	= base_2_c;
	device->s.io_port	= io_port;
	device->s.irq		= irq;
	device->attach_done	= 0;

	return 0;
}

#if 0
/*
 *  Detect all 53c8xx hosts and then attach them.
 *
 *  If we are using NVRAM, once all hosts are detected, we need to 
 *  check any NVRAM for boot order in case detect and boot order 
 *  differ and attach them using the order in the NVRAM.
 *
 *  If no NVRAM is found or data appears invalid attach boards in 
 *  the order they are detected.
 */
int __init sym53c8xx_detect(struct scsi_host_template *tpnt)
{
	struct pci_dev *pcidev;
	int i, j, chips, hosts, count;
	int attach_count = 0;
	sym_device *devtbl, *devp;
	sym_nvram  nvram;
#if SYM_CONF_NVRAM_SUPPORT
	sym_nvram  nvram0, *nvp;
#endif

	/*
	 *    Initialize driver general stuff.
	 */
#ifdef SYM_LINUX_BOOT_COMMAND_LINE_SUPPORT
#ifdef MODULE
if (sym53c8xx)
	sym53c8xx_setup(sym53c8xx);
#endif
#ifdef SYM_LINUX_DEBUG_CONTROL_SUPPORT
	sym_debug_flags = sym_driver_setup.debug;
#endif
	if (boot_verbose >= 2)
		sym53c8xx_print_driver_setup();
#endif /* SYM_LINUX_BOOT_COMMAND_LINE_SUPPORT */

	/*
	 *  Allocate the device table since we donnot want to 
	 *  overflow the kernel stack.
	 *  1 x 4K PAGE is enough for more than 40 devices for i386.
	 */
	devtbl = sym_calloc(PAGE_SIZE, "DEVTBL");
	if (!devtbl)
		return 0;

	/*
	 *  Detect all NCR PQS/PDS memory controllers.
	 */
#ifdef	SYM_CONF_PQS_PDS_SUPPORT
	sym_detect_pqs_pds();
#endif

	/* 
	 *  Detect all 53c8xx hosts.
	 *  Save the first Symbios NVRAM content if any 
	 *  for the boot order.
	 */
	chips	= sizeof(sym_chip_ids)	/ sizeof(sym_chip_ids[0]);
	hosts	= PAGE_SIZE		/ sizeof(*devtbl);
#if SYM_CONF_NVRAM_SUPPORT
	nvp = (sym_driver_setup.use_nvram & 0x1) ? &nvram0 : 0;
#endif
	j = 0;
	count = 0;
	pcidev = NULL;
	while (1) {
		char *msg = "";
		if (count >= hosts)
			break;
		if (j >= chips)
			break;
		i = sym_driver_setup.reverse_probe ? chips - 1 - j : j;
		pcidev = pci_find_device(PCI_VENDOR_ID_NCR, sym_chip_ids[i],
					 pcidev);
		if (pcidev == NULL) {
			++j;
			continue;
		}
		/* This one is guaranteed by AC to do nothing :-) */
		if (pci_enable_device(pcidev))
			continue;
		devp = &devtbl[count];
		devp->host_id = SYM_SETUP_HOST_ID;
		if (sym53c8xx_pci_init(pcidev, devp)) {
			continue;
		}
		++count;
#if SYM_CONF_NVRAM_SUPPORT
		if (nvp) {
			sym_get_nvram(devp, nvp);
			switch(nvp->type) {
			case SYM_SYMBIOS_NVRAM:
				/*
				 *   Switch to the other nvram buffer, so that 
				 *   nvram0 will contain the first Symbios 
				 *   format NVRAM content with boot order.
				 */
				nvp = &nvram;
				msg = "with Symbios NVRAM";
				break;
			case SYM_TEKRAM_NVRAM:
				msg = "with Tekram NVRAM";
				break;
			}
		}
#endif
#ifdef	SYM_CONF_PQS_PDS_SUPPORT
		/*
		 *  Match the BUS number for PQS/PDS devices.
		 *  Read the SCSI ID from a special register mapped
		 *  into the configuration space of the individual
		 *  875s.  This register is set up by the PQS bios
		 */
		for(i = 0; i < SYM_CONF_MAX_PQS_BUS && pqs_bus[i] != -1; i++) {
			u_char tmp;
			if (pqs_bus[i] == pcidev->bus->number) {
				pci_read_config_byte(pcidev, 0x84, &tmp);
				devp->pqs_pds = 1;
				devp->host_id = tmp;
				break;
			}
		}
		if (devp->pqs_pds)
			msg = "(NCR PQS/PDS)";
#endif
		if (boot_verbose)
			printf_info("%s: 53c%s detected %s\n",
			            sym_name(devp), devp->chip.name, msg);
	}

	/*
	 *  If we have found a SYMBIOS NVRAM, use first the NVRAM boot 
	 *  sequence as device boot order.
	 *  check devices in the boot record against devices detected. 
	 *  attach devices if we find a match. boot table records that 
	 *  do not match any detected devices will be ignored. 
	 *  devices that do not match any boot table will not be attached
	 *  here but will attempt to be attached during the device table 
	 *  rescan.
	 */
#if SYM_CONF_NVRAM_SUPPORT
	if (!nvp || nvram0.type != SYM_SYMBIOS_NVRAM)
		goto next;
	for (i = 0; i < 4; i++) {
		Symbios_host *h = &nvram0.data.Symbios.host[i];
		for (j = 0 ; j < count ; j++) {
			devp = &devtbl[j];
			if (h->device_fn != devp->s.device_fn ||
			    h->bus_nr	 != devp->s.bus	 ||
			    h->device_id != devp->chip.device_id)
				continue;
			if (devp->attach_done)
				continue;
			if (h->flags & SYMBIOS_INIT_SCAN_AT_BOOT) {
				sym_get_nvram(devp, nvp);
				if (!sym_attach (tpnt, attach_count, devp))
					attach_count++;
			}
			else if (!(sym_driver_setup.use_nvram & 0x80))
				printf_info(
				      "%s: 53c%s state OFF thus not attached\n",
				      sym_name(devp), devp->chip.name);
			else
				continue;

			devp->attach_done = 1;
			break;
		}
	}
next:
#endif

	/* 
	 *  Rescan device list to make sure all boards attached.
	 *  Devices without boot records will not be attached yet
	 *  so try to attach them here.
	 */
	for (i= 0; i < count; i++) {
		devp = &devtbl[i];
		if (!devp->attach_done) {
			devp->nvram = &nvram;
			nvram.type = 0;
#if SYM_CONF_NVRAM_SUPPORT
			sym_get_nvram(devp, nvp);
#endif
			if (!sym_attach (tpnt, attach_count, devp))
				attach_count++;
		}
	}

	sym_mfree(devtbl, PAGE_SIZE, "DEVTBL");

	return attach_count;
}
#endif


/*
 *  Linux release module stuff.
 *
 *  Called before unloading the module.
 *  Detach the host.
 *  We have to free resources and halt the NCR chip.
 *
 */
static int sym_detach(hcb_p np)
{
	printk("%s: detaching ...\n", sym_name(np));

	del_timer_sync(&np->s.timer);

	/*
	 *  Reset NCR chip.
	 *  We should use sym_soft_reset(), but we donnot want to do 
	 *  so, since we may not be safe if interrupts occur.
	 */
	printk("%s: resetting chip\n", sym_name(np));
	OUTB (nc_istat, SRST);
	UDELAY (10);
	OUTB (nc_istat, 0);

	/*
	 *  Free host resources
	 */
	sym_free_resources(np);

	return 1;
}

#if 0
int sym53c8xx_release(struct Scsi_Host *host)
{
     sym_detach(((struct host_data *) host->hostdata)->ncb);

     return 0;
}
#endif

MODULE_LICENSE("Dual BSD/GPL");

/*
 * Driver host template.
 */
static struct scsi_host_template sym2_template = {
	.name			= "sym53c8xx",
#if 0
	.detect			= sym53c8xx_detect,
	.release		= sym53c8xx_release,
#endif
	.info			= sym53c8xx_info, 
	.queuecommand		= sym53c8xx_queue_command,
	.slave_configure	= sym53c8xx_slave_configure,
	.eh_abort_handler	= sym53c8xx_eh_abort_handler,
	.eh_device_reset_handler = sym53c8xx_eh_device_reset_handler,
	.eh_bus_reset_handler	= sym53c8xx_eh_bus_reset_handler,
	.eh_host_reset_handler	= sym53c8xx_eh_host_reset_handler,
	.this_id		= 7,
	.use_clustering		= DISABLE_CLUSTERING,
#ifdef SYM_LINUX_PROC_INFO_SUPPORT
	.proc_info		= sym53c8xx_proc_info,
	.proc_name		= NAME53C8XX,
#endif
};

#ifdef _SYM_CONF_PQS_PDS_SUPPORT
#if 0
/*
 *  Detect all NCR PQS/PDS boards and keep track of their bus nr.
 *
 *  The NCR PQS or PDS card is constructed as a DEC bridge
 *  behind which sit a proprietary NCR memory controller and
 *  four or two 53c875s as separate devices.  In its usual mode
 *  of operation, the 875s are slaved to the memory controller
 *  for all transfers.  We can tell if an 875 is part of a
 *  PQS/PDS or not since if it is, it will be on the same bus
 *  as the memory controller.  To operate with the Linux
 *  driver, the memory controller is disabled and the 875s
 *  freed to function independently.  The only wrinkle is that
 *  the preset SCSI ID (which may be zero) must be read in from
 *  a special configuration space register of the 875
 */
#ifndef SYM_CONF_MAX_PQS_BUS
#define SYM_CONF_MAX_PQS_BUS 16
#endif
static int pqs_bus[SYM_CONF_MAX_PQS_BUS] __initdata = { 0 };

static void __init sym_detect_pqs_pds(void)
{
	short index;
	struct pci_dev *dev = NULL;

	for(index=0; index < SYM_CONF_MAX_PQS_BUS; index++) {
		u_char tmp;

		dev = pci_find_device(0x101a, 0x0009, dev);
		if (dev == NULL) {
			pqs_bus[index] = -1;
			break;
		}
		printf_info(NAME53C8XX ": NCR PQS/PDS memory controller detected on bus %d\n", dev->bus->number);
		pci_read_config_byte(dev, 0x44, &tmp);
		/* bit 1: allow individual 875 configuration */
		tmp |= 0x2;
		pci_write_config_byte(dev, 0x44, tmp);
		pci_read_config_byte(dev, 0x45, &tmp);
		/* bit 2: drive individual 875 interrupts to the bus */
		tmp |= 0x4;
		pci_write_config_byte(dev, 0x45, tmp);

		pqs_bus[index] = dev->bus->number;
	}
}
#endif

static int pqs_probe()
{
}

static void pqs_remove()
{
}

static struct pci_device_id pqs_id_table[] __devinitdata = {
	{ 0x101a, 0x0009, },
};

MODULE_DEVICE_TABLE(pci, pqs_id_table);

static struct pci_driver pqs_driver = {
	.name		= NAME53C8XX " (PQS)",
	.id_table	= pqs_id_table,
	.probe		= pqs_probe,
	.remove		= __devexit_p(pqs_remove),
};
#endif /* PQS */

static int attach_count;

static int __devinit sym2_probe(struct pci_dev *pdev,
				const struct pci_device_id *ent)
{
	sym_device sym_dev;
	sym_nvram nvram;

	sym_dev.host_id = SYM_SETUP_HOST_ID;
	if (sym53c8xx_pci_init(pdev, &sym_dev))
		return -ENODEV;
	printk(KERN_INFO "%s: 53c%s detected\n", sym_name(&sym_dev), sym_dev.chip.name);

	sym_dev.nvram = &nvram;
	nvram.type = 0;
#if SYM_CONF_NVRAM_SUPPORT
	sym_get_nvram(&sym_dev, &nvram);
#endif

	if (sym_attach(&sym2_template, attach_count, &sym_dev))
		return -ENODEV;

	attach_count++;
	return 0;
}

static void __devexit sym2_remove(struct pci_dev *pdev)
{
	sym_detach(pci_get_drvdata(pdev));
	attach_count--;
}

static struct pci_device_id sym2_id_table[] __devinitdata = {
	{ PCI_VENDOR_ID_LSI_LOGIC, PCI_DEVICE_ID_NCR_53C810,
	  PCI_ANY_ID, PCI_ANY_ID, 0, 0, 0UL },
	{ PCI_VENDOR_ID_LSI_LOGIC, PCI_DEVICE_ID_NCR_53C820,
	  PCI_ANY_ID, PCI_ANY_ID, 0, 0, 0UL }, /* new */
	{ PCI_VENDOR_ID_LSI_LOGIC, PCI_DEVICE_ID_NCR_53C825,
	  PCI_ANY_ID, PCI_ANY_ID, 0, 0, 0UL },
	{ PCI_VENDOR_ID_LSI_LOGIC, PCI_DEVICE_ID_NCR_53C815,
	  PCI_ANY_ID, PCI_ANY_ID, 0, 0, 0UL },
	{ PCI_VENDOR_ID_LSI_LOGIC, PCI_DEVICE_ID_LSI_53C810AP,
	  PCI_ANY_ID, PCI_ANY_ID, 0, 0, 0UL }, /* new */
	{ PCI_VENDOR_ID_LSI_LOGIC, PCI_DEVICE_ID_NCR_53C860,
	  PCI_ANY_ID, PCI_ANY_ID, 0, 0, 0UL },
	{ PCI_VENDOR_ID_LSI_LOGIC, PCI_DEVICE_ID_LSI_53C1510,
	  PCI_ANY_ID, PCI_ANY_ID, 0, 0, 0UL },
	{ PCI_VENDOR_ID_LSI_LOGIC, PCI_DEVICE_ID_NCR_53C896,
	  PCI_ANY_ID, PCI_ANY_ID, 0, 0, 0UL },
	{ PCI_VENDOR_ID_LSI_LOGIC, PCI_DEVICE_ID_NCR_53C895,
	  PCI_ANY_ID, PCI_ANY_ID, 0, 0, 0UL },
	{ PCI_VENDOR_ID_LSI_LOGIC, PCI_DEVICE_ID_NCR_53C885,
	  PCI_ANY_ID, PCI_ANY_ID, 0, 0, 0UL },
	{ PCI_VENDOR_ID_LSI_LOGIC, PCI_DEVICE_ID_NCR_53C875,
	  PCI_ANY_ID, PCI_ANY_ID, 0, 0, 0UL },
	{ PCI_VENDOR_ID_LSI_LOGIC, PCI_DEVICE_ID_NCR_53C1510,
	  PCI_ANY_ID, PCI_ANY_ID, 0, 0, 0UL }, /* new */
	{ PCI_VENDOR_ID_LSI_LOGIC, PCI_DEVICE_ID_LSI_53C895A,
	  PCI_ANY_ID, PCI_ANY_ID, 0, 0, 0UL },
	{ PCI_VENDOR_ID_LSI_LOGIC, PCI_DEVICE_ID_LSI_53C875A,
	  PCI_ANY_ID, PCI_ANY_ID, 0, 0, 0UL },
	{ PCI_VENDOR_ID_LSI_LOGIC, PCI_DEVICE_ID_LSI_53C1010_33,
	  PCI_ANY_ID, PCI_ANY_ID, 0, 0, 0UL },
	{ PCI_VENDOR_ID_LSI_LOGIC, PCI_DEVICE_ID_LSI_53C1010_66,
	  PCI_ANY_ID, PCI_ANY_ID, 0, 0, 0UL },
	{ PCI_VENDOR_ID_LSI_LOGIC, PCI_DEVICE_ID_NCR_53C875J,
	  PCI_ANY_ID, PCI_ANY_ID, 0, 0, 0UL },
};

MODULE_DEVICE_TABLE(pci, sym2_id_table);

static struct pci_driver sym2_driver = {
	.name		= NAME53C8XX,
	.id_table	= sym2_id_table,
	.probe		= sym2_probe,
	.remove		= __devexit_p(sym2_remove),
};

static int __init sym2_init(void)
{
#ifdef _SYM_CONF_PQS_PDS_SUPPORT
	pci_register_driver(&pqs_driver);
#endif
	pci_register_driver(&sym2_driver);
	return 0;
}

static void __exit sym2_exit(void)
{
	pci_unregister_driver(&sym2_driver);
#ifdef _SYM_CONF_PQS_PDS_SUPPORT
	pci_unregister_driver(&pqs_driver);
#endif
}

module_init(sym2_init);
module_exit(sym2_exit);<|MERGE_RESOLUTION|>--- conflicted
+++ resolved
@@ -2012,11 +2012,6 @@
 	instance->can_queue	= (SYM_CONF_MAX_START-2);
 	instance->sg_tablesize	= SYM_CONF_MAX_SG;
 	instance->max_cmd_len	= 16;
-<<<<<<< HEAD
-#endif
-=======
-	instance->highmem_io	= 1;
->>>>>>> 8e6e50c7
 
 	SYM_UNLOCK_HCB(np, flags);
 
