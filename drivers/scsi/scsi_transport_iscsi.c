/*
 * iSCSI transport class definitions
 *
 * Copyright (C) IBM Corporation, 2004
 * Copyright (C) Mike Christie, 2004 - 2005
 * Copyright (C) Dmitry Yusupov, 2004 - 2005
 * Copyright (C) Alex Aizman, 2004 - 2005
 *
 * This program is free software; you can redistribute it and/or modify
 * it under the terms of the GNU General Public License as published by
 * the Free Software Foundation; either version 2 of the License, or
 * (at your option) any later version.
 *
 * This program is distributed in the hope that it will be useful,
 * but WITHOUT ANY WARRANTY; without even the implied warranty of
 * MERCHANTABILITY or FITNESS FOR A PARTICULAR PURPOSE.  See the
 * GNU General Public License for more details.
 *
 * You should have received a copy of the GNU General Public License
 * along with this program; if not, write to the Free Software
 * Foundation, Inc., 59 Temple Place - Suite 330, Boston, MA 02111-1307, USA.
 */
#include <linux/module.h>
#include <linux/mutex.h>
#include <net/tcp.h>
#include <scsi/scsi.h>
#include <scsi/scsi_host.h>
#include <scsi/scsi_device.h>
#include <scsi/scsi_transport.h>
#include <scsi/scsi_transport_iscsi.h>
#include <scsi/iscsi_if.h>

#define ISCSI_SESSION_ATTRS 11
#define ISCSI_CONN_ATTRS 11
#define ISCSI_HOST_ATTRS 0
<<<<<<< HEAD
#define ISCSI_TRANSPORT_VERSION "2.0-711"
=======
#define ISCSI_TRANSPORT_VERSION "2.0-724"
>>>>>>> 0215ffb0

struct iscsi_internal {
	int daemon_pid;
	struct scsi_transport_template t;
	struct iscsi_transport *iscsi_transport;
	struct list_head list;
	struct class_device cdev;

	struct class_device_attribute *host_attrs[ISCSI_HOST_ATTRS + 1];
	struct transport_container conn_cont;
	struct class_device_attribute *conn_attrs[ISCSI_CONN_ATTRS + 1];
	struct transport_container session_cont;
	struct class_device_attribute *session_attrs[ISCSI_SESSION_ATTRS + 1];
};

static int iscsi_session_nr;	/* sysfs session id for next new session */

/*
 * list of registered transports and lock that must
 * be held while accessing list. The iscsi_transport_lock must
 * be acquired after the rx_queue_mutex.
 */
static LIST_HEAD(iscsi_transports);
static DEFINE_SPINLOCK(iscsi_transport_lock);

#define to_iscsi_internal(tmpl) \
	container_of(tmpl, struct iscsi_internal, t)

#define cdev_to_iscsi_internal(_cdev) \
	container_of(_cdev, struct iscsi_internal, cdev)

static void iscsi_transport_release(struct class_device *cdev)
{
	struct iscsi_internal *priv = cdev_to_iscsi_internal(cdev);
	kfree(priv);
}

/*
 * iscsi_transport_class represents the iscsi_transports that are
 * registered.
 */
static struct class iscsi_transport_class = {
	.name = "iscsi_transport",
	.release = iscsi_transport_release,
};

static ssize_t
show_transport_handle(struct class_device *cdev, char *buf)
{
	struct iscsi_internal *priv = cdev_to_iscsi_internal(cdev);
	return sprintf(buf, "%llu\n", (unsigned long long)iscsi_handle(priv->iscsi_transport));
}
static CLASS_DEVICE_ATTR(handle, S_IRUGO, show_transport_handle, NULL);

#define show_transport_attr(name, format)				\
static ssize_t								\
show_transport_##name(struct class_device *cdev, char *buf)		\
{									\
	struct iscsi_internal *priv = cdev_to_iscsi_internal(cdev);	\
	return sprintf(buf, format"\n", priv->iscsi_transport->name);	\
}									\
static CLASS_DEVICE_ATTR(name, S_IRUGO, show_transport_##name, NULL);

show_transport_attr(caps, "0x%x");
show_transport_attr(max_lun, "%d");
show_transport_attr(max_conn, "%d");
show_transport_attr(max_cmd_len, "%d");

static struct attribute *iscsi_transport_attrs[] = {
	&class_device_attr_handle.attr,
	&class_device_attr_caps.attr,
	&class_device_attr_max_lun.attr,
	&class_device_attr_max_conn.attr,
	&class_device_attr_max_cmd_len.attr,
	NULL,
};

static struct attribute_group iscsi_transport_group = {
	.attrs = iscsi_transport_attrs,
};

static int iscsi_setup_host(struct transport_container *tc, struct device *dev,
			    struct class_device *cdev)
{
	struct Scsi_Host *shost = dev_to_shost(dev);
	struct iscsi_host *ihost = shost->shost_data;

	memset(ihost, 0, sizeof(*ihost));
	INIT_LIST_HEAD(&ihost->sessions);
	mutex_init(&ihost->mutex);
	return 0;
}

static DECLARE_TRANSPORT_CLASS(iscsi_host_class,
			       "iscsi_host",
			       iscsi_setup_host,
			       NULL,
			       NULL);

static DECLARE_TRANSPORT_CLASS(iscsi_session_class,
			       "iscsi_session",
			       NULL,
			       NULL,
			       NULL);

static DECLARE_TRANSPORT_CLASS(iscsi_connection_class,
			       "iscsi_connection",
			       NULL,
			       NULL,
			       NULL);

static struct sock *nls;
static DEFINE_MUTEX(rx_queue_mutex);

static LIST_HEAD(sesslist);
static DEFINE_SPINLOCK(sesslock);
static LIST_HEAD(connlist);
static DEFINE_SPINLOCK(connlock);

static uint32_t iscsi_conn_get_sid(struct iscsi_cls_conn *conn)
{
	struct iscsi_cls_session *sess = iscsi_dev_to_session(conn->dev.parent);
	return sess->sid;
}

/*
 * Returns the matching session to a given sid
 */
static struct iscsi_cls_session *iscsi_session_lookup(uint32_t sid)
{
	unsigned long flags;
	struct iscsi_cls_session *sess;

	spin_lock_irqsave(&sesslock, flags);
	list_for_each_entry(sess, &sesslist, sess_list) {
		if (sess->sid == sid) {
			spin_unlock_irqrestore(&sesslock, flags);
			return sess;
		}
	}
	spin_unlock_irqrestore(&sesslock, flags);
	return NULL;
}

/*
 * Returns the matching connection to a given sid / cid tuple
 */
static struct iscsi_cls_conn *iscsi_conn_lookup(uint32_t sid, uint32_t cid)
{
	unsigned long flags;
	struct iscsi_cls_conn *conn;

	spin_lock_irqsave(&connlock, flags);
	list_for_each_entry(conn, &connlist, conn_list) {
		if ((conn->cid == cid) && (iscsi_conn_get_sid(conn) == sid)) {
			spin_unlock_irqrestore(&connlock, flags);
			return conn;
		}
	}
	spin_unlock_irqrestore(&connlock, flags);
	return NULL;
}

/*
 * The following functions can be used by LLDs that allocate
 * their own scsi_hosts or by software iscsi LLDs
 */
static void iscsi_session_release(struct device *dev)
{
	struct iscsi_cls_session *session = iscsi_dev_to_session(dev);
	struct Scsi_Host *shost;

	shost = iscsi_session_to_shost(session);
	scsi_host_put(shost);
	kfree(session);
}

static int iscsi_is_session_dev(const struct device *dev)
{
	return dev->release == iscsi_session_release;
}

static int iscsi_user_scan(struct Scsi_Host *shost, uint channel,
			   uint id, uint lun)
{
	struct iscsi_host *ihost = shost->shost_data;
	struct iscsi_cls_session *session;

	mutex_lock(&ihost->mutex);
	list_for_each_entry(session, &ihost->sessions, host_list) {
		if ((channel == SCAN_WILD_CARD || channel == 0) &&
		    (id == SCAN_WILD_CARD || id == session->target_id))
			scsi_scan_target(&session->dev, 0,
					 session->target_id, lun, 1);
	}
	mutex_unlock(&ihost->mutex);

	return 0;
}

static void session_recovery_timedout(void *data)
{
	struct iscsi_cls_session *session = data;

	dev_printk(KERN_INFO, &session->dev, "iscsi: session recovery timed "
		  "out after %d secs\n", session->recovery_tmo);

	if (session->transport->session_recovery_timedout)
		session->transport->session_recovery_timedout(session);

	scsi_target_unblock(&session->dev);
}

void iscsi_unblock_session(struct iscsi_cls_session *session)
{
	if (!cancel_delayed_work(&session->recovery_work))
		flush_scheduled_work();
	scsi_target_unblock(&session->dev);
}
EXPORT_SYMBOL_GPL(iscsi_unblock_session);

void iscsi_block_session(struct iscsi_cls_session *session)
{
	scsi_target_block(&session->dev);
	schedule_delayed_work(&session->recovery_work,
			     session->recovery_tmo * HZ);
}
EXPORT_SYMBOL_GPL(iscsi_block_session);

struct iscsi_cls_session *
iscsi_alloc_session(struct Scsi_Host *shost,
		    struct iscsi_transport *transport)
{
	struct iscsi_cls_session *session;

	session = kzalloc(sizeof(*session) + transport->sessiondata_size,
			  GFP_KERNEL);
	if (!session)
		return NULL;

	session->transport = transport;
	session->recovery_tmo = 120;
	INIT_WORK(&session->recovery_work, session_recovery_timedout, session);
	INIT_LIST_HEAD(&session->host_list);
	INIT_LIST_HEAD(&session->sess_list);

	/* this is released in the dev's release function */
	scsi_host_get(shost);
	session->dev.parent = &shost->shost_gendev;
	session->dev.release = iscsi_session_release;
	device_initialize(&session->dev);
	if (transport->sessiondata_size)
		session->dd_data = &session[1];
	return session;
}
EXPORT_SYMBOL_GPL(iscsi_alloc_session);

int iscsi_add_session(struct iscsi_cls_session *session, unsigned int target_id)
{
	struct Scsi_Host *shost = iscsi_session_to_shost(session);
	struct iscsi_host *ihost;
	int err;

	ihost = shost->shost_data;
	session->sid = iscsi_session_nr++;
	session->target_id = target_id;

	snprintf(session->dev.bus_id, BUS_ID_SIZE, "session%u",
		 session->sid);
	err = device_add(&session->dev);
	if (err) {
		dev_printk(KERN_ERR, &session->dev, "iscsi: could not "
			   "register session's dev\n");
		goto release_host;
	}
	transport_register_device(&session->dev);

	mutex_lock(&ihost->mutex);
	list_add(&session->host_list, &ihost->sessions);
	mutex_unlock(&ihost->mutex);
	return 0;

release_host:
	scsi_host_put(shost);
	return err;
}
EXPORT_SYMBOL_GPL(iscsi_add_session);

/**
 * iscsi_create_session - create iscsi class session
 * @shost: scsi host
 * @transport: iscsi transport
 *
 * This can be called from a LLD or iscsi_transport.
 **/
struct iscsi_cls_session *
iscsi_create_session(struct Scsi_Host *shost,
		     struct iscsi_transport *transport,
		     unsigned int target_id)
{
	struct iscsi_cls_session *session;

	session = iscsi_alloc_session(shost, transport);
	if (!session)
		return NULL;

	if (iscsi_add_session(session, target_id)) {
		iscsi_free_session(session);
		return NULL;
	}
	return session;
}
EXPORT_SYMBOL_GPL(iscsi_create_session);

void iscsi_remove_session(struct iscsi_cls_session *session)
{
	struct Scsi_Host *shost = iscsi_session_to_shost(session);
	struct iscsi_host *ihost = shost->shost_data;

	if (!cancel_delayed_work(&session->recovery_work))
		flush_scheduled_work();

	mutex_lock(&ihost->mutex);
	list_del(&session->host_list);
	mutex_unlock(&ihost->mutex);

	scsi_remove_target(&session->dev);

	transport_unregister_device(&session->dev);
	device_del(&session->dev);
}
EXPORT_SYMBOL_GPL(iscsi_remove_session);

void iscsi_free_session(struct iscsi_cls_session *session)
{
	put_device(&session->dev);
}

EXPORT_SYMBOL_GPL(iscsi_free_session);

/**
 * iscsi_destroy_session - destroy iscsi session
 * @session: iscsi_session
 *
 * Can be called by a LLD or iscsi_transport. There must not be
 * any running connections.
 **/
int iscsi_destroy_session(struct iscsi_cls_session *session)
{
	iscsi_remove_session(session);
	iscsi_free_session(session);
	return 0;
}
EXPORT_SYMBOL_GPL(iscsi_destroy_session);

static void iscsi_conn_release(struct device *dev)
{
	struct iscsi_cls_conn *conn = iscsi_dev_to_conn(dev);
	struct device *parent = conn->dev.parent;

	kfree(conn);
	put_device(parent);
}

static int iscsi_is_conn_dev(const struct device *dev)
{
	return dev->release == iscsi_conn_release;
}

/**
 * iscsi_create_conn - create iscsi class connection
 * @session: iscsi cls session
 * @cid: connection id
 *
 * This can be called from a LLD or iscsi_transport. The connection
 * is child of the session so cid must be unique for all connections
 * on the session.
 *
 * Since we do not support MCS, cid will normally be zero. In some cases
 * for software iscsi we could be trying to preallocate a connection struct
 * in which case there could be two connection structs and cid would be
 * non-zero.
 **/
struct iscsi_cls_conn *
iscsi_create_conn(struct iscsi_cls_session *session, uint32_t cid)
{
	struct iscsi_transport *transport = session->transport;
	struct iscsi_cls_conn *conn;
	int err;

	conn = kzalloc(sizeof(*conn) + transport->conndata_size, GFP_KERNEL);
	if (!conn)
		return NULL;

	if (transport->conndata_size)
		conn->dd_data = &conn[1];

	INIT_LIST_HEAD(&conn->conn_list);
	conn->transport = transport;
	conn->cid = cid;

	/* this is released in the dev's release function */
	if (!get_device(&session->dev))
		goto free_conn;

	snprintf(conn->dev.bus_id, BUS_ID_SIZE, "connection%d:%u",
		 session->sid, cid);
	conn->dev.parent = &session->dev;
	conn->dev.release = iscsi_conn_release;
	err = device_register(&conn->dev);
	if (err) {
		dev_printk(KERN_ERR, &conn->dev, "iscsi: could not register "
			   "connection's dev\n");
		goto release_parent_ref;
	}
	transport_register_device(&conn->dev);
	return conn;

release_parent_ref:
	put_device(&session->dev);
free_conn:
	kfree(conn);
	return NULL;
}

EXPORT_SYMBOL_GPL(iscsi_create_conn);

/**
 * iscsi_destroy_conn - destroy iscsi class connection
 * @session: iscsi cls session
 *
 * This can be called from a LLD or iscsi_transport.
 **/
int iscsi_destroy_conn(struct iscsi_cls_conn *conn)
{
	transport_unregister_device(&conn->dev);
	device_unregister(&conn->dev);
	return 0;
}

EXPORT_SYMBOL_GPL(iscsi_destroy_conn);

/*
 * iscsi interface functions
 */
static struct iscsi_internal *
iscsi_if_transport_lookup(struct iscsi_transport *tt)
{
	struct iscsi_internal *priv;
	unsigned long flags;

	spin_lock_irqsave(&iscsi_transport_lock, flags);
	list_for_each_entry(priv, &iscsi_transports, list) {
		if (tt == priv->iscsi_transport) {
			spin_unlock_irqrestore(&iscsi_transport_lock, flags);
			return priv;
		}
	}
	spin_unlock_irqrestore(&iscsi_transport_lock, flags);
	return NULL;
}

static int
iscsi_broadcast_skb(struct sk_buff *skb, gfp_t gfp)
{
	int rc;

	rc = netlink_broadcast(nls, skb, 0, 1, gfp);
	if (rc < 0) {
		printk(KERN_ERR "iscsi: can not broadcast skb (%d)\n", rc);
		return rc;
	}

	return 0;
}

static int
iscsi_unicast_skb(struct sk_buff *skb, int pid)
{
	int rc;

	rc = netlink_unicast(nls, skb, pid, MSG_DONTWAIT);
	if (rc < 0) {
		printk(KERN_ERR "iscsi: can not unicast skb (%d)\n", rc);
		return rc;
	}

	return 0;
}

int iscsi_recv_pdu(struct iscsi_cls_conn *conn, struct iscsi_hdr *hdr,
		   char *data, uint32_t data_size)
{
	struct nlmsghdr	*nlh;
	struct sk_buff *skb;
	struct iscsi_uevent *ev;
	char *pdu;
	struct iscsi_internal *priv;
	int len = NLMSG_SPACE(sizeof(*ev) + sizeof(struct iscsi_hdr) +
			      data_size);

	priv = iscsi_if_transport_lookup(conn->transport);
	if (!priv)
		return -EINVAL;

	skb = alloc_skb(len, GFP_ATOMIC);
	if (!skb) {
		iscsi_conn_error(conn, ISCSI_ERR_CONN_FAILED);
		dev_printk(KERN_ERR, &conn->dev, "iscsi: can not deliver "
			   "control PDU: OOM\n");
		return -ENOMEM;
	}

	nlh = __nlmsg_put(skb, priv->daemon_pid, 0, 0, (len - sizeof(*nlh)), 0);
	ev = NLMSG_DATA(nlh);
	memset(ev, 0, sizeof(*ev));
	ev->transport_handle = iscsi_handle(conn->transport);
	ev->type = ISCSI_KEVENT_RECV_PDU;
	ev->r.recv_req.cid = conn->cid;
	ev->r.recv_req.sid = iscsi_conn_get_sid(conn);
	pdu = (char*)ev + sizeof(*ev);
	memcpy(pdu, hdr, sizeof(struct iscsi_hdr));
	memcpy(pdu + sizeof(struct iscsi_hdr), data, data_size);

	return iscsi_unicast_skb(skb, priv->daemon_pid);
}
EXPORT_SYMBOL_GPL(iscsi_recv_pdu);

void iscsi_conn_error(struct iscsi_cls_conn *conn, enum iscsi_err error)
{
	struct nlmsghdr	*nlh;
	struct sk_buff	*skb;
	struct iscsi_uevent *ev;
	struct iscsi_internal *priv;
	int len = NLMSG_SPACE(sizeof(*ev));

	priv = iscsi_if_transport_lookup(conn->transport);
	if (!priv)
		return;

	skb = alloc_skb(len, GFP_ATOMIC);
	if (!skb) {
		dev_printk(KERN_ERR, &conn->dev, "iscsi: gracefully ignored "
			  "conn error (%d)\n", error);
		return;
	}

	nlh = __nlmsg_put(skb, priv->daemon_pid, 0, 0, (len - sizeof(*nlh)), 0);
	ev = NLMSG_DATA(nlh);
	ev->transport_handle = iscsi_handle(conn->transport);
	ev->type = ISCSI_KEVENT_CONN_ERROR;
	ev->r.connerror.error = error;
	ev->r.connerror.cid = conn->cid;
	ev->r.connerror.sid = iscsi_conn_get_sid(conn);

	iscsi_broadcast_skb(skb, GFP_ATOMIC);

	dev_printk(KERN_INFO, &conn->dev, "iscsi: detected conn error (%d)\n",
		   error);
}
EXPORT_SYMBOL_GPL(iscsi_conn_error);

static int
iscsi_if_send_reply(int pid, int seq, int type, int done, int multi,
		      void *payload, int size)
{
	struct sk_buff	*skb;
	struct nlmsghdr	*nlh;
	int len = NLMSG_SPACE(size);
	int flags = multi ? NLM_F_MULTI : 0;
	int t = done ? NLMSG_DONE : type;

<<<<<<< HEAD
	skb = alloc_skb(len, GFP_KERNEL);
=======
	skb = alloc_skb(len, GFP_ATOMIC);
>>>>>>> 0215ffb0
	/*
	 * FIXME:
	 * user is supposed to react on iferror == -ENOMEM;
	 * see iscsi_if_rx().
	 */
	BUG_ON(!skb);

	nlh = __nlmsg_put(skb, pid, seq, t, (len - sizeof(*nlh)), 0);
	nlh->nlmsg_flags = flags;
	memcpy(NLMSG_DATA(nlh), payload, size);
	return iscsi_unicast_skb(skb, pid);
}

static int
iscsi_if_get_stats(struct iscsi_transport *transport, struct nlmsghdr *nlh)
{
	struct iscsi_uevent *ev = NLMSG_DATA(nlh);
	struct iscsi_stats *stats;
	struct sk_buff *skbstat;
	struct iscsi_cls_conn *conn;
	struct nlmsghdr	*nlhstat;
	struct iscsi_uevent *evstat;
	struct iscsi_internal *priv;
	int len = NLMSG_SPACE(sizeof(*ev) +
			      sizeof(struct iscsi_stats) +
			      sizeof(struct iscsi_stats_custom) *
			      ISCSI_STATS_CUSTOM_MAX);
	int err = 0;

	priv = iscsi_if_transport_lookup(transport);
	if (!priv)
		return -EINVAL;

	conn = iscsi_conn_lookup(ev->u.get_stats.sid, ev->u.get_stats.cid);
	if (!conn)
		return -EEXIST;

	do {
		int actual_size;

<<<<<<< HEAD
		skbstat = alloc_skb(len, GFP_KERNEL);
=======
		skbstat = alloc_skb(len, GFP_ATOMIC);
>>>>>>> 0215ffb0
		if (!skbstat) {
			dev_printk(KERN_ERR, &conn->dev, "iscsi: can not "
				   "deliver stats: OOM\n");
			return -ENOMEM;
		}

		nlhstat = __nlmsg_put(skbstat, priv->daemon_pid, 0, 0,
				      (len - sizeof(*nlhstat)), 0);
		evstat = NLMSG_DATA(nlhstat);
		memset(evstat, 0, sizeof(*evstat));
		evstat->transport_handle = iscsi_handle(conn->transport);
		evstat->type = nlh->nlmsg_type;
		evstat->u.get_stats.cid =
			ev->u.get_stats.cid;
		evstat->u.get_stats.sid =
			ev->u.get_stats.sid;
		stats = (struct iscsi_stats *)
			((char*)evstat + sizeof(*evstat));
		memset(stats, 0, sizeof(*stats));

		transport->get_stats(conn, stats);
		actual_size = NLMSG_SPACE(sizeof(struct iscsi_uevent) +
					  sizeof(struct iscsi_stats) +
					  sizeof(struct iscsi_stats_custom) *
					  stats->custom_length);
		actual_size -= sizeof(*nlhstat);
		actual_size = NLMSG_LENGTH(actual_size);
		skb_trim(skbstat, NLMSG_ALIGN(actual_size));
		nlhstat->nlmsg_len = actual_size;

		err = iscsi_unicast_skb(skbstat, priv->daemon_pid);
	} while (err < 0 && err != -ECONNREFUSED);

	return err;
}

/**
 * iscsi_if_destroy_session_done - send session destr. completion event
 * @conn: last connection for session
 *
 * This is called by HW iscsi LLDs to notify userpsace that its HW has
 * removed a session.
 **/
int iscsi_if_destroy_session_done(struct iscsi_cls_conn *conn)
{
	struct iscsi_internal *priv;
	struct iscsi_cls_session *session;
	struct Scsi_Host *shost;
	struct iscsi_uevent *ev;
	struct sk_buff  *skb;
	struct nlmsghdr *nlh;
	unsigned long flags;
	int rc, len = NLMSG_SPACE(sizeof(*ev));

	priv = iscsi_if_transport_lookup(conn->transport);
	if (!priv)
		return -EINVAL;

	session = iscsi_dev_to_session(conn->dev.parent);
	shost = iscsi_session_to_shost(session);

	skb = alloc_skb(len, GFP_KERNEL);
	if (!skb) {
		dev_printk(KERN_ERR, &conn->dev, "Cannot notify userspace of "
			  "session creation event\n");
		return -ENOMEM;
	}

	nlh = __nlmsg_put(skb, priv->daemon_pid, 0, 0, (len - sizeof(*nlh)), 0);
	ev = NLMSG_DATA(nlh);
	ev->transport_handle = iscsi_handle(conn->transport);
	ev->type = ISCSI_KEVENT_DESTROY_SESSION;
	ev->r.d_session.host_no = shost->host_no;
	ev->r.d_session.sid = session->sid;

	/*
	 * this will occur if the daemon is not up, so we just warn
	 * the user and when the daemon is restarted it will handle it
	 */
	rc = iscsi_broadcast_skb(skb, GFP_KERNEL);
	if (rc < 0)
		dev_printk(KERN_ERR, &conn->dev, "Cannot notify userspace of "
			  "session destruction event. Check iscsi daemon\n");

	spin_lock_irqsave(&sesslock, flags);
	list_del(&session->sess_list);
	spin_unlock_irqrestore(&sesslock, flags);

	spin_lock_irqsave(&connlock, flags);
	conn->active = 0;
	list_del(&conn->conn_list);
	spin_unlock_irqrestore(&connlock, flags);

	return rc;
}
EXPORT_SYMBOL_GPL(iscsi_if_destroy_session_done);

/**
 * iscsi_if_create_session_done - send session creation completion event
 * @conn: leading connection for session
 *
 * This is called by HW iscsi LLDs to notify userpsace that its HW has
 * created a session or a existing session is back in the logged in state.
 **/
int iscsi_if_create_session_done(struct iscsi_cls_conn *conn)
{
	struct iscsi_internal *priv;
	struct iscsi_cls_session *session;
	struct Scsi_Host *shost;
	struct iscsi_uevent *ev;
	struct sk_buff  *skb;
	struct nlmsghdr *nlh;
	unsigned long flags;
	int rc, len = NLMSG_SPACE(sizeof(*ev));

	priv = iscsi_if_transport_lookup(conn->transport);
	if (!priv)
		return -EINVAL;

	session = iscsi_dev_to_session(conn->dev.parent);
	shost = iscsi_session_to_shost(session);

	skb = alloc_skb(len, GFP_KERNEL);
	if (!skb) {
		dev_printk(KERN_ERR, &conn->dev, "Cannot notify userspace of "
			  "session creation event\n");
		return -ENOMEM;
	}

	nlh = __nlmsg_put(skb, priv->daemon_pid, 0, 0, (len - sizeof(*nlh)), 0);
	ev = NLMSG_DATA(nlh);
	ev->transport_handle = iscsi_handle(conn->transport);
	ev->type = ISCSI_UEVENT_CREATE_SESSION;
	ev->r.c_session_ret.host_no = shost->host_no;
	ev->r.c_session_ret.sid = session->sid;

	/*
	 * this will occur if the daemon is not up, so we just warn
	 * the user and when the daemon is restarted it will handle it
	 */
	rc = iscsi_broadcast_skb(skb, GFP_KERNEL);
	if (rc < 0)
		dev_printk(KERN_ERR, &conn->dev, "Cannot notify userspace of "
			  "session creation event. Check iscsi daemon\n");

	spin_lock_irqsave(&sesslock, flags);
	list_add(&session->sess_list, &sesslist);
	spin_unlock_irqrestore(&sesslock, flags);

	spin_lock_irqsave(&connlock, flags);
	list_add(&conn->conn_list, &connlist);
	conn->active = 1;
	spin_unlock_irqrestore(&connlock, flags);
	return rc;
}
EXPORT_SYMBOL_GPL(iscsi_if_create_session_done);

static int
iscsi_if_create_session(struct iscsi_internal *priv, struct iscsi_uevent *ev)
{
	struct iscsi_transport *transport = priv->iscsi_transport;
	struct iscsi_cls_session *session;
	unsigned long flags;
	uint32_t hostno;

	session = transport->create_session(transport, &priv->t,
					    ev->u.c_session.initial_cmdsn,
					    &hostno);
	if (!session)
		return -ENOMEM;

	spin_lock_irqsave(&sesslock, flags);
	list_add(&session->sess_list, &sesslist);
	spin_unlock_irqrestore(&sesslock, flags);

	ev->r.c_session_ret.host_no = hostno;
	ev->r.c_session_ret.sid = session->sid;
	return 0;
}

static int
iscsi_if_create_conn(struct iscsi_transport *transport, struct iscsi_uevent *ev)
{
	struct iscsi_cls_conn *conn;
	struct iscsi_cls_session *session;
	unsigned long flags;

	session = iscsi_session_lookup(ev->u.c_conn.sid);
	if (!session) {
		printk(KERN_ERR "iscsi: invalid session %d\n",
		       ev->u.c_conn.sid);
		return -EINVAL;
	}

	conn = transport->create_conn(session, ev->u.c_conn.cid);
	if (!conn) {
		printk(KERN_ERR "iscsi: couldn't create a new "
			   "connection for session %d\n",
			   session->sid);
		return -ENOMEM;
	}

	ev->r.c_conn_ret.sid = session->sid;
	ev->r.c_conn_ret.cid = conn->cid;

	spin_lock_irqsave(&connlock, flags);
	list_add(&conn->conn_list, &connlist);
	conn->active = 1;
	spin_unlock_irqrestore(&connlock, flags);

	return 0;
}

static int
iscsi_if_destroy_conn(struct iscsi_transport *transport, struct iscsi_uevent *ev)
{
	unsigned long flags;
	struct iscsi_cls_conn *conn;

	conn = iscsi_conn_lookup(ev->u.d_conn.sid, ev->u.d_conn.cid);
	if (!conn)
		return -EINVAL;
	spin_lock_irqsave(&connlock, flags);
	conn->active = 0;
	list_del(&conn->conn_list);
	spin_unlock_irqrestore(&connlock, flags);

	if (transport->destroy_conn)
		transport->destroy_conn(conn);
	return 0;
}

static int
iscsi_set_param(struct iscsi_transport *transport, struct iscsi_uevent *ev)
{
	char *data = (char*)ev + sizeof(*ev);
	struct iscsi_cls_conn *conn;
	struct iscsi_cls_session *session;
	int err = 0, value = 0;

	session = iscsi_session_lookup(ev->u.set_param.sid);
	conn = iscsi_conn_lookup(ev->u.set_param.sid, ev->u.set_param.cid);
	if (!conn || !session)
		return -EINVAL;

	switch (ev->u.set_param.param) {
	case ISCSI_PARAM_SESS_RECOVERY_TMO:
		sscanf(data, "%d", &value);
		if (value != 0)
			session->recovery_tmo = value;
		break;
	default:
		err = transport->set_param(conn, ev->u.set_param.param,
					   data, ev->u.set_param.len);
	}

	return err;
}

static int
iscsi_if_transport_ep(struct iscsi_transport *transport,
		      struct iscsi_uevent *ev, int msg_type)
{
	struct sockaddr *dst_addr;
	int rc = 0;

	switch (msg_type) {
	case ISCSI_UEVENT_TRANSPORT_EP_CONNECT:
		if (!transport->ep_connect)
			return -EINVAL;

		dst_addr = (struct sockaddr *)((char*)ev + sizeof(*ev));
		rc = transport->ep_connect(dst_addr,
					   ev->u.ep_connect.non_blocking,
					   &ev->r.ep_connect_ret.handle);
		break;
	case ISCSI_UEVENT_TRANSPORT_EP_POLL:
		if (!transport->ep_poll)
			return -EINVAL;

		ev->r.retcode = transport->ep_poll(ev->u.ep_poll.ep_handle,
						   ev->u.ep_poll.timeout_ms);
		break;
	case ISCSI_UEVENT_TRANSPORT_EP_DISCONNECT:
		if (!transport->ep_disconnect)
			return -EINVAL;

		transport->ep_disconnect(ev->u.ep_disconnect.ep_handle);
		break;
	}
	return rc;
}

static int
iscsi_tgt_dscvr(struct iscsi_transport *transport,
		struct iscsi_uevent *ev)
{
	struct sockaddr *dst_addr;

	if (!transport->tgt_dscvr)
		return -EINVAL;

	dst_addr = (struct sockaddr *)((char*)ev + sizeof(*ev));
	return transport->tgt_dscvr(ev->u.tgt_dscvr.type,
				    ev->u.tgt_dscvr.host_no,
				    ev->u.tgt_dscvr.enable, dst_addr);
}

static int
iscsi_if_recv_msg(struct sk_buff *skb, struct nlmsghdr *nlh)
{
	int err = 0;
	struct iscsi_uevent *ev = NLMSG_DATA(nlh);
	struct iscsi_transport *transport = NULL;
	struct iscsi_internal *priv;
	struct iscsi_cls_session *session;
	struct iscsi_cls_conn *conn;
	unsigned long flags;

	priv = iscsi_if_transport_lookup(iscsi_ptr(ev->transport_handle));
	if (!priv)
		return -EINVAL;
	transport = priv->iscsi_transport;

	if (!try_module_get(transport->owner))
		return -EINVAL;

	priv->daemon_pid = NETLINK_CREDS(skb)->pid;

	switch (nlh->nlmsg_type) {
	case ISCSI_UEVENT_CREATE_SESSION:
		err = iscsi_if_create_session(priv, ev);
		break;
	case ISCSI_UEVENT_DESTROY_SESSION:
		session = iscsi_session_lookup(ev->u.d_session.sid);
		if (session) {
			spin_lock_irqsave(&sesslock, flags);
			list_del(&session->sess_list);
			spin_unlock_irqrestore(&sesslock, flags);

			transport->destroy_session(session);
		} else
			err = -EINVAL;
		break;
	case ISCSI_UEVENT_CREATE_CONN:
		err = iscsi_if_create_conn(transport, ev);
		break;
	case ISCSI_UEVENT_DESTROY_CONN:
		err = iscsi_if_destroy_conn(transport, ev);
		break;
	case ISCSI_UEVENT_BIND_CONN:
		session = iscsi_session_lookup(ev->u.b_conn.sid);
		conn = iscsi_conn_lookup(ev->u.b_conn.sid, ev->u.b_conn.cid);

		if (session && conn)
			ev->r.retcode =	transport->bind_conn(session, conn,
					ev->u.b_conn.transport_eph,
					ev->u.b_conn.is_leading);
		else
			err = -EINVAL;
		break;
	case ISCSI_UEVENT_SET_PARAM:
		err = iscsi_set_param(transport, ev);
		break;
	case ISCSI_UEVENT_START_CONN:
		conn = iscsi_conn_lookup(ev->u.start_conn.sid, ev->u.start_conn.cid);
		if (conn)
			ev->r.retcode = transport->start_conn(conn);
		else
			err = -EINVAL;
		break;
	case ISCSI_UEVENT_STOP_CONN:
		conn = iscsi_conn_lookup(ev->u.stop_conn.sid, ev->u.stop_conn.cid);
		if (conn)
			transport->stop_conn(conn, ev->u.stop_conn.flag);
		else
			err = -EINVAL;
		break;
	case ISCSI_UEVENT_SEND_PDU:
		conn = iscsi_conn_lookup(ev->u.send_pdu.sid, ev->u.send_pdu.cid);
		if (conn)
			ev->r.retcode =	transport->send_pdu(conn,
				(struct iscsi_hdr*)((char*)ev + sizeof(*ev)),
				(char*)ev + sizeof(*ev) + ev->u.send_pdu.hdr_size,
				ev->u.send_pdu.data_size);
		else
			err = -EINVAL;
		break;
	case ISCSI_UEVENT_GET_STATS:
		err = iscsi_if_get_stats(transport, nlh);
		break;
	case ISCSI_UEVENT_TRANSPORT_EP_CONNECT:
	case ISCSI_UEVENT_TRANSPORT_EP_POLL:
	case ISCSI_UEVENT_TRANSPORT_EP_DISCONNECT:
		err = iscsi_if_transport_ep(transport, ev, nlh->nlmsg_type);
		break;
	case ISCSI_UEVENT_TGT_DSCVR:
		err = iscsi_tgt_dscvr(transport, ev);
		break;
	default:
		err = -EINVAL;
		break;
	}

	module_put(transport->owner);
	return err;
}

/*
 * Get message from skb (based on rtnetlink_rcv_skb).  Each message is
 * processed by iscsi_if_recv_msg.  Malformed skbs with wrong lengths or
 * invalid creds are discarded silently.
 */
static void
iscsi_if_rx(struct sock *sk, int len)
{
	struct sk_buff *skb;

	mutex_lock(&rx_queue_mutex);
	while ((skb = skb_dequeue(&sk->sk_receive_queue)) != NULL) {
		if (NETLINK_CREDS(skb)->uid) {
			skb_pull(skb, skb->len);
			goto free_skb;
		}

		while (skb->len >= NLMSG_SPACE(0)) {
			int err;
			uint32_t rlen;
			struct nlmsghdr	*nlh;
			struct iscsi_uevent *ev;

			nlh = (struct nlmsghdr *)skb->data;
			if (nlh->nlmsg_len < sizeof(*nlh) ||
			    skb->len < nlh->nlmsg_len) {
				break;
			}

			ev = NLMSG_DATA(nlh);
			rlen = NLMSG_ALIGN(nlh->nlmsg_len);
			if (rlen > skb->len)
				rlen = skb->len;

			err = iscsi_if_recv_msg(skb, nlh);
			if (err) {
				ev->type = ISCSI_KEVENT_IF_ERROR;
				ev->iferror = err;
			}
			do {
				/*
				 * special case for GET_STATS:
				 * on success - sending reply and stats from
				 * inside of if_recv_msg(),
				 * on error - fall through.
				 */
				if (ev->type == ISCSI_UEVENT_GET_STATS && !err)
					break;
				err = iscsi_if_send_reply(
					NETLINK_CREDS(skb)->pid, nlh->nlmsg_seq,
					nlh->nlmsg_type, 0, 0, ev, sizeof(*ev));
			} while (err < 0 && err != -ECONNREFUSED);
			skb_pull(skb, rlen);
		}
free_skb:
		kfree_skb(skb);
	}
	mutex_unlock(&rx_queue_mutex);
}

#define iscsi_cdev_to_conn(_cdev) \
	iscsi_dev_to_conn(_cdev->dev)

#define ISCSI_CLASS_ATTR(_prefix,_name,_mode,_show,_store)		\
struct class_device_attribute class_device_attr_##_prefix##_##_name =	\
	__ATTR(_name,_mode,_show,_store)

/*
 * iSCSI connection attrs
 */
#define iscsi_conn_attr_show(param)					\
static ssize_t								\
show_conn_param_##param(struct class_device *cdev, char *buf)		\
{									\
	struct iscsi_cls_conn *conn = iscsi_cdev_to_conn(cdev);		\
	struct iscsi_transport *t = conn->transport;			\
	return t->get_conn_param(conn, param, buf);			\
}

#define iscsi_conn_attr(field, param)					\
	iscsi_conn_attr_show(param)					\
static ISCSI_CLASS_ATTR(conn, field, S_IRUGO, show_conn_param_##param,	\
			NULL);

iscsi_conn_attr(max_recv_dlength, ISCSI_PARAM_MAX_RECV_DLENGTH);
iscsi_conn_attr(max_xmit_dlength, ISCSI_PARAM_MAX_XMIT_DLENGTH);
iscsi_conn_attr(header_digest, ISCSI_PARAM_HDRDGST_EN);
iscsi_conn_attr(data_digest, ISCSI_PARAM_DATADGST_EN);
iscsi_conn_attr(ifmarker, ISCSI_PARAM_IFMARKER_EN);
iscsi_conn_attr(ofmarker, ISCSI_PARAM_OFMARKER_EN);
iscsi_conn_attr(persistent_port, ISCSI_PARAM_PERSISTENT_PORT);
iscsi_conn_attr(port, ISCSI_PARAM_CONN_PORT);
iscsi_conn_attr(exp_statsn, ISCSI_PARAM_EXP_STATSN);
iscsi_conn_attr(persistent_address, ISCSI_PARAM_PERSISTENT_ADDRESS);
iscsi_conn_attr(address, ISCSI_PARAM_CONN_ADDRESS);

#define iscsi_cdev_to_session(_cdev) \
	iscsi_dev_to_session(_cdev->dev)

/*
 * iSCSI session attrs
 */
#define iscsi_session_attr_show(param)					\
static ssize_t								\
show_session_param_##param(struct class_device *cdev, char *buf)	\
{									\
	struct iscsi_cls_session *session = iscsi_cdev_to_session(cdev); \
	struct iscsi_transport *t = session->transport;			\
	return t->get_session_param(session, param, buf);		\
}

#define iscsi_session_attr(field, param)				\
	iscsi_session_attr_show(param)					\
static ISCSI_CLASS_ATTR(sess, field, S_IRUGO, show_session_param_##param, \
			NULL);

iscsi_session_attr(targetname, ISCSI_PARAM_TARGET_NAME);
iscsi_session_attr(initial_r2t, ISCSI_PARAM_INITIAL_R2T_EN);
iscsi_session_attr(max_outstanding_r2t, ISCSI_PARAM_MAX_R2T);
iscsi_session_attr(immediate_data, ISCSI_PARAM_IMM_DATA_EN);
iscsi_session_attr(first_burst_len, ISCSI_PARAM_FIRST_BURST);
iscsi_session_attr(max_burst_len, ISCSI_PARAM_MAX_BURST);
iscsi_session_attr(data_pdu_in_order, ISCSI_PARAM_PDU_INORDER_EN);
iscsi_session_attr(data_seq_in_order, ISCSI_PARAM_DATASEQ_INORDER_EN);
iscsi_session_attr(erl, ISCSI_PARAM_ERL);
iscsi_session_attr(tpgt, ISCSI_PARAM_TPGT);

#define iscsi_priv_session_attr_show(field, format)			\
static ssize_t								\
show_priv_session_##field(struct class_device *cdev, char *buf)		\
{									\
	struct iscsi_cls_session *session = iscsi_cdev_to_session(cdev);\
	return sprintf(buf, format"\n", session->field);		\
}

#define iscsi_priv_session_attr(field, format)				\
	iscsi_priv_session_attr_show(field, format)			\
static ISCSI_CLASS_ATTR(priv_sess, field, S_IRUGO, show_priv_session_##field, \
			NULL)
iscsi_priv_session_attr(recovery_tmo, "%d");

#define SETUP_PRIV_SESSION_RD_ATTR(field)				\
do {									\
	priv->session_attrs[count] = &class_device_attr_priv_sess_##field; \
	count++;							\
} while (0)


#define SETUP_SESSION_RD_ATTR(field, param_flag)			\
do {									\
	if (tt->param_mask & param_flag) {				\
		priv->session_attrs[count] = &class_device_attr_sess_##field; \
		count++;						\
	}								\
} while (0)

#define SETUP_CONN_RD_ATTR(field, param_flag)				\
do {									\
	if (tt->param_mask & param_flag) {				\
		priv->conn_attrs[count] = &class_device_attr_conn_##field; \
		count++;						\
	}								\
} while (0)

static int iscsi_session_match(struct attribute_container *cont,
			   struct device *dev)
{
	struct iscsi_cls_session *session;
	struct Scsi_Host *shost;
	struct iscsi_internal *priv;

	if (!iscsi_is_session_dev(dev))
		return 0;

	session = iscsi_dev_to_session(dev);
	shost = iscsi_session_to_shost(session);
	if (!shost->transportt)
		return 0;

	priv = to_iscsi_internal(shost->transportt);
	if (priv->session_cont.ac.class != &iscsi_session_class.class)
		return 0;

	return &priv->session_cont.ac == cont;
}

static int iscsi_conn_match(struct attribute_container *cont,
			   struct device *dev)
{
	struct iscsi_cls_session *session;
	struct iscsi_cls_conn *conn;
	struct Scsi_Host *shost;
	struct iscsi_internal *priv;

	if (!iscsi_is_conn_dev(dev))
		return 0;

	conn = iscsi_dev_to_conn(dev);
	session = iscsi_dev_to_session(conn->dev.parent);
	shost = iscsi_session_to_shost(session);

	if (!shost->transportt)
		return 0;

	priv = to_iscsi_internal(shost->transportt);
	if (priv->conn_cont.ac.class != &iscsi_connection_class.class)
		return 0;

	return &priv->conn_cont.ac == cont;
}

static int iscsi_host_match(struct attribute_container *cont,
			    struct device *dev)
{
	struct Scsi_Host *shost;
	struct iscsi_internal *priv;

	if (!scsi_is_host_device(dev))
		return 0;

	shost = dev_to_shost(dev);
	if (!shost->transportt  ||
	    shost->transportt->host_attrs.ac.class != &iscsi_host_class.class)
		return 0;

        priv = to_iscsi_internal(shost->transportt);
        return &priv->t.host_attrs.ac == cont;
}

struct scsi_transport_template *
iscsi_register_transport(struct iscsi_transport *tt)
{
	struct iscsi_internal *priv;
	unsigned long flags;
	int count = 0, err;

	BUG_ON(!tt);

	priv = iscsi_if_transport_lookup(tt);
	if (priv)
		return NULL;

	priv = kzalloc(sizeof(*priv), GFP_KERNEL);
	if (!priv)
		return NULL;
	INIT_LIST_HEAD(&priv->list);
	priv->daemon_pid = -1;
	priv->iscsi_transport = tt;
	priv->t.user_scan = iscsi_user_scan;

	priv->cdev.class = &iscsi_transport_class;
	snprintf(priv->cdev.class_id, BUS_ID_SIZE, "%s", tt->name);
	err = class_device_register(&priv->cdev);
	if (err)
		goto free_priv;

	err = sysfs_create_group(&priv->cdev.kobj, &iscsi_transport_group);
	if (err)
		goto unregister_cdev;

	/* host parameters */
	priv->t.host_attrs.ac.attrs = &priv->host_attrs[0];
	priv->t.host_attrs.ac.class = &iscsi_host_class.class;
	priv->t.host_attrs.ac.match = iscsi_host_match;
	priv->t.host_size = sizeof(struct iscsi_host);
	priv->host_attrs[0] = NULL;
	transport_container_register(&priv->t.host_attrs);

	/* connection parameters */
	priv->conn_cont.ac.attrs = &priv->conn_attrs[0];
	priv->conn_cont.ac.class = &iscsi_connection_class.class;
	priv->conn_cont.ac.match = iscsi_conn_match;
	transport_container_register(&priv->conn_cont);

	SETUP_CONN_RD_ATTR(max_recv_dlength, ISCSI_MAX_RECV_DLENGTH);
	SETUP_CONN_RD_ATTR(max_xmit_dlength, ISCSI_MAX_XMIT_DLENGTH);
	SETUP_CONN_RD_ATTR(header_digest, ISCSI_HDRDGST_EN);
	SETUP_CONN_RD_ATTR(data_digest, ISCSI_DATADGST_EN);
	SETUP_CONN_RD_ATTR(ifmarker, ISCSI_IFMARKER_EN);
	SETUP_CONN_RD_ATTR(ofmarker, ISCSI_OFMARKER_EN);
	SETUP_CONN_RD_ATTR(address, ISCSI_CONN_ADDRESS);
	SETUP_CONN_RD_ATTR(port, ISCSI_CONN_PORT);
	SETUP_CONN_RD_ATTR(exp_statsn, ISCSI_EXP_STATSN);
	SETUP_CONN_RD_ATTR(persistent_address, ISCSI_PERSISTENT_ADDRESS);
	SETUP_CONN_RD_ATTR(persistent_port, ISCSI_PERSISTENT_PORT);

	BUG_ON(count > ISCSI_CONN_ATTRS);
	priv->conn_attrs[count] = NULL;
	count = 0;

	/* session parameters */
	priv->session_cont.ac.attrs = &priv->session_attrs[0];
	priv->session_cont.ac.class = &iscsi_session_class.class;
	priv->session_cont.ac.match = iscsi_session_match;
	transport_container_register(&priv->session_cont);

	SETUP_SESSION_RD_ATTR(initial_r2t, ISCSI_INITIAL_R2T_EN);
	SETUP_SESSION_RD_ATTR(max_outstanding_r2t, ISCSI_MAX_R2T);
	SETUP_SESSION_RD_ATTR(immediate_data, ISCSI_IMM_DATA_EN);
	SETUP_SESSION_RD_ATTR(first_burst_len, ISCSI_FIRST_BURST);
	SETUP_SESSION_RD_ATTR(max_burst_len, ISCSI_MAX_BURST);
	SETUP_SESSION_RD_ATTR(data_pdu_in_order, ISCSI_PDU_INORDER_EN);
	SETUP_SESSION_RD_ATTR(data_seq_in_order, ISCSI_DATASEQ_INORDER_EN);
	SETUP_SESSION_RD_ATTR(erl, ISCSI_ERL);
	SETUP_SESSION_RD_ATTR(targetname, ISCSI_TARGET_NAME);
	SETUP_SESSION_RD_ATTR(tpgt, ISCSI_TPGT);
	SETUP_PRIV_SESSION_RD_ATTR(recovery_tmo);

	BUG_ON(count > ISCSI_SESSION_ATTRS);
	priv->session_attrs[count] = NULL;

	spin_lock_irqsave(&iscsi_transport_lock, flags);
	list_add(&priv->list, &iscsi_transports);
	spin_unlock_irqrestore(&iscsi_transport_lock, flags);

	printk(KERN_NOTICE "iscsi: registered transport (%s)\n", tt->name);
	return &priv->t;

unregister_cdev:
	class_device_unregister(&priv->cdev);
free_priv:
	kfree(priv);
	return NULL;
}
EXPORT_SYMBOL_GPL(iscsi_register_transport);

int iscsi_unregister_transport(struct iscsi_transport *tt)
{
	struct iscsi_internal *priv;
	unsigned long flags;

	BUG_ON(!tt);

	mutex_lock(&rx_queue_mutex);

	priv = iscsi_if_transport_lookup(tt);
	BUG_ON (!priv);

	spin_lock_irqsave(&iscsi_transport_lock, flags);
	list_del(&priv->list);
	spin_unlock_irqrestore(&iscsi_transport_lock, flags);

	transport_container_unregister(&priv->conn_cont);
	transport_container_unregister(&priv->session_cont);
	transport_container_unregister(&priv->t.host_attrs);

	sysfs_remove_group(&priv->cdev.kobj, &iscsi_transport_group);
	class_device_unregister(&priv->cdev);
	mutex_unlock(&rx_queue_mutex);

	return 0;
}
EXPORT_SYMBOL_GPL(iscsi_unregister_transport);

static __init int iscsi_transport_init(void)
{
	int err;

	printk(KERN_INFO "Loading iSCSI transport class v%s.\n",
		ISCSI_TRANSPORT_VERSION);

	err = class_register(&iscsi_transport_class);
	if (err)
		return err;

	err = transport_class_register(&iscsi_host_class);
	if (err)
		goto unregister_transport_class;

	err = transport_class_register(&iscsi_connection_class);
	if (err)
		goto unregister_host_class;

	err = transport_class_register(&iscsi_session_class);
	if (err)
		goto unregister_conn_class;

	nls = netlink_kernel_create(NETLINK_ISCSI, 1, iscsi_if_rx,
			THIS_MODULE);
	if (!nls) {
		err = -ENOBUFS;
		goto unregister_session_class;
	}

	return 0;

unregister_session_class:
	transport_class_unregister(&iscsi_session_class);
unregister_conn_class:
	transport_class_unregister(&iscsi_connection_class);
unregister_host_class:
	transport_class_unregister(&iscsi_host_class);
unregister_transport_class:
	class_unregister(&iscsi_transport_class);
	return err;
}

static void __exit iscsi_transport_exit(void)
{
	sock_release(nls->sk_socket);
	transport_class_unregister(&iscsi_connection_class);
	transport_class_unregister(&iscsi_session_class);
	transport_class_unregister(&iscsi_host_class);
	class_unregister(&iscsi_transport_class);
}

module_init(iscsi_transport_init);
module_exit(iscsi_transport_exit);

MODULE_AUTHOR("Mike Christie <michaelc@cs.wisc.edu>, "
	      "Dmitry Yusupov <dmitry_yus@yahoo.com>, "
	      "Alex Aizman <itn780@yahoo.com>");
MODULE_DESCRIPTION("iSCSI Transport Interface");
MODULE_LICENSE("GPL");
MODULE_VERSION(ISCSI_TRANSPORT_VERSION);<|MERGE_RESOLUTION|>--- conflicted
+++ resolved
@@ -33,11 +33,7 @@
 #define ISCSI_SESSION_ATTRS 11
 #define ISCSI_CONN_ATTRS 11
 #define ISCSI_HOST_ATTRS 0
-<<<<<<< HEAD
-#define ISCSI_TRANSPORT_VERSION "2.0-711"
-=======
 #define ISCSI_TRANSPORT_VERSION "2.0-724"
->>>>>>> 0215ffb0
 
 struct iscsi_internal {
 	int daemon_pid;
@@ -610,11 +606,7 @@
 	int flags = multi ? NLM_F_MULTI : 0;
 	int t = done ? NLMSG_DONE : type;
 
-<<<<<<< HEAD
-	skb = alloc_skb(len, GFP_KERNEL);
-=======
 	skb = alloc_skb(len, GFP_ATOMIC);
->>>>>>> 0215ffb0
 	/*
 	 * FIXME:
 	 * user is supposed to react on iferror == -ENOMEM;
@@ -655,11 +647,7 @@
 	do {
 		int actual_size;
 
-<<<<<<< HEAD
-		skbstat = alloc_skb(len, GFP_KERNEL);
-=======
 		skbstat = alloc_skb(len, GFP_ATOMIC);
->>>>>>> 0215ffb0
 		if (!skbstat) {
 			dev_printk(KERN_ERR, &conn->dev, "iscsi: can not "
 				   "deliver stats: OOM\n");
@@ -1426,7 +1414,7 @@
 {
 	int err;
 
-	printk(KERN_INFO "Loading iSCSI transport class v%s.\n",
+	printk(KERN_INFO "Loading iSCSI transport class v%s.",
 		ISCSI_TRANSPORT_VERSION);
 
 	err = class_register(&iscsi_transport_class);
