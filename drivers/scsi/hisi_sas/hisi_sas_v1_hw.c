--- conflicted
+++ resolved
@@ -1281,11 +1281,7 @@
 		struct scatterlist *sg_resp = &task->smp_task.smp_resp;
 		void *to = page_address(sg_page(sg_resp));
 
-<<<<<<< HEAD
-		ts->stat = SAM_STAT_GOOD;
-=======
 		ts->stat = SAS_SAM_STAT_GOOD;
->>>>>>> 7d2a07b7
 
 		dma_unmap_sg(dev, &task->smp_task.smp_req, 1,
 			     DMA_TO_DEVICE);
