--- conflicted
+++ resolved
@@ -40,20 +40,11 @@
 #define __BIGENDIAN
 #endif
 
-<<<<<<< HEAD
-static inline u64 bfa_os_get_clock(void)
-{
-	return jiffies;
-}
-
-=======
->>>>>>> c8ddb271
 static inline u64 bfa_os_get_log_time(void)
 {
 	u64 system_time = 0;
 	struct timeval tv;
 	do_gettimeofday(&tv);
-<<<<<<< HEAD
 
 	/* We are interested in seconds only. */
 	system_time = tv.tv_sec;
@@ -63,24 +54,6 @@
 #define bfa_io_lat_clock_res_div HZ
 #define bfa_io_lat_clock_res_mul 1000
 
-#define BFA_ASSERT(p) do {						\
-	if (!(p)) {      \
-		printk(KERN_ERR "assert(%s) failed at %s:%d\n",		\
-		#p, __FILE__, __LINE__);      \
-	}								\
-} while (0)
-
-=======
-
-	/* We are interested in seconds only. */
-	system_time = tv.tv_sec;
-	return system_time;
-}
-
-#define bfa_io_lat_clock_res_div HZ
-#define bfa_io_lat_clock_res_mul 1000
-
->>>>>>> c8ddb271
 #define BFA_LOG(level, bfad, mask, fmt, arg...)				\
 do {									\
 	if (((mask) == 4) || (level[1] <= '4'))				\
@@ -92,25 +65,6 @@
 	((_x) & 0x00ff00) |			\
 	(((_x) & 0xff0000) >> 16))
 
-<<<<<<< HEAD
-#define bfa_swap_8b(_x)					\
-	((((_x) & 0xff00000000000000ull) >> 56)		\
-	 | (((_x) & 0x00ff000000000000ull) >> 40)	\
-	 | (((_x) & 0x0000ff0000000000ull) >> 24)	\
-	 | (((_x) & 0x000000ff00000000ull) >> 8)	\
-	 | (((_x) & 0x00000000ff000000ull) << 8)	\
-	 | (((_x) & 0x0000000000ff0000ull) << 24)	\
-	 | (((_x) & 0x000000000000ff00ull) << 40)	\
-	 | (((_x) & 0x00000000000000ffull) << 56))
-
-#define bfa_os_swap32(_x)			\
-	((((_x) & 0xff) << 24)		|	\
-	(((_x) & 0x0000ff00) << 8)	|	\
-	(((_x) & 0x00ff0000) >> 8)	|	\
-	(((_x) & 0xff000000) >> 24))
-
-=======
->>>>>>> c8ddb271
 #define bfa_os_swap_sgaddr(_x)  ((u64)(                                 \
 	(((u64)(_x) & (u64)0x00000000000000ffull) << 32)        |       \
 	(((u64)(_x) & (u64)0x000000000000ff00ull) << 32)        |       \
@@ -122,16 +76,7 @@
 	(((u64)(_x) & (u64)0xff00000000000000ull) >> 32)))
 
 #ifndef __BIGENDIAN
-<<<<<<< HEAD
-#define bfa_os_htons(_x) ((u16)((((_x) & 0xff00) >> 8) | \
-				 (((_x) & 0x00ff) << 8)))
-#define bfa_os_htonl(_x)	bfa_os_swap32(_x)
-#define bfa_os_htonll(_x)	bfa_swap_8b(_x)
-#define bfa_os_hton3b(_x)	bfa_swap_3b(_x)
-#define bfa_os_wtole(_x)   (_x)
-=======
 #define bfa_os_hton3b(_x)  bfa_swap_3b(_x)
->>>>>>> c8ddb271
 #define bfa_os_sgaddr(_x)  (_x)
 #else
 #define bfa_os_hton3b(_x)  (_x)
@@ -141,31 +86,6 @@
 #define bfa_os_ntoh3b(_x)  bfa_os_hton3b(_x)
 #define bfa_os_u32(__pa64) ((__pa64) >> 32)
 
-<<<<<<< HEAD
-#define bfa_os_memset	memset
-#define bfa_os_memcpy	memcpy
-#define bfa_os_udelay	udelay
-#define bfa_os_vsprintf vsprintf
-#define bfa_os_snprintf snprintf
-
-#define bfa_os_assign(__t, __s) __t = __s
-#define bfa_os_addr_t void __iomem *
-
-#define bfa_os_reg_read(_raddr) readl(_raddr)
-#define bfa_os_reg_write(_raddr, _val) writel((_val), (_raddr))
-#define bfa_os_mem_read(_raddr, _off)					\
-	bfa_os_swap32(readl(((_raddr) + (_off))))
-#define bfa_os_mem_write(_raddr, _off, _val)				\
-	writel(bfa_os_swap32((_val)), ((_raddr) + (_off)))
-
-#define BFA_TRC_TS(_trcm)						\
-			({						\
-				struct timeval tv;			\
-									\
-				do_gettimeofday(&tv);      \
-				(tv.tv_sec*1000000+tv.tv_usec);      \
-			 })
-=======
 #define BFA_TRC_TS(_trcm)				\
 	({						\
 		struct timeval tv;			\
@@ -173,7 +93,6 @@
 		do_gettimeofday(&tv);			\
 		(tv.tv_sec*1000000+tv.tv_usec);		\
 	 })
->>>>>>> c8ddb271
 
 #define boolean_t int
 
