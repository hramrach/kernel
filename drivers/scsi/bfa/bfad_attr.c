--- conflicted
+++ resolved
@@ -114,11 +114,7 @@
 			bfa_os_hton3b(bfa_fcs_lport_get_fcid(port->fcs_port));
 }
 
-<<<<<<< HEAD
-/**
-=======
-/*
->>>>>>> c8ddb271
+/*
  * FC transport template entry, get SCSI host port type.
  */
 static void
@@ -737,11 +733,7 @@
 	u64        nwwn;
 
 	nwwn = bfa_fcs_lport_get_nwwn(port->fcs_port);
-<<<<<<< HEAD
-	return snprintf(buf, PAGE_SIZE, "0x%llx\n", bfa_os_htonll(nwwn));
-=======
 	return snprintf(buf, PAGE_SIZE, "0x%llx\n", cpu_to_be64(nwwn));
->>>>>>> c8ddb271
 }
 
 static ssize_t
