#
# Makefile for the Linux aic7xxx SCSI driver.
#
# Let kbuild descend into aicasm when cleaning
subdir-				+= aicasm

obj-$(CONFIG_SCSI_AIC7XXX)	+= aic7xxx.o
ifeq ($(CONFIG_PCI),y)
obj-$(CONFIG_SCSI_AIC79XX)	+= aic79xx.o
endif

# Core files
aic7xxx-objs	+= aic7xxx_core.o aic7xxx_93cx6.o aic7770.o

# Platform Specific Files
aic7xxx-objs	+= aic7xxx_osm.o aic7xxx_proc.o aic7770_osm.o
ifeq ($(CONFIG_AIC7XXX_REG_PRETTY_PRINT),y)
aic7xxx-objs	+=  aic7xxx_reg_print.o
endif

# PCI Specific Files
ifeq ($(CONFIG_PCI),y)
  # Core PCI files
  aic7xxx-objs	+= aic7xxx_pci.o
  # Platform Specific PCI Files
  aic7xxx-objs	+= aic7xxx_osm_pci.o
endif

# Platform Specific U320 Files
aic79xx-objs	= aic79xx_osm.o aic79xx_proc.o aic79xx_osm_pci.o
# Core Files
aic79xx-objs	+= aic79xx_core.o aic79xx_pci.o
ifeq ($(CONFIG_AIC79XX_REG_PRETTY_PRINT),y)
aic79xx-objs	+= aic79xx_reg_print.o
endif

EXTRA_CFLAGS += -I..
#EXTRA_CFLAGS += -g

# Files generated that shall be removed upon make clean
clean-files := aic7xxx_seq.h aic7xxx_reg.h aic7xxx_reg_print.c
clean-files += aic79xx_seq.h aic79xx_reg.h aic79xx_reg_print.c

<<<<<<< HEAD
=======
# Command to be executed upon make clean
# Note: Assignment without ':' to force late evaluation of $(src)
clean-rule =@$(MAKE) -C $(src)/aicasm clean

include $(TOPDIR)/Rules.make

>>>>>>> 945eb62d
# Dependencies for generated files need to be listed explicitly

$(obj)/aic7xxx_core.o: $(obj)/aic7xxx_seq.h
$(obj)/aic79xx_core.o: $(obj)/aic79xx_seq.h

$(addprefix $(obj)/,$(aic7xxx-objs)): $(obj)/aic7xxx_reg.h
$(addprefix $(obj)/,$(aic79xx-objs)): $(obj)/aic79xx_reg.h

ifeq ($(CONFIG_AIC7XXX_BUILD_FIRMWARE),y)
aic7xxx_gen = $(obj)/aic7xxx_seq.h $(obj)/aic7xxx_reg.h
ifeq ($(CONFIG_AIC7XXX_REG_PRETTY_PRINT),y)
aic7xxx_gen += $(obj)/aic7xxx_reg_print.c
aic7xxx_asm_cmd = $(obj)/aicasm/aicasm -I. -r $(obj)/aic7xxx_reg.h \
		 -p aic7xxx_reg_print.c -i aic7xxx_osm.h	   \
		 -o $(obj)/aic7xxx_seq.h $(src)/aic7xxx.seq
else
aic7xxx_asm_cmd = $(obj)/aicasm/aicasm -I. -r $(obj)/aic7xxx_reg.h \
		 -o $(obj)/aic7xxx_seq.h $(src)/aic7xxx.seq
endif

<<<<<<< HEAD
$(obj)/aic7xxx_seq.h: $(src)/aic7xxx.seq $(src)/aic7xxx.reg \
		      $(obj)/aicasm/aicasm
	$(obj)/aicasm/aicasm -I$(obj) -r $(obj)/aic7xxx_reg.h \
				 -o $(obj)/aic7xxx_seq.h $(src)/aic7xxx.seq

$(obj)/aic7xxx_reg.h: $(obj)/aic7xxx_seq.h
=======
$(aic7xxx_gen): $(src)/aic7xxx.seq $(src)/aic7xxx.reg $(obj)/aicasm/aicasm
	$(aic7xxx_asm_cmd)
endif

ifeq ($(CONFIG_AIC79XX_BUILD_FIRMWARE),y)
aic79xx_gen = $(obj)/aic79xx_seq.h $(obj)/aic79xx_reg.h
ifeq ($(CONFIG_AIC79XX_REG_PRETTY_PRINT),y)
aic79xx_gen += $(obj)/aic79xx_reg_print.c
aic79xx_asm_cmd = $(obj)/aicasm/aicasm -I. -r $(obj)/aic79xx_reg.h \
		 -p aic79xx_reg_print.c -i aic79xx_osm.h	   \
		 -o $(obj)/aic79xx_seq.h $(src)/aic79xx.seq
else
aic79xx_asm_cmd = $(obj)/aicasm/aicasm -I. -r $(obj)/aic79xx_reg.h \
		 -o $(obj)/aic79xx_seq.h $(src)/aic79xx.seq
endif
$(aic79xx_gen): $(src)/aic79xx.seq $(src)/aic79xx.reg $(obj)/aicasm/aicasm
	$(aic79xx_asm_cmd)
>>>>>>> 945eb62d

$(obj)/aicasm/aicasm: $(src)/aicasm/*.[chyl]
	$(MAKE) -C $(src)/aicasm

endif<|MERGE_RESOLUTION|>--- conflicted
+++ resolved
@@ -34,22 +34,13 @@
 aic79xx-objs	+= aic79xx_reg_print.o
 endif
 
-EXTRA_CFLAGS += -I..
+EXTRA_CFLAGS += -I$(src)/..
 #EXTRA_CFLAGS += -g
 
 # Files generated that shall be removed upon make clean
 clean-files := aic7xxx_seq.h aic7xxx_reg.h aic7xxx_reg_print.c
 clean-files += aic79xx_seq.h aic79xx_reg.h aic79xx_reg_print.c
 
-<<<<<<< HEAD
-=======
-# Command to be executed upon make clean
-# Note: Assignment without ':' to force late evaluation of $(src)
-clean-rule =@$(MAKE) -C $(src)/aicasm clean
-
-include $(TOPDIR)/Rules.make
-
->>>>>>> 945eb62d
 # Dependencies for generated files need to be listed explicitly
 
 $(obj)/aic7xxx_core.o: $(obj)/aic7xxx_seq.h
@@ -62,22 +53,14 @@
 aic7xxx_gen = $(obj)/aic7xxx_seq.h $(obj)/aic7xxx_reg.h
 ifeq ($(CONFIG_AIC7XXX_REG_PRETTY_PRINT),y)
 aic7xxx_gen += $(obj)/aic7xxx_reg_print.c
-aic7xxx_asm_cmd = $(obj)/aicasm/aicasm -I. -r $(obj)/aic7xxx_reg.h \
+aic7xxx_asm_cmd = $(obj)/aicasm/aicasm -I$(src) -r $(obj)/aic7xxx_reg.h \
 		 -p aic7xxx_reg_print.c -i aic7xxx_osm.h	   \
 		 -o $(obj)/aic7xxx_seq.h $(src)/aic7xxx.seq
 else
-aic7xxx_asm_cmd = $(obj)/aicasm/aicasm -I. -r $(obj)/aic7xxx_reg.h \
+aic7xxx_asm_cmd = $(obj)/aicasm/aicasm -I$(src) -r $(obj)/aic7xxx_reg.h \
 		 -o $(obj)/aic7xxx_seq.h $(src)/aic7xxx.seq
 endif
 
-<<<<<<< HEAD
-$(obj)/aic7xxx_seq.h: $(src)/aic7xxx.seq $(src)/aic7xxx.reg \
-		      $(obj)/aicasm/aicasm
-	$(obj)/aicasm/aicasm -I$(obj) -r $(obj)/aic7xxx_reg.h \
-				 -o $(obj)/aic7xxx_seq.h $(src)/aic7xxx.seq
-
-$(obj)/aic7xxx_reg.h: $(obj)/aic7xxx_seq.h
-=======
 $(aic7xxx_gen): $(src)/aic7xxx.seq $(src)/aic7xxx.reg $(obj)/aicasm/aicasm
 	$(aic7xxx_asm_cmd)
 endif
@@ -86,18 +69,16 @@
 aic79xx_gen = $(obj)/aic79xx_seq.h $(obj)/aic79xx_reg.h
 ifeq ($(CONFIG_AIC79XX_REG_PRETTY_PRINT),y)
 aic79xx_gen += $(obj)/aic79xx_reg_print.c
-aic79xx_asm_cmd = $(obj)/aicasm/aicasm -I. -r $(obj)/aic79xx_reg.h \
+aic79xx_asm_cmd = $(obj)/aicasm/aicasm -I$(src) -r $(obj)/aic79xx_reg.h \
 		 -p aic79xx_reg_print.c -i aic79xx_osm.h	   \
 		 -o $(obj)/aic79xx_seq.h $(src)/aic79xx.seq
 else
-aic79xx_asm_cmd = $(obj)/aicasm/aicasm -I. -r $(obj)/aic79xx_reg.h \
+aic79xx_asm_cmd = $(obj)/aicasm/aicasm -I$(src) -r $(obj)/aic79xx_reg.h \
 		 -o $(obj)/aic79xx_seq.h $(src)/aic79xx.seq
 endif
 $(aic79xx_gen): $(src)/aic79xx.seq $(src)/aic79xx.reg $(obj)/aicasm/aicasm
 	$(aic79xx_asm_cmd)
->>>>>>> 945eb62d
+endif 
 
 $(obj)/aicasm/aicasm: $(src)/aicasm/*.[chyl]
-	$(MAKE) -C $(src)/aicasm
-
-endif+	$(MAKE) -C $(src)/aicasm