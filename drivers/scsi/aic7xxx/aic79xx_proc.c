--- conflicted
+++ resolved
@@ -37,11 +37,7 @@
  * String handling code courtesy of Gerard Roudier's <groudier@club-internet.fr>
  * sym driver.
  *
-<<<<<<< HEAD
- * $Id: //depot/aic7xxx/linux/drivers/scsi/aic7xxx/aic79xx_proc.c#14 $
-=======
  * $Id: //depot/aic7xxx/linux/drivers/scsi/aic7xxx/aic79xx_proc.c#16 $
->>>>>>> 59b52f22
  */
 #include "aic79xx_osm.h"
 #include "aic79xx_inline.h"
