--- conflicted
+++ resolved
@@ -28,7 +28,7 @@
 	skb = dev_alloc_skb(sizeof(struct fip_vlan));
 	if (!skb) {
 		QEDF_ERR(&qedf->dbg_ctx,
-			 "Failed to allocate skb.\n");
+				"Failed to allocate skb.\n");
 		return;
 	}
 
@@ -258,19 +258,6 @@
 			case FIP_DT_VN_ID:
 				fabric_id_valid = false;
 				vp = (struct fip_vn_desc *)desc;
-<<<<<<< HEAD
-				QEDF_INFO(&qedf->dbg_ctx, QEDF_LOG_DISC,
-					  "vx_port fd_fc_id=%x fd_mac=%pM.\n",
-					  ntoh24(vp->fd_fc_id), vp->fd_mac);
-				/* Check vx_port fabric ID */
-				if (ntoh24(vp->fd_fc_id) !=
-				    qedf->lport->port_id)
-					fabric_id_valid = false;
-				/* Check vx_port MAC */
-				if (!ether_addr_equal(vp->fd_mac,
-						      qedf->data_src_addr))
-					fabric_id_valid = false;
-=======
 
 				QEDF_ERR(&qedf->dbg_ctx,
 					 "CVL vx_port fd_fc_id=0x%x fd_mac=%pM fd_wwpn=%016llx.\n",
@@ -287,7 +274,6 @@
 					qedf->data_src_addr))) {
 					fabric_id_valid = true;
 				}
->>>>>>> e1efdbb9
 				break;
 			default:
 				/* Ignore anything else */
@@ -300,16 +286,8 @@
 		QEDF_INFO(&qedf->dbg_ctx, QEDF_LOG_DISC,
 			  "fcf_valid=%d fabric_id_valid=%d fc_wwpn_valid=%d.\n",
 			  fcf_valid, fabric_id_valid, fc_wwpn_valid);
-<<<<<<< HEAD
 		if (fcf_valid && fabric_id_valid && fc_wwpn_valid)
 			qedf_ctx_soft_reset(qedf->lport);
-=======
-		if (fcf_valid && fabric_id_valid && fc_wwpn_valid) {
-			fcoe_ctlr_link_down(&qedf->ctlr);
-			qedf_wait_for_upload(qedf);
-			fcoe_ctlr_link_up(&qedf->ctlr);
-		}
->>>>>>> e1efdbb9
 		kfree_skb(skb);
 	} else {
 		/* Everything else is handled by libfcoe */
