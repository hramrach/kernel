/*
 * QLogic Fibre Channel HBA Driver
 * Copyright (c)  2003-2014 QLogic Corporation
 *
 * See LICENSE.qla2xxx for copyright and licensing details.
 */
#include "qla_def.h"

#include <linux/delay.h>
#include <linux/slab.h>
#include <linux/vmalloc.h>
#include <linux/uaccess.h>

/*
 * NVRAM support routines
 */

/**
 * qla2x00_lock_nvram_access() -
 * @ha: HA context
 */
static void
qla2x00_lock_nvram_access(struct qla_hw_data *ha)
{
	uint16_t data;
	struct device_reg_2xxx __iomem *reg = &ha->iobase->isp;

	if (!IS_QLA2100(ha) && !IS_QLA2200(ha) && !IS_QLA2300(ha)) {
		data = RD_REG_WORD(&reg->nvram);
		while (data & NVR_BUSY) {
			udelay(100);
			data = RD_REG_WORD(&reg->nvram);
		}

		/* Lock resource */
		WRT_REG_WORD(&reg->u.isp2300.host_semaphore, 0x1);
		RD_REG_WORD(&reg->u.isp2300.host_semaphore);
		udelay(5);
		data = RD_REG_WORD(&reg->u.isp2300.host_semaphore);
		while ((data & BIT_0) == 0) {
			/* Lock failed */
			udelay(100);
			WRT_REG_WORD(&reg->u.isp2300.host_semaphore, 0x1);
			RD_REG_WORD(&reg->u.isp2300.host_semaphore);
			udelay(5);
			data = RD_REG_WORD(&reg->u.isp2300.host_semaphore);
		}
	}
}

/**
 * qla2x00_unlock_nvram_access() -
 * @ha: HA context
 */
static void
qla2x00_unlock_nvram_access(struct qla_hw_data *ha)
{
	struct device_reg_2xxx __iomem *reg = &ha->iobase->isp;

	if (!IS_QLA2100(ha) && !IS_QLA2200(ha) && !IS_QLA2300(ha)) {
		WRT_REG_WORD(&reg->u.isp2300.host_semaphore, 0);
		RD_REG_WORD(&reg->u.isp2300.host_semaphore);
	}
}

/**
 * qla2x00_nv_write() - Prepare for NVRAM read/write operation.
 * @ha: HA context
 * @data: Serial interface selector
 */
static void
qla2x00_nv_write(struct qla_hw_data *ha, uint16_t data)
{
	struct device_reg_2xxx __iomem *reg = &ha->iobase->isp;

	WRT_REG_WORD(&reg->nvram, data | NVR_SELECT | NVR_WRT_ENABLE);
	RD_REG_WORD(&reg->nvram);		/* PCI Posting. */
	NVRAM_DELAY();
	WRT_REG_WORD(&reg->nvram, data | NVR_SELECT | NVR_CLOCK |
	    NVR_WRT_ENABLE);
	RD_REG_WORD(&reg->nvram);		/* PCI Posting. */
	NVRAM_DELAY();
	WRT_REG_WORD(&reg->nvram, data | NVR_SELECT | NVR_WRT_ENABLE);
	RD_REG_WORD(&reg->nvram);		/* PCI Posting. */
	NVRAM_DELAY();
}

/**
 * qla2x00_nvram_request() - Sends read command to NVRAM and gets data from
 *	NVRAM.
 * @ha: HA context
 * @nv_cmd: NVRAM command
 *
 * Bit definitions for NVRAM command:
 *
 *	Bit 26     = start bit
 *	Bit 25, 24 = opcode
 *	Bit 23-16  = address
 *	Bit 15-0   = write data
 *
 * Returns the word read from nvram @addr.
 */
static uint16_t
qla2x00_nvram_request(struct qla_hw_data *ha, uint32_t nv_cmd)
{
	uint8_t		cnt;
	struct device_reg_2xxx __iomem *reg = &ha->iobase->isp;
	uint16_t	data = 0;
	uint16_t	reg_data;

	/* Send command to NVRAM. */
	nv_cmd <<= 5;
	for (cnt = 0; cnt < 11; cnt++) {
		if (nv_cmd & BIT_31)
			qla2x00_nv_write(ha, NVR_DATA_OUT);
		else
			qla2x00_nv_write(ha, 0);
		nv_cmd <<= 1;
	}

	/* Read data from NVRAM. */
	for (cnt = 0; cnt < 16; cnt++) {
		WRT_REG_WORD(&reg->nvram, NVR_SELECT | NVR_CLOCK);
		RD_REG_WORD(&reg->nvram);	/* PCI Posting. */
		NVRAM_DELAY();
		data <<= 1;
		reg_data = RD_REG_WORD(&reg->nvram);
		if (reg_data & NVR_DATA_IN)
			data |= BIT_0;
		WRT_REG_WORD(&reg->nvram, NVR_SELECT);
		RD_REG_WORD(&reg->nvram);	/* PCI Posting. */
		NVRAM_DELAY();
	}

	/* Deselect chip. */
	WRT_REG_WORD(&reg->nvram, NVR_DESELECT);
	RD_REG_WORD(&reg->nvram);		/* PCI Posting. */
	NVRAM_DELAY();

	return data;
}


/**
 * qla2x00_get_nvram_word() - Calculates word position in NVRAM and calls the
 *	request routine to get the word from NVRAM.
 * @ha: HA context
 * @addr: Address in NVRAM to read
 *
 * Returns the word read from nvram @addr.
 */
static uint16_t
qla2x00_get_nvram_word(struct qla_hw_data *ha, uint32_t addr)
{
	uint16_t	data;
	uint32_t	nv_cmd;

	nv_cmd = addr << 16;
	nv_cmd |= NV_READ_OP;
	data = qla2x00_nvram_request(ha, nv_cmd);

	return (data);
}

/**
 * qla2x00_nv_deselect() - Deselect NVRAM operations.
 * @ha: HA context
 */
static void
qla2x00_nv_deselect(struct qla_hw_data *ha)
{
	struct device_reg_2xxx __iomem *reg = &ha->iobase->isp;

	WRT_REG_WORD(&reg->nvram, NVR_DESELECT);
	RD_REG_WORD(&reg->nvram);		/* PCI Posting. */
	NVRAM_DELAY();
}

/**
 * qla2x00_write_nvram_word() - Write NVRAM data.
 * @ha: HA context
 * @addr: Address in NVRAM to write
 * @data: word to program
 */
static void
qla2x00_write_nvram_word(struct qla_hw_data *ha, uint32_t addr, uint16_t data)
{
	int count;
	uint16_t word;
	uint32_t nv_cmd, wait_cnt;
	struct device_reg_2xxx __iomem *reg = &ha->iobase->isp;
	scsi_qla_host_t *vha = pci_get_drvdata(ha->pdev);

	qla2x00_nv_write(ha, NVR_DATA_OUT);
	qla2x00_nv_write(ha, 0);
	qla2x00_nv_write(ha, 0);

	for (word = 0; word < 8; word++)
		qla2x00_nv_write(ha, NVR_DATA_OUT);

	qla2x00_nv_deselect(ha);

	/* Write data */
	nv_cmd = (addr << 16) | NV_WRITE_OP;
	nv_cmd |= data;
	nv_cmd <<= 5;
	for (count = 0; count < 27; count++) {
		if (nv_cmd & BIT_31)
			qla2x00_nv_write(ha, NVR_DATA_OUT);
		else
			qla2x00_nv_write(ha, 0);

		nv_cmd <<= 1;
	}

	qla2x00_nv_deselect(ha);

	/* Wait for NVRAM to become ready */
	WRT_REG_WORD(&reg->nvram, NVR_SELECT);
	RD_REG_WORD(&reg->nvram);		/* PCI Posting. */
	wait_cnt = NVR_WAIT_CNT;
	do {
		if (!--wait_cnt) {
			ql_dbg(ql_dbg_user, vha, 0x708d,
			    "NVRAM didn't go ready...\n");
			break;
		}
		NVRAM_DELAY();
		word = RD_REG_WORD(&reg->nvram);
	} while ((word & NVR_DATA_IN) == 0);

	qla2x00_nv_deselect(ha);

	/* Disable writes */
	qla2x00_nv_write(ha, NVR_DATA_OUT);
	for (count = 0; count < 10; count++)
		qla2x00_nv_write(ha, 0);

	qla2x00_nv_deselect(ha);
}

static int
qla2x00_write_nvram_word_tmo(struct qla_hw_data *ha, uint32_t addr,
	uint16_t data, uint32_t tmo)
{
	int ret, count;
	uint16_t word;
	uint32_t nv_cmd;
	struct device_reg_2xxx __iomem *reg = &ha->iobase->isp;

	ret = QLA_SUCCESS;

	qla2x00_nv_write(ha, NVR_DATA_OUT);
	qla2x00_nv_write(ha, 0);
	qla2x00_nv_write(ha, 0);

	for (word = 0; word < 8; word++)
		qla2x00_nv_write(ha, NVR_DATA_OUT);

	qla2x00_nv_deselect(ha);

	/* Write data */
	nv_cmd = (addr << 16) | NV_WRITE_OP;
	nv_cmd |= data;
	nv_cmd <<= 5;
	for (count = 0; count < 27; count++) {
		if (nv_cmd & BIT_31)
			qla2x00_nv_write(ha, NVR_DATA_OUT);
		else
			qla2x00_nv_write(ha, 0);

		nv_cmd <<= 1;
	}

	qla2x00_nv_deselect(ha);

	/* Wait for NVRAM to become ready */
	WRT_REG_WORD(&reg->nvram, NVR_SELECT);
	RD_REG_WORD(&reg->nvram);		/* PCI Posting. */
	do {
		NVRAM_DELAY();
		word = RD_REG_WORD(&reg->nvram);
		if (!--tmo) {
			ret = QLA_FUNCTION_FAILED;
			break;
		}
	} while ((word & NVR_DATA_IN) == 0);

	qla2x00_nv_deselect(ha);

	/* Disable writes */
	qla2x00_nv_write(ha, NVR_DATA_OUT);
	for (count = 0; count < 10; count++)
		qla2x00_nv_write(ha, 0);

	qla2x00_nv_deselect(ha);

	return ret;
}

/**
 * qla2x00_clear_nvram_protection() -
 * @ha: HA context
 */
static int
qla2x00_clear_nvram_protection(struct qla_hw_data *ha)
{
	int ret, stat;
	struct device_reg_2xxx __iomem *reg = &ha->iobase->isp;
	uint32_t word, wait_cnt;
	uint16_t wprot, wprot_old;
	scsi_qla_host_t *vha = pci_get_drvdata(ha->pdev);

	/* Clear NVRAM write protection. */
	ret = QLA_FUNCTION_FAILED;

	wprot_old = cpu_to_le16(qla2x00_get_nvram_word(ha, ha->nvram_base));
	stat = qla2x00_write_nvram_word_tmo(ha, ha->nvram_base,
					    cpu_to_le16(0x1234), 100000);
	wprot = cpu_to_le16(qla2x00_get_nvram_word(ha, ha->nvram_base));
	if (stat != QLA_SUCCESS || wprot != 0x1234) {
		/* Write enable. */
		qla2x00_nv_write(ha, NVR_DATA_OUT);
		qla2x00_nv_write(ha, 0);
		qla2x00_nv_write(ha, 0);
		for (word = 0; word < 8; word++)
			qla2x00_nv_write(ha, NVR_DATA_OUT);

		qla2x00_nv_deselect(ha);

		/* Enable protection register. */
		qla2x00_nv_write(ha, NVR_PR_ENABLE | NVR_DATA_OUT);
		qla2x00_nv_write(ha, NVR_PR_ENABLE);
		qla2x00_nv_write(ha, NVR_PR_ENABLE);
		for (word = 0; word < 8; word++)
			qla2x00_nv_write(ha, NVR_DATA_OUT | NVR_PR_ENABLE);

		qla2x00_nv_deselect(ha);

		/* Clear protection register (ffff is cleared). */
		qla2x00_nv_write(ha, NVR_PR_ENABLE | NVR_DATA_OUT);
		qla2x00_nv_write(ha, NVR_PR_ENABLE | NVR_DATA_OUT);
		qla2x00_nv_write(ha, NVR_PR_ENABLE | NVR_DATA_OUT);
		for (word = 0; word < 8; word++)
			qla2x00_nv_write(ha, NVR_DATA_OUT | NVR_PR_ENABLE);

		qla2x00_nv_deselect(ha);

		/* Wait for NVRAM to become ready. */
		WRT_REG_WORD(&reg->nvram, NVR_SELECT);
		RD_REG_WORD(&reg->nvram);	/* PCI Posting. */
		wait_cnt = NVR_WAIT_CNT;
		do {
			if (!--wait_cnt) {
				ql_dbg(ql_dbg_user, vha, 0x708e,
				    "NVRAM didn't go ready...\n");
				break;
			}
			NVRAM_DELAY();
			word = RD_REG_WORD(&reg->nvram);
		} while ((word & NVR_DATA_IN) == 0);

		if (wait_cnt)
			ret = QLA_SUCCESS;
	} else
		qla2x00_write_nvram_word(ha, ha->nvram_base, wprot_old);

	return ret;
}

static void
qla2x00_set_nvram_protection(struct qla_hw_data *ha, int stat)
{
	struct device_reg_2xxx __iomem *reg = &ha->iobase->isp;
	uint32_t word, wait_cnt;
	scsi_qla_host_t *vha = pci_get_drvdata(ha->pdev);

	if (stat != QLA_SUCCESS)
		return;

	/* Set NVRAM write protection. */
	/* Write enable. */
	qla2x00_nv_write(ha, NVR_DATA_OUT);
	qla2x00_nv_write(ha, 0);
	qla2x00_nv_write(ha, 0);
	for (word = 0; word < 8; word++)
		qla2x00_nv_write(ha, NVR_DATA_OUT);

	qla2x00_nv_deselect(ha);

	/* Enable protection register. */
	qla2x00_nv_write(ha, NVR_PR_ENABLE | NVR_DATA_OUT);
	qla2x00_nv_write(ha, NVR_PR_ENABLE);
	qla2x00_nv_write(ha, NVR_PR_ENABLE);
	for (word = 0; word < 8; word++)
		qla2x00_nv_write(ha, NVR_DATA_OUT | NVR_PR_ENABLE);

	qla2x00_nv_deselect(ha);

	/* Enable protection register. */
	qla2x00_nv_write(ha, NVR_PR_ENABLE | NVR_DATA_OUT);
	qla2x00_nv_write(ha, NVR_PR_ENABLE);
	qla2x00_nv_write(ha, NVR_PR_ENABLE | NVR_DATA_OUT);
	for (word = 0; word < 8; word++)
		qla2x00_nv_write(ha, NVR_PR_ENABLE);

	qla2x00_nv_deselect(ha);

	/* Wait for NVRAM to become ready. */
	WRT_REG_WORD(&reg->nvram, NVR_SELECT);
	RD_REG_WORD(&reg->nvram);		/* PCI Posting. */
	wait_cnt = NVR_WAIT_CNT;
	do {
		if (!--wait_cnt) {
			ql_dbg(ql_dbg_user, vha, 0x708f,
			    "NVRAM didn't go ready...\n");
			break;
		}
		NVRAM_DELAY();
		word = RD_REG_WORD(&reg->nvram);
	} while ((word & NVR_DATA_IN) == 0);
}


/*****************************************************************************/
/* Flash Manipulation Routines                                               */
/*****************************************************************************/

static inline uint32_t
flash_conf_addr(struct qla_hw_data *ha, uint32_t faddr)
{
	return ha->flash_conf_off + faddr;
}

static inline uint32_t
flash_data_addr(struct qla_hw_data *ha, uint32_t faddr)
{
	return ha->flash_data_off + faddr;
}

static inline uint32_t
nvram_conf_addr(struct qla_hw_data *ha, uint32_t naddr)
{
	return ha->nvram_conf_off + naddr;
}

static inline uint32_t
nvram_data_addr(struct qla_hw_data *ha, uint32_t naddr)
{
	return ha->nvram_data_off + naddr;
}

static int
qla24xx_read_flash_dword(struct qla_hw_data *ha, uint32_t addr, uint32_t *data)
{
	struct device_reg_24xx __iomem *reg = &ha->iobase->isp24;
	ulong cnt = 30000;

	WRT_REG_DWORD(&reg->flash_addr, addr & ~FARX_DATA_FLAG);

	while (cnt--) {
		if (RD_REG_DWORD(&reg->flash_addr) & FARX_DATA_FLAG) {
			*data = RD_REG_DWORD(&reg->flash_data);
			return QLA_SUCCESS;
		}
		udelay(10);
		cond_resched();
	}

	ql_log(ql_log_warn, pci_get_drvdata(ha->pdev), 0x7090,
	    "Flash read dword at %x timeout.\n", addr);
	*data = 0xDEADDEAD;
	return QLA_FUNCTION_TIMEOUT;
}

int
qla24xx_read_flash_data(scsi_qla_host_t *vha, uint32_t *dwptr, uint32_t faddr,
    uint32_t dwords)
{
	ulong i;
<<<<<<< HEAD
=======
	int ret = QLA_SUCCESS;
>>>>>>> ecd3ad1c
	struct qla_hw_data *ha = vha->hw;

	/* Dword reads to flash. */
	faddr =  flash_data_addr(ha, faddr);
	for (i = 0; i < dwords; i++, faddr++, dwptr++) {
<<<<<<< HEAD
		if (qla24xx_read_flash_dword(ha, faddr, dwptr))
=======
		ret = qla24xx_read_flash_dword(ha, faddr, dwptr);
		if (ret != QLA_SUCCESS)
>>>>>>> ecd3ad1c
			break;
		cpu_to_le32s(dwptr);
	}

	return ret;
}

static int
qla24xx_write_flash_dword(struct qla_hw_data *ha, uint32_t addr, uint32_t data)
{
	struct device_reg_24xx __iomem *reg = &ha->iobase->isp24;
	ulong cnt = 500000;

	WRT_REG_DWORD(&reg->flash_data, data);
	WRT_REG_DWORD(&reg->flash_addr, addr | FARX_DATA_FLAG);

	while (cnt--) {
		if (!(RD_REG_DWORD(&reg->flash_addr) & FARX_DATA_FLAG))
			return QLA_SUCCESS;
		udelay(10);
		cond_resched();
	}

	ql_log(ql_log_warn, pci_get_drvdata(ha->pdev), 0x7090,
	    "Flash write dword at %x timeout.\n", addr);
	return QLA_FUNCTION_TIMEOUT;
}

static void
qla24xx_get_flash_manufacturer(struct qla_hw_data *ha, uint8_t *man_id,
    uint8_t *flash_id)
{
	uint32_t faddr, ids = 0;

	*man_id = *flash_id = 0;

	faddr = flash_conf_addr(ha, 0x03ab);
	if (!qla24xx_read_flash_dword(ha, faddr, &ids)) {
		*man_id = LSB(ids);
		*flash_id = MSB(ids);
	}

	/* Check if man_id and flash_id are valid. */
	if (ids != 0xDEADDEAD && (*man_id == 0 || *flash_id == 0)) {
		/* Read information using 0x9f opcode
		 * Device ID, Mfg ID would be read in the format:
		 *   <Ext Dev Info><Device ID Part2><Device ID Part 1><Mfg ID>
		 * Example: ATMEL 0x00 01 45 1F
		 * Extract MFG and Dev ID from last two bytes.
		 */
		faddr = flash_conf_addr(ha, 0x009f);
		if (!qla24xx_read_flash_dword(ha, faddr, &ids)) {
			*man_id = LSB(ids);
			*flash_id = MSB(ids);
		}
	}
}

static int
qla2xxx_find_flt_start(scsi_qla_host_t *vha, uint32_t *start)
{
	const char *loc, *locations[] = { "DEF", "PCI" };
	uint32_t pcihdr, pcids;
	uint16_t cnt, chksum, *wptr;
	struct qla_hw_data *ha = vha->hw;
	struct req_que *req = ha->req_q_map[0];
	struct qla_flt_location *fltl = (void *)req->ring;
	uint32_t *dcode = (void *)req->ring;
	uint8_t *buf = (void *)req->ring, *bcode,  last_image;

	/*
	 * FLT-location structure resides after the last PCI region.
	 */

	/* Begin with sane defaults. */
	loc = locations[0];
	*start = 0;
	if (IS_QLA24XX_TYPE(ha))
		*start = FA_FLASH_LAYOUT_ADDR_24;
	else if (IS_QLA25XX(ha))
		*start = FA_FLASH_LAYOUT_ADDR;
	else if (IS_QLA81XX(ha))
		*start = FA_FLASH_LAYOUT_ADDR_81;
	else if (IS_P3P_TYPE(ha)) {
		*start = FA_FLASH_LAYOUT_ADDR_82;
		goto end;
	} else if (IS_QLA83XX(ha) || IS_QLA27XX(ha)) {
		*start = FA_FLASH_LAYOUT_ADDR_83;
		goto end;
	} else if (IS_QLA28XX(ha)) {
		*start = FA_FLASH_LAYOUT_ADDR_28;
		goto end;
	}

	/* Begin with first PCI expansion ROM header. */
	pcihdr = 0;
	do {
		/* Verify PCI expansion ROM header. */
		qla24xx_read_flash_data(vha, dcode, pcihdr >> 2, 0x20);
		bcode = buf + (pcihdr % 4);
		if (bcode[0x0] != 0x55 || bcode[0x1] != 0xaa)
			goto end;

		/* Locate PCI data structure. */
		pcids = pcihdr + ((bcode[0x19] << 8) | bcode[0x18]);
		qla24xx_read_flash_data(vha, dcode, pcids >> 2, 0x20);
		bcode = buf + (pcihdr % 4);

		/* Validate signature of PCI data structure. */
		if (bcode[0x0] != 'P' || bcode[0x1] != 'C' ||
		    bcode[0x2] != 'I' || bcode[0x3] != 'R')
			goto end;

		last_image = bcode[0x15] & BIT_7;

		/* Locate next PCI expansion ROM. */
		pcihdr += ((bcode[0x11] << 8) | bcode[0x10]) * 512;
	} while (!last_image);

	/* Now verify FLT-location structure. */
	qla24xx_read_flash_data(vha, dcode, pcihdr >> 2, sizeof(*fltl) >> 2);
	if (memcmp(fltl->sig, "QFLT", 4))
		goto end;

	wptr = (void *)req->ring;
	cnt = sizeof(*fltl) / sizeof(*wptr);
	for (chksum = 0; cnt--; wptr++)
		chksum += le16_to_cpu(*wptr);
	if (chksum) {
		ql_log(ql_log_fatal, vha, 0x0045,
		    "Inconsistent FLTL detected: checksum=0x%x.\n", chksum);
		ql_dump_buffer(ql_dbg_init + ql_dbg_buffer, vha, 0x010e,
		    fltl, sizeof(*fltl));
		return QLA_FUNCTION_FAILED;
	}

	/* Good data.  Use specified location. */
	loc = locations[1];
	*start = (le16_to_cpu(fltl->start_hi) << 16 |
	    le16_to_cpu(fltl->start_lo)) >> 2;
end:
	ql_dbg(ql_dbg_init, vha, 0x0046,
	    "FLTL[%s] = 0x%x.\n",
	    loc, *start);
	return QLA_SUCCESS;
}

static void
qla2xxx_get_flt_info(scsi_qla_host_t *vha, uint32_t flt_addr)
{
	const char *locations[] = { "DEF", "FLT" }, *loc = locations[1];
	const uint32_t def_fw[] =
		{ FA_RISC_CODE_ADDR, FA_RISC_CODE_ADDR, FA_RISC_CODE_ADDR_81 };
	const uint32_t def_boot[] =
		{ FA_BOOT_CODE_ADDR, FA_BOOT_CODE_ADDR, FA_BOOT_CODE_ADDR_81 };
	const uint32_t def_vpd_nvram[] =
		{ FA_VPD_NVRAM_ADDR, FA_VPD_NVRAM_ADDR, FA_VPD_NVRAM_ADDR_81 };
	const uint32_t def_vpd0[] =
		{ 0, 0, FA_VPD0_ADDR_81 };
	const uint32_t def_vpd1[] =
		{ 0, 0, FA_VPD1_ADDR_81 };
	const uint32_t def_nvram0[] =
		{ 0, 0, FA_NVRAM0_ADDR_81 };
	const uint32_t def_nvram1[] =
		{ 0, 0, FA_NVRAM1_ADDR_81 };
	const uint32_t def_fdt[] =
		{ FA_FLASH_DESCR_ADDR_24, FA_FLASH_DESCR_ADDR,
			FA_FLASH_DESCR_ADDR_81 };
	const uint32_t def_npiv_conf0[] =
		{ FA_NPIV_CONF0_ADDR_24, FA_NPIV_CONF0_ADDR,
			FA_NPIV_CONF0_ADDR_81 };
	const uint32_t def_npiv_conf1[] =
		{ FA_NPIV_CONF1_ADDR_24, FA_NPIV_CONF1_ADDR,
			FA_NPIV_CONF1_ADDR_81 };
	const uint32_t fcp_prio_cfg0[] =
		{ FA_FCP_PRIO0_ADDR, FA_FCP_PRIO0_ADDR_25,
			0 };
	const uint32_t fcp_prio_cfg1[] =
		{ FA_FCP_PRIO1_ADDR, FA_FCP_PRIO1_ADDR_25,
			0 };

	struct qla_hw_data *ha = vha->hw;
	uint32_t def = IS_QLA81XX(ha) ? 2 : IS_QLA25XX(ha) ? 1 : 0;
	struct qla_flt_header *flt = (void *)ha->flt;
	struct qla_flt_region *region = (void *)&flt[1];
	uint16_t *wptr, cnt, chksum;
	uint32_t start;

	/* Assign FCP prio region since older adapters may not have FLT, or
	   FCP prio region in it's FLT.
	 */
	ha->flt_region_fcp_prio = (ha->port_no == 0) ?
	    fcp_prio_cfg0[def] : fcp_prio_cfg1[def];

	ha->flt_region_flt = flt_addr;
	wptr = (uint16_t *)ha->flt;
<<<<<<< HEAD
	qla24xx_read_flash_data(vha, (void *)flt, flt_addr,
	    (sizeof(struct qla_flt_header) + FLT_REGIONS_SIZE) >> 2);
=======
	ha->isp_ops->read_optrom(vha, (void *)flt, flt_addr << 2,
	    (sizeof(struct qla_flt_header) + FLT_REGIONS_SIZE));
>>>>>>> ecd3ad1c

	if (le16_to_cpu(*wptr) == 0xffff)
		goto no_flash_data;
	if (flt->version != cpu_to_le16(1)) {
		ql_log(ql_log_warn, vha, 0x0047,
		    "Unsupported FLT detected: version=0x%x length=0x%x checksum=0x%x.\n",
		    le16_to_cpu(flt->version), le16_to_cpu(flt->length),
		    le16_to_cpu(flt->checksum));
		goto no_flash_data;
	}

	cnt = (sizeof(*flt) + le16_to_cpu(flt->length)) / sizeof(*wptr);
	for (chksum = 0; cnt--; wptr++)
		chksum += le16_to_cpu(*wptr);
	if (chksum) {
		ql_log(ql_log_fatal, vha, 0x0048,
		    "Inconsistent FLT detected: version=0x%x length=0x%x checksum=0x%x.\n",
		    le16_to_cpu(flt->version), le16_to_cpu(flt->length),
		    le16_to_cpu(flt->checksum));
		goto no_flash_data;
	}

	cnt = le16_to_cpu(flt->length) / sizeof(*region);
	for ( ; cnt; cnt--, region++) {
		/* Store addresses as DWORD offsets. */
		start = le32_to_cpu(region->start) >> 2;
		ql_dbg(ql_dbg_init, vha, 0x0049,
		    "FLT[%#x]: start=%#x end=%#x size=%#x.\n",
		    le16_to_cpu(region->code), start,
		    le32_to_cpu(region->end) >> 2,
		    le32_to_cpu(region->size) >> 2);
		if (region->attribute)
			ql_log(ql_dbg_init, vha, 0xffff,
			    "Region %x is secure\n", region->code);

		switch (le16_to_cpu(region->code)) {
		case FLT_REG_FCOE_FW:
			if (!IS_QLA8031(ha))
				break;
			ha->flt_region_fw = start;
			break;
		case FLT_REG_FW:
			if (IS_QLA8031(ha))
				break;
			ha->flt_region_fw = start;
			break;
		case FLT_REG_BOOT_CODE:
			ha->flt_region_boot = start;
			break;
		case FLT_REG_VPD_0:
			if (IS_QLA8031(ha))
				break;
			ha->flt_region_vpd_nvram = start;
			if (IS_P3P_TYPE(ha))
				break;
			if (ha->port_no == 0)
				ha->flt_region_vpd = start;
			break;
		case FLT_REG_VPD_1:
			if (IS_P3P_TYPE(ha) || IS_QLA8031(ha))
				break;
			if (ha->port_no == 1)
				ha->flt_region_vpd = start;
			break;
		case FLT_REG_VPD_2:
			if (!IS_QLA27XX(ha) && !IS_QLA28XX(ha))
				break;
			if (ha->port_no == 2)
				ha->flt_region_vpd = start;
			break;
		case FLT_REG_VPD_3:
			if (!IS_QLA27XX(ha) && !IS_QLA28XX(ha))
				break;
			if (ha->port_no == 3)
				ha->flt_region_vpd = start;
			break;
		case FLT_REG_NVRAM_0:
			if (IS_QLA8031(ha))
				break;
			if (ha->port_no == 0)
				ha->flt_region_nvram = start;
			break;
		case FLT_REG_NVRAM_1:
			if (IS_QLA8031(ha))
				break;
			if (ha->port_no == 1)
				ha->flt_region_nvram = start;
			break;
		case FLT_REG_NVRAM_2:
			if (!IS_QLA27XX(ha) && !IS_QLA28XX(ha))
				break;
			if (ha->port_no == 2)
				ha->flt_region_nvram = start;
			break;
		case FLT_REG_NVRAM_3:
			if (!IS_QLA27XX(ha) && !IS_QLA28XX(ha))
				break;
			if (ha->port_no == 3)
				ha->flt_region_nvram = start;
			break;
		case FLT_REG_FDT:
			ha->flt_region_fdt = start;
			break;
		case FLT_REG_NPIV_CONF_0:
			if (ha->port_no == 0)
				ha->flt_region_npiv_conf = start;
			break;
		case FLT_REG_NPIV_CONF_1:
			if (ha->port_no == 1)
				ha->flt_region_npiv_conf = start;
			break;
		case FLT_REG_GOLD_FW:
			ha->flt_region_gold_fw = start;
			break;
		case FLT_REG_FCP_PRIO_0:
			if (ha->port_no == 0)
				ha->flt_region_fcp_prio = start;
			break;
		case FLT_REG_FCP_PRIO_1:
			if (ha->port_no == 1)
				ha->flt_region_fcp_prio = start;
			break;
		case FLT_REG_BOOT_CODE_82XX:
			ha->flt_region_boot = start;
			break;
		case FLT_REG_BOOT_CODE_8044:
			if (IS_QLA8044(ha))
				ha->flt_region_boot = start;
			break;
		case FLT_REG_FW_82XX:
			ha->flt_region_fw = start;
			break;
		case FLT_REG_CNA_FW:
			if (IS_CNA_CAPABLE(ha))
				ha->flt_region_fw = start;
			break;
		case FLT_REG_GOLD_FW_82XX:
			ha->flt_region_gold_fw = start;
			break;
		case FLT_REG_BOOTLOAD_82XX:
			ha->flt_region_bootload = start;
			break;
		case FLT_REG_VPD_8XXX:
			if (IS_CNA_CAPABLE(ha))
				ha->flt_region_vpd = start;
			break;
		case FLT_REG_FCOE_NVRAM_0:
			if (!(IS_QLA8031(ha) || IS_QLA8044(ha)))
				break;
			if (ha->port_no == 0)
				ha->flt_region_nvram = start;
			break;
		case FLT_REG_FCOE_NVRAM_1:
			if (!(IS_QLA8031(ha) || IS_QLA8044(ha)))
				break;
			if (ha->port_no == 1)
				ha->flt_region_nvram = start;
			break;
		case FLT_REG_IMG_PRI_27XX:
			if (IS_QLA27XX(ha) && !IS_QLA28XX(ha))
				ha->flt_region_img_status_pri = start;
			break;
		case FLT_REG_IMG_SEC_27XX:
			if (IS_QLA27XX(ha) && !IS_QLA28XX(ha))
				ha->flt_region_img_status_sec = start;
			break;
		case FLT_REG_FW_SEC_27XX:
			if (IS_QLA27XX(ha) && !IS_QLA28XX(ha))
				ha->flt_region_fw_sec = start;
			break;
		case FLT_REG_BOOTLOAD_SEC_27XX:
			if (IS_QLA27XX(ha) && !IS_QLA28XX(ha))
				ha->flt_region_boot_sec = start;
			break;
		case FLT_REG_AUX_IMG_PRI_28XX:
			if (IS_QLA27XX(ha) || IS_QLA28XX(ha))
				ha->flt_region_aux_img_status_pri = start;
			break;
		case FLT_REG_AUX_IMG_SEC_28XX:
			if (IS_QLA27XX(ha) || IS_QLA28XX(ha))
				ha->flt_region_aux_img_status_sec = start;
			break;
		case FLT_REG_NVRAM_SEC_28XX_0:
			if (IS_QLA27XX(ha) || IS_QLA28XX(ha))
				if (ha->port_no == 0)
					ha->flt_region_nvram_sec = start;
			break;
		case FLT_REG_NVRAM_SEC_28XX_1:
			if (IS_QLA27XX(ha) || IS_QLA28XX(ha))
				if (ha->port_no == 1)
					ha->flt_region_nvram_sec = start;
			break;
		case FLT_REG_NVRAM_SEC_28XX_2:
			if (IS_QLA27XX(ha) || IS_QLA28XX(ha))
				if (ha->port_no == 2)
					ha->flt_region_nvram_sec = start;
			break;
		case FLT_REG_NVRAM_SEC_28XX_3:
			if (IS_QLA27XX(ha) || IS_QLA28XX(ha))
				if (ha->port_no == 3)
					ha->flt_region_nvram_sec = start;
			break;
		case FLT_REG_VPD_SEC_27XX_0:
		case FLT_REG_VPD_SEC_28XX_0:
			if (IS_QLA27XX(ha) || IS_QLA28XX(ha)) {
				ha->flt_region_vpd_nvram_sec = start;
				if (ha->port_no == 0)
					ha->flt_region_vpd_sec = start;
			}
			break;
		case FLT_REG_VPD_SEC_27XX_1:
		case FLT_REG_VPD_SEC_28XX_1:
			if (IS_QLA27XX(ha) || IS_QLA28XX(ha))
				if (ha->port_no == 1)
					ha->flt_region_vpd_sec = start;
			break;
		case FLT_REG_VPD_SEC_27XX_2:
		case FLT_REG_VPD_SEC_28XX_2:
			if (IS_QLA27XX(ha) || IS_QLA28XX(ha))
				if (ha->port_no == 2)
					ha->flt_region_vpd_sec = start;
			break;
		case FLT_REG_VPD_SEC_27XX_3:
		case FLT_REG_VPD_SEC_28XX_3:
			if (IS_QLA27XX(ha) || IS_QLA28XX(ha))
				if (ha->port_no == 3)
					ha->flt_region_vpd_sec = start;
			break;
		}
	}
	goto done;

no_flash_data:
	/* Use hardcoded defaults. */
	loc = locations[0];
	ha->flt_region_fw = def_fw[def];
	ha->flt_region_boot = def_boot[def];
	ha->flt_region_vpd_nvram = def_vpd_nvram[def];
	ha->flt_region_vpd = (ha->port_no == 0) ?
	    def_vpd0[def] : def_vpd1[def];
	ha->flt_region_nvram = (ha->port_no == 0) ?
	    def_nvram0[def] : def_nvram1[def];
	ha->flt_region_fdt = def_fdt[def];
	ha->flt_region_npiv_conf = (ha->port_no == 0) ?
	    def_npiv_conf0[def] : def_npiv_conf1[def];
done:
	ql_dbg(ql_dbg_init, vha, 0x004a,
	    "FLT[%s]: boot=0x%x fw=0x%x vpd_nvram=0x%x vpd=0x%x nvram=0x%x "
	    "fdt=0x%x flt=0x%x npiv=0x%x fcp_prif_cfg=0x%x.\n",
	    loc, ha->flt_region_boot, ha->flt_region_fw,
	    ha->flt_region_vpd_nvram, ha->flt_region_vpd, ha->flt_region_nvram,
	    ha->flt_region_fdt, ha->flt_region_flt, ha->flt_region_npiv_conf,
	    ha->flt_region_fcp_prio);
}

static void
qla2xxx_get_fdt_info(scsi_qla_host_t *vha)
{
#define FLASH_BLK_SIZE_4K	0x1000
#define FLASH_BLK_SIZE_32K	0x8000
#define FLASH_BLK_SIZE_64K	0x10000
	const char *loc, *locations[] = { "MID", "FDT" };
	struct qla_hw_data *ha = vha->hw;
	struct req_que *req = ha->req_q_map[0];
	uint16_t cnt, chksum;
	uint16_t *wptr = (void *)req->ring;
<<<<<<< HEAD
	struct qla_fdt_layout *fdt = (void *)req->ring;
	uint8_t	man_id, flash_id;
	uint16_t mid = 0, fid = 0;

	qla24xx_read_flash_data(vha, (void *)fdt, ha->flt_region_fdt,
=======
	struct qla_fdt_layout *fdt = (struct qla_fdt_layout *)req->ring;
	uint8_t	man_id, flash_id;
	uint16_t mid = 0, fid = 0;

	ha->isp_ops->read_optrom(vha, fdt, ha->flt_region_fdt << 2,
>>>>>>> ecd3ad1c
	    OPTROM_BURST_DWORDS);
	if (le16_to_cpu(*wptr) == 0xffff)
		goto no_flash_data;
	if (memcmp(fdt->sig, "QLID", 4))
		goto no_flash_data;

	for (cnt = 0, chksum = 0; cnt < sizeof(*fdt) >> 1; cnt++, wptr++)
		chksum += le16_to_cpu(*wptr);
	if (chksum) {
		ql_dbg(ql_dbg_init, vha, 0x004c,
		    "Inconsistent FDT detected:"
		    " checksum=0x%x id=%c version0x%x.\n", chksum,
		    fdt->sig[0], le16_to_cpu(fdt->version));
		ql_dump_buffer(ql_dbg_init + ql_dbg_buffer, vha, 0x0113,
		    fdt, sizeof(*fdt));
		goto no_flash_data;
	}

	loc = locations[1];
	mid = le16_to_cpu(fdt->man_id);
	fid = le16_to_cpu(fdt->id);
	ha->fdt_wrt_disable = fdt->wrt_disable_bits;
	ha->fdt_wrt_enable = fdt->wrt_enable_bits;
	ha->fdt_wrt_sts_reg_cmd = fdt->wrt_sts_reg_cmd;
	if (IS_QLA8044(ha))
		ha->fdt_erase_cmd = fdt->erase_cmd;
	else
		ha->fdt_erase_cmd =
		    flash_conf_addr(ha, 0x0300 | fdt->erase_cmd);
	ha->fdt_block_size = le32_to_cpu(fdt->block_size);
	if (fdt->unprotect_sec_cmd) {
		ha->fdt_unprotect_sec_cmd = flash_conf_addr(ha, 0x0300 |
		    fdt->unprotect_sec_cmd);
		ha->fdt_protect_sec_cmd = fdt->protect_sec_cmd ?
		    flash_conf_addr(ha, 0x0300 | fdt->protect_sec_cmd) :
		    flash_conf_addr(ha, 0x0336);
	}
	goto done;
no_flash_data:
	loc = locations[0];
	if (IS_P3P_TYPE(ha)) {
		ha->fdt_block_size = FLASH_BLK_SIZE_64K;
		goto done;
	}
	qla24xx_get_flash_manufacturer(ha, &man_id, &flash_id);
	mid = man_id;
	fid = flash_id;
	ha->fdt_wrt_disable = 0x9c;
	ha->fdt_erase_cmd = flash_conf_addr(ha, 0x03d8);
	switch (man_id) {
	case 0xbf: /* STT flash. */
		if (flash_id == 0x8e)
			ha->fdt_block_size = FLASH_BLK_SIZE_64K;
		else
			ha->fdt_block_size = FLASH_BLK_SIZE_32K;

		if (flash_id == 0x80)
			ha->fdt_erase_cmd = flash_conf_addr(ha, 0x0352);
		break;
	case 0x13: /* ST M25P80. */
		ha->fdt_block_size = FLASH_BLK_SIZE_64K;
		break;
	case 0x1f: /* Atmel 26DF081A. */
		ha->fdt_block_size = FLASH_BLK_SIZE_4K;
		ha->fdt_erase_cmd = flash_conf_addr(ha, 0x0320);
		ha->fdt_unprotect_sec_cmd = flash_conf_addr(ha, 0x0339);
		ha->fdt_protect_sec_cmd = flash_conf_addr(ha, 0x0336);
		break;
	default:
		/* Default to 64 kb sector size. */
		ha->fdt_block_size = FLASH_BLK_SIZE_64K;
		break;
	}
done:
	ql_dbg(ql_dbg_init, vha, 0x004d,
	    "FDT[%s]: (0x%x/0x%x) erase=0x%x "
	    "pr=%x wrtd=0x%x blk=0x%x.\n",
	    loc, mid, fid,
	    ha->fdt_erase_cmd, ha->fdt_protect_sec_cmd,
	    ha->fdt_wrt_disable, ha->fdt_block_size);

}

static void
qla2xxx_get_idc_param(scsi_qla_host_t *vha)
{
#define QLA82XX_IDC_PARAM_ADDR       0x003e885c
	uint32_t *wptr;
	struct qla_hw_data *ha = vha->hw;
	struct req_que *req = ha->req_q_map[0];

	if (!(IS_P3P_TYPE(ha)))
		return;

	wptr = (uint32_t *)req->ring;
	ha->isp_ops->read_optrom(vha, req->ring, QLA82XX_IDC_PARAM_ADDR, 8);

	if (*wptr == cpu_to_le32(0xffffffff)) {
		ha->fcoe_dev_init_timeout = QLA82XX_ROM_DEV_INIT_TIMEOUT;
		ha->fcoe_reset_timeout = QLA82XX_ROM_DRV_RESET_ACK_TIMEOUT;
	} else {
		ha->fcoe_dev_init_timeout = le32_to_cpu(*wptr);
		wptr++;
		ha->fcoe_reset_timeout = le32_to_cpu(*wptr);
	}
	ql_dbg(ql_dbg_init, vha, 0x004e,
	    "fcoe_dev_init_timeout=%d "
	    "fcoe_reset_timeout=%d.\n", ha->fcoe_dev_init_timeout,
	    ha->fcoe_reset_timeout);
	return;
}

int
qla2xxx_get_flash_info(scsi_qla_host_t *vha)
{
	int ret;
	uint32_t flt_addr;
	struct qla_hw_data *ha = vha->hw;

	if (!IS_QLA24XX_TYPE(ha) && !IS_QLA25XX(ha) &&
	    !IS_CNA_CAPABLE(ha) && !IS_QLA2031(ha) &&
	    !IS_QLA27XX(ha) && !IS_QLA28XX(ha))
		return QLA_SUCCESS;

	ret = qla2xxx_find_flt_start(vha, &flt_addr);
	if (ret != QLA_SUCCESS)
		return ret;

	qla2xxx_get_flt_info(vha, flt_addr);
	qla2xxx_get_fdt_info(vha);
	qla2xxx_get_idc_param(vha);

	return QLA_SUCCESS;
}

void
qla2xxx_flash_npiv_conf(scsi_qla_host_t *vha)
{
#define NPIV_CONFIG_SIZE	(16*1024)
	void *data;
	uint16_t *wptr;
	uint16_t cnt, chksum;
	int i;
	struct qla_npiv_header hdr;
	struct qla_npiv_entry *entry;
	struct qla_hw_data *ha = vha->hw;

	if (!IS_QLA24XX_TYPE(ha) && !IS_QLA25XX(ha) &&
	    !IS_CNA_CAPABLE(ha) && !IS_QLA2031(ha))
		return;

	if (ha->flags.nic_core_reset_hdlr_active)
		return;

	if (IS_QLA8044(ha))
		return;

	ha->isp_ops->read_optrom(vha, &hdr, ha->flt_region_npiv_conf << 2,
	    sizeof(struct qla_npiv_header));
	if (hdr.version == cpu_to_le16(0xffff))
		return;
	if (hdr.version != cpu_to_le16(1)) {
		ql_dbg(ql_dbg_user, vha, 0x7090,
		    "Unsupported NPIV-Config "
		    "detected: version=0x%x entries=0x%x checksum=0x%x.\n",
		    le16_to_cpu(hdr.version), le16_to_cpu(hdr.entries),
		    le16_to_cpu(hdr.checksum));
		return;
	}

	data = kmalloc(NPIV_CONFIG_SIZE, GFP_KERNEL);
	if (!data) {
		ql_log(ql_log_warn, vha, 0x7091,
		    "Unable to allocate memory for data.\n");
		return;
	}

	ha->isp_ops->read_optrom(vha, data, ha->flt_region_npiv_conf << 2,
	    NPIV_CONFIG_SIZE);

	cnt = (sizeof(hdr) + le16_to_cpu(hdr.entries) * sizeof(*entry)) >> 1;
	for (wptr = data, chksum = 0; cnt--; wptr++)
		chksum += le16_to_cpu(*wptr);
	if (chksum) {
		ql_dbg(ql_dbg_user, vha, 0x7092,
		    "Inconsistent NPIV-Config "
		    "detected: version=0x%x entries=0x%x checksum=0x%x.\n",
		    le16_to_cpu(hdr.version), le16_to_cpu(hdr.entries),
		    le16_to_cpu(hdr.checksum));
		goto done;
	}

	entry = data + sizeof(struct qla_npiv_header);
	cnt = le16_to_cpu(hdr.entries);
	for (i = 0; cnt; cnt--, entry++, i++) {
		uint16_t flags;
		struct fc_vport_identifiers vid;
		struct fc_vport *vport;

		memcpy(&ha->npiv_info[i], entry, sizeof(struct qla_npiv_entry));

		flags = le16_to_cpu(entry->flags);
		if (flags == 0xffff)
			continue;
		if ((flags & BIT_0) == 0)
			continue;

		memset(&vid, 0, sizeof(vid));
		vid.roles = FC_PORT_ROLE_FCP_INITIATOR;
		vid.vport_type = FC_PORTTYPE_NPIV;
		vid.disable = false;
		vid.port_name = wwn_to_u64(entry->port_name);
		vid.node_name = wwn_to_u64(entry->node_name);

		ql_dbg(ql_dbg_user, vha, 0x7093,
		    "NPIV[%02x]: wwpn=%llx wwnn=%llx vf_id=%#x Q_qos=%#x F_qos=%#x.\n",
		    cnt, vid.port_name, vid.node_name,
		    le16_to_cpu(entry->vf_id),
		    entry->q_qos, entry->f_qos);

		if (i < QLA_PRECONFIG_VPORTS) {
			vport = fc_vport_create(vha->host, 0, &vid);
			if (!vport)
				ql_log(ql_log_warn, vha, 0x7094,
				    "NPIV-Config Failed to create vport [%02x]: wwpn=%llx wwnn=%llx.\n",
				    cnt, vid.port_name, vid.node_name);
		}
	}
done:
	kfree(data);
}

static int
qla24xx_unprotect_flash(scsi_qla_host_t *vha)
{
	struct qla_hw_data *ha = vha->hw;
	struct device_reg_24xx __iomem *reg = &ha->iobase->isp24;

	if (ha->flags.fac_supported)
		return qla81xx_fac_do_write_enable(vha, 1);

	/* Enable flash write. */
	WRT_REG_DWORD(&reg->ctrl_status,
	    RD_REG_DWORD(&reg->ctrl_status) | CSRX_FLASH_ENABLE);
	RD_REG_DWORD(&reg->ctrl_status);	/* PCI Posting. */

	if (!ha->fdt_wrt_disable)
		goto done;

	/* Disable flash write-protection, first clear SR protection bit */
	qla24xx_write_flash_dword(ha, flash_conf_addr(ha, 0x101), 0);
	/* Then write zero again to clear remaining SR bits.*/
	qla24xx_write_flash_dword(ha, flash_conf_addr(ha, 0x101), 0);
done:
	return QLA_SUCCESS;
}

static int
qla24xx_protect_flash(scsi_qla_host_t *vha)
{
	struct qla_hw_data *ha = vha->hw;
	struct device_reg_24xx __iomem *reg = &ha->iobase->isp24;
	ulong cnt = 300;
	uint32_t faddr, dword;

	if (ha->flags.fac_supported)
		return qla81xx_fac_do_write_enable(vha, 0);

	if (!ha->fdt_wrt_disable)
		goto skip_wrt_protect;

	/* Enable flash write-protection and wait for completion. */
	faddr = flash_conf_addr(ha, 0x101);
	qla24xx_write_flash_dword(ha, faddr, ha->fdt_wrt_disable);
	faddr = flash_conf_addr(ha, 0x5);
	while (cnt--) {
		if (!qla24xx_read_flash_dword(ha, faddr, &dword)) {
			if (!(dword & BIT_0))
				break;
		}
		udelay(10);
	}

skip_wrt_protect:
	/* Disable flash write. */
	WRT_REG_DWORD(&reg->ctrl_status,
	    RD_REG_DWORD(&reg->ctrl_status) & ~CSRX_FLASH_ENABLE);

	return QLA_SUCCESS;
}

static int
qla24xx_erase_sector(scsi_qla_host_t *vha, uint32_t fdata)
{
	struct qla_hw_data *ha = vha->hw;
	uint32_t start, finish;

	if (ha->flags.fac_supported) {
		start = fdata >> 2;
		finish = start + (ha->fdt_block_size >> 2) - 1;
		return qla81xx_fac_erase_sector(vha, flash_data_addr(ha,
		    start), flash_data_addr(ha, finish));
	}

	return qla24xx_write_flash_dword(ha, ha->fdt_erase_cmd,
	    (fdata & 0xff00) | ((fdata << 16) & 0xff0000) |
	    ((fdata >> 16) & 0xff));
}

static int
qla24xx_write_flash_data(scsi_qla_host_t *vha, uint32_t *dwptr, uint32_t faddr,
    uint32_t dwords)
{
	int ret;
	ulong liter;
	ulong dburst = OPTROM_BURST_DWORDS; /* burst size in dwords */
	uint32_t sec_mask, rest_addr, fdata;
	dma_addr_t optrom_dma;
	void *optrom = NULL;
	struct qla_hw_data *ha = vha->hw;

	if (!IS_QLA25XX(ha) && !IS_QLA81XX(ha) && !IS_QLA83XX(ha) &&
	    !IS_QLA27XX(ha) && !IS_QLA28XX(ha))
		goto next;

	/* Allocate dma buffer for burst write */
	optrom = dma_alloc_coherent(&ha->pdev->dev, OPTROM_BURST_SIZE,
	    &optrom_dma, GFP_KERNEL);
	if (!optrom) {
		ql_log(ql_log_warn, vha, 0x7095,
		    "Failed allocate burst (%x bytes)\n", OPTROM_BURST_SIZE);
	}

next:
	ql_log(ql_log_warn + ql_dbg_verbose, vha, 0x7095,
	    "Unprotect flash...\n");
	ret = qla24xx_unprotect_flash(vha);
	if (ret) {
		ql_log(ql_log_warn, vha, 0x7096,
		    "Failed to unprotect flash.\n");
		goto done;
	}

	rest_addr = (ha->fdt_block_size >> 2) - 1;
	sec_mask = ~rest_addr;
	for (liter = 0; liter < dwords; liter++, faddr++, dwptr++) {
		fdata = (faddr & sec_mask) << 2;

		/* Are we at the beginning of a sector? */
		if (!(faddr & rest_addr)) {
			ql_log(ql_log_warn + ql_dbg_verbose, vha, 0x7095,
			    "Erase sector %#x...\n", faddr);

			ret = qla24xx_erase_sector(vha, fdata);
			if (ret) {
				ql_dbg(ql_dbg_user, vha, 0x7007,
				    "Failed to erase sector %x.\n", faddr);
				break;
			}
		}

		if (optrom) {
			/* If smaller than a burst remaining */
			if (dwords - liter < dburst)
				dburst = dwords - liter;

			/* Copy to dma buffer */
			memcpy(optrom, dwptr, dburst << 2);

			/* Burst write */
			ql_log(ql_log_warn + ql_dbg_verbose, vha, 0x7095,
			    "Write burst (%#lx dwords)...\n", dburst);
			ret = qla2x00_load_ram(vha, optrom_dma,
			    flash_data_addr(ha, faddr), dburst);
			if (!ret) {
				liter += dburst - 1;
				faddr += dburst - 1;
				dwptr += dburst - 1;
				continue;
			}

			ql_log(ql_log_warn, vha, 0x7097,
			    "Failed burst-write at %x (%p/%#llx)....\n",
			    flash_data_addr(ha, faddr), optrom,
			    (u64)optrom_dma);

			dma_free_coherent(&ha->pdev->dev,
			    OPTROM_BURST_SIZE, optrom, optrom_dma);
			optrom = NULL;
			if (IS_QLA27XX(ha) || IS_QLA28XX(ha))
				break;
			ql_log(ql_log_warn, vha, 0x7098,
			    "Reverting to slow write...\n");
		}

		/* Slow write */
		ret = qla24xx_write_flash_dword(ha,
		    flash_data_addr(ha, faddr), cpu_to_le32(*dwptr));
		if (ret) {
			ql_dbg(ql_dbg_user, vha, 0x7006,
			    "Failed slopw write %x (%x)\n", faddr, *dwptr);
			break;
		}
	}

	ql_log(ql_log_warn + ql_dbg_verbose, vha, 0x7095,
	    "Protect flash...\n");
	ret = qla24xx_protect_flash(vha);
	if (ret)
		ql_log(ql_log_warn, vha, 0x7099,
		    "Failed to protect flash\n");
done:
	if (optrom)
		dma_free_coherent(&ha->pdev->dev,
		    OPTROM_BURST_SIZE, optrom, optrom_dma);

	return ret;
}

uint8_t *
qla2x00_read_nvram_data(scsi_qla_host_t *vha, void *buf, uint32_t naddr,
    uint32_t bytes)
{
	uint32_t i;
	uint16_t *wptr;
	struct qla_hw_data *ha = vha->hw;

	/* Word reads to NVRAM via registers. */
	wptr = (uint16_t *)buf;
	qla2x00_lock_nvram_access(ha);
	for (i = 0; i < bytes >> 1; i++, naddr++)
		wptr[i] = cpu_to_le16(qla2x00_get_nvram_word(ha,
		    naddr));
	qla2x00_unlock_nvram_access(ha);

	return buf;
}

uint8_t *
qla24xx_read_nvram_data(scsi_qla_host_t *vha, void *buf, uint32_t naddr,
    uint32_t bytes)
{
	struct qla_hw_data *ha = vha->hw;
	uint32_t *dwptr = buf;
	uint32_t i;

	if (IS_P3P_TYPE(ha))
		return  buf;

	/* Dword reads to flash. */
	naddr = nvram_data_addr(ha, naddr);
	bytes >>= 2;
	for (i = 0; i < bytes; i++, naddr++, dwptr++) {
		if (qla24xx_read_flash_dword(ha, naddr, dwptr))
			break;
		cpu_to_le32s(dwptr);
	}

	return buf;
}

int
qla2x00_write_nvram_data(scsi_qla_host_t *vha, void *buf, uint32_t naddr,
    uint32_t bytes)
{
	int ret, stat;
	uint32_t i;
	uint16_t *wptr;
	unsigned long flags;
	struct qla_hw_data *ha = vha->hw;

	ret = QLA_SUCCESS;

	spin_lock_irqsave(&ha->hardware_lock, flags);
	qla2x00_lock_nvram_access(ha);

	/* Disable NVRAM write-protection. */
	stat = qla2x00_clear_nvram_protection(ha);

	wptr = (uint16_t *)buf;
	for (i = 0; i < bytes >> 1; i++, naddr++) {
		qla2x00_write_nvram_word(ha, naddr,
		    cpu_to_le16(*wptr));
		wptr++;
	}

	/* Enable NVRAM write-protection. */
	qla2x00_set_nvram_protection(ha, stat);

	qla2x00_unlock_nvram_access(ha);
	spin_unlock_irqrestore(&ha->hardware_lock, flags);

	return ret;
}

int
qla24xx_write_nvram_data(scsi_qla_host_t *vha, void *buf, uint32_t naddr,
    uint32_t bytes)
{
	struct qla_hw_data *ha = vha->hw;
	struct device_reg_24xx __iomem *reg = &ha->iobase->isp24;
	uint32_t *dwptr = buf;
	uint32_t i;
	int ret;

	ret = QLA_SUCCESS;

	if (IS_P3P_TYPE(ha))
		return ret;

	/* Enable flash write. */
	WRT_REG_DWORD(&reg->ctrl_status,
	    RD_REG_DWORD(&reg->ctrl_status) | CSRX_FLASH_ENABLE);
	RD_REG_DWORD(&reg->ctrl_status);	/* PCI Posting. */

	/* Disable NVRAM write-protection. */
	qla24xx_write_flash_dword(ha, nvram_conf_addr(ha, 0x101), 0);
	qla24xx_write_flash_dword(ha, nvram_conf_addr(ha, 0x101), 0);

	/* Dword writes to flash. */
	naddr = nvram_data_addr(ha, naddr);
	bytes >>= 2;
	for (i = 0; i < bytes; i++, naddr++, dwptr++) {
		if (qla24xx_write_flash_dword(ha, naddr, cpu_to_le32(*dwptr))) {
			ql_dbg(ql_dbg_user, vha, 0x709a,
			    "Unable to program nvram address=%x data=%x.\n",
			    naddr, *dwptr);
			break;
		}
	}

	/* Enable NVRAM write-protection. */
	qla24xx_write_flash_dword(ha, nvram_conf_addr(ha, 0x101), 0x8c);

	/* Disable flash write. */
	WRT_REG_DWORD(&reg->ctrl_status,
	    RD_REG_DWORD(&reg->ctrl_status) & ~CSRX_FLASH_ENABLE);
	RD_REG_DWORD(&reg->ctrl_status);	/* PCI Posting. */

	return ret;
}

uint8_t *
qla25xx_read_nvram_data(scsi_qla_host_t *vha, void *buf, uint32_t naddr,
    uint32_t bytes)
{
	struct qla_hw_data *ha = vha->hw;
	uint32_t *dwptr = buf;
	uint32_t i;

	/* Dword reads to flash. */
	naddr = flash_data_addr(ha, ha->flt_region_vpd_nvram | naddr);
	bytes >>= 2;
	for (i = 0; i < bytes; i++, naddr++, dwptr++) {
		if (qla24xx_read_flash_dword(ha, naddr, dwptr))
			break;

		cpu_to_le32s(dwptr);
	}

	return buf;
}

#define RMW_BUFFER_SIZE	(64 * 1024)
int
qla25xx_write_nvram_data(scsi_qla_host_t *vha, void *buf, uint32_t naddr,
    uint32_t bytes)
{
	struct qla_hw_data *ha = vha->hw;
	uint8_t *dbuf = vmalloc(RMW_BUFFER_SIZE);

	if (!dbuf)
		return QLA_MEMORY_ALLOC_FAILED;
	ha->isp_ops->read_optrom(vha, dbuf, ha->flt_region_vpd_nvram << 2,
	    RMW_BUFFER_SIZE);
	memcpy(dbuf + (naddr << 2), buf, bytes);
	ha->isp_ops->write_optrom(vha, dbuf, ha->flt_region_vpd_nvram << 2,
	    RMW_BUFFER_SIZE);
	vfree(dbuf);

	return QLA_SUCCESS;
}

static inline void
qla2x00_flip_colors(struct qla_hw_data *ha, uint16_t *pflags)
{
	if (IS_QLA2322(ha)) {
		/* Flip all colors. */
		if (ha->beacon_color_state == QLA_LED_ALL_ON) {
			/* Turn off. */
			ha->beacon_color_state = 0;
			*pflags = GPIO_LED_ALL_OFF;
		} else {
			/* Turn on. */
			ha->beacon_color_state = QLA_LED_ALL_ON;
			*pflags = GPIO_LED_RGA_ON;
		}
	} else {
		/* Flip green led only. */
		if (ha->beacon_color_state == QLA_LED_GRN_ON) {
			/* Turn off. */
			ha->beacon_color_state = 0;
			*pflags = GPIO_LED_GREEN_OFF_AMBER_OFF;
		} else {
			/* Turn on. */
			ha->beacon_color_state = QLA_LED_GRN_ON;
			*pflags = GPIO_LED_GREEN_ON_AMBER_OFF;
		}
	}
}

#define PIO_REG(h, r) ((h)->pio_address + offsetof(struct device_reg_2xxx, r))

void
qla2x00_beacon_blink(struct scsi_qla_host *vha)
{
	uint16_t gpio_enable;
	uint16_t gpio_data;
	uint16_t led_color = 0;
	unsigned long flags;
	struct qla_hw_data *ha = vha->hw;
	struct device_reg_2xxx __iomem *reg = &ha->iobase->isp;

	if (IS_P3P_TYPE(ha))
		return;

	spin_lock_irqsave(&ha->hardware_lock, flags);

	/* Save the Original GPIOE. */
	if (ha->pio_address) {
		gpio_enable = RD_REG_WORD_PIO(PIO_REG(ha, gpioe));
		gpio_data = RD_REG_WORD_PIO(PIO_REG(ha, gpiod));
	} else {
		gpio_enable = RD_REG_WORD(&reg->gpioe);
		gpio_data = RD_REG_WORD(&reg->gpiod);
	}

	/* Set the modified gpio_enable values */
	gpio_enable |= GPIO_LED_MASK;

	if (ha->pio_address) {
		WRT_REG_WORD_PIO(PIO_REG(ha, gpioe), gpio_enable);
	} else {
		WRT_REG_WORD(&reg->gpioe, gpio_enable);
		RD_REG_WORD(&reg->gpioe);
	}

	qla2x00_flip_colors(ha, &led_color);

	/* Clear out any previously set LED color. */
	gpio_data &= ~GPIO_LED_MASK;

	/* Set the new input LED color to GPIOD. */
	gpio_data |= led_color;

	/* Set the modified gpio_data values */
	if (ha->pio_address) {
		WRT_REG_WORD_PIO(PIO_REG(ha, gpiod), gpio_data);
	} else {
		WRT_REG_WORD(&reg->gpiod, gpio_data);
		RD_REG_WORD(&reg->gpiod);
	}

	spin_unlock_irqrestore(&ha->hardware_lock, flags);
}

int
qla2x00_beacon_on(struct scsi_qla_host *vha)
{
	uint16_t gpio_enable;
	uint16_t gpio_data;
	unsigned long flags;
	struct qla_hw_data *ha = vha->hw;
	struct device_reg_2xxx __iomem *reg = &ha->iobase->isp;

	ha->fw_options[1] &= ~FO1_SET_EMPHASIS_SWING;
	ha->fw_options[1] |= FO1_DISABLE_GPIO6_7;

	if (qla2x00_set_fw_options(vha, ha->fw_options) != QLA_SUCCESS) {
		ql_log(ql_log_warn, vha, 0x709b,
		    "Unable to update fw options (beacon on).\n");
		return QLA_FUNCTION_FAILED;
	}

	/* Turn off LEDs. */
	spin_lock_irqsave(&ha->hardware_lock, flags);
	if (ha->pio_address) {
		gpio_enable = RD_REG_WORD_PIO(PIO_REG(ha, gpioe));
		gpio_data = RD_REG_WORD_PIO(PIO_REG(ha, gpiod));
	} else {
		gpio_enable = RD_REG_WORD(&reg->gpioe);
		gpio_data = RD_REG_WORD(&reg->gpiod);
	}
	gpio_enable |= GPIO_LED_MASK;

	/* Set the modified gpio_enable values. */
	if (ha->pio_address) {
		WRT_REG_WORD_PIO(PIO_REG(ha, gpioe), gpio_enable);
	} else {
		WRT_REG_WORD(&reg->gpioe, gpio_enable);
		RD_REG_WORD(&reg->gpioe);
	}

	/* Clear out previously set LED colour. */
	gpio_data &= ~GPIO_LED_MASK;
	if (ha->pio_address) {
		WRT_REG_WORD_PIO(PIO_REG(ha, gpiod), gpio_data);
	} else {
		WRT_REG_WORD(&reg->gpiod, gpio_data);
		RD_REG_WORD(&reg->gpiod);
	}
	spin_unlock_irqrestore(&ha->hardware_lock, flags);

	/*
	 * Let the per HBA timer kick off the blinking process based on
	 * the following flags. No need to do anything else now.
	 */
	ha->beacon_blink_led = 1;
	ha->beacon_color_state = 0;

	return QLA_SUCCESS;
}

int
qla2x00_beacon_off(struct scsi_qla_host *vha)
{
	int rval = QLA_SUCCESS;
	struct qla_hw_data *ha = vha->hw;

	ha->beacon_blink_led = 0;

	/* Set the on flag so when it gets flipped it will be off. */
	if (IS_QLA2322(ha))
		ha->beacon_color_state = QLA_LED_ALL_ON;
	else
		ha->beacon_color_state = QLA_LED_GRN_ON;

	ha->isp_ops->beacon_blink(vha);	/* This turns green LED off */

	ha->fw_options[1] &= ~FO1_SET_EMPHASIS_SWING;
	ha->fw_options[1] &= ~FO1_DISABLE_GPIO6_7;

	rval = qla2x00_set_fw_options(vha, ha->fw_options);
	if (rval != QLA_SUCCESS)
		ql_log(ql_log_warn, vha, 0x709c,
		    "Unable to update fw options (beacon off).\n");
	return rval;
}


static inline void
qla24xx_flip_colors(struct qla_hw_data *ha, uint16_t *pflags)
{
	/* Flip all colors. */
	if (ha->beacon_color_state == QLA_LED_ALL_ON) {
		/* Turn off. */
		ha->beacon_color_state = 0;
		*pflags = 0;
	} else {
		/* Turn on. */
		ha->beacon_color_state = QLA_LED_ALL_ON;
		*pflags = GPDX_LED_YELLOW_ON | GPDX_LED_AMBER_ON;
	}
}

void
qla24xx_beacon_blink(struct scsi_qla_host *vha)
{
	uint16_t led_color = 0;
	uint32_t gpio_data;
	unsigned long flags;
	struct qla_hw_data *ha = vha->hw;
	struct device_reg_24xx __iomem *reg = &ha->iobase->isp24;

	/* Save the Original GPIOD. */
	spin_lock_irqsave(&ha->hardware_lock, flags);
	gpio_data = RD_REG_DWORD(&reg->gpiod);

	/* Enable the gpio_data reg for update. */
	gpio_data |= GPDX_LED_UPDATE_MASK;

	WRT_REG_DWORD(&reg->gpiod, gpio_data);
	gpio_data = RD_REG_DWORD(&reg->gpiod);

	/* Set the color bits. */
	qla24xx_flip_colors(ha, &led_color);

	/* Clear out any previously set LED color. */
	gpio_data &= ~GPDX_LED_COLOR_MASK;

	/* Set the new input LED color to GPIOD. */
	gpio_data |= led_color;

	/* Set the modified gpio_data values. */
	WRT_REG_DWORD(&reg->gpiod, gpio_data);
	gpio_data = RD_REG_DWORD(&reg->gpiod);
	spin_unlock_irqrestore(&ha->hardware_lock, flags);
}

static uint32_t
qla83xx_select_led_port(struct qla_hw_data *ha)
{
	uint32_t led_select_value = 0;

	if (!IS_QLA83XX(ha) && !IS_QLA27XX(ha) && !IS_QLA28XX(ha))
		goto out;

	if (ha->port_no == 0)
		led_select_value = QLA83XX_LED_PORT0;
	else
		led_select_value = QLA83XX_LED_PORT1;

out:
	return led_select_value;
}

void
qla83xx_beacon_blink(struct scsi_qla_host *vha)
{
	uint32_t led_select_value;
	struct qla_hw_data *ha = vha->hw;
	uint16_t led_cfg[6];
	uint16_t orig_led_cfg[6];
	uint32_t led_10_value, led_43_value;

	if (!IS_QLA83XX(ha) && !IS_QLA81XX(ha) && !IS_QLA27XX(ha) &&
	    !IS_QLA28XX(ha))
		return;

	if (!ha->beacon_blink_led)
		return;

	if (IS_QLA27XX(ha) || IS_QLA28XX(ha)) {
		qla2x00_write_ram_word(vha, 0x1003, 0x40000230);
		qla2x00_write_ram_word(vha, 0x1004, 0x40000230);
	} else if (IS_QLA2031(ha)) {
		led_select_value = qla83xx_select_led_port(ha);

		qla83xx_wr_reg(vha, led_select_value, 0x40000230);
		qla83xx_wr_reg(vha, led_select_value + 4, 0x40000230);
	} else if (IS_QLA8031(ha)) {
		led_select_value = qla83xx_select_led_port(ha);

		qla83xx_rd_reg(vha, led_select_value, &led_10_value);
		qla83xx_rd_reg(vha, led_select_value + 0x10, &led_43_value);
		qla83xx_wr_reg(vha, led_select_value, 0x01f44000);
		msleep(500);
		qla83xx_wr_reg(vha, led_select_value, 0x400001f4);
		msleep(1000);
		qla83xx_wr_reg(vha, led_select_value, led_10_value);
		qla83xx_wr_reg(vha, led_select_value + 0x10, led_43_value);
	} else if (IS_QLA81XX(ha)) {
		int rval;

		/* Save Current */
		rval = qla81xx_get_led_config(vha, orig_led_cfg);
		/* Do the blink */
		if (rval == QLA_SUCCESS) {
			if (IS_QLA81XX(ha)) {
				led_cfg[0] = 0x4000;
				led_cfg[1] = 0x2000;
				led_cfg[2] = 0;
				led_cfg[3] = 0;
				led_cfg[4] = 0;
				led_cfg[5] = 0;
			} else {
				led_cfg[0] = 0x4000;
				led_cfg[1] = 0x4000;
				led_cfg[2] = 0x4000;
				led_cfg[3] = 0x2000;
				led_cfg[4] = 0;
				led_cfg[5] = 0x2000;
			}
			rval = qla81xx_set_led_config(vha, led_cfg);
			msleep(1000);
			if (IS_QLA81XX(ha)) {
				led_cfg[0] = 0x4000;
				led_cfg[1] = 0x2000;
				led_cfg[2] = 0;
			} else {
				led_cfg[0] = 0x4000;
				led_cfg[1] = 0x2000;
				led_cfg[2] = 0x4000;
				led_cfg[3] = 0x4000;
				led_cfg[4] = 0;
				led_cfg[5] = 0x2000;
			}
			rval = qla81xx_set_led_config(vha, led_cfg);
		}
		/* On exit, restore original (presumes no status change) */
		qla81xx_set_led_config(vha, orig_led_cfg);
	}
}

int
qla24xx_beacon_on(struct scsi_qla_host *vha)
{
	uint32_t gpio_data;
	unsigned long flags;
	struct qla_hw_data *ha = vha->hw;
	struct device_reg_24xx __iomem *reg = &ha->iobase->isp24;

	if (IS_P3P_TYPE(ha))
		return QLA_SUCCESS;

	if (IS_QLA8031(ha) || IS_QLA81XX(ha))
		goto skip_gpio; /* let blink handle it */

	if (ha->beacon_blink_led == 0) {
		/* Enable firmware for update */
		ha->fw_options[1] |= ADD_FO1_DISABLE_GPIO_LED_CTRL;

		if (qla2x00_set_fw_options(vha, ha->fw_options) != QLA_SUCCESS)
			return QLA_FUNCTION_FAILED;

		if (qla2x00_get_fw_options(vha, ha->fw_options) !=
		    QLA_SUCCESS) {
			ql_log(ql_log_warn, vha, 0x7009,
			    "Unable to update fw options (beacon on).\n");
			return QLA_FUNCTION_FAILED;
		}

		if (IS_QLA2031(ha) || IS_QLA27XX(ha) || IS_QLA28XX(ha))
			goto skip_gpio;

		spin_lock_irqsave(&ha->hardware_lock, flags);
		gpio_data = RD_REG_DWORD(&reg->gpiod);

		/* Enable the gpio_data reg for update. */
		gpio_data |= GPDX_LED_UPDATE_MASK;
		WRT_REG_DWORD(&reg->gpiod, gpio_data);
		RD_REG_DWORD(&reg->gpiod);

		spin_unlock_irqrestore(&ha->hardware_lock, flags);
	}

	/* So all colors blink together. */
	ha->beacon_color_state = 0;

skip_gpio:
	/* Let the per HBA timer kick off the blinking process. */
	ha->beacon_blink_led = 1;

	return QLA_SUCCESS;
}

int
qla24xx_beacon_off(struct scsi_qla_host *vha)
{
	uint32_t gpio_data;
	unsigned long flags;
	struct qla_hw_data *ha = vha->hw;
	struct device_reg_24xx __iomem *reg = &ha->iobase->isp24;

	if (IS_P3P_TYPE(ha))
		return QLA_SUCCESS;

	if (!ha->flags.fw_started)
		return QLA_SUCCESS;

	ha->beacon_blink_led = 0;

	if (IS_QLA2031(ha) || IS_QLA27XX(ha) || IS_QLA28XX(ha))
		goto set_fw_options;

	if (IS_QLA8031(ha) || IS_QLA81XX(ha))
		return QLA_SUCCESS;

	ha->beacon_color_state = QLA_LED_ALL_ON;

	ha->isp_ops->beacon_blink(vha);	/* Will flip to all off. */

	/* Give control back to firmware. */
	spin_lock_irqsave(&ha->hardware_lock, flags);
	gpio_data = RD_REG_DWORD(&reg->gpiod);

	/* Disable the gpio_data reg for update. */
	gpio_data &= ~GPDX_LED_UPDATE_MASK;
	WRT_REG_DWORD(&reg->gpiod, gpio_data);
	RD_REG_DWORD(&reg->gpiod);
	spin_unlock_irqrestore(&ha->hardware_lock, flags);

set_fw_options:
	ha->fw_options[1] &= ~ADD_FO1_DISABLE_GPIO_LED_CTRL;

	if (qla2x00_set_fw_options(vha, ha->fw_options) != QLA_SUCCESS) {
		ql_log(ql_log_warn, vha, 0x704d,
		    "Unable to update fw options (beacon on).\n");
		return QLA_FUNCTION_FAILED;
	}

	if (qla2x00_get_fw_options(vha, ha->fw_options) != QLA_SUCCESS) {
		ql_log(ql_log_warn, vha, 0x704e,
		    "Unable to update fw options (beacon on).\n");
		return QLA_FUNCTION_FAILED;
	}

	return QLA_SUCCESS;
}


/*
 * Flash support routines
 */

/**
 * qla2x00_flash_enable() - Setup flash for reading and writing.
 * @ha: HA context
 */
static void
qla2x00_flash_enable(struct qla_hw_data *ha)
{
	uint16_t data;
	struct device_reg_2xxx __iomem *reg = &ha->iobase->isp;

	data = RD_REG_WORD(&reg->ctrl_status);
	data |= CSR_FLASH_ENABLE;
	WRT_REG_WORD(&reg->ctrl_status, data);
	RD_REG_WORD(&reg->ctrl_status);		/* PCI Posting. */
}

/**
 * qla2x00_flash_disable() - Disable flash and allow RISC to run.
 * @ha: HA context
 */
static void
qla2x00_flash_disable(struct qla_hw_data *ha)
{
	uint16_t data;
	struct device_reg_2xxx __iomem *reg = &ha->iobase->isp;

	data = RD_REG_WORD(&reg->ctrl_status);
	data &= ~(CSR_FLASH_ENABLE);
	WRT_REG_WORD(&reg->ctrl_status, data);
	RD_REG_WORD(&reg->ctrl_status);		/* PCI Posting. */
}

/**
 * qla2x00_read_flash_byte() - Reads a byte from flash
 * @ha: HA context
 * @addr: Address in flash to read
 *
 * A word is read from the chip, but, only the lower byte is valid.
 *
 * Returns the byte read from flash @addr.
 */
static uint8_t
qla2x00_read_flash_byte(struct qla_hw_data *ha, uint32_t addr)
{
	uint16_t data;
	uint16_t bank_select;
	struct device_reg_2xxx __iomem *reg = &ha->iobase->isp;

	bank_select = RD_REG_WORD(&reg->ctrl_status);

	if (IS_QLA2322(ha) || IS_QLA6322(ha)) {
		/* Specify 64K address range: */
		/*  clear out Module Select and Flash Address bits [19:16]. */
		bank_select &= ~0xf8;
		bank_select |= addr >> 12 & 0xf0;
		bank_select |= CSR_FLASH_64K_BANK;
		WRT_REG_WORD(&reg->ctrl_status, bank_select);
		RD_REG_WORD(&reg->ctrl_status);	/* PCI Posting. */

		WRT_REG_WORD(&reg->flash_address, (uint16_t)addr);
		data = RD_REG_WORD(&reg->flash_data);

		return (uint8_t)data;
	}

	/* Setup bit 16 of flash address. */
	if ((addr & BIT_16) && ((bank_select & CSR_FLASH_64K_BANK) == 0)) {
		bank_select |= CSR_FLASH_64K_BANK;
		WRT_REG_WORD(&reg->ctrl_status, bank_select);
		RD_REG_WORD(&reg->ctrl_status);	/* PCI Posting. */
	} else if (((addr & BIT_16) == 0) &&
	    (bank_select & CSR_FLASH_64K_BANK)) {
		bank_select &= ~(CSR_FLASH_64K_BANK);
		WRT_REG_WORD(&reg->ctrl_status, bank_select);
		RD_REG_WORD(&reg->ctrl_status);	/* PCI Posting. */
	}

	/* Always perform IO mapped accesses to the FLASH registers. */
	if (ha->pio_address) {
		uint16_t data2;

		WRT_REG_WORD_PIO(PIO_REG(ha, flash_address), (uint16_t)addr);
		do {
			data = RD_REG_WORD_PIO(PIO_REG(ha, flash_data));
			barrier();
			cpu_relax();
			data2 = RD_REG_WORD_PIO(PIO_REG(ha, flash_data));
		} while (data != data2);
	} else {
		WRT_REG_WORD(&reg->flash_address, (uint16_t)addr);
		data = qla2x00_debounce_register(&reg->flash_data);
	}

	return (uint8_t)data;
}

/**
 * qla2x00_write_flash_byte() - Write a byte to flash
 * @ha: HA context
 * @addr: Address in flash to write
 * @data: Data to write
 */
static void
qla2x00_write_flash_byte(struct qla_hw_data *ha, uint32_t addr, uint8_t data)
{
	uint16_t bank_select;
	struct device_reg_2xxx __iomem *reg = &ha->iobase->isp;

	bank_select = RD_REG_WORD(&reg->ctrl_status);
	if (IS_QLA2322(ha) || IS_QLA6322(ha)) {
		/* Specify 64K address range: */
		/*  clear out Module Select and Flash Address bits [19:16]. */
		bank_select &= ~0xf8;
		bank_select |= addr >> 12 & 0xf0;
		bank_select |= CSR_FLASH_64K_BANK;
		WRT_REG_WORD(&reg->ctrl_status, bank_select);
		RD_REG_WORD(&reg->ctrl_status);	/* PCI Posting. */

		WRT_REG_WORD(&reg->flash_address, (uint16_t)addr);
		RD_REG_WORD(&reg->ctrl_status);		/* PCI Posting. */
		WRT_REG_WORD(&reg->flash_data, (uint16_t)data);
		RD_REG_WORD(&reg->ctrl_status);		/* PCI Posting. */

		return;
	}

	/* Setup bit 16 of flash address. */
	if ((addr & BIT_16) && ((bank_select & CSR_FLASH_64K_BANK) == 0)) {
		bank_select |= CSR_FLASH_64K_BANK;
		WRT_REG_WORD(&reg->ctrl_status, bank_select);
		RD_REG_WORD(&reg->ctrl_status);	/* PCI Posting. */
	} else if (((addr & BIT_16) == 0) &&
	    (bank_select & CSR_FLASH_64K_BANK)) {
		bank_select &= ~(CSR_FLASH_64K_BANK);
		WRT_REG_WORD(&reg->ctrl_status, bank_select);
		RD_REG_WORD(&reg->ctrl_status);	/* PCI Posting. */
	}

	/* Always perform IO mapped accesses to the FLASH registers. */
	if (ha->pio_address) {
		WRT_REG_WORD_PIO(PIO_REG(ha, flash_address), (uint16_t)addr);
		WRT_REG_WORD_PIO(PIO_REG(ha, flash_data), (uint16_t)data);
	} else {
		WRT_REG_WORD(&reg->flash_address, (uint16_t)addr);
		RD_REG_WORD(&reg->ctrl_status);		/* PCI Posting. */
		WRT_REG_WORD(&reg->flash_data, (uint16_t)data);
		RD_REG_WORD(&reg->ctrl_status);		/* PCI Posting. */
	}
}

/**
 * qla2x00_poll_flash() - Polls flash for completion.
 * @ha: HA context
 * @addr: Address in flash to poll
 * @poll_data: Data to be polled
 * @man_id: Flash manufacturer ID
 * @flash_id: Flash ID
 *
 * This function polls the device until bit 7 of what is read matches data
 * bit 7 or until data bit 5 becomes a 1.  If that hapens, the flash ROM timed
 * out (a fatal error).  The flash book recommeds reading bit 7 again after
 * reading bit 5 as a 1.
 *
 * Returns 0 on success, else non-zero.
 */
static int
qla2x00_poll_flash(struct qla_hw_data *ha, uint32_t addr, uint8_t poll_data,
    uint8_t man_id, uint8_t flash_id)
{
	int status;
	uint8_t flash_data;
	uint32_t cnt;

	status = 1;

	/* Wait for 30 seconds for command to finish. */
	poll_data &= BIT_7;
	for (cnt = 3000000; cnt; cnt--) {
		flash_data = qla2x00_read_flash_byte(ha, addr);
		if ((flash_data & BIT_7) == poll_data) {
			status = 0;
			break;
		}

		if (man_id != 0x40 && man_id != 0xda) {
			if ((flash_data & BIT_5) && cnt > 2)
				cnt = 2;
		}
		udelay(10);
		barrier();
		cond_resched();
	}
	return status;
}

/**
 * qla2x00_program_flash_address() - Programs a flash address
 * @ha: HA context
 * @addr: Address in flash to program
 * @data: Data to be written in flash
 * @man_id: Flash manufacturer ID
 * @flash_id: Flash ID
 *
 * Returns 0 on success, else non-zero.
 */
static int
qla2x00_program_flash_address(struct qla_hw_data *ha, uint32_t addr,
    uint8_t data, uint8_t man_id, uint8_t flash_id)
{
	/* Write Program Command Sequence. */
	if (IS_OEM_001(ha)) {
		qla2x00_write_flash_byte(ha, 0xaaa, 0xaa);
		qla2x00_write_flash_byte(ha, 0x555, 0x55);
		qla2x00_write_flash_byte(ha, 0xaaa, 0xa0);
		qla2x00_write_flash_byte(ha, addr, data);
	} else {
		if (man_id == 0xda && flash_id == 0xc1) {
			qla2x00_write_flash_byte(ha, addr, data);
			if (addr & 0x7e)
				return 0;
		} else {
			qla2x00_write_flash_byte(ha, 0x5555, 0xaa);
			qla2x00_write_flash_byte(ha, 0x2aaa, 0x55);
			qla2x00_write_flash_byte(ha, 0x5555, 0xa0);
			qla2x00_write_flash_byte(ha, addr, data);
		}
	}

	udelay(150);

	/* Wait for write to complete. */
	return qla2x00_poll_flash(ha, addr, data, man_id, flash_id);
}

/**
 * qla2x00_erase_flash() - Erase the flash.
 * @ha: HA context
 * @man_id: Flash manufacturer ID
 * @flash_id: Flash ID
 *
 * Returns 0 on success, else non-zero.
 */
static int
qla2x00_erase_flash(struct qla_hw_data *ha, uint8_t man_id, uint8_t flash_id)
{
	/* Individual Sector Erase Command Sequence */
	if (IS_OEM_001(ha)) {
		qla2x00_write_flash_byte(ha, 0xaaa, 0xaa);
		qla2x00_write_flash_byte(ha, 0x555, 0x55);
		qla2x00_write_flash_byte(ha, 0xaaa, 0x80);
		qla2x00_write_flash_byte(ha, 0xaaa, 0xaa);
		qla2x00_write_flash_byte(ha, 0x555, 0x55);
		qla2x00_write_flash_byte(ha, 0xaaa, 0x10);
	} else {
		qla2x00_write_flash_byte(ha, 0x5555, 0xaa);
		qla2x00_write_flash_byte(ha, 0x2aaa, 0x55);
		qla2x00_write_flash_byte(ha, 0x5555, 0x80);
		qla2x00_write_flash_byte(ha, 0x5555, 0xaa);
		qla2x00_write_flash_byte(ha, 0x2aaa, 0x55);
		qla2x00_write_flash_byte(ha, 0x5555, 0x10);
	}

	udelay(150);

	/* Wait for erase to complete. */
	return qla2x00_poll_flash(ha, 0x00, 0x80, man_id, flash_id);
}

/**
 * qla2x00_erase_flash_sector() - Erase a flash sector.
 * @ha: HA context
 * @addr: Flash sector to erase
 * @sec_mask: Sector address mask
 * @man_id: Flash manufacturer ID
 * @flash_id: Flash ID
 *
 * Returns 0 on success, else non-zero.
 */
static int
qla2x00_erase_flash_sector(struct qla_hw_data *ha, uint32_t addr,
    uint32_t sec_mask, uint8_t man_id, uint8_t flash_id)
{
	/* Individual Sector Erase Command Sequence */
	qla2x00_write_flash_byte(ha, 0x5555, 0xaa);
	qla2x00_write_flash_byte(ha, 0x2aaa, 0x55);
	qla2x00_write_flash_byte(ha, 0x5555, 0x80);
	qla2x00_write_flash_byte(ha, 0x5555, 0xaa);
	qla2x00_write_flash_byte(ha, 0x2aaa, 0x55);
	if (man_id == 0x1f && flash_id == 0x13)
		qla2x00_write_flash_byte(ha, addr & sec_mask, 0x10);
	else
		qla2x00_write_flash_byte(ha, addr & sec_mask, 0x30);

	udelay(150);

	/* Wait for erase to complete. */
	return qla2x00_poll_flash(ha, addr, 0x80, man_id, flash_id);
}

/**
 * qla2x00_get_flash_manufacturer() - Read manufacturer ID from flash chip.
 * @ha: host adapter
 * @man_id: Flash manufacturer ID
 * @flash_id: Flash ID
 */
static void
qla2x00_get_flash_manufacturer(struct qla_hw_data *ha, uint8_t *man_id,
    uint8_t *flash_id)
{
	qla2x00_write_flash_byte(ha, 0x5555, 0xaa);
	qla2x00_write_flash_byte(ha, 0x2aaa, 0x55);
	qla2x00_write_flash_byte(ha, 0x5555, 0x90);
	*man_id = qla2x00_read_flash_byte(ha, 0x0000);
	*flash_id = qla2x00_read_flash_byte(ha, 0x0001);
	qla2x00_write_flash_byte(ha, 0x5555, 0xaa);
	qla2x00_write_flash_byte(ha, 0x2aaa, 0x55);
	qla2x00_write_flash_byte(ha, 0x5555, 0xf0);
}

static void
qla2x00_read_flash_data(struct qla_hw_data *ha, uint8_t *tmp_buf,
	uint32_t saddr, uint32_t length)
{
	struct device_reg_2xxx __iomem *reg = &ha->iobase->isp;
	uint32_t midpoint, ilength;
	uint8_t data;

	midpoint = length / 2;

	WRT_REG_WORD(&reg->nvram, 0);
	RD_REG_WORD(&reg->nvram);
	for (ilength = 0; ilength < length; saddr++, ilength++, tmp_buf++) {
		if (ilength == midpoint) {
			WRT_REG_WORD(&reg->nvram, NVR_SELECT);
			RD_REG_WORD(&reg->nvram);
		}
		data = qla2x00_read_flash_byte(ha, saddr);
		if (saddr % 100)
			udelay(10);
		*tmp_buf = data;
		cond_resched();
	}
}

static inline void
qla2x00_suspend_hba(struct scsi_qla_host *vha)
{
	int cnt;
	unsigned long flags;
	struct qla_hw_data *ha = vha->hw;
	struct device_reg_2xxx __iomem *reg = &ha->iobase->isp;

	/* Suspend HBA. */
	scsi_block_requests(vha->host);
	ha->isp_ops->disable_intrs(ha);
	set_bit(MBX_UPDATE_FLASH_ACTIVE, &ha->mbx_cmd_flags);

	/* Pause RISC. */
	spin_lock_irqsave(&ha->hardware_lock, flags);
	WRT_REG_WORD(&reg->hccr, HCCR_PAUSE_RISC);
	RD_REG_WORD(&reg->hccr);
	if (IS_QLA2100(ha) || IS_QLA2200(ha) || IS_QLA2300(ha)) {
		for (cnt = 0; cnt < 30000; cnt++) {
			if ((RD_REG_WORD(&reg->hccr) & HCCR_RISC_PAUSE) != 0)
				break;
			udelay(100);
		}
	} else {
		udelay(10);
	}
	spin_unlock_irqrestore(&ha->hardware_lock, flags);
}

static inline void
qla2x00_resume_hba(struct scsi_qla_host *vha)
{
	struct qla_hw_data *ha = vha->hw;

	/* Resume HBA. */
	clear_bit(MBX_UPDATE_FLASH_ACTIVE, &ha->mbx_cmd_flags);
	set_bit(ISP_ABORT_NEEDED, &vha->dpc_flags);
	qla2xxx_wake_dpc(vha);
	qla2x00_wait_for_chip_reset(vha);
	scsi_unblock_requests(vha->host);
}

void *
qla2x00_read_optrom_data(struct scsi_qla_host *vha, void *buf,
    uint32_t offset, uint32_t length)
{
	uint32_t addr, midpoint;
	uint8_t *data;
	struct qla_hw_data *ha = vha->hw;
	struct device_reg_2xxx __iomem *reg = &ha->iobase->isp;

	/* Suspend HBA. */
	qla2x00_suspend_hba(vha);

	/* Go with read. */
	midpoint = ha->optrom_size / 2;

	qla2x00_flash_enable(ha);
	WRT_REG_WORD(&reg->nvram, 0);
	RD_REG_WORD(&reg->nvram);		/* PCI Posting. */
	for (addr = offset, data = buf; addr < length; addr++, data++) {
		if (addr == midpoint) {
			WRT_REG_WORD(&reg->nvram, NVR_SELECT);
			RD_REG_WORD(&reg->nvram);	/* PCI Posting. */
		}

		*data = qla2x00_read_flash_byte(ha, addr);
	}
	qla2x00_flash_disable(ha);

	/* Resume HBA. */
	qla2x00_resume_hba(vha);

	return buf;
}

int
qla2x00_write_optrom_data(struct scsi_qla_host *vha, void *buf,
    uint32_t offset, uint32_t length)
{

	int rval;
	uint8_t man_id, flash_id, sec_number, *data;
	uint16_t wd;
	uint32_t addr, liter, sec_mask, rest_addr;
	struct qla_hw_data *ha = vha->hw;
	struct device_reg_2xxx __iomem *reg = &ha->iobase->isp;

	/* Suspend HBA. */
	qla2x00_suspend_hba(vha);

	rval = QLA_SUCCESS;
	sec_number = 0;

	/* Reset ISP chip. */
	WRT_REG_WORD(&reg->ctrl_status, CSR_ISP_SOFT_RESET);
	pci_read_config_word(ha->pdev, PCI_COMMAND, &wd);

	/* Go with write. */
	qla2x00_flash_enable(ha);
	do {	/* Loop once to provide quick error exit */
		/* Structure of flash memory based on manufacturer */
		if (IS_OEM_001(ha)) {
			/* OEM variant with special flash part. */
			man_id = flash_id = 0;
			rest_addr = 0xffff;
			sec_mask   = 0x10000;
			goto update_flash;
		}
		qla2x00_get_flash_manufacturer(ha, &man_id, &flash_id);
		switch (man_id) {
		case 0x20: /* ST flash. */
			if (flash_id == 0xd2 || flash_id == 0xe3) {
				/*
				 * ST m29w008at part - 64kb sector size with
				 * 32kb,8kb,8kb,16kb sectors at memory address
				 * 0xf0000.
				 */
				rest_addr = 0xffff;
				sec_mask = 0x10000;
				break;
			}
			/*
			 * ST m29w010b part - 16kb sector size
			 * Default to 16kb sectors
			 */
			rest_addr = 0x3fff;
			sec_mask = 0x1c000;
			break;
		case 0x40: /* Mostel flash. */
			/* Mostel v29c51001 part - 512 byte sector size. */
			rest_addr = 0x1ff;
			sec_mask = 0x1fe00;
			break;
		case 0xbf: /* SST flash. */
			/* SST39sf10 part - 4kb sector size. */
			rest_addr = 0xfff;
			sec_mask = 0x1f000;
			break;
		case 0xda: /* Winbond flash. */
			/* Winbond W29EE011 part - 256 byte sector size. */
			rest_addr = 0x7f;
			sec_mask = 0x1ff80;
			break;
		case 0xc2: /* Macronix flash. */
			/* 64k sector size. */
			if (flash_id == 0x38 || flash_id == 0x4f) {
				rest_addr = 0xffff;
				sec_mask = 0x10000;
				break;
			}
			/* Fall through... */

		case 0x1f: /* Atmel flash. */
			/* 512k sector size. */
			if (flash_id == 0x13) {
				rest_addr = 0x7fffffff;
				sec_mask =   0x80000000;
				break;
			}
			/* Fall through... */

		case 0x01: /* AMD flash. */
			if (flash_id == 0x38 || flash_id == 0x40 ||
			    flash_id == 0x4f) {
				/* Am29LV081 part - 64kb sector size. */
				/* Am29LV002BT part - 64kb sector size. */
				rest_addr = 0xffff;
				sec_mask = 0x10000;
				break;
			} else if (flash_id == 0x3e) {
				/*
				 * Am29LV008b part - 64kb sector size with
				 * 32kb,8kb,8kb,16kb sector at memory address
				 * h0xf0000.
				 */
				rest_addr = 0xffff;
				sec_mask = 0x10000;
				break;
			} else if (flash_id == 0x20 || flash_id == 0x6e) {
				/*
				 * Am29LV010 part or AM29f010 - 16kb sector
				 * size.
				 */
				rest_addr = 0x3fff;
				sec_mask = 0x1c000;
				break;
			} else if (flash_id == 0x6d) {
				/* Am29LV001 part - 8kb sector size. */
				rest_addr = 0x1fff;
				sec_mask = 0x1e000;
				break;
			}
			/* fall through */
		default:
			/* Default to 16 kb sector size. */
			rest_addr = 0x3fff;
			sec_mask = 0x1c000;
			break;
		}

update_flash:
		if (IS_QLA2322(ha) || IS_QLA6322(ha)) {
			if (qla2x00_erase_flash(ha, man_id, flash_id)) {
				rval = QLA_FUNCTION_FAILED;
				break;
			}
		}

		for (addr = offset, liter = 0; liter < length; liter++,
		    addr++) {
			data = buf + liter;
			/* Are we at the beginning of a sector? */
			if ((addr & rest_addr) == 0) {
				if (IS_QLA2322(ha) || IS_QLA6322(ha)) {
					if (addr >= 0x10000UL) {
						if (((addr >> 12) & 0xf0) &&
						    ((man_id == 0x01 &&
							flash_id == 0x3e) ||
						     (man_id == 0x20 &&
							 flash_id == 0xd2))) {
							sec_number++;
							if (sec_number == 1) {
								rest_addr =
								    0x7fff;
								sec_mask =
								    0x18000;
							} else if (
							    sec_number == 2 ||
							    sec_number == 3) {
								rest_addr =
								    0x1fff;
								sec_mask =
								    0x1e000;
							} else if (
							    sec_number == 4) {
								rest_addr =
								    0x3fff;
								sec_mask =
								    0x1c000;
							}
						}
					}
				} else if (addr == ha->optrom_size / 2) {
					WRT_REG_WORD(&reg->nvram, NVR_SELECT);
					RD_REG_WORD(&reg->nvram);
				}

				if (flash_id == 0xda && man_id == 0xc1) {
					qla2x00_write_flash_byte(ha, 0x5555,
					    0xaa);
					qla2x00_write_flash_byte(ha, 0x2aaa,
					    0x55);
					qla2x00_write_flash_byte(ha, 0x5555,
					    0xa0);
				} else if (!IS_QLA2322(ha) && !IS_QLA6322(ha)) {
					/* Then erase it */
					if (qla2x00_erase_flash_sector(ha,
					    addr, sec_mask, man_id,
					    flash_id)) {
						rval = QLA_FUNCTION_FAILED;
						break;
					}
					if (man_id == 0x01 && flash_id == 0x6d)
						sec_number++;
				}
			}

			if (man_id == 0x01 && flash_id == 0x6d) {
				if (sec_number == 1 &&
				    addr == (rest_addr - 1)) {
					rest_addr = 0x0fff;
					sec_mask   = 0x1f000;
				} else if (sec_number == 3 && (addr & 0x7ffe)) {
					rest_addr = 0x3fff;
					sec_mask   = 0x1c000;
				}
			}

			if (qla2x00_program_flash_address(ha, addr, *data,
			    man_id, flash_id)) {
				rval = QLA_FUNCTION_FAILED;
				break;
			}
			cond_resched();
		}
	} while (0);
	qla2x00_flash_disable(ha);

	/* Resume HBA. */
	qla2x00_resume_hba(vha);

	return rval;
}

void *
qla24xx_read_optrom_data(struct scsi_qla_host *vha, void *buf,
    uint32_t offset, uint32_t length)
{
	struct qla_hw_data *ha = vha->hw;

	/* Suspend HBA. */
	scsi_block_requests(vha->host);
	set_bit(MBX_UPDATE_FLASH_ACTIVE, &ha->mbx_cmd_flags);

	/* Go with read. */
	qla24xx_read_flash_data(vha, (void *)buf, offset >> 2, length >> 2);

	/* Resume HBA. */
	clear_bit(MBX_UPDATE_FLASH_ACTIVE, &ha->mbx_cmd_flags);
	scsi_unblock_requests(vha->host);

	return buf;
}

static int
qla28xx_extract_sfub_and_verify(struct scsi_qla_host *vha, uint32_t *buf,
    uint32_t len, uint32_t buf_size_without_sfub, uint8_t *sfub_buf)
{
	uint32_t *p, check_sum = 0;
	int i;

	p = buf + buf_size_without_sfub;

	/* Extract SFUB from end of file */
	memcpy(sfub_buf, (uint8_t *)p,
	    sizeof(struct secure_flash_update_block));

	for (i = 0; i < (sizeof(struct secure_flash_update_block) >> 2); i++)
		check_sum += p[i];

	check_sum = (~check_sum) + 1;

	if (check_sum != p[i]) {
		ql_log(ql_log_warn, vha, 0x7097,
		    "SFUB checksum failed, 0x%x, 0x%x\n",
		    check_sum, p[i]);
		return QLA_COMMAND_ERROR;
	}

	return QLA_SUCCESS;
}

static int
qla28xx_get_flash_region(struct scsi_qla_host *vha, uint32_t start,
    struct qla_flt_region *region)
{
	struct qla_hw_data *ha = vha->hw;
	struct qla_flt_header *flt;
	struct qla_flt_region *flt_reg;
	uint16_t cnt;
	int rval = QLA_FUNCTION_FAILED;

	if (!ha->flt)
		return QLA_FUNCTION_FAILED;

	flt = (struct qla_flt_header *)ha->flt;
	flt_reg = (struct qla_flt_region *)&flt[1];
	cnt = le16_to_cpu(flt->length) / sizeof(struct qla_flt_region);

	for (; cnt; cnt--, flt_reg++) {
		if (flt_reg->start == start) {
			memcpy((uint8_t *)region, flt_reg,
			    sizeof(struct qla_flt_region));
			rval = QLA_SUCCESS;
			break;
		}
	}

	return rval;
}

static int
qla28xx_write_flash_data(scsi_qla_host_t *vha, uint32_t *dwptr, uint32_t faddr,
    uint32_t dwords)
{
	struct qla_hw_data *ha = vha->hw;
	ulong liter;
	ulong dburst = OPTROM_BURST_DWORDS; /* burst size in dwords */
	uint32_t sec_mask, rest_addr, fdata;
	void *optrom = NULL;
	dma_addr_t optrom_dma;
	int rval;
	struct secure_flash_update_block *sfub;
	dma_addr_t sfub_dma;
	uint32_t offset = faddr << 2;
	uint32_t buf_size_without_sfub = 0;
	struct qla_flt_region region;
	bool reset_to_rom = false;
	uint32_t risc_size, risc_attr = 0;
	uint32_t *fw_array = NULL;

	/* Retrieve region info - must be a start address passed in */
	rval = qla28xx_get_flash_region(vha, offset, &region);

	if (rval != QLA_SUCCESS) {
		ql_log(ql_log_warn, vha, 0xffff,
		    "Invalid address %x - not a region start address\n",
		    offset);
		goto done;
	}

	/* Allocate dma buffer for burst write */
	optrom = dma_alloc_coherent(&ha->pdev->dev, OPTROM_BURST_SIZE,
	    &optrom_dma, GFP_KERNEL);
	if (!optrom) {
		ql_log(ql_log_warn, vha, 0x7095,
		    "Failed allocate burst (%x bytes)\n", OPTROM_BURST_SIZE);
		rval = QLA_COMMAND_ERROR;
		goto done;
	}

	/*
	 * If adapter supports secure flash and region is secure
	 * extract secure flash update block (SFUB) and verify
	 */
	if (ha->flags.secure_adapter && region.attribute) {

		ql_log(ql_log_warn + ql_dbg_verbose, vha, 0xffff,
		    "Region %x is secure\n", region.code);

		if (region.code == FLT_REG_FW ||
		    region.code == FLT_REG_FW_SEC_27XX) {
			fw_array = dwptr;

			/* 1st fw array */
			risc_size = be32_to_cpu(fw_array[3]);
			risc_attr = be32_to_cpu(fw_array[9]);

			buf_size_without_sfub = risc_size;
			fw_array += risc_size;

			/* 2nd fw array */
			risc_size = be32_to_cpu(fw_array[3]);

			buf_size_without_sfub += risc_size;
			fw_array += risc_size;

			/* 1st dump template */
			risc_size = be32_to_cpu(fw_array[2]);

			/* skip header and ignore checksum */
			buf_size_without_sfub += risc_size;
			fw_array += risc_size;

			if (risc_attr & BIT_9) {
				/* 2nd dump template */
				risc_size = be32_to_cpu(fw_array[2]);

				/* skip header and ignore checksum */
				buf_size_without_sfub += risc_size;
				fw_array += risc_size;
			}
		} else {
			ql_log(ql_log_warn + ql_dbg_verbose, vha, 0xffff,
			    "Secure region %x not supported\n",
			    region.code);
			rval = QLA_COMMAND_ERROR;
			goto done;
		}

		sfub = dma_alloc_coherent(&ha->pdev->dev,
			sizeof(struct secure_flash_update_block), &sfub_dma,
			GFP_KERNEL);
		if (!sfub) {
			ql_log(ql_log_warn, vha, 0xffff,
			    "Unable to allocate memory for SFUB\n");
			rval = QLA_COMMAND_ERROR;
			goto done;
		}

		rval = qla28xx_extract_sfub_and_verify(vha, dwptr, dwords,
			buf_size_without_sfub, (uint8_t *)sfub);

		if (rval != QLA_SUCCESS)
			goto done;

		ql_log(ql_log_warn + ql_dbg_verbose, vha, 0xffff,
		    "SFUB extract and verify successful\n");
	}

	rest_addr = (ha->fdt_block_size >> 2) - 1;
	sec_mask = ~rest_addr;

	/* Lock semaphore */
	rval = qla81xx_fac_semaphore_access(vha, FAC_SEMAPHORE_LOCK);
	if (rval != QLA_SUCCESS) {
		ql_log(ql_log_warn, vha, 0xffff,
		    "Unable to lock flash semaphore.");
		goto done;
	}

	ql_log(ql_log_warn + ql_dbg_verbose, vha, 0x7095,
	    "Unprotect flash...\n");
	rval = qla24xx_unprotect_flash(vha);
	if (rval) {
		qla81xx_fac_semaphore_access(vha, FAC_SEMAPHORE_UNLOCK);
		ql_log(ql_log_warn, vha, 0x7096, "Failed unprotect flash\n");
		goto done;
	}

	for (liter = 0; liter < dwords; liter++, faddr++) {
		fdata = (faddr & sec_mask) << 2;

		/* If start of sector */
		if (!(faddr & rest_addr)) {
			ql_log(ql_log_warn + ql_dbg_verbose, vha, 0x7095,
			    "Erase sector %#x...\n", faddr);
			rval = qla24xx_erase_sector(vha, fdata);
			if (rval) {
				ql_dbg(ql_dbg_user, vha, 0x7007,
				    "Failed erase sector %#x\n", faddr);
				goto write_protect;
			}
		}
	}

	if (ha->flags.secure_adapter) {
		/*
		 * If adapter supports secure flash but FW doesn't,
		 * disable write protect, release semaphore and reset
		 * chip to execute ROM code in order to update region securely
		 */
		if (!ha->flags.secure_fw) {
			ql_log(ql_log_warn + ql_dbg_verbose, vha, 0xffff,
			    "Disable Write and Release Semaphore.");
			rval = qla24xx_protect_flash(vha);
			if (rval != QLA_SUCCESS) {
				qla81xx_fac_semaphore_access(vha,
					FAC_SEMAPHORE_UNLOCK);
				ql_log(ql_log_warn, vha, 0xffff,
				    "Unable to protect flash.");
				goto done;
			}

			ql_log(ql_log_warn + ql_dbg_verbose, vha, 0xffff,
			    "Reset chip to ROM.");
			set_bit(ISP_ABORT_NEEDED, &vha->dpc_flags);
			set_bit(ISP_ABORT_TO_ROM, &vha->dpc_flags);
			qla2xxx_wake_dpc(vha);
			rval = qla2x00_wait_for_chip_reset(vha);
			if (rval != QLA_SUCCESS) {
				ql_log(ql_log_warn, vha, 0xffff,
				    "Unable to reset to ROM code.");
				goto done;
			}
			reset_to_rom = true;
			ha->flags.fac_supported = 0;

			ql_log(ql_log_warn + ql_dbg_verbose, vha, 0xffff,
			    "Lock Semaphore");
			rval = qla2xxx_write_remote_register(vha,
			    FLASH_SEMAPHORE_REGISTER_ADDR, 0x00020002);
			if (rval != QLA_SUCCESS) {
				ql_log(ql_log_warn, vha, 0xffff,
				    "Unable to lock flash semaphore.");
				goto done;
			}

			/* Unprotect flash */
			ql_log(ql_log_warn + ql_dbg_verbose, vha, 0xffff,
			    "Enable Write.");
			rval = qla2x00_write_ram_word(vha, 0x7ffd0101, 0);
			if (rval) {
				ql_log(ql_log_warn, vha, 0x7096,
				    "Failed unprotect flash\n");
				goto done;
			}
		}

		/* If region is secure, send Secure Flash MB Cmd */
		if (region.attribute && buf_size_without_sfub) {
			ql_log(ql_log_warn + ql_dbg_verbose, vha, 0xffff,
			    "Sending Secure Flash MB Cmd\n");
			rval = qla28xx_secure_flash_update(vha, 0, region.code,
				buf_size_without_sfub, sfub_dma,
				sizeof(struct secure_flash_update_block));
			if (rval != QLA_SUCCESS) {
				ql_log(ql_log_warn, vha, 0xffff,
				    "Secure Flash MB Cmd failed %x.", rval);
				goto write_protect;
			}
		}

	}

	/* re-init flash offset */
	faddr = offset >> 2;

	for (liter = 0; liter < dwords; liter++, faddr++, dwptr++) {
		fdata = (faddr & sec_mask) << 2;

		/* If smaller than a burst remaining */
		if (dwords - liter < dburst)
			dburst = dwords - liter;

		/* Copy to dma buffer */
		memcpy(optrom, dwptr, dburst << 2);

		/* Burst write */
		ql_log(ql_log_warn + ql_dbg_verbose, vha, 0x7095,
		    "Write burst (%#lx dwords)...\n", dburst);
		rval = qla2x00_load_ram(vha, optrom_dma,
		    flash_data_addr(ha, faddr), dburst);
		if (rval != QLA_SUCCESS) {
			ql_log(ql_log_warn, vha, 0x7097,
			    "Failed burst write at %x (%p/%#llx)...\n",
			    flash_data_addr(ha, faddr), optrom,
			    (u64)optrom_dma);
			break;
		}

		liter += dburst - 1;
		faddr += dburst - 1;
		dwptr += dburst - 1;
		continue;
	}

write_protect:
	ql_log(ql_log_warn + ql_dbg_verbose, vha, 0x7095,
	    "Protect flash...\n");
	rval = qla24xx_protect_flash(vha);
	if (rval) {
		qla81xx_fac_semaphore_access(vha, FAC_SEMAPHORE_UNLOCK);
		ql_log(ql_log_warn, vha, 0x7099,
		    "Failed protect flash\n");
	}

	if (reset_to_rom == true) {
		/* Schedule DPC to restart the RISC */
		set_bit(ISP_ABORT_NEEDED, &vha->dpc_flags);
		qla2xxx_wake_dpc(vha);

		rval = qla2x00_wait_for_hba_online(vha);
		if (rval != QLA_SUCCESS)
			ql_log(ql_log_warn, vha, 0xffff,
			    "Adapter did not come out of reset\n");
	}

done:
	if (optrom)
		dma_free_coherent(&ha->pdev->dev,
		    OPTROM_BURST_SIZE, optrom, optrom_dma);

	return rval;
}

int
qla24xx_write_optrom_data(struct scsi_qla_host *vha, void *buf,
    uint32_t offset, uint32_t length)
{
	int rval;
	struct qla_hw_data *ha = vha->hw;

	/* Suspend HBA. */
	scsi_block_requests(vha->host);
	set_bit(MBX_UPDATE_FLASH_ACTIVE, &ha->mbx_cmd_flags);

	/* Go with write. */
	if (IS_QLA28XX(ha))
		rval = qla28xx_write_flash_data(vha, (uint32_t *)buf,
		    offset >> 2, length >> 2);
	else
		rval = qla24xx_write_flash_data(vha, (uint32_t *)buf,
		    offset >> 2, length >> 2);

	clear_bit(MBX_UPDATE_FLASH_ACTIVE, &ha->mbx_cmd_flags);
	scsi_unblock_requests(vha->host);

	return rval;
}

void *
qla25xx_read_optrom_data(struct scsi_qla_host *vha, void *buf,
    uint32_t offset, uint32_t length)
{
	int rval;
	dma_addr_t optrom_dma;
	void *optrom;
	uint8_t *pbuf;
	uint32_t faddr, left, burst;
	struct qla_hw_data *ha = vha->hw;

	if (IS_QLA25XX(ha) || IS_QLA81XX(ha) || IS_QLA83XX(ha) ||
	    IS_QLA27XX(ha) || IS_QLA28XX(ha))
		goto try_fast;
	if (offset & 0xfff)
		goto slow_read;
	if (length < OPTROM_BURST_SIZE)
		goto slow_read;

try_fast:
	if (offset & 0xff)
		goto slow_read;
	optrom = dma_alloc_coherent(&ha->pdev->dev, OPTROM_BURST_SIZE,
	    &optrom_dma, GFP_KERNEL);
	if (!optrom) {
		ql_log(ql_log_warn, vha, 0x00cc,
		    "Unable to allocate memory for optrom burst read (%x KB).\n",
		    OPTROM_BURST_SIZE / 1024);
		goto slow_read;
	}

	pbuf = buf;
	faddr = offset >> 2;
	left = length >> 2;
	burst = OPTROM_BURST_DWORDS;
	while (left != 0) {
		if (burst > left)
			burst = left;

		rval = qla2x00_dump_ram(vha, optrom_dma,
		    flash_data_addr(ha, faddr), burst);
		if (rval) {
			ql_log(ql_log_warn, vha, 0x00f5,
			    "Unable to burst-read optrom segment (%x/%x/%llx).\n",
			    rval, flash_data_addr(ha, faddr),
			    (unsigned long long)optrom_dma);
			ql_log(ql_log_warn, vha, 0x00f6,
			    "Reverting to slow-read.\n");

			dma_free_coherent(&ha->pdev->dev, OPTROM_BURST_SIZE,
			    optrom, optrom_dma);
			goto slow_read;
		}

		memcpy(pbuf, optrom, burst * 4);

		left -= burst;
		faddr += burst;
		pbuf += burst * 4;
	}

	dma_free_coherent(&ha->pdev->dev, OPTROM_BURST_SIZE, optrom,
	    optrom_dma);

	return buf;

slow_read:
    return qla24xx_read_optrom_data(vha, buf, offset, length);
}

/**
 * qla2x00_get_fcode_version() - Determine an FCODE image's version.
 * @ha: HA context
 * @pcids: Pointer to the FCODE PCI data structure
 *
 * The process of retrieving the FCODE version information is at best
 * described as interesting.
 *
 * Within the first 100h bytes of the image an ASCII string is present
 * which contains several pieces of information including the FCODE
 * version.  Unfortunately it seems the only reliable way to retrieve
 * the version is by scanning for another sentinel within the string,
 * the FCODE build date:
 *
 *	... 2.00.02 10/17/02 ...
 *
 * Returns QLA_SUCCESS on successful retrieval of version.
 */
static void
qla2x00_get_fcode_version(struct qla_hw_data *ha, uint32_t pcids)
{
	int ret = QLA_FUNCTION_FAILED;
	uint32_t istart, iend, iter, vend;
	uint8_t do_next, rbyte, *vbyte;

	memset(ha->fcode_revision, 0, sizeof(ha->fcode_revision));

	/* Skip the PCI data structure. */
	istart = pcids +
	    ((qla2x00_read_flash_byte(ha, pcids + 0x0B) << 8) |
		qla2x00_read_flash_byte(ha, pcids + 0x0A));
	iend = istart + 0x100;
	do {
		/* Scan for the sentinel date string...eeewww. */
		do_next = 0;
		iter = istart;
		while ((iter < iend) && !do_next) {
			iter++;
			if (qla2x00_read_flash_byte(ha, iter) == '/') {
				if (qla2x00_read_flash_byte(ha, iter + 2) ==
				    '/')
					do_next++;
				else if (qla2x00_read_flash_byte(ha,
				    iter + 3) == '/')
					do_next++;
			}
		}
		if (!do_next)
			break;

		/* Backtrack to previous ' ' (space). */
		do_next = 0;
		while ((iter > istart) && !do_next) {
			iter--;
			if (qla2x00_read_flash_byte(ha, iter) == ' ')
				do_next++;
		}
		if (!do_next)
			break;

		/*
		 * Mark end of version tag, and find previous ' ' (space) or
		 * string length (recent FCODE images -- major hack ahead!!!).
		 */
		vend = iter - 1;
		do_next = 0;
		while ((iter > istart) && !do_next) {
			iter--;
			rbyte = qla2x00_read_flash_byte(ha, iter);
			if (rbyte == ' ' || rbyte == 0xd || rbyte == 0x10)
				do_next++;
		}
		if (!do_next)
			break;

		/* Mark beginning of version tag, and copy data. */
		iter++;
		if ((vend - iter) &&
		    ((vend - iter) < sizeof(ha->fcode_revision))) {
			vbyte = ha->fcode_revision;
			while (iter <= vend) {
				*vbyte++ = qla2x00_read_flash_byte(ha, iter);
				iter++;
			}
			ret = QLA_SUCCESS;
		}
	} while (0);

	if (ret != QLA_SUCCESS)
		memset(ha->fcode_revision, 0, sizeof(ha->fcode_revision));
}

int
qla2x00_get_flash_version(scsi_qla_host_t *vha, void *mbuf)
{
	int ret = QLA_SUCCESS;
	uint8_t code_type, last_image;
	uint32_t pcihdr, pcids;
	uint8_t *dbyte;
	uint16_t *dcode;
	struct qla_hw_data *ha = vha->hw;

	if (!ha->pio_address || !mbuf)
		return QLA_FUNCTION_FAILED;

	memset(ha->bios_revision, 0, sizeof(ha->bios_revision));
	memset(ha->efi_revision, 0, sizeof(ha->efi_revision));
	memset(ha->fcode_revision, 0, sizeof(ha->fcode_revision));
	memset(ha->fw_revision, 0, sizeof(ha->fw_revision));

	qla2x00_flash_enable(ha);

	/* Begin with first PCI expansion ROM header. */
	pcihdr = 0;
	last_image = 1;
	do {
		/* Verify PCI expansion ROM header. */
		if (qla2x00_read_flash_byte(ha, pcihdr) != 0x55 ||
		    qla2x00_read_flash_byte(ha, pcihdr + 0x01) != 0xaa) {
			/* No signature */
			ql_log(ql_log_fatal, vha, 0x0050,
			    "No matching ROM signature.\n");
			ret = QLA_FUNCTION_FAILED;
			break;
		}

		/* Locate PCI data structure. */
		pcids = pcihdr +
		    ((qla2x00_read_flash_byte(ha, pcihdr + 0x19) << 8) |
			qla2x00_read_flash_byte(ha, pcihdr + 0x18));

		/* Validate signature of PCI data structure. */
		if (qla2x00_read_flash_byte(ha, pcids) != 'P' ||
		    qla2x00_read_flash_byte(ha, pcids + 0x1) != 'C' ||
		    qla2x00_read_flash_byte(ha, pcids + 0x2) != 'I' ||
		    qla2x00_read_flash_byte(ha, pcids + 0x3) != 'R') {
			/* Incorrect header. */
			ql_log(ql_log_fatal, vha, 0x0051,
			    "PCI data struct not found pcir_adr=%x.\n", pcids);
			ret = QLA_FUNCTION_FAILED;
			break;
		}

		/* Read version */
		code_type = qla2x00_read_flash_byte(ha, pcids + 0x14);
		switch (code_type) {
		case ROM_CODE_TYPE_BIOS:
			/* Intel x86, PC-AT compatible. */
			ha->bios_revision[0] =
			    qla2x00_read_flash_byte(ha, pcids + 0x12);
			ha->bios_revision[1] =
			    qla2x00_read_flash_byte(ha, pcids + 0x13);
			ql_dbg(ql_dbg_init, vha, 0x0052,
			    "Read BIOS %d.%d.\n",
			    ha->bios_revision[1], ha->bios_revision[0]);
			break;
		case ROM_CODE_TYPE_FCODE:
			/* Open Firmware standard for PCI (FCode). */
			/* Eeeewww... */
			qla2x00_get_fcode_version(ha, pcids);
			break;
		case ROM_CODE_TYPE_EFI:
			/* Extensible Firmware Interface (EFI). */
			ha->efi_revision[0] =
			    qla2x00_read_flash_byte(ha, pcids + 0x12);
			ha->efi_revision[1] =
			    qla2x00_read_flash_byte(ha, pcids + 0x13);
			ql_dbg(ql_dbg_init, vha, 0x0053,
			    "Read EFI %d.%d.\n",
			    ha->efi_revision[1], ha->efi_revision[0]);
			break;
		default:
			ql_log(ql_log_warn, vha, 0x0054,
			    "Unrecognized code type %x at pcids %x.\n",
			    code_type, pcids);
			break;
		}

		last_image = qla2x00_read_flash_byte(ha, pcids + 0x15) & BIT_7;

		/* Locate next PCI expansion ROM. */
		pcihdr += ((qla2x00_read_flash_byte(ha, pcids + 0x11) << 8) |
		    qla2x00_read_flash_byte(ha, pcids + 0x10)) * 512;
	} while (!last_image);

	if (IS_QLA2322(ha)) {
		/* Read firmware image information. */
		memset(ha->fw_revision, 0, sizeof(ha->fw_revision));
		dbyte = mbuf;
		memset(dbyte, 0, 8);
		dcode = (uint16_t *)dbyte;

		qla2x00_read_flash_data(ha, dbyte, ha->flt_region_fw * 4 + 10,
		    8);
		ql_dbg(ql_dbg_init + ql_dbg_buffer, vha, 0x010a,
		    "Dumping fw "
		    "ver from flash:.\n");
		ql_dump_buffer(ql_dbg_init + ql_dbg_buffer, vha, 0x010b,
		    dbyte, 32);

		if ((dcode[0] == 0xffff && dcode[1] == 0xffff &&
		    dcode[2] == 0xffff && dcode[3] == 0xffff) ||
		    (dcode[0] == 0 && dcode[1] == 0 && dcode[2] == 0 &&
		    dcode[3] == 0)) {
			ql_log(ql_log_warn, vha, 0x0057,
			    "Unrecognized fw revision at %x.\n",
			    ha->flt_region_fw * 4);
		} else {
			/* values are in big endian */
			ha->fw_revision[0] = dbyte[0] << 16 | dbyte[1];
			ha->fw_revision[1] = dbyte[2] << 16 | dbyte[3];
			ha->fw_revision[2] = dbyte[4] << 16 | dbyte[5];
			ql_dbg(ql_dbg_init, vha, 0x0058,
			    "FW Version: "
			    "%d.%d.%d.\n", ha->fw_revision[0],
			    ha->fw_revision[1], ha->fw_revision[2]);
		}
	}

	qla2x00_flash_disable(ha);

	return ret;
}

int
qla82xx_get_flash_version(scsi_qla_host_t *vha, void *mbuf)
{
	int ret = QLA_SUCCESS;
	uint32_t pcihdr, pcids;
	uint32_t *dcode = mbuf;
	uint8_t *bcode = mbuf;
	uint8_t code_type, last_image;
	struct qla_hw_data *ha = vha->hw;

	if (!mbuf)
		return QLA_FUNCTION_FAILED;

	memset(ha->bios_revision, 0, sizeof(ha->bios_revision));
	memset(ha->efi_revision, 0, sizeof(ha->efi_revision));
	memset(ha->fcode_revision, 0, sizeof(ha->fcode_revision));
	memset(ha->fw_revision, 0, sizeof(ha->fw_revision));

	/* Begin with first PCI expansion ROM header. */
	pcihdr = ha->flt_region_boot << 2;
	last_image = 1;
	do {
		/* Verify PCI expansion ROM header. */
		ha->isp_ops->read_optrom(vha, dcode, pcihdr, 0x20 * 4);
		bcode = mbuf + (pcihdr % 4);
		if (memcmp(bcode, "\x55\xaa", 2)) {
			/* No signature */
			ql_log(ql_log_fatal, vha, 0x0154,
			    "No matching ROM signature.\n");
			ret = QLA_FUNCTION_FAILED;
			break;
		}

		/* Locate PCI data structure. */
		pcids = pcihdr + ((bcode[0x19] << 8) | bcode[0x18]);

		ha->isp_ops->read_optrom(vha, dcode, pcids, 0x20 * 4);
		bcode = mbuf + (pcihdr % 4);

		/* Validate signature of PCI data structure. */
		if (memcmp(bcode, "PCIR", 4)) {
			/* Incorrect header. */
			ql_log(ql_log_fatal, vha, 0x0155,
			    "PCI data struct not found pcir_adr=%x.\n", pcids);
			ret = QLA_FUNCTION_FAILED;
			break;
		}

		/* Read version */
		code_type = bcode[0x14];
		switch (code_type) {
		case ROM_CODE_TYPE_BIOS:
			/* Intel x86, PC-AT compatible. */
			ha->bios_revision[0] = bcode[0x12];
			ha->bios_revision[1] = bcode[0x13];
			ql_dbg(ql_dbg_init, vha, 0x0156,
			    "Read BIOS %d.%d.\n",
			    ha->bios_revision[1], ha->bios_revision[0]);
			break;
		case ROM_CODE_TYPE_FCODE:
			/* Open Firmware standard for PCI (FCode). */
			ha->fcode_revision[0] = bcode[0x12];
			ha->fcode_revision[1] = bcode[0x13];
			ql_dbg(ql_dbg_init, vha, 0x0157,
			    "Read FCODE %d.%d.\n",
			    ha->fcode_revision[1], ha->fcode_revision[0]);
			break;
		case ROM_CODE_TYPE_EFI:
			/* Extensible Firmware Interface (EFI). */
			ha->efi_revision[0] = bcode[0x12];
			ha->efi_revision[1] = bcode[0x13];
			ql_dbg(ql_dbg_init, vha, 0x0158,
			    "Read EFI %d.%d.\n",
			    ha->efi_revision[1], ha->efi_revision[0]);
			break;
		default:
			ql_log(ql_log_warn, vha, 0x0159,
			    "Unrecognized code type %x at pcids %x.\n",
			    code_type, pcids);
			break;
		}

		last_image = bcode[0x15] & BIT_7;

		/* Locate next PCI expansion ROM. */
		pcihdr += ((bcode[0x11] << 8) | bcode[0x10]) * 512;
	} while (!last_image);

	/* Read firmware image information. */
	memset(ha->fw_revision, 0, sizeof(ha->fw_revision));
	dcode = mbuf;
	ha->isp_ops->read_optrom(vha, dcode, ha->flt_region_fw << 2, 0x20);
	bcode = mbuf + (pcihdr % 4);

	/* Validate signature of PCI data structure. */
	if (bcode[0x0] == 0x3 && bcode[0x1] == 0x0 &&
	    bcode[0x2] == 0x40 && bcode[0x3] == 0x40) {
		ha->fw_revision[0] = bcode[0x4];
		ha->fw_revision[1] = bcode[0x5];
		ha->fw_revision[2] = bcode[0x6];
		ql_dbg(ql_dbg_init, vha, 0x0153,
		    "Firmware revision %d.%d.%d\n",
		    ha->fw_revision[0], ha->fw_revision[1],
		    ha->fw_revision[2]);
	}

	return ret;
}

int
qla24xx_get_flash_version(scsi_qla_host_t *vha, void *mbuf)
{
	int ret = QLA_SUCCESS;
	uint32_t pcihdr = 0, pcids = 0;
	uint32_t *dcode = mbuf;
	uint8_t *bcode = mbuf;
	uint8_t code_type, last_image;
	int i;
	struct qla_hw_data *ha = vha->hw;
	uint32_t faddr = 0;
	struct active_regions active_regions = { };

	if (IS_P3P_TYPE(ha))
		return ret;

	if (!mbuf)
		return QLA_FUNCTION_FAILED;

	memset(ha->bios_revision, 0, sizeof(ha->bios_revision));
	memset(ha->efi_revision, 0, sizeof(ha->efi_revision));
	memset(ha->fcode_revision, 0, sizeof(ha->fcode_revision));
	memset(ha->fw_revision, 0, sizeof(ha->fw_revision));

	pcihdr = ha->flt_region_boot << 2;
	if (IS_QLA27XX(ha) || IS_QLA28XX(ha)) {
		qla27xx_get_active_image(vha, &active_regions);
		if (active_regions.global == QLA27XX_SECONDARY_IMAGE) {
			pcihdr = ha->flt_region_boot_sec << 2;
		}
	}

	do {
		/* Verify PCI expansion ROM header. */
		qla24xx_read_flash_data(vha, dcode, pcihdr >> 2, 0x20);
		bcode = mbuf + (pcihdr % 4);
		if (memcmp(bcode, "\x55\xaa", 2)) {
			/* No signature */
			ql_log(ql_log_fatal, vha, 0x0059,
			    "No matching ROM signature.\n");
			ret = QLA_FUNCTION_FAILED;
			break;
		}

		/* Locate PCI data structure. */
		pcids = pcihdr + ((bcode[0x19] << 8) | bcode[0x18]);

		qla24xx_read_flash_data(vha, dcode, pcids >> 2, 0x20);
		bcode = mbuf + (pcihdr % 4);

		/* Validate signature of PCI data structure. */
		if (memcmp(bcode, "PCIR", 4)) {
			/* Incorrect header. */
			ql_log(ql_log_fatal, vha, 0x005a,
			    "PCI data struct not found pcir_adr=%x.\n", pcids);
			ql_dump_buffer(ql_dbg_init, vha, 0x0059, dcode, 32);
			ret = QLA_FUNCTION_FAILED;
			break;
		}

		/* Read version */
		code_type = bcode[0x14];
		switch (code_type) {
		case ROM_CODE_TYPE_BIOS:
			/* Intel x86, PC-AT compatible. */
			ha->bios_revision[0] = bcode[0x12];
			ha->bios_revision[1] = bcode[0x13];
			ql_dbg(ql_dbg_init, vha, 0x005b,
			    "Read BIOS %d.%d.\n",
			    ha->bios_revision[1], ha->bios_revision[0]);
			break;
		case ROM_CODE_TYPE_FCODE:
			/* Open Firmware standard for PCI (FCode). */
			ha->fcode_revision[0] = bcode[0x12];
			ha->fcode_revision[1] = bcode[0x13];
			ql_dbg(ql_dbg_init, vha, 0x005c,
			    "Read FCODE %d.%d.\n",
			    ha->fcode_revision[1], ha->fcode_revision[0]);
			break;
		case ROM_CODE_TYPE_EFI:
			/* Extensible Firmware Interface (EFI). */
			ha->efi_revision[0] = bcode[0x12];
			ha->efi_revision[1] = bcode[0x13];
			ql_dbg(ql_dbg_init, vha, 0x005d,
			    "Read EFI %d.%d.\n",
			    ha->efi_revision[1], ha->efi_revision[0]);
			break;
		default:
			ql_log(ql_log_warn, vha, 0x005e,
			    "Unrecognized code type %x at pcids %x.\n",
			    code_type, pcids);
			break;
		}

		last_image = bcode[0x15] & BIT_7;

		/* Locate next PCI expansion ROM. */
		pcihdr += ((bcode[0x11] << 8) | bcode[0x10]) * 512;
	} while (!last_image);

	/* Read firmware image information. */
	memset(ha->fw_revision, 0, sizeof(ha->fw_revision));
	faddr = ha->flt_region_fw;
	if (IS_QLA27XX(ha) || IS_QLA28XX(ha)) {
		qla27xx_get_active_image(vha, &active_regions);
		if (active_regions.global == QLA27XX_SECONDARY_IMAGE)
			faddr = ha->flt_region_fw_sec;
	}

	qla24xx_read_flash_data(vha, dcode, faddr, 8);
	if (qla24xx_risc_firmware_invalid(dcode)) {
		ql_log(ql_log_warn, vha, 0x005f,
		    "Unrecognized fw revision at %x.\n",
		    ha->flt_region_fw * 4);
		ql_dump_buffer(ql_dbg_init, vha, 0x005f, dcode, 32);
	} else {
		for (i = 0; i < 4; i++)
			ha->fw_revision[i] = be32_to_cpu(dcode[4+i]);
		ql_dbg(ql_dbg_init, vha, 0x0060,
		    "Firmware revision (flash) %u.%u.%u (%x).\n",
		    ha->fw_revision[0], ha->fw_revision[1],
		    ha->fw_revision[2], ha->fw_revision[3]);
	}

	/* Check for golden firmware and get version if available */
	if (!IS_QLA81XX(ha)) {
		/* Golden firmware is not present in non 81XX adapters */
		return ret;
	}

	memset(ha->gold_fw_version, 0, sizeof(ha->gold_fw_version));
	faddr = ha->flt_region_gold_fw;
	qla24xx_read_flash_data(vha, (void *)dcode, ha->flt_region_gold_fw, 8);
	if (qla24xx_risc_firmware_invalid(dcode)) {
		ql_log(ql_log_warn, vha, 0x0056,
		    "Unrecognized golden fw at %#x.\n", faddr);
		ql_dump_buffer(ql_dbg_init, vha, 0x0056, dcode, 32);
		return ret;
	}

	for (i = 0; i < 4; i++)
		ha->gold_fw_version[i] = be32_to_cpu(dcode[4+i]);

	return ret;
}

static int
qla2xxx_is_vpd_valid(uint8_t *pos, uint8_t *end)
{
	if (pos >= end || *pos != 0x82)
		return 0;

	pos += 3 + pos[1];
	if (pos >= end || *pos != 0x90)
		return 0;

	pos += 3 + pos[1];
	if (pos >= end || *pos != 0x78)
		return 0;

	return 1;
}

int
qla2xxx_get_vpd_field(scsi_qla_host_t *vha, char *key, char *str, size_t size)
{
	struct qla_hw_data *ha = vha->hw;
	uint8_t *pos = ha->vpd;
	uint8_t *end = pos + ha->vpd_size;
	int len = 0;

	if (!IS_FWI2_CAPABLE(ha) || !qla2xxx_is_vpd_valid(pos, end))
		return 0;

	while (pos < end && *pos != 0x78) {
		len = (*pos == 0x82) ? pos[1] : pos[2];

		if (!strncmp(pos, key, strlen(key)))
			break;

		if (*pos != 0x90 && *pos != 0x91)
			pos += len;

		pos += 3;
	}

	if (pos < end - len && *pos != 0x78)
		return scnprintf(str, size, "%.*s", len, pos + 3);

	return 0;
}

int
qla24xx_read_fcp_prio_cfg(scsi_qla_host_t *vha)
{
	int len, max_len;
	uint32_t fcp_prio_addr;
	struct qla_hw_data *ha = vha->hw;

	if (!ha->fcp_prio_cfg) {
		ha->fcp_prio_cfg = vmalloc(FCP_PRIO_CFG_SIZE);
		if (!ha->fcp_prio_cfg) {
			ql_log(ql_log_warn, vha, 0x00d5,
			    "Unable to allocate memory for fcp priority data (%x).\n",
			    FCP_PRIO_CFG_SIZE);
			return QLA_FUNCTION_FAILED;
		}
	}
	memset(ha->fcp_prio_cfg, 0, FCP_PRIO_CFG_SIZE);

	fcp_prio_addr = ha->flt_region_fcp_prio;

	/* first read the fcp priority data header from flash */
	ha->isp_ops->read_optrom(vha, ha->fcp_prio_cfg,
			fcp_prio_addr << 2, FCP_PRIO_CFG_HDR_SIZE);

	if (!qla24xx_fcp_prio_cfg_valid(vha, ha->fcp_prio_cfg, 0))
		goto fail;

	/* read remaining FCP CMD config data from flash */
	fcp_prio_addr += (FCP_PRIO_CFG_HDR_SIZE >> 2);
	len = ha->fcp_prio_cfg->num_entries * FCP_PRIO_CFG_ENTRY_SIZE;
	max_len = FCP_PRIO_CFG_SIZE - FCP_PRIO_CFG_HDR_SIZE;

	ha->isp_ops->read_optrom(vha, &ha->fcp_prio_cfg->entry[0],
			fcp_prio_addr << 2, (len < max_len ? len : max_len));

	/* revalidate the entire FCP priority config data, including entries */
	if (!qla24xx_fcp_prio_cfg_valid(vha, ha->fcp_prio_cfg, 1))
		goto fail;

	ha->flags.fcp_prio_enabled = 1;
	return QLA_SUCCESS;
fail:
	vfree(ha->fcp_prio_cfg);
	ha->fcp_prio_cfg = NULL;
	return QLA_FUNCTION_FAILED;
}<|MERGE_RESOLUTION|>--- conflicted
+++ resolved
@@ -478,21 +478,14 @@
     uint32_t dwords)
 {
 	ulong i;
-<<<<<<< HEAD
-=======
 	int ret = QLA_SUCCESS;
->>>>>>> ecd3ad1c
 	struct qla_hw_data *ha = vha->hw;
 
 	/* Dword reads to flash. */
 	faddr =  flash_data_addr(ha, faddr);
 	for (i = 0; i < dwords; i++, faddr++, dwptr++) {
-<<<<<<< HEAD
-		if (qla24xx_read_flash_dword(ha, faddr, dwptr))
-=======
 		ret = qla24xx_read_flash_dword(ha, faddr, dwptr);
 		if (ret != QLA_SUCCESS)
->>>>>>> ecd3ad1c
 			break;
 		cpu_to_le32s(dwptr);
 	}
@@ -689,13 +682,8 @@
 
 	ha->flt_region_flt = flt_addr;
 	wptr = (uint16_t *)ha->flt;
-<<<<<<< HEAD
-	qla24xx_read_flash_data(vha, (void *)flt, flt_addr,
-	    (sizeof(struct qla_flt_header) + FLT_REGIONS_SIZE) >> 2);
-=======
 	ha->isp_ops->read_optrom(vha, (void *)flt, flt_addr << 2,
 	    (sizeof(struct qla_flt_header) + FLT_REGIONS_SIZE));
->>>>>>> ecd3ad1c
 
 	if (le16_to_cpu(*wptr) == 0xffff)
 		goto no_flash_data;
@@ -962,19 +950,11 @@
 	struct req_que *req = ha->req_q_map[0];
 	uint16_t cnt, chksum;
 	uint16_t *wptr = (void *)req->ring;
-<<<<<<< HEAD
-	struct qla_fdt_layout *fdt = (void *)req->ring;
-	uint8_t	man_id, flash_id;
-	uint16_t mid = 0, fid = 0;
-
-	qla24xx_read_flash_data(vha, (void *)fdt, ha->flt_region_fdt,
-=======
 	struct qla_fdt_layout *fdt = (struct qla_fdt_layout *)req->ring;
 	uint8_t	man_id, flash_id;
 	uint16_t mid = 0, fid = 0;
 
 	ha->isp_ops->read_optrom(vha, fdt, ha->flt_region_fdt << 2,
->>>>>>> ecd3ad1c
 	    OPTROM_BURST_DWORDS);
 	if (le16_to_cpu(*wptr) == 0xffff)
 		goto no_flash_data;
