// SPDX-License-Identifier: GPL-2.0-only
/*
 * QLogic Fibre Channel HBA Driver
 * Copyright (c)  2003-2014 QLogic Corporation
 */
#include "qla_def.h"
#include "qla_gbl.h"
#include "qla_target.h"

#include <linux/moduleparam.h>
#include <linux/vmalloc.h>
#include <linux/slab.h>
#include <linux/list.h>

#include <scsi/scsi_tcq.h>
#include <scsi/scsicam.h>
#include <linux/delay.h>

void
qla2x00_vp_stop_timer(scsi_qla_host_t *vha)
{
	if (vha->vp_idx && vha->timer_active) {
		del_timer_sync(&vha->timer);
		vha->timer_active = 0;
	}
}

static uint32_t
qla24xx_allocate_vp_id(scsi_qla_host_t *vha)
{
	uint32_t vp_id;
	struct qla_hw_data *ha = vha->hw;
	unsigned long flags;

	/* Find an empty slot and assign an vp_id */
	mutex_lock(&ha->vport_lock);
	vp_id = find_first_zero_bit(ha->vp_idx_map, ha->max_npiv_vports + 1);
	if (vp_id > ha->max_npiv_vports) {
		ql_dbg(ql_dbg_vport, vha, 0xa000,
		    "vp_id %d is bigger than max-supported %d.\n",
		    vp_id, ha->max_npiv_vports);
		mutex_unlock(&ha->vport_lock);
		return vp_id;
	}

	set_bit(vp_id, ha->vp_idx_map);
	ha->num_vhosts++;
	vha->vp_idx = vp_id;

	spin_lock_irqsave(&ha->vport_slock, flags);
	list_add_tail(&vha->list, &ha->vp_list);
	spin_unlock_irqrestore(&ha->vport_slock, flags);

	spin_lock_irqsave(&ha->hardware_lock, flags);
	qlt_update_vp_map(vha, SET_VP_IDX);
	spin_unlock_irqrestore(&ha->hardware_lock, flags);

	mutex_unlock(&ha->vport_lock);
	return vp_id;
}

void
qla24xx_deallocate_vp_id(scsi_qla_host_t *vha)
{
	uint16_t vp_id;
	struct qla_hw_data *ha = vha->hw;
	unsigned long flags = 0;
	u8 i;

	mutex_lock(&ha->vport_lock);
	/*
	 * Wait for all pending activities to finish before removing vport from
	 * the list.
	 * Lock needs to be held for safe removal from the list (it
	 * ensures no active vp_list traversal while the vport is removed
	 * from the queue)
	 */
	for (i = 0; i < 10; i++) {
		if (wait_event_timeout(vha->vref_waitq,
		    !atomic_read(&vha->vref_count), HZ) > 0)
			break;
	}

	spin_lock_irqsave(&ha->vport_slock, flags);
	if (atomic_read(&vha->vref_count)) {
		ql_dbg(ql_dbg_vport, vha, 0xfffa,
		    "vha->vref_count=%u timeout\n", vha->vref_count.counter);
		vha->vref_count = (atomic_t)ATOMIC_INIT(0);
	}
	list_del(&vha->list);
	qlt_update_vp_map(vha, RESET_VP_IDX);
	spin_unlock_irqrestore(&ha->vport_slock, flags);

	vp_id = vha->vp_idx;
	ha->num_vhosts--;
	clear_bit(vp_id, ha->vp_idx_map);

	mutex_unlock(&ha->vport_lock);
}

static scsi_qla_host_t *
qla24xx_find_vhost_by_name(struct qla_hw_data *ha, uint8_t *port_name)
{
	scsi_qla_host_t *vha;
	struct scsi_qla_host *tvha;
	unsigned long flags;

	spin_lock_irqsave(&ha->vport_slock, flags);
	/* Locate matching device in database. */
	list_for_each_entry_safe(vha, tvha, &ha->vp_list, list) {
		if (!memcmp(port_name, vha->port_name, WWN_SIZE)) {
			spin_unlock_irqrestore(&ha->vport_slock, flags);
			return vha;
		}
	}
	spin_unlock_irqrestore(&ha->vport_slock, flags);
	return NULL;
}

/*
 * qla2x00_mark_vp_devices_dead
 *	Updates fcport state when device goes offline.
 *
 * Input:
 *	ha = adapter block pointer.
 *	fcport = port structure pointer.
 *
 * Return:
 *	None.
 *
 * Context:
 */
static void
qla2x00_mark_vp_devices_dead(scsi_qla_host_t *vha)
{
	/*
	 * !!! NOTE !!!
	 * This function, if called in contexts other than vp create, disable
	 * or delete, please make sure this is synchronized with the
	 * delete thread.
	 */
	fc_port_t *fcport;

	list_for_each_entry(fcport, &vha->vp_fcports, list) {
		ql_dbg(ql_dbg_vport, vha, 0xa001,
		    "Marking port dead, loop_id=0x%04x : %x.\n",
		    fcport->loop_id, fcport->vha->vp_idx);

		qla2x00_mark_device_lost(vha, fcport, 0);
		qla2x00_set_fcport_state(fcport, FCS_UNCONFIGURED);
	}
}

int
qla24xx_disable_vp(scsi_qla_host_t *vha)
{
	unsigned long flags;
	int ret = QLA_SUCCESS;
	fc_port_t *fcport;

	if (vha->hw->flags.edif_enabled)
		/* delete sessions and flush sa_indexes */
		qla2x00_wait_for_sess_deletion(vha);

	if (vha->hw->flags.fw_started)
		ret = qla24xx_control_vp(vha, VCE_COMMAND_DISABLE_VPS_LOGO_ALL);

	atomic_set(&vha->loop_state, LOOP_DOWN);
	atomic_set(&vha->loop_down_timer, LOOP_DOWN_TIME);
	list_for_each_entry(fcport, &vha->vp_fcports, list)
		fcport->logout_on_delete = 0;

<<<<<<< HEAD
	if (!vha->hw->flags.edif_enabled)
		qla2x00_wait_for_sess_deletion(vha);
=======
	qla2x00_mark_all_devices_lost(vha);
>>>>>>> 7d2a07b7

	/* Remove port id from vp target map */
	spin_lock_irqsave(&vha->hw->hardware_lock, flags);
	qlt_update_vp_map(vha, RESET_AL_PA);
	spin_unlock_irqrestore(&vha->hw->hardware_lock, flags);

	qla2x00_mark_vp_devices_dead(vha);
	atomic_set(&vha->vp_state, VP_FAILED);
	vha->flags.management_server_logged_in = 0;
	if (ret == QLA_SUCCESS) {
		fc_vport_set_state(vha->fc_vport, FC_VPORT_DISABLED);
	} else {
		fc_vport_set_state(vha->fc_vport, FC_VPORT_FAILED);
		return -1;
	}
	return 0;
}

int
qla24xx_enable_vp(scsi_qla_host_t *vha)
{
	int ret;
	struct qla_hw_data *ha = vha->hw;
	scsi_qla_host_t *base_vha = pci_get_drvdata(ha->pdev);

	/* Check if physical ha port is Up */
	if (atomic_read(&base_vha->loop_state) == LOOP_DOWN  ||
		atomic_read(&base_vha->loop_state) == LOOP_DEAD ||
		!(ha->current_topology & ISP_CFG_F)) {
		vha->vp_err_state =  VP_ERR_PORTDWN;
		fc_vport_set_state(vha->fc_vport, FC_VPORT_LINKDOWN);
		ql_dbg(ql_dbg_taskm, vha, 0x800b,
		    "%s skip enable. loop_state %x topo %x\n",
		    __func__, base_vha->loop_state.counter,
		    ha->current_topology);

		goto enable_failed;
	}

	/* Initialize the new vport unless it is a persistent port */
	mutex_lock(&ha->vport_lock);
	ret = qla24xx_modify_vp_config(vha);
	mutex_unlock(&ha->vport_lock);

	if (ret != QLA_SUCCESS) {
		fc_vport_set_state(vha->fc_vport, FC_VPORT_FAILED);
		goto enable_failed;
	}

	ql_dbg(ql_dbg_taskm, vha, 0x801a,
	    "Virtual port with id: %d - Enabled.\n", vha->vp_idx);
	return 0;

enable_failed:
	ql_dbg(ql_dbg_taskm, vha, 0x801b,
	    "Virtual port with id: %d - Disabled.\n", vha->vp_idx);
	return 1;
}

static void
qla24xx_configure_vp(scsi_qla_host_t *vha)
{
	struct fc_vport *fc_vport;
	int ret;

	fc_vport = vha->fc_vport;

	ql_dbg(ql_dbg_vport, vha, 0xa002,
	    "%s: change request #3.\n", __func__);
	ret = qla2x00_send_change_request(vha, 0x3, vha->vp_idx);
	if (ret != QLA_SUCCESS) {
		ql_dbg(ql_dbg_vport, vha, 0xa003, "Failed to enable "
		    "receiving of RSCN requests: 0x%x.\n", ret);
		return;
	} else {
		/* Corresponds to SCR enabled */
		clear_bit(VP_SCR_NEEDED, &vha->vp_flags);
	}

	vha->flags.online = 1;
	if (qla24xx_configure_vhba(vha))
		return;

	atomic_set(&vha->vp_state, VP_ACTIVE);
	fc_vport_set_state(fc_vport, FC_VPORT_ACTIVE);
}

void
qla2x00_alert_all_vps(struct rsp_que *rsp, uint16_t *mb)
{
	scsi_qla_host_t *vha;
	struct qla_hw_data *ha = rsp->hw;
	int i = 0;
	unsigned long flags;

	spin_lock_irqsave(&ha->vport_slock, flags);
	list_for_each_entry(vha, &ha->vp_list, list) {
		if (vha->vp_idx) {
			if (test_bit(VPORT_DELETE, &vha->dpc_flags))
				continue;

			atomic_inc(&vha->vref_count);
			spin_unlock_irqrestore(&ha->vport_slock, flags);

			switch (mb[0]) {
			case MBA_LIP_OCCURRED:
			case MBA_LOOP_UP:
			case MBA_LOOP_DOWN:
			case MBA_LIP_RESET:
			case MBA_POINT_TO_POINT:
			case MBA_CHG_IN_CONNECTION:
				ql_dbg(ql_dbg_async, vha, 0x5024,
				    "Async_event for VP[%d], mb=0x%x vha=%p.\n",
				    i, *mb, vha);
				qla2x00_async_event(vha, rsp, mb);
				break;
			case MBA_PORT_UPDATE:
			case MBA_RSCN_UPDATE:
				if ((mb[3] & 0xff) == vha->vp_idx) {
					ql_dbg(ql_dbg_async, vha, 0x5024,
					    "Async_event for VP[%d], mb=0x%x vha=%p\n",
					    i, *mb, vha);
					qla2x00_async_event(vha, rsp, mb);
				}
				break;
			}

			spin_lock_irqsave(&ha->vport_slock, flags);
			atomic_dec(&vha->vref_count);
			wake_up(&vha->vref_waitq);
		}
		i++;
	}
	spin_unlock_irqrestore(&ha->vport_slock, flags);
}

int
qla2x00_vp_abort_isp(scsi_qla_host_t *vha)
{
	fc_port_t *fcport;

	/*
	 * To exclusively reset vport, we need to log it out first.
	 * Note: This control_vp can fail if ISP reset is already
	 * issued, this is expected, as the vp would be already
	 * logged out due to ISP reset.
	 */
	if (!test_bit(ABORT_ISP_ACTIVE, &vha->dpc_flags)) {
		qla24xx_control_vp(vha, VCE_COMMAND_DISABLE_VPS_LOGO_ALL);
		list_for_each_entry(fcport, &vha->vp_fcports, list)
			fcport->logout_on_delete = 0;
	}

	/*
	 * Physical port will do most of the abort and recovery work. We can
	 * just treat it as a loop down
	 */
	if (atomic_read(&vha->loop_state) != LOOP_DOWN) {
		atomic_set(&vha->loop_state, LOOP_DOWN);
		qla2x00_mark_all_devices_lost(vha);
	} else {
		if (!atomic_read(&vha->loop_down_timer))
			atomic_set(&vha->loop_down_timer, LOOP_DOWN_TIME);
	}

	ql_dbg(ql_dbg_taskm, vha, 0x801d,
	    "Scheduling enable of Vport %d.\n", vha->vp_idx);

	return qla24xx_enable_vp(vha);
}

static int
qla2x00_do_dpc_vp(scsi_qla_host_t *vha)
{
	struct qla_hw_data *ha = vha->hw;
	scsi_qla_host_t *base_vha = pci_get_drvdata(ha->pdev);

	ql_dbg(ql_dbg_dpc + ql_dbg_verbose, vha, 0x4012,
	    "Entering %s vp_flags: 0x%lx.\n", __func__, vha->vp_flags);

	/* Check if Fw is ready to configure VP first */
	if (test_bit(VP_CONFIG_OK, &base_vha->vp_flags)) {
		if (test_and_clear_bit(VP_IDX_ACQUIRED, &vha->vp_flags)) {
			/* VP acquired. complete port configuration */
			ql_dbg(ql_dbg_dpc, vha, 0x4014,
			    "Configure VP scheduled.\n");
			qla24xx_configure_vp(vha);
			ql_dbg(ql_dbg_dpc, vha, 0x4015,
			    "Configure VP end.\n");
			return 0;
		}
	}

	if (test_bit(PROCESS_PUREX_IOCB, &vha->dpc_flags)) {
		if (atomic_read(&vha->loop_state) == LOOP_READY) {
			qla24xx_process_purex_list(&vha->purex_list);
			clear_bit(PROCESS_PUREX_IOCB, &vha->dpc_flags);
		}
	}

	if (test_bit(FCPORT_UPDATE_NEEDED, &vha->dpc_flags)) {
		ql_dbg(ql_dbg_dpc, vha, 0x4016,
		    "FCPort update scheduled.\n");
		qla2x00_update_fcports(vha);
		clear_bit(FCPORT_UPDATE_NEEDED, &vha->dpc_flags);
		ql_dbg(ql_dbg_dpc, vha, 0x4017,
		    "FCPort update end.\n");
	}

	if (test_bit(RELOGIN_NEEDED, &vha->dpc_flags) &&
	    !test_bit(LOOP_RESYNC_NEEDED, &vha->dpc_flags) &&
	    atomic_read(&vha->loop_state) != LOOP_DOWN) {

		if (!vha->relogin_jif ||
		    time_after_eq(jiffies, vha->relogin_jif)) {
			vha->relogin_jif = jiffies + HZ;
			clear_bit(RELOGIN_NEEDED, &vha->dpc_flags);

			ql_dbg(ql_dbg_dpc, vha, 0x4018,
			    "Relogin needed scheduled.\n");
			qla24xx_post_relogin_work(vha);
		}
	}

	if (test_and_clear_bit(RESET_MARKER_NEEDED, &vha->dpc_flags) &&
	    (!(test_and_set_bit(RESET_ACTIVE, &vha->dpc_flags)))) {
		clear_bit(RESET_ACTIVE, &vha->dpc_flags);
	}

	if (test_and_clear_bit(LOOP_RESYNC_NEEDED, &vha->dpc_flags)) {
		if (!(test_and_set_bit(LOOP_RESYNC_ACTIVE, &vha->dpc_flags))) {
			ql_dbg(ql_dbg_dpc, vha, 0x401a,
			    "Loop resync scheduled.\n");
			qla2x00_loop_resync(vha);
			clear_bit(LOOP_RESYNC_ACTIVE, &vha->dpc_flags);
			ql_dbg(ql_dbg_dpc, vha, 0x401b,
			    "Loop resync end.\n");
		}
	}

	ql_dbg(ql_dbg_dpc + ql_dbg_verbose, vha, 0x401c,
	    "Exiting %s.\n", __func__);
	return 0;
}

void
qla2x00_do_dpc_all_vps(scsi_qla_host_t *vha)
{
	struct qla_hw_data *ha = vha->hw;
	scsi_qla_host_t *vp;
	unsigned long flags = 0;

	if (vha->vp_idx)
		return;
	if (list_empty(&ha->vp_list))
		return;

	clear_bit(VP_DPC_NEEDED, &vha->dpc_flags);

	if (!(ha->current_topology & ISP_CFG_F))
		return;

	spin_lock_irqsave(&ha->vport_slock, flags);
	list_for_each_entry(vp, &ha->vp_list, list) {
		if (vp->vp_idx) {
			atomic_inc(&vp->vref_count);
			spin_unlock_irqrestore(&ha->vport_slock, flags);

			qla2x00_do_dpc_vp(vp);

			spin_lock_irqsave(&ha->vport_slock, flags);
			atomic_dec(&vp->vref_count);
		}
	}
	spin_unlock_irqrestore(&ha->vport_slock, flags);
}

int
qla24xx_vport_create_req_sanity_check(struct fc_vport *fc_vport)
{
	scsi_qla_host_t *base_vha = shost_priv(fc_vport->shost);
	struct qla_hw_data *ha = base_vha->hw;
	scsi_qla_host_t *vha;
	uint8_t port_name[WWN_SIZE];

	if (fc_vport->roles != FC_PORT_ROLE_FCP_INITIATOR)
		return VPCERR_UNSUPPORTED;

	/* Check up the F/W and H/W support NPIV */
	if (!ha->flags.npiv_supported)
		return VPCERR_UNSUPPORTED;

	/* Check up whether npiv supported switch presented */
	if (!(ha->switch_cap & FLOGI_MID_SUPPORT))
		return VPCERR_NO_FABRIC_SUPP;

	/* Check up unique WWPN */
	u64_to_wwn(fc_vport->port_name, port_name);
	if (!memcmp(port_name, base_vha->port_name, WWN_SIZE))
		return VPCERR_BAD_WWN;
	vha = qla24xx_find_vhost_by_name(ha, port_name);
	if (vha)
		return VPCERR_BAD_WWN;

	/* Check up max-npiv-supports */
	if (ha->num_vhosts > ha->max_npiv_vports) {
		ql_dbg(ql_dbg_vport, vha, 0xa004,
		    "num_vhosts %ud is bigger "
		    "than max_npiv_vports %ud.\n",
		    ha->num_vhosts, ha->max_npiv_vports);
		return VPCERR_UNSUPPORTED;
	}
	return 0;
}

scsi_qla_host_t *
qla24xx_create_vhost(struct fc_vport *fc_vport)
{
	scsi_qla_host_t *base_vha = shost_priv(fc_vport->shost);
	struct qla_hw_data *ha = base_vha->hw;
	scsi_qla_host_t *vha;
	struct scsi_host_template *sht = &qla2xxx_driver_template;
	struct Scsi_Host *host;

	vha = qla2x00_create_host(sht, ha);
	if (!vha) {
		ql_log(ql_log_warn, vha, 0xa005,
		    "scsi_host_alloc() failed for vport.\n");
		return(NULL);
	}

	host = vha->host;
	fc_vport->dd_data = vha;
	/* New host info */
	u64_to_wwn(fc_vport->node_name, vha->node_name);
	u64_to_wwn(fc_vport->port_name, vha->port_name);

	vha->fc_vport = fc_vport;
	vha->device_flags = 0;
	vha->vp_idx = qla24xx_allocate_vp_id(vha);
	if (vha->vp_idx > ha->max_npiv_vports) {
		ql_dbg(ql_dbg_vport, vha, 0xa006,
		    "Couldn't allocate vp_id.\n");
		goto create_vhost_failed;
	}
	vha->mgmt_svr_loop_id = qla2x00_reserve_mgmt_server_loop_id(vha);

	vha->dpc_flags = 0L;
	ha->dpc_active = 0;
	set_bit(REGISTER_FDMI_NEEDED, &vha->dpc_flags);
	set_bit(REGISTER_FC4_NEEDED, &vha->dpc_flags);

	/*
	 * To fix the issue of processing a parent's RSCN for the vport before
	 * its SCR is complete.
	 */
	set_bit(VP_SCR_NEEDED, &vha->vp_flags);
	atomic_set(&vha->loop_state, LOOP_DOWN);
	atomic_set(&vha->loop_down_timer, LOOP_DOWN_TIME);

	qla2x00_start_timer(vha, WATCH_INTERVAL);

	vha->req = base_vha->req;
	vha->flags.nvme_enabled = base_vha->flags.nvme_enabled;
	host->can_queue = base_vha->req->length + 128;
	host->cmd_per_lun = 3;
	if (IS_T10_PI_CAPABLE(ha) && ql2xenabledif)
		host->max_cmd_len = 32;
	else
		host->max_cmd_len = MAX_CMDSZ;
	host->max_channel = MAX_BUSES - 1;
	host->max_lun = ql2xmaxlun;
	host->unique_id = host->host_no;
	host->max_id = ha->max_fibre_devices;
	host->transportt = qla2xxx_transport_vport_template;

	ql_dbg(ql_dbg_vport, vha, 0xa007,
	    "Detect vport hba %ld at address = %p.\n",
	    vha->host_no, vha);

	vha->flags.init_done = 1;

	mutex_lock(&ha->vport_lock);
	set_bit(vha->vp_idx, ha->vp_idx_map);
	ha->cur_vport_count++;
	mutex_unlock(&ha->vport_lock);

	return vha;

create_vhost_failed:
	return NULL;
}

static void
qla25xx_free_req_que(struct scsi_qla_host *vha, struct req_que *req)
{
	struct qla_hw_data *ha = vha->hw;
	uint16_t que_id = req->id;

	dma_free_coherent(&ha->pdev->dev, (req->length + 1) *
		sizeof(request_t), req->ring, req->dma);
	req->ring = NULL;
	req->dma = 0;
	if (que_id) {
		ha->req_q_map[que_id] = NULL;
		mutex_lock(&ha->vport_lock);
		clear_bit(que_id, ha->req_qid_map);
		mutex_unlock(&ha->vport_lock);
	}
	kfree(req->outstanding_cmds);
	kfree(req);
	req = NULL;
}

static void
qla25xx_free_rsp_que(struct scsi_qla_host *vha, struct rsp_que *rsp)
{
	struct qla_hw_data *ha = vha->hw;
	uint16_t que_id = rsp->id;

	if (rsp->msix && rsp->msix->have_irq) {
		free_irq(rsp->msix->vector, rsp->msix->handle);
		rsp->msix->have_irq = 0;
		rsp->msix->in_use = 0;
		rsp->msix->handle = NULL;
	}
	dma_free_coherent(&ha->pdev->dev, (rsp->length + 1) *
		sizeof(response_t), rsp->ring, rsp->dma);
	rsp->ring = NULL;
	rsp->dma = 0;
	if (que_id) {
		ha->rsp_q_map[que_id] = NULL;
		mutex_lock(&ha->vport_lock);
		clear_bit(que_id, ha->rsp_qid_map);
		mutex_unlock(&ha->vport_lock);
	}
	kfree(rsp);
	rsp = NULL;
}

int
qla25xx_delete_req_que(struct scsi_qla_host *vha, struct req_que *req)
{
	int ret = QLA_SUCCESS;

	if (req && vha->flags.qpairs_req_created) {
		req->options |= BIT_0;
		ret = qla25xx_init_req_que(vha, req);
		if (ret != QLA_SUCCESS)
			return QLA_FUNCTION_FAILED;

		qla25xx_free_req_que(vha, req);
	}

	return ret;
}

int
qla25xx_delete_rsp_que(struct scsi_qla_host *vha, struct rsp_que *rsp)
{
	int ret = QLA_SUCCESS;

	if (rsp && vha->flags.qpairs_rsp_created) {
		rsp->options |= BIT_0;
		ret = qla25xx_init_rsp_que(vha, rsp);
		if (ret != QLA_SUCCESS)
			return QLA_FUNCTION_FAILED;

		qla25xx_free_rsp_que(vha, rsp);
	}

	return ret;
}

/* Delete all queues for a given vhost */
int
qla25xx_delete_queues(struct scsi_qla_host *vha)
{
	int cnt, ret = 0;
	struct req_que *req = NULL;
	struct rsp_que *rsp = NULL;
	struct qla_hw_data *ha = vha->hw;
	struct qla_qpair *qpair, *tqpair;

	if (ql2xmqsupport || ql2xnvmeenable) {
		list_for_each_entry_safe(qpair, tqpair, &vha->qp_list,
		    qp_list_elem)
			qla2xxx_delete_qpair(vha, qpair);
	} else {
		/* Delete request queues */
		for (cnt = 1; cnt < ha->max_req_queues; cnt++) {
			req = ha->req_q_map[cnt];
			if (req && test_bit(cnt, ha->req_qid_map)) {
				ret = qla25xx_delete_req_que(vha, req);
				if (ret != QLA_SUCCESS) {
					ql_log(ql_log_warn, vha, 0x00ea,
					    "Couldn't delete req que %d.\n",
					    req->id);
					return ret;
				}
			}
		}

		/* Delete response queues */
		for (cnt = 1; cnt < ha->max_rsp_queues; cnt++) {
			rsp = ha->rsp_q_map[cnt];
			if (rsp && test_bit(cnt, ha->rsp_qid_map)) {
				ret = qla25xx_delete_rsp_que(vha, rsp);
				if (ret != QLA_SUCCESS) {
					ql_log(ql_log_warn, vha, 0x00eb,
					    "Couldn't delete rsp que %d.\n",
					    rsp->id);
					return ret;
				}
			}
		}
	}

	return ret;
}

int
qla25xx_create_req_que(struct qla_hw_data *ha, uint16_t options,
    uint8_t vp_idx, uint16_t rid, int rsp_que, uint8_t qos, bool startqp)
{
	int ret = 0;
	struct req_que *req = NULL;
	struct scsi_qla_host *base_vha = pci_get_drvdata(ha->pdev);
	struct scsi_qla_host *vha = pci_get_drvdata(ha->pdev);
	uint16_t que_id = 0;
	device_reg_t *reg;
	uint32_t cnt;

	req = kzalloc(sizeof(struct req_que), GFP_KERNEL);
	if (req == NULL) {
		ql_log(ql_log_fatal, base_vha, 0x00d9,
		    "Failed to allocate memory for request queue.\n");
		goto failed;
	}

	req->length = REQUEST_ENTRY_CNT_24XX;
	req->ring = dma_alloc_coherent(&ha->pdev->dev,
			(req->length + 1) * sizeof(request_t),
			&req->dma, GFP_KERNEL);
	if (req->ring == NULL) {
		ql_log(ql_log_fatal, base_vha, 0x00da,
		    "Failed to allocate memory for request_ring.\n");
		goto que_failed;
	}

	ret = qla2x00_alloc_outstanding_cmds(ha, req);
	if (ret != QLA_SUCCESS)
		goto que_failed;

	mutex_lock(&ha->mq_lock);
	que_id = find_first_zero_bit(ha->req_qid_map, ha->max_req_queues);
	if (que_id >= ha->max_req_queues) {
		mutex_unlock(&ha->mq_lock);
		ql_log(ql_log_warn, base_vha, 0x00db,
		    "No resources to create additional request queue.\n");
		goto que_failed;
	}
	set_bit(que_id, ha->req_qid_map);
	ha->req_q_map[que_id] = req;
	req->rid = rid;
	req->vp_idx = vp_idx;
	req->qos = qos;

	ql_dbg(ql_dbg_multiq, base_vha, 0xc002,
	    "queue_id=%d rid=%d vp_idx=%d qos=%d.\n",
	    que_id, req->rid, req->vp_idx, req->qos);
	ql_dbg(ql_dbg_init, base_vha, 0x00dc,
	    "queue_id=%d rid=%d vp_idx=%d qos=%d.\n",
	    que_id, req->rid, req->vp_idx, req->qos);
	if (rsp_que < 0)
		req->rsp = NULL;
	else
		req->rsp = ha->rsp_q_map[rsp_que];
	/* Use alternate PCI bus number */
	if (MSB(req->rid))
		options |= BIT_4;
	/* Use alternate PCI devfn */
	if (LSB(req->rid))
		options |= BIT_5;
	req->options = options;

	ql_dbg(ql_dbg_multiq, base_vha, 0xc003,
	    "options=0x%x.\n", req->options);
	ql_dbg(ql_dbg_init, base_vha, 0x00dd,
	    "options=0x%x.\n", req->options);
	for (cnt = 1; cnt < req->num_outstanding_cmds; cnt++)
		req->outstanding_cmds[cnt] = NULL;
	req->current_outstanding_cmd = 1;

	req->ring_ptr = req->ring;
	req->ring_index = 0;
	req->cnt = req->length;
	req->id = que_id;
	reg = ISP_QUE_REG(ha, que_id);
	req->req_q_in = &reg->isp25mq.req_q_in;
	req->req_q_out = &reg->isp25mq.req_q_out;
	req->max_q_depth = ha->req_q_map[0]->max_q_depth;
	req->out_ptr = (uint16_t *)(req->ring + req->length);
	mutex_unlock(&ha->mq_lock);
	ql_dbg(ql_dbg_multiq, base_vha, 0xc004,
	    "ring_ptr=%p ring_index=%d, "
	    "cnt=%d id=%d max_q_depth=%d.\n",
	    req->ring_ptr, req->ring_index,
	    req->cnt, req->id, req->max_q_depth);
	ql_dbg(ql_dbg_init, base_vha, 0x00de,
	    "ring_ptr=%p ring_index=%d, "
	    "cnt=%d id=%d max_q_depth=%d.\n",
	    req->ring_ptr, req->ring_index, req->cnt,
	    req->id, req->max_q_depth);

	if (startqp) {
		ret = qla25xx_init_req_que(base_vha, req);
		if (ret != QLA_SUCCESS) {
			ql_log(ql_log_fatal, base_vha, 0x00df,
			    "%s failed.\n", __func__);
			mutex_lock(&ha->mq_lock);
			clear_bit(que_id, ha->req_qid_map);
			mutex_unlock(&ha->mq_lock);
			goto que_failed;
		}
		vha->flags.qpairs_req_created = 1;
	}

	return req->id;

que_failed:
	qla25xx_free_req_que(base_vha, req);
failed:
	return 0;
}

static void qla_do_work(struct work_struct *work)
{
	unsigned long flags;
	struct qla_qpair *qpair = container_of(work, struct qla_qpair, q_work);
	struct scsi_qla_host *vha = qpair->vha;

	spin_lock_irqsave(&qpair->qp_lock, flags);
	qla24xx_process_response_queue(vha, qpair->rsp);
	spin_unlock_irqrestore(&qpair->qp_lock, flags);

}

/* create response queue */
int
qla25xx_create_rsp_que(struct qla_hw_data *ha, uint16_t options,
    uint8_t vp_idx, uint16_t rid, struct qla_qpair *qpair, bool startqp)
{
	int ret = 0;
	struct rsp_que *rsp = NULL;
	struct scsi_qla_host *base_vha = pci_get_drvdata(ha->pdev);
	struct scsi_qla_host *vha = pci_get_drvdata(ha->pdev);
	uint16_t que_id = 0;
	device_reg_t *reg;

	rsp = kzalloc(sizeof(struct rsp_que), GFP_KERNEL);
	if (rsp == NULL) {
		ql_log(ql_log_warn, base_vha, 0x0066,
		    "Failed to allocate memory for response queue.\n");
		goto failed;
	}

	rsp->length = RESPONSE_ENTRY_CNT_MQ;
	rsp->ring = dma_alloc_coherent(&ha->pdev->dev,
			(rsp->length + 1) * sizeof(response_t),
			&rsp->dma, GFP_KERNEL);
	if (rsp->ring == NULL) {
		ql_log(ql_log_warn, base_vha, 0x00e1,
		    "Failed to allocate memory for response ring.\n");
		goto que_failed;
	}

	mutex_lock(&ha->mq_lock);
	que_id = find_first_zero_bit(ha->rsp_qid_map, ha->max_rsp_queues);
	if (que_id >= ha->max_rsp_queues) {
		mutex_unlock(&ha->mq_lock);
		ql_log(ql_log_warn, base_vha, 0x00e2,
		    "No resources to create additional request queue.\n");
		goto que_failed;
	}
	set_bit(que_id, ha->rsp_qid_map);

	rsp->msix = qpair->msix;

	ha->rsp_q_map[que_id] = rsp;
	rsp->rid = rid;
	rsp->vp_idx = vp_idx;
	rsp->hw = ha;
	ql_dbg(ql_dbg_init, base_vha, 0x00e4,
	    "rsp queue_id=%d rid=%d vp_idx=%d hw=%p.\n",
	    que_id, rsp->rid, rsp->vp_idx, rsp->hw);
	/* Use alternate PCI bus number */
	if (MSB(rsp->rid))
		options |= BIT_4;
	/* Use alternate PCI devfn */
	if (LSB(rsp->rid))
		options |= BIT_5;
	/* Enable MSIX handshake mode on for uncapable adapters */
	if (!IS_MSIX_NACK_CAPABLE(ha))
		options |= BIT_6;

	/* Set option to indicate response queue creation */
	options |= BIT_1;

	rsp->options = options;
	rsp->id = que_id;
	reg = ISP_QUE_REG(ha, que_id);
	rsp->rsp_q_in = &reg->isp25mq.rsp_q_in;
	rsp->rsp_q_out = &reg->isp25mq.rsp_q_out;
	rsp->in_ptr = (uint16_t *)(rsp->ring + rsp->length);
	mutex_unlock(&ha->mq_lock);
	ql_dbg(ql_dbg_multiq, base_vha, 0xc00b,
	    "options=%x id=%d rsp_q_in=%p rsp_q_out=%p\n",
	    rsp->options, rsp->id, rsp->rsp_q_in,
	    rsp->rsp_q_out);
	ql_dbg(ql_dbg_init, base_vha, 0x00e5,
	    "options=%x id=%d rsp_q_in=%p rsp_q_out=%p\n",
	    rsp->options, rsp->id, rsp->rsp_q_in,
	    rsp->rsp_q_out);

	ret = qla25xx_request_irq(ha, qpair, qpair->msix,
		ha->flags.disable_msix_handshake ?
		QLA_MSIX_QPAIR_MULTIQ_RSP_Q : QLA_MSIX_QPAIR_MULTIQ_RSP_Q_HS);
	if (ret)
		goto que_failed;

	if (startqp) {
		ret = qla25xx_init_rsp_que(base_vha, rsp);
		if (ret != QLA_SUCCESS) {
			ql_log(ql_log_fatal, base_vha, 0x00e7,
			    "%s failed.\n", __func__);
			mutex_lock(&ha->mq_lock);
			clear_bit(que_id, ha->rsp_qid_map);
			mutex_unlock(&ha->mq_lock);
			goto que_failed;
		}
		vha->flags.qpairs_rsp_created = 1;
	}
	rsp->req = NULL;

	qla2x00_init_response_q_entries(rsp);
	if (qpair->hw->wq)
		INIT_WORK(&qpair->q_work, qla_do_work);
	return rsp->id;

que_failed:
	qla25xx_free_rsp_que(base_vha, rsp);
failed:
	return 0;
}

static void qla_ctrlvp_sp_done(srb_t *sp, int res)
{
	if (sp->comp)
		complete(sp->comp);
	/* don't free sp here. Let the caller do the free */
}

/**
 * qla24xx_control_vp() - Enable a virtual port for given host
 * @vha:	adapter block pointer
 * @cmd:	command type to be sent for enable virtual port
 *
 * Return:	qla2xxx local function return status code.
 */
int qla24xx_control_vp(scsi_qla_host_t *vha, int cmd)
{
	int rval = QLA_MEMORY_ALLOC_FAILED;
	struct qla_hw_data *ha = vha->hw;
	int	vp_index = vha->vp_idx;
	struct scsi_qla_host *base_vha = pci_get_drvdata(ha->pdev);
	DECLARE_COMPLETION_ONSTACK(comp);
	srb_t *sp;

	ql_dbg(ql_dbg_vport, vha, 0x10c1,
	    "Entered %s cmd %x index %d.\n", __func__, cmd, vp_index);

	if (vp_index == 0 || vp_index >= ha->max_npiv_vports)
		return QLA_PARAMETER_ERROR;

	sp = qla2x00_get_sp(base_vha, NULL, GFP_KERNEL);
	if (!sp)
		return rval;

	sp->type = SRB_CTRL_VP;
	sp->name = "ctrl_vp";
	sp->comp = &comp;
	sp->done = qla_ctrlvp_sp_done;
	sp->u.iocb_cmd.timeout = qla2x00_async_iocb_timeout;
	qla2x00_init_timer(sp, qla2x00_get_async_timeout(vha) + 2);
	sp->u.iocb_cmd.u.ctrlvp.cmd = cmd;
	sp->u.iocb_cmd.u.ctrlvp.vp_index = vp_index;

	rval = qla2x00_start_sp(sp);
	if (rval != QLA_SUCCESS) {
		ql_dbg(ql_dbg_async, vha, 0xffff,
		    "%s: %s Failed submission. %x.\n",
		    __func__, sp->name, rval);
		goto done;
	}

	ql_dbg(ql_dbg_vport, vha, 0x113f, "%s hndl %x submitted\n",
	    sp->name, sp->handle);

	wait_for_completion(&comp);
	sp->comp = NULL;

	rval = sp->rc;
	switch (rval) {
	case QLA_FUNCTION_TIMEOUT:
		ql_dbg(ql_dbg_vport, vha, 0xffff, "%s: %s Timeout. %x.\n",
		    __func__, sp->name, rval);
		break;
	case QLA_SUCCESS:
		ql_dbg(ql_dbg_vport, vha, 0xffff, "%s: %s done.\n",
		    __func__, sp->name);
		break;
	default:
		ql_dbg(ql_dbg_vport, vha, 0xffff, "%s: %s Failed. %x.\n",
		    __func__, sp->name, rval);
		break;
	}
done:
	sp->free(sp);
	return rval;
}<|MERGE_RESOLUTION|>--- conflicted
+++ resolved
@@ -170,12 +170,8 @@
 	list_for_each_entry(fcport, &vha->vp_fcports, list)
 		fcport->logout_on_delete = 0;
 
-<<<<<<< HEAD
 	if (!vha->hw->flags.edif_enabled)
 		qla2x00_wait_for_sess_deletion(vha);
-=======
-	qla2x00_mark_all_devices_lost(vha);
->>>>>>> 7d2a07b7
 
 	/* Remove port id from vp target map */
 	spin_lock_irqsave(&vha->hw->hardware_lock, flags);
