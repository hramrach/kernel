--- conflicted
+++ resolved
@@ -1231,11 +1231,7 @@
 	ql_dbg(ql_dbg_disc, vha, 0x211b,
 	    "Async-prli - %8phC hdl=%x, loopid=%x portid=%06x retries=%d %s.\n",
 	    fcport->port_name, sp->handle, fcport->loop_id, fcport->d_id.b24,
-<<<<<<< HEAD
-	    fcport->login_retry, fcport->fc4f_nvme ? "nvme" : "fc");
-=======
 	    fcport->login_retry, NVME_TARGET(vha->hw, fcport) ? "nvme" : "fc");
->>>>>>> bfb2c0b2
 
 	rval = qla2x00_start_sp(sp);
 	if (rval != QLA_SUCCESS) {
@@ -3095,13 +3091,8 @@
 	}
 
 	/* Allocate memory for Fibre Channel Event Buffer. */
-<<<<<<< HEAD
 	tc = dma_zalloc_coherent(&ha->pdev->dev, FCE_SIZE, &tc_dma,
 				 GFP_KERNEL);
-=======
-	tc = dma_alloc_coherent(&ha->pdev->dev, FCE_SIZE, &tc_dma,
-				GFP_KERNEL);
->>>>>>> bfb2c0b2
 	if (!tc) {
 		ql_log(ql_log_warn, vha, 0x00be,
 		       "Unable to allocate (%d KB) for FCE.\n",
@@ -3136,7 +3127,6 @@
 
 	if (!IS_FWI2_CAPABLE(ha))
 		return;
-<<<<<<< HEAD
 
 	if (ha->eft) {
 		ql_dbg(ql_dbg_init, vha, 0x00bd,
@@ -3155,26 +3145,6 @@
 		return;
 	}
 
-=======
-
-	if (ha->eft) {
-		ql_dbg(ql_dbg_init, vha, 0x00bd,
-		    "%s: EFT Mem is already allocated.\n",
-		    __func__);
-		return;
-	}
-
-	/* Allocate memory for Extended Trace Buffer. */
-	tc = dma_alloc_coherent(&ha->pdev->dev, EFT_SIZE, &tc_dma,
-				GFP_KERNEL);
-	if (!tc) {
-		ql_log(ql_log_warn, vha, 0x00c1,
-		       "Unable to allocate (%d KB) for EFT.\n",
-		       EFT_SIZE / 1024);
-		return;
-	}
-
->>>>>>> bfb2c0b2
 	rval = qla2x00_enable_eft_trace(vha, tc_dma, EFT_NUM_BUFFERS);
 	if (rval) {
 		ql_log(ql_log_warn, vha, 0x00c2,
@@ -3258,11 +3228,7 @@
 
 		for (j = 0; j < 2; j++, fwdt++) {
 			if (!fwdt->template) {
-<<<<<<< HEAD
-				ql_log(ql_log_warn, vha, 0x00ba,
-=======
 				ql_dbg(ql_dbg_init, vha, 0x00ba,
->>>>>>> bfb2c0b2
 				    "-> fwdt%u no template\n", j);
 				continue;
 			}
@@ -7437,7 +7403,6 @@
 	struct qla27xx_image_status pri_aux_image_status, sec_aux_image_status;
 	bool valid_pri_image = false, valid_sec_image = false;
 	bool active_pri_image = false, active_sec_image = false;
-<<<<<<< HEAD
 
 	if (!ha->flt_region_aux_img_status_pri) {
 		ql_dbg(ql_dbg_init, vha, 0x018a, "Primary aux image not addressed\n");
@@ -7449,19 +7414,6 @@
 	    sizeof(pri_aux_image_status) >> 2);
 	qla27xx_print_image(vha, "Primary aux image", &pri_aux_image_status);
 
-=======
-
-	if (!ha->flt_region_aux_img_status_pri) {
-		ql_dbg(ql_dbg_init, vha, 0x018a, "Primary aux image not addressed\n");
-		goto check_sec_image;
-	}
-
-	qla24xx_read_flash_data(vha, (void *)&pri_aux_image_status,
-	    ha->flt_region_aux_img_status_pri,
-	    sizeof(pri_aux_image_status) >> 2);
-	qla27xx_print_image(vha, "Primary aux image", &pri_aux_image_status);
-
->>>>>>> bfb2c0b2
 	if (qla28xx_check_aux_image_status_signature(&pri_aux_image_status)) {
 		ql_dbg(ql_dbg_init, vha, 0x018b,
 		    "Primary aux image signature (%#x) not valid\n",
@@ -7598,7 +7550,6 @@
 		ql_dbg(ql_dbg_init, vha, 0x018b,
 		    "Secondary image signature (%#x) not valid\n",
 		    le32_to_cpu(sec_image_status.signature));
-<<<<<<< HEAD
 		goto check_valid_image;
 	}
 
@@ -7608,17 +7559,6 @@
 		goto check_valid_image;
 	}
 
-=======
-		goto check_valid_image;
-	}
-
-	if (qla27xx_image_status_checksum(&sec_image_status)) {
-		ql_dbg(ql_dbg_init, vha, 0x018c,
-		    "Secondary image checksum failed\n");
-		goto check_valid_image;
-	}
-
->>>>>>> bfb2c0b2
 	valid_sec_image = true;
 
 	if (sec_image_status.image_status_mask & 1) {
@@ -8579,14 +8519,11 @@
 	/* N2N: driver will initiate Login instead of FW */
 	icb->firmware_options_3 |= BIT_8;
 
-<<<<<<< HEAD
-=======
 	/* Determine NVMe/FCP priority for target ports */
 	ha->fc4_type_priority = qla2xxx_get_fc4_priority(vha);
 	ql_log(ql_log_info, vha, 0xffff, "FC4 priority set to %s\n",
 	    ha->fc4_type_priority & BIT_0 ? "FCP" : "NVMe");
 
->>>>>>> bfb2c0b2
 	if (rval) {
 		ql_log(ql_log_warn, vha, 0x0076,
 		    "NVRAM configuration failed.\n");
