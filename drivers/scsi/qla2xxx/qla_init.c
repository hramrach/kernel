--- conflicted
+++ resolved
@@ -54,11 +54,7 @@
 	unsigned long flags;
 	struct qla_hw_data *ha = sp->vha->hw;
 
-<<<<<<< HEAD
-	WARN_ON(irqs_disabled());
-=======
 	WARN_ON_ONCE(irqs_disabled());
->>>>>>> e2afa97a
 	spin_lock_irqsave(&ha->hardware_lock, flags);
 	req = sp->qpair->req;
 	req->outstanding_cmds[sp->handle] = NULL;
@@ -987,19 +983,7 @@
 		return;
 	}
 
-<<<<<<< HEAD
-	if (res == QLA_FUNCTION_TIMEOUT)
-		return;
-
-	if (res == QLA_FUNCTION_TIMEOUT) {
-		dma_pool_free(sp->vha->hw->s_dma_pool, sp->u.iocb_cmd.u.mbx.in,
-			sp->u.iocb_cmd.u.mbx.in_dma);
-		return;
-	}
-
-=======
 	fcport->flags &= ~(FCF_ASYNC_SENT | FCF_ASYNC_ACTIVE);
->>>>>>> e2afa97a
 	memset(&ea, 0, sizeof(ea));
 	ea.event = FCME_GPDB_DONE;
 	ea.fcport = fcport;
