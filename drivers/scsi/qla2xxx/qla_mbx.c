// SPDX-License-Identifier: GPL-2.0-only
/*
 * QLogic Fibre Channel HBA Driver
 * Copyright (c)  2003-2014 QLogic Corporation
 */
#include "qla_def.h"
#include "qla_target.h"

#include <linux/delay.h>
#include <linux/gfp.h>

static struct mb_cmd_name {
	uint16_t cmd;
	const char *str;
} mb_str[] = {
	{MBC_GET_PORT_DATABASE,		"GPDB"},
	{MBC_GET_ID_LIST,		"GIDList"},
	{MBC_GET_LINK_PRIV_STATS,	"Stats"},
	{MBC_GET_RESOURCE_COUNTS,	"ResCnt"},
};

static const char *mb_to_str(uint16_t cmd)
{
	int i;
	struct mb_cmd_name *e;

	for (i = 0; i < ARRAY_SIZE(mb_str); i++) {
		e = mb_str + i;
		if (cmd == e->cmd)
			return e->str;
	}
	return "unknown";
}

static struct rom_cmd {
	uint16_t cmd;
} rom_cmds[] = {
	{ MBC_LOAD_RAM },
	{ MBC_EXECUTE_FIRMWARE },
	{ MBC_READ_RAM_WORD },
	{ MBC_MAILBOX_REGISTER_TEST },
	{ MBC_VERIFY_CHECKSUM },
	{ MBC_GET_FIRMWARE_VERSION },
	{ MBC_LOAD_RISC_RAM },
	{ MBC_DUMP_RISC_RAM },
	{ MBC_LOAD_RISC_RAM_EXTENDED },
	{ MBC_DUMP_RISC_RAM_EXTENDED },
	{ MBC_WRITE_RAM_WORD_EXTENDED },
	{ MBC_READ_RAM_EXTENDED },
	{ MBC_GET_RESOURCE_COUNTS },
	{ MBC_SET_FIRMWARE_OPTION },
	{ MBC_MID_INITIALIZE_FIRMWARE },
	{ MBC_GET_FIRMWARE_STATE },
	{ MBC_GET_MEM_OFFLOAD_CNTRL_STAT },
	{ MBC_GET_RETRY_COUNT },
	{ MBC_TRACE_CONTROL },
	{ MBC_INITIALIZE_MULTIQ },
	{ MBC_IOCB_COMMAND_A64 },
	{ MBC_GET_ADAPTER_LOOP_ID },
	{ MBC_READ_SFP },
	{ MBC_SET_RNID_PARAMS },
	{ MBC_GET_RNID_PARAMS },
	{ MBC_GET_SET_ZIO_THRESHOLD },
};

static int is_rom_cmd(uint16_t cmd)
{
	int i;
	struct  rom_cmd *wc;

	for (i = 0; i < ARRAY_SIZE(rom_cmds); i++) {
		wc = rom_cmds + i;
		if (wc->cmd == cmd)
			return 1;
	}

	return 0;
}

/*
 * qla2x00_mailbox_command
 *	Issue mailbox command and waits for completion.
 *
 * Input:
 *	ha = adapter block pointer.
 *	mcp = driver internal mbx struct pointer.
 *
 * Output:
 *	mb[MAX_MAILBOX_REGISTER_COUNT] = returned mailbox data.
 *
 * Returns:
 *	0 : QLA_SUCCESS = cmd performed success
 *	1 : QLA_FUNCTION_FAILED   (error encountered)
 *	6 : QLA_FUNCTION_TIMEOUT (timeout condition encountered)
 *
 * Context:
 *	Kernel context.
 */
static int
qla2x00_mailbox_command(scsi_qla_host_t *vha, mbx_cmd_t *mcp)
{
	int		rval, i;
	unsigned long    flags = 0;
	device_reg_t *reg;
	uint8_t		abort_active, eeh_delay;
	uint8_t		io_lock_on;
	uint16_t	command = 0;
	uint16_t	*iptr;
	__le16 __iomem  *optr;
	uint32_t	cnt;
	uint32_t	mboxes;
	unsigned long	wait_time;
	struct qla_hw_data *ha = vha->hw;
	scsi_qla_host_t *base_vha = pci_get_drvdata(ha->pdev);
	u32 chip_reset;


	ql_dbg(ql_dbg_mbx, vha, 0x1000, "Entered %s.\n", __func__);

	if (ha->pdev->error_state == pci_channel_io_perm_failure) {
		ql_log(ql_log_warn, vha, 0x1001,
		    "PCI channel failed permanently, exiting.\n");
		return QLA_FUNCTION_TIMEOUT;
	}

	if (vha->device_flags & DFLG_DEV_FAILED) {
		ql_log(ql_log_warn, vha, 0x1002,
		    "Device in failed state, exiting.\n");
		return QLA_FUNCTION_TIMEOUT;
	}

	/* if PCI error, then avoid mbx processing.*/
	if (test_bit(PFLG_DISCONNECTED, &base_vha->dpc_flags) &&
	    test_bit(UNLOADING, &base_vha->dpc_flags)) {
		ql_log(ql_log_warn, vha, 0xd04e,
		    "PCI error, exiting.\n");
		return QLA_FUNCTION_TIMEOUT;
	}
	eeh_delay = 0;
	reg = ha->iobase;
	io_lock_on = base_vha->flags.init_done;

	rval = QLA_SUCCESS;
	abort_active = test_bit(ABORT_ISP_ACTIVE, &base_vha->dpc_flags);
	chip_reset = ha->chip_reset;

	if (ha->flags.pci_channel_io_perm_failure) {
		ql_log(ql_log_warn, vha, 0x1003,
		    "Perm failure on EEH timeout MBX, exiting.\n");
		return QLA_FUNCTION_TIMEOUT;
	}

	if (IS_P3P_TYPE(ha) && ha->flags.isp82xx_fw_hung) {
		/* Setting Link-Down error */
		mcp->mb[0] = MBS_LINK_DOWN_ERROR;
		ql_log(ql_log_warn, vha, 0x1004,
		    "FW hung = %d.\n", ha->flags.isp82xx_fw_hung);
		return QLA_FUNCTION_TIMEOUT;
	}

	/* check if ISP abort is active and return cmd with timeout */
	if (((test_bit(ABORT_ISP_ACTIVE, &base_vha->dpc_flags) ||
	      test_bit(ISP_ABORT_RETRY, &base_vha->dpc_flags) ||
	      test_bit(ISP_ABORT_NEEDED, &base_vha->dpc_flags)) &&
	      !is_rom_cmd(mcp->mb[0])) || ha->flags.eeh_busy) {
		ql_log(ql_log_info, vha, 0x1005,
		    "Cmd 0x%x aborted with timeout since ISP Abort is pending\n",
		    mcp->mb[0]);
		return QLA_FUNCTION_TIMEOUT;
	}

	atomic_inc(&ha->num_pend_mbx_stage1);
	/*
	 * Wait for active mailbox commands to finish by waiting at most tov
	 * seconds. This is to serialize actual issuing of mailbox cmds during
	 * non ISP abort time.
	 */
	if (!wait_for_completion_timeout(&ha->mbx_cmd_comp, mcp->tov * HZ)) {
		/* Timeout occurred. Return error. */
		ql_log(ql_log_warn, vha, 0xd035,
		    "Cmd access timeout, cmd=0x%x, Exiting.\n",
		    mcp->mb[0]);
		vha->hw_err_cnt++;
		atomic_dec(&ha->num_pend_mbx_stage1);
		return QLA_FUNCTION_TIMEOUT;
	}
	atomic_dec(&ha->num_pend_mbx_stage1);
	if (ha->flags.purge_mbox || chip_reset != ha->chip_reset ||
	    ha->flags.eeh_busy) {
		ql_log(ql_log_warn, vha, 0xd035,
		       "Error detected: purge[%d] eeh[%d] cmd=0x%x, Exiting.\n",
		       ha->flags.purge_mbox, ha->flags.eeh_busy, mcp->mb[0]);
		rval = QLA_ABORTED;
		goto premature_exit;
	}


	/* Save mailbox command for debug */
	ha->mcp = mcp;

	ql_dbg(ql_dbg_mbx, vha, 0x1006,
	    "Prepare to issue mbox cmd=0x%x.\n", mcp->mb[0]);

	spin_lock_irqsave(&ha->hardware_lock, flags);

	if (ha->flags.purge_mbox || chip_reset != ha->chip_reset ||
	    ha->flags.mbox_busy) {
		rval = QLA_ABORTED;
		spin_unlock_irqrestore(&ha->hardware_lock, flags);
		goto premature_exit;
	}
	ha->flags.mbox_busy = 1;

	/* Load mailbox registers. */
	if (IS_P3P_TYPE(ha))
		optr = &reg->isp82.mailbox_in[0];
	else if (IS_FWI2_CAPABLE(ha) && !(IS_P3P_TYPE(ha)))
		optr = &reg->isp24.mailbox0;
	else
		optr = MAILBOX_REG(ha, &reg->isp, 0);

	iptr = mcp->mb;
	command = mcp->mb[0];
	mboxes = mcp->out_mb;

	ql_dbg(ql_dbg_mbx, vha, 0x1111,
	    "Mailbox registers (OUT):\n");
	for (cnt = 0; cnt < ha->mbx_count; cnt++) {
		if (IS_QLA2200(ha) && cnt == 8)
			optr = MAILBOX_REG(ha, &reg->isp, 8);
		if (mboxes & BIT_0) {
			ql_dbg(ql_dbg_mbx, vha, 0x1112,
			    "mbox[%d]<-0x%04x\n", cnt, *iptr);
			wrt_reg_word(optr, *iptr);
		}

		mboxes >>= 1;
		optr++;
		iptr++;
	}

	ql_dbg(ql_dbg_mbx + ql_dbg_buffer, vha, 0x1117,
	    "I/O Address = %p.\n", optr);

	/* Issue set host interrupt command to send cmd out. */
	ha->flags.mbox_int = 0;
	clear_bit(MBX_INTERRUPT, &ha->mbx_cmd_flags);

	/* Unlock mbx registers and wait for interrupt */
	ql_dbg(ql_dbg_mbx, vha, 0x100f,
	    "Going to unlock irq & waiting for interrupts. "
	    "jiffies=%lx.\n", jiffies);

	/* Wait for mbx cmd completion until timeout */
	atomic_inc(&ha->num_pend_mbx_stage2);
	if ((!abort_active && io_lock_on) || IS_NOPOLLING_TYPE(ha)) {
		set_bit(MBX_INTR_WAIT, &ha->mbx_cmd_flags);

		if (IS_P3P_TYPE(ha))
			wrt_reg_dword(&reg->isp82.hint, HINT_MBX_INT_PENDING);
		else if (IS_FWI2_CAPABLE(ha))
			wrt_reg_dword(&reg->isp24.hccr, HCCRX_SET_HOST_INT);
		else
			wrt_reg_word(&reg->isp.hccr, HCCR_SET_HOST_INT);
		spin_unlock_irqrestore(&ha->hardware_lock, flags);

		wait_time = jiffies;
		atomic_inc(&ha->num_pend_mbx_stage3);
		if (!wait_for_completion_timeout(&ha->mbx_intr_comp,
		    mcp->tov * HZ)) {
			if (chip_reset != ha->chip_reset) {
				eeh_delay = ha->flags.eeh_busy ? 1 : 0;

				spin_lock_irqsave(&ha->hardware_lock, flags);
				ha->flags.mbox_busy = 0;
				spin_unlock_irqrestore(&ha->hardware_lock,
				    flags);
				atomic_dec(&ha->num_pend_mbx_stage2);
				atomic_dec(&ha->num_pend_mbx_stage3);
				rval = QLA_ABORTED;
				goto premature_exit;
			}
			ql_dbg(ql_dbg_mbx, vha, 0x117a,
			    "cmd=%x Timeout.\n", command);
			spin_lock_irqsave(&ha->hardware_lock, flags);
			clear_bit(MBX_INTR_WAIT, &ha->mbx_cmd_flags);
			spin_unlock_irqrestore(&ha->hardware_lock, flags);

		} else if (ha->flags.purge_mbox ||
		    chip_reset != ha->chip_reset) {
			eeh_delay = ha->flags.eeh_busy ? 1 : 0;

			spin_lock_irqsave(&ha->hardware_lock, flags);
			ha->flags.mbox_busy = 0;
			spin_unlock_irqrestore(&ha->hardware_lock, flags);
			atomic_dec(&ha->num_pend_mbx_stage2);
			atomic_dec(&ha->num_pend_mbx_stage3);
			rval = QLA_ABORTED;
			goto premature_exit;
		}
		atomic_dec(&ha->num_pend_mbx_stage3);

		if (time_after(jiffies, wait_time + 5 * HZ))
			ql_log(ql_log_warn, vha, 0x1015, "cmd=0x%x, waited %d msecs\n",
			    command, jiffies_to_msecs(jiffies - wait_time));
	} else {
		ql_dbg(ql_dbg_mbx, vha, 0x1011,
		    "Cmd=%x Polling Mode.\n", command);

		if (IS_P3P_TYPE(ha)) {
			if (rd_reg_dword(&reg->isp82.hint) &
				HINT_MBX_INT_PENDING) {
				ha->flags.mbox_busy = 0;
				spin_unlock_irqrestore(&ha->hardware_lock,
					flags);
				atomic_dec(&ha->num_pend_mbx_stage2);
				ql_dbg(ql_dbg_mbx, vha, 0x1012,
				    "Pending mailbox timeout, exiting.\n");
				vha->hw_err_cnt++;
				rval = QLA_FUNCTION_TIMEOUT;
				goto premature_exit;
			}
			wrt_reg_dword(&reg->isp82.hint, HINT_MBX_INT_PENDING);
		} else if (IS_FWI2_CAPABLE(ha))
			wrt_reg_dword(&reg->isp24.hccr, HCCRX_SET_HOST_INT);
		else
			wrt_reg_word(&reg->isp.hccr, HCCR_SET_HOST_INT);
		spin_unlock_irqrestore(&ha->hardware_lock, flags);

		wait_time = jiffies + mcp->tov * HZ; /* wait at most tov secs */
		while (!ha->flags.mbox_int) {
			if (ha->flags.purge_mbox ||
			    chip_reset != ha->chip_reset) {
				eeh_delay = ha->flags.eeh_busy ? 1 : 0;

				spin_lock_irqsave(&ha->hardware_lock, flags);
				ha->flags.mbox_busy = 0;
				spin_unlock_irqrestore(&ha->hardware_lock,
				    flags);
				atomic_dec(&ha->num_pend_mbx_stage2);
				rval = QLA_ABORTED;
				goto premature_exit;
			}

			if (time_after(jiffies, wait_time))
				break;

			/* Check for pending interrupts. */
			qla2x00_poll(ha->rsp_q_map[0]);

			if (!ha->flags.mbox_int &&
			    !(IS_QLA2200(ha) &&
			    command == MBC_LOAD_RISC_RAM_EXTENDED))
				msleep(10);
		} /* while */
		ql_dbg(ql_dbg_mbx, vha, 0x1013,
		    "Waited %d sec.\n",
		    (uint)((jiffies - (wait_time - (mcp->tov * HZ)))/HZ));
	}
	atomic_dec(&ha->num_pend_mbx_stage2);

	/* Check whether we timed out */
	if (ha->flags.mbox_int) {
		uint16_t *iptr2;

		ql_dbg(ql_dbg_mbx, vha, 0x1014,
		    "Cmd=%x completed.\n", command);

		/* Got interrupt. Clear the flag. */
		ha->flags.mbox_int = 0;
		clear_bit(MBX_INTERRUPT, &ha->mbx_cmd_flags);

		if (IS_P3P_TYPE(ha) && ha->flags.isp82xx_fw_hung) {
			spin_lock_irqsave(&ha->hardware_lock, flags);
			ha->flags.mbox_busy = 0;
			spin_unlock_irqrestore(&ha->hardware_lock, flags);

			/* Setting Link-Down error */
			mcp->mb[0] = MBS_LINK_DOWN_ERROR;
			ha->mcp = NULL;
			rval = QLA_FUNCTION_FAILED;
			ql_log(ql_log_warn, vha, 0xd048,
			    "FW hung = %d.\n", ha->flags.isp82xx_fw_hung);
			goto premature_exit;
		}

		if (ha->mailbox_out[0] != MBS_COMMAND_COMPLETE) {
			ql_dbg(ql_dbg_mbx, vha, 0x11ff,
			       "mb_out[0] = %#x <> %#x\n", ha->mailbox_out[0],
			       MBS_COMMAND_COMPLETE);
			rval = QLA_FUNCTION_FAILED;
		}

		/* Load return mailbox registers. */
		iptr2 = mcp->mb;
		iptr = (uint16_t *)&ha->mailbox_out[0];
		mboxes = mcp->in_mb;

		ql_dbg(ql_dbg_mbx, vha, 0x1113,
		    "Mailbox registers (IN):\n");
		for (cnt = 0; cnt < ha->mbx_count; cnt++) {
			if (mboxes & BIT_0) {
				*iptr2 = *iptr;
				ql_dbg(ql_dbg_mbx, vha, 0x1114,
				    "mbox[%d]->0x%04x\n", cnt, *iptr2);
			}

			mboxes >>= 1;
			iptr2++;
			iptr++;
		}
	} else {

		uint16_t mb[8];
		uint32_t ictrl, host_status, hccr;
		uint16_t        w;

		if (IS_FWI2_CAPABLE(ha)) {
			mb[0] = rd_reg_word(&reg->isp24.mailbox0);
			mb[1] = rd_reg_word(&reg->isp24.mailbox1);
			mb[2] = rd_reg_word(&reg->isp24.mailbox2);
			mb[3] = rd_reg_word(&reg->isp24.mailbox3);
			mb[7] = rd_reg_word(&reg->isp24.mailbox7);
			ictrl = rd_reg_dword(&reg->isp24.ictrl);
			host_status = rd_reg_dword(&reg->isp24.host_status);
			hccr = rd_reg_dword(&reg->isp24.hccr);

			ql_log(ql_log_warn, vha, 0xd04c,
			    "MBX Command timeout for cmd %x, iocontrol=%x jiffies=%lx "
			    "mb[0-3]=[0x%x 0x%x 0x%x 0x%x] mb7 0x%x host_status 0x%x hccr 0x%x\n",
			    command, ictrl, jiffies, mb[0], mb[1], mb[2], mb[3],
			    mb[7], host_status, hccr);
			vha->hw_err_cnt++;

		} else {
			mb[0] = RD_MAILBOX_REG(ha, &reg->isp, 0);
			ictrl = rd_reg_word(&reg->isp.ictrl);
			ql_dbg(ql_dbg_mbx + ql_dbg_buffer, vha, 0x1119,
			    "MBX Command timeout for cmd %x, iocontrol=%x jiffies=%lx "
			    "mb[0]=0x%x\n", command, ictrl, jiffies, mb[0]);
			vha->hw_err_cnt++;
		}
		ql_dump_regs(ql_dbg_mbx + ql_dbg_buffer, vha, 0x1019);

		/* Capture FW dump only, if PCI device active */
		if (!pci_channel_offline(vha->hw->pdev)) {
			pci_read_config_word(ha->pdev, PCI_VENDOR_ID, &w);
			if (w == 0xffff || ictrl == 0xffffffff ||
			    (chip_reset != ha->chip_reset)) {
				/* This is special case if there is unload
				 * of driver happening and if PCI device go
				 * into bad state due to PCI error condition
				 * then only PCI ERR flag would be set.
				 * we will do premature exit for above case.
				 */
				spin_lock_irqsave(&ha->hardware_lock, flags);
				ha->flags.mbox_busy = 0;
				spin_unlock_irqrestore(&ha->hardware_lock,
				    flags);
				rval = QLA_FUNCTION_TIMEOUT;
				goto premature_exit;
			}

			/* Attempt to capture firmware dump for further
			 * anallysis of the current formware state. we do not
			 * need to do this if we are intentionally generating
			 * a dump
			 */
			if (mcp->mb[0] != MBC_GEN_SYSTEM_ERROR)
				qla2xxx_dump_fw(vha);
			rval = QLA_FUNCTION_TIMEOUT;
		 }
	}
	spin_lock_irqsave(&ha->hardware_lock, flags);
	ha->flags.mbox_busy = 0;
	spin_unlock_irqrestore(&ha->hardware_lock, flags);

	/* Clean up */
	ha->mcp = NULL;

	if ((abort_active || !io_lock_on) && !IS_NOPOLLING_TYPE(ha)) {
		ql_dbg(ql_dbg_mbx, vha, 0x101a,
		    "Checking for additional resp interrupt.\n");

		/* polling mode for non isp_abort commands. */
		qla2x00_poll(ha->rsp_q_map[0]);
	}

	if (rval == QLA_FUNCTION_TIMEOUT &&
	    mcp->mb[0] != MBC_GEN_SYSTEM_ERROR) {
		if (!io_lock_on || (mcp->flags & IOCTL_CMD) ||
		    ha->flags.eeh_busy) {
			/* not in dpc. schedule it for dpc to take over. */
			ql_dbg(ql_dbg_mbx, vha, 0x101b,
			    "Timeout, schedule isp_abort_needed.\n");

			if (!test_bit(ISP_ABORT_NEEDED, &vha->dpc_flags) &&
			    !test_bit(ABORT_ISP_ACTIVE, &vha->dpc_flags) &&
			    !test_bit(ISP_ABORT_RETRY, &vha->dpc_flags)) {
				if (IS_QLA82XX(ha)) {
					ql_dbg(ql_dbg_mbx, vha, 0x112a,
					    "disabling pause transmit on port "
					    "0 & 1.\n");
					qla82xx_wr_32(ha,
					    QLA82XX_CRB_NIU + 0x98,
					    CRB_NIU_XG_PAUSE_CTL_P0|
					    CRB_NIU_XG_PAUSE_CTL_P1);
				}
				ql_log(ql_log_info, base_vha, 0x101c,
				    "Mailbox cmd timeout occurred, cmd=0x%x, "
				    "mb[0]=0x%x, eeh_busy=0x%x. Scheduling ISP "
				    "abort.\n", command, mcp->mb[0],
				    ha->flags.eeh_busy);
				vha->hw_err_cnt++;
				set_bit(ISP_ABORT_NEEDED, &vha->dpc_flags);
				qla2xxx_wake_dpc(vha);
			}
		} else if (current == ha->dpc_thread) {
			/* call abort directly since we are in the DPC thread */
			ql_dbg(ql_dbg_mbx, vha, 0x101d,
			    "Timeout, calling abort_isp.\n");

			if (!test_bit(ISP_ABORT_NEEDED, &vha->dpc_flags) &&
			    !test_bit(ABORT_ISP_ACTIVE, &vha->dpc_flags) &&
			    !test_bit(ISP_ABORT_RETRY, &vha->dpc_flags)) {
				if (IS_QLA82XX(ha)) {
					ql_dbg(ql_dbg_mbx, vha, 0x112b,
					    "disabling pause transmit on port "
					    "0 & 1.\n");
					qla82xx_wr_32(ha,
					    QLA82XX_CRB_NIU + 0x98,
					    CRB_NIU_XG_PAUSE_CTL_P0|
					    CRB_NIU_XG_PAUSE_CTL_P1);
				}
				ql_log(ql_log_info, base_vha, 0x101e,
				    "Mailbox cmd timeout occurred, cmd=0x%x, "
				    "mb[0]=0x%x. Scheduling ISP abort ",
				    command, mcp->mb[0]);
				vha->hw_err_cnt++;
				set_bit(ABORT_ISP_ACTIVE, &vha->dpc_flags);
				clear_bit(ISP_ABORT_NEEDED, &vha->dpc_flags);
				/* Allow next mbx cmd to come in. */
				complete(&ha->mbx_cmd_comp);
				if (ha->isp_ops->abort_isp(vha) &&
				    !ha->flags.eeh_busy) {
					/* Failed. retry later. */
					set_bit(ISP_ABORT_NEEDED,
					    &vha->dpc_flags);
				}
				clear_bit(ABORT_ISP_ACTIVE, &vha->dpc_flags);
				ql_dbg(ql_dbg_mbx, vha, 0x101f,
				    "Finished abort_isp.\n");
				goto mbx_done;
			}
		}
	}

premature_exit:
	/* Allow next mbx cmd to come in. */
	complete(&ha->mbx_cmd_comp);

mbx_done:
	if (rval == QLA_ABORTED) {
		ql_log(ql_log_info, vha, 0xd035,
		    "Chip Reset in progress. Purging Mbox cmd=0x%x.\n",
		    mcp->mb[0]);
	} else if (rval) {
		if (ql2xextended_error_logging & (ql_dbg_disc|ql_dbg_mbx)) {
			pr_warn("%s [%s]-%04x:%ld: **** Failed=%x", QL_MSGHDR,
			    dev_name(&ha->pdev->dev), 0x1020+0x800,
			    vha->host_no, rval);
			mboxes = mcp->in_mb;
			cnt = 4;
			for (i = 0; i < ha->mbx_count && cnt; i++, mboxes >>= 1)
				if (mboxes & BIT_0) {
					printk(" mb[%u]=%x", i, mcp->mb[i]);
					cnt--;
				}
			pr_warn(" cmd=%x ****\n", command);
		}
		if (IS_FWI2_CAPABLE(ha) && !(IS_P3P_TYPE(ha))) {
			ql_dbg(ql_dbg_mbx, vha, 0x1198,
			    "host_status=%#x intr_ctrl=%#x intr_status=%#x\n",
			    rd_reg_dword(&reg->isp24.host_status),
			    rd_reg_dword(&reg->isp24.ictrl),
			    rd_reg_dword(&reg->isp24.istatus));
		} else {
			ql_dbg(ql_dbg_mbx, vha, 0x1206,
			    "ctrl_status=%#x ictrl=%#x istatus=%#x\n",
			    rd_reg_word(&reg->isp.ctrl_status),
			    rd_reg_word(&reg->isp.ictrl),
			    rd_reg_word(&reg->isp.istatus));
		}
	} else {
		ql_dbg(ql_dbg_mbx, base_vha, 0x1021, "Done %s.\n", __func__);
	}

	i = 500;
	while (i && eeh_delay && (ha->pci_error_state < QLA_PCI_SLOT_RESET)) {
		/*
		 * The caller of this mailbox encounter pci error.
		 * Hold the thread until PCIE link reset complete to make
		 * sure caller does not unmap dma while recovery is
		 * in progress.
		 */
		msleep(1);
		i--;
	}
	return rval;
}

int
qla2x00_load_ram(scsi_qla_host_t *vha, dma_addr_t req_dma, uint32_t risc_addr,
    uint32_t risc_code_size)
{
	int rval;
	struct qla_hw_data *ha = vha->hw;
	mbx_cmd_t mc;
	mbx_cmd_t *mcp = &mc;

	ql_dbg(ql_dbg_mbx + ql_dbg_verbose, vha, 0x1022,
	    "Entered %s.\n", __func__);

	if (MSW(risc_addr) || IS_FWI2_CAPABLE(ha)) {
		mcp->mb[0] = MBC_LOAD_RISC_RAM_EXTENDED;
		mcp->mb[8] = MSW(risc_addr);
		mcp->out_mb = MBX_8|MBX_0;
	} else {
		mcp->mb[0] = MBC_LOAD_RISC_RAM;
		mcp->out_mb = MBX_0;
	}
	mcp->mb[1] = LSW(risc_addr);
	mcp->mb[2] = MSW(req_dma);
	mcp->mb[3] = LSW(req_dma);
	mcp->mb[6] = MSW(MSD(req_dma));
	mcp->mb[7] = LSW(MSD(req_dma));
	mcp->out_mb |= MBX_7|MBX_6|MBX_3|MBX_2|MBX_1;
	if (IS_FWI2_CAPABLE(ha)) {
		mcp->mb[4] = MSW(risc_code_size);
		mcp->mb[5] = LSW(risc_code_size);
		mcp->out_mb |= MBX_5|MBX_4;
	} else {
		mcp->mb[4] = LSW(risc_code_size);
		mcp->out_mb |= MBX_4;
	}

	mcp->in_mb = MBX_1|MBX_0;
	mcp->tov = MBX_TOV_SECONDS;
	mcp->flags = 0;
	rval = qla2x00_mailbox_command(vha, mcp);

	if (rval != QLA_SUCCESS) {
		ql_dbg(ql_dbg_mbx, vha, 0x1023,
		    "Failed=%x mb[0]=%x mb[1]=%x.\n",
		    rval, mcp->mb[0], mcp->mb[1]);
		vha->hw_err_cnt++;
	} else {
		ql_dbg(ql_dbg_mbx + ql_dbg_verbose, vha, 0x1024,
		    "Done %s.\n", __func__);
	}

	return rval;
}

#define	NVME_ENABLE_FLAG	BIT_3

/*
 * qla2x00_execute_fw
 *     Start adapter firmware.
 *
 * Input:
 *     ha = adapter block pointer.
 *     TARGET_QUEUE_LOCK must be released.
 *     ADAPTER_STATE_LOCK must be released.
 *
 * Returns:
 *     qla2x00 local function return status code.
 *
 * Context:
 *     Kernel context.
 */
int
qla2x00_execute_fw(scsi_qla_host_t *vha, uint32_t risc_addr)
{
	int rval;
	struct qla_hw_data *ha = vha->hw;
	mbx_cmd_t mc;
	mbx_cmd_t *mcp = &mc;
	u8 semaphore = 0;
#define EXE_FW_FORCE_SEMAPHORE BIT_7
	u8 retry = 3;

	ql_dbg(ql_dbg_mbx + ql_dbg_verbose, vha, 0x1025,
	    "Entered %s.\n", __func__);

again:
	mcp->mb[0] = MBC_EXECUTE_FIRMWARE;
	mcp->out_mb = MBX_0;
	mcp->in_mb = MBX_0;
	if (IS_FWI2_CAPABLE(ha)) {
		mcp->mb[1] = MSW(risc_addr);
		mcp->mb[2] = LSW(risc_addr);
		mcp->mb[3] = 0;
		mcp->mb[4] = 0;
		mcp->mb[11] = 0;

		/* Enable BPM? */
		if (ha->flags.lr_detected) {
			mcp->mb[4] = BIT_0;
			if (IS_BPM_RANGE_CAPABLE(ha))
				mcp->mb[4] |=
				    ha->lr_distance << LR_DIST_FW_POS;
		}

		if (ql2xnvmeenable && (IS_QLA27XX(ha) || IS_QLA28XX(ha)))
			mcp->mb[4] |= NVME_ENABLE_FLAG;

		if (IS_QLA83XX(ha) || IS_QLA27XX(ha) || IS_QLA28XX(ha)) {
			struct nvram_81xx *nv = ha->nvram;
			/* set minimum speed if specified in nvram */
			if (nv->min_supported_speed >= 2 &&
			    nv->min_supported_speed <= 5) {
				mcp->mb[4] |= BIT_4;
				mcp->mb[11] |= nv->min_supported_speed & 0xF;
				mcp->out_mb |= MBX_11;
				mcp->in_mb |= BIT_5;
				vha->min_supported_speed =
				    nv->min_supported_speed;
			}
		}

		if (ha->flags.exlogins_enabled)
			mcp->mb[4] |= ENABLE_EXTENDED_LOGIN;

		if (ha->flags.exchoffld_enabled)
			mcp->mb[4] |= ENABLE_EXCHANGE_OFFLD;

		if (semaphore)
			mcp->mb[11] |= EXE_FW_FORCE_SEMAPHORE;

		mcp->out_mb |= MBX_4 | MBX_3 | MBX_2 | MBX_1 | MBX_11;
<<<<<<< HEAD
		mcp->in_mb |= MBX_5 | MBX_3 | MBX_2 | MBX_1;
=======
		mcp->in_mb |= MBX_3 | MBX_2 | MBX_1;
>>>>>>> 7d2a07b7
	} else {
		mcp->mb[1] = LSW(risc_addr);
		mcp->out_mb |= MBX_1;
		if (IS_QLA2322(ha) || IS_QLA6322(ha)) {
			mcp->mb[2] = 0;
			mcp->out_mb |= MBX_2;
		}
	}

	mcp->tov = MBX_TOV_SECONDS;
	mcp->flags = 0;
	rval = qla2x00_mailbox_command(vha, mcp);

	if (rval != QLA_SUCCESS) {
		if (IS_QLA28XX(ha) && rval == QLA_COMMAND_ERROR &&
		    mcp->mb[1] == 0x27 && retry) {
			semaphore = 1;
			retry--;
			ql_dbg(ql_dbg_async, vha, 0x1026,
			    "Exe FW: force semaphore.\n");
			goto again;
		}

		ql_dbg(ql_dbg_mbx, vha, 0x1026,
		    "Failed=%x mb[0]=%x.\n", rval, mcp->mb[0]);
		vha->hw_err_cnt++;
		return rval;
	}

	if (!IS_FWI2_CAPABLE(ha))
		goto done;

	ha->fw_ability_mask = mcp->mb[3] << 16 | mcp->mb[2];
	ql_dbg(ql_dbg_mbx, vha, 0x119a,
	    "fw_ability_mask=%x.\n", ha->fw_ability_mask);
	ql_dbg(ql_dbg_mbx, vha, 0x1027, "exchanges=%x.\n", mcp->mb[1]);
	if (IS_QLA27XX(ha) || IS_QLA28XX(ha)) {
		ha->max_supported_speed = mcp->mb[2] & (BIT_0|BIT_1);
		ql_dbg(ql_dbg_mbx, vha, 0x119b, "max_supported_speed=%s.\n",
		    ha->max_supported_speed == 0 ? "16Gps" :
		    ha->max_supported_speed == 1 ? "32Gps" :
		    ha->max_supported_speed == 2 ? "64Gps" : "unknown");
		if (vha->min_supported_speed) {
			ha->min_supported_speed = mcp->mb[5] &
			    (BIT_0 | BIT_1 | BIT_2);
			ql_dbg(ql_dbg_mbx, vha, 0x119c,
			    "min_supported_speed=%s.\n",
			    ha->min_supported_speed == 6 ? "64Gps" :
			    ha->min_supported_speed == 5 ? "32Gps" :
			    ha->min_supported_speed == 4 ? "16Gps" :
			    ha->min_supported_speed == 3 ? "8Gps" :
			    ha->min_supported_speed == 2 ? "4Gps" : "unknown");
		}
	}

	if (IS_QLA28XX(ha) && (mcp->mb[5] & BIT_10) && ql2xsecenable) {
		ha->flags.edif_enabled = 1;
		ql_log(ql_log_info, vha, 0xffff,
		    "%s: edif is enabled\n", __func__);
	}

done:
	ql_dbg(ql_dbg_mbx + ql_dbg_verbose, vha, 0x1028,
	    "Done %s.\n", __func__);

	return rval;
}

/*
 * qla_get_exlogin_status
 *	Get extended login status
 *	uses the memory offload control/status Mailbox
 *
 * Input:
 *	ha:		adapter state pointer.
 *	fwopt:		firmware options
 *
 * Returns:
 *	qla2x00 local function status
 *
 * Context:
 *	Kernel context.
 */
#define	FETCH_XLOGINS_STAT	0x8
int
qla_get_exlogin_status(scsi_qla_host_t *vha, uint16_t *buf_sz,
	uint16_t *ex_logins_cnt)
{
	int rval;
	mbx_cmd_t	mc;
	mbx_cmd_t	*mcp = &mc;

	ql_dbg(ql_dbg_mbx + ql_dbg_verbose, vha, 0x118f,
	    "Entered %s\n", __func__);

	memset(mcp->mb, 0 , sizeof(mcp->mb));
	mcp->mb[0] = MBC_GET_MEM_OFFLOAD_CNTRL_STAT;
	mcp->mb[1] = FETCH_XLOGINS_STAT;
	mcp->out_mb = MBX_1|MBX_0;
	mcp->in_mb = MBX_10|MBX_4|MBX_0;
	mcp->tov = MBX_TOV_SECONDS;
	mcp->flags = 0;

	rval = qla2x00_mailbox_command(vha, mcp);
	if (rval != QLA_SUCCESS) {
		ql_dbg(ql_dbg_mbx, vha, 0x1115, "Failed=%x.\n", rval);
	} else {
		*buf_sz = mcp->mb[4];
		*ex_logins_cnt = mcp->mb[10];

		ql_log(ql_log_info, vha, 0x1190,
		    "buffer size 0x%x, exchange login count=%d\n",
		    mcp->mb[4], mcp->mb[10]);

		ql_dbg(ql_dbg_mbx + ql_dbg_verbose, vha, 0x1116,
		    "Done %s.\n", __func__);
	}

	return rval;
}

/*
 * qla_set_exlogin_mem_cfg
 *	set extended login memory configuration
 *	Mbx needs to be issues before init_cb is set
 *
 * Input:
 *	ha:		adapter state pointer.
 *	buffer:		buffer pointer
 *	phys_addr:	physical address of buffer
 *	size:		size of buffer
 *	TARGET_QUEUE_LOCK must be released
 *	ADAPTER_STATE_LOCK must be release
 *
 * Returns:
 *	qla2x00 local funxtion status code.
 *
 * Context:
 *	Kernel context.
 */
#define CONFIG_XLOGINS_MEM	0x9
int
qla_set_exlogin_mem_cfg(scsi_qla_host_t *vha, dma_addr_t phys_addr)
{
	int		rval;
	mbx_cmd_t	mc;
	mbx_cmd_t	*mcp = &mc;
	struct qla_hw_data *ha = vha->hw;

	ql_dbg(ql_dbg_mbx + ql_dbg_verbose, vha, 0x111a,
	    "Entered %s.\n", __func__);

	memset(mcp->mb, 0 , sizeof(mcp->mb));
	mcp->mb[0] = MBC_GET_MEM_OFFLOAD_CNTRL_STAT;
	mcp->mb[1] = CONFIG_XLOGINS_MEM;
	mcp->mb[2] = MSW(phys_addr);
	mcp->mb[3] = LSW(phys_addr);
	mcp->mb[6] = MSW(MSD(phys_addr));
	mcp->mb[7] = LSW(MSD(phys_addr));
	mcp->mb[8] = MSW(ha->exlogin_size);
	mcp->mb[9] = LSW(ha->exlogin_size);
	mcp->out_mb = MBX_9|MBX_8|MBX_7|MBX_6|MBX_3|MBX_2|MBX_1|MBX_0;
	mcp->in_mb = MBX_11|MBX_0;
	mcp->tov = MBX_TOV_SECONDS;
	mcp->flags = 0;
	rval = qla2x00_mailbox_command(vha, mcp);
	if (rval != QLA_SUCCESS) {
		ql_dbg(ql_dbg_mbx, vha, 0x111b,
		       "EXlogin Failed=%x. MB0=%x MB11=%x\n",
		       rval, mcp->mb[0], mcp->mb[11]);
	} else {
		ql_dbg(ql_dbg_mbx + ql_dbg_verbose, vha, 0x118c,
		    "Done %s.\n", __func__);
	}

	return rval;
}

/*
 * qla_get_exchoffld_status
 *	Get exchange offload status
 *	uses the memory offload control/status Mailbox
 *
 * Input:
 *	ha:		adapter state pointer.
 *	fwopt:		firmware options
 *
 * Returns:
 *	qla2x00 local function status
 *
 * Context:
 *	Kernel context.
 */
#define	FETCH_XCHOFFLD_STAT	0x2
int
qla_get_exchoffld_status(scsi_qla_host_t *vha, uint16_t *buf_sz,
	uint16_t *ex_logins_cnt)
{
	int rval;
	mbx_cmd_t	mc;
	mbx_cmd_t	*mcp = &mc;

	ql_dbg(ql_dbg_mbx + ql_dbg_verbose, vha, 0x1019,
	    "Entered %s\n", __func__);

	memset(mcp->mb, 0 , sizeof(mcp->mb));
	mcp->mb[0] = MBC_GET_MEM_OFFLOAD_CNTRL_STAT;
	mcp->mb[1] = FETCH_XCHOFFLD_STAT;
	mcp->out_mb = MBX_1|MBX_0;
	mcp->in_mb = MBX_10|MBX_4|MBX_0;
	mcp->tov = MBX_TOV_SECONDS;
	mcp->flags = 0;

	rval = qla2x00_mailbox_command(vha, mcp);
	if (rval != QLA_SUCCESS) {
		ql_dbg(ql_dbg_mbx, vha, 0x1155, "Failed=%x.\n", rval);
	} else {
		*buf_sz = mcp->mb[4];
		*ex_logins_cnt = mcp->mb[10];

		ql_log(ql_log_info, vha, 0x118e,
		    "buffer size 0x%x, exchange offload count=%d\n",
		    mcp->mb[4], mcp->mb[10]);

		ql_dbg(ql_dbg_mbx + ql_dbg_verbose, vha, 0x1156,
		    "Done %s.\n", __func__);
	}

	return rval;
}

/*
 * qla_set_exchoffld_mem_cfg
 *	Set exchange offload memory configuration
 *	Mbx needs to be issues before init_cb is set
 *
 * Input:
 *	ha:		adapter state pointer.
 *	buffer:		buffer pointer
 *	phys_addr:	physical address of buffer
 *	size:		size of buffer
 *	TARGET_QUEUE_LOCK must be released
 *	ADAPTER_STATE_LOCK must be release
 *
 * Returns:
 *	qla2x00 local funxtion status code.
 *
 * Context:
 *	Kernel context.
 */
#define CONFIG_XCHOFFLD_MEM	0x3
int
qla_set_exchoffld_mem_cfg(scsi_qla_host_t *vha)
{
	int		rval;
	mbx_cmd_t	mc;
	mbx_cmd_t	*mcp = &mc;
	struct qla_hw_data *ha = vha->hw;

	ql_dbg(ql_dbg_mbx + ql_dbg_verbose, vha, 0x1157,
	    "Entered %s.\n", __func__);

	memset(mcp->mb, 0 , sizeof(mcp->mb));
	mcp->mb[0] = MBC_GET_MEM_OFFLOAD_CNTRL_STAT;
	mcp->mb[1] = CONFIG_XCHOFFLD_MEM;
	mcp->mb[2] = MSW(ha->exchoffld_buf_dma);
	mcp->mb[3] = LSW(ha->exchoffld_buf_dma);
	mcp->mb[6] = MSW(MSD(ha->exchoffld_buf_dma));
	mcp->mb[7] = LSW(MSD(ha->exchoffld_buf_dma));
	mcp->mb[8] = MSW(ha->exchoffld_size);
	mcp->mb[9] = LSW(ha->exchoffld_size);
	mcp->out_mb = MBX_9|MBX_8|MBX_7|MBX_6|MBX_3|MBX_2|MBX_1|MBX_0;
	mcp->in_mb = MBX_11|MBX_0;
	mcp->tov = MBX_TOV_SECONDS;
	mcp->flags = 0;
	rval = qla2x00_mailbox_command(vha, mcp);
	if (rval != QLA_SUCCESS) {
		/*EMPTY*/
		ql_dbg(ql_dbg_mbx, vha, 0x1158, "Failed=%x.\n", rval);
	} else {
		ql_dbg(ql_dbg_mbx + ql_dbg_verbose, vha, 0x1192,
		    "Done %s.\n", __func__);
	}

	return rval;
}

/*
 * qla2x00_get_fw_version
 *	Get firmware version.
 *
 * Input:
 *	ha:		adapter state pointer.
 *	major:		pointer for major number.
 *	minor:		pointer for minor number.
 *	subminor:	pointer for subminor number.
 *
 * Returns:
 *	qla2x00 local function return status code.
 *
 * Context:
 *	Kernel context.
 */
int
qla2x00_get_fw_version(scsi_qla_host_t *vha)
{
	int		rval;
	mbx_cmd_t	mc;
	mbx_cmd_t	*mcp = &mc;
	struct qla_hw_data *ha = vha->hw;

	ql_dbg(ql_dbg_mbx + ql_dbg_verbose, vha, 0x1029,
	    "Entered %s.\n", __func__);

	mcp->mb[0] = MBC_GET_FIRMWARE_VERSION;
	mcp->out_mb = MBX_0;
	mcp->in_mb = MBX_6|MBX_5|MBX_4|MBX_3|MBX_2|MBX_1|MBX_0;
	if (IS_QLA81XX(vha->hw) || IS_QLA8031(ha) || IS_QLA8044(ha))
		mcp->in_mb |= MBX_13|MBX_12|MBX_11|MBX_10|MBX_9|MBX_8;
	if (IS_FWI2_CAPABLE(ha))
		mcp->in_mb |= MBX_17|MBX_16|MBX_15;
	if (IS_QLA27XX(ha) || IS_QLA28XX(ha))
		mcp->in_mb |=
		    MBX_25|MBX_24|MBX_23|MBX_22|MBX_21|MBX_20|MBX_19|MBX_18|
		    MBX_14|MBX_13|MBX_11|MBX_10|MBX_9|MBX_8|MBX_7;

	mcp->flags = 0;
	mcp->tov = MBX_TOV_SECONDS;
	rval = qla2x00_mailbox_command(vha, mcp);
	if (rval != QLA_SUCCESS)
		goto failed;

	/* Return mailbox data. */
	ha->fw_major_version = mcp->mb[1];
	ha->fw_minor_version = mcp->mb[2];
	ha->fw_subminor_version = mcp->mb[3];
	ha->fw_attributes = mcp->mb[6];
	if (IS_QLA2100(vha->hw) || IS_QLA2200(vha->hw))
		ha->fw_memory_size = 0x1FFFF;		/* Defaults to 128KB. */
	else
		ha->fw_memory_size = (mcp->mb[5] << 16) | mcp->mb[4];

	if (IS_QLA81XX(vha->hw) || IS_QLA8031(vha->hw) || IS_QLA8044(ha)) {
		ha->mpi_version[0] = mcp->mb[10] & 0xff;
		ha->mpi_version[1] = mcp->mb[11] >> 8;
		ha->mpi_version[2] = mcp->mb[11] & 0xff;
		ha->mpi_capabilities = (mcp->mb[12] << 16) | mcp->mb[13];
		ha->phy_version[0] = mcp->mb[8] & 0xff;
		ha->phy_version[1] = mcp->mb[9] >> 8;
		ha->phy_version[2] = mcp->mb[9] & 0xff;
	}

	if (IS_FWI2_CAPABLE(ha)) {
		ha->fw_attributes_h = mcp->mb[15];
		ha->fw_attributes_ext[0] = mcp->mb[16];
		ha->fw_attributes_ext[1] = mcp->mb[17];
		ql_dbg(ql_dbg_mbx + ql_dbg_verbose, vha, 0x1139,
		    "%s: FW_attributes Upper: 0x%x, Lower: 0x%x.\n",
		    __func__, mcp->mb[15], mcp->mb[6]);
		ql_dbg(ql_dbg_mbx + ql_dbg_verbose, vha, 0x112f,
		    "%s: Ext_FwAttributes Upper: 0x%x, Lower: 0x%x.\n",
		    __func__, mcp->mb[17], mcp->mb[16]);

		if (ha->fw_attributes_h & 0x4)
			ql_dbg(ql_dbg_mbx + ql_dbg_verbose, vha, 0x118d,
			    "%s: Firmware supports Extended Login 0x%x\n",
			    __func__, ha->fw_attributes_h);

		if (ha->fw_attributes_h & 0x8)
			ql_dbg(ql_dbg_mbx + ql_dbg_verbose, vha, 0x1191,
			    "%s: Firmware supports Exchange Offload 0x%x\n",
			    __func__, ha->fw_attributes_h);

		/*
		 * FW supports nvme and driver load parameter requested nvme.
		 * BIT 26 of fw_attributes indicates NVMe support.
		 */
		if ((ha->fw_attributes_h &
		    (FW_ATTR_H_NVME | FW_ATTR_H_NVME_UPDATED)) &&
			ql2xnvmeenable) {
			if (ha->fw_attributes_h & FW_ATTR_H_NVME_FBURST)
				vha->flags.nvme_first_burst = 1;

			vha->flags.nvme_enabled = 1;
			ql_log(ql_log_info, vha, 0xd302,
			    "%s: FC-NVMe is Enabled (0x%x)\n",
			     __func__, ha->fw_attributes_h);
		}

		/* BIT_13 of Extended FW Attributes informs about NVMe2 support */
		if (ha->fw_attributes_ext[0] & FW_ATTR_EXT0_NVME2) {
			ql_log(ql_log_info, vha, 0xd302,
			       "Firmware supports NVMe2 0x%x\n",
			       ha->fw_attributes_ext[0]);
			vha->flags.nvme2_enabled = 1;
		}
	}

	if (IS_QLA27XX(ha) || IS_QLA28XX(ha)) {
		ha->serdes_version[0] = mcp->mb[7] & 0xff;
		ha->serdes_version[1] = mcp->mb[8] >> 8;
		ha->serdes_version[2] = mcp->mb[8] & 0xff;
		ha->mpi_version[0] = mcp->mb[10] & 0xff;
		ha->mpi_version[1] = mcp->mb[11] >> 8;
		ha->mpi_version[2] = mcp->mb[11] & 0xff;
		ha->pep_version[0] = mcp->mb[13] & 0xff;
		ha->pep_version[1] = mcp->mb[14] >> 8;
		ha->pep_version[2] = mcp->mb[14] & 0xff;
		ha->fw_shared_ram_start = (mcp->mb[19] << 16) | mcp->mb[18];
		ha->fw_shared_ram_end = (mcp->mb[21] << 16) | mcp->mb[20];
		ha->fw_ddr_ram_start = (mcp->mb[23] << 16) | mcp->mb[22];
		ha->fw_ddr_ram_end = (mcp->mb[25] << 16) | mcp->mb[24];
		if (IS_QLA28XX(ha)) {
			if (mcp->mb[16] & BIT_10)
				ha->flags.secure_fw = 1;

			ql_log(ql_log_info, vha, 0xffff,
			    "Secure Flash Update in FW: %s\n",
			    (ha->flags.secure_fw) ? "Supported" :
			    "Not Supported");
		}

		if (ha->flags.scm_supported_a &&
		    (ha->fw_attributes_ext[0] & FW_ATTR_EXT0_SCM_SUPPORTED)) {
			ha->flags.scm_supported_f = 1;
			ha->sf_init_cb->flags |= cpu_to_le16(BIT_13);
		}
		ql_log(ql_log_info, vha, 0x11a3, "SCM in FW: %s\n",
		       (ha->flags.scm_supported_f) ? "Supported" :
		       "Not Supported");

		if (vha->flags.nvme2_enabled) {
			/* set BIT_15 of special feature control block for SLER */
			ha->sf_init_cb->flags |= cpu_to_le16(BIT_15);
			/* set BIT_14 of special feature control block for PI CTRL*/
			ha->sf_init_cb->flags |= cpu_to_le16(BIT_14);
		}
	}

failed:
	if (rval != QLA_SUCCESS) {
		/*EMPTY*/
		ql_dbg(ql_dbg_mbx, vha, 0x102a, "Failed=%x.\n", rval);
	} else {
		/*EMPTY*/
		ql_dbg(ql_dbg_mbx + ql_dbg_verbose, vha, 0x102b,
		    "Done %s.\n", __func__);
	}
	return rval;
}

/*
 * qla2x00_get_fw_options
 *	Set firmware options.
 *
 * Input:
 *	ha = adapter block pointer.
 *	fwopt = pointer for firmware options.
 *
 * Returns:
 *	qla2x00 local function return status code.
 *
 * Context:
 *	Kernel context.
 */
int
qla2x00_get_fw_options(scsi_qla_host_t *vha, uint16_t *fwopts)
{
	int rval;
	mbx_cmd_t mc;
	mbx_cmd_t *mcp = &mc;

	ql_dbg(ql_dbg_mbx + ql_dbg_verbose, vha, 0x102c,
	    "Entered %s.\n", __func__);

	mcp->mb[0] = MBC_GET_FIRMWARE_OPTION;
	mcp->out_mb = MBX_0;
	mcp->in_mb = MBX_3|MBX_2|MBX_1|MBX_0;
	mcp->tov = MBX_TOV_SECONDS;
	mcp->flags = 0;
	rval = qla2x00_mailbox_command(vha, mcp);

	if (rval != QLA_SUCCESS) {
		/*EMPTY*/
		ql_dbg(ql_dbg_mbx, vha, 0x102d, "Failed=%x.\n", rval);
	} else {
		fwopts[0] = mcp->mb[0];
		fwopts[1] = mcp->mb[1];
		fwopts[2] = mcp->mb[2];
		fwopts[3] = mcp->mb[3];

		ql_dbg(ql_dbg_mbx + ql_dbg_verbose, vha, 0x102e,
		    "Done %s.\n", __func__);
	}

	return rval;
}


/*
 * qla2x00_set_fw_options
 *	Set firmware options.
 *
 * Input:
 *	ha = adapter block pointer.
 *	fwopt = pointer for firmware options.
 *
 * Returns:
 *	qla2x00 local function return status code.
 *
 * Context:
 *	Kernel context.
 */
int
qla2x00_set_fw_options(scsi_qla_host_t *vha, uint16_t *fwopts)
{
	int rval;
	mbx_cmd_t mc;
	mbx_cmd_t *mcp = &mc;

	ql_dbg(ql_dbg_mbx + ql_dbg_verbose, vha, 0x102f,
	    "Entered %s.\n", __func__);

	mcp->mb[0] = MBC_SET_FIRMWARE_OPTION;
	mcp->mb[1] = fwopts[1];
	mcp->mb[2] = fwopts[2];
	mcp->mb[3] = fwopts[3];
	mcp->out_mb = MBX_3|MBX_2|MBX_1|MBX_0;
	mcp->in_mb = MBX_0;
	if (IS_FWI2_CAPABLE(vha->hw)) {
		mcp->in_mb |= MBX_1;
		mcp->mb[10] = fwopts[10];
		mcp->out_mb |= MBX_10;
	} else {
		mcp->mb[10] = fwopts[10];
		mcp->mb[11] = fwopts[11];
		mcp->mb[12] = 0;	/* Undocumented, but used */
		mcp->out_mb |= MBX_12|MBX_11|MBX_10;
	}
	mcp->tov = MBX_TOV_SECONDS;
	mcp->flags = 0;
	rval = qla2x00_mailbox_command(vha, mcp);

	fwopts[0] = mcp->mb[0];

	if (rval != QLA_SUCCESS) {
		/*EMPTY*/
		ql_dbg(ql_dbg_mbx, vha, 0x1030,
		    "Failed=%x (%x/%x).\n", rval, mcp->mb[0], mcp->mb[1]);
	} else {
		/*EMPTY*/
		ql_dbg(ql_dbg_mbx + ql_dbg_verbose, vha, 0x1031,
		    "Done %s.\n", __func__);
	}

	return rval;
}

/*
 * qla2x00_mbx_reg_test
 *	Mailbox register wrap test.
 *
 * Input:
 *	ha = adapter block pointer.
 *	TARGET_QUEUE_LOCK must be released.
 *	ADAPTER_STATE_LOCK must be released.
 *
 * Returns:
 *	qla2x00 local function return status code.
 *
 * Context:
 *	Kernel context.
 */
int
qla2x00_mbx_reg_test(scsi_qla_host_t *vha)
{
	int rval;
	mbx_cmd_t mc;
	mbx_cmd_t *mcp = &mc;

	ql_dbg(ql_dbg_mbx + ql_dbg_verbose, vha, 0x1032,
	    "Entered %s.\n", __func__);

	mcp->mb[0] = MBC_MAILBOX_REGISTER_TEST;
	mcp->mb[1] = 0xAAAA;
	mcp->mb[2] = 0x5555;
	mcp->mb[3] = 0xAA55;
	mcp->mb[4] = 0x55AA;
	mcp->mb[5] = 0xA5A5;
	mcp->mb[6] = 0x5A5A;
	mcp->mb[7] = 0x2525;
	mcp->out_mb = MBX_7|MBX_6|MBX_5|MBX_4|MBX_3|MBX_2|MBX_1|MBX_0;
	mcp->in_mb = MBX_7|MBX_6|MBX_5|MBX_4|MBX_3|MBX_2|MBX_1|MBX_0;
	mcp->tov = MBX_TOV_SECONDS;
	mcp->flags = 0;
	rval = qla2x00_mailbox_command(vha, mcp);

	if (rval == QLA_SUCCESS) {
		if (mcp->mb[1] != 0xAAAA || mcp->mb[2] != 0x5555 ||
		    mcp->mb[3] != 0xAA55 || mcp->mb[4] != 0x55AA)
			rval = QLA_FUNCTION_FAILED;
		if (mcp->mb[5] != 0xA5A5 || mcp->mb[6] != 0x5A5A ||
		    mcp->mb[7] != 0x2525)
			rval = QLA_FUNCTION_FAILED;
	}

	if (rval != QLA_SUCCESS) {
		/*EMPTY*/
		ql_dbg(ql_dbg_mbx, vha, 0x1033, "Failed=%x.\n", rval);
		vha->hw_err_cnt++;
	} else {
		/*EMPTY*/
		ql_dbg(ql_dbg_mbx + ql_dbg_verbose, vha, 0x1034,
		    "Done %s.\n", __func__);
	}

	return rval;
}

/*
 * qla2x00_verify_checksum
 *	Verify firmware checksum.
 *
 * Input:
 *	ha = adapter block pointer.
 *	TARGET_QUEUE_LOCK must be released.
 *	ADAPTER_STATE_LOCK must be released.
 *
 * Returns:
 *	qla2x00 local function return status code.
 *
 * Context:
 *	Kernel context.
 */
int
qla2x00_verify_checksum(scsi_qla_host_t *vha, uint32_t risc_addr)
{
	int rval;
	mbx_cmd_t mc;
	mbx_cmd_t *mcp = &mc;

	ql_dbg(ql_dbg_mbx + ql_dbg_verbose, vha, 0x1035,
	    "Entered %s.\n", __func__);

	mcp->mb[0] = MBC_VERIFY_CHECKSUM;
	mcp->out_mb = MBX_0;
	mcp->in_mb = MBX_0;
	if (IS_FWI2_CAPABLE(vha->hw)) {
		mcp->mb[1] = MSW(risc_addr);
		mcp->mb[2] = LSW(risc_addr);
		mcp->out_mb |= MBX_2|MBX_1;
		mcp->in_mb |= MBX_2|MBX_1;
	} else {
		mcp->mb[1] = LSW(risc_addr);
		mcp->out_mb |= MBX_1;
		mcp->in_mb |= MBX_1;
	}

	mcp->tov = MBX_TOV_SECONDS;
	mcp->flags = 0;
	rval = qla2x00_mailbox_command(vha, mcp);

	if (rval != QLA_SUCCESS) {
		ql_dbg(ql_dbg_mbx, vha, 0x1036,
		    "Failed=%x chm sum=%x.\n", rval, IS_FWI2_CAPABLE(vha->hw) ?
		    (mcp->mb[2] << 16) | mcp->mb[1] : mcp->mb[1]);
	} else {
		ql_dbg(ql_dbg_mbx + ql_dbg_verbose, vha, 0x1037,
		    "Done %s.\n", __func__);
	}

	return rval;
}

/*
 * qla2x00_issue_iocb
 *	Issue IOCB using mailbox command
 *
 * Input:
 *	ha = adapter state pointer.
 *	buffer = buffer pointer.
 *	phys_addr = physical address of buffer.
 *	size = size of buffer.
 *	TARGET_QUEUE_LOCK must be released.
 *	ADAPTER_STATE_LOCK must be released.
 *
 * Returns:
 *	qla2x00 local function return status code.
 *
 * Context:
 *	Kernel context.
 */
int
qla2x00_issue_iocb_timeout(scsi_qla_host_t *vha, void *buffer,
    dma_addr_t phys_addr, size_t size, uint32_t tov)
{
	int		rval;
	mbx_cmd_t	mc;
	mbx_cmd_t	*mcp = &mc;

	if (!vha->hw->flags.fw_started)
		return QLA_INVALID_COMMAND;

	ql_dbg(ql_dbg_mbx + ql_dbg_verbose, vha, 0x1038,
	    "Entered %s.\n", __func__);

	mcp->mb[0] = MBC_IOCB_COMMAND_A64;
	mcp->mb[1] = 0;
	mcp->mb[2] = MSW(LSD(phys_addr));
	mcp->mb[3] = LSW(LSD(phys_addr));
	mcp->mb[6] = MSW(MSD(phys_addr));
	mcp->mb[7] = LSW(MSD(phys_addr));
	mcp->out_mb = MBX_7|MBX_6|MBX_3|MBX_2|MBX_1|MBX_0;
	mcp->in_mb = MBX_1|MBX_0;
	mcp->tov = tov;
	mcp->flags = 0;
	rval = qla2x00_mailbox_command(vha, mcp);

	if (rval != QLA_SUCCESS) {
		/*EMPTY*/
		ql_dbg(ql_dbg_mbx, vha, 0x1039, "Failed=%x.\n", rval);
	} else {
		sts_entry_t *sts_entry = buffer;

		/* Mask reserved bits. */
		sts_entry->entry_status &=
		    IS_FWI2_CAPABLE(vha->hw) ? RF_MASK_24XX : RF_MASK;
		ql_dbg(ql_dbg_mbx + ql_dbg_verbose, vha, 0x103a,
		    "Done %s (status=%x).\n", __func__,
		    sts_entry->entry_status);
	}

	return rval;
}

int
qla2x00_issue_iocb(scsi_qla_host_t *vha, void *buffer, dma_addr_t phys_addr,
    size_t size)
{
	return qla2x00_issue_iocb_timeout(vha, buffer, phys_addr, size,
	    MBX_TOV_SECONDS);
}

/*
 * qla2x00_abort_command
 *	Abort command aborts a specified IOCB.
 *
 * Input:
 *	ha = adapter block pointer.
 *	sp = SB structure pointer.
 *
 * Returns:
 *	qla2x00 local function return status code.
 *
 * Context:
 *	Kernel context.
 */
int
qla2x00_abort_command(srb_t *sp)
{
	unsigned long   flags = 0;
	int		rval;
	uint32_t	handle = 0;
	mbx_cmd_t	mc;
	mbx_cmd_t	*mcp = &mc;
	fc_port_t	*fcport = sp->fcport;
	scsi_qla_host_t *vha = fcport->vha;
	struct qla_hw_data *ha = vha->hw;
	struct req_que *req;
	struct scsi_cmnd *cmd = GET_CMD_SP(sp);

	ql_dbg(ql_dbg_mbx + ql_dbg_verbose, vha, 0x103b,
	    "Entered %s.\n", __func__);

	if (sp->qpair)
		req = sp->qpair->req;
	else
		req = vha->req;

	spin_lock_irqsave(&ha->hardware_lock, flags);
	for (handle = 1; handle < req->num_outstanding_cmds; handle++) {
		if (req->outstanding_cmds[handle] == sp)
			break;
	}
	spin_unlock_irqrestore(&ha->hardware_lock, flags);

	if (handle == req->num_outstanding_cmds) {
		/* command not found */
		return QLA_FUNCTION_FAILED;
	}

	mcp->mb[0] = MBC_ABORT_COMMAND;
	if (HAS_EXTENDED_IDS(ha))
		mcp->mb[1] = fcport->loop_id;
	else
		mcp->mb[1] = fcport->loop_id << 8;
	mcp->mb[2] = (uint16_t)handle;
	mcp->mb[3] = (uint16_t)(handle >> 16);
	mcp->mb[6] = (uint16_t)cmd->device->lun;
	mcp->out_mb = MBX_6|MBX_3|MBX_2|MBX_1|MBX_0;
	mcp->in_mb = MBX_0;
	mcp->tov = MBX_TOV_SECONDS;
	mcp->flags = 0;
	rval = qla2x00_mailbox_command(vha, mcp);

	if (rval != QLA_SUCCESS) {
		ql_dbg(ql_dbg_mbx, vha, 0x103c, "Failed=%x.\n", rval);
	} else {
		ql_dbg(ql_dbg_mbx + ql_dbg_verbose, vha, 0x103d,
		    "Done %s.\n", __func__);
	}

	return rval;
}

int
qla2x00_abort_target(struct fc_port *fcport, uint64_t l, int tag)
{
	int rval, rval2;
	mbx_cmd_t  mc;
	mbx_cmd_t  *mcp = &mc;
	scsi_qla_host_t *vha;

	vha = fcport->vha;

	ql_dbg(ql_dbg_mbx + ql_dbg_verbose, vha, 0x103e,
	    "Entered %s.\n", __func__);

	mcp->mb[0] = MBC_ABORT_TARGET;
	mcp->out_mb = MBX_9|MBX_2|MBX_1|MBX_0;
	if (HAS_EXTENDED_IDS(vha->hw)) {
		mcp->mb[1] = fcport->loop_id;
		mcp->mb[10] = 0;
		mcp->out_mb |= MBX_10;
	} else {
		mcp->mb[1] = fcport->loop_id << 8;
	}
	mcp->mb[2] = vha->hw->loop_reset_delay;
	mcp->mb[9] = vha->vp_idx;

	mcp->in_mb = MBX_0;
	mcp->tov = MBX_TOV_SECONDS;
	mcp->flags = 0;
	rval = qla2x00_mailbox_command(vha, mcp);
	if (rval != QLA_SUCCESS) {
		ql_dbg(ql_dbg_mbx + ql_dbg_verbose, vha, 0x103f,
		    "Failed=%x.\n", rval);
	}

	/* Issue marker IOCB. */
	rval2 = qla2x00_marker(vha, vha->hw->base_qpair, fcport->loop_id, 0,
							MK_SYNC_ID);
	if (rval2 != QLA_SUCCESS) {
		ql_dbg(ql_dbg_mbx, vha, 0x1040,
		    "Failed to issue marker IOCB (%x).\n", rval2);
	} else {
		ql_dbg(ql_dbg_mbx + ql_dbg_verbose, vha, 0x1041,
		    "Done %s.\n", __func__);
	}

	return rval;
}

int
qla2x00_lun_reset(struct fc_port *fcport, uint64_t l, int tag)
{
	int rval, rval2;
	mbx_cmd_t  mc;
	mbx_cmd_t  *mcp = &mc;
	scsi_qla_host_t *vha;

	vha = fcport->vha;

	ql_dbg(ql_dbg_mbx + ql_dbg_verbose, vha, 0x1042,
	    "Entered %s.\n", __func__);

	mcp->mb[0] = MBC_LUN_RESET;
	mcp->out_mb = MBX_9|MBX_3|MBX_2|MBX_1|MBX_0;
	if (HAS_EXTENDED_IDS(vha->hw))
		mcp->mb[1] = fcport->loop_id;
	else
		mcp->mb[1] = fcport->loop_id << 8;
	mcp->mb[2] = (u32)l;
	mcp->mb[3] = 0;
	mcp->mb[9] = vha->vp_idx;

	mcp->in_mb = MBX_0;
	mcp->tov = MBX_TOV_SECONDS;
	mcp->flags = 0;
	rval = qla2x00_mailbox_command(vha, mcp);
	if (rval != QLA_SUCCESS) {
		ql_dbg(ql_dbg_mbx, vha, 0x1043, "Failed=%x.\n", rval);
	}

	/* Issue marker IOCB. */
	rval2 = qla2x00_marker(vha, vha->hw->base_qpair, fcport->loop_id, l,
								MK_SYNC_ID_LUN);
	if (rval2 != QLA_SUCCESS) {
		ql_dbg(ql_dbg_mbx, vha, 0x1044,
		    "Failed to issue marker IOCB (%x).\n", rval2);
	} else {
		ql_dbg(ql_dbg_mbx + ql_dbg_verbose, vha, 0x1045,
		    "Done %s.\n", __func__);
	}

	return rval;
}

/*
 * qla2x00_get_adapter_id
 *	Get adapter ID and topology.
 *
 * Input:
 *	ha = adapter block pointer.
 *	id = pointer for loop ID.
 *	al_pa = pointer for AL_PA.
 *	area = pointer for area.
 *	domain = pointer for domain.
 *	top = pointer for topology.
 *	TARGET_QUEUE_LOCK must be released.
 *	ADAPTER_STATE_LOCK must be released.
 *
 * Returns:
 *	qla2x00 local function return status code.
 *
 * Context:
 *	Kernel context.
 */
int
qla2x00_get_adapter_id(scsi_qla_host_t *vha, uint16_t *id, uint8_t *al_pa,
    uint8_t *area, uint8_t *domain, uint16_t *top, uint16_t *sw_cap)
{
	int rval;
	mbx_cmd_t mc;
	mbx_cmd_t *mcp = &mc;

	ql_dbg(ql_dbg_mbx + ql_dbg_verbose, vha, 0x1046,
	    "Entered %s.\n", __func__);

	mcp->mb[0] = MBC_GET_ADAPTER_LOOP_ID;
	mcp->mb[9] = vha->vp_idx;
	mcp->out_mb = MBX_9|MBX_0;
	mcp->in_mb = MBX_9|MBX_7|MBX_6|MBX_3|MBX_2|MBX_1|MBX_0;
	if (IS_CNA_CAPABLE(vha->hw))
		mcp->in_mb |= MBX_13|MBX_12|MBX_11|MBX_10;
	if (IS_FWI2_CAPABLE(vha->hw))
		mcp->in_mb |= MBX_19|MBX_18|MBX_17|MBX_16;
	if (IS_QLA27XX(vha->hw) || IS_QLA28XX(vha->hw)) {
		mcp->in_mb |= MBX_15;
		mcp->out_mb |= MBX_7|MBX_21|MBX_22|MBX_23;
	}

	mcp->tov = MBX_TOV_SECONDS;
	mcp->flags = 0;
	rval = qla2x00_mailbox_command(vha, mcp);
	if (mcp->mb[0] == MBS_COMMAND_ERROR)
		rval = QLA_COMMAND_ERROR;
	else if (mcp->mb[0] == MBS_INVALID_COMMAND)
		rval = QLA_INVALID_COMMAND;

	/* Return data. */
	*id = mcp->mb[1];
	*al_pa = LSB(mcp->mb[2]);
	*area = MSB(mcp->mb[2]);
	*domain	= LSB(mcp->mb[3]);
	*top = mcp->mb[6];
	*sw_cap = mcp->mb[7];

	if (rval != QLA_SUCCESS) {
		/*EMPTY*/
		ql_dbg(ql_dbg_mbx, vha, 0x1047, "Failed=%x.\n", rval);
	} else {
		ql_dbg(ql_dbg_mbx + ql_dbg_verbose, vha, 0x1048,
		    "Done %s.\n", __func__);

		if (IS_CNA_CAPABLE(vha->hw)) {
			vha->fcoe_vlan_id = mcp->mb[9] & 0xfff;
			vha->fcoe_fcf_idx = mcp->mb[10];
			vha->fcoe_vn_port_mac[5] = mcp->mb[11] >> 8;
			vha->fcoe_vn_port_mac[4] = mcp->mb[11] & 0xff;
			vha->fcoe_vn_port_mac[3] = mcp->mb[12] >> 8;
			vha->fcoe_vn_port_mac[2] = mcp->mb[12] & 0xff;
			vha->fcoe_vn_port_mac[1] = mcp->mb[13] >> 8;
			vha->fcoe_vn_port_mac[0] = mcp->mb[13] & 0xff;
		}
		/* If FA-WWN supported */
		if (IS_FAWWN_CAPABLE(vha->hw)) {
			if (mcp->mb[7] & BIT_14) {
				vha->port_name[0] = MSB(mcp->mb[16]);
				vha->port_name[1] = LSB(mcp->mb[16]);
				vha->port_name[2] = MSB(mcp->mb[17]);
				vha->port_name[3] = LSB(mcp->mb[17]);
				vha->port_name[4] = MSB(mcp->mb[18]);
				vha->port_name[5] = LSB(mcp->mb[18]);
				vha->port_name[6] = MSB(mcp->mb[19]);
				vha->port_name[7] = LSB(mcp->mb[19]);
				fc_host_port_name(vha->host) =
				    wwn_to_u64(vha->port_name);
				ql_dbg(ql_dbg_mbx, vha, 0x10ca,
				    "FA-WWN acquired %016llx\n",
				    wwn_to_u64(vha->port_name));
			}
		}

		if (IS_QLA27XX(vha->hw) || IS_QLA28XX(vha->hw)) {
			vha->bbcr = mcp->mb[15];
			if (mcp->mb[7] & SCM_EDC_ACC_RECEIVED) {
				ql_log(ql_log_info, vha, 0x11a4,
				       "SCM: EDC ELS completed, flags 0x%x\n",
				       mcp->mb[21]);
			}
			if (mcp->mb[7] & SCM_RDF_ACC_RECEIVED) {
				vha->hw->flags.scm_enabled = 1;
				vha->scm_fabric_connection_flags |=
				    SCM_FLAG_RDF_COMPLETED;
				ql_log(ql_log_info, vha, 0x11a5,
				       "SCM: RDF ELS completed, flags 0x%x\n",
				       mcp->mb[23]);
			}
		}
	}

	return rval;
}

/*
 * qla2x00_get_retry_cnt
 *	Get current firmware login retry count and delay.
 *
 * Input:
 *	ha = adapter block pointer.
 *	retry_cnt = pointer to login retry count.
 *	tov = pointer to login timeout value.
 *
 * Returns:
 *	qla2x00 local function return status code.
 *
 * Context:
 *	Kernel context.
 */
int
qla2x00_get_retry_cnt(scsi_qla_host_t *vha, uint8_t *retry_cnt, uint8_t *tov,
    uint16_t *r_a_tov)
{
	int rval;
	uint16_t ratov;
	mbx_cmd_t mc;
	mbx_cmd_t *mcp = &mc;

	ql_dbg(ql_dbg_mbx + ql_dbg_verbose, vha, 0x1049,
	    "Entered %s.\n", __func__);

	mcp->mb[0] = MBC_GET_RETRY_COUNT;
	mcp->out_mb = MBX_0;
	mcp->in_mb = MBX_3|MBX_2|MBX_1|MBX_0;
	mcp->tov = MBX_TOV_SECONDS;
	mcp->flags = 0;
	rval = qla2x00_mailbox_command(vha, mcp);

	if (rval != QLA_SUCCESS) {
		/*EMPTY*/
		ql_dbg(ql_dbg_mbx, vha, 0x104a,
		    "Failed=%x mb[0]=%x.\n", rval, mcp->mb[0]);
	} else {
		/* Convert returned data and check our values. */
		*r_a_tov = mcp->mb[3] / 2;
		ratov = (mcp->mb[3]/2) / 10;  /* mb[3] value is in 100ms */
		if (mcp->mb[1] * ratov > (*retry_cnt) * (*tov)) {
			/* Update to the larger values */
			*retry_cnt = (uint8_t)mcp->mb[1];
			*tov = ratov;
		}

		ql_dbg(ql_dbg_mbx + ql_dbg_verbose, vha, 0x104b,
		    "Done %s mb3=%d ratov=%d.\n", __func__, mcp->mb[3], ratov);
	}

	return rval;
}

/*
 * qla2x00_init_firmware
 *	Initialize adapter firmware.
 *
 * Input:
 *	ha = adapter block pointer.
 *	dptr = Initialization control block pointer.
 *	size = size of initialization control block.
 *	TARGET_QUEUE_LOCK must be released.
 *	ADAPTER_STATE_LOCK must be released.
 *
 * Returns:
 *	qla2x00 local function return status code.
 *
 * Context:
 *	Kernel context.
 */
int
qla2x00_init_firmware(scsi_qla_host_t *vha, uint16_t size)
{
	int rval;
	mbx_cmd_t mc;
	mbx_cmd_t *mcp = &mc;
	struct qla_hw_data *ha = vha->hw;

	ql_dbg(ql_dbg_mbx + ql_dbg_verbose, vha, 0x104c,
	    "Entered %s.\n", __func__);

	if (IS_P3P_TYPE(ha) && ql2xdbwr)
		qla82xx_wr_32(ha, (uintptr_t __force)ha->nxdb_wr_ptr,
			(0x04 | (ha->portnum << 5) | (0 << 8) | (0 << 16)));

	if (ha->flags.npiv_supported)
		mcp->mb[0] = MBC_MID_INITIALIZE_FIRMWARE;
	else
		mcp->mb[0] = MBC_INITIALIZE_FIRMWARE;

	mcp->mb[1] = 0;
	mcp->mb[2] = MSW(ha->init_cb_dma);
	mcp->mb[3] = LSW(ha->init_cb_dma);
	mcp->mb[6] = MSW(MSD(ha->init_cb_dma));
	mcp->mb[7] = LSW(MSD(ha->init_cb_dma));
	mcp->out_mb = MBX_7|MBX_6|MBX_3|MBX_2|MBX_1|MBX_0;
	if (ha->ex_init_cb && ha->ex_init_cb->ex_version) {
		mcp->mb[1] = BIT_0;
		mcp->mb[10] = MSW(ha->ex_init_cb_dma);
		mcp->mb[11] = LSW(ha->ex_init_cb_dma);
		mcp->mb[12] = MSW(MSD(ha->ex_init_cb_dma));
		mcp->mb[13] = LSW(MSD(ha->ex_init_cb_dma));
		mcp->mb[14] = sizeof(*ha->ex_init_cb);
		mcp->out_mb |= MBX_14|MBX_13|MBX_12|MBX_11|MBX_10;
	}

	if (ha->flags.scm_supported_f || vha->flags.nvme2_enabled) {
		mcp->mb[1] |= BIT_1;
		mcp->mb[16] = MSW(ha->sf_init_cb_dma);
		mcp->mb[17] = LSW(ha->sf_init_cb_dma);
		mcp->mb[18] = MSW(MSD(ha->sf_init_cb_dma));
		mcp->mb[19] = LSW(MSD(ha->sf_init_cb_dma));
		mcp->mb[15] = sizeof(*ha->sf_init_cb);
		mcp->out_mb |= MBX_19|MBX_18|MBX_17|MBX_16|MBX_15;
	}

	/* 1 and 2 should normally be captured. */
	mcp->in_mb = MBX_2|MBX_1|MBX_0;
	if (IS_QLA83XX(ha) || IS_QLA27XX(ha) || IS_QLA28XX(ha))
		/* mb3 is additional info about the installed SFP. */
		mcp->in_mb  |= MBX_3;
	mcp->buf_size = size;
	mcp->flags = MBX_DMA_OUT;
	mcp->tov = MBX_TOV_SECONDS;
	rval = qla2x00_mailbox_command(vha, mcp);

	if (rval != QLA_SUCCESS) {
		/*EMPTY*/
		ql_dbg(ql_dbg_mbx, vha, 0x104d,
		    "Failed=%x mb[0]=%x, mb[1]=%x, mb[2]=%x, mb[3]=%x.\n",
		    rval, mcp->mb[0], mcp->mb[1], mcp->mb[2], mcp->mb[3]);
		if (ha->init_cb) {
			ql_dbg(ql_dbg_mbx, vha, 0x104d, "init_cb:\n");
			ql_dump_buffer(ql_dbg_init + ql_dbg_verbose, vha,
			    0x0104d, ha->init_cb, sizeof(*ha->init_cb));
		}
		if (ha->ex_init_cb && ha->ex_init_cb->ex_version) {
			ql_dbg(ql_dbg_mbx, vha, 0x104d, "ex_init_cb:\n");
			ql_dump_buffer(ql_dbg_init + ql_dbg_verbose, vha,
			    0x0104d, ha->ex_init_cb, sizeof(*ha->ex_init_cb));
		}
	} else {
		if (IS_QLA27XX(ha) || IS_QLA28XX(ha)) {
			if (mcp->mb[2] == 6 || mcp->mb[3] == 2)
				ql_dbg(ql_dbg_mbx, vha, 0x119d,
				    "Invalid SFP/Validation Failed\n");
		}
		ql_dbg(ql_dbg_mbx + ql_dbg_verbose, vha, 0x104e,
		    "Done %s.\n", __func__);
	}

	return rval;
}


/*
 * qla2x00_get_port_database
 *	Issue normal/enhanced get port database mailbox command
 *	and copy device name as necessary.
 *
 * Input:
 *	ha = adapter state pointer.
 *	dev = structure pointer.
 *	opt = enhanced cmd option byte.
 *
 * Returns:
 *	qla2x00 local function return status code.
 *
 * Context:
 *	Kernel context.
 */
int
qla2x00_get_port_database(scsi_qla_host_t *vha, fc_port_t *fcport, uint8_t opt)
{
	int rval;
	mbx_cmd_t mc;
	mbx_cmd_t *mcp = &mc;
	port_database_t *pd;
	struct port_database_24xx *pd24;
	dma_addr_t pd_dma;
	struct qla_hw_data *ha = vha->hw;

	ql_dbg(ql_dbg_mbx + ql_dbg_verbose, vha, 0x104f,
	    "Entered %s.\n", __func__);

	pd24 = NULL;
	pd = dma_pool_zalloc(ha->s_dma_pool, GFP_KERNEL, &pd_dma);
	if (pd  == NULL) {
		ql_log(ql_log_warn, vha, 0x1050,
		    "Failed to allocate port database structure.\n");
		fcport->query = 0;
		return QLA_MEMORY_ALLOC_FAILED;
	}

	mcp->mb[0] = MBC_GET_PORT_DATABASE;
	if (opt != 0 && !IS_FWI2_CAPABLE(ha))
		mcp->mb[0] = MBC_ENHANCED_GET_PORT_DATABASE;
	mcp->mb[2] = MSW(pd_dma);
	mcp->mb[3] = LSW(pd_dma);
	mcp->mb[6] = MSW(MSD(pd_dma));
	mcp->mb[7] = LSW(MSD(pd_dma));
	mcp->mb[9] = vha->vp_idx;
	mcp->out_mb = MBX_9|MBX_7|MBX_6|MBX_3|MBX_2|MBX_0;
	mcp->in_mb = MBX_0;
	if (IS_FWI2_CAPABLE(ha)) {
		mcp->mb[1] = fcport->loop_id;
		mcp->mb[10] = opt;
		mcp->out_mb |= MBX_10|MBX_1;
		mcp->in_mb |= MBX_1;
	} else if (HAS_EXTENDED_IDS(ha)) {
		mcp->mb[1] = fcport->loop_id;
		mcp->mb[10] = opt;
		mcp->out_mb |= MBX_10|MBX_1;
	} else {
		mcp->mb[1] = fcport->loop_id << 8 | opt;
		mcp->out_mb |= MBX_1;
	}
	mcp->buf_size = IS_FWI2_CAPABLE(ha) ?
	    PORT_DATABASE_24XX_SIZE : PORT_DATABASE_SIZE;
	mcp->flags = MBX_DMA_IN;
	mcp->tov = (ha->login_timeout * 2) + (ha->login_timeout / 2);
	rval = qla2x00_mailbox_command(vha, mcp);
	if (rval != QLA_SUCCESS)
		goto gpd_error_out;

	if (IS_FWI2_CAPABLE(ha)) {
		uint64_t zero = 0;
		u8 current_login_state, last_login_state;

		pd24 = (struct port_database_24xx *) pd;

		/* Check for logged in state. */
		if (NVME_TARGET(ha, fcport)) {
			current_login_state = pd24->current_login_state >> 4;
			last_login_state = pd24->last_login_state >> 4;
		} else {
			current_login_state = pd24->current_login_state & 0xf;
			last_login_state = pd24->last_login_state & 0xf;
		}
		fcport->current_login_state = pd24->current_login_state;
		fcport->last_login_state = pd24->last_login_state;

		/* Check for logged in state. */
		if (current_login_state != PDS_PRLI_COMPLETE &&
		    last_login_state != PDS_PRLI_COMPLETE) {
			ql_dbg(ql_dbg_mbx, vha, 0x119a,
			    "Unable to verify login-state (%x/%x) for loop_id %x.\n",
			    current_login_state, last_login_state,
			    fcport->loop_id);
			rval = QLA_FUNCTION_FAILED;

			if (!fcport->query)
				goto gpd_error_out;
		}

		if (fcport->loop_id == FC_NO_LOOP_ID ||
		    (memcmp(fcport->port_name, (uint8_t *)&zero, 8) &&
		     memcmp(fcport->port_name, pd24->port_name, 8))) {
			/* We lost the device mid way. */
			rval = QLA_NOT_LOGGED_IN;
			goto gpd_error_out;
		}

		/* Names are little-endian. */
		memcpy(fcport->node_name, pd24->node_name, WWN_SIZE);
		memcpy(fcport->port_name, pd24->port_name, WWN_SIZE);

		/* Get port_id of device. */
		fcport->d_id.b.domain = pd24->port_id[0];
		fcport->d_id.b.area = pd24->port_id[1];
		fcport->d_id.b.al_pa = pd24->port_id[2];
		fcport->d_id.b.rsvd_1 = 0;

		/* If not target must be initiator or unknown type. */
		if ((pd24->prli_svc_param_word_3[0] & BIT_4) == 0)
			fcport->port_type = FCT_INITIATOR;
		else
			fcport->port_type = FCT_TARGET;

		/* Passback COS information. */
		fcport->supported_classes = (pd24->flags & PDF_CLASS_2) ?
				FC_COS_CLASS2 : FC_COS_CLASS3;

		if (pd24->prli_svc_param_word_3[0] & BIT_7)
			fcport->flags |= FCF_CONF_COMP_SUPPORTED;
	} else {
		uint64_t zero = 0;

		/* Check for logged in state. */
		if (pd->master_state != PD_STATE_PORT_LOGGED_IN &&
		    pd->slave_state != PD_STATE_PORT_LOGGED_IN) {
			ql_dbg(ql_dbg_mbx, vha, 0x100a,
			    "Unable to verify login-state (%x/%x) - "
			    "portid=%02x%02x%02x.\n", pd->master_state,
			    pd->slave_state, fcport->d_id.b.domain,
			    fcport->d_id.b.area, fcport->d_id.b.al_pa);
			rval = QLA_FUNCTION_FAILED;
			goto gpd_error_out;
		}

		if (fcport->loop_id == FC_NO_LOOP_ID ||
		    (memcmp(fcport->port_name, (uint8_t *)&zero, 8) &&
		     memcmp(fcport->port_name, pd->port_name, 8))) {
			/* We lost the device mid way. */
			rval = QLA_NOT_LOGGED_IN;
			goto gpd_error_out;
		}

		/* Names are little-endian. */
		memcpy(fcport->node_name, pd->node_name, WWN_SIZE);
		memcpy(fcport->port_name, pd->port_name, WWN_SIZE);

		/* Get port_id of device. */
		fcport->d_id.b.domain = pd->port_id[0];
		fcport->d_id.b.area = pd->port_id[3];
		fcport->d_id.b.al_pa = pd->port_id[2];
		fcport->d_id.b.rsvd_1 = 0;

		/* If not target must be initiator or unknown type. */
		if ((pd->prli_svc_param_word_3[0] & BIT_4) == 0)
			fcport->port_type = FCT_INITIATOR;
		else
			fcport->port_type = FCT_TARGET;

		/* Passback COS information. */
		fcport->supported_classes = (pd->options & BIT_4) ?
		    FC_COS_CLASS2 : FC_COS_CLASS3;
	}

gpd_error_out:
	dma_pool_free(ha->s_dma_pool, pd, pd_dma);
	fcport->query = 0;

	if (rval != QLA_SUCCESS) {
		ql_dbg(ql_dbg_mbx, vha, 0x1052,
		    "Failed=%x mb[0]=%x mb[1]=%x.\n", rval,
		    mcp->mb[0], mcp->mb[1]);
	} else {
		ql_dbg(ql_dbg_mbx + ql_dbg_verbose, vha, 0x1053,
		    "Done %s.\n", __func__);
	}

	return rval;
}

int
qla24xx_get_port_database(scsi_qla_host_t *vha, u16 nport_handle,
	struct port_database_24xx *pdb)
{
	mbx_cmd_t mc;
	mbx_cmd_t *mcp = &mc;
	dma_addr_t pdb_dma;
	int rval;

	ql_dbg(ql_dbg_mbx + ql_dbg_verbose, vha, 0x1115,
	    "Entered %s.\n", __func__);

	memset(pdb, 0, sizeof(*pdb));

	pdb_dma = dma_map_single(&vha->hw->pdev->dev, pdb,
	    sizeof(*pdb), DMA_FROM_DEVICE);
	if (!pdb_dma) {
		ql_log(ql_log_warn, vha, 0x1116, "Failed to map dma buffer.\n");
		return QLA_MEMORY_ALLOC_FAILED;
	}

	mcp->mb[0] = MBC_GET_PORT_DATABASE;
	mcp->mb[1] = nport_handle;
	mcp->mb[2] = MSW(LSD(pdb_dma));
	mcp->mb[3] = LSW(LSD(pdb_dma));
	mcp->mb[6] = MSW(MSD(pdb_dma));
	mcp->mb[7] = LSW(MSD(pdb_dma));
	mcp->mb[9] = 0;
	mcp->mb[10] = 0;
	mcp->out_mb = MBX_10|MBX_9|MBX_7|MBX_6|MBX_3|MBX_2|MBX_1|MBX_0;
	mcp->in_mb = MBX_1|MBX_0;
	mcp->buf_size = sizeof(*pdb);
	mcp->flags = MBX_DMA_IN;
	mcp->tov = vha->hw->login_timeout * 2;
	rval = qla2x00_mailbox_command(vha, mcp);

	if (rval != QLA_SUCCESS) {
		ql_dbg(ql_dbg_mbx, vha, 0x111a,
		    "Failed=%x mb[0]=%x mb[1]=%x.\n",
		    rval, mcp->mb[0], mcp->mb[1]);
	} else {
		ql_dbg(ql_dbg_mbx + ql_dbg_verbose, vha, 0x111b,
		    "Done %s.\n", __func__);
	}

	dma_unmap_single(&vha->hw->pdev->dev, pdb_dma,
	    sizeof(*pdb), DMA_FROM_DEVICE);

	return rval;
}

/*
 * qla2x00_get_firmware_state
 *	Get adapter firmware state.
 *
 * Input:
 *	ha = adapter block pointer.
 *	dptr = pointer for firmware state.
 *	TARGET_QUEUE_LOCK must be released.
 *	ADAPTER_STATE_LOCK must be released.
 *
 * Returns:
 *	qla2x00 local function return status code.
 *
 * Context:
 *	Kernel context.
 */
int
qla2x00_get_firmware_state(scsi_qla_host_t *vha, uint16_t *states)
{
	int rval;
	mbx_cmd_t mc;
	mbx_cmd_t *mcp = &mc;
	struct qla_hw_data *ha = vha->hw;

	ql_dbg(ql_dbg_mbx + ql_dbg_verbose, vha, 0x1054,
	    "Entered %s.\n", __func__);

	mcp->mb[0] = MBC_GET_FIRMWARE_STATE;
	mcp->out_mb = MBX_0;
	if (IS_FWI2_CAPABLE(vha->hw))
		mcp->in_mb = MBX_6|MBX_5|MBX_4|MBX_3|MBX_2|MBX_1|MBX_0;
	else
		mcp->in_mb = MBX_1|MBX_0;
	mcp->tov = MBX_TOV_SECONDS;
	mcp->flags = 0;
	rval = qla2x00_mailbox_command(vha, mcp);

	/* Return firmware states. */
	states[0] = mcp->mb[1];
	if (IS_FWI2_CAPABLE(vha->hw)) {
		states[1] = mcp->mb[2];
		states[2] = mcp->mb[3];  /* SFP info */
		states[3] = mcp->mb[4];
		states[4] = mcp->mb[5];
		states[5] = mcp->mb[6];  /* DPORT status */
	}

	if (rval != QLA_SUCCESS) {
		/*EMPTY*/
		ql_dbg(ql_dbg_mbx, vha, 0x1055, "Failed=%x.\n", rval);
	} else {
		if (IS_QLA27XX(ha) || IS_QLA28XX(ha)) {
			if (mcp->mb[2] == 6 || mcp->mb[3] == 2)
				ql_dbg(ql_dbg_mbx, vha, 0x119e,
				    "Invalid SFP/Validation Failed\n");
		}
		ql_dbg(ql_dbg_mbx + ql_dbg_verbose, vha, 0x1056,
		    "Done %s.\n", __func__);
	}

	return rval;
}

/*
 * qla2x00_get_port_name
 *	Issue get port name mailbox command.
 *	Returned name is in big endian format.
 *
 * Input:
 *	ha = adapter block pointer.
 *	loop_id = loop ID of device.
 *	name = pointer for name.
 *	TARGET_QUEUE_LOCK must be released.
 *	ADAPTER_STATE_LOCK must be released.
 *
 * Returns:
 *	qla2x00 local function return status code.
 *
 * Context:
 *	Kernel context.
 */
int
qla2x00_get_port_name(scsi_qla_host_t *vha, uint16_t loop_id, uint8_t *name,
    uint8_t opt)
{
	int rval;
	mbx_cmd_t mc;
	mbx_cmd_t *mcp = &mc;

	ql_dbg(ql_dbg_mbx + ql_dbg_verbose, vha, 0x1057,
	    "Entered %s.\n", __func__);

	mcp->mb[0] = MBC_GET_PORT_NAME;
	mcp->mb[9] = vha->vp_idx;
	mcp->out_mb = MBX_9|MBX_1|MBX_0;
	if (HAS_EXTENDED_IDS(vha->hw)) {
		mcp->mb[1] = loop_id;
		mcp->mb[10] = opt;
		mcp->out_mb |= MBX_10;
	} else {
		mcp->mb[1] = loop_id << 8 | opt;
	}

	mcp->in_mb = MBX_7|MBX_6|MBX_3|MBX_2|MBX_1|MBX_0;
	mcp->tov = MBX_TOV_SECONDS;
	mcp->flags = 0;
	rval = qla2x00_mailbox_command(vha, mcp);

	if (rval != QLA_SUCCESS) {
		/*EMPTY*/
		ql_dbg(ql_dbg_mbx, vha, 0x1058, "Failed=%x.\n", rval);
	} else {
		if (name != NULL) {
			/* This function returns name in big endian. */
			name[0] = MSB(mcp->mb[2]);
			name[1] = LSB(mcp->mb[2]);
			name[2] = MSB(mcp->mb[3]);
			name[3] = LSB(mcp->mb[3]);
			name[4] = MSB(mcp->mb[6]);
			name[5] = LSB(mcp->mb[6]);
			name[6] = MSB(mcp->mb[7]);
			name[7] = LSB(mcp->mb[7]);
		}

		ql_dbg(ql_dbg_mbx + ql_dbg_verbose, vha, 0x1059,
		    "Done %s.\n", __func__);
	}

	return rval;
}

/*
 * qla24xx_link_initialization
 *	Issue link initialization mailbox command.
 *
 * Input:
 *	ha = adapter block pointer.
 *	TARGET_QUEUE_LOCK must be released.
 *	ADAPTER_STATE_LOCK must be released.
 *
 * Returns:
 *	qla2x00 local function return status code.
 *
 * Context:
 *	Kernel context.
 */
int
qla24xx_link_initialize(scsi_qla_host_t *vha)
{
	int rval;
	mbx_cmd_t mc;
	mbx_cmd_t *mcp = &mc;

	ql_dbg(ql_dbg_mbx + ql_dbg_verbose, vha, 0x1152,
	    "Entered %s.\n", __func__);

	if (!IS_FWI2_CAPABLE(vha->hw) || IS_CNA_CAPABLE(vha->hw))
		return QLA_FUNCTION_FAILED;

	mcp->mb[0] = MBC_LINK_INITIALIZATION;
	mcp->mb[1] = BIT_4;
	if (vha->hw->operating_mode == LOOP)
		mcp->mb[1] |= BIT_6;
	else
		mcp->mb[1] |= BIT_5;
	mcp->mb[2] = 0;
	mcp->mb[3] = 0;
	mcp->out_mb = MBX_3|MBX_2|MBX_1|MBX_0;
	mcp->in_mb = MBX_0;
	mcp->tov = MBX_TOV_SECONDS;
	mcp->flags = 0;
	rval = qla2x00_mailbox_command(vha, mcp);

	if (rval != QLA_SUCCESS) {
		ql_dbg(ql_dbg_mbx, vha, 0x1153, "Failed=%x.\n", rval);
	} else {
		ql_dbg(ql_dbg_mbx + ql_dbg_verbose, vha, 0x1154,
		    "Done %s.\n", __func__);
	}

	return rval;
}

/*
 * qla2x00_lip_reset
 *	Issue LIP reset mailbox command.
 *
 * Input:
 *	ha = adapter block pointer.
 *	TARGET_QUEUE_LOCK must be released.
 *	ADAPTER_STATE_LOCK must be released.
 *
 * Returns:
 *	qla2x00 local function return status code.
 *
 * Context:
 *	Kernel context.
 */
int
qla2x00_lip_reset(scsi_qla_host_t *vha)
{
	int rval;
	mbx_cmd_t mc;
	mbx_cmd_t *mcp = &mc;

	ql_dbg(ql_dbg_disc, vha, 0x105a,
	    "Entered %s.\n", __func__);

	if (IS_CNA_CAPABLE(vha->hw)) {
		/* Logout across all FCFs. */
		mcp->mb[0] = MBC_LIP_FULL_LOGIN;
		mcp->mb[1] = BIT_1;
		mcp->mb[2] = 0;
		mcp->out_mb = MBX_2|MBX_1|MBX_0;
	} else if (IS_FWI2_CAPABLE(vha->hw)) {
		mcp->mb[0] = MBC_LIP_FULL_LOGIN;
		mcp->mb[1] = BIT_4;
		mcp->mb[2] = 0;
		mcp->mb[3] = vha->hw->loop_reset_delay;
		mcp->out_mb = MBX_3|MBX_2|MBX_1|MBX_0;
	} else {
		mcp->mb[0] = MBC_LIP_RESET;
		mcp->out_mb = MBX_3|MBX_2|MBX_1|MBX_0;
		if (HAS_EXTENDED_IDS(vha->hw)) {
			mcp->mb[1] = 0x00ff;
			mcp->mb[10] = 0;
			mcp->out_mb |= MBX_10;
		} else {
			mcp->mb[1] = 0xff00;
		}
		mcp->mb[2] = vha->hw->loop_reset_delay;
		mcp->mb[3] = 0;
	}
	mcp->in_mb = MBX_0;
	mcp->tov = MBX_TOV_SECONDS;
	mcp->flags = 0;
	rval = qla2x00_mailbox_command(vha, mcp);

	if (rval != QLA_SUCCESS) {
		/*EMPTY*/
		ql_dbg(ql_dbg_mbx, vha, 0x105b, "Failed=%x.\n", rval);
	} else {
		/*EMPTY*/
		ql_dbg(ql_dbg_mbx + ql_dbg_verbose, vha, 0x105c,
		    "Done %s.\n", __func__);
	}

	return rval;
}

/*
 * qla2x00_send_sns
 *	Send SNS command.
 *
 * Input:
 *	ha = adapter block pointer.
 *	sns = pointer for command.
 *	cmd_size = command size.
 *	buf_size = response/command size.
 *	TARGET_QUEUE_LOCK must be released.
 *	ADAPTER_STATE_LOCK must be released.
 *
 * Returns:
 *	qla2x00 local function return status code.
 *
 * Context:
 *	Kernel context.
 */
int
qla2x00_send_sns(scsi_qla_host_t *vha, dma_addr_t sns_phys_address,
    uint16_t cmd_size, size_t buf_size)
{
	int rval;
	mbx_cmd_t mc;
	mbx_cmd_t *mcp = &mc;

	ql_dbg(ql_dbg_mbx + ql_dbg_verbose, vha, 0x105d,
	    "Entered %s.\n", __func__);

	ql_dbg(ql_dbg_mbx + ql_dbg_verbose, vha, 0x105e,
	    "Retry cnt=%d ratov=%d total tov=%d.\n",
	    vha->hw->retry_count, vha->hw->login_timeout, mcp->tov);

	mcp->mb[0] = MBC_SEND_SNS_COMMAND;
	mcp->mb[1] = cmd_size;
	mcp->mb[2] = MSW(sns_phys_address);
	mcp->mb[3] = LSW(sns_phys_address);
	mcp->mb[6] = MSW(MSD(sns_phys_address));
	mcp->mb[7] = LSW(MSD(sns_phys_address));
	mcp->out_mb = MBX_7|MBX_6|MBX_3|MBX_2|MBX_1|MBX_0;
	mcp->in_mb = MBX_0|MBX_1;
	mcp->buf_size = buf_size;
	mcp->flags = MBX_DMA_OUT|MBX_DMA_IN;
	mcp->tov = (vha->hw->login_timeout * 2) + (vha->hw->login_timeout / 2);
	rval = qla2x00_mailbox_command(vha, mcp);

	if (rval != QLA_SUCCESS) {
		/*EMPTY*/
		ql_dbg(ql_dbg_mbx, vha, 0x105f,
		    "Failed=%x mb[0]=%x mb[1]=%x.\n",
		    rval, mcp->mb[0], mcp->mb[1]);
	} else {
		/*EMPTY*/
		ql_dbg(ql_dbg_mbx + ql_dbg_verbose, vha, 0x1060,
		    "Done %s.\n", __func__);
	}

	return rval;
}

int
qla24xx_login_fabric(scsi_qla_host_t *vha, uint16_t loop_id, uint8_t domain,
    uint8_t area, uint8_t al_pa, uint16_t *mb, uint8_t opt)
{
	int		rval;

	struct logio_entry_24xx *lg;
	dma_addr_t	lg_dma;
	uint32_t	iop[2];
	struct qla_hw_data *ha = vha->hw;
	struct req_que *req;

	ql_dbg(ql_dbg_mbx + ql_dbg_verbose, vha, 0x1061,
	    "Entered %s.\n", __func__);

	if (vha->vp_idx && vha->qpair)
		req = vha->qpair->req;
	else
		req = ha->req_q_map[0];

	lg = dma_pool_zalloc(ha->s_dma_pool, GFP_KERNEL, &lg_dma);
	if (lg == NULL) {
		ql_log(ql_log_warn, vha, 0x1062,
		    "Failed to allocate login IOCB.\n");
		return QLA_MEMORY_ALLOC_FAILED;
	}

	lg->entry_type = LOGINOUT_PORT_IOCB_TYPE;
	lg->entry_count = 1;
	lg->handle = make_handle(req->id, lg->handle);
	lg->nport_handle = cpu_to_le16(loop_id);
	lg->control_flags = cpu_to_le16(LCF_COMMAND_PLOGI);
	if (opt & BIT_0)
		lg->control_flags |= cpu_to_le16(LCF_COND_PLOGI);
	if (opt & BIT_1)
		lg->control_flags |= cpu_to_le16(LCF_SKIP_PRLI);
	lg->port_id[0] = al_pa;
	lg->port_id[1] = area;
	lg->port_id[2] = domain;
	lg->vp_index = vha->vp_idx;
	rval = qla2x00_issue_iocb_timeout(vha, lg, lg_dma, 0,
	    (ha->r_a_tov / 10 * 2) + 2);
	if (rval != QLA_SUCCESS) {
		ql_dbg(ql_dbg_mbx, vha, 0x1063,
		    "Failed to issue login IOCB (%x).\n", rval);
	} else if (lg->entry_status != 0) {
		ql_dbg(ql_dbg_mbx, vha, 0x1064,
		    "Failed to complete IOCB -- error status (%x).\n",
		    lg->entry_status);
		rval = QLA_FUNCTION_FAILED;
	} else if (lg->comp_status != cpu_to_le16(CS_COMPLETE)) {
		iop[0] = le32_to_cpu(lg->io_parameter[0]);
		iop[1] = le32_to_cpu(lg->io_parameter[1]);

		ql_dbg(ql_dbg_mbx, vha, 0x1065,
		    "Failed to complete IOCB -- completion  status (%x) "
		    "ioparam=%x/%x.\n", le16_to_cpu(lg->comp_status),
		    iop[0], iop[1]);

		switch (iop[0]) {
		case LSC_SCODE_PORTID_USED:
			mb[0] = MBS_PORT_ID_USED;
			mb[1] = LSW(iop[1]);
			break;
		case LSC_SCODE_NPORT_USED:
			mb[0] = MBS_LOOP_ID_USED;
			break;
		case LSC_SCODE_NOLINK:
		case LSC_SCODE_NOIOCB:
		case LSC_SCODE_NOXCB:
		case LSC_SCODE_CMD_FAILED:
		case LSC_SCODE_NOFABRIC:
		case LSC_SCODE_FW_NOT_READY:
		case LSC_SCODE_NOT_LOGGED_IN:
		case LSC_SCODE_NOPCB:
		case LSC_SCODE_ELS_REJECT:
		case LSC_SCODE_CMD_PARAM_ERR:
		case LSC_SCODE_NONPORT:
		case LSC_SCODE_LOGGED_IN:
		case LSC_SCODE_NOFLOGI_ACC:
		default:
			mb[0] = MBS_COMMAND_ERROR;
			break;
		}
	} else {
		ql_dbg(ql_dbg_mbx + ql_dbg_verbose, vha, 0x1066,
		    "Done %s.\n", __func__);

		iop[0] = le32_to_cpu(lg->io_parameter[0]);

		mb[0] = MBS_COMMAND_COMPLETE;
		mb[1] = 0;
		if (iop[0] & BIT_4) {
			if (iop[0] & BIT_8)
				mb[1] |= BIT_1;
		} else
			mb[1] = BIT_0;

		/* Passback COS information. */
		mb[10] = 0;
		if (lg->io_parameter[7] || lg->io_parameter[8])
			mb[10] |= BIT_0;	/* Class 2. */
		if (lg->io_parameter[9] || lg->io_parameter[10])
			mb[10] |= BIT_1;	/* Class 3. */
		if (lg->io_parameter[0] & cpu_to_le32(BIT_7))
			mb[10] |= BIT_7;	/* Confirmed Completion
						 * Allowed
						 */
	}

	dma_pool_free(ha->s_dma_pool, lg, lg_dma);

	return rval;
}

/*
 * qla2x00_login_fabric
 *	Issue login fabric port mailbox command.
 *
 * Input:
 *	ha = adapter block pointer.
 *	loop_id = device loop ID.
 *	domain = device domain.
 *	area = device area.
 *	al_pa = device AL_PA.
 *	status = pointer for return status.
 *	opt = command options.
 *	TARGET_QUEUE_LOCK must be released.
 *	ADAPTER_STATE_LOCK must be released.
 *
 * Returns:
 *	qla2x00 local function return status code.
 *
 * Context:
 *	Kernel context.
 */
int
qla2x00_login_fabric(scsi_qla_host_t *vha, uint16_t loop_id, uint8_t domain,
    uint8_t area, uint8_t al_pa, uint16_t *mb, uint8_t opt)
{
	int rval;
	mbx_cmd_t mc;
	mbx_cmd_t *mcp = &mc;
	struct qla_hw_data *ha = vha->hw;

	ql_dbg(ql_dbg_mbx + ql_dbg_verbose, vha, 0x1067,
	    "Entered %s.\n", __func__);

	mcp->mb[0] = MBC_LOGIN_FABRIC_PORT;
	mcp->out_mb = MBX_3|MBX_2|MBX_1|MBX_0;
	if (HAS_EXTENDED_IDS(ha)) {
		mcp->mb[1] = loop_id;
		mcp->mb[10] = opt;
		mcp->out_mb |= MBX_10;
	} else {
		mcp->mb[1] = (loop_id << 8) | opt;
	}
	mcp->mb[2] = domain;
	mcp->mb[3] = area << 8 | al_pa;

	mcp->in_mb = MBX_7|MBX_6|MBX_2|MBX_1|MBX_0;
	mcp->tov = (ha->login_timeout * 2) + (ha->login_timeout / 2);
	mcp->flags = 0;
	rval = qla2x00_mailbox_command(vha, mcp);

	/* Return mailbox statuses. */
	if (mb != NULL) {
		mb[0] = mcp->mb[0];
		mb[1] = mcp->mb[1];
		mb[2] = mcp->mb[2];
		mb[6] = mcp->mb[6];
		mb[7] = mcp->mb[7];
		/* COS retrieved from Get-Port-Database mailbox command. */
		mb[10] = 0;
	}

	if (rval != QLA_SUCCESS) {
		/* RLU tmp code: need to change main mailbox_command function to
		 * return ok even when the mailbox completion value is not
		 * SUCCESS. The caller needs to be responsible to interpret
		 * the return values of this mailbox command if we're not
		 * to change too much of the existing code.
		 */
		if (mcp->mb[0] == 0x4001 || mcp->mb[0] == 0x4002 ||
		    mcp->mb[0] == 0x4003 || mcp->mb[0] == 0x4005 ||
		    mcp->mb[0] == 0x4006)
			rval = QLA_SUCCESS;

		/*EMPTY*/
		ql_dbg(ql_dbg_mbx, vha, 0x1068,
		    "Failed=%x mb[0]=%x mb[1]=%x mb[2]=%x.\n",
		    rval, mcp->mb[0], mcp->mb[1], mcp->mb[2]);
	} else {
		/*EMPTY*/
		ql_dbg(ql_dbg_mbx + ql_dbg_verbose, vha, 0x1069,
		    "Done %s.\n", __func__);
	}

	return rval;
}

/*
 * qla2x00_login_local_device
 *           Issue login loop port mailbox command.
 *
 * Input:
 *           ha = adapter block pointer.
 *           loop_id = device loop ID.
 *           opt = command options.
 *
 * Returns:
 *            Return status code.
 *
 * Context:
 *            Kernel context.
 *
 */
int
qla2x00_login_local_device(scsi_qla_host_t *vha, fc_port_t *fcport,
    uint16_t *mb_ret, uint8_t opt)
{
	int rval;
	mbx_cmd_t mc;
	mbx_cmd_t *mcp = &mc;
	struct qla_hw_data *ha = vha->hw;

	ql_dbg(ql_dbg_mbx + ql_dbg_verbose, vha, 0x106a,
	    "Entered %s.\n", __func__);

	if (IS_FWI2_CAPABLE(ha))
		return qla24xx_login_fabric(vha, fcport->loop_id,
		    fcport->d_id.b.domain, fcport->d_id.b.area,
		    fcport->d_id.b.al_pa, mb_ret, opt);

	mcp->mb[0] = MBC_LOGIN_LOOP_PORT;
	if (HAS_EXTENDED_IDS(ha))
		mcp->mb[1] = fcport->loop_id;
	else
		mcp->mb[1] = fcport->loop_id << 8;
	mcp->mb[2] = opt;
	mcp->out_mb = MBX_2|MBX_1|MBX_0;
 	mcp->in_mb = MBX_7|MBX_6|MBX_1|MBX_0;
	mcp->tov = (ha->login_timeout * 2) + (ha->login_timeout / 2);
	mcp->flags = 0;
	rval = qla2x00_mailbox_command(vha, mcp);

 	/* Return mailbox statuses. */
 	if (mb_ret != NULL) {
 		mb_ret[0] = mcp->mb[0];
 		mb_ret[1] = mcp->mb[1];
 		mb_ret[6] = mcp->mb[6];
 		mb_ret[7] = mcp->mb[7];
 	}

	if (rval != QLA_SUCCESS) {
 		/* AV tmp code: need to change main mailbox_command function to
 		 * return ok even when the mailbox completion value is not
 		 * SUCCESS. The caller needs to be responsible to interpret
 		 * the return values of this mailbox command if we're not
 		 * to change too much of the existing code.
 		 */
 		if (mcp->mb[0] == 0x4005 || mcp->mb[0] == 0x4006)
 			rval = QLA_SUCCESS;

		ql_dbg(ql_dbg_mbx, vha, 0x106b,
		    "Failed=%x mb[0]=%x mb[1]=%x mb[6]=%x mb[7]=%x.\n",
		    rval, mcp->mb[0], mcp->mb[1], mcp->mb[6], mcp->mb[7]);
	} else {
		/*EMPTY*/
		ql_dbg(ql_dbg_mbx + ql_dbg_verbose, vha, 0x106c,
		    "Done %s.\n", __func__);
	}

	return (rval);
}

int
qla24xx_fabric_logout(scsi_qla_host_t *vha, uint16_t loop_id, uint8_t domain,
    uint8_t area, uint8_t al_pa)
{
	int		rval;
	struct logio_entry_24xx *lg;
	dma_addr_t	lg_dma;
	struct qla_hw_data *ha = vha->hw;
	struct req_que *req;

	ql_dbg(ql_dbg_mbx + ql_dbg_verbose, vha, 0x106d,
	    "Entered %s.\n", __func__);

	lg = dma_pool_zalloc(ha->s_dma_pool, GFP_KERNEL, &lg_dma);
	if (lg == NULL) {
		ql_log(ql_log_warn, vha, 0x106e,
		    "Failed to allocate logout IOCB.\n");
		return QLA_MEMORY_ALLOC_FAILED;
	}

	req = vha->req;
	lg->entry_type = LOGINOUT_PORT_IOCB_TYPE;
	lg->entry_count = 1;
	lg->handle = make_handle(req->id, lg->handle);
	lg->nport_handle = cpu_to_le16(loop_id);
	lg->control_flags =
	    cpu_to_le16(LCF_COMMAND_LOGO|LCF_IMPL_LOGO|
		LCF_FREE_NPORT);
	lg->port_id[0] = al_pa;
	lg->port_id[1] = area;
	lg->port_id[2] = domain;
	lg->vp_index = vha->vp_idx;
	rval = qla2x00_issue_iocb_timeout(vha, lg, lg_dma, 0,
	    (ha->r_a_tov / 10 * 2) + 2);
	if (rval != QLA_SUCCESS) {
		ql_dbg(ql_dbg_mbx, vha, 0x106f,
		    "Failed to issue logout IOCB (%x).\n", rval);
	} else if (lg->entry_status != 0) {
		ql_dbg(ql_dbg_mbx, vha, 0x1070,
		    "Failed to complete IOCB -- error status (%x).\n",
		    lg->entry_status);
		rval = QLA_FUNCTION_FAILED;
	} else if (lg->comp_status != cpu_to_le16(CS_COMPLETE)) {
		ql_dbg(ql_dbg_mbx, vha, 0x1071,
		    "Failed to complete IOCB -- completion status (%x) "
		    "ioparam=%x/%x.\n", le16_to_cpu(lg->comp_status),
		    le32_to_cpu(lg->io_parameter[0]),
		    le32_to_cpu(lg->io_parameter[1]));
	} else {
		/*EMPTY*/
		ql_dbg(ql_dbg_mbx + ql_dbg_verbose, vha, 0x1072,
		    "Done %s.\n", __func__);
	}

	dma_pool_free(ha->s_dma_pool, lg, lg_dma);

	return rval;
}

/*
 * qla2x00_fabric_logout
 *	Issue logout fabric port mailbox command.
 *
 * Input:
 *	ha = adapter block pointer.
 *	loop_id = device loop ID.
 *	TARGET_QUEUE_LOCK must be released.
 *	ADAPTER_STATE_LOCK must be released.
 *
 * Returns:
 *	qla2x00 local function return status code.
 *
 * Context:
 *	Kernel context.
 */
int
qla2x00_fabric_logout(scsi_qla_host_t *vha, uint16_t loop_id, uint8_t domain,
    uint8_t area, uint8_t al_pa)
{
	int rval;
	mbx_cmd_t mc;
	mbx_cmd_t *mcp = &mc;

	ql_dbg(ql_dbg_mbx + ql_dbg_verbose, vha, 0x1073,
	    "Entered %s.\n", __func__);

	mcp->mb[0] = MBC_LOGOUT_FABRIC_PORT;
	mcp->out_mb = MBX_1|MBX_0;
	if (HAS_EXTENDED_IDS(vha->hw)) {
		mcp->mb[1] = loop_id;
		mcp->mb[10] = 0;
		mcp->out_mb |= MBX_10;
	} else {
		mcp->mb[1] = loop_id << 8;
	}

	mcp->in_mb = MBX_1|MBX_0;
	mcp->tov = MBX_TOV_SECONDS;
	mcp->flags = 0;
	rval = qla2x00_mailbox_command(vha, mcp);

	if (rval != QLA_SUCCESS) {
		/*EMPTY*/
		ql_dbg(ql_dbg_mbx, vha, 0x1074,
		    "Failed=%x mb[1]=%x.\n", rval, mcp->mb[1]);
	} else {
		/*EMPTY*/
		ql_dbg(ql_dbg_mbx + ql_dbg_verbose, vha, 0x1075,
		    "Done %s.\n", __func__);
	}

	return rval;
}

/*
 * qla2x00_full_login_lip
 *	Issue full login LIP mailbox command.
 *
 * Input:
 *	ha = adapter block pointer.
 *	TARGET_QUEUE_LOCK must be released.
 *	ADAPTER_STATE_LOCK must be released.
 *
 * Returns:
 *	qla2x00 local function return status code.
 *
 * Context:
 *	Kernel context.
 */
int
qla2x00_full_login_lip(scsi_qla_host_t *vha)
{
	int rval;
	mbx_cmd_t mc;
	mbx_cmd_t *mcp = &mc;

	ql_dbg(ql_dbg_mbx + ql_dbg_verbose, vha, 0x1076,
	    "Entered %s.\n", __func__);

	mcp->mb[0] = MBC_LIP_FULL_LOGIN;
	mcp->mb[1] = IS_FWI2_CAPABLE(vha->hw) ? BIT_4 : 0;
	mcp->mb[2] = 0;
	mcp->mb[3] = 0;
	mcp->out_mb = MBX_3|MBX_2|MBX_1|MBX_0;
	mcp->in_mb = MBX_0;
	mcp->tov = MBX_TOV_SECONDS;
	mcp->flags = 0;
	rval = qla2x00_mailbox_command(vha, mcp);

	if (rval != QLA_SUCCESS) {
		/*EMPTY*/
		ql_dbg(ql_dbg_mbx, vha, 0x1077, "Failed=%x.\n", rval);
	} else {
		/*EMPTY*/
		ql_dbg(ql_dbg_mbx + ql_dbg_verbose, vha, 0x1078,
		    "Done %s.\n", __func__);
	}

	return rval;
}

/*
 * qla2x00_get_id_list
 *
 * Input:
 *	ha = adapter block pointer.
 *
 * Returns:
 *	qla2x00 local function return status code.
 *
 * Context:
 *	Kernel context.
 */
int
qla2x00_get_id_list(scsi_qla_host_t *vha, void *id_list, dma_addr_t id_list_dma,
    uint16_t *entries)
{
	int rval;
	mbx_cmd_t mc;
	mbx_cmd_t *mcp = &mc;

	ql_dbg(ql_dbg_mbx + ql_dbg_verbose, vha, 0x1079,
	    "Entered %s.\n", __func__);

	if (id_list == NULL)
		return QLA_FUNCTION_FAILED;

	mcp->mb[0] = MBC_GET_ID_LIST;
	mcp->out_mb = MBX_0;
	if (IS_FWI2_CAPABLE(vha->hw)) {
		mcp->mb[2] = MSW(id_list_dma);
		mcp->mb[3] = LSW(id_list_dma);
		mcp->mb[6] = MSW(MSD(id_list_dma));
		mcp->mb[7] = LSW(MSD(id_list_dma));
		mcp->mb[8] = 0;
		mcp->mb[9] = vha->vp_idx;
		mcp->out_mb |= MBX_9|MBX_8|MBX_7|MBX_6|MBX_3|MBX_2;
	} else {
		mcp->mb[1] = MSW(id_list_dma);
		mcp->mb[2] = LSW(id_list_dma);
		mcp->mb[3] = MSW(MSD(id_list_dma));
		mcp->mb[6] = LSW(MSD(id_list_dma));
		mcp->out_mb |= MBX_6|MBX_3|MBX_2|MBX_1;
	}
	mcp->in_mb = MBX_1|MBX_0;
	mcp->tov = MBX_TOV_SECONDS;
	mcp->flags = 0;
	rval = qla2x00_mailbox_command(vha, mcp);

	if (rval != QLA_SUCCESS) {
		/*EMPTY*/
		ql_dbg(ql_dbg_mbx, vha, 0x107a, "Failed=%x.\n", rval);
	} else {
		*entries = mcp->mb[1];
		ql_dbg(ql_dbg_mbx + ql_dbg_verbose, vha, 0x107b,
		    "Done %s.\n", __func__);
	}

	return rval;
}

/*
 * qla2x00_get_resource_cnts
 *	Get current firmware resource counts.
 *
 * Input:
 *	ha = adapter block pointer.
 *
 * Returns:
 *	qla2x00 local function return status code.
 *
 * Context:
 *	Kernel context.
 */
int
qla2x00_get_resource_cnts(scsi_qla_host_t *vha)
{
	struct qla_hw_data *ha = vha->hw;
	int rval;
	mbx_cmd_t mc;
	mbx_cmd_t *mcp = &mc;

	ql_dbg(ql_dbg_mbx + ql_dbg_verbose, vha, 0x107c,
	    "Entered %s.\n", __func__);

	mcp->mb[0] = MBC_GET_RESOURCE_COUNTS;
	mcp->out_mb = MBX_0;
	mcp->in_mb = MBX_11|MBX_10|MBX_7|MBX_6|MBX_3|MBX_2|MBX_1|MBX_0;
	if (IS_QLA81XX(ha) || IS_QLA83XX(ha) ||
	    IS_QLA27XX(ha) || IS_QLA28XX(ha))
		mcp->in_mb |= MBX_12;
	mcp->tov = MBX_TOV_SECONDS;
	mcp->flags = 0;
	rval = qla2x00_mailbox_command(vha, mcp);

	if (rval != QLA_SUCCESS) {
		/*EMPTY*/
		ql_dbg(ql_dbg_mbx, vha, 0x107d,
		    "Failed mb[0]=%x.\n", mcp->mb[0]);
	} else {
		ql_dbg(ql_dbg_mbx + ql_dbg_verbose, vha, 0x107e,
		    "Done %s mb1=%x mb2=%x mb3=%x mb6=%x mb7=%x mb10=%x "
		    "mb11=%x mb12=%x.\n", __func__, mcp->mb[1], mcp->mb[2],
		    mcp->mb[3], mcp->mb[6], mcp->mb[7], mcp->mb[10],
		    mcp->mb[11], mcp->mb[12]);

		ha->orig_fw_tgt_xcb_count =  mcp->mb[1];
		ha->cur_fw_tgt_xcb_count = mcp->mb[2];
		ha->cur_fw_xcb_count = mcp->mb[3];
		ha->orig_fw_xcb_count = mcp->mb[6];
		ha->cur_fw_iocb_count = mcp->mb[7];
		ha->orig_fw_iocb_count = mcp->mb[10];
		if (ha->flags.npiv_supported)
			ha->max_npiv_vports = mcp->mb[11];
		if (IS_QLA81XX(ha) || IS_QLA83XX(ha) || IS_QLA27XX(ha) ||
		    IS_QLA28XX(ha))
			ha->fw_max_fcf_count = mcp->mb[12];
	}

	return (rval);
}

/*
 * qla2x00_get_fcal_position_map
 *	Get FCAL (LILP) position map using mailbox command
 *
 * Input:
 *	ha = adapter state pointer.
 *	pos_map = buffer pointer (can be NULL).
 *
 * Returns:
 *	qla2x00 local function return status code.
 *
 * Context:
 *	Kernel context.
 */
int
qla2x00_get_fcal_position_map(scsi_qla_host_t *vha, char *pos_map)
{
	int rval;
	mbx_cmd_t mc;
	mbx_cmd_t *mcp = &mc;
	char *pmap;
	dma_addr_t pmap_dma;
	struct qla_hw_data *ha = vha->hw;

	ql_dbg(ql_dbg_mbx + ql_dbg_verbose, vha, 0x107f,
	    "Entered %s.\n", __func__);

	pmap = dma_pool_zalloc(ha->s_dma_pool, GFP_KERNEL, &pmap_dma);
	if (pmap  == NULL) {
		ql_log(ql_log_warn, vha, 0x1080,
		    "Memory alloc failed.\n");
		return QLA_MEMORY_ALLOC_FAILED;
	}

	mcp->mb[0] = MBC_GET_FC_AL_POSITION_MAP;
	mcp->mb[2] = MSW(pmap_dma);
	mcp->mb[3] = LSW(pmap_dma);
	mcp->mb[6] = MSW(MSD(pmap_dma));
	mcp->mb[7] = LSW(MSD(pmap_dma));
	mcp->out_mb = MBX_7|MBX_6|MBX_3|MBX_2|MBX_0;
	mcp->in_mb = MBX_1|MBX_0;
	mcp->buf_size = FCAL_MAP_SIZE;
	mcp->flags = MBX_DMA_IN;
	mcp->tov = (ha->login_timeout * 2) + (ha->login_timeout / 2);
	rval = qla2x00_mailbox_command(vha, mcp);

	if (rval == QLA_SUCCESS) {
		ql_dbg(ql_dbg_mbx + ql_dbg_buffer, vha, 0x1081,
		    "mb0/mb1=%x/%X FC/AL position map size (%x).\n",
		    mcp->mb[0], mcp->mb[1], (unsigned)pmap[0]);
		ql_dump_buffer(ql_dbg_mbx + ql_dbg_buffer, vha, 0x111d,
		    pmap, pmap[0] + 1);

		if (pos_map)
			memcpy(pos_map, pmap, FCAL_MAP_SIZE);
	}
	dma_pool_free(ha->s_dma_pool, pmap, pmap_dma);

	if (rval != QLA_SUCCESS) {
		ql_dbg(ql_dbg_mbx, vha, 0x1082, "Failed=%x.\n", rval);
	} else {
		ql_dbg(ql_dbg_mbx + ql_dbg_verbose, vha, 0x1083,
		    "Done %s.\n", __func__);
	}

	return rval;
}

/*
 * qla2x00_get_link_status
 *
 * Input:
 *	ha = adapter block pointer.
 *	loop_id = device loop ID.
 *	ret_buf = pointer to link status return buffer.
 *
 * Returns:
 *	0 = success.
 *	BIT_0 = mem alloc error.
 *	BIT_1 = mailbox error.
 */
int
qla2x00_get_link_status(scsi_qla_host_t *vha, uint16_t loop_id,
    struct link_statistics *stats, dma_addr_t stats_dma)
{
	int rval;
	mbx_cmd_t mc;
	mbx_cmd_t *mcp = &mc;
	uint32_t *iter = (uint32_t *)stats;
	ushort dwords = offsetof(typeof(*stats), link_up_cnt)/sizeof(*iter);
	struct qla_hw_data *ha = vha->hw;

	ql_dbg(ql_dbg_mbx + ql_dbg_verbose, vha, 0x1084,
	    "Entered %s.\n", __func__);

	mcp->mb[0] = MBC_GET_LINK_STATUS;
	mcp->mb[2] = MSW(LSD(stats_dma));
	mcp->mb[3] = LSW(LSD(stats_dma));
	mcp->mb[6] = MSW(MSD(stats_dma));
	mcp->mb[7] = LSW(MSD(stats_dma));
	mcp->out_mb = MBX_7|MBX_6|MBX_3|MBX_2|MBX_0;
	mcp->in_mb = MBX_0;
	if (IS_FWI2_CAPABLE(ha)) {
		mcp->mb[1] = loop_id;
		mcp->mb[4] = 0;
		mcp->mb[10] = 0;
		mcp->out_mb |= MBX_10|MBX_4|MBX_1;
		mcp->in_mb |= MBX_1;
	} else if (HAS_EXTENDED_IDS(ha)) {
		mcp->mb[1] = loop_id;
		mcp->mb[10] = 0;
		mcp->out_mb |= MBX_10|MBX_1;
	} else {
		mcp->mb[1] = loop_id << 8;
		mcp->out_mb |= MBX_1;
	}
	mcp->tov = MBX_TOV_SECONDS;
	mcp->flags = IOCTL_CMD;
	rval = qla2x00_mailbox_command(vha, mcp);

	if (rval == QLA_SUCCESS) {
		if (mcp->mb[0] != MBS_COMMAND_COMPLETE) {
			ql_dbg(ql_dbg_mbx, vha, 0x1085,
			    "Failed=%x mb[0]=%x.\n", rval, mcp->mb[0]);
			rval = QLA_FUNCTION_FAILED;
		} else {
			/* Re-endianize - firmware data is le32. */
			ql_dbg(ql_dbg_mbx + ql_dbg_verbose, vha, 0x1086,
			    "Done %s.\n", __func__);
			for ( ; dwords--; iter++)
				le32_to_cpus(iter);
		}
	} else {
		/* Failed. */
		ql_dbg(ql_dbg_mbx, vha, 0x1087, "Failed=%x.\n", rval);
	}

	return rval;
}

int
qla24xx_get_isp_stats(scsi_qla_host_t *vha, struct link_statistics *stats,
    dma_addr_t stats_dma, uint16_t options)
{
	int rval;
	mbx_cmd_t mc;
	mbx_cmd_t *mcp = &mc;
	uint32_t *iter = (uint32_t *)stats;
	ushort dwords = sizeof(*stats)/sizeof(*iter);

	ql_dbg(ql_dbg_mbx + ql_dbg_verbose, vha, 0x1088,
	    "Entered %s.\n", __func__);

	memset(&mc, 0, sizeof(mc));
	mc.mb[0] = MBC_GET_LINK_PRIV_STATS;
	mc.mb[2] = MSW(LSD(stats_dma));
	mc.mb[3] = LSW(LSD(stats_dma));
	mc.mb[6] = MSW(MSD(stats_dma));
	mc.mb[7] = LSW(MSD(stats_dma));
	mc.mb[8] = dwords;
	mc.mb[9] = vha->vp_idx;
	mc.mb[10] = options;

	rval = qla24xx_send_mb_cmd(vha, &mc);

	if (rval == QLA_SUCCESS) {
		if (mcp->mb[0] != MBS_COMMAND_COMPLETE) {
			ql_dbg(ql_dbg_mbx, vha, 0x1089,
			    "Failed mb[0]=%x.\n", mcp->mb[0]);
			rval = QLA_FUNCTION_FAILED;
		} else {
			ql_dbg(ql_dbg_mbx + ql_dbg_verbose, vha, 0x108a,
			    "Done %s.\n", __func__);
			/* Re-endianize - firmware data is le32. */
			for ( ; dwords--; iter++)
				le32_to_cpus(iter);
		}
	} else {
		/* Failed. */
		ql_dbg(ql_dbg_mbx, vha, 0x108b, "Failed=%x.\n", rval);
	}

	return rval;
}

int
qla24xx_abort_command(srb_t *sp)
{
	int		rval;
	unsigned long   flags = 0;

	struct abort_entry_24xx *abt;
	dma_addr_t	abt_dma;
	uint32_t	handle;
	fc_port_t	*fcport = sp->fcport;
	struct scsi_qla_host *vha = fcport->vha;
	struct qla_hw_data *ha = vha->hw;
	struct req_que *req = vha->req;
	struct qla_qpair *qpair = sp->qpair;

	ql_dbg(ql_dbg_mbx + ql_dbg_verbose, vha, 0x108c,
	    "Entered %s.\n", __func__);

	if (sp->qpair)
		req = sp->qpair->req;
	else
		return QLA_FUNCTION_FAILED;

	if (ql2xasynctmfenable)
		return qla24xx_async_abort_command(sp);

	spin_lock_irqsave(qpair->qp_lock_ptr, flags);
	for (handle = 1; handle < req->num_outstanding_cmds; handle++) {
		if (req->outstanding_cmds[handle] == sp)
			break;
	}
	spin_unlock_irqrestore(qpair->qp_lock_ptr, flags);
	if (handle == req->num_outstanding_cmds) {
		/* Command not found. */
		return QLA_FUNCTION_FAILED;
	}

	abt = dma_pool_zalloc(ha->s_dma_pool, GFP_KERNEL, &abt_dma);
	if (abt == NULL) {
		ql_log(ql_log_warn, vha, 0x108d,
		    "Failed to allocate abort IOCB.\n");
		return QLA_MEMORY_ALLOC_FAILED;
	}

	abt->entry_type = ABORT_IOCB_TYPE;
	abt->entry_count = 1;
	abt->handle = make_handle(req->id, abt->handle);
	abt->nport_handle = cpu_to_le16(fcport->loop_id);
	abt->handle_to_abort = make_handle(req->id, handle);
	abt->port_id[0] = fcport->d_id.b.al_pa;
	abt->port_id[1] = fcport->d_id.b.area;
	abt->port_id[2] = fcport->d_id.b.domain;
	abt->vp_index = fcport->vha->vp_idx;

	abt->req_que_no = cpu_to_le16(req->id);
	/* Need to pass original sp */
	qla_nvme_abort_set_option(abt, sp);

	rval = qla2x00_issue_iocb(vha, abt, abt_dma, 0);
	if (rval != QLA_SUCCESS) {
		ql_dbg(ql_dbg_mbx, vha, 0x108e,
		    "Failed to issue IOCB (%x).\n", rval);
	} else if (abt->entry_status != 0) {
		ql_dbg(ql_dbg_mbx, vha, 0x108f,
		    "Failed to complete IOCB -- error status (%x).\n",
		    abt->entry_status);
		rval = QLA_FUNCTION_FAILED;
	} else if (abt->nport_handle != cpu_to_le16(0)) {
		ql_dbg(ql_dbg_mbx, vha, 0x1090,
		    "Failed to complete IOCB -- completion status (%x).\n",
		    le16_to_cpu(abt->nport_handle));
		if (abt->nport_handle == cpu_to_le16(CS_IOCB_ERROR))
			rval = QLA_FUNCTION_PARAMETER_ERROR;
		else
			rval = QLA_FUNCTION_FAILED;
	} else {
		ql_dbg(ql_dbg_mbx + ql_dbg_verbose, vha, 0x1091,
		    "Done %s.\n", __func__);
	}
	if (rval == QLA_SUCCESS)
		qla_nvme_abort_process_comp_status(abt, sp);

	qla_wait_nvme_release_cmd_kref(sp);

	dma_pool_free(ha->s_dma_pool, abt, abt_dma);

	return rval;
}

struct tsk_mgmt_cmd {
	union {
		struct tsk_mgmt_entry tsk;
		struct sts_entry_24xx sts;
	} p;
};

static int
__qla24xx_issue_tmf(char *name, uint32_t type, struct fc_port *fcport,
    uint64_t l, int tag)
{
	int		rval, rval2;
	struct tsk_mgmt_cmd *tsk;
	struct sts_entry_24xx *sts;
	dma_addr_t	tsk_dma;
	scsi_qla_host_t *vha;
	struct qla_hw_data *ha;
	struct req_que *req;
	struct qla_qpair *qpair;

	vha = fcport->vha;
	ha = vha->hw;
	req = vha->req;

	ql_dbg(ql_dbg_mbx + ql_dbg_verbose, vha, 0x1092,
	    "Entered %s.\n", __func__);

	if (vha->vp_idx && vha->qpair) {
		/* NPIV port */
		qpair = vha->qpair;
		req = qpair->req;
	}

	tsk = dma_pool_zalloc(ha->s_dma_pool, GFP_KERNEL, &tsk_dma);
	if (tsk == NULL) {
		ql_log(ql_log_warn, vha, 0x1093,
		    "Failed to allocate task management IOCB.\n");
		return QLA_MEMORY_ALLOC_FAILED;
	}

	tsk->p.tsk.entry_type = TSK_MGMT_IOCB_TYPE;
	tsk->p.tsk.entry_count = 1;
	tsk->p.tsk.handle = make_handle(req->id, tsk->p.tsk.handle);
	tsk->p.tsk.nport_handle = cpu_to_le16(fcport->loop_id);
	tsk->p.tsk.timeout = cpu_to_le16(ha->r_a_tov / 10 * 2);
	tsk->p.tsk.control_flags = cpu_to_le32(type);
	tsk->p.tsk.port_id[0] = fcport->d_id.b.al_pa;
	tsk->p.tsk.port_id[1] = fcport->d_id.b.area;
	tsk->p.tsk.port_id[2] = fcport->d_id.b.domain;
	tsk->p.tsk.vp_index = fcport->vha->vp_idx;
	if (type == TCF_LUN_RESET) {
		int_to_scsilun(l, &tsk->p.tsk.lun);
		host_to_fcp_swap((uint8_t *)&tsk->p.tsk.lun,
		    sizeof(tsk->p.tsk.lun));
	}

	sts = &tsk->p.sts;
	rval = qla2x00_issue_iocb(vha, tsk, tsk_dma, 0);
	if (rval != QLA_SUCCESS) {
		ql_dbg(ql_dbg_mbx, vha, 0x1094,
		    "Failed to issue %s reset IOCB (%x).\n", name, rval);
	} else if (sts->entry_status != 0) {
		ql_dbg(ql_dbg_mbx, vha, 0x1095,
		    "Failed to complete IOCB -- error status (%x).\n",
		    sts->entry_status);
		rval = QLA_FUNCTION_FAILED;
	} else if (sts->comp_status != cpu_to_le16(CS_COMPLETE)) {
		ql_dbg(ql_dbg_mbx, vha, 0x1096,
		    "Failed to complete IOCB -- completion status (%x).\n",
		    le16_to_cpu(sts->comp_status));
		rval = QLA_FUNCTION_FAILED;
	} else if (le16_to_cpu(sts->scsi_status) &
	    SS_RESPONSE_INFO_LEN_VALID) {
		if (le32_to_cpu(sts->rsp_data_len) < 4) {
			ql_dbg(ql_dbg_mbx + ql_dbg_verbose, vha, 0x1097,
			    "Ignoring inconsistent data length -- not enough "
			    "response info (%d).\n",
			    le32_to_cpu(sts->rsp_data_len));
		} else if (sts->data[3]) {
			ql_dbg(ql_dbg_mbx, vha, 0x1098,
			    "Failed to complete IOCB -- response (%x).\n",
			    sts->data[3]);
			rval = QLA_FUNCTION_FAILED;
		}
	}

	/* Issue marker IOCB. */
	rval2 = qla2x00_marker(vha, ha->base_qpair, fcport->loop_id, l,
	    type == TCF_LUN_RESET ? MK_SYNC_ID_LUN : MK_SYNC_ID);
	if (rval2 != QLA_SUCCESS) {
		ql_dbg(ql_dbg_mbx, vha, 0x1099,
		    "Failed to issue marker IOCB (%x).\n", rval2);
	} else {
		ql_dbg(ql_dbg_mbx + ql_dbg_verbose, vha, 0x109a,
		    "Done %s.\n", __func__);
	}

	dma_pool_free(ha->s_dma_pool, tsk, tsk_dma);

	return rval;
}

int
qla24xx_abort_target(struct fc_port *fcport, uint64_t l, int tag)
{
	struct qla_hw_data *ha = fcport->vha->hw;

	if ((ql2xasynctmfenable) && IS_FWI2_CAPABLE(ha))
		return qla2x00_async_tm_cmd(fcport, TCF_TARGET_RESET, l, tag);

	return __qla24xx_issue_tmf("Target", TCF_TARGET_RESET, fcport, l, tag);
}

int
qla24xx_lun_reset(struct fc_port *fcport, uint64_t l, int tag)
{
	struct qla_hw_data *ha = fcport->vha->hw;

	if ((ql2xasynctmfenable) && IS_FWI2_CAPABLE(ha))
		return qla2x00_async_tm_cmd(fcport, TCF_LUN_RESET, l, tag);

	return __qla24xx_issue_tmf("Lun", TCF_LUN_RESET, fcport, l, tag);
}

int
qla2x00_system_error(scsi_qla_host_t *vha)
{
	int rval;
	mbx_cmd_t mc;
	mbx_cmd_t *mcp = &mc;
	struct qla_hw_data *ha = vha->hw;

	if (!IS_QLA23XX(ha) && !IS_FWI2_CAPABLE(ha))
		return QLA_FUNCTION_FAILED;

	ql_dbg(ql_dbg_mbx + ql_dbg_verbose, vha, 0x109b,
	    "Entered %s.\n", __func__);

	mcp->mb[0] = MBC_GEN_SYSTEM_ERROR;
	mcp->out_mb = MBX_0;
	mcp->in_mb = MBX_0;
	mcp->tov = 5;
	mcp->flags = 0;
	rval = qla2x00_mailbox_command(vha, mcp);

	if (rval != QLA_SUCCESS) {
		ql_dbg(ql_dbg_mbx, vha, 0x109c, "Failed=%x.\n", rval);
	} else {
		ql_dbg(ql_dbg_mbx + ql_dbg_verbose, vha, 0x109d,
		    "Done %s.\n", __func__);
	}

	return rval;
}

int
qla2x00_write_serdes_word(scsi_qla_host_t *vha, uint16_t addr, uint16_t data)
{
	int rval;
	mbx_cmd_t mc;
	mbx_cmd_t *mcp = &mc;

	if (!IS_QLA25XX(vha->hw) && !IS_QLA2031(vha->hw) &&
	    !IS_QLA27XX(vha->hw) && !IS_QLA28XX(vha->hw))
		return QLA_FUNCTION_FAILED;

	ql_dbg(ql_dbg_mbx + ql_dbg_verbose, vha, 0x1182,
	    "Entered %s.\n", __func__);

	mcp->mb[0] = MBC_WRITE_SERDES;
	mcp->mb[1] = addr;
	if (IS_QLA2031(vha->hw))
		mcp->mb[2] = data & 0xff;
	else
		mcp->mb[2] = data;

	mcp->mb[3] = 0;
	mcp->out_mb = MBX_3|MBX_2|MBX_1|MBX_0;
	mcp->in_mb = MBX_0;
	mcp->tov = MBX_TOV_SECONDS;
	mcp->flags = 0;
	rval = qla2x00_mailbox_command(vha, mcp);

	if (rval != QLA_SUCCESS) {
		ql_dbg(ql_dbg_mbx, vha, 0x1183,
		    "Failed=%x mb[0]=%x.\n", rval, mcp->mb[0]);
	} else {
		ql_dbg(ql_dbg_mbx + ql_dbg_verbose, vha, 0x1184,
		    "Done %s.\n", __func__);
	}

	return rval;
}

int
qla2x00_read_serdes_word(scsi_qla_host_t *vha, uint16_t addr, uint16_t *data)
{
	int rval;
	mbx_cmd_t mc;
	mbx_cmd_t *mcp = &mc;

	if (!IS_QLA25XX(vha->hw) && !IS_QLA2031(vha->hw) &&
	    !IS_QLA27XX(vha->hw) && !IS_QLA28XX(vha->hw))
		return QLA_FUNCTION_FAILED;

	ql_dbg(ql_dbg_mbx + ql_dbg_verbose, vha, 0x1185,
	    "Entered %s.\n", __func__);

	mcp->mb[0] = MBC_READ_SERDES;
	mcp->mb[1] = addr;
	mcp->mb[3] = 0;
	mcp->out_mb = MBX_3|MBX_1|MBX_0;
	mcp->in_mb = MBX_1|MBX_0;
	mcp->tov = MBX_TOV_SECONDS;
	mcp->flags = 0;
	rval = qla2x00_mailbox_command(vha, mcp);

	if (IS_QLA2031(vha->hw))
		*data = mcp->mb[1] & 0xff;
	else
		*data = mcp->mb[1];

	if (rval != QLA_SUCCESS) {
		ql_dbg(ql_dbg_mbx, vha, 0x1186,
		    "Failed=%x mb[0]=%x.\n", rval, mcp->mb[0]);
	} else {
		ql_dbg(ql_dbg_mbx + ql_dbg_verbose, vha, 0x1187,
		    "Done %s.\n", __func__);
	}

	return rval;
}

int
qla8044_write_serdes_word(scsi_qla_host_t *vha, uint32_t addr, uint32_t data)
{
	int rval;
	mbx_cmd_t mc;
	mbx_cmd_t *mcp = &mc;

	if (!IS_QLA8044(vha->hw))
		return QLA_FUNCTION_FAILED;

	ql_dbg(ql_dbg_mbx + ql_dbg_verbose, vha, 0x11a0,
	    "Entered %s.\n", __func__);

	mcp->mb[0] = MBC_SET_GET_ETH_SERDES_REG;
	mcp->mb[1] = HCS_WRITE_SERDES;
	mcp->mb[3] = LSW(addr);
	mcp->mb[4] = MSW(addr);
	mcp->mb[5] = LSW(data);
	mcp->mb[6] = MSW(data);
	mcp->out_mb = MBX_6|MBX_5|MBX_4|MBX_3|MBX_1|MBX_0;
	mcp->in_mb = MBX_0;
	mcp->tov = MBX_TOV_SECONDS;
	mcp->flags = 0;
	rval = qla2x00_mailbox_command(vha, mcp);

	if (rval != QLA_SUCCESS) {
		ql_dbg(ql_dbg_mbx, vha, 0x11a1,
		    "Failed=%x mb[0]=%x.\n", rval, mcp->mb[0]);
	} else {
		ql_dbg(ql_dbg_mbx + ql_dbg_verbose, vha, 0x1188,
		    "Done %s.\n", __func__);
	}

	return rval;
}

int
qla8044_read_serdes_word(scsi_qla_host_t *vha, uint32_t addr, uint32_t *data)
{
	int rval;
	mbx_cmd_t mc;
	mbx_cmd_t *mcp = &mc;

	if (!IS_QLA8044(vha->hw))
		return QLA_FUNCTION_FAILED;

	ql_dbg(ql_dbg_mbx + ql_dbg_verbose, vha, 0x1189,
	    "Entered %s.\n", __func__);

	mcp->mb[0] = MBC_SET_GET_ETH_SERDES_REG;
	mcp->mb[1] = HCS_READ_SERDES;
	mcp->mb[3] = LSW(addr);
	mcp->mb[4] = MSW(addr);
	mcp->out_mb = MBX_4|MBX_3|MBX_1|MBX_0;
	mcp->in_mb = MBX_2|MBX_1|MBX_0;
	mcp->tov = MBX_TOV_SECONDS;
	mcp->flags = 0;
	rval = qla2x00_mailbox_command(vha, mcp);

	*data = mcp->mb[2] << 16 | mcp->mb[1];

	if (rval != QLA_SUCCESS) {
		ql_dbg(ql_dbg_mbx, vha, 0x118a,
		    "Failed=%x mb[0]=%x.\n", rval, mcp->mb[0]);
	} else {
		ql_dbg(ql_dbg_mbx + ql_dbg_verbose, vha, 0x118b,
		    "Done %s.\n", __func__);
	}

	return rval;
}

/**
 * qla2x00_set_serdes_params() -
 * @vha: HA context
 * @sw_em_1g: serial link options
 * @sw_em_2g: serial link options
 * @sw_em_4g: serial link options
 *
 * Returns
 */
int
qla2x00_set_serdes_params(scsi_qla_host_t *vha, uint16_t sw_em_1g,
    uint16_t sw_em_2g, uint16_t sw_em_4g)
{
	int rval;
	mbx_cmd_t mc;
	mbx_cmd_t *mcp = &mc;

	ql_dbg(ql_dbg_mbx + ql_dbg_verbose, vha, 0x109e,
	    "Entered %s.\n", __func__);

	mcp->mb[0] = MBC_SERDES_PARAMS;
	mcp->mb[1] = BIT_0;
	mcp->mb[2] = sw_em_1g | BIT_15;
	mcp->mb[3] = sw_em_2g | BIT_15;
	mcp->mb[4] = sw_em_4g | BIT_15;
	mcp->out_mb = MBX_4|MBX_3|MBX_2|MBX_1|MBX_0;
	mcp->in_mb = MBX_0;
	mcp->tov = MBX_TOV_SECONDS;
	mcp->flags = 0;
	rval = qla2x00_mailbox_command(vha, mcp);

	if (rval != QLA_SUCCESS) {
		/*EMPTY*/
		ql_dbg(ql_dbg_mbx, vha, 0x109f,
		    "Failed=%x mb[0]=%x.\n", rval, mcp->mb[0]);
	} else {
		/*EMPTY*/
		ql_dbg(ql_dbg_mbx + ql_dbg_verbose, vha, 0x10a0,
		    "Done %s.\n", __func__);
	}

	return rval;
}

int
qla2x00_stop_firmware(scsi_qla_host_t *vha)
{
	int rval;
	mbx_cmd_t mc;
	mbx_cmd_t *mcp = &mc;

	if (!IS_FWI2_CAPABLE(vha->hw))
		return QLA_FUNCTION_FAILED;

	ql_dbg(ql_dbg_mbx + ql_dbg_verbose, vha, 0x10a1,
	    "Entered %s.\n", __func__);

	mcp->mb[0] = MBC_STOP_FIRMWARE;
	mcp->mb[1] = 0;
	mcp->out_mb = MBX_1|MBX_0;
	mcp->in_mb = MBX_0;
	mcp->tov = 5;
	mcp->flags = 0;
	rval = qla2x00_mailbox_command(vha, mcp);

	if (rval != QLA_SUCCESS) {
		ql_dbg(ql_dbg_mbx, vha, 0x10a2, "Failed=%x.\n", rval);
		if (mcp->mb[0] == MBS_INVALID_COMMAND)
			rval = QLA_INVALID_COMMAND;
	} else {
		ql_dbg(ql_dbg_mbx + ql_dbg_verbose, vha, 0x10a3,
		    "Done %s.\n", __func__);
	}

	return rval;
}

int
qla2x00_enable_eft_trace(scsi_qla_host_t *vha, dma_addr_t eft_dma,
    uint16_t buffers)
{
	int rval;
	mbx_cmd_t mc;
	mbx_cmd_t *mcp = &mc;

	ql_dbg(ql_dbg_mbx + ql_dbg_verbose, vha, 0x10a4,
	    "Entered %s.\n", __func__);

	if (!IS_FWI2_CAPABLE(vha->hw))
		return QLA_FUNCTION_FAILED;

	if (unlikely(pci_channel_offline(vha->hw->pdev)))
		return QLA_FUNCTION_FAILED;

	mcp->mb[0] = MBC_TRACE_CONTROL;
	mcp->mb[1] = TC_EFT_ENABLE;
	mcp->mb[2] = LSW(eft_dma);
	mcp->mb[3] = MSW(eft_dma);
	mcp->mb[4] = LSW(MSD(eft_dma));
	mcp->mb[5] = MSW(MSD(eft_dma));
	mcp->mb[6] = buffers;
	mcp->mb[7] = TC_AEN_DISABLE;
	mcp->out_mb = MBX_7|MBX_6|MBX_5|MBX_4|MBX_3|MBX_2|MBX_1|MBX_0;
	mcp->in_mb = MBX_1|MBX_0;
	mcp->tov = MBX_TOV_SECONDS;
	mcp->flags = 0;
	rval = qla2x00_mailbox_command(vha, mcp);
	if (rval != QLA_SUCCESS) {
		ql_dbg(ql_dbg_mbx, vha, 0x10a5,
		    "Failed=%x mb[0]=%x mb[1]=%x.\n",
		    rval, mcp->mb[0], mcp->mb[1]);
	} else {
		ql_dbg(ql_dbg_mbx + ql_dbg_verbose, vha, 0x10a6,
		    "Done %s.\n", __func__);
	}

	return rval;
}

int
qla2x00_disable_eft_trace(scsi_qla_host_t *vha)
{
	int rval;
	mbx_cmd_t mc;
	mbx_cmd_t *mcp = &mc;

	ql_dbg(ql_dbg_mbx + ql_dbg_verbose, vha, 0x10a7,
	    "Entered %s.\n", __func__);

	if (!IS_FWI2_CAPABLE(vha->hw))
		return QLA_FUNCTION_FAILED;

	if (unlikely(pci_channel_offline(vha->hw->pdev)))
		return QLA_FUNCTION_FAILED;

	mcp->mb[0] = MBC_TRACE_CONTROL;
	mcp->mb[1] = TC_EFT_DISABLE;
	mcp->out_mb = MBX_1|MBX_0;
	mcp->in_mb = MBX_1|MBX_0;
	mcp->tov = MBX_TOV_SECONDS;
	mcp->flags = 0;
	rval = qla2x00_mailbox_command(vha, mcp);
	if (rval != QLA_SUCCESS) {
		ql_dbg(ql_dbg_mbx, vha, 0x10a8,
		    "Failed=%x mb[0]=%x mb[1]=%x.\n",
		    rval, mcp->mb[0], mcp->mb[1]);
	} else {
		ql_dbg(ql_dbg_mbx + ql_dbg_verbose, vha, 0x10a9,
		    "Done %s.\n", __func__);
	}

	return rval;
}

int
qla2x00_enable_fce_trace(scsi_qla_host_t *vha, dma_addr_t fce_dma,
    uint16_t buffers, uint16_t *mb, uint32_t *dwords)
{
	int rval;
	mbx_cmd_t mc;
	mbx_cmd_t *mcp = &mc;

	ql_dbg(ql_dbg_mbx + ql_dbg_verbose, vha, 0x10aa,
	    "Entered %s.\n", __func__);

	if (!IS_QLA25XX(vha->hw) && !IS_QLA81XX(vha->hw) &&
	    !IS_QLA83XX(vha->hw) && !IS_QLA27XX(vha->hw) &&
	    !IS_QLA28XX(vha->hw))
		return QLA_FUNCTION_FAILED;

	if (unlikely(pci_channel_offline(vha->hw->pdev)))
		return QLA_FUNCTION_FAILED;

	mcp->mb[0] = MBC_TRACE_CONTROL;
	mcp->mb[1] = TC_FCE_ENABLE;
	mcp->mb[2] = LSW(fce_dma);
	mcp->mb[3] = MSW(fce_dma);
	mcp->mb[4] = LSW(MSD(fce_dma));
	mcp->mb[5] = MSW(MSD(fce_dma));
	mcp->mb[6] = buffers;
	mcp->mb[7] = TC_AEN_DISABLE;
	mcp->mb[8] = 0;
	mcp->mb[9] = TC_FCE_DEFAULT_RX_SIZE;
	mcp->mb[10] = TC_FCE_DEFAULT_TX_SIZE;
	mcp->out_mb = MBX_10|MBX_9|MBX_8|MBX_7|MBX_6|MBX_5|MBX_4|MBX_3|MBX_2|
	    MBX_1|MBX_0;
	mcp->in_mb = MBX_6|MBX_5|MBX_4|MBX_3|MBX_2|MBX_1|MBX_0;
	mcp->tov = MBX_TOV_SECONDS;
	mcp->flags = 0;
	rval = qla2x00_mailbox_command(vha, mcp);
	if (rval != QLA_SUCCESS) {
		ql_dbg(ql_dbg_mbx, vha, 0x10ab,
		    "Failed=%x mb[0]=%x mb[1]=%x.\n",
		    rval, mcp->mb[0], mcp->mb[1]);
	} else {
		ql_dbg(ql_dbg_mbx + ql_dbg_verbose, vha, 0x10ac,
		    "Done %s.\n", __func__);

		if (mb)
			memcpy(mb, mcp->mb, 8 * sizeof(*mb));
		if (dwords)
			*dwords = buffers;
	}

	return rval;
}

int
qla2x00_disable_fce_trace(scsi_qla_host_t *vha, uint64_t *wr, uint64_t *rd)
{
	int rval;
	mbx_cmd_t mc;
	mbx_cmd_t *mcp = &mc;

	ql_dbg(ql_dbg_mbx + ql_dbg_verbose, vha, 0x10ad,
	    "Entered %s.\n", __func__);

	if (!IS_FWI2_CAPABLE(vha->hw))
		return QLA_FUNCTION_FAILED;

	if (unlikely(pci_channel_offline(vha->hw->pdev)))
		return QLA_FUNCTION_FAILED;

	mcp->mb[0] = MBC_TRACE_CONTROL;
	mcp->mb[1] = TC_FCE_DISABLE;
	mcp->mb[2] = TC_FCE_DISABLE_TRACE;
	mcp->out_mb = MBX_2|MBX_1|MBX_0;
	mcp->in_mb = MBX_9|MBX_8|MBX_7|MBX_6|MBX_5|MBX_4|MBX_3|MBX_2|
	    MBX_1|MBX_0;
	mcp->tov = MBX_TOV_SECONDS;
	mcp->flags = 0;
	rval = qla2x00_mailbox_command(vha, mcp);
	if (rval != QLA_SUCCESS) {
		ql_dbg(ql_dbg_mbx, vha, 0x10ae,
		    "Failed=%x mb[0]=%x mb[1]=%x.\n",
		    rval, mcp->mb[0], mcp->mb[1]);
	} else {
		ql_dbg(ql_dbg_mbx + ql_dbg_verbose, vha, 0x10af,
		    "Done %s.\n", __func__);

		if (wr)
			*wr = (uint64_t) mcp->mb[5] << 48 |
			    (uint64_t) mcp->mb[4] << 32 |
			    (uint64_t) mcp->mb[3] << 16 |
			    (uint64_t) mcp->mb[2];
		if (rd)
			*rd = (uint64_t) mcp->mb[9] << 48 |
			    (uint64_t) mcp->mb[8] << 32 |
			    (uint64_t) mcp->mb[7] << 16 |
			    (uint64_t) mcp->mb[6];
	}

	return rval;
}

int
qla2x00_get_idma_speed(scsi_qla_host_t *vha, uint16_t loop_id,
	uint16_t *port_speed, uint16_t *mb)
{
	int rval;
	mbx_cmd_t mc;
	mbx_cmd_t *mcp = &mc;

	ql_dbg(ql_dbg_mbx + ql_dbg_verbose, vha, 0x10b0,
	    "Entered %s.\n", __func__);

	if (!IS_IIDMA_CAPABLE(vha->hw))
		return QLA_FUNCTION_FAILED;

	mcp->mb[0] = MBC_PORT_PARAMS;
	mcp->mb[1] = loop_id;
	mcp->mb[2] = mcp->mb[3] = 0;
	mcp->mb[9] = vha->vp_idx;
	mcp->out_mb = MBX_9|MBX_3|MBX_2|MBX_1|MBX_0;
	mcp->in_mb = MBX_3|MBX_1|MBX_0;
	mcp->tov = MBX_TOV_SECONDS;
	mcp->flags = 0;
	rval = qla2x00_mailbox_command(vha, mcp);

	/* Return mailbox statuses. */
	if (mb) {
		mb[0] = mcp->mb[0];
		mb[1] = mcp->mb[1];
		mb[3] = mcp->mb[3];
	}

	if (rval != QLA_SUCCESS) {
		ql_dbg(ql_dbg_mbx, vha, 0x10b1, "Failed=%x.\n", rval);
	} else {
		ql_dbg(ql_dbg_mbx + ql_dbg_verbose, vha, 0x10b2,
		    "Done %s.\n", __func__);
		if (port_speed)
			*port_speed = mcp->mb[3];
	}

	return rval;
}

int
qla2x00_set_idma_speed(scsi_qla_host_t *vha, uint16_t loop_id,
    uint16_t port_speed, uint16_t *mb)
{
	int rval;
	mbx_cmd_t mc;
	mbx_cmd_t *mcp = &mc;

	ql_dbg(ql_dbg_mbx + ql_dbg_verbose, vha, 0x10b3,
	    "Entered %s.\n", __func__);

	if (!IS_IIDMA_CAPABLE(vha->hw))
		return QLA_FUNCTION_FAILED;

	mcp->mb[0] = MBC_PORT_PARAMS;
	mcp->mb[1] = loop_id;
	mcp->mb[2] = BIT_0;
	mcp->mb[3] = port_speed & 0x3F;
	mcp->mb[9] = vha->vp_idx;
	mcp->out_mb = MBX_9|MBX_3|MBX_2|MBX_1|MBX_0;
	mcp->in_mb = MBX_3|MBX_1|MBX_0;
	mcp->tov = MBX_TOV_SECONDS;
	mcp->flags = 0;
	rval = qla2x00_mailbox_command(vha, mcp);

	/* Return mailbox statuses. */
	if (mb) {
		mb[0] = mcp->mb[0];
		mb[1] = mcp->mb[1];
		mb[3] = mcp->mb[3];
	}

	if (rval != QLA_SUCCESS) {
		ql_dbg(ql_dbg_mbx, vha, 0x10b4,
		    "Failed=%x.\n", rval);
	} else {
		ql_dbg(ql_dbg_mbx + ql_dbg_verbose, vha, 0x10b5,
		    "Done %s.\n", __func__);
	}

	return rval;
}

void
qla24xx_report_id_acquisition(scsi_qla_host_t *vha,
	struct vp_rpt_id_entry_24xx *rptid_entry)
{
	struct qla_hw_data *ha = vha->hw;
	scsi_qla_host_t *vp = NULL;
	unsigned long   flags;
	int found;
	port_id_t id;
	struct fc_port *fcport;

	ql_dbg(ql_dbg_mbx + ql_dbg_verbose, vha, 0x10b6,
	    "Entered %s.\n", __func__);

	if (rptid_entry->entry_status != 0)
		return;

	id.b.domain = rptid_entry->port_id[2];
	id.b.area   = rptid_entry->port_id[1];
	id.b.al_pa  = rptid_entry->port_id[0];
	id.b.rsvd_1 = 0;
	ha->flags.n2n_ae = 0;

	if (rptid_entry->format == 0) {
		/* loop */
		ql_dbg(ql_dbg_async, vha, 0x10b7,
		    "Format 0 : Number of VPs setup %d, number of "
		    "VPs acquired %d.\n", rptid_entry->vp_setup,
		    rptid_entry->vp_acquired);
		ql_dbg(ql_dbg_async, vha, 0x10b8,
		    "Primary port id %02x%02x%02x.\n",
		    rptid_entry->port_id[2], rptid_entry->port_id[1],
		    rptid_entry->port_id[0]);
		ha->current_topology = ISP_CFG_NL;
		qlt_update_host_map(vha, id);

	} else if (rptid_entry->format == 1) {
		/* fabric */
		ql_dbg(ql_dbg_async, vha, 0x10b9,
		    "Format 1: VP[%d] enabled - status %d - with "
		    "port id %02x%02x%02x.\n", rptid_entry->vp_idx,
			rptid_entry->vp_status,
		    rptid_entry->port_id[2], rptid_entry->port_id[1],
		    rptid_entry->port_id[0]);
		ql_dbg(ql_dbg_async, vha, 0x5075,
		   "Format 1: Remote WWPN %8phC.\n",
		   rptid_entry->u.f1.port_name);

		ql_dbg(ql_dbg_async, vha, 0x5075,
		   "Format 1: WWPN %8phC.\n",
		   vha->port_name);

		switch (rptid_entry->u.f1.flags & TOPO_MASK) {
		case TOPO_N2N:
			ha->current_topology = ISP_CFG_N;
			spin_lock_irqsave(&vha->hw->tgt.sess_lock, flags);
			list_for_each_entry(fcport, &vha->vp_fcports, list) {
				fcport->scan_state = QLA_FCPORT_SCAN;
				fcport->n2n_flag = 0;
			}
			id.b24 = 0;
			if (wwn_to_u64(vha->port_name) >
			    wwn_to_u64(rptid_entry->u.f1.port_name)) {
				vha->d_id.b24 = 0;
				vha->d_id.b.al_pa = 1;
				ha->flags.n2n_bigger = 1;

				id.b.al_pa = 2;
				ql_dbg(ql_dbg_async, vha, 0x5075,
				    "Format 1: assign local id %x remote id %x\n",
				    vha->d_id.b24, id.b24);
			} else {
				ql_dbg(ql_dbg_async, vha, 0x5075,
				    "Format 1: Remote login - Waiting for WWPN %8phC.\n",
				    rptid_entry->u.f1.port_name);
				ha->flags.n2n_bigger = 0;
			}

			fcport = qla2x00_find_fcport_by_wwpn(vha,
			    rptid_entry->u.f1.port_name, 1);
			spin_unlock_irqrestore(&vha->hw->tgt.sess_lock, flags);


			if (fcport) {
				fcport->plogi_nack_done_deadline = jiffies + HZ;
				fcport->dm_login_expire = jiffies +
					QLA_N2N_WAIT_TIME * HZ;
				fcport->scan_state = QLA_FCPORT_FOUND;
				fcport->n2n_flag = 1;
				fcport->keep_nport_handle = 1;

				if (wwn_to_u64(vha->port_name) >
				    wwn_to_u64(fcport->port_name)) {
					fcport->d_id = id;
				}

				switch (fcport->disc_state) {
				case DSC_DELETED:
					set_bit(RELOGIN_NEEDED,
					    &vha->dpc_flags);
					break;
				case DSC_DELETE_PEND:
					break;
				default:
					qlt_schedule_sess_for_deletion(fcport);
					break;
				}
			} else {
				qla24xx_post_newsess_work(vha, &id,
				    rptid_entry->u.f1.port_name,
				    rptid_entry->u.f1.node_name,
				    NULL,
				    FS_FCP_IS_N2N);
			}

			/* if our portname is higher then initiate N2N login */

			set_bit(N2N_LOGIN_NEEDED, &vha->dpc_flags);
			return;
		case TOPO_FL:
			ha->current_topology = ISP_CFG_FL;
			break;
		case TOPO_F:
			ha->current_topology = ISP_CFG_F;
			break;
		default:
			break;
		}

		ha->flags.gpsc_supported = 1;
		ha->current_topology = ISP_CFG_F;
		/* buffer to buffer credit flag */
		vha->flags.bbcr_enable = (rptid_entry->u.f1.bbcr & 0xf) != 0;

		if (rptid_entry->vp_idx == 0) {
			if (rptid_entry->vp_status == VP_STAT_COMPL) {
				/* FA-WWN is only for physical port */
				if (qla_ini_mode_enabled(vha) &&
				    ha->flags.fawwpn_enabled &&
				    (rptid_entry->u.f1.flags &
				     BIT_6)) {
					memcpy(vha->port_name,
					    rptid_entry->u.f1.port_name,
					    WWN_SIZE);
				}

				qlt_update_host_map(vha, id);
			}

			set_bit(REGISTER_FC4_NEEDED, &vha->dpc_flags);
			set_bit(REGISTER_FDMI_NEEDED, &vha->dpc_flags);
		} else {
			if (rptid_entry->vp_status != VP_STAT_COMPL &&
				rptid_entry->vp_status != VP_STAT_ID_CHG) {
				ql_dbg(ql_dbg_mbx, vha, 0x10ba,
				    "Could not acquire ID for VP[%d].\n",
				    rptid_entry->vp_idx);
				return;
			}

			found = 0;
			spin_lock_irqsave(&ha->vport_slock, flags);
			list_for_each_entry(vp, &ha->vp_list, list) {
				if (rptid_entry->vp_idx == vp->vp_idx) {
					found = 1;
					break;
				}
			}
			spin_unlock_irqrestore(&ha->vport_slock, flags);

			if (!found)
				return;

			qlt_update_host_map(vp, id);

			/*
			 * Cannot configure here as we are still sitting on the
			 * response queue. Handle it in dpc context.
			 */
			set_bit(VP_IDX_ACQUIRED, &vp->vp_flags);
			set_bit(REGISTER_FC4_NEEDED, &vp->dpc_flags);
			set_bit(REGISTER_FDMI_NEEDED, &vp->dpc_flags);
		}
		set_bit(VP_DPC_NEEDED, &vha->dpc_flags);
		qla2xxx_wake_dpc(vha);
	} else if (rptid_entry->format == 2) {
		ql_dbg(ql_dbg_async, vha, 0x505f,
		    "RIDA: format 2/N2N Primary port id %02x%02x%02x.\n",
		    rptid_entry->port_id[2], rptid_entry->port_id[1],
		    rptid_entry->port_id[0]);

		ql_dbg(ql_dbg_async, vha, 0x5075,
		    "N2N: Remote WWPN %8phC.\n",
		    rptid_entry->u.f2.port_name);

		/* N2N.  direct connect */
		ha->current_topology = ISP_CFG_N;
		ha->flags.rida_fmt2 = 1;
		vha->d_id.b.domain = rptid_entry->port_id[2];
		vha->d_id.b.area = rptid_entry->port_id[1];
		vha->d_id.b.al_pa = rptid_entry->port_id[0];

		ha->flags.n2n_ae = 1;
		spin_lock_irqsave(&ha->vport_slock, flags);
		qlt_update_vp_map(vha, SET_AL_PA);
		spin_unlock_irqrestore(&ha->vport_slock, flags);

		list_for_each_entry(fcport, &vha->vp_fcports, list) {
			fcport->scan_state = QLA_FCPORT_SCAN;
			fcport->n2n_flag = 0;
		}

		fcport = qla2x00_find_fcport_by_wwpn(vha,
		    rptid_entry->u.f2.port_name, 1);

		if (fcport) {
			fcport->login_retry = vha->hw->login_retry_count;
			fcport->plogi_nack_done_deadline = jiffies + HZ;
			fcport->scan_state = QLA_FCPORT_FOUND;
			fcport->keep_nport_handle = 1;
			fcport->n2n_flag = 1;
			fcport->d_id.b.domain =
				rptid_entry->u.f2.remote_nport_id[2];
			fcport->d_id.b.area =
				rptid_entry->u.f2.remote_nport_id[1];
			fcport->d_id.b.al_pa =
				rptid_entry->u.f2.remote_nport_id[0];
		}
	}
}

/*
 * qla24xx_modify_vp_config
 *	Change VP configuration for vha
 *
 * Input:
 *	vha = adapter block pointer.
 *
 * Returns:
 *	qla2xxx local function return status code.
 *
 * Context:
 *	Kernel context.
 */
int
qla24xx_modify_vp_config(scsi_qla_host_t *vha)
{
	int		rval;
	struct vp_config_entry_24xx *vpmod;
	dma_addr_t	vpmod_dma;
	struct qla_hw_data *ha = vha->hw;
	struct scsi_qla_host *base_vha = pci_get_drvdata(ha->pdev);

	/* This can be called by the parent */

	ql_dbg(ql_dbg_mbx + ql_dbg_verbose, vha, 0x10bb,
	    "Entered %s.\n", __func__);

	vpmod = dma_pool_zalloc(ha->s_dma_pool, GFP_KERNEL, &vpmod_dma);
	if (!vpmod) {
		ql_log(ql_log_warn, vha, 0x10bc,
		    "Failed to allocate modify VP IOCB.\n");
		return QLA_MEMORY_ALLOC_FAILED;
	}

	vpmod->entry_type = VP_CONFIG_IOCB_TYPE;
	vpmod->entry_count = 1;
	vpmod->command = VCT_COMMAND_MOD_ENABLE_VPS;
	vpmod->vp_count = 1;
	vpmod->vp_index1 = vha->vp_idx;
	vpmod->options_idx1 = BIT_3|BIT_4|BIT_5;

	qlt_modify_vp_config(vha, vpmod);

	memcpy(vpmod->node_name_idx1, vha->node_name, WWN_SIZE);
	memcpy(vpmod->port_name_idx1, vha->port_name, WWN_SIZE);
	vpmod->entry_count = 1;

	rval = qla2x00_issue_iocb(base_vha, vpmod, vpmod_dma, 0);
	if (rval != QLA_SUCCESS) {
		ql_dbg(ql_dbg_mbx, vha, 0x10bd,
		    "Failed to issue VP config IOCB (%x).\n", rval);
	} else if (vpmod->comp_status != 0) {
		ql_dbg(ql_dbg_mbx, vha, 0x10be,
		    "Failed to complete IOCB -- error status (%x).\n",
		    vpmod->comp_status);
		rval = QLA_FUNCTION_FAILED;
	} else if (vpmod->comp_status != cpu_to_le16(CS_COMPLETE)) {
		ql_dbg(ql_dbg_mbx, vha, 0x10bf,
		    "Failed to complete IOCB -- completion status (%x).\n",
		    le16_to_cpu(vpmod->comp_status));
		rval = QLA_FUNCTION_FAILED;
	} else {
		/* EMPTY */
		ql_dbg(ql_dbg_mbx + ql_dbg_verbose, vha, 0x10c0,
		    "Done %s.\n", __func__);
		fc_vport_set_state(vha->fc_vport, FC_VPORT_INITIALIZING);
	}
	dma_pool_free(ha->s_dma_pool, vpmod, vpmod_dma);

	return rval;
}

/*
 * qla2x00_send_change_request
 *	Receive or disable RSCN request from fabric controller
 *
 * Input:
 *	ha = adapter block pointer
 *	format = registration format:
 *		0 - Reserved
 *		1 - Fabric detected registration
 *		2 - N_port detected registration
 *		3 - Full registration
 *		FF - clear registration
 *	vp_idx = Virtual port index
 *
 * Returns:
 *	qla2x00 local function return status code.
 *
 * Context:
 *	Kernel Context
 */

int
qla2x00_send_change_request(scsi_qla_host_t *vha, uint16_t format,
			    uint16_t vp_idx)
{
	int rval;
	mbx_cmd_t mc;
	mbx_cmd_t *mcp = &mc;

	ql_dbg(ql_dbg_mbx + ql_dbg_verbose, vha, 0x10c7,
	    "Entered %s.\n", __func__);

	mcp->mb[0] = MBC_SEND_CHANGE_REQUEST;
	mcp->mb[1] = format;
	mcp->mb[9] = vp_idx;
	mcp->out_mb = MBX_9|MBX_1|MBX_0;
	mcp->in_mb = MBX_0|MBX_1;
	mcp->tov = MBX_TOV_SECONDS;
	mcp->flags = 0;
	rval = qla2x00_mailbox_command(vha, mcp);

	if (rval == QLA_SUCCESS) {
		if (mcp->mb[0] != MBS_COMMAND_COMPLETE) {
			rval = BIT_1;
		}
	} else
		rval = BIT_1;

	return rval;
}

int
qla2x00_dump_ram(scsi_qla_host_t *vha, dma_addr_t req_dma, uint32_t addr,
    uint32_t size)
{
	int rval;
	mbx_cmd_t mc;
	mbx_cmd_t *mcp = &mc;

	ql_dbg(ql_dbg_mbx + ql_dbg_verbose, vha, 0x1009,
	    "Entered %s.\n", __func__);

	if (MSW(addr) || IS_FWI2_CAPABLE(vha->hw)) {
		mcp->mb[0] = MBC_DUMP_RISC_RAM_EXTENDED;
		mcp->mb[8] = MSW(addr);
		mcp->mb[10] = 0;
		mcp->out_mb = MBX_10|MBX_8|MBX_0;
	} else {
		mcp->mb[0] = MBC_DUMP_RISC_RAM;
		mcp->out_mb = MBX_0;
	}
	mcp->mb[1] = LSW(addr);
	mcp->mb[2] = MSW(req_dma);
	mcp->mb[3] = LSW(req_dma);
	mcp->mb[6] = MSW(MSD(req_dma));
	mcp->mb[7] = LSW(MSD(req_dma));
	mcp->out_mb |= MBX_7|MBX_6|MBX_3|MBX_2|MBX_1;
	if (IS_FWI2_CAPABLE(vha->hw)) {
		mcp->mb[4] = MSW(size);
		mcp->mb[5] = LSW(size);
		mcp->out_mb |= MBX_5|MBX_4;
	} else {
		mcp->mb[4] = LSW(size);
		mcp->out_mb |= MBX_4;
	}

	mcp->in_mb = MBX_0;
	mcp->tov = MBX_TOV_SECONDS;
	mcp->flags = 0;
	rval = qla2x00_mailbox_command(vha, mcp);

	if (rval != QLA_SUCCESS) {
		ql_dbg(ql_dbg_mbx, vha, 0x1008,
		    "Failed=%x mb[0]=%x.\n", rval, mcp->mb[0]);
	} else {
		ql_dbg(ql_dbg_mbx + ql_dbg_verbose, vha, 0x1007,
		    "Done %s.\n", __func__);
	}

	return rval;
}
/* 84XX Support **************************************************************/

struct cs84xx_mgmt_cmd {
	union {
		struct verify_chip_entry_84xx req;
		struct verify_chip_rsp_84xx rsp;
	} p;
};

int
qla84xx_verify_chip(struct scsi_qla_host *vha, uint16_t *status)
{
	int rval, retry;
	struct cs84xx_mgmt_cmd *mn;
	dma_addr_t mn_dma;
	uint16_t options;
	unsigned long flags;
	struct qla_hw_data *ha = vha->hw;

	ql_dbg(ql_dbg_mbx + ql_dbg_verbose, vha, 0x10c8,
	    "Entered %s.\n", __func__);

	mn = dma_pool_alloc(ha->s_dma_pool, GFP_KERNEL, &mn_dma);
	if (mn == NULL) {
		return QLA_MEMORY_ALLOC_FAILED;
	}

	/* Force Update? */
	options = ha->cs84xx->fw_update ? VCO_FORCE_UPDATE : 0;
	/* Diagnostic firmware? */
	/* options |= MENLO_DIAG_FW; */
	/* We update the firmware with only one data sequence. */
	options |= VCO_END_OF_DATA;

	do {
		retry = 0;
		memset(mn, 0, sizeof(*mn));
		mn->p.req.entry_type = VERIFY_CHIP_IOCB_TYPE;
		mn->p.req.entry_count = 1;
		mn->p.req.options = cpu_to_le16(options);

		ql_dbg(ql_dbg_mbx + ql_dbg_buffer, vha, 0x111c,
		    "Dump of Verify Request.\n");
		ql_dump_buffer(ql_dbg_mbx + ql_dbg_buffer, vha, 0x111e,
		    mn, sizeof(*mn));

		rval = qla2x00_issue_iocb_timeout(vha, mn, mn_dma, 0, 120);
		if (rval != QLA_SUCCESS) {
			ql_dbg(ql_dbg_mbx, vha, 0x10cb,
			    "Failed to issue verify IOCB (%x).\n", rval);
			goto verify_done;
		}

		ql_dbg(ql_dbg_mbx + ql_dbg_buffer, vha, 0x1110,
		    "Dump of Verify Response.\n");
		ql_dump_buffer(ql_dbg_mbx + ql_dbg_buffer, vha, 0x1118,
		    mn, sizeof(*mn));

		status[0] = le16_to_cpu(mn->p.rsp.comp_status);
		status[1] = status[0] == CS_VCS_CHIP_FAILURE ?
		    le16_to_cpu(mn->p.rsp.failure_code) : 0;
		ql_dbg(ql_dbg_mbx + ql_dbg_verbose, vha, 0x10ce,
		    "cs=%x fc=%x.\n", status[0], status[1]);

		if (status[0] != CS_COMPLETE) {
			rval = QLA_FUNCTION_FAILED;
			if (!(options & VCO_DONT_UPDATE_FW)) {
				ql_dbg(ql_dbg_mbx, vha, 0x10cf,
				    "Firmware update failed. Retrying "
				    "without update firmware.\n");
				options |= VCO_DONT_UPDATE_FW;
				options &= ~VCO_FORCE_UPDATE;
				retry = 1;
			}
		} else {
			ql_dbg(ql_dbg_mbx + ql_dbg_verbose, vha, 0x10d0,
			    "Firmware updated to %x.\n",
			    le32_to_cpu(mn->p.rsp.fw_ver));

			/* NOTE: we only update OP firmware. */
			spin_lock_irqsave(&ha->cs84xx->access_lock, flags);
			ha->cs84xx->op_fw_version =
			    le32_to_cpu(mn->p.rsp.fw_ver);
			spin_unlock_irqrestore(&ha->cs84xx->access_lock,
			    flags);
		}
	} while (retry);

verify_done:
	dma_pool_free(ha->s_dma_pool, mn, mn_dma);

	if (rval != QLA_SUCCESS) {
		ql_dbg(ql_dbg_mbx, vha, 0x10d1,
		    "Failed=%x.\n", rval);
	} else {
		ql_dbg(ql_dbg_mbx + ql_dbg_verbose, vha, 0x10d2,
		    "Done %s.\n", __func__);
	}

	return rval;
}

int
qla25xx_init_req_que(struct scsi_qla_host *vha, struct req_que *req)
{
	int rval;
	unsigned long flags;
	mbx_cmd_t mc;
	mbx_cmd_t *mcp = &mc;
	struct qla_hw_data *ha = vha->hw;

	if (!ha->flags.fw_started)
		return QLA_SUCCESS;

	ql_dbg(ql_dbg_mbx + ql_dbg_verbose, vha, 0x10d3,
	    "Entered %s.\n", __func__);

	if (IS_SHADOW_REG_CAPABLE(ha))
		req->options |= BIT_13;

	mcp->mb[0] = MBC_INITIALIZE_MULTIQ;
	mcp->mb[1] = req->options;
	mcp->mb[2] = MSW(LSD(req->dma));
	mcp->mb[3] = LSW(LSD(req->dma));
	mcp->mb[6] = MSW(MSD(req->dma));
	mcp->mb[7] = LSW(MSD(req->dma));
	mcp->mb[5] = req->length;
	if (req->rsp)
		mcp->mb[10] = req->rsp->id;
	mcp->mb[12] = req->qos;
	mcp->mb[11] = req->vp_idx;
	mcp->mb[13] = req->rid;
	if (IS_QLA83XX(ha) || IS_QLA27XX(ha) || IS_QLA28XX(ha))
		mcp->mb[15] = 0;

	mcp->mb[4] = req->id;
	/* que in ptr index */
	mcp->mb[8] = 0;
	/* que out ptr index */
	mcp->mb[9] = *req->out_ptr = 0;
	mcp->out_mb = MBX_14|MBX_13|MBX_12|MBX_11|MBX_10|MBX_9|MBX_8|MBX_7|
			MBX_6|MBX_5|MBX_4|MBX_3|MBX_2|MBX_1|MBX_0;
	mcp->in_mb = MBX_0;
	mcp->flags = MBX_DMA_OUT;
	mcp->tov = MBX_TOV_SECONDS * 2;

	if (IS_QLA81XX(ha) || IS_QLA83XX(ha) || IS_QLA27XX(ha) ||
	    IS_QLA28XX(ha))
		mcp->in_mb |= MBX_1;
	if (IS_QLA83XX(ha) || IS_QLA27XX(ha) || IS_QLA28XX(ha)) {
		mcp->out_mb |= MBX_15;
		/* debug q create issue in SR-IOV */
		mcp->in_mb |= MBX_9 | MBX_8 | MBX_7;
	}

	spin_lock_irqsave(&ha->hardware_lock, flags);
	if (!(req->options & BIT_0)) {
		wrt_reg_dword(req->req_q_in, 0);
		if (!IS_QLA83XX(ha) && !IS_QLA27XX(ha) && !IS_QLA28XX(ha))
			wrt_reg_dword(req->req_q_out, 0);
	}
	spin_unlock_irqrestore(&ha->hardware_lock, flags);

	rval = qla2x00_mailbox_command(vha, mcp);
	if (rval != QLA_SUCCESS) {
		ql_dbg(ql_dbg_mbx, vha, 0x10d4,
		    "Failed=%x mb[0]=%x.\n", rval, mcp->mb[0]);
	} else {
		ql_dbg(ql_dbg_mbx + ql_dbg_verbose, vha, 0x10d5,
		    "Done %s.\n", __func__);
	}

	return rval;
}

int
qla25xx_init_rsp_que(struct scsi_qla_host *vha, struct rsp_que *rsp)
{
	int rval;
	unsigned long flags;
	mbx_cmd_t mc;
	mbx_cmd_t *mcp = &mc;
	struct qla_hw_data *ha = vha->hw;

	if (!ha->flags.fw_started)
		return QLA_SUCCESS;

	ql_dbg(ql_dbg_mbx + ql_dbg_verbose, vha, 0x10d6,
	    "Entered %s.\n", __func__);

	if (IS_SHADOW_REG_CAPABLE(ha))
		rsp->options |= BIT_13;

	mcp->mb[0] = MBC_INITIALIZE_MULTIQ;
	mcp->mb[1] = rsp->options;
	mcp->mb[2] = MSW(LSD(rsp->dma));
	mcp->mb[3] = LSW(LSD(rsp->dma));
	mcp->mb[6] = MSW(MSD(rsp->dma));
	mcp->mb[7] = LSW(MSD(rsp->dma));
	mcp->mb[5] = rsp->length;
	mcp->mb[14] = rsp->msix->entry;
	mcp->mb[13] = rsp->rid;
	if (IS_QLA83XX(ha) || IS_QLA27XX(ha) || IS_QLA28XX(ha))
		mcp->mb[15] = 0;

	mcp->mb[4] = rsp->id;
	/* que in ptr index */
	mcp->mb[8] = *rsp->in_ptr = 0;
	/* que out ptr index */
	mcp->mb[9] = 0;
	mcp->out_mb = MBX_14|MBX_13|MBX_9|MBX_8|MBX_7
			|MBX_6|MBX_5|MBX_4|MBX_3|MBX_2|MBX_1|MBX_0;
	mcp->in_mb = MBX_0;
	mcp->flags = MBX_DMA_OUT;
	mcp->tov = MBX_TOV_SECONDS * 2;

	if (IS_QLA81XX(ha)) {
		mcp->out_mb |= MBX_12|MBX_11|MBX_10;
		mcp->in_mb |= MBX_1;
	} else if (IS_QLA83XX(ha) || IS_QLA27XX(ha) || IS_QLA28XX(ha)) {
		mcp->out_mb |= MBX_15|MBX_12|MBX_11|MBX_10;
		mcp->in_mb |= MBX_1;
		/* debug q create issue in SR-IOV */
		mcp->in_mb |= MBX_9 | MBX_8 | MBX_7;
	}

	spin_lock_irqsave(&ha->hardware_lock, flags);
	if (!(rsp->options & BIT_0)) {
		wrt_reg_dword(rsp->rsp_q_out, 0);
		if (!IS_QLA83XX(ha) && !IS_QLA27XX(ha) && !IS_QLA28XX(ha))
			wrt_reg_dword(rsp->rsp_q_in, 0);
	}

	spin_unlock_irqrestore(&ha->hardware_lock, flags);

	rval = qla2x00_mailbox_command(vha, mcp);
	if (rval != QLA_SUCCESS) {
		ql_dbg(ql_dbg_mbx, vha, 0x10d7,
		    "Failed=%x mb[0]=%x.\n", rval, mcp->mb[0]);
	} else {
		ql_dbg(ql_dbg_mbx + ql_dbg_verbose, vha, 0x10d8,
		    "Done %s.\n", __func__);
	}

	return rval;
}

int
qla81xx_idc_ack(scsi_qla_host_t *vha, uint16_t *mb)
{
	int rval;
	mbx_cmd_t mc;
	mbx_cmd_t *mcp = &mc;

	ql_dbg(ql_dbg_mbx + ql_dbg_verbose, vha, 0x10d9,
	    "Entered %s.\n", __func__);

	mcp->mb[0] = MBC_IDC_ACK;
	memcpy(&mcp->mb[1], mb, QLA_IDC_ACK_REGS * sizeof(uint16_t));
	mcp->out_mb = MBX_7|MBX_6|MBX_5|MBX_4|MBX_3|MBX_2|MBX_1|MBX_0;
	mcp->in_mb = MBX_0;
	mcp->tov = MBX_TOV_SECONDS;
	mcp->flags = 0;
	rval = qla2x00_mailbox_command(vha, mcp);

	if (rval != QLA_SUCCESS) {
		ql_dbg(ql_dbg_mbx, vha, 0x10da,
		    "Failed=%x mb[0]=%x.\n", rval, mcp->mb[0]);
	} else {
		ql_dbg(ql_dbg_mbx + ql_dbg_verbose, vha, 0x10db,
		    "Done %s.\n", __func__);
	}

	return rval;
}

int
qla81xx_fac_get_sector_size(scsi_qla_host_t *vha, uint32_t *sector_size)
{
	int rval;
	mbx_cmd_t mc;
	mbx_cmd_t *mcp = &mc;

	ql_dbg(ql_dbg_mbx + ql_dbg_verbose, vha, 0x10dc,
	    "Entered %s.\n", __func__);

	if (!IS_QLA81XX(vha->hw) && !IS_QLA83XX(vha->hw) &&
	    !IS_QLA27XX(vha->hw) && !IS_QLA28XX(vha->hw))
		return QLA_FUNCTION_FAILED;

	mcp->mb[0] = MBC_FLASH_ACCESS_CTRL;
	mcp->mb[1] = FAC_OPT_CMD_GET_SECTOR_SIZE;
	mcp->out_mb = MBX_1|MBX_0;
	mcp->in_mb = MBX_1|MBX_0;
	mcp->tov = MBX_TOV_SECONDS;
	mcp->flags = 0;
	rval = qla2x00_mailbox_command(vha, mcp);

	if (rval != QLA_SUCCESS) {
		ql_dbg(ql_dbg_mbx, vha, 0x10dd,
		    "Failed=%x mb[0]=%x mb[1]=%x.\n",
		    rval, mcp->mb[0], mcp->mb[1]);
	} else {
		ql_dbg(ql_dbg_mbx + ql_dbg_verbose, vha, 0x10de,
		    "Done %s.\n", __func__);
		*sector_size = mcp->mb[1];
	}

	return rval;
}

int
qla81xx_fac_do_write_enable(scsi_qla_host_t *vha, int enable)
{
	int rval;
	mbx_cmd_t mc;
	mbx_cmd_t *mcp = &mc;

	if (!IS_QLA81XX(vha->hw) && !IS_QLA83XX(vha->hw) &&
	    !IS_QLA27XX(vha->hw) && !IS_QLA28XX(vha->hw))
		return QLA_FUNCTION_FAILED;

	ql_dbg(ql_dbg_mbx + ql_dbg_verbose, vha, 0x10df,
	    "Entered %s.\n", __func__);

	mcp->mb[0] = MBC_FLASH_ACCESS_CTRL;
	mcp->mb[1] = enable ? FAC_OPT_CMD_WRITE_ENABLE :
	    FAC_OPT_CMD_WRITE_PROTECT;
	mcp->out_mb = MBX_1|MBX_0;
	mcp->in_mb = MBX_1|MBX_0;
	mcp->tov = MBX_TOV_SECONDS;
	mcp->flags = 0;
	rval = qla2x00_mailbox_command(vha, mcp);

	if (rval != QLA_SUCCESS) {
		ql_dbg(ql_dbg_mbx, vha, 0x10e0,
		    "Failed=%x mb[0]=%x mb[1]=%x.\n",
		    rval, mcp->mb[0], mcp->mb[1]);
	} else {
		ql_dbg(ql_dbg_mbx + ql_dbg_verbose, vha, 0x10e1,
		    "Done %s.\n", __func__);
	}

	return rval;
}

int
qla81xx_fac_erase_sector(scsi_qla_host_t *vha, uint32_t start, uint32_t finish)
{
	int rval;
	mbx_cmd_t mc;
	mbx_cmd_t *mcp = &mc;

	if (!IS_QLA81XX(vha->hw) && !IS_QLA83XX(vha->hw) &&
	    !IS_QLA27XX(vha->hw) && !IS_QLA28XX(vha->hw))
		return QLA_FUNCTION_FAILED;

	ql_dbg(ql_dbg_mbx + ql_dbg_verbose, vha, 0x10e2,
	    "Entered %s.\n", __func__);

	mcp->mb[0] = MBC_FLASH_ACCESS_CTRL;
	mcp->mb[1] = FAC_OPT_CMD_ERASE_SECTOR;
	mcp->mb[2] = LSW(start);
	mcp->mb[3] = MSW(start);
	mcp->mb[4] = LSW(finish);
	mcp->mb[5] = MSW(finish);
	mcp->out_mb = MBX_5|MBX_4|MBX_3|MBX_2|MBX_1|MBX_0;
	mcp->in_mb = MBX_2|MBX_1|MBX_0;
	mcp->tov = MBX_TOV_SECONDS;
	mcp->flags = 0;
	rval = qla2x00_mailbox_command(vha, mcp);

	if (rval != QLA_SUCCESS) {
		ql_dbg(ql_dbg_mbx, vha, 0x10e3,
		    "Failed=%x mb[0]=%x mb[1]=%x mb[2]=%x.\n",
		    rval, mcp->mb[0], mcp->mb[1], mcp->mb[2]);
	} else {
		ql_dbg(ql_dbg_mbx + ql_dbg_verbose, vha, 0x10e4,
		    "Done %s.\n", __func__);
	}

	return rval;
}

int
qla81xx_fac_semaphore_access(scsi_qla_host_t *vha, int lock)
{
	int rval = QLA_SUCCESS;
	mbx_cmd_t mc;
	mbx_cmd_t *mcp = &mc;
	struct qla_hw_data *ha = vha->hw;

	if (!IS_QLA81XX(ha) && !IS_QLA83XX(ha) &&
	    !IS_QLA27XX(ha) && !IS_QLA28XX(ha))
		return rval;

	ql_dbg(ql_dbg_mbx + ql_dbg_verbose, vha, 0x10e2,
	    "Entered %s.\n", __func__);

	mcp->mb[0] = MBC_FLASH_ACCESS_CTRL;
	mcp->mb[1] = (lock ? FAC_OPT_CMD_LOCK_SEMAPHORE :
	    FAC_OPT_CMD_UNLOCK_SEMAPHORE);
	mcp->out_mb = MBX_1|MBX_0;
	mcp->in_mb = MBX_1|MBX_0;
	mcp->tov = MBX_TOV_SECONDS;
	mcp->flags = 0;
	rval = qla2x00_mailbox_command(vha, mcp);

	if (rval != QLA_SUCCESS) {
		ql_dbg(ql_dbg_mbx, vha, 0x10e3,
		    "Failed=%x mb[0]=%x mb[1]=%x mb[2]=%x.\n",
		    rval, mcp->mb[0], mcp->mb[1], mcp->mb[2]);
	} else {
		ql_dbg(ql_dbg_mbx + ql_dbg_verbose, vha, 0x10e4,
		    "Done %s.\n", __func__);
	}

	return rval;
}

int
qla81xx_restart_mpi_firmware(scsi_qla_host_t *vha)
{
	int rval = 0;
	mbx_cmd_t mc;
	mbx_cmd_t *mcp = &mc;

	ql_dbg(ql_dbg_mbx + ql_dbg_verbose, vha, 0x10e5,
	    "Entered %s.\n", __func__);

	mcp->mb[0] = MBC_RESTART_MPI_FW;
	mcp->out_mb = MBX_0;
	mcp->in_mb = MBX_0|MBX_1;
	mcp->tov = MBX_TOV_SECONDS;
	mcp->flags = 0;
	rval = qla2x00_mailbox_command(vha, mcp);

	if (rval != QLA_SUCCESS) {
		ql_dbg(ql_dbg_mbx, vha, 0x10e6,
		    "Failed=%x mb[0]=%x mb[1]=%x.\n",
		    rval, mcp->mb[0], mcp->mb[1]);
	} else {
		ql_dbg(ql_dbg_mbx + ql_dbg_verbose, vha, 0x10e7,
		    "Done %s.\n", __func__);
	}

	return rval;
}

int
qla82xx_set_driver_version(scsi_qla_host_t *vha, char *version)
{
	int rval;
	mbx_cmd_t mc;
	mbx_cmd_t *mcp = &mc;
	int i;
	int len;
	__le16 *str;
	struct qla_hw_data *ha = vha->hw;

	if (!IS_P3P_TYPE(ha))
		return QLA_FUNCTION_FAILED;

	ql_dbg(ql_dbg_mbx + ql_dbg_verbose, vha, 0x117b,
	    "Entered %s.\n", __func__);

	str = (__force __le16 *)version;
	len = strlen(version);

	mcp->mb[0] = MBC_SET_RNID_PARAMS;
	mcp->mb[1] = RNID_TYPE_SET_VERSION << 8;
	mcp->out_mb = MBX_1|MBX_0;
	for (i = 4; i < 16 && len; i++, str++, len -= 2) {
		mcp->mb[i] = le16_to_cpup(str);
		mcp->out_mb |= 1<<i;
	}
	for (; i < 16; i++) {
		mcp->mb[i] = 0;
		mcp->out_mb |= 1<<i;
	}
	mcp->in_mb = MBX_1|MBX_0;
	mcp->tov = MBX_TOV_SECONDS;
	mcp->flags = 0;
	rval = qla2x00_mailbox_command(vha, mcp);

	if (rval != QLA_SUCCESS) {
		ql_dbg(ql_dbg_mbx, vha, 0x117c,
		    "Failed=%x mb[0]=%x,%x.\n", rval, mcp->mb[0], mcp->mb[1]);
	} else {
		ql_dbg(ql_dbg_mbx + ql_dbg_verbose, vha, 0x117d,
		    "Done %s.\n", __func__);
	}

	return rval;
}

int
qla25xx_set_driver_version(scsi_qla_host_t *vha, char *version)
{
	int rval;
	mbx_cmd_t mc;
	mbx_cmd_t *mcp = &mc;
	int len;
	uint16_t dwlen;
	uint8_t *str;
	dma_addr_t str_dma;
	struct qla_hw_data *ha = vha->hw;

	if (!IS_FWI2_CAPABLE(ha) || IS_QLA24XX_TYPE(ha) || IS_QLA81XX(ha) ||
	    IS_P3P_TYPE(ha))
		return QLA_FUNCTION_FAILED;

	ql_dbg(ql_dbg_mbx + ql_dbg_verbose, vha, 0x117e,
	    "Entered %s.\n", __func__);

	str = dma_pool_alloc(ha->s_dma_pool, GFP_KERNEL, &str_dma);
	if (!str) {
		ql_log(ql_log_warn, vha, 0x117f,
		    "Failed to allocate driver version param.\n");
		return QLA_MEMORY_ALLOC_FAILED;
	}

	memcpy(str, "\x7\x3\x11\x0", 4);
	dwlen = str[0];
	len = dwlen * 4 - 4;
	memset(str + 4, 0, len);
	if (len > strlen(version))
		len = strlen(version);
	memcpy(str + 4, version, len);

	mcp->mb[0] = MBC_SET_RNID_PARAMS;
	mcp->mb[1] = RNID_TYPE_SET_VERSION << 8 | dwlen;
	mcp->mb[2] = MSW(LSD(str_dma));
	mcp->mb[3] = LSW(LSD(str_dma));
	mcp->mb[6] = MSW(MSD(str_dma));
	mcp->mb[7] = LSW(MSD(str_dma));
	mcp->out_mb = MBX_7|MBX_6|MBX_3|MBX_2|MBX_1|MBX_0;
	mcp->in_mb = MBX_1|MBX_0;
	mcp->tov = MBX_TOV_SECONDS;
	mcp->flags = 0;
	rval = qla2x00_mailbox_command(vha, mcp);

	if (rval != QLA_SUCCESS) {
		ql_dbg(ql_dbg_mbx, vha, 0x1180,
		    "Failed=%x mb[0]=%x,%x.\n", rval, mcp->mb[0], mcp->mb[1]);
	} else {
		ql_dbg(ql_dbg_mbx + ql_dbg_verbose, vha, 0x1181,
		    "Done %s.\n", __func__);
	}

	dma_pool_free(ha->s_dma_pool, str, str_dma);

	return rval;
}

int
qla24xx_get_port_login_templ(scsi_qla_host_t *vha, dma_addr_t buf_dma,
			     void *buf, uint16_t bufsiz)
{
	int rval, i;
	mbx_cmd_t mc;
	mbx_cmd_t *mcp = &mc;
	uint32_t	*bp;

	if (!IS_FWI2_CAPABLE(vha->hw))
		return QLA_FUNCTION_FAILED;

	ql_dbg(ql_dbg_mbx + ql_dbg_verbose, vha, 0x1159,
	    "Entered %s.\n", __func__);

	mcp->mb[0] = MBC_GET_RNID_PARAMS;
	mcp->mb[1] = RNID_TYPE_PORT_LOGIN << 8;
	mcp->mb[2] = MSW(buf_dma);
	mcp->mb[3] = LSW(buf_dma);
	mcp->mb[6] = MSW(MSD(buf_dma));
	mcp->mb[7] = LSW(MSD(buf_dma));
	mcp->mb[8] = bufsiz/4;
	mcp->out_mb = MBX_8|MBX_7|MBX_6|MBX_5|MBX_4|MBX_3|MBX_2|MBX_1|MBX_0;
	mcp->in_mb = MBX_1|MBX_0;
	mcp->tov = MBX_TOV_SECONDS;
	mcp->flags = 0;
	rval = qla2x00_mailbox_command(vha, mcp);

	if (rval != QLA_SUCCESS) {
		ql_dbg(ql_dbg_mbx, vha, 0x115a,
		    "Failed=%x mb[0]=%x,%x.\n", rval, mcp->mb[0], mcp->mb[1]);
	} else {
		ql_dbg(ql_dbg_mbx + ql_dbg_verbose, vha, 0x115b,
		    "Done %s.\n", __func__);
		bp = (uint32_t *) buf;
		for (i = 0; i < (bufsiz-4)/4; i++, bp++)
			*bp = le32_to_cpu((__force __le32)*bp);
<<<<<<< HEAD
=======
	}

	return rval;
}

#define PUREX_CMD_COUNT	2
int
qla25xx_set_els_cmds_supported(scsi_qla_host_t *vha)
{
	int rval;
	mbx_cmd_t mc;
	mbx_cmd_t *mcp = &mc;
	uint8_t *els_cmd_map;
	dma_addr_t els_cmd_map_dma;
	uint8_t cmd_opcode[PUREX_CMD_COUNT];
	uint8_t i, index, purex_bit;
	struct qla_hw_data *ha = vha->hw;

	if (!IS_QLA25XX(ha) && !IS_QLA2031(ha) &&
	    !IS_QLA27XX(ha) && !IS_QLA28XX(ha))
		return QLA_SUCCESS;

	ql_dbg(ql_dbg_mbx + ql_dbg_verbose, vha, 0x1197,
	    "Entered %s.\n", __func__);

	els_cmd_map = dma_alloc_coherent(&ha->pdev->dev, ELS_CMD_MAP_SIZE,
	    &els_cmd_map_dma, GFP_KERNEL);
	if (!els_cmd_map) {
		ql_log(ql_log_warn, vha, 0x7101,
		    "Failed to allocate RDP els command param.\n");
		return QLA_MEMORY_ALLOC_FAILED;
	}

	/* List of Purex ELS */
	cmd_opcode[0] = ELS_FPIN;
	cmd_opcode[1] = ELS_RDP;

	for (i = 0; i < PUREX_CMD_COUNT; i++) {
		index = cmd_opcode[i] / 8;
		purex_bit = cmd_opcode[i] % 8;
		els_cmd_map[index] |= 1 << purex_bit;
>>>>>>> 7d2a07b7
	}

	mcp->mb[0] = MBC_SET_RNID_PARAMS;
	mcp->mb[1] = RNID_TYPE_ELS_CMD << 8;
	mcp->mb[2] = MSW(LSD(els_cmd_map_dma));
	mcp->mb[3] = LSW(LSD(els_cmd_map_dma));
	mcp->mb[6] = MSW(MSD(els_cmd_map_dma));
	mcp->mb[7] = LSW(MSD(els_cmd_map_dma));
	mcp->out_mb = MBX_7|MBX_6|MBX_3|MBX_2|MBX_1|MBX_0;
	mcp->in_mb = MBX_1|MBX_0;
	mcp->tov = MBX_TOV_SECONDS;
	mcp->flags = MBX_DMA_OUT;
	mcp->buf_size = ELS_CMD_MAP_SIZE;
	rval = qla2x00_mailbox_command(vha, mcp);

	if (rval != QLA_SUCCESS) {
		ql_dbg(ql_dbg_mbx, vha, 0x118d,
		    "Failed=%x (%x,%x).\n", rval, mcp->mb[0], mcp->mb[1]);
	} else {
		ql_dbg(ql_dbg_mbx + ql_dbg_verbose, vha, 0x118c,
		    "Done %s.\n", __func__);
	}

	dma_free_coherent(&ha->pdev->dev, ELS_CMD_MAP_SIZE,
	   els_cmd_map, els_cmd_map_dma);

	return rval;
}

#define PUREX_CMD_COUNT	4
int
qla25xx_set_els_cmds_supported(scsi_qla_host_t *vha)
{
	int rval;
	mbx_cmd_t mc;
	mbx_cmd_t *mcp = &mc;
	uint8_t *els_cmd_map;
	uint8_t active_cnt = 0;
	dma_addr_t els_cmd_map_dma;
	uint8_t cmd_opcode[PUREX_CMD_COUNT];
	uint8_t i, index, purex_bit;
	struct qla_hw_data *ha = vha->hw;

	if (!IS_QLA25XX(ha) && !IS_QLA2031(ha) &&
	    !IS_QLA27XX(ha) && !IS_QLA28XX(ha))
		return QLA_SUCCESS;

	ql_dbg(ql_dbg_mbx + ql_dbg_verbose, vha, 0x1197,
	    "Entered %s.\n", __func__);

	els_cmd_map = dma_alloc_coherent(&ha->pdev->dev, ELS_CMD_MAP_SIZE,
	    &els_cmd_map_dma, GFP_KERNEL);
	if (!els_cmd_map) {
		ql_log(ql_log_warn, vha, 0x7101,
		    "Failed to allocate RDP els command param.\n");
		return QLA_MEMORY_ALLOC_FAILED;
	}

	/* List of Purex ELS */
	if (ql2xrdpenable) {
		cmd_opcode[active_cnt] = ELS_RDP;
		active_cnt++;
	}
	if (ha->flags.scm_supported_f) {
		cmd_opcode[active_cnt] = ELS_FPIN;
		active_cnt++;
	}
	if (ha->flags.edif_enabled) {
		cmd_opcode[active_cnt] = ELS_AUTH_ELS;
		active_cnt++;
	}

	for (i = 0; i < active_cnt; i++) {
		index = cmd_opcode[i] / 8;
		purex_bit = cmd_opcode[i] % 8;
		els_cmd_map[index] |= 1 << purex_bit;
	}

	mcp->mb[0] = MBC_SET_RNID_PARAMS;
	mcp->mb[1] = RNID_TYPE_ELS_CMD << 8;
	mcp->mb[2] = MSW(LSD(els_cmd_map_dma));
	mcp->mb[3] = LSW(LSD(els_cmd_map_dma));
	mcp->mb[6] = MSW(MSD(els_cmd_map_dma));
	mcp->mb[7] = LSW(MSD(els_cmd_map_dma));
	mcp->out_mb = MBX_7|MBX_6|MBX_3|MBX_2|MBX_1|MBX_0;
	mcp->in_mb = MBX_1|MBX_0;
	mcp->tov = MBX_TOV_SECONDS;
	mcp->flags = MBX_DMA_OUT;
	mcp->buf_size = ELS_CMD_MAP_SIZE;
	rval = qla2x00_mailbox_command(vha, mcp);

	if (rval != QLA_SUCCESS) {
		ql_dbg(ql_dbg_mbx, vha, 0x118d,
		    "Failed=%x (%x,%x).\n", rval, mcp->mb[0], mcp->mb[1]);
	} else {
		ql_dbg(ql_dbg_mbx + ql_dbg_verbose, vha, 0x118c,
		    "Done %s.\n", __func__);
	}

	dma_free_coherent(&ha->pdev->dev, ELS_CMD_MAP_SIZE,
	   els_cmd_map, els_cmd_map_dma);

	return rval;
}

static int
qla2x00_read_asic_temperature(scsi_qla_host_t *vha, uint16_t *temp)
{
	int rval;
	mbx_cmd_t mc;
	mbx_cmd_t *mcp = &mc;

	if (!IS_FWI2_CAPABLE(vha->hw))
		return QLA_FUNCTION_FAILED;

	ql_dbg(ql_dbg_mbx + ql_dbg_verbose, vha, 0x1159,
	    "Entered %s.\n", __func__);

	mcp->mb[0] = MBC_GET_RNID_PARAMS;
	mcp->mb[1] = RNID_TYPE_ASIC_TEMP << 8;
	mcp->out_mb = MBX_1|MBX_0;
	mcp->in_mb = MBX_1|MBX_0;
	mcp->tov = MBX_TOV_SECONDS;
	mcp->flags = 0;
	rval = qla2x00_mailbox_command(vha, mcp);
	*temp = mcp->mb[1];

	if (rval != QLA_SUCCESS) {
		ql_dbg(ql_dbg_mbx, vha, 0x115a,
		    "Failed=%x mb[0]=%x,%x.\n", rval, mcp->mb[0], mcp->mb[1]);
	} else {
		ql_dbg(ql_dbg_mbx + ql_dbg_verbose, vha, 0x115b,
		    "Done %s.\n", __func__);
	}

	return rval;
}

int
qla2x00_read_sfp(scsi_qla_host_t *vha, dma_addr_t sfp_dma, uint8_t *sfp,
	uint16_t dev, uint16_t off, uint16_t len, uint16_t opt)
{
	int rval;
	mbx_cmd_t mc;
	mbx_cmd_t *mcp = &mc;
	struct qla_hw_data *ha = vha->hw;

	ql_dbg(ql_dbg_mbx + ql_dbg_verbose, vha, 0x10e8,
	    "Entered %s.\n", __func__);

	if (!IS_FWI2_CAPABLE(ha))
		return QLA_FUNCTION_FAILED;

	if (len == 1)
		opt |= BIT_0;

	mcp->mb[0] = MBC_READ_SFP;
	mcp->mb[1] = dev;
	mcp->mb[2] = MSW(LSD(sfp_dma));
	mcp->mb[3] = LSW(LSD(sfp_dma));
	mcp->mb[6] = MSW(MSD(sfp_dma));
	mcp->mb[7] = LSW(MSD(sfp_dma));
	mcp->mb[8] = len;
	mcp->mb[9] = off;
	mcp->mb[10] = opt;
	mcp->out_mb = MBX_10|MBX_9|MBX_8|MBX_7|MBX_6|MBX_3|MBX_2|MBX_1|MBX_0;
	mcp->in_mb = MBX_1|MBX_0;
	mcp->tov = MBX_TOV_SECONDS;
	mcp->flags = 0;
	rval = qla2x00_mailbox_command(vha, mcp);

	if (opt & BIT_0)
		*sfp = mcp->mb[1];

	if (rval != QLA_SUCCESS) {
		ql_dbg(ql_dbg_mbx, vha, 0x10e9,
		    "Failed=%x mb[0]=%x.\n", rval, mcp->mb[0]);
		if (mcp->mb[0] == MBS_COMMAND_ERROR && mcp->mb[1] == 0x22) {
			/* sfp is not there */
			rval = QLA_INTERFACE_ERROR;
		}
	} else {
		ql_dbg(ql_dbg_mbx + ql_dbg_verbose, vha, 0x10ea,
		    "Done %s.\n", __func__);
	}

	return rval;
}

int
qla2x00_write_sfp(scsi_qla_host_t *vha, dma_addr_t sfp_dma, uint8_t *sfp,
	uint16_t dev, uint16_t off, uint16_t len, uint16_t opt)
{
	int rval;
	mbx_cmd_t mc;
	mbx_cmd_t *mcp = &mc;
	struct qla_hw_data *ha = vha->hw;

	ql_dbg(ql_dbg_mbx + ql_dbg_verbose, vha, 0x10eb,
	    "Entered %s.\n", __func__);

	if (!IS_FWI2_CAPABLE(ha))
		return QLA_FUNCTION_FAILED;

	if (len == 1)
		opt |= BIT_0;

	if (opt & BIT_0)
		len = *sfp;

	mcp->mb[0] = MBC_WRITE_SFP;
	mcp->mb[1] = dev;
	mcp->mb[2] = MSW(LSD(sfp_dma));
	mcp->mb[3] = LSW(LSD(sfp_dma));
	mcp->mb[6] = MSW(MSD(sfp_dma));
	mcp->mb[7] = LSW(MSD(sfp_dma));
	mcp->mb[8] = len;
	mcp->mb[9] = off;
	mcp->mb[10] = opt;
	mcp->out_mb = MBX_10|MBX_9|MBX_8|MBX_7|MBX_6|MBX_3|MBX_2|MBX_1|MBX_0;
	mcp->in_mb = MBX_1|MBX_0;
	mcp->tov = MBX_TOV_SECONDS;
	mcp->flags = 0;
	rval = qla2x00_mailbox_command(vha, mcp);

	if (rval != QLA_SUCCESS) {
		ql_dbg(ql_dbg_mbx, vha, 0x10ec,
		    "Failed=%x mb[0]=%x.\n", rval, mcp->mb[0]);
	} else {
		ql_dbg(ql_dbg_mbx + ql_dbg_verbose, vha, 0x10ed,
		    "Done %s.\n", __func__);
	}

	return rval;
}

int
qla2x00_get_xgmac_stats(scsi_qla_host_t *vha, dma_addr_t stats_dma,
    uint16_t size_in_bytes, uint16_t *actual_size)
{
	int rval;
	mbx_cmd_t mc;
	mbx_cmd_t *mcp = &mc;

	ql_dbg(ql_dbg_mbx + ql_dbg_verbose, vha, 0x10ee,
	    "Entered %s.\n", __func__);

	if (!IS_CNA_CAPABLE(vha->hw))
		return QLA_FUNCTION_FAILED;

	mcp->mb[0] = MBC_GET_XGMAC_STATS;
	mcp->mb[2] = MSW(stats_dma);
	mcp->mb[3] = LSW(stats_dma);
	mcp->mb[6] = MSW(MSD(stats_dma));
	mcp->mb[7] = LSW(MSD(stats_dma));
	mcp->mb[8] = size_in_bytes >> 2;
	mcp->out_mb = MBX_8|MBX_7|MBX_6|MBX_3|MBX_2|MBX_0;
	mcp->in_mb = MBX_2|MBX_1|MBX_0;
	mcp->tov = MBX_TOV_SECONDS;
	mcp->flags = 0;
	rval = qla2x00_mailbox_command(vha, mcp);

	if (rval != QLA_SUCCESS) {
		ql_dbg(ql_dbg_mbx, vha, 0x10ef,
		    "Failed=%x mb[0]=%x mb[1]=%x mb[2]=%x.\n",
		    rval, mcp->mb[0], mcp->mb[1], mcp->mb[2]);
	} else {
		ql_dbg(ql_dbg_mbx + ql_dbg_verbose, vha, 0x10f0,
		    "Done %s.\n", __func__);


		*actual_size = mcp->mb[2] << 2;
	}

	return rval;
}

int
qla2x00_get_dcbx_params(scsi_qla_host_t *vha, dma_addr_t tlv_dma,
    uint16_t size)
{
	int rval;
	mbx_cmd_t mc;
	mbx_cmd_t *mcp = &mc;

	ql_dbg(ql_dbg_mbx + ql_dbg_verbose, vha, 0x10f1,
	    "Entered %s.\n", __func__);

	if (!IS_CNA_CAPABLE(vha->hw))
		return QLA_FUNCTION_FAILED;

	mcp->mb[0] = MBC_GET_DCBX_PARAMS;
	mcp->mb[1] = 0;
	mcp->mb[2] = MSW(tlv_dma);
	mcp->mb[3] = LSW(tlv_dma);
	mcp->mb[6] = MSW(MSD(tlv_dma));
	mcp->mb[7] = LSW(MSD(tlv_dma));
	mcp->mb[8] = size;
	mcp->out_mb = MBX_8|MBX_7|MBX_6|MBX_3|MBX_2|MBX_1|MBX_0;
	mcp->in_mb = MBX_2|MBX_1|MBX_0;
	mcp->tov = MBX_TOV_SECONDS;
	mcp->flags = 0;
	rval = qla2x00_mailbox_command(vha, mcp);

	if (rval != QLA_SUCCESS) {
		ql_dbg(ql_dbg_mbx, vha, 0x10f2,
		    "Failed=%x mb[0]=%x mb[1]=%x mb[2]=%x.\n",
		    rval, mcp->mb[0], mcp->mb[1], mcp->mb[2]);
	} else {
		ql_dbg(ql_dbg_mbx + ql_dbg_verbose, vha, 0x10f3,
		    "Done %s.\n", __func__);
	}

	return rval;
}

int
qla2x00_read_ram_word(scsi_qla_host_t *vha, uint32_t risc_addr, uint32_t *data)
{
	int rval;
	mbx_cmd_t mc;
	mbx_cmd_t *mcp = &mc;

	ql_dbg(ql_dbg_mbx + ql_dbg_verbose, vha, 0x10f4,
	    "Entered %s.\n", __func__);

	if (!IS_FWI2_CAPABLE(vha->hw))
		return QLA_FUNCTION_FAILED;

	mcp->mb[0] = MBC_READ_RAM_EXTENDED;
	mcp->mb[1] = LSW(risc_addr);
	mcp->mb[8] = MSW(risc_addr);
	mcp->out_mb = MBX_8|MBX_1|MBX_0;
	mcp->in_mb = MBX_3|MBX_2|MBX_0;
	mcp->tov = MBX_TOV_SECONDS;
	mcp->flags = 0;
	rval = qla2x00_mailbox_command(vha, mcp);
	if (rval != QLA_SUCCESS) {
		ql_dbg(ql_dbg_mbx, vha, 0x10f5,
		    "Failed=%x mb[0]=%x.\n", rval, mcp->mb[0]);
	} else {
		ql_dbg(ql_dbg_mbx + ql_dbg_verbose, vha, 0x10f6,
		    "Done %s.\n", __func__);
		*data = mcp->mb[3] << 16 | mcp->mb[2];
	}

	return rval;
}

int
qla2x00_loopback_test(scsi_qla_host_t *vha, struct msg_echo_lb *mreq,
	uint16_t *mresp)
{
	int rval;
	mbx_cmd_t mc;
	mbx_cmd_t *mcp = &mc;

	ql_dbg(ql_dbg_mbx + ql_dbg_verbose, vha, 0x10f7,
	    "Entered %s.\n", __func__);

	memset(mcp->mb, 0 , sizeof(mcp->mb));
	mcp->mb[0] = MBC_DIAGNOSTIC_LOOP_BACK;
	mcp->mb[1] = mreq->options | BIT_6;	// BIT_6 specifies 64 bit addressing

	/* transfer count */
	mcp->mb[10] = LSW(mreq->transfer_size);
	mcp->mb[11] = MSW(mreq->transfer_size);

	/* send data address */
	mcp->mb[14] = LSW(mreq->send_dma);
	mcp->mb[15] = MSW(mreq->send_dma);
	mcp->mb[20] = LSW(MSD(mreq->send_dma));
	mcp->mb[21] = MSW(MSD(mreq->send_dma));

	/* receive data address */
	mcp->mb[16] = LSW(mreq->rcv_dma);
	mcp->mb[17] = MSW(mreq->rcv_dma);
	mcp->mb[6] = LSW(MSD(mreq->rcv_dma));
	mcp->mb[7] = MSW(MSD(mreq->rcv_dma));

	/* Iteration count */
	mcp->mb[18] = LSW(mreq->iteration_count);
	mcp->mb[19] = MSW(mreq->iteration_count);

	mcp->out_mb = MBX_21|MBX_20|MBX_19|MBX_18|MBX_17|MBX_16|MBX_15|
	    MBX_14|MBX_13|MBX_12|MBX_11|MBX_10|MBX_7|MBX_6|MBX_1|MBX_0;
	if (IS_CNA_CAPABLE(vha->hw))
		mcp->out_mb |= MBX_2;
	mcp->in_mb = MBX_19|MBX_18|MBX_3|MBX_2|MBX_1|MBX_0;

	mcp->buf_size = mreq->transfer_size;
	mcp->tov = MBX_TOV_SECONDS;
	mcp->flags = MBX_DMA_OUT|MBX_DMA_IN|IOCTL_CMD;

	rval = qla2x00_mailbox_command(vha, mcp);

	if (rval != QLA_SUCCESS) {
		ql_dbg(ql_dbg_mbx, vha, 0x10f8,
		    "Failed=%x mb[0]=%x mb[1]=%x mb[2]=%x mb[3]=%x mb[18]=%x "
		    "mb[19]=%x.\n", rval, mcp->mb[0], mcp->mb[1], mcp->mb[2],
		    mcp->mb[3], mcp->mb[18], mcp->mb[19]);
	} else {
		ql_dbg(ql_dbg_mbx + ql_dbg_verbose, vha, 0x10f9,
		    "Done %s.\n", __func__);
	}

	/* Copy mailbox information */
	memcpy( mresp, mcp->mb, 64);
	return rval;
}

int
qla2x00_echo_test(scsi_qla_host_t *vha, struct msg_echo_lb *mreq,
	uint16_t *mresp)
{
	int rval;
	mbx_cmd_t mc;
	mbx_cmd_t *mcp = &mc;
	struct qla_hw_data *ha = vha->hw;

	ql_dbg(ql_dbg_mbx + ql_dbg_verbose, vha, 0x10fa,
	    "Entered %s.\n", __func__);

	memset(mcp->mb, 0 , sizeof(mcp->mb));
	mcp->mb[0] = MBC_DIAGNOSTIC_ECHO;
	/* BIT_6 specifies 64bit address */
	mcp->mb[1] = mreq->options | BIT_15 | BIT_6;
	if (IS_CNA_CAPABLE(ha)) {
		mcp->mb[2] = vha->fcoe_fcf_idx;
	}
	mcp->mb[16] = LSW(mreq->rcv_dma);
	mcp->mb[17] = MSW(mreq->rcv_dma);
	mcp->mb[6] = LSW(MSD(mreq->rcv_dma));
	mcp->mb[7] = MSW(MSD(mreq->rcv_dma));

	mcp->mb[10] = LSW(mreq->transfer_size);

	mcp->mb[14] = LSW(mreq->send_dma);
	mcp->mb[15] = MSW(mreq->send_dma);
	mcp->mb[20] = LSW(MSD(mreq->send_dma));
	mcp->mb[21] = MSW(MSD(mreq->send_dma));

	mcp->out_mb = MBX_21|MBX_20|MBX_17|MBX_16|MBX_15|
	    MBX_14|MBX_10|MBX_7|MBX_6|MBX_1|MBX_0;
	if (IS_CNA_CAPABLE(ha))
		mcp->out_mb |= MBX_2;

	mcp->in_mb = MBX_0;
	if (IS_CNA_CAPABLE(ha) || IS_QLA24XX_TYPE(ha) || IS_QLA25XX(ha) ||
	    IS_QLA2031(ha) || IS_QLA27XX(ha) || IS_QLA28XX(ha))
		mcp->in_mb |= MBX_1;
	if (IS_CNA_CAPABLE(ha) || IS_QLA2031(ha) || IS_QLA27XX(ha) ||
	    IS_QLA28XX(ha))
		mcp->in_mb |= MBX_3;

	mcp->tov = MBX_TOV_SECONDS;
	mcp->flags = MBX_DMA_OUT|MBX_DMA_IN|IOCTL_CMD;
	mcp->buf_size = mreq->transfer_size;

	rval = qla2x00_mailbox_command(vha, mcp);

	if (rval != QLA_SUCCESS) {
		ql_dbg(ql_dbg_mbx, vha, 0x10fb,
		    "Failed=%x mb[0]=%x mb[1]=%x.\n",
		    rval, mcp->mb[0], mcp->mb[1]);
	} else {
		ql_dbg(ql_dbg_mbx + ql_dbg_verbose, vha, 0x10fc,
		    "Done %s.\n", __func__);
	}

	/* Copy mailbox information */
	memcpy(mresp, mcp->mb, 64);
	return rval;
}

int
qla84xx_reset_chip(scsi_qla_host_t *vha, uint16_t enable_diagnostic)
{
	int rval;
	mbx_cmd_t mc;
	mbx_cmd_t *mcp = &mc;

	ql_dbg(ql_dbg_mbx + ql_dbg_verbose, vha, 0x10fd,
	    "Entered %s enable_diag=%d.\n", __func__, enable_diagnostic);

	mcp->mb[0] = MBC_ISP84XX_RESET;
	mcp->mb[1] = enable_diagnostic;
	mcp->out_mb = MBX_1|MBX_0;
	mcp->in_mb = MBX_1|MBX_0;
	mcp->tov = MBX_TOV_SECONDS;
	mcp->flags = MBX_DMA_OUT|MBX_DMA_IN|IOCTL_CMD;
	rval = qla2x00_mailbox_command(vha, mcp);

	if (rval != QLA_SUCCESS)
		ql_dbg(ql_dbg_mbx, vha, 0x10fe, "Failed=%x.\n", rval);
	else
		ql_dbg(ql_dbg_mbx + ql_dbg_verbose, vha, 0x10ff,
		    "Done %s.\n", __func__);

	return rval;
}

int
qla2x00_write_ram_word(scsi_qla_host_t *vha, uint32_t risc_addr, uint32_t data)
{
	int rval;
	mbx_cmd_t mc;
	mbx_cmd_t *mcp = &mc;

	ql_dbg(ql_dbg_mbx + ql_dbg_verbose, vha, 0x1100,
	    "Entered %s.\n", __func__);

	if (!IS_FWI2_CAPABLE(vha->hw))
		return QLA_FUNCTION_FAILED;

	mcp->mb[0] = MBC_WRITE_RAM_WORD_EXTENDED;
	mcp->mb[1] = LSW(risc_addr);
	mcp->mb[2] = LSW(data);
	mcp->mb[3] = MSW(data);
	mcp->mb[8] = MSW(risc_addr);
	mcp->out_mb = MBX_8|MBX_3|MBX_2|MBX_1|MBX_0;
	mcp->in_mb = MBX_1|MBX_0;
	mcp->tov = MBX_TOV_SECONDS;
	mcp->flags = 0;
	rval = qla2x00_mailbox_command(vha, mcp);
	if (rval != QLA_SUCCESS) {
		ql_dbg(ql_dbg_mbx, vha, 0x1101,
		    "Failed=%x mb[0]=%x mb[1]=%x.\n",
		    rval, mcp->mb[0], mcp->mb[1]);
	} else {
		ql_dbg(ql_dbg_mbx + ql_dbg_verbose, vha, 0x1102,
		    "Done %s.\n", __func__);
	}

	return rval;
}

int
qla81xx_write_mpi_register(scsi_qla_host_t *vha, uint16_t *mb)
{
	int rval;
	uint32_t stat, timer;
	uint16_t mb0 = 0;
	struct qla_hw_data *ha = vha->hw;
	struct device_reg_24xx __iomem *reg = &ha->iobase->isp24;

	rval = QLA_SUCCESS;

	ql_dbg(ql_dbg_mbx + ql_dbg_verbose, vha, 0x1103,
	    "Entered %s.\n", __func__);

	clear_bit(MBX_INTERRUPT, &ha->mbx_cmd_flags);

	/* Write the MBC data to the registers */
	wrt_reg_word(&reg->mailbox0, MBC_WRITE_MPI_REGISTER);
	wrt_reg_word(&reg->mailbox1, mb[0]);
	wrt_reg_word(&reg->mailbox2, mb[1]);
	wrt_reg_word(&reg->mailbox3, mb[2]);
	wrt_reg_word(&reg->mailbox4, mb[3]);

	wrt_reg_dword(&reg->hccr, HCCRX_SET_HOST_INT);

	/* Poll for MBC interrupt */
	for (timer = 6000000; timer; timer--) {
		/* Check for pending interrupts. */
		stat = rd_reg_dword(&reg->host_status);
		if (stat & HSRX_RISC_INT) {
			stat &= 0xff;

			if (stat == 0x1 || stat == 0x2 ||
			    stat == 0x10 || stat == 0x11) {
				set_bit(MBX_INTERRUPT,
				    &ha->mbx_cmd_flags);
				mb0 = rd_reg_word(&reg->mailbox0);
				wrt_reg_dword(&reg->hccr,
				    HCCRX_CLR_RISC_INT);
				rd_reg_dword(&reg->hccr);
				break;
			}
		}
		udelay(5);
	}

	if (test_and_clear_bit(MBX_INTERRUPT, &ha->mbx_cmd_flags))
		rval = mb0 & MBS_MASK;
	else
		rval = QLA_FUNCTION_FAILED;

	if (rval != QLA_SUCCESS) {
		ql_dbg(ql_dbg_mbx, vha, 0x1104,
		    "Failed=%x mb[0]=%x.\n", rval, mb[0]);
	} else {
		ql_dbg(ql_dbg_mbx + ql_dbg_verbose, vha, 0x1105,
		    "Done %s.\n", __func__);
	}

	return rval;
}

/* Set the specified data rate */
int
qla2x00_set_data_rate(scsi_qla_host_t *vha, uint16_t mode)
{
	int rval;
	mbx_cmd_t mc;
	mbx_cmd_t *mcp = &mc;
	struct qla_hw_data *ha = vha->hw;
	uint16_t val;

	ql_dbg(ql_dbg_mbx + ql_dbg_verbose, vha, 0x1106,
	    "Entered %s speed:0x%x mode:0x%x.\n", __func__, ha->set_data_rate,
	    mode);

	if (!IS_FWI2_CAPABLE(ha))
		return QLA_FUNCTION_FAILED;

	memset(mcp, 0, sizeof(*mcp));
	switch (ha->set_data_rate) {
	case PORT_SPEED_AUTO:
	case PORT_SPEED_4GB:
	case PORT_SPEED_8GB:
	case PORT_SPEED_16GB:
	case PORT_SPEED_32GB:
		val = ha->set_data_rate;
		break;
	default:
		ql_log(ql_log_warn, vha, 0x1199,
		    "Unrecognized speed setting:%d. Setting Autoneg\n",
		    ha->set_data_rate);
		val = ha->set_data_rate = PORT_SPEED_AUTO;
		break;
	}

	mcp->mb[0] = MBC_DATA_RATE;
	mcp->mb[1] = mode;
	mcp->mb[2] = val;

	mcp->out_mb = MBX_2|MBX_1|MBX_0;
	mcp->in_mb = MBX_2|MBX_1|MBX_0;
	if (IS_QLA83XX(ha) || IS_QLA27XX(ha) || IS_QLA28XX(ha))
		mcp->in_mb |= MBX_4|MBX_3;
	mcp->tov = MBX_TOV_SECONDS;
	mcp->flags = 0;
	rval = qla2x00_mailbox_command(vha, mcp);
	if (rval != QLA_SUCCESS) {
		ql_dbg(ql_dbg_mbx, vha, 0x1107,
		    "Failed=%x mb[0]=%x.\n", rval, mcp->mb[0]);
	} else {
		if (mcp->mb[1] != 0x7)
			ql_dbg(ql_dbg_mbx, vha, 0x1179,
				"Speed set:0x%x\n", mcp->mb[1]);

		ql_dbg(ql_dbg_mbx + ql_dbg_verbose, vha, 0x1108,
		    "Done %s.\n", __func__);
	}

	return rval;
}

int
qla2x00_get_data_rate(scsi_qla_host_t *vha)
{
	int rval;
	mbx_cmd_t mc;
	mbx_cmd_t *mcp = &mc;
	struct qla_hw_data *ha = vha->hw;

	ql_dbg(ql_dbg_mbx + ql_dbg_verbose, vha, 0x1106,
	    "Entered %s.\n", __func__);

	if (!IS_FWI2_CAPABLE(ha))
		return QLA_FUNCTION_FAILED;

	mcp->mb[0] = MBC_DATA_RATE;
	mcp->mb[1] = QLA_GET_DATA_RATE;
	mcp->out_mb = MBX_1|MBX_0;
	mcp->in_mb = MBX_2|MBX_1|MBX_0;
	if (IS_QLA83XX(ha) || IS_QLA27XX(ha) || IS_QLA28XX(ha))
		mcp->in_mb |= MBX_3;
	mcp->tov = MBX_TOV_SECONDS;
	mcp->flags = 0;
	rval = qla2x00_mailbox_command(vha, mcp);
	if (rval != QLA_SUCCESS) {
		ql_dbg(ql_dbg_mbx, vha, 0x1107,
		    "Failed=%x mb[0]=%x.\n", rval, mcp->mb[0]);
	} else {
		if (mcp->mb[1] != 0x7)
			ha->link_data_rate = mcp->mb[1];

		if (IS_QLA83XX(ha) || IS_QLA27XX(ha) || IS_QLA28XX(ha)) {
			if (mcp->mb[4] & BIT_0)
				ql_log(ql_log_info, vha, 0x11a2,
				    "FEC=enabled (data rate).\n");
		}

		ql_dbg(ql_dbg_mbx + ql_dbg_verbose, vha, 0x1108,
		    "Done %s.\n", __func__);
		if (mcp->mb[1] != 0x7)
			ha->link_data_rate = mcp->mb[1];
	}

	return rval;
}

int
qla81xx_get_port_config(scsi_qla_host_t *vha, uint16_t *mb)
{
	int rval;
	mbx_cmd_t mc;
	mbx_cmd_t *mcp = &mc;
	struct qla_hw_data *ha = vha->hw;

	ql_dbg(ql_dbg_mbx + ql_dbg_verbose, vha, 0x1109,
	    "Entered %s.\n", __func__);

	if (!IS_QLA81XX(ha) && !IS_QLA83XX(ha) && !IS_QLA8044(ha) &&
	    !IS_QLA27XX(ha) && !IS_QLA28XX(ha))
		return QLA_FUNCTION_FAILED;
	mcp->mb[0] = MBC_GET_PORT_CONFIG;
	mcp->out_mb = MBX_0;
	mcp->in_mb = MBX_4|MBX_3|MBX_2|MBX_1|MBX_0;
	mcp->tov = MBX_TOV_SECONDS;
	mcp->flags = 0;

	rval = qla2x00_mailbox_command(vha, mcp);

	if (rval != QLA_SUCCESS) {
		ql_dbg(ql_dbg_mbx, vha, 0x110a,
		    "Failed=%x mb[0]=%x.\n", rval, mcp->mb[0]);
	} else {
		/* Copy all bits to preserve original value */
		memcpy(mb, &mcp->mb[1], sizeof(uint16_t) * 4);

		ql_dbg(ql_dbg_mbx + ql_dbg_verbose, vha, 0x110b,
		    "Done %s.\n", __func__);
	}
	return rval;
}

int
qla81xx_set_port_config(scsi_qla_host_t *vha, uint16_t *mb)
{
	int rval;
	mbx_cmd_t mc;
	mbx_cmd_t *mcp = &mc;

	ql_dbg(ql_dbg_mbx + ql_dbg_verbose, vha, 0x110c,
	    "Entered %s.\n", __func__);

	mcp->mb[0] = MBC_SET_PORT_CONFIG;
	/* Copy all bits to preserve original setting */
	memcpy(&mcp->mb[1], mb, sizeof(uint16_t) * 4);
	mcp->out_mb = MBX_4|MBX_3|MBX_2|MBX_1|MBX_0;
	mcp->in_mb = MBX_0;
	mcp->tov = MBX_TOV_SECONDS;
	mcp->flags = 0;
	rval = qla2x00_mailbox_command(vha, mcp);

	if (rval != QLA_SUCCESS) {
		ql_dbg(ql_dbg_mbx, vha, 0x110d,
		    "Failed=%x mb[0]=%x.\n", rval, mcp->mb[0]);
	} else
		ql_dbg(ql_dbg_mbx + ql_dbg_verbose, vha, 0x110e,
		    "Done %s.\n", __func__);

	return rval;
}


int
qla24xx_set_fcp_prio(scsi_qla_host_t *vha, uint16_t loop_id, uint16_t priority,
		uint16_t *mb)
{
	int rval;
	mbx_cmd_t mc;
	mbx_cmd_t *mcp = &mc;
	struct qla_hw_data *ha = vha->hw;

	ql_dbg(ql_dbg_mbx + ql_dbg_verbose, vha, 0x110f,
	    "Entered %s.\n", __func__);

	if (!IS_QLA24XX_TYPE(ha) && !IS_QLA25XX(ha))
		return QLA_FUNCTION_FAILED;

	mcp->mb[0] = MBC_PORT_PARAMS;
	mcp->mb[1] = loop_id;
	if (ha->flags.fcp_prio_enabled)
		mcp->mb[2] = BIT_1;
	else
		mcp->mb[2] = BIT_2;
	mcp->mb[4] = priority & 0xf;
	mcp->mb[9] = vha->vp_idx;
	mcp->out_mb = MBX_9|MBX_4|MBX_3|MBX_2|MBX_1|MBX_0;
	mcp->in_mb = MBX_4|MBX_3|MBX_1|MBX_0;
	mcp->tov = MBX_TOV_SECONDS;
	mcp->flags = 0;
	rval = qla2x00_mailbox_command(vha, mcp);
	if (mb != NULL) {
		mb[0] = mcp->mb[0];
		mb[1] = mcp->mb[1];
		mb[3] = mcp->mb[3];
		mb[4] = mcp->mb[4];
	}

	if (rval != QLA_SUCCESS) {
		ql_dbg(ql_dbg_mbx, vha, 0x10cd, "Failed=%x.\n", rval);
	} else {
		ql_dbg(ql_dbg_mbx + ql_dbg_verbose, vha, 0x10cc,
		    "Done %s.\n", __func__);
	}

	return rval;
}

int
qla2x00_get_thermal_temp(scsi_qla_host_t *vha, uint16_t *temp)
{
	int rval = QLA_FUNCTION_FAILED;
	struct qla_hw_data *ha = vha->hw;
	uint8_t byte;

	if (!IS_FWI2_CAPABLE(ha) || IS_QLA24XX_TYPE(ha) || IS_QLA81XX(ha)) {
		ql_dbg(ql_dbg_mbx, vha, 0x1150,
		    "Thermal not supported by this card.\n");
		return rval;
	}

	if (IS_QLA25XX(ha)) {
		if (ha->pdev->subsystem_vendor == PCI_VENDOR_ID_QLOGIC &&
		    ha->pdev->subsystem_device == 0x0175) {
			rval = qla2x00_read_sfp(vha, 0, &byte,
			    0x98, 0x1, 1, BIT_13|BIT_0);
			*temp = byte;
			return rval;
		}
		if (ha->pdev->subsystem_vendor == PCI_VENDOR_ID_HP &&
		    ha->pdev->subsystem_device == 0x338e) {
			rval = qla2x00_read_sfp(vha, 0, &byte,
			    0x98, 0x1, 1, BIT_15|BIT_14|BIT_0);
			*temp = byte;
			return rval;
		}
		ql_dbg(ql_dbg_mbx, vha, 0x10c9,
		    "Thermal not supported by this card.\n");
		return rval;
	}

	if (IS_QLA82XX(ha)) {
		*temp = qla82xx_read_temperature(vha);
		rval = QLA_SUCCESS;
		return rval;
	} else if (IS_QLA8044(ha)) {
		*temp = qla8044_read_temperature(vha);
		rval = QLA_SUCCESS;
		return rval;
	}

	rval = qla2x00_read_asic_temperature(vha, temp);
	return rval;
}

int
qla82xx_mbx_intr_enable(scsi_qla_host_t *vha)
{
	int rval;
	struct qla_hw_data *ha = vha->hw;
	mbx_cmd_t mc;
	mbx_cmd_t *mcp = &mc;

	ql_dbg(ql_dbg_mbx + ql_dbg_verbose, vha, 0x1017,
	    "Entered %s.\n", __func__);

	if (!IS_FWI2_CAPABLE(ha))
		return QLA_FUNCTION_FAILED;

	memset(mcp, 0, sizeof(mbx_cmd_t));
	mcp->mb[0] = MBC_TOGGLE_INTERRUPT;
	mcp->mb[1] = 1;

	mcp->out_mb = MBX_1|MBX_0;
	mcp->in_mb = MBX_0;
	mcp->tov = MBX_TOV_SECONDS;
	mcp->flags = 0;

	rval = qla2x00_mailbox_command(vha, mcp);
	if (rval != QLA_SUCCESS) {
		ql_dbg(ql_dbg_mbx, vha, 0x1016,
		    "Failed=%x mb[0]=%x.\n", rval, mcp->mb[0]);
	} else {
		ql_dbg(ql_dbg_mbx + ql_dbg_verbose, vha, 0x100e,
		    "Done %s.\n", __func__);
	}

	return rval;
}

int
qla82xx_mbx_intr_disable(scsi_qla_host_t *vha)
{
	int rval;
	struct qla_hw_data *ha = vha->hw;
	mbx_cmd_t mc;
	mbx_cmd_t *mcp = &mc;

	ql_dbg(ql_dbg_mbx + ql_dbg_verbose, vha, 0x100d,
	    "Entered %s.\n", __func__);

	if (!IS_P3P_TYPE(ha))
		return QLA_FUNCTION_FAILED;

	memset(mcp, 0, sizeof(mbx_cmd_t));
	mcp->mb[0] = MBC_TOGGLE_INTERRUPT;
	mcp->mb[1] = 0;

	mcp->out_mb = MBX_1|MBX_0;
	mcp->in_mb = MBX_0;
	mcp->tov = MBX_TOV_SECONDS;
	mcp->flags = 0;

	rval = qla2x00_mailbox_command(vha, mcp);
	if (rval != QLA_SUCCESS) {
		ql_dbg(ql_dbg_mbx, vha, 0x100c,
		    "Failed=%x mb[0]=%x.\n", rval, mcp->mb[0]);
	} else {
		ql_dbg(ql_dbg_mbx + ql_dbg_verbose, vha, 0x100b,
		    "Done %s.\n", __func__);
	}

	return rval;
}

int
qla82xx_md_get_template_size(scsi_qla_host_t *vha)
{
	struct qla_hw_data *ha = vha->hw;
	mbx_cmd_t mc;
	mbx_cmd_t *mcp = &mc;
	int rval = QLA_FUNCTION_FAILED;

	ql_dbg(ql_dbg_mbx + ql_dbg_verbose, vha, 0x111f,
	    "Entered %s.\n", __func__);

	memset(mcp->mb, 0 , sizeof(mcp->mb));
	mcp->mb[0] = LSW(MBC_DIAGNOSTIC_MINIDUMP_TEMPLATE);
	mcp->mb[1] = MSW(MBC_DIAGNOSTIC_MINIDUMP_TEMPLATE);
	mcp->mb[2] = LSW(RQST_TMPLT_SIZE);
	mcp->mb[3] = MSW(RQST_TMPLT_SIZE);

	mcp->out_mb = MBX_3|MBX_2|MBX_1|MBX_0;
	mcp->in_mb = MBX_14|MBX_13|MBX_12|MBX_11|MBX_10|MBX_9|MBX_8|
	    MBX_7|MBX_6|MBX_5|MBX_4|MBX_3|MBX_2|MBX_1|MBX_0;

	mcp->flags = MBX_DMA_OUT|MBX_DMA_IN|IOCTL_CMD;
	mcp->tov = MBX_TOV_SECONDS;
	rval = qla2x00_mailbox_command(vha, mcp);

	/* Always copy back return mailbox values. */
	if (rval != QLA_SUCCESS) {
		ql_dbg(ql_dbg_mbx, vha, 0x1120,
		    "mailbox command FAILED=0x%x, subcode=%x.\n",
		    (mcp->mb[1] << 16) | mcp->mb[0],
		    (mcp->mb[3] << 16) | mcp->mb[2]);
	} else {
		ql_dbg(ql_dbg_mbx + ql_dbg_verbose, vha, 0x1121,
		    "Done %s.\n", __func__);
		ha->md_template_size = ((mcp->mb[3] << 16) | mcp->mb[2]);
		if (!ha->md_template_size) {
			ql_dbg(ql_dbg_mbx, vha, 0x1122,
			    "Null template size obtained.\n");
			rval = QLA_FUNCTION_FAILED;
		}
	}
	return rval;
}

int
qla82xx_md_get_template(scsi_qla_host_t *vha)
{
	struct qla_hw_data *ha = vha->hw;
	mbx_cmd_t mc;
	mbx_cmd_t *mcp = &mc;
	int rval = QLA_FUNCTION_FAILED;

	ql_dbg(ql_dbg_mbx + ql_dbg_verbose, vha, 0x1123,
	    "Entered %s.\n", __func__);

	ha->md_tmplt_hdr = dma_alloc_coherent(&ha->pdev->dev,
	   ha->md_template_size, &ha->md_tmplt_hdr_dma, GFP_KERNEL);
	if (!ha->md_tmplt_hdr) {
		ql_log(ql_log_warn, vha, 0x1124,
		    "Unable to allocate memory for Minidump template.\n");
		return rval;
	}

	memset(mcp->mb, 0 , sizeof(mcp->mb));
	mcp->mb[0] = LSW(MBC_DIAGNOSTIC_MINIDUMP_TEMPLATE);
	mcp->mb[1] = MSW(MBC_DIAGNOSTIC_MINIDUMP_TEMPLATE);
	mcp->mb[2] = LSW(RQST_TMPLT);
	mcp->mb[3] = MSW(RQST_TMPLT);
	mcp->mb[4] = LSW(LSD(ha->md_tmplt_hdr_dma));
	mcp->mb[5] = MSW(LSD(ha->md_tmplt_hdr_dma));
	mcp->mb[6] = LSW(MSD(ha->md_tmplt_hdr_dma));
	mcp->mb[7] = MSW(MSD(ha->md_tmplt_hdr_dma));
	mcp->mb[8] = LSW(ha->md_template_size);
	mcp->mb[9] = MSW(ha->md_template_size);

	mcp->flags = MBX_DMA_OUT|MBX_DMA_IN|IOCTL_CMD;
	mcp->tov = MBX_TOV_SECONDS;
	mcp->out_mb = MBX_11|MBX_10|MBX_9|MBX_8|
	    MBX_7|MBX_6|MBX_5|MBX_4|MBX_3|MBX_2|MBX_1|MBX_0;
	mcp->in_mb = MBX_3|MBX_2|MBX_1|MBX_0;
	rval = qla2x00_mailbox_command(vha, mcp);

	if (rval != QLA_SUCCESS) {
		ql_dbg(ql_dbg_mbx, vha, 0x1125,
		    "mailbox command FAILED=0x%x, subcode=%x.\n",
		    ((mcp->mb[1] << 16) | mcp->mb[0]),
		    ((mcp->mb[3] << 16) | mcp->mb[2]));
	} else
		ql_dbg(ql_dbg_mbx + ql_dbg_verbose, vha, 0x1126,
		    "Done %s.\n", __func__);
	return rval;
}

int
qla8044_md_get_template(scsi_qla_host_t *vha)
{
	struct qla_hw_data *ha = vha->hw;
	mbx_cmd_t mc;
	mbx_cmd_t *mcp = &mc;
	int rval = QLA_FUNCTION_FAILED;
	int offset = 0, size = MINIDUMP_SIZE_36K;

	ql_dbg(ql_dbg_mbx + ql_dbg_verbose, vha, 0xb11f,
	    "Entered %s.\n", __func__);

	ha->md_tmplt_hdr = dma_alloc_coherent(&ha->pdev->dev,
	   ha->md_template_size, &ha->md_tmplt_hdr_dma, GFP_KERNEL);
	if (!ha->md_tmplt_hdr) {
		ql_log(ql_log_warn, vha, 0xb11b,
		    "Unable to allocate memory for Minidump template.\n");
		return rval;
	}

	memset(mcp->mb, 0 , sizeof(mcp->mb));
	while (offset < ha->md_template_size) {
		mcp->mb[0] = LSW(MBC_DIAGNOSTIC_MINIDUMP_TEMPLATE);
		mcp->mb[1] = MSW(MBC_DIAGNOSTIC_MINIDUMP_TEMPLATE);
		mcp->mb[2] = LSW(RQST_TMPLT);
		mcp->mb[3] = MSW(RQST_TMPLT);
		mcp->mb[4] = LSW(LSD(ha->md_tmplt_hdr_dma + offset));
		mcp->mb[5] = MSW(LSD(ha->md_tmplt_hdr_dma + offset));
		mcp->mb[6] = LSW(MSD(ha->md_tmplt_hdr_dma + offset));
		mcp->mb[7] = MSW(MSD(ha->md_tmplt_hdr_dma + offset));
		mcp->mb[8] = LSW(size);
		mcp->mb[9] = MSW(size);
		mcp->mb[10] = offset & 0x0000FFFF;
		mcp->mb[11] = offset & 0xFFFF0000;
		mcp->flags = MBX_DMA_OUT|MBX_DMA_IN|IOCTL_CMD;
		mcp->tov = MBX_TOV_SECONDS;
		mcp->out_mb = MBX_11|MBX_10|MBX_9|MBX_8|
			MBX_7|MBX_6|MBX_5|MBX_4|MBX_3|MBX_2|MBX_1|MBX_0;
		mcp->in_mb = MBX_3|MBX_2|MBX_1|MBX_0;
		rval = qla2x00_mailbox_command(vha, mcp);

		if (rval != QLA_SUCCESS) {
			ql_dbg(ql_dbg_mbx, vha, 0xb11c,
				"mailbox command FAILED=0x%x, subcode=%x.\n",
				((mcp->mb[1] << 16) | mcp->mb[0]),
				((mcp->mb[3] << 16) | mcp->mb[2]));
			return rval;
		} else
			ql_dbg(ql_dbg_mbx + ql_dbg_verbose, vha, 0xb11d,
				"Done %s.\n", __func__);
		offset = offset + size;
	}
	return rval;
}

int
qla81xx_set_led_config(scsi_qla_host_t *vha, uint16_t *led_cfg)
{
	int rval;
	struct qla_hw_data *ha = vha->hw;
	mbx_cmd_t mc;
	mbx_cmd_t *mcp = &mc;

	if (!IS_QLA81XX(ha) && !IS_QLA8031(ha))
		return QLA_FUNCTION_FAILED;

	ql_dbg(ql_dbg_mbx + ql_dbg_verbose, vha, 0x1133,
	    "Entered %s.\n", __func__);

	memset(mcp, 0, sizeof(mbx_cmd_t));
	mcp->mb[0] = MBC_SET_LED_CONFIG;
	mcp->mb[1] = led_cfg[0];
	mcp->mb[2] = led_cfg[1];
	if (IS_QLA8031(ha)) {
		mcp->mb[3] = led_cfg[2];
		mcp->mb[4] = led_cfg[3];
		mcp->mb[5] = led_cfg[4];
		mcp->mb[6] = led_cfg[5];
	}

	mcp->out_mb = MBX_2|MBX_1|MBX_0;
	if (IS_QLA8031(ha))
		mcp->out_mb |= MBX_6|MBX_5|MBX_4|MBX_3;
	mcp->in_mb = MBX_0;
	mcp->tov = MBX_TOV_SECONDS;
	mcp->flags = 0;

	rval = qla2x00_mailbox_command(vha, mcp);
	if (rval != QLA_SUCCESS) {
		ql_dbg(ql_dbg_mbx, vha, 0x1134,
		    "Failed=%x mb[0]=%x.\n", rval, mcp->mb[0]);
	} else {
		ql_dbg(ql_dbg_mbx + ql_dbg_verbose, vha, 0x1135,
		    "Done %s.\n", __func__);
	}

	return rval;
}

int
qla81xx_get_led_config(scsi_qla_host_t *vha, uint16_t *led_cfg)
{
	int rval;
	struct qla_hw_data *ha = vha->hw;
	mbx_cmd_t mc;
	mbx_cmd_t *mcp = &mc;

	if (!IS_QLA81XX(ha) && !IS_QLA8031(ha))
		return QLA_FUNCTION_FAILED;

	ql_dbg(ql_dbg_mbx + ql_dbg_verbose, vha, 0x1136,
	    "Entered %s.\n", __func__);

	memset(mcp, 0, sizeof(mbx_cmd_t));
	mcp->mb[0] = MBC_GET_LED_CONFIG;

	mcp->out_mb = MBX_0;
	mcp->in_mb = MBX_2|MBX_1|MBX_0;
	if (IS_QLA8031(ha))
		mcp->in_mb |= MBX_6|MBX_5|MBX_4|MBX_3;
	mcp->tov = MBX_TOV_SECONDS;
	mcp->flags = 0;

	rval = qla2x00_mailbox_command(vha, mcp);
	if (rval != QLA_SUCCESS) {
		ql_dbg(ql_dbg_mbx, vha, 0x1137,
		    "Failed=%x mb[0]=%x.\n", rval, mcp->mb[0]);
	} else {
		led_cfg[0] = mcp->mb[1];
		led_cfg[1] = mcp->mb[2];
		if (IS_QLA8031(ha)) {
			led_cfg[2] = mcp->mb[3];
			led_cfg[3] = mcp->mb[4];
			led_cfg[4] = mcp->mb[5];
			led_cfg[5] = mcp->mb[6];
		}
		ql_dbg(ql_dbg_mbx + ql_dbg_verbose, vha, 0x1138,
		    "Done %s.\n", __func__);
	}

	return rval;
}

int
qla82xx_mbx_beacon_ctl(scsi_qla_host_t *vha, int enable)
{
	int rval;
	struct qla_hw_data *ha = vha->hw;
	mbx_cmd_t mc;
	mbx_cmd_t *mcp = &mc;

	if (!IS_P3P_TYPE(ha))
		return QLA_FUNCTION_FAILED;

	ql_dbg(ql_dbg_mbx + ql_dbg_verbose, vha, 0x1127,
		"Entered %s.\n", __func__);

	memset(mcp, 0, sizeof(mbx_cmd_t));
	mcp->mb[0] = MBC_SET_LED_CONFIG;
	if (enable)
		mcp->mb[7] = 0xE;
	else
		mcp->mb[7] = 0xD;

	mcp->out_mb = MBX_7|MBX_0;
	mcp->in_mb = MBX_0;
	mcp->tov = MBX_TOV_SECONDS;
	mcp->flags = 0;

	rval = qla2x00_mailbox_command(vha, mcp);
	if (rval != QLA_SUCCESS) {
		ql_dbg(ql_dbg_mbx, vha, 0x1128,
		    "Failed=%x mb[0]=%x.\n", rval, mcp->mb[0]);
	} else {
		ql_dbg(ql_dbg_mbx + ql_dbg_verbose, vha, 0x1129,
		    "Done %s.\n", __func__);
	}

	return rval;
}

int
qla83xx_wr_reg(scsi_qla_host_t *vha, uint32_t reg, uint32_t data)
{
	int rval;
	struct qla_hw_data *ha = vha->hw;
	mbx_cmd_t mc;
	mbx_cmd_t *mcp = &mc;

	if (!IS_QLA83XX(ha) && !IS_QLA27XX(ha) && !IS_QLA28XX(ha))
		return QLA_FUNCTION_FAILED;

	ql_dbg(ql_dbg_mbx + ql_dbg_verbose, vha, 0x1130,
	    "Entered %s.\n", __func__);

	mcp->mb[0] = MBC_WRITE_REMOTE_REG;
	mcp->mb[1] = LSW(reg);
	mcp->mb[2] = MSW(reg);
	mcp->mb[3] = LSW(data);
	mcp->mb[4] = MSW(data);
	mcp->out_mb = MBX_4|MBX_3|MBX_2|MBX_1|MBX_0;

	mcp->in_mb = MBX_1|MBX_0;
	mcp->tov = MBX_TOV_SECONDS;
	mcp->flags = 0;
	rval = qla2x00_mailbox_command(vha, mcp);

	if (rval != QLA_SUCCESS) {
		ql_dbg(ql_dbg_mbx, vha, 0x1131,
		    "Failed=%x mb[0]=%x.\n", rval, mcp->mb[0]);
	} else {
		ql_dbg(ql_dbg_mbx + ql_dbg_verbose, vha, 0x1132,
		    "Done %s.\n", __func__);
	}

	return rval;
}

int
qla2x00_port_logout(scsi_qla_host_t *vha, struct fc_port *fcport)
{
	int rval;
	struct qla_hw_data *ha = vha->hw;
	mbx_cmd_t mc;
	mbx_cmd_t *mcp = &mc;

	if (IS_QLA2100(ha) || IS_QLA2200(ha)) {
		ql_dbg(ql_dbg_mbx + ql_dbg_verbose, vha, 0x113b,
		    "Implicit LOGO Unsupported.\n");
		return QLA_FUNCTION_FAILED;
	}


	ql_dbg(ql_dbg_mbx + ql_dbg_verbose, vha, 0x113c,
	    "Entering %s.\n",  __func__);

	/* Perform Implicit LOGO. */
	mcp->mb[0] = MBC_PORT_LOGOUT;
	mcp->mb[1] = fcport->loop_id;
	mcp->mb[10] = BIT_15;
	mcp->out_mb = MBX_10|MBX_1|MBX_0;
	mcp->in_mb = MBX_0;
	mcp->tov = MBX_TOV_SECONDS;
	mcp->flags = 0;
	rval = qla2x00_mailbox_command(vha, mcp);
	if (rval != QLA_SUCCESS)
		ql_dbg(ql_dbg_mbx, vha, 0x113d,
		    "Failed=%x mb[0]=%x.\n", rval, mcp->mb[0]);
	else
		ql_dbg(ql_dbg_mbx + ql_dbg_verbose, vha, 0x113e,
		    "Done %s.\n", __func__);

	return rval;
}

int
qla83xx_rd_reg(scsi_qla_host_t *vha, uint32_t reg, uint32_t *data)
{
	int rval;
	mbx_cmd_t mc;
	mbx_cmd_t *mcp = &mc;
	struct qla_hw_data *ha = vha->hw;
	unsigned long retry_max_time = jiffies + (2 * HZ);

	if (!IS_QLA83XX(ha) && !IS_QLA27XX(ha) && !IS_QLA28XX(ha))
		return QLA_FUNCTION_FAILED;

	ql_dbg(ql_dbg_mbx, vha, 0x114b, "Entered %s.\n", __func__);

retry_rd_reg:
	mcp->mb[0] = MBC_READ_REMOTE_REG;
	mcp->mb[1] = LSW(reg);
	mcp->mb[2] = MSW(reg);
	mcp->out_mb = MBX_2|MBX_1|MBX_0;
	mcp->in_mb = MBX_4|MBX_3|MBX_1|MBX_0;
	mcp->tov = MBX_TOV_SECONDS;
	mcp->flags = 0;
	rval = qla2x00_mailbox_command(vha, mcp);

	if (rval != QLA_SUCCESS) {
		ql_dbg(ql_dbg_mbx, vha, 0x114c,
		    "Failed=%x mb[0]=%x mb[1]=%x.\n",
		    rval, mcp->mb[0], mcp->mb[1]);
	} else {
		*data = (mcp->mb[3] | (mcp->mb[4] << 16));
		if (*data == QLA8XXX_BAD_VALUE) {
			/*
			 * During soft-reset CAMRAM register reads might
			 * return 0xbad0bad0. So retry for MAX of 2 sec
			 * while reading camram registers.
			 */
			if (time_after(jiffies, retry_max_time)) {
				ql_dbg(ql_dbg_mbx, vha, 0x1141,
				    "Failure to read CAMRAM register. "
				    "data=0x%x.\n", *data);
				return QLA_FUNCTION_FAILED;
			}
			msleep(100);
			goto retry_rd_reg;
		}
		ql_dbg(ql_dbg_mbx, vha, 0x1142, "Done %s.\n", __func__);
	}

	return rval;
}

int
qla83xx_restart_nic_firmware(scsi_qla_host_t *vha)
{
	int rval;
	mbx_cmd_t mc;
	mbx_cmd_t *mcp = &mc;
	struct qla_hw_data *ha = vha->hw;

	if (!IS_QLA83XX(ha))
		return QLA_FUNCTION_FAILED;

	ql_dbg(ql_dbg_mbx, vha, 0x1143, "Entered %s.\n", __func__);

	mcp->mb[0] = MBC_RESTART_NIC_FIRMWARE;
	mcp->out_mb = MBX_0;
	mcp->in_mb = MBX_1|MBX_0;
	mcp->tov = MBX_TOV_SECONDS;
	mcp->flags = 0;
	rval = qla2x00_mailbox_command(vha, mcp);

	if (rval != QLA_SUCCESS) {
		ql_dbg(ql_dbg_mbx, vha, 0x1144,
		    "Failed=%x mb[0]=%x mb[1]=%x.\n",
		    rval, mcp->mb[0], mcp->mb[1]);
		qla2xxx_dump_fw(vha);
	} else {
		ql_dbg(ql_dbg_mbx, vha, 0x1145, "Done %s.\n", __func__);
	}

	return rval;
}

int
qla83xx_access_control(scsi_qla_host_t *vha, uint16_t options,
	uint32_t start_addr, uint32_t end_addr, uint16_t *sector_size)
{
	int rval;
	mbx_cmd_t mc;
	mbx_cmd_t *mcp = &mc;
	uint8_t subcode = (uint8_t)options;
	struct qla_hw_data *ha = vha->hw;

	if (!IS_QLA8031(ha))
		return QLA_FUNCTION_FAILED;

	ql_dbg(ql_dbg_mbx, vha, 0x1146, "Entered %s.\n", __func__);

	mcp->mb[0] = MBC_SET_ACCESS_CONTROL;
	mcp->mb[1] = options;
	mcp->out_mb = MBX_1|MBX_0;
	if (subcode & BIT_2) {
		mcp->mb[2] = LSW(start_addr);
		mcp->mb[3] = MSW(start_addr);
		mcp->mb[4] = LSW(end_addr);
		mcp->mb[5] = MSW(end_addr);
		mcp->out_mb |= MBX_5|MBX_4|MBX_3|MBX_2;
	}
	mcp->in_mb = MBX_2|MBX_1|MBX_0;
	if (!(subcode & (BIT_2 | BIT_5)))
		mcp->in_mb |= MBX_4|MBX_3;
	mcp->tov = MBX_TOV_SECONDS;
	mcp->flags = 0;
	rval = qla2x00_mailbox_command(vha, mcp);

	if (rval != QLA_SUCCESS) {
		ql_dbg(ql_dbg_mbx, vha, 0x1147,
		    "Failed=%x mb[0]=%x mb[1]=%x mb[2]=%x mb[3]=%x mb[4]=%x.\n",
		    rval, mcp->mb[0], mcp->mb[1], mcp->mb[2], mcp->mb[3],
		    mcp->mb[4]);
		qla2xxx_dump_fw(vha);
	} else {
		if (subcode & BIT_5)
			*sector_size = mcp->mb[1];
		else if (subcode & (BIT_6 | BIT_7)) {
			ql_dbg(ql_dbg_mbx, vha, 0x1148,
			    "Driver-lock id=%x%x", mcp->mb[4], mcp->mb[3]);
		} else if (subcode & (BIT_3 | BIT_4)) {
			ql_dbg(ql_dbg_mbx, vha, 0x1149,
			    "Flash-lock id=%x%x", mcp->mb[4], mcp->mb[3]);
		}
		ql_dbg(ql_dbg_mbx, vha, 0x114a, "Done %s.\n", __func__);
	}

	return rval;
}

int
qla2x00_dump_mctp_data(scsi_qla_host_t *vha, dma_addr_t req_dma, uint32_t addr,
	uint32_t size)
{
	int rval;
	mbx_cmd_t mc;
	mbx_cmd_t *mcp = &mc;

	if (!IS_MCTP_CAPABLE(vha->hw))
		return QLA_FUNCTION_FAILED;

	ql_dbg(ql_dbg_mbx + ql_dbg_verbose, vha, 0x114f,
	    "Entered %s.\n", __func__);

	mcp->mb[0] = MBC_DUMP_RISC_RAM_EXTENDED;
	mcp->mb[1] = LSW(addr);
	mcp->mb[2] = MSW(req_dma);
	mcp->mb[3] = LSW(req_dma);
	mcp->mb[4] = MSW(size);
	mcp->mb[5] = LSW(size);
	mcp->mb[6] = MSW(MSD(req_dma));
	mcp->mb[7] = LSW(MSD(req_dma));
	mcp->mb[8] = MSW(addr);
	/* Setting RAM ID to valid */
	/* For MCTP RAM ID is 0x40 */
	mcp->mb[10] = BIT_7 | 0x40;

	mcp->out_mb |= MBX_10|MBX_8|MBX_7|MBX_6|MBX_5|MBX_4|MBX_3|MBX_2|MBX_1|
	    MBX_0;

	mcp->in_mb = MBX_0;
	mcp->tov = MBX_TOV_SECONDS;
	mcp->flags = 0;
	rval = qla2x00_mailbox_command(vha, mcp);

	if (rval != QLA_SUCCESS) {
		ql_dbg(ql_dbg_mbx, vha, 0x114e,
		    "Failed=%x mb[0]=%x.\n", rval, mcp->mb[0]);
	} else {
		ql_dbg(ql_dbg_mbx + ql_dbg_verbose, vha, 0x114d,
		    "Done %s.\n", __func__);
	}

	return rval;
}

int
qla26xx_dport_diagnostics(scsi_qla_host_t *vha,
	void *dd_buf, uint size, uint options)
{
	int rval;
	mbx_cmd_t mc;
	mbx_cmd_t *mcp = &mc;
	dma_addr_t dd_dma;

	if (!IS_QLA83XX(vha->hw) && !IS_QLA27XX(vha->hw) &&
	    !IS_QLA28XX(vha->hw))
		return QLA_FUNCTION_FAILED;

	ql_dbg(ql_dbg_mbx + ql_dbg_verbose, vha, 0x119f,
	    "Entered %s.\n", __func__);

	dd_dma = dma_map_single(&vha->hw->pdev->dev,
	    dd_buf, size, DMA_FROM_DEVICE);
	if (dma_mapping_error(&vha->hw->pdev->dev, dd_dma)) {
		ql_log(ql_log_warn, vha, 0x1194, "Failed to map dma buffer.\n");
		return QLA_MEMORY_ALLOC_FAILED;
	}

	memset(dd_buf, 0, size);

	mcp->mb[0] = MBC_DPORT_DIAGNOSTICS;
	mcp->mb[1] = options;
	mcp->mb[2] = MSW(LSD(dd_dma));
	mcp->mb[3] = LSW(LSD(dd_dma));
	mcp->mb[6] = MSW(MSD(dd_dma));
	mcp->mb[7] = LSW(MSD(dd_dma));
	mcp->mb[8] = size;
	mcp->out_mb = MBX_8|MBX_7|MBX_6|MBX_3|MBX_2|MBX_1|MBX_0;
	mcp->in_mb = MBX_3|MBX_2|MBX_1|MBX_0;
	mcp->buf_size = size;
	mcp->flags = MBX_DMA_IN;
	mcp->tov = MBX_TOV_SECONDS * 4;
	rval = qla2x00_mailbox_command(vha, mcp);

	if (rval != QLA_SUCCESS) {
		ql_dbg(ql_dbg_mbx, vha, 0x1195, "Failed=%x.\n", rval);
	} else {
		ql_dbg(ql_dbg_mbx + ql_dbg_verbose, vha, 0x1196,
		    "Done %s.\n", __func__);
	}

	dma_unmap_single(&vha->hw->pdev->dev, dd_dma,
	    size, DMA_FROM_DEVICE);

	return rval;
}

static void qla2x00_async_mb_sp_done(srb_t *sp, int res)
{
	sp->u.iocb_cmd.u.mbx.rc = res;

	complete(&sp->u.iocb_cmd.u.mbx.comp);
	/* don't free sp here. Let the caller do the free */
}

/*
 * This mailbox uses the iocb interface to send MB command.
 * This allows non-critial (non chip setup) command to go
 * out in parrallel.
 */
int qla24xx_send_mb_cmd(struct scsi_qla_host *vha, mbx_cmd_t *mcp)
{
	int rval = QLA_FUNCTION_FAILED;
	srb_t *sp;
	struct srb_iocb *c;

	if (!vha->hw->flags.fw_started)
		goto done;

	sp = qla2x00_get_sp(vha, NULL, GFP_KERNEL);
	if (!sp)
		goto done;

	sp->type = SRB_MB_IOCB;
	sp->name = mb_to_str(mcp->mb[0]);

	c = &sp->u.iocb_cmd;
	c->timeout = qla2x00_async_iocb_timeout;
	init_completion(&c->u.mbx.comp);

	qla2x00_init_timer(sp, qla2x00_get_async_timeout(vha) + 2);

	memcpy(sp->u.iocb_cmd.u.mbx.out_mb, mcp->mb, SIZEOF_IOCB_MB_REG);

	sp->done = qla2x00_async_mb_sp_done;

	rval = qla2x00_start_sp(sp);
	if (rval != QLA_SUCCESS) {
		ql_dbg(ql_dbg_mbx, vha, 0x1018,
		    "%s: %s Failed submission. %x.\n",
		    __func__, sp->name, rval);
		goto done_free_sp;
	}

	ql_dbg(ql_dbg_mbx, vha, 0x113f, "MB:%s hndl %x submitted\n",
	    sp->name, sp->handle);

	wait_for_completion(&c->u.mbx.comp);
	memcpy(mcp->mb, sp->u.iocb_cmd.u.mbx.in_mb, SIZEOF_IOCB_MB_REG);

	rval = c->u.mbx.rc;
	switch (rval) {
	case QLA_FUNCTION_TIMEOUT:
		ql_dbg(ql_dbg_mbx, vha, 0x1140, "%s: %s Timeout. %x.\n",
		    __func__, sp->name, rval);
		break;
	case  QLA_SUCCESS:
		ql_dbg(ql_dbg_mbx, vha, 0x119d, "%s: %s done.\n",
		    __func__, sp->name);
		break;
	default:
		ql_dbg(ql_dbg_mbx, vha, 0x119e, "%s: %s Failed. %x.\n",
		    __func__, sp->name, rval);
		break;
	}

done_free_sp:
	sp->free(sp);
done:
	return rval;
}

/*
 * qla24xx_gpdb_wait
 * NOTE: Do not call this routine from DPC thread
 */
int qla24xx_gpdb_wait(struct scsi_qla_host *vha, fc_port_t *fcport, u8 opt)
{
	int rval = QLA_FUNCTION_FAILED;
	dma_addr_t pd_dma;
	struct port_database_24xx *pd;
	struct qla_hw_data *ha = vha->hw;
	mbx_cmd_t mc;

	if (!vha->hw->flags.fw_started)
		goto done;

	pd = dma_pool_zalloc(ha->s_dma_pool, GFP_KERNEL, &pd_dma);
	if (pd  == NULL) {
		ql_log(ql_log_warn, vha, 0xd047,
		    "Failed to allocate port database structure.\n");
		goto done_free_sp;
	}

	memset(&mc, 0, sizeof(mc));
	mc.mb[0] = MBC_GET_PORT_DATABASE;
	mc.mb[1] = fcport->loop_id;
	mc.mb[2] = MSW(pd_dma);
	mc.mb[3] = LSW(pd_dma);
	mc.mb[6] = MSW(MSD(pd_dma));
	mc.mb[7] = LSW(MSD(pd_dma));
	mc.mb[9] = vha->vp_idx;
	mc.mb[10] = opt;

	rval = qla24xx_send_mb_cmd(vha, &mc);
	if (rval != QLA_SUCCESS) {
		ql_dbg(ql_dbg_mbx, vha, 0x1193,
		    "%s: %8phC fail\n", __func__, fcport->port_name);
		goto done_free_sp;
	}

	rval = __qla24xx_parse_gpdb(vha, fcport, pd);

	ql_dbg(ql_dbg_mbx, vha, 0x1197, "%s: %8phC done\n",
	    __func__, fcport->port_name);

done_free_sp:
	if (pd)
		dma_pool_free(ha->s_dma_pool, pd, pd_dma);
done:
	return rval;
}

int __qla24xx_parse_gpdb(struct scsi_qla_host *vha, fc_port_t *fcport,
    struct port_database_24xx *pd)
{
	int rval = QLA_SUCCESS;
	uint64_t zero = 0;
	u8 current_login_state, last_login_state;

	if (NVME_TARGET(vha->hw, fcport)) {
		current_login_state = pd->current_login_state >> 4;
		last_login_state = pd->last_login_state >> 4;
	} else {
		current_login_state = pd->current_login_state & 0xf;
		last_login_state = pd->last_login_state & 0xf;
	}

	/* Check for logged in state. */
	if (current_login_state != PDS_PRLI_COMPLETE) {
		ql_dbg(ql_dbg_mbx, vha, 0x119a,
		    "Unable to verify login-state (%x/%x) for loop_id %x.\n",
		    current_login_state, last_login_state, fcport->loop_id);
		rval = QLA_FUNCTION_FAILED;
		goto gpd_error_out;
	}

	if (fcport->loop_id == FC_NO_LOOP_ID ||
	    (memcmp(fcport->port_name, (uint8_t *)&zero, 8) &&
	     memcmp(fcport->port_name, pd->port_name, 8))) {
		/* We lost the device mid way. */
		rval = QLA_NOT_LOGGED_IN;
		goto gpd_error_out;
	}

	/* Names are little-endian. */
	memcpy(fcport->node_name, pd->node_name, WWN_SIZE);
	memcpy(fcport->port_name, pd->port_name, WWN_SIZE);

	/* Get port_id of device. */
	fcport->d_id.b.domain = pd->port_id[0];
	fcport->d_id.b.area = pd->port_id[1];
	fcport->d_id.b.al_pa = pd->port_id[2];
	fcport->d_id.b.rsvd_1 = 0;

<<<<<<< HEAD
	ql_dbg(ql_dbg_disc, vha, 0x2062,
	     "%8phC SVC Param w3 %02x%02x",
	     fcport->port_name,
	     pd->prli_svc_param_word_3[1],
	     pd->prli_svc_param_word_3[0]);

=======
>>>>>>> 7d2a07b7
	if (NVME_TARGET(vha->hw, fcport)) {
		fcport->port_type = FCT_NVME;
		if ((pd->prli_svc_param_word_3[0] & BIT_5) == 0)
			fcport->port_type |= FCT_NVME_INITIATOR;
		if ((pd->prli_svc_param_word_3[0] & BIT_4) == 0)
			fcport->port_type |= FCT_NVME_TARGET;
		if ((pd->prli_svc_param_word_3[0] & BIT_3) == 0)
			fcport->port_type |= FCT_NVME_DISCOVERY;
	} else {
		/* If not target must be initiator or unknown type. */
		if ((pd->prli_svc_param_word_3[0] & BIT_4) == 0)
			fcport->port_type = FCT_INITIATOR;
		else
			fcport->port_type = FCT_TARGET;
	}
	/* Passback COS information. */
	fcport->supported_classes = (pd->flags & PDF_CLASS_2) ?
		FC_COS_CLASS2 : FC_COS_CLASS3;

	if (pd->prli_svc_param_word_3[0] & BIT_7) {
		fcport->flags |= FCF_CONF_COMP_SUPPORTED;
		fcport->conf_compl_supported = 1;
	}

gpd_error_out:
	return rval;
}

/*
 * qla24xx_gidlist__wait
 * NOTE: don't call this routine from DPC thread.
 */
int qla24xx_gidlist_wait(struct scsi_qla_host *vha,
	void *id_list, dma_addr_t id_list_dma, uint16_t *entries)
{
	int rval = QLA_FUNCTION_FAILED;
	mbx_cmd_t mc;

	if (!vha->hw->flags.fw_started)
		goto done;

	memset(&mc, 0, sizeof(mc));
	mc.mb[0] = MBC_GET_ID_LIST;
	mc.mb[2] = MSW(id_list_dma);
	mc.mb[3] = LSW(id_list_dma);
	mc.mb[6] = MSW(MSD(id_list_dma));
	mc.mb[7] = LSW(MSD(id_list_dma));
	mc.mb[8] = 0;
	mc.mb[9] = vha->vp_idx;

	rval = qla24xx_send_mb_cmd(vha, &mc);
	if (rval != QLA_SUCCESS) {
		ql_dbg(ql_dbg_mbx, vha, 0x119b,
		    "%s:  fail\n", __func__);
	} else {
		*entries = mc.mb[1];
		ql_dbg(ql_dbg_mbx, vha, 0x119c,
		    "%s:  done\n", __func__);
	}
done:
	return rval;
}

int qla27xx_set_zio_threshold(scsi_qla_host_t *vha, uint16_t value)
{
	int rval;
	mbx_cmd_t	mc;
	mbx_cmd_t	*mcp = &mc;

	ql_dbg(ql_dbg_mbx + ql_dbg_verbose, vha, 0x1200,
	    "Entered %s\n", __func__);

	memset(mcp->mb, 0 , sizeof(mcp->mb));
	mcp->mb[0] = MBC_GET_SET_ZIO_THRESHOLD;
	mcp->mb[1] = 1;
	mcp->mb[2] = value;
	mcp->out_mb = MBX_2 | MBX_1 | MBX_0;
	mcp->in_mb = MBX_2 | MBX_0;
	mcp->tov = MBX_TOV_SECONDS;
	mcp->flags = 0;

	rval = qla2x00_mailbox_command(vha, mcp);

	ql_dbg(ql_dbg_mbx, vha, 0x1201, "%s %x\n",
	    (rval != QLA_SUCCESS) ? "Failed"  : "Done", rval);

	return rval;
}

int qla27xx_get_zio_threshold(scsi_qla_host_t *vha, uint16_t *value)
{
	int rval;
	mbx_cmd_t	mc;
	mbx_cmd_t	*mcp = &mc;

	ql_dbg(ql_dbg_mbx + ql_dbg_verbose, vha, 0x1203,
	    "Entered %s\n", __func__);

	memset(mcp->mb, 0, sizeof(mcp->mb));
	mcp->mb[0] = MBC_GET_SET_ZIO_THRESHOLD;
	mcp->mb[1] = 0;
	mcp->out_mb = MBX_1 | MBX_0;
	mcp->in_mb = MBX_2 | MBX_0;
	mcp->tov = MBX_TOV_SECONDS;
	mcp->flags = 0;

	rval = qla2x00_mailbox_command(vha, mcp);
	if (rval == QLA_SUCCESS)
		*value = mc.mb[2];

	ql_dbg(ql_dbg_mbx, vha, 0x1205, "%s %x\n",
	    (rval != QLA_SUCCESS) ? "Failed" : "Done", rval);

	return rval;
}

int
qla2x00_read_sfp_dev(struct scsi_qla_host *vha, char *buf, int count)
{
	struct qla_hw_data *ha = vha->hw;
	uint16_t iter, addr, offset;
	dma_addr_t phys_addr;
	int rval, c;
	u8 *sfp_data;

	memset(ha->sfp_data, 0, SFP_DEV_SIZE);
	addr = 0xa0;
	phys_addr = ha->sfp_data_dma;
	sfp_data = ha->sfp_data;
	offset = c = 0;

	for (iter = 0; iter < SFP_DEV_SIZE / SFP_BLOCK_SIZE; iter++) {
		if (iter == 4) {
			/* Skip to next device address. */
			addr = 0xa2;
			offset = 0;
		}

		rval = qla2x00_read_sfp(vha, phys_addr, sfp_data,
		    addr, offset, SFP_BLOCK_SIZE, BIT_1);
		if (rval != QLA_SUCCESS) {
			ql_log(ql_log_warn, vha, 0x706d,
			    "Unable to read SFP data (%x/%x/%x).\n", rval,
			    addr, offset);

			return rval;
		}

		if (buf && (c < count)) {
			u16 sz;

			if ((count - c) >= SFP_BLOCK_SIZE)
				sz = SFP_BLOCK_SIZE;
			else
				sz = count - c;

			memcpy(buf, sfp_data, sz);
			buf += SFP_BLOCK_SIZE;
			c += sz;
		}
		phys_addr += SFP_BLOCK_SIZE;
		sfp_data  += SFP_BLOCK_SIZE;
		offset += SFP_BLOCK_SIZE;
	}

	return rval;
}

int qla24xx_res_count_wait(struct scsi_qla_host *vha,
    uint16_t *out_mb, int out_mb_sz)
{
	int rval = QLA_FUNCTION_FAILED;
	mbx_cmd_t mc;

	if (!vha->hw->flags.fw_started)
		goto done;

	memset(&mc, 0, sizeof(mc));
	mc.mb[0] = MBC_GET_RESOURCE_COUNTS;

	rval = qla24xx_send_mb_cmd(vha, &mc);
	if (rval != QLA_SUCCESS) {
		ql_dbg(ql_dbg_mbx, vha, 0xffff,
			"%s:  fail\n", __func__);
	} else {
		if (out_mb_sz <= SIZEOF_IOCB_MB_REG)
			memcpy(out_mb, mc.mb, out_mb_sz);
		else
			memcpy(out_mb, mc.mb, SIZEOF_IOCB_MB_REG);

		ql_dbg(ql_dbg_mbx, vha, 0xffff,
			"%s:  done\n", __func__);
	}
done:
	return rval;
}

int qla28xx_secure_flash_update(scsi_qla_host_t *vha, uint16_t opts,
    uint16_t region, uint32_t len, dma_addr_t sfub_dma_addr,
    uint32_t sfub_len)
{
	int		rval;
	mbx_cmd_t mc;
	mbx_cmd_t *mcp = &mc;

	mcp->mb[0] = MBC_SECURE_FLASH_UPDATE;
	mcp->mb[1] = opts;
	mcp->mb[2] = region;
	mcp->mb[3] = MSW(len);
	mcp->mb[4] = LSW(len);
	mcp->mb[5] = MSW(sfub_dma_addr);
	mcp->mb[6] = LSW(sfub_dma_addr);
	mcp->mb[7] = MSW(MSD(sfub_dma_addr));
	mcp->mb[8] = LSW(MSD(sfub_dma_addr));
	mcp->mb[9] = sfub_len;
	mcp->out_mb =
	    MBX_9|MBX_8|MBX_7|MBX_6|MBX_5|MBX_4|MBX_3|MBX_2|MBX_1|MBX_0;
	mcp->in_mb = MBX_2|MBX_1|MBX_0;
	mcp->tov = MBX_TOV_SECONDS;
	mcp->flags = 0;
	rval = qla2x00_mailbox_command(vha, mcp);

	if (rval != QLA_SUCCESS) {
		ql_dbg(ql_dbg_mbx, vha, 0xffff, "%s(%ld): failed rval 0x%x, %x %x %x",
			__func__, vha->host_no, rval, mcp->mb[0], mcp->mb[1],
			mcp->mb[2]);
	}

	return rval;
}

int qla2xxx_write_remote_register(scsi_qla_host_t *vha, uint32_t addr,
    uint32_t data)
{
	int rval;
	mbx_cmd_t mc;
	mbx_cmd_t *mcp = &mc;

	ql_dbg(ql_dbg_mbx + ql_dbg_verbose, vha, 0x10e8,
	    "Entered %s.\n", __func__);

	mcp->mb[0] = MBC_WRITE_REMOTE_REG;
	mcp->mb[1] = LSW(addr);
	mcp->mb[2] = MSW(addr);
	mcp->mb[3] = LSW(data);
	mcp->mb[4] = MSW(data);
	mcp->out_mb = MBX_4|MBX_3|MBX_2|MBX_1|MBX_0;
	mcp->in_mb = MBX_1|MBX_0;
	mcp->tov = MBX_TOV_SECONDS;
	mcp->flags = 0;
	rval = qla2x00_mailbox_command(vha, mcp);

	if (rval != QLA_SUCCESS) {
		ql_dbg(ql_dbg_mbx, vha, 0x10e9,
		    "Failed=%x mb[0]=%x.\n", rval, mcp->mb[0]);
	} else {
		ql_dbg(ql_dbg_mbx + ql_dbg_verbose, vha, 0x10ea,
		    "Done %s.\n", __func__);
	}

	return rval;
}

int qla2xxx_read_remote_register(scsi_qla_host_t *vha, uint32_t addr,
    uint32_t *data)
{
	int rval;
	mbx_cmd_t mc;
	mbx_cmd_t *mcp = &mc;

	ql_dbg(ql_dbg_mbx + ql_dbg_verbose, vha, 0x10e8,
	    "Entered %s.\n", __func__);

	mcp->mb[0] = MBC_READ_REMOTE_REG;
	mcp->mb[1] = LSW(addr);
	mcp->mb[2] = MSW(addr);
	mcp->out_mb = MBX_2|MBX_1|MBX_0;
	mcp->in_mb = MBX_4|MBX_3|MBX_2|MBX_1|MBX_0;
	mcp->tov = MBX_TOV_SECONDS;
	mcp->flags = 0;
	rval = qla2x00_mailbox_command(vha, mcp);

	*data = (uint32_t)((((uint32_t)mcp->mb[4]) << 16) | mcp->mb[3]);

	if (rval != QLA_SUCCESS) {
		ql_dbg(ql_dbg_mbx, vha, 0x10e9,
		    "Failed=%x mb[0]=%x.\n", rval, mcp->mb[0]);
	} else {
		ql_dbg(ql_dbg_mbx + ql_dbg_verbose, vha, 0x10ea,
		    "Done %s.\n", __func__);
	}

	return rval;
}

int
ql26xx_led_config(scsi_qla_host_t *vha, uint16_t options, uint16_t *led)
{
	struct qla_hw_data *ha = vha->hw;
	mbx_cmd_t mc;
	mbx_cmd_t *mcp = &mc;
	int rval;

	if (!IS_QLA2031(ha) && !IS_QLA27XX(ha) && !IS_QLA28XX(ha))
		return QLA_FUNCTION_FAILED;

	ql_dbg(ql_dbg_mbx, vha, 0x7070, "Entered %s (options=%x).\n",
	    __func__, options);

	mcp->mb[0] = MBC_SET_GET_FC_LED_CONFIG;
	mcp->mb[1] = options;
	mcp->out_mb = MBX_1|MBX_0;
	mcp->in_mb = MBX_1|MBX_0;
	if (options & BIT_0) {
		if (options & BIT_1) {
			mcp->mb[2] = led[2];
			mcp->out_mb |= MBX_2;
		}
		if (options & BIT_2) {
			mcp->mb[3] = led[0];
			mcp->out_mb |= MBX_3;
		}
		if (options & BIT_3) {
			mcp->mb[4] = led[1];
			mcp->out_mb |= MBX_4;
		}
	} else {
		mcp->in_mb |= MBX_4|MBX_3|MBX_2;
	}
	mcp->tov = MBX_TOV_SECONDS;
	mcp->flags = 0;
	rval = qla2x00_mailbox_command(vha, mcp);
	if (rval) {
		ql_dbg(ql_dbg_mbx, vha, 0x7071, "Failed %s %x (mb=%x,%x)\n",
		    __func__, rval, mcp->mb[0], mcp->mb[1]);
		return rval;
	}

	if (options & BIT_0) {
		ha->beacon_blink_led = 0;
		ql_dbg(ql_dbg_mbx, vha, 0x7072, "Done %s\n", __func__);
	} else {
		led[2] = mcp->mb[2];
		led[0] = mcp->mb[3];
		led[1] = mcp->mb[4];
		ql_dbg(ql_dbg_mbx, vha, 0x7073, "Done %s (led=%x,%x,%x)\n",
		    __func__, led[0], led[1], led[2]);
	}

	return rval;
}

/**
 * qla_no_op_mb(): This MB is used to check if FW is still alive and
 * able to generate an interrupt. Otherwise, a timeout will trigger
 * FW dump + reset
 * @vha: host adapter pointer
 * Return: None
 */
void qla_no_op_mb(struct scsi_qla_host *vha)
{
	mbx_cmd_t mc;
	mbx_cmd_t *mcp = &mc;
	int rval;

	memset(&mc, 0, sizeof(mc));
	mcp->mb[0] = 0; // noop cmd= 0
	mcp->out_mb = MBX_0;
	mcp->in_mb = MBX_0;
	mcp->tov = 5;
	mcp->flags = 0;
	rval = qla2x00_mailbox_command(vha, mcp);

	if (rval) {
		ql_dbg(ql_dbg_async, vha, 0x7071,
			"Failed %s %x\n", __func__, rval);
	}
}<|MERGE_RESOLUTION|>--- conflicted
+++ resolved
@@ -739,11 +739,7 @@
 			mcp->mb[11] |= EXE_FW_FORCE_SEMAPHORE;
 
 		mcp->out_mb |= MBX_4 | MBX_3 | MBX_2 | MBX_1 | MBX_11;
-<<<<<<< HEAD
 		mcp->in_mb |= MBX_5 | MBX_3 | MBX_2 | MBX_1;
-=======
-		mcp->in_mb |= MBX_3 | MBX_2 | MBX_1;
->>>>>>> 7d2a07b7
 	} else {
 		mcp->mb[1] = LSW(risc_addr);
 		mcp->out_mb |= MBX_1;
@@ -4951,75 +4947,7 @@
 		bp = (uint32_t *) buf;
 		for (i = 0; i < (bufsiz-4)/4; i++, bp++)
 			*bp = le32_to_cpu((__force __le32)*bp);
-<<<<<<< HEAD
-=======
-	}
-
-	return rval;
-}
-
-#define PUREX_CMD_COUNT	2
-int
-qla25xx_set_els_cmds_supported(scsi_qla_host_t *vha)
-{
-	int rval;
-	mbx_cmd_t mc;
-	mbx_cmd_t *mcp = &mc;
-	uint8_t *els_cmd_map;
-	dma_addr_t els_cmd_map_dma;
-	uint8_t cmd_opcode[PUREX_CMD_COUNT];
-	uint8_t i, index, purex_bit;
-	struct qla_hw_data *ha = vha->hw;
-
-	if (!IS_QLA25XX(ha) && !IS_QLA2031(ha) &&
-	    !IS_QLA27XX(ha) && !IS_QLA28XX(ha))
-		return QLA_SUCCESS;
-
-	ql_dbg(ql_dbg_mbx + ql_dbg_verbose, vha, 0x1197,
-	    "Entered %s.\n", __func__);
-
-	els_cmd_map = dma_alloc_coherent(&ha->pdev->dev, ELS_CMD_MAP_SIZE,
-	    &els_cmd_map_dma, GFP_KERNEL);
-	if (!els_cmd_map) {
-		ql_log(ql_log_warn, vha, 0x7101,
-		    "Failed to allocate RDP els command param.\n");
-		return QLA_MEMORY_ALLOC_FAILED;
-	}
-
-	/* List of Purex ELS */
-	cmd_opcode[0] = ELS_FPIN;
-	cmd_opcode[1] = ELS_RDP;
-
-	for (i = 0; i < PUREX_CMD_COUNT; i++) {
-		index = cmd_opcode[i] / 8;
-		purex_bit = cmd_opcode[i] % 8;
-		els_cmd_map[index] |= 1 << purex_bit;
->>>>>>> 7d2a07b7
-	}
-
-	mcp->mb[0] = MBC_SET_RNID_PARAMS;
-	mcp->mb[1] = RNID_TYPE_ELS_CMD << 8;
-	mcp->mb[2] = MSW(LSD(els_cmd_map_dma));
-	mcp->mb[3] = LSW(LSD(els_cmd_map_dma));
-	mcp->mb[6] = MSW(MSD(els_cmd_map_dma));
-	mcp->mb[7] = LSW(MSD(els_cmd_map_dma));
-	mcp->out_mb = MBX_7|MBX_6|MBX_3|MBX_2|MBX_1|MBX_0;
-	mcp->in_mb = MBX_1|MBX_0;
-	mcp->tov = MBX_TOV_SECONDS;
-	mcp->flags = MBX_DMA_OUT;
-	mcp->buf_size = ELS_CMD_MAP_SIZE;
-	rval = qla2x00_mailbox_command(vha, mcp);
-
-	if (rval != QLA_SUCCESS) {
-		ql_dbg(ql_dbg_mbx, vha, 0x118d,
-		    "Failed=%x (%x,%x).\n", rval, mcp->mb[0], mcp->mb[1]);
-	} else {
-		ql_dbg(ql_dbg_mbx + ql_dbg_verbose, vha, 0x118c,
-		    "Done %s.\n", __func__);
-	}
-
-	dma_free_coherent(&ha->pdev->dev, ELS_CMD_MAP_SIZE,
-	   els_cmd_map, els_cmd_map_dma);
+	}
 
 	return rval;
 }
@@ -6677,15 +6605,12 @@
 	fcport->d_id.b.al_pa = pd->port_id[2];
 	fcport->d_id.b.rsvd_1 = 0;
 
-<<<<<<< HEAD
 	ql_dbg(ql_dbg_disc, vha, 0x2062,
 	     "%8phC SVC Param w3 %02x%02x",
 	     fcport->port_name,
 	     pd->prli_svc_param_word_3[1],
 	     pd->prli_svc_param_word_3[0]);
 
-=======
->>>>>>> 7d2a07b7
 	if (NVME_TARGET(vha->hw, fcport)) {
 		fcport->port_type = FCT_NVME;
 		if ((pd->prli_svc_param_word_3[0] & BIT_5) == 0)
