/*
 * QLogic Fibre Channel HBA Driver
 * Copyright (c)  2003-2014 QLogic Corporation
 *
 * See LICENSE.qla2xxx for copyright and licensing details.
 */
#include "qla_def.h"
#include "qla_target.h"

#include <linux/delay.h>
#include <linux/gfp.h>

static struct mb_cmd_name {
	uint16_t cmd;
	const char *str;
} mb_str[] = {
	{MBC_GET_PORT_DATABASE,		"GPDB"},
	{MBC_GET_ID_LIST,		"GIDList"},
	{MBC_GET_LINK_PRIV_STATS,	"Stats"},
};

static const char *mb_to_str(uint16_t cmd)
{
	int i;
	struct mb_cmd_name *e;

	for (i = 0; i < ARRAY_SIZE(mb_str); i++) {
		e = mb_str + i;
		if (cmd == e->cmd)
			return e->str;
	}
	return "unknown";
}

static struct rom_cmd {
	uint16_t cmd;
} rom_cmds[] = {
	{ MBC_LOAD_RAM },
	{ MBC_EXECUTE_FIRMWARE },
	{ MBC_READ_RAM_WORD },
	{ MBC_MAILBOX_REGISTER_TEST },
	{ MBC_VERIFY_CHECKSUM },
	{ MBC_GET_FIRMWARE_VERSION },
	{ MBC_LOAD_RISC_RAM },
	{ MBC_DUMP_RISC_RAM },
	{ MBC_LOAD_RISC_RAM_EXTENDED },
	{ MBC_DUMP_RISC_RAM_EXTENDED },
	{ MBC_WRITE_RAM_WORD_EXTENDED },
	{ MBC_READ_RAM_EXTENDED },
	{ MBC_GET_RESOURCE_COUNTS },
	{ MBC_SET_FIRMWARE_OPTION },
	{ MBC_MID_INITIALIZE_FIRMWARE },
	{ MBC_GET_FIRMWARE_STATE },
	{ MBC_GET_MEM_OFFLOAD_CNTRL_STAT },
	{ MBC_GET_RETRY_COUNT },
	{ MBC_TRACE_CONTROL },
	{ MBC_INITIALIZE_MULTIQ },
<<<<<<< HEAD
=======
	{ MBC_IOCB_COMMAND_A64 },
	{ MBC_GET_ADAPTER_LOOP_ID },
	{ MBC_READ_SFP },
>>>>>>> ef03de22
};

static int is_rom_cmd(uint16_t cmd)
{
	int i;
	struct  rom_cmd *wc;

	for (i = 0; i < ARRAY_SIZE(rom_cmds); i++) {
		wc = rom_cmds + i;
		if (wc->cmd == cmd)
			return 1;
	}

	return 0;
}

/*
 * qla2x00_mailbox_command
 *	Issue mailbox command and waits for completion.
 *
 * Input:
 *	ha = adapter block pointer.
 *	mcp = driver internal mbx struct pointer.
 *
 * Output:
 *	mb[MAX_MAILBOX_REGISTER_COUNT] = returned mailbox data.
 *
 * Returns:
 *	0 : QLA_SUCCESS = cmd performed success
 *	1 : QLA_FUNCTION_FAILED   (error encountered)
 *	6 : QLA_FUNCTION_TIMEOUT (timeout condition encountered)
 *
 * Context:
 *	Kernel context.
 */
static int
qla2x00_mailbox_command(scsi_qla_host_t *vha, mbx_cmd_t *mcp)
{
	int		rval, i;
	unsigned long    flags = 0;
	device_reg_t *reg;
	uint8_t		abort_active;
	uint8_t		io_lock_on;
	uint16_t	command = 0;
	uint16_t	*iptr;
	uint16_t __iomem *optr;
	uint32_t	cnt;
	uint32_t	mboxes;
	unsigned long	wait_time;
	struct qla_hw_data *ha = vha->hw;
	scsi_qla_host_t *base_vha = pci_get_drvdata(ha->pdev);


	ql_dbg(ql_dbg_mbx, vha, 0x1000, "Entered %s.\n", __func__);

	if (ha->pdev->error_state > pci_channel_io_frozen) {
		ql_log(ql_log_warn, vha, 0x1001,
		    "error_state is greater than pci_channel_io_frozen, "
		    "exiting.\n");
		return QLA_FUNCTION_TIMEOUT;
	}

	if (vha->device_flags & DFLG_DEV_FAILED) {
		ql_log(ql_log_warn, vha, 0x1002,
		    "Device in failed state, exiting.\n");
		return QLA_FUNCTION_TIMEOUT;
	}

	/* if PCI error, then avoid mbx processing.*/
	if (test_bit(PFLG_DISCONNECTED, &base_vha->dpc_flags) &&
	    test_bit(UNLOADING, &base_vha->dpc_flags)) {
		ql_log(ql_log_warn, vha, 0xd04e,
		    "PCI error, exiting.\n");
		return QLA_FUNCTION_TIMEOUT;
	}

	reg = ha->iobase;
	io_lock_on = base_vha->flags.init_done;

	rval = QLA_SUCCESS;
	abort_active = test_bit(ABORT_ISP_ACTIVE, &base_vha->dpc_flags);


	if (ha->flags.pci_channel_io_perm_failure) {
		ql_log(ql_log_warn, vha, 0x1003,
		    "Perm failure on EEH timeout MBX, exiting.\n");
		return QLA_FUNCTION_TIMEOUT;
	}

	if (IS_P3P_TYPE(ha) && ha->flags.isp82xx_fw_hung) {
		/* Setting Link-Down error */
		mcp->mb[0] = MBS_LINK_DOWN_ERROR;
		ql_log(ql_log_warn, vha, 0x1004,
		    "FW hung = %d.\n", ha->flags.isp82xx_fw_hung);
		return QLA_FUNCTION_TIMEOUT;
	}

	/* check if ISP abort is active and return cmd with timeout */
	if ((test_bit(ABORT_ISP_ACTIVE, &base_vha->dpc_flags) ||
	    test_bit(ISP_ABORT_RETRY, &base_vha->dpc_flags) ||
	    test_bit(ISP_ABORT_NEEDED, &base_vha->dpc_flags)) &&
	    !is_rom_cmd(mcp->mb[0])) {
		ql_log(ql_log_info, vha, 0x1005,
		    "Cmd 0x%x aborted with timeout since ISP Abort is pending\n",
		    mcp->mb[0]);
		return QLA_FUNCTION_TIMEOUT;
	}

	/*
	 * Wait for active mailbox commands to finish by waiting at most tov
	 * seconds. This is to serialize actual issuing of mailbox cmds during
	 * non ISP abort time.
	 */
	if (!wait_for_completion_timeout(&ha->mbx_cmd_comp, mcp->tov * HZ)) {
		/* Timeout occurred. Return error. */
		ql_log(ql_log_warn, vha, 0xd035,
		    "Cmd access timeout, cmd=0x%x, Exiting.\n",
		    mcp->mb[0]);
		return QLA_FUNCTION_TIMEOUT;
	}

	ha->flags.mbox_busy = 1;
	/* Save mailbox command for debug */
	ha->mcp = mcp;

	ql_dbg(ql_dbg_mbx, vha, 0x1006,
	    "Prepare to issue mbox cmd=0x%x.\n", mcp->mb[0]);

	spin_lock_irqsave(&ha->hardware_lock, flags);

	/* Load mailbox registers. */
	if (IS_P3P_TYPE(ha))
		optr = (uint16_t __iomem *)&reg->isp82.mailbox_in[0];
	else if (IS_FWI2_CAPABLE(ha) && !(IS_P3P_TYPE(ha)))
		optr = (uint16_t __iomem *)&reg->isp24.mailbox0;
	else
		optr = (uint16_t __iomem *)MAILBOX_REG(ha, &reg->isp, 0);

	iptr = mcp->mb;
	command = mcp->mb[0];
	mboxes = mcp->out_mb;

	ql_dbg(ql_dbg_mbx, vha, 0x1111,
	    "Mailbox registers (OUT):\n");
	for (cnt = 0; cnt < ha->mbx_count; cnt++) {
		if (IS_QLA2200(ha) && cnt == 8)
			optr =
			    (uint16_t __iomem *)MAILBOX_REG(ha, &reg->isp, 8);
		if (mboxes & BIT_0) {
			ql_dbg(ql_dbg_mbx, vha, 0x1112,
			    "mbox[%d]<-0x%04x\n", cnt, *iptr);
			WRT_REG_WORD(optr, *iptr);
		}

		mboxes >>= 1;
		optr++;
		iptr++;
	}

	ql_dbg(ql_dbg_mbx + ql_dbg_buffer, vha, 0x1117,
	    "I/O Address = %p.\n", optr);

	/* Issue set host interrupt command to send cmd out. */
	ha->flags.mbox_int = 0;
	clear_bit(MBX_INTERRUPT, &ha->mbx_cmd_flags);

	/* Unlock mbx registers and wait for interrupt */
	ql_dbg(ql_dbg_mbx, vha, 0x100f,
	    "Going to unlock irq & waiting for interrupts. "
	    "jiffies=%lx.\n", jiffies);

	/* Wait for mbx cmd completion until timeout */

	if ((!abort_active && io_lock_on) || IS_NOPOLLING_TYPE(ha)) {
		set_bit(MBX_INTR_WAIT, &ha->mbx_cmd_flags);

		if (IS_P3P_TYPE(ha)) {
			if (RD_REG_DWORD(&reg->isp82.hint) &
				HINT_MBX_INT_PENDING) {
				spin_unlock_irqrestore(&ha->hardware_lock,
					flags);
				ha->flags.mbox_busy = 0;
				ql_dbg(ql_dbg_mbx, vha, 0x1010,
				    "Pending mailbox timeout, exiting.\n");
				rval = QLA_FUNCTION_TIMEOUT;
				goto premature_exit;
			}
			WRT_REG_DWORD(&reg->isp82.hint, HINT_MBX_INT_PENDING);
		} else if (IS_FWI2_CAPABLE(ha))
			WRT_REG_DWORD(&reg->isp24.hccr, HCCRX_SET_HOST_INT);
		else
			WRT_REG_WORD(&reg->isp.hccr, HCCR_SET_HOST_INT);
		spin_unlock_irqrestore(&ha->hardware_lock, flags);

		wait_time = jiffies;
		if (!wait_for_completion_timeout(&ha->mbx_intr_comp,
		    mcp->tov * HZ)) {
			ql_dbg(ql_dbg_mbx, vha, 0x117a,
			    "cmd=%x Timeout.\n", command);
			spin_lock_irqsave(&ha->hardware_lock, flags);
			clear_bit(MBX_INTR_WAIT, &ha->mbx_cmd_flags);
			spin_unlock_irqrestore(&ha->hardware_lock, flags);
		}
		if (time_after(jiffies, wait_time + 5 * HZ))
			ql_log(ql_log_warn, vha, 0x1015, "cmd=0x%x, waited %d msecs\n",
			    command, jiffies_to_msecs(jiffies - wait_time));
	} else {
		ql_dbg(ql_dbg_mbx, vha, 0x1011,
		    "Cmd=%x Polling Mode.\n", command);

		if (IS_P3P_TYPE(ha)) {
			if (RD_REG_DWORD(&reg->isp82.hint) &
				HINT_MBX_INT_PENDING) {
				spin_unlock_irqrestore(&ha->hardware_lock,
					flags);
				ha->flags.mbox_busy = 0;
				ql_dbg(ql_dbg_mbx, vha, 0x1012,
				    "Pending mailbox timeout, exiting.\n");
				rval = QLA_FUNCTION_TIMEOUT;
				goto premature_exit;
			}
			WRT_REG_DWORD(&reg->isp82.hint, HINT_MBX_INT_PENDING);
		} else if (IS_FWI2_CAPABLE(ha))
			WRT_REG_DWORD(&reg->isp24.hccr, HCCRX_SET_HOST_INT);
		else
			WRT_REG_WORD(&reg->isp.hccr, HCCR_SET_HOST_INT);
		spin_unlock_irqrestore(&ha->hardware_lock, flags);

		wait_time = jiffies + mcp->tov * HZ; /* wait at most tov secs */
		while (!ha->flags.mbox_int) {
			if (time_after(jiffies, wait_time))
				break;

			/* Check for pending interrupts. */
			qla2x00_poll(ha->rsp_q_map[0]);

			if (!ha->flags.mbox_int &&
			    !(IS_QLA2200(ha) &&
			    command == MBC_LOAD_RISC_RAM_EXTENDED))
				msleep(10);
		} /* while */
		ql_dbg(ql_dbg_mbx, vha, 0x1013,
		    "Waited %d sec.\n",
		    (uint)((jiffies - (wait_time - (mcp->tov * HZ)))/HZ));
	}

	/* Check whether we timed out */
	if (ha->flags.mbox_int) {
		uint16_t *iptr2;

		ql_dbg(ql_dbg_mbx, vha, 0x1014,
		    "Cmd=%x completed.\n", command);

		/* Got interrupt. Clear the flag. */
		ha->flags.mbox_int = 0;
		clear_bit(MBX_INTERRUPT, &ha->mbx_cmd_flags);

		if (IS_P3P_TYPE(ha) && ha->flags.isp82xx_fw_hung) {
			ha->flags.mbox_busy = 0;
			/* Setting Link-Down error */
			mcp->mb[0] = MBS_LINK_DOWN_ERROR;
			ha->mcp = NULL;
			rval = QLA_FUNCTION_FAILED;
			ql_log(ql_log_warn, vha, 0xd048,
			    "FW hung = %d.\n", ha->flags.isp82xx_fw_hung);
			goto premature_exit;
		}

		if (ha->mailbox_out[0] != MBS_COMMAND_COMPLETE)
			rval = QLA_FUNCTION_FAILED;

		/* Load return mailbox registers. */
		iptr2 = mcp->mb;
		iptr = (uint16_t *)&ha->mailbox_out[0];
		mboxes = mcp->in_mb;

		ql_dbg(ql_dbg_mbx, vha, 0x1113,
		    "Mailbox registers (IN):\n");
		for (cnt = 0; cnt < ha->mbx_count; cnt++) {
			if (mboxes & BIT_0) {
				*iptr2 = *iptr;
				ql_dbg(ql_dbg_mbx, vha, 0x1114,
				    "mbox[%d]->0x%04x\n", cnt, *iptr2);
			}

			mboxes >>= 1;
			iptr2++;
			iptr++;
		}
	} else {

		uint16_t mb[8];
		uint32_t ictrl, host_status, hccr;
		uint16_t        w;

		if (IS_FWI2_CAPABLE(ha)) {
			mb[0] = RD_REG_WORD(&reg->isp24.mailbox0);
			mb[1] = RD_REG_WORD(&reg->isp24.mailbox1);
			mb[2] = RD_REG_WORD(&reg->isp24.mailbox2);
			mb[3] = RD_REG_WORD(&reg->isp24.mailbox3);
			mb[7] = RD_REG_WORD(&reg->isp24.mailbox7);
			ictrl = RD_REG_DWORD(&reg->isp24.ictrl);
			host_status = RD_REG_DWORD(&reg->isp24.host_status);
			hccr = RD_REG_DWORD(&reg->isp24.hccr);

			ql_log(ql_log_warn, vha, 0xd04c,
			    "MBX Command timeout for cmd %x, iocontrol=%x jiffies=%lx "
			    "mb[0-3]=[0x%x 0x%x 0x%x 0x%x] mb7 0x%x host_status 0x%x hccr 0x%x\n",
			    command, ictrl, jiffies, mb[0], mb[1], mb[2], mb[3],
			    mb[7], host_status, hccr);

		} else {
			mb[0] = RD_MAILBOX_REG(ha, &reg->isp, 0);
			ictrl = RD_REG_WORD(&reg->isp.ictrl);
			ql_dbg(ql_dbg_mbx + ql_dbg_buffer, vha, 0x1119,
			    "MBX Command timeout for cmd %x, iocontrol=%x jiffies=%lx "
			    "mb[0]=0x%x\n", command, ictrl, jiffies, mb[0]);
		}
		ql_dump_regs(ql_dbg_mbx + ql_dbg_buffer, vha, 0x1019);

		/* Capture FW dump only, if PCI device active */
		if (!pci_channel_offline(vha->hw->pdev)) {
			pci_read_config_word(ha->pdev, PCI_VENDOR_ID, &w);
			if (w == 0xffff || ictrl == 0xffffffff) {
				/* This is special case if there is unload
				 * of driver happening and if PCI device go
				 * into bad state due to PCI error condition
				 * then only PCI ERR flag would be set.
				 * we will do premature exit for above case.
				 */
				ha->flags.mbox_busy = 0;
				rval = QLA_FUNCTION_TIMEOUT;
				goto premature_exit;
			}

			/* Attempt to capture firmware dump for further
			 * anallysis of the current formware state. we do not
			 * need to do this if we are intentionally generating
			 * a dump
			 */
			if (mcp->mb[0] != MBC_GEN_SYSTEM_ERROR)
				ha->isp_ops->fw_dump(vha, 0);
			rval = QLA_FUNCTION_TIMEOUT;
		 }
	}

	ha->flags.mbox_busy = 0;

	/* Clean up */
	ha->mcp = NULL;

	if ((abort_active || !io_lock_on) && !IS_NOPOLLING_TYPE(ha)) {
		ql_dbg(ql_dbg_mbx, vha, 0x101a,
		    "Checking for additional resp interrupt.\n");

		/* polling mode for non isp_abort commands. */
		qla2x00_poll(ha->rsp_q_map[0]);
	}

	if (rval == QLA_FUNCTION_TIMEOUT &&
	    mcp->mb[0] != MBC_GEN_SYSTEM_ERROR) {
		if (!io_lock_on || (mcp->flags & IOCTL_CMD) ||
		    ha->flags.eeh_busy) {
			/* not in dpc. schedule it for dpc to take over. */
			ql_dbg(ql_dbg_mbx, vha, 0x101b,
			    "Timeout, schedule isp_abort_needed.\n");

			if (!test_bit(ISP_ABORT_NEEDED, &vha->dpc_flags) &&
			    !test_bit(ABORT_ISP_ACTIVE, &vha->dpc_flags) &&
			    !test_bit(ISP_ABORT_RETRY, &vha->dpc_flags)) {
				if (IS_QLA82XX(ha)) {
					ql_dbg(ql_dbg_mbx, vha, 0x112a,
					    "disabling pause transmit on port "
					    "0 & 1.\n");
					qla82xx_wr_32(ha,
					    QLA82XX_CRB_NIU + 0x98,
					    CRB_NIU_XG_PAUSE_CTL_P0|
					    CRB_NIU_XG_PAUSE_CTL_P1);
				}
				ql_log(ql_log_info, base_vha, 0x101c,
				    "Mailbox cmd timeout occurred, cmd=0x%x, "
				    "mb[0]=0x%x, eeh_busy=0x%x. Scheduling ISP "
				    "abort.\n", command, mcp->mb[0],
				    ha->flags.eeh_busy);
				set_bit(ISP_ABORT_NEEDED, &vha->dpc_flags);
				qla2xxx_wake_dpc(vha);
			}
		} else if (!abort_active) {
			/* call abort directly since we are in the DPC thread */
			ql_dbg(ql_dbg_mbx, vha, 0x101d,
			    "Timeout, calling abort_isp.\n");

			if (!test_bit(ISP_ABORT_NEEDED, &vha->dpc_flags) &&
			    !test_bit(ABORT_ISP_ACTIVE, &vha->dpc_flags) &&
			    !test_bit(ISP_ABORT_RETRY, &vha->dpc_flags)) {
				if (IS_QLA82XX(ha)) {
					ql_dbg(ql_dbg_mbx, vha, 0x112b,
					    "disabling pause transmit on port "
					    "0 & 1.\n");
					qla82xx_wr_32(ha,
					    QLA82XX_CRB_NIU + 0x98,
					    CRB_NIU_XG_PAUSE_CTL_P0|
					    CRB_NIU_XG_PAUSE_CTL_P1);
				}
				ql_log(ql_log_info, base_vha, 0x101e,
				    "Mailbox cmd timeout occurred, cmd=0x%x, "
				    "mb[0]=0x%x. Scheduling ISP abort ",
				    command, mcp->mb[0]);
				set_bit(ABORT_ISP_ACTIVE, &vha->dpc_flags);
				clear_bit(ISP_ABORT_NEEDED, &vha->dpc_flags);
				/* Allow next mbx cmd to come in. */
				complete(&ha->mbx_cmd_comp);
				if (ha->isp_ops->abort_isp(vha)) {
					/* Failed. retry later. */
					set_bit(ISP_ABORT_NEEDED,
					    &vha->dpc_flags);
				}
				clear_bit(ABORT_ISP_ACTIVE, &vha->dpc_flags);
				ql_dbg(ql_dbg_mbx, vha, 0x101f,
				    "Finished abort_isp.\n");
				goto mbx_done;
			}
		}
	}

premature_exit:
	/* Allow next mbx cmd to come in. */
	complete(&ha->mbx_cmd_comp);

mbx_done:
	if (rval) {
		if (ql2xextended_error_logging & (ql_dbg_disc|ql_dbg_mbx)) {
			pr_warn("%s [%s]-%04x:%ld: **** Failed", QL_MSGHDR,
			    dev_name(&ha->pdev->dev), 0x1020+0x800,
			    vha->host_no);
			mboxes = mcp->in_mb;
			cnt = 4;
			for (i = 0; i < ha->mbx_count && cnt; i++, mboxes >>= 1)
				if (mboxes & BIT_0) {
					printk(" mb[%u]=%x", i, mcp->mb[i]);
					cnt--;
				}
			pr_warn(" cmd=%x ****\n", command);
		}
		ql_dbg(ql_dbg_mbx, vha, 0x1198,
		    "host_status=%#x intr_ctrl=%#x intr_status=%#x\n",
		    RD_REG_DWORD(&reg->isp24.host_status),
		    RD_REG_DWORD(&reg->isp24.ictrl),
		    RD_REG_DWORD(&reg->isp24.istatus));
	} else {
		ql_dbg(ql_dbg_mbx, base_vha, 0x1021, "Done %s.\n", __func__);
	}

	return rval;
}

int
qla2x00_load_ram(scsi_qla_host_t *vha, dma_addr_t req_dma, uint32_t risc_addr,
    uint32_t risc_code_size)
{
	int rval;
	struct qla_hw_data *ha = vha->hw;
	mbx_cmd_t mc;
	mbx_cmd_t *mcp = &mc;

	ql_dbg(ql_dbg_mbx + ql_dbg_verbose, vha, 0x1022,
	    "Entered %s.\n", __func__);

	if (MSW(risc_addr) || IS_FWI2_CAPABLE(ha)) {
		mcp->mb[0] = MBC_LOAD_RISC_RAM_EXTENDED;
		mcp->mb[8] = MSW(risc_addr);
		mcp->out_mb = MBX_8|MBX_0;
	} else {
		mcp->mb[0] = MBC_LOAD_RISC_RAM;
		mcp->out_mb = MBX_0;
	}
	mcp->mb[1] = LSW(risc_addr);
	mcp->mb[2] = MSW(req_dma);
	mcp->mb[3] = LSW(req_dma);
	mcp->mb[6] = MSW(MSD(req_dma));
	mcp->mb[7] = LSW(MSD(req_dma));
	mcp->out_mb |= MBX_7|MBX_6|MBX_3|MBX_2|MBX_1;
	if (IS_FWI2_CAPABLE(ha)) {
		mcp->mb[4] = MSW(risc_code_size);
		mcp->mb[5] = LSW(risc_code_size);
		mcp->out_mb |= MBX_5|MBX_4;
	} else {
		mcp->mb[4] = LSW(risc_code_size);
		mcp->out_mb |= MBX_4;
	}

	mcp->in_mb = MBX_0;
	mcp->tov = MBX_TOV_SECONDS;
	mcp->flags = 0;
	rval = qla2x00_mailbox_command(vha, mcp);

	if (rval != QLA_SUCCESS) {
		ql_dbg(ql_dbg_mbx, vha, 0x1023,
		    "Failed=%x mb[0]=%x.\n", rval, mcp->mb[0]);
	} else {
		ql_dbg(ql_dbg_mbx + ql_dbg_verbose, vha, 0x1024,
		    "Done %s.\n", __func__);
	}

	return rval;
}

#define	EXTENDED_BB_CREDITS	BIT_0
#define	NVME_ENABLE_FLAG	BIT_3
static inline uint16_t qla25xx_set_sfp_lr_dist(struct qla_hw_data *ha)
{
	uint16_t mb4 = BIT_0;

	if (IS_QLA83XX(ha) || IS_QLA27XX(ha))
		mb4 |= ha->long_range_distance << LR_DIST_FW_POS;

	return mb4;
}

static inline uint16_t qla25xx_set_nvr_lr_dist(struct qla_hw_data *ha)
{
	uint16_t mb4 = BIT_0;

	if (IS_QLA83XX(ha) || IS_QLA27XX(ha)) {
		struct nvram_81xx *nv = ha->nvram;

		mb4 |= LR_DIST_FW_FIELD(nv->enhanced_features);
	}

	return mb4;
}

/*
 * qla2x00_execute_fw
 *     Start adapter firmware.
 *
 * Input:
 *     ha = adapter block pointer.
 *     TARGET_QUEUE_LOCK must be released.
 *     ADAPTER_STATE_LOCK must be released.
 *
 * Returns:
 *     qla2x00 local function return status code.
 *
 * Context:
 *     Kernel context.
 */
int
qla2x00_execute_fw(scsi_qla_host_t *vha, uint32_t risc_addr)
{
	int rval;
	struct qla_hw_data *ha = vha->hw;
	mbx_cmd_t mc;
	mbx_cmd_t *mcp = &mc;

	ql_dbg(ql_dbg_mbx + ql_dbg_verbose, vha, 0x1025,
	    "Entered %s.\n", __func__);

	mcp->mb[0] = MBC_EXECUTE_FIRMWARE;
	mcp->out_mb = MBX_0;
	mcp->in_mb = MBX_0;
	if (IS_FWI2_CAPABLE(ha)) {
		mcp->mb[1] = MSW(risc_addr);
		mcp->mb[2] = LSW(risc_addr);
		mcp->mb[3] = 0;
		mcp->mb[4] = 0;
		ha->flags.using_lr_setting = 0;
		if (IS_QLA25XX(ha) || IS_QLA81XX(ha) || IS_QLA83XX(ha) ||
		    IS_QLA27XX(ha)) {
			if (ql2xautodetectsfp) {
				if (ha->flags.detected_lr_sfp) {
					mcp->mb[4] |=
					    qla25xx_set_sfp_lr_dist(ha);
					ha->flags.using_lr_setting = 1;
				}
			} else {
				struct nvram_81xx *nv = ha->nvram;
				/* set LR distance if specified in nvram */
				if (nv->enhanced_features &
				    NEF_LR_DIST_ENABLE) {
					mcp->mb[4] |=
					    qla25xx_set_nvr_lr_dist(ha);
					ha->flags.using_lr_setting = 1;
				}
			}
		}

		if (ql2xnvmeenable && IS_QLA27XX(ha))
			mcp->mb[4] |= NVME_ENABLE_FLAG;

		if (IS_QLA83XX(ha) || IS_QLA27XX(ha)) {
			struct nvram_81xx *nv = ha->nvram;
			/* set minimum speed if specified in nvram */
			if (nv->min_link_speed >= 2 &&
			    nv->min_link_speed <= 5) {
				mcp->mb[4] |= BIT_4;
				mcp->mb[11] = nv->min_link_speed;
				mcp->out_mb |= MBX_11;
				mcp->in_mb |= BIT_5;
				vha->min_link_speed_feat = nv->min_link_speed;
			}
		}

		if (ha->flags.exlogins_enabled)
			mcp->mb[4] |= ENABLE_EXTENDED_LOGIN;

		if (ha->flags.exchoffld_enabled)
			mcp->mb[4] |= ENABLE_EXCHANGE_OFFLD;

		mcp->out_mb |= MBX_4|MBX_3|MBX_2|MBX_1;
		mcp->in_mb |= MBX_3 | MBX_2 | MBX_1;
	} else {
		mcp->mb[1] = LSW(risc_addr);
		mcp->out_mb |= MBX_1;
		if (IS_QLA2322(ha) || IS_QLA6322(ha)) {
			mcp->mb[2] = 0;
			mcp->out_mb |= MBX_2;
		}
	}

	mcp->tov = MBX_TOV_SECONDS;
	mcp->flags = 0;
	rval = qla2x00_mailbox_command(vha, mcp);

	if (rval != QLA_SUCCESS) {
		ql_dbg(ql_dbg_mbx, vha, 0x1026,
		    "Failed=%x mb[0]=%x.\n", rval, mcp->mb[0]);
	} else {
		if (IS_FWI2_CAPABLE(ha)) {
			ha->fw_ability_mask = mcp->mb[3] << 16 | mcp->mb[2];
			ql_dbg(ql_dbg_mbx, vha, 0x119a,
			    "fw_ability_mask=%x.\n", ha->fw_ability_mask);
			ql_dbg(ql_dbg_mbx, vha, 0x1027,
			    "exchanges=%x.\n", mcp->mb[1]);
			if (IS_QLA83XX(ha) || IS_QLA27XX(ha)) {
				ha->max_speed_sup = mcp->mb[2] & BIT_0;
				ql_dbg(ql_dbg_mbx, vha, 0x119b,
				    "Maximum speed supported=%s.\n",
				    ha->max_speed_sup ? "32Gps" : "16Gps");
				if (vha->min_link_speed_feat) {
					ha->min_link_speed = mcp->mb[5];
					ql_dbg(ql_dbg_mbx, vha, 0x119c,
					    "Minimum speed set=%s.\n",
					    mcp->mb[5] == 5 ? "32Gps" :
					    mcp->mb[5] == 4 ? "16Gps" :
					    mcp->mb[5] == 3 ? "8Gps" :
					    mcp->mb[5] == 2 ? "4Gps" :
						"unknown");
				}
			}
		}
		ql_dbg(ql_dbg_mbx + ql_dbg_verbose, vha, 0x1028,
		    "Done.\n");
	}

	return rval;
}

/*
 * qla_get_exlogin_status
 *	Get extended login status
 *	uses the memory offload control/status Mailbox
 *
 * Input:
 *	ha:		adapter state pointer.
 *	fwopt:		firmware options
 *
 * Returns:
 *	qla2x00 local function status
 *
 * Context:
 *	Kernel context.
 */
#define	FETCH_XLOGINS_STAT	0x8
int
qla_get_exlogin_status(scsi_qla_host_t *vha, uint16_t *buf_sz,
	uint16_t *ex_logins_cnt)
{
	int rval;
	mbx_cmd_t	mc;
	mbx_cmd_t	*mcp = &mc;

	ql_dbg(ql_dbg_mbx + ql_dbg_verbose, vha, 0x118f,
	    "Entered %s\n", __func__);

	memset(mcp->mb, 0 , sizeof(mcp->mb));
	mcp->mb[0] = MBC_GET_MEM_OFFLOAD_CNTRL_STAT;
	mcp->mb[1] = FETCH_XLOGINS_STAT;
	mcp->out_mb = MBX_1|MBX_0;
	mcp->in_mb = MBX_10|MBX_4|MBX_0;
	mcp->tov = MBX_TOV_SECONDS;
	mcp->flags = 0;

	rval = qla2x00_mailbox_command(vha, mcp);
	if (rval != QLA_SUCCESS) {
		ql_dbg(ql_dbg_mbx, vha, 0x1115, "Failed=%x.\n", rval);
	} else {
		*buf_sz = mcp->mb[4];
		*ex_logins_cnt = mcp->mb[10];

		ql_log(ql_log_info, vha, 0x1190,
		    "buffer size 0x%x, exchange login count=%d\n",
		    mcp->mb[4], mcp->mb[10]);

		ql_dbg(ql_dbg_mbx + ql_dbg_verbose, vha, 0x1116,
		    "Done %s.\n", __func__);
	}

	return rval;
}

/*
 * qla_set_exlogin_mem_cfg
 *	set extended login memory configuration
 *	Mbx needs to be issues before init_cb is set
 *
 * Input:
 *	ha:		adapter state pointer.
 *	buffer:		buffer pointer
 *	phys_addr:	physical address of buffer
 *	size:		size of buffer
 *	TARGET_QUEUE_LOCK must be released
 *	ADAPTER_STATE_LOCK must be release
 *
 * Returns:
 *	qla2x00 local funxtion status code.
 *
 * Context:
 *	Kernel context.
 */
#define CONFIG_XLOGINS_MEM	0x3
int
qla_set_exlogin_mem_cfg(scsi_qla_host_t *vha, dma_addr_t phys_addr)
{
	int		rval;
	mbx_cmd_t	mc;
	mbx_cmd_t	*mcp = &mc;
	struct qla_hw_data *ha = vha->hw;

	ql_dbg(ql_dbg_mbx + ql_dbg_verbose, vha, 0x111a,
	    "Entered %s.\n", __func__);

	memset(mcp->mb, 0 , sizeof(mcp->mb));
	mcp->mb[0] = MBC_GET_MEM_OFFLOAD_CNTRL_STAT;
	mcp->mb[1] = CONFIG_XLOGINS_MEM;
	mcp->mb[2] = MSW(phys_addr);
	mcp->mb[3] = LSW(phys_addr);
	mcp->mb[6] = MSW(MSD(phys_addr));
	mcp->mb[7] = LSW(MSD(phys_addr));
	mcp->mb[8] = MSW(ha->exlogin_size);
	mcp->mb[9] = LSW(ha->exlogin_size);
	mcp->out_mb = MBX_9|MBX_8|MBX_7|MBX_6|MBX_3|MBX_2|MBX_1|MBX_0;
	mcp->in_mb = MBX_11|MBX_0;
	mcp->tov = MBX_TOV_SECONDS;
	mcp->flags = 0;
	rval = qla2x00_mailbox_command(vha, mcp);
	if (rval != QLA_SUCCESS) {
		/*EMPTY*/
		ql_dbg(ql_dbg_mbx, vha, 0x111b, "Failed=%x.\n", rval);
	} else {
		ql_dbg(ql_dbg_mbx + ql_dbg_verbose, vha, 0x118c,
		    "Done %s.\n", __func__);
	}

	return rval;
}

/*
 * qla_get_exchoffld_status
 *	Get exchange offload status
 *	uses the memory offload control/status Mailbox
 *
 * Input:
 *	ha:		adapter state pointer.
 *	fwopt:		firmware options
 *
 * Returns:
 *	qla2x00 local function status
 *
 * Context:
 *	Kernel context.
 */
#define	FETCH_XCHOFFLD_STAT	0x2
int
qla_get_exchoffld_status(scsi_qla_host_t *vha, uint16_t *buf_sz,
	uint16_t *ex_logins_cnt)
{
	int rval;
	mbx_cmd_t	mc;
	mbx_cmd_t	*mcp = &mc;

	ql_dbg(ql_dbg_mbx + ql_dbg_verbose, vha, 0x1019,
	    "Entered %s\n", __func__);

	memset(mcp->mb, 0 , sizeof(mcp->mb));
	mcp->mb[0] = MBC_GET_MEM_OFFLOAD_CNTRL_STAT;
	mcp->mb[1] = FETCH_XCHOFFLD_STAT;
	mcp->out_mb = MBX_1|MBX_0;
	mcp->in_mb = MBX_10|MBX_4|MBX_0;
	mcp->tov = MBX_TOV_SECONDS;
	mcp->flags = 0;

	rval = qla2x00_mailbox_command(vha, mcp);
	if (rval != QLA_SUCCESS) {
		ql_dbg(ql_dbg_mbx, vha, 0x1155, "Failed=%x.\n", rval);
	} else {
		*buf_sz = mcp->mb[4];
		*ex_logins_cnt = mcp->mb[10];

		ql_log(ql_log_info, vha, 0x118e,
		    "buffer size 0x%x, exchange offload count=%d\n",
		    mcp->mb[4], mcp->mb[10]);

		ql_dbg(ql_dbg_mbx + ql_dbg_verbose, vha, 0x1156,
		    "Done %s.\n", __func__);
	}

	return rval;
}

/*
 * qla_set_exchoffld_mem_cfg
 *	Set exchange offload memory configuration
 *	Mbx needs to be issues before init_cb is set
 *
 * Input:
 *	ha:		adapter state pointer.
 *	buffer:		buffer pointer
 *	phys_addr:	physical address of buffer
 *	size:		size of buffer
 *	TARGET_QUEUE_LOCK must be released
 *	ADAPTER_STATE_LOCK must be release
 *
 * Returns:
 *	qla2x00 local funxtion status code.
 *
 * Context:
 *	Kernel context.
 */
#define CONFIG_XCHOFFLD_MEM	0x3
int
qla_set_exchoffld_mem_cfg(scsi_qla_host_t *vha)
{
	int		rval;
	mbx_cmd_t	mc;
	mbx_cmd_t	*mcp = &mc;
	struct qla_hw_data *ha = vha->hw;

	ql_dbg(ql_dbg_mbx + ql_dbg_verbose, vha, 0x1157,
	    "Entered %s.\n", __func__);

	memset(mcp->mb, 0 , sizeof(mcp->mb));
	mcp->mb[0] = MBC_GET_MEM_OFFLOAD_CNTRL_STAT;
	mcp->mb[1] = CONFIG_XCHOFFLD_MEM;
	mcp->mb[2] = MSW(ha->exchoffld_buf_dma);
	mcp->mb[3] = LSW(ha->exchoffld_buf_dma);
	mcp->mb[6] = MSW(MSD(ha->exchoffld_buf_dma));
	mcp->mb[7] = LSW(MSD(ha->exchoffld_buf_dma));
	mcp->mb[8] = MSW(ha->exchoffld_size);
	mcp->mb[9] = LSW(ha->exchoffld_size);
	mcp->out_mb = MBX_9|MBX_8|MBX_7|MBX_6|MBX_3|MBX_2|MBX_1|MBX_0;
	mcp->in_mb = MBX_11|MBX_0;
	mcp->tov = MBX_TOV_SECONDS;
	mcp->flags = 0;
	rval = qla2x00_mailbox_command(vha, mcp);
	if (rval != QLA_SUCCESS) {
		/*EMPTY*/
		ql_dbg(ql_dbg_mbx, vha, 0x1158, "Failed=%x.\n", rval);
	} else {
		ql_dbg(ql_dbg_mbx + ql_dbg_verbose, vha, 0x1192,
		    "Done %s.\n", __func__);
	}

	return rval;
}

/*
 * qla2x00_get_fw_version
 *	Get firmware version.
 *
 * Input:
 *	ha:		adapter state pointer.
 *	major:		pointer for major number.
 *	minor:		pointer for minor number.
 *	subminor:	pointer for subminor number.
 *
 * Returns:
 *	qla2x00 local function return status code.
 *
 * Context:
 *	Kernel context.
 */
int
qla2x00_get_fw_version(scsi_qla_host_t *vha)
{
	int		rval;
	mbx_cmd_t	mc;
	mbx_cmd_t	*mcp = &mc;
	struct qla_hw_data *ha = vha->hw;

	ql_dbg(ql_dbg_mbx + ql_dbg_verbose, vha, 0x1029,
	    "Entered %s.\n", __func__);

	mcp->mb[0] = MBC_GET_FIRMWARE_VERSION;
	mcp->out_mb = MBX_0;
	mcp->in_mb = MBX_6|MBX_5|MBX_4|MBX_3|MBX_2|MBX_1|MBX_0;
	if (IS_QLA81XX(vha->hw) || IS_QLA8031(ha) || IS_QLA8044(ha))
		mcp->in_mb |= MBX_13|MBX_12|MBX_11|MBX_10|MBX_9|MBX_8;
	if (IS_FWI2_CAPABLE(ha))
		mcp->in_mb |= MBX_17|MBX_16|MBX_15;
	if (IS_QLA27XX(ha))
		mcp->in_mb |=
		    MBX_25|MBX_24|MBX_23|MBX_22|MBX_21|MBX_20|MBX_19|MBX_18|
		    MBX_14|MBX_13|MBX_11|MBX_10|MBX_9|MBX_8;

	mcp->flags = 0;
	mcp->tov = MBX_TOV_SECONDS;
	rval = qla2x00_mailbox_command(vha, mcp);
	if (rval != QLA_SUCCESS)
		goto failed;

	/* Return mailbox data. */
	ha->fw_major_version = mcp->mb[1];
	ha->fw_minor_version = mcp->mb[2];
	ha->fw_subminor_version = mcp->mb[3];
	ha->fw_attributes = mcp->mb[6];
	if (IS_QLA2100(vha->hw) || IS_QLA2200(vha->hw))
		ha->fw_memory_size = 0x1FFFF;		/* Defaults to 128KB. */
	else
		ha->fw_memory_size = (mcp->mb[5] << 16) | mcp->mb[4];

	if (IS_QLA81XX(vha->hw) || IS_QLA8031(vha->hw) || IS_QLA8044(ha)) {
		ha->mpi_version[0] = mcp->mb[10] & 0xff;
		ha->mpi_version[1] = mcp->mb[11] >> 8;
		ha->mpi_version[2] = mcp->mb[11] & 0xff;
		ha->mpi_capabilities = (mcp->mb[12] << 16) | mcp->mb[13];
		ha->phy_version[0] = mcp->mb[8] & 0xff;
		ha->phy_version[1] = mcp->mb[9] >> 8;
		ha->phy_version[2] = mcp->mb[9] & 0xff;
	}

	if (IS_FWI2_CAPABLE(ha)) {
		ha->fw_attributes_h = mcp->mb[15];
		ha->fw_attributes_ext[0] = mcp->mb[16];
		ha->fw_attributes_ext[1] = mcp->mb[17];
		ql_dbg(ql_dbg_mbx + ql_dbg_verbose, vha, 0x1139,
		    "%s: FW_attributes Upper: 0x%x, Lower: 0x%x.\n",
		    __func__, mcp->mb[15], mcp->mb[6]);
		ql_dbg(ql_dbg_mbx + ql_dbg_verbose, vha, 0x112f,
		    "%s: Ext_FwAttributes Upper: 0x%x, Lower: 0x%x.\n",
		    __func__, mcp->mb[17], mcp->mb[16]);

		if (ha->fw_attributes_h & 0x4)
			ql_dbg(ql_dbg_mbx + ql_dbg_verbose, vha, 0x118d,
			    "%s: Firmware supports Extended Login 0x%x\n",
			    __func__, ha->fw_attributes_h);

		if (ha->fw_attributes_h & 0x8)
			ql_dbg(ql_dbg_mbx + ql_dbg_verbose, vha, 0x1191,
			    "%s: Firmware supports Exchange Offload 0x%x\n",
			    __func__, ha->fw_attributes_h);

		/*
		 * FW supports nvme and driver load parameter requested nvme.
		 * BIT 26 of fw_attributes indicates NVMe support.
		 */
		if ((ha->fw_attributes_h & 0x400) && ql2xnvmeenable)
			vha->flags.nvme_enabled = 1;

	}

	if (IS_QLA27XX(ha)) {
		ha->mpi_version[0] = mcp->mb[10] & 0xff;
		ha->mpi_version[1] = mcp->mb[11] >> 8;
		ha->mpi_version[2] = mcp->mb[11] & 0xff;
		ha->pep_version[0] = mcp->mb[13] & 0xff;
		ha->pep_version[1] = mcp->mb[14] >> 8;
		ha->pep_version[2] = mcp->mb[14] & 0xff;
		ha->fw_shared_ram_start = (mcp->mb[19] << 16) | mcp->mb[18];
		ha->fw_shared_ram_end = (mcp->mb[21] << 16) | mcp->mb[20];
		ha->fw_ddr_ram_start = (mcp->mb[23] << 16) | mcp->mb[22];
		ha->fw_ddr_ram_end = (mcp->mb[25] << 16) | mcp->mb[24];
	}

failed:
	if (rval != QLA_SUCCESS) {
		/*EMPTY*/
		ql_dbg(ql_dbg_mbx, vha, 0x102a, "Failed=%x.\n", rval);
	} else {
		/*EMPTY*/
		ql_dbg(ql_dbg_mbx + ql_dbg_verbose, vha, 0x102b,
		    "Done %s.\n", __func__);
	}
	return rval;
}

/*
 * qla2x00_get_fw_options
 *	Set firmware options.
 *
 * Input:
 *	ha = adapter block pointer.
 *	fwopt = pointer for firmware options.
 *
 * Returns:
 *	qla2x00 local function return status code.
 *
 * Context:
 *	Kernel context.
 */
int
qla2x00_get_fw_options(scsi_qla_host_t *vha, uint16_t *fwopts)
{
	int rval;
	mbx_cmd_t mc;
	mbx_cmd_t *mcp = &mc;

	ql_dbg(ql_dbg_mbx + ql_dbg_verbose, vha, 0x102c,
	    "Entered %s.\n", __func__);

	mcp->mb[0] = MBC_GET_FIRMWARE_OPTION;
	mcp->out_mb = MBX_0;
	mcp->in_mb = MBX_3|MBX_2|MBX_1|MBX_0;
	mcp->tov = MBX_TOV_SECONDS;
	mcp->flags = 0;
	rval = qla2x00_mailbox_command(vha, mcp);

	if (rval != QLA_SUCCESS) {
		/*EMPTY*/
		ql_dbg(ql_dbg_mbx, vha, 0x102d, "Failed=%x.\n", rval);
	} else {
		fwopts[0] = mcp->mb[0];
		fwopts[1] = mcp->mb[1];
		fwopts[2] = mcp->mb[2];
		fwopts[3] = mcp->mb[3];

		ql_dbg(ql_dbg_mbx + ql_dbg_verbose, vha, 0x102e,
		    "Done %s.\n", __func__);
	}

	return rval;
}


/*
 * qla2x00_set_fw_options
 *	Set firmware options.
 *
 * Input:
 *	ha = adapter block pointer.
 *	fwopt = pointer for firmware options.
 *
 * Returns:
 *	qla2x00 local function return status code.
 *
 * Context:
 *	Kernel context.
 */
int
qla2x00_set_fw_options(scsi_qla_host_t *vha, uint16_t *fwopts)
{
	int rval;
	mbx_cmd_t mc;
	mbx_cmd_t *mcp = &mc;

	ql_dbg(ql_dbg_mbx + ql_dbg_verbose, vha, 0x102f,
	    "Entered %s.\n", __func__);

	mcp->mb[0] = MBC_SET_FIRMWARE_OPTION;
	mcp->mb[1] = fwopts[1];
	mcp->mb[2] = fwopts[2];
	mcp->mb[3] = fwopts[3];
	mcp->out_mb = MBX_3|MBX_2|MBX_1|MBX_0;
	mcp->in_mb = MBX_0;
	if (IS_FWI2_CAPABLE(vha->hw)) {
		mcp->in_mb |= MBX_1;
		mcp->mb[10] = fwopts[10];
		mcp->out_mb |= MBX_10;
	} else {
		mcp->mb[10] = fwopts[10];
		mcp->mb[11] = fwopts[11];
		mcp->mb[12] = 0;	/* Undocumented, but used */
		mcp->out_mb |= MBX_12|MBX_11|MBX_10;
	}
	mcp->tov = MBX_TOV_SECONDS;
	mcp->flags = 0;
	rval = qla2x00_mailbox_command(vha, mcp);

	fwopts[0] = mcp->mb[0];

	if (rval != QLA_SUCCESS) {
		/*EMPTY*/
		ql_dbg(ql_dbg_mbx, vha, 0x1030,
		    "Failed=%x (%x/%x).\n", rval, mcp->mb[0], mcp->mb[1]);
	} else {
		/*EMPTY*/
		ql_dbg(ql_dbg_mbx + ql_dbg_verbose, vha, 0x1031,
		    "Done %s.\n", __func__);
	}

	return rval;
}

/*
 * qla2x00_mbx_reg_test
 *	Mailbox register wrap test.
 *
 * Input:
 *	ha = adapter block pointer.
 *	TARGET_QUEUE_LOCK must be released.
 *	ADAPTER_STATE_LOCK must be released.
 *
 * Returns:
 *	qla2x00 local function return status code.
 *
 * Context:
 *	Kernel context.
 */
int
qla2x00_mbx_reg_test(scsi_qla_host_t *vha)
{
	int rval;
	mbx_cmd_t mc;
	mbx_cmd_t *mcp = &mc;

	ql_dbg(ql_dbg_mbx + ql_dbg_verbose, vha, 0x1032,
	    "Entered %s.\n", __func__);

	mcp->mb[0] = MBC_MAILBOX_REGISTER_TEST;
	mcp->mb[1] = 0xAAAA;
	mcp->mb[2] = 0x5555;
	mcp->mb[3] = 0xAA55;
	mcp->mb[4] = 0x55AA;
	mcp->mb[5] = 0xA5A5;
	mcp->mb[6] = 0x5A5A;
	mcp->mb[7] = 0x2525;
	mcp->out_mb = MBX_7|MBX_6|MBX_5|MBX_4|MBX_3|MBX_2|MBX_1|MBX_0;
	mcp->in_mb = MBX_7|MBX_6|MBX_5|MBX_4|MBX_3|MBX_2|MBX_1|MBX_0;
	mcp->tov = MBX_TOV_SECONDS;
	mcp->flags = 0;
	rval = qla2x00_mailbox_command(vha, mcp);

	if (rval == QLA_SUCCESS) {
		if (mcp->mb[1] != 0xAAAA || mcp->mb[2] != 0x5555 ||
		    mcp->mb[3] != 0xAA55 || mcp->mb[4] != 0x55AA)
			rval = QLA_FUNCTION_FAILED;
		if (mcp->mb[5] != 0xA5A5 || mcp->mb[6] != 0x5A5A ||
		    mcp->mb[7] != 0x2525)
			rval = QLA_FUNCTION_FAILED;
	}

	if (rval != QLA_SUCCESS) {
		/*EMPTY*/
		ql_dbg(ql_dbg_mbx, vha, 0x1033, "Failed=%x.\n", rval);
	} else {
		/*EMPTY*/
		ql_dbg(ql_dbg_mbx + ql_dbg_verbose, vha, 0x1034,
		    "Done %s.\n", __func__);
	}

	return rval;
}

/*
 * qla2x00_verify_checksum
 *	Verify firmware checksum.
 *
 * Input:
 *	ha = adapter block pointer.
 *	TARGET_QUEUE_LOCK must be released.
 *	ADAPTER_STATE_LOCK must be released.
 *
 * Returns:
 *	qla2x00 local function return status code.
 *
 * Context:
 *	Kernel context.
 */
int
qla2x00_verify_checksum(scsi_qla_host_t *vha, uint32_t risc_addr)
{
	int rval;
	mbx_cmd_t mc;
	mbx_cmd_t *mcp = &mc;

	ql_dbg(ql_dbg_mbx + ql_dbg_verbose, vha, 0x1035,
	    "Entered %s.\n", __func__);

	mcp->mb[0] = MBC_VERIFY_CHECKSUM;
	mcp->out_mb = MBX_0;
	mcp->in_mb = MBX_0;
	if (IS_FWI2_CAPABLE(vha->hw)) {
		mcp->mb[1] = MSW(risc_addr);
		mcp->mb[2] = LSW(risc_addr);
		mcp->out_mb |= MBX_2|MBX_1;
		mcp->in_mb |= MBX_2|MBX_1;
	} else {
		mcp->mb[1] = LSW(risc_addr);
		mcp->out_mb |= MBX_1;
		mcp->in_mb |= MBX_1;
	}

	mcp->tov = MBX_TOV_SECONDS;
	mcp->flags = 0;
	rval = qla2x00_mailbox_command(vha, mcp);

	if (rval != QLA_SUCCESS) {
		ql_dbg(ql_dbg_mbx, vha, 0x1036,
		    "Failed=%x chm sum=%x.\n", rval, IS_FWI2_CAPABLE(vha->hw) ?
		    (mcp->mb[2] << 16) | mcp->mb[1] : mcp->mb[1]);
	} else {
		ql_dbg(ql_dbg_mbx + ql_dbg_verbose, vha, 0x1037,
		    "Done %s.\n", __func__);
	}

	return rval;
}

/*
 * qla2x00_issue_iocb
 *	Issue IOCB using mailbox command
 *
 * Input:
 *	ha = adapter state pointer.
 *	buffer = buffer pointer.
 *	phys_addr = physical address of buffer.
 *	size = size of buffer.
 *	TARGET_QUEUE_LOCK must be released.
 *	ADAPTER_STATE_LOCK must be released.
 *
 * Returns:
 *	qla2x00 local function return status code.
 *
 * Context:
 *	Kernel context.
 */
int
qla2x00_issue_iocb_timeout(scsi_qla_host_t *vha, void *buffer,
    dma_addr_t phys_addr, size_t size, uint32_t tov)
{
	int		rval;
	mbx_cmd_t	mc;
	mbx_cmd_t	*mcp = &mc;

	ql_dbg(ql_dbg_mbx + ql_dbg_verbose, vha, 0x1038,
	    "Entered %s.\n", __func__);

	mcp->mb[0] = MBC_IOCB_COMMAND_A64;
	mcp->mb[1] = 0;
	mcp->mb[2] = MSW(phys_addr);
	mcp->mb[3] = LSW(phys_addr);
	mcp->mb[6] = MSW(MSD(phys_addr));
	mcp->mb[7] = LSW(MSD(phys_addr));
	mcp->out_mb = MBX_7|MBX_6|MBX_3|MBX_2|MBX_1|MBX_0;
	mcp->in_mb = MBX_2|MBX_0;
	mcp->tov = tov;
	mcp->flags = 0;
	rval = qla2x00_mailbox_command(vha, mcp);

	if (rval != QLA_SUCCESS) {
		/*EMPTY*/
		ql_dbg(ql_dbg_mbx, vha, 0x1039, "Failed=%x.\n", rval);
	} else {
		sts_entry_t *sts_entry = (sts_entry_t *) buffer;

		/* Mask reserved bits. */
		sts_entry->entry_status &=
		    IS_FWI2_CAPABLE(vha->hw) ? RF_MASK_24XX : RF_MASK;
		ql_dbg(ql_dbg_mbx + ql_dbg_verbose, vha, 0x103a,
		    "Done %s.\n", __func__);
	}

	return rval;
}

int
qla2x00_issue_iocb(scsi_qla_host_t *vha, void *buffer, dma_addr_t phys_addr,
    size_t size)
{
	return qla2x00_issue_iocb_timeout(vha, buffer, phys_addr, size,
	    MBX_TOV_SECONDS);
}

/*
 * qla2x00_abort_command
 *	Abort command aborts a specified IOCB.
 *
 * Input:
 *	ha = adapter block pointer.
 *	sp = SB structure pointer.
 *
 * Returns:
 *	qla2x00 local function return status code.
 *
 * Context:
 *	Kernel context.
 */
int
qla2x00_abort_command(srb_t *sp)
{
	unsigned long   flags = 0;
	int		rval;
	uint32_t	handle = 0;
	mbx_cmd_t	mc;
	mbx_cmd_t	*mcp = &mc;
	fc_port_t	*fcport = sp->fcport;
	scsi_qla_host_t *vha = fcport->vha;
	struct qla_hw_data *ha = vha->hw;
	struct req_que *req;
	struct scsi_cmnd *cmd = GET_CMD_SP(sp);

	ql_dbg(ql_dbg_mbx + ql_dbg_verbose, vha, 0x103b,
	    "Entered %s.\n", __func__);

	if (vha->flags.qpairs_available && sp->qpair)
		req = sp->qpair->req;
	else
		req = vha->req;

	spin_lock_irqsave(&ha->hardware_lock, flags);
	for (handle = 1; handle < req->num_outstanding_cmds; handle++) {
		if (req->outstanding_cmds[handle] == sp)
			break;
	}
	spin_unlock_irqrestore(&ha->hardware_lock, flags);

	if (handle == req->num_outstanding_cmds) {
		/* command not found */
		return QLA_FUNCTION_FAILED;
	}

	mcp->mb[0] = MBC_ABORT_COMMAND;
	if (HAS_EXTENDED_IDS(ha))
		mcp->mb[1] = fcport->loop_id;
	else
		mcp->mb[1] = fcport->loop_id << 8;
	mcp->mb[2] = (uint16_t)handle;
	mcp->mb[3] = (uint16_t)(handle >> 16);
	mcp->mb[6] = (uint16_t)cmd->device->lun;
	mcp->out_mb = MBX_6|MBX_3|MBX_2|MBX_1|MBX_0;
	mcp->in_mb = MBX_0;
	mcp->tov = MBX_TOV_SECONDS;
	mcp->flags = 0;
	rval = qla2x00_mailbox_command(vha, mcp);

	if (rval != QLA_SUCCESS) {
		ql_dbg(ql_dbg_mbx, vha, 0x103c, "Failed=%x.\n", rval);
	} else {
		ql_dbg(ql_dbg_mbx + ql_dbg_verbose, vha, 0x103d,
		    "Done %s.\n", __func__);
	}

	return rval;
}

int
qla2x00_abort_target(struct fc_port *fcport, uint64_t l, int tag)
{
	int rval, rval2;
	mbx_cmd_t  mc;
	mbx_cmd_t  *mcp = &mc;
	scsi_qla_host_t *vha;
	struct req_que *req;
	struct rsp_que *rsp;

	l = l;
	vha = fcport->vha;

	ql_dbg(ql_dbg_mbx + ql_dbg_verbose, vha, 0x103e,
	    "Entered %s.\n", __func__);

	req = vha->hw->req_q_map[0];
	rsp = req->rsp;
	mcp->mb[0] = MBC_ABORT_TARGET;
	mcp->out_mb = MBX_9|MBX_2|MBX_1|MBX_0;
	if (HAS_EXTENDED_IDS(vha->hw)) {
		mcp->mb[1] = fcport->loop_id;
		mcp->mb[10] = 0;
		mcp->out_mb |= MBX_10;
	} else {
		mcp->mb[1] = fcport->loop_id << 8;
	}
	mcp->mb[2] = vha->hw->loop_reset_delay;
	mcp->mb[9] = vha->vp_idx;

	mcp->in_mb = MBX_0;
	mcp->tov = MBX_TOV_SECONDS;
	mcp->flags = 0;
	rval = qla2x00_mailbox_command(vha, mcp);
	if (rval != QLA_SUCCESS) {
		ql_dbg(ql_dbg_mbx + ql_dbg_verbose, vha, 0x103f,
		    "Failed=%x.\n", rval);
	}

	/* Issue marker IOCB. */
	rval2 = qla2x00_marker(vha, req, rsp, fcport->loop_id, 0,
							MK_SYNC_ID);
	if (rval2 != QLA_SUCCESS) {
		ql_dbg(ql_dbg_mbx, vha, 0x1040,
		    "Failed to issue marker IOCB (%x).\n", rval2);
	} else {
		ql_dbg(ql_dbg_mbx + ql_dbg_verbose, vha, 0x1041,
		    "Done %s.\n", __func__);
	}

	return rval;
}

int
qla2x00_lun_reset(struct fc_port *fcport, uint64_t l, int tag)
{
	int rval, rval2;
	mbx_cmd_t  mc;
	mbx_cmd_t  *mcp = &mc;
	scsi_qla_host_t *vha;
	struct req_que *req;
	struct rsp_que *rsp;

	vha = fcport->vha;

	ql_dbg(ql_dbg_mbx + ql_dbg_verbose, vha, 0x1042,
	    "Entered %s.\n", __func__);

	req = vha->hw->req_q_map[0];
	rsp = req->rsp;
	mcp->mb[0] = MBC_LUN_RESET;
	mcp->out_mb = MBX_9|MBX_3|MBX_2|MBX_1|MBX_0;
	if (HAS_EXTENDED_IDS(vha->hw))
		mcp->mb[1] = fcport->loop_id;
	else
		mcp->mb[1] = fcport->loop_id << 8;
	mcp->mb[2] = (u32)l;
	mcp->mb[3] = 0;
	mcp->mb[9] = vha->vp_idx;

	mcp->in_mb = MBX_0;
	mcp->tov = MBX_TOV_SECONDS;
	mcp->flags = 0;
	rval = qla2x00_mailbox_command(vha, mcp);
	if (rval != QLA_SUCCESS) {
		ql_dbg(ql_dbg_mbx, vha, 0x1043, "Failed=%x.\n", rval);
	}

	/* Issue marker IOCB. */
	rval2 = qla2x00_marker(vha, req, rsp, fcport->loop_id, l,
								MK_SYNC_ID_LUN);
	if (rval2 != QLA_SUCCESS) {
		ql_dbg(ql_dbg_mbx, vha, 0x1044,
		    "Failed to issue marker IOCB (%x).\n", rval2);
	} else {
		ql_dbg(ql_dbg_mbx + ql_dbg_verbose, vha, 0x1045,
		    "Done %s.\n", __func__);
	}

	return rval;
}

/*
 * qla2x00_get_adapter_id
 *	Get adapter ID and topology.
 *
 * Input:
 *	ha = adapter block pointer.
 *	id = pointer for loop ID.
 *	al_pa = pointer for AL_PA.
 *	area = pointer for area.
 *	domain = pointer for domain.
 *	top = pointer for topology.
 *	TARGET_QUEUE_LOCK must be released.
 *	ADAPTER_STATE_LOCK must be released.
 *
 * Returns:
 *	qla2x00 local function return status code.
 *
 * Context:
 *	Kernel context.
 */
int
qla2x00_get_adapter_id(scsi_qla_host_t *vha, uint16_t *id, uint8_t *al_pa,
    uint8_t *area, uint8_t *domain, uint16_t *top, uint16_t *sw_cap)
{
	int rval;
	mbx_cmd_t mc;
	mbx_cmd_t *mcp = &mc;

	ql_dbg(ql_dbg_mbx + ql_dbg_verbose, vha, 0x1046,
	    "Entered %s.\n", __func__);

	mcp->mb[0] = MBC_GET_ADAPTER_LOOP_ID;
	mcp->mb[9] = vha->vp_idx;
	mcp->out_mb = MBX_9|MBX_0;
	mcp->in_mb = MBX_9|MBX_7|MBX_6|MBX_3|MBX_2|MBX_1|MBX_0;
	if (IS_CNA_CAPABLE(vha->hw))
		mcp->in_mb |= MBX_13|MBX_12|MBX_11|MBX_10;
	if (IS_FWI2_CAPABLE(vha->hw))
		mcp->in_mb |= MBX_19|MBX_18|MBX_17|MBX_16;
	if (IS_QLA27XX(vha->hw))
		mcp->in_mb |= MBX_15;
	mcp->tov = MBX_TOV_SECONDS;
	mcp->flags = 0;
	rval = qla2x00_mailbox_command(vha, mcp);
	if (mcp->mb[0] == MBS_COMMAND_ERROR)
		rval = QLA_COMMAND_ERROR;
	else if (mcp->mb[0] == MBS_INVALID_COMMAND)
		rval = QLA_INVALID_COMMAND;

	/* Return data. */
	*id = mcp->mb[1];
	*al_pa = LSB(mcp->mb[2]);
	*area = MSB(mcp->mb[2]);
	*domain	= LSB(mcp->mb[3]);
	*top = mcp->mb[6];
	*sw_cap = mcp->mb[7];

	if (rval != QLA_SUCCESS) {
		/*EMPTY*/
		ql_dbg(ql_dbg_mbx, vha, 0x1047, "Failed=%x.\n", rval);
	} else {
		ql_dbg(ql_dbg_mbx + ql_dbg_verbose, vha, 0x1048,
		    "Done %s.\n", __func__);

		if (IS_CNA_CAPABLE(vha->hw)) {
			vha->fcoe_vlan_id = mcp->mb[9] & 0xfff;
			vha->fcoe_fcf_idx = mcp->mb[10];
			vha->fcoe_vn_port_mac[5] = mcp->mb[11] >> 8;
			vha->fcoe_vn_port_mac[4] = mcp->mb[11] & 0xff;
			vha->fcoe_vn_port_mac[3] = mcp->mb[12] >> 8;
			vha->fcoe_vn_port_mac[2] = mcp->mb[12] & 0xff;
			vha->fcoe_vn_port_mac[1] = mcp->mb[13] >> 8;
			vha->fcoe_vn_port_mac[0] = mcp->mb[13] & 0xff;
		}
		/* If FA-WWN supported */
		if (IS_FAWWN_CAPABLE(vha->hw)) {
			if (mcp->mb[7] & BIT_14) {
				vha->port_name[0] = MSB(mcp->mb[16]);
				vha->port_name[1] = LSB(mcp->mb[16]);
				vha->port_name[2] = MSB(mcp->mb[17]);
				vha->port_name[3] = LSB(mcp->mb[17]);
				vha->port_name[4] = MSB(mcp->mb[18]);
				vha->port_name[5] = LSB(mcp->mb[18]);
				vha->port_name[6] = MSB(mcp->mb[19]);
				vha->port_name[7] = LSB(mcp->mb[19]);
				fc_host_port_name(vha->host) =
				    wwn_to_u64(vha->port_name);
				ql_dbg(ql_dbg_mbx, vha, 0x10ca,
				    "FA-WWN acquired %016llx\n",
				    wwn_to_u64(vha->port_name));
			}
		}

		if (IS_QLA27XX(vha->hw))
			vha->bbcr = mcp->mb[15];
	}

	return rval;
}

/*
 * qla2x00_get_retry_cnt
 *	Get current firmware login retry count and delay.
 *
 * Input:
 *	ha = adapter block pointer.
 *	retry_cnt = pointer to login retry count.
 *	tov = pointer to login timeout value.
 *
 * Returns:
 *	qla2x00 local function return status code.
 *
 * Context:
 *	Kernel context.
 */
int
qla2x00_get_retry_cnt(scsi_qla_host_t *vha, uint8_t *retry_cnt, uint8_t *tov,
    uint16_t *r_a_tov)
{
	int rval;
	uint16_t ratov;
	mbx_cmd_t mc;
	mbx_cmd_t *mcp = &mc;

	ql_dbg(ql_dbg_mbx + ql_dbg_verbose, vha, 0x1049,
	    "Entered %s.\n", __func__);

	mcp->mb[0] = MBC_GET_RETRY_COUNT;
	mcp->out_mb = MBX_0;
	mcp->in_mb = MBX_3|MBX_2|MBX_1|MBX_0;
	mcp->tov = MBX_TOV_SECONDS;
	mcp->flags = 0;
	rval = qla2x00_mailbox_command(vha, mcp);

	if (rval != QLA_SUCCESS) {
		/*EMPTY*/
		ql_dbg(ql_dbg_mbx, vha, 0x104a,
		    "Failed=%x mb[0]=%x.\n", rval, mcp->mb[0]);
	} else {
		/* Convert returned data and check our values. */
		*r_a_tov = mcp->mb[3] / 2;
		ratov = (mcp->mb[3]/2) / 10;  /* mb[3] value is in 100ms */
		if (mcp->mb[1] * ratov > (*retry_cnt) * (*tov)) {
			/* Update to the larger values */
			*retry_cnt = (uint8_t)mcp->mb[1];
			*tov = ratov;
		}

		ql_dbg(ql_dbg_mbx + ql_dbg_verbose, vha, 0x104b,
		    "Done %s mb3=%d ratov=%d.\n", __func__, mcp->mb[3], ratov);
	}

	return rval;
}

/*
 * qla2x00_init_firmware
 *	Initialize adapter firmware.
 *
 * Input:
 *	ha = adapter block pointer.
 *	dptr = Initialization control block pointer.
 *	size = size of initialization control block.
 *	TARGET_QUEUE_LOCK must be released.
 *	ADAPTER_STATE_LOCK must be released.
 *
 * Returns:
 *	qla2x00 local function return status code.
 *
 * Context:
 *	Kernel context.
 */
int
qla2x00_init_firmware(scsi_qla_host_t *vha, uint16_t size)
{
	int rval;
	mbx_cmd_t mc;
	mbx_cmd_t *mcp = &mc;
	struct qla_hw_data *ha = vha->hw;

	ql_dbg(ql_dbg_mbx + ql_dbg_verbose, vha, 0x104c,
	    "Entered %s.\n", __func__);

	if (IS_P3P_TYPE(ha) && ql2xdbwr)
		qla82xx_wr_32(ha, (uintptr_t __force)ha->nxdb_wr_ptr,
			(0x04 | (ha->portnum << 5) | (0 << 8) | (0 << 16)));

	if (ha->flags.npiv_supported)
		mcp->mb[0] = MBC_MID_INITIALIZE_FIRMWARE;
	else
		mcp->mb[0] = MBC_INITIALIZE_FIRMWARE;

	mcp->mb[1] = 0;
	mcp->mb[2] = MSW(ha->init_cb_dma);
	mcp->mb[3] = LSW(ha->init_cb_dma);
	mcp->mb[6] = MSW(MSD(ha->init_cb_dma));
	mcp->mb[7] = LSW(MSD(ha->init_cb_dma));
	mcp->out_mb = MBX_7|MBX_6|MBX_3|MBX_2|MBX_1|MBX_0;
	if (ha->ex_init_cb && ha->ex_init_cb->ex_version) {
		mcp->mb[1] = BIT_0;
		mcp->mb[10] = MSW(ha->ex_init_cb_dma);
		mcp->mb[11] = LSW(ha->ex_init_cb_dma);
		mcp->mb[12] = MSW(MSD(ha->ex_init_cb_dma));
		mcp->mb[13] = LSW(MSD(ha->ex_init_cb_dma));
		mcp->mb[14] = sizeof(*ha->ex_init_cb);
		mcp->out_mb |= MBX_14|MBX_13|MBX_12|MBX_11|MBX_10;
	}
	/* 1 and 2 should normally be captured. */
	mcp->in_mb = MBX_2|MBX_1|MBX_0;
	if (IS_QLA83XX(ha) || IS_QLA27XX(ha))
		/* mb3 is additional info about the installed SFP. */
		mcp->in_mb  |= MBX_3;
	mcp->buf_size = size;
	mcp->flags = MBX_DMA_OUT;
	mcp->tov = MBX_TOV_SECONDS;
	rval = qla2x00_mailbox_command(vha, mcp);

	if (rval != QLA_SUCCESS) {
		/*EMPTY*/
		ql_dbg(ql_dbg_mbx, vha, 0x104d,
		    "Failed=%x mb[0]=%x, mb[1]=%x, mb[2]=%x, mb[3]=%x,.\n",
		    rval, mcp->mb[0], mcp->mb[1], mcp->mb[2], mcp->mb[3]);
	} else {
		if (IS_QLA27XX(ha)) {
			if (mcp->mb[2] == 6 || mcp->mb[3] == 2)
				ql_dbg(ql_dbg_mbx, vha, 0x119d,
				    "Invalid SFP/Validation Failed\n");
		}
		ql_dbg(ql_dbg_mbx + ql_dbg_verbose, vha, 0x104e,
		    "Done %s.\n", __func__);
	}

	return rval;
}


/*
 * qla2x00_get_port_database
 *	Issue normal/enhanced get port database mailbox command
 *	and copy device name as necessary.
 *
 * Input:
 *	ha = adapter state pointer.
 *	dev = structure pointer.
 *	opt = enhanced cmd option byte.
 *
 * Returns:
 *	qla2x00 local function return status code.
 *
 * Context:
 *	Kernel context.
 */
int
qla2x00_get_port_database(scsi_qla_host_t *vha, fc_port_t *fcport, uint8_t opt)
{
	int rval;
	mbx_cmd_t mc;
	mbx_cmd_t *mcp = &mc;
	port_database_t *pd;
	struct port_database_24xx *pd24;
	dma_addr_t pd_dma;
	struct qla_hw_data *ha = vha->hw;

	ql_dbg(ql_dbg_mbx + ql_dbg_verbose, vha, 0x104f,
	    "Entered %s.\n", __func__);

	pd24 = NULL;
	pd = dma_pool_alloc(ha->s_dma_pool, GFP_KERNEL, &pd_dma);
	if (pd  == NULL) {
		ql_log(ql_log_warn, vha, 0x1050,
		    "Failed to allocate port database structure.\n");
		return QLA_MEMORY_ALLOC_FAILED;
	}
	memset(pd, 0, max(PORT_DATABASE_SIZE, PORT_DATABASE_24XX_SIZE));

	mcp->mb[0] = MBC_GET_PORT_DATABASE;
	if (opt != 0 && !IS_FWI2_CAPABLE(ha))
		mcp->mb[0] = MBC_ENHANCED_GET_PORT_DATABASE;
	mcp->mb[2] = MSW(pd_dma);
	mcp->mb[3] = LSW(pd_dma);
	mcp->mb[6] = MSW(MSD(pd_dma));
	mcp->mb[7] = LSW(MSD(pd_dma));
	mcp->mb[9] = vha->vp_idx;
	mcp->out_mb = MBX_9|MBX_7|MBX_6|MBX_3|MBX_2|MBX_0;
	mcp->in_mb = MBX_0;
	if (IS_FWI2_CAPABLE(ha)) {
		mcp->mb[1] = fcport->loop_id;
		mcp->mb[10] = opt;
		mcp->out_mb |= MBX_10|MBX_1;
		mcp->in_mb |= MBX_1;
	} else if (HAS_EXTENDED_IDS(ha)) {
		mcp->mb[1] = fcport->loop_id;
		mcp->mb[10] = opt;
		mcp->out_mb |= MBX_10|MBX_1;
	} else {
		mcp->mb[1] = fcport->loop_id << 8 | opt;
		mcp->out_mb |= MBX_1;
	}
	mcp->buf_size = IS_FWI2_CAPABLE(ha) ?
	    PORT_DATABASE_24XX_SIZE : PORT_DATABASE_SIZE;
	mcp->flags = MBX_DMA_IN;
	mcp->tov = (ha->login_timeout * 2) + (ha->login_timeout / 2);
	rval = qla2x00_mailbox_command(vha, mcp);
	if (rval != QLA_SUCCESS)
		goto gpd_error_out;

	if (IS_FWI2_CAPABLE(ha)) {
		uint64_t zero = 0;
		pd24 = (struct port_database_24xx *) pd;

		/* Check for logged in state. */
		if (pd24->current_login_state != PDS_PRLI_COMPLETE &&
		    pd24->last_login_state != PDS_PRLI_COMPLETE) {
			ql_dbg(ql_dbg_mbx, vha, 0x1051,
			    "Unable to verify login-state (%x/%x) for "
			    "loop_id %x.\n", pd24->current_login_state,
			    pd24->last_login_state, fcport->loop_id);
			rval = QLA_FUNCTION_FAILED;
			goto gpd_error_out;
		}

		if (fcport->loop_id == FC_NO_LOOP_ID ||
		    (memcmp(fcport->port_name, (uint8_t *)&zero, 8) &&
		     memcmp(fcport->port_name, pd24->port_name, 8))) {
			/* We lost the device mid way. */
			rval = QLA_NOT_LOGGED_IN;
			goto gpd_error_out;
		}

		/* Names are little-endian. */
		memcpy(fcport->node_name, pd24->node_name, WWN_SIZE);
		memcpy(fcport->port_name, pd24->port_name, WWN_SIZE);

		/* Get port_id of device. */
		fcport->d_id.b.domain = pd24->port_id[0];
		fcport->d_id.b.area = pd24->port_id[1];
		fcport->d_id.b.al_pa = pd24->port_id[2];
		fcport->d_id.b.rsvd_1 = 0;

		/* If not target must be initiator or unknown type. */
		if ((pd24->prli_svc_param_word_3[0] & BIT_4) == 0)
			fcport->port_type = FCT_INITIATOR;
		else
			fcport->port_type = FCT_TARGET;

		/* Passback COS information. */
		fcport->supported_classes = (pd24->flags & PDF_CLASS_2) ?
				FC_COS_CLASS2 : FC_COS_CLASS3;

		if (pd24->prli_svc_param_word_3[0] & BIT_7)
			fcport->flags |= FCF_CONF_COMP_SUPPORTED;
	} else {
		uint64_t zero = 0;

		/* Check for logged in state. */
		if (pd->master_state != PD_STATE_PORT_LOGGED_IN &&
		    pd->slave_state != PD_STATE_PORT_LOGGED_IN) {
			ql_dbg(ql_dbg_mbx, vha, 0x100a,
			    "Unable to verify login-state (%x/%x) - "
			    "portid=%02x%02x%02x.\n", pd->master_state,
			    pd->slave_state, fcport->d_id.b.domain,
			    fcport->d_id.b.area, fcport->d_id.b.al_pa);
			rval = QLA_FUNCTION_FAILED;
			goto gpd_error_out;
		}

		if (fcport->loop_id == FC_NO_LOOP_ID ||
		    (memcmp(fcport->port_name, (uint8_t *)&zero, 8) &&
		     memcmp(fcport->port_name, pd->port_name, 8))) {
			/* We lost the device mid way. */
			rval = QLA_NOT_LOGGED_IN;
			goto gpd_error_out;
		}

		/* Names are little-endian. */
		memcpy(fcport->node_name, pd->node_name, WWN_SIZE);
		memcpy(fcport->port_name, pd->port_name, WWN_SIZE);

		/* Get port_id of device. */
		fcport->d_id.b.domain = pd->port_id[0];
		fcport->d_id.b.area = pd->port_id[3];
		fcport->d_id.b.al_pa = pd->port_id[2];
		fcport->d_id.b.rsvd_1 = 0;

		/* If not target must be initiator or unknown type. */
		if ((pd->prli_svc_param_word_3[0] & BIT_4) == 0)
			fcport->port_type = FCT_INITIATOR;
		else
			fcport->port_type = FCT_TARGET;

		/* Passback COS information. */
		fcport->supported_classes = (pd->options & BIT_4) ?
		    FC_COS_CLASS2: FC_COS_CLASS3;
	}

gpd_error_out:
	dma_pool_free(ha->s_dma_pool, pd, pd_dma);

	if (rval != QLA_SUCCESS) {
		ql_dbg(ql_dbg_mbx, vha, 0x1052,
		    "Failed=%x mb[0]=%x mb[1]=%x.\n", rval,
		    mcp->mb[0], mcp->mb[1]);
	} else {
		ql_dbg(ql_dbg_mbx + ql_dbg_verbose, vha, 0x1053,
		    "Done %s.\n", __func__);
	}

	return rval;
}

/*
 * qla2x00_get_firmware_state
 *	Get adapter firmware state.
 *
 * Input:
 *	ha = adapter block pointer.
 *	dptr = pointer for firmware state.
 *	TARGET_QUEUE_LOCK must be released.
 *	ADAPTER_STATE_LOCK must be released.
 *
 * Returns:
 *	qla2x00 local function return status code.
 *
 * Context:
 *	Kernel context.
 */
int
qla2x00_get_firmware_state(scsi_qla_host_t *vha, uint16_t *states)
{
	int rval;
	mbx_cmd_t mc;
	mbx_cmd_t *mcp = &mc;
	struct qla_hw_data *ha = vha->hw;

	ql_dbg(ql_dbg_mbx + ql_dbg_verbose, vha, 0x1054,
	    "Entered %s.\n", __func__);

	mcp->mb[0] = MBC_GET_FIRMWARE_STATE;
	mcp->out_mb = MBX_0;
	if (IS_FWI2_CAPABLE(vha->hw))
		mcp->in_mb = MBX_6|MBX_5|MBX_4|MBX_3|MBX_2|MBX_1|MBX_0;
	else
		mcp->in_mb = MBX_1|MBX_0;
	mcp->tov = MBX_TOV_SECONDS;
	mcp->flags = 0;
	rval = qla2x00_mailbox_command(vha, mcp);

	/* Return firmware states. */
	states[0] = mcp->mb[1];
	if (IS_FWI2_CAPABLE(vha->hw)) {
		states[1] = mcp->mb[2];
		states[2] = mcp->mb[3];  /* SFP info */
		states[3] = mcp->mb[4];
		states[4] = mcp->mb[5];
		states[5] = mcp->mb[6];  /* DPORT status */
	}

	if (rval != QLA_SUCCESS) {
		/*EMPTY*/
		ql_dbg(ql_dbg_mbx, vha, 0x1055, "Failed=%x.\n", rval);
	} else {
		if (IS_QLA27XX(ha)) {
			if (mcp->mb[2] == 6 || mcp->mb[3] == 2)
				ql_dbg(ql_dbg_mbx, vha, 0x119e,
				    "Invalid SFP/Validation Failed\n");
		}
		ql_dbg(ql_dbg_mbx + ql_dbg_verbose, vha, 0x1056,
		    "Done %s.\n", __func__);
	}

	return rval;
}

/*
 * qla2x00_get_port_name
 *	Issue get port name mailbox command.
 *	Returned name is in big endian format.
 *
 * Input:
 *	ha = adapter block pointer.
 *	loop_id = loop ID of device.
 *	name = pointer for name.
 *	TARGET_QUEUE_LOCK must be released.
 *	ADAPTER_STATE_LOCK must be released.
 *
 * Returns:
 *	qla2x00 local function return status code.
 *
 * Context:
 *	Kernel context.
 */
int
qla2x00_get_port_name(scsi_qla_host_t *vha, uint16_t loop_id, uint8_t *name,
    uint8_t opt)
{
	int rval;
	mbx_cmd_t mc;
	mbx_cmd_t *mcp = &mc;

	ql_dbg(ql_dbg_mbx + ql_dbg_verbose, vha, 0x1057,
	    "Entered %s.\n", __func__);

	mcp->mb[0] = MBC_GET_PORT_NAME;
	mcp->mb[9] = vha->vp_idx;
	mcp->out_mb = MBX_9|MBX_1|MBX_0;
	if (HAS_EXTENDED_IDS(vha->hw)) {
		mcp->mb[1] = loop_id;
		mcp->mb[10] = opt;
		mcp->out_mb |= MBX_10;
	} else {
		mcp->mb[1] = loop_id << 8 | opt;
	}

	mcp->in_mb = MBX_7|MBX_6|MBX_3|MBX_2|MBX_1|MBX_0;
	mcp->tov = MBX_TOV_SECONDS;
	mcp->flags = 0;
	rval = qla2x00_mailbox_command(vha, mcp);

	if (rval != QLA_SUCCESS) {
		/*EMPTY*/
		ql_dbg(ql_dbg_mbx, vha, 0x1058, "Failed=%x.\n", rval);
	} else {
		if (name != NULL) {
			/* This function returns name in big endian. */
			name[0] = MSB(mcp->mb[2]);
			name[1] = LSB(mcp->mb[2]);
			name[2] = MSB(mcp->mb[3]);
			name[3] = LSB(mcp->mb[3]);
			name[4] = MSB(mcp->mb[6]);
			name[5] = LSB(mcp->mb[6]);
			name[6] = MSB(mcp->mb[7]);
			name[7] = LSB(mcp->mb[7]);
		}

		ql_dbg(ql_dbg_mbx + ql_dbg_verbose, vha, 0x1059,
		    "Done %s.\n", __func__);
	}

	return rval;
}

/*
 * qla24xx_link_initialization
 *	Issue link initialization mailbox command.
 *
 * Input:
 *	ha = adapter block pointer.
 *	TARGET_QUEUE_LOCK must be released.
 *	ADAPTER_STATE_LOCK must be released.
 *
 * Returns:
 *	qla2x00 local function return status code.
 *
 * Context:
 *	Kernel context.
 */
int
qla24xx_link_initialize(scsi_qla_host_t *vha)
{
	int rval;
	mbx_cmd_t mc;
	mbx_cmd_t *mcp = &mc;

	ql_dbg(ql_dbg_mbx + ql_dbg_verbose, vha, 0x1152,
	    "Entered %s.\n", __func__);

	if (!IS_FWI2_CAPABLE(vha->hw) || IS_CNA_CAPABLE(vha->hw))
		return QLA_FUNCTION_FAILED;

	mcp->mb[0] = MBC_LINK_INITIALIZATION;
	mcp->mb[1] = BIT_4;
	if (vha->hw->operating_mode == LOOP)
		mcp->mb[1] |= BIT_6;
	else
		mcp->mb[1] |= BIT_5;
	mcp->mb[2] = 0;
	mcp->mb[3] = 0;
	mcp->out_mb = MBX_3|MBX_2|MBX_1|MBX_0;
	mcp->in_mb = MBX_0;
	mcp->tov = MBX_TOV_SECONDS;
	mcp->flags = 0;
	rval = qla2x00_mailbox_command(vha, mcp);

	if (rval != QLA_SUCCESS) {
		ql_dbg(ql_dbg_mbx, vha, 0x1153, "Failed=%x.\n", rval);
	} else {
		ql_dbg(ql_dbg_mbx + ql_dbg_verbose, vha, 0x1154,
		    "Done %s.\n", __func__);
	}

	return rval;
}

/*
 * qla2x00_lip_reset
 *	Issue LIP reset mailbox command.
 *
 * Input:
 *	ha = adapter block pointer.
 *	TARGET_QUEUE_LOCK must be released.
 *	ADAPTER_STATE_LOCK must be released.
 *
 * Returns:
 *	qla2x00 local function return status code.
 *
 * Context:
 *	Kernel context.
 */
int
qla2x00_lip_reset(scsi_qla_host_t *vha)
{
	int rval;
	mbx_cmd_t mc;
	mbx_cmd_t *mcp = &mc;

	ql_dbg(ql_dbg_mbx + ql_dbg_verbose, vha, 0x105a,
	    "Entered %s.\n", __func__);

	if (IS_CNA_CAPABLE(vha->hw)) {
		/* Logout across all FCFs. */
		mcp->mb[0] = MBC_LIP_FULL_LOGIN;
		mcp->mb[1] = BIT_1;
		mcp->mb[2] = 0;
		mcp->out_mb = MBX_2|MBX_1|MBX_0;
	} else if (IS_FWI2_CAPABLE(vha->hw)) {
		mcp->mb[0] = MBC_LIP_FULL_LOGIN;
		mcp->mb[1] = BIT_6;
		mcp->mb[2] = 0;
		mcp->mb[3] = vha->hw->loop_reset_delay;
		mcp->out_mb = MBX_3|MBX_2|MBX_1|MBX_0;
	} else {
		mcp->mb[0] = MBC_LIP_RESET;
		mcp->out_mb = MBX_3|MBX_2|MBX_1|MBX_0;
		if (HAS_EXTENDED_IDS(vha->hw)) {
			mcp->mb[1] = 0x00ff;
			mcp->mb[10] = 0;
			mcp->out_mb |= MBX_10;
		} else {
			mcp->mb[1] = 0xff00;
		}
		mcp->mb[2] = vha->hw->loop_reset_delay;
		mcp->mb[3] = 0;
	}
	mcp->in_mb = MBX_0;
	mcp->tov = MBX_TOV_SECONDS;
	mcp->flags = 0;
	rval = qla2x00_mailbox_command(vha, mcp);

	if (rval != QLA_SUCCESS) {
		/*EMPTY*/
		ql_dbg(ql_dbg_mbx, vha, 0x105b, "Failed=%x.\n", rval);
	} else {
		/*EMPTY*/
		ql_dbg(ql_dbg_mbx + ql_dbg_verbose, vha, 0x105c,
		    "Done %s.\n", __func__);
	}

	return rval;
}

/*
 * qla2x00_send_sns
 *	Send SNS command.
 *
 * Input:
 *	ha = adapter block pointer.
 *	sns = pointer for command.
 *	cmd_size = command size.
 *	buf_size = response/command size.
 *	TARGET_QUEUE_LOCK must be released.
 *	ADAPTER_STATE_LOCK must be released.
 *
 * Returns:
 *	qla2x00 local function return status code.
 *
 * Context:
 *	Kernel context.
 */
int
qla2x00_send_sns(scsi_qla_host_t *vha, dma_addr_t sns_phys_address,
    uint16_t cmd_size, size_t buf_size)
{
	int rval;
	mbx_cmd_t mc;
	mbx_cmd_t *mcp = &mc;

	ql_dbg(ql_dbg_mbx + ql_dbg_verbose, vha, 0x105d,
	    "Entered %s.\n", __func__);

	ql_dbg(ql_dbg_mbx + ql_dbg_verbose, vha, 0x105e,
	    "Retry cnt=%d ratov=%d total tov=%d.\n",
	    vha->hw->retry_count, vha->hw->login_timeout, mcp->tov);

	mcp->mb[0] = MBC_SEND_SNS_COMMAND;
	mcp->mb[1] = cmd_size;
	mcp->mb[2] = MSW(sns_phys_address);
	mcp->mb[3] = LSW(sns_phys_address);
	mcp->mb[6] = MSW(MSD(sns_phys_address));
	mcp->mb[7] = LSW(MSD(sns_phys_address));
	mcp->out_mb = MBX_7|MBX_6|MBX_3|MBX_2|MBX_1|MBX_0;
	mcp->in_mb = MBX_0|MBX_1;
	mcp->buf_size = buf_size;
	mcp->flags = MBX_DMA_OUT|MBX_DMA_IN;
	mcp->tov = (vha->hw->login_timeout * 2) + (vha->hw->login_timeout / 2);
	rval = qla2x00_mailbox_command(vha, mcp);

	if (rval != QLA_SUCCESS) {
		/*EMPTY*/
		ql_dbg(ql_dbg_mbx, vha, 0x105f,
		    "Failed=%x mb[0]=%x mb[1]=%x.\n",
		    rval, mcp->mb[0], mcp->mb[1]);
	} else {
		/*EMPTY*/
		ql_dbg(ql_dbg_mbx + ql_dbg_verbose, vha, 0x1060,
		    "Done %s.\n", __func__);
	}

	return rval;
}

int
qla24xx_login_fabric(scsi_qla_host_t *vha, uint16_t loop_id, uint8_t domain,
    uint8_t area, uint8_t al_pa, uint16_t *mb, uint8_t opt)
{
	int		rval;

	struct logio_entry_24xx *lg;
	dma_addr_t	lg_dma;
	uint32_t	iop[2];
	struct qla_hw_data *ha = vha->hw;
	struct req_que *req;

	ql_dbg(ql_dbg_mbx + ql_dbg_verbose, vha, 0x1061,
	    "Entered %s.\n", __func__);

	if (vha->vp_idx && vha->qpair)
		req = vha->qpair->req;
	else
		req = ha->req_q_map[0];

	lg = dma_pool_alloc(ha->s_dma_pool, GFP_KERNEL, &lg_dma);
	if (lg == NULL) {
		ql_log(ql_log_warn, vha, 0x1062,
		    "Failed to allocate login IOCB.\n");
		return QLA_MEMORY_ALLOC_FAILED;
	}
	memset(lg, 0, sizeof(struct logio_entry_24xx));

	lg->entry_type = LOGINOUT_PORT_IOCB_TYPE;
	lg->entry_count = 1;
	lg->handle = MAKE_HANDLE(req->id, lg->handle);
	lg->nport_handle = cpu_to_le16(loop_id);
	lg->control_flags = cpu_to_le16(LCF_COMMAND_PLOGI);
	if (opt & BIT_0)
		lg->control_flags |= cpu_to_le16(LCF_COND_PLOGI);
	if (opt & BIT_1)
		lg->control_flags |= cpu_to_le16(LCF_SKIP_PRLI);
	lg->port_id[0] = al_pa;
	lg->port_id[1] = area;
	lg->port_id[2] = domain;
	lg->vp_index = vha->vp_idx;
	rval = qla2x00_issue_iocb_timeout(vha, lg, lg_dma, 0,
	    (ha->r_a_tov / 10 * 2) + 2);
	if (rval != QLA_SUCCESS) {
		ql_dbg(ql_dbg_mbx, vha, 0x1063,
		    "Failed to issue login IOCB (%x).\n", rval);
	} else if (lg->entry_status != 0) {
		ql_dbg(ql_dbg_mbx, vha, 0x1064,
		    "Failed to complete IOCB -- error status (%x).\n",
		    lg->entry_status);
		rval = QLA_FUNCTION_FAILED;
	} else if (lg->comp_status != cpu_to_le16(CS_COMPLETE)) {
		iop[0] = le32_to_cpu(lg->io_parameter[0]);
		iop[1] = le32_to_cpu(lg->io_parameter[1]);

		ql_dbg(ql_dbg_mbx, vha, 0x1065,
		    "Failed to complete IOCB -- completion  status (%x) "
		    "ioparam=%x/%x.\n", le16_to_cpu(lg->comp_status),
		    iop[0], iop[1]);

		switch (iop[0]) {
		case LSC_SCODE_PORTID_USED:
			mb[0] = MBS_PORT_ID_USED;
			mb[1] = LSW(iop[1]);
			break;
		case LSC_SCODE_NPORT_USED:
			mb[0] = MBS_LOOP_ID_USED;
			break;
		case LSC_SCODE_NOLINK:
		case LSC_SCODE_NOIOCB:
		case LSC_SCODE_NOXCB:
		case LSC_SCODE_CMD_FAILED:
		case LSC_SCODE_NOFABRIC:
		case LSC_SCODE_FW_NOT_READY:
		case LSC_SCODE_NOT_LOGGED_IN:
		case LSC_SCODE_NOPCB:
		case LSC_SCODE_ELS_REJECT:
		case LSC_SCODE_CMD_PARAM_ERR:
		case LSC_SCODE_NONPORT:
		case LSC_SCODE_LOGGED_IN:
		case LSC_SCODE_NOFLOGI_ACC:
		default:
			mb[0] = MBS_COMMAND_ERROR;
			break;
		}
	} else {
		ql_dbg(ql_dbg_mbx + ql_dbg_verbose, vha, 0x1066,
		    "Done %s.\n", __func__);

		iop[0] = le32_to_cpu(lg->io_parameter[0]);

		mb[0] = MBS_COMMAND_COMPLETE;
		mb[1] = 0;
		if (iop[0] & BIT_4) {
			if (iop[0] & BIT_8)
				mb[1] |= BIT_1;
		} else
			mb[1] = BIT_0;

		/* Passback COS information. */
		mb[10] = 0;
		if (lg->io_parameter[7] || lg->io_parameter[8])
			mb[10] |= BIT_0;	/* Class 2. */
		if (lg->io_parameter[9] || lg->io_parameter[10])
			mb[10] |= BIT_1;	/* Class 3. */
		if (lg->io_parameter[0] & cpu_to_le32(BIT_7))
			mb[10] |= BIT_7;	/* Confirmed Completion
						 * Allowed
						 */
	}

	dma_pool_free(ha->s_dma_pool, lg, lg_dma);

	return rval;
}

/*
 * qla2x00_login_fabric
 *	Issue login fabric port mailbox command.
 *
 * Input:
 *	ha = adapter block pointer.
 *	loop_id = device loop ID.
 *	domain = device domain.
 *	area = device area.
 *	al_pa = device AL_PA.
 *	status = pointer for return status.
 *	opt = command options.
 *	TARGET_QUEUE_LOCK must be released.
 *	ADAPTER_STATE_LOCK must be released.
 *
 * Returns:
 *	qla2x00 local function return status code.
 *
 * Context:
 *	Kernel context.
 */
int
qla2x00_login_fabric(scsi_qla_host_t *vha, uint16_t loop_id, uint8_t domain,
    uint8_t area, uint8_t al_pa, uint16_t *mb, uint8_t opt)
{
	int rval;
	mbx_cmd_t mc;
	mbx_cmd_t *mcp = &mc;
	struct qla_hw_data *ha = vha->hw;

	ql_dbg(ql_dbg_mbx + ql_dbg_verbose, vha, 0x1067,
	    "Entered %s.\n", __func__);

	mcp->mb[0] = MBC_LOGIN_FABRIC_PORT;
	mcp->out_mb = MBX_3|MBX_2|MBX_1|MBX_0;
	if (HAS_EXTENDED_IDS(ha)) {
		mcp->mb[1] = loop_id;
		mcp->mb[10] = opt;
		mcp->out_mb |= MBX_10;
	} else {
		mcp->mb[1] = (loop_id << 8) | opt;
	}
	mcp->mb[2] = domain;
	mcp->mb[3] = area << 8 | al_pa;

	mcp->in_mb = MBX_7|MBX_6|MBX_2|MBX_1|MBX_0;
	mcp->tov = (ha->login_timeout * 2) + (ha->login_timeout / 2);
	mcp->flags = 0;
	rval = qla2x00_mailbox_command(vha, mcp);

	/* Return mailbox statuses. */
	if (mb != NULL) {
		mb[0] = mcp->mb[0];
		mb[1] = mcp->mb[1];
		mb[2] = mcp->mb[2];
		mb[6] = mcp->mb[6];
		mb[7] = mcp->mb[7];
		/* COS retrieved from Get-Port-Database mailbox command. */
		mb[10] = 0;
	}

	if (rval != QLA_SUCCESS) {
		/* RLU tmp code: need to change main mailbox_command function to
		 * return ok even when the mailbox completion value is not
		 * SUCCESS. The caller needs to be responsible to interpret
		 * the return values of this mailbox command if we're not
		 * to change too much of the existing code.
		 */
		if (mcp->mb[0] == 0x4001 || mcp->mb[0] == 0x4002 ||
		    mcp->mb[0] == 0x4003 || mcp->mb[0] == 0x4005 ||
		    mcp->mb[0] == 0x4006)
			rval = QLA_SUCCESS;

		/*EMPTY*/
		ql_dbg(ql_dbg_mbx, vha, 0x1068,
		    "Failed=%x mb[0]=%x mb[1]=%x mb[2]=%x.\n",
		    rval, mcp->mb[0], mcp->mb[1], mcp->mb[2]);
	} else {
		/*EMPTY*/
		ql_dbg(ql_dbg_mbx + ql_dbg_verbose, vha, 0x1069,
		    "Done %s.\n", __func__);
	}

	return rval;
}

/*
 * qla2x00_login_local_device
 *           Issue login loop port mailbox command.
 *
 * Input:
 *           ha = adapter block pointer.
 *           loop_id = device loop ID.
 *           opt = command options.
 *
 * Returns:
 *            Return status code.
 *
 * Context:
 *            Kernel context.
 *
 */
int
qla2x00_login_local_device(scsi_qla_host_t *vha, fc_port_t *fcport,
    uint16_t *mb_ret, uint8_t opt)
{
	int rval;
	mbx_cmd_t mc;
	mbx_cmd_t *mcp = &mc;
	struct qla_hw_data *ha = vha->hw;

	ql_dbg(ql_dbg_mbx + ql_dbg_verbose, vha, 0x106a,
	    "Entered %s.\n", __func__);

	if (IS_FWI2_CAPABLE(ha))
		return qla24xx_login_fabric(vha, fcport->loop_id,
		    fcport->d_id.b.domain, fcport->d_id.b.area,
		    fcport->d_id.b.al_pa, mb_ret, opt);

	mcp->mb[0] = MBC_LOGIN_LOOP_PORT;
	if (HAS_EXTENDED_IDS(ha))
		mcp->mb[1] = fcport->loop_id;
	else
		mcp->mb[1] = fcport->loop_id << 8;
	mcp->mb[2] = opt;
	mcp->out_mb = MBX_2|MBX_1|MBX_0;
 	mcp->in_mb = MBX_7|MBX_6|MBX_1|MBX_0;
	mcp->tov = (ha->login_timeout * 2) + (ha->login_timeout / 2);
	mcp->flags = 0;
	rval = qla2x00_mailbox_command(vha, mcp);

 	/* Return mailbox statuses. */
 	if (mb_ret != NULL) {
 		mb_ret[0] = mcp->mb[0];
 		mb_ret[1] = mcp->mb[1];
 		mb_ret[6] = mcp->mb[6];
 		mb_ret[7] = mcp->mb[7];
 	}

	if (rval != QLA_SUCCESS) {
 		/* AV tmp code: need to change main mailbox_command function to
 		 * return ok even when the mailbox completion value is not
 		 * SUCCESS. The caller needs to be responsible to interpret
 		 * the return values of this mailbox command if we're not
 		 * to change too much of the existing code.
 		 */
 		if (mcp->mb[0] == 0x4005 || mcp->mb[0] == 0x4006)
 			rval = QLA_SUCCESS;

		ql_dbg(ql_dbg_mbx, vha, 0x106b,
		    "Failed=%x mb[0]=%x mb[1]=%x mb[6]=%x mb[7]=%x.\n",
		    rval, mcp->mb[0], mcp->mb[1], mcp->mb[6], mcp->mb[7]);
	} else {
		/*EMPTY*/
		ql_dbg(ql_dbg_mbx + ql_dbg_verbose, vha, 0x106c,
		    "Done %s.\n", __func__);
	}

	return (rval);
}

int
qla24xx_fabric_logout(scsi_qla_host_t *vha, uint16_t loop_id, uint8_t domain,
    uint8_t area, uint8_t al_pa)
{
	int		rval;
	struct logio_entry_24xx *lg;
	dma_addr_t	lg_dma;
	struct qla_hw_data *ha = vha->hw;
	struct req_que *req;

	ql_dbg(ql_dbg_mbx + ql_dbg_verbose, vha, 0x106d,
	    "Entered %s.\n", __func__);

	lg = dma_pool_alloc(ha->s_dma_pool, GFP_KERNEL, &lg_dma);
	if (lg == NULL) {
		ql_log(ql_log_warn, vha, 0x106e,
		    "Failed to allocate logout IOCB.\n");
		return QLA_MEMORY_ALLOC_FAILED;
	}
	memset(lg, 0, sizeof(struct logio_entry_24xx));

	req = vha->req;
	lg->entry_type = LOGINOUT_PORT_IOCB_TYPE;
	lg->entry_count = 1;
	lg->handle = MAKE_HANDLE(req->id, lg->handle);
	lg->nport_handle = cpu_to_le16(loop_id);
	lg->control_flags =
	    cpu_to_le16(LCF_COMMAND_LOGO|LCF_IMPL_LOGO|
		LCF_FREE_NPORT);
	lg->port_id[0] = al_pa;
	lg->port_id[1] = area;
	lg->port_id[2] = domain;
	lg->vp_index = vha->vp_idx;
	rval = qla2x00_issue_iocb_timeout(vha, lg, lg_dma, 0,
	    (ha->r_a_tov / 10 * 2) + 2);
	if (rval != QLA_SUCCESS) {
		ql_dbg(ql_dbg_mbx, vha, 0x106f,
		    "Failed to issue logout IOCB (%x).\n", rval);
	} else if (lg->entry_status != 0) {
		ql_dbg(ql_dbg_mbx, vha, 0x1070,
		    "Failed to complete IOCB -- error status (%x).\n",
		    lg->entry_status);
		rval = QLA_FUNCTION_FAILED;
	} else if (lg->comp_status != cpu_to_le16(CS_COMPLETE)) {
		ql_dbg(ql_dbg_mbx, vha, 0x1071,
		    "Failed to complete IOCB -- completion status (%x) "
		    "ioparam=%x/%x.\n", le16_to_cpu(lg->comp_status),
		    le32_to_cpu(lg->io_parameter[0]),
		    le32_to_cpu(lg->io_parameter[1]));
	} else {
		/*EMPTY*/
		ql_dbg(ql_dbg_mbx + ql_dbg_verbose, vha, 0x1072,
		    "Done %s.\n", __func__);
	}

	dma_pool_free(ha->s_dma_pool, lg, lg_dma);

	return rval;
}

/*
 * qla2x00_fabric_logout
 *	Issue logout fabric port mailbox command.
 *
 * Input:
 *	ha = adapter block pointer.
 *	loop_id = device loop ID.
 *	TARGET_QUEUE_LOCK must be released.
 *	ADAPTER_STATE_LOCK must be released.
 *
 * Returns:
 *	qla2x00 local function return status code.
 *
 * Context:
 *	Kernel context.
 */
int
qla2x00_fabric_logout(scsi_qla_host_t *vha, uint16_t loop_id, uint8_t domain,
    uint8_t area, uint8_t al_pa)
{
	int rval;
	mbx_cmd_t mc;
	mbx_cmd_t *mcp = &mc;

	ql_dbg(ql_dbg_mbx + ql_dbg_verbose, vha, 0x1073,
	    "Entered %s.\n", __func__);

	mcp->mb[0] = MBC_LOGOUT_FABRIC_PORT;
	mcp->out_mb = MBX_1|MBX_0;
	if (HAS_EXTENDED_IDS(vha->hw)) {
		mcp->mb[1] = loop_id;
		mcp->mb[10] = 0;
		mcp->out_mb |= MBX_10;
	} else {
		mcp->mb[1] = loop_id << 8;
	}

	mcp->in_mb = MBX_1|MBX_0;
	mcp->tov = MBX_TOV_SECONDS;
	mcp->flags = 0;
	rval = qla2x00_mailbox_command(vha, mcp);

	if (rval != QLA_SUCCESS) {
		/*EMPTY*/
		ql_dbg(ql_dbg_mbx, vha, 0x1074,
		    "Failed=%x mb[1]=%x.\n", rval, mcp->mb[1]);
	} else {
		/*EMPTY*/
		ql_dbg(ql_dbg_mbx + ql_dbg_verbose, vha, 0x1075,
		    "Done %s.\n", __func__);
	}

	return rval;
}

/*
 * qla2x00_full_login_lip
 *	Issue full login LIP mailbox command.
 *
 * Input:
 *	ha = adapter block pointer.
 *	TARGET_QUEUE_LOCK must be released.
 *	ADAPTER_STATE_LOCK must be released.
 *
 * Returns:
 *	qla2x00 local function return status code.
 *
 * Context:
 *	Kernel context.
 */
int
qla2x00_full_login_lip(scsi_qla_host_t *vha)
{
	int rval;
	mbx_cmd_t mc;
	mbx_cmd_t *mcp = &mc;

	ql_dbg(ql_dbg_mbx + ql_dbg_verbose, vha, 0x1076,
	    "Entered %s.\n", __func__);

	mcp->mb[0] = MBC_LIP_FULL_LOGIN;
	mcp->mb[1] = IS_FWI2_CAPABLE(vha->hw) ? BIT_3 : 0;
	mcp->mb[2] = 0;
	mcp->mb[3] = 0;
	mcp->out_mb = MBX_3|MBX_2|MBX_1|MBX_0;
	mcp->in_mb = MBX_0;
	mcp->tov = MBX_TOV_SECONDS;
	mcp->flags = 0;
	rval = qla2x00_mailbox_command(vha, mcp);

	if (rval != QLA_SUCCESS) {
		/*EMPTY*/
		ql_dbg(ql_dbg_mbx, vha, 0x1077, "Failed=%x.\n", rval);
	} else {
		/*EMPTY*/
		ql_dbg(ql_dbg_mbx + ql_dbg_verbose, vha, 0x1078,
		    "Done %s.\n", __func__);
	}

	return rval;
}

/*
 * qla2x00_get_id_list
 *
 * Input:
 *	ha = adapter block pointer.
 *
 * Returns:
 *	qla2x00 local function return status code.
 *
 * Context:
 *	Kernel context.
 */
int
qla2x00_get_id_list(scsi_qla_host_t *vha, void *id_list, dma_addr_t id_list_dma,
    uint16_t *entries)
{
	int rval;
	mbx_cmd_t mc;
	mbx_cmd_t *mcp = &mc;

	ql_dbg(ql_dbg_mbx + ql_dbg_verbose, vha, 0x1079,
	    "Entered %s.\n", __func__);

	if (id_list == NULL)
		return QLA_FUNCTION_FAILED;

	mcp->mb[0] = MBC_GET_ID_LIST;
	mcp->out_mb = MBX_0;
	if (IS_FWI2_CAPABLE(vha->hw)) {
		mcp->mb[2] = MSW(id_list_dma);
		mcp->mb[3] = LSW(id_list_dma);
		mcp->mb[6] = MSW(MSD(id_list_dma));
		mcp->mb[7] = LSW(MSD(id_list_dma));
		mcp->mb[8] = 0;
		mcp->mb[9] = vha->vp_idx;
		mcp->out_mb |= MBX_9|MBX_8|MBX_7|MBX_6|MBX_3|MBX_2;
	} else {
		mcp->mb[1] = MSW(id_list_dma);
		mcp->mb[2] = LSW(id_list_dma);
		mcp->mb[3] = MSW(MSD(id_list_dma));
		mcp->mb[6] = LSW(MSD(id_list_dma));
		mcp->out_mb |= MBX_6|MBX_3|MBX_2|MBX_1;
	}
	mcp->in_mb = MBX_1|MBX_0;
	mcp->tov = MBX_TOV_SECONDS;
	mcp->flags = 0;
	rval = qla2x00_mailbox_command(vha, mcp);

	if (rval != QLA_SUCCESS) {
		/*EMPTY*/
		ql_dbg(ql_dbg_mbx, vha, 0x107a, "Failed=%x.\n", rval);
	} else {
		*entries = mcp->mb[1];
		ql_dbg(ql_dbg_mbx + ql_dbg_verbose, vha, 0x107b,
		    "Done %s.\n", __func__);
	}

	return rval;
}

/*
 * qla2x00_get_resource_cnts
 *	Get current firmware resource counts.
 *
 * Input:
 *	ha = adapter block pointer.
 *
 * Returns:
 *	qla2x00 local function return status code.
 *
 * Context:
 *	Kernel context.
 */
int
qla2x00_get_resource_cnts(scsi_qla_host_t *vha)
{
	struct qla_hw_data *ha = vha->hw;
	int rval;
	mbx_cmd_t mc;
	mbx_cmd_t *mcp = &mc;

	ql_dbg(ql_dbg_mbx + ql_dbg_verbose, vha, 0x107c,
	    "Entered %s.\n", __func__);

	mcp->mb[0] = MBC_GET_RESOURCE_COUNTS;
	mcp->out_mb = MBX_0;
	mcp->in_mb = MBX_11|MBX_10|MBX_7|MBX_6|MBX_3|MBX_2|MBX_1|MBX_0;
	if (IS_QLA81XX(vha->hw) || IS_QLA83XX(vha->hw) || IS_QLA27XX(vha->hw))
		mcp->in_mb |= MBX_12;
	mcp->tov = MBX_TOV_SECONDS;
	mcp->flags = 0;
	rval = qla2x00_mailbox_command(vha, mcp);

	if (rval != QLA_SUCCESS) {
		/*EMPTY*/
		ql_dbg(ql_dbg_mbx, vha, 0x107d,
		    "Failed mb[0]=%x.\n", mcp->mb[0]);
	} else {
		ql_dbg(ql_dbg_mbx + ql_dbg_verbose, vha, 0x107e,
		    "Done %s mb1=%x mb2=%x mb3=%x mb6=%x mb7=%x mb10=%x "
		    "mb11=%x mb12=%x.\n", __func__, mcp->mb[1], mcp->mb[2],
		    mcp->mb[3], mcp->mb[6], mcp->mb[7], mcp->mb[10],
		    mcp->mb[11], mcp->mb[12]);

		ha->orig_fw_tgt_xcb_count =  mcp->mb[1];
		ha->cur_fw_tgt_xcb_count = mcp->mb[2];
		ha->cur_fw_xcb_count = mcp->mb[3];
		ha->orig_fw_xcb_count = mcp->mb[6];
		ha->cur_fw_iocb_count = mcp->mb[7];
		ha->orig_fw_iocb_count = mcp->mb[10];
		if (ha->flags.npiv_supported)
			ha->max_npiv_vports = mcp->mb[11];
		if (IS_QLA81XX(ha) || IS_QLA83XX(ha) || IS_QLA27XX(ha))
			ha->fw_max_fcf_count = mcp->mb[12];
	}

	return (rval);
}

/*
 * qla2x00_get_fcal_position_map
 *	Get FCAL (LILP) position map using mailbox command
 *
 * Input:
 *	ha = adapter state pointer.
 *	pos_map = buffer pointer (can be NULL).
 *
 * Returns:
 *	qla2x00 local function return status code.
 *
 * Context:
 *	Kernel context.
 */
int
qla2x00_get_fcal_position_map(scsi_qla_host_t *vha, char *pos_map)
{
	int rval;
	mbx_cmd_t mc;
	mbx_cmd_t *mcp = &mc;
	char *pmap;
	dma_addr_t pmap_dma;
	struct qla_hw_data *ha = vha->hw;

	ql_dbg(ql_dbg_mbx + ql_dbg_verbose, vha, 0x107f,
	    "Entered %s.\n", __func__);

	pmap = dma_pool_alloc(ha->s_dma_pool, GFP_KERNEL, &pmap_dma);
	if (pmap  == NULL) {
		ql_log(ql_log_warn, vha, 0x1080,
		    "Memory alloc failed.\n");
		return QLA_MEMORY_ALLOC_FAILED;
	}
	memset(pmap, 0, FCAL_MAP_SIZE);

	mcp->mb[0] = MBC_GET_FC_AL_POSITION_MAP;
	mcp->mb[2] = MSW(pmap_dma);
	mcp->mb[3] = LSW(pmap_dma);
	mcp->mb[6] = MSW(MSD(pmap_dma));
	mcp->mb[7] = LSW(MSD(pmap_dma));
	mcp->out_mb = MBX_7|MBX_6|MBX_3|MBX_2|MBX_0;
	mcp->in_mb = MBX_1|MBX_0;
	mcp->buf_size = FCAL_MAP_SIZE;
	mcp->flags = MBX_DMA_IN;
	mcp->tov = (ha->login_timeout * 2) + (ha->login_timeout / 2);
	rval = qla2x00_mailbox_command(vha, mcp);

	if (rval == QLA_SUCCESS) {
		ql_dbg(ql_dbg_mbx + ql_dbg_buffer, vha, 0x1081,
		    "mb0/mb1=%x/%X FC/AL position map size (%x).\n",
		    mcp->mb[0], mcp->mb[1], (unsigned)pmap[0]);
		ql_dump_buffer(ql_dbg_mbx + ql_dbg_buffer, vha, 0x111d,
		    pmap, pmap[0] + 1);

		if (pos_map)
			memcpy(pos_map, pmap, FCAL_MAP_SIZE);
	}
	dma_pool_free(ha->s_dma_pool, pmap, pmap_dma);

	if (rval != QLA_SUCCESS) {
		ql_dbg(ql_dbg_mbx, vha, 0x1082, "Failed=%x.\n", rval);
	} else {
		ql_dbg(ql_dbg_mbx + ql_dbg_verbose, vha, 0x1083,
		    "Done %s.\n", __func__);
	}

	return rval;
}

/*
 * qla2x00_get_link_status
 *
 * Input:
 *	ha = adapter block pointer.
 *	loop_id = device loop ID.
 *	ret_buf = pointer to link status return buffer.
 *
 * Returns:
 *	0 = success.
 *	BIT_0 = mem alloc error.
 *	BIT_1 = mailbox error.
 */
int
qla2x00_get_link_status(scsi_qla_host_t *vha, uint16_t loop_id,
    struct link_statistics *stats, dma_addr_t stats_dma)
{
	int rval;
	mbx_cmd_t mc;
	mbx_cmd_t *mcp = &mc;
	uint32_t *iter = (void *)stats;
	ushort dwords = offsetof(typeof(*stats), link_up_cnt)/sizeof(*iter);
	struct qla_hw_data *ha = vha->hw;

	ql_dbg(ql_dbg_mbx + ql_dbg_verbose, vha, 0x1084,
	    "Entered %s.\n", __func__);

	mcp->mb[0] = MBC_GET_LINK_STATUS;
	mcp->mb[2] = MSW(LSD(stats_dma));
	mcp->mb[3] = LSW(LSD(stats_dma));
	mcp->mb[6] = MSW(MSD(stats_dma));
	mcp->mb[7] = LSW(MSD(stats_dma));
	mcp->out_mb = MBX_7|MBX_6|MBX_3|MBX_2|MBX_0;
	mcp->in_mb = MBX_0;
	if (IS_FWI2_CAPABLE(ha)) {
		mcp->mb[1] = loop_id;
		mcp->mb[4] = 0;
		mcp->mb[10] = 0;
		mcp->out_mb |= MBX_10|MBX_4|MBX_1;
		mcp->in_mb |= MBX_1;
	} else if (HAS_EXTENDED_IDS(ha)) {
		mcp->mb[1] = loop_id;
		mcp->mb[10] = 0;
		mcp->out_mb |= MBX_10|MBX_1;
	} else {
		mcp->mb[1] = loop_id << 8;
		mcp->out_mb |= MBX_1;
	}
	mcp->tov = MBX_TOV_SECONDS;
	mcp->flags = IOCTL_CMD;
	rval = qla2x00_mailbox_command(vha, mcp);

	if (rval == QLA_SUCCESS) {
		if (mcp->mb[0] != MBS_COMMAND_COMPLETE) {
			ql_dbg(ql_dbg_mbx, vha, 0x1085,
			    "Failed=%x mb[0]=%x.\n", rval, mcp->mb[0]);
			rval = QLA_FUNCTION_FAILED;
		} else {
			/* Re-endianize - firmware data is le32. */
			ql_dbg(ql_dbg_mbx + ql_dbg_verbose, vha, 0x1086,
			    "Done %s.\n", __func__);
			for ( ; dwords--; iter++)
				le32_to_cpus(iter);
		}
	} else {
		/* Failed. */
		ql_dbg(ql_dbg_mbx, vha, 0x1087, "Failed=%x.\n", rval);
	}

	return rval;
}

int
qla24xx_get_isp_stats(scsi_qla_host_t *vha, struct link_statistics *stats,
    dma_addr_t stats_dma, uint16_t options)
{
	int rval;
	mbx_cmd_t mc;
	mbx_cmd_t *mcp = &mc;
	uint32_t *iter, dwords;

	ql_dbg(ql_dbg_mbx + ql_dbg_verbose, vha, 0x1088,
	    "Entered %s.\n", __func__);

	memset(&mc, 0, sizeof(mc));
	mc.mb[0] = MBC_GET_LINK_PRIV_STATS;
	mc.mb[2] = MSW(stats_dma);
	mc.mb[3] = LSW(stats_dma);
	mc.mb[6] = MSW(MSD(stats_dma));
	mc.mb[7] = LSW(MSD(stats_dma));
	mc.mb[8] = sizeof(struct link_statistics) / 4;
	mc.mb[9] = cpu_to_le16(vha->vp_idx);
	mc.mb[10] = cpu_to_le16(options);

	rval = qla24xx_send_mb_cmd(vha, &mc);

	if (rval == QLA_SUCCESS) {
		if (mcp->mb[0] != MBS_COMMAND_COMPLETE) {
			ql_dbg(ql_dbg_mbx, vha, 0x1089,
			    "Failed mb[0]=%x.\n", mcp->mb[0]);
			rval = QLA_FUNCTION_FAILED;
		} else {
			ql_dbg(ql_dbg_mbx + ql_dbg_verbose, vha, 0x108a,
			    "Done %s.\n", __func__);
			/* Re-endianize - firmware data is le32. */
			dwords = sizeof(struct link_statistics) / 4;
			iter = &stats->link_fail_cnt;
			for ( ; dwords--; iter++)
				le32_to_cpus(iter);
		}
	} else {
		/* Failed. */
		ql_dbg(ql_dbg_mbx, vha, 0x108b, "Failed=%x.\n", rval);
	}

	return rval;
}

int
qla24xx_abort_command(srb_t *sp)
{
	int		rval;
	unsigned long   flags = 0;

	struct abort_entry_24xx *abt;
	dma_addr_t	abt_dma;
	uint32_t	handle;
	fc_port_t	*fcport = sp->fcport;
	struct scsi_qla_host *vha = fcport->vha;
	struct qla_hw_data *ha = vha->hw;
	struct req_que *req = vha->req;

	ql_dbg(ql_dbg_mbx + ql_dbg_verbose, vha, 0x108c,
	    "Entered %s.\n", __func__);

	if (vha->flags.qpairs_available && sp->qpair)
		req = sp->qpair->req;

	if (ql2xasynctmfenable)
		return qla24xx_async_abort_command(sp);

	spin_lock_irqsave(&ha->hardware_lock, flags);
	for (handle = 1; handle < req->num_outstanding_cmds; handle++) {
		if (req->outstanding_cmds[handle] == sp)
			break;
	}
	spin_unlock_irqrestore(&ha->hardware_lock, flags);
	if (handle == req->num_outstanding_cmds) {
		/* Command not found. */
		return QLA_FUNCTION_FAILED;
	}

	abt = dma_pool_alloc(ha->s_dma_pool, GFP_KERNEL, &abt_dma);
	if (abt == NULL) {
		ql_log(ql_log_warn, vha, 0x108d,
		    "Failed to allocate abort IOCB.\n");
		return QLA_MEMORY_ALLOC_FAILED;
	}
	memset(abt, 0, sizeof(struct abort_entry_24xx));

	abt->entry_type = ABORT_IOCB_TYPE;
	abt->entry_count = 1;
	abt->handle = MAKE_HANDLE(req->id, abt->handle);
	abt->nport_handle = cpu_to_le16(fcport->loop_id);
	abt->handle_to_abort = MAKE_HANDLE(req->id, handle);
	abt->port_id[0] = fcport->d_id.b.al_pa;
	abt->port_id[1] = fcport->d_id.b.area;
	abt->port_id[2] = fcport->d_id.b.domain;
	abt->vp_index = fcport->vha->vp_idx;

	abt->req_que_no = cpu_to_le16(req->id);

	rval = qla2x00_issue_iocb(vha, abt, abt_dma, 0);
	if (rval != QLA_SUCCESS) {
		ql_dbg(ql_dbg_mbx, vha, 0x108e,
		    "Failed to issue IOCB (%x).\n", rval);
	} else if (abt->entry_status != 0) {
		ql_dbg(ql_dbg_mbx, vha, 0x108f,
		    "Failed to complete IOCB -- error status (%x).\n",
		    abt->entry_status);
		rval = QLA_FUNCTION_FAILED;
	} else if (abt->nport_handle != cpu_to_le16(0)) {
		ql_dbg(ql_dbg_mbx, vha, 0x1090,
		    "Failed to complete IOCB -- completion status (%x).\n",
		    le16_to_cpu(abt->nport_handle));
		if (abt->nport_handle == CS_IOCB_ERROR)
			rval = QLA_FUNCTION_PARAMETER_ERROR;
		else
			rval = QLA_FUNCTION_FAILED;
	} else {
		ql_dbg(ql_dbg_mbx + ql_dbg_verbose, vha, 0x1091,
		    "Done %s.\n", __func__);
	}

	dma_pool_free(ha->s_dma_pool, abt, abt_dma);

	return rval;
}

struct tsk_mgmt_cmd {
	union {
		struct tsk_mgmt_entry tsk;
		struct sts_entry_24xx sts;
	} p;
};

static int
__qla24xx_issue_tmf(char *name, uint32_t type, struct fc_port *fcport,
    uint64_t l, int tag)
{
	int		rval, rval2;
	struct tsk_mgmt_cmd *tsk;
	struct sts_entry_24xx *sts;
	dma_addr_t	tsk_dma;
	scsi_qla_host_t *vha;
	struct qla_hw_data *ha;
	struct req_que *req;
	struct rsp_que *rsp;
	struct qla_qpair *qpair;

	vha = fcport->vha;
	ha = vha->hw;
	req = vha->req;

	ql_dbg(ql_dbg_mbx + ql_dbg_verbose, vha, 0x1092,
	    "Entered %s.\n", __func__);

	if (vha->vp_idx && vha->qpair) {
		/* NPIV port */
		qpair = vha->qpair;
		rsp = qpair->rsp;
		req = qpair->req;
	} else {
		rsp = req->rsp;
	}

	tsk = dma_pool_alloc(ha->s_dma_pool, GFP_KERNEL, &tsk_dma);
	if (tsk == NULL) {
		ql_log(ql_log_warn, vha, 0x1093,
		    "Failed to allocate task management IOCB.\n");
		return QLA_MEMORY_ALLOC_FAILED;
	}
	memset(tsk, 0, sizeof(struct tsk_mgmt_cmd));

	tsk->p.tsk.entry_type = TSK_MGMT_IOCB_TYPE;
	tsk->p.tsk.entry_count = 1;
	tsk->p.tsk.handle = MAKE_HANDLE(req->id, tsk->p.tsk.handle);
	tsk->p.tsk.nport_handle = cpu_to_le16(fcport->loop_id);
	tsk->p.tsk.timeout = cpu_to_le16(ha->r_a_tov / 10 * 2);
	tsk->p.tsk.control_flags = cpu_to_le32(type);
	tsk->p.tsk.port_id[0] = fcport->d_id.b.al_pa;
	tsk->p.tsk.port_id[1] = fcport->d_id.b.area;
	tsk->p.tsk.port_id[2] = fcport->d_id.b.domain;
	tsk->p.tsk.vp_index = fcport->vha->vp_idx;
	if (type == TCF_LUN_RESET) {
		int_to_scsilun(l, &tsk->p.tsk.lun);
		host_to_fcp_swap((uint8_t *)&tsk->p.tsk.lun,
		    sizeof(tsk->p.tsk.lun));
	}

	sts = &tsk->p.sts;
	rval = qla2x00_issue_iocb(vha, tsk, tsk_dma, 0);
	if (rval != QLA_SUCCESS) {
		ql_dbg(ql_dbg_mbx, vha, 0x1094,
		    "Failed to issue %s reset IOCB (%x).\n", name, rval);
	} else if (sts->entry_status != 0) {
		ql_dbg(ql_dbg_mbx, vha, 0x1095,
		    "Failed to complete IOCB -- error status (%x).\n",
		    sts->entry_status);
		rval = QLA_FUNCTION_FAILED;
	} else if (sts->comp_status != cpu_to_le16(CS_COMPLETE)) {
		ql_dbg(ql_dbg_mbx, vha, 0x1096,
		    "Failed to complete IOCB -- completion status (%x).\n",
		    le16_to_cpu(sts->comp_status));
		rval = QLA_FUNCTION_FAILED;
	} else if (le16_to_cpu(sts->scsi_status) &
	    SS_RESPONSE_INFO_LEN_VALID) {
		if (le32_to_cpu(sts->rsp_data_len) < 4) {
			ql_dbg(ql_dbg_mbx + ql_dbg_verbose, vha, 0x1097,
			    "Ignoring inconsistent data length -- not enough "
			    "response info (%d).\n",
			    le32_to_cpu(sts->rsp_data_len));
		} else if (sts->data[3]) {
			ql_dbg(ql_dbg_mbx, vha, 0x1098,
			    "Failed to complete IOCB -- response (%x).\n",
			    sts->data[3]);
			rval = QLA_FUNCTION_FAILED;
		}
	}

	/* Issue marker IOCB. */
	rval2 = qla2x00_marker(vha, req, rsp, fcport->loop_id, l,
	    type == TCF_LUN_RESET ? MK_SYNC_ID_LUN: MK_SYNC_ID);
	if (rval2 != QLA_SUCCESS) {
		ql_dbg(ql_dbg_mbx, vha, 0x1099,
		    "Failed to issue marker IOCB (%x).\n", rval2);
	} else {
		ql_dbg(ql_dbg_mbx + ql_dbg_verbose, vha, 0x109a,
		    "Done %s.\n", __func__);
	}

	dma_pool_free(ha->s_dma_pool, tsk, tsk_dma);

	return rval;
}

int
qla24xx_abort_target(struct fc_port *fcport, uint64_t l, int tag)
{
	struct qla_hw_data *ha = fcport->vha->hw;

	if ((ql2xasynctmfenable) && IS_FWI2_CAPABLE(ha))
		return qla2x00_async_tm_cmd(fcport, TCF_TARGET_RESET, l, tag);

	return __qla24xx_issue_tmf("Target", TCF_TARGET_RESET, fcport, l, tag);
}

int
qla24xx_lun_reset(struct fc_port *fcport, uint64_t l, int tag)
{
	struct qla_hw_data *ha = fcport->vha->hw;

	if ((ql2xasynctmfenable) && IS_FWI2_CAPABLE(ha))
		return qla2x00_async_tm_cmd(fcport, TCF_LUN_RESET, l, tag);

	return __qla24xx_issue_tmf("Lun", TCF_LUN_RESET, fcport, l, tag);
}

int
qla2x00_system_error(scsi_qla_host_t *vha)
{
	int rval;
	mbx_cmd_t mc;
	mbx_cmd_t *mcp = &mc;
	struct qla_hw_data *ha = vha->hw;

	if (!IS_QLA23XX(ha) && !IS_FWI2_CAPABLE(ha))
		return QLA_FUNCTION_FAILED;

	ql_dbg(ql_dbg_mbx + ql_dbg_verbose, vha, 0x109b,
	    "Entered %s.\n", __func__);

	mcp->mb[0] = MBC_GEN_SYSTEM_ERROR;
	mcp->out_mb = MBX_0;
	mcp->in_mb = MBX_0;
	mcp->tov = 5;
	mcp->flags = 0;
	rval = qla2x00_mailbox_command(vha, mcp);

	if (rval != QLA_SUCCESS) {
		ql_dbg(ql_dbg_mbx, vha, 0x109c, "Failed=%x.\n", rval);
	} else {
		ql_dbg(ql_dbg_mbx + ql_dbg_verbose, vha, 0x109d,
		    "Done %s.\n", __func__);
	}

	return rval;
}

int
qla2x00_write_serdes_word(scsi_qla_host_t *vha, uint16_t addr, uint16_t data)
{
	int rval;
	mbx_cmd_t mc;
	mbx_cmd_t *mcp = &mc;

	if (!IS_QLA25XX(vha->hw) && !IS_QLA2031(vha->hw) &&
	    !IS_QLA27XX(vha->hw))
		return QLA_FUNCTION_FAILED;

	ql_dbg(ql_dbg_mbx + ql_dbg_verbose, vha, 0x1182,
	    "Entered %s.\n", __func__);

	mcp->mb[0] = MBC_WRITE_SERDES;
	mcp->mb[1] = addr;
	if (IS_QLA2031(vha->hw))
		mcp->mb[2] = data & 0xff;
	else
		mcp->mb[2] = data;

	mcp->mb[3] = 0;
	mcp->out_mb = MBX_3|MBX_2|MBX_1|MBX_0;
	mcp->in_mb = MBX_0;
	mcp->tov = MBX_TOV_SECONDS;
	mcp->flags = 0;
	rval = qla2x00_mailbox_command(vha, mcp);

	if (rval != QLA_SUCCESS) {
		ql_dbg(ql_dbg_mbx, vha, 0x1183,
		    "Failed=%x mb[0]=%x.\n", rval, mcp->mb[0]);
	} else {
		ql_dbg(ql_dbg_mbx + ql_dbg_verbose, vha, 0x1184,
		    "Done %s.\n", __func__);
	}

	return rval;
}

int
qla2x00_read_serdes_word(scsi_qla_host_t *vha, uint16_t addr, uint16_t *data)
{
	int rval;
	mbx_cmd_t mc;
	mbx_cmd_t *mcp = &mc;

	if (!IS_QLA25XX(vha->hw) && !IS_QLA2031(vha->hw) &&
	    !IS_QLA27XX(vha->hw))
		return QLA_FUNCTION_FAILED;

	ql_dbg(ql_dbg_mbx + ql_dbg_verbose, vha, 0x1185,
	    "Entered %s.\n", __func__);

	mcp->mb[0] = MBC_READ_SERDES;
	mcp->mb[1] = addr;
	mcp->mb[3] = 0;
	mcp->out_mb = MBX_3|MBX_1|MBX_0;
	mcp->in_mb = MBX_1|MBX_0;
	mcp->tov = MBX_TOV_SECONDS;
	mcp->flags = 0;
	rval = qla2x00_mailbox_command(vha, mcp);

	if (IS_QLA2031(vha->hw))
		*data = mcp->mb[1] & 0xff;
	else
		*data = mcp->mb[1];

	if (rval != QLA_SUCCESS) {
		ql_dbg(ql_dbg_mbx, vha, 0x1186,
		    "Failed=%x mb[0]=%x.\n", rval, mcp->mb[0]);
	} else {
		ql_dbg(ql_dbg_mbx + ql_dbg_verbose, vha, 0x1187,
		    "Done %s.\n", __func__);
	}

	return rval;
}

int
qla8044_write_serdes_word(scsi_qla_host_t *vha, uint32_t addr, uint32_t data)
{
	int rval;
	mbx_cmd_t mc;
	mbx_cmd_t *mcp = &mc;

	if (!IS_QLA8044(vha->hw))
		return QLA_FUNCTION_FAILED;

	ql_dbg(ql_dbg_mbx + ql_dbg_verbose, vha, 0x11a0,
	    "Entered %s.\n", __func__);

	mcp->mb[0] = MBC_SET_GET_ETH_SERDES_REG;
	mcp->mb[1] = HCS_WRITE_SERDES;
	mcp->mb[3] = LSW(addr);
	mcp->mb[4] = MSW(addr);
	mcp->mb[5] = LSW(data);
	mcp->mb[6] = MSW(data);
	mcp->out_mb = MBX_6|MBX_5|MBX_4|MBX_3|MBX_1|MBX_0;
	mcp->in_mb = MBX_0;
	mcp->tov = MBX_TOV_SECONDS;
	mcp->flags = 0;
	rval = qla2x00_mailbox_command(vha, mcp);

	if (rval != QLA_SUCCESS) {
		ql_dbg(ql_dbg_mbx, vha, 0x11a1,
		    "Failed=%x mb[0]=%x.\n", rval, mcp->mb[0]);
	} else {
		ql_dbg(ql_dbg_mbx + ql_dbg_verbose, vha, 0x1188,
		    "Done %s.\n", __func__);
	}

	return rval;
}

int
qla8044_read_serdes_word(scsi_qla_host_t *vha, uint32_t addr, uint32_t *data)
{
	int rval;
	mbx_cmd_t mc;
	mbx_cmd_t *mcp = &mc;

	if (!IS_QLA8044(vha->hw))
		return QLA_FUNCTION_FAILED;

	ql_dbg(ql_dbg_mbx + ql_dbg_verbose, vha, 0x1189,
	    "Entered %s.\n", __func__);

	mcp->mb[0] = MBC_SET_GET_ETH_SERDES_REG;
	mcp->mb[1] = HCS_READ_SERDES;
	mcp->mb[3] = LSW(addr);
	mcp->mb[4] = MSW(addr);
	mcp->out_mb = MBX_4|MBX_3|MBX_1|MBX_0;
	mcp->in_mb = MBX_2|MBX_1|MBX_0;
	mcp->tov = MBX_TOV_SECONDS;
	mcp->flags = 0;
	rval = qla2x00_mailbox_command(vha, mcp);

	*data = mcp->mb[2] << 16 | mcp->mb[1];

	if (rval != QLA_SUCCESS) {
		ql_dbg(ql_dbg_mbx, vha, 0x118a,
		    "Failed=%x mb[0]=%x.\n", rval, mcp->mb[0]);
	} else {
		ql_dbg(ql_dbg_mbx + ql_dbg_verbose, vha, 0x118b,
		    "Done %s.\n", __func__);
	}

	return rval;
}

/**
 * qla2x00_set_serdes_params() -
 * @ha: HA context
 *
 * Returns
 */
int
qla2x00_set_serdes_params(scsi_qla_host_t *vha, uint16_t sw_em_1g,
    uint16_t sw_em_2g, uint16_t sw_em_4g)
{
	int rval;
	mbx_cmd_t mc;
	mbx_cmd_t *mcp = &mc;

	ql_dbg(ql_dbg_mbx + ql_dbg_verbose, vha, 0x109e,
	    "Entered %s.\n", __func__);

	mcp->mb[0] = MBC_SERDES_PARAMS;
	mcp->mb[1] = BIT_0;
	mcp->mb[2] = sw_em_1g | BIT_15;
	mcp->mb[3] = sw_em_2g | BIT_15;
	mcp->mb[4] = sw_em_4g | BIT_15;
	mcp->out_mb = MBX_4|MBX_3|MBX_2|MBX_1|MBX_0;
	mcp->in_mb = MBX_0;
	mcp->tov = MBX_TOV_SECONDS;
	mcp->flags = 0;
	rval = qla2x00_mailbox_command(vha, mcp);

	if (rval != QLA_SUCCESS) {
		/*EMPTY*/
		ql_dbg(ql_dbg_mbx, vha, 0x109f,
		    "Failed=%x mb[0]=%x.\n", rval, mcp->mb[0]);
	} else {
		/*EMPTY*/
		ql_dbg(ql_dbg_mbx + ql_dbg_verbose, vha, 0x10a0,
		    "Done %s.\n", __func__);
	}

	return rval;
}

int
qla2x00_stop_firmware(scsi_qla_host_t *vha)
{
	int rval;
	mbx_cmd_t mc;
	mbx_cmd_t *mcp = &mc;

	if (!IS_FWI2_CAPABLE(vha->hw))
		return QLA_FUNCTION_FAILED;

	ql_dbg(ql_dbg_mbx + ql_dbg_verbose, vha, 0x10a1,
	    "Entered %s.\n", __func__);

	mcp->mb[0] = MBC_STOP_FIRMWARE;
	mcp->mb[1] = 0;
	mcp->out_mb = MBX_1|MBX_0;
	mcp->in_mb = MBX_0;
	mcp->tov = 5;
	mcp->flags = 0;
	rval = qla2x00_mailbox_command(vha, mcp);

	if (rval != QLA_SUCCESS) {
		ql_dbg(ql_dbg_mbx, vha, 0x10a2, "Failed=%x.\n", rval);
		if (mcp->mb[0] == MBS_INVALID_COMMAND)
			rval = QLA_INVALID_COMMAND;
	} else {
		ql_dbg(ql_dbg_mbx + ql_dbg_verbose, vha, 0x10a3,
		    "Done %s.\n", __func__);
	}

	return rval;
}

int
qla2x00_enable_eft_trace(scsi_qla_host_t *vha, dma_addr_t eft_dma,
    uint16_t buffers)
{
	int rval;
	mbx_cmd_t mc;
	mbx_cmd_t *mcp = &mc;

	ql_dbg(ql_dbg_mbx + ql_dbg_verbose, vha, 0x10a4,
	    "Entered %s.\n", __func__);

	if (!IS_FWI2_CAPABLE(vha->hw))
		return QLA_FUNCTION_FAILED;

	if (unlikely(pci_channel_offline(vha->hw->pdev)))
		return QLA_FUNCTION_FAILED;

	mcp->mb[0] = MBC_TRACE_CONTROL;
	mcp->mb[1] = TC_EFT_ENABLE;
	mcp->mb[2] = LSW(eft_dma);
	mcp->mb[3] = MSW(eft_dma);
	mcp->mb[4] = LSW(MSD(eft_dma));
	mcp->mb[5] = MSW(MSD(eft_dma));
	mcp->mb[6] = buffers;
	mcp->mb[7] = TC_AEN_DISABLE;
	mcp->out_mb = MBX_7|MBX_6|MBX_5|MBX_4|MBX_3|MBX_2|MBX_1|MBX_0;
	mcp->in_mb = MBX_1|MBX_0;
	mcp->tov = MBX_TOV_SECONDS;
	mcp->flags = 0;
	rval = qla2x00_mailbox_command(vha, mcp);
	if (rval != QLA_SUCCESS) {
		ql_dbg(ql_dbg_mbx, vha, 0x10a5,
		    "Failed=%x mb[0]=%x mb[1]=%x.\n",
		    rval, mcp->mb[0], mcp->mb[1]);
	} else {
		ql_dbg(ql_dbg_mbx + ql_dbg_verbose, vha, 0x10a6,
		    "Done %s.\n", __func__);
	}

	return rval;
}

int
qla2x00_disable_eft_trace(scsi_qla_host_t *vha)
{
	int rval;
	mbx_cmd_t mc;
	mbx_cmd_t *mcp = &mc;

	ql_dbg(ql_dbg_mbx + ql_dbg_verbose, vha, 0x10a7,
	    "Entered %s.\n", __func__);

	if (!IS_FWI2_CAPABLE(vha->hw))
		return QLA_FUNCTION_FAILED;

	if (unlikely(pci_channel_offline(vha->hw->pdev)))
		return QLA_FUNCTION_FAILED;

	mcp->mb[0] = MBC_TRACE_CONTROL;
	mcp->mb[1] = TC_EFT_DISABLE;
	mcp->out_mb = MBX_1|MBX_0;
	mcp->in_mb = MBX_1|MBX_0;
	mcp->tov = MBX_TOV_SECONDS;
	mcp->flags = 0;
	rval = qla2x00_mailbox_command(vha, mcp);
	if (rval != QLA_SUCCESS) {
		ql_dbg(ql_dbg_mbx, vha, 0x10a8,
		    "Failed=%x mb[0]=%x mb[1]=%x.\n",
		    rval, mcp->mb[0], mcp->mb[1]);
	} else {
		ql_dbg(ql_dbg_mbx + ql_dbg_verbose, vha, 0x10a9,
		    "Done %s.\n", __func__);
	}

	return rval;
}

int
qla2x00_enable_fce_trace(scsi_qla_host_t *vha, dma_addr_t fce_dma,
    uint16_t buffers, uint16_t *mb, uint32_t *dwords)
{
	int rval;
	mbx_cmd_t mc;
	mbx_cmd_t *mcp = &mc;

	ql_dbg(ql_dbg_mbx + ql_dbg_verbose, vha, 0x10aa,
	    "Entered %s.\n", __func__);

	if (!IS_QLA25XX(vha->hw) && !IS_QLA81XX(vha->hw) &&
	    !IS_QLA83XX(vha->hw) && !IS_QLA27XX(vha->hw))
		return QLA_FUNCTION_FAILED;

	if (unlikely(pci_channel_offline(vha->hw->pdev)))
		return QLA_FUNCTION_FAILED;

	mcp->mb[0] = MBC_TRACE_CONTROL;
	mcp->mb[1] = TC_FCE_ENABLE;
	mcp->mb[2] = LSW(fce_dma);
	mcp->mb[3] = MSW(fce_dma);
	mcp->mb[4] = LSW(MSD(fce_dma));
	mcp->mb[5] = MSW(MSD(fce_dma));
	mcp->mb[6] = buffers;
	mcp->mb[7] = TC_AEN_DISABLE;
	mcp->mb[8] = 0;
	mcp->mb[9] = TC_FCE_DEFAULT_RX_SIZE;
	mcp->mb[10] = TC_FCE_DEFAULT_TX_SIZE;
	mcp->out_mb = MBX_10|MBX_9|MBX_8|MBX_7|MBX_6|MBX_5|MBX_4|MBX_3|MBX_2|
	    MBX_1|MBX_0;
	mcp->in_mb = MBX_6|MBX_5|MBX_4|MBX_3|MBX_2|MBX_1|MBX_0;
	mcp->tov = MBX_TOV_SECONDS;
	mcp->flags = 0;
	rval = qla2x00_mailbox_command(vha, mcp);
	if (rval != QLA_SUCCESS) {
		ql_dbg(ql_dbg_mbx, vha, 0x10ab,
		    "Failed=%x mb[0]=%x mb[1]=%x.\n",
		    rval, mcp->mb[0], mcp->mb[1]);
	} else {
		ql_dbg(ql_dbg_mbx + ql_dbg_verbose, vha, 0x10ac,
		    "Done %s.\n", __func__);

		if (mb)
			memcpy(mb, mcp->mb, 8 * sizeof(*mb));
		if (dwords)
			*dwords = buffers;
	}

	return rval;
}

int
qla2x00_disable_fce_trace(scsi_qla_host_t *vha, uint64_t *wr, uint64_t *rd)
{
	int rval;
	mbx_cmd_t mc;
	mbx_cmd_t *mcp = &mc;

	ql_dbg(ql_dbg_mbx + ql_dbg_verbose, vha, 0x10ad,
	    "Entered %s.\n", __func__);

	if (!IS_FWI2_CAPABLE(vha->hw))
		return QLA_FUNCTION_FAILED;

	if (unlikely(pci_channel_offline(vha->hw->pdev)))
		return QLA_FUNCTION_FAILED;

	mcp->mb[0] = MBC_TRACE_CONTROL;
	mcp->mb[1] = TC_FCE_DISABLE;
	mcp->mb[2] = TC_FCE_DISABLE_TRACE;
	mcp->out_mb = MBX_2|MBX_1|MBX_0;
	mcp->in_mb = MBX_9|MBX_8|MBX_7|MBX_6|MBX_5|MBX_4|MBX_3|MBX_2|
	    MBX_1|MBX_0;
	mcp->tov = MBX_TOV_SECONDS;
	mcp->flags = 0;
	rval = qla2x00_mailbox_command(vha, mcp);
	if (rval != QLA_SUCCESS) {
		ql_dbg(ql_dbg_mbx, vha, 0x10ae,
		    "Failed=%x mb[0]=%x mb[1]=%x.\n",
		    rval, mcp->mb[0], mcp->mb[1]);
	} else {
		ql_dbg(ql_dbg_mbx + ql_dbg_verbose, vha, 0x10af,
		    "Done %s.\n", __func__);

		if (wr)
			*wr = (uint64_t) mcp->mb[5] << 48 |
			    (uint64_t) mcp->mb[4] << 32 |
			    (uint64_t) mcp->mb[3] << 16 |
			    (uint64_t) mcp->mb[2];
		if (rd)
			*rd = (uint64_t) mcp->mb[9] << 48 |
			    (uint64_t) mcp->mb[8] << 32 |
			    (uint64_t) mcp->mb[7] << 16 |
			    (uint64_t) mcp->mb[6];
	}

	return rval;
}

int
qla2x00_get_idma_speed(scsi_qla_host_t *vha, uint16_t loop_id,
	uint16_t *port_speed, uint16_t *mb)
{
	int rval;
	mbx_cmd_t mc;
	mbx_cmd_t *mcp = &mc;

	ql_dbg(ql_dbg_mbx + ql_dbg_verbose, vha, 0x10b0,
	    "Entered %s.\n", __func__);

	if (!IS_IIDMA_CAPABLE(vha->hw))
		return QLA_FUNCTION_FAILED;

	mcp->mb[0] = MBC_PORT_PARAMS;
	mcp->mb[1] = loop_id;
	mcp->mb[2] = mcp->mb[3] = 0;
	mcp->mb[9] = vha->vp_idx;
	mcp->out_mb = MBX_9|MBX_3|MBX_2|MBX_1|MBX_0;
	mcp->in_mb = MBX_3|MBX_1|MBX_0;
	mcp->tov = MBX_TOV_SECONDS;
	mcp->flags = 0;
	rval = qla2x00_mailbox_command(vha, mcp);

	/* Return mailbox statuses. */
	if (mb != NULL) {
		mb[0] = mcp->mb[0];
		mb[1] = mcp->mb[1];
		mb[3] = mcp->mb[3];
	}

	if (rval != QLA_SUCCESS) {
		ql_dbg(ql_dbg_mbx, vha, 0x10b1, "Failed=%x.\n", rval);
	} else {
		ql_dbg(ql_dbg_mbx + ql_dbg_verbose, vha, 0x10b2,
		    "Done %s.\n", __func__);
		if (port_speed)
			*port_speed = mcp->mb[3];
	}

	return rval;
}

int
qla2x00_set_idma_speed(scsi_qla_host_t *vha, uint16_t loop_id,
    uint16_t port_speed, uint16_t *mb)
{
	int rval;
	mbx_cmd_t mc;
	mbx_cmd_t *mcp = &mc;

	ql_dbg(ql_dbg_mbx + ql_dbg_verbose, vha, 0x10b3,
	    "Entered %s.\n", __func__);

	if (!IS_IIDMA_CAPABLE(vha->hw))
		return QLA_FUNCTION_FAILED;

	mcp->mb[0] = MBC_PORT_PARAMS;
	mcp->mb[1] = loop_id;
	mcp->mb[2] = BIT_0;
	if (IS_CNA_CAPABLE(vha->hw))
		mcp->mb[3] = port_speed & (BIT_5|BIT_4|BIT_3|BIT_2|BIT_1|BIT_0);
	else
		mcp->mb[3] = port_speed & (BIT_2|BIT_1|BIT_0);
	mcp->mb[9] = vha->vp_idx;
	mcp->out_mb = MBX_9|MBX_3|MBX_2|MBX_1|MBX_0;
	mcp->in_mb = MBX_3|MBX_1|MBX_0;
	mcp->tov = MBX_TOV_SECONDS;
	mcp->flags = 0;
	rval = qla2x00_mailbox_command(vha, mcp);

	/* Return mailbox statuses. */
	if (mb != NULL) {
		mb[0] = mcp->mb[0];
		mb[1] = mcp->mb[1];
		mb[3] = mcp->mb[3];
	}

	if (rval != QLA_SUCCESS) {
		ql_dbg(ql_dbg_mbx, vha, 0x10b4,
		    "Failed=%x.\n", rval);
	} else {
		ql_dbg(ql_dbg_mbx + ql_dbg_verbose, vha, 0x10b5,
		    "Done %s.\n", __func__);
	}

	return rval;
}

void
qla24xx_report_id_acquisition(scsi_qla_host_t *vha,
	struct vp_rpt_id_entry_24xx *rptid_entry)
{
	struct qla_hw_data *ha = vha->hw;
	scsi_qla_host_t *vp = NULL;
	unsigned long   flags;
	int found;
	port_id_t id;

	ql_dbg(ql_dbg_mbx + ql_dbg_verbose, vha, 0x10b6,
	    "Entered %s.\n", __func__);

	if (rptid_entry->entry_status != 0)
		return;

	id.b.domain = rptid_entry->port_id[2];
	id.b.area   = rptid_entry->port_id[1];
	id.b.al_pa  = rptid_entry->port_id[0];
	id.b.rsvd_1 = 0;

	if (rptid_entry->format == 0) {
		/* loop */
		ql_dbg(ql_dbg_async, vha, 0x10b7,
		    "Format 0 : Number of VPs setup %d, number of "
		    "VPs acquired %d.\n", rptid_entry->vp_setup,
		    rptid_entry->vp_acquired);
		ql_dbg(ql_dbg_async, vha, 0x10b8,
		    "Primary port id %02x%02x%02x.\n",
		    rptid_entry->port_id[2], rptid_entry->port_id[1],
		    rptid_entry->port_id[0]);

		qlt_update_host_map(vha, id);

	} else if (rptid_entry->format == 1) {
		/* fabric */
		ql_dbg(ql_dbg_async, vha, 0x10b9,
		    "Format 1: VP[%d] enabled - status %d - with "
		    "port id %02x%02x%02x.\n", rptid_entry->vp_idx,
			rptid_entry->vp_status,
		    rptid_entry->port_id[2], rptid_entry->port_id[1],
		    rptid_entry->port_id[0]);

		/* buffer to buffer credit flag */
		vha->flags.bbcr_enable = (rptid_entry->u.f1.bbcr & 0xf) != 0;

		if (rptid_entry->vp_idx == 0) {
			if (rptid_entry->vp_status == VP_STAT_COMPL) {
				/* FA-WWN is only for physical port */
				if (qla_ini_mode_enabled(vha) &&
				    ha->flags.fawwpn_enabled &&
				    (rptid_entry->u.f1.flags &
				     BIT_6)) {
					memcpy(vha->port_name,
					    rptid_entry->u.f1.port_name,
					    WWN_SIZE);
				}

				qlt_update_host_map(vha, id);
			}

			set_bit(REGISTER_FC4_NEEDED, &vha->dpc_flags);
			set_bit(REGISTER_FDMI_NEEDED, &vha->dpc_flags);
		} else {
			if (rptid_entry->vp_status != VP_STAT_COMPL &&
				rptid_entry->vp_status != VP_STAT_ID_CHG) {
				ql_dbg(ql_dbg_mbx, vha, 0x10ba,
				    "Could not acquire ID for VP[%d].\n",
				    rptid_entry->vp_idx);
				return;
			}

			found = 0;
			spin_lock_irqsave(&ha->vport_slock, flags);
			list_for_each_entry(vp, &ha->vp_list, list) {
				if (rptid_entry->vp_idx == vp->vp_idx) {
					found = 1;
					break;
				}
			}
			spin_unlock_irqrestore(&ha->vport_slock, flags);

			if (!found)
				return;

			qlt_update_host_map(vp, id);

			/*
			 * Cannot configure here as we are still sitting on the
			 * response queue. Handle it in dpc context.
			 */
			set_bit(VP_IDX_ACQUIRED, &vp->vp_flags);
			set_bit(REGISTER_FC4_NEEDED, &vp->dpc_flags);
			set_bit(REGISTER_FDMI_NEEDED, &vp->dpc_flags);
		}
		set_bit(VP_DPC_NEEDED, &vha->dpc_flags);
		qla2xxx_wake_dpc(vha);
	} else if (rptid_entry->format == 2) {
		ql_dbg(ql_dbg_async, vha, 0x505f,
		    "RIDA: format 2/N2N Primary port id %02x%02x%02x.\n",
		    rptid_entry->port_id[2], rptid_entry->port_id[1],
		    rptid_entry->port_id[0]);

		ql_dbg(ql_dbg_async, vha, 0x5075,
		    "N2N: Remote WWPN %8phC.\n",
		    rptid_entry->u.f2.port_name);

		/* N2N.  direct connect */
		vha->d_id.b.domain = rptid_entry->port_id[2];
		vha->d_id.b.area = rptid_entry->port_id[1];
		vha->d_id.b.al_pa = rptid_entry->port_id[0];

		spin_lock_irqsave(&ha->vport_slock, flags);
		qlt_update_vp_map(vha, SET_AL_PA);
		spin_unlock_irqrestore(&ha->vport_slock, flags);
	}
}

/*
 * qla24xx_modify_vp_config
 *	Change VP configuration for vha
 *
 * Input:
 *	vha = adapter block pointer.
 *
 * Returns:
 *	qla2xxx local function return status code.
 *
 * Context:
 *	Kernel context.
 */
int
qla24xx_modify_vp_config(scsi_qla_host_t *vha)
{
	int		rval;
	struct vp_config_entry_24xx *vpmod;
	dma_addr_t	vpmod_dma;
	struct qla_hw_data *ha = vha->hw;
	struct scsi_qla_host *base_vha = pci_get_drvdata(ha->pdev);

	/* This can be called by the parent */

	ql_dbg(ql_dbg_mbx + ql_dbg_verbose, vha, 0x10bb,
	    "Entered %s.\n", __func__);

	vpmod = dma_pool_alloc(ha->s_dma_pool, GFP_KERNEL, &vpmod_dma);
	if (!vpmod) {
		ql_log(ql_log_warn, vha, 0x10bc,
		    "Failed to allocate modify VP IOCB.\n");
		return QLA_MEMORY_ALLOC_FAILED;
	}

	memset(vpmod, 0, sizeof(struct vp_config_entry_24xx));
	vpmod->entry_type = VP_CONFIG_IOCB_TYPE;
	vpmod->entry_count = 1;
	vpmod->command = VCT_COMMAND_MOD_ENABLE_VPS;
	vpmod->vp_count = 1;
	vpmod->vp_index1 = vha->vp_idx;
	vpmod->options_idx1 = BIT_3|BIT_4|BIT_5;

	qlt_modify_vp_config(vha, vpmod);

	memcpy(vpmod->node_name_idx1, vha->node_name, WWN_SIZE);
	memcpy(vpmod->port_name_idx1, vha->port_name, WWN_SIZE);
	vpmod->entry_count = 1;

	rval = qla2x00_issue_iocb(base_vha, vpmod, vpmod_dma, 0);
	if (rval != QLA_SUCCESS) {
		ql_dbg(ql_dbg_mbx, vha, 0x10bd,
		    "Failed to issue VP config IOCB (%x).\n", rval);
	} else if (vpmod->comp_status != 0) {
		ql_dbg(ql_dbg_mbx, vha, 0x10be,
		    "Failed to complete IOCB -- error status (%x).\n",
		    vpmod->comp_status);
		rval = QLA_FUNCTION_FAILED;
	} else if (vpmod->comp_status != cpu_to_le16(CS_COMPLETE)) {
		ql_dbg(ql_dbg_mbx, vha, 0x10bf,
		    "Failed to complete IOCB -- completion status (%x).\n",
		    le16_to_cpu(vpmod->comp_status));
		rval = QLA_FUNCTION_FAILED;
	} else {
		/* EMPTY */
		ql_dbg(ql_dbg_mbx + ql_dbg_verbose, vha, 0x10c0,
		    "Done %s.\n", __func__);
		fc_vport_set_state(vha->fc_vport, FC_VPORT_INITIALIZING);
	}
	dma_pool_free(ha->s_dma_pool, vpmod, vpmod_dma);

	return rval;
}

/*
 * qla24xx_control_vp
 *	Enable a virtual port for given host
 *
 * Input:
 *	ha = adapter block pointer.
 *	vhba = virtual adapter (unused)
 *	index = index number for enabled VP
 *
 * Returns:
 *	qla2xxx local function return status code.
 *
 * Context:
 *	Kernel context.
 */
int
qla24xx_control_vp(scsi_qla_host_t *vha, int cmd)
{
	int		rval;
	int		map, pos;
	struct vp_ctrl_entry_24xx   *vce;
	dma_addr_t	vce_dma;
	struct qla_hw_data *ha = vha->hw;
	int	vp_index = vha->vp_idx;
	struct scsi_qla_host *base_vha = pci_get_drvdata(ha->pdev);

	ql_dbg(ql_dbg_mbx + ql_dbg_verbose, vha, 0x10c1,
	    "Entered %s enabling index %d.\n", __func__, vp_index);

	if (vp_index == 0 || vp_index >= ha->max_npiv_vports)
		return QLA_PARAMETER_ERROR;

	vce = dma_pool_alloc(ha->s_dma_pool, GFP_KERNEL, &vce_dma);
	if (!vce) {
		ql_log(ql_log_warn, vha, 0x10c2,
		    "Failed to allocate VP control IOCB.\n");
		return QLA_MEMORY_ALLOC_FAILED;
	}
	memset(vce, 0, sizeof(struct vp_ctrl_entry_24xx));

	vce->entry_type = VP_CTRL_IOCB_TYPE;
	vce->entry_count = 1;
	vce->command = cpu_to_le16(cmd);
	vce->vp_count = cpu_to_le16(1);

	/* index map in firmware starts with 1; decrement index
	 * this is ok as we never use index 0
	 */
	map = (vp_index - 1) / 8;
	pos = (vp_index - 1) & 7;
	mutex_lock(&ha->vport_lock);
	vce->vp_idx_map[map] |= 1 << pos;
	mutex_unlock(&ha->vport_lock);

	rval = qla2x00_issue_iocb(base_vha, vce, vce_dma, 0);
	if (rval != QLA_SUCCESS) {
		ql_dbg(ql_dbg_mbx, vha, 0x10c3,
		    "Failed to issue VP control IOCB (%x).\n", rval);
	} else if (vce->entry_status != 0) {
		ql_dbg(ql_dbg_mbx, vha, 0x10c4,
		    "Failed to complete IOCB -- error status (%x).\n",
		    vce->entry_status);
		rval = QLA_FUNCTION_FAILED;
	} else if (vce->comp_status != cpu_to_le16(CS_COMPLETE)) {
		ql_dbg(ql_dbg_mbx, vha, 0x10c5,
		    "Failed to complete IOCB -- completion status (%x).\n",
		    le16_to_cpu(vce->comp_status));
		rval = QLA_FUNCTION_FAILED;
	} else {
		ql_dbg(ql_dbg_mbx + ql_dbg_verbose, vha, 0x10c6,
		    "Done %s.\n", __func__);
	}

	dma_pool_free(ha->s_dma_pool, vce, vce_dma);

	return rval;
}

/*
 * qla2x00_send_change_request
 *	Receive or disable RSCN request from fabric controller
 *
 * Input:
 *	ha = adapter block pointer
 *	format = registration format:
 *		0 - Reserved
 *		1 - Fabric detected registration
 *		2 - N_port detected registration
 *		3 - Full registration
 *		FF - clear registration
 *	vp_idx = Virtual port index
 *
 * Returns:
 *	qla2x00 local function return status code.
 *
 * Context:
 *	Kernel Context
 */

int
qla2x00_send_change_request(scsi_qla_host_t *vha, uint16_t format,
			    uint16_t vp_idx)
{
	int rval;
	mbx_cmd_t mc;
	mbx_cmd_t *mcp = &mc;

	ql_dbg(ql_dbg_mbx + ql_dbg_verbose, vha, 0x10c7,
	    "Entered %s.\n", __func__);

	mcp->mb[0] = MBC_SEND_CHANGE_REQUEST;
	mcp->mb[1] = format;
	mcp->mb[9] = vp_idx;
	mcp->out_mb = MBX_9|MBX_1|MBX_0;
	mcp->in_mb = MBX_0|MBX_1;
	mcp->tov = MBX_TOV_SECONDS;
	mcp->flags = 0;
	rval = qla2x00_mailbox_command(vha, mcp);

	if (rval == QLA_SUCCESS) {
		if (mcp->mb[0] != MBS_COMMAND_COMPLETE) {
			rval = BIT_1;
		}
	} else
		rval = BIT_1;

	return rval;
}

int
qla2x00_dump_ram(scsi_qla_host_t *vha, dma_addr_t req_dma, uint32_t addr,
    uint32_t size)
{
	int rval;
	mbx_cmd_t mc;
	mbx_cmd_t *mcp = &mc;

	ql_dbg(ql_dbg_mbx + ql_dbg_verbose, vha, 0x1009,
	    "Entered %s.\n", __func__);

	if (MSW(addr) || IS_FWI2_CAPABLE(vha->hw)) {
		mcp->mb[0] = MBC_DUMP_RISC_RAM_EXTENDED;
		mcp->mb[8] = MSW(addr);
		mcp->out_mb = MBX_8|MBX_0;
	} else {
		mcp->mb[0] = MBC_DUMP_RISC_RAM;
		mcp->out_mb = MBX_0;
	}
	mcp->mb[1] = LSW(addr);
	mcp->mb[2] = MSW(req_dma);
	mcp->mb[3] = LSW(req_dma);
	mcp->mb[6] = MSW(MSD(req_dma));
	mcp->mb[7] = LSW(MSD(req_dma));
	mcp->out_mb |= MBX_7|MBX_6|MBX_3|MBX_2|MBX_1;
	if (IS_FWI2_CAPABLE(vha->hw)) {
		mcp->mb[4] = MSW(size);
		mcp->mb[5] = LSW(size);
		mcp->out_mb |= MBX_5|MBX_4;
	} else {
		mcp->mb[4] = LSW(size);
		mcp->out_mb |= MBX_4;
	}

	mcp->in_mb = MBX_0;
	mcp->tov = MBX_TOV_SECONDS;
	mcp->flags = 0;
	rval = qla2x00_mailbox_command(vha, mcp);

	if (rval != QLA_SUCCESS) {
		ql_dbg(ql_dbg_mbx, vha, 0x1008,
		    "Failed=%x mb[0]=%x.\n", rval, mcp->mb[0]);
	} else {
		ql_dbg(ql_dbg_mbx + ql_dbg_verbose, vha, 0x1007,
		    "Done %s.\n", __func__);
	}

	return rval;
}
/* 84XX Support **************************************************************/

struct cs84xx_mgmt_cmd {
	union {
		struct verify_chip_entry_84xx req;
		struct verify_chip_rsp_84xx rsp;
	} p;
};

int
qla84xx_verify_chip(struct scsi_qla_host *vha, uint16_t *status)
{
	int rval, retry;
	struct cs84xx_mgmt_cmd *mn;
	dma_addr_t mn_dma;
	uint16_t options;
	unsigned long flags;
	struct qla_hw_data *ha = vha->hw;

	ql_dbg(ql_dbg_mbx + ql_dbg_verbose, vha, 0x10c8,
	    "Entered %s.\n", __func__);

	mn = dma_pool_alloc(ha->s_dma_pool, GFP_KERNEL, &mn_dma);
	if (mn == NULL) {
		return QLA_MEMORY_ALLOC_FAILED;
	}

	/* Force Update? */
	options = ha->cs84xx->fw_update ? VCO_FORCE_UPDATE : 0;
	/* Diagnostic firmware? */
	/* options |= MENLO_DIAG_FW; */
	/* We update the firmware with only one data sequence. */
	options |= VCO_END_OF_DATA;

	do {
		retry = 0;
		memset(mn, 0, sizeof(*mn));
		mn->p.req.entry_type = VERIFY_CHIP_IOCB_TYPE;
		mn->p.req.entry_count = 1;
		mn->p.req.options = cpu_to_le16(options);

		ql_dbg(ql_dbg_mbx + ql_dbg_buffer, vha, 0x111c,
		    "Dump of Verify Request.\n");
		ql_dump_buffer(ql_dbg_mbx + ql_dbg_buffer, vha, 0x111e,
		    (uint8_t *)mn, sizeof(*mn));

		rval = qla2x00_issue_iocb_timeout(vha, mn, mn_dma, 0, 120);
		if (rval != QLA_SUCCESS) {
			ql_dbg(ql_dbg_mbx, vha, 0x10cb,
			    "Failed to issue verify IOCB (%x).\n", rval);
			goto verify_done;
		}

		ql_dbg(ql_dbg_mbx + ql_dbg_buffer, vha, 0x1110,
		    "Dump of Verify Response.\n");
		ql_dump_buffer(ql_dbg_mbx + ql_dbg_buffer, vha, 0x1118,
		    (uint8_t *)mn, sizeof(*mn));

		status[0] = le16_to_cpu(mn->p.rsp.comp_status);
		status[1] = status[0] == CS_VCS_CHIP_FAILURE ?
		    le16_to_cpu(mn->p.rsp.failure_code) : 0;
		ql_dbg(ql_dbg_mbx + ql_dbg_verbose, vha, 0x10ce,
		    "cs=%x fc=%x.\n", status[0], status[1]);

		if (status[0] != CS_COMPLETE) {
			rval = QLA_FUNCTION_FAILED;
			if (!(options & VCO_DONT_UPDATE_FW)) {
				ql_dbg(ql_dbg_mbx, vha, 0x10cf,
				    "Firmware update failed. Retrying "
				    "without update firmware.\n");
				options |= VCO_DONT_UPDATE_FW;
				options &= ~VCO_FORCE_UPDATE;
				retry = 1;
			}
		} else {
			ql_dbg(ql_dbg_mbx + ql_dbg_verbose, vha, 0x10d0,
			    "Firmware updated to %x.\n",
			    le32_to_cpu(mn->p.rsp.fw_ver));

			/* NOTE: we only update OP firmware. */
			spin_lock_irqsave(&ha->cs84xx->access_lock, flags);
			ha->cs84xx->op_fw_version =
			    le32_to_cpu(mn->p.rsp.fw_ver);
			spin_unlock_irqrestore(&ha->cs84xx->access_lock,
			    flags);
		}
	} while (retry);

verify_done:
	dma_pool_free(ha->s_dma_pool, mn, mn_dma);

	if (rval != QLA_SUCCESS) {
		ql_dbg(ql_dbg_mbx, vha, 0x10d1,
		    "Failed=%x.\n", rval);
	} else {
		ql_dbg(ql_dbg_mbx + ql_dbg_verbose, vha, 0x10d2,
		    "Done %s.\n", __func__);
	}

	return rval;
}

int
qla25xx_init_req_que(struct scsi_qla_host *vha, struct req_que *req)
{
	int rval;
	unsigned long flags;
	mbx_cmd_t mc;
	mbx_cmd_t *mcp = &mc;
	struct qla_hw_data *ha = vha->hw;

	ql_dbg(ql_dbg_mbx + ql_dbg_verbose, vha, 0x10d3,
	    "Entered %s.\n", __func__);

	if (IS_SHADOW_REG_CAPABLE(ha))
		req->options |= BIT_13;

	mcp->mb[0] = MBC_INITIALIZE_MULTIQ;
	mcp->mb[1] = req->options;
	mcp->mb[2] = MSW(LSD(req->dma));
	mcp->mb[3] = LSW(LSD(req->dma));
	mcp->mb[6] = MSW(MSD(req->dma));
	mcp->mb[7] = LSW(MSD(req->dma));
	mcp->mb[5] = req->length;
	if (req->rsp)
		mcp->mb[10] = req->rsp->id;
	mcp->mb[12] = req->qos;
	mcp->mb[11] = req->vp_idx;
	mcp->mb[13] = req->rid;
	if (IS_QLA83XX(ha) || IS_QLA27XX(ha))
		mcp->mb[15] = 0;

	mcp->mb[4] = req->id;
	/* que in ptr index */
	mcp->mb[8] = 0;
	/* que out ptr index */
	mcp->mb[9] = *req->out_ptr = 0;
	mcp->out_mb = MBX_14|MBX_13|MBX_12|MBX_11|MBX_10|MBX_9|MBX_8|MBX_7|
			MBX_6|MBX_5|MBX_4|MBX_3|MBX_2|MBX_1|MBX_0;
	mcp->in_mb = MBX_0;
	mcp->flags = MBX_DMA_OUT;
	mcp->tov = MBX_TOV_SECONDS * 2;

	if (IS_QLA81XX(ha) || IS_QLA83XX(ha) || IS_QLA27XX(ha))
		mcp->in_mb |= MBX_1;
	if (IS_QLA83XX(ha) || IS_QLA27XX(ha)) {
		mcp->out_mb |= MBX_15;
		/* debug q create issue in SR-IOV */
		mcp->in_mb |= MBX_9 | MBX_8 | MBX_7;
	}

	spin_lock_irqsave(&ha->hardware_lock, flags);
	if (!(req->options & BIT_0)) {
		WRT_REG_DWORD(req->req_q_in, 0);
		if (!IS_QLA83XX(ha) && !IS_QLA27XX(ha))
			WRT_REG_DWORD(req->req_q_out, 0);
	}
	spin_unlock_irqrestore(&ha->hardware_lock, flags);

	rval = qla2x00_mailbox_command(vha, mcp);
	if (rval != QLA_SUCCESS) {
		ql_dbg(ql_dbg_mbx, vha, 0x10d4,
		    "Failed=%x mb[0]=%x.\n", rval, mcp->mb[0]);
	} else {
		ql_dbg(ql_dbg_mbx + ql_dbg_verbose, vha, 0x10d5,
		    "Done %s.\n", __func__);
	}

	return rval;
}

int
qla25xx_init_rsp_que(struct scsi_qla_host *vha, struct rsp_que *rsp)
{
	int rval;
	unsigned long flags;
	mbx_cmd_t mc;
	mbx_cmd_t *mcp = &mc;
	struct qla_hw_data *ha = vha->hw;

	ql_dbg(ql_dbg_mbx + ql_dbg_verbose, vha, 0x10d6,
	    "Entered %s.\n", __func__);

	if (IS_SHADOW_REG_CAPABLE(ha))
		rsp->options |= BIT_13;

	mcp->mb[0] = MBC_INITIALIZE_MULTIQ;
	mcp->mb[1] = rsp->options;
	mcp->mb[2] = MSW(LSD(rsp->dma));
	mcp->mb[3] = LSW(LSD(rsp->dma));
	mcp->mb[6] = MSW(MSD(rsp->dma));
	mcp->mb[7] = LSW(MSD(rsp->dma));
	mcp->mb[5] = rsp->length;
	mcp->mb[14] = rsp->msix->entry;
	mcp->mb[13] = rsp->rid;
	if (IS_QLA83XX(ha) || IS_QLA27XX(ha))
		mcp->mb[15] = 0;

	mcp->mb[4] = rsp->id;
	/* que in ptr index */
	mcp->mb[8] = *rsp->in_ptr = 0;
	/* que out ptr index */
	mcp->mb[9] = 0;
	mcp->out_mb = MBX_14|MBX_13|MBX_9|MBX_8|MBX_7
			|MBX_6|MBX_5|MBX_4|MBX_3|MBX_2|MBX_1|MBX_0;
	mcp->in_mb = MBX_0;
	mcp->flags = MBX_DMA_OUT;
	mcp->tov = MBX_TOV_SECONDS * 2;

	if (IS_QLA81XX(ha)) {
		mcp->out_mb |= MBX_12|MBX_11|MBX_10;
		mcp->in_mb |= MBX_1;
	} else if (IS_QLA83XX(ha) || IS_QLA27XX(ha)) {
		mcp->out_mb |= MBX_15|MBX_12|MBX_11|MBX_10;
		mcp->in_mb |= MBX_1;
		/* debug q create issue in SR-IOV */
		mcp->in_mb |= MBX_9 | MBX_8 | MBX_7;
	}

	spin_lock_irqsave(&ha->hardware_lock, flags);
	if (!(rsp->options & BIT_0)) {
		WRT_REG_DWORD(rsp->rsp_q_out, 0);
		if (!IS_QLA83XX(ha) && !IS_QLA27XX(ha))
			WRT_REG_DWORD(rsp->rsp_q_in, 0);
	}

	spin_unlock_irqrestore(&ha->hardware_lock, flags);

	rval = qla2x00_mailbox_command(vha, mcp);
	if (rval != QLA_SUCCESS) {
		ql_dbg(ql_dbg_mbx, vha, 0x10d7,
		    "Failed=%x mb[0]=%x.\n", rval, mcp->mb[0]);
	} else {
		ql_dbg(ql_dbg_mbx + ql_dbg_verbose, vha, 0x10d8,
		    "Done %s.\n", __func__);
	}

	return rval;
}

int
qla81xx_idc_ack(scsi_qla_host_t *vha, uint16_t *mb)
{
	int rval;
	mbx_cmd_t mc;
	mbx_cmd_t *mcp = &mc;

	ql_dbg(ql_dbg_mbx + ql_dbg_verbose, vha, 0x10d9,
	    "Entered %s.\n", __func__);

	mcp->mb[0] = MBC_IDC_ACK;
	memcpy(&mcp->mb[1], mb, QLA_IDC_ACK_REGS * sizeof(uint16_t));
	mcp->out_mb = MBX_7|MBX_6|MBX_5|MBX_4|MBX_3|MBX_2|MBX_1|MBX_0;
	mcp->in_mb = MBX_0;
	mcp->tov = MBX_TOV_SECONDS;
	mcp->flags = 0;
	rval = qla2x00_mailbox_command(vha, mcp);

	if (rval != QLA_SUCCESS) {
		ql_dbg(ql_dbg_mbx, vha, 0x10da,
		    "Failed=%x mb[0]=%x.\n", rval, mcp->mb[0]);
	} else {
		ql_dbg(ql_dbg_mbx + ql_dbg_verbose, vha, 0x10db,
		    "Done %s.\n", __func__);
	}

	return rval;
}

int
qla81xx_fac_get_sector_size(scsi_qla_host_t *vha, uint32_t *sector_size)
{
	int rval;
	mbx_cmd_t mc;
	mbx_cmd_t *mcp = &mc;

	ql_dbg(ql_dbg_mbx + ql_dbg_verbose, vha, 0x10dc,
	    "Entered %s.\n", __func__);

	if (!IS_QLA81XX(vha->hw) && !IS_QLA83XX(vha->hw) &&
	    !IS_QLA27XX(vha->hw))
		return QLA_FUNCTION_FAILED;

	mcp->mb[0] = MBC_FLASH_ACCESS_CTRL;
	mcp->mb[1] = FAC_OPT_CMD_GET_SECTOR_SIZE;
	mcp->out_mb = MBX_1|MBX_0;
	mcp->in_mb = MBX_1|MBX_0;
	mcp->tov = MBX_TOV_SECONDS;
	mcp->flags = 0;
	rval = qla2x00_mailbox_command(vha, mcp);

	if (rval != QLA_SUCCESS) {
		ql_dbg(ql_dbg_mbx, vha, 0x10dd,
		    "Failed=%x mb[0]=%x mb[1]=%x.\n",
		    rval, mcp->mb[0], mcp->mb[1]);
	} else {
		ql_dbg(ql_dbg_mbx + ql_dbg_verbose, vha, 0x10de,
		    "Done %s.\n", __func__);
		*sector_size = mcp->mb[1];
	}

	return rval;
}

int
qla81xx_fac_do_write_enable(scsi_qla_host_t *vha, int enable)
{
	int rval;
	mbx_cmd_t mc;
	mbx_cmd_t *mcp = &mc;

	if (!IS_QLA81XX(vha->hw) && !IS_QLA83XX(vha->hw) &&
	    !IS_QLA27XX(vha->hw))
		return QLA_FUNCTION_FAILED;

	ql_dbg(ql_dbg_mbx + ql_dbg_verbose, vha, 0x10df,
	    "Entered %s.\n", __func__);

	mcp->mb[0] = MBC_FLASH_ACCESS_CTRL;
	mcp->mb[1] = enable ? FAC_OPT_CMD_WRITE_ENABLE :
	    FAC_OPT_CMD_WRITE_PROTECT;
	mcp->out_mb = MBX_1|MBX_0;
	mcp->in_mb = MBX_1|MBX_0;
	mcp->tov = MBX_TOV_SECONDS;
	mcp->flags = 0;
	rval = qla2x00_mailbox_command(vha, mcp);

	if (rval != QLA_SUCCESS) {
		ql_dbg(ql_dbg_mbx, vha, 0x10e0,
		    "Failed=%x mb[0]=%x mb[1]=%x.\n",
		    rval, mcp->mb[0], mcp->mb[1]);
	} else {
		ql_dbg(ql_dbg_mbx + ql_dbg_verbose, vha, 0x10e1,
		    "Done %s.\n", __func__);
	}

	return rval;
}

int
qla81xx_fac_erase_sector(scsi_qla_host_t *vha, uint32_t start, uint32_t finish)
{
	int rval;
	mbx_cmd_t mc;
	mbx_cmd_t *mcp = &mc;

	if (!IS_QLA81XX(vha->hw) && !IS_QLA83XX(vha->hw) &&
	    !IS_QLA27XX(vha->hw))
		return QLA_FUNCTION_FAILED;

	ql_dbg(ql_dbg_mbx + ql_dbg_verbose, vha, 0x10e2,
	    "Entered %s.\n", __func__);

	mcp->mb[0] = MBC_FLASH_ACCESS_CTRL;
	mcp->mb[1] = FAC_OPT_CMD_ERASE_SECTOR;
	mcp->mb[2] = LSW(start);
	mcp->mb[3] = MSW(start);
	mcp->mb[4] = LSW(finish);
	mcp->mb[5] = MSW(finish);
	mcp->out_mb = MBX_5|MBX_4|MBX_3|MBX_2|MBX_1|MBX_0;
	mcp->in_mb = MBX_2|MBX_1|MBX_0;
	mcp->tov = MBX_TOV_SECONDS;
	mcp->flags = 0;
	rval = qla2x00_mailbox_command(vha, mcp);

	if (rval != QLA_SUCCESS) {
		ql_dbg(ql_dbg_mbx, vha, 0x10e3,
		    "Failed=%x mb[0]=%x mb[1]=%x mb[2]=%x.\n",
		    rval, mcp->mb[0], mcp->mb[1], mcp->mb[2]);
	} else {
		ql_dbg(ql_dbg_mbx + ql_dbg_verbose, vha, 0x10e4,
		    "Done %s.\n", __func__);
	}

	return rval;
}

int
qla81xx_restart_mpi_firmware(scsi_qla_host_t *vha)
{
	int rval = 0;
	mbx_cmd_t mc;
	mbx_cmd_t *mcp = &mc;

	ql_dbg(ql_dbg_mbx + ql_dbg_verbose, vha, 0x10e5,
	    "Entered %s.\n", __func__);

	mcp->mb[0] = MBC_RESTART_MPI_FW;
	mcp->out_mb = MBX_0;
	mcp->in_mb = MBX_0|MBX_1;
	mcp->tov = MBX_TOV_SECONDS;
	mcp->flags = 0;
	rval = qla2x00_mailbox_command(vha, mcp);

	if (rval != QLA_SUCCESS) {
		ql_dbg(ql_dbg_mbx, vha, 0x10e6,
		    "Failed=%x mb[0]=%x mb[1]=%x.\n",
		    rval, mcp->mb[0], mcp->mb[1]);
	} else {
		ql_dbg(ql_dbg_mbx + ql_dbg_verbose, vha, 0x10e7,
		    "Done %s.\n", __func__);
	}

	return rval;
}

int
qla82xx_set_driver_version(scsi_qla_host_t *vha, char *version)
{
	int rval;
	mbx_cmd_t mc;
	mbx_cmd_t *mcp = &mc;
	int i;
	int len;
	uint16_t *str;
	struct qla_hw_data *ha = vha->hw;

	if (!IS_P3P_TYPE(ha))
		return QLA_FUNCTION_FAILED;

	ql_dbg(ql_dbg_mbx + ql_dbg_verbose, vha, 0x117b,
	    "Entered %s.\n", __func__);

	str = (void *)version;
	len = strlen(version);

	mcp->mb[0] = MBC_SET_RNID_PARAMS;
	mcp->mb[1] = RNID_TYPE_SET_VERSION << 8;
	mcp->out_mb = MBX_1|MBX_0;
	for (i = 4; i < 16 && len; i++, str++, len -= 2) {
		mcp->mb[i] = cpu_to_le16p(str);
		mcp->out_mb |= 1<<i;
	}
	for (; i < 16; i++) {
		mcp->mb[i] = 0;
		mcp->out_mb |= 1<<i;
	}
	mcp->in_mb = MBX_1|MBX_0;
	mcp->tov = MBX_TOV_SECONDS;
	mcp->flags = 0;
	rval = qla2x00_mailbox_command(vha, mcp);

	if (rval != QLA_SUCCESS) {
		ql_dbg(ql_dbg_mbx, vha, 0x117c,
		    "Failed=%x mb[0]=%x,%x.\n", rval, mcp->mb[0], mcp->mb[1]);
	} else {
		ql_dbg(ql_dbg_mbx + ql_dbg_verbose, vha, 0x117d,
		    "Done %s.\n", __func__);
	}

	return rval;
}

int
qla25xx_set_driver_version(scsi_qla_host_t *vha, char *version)
{
	int rval;
	mbx_cmd_t mc;
	mbx_cmd_t *mcp = &mc;
	int len;
	uint16_t dwlen;
	uint8_t *str;
	dma_addr_t str_dma;
	struct qla_hw_data *ha = vha->hw;

	if (!IS_FWI2_CAPABLE(ha) || IS_QLA24XX_TYPE(ha) || IS_QLA81XX(ha) ||
	    IS_P3P_TYPE(ha))
		return QLA_FUNCTION_FAILED;

	ql_dbg(ql_dbg_mbx + ql_dbg_verbose, vha, 0x117e,
	    "Entered %s.\n", __func__);

	str = dma_pool_alloc(ha->s_dma_pool, GFP_KERNEL, &str_dma);
	if (!str) {
		ql_log(ql_log_warn, vha, 0x117f,
		    "Failed to allocate driver version param.\n");
		return QLA_MEMORY_ALLOC_FAILED;
	}

	memcpy(str, "\x7\x3\x11\x0", 4);
	dwlen = str[0];
	len = dwlen * 4 - 4;
	memset(str + 4, 0, len);
	if (len > strlen(version))
		len = strlen(version);
	memcpy(str + 4, version, len);

	mcp->mb[0] = MBC_SET_RNID_PARAMS;
	mcp->mb[1] = RNID_TYPE_SET_VERSION << 8 | dwlen;
	mcp->mb[2] = MSW(LSD(str_dma));
	mcp->mb[3] = LSW(LSD(str_dma));
	mcp->mb[6] = MSW(MSD(str_dma));
	mcp->mb[7] = LSW(MSD(str_dma));
	mcp->out_mb = MBX_7|MBX_6|MBX_3|MBX_2|MBX_1|MBX_0;
	mcp->in_mb = MBX_1|MBX_0;
	mcp->tov = MBX_TOV_SECONDS;
	mcp->flags = 0;
	rval = qla2x00_mailbox_command(vha, mcp);

	if (rval != QLA_SUCCESS) {
		ql_dbg(ql_dbg_mbx, vha, 0x1180,
		    "Failed=%x mb[0]=%x,%x.\n", rval, mcp->mb[0], mcp->mb[1]);
	} else {
		ql_dbg(ql_dbg_mbx + ql_dbg_verbose, vha, 0x1181,
		    "Done %s.\n", __func__);
	}

	dma_pool_free(ha->s_dma_pool, str, str_dma);

	return rval;
}

static int
qla2x00_read_asic_temperature(scsi_qla_host_t *vha, uint16_t *temp)
{
	int rval;
	mbx_cmd_t mc;
	mbx_cmd_t *mcp = &mc;

	if (!IS_FWI2_CAPABLE(vha->hw))
		return QLA_FUNCTION_FAILED;

	ql_dbg(ql_dbg_mbx + ql_dbg_verbose, vha, 0x1159,
	    "Entered %s.\n", __func__);

	mcp->mb[0] = MBC_GET_RNID_PARAMS;
	mcp->mb[1] = RNID_TYPE_ASIC_TEMP << 8;
	mcp->out_mb = MBX_1|MBX_0;
	mcp->in_mb = MBX_1|MBX_0;
	mcp->tov = MBX_TOV_SECONDS;
	mcp->flags = 0;
	rval = qla2x00_mailbox_command(vha, mcp);
	*temp = mcp->mb[1];

	if (rval != QLA_SUCCESS) {
		ql_dbg(ql_dbg_mbx, vha, 0x115a,
		    "Failed=%x mb[0]=%x,%x.\n", rval, mcp->mb[0], mcp->mb[1]);
	} else {
		ql_dbg(ql_dbg_mbx + ql_dbg_verbose, vha, 0x115b,
		    "Done %s.\n", __func__);
	}

	return rval;
}

int
qla2x00_read_sfp(scsi_qla_host_t *vha, dma_addr_t sfp_dma, uint8_t *sfp,
	uint16_t dev, uint16_t off, uint16_t len, uint16_t opt)
{
	int rval;
	mbx_cmd_t mc;
	mbx_cmd_t *mcp = &mc;
	struct qla_hw_data *ha = vha->hw;

	ql_dbg(ql_dbg_mbx + ql_dbg_verbose, vha, 0x10e8,
	    "Entered %s.\n", __func__);

	if (!IS_FWI2_CAPABLE(ha))
		return QLA_FUNCTION_FAILED;

	if (len == 1)
		opt |= BIT_0;

	mcp->mb[0] = MBC_READ_SFP;
	mcp->mb[1] = dev;
	mcp->mb[2] = MSW(sfp_dma);
	mcp->mb[3] = LSW(sfp_dma);
	mcp->mb[6] = MSW(MSD(sfp_dma));
	mcp->mb[7] = LSW(MSD(sfp_dma));
	mcp->mb[8] = len;
	mcp->mb[9] = off;
	mcp->mb[10] = opt;
	mcp->out_mb = MBX_10|MBX_9|MBX_8|MBX_7|MBX_6|MBX_3|MBX_2|MBX_1|MBX_0;
	mcp->in_mb = MBX_1|MBX_0;
	mcp->tov = MBX_TOV_SECONDS;
	mcp->flags = 0;
	rval = qla2x00_mailbox_command(vha, mcp);

	if (opt & BIT_0)
		*sfp = mcp->mb[1];

	if (rval != QLA_SUCCESS) {
		ql_dbg(ql_dbg_mbx, vha, 0x10e9,
		    "Failed=%x mb[0]=%x.\n", rval, mcp->mb[0]);
		if (mcp->mb[0] == MBS_COMMAND_ERROR &&
		    mcp->mb[1] == 0x22)
			/* sfp is not there */
			rval = QLA_INTERFACE_ERROR;
	} else {
		ql_dbg(ql_dbg_mbx + ql_dbg_verbose, vha, 0x10ea,
		    "Done %s.\n", __func__);
	}

	return rval;
}

int
qla2x00_write_sfp(scsi_qla_host_t *vha, dma_addr_t sfp_dma, uint8_t *sfp,
	uint16_t dev, uint16_t off, uint16_t len, uint16_t opt)
{
	int rval;
	mbx_cmd_t mc;
	mbx_cmd_t *mcp = &mc;
	struct qla_hw_data *ha = vha->hw;

	ql_dbg(ql_dbg_mbx + ql_dbg_verbose, vha, 0x10eb,
	    "Entered %s.\n", __func__);

	if (!IS_FWI2_CAPABLE(ha))
		return QLA_FUNCTION_FAILED;

	if (len == 1)
		opt |= BIT_0;

	if (opt & BIT_0)
		len = *sfp;

	mcp->mb[0] = MBC_WRITE_SFP;
	mcp->mb[1] = dev;
	mcp->mb[2] = MSW(sfp_dma);
	mcp->mb[3] = LSW(sfp_dma);
	mcp->mb[6] = MSW(MSD(sfp_dma));
	mcp->mb[7] = LSW(MSD(sfp_dma));
	mcp->mb[8] = len;
	mcp->mb[9] = off;
	mcp->mb[10] = opt;
	mcp->out_mb = MBX_10|MBX_9|MBX_8|MBX_7|MBX_6|MBX_3|MBX_2|MBX_1|MBX_0;
	mcp->in_mb = MBX_1|MBX_0;
	mcp->tov = MBX_TOV_SECONDS;
	mcp->flags = 0;
	rval = qla2x00_mailbox_command(vha, mcp);

	if (rval != QLA_SUCCESS) {
		ql_dbg(ql_dbg_mbx, vha, 0x10ec,
		    "Failed=%x mb[0]=%x.\n", rval, mcp->mb[0]);
	} else {
		ql_dbg(ql_dbg_mbx + ql_dbg_verbose, vha, 0x10ed,
		    "Done %s.\n", __func__);
	}

	return rval;
}

int
qla2x00_get_xgmac_stats(scsi_qla_host_t *vha, dma_addr_t stats_dma,
    uint16_t size_in_bytes, uint16_t *actual_size)
{
	int rval;
	mbx_cmd_t mc;
	mbx_cmd_t *mcp = &mc;

	ql_dbg(ql_dbg_mbx + ql_dbg_verbose, vha, 0x10ee,
	    "Entered %s.\n", __func__);

	if (!IS_CNA_CAPABLE(vha->hw))
		return QLA_FUNCTION_FAILED;

	mcp->mb[0] = MBC_GET_XGMAC_STATS;
	mcp->mb[2] = MSW(stats_dma);
	mcp->mb[3] = LSW(stats_dma);
	mcp->mb[6] = MSW(MSD(stats_dma));
	mcp->mb[7] = LSW(MSD(stats_dma));
	mcp->mb[8] = size_in_bytes >> 2;
	mcp->out_mb = MBX_8|MBX_7|MBX_6|MBX_3|MBX_2|MBX_0;
	mcp->in_mb = MBX_2|MBX_1|MBX_0;
	mcp->tov = MBX_TOV_SECONDS;
	mcp->flags = 0;
	rval = qla2x00_mailbox_command(vha, mcp);

	if (rval != QLA_SUCCESS) {
		ql_dbg(ql_dbg_mbx, vha, 0x10ef,
		    "Failed=%x mb[0]=%x mb[1]=%x mb[2]=%x.\n",
		    rval, mcp->mb[0], mcp->mb[1], mcp->mb[2]);
	} else {
		ql_dbg(ql_dbg_mbx + ql_dbg_verbose, vha, 0x10f0,
		    "Done %s.\n", __func__);


		*actual_size = mcp->mb[2] << 2;
	}

	return rval;
}

int
qla2x00_get_dcbx_params(scsi_qla_host_t *vha, dma_addr_t tlv_dma,
    uint16_t size)
{
	int rval;
	mbx_cmd_t mc;
	mbx_cmd_t *mcp = &mc;

	ql_dbg(ql_dbg_mbx + ql_dbg_verbose, vha, 0x10f1,
	    "Entered %s.\n", __func__);

	if (!IS_CNA_CAPABLE(vha->hw))
		return QLA_FUNCTION_FAILED;

	mcp->mb[0] = MBC_GET_DCBX_PARAMS;
	mcp->mb[1] = 0;
	mcp->mb[2] = MSW(tlv_dma);
	mcp->mb[3] = LSW(tlv_dma);
	mcp->mb[6] = MSW(MSD(tlv_dma));
	mcp->mb[7] = LSW(MSD(tlv_dma));
	mcp->mb[8] = size;
	mcp->out_mb = MBX_8|MBX_7|MBX_6|MBX_3|MBX_2|MBX_1|MBX_0;
	mcp->in_mb = MBX_2|MBX_1|MBX_0;
	mcp->tov = MBX_TOV_SECONDS;
	mcp->flags = 0;
	rval = qla2x00_mailbox_command(vha, mcp);

	if (rval != QLA_SUCCESS) {
		ql_dbg(ql_dbg_mbx, vha, 0x10f2,
		    "Failed=%x mb[0]=%x mb[1]=%x mb[2]=%x.\n",
		    rval, mcp->mb[0], mcp->mb[1], mcp->mb[2]);
	} else {
		ql_dbg(ql_dbg_mbx + ql_dbg_verbose, vha, 0x10f3,
		    "Done %s.\n", __func__);
	}

	return rval;
}

int
qla2x00_read_ram_word(scsi_qla_host_t *vha, uint32_t risc_addr, uint32_t *data)
{
	int rval;
	mbx_cmd_t mc;
	mbx_cmd_t *mcp = &mc;

	ql_dbg(ql_dbg_mbx + ql_dbg_verbose, vha, 0x10f4,
	    "Entered %s.\n", __func__);

	if (!IS_FWI2_CAPABLE(vha->hw))
		return QLA_FUNCTION_FAILED;

	mcp->mb[0] = MBC_READ_RAM_EXTENDED;
	mcp->mb[1] = LSW(risc_addr);
	mcp->mb[8] = MSW(risc_addr);
	mcp->out_mb = MBX_8|MBX_1|MBX_0;
	mcp->in_mb = MBX_3|MBX_2|MBX_0;
	mcp->tov = 30;
	mcp->flags = 0;
	rval = qla2x00_mailbox_command(vha, mcp);
	if (rval != QLA_SUCCESS) {
		ql_dbg(ql_dbg_mbx, vha, 0x10f5,
		    "Failed=%x mb[0]=%x.\n", rval, mcp->mb[0]);
	} else {
		ql_dbg(ql_dbg_mbx + ql_dbg_verbose, vha, 0x10f6,
		    "Done %s.\n", __func__);
		*data = mcp->mb[3] << 16 | mcp->mb[2];
	}

	return rval;
}

int
qla2x00_loopback_test(scsi_qla_host_t *vha, struct msg_echo_lb *mreq,
	uint16_t *mresp)
{
	int rval;
	mbx_cmd_t mc;
	mbx_cmd_t *mcp = &mc;

	ql_dbg(ql_dbg_mbx + ql_dbg_verbose, vha, 0x10f7,
	    "Entered %s.\n", __func__);

	memset(mcp->mb, 0 , sizeof(mcp->mb));
	mcp->mb[0] = MBC_DIAGNOSTIC_LOOP_BACK;
	mcp->mb[1] = mreq->options | BIT_6;	// BIT_6 specifies 64 bit addressing

	/* transfer count */
	mcp->mb[10] = LSW(mreq->transfer_size);
	mcp->mb[11] = MSW(mreq->transfer_size);

	/* send data address */
	mcp->mb[14] = LSW(mreq->send_dma);
	mcp->mb[15] = MSW(mreq->send_dma);
	mcp->mb[20] = LSW(MSD(mreq->send_dma));
	mcp->mb[21] = MSW(MSD(mreq->send_dma));

	/* receive data address */
	mcp->mb[16] = LSW(mreq->rcv_dma);
	mcp->mb[17] = MSW(mreq->rcv_dma);
	mcp->mb[6] = LSW(MSD(mreq->rcv_dma));
	mcp->mb[7] = MSW(MSD(mreq->rcv_dma));

	/* Iteration count */
	mcp->mb[18] = LSW(mreq->iteration_count);
	mcp->mb[19] = MSW(mreq->iteration_count);

	mcp->out_mb = MBX_21|MBX_20|MBX_19|MBX_18|MBX_17|MBX_16|MBX_15|
	    MBX_14|MBX_13|MBX_12|MBX_11|MBX_10|MBX_7|MBX_6|MBX_1|MBX_0;
	if (IS_CNA_CAPABLE(vha->hw))
		mcp->out_mb |= MBX_2;
	mcp->in_mb = MBX_19|MBX_18|MBX_3|MBX_2|MBX_1|MBX_0;

	mcp->buf_size = mreq->transfer_size;
	mcp->tov = MBX_TOV_SECONDS;
	mcp->flags = MBX_DMA_OUT|MBX_DMA_IN|IOCTL_CMD;

	rval = qla2x00_mailbox_command(vha, mcp);

	if (rval != QLA_SUCCESS) {
		ql_dbg(ql_dbg_mbx, vha, 0x10f8,
		    "Failed=%x mb[0]=%x mb[1]=%x mb[2]=%x mb[3]=%x mb[18]=%x "
		    "mb[19]=%x.\n", rval, mcp->mb[0], mcp->mb[1], mcp->mb[2],
		    mcp->mb[3], mcp->mb[18], mcp->mb[19]);
	} else {
		ql_dbg(ql_dbg_mbx + ql_dbg_verbose, vha, 0x10f9,
		    "Done %s.\n", __func__);
	}

	/* Copy mailbox information */
	memcpy( mresp, mcp->mb, 64);
	return rval;
}

int
qla2x00_echo_test(scsi_qla_host_t *vha, struct msg_echo_lb *mreq,
	uint16_t *mresp)
{
	int rval;
	mbx_cmd_t mc;
	mbx_cmd_t *mcp = &mc;
	struct qla_hw_data *ha = vha->hw;

	ql_dbg(ql_dbg_mbx + ql_dbg_verbose, vha, 0x10fa,
	    "Entered %s.\n", __func__);

	memset(mcp->mb, 0 , sizeof(mcp->mb));
	mcp->mb[0] = MBC_DIAGNOSTIC_ECHO;
	/* BIT_6 specifies 64bit address */
	mcp->mb[1] = mreq->options | BIT_15 | BIT_6;
	if (IS_CNA_CAPABLE(ha)) {
		mcp->mb[2] = vha->fcoe_fcf_idx;
	}
	mcp->mb[16] = LSW(mreq->rcv_dma);
	mcp->mb[17] = MSW(mreq->rcv_dma);
	mcp->mb[6] = LSW(MSD(mreq->rcv_dma));
	mcp->mb[7] = MSW(MSD(mreq->rcv_dma));

	mcp->mb[10] = LSW(mreq->transfer_size);

	mcp->mb[14] = LSW(mreq->send_dma);
	mcp->mb[15] = MSW(mreq->send_dma);
	mcp->mb[20] = LSW(MSD(mreq->send_dma));
	mcp->mb[21] = MSW(MSD(mreq->send_dma));

	mcp->out_mb = MBX_21|MBX_20|MBX_17|MBX_16|MBX_15|
	    MBX_14|MBX_10|MBX_7|MBX_6|MBX_1|MBX_0;
	if (IS_CNA_CAPABLE(ha))
		mcp->out_mb |= MBX_2;

	mcp->in_mb = MBX_0;
	if (IS_QLA24XX_TYPE(ha) || IS_QLA25XX(ha) ||
	    IS_CNA_CAPABLE(ha) || IS_QLA2031(ha))
		mcp->in_mb |= MBX_1;
	if (IS_CNA_CAPABLE(ha) || IS_QLA2031(ha))
		mcp->in_mb |= MBX_3;

	mcp->tov = MBX_TOV_SECONDS;
	mcp->flags = MBX_DMA_OUT|MBX_DMA_IN|IOCTL_CMD;
	mcp->buf_size = mreq->transfer_size;

	rval = qla2x00_mailbox_command(vha, mcp);

	if (rval != QLA_SUCCESS) {
		ql_dbg(ql_dbg_mbx, vha, 0x10fb,
		    "Failed=%x mb[0]=%x mb[1]=%x.\n",
		    rval, mcp->mb[0], mcp->mb[1]);
	} else {
		ql_dbg(ql_dbg_mbx + ql_dbg_verbose, vha, 0x10fc,
		    "Done %s.\n", __func__);
	}

	/* Copy mailbox information */
	memcpy(mresp, mcp->mb, 64);
	return rval;
}

int
qla84xx_reset_chip(scsi_qla_host_t *vha, uint16_t enable_diagnostic)
{
	int rval;
	mbx_cmd_t mc;
	mbx_cmd_t *mcp = &mc;

	ql_dbg(ql_dbg_mbx + ql_dbg_verbose, vha, 0x10fd,
	    "Entered %s enable_diag=%d.\n", __func__, enable_diagnostic);

	mcp->mb[0] = MBC_ISP84XX_RESET;
	mcp->mb[1] = enable_diagnostic;
	mcp->out_mb = MBX_1|MBX_0;
	mcp->in_mb = MBX_1|MBX_0;
	mcp->tov = MBX_TOV_SECONDS;
	mcp->flags = MBX_DMA_OUT|MBX_DMA_IN|IOCTL_CMD;
	rval = qla2x00_mailbox_command(vha, mcp);

	if (rval != QLA_SUCCESS)
		ql_dbg(ql_dbg_mbx, vha, 0x10fe, "Failed=%x.\n", rval);
	else
		ql_dbg(ql_dbg_mbx + ql_dbg_verbose, vha, 0x10ff,
		    "Done %s.\n", __func__);

	return rval;
}

int
qla2x00_write_ram_word(scsi_qla_host_t *vha, uint32_t risc_addr, uint32_t data)
{
	int rval;
	mbx_cmd_t mc;
	mbx_cmd_t *mcp = &mc;

	ql_dbg(ql_dbg_mbx + ql_dbg_verbose, vha, 0x1100,
	    "Entered %s.\n", __func__);

	if (!IS_FWI2_CAPABLE(vha->hw))
		return QLA_FUNCTION_FAILED;

	mcp->mb[0] = MBC_WRITE_RAM_WORD_EXTENDED;
	mcp->mb[1] = LSW(risc_addr);
	mcp->mb[2] = LSW(data);
	mcp->mb[3] = MSW(data);
	mcp->mb[8] = MSW(risc_addr);
	mcp->out_mb = MBX_8|MBX_3|MBX_2|MBX_1|MBX_0;
	mcp->in_mb = MBX_0;
	mcp->tov = 30;
	mcp->flags = 0;
	rval = qla2x00_mailbox_command(vha, mcp);
	if (rval != QLA_SUCCESS) {
		ql_dbg(ql_dbg_mbx, vha, 0x1101,
		    "Failed=%x mb[0]=%x.\n", rval, mcp->mb[0]);
	} else {
		ql_dbg(ql_dbg_mbx + ql_dbg_verbose, vha, 0x1102,
		    "Done %s.\n", __func__);
	}

	return rval;
}

int
qla81xx_write_mpi_register(scsi_qla_host_t *vha, uint16_t *mb)
{
	int rval;
	uint32_t stat, timer;
	uint16_t mb0 = 0;
	struct qla_hw_data *ha = vha->hw;
	struct device_reg_24xx __iomem *reg = &ha->iobase->isp24;

	rval = QLA_SUCCESS;

	ql_dbg(ql_dbg_mbx + ql_dbg_verbose, vha, 0x1103,
	    "Entered %s.\n", __func__);

	clear_bit(MBX_INTERRUPT, &ha->mbx_cmd_flags);

	/* Write the MBC data to the registers */
	WRT_REG_WORD(&reg->mailbox0, MBC_WRITE_MPI_REGISTER);
	WRT_REG_WORD(&reg->mailbox1, mb[0]);
	WRT_REG_WORD(&reg->mailbox2, mb[1]);
	WRT_REG_WORD(&reg->mailbox3, mb[2]);
	WRT_REG_WORD(&reg->mailbox4, mb[3]);

	WRT_REG_DWORD(&reg->hccr, HCCRX_SET_HOST_INT);

	/* Poll for MBC interrupt */
	for (timer = 6000000; timer; timer--) {
		/* Check for pending interrupts. */
		stat = RD_REG_DWORD(&reg->host_status);
		if (stat & HSRX_RISC_INT) {
			stat &= 0xff;

			if (stat == 0x1 || stat == 0x2 ||
			    stat == 0x10 || stat == 0x11) {
				set_bit(MBX_INTERRUPT,
				    &ha->mbx_cmd_flags);
				mb0 = RD_REG_WORD(&reg->mailbox0);
				WRT_REG_DWORD(&reg->hccr,
				    HCCRX_CLR_RISC_INT);
				RD_REG_DWORD(&reg->hccr);
				break;
			}
		}
		udelay(5);
	}

	if (test_and_clear_bit(MBX_INTERRUPT, &ha->mbx_cmd_flags))
		rval = mb0 & MBS_MASK;
	else
		rval = QLA_FUNCTION_FAILED;

	if (rval != QLA_SUCCESS) {
		ql_dbg(ql_dbg_mbx, vha, 0x1104,
		    "Failed=%x mb[0]=%x.\n", rval, mb[0]);
	} else {
		ql_dbg(ql_dbg_mbx + ql_dbg_verbose, vha, 0x1105,
		    "Done %s.\n", __func__);
	}

	return rval;
}

int
qla2x00_get_data_rate(scsi_qla_host_t *vha)
{
	int rval;
	mbx_cmd_t mc;
	mbx_cmd_t *mcp = &mc;
	struct qla_hw_data *ha = vha->hw;

	ql_dbg(ql_dbg_mbx + ql_dbg_verbose, vha, 0x1106,
	    "Entered %s.\n", __func__);

	if (!IS_FWI2_CAPABLE(ha))
		return QLA_FUNCTION_FAILED;

	mcp->mb[0] = MBC_DATA_RATE;
	mcp->mb[1] = 0;
	mcp->out_mb = MBX_1|MBX_0;
	mcp->in_mb = MBX_2|MBX_1|MBX_0;
	if (IS_QLA83XX(ha) || IS_QLA27XX(ha))
		mcp->in_mb |= MBX_3;
	mcp->tov = MBX_TOV_SECONDS;
	mcp->flags = 0;
	rval = qla2x00_mailbox_command(vha, mcp);
	if (rval != QLA_SUCCESS) {
		ql_dbg(ql_dbg_mbx, vha, 0x1107,
		    "Failed=%x mb[0]=%x.\n", rval, mcp->mb[0]);
	} else {
		ql_dbg(ql_dbg_mbx + ql_dbg_verbose, vha, 0x1108,
		    "Done %s.\n", __func__);
		if (mcp->mb[1] != 0x7)
			ha->link_data_rate = mcp->mb[1];
	}

	return rval;
}

int
qla81xx_get_port_config(scsi_qla_host_t *vha, uint16_t *mb)
{
	int rval;
	mbx_cmd_t mc;
	mbx_cmd_t *mcp = &mc;
	struct qla_hw_data *ha = vha->hw;

	ql_dbg(ql_dbg_mbx + ql_dbg_verbose, vha, 0x1109,
	    "Entered %s.\n", __func__);

	if (!IS_QLA81XX(ha) && !IS_QLA83XX(ha) && !IS_QLA8044(ha) &&
	    !IS_QLA27XX(ha))
		return QLA_FUNCTION_FAILED;
	mcp->mb[0] = MBC_GET_PORT_CONFIG;
	mcp->out_mb = MBX_0;
	mcp->in_mb = MBX_4|MBX_3|MBX_2|MBX_1|MBX_0;
	mcp->tov = MBX_TOV_SECONDS;
	mcp->flags = 0;

	rval = qla2x00_mailbox_command(vha, mcp);

	if (rval != QLA_SUCCESS) {
		ql_dbg(ql_dbg_mbx, vha, 0x110a,
		    "Failed=%x mb[0]=%x.\n", rval, mcp->mb[0]);
	} else {
		/* Copy all bits to preserve original value */
		memcpy(mb, &mcp->mb[1], sizeof(uint16_t) * 4);

		ql_dbg(ql_dbg_mbx + ql_dbg_verbose, vha, 0x110b,
		    "Done %s.\n", __func__);
	}
	return rval;
}

int
qla81xx_set_port_config(scsi_qla_host_t *vha, uint16_t *mb)
{
	int rval;
	mbx_cmd_t mc;
	mbx_cmd_t *mcp = &mc;

	ql_dbg(ql_dbg_mbx + ql_dbg_verbose, vha, 0x110c,
	    "Entered %s.\n", __func__);

	mcp->mb[0] = MBC_SET_PORT_CONFIG;
	/* Copy all bits to preserve original setting */
	memcpy(&mcp->mb[1], mb, sizeof(uint16_t) * 4);
	mcp->out_mb = MBX_4|MBX_3|MBX_2|MBX_1|MBX_0;
	mcp->in_mb = MBX_0;
	mcp->tov = MBX_TOV_SECONDS;
	mcp->flags = 0;
	rval = qla2x00_mailbox_command(vha, mcp);

	if (rval != QLA_SUCCESS) {
		ql_dbg(ql_dbg_mbx, vha, 0x110d,
		    "Failed=%x mb[0]=%x.\n", rval, mcp->mb[0]);
	} else
		ql_dbg(ql_dbg_mbx + ql_dbg_verbose, vha, 0x110e,
		    "Done %s.\n", __func__);

	return rval;
}


int
qla24xx_set_fcp_prio(scsi_qla_host_t *vha, uint16_t loop_id, uint16_t priority,
		uint16_t *mb)
{
	int rval;
	mbx_cmd_t mc;
	mbx_cmd_t *mcp = &mc;
	struct qla_hw_data *ha = vha->hw;

	ql_dbg(ql_dbg_mbx + ql_dbg_verbose, vha, 0x110f,
	    "Entered %s.\n", __func__);

	if (!IS_QLA24XX_TYPE(ha) && !IS_QLA25XX(ha))
		return QLA_FUNCTION_FAILED;

	mcp->mb[0] = MBC_PORT_PARAMS;
	mcp->mb[1] = loop_id;
	if (ha->flags.fcp_prio_enabled)
		mcp->mb[2] = BIT_1;
	else
		mcp->mb[2] = BIT_2;
	mcp->mb[4] = priority & 0xf;
	mcp->mb[9] = vha->vp_idx;
	mcp->out_mb = MBX_9|MBX_4|MBX_3|MBX_2|MBX_1|MBX_0;
	mcp->in_mb = MBX_4|MBX_3|MBX_1|MBX_0;
	mcp->tov = 30;
	mcp->flags = 0;
	rval = qla2x00_mailbox_command(vha, mcp);
	if (mb != NULL) {
		mb[0] = mcp->mb[0];
		mb[1] = mcp->mb[1];
		mb[3] = mcp->mb[3];
		mb[4] = mcp->mb[4];
	}

	if (rval != QLA_SUCCESS) {
		ql_dbg(ql_dbg_mbx, vha, 0x10cd, "Failed=%x.\n", rval);
	} else {
		ql_dbg(ql_dbg_mbx + ql_dbg_verbose, vha, 0x10cc,
		    "Done %s.\n", __func__);
	}

	return rval;
}

int
qla2x00_get_thermal_temp(scsi_qla_host_t *vha, uint16_t *temp)
{
	int rval = QLA_FUNCTION_FAILED;
	struct qla_hw_data *ha = vha->hw;
	uint8_t byte;

	if (!IS_FWI2_CAPABLE(ha) || IS_QLA24XX_TYPE(ha) || IS_QLA81XX(ha)) {
		ql_dbg(ql_dbg_mbx, vha, 0x1150,
		    "Thermal not supported by this card.\n");
		return rval;
	}

	if (IS_QLA25XX(ha)) {
		if (ha->pdev->subsystem_vendor == PCI_VENDOR_ID_QLOGIC &&
		    ha->pdev->subsystem_device == 0x0175) {
			rval = qla2x00_read_sfp(vha, 0, &byte,
			    0x98, 0x1, 1, BIT_13|BIT_0);
			*temp = byte;
			return rval;
		}
		if (ha->pdev->subsystem_vendor == PCI_VENDOR_ID_HP &&
		    ha->pdev->subsystem_device == 0x338e) {
			rval = qla2x00_read_sfp(vha, 0, &byte,
			    0x98, 0x1, 1, BIT_15|BIT_14|BIT_0);
			*temp = byte;
			return rval;
		}
		ql_dbg(ql_dbg_mbx, vha, 0x10c9,
		    "Thermal not supported by this card.\n");
		return rval;
	}

	if (IS_QLA82XX(ha)) {
		*temp = qla82xx_read_temperature(vha);
		rval = QLA_SUCCESS;
		return rval;
	} else if (IS_QLA8044(ha)) {
		*temp = qla8044_read_temperature(vha);
		rval = QLA_SUCCESS;
		return rval;
	}

	rval = qla2x00_read_asic_temperature(vha, temp);
	return rval;
}

int
qla82xx_mbx_intr_enable(scsi_qla_host_t *vha)
{
	int rval;
	struct qla_hw_data *ha = vha->hw;
	mbx_cmd_t mc;
	mbx_cmd_t *mcp = &mc;

	ql_dbg(ql_dbg_mbx + ql_dbg_verbose, vha, 0x1017,
	    "Entered %s.\n", __func__);

	if (!IS_FWI2_CAPABLE(ha))
		return QLA_FUNCTION_FAILED;

	memset(mcp, 0, sizeof(mbx_cmd_t));
	mcp->mb[0] = MBC_TOGGLE_INTERRUPT;
	mcp->mb[1] = 1;

	mcp->out_mb = MBX_1|MBX_0;
	mcp->in_mb = MBX_0;
	mcp->tov = 30;
	mcp->flags = 0;

	rval = qla2x00_mailbox_command(vha, mcp);
	if (rval != QLA_SUCCESS) {
		ql_dbg(ql_dbg_mbx, vha, 0x1016,
		    "Failed=%x mb[0]=%x.\n", rval, mcp->mb[0]);
	} else {
		ql_dbg(ql_dbg_mbx + ql_dbg_verbose, vha, 0x100e,
		    "Done %s.\n", __func__);
	}

	return rval;
}

int
qla82xx_mbx_intr_disable(scsi_qla_host_t *vha)
{
	int rval;
	struct qla_hw_data *ha = vha->hw;
	mbx_cmd_t mc;
	mbx_cmd_t *mcp = &mc;

	ql_dbg(ql_dbg_mbx + ql_dbg_verbose, vha, 0x100d,
	    "Entered %s.\n", __func__);

	if (!IS_P3P_TYPE(ha))
		return QLA_FUNCTION_FAILED;

	memset(mcp, 0, sizeof(mbx_cmd_t));
	mcp->mb[0] = MBC_TOGGLE_INTERRUPT;
	mcp->mb[1] = 0;

	mcp->out_mb = MBX_1|MBX_0;
	mcp->in_mb = MBX_0;
	mcp->tov = 30;
	mcp->flags = 0;

	rval = qla2x00_mailbox_command(vha, mcp);
	if (rval != QLA_SUCCESS) {
		ql_dbg(ql_dbg_mbx, vha, 0x100c,
		    "Failed=%x mb[0]=%x.\n", rval, mcp->mb[0]);
	} else {
		ql_dbg(ql_dbg_mbx + ql_dbg_verbose, vha, 0x100b,
		    "Done %s.\n", __func__);
	}

	return rval;
}

int
qla82xx_md_get_template_size(scsi_qla_host_t *vha)
{
	struct qla_hw_data *ha = vha->hw;
	mbx_cmd_t mc;
	mbx_cmd_t *mcp = &mc;
	int rval = QLA_FUNCTION_FAILED;

	ql_dbg(ql_dbg_mbx + ql_dbg_verbose, vha, 0x111f,
	    "Entered %s.\n", __func__);

	memset(mcp->mb, 0 , sizeof(mcp->mb));
	mcp->mb[0] = LSW(MBC_DIAGNOSTIC_MINIDUMP_TEMPLATE);
	mcp->mb[1] = MSW(MBC_DIAGNOSTIC_MINIDUMP_TEMPLATE);
	mcp->mb[2] = LSW(RQST_TMPLT_SIZE);
	mcp->mb[3] = MSW(RQST_TMPLT_SIZE);

	mcp->out_mb = MBX_3|MBX_2|MBX_1|MBX_0;
	mcp->in_mb = MBX_14|MBX_13|MBX_12|MBX_11|MBX_10|MBX_9|MBX_8|
	    MBX_7|MBX_6|MBX_5|MBX_4|MBX_3|MBX_2|MBX_1|MBX_0;

	mcp->flags = MBX_DMA_OUT|MBX_DMA_IN|IOCTL_CMD;
	mcp->tov = MBX_TOV_SECONDS;
	rval = qla2x00_mailbox_command(vha, mcp);

	/* Always copy back return mailbox values. */
	if (rval != QLA_SUCCESS) {
		ql_dbg(ql_dbg_mbx, vha, 0x1120,
		    "mailbox command FAILED=0x%x, subcode=%x.\n",
		    (mcp->mb[1] << 16) | mcp->mb[0],
		    (mcp->mb[3] << 16) | mcp->mb[2]);
	} else {
		ql_dbg(ql_dbg_mbx + ql_dbg_verbose, vha, 0x1121,
		    "Done %s.\n", __func__);
		ha->md_template_size = ((mcp->mb[3] << 16) | mcp->mb[2]);
		if (!ha->md_template_size) {
			ql_dbg(ql_dbg_mbx, vha, 0x1122,
			    "Null template size obtained.\n");
			rval = QLA_FUNCTION_FAILED;
		}
	}
	return rval;
}

int
qla82xx_md_get_template(scsi_qla_host_t *vha)
{
	struct qla_hw_data *ha = vha->hw;
	mbx_cmd_t mc;
	mbx_cmd_t *mcp = &mc;
	int rval = QLA_FUNCTION_FAILED;

	ql_dbg(ql_dbg_mbx + ql_dbg_verbose, vha, 0x1123,
	    "Entered %s.\n", __func__);

	ha->md_tmplt_hdr = dma_alloc_coherent(&ha->pdev->dev,
	   ha->md_template_size, &ha->md_tmplt_hdr_dma, GFP_KERNEL);
	if (!ha->md_tmplt_hdr) {
		ql_log(ql_log_warn, vha, 0x1124,
		    "Unable to allocate memory for Minidump template.\n");
		return rval;
	}

	memset(mcp->mb, 0 , sizeof(mcp->mb));
	mcp->mb[0] = LSW(MBC_DIAGNOSTIC_MINIDUMP_TEMPLATE);
	mcp->mb[1] = MSW(MBC_DIAGNOSTIC_MINIDUMP_TEMPLATE);
	mcp->mb[2] = LSW(RQST_TMPLT);
	mcp->mb[3] = MSW(RQST_TMPLT);
	mcp->mb[4] = LSW(LSD(ha->md_tmplt_hdr_dma));
	mcp->mb[5] = MSW(LSD(ha->md_tmplt_hdr_dma));
	mcp->mb[6] = LSW(MSD(ha->md_tmplt_hdr_dma));
	mcp->mb[7] = MSW(MSD(ha->md_tmplt_hdr_dma));
	mcp->mb[8] = LSW(ha->md_template_size);
	mcp->mb[9] = MSW(ha->md_template_size);

	mcp->flags = MBX_DMA_OUT|MBX_DMA_IN|IOCTL_CMD;
	mcp->tov = MBX_TOV_SECONDS;
	mcp->out_mb = MBX_11|MBX_10|MBX_9|MBX_8|
	    MBX_7|MBX_6|MBX_5|MBX_4|MBX_3|MBX_2|MBX_1|MBX_0;
	mcp->in_mb = MBX_3|MBX_2|MBX_1|MBX_0;
	rval = qla2x00_mailbox_command(vha, mcp);

	if (rval != QLA_SUCCESS) {
		ql_dbg(ql_dbg_mbx, vha, 0x1125,
		    "mailbox command FAILED=0x%x, subcode=%x.\n",
		    ((mcp->mb[1] << 16) | mcp->mb[0]),
		    ((mcp->mb[3] << 16) | mcp->mb[2]));
	} else
		ql_dbg(ql_dbg_mbx + ql_dbg_verbose, vha, 0x1126,
		    "Done %s.\n", __func__);
	return rval;
}

int
qla8044_md_get_template(scsi_qla_host_t *vha)
{
	struct qla_hw_data *ha = vha->hw;
	mbx_cmd_t mc;
	mbx_cmd_t *mcp = &mc;
	int rval = QLA_FUNCTION_FAILED;
	int offset = 0, size = MINIDUMP_SIZE_36K;
	ql_dbg(ql_dbg_mbx + ql_dbg_verbose, vha, 0xb11f,
	    "Entered %s.\n", __func__);

	ha->md_tmplt_hdr = dma_alloc_coherent(&ha->pdev->dev,
	   ha->md_template_size, &ha->md_tmplt_hdr_dma, GFP_KERNEL);
	if (!ha->md_tmplt_hdr) {
		ql_log(ql_log_warn, vha, 0xb11b,
		    "Unable to allocate memory for Minidump template.\n");
		return rval;
	}

	memset(mcp->mb, 0 , sizeof(mcp->mb));
	while (offset < ha->md_template_size) {
		mcp->mb[0] = LSW(MBC_DIAGNOSTIC_MINIDUMP_TEMPLATE);
		mcp->mb[1] = MSW(MBC_DIAGNOSTIC_MINIDUMP_TEMPLATE);
		mcp->mb[2] = LSW(RQST_TMPLT);
		mcp->mb[3] = MSW(RQST_TMPLT);
		mcp->mb[4] = LSW(LSD(ha->md_tmplt_hdr_dma + offset));
		mcp->mb[5] = MSW(LSD(ha->md_tmplt_hdr_dma + offset));
		mcp->mb[6] = LSW(MSD(ha->md_tmplt_hdr_dma + offset));
		mcp->mb[7] = MSW(MSD(ha->md_tmplt_hdr_dma + offset));
		mcp->mb[8] = LSW(size);
		mcp->mb[9] = MSW(size);
		mcp->mb[10] = offset & 0x0000FFFF;
		mcp->mb[11] = offset & 0xFFFF0000;
		mcp->flags = MBX_DMA_OUT|MBX_DMA_IN|IOCTL_CMD;
		mcp->tov = MBX_TOV_SECONDS;
		mcp->out_mb = MBX_11|MBX_10|MBX_9|MBX_8|
			MBX_7|MBX_6|MBX_5|MBX_4|MBX_3|MBX_2|MBX_1|MBX_0;
		mcp->in_mb = MBX_3|MBX_2|MBX_1|MBX_0;
		rval = qla2x00_mailbox_command(vha, mcp);

		if (rval != QLA_SUCCESS) {
			ql_dbg(ql_dbg_mbx, vha, 0xb11c,
				"mailbox command FAILED=0x%x, subcode=%x.\n",
				((mcp->mb[1] << 16) | mcp->mb[0]),
				((mcp->mb[3] << 16) | mcp->mb[2]));
			return rval;
		} else
			ql_dbg(ql_dbg_mbx + ql_dbg_verbose, vha, 0xb11d,
				"Done %s.\n", __func__);
		offset = offset + size;
	}
	return rval;
}

int
qla81xx_set_led_config(scsi_qla_host_t *vha, uint16_t *led_cfg)
{
	int rval;
	struct qla_hw_data *ha = vha->hw;
	mbx_cmd_t mc;
	mbx_cmd_t *mcp = &mc;

	if (!IS_QLA81XX(ha) && !IS_QLA8031(ha))
		return QLA_FUNCTION_FAILED;

	ql_dbg(ql_dbg_mbx + ql_dbg_verbose, vha, 0x1133,
	    "Entered %s.\n", __func__);

	memset(mcp, 0, sizeof(mbx_cmd_t));
	mcp->mb[0] = MBC_SET_LED_CONFIG;
	mcp->mb[1] = led_cfg[0];
	mcp->mb[2] = led_cfg[1];
	if (IS_QLA8031(ha)) {
		mcp->mb[3] = led_cfg[2];
		mcp->mb[4] = led_cfg[3];
		mcp->mb[5] = led_cfg[4];
		mcp->mb[6] = led_cfg[5];
	}

	mcp->out_mb = MBX_2|MBX_1|MBX_0;
	if (IS_QLA8031(ha))
		mcp->out_mb |= MBX_6|MBX_5|MBX_4|MBX_3;
	mcp->in_mb = MBX_0;
	mcp->tov = 30;
	mcp->flags = 0;

	rval = qla2x00_mailbox_command(vha, mcp);
	if (rval != QLA_SUCCESS) {
		ql_dbg(ql_dbg_mbx, vha, 0x1134,
		    "Failed=%x mb[0]=%x.\n", rval, mcp->mb[0]);
	} else {
		ql_dbg(ql_dbg_mbx + ql_dbg_verbose, vha, 0x1135,
		    "Done %s.\n", __func__);
	}

	return rval;
}

int
qla81xx_get_led_config(scsi_qla_host_t *vha, uint16_t *led_cfg)
{
	int rval;
	struct qla_hw_data *ha = vha->hw;
	mbx_cmd_t mc;
	mbx_cmd_t *mcp = &mc;

	if (!IS_QLA81XX(ha) && !IS_QLA8031(ha))
		return QLA_FUNCTION_FAILED;

	ql_dbg(ql_dbg_mbx + ql_dbg_verbose, vha, 0x1136,
	    "Entered %s.\n", __func__);

	memset(mcp, 0, sizeof(mbx_cmd_t));
	mcp->mb[0] = MBC_GET_LED_CONFIG;

	mcp->out_mb = MBX_0;
	mcp->in_mb = MBX_2|MBX_1|MBX_0;
	if (IS_QLA8031(ha))
		mcp->in_mb |= MBX_6|MBX_5|MBX_4|MBX_3;
	mcp->tov = 30;
	mcp->flags = 0;

	rval = qla2x00_mailbox_command(vha, mcp);
	if (rval != QLA_SUCCESS) {
		ql_dbg(ql_dbg_mbx, vha, 0x1137,
		    "Failed=%x mb[0]=%x.\n", rval, mcp->mb[0]);
	} else {
		led_cfg[0] = mcp->mb[1];
		led_cfg[1] = mcp->mb[2];
		if (IS_QLA8031(ha)) {
			led_cfg[2] = mcp->mb[3];
			led_cfg[3] = mcp->mb[4];
			led_cfg[4] = mcp->mb[5];
			led_cfg[5] = mcp->mb[6];
		}
		ql_dbg(ql_dbg_mbx + ql_dbg_verbose, vha, 0x1138,
		    "Done %s.\n", __func__);
	}

	return rval;
}

int
qla82xx_mbx_beacon_ctl(scsi_qla_host_t *vha, int enable)
{
	int rval;
	struct qla_hw_data *ha = vha->hw;
	mbx_cmd_t mc;
	mbx_cmd_t *mcp = &mc;

	if (!IS_P3P_TYPE(ha))
		return QLA_FUNCTION_FAILED;

	ql_dbg(ql_dbg_mbx + ql_dbg_verbose, vha, 0x1127,
		"Entered %s.\n", __func__);

	memset(mcp, 0, sizeof(mbx_cmd_t));
	mcp->mb[0] = MBC_SET_LED_CONFIG;
	if (enable)
		mcp->mb[7] = 0xE;
	else
		mcp->mb[7] = 0xD;

	mcp->out_mb = MBX_7|MBX_0;
	mcp->in_mb = MBX_0;
	mcp->tov = MBX_TOV_SECONDS;
	mcp->flags = 0;

	rval = qla2x00_mailbox_command(vha, mcp);
	if (rval != QLA_SUCCESS) {
		ql_dbg(ql_dbg_mbx, vha, 0x1128,
		    "Failed=%x mb[0]=%x.\n", rval, mcp->mb[0]);
	} else {
		ql_dbg(ql_dbg_mbx + ql_dbg_verbose, vha, 0x1129,
		    "Done %s.\n", __func__);
	}

	return rval;
}

int
qla83xx_wr_reg(scsi_qla_host_t *vha, uint32_t reg, uint32_t data)
{
	int rval;
	struct qla_hw_data *ha = vha->hw;
	mbx_cmd_t mc;
	mbx_cmd_t *mcp = &mc;

	if (!IS_QLA83XX(ha) && !IS_QLA27XX(ha))
		return QLA_FUNCTION_FAILED;

	ql_dbg(ql_dbg_mbx + ql_dbg_verbose, vha, 0x1130,
	    "Entered %s.\n", __func__);

	mcp->mb[0] = MBC_WRITE_REMOTE_REG;
	mcp->mb[1] = LSW(reg);
	mcp->mb[2] = MSW(reg);
	mcp->mb[3] = LSW(data);
	mcp->mb[4] = MSW(data);
	mcp->out_mb = MBX_4|MBX_3|MBX_2|MBX_1|MBX_0;

	mcp->in_mb = MBX_1|MBX_0;
	mcp->tov = MBX_TOV_SECONDS;
	mcp->flags = 0;
	rval = qla2x00_mailbox_command(vha, mcp);

	if (rval != QLA_SUCCESS) {
		ql_dbg(ql_dbg_mbx, vha, 0x1131,
		    "Failed=%x mb[0]=%x.\n", rval, mcp->mb[0]);
	} else {
		ql_dbg(ql_dbg_mbx + ql_dbg_verbose, vha, 0x1132,
		    "Done %s.\n", __func__);
	}

	return rval;
}

int
qla2x00_port_logout(scsi_qla_host_t *vha, struct fc_port *fcport)
{
	int rval;
	struct qla_hw_data *ha = vha->hw;
	mbx_cmd_t mc;
	mbx_cmd_t *mcp = &mc;

	if (IS_QLA2100(ha) || IS_QLA2200(ha)) {
		ql_dbg(ql_dbg_mbx + ql_dbg_verbose, vha, 0x113b,
		    "Implicit LOGO Unsupported.\n");
		return QLA_FUNCTION_FAILED;
	}


	ql_dbg(ql_dbg_mbx + ql_dbg_verbose, vha, 0x113c,
	    "Entering %s.\n",  __func__);

	/* Perform Implicit LOGO. */
	mcp->mb[0] = MBC_PORT_LOGOUT;
	mcp->mb[1] = fcport->loop_id;
	mcp->mb[10] = BIT_15;
	mcp->out_mb = MBX_10|MBX_1|MBX_0;
	mcp->in_mb = MBX_0;
	mcp->tov = MBX_TOV_SECONDS;
	mcp->flags = 0;
	rval = qla2x00_mailbox_command(vha, mcp);
	if (rval != QLA_SUCCESS)
		ql_dbg(ql_dbg_mbx, vha, 0x113d,
		    "Failed=%x mb[0]=%x.\n", rval, mcp->mb[0]);
	else
		ql_dbg(ql_dbg_mbx + ql_dbg_verbose, vha, 0x113e,
		    "Done %s.\n", __func__);

	return rval;
}

int
qla83xx_rd_reg(scsi_qla_host_t *vha, uint32_t reg, uint32_t *data)
{
	int rval;
	mbx_cmd_t mc;
	mbx_cmd_t *mcp = &mc;
	struct qla_hw_data *ha = vha->hw;
	unsigned long retry_max_time = jiffies + (2 * HZ);

	if (!IS_QLA83XX(ha) && !IS_QLA27XX(ha))
		return QLA_FUNCTION_FAILED;

	ql_dbg(ql_dbg_mbx, vha, 0x114b, "Entered %s.\n", __func__);

retry_rd_reg:
	mcp->mb[0] = MBC_READ_REMOTE_REG;
	mcp->mb[1] = LSW(reg);
	mcp->mb[2] = MSW(reg);
	mcp->out_mb = MBX_2|MBX_1|MBX_0;
	mcp->in_mb = MBX_4|MBX_3|MBX_1|MBX_0;
	mcp->tov = MBX_TOV_SECONDS;
	mcp->flags = 0;
	rval = qla2x00_mailbox_command(vha, mcp);

	if (rval != QLA_SUCCESS) {
		ql_dbg(ql_dbg_mbx, vha, 0x114c,
		    "Failed=%x mb[0]=%x mb[1]=%x.\n",
		    rval, mcp->mb[0], mcp->mb[1]);
	} else {
		*data = (mcp->mb[3] | (mcp->mb[4] << 16));
		if (*data == QLA8XXX_BAD_VALUE) {
			/*
			 * During soft-reset CAMRAM register reads might
			 * return 0xbad0bad0. So retry for MAX of 2 sec
			 * while reading camram registers.
			 */
			if (time_after(jiffies, retry_max_time)) {
				ql_dbg(ql_dbg_mbx, vha, 0x1141,
				    "Failure to read CAMRAM register. "
				    "data=0x%x.\n", *data);
				return QLA_FUNCTION_FAILED;
			}
			msleep(100);
			goto retry_rd_reg;
		}
		ql_dbg(ql_dbg_mbx, vha, 0x1142, "Done %s.\n", __func__);
	}

	return rval;
}

int
qla83xx_restart_nic_firmware(scsi_qla_host_t *vha)
{
	int rval;
	mbx_cmd_t mc;
	mbx_cmd_t *mcp = &mc;
	struct qla_hw_data *ha = vha->hw;

	if (!IS_QLA83XX(ha) && !IS_QLA27XX(ha))
		return QLA_FUNCTION_FAILED;

	ql_dbg(ql_dbg_mbx, vha, 0x1143, "Entered %s.\n", __func__);

	mcp->mb[0] = MBC_RESTART_NIC_FIRMWARE;
	mcp->out_mb = MBX_0;
	mcp->in_mb = MBX_1|MBX_0;
	mcp->tov = MBX_TOV_SECONDS;
	mcp->flags = 0;
	rval = qla2x00_mailbox_command(vha, mcp);

	if (rval != QLA_SUCCESS) {
		ql_dbg(ql_dbg_mbx, vha, 0x1144,
		    "Failed=%x mb[0]=%x mb[1]=%x.\n",
		    rval, mcp->mb[0], mcp->mb[1]);
		ha->isp_ops->fw_dump(vha, 0);
	} else {
		ql_dbg(ql_dbg_mbx, vha, 0x1145, "Done %s.\n", __func__);
	}

	return rval;
}

int
qla83xx_access_control(scsi_qla_host_t *vha, uint16_t options,
	uint32_t start_addr, uint32_t end_addr, uint16_t *sector_size)
{
	int rval;
	mbx_cmd_t mc;
	mbx_cmd_t *mcp = &mc;
	uint8_t subcode = (uint8_t)options;
	struct qla_hw_data *ha = vha->hw;

	if (!IS_QLA8031(ha))
		return QLA_FUNCTION_FAILED;

	ql_dbg(ql_dbg_mbx, vha, 0x1146, "Entered %s.\n", __func__);

	mcp->mb[0] = MBC_SET_ACCESS_CONTROL;
	mcp->mb[1] = options;
	mcp->out_mb = MBX_1|MBX_0;
	if (subcode & BIT_2) {
		mcp->mb[2] = LSW(start_addr);
		mcp->mb[3] = MSW(start_addr);
		mcp->mb[4] = LSW(end_addr);
		mcp->mb[5] = MSW(end_addr);
		mcp->out_mb |= MBX_5|MBX_4|MBX_3|MBX_2;
	}
	mcp->in_mb = MBX_2|MBX_1|MBX_0;
	if (!(subcode & (BIT_2 | BIT_5)))
		mcp->in_mb |= MBX_4|MBX_3;
	mcp->tov = MBX_TOV_SECONDS;
	mcp->flags = 0;
	rval = qla2x00_mailbox_command(vha, mcp);

	if (rval != QLA_SUCCESS) {
		ql_dbg(ql_dbg_mbx, vha, 0x1147,
		    "Failed=%x mb[0]=%x mb[1]=%x mb[2]=%x mb[3]=%x mb[4]=%x.\n",
		    rval, mcp->mb[0], mcp->mb[1], mcp->mb[2], mcp->mb[3],
		    mcp->mb[4]);
		ha->isp_ops->fw_dump(vha, 0);
	} else {
		if (subcode & BIT_5)
			*sector_size = mcp->mb[1];
		else if (subcode & (BIT_6 | BIT_7)) {
			ql_dbg(ql_dbg_mbx, vha, 0x1148,
			    "Driver-lock id=%x%x", mcp->mb[4], mcp->mb[3]);
		} else if (subcode & (BIT_3 | BIT_4)) {
			ql_dbg(ql_dbg_mbx, vha, 0x1149,
			    "Flash-lock id=%x%x", mcp->mb[4], mcp->mb[3]);
		}
		ql_dbg(ql_dbg_mbx, vha, 0x114a, "Done %s.\n", __func__);
	}

	return rval;
}

int
qla2x00_dump_mctp_data(scsi_qla_host_t *vha, dma_addr_t req_dma, uint32_t addr,
	uint32_t size)
{
	int rval;
	mbx_cmd_t mc;
	mbx_cmd_t *mcp = &mc;

	if (!IS_MCTP_CAPABLE(vha->hw))
		return QLA_FUNCTION_FAILED;

	ql_dbg(ql_dbg_mbx + ql_dbg_verbose, vha, 0x114f,
	    "Entered %s.\n", __func__);

	mcp->mb[0] = MBC_DUMP_RISC_RAM_EXTENDED;
	mcp->mb[1] = LSW(addr);
	mcp->mb[2] = MSW(req_dma);
	mcp->mb[3] = LSW(req_dma);
	mcp->mb[4] = MSW(size);
	mcp->mb[5] = LSW(size);
	mcp->mb[6] = MSW(MSD(req_dma));
	mcp->mb[7] = LSW(MSD(req_dma));
	mcp->mb[8] = MSW(addr);
	/* Setting RAM ID to valid */
	mcp->mb[10] |= BIT_7;
	/* For MCTP RAM ID is 0x40 */
	mcp->mb[10] |= 0x40;

	mcp->out_mb |= MBX_10|MBX_8|MBX_7|MBX_6|MBX_5|MBX_4|MBX_3|MBX_2|MBX_1|
	    MBX_0;

	mcp->in_mb = MBX_0;
	mcp->tov = MBX_TOV_SECONDS;
	mcp->flags = 0;
	rval = qla2x00_mailbox_command(vha, mcp);

	if (rval != QLA_SUCCESS) {
		ql_dbg(ql_dbg_mbx, vha, 0x114e,
		    "Failed=%x mb[0]=%x.\n", rval, mcp->mb[0]);
	} else {
		ql_dbg(ql_dbg_mbx + ql_dbg_verbose, vha, 0x114d,
		    "Done %s.\n", __func__);
	}

	return rval;
}

int
qla26xx_dport_diagnostics(scsi_qla_host_t *vha,
	void *dd_buf, uint size, uint options)
{
	int rval;
	mbx_cmd_t mc;
	mbx_cmd_t *mcp = &mc;
	dma_addr_t dd_dma;

	if (!IS_QLA83XX(vha->hw) && !IS_QLA27XX(vha->hw))
		return QLA_FUNCTION_FAILED;

	ql_dbg(ql_dbg_mbx + ql_dbg_verbose, vha, 0x119f,
	    "Entered %s.\n", __func__);

	dd_dma = dma_map_single(&vha->hw->pdev->dev,
	    dd_buf, size, DMA_FROM_DEVICE);
	if (dma_mapping_error(&vha->hw->pdev->dev, dd_dma)) {
		ql_log(ql_log_warn, vha, 0x1194, "Failed to map dma buffer.\n");
		return QLA_MEMORY_ALLOC_FAILED;
	}

	memset(dd_buf, 0, size);

	mcp->mb[0] = MBC_DPORT_DIAGNOSTICS;
	mcp->mb[1] = options;
	mcp->mb[2] = MSW(LSD(dd_dma));
	mcp->mb[3] = LSW(LSD(dd_dma));
	mcp->mb[6] = MSW(MSD(dd_dma));
	mcp->mb[7] = LSW(MSD(dd_dma));
	mcp->mb[8] = size;
	mcp->out_mb = MBX_8|MBX_7|MBX_6|MBX_3|MBX_2|MBX_1|MBX_0;
	mcp->in_mb = MBX_3|MBX_2|MBX_1|MBX_0;
	mcp->buf_size = size;
	mcp->flags = MBX_DMA_IN;
	mcp->tov = MBX_TOV_SECONDS * 4;
	rval = qla2x00_mailbox_command(vha, mcp);

	if (rval != QLA_SUCCESS) {
		ql_dbg(ql_dbg_mbx, vha, 0x1195, "Failed=%x.\n", rval);
	} else {
		ql_dbg(ql_dbg_mbx + ql_dbg_verbose, vha, 0x1196,
		    "Done %s.\n", __func__);
	}

	dma_unmap_single(&vha->hw->pdev->dev, dd_dma,
	    size, DMA_FROM_DEVICE);

	return rval;
}

static void qla2x00_async_mb_sp_done(void *s, int res)
{
	struct srb *sp = s;

	sp->u.iocb_cmd.u.mbx.rc = res;

	complete(&sp->u.iocb_cmd.u.mbx.comp);
	/* don't free sp here. Let the caller do the free */
}

/*
 * This mailbox uses the iocb interface to send MB command.
 * This allows non-critial (non chip setup) command to go
 * out in parrallel.
 */
int qla24xx_send_mb_cmd(struct scsi_qla_host *vha, mbx_cmd_t *mcp)
{
	int rval = QLA_FUNCTION_FAILED;
	srb_t *sp;
	struct srb_iocb *c;

	if (!vha->hw->flags.fw_started)
		goto done;

	sp = qla2x00_get_sp(vha, NULL, GFP_KERNEL);
	if (!sp)
		goto done;

	sp->type = SRB_MB_IOCB;
	sp->name = mb_to_str(mcp->mb[0]);

	qla2x00_init_timer(sp, qla2x00_get_async_timeout(vha) + 2);

	memcpy(sp->u.iocb_cmd.u.mbx.out_mb, mcp->mb, SIZEOF_IOCB_MB_REG);

	c = &sp->u.iocb_cmd;
	c->timeout = qla2x00_async_iocb_timeout;
	init_completion(&c->u.mbx.comp);

	sp->done = qla2x00_async_mb_sp_done;

	rval = qla2x00_start_sp(sp);
	if (rval != QLA_SUCCESS) {
		ql_dbg(ql_dbg_mbx, vha, 0x1018,
		    "%s: %s Failed submission. %x.\n",
		    __func__, sp->name, rval);
		goto done_free_sp;
	}

	ql_dbg(ql_dbg_mbx, vha, 0x113f, "MB:%s hndl %x submitted\n",
	    sp->name, sp->handle);

	wait_for_completion(&c->u.mbx.comp);
	memcpy(mcp->mb, sp->u.iocb_cmd.u.mbx.in_mb, SIZEOF_IOCB_MB_REG);

	rval = c->u.mbx.rc;
	switch (rval) {
	case QLA_FUNCTION_TIMEOUT:
		ql_dbg(ql_dbg_mbx, vha, 0x1140, "%s: %s Timeout. %x.\n",
		    __func__, sp->name, rval);
		break;
	case  QLA_SUCCESS:
		ql_dbg(ql_dbg_mbx, vha, 0x119d, "%s: %s done.\n",
		    __func__, sp->name);
		sp->free(sp);
		break;
	default:
		ql_dbg(ql_dbg_mbx, vha, 0x119e, "%s: %s Failed. %x.\n",
		    __func__, sp->name, rval);
		sp->free(sp);
		break;
	}

	return rval;

done_free_sp:
	sp->free(sp);
done:
	return rval;
}

/*
 * qla24xx_gpdb_wait
 * NOTE: Do not call this routine from DPC thread
 */
int qla24xx_gpdb_wait(struct scsi_qla_host *vha, fc_port_t *fcport, u8 opt)
{
	int rval = QLA_FUNCTION_FAILED;
	dma_addr_t pd_dma;
	struct port_database_24xx *pd;
	struct qla_hw_data *ha = vha->hw;
	mbx_cmd_t mc;

	if (!vha->hw->flags.fw_started)
		goto done;

	pd = dma_pool_alloc(ha->s_dma_pool, GFP_KERNEL, &pd_dma);
	if (pd  == NULL) {
		ql_log(ql_log_warn, vha, 0xd047,
		    "Failed to allocate port database structure.\n");
		goto done_free_sp;
	}
	memset(pd, 0, max(PORT_DATABASE_SIZE, PORT_DATABASE_24XX_SIZE));

	memset(&mc, 0, sizeof(mc));
	mc.mb[0] = MBC_GET_PORT_DATABASE;
	mc.mb[1] = cpu_to_le16(fcport->loop_id);
	mc.mb[2] = MSW(pd_dma);
	mc.mb[3] = LSW(pd_dma);
	mc.mb[6] = MSW(MSD(pd_dma));
	mc.mb[7] = LSW(MSD(pd_dma));
	mc.mb[9] = cpu_to_le16(vha->vp_idx);
	mc.mb[10] = cpu_to_le16((uint16_t)opt);

	rval = qla24xx_send_mb_cmd(vha, &mc);
	if (rval != QLA_SUCCESS) {
		ql_dbg(ql_dbg_mbx, vha, 0x1193,
		    "%s: %8phC fail\n", __func__, fcport->port_name);
		goto done_free_sp;
	}

	rval = __qla24xx_parse_gpdb(vha, fcport, pd);

	ql_dbg(ql_dbg_mbx, vha, 0x1197, "%s: %8phC done\n",
	    __func__, fcport->port_name);

done_free_sp:
	if (pd)
		dma_pool_free(ha->s_dma_pool, pd, pd_dma);
done:
	return rval;
}

int __qla24xx_parse_gpdb(struct scsi_qla_host *vha, fc_port_t *fcport,
    struct port_database_24xx *pd)
{
	int rval = QLA_SUCCESS;
	uint64_t zero = 0;
	u8 current_login_state, last_login_state;

	if (fcport->fc4f_nvme) {
		current_login_state = pd->current_login_state >> 4;
		last_login_state = pd->last_login_state >> 4;
	} else {
		current_login_state = pd->current_login_state & 0xf;
		last_login_state = pd->last_login_state & 0xf;
	}

	/* Check for logged in state. */
	if (current_login_state != PDS_PRLI_COMPLETE &&
	    last_login_state != PDS_PRLI_COMPLETE) {
		ql_dbg(ql_dbg_mbx, vha, 0x119a,
		    "Unable to verify login-state (%x/%x) for loop_id %x.\n",
		    current_login_state, last_login_state, fcport->loop_id);
		rval = QLA_FUNCTION_FAILED;
		goto gpd_error_out;
	}

	if (fcport->loop_id == FC_NO_LOOP_ID ||
	    (memcmp(fcport->port_name, (uint8_t *)&zero, 8) &&
	     memcmp(fcport->port_name, pd->port_name, 8))) {
		/* We lost the device mid way. */
		rval = QLA_NOT_LOGGED_IN;
		goto gpd_error_out;
	}

	/* Names are little-endian. */
	memcpy(fcport->node_name, pd->node_name, WWN_SIZE);
	memcpy(fcport->port_name, pd->port_name, WWN_SIZE);

	/* Get port_id of device. */
	fcport->d_id.b.domain = pd->port_id[0];
	fcport->d_id.b.area = pd->port_id[1];
	fcport->d_id.b.al_pa = pd->port_id[2];
	fcport->d_id.b.rsvd_1 = 0;

	if (fcport->fc4f_nvme) {
		fcport->nvme_prli_service_param =
		    pd->prli_nvme_svc_param_word_3;
		fcport->port_type = FCT_NVME;
	} else {
		/* If not target must be initiator or unknown type. */
		if ((pd->prli_svc_param_word_3[0] & BIT_4) == 0)
			fcport->port_type = FCT_INITIATOR;
		else
			fcport->port_type = FCT_TARGET;
	}
	/* Passback COS information. */
	fcport->supported_classes = (pd->flags & PDF_CLASS_2) ?
		FC_COS_CLASS2 : FC_COS_CLASS3;

	if (pd->prli_svc_param_word_3[0] & BIT_7) {
		fcport->flags |= FCF_CONF_COMP_SUPPORTED;
		fcport->conf_compl_supported = 1;
	}

gpd_error_out:
	return rval;
}

/*
 * qla24xx_gidlist__wait
 * NOTE: don't call this routine from DPC thread.
 */
int qla24xx_gidlist_wait(struct scsi_qla_host *vha,
	void *id_list, dma_addr_t id_list_dma, uint16_t *entries)
{
	int rval = QLA_FUNCTION_FAILED;
	mbx_cmd_t mc;

	if (!vha->hw->flags.fw_started)
		goto done;

	memset(&mc, 0, sizeof(mc));
	mc.mb[0] = MBC_GET_ID_LIST;
	mc.mb[2] = MSW(id_list_dma);
	mc.mb[3] = LSW(id_list_dma);
	mc.mb[6] = MSW(MSD(id_list_dma));
	mc.mb[7] = LSW(MSD(id_list_dma));
	mc.mb[8] = 0;
	mc.mb[9] = cpu_to_le16(vha->vp_idx);

	rval = qla24xx_send_mb_cmd(vha, &mc);
	if (rval != QLA_SUCCESS) {
		ql_dbg(ql_dbg_mbx, vha, 0x119b,
		    "%s:  fail\n", __func__);
	} else {
		*entries = mc.mb[1];
		ql_dbg(ql_dbg_mbx, vha, 0x119c,
		    "%s:  done\n", __func__);
	}
done:
	return rval;
}

int qla27xx_set_zio_threshold(scsi_qla_host_t *vha, uint16_t value)
{
	int rval;
	mbx_cmd_t	mc;
	mbx_cmd_t	*mcp = &mc;

	ql_dbg(ql_dbg_mbx + ql_dbg_verbose, vha, 0x1200,
	    "Entered %s\n", __func__);

	memset(mcp->mb, 0 , sizeof(mcp->mb));
	mcp->mb[0] = MBC_GET_SET_ZIO_THRESHOLD;
	mcp->mb[1] = cpu_to_le16(1);
	mcp->mb[2] = cpu_to_le16(value);
	mcp->out_mb = MBX_2 | MBX_1 | MBX_0;
	mcp->in_mb = MBX_2 | MBX_0;
	mcp->tov = MBX_TOV_SECONDS;
	mcp->flags = 0;

	rval = qla2x00_mailbox_command(vha, mcp);

	ql_dbg(ql_dbg_mbx, vha, 0x1201, "%s %x\n",
	    (rval != QLA_SUCCESS) ? "Failed"  : "Done", rval);

	return rval;
}

int qla27xx_get_zio_threshold(scsi_qla_host_t *vha, uint16_t *value)
{
	int rval;
	mbx_cmd_t	mc;
	mbx_cmd_t	*mcp = &mc;

	ql_dbg(ql_dbg_mbx + ql_dbg_verbose, vha, 0x1203,
	    "Entered %s\n", __func__);

	memset(mcp->mb, 0, sizeof(mcp->mb));
	mcp->mb[0] = MBC_GET_SET_ZIO_THRESHOLD;
	mcp->mb[1] = cpu_to_le16(0);
	mcp->out_mb = MBX_1 | MBX_0;
	mcp->in_mb = MBX_2 | MBX_0;
	mcp->tov = MBX_TOV_SECONDS;
	mcp->flags = 0;

	rval = qla2x00_mailbox_command(vha, mcp);
	if (rval == QLA_SUCCESS)
		*value = mc.mb[2];

	ql_dbg(ql_dbg_mbx, vha, 0x1205, "%s %x\n",
	    (rval != QLA_SUCCESS) ? "Failed" : "Done", rval);

	return rval;
}

int
qla2x00_read_sfp_dev(struct scsi_qla_host *vha, char *buf, int count)
{
	struct qla_hw_data *ha = vha->hw;
	uint16_t iter, addr, offset;
	dma_addr_t phys_addr;
	int rval, c;
	u8 *sfp_data;

	memset(ha->sfp_data, 0, SFP_DEV_SIZE);
	addr = 0xa0;
	phys_addr = ha->sfp_data_dma;
	sfp_data = ha->sfp_data;
	offset = c = 0;

	for (iter = 0; iter < SFP_DEV_SIZE / SFP_BLOCK_SIZE; iter++) {
		if (iter == 4) {
			/* Skip to next device address. */
			addr = 0xa2;
			offset = 0;
		}

		rval = qla2x00_read_sfp(vha, phys_addr, sfp_data,
		    addr, offset, SFP_BLOCK_SIZE, BIT_1);
		if (rval != QLA_SUCCESS) {
			ql_log(ql_log_warn, vha, 0x706d,
			    "Unable to read SFP data (%x/%x/%x).\n", rval,
			    addr, offset);

			return rval;
		}

		if (buf && (c < count)) {
			u16 sz;

			if ((count - c) >= SFP_BLOCK_SIZE)
				sz = SFP_BLOCK_SIZE;
			else
				sz = count - c;

			memcpy(buf, sfp_data, sz);
			buf += SFP_BLOCK_SIZE;
			c += sz;
		}
		phys_addr += SFP_BLOCK_SIZE;
		sfp_data  += SFP_BLOCK_SIZE;
		offset += SFP_BLOCK_SIZE;
	}

	return rval;
}<|MERGE_RESOLUTION|>--- conflicted
+++ resolved
@@ -55,12 +55,9 @@
 	{ MBC_GET_RETRY_COUNT },
 	{ MBC_TRACE_CONTROL },
 	{ MBC_INITIALIZE_MULTIQ },
-<<<<<<< HEAD
-=======
 	{ MBC_IOCB_COMMAND_A64 },
 	{ MBC_GET_ADAPTER_LOOP_ID },
 	{ MBC_READ_SFP },
->>>>>>> ef03de22
 };
 
 static int is_rom_cmd(uint16_t cmd)
