/*
 * QLogic Fibre Channel HBA Driver
 * Copyright (c)  2003-2014 QLogic Corporation
 *
 * See LICENSE.qla2xxx for copyright and licensing details.
 */
#include "qla_def.h"
#include "qla_target.h"

#include <linux/blkdev.h>
#include <linux/delay.h>

#include <scsi/scsi_tcq.h>

/**
 * qla2x00_get_cmd_direction() - Determine control_flag data direction.
 * @sp: SCSI command
 *
 * Returns the proper CF_* direction based on CDB.
 */
static inline uint16_t
qla2x00_get_cmd_direction(srb_t *sp)
{
	uint16_t cflags;
	struct scsi_cmnd *cmd = GET_CMD_SP(sp);
	struct scsi_qla_host *vha = sp->vha;

	cflags = 0;

	/* Set transfer direction */
	if (cmd->sc_data_direction == DMA_TO_DEVICE) {
		cflags = CF_WRITE;
		vha->qla_stats.output_bytes += scsi_bufflen(cmd);
		vha->qla_stats.output_requests++;
	} else if (cmd->sc_data_direction == DMA_FROM_DEVICE) {
		cflags = CF_READ;
		vha->qla_stats.input_bytes += scsi_bufflen(cmd);
		vha->qla_stats.input_requests++;
	}
	return (cflags);
}

/**
 * qla2x00_calc_iocbs_32() - Determine number of Command Type 2 and
 * Continuation Type 0 IOCBs to allocate.
 *
 * @dsds: number of data segment decriptors needed
 *
 * Returns the number of IOCB entries needed to store @dsds.
 */
uint16_t
qla2x00_calc_iocbs_32(uint16_t dsds)
{
	uint16_t iocbs;

	iocbs = 1;
	if (dsds > 3) {
		iocbs += (dsds - 3) / 7;
		if ((dsds - 3) % 7)
			iocbs++;
	}
	return (iocbs);
}

/**
 * qla2x00_calc_iocbs_64() - Determine number of Command Type 3 and
 * Continuation Type 1 IOCBs to allocate.
 *
 * @dsds: number of data segment decriptors needed
 *
 * Returns the number of IOCB entries needed to store @dsds.
 */
uint16_t
qla2x00_calc_iocbs_64(uint16_t dsds)
{
	uint16_t iocbs;

	iocbs = 1;
	if (dsds > 2) {
		iocbs += (dsds - 2) / 5;
		if ((dsds - 2) % 5)
			iocbs++;
	}
	return (iocbs);
}

/**
 * qla2x00_prep_cont_type0_iocb() - Initialize a Continuation Type 0 IOCB.
 * @vha: HA context
 *
 * Returns a pointer to the Continuation Type 0 IOCB packet.
 */
static inline cont_entry_t *
qla2x00_prep_cont_type0_iocb(struct scsi_qla_host *vha)
{
	cont_entry_t *cont_pkt;
	struct req_que *req = vha->req;
	/* Adjust ring index. */
	req->ring_index++;
	if (req->ring_index == req->length) {
		req->ring_index = 0;
		req->ring_ptr = req->ring;
	} else {
		req->ring_ptr++;
	}

	cont_pkt = (cont_entry_t *)req->ring_ptr;

	/* Load packet defaults. */
	put_unaligned_le32(CONTINUE_TYPE, &cont_pkt->entry_type);

	return (cont_pkt);
}

/**
 * qla2x00_prep_cont_type1_iocb() - Initialize a Continuation Type 1 IOCB.
 * @vha: HA context
 * @req: request queue
 *
 * Returns a pointer to the continuation type 1 IOCB packet.
 */
static inline cont_a64_entry_t *
qla2x00_prep_cont_type1_iocb(scsi_qla_host_t *vha, struct req_que *req)
{
	cont_a64_entry_t *cont_pkt;

	/* Adjust ring index. */
	req->ring_index++;
	if (req->ring_index == req->length) {
		req->ring_index = 0;
		req->ring_ptr = req->ring;
	} else {
		req->ring_ptr++;
	}

	cont_pkt = (cont_a64_entry_t *)req->ring_ptr;

	/* Load packet defaults. */
	put_unaligned_le32(IS_QLAFX00(vha->hw) ? CONTINUE_A64_TYPE_FX00 :
			   CONTINUE_A64_TYPE, &cont_pkt->entry_type);

	return (cont_pkt);
}

inline int
qla24xx_configure_prot_mode(srb_t *sp, uint16_t *fw_prot_opts)
{
	struct scsi_cmnd *cmd = GET_CMD_SP(sp);
	uint8_t	guard = scsi_host_get_guard(cmd->device->host);

	/* We always use DIFF Bundling for best performance */
	*fw_prot_opts = 0;

	/* Translate SCSI opcode to a protection opcode */
	switch (scsi_get_prot_op(cmd)) {
	case SCSI_PROT_READ_STRIP:
		*fw_prot_opts |= PO_MODE_DIF_REMOVE;
		break;
	case SCSI_PROT_WRITE_INSERT:
		*fw_prot_opts |= PO_MODE_DIF_INSERT;
		break;
	case SCSI_PROT_READ_INSERT:
		*fw_prot_opts |= PO_MODE_DIF_INSERT;
		break;
	case SCSI_PROT_WRITE_STRIP:
		*fw_prot_opts |= PO_MODE_DIF_REMOVE;
		break;
	case SCSI_PROT_READ_PASS:
	case SCSI_PROT_WRITE_PASS:
		if (guard & SHOST_DIX_GUARD_IP)
			*fw_prot_opts |= PO_MODE_DIF_TCP_CKSUM;
		else
			*fw_prot_opts |= PO_MODE_DIF_PASS;
		break;
	default:	/* Normal Request */
		*fw_prot_opts |= PO_MODE_DIF_PASS;
		break;
	}

	return scsi_prot_sg_count(cmd);
}

/*
 * qla2x00_build_scsi_iocbs_32() - Build IOCB command utilizing 32bit
 * capable IOCB types.
 *
 * @sp: SRB command to process
 * @cmd_pkt: Command type 2 IOCB
 * @tot_dsds: Total number of segments to transfer
 */
void qla2x00_build_scsi_iocbs_32(srb_t *sp, cmd_entry_t *cmd_pkt,
    uint16_t tot_dsds)
{
	uint16_t	avail_dsds;
	struct dsd32	*cur_dsd;
	scsi_qla_host_t	*vha;
	struct scsi_cmnd *cmd;
	struct scatterlist *sg;
	int i;

	cmd = GET_CMD_SP(sp);

	/* Update entry type to indicate Command Type 2 IOCB */
	put_unaligned_le32(COMMAND_TYPE, &cmd_pkt->entry_type);

	/* No data transfer */
	if (!scsi_bufflen(cmd) || cmd->sc_data_direction == DMA_NONE) {
		cmd_pkt->byte_count = cpu_to_le32(0);
		return;
	}

	vha = sp->vha;
	cmd_pkt->control_flags |= cpu_to_le16(qla2x00_get_cmd_direction(sp));

	/* Three DSDs are available in the Command Type 2 IOCB */
	avail_dsds = ARRAY_SIZE(cmd_pkt->dsd32);
	cur_dsd = cmd_pkt->dsd32;

	/* Load data segments */
	scsi_for_each_sg(cmd, sg, tot_dsds, i) {
		cont_entry_t *cont_pkt;

		/* Allocate additional continuation packets? */
		if (avail_dsds == 0) {
			/*
			 * Seven DSDs are available in the Continuation
			 * Type 0 IOCB.
			 */
			cont_pkt = qla2x00_prep_cont_type0_iocb(vha);
			cur_dsd = cont_pkt->dsd;
			avail_dsds = ARRAY_SIZE(cont_pkt->dsd);
		}

		append_dsd32(&cur_dsd, sg);
		avail_dsds--;
	}
}

/**
 * qla2x00_build_scsi_iocbs_64() - Build IOCB command utilizing 64bit
 * capable IOCB types.
 *
 * @sp: SRB command to process
 * @cmd_pkt: Command type 3 IOCB
 * @tot_dsds: Total number of segments to transfer
 */
void qla2x00_build_scsi_iocbs_64(srb_t *sp, cmd_entry_t *cmd_pkt,
    uint16_t tot_dsds)
{
	uint16_t	avail_dsds;
	struct dsd64	*cur_dsd;
	scsi_qla_host_t	*vha;
	struct scsi_cmnd *cmd;
	struct scatterlist *sg;
	int i;

	cmd = GET_CMD_SP(sp);

	/* Update entry type to indicate Command Type 3 IOCB */
	put_unaligned_le32(COMMAND_A64_TYPE, &cmd_pkt->entry_type);

	/* No data transfer */
	if (!scsi_bufflen(cmd) || cmd->sc_data_direction == DMA_NONE) {
		cmd_pkt->byte_count = cpu_to_le32(0);
		return;
	}

	vha = sp->vha;
	cmd_pkt->control_flags |= cpu_to_le16(qla2x00_get_cmd_direction(sp));

	/* Two DSDs are available in the Command Type 3 IOCB */
	avail_dsds = ARRAY_SIZE(cmd_pkt->dsd64);
	cur_dsd = cmd_pkt->dsd64;

	/* Load data segments */
	scsi_for_each_sg(cmd, sg, tot_dsds, i) {
		cont_a64_entry_t *cont_pkt;

		/* Allocate additional continuation packets? */
		if (avail_dsds == 0) {
			/*
			 * Five DSDs are available in the Continuation
			 * Type 1 IOCB.
			 */
			cont_pkt = qla2x00_prep_cont_type1_iocb(vha, vha->req);
			cur_dsd = cont_pkt->dsd;
			avail_dsds = ARRAY_SIZE(cont_pkt->dsd);
		}

		append_dsd64(&cur_dsd, sg);
		avail_dsds--;
	}
}

/*
 * Find the first handle that is not in use, starting from
 * req->current_outstanding_cmd + 1. The caller must hold the lock that is
 * associated with @req.
 */
uint32_t qla2xxx_get_next_handle(struct req_que *req)
{
	uint32_t index, handle = req->current_outstanding_cmd;

	for (index = 1; index < req->num_outstanding_cmds; index++) {
		handle++;
		if (handle == req->num_outstanding_cmds)
			handle = 1;
		if (!req->outstanding_cmds[handle])
			return handle;
	}

	return 0;
}

/**
 * qla2x00_start_scsi() - Send a SCSI command to the ISP
 * @sp: command to send to the ISP
 *
 * Returns non-zero if a failure occurred, else zero.
 */
int
qla2x00_start_scsi(srb_t *sp)
{
	int		nseg;
	unsigned long   flags;
	scsi_qla_host_t	*vha;
	struct scsi_cmnd *cmd;
	uint32_t	*clr_ptr;
	uint32_t	handle;
	cmd_entry_t	*cmd_pkt;
	uint16_t	cnt;
	uint16_t	req_cnt;
	uint16_t	tot_dsds;
	struct device_reg_2xxx __iomem *reg;
	struct qla_hw_data *ha;
	struct req_que *req;
	struct rsp_que *rsp;

	/* Setup device pointers. */
	vha = sp->vha;
	ha = vha->hw;
	reg = &ha->iobase->isp;
	cmd = GET_CMD_SP(sp);
	req = ha->req_q_map[0];
	rsp = ha->rsp_q_map[0];
	/* So we know we haven't pci_map'ed anything yet */
	tot_dsds = 0;

	/* Send marker if required */
	if (vha->marker_needed != 0) {
		if (qla2x00_marker(vha, ha->base_qpair, 0, 0, MK_SYNC_ALL) !=
		    QLA_SUCCESS) {
			return (QLA_FUNCTION_FAILED);
		}
		vha->marker_needed = 0;
	}

	/* Acquire ring specific lock */
	spin_lock_irqsave(&ha->hardware_lock, flags);

	handle = qla2xxx_get_next_handle(req);
	if (handle == 0)
		goto queuing_error;

	/* Map the sg table so we have an accurate count of sg entries needed */
	if (scsi_sg_count(cmd)) {
		nseg = dma_map_sg(&ha->pdev->dev, scsi_sglist(cmd),
		    scsi_sg_count(cmd), cmd->sc_data_direction);
		if (unlikely(!nseg))
			goto queuing_error;
	} else
		nseg = 0;

	tot_dsds = nseg;

	/* Calculate the number of request entries needed. */
	req_cnt = ha->isp_ops->calc_req_entries(tot_dsds);
	if (req->cnt < (req_cnt + 2)) {
		cnt = RD_REG_WORD_RELAXED(ISP_REQ_Q_OUT(ha, reg));
		if (req->ring_index < cnt)
			req->cnt = cnt - req->ring_index;
		else
			req->cnt = req->length -
			    (req->ring_index - cnt);
		/* If still no head room then bail out */
		if (req->cnt < (req_cnt + 2))
			goto queuing_error;
	}

	/* Build command packet */
	req->current_outstanding_cmd = handle;
	req->outstanding_cmds[handle] = sp;
	sp->handle = handle;
	cmd->host_scribble = (unsigned char *)(unsigned long)handle;
	req->cnt -= req_cnt;

	cmd_pkt = (cmd_entry_t *)req->ring_ptr;
	cmd_pkt->handle = handle;
	/* Zero out remaining portion of packet. */
	clr_ptr = (uint32_t *)cmd_pkt + 2;
	memset(clr_ptr, 0, REQUEST_ENTRY_SIZE - 8);
	cmd_pkt->dseg_count = cpu_to_le16(tot_dsds);

	/* Set target ID and LUN number*/
	SET_TARGET_ID(ha, cmd_pkt->target, sp->fcport->loop_id);
	cmd_pkt->lun = cpu_to_le16(cmd->device->lun);
	cmd_pkt->control_flags = cpu_to_le16(CF_SIMPLE_TAG);

	/* Load SCSI command packet. */
	memcpy(cmd_pkt->scsi_cdb, cmd->cmnd, cmd->cmd_len);
	cmd_pkt->byte_count = cpu_to_le32((uint32_t)scsi_bufflen(cmd));

	/* Build IOCB segments */
	ha->isp_ops->build_iocbs(sp, cmd_pkt, tot_dsds);

	/* Set total data segment count. */
	cmd_pkt->entry_count = (uint8_t)req_cnt;
	wmb();

	/* Adjust ring index. */
	req->ring_index++;
	if (req->ring_index == req->length) {
		req->ring_index = 0;
		req->ring_ptr = req->ring;
	} else
		req->ring_ptr++;

	sp->flags |= SRB_DMA_VALID;

	/* Set chip new ring index. */
	WRT_REG_WORD(ISP_REQ_Q_IN(ha, reg), req->ring_index);
	RD_REG_WORD_RELAXED(ISP_REQ_Q_IN(ha, reg));	/* PCI Posting. */

	/* Manage unprocessed RIO/ZIO commands in response queue. */
	if (vha->flags.process_response_queue &&
	    rsp->ring_ptr->signature != RESPONSE_PROCESSED)
		qla2x00_process_response_queue(rsp);

	spin_unlock_irqrestore(&ha->hardware_lock, flags);
	return (QLA_SUCCESS);

queuing_error:
	if (tot_dsds)
		scsi_dma_unmap(cmd);

	spin_unlock_irqrestore(&ha->hardware_lock, flags);

	return (QLA_FUNCTION_FAILED);
}

/**
 * qla2x00_start_iocbs() - Execute the IOCB command
 * @vha: HA context
 * @req: request queue
 */
void
qla2x00_start_iocbs(struct scsi_qla_host *vha, struct req_que *req)
{
	struct qla_hw_data *ha = vha->hw;
	device_reg_t *reg = ISP_QUE_REG(ha, req->id);

	if (IS_P3P_TYPE(ha)) {
		qla82xx_start_iocbs(vha);
	} else {
		/* Adjust ring index. */
		req->ring_index++;
		if (req->ring_index == req->length) {
			req->ring_index = 0;
			req->ring_ptr = req->ring;
		} else
			req->ring_ptr++;

		/* Set chip new ring index. */
		if (ha->mqenable || IS_QLA27XX(ha) || IS_QLA28XX(ha)) {
			WRT_REG_DWORD(req->req_q_in, req->ring_index);
		} else if (IS_QLA83XX(ha)) {
			WRT_REG_DWORD(req->req_q_in, req->ring_index);
			RD_REG_DWORD_RELAXED(&ha->iobase->isp24.hccr);
		} else if (IS_QLAFX00(ha)) {
			WRT_REG_DWORD(&reg->ispfx00.req_q_in, req->ring_index);
			RD_REG_DWORD_RELAXED(&reg->ispfx00.req_q_in);
			QLAFX00_SET_HST_INTR(ha, ha->rqstq_intr_code);
		} else if (IS_FWI2_CAPABLE(ha)) {
			WRT_REG_DWORD(&reg->isp24.req_q_in, req->ring_index);
			RD_REG_DWORD_RELAXED(&reg->isp24.req_q_in);
		} else {
			WRT_REG_WORD(ISP_REQ_Q_IN(ha, &reg->isp),
				req->ring_index);
			RD_REG_WORD_RELAXED(ISP_REQ_Q_IN(ha, &reg->isp));
		}
	}
}

/**
 * qla2x00_marker() - Send a marker IOCB to the firmware.
 * @vha: HA context
 * @qpair: queue pair pointer
 * @loop_id: loop ID
 * @lun: LUN
 * @type: marker modifier
 *
 * Can be called from both normal and interrupt context.
 *
 * Returns non-zero if a failure occurred, else zero.
 */
static int
__qla2x00_marker(struct scsi_qla_host *vha, struct qla_qpair *qpair,
    uint16_t loop_id, uint64_t lun, uint8_t type)
{
	mrk_entry_t *mrk;
	struct mrk_entry_24xx *mrk24 = NULL;
	struct req_que *req = qpair->req;
	struct qla_hw_data *ha = vha->hw;
	scsi_qla_host_t *base_vha = pci_get_drvdata(ha->pdev);

	mrk = (mrk_entry_t *)__qla2x00_alloc_iocbs(qpair, NULL);
	if (mrk == NULL) {
		ql_log(ql_log_warn, base_vha, 0x3026,
		    "Failed to allocate Marker IOCB.\n");

		return (QLA_FUNCTION_FAILED);
	}

	mrk->entry_type = MARKER_TYPE;
	mrk->modifier = type;
	if (type != MK_SYNC_ALL) {
		if (IS_FWI2_CAPABLE(ha)) {
			mrk24 = (struct mrk_entry_24xx *) mrk;
			mrk24->nport_handle = cpu_to_le16(loop_id);
			int_to_scsilun(lun, (struct scsi_lun *)&mrk24->lun);
			host_to_fcp_swap(mrk24->lun, sizeof(mrk24->lun));
			mrk24->vp_index = vha->vp_idx;
			mrk24->handle = MAKE_HANDLE(req->id, mrk24->handle);
		} else {
			SET_TARGET_ID(ha, mrk->target, loop_id);
			mrk->lun = cpu_to_le16((uint16_t)lun);
		}
	}
	wmb();

	qla2x00_start_iocbs(vha, req);

	return (QLA_SUCCESS);
}

int
qla2x00_marker(struct scsi_qla_host *vha, struct qla_qpair *qpair,
    uint16_t loop_id, uint64_t lun, uint8_t type)
{
	int ret;
	unsigned long flags = 0;

	spin_lock_irqsave(qpair->qp_lock_ptr, flags);
	ret = __qla2x00_marker(vha, qpair, loop_id, lun, type);
	spin_unlock_irqrestore(qpair->qp_lock_ptr, flags);

	return (ret);
}

/*
 * qla2x00_issue_marker
 *
 * Issue marker
 * Caller CAN have hardware lock held as specified by ha_locked parameter.
 * Might release it, then reaquire.
 */
int qla2x00_issue_marker(scsi_qla_host_t *vha, int ha_locked)
{
	if (ha_locked) {
		if (__qla2x00_marker(vha, vha->hw->base_qpair, 0, 0,
					MK_SYNC_ALL) != QLA_SUCCESS)
			return QLA_FUNCTION_FAILED;
	} else {
		if (qla2x00_marker(vha, vha->hw->base_qpair, 0, 0,
					MK_SYNC_ALL) != QLA_SUCCESS)
			return QLA_FUNCTION_FAILED;
	}
	vha->marker_needed = 0;

	return QLA_SUCCESS;
}

static inline int
qla24xx_build_scsi_type_6_iocbs(srb_t *sp, struct cmd_type_6 *cmd_pkt,
	uint16_t tot_dsds)
{
	struct dsd64 *cur_dsd = NULL, *next_dsd;
	scsi_qla_host_t	*vha;
	struct qla_hw_data *ha;
	struct scsi_cmnd *cmd;
	struct	scatterlist *cur_seg;
	uint8_t avail_dsds;
	uint8_t first_iocb = 1;
	uint32_t dsd_list_len;
	struct dsd_dma *dsd_ptr;
	struct ct6_dsd *ctx;

	cmd = GET_CMD_SP(sp);

	/* Update entry type to indicate Command Type 3 IOCB */
	put_unaligned_le32(COMMAND_TYPE_6, &cmd_pkt->entry_type);

	/* No data transfer */
	if (!scsi_bufflen(cmd) || cmd->sc_data_direction == DMA_NONE) {
		cmd_pkt->byte_count = cpu_to_le32(0);
		return 0;
	}

	vha = sp->vha;
	ha = vha->hw;

	/* Set transfer direction */
	if (cmd->sc_data_direction == DMA_TO_DEVICE) {
		cmd_pkt->control_flags = cpu_to_le16(CF_WRITE_DATA);
		vha->qla_stats.output_bytes += scsi_bufflen(cmd);
		vha->qla_stats.output_requests++;
	} else if (cmd->sc_data_direction == DMA_FROM_DEVICE) {
		cmd_pkt->control_flags = cpu_to_le16(CF_READ_DATA);
		vha->qla_stats.input_bytes += scsi_bufflen(cmd);
		vha->qla_stats.input_requests++;
	}

	cur_seg = scsi_sglist(cmd);
	ctx = sp->u.scmd.ct6_ctx;

	while (tot_dsds) {
		avail_dsds = (tot_dsds > QLA_DSDS_PER_IOCB) ?
		    QLA_DSDS_PER_IOCB : tot_dsds;
		tot_dsds -= avail_dsds;
		dsd_list_len = (avail_dsds + 1) * QLA_DSD_SIZE;

		dsd_ptr = list_first_entry(&ha->gbl_dsd_list,
		    struct dsd_dma, list);
		next_dsd = dsd_ptr->dsd_addr;
		list_del(&dsd_ptr->list);
		ha->gbl_dsd_avail--;
		list_add_tail(&dsd_ptr->list, &ctx->dsd_list);
		ctx->dsd_use_cnt++;
		ha->gbl_dsd_inuse++;

		if (first_iocb) {
			first_iocb = 0;
			put_unaligned_le64(dsd_ptr->dsd_list_dma,
					   &cmd_pkt->fcp_dsd.address);
			cmd_pkt->fcp_dsd.length = cpu_to_le32(dsd_list_len);
		} else {
			put_unaligned_le64(dsd_ptr->dsd_list_dma,
					   &cur_dsd->address);
			cur_dsd->length = cpu_to_le32(dsd_list_len);
			cur_dsd++;
		}
		cur_dsd = next_dsd;
		while (avail_dsds) {
			append_dsd64(&cur_dsd, cur_seg);
			cur_seg = sg_next(cur_seg);
			avail_dsds--;
		}
	}

	/* Null termination */
	cur_dsd->address = 0;
	cur_dsd->length = 0;
	cur_dsd++;
	cmd_pkt->control_flags |= CF_DATA_SEG_DESCR_ENABLE;
	return 0;
}

/*
 * qla24xx_calc_dsd_lists() - Determine number of DSD list required
 * for Command Type 6.
 *
 * @dsds: number of data segment decriptors needed
 *
 * Returns the number of dsd list needed to store @dsds.
 */
static inline uint16_t
qla24xx_calc_dsd_lists(uint16_t dsds)
{
	uint16_t dsd_lists = 0;

	dsd_lists = (dsds/QLA_DSDS_PER_IOCB);
	if (dsds % QLA_DSDS_PER_IOCB)
		dsd_lists++;
	return dsd_lists;
}


/**
 * qla24xx_build_scsi_iocbs() - Build IOCB command utilizing Command Type 7
 * IOCB types.
 *
 * @sp: SRB command to process
 * @cmd_pkt: Command type 3 IOCB
 * @tot_dsds: Total number of segments to transfer
 * @req: pointer to request queue
 */
inline void
qla24xx_build_scsi_iocbs(srb_t *sp, struct cmd_type_7 *cmd_pkt,
	uint16_t tot_dsds, struct req_que *req)
{
	uint16_t	avail_dsds;
	struct dsd64	*cur_dsd;
	scsi_qla_host_t	*vha;
	struct scsi_cmnd *cmd;
	struct scatterlist *sg;
	int i;

	cmd = GET_CMD_SP(sp);

	/* Update entry type to indicate Command Type 3 IOCB */
	put_unaligned_le32(COMMAND_TYPE_7, &cmd_pkt->entry_type);

	/* No data transfer */
	if (!scsi_bufflen(cmd) || cmd->sc_data_direction == DMA_NONE) {
		cmd_pkt->byte_count = cpu_to_le32(0);
		return;
	}

	vha = sp->vha;

	/* Set transfer direction */
	if (cmd->sc_data_direction == DMA_TO_DEVICE) {
		cmd_pkt->task_mgmt_flags = cpu_to_le16(TMF_WRITE_DATA);
		vha->qla_stats.output_bytes += scsi_bufflen(cmd);
		vha->qla_stats.output_requests++;
	} else if (cmd->sc_data_direction == DMA_FROM_DEVICE) {
		cmd_pkt->task_mgmt_flags = cpu_to_le16(TMF_READ_DATA);
		vha->qla_stats.input_bytes += scsi_bufflen(cmd);
		vha->qla_stats.input_requests++;
	}

	/* One DSD is available in the Command Type 3 IOCB */
	avail_dsds = 1;
	cur_dsd = &cmd_pkt->dsd;

	/* Load data segments */

	scsi_for_each_sg(cmd, sg, tot_dsds, i) {
		cont_a64_entry_t *cont_pkt;

		/* Allocate additional continuation packets? */
		if (avail_dsds == 0) {
			/*
			 * Five DSDs are available in the Continuation
			 * Type 1 IOCB.
			 */
			cont_pkt = qla2x00_prep_cont_type1_iocb(vha, req);
			cur_dsd = cont_pkt->dsd;
			avail_dsds = ARRAY_SIZE(cont_pkt->dsd);
		}

		append_dsd64(&cur_dsd, sg);
		avail_dsds--;
	}
}

struct fw_dif_context {
	uint32_t ref_tag;
	uint16_t app_tag;
	uint8_t ref_tag_mask[4];	/* Validation/Replacement Mask*/
	uint8_t app_tag_mask[2];	/* Validation/Replacement Mask*/
};

/*
 * qla24xx_set_t10dif_tags_from_cmd - Extract Ref and App tags from SCSI command
 *
 */
static inline void
qla24xx_set_t10dif_tags(srb_t *sp, struct fw_dif_context *pkt,
    unsigned int protcnt)
{
	struct scsi_cmnd *cmd = GET_CMD_SP(sp);

	switch (scsi_get_prot_type(cmd)) {
	case SCSI_PROT_DIF_TYPE0:
		/*
		 * No check for ql2xenablehba_err_chk, as it would be an
		 * I/O error if hba tag generation is not done.
		 */
		pkt->ref_tag = cpu_to_le32((uint32_t)
		    (0xffffffff & scsi_get_lba(cmd)));

		if (!qla2x00_hba_err_chk_enabled(sp))
			break;

		pkt->ref_tag_mask[0] = 0xff;
		pkt->ref_tag_mask[1] = 0xff;
		pkt->ref_tag_mask[2] = 0xff;
		pkt->ref_tag_mask[3] = 0xff;
		break;

	/*
	 * For TYPE 2 protection: 16 bit GUARD + 32 bit REF tag has to
	 * match LBA in CDB + N
	 */
	case SCSI_PROT_DIF_TYPE2:
		pkt->app_tag = cpu_to_le16(0);
		pkt->app_tag_mask[0] = 0x0;
		pkt->app_tag_mask[1] = 0x0;

		pkt->ref_tag = cpu_to_le32((uint32_t)
		    (0xffffffff & scsi_get_lba(cmd)));

		if (!qla2x00_hba_err_chk_enabled(sp))
			break;

		/* enable ALL bytes of the ref tag */
		pkt->ref_tag_mask[0] = 0xff;
		pkt->ref_tag_mask[1] = 0xff;
		pkt->ref_tag_mask[2] = 0xff;
		pkt->ref_tag_mask[3] = 0xff;
		break;

	/* For Type 3 protection: 16 bit GUARD only */
	case SCSI_PROT_DIF_TYPE3:
		pkt->ref_tag_mask[0] = pkt->ref_tag_mask[1] =
			pkt->ref_tag_mask[2] = pkt->ref_tag_mask[3] =
								0x00;
		break;

	/*
	 * For TYpe 1 protection: 16 bit GUARD tag, 32 bit REF tag, and
	 * 16 bit app tag.
	 */
	case SCSI_PROT_DIF_TYPE1:
		pkt->ref_tag = cpu_to_le32((uint32_t)
		    (0xffffffff & scsi_get_lba(cmd)));
		pkt->app_tag = cpu_to_le16(0);
		pkt->app_tag_mask[0] = 0x0;
		pkt->app_tag_mask[1] = 0x0;

		if (!qla2x00_hba_err_chk_enabled(sp))
			break;

		/* enable ALL bytes of the ref tag */
		pkt->ref_tag_mask[0] = 0xff;
		pkt->ref_tag_mask[1] = 0xff;
		pkt->ref_tag_mask[2] = 0xff;
		pkt->ref_tag_mask[3] = 0xff;
		break;
	}
}

int
qla24xx_get_one_block_sg(uint32_t blk_sz, struct qla2_sgx *sgx,
	uint32_t *partial)
{
	struct scatterlist *sg;
	uint32_t cumulative_partial, sg_len;
	dma_addr_t sg_dma_addr;

	if (sgx->num_bytes == sgx->tot_bytes)
		return 0;

	sg = sgx->cur_sg;
	cumulative_partial = sgx->tot_partial;

	sg_dma_addr = sg_dma_address(sg);
	sg_len = sg_dma_len(sg);

	sgx->dma_addr = sg_dma_addr + sgx->bytes_consumed;

	if ((cumulative_partial + (sg_len - sgx->bytes_consumed)) >= blk_sz) {
		sgx->dma_len = (blk_sz - cumulative_partial);
		sgx->tot_partial = 0;
		sgx->num_bytes += blk_sz;
		*partial = 0;
	} else {
		sgx->dma_len = sg_len - sgx->bytes_consumed;
		sgx->tot_partial += sgx->dma_len;
		*partial = 1;
	}

	sgx->bytes_consumed += sgx->dma_len;

	if (sg_len == sgx->bytes_consumed) {
		sg = sg_next(sg);
		sgx->num_sg++;
		sgx->cur_sg = sg;
		sgx->bytes_consumed = 0;
	}

	return 1;
}

int
qla24xx_walk_and_build_sglist_no_difb(struct qla_hw_data *ha, srb_t *sp,
	struct dsd64 *dsd, uint16_t tot_dsds, struct qla_tc_param *tc)
{
	void *next_dsd;
	uint8_t avail_dsds = 0;
	uint32_t dsd_list_len;
	struct dsd_dma *dsd_ptr;
	struct scatterlist *sg_prot;
	struct dsd64 *cur_dsd = dsd;
	uint16_t	used_dsds = tot_dsds;
	uint32_t	prot_int; /* protection interval */
	uint32_t	partial;
	struct qla2_sgx sgx;
	dma_addr_t	sle_dma;
	uint32_t	sle_dma_len, tot_prot_dma_len = 0;
	struct scsi_cmnd *cmd;

	memset(&sgx, 0, sizeof(struct qla2_sgx));
	if (sp) {
		cmd = GET_CMD_SP(sp);
		prot_int = cmd->device->sector_size;

		sgx.tot_bytes = scsi_bufflen(cmd);
		sgx.cur_sg = scsi_sglist(cmd);
		sgx.sp = sp;

		sg_prot = scsi_prot_sglist(cmd);
	} else if (tc) {
		prot_int      = tc->blk_sz;
		sgx.tot_bytes = tc->bufflen;
		sgx.cur_sg    = tc->sg;
		sg_prot	      = tc->prot_sg;
	} else {
		BUG();
		return 1;
	}

	while (qla24xx_get_one_block_sg(prot_int, &sgx, &partial)) {

		sle_dma = sgx.dma_addr;
		sle_dma_len = sgx.dma_len;
alloc_and_fill:
		/* Allocate additional continuation packets? */
		if (avail_dsds == 0) {
			avail_dsds = (used_dsds > QLA_DSDS_PER_IOCB) ?
					QLA_DSDS_PER_IOCB : used_dsds;
			dsd_list_len = (avail_dsds + 1) * 12;
			used_dsds -= avail_dsds;

			/* allocate tracking DS */
			dsd_ptr = kzalloc(sizeof(struct dsd_dma), GFP_ATOMIC);
			if (!dsd_ptr)
				return 1;

			/* allocate new list */
			dsd_ptr->dsd_addr = next_dsd =
			    dma_pool_alloc(ha->dl_dma_pool, GFP_ATOMIC,
				&dsd_ptr->dsd_list_dma);

			if (!next_dsd) {
				/*
				 * Need to cleanup only this dsd_ptr, rest
				 * will be done by sp_free_dma()
				 */
				kfree(dsd_ptr);
				return 1;
			}

			if (sp) {
				list_add_tail(&dsd_ptr->list,
					      &sp->u.scmd.crc_ctx->dsd_list);

				sp->flags |= SRB_CRC_CTX_DSD_VALID;
			} else {
				list_add_tail(&dsd_ptr->list,
				    &(tc->ctx->dsd_list));
				*tc->ctx_dsd_alloced = 1;
			}


			/* add new list to cmd iocb or last list */
			put_unaligned_le64(dsd_ptr->dsd_list_dma,
					   &cur_dsd->address);
			cur_dsd->length = cpu_to_le32(dsd_list_len);
			cur_dsd = next_dsd;
		}
		put_unaligned_le64(sle_dma, &cur_dsd->address);
		cur_dsd->length = cpu_to_le32(sle_dma_len);
		cur_dsd++;
		avail_dsds--;

		if (partial == 0) {
			/* Got a full protection interval */
			sle_dma = sg_dma_address(sg_prot) + tot_prot_dma_len;
			sle_dma_len = 8;

			tot_prot_dma_len += sle_dma_len;
			if (tot_prot_dma_len == sg_dma_len(sg_prot)) {
				tot_prot_dma_len = 0;
				sg_prot = sg_next(sg_prot);
			}

			partial = 1; /* So as to not re-enter this block */
			goto alloc_and_fill;
		}
	}
	/* Null termination */
	cur_dsd->address = 0;
	cur_dsd->length = 0;
	cur_dsd++;
	return 0;
}

int
qla24xx_walk_and_build_sglist(struct qla_hw_data *ha, srb_t *sp,
	struct dsd64 *dsd, uint16_t tot_dsds, struct qla_tc_param *tc)
{
	void *next_dsd;
	uint8_t avail_dsds = 0;
	uint32_t dsd_list_len;
	struct dsd_dma *dsd_ptr;
	struct scatterlist *sg, *sgl;
	struct dsd64 *cur_dsd = dsd;
	int	i;
	uint16_t	used_dsds = tot_dsds;
	struct scsi_cmnd *cmd;

	if (sp) {
		cmd = GET_CMD_SP(sp);
		sgl = scsi_sglist(cmd);
	} else if (tc) {
		sgl = tc->sg;
	} else {
		BUG();
		return 1;
	}


	for_each_sg(sgl, sg, tot_dsds, i) {
		/* Allocate additional continuation packets? */
		if (avail_dsds == 0) {
			avail_dsds = (used_dsds > QLA_DSDS_PER_IOCB) ?
					QLA_DSDS_PER_IOCB : used_dsds;
			dsd_list_len = (avail_dsds + 1) * 12;
			used_dsds -= avail_dsds;

			/* allocate tracking DS */
			dsd_ptr = kzalloc(sizeof(struct dsd_dma), GFP_ATOMIC);
			if (!dsd_ptr)
				return 1;

			/* allocate new list */
			dsd_ptr->dsd_addr = next_dsd =
			    dma_pool_alloc(ha->dl_dma_pool, GFP_ATOMIC,
				&dsd_ptr->dsd_list_dma);

			if (!next_dsd) {
				/*
				 * Need to cleanup only this dsd_ptr, rest
				 * will be done by sp_free_dma()
				 */
				kfree(dsd_ptr);
				return 1;
			}

			if (sp) {
				list_add_tail(&dsd_ptr->list,
					      &sp->u.scmd.crc_ctx->dsd_list);

				sp->flags |= SRB_CRC_CTX_DSD_VALID;
			} else {
				list_add_tail(&dsd_ptr->list,
				    &(tc->ctx->dsd_list));
				*tc->ctx_dsd_alloced = 1;
			}

			/* add new list to cmd iocb or last list */
			put_unaligned_le64(dsd_ptr->dsd_list_dma,
					   &cur_dsd->address);
			cur_dsd->length = cpu_to_le32(dsd_list_len);
			cur_dsd = next_dsd;
		}
		append_dsd64(&cur_dsd, sg);
		avail_dsds--;

	}
	/* Null termination */
	cur_dsd->address = 0;
	cur_dsd->length = 0;
	cur_dsd++;
	return 0;
}

int
qla24xx_walk_and_build_prot_sglist(struct qla_hw_data *ha, srb_t *sp,
	struct dsd64 *cur_dsd, uint16_t tot_dsds, struct qla_tgt_cmd *tc)
{
	struct dsd_dma *dsd_ptr = NULL, *dif_dsd, *nxt_dsd;
	struct scatterlist *sg, *sgl;
	struct crc_context *difctx = NULL;
	struct scsi_qla_host *vha;
	uint dsd_list_len;
	uint avail_dsds = 0;
	uint used_dsds = tot_dsds;
	bool dif_local_dma_alloc = false;
	bool direction_to_device = false;
	int i;

	if (sp) {
		struct scsi_cmnd *cmd = GET_CMD_SP(sp);

		sgl = scsi_prot_sglist(cmd);
		vha = sp->vha;
		difctx = sp->u.scmd.crc_ctx;
		direction_to_device = cmd->sc_data_direction == DMA_TO_DEVICE;
		ql_dbg(ql_dbg_tgt + ql_dbg_verbose, vha, 0xe021,
		  "%s: scsi_cmnd: %p, crc_ctx: %p, sp: %p\n",
			__func__, cmd, difctx, sp);
	} else if (tc) {
		vha = tc->vha;
		sgl = tc->prot_sg;
		difctx = tc->ctx;
		direction_to_device = tc->dma_data_direction == DMA_TO_DEVICE;
	} else {
		BUG();
		return 1;
	}

	ql_dbg(ql_dbg_tgt + ql_dbg_verbose, vha, 0xe021,
	    "%s: enter (write=%u)\n", __func__, direction_to_device);

	/* if initiator doing write or target doing read */
	if (direction_to_device) {
		for_each_sg(sgl, sg, tot_dsds, i) {
			u64 sle_phys = sg_phys(sg);

			/* If SGE addr + len flips bits in upper 32-bits */
			if (MSD(sle_phys + sg->length) ^ MSD(sle_phys)) {
				ql_dbg(ql_dbg_tgt + ql_dbg_verbose, vha, 0xe022,
				    "%s: page boundary crossing (phys=%llx len=%x)\n",
				    __func__, sle_phys, sg->length);

				if (difctx) {
					ha->dif_bundle_crossed_pages++;
					dif_local_dma_alloc = true;
				} else {
					ql_dbg(ql_dbg_tgt + ql_dbg_verbose,
					    vha, 0xe022,
					    "%s: difctx pointer is NULL\n",
					    __func__);
				}
				break;
			}
		}
		ha->dif_bundle_writes++;
	} else {
		ha->dif_bundle_reads++;
	}

	if (ql2xdifbundlinginternalbuffers)
		dif_local_dma_alloc = direction_to_device;

	if (dif_local_dma_alloc) {
		u32 track_difbundl_buf = 0;
		u32 ldma_sg_len = 0;
		u8 ldma_needed = 1;

		difctx->no_dif_bundl = 0;
		difctx->dif_bundl_len = 0;

		/* Track DSD buffers */
		INIT_LIST_HEAD(&difctx->ldif_dsd_list);
		/* Track local DMA buffers */
		INIT_LIST_HEAD(&difctx->ldif_dma_hndl_list);

		for_each_sg(sgl, sg, tot_dsds, i) {
			u32 sglen = sg_dma_len(sg);

			ql_dbg(ql_dbg_tgt + ql_dbg_verbose, vha, 0xe023,
			    "%s: sg[%x] (phys=%llx sglen=%x) ldma_sg_len: %x dif_bundl_len: %x ldma_needed: %x\n",
			    __func__, i, (u64)sg_phys(sg), sglen, ldma_sg_len,
			    difctx->dif_bundl_len, ldma_needed);

			while (sglen) {
				u32 xfrlen = 0;

				if (ldma_needed) {
					/*
					 * Allocate list item to store
					 * the DMA buffers
					 */
					dsd_ptr = kzalloc(sizeof(*dsd_ptr),
					    GFP_ATOMIC);
					if (!dsd_ptr) {
						ql_dbg(ql_dbg_tgt, vha, 0xe024,
						    "%s: failed alloc dsd_ptr\n",
						    __func__);
						return 1;
					}
					ha->dif_bundle_kallocs++;

					/* allocate dma buffer */
					dsd_ptr->dsd_addr = dma_pool_alloc
						(ha->dif_bundl_pool, GFP_ATOMIC,
						 &dsd_ptr->dsd_list_dma);
					if (!dsd_ptr->dsd_addr) {
						ql_dbg(ql_dbg_tgt, vha, 0xe024,
						    "%s: failed alloc ->dsd_ptr\n",
						    __func__);
						/*
						 * need to cleanup only this
						 * dsd_ptr rest will be done
						 * by sp_free_dma()
						 */
						kfree(dsd_ptr);
						ha->dif_bundle_kallocs--;
						return 1;
					}
					ha->dif_bundle_dma_allocs++;
					ldma_needed = 0;
					difctx->no_dif_bundl++;
					list_add_tail(&dsd_ptr->list,
					    &difctx->ldif_dma_hndl_list);
				}

				/* xfrlen is min of dma pool size and sglen */
				xfrlen = (sglen >
				   (DIF_BUNDLING_DMA_POOL_SIZE - ldma_sg_len)) ?
				    DIF_BUNDLING_DMA_POOL_SIZE - ldma_sg_len :
				    sglen;

				/* replace with local allocated dma buffer */
				sg_pcopy_to_buffer(sgl, sg_nents(sgl),
				    dsd_ptr->dsd_addr + ldma_sg_len, xfrlen,
				    difctx->dif_bundl_len);
				difctx->dif_bundl_len += xfrlen;
				sglen -= xfrlen;
				ldma_sg_len += xfrlen;
				if (ldma_sg_len == DIF_BUNDLING_DMA_POOL_SIZE ||
				    sg_is_last(sg)) {
					ldma_needed = 1;
					ldma_sg_len = 0;
				}
			}
		}

		track_difbundl_buf = used_dsds = difctx->no_dif_bundl;
		ql_dbg(ql_dbg_tgt + ql_dbg_verbose, vha, 0xe025,
		    "dif_bundl_len=%x, no_dif_bundl=%x track_difbundl_buf: %x\n",
		    difctx->dif_bundl_len, difctx->no_dif_bundl,
		    track_difbundl_buf);

		if (sp)
			sp->flags |= SRB_DIF_BUNDL_DMA_VALID;
		else
			tc->prot_flags = DIF_BUNDL_DMA_VALID;

		list_for_each_entry_safe(dif_dsd, nxt_dsd,
		    &difctx->ldif_dma_hndl_list, list) {
			u32 sglen = (difctx->dif_bundl_len >
			    DIF_BUNDLING_DMA_POOL_SIZE) ?
			    DIF_BUNDLING_DMA_POOL_SIZE : difctx->dif_bundl_len;

			BUG_ON(track_difbundl_buf == 0);

			/* Allocate additional continuation packets? */
			if (avail_dsds == 0) {
				ql_dbg(ql_dbg_tgt + ql_dbg_verbose, vha,
				    0xe024,
				    "%s: adding continuation iocb's\n",
				    __func__);
				avail_dsds = (used_dsds > QLA_DSDS_PER_IOCB) ?
				    QLA_DSDS_PER_IOCB : used_dsds;
				dsd_list_len = (avail_dsds + 1) * 12;
				used_dsds -= avail_dsds;

				/* allocate tracking DS */
				dsd_ptr = kzalloc(sizeof(*dsd_ptr), GFP_ATOMIC);
				if (!dsd_ptr) {
					ql_dbg(ql_dbg_tgt, vha, 0xe026,
					    "%s: failed alloc dsd_ptr\n",
					    __func__);
					return 1;
				}
				ha->dif_bundle_kallocs++;

				difctx->no_ldif_dsd++;
				/* allocate new list */
				dsd_ptr->dsd_addr =
				    dma_pool_alloc(ha->dl_dma_pool, GFP_ATOMIC,
					&dsd_ptr->dsd_list_dma);
				if (!dsd_ptr->dsd_addr) {
					ql_dbg(ql_dbg_tgt, vha, 0xe026,
					    "%s: failed alloc ->dsd_addr\n",
					    __func__);
					/*
					 * need to cleanup only this dsd_ptr
					 *  rest will be done by sp_free_dma()
					 */
					kfree(dsd_ptr);
					ha->dif_bundle_kallocs--;
					return 1;
				}
				ha->dif_bundle_dma_allocs++;

				if (sp) {
					list_add_tail(&dsd_ptr->list,
					    &difctx->ldif_dsd_list);
					sp->flags |= SRB_CRC_CTX_DSD_VALID;
				} else {
					list_add_tail(&dsd_ptr->list,
					    &difctx->ldif_dsd_list);
					tc->ctx_dsd_alloced = 1;
				}

				/* add new list to cmd iocb or last list */
				put_unaligned_le64(dsd_ptr->dsd_list_dma,
						   &cur_dsd->address);
				cur_dsd->length = cpu_to_le32(dsd_list_len);
				cur_dsd = dsd_ptr->dsd_addr;
			}
			put_unaligned_le64(dif_dsd->dsd_list_dma,
					   &cur_dsd->address);
			cur_dsd->length = cpu_to_le32(sglen);
			cur_dsd++;
			avail_dsds--;
			difctx->dif_bundl_len -= sglen;
			track_difbundl_buf--;
		}

		ql_dbg(ql_dbg_tgt + ql_dbg_verbose, vha, 0xe026,
		    "%s: no_ldif_dsd:%x, no_dif_bundl:%x\n", __func__,
			difctx->no_ldif_dsd, difctx->no_dif_bundl);
	} else {
		for_each_sg(sgl, sg, tot_dsds, i) {
			/* Allocate additional continuation packets? */
			if (avail_dsds == 0) {
				avail_dsds = (used_dsds > QLA_DSDS_PER_IOCB) ?
				    QLA_DSDS_PER_IOCB : used_dsds;
				dsd_list_len = (avail_dsds + 1) * 12;
				used_dsds -= avail_dsds;

				/* allocate tracking DS */
				dsd_ptr = kzalloc(sizeof(*dsd_ptr), GFP_ATOMIC);
				if (!dsd_ptr) {
					ql_dbg(ql_dbg_tgt + ql_dbg_verbose,
					    vha, 0xe027,
					    "%s: failed alloc dsd_dma...\n",
					    __func__);
					return 1;
				}

				/* allocate new list */
				dsd_ptr->dsd_addr =
				    dma_pool_alloc(ha->dl_dma_pool, GFP_ATOMIC,
					&dsd_ptr->dsd_list_dma);
				if (!dsd_ptr->dsd_addr) {
					/* need to cleanup only this dsd_ptr */
					/* rest will be done by sp_free_dma() */
					kfree(dsd_ptr);
					return 1;
				}

				if (sp) {
					list_add_tail(&dsd_ptr->list,
					    &difctx->dsd_list);
					sp->flags |= SRB_CRC_CTX_DSD_VALID;
				} else {
					list_add_tail(&dsd_ptr->list,
					    &difctx->dsd_list);
					tc->ctx_dsd_alloced = 1;
				}

				/* add new list to cmd iocb or last list */
				put_unaligned_le64(dsd_ptr->dsd_list_dma,
						   &cur_dsd->address);
				cur_dsd->length = cpu_to_le32(dsd_list_len);
				cur_dsd = dsd_ptr->dsd_addr;
			}
			append_dsd64(&cur_dsd, sg);
			avail_dsds--;
		}
	}
	/* Null termination */
	cur_dsd->address = 0;
	cur_dsd->length = 0;
	cur_dsd++;
	return 0;
}

/**
 * qla24xx_build_scsi_crc_2_iocbs() - Build IOCB command utilizing Command
 *							Type 6 IOCB types.
 *
 * @sp: SRB command to process
 * @cmd_pkt: Command type 3 IOCB
 * @tot_dsds: Total number of segments to transfer
 * @tot_prot_dsds: Total number of segments with protection information
 * @fw_prot_opts: Protection options to be passed to firmware
 */
static inline int
qla24xx_build_scsi_crc_2_iocbs(srb_t *sp, struct cmd_type_crc_2 *cmd_pkt,
    uint16_t tot_dsds, uint16_t tot_prot_dsds, uint16_t fw_prot_opts)
{
	struct dsd64		*cur_dsd;
	uint32_t		*fcp_dl;
	scsi_qla_host_t		*vha;
	struct scsi_cmnd	*cmd;
	uint32_t		total_bytes = 0;
	uint32_t		data_bytes;
	uint32_t		dif_bytes;
	uint8_t			bundling = 1;
	uint16_t		blk_size;
	struct crc_context	*crc_ctx_pkt = NULL;
	struct qla_hw_data	*ha;
	uint8_t			additional_fcpcdb_len;
	uint16_t		fcp_cmnd_len;
	struct fcp_cmnd		*fcp_cmnd;
	dma_addr_t		crc_ctx_dma;

	cmd = GET_CMD_SP(sp);

	/* Update entry type to indicate Command Type CRC_2 IOCB */
	put_unaligned_le32(COMMAND_TYPE_CRC_2, &cmd_pkt->entry_type);

	vha = sp->vha;
	ha = vha->hw;

	/* No data transfer */
	data_bytes = scsi_bufflen(cmd);
	if (!data_bytes || cmd->sc_data_direction == DMA_NONE) {
		cmd_pkt->byte_count = cpu_to_le32(0);
		return QLA_SUCCESS;
	}

	cmd_pkt->vp_index = sp->vha->vp_idx;

	/* Set transfer direction */
	if (cmd->sc_data_direction == DMA_TO_DEVICE) {
		cmd_pkt->control_flags =
		    cpu_to_le16(CF_WRITE_DATA);
	} else if (cmd->sc_data_direction == DMA_FROM_DEVICE) {
		cmd_pkt->control_flags =
		    cpu_to_le16(CF_READ_DATA);
	}

	if ((scsi_get_prot_op(cmd) == SCSI_PROT_READ_INSERT) ||
	    (scsi_get_prot_op(cmd) == SCSI_PROT_WRITE_STRIP) ||
	    (scsi_get_prot_op(cmd) == SCSI_PROT_READ_STRIP) ||
	    (scsi_get_prot_op(cmd) == SCSI_PROT_WRITE_INSERT))
		bundling = 0;

	/* Allocate CRC context from global pool */
	crc_ctx_pkt = sp->u.scmd.crc_ctx =
<<<<<<< HEAD
	    dma_pool_alloc(ha->dl_dma_pool, GFP_ATOMIC, &crc_ctx_dma);
=======
	    dma_pool_zalloc(ha->dl_dma_pool, GFP_ATOMIC, &crc_ctx_dma);
>>>>>>> bfb2c0b2

	if (!crc_ctx_pkt)
		goto crc_queuing_error;

	crc_ctx_pkt->crc_ctx_dma = crc_ctx_dma;

	sp->flags |= SRB_CRC_CTX_DMA_VALID;

	/* Set handle */
	crc_ctx_pkt->handle = cmd_pkt->handle;

	INIT_LIST_HEAD(&crc_ctx_pkt->dsd_list);

	qla24xx_set_t10dif_tags(sp, (struct fw_dif_context *)
	    &crc_ctx_pkt->ref_tag, tot_prot_dsds);

	put_unaligned_le64(crc_ctx_dma, &cmd_pkt->crc_context_address);
	cmd_pkt->crc_context_len = CRC_CONTEXT_LEN_FW;

	/* Determine SCSI command length -- align to 4 byte boundary */
	if (cmd->cmd_len > 16) {
		additional_fcpcdb_len = cmd->cmd_len - 16;
		if ((cmd->cmd_len % 4) != 0) {
			/* SCSI cmd > 16 bytes must be multiple of 4 */
			goto crc_queuing_error;
		}
		fcp_cmnd_len = 12 + cmd->cmd_len + 4;
	} else {
		additional_fcpcdb_len = 0;
		fcp_cmnd_len = 12 + 16 + 4;
	}

	fcp_cmnd = &crc_ctx_pkt->fcp_cmnd;

	fcp_cmnd->additional_cdb_len = additional_fcpcdb_len;
	if (cmd->sc_data_direction == DMA_TO_DEVICE)
		fcp_cmnd->additional_cdb_len |= 1;
	else if (cmd->sc_data_direction == DMA_FROM_DEVICE)
		fcp_cmnd->additional_cdb_len |= 2;

	int_to_scsilun(cmd->device->lun, &fcp_cmnd->lun);
	memcpy(fcp_cmnd->cdb, cmd->cmnd, cmd->cmd_len);
	cmd_pkt->fcp_cmnd_dseg_len = cpu_to_le16(fcp_cmnd_len);
	put_unaligned_le64(crc_ctx_dma + CRC_CONTEXT_FCPCMND_OFF,
			   &cmd_pkt->fcp_cmnd_dseg_address);
	fcp_cmnd->task_management = 0;
	fcp_cmnd->task_attribute = TSK_SIMPLE;

	cmd_pkt->fcp_rsp_dseg_len = 0; /* Let response come in status iocb */

	/* Compute dif len and adjust data len to incude protection */
	dif_bytes = 0;
	blk_size = cmd->device->sector_size;
	dif_bytes = (data_bytes / blk_size) * 8;

	switch (scsi_get_prot_op(GET_CMD_SP(sp))) {
	case SCSI_PROT_READ_INSERT:
	case SCSI_PROT_WRITE_STRIP:
		total_bytes = data_bytes;
		data_bytes += dif_bytes;
		break;

	case SCSI_PROT_READ_STRIP:
	case SCSI_PROT_WRITE_INSERT:
	case SCSI_PROT_READ_PASS:
	case SCSI_PROT_WRITE_PASS:
		total_bytes = data_bytes + dif_bytes;
		break;
	default:
		BUG();
	}

	if (!qla2x00_hba_err_chk_enabled(sp))
		fw_prot_opts |= 0x10; /* Disable Guard tag checking */
	/* HBA error checking enabled */
	else if (IS_PI_UNINIT_CAPABLE(ha)) {
		if ((scsi_get_prot_type(GET_CMD_SP(sp)) == SCSI_PROT_DIF_TYPE1)
		    || (scsi_get_prot_type(GET_CMD_SP(sp)) ==
			SCSI_PROT_DIF_TYPE2))
			fw_prot_opts |= BIT_10;
		else if (scsi_get_prot_type(GET_CMD_SP(sp)) ==
		    SCSI_PROT_DIF_TYPE3)
			fw_prot_opts |= BIT_11;
	}

	if (!bundling) {
		cur_dsd = &crc_ctx_pkt->u.nobundling.data_dsd[0];
	} else {
		/*
		 * Configure Bundling if we need to fetch interlaving
		 * protection PCI accesses
		 */
		fw_prot_opts |= PO_ENABLE_DIF_BUNDLING;
		crc_ctx_pkt->u.bundling.dif_byte_count = cpu_to_le32(dif_bytes);
		crc_ctx_pkt->u.bundling.dseg_count = cpu_to_le16(tot_dsds -
							tot_prot_dsds);
		cur_dsd = &crc_ctx_pkt->u.bundling.data_dsd[0];
	}

	/* Finish the common fields of CRC pkt */
	crc_ctx_pkt->blk_size = cpu_to_le16(blk_size);
	crc_ctx_pkt->prot_opts = cpu_to_le16(fw_prot_opts);
	crc_ctx_pkt->byte_count = cpu_to_le32(data_bytes);
	crc_ctx_pkt->guard_seed = cpu_to_le16(0);
	/* Fibre channel byte count */
	cmd_pkt->byte_count = cpu_to_le32(total_bytes);
	fcp_dl = (uint32_t *)(crc_ctx_pkt->fcp_cmnd.cdb + 16 +
	    additional_fcpcdb_len);
	*fcp_dl = htonl(total_bytes);

	if (!data_bytes || cmd->sc_data_direction == DMA_NONE) {
		cmd_pkt->byte_count = cpu_to_le32(0);
		return QLA_SUCCESS;
	}
	/* Walks data segments */

	cmd_pkt->control_flags |= cpu_to_le16(CF_DATA_SEG_DESCR_ENABLE);

	if (!bundling && tot_prot_dsds) {
		if (qla24xx_walk_and_build_sglist_no_difb(ha, sp,
			cur_dsd, tot_dsds, NULL))
			goto crc_queuing_error;
	} else if (qla24xx_walk_and_build_sglist(ha, sp, cur_dsd,
			(tot_dsds - tot_prot_dsds), NULL))
		goto crc_queuing_error;

	if (bundling && tot_prot_dsds) {
		/* Walks dif segments */
		cmd_pkt->control_flags |= cpu_to_le16(CF_DIF_SEG_DESCR_ENABLE);
		cur_dsd = &crc_ctx_pkt->u.bundling.dif_dsd;
		if (qla24xx_walk_and_build_prot_sglist(ha, sp, cur_dsd,
				tot_prot_dsds, NULL))
			goto crc_queuing_error;
	}
	return QLA_SUCCESS;

crc_queuing_error:
	/* Cleanup will be performed by the caller */

	return QLA_FUNCTION_FAILED;
}

/**
 * qla24xx_start_scsi() - Send a SCSI command to the ISP
 * @sp: command to send to the ISP
 *
 * Returns non-zero if a failure occurred, else zero.
 */
int
qla24xx_start_scsi(srb_t *sp)
{
	int		nseg;
	unsigned long   flags;
	uint32_t	*clr_ptr;
	uint32_t	handle;
	struct cmd_type_7 *cmd_pkt;
	uint16_t	cnt;
	uint16_t	req_cnt;
	uint16_t	tot_dsds;
	struct req_que *req = NULL;
	struct scsi_cmnd *cmd = GET_CMD_SP(sp);
	struct scsi_qla_host *vha = sp->vha;
	struct qla_hw_data *ha = vha->hw;

	/* Setup device pointers. */
	req = vha->req;

	/* So we know we haven't pci_map'ed anything yet */
	tot_dsds = 0;

	/* Send marker if required */
	if (vha->marker_needed != 0) {
		if (qla2x00_marker(vha, ha->base_qpair, 0, 0, MK_SYNC_ALL) !=
		    QLA_SUCCESS)
			return QLA_FUNCTION_FAILED;
		vha->marker_needed = 0;
	}

	/* Acquire ring specific lock */
	spin_lock_irqsave(&ha->hardware_lock, flags);

	handle = qla2xxx_get_next_handle(req);
	if (handle == 0)
		goto queuing_error;

	/* Map the sg table so we have an accurate count of sg entries needed */
	if (scsi_sg_count(cmd)) {
		nseg = dma_map_sg(&ha->pdev->dev, scsi_sglist(cmd),
		    scsi_sg_count(cmd), cmd->sc_data_direction);
		if (unlikely(!nseg))
			goto queuing_error;
	} else
		nseg = 0;

	tot_dsds = nseg;
	req_cnt = qla24xx_calc_iocbs(vha, tot_dsds);
	if (req->cnt < (req_cnt + 2)) {
		cnt = IS_SHADOW_REG_CAPABLE(ha) ? *req->out_ptr :
		    RD_REG_DWORD_RELAXED(req->req_q_out);
		if (req->ring_index < cnt)
			req->cnt = cnt - req->ring_index;
		else
			req->cnt = req->length -
				(req->ring_index - cnt);
		if (req->cnt < (req_cnt + 2))
			goto queuing_error;
	}

	/* Build command packet. */
	req->current_outstanding_cmd = handle;
	req->outstanding_cmds[handle] = sp;
	sp->handle = handle;
	cmd->host_scribble = (unsigned char *)(unsigned long)handle;
	req->cnt -= req_cnt;

	cmd_pkt = (struct cmd_type_7 *)req->ring_ptr;
	cmd_pkt->handle = MAKE_HANDLE(req->id, handle);

	/* Zero out remaining portion of packet. */
	/*    tagged queuing modifier -- default is TSK_SIMPLE (0). */
	clr_ptr = (uint32_t *)cmd_pkt + 2;
	memset(clr_ptr, 0, REQUEST_ENTRY_SIZE - 8);
	cmd_pkt->dseg_count = cpu_to_le16(tot_dsds);

	/* Set NPORT-ID and LUN number*/
	cmd_pkt->nport_handle = cpu_to_le16(sp->fcport->loop_id);
	cmd_pkt->port_id[0] = sp->fcport->d_id.b.al_pa;
	cmd_pkt->port_id[1] = sp->fcport->d_id.b.area;
	cmd_pkt->port_id[2] = sp->fcport->d_id.b.domain;
	cmd_pkt->vp_index = sp->vha->vp_idx;

	int_to_scsilun(cmd->device->lun, &cmd_pkt->lun);
	host_to_fcp_swap((uint8_t *)&cmd_pkt->lun, sizeof(cmd_pkt->lun));

	cmd_pkt->task = TSK_SIMPLE;

	/* Load SCSI command packet. */
	memcpy(cmd_pkt->fcp_cdb, cmd->cmnd, cmd->cmd_len);
	host_to_fcp_swap(cmd_pkt->fcp_cdb, sizeof(cmd_pkt->fcp_cdb));

	cmd_pkt->byte_count = cpu_to_le32((uint32_t)scsi_bufflen(cmd));

	/* Build IOCB segments */
	qla24xx_build_scsi_iocbs(sp, cmd_pkt, tot_dsds, req);

	/* Set total data segment count. */
	cmd_pkt->entry_count = (uint8_t)req_cnt;
	wmb();
	/* Adjust ring index. */
	req->ring_index++;
	if (req->ring_index == req->length) {
		req->ring_index = 0;
		req->ring_ptr = req->ring;
	} else
		req->ring_ptr++;

	sp->flags |= SRB_DMA_VALID;

	/* Set chip new ring index. */
	WRT_REG_DWORD(req->req_q_in, req->ring_index);

	spin_unlock_irqrestore(&ha->hardware_lock, flags);
	return QLA_SUCCESS;

queuing_error:
	if (tot_dsds)
		scsi_dma_unmap(cmd);

	spin_unlock_irqrestore(&ha->hardware_lock, flags);

	return QLA_FUNCTION_FAILED;
}

/**
 * qla24xx_dif_start_scsi() - Send a SCSI command to the ISP
 * @sp: command to send to the ISP
 *
 * Returns non-zero if a failure occurred, else zero.
 */
int
qla24xx_dif_start_scsi(srb_t *sp)
{
	int			nseg;
	unsigned long		flags;
	uint32_t		*clr_ptr;
	uint32_t		handle;
	uint16_t		cnt;
	uint16_t		req_cnt = 0;
	uint16_t		tot_dsds;
	uint16_t		tot_prot_dsds;
	uint16_t		fw_prot_opts = 0;
	struct req_que		*req = NULL;
	struct rsp_que		*rsp = NULL;
	struct scsi_cmnd	*cmd = GET_CMD_SP(sp);
	struct scsi_qla_host	*vha = sp->vha;
	struct qla_hw_data	*ha = vha->hw;
	struct cmd_type_crc_2	*cmd_pkt;
	uint32_t		status = 0;

#define QDSS_GOT_Q_SPACE	BIT_0

	/* Only process protection or >16 cdb in this routine */
	if (scsi_get_prot_op(cmd) == SCSI_PROT_NORMAL) {
		if (cmd->cmd_len <= 16)
			return qla24xx_start_scsi(sp);
	}

	/* Setup device pointers. */
	req = vha->req;
	rsp = req->rsp;

	/* So we know we haven't pci_map'ed anything yet */
	tot_dsds = 0;

	/* Send marker if required */
	if (vha->marker_needed != 0) {
		if (qla2x00_marker(vha, ha->base_qpair, 0, 0, MK_SYNC_ALL) !=
		    QLA_SUCCESS)
			return QLA_FUNCTION_FAILED;
		vha->marker_needed = 0;
	}

	/* Acquire ring specific lock */
	spin_lock_irqsave(&ha->hardware_lock, flags);

	handle = qla2xxx_get_next_handle(req);
	if (handle == 0)
		goto queuing_error;

	/* Compute number of required data segments */
	/* Map the sg table so we have an accurate count of sg entries needed */
	if (scsi_sg_count(cmd)) {
		nseg = dma_map_sg(&ha->pdev->dev, scsi_sglist(cmd),
		    scsi_sg_count(cmd), cmd->sc_data_direction);
		if (unlikely(!nseg))
			goto queuing_error;
		else
			sp->flags |= SRB_DMA_VALID;

		if ((scsi_get_prot_op(cmd) == SCSI_PROT_READ_INSERT) ||
		    (scsi_get_prot_op(cmd) == SCSI_PROT_WRITE_STRIP)) {
			struct qla2_sgx sgx;
			uint32_t	partial;

			memset(&sgx, 0, sizeof(struct qla2_sgx));
			sgx.tot_bytes = scsi_bufflen(cmd);
			sgx.cur_sg = scsi_sglist(cmd);
			sgx.sp = sp;

			nseg = 0;
			while (qla24xx_get_one_block_sg(
			    cmd->device->sector_size, &sgx, &partial))
				nseg++;
		}
	} else
		nseg = 0;

	/* number of required data segments */
	tot_dsds = nseg;

	/* Compute number of required protection segments */
	if (qla24xx_configure_prot_mode(sp, &fw_prot_opts)) {
		nseg = dma_map_sg(&ha->pdev->dev, scsi_prot_sglist(cmd),
		    scsi_prot_sg_count(cmd), cmd->sc_data_direction);
		if (unlikely(!nseg))
			goto queuing_error;
		else
			sp->flags |= SRB_CRC_PROT_DMA_VALID;

		if ((scsi_get_prot_op(cmd) == SCSI_PROT_READ_INSERT) ||
		    (scsi_get_prot_op(cmd) == SCSI_PROT_WRITE_STRIP)) {
			nseg = scsi_bufflen(cmd) / cmd->device->sector_size;
		}
	} else {
		nseg = 0;
	}

	req_cnt = 1;
	/* Total Data and protection sg segment(s) */
	tot_prot_dsds = nseg;
	tot_dsds += nseg;
	if (req->cnt < (req_cnt + 2)) {
		cnt = IS_SHADOW_REG_CAPABLE(ha) ? *req->out_ptr :
		    RD_REG_DWORD_RELAXED(req->req_q_out);
		if (req->ring_index < cnt)
			req->cnt = cnt - req->ring_index;
		else
			req->cnt = req->length -
				(req->ring_index - cnt);
		if (req->cnt < (req_cnt + 2))
			goto queuing_error;
	}

	status |= QDSS_GOT_Q_SPACE;

	/* Build header part of command packet (excluding the OPCODE). */
	req->current_outstanding_cmd = handle;
	req->outstanding_cmds[handle] = sp;
	sp->handle = handle;
	cmd->host_scribble = (unsigned char *)(unsigned long)handle;
	req->cnt -= req_cnt;

	/* Fill-in common area */
	cmd_pkt = (struct cmd_type_crc_2 *)req->ring_ptr;
	cmd_pkt->handle = MAKE_HANDLE(req->id, handle);

	clr_ptr = (uint32_t *)cmd_pkt + 2;
	memset(clr_ptr, 0, REQUEST_ENTRY_SIZE - 8);

	/* Set NPORT-ID and LUN number*/
	cmd_pkt->nport_handle = cpu_to_le16(sp->fcport->loop_id);
	cmd_pkt->port_id[0] = sp->fcport->d_id.b.al_pa;
	cmd_pkt->port_id[1] = sp->fcport->d_id.b.area;
	cmd_pkt->port_id[2] = sp->fcport->d_id.b.domain;

	int_to_scsilun(cmd->device->lun, &cmd_pkt->lun);
	host_to_fcp_swap((uint8_t *)&cmd_pkt->lun, sizeof(cmd_pkt->lun));

	/* Total Data and protection segment(s) */
	cmd_pkt->dseg_count = cpu_to_le16(tot_dsds);

	/* Build IOCB segments and adjust for data protection segments */
	if (qla24xx_build_scsi_crc_2_iocbs(sp, (struct cmd_type_crc_2 *)
	    req->ring_ptr, tot_dsds, tot_prot_dsds, fw_prot_opts) !=
		QLA_SUCCESS)
		goto queuing_error;

	cmd_pkt->entry_count = (uint8_t)req_cnt;
	/* Specify response queue number where completion should happen */
	cmd_pkt->entry_status = (uint8_t) rsp->id;
	cmd_pkt->timeout = cpu_to_le16(0);
	wmb();

	/* Adjust ring index. */
	req->ring_index++;
	if (req->ring_index == req->length) {
		req->ring_index = 0;
		req->ring_ptr = req->ring;
	} else
		req->ring_ptr++;

	/* Set chip new ring index. */
	WRT_REG_DWORD(req->req_q_in, req->ring_index);

	spin_unlock_irqrestore(&ha->hardware_lock, flags);

	return QLA_SUCCESS;

queuing_error:
	if (status & QDSS_GOT_Q_SPACE) {
		req->outstanding_cmds[handle] = NULL;
		req->cnt += req_cnt;
	}
	/* Cleanup will be performed by the caller (queuecommand) */

	spin_unlock_irqrestore(&ha->hardware_lock, flags);
	return QLA_FUNCTION_FAILED;
}

/**
 * qla2xxx_start_scsi_mq() - Send a SCSI command to the ISP
 * @sp: command to send to the ISP
 *
 * Returns non-zero if a failure occurred, else zero.
 */
static int
qla2xxx_start_scsi_mq(srb_t *sp)
{
	int		nseg;
	unsigned long   flags;
	uint32_t	*clr_ptr;
	uint32_t	handle;
	struct cmd_type_7 *cmd_pkt;
	uint16_t	cnt;
	uint16_t	req_cnt;
	uint16_t	tot_dsds;
	struct req_que *req = NULL;
	struct scsi_cmnd *cmd = GET_CMD_SP(sp);
	struct scsi_qla_host *vha = sp->fcport->vha;
	struct qla_hw_data *ha = vha->hw;
	struct qla_qpair *qpair = sp->qpair;

	/* Acquire qpair specific lock */
	spin_lock_irqsave(&qpair->qp_lock, flags);

	/* Setup qpair pointers */
	req = qpair->req;

	/* So we know we haven't pci_map'ed anything yet */
	tot_dsds = 0;

	/* Send marker if required */
	if (vha->marker_needed != 0) {
		if (__qla2x00_marker(vha, qpair, 0, 0, MK_SYNC_ALL) !=
		    QLA_SUCCESS) {
			spin_unlock_irqrestore(&qpair->qp_lock, flags);
			return QLA_FUNCTION_FAILED;
		}
		vha->marker_needed = 0;
	}

	handle = qla2xxx_get_next_handle(req);
	if (handle == 0)
		goto queuing_error;

	/* Map the sg table so we have an accurate count of sg entries needed */
	if (scsi_sg_count(cmd)) {
		nseg = dma_map_sg(&ha->pdev->dev, scsi_sglist(cmd),
		    scsi_sg_count(cmd), cmd->sc_data_direction);
		if (unlikely(!nseg))
			goto queuing_error;
	} else
		nseg = 0;

	tot_dsds = nseg;
	req_cnt = qla24xx_calc_iocbs(vha, tot_dsds);
	if (req->cnt < (req_cnt + 2)) {
		cnt = IS_SHADOW_REG_CAPABLE(ha) ? *req->out_ptr :
		    RD_REG_DWORD_RELAXED(req->req_q_out);
		if (req->ring_index < cnt)
			req->cnt = cnt - req->ring_index;
		else
			req->cnt = req->length -
				(req->ring_index - cnt);
		if (req->cnt < (req_cnt + 2))
			goto queuing_error;
	}

	/* Build command packet. */
	req->current_outstanding_cmd = handle;
	req->outstanding_cmds[handle] = sp;
	sp->handle = handle;
	cmd->host_scribble = (unsigned char *)(unsigned long)handle;
	req->cnt -= req_cnt;

	cmd_pkt = (struct cmd_type_7 *)req->ring_ptr;
	cmd_pkt->handle = MAKE_HANDLE(req->id, handle);

	/* Zero out remaining portion of packet. */
	/*    tagged queuing modifier -- default is TSK_SIMPLE (0). */
	clr_ptr = (uint32_t *)cmd_pkt + 2;
	memset(clr_ptr, 0, REQUEST_ENTRY_SIZE - 8);
	cmd_pkt->dseg_count = cpu_to_le16(tot_dsds);

	/* Set NPORT-ID and LUN number*/
	cmd_pkt->nport_handle = cpu_to_le16(sp->fcport->loop_id);
	cmd_pkt->port_id[0] = sp->fcport->d_id.b.al_pa;
	cmd_pkt->port_id[1] = sp->fcport->d_id.b.area;
	cmd_pkt->port_id[2] = sp->fcport->d_id.b.domain;
	cmd_pkt->vp_index = sp->fcport->vha->vp_idx;

	int_to_scsilun(cmd->device->lun, &cmd_pkt->lun);
	host_to_fcp_swap((uint8_t *)&cmd_pkt->lun, sizeof(cmd_pkt->lun));

	cmd_pkt->task = TSK_SIMPLE;

	/* Load SCSI command packet. */
	memcpy(cmd_pkt->fcp_cdb, cmd->cmnd, cmd->cmd_len);
	host_to_fcp_swap(cmd_pkt->fcp_cdb, sizeof(cmd_pkt->fcp_cdb));

	cmd_pkt->byte_count = cpu_to_le32((uint32_t)scsi_bufflen(cmd));

	/* Build IOCB segments */
	qla24xx_build_scsi_iocbs(sp, cmd_pkt, tot_dsds, req);

	/* Set total data segment count. */
	cmd_pkt->entry_count = (uint8_t)req_cnt;
	wmb();
	/* Adjust ring index. */
	req->ring_index++;
	if (req->ring_index == req->length) {
		req->ring_index = 0;
		req->ring_ptr = req->ring;
	} else
		req->ring_ptr++;

	sp->flags |= SRB_DMA_VALID;

	/* Set chip new ring index. */
	WRT_REG_DWORD(req->req_q_in, req->ring_index);

	spin_unlock_irqrestore(&qpair->qp_lock, flags);
	return QLA_SUCCESS;

queuing_error:
	if (tot_dsds)
		scsi_dma_unmap(cmd);

	spin_unlock_irqrestore(&qpair->qp_lock, flags);

	return QLA_FUNCTION_FAILED;
}


/**
 * qla2xxx_dif_start_scsi_mq() - Send a SCSI command to the ISP
 * @sp: command to send to the ISP
 *
 * Returns non-zero if a failure occurred, else zero.
 */
int
qla2xxx_dif_start_scsi_mq(srb_t *sp)
{
	int			nseg;
	unsigned long		flags;
	uint32_t		*clr_ptr;
	uint32_t		handle;
	uint16_t		cnt;
	uint16_t		req_cnt = 0;
	uint16_t		tot_dsds;
	uint16_t		tot_prot_dsds;
	uint16_t		fw_prot_opts = 0;
	struct req_que		*req = NULL;
	struct rsp_que		*rsp = NULL;
	struct scsi_cmnd	*cmd = GET_CMD_SP(sp);
	struct scsi_qla_host	*vha = sp->fcport->vha;
	struct qla_hw_data	*ha = vha->hw;
	struct cmd_type_crc_2	*cmd_pkt;
	uint32_t		status = 0;
	struct qla_qpair	*qpair = sp->qpair;

#define QDSS_GOT_Q_SPACE	BIT_0

	/* Check for host side state */
	if (!qpair->online) {
		cmd->result = DID_NO_CONNECT << 16;
		return QLA_INTERFACE_ERROR;
	}

	if (!qpair->difdix_supported &&
		scsi_get_prot_op(cmd) != SCSI_PROT_NORMAL) {
		cmd->result = DID_NO_CONNECT << 16;
		return QLA_INTERFACE_ERROR;
	}

	/* Only process protection or >16 cdb in this routine */
	if (scsi_get_prot_op(cmd) == SCSI_PROT_NORMAL) {
		if (cmd->cmd_len <= 16)
			return qla2xxx_start_scsi_mq(sp);
	}

	spin_lock_irqsave(&qpair->qp_lock, flags);

	/* Setup qpair pointers */
	rsp = qpair->rsp;
	req = qpair->req;

	/* So we know we haven't pci_map'ed anything yet */
	tot_dsds = 0;

	/* Send marker if required */
	if (vha->marker_needed != 0) {
		if (__qla2x00_marker(vha, qpair, 0, 0, MK_SYNC_ALL) !=
		    QLA_SUCCESS) {
			spin_unlock_irqrestore(&qpair->qp_lock, flags);
			return QLA_FUNCTION_FAILED;
		}
		vha->marker_needed = 0;
	}

	handle = qla2xxx_get_next_handle(req);
	if (handle == 0)
		goto queuing_error;

	/* Compute number of required data segments */
	/* Map the sg table so we have an accurate count of sg entries needed */
	if (scsi_sg_count(cmd)) {
		nseg = dma_map_sg(&ha->pdev->dev, scsi_sglist(cmd),
		    scsi_sg_count(cmd), cmd->sc_data_direction);
		if (unlikely(!nseg))
			goto queuing_error;
		else
			sp->flags |= SRB_DMA_VALID;

		if ((scsi_get_prot_op(cmd) == SCSI_PROT_READ_INSERT) ||
		    (scsi_get_prot_op(cmd) == SCSI_PROT_WRITE_STRIP)) {
			struct qla2_sgx sgx;
			uint32_t	partial;

			memset(&sgx, 0, sizeof(struct qla2_sgx));
			sgx.tot_bytes = scsi_bufflen(cmd);
			sgx.cur_sg = scsi_sglist(cmd);
			sgx.sp = sp;

			nseg = 0;
			while (qla24xx_get_one_block_sg(
			    cmd->device->sector_size, &sgx, &partial))
				nseg++;
		}
	} else
		nseg = 0;

	/* number of required data segments */
	tot_dsds = nseg;

	/* Compute number of required protection segments */
	if (qla24xx_configure_prot_mode(sp, &fw_prot_opts)) {
		nseg = dma_map_sg(&ha->pdev->dev, scsi_prot_sglist(cmd),
		    scsi_prot_sg_count(cmd), cmd->sc_data_direction);
		if (unlikely(!nseg))
			goto queuing_error;
		else
			sp->flags |= SRB_CRC_PROT_DMA_VALID;

		if ((scsi_get_prot_op(cmd) == SCSI_PROT_READ_INSERT) ||
		    (scsi_get_prot_op(cmd) == SCSI_PROT_WRITE_STRIP)) {
			nseg = scsi_bufflen(cmd) / cmd->device->sector_size;
		}
	} else {
		nseg = 0;
	}

	req_cnt = 1;
	/* Total Data and protection sg segment(s) */
	tot_prot_dsds = nseg;
	tot_dsds += nseg;
	if (req->cnt < (req_cnt + 2)) {
		cnt = IS_SHADOW_REG_CAPABLE(ha) ? *req->out_ptr :
		    RD_REG_DWORD_RELAXED(req->req_q_out);
		if (req->ring_index < cnt)
			req->cnt = cnt - req->ring_index;
		else
			req->cnt = req->length -
				(req->ring_index - cnt);
		if (req->cnt < (req_cnt + 2))
			goto queuing_error;
	}

	status |= QDSS_GOT_Q_SPACE;

	/* Build header part of command packet (excluding the OPCODE). */
	req->current_outstanding_cmd = handle;
	req->outstanding_cmds[handle] = sp;
	sp->handle = handle;
	cmd->host_scribble = (unsigned char *)(unsigned long)handle;
	req->cnt -= req_cnt;

	/* Fill-in common area */
	cmd_pkt = (struct cmd_type_crc_2 *)req->ring_ptr;
	cmd_pkt->handle = MAKE_HANDLE(req->id, handle);

	clr_ptr = (uint32_t *)cmd_pkt + 2;
	memset(clr_ptr, 0, REQUEST_ENTRY_SIZE - 8);

	/* Set NPORT-ID and LUN number*/
	cmd_pkt->nport_handle = cpu_to_le16(sp->fcport->loop_id);
	cmd_pkt->port_id[0] = sp->fcport->d_id.b.al_pa;
	cmd_pkt->port_id[1] = sp->fcport->d_id.b.area;
	cmd_pkt->port_id[2] = sp->fcport->d_id.b.domain;

	int_to_scsilun(cmd->device->lun, &cmd_pkt->lun);
	host_to_fcp_swap((uint8_t *)&cmd_pkt->lun, sizeof(cmd_pkt->lun));

	/* Total Data and protection segment(s) */
	cmd_pkt->dseg_count = cpu_to_le16(tot_dsds);

	/* Build IOCB segments and adjust for data protection segments */
	if (qla24xx_build_scsi_crc_2_iocbs(sp, (struct cmd_type_crc_2 *)
	    req->ring_ptr, tot_dsds, tot_prot_dsds, fw_prot_opts) !=
		QLA_SUCCESS)
		goto queuing_error;

	cmd_pkt->entry_count = (uint8_t)req_cnt;
	cmd_pkt->timeout = cpu_to_le16(0);
	wmb();

	/* Adjust ring index. */
	req->ring_index++;
	if (req->ring_index == req->length) {
		req->ring_index = 0;
		req->ring_ptr = req->ring;
	} else
		req->ring_ptr++;

	/* Set chip new ring index. */
	WRT_REG_DWORD(req->req_q_in, req->ring_index);

	/* Manage unprocessed RIO/ZIO commands in response queue. */
	if (vha->flags.process_response_queue &&
	    rsp->ring_ptr->signature != RESPONSE_PROCESSED)
		qla24xx_process_response_queue(vha, rsp);

	spin_unlock_irqrestore(&qpair->qp_lock, flags);

	return QLA_SUCCESS;

queuing_error:
	if (status & QDSS_GOT_Q_SPACE) {
		req->outstanding_cmds[handle] = NULL;
		req->cnt += req_cnt;
	}
	/* Cleanup will be performed by the caller (queuecommand) */

	spin_unlock_irqrestore(&qpair->qp_lock, flags);
	return QLA_FUNCTION_FAILED;
}

/* Generic Control-SRB manipulation functions. */

/* hardware_lock assumed to be held. */

void *
__qla2x00_alloc_iocbs(struct qla_qpair *qpair, srb_t *sp)
{
	scsi_qla_host_t *vha = qpair->vha;
	struct qla_hw_data *ha = vha->hw;
	struct req_que *req = qpair->req;
	device_reg_t *reg = ISP_QUE_REG(ha, req->id);
	uint32_t handle;
	request_t *pkt;
	uint16_t cnt, req_cnt;

	pkt = NULL;
	req_cnt = 1;
	handle = 0;

	if (sp && (sp->type != SRB_SCSI_CMD)) {
		/* Adjust entry-counts as needed. */
		req_cnt = sp->iocbs;
	}

	/* Check for room on request queue. */
	if (req->cnt < req_cnt + 2) {
		if (qpair->use_shadow_reg)
			cnt = *req->out_ptr;
		else if (ha->mqenable || IS_QLA83XX(ha) || IS_QLA27XX(ha) ||
		    IS_QLA28XX(ha))
			cnt = RD_REG_DWORD(&reg->isp25mq.req_q_out);
		else if (IS_P3P_TYPE(ha))
			cnt = RD_REG_DWORD(&reg->isp82.req_q_out);
		else if (IS_FWI2_CAPABLE(ha))
			cnt = RD_REG_DWORD(&reg->isp24.req_q_out);
		else if (IS_QLAFX00(ha))
			cnt = RD_REG_DWORD(&reg->ispfx00.req_q_out);
		else
			cnt = qla2x00_debounce_register(
			    ISP_REQ_Q_OUT(ha, &reg->isp));

		if  (req->ring_index < cnt)
			req->cnt = cnt - req->ring_index;
		else
			req->cnt = req->length -
			    (req->ring_index - cnt);
	}
	if (req->cnt < req_cnt + 2)
		goto queuing_error;

	if (sp) {
		handle = qla2xxx_get_next_handle(req);
		if (handle == 0) {
			ql_log(ql_log_warn, vha, 0x700b,
			    "No room on outstanding cmd array.\n");
			goto queuing_error;
		}

		/* Prep command array. */
		req->current_outstanding_cmd = handle;
		req->outstanding_cmds[handle] = sp;
		sp->handle = handle;
	}

	/* Prep packet */
	req->cnt -= req_cnt;
	pkt = req->ring_ptr;
	memset(pkt, 0, REQUEST_ENTRY_SIZE);
	if (IS_QLAFX00(ha)) {
		WRT_REG_BYTE((void __iomem *)&pkt->entry_count, req_cnt);
		WRT_REG_WORD((void __iomem *)&pkt->handle, handle);
	} else {
		pkt->entry_count = req_cnt;
		pkt->handle = handle;
	}

	return pkt;

queuing_error:
	qpair->tgt_counters.num_alloc_iocb_failed++;
	return pkt;
}

void *
qla2x00_alloc_iocbs_ready(struct qla_qpair *qpair, srb_t *sp)
{
	scsi_qla_host_t *vha = qpair->vha;

	if (qla2x00_reset_active(vha))
		return NULL;

	return __qla2x00_alloc_iocbs(qpair, sp);
}

void *
qla2x00_alloc_iocbs(struct scsi_qla_host *vha, srb_t *sp)
{
	return __qla2x00_alloc_iocbs(vha->hw->base_qpair, sp);
}

static void
qla24xx_prli_iocb(srb_t *sp, struct logio_entry_24xx *logio)
{
	struct srb_iocb *lio = &sp->u.iocb_cmd;

	logio->entry_type = LOGINOUT_PORT_IOCB_TYPE;
	logio->control_flags = cpu_to_le16(LCF_COMMAND_PRLI);
	if (lio->u.logio.flags & SRB_LOGIN_NVME_PRLI) {
		logio->control_flags |= LCF_NVME_PRLI;
		if (sp->vha->flags.nvme_first_burst)
			logio->io_parameter[0] = NVME_PRLI_SP_FIRST_BURST;
	}

	logio->nport_handle = cpu_to_le16(sp->fcport->loop_id);
	logio->port_id[0] = sp->fcport->d_id.b.al_pa;
	logio->port_id[1] = sp->fcport->d_id.b.area;
	logio->port_id[2] = sp->fcport->d_id.b.domain;
	logio->vp_index = sp->vha->vp_idx;
}

static void
qla24xx_login_iocb(srb_t *sp, struct logio_entry_24xx *logio)
{
	struct srb_iocb *lio = &sp->u.iocb_cmd;

	logio->entry_type = LOGINOUT_PORT_IOCB_TYPE;
	if (lio->u.logio.flags & SRB_LOGIN_PRLI_ONLY) {
		logio->control_flags = cpu_to_le16(LCF_COMMAND_PRLI);
	} else {
		logio->control_flags = cpu_to_le16(LCF_COMMAND_PLOGI);
		if (lio->u.logio.flags & SRB_LOGIN_COND_PLOGI)
			logio->control_flags |= cpu_to_le16(LCF_COND_PLOGI);
		if (lio->u.logio.flags & SRB_LOGIN_SKIP_PRLI)
			logio->control_flags |= cpu_to_le16(LCF_SKIP_PRLI);
	}
	logio->nport_handle = cpu_to_le16(sp->fcport->loop_id);
	logio->port_id[0] = sp->fcport->d_id.b.al_pa;
	logio->port_id[1] = sp->fcport->d_id.b.area;
	logio->port_id[2] = sp->fcport->d_id.b.domain;
	logio->vp_index = sp->vha->vp_idx;
}

static void
qla2x00_login_iocb(srb_t *sp, struct mbx_entry *mbx)
{
	struct qla_hw_data *ha = sp->vha->hw;
	struct srb_iocb *lio = &sp->u.iocb_cmd;
	uint16_t opts;

	mbx->entry_type = MBX_IOCB_TYPE;
	SET_TARGET_ID(ha, mbx->loop_id, sp->fcport->loop_id);
	mbx->mb0 = cpu_to_le16(MBC_LOGIN_FABRIC_PORT);
	opts = lio->u.logio.flags & SRB_LOGIN_COND_PLOGI ? BIT_0 : 0;
	opts |= lio->u.logio.flags & SRB_LOGIN_SKIP_PRLI ? BIT_1 : 0;
	if (HAS_EXTENDED_IDS(ha)) {
		mbx->mb1 = cpu_to_le16(sp->fcport->loop_id);
		mbx->mb10 = cpu_to_le16(opts);
	} else {
		mbx->mb1 = cpu_to_le16((sp->fcport->loop_id << 8) | opts);
	}
	mbx->mb2 = cpu_to_le16(sp->fcport->d_id.b.domain);
	mbx->mb3 = cpu_to_le16(sp->fcport->d_id.b.area << 8 |
	    sp->fcport->d_id.b.al_pa);
	mbx->mb9 = cpu_to_le16(sp->vha->vp_idx);
}

static void
qla24xx_logout_iocb(srb_t *sp, struct logio_entry_24xx *logio)
{
	logio->entry_type = LOGINOUT_PORT_IOCB_TYPE;
	logio->control_flags =
	    cpu_to_le16(LCF_COMMAND_LOGO|LCF_IMPL_LOGO);
	if (!sp->fcport->keep_nport_handle)
		logio->control_flags |= cpu_to_le16(LCF_FREE_NPORT);
	logio->nport_handle = cpu_to_le16(sp->fcport->loop_id);
	logio->port_id[0] = sp->fcport->d_id.b.al_pa;
	logio->port_id[1] = sp->fcport->d_id.b.area;
	logio->port_id[2] = sp->fcport->d_id.b.domain;
	logio->vp_index = sp->vha->vp_idx;
}

static void
qla2x00_logout_iocb(srb_t *sp, struct mbx_entry *mbx)
{
	struct qla_hw_data *ha = sp->vha->hw;

	mbx->entry_type = MBX_IOCB_TYPE;
	SET_TARGET_ID(ha, mbx->loop_id, sp->fcport->loop_id);
	mbx->mb0 = cpu_to_le16(MBC_LOGOUT_FABRIC_PORT);
	mbx->mb1 = HAS_EXTENDED_IDS(ha) ?
	    cpu_to_le16(sp->fcport->loop_id) :
	    cpu_to_le16(sp->fcport->loop_id << 8);
	mbx->mb2 = cpu_to_le16(sp->fcport->d_id.b.domain);
	mbx->mb3 = cpu_to_le16(sp->fcport->d_id.b.area << 8 |
	    sp->fcport->d_id.b.al_pa);
	mbx->mb9 = cpu_to_le16(sp->vha->vp_idx);
	/* Implicit: mbx->mbx10 = 0. */
}

static void
qla24xx_adisc_iocb(srb_t *sp, struct logio_entry_24xx *logio)
{
	logio->entry_type = LOGINOUT_PORT_IOCB_TYPE;
	logio->control_flags = cpu_to_le16(LCF_COMMAND_ADISC);
	logio->nport_handle = cpu_to_le16(sp->fcport->loop_id);
	logio->vp_index = sp->vha->vp_idx;
}

static void
qla2x00_adisc_iocb(srb_t *sp, struct mbx_entry *mbx)
{
	struct qla_hw_data *ha = sp->vha->hw;

	mbx->entry_type = MBX_IOCB_TYPE;
	SET_TARGET_ID(ha, mbx->loop_id, sp->fcport->loop_id);
	mbx->mb0 = cpu_to_le16(MBC_GET_PORT_DATABASE);
	if (HAS_EXTENDED_IDS(ha)) {
		mbx->mb1 = cpu_to_le16(sp->fcport->loop_id);
		mbx->mb10 = cpu_to_le16(BIT_0);
	} else {
		mbx->mb1 = cpu_to_le16((sp->fcport->loop_id << 8) | BIT_0);
	}
	mbx->mb2 = cpu_to_le16(MSW(ha->async_pd_dma));
	mbx->mb3 = cpu_to_le16(LSW(ha->async_pd_dma));
	mbx->mb6 = cpu_to_le16(MSW(MSD(ha->async_pd_dma)));
	mbx->mb7 = cpu_to_le16(LSW(MSD(ha->async_pd_dma)));
	mbx->mb9 = cpu_to_le16(sp->vha->vp_idx);
}

static void
qla24xx_tm_iocb(srb_t *sp, struct tsk_mgmt_entry *tsk)
{
	uint32_t flags;
	uint64_t lun;
	struct fc_port *fcport = sp->fcport;
	scsi_qla_host_t *vha = fcport->vha;
	struct qla_hw_data *ha = vha->hw;
	struct srb_iocb *iocb = &sp->u.iocb_cmd;
	struct req_que *req = vha->req;

	flags = iocb->u.tmf.flags;
	lun = iocb->u.tmf.lun;

	tsk->entry_type = TSK_MGMT_IOCB_TYPE;
	tsk->entry_count = 1;
	tsk->handle = MAKE_HANDLE(req->id, tsk->handle);
	tsk->nport_handle = cpu_to_le16(fcport->loop_id);
	tsk->timeout = cpu_to_le16(ha->r_a_tov / 10 * 2);
	tsk->control_flags = cpu_to_le32(flags);
	tsk->port_id[0] = fcport->d_id.b.al_pa;
	tsk->port_id[1] = fcport->d_id.b.area;
	tsk->port_id[2] = fcport->d_id.b.domain;
	tsk->vp_index = fcport->vha->vp_idx;

	if (flags == TCF_LUN_RESET) {
		int_to_scsilun(lun, &tsk->lun);
		host_to_fcp_swap((uint8_t *)&tsk->lun,
			sizeof(tsk->lun));
	}
}

<<<<<<< HEAD
void
qla2x00_init_timer(srb_t *sp, unsigned long tmo)
=======
void qla2x00_init_timer(srb_t *sp, unsigned long tmo)
>>>>>>> bfb2c0b2
{
	init_timer(&sp->u.iocb_cmd.timer);
	sp->u.iocb_cmd.timer.expires = jiffies + tmo * HZ;
	sp->u.iocb_cmd.timer.data = (unsigned long)sp;
	sp->u.iocb_cmd.timer.function = qla2x00_sp_timeout;
	sp->free = qla2x00_sp_free;
	if (IS_QLAFX00(sp->vha->hw) && (sp->type == SRB_FXIOCB_DCMD))
		init_completion(&sp->u.iocb_cmd.u.fxiocb.fxiocb_comp);
	sp->start_timer = 1;
}

static void qla2x00_els_dcmd_sp_free(srb_t *sp)
{
	struct srb_iocb *elsio = &sp->u.iocb_cmd;

	kfree(sp->fcport);

	if (elsio->u.els_logo.els_logo_pyld)
		dma_free_coherent(&sp->vha->hw->pdev->dev, DMA_POOL_SIZE,
		    elsio->u.els_logo.els_logo_pyld,
		    elsio->u.els_logo.els_logo_pyld_dma);

	del_timer(&elsio->timer);
	qla2x00_rel_sp(sp);
}

static void
qla2x00_els_dcmd_iocb_timeout(void *data)
{
	srb_t *sp = data;
	fc_port_t *fcport = sp->fcport;
	struct scsi_qla_host *vha = sp->vha;
	struct srb_iocb *lio = &sp->u.iocb_cmd;

	ql_dbg(ql_dbg_io, vha, 0x3069,
	    "%s Timeout, hdl=%x, portid=%02x%02x%02x\n",
	    sp->name, sp->handle, fcport->d_id.b.domain, fcport->d_id.b.area,
	    fcport->d_id.b.al_pa);

	complete(&lio->u.els_logo.comp);
}

static void qla2x00_els_dcmd_sp_done(srb_t *sp, int res)
{
	fc_port_t *fcport = sp->fcport;
	struct srb_iocb *lio = &sp->u.iocb_cmd;
	struct scsi_qla_host *vha = sp->vha;

	ql_dbg(ql_dbg_io, vha, 0x3072,
	    "%s hdl=%x, portid=%02x%02x%02x done\n",
	    sp->name, sp->handle, fcport->d_id.b.domain,
	    fcport->d_id.b.area, fcport->d_id.b.al_pa);

	complete(&lio->u.els_logo.comp);
}

int
qla24xx_els_dcmd_iocb(scsi_qla_host_t *vha, int els_opcode,
    port_id_t remote_did)
{
	srb_t *sp;
	fc_port_t *fcport = NULL;
	struct srb_iocb *elsio = NULL;
	struct qla_hw_data *ha = vha->hw;
	struct els_logo_payload logo_pyld;
	int rval = QLA_SUCCESS;

	fcport = qla2x00_alloc_fcport(vha, GFP_KERNEL);
	if (!fcport) {
	       ql_log(ql_log_info, vha, 0x70e5, "fcport allocation failed\n");
	       return -ENOMEM;
	}

	/* Alloc SRB structure */
	sp = qla2x00_get_sp(vha, fcport, GFP_KERNEL);
	if (!sp) {
		kfree(fcport);
		ql_log(ql_log_info, vha, 0x70e6,
		 "SRB allocation failed\n");
		return -ENOMEM;
	}

	elsio = &sp->u.iocb_cmd;
	fcport->loop_id = 0xFFFF;
	fcport->d_id.b.domain = remote_did.b.domain;
	fcport->d_id.b.area = remote_did.b.area;
	fcport->d_id.b.al_pa = remote_did.b.al_pa;

	ql_dbg(ql_dbg_io, vha, 0x3073, "portid=%02x%02x%02x done\n",
	    fcport->d_id.b.domain, fcport->d_id.b.area, fcport->d_id.b.al_pa);

	sp->type = SRB_ELS_DCMD;
	sp->name = "ELS_DCMD";
	sp->fcport = fcport;
	elsio->timeout = qla2x00_els_dcmd_iocb_timeout;
	qla2x00_init_timer(sp, ELS_DCMD_TIMEOUT);
	init_completion(&sp->u.iocb_cmd.u.els_logo.comp);
	sp->done = qla2x00_els_dcmd_sp_done;
	sp->free = qla2x00_els_dcmd_sp_free;

	elsio->u.els_logo.els_logo_pyld = dma_alloc_coherent(&ha->pdev->dev,
			    DMA_POOL_SIZE, &elsio->u.els_logo.els_logo_pyld_dma,
			    GFP_KERNEL);

	if (!elsio->u.els_logo.els_logo_pyld) {
		sp->free(sp);
		return QLA_FUNCTION_FAILED;
	}

	memset(&logo_pyld, 0, sizeof(struct els_logo_payload));

	elsio->u.els_logo.els_cmd = els_opcode;
	logo_pyld.opcode = els_opcode;
	logo_pyld.s_id[0] = vha->d_id.b.al_pa;
	logo_pyld.s_id[1] = vha->d_id.b.area;
	logo_pyld.s_id[2] = vha->d_id.b.domain;
	host_to_fcp_swap(logo_pyld.s_id, sizeof(uint32_t));
	memcpy(&logo_pyld.wwpn, vha->port_name, WWN_SIZE);

	memcpy(elsio->u.els_logo.els_logo_pyld, &logo_pyld,
	    sizeof(struct els_logo_payload));

	rval = qla2x00_start_sp(sp);
	if (rval != QLA_SUCCESS) {
		sp->free(sp);
		return QLA_FUNCTION_FAILED;
	}

	ql_dbg(ql_dbg_io, vha, 0x3074,
	    "%s LOGO sent, hdl=%x, loopid=%x, portid=%02x%02x%02x.\n",
	    sp->name, sp->handle, fcport->loop_id, fcport->d_id.b.domain,
	    fcport->d_id.b.area, fcport->d_id.b.al_pa);

	wait_for_completion(&elsio->u.els_logo.comp);

	sp->free(sp);
	return rval;
}

static void
qla24xx_els_logo_iocb(srb_t *sp, struct els_entry_24xx *els_iocb)
{
	scsi_qla_host_t *vha = sp->vha;
	struct srb_iocb *elsio = &sp->u.iocb_cmd;

	els_iocb->entry_type = ELS_IOCB_TYPE;
	els_iocb->entry_count = 1;
	els_iocb->sys_define = 0;
	els_iocb->entry_status = 0;
	els_iocb->handle = sp->handle;
	els_iocb->nport_handle = cpu_to_le16(sp->fcport->loop_id);
	els_iocb->tx_dsd_count = 1;
	els_iocb->vp_index = vha->vp_idx;
	els_iocb->sof_type = EST_SOFI3;
	els_iocb->rx_dsd_count = 0;
	els_iocb->opcode = elsio->u.els_logo.els_cmd;

	els_iocb->port_id[0] = sp->fcport->d_id.b.al_pa;
	els_iocb->port_id[1] = sp->fcport->d_id.b.area;
	els_iocb->port_id[2] = sp->fcport->d_id.b.domain;
<<<<<<< HEAD
	els_iocb->s_id[0] = vha->d_id.b.al_pa;
	els_iocb->s_id[1] = vha->d_id.b.area;
	els_iocb->s_id[2] = vha->d_id.b.domain;
=======
	/* For SID the byte order is different than DID */
	els_iocb->s_id[1] = vha->d_id.b.al_pa;
	els_iocb->s_id[2] = vha->d_id.b.area;
	els_iocb->s_id[0] = vha->d_id.b.domain;
>>>>>>> bfb2c0b2

	if (elsio->u.els_logo.els_cmd == ELS_DCMD_PLOGI) {
		els_iocb->control_flags = 0;
		els_iocb->tx_byte_count = els_iocb->tx_len =
			cpu_to_le32(sizeof(struct els_plogi_payload));
		put_unaligned_le64(elsio->u.els_plogi.els_plogi_pyld_dma,
				   &els_iocb->tx_address);
		els_iocb->rx_dsd_count = 1;
		els_iocb->rx_byte_count = els_iocb->rx_len =
			cpu_to_le32(sizeof(struct els_plogi_payload));
		put_unaligned_le64(elsio->u.els_plogi.els_resp_pyld_dma,
				   &els_iocb->rx_address);

		ql_dbg(ql_dbg_io + ql_dbg_buffer, vha, 0x3073,
		    "PLOGI ELS IOCB:\n");
		ql_dump_buffer(ql_log_info, vha, 0x0109,
		    (uint8_t *)els_iocb, 0x70);
	} else {
		els_iocb->control_flags = 1 << 13;
		els_iocb->tx_byte_count =
			cpu_to_le32(sizeof(struct els_logo_payload));
		put_unaligned_le64(elsio->u.els_logo.els_logo_pyld_dma,
				   &els_iocb->tx_address);
		els_iocb->tx_len = cpu_to_le32(sizeof(struct els_logo_payload));

		els_iocb->rx_byte_count = 0;
		els_iocb->rx_address = 0;
		els_iocb->rx_len = 0;
	}

	sp->vha->qla_stats.control_requests++;
}

static void
qla2x00_els_dcmd2_iocb_timeout(void *data)
{
	srb_t *sp = data;
	fc_port_t *fcport = sp->fcport;
	struct scsi_qla_host *vha = sp->vha;
	struct qla_hw_data *ha = vha->hw;
	unsigned long flags = 0;
	int res;

	ql_dbg(ql_dbg_io + ql_dbg_disc, vha, 0x3069,
	    "%s hdl=%x ELS Timeout, %8phC portid=%06x\n",
	    sp->name, sp->handle, fcport->port_name, fcport->d_id.b24);

	/* Abort the exchange */
	spin_lock_irqsave(&ha->hardware_lock, flags);
	res = ha->isp_ops->abort_command(sp);
	ql_dbg(ql_dbg_io, vha, 0x3070,
	    "mbx abort_command %s\n",
	    (res == QLA_SUCCESS) ? "successful" : "failed");
	spin_unlock_irqrestore(&ha->hardware_lock, flags);

	sp->done(sp, QLA_FUNCTION_TIMEOUT);
}

void qla2x00_els_dcmd2_free(scsi_qla_host_t *vha, struct els_plogi *els_plogi)
{
	if (els_plogi->els_plogi_pyld)
		dma_free_coherent(&vha->hw->pdev->dev,
				  els_plogi->tx_size,
				  els_plogi->els_plogi_pyld,
				  els_plogi->els_plogi_pyld_dma);

	if (els_plogi->els_resp_pyld)
		dma_free_coherent(&vha->hw->pdev->dev,
				  els_plogi->rx_size,
				  els_plogi->els_resp_pyld,
				  els_plogi->els_resp_pyld_dma);
}

static void qla2x00_els_dcmd2_sp_done(srb_t *sp, int res)
{
	fc_port_t *fcport = sp->fcport;
	struct srb_iocb *lio = &sp->u.iocb_cmd;
	struct scsi_qla_host *vha = sp->vha;
	struct event_arg ea;
	struct qla_work_evt *e;
	struct fc_port *conflict_fcport;
	port_id_t cid;	/* conflict Nport id */
	u32 *fw_status = sp->u.iocb_cmd.u.els_plogi.fw_status;
	u16 lid;

	ql_dbg(ql_dbg_disc, vha, 0x3072,
	    "%s ELS done rc %d hdl=%x, portid=%06x %8phC\n",
	    sp->name, res, sp->handle, fcport->d_id.b24, fcport->port_name);

	fcport->flags &= ~(FCF_ASYNC_SENT|FCF_ASYNC_ACTIVE);
	del_timer(&sp->u.iocb_cmd.timer);

	if (sp->flags & SRB_WAKEUP_ON_COMP)
		complete(&lio->u.els_plogi.comp);
	else {
		switch (fw_status[0]) {
		case CS_DATA_UNDERRUN:
		case CS_COMPLETE:
			memset(&ea, 0, sizeof(ea));
			ea.fcport = fcport;
			ea.data[0] = MBS_COMMAND_COMPLETE;
			ea.sp = sp;
			qla24xx_handle_plogi_done_event(vha, &ea);
<<<<<<< HEAD
=======
			break;
		case CS_IOCB_ERROR:
			switch (fw_status[1]) {
			case LSC_SCODE_PORTID_USED:
				lid = fw_status[2] & 0xffff;
				qlt_find_sess_invalidate_other(vha,
				    wwn_to_u64(fcport->port_name),
				    fcport->d_id, lid, &conflict_fcport);
				if (conflict_fcport) {
					/*
					 * Another fcport shares the same
					 * loop_id & nport id; conflict
					 * fcport needs to finish cleanup
					 * before this fcport can proceed
					 * to login.
					 */
					conflict_fcport->conflict = fcport;
					fcport->login_pause = 1;
					ql_dbg(ql_dbg_disc, vha, 0x20ed,
					    "%s %d %8phC pid %06x inuse with lid %#x post gidpn\n",
					    __func__, __LINE__,
					    fcport->port_name,
					    fcport->d_id.b24, lid);
				} else {
					ql_dbg(ql_dbg_disc, vha, 0x20ed,
					    "%s %d %8phC pid %06x inuse with lid %#x sched del\n",
					    __func__, __LINE__,
					    fcport->port_name,
					    fcport->d_id.b24, lid);
					qla2x00_clear_loop_id(fcport);
					set_bit(lid, vha->hw->loop_id_map);
					fcport->loop_id = lid;
					fcport->keep_nport_handle = 0;
					qlt_schedule_sess_for_deletion(fcport);
				}
				break;

			case LSC_SCODE_NPORT_USED:
				cid.b.domain = (fw_status[2] >> 16) & 0xff;
				cid.b.area   = (fw_status[2] >>  8) & 0xff;
				cid.b.al_pa  = fw_status[2] & 0xff;
				cid.b.rsvd_1 = 0;

				ql_dbg(ql_dbg_disc, vha, 0x20ec,
				    "%s %d %8phC lid %#x in use with pid %06x post gnl\n",
				    __func__, __LINE__, fcport->port_name,
				    fcport->loop_id, cid.b24);
				set_bit(fcport->loop_id,
				    vha->hw->loop_id_map);
				fcport->loop_id = FC_NO_LOOP_ID;
				qla24xx_post_gnl_work(vha, fcport);
				break;

			case LSC_SCODE_NOXCB:
				vha->hw->exch_starvation++;
				if (vha->hw->exch_starvation > 5) {
					ql_log(ql_log_warn, vha, 0xd046,
					    "Exchange starvation. Resetting RISC\n");
					vha->hw->exch_starvation = 0;
					set_bit(ISP_ABORT_NEEDED,
					    &vha->dpc_flags);
					qla2xxx_wake_dpc(vha);
				}
				/* fall through */
			default:
				ql_dbg(ql_dbg_disc, vha, 0x20eb,
				    "%s %8phC cmd error fw_status 0x%x 0x%x 0x%x\n",
				    __func__, sp->fcport->port_name,
				    fw_status[0], fw_status[1], fw_status[2]);

				fcport->flags &= ~FCF_ASYNC_SENT;
				set_bit(RELOGIN_NEEDED, &vha->dpc_flags);
				break;
			}
			break;

		default:
			ql_dbg(ql_dbg_disc, vha, 0x20eb,
			    "%s %8phC cmd error 2 fw_status 0x%x 0x%x 0x%x\n",
			    __func__, sp->fcport->port_name,
			    fw_status[0], fw_status[1], fw_status[2]);

			sp->fcport->flags &= ~FCF_ASYNC_SENT;
			set_bit(RELOGIN_NEEDED, &vha->dpc_flags);
			break;
>>>>>>> bfb2c0b2
		}

		e = qla2x00_alloc_work(vha, QLA_EVT_UNMAP);
		if (!e) {
			struct srb_iocb *elsio = &sp->u.iocb_cmd;

			qla2x00_els_dcmd2_free(vha, &elsio->u.els_plogi);
			sp->free(sp);
			return;
		}
		e->u.iosb.sp = sp;
		qla2x00_post_work(vha, e);
	}
}

int
qla24xx_els_dcmd2_iocb(scsi_qla_host_t *vha, int els_opcode,
    fc_port_t *fcport, bool wait)
{
	srb_t *sp;
	struct srb_iocb *elsio = NULL;
	struct qla_hw_data *ha = vha->hw;
	int rval = QLA_SUCCESS;
	void	*ptr, *resp_ptr;

	/* Alloc SRB structure */
	sp = qla2x00_get_sp(vha, fcport, GFP_KERNEL);
	if (!sp) {
		ql_log(ql_log_info, vha, 0x70e6,
		 "SRB allocation failed\n");
		return -ENOMEM;
	}

	elsio = &sp->u.iocb_cmd;
	ql_dbg(ql_dbg_io, vha, 0x3073,
	    "Enter: PLOGI portid=%06x\n", fcport->d_id.b24);

	fcport->flags |= FCF_ASYNC_SENT;
	sp->type = SRB_ELS_DCMD;
	sp->name = "ELS_DCMD";
	sp->fcport = fcport;

	elsio->timeout = qla2x00_els_dcmd2_iocb_timeout;
	init_completion(&elsio->u.els_plogi.comp);
	if (wait)
		sp->flags = SRB_WAKEUP_ON_COMP;

	qla2x00_init_timer(sp, ELS_DCMD_TIMEOUT + 2);

	sp->done = qla2x00_els_dcmd2_sp_done;
	elsio->u.els_plogi.tx_size = elsio->u.els_plogi.rx_size = DMA_POOL_SIZE;

	ptr = elsio->u.els_plogi.els_plogi_pyld =
	    dma_alloc_coherent(&ha->pdev->dev, DMA_POOL_SIZE,
		&elsio->u.els_plogi.els_plogi_pyld_dma, GFP_KERNEL);

	if (!elsio->u.els_plogi.els_plogi_pyld) {
		rval = QLA_FUNCTION_FAILED;
		goto out;
	}

	resp_ptr = elsio->u.els_plogi.els_resp_pyld =
	    dma_alloc_coherent(&ha->pdev->dev, DMA_POOL_SIZE,
		&elsio->u.els_plogi.els_resp_pyld_dma, GFP_KERNEL);

	if (!elsio->u.els_plogi.els_resp_pyld) {
		rval = QLA_FUNCTION_FAILED;
		goto out;
	}

	ql_dbg(ql_dbg_io, vha, 0x3073, "PLOGI %p %p\n", ptr, resp_ptr);

	memset(ptr, 0, sizeof(struct els_plogi_payload));
	memset(resp_ptr, 0, sizeof(struct els_plogi_payload));
	memcpy(elsio->u.els_plogi.els_plogi_pyld->data,
	    &ha->plogi_els_payld.data,
	    sizeof(elsio->u.els_plogi.els_plogi_pyld->data));

	elsio->u.els_plogi.els_cmd = els_opcode;
	elsio->u.els_plogi.els_plogi_pyld->opcode = els_opcode;

	ql_dbg(ql_dbg_disc + ql_dbg_buffer, vha, 0x3073, "PLOGI buffer:\n");
	ql_dump_buffer(ql_dbg_disc + ql_dbg_buffer, vha, 0x0109,
	    (uint8_t *)elsio->u.els_plogi.els_plogi_pyld, 0x70);

	rval = qla2x00_start_sp(sp);
	if (rval != QLA_SUCCESS) {
		rval = QLA_FUNCTION_FAILED;
	} else {
		ql_dbg(ql_dbg_disc, vha, 0x3074,
		    "%s PLOGI sent, hdl=%x, loopid=%x, to port_id %06x from port_id %06x\n",
		    sp->name, sp->handle, fcport->loop_id,
		    fcport->d_id.b24, vha->d_id.b24);
	}

	if (wait) {
		wait_for_completion(&elsio->u.els_plogi.comp);

		if (elsio->u.els_plogi.comp_status != CS_COMPLETE)
			rval = QLA_FUNCTION_FAILED;
	} else {
		goto done;
	}

out:
	fcport->flags &= ~(FCF_ASYNC_SENT);
	qla2x00_els_dcmd2_free(vha, &elsio->u.els_plogi);
	sp->free(sp);
done:
	return rval;
}

static void
qla24xx_els_iocb(srb_t *sp, struct els_entry_24xx *els_iocb)
{
	struct bsg_job *bsg_job = sp->u.bsg_job;
	struct fc_bsg_request *bsg_request = bsg_job->request;

        els_iocb->entry_type = ELS_IOCB_TYPE;
        els_iocb->entry_count = 1;
        els_iocb->sys_define = 0;
        els_iocb->entry_status = 0;
        els_iocb->handle = sp->handle;
        els_iocb->nport_handle = cpu_to_le16(sp->fcport->loop_id);
	els_iocb->tx_dsd_count = cpu_to_le16(bsg_job->request_payload.sg_cnt);
	els_iocb->vp_index = sp->vha->vp_idx;
        els_iocb->sof_type = EST_SOFI3;
	els_iocb->rx_dsd_count = cpu_to_le16(bsg_job->reply_payload.sg_cnt);

	els_iocb->opcode =
	    sp->type == SRB_ELS_CMD_RPT ?
	    bsg_request->rqst_data.r_els.els_code :
	    bsg_request->rqst_data.h_els.command_code;
        els_iocb->port_id[0] = sp->fcport->d_id.b.al_pa;
        els_iocb->port_id[1] = sp->fcport->d_id.b.area;
        els_iocb->port_id[2] = sp->fcport->d_id.b.domain;
        els_iocb->control_flags = 0;
        els_iocb->rx_byte_count =
            cpu_to_le32(bsg_job->reply_payload.payload_len);
        els_iocb->tx_byte_count =
            cpu_to_le32(bsg_job->request_payload.payload_len);

	put_unaligned_le64(sg_dma_address(bsg_job->request_payload.sg_list),
			   &els_iocb->tx_address);
        els_iocb->tx_len = cpu_to_le32(sg_dma_len
            (bsg_job->request_payload.sg_list));

	put_unaligned_le64(sg_dma_address(bsg_job->reply_payload.sg_list),
			   &els_iocb->rx_address);
        els_iocb->rx_len = cpu_to_le32(sg_dma_len
            (bsg_job->reply_payload.sg_list));

	sp->vha->qla_stats.control_requests++;
}

static void
qla2x00_ct_iocb(srb_t *sp, ms_iocb_entry_t *ct_iocb)
{
	uint16_t        avail_dsds;
	struct dsd64	*cur_dsd;
	struct scatterlist *sg;
	int index;
	uint16_t tot_dsds;
	scsi_qla_host_t *vha = sp->vha;
	struct qla_hw_data *ha = vha->hw;
	struct bsg_job *bsg_job = sp->u.bsg_job;
	int entry_count = 1;

	memset(ct_iocb, 0, sizeof(ms_iocb_entry_t));
	ct_iocb->entry_type = CT_IOCB_TYPE;
	ct_iocb->entry_status = 0;
	ct_iocb->handle1 = sp->handle;
	SET_TARGET_ID(ha, ct_iocb->loop_id, sp->fcport->loop_id);
	ct_iocb->status = cpu_to_le16(0);
	ct_iocb->control_flags = cpu_to_le16(0);
	ct_iocb->timeout = 0;
	ct_iocb->cmd_dsd_count =
	    cpu_to_le16(bsg_job->request_payload.sg_cnt);
	ct_iocb->total_dsd_count =
	    cpu_to_le16(bsg_job->request_payload.sg_cnt + 1);
	ct_iocb->req_bytecount =
	    cpu_to_le32(bsg_job->request_payload.payload_len);
	ct_iocb->rsp_bytecount =
	    cpu_to_le32(bsg_job->reply_payload.payload_len);

	put_unaligned_le64(sg_dma_address(bsg_job->request_payload.sg_list),
			   &ct_iocb->req_dsd.address);
	ct_iocb->req_dsd.length = ct_iocb->req_bytecount;

	put_unaligned_le64(sg_dma_address(bsg_job->reply_payload.sg_list),
			   &ct_iocb->rsp_dsd.address);
	ct_iocb->rsp_dsd.length = ct_iocb->rsp_bytecount;

	avail_dsds = 1;
	cur_dsd = &ct_iocb->rsp_dsd;
	index = 0;
	tot_dsds = bsg_job->reply_payload.sg_cnt;

	for_each_sg(bsg_job->reply_payload.sg_list, sg, tot_dsds, index) {
		cont_a64_entry_t *cont_pkt;

		/* Allocate additional continuation packets? */
		if (avail_dsds == 0) {
			/*
			* Five DSDs are available in the Cont.
			* Type 1 IOCB.
			       */
			cont_pkt = qla2x00_prep_cont_type1_iocb(vha,
			    vha->hw->req_q_map[0]);
			cur_dsd = cont_pkt->dsd;
			avail_dsds = 5;
			entry_count++;
		}

		append_dsd64(&cur_dsd, sg);
		avail_dsds--;
	}
	ct_iocb->entry_count = entry_count;

	sp->vha->qla_stats.control_requests++;
}

static void
qla24xx_ct_iocb(srb_t *sp, struct ct_entry_24xx *ct_iocb)
{
	uint16_t        avail_dsds;
	struct dsd64	*cur_dsd;
	struct scatterlist *sg;
	int index;
	uint16_t cmd_dsds, rsp_dsds;
	scsi_qla_host_t *vha = sp->vha;
	struct qla_hw_data *ha = vha->hw;
	struct bsg_job *bsg_job = sp->u.bsg_job;
	int entry_count = 1;
	cont_a64_entry_t *cont_pkt = NULL;

	ct_iocb->entry_type = CT_IOCB_TYPE;
        ct_iocb->entry_status = 0;
        ct_iocb->sys_define = 0;
        ct_iocb->handle = sp->handle;

	ct_iocb->nport_handle = cpu_to_le16(sp->fcport->loop_id);
	ct_iocb->vp_index = sp->vha->vp_idx;
	ct_iocb->comp_status = cpu_to_le16(0);

	cmd_dsds = bsg_job->request_payload.sg_cnt;
	rsp_dsds = bsg_job->reply_payload.sg_cnt;

	ct_iocb->cmd_dsd_count = cpu_to_le16(cmd_dsds);
        ct_iocb->timeout = 0;
	ct_iocb->rsp_dsd_count = cpu_to_le16(rsp_dsds);
        ct_iocb->cmd_byte_count =
            cpu_to_le32(bsg_job->request_payload.payload_len);

	avail_dsds = 2;
	cur_dsd = ct_iocb->dsd;
	index = 0;

	for_each_sg(bsg_job->request_payload.sg_list, sg, cmd_dsds, index) {
		/* Allocate additional continuation packets? */
		if (avail_dsds == 0) {
			/*
			 * Five DSDs are available in the Cont.
			 * Type 1 IOCB.
			 */
			cont_pkt = qla2x00_prep_cont_type1_iocb(
			    vha, ha->req_q_map[0]);
			cur_dsd = cont_pkt->dsd;
			avail_dsds = 5;
			entry_count++;
		}

		append_dsd64(&cur_dsd, sg);
		avail_dsds--;
	}

	index = 0;

	for_each_sg(bsg_job->reply_payload.sg_list, sg, rsp_dsds, index) {
		/* Allocate additional continuation packets? */
		if (avail_dsds == 0) {
			/*
			* Five DSDs are available in the Cont.
			* Type 1 IOCB.
			       */
			cont_pkt = qla2x00_prep_cont_type1_iocb(vha,
			    ha->req_q_map[0]);
			cur_dsd = cont_pkt->dsd;
			avail_dsds = 5;
			entry_count++;
		}

		append_dsd64(&cur_dsd, sg);
		avail_dsds--;
	}
        ct_iocb->entry_count = entry_count;
}

/*
 * qla82xx_start_scsi() - Send a SCSI command to the ISP
 * @sp: command to send to the ISP
 *
 * Returns non-zero if a failure occurred, else zero.
 */
int
qla82xx_start_scsi(srb_t *sp)
{
	int		nseg;
	unsigned long   flags;
	struct scsi_cmnd *cmd;
	uint32_t	*clr_ptr;
	uint32_t	handle;
	uint16_t	cnt;
	uint16_t	req_cnt;
	uint16_t	tot_dsds;
	struct device_reg_82xx __iomem *reg;
	uint32_t dbval;
	uint32_t *fcp_dl;
	uint8_t additional_cdb_len;
	struct ct6_dsd *ctx;
	struct scsi_qla_host *vha = sp->vha;
	struct qla_hw_data *ha = vha->hw;
	struct req_que *req = NULL;
	struct rsp_que *rsp = NULL;

	/* Setup device pointers. */
	reg = &ha->iobase->isp82;
	cmd = GET_CMD_SP(sp);
	req = vha->req;
	rsp = ha->rsp_q_map[0];

	/* So we know we haven't pci_map'ed anything yet */
	tot_dsds = 0;

	dbval = 0x04 | (ha->portnum << 5);

	/* Send marker if required */
	if (vha->marker_needed != 0) {
		if (qla2x00_marker(vha, ha->base_qpair,
			0, 0, MK_SYNC_ALL) != QLA_SUCCESS) {
			ql_log(ql_log_warn, vha, 0x300c,
			    "qla2x00_marker failed for cmd=%p.\n", cmd);
			return QLA_FUNCTION_FAILED;
		}
		vha->marker_needed = 0;
	}

	/* Acquire ring specific lock */
	spin_lock_irqsave(&ha->hardware_lock, flags);

	handle = qla2xxx_get_next_handle(req);
	if (handle == 0)
		goto queuing_error;

	/* Map the sg table so we have an accurate count of sg entries needed */
	if (scsi_sg_count(cmd)) {
		nseg = dma_map_sg(&ha->pdev->dev, scsi_sglist(cmd),
		    scsi_sg_count(cmd), cmd->sc_data_direction);
		if (unlikely(!nseg))
			goto queuing_error;
	} else
		nseg = 0;

	tot_dsds = nseg;

	if (tot_dsds > ql2xshiftctondsd) {
		struct cmd_type_6 *cmd_pkt;
		uint16_t more_dsd_lists = 0;
		struct dsd_dma *dsd_ptr;
		uint16_t i;

		more_dsd_lists = qla24xx_calc_dsd_lists(tot_dsds);
		if ((more_dsd_lists + ha->gbl_dsd_inuse) >= NUM_DSD_CHAIN) {
			ql_dbg(ql_dbg_io, vha, 0x300d,
			    "Num of DSD list %d is than %d for cmd=%p.\n",
			    more_dsd_lists + ha->gbl_dsd_inuse, NUM_DSD_CHAIN,
			    cmd);
			goto queuing_error;
		}

		if (more_dsd_lists <= ha->gbl_dsd_avail)
			goto sufficient_dsds;
		else
			more_dsd_lists -= ha->gbl_dsd_avail;

		for (i = 0; i < more_dsd_lists; i++) {
			dsd_ptr = kzalloc(sizeof(struct dsd_dma), GFP_ATOMIC);
			if (!dsd_ptr) {
				ql_log(ql_log_fatal, vha, 0x300e,
				    "Failed to allocate memory for dsd_dma "
				    "for cmd=%p.\n", cmd);
				goto queuing_error;
			}

			dsd_ptr->dsd_addr = dma_pool_alloc(ha->dl_dma_pool,
				GFP_ATOMIC, &dsd_ptr->dsd_list_dma);
			if (!dsd_ptr->dsd_addr) {
				kfree(dsd_ptr);
				ql_log(ql_log_fatal, vha, 0x300f,
				    "Failed to allocate memory for dsd_addr "
				    "for cmd=%p.\n", cmd);
				goto queuing_error;
			}
			list_add_tail(&dsd_ptr->list, &ha->gbl_dsd_list);
			ha->gbl_dsd_avail++;
		}

sufficient_dsds:
		req_cnt = 1;

		if (req->cnt < (req_cnt + 2)) {
			cnt = (uint16_t)RD_REG_DWORD_RELAXED(
				&reg->req_q_out[0]);
			if (req->ring_index < cnt)
				req->cnt = cnt - req->ring_index;
			else
				req->cnt = req->length -
					(req->ring_index - cnt);
			if (req->cnt < (req_cnt + 2))
				goto queuing_error;
		}

		ctx = sp->u.scmd.ct6_ctx =
		    mempool_alloc(ha->ctx_mempool, GFP_ATOMIC);
		if (!ctx) {
			ql_log(ql_log_fatal, vha, 0x3010,
			    "Failed to allocate ctx for cmd=%p.\n", cmd);
			goto queuing_error;
		}

		memset(ctx, 0, sizeof(struct ct6_dsd));
		ctx->fcp_cmnd = dma_pool_zalloc(ha->fcp_cmnd_dma_pool,
			GFP_ATOMIC, &ctx->fcp_cmnd_dma);
		if (!ctx->fcp_cmnd) {
			ql_log(ql_log_fatal, vha, 0x3011,
			    "Failed to allocate fcp_cmnd for cmd=%p.\n", cmd);
			goto queuing_error;
		}

		/* Initialize the DSD list and dma handle */
		INIT_LIST_HEAD(&ctx->dsd_list);
		ctx->dsd_use_cnt = 0;

		if (cmd->cmd_len > 16) {
			additional_cdb_len = cmd->cmd_len - 16;
			if ((cmd->cmd_len % 4) != 0) {
				/* SCSI command bigger than 16 bytes must be
				 * multiple of 4
				 */
				ql_log(ql_log_warn, vha, 0x3012,
				    "scsi cmd len %d not multiple of 4 "
				    "for cmd=%p.\n", cmd->cmd_len, cmd);
				goto queuing_error_fcp_cmnd;
			}
			ctx->fcp_cmnd_len = 12 + cmd->cmd_len + 4;
		} else {
			additional_cdb_len = 0;
			ctx->fcp_cmnd_len = 12 + 16 + 4;
		}

		cmd_pkt = (struct cmd_type_6 *)req->ring_ptr;
		cmd_pkt->handle = MAKE_HANDLE(req->id, handle);

		/* Zero out remaining portion of packet. */
		/*    tagged queuing modifier -- default is TSK_SIMPLE (0). */
		clr_ptr = (uint32_t *)cmd_pkt + 2;
		memset(clr_ptr, 0, REQUEST_ENTRY_SIZE - 8);
		cmd_pkt->dseg_count = cpu_to_le16(tot_dsds);

		/* Set NPORT-ID and LUN number*/
		cmd_pkt->nport_handle = cpu_to_le16(sp->fcport->loop_id);
		cmd_pkt->port_id[0] = sp->fcport->d_id.b.al_pa;
		cmd_pkt->port_id[1] = sp->fcport->d_id.b.area;
		cmd_pkt->port_id[2] = sp->fcport->d_id.b.domain;
		cmd_pkt->vp_index = sp->vha->vp_idx;

		/* Build IOCB segments */
		if (qla24xx_build_scsi_type_6_iocbs(sp, cmd_pkt, tot_dsds))
			goto queuing_error_fcp_cmnd;

		int_to_scsilun(cmd->device->lun, &cmd_pkt->lun);
		host_to_fcp_swap((uint8_t *)&cmd_pkt->lun, sizeof(cmd_pkt->lun));

		/* build FCP_CMND IU */
		int_to_scsilun(cmd->device->lun, &ctx->fcp_cmnd->lun);
		ctx->fcp_cmnd->additional_cdb_len = additional_cdb_len;

		if (cmd->sc_data_direction == DMA_TO_DEVICE)
			ctx->fcp_cmnd->additional_cdb_len |= 1;
		else if (cmd->sc_data_direction == DMA_FROM_DEVICE)
			ctx->fcp_cmnd->additional_cdb_len |= 2;

		/* Populate the FCP_PRIO. */
		if (ha->flags.fcp_prio_enabled)
			ctx->fcp_cmnd->task_attribute |=
			    sp->fcport->fcp_prio << 3;

		memcpy(ctx->fcp_cmnd->cdb, cmd->cmnd, cmd->cmd_len);

		fcp_dl = (uint32_t *)(ctx->fcp_cmnd->cdb + 16 +
		    additional_cdb_len);
		*fcp_dl = htonl((uint32_t)scsi_bufflen(cmd));

		cmd_pkt->fcp_cmnd_dseg_len = cpu_to_le16(ctx->fcp_cmnd_len);
		put_unaligned_le64(ctx->fcp_cmnd_dma,
				   &cmd_pkt->fcp_cmnd_dseg_address);

		sp->flags |= SRB_FCP_CMND_DMA_VALID;
		cmd_pkt->byte_count = cpu_to_le32((uint32_t)scsi_bufflen(cmd));
		/* Set total data segment count. */
		cmd_pkt->entry_count = (uint8_t)req_cnt;
		/* Specify response queue number where
		 * completion should happen
		 */
		cmd_pkt->entry_status = (uint8_t) rsp->id;
	} else {
		struct cmd_type_7 *cmd_pkt;

		req_cnt = qla24xx_calc_iocbs(vha, tot_dsds);
		if (req->cnt < (req_cnt + 2)) {
			cnt = (uint16_t)RD_REG_DWORD_RELAXED(
			    &reg->req_q_out[0]);
			if (req->ring_index < cnt)
				req->cnt = cnt - req->ring_index;
			else
				req->cnt = req->length -
					(req->ring_index - cnt);
		}
		if (req->cnt < (req_cnt + 2))
			goto queuing_error;

		cmd_pkt = (struct cmd_type_7 *)req->ring_ptr;
		cmd_pkt->handle = MAKE_HANDLE(req->id, handle);

		/* Zero out remaining portion of packet. */
		/* tagged queuing modifier -- default is TSK_SIMPLE (0).*/
		clr_ptr = (uint32_t *)cmd_pkt + 2;
		memset(clr_ptr, 0, REQUEST_ENTRY_SIZE - 8);
		cmd_pkt->dseg_count = cpu_to_le16(tot_dsds);

		/* Set NPORT-ID and LUN number*/
		cmd_pkt->nport_handle = cpu_to_le16(sp->fcport->loop_id);
		cmd_pkt->port_id[0] = sp->fcport->d_id.b.al_pa;
		cmd_pkt->port_id[1] = sp->fcport->d_id.b.area;
		cmd_pkt->port_id[2] = sp->fcport->d_id.b.domain;
		cmd_pkt->vp_index = sp->vha->vp_idx;

		int_to_scsilun(cmd->device->lun, &cmd_pkt->lun);
		host_to_fcp_swap((uint8_t *)&cmd_pkt->lun,
		    sizeof(cmd_pkt->lun));

		/* Populate the FCP_PRIO. */
		if (ha->flags.fcp_prio_enabled)
			cmd_pkt->task |= sp->fcport->fcp_prio << 3;

		/* Load SCSI command packet. */
		memcpy(cmd_pkt->fcp_cdb, cmd->cmnd, cmd->cmd_len);
		host_to_fcp_swap(cmd_pkt->fcp_cdb, sizeof(cmd_pkt->fcp_cdb));

		cmd_pkt->byte_count = cpu_to_le32((uint32_t)scsi_bufflen(cmd));

		/* Build IOCB segments */
		qla24xx_build_scsi_iocbs(sp, cmd_pkt, tot_dsds, req);

		/* Set total data segment count. */
		cmd_pkt->entry_count = (uint8_t)req_cnt;
		/* Specify response queue number where
		 * completion should happen.
		 */
		cmd_pkt->entry_status = (uint8_t) rsp->id;

	}
	/* Build command packet. */
	req->current_outstanding_cmd = handle;
	req->outstanding_cmds[handle] = sp;
	sp->handle = handle;
	cmd->host_scribble = (unsigned char *)(unsigned long)handle;
	req->cnt -= req_cnt;
	wmb();

	/* Adjust ring index. */
	req->ring_index++;
	if (req->ring_index == req->length) {
		req->ring_index = 0;
		req->ring_ptr = req->ring;
	} else
		req->ring_ptr++;

	sp->flags |= SRB_DMA_VALID;

	/* Set chip new ring index. */
	/* write, read and verify logic */
	dbval = dbval | (req->id << 8) | (req->ring_index << 16);
	if (ql2xdbwr)
		qla82xx_wr_32(ha, (uintptr_t __force)ha->nxdb_wr_ptr, dbval);
	else {
		WRT_REG_DWORD(ha->nxdb_wr_ptr, dbval);
		wmb();
		while (RD_REG_DWORD(ha->nxdb_rd_ptr) != dbval) {
			WRT_REG_DWORD(ha->nxdb_wr_ptr, dbval);
			wmb();
		}
	}

	/* Manage unprocessed RIO/ZIO commands in response queue. */
	if (vha->flags.process_response_queue &&
	    rsp->ring_ptr->signature != RESPONSE_PROCESSED)
		qla24xx_process_response_queue(vha, rsp);

	spin_unlock_irqrestore(&ha->hardware_lock, flags);
	return QLA_SUCCESS;

queuing_error_fcp_cmnd:
	dma_pool_free(ha->fcp_cmnd_dma_pool, ctx->fcp_cmnd, ctx->fcp_cmnd_dma);
queuing_error:
	if (tot_dsds)
		scsi_dma_unmap(cmd);

	if (sp->u.scmd.crc_ctx) {
		mempool_free(sp->u.scmd.crc_ctx, ha->ctx_mempool);
		sp->u.scmd.crc_ctx = NULL;
	}
	spin_unlock_irqrestore(&ha->hardware_lock, flags);

	return QLA_FUNCTION_FAILED;
}

static void
qla24xx_abort_iocb(srb_t *sp, struct abort_entry_24xx *abt_iocb)
{
	struct srb_iocb *aio = &sp->u.iocb_cmd;
	scsi_qla_host_t *vha = sp->vha;
	struct req_que *req = sp->qpair->req;

	memset(abt_iocb, 0, sizeof(struct abort_entry_24xx));
	abt_iocb->entry_type = ABORT_IOCB_TYPE;
	abt_iocb->entry_count = 1;
	abt_iocb->handle = cpu_to_le32(MAKE_HANDLE(req->id, sp->handle));
	if (sp->fcport) {
		abt_iocb->nport_handle = cpu_to_le16(sp->fcport->loop_id);
		abt_iocb->port_id[0] = sp->fcport->d_id.b.al_pa;
		abt_iocb->port_id[1] = sp->fcport->d_id.b.area;
		abt_iocb->port_id[2] = sp->fcport->d_id.b.domain;
	}
	abt_iocb->handle_to_abort =
	    cpu_to_le32(MAKE_HANDLE(aio->u.abt.req_que_no,
				    aio->u.abt.cmd_hndl));
	abt_iocb->vp_index = vha->vp_idx;
	abt_iocb->req_que_no = cpu_to_le16(aio->u.abt.req_que_no);
	/* Send the command to the firmware */
	wmb();
}

static void
qla2x00_mb_iocb(srb_t *sp, struct mbx_24xx_entry *mbx)
{
	int i, sz;

	mbx->entry_type = MBX_IOCB_TYPE;
	mbx->handle = sp->handle;
	sz = min(ARRAY_SIZE(mbx->mb), ARRAY_SIZE(sp->u.iocb_cmd.u.mbx.out_mb));

	for (i = 0; i < sz; i++)
		mbx->mb[i] = cpu_to_le16(sp->u.iocb_cmd.u.mbx.out_mb[i]);
}

static void
qla2x00_ctpthru_cmd_iocb(srb_t *sp, struct ct_entry_24xx *ct_pkt)
{
	sp->u.iocb_cmd.u.ctarg.iocb = ct_pkt;
	qla24xx_prep_ms_iocb(sp->vha, &sp->u.iocb_cmd.u.ctarg);
	ct_pkt->handle = sp->handle;
}

static void qla2x00_send_notify_ack_iocb(srb_t *sp,
	struct nack_to_isp *nack)
{
	struct imm_ntfy_from_isp *ntfy = sp->u.iocb_cmd.u.nack.ntfy;

	nack->entry_type = NOTIFY_ACK_TYPE;
	nack->entry_count = 1;
	nack->ox_id = ntfy->ox_id;

	nack->u.isp24.handle = sp->handle;
	nack->u.isp24.nport_handle = ntfy->u.isp24.nport_handle;
	if (le16_to_cpu(ntfy->u.isp24.status) == IMM_NTFY_ELS) {
		nack->u.isp24.flags = ntfy->u.isp24.flags &
			cpu_to_le32(NOTIFY24XX_FLAGS_PUREX_IOCB);
	}
	nack->u.isp24.srr_rx_id = ntfy->u.isp24.srr_rx_id;
	nack->u.isp24.status = ntfy->u.isp24.status;
	nack->u.isp24.status_subcode = ntfy->u.isp24.status_subcode;
	nack->u.isp24.fw_handle = ntfy->u.isp24.fw_handle;
	nack->u.isp24.exchange_address = ntfy->u.isp24.exchange_address;
	nack->u.isp24.srr_rel_offs = ntfy->u.isp24.srr_rel_offs;
	nack->u.isp24.srr_ui = ntfy->u.isp24.srr_ui;
	nack->u.isp24.srr_flags = 0;
	nack->u.isp24.srr_reject_code = 0;
	nack->u.isp24.srr_reject_code_expl = 0;
	nack->u.isp24.vp_index = ntfy->u.isp24.vp_index;
}

/*
 * Build NVME LS request
 */
static int
qla_nvme_ls(srb_t *sp, struct pt_ls4_request *cmd_pkt)
{
	struct srb_iocb *nvme;
	int     rval = QLA_SUCCESS;

	nvme = &sp->u.iocb_cmd;
	cmd_pkt->entry_type = PT_LS4_REQUEST;
	cmd_pkt->entry_count = 1;
	cmd_pkt->control_flags = CF_LS4_ORIGINATOR << CF_LS4_SHIFT;

	cmd_pkt->timeout = cpu_to_le16(nvme->u.nvme.timeout_sec);
	cmd_pkt->nport_handle = cpu_to_le16(sp->fcport->loop_id);
	cmd_pkt->vp_index = sp->fcport->vha->vp_idx;

	cmd_pkt->tx_dseg_count = 1;
	cmd_pkt->tx_byte_count = nvme->u.nvme.cmd_len;
	cmd_pkt->dsd[0].length = nvme->u.nvme.cmd_len;
	put_unaligned_le64(nvme->u.nvme.cmd_dma, &cmd_pkt->dsd[0].address);

	cmd_pkt->rx_dseg_count = 1;
	cmd_pkt->rx_byte_count = nvme->u.nvme.rsp_len;
	cmd_pkt->dsd[1].length  = nvme->u.nvme.rsp_len;
	put_unaligned_le64(nvme->u.nvme.rsp_dma, &cmd_pkt->dsd[1].address);

	return rval;
}

static void
qla25xx_ctrlvp_iocb(srb_t *sp, struct vp_ctrl_entry_24xx *vce)
{
	int map, pos;

	vce->entry_type = VP_CTRL_IOCB_TYPE;
	vce->handle = sp->handle;
	vce->entry_count = 1;
	vce->command = cpu_to_le16(sp->u.iocb_cmd.u.ctrlvp.cmd);
	vce->vp_count = cpu_to_le16(1);

	/*
	 * index map in firmware starts with 1; decrement index
	 * this is ok as we never use index 0
	 */
	map = (sp->u.iocb_cmd.u.ctrlvp.vp_index - 1) / 8;
	pos = (sp->u.iocb_cmd.u.ctrlvp.vp_index - 1) & 7;
	vce->vp_idx_map[map] |= 1 << pos;
}

static void
qla24xx_prlo_iocb(srb_t *sp, struct logio_entry_24xx *logio)
{
	logio->entry_type = LOGINOUT_PORT_IOCB_TYPE;
	logio->control_flags =
	    cpu_to_le16(LCF_COMMAND_PRLO|LCF_IMPL_PRLO);

	logio->nport_handle = cpu_to_le16(sp->fcport->loop_id);
	logio->port_id[0] = sp->fcport->d_id.b.al_pa;
	logio->port_id[1] = sp->fcport->d_id.b.area;
	logio->port_id[2] = sp->fcport->d_id.b.domain;
	logio->vp_index = sp->fcport->vha->vp_idx;
}

int
qla2x00_start_sp(srb_t *sp)
{
	int rval = QLA_SUCCESS;
	scsi_qla_host_t *vha = sp->vha;
	struct qla_hw_data *ha = vha->hw;
	struct qla_qpair *qp = sp->qpair;
	void *pkt;
	unsigned long flags;

	spin_lock_irqsave(qp->qp_lock_ptr, flags);
	pkt = __qla2x00_alloc_iocbs(sp->qpair, sp);
	if (!pkt) {
		rval = EAGAIN;
		ql_log(ql_log_warn, vha, 0x700c,
		    "qla2x00_alloc_iocbs failed.\n");
		goto done;
	}

	switch (sp->type) {
	case SRB_LOGIN_CMD:
		IS_FWI2_CAPABLE(ha) ?
		    qla24xx_login_iocb(sp, pkt) :
		    qla2x00_login_iocb(sp, pkt);
		break;
	case SRB_PRLI_CMD:
		qla24xx_prli_iocb(sp, pkt);
		break;
	case SRB_LOGOUT_CMD:
		IS_FWI2_CAPABLE(ha) ?
		    qla24xx_logout_iocb(sp, pkt) :
		    qla2x00_logout_iocb(sp, pkt);
		break;
	case SRB_ELS_CMD_RPT:
	case SRB_ELS_CMD_HST:
		qla24xx_els_iocb(sp, pkt);
		break;
	case SRB_CT_CMD:
		IS_FWI2_CAPABLE(ha) ?
		    qla24xx_ct_iocb(sp, pkt) :
		    qla2x00_ct_iocb(sp, pkt);
		break;
	case SRB_ADISC_CMD:
		IS_FWI2_CAPABLE(ha) ?
		    qla24xx_adisc_iocb(sp, pkt) :
		    qla2x00_adisc_iocb(sp, pkt);
		break;
	case SRB_TM_CMD:
		IS_QLAFX00(ha) ?
		    qlafx00_tm_iocb(sp, pkt) :
		    qla24xx_tm_iocb(sp, pkt);
		break;
	case SRB_FXIOCB_DCMD:
	case SRB_FXIOCB_BCMD:
		qlafx00_fxdisc_iocb(sp, pkt);
		break;
	case SRB_NVME_LS:
		qla_nvme_ls(sp, pkt);
		break;
	case SRB_ABT_CMD:
		IS_QLAFX00(ha) ?
			qlafx00_abort_iocb(sp, pkt) :
			qla24xx_abort_iocb(sp, pkt);
		break;
	case SRB_ELS_DCMD:
		qla24xx_els_logo_iocb(sp, pkt);
		break;
	case SRB_CT_PTHRU_CMD:
		qla2x00_ctpthru_cmd_iocb(sp, pkt);
		break;
	case SRB_MB_IOCB:
		qla2x00_mb_iocb(sp, pkt);
		break;
	case SRB_NACK_PLOGI:
	case SRB_NACK_PRLI:
	case SRB_NACK_LOGO:
		qla2x00_send_notify_ack_iocb(sp, pkt);
		break;
	case SRB_CTRL_VP:
		qla25xx_ctrlvp_iocb(sp, pkt);
		break;
	case SRB_PRLO_CMD:
		qla24xx_prlo_iocb(sp, pkt);
		break;
	default:
		break;
	}

	if (sp->start_timer)
		add_timer(&sp->u.iocb_cmd.timer);

	wmb();
	qla2x00_start_iocbs(vha, qp->req);
done:
	spin_unlock_irqrestore(qp->qp_lock_ptr, flags);
	return rval;
}

static void
qla25xx_build_bidir_iocb(srb_t *sp, struct scsi_qla_host *vha,
				struct cmd_bidir *cmd_pkt, uint32_t tot_dsds)
{
	uint16_t avail_dsds;
	struct dsd64 *cur_dsd;
	uint32_t req_data_len = 0;
	uint32_t rsp_data_len = 0;
	struct scatterlist *sg;
	int index;
	int entry_count = 1;
	struct bsg_job *bsg_job = sp->u.bsg_job;

	/*Update entry type to indicate bidir command */
	put_unaligned_le32(COMMAND_BIDIRECTIONAL, &cmd_pkt->entry_type);

	/* Set the transfer direction, in this set both flags
	 * Also set the BD_WRAP_BACK flag, firmware will take care
	 * assigning DID=SID for outgoing pkts.
	 */
	cmd_pkt->wr_dseg_count = cpu_to_le16(bsg_job->request_payload.sg_cnt);
	cmd_pkt->rd_dseg_count = cpu_to_le16(bsg_job->reply_payload.sg_cnt);
	cmd_pkt->control_flags = cpu_to_le16(BD_WRITE_DATA | BD_READ_DATA |
							BD_WRAP_BACK);

	req_data_len = rsp_data_len = bsg_job->request_payload.payload_len;
	cmd_pkt->wr_byte_count = cpu_to_le32(req_data_len);
	cmd_pkt->rd_byte_count = cpu_to_le32(rsp_data_len);
	cmd_pkt->timeout = cpu_to_le16(qla2x00_get_async_timeout(vha) + 2);

	vha->bidi_stats.transfer_bytes += req_data_len;
	vha->bidi_stats.io_count++;

	vha->qla_stats.output_bytes += req_data_len;
	vha->qla_stats.output_requests++;

	/* Only one dsd is available for bidirectional IOCB, remaining dsds
	 * are bundled in continuation iocb
	 */
	avail_dsds = 1;
	cur_dsd = &cmd_pkt->fcp_dsd;

	index = 0;

	for_each_sg(bsg_job->request_payload.sg_list, sg,
				bsg_job->request_payload.sg_cnt, index) {
		cont_a64_entry_t *cont_pkt;

		/* Allocate additional continuation packets */
		if (avail_dsds == 0) {
			/* Continuation type 1 IOCB can accomodate
			 * 5 DSDS
			 */
			cont_pkt = qla2x00_prep_cont_type1_iocb(vha, vha->req);
			cur_dsd = cont_pkt->dsd;
			avail_dsds = 5;
			entry_count++;
		}
		append_dsd64(&cur_dsd, sg);
		avail_dsds--;
	}
	/* For read request DSD will always goes to continuation IOCB
	 * and follow the write DSD. If there is room on the current IOCB
	 * then it is added to that IOCB else new continuation IOCB is
	 * allocated.
	 */
	for_each_sg(bsg_job->reply_payload.sg_list, sg,
				bsg_job->reply_payload.sg_cnt, index) {
		cont_a64_entry_t *cont_pkt;

		/* Allocate additional continuation packets */
		if (avail_dsds == 0) {
			/* Continuation type 1 IOCB can accomodate
			 * 5 DSDS
			 */
			cont_pkt = qla2x00_prep_cont_type1_iocb(vha, vha->req);
			cur_dsd = cont_pkt->dsd;
			avail_dsds = 5;
			entry_count++;
		}
		append_dsd64(&cur_dsd, sg);
		avail_dsds--;
	}
	/* This value should be same as number of IOCB required for this cmd */
	cmd_pkt->entry_count = entry_count;
}

int
qla2x00_start_bidir(srb_t *sp, struct scsi_qla_host *vha, uint32_t tot_dsds)
{

	struct qla_hw_data *ha = vha->hw;
	unsigned long flags;
	uint32_t handle;
	uint16_t req_cnt;
	uint16_t cnt;
	uint32_t *clr_ptr;
	struct cmd_bidir *cmd_pkt = NULL;
	struct rsp_que *rsp;
	struct req_que *req;
	int rval = EXT_STATUS_OK;

	rval = QLA_SUCCESS;

	rsp = ha->rsp_q_map[0];
	req = vha->req;

	/* Send marker if required */
	if (vha->marker_needed != 0) {
		if (qla2x00_marker(vha, ha->base_qpair,
			0, 0, MK_SYNC_ALL) != QLA_SUCCESS)
			return EXT_STATUS_MAILBOX;
		vha->marker_needed = 0;
	}

	/* Acquire ring specific lock */
	spin_lock_irqsave(&ha->hardware_lock, flags);

	handle = qla2xxx_get_next_handle(req);
	if (handle == 0) {
		rval = EXT_STATUS_BUSY;
		goto queuing_error;
	}

	/* Calculate number of IOCB required */
	req_cnt = qla24xx_calc_iocbs(vha, tot_dsds);

	/* Check for room on request queue. */
	if (req->cnt < req_cnt + 2) {
		cnt = IS_SHADOW_REG_CAPABLE(ha) ? *req->out_ptr :
		    RD_REG_DWORD_RELAXED(req->req_q_out);
		if  (req->ring_index < cnt)
			req->cnt = cnt - req->ring_index;
		else
			req->cnt = req->length -
				(req->ring_index - cnt);
	}
	if (req->cnt < req_cnt + 2) {
		rval = EXT_STATUS_BUSY;
		goto queuing_error;
	}

	cmd_pkt = (struct cmd_bidir *)req->ring_ptr;
	cmd_pkt->handle = MAKE_HANDLE(req->id, handle);

	/* Zero out remaining portion of packet. */
	/* tagged queuing modifier -- default is TSK_SIMPLE (0).*/
	clr_ptr = (uint32_t *)cmd_pkt + 2;
	memset(clr_ptr, 0, REQUEST_ENTRY_SIZE - 8);

	/* Set NPORT-ID  (of vha)*/
	cmd_pkt->nport_handle = cpu_to_le16(vha->self_login_loop_id);
	cmd_pkt->port_id[0] = vha->d_id.b.al_pa;
	cmd_pkt->port_id[1] = vha->d_id.b.area;
	cmd_pkt->port_id[2] = vha->d_id.b.domain;

	qla25xx_build_bidir_iocb(sp, vha, cmd_pkt, tot_dsds);
	cmd_pkt->entry_status = (uint8_t) rsp->id;
	/* Build command packet. */
	req->current_outstanding_cmd = handle;
	req->outstanding_cmds[handle] = sp;
	sp->handle = handle;
	req->cnt -= req_cnt;

	/* Send the command to the firmware */
	wmb();
	qla2x00_start_iocbs(vha, req);
queuing_error:
	spin_unlock_irqrestore(&ha->hardware_lock, flags);
	return rval;
}<|MERGE_RESOLUTION|>--- conflicted
+++ resolved
@@ -1438,11 +1438,7 @@
 
 	/* Allocate CRC context from global pool */
 	crc_ctx_pkt = sp->u.scmd.crc_ctx =
-<<<<<<< HEAD
-	    dma_pool_alloc(ha->dl_dma_pool, GFP_ATOMIC, &crc_ctx_dma);
-=======
 	    dma_pool_zalloc(ha->dl_dma_pool, GFP_ATOMIC, &crc_ctx_dma);
->>>>>>> bfb2c0b2
 
 	if (!crc_ctx_pkt)
 		goto crc_queuing_error;
@@ -2501,12 +2497,8 @@
 	}
 }
 
-<<<<<<< HEAD
 void
 qla2x00_init_timer(srb_t *sp, unsigned long tmo)
-=======
-void qla2x00_init_timer(srb_t *sp, unsigned long tmo)
->>>>>>> bfb2c0b2
 {
 	init_timer(&sp->u.iocb_cmd.timer);
 	sp->u.iocb_cmd.timer.expires = jiffies + tmo * HZ;
@@ -2667,16 +2659,10 @@
 	els_iocb->port_id[0] = sp->fcport->d_id.b.al_pa;
 	els_iocb->port_id[1] = sp->fcport->d_id.b.area;
 	els_iocb->port_id[2] = sp->fcport->d_id.b.domain;
-<<<<<<< HEAD
-	els_iocb->s_id[0] = vha->d_id.b.al_pa;
-	els_iocb->s_id[1] = vha->d_id.b.area;
-	els_iocb->s_id[2] = vha->d_id.b.domain;
-=======
 	/* For SID the byte order is different than DID */
 	els_iocb->s_id[1] = vha->d_id.b.al_pa;
 	els_iocb->s_id[2] = vha->d_id.b.area;
 	els_iocb->s_id[0] = vha->d_id.b.domain;
->>>>>>> bfb2c0b2
 
 	if (elsio->u.els_logo.els_cmd == ELS_DCMD_PLOGI) {
 		els_iocb->control_flags = 0;
@@ -2780,8 +2766,6 @@
 			ea.data[0] = MBS_COMMAND_COMPLETE;
 			ea.sp = sp;
 			qla24xx_handle_plogi_done_event(vha, &ea);
-<<<<<<< HEAD
-=======
 			break;
 		case CS_IOCB_ERROR:
 			switch (fw_status[1]) {
@@ -2867,7 +2851,6 @@
 			sp->fcport->flags &= ~FCF_ASYNC_SENT;
 			set_bit(RELOGIN_NEEDED, &vha->dpc_flags);
 			break;
->>>>>>> bfb2c0b2
 		}
 
 		e = qla2x00_alloc_work(vha, QLA_EVT_UNMAP);
