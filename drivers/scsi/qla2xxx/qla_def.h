--- conflicted
+++ resolved
@@ -594,31 +594,26 @@
 	 */
 	uint8_t cmd_type;
 	uint8_t pad[3];
-	atomic_t ref_count;
+	struct kref cmd_kref;	/* need to migrate ref_count over to this */
+	void *priv;
 	wait_queue_head_t nvme_ls_waitq;
 	struct fc_port *fcport;
 	struct scsi_qla_host *vha;
-<<<<<<< HEAD
-=======
 	unsigned int start_timer:1;
 
->>>>>>> c8926650
 	uint32_t handle;
 	uint16_t flags;
 	uint16_t type;
 	const char *name;
 	int iocbs;
 	struct qla_qpair *qpair;
+	struct srb *cmd_sp;
 	struct list_head elem;
 	u32 gen1;	/* scratch */
 	u32 gen2;	/* scratch */
 	int rc;
 	int retry_count;
-#ifdef __GENKSYMS__
-	struct completion comp;
-#else
 	struct completion *comp;
-#endif
 	union {
 		struct srb_iocb iocb_cmd;
 		struct bsg_job *bsg_job;
@@ -636,16 +631,7 @@
 	 * Call nvme_private->fd->done() and free @sp. Only used by the NVMe
 	 * code.
 	 */
-#ifndef __GENKSYMS__
-	struct kref cmd_kref;	/* need to migrate ref_count over to this */
-	void *priv;
-	unsigned int start_timer:1;
-	unsigned int abort:1;
-	unsigned int aborted:1;
-	unsigned int completed:1;
 	void (*put_fn)(struct kref *kref);
-	struct srb *cmd_sp;
-#endif
 } srb_t;
 
 #define GET_CMD_SP(sp) (sp->u.scmd.cmd)
@@ -2330,14 +2316,10 @@
 	FCT_BROADCAST,
 	FCT_INITIATOR,
 	FCT_TARGET,
-#ifdef __GENKSYMS__
-	FCT_NVME
-#else
 	FCT_NVME_INITIATOR = 0x10,
 	FCT_NVME_TARGET = 0x20,
 	FCT_NVME_DISCOVERY = 0x40,
 	FCT_NVME = 0xf0,
-#endif
 } fc_port_type_t;
 
 enum qla_sess_deletion {
@@ -2426,9 +2408,6 @@
 	unsigned int explicit_logout:1;
 	unsigned int prli_pend_timer:1;
 
-#ifdef __GENKSYMS__
-	struct work_struct nvme_del_work;
-#endif
 	struct completion nvme_del_done;
 	uint32_t nvme_prli_service_param;
 #define NVME_PRLI_SP_CONF       BIT_7
@@ -4629,9 +4608,6 @@
 
 	struct		nvme_fc_local_port *nvme_local_port;
 	struct completion nvme_del_done;
-#ifdef __GENKSYMS__
-	struct list_head nvme_rport_list;
-#endif
 
 	uint16_t	fcoe_vlan_id;
 	uint16_t	fcoe_fcf_idx;
