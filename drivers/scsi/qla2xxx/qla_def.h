--- conflicted
+++ resolved
@@ -592,12 +592,9 @@
 	uint8_t cmd_type;
 	uint8_t pad[3];
 	atomic_t ref_count;
-	struct kref cmd_kref;	/* need to migrate ref_count over to this */
-	void *priv;
 	wait_queue_head_t nvme_ls_waitq;
 	struct fc_port *fcport;
 	struct scsi_qla_host *vha;
-	unsigned int start_timer:1;
 	uint32_t handle;
 	uint16_t flags;
 	uint16_t type;
@@ -609,17 +606,16 @@
 	u32 gen2;	/* scratch */
 	int rc;
 	int retry_count;
+#ifdef __GENKSYMS__
+	struct completion comp;
+#else
 	struct completion *comp;
+#endif
 	union {
 		struct srb_iocb iocb_cmd;
 		struct bsg_job *bsg_job;
 		struct srb_cmd scmd;
 	} u;
-<<<<<<< HEAD
-	void (*done)(void *, int);
-	void (*free)(void *);
-	void (*put_fn)(struct kref *kref);
-=======
 	/*
 	 * Report completion status @res and call sp_put(@sp). @res is
 	 * an NVMe status code, a SCSI result (e.g. DID_OK << 16) or a
@@ -642,7 +638,6 @@
 	void (*put_fn)(struct kref *kref);
 	struct srb *cmd_sp;
 #endif
->>>>>>> 07de3e30
 } srb_t;
 
 #define GET_CMD_SP(sp) (sp->u.scmd.cmd)
@@ -2323,10 +2318,14 @@
 	FCT_BROADCAST,
 	FCT_INITIATOR,
 	FCT_TARGET,
+#ifdef __GENKSYMS__
+	FCT_NVME
+#else
 	FCT_NVME_INITIATOR = 0x10,
 	FCT_NVME_TARGET = 0x20,
 	FCT_NVME_DISCOVERY = 0x40,
 	FCT_NVME = 0xf0,
+#endif
 } fc_port_type_t;
 
 enum qla_sess_deletion {
@@ -2413,6 +2412,9 @@
 	unsigned int scan_needed:1;
 	unsigned int n2n_flag:1;
 
+#ifdef __GENKSYMS__
+	struct work_struct nvme_del_work;
+#endif
 	struct completion nvme_del_done;
 	uint32_t nvme_prli_service_param;
 #define NVME_PRLI_SP_CONF       BIT_7
@@ -4459,6 +4461,9 @@
 
 	struct		nvme_fc_local_port *nvme_local_port;
 	struct completion nvme_del_done;
+#ifdef __GENKSYMS__
+	struct list_head nvme_rport_list;
+#endif
 
 	uint16_t	fcoe_vlan_id;
 	uint16_t	fcoe_fcf_idx;
