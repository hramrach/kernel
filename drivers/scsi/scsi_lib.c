/*
 * Copyright (C) 1999 Eric Youngdale
 * Copyright (C) 2014 Christoph Hellwig
 *
 *  SCSI queueing library.
 *      Initial versions: Eric Youngdale (eric@andante.org).
 *                        Based upon conversations with large numbers
 *                        of people at Linux Expo.
 */

#include <linux/bio.h>
#include <linux/bitops.h>
#include <linux/blkdev.h>
#include <linux/completion.h>
#include <linux/kernel.h>
#include <linux/export.h>
#include <linux/init.h>
#include <linux/pci.h>
#include <linux/delay.h>
#include <linux/hardirq.h>
#include <linux/scatterlist.h>
#include <linux/blk-mq.h>
#include <linux/ratelimit.h>
#include <asm/unaligned.h>

#include <scsi/scsi.h>
#include <scsi/scsi_cmnd.h>
#include <scsi/scsi_dbg.h>
#include <scsi/scsi_device.h>
#include <scsi/scsi_driver.h>
#include <scsi/scsi_eh.h>
#include <scsi/scsi_host.h>
#include <scsi/scsi_transport.h> /* __scsi_init_queue() */
#include <scsi/scsi_dh.h>

#include <trace/events/scsi.h>

#include "scsi_debugfs.h"
#include "scsi_priv.h"
#include "scsi_logging.h"

static struct kmem_cache *scsi_sdb_cache;
static struct kmem_cache *scsi_sense_cache;
static struct kmem_cache *scsi_sense_isadma_cache;
static DEFINE_MUTEX(scsi_sense_cache_mutex);

static inline struct kmem_cache *
scsi_select_sense_cache(bool unchecked_isa_dma)
{
	return unchecked_isa_dma ? scsi_sense_isadma_cache : scsi_sense_cache;
}

static void scsi_free_sense_buffer(bool unchecked_isa_dma,
				   unsigned char *sense_buffer)
{
	kmem_cache_free(scsi_select_sense_cache(unchecked_isa_dma),
			sense_buffer);
}

static unsigned char *scsi_alloc_sense_buffer(bool unchecked_isa_dma,
	gfp_t gfp_mask, int numa_node)
{
	return kmem_cache_alloc_node(scsi_select_sense_cache(unchecked_isa_dma),
				     gfp_mask, numa_node);
}

int scsi_init_sense_cache(struct Scsi_Host *shost)
{
	struct kmem_cache *cache;
	int ret = 0;

	cache = scsi_select_sense_cache(shost->unchecked_isa_dma);
	if (cache)
		return 0;

	mutex_lock(&scsi_sense_cache_mutex);
	if (shost->unchecked_isa_dma) {
		scsi_sense_isadma_cache =
			kmem_cache_create("scsi_sense_cache(DMA)",
			SCSI_SENSE_BUFFERSIZE, 0,
			SLAB_HWCACHE_ALIGN | SLAB_CACHE_DMA, NULL);
		if (!scsi_sense_isadma_cache)
			ret = -ENOMEM;
	} else {
		scsi_sense_cache =
			kmem_cache_create("scsi_sense_cache",
			SCSI_SENSE_BUFFERSIZE, 0, SLAB_HWCACHE_ALIGN, NULL);
		if (!scsi_sense_cache)
			ret = -ENOMEM;
	}

	mutex_unlock(&scsi_sense_cache_mutex);
	return ret;
}

/*
 * When to reinvoke queueing after a resource shortage. It's 3 msecs to
 * not change behaviour from the previous unplug mechanism, experimentation
 * may prove this needs changing.
 */
#define SCSI_QUEUE_DELAY	3

static void
scsi_set_blocked(struct scsi_cmnd *cmd, int reason)
{
	struct Scsi_Host *host = cmd->device->host;
	struct scsi_device *device = cmd->device;
	struct scsi_target *starget = scsi_target(device);

	/*
	 * Set the appropriate busy bit for the device/host.
	 *
	 * If the host/device isn't busy, assume that something actually
	 * completed, and that we should be able to queue a command now.
	 *
	 * Note that the prior mid-layer assumption that any host could
	 * always queue at least one command is now broken.  The mid-layer
	 * will implement a user specifiable stall (see
	 * scsi_host.max_host_blocked and scsi_device.max_device_blocked)
	 * if a command is requeued with no other commands outstanding
	 * either for the device or for the host.
	 */
	switch (reason) {
	case SCSI_MLQUEUE_HOST_BUSY:
		atomic_set(&host->host_blocked, host->max_host_blocked);
		break;
	case SCSI_MLQUEUE_DEVICE_BUSY:
	case SCSI_MLQUEUE_EH_RETRY:
		atomic_set(&device->device_blocked,
			   device->max_device_blocked);
		break;
	case SCSI_MLQUEUE_TARGET_BUSY:
		atomic_set(&starget->target_blocked,
			   starget->max_target_blocked);
		break;
	}
}

static void scsi_mq_requeue_cmd(struct scsi_cmnd *cmd)
{
	struct scsi_device *sdev = cmd->device;

	blk_mq_requeue_request(cmd->request, true);
	put_device(&sdev->sdev_gendev);
}

/**
 * __scsi_queue_insert - private queue insertion
 * @cmd: The SCSI command being requeued
 * @reason:  The reason for the requeue
 * @unbusy: Whether the queue should be unbusied
 *
 * This is a private queue insertion.  The public interface
 * scsi_queue_insert() always assumes the queue should be unbusied
 * because it's always called before the completion.  This function is
 * for a requeue after completion, which should only occur in this
 * file.
 */
static void __scsi_queue_insert(struct scsi_cmnd *cmd, int reason, int unbusy)
{
	struct scsi_device *device = cmd->device;
	struct request_queue *q = device->request_queue;
	unsigned long flags;

	SCSI_LOG_MLQUEUE(1, scmd_printk(KERN_INFO, cmd,
		"Inserting command %p into mlqueue\n", cmd));

	scsi_set_blocked(cmd, reason);

	/*
	 * Decrement the counters, since these commands are no longer
	 * active on the host/device.
	 */
	if (unbusy)
		scsi_device_unbusy(device);

	/*
	 * Requeue this command.  It will go before all other commands
	 * that are already in the queue. Schedule requeue work under
	 * lock such that the kblockd_schedule_work() call happens
	 * before blk_cleanup_queue() finishes.
	 */
	cmd->result = 0;
	if (q->mq_ops) {
		scsi_mq_requeue_cmd(cmd);
		return;
	}
	spin_lock_irqsave(q->queue_lock, flags);
	blk_requeue_request(q, cmd->request);
	kblockd_schedule_work(&device->requeue_work);
	spin_unlock_irqrestore(q->queue_lock, flags);
}

/*
 * Function:    scsi_queue_insert()
 *
 * Purpose:     Insert a command in the midlevel queue.
 *
 * Arguments:   cmd    - command that we are adding to queue.
 *              reason - why we are inserting command to queue.
 *
 * Lock status: Assumed that lock is not held upon entry.
 *
 * Returns:     Nothing.
 *
 * Notes:       We do this for one of two cases.  Either the host is busy
 *              and it cannot accept any more commands for the time being,
 *              or the device returned QUEUE_FULL and can accept no more
 *              commands.
 * Notes:       This could be called either from an interrupt context or a
 *              normal process context.
 */
void scsi_queue_insert(struct scsi_cmnd *cmd, int reason)
{
	__scsi_queue_insert(cmd, reason, 1);
}


/**
 * scsi_execute - insert request and wait for the result
 * @sdev:	scsi device
 * @cmd:	scsi command
 * @data_direction: data direction
 * @buffer:	data buffer
 * @bufflen:	len of buffer
 * @sense:	optional sense buffer
 * @sshdr:	optional decoded sense header
 * @timeout:	request timeout in seconds
 * @retries:	number of times to retry request
 * @flags:	flags for ->cmd_flags
 * @rq_flags:	flags for ->rq_flags
 * @resid:	optional residual length
 *
 * Returns the scsi_cmnd result field if a command was executed, or a negative
 * Linux error code if we didn't get that far.
 */
int scsi_execute(struct scsi_device *sdev, const unsigned char *cmd,
		 int data_direction, void *buffer, unsigned bufflen,
		 unsigned char *sense, struct scsi_sense_hdr *sshdr,
		 int timeout, int retries, u64 flags, req_flags_t rq_flags,
		 int *resid)
{
	struct request *req;
	struct scsi_request *rq;
	int ret = DRIVER_ERROR << 24;

	req = blk_get_request(sdev->request_queue,
			data_direction == DMA_TO_DEVICE ?
			REQ_OP_SCSI_OUT : REQ_OP_SCSI_IN, __GFP_RECLAIM);
	if (IS_ERR(req))
		return ret;
	rq = scsi_req(req);

	if (bufflen &&	blk_rq_map_kern(sdev->request_queue, req,
					buffer, bufflen, __GFP_RECLAIM))
		goto out;

	rq->cmd_len = COMMAND_SIZE(cmd[0]);
	memcpy(rq->cmd, cmd, rq->cmd_len);
	rq->retries = retries;
	req->timeout = timeout;
	req->cmd_flags |= flags;
	req->rq_flags |= rq_flags | RQF_QUIET | RQF_PREEMPT;

	/*
	 * head injection *required* here otherwise quiesce won't work
	 */
	blk_execute_rq(req->q, NULL, req, 1);

	/*
	 * Some devices (USB mass-storage in particular) may transfer
	 * garbage data together with a residue indicating that the data
	 * is invalid.  Prevent the garbage from being misinterpreted
	 * and prevent security leaks by zeroing out the excess data.
	 */
	if (unlikely(rq->resid_len > 0 && rq->resid_len <= bufflen))
		memset(buffer + (bufflen - rq->resid_len), 0, rq->resid_len);

	if (resid)
		*resid = rq->resid_len;
	if (sense && rq->sense_len)
		memcpy(sense, rq->sense, SCSI_SENSE_BUFFERSIZE);
	if (sshdr)
		scsi_normalize_sense(rq->sense, rq->sense_len, sshdr);
	ret = rq->result;
 out:
	blk_put_request(req);

	return ret;
}
EXPORT_SYMBOL(scsi_execute);

/*
 * Function:    scsi_init_cmd_errh()
 *
 * Purpose:     Initialize cmd fields related to error handling.
 *
 * Arguments:   cmd	- command that is ready to be queued.
 *
 * Notes:       This function has the job of initializing a number of
 *              fields related to error handling.   Typically this will
 *              be called once for each command, as required.
 */
static void scsi_init_cmd_errh(struct scsi_cmnd *cmd)
{
	cmd->serial_number = 0;
	scsi_set_resid(cmd, 0);
	memset(cmd->sense_buffer, 0, SCSI_SENSE_BUFFERSIZE);
	if (cmd->cmd_len == 0)
		cmd->cmd_len = scsi_command_size(cmd->cmnd);
}

void scsi_device_unbusy(struct scsi_device *sdev)
{
	struct Scsi_Host *shost = sdev->host;
	struct scsi_target *starget = scsi_target(sdev);
	unsigned long flags;

	atomic_dec(&shost->host_busy);
	if (starget->can_queue > 0)
		atomic_dec(&starget->target_busy);

	if (unlikely(scsi_host_in_recovery(shost) &&
		     (shost->host_failed || shost->host_eh_scheduled))) {
		spin_lock_irqsave(shost->host_lock, flags);
		scsi_eh_wakeup(shost);
		spin_unlock_irqrestore(shost->host_lock, flags);
	}

	atomic_dec(&sdev->device_busy);
}

static void scsi_kick_queue(struct request_queue *q)
{
	if (q->mq_ops)
		blk_mq_start_hw_queues(q);
	else
		blk_run_queue(q);
}

/*
 * Called for single_lun devices on IO completion. Clear starget_sdev_user,
 * and call blk_run_queue for all the scsi_devices on the target -
 * including current_sdev first.
 *
 * Called with *no* scsi locks held.
 */
static void scsi_single_lun_run(struct scsi_device *current_sdev)
{
	struct Scsi_Host *shost = current_sdev->host;
	struct scsi_device *sdev, *tmp;
	struct scsi_target *starget = scsi_target(current_sdev);
	unsigned long flags;

	spin_lock_irqsave(shost->host_lock, flags);
	starget->starget_sdev_user = NULL;
	spin_unlock_irqrestore(shost->host_lock, flags);

	/*
	 * Call blk_run_queue for all LUNs on the target, starting with
	 * current_sdev. We race with others (to set starget_sdev_user),
	 * but in most cases, we will be first. Ideally, each LU on the
	 * target would get some limited time or requests on the target.
	 */
	scsi_kick_queue(current_sdev->request_queue);

	spin_lock_irqsave(shost->host_lock, flags);
	if (starget->starget_sdev_user)
		goto out;
	list_for_each_entry_safe(sdev, tmp, &starget->devices,
			same_target_siblings) {
		if (sdev == current_sdev)
			continue;
		if (scsi_device_get(sdev))
			continue;

		spin_unlock_irqrestore(shost->host_lock, flags);
		scsi_kick_queue(sdev->request_queue);
		spin_lock_irqsave(shost->host_lock, flags);
	
		scsi_device_put(sdev);
	}
 out:
	spin_unlock_irqrestore(shost->host_lock, flags);
}

static inline bool scsi_device_is_busy(struct scsi_device *sdev)
{
	if (atomic_read(&sdev->device_busy) >= sdev->queue_depth)
		return true;
	if (atomic_read(&sdev->device_blocked) > 0)
		return true;
	return false;
}

static inline bool scsi_target_is_busy(struct scsi_target *starget)
{
	if (starget->can_queue > 0) {
		if (atomic_read(&starget->target_busy) >= starget->can_queue)
			return true;
		if (atomic_read(&starget->target_blocked) > 0)
			return true;
	}
	return false;
}

static inline bool scsi_host_is_busy(struct Scsi_Host *shost)
{
	if (shost->can_queue > 0 &&
	    atomic_read(&shost->host_busy) >= shost->can_queue)
		return true;
	if (atomic_read(&shost->host_blocked) > 0)
		return true;
	if (shost->host_self_blocked)
		return true;
	return false;
}

static void scsi_starved_list_run(struct Scsi_Host *shost)
{
	LIST_HEAD(starved_list);
	struct scsi_device *sdev;
	unsigned long flags;

	spin_lock_irqsave(shost->host_lock, flags);
	list_splice_init(&shost->starved_list, &starved_list);

	while (!list_empty(&starved_list)) {
		struct request_queue *slq;

		/*
		 * As long as shost is accepting commands and we have
		 * starved queues, call blk_run_queue. scsi_request_fn
		 * drops the queue_lock and can add us back to the
		 * starved_list.
		 *
		 * host_lock protects the starved_list and starved_entry.
		 * scsi_request_fn must get the host_lock before checking
		 * or modifying starved_list or starved_entry.
		 */
		if (scsi_host_is_busy(shost))
			break;

		sdev = list_entry(starved_list.next,
				  struct scsi_device, starved_entry);
		list_del_init(&sdev->starved_entry);
		if (scsi_target_is_busy(scsi_target(sdev))) {
			list_move_tail(&sdev->starved_entry,
				       &shost->starved_list);
			continue;
		}

		/*
		 * Once we drop the host lock, a racing scsi_remove_device()
		 * call may remove the sdev from the starved list and destroy
		 * it and the queue.  Mitigate by taking a reference to the
		 * queue and never touching the sdev again after we drop the
		 * host lock.  Note: if __scsi_remove_device() invokes
		 * blk_cleanup_queue() before the queue is run from this
		 * function then blk_run_queue() will return immediately since
		 * blk_cleanup_queue() marks the queue with QUEUE_FLAG_DYING.
		 */
		slq = sdev->request_queue;
		if (!blk_get_queue(slq))
			continue;
		spin_unlock_irqrestore(shost->host_lock, flags);

		scsi_kick_queue(slq);
		blk_put_queue(slq);

		spin_lock_irqsave(shost->host_lock, flags);
	}
	/* put any unprocessed entries back */
	list_splice(&starved_list, &shost->starved_list);
	spin_unlock_irqrestore(shost->host_lock, flags);
}

/*
 * Function:   scsi_run_queue()
 *
 * Purpose:    Select a proper request queue to serve next
 *
 * Arguments:  q       - last request's queue
 *
 * Returns:     Nothing
 *
 * Notes:      The previous command was completely finished, start
 *             a new one if possible.
 */
static void scsi_run_queue(struct request_queue *q)
{
	struct scsi_device *sdev = q->queuedata;

	if (scsi_target(sdev)->single_lun)
		scsi_single_lun_run(sdev);
	if (!list_empty(&sdev->host->starved_list))
		scsi_starved_list_run(sdev->host);

	if (q->mq_ops)
		blk_mq_run_hw_queues(q, false);
	else
		blk_run_queue(q);
}

void scsi_requeue_run_queue(struct work_struct *work)
{
	struct scsi_device *sdev;
	struct request_queue *q;

	sdev = container_of(work, struct scsi_device, requeue_work);
	q = sdev->request_queue;
	scsi_run_queue(q);
}

/*
 * Function:	scsi_requeue_command()
 *
 * Purpose:	Handle post-processing of completed commands.
 *
 * Arguments:	q	- queue to operate on
 *		cmd	- command that may need to be requeued.
 *
 * Returns:	Nothing
 *
 * Notes:	After command completion, there may be blocks left
 *		over which weren't finished by the previous command
 *		this can be for a number of reasons - the main one is
 *		I/O errors in the middle of the request, in which case
 *		we need to request the blocks that come after the bad
 *		sector.
 * Notes:	Upon return, cmd is a stale pointer.
 */
static void scsi_requeue_command(struct request_queue *q, struct scsi_cmnd *cmd)
{
	struct scsi_device *sdev = cmd->device;
	struct request *req = cmd->request;
	unsigned long flags;

	spin_lock_irqsave(q->queue_lock, flags);
	blk_unprep_request(req);
	req->special = NULL;
	scsi_put_command(cmd);
	blk_requeue_request(q, req);
	spin_unlock_irqrestore(q->queue_lock, flags);

	scsi_run_queue(q);

	put_device(&sdev->sdev_gendev);
}

void scsi_run_host_queues(struct Scsi_Host *shost)
{
	struct scsi_device *sdev;

	shost_for_each_device(sdev, shost)
		scsi_run_queue(sdev->request_queue);
}

static void scsi_uninit_cmd(struct scsi_cmnd *cmd)
{
	if (!blk_rq_is_passthrough(cmd->request)) {
		struct scsi_driver *drv = scsi_cmd_to_driver(cmd);

		if (drv->uninit_command)
			drv->uninit_command(cmd);
	}
}

static void scsi_mq_free_sgtables(struct scsi_cmnd *cmd)
{
	struct scsi_data_buffer *sdb;

	if (cmd->sdb.table.nents)
		sg_free_table_chained(&cmd->sdb.table, true);
	if (cmd->request->next_rq) {
		sdb = cmd->request->next_rq->special;
		if (sdb)
			sg_free_table_chained(&sdb->table, true);
	}
	if (scsi_prot_sg_count(cmd))
		sg_free_table_chained(&cmd->prot_sdb->table, true);
}

static void scsi_mq_uninit_cmd(struct scsi_cmnd *cmd)
{
	scsi_mq_free_sgtables(cmd);
	scsi_uninit_cmd(cmd);
	scsi_del_cmd_from_list(cmd);
}

/*
 * Function:    scsi_release_buffers()
 *
 * Purpose:     Free resources allocate for a scsi_command.
 *
 * Arguments:   cmd	- command that we are bailing.
 *
 * Lock status: Assumed that no lock is held upon entry.
 *
 * Returns:     Nothing
 *
 * Notes:       In the event that an upper level driver rejects a
 *		command, we must release resources allocated during
 *		the __init_io() function.  Primarily this would involve
 *		the scatter-gather table.
 */
static void scsi_release_buffers(struct scsi_cmnd *cmd)
{
	if (cmd->sdb.table.nents)
		sg_free_table_chained(&cmd->sdb.table, false);

	memset(&cmd->sdb, 0, sizeof(cmd->sdb));

	if (scsi_prot_sg_count(cmd))
		sg_free_table_chained(&cmd->prot_sdb->table, false);
}

static void scsi_release_bidi_buffers(struct scsi_cmnd *cmd)
{
	struct scsi_data_buffer *bidi_sdb = cmd->request->next_rq->special;

	sg_free_table_chained(&bidi_sdb->table, false);
	kmem_cache_free(scsi_sdb_cache, bidi_sdb);
	cmd->request->next_rq->special = NULL;
}

static bool scsi_end_request(struct request *req, blk_status_t error,
		unsigned int bytes, unsigned int bidi_bytes)
{
	struct scsi_cmnd *cmd = req->special;
	struct scsi_device *sdev = cmd->device;
	struct request_queue *q = sdev->request_queue;

	if (blk_update_request(req, error, bytes))
		return true;

	/* Bidi request must be completed as a whole */
	if (unlikely(bidi_bytes) &&
	    blk_update_request(req->next_rq, error, bidi_bytes))
		return true;

	if (blk_queue_add_random(q))
		add_disk_randomness(req->rq_disk);

	if (req->mq_ctx) {
		/*
		 * In the MQ case the command gets freed by __blk_mq_end_request,
		 * so we have to do all cleanup that depends on it earlier.
		 *
		 * We also can't kick the queues from irq context, so we
		 * will have to defer it to a workqueue.
		 */
		scsi_mq_uninit_cmd(cmd);

		__blk_mq_end_request(req, error);

		if (scsi_target(sdev)->single_lun ||
		    !list_empty(&sdev->host->starved_list))
			kblockd_schedule_work(&sdev->requeue_work);
		else
			blk_mq_run_hw_queues(q, true);
	} else {
		unsigned long flags;

		if (bidi_bytes)
			scsi_release_bidi_buffers(cmd);
		scsi_release_buffers(cmd);
		scsi_put_command(cmd);

		spin_lock_irqsave(q->queue_lock, flags);
		blk_finish_request(req, error);
		spin_unlock_irqrestore(q->queue_lock, flags);

		scsi_run_queue(q);
	}

	put_device(&sdev->sdev_gendev);
	return false;
}

/**
 * __scsi_error_from_host_byte - translate SCSI error code into errno
 * @cmd:	SCSI command (unused)
 * @result:	scsi error code
 *
 * Translate SCSI error code into block errors.
 */
static blk_status_t __scsi_error_from_host_byte(struct scsi_cmnd *cmd,
		int result)
{
	switch (host_byte(result)) {
	case DID_TRANSPORT_FAILFAST:
		return BLK_STS_TRANSPORT;
	case DID_TARGET_FAILURE:
		set_host_byte(cmd, DID_OK);
		return BLK_STS_TARGET;
	case DID_NEXUS_FAILURE:
		return BLK_STS_NEXUS;
	case DID_ALLOC_FAILURE:
		set_host_byte(cmd, DID_OK);
		return BLK_STS_NOSPC;
	case DID_MEDIUM_ERROR:
		set_host_byte(cmd, DID_OK);
		return BLK_STS_MEDIUM;
	default:
		return BLK_STS_IOERR;
	}
}

/*
 * Function:    scsi_io_completion()
 *
 * Purpose:     Completion processing for block device I/O requests.
 *
 * Arguments:   cmd   - command that is finished.
 *
 * Lock status: Assumed that no lock is held upon entry.
 *
 * Returns:     Nothing
 *
 * Notes:       We will finish off the specified number of sectors.  If we
 *		are done, the command block will be released and the queue
 *		function will be goosed.  If we are not done then we have to
 *		figure out what to do next:
 *
 *		a) We can call scsi_requeue_command().  The request
 *		   will be unprepared and put back on the queue.  Then
 *		   a new command will be created for it.  This should
 *		   be used if we made forward progress, or if we want
 *		   to switch from READ(10) to READ(6) for example.
 *
 *		b) We can call __scsi_queue_insert().  The request will
 *		   be put back on the queue and retried using the same
 *		   command as before, possibly after a delay.
 *
 *		c) We can call scsi_end_request() with -EIO to fail
 *		   the remainder of the request.
 */
void scsi_io_completion(struct scsi_cmnd *cmd, unsigned int good_bytes)
{
	int result = cmd->result;
	struct request_queue *q = cmd->device->request_queue;
	struct request *req = cmd->request;
	blk_status_t error = BLK_STS_OK;
	struct scsi_sense_hdr sshdr;
	bool sense_valid = false;
	int sense_deferred = 0, level = 0;
	enum {ACTION_FAIL, ACTION_REPREP, ACTION_RETRY,
	      ACTION_DELAYED_RETRY} action;
	unsigned long wait_for = (cmd->allowed + 1) * req->timeout;

	if (result) {
		sense_valid = scsi_command_normalize_sense(cmd, &sshdr);
		if (sense_valid)
			sense_deferred = scsi_sense_is_deferred(&sshdr);
	}

	if (blk_rq_is_passthrough(req)) {
		if (result) {
			if (sense_valid) {
				/*
				 * SG_IO wants current and deferred errors
				 */
				scsi_req(req)->sense_len =
					min(8 + cmd->sense_buffer[7],
					    SCSI_SENSE_BUFFERSIZE);
			}
			if (!sense_deferred)
				error = __scsi_error_from_host_byte(cmd, result);
		}
		/*
		 * __scsi_error_from_host_byte may have reset the host_byte
		 */
		scsi_req(req)->result = cmd->result;
		scsi_req(req)->resid_len = scsi_get_resid(cmd);

		if (scsi_bidi_cmnd(cmd)) {
			/*
			 * Bidi commands Must be complete as a whole,
			 * both sides at once.
			 */
			scsi_req(req->next_rq)->resid_len = scsi_in(cmd)->resid;
			if (scsi_end_request(req, BLK_STS_OK, blk_rq_bytes(req),
					blk_rq_bytes(req->next_rq)))
				BUG();
			return;
		}
	} else if (blk_rq_bytes(req) == 0 && result && !sense_deferred) {
		/*
		 * Flush commands do not transfers any data, and thus cannot use
		 * good_bytes != blk_rq_bytes(req) as the signal for an error.
		 * This sets the error explicitly for the problem case.
		 */
		error = __scsi_error_from_host_byte(cmd, result);
	}

	/* no bidi support for !blk_rq_is_passthrough yet */
	BUG_ON(blk_bidi_rq(req));

	/*
	 * Next deal with any sectors which we were able to correctly
	 * handle.
	 */
	SCSI_LOG_HLCOMPLETE(1, scmd_printk(KERN_INFO, cmd,
		"%u sectors total, %d bytes done.\n",
		blk_rq_sectors(req), good_bytes));

	/*
	 * Recovered errors need reporting, but they're always treated as
	 * success, so fiddle the result code here.  For passthrough requests
	 * we already took a copy of the original into sreq->result which
	 * is what gets returned to the user
	 */
	if (sense_valid && (sshdr.sense_key == RECOVERED_ERROR)) {
		/* if ATA PASS-THROUGH INFORMATION AVAILABLE skip
		 * print since caller wants ATA registers. Only occurs on
		 * SCSI ATA PASS_THROUGH commands when CK_COND=1
		 */
		if ((sshdr.asc == 0x0) && (sshdr.ascq == 0x1d))
			;
		else if (!(req->rq_flags & RQF_QUIET))
			scsi_print_sense(cmd);
		result = 0;
		/* for passthrough error may be set */
		error = BLK_STS_OK;
	}

	/*
	 * special case: failed zero length commands always need to
	 * drop down into the retry code. Otherwise, if we finished
	 * all bytes in the request we are done now.
	 */
	if (!(blk_rq_bytes(req) == 0 && error) &&
	    !scsi_end_request(req, error, good_bytes, 0))
		return;

	/*
	 * Kill remainder if no retrys.
	 */
	if (error && scsi_noretry_cmd(cmd)) {
		if (scsi_end_request(req, error, blk_rq_bytes(req), 0))
			BUG();
		return;
	}

	/*
	 * If there had been no error, but we have leftover bytes in the
	 * requeues just queue the command up again.
	 */
	if (result == 0)
		goto requeue;

	error = __scsi_error_from_host_byte(cmd, result);

	if (host_byte(result) == DID_RESET) {
		/* Third party bus reset or reset for error recovery
		 * reasons.  Just retry the command and see what
		 * happens.
		 */
		action = ACTION_RETRY;
	} else if (sense_valid && !sense_deferred) {
		switch (sshdr.sense_key) {
		case UNIT_ATTENTION:
			if (cmd->device->removable) {
				/* Detected disc change.  Set a bit
				 * and quietly refuse further access.
				 */
				cmd->device->changed = 1;
				action = ACTION_FAIL;
			} else {
				/* Must have been a power glitch, or a
				 * bus reset.  Could not have been a
				 * media change, so we just retry the
				 * command and see what happens.
				 */
				action = ACTION_RETRY;
			}
			break;
		case ILLEGAL_REQUEST:
			/* If we had an ILLEGAL REQUEST returned, then
			 * we may have performed an unsupported
			 * command.  The only thing this should be
			 * would be a ten byte read where only a six
			 * byte read was supported.  Also, on a system
			 * where READ CAPACITY failed, we may have
			 * read past the end of the disk.
			 */
			if ((cmd->device->use_10_for_rw &&
			    sshdr.asc == 0x20 && sshdr.ascq == 0x00) &&
			    (cmd->cmnd[0] == READ_10 ||
			     cmd->cmnd[0] == WRITE_10)) {
				/* This will issue a new 6-byte command. */
				cmd->device->use_10_for_rw = 0;
				action = ACTION_REPREP;
			} else if (sshdr.asc == 0x10) /* DIX */ {
				action = ACTION_FAIL;
				error = BLK_STS_PROTECTION;
			/* INVALID COMMAND OPCODE or INVALID FIELD IN CDB */
			} else if (sshdr.asc == 0x20 || sshdr.asc == 0x24) {
				action = ACTION_FAIL;
				error = BLK_STS_TARGET;
			} else
				action = ACTION_FAIL;
			break;
		case ABORTED_COMMAND:
			action = ACTION_FAIL;
			if (sshdr.asc == 0x10) /* DIF */
				error = BLK_STS_PROTECTION;
			break;
		case NOT_READY:
			/* If the device is in the process of becoming
			 * ready, or has a temporary blockage, retry.
			 */
			if (sshdr.asc == 0x04) {
				switch (sshdr.ascq) {
				case 0x01: /* becoming ready */
				case 0x04: /* format in progress */
				case 0x05: /* rebuild in progress */
				case 0x06: /* recalculation in progress */
				case 0x07: /* operation in progress */
				case 0x08: /* Long write in progress */
				case 0x09: /* self test in progress */
				case 0x14: /* space allocation in progress */
					action = ACTION_DELAYED_RETRY;
					break;
				default:
					action = ACTION_FAIL;
					break;
				}
			} else
				action = ACTION_FAIL;
			break;
		case VOLUME_OVERFLOW:
			/* See SSC3rXX or current. */
			action = ACTION_FAIL;
			break;
		default:
			action = ACTION_FAIL;
			break;
		}
	} else
		action = ACTION_FAIL;

	if (action != ACTION_FAIL &&
	    time_before(cmd->jiffies_at_alloc + wait_for, jiffies))
		action = ACTION_FAIL;

	switch (action) {
	case ACTION_FAIL:
		/* Give up and fail the remainder of the request */
		if (!(req->rq_flags & RQF_QUIET)) {
			static DEFINE_RATELIMIT_STATE(_rs,
					DEFAULT_RATELIMIT_INTERVAL,
					DEFAULT_RATELIMIT_BURST);

			if (unlikely(scsi_logging_level))
				level = SCSI_LOG_LEVEL(SCSI_LOG_MLCOMPLETE_SHIFT,
						       SCSI_LOG_MLCOMPLETE_BITS);

			/*
			 * if logging is enabled the failure will be printed
			 * in scsi_log_completion(), so avoid duplicate messages
			 */
			if (!level && __ratelimit(&_rs)) {
				scsi_print_result(cmd, NULL, FAILED);
				if (driver_byte(result) & DRIVER_SENSE)
					scsi_print_sense(cmd);
				scsi_print_command(cmd);
			}
		}
		if (!scsi_end_request(req, error, blk_rq_err_bytes(req), 0))
			return;
		/*FALLTHRU*/
	case ACTION_REPREP:
	requeue:
		/* Unprep the request and put it back at the head of the queue.
		 * A new command will be prepared and issued.
		 */
		if (q->mq_ops) {
			cmd->request->rq_flags &= ~RQF_DONTPREP;
			scsi_mq_uninit_cmd(cmd);
			scsi_mq_requeue_cmd(cmd);
		} else {
			scsi_release_buffers(cmd);
			scsi_requeue_command(q, cmd);
		}
		break;
	case ACTION_RETRY:
		/* Retry the same command immediately */
		__scsi_queue_insert(cmd, SCSI_MLQUEUE_EH_RETRY, 0);
		break;
	case ACTION_DELAYED_RETRY:
		/* Retry the same command after a delay */
		__scsi_queue_insert(cmd, SCSI_MLQUEUE_DEVICE_BUSY, 0);
		break;
	}
}

static int scsi_init_sgtable(struct request *req, struct scsi_data_buffer *sdb)
{
	int count;

	/*
	 * If sg table allocation fails, requeue request later.
	 */
	if (unlikely(sg_alloc_table_chained(&sdb->table,
			blk_rq_nr_phys_segments(req), sdb->table.sgl)))
		return BLKPREP_DEFER;

	/* 
	 * Next, walk the list, and fill in the addresses and sizes of
	 * each segment.
	 */
	count = blk_rq_map_sg(req->q, req, sdb->table.sgl);
	BUG_ON(count > sdb->table.nents);
	sdb->table.nents = count;
	sdb->length = blk_rq_payload_bytes(req);
	return BLKPREP_OK;
}

/*
 * Function:    scsi_init_io()
 *
 * Purpose:     SCSI I/O initialize function.
 *
 * Arguments:   cmd   - Command descriptor we wish to initialize
 *
 * Returns:     0 on success
 *		BLKPREP_DEFER if the failure is retryable
 *		BLKPREP_KILL if the failure is fatal
 */
int scsi_init_io(struct scsi_cmnd *cmd)
{
	struct scsi_device *sdev = cmd->device;
	struct request *rq = cmd->request;
	bool is_mq = (rq->mq_ctx != NULL);
	int error = BLKPREP_KILL;

	if (WARN_ON_ONCE(!blk_rq_nr_phys_segments(rq)))
		goto err_exit;

	error = scsi_init_sgtable(rq, &cmd->sdb);
	if (error)
		goto err_exit;

	if (blk_bidi_rq(rq)) {
		if (!rq->q->mq_ops) {
			struct scsi_data_buffer *bidi_sdb =
				kmem_cache_zalloc(scsi_sdb_cache, GFP_ATOMIC);
			if (!bidi_sdb) {
				error = BLKPREP_DEFER;
				goto err_exit;
			}

			rq->next_rq->special = bidi_sdb;
		}

		error = scsi_init_sgtable(rq->next_rq, rq->next_rq->special);
		if (error)
			goto err_exit;
	}

	if (blk_integrity_rq(rq)) {
		struct scsi_data_buffer *prot_sdb = cmd->prot_sdb;
		int ivecs, count;

		if (prot_sdb == NULL) {
			/*
			 * This can happen if someone (e.g. multipath)
			 * queues a command to a device on an adapter
			 * that does not support DIX.
			 */
			WARN_ON_ONCE(1);
			error = BLKPREP_KILL;
			goto err_exit;
		}

		ivecs = blk_rq_count_integrity_sg(rq->q, rq->bio);

		if (sg_alloc_table_chained(&prot_sdb->table, ivecs,
				prot_sdb->table.sgl)) {
			error = BLKPREP_DEFER;
			goto err_exit;
		}

		count = blk_rq_map_integrity_sg(rq->q, rq->bio,
						prot_sdb->table.sgl);
		BUG_ON(unlikely(count > ivecs));
		BUG_ON(unlikely(count > queue_max_integrity_segments(rq->q)));

		cmd->prot_sdb = prot_sdb;
		cmd->prot_sdb->table.nents = count;
	}

	return BLKPREP_OK;
err_exit:
	if (is_mq) {
		scsi_mq_free_sgtables(cmd);
	} else {
		scsi_release_buffers(cmd);
		cmd->request->special = NULL;
		scsi_put_command(cmd);
		put_device(&sdev->sdev_gendev);
	}
	return error;
}
EXPORT_SYMBOL(scsi_init_io);

/**
 * scsi_initialize_rq - initialize struct scsi_cmnd.req
 *
 * Called from inside blk_get_request().
 */
void scsi_initialize_rq(struct request *rq)
{
	struct scsi_cmnd *cmd = blk_mq_rq_to_pdu(rq);

	scsi_req_init(&cmd->req);
}
EXPORT_SYMBOL(scsi_initialize_rq);

/* Add a command to the list used by the aacraid and dpt_i2o drivers */
void scsi_add_cmd_to_list(struct scsi_cmnd *cmd)
{
	struct scsi_device *sdev = cmd->device;
	struct Scsi_Host *shost = sdev->host;
	unsigned long flags;

	if (shost->use_cmd_list) {
		spin_lock_irqsave(&sdev->list_lock, flags);
		list_add_tail(&cmd->list, &sdev->cmd_list);
		spin_unlock_irqrestore(&sdev->list_lock, flags);
	}
}

/* Remove a command from the list used by the aacraid and dpt_i2o drivers */
void scsi_del_cmd_from_list(struct scsi_cmnd *cmd)
{
	struct scsi_device *sdev = cmd->device;
	struct Scsi_Host *shost = sdev->host;
	unsigned long flags;

	if (shost->use_cmd_list) {
		spin_lock_irqsave(&sdev->list_lock, flags);
		BUG_ON(list_empty(&cmd->list));
		list_del_init(&cmd->list);
		spin_unlock_irqrestore(&sdev->list_lock, flags);
	}
}

/* Called after a request has been started. */
void scsi_init_command(struct scsi_device *dev, struct scsi_cmnd *cmd)
{
	void *buf = cmd->sense_buffer;
	void *prot = cmd->prot_sdb;
	unsigned int unchecked_isa_dma = cmd->flags & SCMD_UNCHECKED_ISA_DMA;
<<<<<<< HEAD
	unsigned long flags;
=======
>>>>>>> f4a53352

	/* zero out the cmd, except for the embedded scsi_request */
	memset((char *)cmd + sizeof(cmd->req), 0,
		sizeof(*cmd) - sizeof(cmd->req) + dev->host->hostt->cmd_size);

	cmd->device = dev;
	cmd->sense_buffer = buf;
	cmd->prot_sdb = prot;
	cmd->flags = unchecked_isa_dma;
	INIT_DELAYED_WORK(&cmd->abort_work, scmd_eh_abort_handler);
	cmd->jiffies_at_alloc = jiffies;

	scsi_add_cmd_to_list(cmd);
}

static int scsi_setup_scsi_cmnd(struct scsi_device *sdev, struct request *req)
{
	struct scsi_cmnd *cmd = req->special;

	/*
	 * Passthrough requests may transfer data, in which case they must
	 * a bio attached to them.  Or they might contain a SCSI command
	 * that does not transfer data, in which case they may optionally
	 * submit a request without an attached bio.
	 */
	if (req->bio) {
		int ret = scsi_init_io(cmd);
		if (unlikely(ret))
			return ret;
	} else {
		BUG_ON(blk_rq_bytes(req));

		memset(&cmd->sdb, 0, sizeof(cmd->sdb));
	}

	cmd->cmd_len = scsi_req(req)->cmd_len;
	cmd->cmnd = scsi_req(req)->cmd;
	cmd->transfersize = blk_rq_bytes(req);
	cmd->allowed = scsi_req(req)->retries;
	return BLKPREP_OK;
}

/*
 * Setup a normal block command.  These are simple request from filesystems
 * that still need to be translated to SCSI CDBs from the ULD.
 */
static int scsi_setup_fs_cmnd(struct scsi_device *sdev, struct request *req)
{
	struct scsi_cmnd *cmd = req->special;

	if (unlikely(sdev->handler && sdev->handler->prep_fn)) {
		int ret = sdev->handler->prep_fn(sdev, req);
		if (ret != BLKPREP_OK)
			return ret;
	}

	cmd->cmnd = scsi_req(req)->cmd = scsi_req(req)->__cmd;
	memset(cmd->cmnd, 0, BLK_MAX_CDB);
	return scsi_cmd_to_driver(cmd)->init_command(cmd);
}

static int scsi_setup_cmnd(struct scsi_device *sdev, struct request *req)
{
	struct scsi_cmnd *cmd = req->special;

	if (!blk_rq_bytes(req))
		cmd->sc_data_direction = DMA_NONE;
	else if (rq_data_dir(req) == WRITE)
		cmd->sc_data_direction = DMA_TO_DEVICE;
	else
		cmd->sc_data_direction = DMA_FROM_DEVICE;

	if (blk_rq_is_scsi(req))
		return scsi_setup_scsi_cmnd(sdev, req);
	else
		return scsi_setup_fs_cmnd(sdev, req);
}

static int
scsi_prep_state_check(struct scsi_device *sdev, struct request *req)
{
	int ret = BLKPREP_OK;

	/*
	 * If the device is not in running state we will reject some
	 * or all commands.
	 */
	if (unlikely(sdev->sdev_state != SDEV_RUNNING)) {
		switch (sdev->sdev_state) {
		case SDEV_OFFLINE:
		case SDEV_TRANSPORT_OFFLINE:
			/*
			 * If the device is offline we refuse to process any
			 * commands.  The device must be brought online
			 * before trying any recovery commands.
			 */
			sdev_printk(KERN_ERR, sdev,
				    "rejecting I/O to offline device\n");
			ret = BLKPREP_KILL;
			break;
		case SDEV_DEL:
			/*
			 * If the device is fully deleted, we refuse to
			 * process any commands as well.
			 */
			sdev_printk(KERN_ERR, sdev,
				    "rejecting I/O to dead device\n");
			ret = BLKPREP_KILL;
			break;
		case SDEV_BLOCK:
		case SDEV_CREATED_BLOCK:
			ret = BLKPREP_DEFER;
			break;
		case SDEV_QUIESCE:
			/*
			 * If the devices is blocked we defer normal commands.
			 */
			if (!(req->rq_flags & RQF_PREEMPT))
				ret = BLKPREP_DEFER;
			break;
		default:
			/*
			 * For any other not fully online state we only allow
			 * special commands.  In particular any user initiated
			 * command is not allowed.
			 */
			if (!(req->rq_flags & RQF_PREEMPT))
				ret = BLKPREP_KILL;
			break;
		}
	}
	return ret;
}

static int
scsi_prep_return(struct request_queue *q, struct request *req, int ret)
{
	struct scsi_device *sdev = q->queuedata;

	switch (ret) {
	case BLKPREP_KILL:
	case BLKPREP_INVALID:
		scsi_req(req)->result = DID_NO_CONNECT << 16;
		/* release the command and kill it */
		if (req->special) {
			struct scsi_cmnd *cmd = req->special;
			scsi_release_buffers(cmd);
			scsi_put_command(cmd);
			put_device(&sdev->sdev_gendev);
			req->special = NULL;
		}
		break;
	case BLKPREP_DEFER:
		/*
		 * If we defer, the blk_peek_request() returns NULL, but the
		 * queue must be restarted, so we schedule a callback to happen
		 * shortly.
		 */
		if (atomic_read(&sdev->device_busy) == 0)
			blk_delay_queue(q, SCSI_QUEUE_DELAY);
		break;
	default:
		req->rq_flags |= RQF_DONTPREP;
	}

	return ret;
}

static int scsi_prep_fn(struct request_queue *q, struct request *req)
{
	struct scsi_device *sdev = q->queuedata;
	struct scsi_cmnd *cmd = blk_mq_rq_to_pdu(req);
	int ret;

	ret = scsi_prep_state_check(sdev, req);
	if (ret != BLKPREP_OK)
		goto out;

	if (!req->special) {
		/* Bail if we can't get a reference to the device */
		if (unlikely(!get_device(&sdev->sdev_gendev))) {
			ret = BLKPREP_DEFER;
			goto out;
		}

		scsi_init_command(sdev, cmd);
		req->special = cmd;
	}

	cmd->tag = req->tag;
	cmd->request = req;
	cmd->prot_op = SCSI_PROT_NORMAL;

	ret = scsi_setup_cmnd(sdev, req);
out:
	return scsi_prep_return(q, req, ret);
}

static void scsi_unprep_fn(struct request_queue *q, struct request *req)
{
	scsi_uninit_cmd(req->special);
}

/*
 * scsi_dev_queue_ready: if we can send requests to sdev, return 1 else
 * return 0.
 *
 * Called with the queue_lock held.
 */
static inline int scsi_dev_queue_ready(struct request_queue *q,
				  struct scsi_device *sdev)
{
	unsigned int busy;

	busy = atomic_inc_return(&sdev->device_busy) - 1;
	if (atomic_read(&sdev->device_blocked)) {
		if (busy)
			goto out_dec;

		/*
		 * unblock after device_blocked iterates to zero
		 */
		if (atomic_dec_return(&sdev->device_blocked) > 0) {
			/*
			 * For the MQ case we take care of this in the caller.
			 */
			if (!q->mq_ops)
				blk_delay_queue(q, SCSI_QUEUE_DELAY);
			goto out_dec;
		}
		SCSI_LOG_MLQUEUE(3, sdev_printk(KERN_INFO, sdev,
				   "unblocking device at zero depth\n"));
	}

	if (busy >= sdev->queue_depth)
		goto out_dec;

	return 1;
out_dec:
	atomic_dec(&sdev->device_busy);
	return 0;
}

/*
 * scsi_target_queue_ready: checks if there we can send commands to target
 * @sdev: scsi device on starget to check.
 */
static inline int scsi_target_queue_ready(struct Scsi_Host *shost,
					   struct scsi_device *sdev)
{
	struct scsi_target *starget = scsi_target(sdev);
	unsigned int busy;

	if (starget->single_lun) {
		spin_lock_irq(shost->host_lock);
		if (starget->starget_sdev_user &&
		    starget->starget_sdev_user != sdev) {
			spin_unlock_irq(shost->host_lock);
			return 0;
		}
		starget->starget_sdev_user = sdev;
		spin_unlock_irq(shost->host_lock);
	}

	if (starget->can_queue <= 0)
		return 1;

	busy = atomic_inc_return(&starget->target_busy) - 1;
	if (atomic_read(&starget->target_blocked) > 0) {
		if (busy)
			goto starved;

		/*
		 * unblock after target_blocked iterates to zero
		 */
		if (atomic_dec_return(&starget->target_blocked) > 0)
			goto out_dec;

		SCSI_LOG_MLQUEUE(3, starget_printk(KERN_INFO, starget,
				 "unblocking target at zero depth\n"));
	}

	if (busy >= starget->can_queue)
		goto starved;

	return 1;

starved:
	spin_lock_irq(shost->host_lock);
	list_move_tail(&sdev->starved_entry, &shost->starved_list);
	spin_unlock_irq(shost->host_lock);
out_dec:
	if (starget->can_queue > 0)
		atomic_dec(&starget->target_busy);
	return 0;
}

/*
 * scsi_host_queue_ready: if we can send requests to shost, return 1 else
 * return 0. We must end up running the queue again whenever 0 is
 * returned, else IO can hang.
 */
static inline int scsi_host_queue_ready(struct request_queue *q,
				   struct Scsi_Host *shost,
				   struct scsi_device *sdev)
{
	unsigned int busy;

	if (scsi_host_in_recovery(shost))
		return 0;

	busy = atomic_inc_return(&shost->host_busy) - 1;
	if (atomic_read(&shost->host_blocked) > 0) {
		if (busy)
			goto starved;

		/*
		 * unblock after host_blocked iterates to zero
		 */
		if (atomic_dec_return(&shost->host_blocked) > 0)
			goto out_dec;

		SCSI_LOG_MLQUEUE(3,
			shost_printk(KERN_INFO, shost,
				     "unblocking host at zero depth\n"));
	}

	if (shost->can_queue > 0 && busy >= shost->can_queue)
		goto starved;
	if (shost->host_self_blocked)
		goto starved;

	/* We're OK to process the command, so we can't be starved */
	if (!list_empty(&sdev->starved_entry)) {
		spin_lock_irq(shost->host_lock);
		if (!list_empty(&sdev->starved_entry))
			list_del_init(&sdev->starved_entry);
		spin_unlock_irq(shost->host_lock);
	}

	return 1;

starved:
	spin_lock_irq(shost->host_lock);
	if (list_empty(&sdev->starved_entry))
		list_add_tail(&sdev->starved_entry, &shost->starved_list);
	spin_unlock_irq(shost->host_lock);
out_dec:
	atomic_dec(&shost->host_busy);
	return 0;
}

/*
 * Busy state exporting function for request stacking drivers.
 *
 * For efficiency, no lock is taken to check the busy state of
 * shost/starget/sdev, since the returned value is not guaranteed and
 * may be changed after request stacking drivers call the function,
 * regardless of taking lock or not.
 *
 * When scsi can't dispatch I/Os anymore and needs to kill I/Os scsi
 * needs to return 'not busy'. Otherwise, request stacking drivers
 * may hold requests forever.
 */
static int scsi_lld_busy(struct request_queue *q)
{
	struct scsi_device *sdev = q->queuedata;
	struct Scsi_Host *shost;

	if (blk_queue_dying(q))
		return 0;

	shost = sdev->host;

	/*
	 * Ignore host/starget busy state.
	 * Since block layer does not have a concept of fairness across
	 * multiple queues, congestion of host/starget needs to be handled
	 * in SCSI layer.
	 */
	if (scsi_host_in_recovery(shost) || scsi_device_is_busy(sdev))
		return 1;

	return 0;
}

/*
 * Kill a request for a dead device
 */
static void scsi_kill_request(struct request *req, struct request_queue *q)
{
	struct scsi_cmnd *cmd = req->special;
	struct scsi_device *sdev;
	struct scsi_target *starget;
	struct Scsi_Host *shost;

	blk_start_request(req);

	scmd_printk(KERN_INFO, cmd, "killing request\n");

	sdev = cmd->device;
	starget = scsi_target(sdev);
	shost = sdev->host;
	scsi_init_cmd_errh(cmd);
	cmd->result = DID_NO_CONNECT << 16;
	atomic_inc(&cmd->device->iorequest_cnt);

	/*
	 * SCSI request completion path will do scsi_device_unbusy(),
	 * bump busy counts.  To bump the counters, we need to dance
	 * with the locks as normal issue path does.
	 */
	atomic_inc(&sdev->device_busy);
	atomic_inc(&shost->host_busy);
	if (starget->can_queue > 0)
		atomic_inc(&starget->target_busy);

	blk_complete_request(req);
}

static void scsi_softirq_done(struct request *rq)
{
	struct scsi_cmnd *cmd = rq->special;
	unsigned long wait_for = (cmd->allowed + 1) * rq->timeout;
	int disposition;

	INIT_LIST_HEAD(&cmd->eh_entry);

	atomic_inc(&cmd->device->iodone_cnt);
	if (cmd->result)
		atomic_inc(&cmd->device->ioerr_cnt);

	disposition = scsi_decide_disposition(cmd);
	if (disposition != SUCCESS &&
	    time_before(cmd->jiffies_at_alloc + wait_for, jiffies)) {
		sdev_printk(KERN_ERR, cmd->device,
			    "timing out command, waited %lus\n",
			    wait_for/HZ);
		disposition = SUCCESS;
	}

	scsi_log_completion(cmd, disposition);

	switch (disposition) {
		case SUCCESS:
			scsi_finish_command(cmd);
			break;
		case NEEDS_RETRY:
			scsi_queue_insert(cmd, SCSI_MLQUEUE_EH_RETRY);
			break;
		case ADD_TO_MLQUEUE:
			scsi_queue_insert(cmd, SCSI_MLQUEUE_DEVICE_BUSY);
			break;
		default:
			scsi_eh_scmd_add(cmd);
			break;
	}
}

/**
 * scsi_dispatch_command - Dispatch a command to the low-level driver.
 * @cmd: command block we are dispatching.
 *
 * Return: nonzero return request was rejected and device's queue needs to be
 * plugged.
 */
static int scsi_dispatch_cmd(struct scsi_cmnd *cmd)
{
	struct Scsi_Host *host = cmd->device->host;
	int rtn = 0;

	atomic_inc(&cmd->device->iorequest_cnt);

	/* check if the device is still usable */
	if (unlikely(cmd->device->sdev_state == SDEV_DEL)) {
		/* in SDEV_DEL we error all commands. DID_NO_CONNECT
		 * returns an immediate error upwards, and signals
		 * that the device is no longer present */
		cmd->result = DID_NO_CONNECT << 16;
		goto done;
	}

	/* Check to see if the scsi lld made this device blocked. */
	if (unlikely(scsi_device_blocked(cmd->device))) {
		/*
		 * in blocked state, the command is just put back on
		 * the device queue.  The suspend state has already
		 * blocked the queue so future requests should not
		 * occur until the device transitions out of the
		 * suspend state.
		 */
		SCSI_LOG_MLQUEUE(3, scmd_printk(KERN_INFO, cmd,
			"queuecommand : device blocked\n"));
		return SCSI_MLQUEUE_DEVICE_BUSY;
	}

	/* Store the LUN value in cmnd, if needed. */
	if (cmd->device->lun_in_cdb)
		cmd->cmnd[1] = (cmd->cmnd[1] & 0x1f) |
			       (cmd->device->lun << 5 & 0xe0);

	scsi_log_send(cmd);

	/*
	 * Before we queue this command, check if the command
	 * length exceeds what the host adapter can handle.
	 */
	if (cmd->cmd_len > cmd->device->host->max_cmd_len) {
		SCSI_LOG_MLQUEUE(3, scmd_printk(KERN_INFO, cmd,
			       "queuecommand : command too long. "
			       "cdb_size=%d host->max_cmd_len=%d\n",
			       cmd->cmd_len, cmd->device->host->max_cmd_len));
		cmd->result = (DID_ABORT << 16);
		goto done;
	}

	if (unlikely(host->shost_state == SHOST_DEL)) {
		cmd->result = (DID_NO_CONNECT << 16);
		goto done;

	}

	trace_scsi_dispatch_cmd_start(cmd);
	rtn = host->hostt->queuecommand(host, cmd);
	if (rtn) {
		trace_scsi_dispatch_cmd_error(cmd, rtn);
		if (rtn != SCSI_MLQUEUE_DEVICE_BUSY &&
		    rtn != SCSI_MLQUEUE_TARGET_BUSY)
			rtn = SCSI_MLQUEUE_HOST_BUSY;

		SCSI_LOG_MLQUEUE(3, scmd_printk(KERN_INFO, cmd,
			"queuecommand : request rejected\n"));
	}

	return rtn;
 done:
	cmd->scsi_done(cmd);
	return 0;
}

/**
 * scsi_done - Invoke completion on finished SCSI command.
 * @cmd: The SCSI Command for which a low-level device driver (LLDD) gives
 * ownership back to SCSI Core -- i.e. the LLDD has finished with it.
 *
 * Description: This function is the mid-level's (SCSI Core) interrupt routine,
 * which regains ownership of the SCSI command (de facto) from a LLDD, and
 * calls blk_complete_request() for further processing.
 *
 * This function is interrupt context safe.
 */
static void scsi_done(struct scsi_cmnd *cmd)
{
	trace_scsi_dispatch_cmd_done(cmd);
	blk_complete_request(cmd->request);
}

/*
 * Function:    scsi_request_fn()
 *
 * Purpose:     Main strategy routine for SCSI.
 *
 * Arguments:   q       - Pointer to actual queue.
 *
 * Returns:     Nothing
 *
 * Lock status: IO request lock assumed to be held when called.
 */
static void scsi_request_fn(struct request_queue *q)
	__releases(q->queue_lock)
	__acquires(q->queue_lock)
{
	struct scsi_device *sdev = q->queuedata;
	struct Scsi_Host *shost;
	struct scsi_cmnd *cmd;
	struct request *req;

	/*
	 * To start with, we keep looping until the queue is empty, or until
	 * the host is no longer able to accept any more requests.
	 */
	shost = sdev->host;
	for (;;) {
		int rtn;
		/*
		 * get next queueable request.  We do this early to make sure
		 * that the request is fully prepared even if we cannot
		 * accept it.
		 */
		req = blk_peek_request(q);
		if (!req)
			break;

		if (unlikely(!scsi_device_online(sdev))) {
			sdev_printk(KERN_ERR, sdev,
				    "rejecting I/O to offline device\n");
			scsi_kill_request(req, q);
			continue;
		}

		if (!scsi_dev_queue_ready(q, sdev))
			break;

		/*
		 * Remove the request from the request list.
		 */
		if (!(blk_queue_tagged(q) && !blk_queue_start_tag(q, req)))
			blk_start_request(req);

		spin_unlock_irq(q->queue_lock);
		cmd = req->special;
		if (unlikely(cmd == NULL)) {
			printk(KERN_CRIT "impossible request in %s.\n"
					 "please mail a stack trace to "
					 "linux-scsi@vger.kernel.org\n",
					 __func__);
			blk_dump_rq_flags(req, "foo");
			BUG();
		}

		/*
		 * We hit this when the driver is using a host wide
		 * tag map. For device level tag maps the queue_depth check
		 * in the device ready fn would prevent us from trying
		 * to allocate a tag. Since the map is a shared host resource
		 * we add the dev to the starved list so it eventually gets
		 * a run when a tag is freed.
		 */
		if (blk_queue_tagged(q) && !(req->rq_flags & RQF_QUEUED)) {
			spin_lock_irq(shost->host_lock);
			if (list_empty(&sdev->starved_entry))
				list_add_tail(&sdev->starved_entry,
					      &shost->starved_list);
			spin_unlock_irq(shost->host_lock);
			goto not_ready;
		}

		if (!scsi_target_queue_ready(shost, sdev))
			goto not_ready;

		if (!scsi_host_queue_ready(q, shost, sdev))
			goto host_not_ready;
	
		if (sdev->simple_tags)
			cmd->flags |= SCMD_TAGGED;
		else
			cmd->flags &= ~SCMD_TAGGED;

		/*
		 * Finally, initialize any error handling parameters, and set up
		 * the timers for timeouts.
		 */
		scsi_init_cmd_errh(cmd);

		/*
		 * Dispatch the command to the low-level driver.
		 */
		cmd->scsi_done = scsi_done;
		rtn = scsi_dispatch_cmd(cmd);
		if (rtn) {
			scsi_queue_insert(cmd, rtn);
			spin_lock_irq(q->queue_lock);
			goto out_delay;
		}
		spin_lock_irq(q->queue_lock);
	}

	return;

 host_not_ready:
	if (scsi_target(sdev)->can_queue > 0)
		atomic_dec(&scsi_target(sdev)->target_busy);
 not_ready:
	/*
	 * lock q, handle tag, requeue req, and decrement device_busy. We
	 * must return with queue_lock held.
	 *
	 * Decrementing device_busy without checking it is OK, as all such
	 * cases (host limits or settings) should run the queue at some
	 * later time.
	 */
	spin_lock_irq(q->queue_lock);
	blk_requeue_request(q, req);
	atomic_dec(&sdev->device_busy);
out_delay:
	if (!atomic_read(&sdev->device_busy) && !scsi_device_blocked(sdev))
		blk_delay_queue(q, SCSI_QUEUE_DELAY);
}

static inline blk_status_t prep_to_mq(int ret)
{
	switch (ret) {
	case BLKPREP_OK:
		return BLK_STS_OK;
	case BLKPREP_DEFER:
		return BLK_STS_RESOURCE;
	default:
		return BLK_STS_IOERR;
	}
}

/* Size in bytes of the sg-list stored in the scsi-mq command-private data. */
static unsigned int scsi_mq_sgl_size(struct Scsi_Host *shost)
{
	return min_t(unsigned int, shost->sg_tablesize, SG_CHUNK_SIZE) *
		sizeof(struct scatterlist);
}

static int scsi_mq_prep_fn(struct request *req)
{
	struct scsi_cmnd *cmd = blk_mq_rq_to_pdu(req);
	struct scsi_device *sdev = req->q->queuedata;
	struct Scsi_Host *shost = sdev->host;
<<<<<<< HEAD
	unsigned char *sense_buf = cmd->sense_buffer;
	unsigned int unchecked_isa_dma = cmd->flags & SCMD_UNCHECKED_ISA_DMA;
=======
>>>>>>> f4a53352
	struct scatterlist *sg;

	scsi_init_command(sdev, cmd);

	req->special = cmd;

	cmd->request = req;
<<<<<<< HEAD
	cmd->device = sdev;
	cmd->sense_buffer = sense_buf;
	cmd->flags = unchecked_isa_dma;
=======
>>>>>>> f4a53352

	cmd->tag = req->tag;
	cmd->prot_op = SCSI_PROT_NORMAL;

	sg = (void *)cmd + sizeof(struct scsi_cmnd) + shost->hostt->cmd_size;
	cmd->sdb.table.sgl = sg;

	if (scsi_host_get_prot(shost)) {
		memset(cmd->prot_sdb, 0, sizeof(struct scsi_data_buffer));

		cmd->prot_sdb->table.sgl =
			(struct scatterlist *)(cmd->prot_sdb + 1);
	}

	if (blk_bidi_rq(req)) {
		struct request *next_rq = req->next_rq;
		struct scsi_data_buffer *bidi_sdb = blk_mq_rq_to_pdu(next_rq);

		memset(bidi_sdb, 0, sizeof(struct scsi_data_buffer));
		bidi_sdb->table.sgl =
			(struct scatterlist *)(bidi_sdb + 1);

		next_rq->special = bidi_sdb;
	}

	blk_mq_start_request(req);

	return scsi_setup_cmnd(sdev, req);
}

static void scsi_mq_done(struct scsi_cmnd *cmd)
{
	trace_scsi_dispatch_cmd_done(cmd);
	blk_mq_complete_request(cmd->request);
}

static blk_status_t scsi_queue_rq(struct blk_mq_hw_ctx *hctx,
			 const struct blk_mq_queue_data *bd)
{
	struct request *req = bd->rq;
	struct request_queue *q = req->q;
	struct scsi_device *sdev = q->queuedata;
	struct Scsi_Host *shost = sdev->host;
	struct scsi_cmnd *cmd = blk_mq_rq_to_pdu(req);
	blk_status_t ret;
	int reason;

	ret = prep_to_mq(scsi_prep_state_check(sdev, req));
	if (ret != BLK_STS_OK)
		goto out;

	ret = BLK_STS_RESOURCE;
	if (!get_device(&sdev->sdev_gendev))
		goto out;

	if (!scsi_dev_queue_ready(q, sdev))
		goto out_put_device;
	if (!scsi_target_queue_ready(shost, sdev))
		goto out_dec_device_busy;
	if (!scsi_host_queue_ready(q, shost, sdev))
		goto out_dec_target_busy;

	if (!(req->rq_flags & RQF_DONTPREP)) {
		ret = prep_to_mq(scsi_mq_prep_fn(req));
		if (ret != BLK_STS_OK)
			goto out_dec_host_busy;
		req->rq_flags |= RQF_DONTPREP;
	} else {
		blk_mq_start_request(req);
	}

	if (sdev->simple_tags)
		cmd->flags |= SCMD_TAGGED;
	else
		cmd->flags &= ~SCMD_TAGGED;

	scsi_init_cmd_errh(cmd);
	cmd->scsi_done = scsi_mq_done;

	reason = scsi_dispatch_cmd(cmd);
	if (reason) {
		scsi_set_blocked(cmd, reason);
		ret = BLK_STS_RESOURCE;
		goto out_dec_host_busy;
	}

	return BLK_STS_OK;

out_dec_host_busy:
	atomic_dec(&shost->host_busy);
out_dec_target_busy:
	if (scsi_target(sdev)->can_queue > 0)
		atomic_dec(&scsi_target(sdev)->target_busy);
out_dec_device_busy:
	atomic_dec(&sdev->device_busy);
out_put_device:
	put_device(&sdev->sdev_gendev);
out:
	switch (ret) {
	case BLK_STS_OK:
		break;
	case BLK_STS_RESOURCE:
		if (atomic_read(&sdev->device_busy) == 0 &&
		    !scsi_device_blocked(sdev))
			blk_mq_delay_run_hw_queue(hctx, SCSI_QUEUE_DELAY);
		break;
	default:
		/*
		 * Make sure to release all allocated ressources when
		 * we hit an error, as we will never see this command
		 * again.
		 */
		if (req->rq_flags & RQF_DONTPREP)
			scsi_mq_uninit_cmd(cmd);
		break;
	}
	return ret;
}

static enum blk_eh_timer_return scsi_timeout(struct request *req,
		bool reserved)
{
	if (reserved)
		return BLK_EH_RESET_TIMER;
	return scsi_times_out(req);
}

static int scsi_init_request(struct blk_mq_tag_set *set, struct request *rq,
		unsigned int hctx_idx, unsigned int numa_node)
{
	struct Scsi_Host *shost = set->driver_data;
	const bool unchecked_isa_dma = shost->unchecked_isa_dma;
	struct scsi_cmnd *cmd = blk_mq_rq_to_pdu(rq);
	struct scatterlist *sg;

	if (unchecked_isa_dma)
		cmd->flags |= SCMD_UNCHECKED_ISA_DMA;
	cmd->sense_buffer = scsi_alloc_sense_buffer(unchecked_isa_dma,
						    GFP_KERNEL, numa_node);
	if (!cmd->sense_buffer)
		return -ENOMEM;
	cmd->req.sense = cmd->sense_buffer;

	if (scsi_host_get_prot(shost)) {
		sg = (void *)cmd + sizeof(struct scsi_cmnd) +
			shost->hostt->cmd_size;
		cmd->prot_sdb = (void *)sg + scsi_mq_sgl_size(shost);
	}

	return 0;
}

static void scsi_exit_request(struct blk_mq_tag_set *set, struct request *rq,
		unsigned int hctx_idx)
{
	struct scsi_cmnd *cmd = blk_mq_rq_to_pdu(rq);

	scsi_free_sense_buffer(cmd->flags & SCMD_UNCHECKED_ISA_DMA,
			       cmd->sense_buffer);
}

static int scsi_map_queues(struct blk_mq_tag_set *set)
{
	struct Scsi_Host *shost = container_of(set, struct Scsi_Host, tag_set);

	if (shost->hostt->map_queues)
		return shost->hostt->map_queues(shost);
	return blk_mq_map_queues(set);
}

static u64 scsi_calculate_bounce_limit(struct Scsi_Host *shost)
{
	struct device *host_dev;
	u64 bounce_limit = 0xffffffff;

	if (shost->unchecked_isa_dma)
		return BLK_BOUNCE_ISA;
	/*
	 * Platforms with virtual-DMA translation
	 * hardware have no practical limit.
	 */
	if (!PCI_DMA_BUS_IS_PHYS)
		return BLK_BOUNCE_ANY;

	host_dev = scsi_get_device(shost);
	if (host_dev && host_dev->dma_mask)
		bounce_limit = (u64)dma_max_pfn(host_dev) << PAGE_SHIFT;

	return bounce_limit;
}

void __scsi_init_queue(struct Scsi_Host *shost, struct request_queue *q)
{
	struct device *dev = shost->dma_dev;

	queue_flag_set_unlocked(QUEUE_FLAG_SCSI_PASSTHROUGH, q);

	/*
	 * this limit is imposed by hardware restrictions
	 */
	blk_queue_max_segments(q, min_t(unsigned short, shost->sg_tablesize,
					SG_MAX_SEGMENTS));

	if (scsi_host_prot_dma(shost)) {
		shost->sg_prot_tablesize =
			min_not_zero(shost->sg_prot_tablesize,
				     (unsigned short)SCSI_MAX_PROT_SG_SEGMENTS);
		BUG_ON(shost->sg_prot_tablesize < shost->sg_tablesize);
		blk_queue_max_integrity_segments(q, shost->sg_prot_tablesize);
	}

	blk_queue_max_hw_sectors(q, shost->max_sectors);
	blk_queue_bounce_limit(q, scsi_calculate_bounce_limit(shost));
	blk_queue_segment_boundary(q, shost->dma_boundary);
	dma_set_seg_boundary(dev, shost->dma_boundary);

	blk_queue_max_segment_size(q, dma_get_max_seg_size(dev));

	if (!shost->use_clustering)
		q->limits.cluster = 0;

	/*
	 * set a reasonable default alignment on word boundaries: the
	 * host and device may alter it using
	 * blk_queue_update_dma_alignment() later.
	 */
	blk_queue_dma_alignment(q, 0x03);
}
EXPORT_SYMBOL_GPL(__scsi_init_queue);

static int scsi_init_rq(struct request_queue *q, struct request *rq, gfp_t gfp)
{
	struct Scsi_Host *shost = q->rq_alloc_data;
	const bool unchecked_isa_dma = shost->unchecked_isa_dma;
	struct scsi_cmnd *cmd = blk_mq_rq_to_pdu(rq);

	memset(cmd, 0, sizeof(*cmd));

	if (unchecked_isa_dma)
		cmd->flags |= SCMD_UNCHECKED_ISA_DMA;
	cmd->sense_buffer = scsi_alloc_sense_buffer(unchecked_isa_dma, gfp,
						    NUMA_NO_NODE);
	if (!cmd->sense_buffer)
		goto fail;
	cmd->req.sense = cmd->sense_buffer;

	if (scsi_host_get_prot(shost) >= SHOST_DIX_TYPE0_PROTECTION) {
		cmd->prot_sdb = kmem_cache_zalloc(scsi_sdb_cache, gfp);
		if (!cmd->prot_sdb)
			goto fail_free_sense;
	}

	return 0;

fail_free_sense:
	scsi_free_sense_buffer(unchecked_isa_dma, cmd->sense_buffer);
fail:
	return -ENOMEM;
}

static void scsi_exit_rq(struct request_queue *q, struct request *rq)
{
	struct scsi_cmnd *cmd = blk_mq_rq_to_pdu(rq);

	if (cmd->prot_sdb)
		kmem_cache_free(scsi_sdb_cache, cmd->prot_sdb);
	scsi_free_sense_buffer(cmd->flags & SCMD_UNCHECKED_ISA_DMA,
			       cmd->sense_buffer);
}

struct request_queue *scsi_alloc_queue(struct scsi_device *sdev)
{
	struct Scsi_Host *shost = sdev->host;
	struct request_queue *q;

	q = blk_alloc_queue_node(GFP_KERNEL, NUMA_NO_NODE);
	if (!q)
		return NULL;
	q->cmd_size = sizeof(struct scsi_cmnd) + shost->hostt->cmd_size;
	q->rq_alloc_data = shost;
	q->request_fn = scsi_request_fn;
	q->init_rq_fn = scsi_init_rq;
	q->exit_rq_fn = scsi_exit_rq;
	q->initialize_rq_fn = scsi_initialize_rq;

	if (blk_init_allocated_queue(q) < 0) {
		blk_cleanup_queue(q);
		return NULL;
	}

	__scsi_init_queue(shost, q);
	blk_queue_prep_rq(q, scsi_prep_fn);
	blk_queue_unprep_rq(q, scsi_unprep_fn);
	blk_queue_softirq_done(q, scsi_softirq_done);
	blk_queue_rq_timed_out(q, scsi_times_out);
	blk_queue_lld_busy(q, scsi_lld_busy);
	return q;
}

static const struct blk_mq_ops scsi_mq_ops = {
	.queue_rq	= scsi_queue_rq,
	.complete	= scsi_softirq_done,
	.timeout	= scsi_timeout,
#ifdef CONFIG_BLK_DEBUG_FS
	.show_rq	= scsi_show_rq,
#endif
	.init_request	= scsi_init_request,
	.exit_request	= scsi_exit_request,
	.initialize_rq_fn = scsi_initialize_rq,
	.map_queues	= scsi_map_queues,
};

struct request_queue *scsi_mq_alloc_queue(struct scsi_device *sdev)
{
	sdev->request_queue = blk_mq_init_queue(&sdev->host->tag_set);
	if (IS_ERR(sdev->request_queue))
		return NULL;

	sdev->request_queue->queuedata = sdev;
	__scsi_init_queue(sdev->host, sdev->request_queue);
	return sdev->request_queue;
}

int scsi_mq_setup_tags(struct Scsi_Host *shost)
{
	unsigned int cmd_size, sgl_size;

	sgl_size = scsi_mq_sgl_size(shost);
	cmd_size = sizeof(struct scsi_cmnd) + shost->hostt->cmd_size + sgl_size;
	if (scsi_host_get_prot(shost))
		cmd_size += sizeof(struct scsi_data_buffer) + sgl_size;

	memset(&shost->tag_set, 0, sizeof(shost->tag_set));
	shost->tag_set.ops = &scsi_mq_ops;
	shost->tag_set.nr_hw_queues = shost->nr_hw_queues ? : 1;
	shost->tag_set.queue_depth = shost->can_queue;
	shost->tag_set.cmd_size = cmd_size;
	shost->tag_set.numa_node = NUMA_NO_NODE;
	shost->tag_set.flags = BLK_MQ_F_SHOULD_MERGE | BLK_MQ_F_SG_MERGE;
	shost->tag_set.flags |=
		BLK_ALLOC_POLICY_TO_MQ_FLAG(shost->hostt->tag_alloc_policy);
	shost->tag_set.driver_data = shost;

	return blk_mq_alloc_tag_set(&shost->tag_set);
}

void scsi_mq_destroy_tags(struct Scsi_Host *shost)
{
	blk_mq_free_tag_set(&shost->tag_set);
}

/**
 * scsi_device_from_queue - return sdev associated with a request_queue
 * @q: The request queue to return the sdev from
 *
 * Return the sdev associated with a request queue or NULL if the
 * request_queue does not reference a SCSI device.
 */
struct scsi_device *scsi_device_from_queue(struct request_queue *q)
{
	struct scsi_device *sdev = NULL;

	if (q->mq_ops) {
		if (q->mq_ops == &scsi_mq_ops)
			sdev = q->queuedata;
	} else if (q->request_fn == scsi_request_fn)
		sdev = q->queuedata;
	if (!sdev || !get_device(&sdev->sdev_gendev))
		sdev = NULL;

	return sdev;
}
EXPORT_SYMBOL_GPL(scsi_device_from_queue);

/*
 * Function:    scsi_block_requests()
 *
 * Purpose:     Utility function used by low-level drivers to prevent further
 *		commands from being queued to the device.
 *
 * Arguments:   shost       - Host in question
 *
 * Returns:     Nothing
 *
 * Lock status: No locks are assumed held.
 *
 * Notes:       There is no timer nor any other means by which the requests
 *		get unblocked other than the low-level driver calling
 *		scsi_unblock_requests().
 */
void scsi_block_requests(struct Scsi_Host *shost)
{
	shost->host_self_blocked = 1;
}
EXPORT_SYMBOL(scsi_block_requests);

/*
 * Function:    scsi_unblock_requests()
 *
 * Purpose:     Utility function used by low-level drivers to allow further
 *		commands from being queued to the device.
 *
 * Arguments:   shost       - Host in question
 *
 * Returns:     Nothing
 *
 * Lock status: No locks are assumed held.
 *
 * Notes:       There is no timer nor any other means by which the requests
 *		get unblocked other than the low-level driver calling
 *		scsi_unblock_requests().
 *
 *		This is done as an API function so that changes to the
 *		internals of the scsi mid-layer won't require wholesale
 *		changes to drivers that use this feature.
 */
void scsi_unblock_requests(struct Scsi_Host *shost)
{
	shost->host_self_blocked = 0;
	scsi_run_host_queues(shost);
}
EXPORT_SYMBOL(scsi_unblock_requests);

int __init scsi_init_queue(void)
{
	scsi_sdb_cache = kmem_cache_create("scsi_data_buffer",
					   sizeof(struct scsi_data_buffer),
					   0, 0, NULL);
	if (!scsi_sdb_cache) {
		printk(KERN_ERR "SCSI: can't init scsi sdb cache\n");
		return -ENOMEM;
	}

	return 0;
}

void scsi_exit_queue(void)
{
	kmem_cache_destroy(scsi_sense_cache);
	kmem_cache_destroy(scsi_sense_isadma_cache);
	kmem_cache_destroy(scsi_sdb_cache);
}

/**
 *	scsi_mode_select - issue a mode select
 *	@sdev:	SCSI device to be queried
 *	@pf:	Page format bit (1 == standard, 0 == vendor specific)
 *	@sp:	Save page bit (0 == don't save, 1 == save)
 *	@modepage: mode page being requested
 *	@buffer: request buffer (may not be smaller than eight bytes)
 *	@len:	length of request buffer.
 *	@timeout: command timeout
 *	@retries: number of retries before failing
 *	@data: returns a structure abstracting the mode header data
 *	@sshdr: place to put sense data (or NULL if no sense to be collected).
 *		must be SCSI_SENSE_BUFFERSIZE big.
 *
 *	Returns zero if successful; negative error number or scsi
 *	status on error
 *
 */
int
scsi_mode_select(struct scsi_device *sdev, int pf, int sp, int modepage,
		 unsigned char *buffer, int len, int timeout, int retries,
		 struct scsi_mode_data *data, struct scsi_sense_hdr *sshdr)
{
	unsigned char cmd[10];
	unsigned char *real_buffer;
	int ret;

	memset(cmd, 0, sizeof(cmd));
	cmd[1] = (pf ? 0x10 : 0) | (sp ? 0x01 : 0);

	if (sdev->use_10_for_ms) {
		if (len > 65535)
			return -EINVAL;
		real_buffer = kmalloc(8 + len, GFP_KERNEL);
		if (!real_buffer)
			return -ENOMEM;
		memcpy(real_buffer + 8, buffer, len);
		len += 8;
		real_buffer[0] = 0;
		real_buffer[1] = 0;
		real_buffer[2] = data->medium_type;
		real_buffer[3] = data->device_specific;
		real_buffer[4] = data->longlba ? 0x01 : 0;
		real_buffer[5] = 0;
		real_buffer[6] = data->block_descriptor_length >> 8;
		real_buffer[7] = data->block_descriptor_length;

		cmd[0] = MODE_SELECT_10;
		cmd[7] = len >> 8;
		cmd[8] = len;
	} else {
		if (len > 255 || data->block_descriptor_length > 255 ||
		    data->longlba)
			return -EINVAL;

		real_buffer = kmalloc(4 + len, GFP_KERNEL);
		if (!real_buffer)
			return -ENOMEM;
		memcpy(real_buffer + 4, buffer, len);
		len += 4;
		real_buffer[0] = 0;
		real_buffer[1] = data->medium_type;
		real_buffer[2] = data->device_specific;
		real_buffer[3] = data->block_descriptor_length;
		

		cmd[0] = MODE_SELECT;
		cmd[4] = len;
	}

	ret = scsi_execute_req(sdev, cmd, DMA_TO_DEVICE, real_buffer, len,
			       sshdr, timeout, retries, NULL);
	kfree(real_buffer);
	return ret;
}
EXPORT_SYMBOL_GPL(scsi_mode_select);

/**
 *	scsi_mode_sense - issue a mode sense, falling back from 10 to six bytes if necessary.
 *	@sdev:	SCSI device to be queried
 *	@dbd:	set if mode sense will allow block descriptors to be returned
 *	@modepage: mode page being requested
 *	@buffer: request buffer (may not be smaller than eight bytes)
 *	@len:	length of request buffer.
 *	@timeout: command timeout
 *	@retries: number of retries before failing
 *	@data: returns a structure abstracting the mode header data
 *	@sshdr: place to put sense data (or NULL if no sense to be collected).
 *		must be SCSI_SENSE_BUFFERSIZE big.
 *
 *	Returns zero if unsuccessful, or the header offset (either 4
 *	or 8 depending on whether a six or ten byte command was
 *	issued) if successful.
 */
int
scsi_mode_sense(struct scsi_device *sdev, int dbd, int modepage,
		  unsigned char *buffer, int len, int timeout, int retries,
		  struct scsi_mode_data *data, struct scsi_sense_hdr *sshdr)
{
	unsigned char cmd[12];
	int use_10_for_ms;
	int header_length;
	int result, retry_count = retries;
	struct scsi_sense_hdr my_sshdr;

	memset(data, 0, sizeof(*data));
	memset(&cmd[0], 0, 12);
	cmd[1] = dbd & 0x18;	/* allows DBD and LLBA bits */
	cmd[2] = modepage;

	/* caller might not be interested in sense, but we need it */
	if (!sshdr)
		sshdr = &my_sshdr;

 retry:
	use_10_for_ms = sdev->use_10_for_ms;

	if (use_10_for_ms) {
		if (len < 8)
			len = 8;

		cmd[0] = MODE_SENSE_10;
		cmd[8] = len;
		header_length = 8;
	} else {
		if (len < 4)
			len = 4;

		cmd[0] = MODE_SENSE;
		cmd[4] = len;
		header_length = 4;
	}

	memset(buffer, 0, len);

	result = scsi_execute_req(sdev, cmd, DMA_FROM_DEVICE, buffer, len,
				  sshdr, timeout, retries, NULL);

	/* This code looks awful: what it's doing is making sure an
	 * ILLEGAL REQUEST sense return identifies the actual command
	 * byte as the problem.  MODE_SENSE commands can return
	 * ILLEGAL REQUEST if the code page isn't supported */

	if (use_10_for_ms && !scsi_status_is_good(result) &&
	    (driver_byte(result) & DRIVER_SENSE)) {
		if (scsi_sense_valid(sshdr)) {
			if ((sshdr->sense_key == ILLEGAL_REQUEST) &&
			    (sshdr->asc == 0x20) && (sshdr->ascq == 0)) {
				/* 
				 * Invalid command operation code
				 */
				sdev->use_10_for_ms = 0;
				goto retry;
			}
		}
	}

	if(scsi_status_is_good(result)) {
		if (unlikely(buffer[0] == 0x86 && buffer[1] == 0x0b &&
			     (modepage == 6 || modepage == 8))) {
			/* Initio breakage? */
			header_length = 0;
			data->length = 13;
			data->medium_type = 0;
			data->device_specific = 0;
			data->longlba = 0;
			data->block_descriptor_length = 0;
		} else if(use_10_for_ms) {
			data->length = buffer[0]*256 + buffer[1] + 2;
			data->medium_type = buffer[2];
			data->device_specific = buffer[3];
			data->longlba = buffer[4] & 0x01;
			data->block_descriptor_length = buffer[6]*256
				+ buffer[7];
		} else {
			data->length = buffer[0] + 1;
			data->medium_type = buffer[1];
			data->device_specific = buffer[2];
			data->block_descriptor_length = buffer[3];
		}
		data->header_length = header_length;
	} else if ((status_byte(result) == CHECK_CONDITION) &&
		   scsi_sense_valid(sshdr) &&
		   sshdr->sense_key == UNIT_ATTENTION && retry_count) {
		retry_count--;
		goto retry;
	}

	return result;
}
EXPORT_SYMBOL(scsi_mode_sense);

/**
 *	scsi_test_unit_ready - test if unit is ready
 *	@sdev:	scsi device to change the state of.
 *	@timeout: command timeout
 *	@retries: number of retries before failing
 *	@sshdr: outpout pointer for decoded sense information.
 *
 *	Returns zero if unsuccessful or an error if TUR failed.  For
 *	removable media, UNIT_ATTENTION sets ->changed flag.
 **/
int
scsi_test_unit_ready(struct scsi_device *sdev, int timeout, int retries,
		     struct scsi_sense_hdr *sshdr)
{
	char cmd[] = {
		TEST_UNIT_READY, 0, 0, 0, 0, 0,
	};
	int result;

	/* try to eat the UNIT_ATTENTION if there are enough retries */
	do {
		result = scsi_execute_req(sdev, cmd, DMA_NONE, NULL, 0, sshdr,
					  timeout, retries, NULL);
		if (sdev->removable && scsi_sense_valid(sshdr) &&
		    sshdr->sense_key == UNIT_ATTENTION)
			sdev->changed = 1;
	} while (scsi_sense_valid(sshdr) &&
		 sshdr->sense_key == UNIT_ATTENTION && --retries);

	return result;
}
EXPORT_SYMBOL(scsi_test_unit_ready);

/**
 *	scsi_device_set_state - Take the given device through the device state model.
 *	@sdev:	scsi device to change the state of.
 *	@state:	state to change to.
 *
 *	Returns zero if unsuccessful or an error if the requested 
 *	transition is illegal.
 */
int
scsi_device_set_state(struct scsi_device *sdev, enum scsi_device_state state)
{
	enum scsi_device_state oldstate = sdev->sdev_state;

	if (state == oldstate)
		return 0;

	switch (state) {
	case SDEV_CREATED:
		switch (oldstate) {
		case SDEV_CREATED_BLOCK:
			break;
		default:
			goto illegal;
		}
		break;
			
	case SDEV_RUNNING:
		switch (oldstate) {
		case SDEV_CREATED:
		case SDEV_OFFLINE:
		case SDEV_TRANSPORT_OFFLINE:
		case SDEV_QUIESCE:
		case SDEV_BLOCK:
			break;
		default:
			goto illegal;
		}
		break;

	case SDEV_QUIESCE:
		switch (oldstate) {
		case SDEV_RUNNING:
		case SDEV_OFFLINE:
		case SDEV_TRANSPORT_OFFLINE:
			break;
		default:
			goto illegal;
		}
		break;

	case SDEV_OFFLINE:
	case SDEV_TRANSPORT_OFFLINE:
		switch (oldstate) {
		case SDEV_CREATED:
		case SDEV_RUNNING:
		case SDEV_QUIESCE:
		case SDEV_BLOCK:
			break;
		default:
			goto illegal;
		}
		break;

	case SDEV_BLOCK:
		switch (oldstate) {
		case SDEV_RUNNING:
		case SDEV_CREATED_BLOCK:
			break;
		default:
			goto illegal;
		}
		break;

	case SDEV_CREATED_BLOCK:
		switch (oldstate) {
		case SDEV_CREATED:
			break;
		default:
			goto illegal;
		}
		break;

	case SDEV_CANCEL:
		switch (oldstate) {
		case SDEV_CREATED:
		case SDEV_RUNNING:
		case SDEV_QUIESCE:
		case SDEV_OFFLINE:
		case SDEV_TRANSPORT_OFFLINE:
			break;
		default:
			goto illegal;
		}
		break;

	case SDEV_DEL:
		switch (oldstate) {
		case SDEV_CREATED:
		case SDEV_RUNNING:
		case SDEV_OFFLINE:
		case SDEV_TRANSPORT_OFFLINE:
		case SDEV_CANCEL:
		case SDEV_BLOCK:
		case SDEV_CREATED_BLOCK:
			break;
		default:
			goto illegal;
		}
		break;

	}
	sdev->sdev_state = state;
	return 0;

 illegal:
	SCSI_LOG_ERROR_RECOVERY(1,
				sdev_printk(KERN_ERR, sdev,
					    "Illegal state transition %s->%s",
					    scsi_device_state_name(oldstate),
					    scsi_device_state_name(state))
				);
	return -EINVAL;
}
EXPORT_SYMBOL(scsi_device_set_state);

/**
 * 	sdev_evt_emit - emit a single SCSI device uevent
 *	@sdev: associated SCSI device
 *	@evt: event to emit
 *
 *	Send a single uevent (scsi_event) to the associated scsi_device.
 */
static void scsi_evt_emit(struct scsi_device *sdev, struct scsi_event *evt)
{
	int idx = 0;
	char *envp[3];

	switch (evt->evt_type) {
	case SDEV_EVT_MEDIA_CHANGE:
		envp[idx++] = "SDEV_MEDIA_CHANGE=1";
		break;
	case SDEV_EVT_INQUIRY_CHANGE_REPORTED:
		scsi_rescan_device(&sdev->sdev_gendev);
		envp[idx++] = "SDEV_UA=INQUIRY_DATA_HAS_CHANGED";
		break;
	case SDEV_EVT_CAPACITY_CHANGE_REPORTED:
		envp[idx++] = "SDEV_UA=CAPACITY_DATA_HAS_CHANGED";
		break;
	case SDEV_EVT_SOFT_THRESHOLD_REACHED_REPORTED:
	       envp[idx++] = "SDEV_UA=THIN_PROVISIONING_SOFT_THRESHOLD_REACHED";
		break;
	case SDEV_EVT_MODE_PARAMETER_CHANGE_REPORTED:
		envp[idx++] = "SDEV_UA=MODE_PARAMETERS_CHANGED";
		break;
	case SDEV_EVT_LUN_CHANGE_REPORTED:
		envp[idx++] = "SDEV_UA=REPORTED_LUNS_DATA_HAS_CHANGED";
		break;
	case SDEV_EVT_ALUA_STATE_CHANGE_REPORTED:
		envp[idx++] = "SDEV_UA=ASYMMETRIC_ACCESS_STATE_CHANGED";
		break;
	default:
		/* do nothing */
		break;
	}

	envp[idx++] = NULL;

	kobject_uevent_env(&sdev->sdev_gendev.kobj, KOBJ_CHANGE, envp);
}

/**
 * 	sdev_evt_thread - send a uevent for each scsi event
 *	@work: work struct for scsi_device
 *
 *	Dispatch queued events to their associated scsi_device kobjects
 *	as uevents.
 */
void scsi_evt_thread(struct work_struct *work)
{
	struct scsi_device *sdev;
	enum scsi_device_event evt_type;
	LIST_HEAD(event_list);

	sdev = container_of(work, struct scsi_device, event_work);

	for (evt_type = SDEV_EVT_FIRST; evt_type <= SDEV_EVT_LAST; evt_type++)
		if (test_and_clear_bit(evt_type, sdev->pending_events))
			sdev_evt_send_simple(sdev, evt_type, GFP_KERNEL);

	while (1) {
		struct scsi_event *evt;
		struct list_head *this, *tmp;
		unsigned long flags;

		spin_lock_irqsave(&sdev->list_lock, flags);
		list_splice_init(&sdev->event_list, &event_list);
		spin_unlock_irqrestore(&sdev->list_lock, flags);

		if (list_empty(&event_list))
			break;

		list_for_each_safe(this, tmp, &event_list) {
			evt = list_entry(this, struct scsi_event, node);
			list_del(&evt->node);
			scsi_evt_emit(sdev, evt);
			kfree(evt);
		}
	}
}

/**
 * 	sdev_evt_send - send asserted event to uevent thread
 *	@sdev: scsi_device event occurred on
 *	@evt: event to send
 *
 *	Assert scsi device event asynchronously.
 */
void sdev_evt_send(struct scsi_device *sdev, struct scsi_event *evt)
{
	unsigned long flags;

#if 0
	/* FIXME: currently this check eliminates all media change events
	 * for polled devices.  Need to update to discriminate between AN
	 * and polled events */
	if (!test_bit(evt->evt_type, sdev->supported_events)) {
		kfree(evt);
		return;
	}
#endif

	spin_lock_irqsave(&sdev->list_lock, flags);
	list_add_tail(&evt->node, &sdev->event_list);
	schedule_work(&sdev->event_work);
	spin_unlock_irqrestore(&sdev->list_lock, flags);
}
EXPORT_SYMBOL_GPL(sdev_evt_send);

/**
 * 	sdev_evt_alloc - allocate a new scsi event
 *	@evt_type: type of event to allocate
 *	@gfpflags: GFP flags for allocation
 *
 *	Allocates and returns a new scsi_event.
 */
struct scsi_event *sdev_evt_alloc(enum scsi_device_event evt_type,
				  gfp_t gfpflags)
{
	struct scsi_event *evt = kzalloc(sizeof(struct scsi_event), gfpflags);
	if (!evt)
		return NULL;

	evt->evt_type = evt_type;
	INIT_LIST_HEAD(&evt->node);

	/* evt_type-specific initialization, if any */
	switch (evt_type) {
	case SDEV_EVT_MEDIA_CHANGE:
	case SDEV_EVT_INQUIRY_CHANGE_REPORTED:
	case SDEV_EVT_CAPACITY_CHANGE_REPORTED:
	case SDEV_EVT_SOFT_THRESHOLD_REACHED_REPORTED:
	case SDEV_EVT_MODE_PARAMETER_CHANGE_REPORTED:
	case SDEV_EVT_LUN_CHANGE_REPORTED:
	case SDEV_EVT_ALUA_STATE_CHANGE_REPORTED:
	default:
		/* do nothing */
		break;
	}

	return evt;
}
EXPORT_SYMBOL_GPL(sdev_evt_alloc);

/**
 * 	sdev_evt_send_simple - send asserted event to uevent thread
 *	@sdev: scsi_device event occurred on
 *	@evt_type: type of event to send
 *	@gfpflags: GFP flags for allocation
 *
 *	Assert scsi device event asynchronously, given an event type.
 */
void sdev_evt_send_simple(struct scsi_device *sdev,
			  enum scsi_device_event evt_type, gfp_t gfpflags)
{
	struct scsi_event *evt = sdev_evt_alloc(evt_type, gfpflags);
	if (!evt) {
		sdev_printk(KERN_ERR, sdev, "event %d eaten due to OOM\n",
			    evt_type);
		return;
	}

	sdev_evt_send(sdev, evt);
}
EXPORT_SYMBOL_GPL(sdev_evt_send_simple);

/**
 * scsi_request_fn_active() - number of kernel threads inside scsi_request_fn()
 * @sdev: SCSI device to count the number of scsi_request_fn() callers for.
 */
static int scsi_request_fn_active(struct scsi_device *sdev)
{
	struct request_queue *q = sdev->request_queue;
	int request_fn_active;

	WARN_ON_ONCE(sdev->host->use_blk_mq);

	spin_lock_irq(q->queue_lock);
	request_fn_active = q->request_fn_active;
	spin_unlock_irq(q->queue_lock);

	return request_fn_active;
}

/**
 * scsi_wait_for_queuecommand() - wait for ongoing queuecommand() calls
 * @sdev: SCSI device pointer.
 *
 * Wait until the ongoing shost->hostt->queuecommand() calls that are
 * invoked from scsi_request_fn() have finished.
 */
static void scsi_wait_for_queuecommand(struct scsi_device *sdev)
{
	WARN_ON_ONCE(sdev->host->use_blk_mq);

	while (scsi_request_fn_active(sdev))
		msleep(20);
}

/**
 *	scsi_device_quiesce - Block user issued commands.
 *	@sdev:	scsi device to quiesce.
 *
 *	This works by trying to transition to the SDEV_QUIESCE state
 *	(which must be a legal transition).  When the device is in this
 *	state, only special requests will be accepted, all others will
 *	be deferred.  Since special requests may also be requeued requests,
 *	a successful return doesn't guarantee the device will be 
 *	totally quiescent.
 *
 *	Must be called with user context, may sleep.
 *
 *	Returns zero if unsuccessful or an error if not.
 */
int
scsi_device_quiesce(struct scsi_device *sdev)
{
	int err;

	mutex_lock(&sdev->state_mutex);
	err = scsi_device_set_state(sdev, SDEV_QUIESCE);
	mutex_unlock(&sdev->state_mutex);

	if (err)
		return err;

	scsi_run_queue(sdev->request_queue);
	while (atomic_read(&sdev->device_busy)) {
		msleep_interruptible(200);
		scsi_run_queue(sdev->request_queue);
	}
	return 0;
}
EXPORT_SYMBOL(scsi_device_quiesce);

/**
 *	scsi_device_resume - Restart user issued commands to a quiesced device.
 *	@sdev:	scsi device to resume.
 *
 *	Moves the device from quiesced back to running and restarts the
 *	queues.
 *
 *	Must be called with user context, may sleep.
 */
void scsi_device_resume(struct scsi_device *sdev)
{
	/* check if the device state was mutated prior to resume, and if
	 * so assume the state is being managed elsewhere (for example
	 * device deleted during suspend)
	 */
	mutex_lock(&sdev->state_mutex);
	if (sdev->sdev_state == SDEV_QUIESCE &&
	    scsi_device_set_state(sdev, SDEV_RUNNING) == 0)
		scsi_run_queue(sdev->request_queue);
	mutex_unlock(&sdev->state_mutex);
}
EXPORT_SYMBOL(scsi_device_resume);

static void
device_quiesce_fn(struct scsi_device *sdev, void *data)
{
	scsi_device_quiesce(sdev);
}

void
scsi_target_quiesce(struct scsi_target *starget)
{
	starget_for_each_device(starget, NULL, device_quiesce_fn);
}
EXPORT_SYMBOL(scsi_target_quiesce);

static void
device_resume_fn(struct scsi_device *sdev, void *data)
{
	scsi_device_resume(sdev);
}

void
scsi_target_resume(struct scsi_target *starget)
{
	starget_for_each_device(starget, NULL, device_resume_fn);
}
EXPORT_SYMBOL(scsi_target_resume);

/**
 * scsi_internal_device_block_nowait - try to transition to the SDEV_BLOCK state
 * @sdev: device to block
 *
 * Pause SCSI command processing on the specified device. Does not sleep.
 *
 * Returns zero if successful or a negative error code upon failure.
 *
 * Notes:
 * This routine transitions the device to the SDEV_BLOCK state (which must be
 * a legal transition). When the device is in this state, command processing
 * is paused until the device leaves the SDEV_BLOCK state. See also
 * scsi_internal_device_unblock_nowait().
 */
int scsi_internal_device_block_nowait(struct scsi_device *sdev)
{
	struct request_queue *q = sdev->request_queue;
	unsigned long flags;
	int err = 0;

	err = scsi_device_set_state(sdev, SDEV_BLOCK);
	if (err) {
		err = scsi_device_set_state(sdev, SDEV_CREATED_BLOCK);

		if (err)
			return err;
	}

	/* 
	 * The device has transitioned to SDEV_BLOCK.  Stop the
	 * block layer from calling the midlayer with this device's
	 * request queue. 
	 */
	if (q->mq_ops) {
		blk_mq_quiesce_queue_nowait(q);
	} else {
		spin_lock_irqsave(q->queue_lock, flags);
		blk_stop_queue(q);
		spin_unlock_irqrestore(q->queue_lock, flags);
	}

	return 0;
}
EXPORT_SYMBOL_GPL(scsi_internal_device_block_nowait);

/**
 * scsi_internal_device_block - try to transition to the SDEV_BLOCK state
 * @sdev: device to block
 *
 * Pause SCSI command processing on the specified device and wait until all
 * ongoing scsi_request_fn() / scsi_queue_rq() calls have finished. May sleep.
 *
 * Returns zero if successful or a negative error code upon failure.
 *
 * Note:
 * This routine transitions the device to the SDEV_BLOCK state (which must be
 * a legal transition). When the device is in this state, command processing
 * is paused until the device leaves the SDEV_BLOCK state. See also
 * scsi_internal_device_unblock().
 *
 * To do: avoid that scsi_send_eh_cmnd() calls queuecommand() after
 * scsi_internal_device_block() has blocked a SCSI device and also
 * remove the rport mutex lock and unlock calls from srp_queuecommand().
 */
static int scsi_internal_device_block(struct scsi_device *sdev)
{
	struct request_queue *q = sdev->request_queue;
	int err;

	mutex_lock(&sdev->state_mutex);
	err = scsi_internal_device_block_nowait(sdev);
	if (err == 0) {
		if (q->mq_ops)
			blk_mq_quiesce_queue(q);
		else
			scsi_wait_for_queuecommand(sdev);
	}
	mutex_unlock(&sdev->state_mutex);

	return err;
}
 
void scsi_start_queue(struct scsi_device *sdev)
{
	struct request_queue *q = sdev->request_queue;
	unsigned long flags;

	if (q->mq_ops) {
		blk_mq_unquiesce_queue(q);
	} else {
		spin_lock_irqsave(q->queue_lock, flags);
		blk_start_queue(q);
		spin_unlock_irqrestore(q->queue_lock, flags);
	}
}

/**
 * scsi_internal_device_unblock_nowait - resume a device after a block request
 * @sdev:	device to resume
 * @new_state:	state to set the device to after unblocking
 *
 * Restart the device queue for a previously suspended SCSI device. Does not
 * sleep.
 *
 * Returns zero if successful or a negative error code upon failure.
 *
 * Notes:
 * This routine transitions the device to the SDEV_RUNNING state or to one of
 * the offline states (which must be a legal transition) allowing the midlayer
 * to goose the queue for this device.
 */
int scsi_internal_device_unblock_nowait(struct scsi_device *sdev,
					enum scsi_device_state new_state)
{
	/*
	 * Try to transition the scsi device to SDEV_RUNNING or one of the
	 * offlined states and goose the device queue if successful.
	 */
	if ((sdev->sdev_state == SDEV_BLOCK) ||
	    (sdev->sdev_state == SDEV_TRANSPORT_OFFLINE))
		sdev->sdev_state = new_state;
	else if (sdev->sdev_state == SDEV_CREATED_BLOCK) {
		if (new_state == SDEV_TRANSPORT_OFFLINE ||
		    new_state == SDEV_OFFLINE)
			sdev->sdev_state = new_state;
		else
			sdev->sdev_state = SDEV_CREATED;
	} else if (sdev->sdev_state != SDEV_CANCEL &&
		 sdev->sdev_state != SDEV_OFFLINE)
		return -EINVAL;

	scsi_start_queue(sdev);

	return 0;
}
EXPORT_SYMBOL_GPL(scsi_internal_device_unblock_nowait);

/**
 * scsi_internal_device_unblock - resume a device after a block request
 * @sdev:	device to resume
 * @new_state:	state to set the device to after unblocking
 *
 * Restart the device queue for a previously suspended SCSI device. May sleep.
 *
 * Returns zero if successful or a negative error code upon failure.
 *
 * Notes:
 * This routine transitions the device to the SDEV_RUNNING state or to one of
 * the offline states (which must be a legal transition) allowing the midlayer
 * to goose the queue for this device.
 */
static int scsi_internal_device_unblock(struct scsi_device *sdev,
					enum scsi_device_state new_state)
{
	int ret;

	mutex_lock(&sdev->state_mutex);
	ret = scsi_internal_device_unblock_nowait(sdev, new_state);
	mutex_unlock(&sdev->state_mutex);

	return ret;
}

static void
device_block(struct scsi_device *sdev, void *data)
{
	scsi_internal_device_block(sdev);
}

static int
target_block(struct device *dev, void *data)
{
	if (scsi_is_target_device(dev))
		starget_for_each_device(to_scsi_target(dev), NULL,
					device_block);
	return 0;
}

void
scsi_target_block(struct device *dev)
{
	if (scsi_is_target_device(dev))
		starget_for_each_device(to_scsi_target(dev), NULL,
					device_block);
	else
		device_for_each_child(dev, NULL, target_block);
}
EXPORT_SYMBOL_GPL(scsi_target_block);

static void
device_unblock(struct scsi_device *sdev, void *data)
{
	scsi_internal_device_unblock(sdev, *(enum scsi_device_state *)data);
}

static int
target_unblock(struct device *dev, void *data)
{
	if (scsi_is_target_device(dev))
		starget_for_each_device(to_scsi_target(dev), data,
					device_unblock);
	return 0;
}

void
scsi_target_unblock(struct device *dev, enum scsi_device_state new_state)
{
	if (scsi_is_target_device(dev))
		starget_for_each_device(to_scsi_target(dev), &new_state,
					device_unblock);
	else
		device_for_each_child(dev, &new_state, target_unblock);
}
EXPORT_SYMBOL_GPL(scsi_target_unblock);

/**
 * scsi_kmap_atomic_sg - find and atomically map an sg-elemnt
 * @sgl:	scatter-gather list
 * @sg_count:	number of segments in sg
 * @offset:	offset in bytes into sg, on return offset into the mapped area
 * @len:	bytes to map, on return number of bytes mapped
 *
 * Returns virtual address of the start of the mapped page
 */
void *scsi_kmap_atomic_sg(struct scatterlist *sgl, int sg_count,
			  size_t *offset, size_t *len)
{
	int i;
	size_t sg_len = 0, len_complete = 0;
	struct scatterlist *sg;
	struct page *page;

	WARN_ON(!irqs_disabled());

	for_each_sg(sgl, sg, sg_count, i) {
		len_complete = sg_len; /* Complete sg-entries */
		sg_len += sg->length;
		if (sg_len > *offset)
			break;
	}

	if (unlikely(i == sg_count)) {
		printk(KERN_ERR "%s: Bytes in sg: %zu, requested offset %zu, "
			"elements %d\n",
		       __func__, sg_len, *offset, sg_count);
		WARN_ON(1);
		return NULL;
	}

	/* Offset starting from the beginning of first page in this sg-entry */
	*offset = *offset - len_complete + sg->offset;

	/* Assumption: contiguous pages can be accessed as "page + i" */
	page = nth_page(sg_page(sg), (*offset >> PAGE_SHIFT));
	*offset &= ~PAGE_MASK;

	/* Bytes in this sg-entry from *offset to the end of the page */
	sg_len = PAGE_SIZE - *offset;
	if (*len > sg_len)
		*len = sg_len;

	return kmap_atomic(page);
}
EXPORT_SYMBOL(scsi_kmap_atomic_sg);

/**
 * scsi_kunmap_atomic_sg - atomically unmap a virtual address, previously mapped with scsi_kmap_atomic_sg
 * @virt:	virtual address to be unmapped
 */
void scsi_kunmap_atomic_sg(void *virt)
{
	kunmap_atomic(virt);
}
EXPORT_SYMBOL(scsi_kunmap_atomic_sg);

void sdev_disable_disk_events(struct scsi_device *sdev)
{
	atomic_inc(&sdev->disk_events_disable_depth);
}
EXPORT_SYMBOL(sdev_disable_disk_events);

void sdev_enable_disk_events(struct scsi_device *sdev)
{
	if (WARN_ON_ONCE(atomic_read(&sdev->disk_events_disable_depth) <= 0))
		return;
	atomic_dec(&sdev->disk_events_disable_depth);
}
EXPORT_SYMBOL(sdev_enable_disk_events);

/**
 * scsi_vpd_lun_id - return a unique device identification
 * @sdev: SCSI device
 * @id:   buffer for the identification
 * @id_len:  length of the buffer
 *
 * Copies a unique device identification into @id based
 * on the information in the VPD page 0x83 of the device.
 * The string will be formatted as a SCSI name string.
 *
 * Returns the length of the identification or error on failure.
 * If the identifier is longer than the supplied buffer the actual
 * identifier length is returned and the buffer is not zero-padded.
 */
int scsi_vpd_lun_id(struct scsi_device *sdev, char *id, size_t id_len)
{
	u8 cur_id_type = 0xff;
	u8 cur_id_size = 0;
	unsigned char *d, *cur_id_str;
	unsigned char __rcu *vpd_pg83;
	int id_size = -EINVAL;

	rcu_read_lock();
	vpd_pg83 = rcu_dereference(sdev->vpd_pg83);
	if (!vpd_pg83) {
		rcu_read_unlock();
		return -ENXIO;
	}

	/*
	 * Look for the correct descriptor.
	 * Order of preference for lun descriptor:
	 * - SCSI name string
	 * - NAA IEEE Registered Extended
	 * - EUI-64 based 16-byte
	 * - EUI-64 based 12-byte
	 * - NAA IEEE Registered
	 * - NAA IEEE Extended
	 * - T10 Vendor ID
	 * as longer descriptors reduce the likelyhood
	 * of identification clashes.
	 */

	/* The id string must be at least 20 bytes + terminating NULL byte */
	if (id_len < 21) {
		rcu_read_unlock();
		return -EINVAL;
	}

	memset(id, 0, id_len);
	d = vpd_pg83 + 4;
	while (d < vpd_pg83 + sdev->vpd_pg83_len) {
		/* Skip designators not referring to the LUN */
		if ((d[1] & 0x30) != 0x00)
			goto next_desig;

		switch (d[1] & 0xf) {
		case 0x1:
			/* T10 Vendor ID */
			if (cur_id_size > d[3])
				break;
			/* Prefer anything */
			if (cur_id_type > 0x01 && cur_id_type != 0xff)
				break;
			cur_id_size = d[3];
			if (cur_id_size + 4 > id_len)
				cur_id_size = id_len - 4;
			cur_id_str = d + 4;
			cur_id_type = d[1] & 0xf;
			id_size = snprintf(id, id_len, "t10.%*pE",
					   cur_id_size, cur_id_str);
			break;
		case 0x2:
			/* EUI-64 */
			if (cur_id_size > d[3])
				break;
			/* Prefer NAA IEEE Registered Extended */
			if (cur_id_type == 0x3 &&
			    cur_id_size == d[3])
				break;
			cur_id_size = d[3];
			cur_id_str = d + 4;
			cur_id_type = d[1] & 0xf;
			switch (cur_id_size) {
			case 8:
				id_size = snprintf(id, id_len,
						   "eui.%8phN",
						   cur_id_str);
				break;
			case 12:
				id_size = snprintf(id, id_len,
						   "eui.%12phN",
						   cur_id_str);
				break;
			case 16:
				id_size = snprintf(id, id_len,
						   "eui.%16phN",
						   cur_id_str);
				break;
			default:
				cur_id_size = 0;
				break;
			}
			break;
		case 0x3:
			/* NAA */
			if (cur_id_size > d[3])
				break;
			cur_id_size = d[3];
			cur_id_str = d + 4;
			cur_id_type = d[1] & 0xf;
			switch (cur_id_size) {
			case 8:
				id_size = snprintf(id, id_len,
						   "naa.%8phN",
						   cur_id_str);
				break;
			case 16:
				id_size = snprintf(id, id_len,
						   "naa.%16phN",
						   cur_id_str);
				break;
			default:
				cur_id_size = 0;
				break;
			}
			break;
		case 0x8:
			/* SCSI name string */
			if (cur_id_size + 4 > d[3])
				break;
			/* Prefer others for truncated descriptor */
			if (cur_id_size && d[3] > id_len)
				break;
			cur_id_size = id_size = d[3];
			cur_id_str = d + 4;
			cur_id_type = d[1] & 0xf;
			if (cur_id_size >= id_len)
				cur_id_size = id_len - 1;
			memcpy(id, cur_id_str, cur_id_size);
			/* Decrease priority for truncated descriptor */
			if (cur_id_size != id_size)
				cur_id_size = 6;
			break;
		default:
			break;
		}
next_desig:
		d += d[3] + 4;
	}
	rcu_read_unlock();

	return id_size;
}
EXPORT_SYMBOL(scsi_vpd_lun_id);

/*
 * scsi_vpd_tpg_id - return a target port group identifier
 * @sdev: SCSI device
 *
 * Returns the Target Port Group identifier from the information
 * froom VPD page 0x83 of the device.
 *
 * Returns the identifier or error on failure.
 */
int scsi_vpd_tpg_id(struct scsi_device *sdev, int *rel_id)
{
	unsigned char *d;
	unsigned char __rcu *vpd_pg83;
	int group_id = -EAGAIN, rel_port = -1;

	rcu_read_lock();
	vpd_pg83 = rcu_dereference(sdev->vpd_pg83);
	if (!vpd_pg83) {
		rcu_read_unlock();
		return -ENXIO;
	}

	d = sdev->vpd_pg83 + 4;
	while (d < sdev->vpd_pg83 + sdev->vpd_pg83_len) {
		switch (d[1] & 0xf) {
		case 0x4:
			/* Relative target port */
			rel_port = get_unaligned_be16(&d[6]);
			break;
		case 0x5:
			/* Target port group */
			group_id = get_unaligned_be16(&d[6]);
			break;
		default:
			break;
		}
		d += d[3] + 4;
	}
	rcu_read_unlock();

	if (group_id >= 0 && rel_id && rel_port != -1)
		*rel_id = rel_port;

	return group_id;
}
EXPORT_SYMBOL(scsi_vpd_tpg_id);<|MERGE_RESOLUTION|>--- conflicted
+++ resolved
@@ -1154,10 +1154,6 @@
 	void *buf = cmd->sense_buffer;
 	void *prot = cmd->prot_sdb;
 	unsigned int unchecked_isa_dma = cmd->flags & SCMD_UNCHECKED_ISA_DMA;
-<<<<<<< HEAD
-	unsigned long flags;
-=======
->>>>>>> f4a53352
 
 	/* zero out the cmd, except for the embedded scsi_request */
 	memset((char *)cmd + sizeof(cmd->req), 0,
@@ -1871,11 +1867,6 @@
 	struct scsi_cmnd *cmd = blk_mq_rq_to_pdu(req);
 	struct scsi_device *sdev = req->q->queuedata;
 	struct Scsi_Host *shost = sdev->host;
-<<<<<<< HEAD
-	unsigned char *sense_buf = cmd->sense_buffer;
-	unsigned int unchecked_isa_dma = cmd->flags & SCMD_UNCHECKED_ISA_DMA;
-=======
->>>>>>> f4a53352
 	struct scatterlist *sg;
 
 	scsi_init_command(sdev, cmd);
@@ -1883,12 +1874,6 @@
 	req->special = cmd;
 
 	cmd->request = req;
-<<<<<<< HEAD
-	cmd->device = sdev;
-	cmd->sense_buffer = sense_buf;
-	cmd->flags = unchecked_isa_dma;
-=======
->>>>>>> f4a53352
 
 	cmd->tag = req->tag;
 	cmd->prot_op = SCSI_PROT_NORMAL;
