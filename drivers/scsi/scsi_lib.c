--- conflicted
+++ resolved
@@ -733,8 +733,6 @@
 static blk_status_t scsi_result_to_blk_status(struct scsi_cmnd *cmd, int result)
 {
 	switch (host_byte(result)) {
-<<<<<<< HEAD
-=======
 	case DID_OK:
 		/*
 		 * Also check the other bytes than the status byte in result
@@ -744,7 +742,6 @@
 		if (scsi_status_is_good(result) && (result & ~0xff) == 0)
 			return BLK_STS_OK;
 		return BLK_STS_IOERR;
->>>>>>> 28783bf4
 	case DID_TRANSPORT_FAILFAST:
 		return BLK_STS_TRANSPORT;
 	case DID_TARGET_FAILURE:
