--- conflicted
+++ resolved
@@ -171,21 +171,9 @@
 		#define ADAPTER_STATE_GOING_DOWN	1
 		#define ADAPTER_STATE_LINK_DOWN		2
 		#define ADAPTER_STATE_READY		3
-<<<<<<< HEAD
-	u32 flags;
-	unsigned long init_done;
-		#define BNX2FC_FW_INIT_DONE		0
-		#define BNX2FC_CTLR_INIT_DONE		1
-		#define BNX2FC_CREATE_DONE		2
-	struct fcoe_ctlr ctlr;
-	struct list_head vports;
-	u8 vlan_enabled;
-	int vlan_id;
-=======
 	unsigned long flags;
 		#define BNX2FC_FLAG_FW_INIT_DONE	0
 		#define BNX2FC_FLAG_DESTROY_CMPL	1
->>>>>>> 9c61904c
 	u32 next_conn_id;
 	struct fcoe_task_ctx_entry **task_ctx;
 	dma_addr_t *task_ctx_dma;
@@ -239,11 +227,6 @@
 };
 
 #define bnx2fc_from_ctlr(fip) container_of(fip, struct bnx2fc_interface, ctlr)
-
-struct bnx2fc_lport {
-	struct list_head list;
-	struct fc_lport *lport;
-};
 
 struct bnx2fc_lport {
 	struct list_head list;
