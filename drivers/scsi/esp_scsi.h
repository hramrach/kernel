/* SPDX-License-Identifier: GPL-2.0 */
/* esp_scsi.h: Defines and structures for the ESP driver.
 *
 * Copyright (C) 2007 David S. Miller (davem@davemloft.net)
 */

#ifndef _ESP_SCSI_H
#define _ESP_SCSI_H

					/* Access    Description      Offset */
#define ESP_TCLOW	0x00UL		/* rw  Low bits transfer count 0x00  */
#define ESP_TCMED	0x01UL		/* rw  Mid bits transfer count 0x04  */
#define ESP_FDATA	0x02UL		/* rw  FIFO data bits          0x08  */
#define ESP_CMD		0x03UL		/* rw  SCSI command bits       0x0c  */
#define ESP_STATUS	0x04UL		/* ro  ESP status register     0x10  */
#define ESP_BUSID	ESP_STATUS	/* wo  BusID for sel/resel     0x10  */
#define ESP_INTRPT	0x05UL		/* ro  Kind of interrupt       0x14  */
#define ESP_TIMEO	ESP_INTRPT	/* wo  Timeout for sel/resel   0x14  */
#define ESP_SSTEP	0x06UL		/* ro  Sequence step register  0x18  */
#define ESP_STP		ESP_SSTEP	/* wo  Transfer period/sync    0x18  */
#define ESP_FFLAGS	0x07UL		/* ro  Bits current FIFO info  0x1c  */
#define ESP_SOFF	ESP_FFLAGS	/* wo  Sync offset             0x1c  */
#define ESP_CFG1	0x08UL		/* rw  First cfg register      0x20  */
#define ESP_CFACT	0x09UL		/* wo  Clock conv factor       0x24  */
#define ESP_STATUS2	ESP_CFACT	/* ro  HME status2 register    0x24  */
#define ESP_CTEST	0x0aUL		/* wo  Chip test register      0x28  */
#define ESP_CFG2	0x0bUL		/* rw  Second cfg register     0x2c  */
#define ESP_CFG3	0x0cUL		/* rw  Third cfg register      0x30  */
#define ESP_CFG4	0x0dUL		/* rw  Fourth cfg register     0x34  */
#define ESP_TCHI	0x0eUL		/* rw  High bits transf count  0x38  */
#define ESP_UID		ESP_TCHI	/* ro  Unique ID code          0x38  */
#define FAS_RLO		ESP_TCHI	/* rw  HME extended counter    0x38  */
#define ESP_FGRND	0x0fUL		/* rw  Data base for fifo      0x3c  */
#define FAS_RHI		ESP_FGRND	/* rw  HME extended counter    0x3c  */

#define SBUS_ESP_REG_SIZE	0x40UL

/* Bitfield meanings for the above registers. */

/* ESP config reg 1, read-write, found on all ESP chips */
#define ESP_CONFIG1_ID        0x07      /* My BUS ID bits */
#define ESP_CONFIG1_CHTEST    0x08      /* Enable ESP chip tests */
#define ESP_CONFIG1_PENABLE   0x10      /* Enable parity checks */
#define ESP_CONFIG1_PARTEST   0x20      /* Parity test mode enabled? */
#define ESP_CONFIG1_SRRDISAB  0x40      /* Disable SCSI reset reports */
#define ESP_CONFIG1_SLCABLE   0x80      /* Enable slow cable mode */

/* ESP config reg 2, read-write, found only on esp100a+esp200+esp236 chips */
#define ESP_CONFIG2_DMAPARITY 0x01      /* enable DMA Parity (200,236) */
#define ESP_CONFIG2_REGPARITY 0x02      /* enable reg Parity (200,236) */
#define ESP_CONFIG2_BADPARITY 0x04      /* Bad parity target abort  */
#define ESP_CONFIG2_SCSI2ENAB 0x08      /* Enable SCSI-2 features (tgtmode) */
#define ESP_CONFIG2_HI        0x10      /* High Impedance DREQ ???  */
#define ESP_CONFIG2_HMEFENAB  0x10      /* HME features enable */
#define ESP_CONFIG2_BCM       0x20      /* Enable byte-ctrl (236)   */
#define ESP_CONFIG2_DISPINT   0x20      /* Disable pause irq (hme) */
#define ESP_CONFIG2_FENAB     0x40      /* Enable features (fas100,216) */
#define ESP_CONFIG2_SPL       0x40      /* Enable status-phase latch (236) */
#define ESP_CONFIG2_MKDONE    0x40      /* HME magic feature */
#define ESP_CONFIG2_HME32     0x80      /* HME 32 extended */
#define ESP_CONFIG2_MAGIC     0xe0      /* Invalid bits... */

/* ESP config register 3 read-write, found only esp236+fas236+fas100a+hme chips */
#define ESP_CONFIG3_FCLOCK    0x01     /* FAST SCSI clock rate (esp100a/hme) */
#define ESP_CONFIG3_TEM       0x01     /* Enable thresh-8 mode (esp/fas236)  */
#define ESP_CONFIG3_FAST      0x02     /* Enable FAST SCSI     (esp100a/hme) */
#define ESP_CONFIG3_ADMA      0x02     /* Enable alternate-dma (esp/fas236)  */
#define ESP_CONFIG3_TENB      0x04     /* group2 SCSI2 support (esp100a/hme) */
#define ESP_CONFIG3_SRB       0x04     /* Save residual byte   (esp/fas236)  */
#define ESP_CONFIG3_TMS       0x08     /* Three-byte msg's ok  (esp100a/hme) */
#define ESP_CONFIG3_FCLK      0x08     /* Fast SCSI clock rate (esp/fas236)  */
#define ESP_CONFIG3_IDMSG     0x10     /* ID message checking  (esp100a/hme) */
#define ESP_CONFIG3_FSCSI     0x10     /* Enable FAST SCSI     (esp/fas236)  */
#define ESP_CONFIG3_GTM       0x20     /* group2 SCSI2 support (esp/fas236)  */
#define ESP_CONFIG3_IDBIT3    0x20     /* Bit 3 of HME SCSI-ID (hme)         */
#define ESP_CONFIG3_TBMS      0x40     /* Three-byte msg's ok  (esp/fas236)  */
#define ESP_CONFIG3_EWIDE     0x40     /* Enable Wide-SCSI     (hme)         */
#define ESP_CONFIG3_IMS       0x80     /* ID msg chk'ng        (esp/fas236)  */
#define ESP_CONFIG3_OBPUSH    0x80     /* Push odd-byte to dma (hme)         */

/* ESP config register 4 read-write, found only on am53c974 chips */
#define ESP_CONFIG4_RADE      0x04     /* Active negation */
#define ESP_CONFIG4_RAE       0x08     /* Active negation on REQ and ACK */
#define ESP_CONFIG4_PWD       0x20     /* Reduced power feature */
#define ESP_CONFIG4_GE0       0x40     /* Glitch eater bit 0 */
#define ESP_CONFIG4_GE1       0x80     /* Glitch eater bit 1 */

#define ESP_CONFIG_GE_12NS    (0)
#define ESP_CONFIG_GE_25NS    (ESP_CONFIG_GE1)
#define ESP_CONFIG_GE_35NS    (ESP_CONFIG_GE0)
#define ESP_CONFIG_GE_0NS     (ESP_CONFIG_GE0 | ESP_CONFIG_GE1)

/* ESP command register read-write */
/* Group 1 commands:  These may be sent at any point in time to the ESP
 *                    chip.  None of them can generate interrupts 'cept
 *                    the "SCSI bus reset" command if you have not disabled
 *                    SCSI reset interrupts in the config1 ESP register.
 */
#define ESP_CMD_NULL          0x00     /* Null command, ie. a nop */
#define ESP_CMD_FLUSH         0x01     /* FIFO Flush */
#define ESP_CMD_RC            0x02     /* Chip reset */
#define ESP_CMD_RS            0x03     /* SCSI bus reset */

/* Group 2 commands:  ESP must be an initiator and connected to a target
 *                    for these commands to work.
 */
#define ESP_CMD_TI            0x10     /* Transfer Information */
#define ESP_CMD_ICCSEQ        0x11     /* Initiator cmd complete sequence */
#define ESP_CMD_MOK           0x12     /* Message okie-dokie */
#define ESP_CMD_TPAD          0x18     /* Transfer Pad */
#define ESP_CMD_SATN          0x1a     /* Set ATN */
#define ESP_CMD_RATN          0x1b     /* De-assert ATN */

/* Group 3 commands:  ESP must be in the MSGOUT or MSGIN state and be connected
 *                    to a target as the initiator for these commands to work.
 */
#define ESP_CMD_SMSG          0x20     /* Send message */
#define ESP_CMD_SSTAT         0x21     /* Send status */
#define ESP_CMD_SDATA         0x22     /* Send data */
#define ESP_CMD_DSEQ          0x23     /* Discontinue Sequence */
#define ESP_CMD_TSEQ          0x24     /* Terminate Sequence */
#define ESP_CMD_TCCSEQ        0x25     /* Target cmd cmplt sequence */
#define ESP_CMD_DCNCT         0x27     /* Disconnect */
#define ESP_CMD_RMSG          0x28     /* Receive Message */
#define ESP_CMD_RCMD          0x29     /* Receive Command */
#define ESP_CMD_RDATA         0x2a     /* Receive Data */
#define ESP_CMD_RCSEQ         0x2b     /* Receive cmd sequence */

/* Group 4 commands:  The ESP must be in the disconnected state and must
 *                    not be connected to any targets as initiator for
 *                    these commands to work.
 */
#define ESP_CMD_RSEL          0x40     /* Reselect */
#define ESP_CMD_SEL           0x41     /* Select w/o ATN */
#define ESP_CMD_SELA          0x42     /* Select w/ATN */
#define ESP_CMD_SELAS         0x43     /* Select w/ATN & STOP */
#define ESP_CMD_ESEL          0x44     /* Enable selection */
#define ESP_CMD_DSEL          0x45     /* Disable selections */
#define ESP_CMD_SA3           0x46     /* Select w/ATN3 */
#define ESP_CMD_RSEL3         0x47     /* Reselect3 */

/* This bit enables the ESP's DMA on the SBus */
#define ESP_CMD_DMA           0x80     /* Do DMA? */

/* ESP status register read-only */
#define ESP_STAT_PIO          0x01     /* IO phase bit */
#define ESP_STAT_PCD          0x02     /* CD phase bit */
#define ESP_STAT_PMSG         0x04     /* MSG phase bit */
#define ESP_STAT_PMASK        0x07     /* Mask of phase bits */
#define ESP_STAT_TDONE        0x08     /* Transfer Completed */
#define ESP_STAT_TCNT         0x10     /* Transfer Counter Is Zero */
#define ESP_STAT_PERR         0x20     /* Parity error */
#define ESP_STAT_SPAM         0x40     /* Real bad error */
/* This indicates the 'interrupt pending' condition on esp236, it is a reserved
 * bit on other revs of the ESP.
 */
#define ESP_STAT_INTR         0x80             /* Interrupt */

/* The status register can be masked with ESP_STAT_PMASK and compared
 * with the following values to determine the current phase the ESP
 * (at least thinks it) is in.  For our purposes we also add our own
 * software 'done' bit for our phase management engine.
 */
#define ESP_DOP   (0)                                       /* Data Out  */
#define ESP_DIP   (ESP_STAT_PIO)                            /* Data In   */
#define ESP_CMDP  (ESP_STAT_PCD)                            /* Command   */
#define ESP_STATP (ESP_STAT_PCD|ESP_STAT_PIO)               /* Status    */
#define ESP_MOP   (ESP_STAT_PMSG|ESP_STAT_PCD)              /* Message Out */
#define ESP_MIP   (ESP_STAT_PMSG|ESP_STAT_PCD|ESP_STAT_PIO) /* Message In */

/* HME only: status 2 register */
#define ESP_STAT2_SCHBIT      0x01 /* Upper bits 3-7 of sstep enabled */
#define ESP_STAT2_FFLAGS      0x02 /* The fifo flags are now latched */
#define ESP_STAT2_XCNT        0x04 /* The transfer counter is latched */
#define ESP_STAT2_CREGA       0x08 /* The command reg is active now */
#define ESP_STAT2_WIDE        0x10 /* Interface on this adapter is wide */
#define ESP_STAT2_F1BYTE      0x20 /* There is one byte at top of fifo */
#define ESP_STAT2_FMSB        0x40 /* Next byte in fifo is most significant */
#define ESP_STAT2_FEMPTY      0x80 /* FIFO is empty */

/* ESP interrupt register read-only */
#define ESP_INTR_S            0x01     /* Select w/o ATN */
#define ESP_INTR_SATN         0x02     /* Select w/ATN */
#define ESP_INTR_RSEL         0x04     /* Reselected */
#define ESP_INTR_FDONE        0x08     /* Function done */
#define ESP_INTR_BSERV        0x10     /* Bus service */
#define ESP_INTR_DC           0x20     /* Disconnect */
#define ESP_INTR_IC           0x40     /* Illegal command given */
#define ESP_INTR_SR           0x80     /* SCSI bus reset detected */

/* ESP sequence step register read-only */
#define ESP_STEP_VBITS        0x07     /* Valid bits */
#define ESP_STEP_ASEL         0x00     /* Selection&Arbitrate cmplt */
#define ESP_STEP_SID          0x01     /* One msg byte sent */
#define ESP_STEP_NCMD         0x02     /* Was not in command phase */
#define ESP_STEP_PPC          0x03     /* Early phase chg caused cmnd
                                        * bytes to be lost
                                        */
#define ESP_STEP_FINI4        0x04     /* Command was sent ok */

/* Ho hum, some ESP's set the step register to this as well... */
#define ESP_STEP_FINI5        0x05
#define ESP_STEP_FINI6        0x06
#define ESP_STEP_FINI7        0x07

/* ESP chip-test register read-write */
#define ESP_TEST_TARG         0x01     /* Target test mode */
#define ESP_TEST_INI          0x02     /* Initiator test mode */
#define ESP_TEST_TS           0x04     /* Tristate test mode */

/* ESP unique ID register read-only, found on fas236+fas100a only */
#define ESP_UID_F100A         0x00     /* ESP FAS100A  */
#define ESP_UID_F236          0x02     /* ESP FAS236   */
#define ESP_UID_REV           0x07     /* ESP revision */
#define ESP_UID_FAM           0xf8     /* ESP family   */

/* ESP fifo flags register read-only */
/* Note that the following implies a 16 byte FIFO on the ESP. */
#define ESP_FF_FBYTES         0x1f     /* Num bytes in FIFO */
#define ESP_FF_ONOTZERO       0x20     /* offset ctr not zero (esp100) */
#define ESP_FF_SSTEP          0xe0     /* Sequence step */

/* ESP clock conversion factor register write-only */
#define ESP_CCF_F0            0x00     /* 35.01MHz - 40MHz */
#define ESP_CCF_NEVER         0x01     /* Set it to this and die */
#define ESP_CCF_F2            0x02     /* 10MHz */
#define ESP_CCF_F3            0x03     /* 10.01MHz - 15MHz */
#define ESP_CCF_F4            0x04     /* 15.01MHz - 20MHz */
#define ESP_CCF_F5            0x05     /* 20.01MHz - 25MHz */
#define ESP_CCF_F6            0x06     /* 25.01MHz - 30MHz */
#define ESP_CCF_F7            0x07     /* 30.01MHz - 35MHz */

/* HME only... */
#define ESP_BUSID_RESELID     0x10
#define ESP_BUSID_CTR32BIT    0x40

#define ESP_BUS_TIMEOUT        250     /* In milli-seconds */
#define ESP_TIMEO_CONST       8192
#define ESP_NEG_DEFP(mhz, cfact) \
        ((ESP_BUS_TIMEOUT * ((mhz) / 1000)) / (8192 * (cfact)))
#define ESP_HZ_TO_CYCLE(hertz)  ((1000000000) / ((hertz) / 1000))
#define ESP_TICK(ccf, cycle)  ((7682 * (ccf) * (cycle) / 1000))

/* For slow to medium speed input clock rates we shoot for 5mb/s, but for high
 * input clock rates we try to do 10mb/s although I don't think a transfer can
 * even run that fast with an ESP even with DMA2 scatter gather pipelining.
 */
#define SYNC_DEFP_SLOW            0x32   /* 5mb/s  */
#define SYNC_DEFP_FAST            0x19   /* 10mb/s */

struct esp_cmd_priv {
	int			num_sg;
	int			cur_residue;
	struct scatterlist	*cur_sg;
	int			tot_residue;
};
#define ESP_CMD_PRIV(CMD)	((struct esp_cmd_priv *)(&(CMD)->SCp))

enum esp_rev {
	ESP100     = 0x00,  /* NCR53C90 - very broken */
	ESP100A    = 0x01,  /* NCR53C90A */
	ESP236     = 0x02,
	FAS236     = 0x03,
	FAS100A    = 0x04,
	FAST       = 0x05,
	FASHME     = 0x06,
	PCSCSI     = 0x07,  /* AM53c974 */
};

struct esp_cmd_entry {
	struct list_head	list;

	struct scsi_cmnd	*cmd;

	unsigned int		saved_cur_residue;
	struct scatterlist	*saved_cur_sg;
	unsigned int		saved_tot_residue;

	u8			flags;
#define ESP_CMD_FLAG_WRITE	0x01 /* DMA is a write */
#define ESP_CMD_FLAG_AUTOSENSE	0x04 /* Doing automatic REQUEST_SENSE */
#define ESP_CMD_FLAG_RESIDUAL	0x08 /* AM53c974 BLAST residual */

	u8			tag[2];
	u8			orig_tag[2];

	u8			status;
	u8			message;

	unsigned char		*sense_ptr;
	unsigned char		*saved_sense_ptr;
	dma_addr_t		sense_dma;

	struct completion	*eh_done;
};

#define ESP_DEFAULT_TAGS	16

#define ESP_MAX_TARGET		16
#define ESP_MAX_LUN		8
#define ESP_MAX_TAG		256

struct esp_lun_data {
	struct esp_cmd_entry	*non_tagged_cmd;
	int			num_tagged;
	int			hold;
	struct esp_cmd_entry	*tagged_cmds[ESP_MAX_TAG];
};

struct esp_target_data {
	/* These are the ESP_STP, ESP_SOFF, and ESP_CFG3 register values which
	 * match the currently negotiated settings for this target.  The SCSI
	 * protocol values are maintained in spi_{offset,period,wide}(starget).
	 */
	u8			esp_period;
	u8			esp_offset;
	u8			esp_config3;

	u8			flags;
#define ESP_TGT_WIDE		0x01
#define ESP_TGT_DISCONNECT	0x02
#define ESP_TGT_NEGO_WIDE	0x04
#define ESP_TGT_NEGO_SYNC	0x08
#define ESP_TGT_CHECK_NEGO	0x40
#define ESP_TGT_BROKEN		0x80

	/* When ESP_TGT_CHECK_NEGO is set, on the next scsi command to this
	 * device we will try to negotiate the following parameters.
	 */
	u8			nego_goal_period;
	u8			nego_goal_offset;
	u8			nego_goal_width;
	u8			nego_goal_tags;

	struct scsi_target	*starget;
};

struct esp_event_ent {
	u8			type;
#define ESP_EVENT_TYPE_EVENT	0x01
#define ESP_EVENT_TYPE_CMD	0x02
	u8			val;

	u8			sreg;
	u8			seqreg;
	u8			sreg2;
	u8			ireg;
	u8			select_state;
	u8			event;
	u8			__pad;
};

struct esp;
struct esp_driver_ops {
	/* Read and write the ESP 8-bit registers.  On some
	 * applications of the ESP chip the registers are at 4-byte
	 * instead of 1-byte intervals.
	 */
	void (*esp_write8)(struct esp *esp, u8 val, unsigned long reg);
	u8 (*esp_read8)(struct esp *esp, unsigned long reg);

	/* Return non-zero if there is an IRQ pending.  Usually this
	 * status bit lives in the DMA controller sitting in front of
	 * the ESP.  This has to be accurate or else the ESP interrupt
	 * handler will not run.
	 */
	int (*irq_pending)(struct esp *esp);

	/* Return the maximum allowable size of a DMA transfer for a
	 * given buffer.
	 */
	u32 (*dma_length_limit)(struct esp *esp, u32 dma_addr,
				u32 dma_len);

	/* Reset the DMA engine entirely.  On return, ESP interrupts
	 * should be enabled.  Often the interrupt enabling is
	 * controlled in the DMA engine.
	 */
	void (*reset_dma)(struct esp *esp);

	/* Drain any pending DMA in the DMA engine after a transfer.
	 * This is for writes to memory.
	 */
	void (*dma_drain)(struct esp *esp);

	/* Invalidate the DMA engine after a DMA transfer.  */
	void (*dma_invalidate)(struct esp *esp);

	/* Setup an ESP command that will use a DMA transfer.
	 * The 'esp_count' specifies what transfer length should be
	 * programmed into the ESP transfer counter registers, whereas
	 * the 'dma_count' is the length that should be programmed into
	 * the DMA controller.  Usually they are the same.  If 'write'
	 * is non-zero, this transfer is a write into memory.  'cmd'
	 * holds the ESP command that should be issued by calling
	 * scsi_esp_cmd() at the appropriate time while programming
	 * the DMA hardware.
	 */
	void (*send_dma_cmd)(struct esp *esp, u32 dma_addr, u32 esp_count,
			     u32 dma_count, int write, u8 cmd);

	/* Return non-zero if the DMA engine is reporting an error
	 * currently.
	 */
	int (*dma_error)(struct esp *esp);
};

#define ESP_MAX_MSG_SZ		8
#define ESP_EVENT_LOG_SZ	32

#define ESP_QUICKIRQ_LIMIT	100
#define ESP_RESELECT_TAG_LIMIT	2500

struct esp {
	void __iomem		*regs;
	void __iomem		*dma_regs;

	const struct esp_driver_ops *ops;

	struct Scsi_Host	*host;
	struct device		*dev;

	struct esp_cmd_entry	*active_cmd;

	struct list_head	queued_cmds;
	struct list_head	active_cmds;

	u8			*command_block;
	dma_addr_t		command_block_dma;

	unsigned int		data_dma_len;

	/* The following are used to determine the cause of an IRQ. Upon every
	 * IRQ entry we synchronize these with the hardware registers.
	 */
	u8			sreg;
	u8			seqreg;
	u8			sreg2;
	u8			ireg;

	u32			prev_hme_dmacsr;
	u8			prev_soff;
	u8			prev_stp;
	u8			prev_cfg3;
	u8			num_tags;

	struct list_head	esp_cmd_pool;

	struct esp_target_data	target[ESP_MAX_TARGET];

	int			fifo_cnt;
	u8			fifo[16];

	struct esp_event_ent	esp_event_log[ESP_EVENT_LOG_SZ];
	int			esp_event_cur;

	u8			msg_out[ESP_MAX_MSG_SZ];
	int			msg_out_len;

	u8			msg_in[ESP_MAX_MSG_SZ];
	int			msg_in_len;

	u8			bursts;
	u8			config1;
	u8			config2;
	u8			config4;

	u8			scsi_id;
	u32			scsi_id_mask;

	enum esp_rev		rev;

	u32			flags;
#define ESP_FLAG_DIFFERENTIAL	0x00000001
#define ESP_FLAG_RESETTING	0x00000002
#define ESP_FLAG_WIDE_CAPABLE	0x00000008
#define ESP_FLAG_QUICKIRQ_CHECK	0x00000010
#define ESP_FLAG_DISABLE_SYNC	0x00000020
#define ESP_FLAG_USE_FIFO	0x00000040
#define ESP_FLAG_NO_DMA_MAP	0x00000080

	u8			select_state;
#define ESP_SELECT_NONE		0x00 /* Not selecting */
#define ESP_SELECT_BASIC	0x01 /* Select w/o MSGOUT phase */
#define ESP_SELECT_MSGOUT	0x02 /* Select with MSGOUT */

	/* When we are not selecting, we are expecting an event.  */
	u8			event;
#define ESP_EVENT_NONE		0x00
#define ESP_EVENT_CMD_START	0x01
#define ESP_EVENT_CMD_DONE	0x02
#define ESP_EVENT_DATA_IN	0x03
#define ESP_EVENT_DATA_OUT	0x04
#define ESP_EVENT_DATA_DONE	0x05
#define ESP_EVENT_MSGIN		0x06
#define ESP_EVENT_MSGIN_MORE	0x07
#define ESP_EVENT_MSGIN_DONE	0x08
#define ESP_EVENT_MSGOUT	0x09
#define ESP_EVENT_MSGOUT_DONE	0x0a
#define ESP_EVENT_STATUS	0x0b
#define ESP_EVENT_FREE_BUS	0x0c
#define ESP_EVENT_CHECK_PHASE	0x0d
#define ESP_EVENT_RESET		0x10

	/* Probed in esp_get_clock_params() */
	u32			cfact;
	u32			cfreq;
	u32			ccycle;
	u32			ctick;
	u32			neg_defp;
	u32			sync_defp;

	/* Computed in esp_reset_esp() */
	u32			max_period;
	u32			min_period;
	u32			radelay;

	/* ESP_CMD_SELAS command state */
	u8			*cmd_bytes_ptr;
	int			cmd_bytes_left;

	struct completion	*eh_reset;

	void			*dma;
	int			dmarev;

<<<<<<< HEAD
=======
	/* These are used by esp_send_pio_cmd() */
	u8 __iomem		*fifo_reg;
	int			send_cmd_error;
>>>>>>> e2afa97a
	u32			send_cmd_residual;
};

/* A front-end driver for the ESP chip should do the following in
 * it's device probe routine:
 * 1) Allocate the host and private area using scsi_host_alloc()
 *    with size 'sizeof(struct esp)'.  The first argument to
 *    scsi_host_alloc() should be &scsi_esp_template.
 * 2) Set host->max_id as appropriate.
 * 3) Set esp->host to the scsi_host itself, and esp->dev
 *    to the device object pointer.
 * 4) Hook up esp->ops to the front-end implementation.
 * 5) If the ESP chip supports wide transfers, set ESP_FLAG_WIDE_CAPABLE
 *    in esp->flags.
 * 6) Map the DMA and ESP chip registers.
 * 7) DMA map the ESP command block, store the DMA address
 *    in esp->command_block_dma.
 * 8) Register the scsi_esp_intr() interrupt handler.
 * 9) Probe for and provide the following chip properties:
 *    esp->scsi_id (assign to esp->host->this_id too)
 *    esp->scsi_id_mask
 *    If ESP bus is differential, set ESP_FLAG_DIFFERENTIAL
 *    esp->cfreq
 *    DMA burst bit mask in esp->bursts, if necessary
 * 10) Perform any actions necessary before the ESP device can
 *     be programmed for the first time.  On some configs, for
 *     example, the DMA engine has to be reset before ESP can
 *     be programmed.
 * 11) If necessary, call dev_set_drvdata() as needed.
 * 12) Call scsi_esp_register() with prepared 'esp' structure.
 * 13) Check scsi_esp_register() return value, release all resources
 *     if an error was returned.
 */
extern struct scsi_host_template scsi_esp_template;
extern int scsi_esp_register(struct esp *);

extern void scsi_esp_unregister(struct esp *);
extern irqreturn_t scsi_esp_intr(int, void *);
extern void scsi_esp_cmd(struct esp *, u8);

extern void esp_send_pio_cmd(struct esp *esp, u32 dma_addr, u32 esp_count,
			     u32 dma_count, int write, u8 cmd);

#endif /* !(_ESP_SCSI_H) */<|MERGE_RESOLUTION|>--- conflicted
+++ resolved
@@ -524,12 +524,9 @@
 	void			*dma;
 	int			dmarev;
 
-<<<<<<< HEAD
-=======
 	/* These are used by esp_send_pio_cmd() */
 	u8 __iomem		*fifo_reg;
 	int			send_cmd_error;
->>>>>>> e2afa97a
 	u32			send_cmd_residual;
 };
 
