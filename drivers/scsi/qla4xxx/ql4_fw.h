--- conflicted
+++ resolved
@@ -228,8 +228,8 @@
 #define MBOX_CMD_READ_FLASH			0x0026
 #define MBOX_CMD_CLEAR_DATABASE_ENTRY		0x0031
 #define MBOX_CMD_CONN_CLOSE_SESS_LOGOUT		0x0056
-#define LOGOUT_OPTION_CLOSE_SESSION		0x02
-#define LOGOUT_OPTION_RESET			0x04
+#define LOGOUT_OPTION_CLOSE_SESSION		0x01
+#define LOGOUT_OPTION_RELOGIN			0x02
 #define MBOX_CMD_EXECUTE_IOCB_A64		0x005A
 #define MBOX_CMD_INITIALIZE_FIRMWARE		0x0060
 #define MBOX_CMD_GET_INIT_FW_CTRL_BLOCK		0x0061
@@ -363,12 +363,8 @@
 	uint8_t ipv4_ttl;	/* 39 */
 	uint8_t acb_version;	/* 3A */
 #define ACB_NOT_SUPPORTED		0x00
-<<<<<<< HEAD
-#define ACB_SUPPORTED			0x02 /* Capable of ACB Version 2 Features */
-=======
 #define ACB_SUPPORTED			0x02 /* Capable of ACB Version 2
 						Features */
->>>>>>> e44a21b7
 
 	uint8_t res2;	/* 3B */
 	uint16_t def_timeout;	/* 3C-3D */
@@ -414,12 +410,8 @@
 #define IPV6_OPT_IPV6_PROTOCOL_ENABLE	0x8000
 
 	uint16_t ipv6_addtl_opts;	/* 208-209 */
-<<<<<<< HEAD
-#define IPV6_ADDOPT_NEIGHBOR_DISCOVERY_ADDR_ENABLE	0x0002 /* Pri ACB Only */
-=======
 #define IPV6_ADDOPT_NEIGHBOR_DISCOVERY_ADDR_ENABLE	0x0002 /* Pri ACB
 								  Only */
->>>>>>> e44a21b7
 #define IPV6_ADDOPT_AUTOCONFIG_LINK_LOCAL_ADDR		0x0001
 
 	uint16_t ipv6_tcp_opts;	/* 20A-20B */
@@ -617,14 +609,13 @@
 /* IOCB header structure */
 struct qla4_header {
 	uint8_t entryType;
-#define ET_STATUS		0x03
-#define ET_MARKER		0x04
-#define ET_CONT_T1		0x0A
-#define ET_STATUS_CONTINUATION	0x10
-#define ET_CMND_T3		0x19
-#define ET_ASYNC_PDU		0x37
-#define ET_PASSTHRU0		0x3A
-#define ET_PASSTHRU_STATUS	0x3C
+#define ET_STATUS		 0x03
+#define ET_MARKER		 0x04
+#define ET_CONT_T1		 0x0A
+#define ET_STATUS_CONTINUATION	 0x10
+#define ET_CMND_T3		 0x19
+#define ET_PASSTHRU0		 0x3A
+#define ET_PASSTHRU_STATUS	 0x3C
 
 	uint8_t entryStatus;
 	uint8_t systemDefined;
@@ -733,18 +724,6 @@
 	uint64_t reserved6;	/* 38-3F */
 };
 
-/* Asynchronous PDU IOCB structure */
-struct async_pdu_iocb {
-	struct qla4_header hdr;         /* 00-02 */
-	uint32_t async_pdu_handle;      /* 03-06 */
-	uint16_t target_id;             /* 07-08 */
-	uint16_t status;                /* 09-0A */
-#define ASYNC_PDU_IOCB_STS_OK   0x01
-
-	uint32_t rsrvd;                 /* 0B-0F */
-	uint8_t iscsi_pdu_hdr[48];      /* 10-3F */
-};
-
 /* Status entry structure*/
 struct status_entry {
 	struct qla4_header hdr;	/* 00-03 */
@@ -787,15 +766,6 @@
 
 };
 
-struct pdu_entry {
-	uint8_t *Buff;
-	uint32_t BuffLen;
-	uint32_t SendBuffLen;
-	uint32_t RecvBuffLen;
-	struct pdu_entry *Next;
-	dma_addr_t DmaBuff;
-};
-
 /* Status Continuation entry */
 struct status_cont_entry {
        struct qla4_header hdr; /* 00-03 */
@@ -807,9 +777,11 @@
 	uint32_t handle;	/* 04-07 */
 	uint16_t target;	/* 08-09 */
 	uint16_t connectionID;	/* 0A-0B */
+#define ISNS_DEFAULT_SERVER_CONN_ID	((uint16_t)0x8000)
 
 	uint16_t controlFlags;	/* 0C-0D */
-#define PT_FLAG_ISCSI_PDU		0x1000
+#define PT_FLAG_ETHERNET_FRAME		0x8000
+#define PT_FLAG_ISNS_PDU		0x8000
 #define PT_FLAG_SEND_BUFFER		0x0200
 #define PT_FLAG_WAIT_4_RESPONSE		0x0100
 
@@ -819,8 +791,7 @@
 	struct data_seg_a64 outDataSeg64;	/* 10-1B */
 	uint32_t res1;		/* 1C-1F */
 	struct data_seg_a64 inDataSeg64;	/* 20-2B */
-	uint8_t res2[16];	/* 2C-3F */
-	uint32_t async_pdu_handle;
+	uint8_t res2[20];	/* 2C-3F */
 };
 
 struct passthru_status {
