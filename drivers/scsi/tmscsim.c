--- conflicted
+++ resolved
@@ -172,14 +172,11 @@
  *	2.1b1 04/01/31	GL	(applied 05.04) Remove internal		*
  *				command-queuing.			*
  *	2.1b2 04/02/01	CH	(applied 05.04) Fix error-handling	*
-<<<<<<< HEAD
-=======
  *	2.1c  04/05/23  GL	Update to use the new pci_driver API,	*
  *				some scsi EH updates, more cleanup.	*
  *	2.1d  04/05/27	GL	Moved setting of scan_devices to	*
  *				slave_alloc/_configure/_destroy, as	*
  *				suggested by CH.			*
->>>>>>> 30e74fea
  ***********************************************************************/
 
 /* Uncomment SA_INTERRUPT, if the driver refuses to share its IRQ with other devices */
@@ -258,15 +255,7 @@
 #define PCI_DEVICE_ID_AMD53C974 	PCI_DEVICE_ID_AMD_SCSI
 
 
-<<<<<<< HEAD
-#include <linux/init.h>
-#include <linux/spinlock.h>
-
-#if defined(MODULE)
-static struct pci_device_id tmscsim_pci_tbl[] = {
-=======
  static struct pci_device_id tmscsim_pci_tbl[] = {
->>>>>>> 30e74fea
 	{
 		.vendor		= PCI_VENDOR_ID_AMD,
 		.device		= PCI_DEVICE_ID_AMD53C974,
@@ -276,84 +265,6 @@
 	{ }		/* Terminating entry */
 };
 MODULE_DEVICE_TABLE(pci, tmscsim_pci_tbl);
-<<<<<<< HEAD
-#endif
-	
-#define USE_SPINLOCKS 1
-
-#define DC390_IFLAGS unsigned long iflags
-#define DC390_LOCK_IO(dev) spin_lock_irqsave (((struct Scsi_Host *)dev)->host_lock, iflags)
-#define DC390_UNLOCK_IO(dev) spin_unlock_irqrestore (((struct Scsi_Host *)dev)->host_lock, iflags)
-
-/* These macros are used for uniform access to 2.0.x and 2.1.x PCI config space*/
-
-#define PDEV pdev
-#define PDEVDECL struct pci_dev *pdev
-#define PDEVDECL0 struct pci_dev *pdev = NULL
-#define PDEVDECL1 struct pci_dev *pdev
-#define PDEVSET pACB->pdev=pdev
-#define PDEVSET1 pdev=pACB->pdev
-#define PCI_WRITE_CONFIG_BYTE(pd, rv, bv) pci_write_config_byte (pd, rv, bv)
-#define PCI_READ_CONFIG_BYTE(pd, rv, bv) pci_read_config_byte (pd, rv, bv)
-#define PCI_WRITE_CONFIG_WORD(pd, rv, bv) pci_write_config_word (pd, rv, bv)
-#define PCI_READ_CONFIG_WORD(pd, rv, bv) pci_read_config_word (pd, rv, bv)
-#define PCI_PRESENT (1)
-#define PCI_GET_IO_AND_IRQ do{io_port = pci_resource_start (pdev, 0); irq = pdev->irq;} while(0)
-
-#include "tmscsim.h"
-
-#ifndef __init
-# define __init
-#endif
-
-static UCHAR dc390_StartSCSI( PACB pACB, PDCB pDCB, PSRB pSRB );
-static void dc390_DataOut_0( PACB pACB, PSRB pSRB, PUCHAR psstatus);
-static void dc390_DataIn_0( PACB pACB, PSRB pSRB, PUCHAR psstatus);
-static void dc390_Command_0( PACB pACB, PSRB pSRB, PUCHAR psstatus);
-static void dc390_Status_0( PACB pACB, PSRB pSRB, PUCHAR psstatus);
-static void dc390_MsgOut_0( PACB pACB, PSRB pSRB, PUCHAR psstatus);
-static void dc390_MsgIn_0( PACB pACB, PSRB pSRB, PUCHAR psstatus);
-static void dc390_DataOutPhase( PACB pACB, PSRB pSRB, PUCHAR psstatus);
-static void dc390_DataInPhase( PACB pACB, PSRB pSRB, PUCHAR psstatus);
-static void dc390_CommandPhase( PACB pACB, PSRB pSRB, PUCHAR psstatus);
-static void dc390_StatusPhase( PACB pACB, PSRB pSRB, PUCHAR psstatus);
-static void dc390_MsgOutPhase( PACB pACB, PSRB pSRB, PUCHAR psstatus);
-static void dc390_MsgInPhase( PACB pACB, PSRB pSRB, PUCHAR psstatus);
-static void dc390_Nop_0( PACB pACB, PSRB pSRB, PUCHAR psstatus);
-static void dc390_Nop_1( PACB pACB, PSRB pSRB, PUCHAR psstatus);
-
-static void dc390_SetXferRate( PACB pACB, PDCB pDCB );
-static void dc390_Disconnect( PACB pACB );
-static void dc390_Reselect( PACB pACB );
-static void dc390_SRBdone( PACB pACB, PDCB pDCB, PSRB pSRB );
-static void dc390_DoingSRB_Done( PACB pACB, PSCSICMD cmd );
-static void dc390_ScsiRstDetect( PACB pACB );
-static void dc390_ResetSCSIBus( PACB pACB );
-static void __inline__ dc390_RequestSense( PACB pACB, PDCB pDCB, PSRB pSRB );
-static void __inline__ dc390_InvalidCmd( PACB pACB );
-static void __inline__ dc390_EnableMsgOut_Abort (PACB, PSRB);
-static void dc390_remove_dev (PACB pACB, PDCB pDCB);
-static irqreturn_t do_DC390_Interrupt( int, void *, struct pt_regs *);
-
-static int    dc390_initAdapter( PSH psh, ULONG io_port, UCHAR Irq, UCHAR index );
-static void   dc390_initDCB( PACB pACB, PDCB *ppDCB, UCHAR id, UCHAR lun);
-static void   dc390_updateDCB (PACB pACB, PDCB pDCB);
-
-static int DC390_release(struct Scsi_Host *host);
-static int dc390_shutdown (struct Scsi_Host *host);
-
-static PACB	dc390_pACB_start= NULL;
-static PACB	dc390_pACB_current = NULL;
-static ULONG	dc390_lastabortedpid = 0;
-static UINT	dc390_laststatus = 0;
-static UCHAR	dc390_adapterCnt = 0;
-
-/* Startup values, to be overriden on the commandline */
-static int tmscsim[] = {-2, -2, -2, -2, -2, -2};
-
-#if defined(MODULE)
-MODULE_PARM(tmscsim, "1-6i");
-=======
 
 #include "tmscsim.h"
 
@@ -402,7 +313,6 @@
 static int tmscsim_paramnum = ARRAY_SIZE(tmscsim);
 
 module_param_array(tmscsim, int, tmscsim_paramnum, 0);
->>>>>>> 30e74fea
 MODULE_PARM_DESC(tmscsim, "Host SCSI ID, Speed (0=10MHz), Device Flags, Adapter Flags, Max Tags (log2(tags)-1), DelayReset (s)");
 MODULE_AUTHOR("C.L. Huang / Kurt Garloff");
 MODULE_DESCRIPTION("SCSI host adapter driver for Tekram DC390 and other AMD53C974A based PCI SCSI adapters");
@@ -460,25 +370,15 @@
 #endif   
 
 /* Devices erroneously pretending to be able to do TagQ */
-<<<<<<< HEAD
-static UCHAR  dc390_baddevname1[2][28] ={
-=======
 static u8  dc390_baddevname1[2][28] ={
->>>>>>> 30e74fea
        "SEAGATE ST3390N         9546",
        "HP      C3323-300       4269"};
 #define BADDEVCNT	2
 
 static char*  dc390_adapname = "DC390";
-<<<<<<< HEAD
-static UCHAR  dc390_eepromBuf[MAX_ADAPTER_NUM][EE_LEN];
-static UCHAR  dc390_clock_period1[] = {4, 5, 6, 7, 8, 10, 13, 20};
-static UCHAR  dc390_clock_speed[] = {100,80,67,57,50, 40, 31, 20};
-=======
 static u8  dc390_eepromBuf[MAX_ADAPTER_NUM][EE_LEN];
 static u8  dc390_clock_period1[] = {4, 5, 6, 7, 8, 10, 13, 20};
 static u8  dc390_clock_speed[] = {100,80,67,57,50, 40, 31, 20};
->>>>>>> 30e74fea
 
 /***********************************************************************
  * Functions for access to DC390 EEPROM
@@ -591,14 +491,10 @@
 	return 1;
 }
 
-<<<<<<< HEAD
-static void __init dc390_EEpromOutDI( PDEVDECL, PUCHAR regval, UCHAR Carry )
-=======
 __setup("tmscsim=", dc390_setup);
 #endif
 
 static void __devinit dc390_EEpromOutDI(struct pci_dev *pdev, u8 *regval, u8 Carry)
->>>>>>> 30e74fea
 {
     u8 bval;
 
@@ -746,25 +642,6 @@
  * Lists are managed using two pointers and eventually a counter
  */
 
-<<<<<<< HEAD
-
-#if 0
-/* Look for a SCSI cmd in a SRB queue */
-static PSRB dc390_find_cmd_in_SRBq (PSCSICMD cmd, PSRB queue)
-{
-    PSRB q = queue;
-    while (q)
-    {
-	if (q->pcmd == cmd) return q;
-	q = q->pNextSRB;
-	if (q == queue) return 0;
-    }
-    return q;
-}
-#endif
-
-=======
->>>>>>> 30e74fea
 /* Return next free SRB */
 static __inline__ struct dc390_srb* dc390_Free_get ( struct dc390_acb* pACB )
 {
@@ -928,21 +805,12 @@
 /* Wake up waiting queue */
 static void DC390_waiting_timed_out (unsigned long ptr)
 {
-<<<<<<< HEAD
-	PACB pACB = (PACB)ptr;
-	DC390_IFLAGS;
-	DEBUG0(printk ("DC390: Debug: Waiting queue woken up by timer!\n"));
-	DC390_LOCK_IO(pACB->pScsiHost);
-	dc390_Waiting_process (pACB);
-	DC390_UNLOCK_IO(pACB->pScsiHost);
-=======
 	struct dc390_acb* pACB = (struct dc390_acb*)ptr;
 	unsigned long iflags;
 	DEBUG0(printk ("DC390: Debug: Waiting queue woken up by timer!\n"));
 	spin_lock_irqsave(pACB->pScsiHost->host_lock, iflags);
 	dc390_Waiting_process (pACB);
 	spin_unlock_irqrestore(pACB->pScsiHost->host_lock, iflags);
->>>>>>> 30e74fea
 }
 
 /***********************************************************************
@@ -1005,15 +873,6 @@
 
 	/* Map sense buffer */
 	if (pSRB->SRBFlag & AUTO_REQSENSE) {
-<<<<<<< HEAD
-		sg_dma_address(&pSRB->Segmentx) = cmdp->saved_dma_handle = 
-			pci_map_page(pdev, virt_to_page(pcmd->sense_buffer),
-				     (unsigned long)pcmd->sense_buffer & ~PAGE_MASK, sizeof(pcmd->sense_buffer),
-				     DMA_FROM_DEVICE);
-		sg_dma_len(&pSRB->Segmentx) = sizeof(pcmd->sense_buffer);
-		pSRB->SGcount = 1;
-		pSRB->pSegmentList = (PSGL) &pSRB->Segmentx;
-=======
 		pSRB->pSegmentList	= dc390_sg_build_single(&pSRB->Segmentx, pcmd->sense_buffer, sizeof(pcmd->sense_buffer));
 		pSRB->SGcount		= pci_map_sg(pdev, pSRB->pSegmentList, 1,
 						     DMA_FROM_DEVICE);
@@ -1022,7 +881,6 @@
 		/* TODO: error handling */
 		if (pSRB->SGcount != 1)
 			error = 1;
->>>>>>> 30e74fea
 		DEBUG1(printk("%s(): Mapped sense buffer %p at %x\n", __FUNCTION__, pcmd->sense_buffer, cmdp->saved_dma_handle));
 	/* Map SG list */
 	} else if (pcmd->use_sg) {
@@ -1042,14 +900,8 @@
 		cmdp->saved_dma_handle	= sg_dma_address(pSRB->pSegmentList);
 
 		/* TODO: error handling */
-<<<<<<< HEAD
-		sg_dma_len(&pSRB->Segmentx) = pcmd->request_bufflen;
-		pSRB->SGcount = 1;
-		pSRB->pSegmentList = (PSGL) &pSRB->Segmentx;
-=======
 		if (pSRB->SGcount != 1)
 			error = 1;
->>>>>>> 30e74fea
 		DEBUG1(printk("%s(): Mapped request buffer %p at %x\n", __FUNCTION__, pcmd->request_buffer, cmdp->saved_dma_handle));
 	/* No mapping !? */	
     	} else
@@ -1132,20 +984,12 @@
  *
  ***********************************************************************/
 
-<<<<<<< HEAD
-static int DC390_queue_command (Scsi_Cmnd *cmd, void (* done)(Scsi_Cmnd *))
-{
-    PDCB   pDCB;
-    PSRB   pSRB;
-    PACB   pACB = (PACB) cmd->device->host->hostdata;
-=======
 static int DC390_queue_command(struct scsi_cmnd *cmd,
 		void (* done)(struct scsi_cmnd *))
 {
     struct dc390_dcb*   pDCB = (struct dc390_dcb*) cmd->device->hostdata;
     struct dc390_srb*   pSRB;
     struct dc390_acb*   pACB = (struct dc390_acb*) cmd->device->host->hostdata;
->>>>>>> 30e74fea
 
     DEBUG0(/*  if(pACB->scan_devices) */	\
 	printk(KERN_INFO "DC390: Queue Cmd=%02x,Tgt=%d,LUN=%d (pid=%li), buffer=%p\n",\
@@ -1154,48 +998,11 @@
     /* TODO: Change the policy: Always accept TEST_UNIT_READY or INQUIRY 
      * commands and alloc a DCB for the device if not yet there. DCB will
      * be removed in dc390_SRBdone if SEL_TIMEOUT */
-<<<<<<< HEAD
-
-    if( (pACB->scan_devices == END_SCAN) && (cmd->cmnd[0] != INQUIRY) )
-	pACB->scan_devices = 0;
-
-    else if( (pACB->scan_devices) && (cmd->cmnd[0] == READ_6) )
-	pACB->scan_devices = 0;
-
-    if( (pACB->scan_devices || cmd->cmnd[0] == TEST_UNIT_READY || cmd->cmnd[0] == INQUIRY) && 
-       !(pACB->DCBmap[cmd->device->id] & (1 << cmd->device->lun)) )
-    {
-        pACB->scan_devices = 1;
-
-	dc390_initDCB( pACB, &pDCB, cmd->device->id, cmd->device->lun );
-	if (!pDCB)
-	  {
-	    printk (KERN_ERR "DC390: kmalloc for DCB failed, target %02x lun %02x\n", 
-		    cmd->device->id, cmd->device->lun);
-	    goto fail;
-	  }
-            
-    }
-    else if( !(pACB->scan_devices) && !(pACB->DCBmap[cmd->device->id] & (1 << cmd->device->lun)) )
-    {
-=======
     if (!(pACB->scan_devices) && !(pACB->DCBmap[cmd->device->id] & (1 << cmd->device->lun))) {
->>>>>>> 30e74fea
 	printk(KERN_INFO "DC390: Ignore target %02x lun %02x\n",
 		cmd->device->id, cmd->device->lun); 
 	goto fail;
     }
-<<<<<<< HEAD
-    else
-    {
-	pDCB = dc390_findDCB (pACB, cmd->device->id, cmd->device->lun);
-	if (!pDCB)
-	 {  /* should never happen */
-	    printk (KERN_ERR "DC390: no DCB failed, target %02x lun %02x\n", 
-		    cmd->device->id, cmd->device->lun);
-	    goto fail;
-	 }
-=======
 
     /* Should it be: BUG_ON(!pDCB); ? */
 
@@ -1204,7 +1011,6 @@
 	printk (KERN_ERR "DC390: no DCB found, target %02x lun %02x\n", 
 		cmd->device->id, cmd->device->lun);
 	goto fail;
->>>>>>> 30e74fea
     }
 
     pACB->Cmds++;
@@ -1367,11 +1173,7 @@
 }
 #endif
 
-<<<<<<< HEAD
-static void dc390_dumpinfo (PACB pACB, PDCB pDCB, PSRB pSRB)
-=======
 static void dc390_dumpinfo (struct dc390_acb* pACB, struct dc390_dcb* pDCB, struct dc390_srb* pSRB)
->>>>>>> 30e74fea
 {
     struct pci_dev *pdev;
     u16 pstat;
@@ -1429,31 +1231,18 @@
  * Status: Buggy !
  ***********************************************************************/
 
-<<<<<<< HEAD
-static int DC390_abort (Scsi_Cmnd *cmd)
-=======
 static int DC390_abort (struct scsi_cmnd *cmd)
->>>>>>> 30e74fea
 {
     struct dc390_dcb *pDCB = (struct dc390_dcb*) cmd->device->hostdata;
     struct dc390_srb *pSRB, *psrb;
     u32  count, i;
     int   status;
-<<<<<<< HEAD
-    //ULONG sbac;
-    PACB  pACB = (PACB) cmd->device->host->hostdata;
-=======
     //unsigned long sbac;
     struct dc390_acb *pACB = (struct dc390_acb*) cmd->device->host->hostdata;
->>>>>>> 30e74fea
 
     printk ("DC390: Abort command (pid %li, Device %02i-%02i)\n",
 	    cmd->pid, cmd->device->id, cmd->device->lun);
 
-<<<<<<< HEAD
-    pDCB = dc390_findDCB (pACB, cmd->device->id, cmd->device->lun);
-=======
->>>>>>> 30e74fea
     if( !pDCB ) goto  NOT_RUN;
 
     /* Added 98/07/02 KG */
@@ -1647,17 +1436,10 @@
  * Returns : 0 on success.
  ***********************************************************************/
 
-<<<<<<< HEAD
-static int DC390_reset (Scsi_Cmnd *cmd)
-{
-    UCHAR   bval;
-    PACB    pACB = (PACB) cmd->device->host->hostdata;
-=======
 static int DC390_reset (struct scsi_cmnd *cmd)
 {
     u8   bval;
     struct dc390_acb*    pACB = (struct dc390_acb*) cmd->device->host->hostdata;
->>>>>>> 30e74fea
 
     printk(KERN_INFO "DC390: RESET ... ");
 
@@ -1694,108 +1476,13 @@
 
 #include "scsiiom.c"
 
-<<<<<<< HEAD
-
-/***********************************************************************
- * Function : static void dc390_initDCB()
- *
- * Purpose :  initialize the internal structures for a DCB (to be malloced)
- *
- * Inputs : SCSI id and lun
- ***********************************************************************/
-
-static void dc390_initDCB( PACB pACB, PDCB *ppDCB, UCHAR id, UCHAR lun )
-{
-    PEEprom	prom;
-    UCHAR	index;
-    PDCB pDCB, pDCB2;
-
-    pDCB = kmalloc (sizeof(DC390_DCB), GFP_ATOMIC);
-    DCBDEBUG(printk (KERN_INFO "DC390: alloc mem for DCB (ID %i, LUN %i): %p\n",	\
-		     id, lun, pDCB));
- 
-    *ppDCB = pDCB;
-    if (!pDCB) return;
-    pDCB2 = 0;
-    if( pACB->DCBCnt == 0 )
-    {
-	pACB->pLinkDCB = pDCB;
-	pACB->pDCBRunRobin = pDCB;
-    }
-    else
-    {
-	pACB->pLastDCB->pNextDCB = pDCB;
-    }
-   
-    pACB->DCBCnt++;
-   
-    pDCB->pNextDCB = pACB->pLinkDCB;
-    pACB->pLastDCB = pDCB;
-
-    pDCB->pDCBACB = pACB;
-    pDCB->TargetID = id;
-    pDCB->TargetLUN = lun;
-    pDCB->pWaitingSRB = NULL;
-    pDCB->pGoingSRB = NULL;
-    pDCB->GoingSRBCnt = 0;
-    pDCB->WaitSRBCnt = 0;
-    pDCB->pActiveSRB = NULL;
-    pDCB->TagMask = 0;
-    pDCB->MaxCommand = 1;
-    index = pACB->AdapterIndex;
-    pDCB->DCBFlag = 0;
-
-    /* Is there a corresp. LUN==0 device ? */
-    if (lun != 0)
-	pDCB2 = dc390_findDCB (pACB, id, 0);
-    prom = (PEEprom) &dc390_eepromBuf[index][id << 2];
-    /* Some values are for all LUNs: Copy them */
-    /* In a clean way: We would have an own structure for a SCSI-ID */
-    if (pDCB2)
-    {
-      pDCB->DevMode = pDCB2->DevMode;
-      pDCB->SyncMode = pDCB2->SyncMode;
-      pDCB->SyncPeriod = pDCB2->SyncPeriod;
-      pDCB->SyncOffset = pDCB2->SyncOffset;
-      pDCB->NegoPeriod = pDCB2->NegoPeriod;
-      
-      pDCB->CtrlR3 = pDCB2->CtrlR3;
-      pDCB->CtrlR4 = pDCB2->CtrlR4;
-      pDCB->Inquiry7 = pDCB2->Inquiry7;
-    }
-    else
-    {		
-      pDCB->DevMode = prom->EE_MODE1;
-      pDCB->SyncMode = 0;
-      pDCB->SyncPeriod = 0;
-      pDCB->SyncOffset = 0;
-      pDCB->NegoPeriod = (dc390_clock_period1[prom->EE_SPEED] * 25) >> 2;
-            
-      pDCB->CtrlR3 = FAST_CLK;
-      
-      pDCB->CtrlR4 = pACB->glitch_cfg | CTRL4_RESERVED;
-      if( dc390_eepromBuf[index][EE_MODE2] & ACTIVE_NEGATION)
-	pDCB->CtrlR4 |= NEGATE_REQACKDATA | NEGATE_REQACK;
-      pDCB->Inquiry7 = 0;
-    }
-
-    pACB->DCBmap[id] |= (1 << lun);
-    dc390_updateDCB(pACB, pDCB);
-}
-
-=======
->>>>>>> 30e74fea
 /***********************************************************************
  * Function : static void dc390_updateDCB()
  *
  * Purpose :  Set the configuration dependent DCB parameters
  ***********************************************************************/
 
-<<<<<<< HEAD
-static void dc390_updateDCB (PACB pACB, PDCB pDCB)
-=======
 static void dc390_updateDCB (struct dc390_acb* pACB, struct dc390_dcb* pDCB)
->>>>>>> 30e74fea
 {
   pDCB->SyncMode &= EN_TAG_QUEUEING | SYNC_NEGO_DONE /*| EN_ATN_STOP*/;
   if (pDCB->DevMode & TAG_QUEUEING_) {
@@ -1833,11 +1520,7 @@
 }
 
 
-<<<<<<< HEAD
-static void dc390_linkSRB( PACB pACB )
-=======
 static void dc390_linkSRB( struct dc390_acb* pACB )
->>>>>>> 30e74fea
 {
     u32   count, i;
 
@@ -1862,17 +1545,10 @@
  *	    io_port, Irq, index: Resources and adapter index
  ***********************************************************************/
 
-<<<<<<< HEAD
-static void __init dc390_initACB (PSH psh, ULONG io_port, UCHAR Irq, UCHAR index)
-{
-    PACB    pACB;
-    UCHAR   i;
-=======
 static void __devinit dc390_initACB (struct Scsi_Host *psh, unsigned long io_port, u8 Irq, u8 index)
 {
     struct dc390_acb*    pACB;
     u8   i;
->>>>>>> 30e74fea
 
     psh->can_queue = MAX_CMD_QUEUE;
     psh->cmd_per_lun = MAX_CMD_PER_LUN;
@@ -1940,11 +1616,7 @@
  * Outputs: 0 on success, -1 on error
  ***********************************************************************/
 
-<<<<<<< HEAD
-static int __init dc390_initAdapter (PSH psh, ULONG io_port, UCHAR Irq, UCHAR index)
-=======
 static int __devinit dc390_initAdapter (struct Scsi_Host *psh, unsigned long io_port, u8 Irq, u8 index)
->>>>>>> 30e74fea
 {
     struct dc390_acb *pACB, *pACB2;
     u8  dstate;
@@ -2015,87 +1687,11 @@
 }
 
 
-<<<<<<< HEAD
-/***********************************************************************
- * Function : static int DC390_init (struct Scsi_Host *host, ...)
- *
- * Purpose :  initialize the internal structures for a given SCSI host
- *
- * Inputs : host - pointer to this host adapter's structure
- *	    io_port - IO ports mapped to this adapter
- *	    Irq - IRQ assigned to this adpater
- *	    struct pci_dev - PCI access handle
- *	    index - Adapter index
- *
- * Outputs: 0 on success, -1 on error
- *
- * Note: written in capitals, because the locking is only done here,
- *	not in DC390_detect, called from outside 
- ***********************************************************************/
-
-static int __init DC390_init (PSHT psht, ULONG io_port, UCHAR Irq, struct pci_dev *pdev, UCHAR index)
-{
-    PSH   psh;
-    PACB  pACB;
-
-    if (dc390_CheckEEpromCheckSum (PDEV, index))
-    {
-	int speed;
-	dc390_adapname = "AM53C974";
-	printk (KERN_INFO "DC390_init: No EEPROM found! Trying default settings ...\n");
-	dc390_check_for_safe_settings ();
-	dc390_fill_with_defaults ();
-	dc390_EEprom_Override (index);
-	speed = dc390_clock_speed[tmscsim[1]];
-	printk (KERN_INFO "DC390: Used defaults: AdaptID=%i, SpeedIdx=%i (%i.%i MHz),"
-		" DevMode=0x%02x, AdaptMode=0x%02x, TaggedCmnds=%i (%i), DelayReset=%is\n", 
-		tmscsim[0], tmscsim[1], speed/10, speed%10,
-		(UCHAR)tmscsim[2], (UCHAR)tmscsim[3], tmscsim[4], 2 << (tmscsim[4]), tmscsim[5]);
-    }
-    else
-    {
-	dc390_check_for_safe_settings ();
-	dc390_EEprom_Override (index);
-    }
-   
-    psh = scsi_register( psht, sizeof(DC390_ACB) );
-    if( !psh ) return( -1 );
-	
-    scsi_set_device(psh, &pdev->dev);
-    pACB = (PACB) psh->hostdata;
-
-    DEBUG0(printk(KERN_INFO "DC390: pSH = %8x, Index %02i\n", (UINT) psh, index));
-
-    dc390_initACB( psh, io_port, Irq, index );
-        
-    PDEVSET;
-
-    if( !dc390_initAdapter( psh, io_port, Irq, index ) )
-    {
-	DEBUG0(printk("DC390: pACB = %8x, pDCBmap = %8x, pSRB_array = %8x\n",\
-		      (UINT) pACB, (UINT) pACB->DCBmap, (UINT) pACB->SRB_array));
-	DEBUG0(printk("DC390: ACB size= %4x, DCB size= %4x, SRB size= %4x\n",\
-		      sizeof(DC390_ACB), sizeof(DC390_DCB), sizeof(DC390_SRB) ));
-        return (0);
-    }
-    else
-    {
-	scsi_unregister( psh );
-	return( -1 );
-    }
-}
-
-static void __init dc390_set_pci_cfg (PDEVDECL)
-{
-	USHORT cmd;
-	PCI_READ_CONFIG_WORD (PDEV, PCI_COMMAND, &cmd);
-=======
 static void __devinit dc390_set_pci_cfg (struct pci_dev *pdev)
 {
 	u16 cmd;
 
 	pci_read_config_word(pdev, PCI_COMMAND, &cmd);
->>>>>>> 30e74fea
 	cmd |= PCI_COMMAND_SERR | PCI_COMMAND_PARITY | PCI_COMMAND_IO;
 	pci_write_config_word(pdev, PCI_COMMAND, cmd);
 	pci_write_config_word(pdev, PCI_STATUS, (PCI_STATUS_SIG_SYSTEM_ERROR | PCI_STATUS_DETECTED_PARITY));
@@ -2109,33 +1705,6 @@
  */
 static int dc390_slave_alloc(struct scsi_device *scsi_device)
 {
-<<<<<<< HEAD
-    struct pci_dev *pdev = NULL;
-    UCHAR   irq;
-    ULONG   io_port;
-
-    dc390_pACB_start = NULL;
-
-    if ( PCI_PRESENT )
-	    while ((pdev = pci_find_device(PCI_VENDOR_ID_AMD, PCI_DEVICE_ID_AMD53C974, pdev)))
-	{
-	    if (pci_enable_device (pdev))
-		continue;
-
-	    if (pci_set_dma_mask(pdev, 0xffffffff)) {
-		    printk(KERN_ERR "DC390(%i): No suitable DMA available.\n", dc390_adapterCnt);
-		    continue;
-	    }
-	    PCI_GET_IO_AND_IRQ;
-	    DEBUG0(printk(KERN_INFO "DC390(%i): IO_PORT=%04x,IRQ=%x\n", dc390_adapterCnt, (UINT) io_port, irq));
-
-	    if( !DC390_init(psht, io_port, irq, PDEV, dc390_adapterCnt))
-	    {
-		pci_set_master(pdev);
-		dc390_set_pci_cfg (PDEV);
-		dc390_adapterCnt++;
-	    }
-=======
 	struct dc390_acb *pACB = (struct dc390_acb*) scsi_device->host->hostdata;
 	struct dc390_dcb *pDCB, *pDCB2 = 0;
 	uint id = scsi_device->id;
@@ -2151,16 +1720,8 @@
 		pACB->pDCBRunRobin = pDCB;
 	} else {
 		pACB->pLastDCB->pNextDCB = pDCB;
->>>>>>> 30e74fea
 	}
    
-<<<<<<< HEAD
-    if (dc390_adapterCnt)
-	psht->proc_name = "tmscsim";
-
-    printk(KERN_INFO "DC390: %i adapters found\n", dc390_adapterCnt);
-    return( dc390_adapterCnt );
-=======
 	pDCB->pNextDCB = pACB->pLinkDCB;
 	pACB->pLastDCB = pDCB;
 
@@ -2376,7 +1937,6 @@
 	pci_disable_device(dev);
 	scsi_host_put(scsi_host);
 	pci_set_drvdata(dev, NULL);
->>>>>>> 30e74fea
 }
 
 /********************************************************************
@@ -2411,13 +1971,8 @@
 {
   int dev, spd, spd1;
   char *pos = buffer;
-<<<<<<< HEAD
-  PACB pACB;
-  PDCB pDCB;
-=======
   struct dc390_acb* pACB;
   struct dc390_dcb* pDCB;
->>>>>>> 30e74fea
 
   pACB = dc390_pACB_start;
 
@@ -2537,42 +2092,14 @@
 	.remove         = __devexit_p(dc390_remove_one),
 };
 
-<<<<<<< HEAD
-static void dc390_freeDCBs (struct Scsi_Host *host)
-=======
 static int __init dc390_module_init(void)
->>>>>>> 30e74fea
 {
 	return pci_module_init(&dc390_driver);
 }
 
-<<<<<<< HEAD
-static int DC390_release (struct Scsi_Host *host)
-{
-    DC390_IFLAGS;
-    PACB pACB = (PACB)(host->hostdata);
-
-    DC390_LOCK_IO(host);
-
-    /* TO DO: We should check for outstanding commands first. */
-    dc390_shutdown (host);
-
-    if (host->irq != SCSI_IRQ_NONE)
-    {
-	DEBUG0(printk(KERN_INFO "DC390: Free IRQ %i\n",host->irq));
-	free_irq (host->irq, pACB);
-    }
-
-    release_region(host->io_port,host->n_io_port);
-    dc390_freeDCBs (host);
-    DC390_UNLOCK_IO(host);
-    scsi_unregister(host);
-    return( 1 );
-=======
 static void __exit dc390_module_exit(void)
 {
 	pci_unregister_driver(&dc390_driver);
->>>>>>> 30e74fea
 }
 
 module_init(dc390_module_init);
