--- conflicted
+++ resolved
@@ -1852,11 +1852,7 @@
 			ISCI_ROM_VER_1_0;
 
 		if (sci_oem_parameters_validate(&ihost->oem_parameters,
-<<<<<<< HEAD
-						pci_info->orom->hdr.version))
-=======
 						oem_version))
->>>>>>> c16fa4f2
 			return SCI_FAILURE_INVALID_PARAMETER_VALUE;
 
 		return SCI_SUCCESS;
