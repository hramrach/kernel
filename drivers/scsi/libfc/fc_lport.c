--- conflicted
+++ resolved
@@ -304,19 +304,11 @@
 	unsigned int cpu;
 	u64 fcp_in_bytes = 0;
 	u64 fcp_out_bytes = 0;
-	unsigned long boot_time = lport->boot_time;
 
 	fc_stats = &lport->host_stats;
 	memset(fc_stats, 0, sizeof(struct fc_host_statistics));
 
-<<<<<<< HEAD
-	if (boot_time > jiffies)
-		fc_stats->seconds_since_last_reset = (boot_time - jiffies) / HZ;
-	else
-		fc_stats->seconds_since_last_reset = (jiffies - boot_time) / HZ;
-=======
 	fc_stats->seconds_since_last_reset = (jiffies - lport->boot_time) / HZ;
->>>>>>> 55d64c0b
 
 	for_each_possible_cpu(cpu) {
 		struct fc_stats *stats;
