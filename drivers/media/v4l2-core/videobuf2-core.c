--- conflicted
+++ resolved
@@ -1254,21 +1254,6 @@
 
 static void vb2_warn_zero_bytesused(struct vb2_buffer *vb)
 {
-<<<<<<< HEAD
-	static bool __check_once __read_mostly;
-
-	if (__check_once)
-		return;
-
-	__check_once = true;
-	__WARN();
-
-	pr_warn_once("use of bytesused == 0 is deprecated and will be removed in the future,\n");
-	if (vb->vb2_queue->allow_zero_bytesused)
-		pr_warn_once("use VIDIOC_DECODER_CMD(V4L2_DEC_CMD_STOP) instead.\n");
-	else
-		pr_warn_once("use the actual size instead.\n");
-=======
 	static bool check_once;
 
 	if (check_once)
@@ -1282,7 +1267,6 @@
 		pr_warn("use VIDIOC_DECODER_CMD(V4L2_DEC_CMD_STOP) instead.\n");
 	else
 		pr_warn("use the actual size instead.\n");
->>>>>>> 827c24bc
 }
 
 /**
