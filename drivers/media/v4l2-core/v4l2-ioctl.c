--- conflicted
+++ resolved
@@ -3281,11 +3281,6 @@
 		array_buf = kvmalloc(array_size, GFP_KERNEL);
 		err = -ENOMEM;
 		if (array_buf == NULL)
-<<<<<<< HEAD
-				goto out_array_args;
-		err = -EFAULT;
-		if (copy_from_user(array_buf, user_ptr, array_size))
-=======
 			goto out_array_args;
 		err = -EFAULT;
 		if (in_compat_syscall())
@@ -3296,7 +3291,6 @@
 			err = copy_from_user(array_buf, user_ptr, array_size) ?
 								-EFAULT : 0;
 		if (err)
->>>>>>> 7d2a07b7
 			goto out_array_args;
 		*kernel_ptr = array_buf;
 	}
@@ -3317,9 +3311,6 @@
 
 	if (has_array_args) {
 		*kernel_ptr = (void __force *)user_ptr;
-<<<<<<< HEAD
-		if (copy_to_user(user_ptr, array_buf, array_size))
-=======
 		if (in_compat_syscall()) {
 			int put_err;
 
@@ -3330,7 +3321,6 @@
 			if (put_err)
 				err = put_err;
 		} else if (copy_to_user(user_ptr, array_buf, array_size)) {
->>>>>>> 7d2a07b7
 			err = -EFAULT;
 		}
 		goto out_array_args;
@@ -3347,11 +3337,7 @@
 		err = -EFAULT;
 out:
 	kvfree(array_buf);
-<<<<<<< HEAD
-	kvfree(mbuf);
-=======
 	kfree(mbuf);
->>>>>>> 7d2a07b7
 	return err;
 }
 
