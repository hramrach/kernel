/*
 *
 * Device driver for GPIO attached remote control interfaces
 * on Conexant 2388x based TV/DVB cards.
 *
 * Copyright (c) 2003 Pavel Machek
 * Copyright (c) 2004 Gerd Knorr
 * Copyright (c) 2004, 2005 Chris Pascoe
 *
 * This program is free software; you can redistribute it and/or modify
 * it under the terms of the GNU General Public License as published by
 * the Free Software Foundation; either version 2 of the License, or
 * (at your option) any later version.
 *
 * This program is distributed in the hope that it will be useful,
 * but WITHOUT ANY WARRANTY; without even the implied warranty of
 * MERCHANTABILITY or FITNESS FOR A PARTICULAR PURPOSE.  See the
 * GNU General Public License for more details.
 *
 * You should have received a copy of the GNU General Public License
 * along with this program; if not, write to the Free Software
 * Foundation, Inc., 59 Temple Place, Suite 330, Boston, MA 02111-1307 USA
 */

#include <linux/init.h>
#include <linux/hrtimer.h>
#include <linux/pci.h>
#include <linux/slab.h>
#include <linux/module.h>

#include "cx88.h"
#include <media/rc-core.h>

#define MODULE_NAME "cx88xx"

/* ---------------------------------------------------------------------- */

struct cx88_IR {
	struct cx88_core *core;
	struct rc_dev *dev;

	int users;

	char name[32];
	char phys[32];

	/* sample from gpio pin 16 */
	u32 sampling;

	/* poll external decoder */
	int polling;
	struct hrtimer timer;
	u32 gpio_addr;
	u32 last_gpio;
	u32 mask_keycode;
	u32 mask_keydown;
	u32 mask_keyup;
};

static unsigned ir_samplerate = 4;
module_param(ir_samplerate, uint, 0444);
MODULE_PARM_DESC(ir_samplerate, "IR samplerate in kHz, 1 - 20, default 4");

static int ir_debug;
module_param(ir_debug, int, 0644);	/* debug level [IR] */
MODULE_PARM_DESC(ir_debug, "enable debug messages [IR]");

#define ir_dprintk(fmt, arg...)	if (ir_debug) \
	printk(KERN_DEBUG "%s IR: " fmt , ir->core->name , ##arg)

#define dprintk(fmt, arg...)	if (ir_debug) \
	printk(KERN_DEBUG "cx88 IR: " fmt , ##arg)

/* ---------------------------------------------------------------------- */

static void cx88_ir_handle_key(struct cx88_IR *ir)
{
	struct cx88_core *core = ir->core;
	u32 gpio, data, auxgpio;

	/* read gpio value */
	gpio = cx_read(ir->gpio_addr);
	switch (core->boardnr) {
	case CX88_BOARD_NPGTECH_REALTV_TOP10FM:
		/* This board apparently uses a combination of 2 GPIO
		   to represent the keys. Additionally, the second GPIO
		   can be used for parity.

		   Example:

		   for key "5"
			gpio = 0x758, auxgpio = 0xe5 or 0xf5
		   for key "Power"
			gpio = 0x758, auxgpio = 0xed or 0xfd
		 */

		auxgpio = cx_read(MO_GP1_IO);
		/* Take out the parity part */
		gpio=(gpio & 0x7fd) + (auxgpio & 0xef);
		break;
	case CX88_BOARD_WINFAST_DTV1000:
	case CX88_BOARD_WINFAST_DTV1800H:
	case CX88_BOARD_WINFAST_TV2000_XP_GLOBAL:
		gpio = (gpio & 0x6ff) | ((cx_read(MO_GP1_IO) << 8) & 0x900);
		auxgpio = gpio;
		break;
	default:
		auxgpio = gpio;
	}
	if (ir->polling) {
		if (ir->last_gpio == auxgpio)
			return;
		ir->last_gpio = auxgpio;
	}

	/* extract data */
	data = ir_extract_bits(gpio, ir->mask_keycode);
	ir_dprintk("irq gpio=0x%x code=%d | %s%s%s\n",
		   gpio, data,
		   ir->polling ? "poll" : "irq",
		   (gpio & ir->mask_keydown) ? " down" : "",
		   (gpio & ir->mask_keyup) ? " up" : "");

	if (ir->core->boardnr == CX88_BOARD_NORWOOD_MICRO) {
		u32 gpio_key = cx_read(MO_GP0_IO);

		data = (data << 4) | ((gpio_key & 0xf0) >> 4);

		rc_keydown(ir->dev, data, 0);

	} else if (ir->mask_keydown) {
		/* bit set on keydown */
		if (gpio & ir->mask_keydown)
			rc_keydown_notimeout(ir->dev, data, 0);
		else
			rc_keyup(ir->dev);

	} else if (ir->mask_keyup) {
		/* bit cleared on keydown */
		if (0 == (gpio & ir->mask_keyup))
			rc_keydown_notimeout(ir->dev, data, 0);
		else
			rc_keyup(ir->dev);

	} else {
		/* can't distinguish keydown/up :-/ */
		rc_keydown_notimeout(ir->dev, data, 0);
		rc_keyup(ir->dev);
	}
}

static enum hrtimer_restart cx88_ir_work(struct hrtimer *timer)
{
	unsigned long missed;
	struct cx88_IR *ir = container_of(timer, struct cx88_IR, timer);

	cx88_ir_handle_key(ir);
	missed = hrtimer_forward_now(&ir->timer,
				     ktime_set(0, ir->polling * 1000000));
	if (missed > 1)
		ir_dprintk("Missed ticks %ld\n", missed - 1);

	return HRTIMER_RESTART;
}

static int __cx88_ir_start(void *priv)
{
	struct cx88_core *core = priv;
	struct cx88_IR *ir;

	if (!core || !core->ir)
		return -EINVAL;

	ir = core->ir;

	if (ir->polling) {
		hrtimer_init(&ir->timer, CLOCK_MONOTONIC, HRTIMER_MODE_REL);
		ir->timer.function = cx88_ir_work;
		hrtimer_start(&ir->timer,
			      ktime_set(0, ir->polling * 1000000),
			      HRTIMER_MODE_REL);
	}
	if (ir->sampling) {
		core->pci_irqmask |= PCI_INT_IR_SMPINT;
		cx_write(MO_DDS_IO, 0x33F286 * ir_samplerate); /* samplerate */
		cx_write(MO_DDSCFG_IO, 0x5); /* enable */
	}
	return 0;
}

static void __cx88_ir_stop(void *priv)
{
	struct cx88_core *core = priv;
	struct cx88_IR *ir;

	if (!core || !core->ir)
		return;

	ir = core->ir;
	if (ir->sampling) {
		cx_write(MO_DDSCFG_IO, 0x0);
		core->pci_irqmask &= ~PCI_INT_IR_SMPINT;
	}

	if (ir->polling)
		hrtimer_cancel(&ir->timer);
}

int cx88_ir_start(struct cx88_core *core)
{
	if (core->ir->users)
		return __cx88_ir_start(core);

	return 0;
}

void cx88_ir_stop(struct cx88_core *core)
{
	if (core->ir->users)
		__cx88_ir_stop(core);
}

static int cx88_ir_open(struct rc_dev *rc)
{
	struct cx88_core *core = rc->priv;

	core->ir->users++;
	return __cx88_ir_start(core);
}

static void cx88_ir_close(struct rc_dev *rc)
{
	struct cx88_core *core = rc->priv;

	core->ir->users--;
	if (!core->ir->users)
		__cx88_ir_stop(core);
}

/* ---------------------------------------------------------------------- */

int cx88_ir_init(struct cx88_core *core, struct pci_dev *pci)
{
	struct cx88_IR *ir;
	struct rc_dev *dev;
	char *ir_codes = NULL;
	u64 rc_type = RC_TYPE_OTHER;
	int err = -ENOMEM;
	u32 hardware_mask = 0;	/* For devices with a hardware mask, when
				 * used with a full-code IR table
				 */

	ir = kzalloc(sizeof(*ir), GFP_KERNEL);
	dev = rc_allocate_device();
	if (!ir || !dev)
		goto err_out_free;

	ir->dev = dev;

	/* detect & configure */
	switch (core->boardnr) {
	case CX88_BOARD_DNTV_LIVE_DVB_T:
	case CX88_BOARD_KWORLD_DVB_T:
	case CX88_BOARD_KWORLD_DVB_T_CX22702:
		ir_codes = RC_MAP_DNTV_LIVE_DVB_T;
		ir->gpio_addr = MO_GP1_IO;
		ir->mask_keycode = 0x1f;
		ir->mask_keyup = 0x60;
		ir->polling = 50; /* ms */
		break;
	case CX88_BOARD_TERRATEC_CINERGY_1400_DVB_T1:
		ir_codes = RC_MAP_CINERGY_1400;
		ir->sampling = 0xeb04; /* address */
		break;
	case CX88_BOARD_HAUPPAUGE:
	case CX88_BOARD_HAUPPAUGE_DVB_T1:
	case CX88_BOARD_HAUPPAUGE_NOVASE2_S1:
	case CX88_BOARD_HAUPPAUGE_NOVASPLUS_S1:
	case CX88_BOARD_HAUPPAUGE_HVR1100:
	case CX88_BOARD_HAUPPAUGE_HVR3000:
	case CX88_BOARD_HAUPPAUGE_HVR4000:
	case CX88_BOARD_HAUPPAUGE_HVR4000LITE:
	case CX88_BOARD_PCHDTV_HD3000:
	case CX88_BOARD_PCHDTV_HD5500:
	case CX88_BOARD_HAUPPAUGE_IRONLY:
<<<<<<< HEAD
		ir_codes = RC_MAP_RC5_HAUPPAUGE_NEW;
=======
		ir_codes = RC_MAP_HAUPPAUGE;
>>>>>>> ab799a3f
		ir->sampling = 1;
		break;
	case CX88_BOARD_WINFAST_DTV2000H:
	case CX88_BOARD_WINFAST_DTV2000H_J:
	case CX88_BOARD_WINFAST_DTV1800H:
		ir_codes = RC_MAP_WINFAST;
		ir->gpio_addr = MO_GP0_IO;
		ir->mask_keycode = 0x8f8;
		ir->mask_keyup = 0x100;
		ir->polling = 50; /* ms */
		break;
	case CX88_BOARD_WINFAST2000XP_EXPERT:
	case CX88_BOARD_WINFAST_DTV1000:
	case CX88_BOARD_WINFAST_TV2000_XP_GLOBAL:
		ir_codes = RC_MAP_WINFAST;
		ir->gpio_addr = MO_GP0_IO;
		ir->mask_keycode = 0x8f8;
		ir->mask_keyup = 0x100;
		ir->polling = 1; /* ms */
		break;
	case CX88_BOARD_IODATA_GVBCTV7E:
		ir_codes = RC_MAP_IODATA_BCTV7E;
		ir->gpio_addr = MO_GP0_IO;
		ir->mask_keycode = 0xfd;
		ir->mask_keydown = 0x02;
		ir->polling = 5; /* ms */
		break;
	case CX88_BOARD_PROLINK_PLAYTVPVR:
	case CX88_BOARD_PIXELVIEW_PLAYTV_ULTRA_PRO:
		/*
		 * It seems that this hardware is paired with NEC extended
		 * address 0x866b. So, unfortunately, its usage with other
		 * IR's with different address won't work. Still, there are
		 * other IR's from the same manufacturer that works, like the
		 * 002-T mini RC, provided with newer PV hardware
		 */
		ir_codes = RC_MAP_PIXELVIEW_MK12;
		ir->gpio_addr = MO_GP1_IO;
		ir->mask_keyup = 0x80;
		ir->polling = 10; /* ms */
		hardware_mask = 0x3f;	/* Hardware returns only 6 bits from command part */
		break;
	case CX88_BOARD_PROLINK_PV_8000GT:
	case CX88_BOARD_PROLINK_PV_GLOBAL_XTREME:
		ir_codes = RC_MAP_PIXELVIEW_NEW;
		ir->gpio_addr = MO_GP1_IO;
		ir->mask_keycode = 0x3f;
		ir->mask_keyup = 0x80;
		ir->polling = 1; /* ms */
		break;
	case CX88_BOARD_KWORLD_LTV883:
		ir_codes = RC_MAP_PIXELVIEW;
		ir->gpio_addr = MO_GP1_IO;
		ir->mask_keycode = 0x1f;
		ir->mask_keyup = 0x60;
		ir->polling = 1; /* ms */
		break;
	case CX88_BOARD_ADSTECH_DVB_T_PCI:
		ir_codes = RC_MAP_ADSTECH_DVB_T_PCI;
		ir->gpio_addr = MO_GP1_IO;
		ir->mask_keycode = 0xbf;
		ir->mask_keyup = 0x40;
		ir->polling = 50; /* ms */
		break;
	case CX88_BOARD_MSI_TVANYWHERE_MASTER:
		ir_codes = RC_MAP_MSI_TVANYWHERE;
		ir->gpio_addr = MO_GP1_IO;
		ir->mask_keycode = 0x1f;
		ir->mask_keyup = 0x40;
		ir->polling = 1; /* ms */
		break;
	case CX88_BOARD_AVERTV_303:
	case CX88_BOARD_AVERTV_STUDIO_303:
		ir_codes         = RC_MAP_AVERTV_303;
		ir->gpio_addr    = MO_GP2_IO;
		ir->mask_keycode = 0xfb;
		ir->mask_keydown = 0x02;
		ir->polling      = 50; /* ms */
		break;
	case CX88_BOARD_OMICOM_SS4_PCI:
	case CX88_BOARD_SATTRADE_ST4200:
	case CX88_BOARD_TBS_8920:
	case CX88_BOARD_TBS_8910:
	case CX88_BOARD_PROF_7300:
	case CX88_BOARD_PROF_7301:
	case CX88_BOARD_PROF_6200:
		ir_codes = RC_MAP_TBS_NEC;
		ir->sampling = 0xff00; /* address */
		break;
	case CX88_BOARD_TEVII_S464:
	case CX88_BOARD_TEVII_S460:
	case CX88_BOARD_TEVII_S420:
		ir_codes = RC_MAP_TEVII_NEC;
		ir->sampling = 0xff00; /* address */
		break;
	case CX88_BOARD_DNTV_LIVE_DVB_T_PRO:
		ir_codes         = RC_MAP_DNTV_LIVE_DVBT_PRO;
		ir->sampling     = 0xff00; /* address */
		break;
	case CX88_BOARD_NORWOOD_MICRO:
		ir_codes         = RC_MAP_NORWOOD;
		ir->gpio_addr    = MO_GP1_IO;
		ir->mask_keycode = 0x0e;
		ir->mask_keyup   = 0x80;
		ir->polling      = 50; /* ms */
		break;
	case CX88_BOARD_NPGTECH_REALTV_TOP10FM:
		ir_codes         = RC_MAP_NPGTECH;
		ir->gpio_addr    = MO_GP0_IO;
		ir->mask_keycode = 0xfa;
		ir->polling      = 50; /* ms */
		break;
	case CX88_BOARD_PINNACLE_PCTV_HD_800i:
		ir_codes         = RC_MAP_PINNACLE_PCTV_HD;
		ir->sampling     = 1;
		break;
	case CX88_BOARD_POWERCOLOR_REAL_ANGEL:
		ir_codes         = RC_MAP_POWERCOLOR_REAL_ANGEL;
		ir->gpio_addr    = MO_GP2_IO;
		ir->mask_keycode = 0x7e;
		ir->polling      = 100; /* ms */
		break;
	case CX88_BOARD_TWINHAN_VP1027_DVBS:
		ir_codes         = RC_MAP_TWINHAN_VP1027_DVBS;
		rc_type          = RC_TYPE_NEC;
		ir->sampling     = 0xff00; /* address */
		break;
	}

	if (!ir_codes) {
		err = -ENODEV;
		goto err_out_free;
	}

	/*
	 * The usage of mask_keycode were very convenient, due to several
	 * reasons. Among others, the scancode tables were using the scancode
	 * as the index elements. So, the less bits it was used, the smaller
	 * the table were stored. After the input changes, the better is to use
	 * the full scancodes, since it allows replacing the IR remote by
	 * another one. Unfortunately, there are still some hardware, like
	 * Pixelview Ultra Pro, where only part of the scancode is sent via
	 * GPIO. So, there's no way to get the full scancode. Due to that,
	 * hardware_mask were introduced here: it represents those hardware
	 * that has such limits.
	 */
	if (hardware_mask && !ir->mask_keycode)
		ir->mask_keycode = hardware_mask;

	/* init input device */
	snprintf(ir->name, sizeof(ir->name), "cx88 IR (%s)", core->board.name);
	snprintf(ir->phys, sizeof(ir->phys), "pci-%s/ir0", pci_name(pci));

	dev->input_name = ir->name;
	dev->input_phys = ir->phys;
	dev->input_id.bustype = BUS_PCI;
	dev->input_id.version = 1;
	if (pci->subsystem_vendor) {
		dev->input_id.vendor = pci->subsystem_vendor;
		dev->input_id.product = pci->subsystem_device;
	} else {
		dev->input_id.vendor = pci->vendor;
		dev->input_id.product = pci->device;
	}
	dev->dev.parent = &pci->dev;
	dev->map_name = ir_codes;
	dev->driver_name = MODULE_NAME;
	dev->priv = core;
	dev->open = cx88_ir_open;
	dev->close = cx88_ir_close;
	dev->scanmask = hardware_mask;

	if (ir->sampling) {
		dev->driver_type = RC_DRIVER_IR_RAW;
		dev->timeout = 10 * 1000 * 1000; /* 10 ms */
	} else {
		dev->driver_type = RC_DRIVER_SCANCODE;
		dev->allowed_protos = rc_type;
	}

	ir->core = core;
	core->ir = ir;

	/* all done */
	err = rc_register_device(dev);
	if (err)
		goto err_out_free;

	return 0;

err_out_free:
	rc_free_device(dev);
	core->ir = NULL;
	kfree(ir);
	return err;
}

int cx88_ir_fini(struct cx88_core *core)
{
	struct cx88_IR *ir = core->ir;

	/* skip detach on non attached boards */
	if (NULL == ir)
		return 0;

	cx88_ir_stop(core);
	rc_unregister_device(ir->dev);
	kfree(ir);

	/* done */
	core->ir = NULL;
	return 0;
}

/* ---------------------------------------------------------------------- */

void cx88_ir_irq(struct cx88_core *core)
{
	struct cx88_IR *ir = core->ir;
	u32 samples;
	unsigned todo, bits;
	struct ir_raw_event ev;

	if (!ir || !ir->sampling)
		return;

	/*
	 * Samples are stored in a 32 bit register, oldest sample in
	 * the msb. A set bit represents space and an unset bit
	 * represents a pulse.
	 */
	samples = cx_read(MO_SAMPLE_IO);

	if (samples == 0xff && ir->dev->idle)
		return;

	init_ir_raw_event(&ev);
	for (todo = 32; todo > 0; todo -= bits) {
		ev.pulse = samples & 0x80000000 ? false : true;
		bits = min(todo, 32U - fls(ev.pulse ? samples : ~samples));
		ev.duration = (bits * (NSEC_PER_SEC / 1000)) / ir_samplerate;
		ir_raw_event_store_with_filter(ir->dev, &ev);
		samples <<= bits;
	}
	ir_raw_event_handle(ir->dev);
}

static int get_key_pvr2000(struct IR_i2c *ir, u32 *ir_key, u32 *ir_raw)
{
	int flags, code;

	/* poll IR chip */
	flags = i2c_smbus_read_byte_data(ir->c, 0x10);
	if (flags < 0) {
		dprintk("read error\n");
		return 0;
	}
	/* key pressed ? */
	if (0 == (flags & 0x80))
		return 0;

	/* read actual key code */
	code = i2c_smbus_read_byte_data(ir->c, 0x00);
	if (code < 0) {
		dprintk("read error\n");
		return 0;
	}

	dprintk("IR Key/Flags: (0x%02x/0x%02x)\n",
		   code & 0xff, flags & 0xff);

	*ir_key = code & 0xff;
	*ir_raw = code;
	return 1;
}

void cx88_i2c_init_ir(struct cx88_core *core)
{
	struct i2c_board_info info;
	const unsigned short default_addr_list[] = {
		0x18, 0x6b, 0x71,
		I2C_CLIENT_END
	};
	const unsigned short pvr2000_addr_list[] = {
		0x18, 0x1a,
		I2C_CLIENT_END
	};
	const unsigned short *addr_list = default_addr_list;
	const unsigned short *addrp;
	/* Instantiate the IR receiver device, if present */
	if (0 != core->i2c_rc)
		return;

	memset(&info, 0, sizeof(struct i2c_board_info));
	strlcpy(info.type, "ir_video", I2C_NAME_SIZE);

	switch (core->boardnr) {
	case CX88_BOARD_LEADTEK_PVR2000:
		addr_list = pvr2000_addr_list;
		core->init_data.name = "cx88 Leadtek PVR 2000 remote";
		core->init_data.type = RC_TYPE_UNKNOWN;
		core->init_data.get_key = get_key_pvr2000;
		core->init_data.ir_codes = RC_MAP_EMPTY;
		break;
	}

	/*
	 * We can't call i2c_new_probed_device() because it uses
	 * quick writes for probing and at least some RC receiver
	 * devices only reply to reads.
	 * Also, Hauppauge XVR needs to be specified, as address 0x71
	 * conflicts with another remote type used with saa7134
	 */
	for (addrp = addr_list; *addrp != I2C_CLIENT_END; addrp++) {
		info.platform_data = NULL;
		memset(&core->init_data, 0, sizeof(core->init_data));

		if (*addrp == 0x71) {
			/* Hauppauge XVR */
			core->init_data.name = "cx88 Hauppauge XVR remote";
			core->init_data.ir_codes = RC_MAP_HAUPPAUGE;
			core->init_data.type = RC_TYPE_RC5;
			core->init_data.internal_get_key_func = IR_KBD_GET_KEY_HAUP_XVR;

			info.platform_data = &core->init_data;
		}
		if (i2c_smbus_xfer(&core->i2c_adap, *addrp, 0,
					I2C_SMBUS_READ, 0,
					I2C_SMBUS_QUICK, NULL) >= 0) {
			info.addr = *addrp;
			i2c_new_device(&core->i2c_adap, &info);
			break;
		}
	}
}

/* ---------------------------------------------------------------------- */

MODULE_AUTHOR("Gerd Knorr, Pavel Machek, Chris Pascoe");
MODULE_DESCRIPTION("input driver for cx88 GPIO-based IR remote controls");
MODULE_LICENSE("GPL");<|MERGE_RESOLUTION|>--- conflicted
+++ resolved
@@ -283,11 +283,7 @@
 	case CX88_BOARD_PCHDTV_HD3000:
 	case CX88_BOARD_PCHDTV_HD5500:
 	case CX88_BOARD_HAUPPAUGE_IRONLY:
-<<<<<<< HEAD
-		ir_codes = RC_MAP_RC5_HAUPPAUGE_NEW;
-=======
 		ir_codes = RC_MAP_HAUPPAUGE;
->>>>>>> ab799a3f
 		ir->sampling = 1;
 		break;
 	case CX88_BOARD_WINFAST_DTV2000H:
