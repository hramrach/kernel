--- conflicted
+++ resolved
@@ -336,11 +336,7 @@
 	struct vimc_sca_device *vsca =
 				container_of(sd, struct vimc_sca_device, sd);
 
-<<<<<<< HEAD
-	vimc_pads_cleanup(vsca->ved.pads);
-=======
 	media_entity_cleanup(vsca->ved.ent);
->>>>>>> 0d3821eb
 	kfree(vsca);
 }
 
