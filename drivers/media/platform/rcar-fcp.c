// SPDX-License-Identifier: GPL-2.0+
/*
 * rcar-fcp.c  --  R-Car Frame Compression Processor Driver
 *
 * Copyright (C) 2016 Renesas Electronics Corporation
 *
 * Contact: Laurent Pinchart (laurent.pinchart@ideasonboard.com)
 */

#include <linux/device.h>
#include <linux/dma-mapping.h>
#include <linux/list.h>
#include <linux/module.h>
#include <linux/mod_devicetable.h>
#include <linux/mutex.h>
#include <linux/platform_device.h>
#include <linux/pm_runtime.h>
#include <linux/slab.h>

#include <media/rcar-fcp.h>

struct rcar_fcp_device {
	struct list_head list;
	struct device *dev;
	struct device_dma_parameters dma_parms;
};

static LIST_HEAD(fcp_devices);
static DEFINE_MUTEX(fcp_lock);

/* -----------------------------------------------------------------------------
 * Public API
 */

/**
 * rcar_fcp_get - Find and acquire a reference to an FCP instance
 * @np: Device node of the FCP instance
 *
 * Search the list of registered FCP instances for the instance corresponding to
 * the given device node.
 *
 * Return a pointer to the FCP instance, or an ERR_PTR if the instance can't be
 * found.
 */
struct rcar_fcp_device *rcar_fcp_get(const struct device_node *np)
{
	struct rcar_fcp_device *fcp;

	mutex_lock(&fcp_lock);

	list_for_each_entry(fcp, &fcp_devices, list) {
		if (fcp->dev->of_node != np)
			continue;

		get_device(fcp->dev);
		goto done;
	}

	fcp = ERR_PTR(-EPROBE_DEFER);

done:
	mutex_unlock(&fcp_lock);
	return fcp;
}
EXPORT_SYMBOL_GPL(rcar_fcp_get);

/**
 * rcar_fcp_put - Release a reference to an FCP instance
 * @fcp: The FCP instance
 *
 * Release the FCP instance acquired by a call to rcar_fcp_get().
 */
void rcar_fcp_put(struct rcar_fcp_device *fcp)
{
	if (fcp)
		put_device(fcp->dev);
}
EXPORT_SYMBOL_GPL(rcar_fcp_put);

struct device *rcar_fcp_get_device(struct rcar_fcp_device *fcp)
{
	return fcp->dev;
}
EXPORT_SYMBOL_GPL(rcar_fcp_get_device);

/**
 * rcar_fcp_enable - Enable an FCP
 * @fcp: The FCP instance
 *
 * Before any memory access through an FCP is performed by a module, the FCP
 * must be enabled by a call to this function. The enable calls are reference
 * counted, each successful call must be followed by one rcar_fcp_disable()
 * call when no more memory transfer can occur through the FCP.
 *
 * Return 0 on success or a negative error code if an error occurs. The enable
 * reference count isn't increased when this function returns an error.
 */
int rcar_fcp_enable(struct rcar_fcp_device *fcp)
{
	if (!fcp)
		return 0;

<<<<<<< HEAD
	ret = pm_runtime_get_sync(fcp->dev);
	if (ret < 0) {
		pm_runtime_put_noidle(fcp->dev);
		return ret;
	}

	return 0;
=======
	return pm_runtime_resume_and_get(fcp->dev);
>>>>>>> 7d2a07b7
}
EXPORT_SYMBOL_GPL(rcar_fcp_enable);

/**
 * rcar_fcp_disable - Disable an FCP
 * @fcp: The FCP instance
 *
 * This function is the counterpart of rcar_fcp_enable(). As enable calls are
 * reference counted a disable call may not disable the FCP synchronously.
 */
void rcar_fcp_disable(struct rcar_fcp_device *fcp)
{
	if (fcp)
		pm_runtime_put(fcp->dev);
}
EXPORT_SYMBOL_GPL(rcar_fcp_disable);

/* -----------------------------------------------------------------------------
 * Platform Driver
 */

static int rcar_fcp_probe(struct platform_device *pdev)
{
	struct rcar_fcp_device *fcp;

	fcp = devm_kzalloc(&pdev->dev, sizeof(*fcp), GFP_KERNEL);
	if (fcp == NULL)
		return -ENOMEM;

	fcp->dev = &pdev->dev;

<<<<<<< HEAD
	fcp->dev->dma_parms = &fcp->dma_parms;
	dma_set_max_seg_size(fcp->dev, DMA_BIT_MASK(32));
=======
	dma_set_max_seg_size(fcp->dev, UINT_MAX);
>>>>>>> 7d2a07b7

	pm_runtime_enable(&pdev->dev);

	mutex_lock(&fcp_lock);
	list_add_tail(&fcp->list, &fcp_devices);
	mutex_unlock(&fcp_lock);

	platform_set_drvdata(pdev, fcp);

	return 0;
}

static int rcar_fcp_remove(struct platform_device *pdev)
{
	struct rcar_fcp_device *fcp = platform_get_drvdata(pdev);

	mutex_lock(&fcp_lock);
	list_del(&fcp->list);
	mutex_unlock(&fcp_lock);

	pm_runtime_disable(&pdev->dev);

	return 0;
}

static const struct of_device_id rcar_fcp_of_match[] = {
	{ .compatible = "renesas,fcpf" },
	{ .compatible = "renesas,fcpv" },
	{ },
};
MODULE_DEVICE_TABLE(of, rcar_fcp_of_match);

static struct platform_driver rcar_fcp_platform_driver = {
	.probe		= rcar_fcp_probe,
	.remove		= rcar_fcp_remove,
	.driver		= {
		.name	= "rcar-fcp",
		.of_match_table = rcar_fcp_of_match,
		.suppress_bind_attrs = true,
	},
};

module_platform_driver(rcar_fcp_platform_driver);

MODULE_ALIAS("rcar-fcp");
MODULE_AUTHOR("Laurent Pinchart <laurent.pinchart@ideasonboard.com>");
MODULE_DESCRIPTION("Renesas FCP Driver");
MODULE_LICENSE("GPL");<|MERGE_RESOLUTION|>--- conflicted
+++ resolved
@@ -22,7 +22,6 @@
 struct rcar_fcp_device {
 	struct list_head list;
 	struct device *dev;
-	struct device_dma_parameters dma_parms;
 };
 
 static LIST_HEAD(fcp_devices);
@@ -100,17 +99,7 @@
 	if (!fcp)
 		return 0;
 
-<<<<<<< HEAD
-	ret = pm_runtime_get_sync(fcp->dev);
-	if (ret < 0) {
-		pm_runtime_put_noidle(fcp->dev);
-		return ret;
-	}
-
-	return 0;
-=======
 	return pm_runtime_resume_and_get(fcp->dev);
->>>>>>> 7d2a07b7
 }
 EXPORT_SYMBOL_GPL(rcar_fcp_enable);
 
@@ -142,12 +131,7 @@
 
 	fcp->dev = &pdev->dev;
 
-<<<<<<< HEAD
-	fcp->dev->dma_parms = &fcp->dma_parms;
-	dma_set_max_seg_size(fcp->dev, DMA_BIT_MASK(32));
-=======
 	dma_set_max_seg_size(fcp->dev, UINT_MAX);
->>>>>>> 7d2a07b7
 
 	pm_runtime_enable(&pdev->dev);
 
