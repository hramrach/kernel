--- conflicted
+++ resolved
@@ -870,16 +870,9 @@
 	struct rvin_dev *vin = video_drvdata(file);
 	int ret;
 
-<<<<<<< HEAD
-	ret = pm_runtime_get_sync(vin->dev);
-	if (ret < 0) {
-		pm_runtime_put_noidle(vin->dev);
-=======
 	ret = pm_runtime_resume_and_get(vin->dev);
 	if (ret < 0)
->>>>>>> 7d2a07b7
 		return ret;
-	}
 
 	ret = mutex_lock_interruptible(&vin->lock);
 	if (ret)
