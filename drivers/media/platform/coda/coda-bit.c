--- conflicted
+++ resolved
@@ -2388,11 +2388,8 @@
 		v4l2_err(&dev->v4l2_dev,
 			 "decoded frame index out of range: %d\n", decoded_idx);
 	} else {
-<<<<<<< HEAD
-=======
 		decoded_frame = &ctx->internal_frames[decoded_idx];
 
->>>>>>> f95f0722
 		val = coda_read(dev, CODA_RET_DEC_PIC_FRAME_NUM);
 		if (ctx->sequence_offset == -1)
 			ctx->sequence_offset = val;
