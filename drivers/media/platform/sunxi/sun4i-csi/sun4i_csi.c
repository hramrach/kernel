// SPDX-License-Identifier: GPL-2.0+
/*
 * Copyright (C) 2016 NextThing Co
 * Copyright (C) 2016-2019 Bootlin
 *
 * Author: Maxime Ripard <maxime.ripard@bootlin.com>
 */

#include <linux/clk.h>
#include <linux/interrupt.h>
#include <linux/module.h>
#include <linux/mutex.h>
#include <linux/of.h>
#include <linux/of_device.h>
#include <linux/of_graph.h>
#include <linux/platform_device.h>
#include <linux/pm_runtime.h>
#include <linux/reset.h>
#include <linux/videodev2.h>

#include <media/v4l2-dev.h>
#include <media/v4l2-device.h>
#include <media/v4l2-fwnode.h>
#include <media/v4l2-ioctl.h>
#include <media/v4l2-mediabus.h>

#include <media/videobuf2-core.h>
#include <media/videobuf2-dma-contig.h>

#include "sun4i_csi.h"

struct sun4i_csi_traits {
	unsigned int channels;
	unsigned int max_width;
	bool has_isp;
};

static const struct media_entity_operations sun4i_csi_video_entity_ops = {
	.link_validate = v4l2_subdev_link_validate,
};

static int sun4i_csi_notify_bound(struct v4l2_async_notifier *notifier,
				  struct v4l2_subdev *subdev,
				  struct v4l2_async_subdev *asd)
{
	struct sun4i_csi *csi = container_of(notifier, struct sun4i_csi,
					     notifier);

	csi->src_subdev = subdev;
	csi->src_pad = media_entity_get_fwnode_pad(&subdev->entity,
						   subdev->fwnode,
						   MEDIA_PAD_FL_SOURCE);
	if (csi->src_pad < 0) {
		dev_err(csi->dev, "Couldn't find output pad for subdev %s\n",
			subdev->name);
		return csi->src_pad;
	}

	dev_dbg(csi->dev, "Bound %s pad: %d\n", subdev->name, csi->src_pad);
	return 0;
}

static int sun4i_csi_notify_complete(struct v4l2_async_notifier *notifier)
{
	struct sun4i_csi *csi = container_of(notifier, struct sun4i_csi,
					     notifier);
	struct v4l2_subdev *subdev = &csi->subdev;
	struct video_device *vdev = &csi->vdev;
	int ret;

	ret = v4l2_device_register_subdev(&csi->v4l, subdev);
	if (ret < 0)
		return ret;

	ret = sun4i_csi_v4l2_register(csi);
	if (ret < 0)
		return ret;

	ret = media_device_register(&csi->mdev);
	if (ret)
		return ret;

	/* Create link from subdev to main device */
	ret = media_create_pad_link(&subdev->entity, CSI_SUBDEV_SOURCE,
				    &vdev->entity, 0,
				    MEDIA_LNK_FL_ENABLED |
				    MEDIA_LNK_FL_IMMUTABLE);
	if (ret)
		goto err_clean_media;

	ret = media_create_pad_link(&csi->src_subdev->entity, csi->src_pad,
				    &subdev->entity, CSI_SUBDEV_SINK,
				    MEDIA_LNK_FL_ENABLED |
				    MEDIA_LNK_FL_IMMUTABLE);
	if (ret)
		goto err_clean_media;

	ret = v4l2_device_register_subdev_nodes(&csi->v4l);
	if (ret < 0)
		goto err_clean_media;

	return 0;

err_clean_media:
	media_device_unregister(&csi->mdev);

	return ret;
}

static const struct v4l2_async_notifier_operations sun4i_csi_notify_ops = {
	.bound		= sun4i_csi_notify_bound,
	.complete	= sun4i_csi_notify_complete,
};

static int sun4i_csi_notifier_init(struct sun4i_csi *csi)
{
	struct v4l2_fwnode_endpoint vep = {
		.bus_type = V4L2_MBUS_PARALLEL,
	};
	struct fwnode_handle *ep;
	int ret;

	v4l2_async_notifier_init(&csi->notifier);

	ep = fwnode_graph_get_endpoint_by_id(dev_fwnode(csi->dev), 0, 0,
					     FWNODE_GRAPH_ENDPOINT_NEXT);
	if (!ep)
		return -EINVAL;

	ret = v4l2_fwnode_endpoint_parse(ep, &vep);
	if (ret)
		goto out;

	csi->bus = vep.bus.parallel;

	ret = v4l2_async_notifier_add_fwnode_remote_subdev(&csi->notifier,
							   ep, &csi->asd);
	if (ret)
		goto out;

	csi->notifier.ops = &sun4i_csi_notify_ops;

out:
	fwnode_handle_put(ep);
	return ret;
}

static int sun4i_csi_probe(struct platform_device *pdev)
{
	struct v4l2_subdev *subdev;
	struct video_device *vdev;
	struct sun4i_csi *csi;
	struct resource *res;
	int ret;
	int irq;

	csi = devm_kzalloc(&pdev->dev, sizeof(*csi), GFP_KERNEL);
	if (!csi)
		return -ENOMEM;
	platform_set_drvdata(pdev, csi);
	csi->dev = &pdev->dev;
	subdev = &csi->subdev;
	vdev = &csi->vdev;

<<<<<<< HEAD
=======
	csi->traits = of_device_get_match_data(&pdev->dev);
	if (!csi->traits)
		return -EINVAL;

>>>>>>> 7117be3f
	/*
	 * On Allwinner SoCs, some high memory bandwidth devices do DMA
	 * directly over the memory bus (called MBUS), instead of the
	 * system bus. The memory bus has a different addressing scheme
	 * without the DRAM starting offset.
	 *
	 * In some cases this can be described by an interconnect in
	 * the device tree. In other cases where the hardware is not
	 * fully understood and the interconnect is left out of the
	 * device tree, fall back to a default offset.
	 */
	if (of_find_property(csi->dev->of_node, "interconnects", NULL)) {
		ret = of_dma_configure(csi->dev, csi->dev->of_node, true);
		if (ret)
			return ret;
	} else {
#ifdef PHYS_PFN_OFFSET
		csi->dev->dma_pfn_offset = PHYS_PFN_OFFSET;
#endif
	}

	csi->mdev.dev = csi->dev;
	strscpy(csi->mdev.model, "Allwinner Video Capture Device",
		sizeof(csi->mdev.model));
	csi->mdev.hw_revision = 0;
	media_device_init(&csi->mdev);
	csi->v4l.mdev = &csi->mdev;

	res = platform_get_resource(pdev, IORESOURCE_MEM, 0);
	csi->regs = devm_ioremap_resource(&pdev->dev, res);
	if (IS_ERR(csi->regs))
		return PTR_ERR(csi->regs);

	irq = platform_get_irq(pdev, 0);
	if (irq < 0)
		return irq;

	csi->bus_clk = devm_clk_get(&pdev->dev, "bus");
	if (IS_ERR(csi->bus_clk)) {
		dev_err(&pdev->dev, "Couldn't get our bus clock\n");
		return PTR_ERR(csi->bus_clk);
	}

	if (csi->traits->has_isp) {
		csi->isp_clk = devm_clk_get(&pdev->dev, "isp");
		if (IS_ERR(csi->isp_clk)) {
			dev_err(&pdev->dev, "Couldn't get our ISP clock\n");
			return PTR_ERR(csi->isp_clk);
		}
	}

	csi->ram_clk = devm_clk_get(&pdev->dev, "ram");
	if (IS_ERR(csi->ram_clk)) {
		dev_err(&pdev->dev, "Couldn't get our ram clock\n");
		return PTR_ERR(csi->ram_clk);
	}

	csi->rst = devm_reset_control_get(&pdev->dev, NULL);
	if (IS_ERR(csi->rst)) {
		dev_err(&pdev->dev, "Couldn't get our reset line\n");
		return PTR_ERR(csi->rst);
	}

	/* Initialize subdev */
	v4l2_subdev_init(subdev, &sun4i_csi_subdev_ops);
	subdev->flags = V4L2_SUBDEV_FL_HAS_DEVNODE | V4L2_SUBDEV_FL_HAS_EVENTS;
	subdev->entity.function = MEDIA_ENT_F_VID_IF_BRIDGE;
	subdev->owner = THIS_MODULE;
	snprintf(subdev->name, sizeof(subdev->name), "sun4i-csi-0");
	v4l2_set_subdevdata(subdev, csi);

	csi->subdev_pads[CSI_SUBDEV_SINK].flags =
		MEDIA_PAD_FL_SINK | MEDIA_PAD_FL_MUST_CONNECT;
	csi->subdev_pads[CSI_SUBDEV_SOURCE].flags = MEDIA_PAD_FL_SOURCE;
	ret = media_entity_pads_init(&subdev->entity, CSI_SUBDEV_PADS,
				     csi->subdev_pads);
	if (ret < 0)
		return ret;

	csi->vdev_pad.flags = MEDIA_PAD_FL_SINK | MEDIA_PAD_FL_MUST_CONNECT;
	vdev->entity.ops = &sun4i_csi_video_entity_ops;
	ret = media_entity_pads_init(&vdev->entity, 1, &csi->vdev_pad);
	if (ret < 0)
		return ret;

	ret = sun4i_csi_dma_register(csi, irq);
	if (ret)
		goto err_clean_pad;

	ret = sun4i_csi_notifier_init(csi);
	if (ret)
		goto err_unregister_media;

	ret = v4l2_async_notifier_register(&csi->v4l, &csi->notifier);
	if (ret) {
		dev_err(csi->dev, "Couldn't register our notifier.\n");
		goto err_unregister_media;
	}

	pm_runtime_enable(&pdev->dev);

	return 0;

err_unregister_media:
	media_device_unregister(&csi->mdev);
	sun4i_csi_dma_unregister(csi);

err_clean_pad:
	media_device_cleanup(&csi->mdev);

	return ret;
}

static int sun4i_csi_remove(struct platform_device *pdev)
{
	struct sun4i_csi *csi = platform_get_drvdata(pdev);

	v4l2_async_notifier_unregister(&csi->notifier);
	v4l2_async_notifier_cleanup(&csi->notifier);
	media_device_unregister(&csi->mdev);
	sun4i_csi_dma_unregister(csi);
	media_device_cleanup(&csi->mdev);

	return 0;
}

static const struct sun4i_csi_traits sun4i_a10_csi1_traits = {
	.channels = 1,
	.max_width = 24,
	.has_isp = false,
};

static const struct sun4i_csi_traits sun7i_a20_csi0_traits = {
	.channels = 4,
	.max_width = 16,
	.has_isp = true,
};

static const struct of_device_id sun4i_csi_of_match[] = {
	{ .compatible = "allwinner,sun4i-a10-csi1", .data = &sun4i_a10_csi1_traits },
	{ .compatible = "allwinner,sun7i-a20-csi0", .data = &sun7i_a20_csi0_traits },
	{ /* Sentinel */ }
};
MODULE_DEVICE_TABLE(of, sun4i_csi_of_match);

static int __maybe_unused sun4i_csi_runtime_resume(struct device *dev)
{
	struct sun4i_csi *csi = dev_get_drvdata(dev);

	reset_control_deassert(csi->rst);
	clk_prepare_enable(csi->bus_clk);
	clk_prepare_enable(csi->ram_clk);
	clk_set_rate(csi->isp_clk, 80000000);
	clk_prepare_enable(csi->isp_clk);

	writel(1, csi->regs + CSI_EN_REG);

	return 0;
}

static int __maybe_unused sun4i_csi_runtime_suspend(struct device *dev)
{
	struct sun4i_csi *csi = dev_get_drvdata(dev);

	clk_disable_unprepare(csi->isp_clk);
	clk_disable_unprepare(csi->ram_clk);
	clk_disable_unprepare(csi->bus_clk);

	reset_control_assert(csi->rst);

	return 0;
}

static const struct dev_pm_ops sun4i_csi_pm_ops = {
	SET_RUNTIME_PM_OPS(sun4i_csi_runtime_suspend,
			   sun4i_csi_runtime_resume,
			   NULL)
};

static struct platform_driver sun4i_csi_driver = {
	.probe	= sun4i_csi_probe,
	.remove	= sun4i_csi_remove,
	.driver	= {
		.name		= "sun4i-csi",
		.of_match_table	= sun4i_csi_of_match,
		.pm		= &sun4i_csi_pm_ops,
	},
};
module_platform_driver(sun4i_csi_driver);

MODULE_DESCRIPTION("Allwinner A10 Camera Sensor Interface driver");
MODULE_AUTHOR("Maxime Ripard <mripard@kernel.org>");
MODULE_LICENSE("GPL");<|MERGE_RESOLUTION|>--- conflicted
+++ resolved
@@ -162,13 +162,10 @@
 	subdev = &csi->subdev;
 	vdev = &csi->vdev;
 
-<<<<<<< HEAD
-=======
 	csi->traits = of_device_get_match_data(&pdev->dev);
 	if (!csi->traits)
 		return -EINVAL;
 
->>>>>>> 7117be3f
 	/*
 	 * On Allwinner SoCs, some high memory bandwidth devices do DMA
 	 * directly over the memory bus (called MBUS), instead of the
