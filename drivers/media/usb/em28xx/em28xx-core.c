/*
   em28xx-core.c - driver for Empia EM2800/EM2820/2840 USB video capture devices

   Copyright (C) 2005 Ludovico Cavedon <cavedon@sssup.it>
		      Markus Rechberger <mrechberger@gmail.com>
		      Mauro Carvalho Chehab <mchehab@infradead.org>
		      Sascha Sommer <saschasommer@freenet.de>
   Copyright (C) 2012 Frank Schäfer <fschaefer.oss@googlemail.com>

   This program is free software; you can redistribute it and/or modify
   it under the terms of the GNU General Public License as published by
   the Free Software Foundation; either version 2 of the License, or
   (at your option) any later version.

   This program is distributed in the hope that it will be useful,
   but WITHOUT ANY WARRANTY; without even the implied warranty of
   MERCHANTABILITY or FITNESS FOR A PARTICULAR PURPOSE.  See the
   GNU General Public License for more details.

   You should have received a copy of the GNU General Public License
   along with this program; if not, write to the Free Software
   Foundation, Inc., 675 Mass Ave, Cambridge, MA 02139, USA.
 */

#include <linux/init.h>
#include <linux/jiffies.h>
#include <linux/list.h>
#include <linux/module.h>
#include <linux/slab.h>
#include <linux/usb.h>
#include <linux/vmalloc.h>
#include <sound/ac97_codec.h>
#include <media/v4l2-common.h>

#include "em28xx.h"

#define DRIVER_AUTHOR "Ludovico Cavedon <cavedon@sssup.it>, " \
		      "Markus Rechberger <mrechberger@gmail.com>, " \
		      "Mauro Carvalho Chehab <mchehab@infradead.org>, " \
		      "Sascha Sommer <saschasommer@freenet.de>"

MODULE_AUTHOR(DRIVER_AUTHOR);
MODULE_DESCRIPTION(DRIVER_DESC);
MODULE_LICENSE("GPL");
MODULE_VERSION(EM28XX_VERSION);

/* #define ENABLE_DEBUG_ISOC_FRAMES */

static unsigned int core_debug;
module_param(core_debug, int, 0644);
MODULE_PARM_DESC(core_debug, "enable debug messages [core]");

#define em28xx_coredbg(fmt, arg...) do {\
	if (core_debug) \
		printk(KERN_INFO "%s %s :"fmt, \
			 dev->name, __func__ , ##arg); } while (0)

static unsigned int reg_debug;
module_param(reg_debug, int, 0644);
MODULE_PARM_DESC(reg_debug, "enable debug messages [URB reg]");

#define em28xx_regdbg(fmt, arg...) do {\
	if (reg_debug) \
		printk(KERN_INFO "%s %s :"fmt, \
			 dev->name, __func__ , ##arg); } while (0)

/* FIXME */
#define em28xx_isocdbg(fmt, arg...) do {\
	if (core_debug) \
		printk(KERN_INFO "%s %s :"fmt, \
			 dev->name, __func__ , ##arg); } while (0)

/*
 * em28xx_read_reg_req()
 * reads data from the usb device specifying bRequest
 */
int em28xx_read_reg_req_len(struct em28xx *dev, u8 req, u16 reg,
				   char *buf, int len)
{
	int ret;
	int pipe = usb_rcvctrlpipe(dev->udev, 0);

	if (dev->disconnected)
		return -ENODEV;

	if (len > URB_MAX_CTRL_SIZE)
		return -EINVAL;

	if (reg_debug) {
		printk(KERN_DEBUG "(pipe 0x%08x): "
			"IN:  %02x %02x %02x %02x %02x %02x %02x %02x ",
			pipe,
			USB_DIR_IN | USB_TYPE_VENDOR | USB_RECIP_DEVICE,
			req, 0, 0,
			reg & 0xff, reg >> 8,
			len & 0xff, len >> 8);
	}

	mutex_lock(&dev->ctrl_urb_lock);
	ret = usb_control_msg(dev->udev, pipe, req,
			      USB_DIR_IN | USB_TYPE_VENDOR | USB_RECIP_DEVICE,
			      0x0000, reg, dev->urb_buf, len, HZ);
	if (ret < 0) {
		if (reg_debug)
			printk(" failed!\n");
		mutex_unlock(&dev->ctrl_urb_lock);
		return usb_translate_errors(ret);
	}

	if (len)
		memcpy(buf, dev->urb_buf, len);

	mutex_unlock(&dev->ctrl_urb_lock);

	if (reg_debug) {
		int byte;

		printk("<<<");
		for (byte = 0; byte < len; byte++)
			printk(" %02x", (unsigned char)buf[byte]);
		printk("\n");
	}

	return ret;
}

/*
 * em28xx_read_reg_req()
 * reads data from the usb device specifying bRequest
 */
int em28xx_read_reg_req(struct em28xx *dev, u8 req, u16 reg)
{
	int ret;
	u8 val;

	ret = em28xx_read_reg_req_len(dev, req, reg, &val, 1);
	if (ret < 0)
		return ret;

	return val;
}

int em28xx_read_reg(struct em28xx *dev, u16 reg)
{
	return em28xx_read_reg_req(dev, USB_REQ_GET_STATUS, reg);
}
EXPORT_SYMBOL_GPL(em28xx_read_reg);

/*
 * em28xx_write_regs_req()
 * sends data to the usb device, specifying bRequest
 */
int em28xx_write_regs_req(struct em28xx *dev, u8 req, u16 reg, char *buf,
				 int len)
{
	int ret;
	int pipe = usb_sndctrlpipe(dev->udev, 0);

	if (dev->disconnected)
		return -ENODEV;

	if ((len < 1) || (len > URB_MAX_CTRL_SIZE))
		return -EINVAL;

	if (reg_debug) {
		int byte;

		printk(KERN_DEBUG "(pipe 0x%08x): "
			"OUT: %02x %02x %02x %02x %02x %02x %02x %02x >>>",
			pipe,
			USB_DIR_OUT | USB_TYPE_VENDOR | USB_RECIP_DEVICE,
			req, 0, 0,
			reg & 0xff, reg >> 8,
			len & 0xff, len >> 8);

		for (byte = 0; byte < len; byte++)
			printk(" %02x", (unsigned char)buf[byte]);
		printk("\n");
	}

	mutex_lock(&dev->ctrl_urb_lock);
	memcpy(dev->urb_buf, buf, len);
	ret = usb_control_msg(dev->udev, pipe, req,
			      USB_DIR_OUT | USB_TYPE_VENDOR | USB_RECIP_DEVICE,
			      0x0000, reg, dev->urb_buf, len, HZ);
	mutex_unlock(&dev->ctrl_urb_lock);

	if (ret < 0)
		return usb_translate_errors(ret);

	if (dev->wait_after_write)
		msleep(dev->wait_after_write);

	return ret;
}

int em28xx_write_regs(struct em28xx *dev, u16 reg, char *buf, int len)
{
	return em28xx_write_regs_req(dev, USB_REQ_GET_STATUS, reg, buf, len);
}
EXPORT_SYMBOL_GPL(em28xx_write_regs);

/* Write a single register */
int em28xx_write_reg(struct em28xx *dev, u16 reg, u8 val)
{
	return em28xx_write_regs(dev, reg, &val, 1);
}
EXPORT_SYMBOL_GPL(em28xx_write_reg);

/*
 * em28xx_write_reg_bits()
 * sets only some bits (specified by bitmask) of a register, by first reading
 * the actual value
 */
int em28xx_write_reg_bits(struct em28xx *dev, u16 reg, u8 val,
				 u8 bitmask)
{
	int oldval;
	u8 newval;

	oldval = em28xx_read_reg(dev, reg);
	if (oldval < 0)
		return oldval;

	newval = (((u8) oldval) & ~bitmask) | (val & bitmask);

	return em28xx_write_regs(dev, reg, &newval, 1);
}
EXPORT_SYMBOL_GPL(em28xx_write_reg_bits);

/*
 * em28xx_toggle_reg_bits()
 * toggles/inverts the bits (specified by bitmask) of a register
 */
int em28xx_toggle_reg_bits(struct em28xx *dev, u16 reg, u8 bitmask)
{
	int oldval;
	u8 newval;

	oldval = em28xx_read_reg(dev, reg);
	if (oldval < 0)
		return oldval;

	newval = (~oldval & bitmask) | (oldval & ~bitmask);

	return em28xx_write_reg(dev, reg, newval);
}
EXPORT_SYMBOL_GPL(em28xx_toggle_reg_bits);

/*
 * em28xx_is_ac97_ready()
 * Checks if ac97 is ready
 */
static int em28xx_is_ac97_ready(struct em28xx *dev)
{
	unsigned long timeout = jiffies + msecs_to_jiffies(EM28XX_AC97_XFER_TIMEOUT);
	int ret;

	/* Wait up to 50 ms for AC97 command to complete */
	while (time_is_after_jiffies(timeout)) {
		ret = em28xx_read_reg(dev, EM28XX_R43_AC97BUSY);
		if (ret < 0)
			return ret;

		if (!(ret & 0x01))
			return 0;
		msleep(5);
	}

	em28xx_warn("AC97 command still being executed: not handled properly!\n");
	return -EBUSY;
}

/*
 * em28xx_read_ac97()
 * write a 16 bit value to the specified AC97 address (LSB first!)
 */
int em28xx_read_ac97(struct em28xx *dev, u8 reg)
{
	int ret;
	u8 addr = (reg & 0x7f) | 0x80;
	__le16 val;

	ret = em28xx_is_ac97_ready(dev);
	if (ret < 0)
		return ret;

	ret = em28xx_write_regs(dev, EM28XX_R42_AC97ADDR, &addr, 1);
	if (ret < 0)
		return ret;

	ret = dev->em28xx_read_reg_req_len(dev, 0, EM28XX_R40_AC97LSB,
					   (u8 *)&val, sizeof(val));

	if (ret < 0)
		return ret;
	return le16_to_cpu(val);
}
EXPORT_SYMBOL_GPL(em28xx_read_ac97);

/*
 * em28xx_write_ac97()
 * write a 16 bit value to the specified AC97 address (LSB first!)
 */
int em28xx_write_ac97(struct em28xx *dev, u8 reg, u16 val)
{
	int ret;
	u8 addr = reg & 0x7f;
	__le16 value;

	value = cpu_to_le16(val);

	ret = em28xx_is_ac97_ready(dev);
	if (ret < 0)
		return ret;

	ret = em28xx_write_regs(dev, EM28XX_R40_AC97LSB, (u8 *) &value, 2);
	if (ret < 0)
		return ret;

	ret = em28xx_write_regs(dev, EM28XX_R42_AC97ADDR, &addr, 1);
	if (ret < 0)
		return ret;

	return 0;
}
EXPORT_SYMBOL_GPL(em28xx_write_ac97);

struct em28xx_vol_itable {
	enum em28xx_amux mux;
	u8		 reg;
};

static struct em28xx_vol_itable inputs[] = {
	{ EM28XX_AMUX_VIDEO,	AC97_VIDEO	},
	{ EM28XX_AMUX_LINE_IN,	AC97_LINE	},
	{ EM28XX_AMUX_PHONE,	AC97_PHONE	},
	{ EM28XX_AMUX_MIC,	AC97_MIC	},
	{ EM28XX_AMUX_CD,	AC97_CD		},
	{ EM28XX_AMUX_AUX,	AC97_AUX	},
	{ EM28XX_AMUX_PCM_OUT,	AC97_PCM	},
};

static int set_ac97_input(struct em28xx *dev)
{
	int ret, i;
	enum em28xx_amux amux = dev->ctl_ainput;

	/* EM28XX_AMUX_VIDEO2 is a special case used to indicate that
	   em28xx should point to LINE IN, while AC97 should use VIDEO
	 */
	if (amux == EM28XX_AMUX_VIDEO2)
		amux = EM28XX_AMUX_VIDEO;

	/* Mute all entres but the one that were selected */
	for (i = 0; i < ARRAY_SIZE(inputs); i++) {
		if (amux == inputs[i].mux)
			ret = em28xx_write_ac97(dev, inputs[i].reg, 0x0808);
		else
			ret = em28xx_write_ac97(dev, inputs[i].reg, 0x8000);

		if (ret < 0)
			em28xx_warn("couldn't setup AC97 register %d\n",
				     inputs[i].reg);
	}
	return 0;
}

static int em28xx_set_audio_source(struct em28xx *dev)
{
	int ret;
	u8 input;

	if (dev->board.is_em2800) {
		if (dev->ctl_ainput == EM28XX_AMUX_VIDEO)
			input = EM2800_AUDIO_SRC_TUNER;
		else
			input = EM2800_AUDIO_SRC_LINE;

		ret = em28xx_write_regs(dev, EM2800_R08_AUDIOSRC, &input, 1);
		if (ret < 0)
			return ret;
	}

	if (dev->board.has_msp34xx)
		input = EM28XX_AUDIO_SRC_TUNER;
	else {
		switch (dev->ctl_ainput) {
		case EM28XX_AMUX_VIDEO:
			input = EM28XX_AUDIO_SRC_TUNER;
			break;
		default:
			input = EM28XX_AUDIO_SRC_LINE;
			break;
		}
	}

	if (dev->board.mute_gpio && dev->mute)
		em28xx_gpio_set(dev, dev->board.mute_gpio);
	else
		em28xx_gpio_set(dev, INPUT(dev->ctl_input)->gpio);

	ret = em28xx_write_reg_bits(dev, EM28XX_R0E_AUDIOSRC, input, 0xc0);
	if (ret < 0)
		return ret;
	msleep(5);

	switch (dev->audio_mode.ac97) {
	case EM28XX_NO_AC97:
		break;
	default:
		ret = set_ac97_input(dev);
	}

	return ret;
}

struct em28xx_vol_otable {
	enum em28xx_aout mux;
	u8		 reg;
};

static const struct em28xx_vol_otable outputs[] = {
	{ EM28XX_AOUT_MASTER, AC97_MASTER		},
	{ EM28XX_AOUT_LINE,   AC97_HEADPHONE		},
	{ EM28XX_AOUT_MONO,   AC97_MASTER_MONO		},
	{ EM28XX_AOUT_LFE,    AC97_CENTER_LFE_MASTER	},
	{ EM28XX_AOUT_SURR,   AC97_SURROUND_MASTER	},
};

int em28xx_audio_analog_set(struct em28xx *dev)
{
	int ret, i;
	u8 xclk;

	if (dev->int_audio_type == EM28XX_INT_AUDIO_NONE)
		return 0;

	/* It is assumed that all devices use master volume for output.
	   It would be possible to use also line output.
	 */
	if (dev->audio_mode.ac97 != EM28XX_NO_AC97) {
		/* Mute all outputs */
		for (i = 0; i < ARRAY_SIZE(outputs); i++) {
			ret = em28xx_write_ac97(dev, outputs[i].reg, 0x8000);
			if (ret < 0)
				em28xx_warn("couldn't setup AC97 register %d\n",
				     outputs[i].reg);
		}
	}

	xclk = dev->board.xclk & 0x7f;
	if (!dev->mute)
		xclk |= EM28XX_XCLK_AUDIO_UNMUTE;

	ret = em28xx_write_reg(dev, EM28XX_R0F_XCLK, xclk);
	if (ret < 0)
		return ret;
	msleep(10);

	/* Selects the proper audio input */
	ret = em28xx_set_audio_source(dev);

	/* Sets volume */
	if (dev->audio_mode.ac97 != EM28XX_NO_AC97) {
		int vol;

		em28xx_write_ac97(dev, AC97_POWERDOWN, 0x4200);
		em28xx_write_ac97(dev, AC97_EXTENDED_STATUS, 0x0031);
		em28xx_write_ac97(dev, AC97_PCM_LR_ADC_RATE, 0xbb80);

		/* LSB: left channel - both channels with the same level */
		vol = (0x1f - dev->volume) | ((0x1f - dev->volume) << 8);

		/* Mute device, if needed */
		if (dev->mute)
			vol |= 0x8000;

		/* Sets volume */
		for (i = 0; i < ARRAY_SIZE(outputs); i++) {
			if (dev->ctl_aoutput & outputs[i].mux)
				ret = em28xx_write_ac97(dev, outputs[i].reg,
							vol);
			if (ret < 0)
				em28xx_warn("couldn't setup AC97 register %d\n",
				     outputs[i].reg);
		}

		if (dev->ctl_aoutput & EM28XX_AOUT_PCM_IN) {
			int sel = ac97_return_record_select(dev->ctl_aoutput);

			/* Use the same input for both left and right
			   channels */
			sel |= (sel << 8);

			em28xx_write_ac97(dev, AC97_REC_SEL, sel);
		}
	}

	return ret;
}
EXPORT_SYMBOL_GPL(em28xx_audio_analog_set);

int em28xx_audio_setup(struct em28xx *dev)
{
	int vid1, vid2, feat, cfg;
	u32 vid = 0;
	u8 i2s_samplerates;

	if (dev->chip_id == CHIP_ID_EM2870 ||
	    dev->chip_id == CHIP_ID_EM2874 ||
	    dev->chip_id == CHIP_ID_EM28174 ||
	    dev->chip_id == CHIP_ID_EM28178) {
		/* Digital only device - don't load any alsa module */
<<<<<<< HEAD
		dev->audio_mode.has_audio = false;
		dev->has_audio_class = false;
		dev->has_alsa_audio = false;
		return 0;
	}

	dev->audio_mode.has_audio = true;
=======
		dev->int_audio_type = EM28XX_INT_AUDIO_NONE;
		dev->usb_audio_type = EM28XX_USB_AUDIO_NONE;
		return 0;
	}
>>>>>>> 6f566b79

	/* See how this device is configured */
	cfg = em28xx_read_reg(dev, EM28XX_R00_CHIPCFG);
	em28xx_info("Config register raw data: 0x%02x\n", cfg);
	if (cfg < 0) { /* Register read error */
		/* Be conservative */
		dev->int_audio_type = EM28XX_INT_AUDIO_AC97;
	} else if ((cfg & EM28XX_CHIPCFG_AUDIOMASK) == 0x00) {
		/* The device doesn't have vendor audio at all */
		dev->int_audio_type = EM28XX_INT_AUDIO_NONE;
		dev->usb_audio_type = EM28XX_USB_AUDIO_NONE;
		return 0;
	} else if ((cfg & EM28XX_CHIPCFG_AUDIOMASK) != EM28XX_CHIPCFG_AC97) {
		dev->int_audio_type = EM28XX_INT_AUDIO_I2S;
		if (dev->chip_id < CHIP_ID_EM2860 &&
	            (cfg & EM28XX_CHIPCFG_AUDIOMASK) ==
		    EM2820_CHIPCFG_I2S_1_SAMPRATE)
			i2s_samplerates = 1;
		else if (dev->chip_id >= CHIP_ID_EM2860 &&
			 (cfg & EM28XX_CHIPCFG_AUDIOMASK) ==
			 EM2860_CHIPCFG_I2S_5_SAMPRATES)
			i2s_samplerates = 5;
		else
			i2s_samplerates = 3;
		em28xx_info("I2S Audio (%d sample rate(s))\n",
					       i2s_samplerates);
		/* Skip the code that does AC97 vendor detection */
		dev->audio_mode.ac97 = EM28XX_NO_AC97;
		goto init_audio;
	} else {
		dev->int_audio_type = EM28XX_INT_AUDIO_AC97;
	}

	dev->audio_mode.ac97 = EM28XX_AC97_OTHER;

	vid1 = em28xx_read_ac97(dev, AC97_VENDOR_ID1);
	if (vid1 < 0) {
		/*
		 * Device likely doesn't support AC97
		 * Note: (some) em2800 devices without eeprom reports 0x91 on
		 *	 CHIPCFG register, even not having an AC97 chip
		 */
		em28xx_warn("AC97 chip type couldn't be determined\n");
		dev->audio_mode.ac97 = EM28XX_NO_AC97;
		if (dev->usb_audio_type == EM28XX_USB_AUDIO_VENDOR)
			dev->usb_audio_type = EM28XX_USB_AUDIO_NONE;
		dev->int_audio_type = EM28XX_INT_AUDIO_NONE;
		goto init_audio;
	}

	vid2 = em28xx_read_ac97(dev, AC97_VENDOR_ID2);
	if (vid2 < 0)
		goto init_audio;

	vid = vid1 << 16 | vid2;
	em28xx_warn("AC97 vendor ID = 0x%08x\n", vid);

	feat = em28xx_read_ac97(dev, AC97_RESET);
	if (feat < 0)
		goto init_audio;

	em28xx_warn("AC97 features = 0x%04x\n", feat);

	/* Try to identify what audio processor we have */
	if (((vid == 0xffffffff) || (vid == 0x83847650)) && (feat == 0x6a90))
		dev->audio_mode.ac97 = EM28XX_AC97_EM202;
	else if ((vid >> 8) == 0x838476)
		dev->audio_mode.ac97 = EM28XX_AC97_SIGMATEL;

init_audio:
	/* Reports detected AC97 processor */
	switch (dev->audio_mode.ac97) {
	case EM28XX_NO_AC97:
		em28xx_info("No AC97 audio processor\n");
		break;
	case EM28XX_AC97_EM202:
		em28xx_info("Empia 202 AC97 audio processor detected\n");
		break;
	case EM28XX_AC97_SIGMATEL:
		em28xx_info("Sigmatel audio processor detected (stac 97%02x)\n",
			    vid & 0xff);
		break;
	case EM28XX_AC97_OTHER:
		em28xx_warn("Unknown AC97 audio processor detected!\n");
		break;
	default:
		break;
	}

	return em28xx_audio_analog_set(dev);
}
EXPORT_SYMBOL_GPL(em28xx_audio_setup);

const struct em28xx_led *em28xx_find_led(struct em28xx *dev,
					 enum em28xx_led_role role)
{
	if (dev->board.leds) {
		u8 k = 0;
		while (dev->board.leds[k].role >= 0 &&
			       dev->board.leds[k].role < EM28XX_NUM_LED_ROLES) {
			if (dev->board.leds[k].role == role)
				return &dev->board.leds[k];
			k++;
		}
	}
	return NULL;
}
EXPORT_SYMBOL_GPL(em28xx_find_led);

int em28xx_capture_start(struct em28xx *dev, int start)
{
	int rc;
	const struct em28xx_led *led = NULL;

	if (dev->chip_id == CHIP_ID_EM2874 ||
	    dev->chip_id == CHIP_ID_EM2884 ||
	    dev->chip_id == CHIP_ID_EM28174 ||
	    dev->chip_id == CHIP_ID_EM28178) {
		/* The Transport Stream Enable Register moved in em2874 */
		rc = em28xx_write_reg_bits(dev, EM2874_R5F_TS_ENABLE,
					   start ?
					       EM2874_TS1_CAPTURE_ENABLE : 0x00,
					   EM2874_TS1_CAPTURE_ENABLE);
	} else {
		/* FIXME: which is the best order? */
		/* video registers are sampled by VREF */
		rc = em28xx_write_reg_bits(dev, EM28XX_R0C_USBSUSP,
					   start ? 0x10 : 0x00, 0x10);
		if (rc < 0)
			return rc;

		if (start) {
			if (dev->board.is_webcam)
				rc = em28xx_write_reg(dev, 0x13, 0x0c);

			/* Enable video capture */
			rc = em28xx_write_reg(dev, 0x48, 0x00);
			if (rc < 0)
				return rc;

			if (dev->mode == EM28XX_ANALOG_MODE)
				rc = em28xx_write_reg(dev,
						    EM28XX_R12_VINENABLE, 0x67);
			else
				rc = em28xx_write_reg(dev,
						    EM28XX_R12_VINENABLE, 0x37);
			if (rc < 0)
				return rc;

			msleep(6);
		} else {
			/* disable video capture */
			rc = em28xx_write_reg(dev, EM28XX_R12_VINENABLE, 0x27);
		}
	}

	if (dev->mode == EM28XX_ANALOG_MODE)
		led = em28xx_find_led(dev, EM28XX_LED_ANALOG_CAPTURING);
	else
		led = em28xx_find_led(dev, EM28XX_LED_DIGITAL_CAPTURING);

	if (led)
		em28xx_write_reg_bits(dev, led->gpio_reg,
				      (!start ^ led->inverted) ?
				      ~led->gpio_mask : led->gpio_mask,
				      led->gpio_mask);

	return rc;
}

int em28xx_gpio_set(struct em28xx *dev, struct em28xx_reg_seq *gpio)
{
	int rc = 0;

	if (!gpio)
		return rc;

	if (dev->mode != EM28XX_SUSPEND) {
		em28xx_write_reg(dev, 0x48, 0x00);
		if (dev->mode == EM28XX_ANALOG_MODE)
			em28xx_write_reg(dev, EM28XX_R12_VINENABLE, 0x67);
		else
			em28xx_write_reg(dev, EM28XX_R12_VINENABLE, 0x37);
		msleep(6);
	}

	/* Send GPIO reset sequences specified at board entry */
	while (gpio->sleep >= 0) {
		if (gpio->reg >= 0) {
			rc = em28xx_write_reg_bits(dev,
						   gpio->reg,
						   gpio->val,
						   gpio->mask);
			if (rc < 0)
				return rc;
		}
		if (gpio->sleep > 0)
			msleep(gpio->sleep);

		gpio++;
	}
	return rc;
}
EXPORT_SYMBOL_GPL(em28xx_gpio_set);

int em28xx_set_mode(struct em28xx *dev, enum em28xx_mode set_mode)
{
	if (dev->mode == set_mode)
		return 0;

	if (set_mode == EM28XX_SUSPEND) {
		dev->mode = set_mode;

		/* FIXME: add suspend support for ac97 */

		return em28xx_gpio_set(dev, dev->board.suspend_gpio);
	}

	dev->mode = set_mode;

	if (dev->mode == EM28XX_DIGITAL_MODE)
		return em28xx_gpio_set(dev, dev->board.dvb_gpio);
	else
		return em28xx_gpio_set(dev, INPUT(dev->ctl_input)->gpio);
}
EXPORT_SYMBOL_GPL(em28xx_set_mode);

/* ------------------------------------------------------------------
	URB control
   ------------------------------------------------------------------*/

/*
 * URB completion handler for isoc/bulk transfers
 */
static void em28xx_irq_callback(struct urb *urb)
{
	struct em28xx *dev = urb->context;
	int i;

	switch (urb->status) {
	case 0:             /* success */
	case -ETIMEDOUT:    /* NAK */
		break;
	case -ECONNRESET:   /* kill */
	case -ENOENT:
	case -ESHUTDOWN:
		return;
	default:            /* error */
		em28xx_isocdbg("urb completition error %d.\n", urb->status);
		break;
	}

	/* Copy data from URB */
	spin_lock(&dev->slock);
	dev->usb_ctl.urb_data_copy(dev, urb);
	spin_unlock(&dev->slock);

	/* Reset urb buffers */
	for (i = 0; i < urb->number_of_packets; i++) {
		/* isoc only (bulk: number_of_packets = 0) */
		urb->iso_frame_desc[i].status = 0;
		urb->iso_frame_desc[i].actual_length = 0;
	}
	urb->status = 0;

	urb->status = usb_submit_urb(urb, GFP_ATOMIC);
	if (urb->status) {
		em28xx_isocdbg("urb resubmit failed (error=%i)\n",
			       urb->status);
	}
}

/*
 * Stop and Deallocate URBs
 */
void em28xx_uninit_usb_xfer(struct em28xx *dev, enum em28xx_mode mode)
{
	struct urb *urb;
	struct em28xx_usb_bufs *usb_bufs;
	int i;

	em28xx_isocdbg("em28xx: called em28xx_uninit_usb_xfer in mode %d\n",
		       mode);

	if (mode == EM28XX_DIGITAL_MODE)
		usb_bufs = &dev->usb_ctl.digital_bufs;
	else
		usb_bufs = &dev->usb_ctl.analog_bufs;

	for (i = 0; i < usb_bufs->num_bufs; i++) {
		urb = usb_bufs->urb[i];
		if (urb) {
			if (!irqs_disabled())
				usb_kill_urb(urb);
			else
				usb_unlink_urb(urb);

			if (usb_bufs->transfer_buffer[i]) {
				usb_free_coherent(dev->udev,
					urb->transfer_buffer_length,
					usb_bufs->transfer_buffer[i],
					urb->transfer_dma);
			}
			usb_free_urb(urb);
			usb_bufs->urb[i] = NULL;
		}
		usb_bufs->transfer_buffer[i] = NULL;
	}

	kfree(usb_bufs->urb);
	kfree(usb_bufs->transfer_buffer);

	usb_bufs->urb = NULL;
	usb_bufs->transfer_buffer = NULL;
	usb_bufs->num_bufs = 0;

	em28xx_capture_start(dev, 0);
}
EXPORT_SYMBOL_GPL(em28xx_uninit_usb_xfer);

/*
 * Stop URBs
 */
void em28xx_stop_urbs(struct em28xx *dev)
{
	int i;
	struct urb *urb;
	struct em28xx_usb_bufs *isoc_bufs = &dev->usb_ctl.digital_bufs;

	em28xx_isocdbg("em28xx: called em28xx_stop_urbs\n");

	for (i = 0; i < isoc_bufs->num_bufs; i++) {
		urb = isoc_bufs->urb[i];
		if (urb) {
			if (!irqs_disabled())
				usb_kill_urb(urb);
			else
				usb_unlink_urb(urb);
		}
	}

	em28xx_capture_start(dev, 0);
}
EXPORT_SYMBOL_GPL(em28xx_stop_urbs);

/*
 * Allocate URBs
 */
int em28xx_alloc_urbs(struct em28xx *dev, enum em28xx_mode mode, int xfer_bulk,
		      int num_bufs, int max_pkt_size, int packet_multiplier)
{
	struct em28xx_usb_bufs *usb_bufs;
	int i;
	int sb_size, pipe;
	struct urb *urb;
	int j, k;

	em28xx_isocdbg("em28xx: called em28xx_alloc_isoc in mode %d\n", mode);

	/* Check mode and if we have an endpoint for the selected
	   transfer type, select buffer				 */
	if (mode == EM28XX_DIGITAL_MODE) {
		if ((xfer_bulk && !dev->dvb_ep_bulk) ||
		    (!xfer_bulk && !dev->dvb_ep_isoc)) {
			em28xx_errdev("no endpoint for DVB mode and transfer type %d\n",
				      xfer_bulk > 0);
			return -EINVAL;
		}
		usb_bufs = &dev->usb_ctl.digital_bufs;
	} else if (mode == EM28XX_ANALOG_MODE) {
		if ((xfer_bulk && !dev->analog_ep_bulk) ||
		    (!xfer_bulk && !dev->analog_ep_isoc)) {
			em28xx_errdev("no endpoint for analog mode and transfer type %d\n",
				       xfer_bulk > 0);
			return -EINVAL;
		}
		usb_bufs = &dev->usb_ctl.analog_bufs;
	} else {
		em28xx_errdev("invalid mode selected\n");
		return -EINVAL;
	}

	/* De-allocates all pending stuff */
	em28xx_uninit_usb_xfer(dev, mode);

	usb_bufs->num_bufs = num_bufs;

	usb_bufs->urb = kzalloc(sizeof(void *)*num_bufs,  GFP_KERNEL);
	if (!usb_bufs->urb) {
		em28xx_errdev("cannot alloc memory for usb buffers\n");
		return -ENOMEM;
	}

	usb_bufs->transfer_buffer = kzalloc(sizeof(void *)*num_bufs,
					     GFP_KERNEL);
	if (!usb_bufs->transfer_buffer) {
		em28xx_errdev("cannot allocate memory for usb transfer\n");
		kfree(usb_bufs->urb);
		return -ENOMEM;
	}

	usb_bufs->max_pkt_size = max_pkt_size;
	if (xfer_bulk)
		usb_bufs->num_packets = 0;
	else
		usb_bufs->num_packets = packet_multiplier;
	dev->usb_ctl.vid_buf = NULL;
	dev->usb_ctl.vbi_buf = NULL;

	sb_size = packet_multiplier * usb_bufs->max_pkt_size;

	/* allocate urbs and transfer buffers */
	for (i = 0; i < usb_bufs->num_bufs; i++) {
		urb = usb_alloc_urb(usb_bufs->num_packets, GFP_KERNEL);
		if (!urb) {
			em28xx_err("cannot alloc usb_ctl.urb %i\n", i);
			em28xx_uninit_usb_xfer(dev, mode);
			return -ENOMEM;
		}
		usb_bufs->urb[i] = urb;

		usb_bufs->transfer_buffer[i] = usb_alloc_coherent(dev->udev,
			sb_size, GFP_KERNEL, &urb->transfer_dma);
		if (!usb_bufs->transfer_buffer[i]) {
			em28xx_err("unable to allocate %i bytes for transfer"
					" buffer %i%s\n",
					sb_size, i,
					in_interrupt() ? " while in int" : "");
			em28xx_uninit_usb_xfer(dev, mode);
			return -ENOMEM;
		}
		memset(usb_bufs->transfer_buffer[i], 0, sb_size);

		if (xfer_bulk) { /* bulk */
			pipe = usb_rcvbulkpipe(dev->udev,
					       mode == EM28XX_ANALOG_MODE ?
					       dev->analog_ep_bulk :
					       dev->dvb_ep_bulk);
			usb_fill_bulk_urb(urb, dev->udev, pipe,
					  usb_bufs->transfer_buffer[i], sb_size,
					  em28xx_irq_callback, dev);
			urb->transfer_flags = URB_NO_TRANSFER_DMA_MAP;
		} else { /* isoc */
			pipe = usb_rcvisocpipe(dev->udev,
					       mode == EM28XX_ANALOG_MODE ?
					       dev->analog_ep_isoc :
					       dev->dvb_ep_isoc);
			usb_fill_int_urb(urb, dev->udev, pipe,
					 usb_bufs->transfer_buffer[i], sb_size,
					 em28xx_irq_callback, dev, 1);
			urb->transfer_flags = URB_ISO_ASAP |
					      URB_NO_TRANSFER_DMA_MAP;
			k = 0;
			for (j = 0; j < usb_bufs->num_packets; j++) {
				urb->iso_frame_desc[j].offset = k;
				urb->iso_frame_desc[j].length =
							usb_bufs->max_pkt_size;
				k += usb_bufs->max_pkt_size;
			}
		}

		urb->number_of_packets = usb_bufs->num_packets;
	}

	return 0;
}
EXPORT_SYMBOL_GPL(em28xx_alloc_urbs);

/*
 * Allocate URBs and start IRQ
 */
int em28xx_init_usb_xfer(struct em28xx *dev, enum em28xx_mode mode,
		    int xfer_bulk, int num_bufs, int max_pkt_size,
		    int packet_multiplier,
		    int (*urb_data_copy) (struct em28xx *dev, struct urb *urb))
{
	struct em28xx_dmaqueue *dma_q = &dev->vidq;
	struct em28xx_dmaqueue *vbi_dma_q = &dev->vbiq;
	struct em28xx_usb_bufs *usb_bufs;
	int i;
	int rc;
	int alloc;

	em28xx_isocdbg("em28xx: called em28xx_init_usb_xfer in mode %d\n",
		       mode);

	dev->usb_ctl.urb_data_copy = urb_data_copy;

	if (mode == EM28XX_DIGITAL_MODE) {
		usb_bufs = &dev->usb_ctl.digital_bufs;
		/* no need to free/alloc usb buffers in digital mode */
		alloc = 0;
	} else {
		usb_bufs = &dev->usb_ctl.analog_bufs;
		alloc = 1;
	}

	if (alloc) {
		rc = em28xx_alloc_urbs(dev, mode, xfer_bulk, num_bufs,
				       max_pkt_size, packet_multiplier);
		if (rc)
			return rc;
	}

	if (xfer_bulk) {
		rc = usb_clear_halt(dev->udev, usb_bufs->urb[0]->pipe);
		if (rc < 0) {
			em28xx_err("failed to clear USB bulk endpoint stall/halt condition (error=%i)\n",
				   rc);
			em28xx_uninit_usb_xfer(dev, mode);
			return rc;
		}
	}

	init_waitqueue_head(&dma_q->wq);
	init_waitqueue_head(&vbi_dma_q->wq);

	em28xx_capture_start(dev, 1);

	/* submit urbs and enables IRQ */
	for (i = 0; i < usb_bufs->num_bufs; i++) {
		rc = usb_submit_urb(usb_bufs->urb[i], GFP_ATOMIC);
		if (rc) {
			em28xx_err("submit of urb %i failed (error=%i)\n", i,
				   rc);
			em28xx_uninit_usb_xfer(dev, mode);
			return rc;
		}
	}

	return 0;
}
EXPORT_SYMBOL_GPL(em28xx_init_usb_xfer);

/*
 * Device control list
 */

static LIST_HEAD(em28xx_devlist);
static DEFINE_MUTEX(em28xx_devlist_mutex);

/*
 * Extension interface
 */

static LIST_HEAD(em28xx_extension_devlist);

int em28xx_register_extension(struct em28xx_ops *ops)
{
	struct em28xx *dev = NULL;

	mutex_lock(&em28xx_devlist_mutex);
	list_add_tail(&ops->next, &em28xx_extension_devlist);
	list_for_each_entry(dev, &em28xx_devlist, devlist) {
		ops->init(dev);
	}
	mutex_unlock(&em28xx_devlist_mutex);
	printk(KERN_INFO "em28xx: Registered (%s) extension\n", ops->name);
	return 0;
}
EXPORT_SYMBOL(em28xx_register_extension);

void em28xx_unregister_extension(struct em28xx_ops *ops)
{
	struct em28xx *dev = NULL;

	mutex_lock(&em28xx_devlist_mutex);
	list_for_each_entry(dev, &em28xx_devlist, devlist) {
		ops->fini(dev);
	}
	list_del(&ops->next);
	mutex_unlock(&em28xx_devlist_mutex);
	printk(KERN_INFO "Em28xx: Removed (%s) extension\n", ops->name);
}
EXPORT_SYMBOL(em28xx_unregister_extension);

void em28xx_init_extension(struct em28xx *dev)
{
	const struct em28xx_ops *ops = NULL;

	mutex_lock(&em28xx_devlist_mutex);
	list_add_tail(&dev->devlist, &em28xx_devlist);
	list_for_each_entry(ops, &em28xx_extension_devlist, next) {
		if (ops->init)
			ops->init(dev);
	}
	mutex_unlock(&em28xx_devlist_mutex);
}

void em28xx_close_extension(struct em28xx *dev)
{
	const struct em28xx_ops *ops = NULL;

	mutex_lock(&em28xx_devlist_mutex);
	list_for_each_entry(ops, &em28xx_extension_devlist, next) {
		if (ops->fini)
			ops->fini(dev);
	}
	list_del(&dev->devlist);
	mutex_unlock(&em28xx_devlist_mutex);
}

int em28xx_suspend_extension(struct em28xx *dev)
{
	const struct em28xx_ops *ops = NULL;

	em28xx_info("Suspending extensions");
	mutex_lock(&em28xx_devlist_mutex);
	list_for_each_entry(ops, &em28xx_extension_devlist, next) {
		if (ops->suspend)
			ops->suspend(dev);
	}
	mutex_unlock(&em28xx_devlist_mutex);
	return 0;
}

int em28xx_resume_extension(struct em28xx *dev)
{
	const struct em28xx_ops *ops = NULL;

	em28xx_info("Resuming extensions");
	mutex_lock(&em28xx_devlist_mutex);
	list_for_each_entry(ops, &em28xx_extension_devlist, next) {
		if (ops->resume)
			ops->resume(dev);
	}
	mutex_unlock(&em28xx_devlist_mutex);
	return 0;
}<|MERGE_RESOLUTION|>--- conflicted
+++ resolved
@@ -512,20 +512,10 @@
 	    dev->chip_id == CHIP_ID_EM28174 ||
 	    dev->chip_id == CHIP_ID_EM28178) {
 		/* Digital only device - don't load any alsa module */
-<<<<<<< HEAD
-		dev->audio_mode.has_audio = false;
-		dev->has_audio_class = false;
-		dev->has_alsa_audio = false;
-		return 0;
-	}
-
-	dev->audio_mode.has_audio = true;
-=======
 		dev->int_audio_type = EM28XX_INT_AUDIO_NONE;
 		dev->usb_audio_type = EM28XX_USB_AUDIO_NONE;
 		return 0;
 	}
->>>>>>> 6f566b79
 
 	/* See how this device is configured */
 	cfg = em28xx_read_reg(dev, EM28XX_R00_CHIPCFG);
