--- conflicted
+++ resolved
@@ -24,11 +24,6 @@
 
 #define FCORE_MIN		(600000000)
 #define FCORE_MAX		(1200000000)
-<<<<<<< HEAD
-
-#define PLL_MAX_ID		1
-=======
->>>>>>> 7d2a07b7
 
 #define PLL_MAX_ID		7
 
@@ -229,19 +224,7 @@
 static int sam9x60_frac_pll_set_rate(struct clk_hw *hw, unsigned long rate,
 				     unsigned long parent_rate)
 {
-<<<<<<< HEAD
-	const struct clk_pll_characteristics *characteristics =
-							pll->characteristics;
-	unsigned long bestremainder = ULONG_MAX;
-	unsigned long maxdiv, mindiv, tmpdiv;
-	long bestrate = -ERANGE;
-	unsigned long bestdiv = 0;
-	unsigned long bestmul = 0;
-	unsigned long bestfrac = 0;
-	u64 fcore = 0;
-=======
-	struct sam9x60_pll_core *core = to_sam9x60_pll_core(hw);
->>>>>>> 7d2a07b7
+	struct sam9x60_pll_core *core = to_sam9x60_pll_core(hw);
 
 	return sam9x60_frac_pll_compute_mul_frac(core, rate, parent_rate, true);
 }
@@ -338,24 +321,6 @@
 			   (div->div << core->layout->div_shift) |
 			   (1 << core->layout->endiv_shift));
 
-<<<<<<< HEAD
-		fcore = parent_rate * (tmpmul + 1) +
-			((u64)parent_rate * tmpfrac >> 22);
-		if (fcore < FCORE_MIN || fcore > FCORE_MAX)
-			continue;
-
-		/*
-		 * Compare the remainder with the best remainder found until
-		 * now and elect a new best multiplier/divider pair if the
-		 * current remainder is smaller than the best one.
-		 */
-		if (remainder < bestremainder) {
-			bestremainder = remainder;
-			bestdiv = tmpdiv;
-			bestmul = tmpmul;
-			bestrate = tmprate;
-			bestfrac = tmpfrac;
-=======
 	regmap_update_bits(regmap, AT91_PMC_PLL_UPDT,
 			   AT91_PMC_PLL_UPDT_UPDATE | AT91_PMC_PLL_UPDT_ID_MSK,
 			   AT91_PMC_PLL_UPDT_UPDATE | core->id);
@@ -447,22 +412,14 @@
 			*parent_rate = tmp_parent_rate;
 			best_rate = tmp_rate;
 			best_diff = tmp_diff;
->>>>>>> 7d2a07b7
 		}
 
 		if (!best_diff)
 			break;
 	}
 
-<<<<<<< HEAD
-	/* Check if bestrate is a valid output rate  */
-	if (fcore < FCORE_MIN || fcore > FCORE_MAX ||
-	    bestrate < characteristics->output[0].min ||
-	    bestrate > characteristics->output[0].max)
-=======
 	if (best_rate < characteristics->output[0].min ||
 	    best_rate > characteristics->output[0].max)
->>>>>>> 7d2a07b7
 		return -ERANGE;
 
 	return best_rate;
