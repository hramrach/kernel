--- conflicted
+++ resolved
@@ -117,17 +117,6 @@
 
 	/* Set the fractional part */
 	meson_parm_write(clk->map, &mpll->sdm, sdm);
-<<<<<<< HEAD
-	meson_parm_write(clk->map, &mpll->sdm_en, 1);
-
-	/* Set spread spectrum if possible */
-	if (MESON_PARM_APPLICABLE(&mpll->ssen)) {
-		unsigned int ss =
-			mpll->flags & CLK_MESON_MPLL_SPREAD_SPECTRUM ? 1 : 0;
-		meson_parm_write(clk->map, &mpll->ssen, ss);
-	}
-=======
->>>>>>> f95f0722
 
 	/* Set the integer divider part */
 	meson_parm_write(clk->map, &mpll->n2, n2);
