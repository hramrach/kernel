// SPDX-License-Identifier: GPL-2.0
/*
 * Copyright (c) 2015 Endless Mobile, Inc.
 * Author: Carlo Caione <carlo@endlessm.com>
 *
 * Copyright (c) 2016 BayLibre, Inc.
 * Michael Turquette <mturquette@baylibre.com>
 */

#include <linux/clk.h>
#include <linux/clk-provider.h>
#include <linux/init.h>
#include <linux/mfd/syscon.h>
#include <linux/of_address.h>
#include <linux/reset-controller.h>
#include <linux/slab.h>
#include <linux/regmap.h>

#include "clkc.h"
#include "meson8b.h"
#include "clk-regmap.h"

static DEFINE_SPINLOCK(meson_clk_lock);

struct meson8b_clk_reset {
	struct reset_controller_dev reset;
	struct regmap *regmap;
};

static const struct pll_params_table sys_pll_params_table[] = {
	PLL_PARAMS(50, 1),
	PLL_PARAMS(51, 1),
	PLL_PARAMS(52, 1),
	PLL_PARAMS(53, 1),
	PLL_PARAMS(54, 1),
	PLL_PARAMS(55, 1),
	PLL_PARAMS(56, 1),
	PLL_PARAMS(57, 1),
	PLL_PARAMS(58, 1),
	PLL_PARAMS(59, 1),
	PLL_PARAMS(60, 1),
	PLL_PARAMS(61, 1),
	PLL_PARAMS(62, 1),
	PLL_PARAMS(63, 1),
	PLL_PARAMS(64, 1),
	PLL_PARAMS(65, 1),
	PLL_PARAMS(66, 1),
	PLL_PARAMS(67, 1),
	PLL_PARAMS(68, 1),
	PLL_PARAMS(84, 1),
	{ /* sentinel */ },
};

static struct clk_fixed_rate meson8b_xtal = {
	.fixed_rate = 24000000,
	.hw.init = &(struct clk_init_data){
		.name = "xtal",
		.num_parents = 0,
		.ops = &clk_fixed_rate_ops,
	},
};

static struct clk_regmap meson8b_fixed_pll_dco = {
	.data = &(struct meson_clk_pll_data){
		.en = {
			.reg_off = HHI_MPLL_CNTL,
			.shift   = 30,
			.width   = 1,
		},
		.m = {
			.reg_off = HHI_MPLL_CNTL,
			.shift   = 0,
			.width   = 9,
		},
		.n = {
			.reg_off = HHI_MPLL_CNTL,
			.shift   = 9,
			.width   = 5,
		},
		.frac = {
			.reg_off = HHI_MPLL_CNTL2,
			.shift   = 0,
			.width   = 12,
		},
		.l = {
			.reg_off = HHI_MPLL_CNTL,
			.shift   = 31,
			.width   = 1,
		},
		.rst = {
			.reg_off = HHI_MPLL_CNTL,
			.shift   = 29,
			.width   = 1,
		},
	},
	.hw.init = &(struct clk_init_data){
		.name = "fixed_pll_dco",
		.ops = &meson_clk_pll_ro_ops,
		.parent_names = (const char *[]){ "xtal" },
		.num_parents = 1,
	},
};

static struct clk_regmap meson8b_fixed_pll = {
	.data = &(struct clk_regmap_div_data){
		.offset = HHI_MPLL_CNTL,
		.shift = 16,
		.width = 2,
		.flags = CLK_DIVIDER_POWER_OF_TWO,
	},
	.hw.init = &(struct clk_init_data){
		.name = "fixed_pll",
		.ops = &clk_regmap_divider_ro_ops,
		.parent_names = (const char *[]){ "fixed_pll_dco" },
		.num_parents = 1,
		/*
		 * This clock won't ever change at runtime so
		 * CLK_SET_RATE_PARENT is not required
		 */
	},
};

static struct clk_regmap meson8b_hdmi_pll_dco = {
	.data = &(struct meson_clk_pll_data){
		.en = {
			.reg_off = HHI_VID_PLL_CNTL,
			.shift   = 30,
			.width   = 1,
		},
		.m = {
			.reg_off = HHI_VID_PLL_CNTL,
			.shift   = 0,
			.width   = 9,
		},
		.n = {
			.reg_off = HHI_VID_PLL_CNTL,
			.shift   = 10,
			.width   = 5,
		},
		.frac = {
			.reg_off = HHI_VID_PLL_CNTL2,
			.shift   = 0,
			.width   = 12,
		},
		.l = {
			.reg_off = HHI_VID_PLL_CNTL,
			.shift   = 31,
			.width   = 1,
		},
		.rst = {
			.reg_off = HHI_VID_PLL_CNTL,
			.shift   = 29,
			.width   = 1,
		},
	},
	.hw.init = &(struct clk_init_data){
		/* sometimes also called "HPLL" or "HPLL PLL" */
		.name = "hdmi_pll_dco",
		.ops = &meson_clk_pll_ro_ops,
		.parent_names = (const char *[]){ "xtal" },
		.num_parents = 1,
	},
};

static struct clk_regmap meson8b_hdmi_pll_lvds_out = {
	.data = &(struct clk_regmap_div_data){
		.offset = HHI_VID_PLL_CNTL,
		.shift = 16,
		.width = 2,
		.flags = CLK_DIVIDER_POWER_OF_TWO,
	},
	.hw.init = &(struct clk_init_data){
		.name = "hdmi_pll_lvds_out",
		.ops = &clk_regmap_divider_ro_ops,
		.parent_names = (const char *[]){ "hdmi_pll_dco" },
		.num_parents = 1,
		.flags = CLK_SET_RATE_PARENT,
	},
};

static struct clk_regmap meson8b_hdmi_pll_hdmi_out = {
	.data = &(struct clk_regmap_div_data){
		.offset = HHI_VID_PLL_CNTL,
		.shift = 18,
		.width = 2,
		.flags = CLK_DIVIDER_POWER_OF_TWO,
	},
	.hw.init = &(struct clk_init_data){
		.name = "hdmi_pll_hdmi_out",
		.ops = &clk_regmap_divider_ro_ops,
		.parent_names = (const char *[]){ "hdmi_pll_dco" },
		.num_parents = 1,
		.flags = CLK_SET_RATE_PARENT,
	},
};

static struct clk_regmap meson8b_sys_pll_dco = {
	.data = &(struct meson_clk_pll_data){
		.en = {
			.reg_off = HHI_SYS_PLL_CNTL,
			.shift   = 30,
			.width   = 1,
		},
		.m = {
			.reg_off = HHI_SYS_PLL_CNTL,
			.shift   = 0,
			.width   = 9,
		},
		.n = {
			.reg_off = HHI_SYS_PLL_CNTL,
			.shift   = 9,
			.width   = 5,
		},
		.l = {
			.reg_off = HHI_SYS_PLL_CNTL,
			.shift   = 31,
			.width   = 1,
		},
		.rst = {
			.reg_off = HHI_SYS_PLL_CNTL,
			.shift   = 29,
			.width   = 1,
		},
		.table = sys_pll_params_table,
	},
	.hw.init = &(struct clk_init_data){
		.name = "sys_pll_dco",
		.ops = &meson_clk_pll_ops,
		.parent_names = (const char *[]){ "xtal" },
		.num_parents = 1,
	},
};

static struct clk_regmap meson8b_sys_pll = {
	.data = &(struct clk_regmap_div_data){
		.offset = HHI_SYS_PLL_CNTL,
		.shift = 16,
		.width = 2,
		.flags = CLK_DIVIDER_POWER_OF_TWO,
	},
	.hw.init = &(struct clk_init_data){
		.name = "sys_pll",
		.ops = &clk_regmap_divider_ops,
		.parent_names = (const char *[]){ "sys_pll_dco" },
		.num_parents = 1,
		.flags = CLK_SET_RATE_PARENT,
	},
};

static struct clk_fixed_factor meson8b_fclk_div2_div = {
	.mult = 1,
	.div = 2,
	.hw.init = &(struct clk_init_data){
		.name = "fclk_div2_div",
		.ops = &clk_fixed_factor_ops,
		.parent_names = (const char *[]){ "fixed_pll" },
		.num_parents = 1,
	},
};

static struct clk_regmap meson8b_fclk_div2 = {
	.data = &(struct clk_regmap_gate_data){
		.offset = HHI_MPLL_CNTL6,
		.bit_idx = 27,
	},
	.hw.init = &(struct clk_init_data){
		.name = "fclk_div2",
		.ops = &clk_regmap_gate_ops,
		.parent_names = (const char *[]){ "fclk_div2_div" },
		.num_parents = 1,
		/*
		 * FIXME: Ethernet with a RGMII PHYs is not working if
		 * fclk_div2 is disabled. it is currently unclear why this
		 * is. keep it enabled until the Ethernet driver knows how
		 * to manage this clock.
		 */
		.flags = CLK_IS_CRITICAL,
	},
};

static struct clk_fixed_factor meson8b_fclk_div3_div = {
	.mult = 1,
	.div = 3,
	.hw.init = &(struct clk_init_data){
		.name = "fclk_div3_div",
		.ops = &clk_fixed_factor_ops,
		.parent_names = (const char *[]){ "fixed_pll" },
		.num_parents = 1,
	},
};

static struct clk_regmap meson8b_fclk_div3 = {
	.data = &(struct clk_regmap_gate_data){
		.offset = HHI_MPLL_CNTL6,
		.bit_idx = 28,
	},
	.hw.init = &(struct clk_init_data){
		.name = "fclk_div3",
		.ops = &clk_regmap_gate_ops,
		.parent_names = (const char *[]){ "fclk_div3_div" },
		.num_parents = 1,
	},
};

static struct clk_fixed_factor meson8b_fclk_div4_div = {
	.mult = 1,
	.div = 4,
	.hw.init = &(struct clk_init_data){
		.name = "fclk_div4_div",
		.ops = &clk_fixed_factor_ops,
		.parent_names = (const char *[]){ "fixed_pll" },
		.num_parents = 1,
	},
};

static struct clk_regmap meson8b_fclk_div4 = {
	.data = &(struct clk_regmap_gate_data){
		.offset = HHI_MPLL_CNTL6,
		.bit_idx = 29,
	},
	.hw.init = &(struct clk_init_data){
		.name = "fclk_div4",
		.ops = &clk_regmap_gate_ops,
		.parent_names = (const char *[]){ "fclk_div4_div" },
		.num_parents = 1,
	},
};

static struct clk_fixed_factor meson8b_fclk_div5_div = {
	.mult = 1,
	.div = 5,
	.hw.init = &(struct clk_init_data){
		.name = "fclk_div5_div",
		.ops = &clk_fixed_factor_ops,
		.parent_names = (const char *[]){ "fixed_pll" },
		.num_parents = 1,
	},
};

static struct clk_regmap meson8b_fclk_div5 = {
	.data = &(struct clk_regmap_gate_data){
		.offset = HHI_MPLL_CNTL6,
		.bit_idx = 30,
	},
	.hw.init = &(struct clk_init_data){
		.name = "fclk_div5",
		.ops = &clk_regmap_gate_ops,
		.parent_names = (const char *[]){ "fclk_div5_div" },
		.num_parents = 1,
	},
};

static struct clk_fixed_factor meson8b_fclk_div7_div = {
	.mult = 1,
	.div = 7,
	.hw.init = &(struct clk_init_data){
		.name = "fclk_div7_div",
		.ops = &clk_fixed_factor_ops,
		.parent_names = (const char *[]){ "fixed_pll" },
		.num_parents = 1,
	},
};

static struct clk_regmap meson8b_fclk_div7 = {
	.data = &(struct clk_regmap_gate_data){
		.offset = HHI_MPLL_CNTL6,
		.bit_idx = 31,
	},
	.hw.init = &(struct clk_init_data){
		.name = "fclk_div7",
		.ops = &clk_regmap_gate_ops,
		.parent_names = (const char *[]){ "fclk_div7_div" },
		.num_parents = 1,
	},
};

static struct clk_regmap meson8b_mpll_prediv = {
	.data = &(struct clk_regmap_div_data){
		.offset = HHI_MPLL_CNTL5,
		.shift = 12,
		.width = 1,
	},
	.hw.init = &(struct clk_init_data){
		.name = "mpll_prediv",
		.ops = &clk_regmap_divider_ro_ops,
		.parent_names = (const char *[]){ "fixed_pll" },
		.num_parents = 1,
	},
};

static struct clk_regmap meson8b_mpll0_div = {
	.data = &(struct meson_clk_mpll_data){
		.sdm = {
			.reg_off = HHI_MPLL_CNTL7,
			.shift   = 0,
			.width   = 14,
		},
		.sdm_en = {
			.reg_off = HHI_MPLL_CNTL7,
			.shift   = 15,
			.width   = 1,
		},
		.n2 = {
			.reg_off = HHI_MPLL_CNTL7,
			.shift   = 16,
			.width   = 9,
		},
		.ssen = {
			.reg_off = HHI_MPLL_CNTL,
			.shift   = 25,
			.width   = 1,
		},
		.lock = &meson_clk_lock,
	},
	.hw.init = &(struct clk_init_data){
		.name = "mpll0_div",
		.ops = &meson_clk_mpll_ops,
		.parent_names = (const char *[]){ "mpll_prediv" },
		.num_parents = 1,
	},
};

static struct clk_regmap meson8b_mpll0 = {
	.data = &(struct clk_regmap_gate_data){
		.offset = HHI_MPLL_CNTL7,
		.bit_idx = 14,
	},
	.hw.init = &(struct clk_init_data){
		.name = "mpll0",
		.ops = &clk_regmap_gate_ops,
		.parent_names = (const char *[]){ "mpll0_div" },
		.num_parents = 1,
		.flags = CLK_SET_RATE_PARENT,
	},
};

static struct clk_regmap meson8b_mpll1_div = {
	.data = &(struct meson_clk_mpll_data){
		.sdm = {
			.reg_off = HHI_MPLL_CNTL8,
			.shift   = 0,
			.width   = 14,
		},
		.sdm_en = {
			.reg_off = HHI_MPLL_CNTL8,
			.shift   = 15,
			.width   = 1,
		},
		.n2 = {
			.reg_off = HHI_MPLL_CNTL8,
			.shift   = 16,
			.width   = 9,
		},
		.lock = &meson_clk_lock,
	},
	.hw.init = &(struct clk_init_data){
		.name = "mpll1_div",
		.ops = &meson_clk_mpll_ops,
		.parent_names = (const char *[]){ "mpll_prediv" },
		.num_parents = 1,
	},
};

static struct clk_regmap meson8b_mpll1 = {
	.data = &(struct clk_regmap_gate_data){
		.offset = HHI_MPLL_CNTL8,
		.bit_idx = 14,
	},
	.hw.init = &(struct clk_init_data){
		.name = "mpll1",
		.ops = &clk_regmap_gate_ops,
		.parent_names = (const char *[]){ "mpll1_div" },
		.num_parents = 1,
		.flags = CLK_SET_RATE_PARENT,
	},
};

static struct clk_regmap meson8b_mpll2_div = {
	.data = &(struct meson_clk_mpll_data){
		.sdm = {
			.reg_off = HHI_MPLL_CNTL9,
			.shift   = 0,
			.width   = 14,
		},
		.sdm_en = {
			.reg_off = HHI_MPLL_CNTL9,
			.shift   = 15,
			.width   = 1,
		},
		.n2 = {
			.reg_off = HHI_MPLL_CNTL9,
			.shift   = 16,
			.width   = 9,
		},
		.lock = &meson_clk_lock,
	},
	.hw.init = &(struct clk_init_data){
		.name = "mpll2_div",
		.ops = &meson_clk_mpll_ops,
		.parent_names = (const char *[]){ "mpll_prediv" },
		.num_parents = 1,
	},
};

static struct clk_regmap meson8b_mpll2 = {
	.data = &(struct clk_regmap_gate_data){
		.offset = HHI_MPLL_CNTL9,
		.bit_idx = 14,
	},
	.hw.init = &(struct clk_init_data){
		.name = "mpll2",
		.ops = &clk_regmap_gate_ops,
		.parent_names = (const char *[]){ "mpll2_div" },
		.num_parents = 1,
		.flags = CLK_SET_RATE_PARENT,
	},
};

static u32 mux_table_clk81[]	= { 6, 5, 7 };
static struct clk_regmap meson8b_mpeg_clk_sel = {
	.data = &(struct clk_regmap_mux_data){
		.offset = HHI_MPEG_CLK_CNTL,
		.mask = 0x7,
		.shift = 12,
		.table = mux_table_clk81,
	},
	.hw.init = &(struct clk_init_data){
		.name = "mpeg_clk_sel",
		.ops = &clk_regmap_mux_ro_ops,
		/*
		 * FIXME bits 14:12 selects from 8 possible parents:
		 * xtal, 1'b0 (wtf), fclk_div7, mpll_clkout1, mpll_clkout2,
		 * fclk_div4, fclk_div3, fclk_div5
		 */
		.parent_names = (const char *[]){ "fclk_div3", "fclk_div4",
			"fclk_div5" },
		.num_parents = 3,
	},
};

static struct clk_regmap meson8b_mpeg_clk_div = {
	.data = &(struct clk_regmap_div_data){
		.offset = HHI_MPEG_CLK_CNTL,
		.shift = 0,
		.width = 7,
	},
	.hw.init = &(struct clk_init_data){
		.name = "mpeg_clk_div",
		.ops = &clk_regmap_divider_ro_ops,
		.parent_names = (const char *[]){ "mpeg_clk_sel" },
		.num_parents = 1,
	},
};

static struct clk_regmap meson8b_clk81 = {
	.data = &(struct clk_regmap_gate_data){
		.offset = HHI_MPEG_CLK_CNTL,
		.bit_idx = 7,
	},
	.hw.init = &(struct clk_init_data){
		.name = "clk81",
		.ops = &clk_regmap_gate_ops,
		.parent_names = (const char *[]){ "mpeg_clk_div" },
		.num_parents = 1,
		.flags = CLK_IS_CRITICAL,
	},
};

static struct clk_regmap meson8b_cpu_in_sel = {
	.data = &(struct clk_regmap_mux_data){
		.offset = HHI_SYS_CPU_CLK_CNTL0,
		.mask = 0x1,
		.shift = 0,
	},
	.hw.init = &(struct clk_init_data){
		.name = "cpu_in_sel",
		.ops = &clk_regmap_mux_ops,
		.parent_names = (const char *[]){ "xtal", "sys_pll" },
		.num_parents = 2,
		.flags = (CLK_SET_RATE_PARENT |
			  CLK_SET_RATE_NO_REPARENT),
	},
};

static struct clk_fixed_factor meson8b_cpu_in_div2 = {
	.mult = 1,
	.div = 2,
	.hw.init = &(struct clk_init_data){
		.name = "cpu_in_div2",
		.ops = &clk_fixed_factor_ops,
		.parent_names = (const char *[]){ "cpu_in_sel" },
		.num_parents = 1,
		.flags = CLK_SET_RATE_PARENT,
	},
};

static struct clk_fixed_factor meson8b_cpu_in_div3 = {
	.mult = 1,
	.div = 3,
	.hw.init = &(struct clk_init_data){
		.name = "cpu_in_div3",
		.ops = &clk_fixed_factor_ops,
		.parent_names = (const char *[]){ "cpu_in_sel" },
		.num_parents = 1,
		.flags = CLK_SET_RATE_PARENT,
	},
};

static const struct clk_div_table cpu_scale_table[] = {
	{ .val = 1, .div = 4 },
	{ .val = 2, .div = 6 },
	{ .val = 3, .div = 8 },
	{ .val = 4, .div = 10 },
	{ .val = 5, .div = 12 },
	{ .val = 6, .div = 14 },
	{ .val = 7, .div = 16 },
	{ .val = 8, .div = 18 },
	{ /* sentinel */ },
};

static struct clk_regmap meson8b_cpu_scale_div = {
	.data = &(struct clk_regmap_div_data){
		.offset =  HHI_SYS_CPU_CLK_CNTL1,
		.shift = 20,
		.width = 10,
		.table = cpu_scale_table,
		.flags = CLK_DIVIDER_ALLOW_ZERO,
	},
	.hw.init = &(struct clk_init_data){
		.name = "cpu_scale_div",
		.ops = &clk_regmap_divider_ops,
		.parent_names = (const char *[]){ "cpu_in_sel" },
		.num_parents = 1,
		.flags = CLK_SET_RATE_PARENT,
	},
};

static u32 mux_table_cpu_scale_out_sel[] = { 0, 1, 3 };
static struct clk_regmap meson8b_cpu_scale_out_sel = {
	.data = &(struct clk_regmap_mux_data){
		.offset = HHI_SYS_CPU_CLK_CNTL0,
		.mask = 0x3,
		.shift = 2,
		.table = mux_table_cpu_scale_out_sel,
	},
	.hw.init = &(struct clk_init_data){
		.name = "cpu_scale_out_sel",
		.ops = &clk_regmap_mux_ops,
		/*
		 * NOTE: We are skipping the parent with value 0x2 (which is
		 * "cpu_in_div3") because it results in a duty cycle of 33%
		 * which makes the system unstable and can result in a lockup
		 * of the whole system.
		 */
		.parent_names = (const char *[]) { "cpu_in_sel",
						   "cpu_in_div2",
						   "cpu_scale_div" },
		.num_parents = 3,
		.flags = CLK_SET_RATE_PARENT,
	},
};

static struct clk_regmap meson8b_cpu_clk = {
	.data = &(struct clk_regmap_mux_data){
		.offset = HHI_SYS_CPU_CLK_CNTL0,
		.mask = 0x1,
		.shift = 7,
	},
	.hw.init = &(struct clk_init_data){
		.name = "cpu_clk",
		.ops = &clk_regmap_mux_ops,
		.parent_names = (const char *[]){ "xtal",
						  "cpu_scale_out_sel" },
		.num_parents = 2,
		.flags = (CLK_SET_RATE_PARENT |
			  CLK_SET_RATE_NO_REPARENT |
			  CLK_IS_CRITICAL),
	},
};

static struct clk_regmap meson8b_nand_clk_sel = {
	.data = &(struct clk_regmap_mux_data){
		.offset = HHI_NAND_CLK_CNTL,
		.mask = 0x7,
		.shift = 9,
		.flags = CLK_MUX_ROUND_CLOSEST,
	},
	.hw.init = &(struct clk_init_data){
		.name = "nand_clk_sel",
		.ops = &clk_regmap_mux_ops,
		/* FIXME all other parents are unknown: */
		.parent_names = (const char *[]){ "fclk_div4", "fclk_div3",
			"fclk_div5", "fclk_div7", "xtal" },
		.num_parents = 5,
		.flags = CLK_SET_RATE_PARENT,
	},
};

static struct clk_regmap meson8b_nand_clk_div = {
	.data = &(struct clk_regmap_div_data){
		.offset =  HHI_NAND_CLK_CNTL,
		.shift = 0,
		.width = 7,
		.flags = CLK_DIVIDER_ROUND_CLOSEST,
	},
	.hw.init = &(struct clk_init_data){
		.name = "nand_clk_div",
		.ops = &clk_regmap_divider_ops,
		.parent_names = (const char *[]){ "nand_clk_sel" },
		.num_parents = 1,
		.flags = CLK_SET_RATE_PARENT,
	},
};

static struct clk_regmap meson8b_nand_clk_gate = {
	.data = &(struct clk_regmap_gate_data){
		.offset = HHI_NAND_CLK_CNTL,
		.bit_idx = 8,
	},
	.hw.init = &(struct clk_init_data){
		.name = "nand_clk_gate",
		.ops = &clk_regmap_gate_ops,
		.parent_names = (const char *[]){ "nand_clk_div" },
		.num_parents = 1,
		.flags = CLK_SET_RATE_PARENT,
	},
};

static struct clk_fixed_factor meson8b_cpu_clk_div2 = {
	.mult = 1,
	.div = 2,
	.hw.init = &(struct clk_init_data){
		.name = "cpu_clk_div2",
		.ops = &clk_fixed_factor_ops,
		.parent_names = (const char *[]){ "cpu_clk" },
		.num_parents = 1,
	},
};

static struct clk_fixed_factor meson8b_cpu_clk_div3 = {
	.mult = 1,
	.div = 3,
	.hw.init = &(struct clk_init_data){
		.name = "cpu_clk_div3",
		.ops = &clk_fixed_factor_ops,
		.parent_names = (const char *[]){ "cpu_clk" },
		.num_parents = 1,
	},
};

static struct clk_fixed_factor meson8b_cpu_clk_div4 = {
	.mult = 1,
	.div = 4,
	.hw.init = &(struct clk_init_data){
		.name = "cpu_clk_div4",
		.ops = &clk_fixed_factor_ops,
		.parent_names = (const char *[]){ "cpu_clk" },
		.num_parents = 1,
	},
};

static struct clk_fixed_factor meson8b_cpu_clk_div5 = {
	.mult = 1,
	.div = 5,
	.hw.init = &(struct clk_init_data){
		.name = "cpu_clk_div5",
		.ops = &clk_fixed_factor_ops,
		.parent_names = (const char *[]){ "cpu_clk" },
		.num_parents = 1,
	},
};

static struct clk_fixed_factor meson8b_cpu_clk_div6 = {
	.mult = 1,
	.div = 6,
	.hw.init = &(struct clk_init_data){
		.name = "cpu_clk_div6",
		.ops = &clk_fixed_factor_ops,
		.parent_names = (const char *[]){ "cpu_clk" },
		.num_parents = 1,
	},
};

static struct clk_fixed_factor meson8b_cpu_clk_div7 = {
	.mult = 1,
	.div = 7,
	.hw.init = &(struct clk_init_data){
		.name = "cpu_clk_div7",
		.ops = &clk_fixed_factor_ops,
		.parent_names = (const char *[]){ "cpu_clk" },
		.num_parents = 1,
	},
};

static struct clk_fixed_factor meson8b_cpu_clk_div8 = {
	.mult = 1,
	.div = 8,
	.hw.init = &(struct clk_init_data){
		.name = "cpu_clk_div8",
		.ops = &clk_fixed_factor_ops,
		.parent_names = (const char *[]){ "cpu_clk" },
		.num_parents = 1,
	},
};

static u32 mux_table_abp[] = { 1, 2, 3, 4, 5, 6, 7 };
static struct clk_regmap meson8b_abp_clk_sel = {
	.data = &(struct clk_regmap_mux_data){
		.offset = HHI_SYS_CPU_CLK_CNTL1,
		.mask = 0x7,
		.shift = 3,
		.table = mux_table_abp,
	},
	.hw.init = &(struct clk_init_data){
		.name = "abp_clk_sel",
		.ops = &clk_regmap_mux_ops,
		.parent_names = (const char *[]){ "cpu_clk_div2",
						  "cpu_clk_div3",
						  "cpu_clk_div4",
						  "cpu_clk_div5",
						  "cpu_clk_div6",
						  "cpu_clk_div7",
						  "cpu_clk_div8", },
		.num_parents = 7,
	},
};

static struct clk_regmap meson8b_abp_clk_gate = {
	.data = &(struct clk_regmap_gate_data){
		.offset = HHI_SYS_CPU_CLK_CNTL1,
		.bit_idx = 16,
		.flags = CLK_GATE_SET_TO_DISABLE,
	},
	.hw.init = &(struct clk_init_data){
		.name = "abp_clk_dis",
		.ops = &clk_regmap_gate_ro_ops,
		.parent_names = (const char *[]){ "abp_clk_sel" },
		.num_parents = 1,
		.flags = CLK_SET_RATE_PARENT,
	},
};

static struct clk_regmap meson8b_periph_clk_sel = {
	.data = &(struct clk_regmap_mux_data){
		.offset = HHI_SYS_CPU_CLK_CNTL1,
		.mask = 0x7,
		.shift = 6,
	},
	.hw.init = &(struct clk_init_data){
		.name = "periph_clk_sel",
		.ops = &clk_regmap_mux_ops,
		.parent_names = (const char *[]){ "cpu_clk_div2",
						  "cpu_clk_div3",
						  "cpu_clk_div4",
						  "cpu_clk_div5",
						  "cpu_clk_div6",
						  "cpu_clk_div7",
						  "cpu_clk_div8", },
		.num_parents = 7,
	},
};

static struct clk_regmap meson8b_periph_clk_gate = {
	.data = &(struct clk_regmap_gate_data){
		.offset = HHI_SYS_CPU_CLK_CNTL1,
		.bit_idx = 17,
		.flags = CLK_GATE_SET_TO_DISABLE,
	},
	.hw.init = &(struct clk_init_data){
		.name = "periph_clk_dis",
		.ops = &clk_regmap_gate_ro_ops,
		.parent_names = (const char *[]){ "periph_clk_sel" },
		.num_parents = 1,
		.flags = CLK_SET_RATE_PARENT,
	},
};

static u32 mux_table_axi[] = { 1, 2, 3, 4, 5, 6, 7 };
static struct clk_regmap meson8b_axi_clk_sel = {
	.data = &(struct clk_regmap_mux_data){
		.offset = HHI_SYS_CPU_CLK_CNTL1,
		.mask = 0x7,
		.shift = 9,
		.table = mux_table_axi,
	},
	.hw.init = &(struct clk_init_data){
		.name = "axi_clk_sel",
		.ops = &clk_regmap_mux_ops,
		.parent_names = (const char *[]){ "cpu_clk_div2",
						  "cpu_clk_div3",
						  "cpu_clk_div4",
						  "cpu_clk_div5",
						  "cpu_clk_div6",
						  "cpu_clk_div7",
						  "cpu_clk_div8", },
		.num_parents = 7,
	},
};

static struct clk_regmap meson8b_axi_clk_gate = {
	.data = &(struct clk_regmap_gate_data){
		.offset = HHI_SYS_CPU_CLK_CNTL1,
		.bit_idx = 18,
		.flags = CLK_GATE_SET_TO_DISABLE,
	},
	.hw.init = &(struct clk_init_data){
		.name = "axi_clk_dis",
		.ops = &clk_regmap_gate_ro_ops,
		.parent_names = (const char *[]){ "axi_clk_sel" },
		.num_parents = 1,
		.flags = CLK_SET_RATE_PARENT,
	},
};

static struct clk_regmap meson8b_l2_dram_clk_sel = {
	.data = &(struct clk_regmap_mux_data){
		.offset = HHI_SYS_CPU_CLK_CNTL1,
		.mask = 0x7,
		.shift = 12,
	},
	.hw.init = &(struct clk_init_data){
		.name = "l2_dram_clk_sel",
		.ops = &clk_regmap_mux_ops,
		.parent_names = (const char *[]){ "cpu_clk_div2",
						  "cpu_clk_div3",
						  "cpu_clk_div4",
						  "cpu_clk_div5",
						  "cpu_clk_div6",
						  "cpu_clk_div7",
						  "cpu_clk_div8", },
		.num_parents = 7,
	},
};

static struct clk_regmap meson8b_l2_dram_clk_gate = {
	.data = &(struct clk_regmap_gate_data){
		.offset = HHI_SYS_CPU_CLK_CNTL1,
		.bit_idx = 19,
		.flags = CLK_GATE_SET_TO_DISABLE,
	},
	.hw.init = &(struct clk_init_data){
		.name = "l2_dram_clk_dis",
		.ops = &clk_regmap_gate_ro_ops,
		.parent_names = (const char *[]){ "l2_dram_clk_sel" },
		.num_parents = 1,
		.flags = CLK_SET_RATE_PARENT,
	},
};

static struct clk_regmap meson8b_vid_pll_in_sel = {
	.data = &(struct clk_regmap_mux_data){
		.offset = HHI_VID_DIVIDER_CNTL,
		.mask = 0x1,
		.shift = 15,
	},
	.hw.init = &(struct clk_init_data){
		.name = "vid_pll_in_sel",
		.ops = &clk_regmap_mux_ro_ops,
		/*
		 * TODO: depending on the SoC there is also a second parent:
		 * Meson8: unknown
		 * Meson8b: hdmi_pll_dco
		 * Meson8m2: vid2_pll
		 */
		.parent_names = (const char *[]){ "hdmi_pll_dco" },
		.num_parents = 1,
		.flags = CLK_SET_RATE_PARENT,
	},
};

static struct clk_regmap meson8b_vid_pll_in_en = {
	.data = &(struct clk_regmap_gate_data){
		.offset = HHI_VID_DIVIDER_CNTL,
		.bit_idx = 16,
	},
	.hw.init = &(struct clk_init_data){
		.name = "vid_pll_in_en",
		.ops = &clk_regmap_gate_ro_ops,
		.parent_names = (const char *[]){ "vid_pll_in_sel" },
		.num_parents = 1,
		.flags = CLK_SET_RATE_PARENT,
	},
};

static struct clk_regmap meson8b_vid_pll_pre_div = {
	.data = &(struct clk_regmap_div_data){
		.offset =  HHI_VID_DIVIDER_CNTL,
		.shift = 4,
		.width = 3,
	},
	.hw.init = &(struct clk_init_data){
		.name = "vid_pll_pre_div",
		.ops = &clk_regmap_divider_ro_ops,
		.parent_names = (const char *[]){ "vid_pll_in_en" },
		.num_parents = 1,
		.flags = CLK_SET_RATE_PARENT,
	},
};

static struct clk_regmap meson8b_vid_pll_post_div = {
	.data = &(struct clk_regmap_div_data){
		.offset =  HHI_VID_DIVIDER_CNTL,
		.shift = 12,
		.width = 3,
	},
	.hw.init = &(struct clk_init_data){
		.name = "vid_pll_post_div",
		.ops = &clk_regmap_divider_ro_ops,
		.parent_names = (const char *[]){ "vid_pll_pre_div" },
		.num_parents = 1,
		.flags = CLK_SET_RATE_PARENT,
	},
};

static struct clk_regmap meson8b_vid_pll = {
	.data = &(struct clk_regmap_mux_data){
		.offset = HHI_VID_DIVIDER_CNTL,
		.mask = 0x3,
		.shift = 8,
	},
	.hw.init = &(struct clk_init_data){
		.name = "vid_pll",
		.ops = &clk_regmap_mux_ro_ops,
		/* TODO: parent 0x2 is vid_pll_pre_div_mult7_div2 */
		.parent_names = (const char *[]){ "vid_pll_pre_div",
						  "vid_pll_post_div" },
		.num_parents = 2,
		.flags = CLK_SET_RATE_PARENT,
	},
};

static struct clk_regmap meson8b_vid_pll_final_div = {
	.data = &(struct clk_regmap_div_data){
		.offset =  HHI_VID_CLK_DIV,
		.shift = 0,
		.width = 8,
	},
	.hw.init = &(struct clk_init_data){
		.name = "vid_pll_final_div",
		.ops = &clk_regmap_divider_ro_ops,
		.parent_names = (const char *[]){ "vid_pll" },
		.num_parents = 1,
		.flags = CLK_SET_RATE_PARENT,
	},
};

static const char * const meson8b_vclk_mux_parents[] = {
	"vid_pll_final_div", "fclk_div4", "fclk_div3", "fclk_div5",
	"vid_pll_final_div", "fclk_div7", "mpll1"
};

static struct clk_regmap meson8b_vclk_in_sel = {
	.data = &(struct clk_regmap_mux_data){
		.offset = HHI_VID_CLK_CNTL,
		.mask = 0x7,
		.shift = 16,
	},
	.hw.init = &(struct clk_init_data){
		.name = "vclk_in_sel",
		.ops = &clk_regmap_mux_ro_ops,
		.parent_names = meson8b_vclk_mux_parents,
		.num_parents = ARRAY_SIZE(meson8b_vclk_mux_parents),
		.flags = CLK_SET_RATE_PARENT,
	},
};

static struct clk_regmap meson8b_vclk_in_en = {
	.data = &(struct clk_regmap_gate_data){
		.offset = HHI_VID_CLK_DIV,
		.bit_idx = 16,
	},
	.hw.init = &(struct clk_init_data){
		.name = "vclk_in_en",
		.ops = &clk_regmap_gate_ro_ops,
		.parent_names = (const char *[]){ "vclk_in_sel" },
		.num_parents = 1,
		.flags = CLK_SET_RATE_PARENT,
	},
};

static struct clk_regmap meson8b_vclk_div1_gate = {
	.data = &(struct clk_regmap_gate_data){
		.offset = HHI_VID_CLK_DIV,
		.bit_idx = 0,
	},
	.hw.init = &(struct clk_init_data){
		.name = "vclk_div1_en",
		.ops = &clk_regmap_gate_ro_ops,
		.parent_names = (const char *[]){ "vclk_in_en" },
		.num_parents = 1,
		.flags = CLK_SET_RATE_PARENT,
	},
};

static struct clk_fixed_factor meson8b_vclk_div2_div = {
	.mult = 1,
	.div = 2,
	.hw.init = &(struct clk_init_data){
		.name = "vclk_div2",
		.ops = &clk_fixed_factor_ops,
		.parent_names = (const char *[]){ "vclk_in_en" },
		.num_parents = 1,
		.flags = CLK_SET_RATE_PARENT,
	}
};

static struct clk_regmap meson8b_vclk_div2_div_gate = {
	.data = &(struct clk_regmap_gate_data){
		.offset = HHI_VID_CLK_DIV,
		.bit_idx = 1,
	},
	.hw.init = &(struct clk_init_data){
		.name = "vclk_div2_en",
		.ops = &clk_regmap_gate_ro_ops,
		.parent_names = (const char *[]){ "vclk_div2" },
		.num_parents = 1,
		.flags = CLK_SET_RATE_PARENT,
	},
};

static struct clk_fixed_factor meson8b_vclk_div4_div = {
	.mult = 1,
	.div = 4,
	.hw.init = &(struct clk_init_data){
		.name = "vclk_div4",
		.ops = &clk_fixed_factor_ops,
		.parent_names = (const char *[]){ "vclk_in_en" },
		.num_parents = 1,
		.flags = CLK_SET_RATE_PARENT,
	}
};

static struct clk_regmap meson8b_vclk_div4_div_gate = {
	.data = &(struct clk_regmap_gate_data){
		.offset = HHI_VID_CLK_DIV,
		.bit_idx = 2,
	},
	.hw.init = &(struct clk_init_data){
		.name = "vclk_div4_en",
		.ops = &clk_regmap_gate_ro_ops,
		.parent_names = (const char *[]){ "vclk_div4" },
		.num_parents = 1,
		.flags = CLK_SET_RATE_PARENT,
	},
};

static struct clk_fixed_factor meson8b_vclk_div6_div = {
	.mult = 1,
	.div = 6,
	.hw.init = &(struct clk_init_data){
		.name = "vclk_div6",
		.ops = &clk_fixed_factor_ops,
		.parent_names = (const char *[]){ "vclk_in_en" },
		.num_parents = 1,
		.flags = CLK_SET_RATE_PARENT,
	}
};

static struct clk_regmap meson8b_vclk_div6_div_gate = {
	.data = &(struct clk_regmap_gate_data){
		.offset = HHI_VID_CLK_DIV,
		.bit_idx = 3,
	},
	.hw.init = &(struct clk_init_data){
		.name = "vclk_div6_en",
		.ops = &clk_regmap_gate_ro_ops,
		.parent_names = (const char *[]){ "vclk_div6" },
		.num_parents = 1,
		.flags = CLK_SET_RATE_PARENT,
	},
};

static struct clk_fixed_factor meson8b_vclk_div12_div = {
	.mult = 1,
	.div = 12,
	.hw.init = &(struct clk_init_data){
		.name = "vclk_div12",
		.ops = &clk_fixed_factor_ops,
		.parent_names = (const char *[]){ "vclk_in_en" },
		.num_parents = 1,
		.flags = CLK_SET_RATE_PARENT,
	}
};

static struct clk_regmap meson8b_vclk_div12_div_gate = {
	.data = &(struct clk_regmap_gate_data){
		.offset = HHI_VID_CLK_DIV,
		.bit_idx = 4,
	},
	.hw.init = &(struct clk_init_data){
		.name = "vclk_div12_en",
		.ops = &clk_regmap_gate_ro_ops,
		.parent_names = (const char *[]){ "vclk_div12" },
		.num_parents = 1,
		.flags = CLK_SET_RATE_PARENT,
	},
};

static struct clk_regmap meson8b_vclk2_in_sel = {
	.data = &(struct clk_regmap_mux_data){
		.offset = HHI_VIID_CLK_CNTL,
		.mask = 0x7,
		.shift = 16,
	},
	.hw.init = &(struct clk_init_data){
		.name = "vclk2_in_sel",
		.ops = &clk_regmap_mux_ro_ops,
		.parent_names = meson8b_vclk_mux_parents,
		.num_parents = ARRAY_SIZE(meson8b_vclk_mux_parents),
		.flags = CLK_SET_RATE_PARENT,
	},
};

static struct clk_regmap meson8b_vclk2_clk_in_en = {
	.data = &(struct clk_regmap_gate_data){
		.offset = HHI_VIID_CLK_DIV,
		.bit_idx = 16,
	},
	.hw.init = &(struct clk_init_data){
		.name = "vclk2_in_en",
		.ops = &clk_regmap_gate_ro_ops,
		.parent_names = (const char *[]){ "vclk2_in_sel" },
		.num_parents = 1,
		.flags = CLK_SET_RATE_PARENT,
	},
};

static struct clk_regmap meson8b_vclk2_div1_gate = {
	.data = &(struct clk_regmap_gate_data){
		.offset = HHI_VIID_CLK_DIV,
		.bit_idx = 0,
	},
	.hw.init = &(struct clk_init_data){
		.name = "vclk2_div1_en",
		.ops = &clk_regmap_gate_ro_ops,
		.parent_names = (const char *[]){ "vclk2_in_en" },
		.num_parents = 1,
		.flags = CLK_SET_RATE_PARENT,
	},
};

static struct clk_fixed_factor meson8b_vclk2_div2_div = {
	.mult = 1,
	.div = 2,
	.hw.init = &(struct clk_init_data){
		.name = "vclk2_div2",
		.ops = &clk_fixed_factor_ops,
		.parent_names = (const char *[]){ "vclk2_in_en" },
		.num_parents = 1,
		.flags = CLK_SET_RATE_PARENT,
	}
};

static struct clk_regmap meson8b_vclk2_div2_div_gate = {
	.data = &(struct clk_regmap_gate_data){
		.offset = HHI_VIID_CLK_DIV,
		.bit_idx = 1,
	},
	.hw.init = &(struct clk_init_data){
		.name = "vclk2_div2_en",
		.ops = &clk_regmap_gate_ro_ops,
		.parent_names = (const char *[]){ "vclk2_div2" },
		.num_parents = 1,
		.flags = CLK_SET_RATE_PARENT,
	},
};

static struct clk_fixed_factor meson8b_vclk2_div4_div = {
	.mult = 1,
	.div = 4,
	.hw.init = &(struct clk_init_data){
		.name = "vclk2_div4",
		.ops = &clk_fixed_factor_ops,
		.parent_names = (const char *[]){ "vclk2_in_en" },
		.num_parents = 1,
		.flags = CLK_SET_RATE_PARENT,
	}
};

static struct clk_regmap meson8b_vclk2_div4_div_gate = {
	.data = &(struct clk_regmap_gate_data){
		.offset = HHI_VIID_CLK_DIV,
		.bit_idx = 2,
	},
	.hw.init = &(struct clk_init_data){
		.name = "vclk2_div4_en",
		.ops = &clk_regmap_gate_ro_ops,
		.parent_names = (const char *[]){ "vclk2_div4" },
		.num_parents = 1,
		.flags = CLK_SET_RATE_PARENT,
	},
};

static struct clk_fixed_factor meson8b_vclk2_div6_div = {
	.mult = 1,
	.div = 6,
	.hw.init = &(struct clk_init_data){
		.name = "vclk2_div6",
		.ops = &clk_fixed_factor_ops,
		.parent_names = (const char *[]){ "vclk2_in_en" },
		.num_parents = 1,
		.flags = CLK_SET_RATE_PARENT,
	}
};

static struct clk_regmap meson8b_vclk2_div6_div_gate = {
	.data = &(struct clk_regmap_gate_data){
		.offset = HHI_VIID_CLK_DIV,
		.bit_idx = 3,
	},
	.hw.init = &(struct clk_init_data){
		.name = "vclk2_div6_en",
		.ops = &clk_regmap_gate_ro_ops,
		.parent_names = (const char *[]){ "vclk2_div6" },
		.num_parents = 1,
		.flags = CLK_SET_RATE_PARENT,
	},
};

static struct clk_fixed_factor meson8b_vclk2_div12_div = {
	.mult = 1,
	.div = 12,
	.hw.init = &(struct clk_init_data){
		.name = "vclk2_div12",
		.ops = &clk_fixed_factor_ops,
		.parent_names = (const char *[]){ "vclk2_in_en" },
		.num_parents = 1,
		.flags = CLK_SET_RATE_PARENT,
	}
};

static struct clk_regmap meson8b_vclk2_div12_div_gate = {
	.data = &(struct clk_regmap_gate_data){
		.offset = HHI_VIID_CLK_DIV,
		.bit_idx = 4,
	},
	.hw.init = &(struct clk_init_data){
		.name = "vclk2_div12_en",
		.ops = &clk_regmap_gate_ro_ops,
		.parent_names = (const char *[]){ "vclk2_div12" },
		.num_parents = 1,
		.flags = CLK_SET_RATE_PARENT,
	},
};

static const char * const meson8b_vclk_enc_mux_parents[] = {
	"vclk_div1_en", "vclk_div2_en", "vclk_div4_en", "vclk_div6_en",
	"vclk_div12_en",
};

static struct clk_regmap meson8b_cts_enct_sel = {
	.data = &(struct clk_regmap_mux_data){
		.offset = HHI_VID_CLK_DIV,
		.mask = 0xf,
		.shift = 20,
	},
	.hw.init = &(struct clk_init_data){
		.name = "cts_enct_sel",
		.ops = &clk_regmap_mux_ro_ops,
		.parent_names = meson8b_vclk_enc_mux_parents,
		.num_parents = ARRAY_SIZE(meson8b_vclk_enc_mux_parents),
		.flags = CLK_SET_RATE_PARENT,
	},
};

static struct clk_regmap meson8b_cts_enct = {
	.data = &(struct clk_regmap_gate_data){
		.offset = HHI_VID_CLK_CNTL2,
		.bit_idx = 1,
	},
	.hw.init = &(struct clk_init_data){
		.name = "cts_enct",
		.ops = &clk_regmap_gate_ro_ops,
		.parent_names = (const char *[]){ "cts_enct_sel" },
		.num_parents = 1,
		.flags = CLK_SET_RATE_PARENT,
	},
};

static struct clk_regmap meson8b_cts_encp_sel = {
	.data = &(struct clk_regmap_mux_data){
		.offset = HHI_VID_CLK_DIV,
		.mask = 0xf,
		.shift = 24,
	},
	.hw.init = &(struct clk_init_data){
		.name = "cts_encp_sel",
		.ops = &clk_regmap_mux_ro_ops,
		.parent_names = meson8b_vclk_enc_mux_parents,
		.num_parents = ARRAY_SIZE(meson8b_vclk_enc_mux_parents),
		.flags = CLK_SET_RATE_PARENT,
	},
};

static struct clk_regmap meson8b_cts_encp = {
	.data = &(struct clk_regmap_gate_data){
		.offset = HHI_VID_CLK_CNTL2,
		.bit_idx = 2,
	},
	.hw.init = &(struct clk_init_data){
		.name = "cts_encp",
		.ops = &clk_regmap_gate_ro_ops,
		.parent_names = (const char *[]){ "cts_encp_sel" },
		.num_parents = 1,
		.flags = CLK_SET_RATE_PARENT,
	},
};

static struct clk_regmap meson8b_cts_enci_sel = {
	.data = &(struct clk_regmap_mux_data){
		.offset = HHI_VID_CLK_DIV,
		.mask = 0xf,
		.shift = 28,
	},
	.hw.init = &(struct clk_init_data){
		.name = "cts_enci_sel",
		.ops = &clk_regmap_mux_ro_ops,
		.parent_names = meson8b_vclk_enc_mux_parents,
		.num_parents = ARRAY_SIZE(meson8b_vclk_enc_mux_parents),
		.flags = CLK_SET_RATE_PARENT,
	},
};

static struct clk_regmap meson8b_cts_enci = {
	.data = &(struct clk_regmap_gate_data){
		.offset = HHI_VID_CLK_CNTL2,
		.bit_idx = 0,
	},
	.hw.init = &(struct clk_init_data){
		.name = "cts_enci",
		.ops = &clk_regmap_gate_ro_ops,
		.parent_names = (const char *[]){ "cts_enci_sel" },
		.num_parents = 1,
		.flags = CLK_SET_RATE_PARENT,
	},
};

static struct clk_regmap meson8b_hdmi_tx_pixel_sel = {
	.data = &(struct clk_regmap_mux_data){
		.offset = HHI_HDMI_CLK_CNTL,
		.mask = 0xf,
		.shift = 16,
	},
	.hw.init = &(struct clk_init_data){
		.name = "hdmi_tx_pixel_sel",
		.ops = &clk_regmap_mux_ro_ops,
		.parent_names = meson8b_vclk_enc_mux_parents,
		.num_parents = ARRAY_SIZE(meson8b_vclk_enc_mux_parents),
		.flags = CLK_SET_RATE_PARENT,
	},
};

static struct clk_regmap meson8b_hdmi_tx_pixel = {
	.data = &(struct clk_regmap_gate_data){
		.offset = HHI_VID_CLK_CNTL2,
		.bit_idx = 5,
	},
	.hw.init = &(struct clk_init_data){
		.name = "hdmi_tx_pixel",
		.ops = &clk_regmap_gate_ro_ops,
		.parent_names = (const char *[]){ "hdmi_tx_pixel_sel" },
		.num_parents = 1,
		.flags = CLK_SET_RATE_PARENT,
	},
};

<<<<<<< HEAD
static const struct clk_div_table cpu_scale_table[] = {
	{ .val = 1, .div = 4 },
	{ .val = 2, .div = 6 },
	{ .val = 3, .div = 8 },
	{ .val = 4, .div = 10 },
	{ .val = 5, .div = 12 },
	{ .val = 6, .div = 14 },
	{ .val = 7, .div = 16 },
	{ .val = 8, .div = 18 },
	{ /* sentinel */ },
};

static struct clk_regmap meson8b_cpu_scale_div = {
	.data = &(struct clk_regmap_div_data){
		.offset =  HHI_SYS_CPU_CLK_CNTL1,
		.shift = 20,
		.width = 10,
		.table = cpu_scale_table,
		.flags = CLK_DIVIDER_ALLOW_ZERO,
=======
static const char * const meson8b_vclk2_enc_mux_parents[] = {
	"vclk2_div1_en", "vclk2_div2_en", "vclk2_div4_en", "vclk2_div6_en",
	"vclk2_div12_en",
};

static struct clk_regmap meson8b_cts_encl_sel = {
	.data = &(struct clk_regmap_mux_data){
		.offset = HHI_VIID_CLK_DIV,
		.mask = 0xf,
		.shift = 12,
>>>>>>> 8ccc0d69
	},
	.hw.init = &(struct clk_init_data){
		.name = "cts_encl_sel",
		.ops = &clk_regmap_mux_ro_ops,
		.parent_names = meson8b_vclk2_enc_mux_parents,
		.num_parents = ARRAY_SIZE(meson8b_vclk2_enc_mux_parents),
		.flags = CLK_SET_RATE_PARENT,
	},
};

static struct clk_regmap meson8b_cts_encl = {
	.data = &(struct clk_regmap_gate_data){
		.offset = HHI_VID_CLK_CNTL2,
		.bit_idx = 3,
	},
	.hw.init = &(struct clk_init_data){
		.name = "cts_encl",
		.ops = &clk_regmap_gate_ro_ops,
		.parent_names = (const char *[]){ "cts_encl_sel" },
		.num_parents = 1,
		.flags = CLK_SET_RATE_PARENT,
	},
};

<<<<<<< HEAD
static u32 mux_table_cpu_scale_out_sel[] = { 0, 1, 3 };
static struct clk_regmap meson8b_cpu_scale_out_sel = {
	.data = &(struct clk_regmap_mux_data){
		.offset = HHI_SYS_CPU_CLK_CNTL0,
		.mask = 0x3,
		.shift = 2,
		.table = mux_table_cpu_scale_out_sel,
=======
static struct clk_regmap meson8b_cts_vdac0_sel = {
	.data = &(struct clk_regmap_mux_data){
		.offset = HHI_VIID_CLK_DIV,
		.mask = 0xf,
		.shift = 28,
>>>>>>> 8ccc0d69
	},
	.hw.init = &(struct clk_init_data){
		.name = "cts_vdac0_sel",
		.ops = &clk_regmap_mux_ro_ops,
<<<<<<< HEAD
		/*
		 * NOTE: We are skipping the parent with value 0x2 (which is
		 * "cpu_div3") because it results in a duty cycle of 33% which
		 * makes the system unstable and can result in a lockup of the
		 * whole system.
		 */
		.parent_names = (const char *[]) { "cpu_in_sel",
						   "cpu_div2",
						   "cpu_scale_div" },
		.num_parents = 3,
=======
		.parent_names = meson8b_vclk2_enc_mux_parents,
		.num_parents = ARRAY_SIZE(meson8b_vclk2_enc_mux_parents),
>>>>>>> 8ccc0d69
		.flags = CLK_SET_RATE_PARENT,
	},
};

static struct clk_regmap meson8b_cts_vdac0 = {
	.data = &(struct clk_regmap_gate_data){
		.offset = HHI_VID_CLK_CNTL2,
		.bit_idx = 4,
	},
	.hw.init = &(struct clk_init_data){
<<<<<<< HEAD
		.name = "cpu_clk",
		.ops = &clk_regmap_mux_ro_ops,
		.parent_names = (const char *[]){ "xtal",
						  "cpu_scale_out_sel" },
		.num_parents = 2,
		.flags = (CLK_SET_RATE_PARENT |
			  CLK_SET_RATE_NO_REPARENT |
			  CLK_IS_CRITICAL),
=======
		.name = "cts_vdac0",
		.ops = &clk_regmap_gate_ro_ops,
		.parent_names = (const char *[]){ "cts_vdac0_sel" },
		.num_parents = 1,
		.flags = CLK_SET_RATE_PARENT,
>>>>>>> 8ccc0d69
	},
};

static struct clk_regmap meson8b_hdmi_sys_sel = {
	.data = &(struct clk_regmap_mux_data){
		.offset = HHI_HDMI_CLK_CNTL,
		.mask = 0x3,
		.shift = 9,
		.flags = CLK_MUX_ROUND_CLOSEST,
	},
	.hw.init = &(struct clk_init_data){
		.name = "hdmi_sys_sel",
		.ops = &clk_regmap_mux_ro_ops,
		/* FIXME: all other parents are unknown */
		.parent_names = (const char *[]){ "xtal" },
		.num_parents = 1,
		.flags = CLK_SET_RATE_NO_REPARENT,
	},
};

static struct clk_regmap meson8b_hdmi_sys_div = {
	.data = &(struct clk_regmap_div_data){
		.offset = HHI_HDMI_CLK_CNTL,
		.shift = 0,
		.width = 7,
	},
	.hw.init = &(struct clk_init_data){
		.name = "hdmi_sys_div",
		.ops = &clk_regmap_divider_ro_ops,
		.parent_names = (const char *[]){ "hdmi_sys_sel" },
		.num_parents = 1,
		.flags = CLK_SET_RATE_PARENT,
	},
};

static struct clk_regmap meson8b_hdmi_sys = {
	.data = &(struct clk_regmap_gate_data){
		.offset = HHI_HDMI_CLK_CNTL,
		.bit_idx = 8,
	},
	.hw.init = &(struct clk_init_data) {
		.name = "hdmi_sys",
		.ops = &clk_regmap_gate_ro_ops,
		.parent_names = (const char *[]){ "hdmi_sys_div" },
		.num_parents = 1,
		.flags = CLK_SET_RATE_PARENT,
	},
};

/* Everything Else (EE) domain gates */

static MESON_GATE(meson8b_ddr, HHI_GCLK_MPEG0, 0);
static MESON_GATE(meson8b_dos, HHI_GCLK_MPEG0, 1);
static MESON_GATE(meson8b_isa, HHI_GCLK_MPEG0, 5);
static MESON_GATE(meson8b_pl301, HHI_GCLK_MPEG0, 6);
static MESON_GATE(meson8b_periphs, HHI_GCLK_MPEG0, 7);
static MESON_GATE(meson8b_spicc, HHI_GCLK_MPEG0, 8);
static MESON_GATE(meson8b_i2c, HHI_GCLK_MPEG0, 9);
static MESON_GATE(meson8b_sar_adc, HHI_GCLK_MPEG0, 10);
static MESON_GATE(meson8b_smart_card, HHI_GCLK_MPEG0, 11);
static MESON_GATE(meson8b_rng0, HHI_GCLK_MPEG0, 12);
static MESON_GATE(meson8b_uart0, HHI_GCLK_MPEG0, 13);
static MESON_GATE(meson8b_sdhc, HHI_GCLK_MPEG0, 14);
static MESON_GATE(meson8b_stream, HHI_GCLK_MPEG0, 15);
static MESON_GATE(meson8b_async_fifo, HHI_GCLK_MPEG0, 16);
static MESON_GATE(meson8b_sdio, HHI_GCLK_MPEG0, 17);
static MESON_GATE(meson8b_abuf, HHI_GCLK_MPEG0, 18);
static MESON_GATE(meson8b_hiu_iface, HHI_GCLK_MPEG0, 19);
static MESON_GATE(meson8b_assist_misc, HHI_GCLK_MPEG0, 23);
static MESON_GATE(meson8b_spi, HHI_GCLK_MPEG0, 30);

static MESON_GATE(meson8b_i2s_spdif, HHI_GCLK_MPEG1, 2);
static MESON_GATE(meson8b_eth, HHI_GCLK_MPEG1, 3);
static MESON_GATE(meson8b_demux, HHI_GCLK_MPEG1, 4);
static MESON_GATE(meson8b_aiu_glue, HHI_GCLK_MPEG1, 6);
static MESON_GATE(meson8b_iec958, HHI_GCLK_MPEG1, 7);
static MESON_GATE(meson8b_i2s_out, HHI_GCLK_MPEG1, 8);
static MESON_GATE(meson8b_amclk, HHI_GCLK_MPEG1, 9);
static MESON_GATE(meson8b_aififo2, HHI_GCLK_MPEG1, 10);
static MESON_GATE(meson8b_mixer, HHI_GCLK_MPEG1, 11);
static MESON_GATE(meson8b_mixer_iface, HHI_GCLK_MPEG1, 12);
static MESON_GATE(meson8b_adc, HHI_GCLK_MPEG1, 13);
static MESON_GATE(meson8b_blkmv, HHI_GCLK_MPEG1, 14);
static MESON_GATE(meson8b_aiu, HHI_GCLK_MPEG1, 15);
static MESON_GATE(meson8b_uart1, HHI_GCLK_MPEG1, 16);
static MESON_GATE(meson8b_g2d, HHI_GCLK_MPEG1, 20);
static MESON_GATE(meson8b_usb0, HHI_GCLK_MPEG1, 21);
static MESON_GATE(meson8b_usb1, HHI_GCLK_MPEG1, 22);
static MESON_GATE(meson8b_reset, HHI_GCLK_MPEG1, 23);
static MESON_GATE(meson8b_nand, HHI_GCLK_MPEG1, 24);
static MESON_GATE(meson8b_dos_parser, HHI_GCLK_MPEG1, 25);
static MESON_GATE(meson8b_usb, HHI_GCLK_MPEG1, 26);
static MESON_GATE(meson8b_vdin1, HHI_GCLK_MPEG1, 28);
static MESON_GATE(meson8b_ahb_arb0, HHI_GCLK_MPEG1, 29);
static MESON_GATE(meson8b_efuse, HHI_GCLK_MPEG1, 30);
static MESON_GATE(meson8b_boot_rom, HHI_GCLK_MPEG1, 31);

static MESON_GATE(meson8b_ahb_data_bus, HHI_GCLK_MPEG2, 1);
static MESON_GATE(meson8b_ahb_ctrl_bus, HHI_GCLK_MPEG2, 2);
static MESON_GATE(meson8b_hdmi_intr_sync, HHI_GCLK_MPEG2, 3);
static MESON_GATE(meson8b_hdmi_pclk, HHI_GCLK_MPEG2, 4);
static MESON_GATE(meson8b_usb1_ddr_bridge, HHI_GCLK_MPEG2, 8);
static MESON_GATE(meson8b_usb0_ddr_bridge, HHI_GCLK_MPEG2, 9);
static MESON_GATE(meson8b_mmc_pclk, HHI_GCLK_MPEG2, 11);
static MESON_GATE(meson8b_dvin, HHI_GCLK_MPEG2, 12);
static MESON_GATE(meson8b_uart2, HHI_GCLK_MPEG2, 15);
static MESON_GATE(meson8b_sana, HHI_GCLK_MPEG2, 22);
static MESON_GATE(meson8b_vpu_intr, HHI_GCLK_MPEG2, 25);
static MESON_GATE(meson8b_sec_ahb_ahb3_bridge, HHI_GCLK_MPEG2, 26);
static MESON_GATE(meson8b_clk81_a9, HHI_GCLK_MPEG2, 29);

static MESON_GATE(meson8b_vclk2_venci0, HHI_GCLK_OTHER, 1);
static MESON_GATE(meson8b_vclk2_venci1, HHI_GCLK_OTHER, 2);
static MESON_GATE(meson8b_vclk2_vencp0, HHI_GCLK_OTHER, 3);
static MESON_GATE(meson8b_vclk2_vencp1, HHI_GCLK_OTHER, 4);
static MESON_GATE(meson8b_gclk_venci_int, HHI_GCLK_OTHER, 8);
static MESON_GATE(meson8b_gclk_vencp_int, HHI_GCLK_OTHER, 9);
static MESON_GATE(meson8b_dac_clk, HHI_GCLK_OTHER, 10);
static MESON_GATE(meson8b_aoclk_gate, HHI_GCLK_OTHER, 14);
static MESON_GATE(meson8b_iec958_gate, HHI_GCLK_OTHER, 16);
static MESON_GATE(meson8b_enc480p, HHI_GCLK_OTHER, 20);
static MESON_GATE(meson8b_rng1, HHI_GCLK_OTHER, 21);
static MESON_GATE(meson8b_gclk_vencl_int, HHI_GCLK_OTHER, 22);
static MESON_GATE(meson8b_vclk2_venclmcc, HHI_GCLK_OTHER, 24);
static MESON_GATE(meson8b_vclk2_vencl, HHI_GCLK_OTHER, 25);
static MESON_GATE(meson8b_vclk2_other, HHI_GCLK_OTHER, 26);
static MESON_GATE(meson8b_edp, HHI_GCLK_OTHER, 31);

/* Always On (AO) domain gates */

static MESON_GATE(meson8b_ao_media_cpu, HHI_GCLK_AO, 0);
static MESON_GATE(meson8b_ao_ahb_sram, HHI_GCLK_AO, 1);
static MESON_GATE(meson8b_ao_ahb_bus, HHI_GCLK_AO, 2);
static MESON_GATE(meson8b_ao_iface, HHI_GCLK_AO, 3);

static struct clk_hw_onecell_data meson8b_hw_onecell_data = {
	.hws = {
		[CLKID_XTAL] = &meson8b_xtal.hw,
		[CLKID_PLL_FIXED] = &meson8b_fixed_pll.hw,
		[CLKID_PLL_VID] = &meson8b_vid_pll.hw,
		[CLKID_PLL_SYS] = &meson8b_sys_pll.hw,
		[CLKID_FCLK_DIV2] = &meson8b_fclk_div2.hw,
		[CLKID_FCLK_DIV3] = &meson8b_fclk_div3.hw,
		[CLKID_FCLK_DIV4] = &meson8b_fclk_div4.hw,
		[CLKID_FCLK_DIV5] = &meson8b_fclk_div5.hw,
		[CLKID_FCLK_DIV7] = &meson8b_fclk_div7.hw,
		[CLKID_CPUCLK] = &meson8b_cpu_clk.hw,
		[CLKID_MPEG_SEL] = &meson8b_mpeg_clk_sel.hw,
		[CLKID_MPEG_DIV] = &meson8b_mpeg_clk_div.hw,
		[CLKID_CLK81] = &meson8b_clk81.hw,
		[CLKID_DDR]		    = &meson8b_ddr.hw,
		[CLKID_DOS]		    = &meson8b_dos.hw,
		[CLKID_ISA]		    = &meson8b_isa.hw,
		[CLKID_PL301]		    = &meson8b_pl301.hw,
		[CLKID_PERIPHS]		    = &meson8b_periphs.hw,
		[CLKID_SPICC]		    = &meson8b_spicc.hw,
		[CLKID_I2C]		    = &meson8b_i2c.hw,
		[CLKID_SAR_ADC]		    = &meson8b_sar_adc.hw,
		[CLKID_SMART_CARD]	    = &meson8b_smart_card.hw,
		[CLKID_RNG0]		    = &meson8b_rng0.hw,
		[CLKID_UART0]		    = &meson8b_uart0.hw,
		[CLKID_SDHC]		    = &meson8b_sdhc.hw,
		[CLKID_STREAM]		    = &meson8b_stream.hw,
		[CLKID_ASYNC_FIFO]	    = &meson8b_async_fifo.hw,
		[CLKID_SDIO]		    = &meson8b_sdio.hw,
		[CLKID_ABUF]		    = &meson8b_abuf.hw,
		[CLKID_HIU_IFACE]	    = &meson8b_hiu_iface.hw,
		[CLKID_ASSIST_MISC]	    = &meson8b_assist_misc.hw,
		[CLKID_SPI]		    = &meson8b_spi.hw,
		[CLKID_I2S_SPDIF]	    = &meson8b_i2s_spdif.hw,
		[CLKID_ETH]		    = &meson8b_eth.hw,
		[CLKID_DEMUX]		    = &meson8b_demux.hw,
		[CLKID_AIU_GLUE]	    = &meson8b_aiu_glue.hw,
		[CLKID_IEC958]		    = &meson8b_iec958.hw,
		[CLKID_I2S_OUT]		    = &meson8b_i2s_out.hw,
		[CLKID_AMCLK]		    = &meson8b_amclk.hw,
		[CLKID_AIFIFO2]		    = &meson8b_aififo2.hw,
		[CLKID_MIXER]		    = &meson8b_mixer.hw,
		[CLKID_MIXER_IFACE]	    = &meson8b_mixer_iface.hw,
		[CLKID_ADC]		    = &meson8b_adc.hw,
		[CLKID_BLKMV]		    = &meson8b_blkmv.hw,
		[CLKID_AIU]		    = &meson8b_aiu.hw,
		[CLKID_UART1]		    = &meson8b_uart1.hw,
		[CLKID_G2D]		    = &meson8b_g2d.hw,
		[CLKID_USB0]		    = &meson8b_usb0.hw,
		[CLKID_USB1]		    = &meson8b_usb1.hw,
		[CLKID_RESET]		    = &meson8b_reset.hw,
		[CLKID_NAND]		    = &meson8b_nand.hw,
		[CLKID_DOS_PARSER]	    = &meson8b_dos_parser.hw,
		[CLKID_USB]		    = &meson8b_usb.hw,
		[CLKID_VDIN1]		    = &meson8b_vdin1.hw,
		[CLKID_AHB_ARB0]	    = &meson8b_ahb_arb0.hw,
		[CLKID_EFUSE]		    = &meson8b_efuse.hw,
		[CLKID_BOOT_ROM]	    = &meson8b_boot_rom.hw,
		[CLKID_AHB_DATA_BUS]	    = &meson8b_ahb_data_bus.hw,
		[CLKID_AHB_CTRL_BUS]	    = &meson8b_ahb_ctrl_bus.hw,
		[CLKID_HDMI_INTR_SYNC]	    = &meson8b_hdmi_intr_sync.hw,
		[CLKID_HDMI_PCLK]	    = &meson8b_hdmi_pclk.hw,
		[CLKID_USB1_DDR_BRIDGE]	    = &meson8b_usb1_ddr_bridge.hw,
		[CLKID_USB0_DDR_BRIDGE]	    = &meson8b_usb0_ddr_bridge.hw,
		[CLKID_MMC_PCLK]	    = &meson8b_mmc_pclk.hw,
		[CLKID_DVIN]		    = &meson8b_dvin.hw,
		[CLKID_UART2]		    = &meson8b_uart2.hw,
		[CLKID_SANA]		    = &meson8b_sana.hw,
		[CLKID_VPU_INTR]	    = &meson8b_vpu_intr.hw,
		[CLKID_SEC_AHB_AHB3_BRIDGE] = &meson8b_sec_ahb_ahb3_bridge.hw,
		[CLKID_CLK81_A9]	    = &meson8b_clk81_a9.hw,
		[CLKID_VCLK2_VENCI0]	    = &meson8b_vclk2_venci0.hw,
		[CLKID_VCLK2_VENCI1]	    = &meson8b_vclk2_venci1.hw,
		[CLKID_VCLK2_VENCP0]	    = &meson8b_vclk2_vencp0.hw,
		[CLKID_VCLK2_VENCP1]	    = &meson8b_vclk2_vencp1.hw,
		[CLKID_GCLK_VENCI_INT]	    = &meson8b_gclk_venci_int.hw,
		[CLKID_GCLK_VENCP_INT]	    = &meson8b_gclk_vencp_int.hw,
		[CLKID_DAC_CLK]		    = &meson8b_dac_clk.hw,
		[CLKID_AOCLK_GATE]	    = &meson8b_aoclk_gate.hw,
		[CLKID_IEC958_GATE]	    = &meson8b_iec958_gate.hw,
		[CLKID_ENC480P]		    = &meson8b_enc480p.hw,
		[CLKID_RNG1]		    = &meson8b_rng1.hw,
		[CLKID_GCLK_VENCL_INT]	    = &meson8b_gclk_vencl_int.hw,
		[CLKID_VCLK2_VENCLMCC]	    = &meson8b_vclk2_venclmcc.hw,
		[CLKID_VCLK2_VENCL]	    = &meson8b_vclk2_vencl.hw,
		[CLKID_VCLK2_OTHER]	    = &meson8b_vclk2_other.hw,
		[CLKID_EDP]		    = &meson8b_edp.hw,
		[CLKID_AO_MEDIA_CPU]	    = &meson8b_ao_media_cpu.hw,
		[CLKID_AO_AHB_SRAM]	    = &meson8b_ao_ahb_sram.hw,
		[CLKID_AO_AHB_BUS]	    = &meson8b_ao_ahb_bus.hw,
		[CLKID_AO_IFACE]	    = &meson8b_ao_iface.hw,
		[CLKID_MPLL0]		    = &meson8b_mpll0.hw,
		[CLKID_MPLL1]		    = &meson8b_mpll1.hw,
		[CLKID_MPLL2]		    = &meson8b_mpll2.hw,
		[CLKID_MPLL0_DIV]	    = &meson8b_mpll0_div.hw,
		[CLKID_MPLL1_DIV]	    = &meson8b_mpll1_div.hw,
		[CLKID_MPLL2_DIV]	    = &meson8b_mpll2_div.hw,
		[CLKID_CPU_IN_SEL]	    = &meson8b_cpu_in_sel.hw,
		[CLKID_CPU_IN_DIV2]	    = &meson8b_cpu_in_div2.hw,
		[CLKID_CPU_IN_DIV3]	    = &meson8b_cpu_in_div3.hw,
		[CLKID_CPU_SCALE_DIV]	    = &meson8b_cpu_scale_div.hw,
		[CLKID_CPU_SCALE_OUT_SEL]   = &meson8b_cpu_scale_out_sel.hw,
		[CLKID_MPLL_PREDIV]	    = &meson8b_mpll_prediv.hw,
		[CLKID_FCLK_DIV2_DIV]	    = &meson8b_fclk_div2_div.hw,
		[CLKID_FCLK_DIV3_DIV]	    = &meson8b_fclk_div3_div.hw,
		[CLKID_FCLK_DIV4_DIV]	    = &meson8b_fclk_div4_div.hw,
		[CLKID_FCLK_DIV5_DIV]	    = &meson8b_fclk_div5_div.hw,
		[CLKID_FCLK_DIV7_DIV]	    = &meson8b_fclk_div7_div.hw,
		[CLKID_NAND_SEL]	    = &meson8b_nand_clk_sel.hw,
		[CLKID_NAND_DIV]	    = &meson8b_nand_clk_div.hw,
		[CLKID_NAND_CLK]	    = &meson8b_nand_clk_gate.hw,
		[CLKID_PLL_FIXED_DCO]	    = &meson8b_fixed_pll_dco.hw,
		[CLKID_HDMI_PLL_DCO]	    = &meson8b_hdmi_pll_dco.hw,
		[CLKID_PLL_SYS_DCO]	    = &meson8b_sys_pll_dco.hw,
		[CLKID_CPU_CLK_DIV2]	    = &meson8b_cpu_clk_div2.hw,
		[CLKID_CPU_CLK_DIV3]	    = &meson8b_cpu_clk_div3.hw,
		[CLKID_CPU_CLK_DIV4]	    = &meson8b_cpu_clk_div4.hw,
		[CLKID_CPU_CLK_DIV5]	    = &meson8b_cpu_clk_div5.hw,
		[CLKID_CPU_CLK_DIV6]	    = &meson8b_cpu_clk_div6.hw,
		[CLKID_CPU_CLK_DIV7]	    = &meson8b_cpu_clk_div7.hw,
		[CLKID_CPU_CLK_DIV8]	    = &meson8b_cpu_clk_div8.hw,
		[CLKID_ABP_SEL]		    = &meson8b_abp_clk_sel.hw,
		[CLKID_ABP]		    = &meson8b_abp_clk_gate.hw,
		[CLKID_PERIPH_SEL]	    = &meson8b_periph_clk_sel.hw,
		[CLKID_PERIPH]		    = &meson8b_periph_clk_gate.hw,
		[CLKID_AXI_SEL]		    = &meson8b_axi_clk_sel.hw,
		[CLKID_AXI]		    = &meson8b_axi_clk_gate.hw,
		[CLKID_L2_DRAM_SEL]	    = &meson8b_l2_dram_clk_sel.hw,
		[CLKID_L2_DRAM]		    = &meson8b_l2_dram_clk_gate.hw,
		[CLKID_HDMI_PLL_LVDS_OUT]   = &meson8b_hdmi_pll_lvds_out.hw,
		[CLKID_HDMI_PLL_HDMI_OUT]   = &meson8b_hdmi_pll_hdmi_out.hw,
		[CLKID_VID_PLL_IN_SEL]	    = &meson8b_vid_pll_in_sel.hw,
		[CLKID_VID_PLL_IN_EN]	    = &meson8b_vid_pll_in_en.hw,
		[CLKID_VID_PLL_PRE_DIV]	    = &meson8b_vid_pll_pre_div.hw,
		[CLKID_VID_PLL_POST_DIV]    = &meson8b_vid_pll_post_div.hw,
		[CLKID_VID_PLL_FINAL_DIV]   = &meson8b_vid_pll_final_div.hw,
		[CLKID_VCLK_IN_SEL]	    = &meson8b_vclk_in_sel.hw,
		[CLKID_VCLK_IN_EN]	    = &meson8b_vclk_in_en.hw,
		[CLKID_VCLK_DIV1]	    = &meson8b_vclk_div1_gate.hw,
		[CLKID_VCLK_DIV2_DIV]	    = &meson8b_vclk_div2_div.hw,
		[CLKID_VCLK_DIV2]	    = &meson8b_vclk_div2_div_gate.hw,
		[CLKID_VCLK_DIV4_DIV]	    = &meson8b_vclk_div4_div.hw,
		[CLKID_VCLK_DIV4]	    = &meson8b_vclk_div4_div_gate.hw,
		[CLKID_VCLK_DIV6_DIV]	    = &meson8b_vclk_div6_div.hw,
		[CLKID_VCLK_DIV6]	    = &meson8b_vclk_div6_div_gate.hw,
		[CLKID_VCLK_DIV12_DIV]	    = &meson8b_vclk_div12_div.hw,
		[CLKID_VCLK_DIV12]	    = &meson8b_vclk_div12_div_gate.hw,
		[CLKID_VCLK2_IN_SEL]	    = &meson8b_vclk2_in_sel.hw,
		[CLKID_VCLK2_IN_EN]	    = &meson8b_vclk2_clk_in_en.hw,
		[CLKID_VCLK2_DIV1]	    = &meson8b_vclk2_div1_gate.hw,
		[CLKID_VCLK2_DIV2_DIV]	    = &meson8b_vclk2_div2_div.hw,
		[CLKID_VCLK2_DIV2]	    = &meson8b_vclk2_div2_div_gate.hw,
		[CLKID_VCLK2_DIV4_DIV]	    = &meson8b_vclk2_div4_div.hw,
		[CLKID_VCLK2_DIV4]	    = &meson8b_vclk2_div4_div_gate.hw,
		[CLKID_VCLK2_DIV6_DIV]	    = &meson8b_vclk2_div6_div.hw,
		[CLKID_VCLK2_DIV6]	    = &meson8b_vclk2_div6_div_gate.hw,
		[CLKID_VCLK2_DIV12_DIV]	    = &meson8b_vclk2_div12_div.hw,
		[CLKID_VCLK2_DIV12]	    = &meson8b_vclk2_div12_div_gate.hw,
		[CLKID_CTS_ENCT_SEL]	    = &meson8b_cts_enct_sel.hw,
		[CLKID_CTS_ENCT]	    = &meson8b_cts_enct.hw,
		[CLKID_CTS_ENCP_SEL]	    = &meson8b_cts_encp_sel.hw,
		[CLKID_CTS_ENCP]	    = &meson8b_cts_encp.hw,
		[CLKID_CTS_ENCI_SEL]	    = &meson8b_cts_enci_sel.hw,
		[CLKID_CTS_ENCI]	    = &meson8b_cts_enci.hw,
		[CLKID_HDMI_TX_PIXEL_SEL]   = &meson8b_hdmi_tx_pixel_sel.hw,
		[CLKID_HDMI_TX_PIXEL]	    = &meson8b_hdmi_tx_pixel.hw,
		[CLKID_CTS_ENCL_SEL]	    = &meson8b_cts_encl_sel.hw,
		[CLKID_CTS_ENCL]	    = &meson8b_cts_encl.hw,
		[CLKID_CTS_VDAC0_SEL]	    = &meson8b_cts_vdac0_sel.hw,
		[CLKID_CTS_VDAC0]	    = &meson8b_cts_vdac0.hw,
		[CLKID_HDMI_SYS_SEL]	    = &meson8b_hdmi_sys_sel.hw,
		[CLKID_HDMI_SYS_DIV]	    = &meson8b_hdmi_sys_div.hw,
		[CLKID_HDMI_SYS]	    = &meson8b_hdmi_sys.hw,
		[CLK_NR_CLKS]		    = NULL,
	},
	.num = CLK_NR_CLKS,
};

static struct clk_regmap *const meson8b_clk_regmaps[] = {
	&meson8b_clk81,
	&meson8b_ddr,
	&meson8b_dos,
	&meson8b_isa,
	&meson8b_pl301,
	&meson8b_periphs,
	&meson8b_spicc,
	&meson8b_i2c,
	&meson8b_sar_adc,
	&meson8b_smart_card,
	&meson8b_rng0,
	&meson8b_uart0,
	&meson8b_sdhc,
	&meson8b_stream,
	&meson8b_async_fifo,
	&meson8b_sdio,
	&meson8b_abuf,
	&meson8b_hiu_iface,
	&meson8b_assist_misc,
	&meson8b_spi,
	&meson8b_i2s_spdif,
	&meson8b_eth,
	&meson8b_demux,
	&meson8b_aiu_glue,
	&meson8b_iec958,
	&meson8b_i2s_out,
	&meson8b_amclk,
	&meson8b_aififo2,
	&meson8b_mixer,
	&meson8b_mixer_iface,
	&meson8b_adc,
	&meson8b_blkmv,
	&meson8b_aiu,
	&meson8b_uart1,
	&meson8b_g2d,
	&meson8b_usb0,
	&meson8b_usb1,
	&meson8b_reset,
	&meson8b_nand,
	&meson8b_dos_parser,
	&meson8b_usb,
	&meson8b_vdin1,
	&meson8b_ahb_arb0,
	&meson8b_efuse,
	&meson8b_boot_rom,
	&meson8b_ahb_data_bus,
	&meson8b_ahb_ctrl_bus,
	&meson8b_hdmi_intr_sync,
	&meson8b_hdmi_pclk,
	&meson8b_usb1_ddr_bridge,
	&meson8b_usb0_ddr_bridge,
	&meson8b_mmc_pclk,
	&meson8b_dvin,
	&meson8b_uart2,
	&meson8b_sana,
	&meson8b_vpu_intr,
	&meson8b_sec_ahb_ahb3_bridge,
	&meson8b_clk81_a9,
	&meson8b_vclk2_venci0,
	&meson8b_vclk2_venci1,
	&meson8b_vclk2_vencp0,
	&meson8b_vclk2_vencp1,
	&meson8b_gclk_venci_int,
	&meson8b_gclk_vencp_int,
	&meson8b_dac_clk,
	&meson8b_aoclk_gate,
	&meson8b_iec958_gate,
	&meson8b_enc480p,
	&meson8b_rng1,
	&meson8b_gclk_vencl_int,
	&meson8b_vclk2_venclmcc,
	&meson8b_vclk2_vencl,
	&meson8b_vclk2_other,
	&meson8b_edp,
	&meson8b_ao_media_cpu,
	&meson8b_ao_ahb_sram,
	&meson8b_ao_ahb_bus,
	&meson8b_ao_iface,
	&meson8b_mpeg_clk_div,
	&meson8b_mpeg_clk_sel,
	&meson8b_mpll0,
	&meson8b_mpll1,
	&meson8b_mpll2,
	&meson8b_mpll0_div,
	&meson8b_mpll1_div,
	&meson8b_mpll2_div,
	&meson8b_fixed_pll,
	&meson8b_sys_pll,
	&meson8b_cpu_in_sel,
	&meson8b_cpu_scale_div,
	&meson8b_cpu_scale_out_sel,
	&meson8b_cpu_clk,
	&meson8b_mpll_prediv,
	&meson8b_fclk_div2,
	&meson8b_fclk_div3,
	&meson8b_fclk_div4,
	&meson8b_fclk_div5,
	&meson8b_fclk_div7,
	&meson8b_nand_clk_sel,
	&meson8b_nand_clk_div,
	&meson8b_nand_clk_gate,
	&meson8b_fixed_pll_dco,
	&meson8b_hdmi_pll_dco,
	&meson8b_sys_pll_dco,
	&meson8b_abp_clk_sel,
	&meson8b_abp_clk_gate,
	&meson8b_periph_clk_sel,
	&meson8b_periph_clk_gate,
	&meson8b_axi_clk_sel,
	&meson8b_axi_clk_gate,
	&meson8b_l2_dram_clk_sel,
	&meson8b_l2_dram_clk_gate,
	&meson8b_hdmi_pll_lvds_out,
	&meson8b_hdmi_pll_hdmi_out,
	&meson8b_vid_pll_in_sel,
	&meson8b_vid_pll_in_en,
	&meson8b_vid_pll_pre_div,
	&meson8b_vid_pll_post_div,
	&meson8b_vid_pll,
	&meson8b_vid_pll_final_div,
	&meson8b_vclk_in_sel,
	&meson8b_vclk_in_en,
	&meson8b_vclk_div1_gate,
	&meson8b_vclk_div2_div_gate,
	&meson8b_vclk_div4_div_gate,
	&meson8b_vclk_div6_div_gate,
	&meson8b_vclk_div12_div_gate,
	&meson8b_vclk2_in_sel,
	&meson8b_vclk2_clk_in_en,
	&meson8b_vclk2_div1_gate,
	&meson8b_vclk2_div2_div_gate,
	&meson8b_vclk2_div4_div_gate,
	&meson8b_vclk2_div6_div_gate,
	&meson8b_vclk2_div12_div_gate,
	&meson8b_cts_enct_sel,
	&meson8b_cts_enct,
	&meson8b_cts_encp_sel,
	&meson8b_cts_encp,
	&meson8b_cts_enci_sel,
	&meson8b_cts_enci,
	&meson8b_hdmi_tx_pixel_sel,
	&meson8b_hdmi_tx_pixel,
	&meson8b_cts_encl_sel,
	&meson8b_cts_encl,
	&meson8b_cts_vdac0_sel,
	&meson8b_cts_vdac0,
	&meson8b_hdmi_sys_sel,
	&meson8b_hdmi_sys_div,
	&meson8b_hdmi_sys,
};

static const struct meson8b_clk_reset_line {
	u32 reg;
	u8 bit_idx;
} meson8b_clk_reset_bits[] = {
	[CLKC_RESET_L2_CACHE_SOFT_RESET] = {
		.reg = HHI_SYS_CPU_CLK_CNTL0, .bit_idx = 30
	},
	[CLKC_RESET_AXI_64_TO_128_BRIDGE_A5_SOFT_RESET] = {
		.reg = HHI_SYS_CPU_CLK_CNTL0, .bit_idx = 29
	},
	[CLKC_RESET_SCU_SOFT_RESET] = {
		.reg = HHI_SYS_CPU_CLK_CNTL0, .bit_idx = 28
	},
	[CLKC_RESET_CPU3_SOFT_RESET] = {
		.reg = HHI_SYS_CPU_CLK_CNTL0, .bit_idx = 27
	},
	[CLKC_RESET_CPU2_SOFT_RESET] = {
		.reg = HHI_SYS_CPU_CLK_CNTL0, .bit_idx = 26
	},
	[CLKC_RESET_CPU1_SOFT_RESET] = {
		.reg = HHI_SYS_CPU_CLK_CNTL0, .bit_idx = 25
	},
	[CLKC_RESET_CPU0_SOFT_RESET] = {
		.reg = HHI_SYS_CPU_CLK_CNTL0, .bit_idx = 24
	},
	[CLKC_RESET_A5_GLOBAL_RESET] = {
		.reg = HHI_SYS_CPU_CLK_CNTL0, .bit_idx = 18
	},
	[CLKC_RESET_A5_AXI_SOFT_RESET] = {
		.reg = HHI_SYS_CPU_CLK_CNTL0, .bit_idx = 17
	},
	[CLKC_RESET_A5_ABP_SOFT_RESET] = {
		.reg = HHI_SYS_CPU_CLK_CNTL0, .bit_idx = 16
	},
	[CLKC_RESET_AXI_64_TO_128_BRIDGE_MMC_SOFT_RESET] = {
		.reg = HHI_SYS_CPU_CLK_CNTL1, .bit_idx = 30
	},
	[CLKC_RESET_VID_CLK_CNTL_SOFT_RESET] = {
		.reg = HHI_VID_CLK_CNTL, .bit_idx = 15
	},
	[CLKC_RESET_VID_DIVIDER_CNTL_SOFT_RESET_POST] = {
		.reg = HHI_VID_DIVIDER_CNTL, .bit_idx = 7
	},
	[CLKC_RESET_VID_DIVIDER_CNTL_SOFT_RESET_PRE] = {
		.reg = HHI_VID_DIVIDER_CNTL, .bit_idx = 3
	},
	[CLKC_RESET_VID_DIVIDER_CNTL_RESET_N_POST] = {
		.reg = HHI_VID_DIVIDER_CNTL, .bit_idx = 1
	},
	[CLKC_RESET_VID_DIVIDER_CNTL_RESET_N_PRE] = {
		.reg = HHI_VID_DIVIDER_CNTL, .bit_idx = 0
	},
};

static int meson8b_clk_reset_update(struct reset_controller_dev *rcdev,
				    unsigned long id, bool assert)
{
	struct meson8b_clk_reset *meson8b_clk_reset =
		container_of(rcdev, struct meson8b_clk_reset, reset);
	unsigned long flags;
	const struct meson8b_clk_reset_line *reset;

	if (id >= ARRAY_SIZE(meson8b_clk_reset_bits))
		return -EINVAL;

	reset = &meson8b_clk_reset_bits[id];

	spin_lock_irqsave(&meson_clk_lock, flags);

	if (assert)
		regmap_update_bits(meson8b_clk_reset->regmap, reset->reg,
				   BIT(reset->bit_idx), BIT(reset->bit_idx));
	else
		regmap_update_bits(meson8b_clk_reset->regmap, reset->reg,
				   BIT(reset->bit_idx), 0);

	spin_unlock_irqrestore(&meson_clk_lock, flags);

	return 0;
}

static int meson8b_clk_reset_assert(struct reset_controller_dev *rcdev,
				     unsigned long id)
{
	return meson8b_clk_reset_update(rcdev, id, true);
}

static int meson8b_clk_reset_deassert(struct reset_controller_dev *rcdev,
				       unsigned long id)
{
	return meson8b_clk_reset_update(rcdev, id, false);
}

static const struct reset_control_ops meson8b_clk_reset_ops = {
	.assert = meson8b_clk_reset_assert,
	.deassert = meson8b_clk_reset_deassert,
};

struct meson8b_nb_data {
	struct notifier_block nb;
	struct clk_hw_onecell_data *onecell_data;
};

static int meson8b_cpu_clk_notifier_cb(struct notifier_block *nb,
				       unsigned long event, void *data)
{
	struct meson8b_nb_data *nb_data =
		container_of(nb, struct meson8b_nb_data, nb);
	struct clk_hw **hws = nb_data->onecell_data->hws;
	struct clk_hw *cpu_clk_hw, *parent_clk_hw;
	struct clk *cpu_clk, *parent_clk;
	int ret;

	switch (event) {
	case PRE_RATE_CHANGE:
		parent_clk_hw = hws[CLKID_XTAL];
		break;

	case POST_RATE_CHANGE:
		parent_clk_hw = hws[CLKID_CPU_SCALE_OUT_SEL];
		break;

	default:
		return NOTIFY_DONE;
	}

	cpu_clk_hw = hws[CLKID_CPUCLK];
	cpu_clk = __clk_lookup(clk_hw_get_name(cpu_clk_hw));

	parent_clk = __clk_lookup(clk_hw_get_name(parent_clk_hw));

	ret = clk_set_parent(cpu_clk, parent_clk);
	if (ret)
		return notifier_from_errno(ret);

	udelay(100);

	return NOTIFY_OK;
}

static struct meson8b_nb_data meson8b_cpu_nb_data = {
	.nb.notifier_call = meson8b_cpu_clk_notifier_cb,
	.onecell_data = &meson8b_hw_onecell_data,
};

static const struct regmap_config clkc_regmap_config = {
	.reg_bits       = 32,
	.val_bits       = 32,
	.reg_stride     = 4,
};

static void __init meson8b_clkc_init(struct device_node *np)
{
	struct meson8b_clk_reset *rstc;
	const char *notifier_clk_name;
	struct clk *notifier_clk;
	void __iomem *clk_base;
	struct regmap *map;
	int i, ret;

	map = syscon_node_to_regmap(of_get_parent(np));
	if (IS_ERR(map)) {
		pr_info("failed to get HHI regmap - Trying obsolete regs\n");

		/* Generic clocks, PLLs and some of the reset-bits */
		clk_base = of_iomap(np, 1);
		if (!clk_base) {
			pr_err("%s: Unable to map clk base\n", __func__);
			return;
		}

		map = regmap_init_mmio(NULL, clk_base, &clkc_regmap_config);
		if (IS_ERR(map))
			return;
	}

	rstc = kzalloc(sizeof(*rstc), GFP_KERNEL);
	if (!rstc)
		return;

	/* Reset Controller */
	rstc->regmap = map;
	rstc->reset.ops = &meson8b_clk_reset_ops;
	rstc->reset.nr_resets = ARRAY_SIZE(meson8b_clk_reset_bits);
	rstc->reset.of_node = np;
	ret = reset_controller_register(&rstc->reset);
	if (ret) {
		pr_err("%s: Failed to register clkc reset controller: %d\n",
		       __func__, ret);
		return;
	}

	/* Populate regmap for the regmap backed clocks */
	for (i = 0; i < ARRAY_SIZE(meson8b_clk_regmaps); i++)
		meson8b_clk_regmaps[i]->map = map;

	/*
	 * register all clks
	 * CLKID_UNUSED = 0, so skip it and start with CLKID_XTAL = 1
	 */
	for (i = CLKID_XTAL; i < CLK_NR_CLKS; i++) {
		/* array might be sparse */
		if (!meson8b_hw_onecell_data.hws[i])
			continue;

		ret = clk_hw_register(NULL, meson8b_hw_onecell_data.hws[i]);
		if (ret)
			return;
	}

	/*
	 * FIXME we shouldn't program the muxes in notifier handlers. The
	 * tricky programming sequence will be handled by the forthcoming
	 * coordinated clock rates mechanism once that feature is released.
	 */
	notifier_clk_name = clk_hw_get_name(&meson8b_cpu_scale_out_sel.hw);
	notifier_clk = __clk_lookup(notifier_clk_name);
	ret = clk_notifier_register(notifier_clk, &meson8b_cpu_nb_data.nb);
	if (ret) {
		pr_err("%s: failed to register the CPU clock notifier\n",
		       __func__);
		return;
	}

	ret = of_clk_add_hw_provider(np, of_clk_hw_onecell_get,
				     &meson8b_hw_onecell_data);
	if (ret)
		pr_err("%s: failed to register clock provider\n", __func__);
}

CLK_OF_DECLARE_DRIVER(meson8_clkc, "amlogic,meson8-clkc",
		      meson8b_clkc_init);
CLK_OF_DECLARE_DRIVER(meson8b_clkc, "amlogic,meson8b-clkc",
		      meson8b_clkc_init);
CLK_OF_DECLARE_DRIVER(meson8m2_clkc, "amlogic,meson8m2-clkc",
		      meson8b_clkc_init);<|MERGE_RESOLUTION|>--- conflicted
+++ resolved
@@ -1464,27 +1464,6 @@
 	},
 };
 
-<<<<<<< HEAD
-static const struct clk_div_table cpu_scale_table[] = {
-	{ .val = 1, .div = 4 },
-	{ .val = 2, .div = 6 },
-	{ .val = 3, .div = 8 },
-	{ .val = 4, .div = 10 },
-	{ .val = 5, .div = 12 },
-	{ .val = 6, .div = 14 },
-	{ .val = 7, .div = 16 },
-	{ .val = 8, .div = 18 },
-	{ /* sentinel */ },
-};
-
-static struct clk_regmap meson8b_cpu_scale_div = {
-	.data = &(struct clk_regmap_div_data){
-		.offset =  HHI_SYS_CPU_CLK_CNTL1,
-		.shift = 20,
-		.width = 10,
-		.table = cpu_scale_table,
-		.flags = CLK_DIVIDER_ALLOW_ZERO,
-=======
 static const char * const meson8b_vclk2_enc_mux_parents[] = {
 	"vclk2_div1_en", "vclk2_div2_en", "vclk2_div4_en", "vclk2_div6_en",
 	"vclk2_div12_en",
@@ -1495,7 +1474,6 @@
 		.offset = HHI_VIID_CLK_DIV,
 		.mask = 0xf,
 		.shift = 12,
->>>>>>> 8ccc0d69
 	},
 	.hw.init = &(struct clk_init_data){
 		.name = "cts_encl_sel",
@@ -1520,40 +1498,17 @@
 	},
 };
 
-<<<<<<< HEAD
-static u32 mux_table_cpu_scale_out_sel[] = { 0, 1, 3 };
-static struct clk_regmap meson8b_cpu_scale_out_sel = {
-	.data = &(struct clk_regmap_mux_data){
-		.offset = HHI_SYS_CPU_CLK_CNTL0,
-		.mask = 0x3,
-		.shift = 2,
-		.table = mux_table_cpu_scale_out_sel,
-=======
 static struct clk_regmap meson8b_cts_vdac0_sel = {
 	.data = &(struct clk_regmap_mux_data){
 		.offset = HHI_VIID_CLK_DIV,
 		.mask = 0xf,
 		.shift = 28,
->>>>>>> 8ccc0d69
 	},
 	.hw.init = &(struct clk_init_data){
 		.name = "cts_vdac0_sel",
 		.ops = &clk_regmap_mux_ro_ops,
-<<<<<<< HEAD
-		/*
-		 * NOTE: We are skipping the parent with value 0x2 (which is
-		 * "cpu_div3") because it results in a duty cycle of 33% which
-		 * makes the system unstable and can result in a lockup of the
-		 * whole system.
-		 */
-		.parent_names = (const char *[]) { "cpu_in_sel",
-						   "cpu_div2",
-						   "cpu_scale_div" },
-		.num_parents = 3,
-=======
 		.parent_names = meson8b_vclk2_enc_mux_parents,
 		.num_parents = ARRAY_SIZE(meson8b_vclk2_enc_mux_parents),
->>>>>>> 8ccc0d69
 		.flags = CLK_SET_RATE_PARENT,
 	},
 };
@@ -1564,22 +1519,11 @@
 		.bit_idx = 4,
 	},
 	.hw.init = &(struct clk_init_data){
-<<<<<<< HEAD
-		.name = "cpu_clk",
-		.ops = &clk_regmap_mux_ro_ops,
-		.parent_names = (const char *[]){ "xtal",
-						  "cpu_scale_out_sel" },
-		.num_parents = 2,
-		.flags = (CLK_SET_RATE_PARENT |
-			  CLK_SET_RATE_NO_REPARENT |
-			  CLK_IS_CRITICAL),
-=======
 		.name = "cts_vdac0",
 		.ops = &clk_regmap_gate_ro_ops,
 		.parent_names = (const char *[]){ "cts_vdac0_sel" },
 		.num_parents = 1,
 		.flags = CLK_SET_RATE_PARENT,
->>>>>>> 8ccc0d69
 	},
 };
 
