--- conflicted
+++ resolved
@@ -1018,15 +1018,9 @@
 	{ TEGRA20_CLK_PLL_P_OUT3, TEGRA20_CLK_CLK_MAX, 72000000, 1 },
 	{ TEGRA20_CLK_PLL_P_OUT4, TEGRA20_CLK_CLK_MAX, 24000000, 1 },
 	{ TEGRA20_CLK_PLL_C, TEGRA20_CLK_CLK_MAX, 600000000, 0 },
-<<<<<<< HEAD
-	{ TEGRA20_CLK_PLL_C_OUT1, TEGRA20_CLK_CLK_MAX, 216000000, 0 },
-	{ TEGRA20_CLK_SCLK, TEGRA20_CLK_PLL_C_OUT1, 0, 0 },
-	{ TEGRA20_CLK_HCLK, TEGRA20_CLK_CLK_MAX, 0, 0 },
-=======
 	{ TEGRA20_CLK_PLL_C_OUT1, TEGRA20_CLK_CLK_MAX, 240000000, 0 },
 	{ TEGRA20_CLK_SCLK, TEGRA20_CLK_PLL_C_OUT1, 240000000, 0 },
 	{ TEGRA20_CLK_HCLK, TEGRA20_CLK_CLK_MAX, 240000000, 0 },
->>>>>>> 144482d4
 	{ TEGRA20_CLK_PCLK, TEGRA20_CLK_CLK_MAX, 60000000, 0 },
 	{ TEGRA20_CLK_CSITE, TEGRA20_CLK_CLK_MAX, 0, 1 },
 	{ TEGRA20_CLK_CCLK, TEGRA20_CLK_CLK_MAX, 0, 1 },
