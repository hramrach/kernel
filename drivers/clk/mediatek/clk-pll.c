--- conflicted
+++ resolved
@@ -120,9 +120,6 @@
 	/* disable tuner */
 	__mtk_pll_tuner_disable(pll);
 
-	/* disable tuner */
-	__mtk_pll_tuner_disable(pll);
-
 	/* set postdiv */
 	val = readl(pll->pd_addr);
 	val &= ~(POSTDIV_MASK << pll->data->pd_shift);
@@ -147,12 +144,7 @@
 	/* restore tuner_en */
 	__mtk_pll_tuner_enable(pll);
 
-<<<<<<< HEAD
-	if (pll_en)
-		udelay(20);
-=======
 	udelay(20);
->>>>>>> c59c1e66
 }
 
 /*
