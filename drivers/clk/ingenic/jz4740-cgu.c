// SPDX-License-Identifier: GPL-2.0-or-later
/*
 * Ingenic JZ4740 SoC CGU driver
 *
 * Copyright (c) 2015 Imagination Technologies
 * Author: Paul Burton <paul.burton@mips.com>
 */

#include <linux/clk-provider.h>
#include <linux/delay.h>
#include <linux/io.h>
#include <linux/of.h>

#include <dt-bindings/clock/jz4740-cgu.h>

#include "cgu.h"
#include "pm.h"

/* CGU register offsets */
#define CGU_REG_CPCCR		0x00
#define CGU_REG_LCR		0x04
#define CGU_REG_CPPCR		0x10
#define CGU_REG_CLKGR		0x20
#define CGU_REG_SCR		0x24
#define CGU_REG_I2SCDR		0x60
#define CGU_REG_LPCDR		0x64
#define CGU_REG_MSCCDR		0x68
#define CGU_REG_UHCCDR		0x6c
#define CGU_REG_SSICDR		0x74

/* bits within a PLL control register */
#define PLLCTL_M_SHIFT		23
#define PLLCTL_M_MASK		(0x1ff << PLLCTL_M_SHIFT)
#define PLLCTL_N_SHIFT		18
#define PLLCTL_N_MASK		(0x1f << PLLCTL_N_SHIFT)
#define PLLCTL_OD_SHIFT		16
#define PLLCTL_OD_MASK		(0x3 << PLLCTL_OD_SHIFT)
#define PLLCTL_STABLE		(1 << 10)
#define PLLCTL_BYPASS		(1 << 9)
#define PLLCTL_ENABLE		(1 << 8)

/* bits within the LCR register */
#define LCR_SLEEP		(1 << 0)

/* bits within the CLKGR register */
#define CLKGR_UDC		(1 << 11)

static struct ingenic_cgu *cgu;

static const s8 pll_od_encoding[4] = {
	0x0, 0x1, -1, 0x3,
};

static const u8 jz4740_cgu_cpccr_div_table[] = {
	1, 2, 3, 4, 6, 8, 12, 16, 24, 32,
};

static const u8 jz4740_cgu_pll_half_div_table[] = {
	2, 1,
};

static const struct ingenic_cgu_clk_info jz4740_cgu_clocks[] = {

	/* External clocks */

	[JZ4740_CLK_EXT] = { "ext", CGU_CLK_EXT },
	[JZ4740_CLK_RTC] = { "rtc", CGU_CLK_EXT },

	[JZ4740_CLK_PLL] = {
		"pll", CGU_CLK_PLL,
		.parents = { JZ4740_CLK_EXT, -1, -1, -1 },
		.pll = {
			.reg = CGU_REG_CPPCR,
			.rate_multiplier = 1,
			.m_shift = 23,
			.m_bits = 9,
			.m_offset = 2,
			.n_shift = 18,
			.n_bits = 5,
			.n_offset = 2,
			.od_shift = 16,
			.od_bits = 2,
			.od_max = 4,
			.od_encoding = pll_od_encoding,
			.stable_bit = 10,
			.bypass_reg = CGU_REG_CPPCR,
			.bypass_bit = 9,
			.enable_bit = 8,
		},
	},

	/* Muxes & dividers */

	[JZ4740_CLK_PLL_HALF] = {
		"pll half", CGU_CLK_DIV,
		.parents = { JZ4740_CLK_PLL, -1, -1, -1 },
		.div = {
<<<<<<< HEAD
			CGU_REG_CPCCR, 21, 1, 1, -1, -1, -1,
=======
			CGU_REG_CPCCR, 21, 1, 1, -1, -1, -1, 0,
>>>>>>> 7d2a07b7
			jz4740_cgu_pll_half_div_table,
		},
	},

	[JZ4740_CLK_CCLK] = {
		"cclk", CGU_CLK_DIV,
		.parents = { JZ4740_CLK_PLL, -1, -1, -1 },
		.div = {
			CGU_REG_CPCCR, 0, 1, 4, 22, -1, -1, 0,
			jz4740_cgu_cpccr_div_table,
		},
	},

	[JZ4740_CLK_HCLK] = {
		"hclk", CGU_CLK_DIV,
		.parents = { JZ4740_CLK_PLL, -1, -1, -1 },
		.div = {
			CGU_REG_CPCCR, 4, 1, 4, 22, -1, -1, 0,
			jz4740_cgu_cpccr_div_table,
		},
	},

	[JZ4740_CLK_PCLK] = {
		"pclk", CGU_CLK_DIV,
		.parents = { JZ4740_CLK_PLL, -1, -1, -1 },
		.div = {
			CGU_REG_CPCCR, 8, 1, 4, 22, -1, -1, 0,
			jz4740_cgu_cpccr_div_table,
		},
	},

	[JZ4740_CLK_MCLK] = {
		"mclk", CGU_CLK_DIV,
		.parents = { JZ4740_CLK_PLL, -1, -1, -1 },
		.div = {
			CGU_REG_CPCCR, 12, 1, 4, 22, -1, -1, 0,
			jz4740_cgu_cpccr_div_table,
		},
	},

	[JZ4740_CLK_LCD] = {
		"lcd", CGU_CLK_DIV | CGU_CLK_GATE,
		.parents = { JZ4740_CLK_PLL_HALF, -1, -1, -1 },
		.div = {
			CGU_REG_CPCCR, 16, 1, 5, 22, -1, -1, 0,
			jz4740_cgu_cpccr_div_table,
		},
		.gate = { CGU_REG_CLKGR, 10 },
	},

	[JZ4740_CLK_LCD_PCLK] = {
		"lcd_pclk", CGU_CLK_DIV,
		.parents = { JZ4740_CLK_PLL_HALF, -1, -1, -1 },
		.div = { CGU_REG_LPCDR, 0, 1, 11, -1, -1, -1 },
	},

	[JZ4740_CLK_I2S] = {
		"i2s", CGU_CLK_MUX | CGU_CLK_DIV | CGU_CLK_GATE,
		.parents = { JZ4740_CLK_EXT, JZ4740_CLK_PLL_HALF, -1, -1 },
		.mux = { CGU_REG_CPCCR, 31, 1 },
		.div = { CGU_REG_I2SCDR, 0, 1, 9, -1, -1, -1 },
		.gate = { CGU_REG_CLKGR, 6 },
	},

	[JZ4740_CLK_SPI] = {
		"spi", CGU_CLK_MUX | CGU_CLK_DIV | CGU_CLK_GATE,
		.parents = { JZ4740_CLK_EXT, JZ4740_CLK_PLL, -1, -1 },
		.mux = { CGU_REG_SSICDR, 31, 1 },
		.div = { CGU_REG_SSICDR, 0, 1, 4, -1, -1, -1 },
		.gate = { CGU_REG_CLKGR, 4 },
	},

	[JZ4740_CLK_MMC] = {
		"mmc", CGU_CLK_DIV | CGU_CLK_GATE,
		.parents = { JZ4740_CLK_PLL_HALF, -1, -1, -1 },
		.div = { CGU_REG_MSCCDR, 0, 1, 5, -1, -1, -1 },
		.gate = { CGU_REG_CLKGR, 7 },
	},

	[JZ4740_CLK_UHC] = {
		"uhc", CGU_CLK_DIV | CGU_CLK_GATE,
		.parents = { JZ4740_CLK_PLL_HALF, -1, -1, -1 },
		.div = { CGU_REG_UHCCDR, 0, 1, 4, -1, -1, -1 },
		.gate = { CGU_REG_CLKGR, 14 },
	},

	[JZ4740_CLK_UDC] = {
		"udc", CGU_CLK_MUX | CGU_CLK_DIV | CGU_CLK_GATE,
		.parents = { JZ4740_CLK_EXT, JZ4740_CLK_PLL_HALF, -1, -1 },
		.mux = { CGU_REG_CPCCR, 29, 1 },
		.div = { CGU_REG_CPCCR, 23, 1, 6, -1, -1, -1 },
		.gate = { CGU_REG_SCR, 6, true },
	},

	/* Gate-only clocks */

	[JZ4740_CLK_UART0] = {
		"uart0", CGU_CLK_GATE,
		.parents = { JZ4740_CLK_EXT, -1, -1, -1 },
		.gate = { CGU_REG_CLKGR, 0 },
	},

	[JZ4740_CLK_UART1] = {
		"uart1", CGU_CLK_GATE,
		.parents = { JZ4740_CLK_EXT, -1, -1, -1 },
		.gate = { CGU_REG_CLKGR, 15 },
	},

	[JZ4740_CLK_DMA] = {
		"dma", CGU_CLK_GATE,
		.parents = { JZ4740_CLK_PCLK, -1, -1, -1 },
		.gate = { CGU_REG_CLKGR, 12 },
	},

	[JZ4740_CLK_IPU] = {
		"ipu", CGU_CLK_GATE,
		.parents = { JZ4740_CLK_PCLK, -1, -1, -1 },
		.gate = { CGU_REG_CLKGR, 13 },
	},

	[JZ4740_CLK_ADC] = {
		"adc", CGU_CLK_GATE,
		.parents = { JZ4740_CLK_EXT, -1, -1, -1 },
		.gate = { CGU_REG_CLKGR, 8 },
	},

	[JZ4740_CLK_I2C] = {
		"i2c", CGU_CLK_GATE,
		.parents = { JZ4740_CLK_EXT, -1, -1, -1 },
		.gate = { CGU_REG_CLKGR, 3 },
	},

	[JZ4740_CLK_AIC] = {
		"aic", CGU_CLK_GATE,
		.parents = { JZ4740_CLK_EXT, -1, -1, -1 },
		.gate = { CGU_REG_CLKGR, 5 },
	},

	[JZ4740_CLK_TCU] = {
		"tcu", CGU_CLK_GATE,
		.parents = { JZ4740_CLK_EXT, -1, -1, -1 },
		.gate = { CGU_REG_CLKGR, 1 },
	},
};

static void __init jz4740_cgu_init(struct device_node *np)
{
	int retval;

	cgu = ingenic_cgu_new(jz4740_cgu_clocks,
			      ARRAY_SIZE(jz4740_cgu_clocks), np);
	if (!cgu) {
		pr_err("%s: failed to initialise CGU\n", __func__);
		return;
	}

	retval = ingenic_cgu_register_clocks(cgu);
	if (retval)
		pr_err("%s: failed to register CGU Clocks\n", __func__);

	ingenic_cgu_register_syscore_ops(cgu);
}
CLK_OF_DECLARE_DRIVER(jz4740_cgu, "ingenic,jz4740-cgu", jz4740_cgu_init);<|MERGE_RESOLUTION|>--- conflicted
+++ resolved
@@ -95,11 +95,7 @@
 		"pll half", CGU_CLK_DIV,
 		.parents = { JZ4740_CLK_PLL, -1, -1, -1 },
 		.div = {
-<<<<<<< HEAD
-			CGU_REG_CPCCR, 21, 1, 1, -1, -1, -1,
-=======
 			CGU_REG_CPCCR, 21, 1, 1, -1, -1, -1, 0,
->>>>>>> 7d2a07b7
 			jz4740_cgu_pll_half_div_table,
 		},
 	},
