// SPDX-License-Identifier: GPL-2.0
/*
 * CAVIUM THUNDERX2 SoC PMU UNCORE
 * Copyright (C) 2018 Cavium Inc.
 * Author: Ganapatrao Kulkarni <gkulkarni@cavium.com>
 */

#include <linux/acpi.h>
#include <linux/cpuhotplug.h>
#include <linux/perf_event.h>
#include <linux/platform_device.h>

/* Each ThunderX2(TX2) Socket has a L3C and DMC UNCORE PMU device.
 * Each UNCORE PMU device consists of 4 independent programmable counters.
 * Counters are 32 bit and do not support overflow interrupt,
 * they need to be sampled before overflow(i.e, at every 2 seconds).
 */

#define TX2_PMU_DMC_L3C_MAX_COUNTERS	4
#define TX2_PMU_CCPI2_MAX_COUNTERS	8
#define TX2_PMU_MAX_COUNTERS		TX2_PMU_CCPI2_MAX_COUNTERS


#define TX2_PMU_DMC_CHANNELS		8
#define TX2_PMU_L3_TILES		16

#define TX2_PMU_HRTIMER_INTERVAL	(2 * NSEC_PER_SEC)
#define GET_EVENTID(ev, mask)		((ev->hw.config) & mask)
#define GET_COUNTERID(ev, mask)		((ev->hw.idx) & mask)
 /* 1 byte per counter(4 counters).
  * Event id is encoded in bits [5:1] of a byte,
  */
#define DMC_EVENT_CFG(idx, val)		((val) << (((idx) * 8) + 1))

/* bits[3:0] to select counters, are indexed from 8 to 15. */
#define CCPI2_COUNTER_OFFSET		8

#define L3C_COUNTER_CTL			0xA8
#define L3C_COUNTER_DATA		0xAC
#define DMC_COUNTER_CTL			0x234
#define DMC_COUNTER_DATA		0x240

#define CCPI2_PERF_CTL			0x108
#define CCPI2_COUNTER_CTL		0x10C
#define CCPI2_COUNTER_SEL		0x12c
#define CCPI2_COUNTER_DATA_L		0x130
#define CCPI2_COUNTER_DATA_H		0x134

/* L3C event IDs */
#define L3_EVENT_READ_REQ		0xD
#define L3_EVENT_WRITEBACK_REQ		0xE
#define L3_EVENT_INV_N_WRITE_REQ	0xF
#define L3_EVENT_INV_REQ		0x10
#define L3_EVENT_EVICT_REQ		0x13
#define L3_EVENT_INV_N_WRITE_HIT	0x14
#define L3_EVENT_INV_HIT		0x15
#define L3_EVENT_READ_HIT		0x17
#define L3_EVENT_MAX			0x18

/* DMC event IDs */
#define DMC_EVENT_COUNT_CYCLES		0x1
#define DMC_EVENT_WRITE_TXNS		0xB
#define DMC_EVENT_DATA_TRANSFERS	0xD
#define DMC_EVENT_READ_TXNS		0xF
#define DMC_EVENT_MAX			0x10

#define CCPI2_EVENT_REQ_PKT_SENT	0x3D
#define CCPI2_EVENT_SNOOP_PKT_SENT	0x65
#define CCPI2_EVENT_DATA_PKT_SENT	0x105
#define CCPI2_EVENT_GIC_PKT_SENT	0x12D
#define CCPI2_EVENT_MAX			0x200

#define CCPI2_PERF_CTL_ENABLE		BIT(0)
#define CCPI2_PERF_CTL_START		BIT(1)
#define CCPI2_PERF_CTL_RESET		BIT(4)
#define CCPI2_EVENT_LEVEL_RISING_EDGE	BIT(10)
#define CCPI2_EVENT_TYPE_EDGE_SENSITIVE	BIT(11)

enum tx2_uncore_type {
	PMU_TYPE_L3C,
	PMU_TYPE_DMC,
	PMU_TYPE_CCPI2,
	PMU_TYPE_INVALID,
};

/*
 * Each socket has 3 uncore devices associated with a PMU. The DMC and
 * L3C have 4 32-bit counters and the CCPI2 has 8 64-bit counters.
 */
struct tx2_uncore_pmu {
	struct hlist_node hpnode;
	struct list_head  entry;
	struct pmu pmu;
	char *name;
	int node;
	int cpu;
	u32 max_counters;
	u32 counters_mask;
	u32 prorate_factor;
	u32 max_events;
	u32 events_mask;
	u64 hrtimer_interval;
	void __iomem *base;
	DECLARE_BITMAP(active_counters, TX2_PMU_MAX_COUNTERS);
	struct perf_event *events[TX2_PMU_MAX_COUNTERS];
	struct device *dev;
	struct hrtimer hrtimer;
	const struct attribute_group **attr_groups;
	enum tx2_uncore_type type;
	enum hrtimer_restart (*hrtimer_callback)(struct hrtimer *cb);
	void (*init_cntr_base)(struct perf_event *event,
			struct tx2_uncore_pmu *tx2_pmu);
	void (*stop_event)(struct perf_event *event);
	void (*start_event)(struct perf_event *event, int flags);
};

static LIST_HEAD(tx2_pmus);

static inline struct tx2_uncore_pmu *pmu_to_tx2_pmu(struct pmu *pmu)
{
	return container_of(pmu, struct tx2_uncore_pmu, pmu);
}

#define TX2_PMU_FORMAT_ATTR(_var, _name, _format)			\
static ssize_t								\
__tx2_pmu_##_var##_show(struct device *dev,				\
			       struct device_attribute *attr,		\
			       char *page)				\
{									\
	BUILD_BUG_ON(sizeof(_format) >= PAGE_SIZE);			\
<<<<<<< HEAD
	return sprintf(page, _format "\n");				\
=======
	return sysfs_emit(page, _format "\n");				\
>>>>>>> 7d2a07b7
}									\
									\
static struct device_attribute format_attr_##_var =			\
	__ATTR(_name, 0444, __tx2_pmu_##_var##_show, NULL)

TX2_PMU_FORMAT_ATTR(event, event, "config:0-4");
TX2_PMU_FORMAT_ATTR(event_ccpi2, event, "config:0-9");

static struct attribute *l3c_pmu_format_attrs[] = {
	&format_attr_event.attr,
	NULL,
};

static struct attribute *dmc_pmu_format_attrs[] = {
	&format_attr_event.attr,
	NULL,
};

static struct attribute *ccpi2_pmu_format_attrs[] = {
	&format_attr_event_ccpi2.attr,
	NULL,
};

static const struct attribute_group l3c_pmu_format_attr_group = {
	.name = "format",
	.attrs = l3c_pmu_format_attrs,
};

static const struct attribute_group dmc_pmu_format_attr_group = {
	.name = "format",
	.attrs = dmc_pmu_format_attrs,
};

static const struct attribute_group ccpi2_pmu_format_attr_group = {
	.name = "format",
	.attrs = ccpi2_pmu_format_attrs,
};

/*
 * sysfs event attributes
 */
static ssize_t tx2_pmu_event_show(struct device *dev,
				    struct device_attribute *attr, char *buf)
{
	struct dev_ext_attribute *eattr;

	eattr = container_of(attr, struct dev_ext_attribute, attr);
	return sysfs_emit(buf, "event=0x%lx\n", (unsigned long) eattr->var);
}

#define TX2_EVENT_ATTR(name, config) \
	PMU_EVENT_ATTR(name, tx2_pmu_event_attr_##name, \
			config, tx2_pmu_event_show)

TX2_EVENT_ATTR(read_request, L3_EVENT_READ_REQ);
TX2_EVENT_ATTR(writeback_request, L3_EVENT_WRITEBACK_REQ);
TX2_EVENT_ATTR(inv_nwrite_request, L3_EVENT_INV_N_WRITE_REQ);
TX2_EVENT_ATTR(inv_request, L3_EVENT_INV_REQ);
TX2_EVENT_ATTR(evict_request, L3_EVENT_EVICT_REQ);
TX2_EVENT_ATTR(inv_nwrite_hit, L3_EVENT_INV_N_WRITE_HIT);
TX2_EVENT_ATTR(inv_hit, L3_EVENT_INV_HIT);
TX2_EVENT_ATTR(read_hit, L3_EVENT_READ_HIT);

static struct attribute *l3c_pmu_events_attrs[] = {
	&tx2_pmu_event_attr_read_request.attr.attr,
	&tx2_pmu_event_attr_writeback_request.attr.attr,
	&tx2_pmu_event_attr_inv_nwrite_request.attr.attr,
	&tx2_pmu_event_attr_inv_request.attr.attr,
	&tx2_pmu_event_attr_evict_request.attr.attr,
	&tx2_pmu_event_attr_inv_nwrite_hit.attr.attr,
	&tx2_pmu_event_attr_inv_hit.attr.attr,
	&tx2_pmu_event_attr_read_hit.attr.attr,
	NULL,
};

TX2_EVENT_ATTR(cnt_cycles, DMC_EVENT_COUNT_CYCLES);
TX2_EVENT_ATTR(write_txns, DMC_EVENT_WRITE_TXNS);
TX2_EVENT_ATTR(data_transfers, DMC_EVENT_DATA_TRANSFERS);
TX2_EVENT_ATTR(read_txns, DMC_EVENT_READ_TXNS);

static struct attribute *dmc_pmu_events_attrs[] = {
	&tx2_pmu_event_attr_cnt_cycles.attr.attr,
	&tx2_pmu_event_attr_write_txns.attr.attr,
	&tx2_pmu_event_attr_data_transfers.attr.attr,
	&tx2_pmu_event_attr_read_txns.attr.attr,
	NULL,
};

TX2_EVENT_ATTR(req_pktsent, CCPI2_EVENT_REQ_PKT_SENT);
TX2_EVENT_ATTR(snoop_pktsent, CCPI2_EVENT_SNOOP_PKT_SENT);
TX2_EVENT_ATTR(data_pktsent, CCPI2_EVENT_DATA_PKT_SENT);
TX2_EVENT_ATTR(gic_pktsent, CCPI2_EVENT_GIC_PKT_SENT);

static struct attribute *ccpi2_pmu_events_attrs[] = {
	&tx2_pmu_event_attr_req_pktsent.attr.attr,
	&tx2_pmu_event_attr_snoop_pktsent.attr.attr,
	&tx2_pmu_event_attr_data_pktsent.attr.attr,
	&tx2_pmu_event_attr_gic_pktsent.attr.attr,
	NULL,
};

static const struct attribute_group l3c_pmu_events_attr_group = {
	.name = "events",
	.attrs = l3c_pmu_events_attrs,
};

static const struct attribute_group dmc_pmu_events_attr_group = {
	.name = "events",
	.attrs = dmc_pmu_events_attrs,
};

static const struct attribute_group ccpi2_pmu_events_attr_group = {
	.name = "events",
	.attrs = ccpi2_pmu_events_attrs,
};

/*
 * sysfs cpumask attributes
 */
static ssize_t cpumask_show(struct device *dev, struct device_attribute *attr,
		char *buf)
{
	struct tx2_uncore_pmu *tx2_pmu;

	tx2_pmu = pmu_to_tx2_pmu(dev_get_drvdata(dev));
	return cpumap_print_to_pagebuf(true, buf, cpumask_of(tx2_pmu->cpu));
}
static DEVICE_ATTR_RO(cpumask);

static struct attribute *tx2_pmu_cpumask_attrs[] = {
	&dev_attr_cpumask.attr,
	NULL,
};

static const struct attribute_group pmu_cpumask_attr_group = {
	.attrs = tx2_pmu_cpumask_attrs,
};

/*
 * Per PMU device attribute groups
 */
static const struct attribute_group *l3c_pmu_attr_groups[] = {
	&l3c_pmu_format_attr_group,
	&pmu_cpumask_attr_group,
	&l3c_pmu_events_attr_group,
	NULL
};

static const struct attribute_group *dmc_pmu_attr_groups[] = {
	&dmc_pmu_format_attr_group,
	&pmu_cpumask_attr_group,
	&dmc_pmu_events_attr_group,
	NULL
};

static const struct attribute_group *ccpi2_pmu_attr_groups[] = {
	&ccpi2_pmu_format_attr_group,
	&pmu_cpumask_attr_group,
	&ccpi2_pmu_events_attr_group,
	NULL
};

static inline u32 reg_readl(unsigned long addr)
{
	return readl((void __iomem *)addr);
}

static inline void reg_writel(u32 val, unsigned long addr)
{
	writel(val, (void __iomem *)addr);
}

static int alloc_counter(struct tx2_uncore_pmu *tx2_pmu)
{
	int counter;

	counter = find_first_zero_bit(tx2_pmu->active_counters,
				tx2_pmu->max_counters);
	if (counter == tx2_pmu->max_counters)
		return -ENOSPC;

	set_bit(counter, tx2_pmu->active_counters);
	return counter;
}

static inline void free_counter(struct tx2_uncore_pmu *tx2_pmu, int counter)
{
	clear_bit(counter, tx2_pmu->active_counters);
}

static void init_cntr_base_l3c(struct perf_event *event,
		struct tx2_uncore_pmu *tx2_pmu)
{
	struct hw_perf_event *hwc = &event->hw;
	u32 cmask;

	tx2_pmu = pmu_to_tx2_pmu(event->pmu);
	cmask = tx2_pmu->counters_mask;

	/* counter ctrl/data reg offset at 8 */
	hwc->config_base = (unsigned long)tx2_pmu->base
		+ L3C_COUNTER_CTL + (8 * GET_COUNTERID(event, cmask));
	hwc->event_base =  (unsigned long)tx2_pmu->base
		+ L3C_COUNTER_DATA + (8 * GET_COUNTERID(event, cmask));
}

static void init_cntr_base_dmc(struct perf_event *event,
		struct tx2_uncore_pmu *tx2_pmu)
{
	struct hw_perf_event *hwc = &event->hw;
	u32 cmask;

	tx2_pmu = pmu_to_tx2_pmu(event->pmu);
	cmask = tx2_pmu->counters_mask;

	hwc->config_base = (unsigned long)tx2_pmu->base
		+ DMC_COUNTER_CTL;
	/* counter data reg offset at 0xc */
	hwc->event_base = (unsigned long)tx2_pmu->base
		+ DMC_COUNTER_DATA + (0xc * GET_COUNTERID(event, cmask));
}

static void init_cntr_base_ccpi2(struct perf_event *event,
		struct tx2_uncore_pmu *tx2_pmu)
{
	struct hw_perf_event *hwc = &event->hw;
	u32 cmask;

	cmask = tx2_pmu->counters_mask;

	hwc->config_base = (unsigned long)tx2_pmu->base
		+ CCPI2_COUNTER_CTL + (4 * GET_COUNTERID(event, cmask));
	hwc->event_base =  (unsigned long)tx2_pmu->base;
}

static void uncore_start_event_l3c(struct perf_event *event, int flags)
{
	u32 val, emask;
	struct hw_perf_event *hwc = &event->hw;
	struct tx2_uncore_pmu *tx2_pmu;

	tx2_pmu = pmu_to_tx2_pmu(event->pmu);
	emask = tx2_pmu->events_mask;

	/* event id encoded in bits [07:03] */
	val = GET_EVENTID(event, emask) << 3;
	reg_writel(val, hwc->config_base);
	local64_set(&hwc->prev_count, 0);
	reg_writel(0, hwc->event_base);
}

static inline void uncore_stop_event_l3c(struct perf_event *event)
{
	reg_writel(0, event->hw.config_base);
}

static void uncore_start_event_dmc(struct perf_event *event, int flags)
{
	u32 val, cmask, emask;
	struct hw_perf_event *hwc = &event->hw;
	struct tx2_uncore_pmu *tx2_pmu;
	int idx, event_id;

	tx2_pmu = pmu_to_tx2_pmu(event->pmu);
	cmask = tx2_pmu->counters_mask;
	emask = tx2_pmu->events_mask;

	idx = GET_COUNTERID(event, cmask);
	event_id = GET_EVENTID(event, emask);

	/* enable and start counters.
	 * 8 bits for each counter, bits[05:01] of a counter to set event type.
	 */
	val = reg_readl(hwc->config_base);
	val &= ~DMC_EVENT_CFG(idx, 0x1f);
	val |= DMC_EVENT_CFG(idx, event_id);
	reg_writel(val, hwc->config_base);
	local64_set(&hwc->prev_count, 0);
	reg_writel(0, hwc->event_base);
}

static void uncore_stop_event_dmc(struct perf_event *event)
{
	u32 val, cmask;
	struct hw_perf_event *hwc = &event->hw;
	struct tx2_uncore_pmu *tx2_pmu;
	int idx;

	tx2_pmu = pmu_to_tx2_pmu(event->pmu);
	cmask = tx2_pmu->counters_mask;
	idx = GET_COUNTERID(event, cmask);

	/* clear event type(bits[05:01]) to stop counter */
	val = reg_readl(hwc->config_base);
	val &= ~DMC_EVENT_CFG(idx, 0x1f);
	reg_writel(val, hwc->config_base);
}

static void uncore_start_event_ccpi2(struct perf_event *event, int flags)
{
	u32 emask;
	struct hw_perf_event *hwc = &event->hw;
	struct tx2_uncore_pmu *tx2_pmu;

	tx2_pmu = pmu_to_tx2_pmu(event->pmu);
	emask = tx2_pmu->events_mask;

	/* Bit [09:00] to set event id.
	 * Bits [10], set level to rising edge.
	 * Bits [11], set type to edge sensitive.
	 */
	reg_writel((CCPI2_EVENT_TYPE_EDGE_SENSITIVE |
			CCPI2_EVENT_LEVEL_RISING_EDGE |
			GET_EVENTID(event, emask)), hwc->config_base);

	/* reset[4], enable[0] and start[1] counters */
	reg_writel(CCPI2_PERF_CTL_RESET |
			CCPI2_PERF_CTL_START |
			CCPI2_PERF_CTL_ENABLE,
			hwc->event_base + CCPI2_PERF_CTL);
	local64_set(&event->hw.prev_count, 0ULL);
}

static void uncore_stop_event_ccpi2(struct perf_event *event)
{
	struct hw_perf_event *hwc = &event->hw;

	/* disable and stop counter */
	reg_writel(0, hwc->event_base + CCPI2_PERF_CTL);
}

static void tx2_uncore_event_update(struct perf_event *event)
{
	u64 prev, delta, new = 0;
	struct hw_perf_event *hwc = &event->hw;
	struct tx2_uncore_pmu *tx2_pmu;
	enum tx2_uncore_type type;
	u32 prorate_factor;
	u32 cmask, emask;

	tx2_pmu = pmu_to_tx2_pmu(event->pmu);
	type = tx2_pmu->type;
	cmask = tx2_pmu->counters_mask;
	emask = tx2_pmu->events_mask;
	prorate_factor = tx2_pmu->prorate_factor;
	if (type == PMU_TYPE_CCPI2) {
		reg_writel(CCPI2_COUNTER_OFFSET +
				GET_COUNTERID(event, cmask),
				hwc->event_base + CCPI2_COUNTER_SEL);
		new = reg_readl(hwc->event_base + CCPI2_COUNTER_DATA_H);
		new = (new << 32) +
			reg_readl(hwc->event_base + CCPI2_COUNTER_DATA_L);
		prev = local64_xchg(&hwc->prev_count, new);
		delta = new - prev;
	} else {
		new = reg_readl(hwc->event_base);
		prev = local64_xchg(&hwc->prev_count, new);
		/* handles rollover of 32 bit counter */
		delta = (u32)(((1UL << 32) - prev) + new);
	}

	/* DMC event data_transfers granularity is 16 Bytes, convert it to 64 */
	if (type == PMU_TYPE_DMC &&
			GET_EVENTID(event, emask) == DMC_EVENT_DATA_TRANSFERS)
		delta = delta/4;

	/* L3C and DMC has 16 and 8 interleave channels respectively.
	 * The sampled value is for channel 0 and multiplied with
	 * prorate_factor to get the count for a device.
	 */
	local64_add(delta * prorate_factor, &event->count);
}

static enum tx2_uncore_type get_tx2_pmu_type(struct acpi_device *adev)
{
	int i = 0;
	struct acpi_tx2_pmu_device {
		__u8 id[ACPI_ID_LEN];
		enum tx2_uncore_type type;
	} devices[] = {
		{"CAV901D", PMU_TYPE_L3C},
		{"CAV901F", PMU_TYPE_DMC},
		{"CAV901E", PMU_TYPE_CCPI2},
		{"", PMU_TYPE_INVALID}
	};

	while (devices[i].type != PMU_TYPE_INVALID) {
		if (!strcmp(acpi_device_hid(adev), devices[i].id))
			break;
		i++;
	}

	return devices[i].type;
}

static bool tx2_uncore_validate_event(struct pmu *pmu,
				  struct perf_event *event, int *counters)
{
	if (is_software_event(event))
		return true;
	/* Reject groups spanning multiple HW PMUs. */
	if (event->pmu != pmu)
		return false;

	*counters = *counters + 1;
	return true;
}

/*
 * Make sure the group of events can be scheduled at once
 * on the PMU.
 */
static bool tx2_uncore_validate_event_group(struct perf_event *event,
		int max_counters)
{
	struct perf_event *sibling, *leader = event->group_leader;
	int counters = 0;

	if (event->group_leader == event)
		return true;

	if (!tx2_uncore_validate_event(event->pmu, leader, &counters))
		return false;

	for_each_sibling_event(sibling, leader) {
		if (!tx2_uncore_validate_event(event->pmu, sibling, &counters))
			return false;
	}

	if (!tx2_uncore_validate_event(event->pmu, event, &counters))
		return false;

	/*
	 * If the group requires more counters than the HW has,
	 * it cannot ever be scheduled.
	 */
	return counters <= max_counters;
}


static int tx2_uncore_event_init(struct perf_event *event)
{
	struct hw_perf_event *hwc = &event->hw;
	struct tx2_uncore_pmu *tx2_pmu;

	/* Test the event attr type check for PMU enumeration */
	if (event->attr.type != event->pmu->type)
		return -ENOENT;

	/*
	 * SOC PMU counters are shared across all cores.
	 * Therefore, it does not support per-process mode.
	 * Also, it does not support event sampling mode.
	 */
	if (is_sampling_event(event) || event->attach_state & PERF_ATTACH_TASK)
		return -EINVAL;

	if (event->cpu < 0)
		return -EINVAL;

	tx2_pmu = pmu_to_tx2_pmu(event->pmu);
	if (tx2_pmu->cpu >= nr_cpu_ids)
		return -EINVAL;
	event->cpu = tx2_pmu->cpu;

	if (event->attr.config >= tx2_pmu->max_events)
		return -EINVAL;

	/* store event id */
	hwc->config = event->attr.config;

	/* Validate the group */
	if (!tx2_uncore_validate_event_group(event, tx2_pmu->max_counters))
		return -EINVAL;

	return 0;
}

static void tx2_uncore_event_start(struct perf_event *event, int flags)
{
	struct hw_perf_event *hwc = &event->hw;
	struct tx2_uncore_pmu *tx2_pmu;

	hwc->state = 0;
	tx2_pmu = pmu_to_tx2_pmu(event->pmu);

	tx2_pmu->start_event(event, flags);
	perf_event_update_userpage(event);

	/* No hrtimer needed for CCPI2, 64-bit counters */
	if (!tx2_pmu->hrtimer_callback)
		return;

	/* Start timer for first event */
	if (bitmap_weight(tx2_pmu->active_counters,
				tx2_pmu->max_counters) == 1) {
		hrtimer_start(&tx2_pmu->hrtimer,
			ns_to_ktime(tx2_pmu->hrtimer_interval),
			HRTIMER_MODE_REL_PINNED);
	}
}

static void tx2_uncore_event_stop(struct perf_event *event, int flags)
{
	struct hw_perf_event *hwc = &event->hw;
	struct tx2_uncore_pmu *tx2_pmu;

	if (hwc->state & PERF_HES_UPTODATE)
		return;

	tx2_pmu = pmu_to_tx2_pmu(event->pmu);
	tx2_pmu->stop_event(event);
	WARN_ON_ONCE(hwc->state & PERF_HES_STOPPED);
	hwc->state |= PERF_HES_STOPPED;
	if (flags & PERF_EF_UPDATE) {
		tx2_uncore_event_update(event);
		hwc->state |= PERF_HES_UPTODATE;
	}
}

static int tx2_uncore_event_add(struct perf_event *event, int flags)
{
	struct hw_perf_event *hwc = &event->hw;
	struct tx2_uncore_pmu *tx2_pmu;

	tx2_pmu = pmu_to_tx2_pmu(event->pmu);

	/* Allocate a free counter */
	hwc->idx  = alloc_counter(tx2_pmu);
	if (hwc->idx < 0)
		return -EAGAIN;

	tx2_pmu->events[hwc->idx] = event;
	/* set counter control and data registers base address */
	tx2_pmu->init_cntr_base(event, tx2_pmu);

	hwc->state = PERF_HES_UPTODATE | PERF_HES_STOPPED;
	if (flags & PERF_EF_START)
		tx2_uncore_event_start(event, flags);

	return 0;
}

static void tx2_uncore_event_del(struct perf_event *event, int flags)
{
	struct tx2_uncore_pmu *tx2_pmu = pmu_to_tx2_pmu(event->pmu);
	struct hw_perf_event *hwc = &event->hw;
	u32 cmask;

	cmask = tx2_pmu->counters_mask;
	tx2_uncore_event_stop(event, PERF_EF_UPDATE);

	/* clear the assigned counter */
	free_counter(tx2_pmu, GET_COUNTERID(event, cmask));

	perf_event_update_userpage(event);
	tx2_pmu->events[hwc->idx] = NULL;
	hwc->idx = -1;

	if (!tx2_pmu->hrtimer_callback)
		return;

	if (bitmap_empty(tx2_pmu->active_counters, tx2_pmu->max_counters))
		hrtimer_cancel(&tx2_pmu->hrtimer);
}

static void tx2_uncore_event_read(struct perf_event *event)
{
	tx2_uncore_event_update(event);
}

static enum hrtimer_restart tx2_hrtimer_callback(struct hrtimer *timer)
{
	struct tx2_uncore_pmu *tx2_pmu;
	int max_counters, idx;

	tx2_pmu = container_of(timer, struct tx2_uncore_pmu, hrtimer);
	max_counters = tx2_pmu->max_counters;

	if (bitmap_empty(tx2_pmu->active_counters, max_counters))
		return HRTIMER_NORESTART;

	for_each_set_bit(idx, tx2_pmu->active_counters, max_counters) {
		struct perf_event *event = tx2_pmu->events[idx];

		tx2_uncore_event_update(event);
	}
	hrtimer_forward_now(timer, ns_to_ktime(tx2_pmu->hrtimer_interval));
	return HRTIMER_RESTART;
}

static int tx2_uncore_pmu_register(
		struct tx2_uncore_pmu *tx2_pmu)
{
	struct device *dev = tx2_pmu->dev;
	char *name = tx2_pmu->name;

	/* Perf event registration */
	tx2_pmu->pmu = (struct pmu) {
		.module         = THIS_MODULE,
		.attr_groups	= tx2_pmu->attr_groups,
		.task_ctx_nr	= perf_invalid_context,
		.event_init	= tx2_uncore_event_init,
		.add		= tx2_uncore_event_add,
		.del		= tx2_uncore_event_del,
		.start		= tx2_uncore_event_start,
		.stop		= tx2_uncore_event_stop,
		.read		= tx2_uncore_event_read,
		.capabilities	= PERF_PMU_CAP_NO_EXCLUDE,
	};

	tx2_pmu->pmu.name = devm_kasprintf(dev, GFP_KERNEL,
			"%s", name);

	return perf_pmu_register(&tx2_pmu->pmu, tx2_pmu->pmu.name, -1);
}

static int tx2_uncore_pmu_add_dev(struct tx2_uncore_pmu *tx2_pmu)
{
	int ret, cpu;

	cpu = cpumask_any_and(cpumask_of_node(tx2_pmu->node),
			cpu_online_mask);

	tx2_pmu->cpu = cpu;

	if (tx2_pmu->hrtimer_callback) {
		hrtimer_init(&tx2_pmu->hrtimer,
				CLOCK_MONOTONIC, HRTIMER_MODE_REL);
		tx2_pmu->hrtimer.function = tx2_pmu->hrtimer_callback;
	}

	ret = tx2_uncore_pmu_register(tx2_pmu);
	if (ret) {
		dev_err(tx2_pmu->dev, "%s PMU: Failed to init driver\n",
				tx2_pmu->name);
		return -ENODEV;
	}

	/* register hotplug callback for the pmu */
	ret = cpuhp_state_add_instance(
			CPUHP_AP_PERF_ARM_CAVIUM_TX2_UNCORE_ONLINE,
			&tx2_pmu->hpnode);
	if (ret) {
		dev_err(tx2_pmu->dev, "Error %d registering hotplug", ret);
		return ret;
	}

	/* Add to list */
	list_add(&tx2_pmu->entry, &tx2_pmus);

	dev_dbg(tx2_pmu->dev, "%s PMU UNCORE registered\n",
			tx2_pmu->pmu.name);
	return ret;
}

static struct tx2_uncore_pmu *tx2_uncore_pmu_init_dev(struct device *dev,
		acpi_handle handle, struct acpi_device *adev, u32 type)
{
	struct tx2_uncore_pmu *tx2_pmu;
	void __iomem *base;
	struct resource res;
	struct resource_entry *rentry;
	struct list_head list;
	int ret;

	INIT_LIST_HEAD(&list);
	ret = acpi_dev_get_resources(adev, &list, NULL, NULL);
	if (ret <= 0) {
		dev_err(dev, "failed to parse _CRS method, error %d\n", ret);
		return NULL;
	}

	list_for_each_entry(rentry, &list, node) {
		if (resource_type(rentry->res) == IORESOURCE_MEM) {
			res = *rentry->res;
			rentry = NULL;
			break;
		}
	}
	acpi_dev_free_resource_list(&list);

	if (rentry) {
		dev_err(dev, "PMU type %d: Fail to find resource\n", type);
		return NULL;
	}

	base = devm_ioremap_resource(dev, &res);
	if (IS_ERR(base))
		return NULL;

	tx2_pmu = devm_kzalloc(dev, sizeof(*tx2_pmu), GFP_KERNEL);
	if (!tx2_pmu)
		return NULL;

	tx2_pmu->dev = dev;
	tx2_pmu->type = type;
	tx2_pmu->base = base;
	tx2_pmu->node = dev_to_node(dev);
	INIT_LIST_HEAD(&tx2_pmu->entry);

	switch (tx2_pmu->type) {
	case PMU_TYPE_L3C:
		tx2_pmu->max_counters = TX2_PMU_DMC_L3C_MAX_COUNTERS;
		tx2_pmu->counters_mask = 0x3;
		tx2_pmu->prorate_factor = TX2_PMU_L3_TILES;
		tx2_pmu->max_events = L3_EVENT_MAX;
		tx2_pmu->events_mask = 0x1f;
		tx2_pmu->hrtimer_interval = TX2_PMU_HRTIMER_INTERVAL;
		tx2_pmu->hrtimer_callback = tx2_hrtimer_callback;
		tx2_pmu->attr_groups = l3c_pmu_attr_groups;
		tx2_pmu->name = devm_kasprintf(dev, GFP_KERNEL,
				"uncore_l3c_%d", tx2_pmu->node);
		tx2_pmu->init_cntr_base = init_cntr_base_l3c;
		tx2_pmu->start_event = uncore_start_event_l3c;
		tx2_pmu->stop_event = uncore_stop_event_l3c;
		break;
	case PMU_TYPE_DMC:
		tx2_pmu->max_counters = TX2_PMU_DMC_L3C_MAX_COUNTERS;
		tx2_pmu->counters_mask = 0x3;
		tx2_pmu->prorate_factor = TX2_PMU_DMC_CHANNELS;
		tx2_pmu->max_events = DMC_EVENT_MAX;
		tx2_pmu->events_mask = 0x1f;
		tx2_pmu->hrtimer_interval = TX2_PMU_HRTIMER_INTERVAL;
		tx2_pmu->hrtimer_callback = tx2_hrtimer_callback;
		tx2_pmu->attr_groups = dmc_pmu_attr_groups;
		tx2_pmu->name = devm_kasprintf(dev, GFP_KERNEL,
				"uncore_dmc_%d", tx2_pmu->node);
		tx2_pmu->init_cntr_base = init_cntr_base_dmc;
		tx2_pmu->start_event = uncore_start_event_dmc;
		tx2_pmu->stop_event = uncore_stop_event_dmc;
		break;
	case PMU_TYPE_CCPI2:
		/* CCPI2 has 8 counters */
		tx2_pmu->max_counters = TX2_PMU_CCPI2_MAX_COUNTERS;
		tx2_pmu->counters_mask = 0x7;
		tx2_pmu->prorate_factor = 1;
		tx2_pmu->max_events = CCPI2_EVENT_MAX;
		tx2_pmu->events_mask = 0x1ff;
		tx2_pmu->attr_groups = ccpi2_pmu_attr_groups;
		tx2_pmu->name = devm_kasprintf(dev, GFP_KERNEL,
				"uncore_ccpi2_%d", tx2_pmu->node);
		tx2_pmu->init_cntr_base = init_cntr_base_ccpi2;
		tx2_pmu->start_event = uncore_start_event_ccpi2;
		tx2_pmu->stop_event = uncore_stop_event_ccpi2;
		tx2_pmu->hrtimer_callback = NULL;
		break;
	case PMU_TYPE_INVALID:
		devm_kfree(dev, tx2_pmu);
		return NULL;
	}

	return tx2_pmu;
}

static acpi_status tx2_uncore_pmu_add(acpi_handle handle, u32 level,
				    void *data, void **return_value)
{
	struct tx2_uncore_pmu *tx2_pmu;
	struct acpi_device *adev;
	enum tx2_uncore_type type;

	if (acpi_bus_get_device(handle, &adev))
		return AE_OK;
	if (acpi_bus_get_status(adev) || !adev->status.present)
		return AE_OK;

	type = get_tx2_pmu_type(adev);
	if (type == PMU_TYPE_INVALID)
		return AE_OK;

	tx2_pmu = tx2_uncore_pmu_init_dev((struct device *)data,
			handle, adev, type);

	if (!tx2_pmu)
		return AE_ERROR;

	if (tx2_uncore_pmu_add_dev(tx2_pmu)) {
		/* Can't add the PMU device, abort */
		return AE_ERROR;
	}
	return AE_OK;
}

static int tx2_uncore_pmu_online_cpu(unsigned int cpu,
		struct hlist_node *hpnode)
{
	struct tx2_uncore_pmu *tx2_pmu;

	tx2_pmu = hlist_entry_safe(hpnode,
			struct tx2_uncore_pmu, hpnode);

	/* Pick this CPU, If there is no CPU/PMU association and both are
	 * from same node.
	 */
	if ((tx2_pmu->cpu >= nr_cpu_ids) &&
		(tx2_pmu->node == cpu_to_node(cpu)))
		tx2_pmu->cpu = cpu;

	return 0;
}

static int tx2_uncore_pmu_offline_cpu(unsigned int cpu,
		struct hlist_node *hpnode)
{
	int new_cpu;
	struct tx2_uncore_pmu *tx2_pmu;
	struct cpumask cpu_online_mask_temp;

	tx2_pmu = hlist_entry_safe(hpnode,
			struct tx2_uncore_pmu, hpnode);

	if (cpu != tx2_pmu->cpu)
		return 0;

	if (tx2_pmu->hrtimer_callback)
		hrtimer_cancel(&tx2_pmu->hrtimer);

	cpumask_copy(&cpu_online_mask_temp, cpu_online_mask);
	cpumask_clear_cpu(cpu, &cpu_online_mask_temp);
	new_cpu = cpumask_any_and(
			cpumask_of_node(tx2_pmu->node),
			&cpu_online_mask_temp);

	tx2_pmu->cpu = new_cpu;
	if (new_cpu >= nr_cpu_ids)
		return 0;
	perf_pmu_migrate_context(&tx2_pmu->pmu, cpu, new_cpu);

	return 0;
}

static const struct acpi_device_id tx2_uncore_acpi_match[] = {
	{"CAV901C", 0},
	{},
};
MODULE_DEVICE_TABLE(acpi, tx2_uncore_acpi_match);

static int tx2_uncore_probe(struct platform_device *pdev)
{
	struct device *dev = &pdev->dev;
	acpi_handle handle;
	acpi_status status;

	set_dev_node(dev, acpi_get_node(ACPI_HANDLE(dev)));

	if (!has_acpi_companion(dev))
		return -ENODEV;

	handle = ACPI_HANDLE(dev);
	if (!handle)
		return -EINVAL;

	/* Walk through the tree for all PMU UNCORE devices */
	status = acpi_walk_namespace(ACPI_TYPE_DEVICE, handle, 1,
				     tx2_uncore_pmu_add,
				     NULL, dev, NULL);
	if (ACPI_FAILURE(status)) {
		dev_err(dev, "failed to probe PMU devices\n");
		return_ACPI_STATUS(status);
	}

	dev_info(dev, "node%d: pmu uncore registered\n", dev_to_node(dev));
	return 0;
}

static int tx2_uncore_remove(struct platform_device *pdev)
{
	struct tx2_uncore_pmu *tx2_pmu, *temp;
	struct device *dev = &pdev->dev;

	if (!list_empty(&tx2_pmus)) {
		list_for_each_entry_safe(tx2_pmu, temp, &tx2_pmus, entry) {
			if (tx2_pmu->node == dev_to_node(dev)) {
				cpuhp_state_remove_instance_nocalls(
					CPUHP_AP_PERF_ARM_CAVIUM_TX2_UNCORE_ONLINE,
					&tx2_pmu->hpnode);
				perf_pmu_unregister(&tx2_pmu->pmu);
				list_del(&tx2_pmu->entry);
			}
		}
	}
	return 0;
}

static struct platform_driver tx2_uncore_driver = {
	.driver = {
		.name		= "tx2-uncore-pmu",
		.acpi_match_table = ACPI_PTR(tx2_uncore_acpi_match),
		.suppress_bind_attrs = true,
	},
	.probe = tx2_uncore_probe,
	.remove = tx2_uncore_remove,
};

static int __init tx2_uncore_driver_init(void)
{
	int ret;

	ret = cpuhp_setup_state_multi(CPUHP_AP_PERF_ARM_CAVIUM_TX2_UNCORE_ONLINE,
				      "perf/tx2/uncore:online",
				      tx2_uncore_pmu_online_cpu,
				      tx2_uncore_pmu_offline_cpu);
	if (ret) {
		pr_err("TX2 PMU: setup hotplug failed(%d)\n", ret);
		return ret;
	}
	ret = platform_driver_register(&tx2_uncore_driver);
	if (ret)
		cpuhp_remove_multi_state(CPUHP_AP_PERF_ARM_CAVIUM_TX2_UNCORE_ONLINE);

	return ret;
}
module_init(tx2_uncore_driver_init);

static void __exit tx2_uncore_driver_exit(void)
{
	platform_driver_unregister(&tx2_uncore_driver);
	cpuhp_remove_multi_state(CPUHP_AP_PERF_ARM_CAVIUM_TX2_UNCORE_ONLINE);
}
module_exit(tx2_uncore_driver_exit);

MODULE_DESCRIPTION("ThunderX2 UNCORE PMU driver");
MODULE_LICENSE("GPL v2");
MODULE_AUTHOR("Ganapatrao Kulkarni <gkulkarni@cavium.com>");<|MERGE_RESOLUTION|>--- conflicted
+++ resolved
@@ -128,11 +128,7 @@
 			       char *page)				\
 {									\
 	BUILD_BUG_ON(sizeof(_format) >= PAGE_SIZE);			\
-<<<<<<< HEAD
-	return sprintf(page, _format "\n");				\
-=======
 	return sysfs_emit(page, _format "\n");				\
->>>>>>> 7d2a07b7
 }									\
 									\
 static struct device_attribute format_attr_##_var =			\
