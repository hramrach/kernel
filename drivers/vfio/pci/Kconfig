--- conflicted
+++ resolved
@@ -39,26 +39,4 @@
 	  specific firmware table and read-only copies of the host bridge
 	  and LPC bridge config space.
 
-<<<<<<< HEAD
-	  To enable Intel IGD assignment through vfio-pci, say Y.
-
-config VFIO_PCI_NVLINK2
-	def_bool y
-	depends on VFIO_PCI && PPC_POWERNV
-	help
-	  VFIO PCI support for P9 Witherspoon machine with NVIDIA V100 GPUs
-
-config VFIO_PCI_ZDEV
-	bool "VFIO PCI ZPCI device CLP support"
-	depends on VFIO_PCI && S390
-	default y
-	help
-	  Enabling this option exposes VFIO capabilities containing hardware
-	  configuration for zPCI devices. This enables userspace (e.g. QEMU)
-	  to supply proper configuration values instead of hard-coded defaults
-	  for zPCI devices passed through via VFIO on s390.
-
-	  Say Y here.
-=======
-	  To enable Intel IGD assignment through vfio-pci, say Y.
->>>>>>> 7d2a07b7
+	  To enable Intel IGD assignment through vfio-pci, say Y.