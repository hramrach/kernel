--- conflicted
+++ resolved
@@ -22,11 +22,7 @@
 menuconfig VFIO
 	tristate "VFIO Non-Privileged userspace driver framework"
 	select IOMMU_API
-<<<<<<< HEAD
-	select VFIO_IOMMU_TYPE1 if (X86 || S390 || ARM || ARM64)
-=======
 	select VFIO_IOMMU_TYPE1 if MMU && (X86 || S390 || ARM || ARM64)
->>>>>>> 65820f91
 	help
 	  VFIO provides a framework for secure userspace device drivers.
 	  See Documentation/driver-api/vfio.rst for more details.
