--- conflicted
+++ resolved
@@ -2331,7 +2331,6 @@
 	return ret;
 }
 EXPORT_SYMBOL_GPL(cdrom_multisession);
-<<<<<<< HEAD
 
 static int cdrom_ioctl_multisession(struct cdrom_device_info *cdi,
 		void __user *argp)
@@ -2341,17 +2340,6 @@
 
 	cd_dbg(CD_DO_IOCTL, "entering CDROMMULTISESSION\n");
 
-=======
-
-static int cdrom_ioctl_multisession(struct cdrom_device_info *cdi,
-		void __user *argp)
-{
-	struct cdrom_multisession info;
-	int ret;
-
-	cd_dbg(CD_DO_IOCTL, "entering CDROMMULTISESSION\n");
-
->>>>>>> 7d2a07b7
 	if (copy_from_user(&info, argp, sizeof(info)))
 		return -EFAULT;
 	ret = cdrom_multisession(cdi, &info);
