/*
 *  HID driver for multitouch panels
 *
 *  Copyright (c) 2010-2012 Stephane Chatty <chatty@enac.fr>
 *  Copyright (c) 2010-2012 Benjamin Tissoires <benjamin.tissoires@gmail.com>
 *  Copyright (c) 2010-2012 Ecole Nationale de l'Aviation Civile, France
 *
 *  This code is partly based on hid-egalax.c:
 *
 *  Copyright (c) 2010 Stephane Chatty <chatty@enac.fr>
 *  Copyright (c) 2010 Henrik Rydberg <rydberg@euromail.se>
 *  Copyright (c) 2010 Canonical, Ltd.
 *
 *  This code is partly based on hid-3m-pct.c:
 *
 *  Copyright (c) 2009-2010 Stephane Chatty <chatty@enac.fr>
 *  Copyright (c) 2010      Henrik Rydberg <rydberg@euromail.se>
 *  Copyright (c) 2010      Canonical, Ltd.
 *
 */

/*
 * This program is free software; you can redistribute it and/or modify it
 * under the terms of the GNU General Public License as published by the Free
 * Software Foundation; either version 2 of the License, or (at your option)
 * any later version.
 */

#include <linux/device.h>
#include <linux/hid.h>
#include <linux/module.h>
#include <linux/slab.h>
#include <linux/usb.h>
#include <linux/input/mt.h>
#include "usbhid/usbhid.h"


MODULE_AUTHOR("Stephane Chatty <chatty@enac.fr>");
MODULE_AUTHOR("Benjamin Tissoires <benjamin.tissoires@gmail.com>");
MODULE_DESCRIPTION("HID multitouch panels");
MODULE_LICENSE("GPL");

#include "hid-ids.h"

/* quirks to control the device */
#define MT_QUIRK_NOT_SEEN_MEANS_UP	(1 << 0)
#define MT_QUIRK_SLOT_IS_CONTACTID	(1 << 1)
#define MT_QUIRK_CYPRESS		(1 << 2)
#define MT_QUIRK_SLOT_IS_CONTACTNUMBER	(1 << 3)
#define MT_QUIRK_ALWAYS_VALID		(1 << 4)
#define MT_QUIRK_VALID_IS_INRANGE	(1 << 5)
#define MT_QUIRK_VALID_IS_CONFIDENCE	(1 << 6)
#define MT_QUIRK_SLOT_IS_CONTACTID_MINUS_ONE	(1 << 8)

struct mt_slot {
	__s32 x, y, p, w, h;
	__s32 contactid;	/* the device ContactID assigned to this slot */
	bool touch_state;	/* is the touch valid? */
	bool seen_in_this_frame;/* has this slot been updated */
};

struct mt_class {
	__s32 name;	/* MT_CLS */
	__s32 quirks;
	__s32 sn_move;	/* Signal/noise ratio for move events */
	__s32 sn_width;	/* Signal/noise ratio for width events */
	__s32 sn_height;	/* Signal/noise ratio for height events */
	__s32 sn_pressure;	/* Signal/noise ratio for pressure events */
	__u8 maxcontacts;
	bool is_indirect;	/* true for touchpads */
};

struct mt_fields {
	unsigned usages[HID_MAX_FIELDS];
	unsigned int length;
};

struct mt_device {
	struct mt_slot curdata;	/* placeholder of incoming data */
	struct mt_class mtclass;	/* our mt device class */
	struct mt_fields *fields;	/* temporary placeholder for storing the
					   multitouch fields */
	unsigned last_field_index;	/* last field index of the report */
	unsigned last_slot_field;	/* the last field of a slot */
	__s8 inputmode;		/* InputMode HID feature, -1 if non-existent */
	__s8 inputmode_index;	/* InputMode HID feature index in the report */
	__s8 maxcontact_report_id;	/* Maximum Contact Number HID feature,
				   -1 if non-existent */
	__u8 num_received;	/* how many contacts we received */
	__u8 num_expected;	/* expected last contact index */
	__u8 maxcontacts;
	__u8 touches_by_report;	/* how many touches are present in one report:
				* 1 means we should use a serial protocol
				* > 1 means hybrid (multitouch) protocol */
	bool curvalid;		/* is the current contact valid? */
	struct mt_slot *slots;
};

/* classes of device behavior */
#define MT_CLS_DEFAULT				0x0001

#define MT_CLS_SERIAL				0x0002
#define MT_CLS_CONFIDENCE			0x0003
#define MT_CLS_CONFIDENCE_CONTACT_ID		0x0004
#define MT_CLS_CONFIDENCE_MINUS_ONE		0x0005
#define MT_CLS_DUAL_INRANGE_CONTACTID		0x0006
#define MT_CLS_DUAL_INRANGE_CONTACTNUMBER	0x0007
#define MT_CLS_DUAL_NSMU_CONTACTID		0x0008
#define MT_CLS_INRANGE_CONTACTNUMBER		0x0009

/* vendor specific classes */
#define MT_CLS_3M				0x0101
#define MT_CLS_CYPRESS				0x0102
#define MT_CLS_EGALAX				0x0103
#define MT_CLS_EGALAX_SERIAL			0x0104
#define MT_CLS_TOPSEED				0x0105
#define MT_CLS_PANASONIC			0x0106

#define MT_DEFAULT_MAXCONTACT	10

#define MT_USB_DEVICE(v, p)	HID_DEVICE(BUS_USB, HID_GROUP_MULTITOUCH, v, p)
#define MT_BT_DEVICE(v, p)	HID_DEVICE(BUS_BLUETOOTH, HID_GROUP_MULTITOUCH, v, p)

/*
 * these device-dependent functions determine what slot corresponds
 * to a valid contact that was just read.
 */

static int cypress_compute_slot(struct mt_device *td)
{
	if (td->curdata.contactid != 0 || td->num_received == 0)
		return td->curdata.contactid;
	else
		return -1;
}

static int find_slot_from_contactid(struct mt_device *td)
{
	int i;
	for (i = 0; i < td->maxcontacts; ++i) {
		if (td->slots[i].contactid == td->curdata.contactid &&
			td->slots[i].touch_state)
			return i;
	}
	for (i = 0; i < td->maxcontacts; ++i) {
		if (!td->slots[i].seen_in_this_frame &&
			!td->slots[i].touch_state)
			return i;
	}
	/* should not occurs. If this happens that means
	 * that the device sent more touches that it says
	 * in the report descriptor. It is ignored then. */
	return -1;
}

static struct mt_class mt_classes[] = {
	{ .name = MT_CLS_DEFAULT,
		.quirks = MT_QUIRK_NOT_SEEN_MEANS_UP },
	{ .name = MT_CLS_SERIAL,
		.quirks = MT_QUIRK_ALWAYS_VALID},
	{ .name = MT_CLS_CONFIDENCE,
		.quirks = MT_QUIRK_VALID_IS_CONFIDENCE },
	{ .name = MT_CLS_CONFIDENCE_CONTACT_ID,
		.quirks = MT_QUIRK_VALID_IS_CONFIDENCE |
			MT_QUIRK_SLOT_IS_CONTACTID },
	{ .name = MT_CLS_CONFIDENCE_MINUS_ONE,
		.quirks = MT_QUIRK_VALID_IS_CONFIDENCE |
			MT_QUIRK_SLOT_IS_CONTACTID_MINUS_ONE },
	{ .name = MT_CLS_DUAL_INRANGE_CONTACTID,
		.quirks = MT_QUIRK_VALID_IS_INRANGE |
			MT_QUIRK_SLOT_IS_CONTACTID,
		.maxcontacts = 2 },
	{ .name = MT_CLS_DUAL_INRANGE_CONTACTNUMBER,
		.quirks = MT_QUIRK_VALID_IS_INRANGE |
			MT_QUIRK_SLOT_IS_CONTACTNUMBER,
		.maxcontacts = 2 },
	{ .name = MT_CLS_DUAL_NSMU_CONTACTID,
		.quirks = MT_QUIRK_NOT_SEEN_MEANS_UP |
			MT_QUIRK_SLOT_IS_CONTACTID,
		.maxcontacts = 2 },
	{ .name = MT_CLS_INRANGE_CONTACTNUMBER,
		.quirks = MT_QUIRK_VALID_IS_INRANGE |
			MT_QUIRK_SLOT_IS_CONTACTNUMBER },

	/*
	 * vendor specific classes
	 */
	{ .name = MT_CLS_3M,
		.quirks = MT_QUIRK_VALID_IS_CONFIDENCE |
			MT_QUIRK_SLOT_IS_CONTACTID,
		.sn_move = 2048,
		.sn_width = 128,
		.sn_height = 128 },
	{ .name = MT_CLS_CYPRESS,
		.quirks = MT_QUIRK_NOT_SEEN_MEANS_UP |
			MT_QUIRK_CYPRESS,
		.maxcontacts = 10 },
	{ .name = MT_CLS_EGALAX,
		.quirks =  MT_QUIRK_SLOT_IS_CONTACTID |
			MT_QUIRK_VALID_IS_INRANGE,
		.sn_move = 4096,
		.sn_pressure = 32,
	},
	{ .name = MT_CLS_EGALAX_SERIAL,
		.quirks =  MT_QUIRK_SLOT_IS_CONTACTID |
			MT_QUIRK_ALWAYS_VALID,
		.sn_move = 4096,
		.sn_pressure = 32,
	},
	{ .name = MT_CLS_TOPSEED,
		.quirks = MT_QUIRK_ALWAYS_VALID,
		.is_indirect = true,
		.maxcontacts = 2,
	},
	{ .name = MT_CLS_PANASONIC,
		.quirks = MT_QUIRK_NOT_SEEN_MEANS_UP,
		.maxcontacts = 4 },

	{ }
};

static ssize_t mt_show_quirks(struct device *dev,
			   struct device_attribute *attr,
			   char *buf)
{
	struct hid_device *hdev = container_of(dev, struct hid_device, dev);
	struct mt_device *td = hid_get_drvdata(hdev);

	return sprintf(buf, "%u\n", td->mtclass.quirks);
}

static ssize_t mt_set_quirks(struct device *dev,
			  struct device_attribute *attr,
			  const char *buf, size_t count)
{
	struct hid_device *hdev = container_of(dev, struct hid_device, dev);
	struct mt_device *td = hid_get_drvdata(hdev);

	unsigned long val;

	if (kstrtoul(buf, 0, &val))
		return -EINVAL;

	td->mtclass.quirks = val;

	return count;
}

static DEVICE_ATTR(quirks, S_IWUSR | S_IRUGO, mt_show_quirks, mt_set_quirks);

static struct attribute *sysfs_attrs[] = {
	&dev_attr_quirks.attr,
	NULL
};

static struct attribute_group mt_attribute_group = {
	.attrs = sysfs_attrs
};

static void mt_feature_mapping(struct hid_device *hdev,
		struct hid_field *field, struct hid_usage *usage)
{
	struct mt_device *td = hid_get_drvdata(hdev);
	int i;

	switch (usage->hid) {
	case HID_DG_INPUTMODE:
		td->inputmode = field->report->id;
		td->inputmode_index = 0; /* has to be updated below */

		for (i=0; i < field->maxusage; i++) {
			if (field->usage[i].hid == usage->hid) {
				td->inputmode_index = i;
				break;
			}
		}

		break;
	case HID_DG_CONTACTMAX:
		td->maxcontact_report_id = field->report->id;
		td->maxcontacts = field->value[0];
		if (td->mtclass.maxcontacts)
			/* check if the maxcontacts is given by the class */
			td->maxcontacts = td->mtclass.maxcontacts;

		break;
	}
}

static void set_abs(struct input_dev *input, unsigned int code,
		struct hid_field *field, int snratio)
{
	int fmin = field->logical_minimum;
	int fmax = field->logical_maximum;
	int fuzz = snratio ? (fmax - fmin) / snratio : 0;
	input_set_abs_params(input, code, fmin, fmax, fuzz, 0);
}

static void mt_store_field(struct hid_usage *usage, struct mt_device *td,
		struct hid_input *hi)
{
	struct mt_fields *f = td->fields;

	if (f->length >= HID_MAX_FIELDS)
		return;

	f->usages[f->length++] = usage->hid;
}

static int mt_input_mapping(struct hid_device *hdev, struct hid_input *hi,
		struct hid_field *field, struct hid_usage *usage,
		unsigned long **bit, int *max)
{
	struct mt_device *td = hid_get_drvdata(hdev);
	struct mt_class *cls = &td->mtclass;
	int code;

	/* Only map fields from TouchScreen or TouchPad collections.
	* We need to ignore fields that belong to other collections
	* such as Mouse that might have the same GenericDesktop usages. */
	if (field->application == HID_DG_TOUCHSCREEN)
		set_bit(INPUT_PROP_DIRECT, hi->input->propbit);
	else if (field->application != HID_DG_TOUCHPAD)
		return 0;

	/* In case of an indirect device (touchpad), we need to add
	 * specific BTN_TOOL_* to be handled by the synaptics xorg
	 * driver.
	 * We also consider that touchscreens providing buttons are touchpads.
	 */
	if (field->application == HID_DG_TOUCHPAD ||
	    (usage->hid & HID_USAGE_PAGE) == HID_UP_BUTTON ||
	    cls->is_indirect) {
		set_bit(INPUT_PROP_POINTER, hi->input->propbit);
		set_bit(BTN_TOOL_FINGER, hi->input->keybit);
		set_bit(BTN_TOOL_DOUBLETAP, hi->input->keybit);
		set_bit(BTN_TOOL_TRIPLETAP, hi->input->keybit);
		set_bit(BTN_TOOL_QUADTAP, hi->input->keybit);
	}

	/* eGalax devices provide a Digitizer.Stylus input which overrides
	 * the correct Digitizers.Finger X/Y ranges.
	 * Let's just ignore this input. */
	if (field->physical == HID_DG_STYLUS)
		return -1;

	switch (usage->hid & HID_USAGE_PAGE) {

	case HID_UP_GENDESK:
		switch (usage->hid) {
		case HID_GD_X:
			hid_map_usage(hi, usage, bit, max,
					EV_ABS, ABS_MT_POSITION_X);
			set_abs(hi->input, ABS_MT_POSITION_X, field,
				cls->sn_move);
			/* touchscreen emulation */
			set_abs(hi->input, ABS_X, field, cls->sn_move);
			mt_store_field(usage, td, hi);
			td->last_field_index = field->index;
			return 1;
		case HID_GD_Y:
			hid_map_usage(hi, usage, bit, max,
					EV_ABS, ABS_MT_POSITION_Y);
			set_abs(hi->input, ABS_MT_POSITION_Y, field,
				cls->sn_move);
			/* touchscreen emulation */
			set_abs(hi->input, ABS_Y, field, cls->sn_move);
			mt_store_field(usage, td, hi);
			td->last_field_index = field->index;
			return 1;
		}
		return 0;

	case HID_UP_DIGITIZER:
		switch (usage->hid) {
		case HID_DG_INRANGE:
			mt_store_field(usage, td, hi);
			td->last_field_index = field->index;
			return 1;
		case HID_DG_CONFIDENCE:
			mt_store_field(usage, td, hi);
			td->last_field_index = field->index;
			return 1;
		case HID_DG_TIPSWITCH:
			hid_map_usage(hi, usage, bit, max, EV_KEY, BTN_TOUCH);
			input_set_capability(hi->input, EV_KEY, BTN_TOUCH);
			mt_store_field(usage, td, hi);
			td->last_field_index = field->index;
			return 1;
		case HID_DG_CONTACTID:
			if (!td->maxcontacts)
				td->maxcontacts = MT_DEFAULT_MAXCONTACT;
			input_mt_init_slots(hi->input, td->maxcontacts);
			mt_store_field(usage, td, hi);
			td->last_field_index = field->index;
			td->touches_by_report++;
			return 1;
		case HID_DG_WIDTH:
			hid_map_usage(hi, usage, bit, max,
					EV_ABS, ABS_MT_TOUCH_MAJOR);
			set_abs(hi->input, ABS_MT_TOUCH_MAJOR, field,
				cls->sn_width);
			mt_store_field(usage, td, hi);
			td->last_field_index = field->index;
			return 1;
		case HID_DG_HEIGHT:
			hid_map_usage(hi, usage, bit, max,
					EV_ABS, ABS_MT_TOUCH_MINOR);
			set_abs(hi->input, ABS_MT_TOUCH_MINOR, field,
				cls->sn_height);
			input_set_abs_params(hi->input,
					ABS_MT_ORIENTATION, 0, 1, 0, 0);
			mt_store_field(usage, td, hi);
			td->last_field_index = field->index;
			return 1;
		case HID_DG_TIPPRESSURE:
			hid_map_usage(hi, usage, bit, max,
					EV_ABS, ABS_MT_PRESSURE);
			set_abs(hi->input, ABS_MT_PRESSURE, field,
				cls->sn_pressure);
			/* touchscreen emulation */
			set_abs(hi->input, ABS_PRESSURE, field,
				cls->sn_pressure);
			mt_store_field(usage, td, hi);
			td->last_field_index = field->index;
			return 1;
		case HID_DG_CONTACTCOUNT:
			td->last_field_index = field->index;
			return 1;
		case HID_DG_CONTACTMAX:
			/* we don't set td->last_slot_field as contactcount and
			 * contact max are global to the report */
			td->last_field_index = field->index;
			return -1;
		}
		case HID_DG_TOUCH:
			/* Legacy devices use TIPSWITCH and not TOUCH.
			 * Let's just ignore this field. */
			return -1;
		/* let hid-input decide for the others */
		return 0;

	case HID_UP_BUTTON:
		code = BTN_MOUSE + ((usage->hid - 1) & HID_USAGE);
		hid_map_usage(hi, usage, bit, max, EV_KEY, code);
		input_set_capability(hi->input, EV_KEY, code);
		return 1;

	case 0xff000000:
		/* we do not want to map these: no input-oriented meaning */
		return -1;
	}

	return 0;
}

static int mt_input_mapped(struct hid_device *hdev, struct hid_input *hi,
		struct hid_field *field, struct hid_usage *usage,
		unsigned long **bit, int *max)
{
	if (usage->type == EV_KEY || usage->type == EV_ABS)
		set_bit(usage->type, hi->input->evbit);

	return -1;
}

static int mt_compute_slot(struct mt_device *td)
{
	__s32 quirks = td->mtclass.quirks;

	if (quirks & MT_QUIRK_SLOT_IS_CONTACTID)
		return td->curdata.contactid;

	if (quirks & MT_QUIRK_CYPRESS)
		return cypress_compute_slot(td);

	if (quirks & MT_QUIRK_SLOT_IS_CONTACTNUMBER)
		return td->num_received;

	if (quirks & MT_QUIRK_SLOT_IS_CONTACTID_MINUS_ONE)
		return td->curdata.contactid - 1;

	return find_slot_from_contactid(td);
}

/*
 * this function is called when a whole contact has been processed,
 * so that it can assign it to a slot and store the data there
 */
static void mt_complete_slot(struct mt_device *td)
{
	td->curdata.seen_in_this_frame = true;
	if (td->curvalid) {
		int slotnum = mt_compute_slot(td);

		if (slotnum >= 0 && slotnum < td->maxcontacts)
			td->slots[slotnum] = td->curdata;
	}
	td->num_received++;
}


/*
 * this function is called when a whole packet has been received and processed,
 * so that it can decide what to send to the input layer.
 */
static void mt_emit_event(struct mt_device *td, struct input_dev *input)
{
	int i;

	for (i = 0; i < td->maxcontacts; ++i) {
		struct mt_slot *s = &(td->slots[i]);
		if ((td->mtclass.quirks & MT_QUIRK_NOT_SEEN_MEANS_UP) &&
			!s->seen_in_this_frame) {
			s->touch_state = false;
		}

		input_mt_slot(input, i);
		input_mt_report_slot_state(input, MT_TOOL_FINGER,
			s->touch_state);
		if (s->touch_state) {
			/* this finger is on the screen */
			int wide = (s->w > s->h);
			/* divided by two to match visual scale of touch */
			int major = max(s->w, s->h) >> 1;
			int minor = min(s->w, s->h) >> 1;

			input_event(input, EV_ABS, ABS_MT_POSITION_X, s->x);
			input_event(input, EV_ABS, ABS_MT_POSITION_Y, s->y);
			input_event(input, EV_ABS, ABS_MT_ORIENTATION, wide);
			input_event(input, EV_ABS, ABS_MT_PRESSURE, s->p);
			input_event(input, EV_ABS, ABS_MT_TOUCH_MAJOR, major);
			input_event(input, EV_ABS, ABS_MT_TOUCH_MINOR, minor);
		}
		s->seen_in_this_frame = false;

	}

	input_mt_report_pointer_emulation(input, true);
	input_sync(input);
	td->num_received = 0;
}



static int mt_event(struct hid_device *hid, struct hid_field *field,
				struct hid_usage *usage, __s32 value)
{
	struct mt_device *td = hid_get_drvdata(hid);
	__s32 quirks = td->mtclass.quirks;

	if (hid->claimed & HID_CLAIMED_INPUT && td->slots) {
		switch (usage->hid) {
		case HID_DG_INRANGE:
			if (quirks & MT_QUIRK_ALWAYS_VALID)
				td->curvalid = true;
			else if (quirks & MT_QUIRK_VALID_IS_INRANGE)
				td->curvalid = value;
			break;
		case HID_DG_TIPSWITCH:
			if (quirks & MT_QUIRK_NOT_SEEN_MEANS_UP)
				td->curvalid = value;
			td->curdata.touch_state = value;
			break;
		case HID_DG_CONFIDENCE:
			if (quirks & MT_QUIRK_VALID_IS_CONFIDENCE)
				td->curvalid = value;
			break;
		case HID_DG_CONTACTID:
			td->curdata.contactid = value;
			break;
		case HID_DG_TIPPRESSURE:
			td->curdata.p = value;
			break;
		case HID_GD_X:
			td->curdata.x = value;
			break;
		case HID_GD_Y:
			td->curdata.y = value;
			break;
		case HID_DG_WIDTH:
			td->curdata.w = value;
			break;
		case HID_DG_HEIGHT:
			td->curdata.h = value;
			break;
		case HID_DG_CONTACTCOUNT:
			/*
			 * Includes multi-packet support where subsequent
			 * packets are sent with zero contactcount.
			 */
			if (value)
				td->num_expected = value;
			break;
		case HID_DG_TOUCH:
			/* do nothing */
			break;

		default:
			/* fallback to the generic hidinput handling */
			return 0;
		}

		if (usage->hid == td->last_slot_field)
			mt_complete_slot(td);

		if (field->index == td->last_field_index
			&& td->num_received >= td->num_expected)
			mt_emit_event(td, field->hidinput->input);

	}

	/* we have handled the hidinput part, now remains hiddev */
	if (hid->claimed & HID_CLAIMED_HIDDEV && hid->hiddev_hid_event)
		hid->hiddev_hid_event(hid, field, usage, value);

	return 1;
}

static void mt_set_input_mode(struct hid_device *hdev)
{
	struct mt_device *td = hid_get_drvdata(hdev);
	struct hid_report *r;
	struct hid_report_enum *re;

	if (td->inputmode < 0)
		return;

	re = &(hdev->report_enum[HID_FEATURE_REPORT]);
	r = re->report_id_hash[td->inputmode];
	if (r) {
		r->field[0]->value[td->inputmode_index] = 0x02;
		usbhid_submit_report(hdev, r, USB_DIR_OUT);
	}
}

static void mt_set_maxcontacts(struct hid_device *hdev)
{
	struct mt_device *td = hid_get_drvdata(hdev);
	struct hid_report *r;
	struct hid_report_enum *re;
	int fieldmax, max;

	if (td->maxcontact_report_id < 0)
		return;

	if (!td->mtclass.maxcontacts)
		return;

	re = &hdev->report_enum[HID_FEATURE_REPORT];
	r = re->report_id_hash[td->maxcontact_report_id];
	if (r) {
		max = td->mtclass.maxcontacts;
		fieldmax = r->field[0]->logical_maximum;
		max = min(fieldmax, max);
		if (r->field[0]->value[0] != max) {
			r->field[0]->value[0] = max;
			usbhid_submit_report(hdev, r, USB_DIR_OUT);
		}
	}
}

static void mt_post_parse_default_settings(struct mt_device *td)
{
	__s32 quirks = td->mtclass.quirks;

	/* unknown serial device needs special quirks */
	if (td->touches_by_report == 1) {
		quirks |= MT_QUIRK_ALWAYS_VALID;
		quirks &= ~MT_QUIRK_NOT_SEEN_MEANS_UP;
		quirks &= ~MT_QUIRK_VALID_IS_INRANGE;
		quirks &= ~MT_QUIRK_VALID_IS_CONFIDENCE;
	}

	td->mtclass.quirks = quirks;
}

static void mt_post_parse(struct mt_device *td)
{
	struct mt_fields *f = td->fields;

	if (td->touches_by_report > 0) {
		int field_count_per_touch = f->length / td->touches_by_report;
		td->last_slot_field = f->usages[field_count_per_touch - 1];
	}
}

static int mt_probe(struct hid_device *hdev, const struct hid_device_id *id)
{
	int ret, i;
	struct mt_device *td;
	struct mt_class *mtclass = mt_classes; /* MT_CLS_DEFAULT */

	if (id) {
		for (i = 0; mt_classes[i].name ; i++) {
			if (id->driver_data == mt_classes[i].name) {
				mtclass = &(mt_classes[i]);
				break;
			}
		}
	}

	/* This allows the driver to correctly support devices
	 * that emit events over several HID messages.
	 */
	hdev->quirks |= HID_QUIRK_NO_INPUT_SYNC;

	td = kzalloc(sizeof(struct mt_device), GFP_KERNEL);
	if (!td) {
		dev_err(&hdev->dev, "cannot allocate multitouch data\n");
		return -ENOMEM;
	}
	td->mtclass = *mtclass;
	td->inputmode = -1;
	td->maxcontact_report_id = -1;
	hid_set_drvdata(hdev, td);

	td->fields = kzalloc(sizeof(struct mt_fields), GFP_KERNEL);
	if (!td->fields) {
		dev_err(&hdev->dev, "cannot allocate multitouch fields data\n");
		ret = -ENOMEM;
		goto fail;
	}

	ret = hid_parse(hdev);
	if (ret != 0)
		goto fail;

	ret = hid_hw_start(hdev, HID_CONNECT_DEFAULT);
	if (ret)
		goto fail;

	mt_post_parse(td);

	if (id->vendor == HID_ANY_ID && id->product == HID_ANY_ID)
		mt_post_parse_default_settings(td);

	td->slots = kzalloc(td->maxcontacts * sizeof(struct mt_slot),
				GFP_KERNEL);
	if (!td->slots) {
		dev_err(&hdev->dev, "cannot allocate multitouch slots\n");
		hid_hw_stop(hdev);
		ret = -ENOMEM;
		goto fail;
	}

	ret = sysfs_create_group(&hdev->dev.kobj, &mt_attribute_group);

	mt_set_maxcontacts(hdev);
	mt_set_input_mode(hdev);

	kfree(td->fields);
	td->fields = NULL;

	return 0;

fail:
	kfree(td->fields);
	kfree(td);
	return ret;
}

#ifdef CONFIG_PM
static int mt_reset_resume(struct hid_device *hdev)
{
	mt_set_maxcontacts(hdev);
	mt_set_input_mode(hdev);
	return 0;
}
#endif

static void mt_remove(struct hid_device *hdev)
{
	struct mt_device *td = hid_get_drvdata(hdev);
	sysfs_remove_group(&hdev->dev.kobj, &mt_attribute_group);
	hid_hw_stop(hdev);
	kfree(td->slots);
	kfree(td);
	hid_set_drvdata(hdev, NULL);
}

static const struct hid_device_id mt_devices[] = {

	/* 3M panels */
	{ .driver_data = MT_CLS_3M,
		MT_USB_DEVICE(USB_VENDOR_ID_3M,
			USB_DEVICE_ID_3M1968) },
	{ .driver_data = MT_CLS_3M,
		MT_USB_DEVICE(USB_VENDOR_ID_3M,
			USB_DEVICE_ID_3M2256) },
	{ .driver_data = MT_CLS_3M,
		MT_USB_DEVICE(USB_VENDOR_ID_3M,
			USB_DEVICE_ID_3M3266) },

	/* ActionStar panels */
	{ .driver_data = MT_CLS_DEFAULT,
		MT_USB_DEVICE(USB_VENDOR_ID_ACTIONSTAR,
			USB_DEVICE_ID_ACTIONSTAR_1011) },

	/* Atmel panels */
	{ .driver_data = MT_CLS_SERIAL,
		MT_USB_DEVICE(USB_VENDOR_ID_ATMEL,
			USB_DEVICE_ID_ATMEL_MULTITOUCH) },
	{ .driver_data = MT_CLS_SERIAL,
		MT_USB_DEVICE(USB_VENDOR_ID_ATMEL,
			USB_DEVICE_ID_ATMEL_MXT_DIGITIZER) },

	/* Baanto multitouch devices */
	{ .driver_data = MT_CLS_DEFAULT,
		MT_USB_DEVICE(USB_VENDOR_ID_BAANTO,
			USB_DEVICE_ID_BAANTO_MT_190W2) },
	/* Cando panels */
	{ .driver_data = MT_CLS_DUAL_INRANGE_CONTACTNUMBER,
		MT_USB_DEVICE(USB_VENDOR_ID_CANDO,
			USB_DEVICE_ID_CANDO_MULTI_TOUCH) },
	{ .driver_data = MT_CLS_DUAL_INRANGE_CONTACTNUMBER,
		MT_USB_DEVICE(USB_VENDOR_ID_CANDO,
			USB_DEVICE_ID_CANDO_MULTI_TOUCH_10_1) },
	{ .driver_data = MT_CLS_DUAL_INRANGE_CONTACTNUMBER,
		MT_USB_DEVICE(USB_VENDOR_ID_CANDO,
			USB_DEVICE_ID_CANDO_MULTI_TOUCH_11_6) },
	{ .driver_data = MT_CLS_DUAL_INRANGE_CONTACTNUMBER,
		MT_USB_DEVICE(USB_VENDOR_ID_CANDO,
			USB_DEVICE_ID_CANDO_MULTI_TOUCH_15_6) },

	/* Chunghwa Telecom touch panels */
	{  .driver_data = MT_CLS_DEFAULT,
		MT_USB_DEVICE(USB_VENDOR_ID_CHUNGHWAT,
			USB_DEVICE_ID_CHUNGHWAT_MULTITOUCH) },

	/* CVTouch panels */
	{ .driver_data = MT_CLS_DEFAULT,
		MT_USB_DEVICE(USB_VENDOR_ID_CVTOUCH,
			USB_DEVICE_ID_CVTOUCH_SCREEN) },

	/* Cypress panel */
	{ .driver_data = MT_CLS_CYPRESS,
		HID_USB_DEVICE(USB_VENDOR_ID_CYPRESS,
			USB_DEVICE_ID_CYPRESS_TRUETOUCH) },

	/* eGalax devices (resistive) */
	{ .driver_data = MT_CLS_EGALAX,
		MT_USB_DEVICE(USB_VENDOR_ID_DWAV,
			USB_DEVICE_ID_DWAV_EGALAX_MULTITOUCH_480D) },
	{ .driver_data = MT_CLS_EGALAX,
		MT_USB_DEVICE(USB_VENDOR_ID_DWAV,
			USB_DEVICE_ID_DWAV_EGALAX_MULTITOUCH_480E) },

	/* eGalax devices (capacitive) */
	{ .driver_data = MT_CLS_EGALAX,
		MT_USB_DEVICE(USB_VENDOR_ID_DWAV,
			USB_DEVICE_ID_DWAV_EGALAX_MULTITOUCH_720C) },
	{ .driver_data = MT_CLS_EGALAX_SERIAL,
		MT_USB_DEVICE(USB_VENDOR_ID_DWAV,
			USB_DEVICE_ID_DWAV_EGALAX_MULTITOUCH_7207) },
	{ .driver_data = MT_CLS_EGALAX_SERIAL,
		MT_USB_DEVICE(USB_VENDOR_ID_DWAV,
			USB_DEVICE_ID_DWAV_EGALAX_MULTITOUCH_725E) },
	{ .driver_data = MT_CLS_EGALAX_SERIAL,
		MT_USB_DEVICE(USB_VENDOR_ID_DWAV,
			USB_DEVICE_ID_DWAV_EGALAX_MULTITOUCH_7224) },
	{ .driver_data = MT_CLS_EGALAX_SERIAL,
		MT_USB_DEVICE(USB_VENDOR_ID_DWAV,
			USB_DEVICE_ID_DWAV_EGALAX_MULTITOUCH_722A) },
	{ .driver_data = MT_CLS_EGALAX,
		MT_USB_DEVICE(USB_VENDOR_ID_DWAV,
			USB_DEVICE_ID_DWAV_EGALAX_MULTITOUCH_726B) },
	{ .driver_data = MT_CLS_EGALAX_SERIAL,
		MT_USB_DEVICE(USB_VENDOR_ID_DWAV,
			USB_DEVICE_ID_DWAV_EGALAX_MULTITOUCH_7262) },
	{ .driver_data = MT_CLS_EGALAX,
		MT_USB_DEVICE(USB_VENDOR_ID_DWAV,
			USB_DEVICE_ID_DWAV_EGALAX_MULTITOUCH_72A1) },
	{ .driver_data = MT_CLS_EGALAX_SERIAL,
		MT_USB_DEVICE(USB_VENDOR_ID_DWAV,
			USB_DEVICE_ID_DWAV_EGALAX_MULTITOUCH_72AA) },
	{ .driver_data = MT_CLS_EGALAX,
		MT_USB_DEVICE(USB_VENDOR_ID_DWAV,
			USB_DEVICE_ID_DWAV_EGALAX_MULTITOUCH_72FA) },
	{ .driver_data = MT_CLS_EGALAX,
		MT_USB_DEVICE(USB_VENDOR_ID_DWAV,
			USB_DEVICE_ID_DWAV_EGALAX_MULTITOUCH_7302) },
	{ .driver_data = MT_CLS_EGALAX_SERIAL,
		MT_USB_DEVICE(USB_VENDOR_ID_DWAV,
			USB_DEVICE_ID_DWAV_EGALAX_MULTITOUCH_7349) },
	{ .driver_data = MT_CLS_EGALAX_SERIAL,
		MT_USB_DEVICE(USB_VENDOR_ID_DWAV,
			USB_DEVICE_ID_DWAV_EGALAX_MULTITOUCH_A001) },

	/* Elo TouchSystems IntelliTouch Plus panel */
	{ .driver_data = MT_CLS_DUAL_NSMU_CONTACTID,
		MT_USB_DEVICE(USB_VENDOR_ID_ELO,
			USB_DEVICE_ID_ELO_TS2515) },

	/* GeneralTouch panel */
	{ .driver_data = MT_CLS_DUAL_INRANGE_CONTACTNUMBER,
		MT_USB_DEVICE(USB_VENDOR_ID_GENERAL_TOUCH,
			USB_DEVICE_ID_GENERAL_TOUCH_WIN7_TWOFINGERS) },

	/* Gametel game controller */
	{ .driver_data = MT_CLS_DEFAULT,
		MT_BT_DEVICE(USB_VENDOR_ID_FRUCTEL,
			USB_DEVICE_ID_GAMETEL_MT_MODE) },

	/* GoodTouch panels */
	{ .driver_data = MT_CLS_DEFAULT,
		MT_USB_DEVICE(USB_VENDOR_ID_GOODTOUCH,
			USB_DEVICE_ID_GOODTOUCH_000f) },

	/* Hanvon panels */
	{ .driver_data = MT_CLS_DUAL_INRANGE_CONTACTID,
		MT_USB_DEVICE(USB_VENDOR_ID_HANVON_ALT,
			USB_DEVICE_ID_HANVON_ALT_MULTITOUCH) },

	/* Ideacom panel */
	{ .driver_data = MT_CLS_SERIAL,
		MT_USB_DEVICE(USB_VENDOR_ID_IDEACOM,
			USB_DEVICE_ID_IDEACOM_IDC6650) },
	{ .driver_data = MT_CLS_SERIAL,
		MT_USB_DEVICE(USB_VENDOR_ID_IDEACOM,
			USB_DEVICE_ID_IDEACOM_IDC6651) },

	/* Ilitek dual touch panel */
	{  .driver_data = MT_CLS_DEFAULT,
		MT_USB_DEVICE(USB_VENDOR_ID_ILITEK,
			USB_DEVICE_ID_ILITEK_MULTITOUCH) },

	/* IRTOUCH panels */
	{ .driver_data = MT_CLS_DUAL_INRANGE_CONTACTID,
		MT_USB_DEVICE(USB_VENDOR_ID_IRTOUCHSYSTEMS,
			USB_DEVICE_ID_IRTOUCH_INFRARED_USB) },

	/* LG Display panels */
	{ .driver_data = MT_CLS_DEFAULT,
		MT_USB_DEVICE(USB_VENDOR_ID_LG,
			USB_DEVICE_ID_LG_MULTITOUCH) },

	/* Lumio panels */
	{ .driver_data = MT_CLS_CONFIDENCE_MINUS_ONE,
		MT_USB_DEVICE(USB_VENDOR_ID_LUMIO,
			USB_DEVICE_ID_CRYSTALTOUCH) },
	{ .driver_data = MT_CLS_CONFIDENCE_MINUS_ONE,
		MT_USB_DEVICE(USB_VENDOR_ID_LUMIO,
			USB_DEVICE_ID_CRYSTALTOUCH_DUAL) },

	/* MosArt panels */
	{ .driver_data = MT_CLS_CONFIDENCE_MINUS_ONE,
		MT_USB_DEVICE(USB_VENDOR_ID_ASUS,
			USB_DEVICE_ID_ASUS_T91MT)},
	{ .driver_data = MT_CLS_CONFIDENCE_MINUS_ONE,
		MT_USB_DEVICE(USB_VENDOR_ID_ASUS,
			USB_DEVICE_ID_ASUSTEK_MULTITOUCH_YFO) },
	{ .driver_data = MT_CLS_CONFIDENCE_MINUS_ONE,
		MT_USB_DEVICE(USB_VENDOR_ID_TURBOX,
			USB_DEVICE_ID_TURBOX_TOUCHSCREEN_MOSART) },

	/* Panasonic panels */
	{ .driver_data = MT_CLS_PANASONIC,
		MT_USB_DEVICE(USB_VENDOR_ID_PANASONIC,
			USB_DEVICE_ID_PANABOARD_UBT780) },
	{ .driver_data = MT_CLS_PANASONIC,
		MT_USB_DEVICE(USB_VENDOR_ID_PANASONIC,
			USB_DEVICE_ID_PANABOARD_UBT880) },

	/* Novatek Panel */
	{ .driver_data = MT_CLS_DEFAULT,
<<<<<<< HEAD
		HID_USB_DEVICE(USB_VENDOR_ID_NOVATEK,
=======
		MT_USB_DEVICE(USB_VENDOR_ID_NOVATEK,
>>>>>>> e287071a
			USB_DEVICE_ID_NOVATEK_PCT) },

	/* PenMount panels */
	{ .driver_data = MT_CLS_CONFIDENCE,
		MT_USB_DEVICE(USB_VENDOR_ID_PENMOUNT,
			USB_DEVICE_ID_PENMOUNT_PCI) },

	/* PixArt optical touch screen */
	{ .driver_data = MT_CLS_INRANGE_CONTACTNUMBER,
		MT_USB_DEVICE(USB_VENDOR_ID_PIXART,
			USB_DEVICE_ID_PIXART_OPTICAL_TOUCH_SCREEN) },
	{ .driver_data = MT_CLS_INRANGE_CONTACTNUMBER,
		MT_USB_DEVICE(USB_VENDOR_ID_PIXART,
			USB_DEVICE_ID_PIXART_OPTICAL_TOUCH_SCREEN1) },
	{ .driver_data = MT_CLS_INRANGE_CONTACTNUMBER,
		MT_USB_DEVICE(USB_VENDOR_ID_PIXART,
			USB_DEVICE_ID_PIXART_OPTICAL_TOUCH_SCREEN2) },

	/* PixCir-based panels */
	{ .driver_data = MT_CLS_DUAL_INRANGE_CONTACTID,
		MT_USB_DEVICE(USB_VENDOR_ID_HANVON,
			USB_DEVICE_ID_HANVON_MULTITOUCH) },
	{ .driver_data = MT_CLS_DUAL_INRANGE_CONTACTID,
		MT_USB_DEVICE(USB_VENDOR_ID_CANDO,
			USB_DEVICE_ID_CANDO_PIXCIR_MULTI_TOUCH) },

	/* Quanta-based panels */
	{ .driver_data = MT_CLS_CONFIDENCE_CONTACT_ID,
		MT_USB_DEVICE(USB_VENDOR_ID_QUANTA,
			USB_DEVICE_ID_QUANTA_OPTICAL_TOUCH) },
	{ .driver_data = MT_CLS_CONFIDENCE_CONTACT_ID,
		MT_USB_DEVICE(USB_VENDOR_ID_QUANTA,
			USB_DEVICE_ID_QUANTA_OPTICAL_TOUCH_3001) },
	{ .driver_data = MT_CLS_CONFIDENCE_CONTACT_ID,
		MT_USB_DEVICE(USB_VENDOR_ID_QUANTA,
			USB_DEVICE_ID_QUANTA_OPTICAL_TOUCH_3008) },

	/* Stantum panels */
	{ .driver_data = MT_CLS_CONFIDENCE,
		MT_USB_DEVICE(USB_VENDOR_ID_STANTUM,
			USB_DEVICE_ID_MTP)},
	{ .driver_data = MT_CLS_CONFIDENCE,
		MT_USB_DEVICE(USB_VENDOR_ID_STANTUM_STM,
			USB_DEVICE_ID_MTP_STM)},
	{ .driver_data = MT_CLS_CONFIDENCE,
		MT_USB_DEVICE(USB_VENDOR_ID_STANTUM_SITRONIX,
			USB_DEVICE_ID_MTP_SITRONIX)},

	/* TopSeed panels */
	{ .driver_data = MT_CLS_TOPSEED,
		MT_USB_DEVICE(USB_VENDOR_ID_TOPSEED2,
			USB_DEVICE_ID_TOPSEED2_PERIPAD_701) },

	/* Touch International panels */
	{ .driver_data = MT_CLS_DEFAULT,
		MT_USB_DEVICE(USB_VENDOR_ID_TOUCH_INTL,
			USB_DEVICE_ID_TOUCH_INTL_MULTI_TOUCH) },

	/* Unitec panels */
	{ .driver_data = MT_CLS_DEFAULT,
		MT_USB_DEVICE(USB_VENDOR_ID_UNITEC,
			USB_DEVICE_ID_UNITEC_USB_TOUCH_0709) },
	{ .driver_data = MT_CLS_DEFAULT,
		MT_USB_DEVICE(USB_VENDOR_ID_UNITEC,
			USB_DEVICE_ID_UNITEC_USB_TOUCH_0A19) },
	/* XAT */
	{ .driver_data = MT_CLS_DEFAULT,
		MT_USB_DEVICE(USB_VENDOR_ID_XAT,
			USB_DEVICE_ID_XAT_CSR) },

	/* Xiroku */
	{ .driver_data = MT_CLS_DEFAULT,
		MT_USB_DEVICE(USB_VENDOR_ID_XIROKU,
			USB_DEVICE_ID_XIROKU_SPX) },
	{ .driver_data = MT_CLS_DEFAULT,
		MT_USB_DEVICE(USB_VENDOR_ID_XIROKU,
			USB_DEVICE_ID_XIROKU_MPX) },
	{ .driver_data = MT_CLS_DEFAULT,
		MT_USB_DEVICE(USB_VENDOR_ID_XIROKU,
			USB_DEVICE_ID_XIROKU_CSR) },
	{ .driver_data = MT_CLS_DEFAULT,
		MT_USB_DEVICE(USB_VENDOR_ID_XIROKU,
			USB_DEVICE_ID_XIROKU_SPX1) },
	{ .driver_data = MT_CLS_DEFAULT,
		MT_USB_DEVICE(USB_VENDOR_ID_XIROKU,
			USB_DEVICE_ID_XIROKU_MPX1) },
	{ .driver_data = MT_CLS_DEFAULT,
		MT_USB_DEVICE(USB_VENDOR_ID_XIROKU,
			USB_DEVICE_ID_XIROKU_CSR1) },
	{ .driver_data = MT_CLS_DEFAULT,
		MT_USB_DEVICE(USB_VENDOR_ID_XIROKU,
			USB_DEVICE_ID_XIROKU_SPX2) },
	{ .driver_data = MT_CLS_DEFAULT,
		MT_USB_DEVICE(USB_VENDOR_ID_XIROKU,
			USB_DEVICE_ID_XIROKU_MPX2) },
	{ .driver_data = MT_CLS_DEFAULT,
		MT_USB_DEVICE(USB_VENDOR_ID_XIROKU,
			USB_DEVICE_ID_XIROKU_CSR2) },

	/* Zytronic panels */
	{ .driver_data = MT_CLS_SERIAL,
		MT_USB_DEVICE(USB_VENDOR_ID_ZYTRONIC,
			USB_DEVICE_ID_ZYTRONIC_ZXY100) },

	/* Generic MT device */
	{ HID_DEVICE(HID_BUS_ANY, HID_GROUP_MULTITOUCH, HID_ANY_ID, HID_ANY_ID) },
	{ }
};
MODULE_DEVICE_TABLE(hid, mt_devices);

static const struct hid_usage_id mt_grabbed_usages[] = {
	{ HID_ANY_ID, HID_ANY_ID, HID_ANY_ID },
	{ HID_ANY_ID - 1, HID_ANY_ID - 1, HID_ANY_ID - 1}
};

static struct hid_driver mt_driver = {
	.name = "hid-multitouch",
	.id_table = mt_devices,
	.probe = mt_probe,
	.remove = mt_remove,
	.input_mapping = mt_input_mapping,
	.input_mapped = mt_input_mapped,
	.feature_mapping = mt_feature_mapping,
	.usage_table = mt_grabbed_usages,
	.event = mt_event,
#ifdef CONFIG_PM
	.reset_resume = mt_reset_resume,
#endif
};

static int __init mt_init(void)
{
	return hid_register_driver(&mt_driver);
}

static void __exit mt_exit(void)
{
	hid_unregister_driver(&mt_driver);
}

module_init(mt_init);
module_exit(mt_exit);<|MERGE_RESOLUTION|>--- conflicted
+++ resolved
@@ -964,11 +964,7 @@
 
 	/* Novatek Panel */
 	{ .driver_data = MT_CLS_DEFAULT,
-<<<<<<< HEAD
-		HID_USB_DEVICE(USB_VENDOR_ID_NOVATEK,
-=======
 		MT_USB_DEVICE(USB_VENDOR_ID_NOVATEK,
->>>>>>> e287071a
 			USB_DEVICE_ID_NOVATEK_PCT) },
 
 	/* PenMount panels */
