/*
 * drivers/input/tablet/wacom_wac.c
 *
 *  USB Wacom tablet support - Wacom specific code
 *
 */

/*
 * This program is free software; you can redistribute it and/or modify
 * it under the terms of the GNU General Public License as published by
 * the Free Software Foundation; either version 2 of the License, or
 * (at your option) any later version.
 */

#include "wacom_wac.h"
#include "wacom.h"
#include <linux/input/mt.h>

/* resolution for penabled devices */
#define WACOM_PL_RES		20
#define WACOM_PENPRTN_RES	40
#define WACOM_VOLITO_RES	50
#define WACOM_GRAPHIRE_RES	80
#define WACOM_INTUOS_RES	100
#define WACOM_INTUOS3_RES	200

/* Newer Cintiq and DTU have an offset between tablet and screen areas */
#define WACOM_DTU_OFFSET	200
#define WACOM_CINTIQ_OFFSET	400

/*
 * Scale factor relating reported contact size to logical contact area.
 * 2^14/pi is a good approximation on Intuos5 and 3rd-gen Bamboo
 */
#define WACOM_CONTACT_AREA_SCALE 2607

static bool touch_arbitration = 1;
module_param(touch_arbitration, bool, 0644);
MODULE_PARM_DESC(touch_arbitration, " on (Y) off (N)");

static void wacom_report_numbered_buttons(struct input_dev *input_dev,
				int button_count, int mask);

static int wacom_numbered_button_to_key(int n);

static void wacom_update_led(struct wacom *wacom, int button_count, int mask,
			     int group);
/*
 * Percent of battery capacity for Graphire.
 * 8th value means AC online and show 100% capacity.
 */
static unsigned short batcap_gr[8] = { 1, 15, 25, 35, 50, 70, 100, 100 };

/*
 * Percent of battery capacity for Intuos4 WL, AC has a separate bit.
 */
static unsigned short batcap_i4[8] = { 1, 15, 30, 45, 60, 70, 85, 100 };

static void __wacom_notify_battery(struct wacom_battery *battery,
				   int bat_capacity, bool bat_charging,
				   bool bat_connected, bool ps_connected)
{
	bool changed = battery->battery_capacity != bat_capacity  ||
		       battery->bat_charging     != bat_charging  ||
		       battery->bat_connected    != bat_connected ||
		       battery->ps_connected     != ps_connected;

	if (changed) {
		battery->battery_capacity = bat_capacity;
		battery->bat_charging = bat_charging;
		battery->bat_connected = bat_connected;
		battery->ps_connected = ps_connected;

		if (battery->battery)
			power_supply_changed(battery->battery);
	}
}

static void wacom_notify_battery(struct wacom_wac *wacom_wac,
	int bat_capacity, bool bat_charging, bool bat_connected,
	bool ps_connected)
{
	struct wacom *wacom = container_of(wacom_wac, struct wacom, wacom_wac);

	__wacom_notify_battery(&wacom->battery, bat_capacity, bat_charging,
			       bat_connected, ps_connected);
}

static int wacom_penpartner_irq(struct wacom_wac *wacom)
{
	unsigned char *data = wacom->data;
	struct input_dev *input = wacom->pen_input;

	switch (data[0]) {
	case 1:
		if (data[5] & 0x80) {
			wacom->tool[0] = (data[5] & 0x20) ? BTN_TOOL_RUBBER : BTN_TOOL_PEN;
			wacom->id[0] = (data[5] & 0x20) ? ERASER_DEVICE_ID : STYLUS_DEVICE_ID;
			input_report_key(input, wacom->tool[0], 1);
			input_report_abs(input, ABS_MISC, wacom->id[0]); /* report tool id */
			input_report_abs(input, ABS_X, get_unaligned_le16(&data[1]));
			input_report_abs(input, ABS_Y, get_unaligned_le16(&data[3]));
			input_report_abs(input, ABS_PRESSURE, (signed char)data[6] + 127);
			input_report_key(input, BTN_TOUCH, ((signed char)data[6] > -127));
			input_report_key(input, BTN_STYLUS, (data[5] & 0x40));
		} else {
			input_report_key(input, wacom->tool[0], 0);
			input_report_abs(input, ABS_MISC, 0); /* report tool id */
			input_report_abs(input, ABS_PRESSURE, -1);
			input_report_key(input, BTN_TOUCH, 0);
		}
		break;

	case 2:
		input_report_key(input, BTN_TOOL_PEN, 1);
		input_report_abs(input, ABS_MISC, STYLUS_DEVICE_ID); /* report tool id */
		input_report_abs(input, ABS_X, get_unaligned_le16(&data[1]));
		input_report_abs(input, ABS_Y, get_unaligned_le16(&data[3]));
		input_report_abs(input, ABS_PRESSURE, (signed char)data[6] + 127);
		input_report_key(input, BTN_TOUCH, ((signed char)data[6] > -80) && !(data[5] & 0x20));
		input_report_key(input, BTN_STYLUS, (data[5] & 0x40));
		break;

	default:
		dev_dbg(input->dev.parent,
			"%s: received unknown report #%d\n", __func__, data[0]);
		return 0;
        }

	return 1;
}

static int wacom_pl_irq(struct wacom_wac *wacom)
{
	struct wacom_features *features = &wacom->features;
	unsigned char *data = wacom->data;
	struct input_dev *input = wacom->pen_input;
	int prox, pressure;

	if (data[0] != WACOM_REPORT_PENABLED) {
		dev_dbg(input->dev.parent,
			"%s: received unknown report #%d\n", __func__, data[0]);
		return 0;
	}

	prox = data[1] & 0x40;

	if (!wacom->id[0]) {
		if ((data[0] & 0x10) || (data[4] & 0x20)) {
			wacom->tool[0] = BTN_TOOL_RUBBER;
			wacom->id[0] = ERASER_DEVICE_ID;
		}
		else {
			wacom->tool[0] = BTN_TOOL_PEN;
			wacom->id[0] = STYLUS_DEVICE_ID;
		}
	}

	/* If the eraser is in prox, STYLUS2 is always set. If we
	 * mis-detected the type and notice that STYLUS2 isn't set
	 * then force the eraser out of prox and let the pen in.
	 */
	if (wacom->tool[0] == BTN_TOOL_RUBBER && !(data[4] & 0x20)) {
		input_report_key(input, BTN_TOOL_RUBBER, 0);
		input_report_abs(input, ABS_MISC, 0);
		input_sync(input);
		wacom->tool[0] = BTN_TOOL_PEN;
		wacom->id[0] = STYLUS_DEVICE_ID;
	}

	if (prox) {
		pressure = (signed char)((data[7] << 1) | ((data[4] >> 2) & 1));
		if (features->pressure_max > 255)
			pressure = (pressure << 1) | ((data[4] >> 6) & 1);
		pressure += (features->pressure_max + 1) / 2;

		input_report_abs(input, ABS_X, data[3] | (data[2] << 7) | ((data[1] & 0x03) << 14));
		input_report_abs(input, ABS_Y, data[6] | (data[5] << 7) | ((data[4] & 0x03) << 14));
		input_report_abs(input, ABS_PRESSURE, pressure);

		input_report_key(input, BTN_TOUCH, data[4] & 0x08);
		input_report_key(input, BTN_STYLUS, data[4] & 0x10);
		/* Only allow the stylus2 button to be reported for the pen tool. */
		input_report_key(input, BTN_STYLUS2, (wacom->tool[0] == BTN_TOOL_PEN) && (data[4] & 0x20));
	}

	if (!prox)
		wacom->id[0] = 0;
	input_report_key(input, wacom->tool[0], prox);
	input_report_abs(input, ABS_MISC, wacom->id[0]);
	return 1;
}

static int wacom_ptu_irq(struct wacom_wac *wacom)
{
	unsigned char *data = wacom->data;
	struct input_dev *input = wacom->pen_input;

	if (data[0] != WACOM_REPORT_PENABLED) {
		dev_dbg(input->dev.parent,
			"%s: received unknown report #%d\n", __func__, data[0]);
		return 0;
	}

	if (data[1] & 0x04) {
		input_report_key(input, BTN_TOOL_RUBBER, data[1] & 0x20);
		input_report_key(input, BTN_TOUCH, data[1] & 0x08);
		wacom->id[0] = ERASER_DEVICE_ID;
	} else {
		input_report_key(input, BTN_TOOL_PEN, data[1] & 0x20);
		input_report_key(input, BTN_TOUCH, data[1] & 0x01);
		wacom->id[0] = STYLUS_DEVICE_ID;
	}
	input_report_abs(input, ABS_MISC, wacom->id[0]); /* report tool id */
	input_report_abs(input, ABS_X, le16_to_cpup((__le16 *)&data[2]));
	input_report_abs(input, ABS_Y, le16_to_cpup((__le16 *)&data[4]));
	input_report_abs(input, ABS_PRESSURE, le16_to_cpup((__le16 *)&data[6]));
	input_report_key(input, BTN_STYLUS, data[1] & 0x02);
	input_report_key(input, BTN_STYLUS2, data[1] & 0x10);
	return 1;
}

static int wacom_dtu_irq(struct wacom_wac *wacom)
{
	unsigned char *data = wacom->data;
	struct input_dev *input = wacom->pen_input;
	int prox = data[1] & 0x20;

	dev_dbg(input->dev.parent,
		"%s: received report #%d", __func__, data[0]);

	if (prox) {
		/* Going into proximity select tool */
		wacom->tool[0] = (data[1] & 0x0c) ? BTN_TOOL_RUBBER : BTN_TOOL_PEN;
		if (wacom->tool[0] == BTN_TOOL_PEN)
			wacom->id[0] = STYLUS_DEVICE_ID;
		else
			wacom->id[0] = ERASER_DEVICE_ID;
	}
	input_report_key(input, BTN_STYLUS, data[1] & 0x02);
	input_report_key(input, BTN_STYLUS2, data[1] & 0x10);
	input_report_abs(input, ABS_X, le16_to_cpup((__le16 *)&data[2]));
	input_report_abs(input, ABS_Y, le16_to_cpup((__le16 *)&data[4]));
	input_report_abs(input, ABS_PRESSURE, ((data[7] & 0x01) << 8) | data[6]);
	input_report_key(input, BTN_TOUCH, data[1] & 0x05);
	if (!prox) /* out-prox */
		wacom->id[0] = 0;
	input_report_key(input, wacom->tool[0], prox);
	input_report_abs(input, ABS_MISC, wacom->id[0]);
	return 1;
}

static int wacom_dtus_irq(struct wacom_wac *wacom)
{
	char *data = wacom->data;
	struct input_dev *input = wacom->pen_input;
	unsigned short prox, pressure = 0;

	if (data[0] != WACOM_REPORT_DTUS && data[0] != WACOM_REPORT_DTUSPAD) {
		dev_dbg(input->dev.parent,
			"%s: received unknown report #%d", __func__, data[0]);
		return 0;
	} else if (data[0] == WACOM_REPORT_DTUSPAD) {
		input = wacom->pad_input;
		input_report_key(input, BTN_0, (data[1] & 0x01));
		input_report_key(input, BTN_1, (data[1] & 0x02));
		input_report_key(input, BTN_2, (data[1] & 0x04));
		input_report_key(input, BTN_3, (data[1] & 0x08));
		input_report_abs(input, ABS_MISC,
				 data[1] & 0x0f ? PAD_DEVICE_ID : 0);
		return 1;
	} else {
		prox = data[1] & 0x80;
		if (prox) {
			switch ((data[1] >> 3) & 3) {
			case 1: /* Rubber */
				wacom->tool[0] = BTN_TOOL_RUBBER;
				wacom->id[0] = ERASER_DEVICE_ID;
				break;

			case 2: /* Pen */
				wacom->tool[0] = BTN_TOOL_PEN;
				wacom->id[0] = STYLUS_DEVICE_ID;
				break;
			}
		}

		input_report_key(input, BTN_STYLUS, data[1] & 0x20);
		input_report_key(input, BTN_STYLUS2, data[1] & 0x40);
		input_report_abs(input, ABS_X, get_unaligned_be16(&data[3]));
		input_report_abs(input, ABS_Y, get_unaligned_be16(&data[5]));
		pressure = ((data[1] & 0x03) << 8) | (data[2] & 0xff);
		input_report_abs(input, ABS_PRESSURE, pressure);
		input_report_key(input, BTN_TOUCH, pressure > 10);

		if (!prox) /* out-prox */
			wacom->id[0] = 0;
		input_report_key(input, wacom->tool[0], prox);
		input_report_abs(input, ABS_MISC, wacom->id[0]);
		return 1;
	}
}

static int wacom_graphire_irq(struct wacom_wac *wacom)
{
	struct wacom_features *features = &wacom->features;
	unsigned char *data = wacom->data;
	struct input_dev *input = wacom->pen_input;
	struct input_dev *pad_input = wacom->pad_input;
	int battery_capacity, ps_connected;
	int prox;
	int rw = 0;
	int retval = 0;

	if (features->type == GRAPHIRE_BT) {
		if (data[0] != WACOM_REPORT_PENABLED_BT) {
			dev_dbg(input->dev.parent,
				"%s: received unknown report #%d\n", __func__,
				data[0]);
			goto exit;
		}
	} else if (data[0] != WACOM_REPORT_PENABLED) {
		dev_dbg(input->dev.parent,
			"%s: received unknown report #%d\n", __func__, data[0]);
		goto exit;
	}

	prox = data[1] & 0x80;
	if (prox || wacom->id[0]) {
		if (prox) {
			switch ((data[1] >> 5) & 3) {

			case 0:	/* Pen */
				wacom->tool[0] = BTN_TOOL_PEN;
				wacom->id[0] = STYLUS_DEVICE_ID;
				break;

			case 1: /* Rubber */
				wacom->tool[0] = BTN_TOOL_RUBBER;
				wacom->id[0] = ERASER_DEVICE_ID;
				break;

			case 2: /* Mouse with wheel */
				input_report_key(input, BTN_MIDDLE, data[1] & 0x04);
				/* fall through */

			case 3: /* Mouse without wheel */
				wacom->tool[0] = BTN_TOOL_MOUSE;
				wacom->id[0] = CURSOR_DEVICE_ID;
				break;
			}
		}
		input_report_abs(input, ABS_X, le16_to_cpup((__le16 *)&data[2]));
		input_report_abs(input, ABS_Y, le16_to_cpup((__le16 *)&data[4]));
		if (wacom->tool[0] != BTN_TOOL_MOUSE) {
			if (features->type == GRAPHIRE_BT)
				input_report_abs(input, ABS_PRESSURE, data[6] |
					(((__u16) (data[1] & 0x08)) << 5));
			else
				input_report_abs(input, ABS_PRESSURE, data[6] |
					((data[7] & 0x03) << 8));
			input_report_key(input, BTN_TOUCH, data[1] & 0x01);
			input_report_key(input, BTN_STYLUS, data[1] & 0x02);
			input_report_key(input, BTN_STYLUS2, data[1] & 0x04);
		} else {
			input_report_key(input, BTN_LEFT, data[1] & 0x01);
			input_report_key(input, BTN_RIGHT, data[1] & 0x02);
			if (features->type == WACOM_G4 ||
					features->type == WACOM_MO) {
				input_report_abs(input, ABS_DISTANCE, data[6] & 0x3f);
				rw = (data[7] & 0x04) - (data[7] & 0x03);
			} else if (features->type == GRAPHIRE_BT) {
				/* Compute distance between mouse and tablet */
				rw = 44 - (data[6] >> 2);
				rw = clamp_val(rw, 0, 31);
				input_report_abs(input, ABS_DISTANCE, rw);
				if (((data[1] >> 5) & 3) == 2) {
					/* Mouse with wheel */
					input_report_key(input, BTN_MIDDLE,
							data[1] & 0x04);
					rw = (data[6] & 0x01) ? -1 :
						(data[6] & 0x02) ? 1 : 0;
				} else {
					rw = 0;
				}
			} else {
				input_report_abs(input, ABS_DISTANCE, data[7] & 0x3f);
				rw = -(signed char)data[6];
			}
			input_report_rel(input, REL_WHEEL, rw);
		}

		if (!prox)
			wacom->id[0] = 0;
		input_report_abs(input, ABS_MISC, wacom->id[0]); /* report tool id */
		input_report_key(input, wacom->tool[0], prox);
		input_sync(input); /* sync last event */
	}

	/* send pad data */
	switch (features->type) {
	case WACOM_G4:
		prox = data[7] & 0xf8;
		if (prox || wacom->id[1]) {
			wacom->id[1] = PAD_DEVICE_ID;
			input_report_key(pad_input, BTN_BACK, (data[7] & 0x40));
			input_report_key(pad_input, BTN_FORWARD, (data[7] & 0x80));
			rw = ((data[7] & 0x18) >> 3) - ((data[7] & 0x20) >> 3);
			input_report_rel(pad_input, REL_WHEEL, rw);
			if (!prox)
				wacom->id[1] = 0;
			input_report_abs(pad_input, ABS_MISC, wacom->id[1]);
			retval = 1;
		}
		break;

	case WACOM_MO:
		prox = (data[7] & 0xf8) || data[8];
		if (prox || wacom->id[1]) {
			wacom->id[1] = PAD_DEVICE_ID;
			input_report_key(pad_input, BTN_BACK, (data[7] & 0x08));
			input_report_key(pad_input, BTN_LEFT, (data[7] & 0x20));
			input_report_key(pad_input, BTN_FORWARD, (data[7] & 0x10));
			input_report_key(pad_input, BTN_RIGHT, (data[7] & 0x40));
			input_report_abs(pad_input, ABS_WHEEL, (data[8] & 0x7f));
			if (!prox)
				wacom->id[1] = 0;
			input_report_abs(pad_input, ABS_MISC, wacom->id[1]);
			retval = 1;
		}
		break;
	case GRAPHIRE_BT:
		prox = data[7] & 0x03;
		if (prox || wacom->id[1]) {
			wacom->id[1] = PAD_DEVICE_ID;
			input_report_key(pad_input, BTN_0, (data[7] & 0x02));
			input_report_key(pad_input, BTN_1, (data[7] & 0x01));
			if (!prox)
				wacom->id[1] = 0;
			input_report_abs(pad_input, ABS_MISC, wacom->id[1]);
			retval = 1;
		}
		break;
	}

	/* Store current battery capacity and power supply state */
	if (features->type == GRAPHIRE_BT) {
		rw = (data[7] >> 2 & 0x07);
		battery_capacity = batcap_gr[rw];
		ps_connected = rw == 7;
		wacom_notify_battery(wacom, battery_capacity, ps_connected,
				     1, ps_connected);
	}
exit:
	return retval;
}

static void wacom_intuos_schedule_prox_event(struct wacom_wac *wacom_wac)
{
	struct wacom *wacom = container_of(wacom_wac, struct wacom, wacom_wac);
	struct wacom_features *features = &wacom_wac->features;
	struct hid_report *r;
	struct hid_report_enum *re;

	re = &(wacom->hdev->report_enum[HID_FEATURE_REPORT]);
	if (features->type == INTUOSHT2)
		r = re->report_id_hash[WACOM_REPORT_INTUOSHT2_ID];
	else
		r = re->report_id_hash[WACOM_REPORT_INTUOS_ID1];
	if (r) {
		hid_hw_request(wacom->hdev, r, HID_REQ_GET_REPORT);
	}
}

static int wacom_intuos_pad(struct wacom_wac *wacom)
{
	struct wacom_features *features = &wacom->features;
	unsigned char *data = wacom->data;
	struct input_dev *input = wacom->pad_input;
	int i;
	int buttons = 0, nbuttons = features->numbered_buttons;
	int keys = 0, nkeys = 0;
	int ring1 = 0, ring2 = 0;
	int strip1 = 0, strip2 = 0;
	bool prox = false;

	/* pad packets. Works as a second tool and is always in prox */
	if (!(data[0] == WACOM_REPORT_INTUOSPAD || data[0] == WACOM_REPORT_INTUOS5PAD ||
	      data[0] == WACOM_REPORT_CINTIQPAD))
		return 0;

	if (features->type >= INTUOS4S && features->type <= INTUOS4L) {
		buttons = (data[3] << 1) | (data[2] & 0x01);
		ring1 = data[1];
	} else if (features->type == DTK) {
		buttons = data[6];
	} else if (features->type == WACOM_13HD) {
		buttons = (data[4] << 1) | (data[3] & 0x01);
	} else if (features->type == WACOM_24HD) {
		buttons = (data[8] << 8) | data[6];
		ring1 = data[1];
		ring2 = data[2];

		/*
		 * Three "buttons" are available on the 24HD which are
		 * physically implemented as a touchstrip. Each button
		 * is approximately 3 bits wide with a 2 bit spacing.
		 * The raw touchstrip bits are stored at:
		 *    ((data[3] & 0x1f) << 8) | data[4])
		 */
		nkeys = 3;
		keys = ((data[3] & 0x1C) ? 1<<2 : 0) |
		       ((data[4] & 0xE0) ? 1<<1 : 0) |
		       ((data[4] & 0x07) ? 1<<0 : 0);
	} else if (features->type == WACOM_27QHD) {
		nkeys = 3;
		keys = data[2] & 0x07;

		input_report_abs(input, ABS_X, be16_to_cpup((__be16 *)&data[4]));
		input_report_abs(input, ABS_Y, be16_to_cpup((__be16 *)&data[6]));
		input_report_abs(input, ABS_Z, be16_to_cpup((__be16 *)&data[8]));
	} else if (features->type == CINTIQ_HYBRID) {
		/*
		 * Do not send hardware buttons under Android. They
		 * are already sent to the system through GPIO (and
		 * have different meaning).
		 *
		 * d-pad right  -> data[4] & 0x10
		 * d-pad up     -> data[4] & 0x20
		 * d-pad left   -> data[4] & 0x40
		 * d-pad down   -> data[4] & 0x80
		 * d-pad center -> data[3] & 0x01
		 */
		buttons = (data[4] << 1) | (data[3] & 0x01);
	} else if (features->type == CINTIQ_COMPANION_2) {
		/* d-pad right  -> data[4] & 0x10
		 * d-pad up     -> data[4] & 0x20
		 * d-pad left   -> data[4] & 0x40
		 * d-pad down   -> data[4] & 0x80
		 * d-pad center -> data[3] & 0x01
		 */
		buttons = ((data[2] >> 4) << 7) |
		          ((data[1] & 0x04) << 6) |
		          ((data[2] & 0x0F) << 2) |
		          (data[1] & 0x03);
	} else if (features->type >= INTUOS5S && features->type <= INTUOSPL) {
		/*
		 * ExpressKeys on Intuos5/Intuos Pro have a capacitive sensor in
		 * addition to the mechanical switch. Switch data is
		 * stored in data[4], capacitive data in data[5].
		 *
		 * Touch ring mode switch (data[3]) has no capacitive sensor
		 */
		buttons = (data[4] << 1) | (data[3] & 0x01);
		ring1 = data[2];
	} else {
		if (features->type == WACOM_21UX2 || features->type == WACOM_22HD) {
			buttons = (data[8] << 10) | ((data[7] & 0x01) << 9) |
			          (data[6] << 1) | (data[5] & 0x01);

			if (features->type == WACOM_22HD) {
				nkeys = 3;
				keys = data[9] & 0x07;
			}
		} else {
			buttons = ((data[6] & 0x10) << 10) |
			          ((data[5] & 0x10) << 9)  |
			          ((data[6] & 0x0F) << 4)  |
			          (data[5] & 0x0F);
		}
		strip1 = ((data[1] & 0x1f) << 8) | data[2];
		strip2 = ((data[3] & 0x1f) << 8) | data[4];
	}

	prox = (buttons & ~(~0 << nbuttons)) | (keys & ~(~0 << nkeys)) |
	       (ring1 & 0x80) | (ring2 & 0x80) | strip1 | strip2;

	wacom_report_numbered_buttons(input, nbuttons, buttons);

	for (i = 0; i < nkeys; i++)
		input_report_key(input, KEY_PROG1 + i, keys & (1 << i));

	input_report_abs(input, ABS_RX, strip1);
	input_report_abs(input, ABS_RY, strip2);

	input_report_abs(input, ABS_WHEEL,    (ring1 & 0x80) ? (ring1 & 0x7f) : 0);
	input_report_abs(input, ABS_THROTTLE, (ring2 & 0x80) ? (ring2 & 0x7f) : 0);

	input_report_key(input, wacom->tool[1], prox ? 1 : 0);
	input_report_abs(input, ABS_MISC, prox ? PAD_DEVICE_ID : 0);

	input_event(input, EV_MSC, MSC_SERIAL, 0xffffffff);

	return 1;
}

static int wacom_intuos_id_mangle(int tool_id)
{
	return (tool_id & ~0xFFF) << 4 | (tool_id & 0xFFF);
}

static int wacom_intuos_get_tool_type(int tool_id)
{
	int tool_type;

	switch (tool_id) {
	case 0x812: /* Inking pen */
	case 0x801: /* Intuos3 Inking pen */
	case 0x12802: /* Intuos4/5 Inking Pen */
	case 0x012:
		tool_type = BTN_TOOL_PENCIL;
		break;

	case 0x822: /* Pen */
	case 0x842:
	case 0x852:
	case 0x823: /* Intuos3 Grip Pen */
	case 0x813: /* Intuos3 Classic Pen */
	case 0x885: /* Intuos3 Marker Pen */
	case 0x802: /* Intuos4/5 13HD/24HD General Pen */
	case 0x804: /* Intuos4/5 13HD/24HD Marker Pen */
	case 0x8e2: /* IntuosHT2 pen */
	case 0x022:
	case 0x10804: /* Intuos4/5 13HD/24HD Art Pen */
	case 0x14802: /* Intuos4/5 13HD/24HD Classic Pen */
	case 0x16802: /* Cintiq 13HD Pro Pen */
	case 0x18802: /* DTH2242 Pen */
	case 0x10802: /* Intuos4/5 13HD/24HD General Pen */
		tool_type = BTN_TOOL_PEN;
		break;

	case 0x832: /* Stroke pen */
	case 0x032:
		tool_type = BTN_TOOL_BRUSH;
		break;

	case 0x007: /* Mouse 4D and 2D */
	case 0x09c:
	case 0x094:
	case 0x017: /* Intuos3 2D Mouse */
	case 0x806: /* Intuos4 Mouse */
		tool_type = BTN_TOOL_MOUSE;
		break;

	case 0x096: /* Lens cursor */
	case 0x097: /* Intuos3 Lens cursor */
	case 0x006: /* Intuos4 Lens cursor */
		tool_type = BTN_TOOL_LENS;
		break;

	case 0x82a: /* Eraser */
	case 0x84a:
	case 0x85a:
	case 0x91a:
	case 0xd1a:
	case 0x0fa:
	case 0x82b: /* Intuos3 Grip Pen Eraser */
	case 0x81b: /* Intuos3 Classic Pen Eraser */
	case 0x91b: /* Intuos3 Airbrush Eraser */
	case 0x80c: /* Intuos4/5 13HD/24HD Marker Pen Eraser */
	case 0x80a: /* Intuos4/5 13HD/24HD General Pen Eraser */
	case 0x90a: /* Intuos4/5 13HD/24HD Airbrush Eraser */
	case 0x1480a: /* Intuos4/5 13HD/24HD Classic Pen Eraser */
	case 0x1090a: /* Intuos4/5 13HD/24HD Airbrush Eraser */
	case 0x1080c: /* Intuos4/5 13HD/24HD Art Pen Eraser */
	case 0x1680a: /* Cintiq 13HD Pro Pen Eraser */
	case 0x1880a: /* DTH2242 Eraser */
	case 0x1080a: /* Intuos4/5 13HD/24HD General Pen Eraser */
		tool_type = BTN_TOOL_RUBBER;
		break;

	case 0xd12:
	case 0x912:
	case 0x112:
	case 0x913: /* Intuos3 Airbrush */
	case 0x902: /* Intuos4/5 13HD/24HD Airbrush */
	case 0x10902: /* Intuos4/5 13HD/24HD Airbrush */
		tool_type = BTN_TOOL_AIRBRUSH;
		break;

	default: /* Unknown tool */
		tool_type = BTN_TOOL_PEN;
		break;
	}
	return tool_type;
}

static int wacom_intuos_inout(struct wacom_wac *wacom)
{
	struct wacom_features *features = &wacom->features;
	unsigned char *data = wacom->data;
	struct input_dev *input = wacom->pen_input;
	int idx = (features->type == INTUOS) ? (data[1] & 0x01) : 0;

	if (!(((data[1] & 0xfc) == 0xc0) ||  /* in prox */
	    ((data[1] & 0xfe) == 0x20) ||    /* in range */
	    ((data[1] & 0xfe) == 0x80)))     /* out prox */
		return 0;

	/* Enter report */
	if ((data[1] & 0xfc) == 0xc0) {
		/* serial number of the tool */
		wacom->serial[idx] = ((data[3] & 0x0f) << 28) +
			(data[4] << 20) + (data[5] << 12) +
			(data[6] << 4) + (data[7] >> 4);

		wacom->id[idx] = (data[2] << 4) | (data[3] >> 4) |
		     ((data[7] & 0x0f) << 16) | ((data[8] & 0xf0) << 8);

		wacom->tool[idx] = wacom_intuos_get_tool_type(wacom->id[idx]);

		wacom->shared->stylus_in_proximity = true;
		return 1;
	}

	/* in Range */
	if ((data[1] & 0xfe) == 0x20) {
		if (features->type != INTUOSHT2)
			wacom->shared->stylus_in_proximity = true;

		/* in Range while exiting */
		if (wacom->reporting_data) {
			input_report_key(input, BTN_TOUCH, 0);
			input_report_abs(input, ABS_PRESSURE, 0);
			input_report_abs(input, ABS_DISTANCE, wacom->features.distance_max);
			return 2;
		}
		return 1;
	}

	/* Exit report */
	if ((data[1] & 0xfe) == 0x80) {
		wacom->shared->stylus_in_proximity = false;
		wacom->reporting_data = false;

		/* don't report exit if we don't know the ID */
		if (!wacom->id[idx])
			return 1;

		/*
		 * Reset all states otherwise we lose the initial states
		 * when in-prox next time
		 */
		input_report_abs(input, ABS_X, 0);
		input_report_abs(input, ABS_Y, 0);
		input_report_abs(input, ABS_DISTANCE, 0);
		input_report_abs(input, ABS_TILT_X, 0);
		input_report_abs(input, ABS_TILT_Y, 0);
		if (wacom->tool[idx] >= BTN_TOOL_MOUSE) {
			input_report_key(input, BTN_LEFT, 0);
			input_report_key(input, BTN_MIDDLE, 0);
			input_report_key(input, BTN_RIGHT, 0);
			input_report_key(input, BTN_SIDE, 0);
			input_report_key(input, BTN_EXTRA, 0);
			input_report_abs(input, ABS_THROTTLE, 0);
			input_report_abs(input, ABS_RZ, 0);
		} else {
			input_report_abs(input, ABS_PRESSURE, 0);
			input_report_key(input, BTN_STYLUS, 0);
			input_report_key(input, BTN_STYLUS2, 0);
			input_report_key(input, BTN_TOUCH, 0);
			input_report_abs(input, ABS_WHEEL, 0);
			if (features->type >= INTUOS3S)
				input_report_abs(input, ABS_Z, 0);
		}
		input_report_key(input, wacom->tool[idx], 0);
		input_report_abs(input, ABS_MISC, 0); /* reset tool id */
		input_event(input, EV_MSC, MSC_SERIAL, wacom->serial[idx]);
		wacom->id[idx] = 0;
		return 2;
	}

	return 0;
}

static inline bool report_touch_events(struct wacom_wac *wacom)
{
	return (touch_arbitration ? !wacom->shared->stylus_in_proximity : 1);
}

static inline bool delay_pen_events(struct wacom_wac *wacom)
{
	return (wacom->shared->touch_down && touch_arbitration);
}

static int wacom_intuos_general(struct wacom_wac *wacom)
{
	struct wacom_features *features = &wacom->features;
	unsigned char *data = wacom->data;
	struct input_dev *input = wacom->pen_input;
	int idx = (features->type == INTUOS) ? (data[1] & 0x01) : 0;
	unsigned char type = (data[1] >> 1) & 0x0F;
	unsigned int x, y, distance, t;

	if (data[0] != WACOM_REPORT_PENABLED && data[0] != WACOM_REPORT_CINTIQ &&
		data[0] != WACOM_REPORT_INTUOS_PEN)
		return 0;

	if (delay_pen_events(wacom))
		return 1;

	/* don't report events if we don't know the tool ID */
	if (!wacom->id[idx]) {
		/* but reschedule a read of the current tool */
		wacom_intuos_schedule_prox_event(wacom);
		return 1;
	}

	/*
	 * don't report events for invalid data
	 */
	/* older I4 styli don't work with new Cintiqs */
	if ((!((wacom->id[idx] >> 16) & 0x01) &&
			(features->type == WACOM_21UX2)) ||
	    /* Only large Intuos support Lense Cursor */
	    (wacom->tool[idx] == BTN_TOOL_LENS &&
		(features->type == INTUOS3 ||
		 features->type == INTUOS3S ||
		 features->type == INTUOS4 ||
		 features->type == INTUOS4S ||
		 features->type == INTUOS5 ||
		 features->type == INTUOS5S ||
		 features->type == INTUOSPM ||
		 features->type == INTUOSPS)) ||
	   /* Cintiq doesn't send data when RDY bit isn't set */
	   (features->type == CINTIQ && !(data[1] & 0x40)))
		return 1;

	x = (be16_to_cpup((__be16 *)&data[2]) << 1) | ((data[9] >> 1) & 1);
	y = (be16_to_cpup((__be16 *)&data[4]) << 1) | (data[9] & 1);
	distance = data[9] >> 2;
	if (features->type < INTUOS3S) {
		x >>= 1;
		y >>= 1;
		distance >>= 1;
	}
	input_report_abs(input, ABS_X, x);
	input_report_abs(input, ABS_Y, y);
	input_report_abs(input, ABS_DISTANCE, distance);

	switch (type) {
	case 0x00:
	case 0x01:
	case 0x02:
	case 0x03:
		/* general pen packet */
		t = (data[6] << 3) | ((data[7] & 0xC0) >> 5) | (data[1] & 1);
		if (features->pressure_max < 2047)
			t >>= 1;
		input_report_abs(input, ABS_PRESSURE, t);
		if (features->type != INTUOSHT2) {
		    input_report_abs(input, ABS_TILT_X,
				 (((data[7] << 1) & 0x7e) | (data[8] >> 7)) - 64);
		    input_report_abs(input, ABS_TILT_Y, (data[8] & 0x7f) - 64);
		}
		input_report_key(input, BTN_STYLUS, data[1] & 2);
		input_report_key(input, BTN_STYLUS2, data[1] & 4);
		input_report_key(input, BTN_TOUCH, t > 10);
		break;

	case 0x0a:
		/* airbrush second packet */
		input_report_abs(input, ABS_WHEEL,
				(data[6] << 2) | ((data[7] >> 6) & 3));
		input_report_abs(input, ABS_TILT_X,
				 (((data[7] << 1) & 0x7e) | (data[8] >> 7)) - 64);
		input_report_abs(input, ABS_TILT_Y, (data[8] & 0x7f) - 64);
		break;

	case 0x05:
		/* Rotation packet */
		if (features->type >= INTUOS3S) {
			/* I3 marker pen rotation */
			t = (data[6] << 3) | ((data[7] >> 5) & 7);
			t = (data[7] & 0x20) ? ((t > 900) ? ((t-1) / 2 - 1350) :
				((t-1) / 2 + 450)) : (450 - t / 2) ;
			input_report_abs(input, ABS_Z, t);
		} else {
			/* 4D mouse 2nd packet */
			t = (data[6] << 3) | ((data[7] >> 5) & 7);
			input_report_abs(input, ABS_RZ, (data[7] & 0x20) ?
				((t - 1) / 2) : -t / 2);
		}
		break;

	case 0x04:
		/* 4D mouse 1st packet */
		input_report_key(input, BTN_LEFT,   data[8] & 0x01);
		input_report_key(input, BTN_MIDDLE, data[8] & 0x02);
		input_report_key(input, BTN_RIGHT,  data[8] & 0x04);

		input_report_key(input, BTN_SIDE,   data[8] & 0x20);
		input_report_key(input, BTN_EXTRA,  data[8] & 0x10);
		t = (data[6] << 2) | ((data[7] >> 6) & 3);
		input_report_abs(input, ABS_THROTTLE, (data[8] & 0x08) ? -t : t);
		break;

	case 0x06:
		/* I4 mouse */
		input_report_key(input, BTN_LEFT,   data[6] & 0x01);
		input_report_key(input, BTN_MIDDLE, data[6] & 0x02);
		input_report_key(input, BTN_RIGHT,  data[6] & 0x04);
		input_report_rel(input, REL_WHEEL, ((data[7] & 0x80) >> 7)
				 - ((data[7] & 0x40) >> 6));
		input_report_key(input, BTN_SIDE,   data[6] & 0x08);
		input_report_key(input, BTN_EXTRA,  data[6] & 0x10);

		input_report_abs(input, ABS_TILT_X,
			(((data[7] << 1) & 0x7e) | (data[8] >> 7)) - 64);
		input_report_abs(input, ABS_TILT_Y, (data[8] & 0x7f) - 64);
		break;

	case 0x08:
		if (wacom->tool[idx] == BTN_TOOL_MOUSE) {
			/* 2D mouse packet */
			input_report_key(input, BTN_LEFT,   data[8] & 0x04);
			input_report_key(input, BTN_MIDDLE, data[8] & 0x08);
			input_report_key(input, BTN_RIGHT,  data[8] & 0x10);
			input_report_rel(input, REL_WHEEL, (data[8] & 0x01)
					 - ((data[8] & 0x02) >> 1));

			/* I3 2D mouse side buttons */
			if (features->type >= INTUOS3S && features->type <= INTUOS3L) {
				input_report_key(input, BTN_SIDE,   data[8] & 0x40);
				input_report_key(input, BTN_EXTRA,  data[8] & 0x20);
			}
		}
		else if (wacom->tool[idx] == BTN_TOOL_LENS) {
			/* Lens cursor packets */
			input_report_key(input, BTN_LEFT,   data[8] & 0x01);
			input_report_key(input, BTN_MIDDLE, data[8] & 0x02);
			input_report_key(input, BTN_RIGHT,  data[8] & 0x04);
			input_report_key(input, BTN_SIDE,   data[8] & 0x10);
			input_report_key(input, BTN_EXTRA,  data[8] & 0x08);
		}
		break;

	case 0x07:
	case 0x09:
	case 0x0b:
	case 0x0c:
	case 0x0d:
	case 0x0e:
	case 0x0f:
		/* unhandled */
		break;
	}

	input_report_abs(input, ABS_MISC,
			 wacom_intuos_id_mangle(wacom->id[idx])); /* report tool id */
	input_report_key(input, wacom->tool[idx], 1);
	input_event(input, EV_MSC, MSC_SERIAL, wacom->serial[idx]);
	wacom->reporting_data = true;
	return 2;
}

static int wacom_intuos_irq(struct wacom_wac *wacom)
{
	unsigned char *data = wacom->data;
	struct input_dev *input = wacom->pen_input;
	int result;

	if (data[0] != WACOM_REPORT_PENABLED &&
	    data[0] != WACOM_REPORT_INTUOS_ID1 &&
	    data[0] != WACOM_REPORT_INTUOS_ID2 &&
	    data[0] != WACOM_REPORT_INTUOSPAD &&
	    data[0] != WACOM_REPORT_INTUOS_PEN &&
	    data[0] != WACOM_REPORT_CINTIQ &&
	    data[0] != WACOM_REPORT_CINTIQPAD &&
	    data[0] != WACOM_REPORT_INTUOS5PAD) {
		dev_dbg(input->dev.parent,
			"%s: received unknown report #%d\n", __func__, data[0]);
                return 0;
	}

	/* process pad events */
	result = wacom_intuos_pad(wacom);
	if (result)
		return result;

	/* process in/out prox events */
	result = wacom_intuos_inout(wacom);
	if (result)
		return result - 1;

	/* process general packets */
	result = wacom_intuos_general(wacom);
	if (result)
		return result - 1;

	return 0;
}

static int wacom_remote_irq(struct wacom_wac *wacom_wac, size_t len)
{
	unsigned char *data = wacom_wac->data;
	struct input_dev *input;
	struct wacom *wacom = container_of(wacom_wac, struct wacom, wacom_wac);
	struct wacom_remote *remote = wacom->remote;
	int bat_charging, bat_percent, touch_ring_mode;
	__u32 serial;
	int i, index = -1;
	unsigned long flags;

	if (data[0] != WACOM_REPORT_REMOTE) {
		hid_dbg(wacom->hdev, "%s: received unknown report #%d",
			__func__, data[0]);
		return 0;
	}

	serial = data[3] + (data[4] << 8) + (data[5] << 16);
	wacom_wac->id[0] = PAD_DEVICE_ID;

	spin_lock_irqsave(&remote->remote_lock, flags);

	for (i = 0; i < WACOM_MAX_REMOTES; i++) {
		if (remote->remotes[i].serial == serial) {
			index = i;
			break;
		}
	}

	if (index < 0 || !remote->remotes[index].registered)
		goto out;

	input = remote->remotes[index].input;

	input_report_key(input, BTN_0, (data[9] & 0x01));
	input_report_key(input, BTN_1, (data[9] & 0x02));
	input_report_key(input, BTN_2, (data[9] & 0x04));
	input_report_key(input, BTN_3, (data[9] & 0x08));
	input_report_key(input, BTN_4, (data[9] & 0x10));
	input_report_key(input, BTN_5, (data[9] & 0x20));
	input_report_key(input, BTN_6, (data[9] & 0x40));
	input_report_key(input, BTN_7, (data[9] & 0x80));

	input_report_key(input, BTN_8, (data[10] & 0x01));
	input_report_key(input, BTN_9, (data[10] & 0x02));
	input_report_key(input, BTN_A, (data[10] & 0x04));
	input_report_key(input, BTN_B, (data[10] & 0x08));
	input_report_key(input, BTN_C, (data[10] & 0x10));
	input_report_key(input, BTN_X, (data[10] & 0x20));
	input_report_key(input, BTN_Y, (data[10] & 0x40));
	input_report_key(input, BTN_Z, (data[10] & 0x80));

	input_report_key(input, BTN_BASE, (data[11] & 0x01));
	input_report_key(input, BTN_BASE2, (data[11] & 0x02));

	if (data[12] & 0x80)
		input_report_abs(input, ABS_WHEEL, (data[12] & 0x7f));
	else
		input_report_abs(input, ABS_WHEEL, 0);

	bat_percent = data[7] & 0x7f;
	bat_charging = !!(data[7] & 0x80);

	if (data[9] | data[10] | (data[11] & 0x03) | data[12])
		input_report_abs(input, ABS_MISC, PAD_DEVICE_ID);
	else
		input_report_abs(input, ABS_MISC, 0);

	input_event(input, EV_MSC, MSC_SERIAL, serial);

	input_sync(input);

	/*Which mode select (LED light) is currently on?*/
	touch_ring_mode = (data[11] & 0xC0) >> 6;

	for (i = 0; i < WACOM_MAX_REMOTES; i++) {
		if (remote->remotes[i].serial == serial)
			wacom->led.groups[i].select = touch_ring_mode;
	}

	__wacom_notify_battery(&remote->remotes[index].battery, bat_percent,
				bat_charging, 1, bat_charging);

out:
	spin_unlock_irqrestore(&remote->remote_lock, flags);
	return 0;
}

static void wacom_remote_status_irq(struct wacom_wac *wacom_wac, size_t len)
{
	struct wacom *wacom = container_of(wacom_wac, struct wacom, wacom_wac);
	unsigned char *data = wacom_wac->data;
	struct wacom_remote *remote = wacom->remote;
	struct wacom_remote_data remote_data;
	unsigned long flags;
	int i, ret;

	if (data[0] != WACOM_REPORT_DEVICE_LIST)
		return;

	memset(&remote_data, 0, sizeof(struct wacom_remote_data));

	for (i = 0; i < WACOM_MAX_REMOTES; i++) {
		int j = i * 6;
		int serial = (data[j+6] << 16) + (data[j+5] << 8) + data[j+4];
		bool connected = data[j+2];

		remote_data.remote[i].serial = serial;
		remote_data.remote[i].connected = connected;
	}

	spin_lock_irqsave(&remote->remote_lock, flags);

	ret = kfifo_in(&remote->remote_fifo, &remote_data, sizeof(remote_data));
	if (ret != sizeof(remote_data)) {
		spin_unlock_irqrestore(&remote->remote_lock, flags);
		hid_err(wacom->hdev, "Can't queue Remote status event.\n");
		return;
	}

	spin_unlock_irqrestore(&remote->remote_lock, flags);

	wacom_schedule_work(wacom_wac, WACOM_WORKER_REMOTE);
}

static int int_dist(int x1, int y1, int x2, int y2)
{
	int x = x2 - x1;
	int y = y2 - y1;

	return int_sqrt(x*x + y*y);
}

static void wacom_intuos_bt_process_data(struct wacom_wac *wacom,
		unsigned char *data)
{
	memcpy(wacom->data, data, 10);
	wacom_intuos_irq(wacom);

	input_sync(wacom->pen_input);
	if (wacom->pad_input)
		input_sync(wacom->pad_input);
}

static int wacom_intuos_bt_irq(struct wacom_wac *wacom, size_t len)
{
	unsigned char data[WACOM_PKGLEN_MAX];
	int i = 1;
	unsigned power_raw, battery_capacity, bat_charging, ps_connected;

	memcpy(data, wacom->data, len);

	switch (data[0]) {
	case 0x04:
		wacom_intuos_bt_process_data(wacom, data + i);
		i += 10;
		/* fall through */
	case 0x03:
		wacom_intuos_bt_process_data(wacom, data + i);
		i += 10;
		wacom_intuos_bt_process_data(wacom, data + i);
		i += 10;
		power_raw = data[i];
		bat_charging = (power_raw & 0x08) ? 1 : 0;
		ps_connected = (power_raw & 0x10) ? 1 : 0;
		battery_capacity = batcap_i4[power_raw & 0x07];
		wacom_notify_battery(wacom, battery_capacity, bat_charging,
				     battery_capacity || bat_charging,
				     ps_connected);
		break;
	default:
		dev_dbg(wacom->pen_input->dev.parent,
				"Unknown report: %d,%d size:%zu\n",
				data[0], data[1], len);
		return 0;
	}
	return 0;
}

static int wacom_wac_finger_count_touches(struct wacom_wac *wacom)
{
	struct input_dev *input = wacom->touch_input;
	unsigned touch_max = wacom->features.touch_max;
	int count = 0;
	int i;

	if (!touch_max)
		return 0;

	if (touch_max == 1)
		return test_bit(BTN_TOUCH, input->key) &&
			report_touch_events(wacom);

	for (i = 0; i < input->mt->num_slots; i++) {
		struct input_mt_slot *ps = &input->mt->slots[i];
		int id = input_mt_get_value(ps, ABS_MT_TRACKING_ID);
		if (id >= 0)
			count++;
	}

	return count;
}

static void wacom_intuos_pro2_bt_pen(struct wacom_wac *wacom)
{
	const int pen_frame_len = 14;
	const int pen_frames = 7;

	struct input_dev *pen_input = wacom->pen_input;
	unsigned char *data = wacom->data;
	int i;

	wacom->serial[0] = get_unaligned_le64(&data[99]);
	wacom->id[0]     = get_unaligned_le16(&data[107]);
	if (wacom->serial[0] >> 52 == 1) {
		/* Add back in missing bits of ID for non-USI pens */
		wacom->id[0] |= (wacom->serial[0] >> 32) & 0xFFFFF;
	}
	wacom->tool[0]   = wacom_intuos_get_tool_type(wacom_intuos_id_mangle(wacom->id[0]));

	for (i = 0; i < pen_frames; i++) {
		unsigned char *frame = &data[i*pen_frame_len + 1];
		bool valid = frame[0] & 0x80;
		bool prox = frame[0] & 0x40;
		bool range = frame[0] & 0x20;

		if (!valid)
			continue;

		if (range) {
			input_report_abs(pen_input, ABS_X, get_unaligned_le16(&frame[1]));
			input_report_abs(pen_input, ABS_Y, get_unaligned_le16(&frame[3]));
			input_report_abs(pen_input, ABS_TILT_X, frame[7]);
			input_report_abs(pen_input, ABS_TILT_Y, frame[8]);
			input_report_abs(pen_input, ABS_Z, get_unaligned_le16(&frame[9]));
			input_report_abs(pen_input, ABS_WHEEL, get_unaligned_le16(&frame[11]));
		}
		input_report_abs(pen_input, ABS_PRESSURE, get_unaligned_le16(&frame[5]));
		input_report_abs(pen_input, ABS_DISTANCE, range ? frame[13] : wacom->features.distance_max);

		input_report_key(pen_input, BTN_TOUCH, frame[0] & 0x01);
		input_report_key(pen_input, BTN_STYLUS, frame[0] & 0x02);
		input_report_key(pen_input, BTN_STYLUS2, frame[0] & 0x04);

		input_report_key(pen_input, wacom->tool[0], prox);
		input_event(pen_input, EV_MSC, MSC_SERIAL, wacom->serial[0]);
		input_report_abs(pen_input, ABS_MISC,
				 wacom_intuos_id_mangle(wacom->id[0])); /* report tool id */

		wacom->shared->stylus_in_proximity = prox;

		input_sync(pen_input);
	}
}

static void wacom_intuos_pro2_bt_touch(struct wacom_wac *wacom)
{
	const int finger_touch_len = 8;
	const int finger_frames = 4;
	const int finger_frame_len = 43;

	struct input_dev *touch_input = wacom->touch_input;
	unsigned char *data = wacom->data;
	int num_contacts_left = 5;
	int i, j;

	for (i = 0; i < finger_frames; i++) {
		unsigned char *frame = &data[i*finger_frame_len + 109];
		int current_num_contacts = frame[0] & 0x7F;
		int contacts_to_send;

		if (!(frame[0] & 0x80))
			continue;

		/*
		 * First packet resets the counter since only the first
		 * packet in series will have non-zero current_num_contacts.
		 */
		if (current_num_contacts)
			wacom->num_contacts_left = current_num_contacts;

		contacts_to_send = min(num_contacts_left, wacom->num_contacts_left);

		for (j = 0; j < contacts_to_send; j++) {
			unsigned char *touch = &frame[j*finger_touch_len + 1];
			int slot = input_mt_get_slot_by_key(touch_input, touch[0]);
			int x = get_unaligned_le16(&touch[2]);
			int y = get_unaligned_le16(&touch[4]);
			int w = touch[6] * input_abs_get_res(touch_input, ABS_MT_POSITION_X);
			int h = touch[7] * input_abs_get_res(touch_input, ABS_MT_POSITION_Y);

			if (slot < 0)
				continue;

			input_mt_slot(touch_input, slot);
			input_mt_report_slot_state(touch_input, MT_TOOL_FINGER, touch[1] & 0x01);
			input_report_abs(touch_input, ABS_MT_POSITION_X, x);
			input_report_abs(touch_input, ABS_MT_POSITION_Y, y);
			input_report_abs(touch_input, ABS_MT_TOUCH_MAJOR, max(w, h));
			input_report_abs(touch_input, ABS_MT_TOUCH_MINOR, min(w, h));
			input_report_abs(touch_input, ABS_MT_ORIENTATION, w > h);
		}

		input_mt_sync_frame(touch_input);

		wacom->num_contacts_left -= contacts_to_send;
		if (wacom->num_contacts_left <= 0) {
			wacom->num_contacts_left = 0;
			wacom->shared->touch_down = wacom_wac_finger_count_touches(wacom);
		}
	}

	input_report_switch(touch_input, SW_MUTE_DEVICE, !(data[281] >> 7));
	input_sync(touch_input);
}

static void wacom_intuos_pro2_bt_pad(struct wacom_wac *wacom)
{
	struct input_dev *pad_input = wacom->pad_input;
	unsigned char *data = wacom->data;

	int buttons = (data[282] << 1) | ((data[281] >> 6) & 0x01);
	int ring = data[285];
	int prox = buttons | (ring & 0x80);

	wacom_report_numbered_buttons(pad_input, 9, buttons);

	input_report_abs(pad_input, ABS_WHEEL, (ring & 0x80) ? (ring & 0x7f) : 0);

	input_report_key(pad_input, wacom->tool[1], prox ? 1 : 0);
	input_report_abs(pad_input, ABS_MISC, prox ? PAD_DEVICE_ID : 0);
	input_event(pad_input, EV_MSC, MSC_SERIAL, 0xffffffff);

	input_sync(pad_input);
}

static void wacom_intuos_pro2_bt_battery(struct wacom_wac *wacom)
{
	unsigned char *data = wacom->data;

	bool chg = data[284] & 0x80;
	int battery_status = data[284] & 0x7F;

	wacom_notify_battery(wacom, battery_status, chg, 1, chg);
}

static int wacom_intuos_pro2_bt_irq(struct wacom_wac *wacom, size_t len)
{
	unsigned char *data = wacom->data;

	if (data[0] != 0x80) {
		dev_dbg(wacom->pen_input->dev.parent,
			"%s: received unknown report #%d\n", __func__, data[0]);
		return 0;
	}

	wacom_intuos_pro2_bt_pen(wacom);
	wacom_intuos_pro2_bt_touch(wacom);
	wacom_intuos_pro2_bt_pad(wacom);
	wacom_intuos_pro2_bt_battery(wacom);
	return 0;
}

static int wacom_24hdt_irq(struct wacom_wac *wacom)
{
	struct input_dev *input = wacom->touch_input;
	unsigned char *data = wacom->data;
	int i;
	int current_num_contacts = data[61];
	int contacts_to_send = 0;
	int num_contacts_left = 4; /* maximum contacts per packet */
	int byte_per_packet = WACOM_BYTES_PER_24HDT_PACKET;
	int y_offset = 2;

	if (wacom->features.type == WACOM_27QHDT) {
		current_num_contacts = data[63];
		num_contacts_left = 10;
		byte_per_packet = WACOM_BYTES_PER_QHDTHID_PACKET;
		y_offset = 0;
	}

	/*
	 * First packet resets the counter since only the first
	 * packet in series will have non-zero current_num_contacts.
	 */
	if (current_num_contacts)
		wacom->num_contacts_left = current_num_contacts;

	contacts_to_send = min(num_contacts_left, wacom->num_contacts_left);

	for (i = 0; i < contacts_to_send; i++) {
		int offset = (byte_per_packet * i) + 1;
		bool touch = (data[offset] & 0x1) && report_touch_events(wacom);
		int slot = input_mt_get_slot_by_key(input, data[offset + 1]);

		if (slot < 0)
			continue;
		input_mt_slot(input, slot);
		input_mt_report_slot_state(input, MT_TOOL_FINGER, touch);

		if (touch) {
			int t_x = get_unaligned_le16(&data[offset + 2]);
			int t_y = get_unaligned_le16(&data[offset + 4 + y_offset]);

			input_report_abs(input, ABS_MT_POSITION_X, t_x);
			input_report_abs(input, ABS_MT_POSITION_Y, t_y);

			if (wacom->features.type != WACOM_27QHDT) {
				int c_x = get_unaligned_le16(&data[offset + 4]);
				int c_y = get_unaligned_le16(&data[offset + 8]);
				int w = get_unaligned_le16(&data[offset + 10]);
				int h = get_unaligned_le16(&data[offset + 12]);

				input_report_abs(input, ABS_MT_TOUCH_MAJOR, min(w,h));
				input_report_abs(input, ABS_MT_WIDTH_MAJOR,
						 min(w, h) + int_dist(t_x, t_y, c_x, c_y));
				input_report_abs(input, ABS_MT_WIDTH_MINOR, min(w, h));
				input_report_abs(input, ABS_MT_ORIENTATION, w > h);
			}
		}
	}
	input_mt_sync_frame(input);

	wacom->num_contacts_left -= contacts_to_send;
	if (wacom->num_contacts_left <= 0) {
		wacom->num_contacts_left = 0;
		wacom->shared->touch_down = wacom_wac_finger_count_touches(wacom);
	}
	return 1;
}

static int wacom_mt_touch(struct wacom_wac *wacom)
{
	struct input_dev *input = wacom->touch_input;
	unsigned char *data = wacom->data;
	int i;
	int current_num_contacts = data[2];
	int contacts_to_send = 0;
	int x_offset = 0;

	/* MTTPC does not support Height and Width */
	if (wacom->features.type == MTTPC || wacom->features.type == MTTPC_B)
		x_offset = -4;

	/*
	 * First packet resets the counter since only the first
	 * packet in series will have non-zero current_num_contacts.
	 */
	if (current_num_contacts)
		wacom->num_contacts_left = current_num_contacts;

	/* There are at most 5 contacts per packet */
	contacts_to_send = min(5, wacom->num_contacts_left);

	for (i = 0; i < contacts_to_send; i++) {
		int offset = (WACOM_BYTES_PER_MT_PACKET + x_offset) * i + 3;
		bool touch = (data[offset] & 0x1) && report_touch_events(wacom);
		int id = get_unaligned_le16(&data[offset + 1]);
		int slot = input_mt_get_slot_by_key(input, id);

		if (slot < 0)
			continue;

		input_mt_slot(input, slot);
		input_mt_report_slot_state(input, MT_TOOL_FINGER, touch);
		if (touch) {
			int x = get_unaligned_le16(&data[offset + x_offset + 7]);
			int y = get_unaligned_le16(&data[offset + x_offset + 9]);
			input_report_abs(input, ABS_MT_POSITION_X, x);
			input_report_abs(input, ABS_MT_POSITION_Y, y);
		}
	}
	input_mt_sync_frame(input);

	wacom->num_contacts_left -= contacts_to_send;
	if (wacom->num_contacts_left <= 0) {
		wacom->num_contacts_left = 0;
		wacom->shared->touch_down = wacom_wac_finger_count_touches(wacom);
	}
	return 1;
}

static int wacom_tpc_mt_touch(struct wacom_wac *wacom)
{
	struct input_dev *input = wacom->touch_input;
	unsigned char *data = wacom->data;
	int i;

	for (i = 0; i < 2; i++) {
		int p = data[1] & (1 << i);
		bool touch = p && report_touch_events(wacom);

		input_mt_slot(input, i);
		input_mt_report_slot_state(input, MT_TOOL_FINGER, touch);
		if (touch) {
			int x = le16_to_cpup((__le16 *)&data[i * 2 + 2]) & 0x7fff;
			int y = le16_to_cpup((__le16 *)&data[i * 2 + 6]) & 0x7fff;

			input_report_abs(input, ABS_MT_POSITION_X, x);
			input_report_abs(input, ABS_MT_POSITION_Y, y);
		}
	}
	input_mt_sync_frame(input);

	/* keep touch state for pen event */
	wacom->shared->touch_down = wacom_wac_finger_count_touches(wacom);

	return 1;
}

static int wacom_tpc_single_touch(struct wacom_wac *wacom, size_t len)
{
	unsigned char *data = wacom->data;
	struct input_dev *input = wacom->touch_input;
	bool prox = report_touch_events(wacom);
	int x = 0, y = 0;

	if (wacom->features.touch_max > 1 || len > WACOM_PKGLEN_TPC2FG)
		return 0;

	if (len == WACOM_PKGLEN_TPC1FG) {
		prox = prox && (data[0] & 0x01);
		x = get_unaligned_le16(&data[1]);
		y = get_unaligned_le16(&data[3]);
	} else if (len == WACOM_PKGLEN_TPC1FG_B) {
		prox = prox && (data[2] & 0x01);
		x = get_unaligned_le16(&data[3]);
		y = get_unaligned_le16(&data[5]);
	} else {
		prox = prox && (data[1] & 0x01);
		x = le16_to_cpup((__le16 *)&data[2]);
		y = le16_to_cpup((__le16 *)&data[4]);
	}

	if (prox) {
		input_report_abs(input, ABS_X, x);
		input_report_abs(input, ABS_Y, y);
	}
	input_report_key(input, BTN_TOUCH, prox);

	/* keep touch state for pen events */
	wacom->shared->touch_down = prox;

	return 1;
}

static int wacom_tpc_pen(struct wacom_wac *wacom)
{
	unsigned char *data = wacom->data;
	struct input_dev *input = wacom->pen_input;
	bool prox = data[1] & 0x20;

	if (!wacom->shared->stylus_in_proximity) /* first in prox */
		/* Going into proximity select tool */
		wacom->tool[0] = (data[1] & 0x0c) ? BTN_TOOL_RUBBER : BTN_TOOL_PEN;

	/* keep pen state for touch events */
	wacom->shared->stylus_in_proximity = prox;

	/* send pen events only when touch is up or forced out
	 * or touch arbitration is off
	 */
	if (!delay_pen_events(wacom)) {
		input_report_key(input, BTN_STYLUS, data[1] & 0x02);
		input_report_key(input, BTN_STYLUS2, data[1] & 0x10);
		input_report_abs(input, ABS_X, le16_to_cpup((__le16 *)&data[2]));
		input_report_abs(input, ABS_Y, le16_to_cpup((__le16 *)&data[4]));
		input_report_abs(input, ABS_PRESSURE, ((data[7] & 0x07) << 8) | data[6]);
		input_report_key(input, BTN_TOUCH, data[1] & 0x05);
		input_report_key(input, wacom->tool[0], prox);
		return 1;
	}

	return 0;
}

static int wacom_tpc_irq(struct wacom_wac *wacom, size_t len)
{
	unsigned char *data = wacom->data;

	if (wacom->pen_input) {
		dev_dbg(wacom->pen_input->dev.parent,
			"%s: received report #%d\n", __func__, data[0]);

		if (len == WACOM_PKGLEN_PENABLED ||
		    data[0] == WACOM_REPORT_PENABLED)
			return wacom_tpc_pen(wacom);
	}
	else if (wacom->touch_input) {
		dev_dbg(wacom->touch_input->dev.parent,
			"%s: received report #%d\n", __func__, data[0]);

		switch (len) {
		case WACOM_PKGLEN_TPC1FG:
			return wacom_tpc_single_touch(wacom, len);
<<<<<<< HEAD

		case WACOM_PKGLEN_TPC2FG:
			return wacom_tpc_mt_touch(wacom);

		default:
			switch (data[0]) {
			case WACOM_REPORT_TPC1FG:
			case WACOM_REPORT_TPCHID:
			case WACOM_REPORT_TPCST:
			case WACOM_REPORT_TPC1FGE:
				return wacom_tpc_single_touch(wacom, len);

=======

		case WACOM_PKGLEN_TPC2FG:
			return wacom_tpc_mt_touch(wacom);

		default:
			switch (data[0]) {
			case WACOM_REPORT_TPC1FG:
			case WACOM_REPORT_TPCHID:
			case WACOM_REPORT_TPCST:
			case WACOM_REPORT_TPC1FGE:
				return wacom_tpc_single_touch(wacom, len);

>>>>>>> a122c576
			case WACOM_REPORT_TPCMT:
			case WACOM_REPORT_TPCMT2:
				return wacom_mt_touch(wacom);

			}
		}
	}

	return 0;
}

int wacom_equivalent_usage(int usage)
{
	if ((usage & HID_USAGE_PAGE) == WACOM_HID_UP_WACOMDIGITIZER) {
		int subpage = (usage & 0xFF00) << 8;
		int subusage = (usage & 0xFF);

		if (subpage == WACOM_HID_SP_PAD ||
		    subpage == WACOM_HID_SP_BUTTON ||
		    subpage == WACOM_HID_SP_DIGITIZER ||
		    subpage == WACOM_HID_SP_DIGITIZERINFO ||
		    usage == WACOM_HID_WD_SENSE ||
		    usage == WACOM_HID_WD_SERIALHI ||
		    usage == WACOM_HID_WD_TOOLTYPE ||
		    usage == WACOM_HID_WD_DISTANCE ||
		    usage == WACOM_HID_WD_TOUCHSTRIP ||
		    usage == WACOM_HID_WD_TOUCHSTRIP2 ||
		    usage == WACOM_HID_WD_TOUCHRING ||
		    usage == WACOM_HID_WD_TOUCHRINGSTATUS) {
			return usage;
		}

		if (subpage == HID_UP_UNDEFINED)
			subpage = HID_UP_DIGITIZER;

		return subpage | subusage;
	}

	if ((usage & HID_USAGE_PAGE) == WACOM_HID_UP_WACOMTOUCH) {
		int subpage = (usage & 0xFF00) << 8;
		int subusage = (usage & 0xFF);

		if (subpage == HID_UP_UNDEFINED)
			subpage = WACOM_HID_SP_DIGITIZER;

		return subpage | subusage;
	}

	return usage;
}

static void wacom_map_usage(struct input_dev *input, struct hid_usage *usage,
		struct hid_field *field, __u8 type, __u16 code, int fuzz)
{
	struct wacom *wacom = input_get_drvdata(input);
	struct wacom_wac *wacom_wac = &wacom->wacom_wac;
	struct wacom_features *features = &wacom_wac->features;
	int fmin = field->logical_minimum;
	int fmax = field->logical_maximum;
	unsigned int equivalent_usage = wacom_equivalent_usage(usage->hid);
	int resolution_code = code;

	if (equivalent_usage == HID_DG_TWIST) {
		resolution_code = ABS_RZ;
	}

	if (equivalent_usage == HID_GD_X) {
		fmin += features->offset_left;
		fmax -= features->offset_right;
	}
	if (equivalent_usage == HID_GD_Y) {
		fmin += features->offset_top;
		fmax -= features->offset_bottom;
	}

	usage->type = type;
	usage->code = code;

	set_bit(type, input->evbit);

	switch (type) {
	case EV_ABS:
		input_set_abs_params(input, code, fmin, fmax, fuzz, 0);
		input_abs_set_res(input, code,
				  hidinput_calc_abs_res(field, resolution_code));
		break;
	case EV_KEY:
		input_set_capability(input, EV_KEY, code);
		break;
	case EV_MSC:
		input_set_capability(input, EV_MSC, code);
		break;
	case EV_SW:
		input_set_capability(input, EV_SW, code);
		break;
	}
}

static void wacom_wac_pad_usage_mapping(struct hid_device *hdev,
		struct hid_field *field, struct hid_usage *usage)
{
	struct wacom *wacom = hid_get_drvdata(hdev);
	struct wacom_wac *wacom_wac = &wacom->wacom_wac;
	struct wacom_features *features = &wacom_wac->features;
	struct input_dev *input = wacom_wac->pad_input;
	unsigned equivalent_usage = wacom_equivalent_usage(usage->hid);

	switch (equivalent_usage) {
	case WACOM_HID_WD_BATTERY_LEVEL:
	case WACOM_HID_WD_BATTERY_CHARGING:
		features->quirks |= WACOM_QUIRK_BATTERY;
		break;
	case WACOM_HID_WD_ACCELEROMETER_X:
		__set_bit(INPUT_PROP_ACCELEROMETER, input->propbit);
		wacom_map_usage(input, usage, field, EV_ABS, ABS_X, 0);
		features->device_type |= WACOM_DEVICETYPE_PAD;
		break;
	case WACOM_HID_WD_ACCELEROMETER_Y:
		__set_bit(INPUT_PROP_ACCELEROMETER, input->propbit);
		wacom_map_usage(input, usage, field, EV_ABS, ABS_Y, 0);
		features->device_type |= WACOM_DEVICETYPE_PAD;
		break;
	case WACOM_HID_WD_ACCELEROMETER_Z:
		__set_bit(INPUT_PROP_ACCELEROMETER, input->propbit);
		wacom_map_usage(input, usage, field, EV_ABS, ABS_Z, 0);
		features->device_type |= WACOM_DEVICETYPE_PAD;
		break;
	case WACOM_HID_WD_BUTTONCENTER:
		wacom->generic_has_leds = true;
		/* fall through */
	case WACOM_HID_WD_BUTTONHOME:
	case WACOM_HID_WD_BUTTONUP:
	case WACOM_HID_WD_BUTTONDOWN:
	case WACOM_HID_WD_BUTTONLEFT:
	case WACOM_HID_WD_BUTTONRIGHT:
		wacom_map_usage(input, usage, field, EV_KEY,
				wacom_numbered_button_to_key(features->numbered_buttons),
				0);
		features->numbered_buttons++;
		features->device_type |= WACOM_DEVICETYPE_PAD;
		break;
	case WACOM_HID_WD_TOUCHONOFF:
	case WACOM_HID_WD_MUTE_DEVICE:
		/*
		 * This usage, which is used to mute touch events, comes
		 * from the pad packet, but is reported on the touch
		 * interface. Because the touch interface may not have
		 * been created yet, we cannot call wacom_map_usage(). In
		 * order to process this usage when we receive it, we set
		 * the usage type and code directly.
		 */
		wacom_wac->has_mute_touch_switch = true;
		usage->type = EV_SW;
		usage->code = SW_MUTE_DEVICE;
		features->device_type |= WACOM_DEVICETYPE_PAD;
		break;
	case WACOM_HID_WD_TOUCHSTRIP:
		wacom_map_usage(input, usage, field, EV_ABS, ABS_RX, 0);
		features->device_type |= WACOM_DEVICETYPE_PAD;
		break;
	case WACOM_HID_WD_TOUCHSTRIP2:
		wacom_map_usage(input, usage, field, EV_ABS, ABS_RY, 0);
		features->device_type |= WACOM_DEVICETYPE_PAD;
		break;
	case WACOM_HID_WD_TOUCHRING:
		wacom_map_usage(input, usage, field, EV_ABS, ABS_WHEEL, 0);
		features->device_type |= WACOM_DEVICETYPE_PAD;
		break;
	case WACOM_HID_WD_TOUCHRINGSTATUS:
		wacom_map_usage(input, usage, field, EV_ABS, ABS_WHEEL, 0);
		features->device_type |= WACOM_DEVICETYPE_PAD;
		break;
	case WACOM_HID_WD_BUTTONCONFIG:
		wacom_map_usage(input, usage, field, EV_KEY, KEY_BUTTONCONFIG, 0);
		features->device_type |= WACOM_DEVICETYPE_PAD;
		break;
	case WACOM_HID_WD_ONSCREEN_KEYBOARD:
		wacom_map_usage(input, usage, field, EV_KEY, KEY_ONSCREEN_KEYBOARD, 0);
		features->device_type |= WACOM_DEVICETYPE_PAD;
		break;
	case WACOM_HID_WD_CONTROLPANEL:
		wacom_map_usage(input, usage, field, EV_KEY, KEY_CONTROLPANEL, 0);
		features->device_type |= WACOM_DEVICETYPE_PAD;
		break;
	case WACOM_HID_WD_MODE_CHANGE:
		/* do not overwrite previous data */
		if (!wacom_wac->has_mode_change) {
			wacom_wac->has_mode_change = true;
			wacom_wac->is_direct_mode = true;
		}
		features->device_type |= WACOM_DEVICETYPE_PAD;
		break;
	}

	switch (equivalent_usage & 0xfffffff0) {
	case WACOM_HID_WD_EXPRESSKEY00:
		wacom_map_usage(input, usage, field, EV_KEY,
				wacom_numbered_button_to_key(features->numbered_buttons),
				0);
		features->numbered_buttons++;
		features->device_type |= WACOM_DEVICETYPE_PAD;
		break;
	}
}

static void wacom_wac_pad_battery_event(struct hid_device *hdev, struct hid_field *field,
		struct hid_usage *usage, __s32 value)
{
	struct wacom *wacom = hid_get_drvdata(hdev);
	struct wacom_wac *wacom_wac = &wacom->wacom_wac;
	unsigned equivalent_usage = wacom_equivalent_usage(usage->hid);

	switch (equivalent_usage) {
	case WACOM_HID_WD_BATTERY_LEVEL:
		wacom_wac->hid_data.battery_capacity = value;
		wacom_wac->hid_data.bat_connected = 1;
		break;

	case WACOM_HID_WD_BATTERY_CHARGING:
		wacom_wac->hid_data.bat_charging = value;
		wacom_wac->hid_data.ps_connected = value;
		wacom_wac->hid_data.bat_connected = 1;
		break;
	}
}

static void wacom_wac_pad_event(struct hid_device *hdev, struct hid_field *field,
		struct hid_usage *usage, __s32 value)
{
	struct wacom *wacom = hid_get_drvdata(hdev);
	struct wacom_wac *wacom_wac = &wacom->wacom_wac;
	struct input_dev *input = wacom_wac->pad_input;
	struct wacom_features *features = &wacom_wac->features;
	unsigned equivalent_usage = wacom_equivalent_usage(usage->hid);
	int i;
	bool is_touch_on = value;

	/*
	 * Avoid reporting this event and setting inrange_state if this usage
	 * hasn't been mapped.
	 */
	if (!usage->type && equivalent_usage != WACOM_HID_WD_MODE_CHANGE)
		return;

	if (wacom_equivalent_usage(field->physical) == HID_DG_TABLETFUNCTIONKEY) {
		if (usage->hid != WACOM_HID_WD_TOUCHRING)
			wacom_wac->hid_data.inrange_state |= value;
	}

	switch (equivalent_usage) {
	case WACOM_HID_WD_TOUCHRINGSTATUS:
		if (!value)
			input_event(input, usage->type, usage->code, 0);
		break;

	case WACOM_HID_WD_MUTE_DEVICE:
		if (wacom_wac->shared->touch_input && value) {
			wacom_wac->shared->is_touch_on = !wacom_wac->shared->is_touch_on;
			is_touch_on = wacom_wac->shared->is_touch_on;
		}

		/* fall through*/
	case WACOM_HID_WD_TOUCHONOFF:
		if (wacom_wac->shared->touch_input) {
			input_report_switch(wacom_wac->shared->touch_input,
					    SW_MUTE_DEVICE, !is_touch_on);
			input_sync(wacom_wac->shared->touch_input);
		}
		break;

	case WACOM_HID_WD_MODE_CHANGE:
		if (wacom_wac->is_direct_mode != value) {
			wacom_wac->is_direct_mode = value;
			wacom_schedule_work(&wacom->wacom_wac, WACOM_WORKER_MODE_CHANGE);
		}
		break;

	case WACOM_HID_WD_BUTTONCENTER:
		for (i = 0; i < wacom->led.count; i++)
			wacom_update_led(wacom, features->numbered_buttons,
					 value, i);
		 /* fall through*/
	default:
		input_event(input, usage->type, usage->code, value);
		if (value)
			wacom_wac->hid_data.pad_input_event_flag = true;
		break;
	}
}

static void wacom_wac_pad_pre_report(struct hid_device *hdev,
		struct hid_report *report)
{
	struct wacom *wacom = hid_get_drvdata(hdev);
	struct wacom_wac *wacom_wac = &wacom->wacom_wac;

	wacom_wac->hid_data.inrange_state = 0;
}

static void wacom_wac_pad_battery_report(struct hid_device *hdev,
		struct hid_report *report)
{
	struct wacom *wacom = hid_get_drvdata(hdev);
	struct wacom_wac *wacom_wac = &wacom->wacom_wac;
	struct wacom_features *features = &wacom_wac->features;

	if (features->quirks & WACOM_QUIRK_BATTERY) {
		int capacity = wacom_wac->hid_data.battery_capacity;
		bool charging = wacom_wac->hid_data.bat_charging;
		bool connected = wacom_wac->hid_data.bat_connected;
		bool powered = wacom_wac->hid_data.ps_connected;

		wacom_notify_battery(wacom_wac, capacity, charging,
				     connected, powered);
	}
}

static void wacom_wac_pad_report(struct hid_device *hdev,
		struct hid_report *report)
{
	struct wacom *wacom = hid_get_drvdata(hdev);
	struct wacom_wac *wacom_wac = &wacom->wacom_wac;
	struct input_dev *input = wacom_wac->pad_input;
	bool active = wacom_wac->hid_data.inrange_state != 0;

	/* report prox for expresskey events */
	if ((wacom_equivalent_usage(report->field[0]->physical) == HID_DG_TABLETFUNCTIONKEY) &&
	    wacom_wac->hid_data.pad_input_event_flag) {
		input_event(input, EV_ABS, ABS_MISC, active ? PAD_DEVICE_ID : 0);
		input_sync(input);
		if (!active)
			wacom_wac->hid_data.pad_input_event_flag = false;
	}

}

static void wacom_wac_pen_usage_mapping(struct hid_device *hdev,
		struct hid_field *field, struct hid_usage *usage)
{
	struct wacom *wacom = hid_get_drvdata(hdev);
	struct wacom_wac *wacom_wac = &wacom->wacom_wac;
	struct wacom_features *features = &wacom_wac->features;
	struct input_dev *input = wacom_wac->pen_input;
	unsigned equivalent_usage = wacom_equivalent_usage(usage->hid);

	switch (equivalent_usage) {
	case HID_GD_X:
		wacom_map_usage(input, usage, field, EV_ABS, ABS_X, 4);
		break;
	case HID_GD_Y:
		wacom_map_usage(input, usage, field, EV_ABS, ABS_Y, 4);
		break;
	case WACOM_HID_WD_DISTANCE:
	case HID_GD_Z:
		wacom_map_usage(input, usage, field, EV_ABS, ABS_DISTANCE, 0);
		break;
	case HID_DG_TIPPRESSURE:
		wacom_map_usage(input, usage, field, EV_ABS, ABS_PRESSURE, 0);
		break;
	case HID_DG_INRANGE:
		wacom_map_usage(input, usage, field, EV_KEY, BTN_TOOL_PEN, 0);
		break;
	case HID_DG_BATTERYSTRENGTH:
		features->quirks |= WACOM_QUIRK_BATTERY;
		break;
	case HID_DG_INVERT:
		wacom_map_usage(input, usage, field, EV_KEY,
				BTN_TOOL_RUBBER, 0);
		break;
	case HID_DG_TILT_X:
		wacom_map_usage(input, usage, field, EV_ABS, ABS_TILT_X, 0);
		break;
	case HID_DG_TILT_Y:
		wacom_map_usage(input, usage, field, EV_ABS, ABS_TILT_Y, 0);
		break;
	case HID_DG_TWIST:
		wacom_map_usage(input, usage, field, EV_ABS, ABS_Z, 0);
		break;
	case HID_DG_ERASER:
	case HID_DG_TIPSWITCH:
		wacom_map_usage(input, usage, field, EV_KEY, BTN_TOUCH, 0);
		break;
	case HID_DG_BARRELSWITCH:
		wacom_map_usage(input, usage, field, EV_KEY, BTN_STYLUS, 0);
		break;
	case HID_DG_BARRELSWITCH2:
		wacom_map_usage(input, usage, field, EV_KEY, BTN_STYLUS2, 0);
		break;
	case HID_DG_TOOLSERIALNUMBER:
		wacom_map_usage(input, usage, field, EV_MSC, MSC_SERIAL, 0);
		break;
	case WACOM_HID_WD_SENSE:
		features->quirks |= WACOM_QUIRK_SENSE;
		wacom_map_usage(input, usage, field, EV_KEY, BTN_TOOL_PEN, 0);
		break;
	case WACOM_HID_WD_SERIALHI:
		wacom_map_usage(input, usage, field, EV_ABS, ABS_MISC, 0);
		set_bit(EV_KEY, input->evbit);
		input_set_capability(input, EV_KEY, BTN_TOOL_PEN);
		input_set_capability(input, EV_KEY, BTN_TOOL_RUBBER);
		input_set_capability(input, EV_KEY, BTN_TOOL_BRUSH);
		input_set_capability(input, EV_KEY, BTN_TOOL_PENCIL);
		input_set_capability(input, EV_KEY, BTN_TOOL_AIRBRUSH);
		if (!(features->device_type & WACOM_DEVICETYPE_DIRECT)) {
			input_set_capability(input, EV_KEY, BTN_TOOL_MOUSE);
			input_set_capability(input, EV_KEY, BTN_TOOL_LENS);
		}
		break;
	case WACOM_HID_WD_FINGERWHEEL:
		wacom_map_usage(input, usage, field, EV_ABS, ABS_WHEEL, 0);
		break;
	}
}

static void wacom_wac_pen_event(struct hid_device *hdev, struct hid_field *field,
		struct hid_usage *usage, __s32 value)
{
	struct wacom *wacom = hid_get_drvdata(hdev);
	struct wacom_wac *wacom_wac = &wacom->wacom_wac;
	struct wacom_features *features = &wacom_wac->features;
	struct input_dev *input = wacom_wac->pen_input;
	unsigned equivalent_usage = wacom_equivalent_usage(usage->hid);

	switch (equivalent_usage) {
	case HID_GD_Z:
		/*
		 * HID_GD_Z "should increase as the control's position is
		 * moved from high to low", while ABS_DISTANCE instead
		 * increases in value as the tool moves from low to high.
		 */
		value = field->logical_maximum - value;
		break;
	case HID_DG_INRANGE:
		wacom_wac->hid_data.inrange_state = value;
		if (!(features->quirks & WACOM_QUIRK_SENSE))
			wacom_wac->hid_data.sense_state = value;
		return;
	case HID_DG_BATTERYSTRENGTH:
		wacom_wac->hid_data.battery_capacity = value;
		wacom_wac->hid_data.bat_connected = 1;
		break;
	case HID_DG_INVERT:
		wacom_wac->hid_data.invert_state = value;
		return;
	case HID_DG_ERASER:
	case HID_DG_TIPSWITCH:
		wacom_wac->hid_data.tipswitch |= value;
		return;
	case HID_DG_TOOLSERIALNUMBER:
		wacom_wac->serial[0] = (wacom_wac->serial[0] & ~0xFFFFFFFFULL);
		wacom_wac->serial[0] |= (__u32)value;
		return;
	case WACOM_HID_WD_SENSE:
		wacom_wac->hid_data.sense_state = value;
		return;
	case WACOM_HID_WD_SERIALHI:
		wacom_wac->serial[0] = (wacom_wac->serial[0] & 0xFFFFFFFF);
		wacom_wac->serial[0] |= ((__u64)value) << 32;
		/*
		 * Non-USI EMR devices may contain additional tool type
		 * information here. See WACOM_HID_WD_TOOLTYPE case for
		 * more details.
		 */
		if (value >> 20 == 1) {
			wacom_wac->id[0] |= value & 0xFFFFF;
		}
		return;
	case WACOM_HID_WD_TOOLTYPE:
		/*
		 * Some devices (MobileStudio Pro, and possibly later
		 * devices as well) do not return the complete tool
		 * type in their WACOM_HID_WD_TOOLTYPE usage. Use a
		 * bitwise OR so the complete value can be built
		 * up over time :(
		 */
		wacom_wac->id[0] |= value;
		return;
	case WACOM_HID_WD_OFFSETLEFT:
		if (features->offset_left && value != features->offset_left)
			hid_warn(hdev, "%s: overriding exising left offset "
				 "%d -> %d\n", __func__, value,
				 features->offset_left);
		features->offset_left = value;
		return;
	case WACOM_HID_WD_OFFSETRIGHT:
		if (features->offset_right && value != features->offset_right)
			hid_warn(hdev, "%s: overriding exising right offset "
				 "%d -> %d\n", __func__, value,
				 features->offset_right);
		features->offset_right = value;
		return;
	case WACOM_HID_WD_OFFSETTOP:
		if (features->offset_top && value != features->offset_top)
			hid_warn(hdev, "%s: overriding exising top offset "
				 "%d -> %d\n", __func__, value,
				 features->offset_top);
		features->offset_top = value;
		return;
	case WACOM_HID_WD_OFFSETBOTTOM:
		if (features->offset_bottom && value != features->offset_bottom)
			hid_warn(hdev, "%s: overriding exising bottom offset "
				 "%d -> %d\n", __func__, value,
				 features->offset_bottom);
		features->offset_bottom = value;
		return;
	}

	/* send pen events only when touch is up or forced out
	 * or touch arbitration is off
	 */
	if (!usage->type || delay_pen_events(wacom_wac))
		return;

	/* send pen events only when the pen is in/entering/leaving proximity */
	if (!wacom_wac->hid_data.inrange_state && !wacom_wac->tool[0])
		return;

	input_event(input, usage->type, usage->code, value);
}

static void wacom_wac_pen_pre_report(struct hid_device *hdev,
		struct hid_report *report)
{
	return;
}

static void wacom_wac_pen_report(struct hid_device *hdev,
		struct hid_report *report)
{
	struct wacom *wacom = hid_get_drvdata(hdev);
	struct wacom_wac *wacom_wac = &wacom->wacom_wac;
	struct input_dev *input = wacom_wac->pen_input;
	bool prox = wacom_wac->hid_data.inrange_state;
	bool range = wacom_wac->hid_data.sense_state;

	if (!wacom_wac->tool[0] && prox) { /* first in prox */
		/* Going into proximity select tool */
		if (wacom_wac->hid_data.invert_state)
			wacom_wac->tool[0] = BTN_TOOL_RUBBER;
		else if (wacom_wac->id[0])
			wacom_wac->tool[0] = wacom_intuos_get_tool_type(wacom_wac->id[0]);
		else
			wacom_wac->tool[0] = BTN_TOOL_PEN;
	}

	/* keep pen state for touch events */
	wacom_wac->shared->stylus_in_proximity = range;

	if (!delay_pen_events(wacom_wac) && wacom_wac->tool[0]) {
		int id = wacom_wac->id[0];

		/*
		 * Non-USI EMR tools should have their IDs mangled to
		 * match the legacy behavior of wacom_intuos_general
		 */
		if (wacom_wac->serial[0] >> 52 == 1)
			id = wacom_intuos_id_mangle(id);

		/*
		 * To ensure compatibility with xf86-input-wacom, we should
		 * report the BTN_TOOL_* event prior to the ABS_MISC or
		 * MSC_SERIAL events.
		 */
		input_report_key(input, BTN_TOUCH,
				wacom_wac->hid_data.tipswitch);
		input_report_key(input, wacom_wac->tool[0], prox);
		if (wacom_wac->serial[0]) {
			input_event(input, EV_MSC, MSC_SERIAL, wacom_wac->serial[0]);
			input_report_abs(input, ABS_MISC, id);
		}

		wacom_wac->hid_data.tipswitch = false;

		input_sync(input);
	}

	if (!prox) {
		wacom_wac->tool[0] = 0;
		wacom_wac->id[0] = 0;
	}
}

static void wacom_wac_finger_usage_mapping(struct hid_device *hdev,
		struct hid_field *field, struct hid_usage *usage)
{
	struct wacom *wacom = hid_get_drvdata(hdev);
	struct wacom_wac *wacom_wac = &wacom->wacom_wac;
	struct input_dev *input = wacom_wac->touch_input;
	unsigned touch_max = wacom_wac->features.touch_max;
	unsigned equivalent_usage = wacom_equivalent_usage(usage->hid);

	switch (equivalent_usage) {
	case HID_GD_X:
		if (touch_max == 1)
			wacom_map_usage(input, usage, field, EV_ABS, ABS_X, 4);
		else
			wacom_map_usage(input, usage, field, EV_ABS,
					ABS_MT_POSITION_X, 4);
		break;
	case HID_GD_Y:
		if (touch_max == 1)
			wacom_map_usage(input, usage, field, EV_ABS, ABS_Y, 4);
		else
			wacom_map_usage(input, usage, field, EV_ABS,
					ABS_MT_POSITION_Y, 4);
		break;
	case HID_DG_WIDTH:
	case HID_DG_HEIGHT:
		wacom_map_usage(input, usage, field, EV_ABS, ABS_MT_TOUCH_MAJOR, 0);
		wacom_map_usage(input, usage, field, EV_ABS, ABS_MT_TOUCH_MINOR, 0);
		input_set_abs_params(input, ABS_MT_ORIENTATION, 0, 1, 0, 0);
		break;
	case HID_DG_TIPSWITCH:
		wacom_map_usage(input, usage, field, EV_KEY, BTN_TOUCH, 0);
		break;
	case HID_DG_CONTACTCOUNT:
		wacom_wac->hid_data.cc_report = field->report->id;
		wacom_wac->hid_data.cc_index = field->index;
		wacom_wac->hid_data.cc_value_index = usage->usage_index;
		break;
	case HID_DG_CONTACTID:
		if ((field->logical_maximum - field->logical_minimum) < touch_max) {
			/*
			 * The HID descriptor for G11 sensors leaves logical
			 * maximum set to '1' despite it being a multitouch
			 * device. Override to a sensible number.
			 */
			field->logical_maximum = 255;
		}
		break;
	}
}

static void wacom_wac_finger_slot(struct wacom_wac *wacom_wac,
		struct input_dev *input)
{
	struct hid_data *hid_data = &wacom_wac->hid_data;
	bool mt = wacom_wac->features.touch_max > 1;
	bool prox = hid_data->tipswitch &&
		    report_touch_events(wacom_wac);

	if (wacom_wac->shared->has_mute_touch_switch &&
	    !wacom_wac->shared->is_touch_on) {
		if (!wacom_wac->shared->touch_down)
			return;
		prox = 0;
	}

	wacom_wac->hid_data.num_received++;
	if (wacom_wac->hid_data.num_received > wacom_wac->hid_data.num_expected)
		return;

	if (mt) {
		int slot;

		slot = input_mt_get_slot_by_key(input, hid_data->id);
		input_mt_slot(input, slot);
		input_mt_report_slot_state(input, MT_TOOL_FINGER, prox);
	}
	else {
		input_report_key(input, BTN_TOUCH, prox);
	}

	if (prox) {
		input_report_abs(input, mt ? ABS_MT_POSITION_X : ABS_X,
				 hid_data->x);
		input_report_abs(input, mt ? ABS_MT_POSITION_Y : ABS_Y,
				 hid_data->y);

		if (test_bit(ABS_MT_TOUCH_MAJOR, input->absbit)) {
			input_report_abs(input, ABS_MT_TOUCH_MAJOR, max(hid_data->width, hid_data->height));
			input_report_abs(input, ABS_MT_TOUCH_MINOR, min(hid_data->width, hid_data->height));
			if (hid_data->width != hid_data->height)
				input_report_abs(input, ABS_MT_ORIENTATION, hid_data->width <= hid_data->height ? 0 : 1);
		}
	}
}

static void wacom_wac_finger_event(struct hid_device *hdev,
		struct hid_field *field, struct hid_usage *usage, __s32 value)
{
	struct wacom *wacom = hid_get_drvdata(hdev);
	struct wacom_wac *wacom_wac = &wacom->wacom_wac;
	unsigned equivalent_usage = wacom_equivalent_usage(usage->hid);

	switch (equivalent_usage) {
	case HID_GD_X:
		wacom_wac->hid_data.x = value;
		break;
	case HID_GD_Y:
		wacom_wac->hid_data.y = value;
		break;
	case HID_DG_WIDTH:
		wacom_wac->hid_data.width = value;
		break;
	case HID_DG_HEIGHT:
		wacom_wac->hid_data.height = value;
		break;
	case HID_DG_CONTACTID:
		wacom_wac->hid_data.id = value;
		break;
	case HID_DG_TIPSWITCH:
		wacom_wac->hid_data.tipswitch = value;
		break;
	}


	if (usage->usage_index + 1 == field->report_count) {
		if (equivalent_usage == wacom_wac->hid_data.last_slot_field)
			wacom_wac_finger_slot(wacom_wac, wacom_wac->touch_input);
	}
}

static void wacom_wac_finger_pre_report(struct hid_device *hdev,
		struct hid_report *report)
{
	struct wacom *wacom = hid_get_drvdata(hdev);
	struct wacom_wac *wacom_wac = &wacom->wacom_wac;
	struct hid_data* hid_data = &wacom_wac->hid_data;
	int i;

	for (i = 0; i < report->maxfield; i++) {
		struct hid_field *field = report->field[i];
		int j;

		for (j = 0; j < field->maxusage; j++) {
			struct hid_usage *usage = &field->usage[j];
			unsigned int equivalent_usage =
				wacom_equivalent_usage(usage->hid);

			switch (equivalent_usage) {
			case HID_GD_X:
			case HID_GD_Y:
			case HID_DG_WIDTH:
			case HID_DG_HEIGHT:
			case HID_DG_CONTACTID:
			case HID_DG_INRANGE:
			case HID_DG_INVERT:
			case HID_DG_TIPSWITCH:
				hid_data->last_slot_field = equivalent_usage;
				break;
			case HID_DG_CONTACTCOUNT:
				hid_data->cc_report = report->id;
				hid_data->cc_index = i;
				hid_data->cc_value_index = j;
				break;
			}
		}
	}

	if (hid_data->cc_report != 0 &&
	    hid_data->cc_index >= 0) {
		struct hid_field *field = report->field[hid_data->cc_index];
		int value = field->value[hid_data->cc_value_index];
		if (value)
			hid_data->num_expected = value;
	}
	else {
		hid_data->num_expected = wacom_wac->features.touch_max;
	}
}

static void wacom_wac_finger_report(struct hid_device *hdev,
		struct hid_report *report)
{
	struct wacom *wacom = hid_get_drvdata(hdev);
	struct wacom_wac *wacom_wac = &wacom->wacom_wac;
	struct input_dev *input = wacom_wac->touch_input;
	unsigned touch_max = wacom_wac->features.touch_max;

	/* If more packets of data are expected, give us a chance to
	 * process them rather than immediately syncing a partial
	 * update.
	 */
	if (wacom_wac->hid_data.num_received < wacom_wac->hid_data.num_expected)
		return;

	if (touch_max > 1)
		input_mt_sync_frame(input);

	input_sync(input);
	wacom_wac->hid_data.num_received = 0;

	/* keep touch state for pen event */
	wacom_wac->shared->touch_down = wacom_wac_finger_count_touches(wacom_wac);
}

void wacom_wac_usage_mapping(struct hid_device *hdev,
		struct hid_field *field, struct hid_usage *usage)
{
	struct wacom *wacom = hid_get_drvdata(hdev);
	struct wacom_wac *wacom_wac = &wacom->wacom_wac;
	struct wacom_features *features = &wacom_wac->features;

	if (WACOM_DIRECT_DEVICE(field))
		features->device_type |= WACOM_DEVICETYPE_DIRECT;

	if (WACOM_PAD_FIELD(field))
		wacom_wac_pad_usage_mapping(hdev, field, usage);
	else if (WACOM_PEN_FIELD(field))
		wacom_wac_pen_usage_mapping(hdev, field, usage);
	else if (WACOM_FINGER_FIELD(field))
		wacom_wac_finger_usage_mapping(hdev, field, usage);
}

void wacom_wac_event(struct hid_device *hdev, struct hid_field *field,
		struct hid_usage *usage, __s32 value)
{
	struct wacom *wacom = hid_get_drvdata(hdev);

	if (wacom->wacom_wac.features.type != HID_GENERIC)
		return;

	if (value > field->logical_maximum || value < field->logical_minimum)
		return;

	if (WACOM_PAD_FIELD(field)) {
		wacom_wac_pad_battery_event(hdev, field, usage, value);
		if (wacom->wacom_wac.pad_input)
			wacom_wac_pad_event(hdev, field, usage, value);
	} else if (WACOM_PEN_FIELD(field) && wacom->wacom_wac.pen_input)
		wacom_wac_pen_event(hdev, field, usage, value);
	else if (WACOM_FINGER_FIELD(field) && wacom->wacom_wac.touch_input)
		wacom_wac_finger_event(hdev, field, usage, value);
}

static void wacom_report_events(struct hid_device *hdev, struct hid_report *report)
{
	int r;

	for (r = 0; r < report->maxfield; r++) {
		struct hid_field *field;
		unsigned count, n;

		field = report->field[r];
		count = field->report_count;

		if (!(HID_MAIN_ITEM_VARIABLE & field->flags))
			continue;

		for (n = 0; n < count; n++)
			wacom_wac_event(hdev, field, &field->usage[n], field->value[n]);
	}
}

void wacom_wac_report(struct hid_device *hdev, struct hid_report *report)
{
	struct wacom *wacom = hid_get_drvdata(hdev);
	struct wacom_wac *wacom_wac = &wacom->wacom_wac;
	struct hid_field *field = report->field[0];

	if (wacom_wac->features.type != HID_GENERIC)
		return;

	if (WACOM_PAD_FIELD(field) && wacom->wacom_wac.pad_input)
		wacom_wac_pad_pre_report(hdev, report);
	else if (WACOM_PEN_FIELD(field) && wacom->wacom_wac.pen_input)
		wacom_wac_pen_pre_report(hdev, report);
	else if (WACOM_FINGER_FIELD(field) && wacom->wacom_wac.touch_input)
		wacom_wac_finger_pre_report(hdev, report);

	wacom_report_events(hdev, report);

	/*
	 * Non-input reports may be sent prior to the device being
	 * completely initialized. Since only their events need
	 * to be processed, exit after 'wacom_report_events' has
	 * been called to prevent potential crashes in the report-
	 * processing functions.
	 */
	if (report->type != HID_INPUT_REPORT)
		return;

	if (WACOM_PAD_FIELD(field)) {
		wacom_wac_pad_battery_report(hdev, report);
		if (wacom->wacom_wac.pad_input)
			wacom_wac_pad_report(hdev, report);
	} else if (WACOM_PEN_FIELD(field) && wacom->wacom_wac.pen_input)
		wacom_wac_pen_report(hdev, report);
	else if (WACOM_FINGER_FIELD(field) && wacom->wacom_wac.touch_input)
		wacom_wac_finger_report(hdev, report);
}

static int wacom_bpt_touch(struct wacom_wac *wacom)
{
	struct wacom_features *features = &wacom->features;
	struct input_dev *input = wacom->touch_input;
	struct input_dev *pad_input = wacom->pad_input;
	unsigned char *data = wacom->data;
	int i;

	if (data[0] != 0x02)
	    return 0;

	for (i = 0; i < 2; i++) {
		int offset = (data[1] & 0x80) ? (8 * i) : (9 * i);
		bool touch = report_touch_events(wacom)
			   && (data[offset + 3] & 0x80);

		input_mt_slot(input, i);
		input_mt_report_slot_state(input, MT_TOOL_FINGER, touch);
		if (touch) {
			int x = get_unaligned_be16(&data[offset + 3]) & 0x7ff;
			int y = get_unaligned_be16(&data[offset + 5]) & 0x7ff;
			if (features->quirks & WACOM_QUIRK_BBTOUCH_LOWRES) {
				x <<= 5;
				y <<= 5;
			}
			input_report_abs(input, ABS_MT_POSITION_X, x);
			input_report_abs(input, ABS_MT_POSITION_Y, y);
		}
	}

	input_mt_sync_frame(input);

	input_report_key(pad_input, BTN_LEFT, (data[1] & 0x08) != 0);
	input_report_key(pad_input, BTN_FORWARD, (data[1] & 0x04) != 0);
	input_report_key(pad_input, BTN_BACK, (data[1] & 0x02) != 0);
	input_report_key(pad_input, BTN_RIGHT, (data[1] & 0x01) != 0);
	wacom->shared->touch_down = wacom_wac_finger_count_touches(wacom);

	return 1;
}

static void wacom_bpt3_touch_msg(struct wacom_wac *wacom, unsigned char *data)
{
	struct wacom_features *features = &wacom->features;
	struct input_dev *input = wacom->touch_input;
	bool touch = data[1] & 0x80;
	int slot = input_mt_get_slot_by_key(input, data[0]);

	if (slot < 0)
		return;

	touch = touch && report_touch_events(wacom);

	input_mt_slot(input, slot);
	input_mt_report_slot_state(input, MT_TOOL_FINGER, touch);

	if (touch) {
		int x = (data[2] << 4) | (data[4] >> 4);
		int y = (data[3] << 4) | (data[4] & 0x0f);
		int width, height;

		if (features->type >= INTUOSPS && features->type <= INTUOSHT2) {
			width  = data[5] * 100;
			height = data[6] * 100;
		} else {
			/*
			 * "a" is a scaled-down area which we assume is
			 * roughly circular and which can be described as:
			 * a=(pi*r^2)/C.
			 */
			int a = data[5];
			int x_res = input_abs_get_res(input, ABS_MT_POSITION_X);
			int y_res = input_abs_get_res(input, ABS_MT_POSITION_Y);
			width = 2 * int_sqrt(a * WACOM_CONTACT_AREA_SCALE);
			height = width * y_res / x_res;
		}

		input_report_abs(input, ABS_MT_POSITION_X, x);
		input_report_abs(input, ABS_MT_POSITION_Y, y);
		input_report_abs(input, ABS_MT_TOUCH_MAJOR, width);
		input_report_abs(input, ABS_MT_TOUCH_MINOR, height);
	}
}

static void wacom_bpt3_button_msg(struct wacom_wac *wacom, unsigned char *data)
{
	struct input_dev *input = wacom->pad_input;
	struct wacom_features *features = &wacom->features;

	if (features->type == INTUOSHT || features->type == INTUOSHT2) {
		input_report_key(input, BTN_LEFT, (data[1] & 0x02) != 0);
		input_report_key(input, BTN_BACK, (data[1] & 0x08) != 0);
	} else {
		input_report_key(input, BTN_BACK, (data[1] & 0x02) != 0);
		input_report_key(input, BTN_LEFT, (data[1] & 0x08) != 0);
	}
	input_report_key(input, BTN_FORWARD, (data[1] & 0x04) != 0);
	input_report_key(input, BTN_RIGHT, (data[1] & 0x01) != 0);
}

static int wacom_bpt3_touch(struct wacom_wac *wacom)
{
	unsigned char *data = wacom->data;
	int count = data[1] & 0x07;
	int  touch_changed = 0, i;

	if (data[0] != 0x02)
	    return 0;

	/* data has up to 7 fixed sized 8-byte messages starting at data[2] */
	for (i = 0; i < count; i++) {
		int offset = (8 * i) + 2;
		int msg_id = data[offset];

		if (msg_id >= 2 && msg_id <= 17) {
			wacom_bpt3_touch_msg(wacom, data + offset);
			touch_changed++;
		} else if (msg_id == 128)
			wacom_bpt3_button_msg(wacom, data + offset);

	}

	/* only update touch if we actually have a touchpad and touch data changed */
	if (wacom->touch_input && touch_changed) {
		input_mt_sync_frame(wacom->touch_input);
		wacom->shared->touch_down = wacom_wac_finger_count_touches(wacom);
	}

	return 1;
}

static int wacom_bpt_pen(struct wacom_wac *wacom)
{
	struct wacom_features *features = &wacom->features;
	struct input_dev *input = wacom->pen_input;
	unsigned char *data = wacom->data;
	int prox = 0, x = 0, y = 0, p = 0, d = 0, pen = 0, btn1 = 0, btn2 = 0;

	if (data[0] != WACOM_REPORT_PENABLED)
	    return 0;

	prox = (data[1] & 0x20) == 0x20;

	/*
	 * All reports shared between PEN and RUBBER tool must be
	 * forced to a known starting value (zero) when transitioning to
	 * out-of-prox.
	 *
	 * If not reset then, to userspace, it will look like lost events
	 * if new tool comes in-prox with same values as previous tool sent.
	 *
	 * Hardware does report zero in most out-of-prox cases but not all.
	 */
	if (!wacom->shared->stylus_in_proximity) {
		if (data[1] & 0x08) {
			wacom->tool[0] = BTN_TOOL_RUBBER;
			wacom->id[0] = ERASER_DEVICE_ID;
		} else {
			wacom->tool[0] = BTN_TOOL_PEN;
			wacom->id[0] = STYLUS_DEVICE_ID;
		}
	}

	wacom->shared->stylus_in_proximity = prox;
	if (delay_pen_events(wacom))
		return 0;

	if (prox) {
		x = le16_to_cpup((__le16 *)&data[2]);
		y = le16_to_cpup((__le16 *)&data[4]);
		p = le16_to_cpup((__le16 *)&data[6]);
		/*
		 * Convert distance from out prox to distance from tablet.
		 * distance will be greater than distance_max once
		 * touching and applying pressure; do not report negative
		 * distance.
		 */
		if (data[8] <= features->distance_max)
			d = features->distance_max - data[8];

		pen = data[1] & 0x01;
		btn1 = data[1] & 0x02;
		btn2 = data[1] & 0x04;
	} else {
		wacom->id[0] = 0;
	}

	input_report_key(input, BTN_TOUCH, pen);
	input_report_key(input, BTN_STYLUS, btn1);
	input_report_key(input, BTN_STYLUS2, btn2);

	input_report_abs(input, ABS_X, x);
	input_report_abs(input, ABS_Y, y);
	input_report_abs(input, ABS_PRESSURE, p);
	input_report_abs(input, ABS_DISTANCE, d);

	input_report_key(input, wacom->tool[0], prox); /* PEN or RUBBER */
	input_report_abs(input, ABS_MISC, wacom->id[0]); /* TOOL ID */

	return 1;
}

static int wacom_bpt_irq(struct wacom_wac *wacom, size_t len)
{
	struct wacom_features *features = &wacom->features;

	if ((features->type == INTUOSHT2) &&
	    (features->device_type & WACOM_DEVICETYPE_PEN))
		return wacom_intuos_irq(wacom);
	else if (len == WACOM_PKGLEN_BBTOUCH)
		return wacom_bpt_touch(wacom);
	else if (len == WACOM_PKGLEN_BBTOUCH3)
		return wacom_bpt3_touch(wacom);
	else if (len == WACOM_PKGLEN_BBFUN || len == WACOM_PKGLEN_BBPEN)
		return wacom_bpt_pen(wacom);

	return 0;
}

static void wacom_bamboo_pad_pen_event(struct wacom_wac *wacom,
		unsigned char *data)
{
	unsigned char prefix;

	/*
	 * We need to reroute the event from the debug interface to the
	 * pen interface.
	 * We need to add the report ID to the actual pen report, so we
	 * temporary overwrite the first byte to prevent having to kzalloc/kfree
	 * and memcpy the report.
	 */
	prefix = data[0];
	data[0] = WACOM_REPORT_BPAD_PEN;

	/*
	 * actually reroute the event.
	 * No need to check if wacom->shared->pen is valid, hid_input_report()
	 * will check for us.
	 */
	hid_input_report(wacom->shared->pen, HID_INPUT_REPORT, data,
			 WACOM_PKGLEN_PENABLED, 1);

	data[0] = prefix;
}

static int wacom_bamboo_pad_touch_event(struct wacom_wac *wacom,
		unsigned char *data)
{
	struct input_dev *input = wacom->touch_input;
	unsigned char *finger_data, prefix;
	unsigned id;
	int x, y;
	bool valid;

	prefix = data[0];

	for (id = 0; id < wacom->features.touch_max; id++) {
		valid = !!(prefix & BIT(id)) &&
			report_touch_events(wacom);

		input_mt_slot(input, id);
		input_mt_report_slot_state(input, MT_TOOL_FINGER, valid);

		if (!valid)
			continue;

		finger_data = data + 1 + id * 3;
		x = finger_data[0] | ((finger_data[1] & 0x0f) << 8);
		y = (finger_data[2] << 4) | (finger_data[1] >> 4);

		input_report_abs(input, ABS_MT_POSITION_X, x);
		input_report_abs(input, ABS_MT_POSITION_Y, y);
	}

	input_mt_sync_frame(input);

	input_report_key(input, BTN_LEFT, prefix & 0x40);
	input_report_key(input, BTN_RIGHT, prefix & 0x80);

	/* keep touch state for pen event */
	wacom->shared->touch_down = !!prefix && report_touch_events(wacom);

	return 1;
}

static int wacom_bamboo_pad_irq(struct wacom_wac *wacom, size_t len)
{
	unsigned char *data = wacom->data;

	if (!((len == WACOM_PKGLEN_BPAD_TOUCH) ||
	      (len == WACOM_PKGLEN_BPAD_TOUCH_USB)) ||
	    (data[0] != WACOM_REPORT_BPAD_TOUCH))
		return 0;

	if (data[1] & 0x01)
		wacom_bamboo_pad_pen_event(wacom, &data[1]);

	if (data[1] & 0x02)
		return wacom_bamboo_pad_touch_event(wacom, &data[9]);

	return 0;
}

static int wacom_wireless_irq(struct wacom_wac *wacom, size_t len)
{
	unsigned char *data = wacom->data;
	int connected;

	if (len != WACOM_PKGLEN_WIRELESS || data[0] != WACOM_REPORT_WL)
		return 0;

	connected = data[1] & 0x01;
	if (connected) {
		int pid, battery, charging;

		if ((wacom->shared->type == INTUOSHT ||
		    wacom->shared->type == INTUOSHT2) &&
		    wacom->shared->touch_input &&
		    wacom->shared->touch_max) {
			input_report_switch(wacom->shared->touch_input,
					SW_MUTE_DEVICE, data[5] & 0x40);
			input_sync(wacom->shared->touch_input);
		}

		pid = get_unaligned_be16(&data[6]);
		battery = (data[5] & 0x3f) * 100 / 31;
		charging = !!(data[5] & 0x80);
		if (wacom->pid != pid) {
			wacom->pid = pid;
			wacom_schedule_work(wacom, WACOM_WORKER_WIRELESS);
		}

		wacom_notify_battery(wacom, battery, charging, 1, 0);

	} else if (wacom->pid != 0) {
		/* disconnected while previously connected */
		wacom->pid = 0;
		wacom_schedule_work(wacom, WACOM_WORKER_WIRELESS);
		wacom_notify_battery(wacom, 0, 0, 0, 0);
	}

	return 0;
}

static int wacom_status_irq(struct wacom_wac *wacom_wac, size_t len)
{
	struct wacom *wacom = container_of(wacom_wac, struct wacom, wacom_wac);
	struct wacom_features *features = &wacom_wac->features;
	unsigned char *data = wacom_wac->data;

	if (data[0] != WACOM_REPORT_USB)
		return 0;

	if ((features->type == INTUOSHT ||
	    features->type == INTUOSHT2) &&
	    wacom_wac->shared->touch_input &&
	    features->touch_max) {
		input_report_switch(wacom_wac->shared->touch_input,
				    SW_MUTE_DEVICE, data[8] & 0x40);
		input_sync(wacom_wac->shared->touch_input);
	}

	if (data[9] & 0x02) { /* wireless module is attached */
		int battery = (data[8] & 0x3f) * 100 / 31;
		bool charging = !!(data[8] & 0x80);

		wacom_notify_battery(wacom_wac, battery, charging,
				     battery || charging, 1);

		if (!wacom->battery.battery &&
		    !(features->quirks & WACOM_QUIRK_BATTERY)) {
			features->quirks |= WACOM_QUIRK_BATTERY;
			wacom_schedule_work(wacom_wac, WACOM_WORKER_BATTERY);
		}
	}
	else if ((features->quirks & WACOM_QUIRK_BATTERY) &&
		 wacom->battery.battery) {
		features->quirks &= ~WACOM_QUIRK_BATTERY;
		wacom_schedule_work(wacom_wac, WACOM_WORKER_BATTERY);
		wacom_notify_battery(wacom_wac, 0, 0, 0, 0);
	}
	return 0;
}

void wacom_wac_irq(struct wacom_wac *wacom_wac, size_t len)
{
	bool sync;

	switch (wacom_wac->features.type) {
	case PENPARTNER:
		sync = wacom_penpartner_irq(wacom_wac);
		break;

	case PL:
		sync = wacom_pl_irq(wacom_wac);
		break;

	case WACOM_G4:
	case GRAPHIRE:
	case GRAPHIRE_BT:
	case WACOM_MO:
		sync = wacom_graphire_irq(wacom_wac);
		break;

	case PTU:
		sync = wacom_ptu_irq(wacom_wac);
		break;

	case DTU:
		sync = wacom_dtu_irq(wacom_wac);
		break;

	case DTUS:
	case DTUSX:
		sync = wacom_dtus_irq(wacom_wac);
		break;

	case INTUOS:
	case INTUOS3S:
	case INTUOS3:
	case INTUOS3L:
	case INTUOS4S:
	case INTUOS4:
	case INTUOS4L:
	case CINTIQ:
	case WACOM_BEE:
	case WACOM_13HD:
	case WACOM_21UX2:
	case WACOM_22HD:
	case WACOM_24HD:
	case WACOM_27QHD:
	case DTK:
	case CINTIQ_HYBRID:
	case CINTIQ_COMPANION_2:
		sync = wacom_intuos_irq(wacom_wac);
		break;

	case INTUOS4WL:
		sync = wacom_intuos_bt_irq(wacom_wac, len);
		break;

	case WACOM_24HDT:
	case WACOM_27QHDT:
		sync = wacom_24hdt_irq(wacom_wac);
		break;

	case INTUOS5S:
	case INTUOS5:
	case INTUOS5L:
	case INTUOSPS:
	case INTUOSPM:
	case INTUOSPL:
		if (len == WACOM_PKGLEN_BBTOUCH3)
			sync = wacom_bpt3_touch(wacom_wac);
		else if (wacom_wac->data[0] == WACOM_REPORT_USB)
			sync = wacom_status_irq(wacom_wac, len);
		else
			sync = wacom_intuos_irq(wacom_wac);
		break;

	case INTUOSP2_BT:
		sync = wacom_intuos_pro2_bt_irq(wacom_wac, len);
		break;

	case TABLETPC:
	case TABLETPCE:
	case TABLETPC2FG:
	case MTSCREEN:
	case MTTPC:
	case MTTPC_B:
		sync = wacom_tpc_irq(wacom_wac, len);
		break;

	case BAMBOO_PT:
	case BAMBOO_PEN:
	case BAMBOO_TOUCH:
	case INTUOSHT:
	case INTUOSHT2:
		if (wacom_wac->data[0] == WACOM_REPORT_USB)
			sync = wacom_status_irq(wacom_wac, len);
		else
			sync = wacom_bpt_irq(wacom_wac, len);
		break;

	case BAMBOO_PAD:
		sync = wacom_bamboo_pad_irq(wacom_wac, len);
		break;

	case WIRELESS:
		sync = wacom_wireless_irq(wacom_wac, len);
		break;

	case REMOTE:
		sync = false;
		if (wacom_wac->data[0] == WACOM_REPORT_DEVICE_LIST)
			wacom_remote_status_irq(wacom_wac, len);
		else
			sync = wacom_remote_irq(wacom_wac, len);
		break;

	default:
		sync = false;
		break;
	}

	if (sync) {
		if (wacom_wac->pen_input)
			input_sync(wacom_wac->pen_input);
		if (wacom_wac->touch_input)
			input_sync(wacom_wac->touch_input);
		if (wacom_wac->pad_input)
			input_sync(wacom_wac->pad_input);
	}
}

static void wacom_setup_basic_pro_pen(struct wacom_wac *wacom_wac)
{
	struct input_dev *input_dev = wacom_wac->pen_input;

	input_set_capability(input_dev, EV_MSC, MSC_SERIAL);

	__set_bit(BTN_TOOL_PEN, input_dev->keybit);
	__set_bit(BTN_STYLUS, input_dev->keybit);
	__set_bit(BTN_STYLUS2, input_dev->keybit);

	input_set_abs_params(input_dev, ABS_DISTANCE,
			     0, wacom_wac->features.distance_max, wacom_wac->features.distance_fuzz, 0);
}

static void wacom_setup_cintiq(struct wacom_wac *wacom_wac)
{
	struct input_dev *input_dev = wacom_wac->pen_input;
	struct wacom_features *features = &wacom_wac->features;

	wacom_setup_basic_pro_pen(wacom_wac);

	__set_bit(BTN_TOOL_RUBBER, input_dev->keybit);
	__set_bit(BTN_TOOL_BRUSH, input_dev->keybit);
	__set_bit(BTN_TOOL_PENCIL, input_dev->keybit);
	__set_bit(BTN_TOOL_AIRBRUSH, input_dev->keybit);

	input_set_abs_params(input_dev, ABS_WHEEL, 0, 1023, 0, 0);
	input_set_abs_params(input_dev, ABS_TILT_X, -64, 63, features->tilt_fuzz, 0);
	input_abs_set_res(input_dev, ABS_TILT_X, 57);
	input_set_abs_params(input_dev, ABS_TILT_Y, -64, 63, features->tilt_fuzz, 0);
	input_abs_set_res(input_dev, ABS_TILT_Y, 57);
}

static void wacom_setup_intuos(struct wacom_wac *wacom_wac)
{
	struct input_dev *input_dev = wacom_wac->pen_input;

	input_set_capability(input_dev, EV_REL, REL_WHEEL);

	wacom_setup_cintiq(wacom_wac);

	__set_bit(BTN_LEFT, input_dev->keybit);
	__set_bit(BTN_RIGHT, input_dev->keybit);
	__set_bit(BTN_MIDDLE, input_dev->keybit);
	__set_bit(BTN_SIDE, input_dev->keybit);
	__set_bit(BTN_EXTRA, input_dev->keybit);
	__set_bit(BTN_TOOL_MOUSE, input_dev->keybit);
	__set_bit(BTN_TOOL_LENS, input_dev->keybit);

	input_set_abs_params(input_dev, ABS_RZ, -900, 899, 0, 0);
	input_abs_set_res(input_dev, ABS_RZ, 287);
	input_set_abs_params(input_dev, ABS_THROTTLE, -1023, 1023, 0, 0);
}

void wacom_setup_device_quirks(struct wacom *wacom)
{
	struct wacom_features *features = &wacom->wacom_wac.features;

	/* The pen and pad share the same interface on most devices */
	if (features->type == GRAPHIRE_BT || features->type == WACOM_G4 ||
	    features->type == DTUS ||
	    (features->type >= INTUOS3S && features->type <= WACOM_MO)) {
		if (features->device_type & WACOM_DEVICETYPE_PEN)
			features->device_type |= WACOM_DEVICETYPE_PAD;
	}

	/* touch device found but size is not defined. use default */
	if (features->device_type & WACOM_DEVICETYPE_TOUCH && !features->x_max) {
		features->x_max = 1023;
		features->y_max = 1023;
	}

	/*
	 * Intuos5/Pro and Bamboo 3rd gen have no useful data about its
	 * touch interface in its HID descriptor. If this is the touch
	 * interface (PacketSize of WACOM_PKGLEN_BBTOUCH3), override the
	 * tablet values.
	 */
	if ((features->type >= INTUOS5S && features->type <= INTUOSPL) ||
		(features->type >= INTUOSHT && features->type <= BAMBOO_PT)) {
		if (features->pktlen == WACOM_PKGLEN_BBTOUCH3) {
			if (features->touch_max)
				features->device_type |= WACOM_DEVICETYPE_TOUCH;
			if (features->type >= INTUOSHT && features->type <= BAMBOO_PT)
				features->device_type |= WACOM_DEVICETYPE_PAD;

			features->x_max = 4096;
			features->y_max = 4096;
		}
		else if (features->pktlen == WACOM_PKGLEN_BBTOUCH) {
			features->device_type |= WACOM_DEVICETYPE_PAD;
		}
	}

	/*
	 * Hack for the Bamboo One:
	 * the device presents a PAD/Touch interface as most Bamboos and even
	 * sends ghosts PAD data on it. However, later, we must disable this
	 * ghost interface, and we can not detect it unless we set it here
	 * to WACOM_DEVICETYPE_PAD or WACOM_DEVICETYPE_TOUCH.
	 */
	if (features->type == BAMBOO_PEN &&
	    features->pktlen == WACOM_PKGLEN_BBTOUCH3)
		features->device_type |= WACOM_DEVICETYPE_PAD;

	/*
	 * Raw Wacom-mode pen and touch events both come from interface
	 * 0, whose HID descriptor has an application usage of 0xFF0D
	 * (i.e., WACOM_HID_WD_DIGITIZER). We route pen packets back
	 * out through the HID_GENERIC device created for interface 1,
	 * so rewrite this one to be of type WACOM_DEVICETYPE_TOUCH.
	 */
	if (features->type == BAMBOO_PAD)
		features->device_type = WACOM_DEVICETYPE_TOUCH;

	if (features->type == REMOTE)
		features->device_type = WACOM_DEVICETYPE_PAD;

	if (features->type == INTUOSP2_BT) {
		features->device_type |= WACOM_DEVICETYPE_PEN |
					 WACOM_DEVICETYPE_PAD |
					 WACOM_DEVICETYPE_TOUCH;
		features->quirks |= WACOM_QUIRK_BATTERY;
	}

	switch (features->type) {
	case PL:
	case DTU:
	case DTUS:
	case DTUSX:
	case WACOM_21UX2:
	case WACOM_22HD:
	case DTK:
	case WACOM_24HD:
	case WACOM_27QHD:
	case CINTIQ_HYBRID:
	case CINTIQ_COMPANION_2:
	case CINTIQ:
	case WACOM_BEE:
	case WACOM_13HD:
	case WACOM_24HDT:
	case WACOM_27QHDT:
	case TABLETPC:
	case TABLETPCE:
	case TABLETPC2FG:
	case MTSCREEN:
	case MTTPC:
	case MTTPC_B:
		features->device_type |= WACOM_DEVICETYPE_DIRECT;
		break;
	}

	if (wacom->hdev->bus == BUS_BLUETOOTH)
		features->quirks |= WACOM_QUIRK_BATTERY;

	/* quirk for bamboo touch with 2 low res touches */
	if ((features->type == BAMBOO_PT || features->type == BAMBOO_TOUCH) &&
	    features->pktlen == WACOM_PKGLEN_BBTOUCH) {
		features->x_max <<= 5;
		features->y_max <<= 5;
		features->x_fuzz <<= 5;
		features->y_fuzz <<= 5;
		features->quirks |= WACOM_QUIRK_BBTOUCH_LOWRES;
	}

	if (features->type == WIRELESS) {
		if (features->device_type == WACOM_DEVICETYPE_WL_MONITOR) {
			features->quirks |= WACOM_QUIRK_BATTERY;
		}
	}

	if (features->type == REMOTE)
		features->device_type |= WACOM_DEVICETYPE_WL_MONITOR;
}

int wacom_setup_pen_input_capabilities(struct input_dev *input_dev,
				   struct wacom_wac *wacom_wac)
{
	struct wacom_features *features = &wacom_wac->features;

	input_dev->evbit[0] |= BIT_MASK(EV_KEY) | BIT_MASK(EV_ABS);

	if (!(features->device_type & WACOM_DEVICETYPE_PEN))
		return -ENODEV;

	if (features->device_type & WACOM_DEVICETYPE_DIRECT)
		__set_bit(INPUT_PROP_DIRECT, input_dev->propbit);
	else
		__set_bit(INPUT_PROP_POINTER, input_dev->propbit);

	if (features->type == HID_GENERIC)
		/* setup has already been done */
		return 0;

	__set_bit(BTN_TOUCH, input_dev->keybit);
	__set_bit(ABS_MISC, input_dev->absbit);

	input_set_abs_params(input_dev, ABS_X, 0 + features->offset_left,
			     features->x_max - features->offset_right,
			     features->x_fuzz, 0);
	input_set_abs_params(input_dev, ABS_Y, 0 + features->offset_top,
			     features->y_max - features->offset_bottom,
			     features->y_fuzz, 0);
	input_set_abs_params(input_dev, ABS_PRESSURE, 0,
		features->pressure_max, features->pressure_fuzz, 0);

	/* penabled devices have fixed resolution for each model */
	input_abs_set_res(input_dev, ABS_X, features->x_resolution);
	input_abs_set_res(input_dev, ABS_Y, features->y_resolution);

	switch (features->type) {
	case GRAPHIRE_BT:
		__clear_bit(ABS_MISC, input_dev->absbit);

	case WACOM_MO:
	case WACOM_G4:
		input_set_abs_params(input_dev, ABS_DISTANCE, 0,
					      features->distance_max,
					      features->distance_fuzz, 0);
		/* fall through */

	case GRAPHIRE:
		input_set_capability(input_dev, EV_REL, REL_WHEEL);

		__set_bit(BTN_LEFT, input_dev->keybit);
		__set_bit(BTN_RIGHT, input_dev->keybit);
		__set_bit(BTN_MIDDLE, input_dev->keybit);

		__set_bit(BTN_TOOL_RUBBER, input_dev->keybit);
		__set_bit(BTN_TOOL_PEN, input_dev->keybit);
		__set_bit(BTN_TOOL_MOUSE, input_dev->keybit);
		__set_bit(BTN_STYLUS, input_dev->keybit);
		__set_bit(BTN_STYLUS2, input_dev->keybit);
		break;

	case WACOM_27QHD:
	case WACOM_24HD:
	case DTK:
	case WACOM_22HD:
	case WACOM_21UX2:
	case WACOM_BEE:
	case CINTIQ:
	case WACOM_13HD:
	case CINTIQ_HYBRID:
	case CINTIQ_COMPANION_2:
		input_set_abs_params(input_dev, ABS_Z, -900, 899, 0, 0);
		input_abs_set_res(input_dev, ABS_Z, 287);
		wacom_setup_cintiq(wacom_wac);
		break;

	case INTUOS3:
	case INTUOS3L:
	case INTUOS3S:
	case INTUOS4:
	case INTUOS4WL:
	case INTUOS4L:
	case INTUOS4S:
		input_set_abs_params(input_dev, ABS_Z, -900, 899, 0, 0);
		input_abs_set_res(input_dev, ABS_Z, 287);
		/* fall through */

	case INTUOS:
		wacom_setup_intuos(wacom_wac);
		break;

	case INTUOS5:
	case INTUOS5L:
	case INTUOSPM:
	case INTUOSPL:
	case INTUOS5S:
	case INTUOSPS:
	case INTUOSP2_BT:
		input_set_abs_params(input_dev, ABS_DISTANCE, 0,
				      features->distance_max,
				      features->distance_fuzz, 0);

		input_set_abs_params(input_dev, ABS_Z, -900, 899, 0, 0);
		input_abs_set_res(input_dev, ABS_Z, 287);

		wacom_setup_intuos(wacom_wac);
		break;

	case WACOM_24HDT:
	case WACOM_27QHDT:
	case MTSCREEN:
	case MTTPC:
	case MTTPC_B:
	case TABLETPC2FG:
	case TABLETPC:
	case TABLETPCE:
		__clear_bit(ABS_MISC, input_dev->absbit);
		/* fall through */

	case DTUS:
	case DTUSX:
	case PL:
	case DTU:
		__set_bit(BTN_TOOL_PEN, input_dev->keybit);
		__set_bit(BTN_TOOL_RUBBER, input_dev->keybit);
		__set_bit(BTN_STYLUS, input_dev->keybit);
		__set_bit(BTN_STYLUS2, input_dev->keybit);
		break;

	case PTU:
		__set_bit(BTN_STYLUS2, input_dev->keybit);
		/* fall through */

	case PENPARTNER:
		__set_bit(BTN_TOOL_PEN, input_dev->keybit);
		__set_bit(BTN_TOOL_RUBBER, input_dev->keybit);
		__set_bit(BTN_STYLUS, input_dev->keybit);
		break;

	case INTUOSHT:
	case BAMBOO_PT:
	case BAMBOO_PEN:
	case INTUOSHT2:
		if (features->type == INTUOSHT2) {
			wacom_setup_basic_pro_pen(wacom_wac);
		} else {
			__clear_bit(ABS_MISC, input_dev->absbit);
			__set_bit(BTN_TOOL_PEN, input_dev->keybit);
			__set_bit(BTN_TOOL_RUBBER, input_dev->keybit);
			__set_bit(BTN_STYLUS, input_dev->keybit);
			__set_bit(BTN_STYLUS2, input_dev->keybit);
			input_set_abs_params(input_dev, ABS_DISTANCE, 0,
				      features->distance_max,
				      features->distance_fuzz, 0);
		}
		break;
	case BAMBOO_PAD:
		__clear_bit(ABS_MISC, input_dev->absbit);
		break;
	}
	return 0;
}

int wacom_setup_touch_input_capabilities(struct input_dev *input_dev,
					 struct wacom_wac *wacom_wac)
{
	struct wacom_features *features = &wacom_wac->features;

	input_dev->evbit[0] |= BIT_MASK(EV_KEY) | BIT_MASK(EV_ABS);

	if (!(features->device_type & WACOM_DEVICETYPE_TOUCH))
		return -ENODEV;

	if (features->device_type & WACOM_DEVICETYPE_DIRECT)
		__set_bit(INPUT_PROP_DIRECT, input_dev->propbit);
	else
		__set_bit(INPUT_PROP_POINTER, input_dev->propbit);

	if (features->type == HID_GENERIC)
		/* setup has already been done */
		return 0;

	__set_bit(BTN_TOUCH, input_dev->keybit);

	if (features->touch_max == 1) {
		input_set_abs_params(input_dev, ABS_X, 0,
			features->x_max, features->x_fuzz, 0);
		input_set_abs_params(input_dev, ABS_Y, 0,
			features->y_max, features->y_fuzz, 0);
		input_abs_set_res(input_dev, ABS_X,
				  features->x_resolution);
		input_abs_set_res(input_dev, ABS_Y,
				  features->y_resolution);
	}
	else if (features->touch_max > 1) {
		input_set_abs_params(input_dev, ABS_MT_POSITION_X, 0,
			features->x_max, features->x_fuzz, 0);
		input_set_abs_params(input_dev, ABS_MT_POSITION_Y, 0,
			features->y_max, features->y_fuzz, 0);
		input_abs_set_res(input_dev, ABS_MT_POSITION_X,
				  features->x_resolution);
		input_abs_set_res(input_dev, ABS_MT_POSITION_Y,
				  features->y_resolution);
	}

	switch (features->type) {
	case INTUOSP2_BT:
		input_dev->evbit[0] |= BIT_MASK(EV_SW);
		__set_bit(SW_MUTE_DEVICE, input_dev->swbit);

		if (wacom_wac->shared->touch->product == 0x361) {
			input_set_abs_params(input_dev, ABS_MT_POSITION_X,
					     0, 12440, 4, 0);
			input_set_abs_params(input_dev, ABS_MT_POSITION_Y,
					     0, 8640, 4, 0);
		}
		else if (wacom_wac->shared->touch->product == 0x360) {
			input_set_abs_params(input_dev, ABS_MT_POSITION_X,
					     0, 8960, 4, 0);
			input_set_abs_params(input_dev, ABS_MT_POSITION_Y,
					     0, 5920, 4, 0);
		}
		input_abs_set_res(input_dev, ABS_MT_POSITION_X, 40);
		input_abs_set_res(input_dev, ABS_MT_POSITION_X, 40);

		/* fall through */

	case INTUOS5:
	case INTUOS5L:
	case INTUOSPM:
	case INTUOSPL:
	case INTUOS5S:
	case INTUOSPS:
		input_set_abs_params(input_dev, ABS_MT_TOUCH_MAJOR, 0, features->x_max, 0, 0);
		input_set_abs_params(input_dev, ABS_MT_TOUCH_MINOR, 0, features->y_max, 0, 0);
		input_mt_init_slots(input_dev, features->touch_max, INPUT_MT_POINTER);
		break;

	case WACOM_24HDT:
		input_set_abs_params(input_dev, ABS_MT_TOUCH_MAJOR, 0, features->x_max, 0, 0);
		input_set_abs_params(input_dev, ABS_MT_WIDTH_MAJOR, 0, features->x_max, 0, 0);
		input_set_abs_params(input_dev, ABS_MT_WIDTH_MINOR, 0, features->y_max, 0, 0);
		input_set_abs_params(input_dev, ABS_MT_ORIENTATION, 0, 1, 0, 0);
		/* fall through */

	case WACOM_27QHDT:
	case MTSCREEN:
	case MTTPC:
	case MTTPC_B:
	case TABLETPC2FG:
		input_mt_init_slots(input_dev, features->touch_max, INPUT_MT_DIRECT);
		/*fall through */

	case TABLETPC:
	case TABLETPCE:
		break;

	case INTUOSHT:
	case INTUOSHT2:
		input_dev->evbit[0] |= BIT_MASK(EV_SW);
		__set_bit(SW_MUTE_DEVICE, input_dev->swbit);
		/* fall through */

	case BAMBOO_PT:
	case BAMBOO_TOUCH:
		if (features->pktlen == WACOM_PKGLEN_BBTOUCH3) {
			input_set_abs_params(input_dev,
				     ABS_MT_TOUCH_MAJOR,
				     0, features->x_max, 0, 0);
			input_set_abs_params(input_dev,
				     ABS_MT_TOUCH_MINOR,
				     0, features->y_max, 0, 0);
		}
		input_mt_init_slots(input_dev, features->touch_max, INPUT_MT_POINTER);
		break;

	case BAMBOO_PAD:
		input_mt_init_slots(input_dev, features->touch_max,
				    INPUT_MT_POINTER);
		__set_bit(BTN_LEFT, input_dev->keybit);
		__set_bit(BTN_RIGHT, input_dev->keybit);
		break;
	}
	return 0;
}

static int wacom_numbered_button_to_key(int n)
{
	if (n < 10)
		return BTN_0 + n;
	else if (n < 16)
		return BTN_A + (n-10);
	else if (n < 18)
		return BTN_BASE + (n-16);
	else
		return 0;
}

static void wacom_setup_numbered_buttons(struct input_dev *input_dev,
				int button_count)
{
	int i;

	for (i = 0; i < button_count; i++) {
		int key = wacom_numbered_button_to_key(i);

		if (key)
			__set_bit(key, input_dev->keybit);
	}
}

static void wacom_24hd_update_leds(struct wacom *wacom, int mask, int group)
{
	struct wacom_led *led;
	int i;
	bool updated = false;

	/*
	 * 24HD has LED group 1 to the left and LED group 0 to the right.
	 * So group 0 matches the second half of the buttons and thus the mask
	 * needs to be shifted.
	 */
	if (group == 0)
		mask >>= 8;

	for (i = 0; i < 3; i++) {
		led = wacom_led_find(wacom, group, i);
		if (!led) {
			hid_err(wacom->hdev, "can't find LED %d in group %d\n",
				i, group);
			continue;
		}
		if (!updated && mask & BIT(i)) {
			led->held = true;
			led_trigger_event(&led->trigger, LED_FULL);
		} else {
			led->held = false;
		}
	}
}

static bool wacom_is_led_toggled(struct wacom *wacom, int button_count,
				 int mask, int group)
{
	int button_per_group;

	/*
	 * 21UX2 has LED group 1 to the left and LED group 0
	 * to the right. We need to reverse the group to match this
	 * historical behavior.
	 */
	if (wacom->wacom_wac.features.type == WACOM_21UX2)
		group = 1 - group;

	button_per_group = button_count/wacom->led.count;

	return mask & (1 << (group * button_per_group));
}

static void wacom_update_led(struct wacom *wacom, int button_count, int mask,
			     int group)
{
	struct wacom_led *led, *next_led;
	int cur;
	bool pressed;

	if (wacom->wacom_wac.features.type == WACOM_24HD)
		return wacom_24hd_update_leds(wacom, mask, group);

	pressed = wacom_is_led_toggled(wacom, button_count, mask, group);
	cur = wacom->led.groups[group].select;

	led = wacom_led_find(wacom, group, cur);
	if (!led) {
		hid_err(wacom->hdev, "can't find current LED %d in group %d\n",
			cur, group);
		return;
	}

	if (!pressed) {
		led->held = false;
		return;
	}

	if (led->held && pressed)
		return;

	next_led = wacom_led_next(wacom, led);
	if (!next_led) {
		hid_err(wacom->hdev, "can't find next LED in group %d\n",
			group);
		return;
	}
	if (next_led == led)
		return;

	next_led->held = true;
	led_trigger_event(&next_led->trigger,
			  wacom_leds_brightness_get(next_led));
}

static void wacom_report_numbered_buttons(struct input_dev *input_dev,
				int button_count, int mask)
{
	struct wacom *wacom = input_get_drvdata(input_dev);
	int i;

	for (i = 0; i < wacom->led.count; i++)
		wacom_update_led(wacom,  button_count, mask, i);

	for (i = 0; i < button_count; i++) {
		int key = wacom_numbered_button_to_key(i);

		if (key)
			input_report_key(input_dev, key, mask & (1 << i));
	}
}

int wacom_setup_pad_input_capabilities(struct input_dev *input_dev,
				   struct wacom_wac *wacom_wac)
{
	struct wacom_features *features = &wacom_wac->features;

	if ((features->type == HID_GENERIC) && features->numbered_buttons > 0)
		features->device_type |= WACOM_DEVICETYPE_PAD;

	if (!(features->device_type & WACOM_DEVICETYPE_PAD))
		return -ENODEV;

	if (features->type == REMOTE && input_dev == wacom_wac->pad_input)
		return -ENODEV;

	input_dev->evbit[0] |= BIT_MASK(EV_KEY) | BIT_MASK(EV_ABS);

	/* kept for making legacy xf86-input-wacom working with the wheels */
	__set_bit(ABS_MISC, input_dev->absbit);

	/* kept for making legacy xf86-input-wacom accepting the pad */
	if (!(input_dev->absinfo && (input_dev->absinfo[ABS_X].minimum ||
	      input_dev->absinfo[ABS_X].maximum)))
		input_set_abs_params(input_dev, ABS_X, 0, 1, 0, 0);
	if (!(input_dev->absinfo && (input_dev->absinfo[ABS_Y].minimum ||
	      input_dev->absinfo[ABS_Y].maximum)))
		input_set_abs_params(input_dev, ABS_Y, 0, 1, 0, 0);

	/* kept for making udev and libwacom accepting the pad */
	__set_bit(BTN_STYLUS, input_dev->keybit);

	wacom_setup_numbered_buttons(input_dev, features->numbered_buttons);

	switch (features->type) {

	case CINTIQ_HYBRID:
	case CINTIQ_COMPANION_2:
	case DTK:
	case DTUS:
	case GRAPHIRE_BT:
		break;

	case WACOM_MO:
		__set_bit(BTN_BACK, input_dev->keybit);
		__set_bit(BTN_LEFT, input_dev->keybit);
		__set_bit(BTN_FORWARD, input_dev->keybit);
		__set_bit(BTN_RIGHT, input_dev->keybit);
		input_set_abs_params(input_dev, ABS_WHEEL, 0, 71, 0, 0);
		break;

	case WACOM_G4:
		__set_bit(BTN_BACK, input_dev->keybit);
		__set_bit(BTN_FORWARD, input_dev->keybit);
		input_set_capability(input_dev, EV_REL, REL_WHEEL);
		break;

	case WACOM_24HD:
		__set_bit(KEY_PROG1, input_dev->keybit);
		__set_bit(KEY_PROG2, input_dev->keybit);
		__set_bit(KEY_PROG3, input_dev->keybit);

		input_set_abs_params(input_dev, ABS_WHEEL, 0, 71, 0, 0);
		input_set_abs_params(input_dev, ABS_THROTTLE, 0, 71, 0, 0);
		break;

	case WACOM_27QHD:
		__set_bit(KEY_PROG1, input_dev->keybit);
		__set_bit(KEY_PROG2, input_dev->keybit);
		__set_bit(KEY_PROG3, input_dev->keybit);
		input_set_abs_params(input_dev, ABS_X, -2048, 2048, 0, 0);
		input_abs_set_res(input_dev, ABS_X, 1024); /* points/g */
		input_set_abs_params(input_dev, ABS_Y, -2048, 2048, 0, 0);
		input_abs_set_res(input_dev, ABS_Y, 1024);
		input_set_abs_params(input_dev, ABS_Z, -2048, 2048, 0, 0);
		input_abs_set_res(input_dev, ABS_Z, 1024);
		__set_bit(INPUT_PROP_ACCELEROMETER, input_dev->propbit);
		break;

	case WACOM_22HD:
		__set_bit(KEY_PROG1, input_dev->keybit);
		__set_bit(KEY_PROG2, input_dev->keybit);
		__set_bit(KEY_PROG3, input_dev->keybit);
		/* fall through */

	case WACOM_21UX2:
	case WACOM_BEE:
	case CINTIQ:
		input_set_abs_params(input_dev, ABS_RX, 0, 4096, 0, 0);
		input_set_abs_params(input_dev, ABS_RY, 0, 4096, 0, 0);
		break;

	case WACOM_13HD:
		input_set_abs_params(input_dev, ABS_WHEEL, 0, 71, 0, 0);
		break;

	case INTUOS3:
	case INTUOS3L:
		input_set_abs_params(input_dev, ABS_RY, 0, 4096, 0, 0);
		/* fall through */

	case INTUOS3S:
		input_set_abs_params(input_dev, ABS_RX, 0, 4096, 0, 0);
		break;

	case INTUOS5:
	case INTUOS5L:
	case INTUOSPM:
	case INTUOSPL:
	case INTUOS5S:
	case INTUOSPS:
	case INTUOSP2_BT:
		input_set_abs_params(input_dev, ABS_WHEEL, 0, 71, 0, 0);
		break;

	case INTUOS4WL:
		/*
		 * For Bluetooth devices, the udev rule does not work correctly
		 * for pads unless we add a stylus capability, which forces
		 * ID_INPUT_TABLET to be set.
		 */
		__set_bit(BTN_STYLUS, input_dev->keybit);
		/* fall through */

	case INTUOS4:
	case INTUOS4L:
	case INTUOS4S:
		input_set_abs_params(input_dev, ABS_WHEEL, 0, 71, 0, 0);
		break;

	case INTUOSHT:
	case BAMBOO_PT:
	case BAMBOO_TOUCH:
	case INTUOSHT2:
		__clear_bit(ABS_MISC, input_dev->absbit);

		__set_bit(BTN_LEFT, input_dev->keybit);
		__set_bit(BTN_FORWARD, input_dev->keybit);
		__set_bit(BTN_BACK, input_dev->keybit);
		__set_bit(BTN_RIGHT, input_dev->keybit);

		break;

	case REMOTE:
		input_set_capability(input_dev, EV_MSC, MSC_SERIAL);
		input_set_abs_params(input_dev, ABS_WHEEL, 0, 71, 0, 0);
		break;

	case HID_GENERIC:
		break;

	default:
		/* no pad supported */
		return -ENODEV;
	}
	return 0;
}

static const struct wacom_features wacom_features_0x00 =
	{ "Wacom Penpartner", 5040, 3780, 255, 0,
	  PENPARTNER, WACOM_PENPRTN_RES, WACOM_PENPRTN_RES };
static const struct wacom_features wacom_features_0x10 =
	{ "Wacom Graphire", 10206, 7422, 511, 63,
	  GRAPHIRE, WACOM_GRAPHIRE_RES, WACOM_GRAPHIRE_RES };
static const struct wacom_features wacom_features_0x81 =
	{ "Wacom Graphire BT", 16704, 12064, 511, 32,
	  GRAPHIRE_BT, WACOM_GRAPHIRE_RES, WACOM_GRAPHIRE_RES, 2 };
static const struct wacom_features wacom_features_0x11 =
	{ "Wacom Graphire2 4x5", 10206, 7422, 511, 63,
	  GRAPHIRE, WACOM_GRAPHIRE_RES, WACOM_GRAPHIRE_RES };
static const struct wacom_features wacom_features_0x12 =
	{ "Wacom Graphire2 5x7", 13918, 10206, 511, 63,
	  GRAPHIRE, WACOM_GRAPHIRE_RES, WACOM_GRAPHIRE_RES };
static const struct wacom_features wacom_features_0x13 =
	{ "Wacom Graphire3", 10208, 7424, 511, 63,
	  GRAPHIRE, WACOM_GRAPHIRE_RES, WACOM_GRAPHIRE_RES };
static const struct wacom_features wacom_features_0x14 =
	{ "Wacom Graphire3 6x8", 16704, 12064, 511, 63,
	  GRAPHIRE, WACOM_GRAPHIRE_RES, WACOM_GRAPHIRE_RES };
static const struct wacom_features wacom_features_0x15 =
	{ "Wacom Graphire4 4x5", 10208, 7424, 511, 63,
	  WACOM_G4, WACOM_GRAPHIRE_RES, WACOM_GRAPHIRE_RES };
static const struct wacom_features wacom_features_0x16 =
	{ "Wacom Graphire4 6x8", 16704, 12064, 511, 63,
	  WACOM_G4, WACOM_GRAPHIRE_RES, WACOM_GRAPHIRE_RES };
static const struct wacom_features wacom_features_0x17 =
	{ "Wacom BambooFun 4x5", 14760, 9225, 511, 63,
	  WACOM_MO, WACOM_INTUOS_RES, WACOM_INTUOS_RES };
static const struct wacom_features wacom_features_0x18 =
	{ "Wacom BambooFun 6x8", 21648, 13530, 511, 63,
	  WACOM_MO, WACOM_INTUOS_RES, WACOM_INTUOS_RES };
static const struct wacom_features wacom_features_0x19 =
	{ "Wacom Bamboo1 Medium", 16704, 12064, 511, 63,
	  GRAPHIRE, WACOM_GRAPHIRE_RES, WACOM_GRAPHIRE_RES };
static const struct wacom_features wacom_features_0x60 =
	{ "Wacom Volito", 5104, 3712, 511, 63,
	  GRAPHIRE, WACOM_VOLITO_RES, WACOM_VOLITO_RES };
static const struct wacom_features wacom_features_0x61 =
	{ "Wacom PenStation2", 3250, 2320, 255, 63,
	  GRAPHIRE, WACOM_VOLITO_RES, WACOM_VOLITO_RES };
static const struct wacom_features wacom_features_0x62 =
	{ "Wacom Volito2 4x5", 5104, 3712, 511, 63,
	  GRAPHIRE, WACOM_VOLITO_RES, WACOM_VOLITO_RES };
static const struct wacom_features wacom_features_0x63 =
	{ "Wacom Volito2 2x3", 3248, 2320, 511, 63,
	  GRAPHIRE, WACOM_VOLITO_RES, WACOM_VOLITO_RES };
static const struct wacom_features wacom_features_0x64 =
	{ "Wacom PenPartner2", 3250, 2320, 511, 63,
	  GRAPHIRE, WACOM_VOLITO_RES, WACOM_VOLITO_RES };
static const struct wacom_features wacom_features_0x65 =
	{ "Wacom Bamboo", 14760, 9225, 511, 63,
	  WACOM_MO, WACOM_INTUOS_RES, WACOM_INTUOS_RES };
static const struct wacom_features wacom_features_0x69 =
	{ "Wacom Bamboo1", 5104, 3712, 511, 63,
	  GRAPHIRE, WACOM_PENPRTN_RES, WACOM_PENPRTN_RES };
static const struct wacom_features wacom_features_0x6A =
	{ "Wacom Bamboo1 4x6", 14760, 9225, 1023, 63,
	  GRAPHIRE, WACOM_INTUOS_RES, WACOM_INTUOS_RES };
static const struct wacom_features wacom_features_0x6B =
	{ "Wacom Bamboo1 5x8", 21648, 13530, 1023, 63,
	  GRAPHIRE, WACOM_INTUOS_RES, WACOM_INTUOS_RES };
static const struct wacom_features wacom_features_0x20 =
	{ "Wacom Intuos 4x5", 12700, 10600, 1023, 31,
	  INTUOS, WACOM_INTUOS_RES, WACOM_INTUOS_RES };
static const struct wacom_features wacom_features_0x21 =
	{ "Wacom Intuos 6x8", 20320, 16240, 1023, 31,
	  INTUOS, WACOM_INTUOS_RES, WACOM_INTUOS_RES };
static const struct wacom_features wacom_features_0x22 =
	{ "Wacom Intuos 9x12", 30480, 24060, 1023, 31,
	  INTUOS, WACOM_INTUOS_RES, WACOM_INTUOS_RES };
static const struct wacom_features wacom_features_0x23 =
	{ "Wacom Intuos 12x12", 30480, 31680, 1023, 31,
	  INTUOS, WACOM_INTUOS_RES, WACOM_INTUOS_RES };
static const struct wacom_features wacom_features_0x24 =
	{ "Wacom Intuos 12x18", 45720, 31680, 1023, 31,
	  INTUOS, WACOM_INTUOS_RES, WACOM_INTUOS_RES };
static const struct wacom_features wacom_features_0x30 =
	{ "Wacom PL400", 5408, 4056, 255, 0,
	  PL, WACOM_PL_RES, WACOM_PL_RES };
static const struct wacom_features wacom_features_0x31 =
	{ "Wacom PL500", 6144, 4608, 255, 0,
	  PL, WACOM_PL_RES, WACOM_PL_RES };
static const struct wacom_features wacom_features_0x32 =
	{ "Wacom PL600", 6126, 4604, 255, 0,
	  PL, WACOM_PL_RES, WACOM_PL_RES };
static const struct wacom_features wacom_features_0x33 =
	{ "Wacom PL600SX", 6260, 5016, 255, 0,
	  PL, WACOM_PL_RES, WACOM_PL_RES };
static const struct wacom_features wacom_features_0x34 =
	{ "Wacom PL550", 6144, 4608, 511, 0,
	  PL, WACOM_PL_RES, WACOM_PL_RES };
static const struct wacom_features wacom_features_0x35 =
	{ "Wacom PL800", 7220, 5780, 511, 0,
	  PL, WACOM_PL_RES, WACOM_PL_RES };
static const struct wacom_features wacom_features_0x37 =
	{ "Wacom PL700", 6758, 5406, 511, 0,
	  PL, WACOM_PL_RES, WACOM_PL_RES };
static const struct wacom_features wacom_features_0x38 =
	{ "Wacom PL510", 6282, 4762, 511, 0,
	  PL, WACOM_PL_RES, WACOM_PL_RES };
static const struct wacom_features wacom_features_0x39 =
	{ "Wacom DTU710", 34080, 27660, 511, 0,
	  PL, WACOM_PL_RES, WACOM_PL_RES };
static const struct wacom_features wacom_features_0xC4 =
	{ "Wacom DTF521", 6282, 4762, 511, 0,
	  PL, WACOM_PL_RES, WACOM_PL_RES };
static const struct wacom_features wacom_features_0xC0 =
	{ "Wacom DTF720", 6858, 5506, 511, 0,
	  PL, WACOM_PL_RES, WACOM_PL_RES };
static const struct wacom_features wacom_features_0xC2 =
	{ "Wacom DTF720a", 6858, 5506, 511, 0,
	  PL, WACOM_PL_RES, WACOM_PL_RES };
static const struct wacom_features wacom_features_0x03 =
	{ "Wacom Cintiq Partner", 20480, 15360, 511, 0,
	  PTU, WACOM_PL_RES, WACOM_PL_RES };
static const struct wacom_features wacom_features_0x41 =
	{ "Wacom Intuos2 4x5", 12700, 10600, 1023, 31,
	  INTUOS, WACOM_INTUOS_RES, WACOM_INTUOS_RES };
static const struct wacom_features wacom_features_0x42 =
	{ "Wacom Intuos2 6x8", 20320, 16240, 1023, 31,
	  INTUOS, WACOM_INTUOS_RES, WACOM_INTUOS_RES };
static const struct wacom_features wacom_features_0x43 =
	{ "Wacom Intuos2 9x12", 30480, 24060, 1023, 31,
	  INTUOS, WACOM_INTUOS_RES, WACOM_INTUOS_RES };
static const struct wacom_features wacom_features_0x44 =
	{ "Wacom Intuos2 12x12", 30480, 31680, 1023, 31,
	  INTUOS, WACOM_INTUOS_RES, WACOM_INTUOS_RES };
static const struct wacom_features wacom_features_0x45 =
	{ "Wacom Intuos2 12x18", 45720, 31680, 1023, 31,
	  INTUOS, WACOM_INTUOS_RES, WACOM_INTUOS_RES };
static const struct wacom_features wacom_features_0xB0 =
	{ "Wacom Intuos3 4x5", 25400, 20320, 1023, 63,
	  INTUOS3S, WACOM_INTUOS3_RES, WACOM_INTUOS3_RES, 4 };
static const struct wacom_features wacom_features_0xB1 =
	{ "Wacom Intuos3 6x8", 40640, 30480, 1023, 63,
	  INTUOS3, WACOM_INTUOS3_RES, WACOM_INTUOS3_RES, 8 };
static const struct wacom_features wacom_features_0xB2 =
	{ "Wacom Intuos3 9x12", 60960, 45720, 1023, 63,
	  INTUOS3, WACOM_INTUOS3_RES, WACOM_INTUOS3_RES, 8 };
static const struct wacom_features wacom_features_0xB3 =
	{ "Wacom Intuos3 12x12", 60960, 60960, 1023, 63,
	  INTUOS3L, WACOM_INTUOS3_RES, WACOM_INTUOS3_RES, 8 };
static const struct wacom_features wacom_features_0xB4 =
	{ "Wacom Intuos3 12x19", 97536, 60960, 1023, 63,
	  INTUOS3L, WACOM_INTUOS3_RES, WACOM_INTUOS3_RES, 8 };
static const struct wacom_features wacom_features_0xB5 =
	{ "Wacom Intuos3 6x11", 54204, 31750, 1023, 63,
	  INTUOS3, WACOM_INTUOS3_RES, WACOM_INTUOS3_RES, 8 };
static const struct wacom_features wacom_features_0xB7 =
	{ "Wacom Intuos3 4x6", 31496, 19685, 1023, 63,
	  INTUOS3S, WACOM_INTUOS3_RES, WACOM_INTUOS3_RES, 4 };
static const struct wacom_features wacom_features_0xB8 =
	{ "Wacom Intuos4 4x6", 31496, 19685, 2047, 63,
	  INTUOS4S, WACOM_INTUOS3_RES, WACOM_INTUOS3_RES, 7 };
static const struct wacom_features wacom_features_0xB9 =
	{ "Wacom Intuos4 6x9", 44704, 27940, 2047, 63,
	  INTUOS4, WACOM_INTUOS3_RES, WACOM_INTUOS3_RES, 9 };
static const struct wacom_features wacom_features_0xBA =
	{ "Wacom Intuos4 8x13", 65024, 40640, 2047, 63,
	  INTUOS4L, WACOM_INTUOS3_RES, WACOM_INTUOS3_RES, 9 };
static const struct wacom_features wacom_features_0xBB =
	{ "Wacom Intuos4 12x19", 97536, 60960, 2047, 63,
	  INTUOS4L, WACOM_INTUOS3_RES, WACOM_INTUOS3_RES, 9 };
static const struct wacom_features wacom_features_0xBC =
	{ "Wacom Intuos4 WL", 40640, 25400, 2047, 63,
	  INTUOS4, WACOM_INTUOS3_RES, WACOM_INTUOS3_RES, 9 };
static const struct wacom_features wacom_features_0xBD =
	{ "Wacom Intuos4 WL", 40640, 25400, 2047, 63,
	  INTUOS4WL, WACOM_INTUOS3_RES, WACOM_INTUOS3_RES, 9 };
static const struct wacom_features wacom_features_0x26 =
	{ "Wacom Intuos5 touch S", 31496, 19685, 2047, 63,
	  INTUOS5S, WACOM_INTUOS3_RES, WACOM_INTUOS3_RES, 7, .touch_max = 16 };
static const struct wacom_features wacom_features_0x27 =
	{ "Wacom Intuos5 touch M", 44704, 27940, 2047, 63,
	  INTUOS5, WACOM_INTUOS3_RES, WACOM_INTUOS3_RES, 9, .touch_max = 16 };
static const struct wacom_features wacom_features_0x28 =
	{ "Wacom Intuos5 touch L", 65024, 40640, 2047, 63,
	  INTUOS5L, WACOM_INTUOS3_RES, WACOM_INTUOS3_RES, 9, .touch_max = 16 };
static const struct wacom_features wacom_features_0x29 =
	{ "Wacom Intuos5 S", 31496, 19685, 2047, 63,
	  INTUOS5S, WACOM_INTUOS3_RES, WACOM_INTUOS3_RES, 7 };
static const struct wacom_features wacom_features_0x2A =
	{ "Wacom Intuos5 M", 44704, 27940, 2047, 63,
	  INTUOS5, WACOM_INTUOS3_RES, WACOM_INTUOS3_RES, 9 };
static const struct wacom_features wacom_features_0x314 =
	{ "Wacom Intuos Pro S", 31496, 19685, 2047, 63,
	  INTUOSPS, WACOM_INTUOS3_RES, WACOM_INTUOS3_RES, 7, .touch_max = 16,
	  .check_for_hid_type = true, .hid_type = HID_TYPE_USBNONE };
static const struct wacom_features wacom_features_0x315 =
	{ "Wacom Intuos Pro M", 44704, 27940, 2047, 63,
	  INTUOSPM, WACOM_INTUOS3_RES, WACOM_INTUOS3_RES, 9, .touch_max = 16,
	  .check_for_hid_type = true, .hid_type = HID_TYPE_USBNONE };
static const struct wacom_features wacom_features_0x317 =
	{ "Wacom Intuos Pro L", 65024, 40640, 2047, 63,
	  INTUOSPL, WACOM_INTUOS3_RES, WACOM_INTUOS3_RES, 9, .touch_max = 16,
	  .check_for_hid_type = true, .hid_type = HID_TYPE_USBNONE };
static const struct wacom_features wacom_features_0xF4 =
	{ "Wacom Cintiq 24HD", 104480, 65600, 2047, 63,
	  WACOM_24HD, WACOM_INTUOS3_RES, WACOM_INTUOS3_RES, 16,
	  WACOM_CINTIQ_OFFSET, WACOM_CINTIQ_OFFSET,
	  WACOM_CINTIQ_OFFSET, WACOM_CINTIQ_OFFSET };
static const struct wacom_features wacom_features_0xF8 =
	{ "Wacom Cintiq 24HD touch", 104480, 65600, 2047, 63, /* Pen */
	  WACOM_24HD, WACOM_INTUOS3_RES, WACOM_INTUOS3_RES, 16,
	  WACOM_CINTIQ_OFFSET, WACOM_CINTIQ_OFFSET,
	  WACOM_CINTIQ_OFFSET, WACOM_CINTIQ_OFFSET,
	  .oVid = USB_VENDOR_ID_WACOM, .oPid = 0xf6 };
static const struct wacom_features wacom_features_0xF6 =
	{ "Wacom Cintiq 24HD touch", .type = WACOM_24HDT, /* Touch */
	  .oVid = USB_VENDOR_ID_WACOM, .oPid = 0xf8, .touch_max = 10,
	  .check_for_hid_type = true, .hid_type = HID_TYPE_USBNONE };
static const struct wacom_features wacom_features_0x32A =
	{ "Wacom Cintiq 27QHD", 120140, 67920, 2047, 63,
	  WACOM_27QHD, WACOM_INTUOS3_RES, WACOM_INTUOS3_RES, 0,
	  WACOM_CINTIQ_OFFSET, WACOM_CINTIQ_OFFSET,
	  WACOM_CINTIQ_OFFSET, WACOM_CINTIQ_OFFSET };
static const struct wacom_features wacom_features_0x32B =
	{ "Wacom Cintiq 27QHD touch", 120140, 67920, 2047, 63,
	  WACOM_27QHD, WACOM_INTUOS3_RES, WACOM_INTUOS3_RES, 0,
	  WACOM_CINTIQ_OFFSET, WACOM_CINTIQ_OFFSET,
	  WACOM_CINTIQ_OFFSET, WACOM_CINTIQ_OFFSET,
	  .oVid = USB_VENDOR_ID_WACOM, .oPid = 0x32C };
static const struct wacom_features wacom_features_0x32C =
	{ "Wacom Cintiq 27QHD touch", .type = WACOM_27QHDT,
	  .oVid = USB_VENDOR_ID_WACOM, .oPid = 0x32B, .touch_max = 10 };
static const struct wacom_features wacom_features_0x3F =
	{ "Wacom Cintiq 21UX", 87200, 65600, 1023, 63,
	  CINTIQ, WACOM_INTUOS3_RES, WACOM_INTUOS3_RES, 8 };
static const struct wacom_features wacom_features_0xC5 =
	{ "Wacom Cintiq 20WSX", 86680, 54180, 1023, 63,
	  WACOM_BEE, WACOM_INTUOS3_RES, WACOM_INTUOS3_RES, 10 };
static const struct wacom_features wacom_features_0xC6 =
	{ "Wacom Cintiq 12WX", 53020, 33440, 1023, 63,
	  WACOM_BEE, WACOM_INTUOS3_RES, WACOM_INTUOS3_RES, 10 };
static const struct wacom_features wacom_features_0x304 =
	{ "Wacom Cintiq 13HD", 59552, 33848, 1023, 63,
	  WACOM_13HD, WACOM_INTUOS3_RES, WACOM_INTUOS3_RES, 9,
	  WACOM_CINTIQ_OFFSET, WACOM_CINTIQ_OFFSET,
	  WACOM_CINTIQ_OFFSET, WACOM_CINTIQ_OFFSET };
static const struct wacom_features wacom_features_0x333 =
	{ "Wacom Cintiq 13HD touch", 59552, 33848, 2047, 63,
	  WACOM_13HD, WACOM_INTUOS3_RES, WACOM_INTUOS3_RES, 9,
	  WACOM_CINTIQ_OFFSET, WACOM_CINTIQ_OFFSET,
	  WACOM_CINTIQ_OFFSET, WACOM_CINTIQ_OFFSET,
	  .oVid = USB_VENDOR_ID_WACOM, .oPid = 0x335 };
static const struct wacom_features wacom_features_0x335 =
	{ "Wacom Cintiq 13HD touch", .type = WACOM_24HDT, /* Touch */
	  .oVid = USB_VENDOR_ID_WACOM, .oPid = 0x333, .touch_max = 10,
	  .check_for_hid_type = true, .hid_type = HID_TYPE_USBNONE };
static const struct wacom_features wacom_features_0xC7 =
	{ "Wacom DTU1931", 37832, 30305, 511, 0,
	  PL, WACOM_INTUOS_RES, WACOM_INTUOS_RES };
static const struct wacom_features wacom_features_0xCE =
	{ "Wacom DTU2231", 47864, 27011, 511, 0,
	  DTU, WACOM_INTUOS_RES, WACOM_INTUOS_RES,
	  .check_for_hid_type = true, .hid_type = HID_TYPE_USBMOUSE };
static const struct wacom_features wacom_features_0xF0 =
	{ "Wacom DTU1631", 34623, 19553, 511, 0,
	  DTU, WACOM_INTUOS_RES, WACOM_INTUOS_RES };
static const struct wacom_features wacom_features_0xFB =
	{ "Wacom DTU1031", 22096, 13960, 511, 0,
	  DTUS, WACOM_INTUOS_RES, WACOM_INTUOS_RES, 4,
	  WACOM_DTU_OFFSET, WACOM_DTU_OFFSET,
	  WACOM_DTU_OFFSET, WACOM_DTU_OFFSET };
static const struct wacom_features wacom_features_0x32F =
	{ "Wacom DTU1031X", 22672, 12928, 511, 0,
	  DTUSX, WACOM_INTUOS_RES, WACOM_INTUOS_RES, 0,
	  WACOM_DTU_OFFSET, WACOM_DTU_OFFSET,
	  WACOM_DTU_OFFSET, WACOM_DTU_OFFSET };
static const struct wacom_features wacom_features_0x336 =
	{ "Wacom DTU1141", 23672, 13403, 1023, 0,
	  DTUS, WACOM_INTUOS_RES, WACOM_INTUOS_RES, 4,
	  WACOM_DTU_OFFSET, WACOM_DTU_OFFSET,
	  WACOM_DTU_OFFSET, WACOM_DTU_OFFSET };
static const struct wacom_features wacom_features_0x57 =
	{ "Wacom DTK2241", 95840, 54260, 2047, 63,
	  DTK, WACOM_INTUOS3_RES, WACOM_INTUOS3_RES, 6,
	  WACOM_CINTIQ_OFFSET, WACOM_CINTIQ_OFFSET,
	  WACOM_CINTIQ_OFFSET, WACOM_CINTIQ_OFFSET };
static const struct wacom_features wacom_features_0x59 = /* Pen */
	{ "Wacom DTH2242", 95840, 54260, 2047, 63,
	  DTK, WACOM_INTUOS3_RES, WACOM_INTUOS3_RES, 6,
	  WACOM_CINTIQ_OFFSET, WACOM_CINTIQ_OFFSET,
	  WACOM_CINTIQ_OFFSET, WACOM_CINTIQ_OFFSET,
	  .oVid = USB_VENDOR_ID_WACOM, .oPid = 0x5D };
static const struct wacom_features wacom_features_0x5D = /* Touch */
	{ "Wacom DTH2242",       .type = WACOM_24HDT,
	  .oVid = USB_VENDOR_ID_WACOM, .oPid = 0x59, .touch_max = 10,
	  .check_for_hid_type = true, .hid_type = HID_TYPE_USBNONE };
static const struct wacom_features wacom_features_0xCC =
	{ "Wacom Cintiq 21UX2", 87200, 65600, 2047, 63,
	  WACOM_21UX2, WACOM_INTUOS3_RES, WACOM_INTUOS3_RES, 18,
	  WACOM_CINTIQ_OFFSET, WACOM_CINTIQ_OFFSET,
	  WACOM_CINTIQ_OFFSET, WACOM_CINTIQ_OFFSET };
static const struct wacom_features wacom_features_0xFA =
	{ "Wacom Cintiq 22HD", 95840, 54260, 2047, 63,
	  WACOM_22HD, WACOM_INTUOS3_RES, WACOM_INTUOS3_RES, 18,
	  WACOM_CINTIQ_OFFSET, WACOM_CINTIQ_OFFSET,
	  WACOM_CINTIQ_OFFSET, WACOM_CINTIQ_OFFSET };
static const struct wacom_features wacom_features_0x5B =
	{ "Wacom Cintiq 22HDT", 95840, 54260, 2047, 63,
	  WACOM_22HD, WACOM_INTUOS3_RES, WACOM_INTUOS3_RES, 18,
	  WACOM_CINTIQ_OFFSET, WACOM_CINTIQ_OFFSET,
	  WACOM_CINTIQ_OFFSET, WACOM_CINTIQ_OFFSET,
	  .oVid = USB_VENDOR_ID_WACOM, .oPid = 0x5e };
static const struct wacom_features wacom_features_0x5E =
	{ "Wacom Cintiq 22HDT", .type = WACOM_24HDT,
	  .oVid = USB_VENDOR_ID_WACOM, .oPid = 0x5b, .touch_max = 10,
	  .check_for_hid_type = true, .hid_type = HID_TYPE_USBNONE };
static const struct wacom_features wacom_features_0x90 =
	{ "Wacom ISDv4 90", 26202, 16325, 255, 0,
	  TABLETPC, WACOM_INTUOS_RES, WACOM_INTUOS_RES };
static const struct wacom_features wacom_features_0x93 =
	{ "Wacom ISDv4 93", 26202, 16325, 255, 0,
	  TABLETPC, WACOM_INTUOS_RES, WACOM_INTUOS_RES };
static const struct wacom_features wacom_features_0x97 =
	{ "Wacom ISDv4 97", 26202, 16325, 511, 0,
	  TABLETPC, WACOM_INTUOS_RES, WACOM_INTUOS_RES };
static const struct wacom_features wacom_features_0x9A =
	{ "Wacom ISDv4 9A", 26202, 16325, 255, 0,
	  TABLETPC, WACOM_INTUOS_RES, WACOM_INTUOS_RES };
static const struct wacom_features wacom_features_0x9F =
	{ "Wacom ISDv4 9F", 26202, 16325, 255, 0,
	  TABLETPC, WACOM_INTUOS_RES, WACOM_INTUOS_RES };
static const struct wacom_features wacom_features_0xE2 =
	{ "Wacom ISDv4 E2", 26202, 16325, 255, 0,
	  TABLETPC2FG, WACOM_INTUOS_RES, WACOM_INTUOS_RES, .touch_max = 2 };
static const struct wacom_features wacom_features_0xE3 =
	{ "Wacom ISDv4 E3", 26202, 16325, 255, 0,
	  TABLETPC2FG, WACOM_INTUOS_RES, WACOM_INTUOS_RES, .touch_max = 2 };
static const struct wacom_features wacom_features_0xE5 =
	{ "Wacom ISDv4 E5", 26202, 16325, 255, 0,
	  MTSCREEN, WACOM_INTUOS_RES, WACOM_INTUOS_RES };
static const struct wacom_features wacom_features_0xE6 =
	{ "Wacom ISDv4 E6", 27760, 15694, 255, 0,
	  TABLETPC2FG, WACOM_INTUOS_RES, WACOM_INTUOS_RES, .touch_max = 2 };
static const struct wacom_features wacom_features_0xEC =
	{ "Wacom ISDv4 EC", 25710, 14500, 255, 0,
	  TABLETPC,    WACOM_INTUOS_RES, WACOM_INTUOS_RES };
static const struct wacom_features wacom_features_0xED =
	{ "Wacom ISDv4 ED", 26202, 16325, 255, 0,
	  TABLETPCE, WACOM_INTUOS_RES, WACOM_INTUOS_RES };
static const struct wacom_features wacom_features_0xEF =
	{ "Wacom ISDv4 EF", 26202, 16325, 255, 0,
	  TABLETPC, WACOM_INTUOS_RES, WACOM_INTUOS_RES };
static const struct wacom_features wacom_features_0x100 =
	{ "Wacom ISDv4 100", 26202, 16325, 255, 0,
	  MTTPC, WACOM_INTUOS_RES, WACOM_INTUOS_RES };
static const struct wacom_features wacom_features_0x101 =
	{ "Wacom ISDv4 101", 26202, 16325, 255, 0,
	  MTTPC, WACOM_INTUOS_RES, WACOM_INTUOS_RES };
static const struct wacom_features wacom_features_0x10D =
	{ "Wacom ISDv4 10D", 26202, 16325, 255, 0,
	  MTTPC, WACOM_INTUOS_RES, WACOM_INTUOS_RES };
static const struct wacom_features wacom_features_0x10E =
	{ "Wacom ISDv4 10E", 27760, 15694, 255, 0,
	  MTTPC, WACOM_INTUOS_RES, WACOM_INTUOS_RES };
static const struct wacom_features wacom_features_0x10F =
	{ "Wacom ISDv4 10F", 27760, 15694, 255, 0,
	  MTTPC, WACOM_INTUOS_RES, WACOM_INTUOS_RES };
static const struct wacom_features wacom_features_0x116 =
	{ "Wacom ISDv4 116", 26202, 16325, 255, 0,
	  TABLETPCE, WACOM_INTUOS_RES, WACOM_INTUOS_RES };
static const struct wacom_features wacom_features_0x12C =
	{ "Wacom ISDv4 12C", 27848, 15752, 2047, 0,
	  TABLETPC, WACOM_INTUOS_RES, WACOM_INTUOS_RES };
static const struct wacom_features wacom_features_0x4001 =
	{ "Wacom ISDv4 4001", 26202, 16325, 255, 0,
	  MTTPC, WACOM_INTUOS_RES, WACOM_INTUOS_RES };
static const struct wacom_features wacom_features_0x4004 =
	{ "Wacom ISDv4 4004", 11060, 6220, 255, 0,
	  MTTPC_B, WACOM_INTUOS_RES, WACOM_INTUOS_RES };
static const struct wacom_features wacom_features_0x5000 =
	{ "Wacom ISDv4 5000", 27848, 15752, 1023, 0,
	  MTTPC_B, WACOM_INTUOS_RES, WACOM_INTUOS_RES };
static const struct wacom_features wacom_features_0x5002 =
	{ "Wacom ISDv4 5002", 29576, 16724, 1023, 0,
	  MTTPC_B, WACOM_INTUOS_RES, WACOM_INTUOS_RES };
static const struct wacom_features wacom_features_0x47 =
	{ "Wacom Intuos2 6x8", 20320, 16240, 1023, 31,
	  INTUOS, WACOM_INTUOS_RES, WACOM_INTUOS_RES };
static const struct wacom_features wacom_features_0x84 =
	{ "Wacom Wireless Receiver", .type = WIRELESS, .touch_max = 16 };
static const struct wacom_features wacom_features_0xD0 =
	{ "Wacom Bamboo 2FG", 14720, 9200, 1023, 31,
	  BAMBOO_TOUCH, WACOM_INTUOS_RES, WACOM_INTUOS_RES, .touch_max = 2 };
static const struct wacom_features wacom_features_0xD1 =
	{ "Wacom Bamboo 2FG 4x5", 14720, 9200, 1023, 31,
	  BAMBOO_PT, WACOM_INTUOS_RES, WACOM_INTUOS_RES, .touch_max = 2 };
static const struct wacom_features wacom_features_0xD2 =
	{ "Wacom Bamboo Craft", 14720, 9200, 1023, 31,
	  BAMBOO_PT, WACOM_INTUOS_RES, WACOM_INTUOS_RES, .touch_max = 2 };
static const struct wacom_features wacom_features_0xD3 =
	{ "Wacom Bamboo 2FG 6x8", 21648, 13700, 1023, 31,
	  BAMBOO_PT, WACOM_INTUOS_RES, WACOM_INTUOS_RES, .touch_max = 2 };
static const struct wacom_features wacom_features_0xD4 =
	{ "Wacom Bamboo Pen", 14720, 9200, 1023, 31,
	  BAMBOO_PEN, WACOM_INTUOS_RES, WACOM_INTUOS_RES };
static const struct wacom_features wacom_features_0xD5 =
	{ "Wacom Bamboo Pen 6x8", 21648, 13700, 1023, 31,
	  BAMBOO_PEN, WACOM_INTUOS_RES, WACOM_INTUOS_RES };
static const struct wacom_features wacom_features_0xD6 =
	{ "Wacom BambooPT 2FG 4x5", 14720, 9200, 1023, 31,
	  BAMBOO_PT, WACOM_INTUOS_RES, WACOM_INTUOS_RES, .touch_max = 2 };
static const struct wacom_features wacom_features_0xD7 =
	{ "Wacom BambooPT 2FG Small", 14720, 9200, 1023, 31,
	  BAMBOO_PT, WACOM_INTUOS_RES, WACOM_INTUOS_RES, .touch_max = 2 };
static const struct wacom_features wacom_features_0xD8 =
	{ "Wacom Bamboo Comic 2FG", 21648, 13700, 1023, 31,
	  BAMBOO_PT, WACOM_INTUOS_RES, WACOM_INTUOS_RES, .touch_max = 2 };
static const struct wacom_features wacom_features_0xDA =
	{ "Wacom Bamboo 2FG 4x5 SE", 14720, 9200, 1023, 31,
	  BAMBOO_PT, WACOM_INTUOS_RES, WACOM_INTUOS_RES, .touch_max = 2 };
static const struct wacom_features wacom_features_0xDB =
	{ "Wacom Bamboo 2FG 6x8 SE", 21648, 13700, 1023, 31,
	  BAMBOO_PT, WACOM_INTUOS_RES, WACOM_INTUOS_RES, .touch_max = 2 };
static const struct wacom_features wacom_features_0xDD =
        { "Wacom Bamboo Connect", 14720, 9200, 1023, 31,
          BAMBOO_PT, WACOM_INTUOS_RES, WACOM_INTUOS_RES };
static const struct wacom_features wacom_features_0xDE =
        { "Wacom Bamboo 16FG 4x5", 14720, 9200, 1023, 31,
	  BAMBOO_PT, WACOM_INTUOS_RES, WACOM_INTUOS_RES, .touch_max = 16 };
static const struct wacom_features wacom_features_0xDF =
        { "Wacom Bamboo 16FG 6x8", 21648, 13700, 1023, 31,
	  BAMBOO_PT, WACOM_INTUOS_RES, WACOM_INTUOS_RES, .touch_max = 16 };
static const struct wacom_features wacom_features_0x300 =
	{ "Wacom Bamboo One S", 14720, 9225, 1023, 31,
	  BAMBOO_PEN, WACOM_INTUOS_RES, WACOM_INTUOS_RES };
static const struct wacom_features wacom_features_0x301 =
	{ "Wacom Bamboo One M", 21648, 13530, 1023, 31,
	  BAMBOO_PEN, WACOM_INTUOS_RES, WACOM_INTUOS_RES };
static const struct wacom_features wacom_features_0x302 =
	{ "Wacom Intuos PT S", 15200, 9500, 1023, 31,
	  INTUOSHT, WACOM_INTUOS_RES, WACOM_INTUOS_RES, .touch_max = 16,
	  .check_for_hid_type = true, .hid_type = HID_TYPE_USBNONE };
static const struct wacom_features wacom_features_0x303 =
	{ "Wacom Intuos PT M", 21600, 13500, 1023, 31,
	  INTUOSHT, WACOM_INTUOS_RES, WACOM_INTUOS_RES, .touch_max = 16,
	  .check_for_hid_type = true, .hid_type = HID_TYPE_USBNONE };
static const struct wacom_features wacom_features_0x30E =
	{ "Wacom Intuos S", 15200, 9500, 1023, 31,
	  INTUOSHT, WACOM_INTUOS_RES, WACOM_INTUOS_RES,
	  .check_for_hid_type = true, .hid_type = HID_TYPE_USBNONE };
static const struct wacom_features wacom_features_0x6004 =
	{ "ISD-V4", 12800, 8000, 255, 0,
	  TABLETPC, WACOM_INTUOS_RES, WACOM_INTUOS_RES };
static const struct wacom_features wacom_features_0x307 =
	{ "Wacom ISDv5 307", 59552, 33848, 2047, 63,
	  CINTIQ_HYBRID, WACOM_INTUOS3_RES, WACOM_INTUOS3_RES, 9,
	  WACOM_CINTIQ_OFFSET, WACOM_CINTIQ_OFFSET,
	  WACOM_CINTIQ_OFFSET, WACOM_CINTIQ_OFFSET,
	  .oVid = USB_VENDOR_ID_WACOM, .oPid = 0x309 };
static const struct wacom_features wacom_features_0x309 =
	{ "Wacom ISDv5 309", .type = WACOM_24HDT, /* Touch */
	  .oVid = USB_VENDOR_ID_WACOM, .oPid = 0x0307, .touch_max = 10,
	  .check_for_hid_type = true, .hid_type = HID_TYPE_USBNONE };
static const struct wacom_features wacom_features_0x30A =
	{ "Wacom ISDv5 30A", 59552, 33848, 2047, 63,
	  CINTIQ_HYBRID, WACOM_INTUOS3_RES, WACOM_INTUOS3_RES, 9,
	  WACOM_CINTIQ_OFFSET, WACOM_CINTIQ_OFFSET,
	  WACOM_CINTIQ_OFFSET, WACOM_CINTIQ_OFFSET,
	  .oVid = USB_VENDOR_ID_WACOM, .oPid = 0x30C };
static const struct wacom_features wacom_features_0x30C =
	{ "Wacom ISDv5 30C", .type = WACOM_24HDT, /* Touch */
	  .oVid = USB_VENDOR_ID_WACOM, .oPid = 0x30A, .touch_max = 10,
	  .check_for_hid_type = true, .hid_type = HID_TYPE_USBNONE };
static const struct wacom_features wacom_features_0x318 =
	{ "Wacom USB Bamboo PAD", 4095, 4095, /* Touch */
	  .type = BAMBOO_PAD, 35, 48, .touch_max = 4 };
static const struct wacom_features wacom_features_0x319 =
	{ "Wacom Wireless Bamboo PAD", 4095, 4095, /* Touch */
	  .type = BAMBOO_PAD, 35, 48, .touch_max = 4 };
static const struct wacom_features wacom_features_0x325 =
	{ "Wacom ISDv5 325", 59552, 33848, 2047, 63,
	  CINTIQ_COMPANION_2, WACOM_INTUOS3_RES, WACOM_INTUOS3_RES, 11,
	  WACOM_CINTIQ_OFFSET, WACOM_CINTIQ_OFFSET,
	  WACOM_CINTIQ_OFFSET, WACOM_CINTIQ_OFFSET,
	  .oVid = USB_VENDOR_ID_WACOM, .oPid = 0x326 };
static const struct wacom_features wacom_features_0x326 = /* Touch */
	{ "Wacom ISDv5 326", .type = HID_GENERIC, .oVid = USB_VENDOR_ID_WACOM,
	  .oPid = 0x325 };
static const struct wacom_features wacom_features_0x323 =
	{ "Wacom Intuos P M", 21600, 13500, 1023, 31,
	  INTUOSHT, WACOM_INTUOS_RES, WACOM_INTUOS_RES,
	  .check_for_hid_type = true, .hid_type = HID_TYPE_USBNONE };
static const struct wacom_features wacom_features_0x331 =
	{ "Wacom Express Key Remote", .type = REMOTE,
	  .numbered_buttons = 18, .check_for_hid_type = true,
	  .hid_type = HID_TYPE_USBNONE };
static const struct wacom_features wacom_features_0x33B =
	{ "Wacom Intuos S 2", 15200, 9500, 2047, 63,
	  INTUOSHT2, WACOM_INTUOS_RES, WACOM_INTUOS_RES,
	  .check_for_hid_type = true, .hid_type = HID_TYPE_USBNONE };
static const struct wacom_features wacom_features_0x33C =
	{ "Wacom Intuos PT S 2", 15200, 9500, 2047, 63,
	  INTUOSHT2, WACOM_INTUOS_RES, WACOM_INTUOS_RES, .touch_max = 16,
	  .check_for_hid_type = true, .hid_type = HID_TYPE_USBNONE };
static const struct wacom_features wacom_features_0x33D =
	{ "Wacom Intuos P M 2", 21600, 13500, 2047, 63,
	  INTUOSHT2, WACOM_INTUOS_RES, WACOM_INTUOS_RES,
	  .check_for_hid_type = true, .hid_type = HID_TYPE_USBNONE };
static const struct wacom_features wacom_features_0x33E =
	{ "Wacom Intuos PT M 2", 21600, 13500, 2047, 63,
	  INTUOSHT2, WACOM_INTUOS_RES, WACOM_INTUOS_RES, .touch_max = 16,
	  .check_for_hid_type = true, .hid_type = HID_TYPE_USBNONE };
static const struct wacom_features wacom_features_0x343 =
	{ "Wacom DTK1651", 34816, 19759, 1023, 0,
	  DTUS, WACOM_INTUOS_RES, WACOM_INTUOS_RES, 4,
	  WACOM_DTU_OFFSET, WACOM_DTU_OFFSET,
	  WACOM_DTU_OFFSET, WACOM_DTU_OFFSET };
static const struct wacom_features wacom_features_0x360 =
	{ "Wacom Intuos Pro M", 44800, 29600, 8191, 63,
	  INTUOSP2_BT, WACOM_INTUOS3_RES, WACOM_INTUOS3_RES, 9, .touch_max = 10 };
static const struct wacom_features wacom_features_0x361 =
	{ "Wacom Intuos Pro L", 62200, 43200, 8191, 63,
	  INTUOSP2_BT, WACOM_INTUOS3_RES, WACOM_INTUOS3_RES, 9, .touch_max = 10 };

static const struct wacom_features wacom_features_HID_ANY_ID =
	{ "Wacom HID", .type = HID_GENERIC, .oVid = HID_ANY_ID, .oPid = HID_ANY_ID };

#define USB_DEVICE_WACOM(prod)						\
	HID_DEVICE(BUS_USB, HID_GROUP_WACOM, USB_VENDOR_ID_WACOM, prod),\
	.driver_data = (kernel_ulong_t)&wacom_features_##prod

#define BT_DEVICE_WACOM(prod)						\
	HID_DEVICE(BUS_BLUETOOTH, HID_GROUP_WACOM, USB_VENDOR_ID_WACOM, prod),\
	.driver_data = (kernel_ulong_t)&wacom_features_##prod

#define I2C_DEVICE_WACOM(prod)						\
	HID_DEVICE(BUS_I2C, HID_GROUP_WACOM, USB_VENDOR_ID_WACOM, prod),\
	.driver_data = (kernel_ulong_t)&wacom_features_##prod

#define USB_DEVICE_LENOVO(prod)					\
	HID_USB_DEVICE(USB_VENDOR_ID_LENOVO, prod),			\
	.driver_data = (kernel_ulong_t)&wacom_features_##prod

const struct hid_device_id wacom_ids[] = {
	{ USB_DEVICE_WACOM(0x00) },
	{ USB_DEVICE_WACOM(0x03) },
	{ USB_DEVICE_WACOM(0x10) },
	{ USB_DEVICE_WACOM(0x11) },
	{ USB_DEVICE_WACOM(0x12) },
	{ USB_DEVICE_WACOM(0x13) },
	{ USB_DEVICE_WACOM(0x14) },
	{ USB_DEVICE_WACOM(0x15) },
	{ USB_DEVICE_WACOM(0x16) },
	{ USB_DEVICE_WACOM(0x17) },
	{ USB_DEVICE_WACOM(0x18) },
	{ USB_DEVICE_WACOM(0x19) },
	{ USB_DEVICE_WACOM(0x20) },
	{ USB_DEVICE_WACOM(0x21) },
	{ USB_DEVICE_WACOM(0x22) },
	{ USB_DEVICE_WACOM(0x23) },
	{ USB_DEVICE_WACOM(0x24) },
	{ USB_DEVICE_WACOM(0x26) },
	{ USB_DEVICE_WACOM(0x27) },
	{ USB_DEVICE_WACOM(0x28) },
	{ USB_DEVICE_WACOM(0x29) },
	{ USB_DEVICE_WACOM(0x2A) },
	{ USB_DEVICE_WACOM(0x30) },
	{ USB_DEVICE_WACOM(0x31) },
	{ USB_DEVICE_WACOM(0x32) },
	{ USB_DEVICE_WACOM(0x33) },
	{ USB_DEVICE_WACOM(0x34) },
	{ USB_DEVICE_WACOM(0x35) },
	{ USB_DEVICE_WACOM(0x37) },
	{ USB_DEVICE_WACOM(0x38) },
	{ USB_DEVICE_WACOM(0x39) },
	{ USB_DEVICE_WACOM(0x3F) },
	{ USB_DEVICE_WACOM(0x41) },
	{ USB_DEVICE_WACOM(0x42) },
	{ USB_DEVICE_WACOM(0x43) },
	{ USB_DEVICE_WACOM(0x44) },
	{ USB_DEVICE_WACOM(0x45) },
	{ USB_DEVICE_WACOM(0x47) },
	{ USB_DEVICE_WACOM(0x57) },
	{ USB_DEVICE_WACOM(0x59) },
	{ USB_DEVICE_WACOM(0x5B) },
	{ USB_DEVICE_WACOM(0x5D) },
	{ USB_DEVICE_WACOM(0x5E) },
	{ USB_DEVICE_WACOM(0x60) },
	{ USB_DEVICE_WACOM(0x61) },
	{ USB_DEVICE_WACOM(0x62) },
	{ USB_DEVICE_WACOM(0x63) },
	{ USB_DEVICE_WACOM(0x64) },
	{ USB_DEVICE_WACOM(0x65) },
	{ USB_DEVICE_WACOM(0x69) },
	{ USB_DEVICE_WACOM(0x6A) },
	{ USB_DEVICE_WACOM(0x6B) },
	{ BT_DEVICE_WACOM(0x81) },
	{ USB_DEVICE_WACOM(0x84) },
	{ USB_DEVICE_WACOM(0x90) },
	{ USB_DEVICE_WACOM(0x93) },
	{ USB_DEVICE_WACOM(0x97) },
	{ USB_DEVICE_WACOM(0x9A) },
	{ USB_DEVICE_WACOM(0x9F) },
	{ USB_DEVICE_WACOM(0xB0) },
	{ USB_DEVICE_WACOM(0xB1) },
	{ USB_DEVICE_WACOM(0xB2) },
	{ USB_DEVICE_WACOM(0xB3) },
	{ USB_DEVICE_WACOM(0xB4) },
	{ USB_DEVICE_WACOM(0xB5) },
	{ USB_DEVICE_WACOM(0xB7) },
	{ USB_DEVICE_WACOM(0xB8) },
	{ USB_DEVICE_WACOM(0xB9) },
	{ USB_DEVICE_WACOM(0xBA) },
	{ USB_DEVICE_WACOM(0xBB) },
	{ USB_DEVICE_WACOM(0xBC) },
	{ BT_DEVICE_WACOM(0xBD) },
	{ USB_DEVICE_WACOM(0xC0) },
	{ USB_DEVICE_WACOM(0xC2) },
	{ USB_DEVICE_WACOM(0xC4) },
	{ USB_DEVICE_WACOM(0xC5) },
	{ USB_DEVICE_WACOM(0xC6) },
	{ USB_DEVICE_WACOM(0xC7) },
	{ USB_DEVICE_WACOM(0xCC) },
	{ USB_DEVICE_WACOM(0xCE) },
	{ USB_DEVICE_WACOM(0xD0) },
	{ USB_DEVICE_WACOM(0xD1) },
	{ USB_DEVICE_WACOM(0xD2) },
	{ USB_DEVICE_WACOM(0xD3) },
	{ USB_DEVICE_WACOM(0xD4) },
	{ USB_DEVICE_WACOM(0xD5) },
	{ USB_DEVICE_WACOM(0xD6) },
	{ USB_DEVICE_WACOM(0xD7) },
	{ USB_DEVICE_WACOM(0xD8) },
	{ USB_DEVICE_WACOM(0xDA) },
	{ USB_DEVICE_WACOM(0xDB) },
	{ USB_DEVICE_WACOM(0xDD) },
	{ USB_DEVICE_WACOM(0xDE) },
	{ USB_DEVICE_WACOM(0xDF) },
	{ USB_DEVICE_WACOM(0xE2) },
	{ USB_DEVICE_WACOM(0xE3) },
	{ USB_DEVICE_WACOM(0xE5) },
	{ USB_DEVICE_WACOM(0xE6) },
	{ USB_DEVICE_WACOM(0xEC) },
	{ USB_DEVICE_WACOM(0xED) },
	{ USB_DEVICE_WACOM(0xEF) },
	{ USB_DEVICE_WACOM(0xF0) },
	{ USB_DEVICE_WACOM(0xF4) },
	{ USB_DEVICE_WACOM(0xF6) },
	{ USB_DEVICE_WACOM(0xF8) },
	{ USB_DEVICE_WACOM(0xFA) },
	{ USB_DEVICE_WACOM(0xFB) },
	{ USB_DEVICE_WACOM(0x100) },
	{ USB_DEVICE_WACOM(0x101) },
	{ USB_DEVICE_WACOM(0x10D) },
	{ USB_DEVICE_WACOM(0x10E) },
	{ USB_DEVICE_WACOM(0x10F) },
	{ USB_DEVICE_WACOM(0x116) },
	{ USB_DEVICE_WACOM(0x12C) },
	{ USB_DEVICE_WACOM(0x300) },
	{ USB_DEVICE_WACOM(0x301) },
	{ USB_DEVICE_WACOM(0x302) },
	{ USB_DEVICE_WACOM(0x303) },
	{ USB_DEVICE_WACOM(0x304) },
	{ USB_DEVICE_WACOM(0x307) },
	{ USB_DEVICE_WACOM(0x309) },
	{ USB_DEVICE_WACOM(0x30A) },
	{ USB_DEVICE_WACOM(0x30C) },
	{ USB_DEVICE_WACOM(0x30E) },
	{ USB_DEVICE_WACOM(0x314) },
	{ USB_DEVICE_WACOM(0x315) },
	{ USB_DEVICE_WACOM(0x317) },
	{ USB_DEVICE_WACOM(0x318) },
	{ USB_DEVICE_WACOM(0x319) },
	{ USB_DEVICE_WACOM(0x323) },
	{ USB_DEVICE_WACOM(0x325) },
	{ USB_DEVICE_WACOM(0x326) },
	{ USB_DEVICE_WACOM(0x32A) },
	{ USB_DEVICE_WACOM(0x32B) },
	{ USB_DEVICE_WACOM(0x32C) },
	{ USB_DEVICE_WACOM(0x32F) },
	{ USB_DEVICE_WACOM(0x331) },
	{ USB_DEVICE_WACOM(0x333) },
	{ USB_DEVICE_WACOM(0x335) },
	{ USB_DEVICE_WACOM(0x336) },
	{ USB_DEVICE_WACOM(0x33B) },
	{ USB_DEVICE_WACOM(0x33C) },
	{ USB_DEVICE_WACOM(0x33D) },
	{ USB_DEVICE_WACOM(0x33E) },
	{ USB_DEVICE_WACOM(0x343) },
	{ BT_DEVICE_WACOM(0x360) },
	{ BT_DEVICE_WACOM(0x361) },
	{ USB_DEVICE_WACOM(0x4001) },
	{ USB_DEVICE_WACOM(0x4004) },
	{ USB_DEVICE_WACOM(0x5000) },
	{ USB_DEVICE_WACOM(0x5002) },
	{ USB_DEVICE_LENOVO(0x6004) },

	{ USB_DEVICE_WACOM(HID_ANY_ID) },
	{ I2C_DEVICE_WACOM(HID_ANY_ID) },
	{ BT_DEVICE_WACOM(HID_ANY_ID) },
	{ }
};
MODULE_DEVICE_TABLE(hid, wacom_ids);<|MERGE_RESOLUTION|>--- conflicted
+++ resolved
@@ -1586,7 +1586,6 @@
 		switch (len) {
 		case WACOM_PKGLEN_TPC1FG:
 			return wacom_tpc_single_touch(wacom, len);
-<<<<<<< HEAD
 
 		case WACOM_PKGLEN_TPC2FG:
 			return wacom_tpc_mt_touch(wacom);
@@ -1599,20 +1598,6 @@
 			case WACOM_REPORT_TPC1FGE:
 				return wacom_tpc_single_touch(wacom, len);
 
-=======
-
-		case WACOM_PKGLEN_TPC2FG:
-			return wacom_tpc_mt_touch(wacom);
-
-		default:
-			switch (data[0]) {
-			case WACOM_REPORT_TPC1FG:
-			case WACOM_REPORT_TPCHID:
-			case WACOM_REPORT_TPCST:
-			case WACOM_REPORT_TPC1FGE:
-				return wacom_tpc_single_touch(wacom, len);
-
->>>>>>> a122c576
 			case WACOM_REPORT_TPCMT:
 			case WACOM_REPORT_TPCMT2:
 				return wacom_mt_touch(wacom);
