--- conflicted
+++ resolved
@@ -12,11 +12,7 @@
 # Files generated that shall be removed upon make clean
 clean-files := consolemap_deftbl.c defkeymap.c
 
-<<<<<<< HEAD
-hostprogs-y += conmakehash
-=======
 hostprogs += conmakehash
->>>>>>> bb6d3fb3
 
 quiet_cmd_conmk = CONMK   $@
       cmd_conmk = $(obj)/conmakehash $< > $@
