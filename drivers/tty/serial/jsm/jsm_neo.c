--- conflicted
+++ resolved
@@ -522,11 +522,7 @@
 
 			writeb(circ->buf[circ->tail], &ch->ch_neo_uart->txrx);
 			jsm_printk(WRITE, INFO, &ch->ch_bd->pci_dev,
-<<<<<<< HEAD
-					"Tx data: %x\n", circ->buf[circ->head]);
-=======
 					"Tx data: %x\n", circ->buf[circ->tail]);
->>>>>>> 250a8155
 			circ->tail = (circ->tail + 1) & (UART_XMIT_SIZE - 1);
 			ch->ch_txcount++;
 		}
