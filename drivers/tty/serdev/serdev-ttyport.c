// SPDX-License-Identifier: GPL-2.0
/*
 * Copyright (C) 2016-2017 Linaro Ltd., Rob Herring <robh@kernel.org>
 */
#include <linux/kernel.h>
#include <linux/serdev.h>
#include <linux/tty.h>
#include <linux/tty_driver.h>
#include <linux/poll.h>

#define SERPORT_ACTIVE		1

struct serport {
	struct tty_port *port;
	struct tty_struct *tty;
	struct tty_driver *tty_drv;
	int tty_idx;
	unsigned long flags;
};

/*
 * Callback functions from the tty port.
 */

static int ttyport_receive_buf(struct tty_port *port, const unsigned char *cp,
				const unsigned char *fp, size_t count)
{
	struct serdev_controller *ctrl = port->client_data;
	struct serport *serport = serdev_controller_get_drvdata(ctrl);
	int ret;

	if (!test_bit(SERPORT_ACTIVE, &serport->flags))
		return 0;

	ret = serdev_controller_receive_buf(ctrl, cp, count);

	dev_WARN_ONCE(&ctrl->dev, ret < 0 || ret > count,
				"receive_buf returns %d (count = %zu)\n",
				ret, count);
	if (ret < 0)
		return 0;
	else if (ret > count)
		return count;

	return ret;
}

static void ttyport_write_wakeup(struct tty_port *port)
{
	struct serdev_controller *ctrl = port->client_data;
	struct serport *serport = serdev_controller_get_drvdata(ctrl);
	struct tty_struct *tty;

	tty = tty_port_tty_get(port);
	if (!tty)
		return;

	if (test_and_clear_bit(TTY_DO_WRITE_WAKEUP, &tty->flags) &&
	    test_bit(SERPORT_ACTIVE, &serport->flags))
		serdev_controller_write_wakeup(ctrl);

	wake_up_interruptible_poll(&tty->write_wait, POLLOUT);

	tty_kref_put(tty);
}

static const struct tty_port_client_operations client_ops = {
	.receive_buf = ttyport_receive_buf,
	.write_wakeup = ttyport_write_wakeup,
};

/*
 * Callback functions from the serdev core.
 */

static int ttyport_write_buf(struct serdev_controller *ctrl, const unsigned char *data, size_t len)
{
	struct serport *serport = serdev_controller_get_drvdata(ctrl);
	struct tty_struct *tty = serport->tty;

	if (!test_bit(SERPORT_ACTIVE, &serport->flags))
		return 0;

	set_bit(TTY_DO_WRITE_WAKEUP, &tty->flags);
	return tty->ops->write(serport->tty, data, len);
}

static void ttyport_write_flush(struct serdev_controller *ctrl)
{
	struct serport *serport = serdev_controller_get_drvdata(ctrl);
	struct tty_struct *tty = serport->tty;

	tty_driver_flush_buffer(tty);
}

static int ttyport_write_room(struct serdev_controller *ctrl)
{
	struct serport *serport = serdev_controller_get_drvdata(ctrl);
	struct tty_struct *tty = serport->tty;

	return tty_write_room(tty);
}

static int ttyport_open(struct serdev_controller *ctrl)
{
	struct serport *serport = serdev_controller_get_drvdata(ctrl);
	struct tty_struct *tty;
	struct ktermios ktermios;
	int ret;

	tty = tty_init_dev(serport->tty_drv, serport->tty_idx);
	if (IS_ERR(tty))
		return PTR_ERR(tty);
	serport->tty = tty;

<<<<<<< HEAD
	if (!tty->ops->open)
		goto err_unlock;

	tty->ops->open(serport->tty, NULL);
=======
	if (!tty->ops->open || !tty->ops->close) {
		ret = -ENODEV;
		goto err_unlock;
	}

	ret = tty->ops->open(serport->tty, NULL);
	if (ret)
		goto err_close;
>>>>>>> 0186f2dc

	/* Bring the UART into a known 8 bits no parity hw fc state */
	ktermios = tty->termios;
	ktermios.c_iflag &= ~(IGNBRK | BRKINT | PARMRK | ISTRIP |
			      INLCR | IGNCR | ICRNL | IXON);
	ktermios.c_oflag &= ~OPOST;
	ktermios.c_lflag &= ~(ECHO | ECHONL | ICANON | ISIG | IEXTEN);
	ktermios.c_cflag &= ~(CSIZE | PARENB);
	ktermios.c_cflag |= CS8;
	ktermios.c_cflag |= CRTSCTS;
	tty_set_termios(tty, &ktermios);

	set_bit(SERPORT_ACTIVE, &serport->flags);

	tty_unlock(serport->tty);
	return 0;

<<<<<<< HEAD
=======
err_close:
	tty->ops->close(tty, NULL);
>>>>>>> 0186f2dc
err_unlock:
	tty_unlock(tty);
	tty_release_struct(tty, serport->tty_idx);

<<<<<<< HEAD
	return -ENODEV;
=======
	return ret;
>>>>>>> 0186f2dc
}

static void ttyport_close(struct serdev_controller *ctrl)
{
	struct serport *serport = serdev_controller_get_drvdata(ctrl);
	struct tty_struct *tty = serport->tty;

	clear_bit(SERPORT_ACTIVE, &serport->flags);

	tty_lock(tty);
	if (tty->ops->close)
		tty->ops->close(tty, NULL);
	tty_unlock(tty);

	tty_release_struct(tty, serport->tty_idx);
}

static unsigned int ttyport_set_baudrate(struct serdev_controller *ctrl, unsigned int speed)
{
	struct serport *serport = serdev_controller_get_drvdata(ctrl);
	struct tty_struct *tty = serport->tty;
	struct ktermios ktermios = tty->termios;

	ktermios.c_cflag &= ~CBAUD;
	tty_termios_encode_baud_rate(&ktermios, speed, speed);

	/* tty_set_termios() return not checked as it is always 0 */
	tty_set_termios(tty, &ktermios);
	return ktermios.c_ospeed;
}

static void ttyport_set_flow_control(struct serdev_controller *ctrl, bool enable)
{
	struct serport *serport = serdev_controller_get_drvdata(ctrl);
	struct tty_struct *tty = serport->tty;
	struct ktermios ktermios = tty->termios;

	if (enable)
		ktermios.c_cflag |= CRTSCTS;
	else
		ktermios.c_cflag &= ~CRTSCTS;

	tty_set_termios(tty, &ktermios);
}

static void ttyport_wait_until_sent(struct serdev_controller *ctrl, long timeout)
{
	struct serport *serport = serdev_controller_get_drvdata(ctrl);
	struct tty_struct *tty = serport->tty;

	tty_wait_until_sent(tty, timeout);
}

static int ttyport_get_tiocm(struct serdev_controller *ctrl)
{
	struct serport *serport = serdev_controller_get_drvdata(ctrl);
	struct tty_struct *tty = serport->tty;

	if (!tty->ops->tiocmget)
		return -ENOTSUPP;

	return tty->driver->ops->tiocmget(tty);
}

static int ttyport_set_tiocm(struct serdev_controller *ctrl, unsigned int set, unsigned int clear)
{
	struct serport *serport = serdev_controller_get_drvdata(ctrl);
	struct tty_struct *tty = serport->tty;

	if (!tty->ops->tiocmset)
		return -ENOTSUPP;

	return tty->driver->ops->tiocmset(tty, set, clear);
}

static const struct serdev_controller_ops ctrl_ops = {
	.write_buf = ttyport_write_buf,
	.write_flush = ttyport_write_flush,
	.write_room = ttyport_write_room,
	.open = ttyport_open,
	.close = ttyport_close,
	.set_flow_control = ttyport_set_flow_control,
	.set_baudrate = ttyport_set_baudrate,
	.wait_until_sent = ttyport_wait_until_sent,
	.get_tiocm = ttyport_get_tiocm,
	.set_tiocm = ttyport_set_tiocm,
};

struct device *serdev_tty_port_register(struct tty_port *port,
					struct device *parent,
					struct tty_driver *drv, int idx)
{
	const struct tty_port_client_operations *old_ops;
	struct serdev_controller *ctrl;
	struct serport *serport;
	int ret;

	if (!port || !drv || !parent)
		return ERR_PTR(-ENODEV);

	ctrl = serdev_controller_alloc(parent, sizeof(struct serport));
	if (!ctrl)
		return ERR_PTR(-ENOMEM);
	serport = serdev_controller_get_drvdata(ctrl);

	serport->port = port;
	serport->tty_idx = idx;
	serport->tty_drv = drv;

	ctrl->ops = &ctrl_ops;

	old_ops = port->client_ops;
	port->client_ops = &client_ops;
	port->client_data = ctrl;

	ret = serdev_controller_add(ctrl);
	if (ret)
		goto err_reset_data;

	dev_info(&ctrl->dev, "tty port %s%d registered\n", drv->name, idx);
	return &ctrl->dev;

err_reset_data:
	port->client_data = NULL;
	port->client_ops = old_ops;
	serdev_controller_put(ctrl);

	return ERR_PTR(ret);
}

int serdev_tty_port_unregister(struct tty_port *port)
{
	struct serdev_controller *ctrl = port->client_data;
	struct serport *serport = serdev_controller_get_drvdata(ctrl);

	if (!serport)
		return -ENODEV;

	serdev_controller_remove(ctrl);
	port->client_ops = NULL;
	port->client_data = NULL;
	serdev_controller_put(ctrl);

	return 0;
}<|MERGE_RESOLUTION|>--- conflicted
+++ resolved
@@ -113,12 +113,6 @@
 		return PTR_ERR(tty);
 	serport->tty = tty;
 
-<<<<<<< HEAD
-	if (!tty->ops->open)
-		goto err_unlock;
-
-	tty->ops->open(serport->tty, NULL);
-=======
 	if (!tty->ops->open || !tty->ops->close) {
 		ret = -ENODEV;
 		goto err_unlock;
@@ -127,7 +121,6 @@
 	ret = tty->ops->open(serport->tty, NULL);
 	if (ret)
 		goto err_close;
->>>>>>> 0186f2dc
 
 	/* Bring the UART into a known 8 bits no parity hw fc state */
 	ktermios = tty->termios;
@@ -145,20 +138,13 @@
 	tty_unlock(serport->tty);
 	return 0;
 
-<<<<<<< HEAD
-=======
 err_close:
 	tty->ops->close(tty, NULL);
->>>>>>> 0186f2dc
 err_unlock:
 	tty_unlock(tty);
 	tty_release_struct(tty, serport->tty_idx);
 
-<<<<<<< HEAD
-	return -ENODEV;
-=======
 	return ret;
->>>>>>> 0186f2dc
 }
 
 static void ttyport_close(struct serdev_controller *ctrl)
