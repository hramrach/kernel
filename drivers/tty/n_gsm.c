--- conflicted
+++ resolved
@@ -968,12 +968,9 @@
 {
 	unsigned long flags;
 	int sweep;
-<<<<<<< HEAD
-=======
 
 	if (dlci->constipated) 
 		return;
->>>>>>> ddffeb8c
 
 	spin_lock_irqsave(&dlci->gsm->tx_lock, flags);
 	/* If we have nothing running then we need to fire up */
@@ -1223,14 +1220,11 @@
 		spin_lock_irqsave(&gsm->tx_lock, flags);
 		gsm_data_kick(gsm);
 		spin_unlock_irqrestore(&gsm->tx_lock, flags);
-<<<<<<< HEAD
-=======
 		break;
 	case CMD_FCOFF:
 		/* Modem wants us to STFU */
 		gsm->constipated = 1;
 		gsm_control_reply(gsm, CMD_FCOFF, NULL, 0);
->>>>>>> ddffeb8c
 		break;
 	case CMD_MSC:
 		/* Out of band modem line change indicator for a DLCI */
@@ -2905,11 +2899,7 @@
 		return -EL2HLT;
 	/* If DLCI 0 is not yet fully open return an error. This is ok from a locking
 	   perspective as we don't have to worry about this if DLCI0 is lost */
-<<<<<<< HEAD
-	if (gsm->dlci[0] && gsm->dlci[0]->state != DLCI_OPEN)
-=======
 	if (gsm->dlci[0] && gsm->dlci[0]->state != DLCI_OPEN) 
->>>>>>> ddffeb8c
 		return -EL2NSYNC;
 	dlci = gsm->dlci[line];
 	if (dlci == NULL) {
