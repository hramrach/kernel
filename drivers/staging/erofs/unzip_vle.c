--- conflicted
+++ resolved
@@ -964,11 +964,7 @@
 		if (z_erofs_is_stagingpage(page))
 			continue;
 #ifdef EROFS_FS_HAS_MANAGED_CACHE
-<<<<<<< HEAD
-		if (page->mapping == mngda) {
-=======
 		if (page->mapping == MNGD_MAPPING(sbi)) {
->>>>>>> 8ccc0d69
 			DBG_BUGON(!PageUptodate(page));
 			continue;
 		}
