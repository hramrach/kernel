/* SPDX-License-Identifier: GPL-2.0 */
/******************************************************************************
 *
 * Copyright(c) 2007 - 2012 Realtek Corporation. All rights reserved.
 *
 ******************************************************************************/
#ifndef _WIFI_H_
#define _WIFI_H_

#define WLAN_HDR_A3_LEN		24
#define WLAN_HDR_A3_QOS_LEN	26

#define P80211CAPTURE_VERSION	0x80211001

/*  This value is tested by WiFi 11n Test Plan 5.2.3. */
/*  This test verifies the WLAN NIC can update the NAV through sending
 *  the CTS with large duration.
 */
#define	WiFiNavUpperUs				30000	/*  30 ms */

enum WIFI_FRAME_TYPE {
	WIFI_MGT_TYPE  =	(0),
	WIFI_CTRL_TYPE =	(BIT(2)),
	WIFI_DATA_TYPE =	(BIT(3)),
	WIFI_QOS_DATA_TYPE	= (BIT(7) | BIT(3)),	/*  QoS Data */
<<<<<<< HEAD
};

enum WIFI_FRAME_SUBTYPE {
	/*  below is for mgt frame */
	WIFI_ASSOCREQ       = (0 | WIFI_MGT_TYPE),
	WIFI_ASSOCRSP       = (BIT(4) | WIFI_MGT_TYPE),
	WIFI_REASSOCREQ     = (BIT(5) | WIFI_MGT_TYPE),
	WIFI_REASSOCRSP     = (BIT(5) | BIT(4) | WIFI_MGT_TYPE),
	WIFI_PROBEREQ       = (BIT(6) | WIFI_MGT_TYPE),
	WIFI_PROBERSP       = (BIT(6) | BIT(4) | WIFI_MGT_TYPE),
	WIFI_BEACON         = (BIT(7) | WIFI_MGT_TYPE),
	WIFI_ATIM           = (BIT(7) | BIT(4) | WIFI_MGT_TYPE),
	WIFI_DISASSOC       = (BIT(7) | BIT(5) | WIFI_MGT_TYPE),
	WIFI_AUTH           = (BIT(7) | BIT(5) | BIT(4) | WIFI_MGT_TYPE),
	WIFI_DEAUTH         = (BIT(7) | BIT(6) | WIFI_MGT_TYPE),
	WIFI_ACTION         = (BIT(7) | BIT(6) | BIT(4) | WIFI_MGT_TYPE),

	/*  below is for control frame */
	WIFI_PSPOLL         = (BIT(7) | BIT(5) | WIFI_CTRL_TYPE),
	WIFI_RTS            = (BIT(7) | BIT(5) | BIT(4) | WIFI_CTRL_TYPE),
	WIFI_CTS            = (BIT(7) | BIT(6) | WIFI_CTRL_TYPE),
	WIFI_ACK            = (BIT(7) | BIT(6) | BIT(4) | WIFI_CTRL_TYPE),
	WIFI_CFEND          = (BIT(7) | BIT(6) | BIT(5) | WIFI_CTRL_TYPE),
	WIFI_CFEND_CFACK    = (BIT(7) | BIT(6) | BIT(5) | BIT(4) |
	WIFI_CTRL_TYPE),

	/*  below is for data frame */
	WIFI_DATA           = (0 | WIFI_DATA_TYPE),
	WIFI_DATA_CFACK     = (BIT(4) | WIFI_DATA_TYPE),
	WIFI_DATA_CFPOLL    = (BIT(5) | WIFI_DATA_TYPE),
	WIFI_DATA_CFACKPOLL = (BIT(5) | BIT(4) | WIFI_DATA_TYPE),
	WIFI_DATA_NULL      = (BIT(6) | WIFI_DATA_TYPE),
	WIFI_CF_ACK         = (BIT(6) | BIT(4) | WIFI_DATA_TYPE),
	WIFI_CF_POLL        = (BIT(6) | BIT(5) | WIFI_DATA_TYPE),
	WIFI_CF_ACKPOLL     = (BIT(6) | BIT(5) | BIT(4) | WIFI_DATA_TYPE),
	WIFI_QOS_DATA_NULL	= (BIT(6) | WIFI_QOS_DATA_TYPE),
};

enum WIFI_REASON_CODE	{
	_RSON_RESERVED_			= 0,
	_RSON_UNSPECIFIED_		= 1,
	_RSON_AUTH_NO_LONGER_VALID_	= 2,
	_RSON_DEAUTH_STA_LEAVING_	= 3,
	_RSON_INACTIVITY_		= 4,
	_RSON_UNABLE_HANDLE_		= 5,
	_RSON_CLS2_			= 6,
	_RSON_CLS3_			= 7,
	_RSON_DISAOC_STA_LEAVING_	= 8,
	_RSON_ASOC_NOT_AUTH_		= 9,

	/*  WPA reason */
	_RSON_INVALID_IE_		= 13,
	_RSON_MIC_FAILURE_		= 14,
	_RSON_4WAY_HNDSHK_TIMEOUT_	= 15,
	_RSON_GROUP_KEY_UPDATE_TIMEOUT_	= 16,
	_RSON_DIFF_IE_			= 17,
	_RSON_MLTCST_CIPHER_NOT_VALID_	= 18,
	_RSON_UNICST_CIPHER_NOT_VALID_	= 19,
	_RSON_AKMP_NOT_VALID_		= 20,
	_RSON_UNSUPPORT_RSNE_VER_	= 21,
	_RSON_INVALID_RSNE_CAP_		= 22,
	_RSON_IEEE_802DOT1X_AUTH_FAIL_	= 23,

	/* belowing are Realtek definition */
	_RSON_PMK_NOT_AVAILABLE_	= 24,
	_RSON_TDLS_TEAR_TOOFAR_		= 25,
	_RSON_TDLS_TEAR_UN_RSN_		= 26,
};

enum WIFI_STATUS_CODE {
	_STATS_SUCCESSFUL_		= 0,
	_STATS_FAILURE_			= 1,
	_STATS_CAP_FAIL_		= 10,
	_STATS_NO_ASOC_			= 11,
	_STATS_OTHER_			= 12,
	_STATS_NO_SUPP_ALG_		= 13,
	_STATS_OUT_OF_AUTH_SEQ_		= 14,
	_STATS_CHALLENGE_FAIL_		= 15,
	_STATS_AUTH_TIMEOUT_		= 16,
	_STATS_UNABLE_HANDLE_STA_	= 17,
	_STATS_RATE_FAIL_		= 18,
=======
>>>>>>> 7d2a07b7
};

#define SetToDs(pbuf)	\
	*(__le16 *)(pbuf) |= cpu_to_le16(IEEE80211_FCTL_TODS)

#define GetToDs(pbuf)	(((*(__le16 *)(pbuf)) & cpu_to_le16(IEEE80211_FCTL_TODS)) != 0)

#define ClearToDs(pbuf)	\
	*(__le16 *)(pbuf) &= (~cpu_to_le16(IEEE80211_FCTL_TODS))

#define SetFrDs(pbuf)	\
	*(__le16 *)(pbuf) |= cpu_to_le16(IEEE80211_FCTL_FROMDS)

#define GetFrDs(pbuf)	(((*(__le16 *)(pbuf)) & cpu_to_le16(IEEE80211_FCTL_FROMDS)) != 0)

#define ClearFrDs(pbuf)	\
	*(__le16 *)(pbuf) &= (~cpu_to_le16(IEEE80211_FCTL_FROMDS))

#define get_tofr_ds(pframe)	((GetToDs(pframe) << 1) | GetFrDs(pframe))

#define SetMFrag(pbuf)	\
	*(__le16 *)(pbuf) |= cpu_to_le16(IEEE80211_FCTL_MOREFRAGS)

#define GetMFrag(pbuf)	(((*(__le16 *)(pbuf)) & cpu_to_le16(IEEE80211_FCTL_MOREFRAGS)) != 0)

#define ClearMFrag(pbuf)	\
	*(__le16 *)(pbuf) &= (~cpu_to_le16(IEEE80211_FCTL_MOREFRAGS))

#define SetRetry(pbuf)	\
	*(__le16 *)(pbuf) |= cpu_to_le16(IEEE80211_FCTL_RETRY)

#define GetRetry(pbuf)	(((*(__le16 *)(pbuf)) & cpu_to_le16(IEEE80211_FCTL_RETRY)) != 0)

#define ClearRetry(pbuf)	\
	*(__le16 *)(pbuf) &= (~cpu_to_le16(IEEE80211_FCTL_RETRY))

#define SetPwrMgt(pbuf)	\
	*(__le16 *)(pbuf) |= cpu_to_le16(IEEE80211_FCTL_PM)

#define GetPwrMgt(pbuf)	(((*(__le16 *)(pbuf)) & cpu_to_le16(IEEE80211_FCTL_PM)) != 0)

#define ClearPwrMgt(pbuf)	\
	*(__le16 *)(pbuf) &= (~cpu_to_le16(IEEE80211_FCTL_PM))

#define SetMData(pbuf)	\
	*(__le16 *)(pbuf) |= cpu_to_le16(IEEE80211_FCTL_MOREDATA)

#define GetMData(pbuf)	(((*(__le16 *)(pbuf)) & cpu_to_le16(IEEE80211_FCTL_MOREDATA)) != 0)

#define ClearMData(pbuf)	\
	*(__le16 *)(pbuf) &= (~cpu_to_le16(IEEE80211_FCTL_MOREDATA))

#define SetPrivacy(pbuf)	\
	*(__le16 *)(pbuf) |= cpu_to_le16(IEEE80211_FCTL_PROTECTED)

#define GetPrivacy(pbuf)					\
	(((*(__le16 *)(pbuf)) & cpu_to_le16(IEEE80211_FCTL_PROTECTED)) != 0)

#define GetOrder(pbuf)					\
	(((*(__le16 *)(pbuf)) & cpu_to_le16(IEEE80211_FCTL_ORDER)) != 0)

#define GetFrameType(pbuf)				\
	(le16_to_cpu(*(__le16 *)(pbuf)) & (BIT(3) | BIT(2)))

#define GetFrameSubType(pbuf)	(le16_to_cpu(*(__le16 *)(pbuf)) & (BIT(7) |\
	 BIT(6) | BIT(5) | BIT(4) | BIT(3) | BIT(2)))

#define SetFrameSubType(pbuf, type) \
	do {    \
		*(__le16 *)(pbuf) &= cpu_to_le16(~(BIT(7) | BIT(6) |	\
		 BIT(5) | BIT(4) | BIT(3) | BIT(2))); \
		*(__le16 *)(pbuf) |= cpu_to_le16(type); \
	} while (0)

#define GetSequence(pbuf)			\
	(le16_to_cpu(*(__le16 *)((size_t)(pbuf) + 22)) >> 4)

#define GetFragNum(pbuf)			\
	(le16_to_cpu(*(__le16 *)((size_t)(pbuf) + 22)) & 0x0f)

#define SetSeqNum(pbuf, num) \
	do {    \
		*(__le16 *)((size_t)(pbuf) + 22) = \
			((*(__le16 *)((size_t)(pbuf) + 22)) & cpu_to_le16((unsigned short)0x000f)) | \
			cpu_to_le16((unsigned short)(0xfff0 & (num << 4))); \
	} while (0)

#define SetDuration(pbuf, dur) \
	*(__le16 *)((size_t)(pbuf) + 2) = cpu_to_le16(0xffff & (dur))

#define SetPriority(pbuf, tid)	\
	*(__le16 *)(pbuf) |= cpu_to_le16(tid & 0xf)

#define GetPriority(pbuf)	((le16_to_cpu(*(__le16 *)(pbuf))) & 0xf)

#define SetEOSP(pbuf, eosp)	\
		*(__le16 *)(pbuf) |= cpu_to_le16((eosp & 1) << 4)

#define SetAckpolicy(pbuf, ack)	\
	*(__le16 *)(pbuf) |= cpu_to_le16((ack & 3) << 5)

#define GetAckpolicy(pbuf) (((le16_to_cpu(*(__le16 *)pbuf)) >> 5) & 0x3)

#define GetAMsdu(pbuf) (((le16_to_cpu(*(__le16 *)pbuf)) >> 7) & 0x1)

#define GetAid(pbuf)	(le16_to_cpu(*(__le16 *)((size_t)(pbuf) + 2)) & 0x3fff)

#define GetAddr1Ptr(pbuf)	((unsigned char *)((size_t)(pbuf) + 4))

#define GetAddr2Ptr(pbuf)	((unsigned char *)((size_t)(pbuf) + 10))

#define GetAddr3Ptr(pbuf)	((unsigned char *)((size_t)(pbuf) + 16))

static inline unsigned char *get_hdr_bssid(unsigned char *pframe)
{
	unsigned char	*sa;
	unsigned int	to_fr_ds = (GetToDs(pframe) << 1) | GetFrDs(pframe);

	switch (to_fr_ds) {
	case 0x00:	/*  ToDs=0, FromDs=0 */
		sa = GetAddr3Ptr(pframe);
		break;
	case 0x01:	/*  ToDs=0, FromDs=1 */
		sa = GetAddr2Ptr(pframe);
		break;
	case 0x02:	/*  ToDs=1, FromDs=0 */
		sa = GetAddr1Ptr(pframe);
		break;
	case 0x03:	/*  ToDs=1, FromDs=1 */
		sa = GetAddr1Ptr(pframe);
		break;
	default:
		sa = NULL; /*  */
		break;
	}
	return sa;
}

/*-----------------------------------------------------------------------------
			Below is for the security related definition
------------------------------------------------------------------------------*/
#define _ASOCREQ_IE_OFFSET_	4	/*  excluding wlan_hdr */
#define	_ASOCRSP_IE_OFFSET_	6
#define _REASOCREQ_IE_OFFSET_	10
#define _REASOCRSP_IE_OFFSET_	6
#define _PROBEREQ_IE_OFFSET_	0
#define	_PROBERSP_IE_OFFSET_	12
#define _AUTH_IE_OFFSET_	6
#define _DEAUTH_IE_OFFSET_	0
#define _BEACON_IE_OFFSET_	12
#define _PUBLIC_ACTION_IE_OFFSET_	8

#define _FIXED_IE_LENGTH_	_BEACON_IE_OFFSET_

<<<<<<< HEAD
#define _SSID_IE_		0
#define _SUPPORTEDRATES_IE_	1
#define _DSSET_IE_		3
#define _TIM_IE_		5
#define _IBSS_PARA_IE_		6
#define _COUNTRY_IE_		7
#define _CHLGETXT_IE_		16
#define _SUPPORTED_CH_IE_	36
#define _CH_SWTICH_ANNOUNCE_	37	/* Secondary Channel Offset */
#define _RSN_IE_2_		48
#define _SSN_IE_1_		221
#define _ERPINFO_IE_		42
#define _EXT_SUPPORTEDRATES_IE_	50

#define _HT_CAPABILITY_IE_	45
#define _FTIE_			55
#define _TIMEOUT_ITVL_IE_	56
#define _SRC_IE_		59
#define _HT_EXTRA_INFO_IE_	61
#define _HT_ADD_INFO_IE_	61 /* _HT_EXTRA_INFO_IE_ */
#define _WAPI_IE_		68

#define	EID_BSSCoexistence	72 /*  20/40 BSS Coexistence */
#define	EID_BSSIntolerantChlReport	73
#define _RIC_Descriptor_IE_	75

#define _LINK_ID_IE_		101
#define _CH_SWITCH_TIMING_	104
#define _PTI_BUFFER_STATUS_	106
#define _EXT_CAP_IE_		127
#define _VENDOR_SPECIFIC_IE_	221

#define	_RESERVED47_		47

=======
>>>>>>> 7d2a07b7
/* ---------------------------------------------------------------------------
					Below is the fixed elements...
-----------------------------------------------------------------------------*/
#define _AUTH_ALGM_NUM_		2
#define _AUTH_SEQ_NUM_		2
#define _BEACON_ITERVAL_	2
#define _CAPABILITY_		2
#define _CURRENT_APADDR_	6
#define _LISTEN_INTERVAL_	2
#define _RSON_CODE_		2
#define _ASOC_ID_		2
#define _STATUS_CODE_		2
#define _TIMESTAMP_		8

#define AUTH_ODD_TO		0
#define AUTH_EVEN_TO		1

/*-----------------------------------------------------------------------------
				Below is the definition for 802.11i / 802.1x
------------------------------------------------------------------------------*/
#define _IEEE8021X_MGT_			1	/*  WPA */
#define _IEEE8021X_PSK_			2	/*  WPA with pre-shared key */

/*
 * #define _NO_PRIVACY_			0
 * #define _WEP_40_PRIVACY_		1
 * #define _TKIP_PRIVACY_		2
 * #define _WRAP_PRIVACY_		3
 * #define _CCMP_PRIVACY_		4
 * #define _WEP_104_PRIVACY_		5
 * #define _WEP_WPA_MIXED_PRIVACY_ 6	WEP + WPA
 */

/*-----------------------------------------------------------------------------
				Below is the definition for WMM
------------------------------------------------------------------------------*/
#define _WMM_IE_Length_				7  /*  for WMM STA */
<<<<<<< HEAD
#define _WMM_Para_Element_Length_		24
=======
>>>>>>> 7d2a07b7

/*-----------------------------------------------------------------------------
				Below is the definition for 802.11n
------------------------------------------------------------------------------*/

/**
 * struct rtw_ieee80211_ht_cap - HT additional information
 *
 * This structure refers to "HT information element" as
 * described in 802.11n draft section 7.3.2.53
 */
struct ieee80211_ht_addt_info {
	unsigned char	control_chan;
	unsigned char	ht_param;
	unsigned short	operation_mode;
	unsigned short	stbc_param;
	unsigned char	basic_set[16];
} __packed;

struct HT_info_element {
	unsigned char	primary_channel;
	unsigned char	infos[5];
	unsigned char	MCS_rate[16];
} __packed;

struct AC_param {
	unsigned char		ACI_AIFSN;
	unsigned char		CW;
	__le16	TXOP_limit;
} __packed;

struct WMM_para_element {
	unsigned char		QoS_info;
	unsigned char		reserved;
	struct AC_param	ac_param[4];
} __packed;

struct ADDBA_request {
	unsigned char	dialog_token;
	__le16		BA_para_set;
	unsigned short	BA_timeout_value;
	unsigned short	BA_starting_seqctrl;
} __packed;

enum ht_cap_ampdu_factor {
	MAX_AMPDU_FACTOR_8K	= 0,
	MAX_AMPDU_FACTOR_16K	= 1,
	MAX_AMPDU_FACTOR_32K	= 2,
	MAX_AMPDU_FACTOR_64K	= 3,
};

#define OP_MODE_PURE                    0
#define OP_MODE_MAY_BE_LEGACY_STAS      1
#define OP_MODE_20MHZ_HT_STA_ASSOCED    2
#define OP_MODE_MIXED                   3

#define HT_INFO_HT_PARAM_SECONDARY_CHNL_OFF_MASK	((u8)BIT(0) | BIT(1))
#define HT_INFO_HT_PARAM_SECONDARY_CHNL_ABOVE		((u8)BIT(0))
#define HT_INFO_HT_PARAM_SECONDARY_CHNL_BELOW		((u8)BIT(0) | BIT(1))
#define HT_INFO_HT_PARAM_REC_TRANS_CHNL_WIDTH		((u8)BIT(2))
#define HT_INFO_HT_PARAM_RIFS_MODE			((u8)BIT(3))
#define HT_INFO_HT_PARAM_CTRL_ACCESS_ONLY		((u8)BIT(4))
#define HT_INFO_HT_PARAM_SRV_INTERVAL_GRANULARITY	((u8)BIT(5))

#define HT_INFO_OPERATION_MODE_OP_MODE_MASK	\
		((u16)(0x0001 | 0x0002))
#define HT_INFO_OPERATION_MODE_OP_MODE_OFFSET		0
#define HT_INFO_OPERATION_MODE_NON_GF_DEVS_PRESENT	((u8)BIT(2))
#define HT_INFO_OPERATION_MODE_TRANSMIT_BURST_LIMIT	((u8)BIT(3))
#define HT_INFO_OPERATION_MODE_NON_HT_STA_PRESENT	((u8)BIT(4))

/*	===============WPS Section=============== */
/*	For WPSv1.0 */
#define WPSOUI					0x0050f204
/*	WPS attribute ID */
#define WPS_ATTR_VER1				0x104A
#define WPS_ATTR_SIMPLE_CONF_STATE		0x1044
#define WPS_ATTR_RESP_TYPE			0x103B
#define WPS_ATTR_UUID_E				0x1047
#define WPS_ATTR_MANUFACTURER			0x1021
#define WPS_ATTR_MODEL_NAME			0x1023
#define WPS_ATTR_MODEL_NUMBER			0x1024
#define WPS_ATTR_SERIAL_NUMBER			0x1042
#define WPS_ATTR_PRIMARY_DEV_TYPE		0x1054
#define WPS_ATTR_SEC_DEV_TYPE_LIST		0x1055
#define WPS_ATTR_DEVICE_NAME			0x1011
#define WPS_ATTR_CONF_METHOD			0x1008
#define WPS_ATTR_RF_BANDS			0x103C
#define WPS_ATTR_DEVICE_PWID			0x1012
#define WPS_ATTR_REQUEST_TYPE			0x103A
#define WPS_ATTR_ASSOCIATION_STATE		0x1002
#define WPS_ATTR_CONFIG_ERROR			0x1009
#define WPS_ATTR_VENDOR_EXT			0x1049
#define WPS_ATTR_SELECTED_REGISTRAR		0x1041

/*	Value of WPS Request Type Attribute */
#define WPS_REQ_TYPE_ENROLLEE_INFO_ONLY		0x00
#define WPS_REQ_TYPE_ENROLLEE_OPEN_8021X	0x01
#define WPS_REQ_TYPE_REGISTRAR			0x02
#define WPS_REQ_TYPE_WLAN_MANAGER_REGISTRAR	0x03

/*	Value of WPS Response Type Attribute */
#define WPS_RESPONSE_TYPE_INFO_ONLY	0x00
#define WPS_RESPONSE_TYPE_8021X		0x01
#define WPS_RESPONSE_TYPE_REGISTRAR	0x02
#define WPS_RESPONSE_TYPE_AP		0x03

/*	Value of WPS WiFi Simple Configuration State Attribute */
#define WPS_WSC_STATE_NOT_CONFIG	0x01
#define WPS_WSC_STATE_CONFIG		0x02

/*	Value of WPS Version Attribute */
#define WPS_VERSION_1			0x10

/*	Value of WPS Configuration Method Attribute */
#define WPS_CONFIG_METHOD_FLASH		0x0001
#define WPS_CONFIG_METHOD_ETHERNET	0x0002
#define WPS_CONFIG_METHOD_LABEL		0x0004
#define WPS_CONFIG_METHOD_DISPLAY	0x0008
#define WPS_CONFIG_METHOD_E_NFC		0x0010
#define WPS_CONFIG_METHOD_I_NFC		0x0020
#define WPS_CONFIG_METHOD_NFC		0x0040
#define WPS_CONFIG_METHOD_PBC		0x0080
#define WPS_CONFIG_METHOD_KEYPAD	0x0100
#define WPS_CONFIG_METHOD_VPBC		0x0280
#define WPS_CONFIG_METHOD_PPBC		0x0480
#define WPS_CONFIG_METHOD_VDISPLAY	0x2008
#define WPS_CONFIG_METHOD_PDISPLAY	0x4008

/*	Value of WPS RF Bands Attribute */
#define WPS_RF_BANDS_2_4_GHZ		0x01
#define WPS_RF_BANDS_5_GHZ		0x02

#define IP_MCAST_MAC(mac)				\
	((mac[0] == 0x01) && (mac[1] == 0x00) && (mac[2] == 0x5e))
#define ICMPV6_MCAST_MAC(mac)				\
	((mac[0] == 0x33) && (mac[1] == 0x33) && (mac[2] != 0xff))

#endif /*  _WIFI_H_ */<|MERGE_RESOLUTION|>--- conflicted
+++ resolved
@@ -23,90 +23,6 @@
 	WIFI_CTRL_TYPE =	(BIT(2)),
 	WIFI_DATA_TYPE =	(BIT(3)),
 	WIFI_QOS_DATA_TYPE	= (BIT(7) | BIT(3)),	/*  QoS Data */
-<<<<<<< HEAD
-};
-
-enum WIFI_FRAME_SUBTYPE {
-	/*  below is for mgt frame */
-	WIFI_ASSOCREQ       = (0 | WIFI_MGT_TYPE),
-	WIFI_ASSOCRSP       = (BIT(4) | WIFI_MGT_TYPE),
-	WIFI_REASSOCREQ     = (BIT(5) | WIFI_MGT_TYPE),
-	WIFI_REASSOCRSP     = (BIT(5) | BIT(4) | WIFI_MGT_TYPE),
-	WIFI_PROBEREQ       = (BIT(6) | WIFI_MGT_TYPE),
-	WIFI_PROBERSP       = (BIT(6) | BIT(4) | WIFI_MGT_TYPE),
-	WIFI_BEACON         = (BIT(7) | WIFI_MGT_TYPE),
-	WIFI_ATIM           = (BIT(7) | BIT(4) | WIFI_MGT_TYPE),
-	WIFI_DISASSOC       = (BIT(7) | BIT(5) | WIFI_MGT_TYPE),
-	WIFI_AUTH           = (BIT(7) | BIT(5) | BIT(4) | WIFI_MGT_TYPE),
-	WIFI_DEAUTH         = (BIT(7) | BIT(6) | WIFI_MGT_TYPE),
-	WIFI_ACTION         = (BIT(7) | BIT(6) | BIT(4) | WIFI_MGT_TYPE),
-
-	/*  below is for control frame */
-	WIFI_PSPOLL         = (BIT(7) | BIT(5) | WIFI_CTRL_TYPE),
-	WIFI_RTS            = (BIT(7) | BIT(5) | BIT(4) | WIFI_CTRL_TYPE),
-	WIFI_CTS            = (BIT(7) | BIT(6) | WIFI_CTRL_TYPE),
-	WIFI_ACK            = (BIT(7) | BIT(6) | BIT(4) | WIFI_CTRL_TYPE),
-	WIFI_CFEND          = (BIT(7) | BIT(6) | BIT(5) | WIFI_CTRL_TYPE),
-	WIFI_CFEND_CFACK    = (BIT(7) | BIT(6) | BIT(5) | BIT(4) |
-	WIFI_CTRL_TYPE),
-
-	/*  below is for data frame */
-	WIFI_DATA           = (0 | WIFI_DATA_TYPE),
-	WIFI_DATA_CFACK     = (BIT(4) | WIFI_DATA_TYPE),
-	WIFI_DATA_CFPOLL    = (BIT(5) | WIFI_DATA_TYPE),
-	WIFI_DATA_CFACKPOLL = (BIT(5) | BIT(4) | WIFI_DATA_TYPE),
-	WIFI_DATA_NULL      = (BIT(6) | WIFI_DATA_TYPE),
-	WIFI_CF_ACK         = (BIT(6) | BIT(4) | WIFI_DATA_TYPE),
-	WIFI_CF_POLL        = (BIT(6) | BIT(5) | WIFI_DATA_TYPE),
-	WIFI_CF_ACKPOLL     = (BIT(6) | BIT(5) | BIT(4) | WIFI_DATA_TYPE),
-	WIFI_QOS_DATA_NULL	= (BIT(6) | WIFI_QOS_DATA_TYPE),
-};
-
-enum WIFI_REASON_CODE	{
-	_RSON_RESERVED_			= 0,
-	_RSON_UNSPECIFIED_		= 1,
-	_RSON_AUTH_NO_LONGER_VALID_	= 2,
-	_RSON_DEAUTH_STA_LEAVING_	= 3,
-	_RSON_INACTIVITY_		= 4,
-	_RSON_UNABLE_HANDLE_		= 5,
-	_RSON_CLS2_			= 6,
-	_RSON_CLS3_			= 7,
-	_RSON_DISAOC_STA_LEAVING_	= 8,
-	_RSON_ASOC_NOT_AUTH_		= 9,
-
-	/*  WPA reason */
-	_RSON_INVALID_IE_		= 13,
-	_RSON_MIC_FAILURE_		= 14,
-	_RSON_4WAY_HNDSHK_TIMEOUT_	= 15,
-	_RSON_GROUP_KEY_UPDATE_TIMEOUT_	= 16,
-	_RSON_DIFF_IE_			= 17,
-	_RSON_MLTCST_CIPHER_NOT_VALID_	= 18,
-	_RSON_UNICST_CIPHER_NOT_VALID_	= 19,
-	_RSON_AKMP_NOT_VALID_		= 20,
-	_RSON_UNSUPPORT_RSNE_VER_	= 21,
-	_RSON_INVALID_RSNE_CAP_		= 22,
-	_RSON_IEEE_802DOT1X_AUTH_FAIL_	= 23,
-
-	/* belowing are Realtek definition */
-	_RSON_PMK_NOT_AVAILABLE_	= 24,
-	_RSON_TDLS_TEAR_TOOFAR_		= 25,
-	_RSON_TDLS_TEAR_UN_RSN_		= 26,
-};
-
-enum WIFI_STATUS_CODE {
-	_STATS_SUCCESSFUL_		= 0,
-	_STATS_FAILURE_			= 1,
-	_STATS_CAP_FAIL_		= 10,
-	_STATS_NO_ASOC_			= 11,
-	_STATS_OTHER_			= 12,
-	_STATS_NO_SUPP_ALG_		= 13,
-	_STATS_OUT_OF_AUTH_SEQ_		= 14,
-	_STATS_CHALLENGE_FAIL_		= 15,
-	_STATS_AUTH_TIMEOUT_		= 16,
-	_STATS_UNABLE_HANDLE_STA_	= 17,
-	_STATS_RATE_FAIL_		= 18,
-=======
->>>>>>> 7d2a07b7
 };
 
 #define SetToDs(pbuf)	\
@@ -261,43 +177,6 @@
 
 #define _FIXED_IE_LENGTH_	_BEACON_IE_OFFSET_
 
-<<<<<<< HEAD
-#define _SSID_IE_		0
-#define _SUPPORTEDRATES_IE_	1
-#define _DSSET_IE_		3
-#define _TIM_IE_		5
-#define _IBSS_PARA_IE_		6
-#define _COUNTRY_IE_		7
-#define _CHLGETXT_IE_		16
-#define _SUPPORTED_CH_IE_	36
-#define _CH_SWTICH_ANNOUNCE_	37	/* Secondary Channel Offset */
-#define _RSN_IE_2_		48
-#define _SSN_IE_1_		221
-#define _ERPINFO_IE_		42
-#define _EXT_SUPPORTEDRATES_IE_	50
-
-#define _HT_CAPABILITY_IE_	45
-#define _FTIE_			55
-#define _TIMEOUT_ITVL_IE_	56
-#define _SRC_IE_		59
-#define _HT_EXTRA_INFO_IE_	61
-#define _HT_ADD_INFO_IE_	61 /* _HT_EXTRA_INFO_IE_ */
-#define _WAPI_IE_		68
-
-#define	EID_BSSCoexistence	72 /*  20/40 BSS Coexistence */
-#define	EID_BSSIntolerantChlReport	73
-#define _RIC_Descriptor_IE_	75
-
-#define _LINK_ID_IE_		101
-#define _CH_SWITCH_TIMING_	104
-#define _PTI_BUFFER_STATUS_	106
-#define _EXT_CAP_IE_		127
-#define _VENDOR_SPECIFIC_IE_	221
-
-#define	_RESERVED47_		47
-
-=======
->>>>>>> 7d2a07b7
 /* ---------------------------------------------------------------------------
 					Below is the fixed elements...
 -----------------------------------------------------------------------------*/
@@ -335,10 +214,6 @@
 				Below is the definition for WMM
 ------------------------------------------------------------------------------*/
 #define _WMM_IE_Length_				7  /*  for WMM STA */
-<<<<<<< HEAD
-#define _WMM_Para_Element_Length_		24
-=======
->>>>>>> 7d2a07b7
 
 /*-----------------------------------------------------------------------------
 				Below is the definition for 802.11n
