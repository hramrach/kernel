--- conflicted
+++ resolved
@@ -208,11 +208,7 @@
 			pcmd_callback = rtw_cmd_callback[pcmd->cmdcode].callback;
 			if (pcmd_callback) {
 				/* todo: !!! fill rsp_buf to pcmd->rsp if (pcmd->rsp!= NULL) */
-<<<<<<< HEAD
-				pcmd_callback(pcmd->padapter, pcmd);/* need consider that free cmd_obj in rtw_cmd_callback */
-=======
 				pcmd_callback(pcmd->padapter, pcmd);
->>>>>>> 7d2a07b7
 			}
 		}
 		rtw_free_cmd_obj(pcmd);
@@ -447,12 +443,8 @@
 		    (padapter->securitypriv.dot11PrivacyAlgrthm != _WEP104_) &&
 		    (padapter->securitypriv.dot11PrivacyAlgrthm != _TKIP_)) {
 			/* rtw_restructure_ht_ie */
-<<<<<<< HEAD
-			rtw_restructure_ht_ie(padapter, &pnetwork->network.ies[0], &psecnetwork->ies[0],
-=======
 			rtw_restructure_ht_ie(padapter, &pnetwork->network.ies[0],
 					      &psecnetwork->ies[0],
->>>>>>> 7d2a07b7
 					      pnetwork->network.ie_length, &psecnetwork->ie_length);
 		}
 	}
