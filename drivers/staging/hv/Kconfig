config HYPERV
	tristate "Microsoft Hyper-V client drivers"
<<<<<<< HEAD
	depends on X86 && !XEN && m
=======
	depends on X86 && ACPI && PCI && m
>>>>>>> 55922c9d
	default n
	help
	  Select this option to run Linux as a Hyper-V client operating
	  system.

if HYPERV

config HYPERV_STORAGE
	tristate "Microsoft Hyper-V virtual storage driver"
	depends on SCSI
	default HYPERV
	help
	 Select this option to enable the Hyper-V virtual storage driver.

config HYPERV_BLOCK
	tristate "Microsoft Hyper-V virtual block driver"
	depends on BLOCK && SCSI && (LBDAF || 64BIT)
	default HYPERV
	help
	  Select this option to enable the Hyper-V virtual block driver.

config HYPERV_NET
	tristate "Microsoft Hyper-V virtual network driver"
	depends on NET
	default HYPERV
	help
	  Select this option to enable the Hyper-V virtual network driver.

config HYPERV_UTILS
	tristate "Microsoft Hyper-V Utilities driver"
	depends on CONNECTOR && NLS
	default HYPERV
	help
	  Select this option to enable the Hyper-V Utilities.

config HYPERV_MOUSE
	tristate "Microsoft Hyper-V mouse driver"
	depends on HID
	default HYPERV
	help
	  Select this option to enable the Hyper-V mouse driver.

endif<|MERGE_RESOLUTION|>--- conflicted
+++ resolved
@@ -1,10 +1,6 @@
 config HYPERV
 	tristate "Microsoft Hyper-V client drivers"
-<<<<<<< HEAD
-	depends on X86 && !XEN && m
-=======
 	depends on X86 && ACPI && PCI && m
->>>>>>> 55922c9d
 	default n
 	help
 	  Select this option to run Linux as a Hyper-V client operating
