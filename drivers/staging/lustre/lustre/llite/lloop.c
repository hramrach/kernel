/*
 * GPL HEADER START
 *
 * DO NOT ALTER OR REMOVE COPYRIGHT NOTICES OR THIS FILE HEADER.
 *
 * This program is free software; you can redistribute it and/or modify
 * it under the terms of the GNU General Public License version 2 only,
 * as published by the Free Software Foundation.
 *
 * This program is distributed in the hope that it will be useful, but
 * WITHOUT ANY WARRANTY; without even the implied warranty of
 * MERCHANTABILITY or FITNESS FOR A PARTICULAR PURPOSE.  See the GNU
 * General Public License version 2 for more details (a copy is included
 * in the LICENSE file that accompanied this code).
 *
 * You should have received a copy of the GNU General Public License
 * version 2 along with this program; If not, see
 * http://www.sun.com/software/products/lustre/docs/GPLv2.pdf
 *
 * Please contact Sun Microsystems, Inc., 4150 Network Circle, Santa Clara,
 * CA 95054 USA or visit www.sun.com if you need additional information or
 * have any questions.
 *
 * GPL HEADER END
 */
/*
 * Copyright (c) 2007, 2010, Oracle and/or its affiliates. All rights reserved.
 * Use is subject to license terms.
 *
 * Copyright (c) 2011, 2012, Intel Corporation.
 */
/*
 * This file is part of Lustre, http://www.lustre.org/
 * Lustre is a trademark of Sun Microsystems, Inc.
 */

/*
 *  linux/drivers/block/loop.c
 *
 *  Written by Theodore Ts'o, 3/29/93
 *
 * Copyright 1993 by Theodore Ts'o.  Redistribution of this file is
 * permitted under the GNU General Public License.
 *
 * Modularized and updated for 1.1.16 kernel - Mitch Dsouza 28th May 1994
 * Adapted for 1.3.59 kernel - Andries Brouwer, 1 Feb 1996
 *
 * Fixed do_loop_request() re-entrancy - Vincent.Renardias@waw.com Mar 20, 1997
 *
 * Added devfs support - Richard Gooch <rgooch@atnf.csiro.au> 16-Jan-1998
 *
 * Handle sparse backing files correctly - Kenn Humborg, Jun 28, 1998
 *
 * Loadable modules and other fixes by AK, 1998
 *
 * Maximum number of loop devices now dynamic via max_loop module parameter.
 * Russell Kroll <rkroll@exploits.org> 19990701
 *
 * Maximum number of loop devices when compiled-in now selectable by passing
 * max_loop=<1-255> to the kernel on boot.
 * Erik I. Bols?, <eriki@himolde.no>, Oct 31, 1999
 *
 * Completely rewrite request handling to be make_request_fn style and
 * non blocking, pushing work to a helper thread. Lots of fixes from
 * Al Viro too.
 * Jens Axboe <axboe@suse.de>, Nov 2000
 *
 * Support up to 256 loop devices
 * Heinz Mauelshagen <mge@sistina.com>, Feb 2002
 *
 * Support for falling back on the write file operation when the address space
 * operations prepare_write and/or commit_write are not available on the
 * backing filesystem.
 * Anton Altaparmakov, 16 Feb 2005
 *
 * Still To Fix:
 * - Advisory locking is ignored here.
 * - Should use an own CAP_* category instead of CAP_SYS_ADMIN
 *
 */

#include <linux/module.h>

#include <linux/sched.h>
#include <linux/fs.h>
#include <linux/file.h>
#include <linux/stat.h>
#include <linux/errno.h>
#include <linux/major.h>
#include <linux/wait.h>
#include <linux/blkdev.h>
#include <linux/blkpg.h>
#include <linux/init.h>
#include <linux/swap.h>
#include <linux/slab.h>
#include <linux/suspend.h>
#include <linux/writeback.h>
#include <linux/buffer_head.h>		/* for invalidate_bdev() */
#include <linux/completion.h>
#include <linux/highmem.h>
#include <linux/gfp.h>
#include <linux/pagevec.h>
#include <linux/uaccess.h>

#include "../include/lustre_lib.h"
#include "../include/lustre_lite.h"
#include "llite_internal.h"

#define LLOOP_MAX_SEGMENTS	LNET_MAX_IOV

/* Possible states of device */
enum {
	LLOOP_UNBOUND,
	LLOOP_BOUND,
	LLOOP_RUNDOWN,
};

struct lloop_device {
	int		  lo_number;
	int		  lo_refcnt;
	loff_t	       lo_offset;
	loff_t	       lo_sizelimit;
	int		  lo_flags;
	struct file	 *lo_backing_file;
	struct block_device *lo_device;
	unsigned	     lo_blocksize;

	gfp_t		  old_gfp_mask;

	spinlock_t		lo_lock;
	struct bio		*lo_bio;
	struct bio		*lo_biotail;
	int			lo_state;
	struct semaphore	lo_sem;
	struct mutex		lo_ctl_mutex;
	atomic_t	 lo_pending;
	wait_queue_head_t	  lo_bh_wait;

	struct request_queue *lo_queue;

	const struct lu_env *lo_env;
	struct cl_io	 lo_io;
	struct ll_dio_pages  lo_pvec;

	/* data to handle bio for lustre. */
	struct lo_request_data {
		struct page *lrd_pages[LLOOP_MAX_SEGMENTS];
		loff_t       lrd_offsets[LLOOP_MAX_SEGMENTS];
	} lo_requests[1];
};

/*
 * Loop flags
 */
enum {
	LO_FLAGS_READ_ONLY       = 1,
};

static int lloop_major;
#define MAX_LOOP_DEFAULT  16
static int max_loop = MAX_LOOP_DEFAULT;
static struct lloop_device *loop_dev;
static struct gendisk **disks;
static struct mutex lloop_mutex;
static void *ll_iocontrol_magic;

static loff_t get_loop_size(struct lloop_device *lo, struct file *file)
{
	loff_t size, offset, loopsize;

	/* Compute loopsize in bytes */
	size = i_size_read(file->f_mapping->host);
	offset = lo->lo_offset;
	loopsize = size - offset;
	if (lo->lo_sizelimit > 0 && lo->lo_sizelimit < loopsize)
		loopsize = lo->lo_sizelimit;

	/*
	 * Unfortunately, if we want to do I/O on the device,
	 * the number of 512-byte sectors has to fit into a sector_t.
	 */
	return loopsize >> 9;
}

static int do_bio_lustrebacked(struct lloop_device *lo, struct bio *head)
{
	const struct lu_env  *env   = lo->lo_env;
	struct cl_io	 *io    = &lo->lo_io;
	struct inode	 *inode = file_inode(lo->lo_backing_file);
	struct cl_object     *obj = ll_i2info(inode)->lli_clob;
	pgoff_t	       offset;
	int		   ret;
	int		   rw;
	u32		   page_count = 0;
	struct bio_vec       bvec;
	struct bvec_iter   iter;
	struct bio	   *bio;
	ssize_t	       bytes;

	struct ll_dio_pages  *pvec = &lo->lo_pvec;
	struct page	 **pages = pvec->ldp_pages;
	loff_t	       *offsets = pvec->ldp_offsets;

	truncate_inode_pages(inode->i_mapping, 0);

	/* initialize the IO */
	memset(io, 0, sizeof(*io));
	io->ci_obj = obj;
	ret = cl_io_init(env, io, CIT_MISC, obj);
	if (ret)
		return io->ci_result;
	io->ci_lockreq = CILR_NEVER;

	rw = head->bi_rw;
	for (bio = head; bio ; bio = bio->bi_next) {
		LASSERT(rw == bio->bi_rw);

		offset = (pgoff_t)(bio->bi_iter.bi_sector << 9) + lo->lo_offset;
		bio_for_each_segment(bvec, bio, iter) {
			BUG_ON(bvec.bv_offset != 0);
			BUG_ON(bvec.bv_len != PAGE_SIZE);

			pages[page_count] = bvec.bv_page;
			offsets[page_count] = offset;
			page_count++;
			offset += bvec.bv_len;
		}
		LASSERT(page_count <= LLOOP_MAX_SEGMENTS);
	}

	ll_stats_ops_tally(ll_i2sbi(inode),
			(rw == WRITE) ? LPROC_LL_BRW_WRITE : LPROC_LL_BRW_READ,
			page_count);

	pvec->ldp_size = page_count << PAGE_SHIFT;
	pvec->ldp_nr = page_count;

	/* FIXME: in ll_direct_rw_pages, it has to allocate many cl_page{}s to
	 * write those pages into OST. Even worse case is that more pages
	 * would be asked to write out to swap space, and then finally get here
	 * again.
	 * Unfortunately this is NOT easy to fix.
	 * Thoughts on solution:
	 * 0. Define a reserved pool for cl_pages, which could be a list of
	 *    pre-allocated cl_pages;
	 * 1. Define a new operation in cl_object_operations{}, says clo_depth,
	 *    which measures how many layers for this lustre object. Generally
	 *    speaking, the depth would be 2, one for llite, and one for lovsub.
	 *    However, for SNS, there will be more since we need additional page
	 *    to store parity;
	 * 2. Reserve the # of (page_count * depth) cl_pages from the reserved
	 *    pool. Afterwards, the clio would allocate the pages from reserved
	 *    pool, this guarantees we needn't allocate the cl_pages from
	 *    generic cl_page slab cache.
	 *    Of course, if there is NOT enough pages in the pool, we might
	 *    be asked to write less pages once, this purely depends on
	 *    implementation. Anyway, we should be careful to avoid deadlocking.
	 */
	inode_lock(inode);
	bytes = ll_direct_rw_pages(env, io, rw, inode, pvec);
	inode_unlock(inode);
	cl_io_fini(env, io);
	return (bytes == pvec->ldp_size) ? 0 : (int)bytes;
}

/*
 * Add bio to back of pending list
 */
static void loop_add_bio(struct lloop_device *lo, struct bio *bio)
{
	unsigned long flags;

	spin_lock_irqsave(&lo->lo_lock, flags);
	if (lo->lo_biotail) {
		lo->lo_biotail->bi_next = bio;
		lo->lo_biotail = bio;
	} else
		lo->lo_bio = lo->lo_biotail = bio;
	spin_unlock_irqrestore(&lo->lo_lock, flags);

	atomic_inc(&lo->lo_pending);
	if (waitqueue_active(&lo->lo_bh_wait))
		wake_up(&lo->lo_bh_wait);
}

/*
 * Grab first pending buffer
 */
static unsigned int loop_get_bio(struct lloop_device *lo, struct bio **req)
{
	struct bio *first;
	struct bio **bio;
	unsigned int count = 0;
	unsigned int page_count = 0;
	int rw;

	spin_lock_irq(&lo->lo_lock);
	first = lo->lo_bio;
	if (unlikely(!first)) {
		spin_unlock_irq(&lo->lo_lock);
		return 0;
	}

	/* TODO: need to split the bio, too bad. */
	LASSERT(first->bi_vcnt <= LLOOP_MAX_SEGMENTS);

	rw = first->bi_rw;
	bio = &lo->lo_bio;
	while (*bio && (*bio)->bi_rw == rw) {
		CDEBUG(D_INFO, "bio sector %llu size %u count %u vcnt%u\n",
		       (unsigned long long)(*bio)->bi_iter.bi_sector,
		       (*bio)->bi_iter.bi_size,
		       page_count, (*bio)->bi_vcnt);
		if (page_count + (*bio)->bi_vcnt > LLOOP_MAX_SEGMENTS)
			break;

		page_count += (*bio)->bi_vcnt;
		count++;
		bio = &(*bio)->bi_next;
	}
	if (*bio) {
		/* Some of bios can't be mergeable. */
		lo->lo_bio = *bio;
		*bio = NULL;
	} else {
		/* Hit the end of queue */
		lo->lo_biotail = NULL;
		lo->lo_bio = NULL;
	}
	*req = first;
	spin_unlock_irq(&lo->lo_lock);
	return count;
}

static blk_qc_t loop_make_request(struct request_queue *q, struct bio *old_bio)
{
	struct lloop_device *lo = q->queuedata;
	int rw = bio_rw(old_bio);
	int inactive;

	blk_queue_split(q, &old_bio, q->bio_split);

	if (!lo)
		goto err;

	CDEBUG(D_INFO, "submit bio sector %llu size %u\n",
	       (unsigned long long)old_bio->bi_iter.bi_sector,
	       old_bio->bi_iter.bi_size);

	spin_lock_irq(&lo->lo_lock);
	inactive = lo->lo_state != LLOOP_BOUND;
	spin_unlock_irq(&lo->lo_lock);
	if (inactive)
		goto err;

	if (rw == WRITE) {
		if (lo->lo_flags & LO_FLAGS_READ_ONLY)
			goto err;
	} else if (rw == READA) {
		rw = READ;
	} else if (rw != READ) {
		CERROR("lloop: unknown command (%x)\n", rw);
		goto err;
	}
	loop_add_bio(lo, old_bio);
	return BLK_QC_T_NONE;
err:
	bio_io_error(old_bio);
	return BLK_QC_T_NONE;
}

static inline void loop_handle_bio(struct lloop_device *lo, struct bio *bio)
{
	int ret;

	ret = do_bio_lustrebacked(lo, bio);
	while (bio) {
		struct bio *tmp = bio->bi_next;

		bio->bi_next = NULL;
		bio->bi_error = ret;
		bio_endio(bio);
		bio = tmp;
	}
}

static inline int loop_active(struct lloop_device *lo)
{
	return atomic_read(&lo->lo_pending) ||
		(lo->lo_state == LLOOP_RUNDOWN);
}

/*
 * worker thread that handles reads/writes to file backed loop devices,
 * to avoid blocking in our make_request_fn.
 */
static int loop_thread(void *data)
{
	struct lloop_device *lo = data;
	struct bio *bio;
	unsigned int count;
	unsigned long times = 0;
	unsigned long total_count = 0;

	struct lu_env *env;
	int refcheck;
	int ret = 0;

	set_user_nice(current, MIN_NICE);

	lo->lo_state = LLOOP_BOUND;

	env = cl_env_get(&refcheck);
	if (IS_ERR(env)) {
		ret = PTR_ERR(env);
		goto out;
	}

	lo->lo_env = env;
	memset(&lo->lo_pvec, 0, sizeof(lo->lo_pvec));
	lo->lo_pvec.ldp_pages   = lo->lo_requests[0].lrd_pages;
	lo->lo_pvec.ldp_offsets = lo->lo_requests[0].lrd_offsets;

	/*
	 * up sem, we are running
	 */
	up(&lo->lo_sem);

	for (;;) {
		wait_event(lo->lo_bh_wait, loop_active(lo));
		if (!atomic_read(&lo->lo_pending)) {
			int exiting = 0;

			spin_lock_irq(&lo->lo_lock);
			exiting = (lo->lo_state == LLOOP_RUNDOWN);
			spin_unlock_irq(&lo->lo_lock);
			if (exiting)
				break;
		}

		bio = NULL;
		count = loop_get_bio(lo, &bio);
		if (!count) {
			CWARN("lloop(minor: %d): missing bio\n", lo->lo_number);
			continue;
		}

		total_count += count;
		if (total_count < count) {     /* overflow */
			total_count = count;
			times = 1;
		} else {
			times++;
		}
		if ((times & 127) == 0) {
			CDEBUG(D_INFO, "total: %lu, count: %lu, avg: %lu\n",
			       total_count, times, total_count / times);
		}

		LASSERT(bio);
		LASSERT(count <= atomic_read(&lo->lo_pending));
		loop_handle_bio(lo, bio);
		atomic_sub(count, &lo->lo_pending);
	}
	cl_env_put(env, &refcheck);

out:
	up(&lo->lo_sem);
	return ret;
}

static int loop_set_fd(struct lloop_device *lo, struct file *unused,
		       struct block_device *bdev, struct file *file)
{
	struct inode	 *inode;
	struct address_space *mapping;
	int		   lo_flags = 0;
	int		   error;
	loff_t		size;

	if (!try_module_get(THIS_MODULE))
		return -ENODEV;

	error = -EBUSY;
	if (lo->lo_state != LLOOP_UNBOUND)
		goto out;

	mapping = file->f_mapping;
	inode = mapping->host;

	error = -EINVAL;
	if (!S_ISREG(inode->i_mode) || inode->i_sb->s_magic != LL_SUPER_MAGIC)
		goto out;

	if (!(file->f_mode & FMODE_WRITE))
		lo_flags |= LO_FLAGS_READ_ONLY;

	size = get_loop_size(lo, file);

	if ((loff_t)(sector_t)size != size) {
		error = -EFBIG;
		goto out;
	}

	/* remove all pages in cache so as dirty pages not to be existent. */
	truncate_inode_pages(mapping, 0);

	set_device_ro(bdev, (lo_flags & LO_FLAGS_READ_ONLY) != 0);

	lo->lo_blocksize = PAGE_SIZE;
	lo->lo_device = bdev;
	lo->lo_flags = lo_flags;
	lo->lo_backing_file = file;
	lo->lo_sizelimit = 0;
	lo->old_gfp_mask = mapping_gfp_mask(mapping);
	mapping_set_gfp_mask(mapping, lo->old_gfp_mask & ~(__GFP_IO|__GFP_FS));

	lo->lo_bio = lo->lo_biotail = NULL;

	/*
	 * set queue make_request_fn, and add limits based on lower level
	 * device
	 */
	blk_queue_make_request(lo->lo_queue, loop_make_request);
	lo->lo_queue->queuedata = lo;

	/* queue parameters */
<<<<<<< HEAD
=======
	CLASSERT(PAGE_SIZE < (1 << (sizeof(unsigned short) * 8)));
	blk_queue_logical_block_size(lo->lo_queue,
				     (unsigned short)PAGE_SIZE);
>>>>>>> bf162006
	blk_queue_max_hw_sectors(lo->lo_queue,
				 LLOOP_MAX_SEGMENTS << (PAGE_SHIFT - 9));
	blk_queue_max_segments(lo->lo_queue, LLOOP_MAX_SEGMENTS);

	set_capacity(disks[lo->lo_number], size);
	bd_set_size(bdev, size << 9);

	set_blocksize(bdev, lo->lo_blocksize);

	kthread_run(loop_thread, lo, "lloop%d", lo->lo_number);
	down(&lo->lo_sem);
	return 0;

out:
	/* This is safe: open() is still holding a reference. */
	module_put(THIS_MODULE);
	return error;
}

static int loop_clr_fd(struct lloop_device *lo, struct block_device *bdev,
		       int count)
{
	struct file *filp = lo->lo_backing_file;
	gfp_t gfp = lo->old_gfp_mask;

	if (lo->lo_state != LLOOP_BOUND)
		return -ENXIO;

	if (lo->lo_refcnt > count)	/* we needed one fd for the ioctl */
		return -EBUSY;

	if (!filp)
		return -EINVAL;

	spin_lock_irq(&lo->lo_lock);
	lo->lo_state = LLOOP_RUNDOWN;
	spin_unlock_irq(&lo->lo_lock);
	wake_up(&lo->lo_bh_wait);

	down(&lo->lo_sem);
	lo->lo_backing_file = NULL;
	lo->lo_device = NULL;
	lo->lo_offset = 0;
	lo->lo_sizelimit = 0;
	lo->lo_flags = 0;
	invalidate_bdev(bdev);
	set_capacity(disks[lo->lo_number], 0);
	bd_set_size(bdev, 0);
	mapping_set_gfp_mask(filp->f_mapping, gfp);
	lo->lo_state = LLOOP_UNBOUND;
	fput(filp);
	/* This is safe: open() is still holding a reference. */
	module_put(THIS_MODULE);
	return 0;
}

static int lo_open(struct block_device *bdev, fmode_t mode)
{
	struct lloop_device *lo = bdev->bd_disk->private_data;

	mutex_lock(&lo->lo_ctl_mutex);
	lo->lo_refcnt++;
	mutex_unlock(&lo->lo_ctl_mutex);

	return 0;
}

static void lo_release(struct gendisk *disk, fmode_t mode)
{
	struct lloop_device *lo = disk->private_data;

	mutex_lock(&lo->lo_ctl_mutex);
	--lo->lo_refcnt;
	mutex_unlock(&lo->lo_ctl_mutex);
}

/* lloop device node's ioctl function. */
static int lo_ioctl(struct block_device *bdev, fmode_t mode,
		    unsigned int cmd, unsigned long arg)
{
	struct lloop_device *lo = bdev->bd_disk->private_data;
	struct inode *inode = NULL;
	int err = 0;

	mutex_lock(&lloop_mutex);
	switch (cmd) {
	case LL_IOC_LLOOP_DETACH: {
		err = loop_clr_fd(lo, bdev, 2);
		if (err == 0)
			blkdev_put(bdev, 0); /* grabbed in LLOOP_ATTACH */
		break;
	}

	case LL_IOC_LLOOP_INFO: {
		struct lu_fid fid;

		if (!lo->lo_backing_file) {
			err = -ENOENT;
			break;
		}
		if (!inode)
			inode = file_inode(lo->lo_backing_file);
		if (lo->lo_state == LLOOP_BOUND)
			fid = ll_i2info(inode)->lli_fid;
		else
			fid_zero(&fid);

		if (copy_to_user((void __user *)arg, &fid, sizeof(fid)))
			err = -EFAULT;
		break;
	}

	default:
		err = -EINVAL;
		break;
	}
	mutex_unlock(&lloop_mutex);

	return err;
}

static struct block_device_operations lo_fops = {
	.owner =	THIS_MODULE,
	.open =	 lo_open,
	.release =      lo_release,
	.ioctl =	lo_ioctl,
};

/* dynamic iocontrol callback.
 * This callback is registered in lloop_init and will be called by
 * ll_iocontrol_call.
 *
 * This is a llite regular file ioctl function. It takes the responsibility
 * of attaching or detaching a file by a lloop's device number.
 */
static enum llioc_iter lloop_ioctl(struct inode *unused, struct file *file,
				   unsigned int cmd, unsigned long arg,
				   void *magic, int *rcp)
{
	struct lloop_device *lo = NULL;
	struct block_device *bdev = NULL;
	int err = 0;
	dev_t dev;

	if (magic != ll_iocontrol_magic)
		return LLIOC_CONT;

	if (!disks) {
		err = -ENODEV;
		goto out1;
	}

	CWARN("Enter llop_ioctl\n");

	mutex_lock(&lloop_mutex);
	switch (cmd) {
	case LL_IOC_LLOOP_ATTACH: {
		struct lloop_device *lo_free = NULL;
		int i;

		for (i = 0; i < max_loop; i++, lo = NULL) {
			lo = &loop_dev[i];
			if (lo->lo_state == LLOOP_UNBOUND) {
				if (!lo_free)
					lo_free = lo;
				continue;
			}
			if (file_inode(lo->lo_backing_file) == file_inode(file))
				break;
		}
		if (lo || !lo_free) {
			err = -EBUSY;
			goto out;
		}

		lo = lo_free;
		dev = MKDEV(lloop_major, lo->lo_number);

		/* quit if the used pointer is writable */
		if (put_user((long)old_encode_dev(dev), (long __user *)arg)) {
			err = -EFAULT;
			goto out;
		}

		bdev = blkdev_get_by_dev(dev, file->f_mode, NULL);
		if (IS_ERR(bdev)) {
			err = PTR_ERR(bdev);
			goto out;
		}

		get_file(file);
		err = loop_set_fd(lo, NULL, bdev, file);
		if (err) {
			fput(file);
			blkdev_put(bdev, 0);
		}

		break;
	}

	case LL_IOC_LLOOP_DETACH_BYDEV: {
		int minor;

		dev = old_decode_dev(arg);
		if (MAJOR(dev) != lloop_major) {
			err = -EINVAL;
			goto out;
		}

		minor = MINOR(dev);
		if (minor > max_loop - 1) {
			err = -EINVAL;
			goto out;
		}

		lo = &loop_dev[minor];
		if (lo->lo_state != LLOOP_BOUND) {
			err = -EINVAL;
			goto out;
		}

		bdev = lo->lo_device;
		err = loop_clr_fd(lo, bdev, 1);
		if (err == 0)
			blkdev_put(bdev, 0); /* grabbed in LLOOP_ATTACH */

		break;
	}

	default:
		err = -EINVAL;
		break;
	}

out:
	mutex_unlock(&lloop_mutex);
out1:
	if (rcp)
		*rcp = err;
	return LLIOC_STOP;
}

static int __init lloop_init(void)
{
	int	i;
	unsigned int cmdlist[] = {
		LL_IOC_LLOOP_ATTACH,
		LL_IOC_LLOOP_DETACH_BYDEV,
	};

	if (max_loop < 1 || max_loop > 256) {
		max_loop = MAX_LOOP_DEFAULT;
		CWARN("lloop: invalid max_loop (must be between 1 and 256), using default (%u)\n",
		      max_loop);
	}

	lloop_major = register_blkdev(0, "lloop");
	if (lloop_major < 0)
		return -EIO;

	CDEBUG(D_CONFIG, "registered lloop major %d with %u minors\n",
	       lloop_major, max_loop);

	ll_iocontrol_magic = ll_iocontrol_register(lloop_ioctl, 2, cmdlist);
	if (!ll_iocontrol_magic)
		goto out_mem1;

	loop_dev = kcalloc(max_loop, sizeof(*loop_dev), GFP_KERNEL);
	if (!loop_dev)
		goto out_mem1;

	disks = kcalloc(max_loop, sizeof(*disks), GFP_KERNEL);
	if (!disks)
		goto out_mem2;

	for (i = 0; i < max_loop; i++) {
		disks[i] = alloc_disk(1);
		if (!disks[i])
			goto out_mem3;
	}

	mutex_init(&lloop_mutex);

	for (i = 0; i < max_loop; i++) {
		struct lloop_device *lo = &loop_dev[i];
		struct gendisk *disk = disks[i];

		lo->lo_queue = blk_alloc_queue(GFP_KERNEL);
		if (!lo->lo_queue)
			goto out_mem4;

		mutex_init(&lo->lo_ctl_mutex);
		sema_init(&lo->lo_sem, 0);
		init_waitqueue_head(&lo->lo_bh_wait);
		lo->lo_number = i;
		spin_lock_init(&lo->lo_lock);
		disk->major = lloop_major;
		disk->first_minor = i;
		disk->fops = &lo_fops;
		sprintf(disk->disk_name, "lloop%d", i);
		disk->private_data = lo;
		disk->queue = lo->lo_queue;
	}

	/* We cannot fail after we call this, so another loop!*/
	for (i = 0; i < max_loop; i++)
		add_disk(disks[i]);
	return 0;

out_mem4:
	while (i--)
		blk_cleanup_queue(loop_dev[i].lo_queue);
	i = max_loop;
out_mem3:
	while (i--)
		put_disk(disks[i]);
	kfree(disks);
out_mem2:
	kfree(loop_dev);
out_mem1:
	unregister_blkdev(lloop_major, "lloop");
	ll_iocontrol_unregister(ll_iocontrol_magic);
	CERROR("lloop: ran out of memory\n");
	return -ENOMEM;
}

static void lloop_exit(void)
{
	int i;

	ll_iocontrol_unregister(ll_iocontrol_magic);
	for (i = 0; i < max_loop; i++) {
		del_gendisk(disks[i]);
		blk_cleanup_queue(loop_dev[i].lo_queue);
		put_disk(disks[i]);
	}

	unregister_blkdev(lloop_major, "lloop");

	kfree(disks);
	kfree(loop_dev);
}

module_param(max_loop, int, 0444);
MODULE_PARM_DESC(max_loop, "maximum of lloop_device");
MODULE_AUTHOR("OpenSFS, Inc. <http://www.lustre.org/>");
MODULE_DESCRIPTION("Lustre virtual block device");
MODULE_VERSION(LUSTRE_VERSION_STRING);
MODULE_LICENSE("GPL");

module_init(lloop_init);
module_exit(lloop_exit);<|MERGE_RESOLUTION|>--- conflicted
+++ resolved
@@ -525,12 +525,6 @@
 	lo->lo_queue->queuedata = lo;
 
 	/* queue parameters */
-<<<<<<< HEAD
-=======
-	CLASSERT(PAGE_SIZE < (1 << (sizeof(unsigned short) * 8)));
-	blk_queue_logical_block_size(lo->lo_queue,
-				     (unsigned short)PAGE_SIZE);
->>>>>>> bf162006
 	blk_queue_max_hw_sectors(lo->lo_queue,
 				 LLOOP_MAX_SEGMENTS << (PAGE_SHIFT - 9));
 	blk_queue_max_segments(lo->lo_queue, LLOOP_MAX_SEGMENTS);
