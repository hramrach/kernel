--- conflicted
+++ resolved
@@ -74,19 +74,11 @@
 	}
 
 	outb(PADR, CSCIR);
-<<<<<<< HEAD
-	data[1] = inb(CSCDR);
-	outb(PBDR, CSCIR);
-	data[1] += inb(CSCDR) << 8;
-	outb(PCDR, CSCIR);
-	data[1] += ((inb(CSCDR) & 0xF0) << 12);
-=======
 	val = inb(CSCDR);
 	outb(PBDR, CSCIR);
 	val |= (inb(CSCDR) << 8);
 	outb(PCDR, CSCIR);
 	val |= ((inb(CSCDR) & 0xf0) << 12);
->>>>>>> 5da42cf7
 
 	data[1] = val;
 
