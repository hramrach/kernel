--- conflicted
+++ resolved
@@ -2913,17 +2913,8 @@
 
 		dev = comedi_alloc_board_minor(NULL);
 		if (IS_ERR(dev)) {
-<<<<<<< HEAD
-			comedi_cleanup_board_minors();
-			class_destroy(comedi_class);
-			cdev_del(&comedi_cdev);
-			unregister_chrdev_region(MKDEV(COMEDI_MAJOR, 0),
-						 COMEDI_NUM_MINORS);
-			return PTR_ERR(dev);
-=======
 			retval = PTR_ERR(dev);
 			goto out_cleanup_board_minors;
->>>>>>> f4a53352
 		}
 		/* comedi_alloc_board_minor() locked the mutex */
 		mutex_unlock(&dev->mutex);
