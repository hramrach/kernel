// SPDX-License-Identifier: GPL-2.0
/*
 * Power Supply driver for a Greybus module.
 *
 * Copyright 2014-2015 Google Inc.
 * Copyright 2014-2015 Linaro Ltd.
 */

#include <linux/kernel.h>
#include <linux/module.h>
#include <linux/power_supply.h>
#include <linux/slab.h>

#include "greybus.h"

#define PROP_MAX 32

struct gb_power_supply_prop {
	enum power_supply_property	prop;
	u8				gb_prop;
	int				val;
	int				previous_val;
	bool				is_writeable;
};

struct gb_power_supply {
	u8				id;
	bool				registered;
	struct power_supply		*psy;
	struct power_supply_desc	desc;
	char				name[64];
	struct gb_power_supplies	*supplies;
	struct delayed_work		work;
	char				*manufacturer;
	char				*model_name;
	char				*serial_number;
	u8				type;
	u8				properties_count;
	u8				properties_count_str;
	unsigned long			last_update;
	u8				cache_invalid;
	unsigned int			update_interval;
	bool				changed;
	struct gb_power_supply_prop	*props;
	enum power_supply_property	*props_raw;
	bool				pm_acquired;
	struct mutex			supply_lock;
};

struct gb_power_supplies {
	struct gb_connection	*connection;
	u8			supplies_count;
	struct gb_power_supply	*supply;
	struct mutex		supplies_lock;
};

#define to_gb_power_supply(x) power_supply_get_drvdata(x)

/*
 * General power supply properties that could be absent from various reasons,
 * like kernel versions or vendor specific versions
 */
#ifndef POWER_SUPPLY_PROP_VOLTAGE_BOOT
	#define POWER_SUPPLY_PROP_VOLTAGE_BOOT	-1
#endif
#ifndef POWER_SUPPLY_PROP_CURRENT_BOOT
	#define POWER_SUPPLY_PROP_CURRENT_BOOT	-1
#endif
#ifndef POWER_SUPPLY_PROP_CALIBRATE
	#define POWER_SUPPLY_PROP_CALIBRATE	-1
#endif

/* cache time in milliseconds, if cache_time is set to 0 cache is disable */
static unsigned int cache_time = 1000;
/*
 * update interval initial and maximum value, between the two will
 * back-off exponential
 */
static unsigned int update_interval_init = 1 * HZ;
static unsigned int update_interval_max = 30 * HZ;

struct gb_power_supply_changes {
	enum power_supply_property	prop;
	u32				tolerance_change;
	void (*prop_changed)(struct gb_power_supply *gbpsy,
			     struct gb_power_supply_prop *prop);
};

static void gb_power_supply_state_change(struct gb_power_supply *gbpsy,
					 struct gb_power_supply_prop *prop);

static const struct gb_power_supply_changes psy_props_changes[] = {
	{	.prop			= GB_POWER_SUPPLY_PROP_STATUS,
		.tolerance_change	= 0,
		.prop_changed		= gb_power_supply_state_change,
	},
	{	.prop			= GB_POWER_SUPPLY_PROP_TEMP,
		.tolerance_change	= 500,
		.prop_changed		= NULL,
	},
	{	.prop			= GB_POWER_SUPPLY_PROP_ONLINE,
		.tolerance_change	= 0,
		.prop_changed		= NULL,
	},
};

static int get_psp_from_gb_prop(int gb_prop, enum power_supply_property *psp)
{
	int prop;

	switch (gb_prop) {
	case GB_POWER_SUPPLY_PROP_STATUS:
		prop = POWER_SUPPLY_PROP_STATUS;
		break;
	case GB_POWER_SUPPLY_PROP_CHARGE_TYPE:
		prop = POWER_SUPPLY_PROP_CHARGE_TYPE;
		break;
	case GB_POWER_SUPPLY_PROP_HEALTH:
		prop = POWER_SUPPLY_PROP_HEALTH;
		break;
	case GB_POWER_SUPPLY_PROP_PRESENT:
		prop = POWER_SUPPLY_PROP_PRESENT;
		break;
	case GB_POWER_SUPPLY_PROP_ONLINE:
		prop = POWER_SUPPLY_PROP_ONLINE;
		break;
	case GB_POWER_SUPPLY_PROP_AUTHENTIC:
		prop = POWER_SUPPLY_PROP_AUTHENTIC;
		break;
	case GB_POWER_SUPPLY_PROP_TECHNOLOGY:
		prop = POWER_SUPPLY_PROP_TECHNOLOGY;
		break;
	case GB_POWER_SUPPLY_PROP_CYCLE_COUNT:
		prop = POWER_SUPPLY_PROP_CYCLE_COUNT;
		break;
	case GB_POWER_SUPPLY_PROP_VOLTAGE_MAX:
		prop = POWER_SUPPLY_PROP_VOLTAGE_MAX;
		break;
	case GB_POWER_SUPPLY_PROP_VOLTAGE_MIN:
		prop = POWER_SUPPLY_PROP_VOLTAGE_MIN;
		break;
	case GB_POWER_SUPPLY_PROP_VOLTAGE_MAX_DESIGN:
		prop = POWER_SUPPLY_PROP_VOLTAGE_MAX_DESIGN;
		break;
	case GB_POWER_SUPPLY_PROP_VOLTAGE_MIN_DESIGN:
		prop = POWER_SUPPLY_PROP_VOLTAGE_MIN_DESIGN;
		break;
	case GB_POWER_SUPPLY_PROP_VOLTAGE_NOW:
		prop = POWER_SUPPLY_PROP_VOLTAGE_NOW;
		break;
	case GB_POWER_SUPPLY_PROP_VOLTAGE_AVG:
		prop = POWER_SUPPLY_PROP_VOLTAGE_AVG;
		break;
	case GB_POWER_SUPPLY_PROP_VOLTAGE_OCV:
		prop = POWER_SUPPLY_PROP_VOLTAGE_OCV;
		break;
	case GB_POWER_SUPPLY_PROP_VOLTAGE_BOOT:
		prop = POWER_SUPPLY_PROP_VOLTAGE_BOOT;
		break;
	case GB_POWER_SUPPLY_PROP_CURRENT_MAX:
		prop = POWER_SUPPLY_PROP_CURRENT_MAX;
		break;
	case GB_POWER_SUPPLY_PROP_CURRENT_NOW:
		prop = POWER_SUPPLY_PROP_CURRENT_NOW;
		break;
	case GB_POWER_SUPPLY_PROP_CURRENT_AVG:
		prop = POWER_SUPPLY_PROP_CURRENT_AVG;
		break;
	case GB_POWER_SUPPLY_PROP_CURRENT_BOOT:
		prop = POWER_SUPPLY_PROP_CURRENT_BOOT;
		break;
	case GB_POWER_SUPPLY_PROP_POWER_NOW:
		prop = POWER_SUPPLY_PROP_POWER_NOW;
		break;
	case GB_POWER_SUPPLY_PROP_POWER_AVG:
		prop = POWER_SUPPLY_PROP_POWER_AVG;
		break;
	case GB_POWER_SUPPLY_PROP_CHARGE_FULL_DESIGN:
		prop = POWER_SUPPLY_PROP_CHARGE_FULL_DESIGN;
		break;
	case GB_POWER_SUPPLY_PROP_CHARGE_EMPTY_DESIGN:
		prop = POWER_SUPPLY_PROP_CHARGE_EMPTY_DESIGN;
		break;
	case GB_POWER_SUPPLY_PROP_CHARGE_FULL:
		prop = POWER_SUPPLY_PROP_CHARGE_FULL;
		break;
	case GB_POWER_SUPPLY_PROP_CHARGE_EMPTY:
		prop = POWER_SUPPLY_PROP_CHARGE_EMPTY;
		break;
	case GB_POWER_SUPPLY_PROP_CHARGE_NOW:
		prop = POWER_SUPPLY_PROP_CHARGE_NOW;
		break;
	case GB_POWER_SUPPLY_PROP_CHARGE_AVG:
		prop = POWER_SUPPLY_PROP_CHARGE_AVG;
		break;
	case GB_POWER_SUPPLY_PROP_CHARGE_COUNTER:
		prop = POWER_SUPPLY_PROP_CHARGE_COUNTER;
		break;
	case GB_POWER_SUPPLY_PROP_CONSTANT_CHARGE_CURRENT:
		prop = POWER_SUPPLY_PROP_CONSTANT_CHARGE_CURRENT;
		break;
	case GB_POWER_SUPPLY_PROP_CONSTANT_CHARGE_CURRENT_MAX:
		prop = POWER_SUPPLY_PROP_CONSTANT_CHARGE_CURRENT_MAX;
		break;
	case GB_POWER_SUPPLY_PROP_CONSTANT_CHARGE_VOLTAGE:
		prop = POWER_SUPPLY_PROP_CONSTANT_CHARGE_VOLTAGE;
		break;
	case GB_POWER_SUPPLY_PROP_CONSTANT_CHARGE_VOLTAGE_MAX:
		prop = POWER_SUPPLY_PROP_CONSTANT_CHARGE_VOLTAGE_MAX;
		break;
	case GB_POWER_SUPPLY_PROP_CHARGE_CONTROL_LIMIT:
		prop = POWER_SUPPLY_PROP_CHARGE_CONTROL_LIMIT;
		break;
	case GB_POWER_SUPPLY_PROP_CHARGE_CONTROL_LIMIT_MAX:
		prop = POWER_SUPPLY_PROP_CHARGE_CONTROL_LIMIT_MAX;
		break;
	case GB_POWER_SUPPLY_PROP_INPUT_CURRENT_LIMIT:
		prop = POWER_SUPPLY_PROP_INPUT_CURRENT_LIMIT;
		break;
	case GB_POWER_SUPPLY_PROP_ENERGY_FULL_DESIGN:
		prop = POWER_SUPPLY_PROP_ENERGY_FULL_DESIGN;
		break;
	case GB_POWER_SUPPLY_PROP_ENERGY_EMPTY_DESIGN:
		prop = POWER_SUPPLY_PROP_ENERGY_EMPTY_DESIGN;
		break;
	case GB_POWER_SUPPLY_PROP_ENERGY_FULL:
		prop = POWER_SUPPLY_PROP_ENERGY_FULL;
		break;
	case GB_POWER_SUPPLY_PROP_ENERGY_EMPTY:
		prop = POWER_SUPPLY_PROP_ENERGY_EMPTY;
		break;
	case GB_POWER_SUPPLY_PROP_ENERGY_NOW:
		prop = POWER_SUPPLY_PROP_ENERGY_NOW;
		break;
	case GB_POWER_SUPPLY_PROP_ENERGY_AVG:
		prop = POWER_SUPPLY_PROP_ENERGY_AVG;
		break;
	case GB_POWER_SUPPLY_PROP_CAPACITY:
		prop = POWER_SUPPLY_PROP_CAPACITY;
		break;
	case GB_POWER_SUPPLY_PROP_CAPACITY_ALERT_MIN:
		prop = POWER_SUPPLY_PROP_CAPACITY_ALERT_MIN;
		break;
	case GB_POWER_SUPPLY_PROP_CAPACITY_ALERT_MAX:
		prop = POWER_SUPPLY_PROP_CAPACITY_ALERT_MAX;
		break;
	case GB_POWER_SUPPLY_PROP_CAPACITY_LEVEL:
		prop = POWER_SUPPLY_PROP_CAPACITY_LEVEL;
		break;
	case GB_POWER_SUPPLY_PROP_TEMP:
		prop = POWER_SUPPLY_PROP_TEMP;
		break;
	case GB_POWER_SUPPLY_PROP_TEMP_MAX:
		prop = POWER_SUPPLY_PROP_TEMP_MAX;
		break;
	case GB_POWER_SUPPLY_PROP_TEMP_MIN:
		prop = POWER_SUPPLY_PROP_TEMP_MIN;
		break;
	case GB_POWER_SUPPLY_PROP_TEMP_ALERT_MIN:
		prop = POWER_SUPPLY_PROP_TEMP_ALERT_MIN;
		break;
	case GB_POWER_SUPPLY_PROP_TEMP_ALERT_MAX:
		prop = POWER_SUPPLY_PROP_TEMP_ALERT_MAX;
		break;
	case GB_POWER_SUPPLY_PROP_TEMP_AMBIENT:
		prop = POWER_SUPPLY_PROP_TEMP_AMBIENT;
		break;
	case GB_POWER_SUPPLY_PROP_TEMP_AMBIENT_ALERT_MIN:
		prop = POWER_SUPPLY_PROP_TEMP_AMBIENT_ALERT_MIN;
		break;
	case GB_POWER_SUPPLY_PROP_TEMP_AMBIENT_ALERT_MAX:
		prop = POWER_SUPPLY_PROP_TEMP_AMBIENT_ALERT_MAX;
		break;
	case GB_POWER_SUPPLY_PROP_TIME_TO_EMPTY_NOW:
		prop = POWER_SUPPLY_PROP_TIME_TO_EMPTY_NOW;
		break;
	case GB_POWER_SUPPLY_PROP_TIME_TO_EMPTY_AVG:
		prop = POWER_SUPPLY_PROP_TIME_TO_EMPTY_AVG;
		break;
	case GB_POWER_SUPPLY_PROP_TIME_TO_FULL_NOW:
		prop = POWER_SUPPLY_PROP_TIME_TO_FULL_NOW;
		break;
	case GB_POWER_SUPPLY_PROP_TIME_TO_FULL_AVG:
		prop = POWER_SUPPLY_PROP_TIME_TO_FULL_AVG;
		break;
	case GB_POWER_SUPPLY_PROP_TYPE:
		prop = POWER_SUPPLY_PROP_TYPE;
		break;
	case GB_POWER_SUPPLY_PROP_SCOPE:
		prop = POWER_SUPPLY_PROP_SCOPE;
		break;
	case GB_POWER_SUPPLY_PROP_CHARGE_TERM_CURRENT:
		prop = POWER_SUPPLY_PROP_CHARGE_TERM_CURRENT;
		break;
	case GB_POWER_SUPPLY_PROP_CALIBRATE:
		prop = POWER_SUPPLY_PROP_CALIBRATE;
		break;
	default:
		prop = -1;
		break;
	}

	if (prop < 0)
		return prop;

	*psp = (enum power_supply_property)prop;

	return 0;
}

static struct gb_connection *get_conn_from_psy(struct gb_power_supply *gbpsy)
{
	return gbpsy->supplies->connection;
}

static struct gb_power_supply_prop *get_psy_prop(struct gb_power_supply *gbpsy,
						 enum power_supply_property psp)
{
	int i;

	for (i = 0; i < gbpsy->properties_count; i++)
		if (gbpsy->props[i].prop == psp)
			return &gbpsy->props[i];
	return NULL;
}

static int is_psy_prop_writeable(struct gb_power_supply *gbpsy,
				     enum power_supply_property psp)
{
	struct gb_power_supply_prop *prop;

	prop = get_psy_prop(gbpsy, psp);
	if (!prop)
		return -ENOENT;
	return prop->is_writeable ? 1 : 0;
}

static int is_prop_valint(enum power_supply_property psp)
{
	return ((psp < POWER_SUPPLY_PROP_MODEL_NAME) ? 1 : 0);
}

static void next_interval(struct gb_power_supply *gbpsy)
{
	if (gbpsy->update_interval == update_interval_max)
		return;

	/* do some exponential back-off in the update interval */
	gbpsy->update_interval *= 2;
	if (gbpsy->update_interval > update_interval_max)
		gbpsy->update_interval = update_interval_max;
}

static void __gb_power_supply_changed(struct gb_power_supply *gbpsy)
{
	power_supply_changed(gbpsy->psy);
}

static void gb_power_supply_state_change(struct gb_power_supply *gbpsy,
					 struct gb_power_supply_prop *prop)
{
	struct gb_connection *connection = get_conn_from_psy(gbpsy);
	int ret;

	/*
	 * Check gbpsy->pm_acquired to make sure only one pair of 'get_sync'
	 * and 'put_autosuspend' runtime pm call for state property change.
	 */
	mutex_lock(&gbpsy->supply_lock);

	if ((prop->val == GB_POWER_SUPPLY_STATUS_CHARGING) &&
	    !gbpsy->pm_acquired) {
		ret = gb_pm_runtime_get_sync(connection->bundle);
		if (ret)
			dev_err(&connection->bundle->dev,
				"Fail to set wake lock for charging state\n");
		else
			gbpsy->pm_acquired = true;
	} else {
		if (gbpsy->pm_acquired) {
			ret = gb_pm_runtime_put_autosuspend(connection->bundle);
			if (ret)
				dev_err(&connection->bundle->dev,
					"Fail to set wake unlock for none charging\n");
			else
				gbpsy->pm_acquired = false;
		}
	}

	mutex_unlock(&gbpsy->supply_lock);
}

static void check_changed(struct gb_power_supply *gbpsy,
			  struct gb_power_supply_prop *prop)
{
	const struct gb_power_supply_changes *psyc;
	int val = prop->val;
	int prev_val = prop->previous_val;
	bool changed = false;
	int i;

	for (i = 0; i < ARRAY_SIZE(psy_props_changes); i++) {
		psyc = &psy_props_changes[i];
		if (prop->prop == psyc->prop) {
			if (!psyc->tolerance_change)
				changed = true;
			else if (val < prev_val &&
				 prev_val - val > psyc->tolerance_change)
				changed = true;
			else if (val > prev_val &&
				 val - prev_val > psyc->tolerance_change)
				changed = true;

			if (changed && psyc->prop_changed)
				psyc->prop_changed(gbpsy, prop);

			if (changed)
				gbpsy->changed = true;
			break;
		}
	}
}

static int total_props(struct gb_power_supply *gbpsy)
{
	/* this return the intval plus the strval properties */
	return (gbpsy->properties_count + gbpsy->properties_count_str);
}

static void prop_append(struct gb_power_supply *gbpsy,
			enum power_supply_property prop)
{
	enum power_supply_property *new_props_raw;

	gbpsy->properties_count_str++;
	new_props_raw = krealloc(gbpsy->props_raw, total_props(gbpsy) *
				 sizeof(enum power_supply_property),
				 GFP_KERNEL);
	if (!new_props_raw)
		return;
	gbpsy->props_raw = new_props_raw;
	gbpsy->props_raw[total_props(gbpsy) - 1] = prop;
}

static int __gb_power_supply_set_name(char *init_name, char *name, size_t len)
{
	unsigned int i = 0;
	int ret = 0;
	struct power_supply *psy;

	if (!strlen(init_name))
		init_name = "gb_power_supply";
	strlcpy(name, init_name, len);

	while ((ret < len) && (psy = power_supply_get_by_name(name))) {
		power_supply_put(psy);

		ret = snprintf(name, len, "%s_%u", init_name, ++i);
	}
	if (ret >= len)
		return -ENOMEM;
	return i;
}

static void _gb_power_supply_append_props(struct gb_power_supply *gbpsy)
{
	if (strlen(gbpsy->manufacturer))
		prop_append(gbpsy, POWER_SUPPLY_PROP_MANUFACTURER);
	if (strlen(gbpsy->model_name))
		prop_append(gbpsy, POWER_SUPPLY_PROP_MODEL_NAME);
	if (strlen(gbpsy->serial_number))
		prop_append(gbpsy, POWER_SUPPLY_PROP_SERIAL_NUMBER);
}

static int gb_power_supply_description_get(struct gb_power_supply *gbpsy)
{
	struct gb_connection *connection = get_conn_from_psy(gbpsy);
	struct gb_power_supply_get_description_request req;
	struct gb_power_supply_get_description_response resp;
	int ret;

	req.psy_id = gbpsy->id;

	ret = gb_operation_sync(connection,
				GB_POWER_SUPPLY_TYPE_GET_DESCRIPTION,
				&req, sizeof(req), &resp, sizeof(resp));
	if (ret < 0)
		return ret;

	gbpsy->manufacturer = kstrndup(resp.manufacturer, PROP_MAX, GFP_KERNEL);
	if (!gbpsy->manufacturer)
		return -ENOMEM;
	gbpsy->model_name = kstrndup(resp.model, PROP_MAX, GFP_KERNEL);
	if (!gbpsy->model_name)
		return -ENOMEM;
	gbpsy->serial_number = kstrndup(resp.serial_number, PROP_MAX,
				       GFP_KERNEL);
	if (!gbpsy->serial_number)
		return -ENOMEM;

	gbpsy->type = le16_to_cpu(resp.type);
	gbpsy->properties_count = resp.properties_count;

	return 0;
}

static int gb_power_supply_prop_descriptors_get(struct gb_power_supply *gbpsy)
{
	struct gb_connection *connection = get_conn_from_psy(gbpsy);
	struct gb_power_supply_get_property_descriptors_request *req;
	struct gb_power_supply_get_property_descriptors_response *resp;
	struct gb_operation *op;
	u8 props_count = gbpsy->properties_count;
	enum power_supply_property psp;
	int ret;
	int i, r = 0;

	if (props_count == 0)
		return 0;

	op = gb_operation_create(connection,
				 GB_POWER_SUPPLY_TYPE_GET_PROP_DESCRIPTORS,
<<<<<<< HEAD
				 sizeof(*req), sizeof(*resp) + props_count *
				 sizeof(struct gb_power_supply_props_desc),
=======
				 sizeof(*req),
				 struct_size(resp, props, props_count),
>>>>>>> a188339c
				 GFP_KERNEL);
	if (!op)
		return -ENOMEM;

	req = op->request->payload;
	req->psy_id = gbpsy->id;

	ret = gb_operation_request_send_sync(op);
	if (ret < 0)
		goto out_put_operation;

	resp = op->response->payload;

	/* validate received properties */
	for (i = 0; i < props_count; i++) {
		ret = get_psp_from_gb_prop(resp->props[i].property, &psp);
		if (ret < 0) {
			dev_warn(&connection->bundle->dev,
				 "greybus property %u it is not supported by this kernel, dropped\n",
				 resp->props[i].property);
			gbpsy->properties_count--;
		}
	}

	gbpsy->props = kcalloc(gbpsy->properties_count, sizeof(*gbpsy->props),
			      GFP_KERNEL);
	if (!gbpsy->props) {
		ret = -ENOMEM;
		goto out_put_operation;
	}

	gbpsy->props_raw = kcalloc(gbpsy->properties_count,
				   sizeof(*gbpsy->props_raw), GFP_KERNEL);
	if (!gbpsy->props_raw) {
		ret = -ENOMEM;
		goto out_put_operation;
	}

	/* Store available properties, skip the ones we do not support */
	for (i = 0; i < props_count; i++) {
		ret = get_psp_from_gb_prop(resp->props[i].property, &psp);
		if (ret < 0) {
			r++;
			continue;
		}
		gbpsy->props[i - r].prop = psp;
		gbpsy->props[i - r].gb_prop = resp->props[i].property;
		gbpsy->props_raw[i - r] = psp;
		if (resp->props[i].is_writeable)
			gbpsy->props[i - r].is_writeable = true;
	}

	/*
	 * now append the properties that we already got information in the
	 * get_description operation. (char * ones)
	 */
	_gb_power_supply_append_props(gbpsy);

	ret = 0;
out_put_operation:
	gb_operation_put(op);

	return ret;
}

static int __gb_power_supply_property_update(struct gb_power_supply *gbpsy,
					     enum power_supply_property psp)
{
	struct gb_connection *connection = get_conn_from_psy(gbpsy);
	struct gb_power_supply_prop *prop;
	struct gb_power_supply_get_property_request req;
	struct gb_power_supply_get_property_response resp;
	int val;
	int ret;

	prop = get_psy_prop(gbpsy, psp);
	if (!prop)
		return -EINVAL;
	req.psy_id = gbpsy->id;
	req.property = prop->gb_prop;

	ret = gb_operation_sync(connection, GB_POWER_SUPPLY_TYPE_GET_PROPERTY,
				&req, sizeof(req), &resp, sizeof(resp));
	if (ret < 0)
		return ret;

	val = le32_to_cpu(resp.prop_val);
	if (val == prop->val)
		return 0;

	prop->previous_val = prop->val;
	prop->val = val;

	check_changed(gbpsy, prop);

	return 0;
}

static int __gb_power_supply_property_get(struct gb_power_supply *gbpsy,
					  enum power_supply_property psp,
					  union power_supply_propval *val)
{
	struct gb_power_supply_prop *prop;

	prop = get_psy_prop(gbpsy, psp);
	if (!prop)
		return -EINVAL;

	val->intval = prop->val;
	return 0;
}

static int __gb_power_supply_property_strval_get(struct gb_power_supply *gbpsy,
						enum power_supply_property psp,
						union power_supply_propval *val)
{
	switch (psp) {
	case POWER_SUPPLY_PROP_MODEL_NAME:
		val->strval = gbpsy->model_name;
		break;
	case POWER_SUPPLY_PROP_MANUFACTURER:
		val->strval = gbpsy->manufacturer;
		break;
	case POWER_SUPPLY_PROP_SERIAL_NUMBER:
		val->strval = gbpsy->serial_number;
		break;
	default:
		break;
	}

	return 0;
}

static int _gb_power_supply_property_get(struct gb_power_supply *gbpsy,
					 enum power_supply_property psp,
					 union power_supply_propval *val)
{
	struct gb_connection *connection = get_conn_from_psy(gbpsy);
	int ret;

	/*
	 * Properties of type const char *, were already fetched on
	 * get_description operation and should be cached in gb
	 */
	if (is_prop_valint(psp))
		ret = __gb_power_supply_property_get(gbpsy, psp, val);
	else
		ret = __gb_power_supply_property_strval_get(gbpsy, psp, val);

	if (ret < 0)
		dev_err(&connection->bundle->dev, "get property %u\n", psp);

	return 0;
}

static int is_cache_valid(struct gb_power_supply *gbpsy)
{
	/* check if cache is good enough or it has expired */
	if (gbpsy->cache_invalid) {
		gbpsy->cache_invalid = 0;
		return 0;
	}

	if (gbpsy->last_update &&
	    time_is_after_jiffies(gbpsy->last_update +
				  msecs_to_jiffies(cache_time)))
		return 1;

	return 0;
}

static int gb_power_supply_status_get(struct gb_power_supply *gbpsy)
{
	struct gb_connection *connection = get_conn_from_psy(gbpsy);
	int ret = 0;
	int i;

	if (is_cache_valid(gbpsy))
		return 0;

	ret = gb_pm_runtime_get_sync(connection->bundle);
	if (ret)
		return ret;

	for (i = 0; i < gbpsy->properties_count; i++) {
		ret = __gb_power_supply_property_update(gbpsy,
							gbpsy->props[i].prop);
		if (ret < 0)
			break;
	}

	if (ret == 0)
		gbpsy->last_update = jiffies;

	gb_pm_runtime_put_autosuspend(connection->bundle);
	return ret;
}

static void gb_power_supply_status_update(struct gb_power_supply *gbpsy)
{
	/* check if there a change that need to be reported */
	gb_power_supply_status_get(gbpsy);

	if (!gbpsy->changed)
		return;

	gbpsy->update_interval = update_interval_init;
	__gb_power_supply_changed(gbpsy);
	gbpsy->changed = false;
}

static void gb_power_supply_work(struct work_struct *work)
{
	struct gb_power_supply *gbpsy = container_of(work,
						     struct gb_power_supply,
						     work.work);

	/*
	 * if the poll interval is not set, disable polling, this is helpful
	 * specially at unregister time.
	 */
	if (!gbpsy->update_interval)
		return;

	gb_power_supply_status_update(gbpsy);
	next_interval(gbpsy);
	schedule_delayed_work(&gbpsy->work, gbpsy->update_interval);
}

static int get_property(struct power_supply *b,
			enum power_supply_property psp,
			union power_supply_propval *val)
{
	struct gb_power_supply *gbpsy = to_gb_power_supply(b);

	gb_power_supply_status_get(gbpsy);

	return _gb_power_supply_property_get(gbpsy, psp, val);
}

static int gb_power_supply_property_set(struct gb_power_supply *gbpsy,
					enum power_supply_property psp,
					int val)
{
	struct gb_connection *connection = get_conn_from_psy(gbpsy);
	struct gb_power_supply_prop *prop;
	struct gb_power_supply_set_property_request req;
	int ret;

	ret = gb_pm_runtime_get_sync(connection->bundle);
	if (ret)
		return ret;

	prop = get_psy_prop(gbpsy, psp);
	if (!prop) {
		ret = -EINVAL;
		goto out;
	}

	req.psy_id = gbpsy->id;
	req.property = prop->gb_prop;
	req.prop_val = cpu_to_le32((s32)val);

	ret = gb_operation_sync(connection, GB_POWER_SUPPLY_TYPE_SET_PROPERTY,
				&req, sizeof(req), NULL, 0);
	if (ret < 0)
		goto out;

	/* cache immediately the new value */
	prop->val = val;

out:
	gb_pm_runtime_put_autosuspend(connection->bundle);
	return ret;
}

static int set_property(struct power_supply *b,
			enum power_supply_property psp,
			const union power_supply_propval *val)
{
	struct gb_power_supply *gbpsy = to_gb_power_supply(b);

	return gb_power_supply_property_set(gbpsy, psp, val->intval);
}

static int property_is_writeable(struct power_supply *b,
				 enum power_supply_property psp)
{
	struct gb_power_supply *gbpsy = to_gb_power_supply(b);

	return is_psy_prop_writeable(gbpsy, psp);
}

static int gb_power_supply_register(struct gb_power_supply *gbpsy)
{
	struct gb_connection *connection = get_conn_from_psy(gbpsy);
	struct power_supply_config cfg = {};

	cfg.drv_data = gbpsy;

	gbpsy->desc.name		= gbpsy->name;
	gbpsy->desc.type		= gbpsy->type;
	gbpsy->desc.properties		= gbpsy->props_raw;
	gbpsy->desc.num_properties	= total_props(gbpsy);
	gbpsy->desc.get_property	= get_property;
	gbpsy->desc.set_property	= set_property;
	gbpsy->desc.property_is_writeable = property_is_writeable;

	gbpsy->psy = power_supply_register(&connection->bundle->dev,
					   &gbpsy->desc, &cfg);
	return PTR_ERR_OR_ZERO(gbpsy->psy);
}

static void _gb_power_supply_free(struct gb_power_supply *gbpsy)
{
	kfree(gbpsy->serial_number);
	kfree(gbpsy->model_name);
	kfree(gbpsy->manufacturer);
	kfree(gbpsy->props_raw);
	kfree(gbpsy->props);
}

static void _gb_power_supply_release(struct gb_power_supply *gbpsy)
{
	gbpsy->update_interval = 0;

	cancel_delayed_work_sync(&gbpsy->work);

	if (gbpsy->registered)
		power_supply_unregister(gbpsy->psy);

	_gb_power_supply_free(gbpsy);
}

static void _gb_power_supplies_release(struct gb_power_supplies *supplies)
{
	int i;

	if (!supplies->supply)
		return;

	mutex_lock(&supplies->supplies_lock);
	for (i = 0; i < supplies->supplies_count; i++)
		_gb_power_supply_release(&supplies->supply[i]);
	kfree(supplies->supply);
	mutex_unlock(&supplies->supplies_lock);
	kfree(supplies);
}

static int gb_power_supplies_get_count(struct gb_power_supplies *supplies)
{
	struct gb_power_supply_get_supplies_response resp;
	int ret;

	ret = gb_operation_sync(supplies->connection,
				GB_POWER_SUPPLY_TYPE_GET_SUPPLIES,
				NULL, 0, &resp, sizeof(resp));
	if (ret < 0)
		return ret;

	if  (!resp.supplies_count)
		return -EINVAL;

	supplies->supplies_count = resp.supplies_count;

	return ret;
}

static int gb_power_supply_config(struct gb_power_supplies *supplies, int id)
{
	struct gb_power_supply *gbpsy = &supplies->supply[id];
	int ret;

	gbpsy->supplies = supplies;
	gbpsy->id = id;

	ret = gb_power_supply_description_get(gbpsy);
	if (ret < 0)
		return ret;

	return gb_power_supply_prop_descriptors_get(gbpsy);
}

static int gb_power_supply_enable(struct gb_power_supply *gbpsy)
{
	int ret;

	/* guarantee that we have an unique name, before register */
	ret =  __gb_power_supply_set_name(gbpsy->model_name, gbpsy->name,
					  sizeof(gbpsy->name));
	if (ret < 0)
		return ret;

	mutex_init(&gbpsy->supply_lock);

	ret = gb_power_supply_register(gbpsy);
	if (ret < 0)
		return ret;

	gbpsy->update_interval = update_interval_init;
	INIT_DELAYED_WORK(&gbpsy->work, gb_power_supply_work);
	schedule_delayed_work(&gbpsy->work, 0);

	/* everything went fine, mark it for release code to know */
	gbpsy->registered = true;

	return 0;
}

static int gb_power_supplies_setup(struct gb_power_supplies *supplies)
{
	struct gb_connection *connection = supplies->connection;
	int ret;
	int i;

	mutex_lock(&supplies->supplies_lock);

	ret = gb_power_supplies_get_count(supplies);
	if (ret < 0)
		goto out;

	supplies->supply = kcalloc(supplies->supplies_count,
				     sizeof(struct gb_power_supply),
				     GFP_KERNEL);

	if (!supplies->supply) {
		ret = -ENOMEM;
		goto out;
	}

	for (i = 0; i < supplies->supplies_count; i++) {
		ret = gb_power_supply_config(supplies, i);
		if (ret < 0) {
			dev_err(&connection->bundle->dev,
				"Fail to configure supplies devices\n");
			goto out;
		}
	}
out:
	mutex_unlock(&supplies->supplies_lock);
	return ret;
}

static int gb_power_supplies_register(struct gb_power_supplies *supplies)
{
	struct gb_connection *connection = supplies->connection;
	int ret = 0;
	int i;

	mutex_lock(&supplies->supplies_lock);

	for (i = 0; i < supplies->supplies_count; i++) {
		ret = gb_power_supply_enable(&supplies->supply[i]);
		if (ret < 0) {
			dev_err(&connection->bundle->dev,
				"Fail to enable supplies devices\n");
			break;
		}
	}

	mutex_unlock(&supplies->supplies_lock);
	return ret;
}

static int gb_supplies_request_handler(struct gb_operation *op)
{
	struct gb_connection *connection = op->connection;
	struct gb_power_supplies *supplies = gb_connection_get_data(connection);
	struct gb_power_supply *gbpsy;
	struct gb_message *request;
	struct gb_power_supply_event_request *payload;
	u8 psy_id;
	u8 event;
	int ret = 0;

	if (op->type != GB_POWER_SUPPLY_TYPE_EVENT) {
		dev_err(&connection->bundle->dev,
			"Unsupported unsolicited event: %u\n", op->type);
		return -EINVAL;
	}

	request = op->request;

	if (request->payload_size < sizeof(*payload)) {
		dev_err(&connection->bundle->dev,
			"Wrong event size received (%zu < %zu)\n",
			request->payload_size, sizeof(*payload));
		return -EINVAL;
	}

	payload = request->payload;
	psy_id = payload->psy_id;
	mutex_lock(&supplies->supplies_lock);
	if (psy_id >= supplies->supplies_count ||
	    !supplies->supply[psy_id].registered) {
		dev_err(&connection->bundle->dev,
			"Event received for unconfigured power_supply id: %d\n",
			psy_id);
		ret = -EINVAL;
		goto out_unlock;
	}

	event = payload->event;
	/*
	 * we will only handle events after setup is done and before release is
	 * running. For that just check update_interval.
	 */
	gbpsy = &supplies->supply[psy_id];
	if (!gbpsy->update_interval) {
		ret = -ESHUTDOWN;
		goto out_unlock;
	}

	if (event & GB_POWER_SUPPLY_UPDATE) {
		/*
		 * we need to make sure we invalidate cache, if not no new
		 * values for the properties will be fetch and the all propose
		 * of this event is missed
		 */
		gbpsy->cache_invalid = 1;
		gb_power_supply_status_update(gbpsy);
	}

out_unlock:
	mutex_unlock(&supplies->supplies_lock);
	return ret;
}

static int gb_power_supply_probe(struct gb_bundle *bundle,
				 const struct greybus_bundle_id *id)
{
	struct greybus_descriptor_cport *cport_desc;
	struct gb_connection *connection;
	struct gb_power_supplies *supplies;
	int ret;

	if (bundle->num_cports != 1)
		return -ENODEV;

	cport_desc = &bundle->cport_desc[0];
	if (cport_desc->protocol_id != GREYBUS_PROTOCOL_POWER_SUPPLY)
		return -ENODEV;

	supplies = kzalloc(sizeof(*supplies), GFP_KERNEL);
	if (!supplies)
		return -ENOMEM;

	connection = gb_connection_create(bundle, le16_to_cpu(cport_desc->id),
					  gb_supplies_request_handler);
	if (IS_ERR(connection)) {
		ret = PTR_ERR(connection);
		goto out;
	}

	supplies->connection = connection;
	gb_connection_set_data(connection, supplies);

	mutex_init(&supplies->supplies_lock);

	greybus_set_drvdata(bundle, supplies);

	/* We aren't ready to receive an incoming request yet */
	ret = gb_connection_enable_tx(connection);
	if (ret)
		goto error_connection_destroy;

	ret = gb_power_supplies_setup(supplies);
	if (ret < 0)
		goto error_connection_disable;

	/* We are ready to receive an incoming request now, enable RX as well */
	ret = gb_connection_enable(connection);
	if (ret)
		goto error_connection_disable;

	ret = gb_power_supplies_register(supplies);
	if (ret < 0)
		goto error_connection_disable;

	gb_pm_runtime_put_autosuspend(bundle);
	return 0;

error_connection_disable:
	gb_connection_disable(connection);
error_connection_destroy:
	gb_connection_destroy(connection);
out:
	_gb_power_supplies_release(supplies);
	return ret;
}

static void gb_power_supply_disconnect(struct gb_bundle *bundle)
{
	struct gb_power_supplies *supplies = greybus_get_drvdata(bundle);

	gb_connection_disable(supplies->connection);
	gb_connection_destroy(supplies->connection);

	_gb_power_supplies_release(supplies);
}

static const struct greybus_bundle_id gb_power_supply_id_table[] = {
	{ GREYBUS_DEVICE_CLASS(GREYBUS_CLASS_POWER_SUPPLY) },
	{ }
};
MODULE_DEVICE_TABLE(greybus, gb_power_supply_id_table);

static struct greybus_driver gb_power_supply_driver = {
	.name		= "power_supply",
	.probe		= gb_power_supply_probe,
	.disconnect	= gb_power_supply_disconnect,
	.id_table	= gb_power_supply_id_table,
};
module_greybus_driver(gb_power_supply_driver);

MODULE_LICENSE("GPL v2");<|MERGE_RESOLUTION|>--- conflicted
+++ resolved
@@ -520,13 +520,8 @@
 
 	op = gb_operation_create(connection,
 				 GB_POWER_SUPPLY_TYPE_GET_PROP_DESCRIPTORS,
-<<<<<<< HEAD
-				 sizeof(*req), sizeof(*resp) + props_count *
-				 sizeof(struct gb_power_supply_props_desc),
-=======
 				 sizeof(*req),
 				 struct_size(resp, props, props_count),
->>>>>>> a188339c
 				 GFP_KERNEL);
 	if (!op)
 		return -ENOMEM;
