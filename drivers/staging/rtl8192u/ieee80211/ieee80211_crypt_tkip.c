// SPDX-License-Identifier: GPL-2.0
/*
 * Host AP crypt: host-based TKIP encryption implementation for Host AP driver
 *
 * Copyright (c) 2003-2004, Jouni Malinen <jkmaline@cc.hut.fi>
 */

#include <linux/fips.h>
#include <linux/module.h>
#include <linux/init.h>
#include <linux/slab.h>
#include <linux/random.h>
#include <linux/skbuff.h>
#include <linux/netdevice.h>
#include <linux/if_ether.h>
#include <linux/if_arp.h>
#include <linux/string.h>

#include "ieee80211.h"

#include <crypto/arc4.h>
#include <crypto/hash.h>
#include <linux/crc32.h>

MODULE_AUTHOR("Jouni Malinen");
MODULE_DESCRIPTION("Host AP crypt: TKIP");
MODULE_LICENSE("GPL");

struct ieee80211_tkip_data {
#define TKIP_KEY_LEN 32
	u8 key[TKIP_KEY_LEN];
	int key_set;

	u32 tx_iv32;
	u16 tx_iv16;
	u16 tx_ttak[5];
	int tx_phase1_done;

	u32 rx_iv32;
	u16 rx_iv16;
	u16 rx_ttak[5];
	int rx_phase1_done;
	u32 rx_iv32_new;
	u16 rx_iv16_new;

	u32 dot11RSNAStatsTKIPReplays;
	u32 dot11RSNAStatsTKIPICVErrors;
	u32 dot11RSNAStatsTKIPLocalMICFailures;

	int key_idx;

	struct arc4_ctx rx_ctx_arc4;
	struct arc4_ctx tx_ctx_arc4;
	struct crypto_shash *rx_tfm_michael;
	struct crypto_shash *tx_tfm_michael;

	/* scratch buffers for virt_to_page() (crypto API) */
	u8 rx_hdr[16], tx_hdr[16];
};

static void *ieee80211_tkip_init(int key_idx)
{
	struct ieee80211_tkip_data *priv;

	if (fips_enabled)
		return NULL;

	priv = kzalloc(sizeof(*priv), GFP_KERNEL);
	if (!priv)
		goto fail;
	priv->key_idx = key_idx;

	priv->tx_tfm_michael = crypto_alloc_shash("michael_mic", 0, 0);
	if (IS_ERR(priv->tx_tfm_michael)) {
		printk(KERN_DEBUG "ieee80211_crypt_tkip: could not allocate "
				"crypto API michael_mic\n");
		priv->tx_tfm_michael = NULL;
		goto fail;
	}

	priv->rx_tfm_michael = crypto_alloc_shash("michael_mic", 0, 0);
	if (IS_ERR(priv->rx_tfm_michael)) {
		printk(KERN_DEBUG "ieee80211_crypt_tkip: could not allocate "
				"crypto API michael_mic\n");
		priv->rx_tfm_michael = NULL;
		goto fail;
	}

	return priv;

fail:
	if (priv) {
		crypto_free_shash(priv->tx_tfm_michael);
		crypto_free_shash(priv->rx_tfm_michael);
		kfree(priv);
	}

	return NULL;
}


static void ieee80211_tkip_deinit(void *priv)
{
	struct ieee80211_tkip_data *_priv = priv;

	if (_priv) {
		crypto_free_shash(_priv->tx_tfm_michael);
		crypto_free_shash(_priv->rx_tfm_michael);
	}
<<<<<<< HEAD
	kzfree(priv);
=======
	kfree_sensitive(priv);
>>>>>>> 3650b228
}


static inline u16 RotR1(u16 val)
{
	return (val >> 1) | (val << 15);
}


static inline u8 Lo8(u16 val)
{
	return val & 0xff;
}


static inline u8 Hi8(u16 val)
{
	return val >> 8;
}


static inline u16 Lo16(u32 val)
{
	return val & 0xffff;
}


static inline u16 Hi16(u32 val)
{
	return val >> 16;
}


static inline u16 Mk16(u8 hi, u8 lo)
{
	return lo | (((u16)hi) << 8);
}

static const u16 Sbox[256] = {
	0xC6A5, 0xF884, 0xEE99, 0xF68D, 0xFF0D, 0xD6BD, 0xDEB1, 0x9154,
	0x6050, 0x0203, 0xCEA9, 0x567D, 0xE719, 0xB562, 0x4DE6, 0xEC9A,
	0x8F45, 0x1F9D, 0x8940, 0xFA87, 0xEF15, 0xB2EB, 0x8EC9, 0xFB0B,
	0x41EC, 0xB367, 0x5FFD, 0x45EA, 0x23BF, 0x53F7, 0xE496, 0x9B5B,
	0x75C2, 0xE11C, 0x3DAE, 0x4C6A, 0x6C5A, 0x7E41, 0xF502, 0x834F,
	0x685C, 0x51F4, 0xD134, 0xF908, 0xE293, 0xAB73, 0x6253, 0x2A3F,
	0x080C, 0x9552, 0x4665, 0x9D5E, 0x3028, 0x37A1, 0x0A0F, 0x2FB5,
	0x0E09, 0x2436, 0x1B9B, 0xDF3D, 0xCD26, 0x4E69, 0x7FCD, 0xEA9F,
	0x121B, 0x1D9E, 0x5874, 0x342E, 0x362D, 0xDCB2, 0xB4EE, 0x5BFB,
	0xA4F6, 0x764D, 0xB761, 0x7DCE, 0x527B, 0xDD3E, 0x5E71, 0x1397,
	0xA6F5, 0xB968, 0x0000, 0xC12C, 0x4060, 0xE31F, 0x79C8, 0xB6ED,
	0xD4BE, 0x8D46, 0x67D9, 0x724B, 0x94DE, 0x98D4, 0xB0E8, 0x854A,
	0xBB6B, 0xC52A, 0x4FE5, 0xED16, 0x86C5, 0x9AD7, 0x6655, 0x1194,
	0x8ACF, 0xE910, 0x0406, 0xFE81, 0xA0F0, 0x7844, 0x25BA, 0x4BE3,
	0xA2F3, 0x5DFE, 0x80C0, 0x058A, 0x3FAD, 0x21BC, 0x7048, 0xF104,
	0x63DF, 0x77C1, 0xAF75, 0x4263, 0x2030, 0xE51A, 0xFD0E, 0xBF6D,
	0x814C, 0x1814, 0x2635, 0xC32F, 0xBEE1, 0x35A2, 0x88CC, 0x2E39,
	0x9357, 0x55F2, 0xFC82, 0x7A47, 0xC8AC, 0xBAE7, 0x322B, 0xE695,
	0xC0A0, 0x1998, 0x9ED1, 0xA37F, 0x4466, 0x547E, 0x3BAB, 0x0B83,
	0x8CCA, 0xC729, 0x6BD3, 0x283C, 0xA779, 0xBCE2, 0x161D, 0xAD76,
	0xDB3B, 0x6456, 0x744E, 0x141E, 0x92DB, 0x0C0A, 0x486C, 0xB8E4,
	0x9F5D, 0xBD6E, 0x43EF, 0xC4A6, 0x39A8, 0x31A4, 0xD337, 0xF28B,
	0xD532, 0x8B43, 0x6E59, 0xDAB7, 0x018C, 0xB164, 0x9CD2, 0x49E0,
	0xD8B4, 0xACFA, 0xF307, 0xCF25, 0xCAAF, 0xF48E, 0x47E9, 0x1018,
	0x6FD5, 0xF088, 0x4A6F, 0x5C72, 0x3824, 0x57F1, 0x73C7, 0x9751,
	0xCB23, 0xA17C, 0xE89C, 0x3E21, 0x96DD, 0x61DC, 0x0D86, 0x0F85,
	0xE090, 0x7C42, 0x71C4, 0xCCAA, 0x90D8, 0x0605, 0xF701, 0x1C12,
	0xC2A3, 0x6A5F, 0xAEF9, 0x69D0, 0x1791, 0x9958, 0x3A27, 0x27B9,
	0xD938, 0xEB13, 0x2BB3, 0x2233, 0xD2BB, 0xA970, 0x0789, 0x33A7,
	0x2DB6, 0x3C22, 0x1592, 0xC920, 0x8749, 0xAAFF, 0x5078, 0xA57A,
	0x038F, 0x59F8, 0x0980, 0x1A17, 0x65DA, 0xD731, 0x84C6, 0xD0B8,
	0x82C3, 0x29B0, 0x5A77, 0x1E11, 0x7BCB, 0xA8FC, 0x6DD6, 0x2C3A,
};


static inline u16 _S_(u16 v)
{
	u16 t = Sbox[Hi8(v)];
	return Sbox[Lo8(v)] ^ ((t << 8) | (t >> 8));
}


#define PHASE1_LOOP_COUNT 8


static void tkip_mixing_phase1(u16 *TTAK, const u8 *TK, const u8 *TA, u32 IV32)
{
	int i, j;

	/* Initialize the 80-bit TTAK from TSC (IV32) and TA[0..5] */
	TTAK[0] = Lo16(IV32);
	TTAK[1] = Hi16(IV32);
	TTAK[2] = Mk16(TA[1], TA[0]);
	TTAK[3] = Mk16(TA[3], TA[2]);
	TTAK[4] = Mk16(TA[5], TA[4]);

	for (i = 0; i < PHASE1_LOOP_COUNT; i++) {
		j = 2 * (i & 1);
		TTAK[0] += _S_(TTAK[4] ^ Mk16(TK[1 + j], TK[0 + j]));
		TTAK[1] += _S_(TTAK[0] ^ Mk16(TK[5 + j], TK[4 + j]));
		TTAK[2] += _S_(TTAK[1] ^ Mk16(TK[9 + j], TK[8 + j]));
		TTAK[3] += _S_(TTAK[2] ^ Mk16(TK[13 + j], TK[12 + j]));
		TTAK[4] += _S_(TTAK[3] ^ Mk16(TK[1 + j], TK[0 + j])) + i;
	}
}


static void tkip_mixing_phase2(u8 *WEPSeed, const u8 *TK, const u16 *TTAK,
			       u16 IV16)
{
	/*
	 * Make temporary area overlap WEP seed so that the final copy can be
	 * avoided on little endian hosts.
	 */
	u16 *PPK = (u16 *)&WEPSeed[4];

	/* Step 1 - make copy of TTAK and bring in TSC */
	PPK[0] = TTAK[0];
	PPK[1] = TTAK[1];
	PPK[2] = TTAK[2];
	PPK[3] = TTAK[3];
	PPK[4] = TTAK[4];
	PPK[5] = TTAK[4] + IV16;

	/* Step 2 - 96-bit bijective mixing using S-box */
	PPK[0] += _S_(PPK[5] ^ le16_to_cpu(*(__le16 *)(&TK[0])));
	PPK[1] += _S_(PPK[0] ^ le16_to_cpu(*(__le16 *)(&TK[2])));
	PPK[2] += _S_(PPK[1] ^ le16_to_cpu(*(__le16 *)(&TK[4])));
	PPK[3] += _S_(PPK[2] ^ le16_to_cpu(*(__le16 *)(&TK[6])));
	PPK[4] += _S_(PPK[3] ^ le16_to_cpu(*(__le16 *)(&TK[8])));
	PPK[5] += _S_(PPK[4] ^ le16_to_cpu(*(__le16 *)(&TK[10])));

	PPK[0] += RotR1(PPK[5] ^ le16_to_cpu(*(__le16 *)(&TK[12])));
	PPK[1] += RotR1(PPK[0] ^ le16_to_cpu(*(__le16 *)(&TK[14])));
	PPK[2] += RotR1(PPK[1]);
	PPK[3] += RotR1(PPK[2]);
	PPK[4] += RotR1(PPK[3]);
	PPK[5] += RotR1(PPK[4]);

	/*
	 * Step 3 - bring in last of TK bits, assign 24-bit WEP IV value
	 * WEPSeed[0..2] is transmitted as WEP IV
	 */
	WEPSeed[0] = Hi8(IV16);
	WEPSeed[1] = (Hi8(IV16) | 0x20) & 0x7F;
	WEPSeed[2] = Lo8(IV16);
	WEPSeed[3] = Lo8((PPK[5] ^ le16_to_cpu(*(__le16 *)(&TK[0]))) >> 1);

#ifdef __BIG_ENDIAN
	{
		int i;

		for (i = 0; i < 6; i++)
			PPK[i] = (PPK[i] << 8) | (PPK[i] >> 8);
	}
#endif
}


static int ieee80211_tkip_encrypt(struct sk_buff *skb, int hdr_len, void *priv)
{
	struct ieee80211_tkip_data *tkey = priv;
	int len;
	u8 *pos;
	struct rtl_80211_hdr_4addr *hdr;
	struct cb_desc *tcb_desc = (struct cb_desc *)(skb->cb + MAX_DEV_ADDR_SIZE);
	u8 rc4key[16],  *icv;
	u32 crc;

	if (skb_headroom(skb) < 8 || skb_tailroom(skb) < 4 ||
	    skb->len < hdr_len)
		return -1;

	hdr = (struct rtl_80211_hdr_4addr *)skb->data;

	if (!tcb_desc->bHwSec) {
		if (!tkey->tx_phase1_done) {
			tkip_mixing_phase1(tkey->tx_ttak, tkey->key, hdr->addr2,
					   tkey->tx_iv32);
			tkey->tx_phase1_done = 1;
		}
		tkip_mixing_phase2(rc4key, tkey->key, tkey->tx_ttak, tkey->tx_iv16);
	} else
		tkey->tx_phase1_done = 1;


	len = skb->len - hdr_len;
	pos = skb_push(skb, 8);
	memmove(pos, pos + 8, hdr_len);
	pos += hdr_len;

	if (tcb_desc->bHwSec) {
		*pos++ = Hi8(tkey->tx_iv16);
		*pos++ = (Hi8(tkey->tx_iv16) | 0x20) & 0x7F;
		*pos++ = Lo8(tkey->tx_iv16);
	} else {
		*pos++ = rc4key[0];
		*pos++ = rc4key[1];
		*pos++ = rc4key[2];
	}

	*pos++ = (tkey->key_idx << 6) | BIT(5) /* Ext IV included */;
	*pos++ = tkey->tx_iv32 & 0xff;
	*pos++ = (tkey->tx_iv32 >> 8) & 0xff;
	*pos++ = (tkey->tx_iv32 >> 16) & 0xff;
	*pos++ = (tkey->tx_iv32 >> 24) & 0xff;

	if (!tcb_desc->bHwSec) {
		icv = skb_put(skb, 4);
		crc = ~crc32_le(~0, pos, len);
		icv[0] = crc;
		icv[1] = crc >> 8;
		icv[2] = crc >> 16;
		icv[3] = crc >> 24;

		arc4_setkey(&tkey->tx_ctx_arc4, rc4key, 16);
		arc4_crypt(&tkey->tx_ctx_arc4, pos, pos, len + 4);
	}

	tkey->tx_iv16++;
	if (tkey->tx_iv16 == 0) {
		tkey->tx_phase1_done = 0;
		tkey->tx_iv32++;
	}

	return 0;
}

static int ieee80211_tkip_decrypt(struct sk_buff *skb, int hdr_len, void *priv)
{
	struct ieee80211_tkip_data *tkey = priv;
	u8 keyidx, *pos;
	u32 iv32;
	u16 iv16;
	struct rtl_80211_hdr_4addr *hdr;
	struct cb_desc *tcb_desc = (struct cb_desc *)(skb->cb + MAX_DEV_ADDR_SIZE);
	u8 rc4key[16];
	u8 icv[4];
	u32 crc;
	int plen;

	if (skb->len < hdr_len + 8 + 4)
		return -1;

	hdr = (struct rtl_80211_hdr_4addr *)skb->data;
	pos = skb->data + hdr_len;
	keyidx = pos[3];
	if (!(keyidx & BIT(5))) {
		if (net_ratelimit()) {
			netdev_dbg(skb->dev, "TKIP: received packet without ExtIV"
			       " flag from %pM\n", hdr->addr2);
		}
		return -2;
	}
	keyidx >>= 6;
	if (tkey->key_idx != keyidx) {
		netdev_dbg(skb->dev, "TKIP: RX tkey->key_idx=%d frame "
		       "keyidx=%d priv=%p\n", tkey->key_idx, keyidx, priv);
		return -6;
	}
	if (!tkey->key_set) {
		if (net_ratelimit()) {
			netdev_dbg(skb->dev, "TKIP: received packet from %pM"
			       " with keyid=%d that does not have a configured"
			       " key\n", hdr->addr2, keyidx);
		}
		return -3;
	}
	iv16 = (pos[0] << 8) | pos[2];
	iv32 = pos[4] | (pos[5] << 8) | (pos[6] << 16) | (pos[7] << 24);
	pos += 8;

	if (!tcb_desc->bHwSec) {
		if (iv32 < tkey->rx_iv32 ||
		(iv32 == tkey->rx_iv32 && iv16 <= tkey->rx_iv16)) {
			if (net_ratelimit()) {
				netdev_dbg(skb->dev, "TKIP: replay detected: STA=%pM"
				" previous TSC %08x%04x received TSC "
				"%08x%04x\n", hdr->addr2,
				tkey->rx_iv32, tkey->rx_iv16, iv32, iv16);
			}
			tkey->dot11RSNAStatsTKIPReplays++;
			return -4;
		}

		if (iv32 != tkey->rx_iv32 || !tkey->rx_phase1_done) {
			tkip_mixing_phase1(tkey->rx_ttak, tkey->key, hdr->addr2, iv32);
			tkey->rx_phase1_done = 1;
		}
		tkip_mixing_phase2(rc4key, tkey->key, tkey->rx_ttak, iv16);

		plen = skb->len - hdr_len - 12;

		arc4_setkey(&tkey->rx_ctx_arc4, rc4key, 16);
		arc4_crypt(&tkey->rx_ctx_arc4, pos, pos, plen + 4);

		crc = ~crc32_le(~0, pos, plen);
		icv[0] = crc;
		icv[1] = crc >> 8;
		icv[2] = crc >> 16;
		icv[3] = crc >> 24;

		if (memcmp(icv, pos + plen, 4) != 0) {
			if (iv32 != tkey->rx_iv32) {
				/*
				 * Previously cached Phase1 result was already
				 * lost, so it needs to be recalculated for the
				 * next packet.
				 */
				tkey->rx_phase1_done = 0;
			}
			if (net_ratelimit()) {
				netdev_dbg(skb->dev, "TKIP: ICV error detected: STA="
				"%pM\n", hdr->addr2);
			}
			tkey->dot11RSNAStatsTKIPICVErrors++;
			return -5;
		}

	}

	/*
	 * Update real counters only after Michael MIC verification has
	 * completed.
	 */
	tkey->rx_iv32_new = iv32;
	tkey->rx_iv16_new = iv16;

	/* Remove IV and ICV */
	memmove(skb->data + 8, skb->data, hdr_len);
	skb_pull(skb, 8);
	skb_trim(skb, skb->len - 4);

	return keyidx;
}

static int michael_mic(struct crypto_shash *tfm_michael, u8 *key, u8 *hdr,
		       u8 *data, size_t data_len, u8 *mic)
{
	SHASH_DESC_ON_STACK(desc, tfm_michael);
	int err;

	desc->tfm = tfm_michael;

	if (crypto_shash_setkey(tfm_michael, key, 8))
		return -1;

	err = crypto_shash_init(desc);
	if (err)
		goto out;
	err = crypto_shash_update(desc, hdr, 16);
	if (err)
		goto out;
	err = crypto_shash_update(desc, data, data_len);
	if (err)
		goto out;
	err = crypto_shash_final(desc, mic);

out:
	shash_desc_zero(desc);
	return err;
}

static void michael_mic_hdr(struct sk_buff *skb, u8 *hdr)
{
	struct rtl_80211_hdr_4addr *hdr11;

	hdr11 = (struct rtl_80211_hdr_4addr *)skb->data;
	switch (le16_to_cpu(hdr11->frame_ctl) &
		(IEEE80211_FCTL_FROMDS | IEEE80211_FCTL_TODS)) {
	case IEEE80211_FCTL_TODS:
		memcpy(hdr, hdr11->addr3, ETH_ALEN); /* DA */
		memcpy(hdr + ETH_ALEN, hdr11->addr2, ETH_ALEN); /* SA */
		break;
	case IEEE80211_FCTL_FROMDS:
		memcpy(hdr, hdr11->addr1, ETH_ALEN); /* DA */
		memcpy(hdr + ETH_ALEN, hdr11->addr3, ETH_ALEN); /* SA */
		break;
	case IEEE80211_FCTL_FROMDS | IEEE80211_FCTL_TODS:
		memcpy(hdr, hdr11->addr3, ETH_ALEN); /* DA */
		memcpy(hdr + ETH_ALEN, hdr11->addr4, ETH_ALEN); /* SA */
		break;
	default:
		memcpy(hdr, hdr11->addr1, ETH_ALEN); /* DA */
		memcpy(hdr + ETH_ALEN, hdr11->addr2, ETH_ALEN); /* SA */
		break;
	}

	hdr[12] = 0; /* priority */

	hdr[13] = hdr[14] = hdr[15] = 0; /* reserved */
}


static int ieee80211_michael_mic_add(struct sk_buff *skb, int hdr_len, void *priv)
{
	struct ieee80211_tkip_data *tkey = priv;
	u8 *pos;
	struct rtl_80211_hdr_4addr *hdr;

	hdr = (struct rtl_80211_hdr_4addr *)skb->data;

	if (skb_tailroom(skb) < 8 || skb->len < hdr_len) {
		netdev_dbg(skb->dev, "Invalid packet for Michael MIC add "
		       "(tailroom=%d hdr_len=%d skb->len=%d)\n",
		       skb_tailroom(skb), hdr_len, skb->len);
		return -1;
	}

	michael_mic_hdr(skb, tkey->tx_hdr);

	// { david, 2006.9.1
	// fix the wpa process with wmm enabled.
	if (IEEE80211_QOS_HAS_SEQ(le16_to_cpu(hdr->frame_ctl)))
		tkey->tx_hdr[12] = *(skb->data + hdr_len - 2) & 0x07;
	// }
	pos = skb_put(skb, 8);

	if (michael_mic(tkey->tx_tfm_michael, &tkey->key[16], tkey->tx_hdr,
				skb->data + hdr_len, skb->len - 8 - hdr_len, pos))
		return -1;

	return 0;
}

static void ieee80211_michael_mic_failure(struct net_device *dev,
				       struct rtl_80211_hdr_4addr *hdr,
				       int keyidx)
{
	union iwreq_data wrqu;
	struct iw_michaelmicfailure ev;

	/* TODO: needed parameters: count, keyid, key type, TSC */
	memset(&ev, 0, sizeof(ev));
	ev.flags = keyidx & IW_MICFAILURE_KEY_ID;
	if (hdr->addr1[0] & 0x01)
		ev.flags |= IW_MICFAILURE_GROUP;
	else
		ev.flags |= IW_MICFAILURE_PAIRWISE;
	ev.src_addr.sa_family = ARPHRD_ETHER;
	memcpy(ev.src_addr.sa_data, hdr->addr2, ETH_ALEN);
	memset(&wrqu, 0, sizeof(wrqu));
	wrqu.data.length = sizeof(ev);
	wireless_send_event(dev, IWEVMICHAELMICFAILURE, &wrqu, (char *)&ev);
}

static int ieee80211_michael_mic_verify(struct sk_buff *skb, int keyidx,
					int hdr_len, void *priv)
{
	struct ieee80211_tkip_data *tkey = priv;
	u8 mic[8];
	struct rtl_80211_hdr_4addr *hdr;

	hdr = (struct rtl_80211_hdr_4addr *)skb->data;

	if (!tkey->key_set)
		return -1;

	michael_mic_hdr(skb, tkey->rx_hdr);
	// { david, 2006.9.1
	// fix the wpa process with wmm enabled.
	if (IEEE80211_QOS_HAS_SEQ(le16_to_cpu(hdr->frame_ctl)))
		tkey->rx_hdr[12] = *(skb->data + hdr_len - 2) & 0x07;
	// }

	if (michael_mic(tkey->rx_tfm_michael, &tkey->key[24], tkey->rx_hdr,
			skb->data + hdr_len, skb->len - 8 - hdr_len, mic))
		return -1;
	if (memcmp(mic, skb->data + skb->len - 8, 8) != 0) {
		struct rtl_80211_hdr_4addr *hdr;
		hdr = (struct rtl_80211_hdr_4addr *)skb->data;

		netdev_dbg(skb->dev, "Michael MIC verification failed for "
		       "MSDU from %pM keyidx=%d\n",
		       hdr->addr2, keyidx);
		if (skb->dev)
			ieee80211_michael_mic_failure(skb->dev, hdr, keyidx);
		tkey->dot11RSNAStatsTKIPLocalMICFailures++;
		return -1;
	}

	/*
	 * Update TSC counters for RX now that the packet verification has
	 * completed.
	 */
	tkey->rx_iv32 = tkey->rx_iv32_new;
	tkey->rx_iv16 = tkey->rx_iv16_new;

	skb_trim(skb, skb->len - 8);

	return 0;
}


static int ieee80211_tkip_set_key(void *key, int len, u8 *seq, void *priv)
{
	struct ieee80211_tkip_data *tkey = priv;
	int keyidx;
	struct crypto_shash *tfm = tkey->tx_tfm_michael;
	struct crypto_shash *tfm3 = tkey->rx_tfm_michael;

	keyidx = tkey->key_idx;
	memset(tkey, 0, sizeof(*tkey));
	tkey->key_idx = keyidx;
	tkey->tx_tfm_michael = tfm;
	tkey->rx_tfm_michael = tfm3;

	if (len == TKIP_KEY_LEN) {
		memcpy(tkey->key, key, TKIP_KEY_LEN);
		tkey->key_set = 1;
		tkey->tx_iv16 = 1; /* TSC is initialized to 1 */
		if (seq) {
			tkey->rx_iv32 = (seq[5] << 24) | (seq[4] << 16) |
				(seq[3] << 8) | seq[2];
			tkey->rx_iv16 = (seq[1] << 8) | seq[0];
		}
	} else if (len == 0)
		tkey->key_set = 0;
	else
		return -1;

	return 0;
}


static int ieee80211_tkip_get_key(void *key, int len, u8 *seq, void *priv)
{
	struct ieee80211_tkip_data *tkey = priv;

	if (len < TKIP_KEY_LEN)
		return -1;

	if (!tkey->key_set)
		return 0;
	memcpy(key, tkey->key, TKIP_KEY_LEN);

	if (seq) {
		/* Return the sequence number of the last transmitted frame. */
		u16 iv16 = tkey->tx_iv16;
		u32 iv32 = tkey->tx_iv32;

		if (iv16 == 0)
			iv32--;
		iv16--;
		seq[0] = tkey->tx_iv16;
		seq[1] = tkey->tx_iv16 >> 8;
		seq[2] = tkey->tx_iv32;
		seq[3] = tkey->tx_iv32 >> 8;
		seq[4] = tkey->tx_iv32 >> 16;
		seq[5] = tkey->tx_iv32 >> 24;
	}

	return TKIP_KEY_LEN;
}


static char *ieee80211_tkip_print_stats(char *p, void *priv)
{
	struct ieee80211_tkip_data *tkip = priv;

	p += sprintf(p, "key[%d] alg=TKIP key_set=%d "
		     "tx_pn=%02x%02x%02x%02x%02x%02x "
		     "rx_pn=%02x%02x%02x%02x%02x%02x "
		     "replays=%d icv_errors=%d local_mic_failures=%d\n",
		     tkip->key_idx, tkip->key_set,
		     (tkip->tx_iv32 >> 24) & 0xff,
		     (tkip->tx_iv32 >> 16) & 0xff,
		     (tkip->tx_iv32 >> 8) & 0xff,
		     tkip->tx_iv32 & 0xff,
		     (tkip->tx_iv16 >> 8) & 0xff,
		     tkip->tx_iv16 & 0xff,
		     (tkip->rx_iv32 >> 24) & 0xff,
		     (tkip->rx_iv32 >> 16) & 0xff,
		     (tkip->rx_iv32 >> 8) & 0xff,
		     tkip->rx_iv32 & 0xff,
		     (tkip->rx_iv16 >> 8) & 0xff,
		     tkip->rx_iv16 & 0xff,
		     tkip->dot11RSNAStatsTKIPReplays,
		     tkip->dot11RSNAStatsTKIPICVErrors,
		     tkip->dot11RSNAStatsTKIPLocalMICFailures);
	return p;
}


static struct ieee80211_crypto_ops ieee80211_crypt_tkip = {
	.name			= "TKIP",
	.init			= ieee80211_tkip_init,
	.deinit			= ieee80211_tkip_deinit,
	.encrypt_mpdu		= ieee80211_tkip_encrypt,
	.decrypt_mpdu		= ieee80211_tkip_decrypt,
	.encrypt_msdu		= ieee80211_michael_mic_add,
	.decrypt_msdu		= ieee80211_michael_mic_verify,
	.set_key		= ieee80211_tkip_set_key,
	.get_key		= ieee80211_tkip_get_key,
	.print_stats		= ieee80211_tkip_print_stats,
	.extra_prefix_len	= 4 + 4, /* IV + ExtIV */
	.extra_postfix_len	= 8 + 4, /* MIC + ICV */
	.owner			= THIS_MODULE,
};

int __init ieee80211_crypto_tkip_init(void)
{
	return ieee80211_register_crypto_ops(&ieee80211_crypt_tkip);
}

void __exit ieee80211_crypto_tkip_exit(void)
{
	ieee80211_unregister_crypto_ops(&ieee80211_crypt_tkip);
}

void ieee80211_tkip_null(void)
{
//    printk("============>%s()\n", __func__);
	return;
}<|MERGE_RESOLUTION|>--- conflicted
+++ resolved
@@ -107,11 +107,7 @@
 		crypto_free_shash(_priv->tx_tfm_michael);
 		crypto_free_shash(_priv->rx_tfm_michael);
 	}
-<<<<<<< HEAD
-	kzfree(priv);
-=======
 	kfree_sensitive(priv);
->>>>>>> 3650b228
 }
 
 
