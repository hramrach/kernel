// SPDX-License-Identifier: GPL-2.0
/* IEEE 802.11 SoftMAC layer
 * Copyright (c) 2005 Andrea Merello <andrea.merello@gmail.com>
 *
 * Mostly extracted from the rtl8180-sa2400 driver for the
 * in-kernel generic ieee802.11 stack.
 *
 * Few lines might be stolen from other part of the ieee80211
 * stack. Copyright who own it's copyright
 *
 * WPA code stolen from the ipw2200 driver.
 * Copyright who own it's copyright.
 */
#include "ieee80211.h"

#include <linux/random.h>
#include <linux/delay.h>
#include <linux/slab.h>
#include <linux/uaccess.h>
#include <linux/etherdevice.h>

#include "dot11d.h"

short ieee80211_is_54g(const struct ieee80211_network *net)
{
	return (net->rates_ex_len > 0) || (net->rates_len > 4);
}
EXPORT_SYMBOL(ieee80211_is_54g);

short ieee80211_is_shortslot(const struct ieee80211_network *net)
{
	return net->capability & WLAN_CAPABILITY_SHORT_SLOT;
}
EXPORT_SYMBOL(ieee80211_is_shortslot);

/* returns the total length needed for placing the RATE MFIE
 * tag and the EXTENDED RATE MFIE tag if needed.
 * It includes two bytes per tag for the tag itself and its len
 */
static unsigned int ieee80211_MFIE_rate_len(struct ieee80211_device *ieee)
{
	unsigned int rate_len = 0;

	if (ieee->modulation & IEEE80211_CCK_MODULATION)
		rate_len = IEEE80211_CCK_RATE_LEN + 2;

	if (ieee->modulation & IEEE80211_OFDM_MODULATION)
		rate_len += IEEE80211_OFDM_RATE_LEN + 2;

	return rate_len;
}

/* place the MFIE rate, tag to the memory (double) pointer.
 * Then it updates the pointer so that
 * it points after the new MFIE tag added.
 */
static void ieee80211_MFIE_Brate(struct ieee80211_device *ieee, u8 **tag_p)
{
	u8 *tag = *tag_p;

	if (ieee->modulation & IEEE80211_CCK_MODULATION) {
		*tag++ = MFIE_TYPE_RATES;
		*tag++ = 4;
		*tag++ = IEEE80211_BASIC_RATE_MASK | IEEE80211_CCK_RATE_1MB;
		*tag++ = IEEE80211_BASIC_RATE_MASK | IEEE80211_CCK_RATE_2MB;
		*tag++ = IEEE80211_BASIC_RATE_MASK | IEEE80211_CCK_RATE_5MB;
		*tag++ = IEEE80211_BASIC_RATE_MASK | IEEE80211_CCK_RATE_11MB;
	}

	/* We may add an option for custom rates that specific HW might support */
	*tag_p = tag;
}

static void ieee80211_MFIE_Grate(struct ieee80211_device *ieee, u8 **tag_p)
{
	u8 *tag = *tag_p;

	if (ieee->modulation & IEEE80211_OFDM_MODULATION) {
		*tag++ = MFIE_TYPE_RATES_EX;
		*tag++ = 8;
		*tag++ = IEEE80211_BASIC_RATE_MASK | IEEE80211_OFDM_RATE_6MB;
		*tag++ = IEEE80211_BASIC_RATE_MASK | IEEE80211_OFDM_RATE_9MB;
		*tag++ = IEEE80211_BASIC_RATE_MASK | IEEE80211_OFDM_RATE_12MB;
		*tag++ = IEEE80211_BASIC_RATE_MASK | IEEE80211_OFDM_RATE_18MB;
		*tag++ = IEEE80211_BASIC_RATE_MASK | IEEE80211_OFDM_RATE_24MB;
		*tag++ = IEEE80211_BASIC_RATE_MASK | IEEE80211_OFDM_RATE_36MB;
		*tag++ = IEEE80211_BASIC_RATE_MASK | IEEE80211_OFDM_RATE_48MB;
		*tag++ = IEEE80211_BASIC_RATE_MASK | IEEE80211_OFDM_RATE_54MB;
	}

	/* We may add an option for custom rates that specific HW might support */
	*tag_p = tag;
}

static void ieee80211_WMM_Info(struct ieee80211_device *ieee, u8 **tag_p)
{
	u8 *tag = *tag_p;

	*tag++ = MFIE_TYPE_GENERIC; /* 0 */
	*tag++ = 7;
	*tag++ = 0x00;
	*tag++ = 0x50;
	*tag++ = 0xf2;
	*tag++ = 0x02;	/* 5 */
	*tag++ = 0x00;
	*tag++ = 0x01;
#ifdef SUPPORT_USPD
	if (ieee->current_network.wmm_info & 0x80)
		*tag++ = 0x0f | MAX_SP_Len;
	else
		*tag++ = MAX_SP_Len;
#else
	*tag++ = MAX_SP_Len;
#endif
	*tag_p = tag;
}

#ifdef THOMAS_TURBO
static void ieee80211_TURBO_Info(struct ieee80211_device *ieee, u8 **tag_p)
{
	u8 *tag = *tag_p;

	*tag++ = MFIE_TYPE_GENERIC; /* 0 */
	*tag++ = 7;
	*tag++ = 0x00;
	*tag++ = 0xe0;
	*tag++ = 0x4c;
	*tag++ = 0x01;	/* 5 */
	*tag++ = 0x02;
	*tag++ = 0x11;
	*tag++ = 0x00;

	*tag_p = tag;
	netdev_alert(ieee->dev, "This is enable turbo mode IE process\n");
}
#endif

static void enqueue_mgmt(struct ieee80211_device *ieee, struct sk_buff *skb)
{
	int nh;

	nh = (ieee->mgmt_queue_head + 1) % MGMT_QUEUE_NUM;

/*
 * if the queue is full but we have newer frames then
 * just overwrites the oldest.
 *
 * if (nh == ieee->mgmt_queue_tail)
 *		return -1;
 */
	ieee->mgmt_queue_head = nh;
	ieee->mgmt_queue_ring[nh] = skb;

	//return 0;
}

static struct sk_buff *dequeue_mgmt(struct ieee80211_device *ieee)
{
	struct sk_buff *ret;

	if (ieee->mgmt_queue_tail == ieee->mgmt_queue_head)
		return NULL;

	ret = ieee->mgmt_queue_ring[ieee->mgmt_queue_tail];

	ieee->mgmt_queue_tail =
		(ieee->mgmt_queue_tail + 1) % MGMT_QUEUE_NUM;

	return ret;
}

static void init_mgmt_queue(struct ieee80211_device *ieee)
{
	ieee->mgmt_queue_tail = ieee->mgmt_queue_head = 0;
}

static u8 MgntQuery_MgntFrameTxRate(struct ieee80211_device *ieee)
{
	PRT_HIGH_THROUGHPUT      pHTInfo = ieee->pHTInfo;
	u8 rate;

	/* 2008/01/25 MH For broadcom, MGNT frame set as OFDM 6M. */
	if (pHTInfo->IOTAction & HT_IOT_ACT_MGNT_USE_CCK_6M)
		rate = 0x0c;
	else
		rate = ieee->basic_rate & 0x7f;

	if (rate == 0) {
		/* 2005.01.26, by rcnjko. */
		if (ieee->mode == IEEE_A ||
		    ieee->mode == IEEE_N_5G ||
		    (ieee->mode == IEEE_N_24G && !pHTInfo->bCurSuppCCK))
			rate = 0x0c;
		else
			rate = 0x02;
	}

	/*
	// Data rate of ProbeReq is already decided. Annie, 2005-03-31
	if( pMgntInfo->bScanInProgress || (pMgntInfo->bDualModeScanStep!=0) ) {
	if(pMgntInfo->dot11CurrentWirelessMode==WIRELESS_MODE_A)
	rate = 0x0c;
	else
	rate = 0x02;
	}
	 */
	return rate;
}

void ieee80211_sta_wakeup(struct ieee80211_device *ieee, short nl);

inline void softmac_mgmt_xmit(struct sk_buff *skb, struct ieee80211_device *ieee)
{
	unsigned long flags;
	short single = ieee->softmac_features & IEEE_SOFTMAC_SINGLE_QUEUE;
	struct rtl_80211_hdr_3addr  *header =
		(struct rtl_80211_hdr_3addr  *)skb->data;

	struct cb_desc *tcb_desc = (struct cb_desc *)(skb->cb + MAX_DEV_ADDR_SIZE);

	spin_lock_irqsave(&ieee->lock, flags);

	/* called with 2nd param 0, no mgmt lock required */
	ieee80211_sta_wakeup(ieee, 0);

	tcb_desc->queue_index = MGNT_QUEUE;
	tcb_desc->data_rate = MgntQuery_MgntFrameTxRate(ieee);
	tcb_desc->RATRIndex = 7;
	tcb_desc->bTxDisableRateFallBack = 1;
	tcb_desc->bTxUseDriverAssingedRate = 1;

	if (single) {
		if (ieee->queue_stop) {
			enqueue_mgmt(ieee, skb);
		} else {
			header->seq_ctl = cpu_to_le16(ieee->seq_ctrl[0] << 4);

			if (ieee->seq_ctrl[0] == 0xFFF)
				ieee->seq_ctrl[0] = 0;
			else
				ieee->seq_ctrl[0]++;

			/* avoid watchdog triggers */
			netif_trans_update(ieee->dev);
			ieee->softmac_data_hard_start_xmit(skb, ieee->dev, ieee->basic_rate);
			//dev_kfree_skb_any(skb);//edit by thomas
		}

		spin_unlock_irqrestore(&ieee->lock, flags);
	} else {
		spin_unlock_irqrestore(&ieee->lock, flags);
		spin_lock_irqsave(&ieee->mgmt_tx_lock, flags);

		header->seq_ctl = cpu_to_le16(ieee->seq_ctrl[0] << 4);

		if (ieee->seq_ctrl[0] == 0xFFF)
			ieee->seq_ctrl[0] = 0;
		else
			ieee->seq_ctrl[0]++;

		/* check whether the managed packet queued greater than 5 */
		if (!ieee->check_nic_enough_desc(ieee->dev, tcb_desc->queue_index) || \
		    (skb_queue_len(&ieee->skb_waitQ[tcb_desc->queue_index]) != 0) || \
		    (ieee->queue_stop)) {
			/* insert the skb packet to the management queue */
			/* as for the completion function, it does not need
			 * to check it any more.
			 * */
			printk("%s():insert to waitqueue!\n", __func__);
			skb_queue_tail(&ieee->skb_waitQ[tcb_desc->queue_index], skb);
		} else {
			ieee->softmac_hard_start_xmit(skb, ieee->dev);
			//dev_kfree_skb_any(skb);//edit by thomas
		}
		spin_unlock_irqrestore(&ieee->mgmt_tx_lock, flags);
	}
}

static inline void
softmac_ps_mgmt_xmit(struct sk_buff *skb, struct ieee80211_device *ieee)
{
	short single = ieee->softmac_features & IEEE_SOFTMAC_SINGLE_QUEUE;
	struct rtl_80211_hdr_3addr  *header =
		(struct rtl_80211_hdr_3addr  *)skb->data;

	if (single) {
		header->seq_ctl = cpu_to_le16(ieee->seq_ctrl[0] << 4);

		if (ieee->seq_ctrl[0] == 0xFFF)
			ieee->seq_ctrl[0] = 0;
		else
			ieee->seq_ctrl[0]++;

		/* avoid watchdog triggers */
		netif_trans_update(ieee->dev);
		ieee->softmac_data_hard_start_xmit(skb, ieee->dev, ieee->basic_rate);
	} else {
		header->seq_ctl = cpu_to_le16(ieee->seq_ctrl[0] << 4);

		if (ieee->seq_ctrl[0] == 0xFFF)
			ieee->seq_ctrl[0] = 0;
		else
			ieee->seq_ctrl[0]++;

		ieee->softmac_hard_start_xmit(skb, ieee->dev);
	}
	//dev_kfree_skb_any(skb);//edit by thomas
}

static inline struct sk_buff *ieee80211_probe_req(struct ieee80211_device *ieee)
{
	unsigned int len, rate_len;
	u8 *tag;
	struct sk_buff *skb;
	struct ieee80211_probe_request *req;

	len = ieee->current_network.ssid_len;

	rate_len = ieee80211_MFIE_rate_len(ieee);

	skb = dev_alloc_skb(sizeof(struct ieee80211_probe_request) +
			    2 + len + rate_len + ieee->tx_headroom);
	if (!skb)
		return NULL;

	skb_reserve(skb, ieee->tx_headroom);

	req = skb_put(skb, sizeof(struct ieee80211_probe_request));
	req->header.frame_ctl = cpu_to_le16(IEEE80211_STYPE_PROBE_REQ);
	req->header.duration_id = 0; /* FIXME: is this OK? */

	eth_broadcast_addr(req->header.addr1);
	memcpy(req->header.addr2, ieee->dev->dev_addr, ETH_ALEN);
	eth_broadcast_addr(req->header.addr3);

	tag = skb_put(skb, len + 2 + rate_len);

	*tag++ = MFIE_TYPE_SSID;
	*tag++ = len;
	memcpy(tag, ieee->current_network.ssid, len);
	tag += len;

	ieee80211_MFIE_Brate(ieee, &tag);
	ieee80211_MFIE_Grate(ieee, &tag);
	return skb;
}

struct sk_buff *ieee80211_get_beacon_(struct ieee80211_device *ieee);

static void ieee80211_send_beacon(struct ieee80211_device *ieee)
{
	struct sk_buff *skb;

	if (!ieee->ieee_up)
		return;
	//unsigned long flags;
	skb = ieee80211_get_beacon_(ieee);

	if (skb) {
		softmac_mgmt_xmit(skb, ieee);
		ieee->softmac_stats.tx_beacons++;
		//dev_kfree_skb_any(skb);//edit by thomas
	}
//	ieee->beacon_timer.expires = jiffies +
//		(MSECS( ieee->current_network.beacon_interval -5));

	//spin_lock_irqsave(&ieee->beacon_lock,flags);
	if (ieee->beacon_txing && ieee->ieee_up) {
//		if(!timer_pending(&ieee->beacon_timer))
//			add_timer(&ieee->beacon_timer);
		mod_timer(&ieee->beacon_timer,
			  jiffies + msecs_to_jiffies(ieee->current_network.beacon_interval - 5));
	}
	//spin_unlock_irqrestore(&ieee->beacon_lock,flags);
}

static void ieee80211_send_beacon_cb(struct timer_list *t)
{
	struct ieee80211_device *ieee =
		from_timer(ieee, t, beacon_timer);
	unsigned long flags;

	spin_lock_irqsave(&ieee->beacon_lock, flags);
	ieee80211_send_beacon(ieee);
	spin_unlock_irqrestore(&ieee->beacon_lock, flags);
}

static void ieee80211_send_probe(struct ieee80211_device *ieee)
{
	struct sk_buff *skb;

	skb = ieee80211_probe_req(ieee);
	if (skb) {
		softmac_mgmt_xmit(skb, ieee);
		ieee->softmac_stats.tx_probe_rq++;
		//dev_kfree_skb_any(skb);//edit by thomas
	}
}

static void ieee80211_send_probe_requests(struct ieee80211_device *ieee)
{
	if (ieee->active_scan && (ieee->softmac_features & IEEE_SOFTMAC_PROBERQ)) {
		ieee80211_send_probe(ieee);
		ieee80211_send_probe(ieee);
	}
}

/* this performs syncro scan blocking the caller until all channels
 * in the allowed channel map has been checked.
 */
void ieee80211_softmac_scan_syncro(struct ieee80211_device *ieee)
{
	short ch = 0;
	u8 channel_map[MAX_CHANNEL_NUMBER + 1];

	memcpy(channel_map, GET_DOT11D_INFO(ieee)->channel_map, MAX_CHANNEL_NUMBER + 1);
	mutex_lock(&ieee->scan_mutex);

	while (1) {
		do {
			ch++;
			if (ch > MAX_CHANNEL_NUMBER)
				goto out; /* scan completed */
		} while (!channel_map[ch]);

		/* this function can be called in two situations
		 * 1- We have switched to ad-hoc mode and we are
		 *    performing a complete syncro scan before conclude
		 *    there are no interesting cell and to create a
		 *    new one. In this case the link state is
		 *    IEEE80211_NOLINK until we found an interesting cell.
		 *    If so the ieee8021_new_net, called by the RX path
		 *    will set the state to IEEE80211_LINKED, so we stop
		 *    scanning
		 * 2- We are linked and the root uses run iwlist scan.
		 *    So we switch to IEEE80211_LINKED_SCANNING to remember
		 *    that we are still logically linked (not interested in
		 *    new network events, despite for updating the net list,
		 *    but we are temporarily 'unlinked' as the driver shall
		 *    not filter RX frames and the channel is changing.
		 * So the only situation in witch are interested is to check
		 * if the state become LINKED because of the #1 situation
		 */

		if (ieee->state == IEEE80211_LINKED)
			goto out;
		ieee->set_chan(ieee->dev, ch);
		if (channel_map[ch] == 1)
			ieee80211_send_probe_requests(ieee);

		/* this prevent excessive time wait when we
		 * need to wait for a syncro scan to end..
		 */
		if (ieee->state >= IEEE80211_LINKED && ieee->sync_scan_hurryup)
			goto out;

		msleep_interruptible(IEEE80211_SOFTMAC_SCAN_TIME);
	}
out:
	if (ieee->state < IEEE80211_LINKED) {
		ieee->actscanning = false;
		mutex_unlock(&ieee->scan_mutex);
	} else {
		ieee->sync_scan_hurryup = 0;
		if (IS_DOT11D_ENABLE(ieee))
			dot11d_scan_complete(ieee);
		mutex_unlock(&ieee->scan_mutex);
	}
}
EXPORT_SYMBOL(ieee80211_softmac_scan_syncro);

static void ieee80211_softmac_scan_wq(struct work_struct *work)
{
	struct delayed_work *dwork = to_delayed_work(work);
	struct ieee80211_device *ieee = container_of(dwork, struct ieee80211_device, softmac_scan_wq);
	static short watchdog;
	u8 channel_map[MAX_CHANNEL_NUMBER + 1];

	memcpy(channel_map, GET_DOT11D_INFO(ieee)->channel_map, MAX_CHANNEL_NUMBER + 1);
	if (!ieee->ieee_up)
		return;
	mutex_lock(&ieee->scan_mutex);
	do {
		ieee->current_network.channel =
			(ieee->current_network.channel + 1) % MAX_CHANNEL_NUMBER;
		if (watchdog++ > MAX_CHANNEL_NUMBER) {
		//if current channel is not in channel map, set to default channel.
			if (!channel_map[ieee->current_network.channel]) {
				ieee->current_network.channel = 6;
				goto out; /* no good chans */
			}
		}
	} while (!channel_map[ieee->current_network.channel]);
	if (ieee->scanning == 0)
		goto out;
	ieee->set_chan(ieee->dev, ieee->current_network.channel);
	if (channel_map[ieee->current_network.channel] == 1)
		ieee80211_send_probe_requests(ieee);

	schedule_delayed_work(&ieee->softmac_scan_wq, IEEE80211_SOFTMAC_SCAN_TIME);

	mutex_unlock(&ieee->scan_mutex);
	return;
out:
	if (IS_DOT11D_ENABLE(ieee))
		dot11d_scan_complete(ieee);
	ieee->actscanning = false;
	watchdog = 0;
	ieee->scanning = 0;
	mutex_unlock(&ieee->scan_mutex);
}

static void ieee80211_beacons_start(struct ieee80211_device *ieee)
{
	unsigned long flags;
	spin_lock_irqsave(&ieee->beacon_lock, flags);

	ieee->beacon_txing = 1;
	ieee80211_send_beacon(ieee);

	spin_unlock_irqrestore(&ieee->beacon_lock, flags);
}

static void ieee80211_beacons_stop(struct ieee80211_device *ieee)
{
	unsigned long flags;

	spin_lock_irqsave(&ieee->beacon_lock, flags);

	ieee->beacon_txing = 0;
	del_timer_sync(&ieee->beacon_timer);

	spin_unlock_irqrestore(&ieee->beacon_lock, flags);
}

void ieee80211_stop_send_beacons(struct ieee80211_device *ieee)
{
	if (ieee->stop_send_beacons)
		ieee->stop_send_beacons(ieee->dev);
	if (ieee->softmac_features & IEEE_SOFTMAC_BEACONS)
		ieee80211_beacons_stop(ieee);
}
EXPORT_SYMBOL(ieee80211_stop_send_beacons);

void ieee80211_start_send_beacons(struct ieee80211_device *ieee)
{
	if (ieee->start_send_beacons)
		ieee->start_send_beacons(ieee->dev, ieee->basic_rate);
	if (ieee->softmac_features & IEEE_SOFTMAC_BEACONS)
		ieee80211_beacons_start(ieee);
}
EXPORT_SYMBOL(ieee80211_start_send_beacons);

static void ieee80211_softmac_stop_scan(struct ieee80211_device *ieee)
{
//	unsigned long flags;

	//ieee->sync_scan_hurryup = 1;

	mutex_lock(&ieee->scan_mutex);
//	spin_lock_irqsave(&ieee->lock, flags);

	if (ieee->scanning == 1) {
		ieee->scanning = 0;

		cancel_delayed_work(&ieee->softmac_scan_wq);
	}

//	spin_unlock_irqrestore(&ieee->lock, flags);
	mutex_unlock(&ieee->scan_mutex);
}

void ieee80211_stop_scan(struct ieee80211_device *ieee)
{
	if (ieee->softmac_features & IEEE_SOFTMAC_SCAN)
		ieee80211_softmac_stop_scan(ieee);
	else
		ieee->stop_scan(ieee->dev);
}
EXPORT_SYMBOL(ieee80211_stop_scan);

/* called with ieee->lock held */
static void ieee80211_start_scan(struct ieee80211_device *ieee)
{
	if (IS_DOT11D_ENABLE(ieee)) {
		if (IS_COUNTRY_IE_VALID(ieee))
			RESET_CIE_WATCHDOG(ieee);
	}
	if (ieee->softmac_features & IEEE_SOFTMAC_SCAN) {
		if (ieee->scanning == 0) {
			ieee->scanning = 1;
			schedule_delayed_work(&ieee->softmac_scan_wq, 0);
		}
	} else {
		ieee->start_scan(ieee->dev);
	}
}

/* called with wx_mutex held */
void ieee80211_start_scan_syncro(struct ieee80211_device *ieee)
{
	if (IS_DOT11D_ENABLE(ieee)) {
		if (IS_COUNTRY_IE_VALID(ieee))
			RESET_CIE_WATCHDOG(ieee);
	}
	ieee->sync_scan_hurryup = 0;
	if (ieee->softmac_features & IEEE_SOFTMAC_SCAN)
		ieee80211_softmac_scan_syncro(ieee);
	else
		ieee->scan_syncro(ieee->dev);
}
EXPORT_SYMBOL(ieee80211_start_scan_syncro);

static inline struct sk_buff *
ieee80211_authentication_req(struct ieee80211_network *beacon,
			     struct ieee80211_device *ieee, int challengelen)
{
	struct sk_buff *skb;
	struct ieee80211_authentication *auth;
	int len = sizeof(struct ieee80211_authentication) + challengelen + ieee->tx_headroom;

	skb = dev_alloc_skb(len);
	if (!skb)
		return NULL;

	skb_reserve(skb, ieee->tx_headroom);
	auth = skb_put(skb, sizeof(struct ieee80211_authentication));

	if (challengelen)
		auth->header.frame_ctl = cpu_to_le16(IEEE80211_STYPE_AUTH
						     | IEEE80211_FCTL_WEP);
	else
		auth->header.frame_ctl = cpu_to_le16(IEEE80211_STYPE_AUTH);

	auth->header.duration_id = cpu_to_le16(0x013a);

	memcpy(auth->header.addr1, beacon->bssid, ETH_ALEN);
	memcpy(auth->header.addr2, ieee->dev->dev_addr, ETH_ALEN);
	memcpy(auth->header.addr3, beacon->bssid, ETH_ALEN);

	//auth->algorithm = ieee->open_wep ? WLAN_AUTH_OPEN : WLAN_AUTH_SHARED_KEY;
	if (ieee->auth_mode == 0)
		auth->algorithm = WLAN_AUTH_OPEN;
	else if (ieee->auth_mode == 1)
		auth->algorithm = cpu_to_le16(WLAN_AUTH_SHARED_KEY);
	else if (ieee->auth_mode == 2)
		auth->algorithm = WLAN_AUTH_OPEN; /* 0x80; */
	printk("=================>%s():auth->algorithm is %d\n", __func__, auth->algorithm);
	auth->transaction = cpu_to_le16(ieee->associate_seq);
	ieee->associate_seq++;

	auth->status = cpu_to_le16(WLAN_STATUS_SUCCESS);

	return skb;
}

static struct sk_buff *ieee80211_probe_resp(struct ieee80211_device *ieee, u8 *dest)
{
	u8 *tag;
	int beacon_size;
	struct ieee80211_probe_response *beacon_buf;
	struct sk_buff *skb = NULL;
	int encrypt;
	int atim_len, erp_len;
	struct ieee80211_crypt_data *crypt;

	char *ssid = ieee->current_network.ssid;
	int ssid_len = ieee->current_network.ssid_len;
	int rate_len = ieee->current_network.rates_len + 2;
	int rate_ex_len = ieee->current_network.rates_ex_len;
	int wpa_ie_len = ieee->wpa_ie_len;
	u8 erpinfo_content = 0;

	u8 *tmp_ht_cap_buf;
	u8 tmp_ht_cap_len = 0;
	u8 *tmp_ht_info_buf;
	u8 tmp_ht_info_len = 0;
	PRT_HIGH_THROUGHPUT	pHTInfo = ieee->pHTInfo;
	u8 *tmp_generic_ie_buf = NULL;
	u8 tmp_generic_ie_len = 0;

	if (rate_ex_len > 0)
		rate_ex_len += 2;

	if (ieee->current_network.capability & WLAN_CAPABILITY_IBSS)
		atim_len = 4;
	else
		atim_len = 0;

	if (ieee80211_is_54g(&ieee->current_network))
		erp_len = 3;
	else
		erp_len = 0;

	crypt = ieee->crypt[ieee->tx_keyidx];

	encrypt = ieee->host_encrypt && crypt && crypt->ops &&
		((0 == strcmp(crypt->ops->name, "WEP") || wpa_ie_len));
	/* HT ralated element */
	tmp_ht_cap_buf = (u8 *)&ieee->pHTInfo->SelfHTCap;
	tmp_ht_cap_len = sizeof(ieee->pHTInfo->SelfHTCap);
	tmp_ht_info_buf = (u8 *)&ieee->pHTInfo->SelfHTInfo;
	tmp_ht_info_len = sizeof(ieee->pHTInfo->SelfHTInfo);
	HTConstructCapabilityElement(ieee, tmp_ht_cap_buf, &tmp_ht_cap_len, encrypt);
	HTConstructInfoElement(ieee, tmp_ht_info_buf, &tmp_ht_info_len, encrypt);

	if (pHTInfo->bRegRT2RTAggregation) {
		tmp_generic_ie_buf = ieee->pHTInfo->szRT2RTAggBuffer;
		tmp_generic_ie_len = sizeof(ieee->pHTInfo->szRT2RTAggBuffer);
		HTConstructRT2RTAggElement(ieee, tmp_generic_ie_buf, &tmp_generic_ie_len);
	}
//	printk("===============>tmp_ht_cap_len is %d,tmp_ht_info_len is %d, tmp_generic_ie_len is %d\n",tmp_ht_cap_len,tmp_ht_info_len,tmp_generic_ie_len);
	beacon_size = sizeof(struct ieee80211_probe_response) + 2
		+ ssid_len
		+ 3 //channel
		+ rate_len
		+ rate_ex_len
		+ atim_len
		+ erp_len
		+ wpa_ie_len
	//	+ tmp_ht_cap_len
	//	+ tmp_ht_info_len
	//	+ tmp_generic_ie_len
//		+ wmm_len+2
		+ ieee->tx_headroom;
	skb = dev_alloc_skb(beacon_size);
	if (!skb)
		return NULL;
	skb_reserve(skb, ieee->tx_headroom);
	beacon_buf = skb_put(skb, (beacon_size - ieee->tx_headroom));
	memcpy(beacon_buf->header.addr1, dest, ETH_ALEN);
	memcpy(beacon_buf->header.addr2, ieee->dev->dev_addr, ETH_ALEN);
	memcpy(beacon_buf->header.addr3, ieee->current_network.bssid, ETH_ALEN);

	beacon_buf->header.duration_id = 0; /* FIXME */
	beacon_buf->beacon_interval =
		cpu_to_le16(ieee->current_network.beacon_interval);
	beacon_buf->capability =
		cpu_to_le16(ieee->current_network.capability & WLAN_CAPABILITY_IBSS);
	beacon_buf->capability |=
		cpu_to_le16(ieee->current_network.capability & WLAN_CAPABILITY_SHORT_PREAMBLE); /* add short preamble here */

	if (ieee->short_slot && (ieee->current_network.capability & WLAN_CAPABILITY_SHORT_SLOT))
		beacon_buf->capability |= cpu_to_le16(WLAN_CAPABILITY_SHORT_SLOT);

	if (encrypt)
		beacon_buf->capability |= cpu_to_le16(WLAN_CAPABILITY_PRIVACY);

	beacon_buf->header.frame_ctl = cpu_to_le16(IEEE80211_STYPE_PROBE_RESP);
	beacon_buf->info_element[0].id = MFIE_TYPE_SSID;
	beacon_buf->info_element[0].len = ssid_len;

	tag = (u8 *)beacon_buf->info_element[0].data;

	memcpy(tag, ssid, ssid_len);

	tag += ssid_len;

	*(tag++) = MFIE_TYPE_RATES;
	*(tag++) = rate_len - 2;
	memcpy(tag, ieee->current_network.rates, rate_len - 2);
	tag += rate_len - 2;

	*(tag++) = MFIE_TYPE_DS_SET;
	*(tag++) = 1;
	*(tag++) = ieee->current_network.channel;

	if (atim_len) {
		*(tag++) = MFIE_TYPE_IBSS_SET;
		*(tag++) = 2;

		put_unaligned_le16(ieee->current_network.atim_window,
				   tag);
		tag += 2;
	}

	if (erp_len) {
		*(tag++) = MFIE_TYPE_ERP;
		*(tag++) = 1;
		*(tag++) = erpinfo_content;
	}
	if (rate_ex_len) {
		*(tag++) = MFIE_TYPE_RATES_EX;
		*(tag++) = rate_ex_len - 2;
		memcpy(tag, ieee->current_network.rates_ex, rate_ex_len - 2);
		tag += rate_ex_len - 2;
	}

	if (wpa_ie_len) {
		if (ieee->iw_mode == IW_MODE_ADHOC) {
			//as Windows will set pairwise key same as the group key which is not allowed in Linux, so set this for IOT issue. WB 2008.07.07
			memcpy(&ieee->wpa_ie[14], &ieee->wpa_ie[8], 4);
		}
		memcpy(tag, ieee->wpa_ie, ieee->wpa_ie_len);
		tag += wpa_ie_len;
	}

	//skb->dev = ieee->dev;
	return skb;
}

static struct sk_buff *ieee80211_assoc_resp(struct ieee80211_device *ieee,
					    u8 *dest)
{
	struct sk_buff *skb;
	u8 *tag;

	struct ieee80211_crypt_data *crypt;
	struct ieee80211_assoc_response_frame *assoc;
	short encrypt;

	unsigned int rate_len = ieee80211_MFIE_rate_len(ieee);
	int len = sizeof(struct ieee80211_assoc_response_frame) + rate_len + ieee->tx_headroom;

	skb = dev_alloc_skb(len);

	if (!skb)
		return NULL;

	skb_reserve(skb, ieee->tx_headroom);

	assoc = skb_put(skb, sizeof(struct ieee80211_assoc_response_frame));

	assoc->header.frame_ctl = cpu_to_le16(IEEE80211_STYPE_ASSOC_RESP);
	memcpy(assoc->header.addr1, dest, ETH_ALEN);
	memcpy(assoc->header.addr3, ieee->dev->dev_addr, ETH_ALEN);
	memcpy(assoc->header.addr2, ieee->dev->dev_addr, ETH_ALEN);
	assoc->capability = cpu_to_le16(ieee->iw_mode == IW_MODE_MASTER ?
		WLAN_CAPABILITY_BSS : WLAN_CAPABILITY_IBSS);

	if (ieee->short_slot)
		assoc->capability |= cpu_to_le16(WLAN_CAPABILITY_SHORT_SLOT);

	if (ieee->host_encrypt)
		crypt = ieee->crypt[ieee->tx_keyidx];
	else
		crypt = NULL;

	encrypt = crypt && crypt->ops;

	if (encrypt)
		assoc->capability |= cpu_to_le16(WLAN_CAPABILITY_PRIVACY);

	assoc->status = 0;
	assoc->aid = cpu_to_le16(ieee->assoc_id);
	if (ieee->assoc_id == 0x2007)
		ieee->assoc_id = 0;
	else
		ieee->assoc_id++;

	tag = skb_put(skb, rate_len);

	ieee80211_MFIE_Brate(ieee, &tag);
	ieee80211_MFIE_Grate(ieee, &tag);

	return skb;
}

static struct sk_buff *ieee80211_auth_resp(struct ieee80211_device *ieee,
					   int status, u8 *dest)
{
	struct sk_buff *skb;
	struct ieee80211_authentication *auth;
	int len = ieee->tx_headroom + sizeof(struct ieee80211_authentication) + 1;

	skb = dev_alloc_skb(len);

	if (!skb)
		return NULL;

	skb->len = sizeof(struct ieee80211_authentication);

	auth = (struct ieee80211_authentication *)skb->data;

	auth->status = cpu_to_le16(status);
	auth->transaction = cpu_to_le16(2);
	auth->algorithm = cpu_to_le16(WLAN_AUTH_OPEN);

	memcpy(auth->header.addr3, ieee->dev->dev_addr, ETH_ALEN);
	memcpy(auth->header.addr2, ieee->dev->dev_addr, ETH_ALEN);
	memcpy(auth->header.addr1, dest, ETH_ALEN);
	auth->header.frame_ctl = cpu_to_le16(IEEE80211_STYPE_AUTH);
	return skb;
}

static struct sk_buff *ieee80211_null_func(struct ieee80211_device *ieee,
					   short pwr)
{
	struct sk_buff *skb;
	struct rtl_80211_hdr_3addr *hdr;

	skb = dev_alloc_skb(sizeof(struct rtl_80211_hdr_3addr));

	if (!skb)
		return NULL;

	hdr = skb_put(skb, sizeof(struct rtl_80211_hdr_3addr));

	memcpy(hdr->addr1, ieee->current_network.bssid, ETH_ALEN);
	memcpy(hdr->addr2, ieee->dev->dev_addr, ETH_ALEN);
	memcpy(hdr->addr3, ieee->current_network.bssid, ETH_ALEN);

	hdr->frame_ctl = cpu_to_le16(IEEE80211_FTYPE_DATA |
				     IEEE80211_STYPE_NULLFUNC | IEEE80211_FCTL_TODS |
				     (pwr ? IEEE80211_FCTL_PM : 0));

	return skb;
}

static void ieee80211_resp_to_assoc_rq(struct ieee80211_device *ieee, u8 *dest)
{
	struct sk_buff *buf = ieee80211_assoc_resp(ieee, dest);

	if (buf)
		softmac_mgmt_xmit(buf, ieee);
}

static void ieee80211_resp_to_auth(struct ieee80211_device *ieee, int s,
				   u8 *dest)
{
	struct sk_buff *buf = ieee80211_auth_resp(ieee, s, dest);

	if (buf)
		softmac_mgmt_xmit(buf, ieee);
}

static void ieee80211_resp_to_probe(struct ieee80211_device *ieee, u8 *dest)
{
	struct sk_buff *buf = ieee80211_probe_resp(ieee, dest);
	if (buf)
		softmac_mgmt_xmit(buf, ieee);
}

static inline struct sk_buff *
ieee80211_association_req(struct ieee80211_network *beacon,
			  struct ieee80211_device *ieee)
{
	struct sk_buff *skb;
	//unsigned long flags;

	struct ieee80211_assoc_request_frame *hdr;
	u8 *tag;//,*rsn_ie;
	//short info_addr = 0;
	//int i;
	//u16 suite_count = 0;
	//u8 suit_select = 0;
	//unsigned int wpa_len = beacon->wpa_ie_len;
	//for HT
	u8 *ht_cap_buf = NULL;
	u8 ht_cap_len = 0;
	u8 *realtek_ie_buf = NULL;
	u8 realtek_ie_len = 0;
	int wpa_ie_len = ieee->wpa_ie_len;
	unsigned int ckip_ie_len = 0;
	unsigned int ccxrm_ie_len = 0;
	unsigned int cxvernum_ie_len = 0;
	struct ieee80211_crypt_data *crypt;
	int encrypt;

	unsigned int rate_len = ieee80211_MFIE_rate_len(ieee);
	unsigned int wmm_info_len = beacon->qos_data.supported ? 9 : 0;
#ifdef THOMAS_TURBO
	unsigned int turbo_info_len = beacon->Turbo_Enable ? 9 : 0;
#endif

	int len = 0;

	crypt = ieee->crypt[ieee->tx_keyidx];
	encrypt = ieee->host_encrypt && crypt && crypt->ops && ((0 == strcmp(crypt->ops->name, "WEP") || wpa_ie_len));

	/* Include High Throuput capability && Realtek proprietary */
	if (ieee->pHTInfo->bCurrentHTSupport && ieee->pHTInfo->bEnableHT) {
		ht_cap_buf = (u8 *)&ieee->pHTInfo->SelfHTCap;
		ht_cap_len = sizeof(ieee->pHTInfo->SelfHTCap);
		HTConstructCapabilityElement(ieee, ht_cap_buf, &ht_cap_len, encrypt);
		if (ieee->pHTInfo->bCurrentRT2RTAggregation) {
			realtek_ie_buf = ieee->pHTInfo->szRT2RTAggBuffer;
			realtek_ie_len = sizeof(ieee->pHTInfo->szRT2RTAggBuffer);
			HTConstructRT2RTAggElement(ieee, realtek_ie_buf, &realtek_ie_len);
		}
	}
	if (ieee->qos_support)
		wmm_info_len = beacon->qos_data.supported ? 9 : 0;

	if (beacon->bCkipSupported)
		ckip_ie_len = 30 + 2;

	if (beacon->bCcxRmEnable)
		ccxrm_ie_len = 6 + 2;

	if (beacon->BssCcxVerNumber >= 2)
		cxvernum_ie_len = 5 + 2;

#ifdef THOMAS_TURBO
	len = sizeof(struct ieee80211_assoc_request_frame) + 2
		+ beacon->ssid_len	/* essid tagged val */
		+ rate_len	/* rates tagged val */
		+ wpa_ie_len
		+ wmm_info_len
		+ turbo_info_len
		+ ht_cap_len
		+ realtek_ie_len
		+ ckip_ie_len
		+ ccxrm_ie_len
		+ cxvernum_ie_len
		+ ieee->tx_headroom;
#else
	len = sizeof(struct ieee80211_assoc_request_frame) + 2
		+ beacon->ssid_len	/* essid tagged val */
		+ rate_len	/* rates tagged val */
		+ wpa_ie_len
		+ wmm_info_len
		+ ht_cap_len
		+ realtek_ie_len
		+ ckip_ie_len
		+ ccxrm_ie_len
		+ cxvernum_ie_len
		+ ieee->tx_headroom;
#endif
	skb = dev_alloc_skb(len);

	if (!skb)
		return NULL;

	skb_reserve(skb, ieee->tx_headroom);

	hdr = skb_put(skb, sizeof(struct ieee80211_assoc_request_frame) + 2);

	hdr->header.frame_ctl = IEEE80211_STYPE_ASSOC_REQ;
	hdr->header.duration_id = cpu_to_le16(37);
	memcpy(hdr->header.addr1, beacon->bssid, ETH_ALEN);
	memcpy(hdr->header.addr2, ieee->dev->dev_addr, ETH_ALEN);
	memcpy(hdr->header.addr3, beacon->bssid, ETH_ALEN);

	memcpy(ieee->ap_mac_addr, beacon->bssid, ETH_ALEN);//for HW security, John

	hdr->capability = cpu_to_le16(WLAN_CAPABILITY_BSS);
	if (beacon->capability & WLAN_CAPABILITY_PRIVACY)
		hdr->capability |= cpu_to_le16(WLAN_CAPABILITY_PRIVACY);

	if (beacon->capability & WLAN_CAPABILITY_SHORT_PREAMBLE)
		hdr->capability |= cpu_to_le16(WLAN_CAPABILITY_SHORT_PREAMBLE); //add short_preamble here

	if (ieee->short_slot)
		hdr->capability |= cpu_to_le16(WLAN_CAPABILITY_SHORT_SLOT);
	if (wmm_info_len) //QOS
		hdr->capability |= cpu_to_le16(WLAN_CAPABILITY_QOS);

	hdr->listen_interval = cpu_to_le16(0xa);

	hdr->info_element[0].id = MFIE_TYPE_SSID;

	hdr->info_element[0].len = beacon->ssid_len;
	skb_put_data(skb, beacon->ssid, beacon->ssid_len);

	tag = skb_put(skb, rate_len);

	ieee80211_MFIE_Brate(ieee, &tag);
	ieee80211_MFIE_Grate(ieee, &tag);
	// For CCX 1 S13, CKIP. Added by Annie, 2006-08-14.
	if (beacon->bCkipSupported) {
		static u8	AironetIeOui[] = {0x00, 0x01, 0x66}; // "4500-client"
		u8	CcxAironetBuf[30];
		struct octet_string	osCcxAironetIE;

		memset(CcxAironetBuf, 0, 30);
		osCcxAironetIE.octet = CcxAironetBuf;
		osCcxAironetIE.length = sizeof(CcxAironetBuf);
		//
		// Ref. CCX test plan v3.61, 3.2.3.1 step 13.
		// We want to make the device type as "4500-client". 060926, by CCW.
		//
		memcpy(osCcxAironetIE.octet, AironetIeOui, sizeof(AironetIeOui));

		// CCX1 spec V1.13, A01.1 CKIP Negotiation (page23):
		// "The CKIP negotiation is started with the associate request from the client to the access point,
		//  containing an Aironet element with both the MIC and KP bits set."
		osCcxAironetIE.octet[IE_CISCO_FLAG_POSITION] |= (SUPPORT_CKIP_PK | SUPPORT_CKIP_MIC);
		tag = skb_put(skb, ckip_ie_len);
		*tag++ = MFIE_TYPE_AIRONET;
		*tag++ = osCcxAironetIE.length;
		memcpy(tag, osCcxAironetIE.octet, osCcxAironetIE.length);
		tag += osCcxAironetIE.length;
	}

	if (beacon->bCcxRmEnable) {
		static u8 CcxRmCapBuf[] = {0x00, 0x40, 0x96, 0x01, 0x01, 0x00};
		struct octet_string osCcxRmCap;

		osCcxRmCap.octet = CcxRmCapBuf;
		osCcxRmCap.length = sizeof(CcxRmCapBuf);
		tag = skb_put(skb, ccxrm_ie_len);
		*tag++ = MFIE_TYPE_GENERIC;
		*tag++ = osCcxRmCap.length;
		memcpy(tag, osCcxRmCap.octet, osCcxRmCap.length);
		tag += osCcxRmCap.length;
	}

	if (beacon->BssCcxVerNumber >= 2) {
		u8			CcxVerNumBuf[] = {0x00, 0x40, 0x96, 0x03, 0x00};
		struct octet_string	osCcxVerNum;
		CcxVerNumBuf[4] = beacon->BssCcxVerNumber;
		osCcxVerNum.octet = CcxVerNumBuf;
		osCcxVerNum.length = sizeof(CcxVerNumBuf);
		tag = skb_put(skb, cxvernum_ie_len);
		*tag++ = MFIE_TYPE_GENERIC;
		*tag++ = osCcxVerNum.length;
		memcpy(tag, osCcxVerNum.octet, osCcxVerNum.length);
		tag += osCcxVerNum.length;
	}
	//HT cap element
	if (ieee->pHTInfo->bCurrentHTSupport && ieee->pHTInfo->bEnableHT) {
		if (ieee->pHTInfo->ePeerHTSpecVer != HT_SPEC_VER_EWC) {
			tag = skb_put(skb, ht_cap_len);
			*tag++ = MFIE_TYPE_HT_CAP;
			*tag++ = ht_cap_len - 2;
			memcpy(tag, ht_cap_buf, ht_cap_len - 2);
			tag += ht_cap_len - 2;
		}
	}

	//choose what wpa_supplicant gives to associate.
	if (wpa_ie_len)
		skb_put_data(skb, ieee->wpa_ie, wpa_ie_len);

	if (wmm_info_len) {
		tag = skb_put(skb, wmm_info_len);
		ieee80211_WMM_Info(ieee, &tag);
	}
#ifdef THOMAS_TURBO
	if (turbo_info_len) {
		tag = skb_put(skb, turbo_info_len);
		ieee80211_TURBO_Info(ieee, &tag);
	}
#endif

	if (ieee->pHTInfo->bCurrentHTSupport && ieee->pHTInfo->bEnableHT) {
		if (ieee->pHTInfo->ePeerHTSpecVer == HT_SPEC_VER_EWC) {
			tag = skb_put(skb, ht_cap_len);
			*tag++ = MFIE_TYPE_GENERIC;
			*tag++ = ht_cap_len - 2;
			memcpy(tag, ht_cap_buf, ht_cap_len - 2);
			tag += ht_cap_len - 2;
		}

		if (ieee->pHTInfo->bCurrentRT2RTAggregation) {
			tag = skb_put(skb, realtek_ie_len);
			*tag++ = MFIE_TYPE_GENERIC;
			*tag++ = realtek_ie_len - 2;
			memcpy(tag, realtek_ie_buf, realtek_ie_len - 2);
		}
	}
//	printk("<=====%s(), %p, %p\n", __func__, ieee->dev, ieee->dev->dev_addr);
//	IEEE80211_DEBUG_DATA(IEEE80211_DL_DATA, skb->data, skb->len);
	return skb;
}

void ieee80211_associate_abort(struct ieee80211_device *ieee)
{
	unsigned long flags;
	spin_lock_irqsave(&ieee->lock, flags);

	ieee->associate_seq++;

	/* don't scan, and avoid having the RX path possibly
	 * try again to associate. Even do not react to AUTH or
	 * ASSOC response. Just wait for the retry wq to be scheduled.
	 * Here we will check if there are good nets to associate
	 * with, so we retry or just get back to NO_LINK and scanning
	 */
	if (ieee->state == IEEE80211_ASSOCIATING_AUTHENTICATING) {
		IEEE80211_DEBUG_MGMT("Authentication failed\n");
		ieee->softmac_stats.no_auth_rs++;
	} else {
		IEEE80211_DEBUG_MGMT("Association failed\n");
		ieee->softmac_stats.no_ass_rs++;
	}

	ieee->state = IEEE80211_ASSOCIATING_RETRY;

	schedule_delayed_work(&ieee->associate_retry_wq, \
			      IEEE80211_SOFTMAC_ASSOC_RETRY_TIME);

	spin_unlock_irqrestore(&ieee->lock, flags);
}

static void ieee80211_associate_abort_cb(struct timer_list *t)
{
	struct ieee80211_device *dev = from_timer(dev, t, associate_timer);

	ieee80211_associate_abort(dev);
}

static void ieee80211_associate_step1(struct ieee80211_device *ieee)
{
	struct ieee80211_network *beacon = &ieee->current_network;
	struct sk_buff *skb;

	IEEE80211_DEBUG_MGMT("Stopping scan\n");

	ieee->softmac_stats.tx_auth_rq++;
	skb = ieee80211_authentication_req(beacon, ieee, 0);

	if (!skb) {
		ieee80211_associate_abort(ieee);
	} else {
		ieee->state = IEEE80211_ASSOCIATING_AUTHENTICATING;
		IEEE80211_DEBUG_MGMT("Sending authentication request\n");
		softmac_mgmt_xmit(skb, ieee);
		//BUGON when you try to add_timer twice, using mod_timer may be better, john0709
		if (!timer_pending(&ieee->associate_timer)) {
			ieee->associate_timer.expires = jiffies + (HZ / 2);
			add_timer(&ieee->associate_timer);
		}
		//dev_kfree_skb_any(skb);//edit by thomas
	}
}

static void ieee80211_auth_challenge(struct ieee80211_device *ieee,
				     u8 *challenge,
				     int chlen)
{
	u8 *c;
	struct sk_buff *skb;
	struct ieee80211_network *beacon = &ieee->current_network;
//	int hlen = sizeof(struct ieee80211_authentication);

	ieee->associate_seq++;
	ieee->softmac_stats.tx_auth_rq++;

	skb = ieee80211_authentication_req(beacon, ieee, chlen + 2);
	if (!skb) {
		ieee80211_associate_abort(ieee);
	} else {
		c = skb_put(skb, chlen + 2);
		*(c++) = MFIE_TYPE_CHALLENGE;
		*(c++) = chlen;
		memcpy(c, challenge, chlen);

		IEEE80211_DEBUG_MGMT("Sending authentication challenge response\n");

		ieee80211_encrypt_fragment(ieee, skb, sizeof(struct rtl_80211_hdr_3addr));

		softmac_mgmt_xmit(skb, ieee);
		mod_timer(&ieee->associate_timer, jiffies + (HZ / 2));
		//dev_kfree_skb_any(skb);//edit by thomas
	}
	kfree(challenge);
}

static void ieee80211_associate_step2(struct ieee80211_device *ieee)
{
	struct sk_buff *skb;
	struct ieee80211_network *beacon = &ieee->current_network;

	del_timer_sync(&ieee->associate_timer);

	IEEE80211_DEBUG_MGMT("Sending association request\n");

	ieee->softmac_stats.tx_ass_rq++;
	skb = ieee80211_association_req(beacon, ieee);
	if (!skb) {
		ieee80211_associate_abort(ieee);
	} else {
		softmac_mgmt_xmit(skb, ieee);
		mod_timer(&ieee->associate_timer, jiffies + (HZ / 2));
		//dev_kfree_skb_any(skb);//edit by thomas
	}
}
static void ieee80211_associate_complete_wq(struct work_struct *work)
{
	struct ieee80211_device *ieee = container_of(work, struct ieee80211_device, associate_complete_wq);

	netdev_info(ieee->dev, "Associated successfully\n");
	if (ieee80211_is_54g(&ieee->current_network) &&
	    (ieee->modulation & IEEE80211_OFDM_MODULATION)) {
		ieee->rate = 108;
		netdev_info(ieee->dev, "Using G rates:%d\n", ieee->rate);
	} else {
		ieee->rate = 22;
		netdev_info(ieee->dev, "Using B rates:%d\n", ieee->rate);
	}
	if (ieee->pHTInfo->bCurrentHTSupport && ieee->pHTInfo->bEnableHT) {
		printk("Successfully associated, ht enabled\n");
		HTOnAssocRsp(ieee);
	} else {
		printk("Successfully associated, ht not enabled(%d, %d)\n", ieee->pHTInfo->bCurrentHTSupport, ieee->pHTInfo->bEnableHT);
		memset(ieee->dot11HTOperationalRateSet, 0, 16);
		//HTSetConnectBwMode(ieee, HT_CHANNEL_WIDTH_20, HT_EXTCHNL_OFFSET_NO_EXT);
	}
	ieee->LinkDetectInfo.SlotNum = 2 * (1 + ieee->current_network.beacon_interval / 500);
	// To prevent the immediately calling watch_dog after association.
	if (ieee->LinkDetectInfo.NumRecvBcnInPeriod == 0 || ieee->LinkDetectInfo.NumRecvDataInPeriod == 0) {
		ieee->LinkDetectInfo.NumRecvBcnInPeriod = 1;
		ieee->LinkDetectInfo.NumRecvDataInPeriod = 1;
	}
	ieee->link_change(ieee->dev);
	if (!ieee->is_silent_reset) {
		printk("============>normal associate\n");
		notify_wx_assoc_event(ieee);
	} else {
		printk("==================>silent reset associate\n");
		ieee->is_silent_reset = false;
	}

	if (ieee->data_hard_resume)
		ieee->data_hard_resume(ieee->dev);
	netif_carrier_on(ieee->dev);
}

static void ieee80211_associate_complete(struct ieee80211_device *ieee)
{
//	int i;
//	struct net_device* dev = ieee->dev;
	del_timer_sync(&ieee->associate_timer);

	ieee->state = IEEE80211_LINKED;
	//ieee->UpdateHalRATRTableHandler(dev, ieee->dot11HTOperationalRateSet);
	schedule_work(&ieee->associate_complete_wq);
}

static void ieee80211_associate_procedure_wq(struct work_struct *work)
{
	struct ieee80211_device *ieee = container_of(work, struct ieee80211_device, associate_procedure_wq);
	ieee->sync_scan_hurryup = 1;
	mutex_lock(&ieee->wx_mutex);

	if (ieee->data_hard_stop)
		ieee->data_hard_stop(ieee->dev);

	ieee80211_stop_scan(ieee);
	printk("===>%s(), chan:%d\n", __func__, ieee->current_network.channel);
	//ieee->set_chan(ieee->dev, ieee->current_network.channel);
	HTSetConnectBwMode(ieee, HT_CHANNEL_WIDTH_20, HT_EXTCHNL_OFFSET_NO_EXT);

	ieee->associate_seq = 1;
	ieee80211_associate_step1(ieee);

	mutex_unlock(&ieee->wx_mutex);
}

inline void ieee80211_softmac_new_net(struct ieee80211_device *ieee, struct ieee80211_network *net)
{
	u8 tmp_ssid[IW_ESSID_MAX_SIZE + 1];
	int tmp_ssid_len = 0;

	short apset, ssidset, ssidbroad, apmatch, ssidmatch;

	/* we are interested in new new only if we are not associated
	 * and we are not associating / authenticating
	 */
	if (ieee->state != IEEE80211_NOLINK)
		return;

	if ((ieee->iw_mode == IW_MODE_INFRA) && !(net->capability & WLAN_CAPABILITY_BSS))
		return;

	if ((ieee->iw_mode == IW_MODE_ADHOC) && !(net->capability & WLAN_CAPABILITY_IBSS))
		return;

	if (ieee->iw_mode == IW_MODE_INFRA || ieee->iw_mode == IW_MODE_ADHOC) {
		/* if the user specified the AP MAC, we need also the essid
		 * This could be obtained by beacons or, if the network does not
		 * broadcast it, it can be put manually.
		 */
		apset = ieee->wap_set;//(memcmp(ieee->current_network.bssid, zero,ETH_ALEN)!=0 );
		ssidset = ieee->ssid_set;//ieee->current_network.ssid[0] != '\0';
		ssidbroad =  !(net->ssid_len == 0 || net->ssid[0] == '\0');
		apmatch = (memcmp(ieee->current_network.bssid, net->bssid, ETH_ALEN) == 0);
		ssidmatch = (ieee->current_network.ssid_len == net->ssid_len) &&
			(!strncmp(ieee->current_network.ssid, net->ssid, net->ssid_len));

		/* if the user set the AP check if match.
		 * if the network does not broadcast essid we check the user supplyed ANY essid
		 * if the network does broadcast and the user does not set essid it is OK
		 * if the network does broadcast and the user did set essid check if essid match
		 */
		if ((apset && apmatch &&
		     ((ssidset && ssidbroad && ssidmatch) || (ssidbroad && !ssidset) || (!ssidbroad && ssidset))) ||
		    /* if the ap is not set, check that the user set the bssid
		     * and the network does broadcast and that those two bssid matches
		     */
		    (!apset && ssidset && ssidbroad && ssidmatch)) {
			/* if the essid is hidden replace it with the
			 * essid provided by the user.
			 */
			if (!ssidbroad) {
				strncpy(tmp_ssid, ieee->current_network.ssid, IW_ESSID_MAX_SIZE);
				tmp_ssid_len = ieee->current_network.ssid_len;
			}
			memcpy(&ieee->current_network, net, sizeof(struct ieee80211_network));

			strncpy(ieee->current_network.ssid, tmp_ssid, IW_ESSID_MAX_SIZE);
			ieee->current_network.ssid_len = tmp_ssid_len;
			netdev_info(ieee->dev,
				    "Linking with %s,channel:%d, qos:%d, myHT:%d, networkHT:%d\n",
				    ieee->current_network.ssid,
				    ieee->current_network.channel,
				    ieee->current_network.qos_data.supported,
				    ieee->pHTInfo->bEnableHT,
				    ieee->current_network.bssht.bdSupportHT);

			//ieee->pHTInfo->IOTAction = 0;
			HTResetIOTSetting(ieee->pHTInfo);
			if (ieee->iw_mode == IW_MODE_INFRA) {
				/* Join the network for the first time */
				ieee->AsocRetryCount = 0;
				//for HT by amy 080514
				if ((ieee->current_network.qos_data.supported == 1) &&
				    // (ieee->pHTInfo->bEnableHT && ieee->current_network.bssht.bdSupportHT))
				    ieee->current_network.bssht.bdSupportHT) {
/*WB, 2008.09.09:bCurrentHTSupport and bEnableHT two flags are going to put together to check whether we are in HT now, so needn't to check bEnableHT flags here. That's is to say we will set to HT support whenever joined AP has the ability to support HT. And whether we are in HT or not, please check bCurrentHTSupport&&bEnableHT now please.*/
					//	ieee->pHTInfo->bCurrentHTSupport = true;
					HTResetSelfAndSavePeerSetting(ieee, &ieee->current_network);
				} else {
					ieee->pHTInfo->bCurrentHTSupport = false;
				}

				ieee->state = IEEE80211_ASSOCIATING;
				schedule_work(&ieee->associate_procedure_wq);
			} else {
				if (ieee80211_is_54g(&ieee->current_network) &&
				    (ieee->modulation & IEEE80211_OFDM_MODULATION)) {
					ieee->rate = 108;
					ieee->SetWirelessMode(ieee->dev, IEEE_G);
					netdev_info(ieee->dev,
						    "Using G rates\n");
				} else {
					ieee->rate = 22;
					ieee->SetWirelessMode(ieee->dev, IEEE_B);
					netdev_info(ieee->dev,
						    "Using B rates\n");
				}
				memset(ieee->dot11HTOperationalRateSet, 0, 16);
				//HTSetConnectBwMode(ieee, HT_CHANNEL_WIDTH_20, HT_EXTCHNL_OFFSET_NO_EXT);
				ieee->state = IEEE80211_LINKED;
			}
		}
	}
}

void ieee80211_softmac_check_all_nets(struct ieee80211_device *ieee)
{
	unsigned long flags;
	struct ieee80211_network *target;

	spin_lock_irqsave(&ieee->lock, flags);

	list_for_each_entry(target, &ieee->network_list, list) {
		/* if the state become different that NOLINK means
		 * we had found what we are searching for
		 */

		if (ieee->state != IEEE80211_NOLINK)
			break;

		if (ieee->scan_age == 0 || time_after(target->last_scanned + ieee->scan_age, jiffies))
			ieee80211_softmac_new_net(ieee, target);
	}

	spin_unlock_irqrestore(&ieee->lock, flags);
}

static inline u16 auth_parse(struct sk_buff *skb, u8 **challenge, int *chlen)
{
	struct ieee80211_authentication *a;
	u8 *t;
	if (skb->len < (sizeof(struct ieee80211_authentication) - sizeof(struct ieee80211_info_element))) {
		IEEE80211_DEBUG_MGMT("invalid len in auth resp: %d\n", skb->len);
		return 0xcafe;
	}
	*challenge = NULL;
	a = (struct ieee80211_authentication *)skb->data;
	if (skb->len > (sizeof(struct ieee80211_authentication) + 3)) {
		t = skb->data + sizeof(struct ieee80211_authentication);

		if (*(t++) == MFIE_TYPE_CHALLENGE) {
			*chlen = *(t++);
			*challenge = kmemdup(t, *chlen, GFP_ATOMIC);
			if (!*challenge)
				return -ENOMEM;
		}
	}

	return le16_to_cpu(a->status);
}

static int auth_rq_parse(struct sk_buff *skb, u8 *dest)
{
	struct ieee80211_authentication *a;

	if (skb->len < (sizeof(struct ieee80211_authentication) - sizeof(struct ieee80211_info_element))) {
		IEEE80211_DEBUG_MGMT("invalid len in auth request: %d\n", skb->len);
		return -1;
	}
	a = (struct ieee80211_authentication *)skb->data;

	memcpy(dest, a->header.addr2, ETH_ALEN);

	if (le16_to_cpu(a->algorithm) != WLAN_AUTH_OPEN)
		return  WLAN_STATUS_NOT_SUPPORTED_AUTH_ALG;

	return WLAN_STATUS_SUCCESS;
}

static short probe_rq_parse(struct ieee80211_device *ieee, struct sk_buff *skb, u8 *src)
{
	u8 *tag;
	u8 *skbend;
	u8 *ssid = NULL;
	u8 ssidlen = 0;

	struct rtl_80211_hdr_3addr   *header =
		(struct rtl_80211_hdr_3addr   *)skb->data;

	if (skb->len < sizeof(struct rtl_80211_hdr_3addr))
		return -1; /* corrupted */

	memcpy(src, header->addr2, ETH_ALEN);

	skbend = (u8 *)skb->data + skb->len;

	tag = skb->data + sizeof(struct rtl_80211_hdr_3addr);

	while (tag + 1 < skbend) {
		if (*tag == 0) {
			ssid = tag + 2;
			ssidlen = *(tag + 1);
			break;
		}
		tag++; /* point to the len field */
		tag = tag + *(tag); /* point to the last data byte of the tag */
		tag++; /* point to the next tag */
	}

	//IEEE80211DMESG("Card MAC address is "MACSTR, MAC2STR(src));
	if (ssidlen == 0)
		return 1;

	if (!ssid)
		return 1; /* ssid not found in tagged param */

	return (!strncmp(ssid, ieee->current_network.ssid, ssidlen));
}

static int assoc_rq_parse(struct sk_buff *skb, u8 *dest)
{
	struct ieee80211_assoc_request_frame *a;

	if (skb->len < (sizeof(struct ieee80211_assoc_request_frame) -
		sizeof(struct ieee80211_info_element))) {
		IEEE80211_DEBUG_MGMT("invalid len in auth request:%d \n", skb->len);
		return -1;
	}

	a = (struct ieee80211_assoc_request_frame *)skb->data;

	memcpy(dest, a->header.addr2, ETH_ALEN);

	return 0;
}

static inline u16 assoc_parse(struct ieee80211_device *ieee, struct sk_buff *skb, int *aid)
{
	struct ieee80211_assoc_response_frame *response_head;
	u16 status_code;

	if (skb->len < sizeof(struct ieee80211_assoc_response_frame)) {
		IEEE80211_DEBUG_MGMT("invalid len in auth resp: %d\n", skb->len);
		return 0xcafe;
	}

	response_head = (struct ieee80211_assoc_response_frame *)skb->data;
	*aid = le16_to_cpu(response_head->aid) & 0x3fff;

	status_code = le16_to_cpu(response_head->status);
	if ((status_code == WLAN_STATUS_ASSOC_DENIED_RATES ||
	     status_code == WLAN_STATUS_CAPS_UNSUPPORTED) &&
	    ((ieee->mode == IEEE_G) &&
	     (ieee->current_network.mode == IEEE_N_24G) &&
	     (ieee->AsocRetryCount++ < (RT_ASOC_RETRY_LIMIT - 1)))) {
		ieee->pHTInfo->IOTAction |= HT_IOT_ACT_PURE_N_MODE;
	} else {
		ieee->AsocRetryCount = 0;
	}

	return le16_to_cpu(response_head->status);
}

static inline void
ieee80211_rx_probe_rq(struct ieee80211_device *ieee, struct sk_buff *skb)
{
	u8 dest[ETH_ALEN];

	//IEEE80211DMESG("Rx probe");
	ieee->softmac_stats.rx_probe_rq++;
	//DMESG("Dest is "MACSTR, MAC2STR(dest));
	if (probe_rq_parse(ieee, skb, dest)) {
		//IEEE80211DMESG("Was for me!");
		ieee->softmac_stats.tx_probe_rs++;
		ieee80211_resp_to_probe(ieee, dest);
	}
}

static inline void
ieee80211_rx_auth_rq(struct ieee80211_device *ieee, struct sk_buff *skb)
{
	u8 dest[ETH_ALEN];
	int status;
	//IEEE80211DMESG("Rx probe");
	ieee->softmac_stats.rx_auth_rq++;

	status = auth_rq_parse(skb, dest);
	if (status != -1)
		ieee80211_resp_to_auth(ieee, status, dest);
	//DMESG("Dest is "MACSTR, MAC2STR(dest));
}

static inline void
ieee80211_rx_assoc_rq(struct ieee80211_device *ieee, struct sk_buff *skb)
{
	u8 dest[ETH_ALEN];
	//unsigned long flags;

	ieee->softmac_stats.rx_ass_rq++;
	if (assoc_rq_parse(skb, dest) != -1)
		ieee80211_resp_to_assoc_rq(ieee, dest);

	netdev_info(ieee->dev, "New client associated: %pM\n", dest);
	//FIXME
}

static void ieee80211_sta_ps_send_null_frame(struct ieee80211_device *ieee,
					     short pwr)
{
	struct sk_buff *buf = ieee80211_null_func(ieee, pwr);

	if (buf)
		softmac_ps_mgmt_xmit(buf, ieee);
}
/* EXPORT_SYMBOL(ieee80211_sta_ps_send_null_frame); */

static short ieee80211_sta_ps_sleep(struct ieee80211_device *ieee, u32 *time_h,
				    u32 *time_l)
{
	int timeout;
	u8 dtim;
	/*if(ieee->ps == IEEE80211_PS_DISABLED ||
		ieee->iw_mode != IW_MODE_INFRA ||
		ieee->state != IEEE80211_LINKED)

		return 0;
	*/
	dtim = ieee->current_network.dtim_data;
	if (!(dtim & IEEE80211_DTIM_VALID))
		return 0;
	timeout = ieee->current_network.beacon_interval; //should we use ps_timeout value or beacon_interval
	ieee->current_network.dtim_data = IEEE80211_DTIM_INVALID;

	if (dtim & ((IEEE80211_DTIM_UCAST | IEEE80211_DTIM_MBCAST) & ieee->ps))
		return 2;

	if (!time_after(jiffies,
			dev_trans_start(ieee->dev) + msecs_to_jiffies(timeout)))
		return 0;

	if (!time_after(jiffies,
			ieee->last_rx_ps_time + msecs_to_jiffies(timeout)))
		return 0;

	if ((ieee->softmac_features & IEEE_SOFTMAC_SINGLE_QUEUE) &&
	    (ieee->mgmt_queue_tail != ieee->mgmt_queue_head))
		return 0;

	if (time_l) {
		*time_l = ieee->current_network.last_dtim_sta_time[0]
			+ (ieee->current_network.beacon_interval
			   * ieee->current_network.dtim_period) * 1000;
	}

	if (time_h) {
		*time_h = ieee->current_network.last_dtim_sta_time[1];
		if (time_l && *time_l < ieee->current_network.last_dtim_sta_time[0])
			*time_h += 1;
	}

	return 1;
}

<<<<<<< HEAD
static inline void ieee80211_sta_ps(unsigned long data)
{
	struct ieee80211_device *ieee = (struct ieee80211_device *)data;
=======
static inline void ieee80211_sta_ps(struct tasklet_struct *t)
{
	struct ieee80211_device *ieee = from_tasklet(ieee, t, ps_task);
>>>>>>> 7d2a07b7
	u32 th, tl;
	short sleep;

	unsigned long flags, flags2;

	spin_lock_irqsave(&ieee->lock, flags);

	if ((ieee->ps == IEEE80211_PS_DISABLED ||
	     ieee->iw_mode != IW_MODE_INFRA ||
	     ieee->state != IEEE80211_LINKED)) {
		//	#warning CHECK_LOCK_HERE
		spin_lock_irqsave(&ieee->mgmt_tx_lock, flags2);

		ieee80211_sta_wakeup(ieee, 1);

		spin_unlock_irqrestore(&ieee->mgmt_tx_lock, flags2);
	}

	sleep = ieee80211_sta_ps_sleep(ieee, &th, &tl);
	/* 2 wake, 1 sleep, 0 do nothing */
	if (sleep == 0)
		goto out;

	if (sleep == 1) {
		if (ieee->sta_sleep == 1) {
			ieee->enter_sleep_state(ieee->dev, th, tl);
		} else if (ieee->sta_sleep == 0) {
		//	printk("send null 1\n");
			spin_lock_irqsave(&ieee->mgmt_tx_lock, flags2);

			if (ieee->ps_is_queue_empty(ieee->dev)) {
				ieee->sta_sleep = 2;

				ieee->ps_request_tx_ack(ieee->dev);

				ieee80211_sta_ps_send_null_frame(ieee, 1);

				ieee->ps_th = th;
				ieee->ps_tl = tl;
			}
			spin_unlock_irqrestore(&ieee->mgmt_tx_lock, flags2);
		}
	} else if (sleep == 2) {
//#warning CHECK_LOCK_HERE
		spin_lock_irqsave(&ieee->mgmt_tx_lock, flags2);

		ieee80211_sta_wakeup(ieee, 1);

		spin_unlock_irqrestore(&ieee->mgmt_tx_lock, flags2);
	}
out:
	spin_unlock_irqrestore(&ieee->lock, flags);
}

void ieee80211_sta_wakeup(struct ieee80211_device *ieee, short nl)
{
	if (ieee->sta_sleep == 0) {
		if (nl) {
			printk("Warning: driver is probably failing to report TX ps error\n");
			ieee->ps_request_tx_ack(ieee->dev);
			ieee80211_sta_ps_send_null_frame(ieee, 0);
		}
		return;
	}

	if (ieee->sta_sleep == 1)
		ieee->sta_wake_up(ieee->dev);

	ieee->sta_sleep = 0;

	if (nl) {
		ieee->ps_request_tx_ack(ieee->dev);
		ieee80211_sta_ps_send_null_frame(ieee, 0);
	}
}

void ieee80211_ps_tx_ack(struct ieee80211_device *ieee, short success)
{
	unsigned long flags, flags2;

	spin_lock_irqsave(&ieee->lock, flags);

	if (ieee->sta_sleep == 2) {
		/* Null frame with PS bit set */
		if (success) {
			ieee->sta_sleep = 1;
			ieee->enter_sleep_state(ieee->dev, ieee->ps_th, ieee->ps_tl);
		}
		/* if the card report not success we can't be sure the AP
		 * has not RXed so we can't assume the AP believe us awake
		 */
	} else {
		/* 21112005 - tx again null without PS bit if lost */
		if ((ieee->sta_sleep == 0) && !success) {
			spin_lock_irqsave(&ieee->mgmt_tx_lock, flags2);
			ieee80211_sta_ps_send_null_frame(ieee, 0);
			spin_unlock_irqrestore(&ieee->mgmt_tx_lock, flags2);
		}
	}
	spin_unlock_irqrestore(&ieee->lock, flags);
}
EXPORT_SYMBOL(ieee80211_ps_tx_ack);

static void ieee80211_process_action(struct ieee80211_device *ieee,
				     struct sk_buff *skb)
{
	struct rtl_80211_hdr *header = (struct rtl_80211_hdr *)skb->data;
	u8 *act = ieee80211_get_payload(header);
	u8 tmp = 0;
//	IEEE80211_DEBUG_DATA(IEEE80211_DL_DATA|IEEE80211_DL_BA, skb->data, skb->len);
	if (!act) {
		IEEE80211_DEBUG(IEEE80211_DL_ERR, "error to get payload of action frame\n");
		return;
	}
	tmp = *act;
	act++;
	switch (tmp) {
	case ACT_CAT_BA:
		if (*act == ACT_ADDBAREQ)
			ieee80211_rx_ADDBAReq(ieee, skb);
		else if (*act == ACT_ADDBARSP)
			ieee80211_rx_ADDBARsp(ieee, skb);
		else if (*act == ACT_DELBA)
			ieee80211_rx_DELBA(ieee, skb);
		break;
	default:
		break;
	}
	return;
}

static void ieee80211_check_auth_response(struct ieee80211_device *ieee,
					  struct sk_buff *skb)
{
	/* default support N mode, disable halfNmode */
	bool bSupportNmode = true, bHalfSupportNmode = false;
	u16 errcode;
	u8 *challenge;
	int chlen = 0;
	u32 iotAction;

	errcode = auth_parse(skb, &challenge, &chlen);
	if (!errcode) {
		if (ieee->open_wep || !challenge) {
			ieee->state = IEEE80211_ASSOCIATING_AUTHENTICATED;
			ieee->softmac_stats.rx_auth_rs_ok++;
			iotAction = ieee->pHTInfo->IOTAction;
			if (!(iotAction & HT_IOT_ACT_PURE_N_MODE)) {
				if (!ieee->GetNmodeSupportBySecCfg(ieee->dev)) {
					/* WEP or TKIP encryption */
					if (IsHTHalfNmodeAPs(ieee)) {
						bSupportNmode = true;
						bHalfSupportNmode = true;
					} else {
						bSupportNmode = false;
						bHalfSupportNmode = false;
					}
					netdev_dbg(ieee->dev, "SEC(%d, %d)\n",
							bSupportNmode,
							bHalfSupportNmode);
				}
			}
			/* Dummy wirless mode setting- avoid encryption issue */
			if (bSupportNmode) {
				/* N mode setting */
				ieee->SetWirelessMode(ieee->dev,
						ieee->current_network.mode);
			} else {
				/* b/g mode setting - TODO */
				ieee->SetWirelessMode(ieee->dev, IEEE_G);
			}

			if (ieee->current_network.mode == IEEE_N_24G &&
					bHalfSupportNmode) {
				netdev_dbg(ieee->dev, "enter half N mode\n");
				ieee->bHalfWirelessN24GMode = true;
			} else {
				ieee->bHalfWirelessN24GMode = false;
			}
			ieee80211_associate_step2(ieee);
		} else {
			ieee80211_auth_challenge(ieee, challenge, chlen);
		}
	} else {
		ieee->softmac_stats.rx_auth_rs_err++;
		IEEE80211_DEBUG_MGMT("Auth response status code 0x%x", errcode);
		ieee80211_associate_abort(ieee);
	}
}

inline int
ieee80211_rx_frame_softmac(struct ieee80211_device *ieee, struct sk_buff *skb,
			   struct ieee80211_rx_stats *rx_stats, u16 type,
			   u16 stype)
{
	struct rtl_80211_hdr_3addr *header = (struct rtl_80211_hdr_3addr *)skb->data;
	u16 errcode;
	int aid;
	struct ieee80211_assoc_response_frame *assoc_resp;
//	struct ieee80211_info_element *info_element;

	if (!ieee->proto_started)
		return 0;

	if (ieee->sta_sleep || (ieee->ps != IEEE80211_PS_DISABLED &&
				ieee->iw_mode == IW_MODE_INFRA &&
				ieee->state == IEEE80211_LINKED))
		tasklet_schedule(&ieee->ps_task);

	if (WLAN_FC_GET_STYPE(header->frame_ctl) != IEEE80211_STYPE_PROBE_RESP &&
	    WLAN_FC_GET_STYPE(header->frame_ctl) != IEEE80211_STYPE_BEACON)
		ieee->last_rx_ps_time = jiffies;

	switch (WLAN_FC_GET_STYPE(header->frame_ctl)) {
	case IEEE80211_STYPE_ASSOC_RESP:
	case IEEE80211_STYPE_REASSOC_RESP:
		IEEE80211_DEBUG_MGMT("received [RE]ASSOCIATION RESPONSE (%d)\n",
				WLAN_FC_GET_STYPE(header->frame_ctl));
		if ((ieee->softmac_features & IEEE_SOFTMAC_ASSOCIATE) &&
		    ieee->state == IEEE80211_ASSOCIATING_AUTHENTICATED &&
		    ieee->iw_mode == IW_MODE_INFRA) {
			struct ieee80211_network *network;

			network = kzalloc(sizeof(*network), GFP_KERNEL);
			if (!network)
				return -ENOMEM;

			errcode = assoc_parse(ieee, skb, &aid);
			if (!errcode) {
				ieee->state = IEEE80211_LINKED;
				ieee->assoc_id = aid;
				ieee->softmac_stats.rx_ass_ok++;
				/* station support qos */
				/* Let the register setting defaultly with Legacy station */
				if (ieee->qos_support) {
					assoc_resp = (struct ieee80211_assoc_response_frame *)skb->data;
					if (ieee80211_parse_info_param(ieee, assoc_resp->info_element,\
								       rx_stats->len - sizeof(*assoc_resp), \
								       network, rx_stats)) {
						return 1;
					} else {
						//filling the PeerHTCap. //maybe not necessary as we can get its info from current_network.
						memcpy(ieee->pHTInfo->PeerHTCapBuf, network->bssht.bdHTCapBuf, network->bssht.bdHTCapLen);
						memcpy(ieee->pHTInfo->PeerHTInfoBuf, network->bssht.bdHTInfoBuf, network->bssht.bdHTInfoLen);
					}
					if (ieee->handle_assoc_response)
						ieee->handle_assoc_response(ieee->dev, (struct ieee80211_assoc_response_frame *)header, network);
				}
				ieee80211_associate_complete(ieee);
			} else {
				/* aid could not been allocated */
				ieee->softmac_stats.rx_ass_err++;
				printk("Association response status code 0x%x\n",
				       errcode);
				IEEE80211_DEBUG_MGMT("Association response status code 0x%x\n",
						     errcode);
				if (ieee->AsocRetryCount < RT_ASOC_RETRY_LIMIT)
					schedule_work(&ieee->associate_procedure_wq);
				else
					ieee80211_associate_abort(ieee);
			}
			kfree(network);
		}
		break;

	case IEEE80211_STYPE_ASSOC_REQ:
	case IEEE80211_STYPE_REASSOC_REQ:
		if ((ieee->softmac_features & IEEE_SOFTMAC_ASSOCIATE) &&
		    ieee->iw_mode == IW_MODE_MASTER)
			ieee80211_rx_assoc_rq(ieee, skb);
		break;

	case IEEE80211_STYPE_AUTH:
		if (ieee->softmac_features & IEEE_SOFTMAC_ASSOCIATE) {
			if (ieee->state == IEEE80211_ASSOCIATING_AUTHENTICATING
			    && ieee->iw_mode == IW_MODE_INFRA) {
				IEEE80211_DEBUG_MGMT("Received auth response");
				ieee80211_check_auth_response(ieee, skb);
			} else if (ieee->iw_mode == IW_MODE_MASTER) {
				ieee80211_rx_auth_rq(ieee, skb);
			}
		}
		break;

	case IEEE80211_STYPE_PROBE_REQ:
		if ((ieee->softmac_features & IEEE_SOFTMAC_PROBERS) &&
		    ((ieee->iw_mode == IW_MODE_ADHOC ||
		      ieee->iw_mode == IW_MODE_MASTER) &&
		     ieee->state == IEEE80211_LINKED)) {
			ieee80211_rx_probe_rq(ieee, skb);
		}
		break;

	case IEEE80211_STYPE_DISASSOC:
	case IEEE80211_STYPE_DEAUTH:
		/* FIXME for now repeat all the association procedure
		* both for disassociation and deauthentication
		*/
		if ((ieee->softmac_features & IEEE_SOFTMAC_ASSOCIATE) &&
		    ieee->state == IEEE80211_LINKED &&
		    ieee->iw_mode == IW_MODE_INFRA) {
			ieee->state = IEEE80211_ASSOCIATING;
			ieee->softmac_stats.reassoc++;

			notify_wx_assoc_event(ieee);
			//HTSetConnectBwMode(ieee, HT_CHANNEL_WIDTH_20, HT_EXTCHNL_OFFSET_NO_EXT);
			RemovePeerTS(ieee, header->addr2);
			schedule_work(&ieee->associate_procedure_wq);
		}
		break;
	case IEEE80211_STYPE_MANAGE_ACT:
		ieee80211_process_action(ieee, skb);
		break;
	default:
		return -1;
	}

	//dev_kfree_skb_any(skb);
	return 0;
}

/* The following are for a simpler TX queue management.
 * Instead of using netif_[stop/wake]_queue, the driver
 * will use these two functions (plus a reset one) that
 * will internally call the kernel netif_* and take care
 * of the ieee802.11 fragmentation.
 * So, the driver receives a fragment at a time and might
 * call the stop function when it wants, without taking
 * care to have enough room to TX an entire packet.
 * This might be useful if each fragment needs its own
 * descriptor. Thus, just keeping a total free memory > than
 * the max fragmentation threshold is not enough. If the
 * ieee802.11 stack passed a TXB struct, then you would need
 * to keep N free descriptors where
 * N = MAX_PACKET_SIZE / MIN_FRAG_THRESHOLD.
 * In this way you need just one and the 802.11 stack
 * will take care of buffering fragments and pass them to
 * to the driver later, when it wakes the queue.
 */
void ieee80211_softmac_xmit(struct ieee80211_txb *txb, struct ieee80211_device *ieee)
{
	unsigned int queue_index = txb->queue_index;
	unsigned long flags;
	int  i;
	struct cb_desc *tcb_desc = NULL;

	spin_lock_irqsave(&ieee->lock, flags);

	/* called with 2nd parm 0, no tx mgmt lock required */
	ieee80211_sta_wakeup(ieee, 0);

	/* update the tx status */
	ieee->stats.tx_bytes += le16_to_cpu(txb->payload_size);
	ieee->stats.tx_packets++;
	tcb_desc = (struct cb_desc *)(txb->fragments[0]->cb + MAX_DEV_ADDR_SIZE);
	if (tcb_desc->bMulticast)
		ieee->stats.multicast++;

	/* if xmit available, just xmit it immediately, else just insert it to the wait queue */
	for (i = 0; i < txb->nr_frags; i++) {
#ifdef USB_TX_DRIVER_AGGREGATION_ENABLE
		if ((skb_queue_len(&ieee->skb_drv_aggQ[queue_index]) != 0) ||
#else
		if ((skb_queue_len(&ieee->skb_waitQ[queue_index]) != 0) ||
#endif
		    (!ieee->check_nic_enough_desc(ieee->dev, queue_index)) ||
		    (ieee->queue_stop)) {
			/* insert the skb packet to the wait queue */
			/* as for the completion function, it does not need
			 * to check it any more.
			 * */
			//printk("error:no descriptor left@queue_index %d\n", queue_index);
			//ieee80211_stop_queue(ieee);
#ifdef USB_TX_DRIVER_AGGREGATION_ENABLE
			skb_queue_tail(&ieee->skb_drv_aggQ[queue_index], txb->fragments[i]);
#else
			skb_queue_tail(&ieee->skb_waitQ[queue_index], txb->fragments[i]);
#endif
		} else {
			ieee->softmac_data_hard_start_xmit(txb->fragments[i],
							   ieee->dev, ieee->rate);
			//ieee->stats.tx_packets++;
			//ieee->stats.tx_bytes += txb->fragments[i]->len;
			//ieee->dev->trans_start = jiffies;
		}
	}
	ieee80211_txb_free(txb);

//exit:
	spin_unlock_irqrestore(&ieee->lock, flags);
}
EXPORT_SYMBOL(ieee80211_softmac_xmit);

/* called with ieee->lock acquired */
static void ieee80211_resume_tx(struct ieee80211_device *ieee)
{
	int i;
	for (i = ieee->tx_pending.frag; i < ieee->tx_pending.txb->nr_frags; i++) {
		if (ieee->queue_stop) {
			ieee->tx_pending.frag = i;
			return;
		} else {
			ieee->softmac_data_hard_start_xmit(ieee->tx_pending.txb->fragments[i],
							   ieee->dev, ieee->rate);
			//(i+1)<ieee->tx_pending.txb->nr_frags);
			ieee->stats.tx_packets++;
			netif_trans_update(ieee->dev);
		}
	}

	ieee80211_txb_free(ieee->tx_pending.txb);
	ieee->tx_pending.txb = NULL;
}

void ieee80211_reset_queue(struct ieee80211_device *ieee)
{
	unsigned long flags;

	spin_lock_irqsave(&ieee->lock, flags);
	init_mgmt_queue(ieee);
	if (ieee->tx_pending.txb) {
		ieee80211_txb_free(ieee->tx_pending.txb);
		ieee->tx_pending.txb = NULL;
	}
	ieee->queue_stop = 0;
	spin_unlock_irqrestore(&ieee->lock, flags);
}
EXPORT_SYMBOL(ieee80211_reset_queue);

void ieee80211_wake_queue(struct ieee80211_device *ieee)
{
	unsigned long flags;
	struct sk_buff *skb;
	struct rtl_80211_hdr_3addr  *header;

	spin_lock_irqsave(&ieee->lock, flags);
	if (!ieee->queue_stop)
		goto exit;

	ieee->queue_stop = 0;

	if (ieee->softmac_features & IEEE_SOFTMAC_SINGLE_QUEUE) {
		while (!ieee->queue_stop && (skb = dequeue_mgmt(ieee))) {
			header = (struct rtl_80211_hdr_3addr  *)skb->data;

			header->seq_ctl = cpu_to_le16(ieee->seq_ctrl[0] << 4);

			if (ieee->seq_ctrl[0] == 0xFFF)
				ieee->seq_ctrl[0] = 0;
			else
				ieee->seq_ctrl[0]++;

			ieee->softmac_data_hard_start_xmit(skb, ieee->dev, ieee->basic_rate);
			//dev_kfree_skb_any(skb);//edit by thomas
		}
	}
	if (!ieee->queue_stop && ieee->tx_pending.txb)
		ieee80211_resume_tx(ieee);

	if (!ieee->queue_stop && netif_queue_stopped(ieee->dev)) {
		ieee->softmac_stats.swtxawake++;
		netif_wake_queue(ieee->dev);
	}
exit:
	spin_unlock_irqrestore(&ieee->lock, flags);
}
EXPORT_SYMBOL(ieee80211_wake_queue);

void ieee80211_stop_queue(struct ieee80211_device *ieee)
{
	//unsigned long flags;
	//spin_lock_irqsave(&ieee->lock,flags);

	if (!netif_queue_stopped(ieee->dev)) {
		netif_stop_queue(ieee->dev);
		ieee->softmac_stats.swtxstop++;
	}
	ieee->queue_stop = 1;
	//spin_unlock_irqrestore(&ieee->lock,flags);
}
EXPORT_SYMBOL(ieee80211_stop_queue);

/* called in user context only */
void ieee80211_start_master_bss(struct ieee80211_device *ieee)
{
	ieee->assoc_id = 1;

	if (ieee->current_network.ssid_len == 0) {
		strncpy(ieee->current_network.ssid,
			IEEE80211_DEFAULT_TX_ESSID,
			IW_ESSID_MAX_SIZE);

		ieee->current_network.ssid_len = strlen(IEEE80211_DEFAULT_TX_ESSID);
		ieee->ssid_set = 1;
	}

	memcpy(ieee->current_network.bssid, ieee->dev->dev_addr, ETH_ALEN);

	ieee->set_chan(ieee->dev, ieee->current_network.channel);
	ieee->state = IEEE80211_LINKED;
	ieee->link_change(ieee->dev);
	notify_wx_assoc_event(ieee);

	if (ieee->data_hard_resume)
		ieee->data_hard_resume(ieee->dev);

	netif_carrier_on(ieee->dev);
}

static void ieee80211_start_monitor_mode(struct ieee80211_device *ieee)
{
	if (ieee->raw_tx) {
		if (ieee->data_hard_resume)
			ieee->data_hard_resume(ieee->dev);

		netif_carrier_on(ieee->dev);
	}
}
static void ieee80211_start_ibss_wq(struct work_struct *work)
{
	struct delayed_work *dwork = to_delayed_work(work);
	struct ieee80211_device *ieee = container_of(dwork, struct ieee80211_device, start_ibss_wq);
	/* iwconfig mode ad-hoc will schedule this and return
	 * on the other hand this will block further iwconfig SET
	 * operations because of the wx_mutex hold.
	 * Anyway some most set operations set a flag to speed-up
	 * (abort) this wq (when syncro scanning) before sleeping
	 * on the semaphore
	 */
	if (!ieee->proto_started) {
		printk("==========oh driver down return\n");
		return;
	}
	mutex_lock(&ieee->wx_mutex);

	if (ieee->current_network.ssid_len == 0) {
		strcpy(ieee->current_network.ssid, IEEE80211_DEFAULT_TX_ESSID);
		ieee->current_network.ssid_len = strlen(IEEE80211_DEFAULT_TX_ESSID);
		ieee->ssid_set = 1;
	}

	/* check if we have this cell in our network list */
	ieee80211_softmac_check_all_nets(ieee);

//	if((IS_DOT11D_ENABLE(ieee)) && (ieee->state == IEEE80211_NOLINK))
	if (ieee->state == IEEE80211_NOLINK)
		ieee->current_network.channel = 6;
	/* if not then the state is not linked. Maybe the user switched to
	 * ad-hoc mode just after being in monitor mode, or just after
	 * being very few time in managed mode (so the card have had no
	 * time to scan all the chans..) or we have just run up the iface
	 * after setting ad-hoc mode. So we have to give another try..
	 * Here, in ibss mode, should be safe to do this without extra care
	 * (in bss mode we had to make sure no-one tried to associate when
	 * we had just checked the ieee->state and we was going to start the
	 * scan) because in ibss mode the ieee80211_new_net function, when
	 * finds a good net, just set the ieee->state to IEEE80211_LINKED,
	 * so, at worst, we waste a bit of time to initiate an unneeded syncro
	 * scan, that will stop at the first round because it sees the state
	 * associated.
	 */
	if (ieee->state == IEEE80211_NOLINK)
		ieee80211_start_scan_syncro(ieee);

	/* the network definitively is not here.. create a new cell */
	if (ieee->state == IEEE80211_NOLINK) {
		printk("creating new IBSS cell\n");
		if (!ieee->wap_set)
			eth_random_addr(ieee->current_network.bssid);

		if (ieee->modulation & IEEE80211_CCK_MODULATION) {
			ieee->current_network.rates_len = 4;

			ieee->current_network.rates[0] = IEEE80211_BASIC_RATE_MASK | IEEE80211_CCK_RATE_1MB;
			ieee->current_network.rates[1] = IEEE80211_BASIC_RATE_MASK | IEEE80211_CCK_RATE_2MB;
			ieee->current_network.rates[2] = IEEE80211_BASIC_RATE_MASK | IEEE80211_CCK_RATE_5MB;
			ieee->current_network.rates[3] = IEEE80211_BASIC_RATE_MASK | IEEE80211_CCK_RATE_11MB;
		} else {
			ieee->current_network.rates_len = 0;
		}
		if (ieee->modulation & IEEE80211_OFDM_MODULATION) {
			ieee->current_network.rates_ex_len = 8;

			ieee->current_network.rates_ex[0] = IEEE80211_BASIC_RATE_MASK | IEEE80211_OFDM_RATE_6MB;
			ieee->current_network.rates_ex[1] = IEEE80211_BASIC_RATE_MASK | IEEE80211_OFDM_RATE_9MB;
			ieee->current_network.rates_ex[2] = IEEE80211_BASIC_RATE_MASK | IEEE80211_OFDM_RATE_12MB;
			ieee->current_network.rates_ex[3] = IEEE80211_BASIC_RATE_MASK | IEEE80211_OFDM_RATE_18MB;
			ieee->current_network.rates_ex[4] = IEEE80211_BASIC_RATE_MASK | IEEE80211_OFDM_RATE_24MB;
			ieee->current_network.rates_ex[5] = IEEE80211_BASIC_RATE_MASK | IEEE80211_OFDM_RATE_36MB;
			ieee->current_network.rates_ex[6] = IEEE80211_BASIC_RATE_MASK | IEEE80211_OFDM_RATE_48MB;
			ieee->current_network.rates_ex[7] = IEEE80211_BASIC_RATE_MASK | IEEE80211_OFDM_RATE_54MB;

			ieee->rate = 108;
		} else {
			ieee->current_network.rates_ex_len = 0;
			ieee->rate = 22;
		}

		// By default, WMM function will be disabled in IBSS mode
		ieee->current_network.QoS_Enable = 0;
		ieee->SetWirelessMode(ieee->dev, IEEE_G);
		ieee->current_network.atim_window = 0;
		ieee->current_network.capability = WLAN_CAPABILITY_IBSS;
		if (ieee->short_slot)
			ieee->current_network.capability |= WLAN_CAPABILITY_SHORT_SLOT;
	}

	ieee->state = IEEE80211_LINKED;

	ieee->set_chan(ieee->dev, ieee->current_network.channel);
	ieee->link_change(ieee->dev);

	notify_wx_assoc_event(ieee);

	ieee80211_start_send_beacons(ieee);

	if (ieee->data_hard_resume)
		ieee->data_hard_resume(ieee->dev);
	netif_carrier_on(ieee->dev);

	mutex_unlock(&ieee->wx_mutex);
}

inline void ieee80211_start_ibss(struct ieee80211_device *ieee)
{
	schedule_delayed_work(&ieee->start_ibss_wq, 150);
}

/* this is called only in user context, with wx_mutex held */
void ieee80211_start_bss(struct ieee80211_device *ieee)
{
	unsigned long flags;
	//
	// Ref: 802.11d 11.1.3.3
	// STA shall not start a BSS unless properly formed Beacon frame including a Country IE.
	//
	if (IS_DOT11D_ENABLE(ieee) && !IS_COUNTRY_IE_VALID(ieee)) {
		if (!ieee->bGlobalDomain)
			return;
	}
	/* check if we have already found the net we
	 * are interested in (if any).
	 * if not (we are disassociated and we are not
	 * in associating / authenticating phase) start the background scanning.
	 */
	ieee80211_softmac_check_all_nets(ieee);

	/* ensure no-one start an associating process (thus setting
	 * the ieee->state to ieee80211_ASSOCIATING) while we
	 * have just checked it and we are going to enable scan.
	 * The ieee80211_new_net function is always called with
	 * lock held (from both ieee80211_softmac_check_all_nets and
	 * the rx path), so we cannot be in the middle of such function
	 */
	spin_lock_irqsave(&ieee->lock, flags);

	if (ieee->state == IEEE80211_NOLINK) {
		ieee->actscanning = true;
		ieee80211_start_scan(ieee);
	}
	spin_unlock_irqrestore(&ieee->lock, flags);
}

/* called only in userspace context */
void ieee80211_disassociate(struct ieee80211_device *ieee)
{
	netif_carrier_off(ieee->dev);
	if (ieee->softmac_features & IEEE_SOFTMAC_TX_QUEUE)
		ieee80211_reset_queue(ieee);

	if (ieee->data_hard_stop)
		ieee->data_hard_stop(ieee->dev);
	if (IS_DOT11D_ENABLE(ieee))
		dot11d_reset(ieee);
	ieee->state = IEEE80211_NOLINK;
	ieee->is_set_key = false;
	ieee->link_change(ieee->dev);
	//HTSetConnectBwMode(ieee, HT_CHANNEL_WIDTH_20, HT_EXTCHNL_OFFSET_NO_EXT);
	notify_wx_assoc_event(ieee);
}
EXPORT_SYMBOL(ieee80211_disassociate);

static void ieee80211_associate_retry_wq(struct work_struct *work)
{
	struct delayed_work *dwork = to_delayed_work(work);
	struct ieee80211_device *ieee = container_of(dwork, struct ieee80211_device, associate_retry_wq);
	unsigned long flags;

	mutex_lock(&ieee->wx_mutex);
	if (!ieee->proto_started)
		goto exit;

	if (ieee->state != IEEE80211_ASSOCIATING_RETRY)
		goto exit;

	/* until we do not set the state to IEEE80211_NOLINK
	* there are no possibility to have someone else trying
	* to start an association procedure (we get here with
	* ieee->state = IEEE80211_ASSOCIATING).
	* When we set the state to IEEE80211_NOLINK it is possible
	* that the RX path run an attempt to associate, but
	* both ieee80211_softmac_check_all_nets and the
	* RX path works with ieee->lock held so there are no
	* problems. If we are still disassociated then start a scan.
	* the lock here is necessary to ensure no one try to start
	* an association procedure when we have just checked the
	* state and we are going to start the scan.
	*/
	ieee->state = IEEE80211_NOLINK;

	ieee80211_softmac_check_all_nets(ieee);

	spin_lock_irqsave(&ieee->lock, flags);

	if (ieee->state == IEEE80211_NOLINK)
		ieee80211_start_scan(ieee);

	spin_unlock_irqrestore(&ieee->lock, flags);

exit:
	mutex_unlock(&ieee->wx_mutex);
}

struct sk_buff *ieee80211_get_beacon_(struct ieee80211_device *ieee)
{
	u8 broadcast_addr[] = {0xff, 0xff, 0xff, 0xff, 0xff, 0xff};

	struct sk_buff *skb;
	struct ieee80211_probe_response *b;

	skb = ieee80211_probe_resp(ieee, broadcast_addr);

	if (!skb)
		return NULL;

	b = (struct ieee80211_probe_response *)skb->data;
	b->header.frame_ctl = cpu_to_le16(IEEE80211_STYPE_BEACON);

	return skb;
}

struct sk_buff *ieee80211_get_beacon(struct ieee80211_device *ieee)
{
	struct sk_buff *skb;
	struct ieee80211_probe_response *b;

	skb = ieee80211_get_beacon_(ieee);
	if (!skb)
		return NULL;

	b = (struct ieee80211_probe_response *)skb->data;
	b->header.seq_ctl = cpu_to_le16(ieee->seq_ctrl[0] << 4);

	if (ieee->seq_ctrl[0] == 0xFFF)
		ieee->seq_ctrl[0] = 0;
	else
		ieee->seq_ctrl[0]++;

	return skb;
}
EXPORT_SYMBOL(ieee80211_get_beacon);

void ieee80211_softmac_stop_protocol(struct ieee80211_device *ieee)
{
	ieee->sync_scan_hurryup = 1;
	mutex_lock(&ieee->wx_mutex);
	ieee80211_stop_protocol(ieee);
	mutex_unlock(&ieee->wx_mutex);
}
EXPORT_SYMBOL(ieee80211_softmac_stop_protocol);

void ieee80211_stop_protocol(struct ieee80211_device *ieee)
{
	if (!ieee->proto_started)
		return;

	ieee->proto_started = 0;

	ieee80211_stop_send_beacons(ieee);
	del_timer_sync(&ieee->associate_timer);
	cancel_delayed_work(&ieee->associate_retry_wq);
	cancel_delayed_work(&ieee->start_ibss_wq);
	ieee80211_stop_scan(ieee);

	ieee80211_disassociate(ieee);
	RemoveAllTS(ieee); //added as we disconnect from the previous BSS, Remove all TS
}

void ieee80211_softmac_start_protocol(struct ieee80211_device *ieee)
{
	ieee->sync_scan_hurryup = 0;
	mutex_lock(&ieee->wx_mutex);
	ieee80211_start_protocol(ieee);
	mutex_unlock(&ieee->wx_mutex);
}
EXPORT_SYMBOL(ieee80211_softmac_start_protocol);

void ieee80211_start_protocol(struct ieee80211_device *ieee)
{
	short ch = 0;
	int i = 0;

	if (ieee->proto_started)
		return;

	ieee->proto_started = 1;

	if (ieee->current_network.channel == 0) {
		do {
			ch++;
			if (ch > MAX_CHANNEL_NUMBER)
				return; /* no channel found */
		} while (!GET_DOT11D_INFO(ieee)->channel_map[ch]);
		ieee->current_network.channel = ch;
	}

	if (ieee->current_network.beacon_interval == 0)
		ieee->current_network.beacon_interval = 100;
//	printk("===>%s(), chan:%d\n", __func__, ieee->current_network.channel);
//	ieee->set_chan(ieee->dev,ieee->current_network.channel);

	for (i = 0; i < 17; i++) {
		ieee->last_rxseq_num[i] = -1;
		ieee->last_rxfrag_num[i] = -1;
		ieee->last_packet_time[i] = 0;
	}

	ieee->init_wmmparam_flag = 0;//reinitialize AC_xx_PARAM registers.

	/* if the user set the MAC of the ad-hoc cell and then
	 * switch to managed mode, shall we  make sure that association
	 * attempts does not fail just because the user provide the essid
	 * and the nic is still checking for the AP MAC ??
	 */
	if (ieee->iw_mode == IW_MODE_INFRA)
		ieee80211_start_bss(ieee);

	else if (ieee->iw_mode == IW_MODE_ADHOC)
		ieee80211_start_ibss(ieee);

	else if (ieee->iw_mode == IW_MODE_MASTER)
		ieee80211_start_master_bss(ieee);

	else if (ieee->iw_mode == IW_MODE_MONITOR)
		ieee80211_start_monitor_mode(ieee);
}

#define DRV_NAME  "Ieee80211"
void ieee80211_softmac_init(struct ieee80211_device *ieee)
{
	int i;
	memset(&ieee->current_network, 0, sizeof(struct ieee80211_network));

	ieee->state = IEEE80211_NOLINK;
	ieee->sync_scan_hurryup = 0;
	for (i = 0; i < 5; i++)
		ieee->seq_ctrl[i] = 0;

	ieee->dot11d_info = kzalloc(sizeof(struct rt_dot11d_info), GFP_KERNEL);
	if (!ieee->dot11d_info)
		IEEE80211_DEBUG(IEEE80211_DL_ERR, "can't alloc memory for DOT11D\n");
	//added for  AP roaming
	ieee->LinkDetectInfo.SlotNum = 2;
	ieee->LinkDetectInfo.NumRecvBcnInPeriod = 0;
	ieee->LinkDetectInfo.NumRecvDataInPeriod = 0;

	ieee->assoc_id = 0;
	ieee->queue_stop = 0;
	ieee->scanning = 0;
	ieee->softmac_features = 0; //so IEEE2100-like driver are happy
	ieee->wap_set = 0;
	ieee->ssid_set = 0;
	ieee->proto_started = 0;
	ieee->basic_rate = IEEE80211_DEFAULT_BASIC_RATE;
	ieee->rate = 22;
	ieee->ps = IEEE80211_PS_DISABLED;
	ieee->sta_sleep = 0;
	ieee->Regdot11HTOperationalRateSet[0] = 0xff;//support MCS 0~7
	ieee->Regdot11HTOperationalRateSet[1] = 0xff;//support MCS 8~15
	ieee->Regdot11HTOperationalRateSet[4] = 0x01;
	//added by amy
	ieee->actscanning = false;
	ieee->beinretry = false;
	ieee->is_set_key = false;
	init_mgmt_queue(ieee);

	ieee->sta_edca_param[0] = 0x0000A403;
	ieee->sta_edca_param[1] = 0x0000A427;
	ieee->sta_edca_param[2] = 0x005E4342;
	ieee->sta_edca_param[3] = 0x002F3262;
	ieee->aggregation = true;
	ieee->enable_rx_imm_BA = true;
	ieee->tx_pending.txb = NULL;

	timer_setup(&ieee->associate_timer, ieee80211_associate_abort_cb, 0);

	timer_setup(&ieee->beacon_timer, ieee80211_send_beacon_cb, 0);

	INIT_DELAYED_WORK(&ieee->start_ibss_wq, ieee80211_start_ibss_wq);
	INIT_WORK(&ieee->associate_complete_wq, ieee80211_associate_complete_wq);
	INIT_WORK(&ieee->associate_procedure_wq, ieee80211_associate_procedure_wq);
	INIT_DELAYED_WORK(&ieee->softmac_scan_wq, ieee80211_softmac_scan_wq);
	INIT_DELAYED_WORK(&ieee->associate_retry_wq, ieee80211_associate_retry_wq);
	INIT_WORK(&ieee->wx_sync_scan_wq, ieee80211_wx_sync_scan_wq);

	mutex_init(&ieee->wx_mutex);
	mutex_init(&ieee->scan_mutex);

	spin_lock_init(&ieee->mgmt_tx_lock);
	spin_lock_init(&ieee->beacon_lock);

<<<<<<< HEAD
	tasklet_init(&ieee->ps_task, ieee80211_sta_ps, (unsigned long)ieee);
=======
	tasklet_setup(&ieee->ps_task, ieee80211_sta_ps);
>>>>>>> 7d2a07b7
}

void ieee80211_softmac_free(struct ieee80211_device *ieee)
{
	mutex_lock(&ieee->wx_mutex);
	kfree(ieee->dot11d_info);
	ieee->dot11d_info = NULL;
	del_timer_sync(&ieee->associate_timer);

	cancel_delayed_work(&ieee->associate_retry_wq);

	mutex_unlock(&ieee->wx_mutex);
}

/********************************************************
 * Start of WPA code.                                   *
 * this is stolen from the ipw2200 driver               *
 ********************************************************/
static int ieee80211_wpa_enable(struct ieee80211_device *ieee, int value)
{
	/* This is called when wpa_supplicant loads and closes the driver
	 * interface. */
	printk("%s WPA\n", value ? "enabling" : "disabling");
	ieee->wpa_enabled = value;
	return 0;
}

static void ieee80211_wpa_assoc_frame(struct ieee80211_device *ieee,
				      char *wpa_ie, int wpa_ie_len)
{
	/* make sure WPA is enabled */
	ieee80211_wpa_enable(ieee, 1);

	ieee80211_disassociate(ieee);
}

static int ieee80211_wpa_mlme(struct ieee80211_device *ieee, int command, int reason)
{
	int ret = 0;

	switch (command) {
	case IEEE_MLME_STA_DEAUTH:
		// silently ignore
		break;

	case IEEE_MLME_STA_DISASSOC:
		ieee80211_disassociate(ieee);
		break;

	default:
		printk("Unknown MLME request: %d\n", command);
		ret = -EOPNOTSUPP;
	}

	return ret;
}

static int ieee80211_wpa_set_wpa_ie(struct ieee80211_device *ieee,
			      struct ieee_param *param, int plen)
{
	u8 *buf;

	if (param->u.wpa_ie.len > MAX_WPA_IE_LEN)
		return -EINVAL;

	if (param->u.wpa_ie.len) {
		buf = kmemdup(param->u.wpa_ie.data, param->u.wpa_ie.len,
			      GFP_KERNEL);
		if (!buf)
			return -ENOMEM;

		kfree(ieee->wpa_ie);
		ieee->wpa_ie = buf;
		ieee->wpa_ie_len = param->u.wpa_ie.len;
	} else {
		kfree(ieee->wpa_ie);
		ieee->wpa_ie = NULL;
		ieee->wpa_ie_len = 0;
	}

	ieee80211_wpa_assoc_frame(ieee, ieee->wpa_ie, ieee->wpa_ie_len);
	return 0;
}

#define AUTH_ALG_OPEN_SYSTEM			0x1
#define AUTH_ALG_SHARED_KEY			0x2

static int ieee80211_wpa_set_auth_algs(struct ieee80211_device *ieee, int value)
{
	struct ieee80211_security sec = {
		.flags = SEC_AUTH_MODE,
	};

	if (value & AUTH_ALG_SHARED_KEY) {
		sec.auth_mode = WLAN_AUTH_SHARED_KEY;
		ieee->open_wep = 0;
		ieee->auth_mode = 1;
	} else if (value & AUTH_ALG_OPEN_SYSTEM) {
		sec.auth_mode = WLAN_AUTH_OPEN;
		ieee->open_wep = 1;
		ieee->auth_mode = 0;
	} else if (value & IW_AUTH_ALG_LEAP) {
		sec.auth_mode = WLAN_AUTH_LEAP;
		ieee->open_wep = 1;
		ieee->auth_mode = 2;
	}

	if (ieee->set_security)
		ieee->set_security(ieee->dev, &sec);
	//else
	//	ret = -EOPNOTSUPP;

	return 0;
}

static int ieee80211_wpa_set_param(struct ieee80211_device *ieee, u8 name, u32 value)
{
	int ret = 0;
	unsigned long flags;

	switch (name) {
	case IEEE_PARAM_WPA_ENABLED:
		ret = ieee80211_wpa_enable(ieee, value);
		break;

	case IEEE_PARAM_TKIP_COUNTERMEASURES:
		ieee->tkip_countermeasures = value;
		break;

	case IEEE_PARAM_DROP_UNENCRYPTED: {
		/* HACK:
		 *
		 * wpa_supplicant calls set_wpa_enabled when the driver
		 * is loaded and unloaded, regardless of if WPA is being
		 * used.  No other calls are made which can be used to
		 * determine if encryption will be used or not prior to
		 * association being expected.  If encryption is not being
		 * used, drop_unencrypted is set to false, else true -- we
		 * can use this to determine if the CAP_PRIVACY_ON bit should
		 * be set.
		 */
		struct ieee80211_security sec = {
			.flags = SEC_ENABLED,
			.enabled = value,
		};
		ieee->drop_unencrypted = value;
		/* We only change SEC_LEVEL for open mode. Others
		 * are set by ipw_wpa_set_encryption.
		 */
		if (!value) {
			sec.flags |= SEC_LEVEL;
			sec.level = SEC_LEVEL_0;
		} else {
			sec.flags |= SEC_LEVEL;
			sec.level = SEC_LEVEL_1;
		}
		if (ieee->set_security)
			ieee->set_security(ieee->dev, &sec);
		break;
	}

	case IEEE_PARAM_PRIVACY_INVOKED:
		ieee->privacy_invoked = value;
		break;

	case IEEE_PARAM_AUTH_ALGS:
		ret = ieee80211_wpa_set_auth_algs(ieee, value);
		break;

	case IEEE_PARAM_IEEE_802_1X:
		ieee->ieee802_1x = value;
		break;
	case IEEE_PARAM_WPAX_SELECT:
		// added for WPA2 mixed mode
		spin_lock_irqsave(&ieee->wpax_suitlist_lock, flags);
		ieee->wpax_type_set = 1;
		ieee->wpax_type_notify = value;
		spin_unlock_irqrestore(&ieee->wpax_suitlist_lock, flags);
		break;

	default:
		printk("Unknown WPA param: %d\n", name);
		ret = -EOPNOTSUPP;
	}

	return ret;
}

/* implementation borrowed from hostap driver */
static int ieee80211_wpa_set_encryption(struct ieee80211_device *ieee,
				  struct ieee_param *param, int param_len)
{
	int ret = 0;
	const char *module = NULL;

	struct ieee80211_crypto_ops *ops = NULL;
	struct ieee80211_crypt_data **crypt;

	struct ieee80211_security sec = {
		.flags = 0,
	};

	param->u.crypt.err = 0;
	param->u.crypt.alg[IEEE_CRYPT_ALG_NAME_LEN - 1] = '\0';

	if (param_len !=
	    (int)((char *)param->u.crypt.key - (char *)param) +
	    param->u.crypt.key_len) {
		printk("Len mismatch %d, %d\n", param_len,
			       param->u.crypt.key_len);
		return -EINVAL;
	}
	if (is_broadcast_ether_addr(param->sta_addr)) {
		if (param->u.crypt.idx >= WEP_KEYS)
			return -EINVAL;
		crypt = &ieee->crypt[param->u.crypt.idx];
	} else {
		return -EINVAL;
	}

	if (strcmp(param->u.crypt.alg, "none") == 0) {
		if (crypt) {
			sec.enabled = 0;
			// FIXME FIXME
			//sec.encrypt = 0;
			sec.level = SEC_LEVEL_0;
			sec.flags |= SEC_ENABLED | SEC_LEVEL;
			ieee80211_crypt_delayed_deinit(ieee, crypt);
		}
		goto done;
	}
	sec.enabled = 1;
// FIXME FIXME
//	sec.encrypt = 1;
	sec.flags |= SEC_ENABLED;

	/* IPW HW cannot build TKIP MIC, host decryption still needed. */
	if (!(ieee->host_encrypt || ieee->host_decrypt) &&
	    strcmp(param->u.crypt.alg, "TKIP"))
		goto skip_host_crypt;

	//set WEP40 first, it will be modified according to WEP104 or WEP40 at other place
	if (!strcmp(param->u.crypt.alg, "WEP"))
		module = "ieee80211_crypt_wep";
	else if (!strcmp(param->u.crypt.alg, "TKIP"))
		module = "ieee80211_crypt_tkip";
	else if (!strcmp(param->u.crypt.alg, "CCMP"))
		module = "ieee80211_crypt_ccmp";
	if (module)
		ops = try_then_request_module(ieee80211_get_crypto_ops(param->u.crypt.alg),
					      module);
	if (!ops) {
		printk("unknown crypto alg '%s'\n", param->u.crypt.alg);
		param->u.crypt.err = IEEE_CRYPT_ERR_UNKNOWN_ALG;
		ret = -EINVAL;
		goto done;
	}

	if (!*crypt || (*crypt)->ops != ops) {
		struct ieee80211_crypt_data *new_crypt;

		ieee80211_crypt_delayed_deinit(ieee, crypt);

		new_crypt = kzalloc(sizeof(*new_crypt), GFP_KERNEL);
		if (!new_crypt) {
			ret = -ENOMEM;
			goto done;
		}
		new_crypt->ops = ops;
		if (new_crypt->ops && try_module_get(new_crypt->ops->owner))
			new_crypt->priv =
				new_crypt->ops->init(param->u.crypt.idx);

		if (!new_crypt->priv) {
			kfree(new_crypt);
			param->u.crypt.err = IEEE_CRYPT_ERR_CRYPT_INIT_FAILED;
			ret = -EINVAL;
			goto done;
		}

		*crypt = new_crypt;
	}

	if (param->u.crypt.key_len > 0 && (*crypt)->ops->set_key &&
	    (*crypt)->ops->set_key(param->u.crypt.key,
				   param->u.crypt.key_len, param->u.crypt.seq,
				   (*crypt)->priv) < 0) {
		printk("key setting failed\n");
		param->u.crypt.err = IEEE_CRYPT_ERR_KEY_SET_FAILED;
		ret = -EINVAL;
		goto done;
	}

 skip_host_crypt:
	if (param->u.crypt.set_tx) {
		ieee->tx_keyidx = param->u.crypt.idx;
		sec.active_key = param->u.crypt.idx;
		sec.flags |= SEC_ACTIVE_KEY;
	} else {
		sec.flags &= ~SEC_ACTIVE_KEY;
	}
	memcpy(sec.keys[param->u.crypt.idx],
	       param->u.crypt.key,
	       param->u.crypt.key_len);
	sec.key_sizes[param->u.crypt.idx] = param->u.crypt.key_len;
	sec.flags |= (1 << param->u.crypt.idx);

	if (strcmp(param->u.crypt.alg, "WEP") == 0) {
		sec.flags |= SEC_LEVEL;
		sec.level = SEC_LEVEL_1;
	} else if (strcmp(param->u.crypt.alg, "TKIP") == 0) {
		sec.flags |= SEC_LEVEL;
		sec.level = SEC_LEVEL_2;
	} else if (strcmp(param->u.crypt.alg, "CCMP") == 0) {
		sec.flags |= SEC_LEVEL;
		sec.level = SEC_LEVEL_3;
	}
 done:
	if (ieee->set_security)
		ieee->set_security(ieee->dev, &sec);

	/* Do not reset port if card is in Managed mode since resetting will
	 * generate new IEEE 802.11 authentication which may end up in looping
	 * with IEEE 802.1X.  If your hardware requires a reset after WEP
	 * configuration (for example... Prism2), implement the reset_port in
	 * the callbacks structures used to initialize the 802.11 stack. */
	if (ieee->reset_on_keychange &&
	    ieee->iw_mode != IW_MODE_INFRA &&
	    ieee->reset_port &&
	    ieee->reset_port(ieee->dev)) {
		printk("reset_port failed\n");
		param->u.crypt.err = IEEE_CRYPT_ERR_CARD_CONF_FAILED;
		return -EINVAL;
	}

	return ret;
}

static inline struct sk_buff *ieee80211_disassociate_skb(struct ieee80211_network *beacon,
							 struct ieee80211_device *ieee,
							 u8	asRsn)
{
	struct sk_buff *skb;
	struct ieee80211_disassoc *disass;

	skb = dev_alloc_skb(sizeof(struct ieee80211_disassoc));
	if (!skb)
		return NULL;

	disass = skb_put(skb, sizeof(struct ieee80211_disassoc));
	disass->header.frame_ctl = cpu_to_le16(IEEE80211_STYPE_DISASSOC);
	disass->header.duration_id = 0;

	memcpy(disass->header.addr1, beacon->bssid, ETH_ALEN);
	memcpy(disass->header.addr2, ieee->dev->dev_addr, ETH_ALEN);
	memcpy(disass->header.addr3, beacon->bssid, ETH_ALEN);

	disass->reason = cpu_to_le16(asRsn);
	return skb;
}

void
SendDisassociation(struct ieee80211_device *ieee,
		   u8			   *asSta,
		   u8			    asRsn
)
{
	struct ieee80211_network *beacon = &ieee->current_network;
	struct sk_buff *skb;

	skb = ieee80211_disassociate_skb(beacon, ieee, asRsn);
	if (skb) {
		softmac_mgmt_xmit(skb, ieee);
		//dev_kfree_skb_any(skb);//edit by thomas
	}
}
EXPORT_SYMBOL(SendDisassociation);

int ieee80211_wpa_supplicant_ioctl(struct ieee80211_device *ieee, struct iw_point *p)
{
	struct ieee_param *param;
	int ret = 0;

	mutex_lock(&ieee->wx_mutex);
	//IEEE_DEBUG_INFO("wpa_supplicant: len=%d\n", p->length);

	if (p->length < sizeof(struct ieee_param) || !p->pointer) {
		ret = -EINVAL;
		goto out;
	}

	param = memdup_user(p->pointer, p->length);
	if (IS_ERR(param)) {
		ret = PTR_ERR(param);
		goto out;
	}

	switch (param->cmd) {
	case IEEE_CMD_SET_WPA_PARAM:
		ret = ieee80211_wpa_set_param(ieee, param->u.wpa_param.name,
					param->u.wpa_param.value);
		break;

	case IEEE_CMD_SET_WPA_IE:
		ret = ieee80211_wpa_set_wpa_ie(ieee, param, p->length);
		break;

	case IEEE_CMD_SET_ENCRYPTION:
		ret = ieee80211_wpa_set_encryption(ieee, param, p->length);
		break;

	case IEEE_CMD_MLME:
		ret = ieee80211_wpa_mlme(ieee, param->u.mlme.command,
				   param->u.mlme.reason_code);
		break;

	default:
		printk("Unknown WPA supplicant request: %d\n", param->cmd);
		ret = -EOPNOTSUPP;
		break;
	}

	if (ret == 0 && copy_to_user(p->pointer, param, p->length))
		ret = -EFAULT;

	kfree(param);
out:
	mutex_unlock(&ieee->wx_mutex);

	return ret;
}
EXPORT_SYMBOL(ieee80211_wpa_supplicant_ioctl);

void notify_wx_assoc_event(struct ieee80211_device *ieee)
{
	union iwreq_data wrqu;

	wrqu.ap_addr.sa_family = ARPHRD_ETHER;
	if (ieee->state == IEEE80211_LINKED)
		memcpy(wrqu.ap_addr.sa_data, ieee->current_network.bssid, ETH_ALEN);
	else
		eth_zero_addr(wrqu.ap_addr.sa_data);
	wireless_send_event(ieee->dev, SIOCGIWAP, &wrqu, NULL);
}
EXPORT_SYMBOL(notify_wx_assoc_event);<|MERGE_RESOLUTION|>--- conflicted
+++ resolved
@@ -1687,15 +1687,9 @@
 	return 1;
 }
 
-<<<<<<< HEAD
-static inline void ieee80211_sta_ps(unsigned long data)
-{
-	struct ieee80211_device *ieee = (struct ieee80211_device *)data;
-=======
 static inline void ieee80211_sta_ps(struct tasklet_struct *t)
 {
 	struct ieee80211_device *ieee = from_tasklet(ieee, t, ps_task);
->>>>>>> 7d2a07b7
 	u32 th, tl;
 	short sleep;
 
@@ -2607,11 +2601,7 @@
 	spin_lock_init(&ieee->mgmt_tx_lock);
 	spin_lock_init(&ieee->beacon_lock);
 
-<<<<<<< HEAD
-	tasklet_init(&ieee->ps_task, ieee80211_sta_ps, (unsigned long)ieee);
-=======
 	tasklet_setup(&ieee->ps_task, ieee80211_sta_ps);
->>>>>>> 7d2a07b7
 }
 
 void ieee80211_softmac_free(struct ieee80211_device *ieee)
