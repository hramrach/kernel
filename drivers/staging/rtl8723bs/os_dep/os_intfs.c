--- conflicted
+++ resolved
@@ -193,17 +193,9 @@
 module_param(rtw_tx_pwr_by_rate, int, 0644);
 MODULE_PARM_DESC(rtw_tx_pwr_by_rate, "0:Disable, 1:Enable, 2: Depend on efuse");
 
-<<<<<<< HEAD
-int _netdev_open(struct net_device *pnetdev);
-int netdev_open(struct net_device *pnetdev);
 static int netdev_close(struct net_device *pnetdev);
 
-static void loadparam(struct adapter *padapter, _nic_hdl pnetdev)
-=======
-static int netdev_close(struct net_device *pnetdev);
-
 static void loadparam(struct adapter *padapter, struct net_device *pnetdev)
->>>>>>> 7d2a07b7
 {
 	struct registry_priv  *registry_par = &padapter->registrypriv;
 
@@ -311,10 +303,6 @@
 	struct sockaddr *addr = p;
 
 	if (!padapter->bup) {
-<<<<<<< HEAD
-		/* DBG_871X("r8711_net_set_mac_address(), MAC =%x:%x:%x:%x:%x:%x\n", addr->sa_data[0], addr->sa_data[1], addr->sa_data[2], addr->sa_data[3], */
-=======
->>>>>>> 7d2a07b7
 		/* addr->sa_data[4], addr->sa_data[5]); */
 		memcpy(padapter->eeprompriv.mac_addr, addr->sa_data, ETH_ALEN);
 		/* memcpy(pnetdev->dev_addr, addr->sa_data, ETH_ALEN); */
@@ -423,12 +411,8 @@
 	if (dev->netdev_ops->ndo_do_ioctl != rtw_ioctl)
 		return NOTIFY_DONE;
 
-<<<<<<< HEAD
-	DBG_871X_LEVEL(_drv_info_, FUNC_NDEV_FMT " state:%lu\n", FUNC_NDEV_ARG(dev), state);
-=======
 	netdev_info(dev, FUNC_NDEV_FMT " state:%lu\n", FUNC_NDEV_ARG(dev),
 		    state);
->>>>>>> 7d2a07b7
 
 	return NOTIFY_DONE;
 }
@@ -462,11 +446,7 @@
 {
 	struct adapter *adapter = rtw_netdev_priv(dev);
 
-<<<<<<< HEAD
-	DBG_871X_LEVEL(_drv_always_, FUNC_ADPT_FMT "\n", FUNC_ADPT_ARG(adapter));
-=======
 	netdev_dbg(dev, FUNC_ADPT_FMT "\n", FUNC_ADPT_ARG(adapter));
->>>>>>> 7d2a07b7
 }
 
 static const struct net_device_ops rtw_netdev_ops = {
@@ -923,12 +903,7 @@
 	struct adapter *padapter = rtw_netdev_priv(pnetdev);
 	struct pwrctrl_priv *pwrctrlpriv = adapter_to_pwrctl(padapter);
 
-<<<<<<< HEAD
-	if (pwrctrlpriv->bInSuspend) {
-		DBG_871X("+871x_drv - drv_open, bInSuspend =%d\n", pwrctrlpriv->bInSuspend);
-=======
 	if (pwrctrlpriv->bInSuspend)
->>>>>>> 7d2a07b7
 		return 0;
 
 	if (mutex_lock_interruptible(&(adapter_to_dvobj(padapter)->hw_init_mutex)))
@@ -1016,11 +991,6 @@
 	struct adapter *padapter = rtw_netdev_priv(pnetdev);
 	struct pwrctrl_priv *pwrctl = adapter_to_pwrctl(padapter);
 
-<<<<<<< HEAD
-	RT_TRACE(_module_os_intfs_c_, _drv_info_, ("+871x_drv - drv_close\n"));
-
-=======
->>>>>>> 7d2a07b7
 	if (pwrctl->bInternalAutoSuspend) {
 		/* rtw_pwr_wakeup(padapter); */
 		if (pwrctl->rf_pwrstate == rf_off)
@@ -1063,11 +1033,6 @@
 
 void rtw_ndev_destructor(struct net_device *ndev)
 {
-<<<<<<< HEAD
-	DBG_871X(FUNC_NDEV_FMT "\n", FUNC_NDEV_ARG(ndev));
-
-=======
->>>>>>> 7d2a07b7
 	kfree(ndev->ieee80211_ptr);
 }
 
@@ -1079,14 +1044,7 @@
 	struct cmd_priv *pcmdpriv = &padapter->cmdpriv;
 	u8 cnt = 0;
 
-<<<<<<< HEAD
-	RT_TRACE(_module_hci_intfs_c_, _drv_notice_, ("+%s\n", __func__));
-
 	if (padapter->bup) {
-		DBG_871X("===> %s\n", __func__);
-=======
-	if (padapter->bup) {
->>>>>>> 7d2a07b7
 
 		padapter->bDriverStopped = true;
 		if (padapter->xmitpriv.ack_tx)
@@ -1103,10 +1061,6 @@
 				break;
 			} else {
 				cnt++;
-<<<<<<< HEAD
-				DBG_871X("cmdthd is running(%d)\n", cnt);
-=======
->>>>>>> 7d2a07b7
 				msleep(10);
 			}
 		}
@@ -1114,12 +1068,8 @@
 		/* check the status of IPS */
 		if (rtw_hal_check_ips_status(padapter) || pwrctl->rf_pwrstate == rf_off) {
 			/* check HW status and SW state */
-<<<<<<< HEAD
-			DBG_871X_LEVEL(_drv_always_, "%s: driver in IPS-FWLPS\n", __func__);
-=======
 			netdev_dbg(padapter->pnetdev,
 				   "%s: driver in IPS-FWLPS\n", __func__);
->>>>>>> 7d2a07b7
 			pdbgpriv->dbg_dev_unload_inIPS_cnt++;
 			LeaveAllPowerSaveMode(padapter);
 		} else {
@@ -1129,35 +1079,15 @@
 
 		if (!padapter->bSurpriseRemoved) {
 			hal_btcoex_IpsNotify(padapter, pwrctl->ips_mode_req);
-<<<<<<< HEAD
-#ifdef CONFIG_WOWLAN
-			if (pwrctl->bSupportRemoteWakeup && pwrctl->wowlan_mode) {
-				DBG_871X_LEVEL(_drv_always_, "%s bSupportRemoteWakeup ==true  do not run rtw_hal_deinit()\n", __func__);
-			}
-			else
-#endif
-			{
-				/* amy modify 20120221 for power seq is different between driver open and ips */
-				rtw_hal_deinit(padapter);
-			}
-=======
 
 			/* amy modify 20120221 for power seq is different between driver open and ips */
 			rtw_hal_deinit(padapter);
 
->>>>>>> 7d2a07b7
 			padapter->bSurpriseRemoved = true;
 		}
 
 		padapter->bup = false;
 
-<<<<<<< HEAD
-		DBG_871X("<=== %s\n", __func__);
-	} else {
-		RT_TRACE(_module_hci_intfs_c_, _drv_notice_, ("%s: bup ==false\n", __func__));
-		DBG_871X("%s: bup ==false\n", __func__);
-=======
->>>>>>> 7d2a07b7
 	}
 }
 
@@ -1190,148 +1120,14 @@
 		rtw_indicate_scan_done(padapter, 1);
 
 	if (check_fwstate(pmlmepriv, _FW_UNDER_LINKING)) {
-<<<<<<< HEAD
-		DBG_871X_LEVEL(_drv_always_, "%s: fw_under_linking\n", __func__);
-=======
 		netdev_dbg(padapter->pnetdev, "%s: fw_under_linking\n",
 			   __func__);
->>>>>>> 7d2a07b7
 		rtw_indicate_disconnect(padapter);
 	}
 
 	return _SUCCESS;
 }
 
-<<<<<<< HEAD
-#ifdef CONFIG_WOWLAN
-void rtw_suspend_wow(struct adapter *padapter)
-{
-	u8 ch, bw, offset;
-	struct mlme_priv *pmlmepriv = &padapter->mlmepriv;
-	struct net_device *pnetdev = padapter->pnetdev;
-	struct pwrctrl_priv *pwrpriv = adapter_to_pwrctl(padapter);
-	struct wowlan_ioctl_param poidparam;
-
-	DBG_871X("==> " FUNC_ADPT_FMT " entry....\n", FUNC_ADPT_ARG(padapter));
-
-
-	DBG_871X("wowlan_mode: %d\n", pwrpriv->wowlan_mode);
-	DBG_871X("wowlan_pno_enable: %d\n", pwrpriv->wowlan_pno_enable);
-
-	if (pwrpriv->wowlan_mode) {
-		if (pnetdev)
-			rtw_netif_stop_queue(pnetdev);
-		/*  1. stop thread */
-		padapter->bDriverStopped = true;	/* for stop thread */
-		rtw_stop_drv_threads(padapter);
-		padapter->bDriverStopped = false;	/* for 32k command */
-
-		/*  2. disable interrupt */
-		if (padapter->intf_stop)
-			padapter->intf_stop(padapter);
-
-		/*  2.1 clean interrupt */
-		if (padapter->HalFunc.clear_interrupt)
-			padapter->HalFunc.clear_interrupt(padapter);
-
-		/*  2.2 free irq */
-		/* sdio_free_irq(adapter_to_dvobj(padapter)); */
-		if (padapter->intf_free_irq)
-			padapter->intf_free_irq(adapter_to_dvobj(padapter));
-
-		poidparam.subcode = WOWLAN_ENABLE;
-		padapter->HalFunc.SetHwRegHandler(padapter, HW_VAR_WOWLAN, (u8 *)&poidparam);
-		if (rtw_chk_roam_flags(padapter, RTW_ROAM_ON_RESUME)) {
-			if (check_fwstate(pmlmepriv, WIFI_STATION_STATE) && check_fwstate(pmlmepriv, _FW_LINKED)) {
-				DBG_871X("%s %s(" MAC_FMT "), length:%d assoc_ssid.length:%d\n", __func__,
-						pmlmepriv->cur_network.network.Ssid.Ssid,
-						MAC_ARG(pmlmepriv->cur_network.network.MacAddress),
-						pmlmepriv->cur_network.network.Ssid.SsidLength,
-						pmlmepriv->assoc_ssid.SsidLength);
-
-				rtw_set_to_roam(padapter, 0);
-			}
-		}
-
-		DBG_871X_LEVEL(_drv_always_, "%s: wowmode suspending\n", __func__);
-
-		if (check_fwstate(pmlmepriv, _FW_UNDER_SURVEY)) {
-			DBG_871X_LEVEL(_drv_always_, "%s: fw_under_survey\n", __func__);
-			rtw_indicate_scan_done(padapter, 1);
-			clr_fwstate(pmlmepriv, _FW_UNDER_SURVEY);
-		}
-
-		if (rtw_get_ch_setting_union(padapter, &ch, &bw, &offset) != 0) {
-			DBG_871X(FUNC_ADPT_FMT " back to linked/linking union - ch:%u, bw:%u, offset:%u\n",
-				FUNC_ADPT_ARG(padapter), ch, bw, offset);
-			set_channel_bwmode(padapter, ch, offset, bw);
-		}
-
-		if (pwrpriv->wowlan_pno_enable)
-			DBG_871X_LEVEL(_drv_always_, "%s: pno: %d\n", __func__, pwrpriv->wowlan_pno_enable);
-		else
-			rtw_set_ps_mode(padapter, PS_MODE_DTIM, 0, 0, "WOWLAN");
-	} else {
-		DBG_871X_LEVEL(_drv_always_, "%s: ### ERROR ### wowlan_mode =%d\n", __func__, pwrpriv->wowlan_mode);
-	}
-	DBG_871X("<== " FUNC_ADPT_FMT " exit....\n", FUNC_ADPT_ARG(padapter));
-}
-#endif /* ifdef CONFIG_WOWLAN */
-
-#ifdef CONFIG_AP_WOWLAN
-void rtw_suspend_ap_wow(struct adapter *padapter)
-{
-	u8 ch, bw, offset;
-	struct net_device *pnetdev = padapter->pnetdev;
-	struct pwrctrl_priv *pwrpriv = adapter_to_pwrctl(padapter);
-	struct wowlan_ioctl_param poidparam;
-
-	DBG_871X("==> " FUNC_ADPT_FMT " entry....\n", FUNC_ADPT_ARG(padapter));
-
-	pwrpriv->wowlan_ap_mode = true;
-
-	DBG_871X("wowlan_ap_mode: %d\n", pwrpriv->wowlan_ap_mode);
-
-	if (pnetdev)
-		rtw_netif_stop_queue(pnetdev);
-	/*  1. stop thread */
-	padapter->bDriverStopped = true;	/* for stop thread */
-	rtw_stop_drv_threads(padapter);
-	padapter->bDriverStopped = false;	/* for 32k command */
-
-	/*  2. disable interrupt */
-	rtw_hal_disable_interrupt(padapter); /*  It need wait for leaving 32K. */
-
-	/*  2.1 clean interrupt */
-	if (padapter->HalFunc.clear_interrupt)
-		padapter->HalFunc.clear_interrupt(padapter);
-
-	/*  2.2 free irq */
-	/* sdio_free_irq(adapter_to_dvobj(padapter)); */
-	if (padapter->intf_free_irq)
-		padapter->intf_free_irq(adapter_to_dvobj(padapter));
-
-	poidparam.subcode = WOWLAN_AP_ENABLE;
-	padapter->HalFunc.SetHwRegHandler(padapter,
-					HW_VAR_AP_WOWLAN, (u8 *)&poidparam);
-
-	DBG_871X_LEVEL(_drv_always_, "%s: wowmode suspending\n", __func__);
-
-	if (rtw_get_ch_setting_union(padapter, &ch, &bw, &offset) != 0) {
-		DBG_871X(FUNC_ADPT_FMT " back to linked/linking union - ch:%u, bw:%u, offset:%u\n",
-			 FUNC_ADPT_ARG(padapter), ch, bw, offset);
-		set_channel_bwmode(padapter, ch, offset, bw);
-	}
-
-	rtw_set_ps_mode(padapter, PS_MODE_MIN, 0, 0, "AP-WOWLAN");
-
-	DBG_871X("<== " FUNC_ADPT_FMT " exit....\n", FUNC_ADPT_ARG(padapter));
-}
-#endif /* ifdef CONFIG_AP_WOWLAN */
-
-
-=======
->>>>>>> 7d2a07b7
 static void rtw_suspend_normal(struct adapter *padapter)
 {
 	struct net_device *pnetdev = padapter->pnetdev;
@@ -1344,13 +1140,9 @@
 	rtw_suspend_free_assoc_resource(padapter);
 
 	if ((rtw_hal_check_ips_status(padapter)) || (adapter_to_pwrctl(padapter)->rf_pwrstate == rf_off))
-<<<<<<< HEAD
-		DBG_871X_LEVEL(_drv_always_, "%s: ### ERROR #### driver in IPS ####ERROR###!!!\n", __func__);
-=======
 		netdev_dbg(padapter->pnetdev,
 			   "%s: ### ERROR #### driver in IPS ####ERROR###!!!\n",
 			   __func__);
->>>>>>> 7d2a07b7
 
 	rtw_dev_unload(padapter);
 
@@ -1389,248 +1181,19 @@
 	rtw_stop_cmd_thread(padapter);
 
 	/*  wait for the latest FW to remove this condition. */
-<<<<<<< HEAD
-	if (check_fwstate(pmlmepriv, WIFI_AP_STATE)) {
-		hal_btcoex_SuspendNotify(padapter, 0);
-		DBG_871X("WIFI_AP_STATE\n");
-	} else if (check_fwstate(pmlmepriv, WIFI_STATION_STATE)) {
-=======
 	if (check_fwstate(pmlmepriv, WIFI_AP_STATE))
 		hal_btcoex_SuspendNotify(padapter, 0);
 	else if (check_fwstate(pmlmepriv, WIFI_STATION_STATE))
->>>>>>> 7d2a07b7
 		hal_btcoex_SuspendNotify(padapter, 1);
 
 	rtw_ps_deny_cancel(padapter, PS_DENY_SUSPEND);
 
-<<<<<<< HEAD
-	if (check_fwstate(pmlmepriv, WIFI_STATION_STATE)) {
-	#ifdef CONFIG_WOWLAN
-		if (check_fwstate(pmlmepriv, _FW_LINKED))
-			pwrpriv->wowlan_mode = true;
-		else if (pwrpriv->wowlan_pno_enable)
-			pwrpriv->wowlan_mode |= pwrpriv->wowlan_pno_enable;
-
-		if (pwrpriv->wowlan_mode)
-			rtw_suspend_wow(padapter);
-		else
-			rtw_suspend_normal(padapter);
-
-	#else /* CONFIG_WOWLAN */
-		rtw_suspend_normal(padapter);
-	#endif /* CONFIG_WOWLAN */
-	} else if (check_fwstate(pmlmepriv, WIFI_AP_STATE)) {
-	#ifdef CONFIG_AP_WOWLAN
-		rtw_suspend_ap_wow(padapter);
-	#else
-		rtw_suspend_normal(padapter);
-	#endif /* CONFIG_AP_WOWLAN */
-	} else {
-		rtw_suspend_normal(padapter);
-	}
-
-	DBG_871X_LEVEL(_drv_always_, "rtw suspend success in %d ms\n",
-		jiffies_to_msecs(jiffies - start_time));
-
-exit:
-	DBG_871X("<===  %s return %d.............. in %dms\n", __func__
-		, ret, jiffies_to_msecs(jiffies - start_time));
-
-	return ret;
-}
-
-#ifdef CONFIG_WOWLAN
-int rtw_resume_process_wow(struct adapter *padapter)
-{
-	struct mlme_ext_priv *pmlmeext = &padapter->mlmeextpriv;
-	struct mlme_ext_info *pmlmeinfo = &(pmlmeext->mlmext_info);
-	struct net_device *pnetdev = padapter->pnetdev;
-	struct pwrctrl_priv *pwrpriv = adapter_to_pwrctl(padapter);
-	struct dvobj_priv *psdpriv = padapter->dvobj;
-	struct debug_priv *pdbgpriv = &psdpriv->drv_dbg;
-	struct wowlan_ioctl_param poidparam;
-	struct sta_info *psta = NULL;
-	int ret = _SUCCESS;
-
-	DBG_871X("==> " FUNC_ADPT_FMT " entry....\n", FUNC_ADPT_ARG(padapter));
-
-	if (padapter) {
-		pnetdev = padapter->pnetdev;
-		pwrpriv = adapter_to_pwrctl(padapter);
-	} else {
-		pdbgpriv->dbg_resume_error_cnt++;
-		ret = -1;
-		goto exit;
-	}
-
-	if (padapter->bDriverStopped || padapter->bSurpriseRemoved) {
-		DBG_871X("%s pdapter %p bDriverStopped %d bSurpriseRemoved %d\n",
-				__func__, padapter, padapter->bDriverStopped,
-				padapter->bSurpriseRemoved);
-		goto exit;
-	}
-
-#ifdef CONFIG_PNO_SUPPORT
-	pwrpriv->pno_in_resume = true;
-#endif
-
-	if (pwrpriv->wowlan_mode) {
-		rtw_set_ps_mode(padapter, PS_MODE_ACTIVE, 0, 0, "WOWLAN");
-
-		pwrpriv->bFwCurrentInPSMode = false;
-
-		if (padapter->intf_stop)
-			padapter->intf_stop(padapter);
-
-		if (padapter->HalFunc.clear_interrupt)
-			padapter->HalFunc.clear_interrupt(padapter);
-
-		/* if (sdio_alloc_irq(adapter_to_dvobj(padapter)) != _SUCCESS) { */
-		if ((padapter->intf_alloc_irq) && (padapter->intf_alloc_irq(adapter_to_dvobj(padapter)) != _SUCCESS)) {
-			ret = -1;
-			RT_TRACE(_module_hci_intfs_c_, _drv_err_, ("%s: sdio_alloc_irq Failed!!\n", __func__));
-			goto exit;
-		}
-
-		/* Disable WOW, set H2C command */
-		poidparam.subcode = WOWLAN_DISABLE;
-		padapter->HalFunc.SetHwRegHandler(padapter, HW_VAR_WOWLAN, (u8 *)&poidparam);
-
-		psta = rtw_get_stainfo(&padapter->stapriv, get_bssid(&padapter->mlmepriv));
-		if (psta)
-			set_sta_rate(padapter, psta);
-
-		padapter->bDriverStopped = false;
-		DBG_871X("%s: wowmode resuming, DriverStopped:%d\n", __func__, padapter->bDriverStopped);
-		rtw_start_drv_threads(padapter);
-
-		if (padapter->intf_start)
-			padapter->intf_start(padapter);
-
-		/*  start netif queue */
-		if (pnetdev) {
-			if (!rtw_netif_queue_stopped(pnetdev))
-				rtw_netif_start_queue(pnetdev);
-			else
-				rtw_netif_wake_queue(pnetdev);
-		}
-	} else {
-		DBG_871X_LEVEL(_drv_always_, "%s: ### ERROR ### wowlan_mode =%d\n", __func__, pwrpriv->wowlan_mode);
-	}
-
-	if (padapter->pid[1] != 0) {
-		DBG_871X("pid[1]:%d\n", padapter->pid[1]);
-		rtw_signal_process(padapter->pid[1], SIGUSR2);
-	}
-
-	if (rtw_chk_roam_flags(padapter, RTW_ROAM_ON_RESUME)) {
-		if (pwrpriv->wowlan_wake_reason == FWDecisionDisconnect ||
-			pwrpriv->wowlan_wake_reason == Rx_DisAssoc ||
-			pwrpriv->wowlan_wake_reason == Rx_DeAuth) {
-			DBG_871X("%s: disconnect reason: %02x\n", __func__,
-						pwrpriv->wowlan_wake_reason);
-			rtw_indicate_disconnect(padapter);
-
-			rtw_sta_media_status_rpt(padapter,
-				rtw_get_stainfo(&padapter->stapriv,
-					get_bssid(&padapter->mlmepriv)), 0);
-
-			rtw_free_assoc_resources(padapter, 1);
-			pmlmeinfo->state = WIFI_FW_NULL_STATE;
-
-		} else {
-			DBG_871X("%s: do roaming\n", __func__);
-			rtw_roaming(padapter, NULL);
-		}
-	}
-
-	if (pwrpriv->wowlan_mode) {
-		pwrpriv->bips_processing = false;
-		_set_timer(&padapter->mlmepriv.dynamic_chk_timer, 2000);
-	} else {
-		DBG_871X_LEVEL(_drv_always_, "do not reset timer\n");
-	}
-=======
 	rtw_suspend_normal(padapter);
->>>>>>> 7d2a07b7
 
 	netdev_dbg(padapter->pnetdev, "rtw suspend success in %d ms\n",
 		   jiffies_to_msecs(jiffies - start_time));
 
 exit:
-<<<<<<< HEAD
-	DBG_871X("<== " FUNC_ADPT_FMT " exit....\n", FUNC_ADPT_ARG(padapter));
-	return ret;
-}
-#endif /* ifdef CONFIG_WOWLAN */
-
-#ifdef CONFIG_AP_WOWLAN
-int rtw_resume_process_ap_wow(struct adapter *padapter)
-{
-	struct net_device *pnetdev = padapter->pnetdev;
-	struct pwrctrl_priv *pwrpriv = adapter_to_pwrctl(padapter);
-	struct dvobj_priv *psdpriv = padapter->dvobj;
-	struct debug_priv *pdbgpriv = &psdpriv->drv_dbg;
-	struct wowlan_ioctl_param poidparam;
-	int ret = _SUCCESS;
-
-	DBG_871X("==> " FUNC_ADPT_FMT " entry....\n", FUNC_ADPT_ARG(padapter));
-
-	if (padapter) {
-		pnetdev = padapter->pnetdev;
-		pwrpriv = adapter_to_pwrctl(padapter);
-	} else {
-		pdbgpriv->dbg_resume_error_cnt++;
-		ret = -1;
-		goto exit;
-	}
-
-	rtw_set_ps_mode(padapter, PS_MODE_ACTIVE, 0, 0, "AP-WOWLAN");
-
-	pwrpriv->bFwCurrentInPSMode = false;
-
-	rtw_hal_disable_interrupt(padapter);
-
-	if (padapter->HalFunc.clear_interrupt)
-		padapter->HalFunc.clear_interrupt(padapter);
-
-	/* if (sdio_alloc_irq(adapter_to_dvobj(padapter)) != _SUCCESS) { */
-	if ((padapter->intf_alloc_irq) && (padapter->intf_alloc_irq(adapter_to_dvobj(padapter)) != _SUCCESS)) {
-		ret = -1;
-		RT_TRACE(_module_hci_intfs_c_, _drv_err_, ("%s: sdio_alloc_irq Failed!!\n", __func__));
-		goto exit;
-	}
-
-	/* Disable WOW, set H2C command */
-	poidparam.subcode = WOWLAN_AP_DISABLE;
-	padapter->HalFunc.SetHwRegHandler(padapter,
-		HW_VAR_AP_WOWLAN, (u8 *)&poidparam);
-	pwrpriv->wowlan_ap_mode = false;
-
-	padapter->bDriverStopped = false;
-	DBG_871X("%s: wowmode resuming, DriverStopped:%d\n", __func__, padapter->bDriverStopped);
-	rtw_start_drv_threads(padapter);
-
-	if (padapter->intf_start)
-		padapter->intf_start(padapter);
-
-	/*  start netif queue */
-	if (pnetdev) {
-		if (!rtw_netif_queue_stopped(pnetdev))
-			rtw_netif_start_queue(pnetdev);
-		else
-			rtw_netif_wake_queue(pnetdev);
-	}
-
-	if (padapter->pid[1] != 0) {
-		DBG_871X("pid[1]:%d\n", padapter->pid[1]);
-		rtw_signal_process(padapter->pid[1], SIGUSR2);
-	}
-
-	pwrpriv->bips_processing = false;
-	_set_timer(&padapter->mlmepriv.dynamic_chk_timer, 2000);
-=======
->>>>>>> 7d2a07b7
 
 	return;
 }
@@ -1682,10 +1245,6 @@
 
 	if (padapter->pid[1] != 0)
 		rtw_signal_process(padapter->pid[1], SIGUSR2);
-<<<<<<< HEAD
-	}
-=======
->>>>>>> 7d2a07b7
 
 	if (check_fwstate(pmlmepriv, WIFI_STATION_STATE)) {
 		if (rtw_chk_roam_flags(padapter, RTW_ROAM_ON_RESUME))
@@ -1704,47 +1263,17 @@
 	unsigned long start_time = jiffies;
 	struct pwrctrl_priv *pwrpriv = adapter_to_pwrctl(padapter);
 
-<<<<<<< HEAD
-	DBG_871X_LEVEL(_drv_always_, "resume start\n");
-	DBG_871X("==> %s (%s:%d)\n", __func__, current->comm, current->pid);
-
-	if (check_fwstate(pmlmepriv, WIFI_STATION_STATE)) {
-	#ifdef CONFIG_WOWLAN
-		if (pwrpriv->wowlan_mode)
-			rtw_resume_process_wow(padapter);
-		else
-			rtw_resume_process_normal(padapter);
-	#else
-		rtw_resume_process_normal(padapter);
-	#endif
-
-	} else if (check_fwstate(pmlmepriv, WIFI_AP_STATE)) {
-	#ifdef CONFIG_AP_WOWLAN
-		rtw_resume_process_ap_wow(padapter);
-	#else
-		rtw_resume_process_normal(padapter);
-	#endif /* CONFIG_AP_WOWLAN */
-	} else {
-		rtw_resume_process_normal(padapter);
-	}
-=======
 	netdev_dbg(padapter->pnetdev, "resume start\n");
 
 	rtw_resume_process_normal(padapter);
->>>>>>> 7d2a07b7
 
 	hal_btcoex_SuspendNotify(padapter, 0);
 
 	if (pwrpriv) {
 		pwrpriv->bInSuspend = false;
 	}
-<<<<<<< HEAD
-	DBG_871X_LEVEL(_drv_always_, "%s:%d in %d ms\n", __func__, ret,
-		jiffies_to_msecs(jiffies - start_time));
-=======
 	netdev_dbg(padapter->pnetdev, "%s:%d in %d ms\n", __func__, ret,
 		   jiffies_to_msecs(jiffies - start_time));
->>>>>>> 7d2a07b7
 
 	return ret;
 }