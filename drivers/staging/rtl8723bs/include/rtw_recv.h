--- conflicted
+++ resolved
@@ -368,13 +368,8 @@
 extern void rtw_free_recvframe_queue(struct __queue *pframequeue,  struct __queue *pfree_recv_queue);
 u32 rtw_free_uc_swdec_pending_queue(struct adapter *adapter);
 
-<<<<<<< HEAD
-sint rtw_enqueue_recvbuf_to_head(struct recv_buf *precvbuf, struct __queue *queue);
-sint rtw_enqueue_recvbuf(struct recv_buf *precvbuf, struct __queue *queue);
-=======
 signed int rtw_enqueue_recvbuf_to_head(struct recv_buf *precvbuf, struct __queue *queue);
 signed int rtw_enqueue_recvbuf(struct recv_buf *precvbuf, struct __queue *queue);
->>>>>>> 7d2a07b7
 struct recv_buf *rtw_dequeue_recvbuf(struct __queue *queue);
 
 void rtw_reordering_ctrl_timeout_handler(struct timer_list *t);
@@ -399,11 +394,7 @@
 
 }
 
-<<<<<<< HEAD
-static inline u8 *recvframe_pull(union recv_frame *precvframe, sint sz)
-=======
 static inline u8 *recvframe_pull(union recv_frame *precvframe, signed int sz)
->>>>>>> 7d2a07b7
 {
 	/*  rx_data += sz; move rx_data sz bytes  hereafter */
 
@@ -428,11 +419,7 @@
 
 }
 
-<<<<<<< HEAD
-static inline u8 *recvframe_put(union recv_frame *precvframe, sint sz)
-=======
 static inline u8 *recvframe_put(union recv_frame *precvframe, signed int sz)
->>>>>>> 7d2a07b7
 {
 	/*  rx_tai += sz; move rx_tail sz bytes  hereafter */
 
@@ -461,11 +448,7 @@
 
 
 
-<<<<<<< HEAD
-static inline u8 *recvframe_pull_tail(union recv_frame *precvframe, sint sz)
-=======
 static inline u8 *recvframe_pull_tail(union recv_frame *precvframe, signed int sz)
->>>>>>> 7d2a07b7
 {
 	/*  rmv data from rx_tail (by yitsen) */
 
@@ -499,11 +482,7 @@
 
 }
 
-<<<<<<< HEAD
-static inline sint get_recvframe_len(union recv_frame *precvframe)
-=======
 static inline signed int get_recvframe_len(union recv_frame *precvframe)
->>>>>>> 7d2a07b7
 {
 	return precvframe->u.hdr.len;
 }
