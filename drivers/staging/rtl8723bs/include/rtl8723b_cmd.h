/* SPDX-License-Identifier: GPL-2.0 */
/******************************************************************************
 *
 * Copyright(c) 2007 - 2012 Realtek Corporation. All rights reserved.
 *
 ******************************************************************************/
#ifndef __RTL8723B_CMD_H__
#define __RTL8723B_CMD_H__

/*  */
/*     H2C CMD DEFINITION    ------------------------------------------------ */
/*  */

<<<<<<< HEAD
enum h2c_cmd_8723B {
=======
enum {
>>>>>>> 7d2a07b7
	/* Common Class: 000 */
	H2C_8723B_RSVD_PAGE = 0x00,
	H2C_8723B_MEDIA_STATUS_RPT = 0x01,
	H2C_8723B_SCAN_ENABLE = 0x02,
	H2C_8723B_KEEP_ALIVE = 0x03,
	H2C_8723B_DISCON_DECISION = 0x04,
	H2C_8723B_PSD_OFFLOAD = 0x05,
	H2C_8723B_AP_OFFLOAD = 0x08,
	H2C_8723B_BCN_RSVDPAGE = 0x09,
	H2C_8723B_PROBERSP_RSVDPAGE = 0x0A,
	H2C_8723B_FCS_RSVDPAGE = 0x10,
	H2C_8723B_FCS_INFO = 0x11,
	H2C_8723B_AP_WOW_GPIO_CTRL = 0x13,

	/* PoweSave Class: 001 */
	H2C_8723B_SET_PWR_MODE = 0x20,
	H2C_8723B_PS_TUNING_PARA = 0x21,
	H2C_8723B_PS_TUNING_PARA2 = 0x22,
	H2C_8723B_P2P_LPS_PARAM = 0x23,
	H2C_8723B_P2P_PS_OFFLOAD = 0x24,
	H2C_8723B_PS_SCAN_ENABLE = 0x25,
	H2C_8723B_SAP_PS_ = 0x26,
	H2C_8723B_INACTIVE_PS_ = 0x27, /* Inactive_PS */
	H2C_8723B_FWLPS_IN_IPS_ = 0x28,

	/* Dynamic Mechanism Class: 010 */
	H2C_8723B_MACID_CFG = 0x40,
	H2C_8723B_TXBF = 0x41,
	H2C_8723B_RSSI_SETTING = 0x42,
	H2C_8723B_AP_REQ_TXRPT = 0x43,
	H2C_8723B_INIT_RATE_COLLECT = 0x44,

	/* BT Class: 011 */
	H2C_8723B_B_TYPE_TDMA = 0x60,
	H2C_8723B_BT_INFO = 0x61,
	H2C_8723B_FORCE_BT_TXPWR = 0x62,
	H2C_8723B_BT_IGNORE_WLANACT = 0x63,
	H2C_8723B_DAC_SWING_VALUE = 0x64,
	H2C_8723B_ANT_SEL_RSV = 0x65,
	H2C_8723B_WL_OPMODE = 0x66,
	H2C_8723B_BT_MP_OPER = 0x67,
	H2C_8723B_BT_CONTROL = 0x68,
	H2C_8723B_BT_WIFI_CTRL = 0x69,
	H2C_8723B_BT_FW_PATCH = 0x6A,
	H2C_8723B_BT_WLAN_CALIBRATION = 0x6D,

	/* WOWLAN Class: 100 */
	H2C_8723B_WOWLAN = 0x80,
	H2C_8723B_REMOTE_WAKE_CTRL = 0x81,
	H2C_8723B_AOAC_GLOBAL_INFO = 0x82,
	H2C_8723B_AOAC_RSVD_PAGE = 0x83,
	H2C_8723B_AOAC_RSVD_PAGE2 = 0x84,
	H2C_8723B_D0_SCAN_OFFLOAD_CTRL = 0x85,
	H2C_8723B_D0_SCAN_OFFLOAD_INFO = 0x86,
	H2C_8723B_CHNL_SWITCH_OFFLOAD = 0x87,

	H2C_8723B_RESET_TSF = 0xC0,
	H2C_8723B_MAXID,
};
/*  */
/*     H2C CMD CONTENT    -------------------------------------------------- */
/*  */
/* _RSVDPAGE_LOC_CMD_0x00 */
#define SET_8723B_H2CCMD_RSVDPAGE_LOC_PROBE_RSP(__pH2CCmd, __Value)			SET_BITS_TO_LE_1BYTE_8BIT(__pH2CCmd, 0, 8, __Value)
#define SET_8723B_H2CCMD_RSVDPAGE_LOC_PSPOLL(__pH2CCmd, __Value)				SET_BITS_TO_LE_1BYTE_8BIT((__pH2CCmd)+1, 0, 8, __Value)
#define SET_8723B_H2CCMD_RSVDPAGE_LOC_NULL_DATA(__pH2CCmd, __Value)			SET_BITS_TO_LE_1BYTE_8BIT((__pH2CCmd)+2, 0, 8, __Value)
#define SET_8723B_H2CCMD_RSVDPAGE_LOC_QOS_NULL_DATA(__pH2CCmd, __Value)		SET_BITS_TO_LE_1BYTE_8BIT((__pH2CCmd)+3, 0, 8, __Value)
#define SET_8723B_H2CCMD_RSVDPAGE_LOC_BT_QOS_NULL_DATA(__pH2CCmd, __Value)	SET_BITS_TO_LE_1BYTE_8BIT((__pH2CCmd)+4, 0, 8, __Value)

/* _MEDIA_STATUS_RPT_PARM_CMD_0x01 */
#define SET_8723B_H2CCMD_MSRRPT_PARM_OPMODE(__pH2CCmd, __Value)				SET_BITS_TO_LE_1BYTE(__pH2CCmd, 0, 1, __Value)
#define SET_8723B_H2CCMD_MSRRPT_PARM_MACID_IND(__pH2CCmd, __Value)			SET_BITS_TO_LE_1BYTE(__pH2CCmd, 1, 1, __Value)
#define SET_8723B_H2CCMD_MSRRPT_PARM_MACID(__pH2CCmd, __Value)				SET_BITS_TO_LE_1BYTE_8BIT(__pH2CCmd+1, 0, 8, __Value)
#define SET_8723B_H2CCMD_MSRRPT_PARM_MACID_END(__pH2CCmd, __Value)			SET_BITS_TO_LE_1BYTE_8BIT(__pH2CCmd+2, 0, 8, __Value)

/* _KEEP_ALIVE_CMD_0x03 */
#define SET_8723B_H2CCMD_KEEPALIVE_PARM_ENABLE(__pH2CCmd, __Value)			SET_BITS_TO_LE_1BYTE(__pH2CCmd, 0, 1, __Value)
#define SET_8723B_H2CCMD_KEEPALIVE_PARM_ADOPT(__pH2CCmd, __Value)				SET_BITS_TO_LE_1BYTE(__pH2CCmd, 1, 1, __Value)
#define SET_8723B_H2CCMD_KEEPALIVE_PARM_PKT_TYPE(__pH2CCmd, __Value)			SET_BITS_TO_LE_1BYTE(__pH2CCmd, 2, 1, __Value)
#define SET_8723B_H2CCMD_KEEPALIVE_PARM_CHECK_PERIOD(__pH2CCmd, __Value)		SET_BITS_TO_LE_1BYTE_8BIT(__pH2CCmd+1, 0, 8, __Value)

/* _DISCONNECT_DECISION_CMD_0x04 */
#define SET_8723B_H2CCMD_DISCONDECISION_PARM_ENABLE(__pH2CCmd, __Value)			SET_BITS_TO_LE_1BYTE(__pH2CCmd, 0, 1, __Value)
#define SET_8723B_H2CCMD_DISCONDECISION_PARM_ADOPT(__pH2CCmd, __Value)			SET_BITS_TO_LE_1BYTE(__pH2CCmd, 1, 1, __Value)
#define SET_8723B_H2CCMD_DISCONDECISION_PARM_CHECK_PERIOD(__pH2CCmd, __Value)	SET_BITS_TO_LE_1BYTE_8BIT(__pH2CCmd+1, 0, 8, __Value)
#define SET_8723B_H2CCMD_DISCONDECISION_PARM_TRY_PKT_NUM(__pH2CCmd, __Value)	SET_BITS_TO_LE_1BYTE_8BIT(__pH2CCmd+2, 0, 8, __Value)

/*  _PWR_MOD_CMD_0x20 */
#define SET_8723B_H2CCMD_PWRMODE_PARM_MODE(__pH2CCmd, __Value)				SET_BITS_TO_LE_1BYTE_8BIT(__pH2CCmd, 0, 8, __Value)
#define SET_8723B_H2CCMD_PWRMODE_PARM_RLBM(__pH2CCmd, __Value)				SET_BITS_TO_LE_1BYTE((__pH2CCmd)+1, 0, 4, __Value)
#define SET_8723B_H2CCMD_PWRMODE_PARM_SMART_PS(__pH2CCmd, __Value)			SET_BITS_TO_LE_1BYTE((__pH2CCmd)+1, 4, 4, __Value)
#define SET_8723B_H2CCMD_PWRMODE_PARM_BCN_PASS_TIME(__pH2CCmd, __Value)		SET_BITS_TO_LE_1BYTE_8BIT((__pH2CCmd)+2, 0, 8, __Value)
#define SET_8723B_H2CCMD_PWRMODE_PARM_ALL_QUEUE_UAPSD(__pH2CCmd, __Value)	SET_BITS_TO_LE_1BYTE_8BIT((__pH2CCmd)+3, 0, 8, __Value)
#define SET_8723B_H2CCMD_PWRMODE_PARM_PWR_STATE(__pH2CCmd, __Value)			SET_BITS_TO_LE_1BYTE_8BIT((__pH2CCmd)+4, 0, 8, __Value)
#define SET_8723B_H2CCMD_PWRMODE_PARM_BYTE5(__pH2CCmd, __Value)				SET_BITS_TO_LE_1BYTE_8BIT((__pH2CCmd)+5, 0, 8, __Value)

#define GET_8723B_H2CCMD_PWRMODE_PARM_MODE(__pH2CCmd)					LE_BITS_TO_1BYTE(__pH2CCmd, 0, 8)

/*  _PS_TUNE_PARAM_CMD_0x21 */
#define SET_8723B_H2CCMD_PSTUNE_PARM_BCN_TO_LIMIT(__pH2CCmd, __Value)			SET_BITS_TO_LE_1BYTE(__pH2CCmd, 0, 8, __Value)
#define SET_8723B_H2CCMD_PSTUNE_PARM_DTIM_TIMEOUT(__pH2CCmd, __Value)			SET_BITS_TO_LE_1BYTE(__pH2CCmd+1, 0, 8, __Value)
#define SET_8723B_H2CCMD_PSTUNE_PARM_ADOPT(__pH2CCmd, __Value)			SET_BITS_TO_LE_1BYTE(__pH2CCmd+2, 0, 1, __Value)
#define SET_8723B_H2CCMD_PSTUNE_PARM_PS_TIMEOUT(__pH2CCmd, __Value)			SET_BITS_TO_LE_1BYTE(__pH2CCmd+2, 1, 7, __Value)
#define SET_8723B_H2CCMD_PSTUNE_PARM_DTIM_PERIOD(__pH2CCmd, __Value)			SET_BITS_TO_LE_1BYTE(__pH2CCmd+3, 0, 8, __Value)

/* _MACID_CFG_CMD_0x40 */
#define SET_8723B_H2CCMD_MACID_CFG_MACID(__pH2CCmd, __Value)		SET_BITS_TO_LE_1BYTE(__pH2CCmd, 0, 8, __Value)
#define SET_8723B_H2CCMD_MACID_CFG_RAID(__pH2CCmd, __Value)		SET_BITS_TO_LE_1BYTE(__pH2CCmd+1, 0, 5, __Value)
#define SET_8723B_H2CCMD_MACID_CFG_SGI_EN(__pH2CCmd, __Value)		SET_BITS_TO_LE_1BYTE(__pH2CCmd+1, 7, 1, __Value)
#define SET_8723B_H2CCMD_MACID_CFG_BW(__pH2CCmd, __Value)		SET_BITS_TO_LE_1BYTE(__pH2CCmd+2, 0, 2, __Value)
#define SET_8723B_H2CCMD_MACID_CFG_NO_UPDATE(__pH2CCmd, __Value)		SET_BITS_TO_LE_1BYTE(__pH2CCmd+2, 3, 1, __Value)
#define SET_8723B_H2CCMD_MACID_CFG_VHT_EN(__pH2CCmd, __Value)		SET_BITS_TO_LE_1BYTE(__pH2CCmd+2, 4, 2, __Value)
#define SET_8723B_H2CCMD_MACID_CFG_DISPT(__pH2CCmd, __Value)		SET_BITS_TO_LE_1BYTE(__pH2CCmd+2, 6, 1, __Value)
#define SET_8723B_H2CCMD_MACID_CFG_DISRA(__pH2CCmd, __Value)		SET_BITS_TO_LE_1BYTE(__pH2CCmd+2, 7, 1, __Value)
#define SET_8723B_H2CCMD_MACID_CFG_RATE_MASK0(__pH2CCmd, __Value)		SET_BITS_TO_LE_1BYTE(__pH2CCmd+3, 0, 8, __Value)
#define SET_8723B_H2CCMD_MACID_CFG_RATE_MASK1(__pH2CCmd, __Value)		SET_BITS_TO_LE_1BYTE(__pH2CCmd+4, 0, 8, __Value)
#define SET_8723B_H2CCMD_MACID_CFG_RATE_MASK2(__pH2CCmd, __Value)		SET_BITS_TO_LE_1BYTE(__pH2CCmd+5, 0, 8, __Value)
#define SET_8723B_H2CCMD_MACID_CFG_RATE_MASK3(__pH2CCmd, __Value)		SET_BITS_TO_LE_1BYTE(__pH2CCmd+6, 0, 8, __Value)

/* _RSSI_SETTING_CMD_0x42 */
#define SET_8723B_H2CCMD_RSSI_SETTING_MACID(__pH2CCmd, __Value)		SET_BITS_TO_LE_1BYTE(__pH2CCmd, 0, 8, __Value)
#define SET_8723B_H2CCMD_RSSI_SETTING_RSSI(__pH2CCmd, __Value)		SET_BITS_TO_LE_1BYTE(__pH2CCmd+2, 0, 7, __Value)
#define SET_8723B_H2CCMD_RSSI_SETTING_ULDL_STATE(__pH2CCmd, __Value)		SET_BITS_TO_LE_1BYTE(__pH2CCmd+3, 0, 8, __Value)

/*  _AP_REQ_TXRPT_CMD_0x43 */
#define SET_8723B_H2CCMD_APREQRPT_PARM_MACID1(__pH2CCmd, __Value)		SET_BITS_TO_LE_1BYTE(__pH2CCmd, 0, 8, __Value)
#define SET_8723B_H2CCMD_APREQRPT_PARM_MACID2(__pH2CCmd, __Value)		SET_BITS_TO_LE_1BYTE(__pH2CCmd+1, 0, 8, __Value)

/*  _FORCE_BT_TXPWR_CMD_0x62 */
#define SET_8723B_H2CCMD_BT_PWR_IDX(__pH2CCmd, __Value)							SET_BITS_TO_LE_1BYTE_8BIT(__pH2CCmd, 0, 8, __Value)

/*  _FORCE_BT_MP_OPER_CMD_0x67 */
#define SET_8723B_H2CCMD_BT_MPOPER_VER(__pH2CCmd, __Value)							SET_BITS_TO_LE_1BYTE(__pH2CCmd, 0, 4, __Value)
#define SET_8723B_H2CCMD_BT_MPOPER_REQNUM(__pH2CCmd, __Value)							SET_BITS_TO_LE_1BYTE(__pH2CCmd, 4, 4, __Value)
#define SET_8723B_H2CCMD_BT_MPOPER_IDX(__pH2CCmd, __Value)							SET_BITS_TO_LE_1BYTE(__pH2CCmd+1, 0, 8, __Value)
#define SET_8723B_H2CCMD_BT_MPOPER_PARAM1(__pH2CCmd, __Value)							SET_BITS_TO_LE_1BYTE(__pH2CCmd+2, 0, 8, __Value)
#define SET_8723B_H2CCMD_BT_MPOPER_PARAM2(__pH2CCmd, __Value)							SET_BITS_TO_LE_1BYTE(__pH2CCmd+3, 0, 8, __Value)
#define SET_8723B_H2CCMD_BT_MPOPER_PARAM3(__pH2CCmd, __Value)							SET_BITS_TO_LE_1BYTE(__pH2CCmd+4, 0, 8, __Value)

/*  _BT_FW_PATCH_0x6A */
#define SET_8723B_H2CCMD_BT_FW_PATCH_SIZE(__pH2CCmd, __Value)					SET_BITS_TO_LE_2BYTE((u8 *)(__pH2CCmd), 0, 16, __Value)
#define SET_8723B_H2CCMD_BT_FW_PATCH_ADDR0(__pH2CCmd, __Value)					SET_BITS_TO_LE_1BYTE((__pH2CCmd)+2, 0, 8, __Value)
#define SET_8723B_H2CCMD_BT_FW_PATCH_ADDR1(__pH2CCmd, __Value)					SET_BITS_TO_LE_1BYTE((__pH2CCmd)+3, 0, 8, __Value)
#define SET_8723B_H2CCMD_BT_FW_PATCH_ADDR2(__pH2CCmd, __Value)					SET_BITS_TO_LE_1BYTE((__pH2CCmd)+4, 0, 8, __Value)
#define SET_8723B_H2CCMD_BT_FW_PATCH_ADDR3(__pH2CCmd, __Value)					SET_BITS_TO_LE_1BYTE((__pH2CCmd)+5, 0, 8, __Value)

/*  */
/*     Function Statement     -------------------------------------------------- */
/*  */

/*  host message to firmware cmd */
void rtl8723b_set_FwPwrMode_cmd(struct adapter *padapter, u8 Mode);
void rtl8723b_set_FwJoinBssRpt_cmd(struct adapter *padapter, u8 mstatus);
void rtl8723b_set_rssi_cmd(struct adapter *padapter, u8 *param);
void rtl8723b_Add_RateATid(struct adapter *padapter, u32 bitmap, u8 *arg, u8 rssi_level);
void rtl8723b_fw_try_ap_cmd(struct adapter *padapter, u32 need_ack);
/* s32 rtl8723b_set_lowpwr_lps_cmd(struct adapter *padapter, u8 enable); */
void rtl8723b_set_FwPsTuneParam_cmd(struct adapter *padapter);
void rtl8723b_set_FwMacIdConfig_cmd(struct adapter *padapter, u8 mac_id, u8 raid, u8 bw, u8 sgi, u32 mask);
void rtl8723b_set_FwMediaStatusRpt_cmd(struct adapter *padapter, u8 mstatus, u8 macid);
void rtl8723b_download_rsvd_page(struct adapter *padapter, u8 mstatus);
void rtl8723b_download_BTCoex_AP_mode_rsvd_page(struct adapter *padapter);

void CheckFwRsvdPageContent(struct adapter *padapter);

void rtl8723b_set_FwPwrModeInIPS_cmd(struct adapter *padapter, u8 cmd_param);

s32 FillH2CCmd8723B(struct adapter *padapter, u8 ElementID, u32 CmdLen, u8 *pCmdBuffer);

#define FillH2CCmd FillH2CCmd8723B
#endif<|MERGE_RESOLUTION|>--- conflicted
+++ resolved
@@ -11,11 +11,7 @@
 /*     H2C CMD DEFINITION    ------------------------------------------------ */
 /*  */
 
-<<<<<<< HEAD
-enum h2c_cmd_8723B {
-=======
 enum {
->>>>>>> 7d2a07b7
 	/* Common Class: 000 */
 	H2C_8723B_RSVD_PAGE = 0x00,
 	H2C_8723B_MEDIA_STATUS_RPT = 0x01,
