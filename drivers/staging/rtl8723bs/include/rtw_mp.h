/* SPDX-License-Identifier: GPL-2.0 */
/******************************************************************************
 *
 * Copyright(c) 2007 - 2011 Realtek Corporation. All rights reserved.
 *
 ******************************************************************************/
#ifndef _RTW_MP_H_
#define _RTW_MP_H_

#define MAX_MP_XMITBUF_SZ	2048
#define NR_MP_XMITFRAME		8

struct mp_xmit_frame {
	struct list_head	list;

	struct pkt_attrib attrib;

	struct sk_buff *pkt;

	int frame_tag;

	struct adapter *padapter;

	uint mem[(MAX_MP_XMITBUF_SZ >> 2)];
};

struct mp_wiparam {
	u32 bcompleted;
	u32 act_type;
	u32 io_offset;
	u32 io_value;
};

<<<<<<< HEAD
typedef void(*wi_act_func)(void* padapter);

=======
>>>>>>> 7d2a07b7
struct mp_tx {
	u8 stop;
	u32 count, sended;
	u8 payload;
	struct pkt_attrib attrib;
	/* struct tx_desc desc; */
	/* u8 resvdtx[7]; */
	u8 desc[TXDESC_SIZE];
	u8 *pallocated_buf;
	u8 *buf;
	u32 buf_size, write_size;
	void *PktTxThread;
};

#define MP_MAX_LINES		1000
#define MP_MAX_LINES_BYTES	256

typedef void (*MPT_WORK_ITEM_HANDLER)(void *Adapter);
<<<<<<< HEAD
typedef struct _MPT_CONTEXT {
=======
struct mpt_context {
>>>>>>> 7d2a07b7
	/*  Indicate if we have started Mass Production Test. */
	bool			bMassProdTest;

	/*  Indicate if the driver is unloading or unloaded. */
	bool			bMptDrvUnload;

	struct timer_list			MPh2c_timeout_timer;
/*  Event used to sync H2c for BT control */

	bool		MptH2cRspEvent;
	bool		MptBtC2hEvent;
	bool		bMPh2c_timeout;

	/* 8190 PCI does not support NDIS_WORK_ITEM. */
	/*  Work Item for Mass Production Test. */
	/* NDIS_WORK_ITEM	MptWorkItem; */
/* 	RT_WORK_ITEM		MptWorkItem; */
	/*  Event used to sync the case unloading driver and MptWorkItem is still in progress. */
/* 	NDIS_EVENT		MptWorkItemEvent; */
	/*  To protect the following variables. */
/* 	NDIS_SPIN_LOCK		MptWorkItemSpinLock; */
	/*  Indicate a MptWorkItem is scheduled and not yet finished. */
	bool			bMptWorkItemInProgress;
	/*  An instance which implements function and context of MptWorkItem. */
	MPT_WORK_ITEM_HANDLER	CurrMptAct;

	/*  1 =Start, 0 =Stop from UI. */
	u32 		MptTestStart;
	/*  _TEST_MODE, defined in MPT_Req2.h */
	u32 		MptTestItem;
	/*  Variable needed in each implementation of CurrMptAct. */
	u32 		MptActType;	/*  Type of action performed in CurrMptAct. */
	/*  The Offset of IO operation is depend of MptActType. */
	u32 		MptIoOffset;
	/*  The Value of IO operation is depend of MptActType. */
	u32 		MptIoValue;
	/*  The RfPath of IO operation is depend of MptActType. */
	u32 		MptRfPath;

	enum wireless_mode		MptWirelessModeToSw;	/*  Wireless mode to switch. */
	u8 	MptChannelToSw;		/*  Channel to switch. */
	u8 	MptInitGainToSet;	/*  Initial gain to set. */
	u32 		MptBandWidth;		/*  bandwidth to switch. */
	u32 		MptRateIndex;		/*  rate index. */
	/*  Register value kept for Single Carrier Tx test. */
	u8 	btMpCckTxPower;
	/*  Register value kept for Single Carrier Tx test. */
	u8 	btMpOfdmTxPower;
	/*  For MP Tx Power index */
	u8 	TxPwrLevel[2];	/*  rf-A, rf-B */
	u32 		RegTxPwrLimit;
	/*  Content of RCR Register for Mass Production Test. */
	u32 		MptRCR;
	/*  true if we only receive packets with specific pattern. */
	bool			bMptFilterPattern;
	/*  Rx OK count, statistics used in Mass Production Test. */
	u32 		MptRxOkCnt;
	/*  Rx CRC32 error count, statistics used in Mass Production Test. */
	u32 		MptRxCrcErrCnt;

	bool			bCckContTx;	/*  true if we are in CCK Continuous Tx test. */
	bool			bOfdmContTx;	/*  true if we are in OFDM Continuous Tx test. */
	bool			bStartContTx;	/*  true if we have start Continuous Tx test. */
	/*  true if we are in Single Carrier Tx test. */
	bool			bSingleCarrier;
	/*  true if we are in Carrier Suppression Tx Test. */
	bool			bCarrierSuppression;
	/* true if we are in Single Tone Tx test. */
	bool			bSingleTone;

	/*  ACK counter asked by K.Y.. */
	bool			bMptEnableAckCounter;
	u32 		MptAckCounter;

	/*  SD3 Willis For 8192S to save 1T/2T RF table for ACUT	Only fro ACUT delete later ~~~! */
	/* s8		BufOfLines[2][MAX_LINES_HWCONFIG_TXT][MAX_BYTES_LINE_HWCONFIG_TXT]; */
	/* s8			BufOfLines[2][MP_MAX_LINES][MP_MAX_LINES_BYTES]; */
	/* s32			RfReadLine[2]; */

	u8 APK_bound[2];	/* for APK	path A/path B */
	bool		bMptIndexEven;

	u8 backup0xc50;
	u8 backup0xc58;
	u8 backup0xc30;
	u8 backup0x52_RF_A;
	u8 backup0x52_RF_B;

	u32 		backup0x58_RF_A;
	u32 		backup0x58_RF_B;

	u8 	h2cReqNum;
	u8 	c2hBuf[32];

    u8          btInBuf[100];
	u32 		mptOutLen;
    u8          mptOutBuf[100];

<<<<<<< HEAD
} MPT_CONTEXT, *PMPT_CONTEXT;
=======
};
>>>>>>> 7d2a07b7
/* endif */

/* E-Fuse */
#define EFUSE_MAP_SIZE		512

#define EFUSE_MAX_SIZE		512
/* end of E-Fuse */

/* define RTPRIV_IOCTL_MP					(SIOCIWFIRSTPRIV + 0x17) */
enum {
	WRITE_REG = 1,
	READ_REG,
	WRITE_RF,
	READ_RF,
	MP_START,
	MP_STOP,
	MP_RATE,
	MP_CHANNEL,
	MP_BANDWIDTH,
	MP_TXPOWER,
	MP_ANT_TX,
	MP_ANT_RX,
	MP_CTX,
	MP_QUERY,
	MP_ARX,
	MP_PSD,
	MP_PWRTRK,
	MP_THER,
	MP_IOCTL,
	EFUSE_GET,
	EFUSE_SET,
	MP_RESET_STATS,
	MP_DUMP,
	MP_PHYPARA,
	MP_SetRFPathSwh,
	MP_QueryDrvStats,
	MP_SetBT,
	CTA_TEST,
	MP_DISABLE_BT_COEXIST,
	MP_PwrCtlDM,
	MP_NULL,
	MP_GET_TXPOWER_INX,
};

struct mp_priv {
	struct adapter *papdater;

	/* Testing Flag */
	u32 mode;/* 0 for normal type packet, 1 for loopback packet (16bytes TXCMD) */

	u32 prev_fw_state;

	/* OID cmd handler */
	struct mp_wiparam workparam;
/* 	u8 act_in_progress; */

	/* Tx Section */
	u8 TID;
	u32 tx_pktcount;
	u32 pktInterval;
	struct mp_tx tx;

	/* Rx Section */
	u32 rx_bssidpktcount;
	u32 rx_pktcount;
	u32 rx_pktcount_filter_out;
	u32 rx_crcerrpktcount;
	u32 rx_pktloss;
	bool  rx_bindicatePkt;
	struct recv_stat rxstat;

	/* RF/BB relative */
	u8 channel;
	u8 bandwidth;
	u8 prime_channel_offset;
	u8 txpoweridx;
	u8 txpoweridx_b;
	u8 rateidx;
	u32 preamble;
/* 	u8 modem; */
	u32 CrystalCap;
/* 	u32 curr_crystalcap; */

	u16 antenna_tx;
	u16 antenna_rx;
/* 	u8 curr_rfpath; */

	u8 check_mp_pkt;

	u8 bSetTxPower;
/* 	uint ForcedDataRate; */
	u8 mp_dm;
	u8 mac_filter[ETH_ALEN];
	u8 bmac_filter;

	struct wlan_network mp_network;
	NDIS_802_11_MAC_ADDRESS network_macaddr;

	u8 *pallocated_mp_xmitframe_buf;
	u8 *pmp_xmtframe_buf;
	struct __queue free_mp_xmitqueue;
	u32 free_mp_xmitframe_cnt;
	bool bSetRxBssid;
	bool bTxBufCkFail;

	struct mpt_context MptCtx;

	u8 *TXradomBuffer;
};

<<<<<<< HEAD
typedef struct _IOCMD_STRUCT_ {
	u8 cmdclass;
	u16 value;
	u8 index;
} IOCMD_STRUCT;

struct rf_reg_param {
	u32 path;
	u32 offset;
	u32 value;
};

struct bb_reg_param {
	u32 offset;
	u32 value;
};

=======
>>>>>>> 7d2a07b7
#define LOWER	true
#define RAISE	false

/* Hardware Registers */
#define BB_REG_BASE_ADDR		0x800

#define MAX_RF_PATH_NUMS	RF_PATH_MAX

extern u8 mpdatarate[NumRates];

<<<<<<< HEAD
/* MP set force data rate base on the definition. */
enum MPT_RATE_INDEX {
	/* CCK rate. */
	MPT_RATE_1M = 0,	/* 0 */
	MPT_RATE_2M,
	MPT_RATE_55M,
	MPT_RATE_11M,	/* 3 */

	/* OFDM rate. */
	MPT_RATE_6M,	/* 4 */
	MPT_RATE_9M,
	MPT_RATE_12M,
	MPT_RATE_18M,
	MPT_RATE_24M,
	MPT_RATE_36M,
	MPT_RATE_48M,
	MPT_RATE_54M,	/* 11 */

	/* HT rate. */
	MPT_RATE_MCS0,	/* 12 */
	MPT_RATE_MCS1,
	MPT_RATE_MCS2,
	MPT_RATE_MCS3,
	MPT_RATE_MCS4,
	MPT_RATE_MCS5,
	MPT_RATE_MCS6,
	MPT_RATE_MCS7,	/* 19 */
	MPT_RATE_MCS8,
	MPT_RATE_MCS9,
	MPT_RATE_MCS10,
	MPT_RATE_MCS11,
	MPT_RATE_MCS12,
	MPT_RATE_MCS13,
	MPT_RATE_MCS14,
	MPT_RATE_MCS15,	/* 27 */
	/* VHT rate. Total: 20*/
	MPT_RATE_VHT1SS_MCS0 = 100,/*  To reserve MCS16~MCS31, the index starts from #100. */
	MPT_RATE_VHT1SS_MCS1, /*  #101 */
	MPT_RATE_VHT1SS_MCS2,
	MPT_RATE_VHT1SS_MCS3,
	MPT_RATE_VHT1SS_MCS4,
	MPT_RATE_VHT1SS_MCS5,
	MPT_RATE_VHT1SS_MCS6, /*  #106 */
	MPT_RATE_VHT1SS_MCS7,
	MPT_RATE_VHT1SS_MCS8,
	MPT_RATE_VHT1SS_MCS9,
	MPT_RATE_VHT2SS_MCS0,
	MPT_RATE_VHT2SS_MCS1, /*  #111 */
	MPT_RATE_VHT2SS_MCS2,
	MPT_RATE_VHT2SS_MCS3,
	MPT_RATE_VHT2SS_MCS4,
	MPT_RATE_VHT2SS_MCS5,
	MPT_RATE_VHT2SS_MCS6, /*  #116 */
	MPT_RATE_VHT2SS_MCS7,
	MPT_RATE_VHT2SS_MCS8,
	MPT_RATE_VHT2SS_MCS9,
	MPT_RATE_LAST
};

=======
>>>>>>> 7d2a07b7
#define MAX_TX_PWR_INDEX_N_MODE 64	/*  0x3F */

#define RX_PKT_BROADCAST	1
#define RX_PKT_DEST_ADDR	2
#define RX_PKT_PHY_MATCH	3

#define Mac_OFDM_OK			0x00000000
#define Mac_OFDM_Fail			0x10000000
#define Mac_OFDM_FasleAlarm	0x20000000
#define Mac_CCK_OK				0x30000000
#define Mac_CCK_Fail			0x40000000
#define Mac_CCK_FasleAlarm		0x50000000
#define Mac_HT_OK				0x60000000
#define Mac_HT_Fail			0x70000000
#define Mac_HT_FasleAlarm		0x90000000
#define Mac_DropPacket			0xA0000000

#define		REG_RF_BB_GAIN_OFFSET	0x7f
#define		RF_GAIN_OFFSET_MASK	0xfffff

/*  */
/* struct mp_xmit_frame *alloc_mp_xmitframe(struct mp_priv *pmp_priv); */
/* int free_mp_xmitframe(struct xmit_priv *pxmitpriv, struct mp_xmit_frame *pmp_xmitframe); */

s32 init_mp_priv(struct adapter *padapter);
void free_mp_priv(struct mp_priv *pmp_priv);
s32 MPT_InitializeAdapter(struct adapter *padapter, u8 Channel);
void MPT_DeInitAdapter(struct adapter *padapter);
s32 mp_start_test(struct adapter *padapter);
void mp_stop_test(struct adapter *padapter);

u32 _read_rfreg(struct adapter *padapter, u8 rfpath, u32 addr, u32 bitmask);
void _write_rfreg(struct adapter *padapter, u8 rfpath, u32 addr, u32 bitmask, u32 val);

u32 read_macreg(struct adapter *padapter, u32 addr, u32 sz);
void write_macreg(struct adapter *padapter, u32 addr, u32 val, u32 sz);
u32 read_bbreg(struct adapter *padapter, u32 addr, u32 bitmask);
void write_bbreg(struct adapter *padapter, u32 addr, u32 bitmask, u32 val);
u32 read_rfreg(struct adapter *padapter, u8 rfpath, u32 addr);
void write_rfreg(struct adapter *padapter, u8 rfpath, u32 addr, u32 val);

void SetChannel(struct adapter *padapter);
void SetBandwidth(struct adapter *padapter);
int SetTxPower(struct adapter *padapter);
void SetAntennaPathPower(struct adapter *padapter);
void SetDataRate(struct adapter *padapter);

void SetAntenna(struct adapter *padapter);

s32 SetThermalMeter(struct adapter *padapter, u8 target_ther);
void GetThermalMeter(struct adapter *padapter, u8 *value);

void SetContinuousTx(struct adapter *padapter, u8 bStart);
void SetSingleCarrierTx(struct adapter *padapter, u8 bStart);
void SetSingleToneTx(struct adapter *padapter, u8 bStart);
void SetCarrierSuppressionTx(struct adapter *padapter, u8 bStart);
void PhySetTxPowerLevel(struct adapter *padapter);

void fill_txdesc_for_mp(struct adapter *padapter, u8 *ptxdesc);
void SetPacketTx(struct adapter *padapter);
void SetPacketRx(struct adapter *padapter, u8 bStartRx);

void ResetPhyRxPktCount(struct adapter *padapter);
u32 GetPhyRxPktReceived(struct adapter *padapter);
u32 GetPhyRxPktCRC32Error(struct adapter *padapter);

s32	SetPowerTracking(struct adapter *padapter, u8 enable);
void GetPowerTracking(struct adapter *padapter, u8 *enable);

u32 mp_query_psd(struct adapter *padapter, u8 *data);

void Hal_SetAntenna(struct adapter *padapter);
void Hal_SetBandwidth(struct adapter *padapter);

void Hal_SetTxPower(struct adapter *padapter);
void Hal_SetCarrierSuppressionTx(struct adapter *padapter, u8 bStart);
void Hal_SetSingleToneTx(struct adapter *padapter, u8 bStart);
void Hal_SetSingleCarrierTx(struct adapter *padapter, u8 bStart);
void Hal_SetContinuousTx(struct adapter *padapter, u8 bStart);
<<<<<<< HEAD
void Hal_SetBandwidth(struct adapter *padapter);
=======
>>>>>>> 7d2a07b7

void Hal_SetDataRate(struct adapter *padapter);
void Hal_SetChannel(struct adapter *padapter);
void Hal_SetAntennaPathPower(struct adapter *padapter);
s32 Hal_SetThermalMeter(struct adapter *padapter, u8 target_ther);
s32 Hal_SetPowerTracking(struct adapter *padapter, u8 enable);
void Hal_GetPowerTracking(struct adapter *padapter, u8 *enable);
void Hal_GetThermalMeter(struct adapter *padapter, u8 *value);
void Hal_mpt_SwitchRfSetting(struct adapter *padapter);
void Hal_MPT_CCKTxPowerAdjust(struct adapter *Adapter, bool bInCH14);
void Hal_MPT_CCKTxPowerAdjustbyIndex(struct adapter *padapter, bool beven);
void Hal_SetCCKTxPower(struct adapter *padapter, u8 *TxPower);
void Hal_SetOFDMTxPower(struct adapter *padapter, u8 *TxPower);
void Hal_TriggerRFThermalMeter(struct adapter *padapter);
u8 Hal_ReadRFThermalMeter(struct adapter *padapter);
void Hal_SetCCKContinuousTx(struct adapter *padapter, u8 bStart);
void Hal_SetOFDMContinuousTx(struct adapter *padapter, u8 bStart);
void Hal_ProSetCrystalCap(struct adapter *padapter, u32 CrystalCapVal);
void MP_PHY_SetRFPathSwitch(struct adapter *padapter, bool bMain);
u32 mpt_ProQueryCalTxPower(struct adapter *padapter, u8 RfPath);
void MPT_PwrCtlDM(struct adapter *padapter, u32 bstart);
u8 MptToMgntRate(u32 MptRateIdx);

#endif /* _RTW_MP_H_ */<|MERGE_RESOLUTION|>--- conflicted
+++ resolved
@@ -31,11 +31,6 @@
 	u32 io_value;
 };
 
-<<<<<<< HEAD
-typedef void(*wi_act_func)(void* padapter);
-
-=======
->>>>>>> 7d2a07b7
 struct mp_tx {
 	u8 stop;
 	u32 count, sended;
@@ -54,11 +49,7 @@
 #define MP_MAX_LINES_BYTES	256
 
 typedef void (*MPT_WORK_ITEM_HANDLER)(void *Adapter);
-<<<<<<< HEAD
-typedef struct _MPT_CONTEXT {
-=======
 struct mpt_context {
->>>>>>> 7d2a07b7
 	/*  Indicate if we have started Mass Production Test. */
 	bool			bMassProdTest;
 
@@ -157,11 +148,7 @@
 	u32 		mptOutLen;
     u8          mptOutBuf[100];
 
-<<<<<<< HEAD
-} MPT_CONTEXT, *PMPT_CONTEXT;
-=======
-};
->>>>>>> 7d2a07b7
+};
 /* endif */
 
 /* E-Fuse */
@@ -272,26 +259,6 @@
 	u8 *TXradomBuffer;
 };
 
-<<<<<<< HEAD
-typedef struct _IOCMD_STRUCT_ {
-	u8 cmdclass;
-	u16 value;
-	u8 index;
-} IOCMD_STRUCT;
-
-struct rf_reg_param {
-	u32 path;
-	u32 offset;
-	u32 value;
-};
-
-struct bb_reg_param {
-	u32 offset;
-	u32 value;
-};
-
-=======
->>>>>>> 7d2a07b7
 #define LOWER	true
 #define RAISE	false
 
@@ -302,68 +269,6 @@
 
 extern u8 mpdatarate[NumRates];
 
-<<<<<<< HEAD
-/* MP set force data rate base on the definition. */
-enum MPT_RATE_INDEX {
-	/* CCK rate. */
-	MPT_RATE_1M = 0,	/* 0 */
-	MPT_RATE_2M,
-	MPT_RATE_55M,
-	MPT_RATE_11M,	/* 3 */
-
-	/* OFDM rate. */
-	MPT_RATE_6M,	/* 4 */
-	MPT_RATE_9M,
-	MPT_RATE_12M,
-	MPT_RATE_18M,
-	MPT_RATE_24M,
-	MPT_RATE_36M,
-	MPT_RATE_48M,
-	MPT_RATE_54M,	/* 11 */
-
-	/* HT rate. */
-	MPT_RATE_MCS0,	/* 12 */
-	MPT_RATE_MCS1,
-	MPT_RATE_MCS2,
-	MPT_RATE_MCS3,
-	MPT_RATE_MCS4,
-	MPT_RATE_MCS5,
-	MPT_RATE_MCS6,
-	MPT_RATE_MCS7,	/* 19 */
-	MPT_RATE_MCS8,
-	MPT_RATE_MCS9,
-	MPT_RATE_MCS10,
-	MPT_RATE_MCS11,
-	MPT_RATE_MCS12,
-	MPT_RATE_MCS13,
-	MPT_RATE_MCS14,
-	MPT_RATE_MCS15,	/* 27 */
-	/* VHT rate. Total: 20*/
-	MPT_RATE_VHT1SS_MCS0 = 100,/*  To reserve MCS16~MCS31, the index starts from #100. */
-	MPT_RATE_VHT1SS_MCS1, /*  #101 */
-	MPT_RATE_VHT1SS_MCS2,
-	MPT_RATE_VHT1SS_MCS3,
-	MPT_RATE_VHT1SS_MCS4,
-	MPT_RATE_VHT1SS_MCS5,
-	MPT_RATE_VHT1SS_MCS6, /*  #106 */
-	MPT_RATE_VHT1SS_MCS7,
-	MPT_RATE_VHT1SS_MCS8,
-	MPT_RATE_VHT1SS_MCS9,
-	MPT_RATE_VHT2SS_MCS0,
-	MPT_RATE_VHT2SS_MCS1, /*  #111 */
-	MPT_RATE_VHT2SS_MCS2,
-	MPT_RATE_VHT2SS_MCS3,
-	MPT_RATE_VHT2SS_MCS4,
-	MPT_RATE_VHT2SS_MCS5,
-	MPT_RATE_VHT2SS_MCS6, /*  #116 */
-	MPT_RATE_VHT2SS_MCS7,
-	MPT_RATE_VHT2SS_MCS8,
-	MPT_RATE_VHT2SS_MCS9,
-	MPT_RATE_LAST
-};
-
-=======
->>>>>>> 7d2a07b7
 #define MAX_TX_PWR_INDEX_N_MODE 64	/*  0x3F */
 
 #define RX_PKT_BROADCAST	1
@@ -443,10 +348,6 @@
 void Hal_SetSingleToneTx(struct adapter *padapter, u8 bStart);
 void Hal_SetSingleCarrierTx(struct adapter *padapter, u8 bStart);
 void Hal_SetContinuousTx(struct adapter *padapter, u8 bStart);
-<<<<<<< HEAD
-void Hal_SetBandwidth(struct adapter *padapter);
-=======
->>>>>>> 7d2a07b7
 
 void Hal_SetDataRate(struct adapter *padapter);
 void Hal_SetChannel(struct adapter *padapter);
