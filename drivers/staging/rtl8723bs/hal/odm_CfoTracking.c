// SPDX-License-Identifier: GPL-2.0
/******************************************************************************
 *
 * Copyright(c) 2007 - 2011 Realtek Corporation. All rights reserved.
 *
 ******************************************************************************/

#include "odm_precomp.h"

static void odm_SetCrystalCap(void *pDM_VOID, u8 CrystalCap)
{
<<<<<<< HEAD
	PDM_ODM_T pDM_Odm = (PDM_ODM_T)pDM_VOID;
	PCFO_TRACKING pCfoTrack = &pDM_Odm->DM_CfoTrack;
=======
	struct dm_odm_t *pDM_Odm = (struct dm_odm_t *)pDM_VOID;
	struct cfo_tracking *pCfoTrack = &pDM_Odm->DM_CfoTrack;
>>>>>>> 7d2a07b7

	if (pCfoTrack->CrystalCap == CrystalCap)
		return;

	pCfoTrack->CrystalCap = CrystalCap;

	/*  0x2C[23:18] = 0x2C[17:12] = CrystalCap */
	CrystalCap = CrystalCap & 0x3F;
	PHY_SetBBReg(
		pDM_Odm->Adapter,
		REG_MAC_PHY_CTRL,
		0x00FFF000,
		(CrystalCap | (CrystalCap << 6))
	);
}

static u8 odm_GetDefaultCrytaltalCap(void *pDM_VOID)
{
<<<<<<< HEAD
	PDM_ODM_T pDM_Odm = (PDM_ODM_T)pDM_VOID;
=======
	struct dm_odm_t *pDM_Odm = (struct dm_odm_t *)pDM_VOID;
>>>>>>> 7d2a07b7

	struct adapter *Adapter = pDM_Odm->Adapter;
	struct hal_com_data *pHalData = GET_HAL_DATA(Adapter);

	return pHalData->CrystalCap & 0x3f;
}

static void odm_SetATCStatus(void *pDM_VOID, bool ATCStatus)
{
	struct dm_odm_t *pDM_Odm = (struct dm_odm_t *)pDM_VOID;
	struct cfo_tracking *pCfoTrack = &pDM_Odm->DM_CfoTrack;

	if (pCfoTrack->bATCStatus == ATCStatus)
		return;

	PHY_SetBBReg(
		pDM_Odm->Adapter,
		ODM_REG(BB_ATC, pDM_Odm),
		ODM_BIT(BB_ATC, pDM_Odm),
		ATCStatus
	);
	pCfoTrack->bATCStatus = ATCStatus;
}

static bool odm_GetATCStatus(void *pDM_VOID)
{
	bool ATCStatus;
	struct dm_odm_t *pDM_Odm = (struct dm_odm_t *)pDM_VOID;

	ATCStatus = (bool)PHY_QueryBBReg(
		pDM_Odm->Adapter,
		ODM_REG(BB_ATC, pDM_Odm),
		ODM_BIT(BB_ATC, pDM_Odm)
	);
	return ATCStatus;
}

void ODM_CfoTrackingReset(void *pDM_VOID)
{
	struct dm_odm_t *pDM_Odm = (struct dm_odm_t *)pDM_VOID;
	struct cfo_tracking *pCfoTrack = &pDM_Odm->DM_CfoTrack;

	pCfoTrack->DefXCap = odm_GetDefaultCrytaltalCap(pDM_Odm);
	pCfoTrack->bAdjust = true;

	odm_SetCrystalCap(pDM_Odm, pCfoTrack->DefXCap);
	odm_SetATCStatus(pDM_Odm, true);
}

void ODM_CfoTrackingInit(void *pDM_VOID)
{
	struct dm_odm_t *pDM_Odm = (struct dm_odm_t *)pDM_VOID;
	struct cfo_tracking *pCfoTrack = &pDM_Odm->DM_CfoTrack;

	pCfoTrack->DefXCap =
		pCfoTrack->CrystalCap = odm_GetDefaultCrytaltalCap(pDM_Odm);
	pCfoTrack->bATCStatus = odm_GetATCStatus(pDM_Odm);
	pCfoTrack->bAdjust = true;
}

void ODM_CfoTracking(void *pDM_VOID)
{
	struct dm_odm_t *pDM_Odm = (struct dm_odm_t *)pDM_VOID;
	struct cfo_tracking *pCfoTrack = &pDM_Odm->DM_CfoTrack;
	int CFO_kHz_A, CFO_kHz_B, CFO_ave = 0;
	int CFO_ave_diff;
	int CrystalCap = (int)pCfoTrack->CrystalCap;
	u8 Adjust_Xtal = 1;

	/* 4 Support ability */
	if (!(pDM_Odm->SupportAbility & ODM_BB_CFO_TRACKING)) {
		return;
	}

	if (!pDM_Odm->bLinked || !pDM_Odm->bOneEntryOnly) {
		/* 4 No link or more than one entry */
		ODM_CfoTrackingReset(pDM_Odm);
	} else {
		/* 3 1. CFO Tracking */
		/* 4 1.1 No new packet */
		if (pCfoTrack->packetCount == pCfoTrack->packetCount_pre) {
			return;
		}
		pCfoTrack->packetCount_pre = pCfoTrack->packetCount;

		/* 4 1.2 Calculate CFO */
		CFO_kHz_A =  (int)(pCfoTrack->CFO_tail[0] * 3125)  / 1280;
		CFO_kHz_B =  (int)(pCfoTrack->CFO_tail[1] * 3125)  / 1280;

		if (pDM_Odm->RFType < ODM_2T2R)
			CFO_ave = CFO_kHz_A;
		else
			CFO_ave = (int)(CFO_kHz_A + CFO_kHz_B) >> 1;

		/* 4 1.3 Avoid abnormal large CFO */
		CFO_ave_diff =
			(pCfoTrack->CFO_ave_pre >= CFO_ave) ?
			(pCfoTrack->CFO_ave_pre-CFO_ave) :
			(CFO_ave-pCfoTrack->CFO_ave_pre);

		if (
			CFO_ave_diff > 20 &&
			pCfoTrack->largeCFOHit == 0 &&
			!pCfoTrack->bAdjust
		) {
			pCfoTrack->largeCFOHit = 1;
			return;
		} else
			pCfoTrack->largeCFOHit = 0;
		pCfoTrack->CFO_ave_pre = CFO_ave;

		/* 4 1.4 Dynamic Xtal threshold */
		if (pCfoTrack->bAdjust == false) {
			if (CFO_ave > CFO_TH_XTAL_HIGH || CFO_ave < (-CFO_TH_XTAL_HIGH))
				pCfoTrack->bAdjust = true;
		} else {
			if (CFO_ave < CFO_TH_XTAL_LOW && CFO_ave > (-CFO_TH_XTAL_LOW))
				pCfoTrack->bAdjust = false;
		}

		/* 4 1.5 BT case: Disable CFO tracking */
		if (pDM_Odm->bBtEnabled) {
			pCfoTrack->bAdjust = false;
			odm_SetCrystalCap(pDM_Odm, pCfoTrack->DefXCap);
		}

		/* 4 1.6 Big jump */
		if (pCfoTrack->bAdjust) {
			if (CFO_ave > CFO_TH_XTAL_LOW)
				Adjust_Xtal = Adjust_Xtal+((CFO_ave-CFO_TH_XTAL_LOW)>>2);
			else if (CFO_ave < (-CFO_TH_XTAL_LOW))
				Adjust_Xtal = Adjust_Xtal+((CFO_TH_XTAL_LOW-CFO_ave)>>2);
		}

		/* 4 1.7 Adjust Crystal Cap. */
		if (pCfoTrack->bAdjust) {
			if (CFO_ave > CFO_TH_XTAL_LOW)
				CrystalCap = CrystalCap + Adjust_Xtal;
			else if (CFO_ave < (-CFO_TH_XTAL_LOW))
				CrystalCap = CrystalCap - Adjust_Xtal;

			if (CrystalCap > 0x3f)
				CrystalCap = 0x3f;
			else if (CrystalCap < 0)
				CrystalCap = 0;

			odm_SetCrystalCap(pDM_Odm, (u8)CrystalCap);
		}

		/* 3 2. Dynamic ATC switch */
		if (CFO_ave < CFO_TH_ATC && CFO_ave > -CFO_TH_ATC) {
			odm_SetATCStatus(pDM_Odm, false);
		} else {
			odm_SetATCStatus(pDM_Odm, true);
		}
	}
}

void ODM_ParsingCFO(void *pDM_VOID, void *pPktinfo_VOID, s8 *pcfotail)
{
<<<<<<< HEAD
	PDM_ODM_T pDM_Odm = (PDM_ODM_T)pDM_VOID;
	struct odm_packet_info *pPktinfo = pPktinfo_VOID;
	PCFO_TRACKING pCfoTrack = &pDM_Odm->DM_CfoTrack;
=======
	struct dm_odm_t *pDM_Odm = (struct dm_odm_t *)pDM_VOID;
	struct odm_packet_info *pPktinfo = pPktinfo_VOID;
	struct cfo_tracking *pCfoTrack = &pDM_Odm->DM_CfoTrack;
>>>>>>> 7d2a07b7
	u8 i;

	if (!(pDM_Odm->SupportAbility & ODM_BB_CFO_TRACKING))
		return;

	if (pPktinfo->station_id != 0) {
		/* 3 Update CFO report for path-A & path-B */
		/*  Only paht-A and path-B have CFO tail and short CFO */
		for (i = ODM_RF_PATH_A; i <= ODM_RF_PATH_B; i++)
			pCfoTrack->CFO_tail[i] = (int)pcfotail[i];

		/* 3 Update packet counter */
		if (pCfoTrack->packetCount == 0xffffffff)
			pCfoTrack->packetCount = 0;
		else
			pCfoTrack->packetCount++;
	}
}<|MERGE_RESOLUTION|>--- conflicted
+++ resolved
@@ -9,13 +9,8 @@
 
 static void odm_SetCrystalCap(void *pDM_VOID, u8 CrystalCap)
 {
-<<<<<<< HEAD
-	PDM_ODM_T pDM_Odm = (PDM_ODM_T)pDM_VOID;
-	PCFO_TRACKING pCfoTrack = &pDM_Odm->DM_CfoTrack;
-=======
-	struct dm_odm_t *pDM_Odm = (struct dm_odm_t *)pDM_VOID;
-	struct cfo_tracking *pCfoTrack = &pDM_Odm->DM_CfoTrack;
->>>>>>> 7d2a07b7
+	struct dm_odm_t *pDM_Odm = (struct dm_odm_t *)pDM_VOID;
+	struct cfo_tracking *pCfoTrack = &pDM_Odm->DM_CfoTrack;
 
 	if (pCfoTrack->CrystalCap == CrystalCap)
 		return;
@@ -34,11 +29,7 @@
 
 static u8 odm_GetDefaultCrytaltalCap(void *pDM_VOID)
 {
-<<<<<<< HEAD
-	PDM_ODM_T pDM_Odm = (PDM_ODM_T)pDM_VOID;
-=======
-	struct dm_odm_t *pDM_Odm = (struct dm_odm_t *)pDM_VOID;
->>>>>>> 7d2a07b7
+	struct dm_odm_t *pDM_Odm = (struct dm_odm_t *)pDM_VOID;
 
 	struct adapter *Adapter = pDM_Odm->Adapter;
 	struct hal_com_data *pHalData = GET_HAL_DATA(Adapter);
@@ -199,15 +190,9 @@
 
 void ODM_ParsingCFO(void *pDM_VOID, void *pPktinfo_VOID, s8 *pcfotail)
 {
-<<<<<<< HEAD
-	PDM_ODM_T pDM_Odm = (PDM_ODM_T)pDM_VOID;
+	struct dm_odm_t *pDM_Odm = (struct dm_odm_t *)pDM_VOID;
 	struct odm_packet_info *pPktinfo = pPktinfo_VOID;
-	PCFO_TRACKING pCfoTrack = &pDM_Odm->DM_CfoTrack;
-=======
-	struct dm_odm_t *pDM_Odm = (struct dm_odm_t *)pDM_VOID;
-	struct odm_packet_info *pPktinfo = pPktinfo_VOID;
-	struct cfo_tracking *pCfoTrack = &pDM_Odm->DM_CfoTrack;
->>>>>>> 7d2a07b7
+	struct cfo_tracking *pCfoTrack = &pDM_Odm->DM_CfoTrack;
 	u8 i;
 
 	if (!(pDM_Odm->SupportAbility & ODM_BB_CFO_TRACKING))
