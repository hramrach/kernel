// SPDX-License-Identifier: GPL-2.0
/******************************************************************************
 * hal_init.c
 *
 * Copyright(c) 2007 - 2010 Realtek Corporation. All rights reserved.
 * Linux device driver for RTL8192SU
 *
 * Modifications for inclusion into the Linux staging tree are
 * Copyright(c) 2010 Larry Finger. All rights reserved.
 *
 * Contact information:
 * WLAN FAE <wlanfae@realtek.com>.
 * Larry Finger <Larry.Finger@lwfinger.net>
 *
 ******************************************************************************/

#define _HAL_INIT_C_

#include <linux/usb.h>
#include <linux/device.h>
#include <linux/usb/ch9.h>
#include <linux/firmware.h>
#include <linux/module.h>

#include "osdep_service.h"
#include "drv_types.h"
#include "usb_osintf.h"

#define FWBUFF_ALIGN_SZ 512
#define MAX_DUMP_FWSZ (48 * 1024)
<<<<<<< HEAD
=======

static void rtl871x_load_fw_fail(struct _adapter *adapter)
{
	struct usb_device *udev = adapter->dvobjpriv.pusbdev;
	struct device *dev = &udev->dev;
	struct device *parent = dev->parent;

	complete(&adapter->rtl8712_fw_ready);

	dev_err(&udev->dev, "r8712u: Firmware request failed\n");

	if (parent)
		device_lock(parent);

	device_release_driver(dev);

	if (parent)
		device_unlock(parent);
}
>>>>>>> 7d2a07b7

static void rtl871x_load_fw_cb(const struct firmware *firmware, void *context)
{
	struct _adapter *adapter = context;

	if (!firmware) {
<<<<<<< HEAD
		struct usb_device *udev = adapter->dvobjpriv.pusbdev;
		struct usb_interface *usb_intf = adapter->pusb_intf;

		dev_err(&udev->dev, "r8712u: Firmware request failed\n");
		usb_put_dev(udev);
		usb_set_intfdata(usb_intf, NULL);
		r8712_free_drv_sw(adapter);
		adapter->dvobj_deinit(adapter);
		complete(&adapter->rtl8712_fw_ready);
		free_netdev(adapter->pnetdev);
=======
		rtl871x_load_fw_fail(adapter);
>>>>>>> 7d2a07b7
		return;
	}
	adapter->fw = firmware;
	/* firmware available - start netdev */
	register_netdev(adapter->pnetdev);
	complete(&adapter->rtl8712_fw_ready);
}

static const char firmware_file[] = "rtlwifi/rtl8712u.bin";

int rtl871x_load_fw(struct _adapter *padapter)
{
	struct device *dev = &padapter->dvobjpriv.pusbdev->dev;
	int rc;

	init_completion(&padapter->rtl8712_fw_ready);
	dev_info(dev, "r8712u: Loading firmware from \"%s\"\n", firmware_file);
	rc = request_firmware_nowait(THIS_MODULE, 1, firmware_file, dev,
				     GFP_KERNEL, padapter, rtl871x_load_fw_cb);
	if (rc)
		dev_err(dev, "r8712u: Firmware request error %d\n", rc);
	return rc;
}
MODULE_FIRMWARE("rtlwifi/rtl8712u.bin");

static u32 rtl871x_open_fw(struct _adapter *adapter, const u8 **mappedfw)
{
	if (adapter->fw->size > 200000) {
		dev_err(&adapter->pnetdev->dev, "r8712u: Bad fw->size of %zu\n",
			adapter->fw->size);
		return 0;
	}
	*mappedfw = adapter->fw->data;
	return adapter->fw->size;
}

static void fill_fwpriv(struct _adapter *adapter, struct fw_priv *fwpriv)
{
	struct dvobj_priv *dvobj = &adapter->dvobjpriv;
	struct registry_priv *regpriv = &adapter->registrypriv;

	memset(fwpriv, 0, sizeof(struct fw_priv));
	/* todo: check if needs endian conversion */
	fwpriv->hci_sel =  RTL8712_HCI_TYPE_72USB;
	fwpriv->usb_ep_num = (u8)dvobj->nr_endpoint;
	fwpriv->bw_40MHz_en = regpriv->cbw40_enable;
	switch (regpriv->rf_config) {
	case RTL8712_RF_1T1R:
		fwpriv->rf_config = RTL8712_RFC_1T1R;
		break;
	case RTL8712_RF_2T2R:
		fwpriv->rf_config = RTL8712_RFC_2T2R;
		break;
	case RTL8712_RF_1T2R:
	default:
		fwpriv->rf_config = RTL8712_RFC_1T2R;
	}
	fwpriv->mp_mode = (regpriv->mp_mode == 1);
	/* 0:off 1:on 2:auto */
	fwpriv->vcs_type = regpriv->vrtl_carrier_sense;
	fwpriv->vcs_mode = regpriv->vcs_type; /* 1:RTS/CTS 2:CTS to self */
	/* default enable turbo_mode */
	fwpriv->turbo_mode = (regpriv->wifi_test != 1);
	fwpriv->low_power_mode = regpriv->low_power;
}

static void update_fwhdr(struct fw_hdr	*pfwhdr, const u8 *pmappedfw)
{
	pfwhdr->signature = le16_to_cpu(*(__le16 *)pmappedfw);
	pfwhdr->version = le16_to_cpu(*(__le16 *)(pmappedfw + 2));
	/* define the size of boot loader */
	pfwhdr->dmem_size = le32_to_cpu(*(__le32 *)(pmappedfw + 4));
	/* define the size of FW in IMEM */
	pfwhdr->img_IMEM_size = le32_to_cpu(*(__le32 *)(pmappedfw + 8));
	/* define the size of FW in SRAM */
	pfwhdr->img_SRAM_size = le32_to_cpu(*(__le32 *)(pmappedfw + 12));
	/* define the size of DMEM variable */
	pfwhdr->fw_priv_sz = le32_to_cpu(*(__le32 *)(pmappedfw + 16));
}

static u8 chk_fwhdr(struct fw_hdr *pfwhdr, u32 ulfilelength)
{
	u32	fwhdrsz, fw_sz;

	/* check signature */
	if ((pfwhdr->signature != 0x8712) && (pfwhdr->signature != 0x8192))
		return _FAIL;
	/* check fw_priv_sze & sizeof(struct fw_priv) */
	if (pfwhdr->fw_priv_sz != sizeof(struct fw_priv))
		return _FAIL;
	/* check fw_sz & image_fw_sz */
	fwhdrsz = offsetof(struct fw_hdr, fwpriv) + pfwhdr->fw_priv_sz;
	fw_sz =  fwhdrsz + pfwhdr->img_IMEM_size + pfwhdr->img_SRAM_size +
		 pfwhdr->dmem_size;
	if (fw_sz != ulfilelength)
		return _FAIL;
	return _SUCCESS;
}

static u8 rtl8712_dl_fw(struct _adapter *adapter)
{
	sint i;
	u8 tmp8, tmp8_a;
	u16 tmp16;
	u32 maxlen = 0; /* for compare usage */
	uint dump_imem_sz, imem_sz, dump_emem_sz, emem_sz; /* max = 49152; */
	struct fw_hdr fwhdr;
	u32 ulfilelength;	/* FW file size */
	const u8 *mappedfw = NULL;
	u8 *tmpchar = NULL, *payload, *ptr;
	struct tx_desc *txdesc;
	u32 txdscp_sz = sizeof(struct tx_desc);
	u8 ret = _FAIL;

	ulfilelength = rtl871x_open_fw(adapter, &mappedfw);
	if (mappedfw && (ulfilelength > 0)) {
		update_fwhdr(&fwhdr, mappedfw);
		if (chk_fwhdr(&fwhdr, ulfilelength) == _FAIL)
			return ret;
		fill_fwpriv(adapter, &fwhdr.fwpriv);
		/* firmware check ok */
		maxlen = (fwhdr.img_IMEM_size > fwhdr.img_SRAM_size) ?
			  fwhdr.img_IMEM_size : fwhdr.img_SRAM_size;
		maxlen += txdscp_sz;
		tmpchar = kmalloc(maxlen + FWBUFF_ALIGN_SZ, GFP_KERNEL);
		if (!tmpchar)
			return ret;

		txdesc = (struct tx_desc *)(tmpchar + FWBUFF_ALIGN_SZ -
			    ((addr_t)(tmpchar) & (FWBUFF_ALIGN_SZ - 1)));
		payload = (u8 *)(txdesc) + txdscp_sz;
		ptr = (u8 *)mappedfw + offsetof(struct fw_hdr, fwpriv) +
		      fwhdr.fw_priv_sz;
		/* Download FirmWare */
		/* 1. determine IMEM code size and Load IMEM Code Section */
		imem_sz = fwhdr.img_IMEM_size;
		do {
			memset(txdesc, 0, TXDESC_SIZE);
			if (imem_sz >  MAX_DUMP_FWSZ/*49152*/) {
				dump_imem_sz = MAX_DUMP_FWSZ;
			} else {
				dump_imem_sz = imem_sz;
				txdesc->txdw0 |= cpu_to_le32(BIT(28));
			}
			txdesc->txdw0 |= cpu_to_le32(dump_imem_sz &
						       0x0000ffff);
			memcpy(payload, ptr, dump_imem_sz);
			r8712_write_mem(adapter, RTL8712_DMA_VOQ,
					dump_imem_sz + TXDESC_SIZE,
					(u8 *)txdesc);
			ptr += dump_imem_sz;
			imem_sz -= dump_imem_sz;
		} while (imem_sz > 0);
		i = 10;
		tmp16 = r8712_read16(adapter, TCR);
		while (((tmp16 & _IMEM_CODE_DONE) == 0) && (i > 0)) {
			usleep_range(10, 1000);
			tmp16 = r8712_read16(adapter, TCR);
			i--;
		}
		if (i == 0 || (tmp16 & _IMEM_CHK_RPT) == 0)
			goto exit_fail;

		/* 2.Download EMEM code size and Load EMEM Code Section */
		emem_sz = fwhdr.img_SRAM_size;
		do {
			memset(txdesc, 0, TXDESC_SIZE);
			if (emem_sz >  MAX_DUMP_FWSZ) { /* max=48k */
				dump_emem_sz = MAX_DUMP_FWSZ;
			} else {
				dump_emem_sz = emem_sz;
				txdesc->txdw0 |= cpu_to_le32(BIT(28));
			}
			txdesc->txdw0 |= cpu_to_le32(dump_emem_sz &
						       0x0000ffff);
			memcpy(payload, ptr, dump_emem_sz);
			r8712_write_mem(adapter, RTL8712_DMA_VOQ,
					dump_emem_sz + TXDESC_SIZE,
					(u8 *)txdesc);
			ptr += dump_emem_sz;
			emem_sz -= dump_emem_sz;
		} while (emem_sz > 0);
		i = 5;
		tmp16 = r8712_read16(adapter, TCR);
		while (((tmp16 & _EMEM_CODE_DONE) == 0) && (i > 0)) {
			usleep_range(10, 1000);
			tmp16 = r8712_read16(adapter, TCR);
			i--;
		}
		if (i == 0 || (tmp16 & _EMEM_CHK_RPT) == 0)
			goto exit_fail;

		/* 3.Enable CPU */
		tmp8 = r8712_read8(adapter, SYS_CLKR);
		r8712_write8(adapter, SYS_CLKR, tmp8 | BIT(2));
		tmp8_a = r8712_read8(adapter, SYS_CLKR);
		if (tmp8_a != (tmp8 | BIT(2)))
			goto exit_fail;

		tmp8 = r8712_read8(adapter, SYS_FUNC_EN + 1);
		r8712_write8(adapter, SYS_FUNC_EN + 1, tmp8 | BIT(2));
		tmp8_a = r8712_read8(adapter, SYS_FUNC_EN + 1);
		if (tmp8_a != (tmp8 | BIT(2)))
			goto exit_fail;

		r8712_read32(adapter, TCR);

		/* 4.polling IMEM Ready */
		i = 100;
		tmp16 = r8712_read16(adapter, TCR);
		while (((tmp16 & _IMEM_RDY) == 0) && (i > 0)) {
			msleep(20);
			tmp16 = r8712_read16(adapter, TCR);
			i--;
		}
		if (i == 0) {
			r8712_write16(adapter, 0x10250348, 0xc000);
			r8712_write16(adapter, 0x10250348, 0xc001);
			r8712_write16(adapter, 0x10250348, 0x2000);
			r8712_write16(adapter, 0x10250348, 0x2001);
			r8712_write16(adapter, 0x10250348, 0x2002);
			r8712_write16(adapter, 0x10250348, 0x2003);
			goto exit_fail;
		}
		/* 5.Download DMEM code size and Load EMEM Code Section */
		memset(txdesc, 0, TXDESC_SIZE);
		txdesc->txdw0 |= cpu_to_le32(fwhdr.fw_priv_sz & 0x0000ffff);
		txdesc->txdw0 |= cpu_to_le32(BIT(28));
		memcpy(payload, &fwhdr.fwpriv, fwhdr.fw_priv_sz);
		r8712_write_mem(adapter, RTL8712_DMA_VOQ,
				fwhdr.fw_priv_sz + TXDESC_SIZE, (u8 *)txdesc);

		/* polling dmem code done */
		i = 100;
		tmp16 = r8712_read16(adapter, TCR);
		while (((tmp16 & _DMEM_CODE_DONE) == 0) && (i > 0)) {
			msleep(20);
			tmp16 = r8712_read16(adapter, TCR);
			i--;
		}
		if (i == 0)
			goto exit_fail;

		tmp8 = r8712_read8(adapter, 0x1025000A);
		if (tmp8 & BIT(4)) /* When boot from EEPROM,
				    * & FW need more time to read EEPROM
				    */
			i = 60;
		else			/* boot from EFUSE */
			i = 30;
		tmp16 = r8712_read16(adapter, TCR);
		while (((tmp16 & _FWRDY) == 0) && (i > 0)) {
			msleep(100);
			tmp16 = r8712_read16(adapter, TCR);
			i--;
		}
		if (i == 0)
			goto exit_fail;
	} else {
		goto exit_fail;
	}
	ret = _SUCCESS;

exit_fail:
	kfree(tmpchar);
	return ret;
}

uint rtl8712_hal_init(struct _adapter *padapter)
{
	u32 val32;
	int i;

	/* r8712 firmware download */
	if (rtl8712_dl_fw(padapter) != _SUCCESS)
		return _FAIL;

	netdev_info(padapter->pnetdev, "1 RCR=0x%x\n",
		    r8712_read32(padapter, RCR));
	val32 = r8712_read32(padapter, RCR);
	r8712_write32(padapter, RCR, (val32 | BIT(26))); /* Enable RX TCP
							  * Checksum offload
							  */
	netdev_info(padapter->pnetdev, "2 RCR=0x%x\n",
		    r8712_read32(padapter, RCR));
	val32 = r8712_read32(padapter, RCR);
	r8712_write32(padapter, RCR, (val32 | BIT(25))); /* Append PHY status */
	val32 = r8712_read32(padapter, 0x10250040);
	r8712_write32(padapter,  0x10250040, (val32 & 0x00FFFFFF));
	/* for usb rx aggregation */
	r8712_write8(padapter, 0x102500B5, r8712_read8(padapter, 0x102500B5) |
	       BIT(0)); /* page = 128bytes */
	r8712_write8(padapter, 0x102500BD, r8712_read8(padapter, 0x102500BD) |
	       BIT(7)); /* enable usb rx aggregation */
	r8712_write8(padapter, 0x102500D9, 1); /* TH=1 => means that invalidate
						*  usb rx aggregation
						*/
	r8712_write8(padapter, 0x1025FE5B, 0x04); /* 1.7ms/4 */
	/* Fix the RX FIFO issue(USB error) */
	r8712_write8(padapter, 0x1025fe5C, r8712_read8(padapter, 0x1025fe5C)
		     | BIT(7));
	for (i = 0; i < ETH_ALEN; i++)
		padapter->eeprompriv.mac_addr[i] = r8712_read8(padapter,
							       MACID + i);
	return _SUCCESS;
}

uint rtl8712_hal_deinit(struct _adapter *padapter)
{
	r8712_write8(padapter, RF_CTRL, 0x00);
	/* Turn off BB */
	msleep(20);
	/* Turn off MAC	*/
	r8712_write8(padapter, SYS_CLKR + 1, 0x38); /* Switch Control Path */
	r8712_write8(padapter, SYS_FUNC_EN + 1, 0x70);
	r8712_write8(padapter, PMC_FSM, 0x06);  /* Enable Loader Data Keep */
	r8712_write8(padapter, SYS_ISO_CTRL, 0xF9); /* Isolation signals from
						     * CORE, PLL
						     */
	r8712_write8(padapter, SYS_ISO_CTRL + 1, 0xe8); /* Enable EFUSE 1.2V */
	r8712_write8(padapter, AFE_PLL_CTRL, 0x00); /* Disable AFE PLL. */
	r8712_write8(padapter, LDOA15_CTRL, 0x54);  /* Disable A15V */
	r8712_write8(padapter, SYS_FUNC_EN + 1, 0x50); /* Disable E-Fuse 1.2V */
	r8712_write8(padapter, LDOV12D_CTRL, 0x24); /* Disable LDO12(for CE) */
	r8712_write8(padapter, AFE_MISC, 0x30); /* Disable AFE BG&MB */
	/* Option for Disable 1.6V LDO.	*/
	r8712_write8(padapter, SPS0_CTRL, 0x56); /* Disable 1.6V LDO */
	r8712_write8(padapter, SPS0_CTRL + 1, 0x43);  /* Set SW PFM */
	return _SUCCESS;
}

uint rtl871x_hal_init(struct _adapter *padapter)
{
	padapter->hw_init_completed = false;
	if (!padapter->halpriv.hal_bus_init)
		return _FAIL;
	if (padapter->halpriv.hal_bus_init(padapter) != _SUCCESS)
		return _FAIL;
	if (rtl8712_hal_init(padapter) == _SUCCESS) {
		padapter->hw_init_completed = true;
	} else {
		padapter->hw_init_completed = false;
		return _FAIL;
	}
	return _SUCCESS;
}<|MERGE_RESOLUTION|>--- conflicted
+++ resolved
@@ -28,8 +28,6 @@
 
 #define FWBUFF_ALIGN_SZ 512
 #define MAX_DUMP_FWSZ (48 * 1024)
-<<<<<<< HEAD
-=======
 
 static void rtl871x_load_fw_fail(struct _adapter *adapter)
 {
@@ -49,27 +47,13 @@
 	if (parent)
 		device_unlock(parent);
 }
->>>>>>> 7d2a07b7
 
 static void rtl871x_load_fw_cb(const struct firmware *firmware, void *context)
 {
 	struct _adapter *adapter = context;
 
 	if (!firmware) {
-<<<<<<< HEAD
-		struct usb_device *udev = adapter->dvobjpriv.pusbdev;
-		struct usb_interface *usb_intf = adapter->pusb_intf;
-
-		dev_err(&udev->dev, "r8712u: Firmware request failed\n");
-		usb_put_dev(udev);
-		usb_set_intfdata(usb_intf, NULL);
-		r8712_free_drv_sw(adapter);
-		adapter->dvobj_deinit(adapter);
-		complete(&adapter->rtl8712_fw_ready);
-		free_netdev(adapter->pnetdev);
-=======
 		rtl871x_load_fw_fail(adapter);
->>>>>>> 7d2a07b7
 		return;
 	}
 	adapter->fw = firmware;
