// SPDX-License-Identifier: GPL-2.0+
/*
 * Copyright (c) 1996, 2003 VIA Networking Technologies, Inc.
 * All rights reserved.
 *
 * File: key.c
 *
 * Purpose: Implement functions for 802.11i Key management
 *
 * Author: Jerry Chen
 *
 * Date: May 29, 2003
 *
 * Functions:
 *
 * Revision History:
 *
 */

#include "mac.h"
#include "key.h"
#include "usbpipe.h"

int vnt_key_init_table(struct vnt_private *priv)
{
	u8 i;
	u8 data[MAX_KEY_TABLE];

	for (i = 0; i < MAX_KEY_TABLE; i++)
		data[i] = i;

	return vnt_control_out(priv, MESSAGE_TYPE_CLRKEYENTRY,
			0, 0, ARRAY_SIZE(data), data);
}

static int vnt_set_keymode(struct ieee80211_hw *hw, u8 *mac_addr,
			   struct ieee80211_key_conf *key, u32 key_type,
			   u32 mode)
{
	struct vnt_private *priv = hw->priv;
	u8 broadcast[6] = {0xff, 0xff, 0xff, 0xff, 0xff, 0xff};
	u16 key_mode = 0;
	u32 entry = 0;
	u8 *bssid;
	u8 key_inx = key->keyidx;
	u8 i;

	if (mac_addr)
		bssid = mac_addr;
	else
		bssid = &broadcast[0];

	if (key_type != VNT_KEY_DEFAULTKEY) {
		for (i = 0; i < (MAX_KEY_TABLE - 1); i++) {
			if (!test_bit(i, &priv->key_entry_inuse)) {
				set_bit(i, &priv->key_entry_inuse);

				key->hw_key_idx = i;
				entry = key->hw_key_idx;
				break;
			}
		}
	}

	switch (key_type) {
	case VNT_KEY_DEFAULTKEY:
		/* default key last entry */
		entry = MAX_KEY_TABLE - 1;
		key->hw_key_idx = entry;
		fallthrough;
	case VNT_KEY_GROUP_ADDRESS:
		key_mode = mode | (mode << 4);
		break;
	case VNT_KEY_GROUP:
		key_mode = mode << 4;
		break;
	case  VNT_KEY_PAIRWISE:
		key_mode |= mode;
		key_inx = 4;
		break;
	default:
		return -EINVAL;
	}

	key_mode |= key_type;

	if (mode == KEY_CTL_WEP) {
		if (key->keylen == WLAN_KEY_LEN_WEP40)
			key->key[15] &= 0x7f;
		if (key->keylen == WLAN_KEY_LEN_WEP104)
			key->key[15] |= 0x80;
	}

	return vnt_mac_set_keyentry(priv, key_mode, entry,
				    key_inx, bssid, key->key);
}

int vnt_set_keys(struct ieee80211_hw *hw, struct ieee80211_sta *sta,
		 struct ieee80211_vif *vif, struct ieee80211_key_conf *key)
{
	struct vnt_private *priv = hw->priv;
	u8 *mac_addr = NULL;
	u8 key_dec_mode = 0;

	if (sta)
		mac_addr = &sta->addr[0];

	switch (key->cipher) {
	case WLAN_CIPHER_SUITE_WEP40:
	case WLAN_CIPHER_SUITE_WEP104:
		vnt_set_keymode(hw, mac_addr, key, VNT_KEY_DEFAULTKEY,
				KEY_CTL_WEP);

		key->flags |= IEEE80211_KEY_FLAG_GENERATE_IV;

		return vnt_set_keymode(hw, mac_addr, key, VNT_KEY_DEFAULTKEY,
				       KEY_CTL_WEP);

	case WLAN_CIPHER_SUITE_TKIP:
		key->flags |= IEEE80211_KEY_FLAG_GENERATE_MMIC;
		key->flags |= IEEE80211_KEY_FLAG_GENERATE_IV;

		key_dec_mode = KEY_CTL_TKIP;

		break;
	case WLAN_CIPHER_SUITE_CCMP:
		if (priv->local_id <= MAC_REVISION_A1)
			return -EOPNOTSUPP;

		key_dec_mode = KEY_CTL_CCMP;

		key->flags |= IEEE80211_KEY_FLAG_GENERATE_IV;
		break;
	default:
		return -EOPNOTSUPP;
	}

	if (key->flags & IEEE80211_KEY_FLAG_PAIRWISE)
<<<<<<< HEAD
		vnt_set_keymode(hw, mac_addr, key, VNT_KEY_PAIRWISE,
				key_dec_mode, true);
	else
		vnt_set_keymode(hw, mac_addr, key, VNT_KEY_GROUP_ADDRESS,
				key_dec_mode, true);

	return 0;
=======
		return vnt_set_keymode(hw, mac_addr, key, VNT_KEY_PAIRWISE,
				       key_dec_mode);

	return vnt_set_keymode(hw, mac_addr, key,
				VNT_KEY_GROUP_ADDRESS, key_dec_mode);
>>>>>>> 7d2a07b7
}<|MERGE_RESOLUTION|>--- conflicted
+++ resolved
@@ -136,19 +136,9 @@
 	}
 
 	if (key->flags & IEEE80211_KEY_FLAG_PAIRWISE)
-<<<<<<< HEAD
-		vnt_set_keymode(hw, mac_addr, key, VNT_KEY_PAIRWISE,
-				key_dec_mode, true);
-	else
-		vnt_set_keymode(hw, mac_addr, key, VNT_KEY_GROUP_ADDRESS,
-				key_dec_mode, true);
-
-	return 0;
-=======
 		return vnt_set_keymode(hw, mac_addr, key, VNT_KEY_PAIRWISE,
 				       key_dec_mode);
 
 	return vnt_set_keymode(hw, mac_addr, key,
 				VNT_KEY_GROUP_ADDRESS, key_dec_mode);
->>>>>>> 7d2a07b7
 }