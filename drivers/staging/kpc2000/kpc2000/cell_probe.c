// SPDX-License-Identifier: GPL-2.0+
#include <linux/module.h>
#include <linux/pci.h>
#include <linux/types.h>
#include <linux/export.h>
#include <linux/slab.h>
#include <linux/io.h>
#include <linux/io-64-nonatomic-lo-hi.h>
#include <linux/mfd/core.h>
#include <linux/platform_device.h>
#include <linux/ioport.h>
#include <linux/uio_driver.h>
#include "pcie.h"

/*  Core (Resource) Table Layout:
 *      one Resource per record (8 bytes)
 *                 6         5         4         3         2         1         0
 *              3210987654321098765432109876543210987654321098765432109876543210
 *              IIIIIIIIIIII                                                        Core Type    [up to 4095 types]
 *                          D                                                       S2C DMA Present
 *                           DDD                                                    S2C DMA Channel Number    [up to 8 channels]
 *                              LLLLLLLLLLLLLLLL                                    Register Count (64-bit registers)    [up to 65535 registers]
 *                                              OOOOOOOOOOOOOOOO                    Core Offset (in 4kB blocks)    [up to 65535 cores]
 *                                                              D                   C2S DMA Present
 *                                                               DDD                C2S DMA Channel Number    [up to 8 channels]
 *                                                                  II              IRQ Count [0 to 3 IRQs per core]
 *                                                                    1111111000
 *                                                                    IIIIIII       IRQ Base Number [up to 128 IRQs per card]
 *                                                                           ___    Spare
 *
 */

#define KPC_OLD_DMA_CH_NUM(present, channel)   ((present) ? (0x8 | ((channel) & 0x7)) : 0)
#define KPC_OLD_S2C_DMA_CH_NUM(cte)   KPC_OLD_DMA_CH_NUM(cte.s2c_dma_present, cte.s2c_dma_channel_num)
#define KPC_OLD_C2S_DMA_CH_NUM(cte)   KPC_OLD_DMA_CH_NUM(cte.c2s_dma_present, cte.c2s_dma_channel_num)

#define KP_CORE_ID_INVALID      0
#define KP_CORE_ID_I2C          3
#define KP_CORE_ID_SPI          5

struct core_table_entry {
	u16  type;
	u32  offset;
	u32  length;
	bool s2c_dma_present;
	u8   s2c_dma_channel_num;
	bool c2s_dma_present;
	u8   c2s_dma_channel_num;
	u8   irq_count;
	u8   irq_base_num;
};

static
void  parse_core_table_entry_v0(struct core_table_entry *cte, const u64 read_val)
{
	cte->type                = ((read_val & 0xFFF0000000000000) >> 52);
	cte->offset              = ((read_val & 0x00000000FFFF0000) >> 16) * 4096;
	cte->length              = ((read_val & 0x0000FFFF00000000) >> 32) * 8;
	cte->s2c_dma_present     = ((read_val & 0x0008000000000000) >> 51);
	cte->s2c_dma_channel_num = ((read_val & 0x0007000000000000) >> 48);
	cte->c2s_dma_present     = ((read_val & 0x0000000000008000) >> 15);
	cte->c2s_dma_channel_num = ((read_val & 0x0000000000007000) >> 12);
	cte->irq_count           = ((read_val & 0x0000000000000C00) >> 10);
	cte->irq_base_num        = ((read_val & 0x00000000000003F8) >>  3);
}

static
void dbg_cte(struct kp2000_device *pcard, struct core_table_entry *cte)
{
	dev_dbg(&pcard->pdev->dev, "CTE: type:%3d  offset:%3d (%3d)  length:%3d (%3d)  s2c:%d  c2s:%d  irq_count:%d  base_irq:%d\n",
		cte->type,
		cte->offset,
		cte->offset / 4096,
		cte->length,
		cte->length / 8,
		(cte->s2c_dma_present ? cte->s2c_dma_channel_num : -1),
		(cte->c2s_dma_present ? cte->c2s_dma_channel_num : -1),
		cte->irq_count,
		cte->irq_base_num
	);
}

static
void parse_core_table_entry(struct core_table_entry *cte, const u64 read_val, const u8 entry_rev)
{
	switch (entry_rev) {
	case 0:
		parse_core_table_entry_v0(cte, read_val);
		break;
	default:
		cte->type = 0;
		break;
	}
}

static int probe_core_basic(unsigned int core_num, struct kp2000_device *pcard,
			    char *name, const struct core_table_entry cte)
{
	struct mfd_cell  cell = { .id = core_num, .name = name };
	struct resource resources[2];

	struct kpc_core_device_platdata core_pdata = {
		.card_id           = pcard->card_id,
		.build_version     = pcard->build_version,
		.hardware_revision = pcard->hardware_revision,
		.ssid              = pcard->ssid,
		.ddna              = pcard->ddna,
	};

	dev_dbg(&pcard->pdev->dev, "Found Basic core: type = %02d  dma = %02x / %02x  offset = 0x%x  length = 0x%x (%d regs)\n", cte.type, KPC_OLD_S2C_DMA_CH_NUM(cte), KPC_OLD_C2S_DMA_CH_NUM(cte), cte.offset, cte.length, cte.length / 8);

	cell.platform_data = &core_pdata;
	cell.pdata_size = sizeof(struct kpc_core_device_platdata);
	cell.num_resources = 2;

	memset(&resources, 0, sizeof(resources));

	resources[0].start = cte.offset;
	resources[0].end   = cte.offset + (cte.length - 1);
	resources[0].flags = IORESOURCE_MEM;

	resources[1].start = pcard->pdev->irq;
	resources[1].end   = pcard->pdev->irq;
	resources[1].flags = IORESOURCE_IRQ;

	cell.resources = resources;

	return mfd_add_devices(PCARD_TO_DEV(pcard),    // parent
			       pcard->card_num * 100,  // id
			       &cell,                  // struct mfd_cell *
			       1,                      // ndevs
			       &pcard->regs_base_resource,
			       0,                      // irq_base
			       NULL);                  // struct irq_domain *
}

struct kpc_uio_device {
	struct list_head list;
	struct kp2000_device *pcard;
	struct device  *dev;
	struct uio_info uioinfo;
	struct core_table_entry cte;
	u16 core_num;
};

static ssize_t offset_show(struct device *dev, struct device_attribute *attr,
			   char *buf)
{
	struct kpc_uio_device *kudev = dev_get_drvdata(dev);

	return sprintf(buf, "%u\n", kudev->cte.offset);
}
static DEVICE_ATTR_RO(offset);

static ssize_t size_show(struct device *dev, struct device_attribute *attr,
			 char *buf)
{
	struct kpc_uio_device *kudev = dev_get_drvdata(dev);

	return sprintf(buf, "%u\n", kudev->cte.length);
}
static DEVICE_ATTR_RO(size);

static ssize_t type_show(struct device *dev, struct device_attribute *attr,
			 char *buf)
{
	struct kpc_uio_device *kudev = dev_get_drvdata(dev);

	return sprintf(buf, "%u\n", kudev->cte.type);
}
static DEVICE_ATTR_RO(type);

static ssize_t s2c_dma_show(struct device *dev, struct device_attribute *attr,
			    char *buf)
{
	struct kpc_uio_device *kudev = dev_get_drvdata(dev);

	if (!kudev->cte.s2c_dma_present)
		return sprintf(buf, "%s", "not present\n");

	return sprintf(buf, "%u\n", kudev->cte.s2c_dma_channel_num);
}
static DEVICE_ATTR_RO(s2c_dma);

static ssize_t c2s_dma_show(struct device *dev, struct device_attribute *attr,
			    char *buf)
{
	struct kpc_uio_device *kudev = dev_get_drvdata(dev);

	if (!kudev->cte.c2s_dma_present)
		return sprintf(buf, "%s", "not present\n");

	return sprintf(buf, "%u\n", kudev->cte.c2s_dma_channel_num);
}
static DEVICE_ATTR_RO(c2s_dma);

static ssize_t irq_count_show(struct device *dev, struct device_attribute *attr,
			      char *buf)
{
	struct kpc_uio_device *kudev = dev_get_drvdata(dev);

	return sprintf(buf, "%u\n", kudev->cte.irq_count);
}
static DEVICE_ATTR_RO(irq_count);

static ssize_t irq_base_num_show(struct device *dev,
				 struct device_attribute *attr, char *buf)
{
	struct kpc_uio_device *kudev = dev_get_drvdata(dev);

	return sprintf(buf, "%u\n", kudev->cte.irq_base_num);
}
static DEVICE_ATTR_RO(irq_base_num);

static ssize_t core_num_show(struct device *dev, struct device_attribute *attr,
			     char *buf)
{
	struct kpc_uio_device *kudev = dev_get_drvdata(dev);

	return sprintf(buf, "%u\n", kudev->core_num);
}
static DEVICE_ATTR_RO(core_num);

struct attribute *kpc_uio_class_attrs[] = {
	&dev_attr_offset.attr,
	&dev_attr_size.attr,
	&dev_attr_type.attr,
	&dev_attr_s2c_dma.attr,
	&dev_attr_c2s_dma.attr,
	&dev_attr_irq_count.attr,
	&dev_attr_irq_base_num.attr,
	&dev_attr_core_num.attr,
	NULL,
};

static
int  kp2000_check_uio_irq(struct kp2000_device *pcard, u32 irq_num)
{
	u64 interrupt_active   =  readq(pcard->sysinfo_regs_base + REG_INTERRUPT_ACTIVE);
	u64 interrupt_mask_inv = ~readq(pcard->sysinfo_regs_base + REG_INTERRUPT_MASK);
	u64 irq_check_mask = BIT_ULL(irq_num);

	if (interrupt_active & irq_check_mask) { // if it's active (interrupt pending)
		if (interrupt_mask_inv & irq_check_mask) {    // and if it's not masked off
			return 1;
		}
	}
	return 0;
}

static
irqreturn_t  kuio_handler(int irq, struct uio_info *uioinfo)
{
	struct kpc_uio_device *kudev = uioinfo->priv;

	if (irq != kudev->pcard->pdev->irq)
		return IRQ_NONE;

	if (kp2000_check_uio_irq(kudev->pcard, kudev->cte.irq_base_num)) {
		/* Clear the active flag */
		writeq(BIT_ULL(kudev->cte.irq_base_num),
		       kudev->pcard->sysinfo_regs_base + REG_INTERRUPT_ACTIVE);
		return IRQ_HANDLED;
	}
	return IRQ_NONE;
}

static
int kuio_irqcontrol(struct uio_info *uioinfo, s32 irq_on)
{
	struct kpc_uio_device *kudev = uioinfo->priv;
	struct kp2000_device *pcard = kudev->pcard;
	u64 mask;

	mutex_lock(&pcard->sem);
	mask = readq(pcard->sysinfo_regs_base + REG_INTERRUPT_MASK);
	if (irq_on)
		mask &= ~(BIT_ULL(kudev->cte.irq_base_num));
	else
		mask |= BIT_ULL(kudev->cte.irq_base_num);
	writeq(mask, pcard->sysinfo_regs_base + REG_INTERRUPT_MASK);
	mutex_unlock(&pcard->sem);

	return 0;
}

static int probe_core_uio(unsigned int core_num, struct kp2000_device *pcard,
			  char *name, const struct core_table_entry cte)
{
<<<<<<< HEAD
    struct kpc_uio_device  *kudev;
    int rv;

    dev_dbg(&pcard->pdev->dev, "Found UIO core:   type = %02d  dma = %02x / %02x  offset = 0x%x  length = 0x%x (%d regs)\n", cte.type, KPC_OLD_S2C_DMA_CH_NUM(cte), KPC_OLD_C2S_DMA_CH_NUM(cte), cte.offset, cte.length, cte.length / 8);
    
    kudev = kzalloc(sizeof(struct kpc_uio_device), GFP_KERNEL);
    if (!kudev){
        dev_err(&pcard->pdev->dev, "probe_core_uio: failed to kzalloc kpc_uio_device\n");
        return -ENOMEM;
    }
    
    INIT_LIST_HEAD(&kudev->list);
    kudev->pcard = pcard;
    kudev->cte = cte;
    kudev->core_num = core_num;
    
    kudev->uioinfo.priv = kudev;
    kudev->uioinfo.name = name;
    kudev->uioinfo.version = "0.0";
    if (cte.irq_count > 0){
        kudev->uioinfo.irq_flags = IRQF_SHARED;
        kudev->uioinfo.irq = pcard->pdev->irq;
        kudev->uioinfo.handler = kuio_handler;
        kudev->uioinfo.irqcontrol = kuio_irqcontrol;
    } else {
        kudev->uioinfo.irq = 0;
    }

    kudev->uioinfo.mem[0].name = "uiomap";
    kudev->uioinfo.mem[0].addr = pci_resource_start(pcard->pdev, REG_BAR) + cte.offset;
    kudev->uioinfo.mem[0].size = (cte.length + PAGE_SIZE-1) & ~(PAGE_SIZE-1); // Round up to nearest PAGE_SIZE boundary
    kudev->uioinfo.mem[0].memtype = UIO_MEM_PHYS;
    
    kudev->dev = device_create(kpc_uio_class, &pcard->pdev->dev, MKDEV(0,0), kudev, "%s.%d.%d.%d", kudev->uioinfo.name, pcard->card_num, cte.type, kudev->core_num);
    if (IS_ERR(kudev->dev)) {
        dev_err(&pcard->pdev->dev, "probe_core_uio device_create failed!\n");
        kfree(kudev);
        return -ENODEV;
    }
    dev_set_drvdata(kudev->dev, kudev);
    
    rv = uio_register_device(kudev->dev, &kudev->uioinfo);
    if (rv){
        dev_err(&pcard->pdev->dev, "probe_core_uio failed uio_register_device: %d\n", rv);
        put_device(kudev->dev);
        kfree(kudev);
        return rv;
    }
    
    list_add_tail(&kudev->list, &pcard->uio_devices_list);
    
    return 0;
}
=======
	struct kpc_uio_device *kudev;
	int rv;

	dev_dbg(&pcard->pdev->dev, "Found UIO core:   type = %02d  dma = %02x / %02x  offset = 0x%x  length = 0x%x (%d regs)\n", cte.type, KPC_OLD_S2C_DMA_CH_NUM(cte), KPC_OLD_C2S_DMA_CH_NUM(cte), cte.offset, cte.length, cte.length / 8);

	kudev = kzalloc(sizeof(*kudev), GFP_KERNEL);
	if (!kudev)
		return -ENOMEM;

	INIT_LIST_HEAD(&kudev->list);
	kudev->pcard = pcard;
	kudev->cte = cte;
	kudev->core_num = core_num;

	kudev->uioinfo.priv = kudev;
	kudev->uioinfo.name = name;
	kudev->uioinfo.version = "0.0";
	if (cte.irq_count > 0) {
		kudev->uioinfo.irq_flags = IRQF_SHARED;
		kudev->uioinfo.irq = pcard->pdev->irq;
		kudev->uioinfo.handler = kuio_handler;
		kudev->uioinfo.irqcontrol = kuio_irqcontrol;
	} else {
		kudev->uioinfo.irq = 0;
	}

	kudev->uioinfo.mem[0].name = "uiomap";
	kudev->uioinfo.mem[0].addr = pci_resource_start(pcard->pdev, REG_BAR) + cte.offset;
	kudev->uioinfo.mem[0].size = (cte.length + PAGE_SIZE - 1) & ~(PAGE_SIZE - 1); // Round up to nearest PAGE_SIZE boundary
	kudev->uioinfo.mem[0].memtype = UIO_MEM_PHYS;

	kudev->dev = device_create(kpc_uio_class, &pcard->pdev->dev, MKDEV(0, 0), kudev, "%s.%d.%d.%d", kudev->uioinfo.name, pcard->card_num, cte.type, kudev->core_num);
	if (IS_ERR(kudev->dev)) {
		dev_err(&pcard->pdev->dev, "%s: device_create failed!\n",
			__func__);
		kfree(kudev);
		return -ENODEV;
	}
	dev_set_drvdata(kudev->dev, kudev);

	rv = uio_register_device(kudev->dev, &kudev->uioinfo);
	if (rv) {
		dev_err(&pcard->pdev->dev, "%s: failed uio_register_device: %d\n",
			__func__, rv);
		put_device(kudev->dev);
		kfree(kudev);
		return rv;
	}
>>>>>>> f95f0722

	list_add_tail(&kudev->list, &pcard->uio_devices_list);

	return 0;
}

static int  create_dma_engine_core(struct kp2000_device *pcard, size_t engine_regs_offset, int engine_num, int irq_num)
{
	struct mfd_cell  cell = { .id = engine_num };
	struct resource  resources[2];

	cell.platform_data = NULL;
	cell.pdata_size = 0;
	cell.name = KP_DRIVER_NAME_DMA_CONTROLLER;
	cell.num_resources = 2;

	memset(&resources, 0, sizeof(resources));

	resources[0].start = engine_regs_offset;
	resources[0].end   = engine_regs_offset + (KPC_DMA_ENGINE_SIZE - 1);
	resources[0].flags = IORESOURCE_MEM;

	resources[1].start = irq_num;
	resources[1].end   = irq_num;
	resources[1].flags = IORESOURCE_IRQ;

	cell.resources = resources;

	return mfd_add_devices(PCARD_TO_DEV(pcard),    // parent
			       pcard->card_num * 100,  // id
			       &cell,                  // struct mfd_cell *
			       1,                      // ndevs
			       &pcard->dma_base_resource,
			       0,                      // irq_base
			       NULL);                  // struct irq_domain *
}

static int  kp2000_setup_dma_controller(struct kp2000_device *pcard)
{
	int err;
	unsigned int i;
	u64 capabilities_reg;

	// S2C Engines
	for (i = 0 ; i < 32 ; i++) {
		capabilities_reg = readq(pcard->dma_bar_base + KPC_DMA_S2C_BASE_OFFSET + (KPC_DMA_ENGINE_SIZE * i));
		if (capabilities_reg & ENGINE_CAP_PRESENT_MASK) {
			err = create_dma_engine_core(pcard, (KPC_DMA_S2C_BASE_OFFSET + (KPC_DMA_ENGINE_SIZE * i)), i,  pcard->pdev->irq);
			if (err)
				goto err_out;
		}
	}
	// C2S Engines
	for (i = 0 ; i < 32 ; i++) {
		capabilities_reg = readq(pcard->dma_bar_base + KPC_DMA_C2S_BASE_OFFSET + (KPC_DMA_ENGINE_SIZE * i));
		if (capabilities_reg & ENGINE_CAP_PRESENT_MASK) {
			err = create_dma_engine_core(pcard, (KPC_DMA_C2S_BASE_OFFSET + (KPC_DMA_ENGINE_SIZE * i)), 32 + i,  pcard->pdev->irq);
			if (err)
				goto err_out;
		}
	}

	return 0;

err_out:
	dev_err(&pcard->pdev->dev, "%s: failed to add a DMA Engine: %d\n",
		__func__, err);
	return err;
}

int  kp2000_probe_cores(struct kp2000_device *pcard)
{
	int err = 0;
	int i;
	int current_type_id;
	u64 read_val;
	unsigned int highest_core_id = 0;
	struct core_table_entry cte;

	err = kp2000_setup_dma_controller(pcard);
	if (err)
		return err;

	INIT_LIST_HEAD(&pcard->uio_devices_list);

	// First, iterate the core table looking for the highest CORE_ID
	for (i = 0 ; i < pcard->core_table_length ; i++) {
		read_val = readq(pcard->sysinfo_regs_base + ((pcard->core_table_offset + i) * 8));
		parse_core_table_entry(&cte, read_val, pcard->core_table_rev);
		dbg_cte(pcard, &cte);
		if (cte.type > highest_core_id)
			highest_core_id = cte.type;
		if (cte.type == KP_CORE_ID_INVALID)
			dev_info(&pcard->pdev->dev, "Found Invalid core: %016llx\n", read_val);
	}
	// Then, iterate over the possible core types.
	for (current_type_id = 1 ; current_type_id <= highest_core_id ; current_type_id++) {
		unsigned int core_num = 0;
		// Foreach core type, iterate the whole table and instantiate subdevices for each core.
		// Yes, this is O(n*m) but the actual runtime is small enough that it's an acceptable tradeoff.
		for (i = 0 ; i < pcard->core_table_length ; i++) {
			read_val = readq(pcard->sysinfo_regs_base + ((pcard->core_table_offset + i) * 8));
			parse_core_table_entry(&cte, read_val, pcard->core_table_rev);

			if (cte.type != current_type_id)
				continue;

			switch (cte.type) {
			case KP_CORE_ID_I2C:
				err = probe_core_basic(core_num, pcard,
						       KP_DRIVER_NAME_I2C, cte);
				break;

			case KP_CORE_ID_SPI:
				err = probe_core_basic(core_num, pcard,
						       KP_DRIVER_NAME_SPI, cte);
				break;

			default:
				err = probe_core_uio(core_num, pcard, "kpc_uio", cte);
				break;
			}
			if (err) {
				dev_err(&pcard->pdev->dev,
					"%s: failed to add core %d: %d\n",
					__func__, i, err);
				goto error;
			}
			core_num++;
		}
	}

	// Finally, instantiate a UIO device for the core_table.
	cte.type                = 0; // CORE_ID_BOARD_INFO
	cte.offset              = 0; // board info is always at the beginning
	cte.length              = 512 * 8;
	cte.s2c_dma_present     = false;
	cte.s2c_dma_channel_num = 0;
	cte.c2s_dma_present     = false;
	cte.c2s_dma_channel_num = 0;
	cte.irq_count           = 0;
	cte.irq_base_num        = 0;
	err = probe_core_uio(0, pcard, "kpc_uio", cte);
	if (err) {
		dev_err(&pcard->pdev->dev, "%s: failed to add board_info core: %d\n",
			__func__, err);
		goto error;
	}

	return 0;

error:
	kp2000_remove_cores(pcard);
	mfd_remove_devices(PCARD_TO_DEV(pcard));
	return err;
}

void  kp2000_remove_cores(struct kp2000_device *pcard)
{
	struct list_head *ptr;
	struct list_head *next;

	list_for_each_safe(ptr, next, &pcard->uio_devices_list) {
		struct kpc_uio_device *kudev = list_entry(ptr, struct kpc_uio_device, list);

		uio_unregister_device(&kudev->uioinfo);
		device_unregister(kudev->dev);
		list_del(&kudev->list);
		kfree(kudev);
	}
}
<|MERGE_RESOLUTION|>--- conflicted
+++ resolved
@@ -287,61 +287,6 @@
 static int probe_core_uio(unsigned int core_num, struct kp2000_device *pcard,
 			  char *name, const struct core_table_entry cte)
 {
-<<<<<<< HEAD
-    struct kpc_uio_device  *kudev;
-    int rv;
-
-    dev_dbg(&pcard->pdev->dev, "Found UIO core:   type = %02d  dma = %02x / %02x  offset = 0x%x  length = 0x%x (%d regs)\n", cte.type, KPC_OLD_S2C_DMA_CH_NUM(cte), KPC_OLD_C2S_DMA_CH_NUM(cte), cte.offset, cte.length, cte.length / 8);
-    
-    kudev = kzalloc(sizeof(struct kpc_uio_device), GFP_KERNEL);
-    if (!kudev){
-        dev_err(&pcard->pdev->dev, "probe_core_uio: failed to kzalloc kpc_uio_device\n");
-        return -ENOMEM;
-    }
-    
-    INIT_LIST_HEAD(&kudev->list);
-    kudev->pcard = pcard;
-    kudev->cte = cte;
-    kudev->core_num = core_num;
-    
-    kudev->uioinfo.priv = kudev;
-    kudev->uioinfo.name = name;
-    kudev->uioinfo.version = "0.0";
-    if (cte.irq_count > 0){
-        kudev->uioinfo.irq_flags = IRQF_SHARED;
-        kudev->uioinfo.irq = pcard->pdev->irq;
-        kudev->uioinfo.handler = kuio_handler;
-        kudev->uioinfo.irqcontrol = kuio_irqcontrol;
-    } else {
-        kudev->uioinfo.irq = 0;
-    }
-
-    kudev->uioinfo.mem[0].name = "uiomap";
-    kudev->uioinfo.mem[0].addr = pci_resource_start(pcard->pdev, REG_BAR) + cte.offset;
-    kudev->uioinfo.mem[0].size = (cte.length + PAGE_SIZE-1) & ~(PAGE_SIZE-1); // Round up to nearest PAGE_SIZE boundary
-    kudev->uioinfo.mem[0].memtype = UIO_MEM_PHYS;
-    
-    kudev->dev = device_create(kpc_uio_class, &pcard->pdev->dev, MKDEV(0,0), kudev, "%s.%d.%d.%d", kudev->uioinfo.name, pcard->card_num, cte.type, kudev->core_num);
-    if (IS_ERR(kudev->dev)) {
-        dev_err(&pcard->pdev->dev, "probe_core_uio device_create failed!\n");
-        kfree(kudev);
-        return -ENODEV;
-    }
-    dev_set_drvdata(kudev->dev, kudev);
-    
-    rv = uio_register_device(kudev->dev, &kudev->uioinfo);
-    if (rv){
-        dev_err(&pcard->pdev->dev, "probe_core_uio failed uio_register_device: %d\n", rv);
-        put_device(kudev->dev);
-        kfree(kudev);
-        return rv;
-    }
-    
-    list_add_tail(&kudev->list, &pcard->uio_devices_list);
-    
-    return 0;
-}
-=======
 	struct kpc_uio_device *kudev;
 	int rv;
 
@@ -390,7 +335,6 @@
 		kfree(kudev);
 		return rv;
 	}
->>>>>>> f95f0722
 
 	list_add_tail(&kudev->list, &pcard->uio_devices_list);
 
