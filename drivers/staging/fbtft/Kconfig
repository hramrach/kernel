--- conflicted
+++ resolved
@@ -1,7 +1,7 @@
 # SPDX-License-Identifier: GPL-2.0
 menuconfig FB_TFT
 	tristate "Support for small TFT LCD display modules"
-	depends on FB && SPI && OF
+	depends on FB && SPI
 	depends on GPIOLIB || COMPILE_TEST
 	select FB_SYS_FILLRECT
 	select FB_SYS_COPYAREA
@@ -205,14 +205,4 @@
 	tristate "FB driver for the WATTEROTT LCD Controller"
 	depends on FB_TFT
 	help
-<<<<<<< HEAD
-	  Generic Framebuffer support for WATTEROTT
-
-config FB_FLEX
-	tristate "Generic FB driver for TFT LCD displays"
-	depends on FB_TFT
-	help
-	  Generic Framebuffer support for TFT LCD displays.
-=======
-	  Generic Framebuffer support for WATTEROTT
->>>>>>> 7d2a07b7
+	  Generic Framebuffer support for WATTEROTT