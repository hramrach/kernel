--- conflicted
+++ resolved
@@ -1061,12 +1061,9 @@
 	if (gic_dist_supports_lpis()) {
 		its_init(handle, &gic_data.rdists, gic_data.domain);
 		its_cpu_init();
-<<<<<<< HEAD
-=======
 	} else {
 		if (IS_ENABLED(CONFIG_ARM_GIC_V2M))
 			gicv2m_init(handle, gic_data.domain);
->>>>>>> ecd3ad1c
 	}
 
 	return 0;
