// SPDX-License-Identifier: GPL-2.0-or-later
/*
 * (c) 2017 Stefano Stabellini <stefano@aporeto.com>
 */

#include <linux/inet.h>
#include <linux/kthread.h>
#include <linux/list.h>
#include <linux/radix-tree.h>
#include <linux/module.h>
#include <linux/semaphore.h>
#include <linux/wait.h>
#include <net/sock.h>
#include <net/inet_common.h>
#include <net/inet_connection_sock.h>
#include <net/request_sock.h>

#include <xen/events.h>
#include <xen/grant_table.h>
#include <xen/xen.h>
#include <xen/xenbus.h>
#include <xen/interface/io/pvcalls.h>

#define PVCALLS_VERSIONS "1"
#define MAX_RING_ORDER XENBUS_MAX_RING_GRANT_ORDER

static struct pvcalls_back_global {
	struct list_head frontends;
	struct semaphore frontends_lock;
} pvcalls_back_global;

/*
 * Per-frontend data structure. It contains pointers to the command
 * ring, its event channel, a list of active sockets and a tree of
 * passive sockets.
 */
struct pvcalls_fedata {
	struct list_head list;
	struct xenbus_device *dev;
	struct xen_pvcalls_sring *sring;
	struct xen_pvcalls_back_ring ring;
	int irq;
	struct list_head socket_mappings;
	struct radix_tree_root socketpass_mappings;
	struct semaphore socket_lock;
};

struct pvcalls_ioworker {
	struct work_struct register_work;
	struct workqueue_struct *wq;
};

struct sock_mapping {
	struct list_head list;
	struct pvcalls_fedata *fedata;
	struct sockpass_mapping *sockpass;
	struct socket *sock;
	uint64_t id;
	grant_ref_t ref;
	struct pvcalls_data_intf *ring;
	void *bytes;
	struct pvcalls_data data;
	uint32_t ring_order;
	int irq;
	atomic_t read;
	atomic_t write;
	atomic_t io;
	atomic_t release;
	atomic_t eoi;
	void (*saved_data_ready)(struct sock *sk);
	struct pvcalls_ioworker ioworker;
};

struct sockpass_mapping {
	struct list_head list;
	struct pvcalls_fedata *fedata;
	struct socket *sock;
	uint64_t id;
	struct xen_pvcalls_request reqcopy;
	spinlock_t copy_lock;
	struct workqueue_struct *wq;
	struct work_struct register_work;
	void (*saved_data_ready)(struct sock *sk);
};

static irqreturn_t pvcalls_back_conn_event(int irq, void *sock_map);
static int pvcalls_back_release_active(struct xenbus_device *dev,
				       struct pvcalls_fedata *fedata,
				       struct sock_mapping *map);

static bool pvcalls_conn_back_read(void *opaque)
{
	struct sock_mapping *map = (struct sock_mapping *)opaque;
	struct msghdr msg;
	struct kvec vec[2];
	RING_IDX cons, prod, size, wanted, array_size, masked_prod, masked_cons;
	int32_t error;
	struct pvcalls_data_intf *intf = map->ring;
	struct pvcalls_data *data = &map->data;
	unsigned long flags;
	int ret;

	array_size = XEN_FLEX_RING_SIZE(map->ring_order);
	cons = intf->in_cons;
	prod = intf->in_prod;
	error = intf->in_error;
	/* read the indexes first, then deal with the data */
	virt_mb();

	if (error)
		return false;

	size = pvcalls_queued(prod, cons, array_size);
	if (size >= array_size)
		return false;
	spin_lock_irqsave(&map->sock->sk->sk_receive_queue.lock, flags);
	if (skb_queue_empty(&map->sock->sk->sk_receive_queue)) {
		atomic_set(&map->read, 0);
		spin_unlock_irqrestore(&map->sock->sk->sk_receive_queue.lock,
				flags);
		return true;
	}
	spin_unlock_irqrestore(&map->sock->sk->sk_receive_queue.lock, flags);
	wanted = array_size - size;
	masked_prod = pvcalls_mask(prod, array_size);
	masked_cons = pvcalls_mask(cons, array_size);

	memset(&msg, 0, sizeof(msg));
	if (masked_prod < masked_cons) {
		vec[0].iov_base = data->in + masked_prod;
		vec[0].iov_len = wanted;
		iov_iter_kvec(&msg.msg_iter, WRITE, vec, 1, wanted);
	} else {
		vec[0].iov_base = data->in + masked_prod;
		vec[0].iov_len = array_size - masked_prod;
		vec[1].iov_base = data->in;
		vec[1].iov_len = wanted - vec[0].iov_len;
		iov_iter_kvec(&msg.msg_iter, WRITE, vec, 2, wanted);
	}

	atomic_set(&map->read, 0);
	ret = inet_recvmsg(map->sock, &msg, wanted, MSG_DONTWAIT);
	WARN_ON(ret > wanted);
	if (ret == -EAGAIN) /* shouldn't happen */
		return true;
	if (!ret)
		ret = -ENOTCONN;
	spin_lock_irqsave(&map->sock->sk->sk_receive_queue.lock, flags);
	if (ret > 0 && !skb_queue_empty(&map->sock->sk->sk_receive_queue))
		atomic_inc(&map->read);
	spin_unlock_irqrestore(&map->sock->sk->sk_receive_queue.lock, flags);

	/* write the data, then modify the indexes */
	virt_wmb();
	if (ret < 0) {
		atomic_set(&map->read, 0);
		intf->in_error = ret;
	} else
		intf->in_prod = prod + ret;
	/* update the indexes, then notify the other end */
	virt_wmb();
	notify_remote_via_irq(map->irq);

	return true;
}

static bool pvcalls_conn_back_write(struct sock_mapping *map)
{
	struct pvcalls_data_intf *intf = map->ring;
	struct pvcalls_data *data = &map->data;
	struct msghdr msg;
	struct kvec vec[2];
	RING_IDX cons, prod, size, array_size;
	int ret;

	cons = intf->out_cons;
	prod = intf->out_prod;
	/* read the indexes before dealing with the data */
	virt_mb();

	array_size = XEN_FLEX_RING_SIZE(map->ring_order);
	size = pvcalls_queued(prod, cons, array_size);
	if (size == 0)
		return false;

	memset(&msg, 0, sizeof(msg));
	msg.msg_flags |= MSG_DONTWAIT;
	if (pvcalls_mask(prod, array_size) > pvcalls_mask(cons, array_size)) {
		vec[0].iov_base = data->out + pvcalls_mask(cons, array_size);
		vec[0].iov_len = size;
		iov_iter_kvec(&msg.msg_iter, READ, vec, 1, size);
	} else {
		vec[0].iov_base = data->out + pvcalls_mask(cons, array_size);
		vec[0].iov_len = array_size - pvcalls_mask(cons, array_size);
		vec[1].iov_base = data->out;
		vec[1].iov_len = size - vec[0].iov_len;
		iov_iter_kvec(&msg.msg_iter, READ, vec, 2, size);
	}

	atomic_set(&map->write, 0);
	ret = inet_sendmsg(map->sock, &msg, size);
	if (ret == -EAGAIN) {
		atomic_inc(&map->write);
		atomic_inc(&map->io);
		return true;
	}

	/* write the data, then update the indexes */
	virt_wmb();
	if (ret < 0) {
		intf->out_error = ret;
	} else {
		intf->out_error = 0;
		intf->out_cons = cons + ret;
		prod = intf->out_prod;
	}
	/* update the indexes, then notify the other end */
	virt_wmb();
	if (prod != cons + ret) {
		atomic_inc(&map->write);
		atomic_inc(&map->io);
	}
	notify_remote_via_irq(map->irq);

	return true;
}

static void pvcalls_back_ioworker(struct work_struct *work)
{
	struct pvcalls_ioworker *ioworker = container_of(work,
		struct pvcalls_ioworker, register_work);
	struct sock_mapping *map = container_of(ioworker, struct sock_mapping,
		ioworker);
	unsigned int eoi_flags = XEN_EOI_FLAG_SPURIOUS;

	while (atomic_read(&map->io) > 0) {
		if (atomic_read(&map->release) > 0) {
			atomic_set(&map->release, 0);
			return;
		}

		if (atomic_read(&map->read) > 0 &&
		    pvcalls_conn_back_read(map))
			eoi_flags = 0;
		if (atomic_read(&map->write) > 0 &&
		    pvcalls_conn_back_write(map))
			eoi_flags = 0;

		if (atomic_read(&map->eoi) > 0 && !atomic_read(&map->write)) {
			atomic_set(&map->eoi, 0);
			xen_irq_lateeoi(map->irq, eoi_flags);
			eoi_flags = XEN_EOI_FLAG_SPURIOUS;
		}

		atomic_dec(&map->io);
	}
}

static int pvcalls_back_socket(struct xenbus_device *dev,
		struct xen_pvcalls_request *req)
{
	struct pvcalls_fedata *fedata;
	int ret;
	struct xen_pvcalls_response *rsp;

	fedata = dev_get_drvdata(&dev->dev);

	if (req->u.socket.domain != AF_INET ||
	    req->u.socket.type != SOCK_STREAM ||
	    (req->u.socket.protocol != IPPROTO_IP &&
	     req->u.socket.protocol != AF_INET))
		ret = -EAFNOSUPPORT;
	else
		ret = 0;

	/* leave the actual socket allocation for later */

	rsp = RING_GET_RESPONSE(&fedata->ring, fedata->ring.rsp_prod_pvt++);
	rsp->req_id = req->req_id;
	rsp->cmd = req->cmd;
	rsp->u.socket.id = req->u.socket.id;
	rsp->ret = ret;

	return 0;
}

static void pvcalls_sk_state_change(struct sock *sock)
{
	struct sock_mapping *map = sock->sk_user_data;

	if (map == NULL)
		return;

	atomic_inc(&map->read);
	notify_remote_via_irq(map->irq);
}

static void pvcalls_sk_data_ready(struct sock *sock)
{
	struct sock_mapping *map = sock->sk_user_data;
	struct pvcalls_ioworker *iow;

	if (map == NULL)
		return;

	iow = &map->ioworker;
	atomic_inc(&map->read);
	atomic_inc(&map->io);
	queue_work(iow->wq, &iow->register_work);
}

static struct sock_mapping *pvcalls_new_active_socket(
		struct pvcalls_fedata *fedata,
		uint64_t id,
		grant_ref_t ref,
		evtchn_port_t evtchn,
		struct socket *sock)
{
	int ret;
	struct sock_mapping *map;
	void *page;

	map = kzalloc(sizeof(*map), GFP_KERNEL);
	if (map == NULL)
		return NULL;

	map->fedata = fedata;
	map->sock = sock;
	map->id = id;
	map->ref = ref;

	ret = xenbus_map_ring_valloc(fedata->dev, &ref, 1, &page);
	if (ret < 0)
		goto out;
	map->ring = page;
	map->ring_order = map->ring->ring_order;
	/* first read the order, then map the data ring */
	virt_rmb();
	if (map->ring_order > MAX_RING_ORDER) {
		pr_warn("%s frontend requested ring_order %u, which is > MAX (%u)\n",
				__func__, map->ring_order, MAX_RING_ORDER);
		goto out;
	}
	ret = xenbus_map_ring_valloc(fedata->dev, map->ring->ref,
				     (1 << map->ring_order), &page);
	if (ret < 0)
		goto out;
	map->bytes = page;

	ret = bind_interdomain_evtchn_to_irqhandler_lateeoi(
<<<<<<< HEAD
			fedata->dev->otherend_id, evtchn,
=======
			fedata->dev, evtchn,
>>>>>>> 7d2a07b7
			pvcalls_back_conn_event, 0, "pvcalls-backend", map);
	if (ret < 0)
		goto out;
	map->irq = ret;

	map->data.in = map->bytes;
	map->data.out = map->bytes + XEN_FLEX_RING_SIZE(map->ring_order);

	map->ioworker.wq = alloc_workqueue("pvcalls_io", WQ_UNBOUND, 1);
	if (!map->ioworker.wq)
		goto out;
	atomic_set(&map->io, 1);
	INIT_WORK(&map->ioworker.register_work,	pvcalls_back_ioworker);

	down(&fedata->socket_lock);
	list_add_tail(&map->list, &fedata->socket_mappings);
	up(&fedata->socket_lock);

	write_lock_bh(&map->sock->sk->sk_callback_lock);
	map->saved_data_ready = map->sock->sk->sk_data_ready;
	map->sock->sk->sk_user_data = map;
	map->sock->sk->sk_data_ready = pvcalls_sk_data_ready;
	map->sock->sk->sk_state_change = pvcalls_sk_state_change;
	write_unlock_bh(&map->sock->sk->sk_callback_lock);

	return map;
out:
	down(&fedata->socket_lock);
	list_del(&map->list);
	pvcalls_back_release_active(fedata->dev, fedata, map);
	up(&fedata->socket_lock);
	return NULL;
}

static int pvcalls_back_connect(struct xenbus_device *dev,
				struct xen_pvcalls_request *req)
{
	struct pvcalls_fedata *fedata;
	int ret = -EINVAL;
	struct socket *sock;
	struct sock_mapping *map;
	struct xen_pvcalls_response *rsp;
	struct sockaddr *sa = (struct sockaddr *)&req->u.connect.addr;

	fedata = dev_get_drvdata(&dev->dev);

	if (req->u.connect.len < sizeof(sa->sa_family) ||
	    req->u.connect.len > sizeof(req->u.connect.addr) ||
	    sa->sa_family != AF_INET)
		goto out;

	ret = sock_create(AF_INET, SOCK_STREAM, 0, &sock);
	if (ret < 0)
		goto out;
	ret = inet_stream_connect(sock, sa, req->u.connect.len, 0);
	if (ret < 0) {
		sock_release(sock);
		goto out;
	}

	map = pvcalls_new_active_socket(fedata,
					req->u.connect.id,
					req->u.connect.ref,
					req->u.connect.evtchn,
					sock);
	if (!map) {
		ret = -EFAULT;
		sock_release(sock);
	}

out:
	rsp = RING_GET_RESPONSE(&fedata->ring, fedata->ring.rsp_prod_pvt++);
	rsp->req_id = req->req_id;
	rsp->cmd = req->cmd;
	rsp->u.connect.id = req->u.connect.id;
	rsp->ret = ret;

	return 0;
}

static int pvcalls_back_release_active(struct xenbus_device *dev,
				       struct pvcalls_fedata *fedata,
				       struct sock_mapping *map)
{
	disable_irq(map->irq);
	if (map->sock->sk != NULL) {
		write_lock_bh(&map->sock->sk->sk_callback_lock);
		map->sock->sk->sk_user_data = NULL;
		map->sock->sk->sk_data_ready = map->saved_data_ready;
		write_unlock_bh(&map->sock->sk->sk_callback_lock);
	}

	atomic_set(&map->release, 1);
	flush_work(&map->ioworker.register_work);

	xenbus_unmap_ring_vfree(dev, map->bytes);
	xenbus_unmap_ring_vfree(dev, (void *)map->ring);
	unbind_from_irqhandler(map->irq, map);

	sock_release(map->sock);
	kfree(map);

	return 0;
}

static int pvcalls_back_release_passive(struct xenbus_device *dev,
					struct pvcalls_fedata *fedata,
					struct sockpass_mapping *mappass)
{
	if (mappass->sock->sk != NULL) {
		write_lock_bh(&mappass->sock->sk->sk_callback_lock);
		mappass->sock->sk->sk_user_data = NULL;
		mappass->sock->sk->sk_data_ready = mappass->saved_data_ready;
		write_unlock_bh(&mappass->sock->sk->sk_callback_lock);
	}
	sock_release(mappass->sock);
	flush_workqueue(mappass->wq);
	destroy_workqueue(mappass->wq);
	kfree(mappass);

	return 0;
}

static int pvcalls_back_release(struct xenbus_device *dev,
				struct xen_pvcalls_request *req)
{
	struct pvcalls_fedata *fedata;
	struct sock_mapping *map, *n;
	struct sockpass_mapping *mappass;
	int ret = 0;
	struct xen_pvcalls_response *rsp;

	fedata = dev_get_drvdata(&dev->dev);

	down(&fedata->socket_lock);
	list_for_each_entry_safe(map, n, &fedata->socket_mappings, list) {
		if (map->id == req->u.release.id) {
			list_del(&map->list);
			up(&fedata->socket_lock);
			ret = pvcalls_back_release_active(dev, fedata, map);
			goto out;
		}
	}
	mappass = radix_tree_lookup(&fedata->socketpass_mappings,
				    req->u.release.id);
	if (mappass != NULL) {
		radix_tree_delete(&fedata->socketpass_mappings, mappass->id);
		up(&fedata->socket_lock);
		ret = pvcalls_back_release_passive(dev, fedata, mappass);
	} else
		up(&fedata->socket_lock);

out:
	rsp = RING_GET_RESPONSE(&fedata->ring, fedata->ring.rsp_prod_pvt++);
	rsp->req_id = req->req_id;
	rsp->u.release.id = req->u.release.id;
	rsp->cmd = req->cmd;
	rsp->ret = ret;
	return 0;
}

static void __pvcalls_back_accept(struct work_struct *work)
{
	struct sockpass_mapping *mappass = container_of(
		work, struct sockpass_mapping, register_work);
	struct sock_mapping *map;
	struct pvcalls_ioworker *iow;
	struct pvcalls_fedata *fedata;
	struct socket *sock;
	struct xen_pvcalls_response *rsp;
	struct xen_pvcalls_request *req;
	int notify;
	int ret = -EINVAL;
	unsigned long flags;

	fedata = mappass->fedata;
	/*
	 * __pvcalls_back_accept can race against pvcalls_back_accept.
	 * We only need to check the value of "cmd" on read. It could be
	 * done atomically, but to simplify the code on the write side, we
	 * use a spinlock.
	 */
	spin_lock_irqsave(&mappass->copy_lock, flags);
	req = &mappass->reqcopy;
	if (req->cmd != PVCALLS_ACCEPT) {
		spin_unlock_irqrestore(&mappass->copy_lock, flags);
		return;
	}
	spin_unlock_irqrestore(&mappass->copy_lock, flags);

	sock = sock_alloc();
	if (sock == NULL)
		goto out_error;
	sock->type = mappass->sock->type;
	sock->ops = mappass->sock->ops;

	ret = inet_accept(mappass->sock, sock, O_NONBLOCK, true);
	if (ret == -EAGAIN) {
		sock_release(sock);
		return;
	}

	map = pvcalls_new_active_socket(fedata,
					req->u.accept.id_new,
					req->u.accept.ref,
					req->u.accept.evtchn,
					sock);
	if (!map) {
		ret = -EFAULT;
		sock_release(sock);
		goto out_error;
	}

	map->sockpass = mappass;
	iow = &map->ioworker;
	atomic_inc(&map->read);
	atomic_inc(&map->io);
	queue_work(iow->wq, &iow->register_work);

out_error:
	rsp = RING_GET_RESPONSE(&fedata->ring, fedata->ring.rsp_prod_pvt++);
	rsp->req_id = req->req_id;
	rsp->cmd = req->cmd;
	rsp->u.accept.id = req->u.accept.id;
	rsp->ret = ret;
	RING_PUSH_RESPONSES_AND_CHECK_NOTIFY(&fedata->ring, notify);
	if (notify)
		notify_remote_via_irq(fedata->irq);

	mappass->reqcopy.cmd = 0;
}

static void pvcalls_pass_sk_data_ready(struct sock *sock)
{
	struct sockpass_mapping *mappass = sock->sk_user_data;
	struct pvcalls_fedata *fedata;
	struct xen_pvcalls_response *rsp;
	unsigned long flags;
	int notify;

	if (mappass == NULL)
		return;

	fedata = mappass->fedata;
	spin_lock_irqsave(&mappass->copy_lock, flags);
	if (mappass->reqcopy.cmd == PVCALLS_POLL) {
		rsp = RING_GET_RESPONSE(&fedata->ring,
					fedata->ring.rsp_prod_pvt++);
		rsp->req_id = mappass->reqcopy.req_id;
		rsp->u.poll.id = mappass->reqcopy.u.poll.id;
		rsp->cmd = mappass->reqcopy.cmd;
		rsp->ret = 0;

		mappass->reqcopy.cmd = 0;
		spin_unlock_irqrestore(&mappass->copy_lock, flags);

		RING_PUSH_RESPONSES_AND_CHECK_NOTIFY(&fedata->ring, notify);
		if (notify)
			notify_remote_via_irq(mappass->fedata->irq);
	} else {
		spin_unlock_irqrestore(&mappass->copy_lock, flags);
		queue_work(mappass->wq, &mappass->register_work);
	}
}

static int pvcalls_back_bind(struct xenbus_device *dev,
			     struct xen_pvcalls_request *req)
{
	struct pvcalls_fedata *fedata;
	int ret;
	struct sockpass_mapping *map;
	struct xen_pvcalls_response *rsp;

	fedata = dev_get_drvdata(&dev->dev);

	map = kzalloc(sizeof(*map), GFP_KERNEL);
	if (map == NULL) {
		ret = -ENOMEM;
		goto out;
	}

	INIT_WORK(&map->register_work, __pvcalls_back_accept);
	spin_lock_init(&map->copy_lock);
	map->wq = alloc_workqueue("pvcalls_wq", WQ_UNBOUND, 1);
	if (!map->wq) {
		ret = -ENOMEM;
		goto out;
	}

	ret = sock_create(AF_INET, SOCK_STREAM, 0, &map->sock);
	if (ret < 0)
		goto out;

	ret = inet_bind(map->sock, (struct sockaddr *)&req->u.bind.addr,
			req->u.bind.len);
	if (ret < 0)
		goto out;

	map->fedata = fedata;
	map->id = req->u.bind.id;

	down(&fedata->socket_lock);
	ret = radix_tree_insert(&fedata->socketpass_mappings, map->id,
				map);
	up(&fedata->socket_lock);
	if (ret)
		goto out;

	write_lock_bh(&map->sock->sk->sk_callback_lock);
	map->saved_data_ready = map->sock->sk->sk_data_ready;
	map->sock->sk->sk_user_data = map;
	map->sock->sk->sk_data_ready = pvcalls_pass_sk_data_ready;
	write_unlock_bh(&map->sock->sk->sk_callback_lock);

out:
	if (ret) {
		if (map && map->sock)
			sock_release(map->sock);
		if (map && map->wq)
			destroy_workqueue(map->wq);
		kfree(map);
	}
	rsp = RING_GET_RESPONSE(&fedata->ring, fedata->ring.rsp_prod_pvt++);
	rsp->req_id = req->req_id;
	rsp->cmd = req->cmd;
	rsp->u.bind.id = req->u.bind.id;
	rsp->ret = ret;
	return 0;
}

static int pvcalls_back_listen(struct xenbus_device *dev,
			       struct xen_pvcalls_request *req)
{
	struct pvcalls_fedata *fedata;
	int ret = -EINVAL;
	struct sockpass_mapping *map;
	struct xen_pvcalls_response *rsp;

	fedata = dev_get_drvdata(&dev->dev);

	down(&fedata->socket_lock);
	map = radix_tree_lookup(&fedata->socketpass_mappings, req->u.listen.id);
	up(&fedata->socket_lock);
	if (map == NULL)
		goto out;

	ret = inet_listen(map->sock, req->u.listen.backlog);

out:
	rsp = RING_GET_RESPONSE(&fedata->ring, fedata->ring.rsp_prod_pvt++);
	rsp->req_id = req->req_id;
	rsp->cmd = req->cmd;
	rsp->u.listen.id = req->u.listen.id;
	rsp->ret = ret;
	return 0;
}

static int pvcalls_back_accept(struct xenbus_device *dev,
			       struct xen_pvcalls_request *req)
{
	struct pvcalls_fedata *fedata;
	struct sockpass_mapping *mappass;
	int ret = -EINVAL;
	struct xen_pvcalls_response *rsp;
	unsigned long flags;

	fedata = dev_get_drvdata(&dev->dev);

	down(&fedata->socket_lock);
	mappass = radix_tree_lookup(&fedata->socketpass_mappings,
		req->u.accept.id);
	up(&fedata->socket_lock);
	if (mappass == NULL)
		goto out_error;

	/*
	 * Limitation of the current implementation: only support one
	 * concurrent accept or poll call on one socket.
	 */
	spin_lock_irqsave(&mappass->copy_lock, flags);
	if (mappass->reqcopy.cmd != 0) {
		spin_unlock_irqrestore(&mappass->copy_lock, flags);
		ret = -EINTR;
		goto out_error;
	}

	mappass->reqcopy = *req;
	spin_unlock_irqrestore(&mappass->copy_lock, flags);
	queue_work(mappass->wq, &mappass->register_work);

	/* Tell the caller we don't need to send back a notification yet */
	return -1;

out_error:
	rsp = RING_GET_RESPONSE(&fedata->ring, fedata->ring.rsp_prod_pvt++);
	rsp->req_id = req->req_id;
	rsp->cmd = req->cmd;
	rsp->u.accept.id = req->u.accept.id;
	rsp->ret = ret;
	return 0;
}

static int pvcalls_back_poll(struct xenbus_device *dev,
			     struct xen_pvcalls_request *req)
{
	struct pvcalls_fedata *fedata;
	struct sockpass_mapping *mappass;
	struct xen_pvcalls_response *rsp;
	struct inet_connection_sock *icsk;
	struct request_sock_queue *queue;
	unsigned long flags;
	int ret;
	bool data;

	fedata = dev_get_drvdata(&dev->dev);

	down(&fedata->socket_lock);
	mappass = radix_tree_lookup(&fedata->socketpass_mappings,
				    req->u.poll.id);
	up(&fedata->socket_lock);
	if (mappass == NULL)
		return -EINVAL;

	/*
	 * Limitation of the current implementation: only support one
	 * concurrent accept or poll call on one socket.
	 */
	spin_lock_irqsave(&mappass->copy_lock, flags);
	if (mappass->reqcopy.cmd != 0) {
		ret = -EINTR;
		goto out;
	}

	mappass->reqcopy = *req;
	icsk = inet_csk(mappass->sock->sk);
	queue = &icsk->icsk_accept_queue;
	data = READ_ONCE(queue->rskq_accept_head) != NULL;
	if (data) {
		mappass->reqcopy.cmd = 0;
		ret = 0;
		goto out;
	}
	spin_unlock_irqrestore(&mappass->copy_lock, flags);

	/* Tell the caller we don't need to send back a notification yet */
	return -1;

out:
	spin_unlock_irqrestore(&mappass->copy_lock, flags);

	rsp = RING_GET_RESPONSE(&fedata->ring, fedata->ring.rsp_prod_pvt++);
	rsp->req_id = req->req_id;
	rsp->cmd = req->cmd;
	rsp->u.poll.id = req->u.poll.id;
	rsp->ret = ret;
	return 0;
}

static int pvcalls_back_handle_cmd(struct xenbus_device *dev,
				   struct xen_pvcalls_request *req)
{
	int ret = 0;

	switch (req->cmd) {
	case PVCALLS_SOCKET:
		ret = pvcalls_back_socket(dev, req);
		break;
	case PVCALLS_CONNECT:
		ret = pvcalls_back_connect(dev, req);
		break;
	case PVCALLS_RELEASE:
		ret = pvcalls_back_release(dev, req);
		break;
	case PVCALLS_BIND:
		ret = pvcalls_back_bind(dev, req);
		break;
	case PVCALLS_LISTEN:
		ret = pvcalls_back_listen(dev, req);
		break;
	case PVCALLS_ACCEPT:
		ret = pvcalls_back_accept(dev, req);
		break;
	case PVCALLS_POLL:
		ret = pvcalls_back_poll(dev, req);
		break;
	default:
	{
		struct pvcalls_fedata *fedata;
		struct xen_pvcalls_response *rsp;

		fedata = dev_get_drvdata(&dev->dev);
		rsp = RING_GET_RESPONSE(
				&fedata->ring, fedata->ring.rsp_prod_pvt++);
		rsp->req_id = req->req_id;
		rsp->cmd = req->cmd;
		rsp->ret = -ENOTSUPP;
		break;
	}
	}
	return ret;
}

static void pvcalls_back_work(struct pvcalls_fedata *fedata)
{
	int notify, notify_all = 0, more = 1;
	struct xen_pvcalls_request req;
	struct xenbus_device *dev = fedata->dev;

	while (more) {
		while (RING_HAS_UNCONSUMED_REQUESTS(&fedata->ring)) {
			RING_COPY_REQUEST(&fedata->ring,
					  fedata->ring.req_cons++,
					  &req);

			if (!pvcalls_back_handle_cmd(dev, &req)) {
				RING_PUSH_RESPONSES_AND_CHECK_NOTIFY(
					&fedata->ring, notify);
				notify_all += notify;
			}
		}

		if (notify_all) {
			notify_remote_via_irq(fedata->irq);
			notify_all = 0;
		}

		RING_FINAL_CHECK_FOR_REQUESTS(&fedata->ring, more);
	}
}

static irqreturn_t pvcalls_back_event(int irq, void *dev_id)
{
	struct xenbus_device *dev = dev_id;
	struct pvcalls_fedata *fedata = NULL;
	unsigned int eoi_flags = XEN_EOI_FLAG_SPURIOUS;

	if (dev) {
		fedata = dev_get_drvdata(&dev->dev);
		if (fedata) {
			pvcalls_back_work(fedata);
			eoi_flags = 0;
		}
	}

	xen_irq_lateeoi(irq, eoi_flags);

	return IRQ_HANDLED;
}

static irqreturn_t pvcalls_back_conn_event(int irq, void *sock_map)
{
	struct sock_mapping *map = sock_map;
	struct pvcalls_ioworker *iow;

	if (map == NULL || map->sock == NULL || map->sock->sk == NULL ||
		map->sock->sk->sk_user_data != map) {
		xen_irq_lateeoi(irq, 0);
		return IRQ_HANDLED;
	}

	iow = &map->ioworker;

	atomic_inc(&map->write);
	atomic_inc(&map->eoi);
	atomic_inc(&map->io);
	queue_work(iow->wq, &iow->register_work);

	return IRQ_HANDLED;
}

static int backend_connect(struct xenbus_device *dev)
{
	int err;
	evtchn_port_t evtchn;
	grant_ref_t ring_ref;
	struct pvcalls_fedata *fedata = NULL;

	fedata = kzalloc(sizeof(struct pvcalls_fedata), GFP_KERNEL);
	if (!fedata)
		return -ENOMEM;

	fedata->irq = -1;
	err = xenbus_scanf(XBT_NIL, dev->otherend, "port", "%u",
			   &evtchn);
	if (err != 1) {
		err = -EINVAL;
		xenbus_dev_fatal(dev, err, "reading %s/event-channel",
				 dev->otherend);
		goto error;
	}

	err = xenbus_scanf(XBT_NIL, dev->otherend, "ring-ref", "%u", &ring_ref);
	if (err != 1) {
		err = -EINVAL;
		xenbus_dev_fatal(dev, err, "reading %s/ring-ref",
				 dev->otherend);
		goto error;
	}

<<<<<<< HEAD
	err = bind_interdomain_evtchn_to_irq_lateeoi(dev->otherend_id, evtchn);
=======
	err = bind_interdomain_evtchn_to_irq_lateeoi(dev, evtchn);
>>>>>>> 7d2a07b7
	if (err < 0)
		goto error;
	fedata->irq = err;

	err = request_threaded_irq(fedata->irq, NULL, pvcalls_back_event,
				   IRQF_ONESHOT, "pvcalls-back", dev);
	if (err < 0)
		goto error;

	err = xenbus_map_ring_valloc(dev, &ring_ref, 1,
				     (void **)&fedata->sring);
	if (err < 0)
		goto error;

	BACK_RING_INIT(&fedata->ring, fedata->sring, XEN_PAGE_SIZE * 1);
	fedata->dev = dev;

	INIT_LIST_HEAD(&fedata->socket_mappings);
	INIT_RADIX_TREE(&fedata->socketpass_mappings, GFP_KERNEL);
	sema_init(&fedata->socket_lock, 1);
	dev_set_drvdata(&dev->dev, fedata);

	down(&pvcalls_back_global.frontends_lock);
	list_add_tail(&fedata->list, &pvcalls_back_global.frontends);
	up(&pvcalls_back_global.frontends_lock);

	return 0;

 error:
	if (fedata->irq >= 0)
		unbind_from_irqhandler(fedata->irq, dev);
	if (fedata->sring != NULL)
		xenbus_unmap_ring_vfree(dev, fedata->sring);
	kfree(fedata);
	return err;
}

static int backend_disconnect(struct xenbus_device *dev)
{
	struct pvcalls_fedata *fedata;
	struct sock_mapping *map, *n;
	struct sockpass_mapping *mappass;
	struct radix_tree_iter iter;
	void **slot;


	fedata = dev_get_drvdata(&dev->dev);

	down(&fedata->socket_lock);
	list_for_each_entry_safe(map, n, &fedata->socket_mappings, list) {
		list_del(&map->list);
		pvcalls_back_release_active(dev, fedata, map);
	}

	radix_tree_for_each_slot(slot, &fedata->socketpass_mappings, &iter, 0) {
		mappass = radix_tree_deref_slot(slot);
		if (!mappass)
			continue;
		if (radix_tree_exception(mappass)) {
			if (radix_tree_deref_retry(mappass))
				slot = radix_tree_iter_retry(&iter);
		} else {
			radix_tree_delete(&fedata->socketpass_mappings,
					  mappass->id);
			pvcalls_back_release_passive(dev, fedata, mappass);
		}
	}
	up(&fedata->socket_lock);

	unbind_from_irqhandler(fedata->irq, dev);
	xenbus_unmap_ring_vfree(dev, fedata->sring);

	list_del(&fedata->list);
	kfree(fedata);
	dev_set_drvdata(&dev->dev, NULL);

	return 0;
}

static int pvcalls_back_probe(struct xenbus_device *dev,
			      const struct xenbus_device_id *id)
{
	int err, abort;
	struct xenbus_transaction xbt;

again:
	abort = 1;

	err = xenbus_transaction_start(&xbt);
	if (err) {
		pr_warn("%s cannot create xenstore transaction\n", __func__);
		return err;
	}

	err = xenbus_printf(xbt, dev->nodename, "versions", "%s",
			    PVCALLS_VERSIONS);
	if (err) {
		pr_warn("%s write out 'versions' failed\n", __func__);
		goto abort;
	}

	err = xenbus_printf(xbt, dev->nodename, "max-page-order", "%u",
			    MAX_RING_ORDER);
	if (err) {
		pr_warn("%s write out 'max-page-order' failed\n", __func__);
		goto abort;
	}

	err = xenbus_printf(xbt, dev->nodename, "function-calls",
			    XENBUS_FUNCTIONS_CALLS);
	if (err) {
		pr_warn("%s write out 'function-calls' failed\n", __func__);
		goto abort;
	}

	abort = 0;
abort:
	err = xenbus_transaction_end(xbt, abort);
	if (err) {
		if (err == -EAGAIN && !abort)
			goto again;
		pr_warn("%s cannot complete xenstore transaction\n", __func__);
		return err;
	}

	if (abort)
		return -EFAULT;

	xenbus_switch_state(dev, XenbusStateInitWait);

	return 0;
}

static void set_backend_state(struct xenbus_device *dev,
			      enum xenbus_state state)
{
	while (dev->state != state) {
		switch (dev->state) {
		case XenbusStateClosed:
			switch (state) {
			case XenbusStateInitWait:
			case XenbusStateConnected:
				xenbus_switch_state(dev, XenbusStateInitWait);
				break;
			case XenbusStateClosing:
				xenbus_switch_state(dev, XenbusStateClosing);
				break;
			default:
				WARN_ON(1);
			}
			break;
		case XenbusStateInitWait:
		case XenbusStateInitialised:
			switch (state) {
			case XenbusStateConnected:
				if (backend_connect(dev))
					return;
				xenbus_switch_state(dev, XenbusStateConnected);
				break;
			case XenbusStateClosing:
			case XenbusStateClosed:
				xenbus_switch_state(dev, XenbusStateClosing);
				break;
			default:
				WARN_ON(1);
			}
			break;
		case XenbusStateConnected:
			switch (state) {
			case XenbusStateInitWait:
			case XenbusStateClosing:
			case XenbusStateClosed:
				down(&pvcalls_back_global.frontends_lock);
				backend_disconnect(dev);
				up(&pvcalls_back_global.frontends_lock);
				xenbus_switch_state(dev, XenbusStateClosing);
				break;
			default:
				WARN_ON(1);
			}
			break;
		case XenbusStateClosing:
			switch (state) {
			case XenbusStateInitWait:
			case XenbusStateConnected:
			case XenbusStateClosed:
				xenbus_switch_state(dev, XenbusStateClosed);
				break;
			default:
				WARN_ON(1);
			}
			break;
		default:
			WARN_ON(1);
		}
	}
}

static void pvcalls_back_changed(struct xenbus_device *dev,
				 enum xenbus_state frontend_state)
{
	switch (frontend_state) {
	case XenbusStateInitialising:
		set_backend_state(dev, XenbusStateInitWait);
		break;

	case XenbusStateInitialised:
	case XenbusStateConnected:
		set_backend_state(dev, XenbusStateConnected);
		break;

	case XenbusStateClosing:
		set_backend_state(dev, XenbusStateClosing);
		break;

	case XenbusStateClosed:
		set_backend_state(dev, XenbusStateClosed);
		if (xenbus_dev_is_online(dev))
			break;
		device_unregister(&dev->dev);
		break;
	case XenbusStateUnknown:
		set_backend_state(dev, XenbusStateClosed);
		device_unregister(&dev->dev);
		break;

	default:
		xenbus_dev_fatal(dev, -EINVAL, "saw state %d at frontend",
				 frontend_state);
		break;
	}
}

static int pvcalls_back_remove(struct xenbus_device *dev)
{
	return 0;
}

static int pvcalls_back_uevent(struct xenbus_device *xdev,
			       struct kobj_uevent_env *env)
{
	return 0;
}

static const struct xenbus_device_id pvcalls_back_ids[] = {
	{ "pvcalls" },
	{ "" }
};

static struct xenbus_driver pvcalls_back_driver = {
	.ids = pvcalls_back_ids,
	.probe = pvcalls_back_probe,
	.remove = pvcalls_back_remove,
	.uevent = pvcalls_back_uevent,
	.otherend_changed = pvcalls_back_changed,
};

static int __init pvcalls_back_init(void)
{
	int ret;

	if (!xen_domain())
		return -ENODEV;

	ret = xenbus_register_backend(&pvcalls_back_driver);
	if (ret < 0)
		return ret;

	sema_init(&pvcalls_back_global.frontends_lock, 1);
	INIT_LIST_HEAD(&pvcalls_back_global.frontends);
	return 0;
}
module_init(pvcalls_back_init);

static void __exit pvcalls_back_fin(void)
{
	struct pvcalls_fedata *fedata, *nfedata;

	down(&pvcalls_back_global.frontends_lock);
	list_for_each_entry_safe(fedata, nfedata,
				 &pvcalls_back_global.frontends, list) {
		backend_disconnect(fedata->dev);
	}
	up(&pvcalls_back_global.frontends_lock);

	xenbus_unregister_driver(&pvcalls_back_driver);
}

module_exit(pvcalls_back_fin);

MODULE_DESCRIPTION("Xen PV Calls backend driver");
MODULE_AUTHOR("Stefano Stabellini <sstabellini@kernel.org>");
MODULE_LICENSE("GPL");<|MERGE_RESOLUTION|>--- conflicted
+++ resolved
@@ -348,11 +348,7 @@
 	map->bytes = page;
 
 	ret = bind_interdomain_evtchn_to_irqhandler_lateeoi(
-<<<<<<< HEAD
-			fedata->dev->otherend_id, evtchn,
-=======
 			fedata->dev, evtchn,
->>>>>>> 7d2a07b7
 			pvcalls_back_conn_event, 0, "pvcalls-backend", map);
 	if (ret < 0)
 		goto out;
@@ -952,11 +948,7 @@
 		goto error;
 	}
 
-<<<<<<< HEAD
-	err = bind_interdomain_evtchn_to_irq_lateeoi(dev->otherend_id, evtchn);
-=======
 	err = bind_interdomain_evtchn_to_irq_lateeoi(dev, evtchn);
->>>>>>> 7d2a07b7
 	if (err < 0)
 		goto error;
 	fedata->irq = err;
