--- conflicted
+++ resolved
@@ -51,16 +51,6 @@
 
 	if (pci_seg_supported) {
 		struct {
-<<<<<<< HEAD
-			struct physdev_pci_device_add ppda;
-			uint32_t optarr[1];
-		} add = { .ppda = {
-			.seg = pci_domain_nr(pci_dev->bus),
-			.bus = pci_dev->bus->number,
-			.devfn = pci_dev->devfn
-		}};
-#define add add.ppda
-=======
 			struct physdev_pci_device_add add;
 			uint32_t pxm;
 		} add_ext = {
@@ -70,7 +60,6 @@
 		};
 		struct physdev_pci_device_add *add = &add_ext.add;
 
->>>>>>> 0df1f248
 #ifdef CONFIG_ACPI
 		acpi_handle handle;
 #endif
@@ -117,7 +106,6 @@
 #if CONFIG_XEN_COMPAT < 0x040200
 		pci_seg_supported = false;
 #endif
-#undef add
 	}
 
 	if (pci_domain_nr(pci_dev->bus))
