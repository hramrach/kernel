/******************************************************************************
 * Talks to Xen Store to figure out what devices we have.
 *
 * Copyright (C) 2005 Rusty Russell, IBM Corporation
 * Copyright (C) 2005 Mike Wray, Hewlett-Packard
 * Copyright (C) 2005, 2006 XenSource Ltd
 * Copyright (C) 2007 Solarflare Communications, Inc.
 *
 * This program is free software; you can redistribute it and/or
 * modify it under the terms of the GNU General Public License version 2
 * as published by the Free Software Foundation; or, when distributed
 * separately from the Linux kernel or incorporated into other
 * software packages, subject to the following license:
 *
 * Permission is hereby granted, free of charge, to any person obtaining a copy
 * of this source file (the "Software"), to deal in the Software without
 * restriction, including without limitation the rights to use, copy, modify,
 * merge, publish, distribute, sublicense, and/or sell copies of the Software,
 * and to permit persons to whom the Software is furnished to do so, subject to
 * the following conditions:
 *
 * The above copyright notice and this permission notice shall be included in
 * all copies or substantial portions of the Software.
 *
 * THE SOFTWARE IS PROVIDED "AS IS", WITHOUT WARRANTY OF ANY KIND, EXPRESS OR
 * IMPLIED, INCLUDING BUT NOT LIMITED TO THE WARRANTIES OF MERCHANTABILITY,
 * FITNESS FOR A PARTICULAR PURPOSE AND NONINFRINGEMENT. IN NO EVENT SHALL THE
 * AUTHORS OR COPYRIGHT HOLDERS BE LIABLE FOR ANY CLAIM, DAMAGES OR OTHER
 * LIABILITY, WHETHER IN AN ACTION OF CONTRACT, TORT OR OTHERWISE, ARISING
 * FROM, OUT OF OR IN CONNECTION WITH THE SOFTWARE OR THE USE OR OTHER DEALINGS
 * IN THE SOFTWARE.
 */

#define pr_fmt(fmt) KBUILD_MODNAME ": " fmt

#define DPRINTK(fmt, args...)				\
	pr_debug("xenbus_probe (%s:%d) " fmt ".\n",	\
		 __func__, __LINE__, ##args)

#include <linux/kernel.h>
#include <linux/version.h>
#include <linux/err.h>
#include <linux/string.h>
#include <linux/ctype.h>
#include <linux/fcntl.h>
#include <linux/mm.h>
#include <linux/sched.h>
#include <linux/notifier.h>
#include <linux/mutex.h>
#include <linux/io.h>
#include <linux/slab.h>
#include <linux/module.h>

#include <asm/page.h>
#include <asm/pgtable.h>
#if defined(CONFIG_XEN) || defined(MODULE)
#include <asm/hypervisor.h>
#include <xen/xenbus.h>
#include <xen/evtchn.h>
#include <xen/features.h>
#include <xen/gnttab.h>

#define PARAVIRT_EXPORT_SYMBOL(sym) __typeof__(sym) sym
#else
#if defined(CONFIG_XEN_COMPAT_XENFS) && !defined(MODULE)
#include <linux/proc_fs.h>
#endif
#include <asm/xen/hypervisor.h>

#include <xen/xen.h>
#include <xen/xenbus.h>
#include <xen/events.h>
#include <xen/xen-ops.h>
#include <xen/page.h>

#define PARAVIRT_EXPORT_SYMBOL EXPORT_SYMBOL_GPL
#endif

#ifndef CONFIG_XEN
#include <xen/hvm.h>
#endif

#include "xenbus_comms.h"
#include "xenbus_probe.h"

#ifdef HAVE_XEN_PLATFORM_COMPAT_H
#include <xen/platform-compat.h>
#endif

int xen_store_evtchn;
EXPORT_SYMBOL_GPL(xen_store_evtchn);

struct xenstore_domain_interface *xen_store_interface;
EXPORT_SYMBOL_GPL(xen_store_interface);

#if !defined(CONFIG_XEN) && !defined(MODULE)
enum xenstore_init xen_store_domain_type;
EXPORT_SYMBOL_GPL(xen_store_domain_type);
#endif

static unsigned long xen_store_mfn;

extern struct mutex xenwatch_mutex;

static
#ifdef CONFIG_XEN_UNPRIVILEGED_GUEST
__initdata
#endif
BLOCKING_NOTIFIER_HEAD(xenstore_chain);

#if defined(CONFIG_XEN) || defined(MODULE)
static void wait_for_devices(struct xenbus_driver *xendrv);
#endif

/* If something in array of ids matches this device, return it. */
static const struct xenbus_device_id *
match_device(const struct xenbus_device_id *arr, struct xenbus_device *dev)
{
	for (; *arr->devicetype != '\0'; arr++) {
		if (!strcmp(arr->devicetype, dev->devicetype))
			return arr;
	}
	return NULL;
}

int xenbus_match(struct device *_dev, struct device_driver *_drv)
{
	struct xenbus_driver *drv = to_xenbus_driver(_drv);

	if (!drv->ids)
		return 0;

	return match_device(drv->ids, to_xenbus_device(_dev)) != NULL;
}
PARAVIRT_EXPORT_SYMBOL(xenbus_match);


static void free_otherend_details(struct xenbus_device *dev)
{
	kfree(dev->otherend);
	dev->otherend = NULL;
}


static void free_otherend_watch(struct xenbus_device *dev)
{
	if (dev->otherend_watch.node) {
		unregister_xenbus_watch(&dev->otherend_watch);
		kfree(dev->otherend_watch.node);
		dev->otherend_watch.node = NULL;
	}
}


int xenbus_read_otherend_details(struct xenbus_device *xendev,
				 char *id_node, char *path_node)
{
	int err = xenbus_gather(XBT_NIL, xendev->nodename,
				id_node, "%i", &xendev->otherend_id,
				path_node, NULL, &xendev->otherend,
				NULL);
	if (err) {
		xenbus_dev_fatal(xendev, err,
				 "reading other end details from %s",
				 xendev->nodename);
		return err;
	}
	if (strlen(xendev->otherend) == 0 ||
	    !xenbus_exists(XBT_NIL, xendev->otherend, "")) {
		xenbus_dev_fatal(xendev, -ENOENT,
				 "unable to read other end from %s.  "
				 "missing or inaccessible.",
				 xendev->nodename);
		free_otherend_details(xendev);
		return -ENOENT;
	}

	return 0;
}
PARAVIRT_EXPORT_SYMBOL(xenbus_read_otherend_details);

#if defined(CONFIG_XEN) || defined(MODULE)

static int read_backend_details(struct xenbus_device *xendev)
{
	return xenbus_read_otherend_details(xendev, "backend-id", "backend");
}

static void otherend_changed(struct xenbus_watch *watch,
			     const char **vec, unsigned int len)
#else /* !CONFIG_XEN && !MODULE */
void xenbus_otherend_changed(struct xenbus_watch *watch,
			     const char **vec, unsigned int len,
			     int ignore_on_shutdown)
#endif /* CONFIG_XEN || MODULE */
{
	struct xenbus_device *dev =
		container_of(watch, struct xenbus_device, otherend_watch);
	struct xenbus_driver *drv = to_xenbus_driver(dev->dev.driver);
	enum xenbus_state state;

	/* Protect us against watches firing on old details when the otherend
	   details change, say immediately after a resume. */
	if (!dev->otherend ||
	    strncmp(dev->otherend, vec[XS_WATCH_PATH],
		    strlen(dev->otherend))) {
		dev_dbg(&dev->dev, "Ignoring watch at %s", vec[XS_WATCH_PATH]);
		return;
	}

	state = xenbus_read_driver_state(dev->otherend);

	dev_dbg(&dev->dev, "state is %d (%s), %s, %s",
		state, xenbus_strstate(state), dev->otherend_watch.node,
		vec[XS_WATCH_PATH]);

#if LINUX_VERSION_CODE >= KERNEL_VERSION(2,6,16)
	/*
	 * Ignore xenbus transitions during shutdown. This prevents us doing
	 * work that can fail e.g., when the rootfs is gone.
	 */
	if (system_state > SYSTEM_RUNNING) {
		/* If we're frontend, drive the state machine to Closed. */
		/* This should cause the backend to release our resources. */
# if defined(CONFIG_XEN) || defined(MODULE)
		const struct xen_bus_type *bus =
			container_of(dev->dev.bus, struct xen_bus_type, bus);
		int ignore_on_shutdown = (bus->levels == 2);
# endif

		if (ignore_on_shutdown && (state == XenbusStateClosing))
			xenbus_frontend_closed(dev);
		return;
	}
#endif

	if (drv->otherend_changed)
		drv->otherend_changed(dev, state);
}
PARAVIRT_EXPORT_SYMBOL(xenbus_otherend_changed);


static int talk_to_otherend(struct xenbus_device *dev)
{
	struct xenbus_driver *drv = to_xenbus_driver(dev->dev.driver);

	free_otherend_watch(dev);
	free_otherend_details(dev);

	return drv->read_otherend_details(dev);
}



static int watch_otherend(struct xenbus_device *dev)
{
#if defined(CONFIG_XEN) || defined(MODULE)
	return xenbus_watch_path2(dev, dev->otherend, "state",
				  &dev->otherend_watch, otherend_changed);
#else
	struct xen_bus_type *bus =
		container_of(dev->dev.bus, struct xen_bus_type, bus);

	return xenbus_watch_pathfmt(dev, &dev->otherend_watch,
				    bus->otherend_changed,
				    "%s/%s", dev->otherend, "state");
#endif
}


int xenbus_dev_probe(struct device *_dev)
{
	struct xenbus_device *dev = to_xenbus_device(_dev);
	struct xenbus_driver *drv = to_xenbus_driver(_dev->driver);
	const struct xenbus_device_id *id;
	int err;

	DPRINTK("%s", dev->nodename);

	if (!drv->probe) {
		err = -ENODEV;
		goto fail;
	}

	id = match_device(drv->ids, dev);
	if (!id) {
		err = -ENODEV;
		goto fail;
	}

	err = talk_to_otherend(dev);
	if (err) {
		dev_warn(&dev->dev,
		         "xenbus_probe: talk_to_otherend on %s failed.\n",
		         dev->nodename);
		return err;
	}

	err = drv->probe(dev, id);
	if (err)
		goto fail;

	err = watch_otherend(dev);
	if (err) {
		dev_warn(&dev->dev,
		         "xenbus_probe: watch_otherend on %s failed.\n",
		         dev->nodename);
		return err;
	}

	return 0;
fail:
	xenbus_dev_error(dev, err, "xenbus_dev_probe on %s", dev->nodename);
	xenbus_switch_state(dev, XenbusStateClosed);
#if defined(CONFIG_XEN) || defined(MODULE)
	return -ENODEV;
#else
	return err;
#endif
}
PARAVIRT_EXPORT_SYMBOL(xenbus_dev_probe);

int xenbus_dev_remove(struct device *_dev)
{
	struct xenbus_device *dev = to_xenbus_device(_dev);
	struct xenbus_driver *drv = to_xenbus_driver(_dev->driver);

	DPRINTK("%s", dev->nodename);

	free_otherend_watch(dev);

	if (drv->remove)
		drv->remove(dev);

	free_otherend_details(dev);

	xenbus_switch_state(dev, XenbusStateClosed);
	return 0;
}
PARAVIRT_EXPORT_SYMBOL(xenbus_dev_remove);

void xenbus_dev_shutdown(struct device *_dev)
{
	struct xenbus_device *dev = to_xenbus_device(_dev);
	unsigned long timeout = 5*HZ;

	DPRINTK("%s", dev->nodename);

/* Commented out since xenstored stubdom is now minios based not linux based
#define XENSTORE_DOMAIN_SHARES_THIS_KERNEL
*/
#ifndef XENSTORE_DOMAIN_SHARES_THIS_KERNEL
	if (is_initial_xendomain())
#endif
		return;

	get_device(&dev->dev);
	if (dev->state != XenbusStateConnected) {
		dev_info(&dev->dev, "%s: %s: %s != Connected, skipping\n", __func__,
		         dev->nodename, xenbus_strstate(dev->state));
		goto out;
	}
	xenbus_switch_state(dev, XenbusStateClosing);

	if (!strcmp(dev->devicetype, "vfb"))
		goto out;

	timeout = wait_for_completion_timeout(&dev->down, timeout);
	if (!timeout)
		dev_info(&dev->dev, "%s: %s timeout closing device\n",
		         __func__, dev->nodename);
 out:
	put_device(&dev->dev);
}
PARAVIRT_EXPORT_SYMBOL(xenbus_dev_shutdown);

int xenbus_register_driver_common(struct xenbus_driver *drv,
				  struct xen_bus_type *bus,
				  struct module *owner, const char *mod_name)
{
	int ret;

	if (bus->error)
		return bus->error;

#ifdef CONFIG_PARAVIRT_XEN
	drv->driver.name = drv->name ? drv->name : drv->ids[0].devicetype;
#endif
	drv->driver.bus = &bus->bus;
#ifdef CONFIG_PARAVIRT_XEN
	drv->driver.owner = owner;
	drv->driver.mod_name = mod_name;
#endif
#if LINUX_VERSION_CODE < KERNEL_VERSION(2,6,16)
	drv->driver.probe = xenbus_dev_probe;
	drv->driver.remove = xenbus_dev_remove;
	drv->driver.shutdown = xenbus_dev_shutdown;
#endif

	mutex_lock(&xenwatch_mutex);
	ret = driver_register(&drv->driver);
	mutex_unlock(&xenwatch_mutex);
	return ret;
}
PARAVIRT_EXPORT_SYMBOL(xenbus_register_driver_common);

void xenbus_unregister_driver(struct xenbus_driver *drv)
{
	driver_unregister(&drv->driver);
}
EXPORT_SYMBOL_GPL(xenbus_unregister_driver);

struct xb_find_info {
	struct xenbus_device *dev;
	const char *nodename;
};

static int cmp_dev(struct device *dev, void *data)
{
	struct xenbus_device *xendev = to_xenbus_device(dev);
	struct xb_find_info *info = data;

	if (!strcmp(xendev->nodename, info->nodename)) {
		info->dev = xendev;
		get_device(dev);
		return 1;
	}
	return 0;
}

static struct xenbus_device *xenbus_device_find(const char *nodename,
						struct bus_type *bus)
{
	struct xb_find_info info = { .dev = NULL, .nodename = nodename };

	bus_for_each_dev(bus, NULL, &info, cmp_dev);
	return info.dev;
}

static int cleanup_dev(struct device *dev, void *data)
{
	struct xenbus_device *xendev = to_xenbus_device(dev);
	struct xb_find_info *info = data;
	int len = strlen(info->nodename);

	DPRINTK("%s", info->nodename);

	/* Match the info->nodename path, or any subdirectory of that path. */
	if (strncmp(xendev->nodename, info->nodename, len))
		return 0;

	/* If the node name is longer, ensure it really is a subdirectory. */
	if ((strlen(xendev->nodename) > len) && (xendev->nodename[len] != '/'))
		return 0;

	info->dev = xendev;
	get_device(dev);
	return 1;
}

static void xenbus_cleanup_devices(const char *path, struct bus_type *bus)
{
	struct xb_find_info info = { .nodename = path };

	do {
		info.dev = NULL;
		bus_for_each_dev(bus, NULL, &info, cleanup_dev);
		if (info.dev) {
			device_unregister(&info.dev->dev);
			put_device(&info.dev->dev);
		}
	} while (info.dev);
}

static void xenbus_dev_release(struct device *dev)
{
	if (dev)
		kfree(to_xenbus_device(dev));
}

static ssize_t nodename_show(struct device *dev,
#if LINUX_VERSION_CODE >= KERNEL_VERSION(2,6,13)
			     struct device_attribute *attr,
#endif
			     char *buf)
{
	return sprintf(buf, "%s\n", to_xenbus_device(dev)->nodename);
}
#if LINUX_VERSION_CODE >= KERNEL_VERSION(3,13,0)
static DEVICE_ATTR_RO(nodename);
#endif

static ssize_t devtype_show(struct device *dev,
#if LINUX_VERSION_CODE >= KERNEL_VERSION(2,6,13)
			    struct device_attribute *attr,
#endif
			    char *buf)
{
	return sprintf(buf, "%s\n", to_xenbus_device(dev)->devicetype);
}
#if LINUX_VERSION_CODE >= KERNEL_VERSION(3,13,0)
static DEVICE_ATTR_RO(devtype);
#endif

static ssize_t modalias_show(struct device *dev,
#if LINUX_VERSION_CODE >= KERNEL_VERSION(2,6,13)
			     struct device_attribute *attr,
#endif
			     char *buf)
{
	return sprintf(buf, "%s:%s\n", dev->bus->name,
		       to_xenbus_device(dev)->devicetype);
}
#if LINUX_VERSION_CODE >= KERNEL_VERSION(3,13,0)
static DEVICE_ATTR_RO(modalias);

static struct attribute *xenbus_dev_attrs[] = {
	&dev_attr_nodename.attr,
	&dev_attr_devtype.attr,
	&dev_attr_modalias.attr,
	NULL
};

static const struct attribute_group xenbus_dev_group = {
	.attrs = xenbus_dev_attrs,
};

const struct attribute_group *xenbus_dev_groups[] = {
	&xenbus_dev_group,
	NULL
};
PARAVIRT_EXPORT_SYMBOL(xenbus_dev_groups);
#else /* LINUX_VERSION_CODE < KERNEL_VERSION(3,13,0) */
static struct device_attribute xenbus_dev_attrs[] = {
	__ATTR_RO(nodename),
	__ATTR_RO(devtype),
	__ATTR_RO(modalias),
	__ATTR_NULL
};
#endif

int xenbus_probe_node(struct xen_bus_type *bus,
		      const char *type,
		      const char *nodename)
{
	int err;
	struct xenbus_device *xendev;
	size_t stringlen;
	char *tmpstring;

	enum xenbus_state state = xenbus_read_driver_state(nodename);

	if (bus->error)
		return bus->error;

	if (state != XenbusStateInitialising) {
		/* Device is not new, so ignore it.  This can happen if a
		   device is going away after switching to Closed.  */
		return 0;
	}

	stringlen = strlen(nodename) + 1 + strlen(type) + 1;
	xendev = kzalloc(sizeof(*xendev) + stringlen, GFP_KERNEL);
	if (!xendev)
		return -ENOMEM;

	xendev->state = XenbusStateInitialising;

	/* Copy the strings into the extra space. */

	tmpstring = (char *)(xendev + 1);
	strcpy(tmpstring, nodename);
	xendev->nodename = tmpstring;

	tmpstring += strlen(tmpstring) + 1;
	strcpy(tmpstring, type);
	xendev->devicetype = tmpstring;
	init_completion(&xendev->down);

#if defined(CONFIG_XEN) || defined(MODULE)
	xendev->dev.parent = &bus->dev;
#endif
	xendev->dev.bus = &bus->bus;
	xendev->dev.release = xenbus_dev_release;

#if LINUX_VERSION_CODE >= KERNEL_VERSION(2,6,26)
	{
		char devname[XEN_BUS_ID_SIZE];

		err = bus->get_bus_id(devname, xendev->nodename);
		if (!err)
			dev_set_name(&xendev->dev, "%s", devname);
	}
#else
	err = bus->get_bus_id(xendev->dev.bus_id, xendev->nodename);
#endif
	if (err)
		goto fail;

	/* Register with generic device framework. */
	err = device_register(&xendev->dev);
	if (err)
		goto fail;

	return 0;
fail:
	kfree(xendev);
	return err;
}
PARAVIRT_EXPORT_SYMBOL(xenbus_probe_node);

#if defined(CONFIG_XEN) || defined(MODULE)

/* device/<type>/<id> => <type>-<id> */
static int frontend_bus_id(char bus_id[XEN_BUS_ID_SIZE], const char *nodename)
{
	nodename = strchr(nodename, '/');
	if (!nodename || strlen(nodename + 1) >= XEN_BUS_ID_SIZE) {
		pr_warn("bad frontend %s\n", nodename);
		return -EINVAL;
	}

	strlcpy(bus_id, nodename + 1, XEN_BUS_ID_SIZE);
	if (!strchr(bus_id, '/')) {
		pr_warn("bus_id %s no slash\n", bus_id);
		return -EINVAL;
	}
	*strchr(bus_id, '/') = '-';
	return 0;
}

/* device/<typename>/<name> */
static int xenbus_probe_frontend(struct xen_bus_type *bus, const char *type,
				 const char *name)
{
	char *nodename;
	int err;

	if (!strcmp(type, "console"))
		return 0;

	nodename = kasprintf(GFP_KERNEL, "%s/%s/%s", bus->root, type, name);
	if (!nodename)
		return -ENOMEM;

	DPRINTK("%s", nodename);

	err = xenbus_probe_node(bus, type, nodename);
	kfree(nodename);
	return err;
}

#if LINUX_VERSION_CODE >= KERNEL_VERSION(2,6,16)
static int xenbus_uevent_frontend(struct device *dev, struct kobj_uevent_env *env)
{
	struct xenbus_device *xdev;

	if (dev == NULL)
		return -ENODEV;
	xdev = to_xenbus_device(dev);
	if (xdev == NULL)
		return -ENODEV;

	/* stuff we want to pass to /sbin/hotplug */
	if (add_uevent_var(env, "XENBUS_TYPE=%s", xdev->devicetype) ||
	    add_uevent_var(env, "XENBUS_PATH=%s", xdev->nodename) ||
	    add_uevent_var(env, "MODALIAS=xen:%s", xdev->devicetype))
		return -ENOMEM;

	return 0;
}
#endif

/* Bus type for frontend drivers. */
static struct xen_bus_type xenbus_frontend = {
	.root = "device",
	.levels = 2,		/* device/type/<id> */
	.get_bus_id = frontend_bus_id,
	.probe = xenbus_probe_frontend,
	.error = -ENODEV,
	.bus = {
		.name      = "xen",
		.match     = xenbus_match,
#if LINUX_VERSION_CODE >= KERNEL_VERSION(2,6,16)
		.probe     = xenbus_dev_probe,
		.remove    = xenbus_dev_remove,
		.shutdown  = xenbus_dev_shutdown,
		.uevent    = xenbus_uevent_frontend,
#endif
#if LINUX_VERSION_CODE >= KERNEL_VERSION(3,13,0)
		.dev_groups = xenbus_dev_groups,
#elif LINUX_VERSION_CODE >= KERNEL_VERSION(2,6,29)
		.dev_attrs = xenbus_dev_attrs,
#endif
	},
	.dev = {
		.init_name = "xen",
	},
};

int xenbus_register_frontend(struct xenbus_driver *drv)
{
	int ret;

	drv->read_otherend_details = read_backend_details;

	ret = (xenbus_register_driver_common)(drv, &xenbus_frontend);
	if (ret)
		return ret;

	/* If this driver is loaded as a module wait for devices to attach. */
	wait_for_devices(drv);

	return 0;
}
EXPORT_SYMBOL_GPL(xenbus_register_frontend);

#endif

static int xenbus_probe_device_type(struct xen_bus_type *bus, const char *type)
{
	int err = 0;
	char **dir;
	unsigned int dir_n = 0;
	int i;

	dir = xenbus_directory(XBT_NIL, bus->root, type, &dir_n);
	if (IS_ERR(dir))
		return PTR_ERR(dir);

	for (i = 0; i < dir_n; i++) {
		err = bus->probe(bus, type, dir[i]);
		if (err)
			break;
	}

	kfree(dir);
	return err;
}

int xenbus_probe_devices(struct xen_bus_type *bus)
{
	int err = 0;
	char **dir;
	unsigned int i, dir_n;

	if (bus->error)
		return bus->error;

	dir = xenbus_directory(XBT_NIL, bus->root, "", &dir_n);
	if (IS_ERR(dir))
		return PTR_ERR(dir);

	for (i = 0; i < dir_n; i++) {
		err = xenbus_probe_device_type(bus, dir[i]);
		if (err)
			break;
	}

	kfree(dir);
	return err;
}
PARAVIRT_EXPORT_SYMBOL(xenbus_probe_devices);

static unsigned int char_count(const char *str, char c)
{
	unsigned int i, ret = 0;

	for (i = 0; str[i]; i++)
		if (str[i] == c)
			ret++;
	return ret;
}

static int strsep_len(const char *str, char c, unsigned int len)
{
	unsigned int i;

	for (i = 0; str[i]; i++)
		if (str[i] == c) {
			if (len == 0)
				return i;
			len--;
		}
	return (len == 0) ? i : -ERANGE;
}

void xenbus_dev_changed(const char *node, struct xen_bus_type *bus)
{
	int exists, rootlen;
	struct xenbus_device *dev;
	char type[XEN_BUS_ID_SIZE];
	const char *p, *root;

	if (bus->error || char_count(node, '/') < 2)
		return;

	exists = xenbus_exists(XBT_NIL, node, "");
	if (!exists) {
		xenbus_cleanup_devices(node, &bus->bus);
		return;
	}

	/* backend/<type>/... or device/<type>/... */
	p = strchr(node, '/') + 1;
	snprintf(type, XEN_BUS_ID_SIZE, "%.*s", (int)strcspn(p, "/"), p);
	type[XEN_BUS_ID_SIZE-1] = '\0';

	rootlen = strsep_len(node, '/', bus->levels);
	if (rootlen < 0)
		return;
	root = kasprintf(GFP_KERNEL, "%.*s", rootlen, node);
	if (!root)
		return;

	dev = xenbus_device_find(root, &bus->bus);
	if (!dev)
		xenbus_probe_node(bus, type, root);
	else
		put_device(&dev->dev);

	kfree(root);
}
PARAVIRT_EXPORT_SYMBOL(xenbus_dev_changed);

#if defined(CONFIG_XEN) || defined(MODULE)
static void frontend_changed(struct xenbus_watch *watch,
			     const char **vec, unsigned int len)
{
	DPRINTK("");

	xenbus_dev_changed(vec[XS_WATCH_PATH], &xenbus_frontend);
}

/* We watch for devices appearing and vanishing. */
static struct xenbus_watch fe_watch = {
	.node = "device",
	.callback = frontend_changed,
};

static int __maybe_unused suspend_dev(struct device *dev, void *data)
#else
int xenbus_dev_suspend(struct device *dev)
#endif
{
	int err = 0;
	struct xenbus_driver *drv;
	struct xenbus_device *xdev
		= container_of(dev, struct xenbus_device, dev);

	DPRINTK("%s", xdev->nodename);

	if (dev->driver == NULL)
		return 0;
	drv = to_xenbus_driver(dev->driver);
	if (drv->suspend)
		err = drv->suspend(xdev);
	if (err)
		pr_warn("suspend %s failed: %i\n", dev_name(dev), err);
	return 0;
}
PARAVIRT_EXPORT_SYMBOL(xenbus_dev_suspend);

#if defined(CONFIG_XEN) || defined(MODULE)
static int __maybe_unused suspend_cancel_dev(struct device *dev, void *data)
{
	int err = 0;
	struct xenbus_driver *drv;
	struct xenbus_device *xdev;

	DPRINTK("");

	if (dev->driver == NULL)
		return 0;
	drv = to_xenbus_driver(dev->driver);
	xdev = container_of(dev, struct xenbus_device, dev);
	if (drv->suspend_cancel)
		err = drv->suspend_cancel(xdev);
	if (err)
		pr_warn("suspend_cancel %s failed: %i\n",
			dev_name(dev), err);
	return 0;
}

static int __maybe_unused resume_dev(struct device *dev, void *data)
#else
int xenbus_dev_resume(struct device *dev)
#endif
{
	int err;
	struct xenbus_driver *drv;
	struct xenbus_device *xdev
		= container_of(dev, struct xenbus_device, dev);

	DPRINTK("%s", xdev->nodename);

	if (dev->driver == NULL)
		return 0;
	drv = to_xenbus_driver(dev->driver);
	err = talk_to_otherend(xdev);
	if (err) {
		pr_warn("resume (talk_to_otherend) %s failed: %i\n",
			dev_name(dev), err);
		return err;
	}

	xdev->state = XenbusStateInitialising;

	if (drv->resume) {
		err = drv->resume(xdev);
		if (err) {
			pr_warn("resume %s failed: %i\n", dev_name(dev), err);
			return err;
		}
	}

	err = watch_otherend(xdev);
	if (err) {
		pr_warn("resume (watch_otherend) %s failed: %d.\n",
			dev_name(dev), err);
		return err;
	}

	return 0;
}
PARAVIRT_EXPORT_SYMBOL(xenbus_dev_resume);

#if !defined(CONFIG_XEN) && !defined(MODULE)
int xenbus_dev_cancel(struct device *dev)
{
	/* Do nothing */
	DPRINTK("cancel");
	return 0;
}
PARAVIRT_EXPORT_SYMBOL(xenbus_dev_cancel);
#elif defined(CONFIG_PM_SLEEP) || defined(MODULE)
void xenbus_suspend(void)
{
	DPRINTK("");

	if (!xenbus_frontend.error)
		bus_for_each_dev(&xenbus_frontend.bus, NULL, NULL, suspend_dev);
	xenbus_backend_suspend(suspend_dev);
	xs_suspend();
}

void xenbus_resume(void)
{
	xb_init_comms();
	xs_resume();
	if (!xenbus_frontend.error)
		bus_for_each_dev(&xenbus_frontend.bus, NULL, NULL, resume_dev);
	xenbus_backend_resume(resume_dev);
}

void xenbus_suspend_cancel(void)
{
	xs_suspend_cancel();
	if (!xenbus_frontend.error)
		bus_for_each_dev(&xenbus_frontend.bus, NULL, NULL, suspend_cancel_dev);
	xenbus_backend_resume(suspend_cancel_dev);
}
#endif /* CONFIG_PM_SLEEP || MODULE */

/* A flag to determine if xenstored is 'ready' (i.e. has started) */
atomic_t xenbus_xsd_state = ATOMIC_INIT(XENBUS_XSD_UNCOMMITTED);


int
#ifdef CONFIG_XEN
__init
#endif
register_xenstore_notifier(struct notifier_block *nb)
{
	int ret = 0;

	if (is_xenstored_ready())
		ret = nb->notifier_call(nb, 0, NULL);
	else
		blocking_notifier_chain_register(&xenstore_chain, nb);

	return ret;
}
#ifndef CONFIG_XEN
EXPORT_SYMBOL_GPL(register_xenstore_notifier);

void unregister_xenstore_notifier(struct notifier_block *nb)
{
	blocking_notifier_chain_unregister(&xenstore_chain, nb);
}
EXPORT_SYMBOL_GPL(unregister_xenstore_notifier);
#endif

#ifndef CONFIG_XEN
static DECLARE_WAIT_QUEUE_HEAD(backend_state_wq);
static int backend_state;

static void xenbus_reset_backend_state_changed(struct xenbus_watch *w,
					const char **v, unsigned int l)
{
	if (xenbus_scanf(XBT_NIL, v[XS_WATCH_PATH], "", "%i", &backend_state) != 1)
		backend_state = XenbusStateUnknown;
	printk(KERN_DEBUG "XENBUS: backend %s %s\n",
			v[XS_WATCH_PATH], xenbus_strstate(backend_state));
	wake_up(&backend_state_wq);
}

static void xenbus_reset_wait_for_backend(char *be, int expected)
{
	long timeout;
	timeout = wait_event_interruptible_timeout(backend_state_wq,
			backend_state == expected, 5 * HZ);
	if (timeout <= 0)
		pr_info("backend %s timed out.\n", be);
}

/*
 * Reset frontend if it is in Connected or Closed state.
 * Wait for backend to catch up.
 * State Connected happens during kdump, Closed after kexec.
 */
static void xenbus_reset_frontend(char *fe, char *be, int be_state)
{
	struct xenbus_watch be_watch;

	printk(KERN_DEBUG "XENBUS: backend %s %s\n",
			be, xenbus_strstate(be_state));

	memset(&be_watch, 0, sizeof(be_watch));
	be_watch.node = kasprintf(GFP_NOIO | __GFP_HIGH, "%s/state", be);
	if (!be_watch.node)
		return;

	be_watch.callback = xenbus_reset_backend_state_changed;
	backend_state = XenbusStateUnknown;

	pr_info("triggering reconnect on %s\n", be);
	register_xenbus_watch(&be_watch);

	/* fall through to forward backend to state XenbusStateInitialising */
	switch (be_state) {
	case XenbusStateConnected:
		xenbus_printf(XBT_NIL, fe, "state", "%d", XenbusStateClosing);
		xenbus_reset_wait_for_backend(be, XenbusStateClosing);

	case XenbusStateClosing:
		xenbus_printf(XBT_NIL, fe, "state", "%d", XenbusStateClosed);
		xenbus_reset_wait_for_backend(be, XenbusStateClosed);

	case XenbusStateClosed:
		xenbus_printf(XBT_NIL, fe, "state", "%d", XenbusStateInitialising);
		xenbus_reset_wait_for_backend(be, XenbusStateInitWait);
	}

	unregister_xenbus_watch(&be_watch);
	pr_info("reconnect done on %s\n", be);
	kfree(be_watch.node);
}

static void xenbus_check_frontend(char *class, char *dev)
{
	int be_state, fe_state, err;
	char *backend, *frontend;

	frontend = kasprintf(GFP_NOIO | __GFP_HIGH, "device/%s/%s", class, dev);
	if (!frontend)
		return;

	err = xenbus_scanf(XBT_NIL, frontend, "state", "%i", &fe_state);
	if (err != 1)
		goto out;

	switch (fe_state) {
	case XenbusStateConnected:
	case XenbusStateClosed:
		printk(KERN_DEBUG "XENBUS: frontend %s %s\n",
				frontend, xenbus_strstate(fe_state));
		backend = xenbus_read(XBT_NIL, frontend, "backend", NULL);
		if (!backend || IS_ERR(backend))
			goto out;
		err = xenbus_scanf(XBT_NIL, backend, "state", "%i", &be_state);
		if (err == 1)
			xenbus_reset_frontend(frontend, backend, be_state);
		kfree(backend);
		break;
	default:
		break;
	}
out:
	kfree(frontend);
}

static void xenbus_reset_state(void)
{
	char **devclass, **dev;
	int devclass_n, dev_n;
	int i, j;

	devclass = xenbus_directory(XBT_NIL, "device", "", &devclass_n);
	if (IS_ERR(devclass))
		return;

	for (i = 0; i < devclass_n; i++) {
		dev = xenbus_directory(XBT_NIL, "device", devclass[i], &dev_n);
		if (IS_ERR(dev))
			continue;
		for (j = 0; j < dev_n; j++)
			xenbus_check_frontend(devclass[i], dev[j]);
		kfree(dev);
	}
	kfree(devclass);
}
#endif

void
#if defined(CONFIG_XEN_UNPRIVILEGED_GUEST)
__init
#endif
xenbus_probe(struct work_struct *unused)
{
	BUG_ON(!is_xenstored_ready());

#ifndef CONFIG_XEN
	/* reset devices in Connected or Closed state */
	xenbus_reset_state();
#endif

#if defined(CONFIG_XEN) || defined(MODULE)
	/* Enumerate devices in xenstore and watch for changes. */
	xenbus_probe_devices(&xenbus_frontend);
	register_xenbus_watch(&fe_watch);
	xenbus_backend_probe_and_watch();
#endif

	/* Notify others that xenstore is up */
	blocking_notifier_call_chain(&xenstore_chain, 0, NULL);
}
PARAVIRT_EXPORT_SYMBOL(xenbus_probe);

#if !defined(CONFIG_XEN) && !defined(MODULE)
static int __init xenbus_probe_initcall(void)
{
	if (!xen_domain())
		return -ENODEV;

	if (xen_initial_domain() || xen_hvm_domain())
		return 0;

	xenbus_probe(NULL);
	return 0;
}

device_initcall(xenbus_probe_initcall);
#endif

#ifdef CONFIG_XEN_PRIVILEGED_GUEST
#ifdef CONFIG_PROC_FS
#include <linux/seq_file.h>
#include <xen/xen_proc.h>

static int xsd_kva_mmap(struct file *file, struct vm_area_struct *vma)
{
	size_t size = vma->vm_end - vma->vm_start;
	int old;
	int rc;

	old = atomic_cmpxchg(&xenbus_xsd_state,
	                   XENBUS_XSD_UNCOMMITTED,
	                   XENBUS_XSD_LOCAL_INIT);
	switch (old) {
		case XENBUS_XSD_UNCOMMITTED:
			rc = xb_init_comms();
			if (rc != 0)
				return rc;
			break;

		case XENBUS_XSD_FOREIGN_INIT:
		case XENBUS_XSD_FOREIGN_READY:
			return -EBUSY;

		case XENBUS_XSD_LOCAL_INIT:
		case XENBUS_XSD_LOCAL_READY:
		default:
			break;
	}

	if ((size > PAGE_SIZE) || (vma->vm_pgoff != 0))
		return -EINVAL;

	if (remap_pfn_range(vma, vma->vm_start, mfn_to_pfn(xen_store_mfn),
			    size, vma->vm_page_prot))
		return -EAGAIN;

	return 0;
}

static int xsd_kva_show(struct seq_file *m, void *v)
{
	return seq_printf(m, "0x%p", xen_store_interface);
}

static int xsd_kva_open(struct inode *inode, struct file *file)
{
	return single_open(file, xsd_kva_show, PDE_DATA(inode));
}

static const struct file_operations xsd_kva_fops = {
	.open = xsd_kva_open,
	.llseek = seq_lseek,
	.read = seq_read,
	.mmap = xsd_kva_mmap,
	.release = single_release
};

static int xsd_port_show(struct seq_file *m, void *v)
{
	return seq_printf(m, "%d", xen_store_evtchn);
}

static int xsd_port_open(struct inode *inode, struct file *file)
{
	return single_open(file, xsd_port_show, PDE_DATA(inode));
}

static const struct file_operations xsd_port_fops = {
	.open = xsd_port_open,
	.llseek = seq_lseek,
	.read = seq_read,
	.release = single_release
};
#endif

#ifdef CONFIG_XEN_XENBUS_DEV
int xenbus_conn(domid_t remote_dom, grant_ref_t *grant_ref,
		evtchn_port_t *local_port)
{
	struct evtchn_alloc_unbound alloc_unbound;
	int rc, rc2;

	BUG_ON(atomic_read(&xenbus_xsd_state) != XENBUS_XSD_FOREIGN_INIT);
	BUG_ON(!is_initial_xendomain());

	remove_xen_proc_entry("xsd_kva");
	remove_xen_proc_entry("xsd_port");

	rc = close_evtchn(xen_store_evtchn);
	if (rc != 0)
		goto fail0;

	alloc_unbound.dom = DOMID_SELF;
	alloc_unbound.remote_dom = remote_dom;
	rc = HYPERVISOR_event_channel_op(EVTCHNOP_alloc_unbound,
	                                 &alloc_unbound);
	if (rc != 0)
		goto fail0;
	*local_port = xen_store_evtchn = alloc_unbound.port;

	/* keep the old page (xen_store_mfn, xen_store_interface) */
	rc = gnttab_grant_foreign_access(remote_dom, xen_store_mfn,
	                                 GTF_permit_access);
	if (rc < 0)
		goto fail1;
	*grant_ref = rc;

	rc = xb_init_comms();
	if (rc != 0)
		goto fail1;

	return 0;

fail1:
	rc2 = close_evtchn(xen_store_evtchn);
	if (rc2 != 0)
		pr_warn("Error freeing xenstore event channel: %d\n", rc2);
fail0:
	xen_store_evtchn = -1;
	return rc;
}
#endif
#endif /* CONFIG_XEN_PRIVILEGED_GUEST */

/* Set up event channel for xenstored which is run as a local process
 * (this is normally used only in dom0)
 */
static int __init xenstored_local_init(void)
{
	int err = 0;
	unsigned long page = 0;
	struct evtchn_alloc_unbound alloc_unbound;

	/* Allocate Xenstore page */
	page = get_zeroed_page(GFP_KERNEL);
	if (!page)
		goto out_err;

	xen_store_mfn = xen_start_info->store_mfn =
		pfn_to_mfn(virt_to_phys((void *)page) >>
			   PAGE_SHIFT);

	/* Next allocate a local port which xenstored can bind to */
	alloc_unbound.dom        = DOMID_SELF;
	alloc_unbound.remote_dom = DOMID_SELF;

	err = HYPERVISOR_event_channel_op(EVTCHNOP_alloc_unbound,
					  &alloc_unbound);
	if (err == -ENOSYS)
		goto out_err;

	BUG_ON(err);
	xen_store_evtchn = xen_start_info->store_evtchn =
		alloc_unbound.port;

	return 0;

 out_err:
	if (page != 0)
		free_page(page);
	return err;
}

<<<<<<< HEAD
#ifndef MODULE
static int __init
#else
int
#endif
xenbus_init(void)
=======
static int xenbus_resume_cb(struct notifier_block *nb,
			    unsigned long action, void *data)
{
	int err = 0;

	if (xen_hvm_domain()) {
		uint64_t v;

		err = hvm_get_parameter(HVM_PARAM_STORE_EVTCHN, &v);
		if (!err && v)
			xen_store_evtchn = v;
		else
			pr_warn("Cannot update xenstore event channel: %d\n",
				err);
	} else
		xen_store_evtchn = xen_start_info->store_evtchn;

	return err;
}

static struct notifier_block xenbus_resume_nb = {
	.notifier_call = xenbus_resume_cb,
};

static int __init xenbus_init(void)
>>>>>>> c65b99f0
{
	int err = 0;
#if !defined(CONFIG_XEN) && !defined(MODULE)
	uint64_t v = 0;
	xen_store_domain_type = XS_UNKNOWN;
#endif

	DPRINTK("");

	if (!is_running_on_xen())
		return -ENODEV;

#if defined(CONFIG_XEN) || defined(MODULE)
	/* Register ourselves with the kernel bus subsystem */
	xenbus_frontend.error = bus_register(&xenbus_frontend.bus);
	if (xenbus_frontend.error)
		pr_warn("Error registering frontend bus: %i\n",
			xenbus_frontend.error);
	xenbus_backend_bus_register();

	/*
	 * Domain0 doesn't have a store_evtchn or store_mfn yet.
	 */
	if (is_initial_xendomain()) {
		err = xenstored_local_init();
		if (err)
			goto out_error;

#if defined(CONFIG_PROC_FS) && defined(CONFIG_XEN_PRIVILEGED_GUEST)
		/* And finally publish the above info in /proc/xen */
		create_xen_proc_entry("xsd_kva", S_IFREG|S_IRUSR|S_IWUSR,
				      &xsd_kva_fops, NULL);
		create_xen_proc_entry("xsd_port", S_IFREG|S_IRUSR,
				      &xsd_port_fops, NULL);
#endif
		xen_store_interface = mfn_to_virt(xen_store_mfn);
	} else {
#ifndef CONFIG_XEN
		uint64_t v = 0;

		err = hvm_get_parameter(HVM_PARAM_STORE_EVTCHN, &v);
		if (err)
			goto out_error;
		xen_store_evtchn = (int)v;
		err = hvm_get_parameter(HVM_PARAM_STORE_PFN, &v);
		if (err)
			goto out_error;
		xen_store_mfn = (unsigned long)v;
		xen_store_interface = ioremap(xen_store_mfn << PAGE_SHIFT,
					      PAGE_SIZE);
#endif
#ifndef MODULE
		xen_store_evtchn = xen_start_info->store_evtchn;
		xen_store_mfn = xen_start_info->store_mfn;
		xen_store_interface = mfn_to_virt(xen_store_mfn);
#endif
		atomic_set(&xenbus_xsd_state, XENBUS_XSD_FOREIGN_READY);

		/* Initialize the shared memory rings to talk to xenstored */
		err = xb_init_comms();
		if (err)
			goto out_error;
	}

	xenbus_dev_init();
#else /* !defined(CONFIG_XEN) && !defined(MODULE) */
	xenbus_ring_ops_init();

	if (xen_pv_domain())
		xen_store_domain_type = XS_PV;
	if (xen_hvm_domain())
		xen_store_domain_type = XS_HVM;
	if (xen_hvm_domain() && xen_initial_domain())
		xen_store_domain_type = XS_LOCAL;
	if (xen_pv_domain() && !xen_start_info->store_evtchn)
		xen_store_domain_type = XS_LOCAL;
	if (xen_pv_domain() && xen_start_info->store_evtchn)
		atomic_set(&xenbus_xsd_state, XENBUS_XSD_FOREIGN_READY);

	switch (xen_store_domain_type) {
	case XS_LOCAL:
		err = xenstored_local_init();
		if (err)
			goto out_error;
		xen_store_interface = mfn_to_virt(xen_store_mfn);
		break;
	case XS_PV:
		xen_store_evtchn = xen_start_info->store_evtchn;
		xen_store_mfn = xen_start_info->store_mfn;
		xen_store_interface = mfn_to_virt(xen_store_mfn);
		break;
	case XS_HVM:
		err = hvm_get_parameter(HVM_PARAM_STORE_EVTCHN, &v);
		if (err)
			goto out_error;
		xen_store_evtchn = (int)v;
		err = hvm_get_parameter(HVM_PARAM_STORE_PFN, &v);
		if (err)
			goto out_error;
		xen_store_mfn = (unsigned long)v;
		xen_store_interface =
			xen_remap(xen_store_mfn << PAGE_SHIFT, PAGE_SIZE);
		break;
	default:
		pr_warn("Xenstore state unknown\n");
		break;
	}
#endif

	/* Initialize the interface to xenstore. */
	err = xs_init();
	if (err) {
		pr_warn("Error initializing xenstore comms: %i\n", err);
		goto out_error;
	}

<<<<<<< HEAD
#if defined(CONFIG_XEN) || defined(MODULE)
	/* Register ourselves with the kernel device subsystem */
	if (!xenbus_frontend.error) {
		xenbus_frontend.error = device_register(&xenbus_frontend.dev);
		if (xenbus_frontend.error) {
			bus_unregister(&xenbus_frontend.bus);
			pr_warn("Error registering frontend device: %d\n",
				xenbus_frontend.error);
		}
	}
	xenbus_backend_device_register();

	if (!is_initial_xendomain())
		xenbus_probe(NULL);
#endif

#if defined(CONFIG_XEN_COMPAT_XENFS) && !defined(MODULE)
=======
	if ((xen_store_domain_type != XS_LOCAL) &&
	    (xen_store_domain_type != XS_UNKNOWN))
		xen_resume_notifier_register(&xenbus_resume_nb);

#ifdef CONFIG_XEN_COMPAT_XENFS
>>>>>>> c65b99f0
	/*
	 * Create xenfs mountpoint in /proc for compatibility with
	 * utilities that expect to find "xenbus" under "/proc/xen".
	 */
	proc_mkdir("xen", NULL);
#endif

	return 0;

out_error:
	/*
	 * Do not unregister the xenbus front/backend buses here. The buses
	 * must exist because front/backend drivers will use them when they are
	 * registered.
	 */
	return err;
}

#ifndef MODULE
postcore_initcall(xenbus_init);
#ifdef CONFIG_XEN
MODULE_LICENSE("Dual BSD/GPL");
#else
MODULE_LICENSE("GPL");
#endif
#endif

#if defined(CONFIG_XEN) || defined(MODULE)

static int is_device_connecting(struct device *dev, void *data)
{
	struct xenbus_device *xendev = to_xenbus_device(dev);
	struct device_driver *drv = data;
	struct xenbus_driver *xendrv;

	/*
	 * A device with no driver will never connect. We care only about
	 * devices which should currently be in the process of connecting.
	 */
	if (!dev->driver)
		return 0;

	/* Is this search limited to a particular driver? */
	if (drv && (dev->driver != drv))
		return 0;

	xendrv = to_xenbus_driver(dev->driver);
	return (xendev->state < XenbusStateConnected ||
		(xendev->state == XenbusStateConnected &&
		 xendrv->is_ready && !xendrv->is_ready(xendev)));
}

static int exists_connecting_device(struct device_driver *drv)
{
	if (xenbus_frontend.error)
		return xenbus_frontend.error;
	return bus_for_each_dev(&xenbus_frontend.bus, NULL, drv,
				is_device_connecting);
}

static int print_device_status(struct device *dev, void *data)
{
	struct xenbus_device *xendev = to_xenbus_device(dev);
	struct device_driver *drv = data;
	struct xenbus_driver *xendrv;

	/* Is this operation limited to a particular driver? */
	if (drv && (dev->driver != drv))
		return 0;

	if (!dev->driver) {
		/* Information only: is this too noisy? */
		pr_info("Device with no driver: %s\n", xendev->nodename);
		return 0;
	}

	if (xendev->state < XenbusStateConnected) {
		enum xenbus_state rstate = XenbusStateUnknown;
		if (xendev->otherend)
			rstate = xenbus_read_driver_state(xendev->otherend);
		pr_warn("Timeout connecting to device: %s"
			" (local state %d, remote state %d)\n",
			xendev->nodename, xendev->state, rstate);
	}

	xendrv = to_xenbus_driver(dev->driver);
	if (xendrv->is_ready && !xendrv->is_ready(xendev))
		pr_warn("Device not ready: %s\n", xendev->nodename);

	return 0;
}

/* We only wait for device setup after most initcalls have run. */
static int ready_to_wait_for_devices;

/*
 * On a 5-minute timeout, wait for all devices currently configured.  We need
 * to do this to guarantee that the filesystems and / or network devices
 * needed for boot are available, before we can allow the boot to proceed.
 *
 * This needs to be on a late_initcall, to happen after the frontend device
 * drivers have been initialised, but before the root fs is mounted.
 *
 * A possible improvement here would be to have the tools add a per-device
 * flag to the store entry, indicating whether it is needed at boot time.
 * This would allow people who knew what they were doing to accelerate their
 * boot slightly, but of course needs tools or manual intervention to set up
 * those flags correctly.
 */
static void wait_for_devices(struct xenbus_driver *xendrv)
{
	unsigned long start = jiffies;
	struct device_driver *drv = xendrv ? &xendrv->driver : NULL;
	unsigned int seconds_waited = 0;

	if (!ready_to_wait_for_devices || !is_running_on_xen())
		return;

	while (exists_connecting_device(drv)) {
		if (time_after(jiffies, start + (seconds_waited+5)*HZ)) {
			if (!seconds_waited)
				pr_warn("Waiting for devices to initialise: ");
			seconds_waited += 5;
			pr_cont("%us...", 300 - seconds_waited);
			if (seconds_waited == 300)
				break;
		}

		schedule_timeout_interruptible(HZ/10);
	}

	if (seconds_waited)
		pr_cont("\n");

	bus_for_each_dev(&xenbus_frontend.bus, NULL, drv,
			 print_device_status);
}

#ifndef MODULE
static int __init boot_wait_for_devices(void)
{
#if !defined(CONFIG_XEN) && !defined(MODULE)
	if (xen_hvm_domain() && !xen_platform_pci_unplug)
		return -ENODEV;
#endif

	if (!xenbus_frontend.error) {
		ready_to_wait_for_devices = 1;
		wait_for_devices(NULL);
	}
	return 0;
}

late_initcall(boot_wait_for_devices);
#endif

int xenbus_for_each_frontend(void *arg, int (*fn)(struct device *, void *))
{
	return bus_for_each_dev(&xenbus_frontend.bus, NULL, arg, fn);
}
EXPORT_SYMBOL_GPL(xenbus_for_each_frontend);

#endif /* CONFIG_XEN || MODULE */<|MERGE_RESOLUTION|>--- conflicted
+++ resolved
@@ -1318,14 +1318,7 @@
 	return err;
 }
 
-<<<<<<< HEAD
-#ifndef MODULE
-static int __init
-#else
-int
-#endif
-xenbus_init(void)
-=======
+#if !defined(CONFIG_XEN) && !defined(MODULE)
 static int xenbus_resume_cb(struct notifier_block *nb,
 			    unsigned long action, void *data)
 {
@@ -1349,9 +1342,14 @@
 static struct notifier_block xenbus_resume_nb = {
 	.notifier_call = xenbus_resume_cb,
 };
-
-static int __init xenbus_init(void)
->>>>>>> c65b99f0
+#endif
+
+#ifndef MODULE
+static int __init
+#else
+int
+#endif
+xenbus_init(void)
 {
 	int err = 0;
 #if !defined(CONFIG_XEN) && !defined(MODULE)
@@ -1468,7 +1466,6 @@
 		goto out_error;
 	}
 
-<<<<<<< HEAD
 #if defined(CONFIG_XEN) || defined(MODULE)
 	/* Register ourselves with the kernel device subsystem */
 	if (!xenbus_frontend.error) {
@@ -1483,16 +1480,14 @@
 
 	if (!is_initial_xendomain())
 		xenbus_probe(NULL);
-#endif
-
-#if defined(CONFIG_XEN_COMPAT_XENFS) && !defined(MODULE)
-=======
+#else
 	if ((xen_store_domain_type != XS_LOCAL) &&
 	    (xen_store_domain_type != XS_UNKNOWN))
 		xen_resume_notifier_register(&xenbus_resume_nb);
 
-#ifdef CONFIG_XEN_COMPAT_XENFS
->>>>>>> c65b99f0
+#endif
+
+#if defined(CONFIG_XEN_COMPAT_XENFS) && !defined(MODULE)
 	/*
 	 * Create xenfs mountpoint in /proc for compatibility with
 	 * utilities that expect to find "xenbus" under "/proc/xen".
