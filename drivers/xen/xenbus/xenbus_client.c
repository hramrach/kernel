--- conflicted
+++ resolved
@@ -74,13 +74,9 @@
 static LIST_HEAD(xenbus_valloc_pages);
 
 struct xenbus_ring_ops {
-<<<<<<< HEAD
-	int (*map)(struct xenbus_device *dev, grant_ref_t gnt, void **vaddr);
-=======
 	int (*map)(struct xenbus_device *dev,
 		   grant_ref_t *gnt_refs, unsigned int nr_grefs,
 		   void **vaddr);
->>>>>>> c65b99f0
 	int (*unmap)(struct xenbus_device *dev, void *vaddr);
 };
 
@@ -378,16 +374,27 @@
 		__xenbus_switch_state(dev, XenbusStateClosing, 1);
 }
 
+#if defined(CONFIG_XEN) || defined(MODULE)
 /**
  * xenbus_grant_ring
  * @dev: xenbus device
-<<<<<<< HEAD
  * @ring_mfn: mfn of ring to grant
  *
  * Grant access to the given @ring_mfn to the peer of the given device.  Return
  * a grant reference on success, or -errno on error. On error, the device will
  * switch to XenbusStateClosing, and the error will be saved in the store.
-=======
+ */
+int xenbus_grant_ring(struct xenbus_device *dev, unsigned long ring_mfn)
+{
+	int err = gnttab_grant_foreign_access(dev->otherend_id, ring_mfn, 0);
+	if (err < 0)
+		xenbus_dev_fatal(dev, err, "granting access to ring page");
+	return err;
+}
+#else
+/**
+ * xenbus_grant_ring
+ * @dev: xenbus device
  * @vaddr: starting virtual address of the ring
  * @nr_pages: number of pages to be granted
  * @grefs: grant reference array to be filled in
@@ -396,7 +403,6 @@
  * Then fill in @grefs with grant references.  Return 0 on success, or
  * -errno on error.  On error, the device will switch to
  * XenbusStateClosing, and the error will be saved in the store.
->>>>>>> c65b99f0
  */
 int xenbus_grant_ring(struct xenbus_device *dev, void *vaddr,
 		      unsigned int nr_pages, grant_ref_t *grefs)
@@ -424,8 +430,10 @@
 		gnttab_end_foreign_access_ref(grefs[j], 0);
 	return err;
 }
+#endif
 EXPORT_SYMBOL_GPL(xenbus_grant_ring);
 
+#if defined(CONFIG_XEN) || defined(MODULE)
 int xenbus_multi_grant_ring(struct xenbus_device *dev, unsigned int nr,
 			    struct page *pages[], grant_ref_t refs[])
 {
@@ -449,6 +457,7 @@
 	return err;
 }
 EXPORT_SYMBOL_GPL(xenbus_multi_grant_ring);
+#endif
 
 
 /**
@@ -509,12 +518,8 @@
  * error. If an error is returned, device will switch to
  * XenbusStateClosing and the error message will be saved in XenStore.
  */
-<<<<<<< HEAD
-int xenbus_map_ring_valloc(struct xenbus_device *dev, grant_ref_t gnt_ref, void **vaddr)
-=======
 int xenbus_map_ring_valloc(struct xenbus_device *dev, grant_ref_t *gnt_refs,
 			   unsigned int nr_grefs, void **vaddr)
->>>>>>> c65b99f0
 {
 	return ring_ops->map(dev, gnt_refs, nr_grefs, vaddr);
 }
@@ -586,13 +591,9 @@
 }
 
 static int xenbus_map_ring_valloc_pv(struct xenbus_device *dev,
-<<<<<<< HEAD
-				     grant_ref_t gnt_ref, void **vaddr)
-=======
 				     grant_ref_t *gnt_refs,
 				     unsigned int nr_grefs,
 				     void **vaddr)
->>>>>>> c65b99f0
 {
 	struct xenbus_map_node *node;
 	struct vm_struct *area;
@@ -648,13 +649,9 @@
 }
 
 static int xenbus_map_ring_valloc_hvm(struct xenbus_device *dev,
-<<<<<<< HEAD
-				      grant_ref_t gnt_ref, void **vaddr)
-=======
 				      grant_ref_t *gnt_ref,
 				      unsigned int nr_grefs,
 				      void **vaddr)
->>>>>>> c65b99f0
 {
 	struct xenbus_map_node *node;
 	int i;
@@ -743,14 +740,9 @@
  * If @leaked is not zero it means xenbus_map_ring fails to clean up, caller
  * should not free the address space of @vaddr.
  */
-<<<<<<< HEAD
-int xenbus_map_ring(struct xenbus_device *dev, grant_ref_t gnt_ref,
-		    grant_handle_t *handle, void *vaddr)
-=======
 int xenbus_map_ring(struct xenbus_device *dev, grant_ref_t *gnt_refs,
 		    unsigned int nr_grefs, grant_handle_t *handles,
 		    unsigned long *vaddrs, bool *leaked)
->>>>>>> c65b99f0
 {
 	phys_addr_t phys_addrs[XENBUS_MAX_RING_PAGES];
 	int i;
