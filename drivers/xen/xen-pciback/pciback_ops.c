--- conflicted
+++ resolved
@@ -151,16 +151,12 @@
 	if (unlikely(verbose_request))
 		printk(KERN_DEBUG DRV_NAME ": %s: enable MSI\n", pci_name(dev));
 
-<<<<<<< HEAD
-	status = pci_enable_msi(dev);
-=======
 	if (dev->msi_enabled)
 		status = -EALREADY;
 	else if (dev->msix_enabled)
 		status = -ENXIO;
 	else
 		status = pci_enable_msi(dev);
->>>>>>> daba514f
 
 	if (status) {
 		pr_warn_ratelimited("%s: error enabling MSI for guest %u: err %d\n",
@@ -189,17 +185,10 @@
 int xen_pcibk_disable_msi(struct xen_pcibk_device *pdev,
 			  struct pci_dev *dev, struct xen_pci_op *op)
 {
-<<<<<<< HEAD
-	struct xen_pcibk_dev_data *dev_data;
-
-=======
->>>>>>> daba514f
 	if (unlikely(verbose_request))
 		printk(KERN_DEBUG DRV_NAME ": %s: disable MSI\n",
 		       pci_name(dev));
 
-<<<<<<< HEAD
-=======
 	if (dev->msi_enabled) {
 		struct xen_pcibk_dev_data *dev_data;
 
@@ -209,17 +198,10 @@
 		if (dev_data)
 			dev_data->ack_intr = 1;
 	}
->>>>>>> daba514f
 	op->value = dev->irq ? xen_pirq_from_irq(dev->irq) : 0;
 	if (unlikely(verbose_request))
 		printk(KERN_DEBUG DRV_NAME ": %s: MSI: %d\n", pci_name(dev),
 			op->value);
-<<<<<<< HEAD
-	dev_data = pci_get_drvdata(dev);
-	if (dev_data)
-		dev_data->ack_intr = 1;
-=======
->>>>>>> daba514f
 	return 0;
 }
 
@@ -291,16 +273,10 @@
 int xen_pcibk_disable_msix(struct xen_pcibk_device *pdev,
 			   struct pci_dev *dev, struct xen_pci_op *op)
 {
-<<<<<<< HEAD
-	struct xen_pcibk_dev_data *dev_data;
-=======
->>>>>>> daba514f
 	if (unlikely(verbose_request))
 		printk(KERN_DEBUG DRV_NAME ": %s: disable MSI-X\n",
 			pci_name(dev));
 
-<<<<<<< HEAD
-=======
 	if (dev->msix_enabled) {
 		struct xen_pcibk_dev_data *dev_data;
 
@@ -310,23 +286,14 @@
 		if (dev_data)
 			dev_data->ack_intr = 1;
 	}
->>>>>>> daba514f
 	/*
 	 * SR-IOV devices (which don't have any legacy IRQ) have
 	 * an undefined IRQ value of zero.
 	 */
 	op->value = dev->irq ? xen_pirq_from_irq(dev->irq) : 0;
 	if (unlikely(verbose_request))
-<<<<<<< HEAD
-		printk(KERN_DEBUG DRV_NAME ": %s: MSI-X: %d\n", pci_name(dev),
-			op->value);
-	dev_data = pci_get_drvdata(dev);
-	if (dev_data)
-		dev_data->ack_intr = 1;
-=======
 		printk(KERN_DEBUG DRV_NAME ": %s: MSI-X: %d\n",
 		       pci_name(dev), op->value);
->>>>>>> daba514f
 	return 0;
 }
 #endif
@@ -409,8 +376,6 @@
 		if ((dev_data->enable_intx != test_intx))
 			xen_pcibk_control_isr(dev, 0 /* no reset */);
 	}
-<<<<<<< HEAD
-=======
 	pdev->sh_info->op.err = op->err;
 	pdev->sh_info->op.value = op->value;
 #ifdef CONFIG_PCI_MSI
@@ -422,7 +387,6 @@
 				op->msix_entries[i].vector;
 	}
 #endif
->>>>>>> daba514f
 	/* Tell the driver domain that we're done. */
 	wmb();
 	clear_bit(_XEN_PCIF_active, (unsigned long *)&pdev->sh_info->flags);
