/******************************************************************************
 * Xen balloon driver - enables returning/claiming memory to/from Xen.
 *
 * Copyright (c) 2003, B Dragovic
 * Copyright (c) 2003-2004, M Williamson, K Fraser
 * Copyright (c) 2005 Dan M. Smith, IBM Corporation
 * Copyright (c) 2010 Daniel Kiper
 *
 * Memory hotplug support was written by Daniel Kiper. Work on
 * it was sponsored by Google under Google Summer of Code 2010
 * program. Jeremy Fitzhardinge from Citrix was the mentor for
 * this project.
 *
 * This program is free software; you can redistribute it and/or
 * modify it under the terms of the GNU General Public License version 2
 * as published by the Free Software Foundation; or, when distributed
 * separately from the Linux kernel or incorporated into other
 * software packages, subject to the following license:
 *
 * Permission is hereby granted, free of charge, to any person obtaining a copy
 * of this source file (the "Software"), to deal in the Software without
 * restriction, including without limitation the rights to use, copy, modify,
 * merge, publish, distribute, sublicense, and/or sell copies of the Software,
 * and to permit persons to whom the Software is furnished to do so, subject to
 * the following conditions:
 *
 * The above copyright notice and this permission notice shall be included in
 * all copies or substantial portions of the Software.
 *
 * THE SOFTWARE IS PROVIDED "AS IS", WITHOUT WARRANTY OF ANY KIND, EXPRESS OR
 * IMPLIED, INCLUDING BUT NOT LIMITED TO THE WARRANTIES OF MERCHANTABILITY,
 * FITNESS FOR A PARTICULAR PURPOSE AND NONINFRINGEMENT. IN NO EVENT SHALL THE
 * AUTHORS OR COPYRIGHT HOLDERS BE LIABLE FOR ANY CLAIM, DAMAGES OR OTHER
 * LIABILITY, WHETHER IN AN ACTION OF CONTRACT, TORT OR OTHERWISE, ARISING
 * FROM, OUT OF OR IN CONNECTION WITH THE SOFTWARE OR THE USE OR OTHER DEALINGS
 * IN THE SOFTWARE.
 */

#define pr_fmt(fmt) "xen:" KBUILD_MODNAME ": " fmt

#include <linux/cpu.h>
#include <linux/kernel.h>
#include <linux/sched.h>
#include <linux/cred.h>
#include <linux/errno.h>
#include <linux/mm.h>
#include <linux/memblock.h>
#include <linux/pagemap.h>
#include <linux/highmem.h>
#include <linux/mutex.h>
#include <linux/list.h>
#include <linux/gfp.h>
#include <linux/notifier.h>
#include <linux/memory.h>
#include <linux/memory_hotplug.h>
#include <linux/percpu-defs.h>
#include <linux/slab.h>
#include <linux/sysctl.h>

#include <asm/page.h>
#include <asm/tlb.h>

#include <asm/xen/hypervisor.h>
#include <asm/xen/hypercall.h>

#include <xen/xen.h>
#include <xen/interface/xen.h>
#include <xen/interface/memory.h>
#include <xen/balloon.h>
#include <xen/features.h>
#include <xen/page.h>
#include <xen/mem-reservation.h>

static int xen_hotplug_unpopulated;

#ifdef CONFIG_XEN_BALLOON_MEMORY_HOTPLUG

static struct ctl_table balloon_table[] = {
	{
		.procname	= "hotplug_unpopulated",
		.data		= &xen_hotplug_unpopulated,
		.maxlen		= sizeof(int),
		.mode		= 0644,
		.proc_handler	= proc_dointvec_minmax,
		.extra1         = SYSCTL_ZERO,
		.extra2         = SYSCTL_ONE,
	},
	{ }
};

static struct ctl_table balloon_root[] = {
	{
		.procname	= "balloon",
		.mode		= 0555,
		.child		= balloon_table,
	},
	{ }
};

static struct ctl_table xen_root[] = {
	{
		.procname	= "xen",
		.mode		= 0555,
		.child		= balloon_root,
	},
	{ }
};

#endif

/*
 * Use one extent per PAGE_SIZE to avoid to break down the page into
 * multiple frame.
 */
#define EXTENT_ORDER (fls(XEN_PFN_PER_PAGE) - 1)

/*
 * balloon_process() state:
 *
 * BP_DONE: done or nothing to do,
 * BP_WAIT: wait to be rescheduled,
 * BP_EAGAIN: error, go to sleep,
 * BP_ECANCELED: error, balloon operation canceled.
 */

enum bp_state {
	BP_DONE,
	BP_WAIT,
	BP_EAGAIN,
	BP_ECANCELED
};


static DEFINE_MUTEX(balloon_mutex);

struct balloon_stats balloon_stats;
EXPORT_SYMBOL_GPL(balloon_stats);

/* We increase/decrease in batches which fit in a page */
static xen_pfn_t frame_list[PAGE_SIZE / sizeof(xen_pfn_t)];


/* List of ballooned pages, threaded through the mem_map array. */
static LIST_HEAD(ballooned_pages);
static DECLARE_WAIT_QUEUE_HEAD(balloon_wq);

/* Main work function, always executed in process context. */
static void balloon_process(struct work_struct *work);
static DECLARE_DELAYED_WORK(balloon_worker, balloon_process);

/* When ballooning out (allocating memory to return to Xen) we don't really
   want the kernel to try too hard since that can trigger the oom killer. */
#define GFP_BALLOON \
	(GFP_HIGHUSER | __GFP_NOWARN | __GFP_NORETRY | __GFP_NOMEMALLOC)

/* balloon_append: add the given page to the balloon. */
static void balloon_append(struct page *page)
{
	__SetPageOffline(page);

	/* Lowmem is re-populated first, so highmem pages go at list tail. */
	if (PageHighMem(page)) {
		list_add_tail(&page->lru, &ballooned_pages);
		balloon_stats.balloon_high++;
	} else {
		list_add(&page->lru, &ballooned_pages);
		balloon_stats.balloon_low++;
	}
	wake_up(&balloon_wq);
}

/* balloon_retrieve: rescue a page from the balloon, if it is not empty. */
static struct page *balloon_retrieve(bool require_lowmem)
{
	struct page *page;

	if (list_empty(&ballooned_pages))
		return NULL;

	page = list_entry(ballooned_pages.next, struct page, lru);
	if (require_lowmem && PageHighMem(page))
		return NULL;
	list_del(&page->lru);

	if (PageHighMem(page))
		balloon_stats.balloon_high--;
	else
		balloon_stats.balloon_low--;

	__ClearPageOffline(page);
	return page;
}

static struct page *balloon_next_page(struct page *page)
{
	struct list_head *next = page->lru.next;
	if (next == &ballooned_pages)
		return NULL;
	return list_entry(next, struct page, lru);
}

static enum bp_state update_schedule(enum bp_state state)
{
	if (state == BP_WAIT)
		return BP_WAIT;

	if (state == BP_ECANCELED)
		return BP_ECANCELED;

	if (state == BP_DONE) {
		balloon_stats.schedule_delay = 1;
		balloon_stats.retry_count = 1;
		return BP_DONE;
	}

	++balloon_stats.retry_count;

	if (balloon_stats.max_retry_count != RETRY_UNLIMITED &&
			balloon_stats.retry_count > balloon_stats.max_retry_count) {
		balloon_stats.schedule_delay = 1;
		balloon_stats.retry_count = 1;
		return BP_ECANCELED;
	}

	balloon_stats.schedule_delay <<= 1;

	if (balloon_stats.schedule_delay > balloon_stats.max_schedule_delay)
		balloon_stats.schedule_delay = balloon_stats.max_schedule_delay;

	return BP_EAGAIN;
}

#ifdef CONFIG_XEN_BALLOON_MEMORY_HOTPLUG
static void release_memory_resource(struct resource *resource)
{
	if (!resource)
		return;

	/*
	 * No need to reset region to identity mapped since we now
	 * know that no I/O can be in this region
	 */
	release_resource(resource);
	kfree(resource);
}

static struct resource *additional_memory_resource(phys_addr_t size)
{
	struct resource *res;
	int ret;

	res = kzalloc(sizeof(*res), GFP_KERNEL);
	if (!res)
		return NULL;

	res->name = "System RAM";
	res->flags = IORESOURCE_SYSTEM_RAM | IORESOURCE_BUSY;

	ret = allocate_resource(&iomem_resource, res,
				size, 0, -1,
				PAGES_PER_SECTION * PAGE_SIZE, NULL, NULL);
	if (ret < 0) {
		pr_err("Cannot allocate new System RAM resource\n");
		kfree(res);
		return NULL;
	}

	return res;
}

static enum bp_state reserve_additional_memory(void)
{
	long credit;
	struct resource *resource;
	int nid, rc;
	unsigned long balloon_hotplug;

	credit = balloon_stats.target_pages + balloon_stats.target_unpopulated
		- balloon_stats.total_pages;

	/*
	 * Already hotplugged enough pages?  Wait for them to be
	 * onlined.
	 */
	if (credit <= 0)
		return BP_WAIT;

	balloon_hotplug = round_up(credit, PAGES_PER_SECTION);

	resource = additional_memory_resource(balloon_hotplug * PAGE_SIZE);
	if (!resource)
		goto err;

	nid = memory_add_physaddr_to_nid(resource->start);

#ifdef CONFIG_XEN_HAVE_PVMMU
	/*
	 * We don't support PV MMU when Linux and Xen is using
	 * different page granularity.
	 */
	BUILD_BUG_ON(XEN_PAGE_SIZE != PAGE_SIZE);

        /*
         * add_memory() will build page tables for the new memory so
         * the p2m must contain invalid entries so the correct
         * non-present PTEs will be written.
         *
         * If a failure occurs, the original (identity) p2m entries
         * are not restored since this region is now known not to
         * conflict with any devices.
         */ 
	if (!xen_feature(XENFEAT_auto_translated_physmap)) {
		unsigned long pfn, i;

		pfn = PFN_DOWN(resource->start);
		for (i = 0; i < balloon_hotplug; i++) {
			if (!set_phys_to_machine(pfn + i, INVALID_P2M_ENTRY)) {
				pr_warn("set_phys_to_machine() failed, no memory added\n");
				goto err;
			}
                }
	}
#endif

	/*
	 * add_memory_resource() will call online_pages() which in its turn
	 * will call xen_online_page() callback causing deadlock if we don't
	 * release balloon_mutex here. Unlocking here is safe because the
	 * callers drop the mutex before trying again.
	 */
	mutex_unlock(&balloon_mutex);
	/* add_memory_resource() requires the device_hotplug lock */
	lock_device_hotplug();
	rc = add_memory_resource(nid, resource, MHP_MERGE_RESOURCE);
	unlock_device_hotplug();
	mutex_lock(&balloon_mutex);

	if (rc) {
		pr_warn("Cannot add additional memory (%i)\n", rc);
		goto err;
	}

	balloon_stats.total_pages += balloon_hotplug;

	return BP_WAIT;
  err:
	release_memory_resource(resource);
	return BP_ECANCELED;
}

static void xen_online_page(struct page *page, unsigned int order)
{
	unsigned long i, size = (1 << order);
	unsigned long start_pfn = page_to_pfn(page);
	struct page *p;

	pr_debug("Online %lu pages starting at pfn 0x%lx\n", size, start_pfn);
	mutex_lock(&balloon_mutex);
	for (i = 0; i < size; i++) {
		p = pfn_to_page(start_pfn + i);
		balloon_append(p);
	}
	mutex_unlock(&balloon_mutex);
}

static int xen_memory_notifier(struct notifier_block *nb, unsigned long val, void *v)
{
	if (val == MEM_ONLINE)
		schedule_delayed_work(&balloon_worker, 0);

	return NOTIFY_OK;
}

static struct notifier_block xen_memory_nb = {
	.notifier_call = xen_memory_notifier,
	.priority = 0
};
#else
static enum bp_state reserve_additional_memory(void)
{
	balloon_stats.target_pages = balloon_stats.current_pages +
				     balloon_stats.target_unpopulated;
	return BP_ECANCELED;
}
#endif /* CONFIG_XEN_BALLOON_MEMORY_HOTPLUG */

static long current_credit(void)
{
	return balloon_stats.target_pages - balloon_stats.current_pages;
}

static bool balloon_is_inflated(void)
{
	return balloon_stats.balloon_low || balloon_stats.balloon_high;
}

static enum bp_state increase_reservation(unsigned long nr_pages)
{
	int rc;
	unsigned long i;
	struct page   *page;

	if (nr_pages > ARRAY_SIZE(frame_list))
		nr_pages = ARRAY_SIZE(frame_list);

	page = list_first_entry_or_null(&ballooned_pages, struct page, lru);
	for (i = 0; i < nr_pages; i++) {
		if (!page) {
			nr_pages = i;
			break;
		}

		frame_list[i] = page_to_xen_pfn(page);
		page = balloon_next_page(page);
	}

	rc = xenmem_reservation_increase(nr_pages, frame_list);
	if (rc <= 0)
		return BP_EAGAIN;

	for (i = 0; i < rc; i++) {
		page = balloon_retrieve(false);
		BUG_ON(page == NULL);

		xenmem_reservation_va_mapping_update(1, &page, &frame_list[i]);

		/* Relinquish the page back to the allocator. */
		free_reserved_page(page);
	}

	balloon_stats.current_pages += rc;

	return BP_DONE;
}

static enum bp_state decrease_reservation(unsigned long nr_pages, gfp_t gfp)
{
	enum bp_state state = BP_DONE;
	unsigned long i;
	struct page *page, *tmp;
	int ret;
	LIST_HEAD(pages);

	if (nr_pages > ARRAY_SIZE(frame_list))
		nr_pages = ARRAY_SIZE(frame_list);

	for (i = 0; i < nr_pages; i++) {
		page = alloc_page(gfp);
		if (page == NULL) {
			nr_pages = i;
			state = BP_EAGAIN;
			break;
		}
		adjust_managed_page_count(page, -1);
		xenmem_reservation_scrub_page(page);
		list_add(&page->lru, &pages);
	}

	/*
	 * Ensure that ballooned highmem pages don't have kmaps.
	 *
	 * Do this before changing the p2m as kmap_flush_unused()
	 * reads PTEs to obtain pages (and hence needs the original
	 * p2m entry).
	 */
	kmap_flush_unused();

	/*
	 * Setup the frame, update direct mapping, invalidate P2M,
	 * and add to balloon.
	 */
	i = 0;
	list_for_each_entry_safe(page, tmp, &pages, lru) {
		frame_list[i++] = xen_page_to_gfn(page);

		xenmem_reservation_va_mapping_reset(1, &page);

		list_del(&page->lru);

		balloon_append(page);
	}

	flush_tlb_all();

	ret = xenmem_reservation_decrease(nr_pages, frame_list);
	BUG_ON(ret != nr_pages);

	balloon_stats.current_pages -= nr_pages;

	return state;
}

/*
 * As this is a work item it is guaranteed to run as a single instance only.
 * We may of course race updates of the target counts (which are protected
 * by the balloon lock), or with changes to the Xen hard limit, but we will
 * recover from these in time.
 */
static void balloon_process(struct work_struct *work)
{
	enum bp_state state = BP_DONE;
	long credit;


	do {
		mutex_lock(&balloon_mutex);

		credit = current_credit();

		if (credit > 0) {
			if (balloon_is_inflated())
				state = increase_reservation(credit);
			else
				state = reserve_additional_memory();
		}

		if (credit < 0) {
			long n_pages;

			n_pages = min(-credit, si_mem_available());
			state = decrease_reservation(n_pages, GFP_BALLOON);
			if (state == BP_DONE && n_pages != -credit &&
			    n_pages < totalreserve_pages)
				state = BP_EAGAIN;
		}

		state = update_schedule(state);

		mutex_unlock(&balloon_mutex);

		cond_resched();

	} while (credit && state == BP_DONE);

	/* Schedule more work if there is some still to be done. */
	if (state == BP_EAGAIN)
		schedule_delayed_work(&balloon_worker, balloon_stats.schedule_delay * HZ);
}

/* Resets the Xen limit, sets new target, and kicks off processing. */
void balloon_set_new_target(unsigned long target)
{
	/* No need for lock. Not read-modify-write updates. */
	balloon_stats.target_pages = target;
	schedule_delayed_work(&balloon_worker, 0);
}
EXPORT_SYMBOL_GPL(balloon_set_new_target);

static int add_ballooned_pages(int nr_pages)
{
	enum bp_state st;

	if (xen_hotplug_unpopulated) {
		st = reserve_additional_memory();
		if (st != BP_ECANCELED) {
			int rc;

			mutex_unlock(&balloon_mutex);
			rc = wait_event_interruptible(balloon_wq,
				   !list_empty(&ballooned_pages));
			mutex_lock(&balloon_mutex);
			return rc ? -ENOMEM : 0;
		}
	}

	if (si_mem_available() < nr_pages)
		return -ENOMEM;

	st = decrease_reservation(nr_pages, GFP_USER);
	if (st != BP_DONE)
		return -ENOMEM;

	return 0;
}

/**
 * alloc_xenballooned_pages - get pages that have been ballooned out
 * @nr_pages: Number of pages to get
 * @pages: pages returned
 * @return 0 on success, error otherwise
 */
int alloc_xenballooned_pages(int nr_pages, struct page **pages)
{
	int pgno = 0;
	struct page *page;
	int ret;

	mutex_lock(&balloon_mutex);

	balloon_stats.target_unpopulated += nr_pages;

	while (pgno < nr_pages) {
		page = balloon_retrieve(true);
		if (page) {
			pages[pgno++] = page;
#ifdef CONFIG_XEN_HAVE_PVMMU
			/*
			 * We don't support PV MMU when Linux and Xen is using
			 * different page granularity.
			 */
			BUILD_BUG_ON(XEN_PAGE_SIZE != PAGE_SIZE);

			if (!xen_feature(XENFEAT_auto_translated_physmap)) {
				ret = xen_alloc_p2m_entry(page_to_pfn(page));
				if (ret < 0)
					goto out_undo;
			}
#endif
		} else {
			ret = add_ballooned_pages(nr_pages - pgno);
			if (ret < 0)
				goto out_undo;
		}
	}
	mutex_unlock(&balloon_mutex);
	return 0;
 out_undo:
	mutex_unlock(&balloon_mutex);
	free_xenballooned_pages(pgno, pages);
	/*
	 * NB: free_xenballooned_pages will only subtract pgno pages, but since
	 * target_unpopulated is incremented with nr_pages at the start we need
	 * to remove the remaining ones also, or accounting will be screwed.
	 */
	balloon_stats.target_unpopulated -= nr_pages - pgno;
	return ret;
}
EXPORT_SYMBOL(alloc_xenballooned_pages);

/**
 * free_xenballooned_pages - return pages retrieved with get_ballooned_pages
 * @nr_pages: Number of pages
 * @pages: pages to return
 */
void free_xenballooned_pages(int nr_pages, struct page **pages)
{
	int i;

	mutex_lock(&balloon_mutex);

	for (i = 0; i < nr_pages; i++) {
		if (pages[i])
			balloon_append(pages[i]);
	}

	balloon_stats.target_unpopulated -= nr_pages;

	/* The balloon may be too large now. Shrink it if needed. */
	if (current_credit())
		schedule_delayed_work(&balloon_worker, 0);

	mutex_unlock(&balloon_mutex);
}
EXPORT_SYMBOL(free_xenballooned_pages);

#if defined(CONFIG_XEN_PV) && !defined(CONFIG_XEN_UNPOPULATED_ALLOC)
static void __init balloon_add_region(unsigned long start_pfn,
				      unsigned long pages)
{
	unsigned long pfn, extra_pfn_end;

	/*
	 * If the amount of usable memory has been limited (e.g., with
	 * the 'mem' command line parameter), don't add pages beyond
	 * this limit.
	 */
	extra_pfn_end = min(max_pfn, start_pfn + pages);

	for (pfn = start_pfn; pfn < extra_pfn_end; pfn++) {
		/* totalram_pages and totalhigh_pages do not
		   include the boot-time balloon extension, so
		   don't subtract from it. */
<<<<<<< HEAD
		__SetPageOffline(page);
		__balloon_append(page);
=======
		balloon_append(pfn_to_page(pfn));
>>>>>>> 7d2a07b7
	}

	balloon_stats.total_pages += extra_pfn_end - start_pfn;
}
#endif

static int __init balloon_init(void)
{
	if (!xen_domain())
		return -ENODEV;

	pr_info("Initialising balloon driver\n");

#ifdef CONFIG_XEN_PV
	balloon_stats.current_pages = xen_pv_domain()
		? min(xen_start_info->nr_pages - xen_released_pages, max_pfn)
		: get_num_physpages();
#else
	balloon_stats.current_pages = get_num_physpages();
#endif
	balloon_stats.target_pages  = balloon_stats.current_pages;
	balloon_stats.balloon_low   = 0;
	balloon_stats.balloon_high  = 0;
	balloon_stats.total_pages   = balloon_stats.current_pages;

	balloon_stats.schedule_delay = 1;
	balloon_stats.max_schedule_delay = 32;
	balloon_stats.retry_count = 1;
	balloon_stats.max_retry_count = 4;

#ifdef CONFIG_XEN_BALLOON_MEMORY_HOTPLUG
	set_online_page_callback(&xen_online_page);
	register_memory_notifier(&xen_memory_nb);
	register_sysctl_table(xen_root);
#endif

#if defined(CONFIG_XEN_PV) && !defined(CONFIG_XEN_UNPOPULATED_ALLOC)
	{
		int i;

		/*
		 * Initialize the balloon with pages from the extra memory
		 * regions (see arch/x86/xen/setup.c).
		 */
		for (i = 0; i < XEN_EXTRA_MEM_MAX_REGIONS; i++)
			if (xen_extra_mem[i].n_pfns)
				balloon_add_region(xen_extra_mem[i].start_pfn,
						   xen_extra_mem[i].n_pfns);
	}
#endif

	/* Init the xen-balloon driver. */
	xen_balloon_init();

	return 0;
}
subsys_initcall(balloon_init);<|MERGE_RESOLUTION|>--- conflicted
+++ resolved
@@ -670,12 +670,7 @@
 		/* totalram_pages and totalhigh_pages do not
 		   include the boot-time balloon extension, so
 		   don't subtract from it. */
-<<<<<<< HEAD
-		__SetPageOffline(page);
-		__balloon_append(page);
-=======
 		balloon_append(pfn_to_page(pfn));
->>>>>>> 7d2a07b7
 	}
 
 	balloon_stats.total_pages += extra_pfn_end - start_pfn;
