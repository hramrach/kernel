// SPDX-License-Identifier: GPL-2.0-only
/*
 *  Copyright 2010
 *  by Konrad Rzeszutek Wilk <konrad.wilk@oracle.com>
 *
 * This code provides a IOMMU for Xen PV guests with PCI passthrough.
 *
 * PV guests under Xen are running in an non-contiguous memory architecture.
 *
 * When PCI pass-through is utilized, this necessitates an IOMMU for
 * translating bus (DMA) to virtual and vice-versa and also providing a
 * mechanism to have contiguous pages for device drivers operations (say DMA
 * operations).
 *
 * Specifically, under Xen the Linux idea of pages is an illusion. It
 * assumes that pages start at zero and go up to the available memory. To
 * help with that, the Linux Xen MMU provides a lookup mechanism to
 * translate the page frame numbers (PFN) to machine frame numbers (MFN)
 * and vice-versa. The MFN are the "real" frame numbers. Furthermore
 * memory is not contiguous. Xen hypervisor stitches memory for guests
 * from different pools, which means there is no guarantee that PFN==MFN
 * and PFN+1==MFN+1. Lastly with Xen 4.0, pages (in debug mode) are
 * allocated in descending order (high to low), meaning the guest might
 * never get any MFN's under the 4GB mark.
 */

#define pr_fmt(fmt) "xen:" KBUILD_MODNAME ": " fmt

#include <linux/memblock.h>
#include <linux/dma-direct.h>
<<<<<<< HEAD
#include <linux/dma-noncoherent.h>
=======
#include <linux/dma-map-ops.h>
>>>>>>> 7d2a07b7
#include <linux/export.h>
#include <xen/swiotlb-xen.h>
#include <xen/page.h>
#include <xen/xen-ops.h>
#include <xen/hvc-console.h>

#include <asm/dma-mapping.h>
#include <asm/xen/page-coherent.h>

#include <trace/events/swiotlb.h>
#define MAX_DMA_BITS 32

/*
 * Quick lookup value of the bus address of the IOTLB.
 */

static inline phys_addr_t xen_phys_to_bus(struct device *dev, phys_addr_t paddr)
{
	unsigned long bfn = pfn_to_bfn(XEN_PFN_DOWN(paddr));
	phys_addr_t baddr = (phys_addr_t)bfn << XEN_PAGE_SHIFT;

	baddr |= paddr & ~XEN_PAGE_MASK;
	return baddr;
}

static inline dma_addr_t xen_phys_to_dma(struct device *dev, phys_addr_t paddr)
{
	return phys_to_dma(dev, xen_phys_to_bus(dev, paddr));
}

static inline phys_addr_t xen_bus_to_phys(struct device *dev,
					  phys_addr_t baddr)
{
	unsigned long xen_pfn = bfn_to_pfn(XEN_PFN_DOWN(baddr));
	phys_addr_t paddr = (xen_pfn << XEN_PAGE_SHIFT) |
			    (baddr & ~XEN_PAGE_MASK);

	return paddr;
}

static inline phys_addr_t xen_dma_to_phys(struct device *dev,
					  dma_addr_t dma_addr)
{
	return xen_bus_to_phys(dev, dma_to_phys(dev, dma_addr));
}

static inline int range_straddles_page_boundary(phys_addr_t p, size_t size)
{
	unsigned long next_bfn, xen_pfn = XEN_PFN_DOWN(p);
	unsigned int i, nr_pages = XEN_PFN_UP(xen_offset_in_page(p) + size);

	next_bfn = pfn_to_bfn(xen_pfn);

	for (i = 1; i < nr_pages; i++)
		if (pfn_to_bfn(++xen_pfn) != ++next_bfn)
			return 1;

	return 0;
}

static int is_xen_swiotlb_buffer(struct device *dev, dma_addr_t dma_addr)
{
	unsigned long bfn = XEN_PFN_DOWN(dma_to_phys(dev, dma_addr));
	unsigned long xen_pfn = bfn_to_local_pfn(bfn);
	phys_addr_t paddr = (phys_addr_t)xen_pfn << XEN_PAGE_SHIFT;

	/* If the address is outside our domain, it CAN
	 * have the same virtual address as another address
	 * in our domain. Therefore _only_ check address within our domain.
	 */
	if (pfn_valid(PFN_DOWN(paddr)))
		return is_swiotlb_buffer(paddr);
	return 0;
}

static int xen_swiotlb_fixup(void *buf, unsigned long nslabs)
{
	int i, rc;
	int dma_bits;
	dma_addr_t dma_handle;
	phys_addr_t p = virt_to_phys(buf);

	dma_bits = get_order(IO_TLB_SEGSIZE << IO_TLB_SHIFT) + PAGE_SHIFT;

	i = 0;
	do {
		int slabs = min(nslabs - i, (unsigned long)IO_TLB_SEGSIZE);

		do {
			rc = xen_create_contiguous_region(
				p + (i << IO_TLB_SHIFT),
				get_order(slabs << IO_TLB_SHIFT),
				dma_bits, &dma_handle);
		} while (rc && dma_bits++ < MAX_DMA_BITS);
		if (rc)
			return rc;

		i += slabs;
	} while (i < nslabs);
	return 0;
}

enum xen_swiotlb_err {
	XEN_SWIOTLB_UNKNOWN = 0,
	XEN_SWIOTLB_ENOMEM,
	XEN_SWIOTLB_EFIXUP
};

static const char *xen_swiotlb_error(enum xen_swiotlb_err err)
{
	switch (err) {
	case XEN_SWIOTLB_ENOMEM:
		return "Cannot allocate Xen-SWIOTLB buffer\n";
	case XEN_SWIOTLB_EFIXUP:
		return "Failed to get contiguous memory for DMA from Xen!\n"\
		    "You either: don't have the permissions, do not have"\
		    " enough free memory under 4GB, or the hypervisor memory"\
		    " is too fragmented!";
	default:
		break;
	}
	return "";
}

#define DEFAULT_NSLABS		ALIGN(SZ_64M >> IO_TLB_SHIFT, IO_TLB_SEGSIZE)

int __ref xen_swiotlb_init(void)
{
	enum xen_swiotlb_err m_ret = XEN_SWIOTLB_UNKNOWN;
	unsigned long bytes = swiotlb_size_or_default();
	unsigned long nslabs = bytes >> IO_TLB_SHIFT;
	unsigned int order, repeat = 3;
	int rc = -ENOMEM;
	char *start;

	if (io_tlb_default_mem != NULL) {
		pr_warn("swiotlb buffer already initialized\n");
		return -EEXIST;
	}

retry:
	m_ret = XEN_SWIOTLB_ENOMEM;
	order = get_order(bytes);

	/*
	 * Get IO TLB memory from any location.
	 */
#define SLABS_PER_PAGE (1 << (PAGE_SHIFT - IO_TLB_SHIFT))
#define IO_TLB_MIN_SLABS ((1<<20) >> IO_TLB_SHIFT)
	while ((SLABS_PER_PAGE << order) > IO_TLB_MIN_SLABS) {
		start = (void *)xen_get_swiotlb_free_pages(order);
		if (start)
			break;
		order--;
	}
	if (!start)
		goto error;
	if (order != get_order(bytes)) {
		pr_warn("Warning: only able to allocate %ld MB for software IO TLB\n",
			(PAGE_SIZE << order) >> 20);
		nslabs = SLABS_PER_PAGE << order;
		bytes = nslabs << IO_TLB_SHIFT;
	}

	/*
	 * And replace that memory with pages under 4GB.
	 */
	rc = xen_swiotlb_fixup(start, nslabs);
	if (rc) {
		free_pages((unsigned long)start, order);
		m_ret = XEN_SWIOTLB_EFIXUP;
		goto error;
	}
	rc = swiotlb_late_init_with_tbl(start, nslabs);
	if (rc)
		return rc;
	swiotlb_set_max_segment(PAGE_SIZE);
	return 0;
error:
	if (repeat--) {
		/* Min is 2MB */
		nslabs = max(1024UL, (nslabs >> 1));
		pr_info("Lowering to %luMB\n",
			(nslabs << IO_TLB_SHIFT) >> 20);
		goto retry;
	}
	pr_err("%s (rc:%d)\n", xen_swiotlb_error(m_ret), rc);
	free_pages((unsigned long)start, order);
	return rc;
}

#ifdef CONFIG_X86
void __init xen_swiotlb_init_early(void)
{
	unsigned long bytes = swiotlb_size_or_default();
	unsigned long nslabs = bytes >> IO_TLB_SHIFT;
	unsigned int repeat = 3;
	char *start;
	int rc;

retry:
	/*
	 * Get IO TLB memory from any location.
	 */
	start = memblock_alloc(PAGE_ALIGN(bytes), PAGE_SIZE);
	if (!start)
		panic("%s: Failed to allocate %lu bytes align=0x%lx\n",
		      __func__, PAGE_ALIGN(bytes), PAGE_SIZE);

	/*
	 * And replace that memory with pages under 4GB.
	 */
	rc = xen_swiotlb_fixup(start, nslabs);
	if (rc) {
		memblock_free(__pa(start), PAGE_ALIGN(bytes));
		if (repeat--) {
			/* Min is 2MB */
			nslabs = max(1024UL, (nslabs >> 1));
			bytes = nslabs << IO_TLB_SHIFT;
			pr_info("Lowering to %luMB\n", bytes >> 20);
			goto retry;
		}
		panic("%s (rc:%d)", xen_swiotlb_error(XEN_SWIOTLB_EFIXUP), rc);
	}

	if (swiotlb_init_with_tbl(start, nslabs, false))
		panic("Cannot allocate SWIOTLB buffer");
	swiotlb_set_max_segment(PAGE_SIZE);
}
#endif /* CONFIG_X86 */

static void *
xen_swiotlb_alloc_coherent(struct device *hwdev, size_t size,
			   dma_addr_t *dma_handle, gfp_t flags,
			   unsigned long attrs)
{
	void *ret;
	int order = get_order(size);
	u64 dma_mask = DMA_BIT_MASK(32);
	phys_addr_t phys;
	dma_addr_t dev_addr;

	/*
	* Ignore region specifiers - the kernel's ideas of
	* pseudo-phys memory layout has nothing to do with the
	* machine physical layout.  We can't allocate highmem
	* because we can't return a pointer to it.
	*/
	flags &= ~(__GFP_DMA | __GFP_HIGHMEM);

	/* Convert the size to actually allocated. */
	size = 1UL << (order + XEN_PAGE_SHIFT);

	/* On ARM this function returns an ioremap'ped virtual address for
	 * which virt_to_phys doesn't return the corresponding physical
	 * address. In fact on ARM virt_to_phys only works for kernel direct
	 * mapped RAM memory. Also see comment below.
	 */
	ret = xen_alloc_coherent_pages(hwdev, size, dma_handle, flags, attrs);

	if (!ret)
		return ret;

	if (hwdev && hwdev->coherent_dma_mask)
		dma_mask = hwdev->coherent_dma_mask;

	/* At this point dma_handle is the dma address, next we are
	 * going to set it to the machine address.
	 * Do not use virt_to_phys(ret) because on ARM it doesn't correspond
	 * to *dma_handle. */
	phys = dma_to_phys(hwdev, *dma_handle);
	dev_addr = xen_phys_to_dma(hwdev, phys);
	if (((dev_addr + size - 1 <= dma_mask)) &&
	    !range_straddles_page_boundary(phys, size))
		*dma_handle = dev_addr;
	else {
		if (xen_create_contiguous_region(phys, order,
						 fls64(dma_mask), dma_handle) != 0) {
			xen_free_coherent_pages(hwdev, size, ret, (dma_addr_t)phys, attrs);
			return NULL;
		}
		*dma_handle = phys_to_dma(hwdev, *dma_handle);
		SetPageXenRemapped(virt_to_page(ret));
	}
	memset(ret, 0, size);
	return ret;
}

static void
xen_swiotlb_free_coherent(struct device *hwdev, size_t size, void *vaddr,
			  dma_addr_t dev_addr, unsigned long attrs)
{
	int order = get_order(size);
	phys_addr_t phys;
	u64 dma_mask = DMA_BIT_MASK(32);
	struct page *page;

	if (hwdev && hwdev->coherent_dma_mask)
		dma_mask = hwdev->coherent_dma_mask;

	/* do not use virt_to_phys because on ARM it doesn't return you the
	 * physical address */
	phys = xen_dma_to_phys(hwdev, dev_addr);

	/* Convert the size to actually allocated. */
	size = 1UL << (order + XEN_PAGE_SHIFT);

	if (is_vmalloc_addr(vaddr))
		page = vmalloc_to_page(vaddr);
	else
		page = virt_to_page(vaddr);

	if (!WARN_ON((dev_addr + size - 1 > dma_mask) ||
		     range_straddles_page_boundary(phys, size)) &&
	    TestClearPageXenRemapped(page))
		xen_destroy_contiguous_region(phys, order);

	xen_free_coherent_pages(hwdev, size, vaddr, phys_to_dma(hwdev, phys),
				attrs);
}

/*
 * Map a single buffer of the indicated size for DMA in streaming mode.  The
 * physical address to use is returned.
 *
 * Once the device is given the dma address, the device owns this memory until
 * either xen_swiotlb_unmap_page or xen_swiotlb_dma_sync_single is performed.
 */
static dma_addr_t xen_swiotlb_map_page(struct device *dev, struct page *page,
				unsigned long offset, size_t size,
				enum dma_data_direction dir,
				unsigned long attrs)
{
	phys_addr_t map, phys = page_to_phys(page) + offset;
	dma_addr_t dev_addr = xen_phys_to_dma(dev, phys);

	BUG_ON(dir == DMA_NONE);
	/*
	 * If the address happens to be in the device's DMA window,
	 * we can safely return the device addr and not worry about bounce
	 * buffering it.
	 */
	if (dma_capable(dev, dev_addr, size, true) &&
	    !range_straddles_page_boundary(phys, size) &&
		!xen_arch_need_swiotlb(dev, phys, dev_addr) &&
		swiotlb_force != SWIOTLB_FORCE)
		goto done;

	/*
	 * Oh well, have to allocate and map a bounce buffer.
	 */
	trace_swiotlb_bounced(dev, dev_addr, size, swiotlb_force);

<<<<<<< HEAD
	map = swiotlb_tbl_map_single(dev, start_dma_addr, phys,
				     size, size, dir, attrs);
=======
	map = swiotlb_tbl_map_single(dev, phys, size, size, dir, attrs);
>>>>>>> 7d2a07b7
	if (map == (phys_addr_t)DMA_MAPPING_ERROR)
		return DMA_MAPPING_ERROR;

	phys = map;
<<<<<<< HEAD
	dev_addr = xen_phys_to_bus(map);
=======
	dev_addr = xen_phys_to_dma(dev, map);
>>>>>>> 7d2a07b7

	/*
	 * Ensure that the address returned is DMA'ble
	 */
	if (unlikely(!dma_capable(dev, dev_addr, size, true))) {
<<<<<<< HEAD
		swiotlb_tbl_unmap_single(dev, map, size, size, dir,
=======
		swiotlb_tbl_unmap_single(dev, map, size, dir,
>>>>>>> 7d2a07b7
				attrs | DMA_ATTR_SKIP_CPU_SYNC);
		return DMA_MAPPING_ERROR;
	}

done:
<<<<<<< HEAD
	if (!dev_is_dma_coherent(dev) && !(attrs & DMA_ATTR_SKIP_CPU_SYNC))
		xen_dma_sync_for_device(dev_addr, phys, size, dir);
=======
	if (!dev_is_dma_coherent(dev) && !(attrs & DMA_ATTR_SKIP_CPU_SYNC)) {
		if (pfn_valid(PFN_DOWN(dma_to_phys(dev, dev_addr))))
			arch_sync_dma_for_device(phys, size, dir);
		else
			xen_dma_sync_for_device(dev, dev_addr, size, dir);
	}
>>>>>>> 7d2a07b7
	return dev_addr;
}

/*
 * Unmap a single streaming mode DMA translation.  The dma_addr and size must
 * match what was provided for in a previous xen_swiotlb_map_page call.  All
 * other usages are undefined.
 *
 * After this call, reads by the cpu to the buffer are guaranteed to see
 * whatever the device wrote there.
 */
static void xen_swiotlb_unmap_page(struct device *hwdev, dma_addr_t dev_addr,
		size_t size, enum dma_data_direction dir, unsigned long attrs)
{
	phys_addr_t paddr = xen_dma_to_phys(hwdev, dev_addr);

	BUG_ON(dir == DMA_NONE);

<<<<<<< HEAD
	if (!dev_is_dma_coherent(hwdev) && !(attrs & DMA_ATTR_SKIP_CPU_SYNC))
		xen_dma_sync_for_cpu(dev_addr, paddr, size, dir);

	/* NOTE: We use dev_addr here, not paddr! */
	if (is_xen_swiotlb_buffer(dev_addr))
		swiotlb_tbl_unmap_single(hwdev, paddr, size, size, dir, attrs);
=======
	if (!dev_is_dma_coherent(hwdev) && !(attrs & DMA_ATTR_SKIP_CPU_SYNC)) {
		if (pfn_valid(PFN_DOWN(dma_to_phys(hwdev, dev_addr))))
			arch_sync_dma_for_cpu(paddr, size, dir);
		else
			xen_dma_sync_for_cpu(hwdev, dev_addr, size, dir);
	}

	/* NOTE: We use dev_addr here, not paddr! */
	if (is_xen_swiotlb_buffer(hwdev, dev_addr))
		swiotlb_tbl_unmap_single(hwdev, paddr, size, dir, attrs);
>>>>>>> 7d2a07b7
}

static void
xen_swiotlb_sync_single_for_cpu(struct device *dev, dma_addr_t dma_addr,
		size_t size, enum dma_data_direction dir)
{
	phys_addr_t paddr = xen_dma_to_phys(dev, dma_addr);

<<<<<<< HEAD
	if (!dev_is_dma_coherent(dev))
		xen_dma_sync_for_cpu(dma_addr, paddr, size, dir);
=======
	if (!dev_is_dma_coherent(dev)) {
		if (pfn_valid(PFN_DOWN(dma_to_phys(dev, dma_addr))))
			arch_sync_dma_for_cpu(paddr, size, dir);
		else
			xen_dma_sync_for_cpu(dev, dma_addr, size, dir);
	}
>>>>>>> 7d2a07b7

	if (is_xen_swiotlb_buffer(dev, dma_addr))
		swiotlb_sync_single_for_cpu(dev, paddr, size, dir);
}

static void
xen_swiotlb_sync_single_for_device(struct device *dev, dma_addr_t dma_addr,
		size_t size, enum dma_data_direction dir)
{
	phys_addr_t paddr = xen_dma_to_phys(dev, dma_addr);

	if (is_xen_swiotlb_buffer(dev, dma_addr))
		swiotlb_sync_single_for_device(dev, paddr, size, dir);

<<<<<<< HEAD
	if (!dev_is_dma_coherent(dev))
		xen_dma_sync_for_device(dma_addr, paddr, size, dir);
=======
	if (!dev_is_dma_coherent(dev)) {
		if (pfn_valid(PFN_DOWN(dma_to_phys(dev, dma_addr))))
			arch_sync_dma_for_device(paddr, size, dir);
		else
			xen_dma_sync_for_device(dev, dma_addr, size, dir);
	}
>>>>>>> 7d2a07b7
}

/*
 * Unmap a set of streaming mode DMA translations.  Again, cpu read rules
 * concerning calls here are the same as for swiotlb_unmap_page() above.
 */
static void
xen_swiotlb_unmap_sg(struct device *hwdev, struct scatterlist *sgl, int nelems,
		enum dma_data_direction dir, unsigned long attrs)
{
	struct scatterlist *sg;
	int i;

	BUG_ON(dir == DMA_NONE);

	for_each_sg(sgl, sg, nelems, i)
		xen_swiotlb_unmap_page(hwdev, sg->dma_address, sg_dma_len(sg),
				dir, attrs);

}

static int
xen_swiotlb_map_sg(struct device *dev, struct scatterlist *sgl, int nelems,
		enum dma_data_direction dir, unsigned long attrs)
{
	struct scatterlist *sg;
	int i;

	BUG_ON(dir == DMA_NONE);

	for_each_sg(sgl, sg, nelems, i) {
		sg->dma_address = xen_swiotlb_map_page(dev, sg_page(sg),
				sg->offset, sg->length, dir, attrs);
		if (sg->dma_address == DMA_MAPPING_ERROR)
			goto out_unmap;
		sg_dma_len(sg) = sg->length;
	}

	return nelems;
out_unmap:
	xen_swiotlb_unmap_sg(dev, sgl, i, dir, attrs | DMA_ATTR_SKIP_CPU_SYNC);
	sg_dma_len(sgl) = 0;
	return 0;
}

static void
xen_swiotlb_sync_sg_for_cpu(struct device *dev, struct scatterlist *sgl,
			    int nelems, enum dma_data_direction dir)
{
	struct scatterlist *sg;
	int i;

	for_each_sg(sgl, sg, nelems, i) {
		xen_swiotlb_sync_single_for_cpu(dev, sg->dma_address,
				sg->length, dir);
	}
}

static void
xen_swiotlb_sync_sg_for_device(struct device *dev, struct scatterlist *sgl,
			       int nelems, enum dma_data_direction dir)
{
	struct scatterlist *sg;
	int i;

	for_each_sg(sgl, sg, nelems, i) {
		xen_swiotlb_sync_single_for_device(dev, sg->dma_address,
				sg->length, dir);
	}
}

/*
 * Return whether the given device DMA address mask can be supported
 * properly.  For example, if your device can only drive the low 24-bits
 * during bus mastering, then you would pass 0x00ffffff as the mask to
 * this function.
 */
static int
xen_swiotlb_dma_supported(struct device *hwdev, u64 mask)
{
<<<<<<< HEAD
	return xen_virt_to_bus(xen_io_tlb_end - 1) <= mask;
=======
	return xen_phys_to_dma(hwdev, io_tlb_default_mem->end - 1) <= mask;
>>>>>>> 7d2a07b7
}

const struct dma_map_ops xen_swiotlb_dma_ops = {
	.alloc = xen_swiotlb_alloc_coherent,
	.free = xen_swiotlb_free_coherent,
	.sync_single_for_cpu = xen_swiotlb_sync_single_for_cpu,
	.sync_single_for_device = xen_swiotlb_sync_single_for_device,
	.sync_sg_for_cpu = xen_swiotlb_sync_sg_for_cpu,
	.sync_sg_for_device = xen_swiotlb_sync_sg_for_device,
	.map_sg = xen_swiotlb_map_sg,
	.unmap_sg = xen_swiotlb_unmap_sg,
	.map_page = xen_swiotlb_map_page,
	.unmap_page = xen_swiotlb_unmap_page,
	.dma_supported = xen_swiotlb_dma_supported,
	.mmap = dma_common_mmap,
	.get_sgtable = dma_common_get_sgtable,
<<<<<<< HEAD
=======
	.alloc_pages = dma_common_alloc_pages,
	.free_pages = dma_common_free_pages,
>>>>>>> 7d2a07b7
};<|MERGE_RESOLUTION|>--- conflicted
+++ resolved
@@ -28,11 +28,7 @@
 
 #include <linux/memblock.h>
 #include <linux/dma-direct.h>
-<<<<<<< HEAD
-#include <linux/dma-noncoherent.h>
-=======
 #include <linux/dma-map-ops.h>
->>>>>>> 7d2a07b7
 #include <linux/export.h>
 #include <xen/swiotlb-xen.h>
 #include <xen/page.h>
@@ -386,47 +382,29 @@
 	 */
 	trace_swiotlb_bounced(dev, dev_addr, size, swiotlb_force);
 
-<<<<<<< HEAD
-	map = swiotlb_tbl_map_single(dev, start_dma_addr, phys,
-				     size, size, dir, attrs);
-=======
 	map = swiotlb_tbl_map_single(dev, phys, size, size, dir, attrs);
->>>>>>> 7d2a07b7
 	if (map == (phys_addr_t)DMA_MAPPING_ERROR)
 		return DMA_MAPPING_ERROR;
 
 	phys = map;
-<<<<<<< HEAD
-	dev_addr = xen_phys_to_bus(map);
-=======
 	dev_addr = xen_phys_to_dma(dev, map);
->>>>>>> 7d2a07b7
 
 	/*
 	 * Ensure that the address returned is DMA'ble
 	 */
 	if (unlikely(!dma_capable(dev, dev_addr, size, true))) {
-<<<<<<< HEAD
-		swiotlb_tbl_unmap_single(dev, map, size, size, dir,
-=======
 		swiotlb_tbl_unmap_single(dev, map, size, dir,
->>>>>>> 7d2a07b7
 				attrs | DMA_ATTR_SKIP_CPU_SYNC);
 		return DMA_MAPPING_ERROR;
 	}
 
 done:
-<<<<<<< HEAD
-	if (!dev_is_dma_coherent(dev) && !(attrs & DMA_ATTR_SKIP_CPU_SYNC))
-		xen_dma_sync_for_device(dev_addr, phys, size, dir);
-=======
 	if (!dev_is_dma_coherent(dev) && !(attrs & DMA_ATTR_SKIP_CPU_SYNC)) {
 		if (pfn_valid(PFN_DOWN(dma_to_phys(dev, dev_addr))))
 			arch_sync_dma_for_device(phys, size, dir);
 		else
 			xen_dma_sync_for_device(dev, dev_addr, size, dir);
 	}
->>>>>>> 7d2a07b7
 	return dev_addr;
 }
 
@@ -445,14 +423,6 @@
 
 	BUG_ON(dir == DMA_NONE);
 
-<<<<<<< HEAD
-	if (!dev_is_dma_coherent(hwdev) && !(attrs & DMA_ATTR_SKIP_CPU_SYNC))
-		xen_dma_sync_for_cpu(dev_addr, paddr, size, dir);
-
-	/* NOTE: We use dev_addr here, not paddr! */
-	if (is_xen_swiotlb_buffer(dev_addr))
-		swiotlb_tbl_unmap_single(hwdev, paddr, size, size, dir, attrs);
-=======
 	if (!dev_is_dma_coherent(hwdev) && !(attrs & DMA_ATTR_SKIP_CPU_SYNC)) {
 		if (pfn_valid(PFN_DOWN(dma_to_phys(hwdev, dev_addr))))
 			arch_sync_dma_for_cpu(paddr, size, dir);
@@ -463,7 +433,6 @@
 	/* NOTE: We use dev_addr here, not paddr! */
 	if (is_xen_swiotlb_buffer(hwdev, dev_addr))
 		swiotlb_tbl_unmap_single(hwdev, paddr, size, dir, attrs);
->>>>>>> 7d2a07b7
 }
 
 static void
@@ -472,17 +441,12 @@
 {
 	phys_addr_t paddr = xen_dma_to_phys(dev, dma_addr);
 
-<<<<<<< HEAD
-	if (!dev_is_dma_coherent(dev))
-		xen_dma_sync_for_cpu(dma_addr, paddr, size, dir);
-=======
 	if (!dev_is_dma_coherent(dev)) {
 		if (pfn_valid(PFN_DOWN(dma_to_phys(dev, dma_addr))))
 			arch_sync_dma_for_cpu(paddr, size, dir);
 		else
 			xen_dma_sync_for_cpu(dev, dma_addr, size, dir);
 	}
->>>>>>> 7d2a07b7
 
 	if (is_xen_swiotlb_buffer(dev, dma_addr))
 		swiotlb_sync_single_for_cpu(dev, paddr, size, dir);
@@ -497,17 +461,12 @@
 	if (is_xen_swiotlb_buffer(dev, dma_addr))
 		swiotlb_sync_single_for_device(dev, paddr, size, dir);
 
-<<<<<<< HEAD
-	if (!dev_is_dma_coherent(dev))
-		xen_dma_sync_for_device(dma_addr, paddr, size, dir);
-=======
 	if (!dev_is_dma_coherent(dev)) {
 		if (pfn_valid(PFN_DOWN(dma_to_phys(dev, dma_addr))))
 			arch_sync_dma_for_device(paddr, size, dir);
 		else
 			xen_dma_sync_for_device(dev, dma_addr, size, dir);
 	}
->>>>>>> 7d2a07b7
 }
 
 /*
@@ -588,11 +547,7 @@
 static int
 xen_swiotlb_dma_supported(struct device *hwdev, u64 mask)
 {
-<<<<<<< HEAD
-	return xen_virt_to_bus(xen_io_tlb_end - 1) <= mask;
-=======
 	return xen_phys_to_dma(hwdev, io_tlb_default_mem->end - 1) <= mask;
->>>>>>> 7d2a07b7
 }
 
 const struct dma_map_ops xen_swiotlb_dma_ops = {
@@ -609,9 +564,6 @@
 	.dma_supported = xen_swiotlb_dma_supported,
 	.mmap = dma_common_mmap,
 	.get_sgtable = dma_common_get_sgtable,
-<<<<<<< HEAD
-=======
 	.alloc_pages = dma_common_alloc_pages,
 	.free_pages = dma_common_free_pages,
->>>>>>> 7d2a07b7
 };