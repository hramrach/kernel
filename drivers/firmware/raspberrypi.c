--- conflicted
+++ resolved
@@ -255,13 +255,10 @@
 	struct device *dev = &pdev->dev;
 	struct rpi_firmware *fw;
 
-<<<<<<< HEAD
-=======
 	/*
 	 * Memory will be freed by rpi_firmware_delete() once all users have
 	 * released their firmware handles. Don't use devm_kzalloc() here.
 	 */
->>>>>>> 7d2a07b7
 	fw = kzalloc(sizeof(*fw), GFP_KERNEL);
 	if (!fw)
 		return -ENOMEM;
@@ -315,6 +312,7 @@
 }
 
 /**
+ * rpi_firmware_get - Get pointer to rpi_firmware structure.
  * @firmware_node:    Pointer to the firmware Device Tree node.
  *
  * The reference to rpi_firmware has to be released with rpi_firmware_put().
