// SPDX-License-Identifier: GPL-2.0
/*
 * dev-path-parser.c - EFI Device Path parser
 * Copyright (C) 2016 Lukas Wunner <lukas@wunner.de>
 *
 * This program is free software; you can redistribute it and/or modify
 * it under the terms of the GNU General Public License (version 2) as
 * published by the Free Software Foundation.
 */

#include <linux/acpi.h>
#include <linux/efi.h>
#include <linux/pci.h>

<<<<<<< HEAD
struct acpi_hid_uid {
	struct acpi_device_id hid[2];
	char uid[11]; /* UINT_MAX + null byte */
};

static int __init match_acpi_dev(struct device *dev, const void *data)
{
	struct acpi_hid_uid hid_uid = *(const struct acpi_hid_uid *)data;
	struct acpi_device *adev = to_acpi_device(dev);

	if (acpi_match_device_ids(adev, hid_uid.hid))
		return 0;

	if (adev->pnp.unique_id)
		return !strcmp(adev->pnp.unique_id, hid_uid.uid);
	else
		return !strcmp("0", hid_uid.uid);
}

=======
>>>>>>> 7d2a07b7
static long __init parse_acpi_path(const struct efi_dev_path *node,
				   struct device *parent, struct device **child)
{
	char hid[ACPI_ID_LEN], uid[11]; /* UINT_MAX + null byte */
	struct acpi_device *adev;
	struct device *phys_dev;

	if (node->header.length != 12)
		return -EINVAL;

	sprintf(hid, "%c%c%c%04X",
		'A' + ((node->acpi.hid >> 10) & 0x1f) - 1,
		'A' + ((node->acpi.hid >>  5) & 0x1f) - 1,
		'A' + ((node->acpi.hid >>  0) & 0x1f) - 1,
			node->acpi.hid >> 16);
	sprintf(uid, "%u", node->acpi.uid);

	for_each_acpi_dev_match(adev, hid, NULL, -1) {
		if (adev->pnp.unique_id && !strcmp(adev->pnp.unique_id, uid))
			break;
		if (!adev->pnp.unique_id && node->acpi.uid == 0)
			break;
	}
	if (!adev)
		return -ENODEV;

	phys_dev = acpi_get_first_physical_node(adev);
	if (phys_dev) {
		*child = get_device(phys_dev);
		acpi_dev_put(adev);
	} else
		*child = &adev->dev;

	return 0;
}

static int __init match_pci_dev(struct device *dev, void *data)
{
	unsigned int devfn = *(unsigned int *)data;

	return dev_is_pci(dev) && to_pci_dev(dev)->devfn == devfn;
}

static long __init parse_pci_path(const struct efi_dev_path *node,
				  struct device *parent, struct device **child)
{
	unsigned int devfn;

	if (node->header.length != 6)
		return -EINVAL;
	if (!parent)
		return -EINVAL;

	devfn = PCI_DEVFN(node->pci.dev, node->pci.fn);

	*child = device_find_child(parent, &devfn, match_pci_dev);
	if (!*child)
		return -ENODEV;

	return 0;
}

/*
 * Insert parsers for further node types here.
 *
 * Each parser takes a pointer to the @node and to the @parent (will be NULL
 * for the first device path node). If a device corresponding to @node was
 * found below @parent, its reference count should be incremented and the
 * device returned in @child.
 *
 * The return value should be 0 on success or a negative int on failure.
 * The special return values 0x01 (EFI_DEV_END_INSTANCE) and 0xFF
 * (EFI_DEV_END_ENTIRE) signal the end of the device path, only
 * parse_end_path() is supposed to return this.
 *
 * Be sure to validate the node length and contents before commencing the
 * search for a device.
 */

static long __init parse_end_path(const struct efi_dev_path *node,
				  struct device *parent, struct device **child)
{
	if (node->header.length != 4)
		return -EINVAL;
	if (node->header.sub_type != EFI_DEV_END_INSTANCE &&
	    node->header.sub_type != EFI_DEV_END_ENTIRE)
		return -EINVAL;
	if (!parent)
		return -ENODEV;

	*child = get_device(parent);
	return node->header.sub_type;
}

/**
 * efi_get_device_by_path - find device by EFI Device Path
 * @node: EFI Device Path
 * @len: maximum length of EFI Device Path in bytes
 *
 * Parse a series of EFI Device Path nodes at @node and find the corresponding
 * device.  If the device was found, its reference count is incremented and a
 * pointer to it is returned.  The caller needs to drop the reference with
 * put_device() after use.  The @node pointer is updated to point to the
 * location immediately after the "End of Hardware Device Path" node.
 *
 * If another Device Path instance follows, @len is decremented by the number
 * of bytes consumed.  Otherwise @len is set to %0.
 *
 * If a Device Path node is malformed or its corresponding device is not found,
 * @node is updated to point to this offending node and an ERR_PTR is returned.
 *
 * If @len is initially %0, the function returns %NULL.  Thus, to iterate over
 * all instances in a path, the following idiom may be used:
 *
 *	while (!IS_ERR_OR_NULL(dev = efi_get_device_by_path(&node, &len))) {
 *		// do something with dev
 *		put_device(dev);
 *	}
 *	if (IS_ERR(dev))
 *		// report error
 *
 * Devices can only be found if they're already instantiated. Most buses
 * instantiate devices in the "subsys" initcall level, hence the earliest
 * initcall level in which this function should be called is "fs".
 *
 * Returns the device on success or
 *	%ERR_PTR(-ENODEV) if no device was found,
 *	%ERR_PTR(-EINVAL) if a node is malformed or exceeds @len,
 *	%ERR_PTR(-ENOTSUPP) if support for a node type is not yet implemented.
 */
struct device * __init efi_get_device_by_path(const struct efi_dev_path **node,
					      size_t *len)
{
	struct device *parent = NULL, *child;
	long ret = 0;

	if (!*len)
		return NULL;

	while (!ret) {
		if (*len < 4 || *len < (*node)->header.length)
			ret = -EINVAL;
		else if ((*node)->header.type		== EFI_DEV_ACPI &&
			 (*node)->header.sub_type	== EFI_DEV_BASIC_ACPI)
			ret = parse_acpi_path(*node, parent, &child);
		else if ((*node)->header.type		== EFI_DEV_HW &&
			 (*node)->header.sub_type	== EFI_DEV_PCI)
			ret = parse_pci_path(*node, parent, &child);
		else if (((*node)->header.type		== EFI_DEV_END_PATH ||
			  (*node)->header.type		== EFI_DEV_END_PATH2))
			ret = parse_end_path(*node, parent, &child);
		else
			ret = -ENOTSUPP;

		put_device(parent);
		if (ret < 0)
			return ERR_PTR(ret);

		parent = child;
		*node  = (void *)*node + (*node)->header.length;
		*len  -= (*node)->header.length;
	}

	if (ret == EFI_DEV_END_ENTIRE)
		*len = 0;

	return child;
}<|MERGE_RESOLUTION|>--- conflicted
+++ resolved
@@ -12,28 +12,6 @@
 #include <linux/efi.h>
 #include <linux/pci.h>
 
-<<<<<<< HEAD
-struct acpi_hid_uid {
-	struct acpi_device_id hid[2];
-	char uid[11]; /* UINT_MAX + null byte */
-};
-
-static int __init match_acpi_dev(struct device *dev, const void *data)
-{
-	struct acpi_hid_uid hid_uid = *(const struct acpi_hid_uid *)data;
-	struct acpi_device *adev = to_acpi_device(dev);
-
-	if (acpi_match_device_ids(adev, hid_uid.hid))
-		return 0;
-
-	if (adev->pnp.unique_id)
-		return !strcmp(adev->pnp.unique_id, hid_uid.uid);
-	else
-		return !strcmp("0", hid_uid.uid);
-}
-
-=======
->>>>>>> 7d2a07b7
 static long __init parse_acpi_path(const struct efi_dev_path *node,
 				   struct device *parent, struct device **child)
 {
