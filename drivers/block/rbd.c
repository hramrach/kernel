
/*
   rbd.c -- Export ceph rados objects as a Linux block device


   based on drivers/block/osdblk.c:

   Copyright 2009 Red Hat, Inc.

   This program is free software; you can redistribute it and/or modify
   it under the terms of the GNU General Public License as published by
   the Free Software Foundation.

   This program is distributed in the hope that it will be useful,
   but WITHOUT ANY WARRANTY; without even the implied warranty of
   MERCHANTABILITY or FITNESS FOR A PARTICULAR PURPOSE.  See the
   GNU General Public License for more details.

   You should have received a copy of the GNU General Public License
   along with this program; see the file COPYING.  If not, write to
   the Free Software Foundation, 675 Mass Ave, Cambridge, MA 02139, USA.



   For usage instructions, please refer to:

                 Documentation/ABI/testing/sysfs-bus-rbd

 */

#include <linux/ceph/libceph.h>
#include <linux/ceph/osd_client.h>
#include <linux/ceph/mon_client.h>
#include <linux/ceph/cls_lock_client.h>
#include <linux/ceph/decode.h>
#include <linux/ceph/librbd.h>
#include <linux/parser.h>
#include <linux/bsearch.h>

#include <linux/kernel.h>
#include <linux/device.h>
#include <linux/module.h>
#include <linux/blk-mq.h>
#include <linux/fs.h>
#include <linux/blkdev.h>
#include <linux/slab.h>
#include <linux/idr.h>
#include <linux/workqueue.h>
#include <linux/scatterlist.h>

#include "rbd_types.h"

#define RBD_DEBUG	/* Activate rbd_assert() calls */

/*
 * Increment the given counter and return its updated value.
 * If the counter is already 0 it will not be incremented.
 * If the counter is already at its maximum value returns
 * -EINVAL without updating it.
 */
static int atomic_inc_return_safe(atomic_t *v)
{
	unsigned int counter;

	counter = (unsigned int)__atomic_add_unless(v, 1, 0);
	if (counter <= (unsigned int)INT_MAX)
		return (int)counter;

	atomic_dec(v);

	return -EINVAL;
}

/* Decrement the counter.  Return the resulting value, or -EINVAL */
static int atomic_dec_return_safe(atomic_t *v)
{
	int counter;

	counter = atomic_dec_return(v);
	if (counter >= 0)
		return counter;

	atomic_inc(v);

	return -EINVAL;
}

#define RBD_MINORS_PER_MAJOR		256
#define RBD_SINGLE_MAJOR_PART_SHIFT	4

#define RBD_MAX_PARENT_CHAIN_LEN	16

#define RBD_SNAP_DEV_NAME_PREFIX	"snap_"
#define RBD_MAX_SNAP_NAME_LEN	\
			(NAME_MAX - (sizeof (RBD_SNAP_DEV_NAME_PREFIX) - 1))

#define RBD_MAX_SNAP_COUNT	510	/* allows max snapc to fit in 4KB */

#define RBD_SNAP_HEAD_NAME	"-"

#define	BAD_SNAP_INDEX	U32_MAX		/* invalid index into snap array */

/* This allows a single page to hold an image name sent by OSD */
#define RBD_IMAGE_NAME_LEN_MAX	(PAGE_SIZE - sizeof (__le32) - 1)
#define RBD_IMAGE_ID_LEN_MAX	64

#define RBD_OBJ_PREFIX_LEN_MAX	64

#define RBD_NOTIFY_TIMEOUT	5	/* seconds */
#define RBD_RETRY_DELAY		msecs_to_jiffies(1000)

/* Feature bits */

#define RBD_FEATURE_LAYERING		(1ULL<<0)
#define RBD_FEATURE_STRIPINGV2		(1ULL<<1)
#define RBD_FEATURE_EXCLUSIVE_LOCK	(1ULL<<2)
#define RBD_FEATURE_DATA_POOL		(1ULL<<7)
#define RBD_FEATURE_OPERATIONS		(1ULL<<8)

#define RBD_FEATURES_ALL	(RBD_FEATURE_LAYERING |		\
				 RBD_FEATURE_STRIPINGV2 |	\
				 RBD_FEATURE_EXCLUSIVE_LOCK |	\
				 RBD_FEATURE_DATA_POOL |	\
				 RBD_FEATURE_OPERATIONS)

/* Features supported by this (client software) implementation. */

#define RBD_FEATURES_SUPPORTED	(RBD_FEATURES_ALL)

#define RBD_MAX_XATTR_STR_LEN	128

/*
 * An rbd image specification.
 *
 * The tuple (pool_id, image_id, snap_id) is sufficient to uniquely
 * identify an image.  Each rbd_dev structure includes a pointer to
 * an rbd_spec structure that encapsulates this identity.
 *
 * Each of the id's in an rbd_spec has an associated name.  For a
 * user-mapped image, the names are supplied and the id's associated
 * with them are looked up.  For a layered image, a parent image is
 * defined by the tuple, and the names are looked up.
 *
 * An rbd_dev structure contains a parent_spec pointer which is
 * non-null if the image it represents is a child in a layered
 * image.  This pointer will refer to the rbd_spec structure used
 * by the parent rbd_dev for its own identity (i.e., the structure
 * is shared between the parent and child).
 *
 * Since these structures are populated once, during the discovery
 * phase of image construction, they are effectively immutable so
 * we make no effort to synchronize access to them.
 *
 * Note that code herein does not assume the image name is known (it
 * could be a null pointer).
 */
struct rbd_spec {
	u64		pool_id;
	const char	*pool_name;

	const char	*image_id;
	const char	*image_name;

	u64		snap_id;
	const char	*snap_name;

	struct kref	kref;
};

/*
 * an instance of the client.  multiple devices may share an rbd client.
 */
struct rbd_client {
	struct ceph_client	*client;
	struct kref		kref;
	struct list_head	node;
};

#define	BAD_WHICH	U32_MAX		/* Good which or bad which, which? */

struct rbd_obj_request;
typedef void (*rbd_obj_callback_t)(struct rbd_obj_request *);

enum obj_req_flags {
	OBJ_REQ_DONE,		/* completion flag: not done = 0, done = 1 */
	OBJ_REQ_IMG_DATA,	/* object usage: standalone = 0, image = 1 */
	OBJ_REQ_KNOWN,		/* EXISTS flag valid: no = 0, yes = 1 */
	OBJ_REQ_EXISTS,		/* target exists: no = 0, yes = 1 */
};

struct rbd_obj_request {
	u64			object_no;
	u64			offset;		/* object start byte */
	u64			length;		/* bytes from offset */
	unsigned long		flags;

	/*
	 * An object request associated with an image will have its
	 * img_data flag set; a standalone object request will not.
	 *
	 * A standalone object request will have which == BAD_WHICH
	 * and a null obj_request pointer.
	 *
	 * An object request initiated in support of a layered image
	 * object (to check for its existence before a write) will
	 * have which == BAD_WHICH and a non-null obj_request pointer.
	 *
	 * Finally, an object request for rbd image data will have
	 * which != BAD_WHICH, and will have a non-null img_request
	 * pointer.  The value of which will be in the range
	 * 0..(img_request->obj_request_count-1).
	 */
	union {
		struct rbd_obj_request	*obj_request;	/* STAT or CREATE op */
		struct {
			struct rbd_img_request	*img_request;
			u64			img_offset;
			/* links for img_request->obj_requests list */
			struct list_head	links;
		};
	};
	u32			which;		/* posn image request list */

	enum obj_request_type	type;
	union {
		struct ceph_bio_iter	bio_pos;
		struct {
			struct ceph_bvec_iter	bvec_pos;
			u32			bvec_count;
		};
		struct {
			struct scatterlist	*sg;
			unsigned int		init_sg_offset;
		};
	};
	struct bio_vec		*copyup_bvecs;
	u32			copyup_bvec_count;

	struct ceph_osd_request	*osd_req;

	u64			xferred;	/* bytes transferred */
	int			result;

	rbd_obj_callback_t	callback;

	struct kref		kref;
};

enum img_req_flags {
	IMG_REQ_WRITE,		/* I/O direction: read = 0, write = 1 */
	IMG_REQ_CHILD,		/* initiator: block = 0, child image = 1 */
	IMG_REQ_LAYERED,	/* ENOENT handling: normal = 0, layered = 1 */
	IMG_REQ_DISCARD,	/* discard: normal = 0, discard request = 1 */
	IMG_REQ_CMP_AND_WRITE,	/* normal = 0, compare and write request = 1 */
	IMG_REQ_WRITESAME,	/* normal = 0, write same = 1 */
};

#define for_each_obj_request(ireq, oreq) \
	list_for_each_entry(oreq, &(ireq)->obj_requests, links)
#define for_each_obj_request_from(ireq, oreq) \
	list_for_each_entry_from(oreq, &(ireq)->obj_requests, links)
#define for_each_obj_request_safe(ireq, oreq, n) \
	list_for_each_entry_safe_reverse(oreq, n, &(ireq)->obj_requests, links)

/*
 * Flag bits for rbd_dev->flags:
 * - REMOVING (which is coupled with rbd_dev->open_count) is protected
 *   by rbd_dev->lock
 * - BLACKLISTED is protected by rbd_dev->lock_rwsem
 */
enum rbd_dev_flags {
	RBD_DEV_FLAG_EXISTS,	/* mapped snapshot has not been deleted */
	RBD_DEV_FLAG_REMOVING,	/* this mapping is being removed */
	RBD_DEV_FLAG_BLACKLISTED, /* our ceph_client is blacklisted */
};

static DEFINE_MUTEX(client_mutex);	/* Serialize client creation */

static LIST_HEAD(rbd_dev_list);    /* devices */
static DEFINE_SPINLOCK(rbd_dev_list_lock);

static LIST_HEAD(rbd_client_list);		/* clients */
static DEFINE_SPINLOCK(rbd_client_list_lock);

/* Slab caches for frequently-allocated structures */

static struct kmem_cache	*rbd_img_request_cache;
static struct kmem_cache	*rbd_obj_request_cache;

static int rbd_major;
static DEFINE_IDA(rbd_dev_id_ida);

static struct workqueue_struct *rbd_wq;

/*
 * single-major requires >= 0.75 version of userspace rbd utility.
 */
static bool single_major = true;
module_param(single_major, bool, S_IRUGO);
MODULE_PARM_DESC(single_major, "Use a single major number for all rbd devices (default: true)");

static ssize_t rbd_add(struct bus_type *bus, const char *buf,
		       size_t count);
static ssize_t rbd_remove(struct bus_type *bus, const char *buf,
			  size_t count);
static ssize_t rbd_add_single_major(struct bus_type *bus, const char *buf,
				    size_t count);
static ssize_t rbd_remove_single_major(struct bus_type *bus, const char *buf,
				       size_t count);
static int rbd_dev_image_probe(struct rbd_device *rbd_dev, int depth);
static void rbd_spec_put(struct rbd_spec *spec);

static int rbd_dev_id_to_minor(int dev_id)
{
	return dev_id << RBD_SINGLE_MAJOR_PART_SHIFT;
}

static int minor_to_rbd_dev_id(int minor)
{
	return minor >> RBD_SINGLE_MAJOR_PART_SHIFT;
}

static bool __rbd_is_lock_owner(struct rbd_device *rbd_dev)
{
	return rbd_dev->lock_state == RBD_LOCK_STATE_LOCKED ||
	       rbd_dev->lock_state == RBD_LOCK_STATE_RELEASING;
}

static bool rbd_is_lock_owner(struct rbd_device *rbd_dev)
{
	bool is_lock_owner;

	down_read(&rbd_dev->lock_rwsem);
	is_lock_owner = __rbd_is_lock_owner(rbd_dev);
	up_read(&rbd_dev->lock_rwsem);
	return is_lock_owner;
}

static ssize_t rbd_supported_features_show(struct bus_type *bus, char *buf)
{
	return sprintf(buf, "0x%llx\n", RBD_FEATURES_SUPPORTED);
}

static BUS_ATTR(add, S_IWUSR, NULL, rbd_add);
static BUS_ATTR(remove, S_IWUSR, NULL, rbd_remove);
static BUS_ATTR(add_single_major, S_IWUSR, NULL, rbd_add_single_major);
static BUS_ATTR(remove_single_major, S_IWUSR, NULL, rbd_remove_single_major);
static BUS_ATTR(supported_features, S_IRUGO, rbd_supported_features_show, NULL);

static struct attribute *rbd_bus_attrs[] = {
	&bus_attr_add.attr,
	&bus_attr_remove.attr,
	&bus_attr_add_single_major.attr,
	&bus_attr_remove_single_major.attr,
	&bus_attr_supported_features.attr,
	NULL,
};

static umode_t rbd_bus_is_visible(struct kobject *kobj,
				  struct attribute *attr, int index)
{
	if (!single_major &&
	    (attr == &bus_attr_add_single_major.attr ||
	     attr == &bus_attr_remove_single_major.attr))
		return 0;

	return attr->mode;
}

static const struct attribute_group rbd_bus_group = {
	.attrs = rbd_bus_attrs,
	.is_visible = rbd_bus_is_visible,
};
__ATTRIBUTE_GROUPS(rbd_bus);

static struct bus_type rbd_bus_type = {
	.name		= "rbd",
	.bus_groups	= rbd_bus_groups,
};

static void rbd_root_dev_release(struct device *dev)
{
}

static struct device rbd_root_dev = {
	.init_name =    "rbd",
	.release =      rbd_root_dev_release,
};

static __printf(2, 3)
void rbd_warn(struct rbd_device *rbd_dev, const char *fmt, ...)
{
	struct va_format vaf;
	va_list args;

	va_start(args, fmt);
	vaf.fmt = fmt;
	vaf.va = &args;

	if (!rbd_dev)
		printk(KERN_WARNING "%s: %pV\n", RBD_DRV_NAME, &vaf);
	else if (rbd_dev->disk)
		printk(KERN_WARNING "%s: %s: %pV\n",
			RBD_DRV_NAME, rbd_dev->disk->disk_name, &vaf);
	else if (rbd_dev->spec && rbd_dev->spec->image_name)
		printk(KERN_WARNING "%s: image %s: %pV\n",
			RBD_DRV_NAME, rbd_dev->spec->image_name, &vaf);
	else if (rbd_dev->spec && rbd_dev->spec->image_id)
		printk(KERN_WARNING "%s: id %s: %pV\n",
			RBD_DRV_NAME, rbd_dev->spec->image_id, &vaf);
	else	/* punt */
		printk(KERN_WARNING "%s: rbd_dev %p: %pV\n",
			RBD_DRV_NAME, rbd_dev, &vaf);
	va_end(args);
}

#ifdef RBD_DEBUG
#define rbd_assert(expr)						\
		if (unlikely(!(expr))) {				\
			printk(KERN_ERR "\nAssertion failure in %s() "	\
						"at line %d:\n\n"	\
					"\trbd_assert(%s);\n\n",	\
					__func__, __LINE__, #expr);	\
			BUG();						\
		}
#else /* !RBD_DEBUG */
#  define rbd_assert(expr)	((void) 0)
#endif /* !RBD_DEBUG */

static void rbd_osd_copyup_callback(struct rbd_obj_request *obj_request);
static int rbd_img_obj_request_submit(struct rbd_obj_request *obj_request);
static void rbd_img_parent_read(struct rbd_obj_request *obj_request);
static void rbd_dev_remove_parent(struct rbd_device *rbd_dev);

static int rbd_dev_refresh(struct rbd_device *rbd_dev);
static int rbd_dev_v2_header_onetime(struct rbd_device *rbd_dev);
static int rbd_dev_header_info(struct rbd_device *rbd_dev);
static int rbd_dev_v2_parent_info(struct rbd_device *rbd_dev);
static const char *rbd_dev_v2_snap_name(struct rbd_device *rbd_dev,
					u64 snap_id);
static int _rbd_dev_v2_snap_size(struct rbd_device *rbd_dev, u64 snap_id,
				u8 *order, u64 *snap_size);
static int _rbd_dev_v2_snap_features(struct rbd_device *rbd_dev, u64 snap_id,
		u64 *snap_features);

static int rbd_open(struct block_device *bdev, fmode_t mode)
{
	struct rbd_device *rbd_dev = bdev->bd_disk->private_data;
	bool removing = false;

	spin_lock_irq(&rbd_dev->lock);
	if (test_bit(RBD_DEV_FLAG_REMOVING, &rbd_dev->flags))
		removing = true;
	else
		rbd_dev->open_count++;
	spin_unlock_irq(&rbd_dev->lock);
	if (removing)
		return -ENOENT;

	(void) get_device(&rbd_dev->dev);

	return 0;
}

static void rbd_release(struct gendisk *disk, fmode_t mode)
{
	struct rbd_device *rbd_dev = disk->private_data;
	unsigned long open_count_before;

	spin_lock_irq(&rbd_dev->lock);
	open_count_before = rbd_dev->open_count--;
	spin_unlock_irq(&rbd_dev->lock);
	rbd_assert(open_count_before > 0);

	put_device(&rbd_dev->dev);
}

static int rbd_ioctl_set_ro(struct rbd_device *rbd_dev, unsigned long arg)
{
	int ro;

	if (get_user(ro, (int __user *)arg))
		return -EFAULT;

	/* Snapshots can't be marked read-write */
	if (rbd_dev->spec->snap_id != CEPH_NOSNAP && !ro)
		return -EROFS;

	/* Let blkdev_roset() handle it */
	return -ENOTTY;
}

static int rbd_ioctl(struct block_device *bdev, fmode_t mode,
			unsigned int cmd, unsigned long arg)
{
	struct rbd_device *rbd_dev = bdev->bd_disk->private_data;
	int ret;

	switch (cmd) {
	case BLKROSET:
		ret = rbd_ioctl_set_ro(rbd_dev, arg);
		break;
	default:
		ret = -ENOTTY;
	}

	return ret;
}

#ifdef CONFIG_COMPAT
static int rbd_compat_ioctl(struct block_device *bdev, fmode_t mode,
				unsigned int cmd, unsigned long arg)
{
	return rbd_ioctl(bdev, mode, cmd, arg);
}
#endif /* CONFIG_COMPAT */

static const struct block_device_operations rbd_bd_ops = {
	.owner			= THIS_MODULE,
	.open			= rbd_open,
	.release		= rbd_release,
	.ioctl			= rbd_ioctl,
#ifdef CONFIG_COMPAT
	.compat_ioctl		= rbd_compat_ioctl,
#endif
};

/*
 * Initialize an rbd client instance.  Success or not, this function
 * consumes ceph_opts.  Caller holds client_mutex.
 */
static struct rbd_client *rbd_client_create(struct ceph_options *ceph_opts)
{
	struct rbd_client *rbdc;
	int ret = -ENOMEM;

	dout("%s:\n", __func__);
	rbdc = kmalloc(sizeof(struct rbd_client), GFP_KERNEL);
	if (!rbdc)
		goto out_opt;

	kref_init(&rbdc->kref);
	INIT_LIST_HEAD(&rbdc->node);

	rbdc->client = ceph_create_client(ceph_opts, rbdc);
	if (IS_ERR(rbdc->client))
		goto out_rbdc;
	ceph_opts = NULL; /* Now rbdc->client is responsible for ceph_opts */

	ret = ceph_open_session(rbdc->client);
	if (ret < 0)
		goto out_client;

	spin_lock(&rbd_client_list_lock);
	list_add_tail(&rbdc->node, &rbd_client_list);
	spin_unlock(&rbd_client_list_lock);

	dout("%s: rbdc %p\n", __func__, rbdc);

	return rbdc;
out_client:
	ceph_destroy_client(rbdc->client);
out_rbdc:
	kfree(rbdc);
out_opt:
	if (ceph_opts)
		ceph_destroy_options(ceph_opts);
	dout("%s: error %d\n", __func__, ret);

	return ERR_PTR(ret);
}

static struct rbd_client *__rbd_get_client(struct rbd_client *rbdc)
{
	kref_get(&rbdc->kref);

	return rbdc;
}

/*
 * Find a ceph client with specific addr and configuration.  If
 * found, bump its reference count.
 */
static struct rbd_client *rbd_client_find(struct ceph_options *ceph_opts)
{
	struct rbd_client *client_node;
	bool found = false;

	if (ceph_opts->flags & CEPH_OPT_NOSHARE)
		return NULL;

	spin_lock(&rbd_client_list_lock);
	list_for_each_entry(client_node, &rbd_client_list, node) {
		if (!ceph_compare_options(ceph_opts, client_node->client)) {
			__rbd_get_client(client_node);

			found = true;
			break;
		}
	}
	spin_unlock(&rbd_client_list_lock);

	return found ? client_node : NULL;
}

/*
 * (Per device) rbd map options
 */
enum {
	Opt_queue_depth,
	Opt_last_int,
	/* int args above */
	Opt_last_string,
	/* string args above */
	Opt_read_only,
	Opt_read_write,
	Opt_lock_on_read,
	Opt_exclusive,
	Opt_err
};

static match_table_t rbd_opts_tokens = {
	{Opt_queue_depth, "queue_depth=%d"},
	/* int args above */
	/* string args above */
	{Opt_read_only, "read_only"},
	{Opt_read_only, "ro"},		/* Alternate spelling */
	{Opt_read_write, "read_write"},
	{Opt_read_write, "rw"},		/* Alternate spelling */
	{Opt_lock_on_read, "lock_on_read"},
	{Opt_exclusive, "exclusive"},
	{Opt_err, NULL}
};

struct rbd_options {
	int	queue_depth;
	bool	read_only;
	bool	lock_on_read;
	bool	exclusive;
};

#define RBD_QUEUE_DEPTH_DEFAULT	BLKDEV_MAX_RQ
#define RBD_READ_ONLY_DEFAULT	false
#define RBD_LOCK_ON_READ_DEFAULT false
#define RBD_EXCLUSIVE_DEFAULT	false

static int parse_rbd_opts_token(char *c, void *private)
{
	struct rbd_options *rbd_opts = private;
	substring_t argstr[MAX_OPT_ARGS];
	int token, intval, ret;

	token = match_token(c, rbd_opts_tokens, argstr);
	if (token < Opt_last_int) {
		ret = match_int(&argstr[0], &intval);
		if (ret < 0) {
			pr_err("bad option arg (not int) at '%s'\n", c);
			return ret;
		}
		dout("got int token %d val %d\n", token, intval);
	} else if (token > Opt_last_int && token < Opt_last_string) {
		dout("got string token %d val %s\n", token, argstr[0].from);
	} else {
		dout("got token %d\n", token);
	}

	switch (token) {
	case Opt_queue_depth:
		if (intval < 1) {
			pr_err("queue_depth out of range\n");
			return -EINVAL;
		}
		rbd_opts->queue_depth = intval;
		break;
	case Opt_read_only:
		rbd_opts->read_only = true;
		break;
	case Opt_read_write:
		rbd_opts->read_only = false;
		break;
	case Opt_lock_on_read:
		rbd_opts->lock_on_read = true;
		break;
	case Opt_exclusive:
		rbd_opts->exclusive = true;
		break;
	default:
		/* libceph prints "bad option" msg */
		return -EINVAL;
	}

	return 0;
}

static int obj_num_ops(enum obj_operation_type op_type)
{
	switch (op_type) {
	case OBJ_OP_WRITE:
	case OBJ_OP_WRITESAME:
		return 2;
	case OBJ_OP_CMP_AND_WRITE:
		return 3;
	default:
		return 1;
	}
}

static char* obj_op_name(enum obj_operation_type op_type)
{
	switch (op_type) {
	case OBJ_OP_READ:
		return "read";
	case OBJ_OP_WRITE:
		return "write";
	case OBJ_OP_DISCARD:
		return "discard";
	case OBJ_OP_CMP_AND_WRITE:
		return "compare-and-write";
	default:
		return "???";
	}
}

/*
 * Get a ceph client with specific addr and configuration, if one does
 * not exist create it.  Either way, ceph_opts is consumed by this
 * function.
 */
static struct rbd_client *rbd_get_client(struct ceph_options *ceph_opts)
{
	struct rbd_client *rbdc;

	mutex_lock_nested(&client_mutex, SINGLE_DEPTH_NESTING);
	rbdc = rbd_client_find(ceph_opts);
	if (rbdc)	/* using an existing client */
		ceph_destroy_options(ceph_opts);
	else
		rbdc = rbd_client_create(ceph_opts);
	mutex_unlock(&client_mutex);

	return rbdc;
}

/*
 * Destroy ceph client
 *
 * Caller must hold rbd_client_list_lock.
 */
static void rbd_client_release(struct kref *kref)
{
	struct rbd_client *rbdc = container_of(kref, struct rbd_client, kref);

	dout("%s: rbdc %p\n", __func__, rbdc);
	spin_lock(&rbd_client_list_lock);
	list_del(&rbdc->node);
	spin_unlock(&rbd_client_list_lock);

	ceph_destroy_client(rbdc->client);
	kfree(rbdc);
}

/*
 * Drop reference to ceph client node. If it's not referenced anymore, release
 * it.
 */
static void rbd_put_client(struct rbd_client *rbdc)
{
	if (rbdc)
		kref_put(&rbdc->kref, rbd_client_release);
}

static bool rbd_image_format_valid(u32 image_format)
{
	return image_format == 1 || image_format == 2;
}

static bool rbd_dev_ondisk_valid(struct rbd_image_header_ondisk *ondisk)
{
	size_t size;
	u32 snap_count;

	/* The header has to start with the magic rbd header text */
	if (memcmp(&ondisk->text, RBD_HEADER_TEXT, sizeof (RBD_HEADER_TEXT)))
		return false;

	/* The bio layer requires at least sector-sized I/O */

	if (ondisk->options.order < SECTOR_SHIFT)
		return false;

	/* If we use u64 in a few spots we may be able to loosen this */

	if (ondisk->options.order > 8 * sizeof (int) - 1)
		return false;

	/*
	 * The size of a snapshot header has to fit in a size_t, and
	 * that limits the number of snapshots.
	 */
	snap_count = le32_to_cpu(ondisk->snap_count);
	size = SIZE_MAX - sizeof (struct ceph_snap_context);
	if (snap_count > size / sizeof (__le64))
		return false;

	/*
	 * Not only that, but the size of the entire the snapshot
	 * header must also be representable in a size_t.
	 */
	size -= snap_count * sizeof (__le64);
	if ((u64) size < le64_to_cpu(ondisk->snap_names_len))
		return false;

	return true;
}

/*
 * returns the size of an object in the image
 */
static u32 rbd_obj_bytes(struct rbd_image_header *header)
{
	return 1U << header->obj_order;
}

static void rbd_init_layout(struct rbd_device *rbd_dev)
{
	if (rbd_dev->header.stripe_unit == 0 ||
	    rbd_dev->header.stripe_count == 0) {
		rbd_dev->header.stripe_unit = rbd_obj_bytes(&rbd_dev->header);
		rbd_dev->header.stripe_count = 1;
	}

	rbd_dev->layout.stripe_unit = rbd_dev->header.stripe_unit;
	rbd_dev->layout.stripe_count = rbd_dev->header.stripe_count;
	rbd_dev->layout.object_size = rbd_obj_bytes(&rbd_dev->header);
	rbd_dev->layout.pool_id = rbd_dev->header.data_pool_id == CEPH_NOPOOL ?
			  rbd_dev->spec->pool_id : rbd_dev->header.data_pool_id;
	RCU_INIT_POINTER(rbd_dev->layout.pool_ns, NULL);
}

/*
 * Fill an rbd image header with information from the given format 1
 * on-disk header.
 */
static int rbd_header_from_disk(struct rbd_device *rbd_dev,
				 struct rbd_image_header_ondisk *ondisk)
{
	struct rbd_image_header *header = &rbd_dev->header;
	bool first_time = header->object_prefix == NULL;
	struct ceph_snap_context *snapc;
	char *object_prefix = NULL;
	char *snap_names = NULL;
	u64 *snap_sizes = NULL;
	u32 snap_count;
	int ret = -ENOMEM;
	u32 i;

	/* Allocate this now to avoid having to handle failure below */

	if (first_time) {
		object_prefix = kstrndup(ondisk->object_prefix,
					 sizeof(ondisk->object_prefix),
					 GFP_KERNEL);
		if (!object_prefix)
			return -ENOMEM;
	}

	/* Allocate the snapshot context and fill it in */

	snap_count = le32_to_cpu(ondisk->snap_count);
	snapc = ceph_create_snap_context(snap_count, GFP_KERNEL);
	if (!snapc)
		goto out_err;
	snapc->seq = le64_to_cpu(ondisk->snap_seq);
	if (snap_count) {
		struct rbd_image_snap_ondisk *snaps;
		u64 snap_names_len = le64_to_cpu(ondisk->snap_names_len);

		/* We'll keep a copy of the snapshot names... */

		if (snap_names_len > (u64)SIZE_MAX)
			goto out_2big;
		snap_names = kmalloc(snap_names_len, GFP_KERNEL);
		if (!snap_names)
			goto out_err;

		/* ...as well as the array of their sizes. */
		snap_sizes = kmalloc_array(snap_count,
					   sizeof(*header->snap_sizes),
					   GFP_KERNEL);
		if (!snap_sizes)
			goto out_err;

		/*
		 * Copy the names, and fill in each snapshot's id
		 * and size.
		 *
		 * Note that rbd_dev_v1_header_info() guarantees the
		 * ondisk buffer we're working with has
		 * snap_names_len bytes beyond the end of the
		 * snapshot id array, this memcpy() is safe.
		 */
		memcpy(snap_names, &ondisk->snaps[snap_count], snap_names_len);
		snaps = ondisk->snaps;
		for (i = 0; i < snap_count; i++) {
			snapc->snaps[i] = le64_to_cpu(snaps[i].id);
			snap_sizes[i] = le64_to_cpu(snaps[i].image_size);
		}
	}

	/* We won't fail any more, fill in the header */

	if (first_time) {
		header->object_prefix = object_prefix;
		header->obj_order = ondisk->options.order;
		rbd_init_layout(rbd_dev);
	} else {
		ceph_put_snap_context(header->snapc);
		kfree(header->snap_names);
		kfree(header->snap_sizes);
	}

	/* The remaining fields always get updated (when we refresh) */

	header->image_size = le64_to_cpu(ondisk->image_size);
	header->snapc = snapc;
	header->snap_names = snap_names;
	header->snap_sizes = snap_sizes;

	return 0;
out_2big:
	ret = -EIO;
out_err:
	kfree(snap_sizes);
	kfree(snap_names);
	ceph_put_snap_context(snapc);
	kfree(object_prefix);

	return ret;
}

static const char *_rbd_dev_v1_snap_name(struct rbd_device *rbd_dev, u32 which)
{
	const char *snap_name;

	rbd_assert(which < rbd_dev->header.snapc->num_snaps);

	/* Skip over names until we find the one we are looking for */

	snap_name = rbd_dev->header.snap_names;
	while (which--)
		snap_name += strlen(snap_name) + 1;

	return kstrdup(snap_name, GFP_KERNEL);
}

/*
 * Snapshot id comparison function for use with qsort()/bsearch().
 * Note that result is for snapshots in *descending* order.
 */
static int snapid_compare_reverse(const void *s1, const void *s2)
{
	u64 snap_id1 = *(u64 *)s1;
	u64 snap_id2 = *(u64 *)s2;

	if (snap_id1 < snap_id2)
		return 1;
	return snap_id1 == snap_id2 ? 0 : -1;
}

/*
 * Search a snapshot context to see if the given snapshot id is
 * present.
 *
 * Returns the position of the snapshot id in the array if it's found,
 * or BAD_SNAP_INDEX otherwise.
 *
 * Note: The snapshot array is in kept sorted (by the osd) in
 * reverse order, highest snapshot id first.
 */
static u32 rbd_dev_snap_index(struct rbd_device *rbd_dev, u64 snap_id)
{
	struct ceph_snap_context *snapc = rbd_dev->header.snapc;
	u64 *found;

	found = bsearch(&snap_id, &snapc->snaps, snapc->num_snaps,
				sizeof (snap_id), snapid_compare_reverse);

	return found ? (u32)(found - &snapc->snaps[0]) : BAD_SNAP_INDEX;
}

static const char *rbd_dev_v1_snap_name(struct rbd_device *rbd_dev,
					u64 snap_id)
{
	u32 which;
	const char *snap_name;

	which = rbd_dev_snap_index(rbd_dev, snap_id);
	if (which == BAD_SNAP_INDEX)
		return ERR_PTR(-ENOENT);

	snap_name = _rbd_dev_v1_snap_name(rbd_dev, which);
	return snap_name ? snap_name : ERR_PTR(-ENOMEM);
}

static const char *rbd_snap_name(struct rbd_device *rbd_dev, u64 snap_id)
{
	if (snap_id == CEPH_NOSNAP)
		return RBD_SNAP_HEAD_NAME;

	rbd_assert(rbd_image_format_valid(rbd_dev->image_format));
	if (rbd_dev->image_format == 1)
		return rbd_dev_v1_snap_name(rbd_dev, snap_id);

	return rbd_dev_v2_snap_name(rbd_dev, snap_id);
}

static int rbd_snap_size(struct rbd_device *rbd_dev, u64 snap_id,
				u64 *snap_size)
{
	rbd_assert(rbd_image_format_valid(rbd_dev->image_format));
	if (snap_id == CEPH_NOSNAP) {
		*snap_size = rbd_dev->header.image_size;
	} else if (rbd_dev->image_format == 1) {
		u32 which;

		which = rbd_dev_snap_index(rbd_dev, snap_id);
		if (which == BAD_SNAP_INDEX)
			return -ENOENT;

		*snap_size = rbd_dev->header.snap_sizes[which];
	} else {
		u64 size = 0;
		int ret;

		ret = _rbd_dev_v2_snap_size(rbd_dev, snap_id, NULL, &size);
		if (ret)
			return ret;

		*snap_size = size;
	}
	return 0;
}

static int rbd_snap_features(struct rbd_device *rbd_dev, u64 snap_id,
			u64 *snap_features)
{
	rbd_assert(rbd_image_format_valid(rbd_dev->image_format));
	if (snap_id == CEPH_NOSNAP) {
		*snap_features = rbd_dev->header.features;
	} else if (rbd_dev->image_format == 1) {
		*snap_features = 0;	/* No features for format 1 */
	} else {
		u64 features = 0;
		int ret;

		ret = _rbd_dev_v2_snap_features(rbd_dev, snap_id, &features);
		if (ret)
			return ret;

		*snap_features = features;
	}
	return 0;
}

static int rbd_dev_mapping_set(struct rbd_device *rbd_dev)
{
	u64 snap_id = rbd_dev->spec->snap_id;
	u64 size = 0;
	u64 features = 0;
	int ret;

	ret = rbd_snap_size(rbd_dev, snap_id, &size);
	if (ret)
		return ret;
	ret = rbd_snap_features(rbd_dev, snap_id, &features);
	if (ret)
		return ret;

	rbd_dev->mapping.size = size;
	rbd_dev->mapping.features = features;

	return 0;
}

static void rbd_dev_mapping_clear(struct rbd_device *rbd_dev)
{
	rbd_dev->mapping.size = 0;
	rbd_dev->mapping.features = 0;
}

static u64 rbd_segment_offset(struct rbd_device *rbd_dev, u64 offset)
{
	u64 segment_size = rbd_obj_bytes(&rbd_dev->header);

	return offset & (segment_size - 1);
}

static u64 rbd_segment_length(struct rbd_device *rbd_dev,
				u64 offset, u64 length)
{
	u64 segment_size = rbd_obj_bytes(&rbd_dev->header);

	offset &= segment_size - 1;

	rbd_assert(length <= U64_MAX - offset);
	if (offset + length > segment_size)
		length = segment_size - offset;

	return length;
}

static void zero_bvec(struct bio_vec *bv)
{
	void *buf;
	unsigned long flags;
<<<<<<< HEAD

	buf = bvec_kmap_irq(bv, &flags);
	memset(buf, 0, bv->bv_len);
	flush_dcache_page(bv->bv_page);
	bvec_kunmap_irq(buf, &flags);
}

=======

	buf = bvec_kmap_irq(bv, &flags);
	memset(buf, 0, bv->bv_len);
	flush_dcache_page(bv->bv_page);
	bvec_kunmap_irq(buf, &flags);
}

>>>>>>> 566a3ce2
static void zero_bios(struct ceph_bio_iter *bio_pos, u32 off, u32 bytes)
{
	struct ceph_bio_iter it = *bio_pos;

	ceph_bio_iter_advance(&it, off);
	ceph_bio_iter_advance_step(&it, bytes, ({
		zero_bvec(&bv);
	}));
}

static void zero_bvecs(struct ceph_bvec_iter *bvec_pos, u32 off, u32 bytes)
{
	struct ceph_bvec_iter it = *bvec_pos;

	ceph_bvec_iter_advance(&it, off);
	ceph_bvec_iter_advance_step(&it, bytes, ({
		zero_bvec(&bv);
	}));
}

static void zero_sg(struct scatterlist *sgl, u64 start, u64 length)
{
	struct scatterlist *sg = sgl;
	u64 end = start + length;
	u64 pos = 0;

	while (pos < end && sg) {
		if (pos + sg->length > start) {
			int sg_offset = max_t(int, start - pos, 0);
			unsigned int length = min_t(unsigned int,
						    sg->length - sg_offset,
						    end - pos);
			void *kaddr;
			unsigned long flags;

			local_irq_save(flags);
			kaddr = kmap_atomic(sg_page(sg));
			memset(kaddr + sg_offset + sg->offset, 0, length);
			flush_dcache_page(sg_page(sg));
			kunmap_atomic(kaddr);
			local_irq_restore(flags);
		}

		pos += sg->length;
		sg = sg_next(sg);
	}
}

/*
 * The default/initial value for all object request flags is 0.  For
 * each flag, once its value is set to 1 it is never reset to 0
 * again.
 */
static void obj_request_img_data_set(struct rbd_obj_request *obj_request)
{
	if (test_and_set_bit(OBJ_REQ_IMG_DATA, &obj_request->flags)) {
		struct rbd_device *rbd_dev;

		rbd_dev = obj_request->img_request->rbd_dev;
		rbd_warn(rbd_dev, "obj_request %p already marked img_data",
			obj_request);
	}
}

static bool obj_request_img_data_test(struct rbd_obj_request *obj_request)
{
	smp_mb();
	return test_bit(OBJ_REQ_IMG_DATA, &obj_request->flags) != 0;
}

static void obj_request_done_set(struct rbd_obj_request *obj_request)
{
	if (test_and_set_bit(OBJ_REQ_DONE, &obj_request->flags)) {
		struct rbd_device *rbd_dev = NULL;

		if (obj_request_img_data_test(obj_request))
			rbd_dev = obj_request->img_request->rbd_dev;
		rbd_warn(rbd_dev, "obj_request %p already marked done",
			obj_request);
	}
}

static bool obj_request_done_test(struct rbd_obj_request *obj_request)
{
	smp_mb();
	return test_bit(OBJ_REQ_DONE, &obj_request->flags) != 0;
}

/*
 * This sets the KNOWN flag after (possibly) setting the EXISTS
 * flag.  The latter is set based on the "exists" value provided.
 *
 * Note that for our purposes once an object exists it never goes
 * away again.  It's possible that the response from two existence
 * checks are separated by the creation of the target object, and
 * the first ("doesn't exist") response arrives *after* the second
 * ("does exist").  In that case we ignore the second one.
 */
static void obj_request_existence_set(struct rbd_obj_request *obj_request,
				bool exists)
{
	if (exists)
		set_bit(OBJ_REQ_EXISTS, &obj_request->flags);
	set_bit(OBJ_REQ_KNOWN, &obj_request->flags);
	smp_mb();
}

static bool obj_request_known_test(struct rbd_obj_request *obj_request)
{
	smp_mb();
	return test_bit(OBJ_REQ_KNOWN, &obj_request->flags) != 0;
}

static bool obj_request_exists_test(struct rbd_obj_request *obj_request)
{
	smp_mb();
	return test_bit(OBJ_REQ_EXISTS, &obj_request->flags) != 0;
}

static bool obj_request_overlaps_parent(struct rbd_obj_request *obj_request)
{
	struct rbd_device *rbd_dev = obj_request->img_request->rbd_dev;

	return obj_request->img_offset <
	    round_up(rbd_dev->parent_overlap, rbd_obj_bytes(&rbd_dev->header));
}

static void rbd_obj_request_get(struct rbd_obj_request *obj_request)
{
	dout("%s: obj %p (was %d)\n", __func__, obj_request,
		kref_read(&obj_request->kref));
	kref_get(&obj_request->kref);
}

static void rbd_obj_request_destroy(struct kref *kref);
static void rbd_obj_request_put(struct rbd_obj_request *obj_request)
{
	rbd_assert(obj_request != NULL);
	dout("%s: obj %p (was %d)\n", __func__, obj_request,
		kref_read(&obj_request->kref));
	kref_put(&obj_request->kref, rbd_obj_request_destroy);
}

static void rbd_img_request_get(struct rbd_img_request *img_request)
{
	dout("%s: img %p (was %d)\n", __func__, img_request,
	     kref_read(&img_request->kref));
	kref_get(&img_request->kref);
}

static bool img_request_child_test(struct rbd_img_request *img_request);
static void rbd_parent_request_destroy(struct kref *kref);
static void rbd_img_request_destroy(struct kref *kref);

void rbd_img_request_put(struct rbd_img_request *img_request)
{
	rbd_assert(img_request != NULL);
	dout("%s: img %p (was %d)\n", __func__, img_request,
		kref_read(&img_request->kref));
	if (img_request_child_test(img_request))
		kref_put(&img_request->kref, rbd_parent_request_destroy);
	else
		kref_put(&img_request->kref, rbd_img_request_destroy);
}
EXPORT_SYMBOL(rbd_img_request_put);

static inline void rbd_img_obj_request_add(struct rbd_img_request *img_request,
					struct rbd_obj_request *obj_request)
{
	rbd_assert(obj_request->img_request == NULL);

	/* Image request now owns object's original reference */
	obj_request->img_request = img_request;
	obj_request->which = img_request->obj_request_count;
	rbd_assert(!obj_request_img_data_test(obj_request));
	obj_request_img_data_set(obj_request);
	rbd_assert(obj_request->which != BAD_WHICH);
	img_request->obj_request_count++;
	list_add_tail(&obj_request->links, &img_request->obj_requests);
	dout("%s: img %p obj %p w=%u\n", __func__, img_request, obj_request,
		obj_request->which);
}

static inline void rbd_img_obj_request_del(struct rbd_img_request *img_request,
					struct rbd_obj_request *obj_request)
{
	rbd_assert(obj_request->which != BAD_WHICH);

	dout("%s: img %p obj %p w=%u\n", __func__, img_request, obj_request,
		obj_request->which);
	list_del(&obj_request->links);
	rbd_assert(img_request->obj_request_count > 0);
	img_request->obj_request_count--;
	rbd_assert(obj_request->which == img_request->obj_request_count);
	obj_request->which = BAD_WHICH;
	rbd_assert(obj_request_img_data_test(obj_request));
	rbd_assert(obj_request->img_request == img_request);
	obj_request->img_request = NULL;
	obj_request->callback = NULL;
	rbd_obj_request_put(obj_request);
}

static bool obj_request_type_valid(enum obj_request_type type)
{
	switch (type) {
	case OBJ_REQUEST_NODATA:
	case OBJ_REQUEST_BIO:
	case OBJ_REQUEST_BVECS:
	case OBJ_REQUEST_SG:
		return true;
	default:
		return false;
	}
}

static void rbd_img_obj_callback(struct rbd_obj_request *obj_request);

static void rbd_obj_request_submit(struct rbd_obj_request *obj_request)
{
	struct ceph_osd_request *osd_req = obj_request->osd_req;

	dout("%s %p object_no %016llx %llu~%llu osd_req %p\n", __func__,
	     obj_request, obj_request->object_no, obj_request->offset,
	     obj_request->length, osd_req);
	if (obj_request_img_data_test(obj_request)) {
		WARN_ON(obj_request->callback != rbd_img_obj_callback);
		rbd_img_request_get(obj_request->img_request);
	}
	ceph_osdc_start_request(osd_req->r_osdc, osd_req, false);
}

static void rbd_img_request_complete(struct rbd_img_request *img_request)
{

	dout("%s: img %p\n", __func__, img_request);

	/*
	 * If no error occurred, compute the aggregate transfer
	 * count for the image request.  We could instead use
	 * atomic64_cmpxchg() to update it as each object request
	 * completes; not clear which way is better off hand.
	 */
	if (!img_request->result) {
		struct rbd_obj_request *obj_request;
		u64 xferred = 0;

		for_each_obj_request(img_request, obj_request)
			xferred += obj_request->xferred;
		img_request->xferred = xferred;
	}

	if (img_request->callback)
		img_request->callback(img_request);
	else
		rbd_img_request_put(img_request);
}

/*
 * The default/initial value for all image request flags is 0.  Each
 * is conditionally set to 1 at image request initialization time
 * and currently never change thereafter.
 */
static void img_request_write_set(struct rbd_img_request *img_request)
{
	set_bit(IMG_REQ_WRITE, &img_request->flags);
	smp_mb();
}

static bool img_request_write_test(struct rbd_img_request *img_request)
{
	smp_mb();
	return test_bit(IMG_REQ_WRITE, &img_request->flags) != 0;
}

static void img_request_writesame_set(struct rbd_img_request *img_request)
{
	set_bit(IMG_REQ_WRITESAME, &img_request->flags);
	smp_mb();
}

static bool img_request_writesame_test(struct rbd_img_request *img_request)
{
	smp_mb();
	return test_bit(IMG_REQ_WRITESAME, &img_request->flags) != 0;
}
/*
 * Set the discard flag when the img_request is an discard request
 */
static void img_request_discard_set(struct rbd_img_request *img_request)
{
	set_bit(IMG_REQ_DISCARD, &img_request->flags);
	smp_mb();
}

static bool img_request_discard_test(struct rbd_img_request *img_request)
{
	smp_mb();
	return test_bit(IMG_REQ_DISCARD, &img_request->flags) != 0;
}

static void img_request_child_set(struct rbd_img_request *img_request)
{
	set_bit(IMG_REQ_CHILD, &img_request->flags);
	smp_mb();
}

static void img_request_child_clear(struct rbd_img_request *img_request)
{
	clear_bit(IMG_REQ_CHILD, &img_request->flags);
	smp_mb();
}

static bool img_request_child_test(struct rbd_img_request *img_request)
{
	smp_mb();
	return test_bit(IMG_REQ_CHILD, &img_request->flags) != 0;
}

static void img_request_layered_set(struct rbd_img_request *img_request)
{
	set_bit(IMG_REQ_LAYERED, &img_request->flags);
	smp_mb();
}

static void img_request_layered_clear(struct rbd_img_request *img_request)
{
	clear_bit(IMG_REQ_LAYERED, &img_request->flags);
	smp_mb();
}

static bool img_request_layered_test(struct rbd_img_request *img_request)
{
	smp_mb();
	return test_bit(IMG_REQ_LAYERED, &img_request->flags) != 0;
}

static void img_request_cmp_and_write_set(struct rbd_img_request *img_request)
{
	set_bit(IMG_REQ_CMP_AND_WRITE, &img_request->flags);
	smp_mb();
}

static bool img_request_cmp_and_write_test(struct rbd_img_request *img_request)
{
	smp_mb();
	return test_bit(IMG_REQ_CMP_AND_WRITE, &img_request->flags) != 0;
}

static bool img_request_is_write_type_test(struct rbd_img_request *img_request)
{
	return img_request_write_test(img_request) ||
	       img_request_writesame_test(img_request) ||
	       img_request_discard_test(img_request) ||
	       img_request_cmp_and_write_test(img_request);
}

static enum obj_operation_type
rbd_img_request_op_type(struct rbd_img_request *img_request)
{
	if (img_request_write_test(img_request))
		return OBJ_OP_WRITE;
	else if (img_request_discard_test(img_request))
		return OBJ_OP_DISCARD;
	else if (img_request_cmp_and_write_test(img_request))
		return OBJ_OP_CMP_AND_WRITE;
	else if (img_request_writesame_test(img_request))
		return OBJ_OP_WRITESAME;
	else
		return OBJ_OP_READ;
}

static void
rbd_img_obj_request_read_callback(struct rbd_obj_request *obj_request)
{
	u64 xferred = obj_request->xferred;
	u64 length = obj_request->length;

	dout("%s: obj %p img %p result %d %llu/%llu\n", __func__,
		obj_request, obj_request->img_request, obj_request->result,
		xferred, length);
	/*
	 * ENOENT means a hole in the image.  We zero-fill the entire
	 * length of the request.  A short read also implies zero-fill
	 * to the end of the request.  An error requires the whole
	 * length of the request to be reported finished with an error
	 * to the block layer.  In each case we update the xferred
	 * count to indicate the whole request was satisfied.
	 */
	rbd_assert(obj_request->type != OBJ_REQUEST_NODATA);
	if (obj_request->result == -ENOENT) {
		if (obj_request->type == OBJ_REQUEST_BIO)
			zero_bios(&obj_request->bio_pos, 0, length);
		else if (obj_request->type == OBJ_REQUEST_BVECS)
			zero_bvecs(&obj_request->bvec_pos, 0, length);
		else if (obj_request->type == OBJ_REQUEST_SG)
			zero_sg(obj_request->sg, 0, length);
		obj_request->result = 0;
	} else if (xferred < length && !obj_request->result) {
		if (obj_request->type == OBJ_REQUEST_BIO)
			zero_bios(&obj_request->bio_pos, xferred,
				  length - xferred);
		else if (obj_request->type == OBJ_REQUEST_BVECS)
			zero_bvecs(&obj_request->bvec_pos, xferred,
				   length - xferred);
		else if (obj_request->type == OBJ_REQUEST_SG)
			zero_sg(obj_request->sg, xferred, length);
	}
	obj_request->xferred = length;
	obj_request_done_set(obj_request);
}

static void rbd_obj_request_complete(struct rbd_obj_request *obj_request)
{
	dout("%s: obj %p cb %p\n", __func__, obj_request,
		obj_request->callback);
	obj_request->callback(obj_request);
}

static void rbd_obj_request_error(struct rbd_obj_request *obj_request, int err)
{
	obj_request->result = err;
	obj_request->xferred = 0;
	/*
	 * kludge - mirror rbd_obj_request_submit() to match a put in
	 * rbd_img_obj_callback()
	 */
	if (obj_request_img_data_test(obj_request)) {
		WARN_ON(obj_request->callback != rbd_img_obj_callback);
		rbd_img_request_get(obj_request->img_request);
	}
	obj_request_done_set(obj_request);
	rbd_obj_request_complete(obj_request);
}

static void rbd_osd_read_callback(struct rbd_obj_request *obj_request)
{
	struct rbd_img_request *img_request = NULL;
	struct rbd_device *rbd_dev = NULL;
	bool layered = false;

	if (obj_request_img_data_test(obj_request)) {
		img_request = obj_request->img_request;
		layered = img_request && img_request_layered_test(img_request);
		rbd_dev = img_request->rbd_dev;
	}

	dout("%s: obj %p img %p result %d %llu/%llu\n", __func__,
		obj_request, img_request, obj_request->result,
		obj_request->xferred, obj_request->length);
	if (layered && obj_request->result == -ENOENT &&
			obj_request->img_offset < rbd_dev->parent_overlap)
		rbd_img_parent_read(obj_request);
	else if (img_request)
		rbd_img_obj_request_read_callback(obj_request);
	else
		obj_request_done_set(obj_request);
}

static void rbd_osd_write_callback(struct rbd_obj_request *obj_request)
{
	dout("%s: obj %p result %d %llu\n", __func__, obj_request,
		obj_request->result, obj_request->length);
	/*
	 * There is no such thing as a successful short write.  Set
	 * it to our originally-requested length.
	 */
	obj_request->xferred = obj_request->length;
	obj_request_done_set(obj_request);
}

static int rbd_img_obj_creatrunc_submit(struct rbd_obj_request *obj_request);

static void rbd_osd_cmpext_callback(struct rbd_obj_request *obj_request,
				    struct ceph_osd_request *osd_req)
{
	dout("%s: obj %p result %d %llu\n", __func__, obj_request,
		obj_request->result, obj_request->length);

	rbd_assert(osd_req->r_ops[0].op == CEPH_OSD_OP_SETALLOCHINT);
	rbd_assert(osd_req->r_ops[1].op == CEPH_OSD_OP_CMPEXT);
	rbd_assert(osd_req->r_ops[2].op == CEPH_OSD_OP_WRITE);

	if (!obj_request->result || (obj_request->result <= -MAX_ERRNO)) {
		/* on mismatch, result is -MAX_ERRNO - offset_of_mismatch */
		obj_request->xferred = obj_request->length;
	} else if ((obj_request->result == -EINVAL) &&
		   (osd_req->r_ops[1].rval == -EINVAL))	{
		int ret;
		/*
		 * cmpext failed to read the full compare range. truncate and
		 * retry. Truncate is issued as a separate request, so it could
		 * theoretically race with a discard.
		 */
		ret = rbd_img_obj_creatrunc_submit(obj_request);
		if (!ret) {
			/* orig request will be reissued following truncate */
			return;
		}
	} else {
		rbd_warn(NULL, "unexpected cmpext result: %d",
			 obj_request->result);
	}

	obj_request->xferred = obj_request->length;
	obj_request_done_set(obj_request);
}

static void rbd_osd_discard_callback(struct rbd_obj_request *obj_request)
{
	dout("%s: obj %p result %d %llu\n", __func__, obj_request,
		obj_request->result, obj_request->length);
	/*
	 * There is no such thing as a successful short discard.  Set
	 * it to our originally-requested length.
	 */
	obj_request->xferred = obj_request->length;
	/* discarding a non-existent object is not a problem */
	if (obj_request->result == -ENOENT)
		obj_request->result = 0;
	obj_request_done_set(obj_request);
}

/*
 * For a simple stat call there's nothing to do.  We'll do more if
 * this is part of a write sequence for a layered image.
 */
static void rbd_osd_stat_callback(struct rbd_obj_request *obj_request)
{
	dout("%s: obj %p\n", __func__, obj_request);
	obj_request_done_set(obj_request);
}

static void rbd_osd_call_callback(struct rbd_obj_request *obj_request)
{
	dout("%s: obj %p\n", __func__, obj_request);

	if (obj_request_img_data_test(obj_request))
		rbd_osd_copyup_callback(obj_request);
	else
		obj_request_done_set(obj_request);
}

/*
 * Nothing to do here, rbd_img_obj_creatrunc_callback() handles everything
 */
static void rbd_osd_creatrunc_callback(struct rbd_obj_request *obj_request)
{
	dout("%s: obj %p\n", __func__, obj_request);
	obj_request_done_set(obj_request);
}

static void rbd_osd_req_callback(struct ceph_osd_request *osd_req)
{
	struct rbd_obj_request *obj_request = osd_req->r_priv;
	u16 opcode;

	dout("%s: osd_req %p\n", __func__, osd_req);
	rbd_assert(osd_req == obj_request->osd_req);
	if (obj_request_img_data_test(obj_request)) {
		rbd_assert(obj_request->img_request);
		rbd_assert(obj_request->which != BAD_WHICH);
	} else {
		rbd_assert(obj_request->which == BAD_WHICH);
	}

	if (osd_req->r_result < 0)
		obj_request->result = osd_req->r_result;

	/*
	 * We support a 64-bit length, but ultimately it has to be
	 * passed to the block layer, which just supports a 32-bit
	 * length field.
	 */
	obj_request->xferred = osd_req->r_ops[0].outdata_len;
	rbd_assert(obj_request->xferred < (u64)UINT_MAX);

	opcode = osd_req->r_ops[0].op;
	switch (opcode) {
	case CEPH_OSD_OP_READ:
		rbd_osd_read_callback(obj_request);
		break;
	case CEPH_OSD_OP_SETALLOCHINT:
		if (osd_req->r_ops[1].op == CEPH_OSD_OP_WRITE ||
		    osd_req->r_ops[1].op == CEPH_OSD_OP_WRITEFULL ||
		    osd_req->r_ops[1].op == CEPH_OSD_OP_WRITESAME)
			rbd_osd_write_callback(obj_request);
		else if (osd_req->r_ops[1].op == CEPH_OSD_OP_CMPEXT)
			rbd_osd_cmpext_callback(obj_request, osd_req);
		else
			rbd_assert(0);
		break;
	case CEPH_OSD_OP_WRITE:
	case CEPH_OSD_OP_WRITEFULL:
	case CEPH_OSD_OP_WRITESAME:
		rbd_osd_write_callback(obj_request);
		break;
	case CEPH_OSD_OP_CMPEXT:
		rbd_osd_cmpext_callback(obj_request, osd_req);
		break;
	case CEPH_OSD_OP_STAT:
		rbd_osd_stat_callback(obj_request);
		break;
	case CEPH_OSD_OP_DELETE:
	case CEPH_OSD_OP_TRUNCATE:
	case CEPH_OSD_OP_ZERO:
		rbd_osd_discard_callback(obj_request);
		break;
	case CEPH_OSD_OP_CALL:
		rbd_osd_call_callback(obj_request);
		break;
	case CEPH_OSD_OP_SETXATTR:
	case CEPH_OSD_OP_CMPXATTR:
	case CEPH_OSD_OP_GETXATTR:
		obj_request_done_set(obj_request);
		break;
	case CEPH_OSD_OP_CREATE:
		rbd_assert(osd_req->r_num_ops == 2);
		rbd_assert(osd_req->r_ops[1].op == CEPH_OSD_OP_TRUNCATE);
		rbd_osd_creatrunc_callback(obj_request);
		break;
	default:
		rbd_warn(NULL, "unexpected OSD op: object_no %016llx opcode %d",
			 obj_request->object_no, opcode);
		break;
	}

	if (obj_request_done_test(obj_request))
		rbd_obj_request_complete(obj_request);
}

static void rbd_osd_req_format_read(struct rbd_obj_request *obj_request)
{
	struct ceph_osd_request *osd_req = obj_request->osd_req;

	rbd_assert(obj_request_img_data_test(obj_request));
	osd_req->r_snapid = obj_request->img_request->snap_id;
}

static void rbd_osd_req_format_write(struct rbd_obj_request *obj_request)
{
	struct ceph_osd_request *osd_req = obj_request->osd_req;

	ktime_get_real_ts(&osd_req->r_mtime);
	osd_req->r_data_offset = obj_request->offset;
}

static void rbd_osd_req_format_rw(struct rbd_obj_request *obj_request)
{
	rbd_osd_req_format_read(obj_request);
	rbd_osd_req_format_write(obj_request);
}

static struct ceph_osd_request *
__rbd_osd_req_create(struct rbd_device *rbd_dev,
		     struct ceph_snap_context *snapc,
		     int num_ops, unsigned int flags,
		     struct rbd_obj_request *obj_request)
{
	struct ceph_osd_client *osdc = &rbd_dev->rbd_client->client->osdc;
	struct ceph_osd_request *req;
	const char *name_format = rbd_dev->image_format == 1 ?
				      RBD_V1_DATA_FORMAT : RBD_V2_DATA_FORMAT;

	req = ceph_osdc_alloc_request(osdc, snapc, num_ops, false, GFP_NOIO);
	if (!req)
		return NULL;

	req->r_flags = flags;
	req->r_callback = rbd_osd_req_callback;
	req->r_priv = obj_request;

	req->r_base_oloc.pool = rbd_dev->layout.pool_id;
	if (ceph_oid_aprintf(&req->r_base_oid, GFP_NOIO, name_format,
			rbd_dev->header.object_prefix, obj_request->object_no))
		goto err_req;

	return req;

err_req:
	ceph_osdc_put_request(req);
	return NULL;
}

/*
 * Create an osd request.  A read request has one osd op (read).
 * A write request has either one (watch) or two (hint+write) osd ops.
 * (All rbd data writes are prefixed with an allocation hint op, but
 * technically osd watch is a write request, hence this distinction.)
 * A extent cmp has three (cmp+write+hint).
 */
static struct ceph_osd_request *rbd_osd_req_create(
					struct rbd_device *rbd_dev,
					enum obj_operation_type op_type,
					unsigned int num_ops,
					struct rbd_obj_request *obj_request)
{
	struct ceph_snap_context *snapc = NULL;

	if (obj_request_img_data_test(obj_request) &&
		(op_type == OBJ_OP_DISCARD || op_type == OBJ_OP_WRITE ||
		 op_type == OBJ_OP_CMP_AND_WRITE ||
		 op_type == OBJ_OP_WRITESAME)) {
		struct rbd_img_request *img_request = obj_request->img_request;
		if (op_type == OBJ_OP_WRITE) {
			rbd_assert(img_request_write_test(img_request));
		} else if (op_type == OBJ_OP_DISCARD) {
			rbd_assert(img_request_discard_test(img_request));
		} else if (op_type == OBJ_OP_CMP_AND_WRITE) {
			rbd_assert(img_request_cmp_and_write_test(img_request));
		} else if (op_type == OBJ_OP_WRITESAME) {
			rbd_assert(img_request_writesame_test(img_request));
		}
		snapc = img_request->snapc;
	}

	rbd_assert(num_ops == 1 || obj_num_ops(op_type) == num_ops);

	return __rbd_osd_req_create(rbd_dev, snapc, num_ops,
	    (op_type == OBJ_OP_WRITE || op_type == OBJ_OP_DISCARD ||
	     op_type == OBJ_OP_CMP_AND_WRITE || op_type == OBJ_OP_WRITESAME) ?
	    CEPH_OSD_FLAG_WRITE : CEPH_OSD_FLAG_READ, obj_request);
}

/*
 * Create a copyup osd request based on the information in the object
 * request supplied.  A copyup request has two or three osd ops, a
 * copyup method call, potentially a hint op, and a write or truncate
 * or zero op.
 */
static struct ceph_osd_request *
rbd_osd_req_create_copyup(struct rbd_obj_request *obj_request)
{
	struct rbd_img_request *img_request;
	int num_osd_ops = 3;

	rbd_assert(obj_request_img_data_test(obj_request));
	img_request = obj_request->img_request;
	rbd_assert(img_request);
	rbd_assert(img_request_is_write_type_test(img_request));

	if (img_request_discard_test(img_request))
		num_osd_ops = 2;

	return __rbd_osd_req_create(img_request->rbd_dev,
				    img_request->snapc, num_osd_ops,
				    CEPH_OSD_FLAG_WRITE, obj_request);
}

static void rbd_osd_req_destroy(struct ceph_osd_request *osd_req)
{
	ceph_osdc_put_request(osd_req);
}

static struct rbd_obj_request *
rbd_obj_request_create(enum obj_request_type type)
{
	struct rbd_obj_request *obj_request;

	rbd_assert(obj_request_type_valid(type));

	obj_request = kmem_cache_zalloc(rbd_obj_request_cache, GFP_NOIO);
	if (!obj_request)
		return NULL;

	obj_request->which = BAD_WHICH;
	obj_request->type = type;
	INIT_LIST_HEAD(&obj_request->links);
	kref_init(&obj_request->kref);

	dout("%s %p\n", __func__, obj_request);
	return obj_request;
}

static void rbd_obj_request_destroy(struct kref *kref)
{
	struct rbd_obj_request *obj_request;
	u32 i;

	obj_request = container_of(kref, struct rbd_obj_request, kref);

	dout("%s: obj %p\n", __func__, obj_request);

	rbd_assert(obj_request->img_request == NULL);
	rbd_assert(obj_request->which == BAD_WHICH);

	if (obj_request->osd_req)
		rbd_osd_req_destroy(obj_request->osd_req);

	switch (obj_request->type) {
	case OBJ_REQUEST_NODATA:
	case OBJ_REQUEST_BIO:
	case OBJ_REQUEST_BVECS:
	case OBJ_REQUEST_SG:
		break;		/* Nothing to do */
	default:
		rbd_assert(0);
	}

	if (obj_request->copyup_bvecs) {
		for (i = 0; i < obj_request->copyup_bvec_count; i++) {
			if (obj_request->copyup_bvecs[i].bv_page)
				__free_page(obj_request->copyup_bvecs[i].bv_page);
		}
		kfree(obj_request->copyup_bvecs);
	}

	kmem_cache_free(rbd_obj_request_cache, obj_request);
}

/* It's OK to call this for a device with no parent */

static void rbd_spec_put(struct rbd_spec *spec);
static void rbd_dev_unparent(struct rbd_device *rbd_dev)
{
	rbd_dev_remove_parent(rbd_dev);
	rbd_spec_put(rbd_dev->parent_spec);
	rbd_dev->parent_spec = NULL;
	rbd_dev->parent_overlap = 0;
}

/*
 * Parent image reference counting is used to determine when an
 * image's parent fields can be safely torn down--after there are no
 * more in-flight requests to the parent image.  When the last
 * reference is dropped, cleaning them up is safe.
 */
static void rbd_dev_parent_put(struct rbd_device *rbd_dev)
{
	int counter;

	if (!rbd_dev->parent_spec)
		return;

	counter = atomic_dec_return_safe(&rbd_dev->parent_ref);
	if (counter > 0)
		return;

	/* Last reference; clean up parent data structures */

	if (!counter)
		rbd_dev_unparent(rbd_dev);
	else
		rbd_warn(rbd_dev, "parent reference underflow");
}

/*
 * If an image has a non-zero parent overlap, get a reference to its
 * parent.
 *
 * Returns true if the rbd device has a parent with a non-zero
 * overlap and a reference for it was successfully taken, or
 * false otherwise.
 */
static bool rbd_dev_parent_get(struct rbd_device *rbd_dev)
{
	int counter = 0;

	if (!rbd_dev->parent_spec)
		return false;

	down_read(&rbd_dev->header_rwsem);
	if (rbd_dev->parent_overlap)
		counter = atomic_inc_return_safe(&rbd_dev->parent_ref);
	up_read(&rbd_dev->header_rwsem);

	if (counter < 0)
		rbd_warn(rbd_dev, "parent reference overflow");

	return counter > 0;
}

/*
 * Caller is responsible for filling in the list of object requests
 * that comprises the image request, and the Linux request pointer
 * (if there is one).
 */
struct rbd_img_request *rbd_img_request_create(struct rbd_device *rbd_dev,
					       u64 offset, u64 length,
					       enum obj_operation_type op_type,
					       struct ceph_snap_context *snapc)
{
	struct rbd_img_request *img_request;

	img_request = kmem_cache_zalloc(rbd_img_request_cache, GFP_NOIO);
	if (!img_request)
		return NULL;

	img_request->rbd_dev = rbd_dev;
	img_request->offset = offset;
	img_request->length = length;
	img_request->completed = 0;
	if (op_type == OBJ_OP_DISCARD) {
		img_request_discard_set(img_request);
		img_request->snapc = snapc;
	} else if (op_type == OBJ_OP_WRITE) {
		img_request_write_set(img_request);
		img_request->snapc = snapc;
	} else if (op_type == OBJ_OP_WRITESAME) {
		img_request_writesame_set(img_request);
		img_request->snapc = snapc;
	} else if (op_type == OBJ_OP_CMP_AND_WRITE) {
		img_request_cmp_and_write_set(img_request);
		img_request->snapc = snapc;
		img_request->snap_id = rbd_dev->spec->snap_id;
	} else {
		img_request->snap_id = rbd_dev->spec->snap_id;
	}
	if (rbd_dev_parent_get(rbd_dev))
		img_request_layered_set(img_request);

	spin_lock_init(&img_request->completion_lock);
	INIT_LIST_HEAD(&img_request->obj_requests);
	kref_init(&img_request->kref);

	dout("%s: rbd_dev %p %s %llu/%llu -> img %p\n", __func__, rbd_dev,
		obj_op_name(op_type), offset, length, img_request);

	return img_request;
}
EXPORT_SYMBOL(rbd_img_request_create);

static void rbd_img_request_destroy(struct kref *kref)
{
	struct rbd_img_request *img_request;
	struct rbd_obj_request *obj_request;
	struct rbd_obj_request *next_obj_request;

	img_request = container_of(kref, struct rbd_img_request, kref);

	dout("%s: img %p\n", __func__, img_request);

	for_each_obj_request_safe(img_request, obj_request, next_obj_request)
		rbd_img_obj_request_del(img_request, obj_request);
	rbd_assert(img_request->obj_request_count == 0);

	if (img_request_layered_test(img_request)) {
		img_request_layered_clear(img_request);
		rbd_dev_parent_put(img_request->rbd_dev);
	}

	if (img_request_is_write_type_test(img_request))
		ceph_put_snap_context(img_request->snapc);

	kmem_cache_free(rbd_img_request_cache, img_request);
}

static struct rbd_img_request *rbd_parent_request_create(
					struct rbd_obj_request *obj_request,
					u64 img_offset, u64 length)
{
	struct rbd_img_request *parent_request;
	struct rbd_device *rbd_dev;

	rbd_assert(obj_request->img_request);
	rbd_dev = obj_request->img_request->rbd_dev;

	parent_request = rbd_img_request_create(rbd_dev->parent, img_offset,
						length, OBJ_OP_READ, NULL);
	if (!parent_request)
		return NULL;

	img_request_child_set(parent_request);
	rbd_obj_request_get(obj_request);
	parent_request->obj_request = obj_request;

	return parent_request;
}

static void rbd_parent_request_destroy(struct kref *kref)
{
	struct rbd_img_request *parent_request;
	struct rbd_obj_request *orig_request;

	parent_request = container_of(kref, struct rbd_img_request, kref);
	orig_request = parent_request->obj_request;

	parent_request->obj_request = NULL;
	rbd_obj_request_put(orig_request);
	img_request_child_clear(parent_request);

	rbd_img_request_destroy(kref);
}

static bool rbd_img_obj_end_request(struct rbd_obj_request *obj_request)
{
	struct rbd_img_request *img_request;
	unsigned int xferred;
	int result;
	bool more;

	rbd_assert(obj_request_img_data_test(obj_request));
	img_request = obj_request->img_request;

	rbd_assert(obj_request->xferred <= (u64)UINT_MAX);
	xferred = (unsigned int)obj_request->xferred;
	result = obj_request->result;
	if (result) {
		struct rbd_device *rbd_dev = img_request->rbd_dev;
		enum obj_operation_type op_type
					= rbd_img_request_op_type(img_request);

		if ((op_type == OBJ_OP_CMP_AND_WRITE)
		 && (result == -EILSEQ)) {
			dout("%s: miscompare rbd_dev %p %s %llx at %llx "
			     "(%llx)\n", __func__, rbd_dev,
			     obj_op_name(op_type),
			     obj_request->length, obj_request->img_offset,
			     obj_request->offset);
		} else {
			rbd_warn(rbd_dev, "%s %llx at %llx (%llx)",
				 obj_op_name(op_type),
				 obj_request->length, obj_request->img_offset,
				 obj_request->offset);
			rbd_warn(rbd_dev, "  result %d xferred %x",
				 result, xferred);
		}
		if (!img_request->result)
			img_request->result = result;
		/*
		 * Need to end I/O on the entire obj_request worth of
		 * bytes in case of error.
		 */
		xferred = obj_request->length;
	}
	img_request->completed += xferred;

	if (img_request_child_test(img_request)) {
		rbd_assert(img_request->obj_request != NULL);
		more = obj_request->which < img_request->obj_request_count - 1;
	} else if (img_request->rq) {
		blk_status_t status = errno_to_blk_status(result);

		more = blk_update_request(img_request->rq, status, xferred);
		if (!more)
			__blk_mq_end_request(img_request->rq, status);
	} else {
		if (img_request->completed < img_request->length)
			more = true;
		else
			more = false;
	}

	return more;
}

static void rbd_img_obj_callback(struct rbd_obj_request *obj_request)
{
	struct rbd_img_request *img_request;
	u32 which = obj_request->which;
	bool more = true;

	rbd_assert(obj_request_img_data_test(obj_request));
	img_request = obj_request->img_request;

	dout("%s: img %p obj %p\n", __func__, img_request, obj_request);
	rbd_assert(img_request != NULL);
	rbd_assert(img_request->obj_request_count > 0);
	rbd_assert(which != BAD_WHICH);
	rbd_assert(which < img_request->obj_request_count);

	spin_lock_irq(&img_request->completion_lock);
	if (which != img_request->next_completion)
		goto out;

	for_each_obj_request_from(img_request, obj_request) {
		rbd_assert(more);
		rbd_assert(which < img_request->obj_request_count);

		if (!obj_request_done_test(obj_request))
			break;
		more = rbd_img_obj_end_request(obj_request);
		which++;
	}

	rbd_assert(more ^ (which == img_request->obj_request_count));
	img_request->next_completion = which;
out:
	spin_unlock_irq(&img_request->completion_lock);
	rbd_img_request_put(img_request);

	if (!more)
		rbd_img_request_complete(img_request);
}

/*
 * Add individual osd ops to the given ceph_osd_request and prepare
 * them for submission. num_ops is the current number of
 * osd operations already to the object request.
 */
static void rbd_img_obj_request_fill(struct rbd_obj_request *obj_request,
				struct ceph_osd_request *osd_request,
				enum obj_operation_type op_type,
				unsigned int num_ops)
{
	struct rbd_img_request *img_request = obj_request->img_request;
	struct rbd_device *rbd_dev = img_request->rbd_dev;
	u64 object_size = rbd_obj_bytes(&rbd_dev->header);
	u64 offset = obj_request->offset;
	u64 length = obj_request->length;
	u64 img_end;
	u16 opcode;

	if (op_type == OBJ_OP_DISCARD) {
		if (!offset && length == object_size &&
		    (!img_request_layered_test(img_request) ||
		     !obj_request_overlaps_parent(obj_request))) {
			opcode = CEPH_OSD_OP_DELETE;
		} else if ((offset + length == object_size)) {
			opcode = CEPH_OSD_OP_TRUNCATE;
		} else {
			down_read(&rbd_dev->header_rwsem);
			img_end = rbd_dev->header.image_size;
			up_read(&rbd_dev->header_rwsem);

			if (obj_request->img_offset + length == img_end)
				opcode = CEPH_OSD_OP_TRUNCATE;
			else
				opcode = CEPH_OSD_OP_ZERO;
		}
	} else if (op_type == OBJ_OP_WRITE) {
		if (!offset && length == object_size)
			opcode = CEPH_OSD_OP_WRITEFULL;
		else
			opcode = CEPH_OSD_OP_WRITE;
		osd_req_op_alloc_hint_init(osd_request, num_ops,
					object_size, object_size);
		num_ops++;
	} else if (op_type == OBJ_OP_WRITESAME) {
		opcode = CEPH_OSD_OP_WRITESAME;
		osd_req_op_alloc_hint_init(osd_request, num_ops,
					   object_size, object_size);
		num_ops++;
	} else {
		opcode = CEPH_OSD_OP_READ;
	}

	if (opcode == CEPH_OSD_OP_DELETE)
		osd_req_op_init(osd_request, num_ops, opcode, 0);
	else if (opcode == CEPH_OSD_OP_WRITESAME)
		osd_req_op_writesame_init(osd_request, num_ops, opcode,
					  offset, length, min_t(u64, length,
					  obj_request->sg->length));
	else
		osd_req_op_extent_init(osd_request, num_ops, opcode,
				       offset, length, 0, 0);

	if (obj_request->type == OBJ_REQUEST_BIO)
		osd_req_op_extent_osd_data_bio(osd_request, num_ops,
					&obj_request->bio_pos, length);
	else if (obj_request->type == OBJ_REQUEST_BVECS)
		osd_req_op_extent_osd_data_bvec_pos(osd_request, num_ops,
					&obj_request->bvec_pos);
	else if (obj_request->type == OBJ_REQUEST_SG) {
		if (op_type == OBJ_OP_WRITESAME)
			osd_req_op_writesame_osd_data_sg(osd_request, num_ops,
						obj_request->sg,
						obj_request->init_sg_offset,
						min_t(u64, length,
						obj_request->sg->length));
		else
			osd_req_op_extent_osd_data_sg(osd_request, num_ops,
						obj_request->sg,
						obj_request->init_sg_offset,
						length);
	}

	/* Discards are also writes */
	if (img_request_is_write_type_test(img_request))
		rbd_osd_req_format_write(obj_request);
	else
		rbd_osd_req_format_read(obj_request);
}

/*
 * Split up an image request into one or more object requests, each
 * to a different object.  The "type" parameter indicates whether
 * "data_desc" is the pointer to the head of a list of bio
 * structures, or the base of a page array.  In either case this
 * function assumes data_desc describes memory sufficient to hold
 * all data described by the image request.
 */
int rbd_img_request_fill(struct rbd_img_request *img_request,
			 enum obj_request_type type, void *data_desc)
{
	struct rbd_device *rbd_dev = img_request->rbd_dev;
	struct rbd_obj_request *obj_request = NULL;
	struct rbd_obj_request *next_obj_request;
	struct ceph_bio_iter bio_it;
	struct ceph_bvec_iter bvec_it;
	struct scatterlist *sgl = NULL;
	enum obj_operation_type op_type;
	unsigned int sg_offset = 0;
	u64 img_offset;
	u64 resid;

	dout("%s: img %p type %d data_desc %p\n", __func__, img_request,
		(int)type, data_desc);

	img_offset = img_request->offset;
	resid = img_request->length;
	rbd_assert(resid > 0);
	op_type = rbd_img_request_op_type(img_request);

	if (type == OBJ_REQUEST_BIO) {
		bio_it = *(struct ceph_bio_iter *)data_desc;
		rbd_assert(img_offset ==
			   bio_it.iter.bi_sector << SECTOR_SHIFT);
	} else if (type == OBJ_REQUEST_BVECS) {
		bvec_it = *(struct ceph_bvec_iter *)data_desc;
	} else if (type == OBJ_REQUEST_SG) {
		sgl = data_desc;
	}

	while (resid) {
		struct ceph_osd_request *osd_req;
		u64 object_no = img_offset >> rbd_dev->header.obj_order;
		u64 offset = rbd_segment_offset(rbd_dev, img_offset);
		u64 length = rbd_segment_length(rbd_dev, img_offset, resid);

		obj_request = rbd_obj_request_create(type);
		if (!obj_request)
			goto out_unwind;

		obj_request->object_no = object_no;
		obj_request->offset = offset;
		obj_request->length = length;

		/*
		 * set obj_request->img_request before creating the
		 * osd_request so that it gets the right snapc
		 */
		rbd_img_obj_request_add(img_request, obj_request);

		if (type == OBJ_REQUEST_BIO) {
			obj_request->bio_pos = bio_it;
			ceph_bio_iter_advance(&bio_it, length);
		} else if (type == OBJ_REQUEST_BVECS) {
			obj_request->bvec_pos = bvec_it;
			ceph_bvec_iter_shorten(&obj_request->bvec_pos, length);
			ceph_bvec_iter_advance(&bvec_it, length);
		} else if (type == OBJ_REQUEST_SG) {
			u64 sg_length = 0;

			obj_request->init_sg_offset = sg_offset;
			obj_request->sg = sgl;
			do {
				sg_length += (sgl->length - sg_offset);
				sg_offset = 0;
				if (sg_length > length) {
					sg_offset = sgl->length -
						(sg_length - length);
					break;
				}
				/*
				 * For WRITE_SAME we have a single sg that
				 * is written possibly multiple times over
				 * img_request->length bytes.
				 */
				if (sg_next(sgl))
					sgl = sg_next(sgl);
			} while (true);
		}

		osd_req = rbd_osd_req_create(rbd_dev, op_type,
					     obj_num_ops(op_type), obj_request);
		if (!osd_req)
			goto out_unwind;

		obj_request->osd_req = osd_req;
		obj_request->callback = rbd_img_obj_callback;
		obj_request->img_offset = img_offset;

		rbd_img_obj_request_fill(obj_request, osd_req, op_type, 0);
		if (ceph_osdc_alloc_messages(osd_req, GFP_NOIO))
			goto out_unwind;

		img_offset += length;
		resid -= length;
	}

	return 0;

out_unwind:
	for_each_obj_request_safe(img_request, obj_request, next_obj_request)
		rbd_img_obj_request_del(img_request, obj_request);

	return -ENOMEM;
}
EXPORT_SYMBOL(rbd_img_request_fill);

int rbd_img_cmp_and_write_request_fill(struct rbd_img_request *img_request,
				       struct scatterlist *cmp_sgl,
				       u64 cmp_length,
				       struct scatterlist *write_sgl,
				       u64 write_length)
{
	struct rbd_device *rbd_dev = img_request->rbd_dev;
	u64 object_size = rbd_obj_bytes(&rbd_dev->header);
	struct rbd_obj_request *obj_request;
	struct ceph_osd_request *osd_req;
	u64 object_no;
	int num_ops = 0;
	u64 img_offset;
	u64 offset;

	img_offset = img_request->offset;
	offset = rbd_segment_offset(rbd_dev, img_offset);

	/*
	 * LIO currently only supports 1 sector reqs and we assume the req
	 * will not span segments.
	 */
	if (rbd_segment_length(rbd_dev, offset, cmp_length) != cmp_length)
		return -EOPNOTSUPP;

	object_no = img_offset >> rbd_dev->header.obj_order;

	obj_request = rbd_obj_request_create(OBJ_REQUEST_SG);
	if (!obj_request)
		return -ENOMEM;

	obj_request->object_no = object_no;
	obj_request->offset = offset;
	obj_request->length = cmp_length;

	rbd_img_obj_request_add(img_request, obj_request);

	osd_req = rbd_osd_req_create(rbd_dev, OBJ_OP_CMP_AND_WRITE, 3,
				     obj_request);
	if (!osd_req)
		goto del_obj_req;

	obj_request->osd_req = osd_req;
	obj_request->callback = rbd_img_obj_callback;
	obj_request->img_offset = img_offset;

	osd_req_op_alloc_hint_init(osd_req, num_ops, object_size, object_size);

	num_ops++;
	osd_req_op_extent_init(osd_req, num_ops, CEPH_OSD_OP_CMPEXT, offset,
			       cmp_length, 0, 0);
	osd_req_op_extent_osd_data_sg(osd_req, num_ops, cmp_sgl, 0, cmp_length);

	num_ops++;
	osd_req_op_extent_init(osd_req, num_ops, CEPH_OSD_OP_WRITE, offset,
			       write_length, 0, 0);
	osd_req_op_extent_osd_data_sg(osd_req, num_ops, write_sgl, 0,
				      write_length);

	rbd_osd_req_format_rw(obj_request);

	if (ceph_osdc_alloc_messages(osd_req, GFP_NOIO))
		goto del_obj_req;

	return 0;

del_obj_req:
	rbd_img_obj_request_del(img_request, obj_request);
	return -ENOMEM;
}
EXPORT_SYMBOL(rbd_img_cmp_and_write_request_fill);

static void
rbd_osd_copyup_callback(struct rbd_obj_request *obj_request)
{
	struct rbd_img_request *img_request;
	struct rbd_device *rbd_dev;

	dout("%s: obj %p\n", __func__, obj_request);

	rbd_assert(obj_request->type == OBJ_REQUEST_BIO ||
		obj_request->type == OBJ_REQUEST_NODATA ||
		obj_request->type == OBJ_REQUEST_SG);
	rbd_assert(obj_request_img_data_test(obj_request));
	img_request = obj_request->img_request;
	rbd_assert(img_request);

	rbd_dev = img_request->rbd_dev;
	rbd_assert(rbd_dev);

	/*
	 * We want the transfer count to reflect the size of the
	 * original write request.  There is no such thing as a
	 * successful short write, so if the request was successful
	 * we can just set it to the originally-requested length.
	 */
	if (!obj_request->result)
		obj_request->xferred = obj_request->length;

	obj_request_done_set(obj_request);
}

static void
rbd_img_obj_parent_read_full_callback(struct rbd_img_request *img_request)
{
	struct rbd_obj_request *orig_request;
	struct ceph_osd_request *osd_req;
	struct rbd_device *rbd_dev;
	enum obj_operation_type op_type;
	int img_result;
	u64 parent_length;

	rbd_assert(img_request_child_test(img_request));

	/* First get what we need from the image request */

	orig_request = img_request->obj_request;
	rbd_assert(orig_request != NULL);
	rbd_assert(obj_request_type_valid(orig_request->type));
	img_result = img_request->result;
	parent_length = img_request->length;
	rbd_assert(img_result || parent_length == img_request->xferred);
	rbd_img_request_put(img_request);

	rbd_assert(orig_request->img_request);
	rbd_dev = orig_request->img_request->rbd_dev;
	rbd_assert(rbd_dev);

	/*
	 * If the overlap has become 0 (most likely because the
	 * image has been flattened) we need to free the pages
	 * and re-submit the original write request.
	 */
	if (!rbd_dev->parent_overlap) {
		rbd_obj_request_submit(orig_request);
		return;
	}

	if (img_result)
		goto out_err;

	/*
	 * The original osd request is of no use to use any more.
	 * We need a new one that can hold the three ops in a copyup
	 * request.  Allocate the new copyup osd request for the
	 * original request, and release the old one.
	 */
	img_result = -ENOMEM;
	osd_req = rbd_osd_req_create_copyup(orig_request);
	if (!osd_req)
		goto out_err;
<<<<<<< HEAD
=======

>>>>>>> 566a3ce2
	img_result = osd_req_op_cls_init(osd_req, 0, CEPH_OSD_OP_CALL, "rbd",
					 "copyup");
	if (img_result)
		goto out_err;

	rbd_osd_req_destroy(orig_request->osd_req);
	orig_request->osd_req = osd_req;

	/* Initialize the copyup op */

	osd_req_op_cls_request_data_bvecs(osd_req, 0, orig_request->copyup_bvecs,
					  orig_request->copyup_bvec_count,
					  parent_length);

	/* Add the other op(s) */

	op_type = rbd_img_request_op_type(orig_request->img_request);
	rbd_img_obj_request_fill(orig_request, osd_req, op_type, 1);

	img_result = ceph_osdc_alloc_messages(osd_req, GFP_NOIO);
	if (img_result)
		goto out_err;

	/* All set, send it off. */

	rbd_obj_request_submit(orig_request);
	return;

out_err:
	rbd_obj_request_error(orig_request, img_result);
}

static int setup_copyup_bvecs(struct rbd_obj_request *obj_req, u64 obj_overlap);

/*
 * Read from the parent image the range of data that covers the
 * entire target of the given object request.  This is used for
 * satisfying a layered image write request when the target of an
 * object request from the image request does not exist.
 *
 * A page array big enough to hold the returned data is allocated
 * and supplied to rbd_img_request_fill() as the "data descriptor."
 * When the read completes, this page array will be transferred to
 * the original object request for the copyup operation.
 *
 * If an error occurs, it is recorded as the result of the original
 * object request in rbd_img_obj_exists_callback().
 */
static int rbd_img_obj_parent_read_full(struct rbd_obj_request *obj_request)
{
	struct rbd_device *rbd_dev = obj_request->img_request->rbd_dev;
	struct rbd_img_request *parent_request = NULL;
	struct ceph_bvec_iter bvec_it = { 0 };
	u64 img_offset;
	u64 length;
	int result;

	rbd_assert(rbd_dev->parent != NULL);

	/*
	 * Determine the byte range covered by the object in the
	 * child image to which the original request was to be sent.
	 */
	img_offset = obj_request->img_offset - obj_request->offset;
	length = rbd_obj_bytes(&rbd_dev->header);

	/*
	 * There is no defined parent data beyond the parent
	 * overlap, so limit what we read at that boundary if
	 * necessary.
	 */
	if (img_offset + length > rbd_dev->parent_overlap) {
		rbd_assert(img_offset < rbd_dev->parent_overlap);
		length = rbd_dev->parent_overlap - img_offset;
	}

	/*
	 * Allocate a page array big enough to receive the data read
	 * from the parent.
	 */
	result = setup_copyup_bvecs(obj_request, length);
	if (result)
		goto out_err;

	result = -ENOMEM;
	parent_request = rbd_parent_request_create(obj_request,
						img_offset, length);
	if (!parent_request)
		goto out_err;

	bvec_it.bvecs = obj_request->copyup_bvecs;
	bvec_it.iter.bi_size = length;
	result = rbd_img_request_fill(parent_request, OBJ_REQUEST_BVECS,
				      &bvec_it);
	if (result)
		goto out_err;

	parent_request->callback = rbd_img_obj_parent_read_full_callback;

	result = rbd_img_request_submit(parent_request);
	if (!result)
		return 0;

out_err:
	if (parent_request)
		rbd_img_request_put(parent_request);
	return result;
}

static void rbd_img_obj_exists_callback(struct rbd_obj_request *obj_request)
{
	struct rbd_obj_request *orig_request;
	struct rbd_device *rbd_dev;
	int result;

	rbd_assert(!obj_request_img_data_test(obj_request));

	/*
	 * All we need from the object request is the original
	 * request and the result of the STAT op.  Grab those, then
	 * we're done with the request.
	 */
	orig_request = obj_request->obj_request;
	obj_request->obj_request = NULL;
	rbd_obj_request_put(orig_request);
	rbd_assert(orig_request);
	rbd_assert(orig_request->img_request);

	result = obj_request->result;
	obj_request->result = 0;

	dout("%s: obj %p for obj %p result %d %llu/%llu\n", __func__,
		obj_request, orig_request, result,
		obj_request->xferred, obj_request->length);
	rbd_obj_request_put(obj_request);

	/*
	 * If the overlap has become 0 (most likely because the
	 * image has been flattened) we need to re-submit the
	 * original request.
	 */
	rbd_dev = orig_request->img_request->rbd_dev;
	if (!rbd_dev->parent_overlap) {
		rbd_obj_request_submit(orig_request);
		return;
	}

	/*
	 * Our only purpose here is to determine whether the object
	 * exists, and we don't want to treat the non-existence as
	 * an error.  If something else comes back, transfer the
	 * error to the original request and complete it now.
	 */
	if (!result) {
		obj_request_existence_set(orig_request, true);
	} else if (result == -ENOENT) {
		obj_request_existence_set(orig_request, false);
	} else {
		goto fail_orig_request;
	}

	/*
	 * Resubmit the original request now that we have recorded
	 * whether the target object exists.
	 */
	result = rbd_img_obj_request_submit(orig_request);
	if (result)
		goto fail_orig_request;

	return;

fail_orig_request:
	rbd_obj_request_error(orig_request, result);
}

static int rbd_img_obj_exists_submit(struct rbd_obj_request *obj_request)
{
	struct rbd_device *rbd_dev = obj_request->img_request->rbd_dev;
	struct rbd_obj_request *stat_request;
	struct page **pages;
	int ret;

	stat_request = rbd_obj_request_create(OBJ_REQUEST_NODATA);
	if (!stat_request)
		return -ENOMEM;

	stat_request->object_no = obj_request->object_no;

	stat_request->osd_req = rbd_osd_req_create(rbd_dev, OBJ_OP_READ, 1,
						   stat_request);
	if (!stat_request->osd_req) {
		ret = -ENOMEM;
		goto fail_stat_request;
	}

	/*
	 * The response data for a STAT call consists of:
	 *     le64 length;
	 *     struct {
	 *         le32 tv_sec;
	 *         le32 tv_nsec;
	 *     } mtime;
	 */
	pages = ceph_alloc_page_vector(1, GFP_NOIO);
	if (IS_ERR(pages)) {
		ret = PTR_ERR(pages);
		goto fail_stat_request;
	}

	osd_req_op_init(stat_request->osd_req, 0, CEPH_OSD_OP_STAT, 0);
	osd_req_op_raw_data_in_pages(stat_request->osd_req, 0, pages,
				     8 + sizeof(struct ceph_timespec),
				     0, false, true);

	rbd_obj_request_get(obj_request);
	stat_request->obj_request = obj_request;
	stat_request->callback = rbd_img_obj_exists_callback;

	ret = ceph_osdc_alloc_messages(stat_request->osd_req, GFP_NOIO);
	if (ret)
		goto fail_stat_request;

	rbd_obj_request_submit(stat_request);
	return 0;

fail_stat_request:
	rbd_obj_request_put(stat_request);
	return ret;
}

static void
rbd_osd_cmp_and_write_req_copy(struct ceph_osd_request *dest_osd_req,
			       const struct ceph_osd_request *src_osd_req)
{
	int num_ops = 0;
	const struct ceph_osd_req_op *src_op;

	src_op = &src_osd_req->r_ops[num_ops];
	osd_req_op_alloc_hint_init(dest_osd_req, num_ops,
				   src_op->alloc_hint.expected_object_size,
				   src_op->alloc_hint.expected_write_size);

	num_ops++;
	src_op = &src_osd_req->r_ops[num_ops];
	osd_req_op_extent_init(dest_osd_req, num_ops, CEPH_OSD_OP_CMPEXT,
			       src_op->extent.offset, src_op->extent.length, 0,
			       0);
	osd_req_op_extent_osd_data_sg(dest_osd_req, num_ops,
				src_op->extent.osd_data.sgl,
				src_op->extent.osd_data.sgl_init_offset,
				src_op->extent.osd_data.sgl_length);

	num_ops++;
	src_op = &src_osd_req->r_ops[num_ops];
	osd_req_op_extent_init(dest_osd_req, num_ops, CEPH_OSD_OP_WRITE,
			       src_op->extent.offset, src_op->extent.length, 0,
			       0);
	osd_req_op_extent_osd_data_sg(dest_osd_req, num_ops,
				src_op->extent.osd_data.sgl,
				src_op->extent.osd_data.sgl_init_offset,
				src_op->extent.osd_data.sgl_length);
}

static void
rbd_img_obj_creatrunc_callback(struct rbd_obj_request *obj_request)
{
	struct rbd_obj_request *orig_request;
	static struct ceph_osd_request *new_osd_req;
	int result;
	struct rbd_device *rbd_dev;

	rbd_assert(!obj_request_img_data_test(obj_request));

	/*
	 * All we need from the object request is the original
	 * request and the result of the TRUNCATE op.
	 */
	orig_request = obj_request->obj_request;
	obj_request->obj_request = NULL;
	rbd_obj_request_put(orig_request);
	rbd_assert(orig_request);
	rbd_assert(orig_request->img_request);
	rbd_dev = orig_request->img_request->rbd_dev;
	rbd_assert(rbd_dev);

	result = obj_request->result;
	obj_request->result = 0;

	dout("%s: obj %p for obj %p result %d %llu/%llu\n", __func__,
		obj_request, orig_request, result,
		obj_request->xferred, obj_request->length);
	rbd_obj_request_put(obj_request);
	obj_request = NULL;

	if (result) {
		orig_request->result = result;
		goto out;
	}

	/*
	 * We can't resubmit the original request without reinitialisation, as
	 * the r_tid has been assigned, and reply filled.
	 */
	new_osd_req = rbd_osd_req_create(rbd_dev, OBJ_OP_CMP_AND_WRITE, 3,
				     orig_request);
	if (!new_osd_req) {
		orig_request->result = -ENOMEM;
		goto out;
	}

	rbd_osd_cmp_and_write_req_copy(new_osd_req, orig_request->osd_req);
	ceph_osdc_put_request(orig_request->osd_req);
	orig_request->osd_req = new_osd_req;

	rbd_osd_req_format_rw(orig_request);

	result = ceph_osdc_alloc_messages(orig_request->osd_req, GFP_NOIO);
	if (result) {
		orig_request->result = result;
		goto out;
	}

	/*
	 * Resubmit the original request now that we have truncated
	 * the target object.
	 */
	orig_request->result = rbd_img_obj_request_submit(orig_request);
out:
	if (orig_request->result)
		rbd_obj_request_complete(orig_request);
}

/*
 * compare and write failed with -EINVAL, indicating an unwritten range
 * for cmpext - truncate the object to its full size and then reissue
 * the same request.
 * Like rbd_img_obj_exists_submit(), this function tracks the original request
 * through to the callback via creatrunc_req->osd_req, which means that
 * creatrunc_req->img_request users must be avoided.
 */
static int
rbd_img_obj_creatrunc_submit(struct rbd_obj_request *obj_request)
{
	struct rbd_img_request *img_request;
	struct rbd_obj_request *creatrunc_req;
	struct ceph_osd_request *osd_req;
	struct rbd_device *rbd_dev;
	u64 object_size;
	int ret;

	rbd_assert(obj_request_img_data_test(obj_request));
	img_request = obj_request->img_request;
	rbd_assert(img_request);
	rbd_assert(obj_request->result == (s32)-EINVAL);
	rbd_assert(obj_request_type_valid(obj_request->type));
	rbd_assert(img_request_cmp_and_write_test(img_request));

	creatrunc_req = rbd_obj_request_create(OBJ_REQUEST_NODATA);
	if (!creatrunc_req)
		return -ENOMEM;

	obj_request->object_no = obj_request->object_no;

	rbd_dev = img_request->rbd_dev;
	object_size = rbd_obj_bytes(&rbd_dev->header);

	osd_req = __rbd_osd_req_create(img_request->rbd_dev,
				    img_request->snapc, 2,
				    CEPH_OSD_FLAG_WRITE, creatrunc_req);
	if (!osd_req) {
		ret = -ENOMEM;
		goto fail_creatrunc_request;
	}

	creatrunc_req->osd_req = osd_req;
	rbd_obj_request_get(obj_request);
	creatrunc_req->obj_request = obj_request;
	creatrunc_req->callback = rbd_img_obj_creatrunc_callback;

	osd_req_op_init(creatrunc_req->osd_req, 0, CEPH_OSD_OP_CREATE, 0);
	osd_req_op_extent_init(creatrunc_req->osd_req, 1, CEPH_OSD_OP_TRUNCATE,
				object_size, 0, 0, 0);

	rbd_osd_req_format_write(creatrunc_req);

	ret = ceph_osdc_alloc_messages(creatrunc_req->osd_req, GFP_NOIO);
	if (ret)
		goto fail_creatrunc_request;

	rbd_obj_request_submit(creatrunc_req);

	return 0;

fail_creatrunc_request:
	creatrunc_req->img_request = NULL;
	rbd_obj_request_put(creatrunc_req);
	return ret;
}

static bool img_obj_request_simple(struct rbd_obj_request *obj_request)
{
	struct rbd_img_request *img_request = obj_request->img_request;
	struct rbd_device *rbd_dev = img_request->rbd_dev;

	/* Reads */
	if (!img_request_is_write_type_test(img_request))
		return true;

	/* Non-layered writes */
	if (!img_request_layered_test(img_request))
		return true;

	/*
	 * Layered writes outside of the parent overlap range don't
	 * share any data with the parent.
	 */
	if (!obj_request_overlaps_parent(obj_request))
		return true;

	/*
	 * Entire-object layered writes - we will overwrite whatever
	 * parent data there is anyway.
	 */
	if (!obj_request->offset &&
	    obj_request->length == rbd_obj_bytes(&rbd_dev->header))
		return true;

	/*
	 * If the object is known to already exist, its parent data has
	 * already been copied.
	 */
	if (obj_request_known_test(obj_request) &&
	    obj_request_exists_test(obj_request))
		return true;

	return false;
}

static int rbd_img_obj_request_submit(struct rbd_obj_request *obj_request)
{
	rbd_assert(obj_request_img_data_test(obj_request));
	rbd_assert(obj_request_type_valid(obj_request->type));
	rbd_assert(obj_request->img_request);

	if (img_obj_request_simple(obj_request)) {
		rbd_obj_request_submit(obj_request);
		return 0;
	}

	/*
	 * It's a layered write.  The target object might exist but
	 * we may not know that yet.  If we know it doesn't exist,
	 * start by reading the data for the full target object from
	 * the parent so we can use it for a copyup to the target.
	 */
	if (obj_request_known_test(obj_request))
		return rbd_img_obj_parent_read_full(obj_request);

	/* We don't know whether the target exists.  Go find out. */

	return rbd_img_obj_exists_submit(obj_request);
}

int rbd_img_request_submit(struct rbd_img_request *img_request)
{
	struct rbd_obj_request *obj_request;
	struct rbd_obj_request *next_obj_request;
	int ret = 0;

	dout("%s: img %p\n", __func__, img_request);

	rbd_img_request_get(img_request);
	for_each_obj_request_safe(img_request, obj_request, next_obj_request) {
		ret = rbd_img_obj_request_submit(obj_request);
		if (ret)
			goto out_put_ireq;
	}

out_put_ireq:
	rbd_img_request_put(img_request);
	return ret;
}
EXPORT_SYMBOL(rbd_img_request_submit);

static int setup_copyup_bvecs(struct rbd_obj_request *obj_req, u64 obj_overlap)
{
	u32 i;

	rbd_assert(!obj_req->copyup_bvecs);
	obj_req->copyup_bvec_count = calc_pages_for(0, obj_overlap);
	obj_req->copyup_bvecs = kcalloc(obj_req->copyup_bvec_count,
					sizeof(*obj_req->copyup_bvecs),
					GFP_NOIO);
	if (!obj_req->copyup_bvecs)
		return -ENOMEM;

	for (i = 0; i < obj_req->copyup_bvec_count; i++) {
		unsigned int len = min(obj_overlap, (u64)PAGE_SIZE);

		obj_req->copyup_bvecs[i].bv_page = alloc_page(GFP_NOIO);
		if (!obj_req->copyup_bvecs[i].bv_page)
			return -ENOMEM;

		obj_req->copyup_bvecs[i].bv_offset = 0;
		obj_req->copyup_bvecs[i].bv_len = len;
		obj_overlap -= len;
	}

	rbd_assert(!obj_overlap);
	return 0;
}

static void rbd_img_parent_read_callback(struct rbd_img_request *img_request)
{
	struct rbd_obj_request *obj_request;
	struct rbd_device *rbd_dev;
	u64 obj_end;
	u64 img_xferred;
	int img_result;

	rbd_assert(img_request_child_test(img_request));

	/* First get what we need from the image request and release it */

	obj_request = img_request->obj_request;
	img_xferred = img_request->xferred;
	img_result = img_request->result;
	rbd_img_request_put(img_request);

	/*
	 * If the overlap has become 0 (most likely because the
	 * image has been flattened) we need to re-submit the
	 * original request.
	 */
	rbd_assert(obj_request);
	rbd_assert(obj_request->img_request);
	rbd_dev = obj_request->img_request->rbd_dev;
	if (!rbd_dev->parent_overlap) {
		rbd_obj_request_submit(obj_request);
		return;
	}

	obj_request->result = img_result;
	if (obj_request->result)
		goto out;

	/*
	 * We need to zero anything beyond the parent overlap
	 * boundary.  Since rbd_img_obj_request_read_callback()
	 * will zero anything beyond the end of a short read, an
	 * easy way to do this is to pretend the data from the
	 * parent came up short--ending at the overlap boundary.
	 */
	rbd_assert(obj_request->img_offset < U64_MAX - obj_request->length);
	obj_end = obj_request->img_offset + obj_request->length;
	if (obj_end > rbd_dev->parent_overlap) {
		u64 xferred = 0;

		if (obj_request->img_offset < rbd_dev->parent_overlap)
			xferred = rbd_dev->parent_overlap -
					obj_request->img_offset;

		obj_request->xferred = min(img_xferred, xferred);
	} else {
		obj_request->xferred = img_xferred;
	}
out:
	rbd_img_obj_request_read_callback(obj_request);
	rbd_obj_request_complete(obj_request);
}

static void rbd_img_parent_read(struct rbd_obj_request *obj_request)
{
	struct rbd_img_request *img_request;
	int result;

	rbd_assert(obj_request_img_data_test(obj_request));
	rbd_assert(obj_request->img_request != NULL);
	rbd_assert(obj_request->result == (s32) -ENOENT);
	rbd_assert(obj_request_type_valid(obj_request->type));

	/* rbd_read_finish(obj_request, obj_request->length); */
	img_request = rbd_parent_request_create(obj_request,
						obj_request->img_offset,
						obj_request->length);
	result = -ENOMEM;
	if (!img_request)
		goto out_err;

	if (obj_request->type == OBJ_REQUEST_BIO)
		result = rbd_img_request_fill(img_request, OBJ_REQUEST_BIO,
						&obj_request->bio_pos);
	else if (obj_request->type == OBJ_REQUEST_BVECS)
		result = rbd_img_request_fill(img_request, OBJ_REQUEST_BVECS,
						&obj_request->bvec_pos);
	else
		result = rbd_img_request_fill(img_request, OBJ_REQUEST_SG,
						obj_request->sg);

	if (result)
		goto out_err;

	img_request->callback = rbd_img_parent_read_callback;
	result = rbd_img_request_submit(img_request);
	if (result)
		goto out_err;

	return;
out_err:
	if (img_request)
		rbd_img_request_put(img_request);
	obj_request->result = result;
	obj_request->xferred = 0;
	obj_request_done_set(obj_request);
}

static const struct rbd_client_id rbd_empty_cid;

static bool rbd_cid_equal(const struct rbd_client_id *lhs,
			  const struct rbd_client_id *rhs)
{
	return lhs->gid == rhs->gid && lhs->handle == rhs->handle;
}

static struct rbd_client_id rbd_get_cid(struct rbd_device *rbd_dev)
{
	struct rbd_client_id cid;

	mutex_lock(&rbd_dev->watch_mutex);
	cid.gid = ceph_client_gid(rbd_dev->rbd_client->client);
	cid.handle = rbd_dev->watch_cookie;
	mutex_unlock(&rbd_dev->watch_mutex);
	return cid;
}

/*
 * lock_rwsem must be held for write
 */
static void rbd_set_owner_cid(struct rbd_device *rbd_dev,
			      const struct rbd_client_id *cid)
{
	dout("%s rbd_dev %p %llu-%llu -> %llu-%llu\n", __func__, rbd_dev,
	     rbd_dev->owner_cid.gid, rbd_dev->owner_cid.handle,
	     cid->gid, cid->handle);
	rbd_dev->owner_cid = *cid; /* struct */
}

static void format_lock_cookie(struct rbd_device *rbd_dev, char *buf)
{
	mutex_lock(&rbd_dev->watch_mutex);
	sprintf(buf, "%s %llu", RBD_LOCK_COOKIE_PREFIX, rbd_dev->watch_cookie);
	mutex_unlock(&rbd_dev->watch_mutex);
}

static void __rbd_lock(struct rbd_device *rbd_dev, const char *cookie)
{
	struct rbd_client_id cid = rbd_get_cid(rbd_dev);

	strcpy(rbd_dev->lock_cookie, cookie);
	rbd_set_owner_cid(rbd_dev, &cid);
	queue_work(rbd_dev->task_wq, &rbd_dev->acquired_lock_work);
}

/*
 * lock_rwsem must be held for write
 */
static int rbd_lock(struct rbd_device *rbd_dev)
{
	struct ceph_osd_client *osdc = &rbd_dev->rbd_client->client->osdc;
	char cookie[32];
	int ret;

	WARN_ON(__rbd_is_lock_owner(rbd_dev) ||
		rbd_dev->lock_cookie[0] != '\0');

	format_lock_cookie(rbd_dev, cookie);
	ret = ceph_cls_lock(osdc, &rbd_dev->header_oid, &rbd_dev->header_oloc,
			    RBD_LOCK_NAME, CEPH_CLS_LOCK_EXCLUSIVE, cookie,
			    RBD_LOCK_TAG, "", 0);
	if (ret)
		return ret;

	rbd_dev->lock_state = RBD_LOCK_STATE_LOCKED;
	__rbd_lock(rbd_dev, cookie);
	return 0;
}

/*
 * lock_rwsem must be held for write
 */
static void rbd_unlock(struct rbd_device *rbd_dev)
{
	struct ceph_osd_client *osdc = &rbd_dev->rbd_client->client->osdc;
	int ret;

	WARN_ON(!__rbd_is_lock_owner(rbd_dev) ||
		rbd_dev->lock_cookie[0] == '\0');

	ret = ceph_cls_unlock(osdc, &rbd_dev->header_oid, &rbd_dev->header_oloc,
			      RBD_LOCK_NAME, rbd_dev->lock_cookie);
	if (ret && ret != -ENOENT)
		rbd_warn(rbd_dev, "failed to unlock: %d", ret);

	/* treat errors as the image is unlocked */
	rbd_dev->lock_state = RBD_LOCK_STATE_UNLOCKED;
	rbd_dev->lock_cookie[0] = '\0';
	rbd_set_owner_cid(rbd_dev, &rbd_empty_cid);
	queue_work(rbd_dev->task_wq, &rbd_dev->released_lock_work);
}

static int __rbd_notify_op_lock(struct rbd_device *rbd_dev,
				enum rbd_notify_op notify_op,
				struct page ***preply_pages,
				size_t *preply_len)
{
	struct ceph_osd_client *osdc = &rbd_dev->rbd_client->client->osdc;
	struct rbd_client_id cid = rbd_get_cid(rbd_dev);
	char buf[4 + 8 + 8 + CEPH_ENCODING_START_BLK_LEN];
	int buf_size = sizeof(buf);
	void *p = buf;

	dout("%s rbd_dev %p notify_op %d\n", __func__, rbd_dev, notify_op);

	/* encode *LockPayload NotifyMessage (op + ClientId) */
	ceph_start_encoding(&p, 2, 1, buf_size - CEPH_ENCODING_START_BLK_LEN);
	ceph_encode_32(&p, notify_op);
	ceph_encode_64(&p, cid.gid);
	ceph_encode_64(&p, cid.handle);

	return ceph_osdc_notify(osdc, &rbd_dev->header_oid,
				&rbd_dev->header_oloc, buf, buf_size,
				RBD_NOTIFY_TIMEOUT, preply_pages, preply_len);
}

static void rbd_notify_op_lock(struct rbd_device *rbd_dev,
			       enum rbd_notify_op notify_op)
{
	struct page **reply_pages;
	size_t reply_len;

	__rbd_notify_op_lock(rbd_dev, notify_op, &reply_pages, &reply_len);
	ceph_release_page_vector(reply_pages, calc_pages_for(0, reply_len));
}

static void rbd_notify_acquired_lock(struct work_struct *work)
{
	struct rbd_device *rbd_dev = container_of(work, struct rbd_device,
						  acquired_lock_work);

	rbd_notify_op_lock(rbd_dev, RBD_NOTIFY_OP_ACQUIRED_LOCK);
}

static void rbd_notify_released_lock(struct work_struct *work)
{
	struct rbd_device *rbd_dev = container_of(work, struct rbd_device,
						  released_lock_work);

	rbd_notify_op_lock(rbd_dev, RBD_NOTIFY_OP_RELEASED_LOCK);
}

static int rbd_request_lock(struct rbd_device *rbd_dev)
{
	struct page **reply_pages;
	size_t reply_len;
	bool lock_owner_responded = false;
	int ret;

	dout("%s rbd_dev %p\n", __func__, rbd_dev);

	ret = __rbd_notify_op_lock(rbd_dev, RBD_NOTIFY_OP_REQUEST_LOCK,
				   &reply_pages, &reply_len);
	if (ret && ret != -ETIMEDOUT) {
		rbd_warn(rbd_dev, "failed to request lock: %d", ret);
		goto out;
	}

	if (reply_len > 0 && reply_len <= PAGE_SIZE) {
		void *p = page_address(reply_pages[0]);
		void *const end = p + reply_len;
		u32 n;

		ceph_decode_32_safe(&p, end, n, e_inval); /* num_acks */
		while (n--) {
			u8 struct_v;
			u32 len;

			ceph_decode_need(&p, end, 8 + 8, e_inval);
			p += 8 + 8; /* skip gid and cookie */

			ceph_decode_32_safe(&p, end, len, e_inval);
			if (!len)
				continue;

			if (lock_owner_responded) {
				rbd_warn(rbd_dev,
					 "duplicate lock owners detected");
				ret = -EIO;
				goto out;
			}

			lock_owner_responded = true;
			ret = ceph_start_decoding(&p, end, 1, "ResponseMessage",
						  &struct_v, &len);
			if (ret) {
				rbd_warn(rbd_dev,
					 "failed to decode ResponseMessage: %d",
					 ret);
				goto e_inval;
			}

			ret = ceph_decode_32(&p);
		}
	}

	if (!lock_owner_responded) {
		rbd_warn(rbd_dev, "no lock owners detected");
		ret = -ETIMEDOUT;
	}

out:
	ceph_release_page_vector(reply_pages, calc_pages_for(0, reply_len));
	return ret;

e_inval:
	ret = -EINVAL;
	goto out;
}

static void wake_requests(struct rbd_device *rbd_dev, bool wake_all)
{
	dout("%s rbd_dev %p wake_all %d\n", __func__, rbd_dev, wake_all);

	cancel_delayed_work(&rbd_dev->lock_dwork);
	if (wake_all)
		wake_up_all(&rbd_dev->lock_waitq);
	else
		wake_up(&rbd_dev->lock_waitq);
}

static int get_lock_owner_info(struct rbd_device *rbd_dev,
			       struct ceph_locker **lockers, u32 *num_lockers)
{
	struct ceph_osd_client *osdc = &rbd_dev->rbd_client->client->osdc;
	u8 lock_type;
	char *lock_tag;
	int ret;

	dout("%s rbd_dev %p\n", __func__, rbd_dev);

	ret = ceph_cls_lock_info(osdc, &rbd_dev->header_oid,
				 &rbd_dev->header_oloc, RBD_LOCK_NAME,
				 &lock_type, &lock_tag, lockers, num_lockers);
	if (ret)
		return ret;

	if (*num_lockers == 0) {
		dout("%s rbd_dev %p no lockers detected\n", __func__, rbd_dev);
		goto out;
	}

	if (strcmp(lock_tag, RBD_LOCK_TAG)) {
		rbd_warn(rbd_dev, "locked by external mechanism, tag %s",
			 lock_tag);
		ret = -EBUSY;
		goto out;
	}

	if (lock_type == CEPH_CLS_LOCK_SHARED) {
		rbd_warn(rbd_dev, "shared lock type detected");
		ret = -EBUSY;
		goto out;
	}

	if (strncmp((*lockers)[0].id.cookie, RBD_LOCK_COOKIE_PREFIX,
		    strlen(RBD_LOCK_COOKIE_PREFIX))) {
		rbd_warn(rbd_dev, "locked by external mechanism, cookie %s",
			 (*lockers)[0].id.cookie);
		ret = -EBUSY;
		goto out;
	}

out:
	kfree(lock_tag);
	return ret;
}

static int find_watcher(struct rbd_device *rbd_dev,
			const struct ceph_locker *locker)
{
	struct ceph_osd_client *osdc = &rbd_dev->rbd_client->client->osdc;
	struct ceph_watch_item *watchers;
	u32 num_watchers;
	u64 cookie;
	int i;
	int ret;

	ret = ceph_osdc_list_watchers(osdc, &rbd_dev->header_oid,
				      &rbd_dev->header_oloc, &watchers,
				      &num_watchers);
	if (ret)
		return ret;

	sscanf(locker->id.cookie, RBD_LOCK_COOKIE_PREFIX " %llu", &cookie);
	for (i = 0; i < num_watchers; i++) {
		if (!memcmp(&watchers[i].addr, &locker->info.addr,
			    sizeof(locker->info.addr)) &&
		    watchers[i].cookie == cookie) {
			struct rbd_client_id cid = {
				.gid = le64_to_cpu(watchers[i].name.num),
				.handle = cookie,
			};

			dout("%s rbd_dev %p found cid %llu-%llu\n", __func__,
			     rbd_dev, cid.gid, cid.handle);
			rbd_set_owner_cid(rbd_dev, &cid);
			ret = 1;
			goto out;
		}
	}

	dout("%s rbd_dev %p no watchers\n", __func__, rbd_dev);
	ret = 0;
out:
	kfree(watchers);
	return ret;
}

/*
 * lock_rwsem must be held for write
 */
static int rbd_try_lock(struct rbd_device *rbd_dev)
{
	struct ceph_client *client = rbd_dev->rbd_client->client;
	struct ceph_locker *lockers;
	u32 num_lockers;
	int ret;

	for (;;) {
		ret = rbd_lock(rbd_dev);
		if (ret != -EBUSY)
			return ret;

		/* determine if the current lock holder is still alive */
		ret = get_lock_owner_info(rbd_dev, &lockers, &num_lockers);
		if (ret)
			return ret;

		if (num_lockers == 0)
			goto again;

		ret = find_watcher(rbd_dev, lockers);
		if (ret) {
			if (ret > 0)
				ret = 0; /* have to request lock */
			goto out;
		}

		rbd_warn(rbd_dev, "%s%llu seems dead, breaking lock",
			 ENTITY_NAME(lockers[0].id.name));

		ret = ceph_monc_blacklist_add(&client->monc,
					      &lockers[0].info.addr);
		if (ret) {
			rbd_warn(rbd_dev, "blacklist of %s%llu failed: %d",
				 ENTITY_NAME(lockers[0].id.name), ret);
			goto out;
		}

		ret = ceph_cls_break_lock(&client->osdc, &rbd_dev->header_oid,
					  &rbd_dev->header_oloc, RBD_LOCK_NAME,
					  lockers[0].id.cookie,
					  &lockers[0].id.name);
		if (ret && ret != -ENOENT)
			goto out;

again:
		ceph_free_lockers(lockers, num_lockers);
	}

out:
	ceph_free_lockers(lockers, num_lockers);
	return ret;
}

/*
 * ret is set only if lock_state is RBD_LOCK_STATE_UNLOCKED
 */
static enum rbd_lock_state rbd_try_acquire_lock(struct rbd_device *rbd_dev,
						int *pret)
{
	enum rbd_lock_state lock_state;

	down_read(&rbd_dev->lock_rwsem);
	dout("%s rbd_dev %p read lock_state %d\n", __func__, rbd_dev,
	     rbd_dev->lock_state);
	if (__rbd_is_lock_owner(rbd_dev)) {
		lock_state = rbd_dev->lock_state;
		up_read(&rbd_dev->lock_rwsem);
		return lock_state;
	}

	up_read(&rbd_dev->lock_rwsem);
	down_write(&rbd_dev->lock_rwsem);
	dout("%s rbd_dev %p write lock_state %d\n", __func__, rbd_dev,
	     rbd_dev->lock_state);
	if (!__rbd_is_lock_owner(rbd_dev)) {
		*pret = rbd_try_lock(rbd_dev);
		if (*pret)
			rbd_warn(rbd_dev, "failed to acquire lock: %d", *pret);
	}

	lock_state = rbd_dev->lock_state;
	up_write(&rbd_dev->lock_rwsem);
	return lock_state;
}

static void rbd_acquire_lock(struct work_struct *work)
{
	struct rbd_device *rbd_dev = container_of(to_delayed_work(work),
					    struct rbd_device, lock_dwork);
	enum rbd_lock_state lock_state;
	int ret = 0;

	dout("%s rbd_dev %p\n", __func__, rbd_dev);
again:
	lock_state = rbd_try_acquire_lock(rbd_dev, &ret);
	if (lock_state != RBD_LOCK_STATE_UNLOCKED || ret == -EBLACKLISTED) {
		if (lock_state == RBD_LOCK_STATE_LOCKED)
			wake_requests(rbd_dev, true);
		dout("%s rbd_dev %p lock_state %d ret %d - done\n", __func__,
		     rbd_dev, lock_state, ret);
		return;
	}

	ret = rbd_request_lock(rbd_dev);
	if (ret == -ETIMEDOUT) {
		goto again; /* treat this as a dead client */
	} else if (ret == -EROFS) {
		rbd_warn(rbd_dev, "peer will not release lock");
		/*
		 * If this is rbd_add_acquire_lock(), we want to fail
		 * immediately -- reuse BLACKLISTED flag.  Otherwise we
		 * want to block.
		 */
		if (!(rbd_dev->disk->flags & GENHD_FL_UP)) {
			set_bit(RBD_DEV_FLAG_BLACKLISTED, &rbd_dev->flags);
			/* wake "rbd map --exclusive" process */
			wake_requests(rbd_dev, false);
		}
	} else if (ret < 0) {
		rbd_warn(rbd_dev, "error requesting lock: %d", ret);
		mod_delayed_work(rbd_dev->task_wq, &rbd_dev->lock_dwork,
				 RBD_RETRY_DELAY);
	} else {
		/*
		 * lock owner acked, but resend if we don't see them
		 * release the lock
		 */
		dout("%s rbd_dev %p requeueing lock_dwork\n", __func__,
		     rbd_dev);
		mod_delayed_work(rbd_dev->task_wq, &rbd_dev->lock_dwork,
		    msecs_to_jiffies(2 * RBD_NOTIFY_TIMEOUT * MSEC_PER_SEC));
	}
}

/*
 * lock_rwsem must be held for write
 */
static bool rbd_release_lock(struct rbd_device *rbd_dev)
{
	dout("%s rbd_dev %p read lock_state %d\n", __func__, rbd_dev,
	     rbd_dev->lock_state);
	if (rbd_dev->lock_state != RBD_LOCK_STATE_LOCKED)
		return false;

	rbd_dev->lock_state = RBD_LOCK_STATE_RELEASING;
	downgrade_write(&rbd_dev->lock_rwsem);
	/*
	 * Ensure that all in-flight IO is flushed.
	 *
	 * FIXME: ceph_osdc_sync() flushes the entire OSD client, which
	 * may be shared with other devices.
	 */
	ceph_osdc_sync(&rbd_dev->rbd_client->client->osdc);
	up_read(&rbd_dev->lock_rwsem);

	down_write(&rbd_dev->lock_rwsem);
	dout("%s rbd_dev %p write lock_state %d\n", __func__, rbd_dev,
	     rbd_dev->lock_state);
	if (rbd_dev->lock_state != RBD_LOCK_STATE_RELEASING)
		return false;

	rbd_unlock(rbd_dev);
	/*
	 * Give others a chance to grab the lock - we would re-acquire
	 * almost immediately if we got new IO during ceph_osdc_sync()
	 * otherwise.  We need to ack our own notifications, so this
	 * lock_dwork will be requeued from rbd_wait_state_locked()
	 * after wake_requests() in rbd_handle_released_lock().
	 */
	cancel_delayed_work(&rbd_dev->lock_dwork);
	return true;
}

static void rbd_release_lock_work(struct work_struct *work)
{
	struct rbd_device *rbd_dev = container_of(work, struct rbd_device,
						  unlock_work);

	down_write(&rbd_dev->lock_rwsem);
	rbd_release_lock(rbd_dev);
	up_write(&rbd_dev->lock_rwsem);
}

static void rbd_handle_acquired_lock(struct rbd_device *rbd_dev, u8 struct_v,
				     void **p)
{
	struct rbd_client_id cid = { 0 };

	if (struct_v >= 2) {
		cid.gid = ceph_decode_64(p);
		cid.handle = ceph_decode_64(p);
	}

	dout("%s rbd_dev %p cid %llu-%llu\n", __func__, rbd_dev, cid.gid,
	     cid.handle);
	if (!rbd_cid_equal(&cid, &rbd_empty_cid)) {
		down_write(&rbd_dev->lock_rwsem);
		if (rbd_cid_equal(&cid, &rbd_dev->owner_cid)) {
			/*
			 * we already know that the remote client is
			 * the owner
			 */
			up_write(&rbd_dev->lock_rwsem);
			return;
		}

		rbd_set_owner_cid(rbd_dev, &cid);
		downgrade_write(&rbd_dev->lock_rwsem);
	} else {
		down_read(&rbd_dev->lock_rwsem);
	}

	if (!__rbd_is_lock_owner(rbd_dev))
		wake_requests(rbd_dev, false);
	up_read(&rbd_dev->lock_rwsem);
}

static void rbd_handle_released_lock(struct rbd_device *rbd_dev, u8 struct_v,
				     void **p)
{
	struct rbd_client_id cid = { 0 };

	if (struct_v >= 2) {
		cid.gid = ceph_decode_64(p);
		cid.handle = ceph_decode_64(p);
	}

	dout("%s rbd_dev %p cid %llu-%llu\n", __func__, rbd_dev, cid.gid,
	     cid.handle);
	if (!rbd_cid_equal(&cid, &rbd_empty_cid)) {
		down_write(&rbd_dev->lock_rwsem);
		if (!rbd_cid_equal(&cid, &rbd_dev->owner_cid)) {
			dout("%s rbd_dev %p unexpected owner, cid %llu-%llu != owner_cid %llu-%llu\n",
			     __func__, rbd_dev, cid.gid, cid.handle,
			     rbd_dev->owner_cid.gid, rbd_dev->owner_cid.handle);
			up_write(&rbd_dev->lock_rwsem);
			return;
		}

		rbd_set_owner_cid(rbd_dev, &rbd_empty_cid);
		downgrade_write(&rbd_dev->lock_rwsem);
	} else {
		down_read(&rbd_dev->lock_rwsem);
	}

	if (!__rbd_is_lock_owner(rbd_dev))
		wake_requests(rbd_dev, false);
	up_read(&rbd_dev->lock_rwsem);
}

/*
 * Returns result for ResponseMessage to be encoded (<= 0), or 1 if no
 * ResponseMessage is needed.
 */
static int rbd_handle_request_lock(struct rbd_device *rbd_dev, u8 struct_v,
				   void **p)
{
	struct rbd_client_id my_cid = rbd_get_cid(rbd_dev);
	struct rbd_client_id cid = { 0 };
	int result = 1;

	if (struct_v >= 2) {
		cid.gid = ceph_decode_64(p);
		cid.handle = ceph_decode_64(p);
	}

	dout("%s rbd_dev %p cid %llu-%llu\n", __func__, rbd_dev, cid.gid,
	     cid.handle);
	if (rbd_cid_equal(&cid, &my_cid))
		return result;

	down_read(&rbd_dev->lock_rwsem);
	if (__rbd_is_lock_owner(rbd_dev)) {
		if (rbd_dev->lock_state == RBD_LOCK_STATE_LOCKED &&
		    rbd_cid_equal(&rbd_dev->owner_cid, &rbd_empty_cid))
			goto out_unlock;

		/*
		 * encode ResponseMessage(0) so the peer can detect
		 * a missing owner
		 */
		result = 0;

		if (rbd_dev->lock_state == RBD_LOCK_STATE_LOCKED) {
			if (!rbd_dev->opts->exclusive) {
				dout("%s rbd_dev %p queueing unlock_work\n",
				     __func__, rbd_dev);
				queue_work(rbd_dev->task_wq,
					   &rbd_dev->unlock_work);
			} else {
				/* refuse to release the lock */
				result = -EROFS;
			}
		}
	}

out_unlock:
	up_read(&rbd_dev->lock_rwsem);
	return result;
}

static void __rbd_acknowledge_notify(struct rbd_device *rbd_dev,
				     u64 notify_id, u64 cookie, s32 *result)
{
	struct ceph_osd_client *osdc = &rbd_dev->rbd_client->client->osdc;
	char buf[4 + CEPH_ENCODING_START_BLK_LEN];
	int buf_size = sizeof(buf);
	int ret;

	if (result) {
		void *p = buf;

		/* encode ResponseMessage */
		ceph_start_encoding(&p, 1, 1,
				    buf_size - CEPH_ENCODING_START_BLK_LEN);
		ceph_encode_32(&p, *result);
	} else {
		buf_size = 0;
	}

	ret = ceph_osdc_notify_ack(osdc, &rbd_dev->header_oid,
				   &rbd_dev->header_oloc, notify_id, cookie,
				   buf, buf_size);
	if (ret)
		rbd_warn(rbd_dev, "acknowledge_notify failed: %d", ret);
}

static void rbd_acknowledge_notify(struct rbd_device *rbd_dev, u64 notify_id,
				   u64 cookie)
{
	dout("%s rbd_dev %p\n", __func__, rbd_dev);
	__rbd_acknowledge_notify(rbd_dev, notify_id, cookie, NULL);
}

static void rbd_acknowledge_notify_result(struct rbd_device *rbd_dev,
					  u64 notify_id, u64 cookie, s32 result)
{
	dout("%s rbd_dev %p result %d\n", __func__, rbd_dev, result);
	__rbd_acknowledge_notify(rbd_dev, notify_id, cookie, &result);
}

static void rbd_watch_cb(void *arg, u64 notify_id, u64 cookie,
			 u64 notifier_id, void *data, size_t data_len)
{
	struct rbd_device *rbd_dev = arg;
	void *p = data;
	void *const end = p + data_len;
	u8 struct_v = 0;
	u32 len;
	u32 notify_op;
	int ret;

	dout("%s rbd_dev %p cookie %llu notify_id %llu data_len %zu\n",
	     __func__, rbd_dev, cookie, notify_id, data_len);
	if (data_len) {
		ret = ceph_start_decoding(&p, end, 1, "NotifyMessage",
					  &struct_v, &len);
		if (ret) {
			rbd_warn(rbd_dev, "failed to decode NotifyMessage: %d",
				 ret);
			return;
		}

		notify_op = ceph_decode_32(&p);
	} else {
		/* legacy notification for header updates */
		notify_op = RBD_NOTIFY_OP_HEADER_UPDATE;
		len = 0;
	}

	dout("%s rbd_dev %p notify_op %u\n", __func__, rbd_dev, notify_op);
	switch (notify_op) {
	case RBD_NOTIFY_OP_ACQUIRED_LOCK:
		rbd_handle_acquired_lock(rbd_dev, struct_v, &p);
		rbd_acknowledge_notify(rbd_dev, notify_id, cookie);
		break;
	case RBD_NOTIFY_OP_RELEASED_LOCK:
		rbd_handle_released_lock(rbd_dev, struct_v, &p);
		rbd_acknowledge_notify(rbd_dev, notify_id, cookie);
		break;
	case RBD_NOTIFY_OP_REQUEST_LOCK:
		ret = rbd_handle_request_lock(rbd_dev, struct_v, &p);
		if (ret <= 0)
			rbd_acknowledge_notify_result(rbd_dev, notify_id,
						      cookie, ret);
		else
			rbd_acknowledge_notify(rbd_dev, notify_id, cookie);
		break;
	case RBD_NOTIFY_OP_HEADER_UPDATE:
		ret = rbd_dev_refresh(rbd_dev);
		if (ret)
			rbd_warn(rbd_dev, "refresh failed: %d", ret);

		rbd_acknowledge_notify(rbd_dev, notify_id, cookie);
		break;
	default:
		if (rbd_is_lock_owner(rbd_dev))
			rbd_acknowledge_notify_result(rbd_dev, notify_id,
						      cookie, -EOPNOTSUPP);
		else
			rbd_acknowledge_notify(rbd_dev, notify_id, cookie);
		break;
	}
}

static void __rbd_unregister_watch(struct rbd_device *rbd_dev);

static void rbd_watch_errcb(void *arg, u64 cookie, int err)
{
	struct rbd_device *rbd_dev = arg;

	rbd_warn(rbd_dev, "encountered watch error: %d", err);

	down_write(&rbd_dev->lock_rwsem);
	rbd_set_owner_cid(rbd_dev, &rbd_empty_cid);
	up_write(&rbd_dev->lock_rwsem);

	mutex_lock(&rbd_dev->watch_mutex);
	if (rbd_dev->watch_state == RBD_WATCH_STATE_REGISTERED) {
		__rbd_unregister_watch(rbd_dev);
		rbd_dev->watch_state = RBD_WATCH_STATE_ERROR;

		queue_delayed_work(rbd_dev->task_wq, &rbd_dev->watch_dwork, 0);
	}
	mutex_unlock(&rbd_dev->watch_mutex);
}

/*
 * watch_mutex must be locked
 */
static int __rbd_register_watch(struct rbd_device *rbd_dev)
{
	struct ceph_osd_client *osdc = &rbd_dev->rbd_client->client->osdc;
	struct ceph_osd_linger_request *handle;

	rbd_assert(!rbd_dev->watch_handle);
	dout("%s rbd_dev %p\n", __func__, rbd_dev);

	handle = ceph_osdc_watch(osdc, &rbd_dev->header_oid,
				 &rbd_dev->header_oloc, rbd_watch_cb,
				 rbd_watch_errcb, rbd_dev);
	if (IS_ERR(handle))
		return PTR_ERR(handle);

	rbd_dev->watch_handle = handle;
	return 0;
}

/*
 * watch_mutex must be locked
 */
static void __rbd_unregister_watch(struct rbd_device *rbd_dev)
{
	struct ceph_osd_client *osdc = &rbd_dev->rbd_client->client->osdc;
	int ret;

	rbd_assert(rbd_dev->watch_handle);
	dout("%s rbd_dev %p\n", __func__, rbd_dev);

	ret = ceph_osdc_unwatch(osdc, rbd_dev->watch_handle);
	if (ret)
		rbd_warn(rbd_dev, "failed to unwatch: %d", ret);

	rbd_dev->watch_handle = NULL;
}

static int rbd_register_watch(struct rbd_device *rbd_dev)
{
	int ret;

	mutex_lock(&rbd_dev->watch_mutex);
	rbd_assert(rbd_dev->watch_state == RBD_WATCH_STATE_UNREGISTERED);
	ret = __rbd_register_watch(rbd_dev);
	if (ret)
		goto out;

	rbd_dev->watch_state = RBD_WATCH_STATE_REGISTERED;
	rbd_dev->watch_cookie = rbd_dev->watch_handle->linger_id;

out:
	mutex_unlock(&rbd_dev->watch_mutex);
	return ret;
}

static void cancel_tasks_sync(struct rbd_device *rbd_dev)
{
	dout("%s rbd_dev %p\n", __func__, rbd_dev);

	cancel_work_sync(&rbd_dev->acquired_lock_work);
	cancel_work_sync(&rbd_dev->released_lock_work);
	cancel_delayed_work_sync(&rbd_dev->lock_dwork);
	cancel_work_sync(&rbd_dev->unlock_work);
}

static void rbd_unregister_watch(struct rbd_device *rbd_dev)
{
	WARN_ON(waitqueue_active(&rbd_dev->lock_waitq));
	cancel_tasks_sync(rbd_dev);

	mutex_lock(&rbd_dev->watch_mutex);
	if (rbd_dev->watch_state == RBD_WATCH_STATE_REGISTERED)
		__rbd_unregister_watch(rbd_dev);
	rbd_dev->watch_state = RBD_WATCH_STATE_UNREGISTERED;
	mutex_unlock(&rbd_dev->watch_mutex);

	cancel_delayed_work_sync(&rbd_dev->watch_dwork);
	ceph_osdc_flush_notifies(&rbd_dev->rbd_client->client->osdc);
}

/*
 * lock_rwsem must be held for write
 */
static void rbd_reacquire_lock(struct rbd_device *rbd_dev)
{
	struct ceph_osd_client *osdc = &rbd_dev->rbd_client->client->osdc;
	char cookie[32];
	int ret;

	WARN_ON(rbd_dev->lock_state != RBD_LOCK_STATE_LOCKED);

	format_lock_cookie(rbd_dev, cookie);
	ret = ceph_cls_set_cookie(osdc, &rbd_dev->header_oid,
				  &rbd_dev->header_oloc, RBD_LOCK_NAME,
				  CEPH_CLS_LOCK_EXCLUSIVE, rbd_dev->lock_cookie,
				  RBD_LOCK_TAG, cookie);
	if (ret) {
		if (ret != -EOPNOTSUPP)
			rbd_warn(rbd_dev, "failed to update lock cookie: %d",
				 ret);

		/*
		 * Lock cookie cannot be updated on older OSDs, so do
		 * a manual release and queue an acquire.
		 */
		if (rbd_release_lock(rbd_dev))
			queue_delayed_work(rbd_dev->task_wq,
					   &rbd_dev->lock_dwork, 0);
	} else {
		__rbd_lock(rbd_dev, cookie);
	}
}

static void rbd_reregister_watch(struct work_struct *work)
{
	struct rbd_device *rbd_dev = container_of(to_delayed_work(work),
					    struct rbd_device, watch_dwork);
	int ret;

	dout("%s rbd_dev %p\n", __func__, rbd_dev);

	mutex_lock(&rbd_dev->watch_mutex);
	if (rbd_dev->watch_state != RBD_WATCH_STATE_ERROR) {
		mutex_unlock(&rbd_dev->watch_mutex);
		return;
	}

	ret = __rbd_register_watch(rbd_dev);
	if (ret) {
		rbd_warn(rbd_dev, "failed to reregister watch: %d", ret);
		if (ret == -EBLACKLISTED || ret == -ENOENT) {
			set_bit(RBD_DEV_FLAG_BLACKLISTED, &rbd_dev->flags);
			wake_requests(rbd_dev, true);
		} else {
			queue_delayed_work(rbd_dev->task_wq,
					   &rbd_dev->watch_dwork,
					   RBD_RETRY_DELAY);
		}
		mutex_unlock(&rbd_dev->watch_mutex);
		return;
	}

	rbd_dev->watch_state = RBD_WATCH_STATE_REGISTERED;
	rbd_dev->watch_cookie = rbd_dev->watch_handle->linger_id;
	mutex_unlock(&rbd_dev->watch_mutex);

	down_write(&rbd_dev->lock_rwsem);
	if (rbd_dev->lock_state == RBD_LOCK_STATE_LOCKED)
		rbd_reacquire_lock(rbd_dev);
	up_write(&rbd_dev->lock_rwsem);

	ret = rbd_dev_refresh(rbd_dev);
	if (ret)
		rbd_warn(rbd_dev, "reregistration refresh failed: %d", ret);
}

/*
 * Synchronous osd object method call.  Returns the number of bytes
 * returned in the outbound buffer, or a negative error code.
 */
static int rbd_obj_method_sync(struct rbd_device *rbd_dev,
			     struct ceph_object_id *oid,
			     struct ceph_object_locator *oloc,
			     const char *method_name,
			     const void *outbound,
			     size_t outbound_size,
			     void *inbound,
			     size_t inbound_size)
{
	struct ceph_osd_client *osdc = &rbd_dev->rbd_client->client->osdc;
	struct page *req_page = NULL;
	struct page *reply_page;
	int ret;

	/*
	 * Method calls are ultimately read operations.  The result
	 * should placed into the inbound buffer provided.  They
	 * also supply outbound data--parameters for the object
	 * method.  Currently if this is present it will be a
	 * snapshot id.
	 */
	if (outbound) {
		if (outbound_size > PAGE_SIZE)
			return -E2BIG;

		req_page = alloc_page(GFP_KERNEL);
		if (!req_page)
			return -ENOMEM;

		memcpy(page_address(req_page), outbound, outbound_size);
	}

	reply_page = alloc_page(GFP_KERNEL);
	if (!reply_page) {
		if (req_page)
			__free_page(req_page);
		return -ENOMEM;
	}

	ret = ceph_osdc_call(osdc, oid, oloc, RBD_DRV_NAME, method_name,
			     CEPH_OSD_FLAG_READ, req_page, outbound_size,
			     reply_page, &inbound_size);
	if (!ret) {
		memcpy(inbound, page_address(reply_page), inbound_size);
		ret = inbound_size;
	}

	if (req_page)
		__free_page(req_page);
	__free_page(reply_page);
	return ret;
}

/*
 * lock_rwsem must be held for read
 */
static void rbd_wait_state_locked(struct rbd_device *rbd_dev)
{
	DEFINE_WAIT(wait);

	do {
		/*
		 * Note the use of mod_delayed_work() in rbd_acquire_lock()
		 * and cancel_delayed_work() in wake_requests().
		 */
		dout("%s rbd_dev %p queueing lock_dwork\n", __func__, rbd_dev);
		queue_delayed_work(rbd_dev->task_wq, &rbd_dev->lock_dwork, 0);
		prepare_to_wait_exclusive(&rbd_dev->lock_waitq, &wait,
					  TASK_UNINTERRUPTIBLE);
		up_read(&rbd_dev->lock_rwsem);
		schedule();
		down_read(&rbd_dev->lock_rwsem);
	} while (rbd_dev->lock_state != RBD_LOCK_STATE_LOCKED &&
		 !test_bit(RBD_DEV_FLAG_BLACKLISTED, &rbd_dev->flags));

	finish_wait(&rbd_dev->lock_waitq, &wait);
}

static void rbd_queue_workfn(struct work_struct *work)
{
	struct request *rq = blk_mq_rq_from_pdu(work);
	struct rbd_device *rbd_dev = rq->q->queuedata;
	struct rbd_img_request *img_request;
	struct ceph_snap_context *snapc = NULL;
	u64 offset = (u64)blk_rq_pos(rq) << SECTOR_SHIFT;
	u64 length = blk_rq_bytes(rq);
	enum obj_operation_type op_type;
	u64 mapping_size;
	bool must_be_locked;
	int result;

	switch (req_op(rq)) {
	case REQ_OP_DISCARD:
	case REQ_OP_WRITE_ZEROES:
		op_type = OBJ_OP_DISCARD;
		break;
	case REQ_OP_WRITE:
		op_type = OBJ_OP_WRITE;
		break;
	case REQ_OP_READ:
		op_type = OBJ_OP_READ;
		break;
	default:
		dout("%s: non-fs request type %d\n", __func__, req_op(rq));
		result = -EIO;
		goto err;
	}

	/* Ignore/skip any zero-length requests */

	if (!length) {
		dout("%s: zero-length request\n", __func__);
		result = 0;
		goto err_rq;
	}

	if (op_type != OBJ_OP_READ && rbd_dev->spec->snap_id != CEPH_NOSNAP) {
		rbd_warn(rbd_dev, "%s on read-only snapshot",
			 obj_op_name(op_type));
		result = -EIO;
		goto err;
	}

	/*
	 * Quit early if the mapped snapshot no longer exists.  It's
	 * still possible the snapshot will have disappeared by the
	 * time our request arrives at the osd, but there's no sense in
	 * sending it if we already know.
	 */
	if (!test_bit(RBD_DEV_FLAG_EXISTS, &rbd_dev->flags)) {
		dout("request for non-existent snapshot");
		rbd_assert(rbd_dev->spec->snap_id != CEPH_NOSNAP);
		result = -ENXIO;
		goto err_rq;
	}

	if (offset && length > U64_MAX - offset + 1) {
		rbd_warn(rbd_dev, "bad request range (%llu~%llu)", offset,
			 length);
		result = -EINVAL;
		goto err_rq;	/* Shouldn't happen */
	}

	blk_mq_start_request(rq);

	down_read(&rbd_dev->header_rwsem);
	mapping_size = rbd_dev->mapping.size;
	if (op_type != OBJ_OP_READ) {
		snapc = rbd_dev->header.snapc;
		ceph_get_snap_context(snapc);
	}
	up_read(&rbd_dev->header_rwsem);

	if (offset + length > mapping_size) {
		rbd_warn(rbd_dev, "beyond EOD (%llu~%llu > %llu)", offset,
			 length, mapping_size);
		result = -EIO;
		goto err_rq;
	}

	must_be_locked =
	    (rbd_dev->header.features & RBD_FEATURE_EXCLUSIVE_LOCK) &&
	    (op_type != OBJ_OP_READ || rbd_dev->opts->lock_on_read);
	if (must_be_locked) {
		down_read(&rbd_dev->lock_rwsem);
		if (rbd_dev->lock_state != RBD_LOCK_STATE_LOCKED &&
		    !test_bit(RBD_DEV_FLAG_BLACKLISTED, &rbd_dev->flags)) {
			if (rbd_dev->opts->exclusive) {
				rbd_warn(rbd_dev, "exclusive lock required");
				result = -EROFS;
				goto err_unlock;
			}
			rbd_wait_state_locked(rbd_dev);
		}
		if (test_bit(RBD_DEV_FLAG_BLACKLISTED, &rbd_dev->flags)) {
			result = -EBLACKLISTED;
			goto err_unlock;
		}
	}

	img_request = rbd_img_request_create(rbd_dev, offset, length, op_type,
					     snapc);
	if (!img_request) {
		result = -ENOMEM;
		goto err_unlock;
	}
	img_request->rq = rq;
	snapc = NULL; /* img_request consumes a ref */

	if (op_type == OBJ_OP_DISCARD)
		result = rbd_img_request_fill(img_request, OBJ_REQUEST_NODATA,
					      NULL);
	else {
		struct ceph_bio_iter bio_it = { .bio = rq->bio,
						.iter = rq->bio->bi_iter };

		result = rbd_img_request_fill(img_request, OBJ_REQUEST_BIO,
					      &bio_it);
	}
	if (result)
		goto err_img_request;

	result = rbd_img_request_submit(img_request);
	if (result)
		goto err_img_request;

	if (must_be_locked)
		up_read(&rbd_dev->lock_rwsem);
	return;

err_img_request:
	rbd_img_request_put(img_request);
err_unlock:
	if (must_be_locked)
		up_read(&rbd_dev->lock_rwsem);
err_rq:
	if (result)
		rbd_warn(rbd_dev, "%s %llx at %llx result %d",
			 obj_op_name(op_type), length, offset, result);
	ceph_put_snap_context(snapc);
err:
	blk_mq_end_request(rq, errno_to_blk_status(result));
}

static blk_status_t rbd_queue_rq(struct blk_mq_hw_ctx *hctx,
		const struct blk_mq_queue_data *bd)
{
	struct request *rq = bd->rq;
	struct work_struct *work = blk_mq_rq_to_pdu(rq);

	queue_work(rbd_wq, work);
	return BLK_STS_OK;
}

static void rbd_free_disk(struct rbd_device *rbd_dev)
{
	blk_cleanup_queue(rbd_dev->disk->queue);
	blk_mq_free_tag_set(&rbd_dev->tag_set);
	put_disk(rbd_dev->disk);
	rbd_dev->disk = NULL;
}

static int rbd_obj_read_sync(struct rbd_device *rbd_dev,
			     struct ceph_object_id *oid,
			     struct ceph_object_locator *oloc,
			     void *buf, int buf_len)

{
	struct ceph_osd_client *osdc = &rbd_dev->rbd_client->client->osdc;
	struct ceph_osd_request *req;
	struct page **pages;
	int num_pages = calc_pages_for(0, buf_len);
	int ret;

	req = ceph_osdc_alloc_request(osdc, NULL, 1, false, GFP_KERNEL);
	if (!req)
		return -ENOMEM;

	ceph_oid_copy(&req->r_base_oid, oid);
	ceph_oloc_copy(&req->r_base_oloc, oloc);
	req->r_flags = CEPH_OSD_FLAG_READ;

	pages = ceph_alloc_page_vector(num_pages, GFP_KERNEL);
	if (IS_ERR(pages)) {
		ret = PTR_ERR(pages);
		goto out_req;
	}

	osd_req_op_extent_init(req, 0, CEPH_OSD_OP_READ, 0, buf_len, 0, 0);
	osd_req_op_extent_osd_data_pages(req, 0, pages, buf_len, 0, false,
					 true);

	ret = ceph_osdc_alloc_messages(req, GFP_KERNEL);
	if (ret)
		goto out_req;

	ceph_osdc_start_request(osdc, req, false);
	ret = ceph_osdc_wait_request(osdc, req);
	if (ret >= 0)
		ceph_copy_from_page_vector(pages, buf, 0, ret);

out_req:
	ceph_osdc_put_request(req);
	return ret;
}

/*
 * Read the complete header for the given rbd device.  On successful
 * return, the rbd_dev->header field will contain up-to-date
 * information about the image.
 */
static int rbd_dev_v1_header_info(struct rbd_device *rbd_dev)
{
	struct rbd_image_header_ondisk *ondisk = NULL;
	u32 snap_count = 0;
	u64 names_size = 0;
	u32 want_count;
	int ret;

	/*
	 * The complete header will include an array of its 64-bit
	 * snapshot ids, followed by the names of those snapshots as
	 * a contiguous block of NUL-terminated strings.  Note that
	 * the number of snapshots could change by the time we read
	 * it in, in which case we re-read it.
	 */
	do {
		size_t size;

		kfree(ondisk);

		size = sizeof (*ondisk);
		size += snap_count * sizeof (struct rbd_image_snap_ondisk);
		size += names_size;
		ondisk = kmalloc(size, GFP_KERNEL);
		if (!ondisk)
			return -ENOMEM;

		ret = rbd_obj_read_sync(rbd_dev, &rbd_dev->header_oid,
					&rbd_dev->header_oloc, ondisk, size);
		if (ret < 0)
			goto out;
		if ((size_t)ret < size) {
			ret = -ENXIO;
			rbd_warn(rbd_dev, "short header read (want %zd got %d)",
				size, ret);
			goto out;
		}
		if (!rbd_dev_ondisk_valid(ondisk)) {
			ret = -ENXIO;
			rbd_warn(rbd_dev, "invalid header");
			goto out;
		}

		names_size = le64_to_cpu(ondisk->snap_names_len);
		want_count = snap_count;
		snap_count = le32_to_cpu(ondisk->snap_count);
	} while (snap_count != want_count);

	ret = rbd_header_from_disk(rbd_dev, ondisk);
out:
	kfree(ondisk);

	return ret;
}

/*
 * Clear the rbd device's EXISTS flag if the snapshot it's mapped to
 * has disappeared from the (just updated) snapshot context.
 */
static void rbd_exists_validate(struct rbd_device *rbd_dev)
{
	u64 snap_id;

	if (!test_bit(RBD_DEV_FLAG_EXISTS, &rbd_dev->flags))
		return;

	snap_id = rbd_dev->spec->snap_id;
	if (snap_id == CEPH_NOSNAP)
		return;

	if (rbd_dev_snap_index(rbd_dev, snap_id) == BAD_SNAP_INDEX)
		clear_bit(RBD_DEV_FLAG_EXISTS, &rbd_dev->flags);
}

static void rbd_dev_update_size(struct rbd_device *rbd_dev)
{
	sector_t size;

	/*
	 * If EXISTS is not set, rbd_dev->disk may be NULL, so don't
	 * try to update its size.  If REMOVING is set, updating size
	 * is just useless work since the device can't be opened.
	 */
	if (test_bit(RBD_DEV_FLAG_EXISTS, &rbd_dev->flags) &&
	    !test_bit(RBD_DEV_FLAG_REMOVING, &rbd_dev->flags)) {
		size = (sector_t)rbd_dev->mapping.size / SECTOR_SIZE;
		dout("setting size to %llu sectors", (unsigned long long)size);
		set_capacity(rbd_dev->disk, size);
		revalidate_disk(rbd_dev->disk);
	}
}

static int rbd_dev_refresh(struct rbd_device *rbd_dev)
{
	u64 mapping_size;
	int ret;

	down_write(&rbd_dev->header_rwsem);
	mapping_size = rbd_dev->mapping.size;

	ret = rbd_dev_header_info(rbd_dev);
	if (ret)
		goto out;

	/*
	 * If there is a parent, see if it has disappeared due to the
	 * mapped image getting flattened.
	 */
	if (rbd_dev->parent) {
		ret = rbd_dev_v2_parent_info(rbd_dev);
		if (ret)
			goto out;
	}

	if (rbd_dev->spec->snap_id == CEPH_NOSNAP) {
		rbd_dev->mapping.size = rbd_dev->header.image_size;
	} else {
		/* validate mapped snapshot's EXISTS flag */
		rbd_exists_validate(rbd_dev);
	}

out:
	up_write(&rbd_dev->header_rwsem);
	if (!ret && mapping_size != rbd_dev->mapping.size)
		rbd_dev_update_size(rbd_dev);

	return ret;
}

static int rbd_init_request(struct blk_mq_tag_set *set, struct request *rq,
		unsigned int hctx_idx, unsigned int numa_node)
{
	struct work_struct *work = blk_mq_rq_to_pdu(rq);

	INIT_WORK(work, rbd_queue_workfn);
	return 0;
}

static const struct blk_mq_ops rbd_mq_ops = {
	.queue_rq	= rbd_queue_rq,
	.init_request	= rbd_init_request,
};

static int rbd_init_disk(struct rbd_device *rbd_dev)
{
	struct gendisk *disk;
	struct request_queue *q;
	u64 segment_size;
	int err;

	/* create gendisk info */
	disk = alloc_disk(single_major ?
			  (1 << RBD_SINGLE_MAJOR_PART_SHIFT) :
			  RBD_MINORS_PER_MAJOR);
	if (!disk)
		return -ENOMEM;

	snprintf(disk->disk_name, sizeof(disk->disk_name), RBD_DRV_NAME "%d",
		 rbd_dev->dev_id);
	disk->major = rbd_dev->major;
	disk->first_minor = rbd_dev->minor;
	if (single_major)
		disk->flags |= GENHD_FL_EXT_DEVT;
	disk->fops = &rbd_bd_ops;
	disk->private_data = rbd_dev;

	memset(&rbd_dev->tag_set, 0, sizeof(rbd_dev->tag_set));
	rbd_dev->tag_set.ops = &rbd_mq_ops;
	rbd_dev->tag_set.queue_depth = rbd_dev->opts->queue_depth;
	rbd_dev->tag_set.numa_node = NUMA_NO_NODE;
	rbd_dev->tag_set.flags = BLK_MQ_F_SHOULD_MERGE | BLK_MQ_F_SG_MERGE;
	rbd_dev->tag_set.nr_hw_queues = 1;
	rbd_dev->tag_set.cmd_size = sizeof(struct work_struct);

	err = blk_mq_alloc_tag_set(&rbd_dev->tag_set);
	if (err)
		goto out_disk;

	q = blk_mq_init_queue(&rbd_dev->tag_set);
	if (IS_ERR(q)) {
		err = PTR_ERR(q);
		goto out_tag_set;
	}

	blk_queue_flag_set(QUEUE_FLAG_NONROT, q);
	/* QUEUE_FLAG_ADD_RANDOM is off by default for blk-mq */

	/* set io sizes to object size */
	segment_size = rbd_obj_bytes(&rbd_dev->header);
	blk_queue_max_hw_sectors(q, segment_size / SECTOR_SIZE);
	q->limits.max_sectors = queue_max_hw_sectors(q);
	blk_queue_max_segments(q, USHRT_MAX);
	blk_queue_max_segment_size(q, UINT_MAX);
	blk_queue_io_min(q, segment_size);
	blk_queue_io_opt(q, segment_size);

	/* enable the discard support */
	blk_queue_flag_set(QUEUE_FLAG_DISCARD, q);
	q->limits.discard_granularity = segment_size;
	blk_queue_max_discard_sectors(q, segment_size / SECTOR_SIZE);
	blk_queue_max_write_zeroes_sectors(q, segment_size / SECTOR_SIZE);

	if (!ceph_test_opt(rbd_dev->rbd_client->client, NOCRC))
		q->backing_dev_info->capabilities |= BDI_CAP_STABLE_WRITES;

	/*
	 * disk_release() expects a queue ref from add_disk() and will
	 * put it.  Hold an extra ref until add_disk() is called.
	 */
	WARN_ON(!blk_get_queue(q));
	disk->queue = q;
	q->queuedata = rbd_dev;

	rbd_dev->disk = disk;

	return 0;
out_tag_set:
	blk_mq_free_tag_set(&rbd_dev->tag_set);
out_disk:
	put_disk(disk);
	return err;
}

/*
  sysfs
*/

static struct rbd_device *dev_to_rbd_dev(struct device *dev)
{
	return container_of(dev, struct rbd_device, dev);
}

static ssize_t rbd_size_show(struct device *dev,
			     struct device_attribute *attr, char *buf)
{
	struct rbd_device *rbd_dev = dev_to_rbd_dev(dev);

	return sprintf(buf, "%llu\n",
		(unsigned long long)rbd_dev->mapping.size);
}

/*
 * Note this shows the features for whatever's mapped, which is not
 * necessarily the base image.
 */
static ssize_t rbd_features_show(struct device *dev,
			     struct device_attribute *attr, char *buf)
{
	struct rbd_device *rbd_dev = dev_to_rbd_dev(dev);

	return sprintf(buf, "0x%016llx\n",
			(unsigned long long)rbd_dev->mapping.features);
}

static ssize_t rbd_major_show(struct device *dev,
			      struct device_attribute *attr, char *buf)
{
	struct rbd_device *rbd_dev = dev_to_rbd_dev(dev);

	if (rbd_dev->major)
		return sprintf(buf, "%d\n", rbd_dev->major);

	return sprintf(buf, "(none)\n");
}

static ssize_t rbd_minor_show(struct device *dev,
			      struct device_attribute *attr, char *buf)
{
	struct rbd_device *rbd_dev = dev_to_rbd_dev(dev);

	return sprintf(buf, "%d\n", rbd_dev->minor);
}

static ssize_t rbd_client_addr_show(struct device *dev,
				    struct device_attribute *attr, char *buf)
{
	struct rbd_device *rbd_dev = dev_to_rbd_dev(dev);
	struct ceph_entity_addr *client_addr =
	    ceph_client_addr(rbd_dev->rbd_client->client);

	return sprintf(buf, "%pISpc/%u\n", &client_addr->in_addr,
		       le32_to_cpu(client_addr->nonce));
}

static ssize_t rbd_client_id_show(struct device *dev,
				  struct device_attribute *attr, char *buf)
{
	struct rbd_device *rbd_dev = dev_to_rbd_dev(dev);

	return sprintf(buf, "client%lld\n",
		       ceph_client_gid(rbd_dev->rbd_client->client));
}

static ssize_t rbd_cluster_fsid_show(struct device *dev,
				     struct device_attribute *attr, char *buf)
{
	struct rbd_device *rbd_dev = dev_to_rbd_dev(dev);

	return sprintf(buf, "%pU\n", &rbd_dev->rbd_client->client->fsid);
}

static ssize_t rbd_config_info_show(struct device *dev,
				    struct device_attribute *attr, char *buf)
{
	struct rbd_device *rbd_dev = dev_to_rbd_dev(dev);

	return sprintf(buf, "%s\n", rbd_dev->config_info);
}

static ssize_t rbd_pool_show(struct device *dev,
			     struct device_attribute *attr, char *buf)
{
	struct rbd_device *rbd_dev = dev_to_rbd_dev(dev);

	return sprintf(buf, "%s\n", rbd_dev->spec->pool_name);
}

static ssize_t rbd_pool_id_show(struct device *dev,
			     struct device_attribute *attr, char *buf)
{
	struct rbd_device *rbd_dev = dev_to_rbd_dev(dev);

	return sprintf(buf, "%llu\n",
			(unsigned long long) rbd_dev->spec->pool_id);
}

static ssize_t rbd_name_show(struct device *dev,
			     struct device_attribute *attr, char *buf)
{
	struct rbd_device *rbd_dev = dev_to_rbd_dev(dev);

	if (rbd_dev->spec->image_name)
		return sprintf(buf, "%s\n", rbd_dev->spec->image_name);

	return sprintf(buf, "(unknown)\n");
}

static ssize_t rbd_image_id_show(struct device *dev,
			     struct device_attribute *attr, char *buf)
{
	struct rbd_device *rbd_dev = dev_to_rbd_dev(dev);

	return sprintf(buf, "%s\n", rbd_dev->spec->image_id);
}

/*
 * Shows the name of the currently-mapped snapshot (or
 * RBD_SNAP_HEAD_NAME for the base image).
 */
static ssize_t rbd_snap_show(struct device *dev,
			     struct device_attribute *attr,
			     char *buf)
{
	struct rbd_device *rbd_dev = dev_to_rbd_dev(dev);

	return sprintf(buf, "%s\n", rbd_dev->spec->snap_name);
}

static ssize_t rbd_snap_id_show(struct device *dev,
				struct device_attribute *attr, char *buf)
{
	struct rbd_device *rbd_dev = dev_to_rbd_dev(dev);

	return sprintf(buf, "%llu\n", rbd_dev->spec->snap_id);
}

/*
 * For a v2 image, shows the chain of parent images, separated by empty
 * lines.  For v1 images or if there is no parent, shows "(no parent
 * image)".
 */
static ssize_t rbd_parent_show(struct device *dev,
			       struct device_attribute *attr,
			       char *buf)
{
	struct rbd_device *rbd_dev = dev_to_rbd_dev(dev);
	ssize_t count = 0;

	if (!rbd_dev->parent)
		return sprintf(buf, "(no parent image)\n");

	for ( ; rbd_dev->parent; rbd_dev = rbd_dev->parent) {
		struct rbd_spec *spec = rbd_dev->parent_spec;

		count += sprintf(&buf[count], "%s"
			    "pool_id %llu\npool_name %s\n"
			    "image_id %s\nimage_name %s\n"
			    "snap_id %llu\nsnap_name %s\n"
			    "overlap %llu\n",
			    !count ? "" : "\n", /* first? */
			    spec->pool_id, spec->pool_name,
			    spec->image_id, spec->image_name ?: "(unknown)",
			    spec->snap_id, spec->snap_name,
			    rbd_dev->parent_overlap);
	}

	return count;
}

static ssize_t rbd_image_refresh(struct device *dev,
				 struct device_attribute *attr,
				 const char *buf,
				 size_t size)
{
	struct rbd_device *rbd_dev = dev_to_rbd_dev(dev);
	int ret;

	ret = rbd_dev_refresh(rbd_dev);
	if (ret)
		return ret;

	return size;
}

int rbd_dev_setxattr(struct rbd_device *rbd_dev, char *key, void *val,
		     int val_len)
{
	struct ceph_osd_client *osdc = &rbd_dev->rbd_client->client->osdc;
	struct ceph_osd_request *req;
	int ret;

	req = ceph_osdc_alloc_request(osdc, NULL, 1, false, GFP_KERNEL);
	if (!req)
		return -ENOMEM;

	ceph_oid_copy(&req->r_base_oid, &rbd_dev->header_oid);
	ceph_oloc_copy(&req->r_base_oloc, &rbd_dev->header_oloc);
	req->r_flags = CEPH_OSD_FLAG_WRITE;

	ret = osd_req_op_xattr_init(req, 0, CEPH_OSD_OP_SETXATTR,
				    key, val, val_len, 0, 0);
	if (ret)
		goto out;

	ret = ceph_osdc_alloc_messages(req, GFP_KERNEL);
	if (ret)
		goto out;

	ceph_osdc_start_request(osdc, req, false);
	ret = ceph_osdc_wait_request(osdc, req);
	if (ret < 0)
		goto out;

	ret = 0;
out:
	ceph_osdc_put_request(req);
	return ret;
}
EXPORT_SYMBOL(rbd_dev_setxattr);

int rbd_dev_cmpsetxattr(struct rbd_device *rbd_dev, char *key, void *oldval,
			int oldval_len, void *newval, int newval_len)
{
	struct ceph_osd_client *osdc = &rbd_dev->rbd_client->client->osdc;
	struct ceph_osd_request *req;
	int ret;

	req = ceph_osdc_alloc_request(osdc, NULL, 2, false, GFP_KERNEL);
	if (!req)
		return -ENOMEM;

	ceph_oid_copy(&req->r_base_oid, &rbd_dev->header_oid);
	ceph_oloc_copy(&req->r_base_oloc, &rbd_dev->header_oloc);
	req->r_flags = CEPH_OSD_FLAG_WRITE;

	ret = osd_req_op_xattr_init(req, 0,
				    CEPH_OSD_OP_CMPXATTR,
				    key, oldval, oldval_len,
				    CEPH_OSD_CMPXATTR_OP_EQ,
				    CEPH_OSD_CMPXATTR_MODE_STRING);
	if (ret)
		goto out;

	ret = osd_req_op_xattr_init(req, 1,
				    CEPH_OSD_OP_SETXATTR,
				    key, newval, newval_len, 0, 0);
	if (ret)
		goto out;

	ret = ceph_osdc_alloc_messages(req, GFP_KERNEL);
	if (ret)
		goto out;

	ceph_osdc_start_request(osdc, req, false);
	ret = ceph_osdc_wait_request(osdc, req);
	if (ret < 0)
		goto out;

	ret = 0;
out:
	ceph_osdc_put_request(req);
	return ret;
}
EXPORT_SYMBOL(rbd_dev_cmpsetxattr);

int rbd_dev_getxattr(struct rbd_device *rbd_dev, char *key, int max_val_len,
		     void **_val, int *val_len)
{
	struct ceph_osd_client *osdc = &rbd_dev->rbd_client->client->osdc;
	struct ceph_osd_request *req;
	int page_count;
	struct page **pages = NULL;
	void *val;
	int ret;

	BUG_ON(!key);
	BUG_ON(!_val || !val_len);

	req = ceph_osdc_alloc_request(osdc, NULL, 1, false, GFP_KERNEL);
	if (!req)
		return -ENOMEM;

	ceph_oid_copy(&req->r_base_oid, &rbd_dev->header_oid);
	ceph_oloc_copy(&req->r_base_oloc, &rbd_dev->header_oloc);
	req->r_flags = CEPH_OSD_FLAG_READ;

	ret = osd_req_op_xattr_init(req, 0,
				    CEPH_OSD_OP_GETXATTR,
				    key, NULL, 0, 0, 0);
	if (ret)
		goto out_req;

	page_count = calc_pages_for(0, max_val_len);
	pages = ceph_alloc_page_vector(page_count, GFP_KERNEL);
	if (IS_ERR(pages)) {
		ret = PTR_ERR(pages);
		goto out_req;
	}

	osd_req_op_xattr_response_data_pages(req, 0,
					     pages, max_val_len,
					     0, false, true);

	ret = ceph_osdc_alloc_messages(req, GFP_KERNEL);
	if (ret)
		goto out_req;

	ceph_osdc_start_request(osdc, req, false);
	ret = ceph_osdc_wait_request(osdc, req);
	if (ret < 0)
		goto out_req;

	rbd_assert(ret <= (u64)max_val_len);

	val = kmalloc(ret, GFP_KERNEL);
	if (!val) {
		ret = -ENOMEM;
		goto out_req;
	}

	ceph_copy_from_page_vector(pages, val, 0, ret);
	*_val = val;
	*val_len = ret;

	ret = 0;

out_req:
	ceph_osdc_put_request(req);
	return ret;
}
EXPORT_SYMBOL(rbd_dev_getxattr);

/*
 * TODO: remove me or move to debugfs for final merge.
 */
static ssize_t rbd_setxattr_set(struct device *dev,
				struct device_attribute *attr,
				const char *buf, size_t size)
{
	struct rbd_device *rbd_dev = dev_to_rbd_dev(dev);
	char key[RBD_MAX_XATTR_STR_LEN];
	char val[RBD_MAX_XATTR_STR_LEN];
	int ret;

	ret = sscanf(buf, "%" __stringify(RBD_MAX_XATTR_STR_LEN) "s %"
		     __stringify(RBD_MAX_XATTR_STR_LEN) "s\n", key, val);
	if (ret != 2) {
		rbd_warn(rbd_dev, "Invalid number of params. Got %d", ret);
		return -EINVAL;
	} else if (!strlen(key) || !strlen(val)) {
		rbd_warn(rbd_dev, "missing param");
		return -EINVAL;
	}

	/* +1 to store null term */
	ret = rbd_dev_setxattr(rbd_dev, key, val, strlen(val) + 1);
	if (ret)
		return ret;
	else
		return size;
}

static ssize_t rbd_cmpsetxattr_set(struct device *dev,
				   struct device_attribute *attr,
				   const char *buf, size_t size)
{
	struct rbd_device *rbd_dev = dev_to_rbd_dev(dev);
	char key[RBD_MAX_XATTR_STR_LEN];
	char oldval[RBD_MAX_XATTR_STR_LEN];
	char newval[RBD_MAX_XATTR_STR_LEN];
	int ret;

	ret = sscanf(buf, "%" __stringify(RBD_MAX_XATTR_STR_LEN) "s %"
		     __stringify(RBD_MAX_XATTR_STR_LEN) "s %"
		     __stringify(RBD_MAX_XATTR_STR_LEN) "s\n",
		     key, oldval, newval);
	if (ret != 3) {
		rbd_warn(rbd_dev, "Invalid number of params. Got %d", ret);
		return -EINVAL;
	} else if (!strlen(key) || !strlen(oldval) || !strlen(newval)) {
		rbd_warn(rbd_dev, "missing param");
		return -EINVAL;
	}

	ret = rbd_dev_cmpsetxattr(rbd_dev, key, oldval, strlen(oldval) + 1,
				  newval, strlen(newval) + 1);
	if (ret)
		return ret;
	else
		return size;
}

static ssize_t rbd_getxattr_set(struct device *dev,
				struct device_attribute *attr,
				const char *buf, size_t size)
{
	struct rbd_device *rbd_dev = dev_to_rbd_dev(dev);
	char key[RBD_MAX_XATTR_STR_LEN];
	char *val = NULL;
	int val_len = 0;
	int ret;

	ret = sscanf(buf, "%" __stringify(RBD_MAX_XATTR_STR_LEN) "s\n", key);
	if (ret != 1) {
		rbd_warn(rbd_dev, "Invalid number of params. Got %d", ret);
		return -EINVAL;
	} else if (!strlen(key)) {
		rbd_warn(rbd_dev, "missing param");
		return -EINVAL;
	}

	ret = rbd_dev_getxattr(rbd_dev, key, RBD_MAX_XATTR_STR_LEN,
			       (void **)&val, &val_len);
	if (ret)
		return ret;

	if (!val_len)
		return size;

	if (val[val_len - 1] == '\0') {
		rbd_warn(rbd_dev, "%s: %s", key, val);
	} else {
		rbd_warn(rbd_dev, "%s: %*ph", key, val_len, val);
	}
	kfree(val);

	return size;
}

static DEVICE_ATTR(size, S_IRUGO, rbd_size_show, NULL);
static DEVICE_ATTR(features, S_IRUGO, rbd_features_show, NULL);
static DEVICE_ATTR(major, S_IRUGO, rbd_major_show, NULL);
static DEVICE_ATTR(minor, S_IRUGO, rbd_minor_show, NULL);
static DEVICE_ATTR(client_addr, S_IRUGO, rbd_client_addr_show, NULL);
static DEVICE_ATTR(client_id, S_IRUGO, rbd_client_id_show, NULL);
static DEVICE_ATTR(cluster_fsid, S_IRUGO, rbd_cluster_fsid_show, NULL);
static DEVICE_ATTR(config_info, S_IRUSR, rbd_config_info_show, NULL);
static DEVICE_ATTR(pool, S_IRUGO, rbd_pool_show, NULL);
static DEVICE_ATTR(pool_id, S_IRUGO, rbd_pool_id_show, NULL);
static DEVICE_ATTR(name, S_IRUGO, rbd_name_show, NULL);
static DEVICE_ATTR(image_id, S_IRUGO, rbd_image_id_show, NULL);
static DEVICE_ATTR(refresh, S_IWUSR, NULL, rbd_image_refresh);
static DEVICE_ATTR(current_snap, S_IRUGO, rbd_snap_show, NULL);
static DEVICE_ATTR(snap_id, S_IRUGO, rbd_snap_id_show, NULL);
static DEVICE_ATTR(parent, S_IRUGO, rbd_parent_show, NULL);
static DEVICE_ATTR(setxattr, S_IWUSR, NULL, rbd_setxattr_set);
static DEVICE_ATTR(cmpsetxattr, S_IWUSR, NULL, rbd_cmpsetxattr_set);
static DEVICE_ATTR(getxattr, S_IWUSR, NULL, rbd_getxattr_set);

static struct attribute *rbd_attrs[] = {
	&dev_attr_size.attr,
	&dev_attr_features.attr,
	&dev_attr_major.attr,
	&dev_attr_minor.attr,
	&dev_attr_client_addr.attr,
	&dev_attr_client_id.attr,
	&dev_attr_cluster_fsid.attr,
	&dev_attr_config_info.attr,
	&dev_attr_pool.attr,
	&dev_attr_pool_id.attr,
	&dev_attr_name.attr,
	&dev_attr_image_id.attr,
	&dev_attr_current_snap.attr,
	&dev_attr_snap_id.attr,
	&dev_attr_parent.attr,
	&dev_attr_refresh.attr,
	&dev_attr_setxattr.attr,
	&dev_attr_cmpsetxattr.attr,
	&dev_attr_getxattr.attr,
	NULL
};

static struct attribute_group rbd_attr_group = {
	.attrs = rbd_attrs,
};

static const struct attribute_group *rbd_attr_groups[] = {
	&rbd_attr_group,
	NULL
};

static void rbd_dev_release(struct device *dev);

static const struct device_type rbd_device_type = {
	.name		= "rbd",
	.groups		= rbd_attr_groups,
	.release	= rbd_dev_release,
};

static struct rbd_spec *rbd_spec_get(struct rbd_spec *spec)
{
	kref_get(&spec->kref);

	return spec;
}

static void rbd_spec_free(struct kref *kref);
static void rbd_spec_put(struct rbd_spec *spec)
{
	if (spec)
		kref_put(&spec->kref, rbd_spec_free);
}

static struct rbd_spec *rbd_spec_alloc(void)
{
	struct rbd_spec *spec;

	spec = kzalloc(sizeof (*spec), GFP_KERNEL);
	if (!spec)
		return NULL;

	spec->pool_id = CEPH_NOPOOL;
	spec->snap_id = CEPH_NOSNAP;
	kref_init(&spec->kref);

	return spec;
}

static void rbd_spec_free(struct kref *kref)
{
	struct rbd_spec *spec = container_of(kref, struct rbd_spec, kref);

	kfree(spec->pool_name);
	kfree(spec->image_id);
	kfree(spec->image_name);
	kfree(spec->snap_name);
	kfree(spec);
}

static void rbd_dev_free(struct rbd_device *rbd_dev)
{
	WARN_ON(rbd_dev->watch_state != RBD_WATCH_STATE_UNREGISTERED);
	WARN_ON(rbd_dev->lock_state != RBD_LOCK_STATE_UNLOCKED);

	ceph_oid_destroy(&rbd_dev->header_oid);
	ceph_oloc_destroy(&rbd_dev->header_oloc);
	kfree(rbd_dev->config_info);

	rbd_put_client(rbd_dev->rbd_client);
	rbd_spec_put(rbd_dev->spec);
	kfree(rbd_dev->opts);
	kfree(rbd_dev);
}

static void rbd_dev_release(struct device *dev)
{
	struct rbd_device *rbd_dev = dev_to_rbd_dev(dev);
	bool need_put = !!rbd_dev->opts;

	if (need_put) {
		destroy_workqueue(rbd_dev->task_wq);
		ida_simple_remove(&rbd_dev_id_ida, rbd_dev->dev_id);
	}

	rbd_dev_free(rbd_dev);

	/*
	 * This is racy, but way better than putting module outside of
	 * the release callback.  The race window is pretty small, so
	 * doing something similar to dm (dm-builtin.c) is overkill.
	 */
	if (need_put)
		module_put(THIS_MODULE);
}

static struct rbd_device *__rbd_dev_create(struct rbd_client *rbdc,
					   struct rbd_spec *spec)
{
	struct rbd_device *rbd_dev;

	rbd_dev = kzalloc(sizeof(*rbd_dev), GFP_KERNEL);
	if (!rbd_dev)
		return NULL;

	spin_lock_init(&rbd_dev->lock);
	INIT_LIST_HEAD(&rbd_dev->node);
	init_rwsem(&rbd_dev->header_rwsem);

	rbd_dev->header.data_pool_id = CEPH_NOPOOL;
	ceph_oid_init(&rbd_dev->header_oid);
	rbd_dev->header_oloc.pool = spec->pool_id;

	mutex_init(&rbd_dev->watch_mutex);
	rbd_dev->watch_state = RBD_WATCH_STATE_UNREGISTERED;
	INIT_DELAYED_WORK(&rbd_dev->watch_dwork, rbd_reregister_watch);

	init_rwsem(&rbd_dev->lock_rwsem);
	rbd_dev->lock_state = RBD_LOCK_STATE_UNLOCKED;
	INIT_WORK(&rbd_dev->acquired_lock_work, rbd_notify_acquired_lock);
	INIT_WORK(&rbd_dev->released_lock_work, rbd_notify_released_lock);
	INIT_DELAYED_WORK(&rbd_dev->lock_dwork, rbd_acquire_lock);
	INIT_WORK(&rbd_dev->unlock_work, rbd_release_lock_work);
	init_waitqueue_head(&rbd_dev->lock_waitq);

	rbd_dev->dev.bus = &rbd_bus_type;
	rbd_dev->dev.type = &rbd_device_type;
	rbd_dev->dev.parent = &rbd_root_dev;
	device_initialize(&rbd_dev->dev);

	rbd_dev->rbd_client = rbdc;
	rbd_dev->spec = spec;

	return rbd_dev;
}

/*
 * Create a mapping rbd_dev.
 */
static struct rbd_device *rbd_dev_create(struct rbd_client *rbdc,
					 struct rbd_spec *spec,
					 struct rbd_options *opts)
{
	struct rbd_device *rbd_dev;

	rbd_dev = __rbd_dev_create(rbdc, spec);
	if (!rbd_dev)
		return NULL;

	rbd_dev->opts = opts;

	/* get an id and fill in device name */
	rbd_dev->dev_id = ida_simple_get(&rbd_dev_id_ida, 0,
					 minor_to_rbd_dev_id(1 << MINORBITS),
					 GFP_KERNEL);
	if (rbd_dev->dev_id < 0)
		goto fail_rbd_dev;

	sprintf(rbd_dev->name, RBD_DRV_NAME "%d", rbd_dev->dev_id);
	rbd_dev->task_wq = alloc_ordered_workqueue("%s-tasks", WQ_MEM_RECLAIM,
						   rbd_dev->name);
	if (!rbd_dev->task_wq)
		goto fail_dev_id;

	/* we have a ref from do_rbd_add() */
	__module_get(THIS_MODULE);

	dout("%s rbd_dev %p dev_id %d\n", __func__, rbd_dev, rbd_dev->dev_id);
	return rbd_dev;

fail_dev_id:
	ida_simple_remove(&rbd_dev_id_ida, rbd_dev->dev_id);
fail_rbd_dev:
	rbd_dev_free(rbd_dev);
	return NULL;
}

static void rbd_dev_destroy(struct rbd_device *rbd_dev)
{
	if (rbd_dev)
		put_device(&rbd_dev->dev);
}

/*
 * Get the size and object order for an image snapshot, or if
 * snap_id is CEPH_NOSNAP, gets this information for the base
 * image.
 */
static int _rbd_dev_v2_snap_size(struct rbd_device *rbd_dev, u64 snap_id,
				u8 *order, u64 *snap_size)
{
	__le64 snapid = cpu_to_le64(snap_id);
	int ret;
	struct {
		u8 order;
		__le64 size;
	} __attribute__ ((packed)) size_buf = { 0 };

	ret = rbd_obj_method_sync(rbd_dev, &rbd_dev->header_oid,
				  &rbd_dev->header_oloc, "get_size",
				  &snapid, sizeof(snapid),
				  &size_buf, sizeof(size_buf));
	dout("%s: rbd_obj_method_sync returned %d\n", __func__, ret);
	if (ret < 0)
		return ret;
	if (ret < sizeof (size_buf))
		return -ERANGE;

	if (order) {
		*order = size_buf.order;
		dout("  order %u", (unsigned int)*order);
	}
	*snap_size = le64_to_cpu(size_buf.size);

	dout("  snap_id 0x%016llx snap_size = %llu\n",
		(unsigned long long)snap_id,
		(unsigned long long)*snap_size);

	return 0;
}

static int rbd_dev_v2_image_size(struct rbd_device *rbd_dev)
{
	return _rbd_dev_v2_snap_size(rbd_dev, CEPH_NOSNAP,
					&rbd_dev->header.obj_order,
					&rbd_dev->header.image_size);
}

static int rbd_dev_v2_object_prefix(struct rbd_device *rbd_dev)
{
	void *reply_buf;
	int ret;
	void *p;

	reply_buf = kzalloc(RBD_OBJ_PREFIX_LEN_MAX, GFP_KERNEL);
	if (!reply_buf)
		return -ENOMEM;

	ret = rbd_obj_method_sync(rbd_dev, &rbd_dev->header_oid,
				  &rbd_dev->header_oloc, "get_object_prefix",
				  NULL, 0, reply_buf, RBD_OBJ_PREFIX_LEN_MAX);
	dout("%s: rbd_obj_method_sync returned %d\n", __func__, ret);
	if (ret < 0)
		goto out;

	p = reply_buf;
	rbd_dev->header.object_prefix = ceph_extract_encoded_string(&p,
						p + ret, NULL, GFP_NOIO);
	ret = 0;

	if (IS_ERR(rbd_dev->header.object_prefix)) {
		ret = PTR_ERR(rbd_dev->header.object_prefix);
		rbd_dev->header.object_prefix = NULL;
	} else {
		dout("  object_prefix = %s\n", rbd_dev->header.object_prefix);
	}
out:
	kfree(reply_buf);

	return ret;
}

static int _rbd_dev_v2_snap_features(struct rbd_device *rbd_dev, u64 snap_id,
		u64 *snap_features)
{
	__le64 snapid = cpu_to_le64(snap_id);
	struct {
		__le64 features;
		__le64 incompat;
	} __attribute__ ((packed)) features_buf = { 0 };
	u64 unsup;
	int ret;

	ret = rbd_obj_method_sync(rbd_dev, &rbd_dev->header_oid,
				  &rbd_dev->header_oloc, "get_features",
				  &snapid, sizeof(snapid),
				  &features_buf, sizeof(features_buf));
	dout("%s: rbd_obj_method_sync returned %d\n", __func__, ret);
	if (ret < 0)
		return ret;
	if (ret < sizeof (features_buf))
		return -ERANGE;

	unsup = le64_to_cpu(features_buf.incompat) & ~RBD_FEATURES_SUPPORTED;
	if (unsup) {
		rbd_warn(rbd_dev, "image uses unsupported features: 0x%llx",
			 unsup);
		return -ENXIO;
	}

	*snap_features = le64_to_cpu(features_buf.features);

	dout("  snap_id 0x%016llx features = 0x%016llx incompat = 0x%016llx\n",
		(unsigned long long)snap_id,
		(unsigned long long)*snap_features,
		(unsigned long long)le64_to_cpu(features_buf.incompat));

	return 0;
}

static int rbd_dev_v2_features(struct rbd_device *rbd_dev)
{
	return _rbd_dev_v2_snap_features(rbd_dev, CEPH_NOSNAP,
						&rbd_dev->header.features);
}

static int rbd_dev_v2_parent_info(struct rbd_device *rbd_dev)
{
	struct rbd_spec *parent_spec;
	size_t size;
	void *reply_buf = NULL;
	__le64 snapid;
	void *p;
	void *end;
	u64 pool_id;
	char *image_id;
	u64 snap_id;
	u64 overlap;
	int ret;

	parent_spec = rbd_spec_alloc();
	if (!parent_spec)
		return -ENOMEM;

	size = sizeof (__le64) +				/* pool_id */
		sizeof (__le32) + RBD_IMAGE_ID_LEN_MAX +	/* image_id */
		sizeof (__le64) +				/* snap_id */
		sizeof (__le64);				/* overlap */
	reply_buf = kmalloc(size, GFP_KERNEL);
	if (!reply_buf) {
		ret = -ENOMEM;
		goto out_err;
	}

	snapid = cpu_to_le64(rbd_dev->spec->snap_id);
	ret = rbd_obj_method_sync(rbd_dev, &rbd_dev->header_oid,
				  &rbd_dev->header_oloc, "get_parent",
				  &snapid, sizeof(snapid), reply_buf, size);
	dout("%s: rbd_obj_method_sync returned %d\n", __func__, ret);
	if (ret < 0)
		goto out_err;

	p = reply_buf;
	end = reply_buf + ret;
	ret = -ERANGE;
	ceph_decode_64_safe(&p, end, pool_id, out_err);
	if (pool_id == CEPH_NOPOOL) {
		/*
		 * Either the parent never existed, or we have
		 * record of it but the image got flattened so it no
		 * longer has a parent.  When the parent of a
		 * layered image disappears we immediately set the
		 * overlap to 0.  The effect of this is that all new
		 * requests will be treated as if the image had no
		 * parent.
		 */
		if (rbd_dev->parent_overlap) {
			rbd_dev->parent_overlap = 0;
			rbd_dev_parent_put(rbd_dev);
			pr_info("%s: clone image has been flattened\n",
				rbd_dev->disk->disk_name);
		}

		goto out;	/* No parent?  No problem. */
	}

	/* The ceph file layout needs to fit pool id in 32 bits */

	ret = -EIO;
	if (pool_id > (u64)U32_MAX) {
		rbd_warn(NULL, "parent pool id too large (%llu > %u)",
			(unsigned long long)pool_id, U32_MAX);
		goto out_err;
	}

	image_id = ceph_extract_encoded_string(&p, end, NULL, GFP_KERNEL);
	if (IS_ERR(image_id)) {
		ret = PTR_ERR(image_id);
		goto out_err;
	}
	ceph_decode_64_safe(&p, end, snap_id, out_err);
	ceph_decode_64_safe(&p, end, overlap, out_err);

	/*
	 * The parent won't change (except when the clone is
	 * flattened, already handled that).  So we only need to
	 * record the parent spec we have not already done so.
	 */
	if (!rbd_dev->parent_spec) {
		parent_spec->pool_id = pool_id;
		parent_spec->image_id = image_id;
		parent_spec->snap_id = snap_id;
		rbd_dev->parent_spec = parent_spec;
		parent_spec = NULL;	/* rbd_dev now owns this */
	} else {
		kfree(image_id);
	}

	/*
	 * We always update the parent overlap.  If it's zero we issue
	 * a warning, as we will proceed as if there was no parent.
	 */
	if (!overlap) {
		if (parent_spec) {
			/* refresh, careful to warn just once */
			if (rbd_dev->parent_overlap)
				rbd_warn(rbd_dev,
				    "clone now standalone (overlap became 0)");
		} else {
			/* initial probe */
			rbd_warn(rbd_dev, "clone is standalone (overlap 0)");
		}
	}
	rbd_dev->parent_overlap = overlap;

out:
	ret = 0;
out_err:
	kfree(reply_buf);
	rbd_spec_put(parent_spec);

	return ret;
}

static int rbd_dev_v2_striping_info(struct rbd_device *rbd_dev)
{
	struct {
		__le64 stripe_unit;
		__le64 stripe_count;
	} __attribute__ ((packed)) striping_info_buf = { 0 };
	size_t size = sizeof (striping_info_buf);
	void *p;
	u64 obj_size;
	u64 stripe_unit;
	u64 stripe_count;
	int ret;

	ret = rbd_obj_method_sync(rbd_dev, &rbd_dev->header_oid,
				&rbd_dev->header_oloc, "get_stripe_unit_count",
				NULL, 0, &striping_info_buf, size);
	dout("%s: rbd_obj_method_sync returned %d\n", __func__, ret);
	if (ret < 0)
		return ret;
	if (ret < size)
		return -ERANGE;

	/*
	 * We don't actually support the "fancy striping" feature
	 * (STRIPINGV2) yet, but if the striping sizes are the
	 * defaults the behavior is the same as before.  So find
	 * out, and only fail if the image has non-default values.
	 */
	ret = -EINVAL;
	obj_size = rbd_obj_bytes(&rbd_dev->header);
	p = &striping_info_buf;
	stripe_unit = ceph_decode_64(&p);
	if (stripe_unit != obj_size) {
		rbd_warn(rbd_dev, "unsupported stripe unit "
				"(got %llu want %llu)",
				stripe_unit, obj_size);
		return -EINVAL;
	}
	stripe_count = ceph_decode_64(&p);
	if (stripe_count != 1) {
		rbd_warn(rbd_dev, "unsupported stripe count "
				"(got %llu want 1)", stripe_count);
		return -EINVAL;
	}
	rbd_dev->header.stripe_unit = stripe_unit;
	rbd_dev->header.stripe_count = stripe_count;

	return 0;
}

static int rbd_dev_v2_data_pool(struct rbd_device *rbd_dev)
{
	__le64 data_pool_id;
	int ret;

	ret = rbd_obj_method_sync(rbd_dev, &rbd_dev->header_oid,
				  &rbd_dev->header_oloc, "get_data_pool",
				  NULL, 0, &data_pool_id, sizeof(data_pool_id));
	if (ret < 0)
		return ret;
	if (ret < sizeof(data_pool_id))
		return -EBADMSG;

	rbd_dev->header.data_pool_id = le64_to_cpu(data_pool_id);
	WARN_ON(rbd_dev->header.data_pool_id == CEPH_NOPOOL);
	return 0;
}

static char *rbd_dev_image_name(struct rbd_device *rbd_dev)
{
	CEPH_DEFINE_OID_ONSTACK(oid);
	size_t image_id_size;
	char *image_id;
	void *p;
	void *end;
	size_t size;
	void *reply_buf = NULL;
	size_t len = 0;
	char *image_name = NULL;
	int ret;

	rbd_assert(!rbd_dev->spec->image_name);

	len = strlen(rbd_dev->spec->image_id);
	image_id_size = sizeof (__le32) + len;
	image_id = kmalloc(image_id_size, GFP_KERNEL);
	if (!image_id)
		return NULL;

	p = image_id;
	end = image_id + image_id_size;
	ceph_encode_string(&p, end, rbd_dev->spec->image_id, (u32)len);

	size = sizeof (__le32) + RBD_IMAGE_NAME_LEN_MAX;
	reply_buf = kmalloc(size, GFP_KERNEL);
	if (!reply_buf)
		goto out;

	ceph_oid_printf(&oid, "%s", RBD_DIRECTORY);
	ret = rbd_obj_method_sync(rbd_dev, &oid, &rbd_dev->header_oloc,
				  "dir_get_name", image_id, image_id_size,
				  reply_buf, size);
	if (ret < 0)
		goto out;
	p = reply_buf;
	end = reply_buf + ret;

	image_name = ceph_extract_encoded_string(&p, end, &len, GFP_KERNEL);
	if (IS_ERR(image_name))
		image_name = NULL;
	else
		dout("%s: name is %s len is %zd\n", __func__, image_name, len);
out:
	kfree(reply_buf);
	kfree(image_id);

	return image_name;
}

static u64 rbd_v1_snap_id_by_name(struct rbd_device *rbd_dev, const char *name)
{
	struct ceph_snap_context *snapc = rbd_dev->header.snapc;
	const char *snap_name;
	u32 which = 0;

	/* Skip over names until we find the one we are looking for */

	snap_name = rbd_dev->header.snap_names;
	while (which < snapc->num_snaps) {
		if (!strcmp(name, snap_name))
			return snapc->snaps[which];
		snap_name += strlen(snap_name) + 1;
		which++;
	}
	return CEPH_NOSNAP;
}

static u64 rbd_v2_snap_id_by_name(struct rbd_device *rbd_dev, const char *name)
{
	struct ceph_snap_context *snapc = rbd_dev->header.snapc;
	u32 which;
	bool found = false;
	u64 snap_id;

	for (which = 0; !found && which < snapc->num_snaps; which++) {
		const char *snap_name;

		snap_id = snapc->snaps[which];
		snap_name = rbd_dev_v2_snap_name(rbd_dev, snap_id);
		if (IS_ERR(snap_name)) {
			/* ignore no-longer existing snapshots */
			if (PTR_ERR(snap_name) == -ENOENT)
				continue;
			else
				break;
		}
		found = !strcmp(name, snap_name);
		kfree(snap_name);
	}
	return found ? snap_id : CEPH_NOSNAP;
}

/*
 * Assumes name is never RBD_SNAP_HEAD_NAME; returns CEPH_NOSNAP if
 * no snapshot by that name is found, or if an error occurs.
 */
static u64 rbd_snap_id_by_name(struct rbd_device *rbd_dev, const char *name)
{
	if (rbd_dev->image_format == 1)
		return rbd_v1_snap_id_by_name(rbd_dev, name);

	return rbd_v2_snap_id_by_name(rbd_dev, name);
}

/*
 * An image being mapped will have everything but the snap id.
 */
static int rbd_spec_fill_snap_id(struct rbd_device *rbd_dev)
{
	struct rbd_spec *spec = rbd_dev->spec;

	rbd_assert(spec->pool_id != CEPH_NOPOOL && spec->pool_name);
	rbd_assert(spec->image_id && spec->image_name);
	rbd_assert(spec->snap_name);

	if (strcmp(spec->snap_name, RBD_SNAP_HEAD_NAME)) {
		u64 snap_id;

		snap_id = rbd_snap_id_by_name(rbd_dev, spec->snap_name);
		if (snap_id == CEPH_NOSNAP)
			return -ENOENT;

		spec->snap_id = snap_id;
	} else {
		spec->snap_id = CEPH_NOSNAP;
	}

	return 0;
}

/*
 * A parent image will have all ids but none of the names.
 *
 * All names in an rbd spec are dynamically allocated.  It's OK if we
 * can't figure out the name for an image id.
 */
static int rbd_spec_fill_names(struct rbd_device *rbd_dev)
{
	struct ceph_osd_client *osdc = &rbd_dev->rbd_client->client->osdc;
	struct rbd_spec *spec = rbd_dev->spec;
	const char *pool_name;
	const char *image_name;
	const char *snap_name;
	int ret;

	rbd_assert(spec->pool_id != CEPH_NOPOOL);
	rbd_assert(spec->image_id);
	rbd_assert(spec->snap_id != CEPH_NOSNAP);

	/* Get the pool name; we have to make our own copy of this */

	pool_name = ceph_pg_pool_name_by_id(osdc->osdmap, spec->pool_id);
	if (!pool_name) {
		rbd_warn(rbd_dev, "no pool with id %llu", spec->pool_id);
		return -EIO;
	}
	pool_name = kstrdup(pool_name, GFP_KERNEL);
	if (!pool_name)
		return -ENOMEM;

	/* Fetch the image name; tolerate failure here */

	image_name = rbd_dev_image_name(rbd_dev);
	if (!image_name)
		rbd_warn(rbd_dev, "unable to get image name");

	/* Fetch the snapshot name */

	snap_name = rbd_snap_name(rbd_dev, spec->snap_id);
	if (IS_ERR(snap_name)) {
		ret = PTR_ERR(snap_name);
		goto out_err;
	}

	spec->pool_name = pool_name;
	spec->image_name = image_name;
	spec->snap_name = snap_name;

	return 0;

out_err:
	kfree(image_name);
	kfree(pool_name);
	return ret;
}

static int rbd_dev_v2_snap_context(struct rbd_device *rbd_dev)
{
	size_t size;
	int ret;
	void *reply_buf;
	void *p;
	void *end;
	u64 seq;
	u32 snap_count;
	struct ceph_snap_context *snapc;
	u32 i;

	/*
	 * We'll need room for the seq value (maximum snapshot id),
	 * snapshot count, and array of that many snapshot ids.
	 * For now we have a fixed upper limit on the number we're
	 * prepared to receive.
	 */
	size = sizeof (__le64) + sizeof (__le32) +
			RBD_MAX_SNAP_COUNT * sizeof (__le64);
	reply_buf = kzalloc(size, GFP_KERNEL);
	if (!reply_buf)
		return -ENOMEM;

	ret = rbd_obj_method_sync(rbd_dev, &rbd_dev->header_oid,
				  &rbd_dev->header_oloc, "get_snapcontext",
				  NULL, 0, reply_buf, size);
	dout("%s: rbd_obj_method_sync returned %d\n", __func__, ret);
	if (ret < 0)
		goto out;

	p = reply_buf;
	end = reply_buf + ret;
	ret = -ERANGE;
	ceph_decode_64_safe(&p, end, seq, out);
	ceph_decode_32_safe(&p, end, snap_count, out);

	/*
	 * Make sure the reported number of snapshot ids wouldn't go
	 * beyond the end of our buffer.  But before checking that,
	 * make sure the computed size of the snapshot context we
	 * allocate is representable in a size_t.
	 */
	if (snap_count > (SIZE_MAX - sizeof (struct ceph_snap_context))
				 / sizeof (u64)) {
		ret = -EINVAL;
		goto out;
	}
	if (!ceph_has_room(&p, end, snap_count * sizeof (__le64)))
		goto out;
	ret = 0;

	snapc = ceph_create_snap_context(snap_count, GFP_KERNEL);
	if (!snapc) {
		ret = -ENOMEM;
		goto out;
	}
	snapc->seq = seq;
	for (i = 0; i < snap_count; i++)
		snapc->snaps[i] = ceph_decode_64(&p);

	ceph_put_snap_context(rbd_dev->header.snapc);
	rbd_dev->header.snapc = snapc;

	dout("  snap context seq = %llu, snap_count = %u\n",
		(unsigned long long)seq, (unsigned int)snap_count);
out:
	kfree(reply_buf);

	return ret;
}

static const char *rbd_dev_v2_snap_name(struct rbd_device *rbd_dev,
					u64 snap_id)
{
	size_t size;
	void *reply_buf;
	__le64 snapid;
	int ret;
	void *p;
	void *end;
	char *snap_name;

	size = sizeof (__le32) + RBD_MAX_SNAP_NAME_LEN;
	reply_buf = kmalloc(size, GFP_KERNEL);
	if (!reply_buf)
		return ERR_PTR(-ENOMEM);

	snapid = cpu_to_le64(snap_id);
	ret = rbd_obj_method_sync(rbd_dev, &rbd_dev->header_oid,
				  &rbd_dev->header_oloc, "get_snapshot_name",
				  &snapid, sizeof(snapid), reply_buf, size);
	dout("%s: rbd_obj_method_sync returned %d\n", __func__, ret);
	if (ret < 0) {
		snap_name = ERR_PTR(ret);
		goto out;
	}

	p = reply_buf;
	end = reply_buf + ret;
	snap_name = ceph_extract_encoded_string(&p, end, NULL, GFP_KERNEL);
	if (IS_ERR(snap_name))
		goto out;

	dout("  snap_id 0x%016llx snap_name = %s\n",
		(unsigned long long)snap_id, snap_name);
out:
	kfree(reply_buf);

	return snap_name;
}

static int rbd_dev_v2_header_info(struct rbd_device *rbd_dev)
{
	bool first_time = rbd_dev->header.object_prefix == NULL;
	int ret;

	ret = rbd_dev_v2_image_size(rbd_dev);
	if (ret)
		return ret;

	if (first_time) {
		ret = rbd_dev_v2_header_onetime(rbd_dev);
		if (ret)
			return ret;
	}

	ret = rbd_dev_v2_snap_context(rbd_dev);
	if (ret && first_time) {
		kfree(rbd_dev->header.object_prefix);
		rbd_dev->header.object_prefix = NULL;
	}

	return ret;
}

static int rbd_dev_header_info(struct rbd_device *rbd_dev)
{
	rbd_assert(rbd_image_format_valid(rbd_dev->image_format));

	if (rbd_dev->image_format == 1)
		return rbd_dev_v1_header_info(rbd_dev);

	return rbd_dev_v2_header_info(rbd_dev);
}

/*
 * Skips over white space at *buf, and updates *buf to point to the
 * first found non-space character (if any). Returns the length of
 * the token (string of non-white space characters) found.  Note
 * that *buf must be terminated with '\0'.
 */
static inline size_t next_token(const char **buf)
{
        /*
        * These are the characters that produce nonzero for
        * isspace() in the "C" and "POSIX" locales.
        */
        const char *spaces = " \f\n\r\t\v";

        *buf += strspn(*buf, spaces);	/* Find start of token */

	return strcspn(*buf, spaces);   /* Return token length */
}

/*
 * Finds the next token in *buf, dynamically allocates a buffer big
 * enough to hold a copy of it, and copies the token into the new
 * buffer.  The copy is guaranteed to be terminated with '\0'.  Note
 * that a duplicate buffer is created even for a zero-length token.
 *
 * Returns a pointer to the newly-allocated duplicate, or a null
 * pointer if memory for the duplicate was not available.  If
 * the lenp argument is a non-null pointer, the length of the token
 * (not including the '\0') is returned in *lenp.
 *
 * If successful, the *buf pointer will be updated to point beyond
 * the end of the found token.
 *
 * Note: uses GFP_KERNEL for allocation.
 */
static inline char *dup_token(const char **buf, size_t *lenp)
{
	char *dup;
	size_t len;

	len = next_token(buf);
	dup = kmemdup(*buf, len + 1, GFP_KERNEL);
	if (!dup)
		return NULL;
	*(dup + len) = '\0';
	*buf += len;

	if (lenp)
		*lenp = len;

	return dup;
}

/*
 * Parse the options provided for an "rbd add" (i.e., rbd image
 * mapping) request.  These arrive via a write to /sys/bus/rbd/add,
 * and the data written is passed here via a NUL-terminated buffer.
 * Returns 0 if successful or an error code otherwise.
 *
 * The information extracted from these options is recorded in
 * the other parameters which return dynamically-allocated
 * structures:
 *  ceph_opts
 *      The address of a pointer that will refer to a ceph options
 *      structure.  Caller must release the returned pointer using
 *      ceph_destroy_options() when it is no longer needed.
 *  rbd_opts
 *	Address of an rbd options pointer.  Fully initialized by
 *	this function; caller must release with kfree().
 *  spec
 *	Address of an rbd image specification pointer.  Fully
 *	initialized by this function based on parsed options.
 *	Caller must release with rbd_spec_put().
 *
 * The options passed take this form:
 *  <mon_addrs> <options> <pool_name> <image_name> [<snap_id>]
 * where:
 *  <mon_addrs>
 *      A comma-separated list of one or more monitor addresses.
 *      A monitor address is an ip address, optionally followed
 *      by a port number (separated by a colon).
 *        I.e.:  ip1[:port1][,ip2[:port2]...]
 *  <options>
 *      A comma-separated list of ceph and/or rbd options.
 *  <pool_name>
 *      The name of the rados pool containing the rbd image.
 *  <image_name>
 *      The name of the image in that pool to map.
 *  <snap_id>
 *      An optional snapshot id.  If provided, the mapping will
 *      present data from the image at the time that snapshot was
 *      created.  The image head is used if no snapshot id is
 *      provided.  Snapshot mappings are always read-only.
 */
static int rbd_add_parse_args(const char *buf,
				struct ceph_options **ceph_opts,
				struct rbd_options **opts,
				struct rbd_spec **rbd_spec)
{
	size_t len;
	char *options;
	const char *mon_addrs;
	char *snap_name;
	size_t mon_addrs_size;
	struct rbd_spec *spec = NULL;
	struct rbd_options *rbd_opts = NULL;
	struct ceph_options *copts;
	int ret;

	/* The first four tokens are required */

	len = next_token(&buf);
	if (!len) {
		rbd_warn(NULL, "no monitor address(es) provided");
		return -EINVAL;
	}
	mon_addrs = buf;
	mon_addrs_size = len + 1;
	buf += len;

	ret = -EINVAL;
	options = dup_token(&buf, NULL);
	if (!options)
		return -ENOMEM;
	if (!*options) {
		rbd_warn(NULL, "no options provided");
		goto out_err;
	}

	spec = rbd_spec_alloc();
	if (!spec)
		goto out_mem;

	spec->pool_name = dup_token(&buf, NULL);
	if (!spec->pool_name)
		goto out_mem;
	if (!*spec->pool_name) {
		rbd_warn(NULL, "no pool name provided");
		goto out_err;
	}

	spec->image_name = dup_token(&buf, NULL);
	if (!spec->image_name)
		goto out_mem;
	if (!*spec->image_name) {
		rbd_warn(NULL, "no image name provided");
		goto out_err;
	}

	/*
	 * Snapshot name is optional; default is to use "-"
	 * (indicating the head/no snapshot).
	 */
	len = next_token(&buf);
	if (!len) {
		buf = RBD_SNAP_HEAD_NAME; /* No snapshot supplied */
		len = sizeof (RBD_SNAP_HEAD_NAME) - 1;
	} else if (len > RBD_MAX_SNAP_NAME_LEN) {
		ret = -ENAMETOOLONG;
		goto out_err;
	}
	snap_name = kmemdup(buf, len + 1, GFP_KERNEL);
	if (!snap_name)
		goto out_mem;
	*(snap_name + len) = '\0';
	spec->snap_name = snap_name;

	/* Initialize all rbd options to the defaults */

	rbd_opts = kzalloc(sizeof (*rbd_opts), GFP_KERNEL);
	if (!rbd_opts)
		goto out_mem;

	rbd_opts->read_only = RBD_READ_ONLY_DEFAULT;
	rbd_opts->queue_depth = RBD_QUEUE_DEPTH_DEFAULT;
	rbd_opts->lock_on_read = RBD_LOCK_ON_READ_DEFAULT;
	rbd_opts->exclusive = RBD_EXCLUSIVE_DEFAULT;

	copts = ceph_parse_options(options, mon_addrs,
					mon_addrs + mon_addrs_size - 1,
					parse_rbd_opts_token, rbd_opts);
	if (IS_ERR(copts)) {
		ret = PTR_ERR(copts);
		goto out_err;
	}
	kfree(options);

	*ceph_opts = copts;
	*opts = rbd_opts;
	*rbd_spec = spec;

	return 0;
out_mem:
	ret = -ENOMEM;
out_err:
	kfree(rbd_opts);
	rbd_spec_put(spec);
	kfree(options);

	return ret;
}

/*
 * Return pool id (>= 0) or a negative error code.
 */
static int rbd_add_get_pool_id(struct rbd_client *rbdc, const char *pool_name)
{
	struct ceph_options *opts = rbdc->client->options;
	u64 newest_epoch;
	int tries = 0;
	int ret;

again:
	ret = ceph_pg_poolid_by_name(rbdc->client->osdc.osdmap, pool_name);
	if (ret == -ENOENT && tries++ < 1) {
		ret = ceph_monc_get_version(&rbdc->client->monc, "osdmap",
					    &newest_epoch);
		if (ret < 0)
			return ret;

		if (rbdc->client->osdc.osdmap->epoch < newest_epoch) {
			ceph_osdc_maybe_request_map(&rbdc->client->osdc);
			(void) ceph_monc_wait_osdmap(&rbdc->client->monc,
						     newest_epoch,
						     opts->mount_timeout);
			goto again;
		} else {
			/* the osdmap we have is new enough */
			return -ENOENT;
		}
	}

	return ret;
}

static void rbd_dev_image_unlock(struct rbd_device *rbd_dev)
{
	down_write(&rbd_dev->lock_rwsem);
	if (__rbd_is_lock_owner(rbd_dev))
		rbd_unlock(rbd_dev);
	up_write(&rbd_dev->lock_rwsem);
}

static int rbd_add_acquire_lock(struct rbd_device *rbd_dev)
{
	if (!(rbd_dev->header.features & RBD_FEATURE_EXCLUSIVE_LOCK)) {
		rbd_warn(rbd_dev, "exclusive-lock feature is not enabled");
		return -EINVAL;
	}

	/* FIXME: "rbd map --exclusive" should be in interruptible */
	down_read(&rbd_dev->lock_rwsem);
	rbd_wait_state_locked(rbd_dev);
	up_read(&rbd_dev->lock_rwsem);
	if (test_bit(RBD_DEV_FLAG_BLACKLISTED, &rbd_dev->flags)) {
		rbd_warn(rbd_dev, "failed to acquire exclusive lock");
		return -EROFS;
	}

	return 0;
}

/*
 * An rbd format 2 image has a unique identifier, distinct from the
 * name given to it by the user.  Internally, that identifier is
 * what's used to specify the names of objects related to the image.
 *
 * A special "rbd id" object is used to map an rbd image name to its
 * id.  If that object doesn't exist, then there is no v2 rbd image
 * with the supplied name.
 *
 * This function will record the given rbd_dev's image_id field if
 * it can be determined, and in that case will return 0.  If any
 * errors occur a negative errno will be returned and the rbd_dev's
 * image_id field will be unchanged (and should be NULL).
 */
static int rbd_dev_image_id(struct rbd_device *rbd_dev)
{
	int ret;
	size_t size;
	CEPH_DEFINE_OID_ONSTACK(oid);
	void *response;
	char *image_id;

	/*
	 * When probing a parent image, the image id is already
	 * known (and the image name likely is not).  There's no
	 * need to fetch the image id again in this case.  We
	 * do still need to set the image format though.
	 */
	if (rbd_dev->spec->image_id) {
		rbd_dev->image_format = *rbd_dev->spec->image_id ? 2 : 1;

		return 0;
	}

	/*
	 * First, see if the format 2 image id file exists, and if
	 * so, get the image's persistent id from it.
	 */
	ret = ceph_oid_aprintf(&oid, GFP_KERNEL, "%s%s", RBD_ID_PREFIX,
			       rbd_dev->spec->image_name);
	if (ret)
		return ret;

	dout("rbd id object name is %s\n", oid.name);

	/* Response will be an encoded string, which includes a length */

	size = sizeof (__le32) + RBD_IMAGE_ID_LEN_MAX;
	response = kzalloc(size, GFP_NOIO);
	if (!response) {
		ret = -ENOMEM;
		goto out;
	}

	/* If it doesn't exist we'll assume it's a format 1 image */

	ret = rbd_obj_method_sync(rbd_dev, &oid, &rbd_dev->header_oloc,
				  "get_id", NULL, 0,
				  response, RBD_IMAGE_ID_LEN_MAX);
	dout("%s: rbd_obj_method_sync returned %d\n", __func__, ret);
	if (ret == -ENOENT) {
		image_id = kstrdup("", GFP_KERNEL);
		ret = image_id ? 0 : -ENOMEM;
		if (!ret)
			rbd_dev->image_format = 1;
	} else if (ret >= 0) {
		void *p = response;

		image_id = ceph_extract_encoded_string(&p, p + ret,
						NULL, GFP_NOIO);
		ret = PTR_ERR_OR_ZERO(image_id);
		if (!ret)
			rbd_dev->image_format = 2;
	}

	if (!ret) {
		rbd_dev->spec->image_id = image_id;
		dout("image_id is %s\n", image_id);
	}
out:
	kfree(response);
	ceph_oid_destroy(&oid);
	return ret;
}

/*
 * Undo whatever state changes are made by v1 or v2 header info
 * call.
 */
static void rbd_dev_unprobe(struct rbd_device *rbd_dev)
{
	struct rbd_image_header	*header;

	rbd_dev_parent_put(rbd_dev);

	/* Free dynamic fields from the header, then zero it out */

	header = &rbd_dev->header;
	ceph_put_snap_context(header->snapc);
	kfree(header->snap_sizes);
	kfree(header->snap_names);
	kfree(header->object_prefix);
	memset(header, 0, sizeof (*header));
}

static int rbd_dev_v2_header_onetime(struct rbd_device *rbd_dev)
{
	int ret;

	ret = rbd_dev_v2_object_prefix(rbd_dev);
	if (ret)
		goto out_err;

	/*
	 * Get the and check features for the image.  Currently the
	 * features are assumed to never change.
	 */
	ret = rbd_dev_v2_features(rbd_dev);
	if (ret)
		goto out_err;

	/* If the image supports fancy striping, get its parameters */

	if (rbd_dev->header.features & RBD_FEATURE_STRIPINGV2) {
		ret = rbd_dev_v2_striping_info(rbd_dev);
		if (ret < 0)
			goto out_err;
	}

	if (rbd_dev->header.features & RBD_FEATURE_DATA_POOL) {
		ret = rbd_dev_v2_data_pool(rbd_dev);
		if (ret)
			goto out_err;
	}

	rbd_init_layout(rbd_dev);
	return 0;

out_err:
	rbd_dev->header.features = 0;
	kfree(rbd_dev->header.object_prefix);
	rbd_dev->header.object_prefix = NULL;
	return ret;
}

/*
 * @depth is rbd_dev_image_probe() -> rbd_dev_probe_parent() ->
 * rbd_dev_image_probe() recursion depth, which means it's also the
 * length of the already discovered part of the parent chain.
 */
static int rbd_dev_probe_parent(struct rbd_device *rbd_dev, int depth)
{
	struct rbd_device *parent = NULL;
	int ret;

	if (!rbd_dev->parent_spec)
		return 0;

	if (++depth > RBD_MAX_PARENT_CHAIN_LEN) {
		pr_info("parent chain is too long (%d)\n", depth);
		ret = -EINVAL;
		goto out_err;
	}

	parent = __rbd_dev_create(rbd_dev->rbd_client, rbd_dev->parent_spec);
	if (!parent) {
		ret = -ENOMEM;
		goto out_err;
	}

	/*
	 * Images related by parent/child relationships always share
	 * rbd_client and spec/parent_spec, so bump their refcounts.
	 */
	__rbd_get_client(rbd_dev->rbd_client);
	rbd_spec_get(rbd_dev->parent_spec);

	ret = rbd_dev_image_probe(parent, depth);
	if (ret < 0)
		goto out_err;

	rbd_dev->parent = parent;
	atomic_set(&rbd_dev->parent_ref, 1);
	return 0;

out_err:
	rbd_dev_unparent(rbd_dev);
	rbd_dev_destroy(parent);
	return ret;
}

static void rbd_dev_device_release(struct rbd_device *rbd_dev)
{
	clear_bit(RBD_DEV_FLAG_EXISTS, &rbd_dev->flags);
	rbd_dev_mapping_clear(rbd_dev);
	rbd_free_disk(rbd_dev);
	if (!single_major)
		unregister_blkdev(rbd_dev->major, rbd_dev->name);
}

/*
 * rbd_dev->header_rwsem must be locked for write and will be unlocked
 * upon return.
 */
static int rbd_dev_device_setup(struct rbd_device *rbd_dev)
{
	int ret;

	/* Record our major and minor device numbers. */

	if (!single_major) {
		ret = register_blkdev(0, rbd_dev->name);
		if (ret < 0)
			goto err_out_unlock;

		rbd_dev->major = ret;
		rbd_dev->minor = 0;
	} else {
		rbd_dev->major = rbd_major;
		rbd_dev->minor = rbd_dev_id_to_minor(rbd_dev->dev_id);
	}

	/* Set up the blkdev mapping. */

	ret = rbd_init_disk(rbd_dev);
	if (ret)
		goto err_out_blkdev;

	ret = rbd_dev_mapping_set(rbd_dev);
	if (ret)
		goto err_out_disk;

	set_capacity(rbd_dev->disk, rbd_dev->mapping.size / SECTOR_SIZE);
	set_disk_ro(rbd_dev->disk, rbd_dev->opts->read_only);

	ret = dev_set_name(&rbd_dev->dev, "%d", rbd_dev->dev_id);
	if (ret)
		goto err_out_mapping;

	set_bit(RBD_DEV_FLAG_EXISTS, &rbd_dev->flags);
	up_write(&rbd_dev->header_rwsem);
	return 0;

err_out_mapping:
	rbd_dev_mapping_clear(rbd_dev);
err_out_disk:
	rbd_free_disk(rbd_dev);
err_out_blkdev:
	if (!single_major)
		unregister_blkdev(rbd_dev->major, rbd_dev->name);
err_out_unlock:
	up_write(&rbd_dev->header_rwsem);
	return ret;
}

static int rbd_dev_header_name(struct rbd_device *rbd_dev)
{
	struct rbd_spec *spec = rbd_dev->spec;
	int ret;

	/* Record the header object name for this rbd image. */

	rbd_assert(rbd_image_format_valid(rbd_dev->image_format));
	if (rbd_dev->image_format == 1)
		ret = ceph_oid_aprintf(&rbd_dev->header_oid, GFP_KERNEL, "%s%s",
				       spec->image_name, RBD_SUFFIX);
	else
		ret = ceph_oid_aprintf(&rbd_dev->header_oid, GFP_KERNEL, "%s%s",
				       RBD_HEADER_PREFIX, spec->image_id);

	return ret;
}

static void rbd_dev_image_release(struct rbd_device *rbd_dev)
{
	rbd_dev_unprobe(rbd_dev);
	if (rbd_dev->opts)
		rbd_unregister_watch(rbd_dev);
	rbd_dev->image_format = 0;
	kfree(rbd_dev->spec->image_id);
	rbd_dev->spec->image_id = NULL;
}

/*
 * Probe for the existence of the header object for the given rbd
 * device.  If this image is the one being mapped (i.e., not a
 * parent), initiate a watch on its header object before using that
 * object to get detailed information about the rbd image.
 */
static int rbd_dev_image_probe(struct rbd_device *rbd_dev, int depth)
{
	int ret;

	/*
	 * Get the id from the image id object.  Unless there's an
	 * error, rbd_dev->spec->image_id will be filled in with
	 * a dynamically-allocated string, and rbd_dev->image_format
	 * will be set to either 1 or 2.
	 */
	ret = rbd_dev_image_id(rbd_dev);
	if (ret)
		return ret;

	ret = rbd_dev_header_name(rbd_dev);
	if (ret)
		goto err_out_format;

	if (!depth) {
		ret = rbd_register_watch(rbd_dev);
		if (ret) {
			if (ret == -ENOENT)
				pr_info("image %s/%s does not exist\n",
					rbd_dev->spec->pool_name,
					rbd_dev->spec->image_name);
			goto err_out_format;
		}
	}

	ret = rbd_dev_header_info(rbd_dev);
	if (ret)
		goto err_out_watch;

	/*
	 * If this image is the one being mapped, we have pool name and
	 * id, image name and id, and snap name - need to fill snap id.
	 * Otherwise this is a parent image, identified by pool, image
	 * and snap ids - need to fill in names for those ids.
	 */
	if (!depth)
		ret = rbd_spec_fill_snap_id(rbd_dev);
	else
		ret = rbd_spec_fill_names(rbd_dev);
	if (ret) {
		if (ret == -ENOENT)
			pr_info("snap %s/%s@%s does not exist\n",
				rbd_dev->spec->pool_name,
				rbd_dev->spec->image_name,
				rbd_dev->spec->snap_name);
		goto err_out_probe;
	}

	if (rbd_dev->header.features & RBD_FEATURE_LAYERING) {
		ret = rbd_dev_v2_parent_info(rbd_dev);
		if (ret)
			goto err_out_probe;

		/*
		 * Need to warn users if this image is the one being
		 * mapped and has a parent.
		 */
		if (!depth && rbd_dev->parent_spec)
			rbd_warn(rbd_dev,
				 "WARNING: kernel layering is EXPERIMENTAL!");
	}

	ret = rbd_dev_probe_parent(rbd_dev, depth);
	if (ret)
		goto err_out_probe;

	dout("discovered format %u image, header name is %s\n",
		rbd_dev->image_format, rbd_dev->header_oid.name);
	return 0;

err_out_probe:
	rbd_dev_unprobe(rbd_dev);
err_out_watch:
	if (!depth)
		rbd_unregister_watch(rbd_dev);
err_out_format:
	rbd_dev->image_format = 0;
	kfree(rbd_dev->spec->image_id);
	rbd_dev->spec->image_id = NULL;
	return ret;
}

static ssize_t do_rbd_add(struct bus_type *bus,
			  const char *buf,
			  size_t count)
{
	struct rbd_device *rbd_dev = NULL;
	struct ceph_options *ceph_opts = NULL;
	struct rbd_options *rbd_opts = NULL;
	struct rbd_spec *spec = NULL;
	struct rbd_client *rbdc;
	int rc;

	if (!try_module_get(THIS_MODULE))
		return -ENODEV;

	/* parse add command */
	rc = rbd_add_parse_args(buf, &ceph_opts, &rbd_opts, &spec);
	if (rc < 0)
		goto out;

	rbdc = rbd_get_client(ceph_opts);
	if (IS_ERR(rbdc)) {
		rc = PTR_ERR(rbdc);
		goto err_out_args;
	}

	/* pick the pool */
	rc = rbd_add_get_pool_id(rbdc, spec->pool_name);
	if (rc < 0) {
		if (rc == -ENOENT)
			pr_info("pool %s does not exist\n", spec->pool_name);
		goto err_out_client;
	}
	spec->pool_id = (u64)rc;

	rbd_dev = rbd_dev_create(rbdc, spec, rbd_opts);
	if (!rbd_dev) {
		rc = -ENOMEM;
		goto err_out_client;
	}
	rbdc = NULL;		/* rbd_dev now owns this */
	spec = NULL;		/* rbd_dev now owns this */
	rbd_opts = NULL;	/* rbd_dev now owns this */

	rbd_dev->config_info = kstrdup(buf, GFP_KERNEL);
	if (!rbd_dev->config_info) {
		rc = -ENOMEM;
		goto err_out_rbd_dev;
	}

	down_write(&rbd_dev->header_rwsem);
	rc = rbd_dev_image_probe(rbd_dev, 0);
	if (rc < 0) {
		up_write(&rbd_dev->header_rwsem);
		goto err_out_rbd_dev;
	}

	/* If we are mapping a snapshot it must be marked read-only */
	if (rbd_dev->spec->snap_id != CEPH_NOSNAP)
		rbd_dev->opts->read_only = true;

	rc = rbd_dev_device_setup(rbd_dev);
	if (rc)
		goto err_out_image_probe;

	if (rbd_dev->opts->exclusive) {
		rc = rbd_add_acquire_lock(rbd_dev);
		if (rc)
			goto err_out_device_setup;
	}

	/* Everything's ready.  Announce the disk to the world. */

	rc = device_add(&rbd_dev->dev);
	if (rc)
		goto err_out_image_lock;

	add_disk(rbd_dev->disk);
	/* see rbd_init_disk() */
	blk_put_queue(rbd_dev->disk->queue);

	spin_lock(&rbd_dev_list_lock);
	list_add_tail(&rbd_dev->node, &rbd_dev_list);
	spin_unlock(&rbd_dev_list_lock);

	pr_info("%s: capacity %llu features 0x%llx\n", rbd_dev->disk->disk_name,
		(unsigned long long)get_capacity(rbd_dev->disk) << SECTOR_SHIFT,
		rbd_dev->header.features);
	rc = count;
out:
	module_put(THIS_MODULE);
	return rc;

err_out_image_lock:
	rbd_dev_image_unlock(rbd_dev);
err_out_device_setup:
	rbd_dev_device_release(rbd_dev);
err_out_image_probe:
	rbd_dev_image_release(rbd_dev);
err_out_rbd_dev:
	rbd_dev_destroy(rbd_dev);
err_out_client:
	rbd_put_client(rbdc);
err_out_args:
	rbd_spec_put(spec);
	kfree(rbd_opts);
	goto out;
}

static ssize_t rbd_add(struct bus_type *bus,
		       const char *buf,
		       size_t count)
{
	if (single_major)
		return -EINVAL;

	return do_rbd_add(bus, buf, count);
}

static ssize_t rbd_add_single_major(struct bus_type *bus,
				    const char *buf,
				    size_t count)
{
	return do_rbd_add(bus, buf, count);
}

static void rbd_dev_remove_parent(struct rbd_device *rbd_dev)
{
	while (rbd_dev->parent) {
		struct rbd_device *first = rbd_dev;
		struct rbd_device *second = first->parent;
		struct rbd_device *third;

		/*
		 * Follow to the parent with no grandparent and
		 * remove it.
		 */
		while (second && (third = second->parent)) {
			first = second;
			second = third;
		}
		rbd_assert(second);
		rbd_dev_image_release(second);
		rbd_dev_destroy(second);
		first->parent = NULL;
		first->parent_overlap = 0;

		rbd_assert(first->parent_spec);
		rbd_spec_put(first->parent_spec);
		first->parent_spec = NULL;
	}
}

static ssize_t do_rbd_remove(struct bus_type *bus,
			     const char *buf,
			     size_t count)
{
	struct rbd_device *rbd_dev = NULL;
	struct list_head *tmp;
	int dev_id;
	char opt_buf[6];
	bool force = false;
	int ret;

	dev_id = -1;
	opt_buf[0] = '\0';
	sscanf(buf, "%d %5s", &dev_id, opt_buf);
	if (dev_id < 0) {
		pr_err("dev_id out of range\n");
		return -EINVAL;
	}
	if (opt_buf[0] != '\0') {
		if (!strcmp(opt_buf, "force")) {
			force = true;
		} else {
			pr_err("bad remove option at '%s'\n", opt_buf);
			return -EINVAL;
		}
	}

	ret = -ENOENT;
	spin_lock(&rbd_dev_list_lock);
	list_for_each(tmp, &rbd_dev_list) {
		rbd_dev = list_entry(tmp, struct rbd_device, node);
		if (rbd_dev->dev_id == dev_id) {
			ret = 0;
			break;
		}
	}
	if (!ret) {
		spin_lock_irq(&rbd_dev->lock);
		if (rbd_dev->open_count && !force)
			ret = -EBUSY;
		else if (test_and_set_bit(RBD_DEV_FLAG_REMOVING,
					  &rbd_dev->flags))
			ret = -EINPROGRESS;
		spin_unlock_irq(&rbd_dev->lock);
	}
	spin_unlock(&rbd_dev_list_lock);
	if (ret)
		return ret;

	if (force) {
		/*
		 * Prevent new IO from being queued and wait for existing
		 * IO to complete/fail.
		 */
		blk_mq_freeze_queue(rbd_dev->disk->queue);
		blk_set_queue_dying(rbd_dev->disk->queue);
	}

	del_gendisk(rbd_dev->disk);
	spin_lock(&rbd_dev_list_lock);
	list_del_init(&rbd_dev->node);
	spin_unlock(&rbd_dev_list_lock);
	device_del(&rbd_dev->dev);

	rbd_dev_image_unlock(rbd_dev);
	rbd_dev_device_release(rbd_dev);
	rbd_dev_image_release(rbd_dev);
	rbd_dev_destroy(rbd_dev);
	return count;
}

static ssize_t rbd_remove(struct bus_type *bus,
			  const char *buf,
			  size_t count)
{
	if (single_major)
		return -EINVAL;

	return do_rbd_remove(bus, buf, count);
}

static ssize_t rbd_remove_single_major(struct bus_type *bus,
				       const char *buf,
				       size_t count)
{
	return do_rbd_remove(bus, buf, count);
}

/*
 * create control files in sysfs
 * /sys/bus/rbd/...
 */
static int rbd_sysfs_init(void)
{
	int ret;

	ret = device_register(&rbd_root_dev);
	if (ret < 0)
		return ret;

	ret = bus_register(&rbd_bus_type);
	if (ret < 0)
		device_unregister(&rbd_root_dev);

	return ret;
}

static void rbd_sysfs_cleanup(void)
{
	bus_unregister(&rbd_bus_type);
	device_unregister(&rbd_root_dev);
}

static int rbd_slab_init(void)
{
	rbd_assert(!rbd_img_request_cache);
	rbd_img_request_cache = KMEM_CACHE(rbd_img_request, 0);
	if (!rbd_img_request_cache)
		return -ENOMEM;

	rbd_assert(!rbd_obj_request_cache);
	rbd_obj_request_cache = KMEM_CACHE(rbd_obj_request, 0);
	if (!rbd_obj_request_cache)
		goto out_err;

	return 0;

out_err:
	kmem_cache_destroy(rbd_img_request_cache);
	rbd_img_request_cache = NULL;
	return -ENOMEM;
}

static void rbd_slab_exit(void)
{
	rbd_assert(rbd_obj_request_cache);
	kmem_cache_destroy(rbd_obj_request_cache);
	rbd_obj_request_cache = NULL;

	rbd_assert(rbd_img_request_cache);
	kmem_cache_destroy(rbd_img_request_cache);
	rbd_img_request_cache = NULL;
}

static int __init rbd_init(void)
{
	int rc;

	if (!libceph_compatible(NULL)) {
		rbd_warn(NULL, "libceph incompatibility (quitting)");
		return -EINVAL;
	}

	rc = rbd_slab_init();
	if (rc)
		return rc;

	/*
	 * The number of active work items is limited by the number of
	 * rbd devices * queue depth, so leave @max_active at default.
	 */
	rbd_wq = alloc_workqueue(RBD_DRV_NAME, WQ_MEM_RECLAIM, 0);
	if (!rbd_wq) {
		rc = -ENOMEM;
		goto err_out_slab;
	}

	if (single_major) {
		rbd_major = register_blkdev(0, RBD_DRV_NAME);
		if (rbd_major < 0) {
			rc = rbd_major;
			goto err_out_wq;
		}
	}

	rc = rbd_sysfs_init();
	if (rc)
		goto err_out_blkdev;

	if (single_major)
		pr_info("loaded (major %d)\n", rbd_major);
	else
		pr_info("loaded\n");

	return 0;

err_out_blkdev:
	if (single_major)
		unregister_blkdev(rbd_major, RBD_DRV_NAME);
err_out_wq:
	destroy_workqueue(rbd_wq);
err_out_slab:
	rbd_slab_exit();
	return rc;
}

static void __exit rbd_exit(void)
{
	ida_destroy(&rbd_dev_id_ida);
	rbd_sysfs_cleanup();
	if (single_major)
		unregister_blkdev(rbd_major, RBD_DRV_NAME);
	destroy_workqueue(rbd_wq);
	rbd_slab_exit();
}

module_init(rbd_init);
module_exit(rbd_exit);

MODULE_AUTHOR("Alex Elder <elder@inktank.com>");
MODULE_AUTHOR("Sage Weil <sage@newdream.net>");
MODULE_AUTHOR("Yehuda Sadeh <yehuda@hq.newdream.net>");
/* following authorship retained from original osdblk.c */
MODULE_AUTHOR("Jeff Garzik <jeff@garzik.org>");

MODULE_DESCRIPTION("RADOS Block Device (RBD) driver");
MODULE_LICENSE("GPL");<|MERGE_RESOLUTION|>--- conflicted
+++ resolved
@@ -1113,7 +1113,6 @@
 {
 	void *buf;
 	unsigned long flags;
-<<<<<<< HEAD
 
 	buf = bvec_kmap_irq(bv, &flags);
 	memset(buf, 0, bv->bv_len);
@@ -1121,15 +1120,6 @@
 	bvec_kunmap_irq(buf, &flags);
 }
 
-=======
-
-	buf = bvec_kmap_irq(bv, &flags);
-	memset(buf, 0, bv->bv_len);
-	flush_dcache_page(bv->bv_page);
-	bvec_kunmap_irq(buf, &flags);
-}
-
->>>>>>> 566a3ce2
 static void zero_bios(struct ceph_bio_iter *bio_pos, u32 off, u32 bytes)
 {
 	struct ceph_bio_iter it = *bio_pos;
@@ -2571,10 +2561,7 @@
 	osd_req = rbd_osd_req_create_copyup(orig_request);
 	if (!osd_req)
 		goto out_err;
-<<<<<<< HEAD
-=======
-
->>>>>>> 566a3ce2
+
 	img_result = osd_req_op_cls_init(osd_req, 0, CEPH_OSD_OP_CALL, "rbd",
 					 "copyup");
 	if (img_result)
