--- conflicted
+++ resolved
@@ -475,9 +475,9 @@
 	help
 	  Include support for the Xilinx SystemACE CompactFlash interface
 
-config PARAVIRT_XEN_BLKDEV_FRONTEND
+config XEN_BLKDEV_FRONTEND
 	tristate "Xen virtual block device support"
-	depends on PARAVIRT_XEN
+	depends on XEN
 	default y
 	select XEN_XENBUS_FRONTEND
 	help
@@ -485,22 +485,16 @@
 	  block device driver.  It communicates with a back-end driver
 	  in another domain which drives the actual block device.
 
-<<<<<<< HEAD
-config PARAVIRT_XEN_BLKDEV_BACKEND
-	tristate "Block-device backend driver"
-	depends on PARAVIRT_XEN_BACKEND
-=======
 config XEN_BLKDEV_BACKEND
 	tristate "Xen block-device backend driver"
 	depends on XEN_BACKEND
->>>>>>> fcb8ce5c
 	help
 	  The block-device backend driver allows the kernel to export its
 	  block devices to other guests via a high-performance shared-memory
 	  interface.
 
 	  The corresponding Linux frontend driver is enabled by the
-	  CONFIG_PARAVIRT_XEN_BLKDEV_FRONTEND configuration option.
+	  CONFIG_XEN_BLKDEV_FRONTEND configuration option.
 
 	  The backend driver attaches itself to a any block device specified
 	  in the XenBus configuration. There are no limits to what the block
