/*
   drbd.c

   This file is part of DRBD by Philipp Reisner and Lars Ellenberg.

   Copyright (C) 2001-2008, LINBIT Information Technologies GmbH.
   Copyright (C) 1999-2008, Philipp Reisner <philipp.reisner@linbit.com>.
   Copyright (C) 2002-2008, Lars Ellenberg <lars.ellenberg@linbit.com>.

   Thanks to Carter Burden, Bart Grantham and Gennadiy Nerubayev
   from Logicworks, Inc. for making SDP replication support possible.

   drbd is free software; you can redistribute it and/or modify
   it under the terms of the GNU General Public License as published by
   the Free Software Foundation; either version 2, or (at your option)
   any later version.

   drbd is distributed in the hope that it will be useful,
   but WITHOUT ANY WARRANTY; without even the implied warranty of
   MERCHANTABILITY or FITNESS FOR A PARTICULAR PURPOSE.  See the
   GNU General Public License for more details.

   You should have received a copy of the GNU General Public License
   along with drbd; see the file COPYING.  If not, write to
   the Free Software Foundation, 675 Mass Ave, Cambridge, MA 02139, USA.

 */

#define pr_fmt(fmt)	KBUILD_MODNAME ": " fmt

#include <linux/module.h>
#include <linux/jiffies.h>
#include <linux/drbd.h>
#include <linux/uaccess.h>
#include <asm/types.h>
#include <net/sock.h>
#include <linux/ctype.h>
#include <linux/mutex.h>
#include <linux/fs.h>
#include <linux/file.h>
#include <linux/proc_fs.h>
#include <linux/init.h>
#include <linux/mm.h>
#include <linux/memcontrol.h>
#include <linux/mm_inline.h>
#include <linux/slab.h>
#include <linux/random.h>
#include <linux/reboot.h>
#include <linux/notifier.h>
#include <linux/kthread.h>
#include <linux/workqueue.h>
#define __KERNEL_SYSCALLS__
#include <linux/unistd.h>
#include <linux/vmalloc.h>

#include <linux/drbd_limits.h>
#include "drbd_int.h"
#include "drbd_protocol.h"
#include "drbd_req.h" /* only for _req_mod in tl_release and tl_clear */
#include "drbd_vli.h"
#include "drbd_debugfs.h"

static DEFINE_MUTEX(drbd_main_mutex);
static int drbd_open(struct block_device *bdev, fmode_t mode);
static void drbd_release(struct gendisk *gd, fmode_t mode);
static void md_sync_timer_fn(unsigned long data);
static int w_bitmap_io(struct drbd_work *w, int unused);

MODULE_AUTHOR("Philipp Reisner <phil@linbit.com>, "
	      "Lars Ellenberg <lars@linbit.com>");
MODULE_DESCRIPTION("drbd - Distributed Replicated Block Device v" REL_VERSION);
MODULE_VERSION(REL_VERSION);
MODULE_LICENSE("GPL");
MODULE_PARM_DESC(minor_count, "Approximate number of drbd devices ("
		 __stringify(DRBD_MINOR_COUNT_MIN) "-" __stringify(DRBD_MINOR_COUNT_MAX) ")");
MODULE_ALIAS_BLOCKDEV_MAJOR(DRBD_MAJOR);

#include <linux/moduleparam.h>
/* allow_open_on_secondary */
MODULE_PARM_DESC(allow_oos, "DONT USE!");
/* thanks to these macros, if compiled into the kernel (not-module),
 * this becomes the boot parameter drbd.minor_count */
module_param(minor_count, uint, 0444);
module_param(disable_sendpage, bool, 0644);
module_param(allow_oos, bool, 0);
module_param(proc_details, int, 0644);

#ifdef CONFIG_DRBD_FAULT_INJECTION
int enable_faults;
int fault_rate;
static int fault_count;
int fault_devs;
/* bitmap of enabled faults */
module_param(enable_faults, int, 0664);
/* fault rate % value - applies to all enabled faults */
module_param(fault_rate, int, 0664);
/* count of faults inserted */
module_param(fault_count, int, 0664);
/* bitmap of devices to insert faults on */
module_param(fault_devs, int, 0644);
#endif

/* module parameter, defined */
unsigned int minor_count = DRBD_MINOR_COUNT_DEF;
bool disable_sendpage;
bool allow_oos;
int proc_details;       /* Detail level in proc drbd*/

/* Module parameter for setting the user mode helper program
 * to run. Default is /sbin/drbdadm */
char usermode_helper[80] = "/sbin/drbdadm";

module_param_string(usermode_helper, usermode_helper, sizeof(usermode_helper), 0644);

/* in 2.6.x, our device mapping and config info contains our virtual gendisks
 * as member "struct gendisk *vdisk;"
 */
struct idr drbd_devices;
struct list_head drbd_resources;
struct mutex resources_mutex;

struct kmem_cache *drbd_request_cache;
struct kmem_cache *drbd_ee_cache;	/* peer requests */
struct kmem_cache *drbd_bm_ext_cache;	/* bitmap extents */
struct kmem_cache *drbd_al_ext_cache;	/* activity log extents */
mempool_t *drbd_request_mempool;
mempool_t *drbd_ee_mempool;
mempool_t *drbd_md_io_page_pool;
struct bio_set *drbd_md_io_bio_set;

/* I do not use a standard mempool, because:
   1) I want to hand out the pre-allocated objects first.
   2) I want to be able to interrupt sleeping allocation with a signal.
   Note: This is a single linked list, the next pointer is the private
	 member of struct page.
 */
struct page *drbd_pp_pool;
spinlock_t   drbd_pp_lock;
int          drbd_pp_vacant;
wait_queue_head_t drbd_pp_wait;

DEFINE_RATELIMIT_STATE(drbd_ratelimit_state, 5 * HZ, 5);

static const struct block_device_operations drbd_ops = {
	.owner =   THIS_MODULE,
	.open =    drbd_open,
	.release = drbd_release,
};

struct bio *bio_alloc_drbd(gfp_t gfp_mask)
{
	struct bio *bio;

	if (!drbd_md_io_bio_set)
		return bio_alloc(gfp_mask, 1);

	bio = bio_alloc_bioset(gfp_mask, 1, drbd_md_io_bio_set);
	if (!bio)
		return NULL;
	return bio;
}

#ifdef __CHECKER__
/* When checking with sparse, and this is an inline function, sparse will
   give tons of false positives. When this is a real functions sparse works.
 */
int _get_ldev_if_state(struct drbd_device *device, enum drbd_disk_state mins)
{
	int io_allowed;

	atomic_inc(&device->local_cnt);
	io_allowed = (device->state.disk >= mins);
	if (!io_allowed) {
		if (atomic_dec_and_test(&device->local_cnt))
			wake_up(&device->misc_wait);
	}
	return io_allowed;
}

#endif

/**
 * tl_release() - mark as BARRIER_ACKED all requests in the corresponding transfer log epoch
 * @connection:	DRBD connection.
 * @barrier_nr:	Expected identifier of the DRBD write barrier packet.
 * @set_size:	Expected number of requests before that barrier.
 *
 * In case the passed barrier_nr or set_size does not match the oldest
 * epoch of not yet barrier-acked requests, this function will cause a
 * termination of the connection.
 */
void tl_release(struct drbd_connection *connection, unsigned int barrier_nr,
		unsigned int set_size)
{
	struct drbd_request *r;
	struct drbd_request *req = NULL;
	int expect_epoch = 0;
	int expect_size = 0;

	spin_lock_irq(&connection->resource->req_lock);

	/* find oldest not yet barrier-acked write request,
	 * count writes in its epoch. */
	list_for_each_entry(r, &connection->transfer_log, tl_requests) {
		const unsigned s = r->rq_state;
		if (!req) {
			if (!(s & RQ_WRITE))
				continue;
			if (!(s & RQ_NET_MASK))
				continue;
			if (s & RQ_NET_DONE)
				continue;
			req = r;
			expect_epoch = req->epoch;
			expect_size ++;
		} else {
			if (r->epoch != expect_epoch)
				break;
			if (!(s & RQ_WRITE))
				continue;
			/* if (s & RQ_DONE): not expected */
			/* if (!(s & RQ_NET_MASK)): not expected */
			expect_size++;
		}
	}

	/* first some paranoia code */
	if (req == NULL) {
		drbd_err(connection, "BAD! BarrierAck #%u received, but no epoch in tl!?\n",
			 barrier_nr);
		goto bail;
	}
	if (expect_epoch != barrier_nr) {
		drbd_err(connection, "BAD! BarrierAck #%u received, expected #%u!\n",
			 barrier_nr, expect_epoch);
		goto bail;
	}

	if (expect_size != set_size) {
		drbd_err(connection, "BAD! BarrierAck #%u received with n_writes=%u, expected n_writes=%u!\n",
			 barrier_nr, set_size, expect_size);
		goto bail;
	}

	/* Clean up list of requests processed during current epoch. */
	/* this extra list walk restart is paranoia,
	 * to catch requests being barrier-acked "unexpectedly".
	 * It usually should find the same req again, or some READ preceding it. */
	list_for_each_entry(req, &connection->transfer_log, tl_requests)
		if (req->epoch == expect_epoch)
			break;
	list_for_each_entry_safe_from(req, r, &connection->transfer_log, tl_requests) {
		if (req->epoch != expect_epoch)
			break;
		_req_mod(req, BARRIER_ACKED);
	}
	spin_unlock_irq(&connection->resource->req_lock);

	return;

bail:
	spin_unlock_irq(&connection->resource->req_lock);
	conn_request_state(connection, NS(conn, C_PROTOCOL_ERROR), CS_HARD);
}


/**
 * _tl_restart() - Walks the transfer log, and applies an action to all requests
 * @connection:	DRBD connection to operate on.
 * @what:       The action/event to perform with all request objects
 *
 * @what might be one of CONNECTION_LOST_WHILE_PENDING, RESEND, FAIL_FROZEN_DISK_IO,
 * RESTART_FROZEN_DISK_IO.
 */
/* must hold resource->req_lock */
void _tl_restart(struct drbd_connection *connection, enum drbd_req_event what)
{
	struct drbd_request *req, *r;

	list_for_each_entry_safe(req, r, &connection->transfer_log, tl_requests)
		_req_mod(req, what);
}

void tl_restart(struct drbd_connection *connection, enum drbd_req_event what)
{
	spin_lock_irq(&connection->resource->req_lock);
	_tl_restart(connection, what);
	spin_unlock_irq(&connection->resource->req_lock);
}

/**
 * tl_clear() - Clears all requests and &struct drbd_tl_epoch objects out of the TL
 * @device:	DRBD device.
 *
 * This is called after the connection to the peer was lost. The storage covered
 * by the requests on the transfer gets marked as our of sync. Called from the
 * receiver thread and the worker thread.
 */
void tl_clear(struct drbd_connection *connection)
{
	tl_restart(connection, CONNECTION_LOST_WHILE_PENDING);
}

/**
 * tl_abort_disk_io() - Abort disk I/O for all requests for a certain device in the TL
 * @device:	DRBD device.
 */
void tl_abort_disk_io(struct drbd_device *device)
{
	struct drbd_connection *connection = first_peer_device(device)->connection;
	struct drbd_request *req, *r;

	spin_lock_irq(&connection->resource->req_lock);
	list_for_each_entry_safe(req, r, &connection->transfer_log, tl_requests) {
		if (!(req->rq_state & RQ_LOCAL_PENDING))
			continue;
		if (req->device != device)
			continue;
		_req_mod(req, ABORT_DISK_IO);
	}
	spin_unlock_irq(&connection->resource->req_lock);
}

static int drbd_thread_setup(void *arg)
{
	struct drbd_thread *thi = (struct drbd_thread *) arg;
	struct drbd_resource *resource = thi->resource;
	unsigned long flags;
	int retval;

	snprintf(current->comm, sizeof(current->comm), "drbd_%c_%s",
		 thi->name[0],
		 resource->name);

restart:
	retval = thi->function(thi);

	spin_lock_irqsave(&thi->t_lock, flags);

	/* if the receiver has been "EXITING", the last thing it did
	 * was set the conn state to "StandAlone",
	 * if now a re-connect request comes in, conn state goes C_UNCONNECTED,
	 * and receiver thread will be "started".
	 * drbd_thread_start needs to set "RESTARTING" in that case.
	 * t_state check and assignment needs to be within the same spinlock,
	 * so either thread_start sees EXITING, and can remap to RESTARTING,
	 * or thread_start see NONE, and can proceed as normal.
	 */

	if (thi->t_state == RESTARTING) {
		drbd_info(resource, "Restarting %s thread\n", thi->name);
		thi->t_state = RUNNING;
		spin_unlock_irqrestore(&thi->t_lock, flags);
		goto restart;
	}

	thi->task = NULL;
	thi->t_state = NONE;
	smp_mb();
	complete_all(&thi->stop);
	spin_unlock_irqrestore(&thi->t_lock, flags);

	drbd_info(resource, "Terminating %s\n", current->comm);

	/* Release mod reference taken when thread was started */

	if (thi->connection)
		kref_put(&thi->connection->kref, drbd_destroy_connection);
	kref_put(&resource->kref, drbd_destroy_resource);
	module_put(THIS_MODULE);
	return retval;
}

static void drbd_thread_init(struct drbd_resource *resource, struct drbd_thread *thi,
			     int (*func) (struct drbd_thread *), const char *name)
{
	spin_lock_init(&thi->t_lock);
	thi->task    = NULL;
	thi->t_state = NONE;
	thi->function = func;
	thi->resource = resource;
	thi->connection = NULL;
	thi->name = name;
}

int drbd_thread_start(struct drbd_thread *thi)
{
	struct drbd_resource *resource = thi->resource;
	struct task_struct *nt;
	unsigned long flags;

	/* is used from state engine doing drbd_thread_stop_nowait,
	 * while holding the req lock irqsave */
	spin_lock_irqsave(&thi->t_lock, flags);

	switch (thi->t_state) {
	case NONE:
		drbd_info(resource, "Starting %s thread (from %s [%d])\n",
			 thi->name, current->comm, current->pid);

		/* Get ref on module for thread - this is released when thread exits */
		if (!try_module_get(THIS_MODULE)) {
			drbd_err(resource, "Failed to get module reference in drbd_thread_start\n");
			spin_unlock_irqrestore(&thi->t_lock, flags);
			return false;
		}

		kref_get(&resource->kref);
		if (thi->connection)
			kref_get(&thi->connection->kref);

		init_completion(&thi->stop);
		thi->reset_cpu_mask = 1;
		thi->t_state = RUNNING;
		spin_unlock_irqrestore(&thi->t_lock, flags);
		flush_signals(current); /* otherw. may get -ERESTARTNOINTR */

		nt = kthread_create(drbd_thread_setup, (void *) thi,
				    "drbd_%c_%s", thi->name[0], thi->resource->name);

		if (IS_ERR(nt)) {
			drbd_err(resource, "Couldn't start thread\n");

			if (thi->connection)
				kref_put(&thi->connection->kref, drbd_destroy_connection);
			kref_put(&resource->kref, drbd_destroy_resource);
			module_put(THIS_MODULE);
			return false;
		}
		spin_lock_irqsave(&thi->t_lock, flags);
		thi->task = nt;
		thi->t_state = RUNNING;
		spin_unlock_irqrestore(&thi->t_lock, flags);
		wake_up_process(nt);
		break;
	case EXITING:
		thi->t_state = RESTARTING;
		drbd_info(resource, "Restarting %s thread (from %s [%d])\n",
				thi->name, current->comm, current->pid);
		/* fall through */
	case RUNNING:
	case RESTARTING:
	default:
		spin_unlock_irqrestore(&thi->t_lock, flags);
		break;
	}

	return true;
}


void _drbd_thread_stop(struct drbd_thread *thi, int restart, int wait)
{
	unsigned long flags;

	enum drbd_thread_state ns = restart ? RESTARTING : EXITING;

	/* may be called from state engine, holding the req lock irqsave */
	spin_lock_irqsave(&thi->t_lock, flags);

	if (thi->t_state == NONE) {
		spin_unlock_irqrestore(&thi->t_lock, flags);
		if (restart)
			drbd_thread_start(thi);
		return;
	}

	if (thi->t_state != ns) {
		if (thi->task == NULL) {
			spin_unlock_irqrestore(&thi->t_lock, flags);
			return;
		}

		thi->t_state = ns;
		smp_mb();
		init_completion(&thi->stop);
		if (thi->task != current)
			force_sig(DRBD_SIGKILL, thi->task);
	}

	spin_unlock_irqrestore(&thi->t_lock, flags);

	if (wait)
		wait_for_completion(&thi->stop);
}

int conn_lowest_minor(struct drbd_connection *connection)
{
	struct drbd_peer_device *peer_device;
	int vnr = 0, minor = -1;

	rcu_read_lock();
	peer_device = idr_get_next(&connection->peer_devices, &vnr);
	if (peer_device)
		minor = device_to_minor(peer_device->device);
	rcu_read_unlock();

	return minor;
}

#ifdef CONFIG_SMP
/**
 * drbd_calc_cpu_mask() - Generate CPU masks, spread over all CPUs
 *
 * Forces all threads of a resource onto the same CPU. This is beneficial for
 * DRBD's performance. May be overwritten by user's configuration.
 */
static void drbd_calc_cpu_mask(cpumask_var_t *cpu_mask)
{
	unsigned int *resources_per_cpu, min_index = ~0;

	resources_per_cpu = kzalloc(nr_cpu_ids * sizeof(*resources_per_cpu), GFP_KERNEL);
	if (resources_per_cpu) {
		struct drbd_resource *resource;
		unsigned int cpu, min = ~0;

		rcu_read_lock();
		for_each_resource_rcu(resource, &drbd_resources) {
			for_each_cpu(cpu, resource->cpu_mask)
				resources_per_cpu[cpu]++;
		}
		rcu_read_unlock();
		for_each_online_cpu(cpu) {
			if (resources_per_cpu[cpu] < min) {
				min = resources_per_cpu[cpu];
				min_index = cpu;
			}
		}
		kfree(resources_per_cpu);
	}
	if (min_index == ~0) {
		cpumask_setall(*cpu_mask);
		return;
	}
	cpumask_set_cpu(min_index, *cpu_mask);
}

/**
 * drbd_thread_current_set_cpu() - modifies the cpu mask of the _current_ thread
 * @device:	DRBD device.
 * @thi:	drbd_thread object
 *
 * call in the "main loop" of _all_ threads, no need for any mutex, current won't die
 * prematurely.
 */
void drbd_thread_current_set_cpu(struct drbd_thread *thi)
{
	struct drbd_resource *resource = thi->resource;
	struct task_struct *p = current;

	if (!thi->reset_cpu_mask)
		return;
	thi->reset_cpu_mask = 0;
	set_cpus_allowed_ptr(p, resource->cpu_mask);
}
#else
#define drbd_calc_cpu_mask(A) ({})
#endif

/**
 * drbd_header_size  -  size of a packet header
 *
 * The header size is a multiple of 8, so any payload following the header is
 * word aligned on 64-bit architectures.  (The bitmap send and receive code
 * relies on this.)
 */
unsigned int drbd_header_size(struct drbd_connection *connection)
{
	if (connection->agreed_pro_version >= 100) {
		BUILD_BUG_ON(!IS_ALIGNED(sizeof(struct p_header100), 8));
		return sizeof(struct p_header100);
	} else {
		BUILD_BUG_ON(sizeof(struct p_header80) !=
			     sizeof(struct p_header95));
		BUILD_BUG_ON(!IS_ALIGNED(sizeof(struct p_header80), 8));
		return sizeof(struct p_header80);
	}
}

static unsigned int prepare_header80(struct p_header80 *h, enum drbd_packet cmd, int size)
{
	h->magic   = cpu_to_be32(DRBD_MAGIC);
	h->command = cpu_to_be16(cmd);
	h->length  = cpu_to_be16(size);
	return sizeof(struct p_header80);
}

static unsigned int prepare_header95(struct p_header95 *h, enum drbd_packet cmd, int size)
{
	h->magic   = cpu_to_be16(DRBD_MAGIC_BIG);
	h->command = cpu_to_be16(cmd);
	h->length = cpu_to_be32(size);
	return sizeof(struct p_header95);
}

static unsigned int prepare_header100(struct p_header100 *h, enum drbd_packet cmd,
				      int size, int vnr)
{
	h->magic = cpu_to_be32(DRBD_MAGIC_100);
	h->volume = cpu_to_be16(vnr);
	h->command = cpu_to_be16(cmd);
	h->length = cpu_to_be32(size);
	h->pad = 0;
	return sizeof(struct p_header100);
}

static unsigned int prepare_header(struct drbd_connection *connection, int vnr,
				   void *buffer, enum drbd_packet cmd, int size)
{
	if (connection->agreed_pro_version >= 100)
		return prepare_header100(buffer, cmd, size, vnr);
	else if (connection->agreed_pro_version >= 95 &&
		 size > DRBD_MAX_SIZE_H80_PACKET)
		return prepare_header95(buffer, cmd, size);
	else
		return prepare_header80(buffer, cmd, size);
}

static void *__conn_prepare_command(struct drbd_connection *connection,
				    struct drbd_socket *sock)
{
	if (!sock->socket)
		return NULL;
	return sock->sbuf + drbd_header_size(connection);
}

void *conn_prepare_command(struct drbd_connection *connection, struct drbd_socket *sock)
{
	void *p;

	mutex_lock(&sock->mutex);
	p = __conn_prepare_command(connection, sock);
	if (!p)
		mutex_unlock(&sock->mutex);

	return p;
}

void *drbd_prepare_command(struct drbd_peer_device *peer_device, struct drbd_socket *sock)
{
	return conn_prepare_command(peer_device->connection, sock);
}

static int __send_command(struct drbd_connection *connection, int vnr,
			  struct drbd_socket *sock, enum drbd_packet cmd,
			  unsigned int header_size, void *data,
			  unsigned int size)
{
	int msg_flags;
	int err;

	/*
	 * Called with @data == NULL and the size of the data blocks in @size
	 * for commands that send data blocks.  For those commands, omit the
	 * MSG_MORE flag: this will increase the likelihood that data blocks
	 * which are page aligned on the sender will end up page aligned on the
	 * receiver.
	 */
	msg_flags = data ? MSG_MORE : 0;

	header_size += prepare_header(connection, vnr, sock->sbuf, cmd,
				      header_size + size);
	err = drbd_send_all(connection, sock->socket, sock->sbuf, header_size,
			    msg_flags);
	if (data && !err)
		err = drbd_send_all(connection, sock->socket, data, size, 0);
	/* DRBD protocol "pings" are latency critical.
	 * This is supposed to trigger tcp_push_pending_frames() */
	if (!err && (cmd == P_PING || cmd == P_PING_ACK))
		drbd_tcp_nodelay(sock->socket);

	return err;
}

static int __conn_send_command(struct drbd_connection *connection, struct drbd_socket *sock,
			       enum drbd_packet cmd, unsigned int header_size,
			       void *data, unsigned int size)
{
	return __send_command(connection, 0, sock, cmd, header_size, data, size);
}

int conn_send_command(struct drbd_connection *connection, struct drbd_socket *sock,
		      enum drbd_packet cmd, unsigned int header_size,
		      void *data, unsigned int size)
{
	int err;

	err = __conn_send_command(connection, sock, cmd, header_size, data, size);
	mutex_unlock(&sock->mutex);
	return err;
}

int drbd_send_command(struct drbd_peer_device *peer_device, struct drbd_socket *sock,
		      enum drbd_packet cmd, unsigned int header_size,
		      void *data, unsigned int size)
{
	int err;

	err = __send_command(peer_device->connection, peer_device->device->vnr,
			     sock, cmd, header_size, data, size);
	mutex_unlock(&sock->mutex);
	return err;
}

int drbd_send_ping(struct drbd_connection *connection)
{
	struct drbd_socket *sock;

	sock = &connection->meta;
	if (!conn_prepare_command(connection, sock))
		return -EIO;
	return conn_send_command(connection, sock, P_PING, 0, NULL, 0);
}

int drbd_send_ping_ack(struct drbd_connection *connection)
{
	struct drbd_socket *sock;

	sock = &connection->meta;
	if (!conn_prepare_command(connection, sock))
		return -EIO;
	return conn_send_command(connection, sock, P_PING_ACK, 0, NULL, 0);
}

int drbd_send_sync_param(struct drbd_peer_device *peer_device)
{
	struct drbd_socket *sock;
	struct p_rs_param_95 *p;
	int size;
	const int apv = peer_device->connection->agreed_pro_version;
	enum drbd_packet cmd;
	struct net_conf *nc;
	struct disk_conf *dc;

	sock = &peer_device->connection->data;
	p = drbd_prepare_command(peer_device, sock);
	if (!p)
		return -EIO;

	rcu_read_lock();
	nc = rcu_dereference(peer_device->connection->net_conf);

	size = apv <= 87 ? sizeof(struct p_rs_param)
		: apv == 88 ? sizeof(struct p_rs_param)
			+ strlen(nc->verify_alg) + 1
		: apv <= 94 ? sizeof(struct p_rs_param_89)
		: /* apv >= 95 */ sizeof(struct p_rs_param_95);

	cmd = apv >= 89 ? P_SYNC_PARAM89 : P_SYNC_PARAM;

	/* initialize verify_alg and csums_alg */
	memset(p->verify_alg, 0, 2 * SHARED_SECRET_MAX);

	if (get_ldev(peer_device->device)) {
		dc = rcu_dereference(peer_device->device->ldev->disk_conf);
		p->resync_rate = cpu_to_be32(dc->resync_rate);
		p->c_plan_ahead = cpu_to_be32(dc->c_plan_ahead);
		p->c_delay_target = cpu_to_be32(dc->c_delay_target);
		p->c_fill_target = cpu_to_be32(dc->c_fill_target);
		p->c_max_rate = cpu_to_be32(dc->c_max_rate);
		put_ldev(peer_device->device);
	} else {
		p->resync_rate = cpu_to_be32(DRBD_RESYNC_RATE_DEF);
		p->c_plan_ahead = cpu_to_be32(DRBD_C_PLAN_AHEAD_DEF);
		p->c_delay_target = cpu_to_be32(DRBD_C_DELAY_TARGET_DEF);
		p->c_fill_target = cpu_to_be32(DRBD_C_FILL_TARGET_DEF);
		p->c_max_rate = cpu_to_be32(DRBD_C_MAX_RATE_DEF);
	}

	if (apv >= 88)
		strcpy(p->verify_alg, nc->verify_alg);
	if (apv >= 89)
		strcpy(p->csums_alg, nc->csums_alg);
	rcu_read_unlock();

	return drbd_send_command(peer_device, sock, cmd, size, NULL, 0);
}

int __drbd_send_protocol(struct drbd_connection *connection, enum drbd_packet cmd)
{
	struct drbd_socket *sock;
	struct p_protocol *p;
	struct net_conf *nc;
	int size, cf;

	sock = &connection->data;
	p = __conn_prepare_command(connection, sock);
	if (!p)
		return -EIO;

	rcu_read_lock();
	nc = rcu_dereference(connection->net_conf);

	if (nc->tentative && connection->agreed_pro_version < 92) {
		rcu_read_unlock();
		mutex_unlock(&sock->mutex);
		drbd_err(connection, "--dry-run is not supported by peer");
		return -EOPNOTSUPP;
	}

	size = sizeof(*p);
	if (connection->agreed_pro_version >= 87)
		size += strlen(nc->integrity_alg) + 1;

	p->protocol      = cpu_to_be32(nc->wire_protocol);
	p->after_sb_0p   = cpu_to_be32(nc->after_sb_0p);
	p->after_sb_1p   = cpu_to_be32(nc->after_sb_1p);
	p->after_sb_2p   = cpu_to_be32(nc->after_sb_2p);
	p->two_primaries = cpu_to_be32(nc->two_primaries);
	cf = 0;
	if (nc->discard_my_data)
		cf |= CF_DISCARD_MY_DATA;
	if (nc->tentative)
		cf |= CF_DRY_RUN;
	p->conn_flags    = cpu_to_be32(cf);

	if (connection->agreed_pro_version >= 87)
		strcpy(p->integrity_alg, nc->integrity_alg);
	rcu_read_unlock();

	return __conn_send_command(connection, sock, cmd, size, NULL, 0);
}

int drbd_send_protocol(struct drbd_connection *connection)
{
	int err;

	mutex_lock(&connection->data.mutex);
	err = __drbd_send_protocol(connection, P_PROTOCOL);
	mutex_unlock(&connection->data.mutex);

	return err;
}

static int _drbd_send_uuids(struct drbd_peer_device *peer_device, u64 uuid_flags)
{
	struct drbd_device *device = peer_device->device;
	struct drbd_socket *sock;
	struct p_uuids *p;
	int i;

	if (!get_ldev_if_state(device, D_NEGOTIATING))
		return 0;

	sock = &peer_device->connection->data;
	p = drbd_prepare_command(peer_device, sock);
	if (!p) {
		put_ldev(device);
		return -EIO;
	}
	spin_lock_irq(&device->ldev->md.uuid_lock);
	for (i = UI_CURRENT; i < UI_SIZE; i++)
		p->uuid[i] = cpu_to_be64(device->ldev->md.uuid[i]);
	spin_unlock_irq(&device->ldev->md.uuid_lock);

	device->comm_bm_set = drbd_bm_total_weight(device);
	p->uuid[UI_SIZE] = cpu_to_be64(device->comm_bm_set);
	rcu_read_lock();
	uuid_flags |= rcu_dereference(peer_device->connection->net_conf)->discard_my_data ? 1 : 0;
	rcu_read_unlock();
	uuid_flags |= test_bit(CRASHED_PRIMARY, &device->flags) ? 2 : 0;
	uuid_flags |= device->new_state_tmp.disk == D_INCONSISTENT ? 4 : 0;
	p->uuid[UI_FLAGS] = cpu_to_be64(uuid_flags);

	put_ldev(device);
	return drbd_send_command(peer_device, sock, P_UUIDS, sizeof(*p), NULL, 0);
}

int drbd_send_uuids(struct drbd_peer_device *peer_device)
{
	return _drbd_send_uuids(peer_device, 0);
}

int drbd_send_uuids_skip_initial_sync(struct drbd_peer_device *peer_device)
{
	return _drbd_send_uuids(peer_device, 8);
}

void drbd_print_uuids(struct drbd_device *device, const char *text)
{
	if (get_ldev_if_state(device, D_NEGOTIATING)) {
		u64 *uuid = device->ldev->md.uuid;
		drbd_info(device, "%s %016llX:%016llX:%016llX:%016llX\n",
		     text,
		     (unsigned long long)uuid[UI_CURRENT],
		     (unsigned long long)uuid[UI_BITMAP],
		     (unsigned long long)uuid[UI_HISTORY_START],
		     (unsigned long long)uuid[UI_HISTORY_END]);
		put_ldev(device);
	} else {
		drbd_info(device, "%s effective data uuid: %016llX\n",
				text,
				(unsigned long long)device->ed_uuid);
	}
}

void drbd_gen_and_send_sync_uuid(struct drbd_peer_device *peer_device)
{
	struct drbd_device *device = peer_device->device;
	struct drbd_socket *sock;
	struct p_rs_uuid *p;
	u64 uuid;

	D_ASSERT(device, device->state.disk == D_UP_TO_DATE);

	uuid = device->ldev->md.uuid[UI_BITMAP];
	if (uuid && uuid != UUID_JUST_CREATED)
		uuid = uuid + UUID_NEW_BM_OFFSET;
	else
		get_random_bytes(&uuid, sizeof(u64));
	drbd_uuid_set(device, UI_BITMAP, uuid);
	drbd_print_uuids(device, "updated sync UUID");
	drbd_md_sync(device);

	sock = &peer_device->connection->data;
	p = drbd_prepare_command(peer_device, sock);
	if (p) {
		p->uuid = cpu_to_be64(uuid);
		drbd_send_command(peer_device, sock, P_SYNC_UUID, sizeof(*p), NULL, 0);
	}
}

/* communicated if (agreed_features & DRBD_FF_WSAME) */
void assign_p_sizes_qlim(struct drbd_device *device, struct p_sizes *p, struct request_queue *q)
{
	if (q) {
		p->qlim->physical_block_size = cpu_to_be32(queue_physical_block_size(q));
		p->qlim->logical_block_size = cpu_to_be32(queue_logical_block_size(q));
		p->qlim->alignment_offset = cpu_to_be32(queue_alignment_offset(q));
		p->qlim->io_min = cpu_to_be32(queue_io_min(q));
		p->qlim->io_opt = cpu_to_be32(queue_io_opt(q));
		p->qlim->discard_enabled = blk_queue_discard(q);
		p->qlim->discard_zeroes_data = queue_discard_zeroes_data(q);
		p->qlim->write_same_capable = !!q->limits.max_write_same_sectors;
	} else {
		q = device->rq_queue;
		p->qlim->physical_block_size = cpu_to_be32(queue_physical_block_size(q));
		p->qlim->logical_block_size = cpu_to_be32(queue_logical_block_size(q));
		p->qlim->alignment_offset = 0;
		p->qlim->io_min = cpu_to_be32(queue_io_min(q));
		p->qlim->io_opt = cpu_to_be32(queue_io_opt(q));
		p->qlim->discard_enabled = 0;
		p->qlim->discard_zeroes_data = 0;
		p->qlim->write_same_capable = 0;
	}
}

int drbd_send_sizes(struct drbd_peer_device *peer_device, int trigger_reply, enum dds_flags flags)
{
	struct drbd_device *device = peer_device->device;
	struct drbd_socket *sock;
	struct p_sizes *p;
	sector_t d_size, u_size;
	int q_order_type;
	unsigned int max_bio_size;
	unsigned int packet_size;

	sock = &peer_device->connection->data;
	p = drbd_prepare_command(peer_device, sock);
	if (!p)
		return -EIO;

	packet_size = sizeof(*p);
	if (peer_device->connection->agreed_features & DRBD_FF_WSAME)
		packet_size += sizeof(p->qlim[0]);

	memset(p, 0, packet_size);
	if (get_ldev_if_state(device, D_NEGOTIATING)) {
		struct request_queue *q = bdev_get_queue(device->ldev->backing_bdev);
		d_size = drbd_get_max_capacity(device->ldev);
		rcu_read_lock();
		u_size = rcu_dereference(device->ldev->disk_conf)->disk_size;
		rcu_read_unlock();
		q_order_type = drbd_queue_order_type(device);
		max_bio_size = queue_max_hw_sectors(q) << 9;
		max_bio_size = min(max_bio_size, DRBD_MAX_BIO_SIZE);
		assign_p_sizes_qlim(device, p, q);
		put_ldev(device);
	} else {
		d_size = 0;
		u_size = 0;
		q_order_type = QUEUE_ORDERED_NONE;
		max_bio_size = DRBD_MAX_BIO_SIZE; /* ... multiple BIOs per peer_request */
		assign_p_sizes_qlim(device, p, NULL);
	}

	if (peer_device->connection->agreed_pro_version <= 94)
		max_bio_size = min(max_bio_size, DRBD_MAX_SIZE_H80_PACKET);
	else if (peer_device->connection->agreed_pro_version < 100)
		max_bio_size = min(max_bio_size, DRBD_MAX_BIO_SIZE_P95);

	p->d_size = cpu_to_be64(d_size);
	p->u_size = cpu_to_be64(u_size);
	p->c_size = cpu_to_be64(trigger_reply ? 0 : drbd_get_capacity(device->this_bdev));
	p->max_bio_size = cpu_to_be32(max_bio_size);
	p->queue_order_type = cpu_to_be16(q_order_type);
	p->dds_flags = cpu_to_be16(flags);

	return drbd_send_command(peer_device, sock, P_SIZES, packet_size, NULL, 0);
}

/**
 * drbd_send_current_state() - Sends the drbd state to the peer
 * @peer_device:	DRBD peer device.
 */
int drbd_send_current_state(struct drbd_peer_device *peer_device)
{
	struct drbd_socket *sock;
	struct p_state *p;

	sock = &peer_device->connection->data;
	p = drbd_prepare_command(peer_device, sock);
	if (!p)
		return -EIO;
	p->state = cpu_to_be32(peer_device->device->state.i); /* Within the send mutex */
	return drbd_send_command(peer_device, sock, P_STATE, sizeof(*p), NULL, 0);
}

/**
 * drbd_send_state() - After a state change, sends the new state to the peer
 * @peer_device:      DRBD peer device.
 * @state:     the state to send, not necessarily the current state.
 *
 * Each state change queues an "after_state_ch" work, which will eventually
 * send the resulting new state to the peer. If more state changes happen
 * between queuing and processing of the after_state_ch work, we still
 * want to send each intermediary state in the order it occurred.
 */
int drbd_send_state(struct drbd_peer_device *peer_device, union drbd_state state)
{
	struct drbd_socket *sock;
	struct p_state *p;

	sock = &peer_device->connection->data;
	p = drbd_prepare_command(peer_device, sock);
	if (!p)
		return -EIO;
	p->state = cpu_to_be32(state.i); /* Within the send mutex */
	return drbd_send_command(peer_device, sock, P_STATE, sizeof(*p), NULL, 0);
}

int drbd_send_state_req(struct drbd_peer_device *peer_device, union drbd_state mask, union drbd_state val)
{
	struct drbd_socket *sock;
	struct p_req_state *p;

	sock = &peer_device->connection->data;
	p = drbd_prepare_command(peer_device, sock);
	if (!p)
		return -EIO;
	p->mask = cpu_to_be32(mask.i);
	p->val = cpu_to_be32(val.i);
	return drbd_send_command(peer_device, sock, P_STATE_CHG_REQ, sizeof(*p), NULL, 0);
}

int conn_send_state_req(struct drbd_connection *connection, union drbd_state mask, union drbd_state val)
{
	enum drbd_packet cmd;
	struct drbd_socket *sock;
	struct p_req_state *p;

	cmd = connection->agreed_pro_version < 100 ? P_STATE_CHG_REQ : P_CONN_ST_CHG_REQ;
	sock = &connection->data;
	p = conn_prepare_command(connection, sock);
	if (!p)
		return -EIO;
	p->mask = cpu_to_be32(mask.i);
	p->val = cpu_to_be32(val.i);
	return conn_send_command(connection, sock, cmd, sizeof(*p), NULL, 0);
}

void drbd_send_sr_reply(struct drbd_peer_device *peer_device, enum drbd_state_rv retcode)
{
	struct drbd_socket *sock;
	struct p_req_state_reply *p;

	sock = &peer_device->connection->meta;
	p = drbd_prepare_command(peer_device, sock);
	if (p) {
		p->retcode = cpu_to_be32(retcode);
		drbd_send_command(peer_device, sock, P_STATE_CHG_REPLY, sizeof(*p), NULL, 0);
	}
}

void conn_send_sr_reply(struct drbd_connection *connection, enum drbd_state_rv retcode)
{
	struct drbd_socket *sock;
	struct p_req_state_reply *p;
	enum drbd_packet cmd = connection->agreed_pro_version < 100 ? P_STATE_CHG_REPLY : P_CONN_ST_CHG_REPLY;

	sock = &connection->meta;
	p = conn_prepare_command(connection, sock);
	if (p) {
		p->retcode = cpu_to_be32(retcode);
		conn_send_command(connection, sock, cmd, sizeof(*p), NULL, 0);
	}
}

static void dcbp_set_code(struct p_compressed_bm *p, enum drbd_bitmap_code code)
{
	BUG_ON(code & ~0xf);
	p->encoding = (p->encoding & ~0xf) | code;
}

static void dcbp_set_start(struct p_compressed_bm *p, int set)
{
	p->encoding = (p->encoding & ~0x80) | (set ? 0x80 : 0);
}

static void dcbp_set_pad_bits(struct p_compressed_bm *p, int n)
{
	BUG_ON(n & ~0x7);
	p->encoding = (p->encoding & (~0x7 << 4)) | (n << 4);
}

static int fill_bitmap_rle_bits(struct drbd_device *device,
			 struct p_compressed_bm *p,
			 unsigned int size,
			 struct bm_xfer_ctx *c)
{
	struct bitstream bs;
	unsigned long plain_bits;
	unsigned long tmp;
	unsigned long rl;
	unsigned len;
	unsigned toggle;
	int bits, use_rle;

	/* may we use this feature? */
	rcu_read_lock();
	use_rle = rcu_dereference(first_peer_device(device)->connection->net_conf)->use_rle;
	rcu_read_unlock();
	if (!use_rle || first_peer_device(device)->connection->agreed_pro_version < 90)
		return 0;

	if (c->bit_offset >= c->bm_bits)
		return 0; /* nothing to do. */

	/* use at most thus many bytes */
	bitstream_init(&bs, p->code, size, 0);
	memset(p->code, 0, size);
	/* plain bits covered in this code string */
	plain_bits = 0;

	/* p->encoding & 0x80 stores whether the first run length is set.
	 * bit offset is implicit.
	 * start with toggle == 2 to be able to tell the first iteration */
	toggle = 2;

	/* see how much plain bits we can stuff into one packet
	 * using RLE and VLI. */
	do {
		tmp = (toggle == 0) ? _drbd_bm_find_next_zero(device, c->bit_offset)
				    : _drbd_bm_find_next(device, c->bit_offset);
		if (tmp == -1UL)
			tmp = c->bm_bits;
		rl = tmp - c->bit_offset;

		if (toggle == 2) { /* first iteration */
			if (rl == 0) {
				/* the first checked bit was set,
				 * store start value, */
				dcbp_set_start(p, 1);
				/* but skip encoding of zero run length */
				toggle = !toggle;
				continue;
			}
			dcbp_set_start(p, 0);
		}

		/* paranoia: catch zero runlength.
		 * can only happen if bitmap is modified while we scan it. */
		if (rl == 0) {
			drbd_err(device, "unexpected zero runlength while encoding bitmap "
			    "t:%u bo:%lu\n", toggle, c->bit_offset);
			return -1;
		}

		bits = vli_encode_bits(&bs, rl);
		if (bits == -ENOBUFS) /* buffer full */
			break;
		if (bits <= 0) {
			drbd_err(device, "error while encoding bitmap: %d\n", bits);
			return 0;
		}

		toggle = !toggle;
		plain_bits += rl;
		c->bit_offset = tmp;
	} while (c->bit_offset < c->bm_bits);

	len = bs.cur.b - p->code + !!bs.cur.bit;

	if (plain_bits < (len << 3)) {
		/* incompressible with this method.
		 * we need to rewind both word and bit position. */
		c->bit_offset -= plain_bits;
		bm_xfer_ctx_bit_to_word_offset(c);
		c->bit_offset = c->word_offset * BITS_PER_LONG;
		return 0;
	}

	/* RLE + VLI was able to compress it just fine.
	 * update c->word_offset. */
	bm_xfer_ctx_bit_to_word_offset(c);

	/* store pad_bits */
	dcbp_set_pad_bits(p, (8 - bs.cur.bit) & 0x7);

	return len;
}

/**
 * send_bitmap_rle_or_plain
 *
 * Return 0 when done, 1 when another iteration is needed, and a negative error
 * code upon failure.
 */
static int
send_bitmap_rle_or_plain(struct drbd_device *device, struct bm_xfer_ctx *c)
{
	struct drbd_socket *sock = &first_peer_device(device)->connection->data;
	unsigned int header_size = drbd_header_size(first_peer_device(device)->connection);
	struct p_compressed_bm *p = sock->sbuf + header_size;
	int len, err;

	len = fill_bitmap_rle_bits(device, p,
			DRBD_SOCKET_BUFFER_SIZE - header_size - sizeof(*p), c);
	if (len < 0)
		return -EIO;

	if (len) {
		dcbp_set_code(p, RLE_VLI_Bits);
		err = __send_command(first_peer_device(device)->connection, device->vnr, sock,
				     P_COMPRESSED_BITMAP, sizeof(*p) + len,
				     NULL, 0);
		c->packets[0]++;
		c->bytes[0] += header_size + sizeof(*p) + len;

		if (c->bit_offset >= c->bm_bits)
			len = 0; /* DONE */
	} else {
		/* was not compressible.
		 * send a buffer full of plain text bits instead. */
		unsigned int data_size;
		unsigned long num_words;
		unsigned long *p = sock->sbuf + header_size;

		data_size = DRBD_SOCKET_BUFFER_SIZE - header_size;
		num_words = min_t(size_t, data_size / sizeof(*p),
				  c->bm_words - c->word_offset);
		len = num_words * sizeof(*p);
		if (len)
			drbd_bm_get_lel(device, c->word_offset, num_words, p);
		err = __send_command(first_peer_device(device)->connection, device->vnr, sock, P_BITMAP, len, NULL, 0);
		c->word_offset += num_words;
		c->bit_offset = c->word_offset * BITS_PER_LONG;

		c->packets[1]++;
		c->bytes[1] += header_size + len;

		if (c->bit_offset > c->bm_bits)
			c->bit_offset = c->bm_bits;
	}
	if (!err) {
		if (len == 0) {
			INFO_bm_xfer_stats(device, "send", c);
			return 0;
		} else
			return 1;
	}
	return -EIO;
}

/* See the comment at receive_bitmap() */
static int _drbd_send_bitmap(struct drbd_device *device)
{
	struct bm_xfer_ctx c;
	int err;

	if (!expect(device->bitmap))
		return false;

	if (get_ldev(device)) {
		if (drbd_md_test_flag(device->ldev, MDF_FULL_SYNC)) {
			drbd_info(device, "Writing the whole bitmap, MDF_FullSync was set.\n");
			drbd_bm_set_all(device);
			if (drbd_bm_write(device)) {
				/* write_bm did fail! Leave full sync flag set in Meta P_DATA
				 * but otherwise process as per normal - need to tell other
				 * side that a full resync is required! */
				drbd_err(device, "Failed to write bitmap to disk!\n");
			} else {
				drbd_md_clear_flag(device, MDF_FULL_SYNC);
				drbd_md_sync(device);
			}
		}
		put_ldev(device);
	}

	c = (struct bm_xfer_ctx) {
		.bm_bits = drbd_bm_bits(device),
		.bm_words = drbd_bm_words(device),
	};

	do {
		err = send_bitmap_rle_or_plain(device, &c);
	} while (err > 0);

	return err == 0;
}

int drbd_send_bitmap(struct drbd_device *device)
{
	struct drbd_socket *sock = &first_peer_device(device)->connection->data;
	int err = -1;

	mutex_lock(&sock->mutex);
	if (sock->socket)
		err = !_drbd_send_bitmap(device);
	mutex_unlock(&sock->mutex);
	return err;
}

void drbd_send_b_ack(struct drbd_connection *connection, u32 barrier_nr, u32 set_size)
{
	struct drbd_socket *sock;
	struct p_barrier_ack *p;

	if (connection->cstate < C_WF_REPORT_PARAMS)
		return;

	sock = &connection->meta;
	p = conn_prepare_command(connection, sock);
	if (!p)
		return;
	p->barrier = barrier_nr;
	p->set_size = cpu_to_be32(set_size);
	conn_send_command(connection, sock, P_BARRIER_ACK, sizeof(*p), NULL, 0);
}

/**
 * _drbd_send_ack() - Sends an ack packet
 * @device:	DRBD device.
 * @cmd:	Packet command code.
 * @sector:	sector, needs to be in big endian byte order
 * @blksize:	size in byte, needs to be in big endian byte order
 * @block_id:	Id, big endian byte order
 */
static int _drbd_send_ack(struct drbd_peer_device *peer_device, enum drbd_packet cmd,
			  u64 sector, u32 blksize, u64 block_id)
{
	struct drbd_socket *sock;
	struct p_block_ack *p;

	if (peer_device->device->state.conn < C_CONNECTED)
		return -EIO;

	sock = &peer_device->connection->meta;
	p = drbd_prepare_command(peer_device, sock);
	if (!p)
		return -EIO;
	p->sector = sector;
	p->block_id = block_id;
	p->blksize = blksize;
	p->seq_num = cpu_to_be32(atomic_inc_return(&peer_device->device->packet_seq));
	return drbd_send_command(peer_device, sock, cmd, sizeof(*p), NULL, 0);
}

/* dp->sector and dp->block_id already/still in network byte order,
 * data_size is payload size according to dp->head,
 * and may need to be corrected for digest size. */
void drbd_send_ack_dp(struct drbd_peer_device *peer_device, enum drbd_packet cmd,
		      struct p_data *dp, int data_size)
{
	if (peer_device->connection->peer_integrity_tfm)
		data_size -= crypto_ahash_digestsize(peer_device->connection->peer_integrity_tfm);
	_drbd_send_ack(peer_device, cmd, dp->sector, cpu_to_be32(data_size),
		       dp->block_id);
}

void drbd_send_ack_rp(struct drbd_peer_device *peer_device, enum drbd_packet cmd,
		      struct p_block_req *rp)
{
	_drbd_send_ack(peer_device, cmd, rp->sector, rp->blksize, rp->block_id);
}

/**
 * drbd_send_ack() - Sends an ack packet
 * @device:	DRBD device
 * @cmd:	packet command code
 * @peer_req:	peer request
 */
int drbd_send_ack(struct drbd_peer_device *peer_device, enum drbd_packet cmd,
		  struct drbd_peer_request *peer_req)
{
	return _drbd_send_ack(peer_device, cmd,
			      cpu_to_be64(peer_req->i.sector),
			      cpu_to_be32(peer_req->i.size),
			      peer_req->block_id);
}

/* This function misuses the block_id field to signal if the blocks
 * are is sync or not. */
int drbd_send_ack_ex(struct drbd_peer_device *peer_device, enum drbd_packet cmd,
		     sector_t sector, int blksize, u64 block_id)
{
	return _drbd_send_ack(peer_device, cmd,
			      cpu_to_be64(sector),
			      cpu_to_be32(blksize),
			      cpu_to_be64(block_id));
}

int drbd_send_rs_deallocated(struct drbd_peer_device *peer_device,
			     struct drbd_peer_request *peer_req)
{
	struct drbd_socket *sock;
	struct p_block_desc *p;

	sock = &peer_device->connection->data;
	p = drbd_prepare_command(peer_device, sock);
	if (!p)
		return -EIO;
	p->sector = cpu_to_be64(peer_req->i.sector);
	p->blksize = cpu_to_be32(peer_req->i.size);
	p->pad = 0;
	return drbd_send_command(peer_device, sock, P_RS_DEALLOCATED, sizeof(*p), NULL, 0);
}

int drbd_send_drequest(struct drbd_peer_device *peer_device, int cmd,
		       sector_t sector, int size, u64 block_id)
{
	struct drbd_socket *sock;
	struct p_block_req *p;

	sock = &peer_device->connection->data;
	p = drbd_prepare_command(peer_device, sock);
	if (!p)
		return -EIO;
	p->sector = cpu_to_be64(sector);
	p->block_id = block_id;
	p->blksize = cpu_to_be32(size);
	return drbd_send_command(peer_device, sock, cmd, sizeof(*p), NULL, 0);
}

int drbd_send_drequest_csum(struct drbd_peer_device *peer_device, sector_t sector, int size,
			    void *digest, int digest_size, enum drbd_packet cmd)
{
	struct drbd_socket *sock;
	struct p_block_req *p;

	/* FIXME: Put the digest into the preallocated socket buffer.  */

	sock = &peer_device->connection->data;
	p = drbd_prepare_command(peer_device, sock);
	if (!p)
		return -EIO;
	p->sector = cpu_to_be64(sector);
	p->block_id = ID_SYNCER /* unused */;
	p->blksize = cpu_to_be32(size);
	return drbd_send_command(peer_device, sock, cmd, sizeof(*p), digest, digest_size);
}

int drbd_send_ov_request(struct drbd_peer_device *peer_device, sector_t sector, int size)
{
	struct drbd_socket *sock;
	struct p_block_req *p;

	sock = &peer_device->connection->data;
	p = drbd_prepare_command(peer_device, sock);
	if (!p)
		return -EIO;
	p->sector = cpu_to_be64(sector);
	p->block_id = ID_SYNCER /* unused */;
	p->blksize = cpu_to_be32(size);
	return drbd_send_command(peer_device, sock, P_OV_REQUEST, sizeof(*p), NULL, 0);
}

/* called on sndtimeo
 * returns false if we should retry,
 * true if we think connection is dead
 */
static int we_should_drop_the_connection(struct drbd_connection *connection, struct socket *sock)
{
	int drop_it;
	/* long elapsed = (long)(jiffies - device->last_received); */

	drop_it =   connection->meta.socket == sock
		|| !connection->ack_receiver.task
		|| get_t_state(&connection->ack_receiver) != RUNNING
		|| connection->cstate < C_WF_REPORT_PARAMS;

	if (drop_it)
		return true;

	drop_it = !--connection->ko_count;
	if (!drop_it) {
		drbd_err(connection, "[%s/%d] sock_sendmsg time expired, ko = %u\n",
			 current->comm, current->pid, connection->ko_count);
		request_ping(connection);
	}

	return drop_it; /* && (device->state == R_PRIMARY) */;
}

static void drbd_update_congested(struct drbd_connection *connection)
{
	struct sock *sk = connection->data.socket->sk;
	if (sk->sk_wmem_queued > sk->sk_sndbuf * 4 / 5)
		set_bit(NET_CONGESTED, &connection->flags);
}

/* The idea of sendpage seems to be to put some kind of reference
 * to the page into the skb, and to hand it over to the NIC. In
 * this process get_page() gets called.
 *
 * As soon as the page was really sent over the network put_page()
 * gets called by some part of the network layer. [ NIC driver? ]
 *
 * [ get_page() / put_page() increment/decrement the count. If count
 *   reaches 0 the page will be freed. ]
 *
 * This works nicely with pages from FSs.
 * But this means that in protocol A we might signal IO completion too early!
 *
 * In order not to corrupt data during a resync we must make sure
 * that we do not reuse our own buffer pages (EEs) to early, therefore
 * we have the net_ee list.
 *
 * XFS seems to have problems, still, it submits pages with page_count == 0!
 * As a workaround, we disable sendpage on pages
 * with page_count == 0 or PageSlab.
 */
static int _drbd_no_send_page(struct drbd_peer_device *peer_device, struct page *page,
			      int offset, size_t size, unsigned msg_flags)
{
	struct socket *socket;
	void *addr;
	int err;

	socket = peer_device->connection->data.socket;
	addr = kmap(page) + offset;
	err = drbd_send_all(peer_device->connection, socket, addr, size, msg_flags);
	kunmap(page);
	if (!err)
		peer_device->device->send_cnt += size >> 9;
	return err;
}

static int _drbd_send_page(struct drbd_peer_device *peer_device, struct page *page,
		    int offset, size_t size, unsigned msg_flags)
{
	struct socket *socket = peer_device->connection->data.socket;
	mm_segment_t oldfs = get_fs();
	int len = size;
	int err = -EIO;

	/* e.g. XFS meta- & log-data is in slab pages, which have a
	 * page_count of 0 and/or have PageSlab() set.
	 * we cannot use send_page for those, as that does get_page();
	 * put_page(); and would cause either a VM_BUG directly, or
	 * __page_cache_release a page that would actually still be referenced
	 * by someone, leading to some obscure delayed Oops somewhere else. */
	if (disable_sendpage || (page_count(page) < 1) || PageSlab(page))
		return _drbd_no_send_page(peer_device, page, offset, size, msg_flags);

	msg_flags |= MSG_NOSIGNAL;
	drbd_update_congested(peer_device->connection);
	set_fs(KERNEL_DS);
	do {
		int sent;

		sent = socket->ops->sendpage(socket, page, offset, len, msg_flags);
		if (sent <= 0) {
			if (sent == -EAGAIN) {
				if (we_should_drop_the_connection(peer_device->connection, socket))
					break;
				continue;
			}
			drbd_warn(peer_device->device, "%s: size=%d len=%d sent=%d\n",
			     __func__, (int)size, len, sent);
			if (sent < 0)
				err = sent;
			break;
		}
		len    -= sent;
		offset += sent;
	} while (len > 0 /* THINK && device->cstate >= C_CONNECTED*/);
	set_fs(oldfs);
	clear_bit(NET_CONGESTED, &peer_device->connection->flags);

	if (len == 0) {
		err = 0;
		peer_device->device->send_cnt += size >> 9;
	}
	return err;
}

static int _drbd_send_bio(struct drbd_peer_device *peer_device, struct bio *bio)
{
	struct bio_vec bvec;
	struct bvec_iter iter;

	/* hint all but last page with MSG_MORE */
	bio_for_each_segment(bvec, bio, iter) {
		int err;

		err = _drbd_no_send_page(peer_device, bvec.bv_page,
					 bvec.bv_offset, bvec.bv_len,
					 bio_iter_last(bvec, iter)
					 ? 0 : MSG_MORE);
		if (err)
			return err;
		/* REQ_OP_WRITE_SAME has only one segment */
		if (bio_op(bio) == REQ_OP_WRITE_SAME)
			break;
	}
	return 0;
}

static int _drbd_send_zc_bio(struct drbd_peer_device *peer_device, struct bio *bio)
{
	struct bio_vec bvec;
	struct bvec_iter iter;

	/* hint all but last page with MSG_MORE */
	bio_for_each_segment(bvec, bio, iter) {
		int err;

		err = _drbd_send_page(peer_device, bvec.bv_page,
				      bvec.bv_offset, bvec.bv_len,
				      bio_iter_last(bvec, iter) ? 0 : MSG_MORE);
		if (err)
			return err;
		/* REQ_OP_WRITE_SAME has only one segment */
		if (bio_op(bio) == REQ_OP_WRITE_SAME)
			break;
	}
	return 0;
}

static int _drbd_send_zc_ee(struct drbd_peer_device *peer_device,
			    struct drbd_peer_request *peer_req)
{
	struct page *page = peer_req->pages;
	unsigned len = peer_req->i.size;
	int err;

	/* hint all but last page with MSG_MORE */
	page_chain_for_each(page) {
		unsigned l = min_t(unsigned, len, PAGE_SIZE);

		err = _drbd_send_page(peer_device, page, 0, l,
				      page_chain_next(page) ? MSG_MORE : 0);
		if (err)
			return err;
		len -= l;
	}
	return 0;
}

static u32 bio_flags_to_wire(struct drbd_connection *connection,
			     struct bio *bio)
{
	if (connection->agreed_pro_version >= 95)
<<<<<<< HEAD
		return  (bio->bi_rw & REQ_SYNC ? DP_RW_SYNC : 0) |
			(bio->bi_rw & REQ_FUA ? DP_FUA : 0) |
			(bio->bi_rw & REQ_PREFLUSH ? DP_FLUSH : 0) |
			(bio_op(bio) == REQ_OP_WRITE_SAME ? DP_WSAME : 0) |
			(bio_op(bio) == REQ_OP_DISCARD ? DP_DISCARD : 0);
	else
		return bio->bi_rw & REQ_SYNC ? DP_RW_SYNC : 0;
=======
		return  (bio->bi_opf & REQ_SYNC ? DP_RW_SYNC : 0) |
			(bio->bi_opf & REQ_FUA ? DP_FUA : 0) |
			(bio->bi_opf & REQ_PREFLUSH ? DP_FLUSH : 0) |
			(bio_op(bio) == REQ_OP_WRITE_SAME ? DP_WSAME : 0) |
			(bio_op(bio) == REQ_OP_DISCARD ? DP_DISCARD : 0);
	else
		return bio->bi_opf & REQ_SYNC ? DP_RW_SYNC : 0;
>>>>>>> 29b4817d
}

/* Used to send write or TRIM aka REQ_DISCARD requests
 * R_PRIMARY -> Peer	(P_DATA, P_TRIM)
 */
int drbd_send_dblock(struct drbd_peer_device *peer_device, struct drbd_request *req)
{
	struct drbd_device *device = peer_device->device;
	struct drbd_socket *sock;
	struct p_data *p;
	struct p_wsame *wsame = NULL;
	void *digest_out;
	unsigned int dp_flags = 0;
	int digest_size;
	int err;

	sock = &peer_device->connection->data;
	p = drbd_prepare_command(peer_device, sock);
	digest_size = peer_device->connection->integrity_tfm ?
		      crypto_ahash_digestsize(peer_device->connection->integrity_tfm) : 0;

	if (!p)
		return -EIO;
	p->sector = cpu_to_be64(req->i.sector);
	p->block_id = (unsigned long)req;
	p->seq_num = cpu_to_be32(atomic_inc_return(&device->packet_seq));
	dp_flags = bio_flags_to_wire(peer_device->connection, req->master_bio);
	if (device->state.conn >= C_SYNC_SOURCE &&
	    device->state.conn <= C_PAUSED_SYNC_T)
		dp_flags |= DP_MAY_SET_IN_SYNC;
	if (peer_device->connection->agreed_pro_version >= 100) {
		if (req->rq_state & RQ_EXP_RECEIVE_ACK)
			dp_flags |= DP_SEND_RECEIVE_ACK;
		/* During resync, request an explicit write ack,
		 * even in protocol != C */
		if (req->rq_state & RQ_EXP_WRITE_ACK
		|| (dp_flags & DP_MAY_SET_IN_SYNC))
			dp_flags |= DP_SEND_WRITE_ACK;
	}
	p->dp_flags = cpu_to_be32(dp_flags);

	if (dp_flags & DP_DISCARD) {
		struct p_trim *t = (struct p_trim*)p;
		t->size = cpu_to_be32(req->i.size);
		err = __send_command(peer_device->connection, device->vnr, sock, P_TRIM, sizeof(*t), NULL, 0);
		goto out;
	}
	if (dp_flags & DP_WSAME) {
		/* this will only work if DRBD_FF_WSAME is set AND the
		 * handshake agreed that all nodes and backend devices are
		 * WRITE_SAME capable and agree on logical_block_size */
		wsame = (struct p_wsame*)p;
		digest_out = wsame + 1;
		wsame->size = cpu_to_be32(req->i.size);
	} else
		digest_out = p + 1;

	/* our digest is still only over the payload.
	 * TRIM does not carry any payload. */
	if (digest_size)
		drbd_csum_bio(peer_device->connection->integrity_tfm, req->master_bio, digest_out);
	if (wsame) {
		err =
		    __send_command(peer_device->connection, device->vnr, sock, P_WSAME,
				   sizeof(*wsame) + digest_size, NULL,
				   bio_iovec(req->master_bio).bv_len);
	} else
		err =
		    __send_command(peer_device->connection, device->vnr, sock, P_DATA,
				   sizeof(*p) + digest_size, NULL, req->i.size);
	if (!err) {
		/* For protocol A, we have to memcpy the payload into
		 * socket buffers, as we may complete right away
		 * as soon as we handed it over to tcp, at which point the data
		 * pages may become invalid.
		 *
		 * For data-integrity enabled, we copy it as well, so we can be
		 * sure that even if the bio pages may still be modified, it
		 * won't change the data on the wire, thus if the digest checks
		 * out ok after sending on this side, but does not fit on the
		 * receiving side, we sure have detected corruption elsewhere.
		 */
		if (!(req->rq_state & (RQ_EXP_RECEIVE_ACK | RQ_EXP_WRITE_ACK)) || digest_size)
			err = _drbd_send_bio(peer_device, req->master_bio);
		else
			err = _drbd_send_zc_bio(peer_device, req->master_bio);

		/* double check digest, sometimes buffers have been modified in flight. */
		if (digest_size > 0 && digest_size <= 64) {
			/* 64 byte, 512 bit, is the largest digest size
			 * currently supported in kernel crypto. */
			unsigned char digest[64];
			drbd_csum_bio(peer_device->connection->integrity_tfm, req->master_bio, digest);
			if (memcmp(p + 1, digest, digest_size)) {
				drbd_warn(device,
					"Digest mismatch, buffer modified by upper layers during write: %llus +%u\n",
					(unsigned long long)req->i.sector, req->i.size);
			}
		} /* else if (digest_size > 64) {
		     ... Be noisy about digest too large ...
		} */
	}
out:
	mutex_unlock(&sock->mutex);  /* locked by drbd_prepare_command() */

	return err;
}

/* answer packet, used to send data back for read requests:
 *  Peer       -> (diskless) R_PRIMARY   (P_DATA_REPLY)
 *  C_SYNC_SOURCE -> C_SYNC_TARGET         (P_RS_DATA_REPLY)
 */
int drbd_send_block(struct drbd_peer_device *peer_device, enum drbd_packet cmd,
		    struct drbd_peer_request *peer_req)
{
	struct drbd_device *device = peer_device->device;
	struct drbd_socket *sock;
	struct p_data *p;
	int err;
	int digest_size;

	sock = &peer_device->connection->data;
	p = drbd_prepare_command(peer_device, sock);

	digest_size = peer_device->connection->integrity_tfm ?
		      crypto_ahash_digestsize(peer_device->connection->integrity_tfm) : 0;

	if (!p)
		return -EIO;
	p->sector = cpu_to_be64(peer_req->i.sector);
	p->block_id = peer_req->block_id;
	p->seq_num = 0;  /* unused */
	p->dp_flags = 0;
	if (digest_size)
		drbd_csum_ee(peer_device->connection->integrity_tfm, peer_req, p + 1);
	err = __send_command(peer_device->connection, device->vnr, sock, cmd, sizeof(*p) + digest_size, NULL, peer_req->i.size);
	if (!err)
		err = _drbd_send_zc_ee(peer_device, peer_req);
	mutex_unlock(&sock->mutex);  /* locked by drbd_prepare_command() */

	return err;
}

int drbd_send_out_of_sync(struct drbd_peer_device *peer_device, struct drbd_request *req)
{
	struct drbd_socket *sock;
	struct p_block_desc *p;

	sock = &peer_device->connection->data;
	p = drbd_prepare_command(peer_device, sock);
	if (!p)
		return -EIO;
	p->sector = cpu_to_be64(req->i.sector);
	p->blksize = cpu_to_be32(req->i.size);
	return drbd_send_command(peer_device, sock, P_OUT_OF_SYNC, sizeof(*p), NULL, 0);
}

/*
  drbd_send distinguishes two cases:

  Packets sent via the data socket "sock"
  and packets sent via the meta data socket "msock"

		    sock                      msock
  -----------------+-------------------------+------------------------------
  timeout           conf.timeout / 2          conf.timeout / 2
  timeout action    send a ping via msock     Abort communication
					      and close all sockets
*/

/*
 * you must have down()ed the appropriate [m]sock_mutex elsewhere!
 */
int drbd_send(struct drbd_connection *connection, struct socket *sock,
	      void *buf, size_t size, unsigned msg_flags)
{
	struct kvec iov;
	struct msghdr msg;
	int rv, sent = 0;

	if (!sock)
		return -EBADR;

	/* THINK  if (signal_pending) return ... ? */

	iov.iov_base = buf;
	iov.iov_len  = size;

	msg.msg_name       = NULL;
	msg.msg_namelen    = 0;
	msg.msg_control    = NULL;
	msg.msg_controllen = 0;
	msg.msg_flags      = msg_flags | MSG_NOSIGNAL;

	if (sock == connection->data.socket) {
		rcu_read_lock();
		connection->ko_count = rcu_dereference(connection->net_conf)->ko_count;
		rcu_read_unlock();
		drbd_update_congested(connection);
	}
	do {
		rv = kernel_sendmsg(sock, &msg, &iov, 1, size);
		if (rv == -EAGAIN) {
			if (we_should_drop_the_connection(connection, sock))
				break;
			else
				continue;
		}
		if (rv == -EINTR) {
			flush_signals(current);
			rv = 0;
		}
		if (rv < 0)
			break;
		sent += rv;
		iov.iov_base += rv;
		iov.iov_len  -= rv;
	} while (sent < size);

	if (sock == connection->data.socket)
		clear_bit(NET_CONGESTED, &connection->flags);

	if (rv <= 0) {
		if (rv != -EAGAIN) {
			drbd_err(connection, "%s_sendmsg returned %d\n",
				 sock == connection->meta.socket ? "msock" : "sock",
				 rv);
			conn_request_state(connection, NS(conn, C_BROKEN_PIPE), CS_HARD);
		} else
			conn_request_state(connection, NS(conn, C_TIMEOUT), CS_HARD);
	}

	return sent;
}

/**
 * drbd_send_all  -  Send an entire buffer
 *
 * Returns 0 upon success and a negative error value otherwise.
 */
int drbd_send_all(struct drbd_connection *connection, struct socket *sock, void *buffer,
		  size_t size, unsigned msg_flags)
{
	int err;

	err = drbd_send(connection, sock, buffer, size, msg_flags);
	if (err < 0)
		return err;
	if (err != size)
		return -EIO;
	return 0;
}

static int drbd_open(struct block_device *bdev, fmode_t mode)
{
	struct drbd_device *device = bdev->bd_disk->private_data;
	unsigned long flags;
	int rv = 0;

	mutex_lock(&drbd_main_mutex);
	spin_lock_irqsave(&device->resource->req_lock, flags);
	/* to have a stable device->state.role
	 * and no race with updating open_cnt */

	if (device->state.role != R_PRIMARY) {
		if (mode & FMODE_WRITE)
			rv = -EROFS;
		else if (!allow_oos)
			rv = -EMEDIUMTYPE;
	}

	if (!rv)
		device->open_cnt++;
	spin_unlock_irqrestore(&device->resource->req_lock, flags);
	mutex_unlock(&drbd_main_mutex);

	return rv;
}

static void drbd_release(struct gendisk *gd, fmode_t mode)
{
	struct drbd_device *device = gd->private_data;
	mutex_lock(&drbd_main_mutex);
	device->open_cnt--;
	mutex_unlock(&drbd_main_mutex);
}

static void drbd_set_defaults(struct drbd_device *device)
{
	/* Beware! The actual layout differs
	 * between big endian and little endian */
	device->state = (union drbd_dev_state) {
		{ .role = R_SECONDARY,
		  .peer = R_UNKNOWN,
		  .conn = C_STANDALONE,
		  .disk = D_DISKLESS,
		  .pdsk = D_UNKNOWN,
		} };
}

void drbd_init_set_defaults(struct drbd_device *device)
{
	/* the memset(,0,) did most of this.
	 * note: only assignments, no allocation in here */

	drbd_set_defaults(device);

	atomic_set(&device->ap_bio_cnt, 0);
	atomic_set(&device->ap_actlog_cnt, 0);
	atomic_set(&device->ap_pending_cnt, 0);
	atomic_set(&device->rs_pending_cnt, 0);
	atomic_set(&device->unacked_cnt, 0);
	atomic_set(&device->local_cnt, 0);
	atomic_set(&device->pp_in_use_by_net, 0);
	atomic_set(&device->rs_sect_in, 0);
	atomic_set(&device->rs_sect_ev, 0);
	atomic_set(&device->ap_in_flight, 0);
	atomic_set(&device->md_io.in_use, 0);

	mutex_init(&device->own_state_mutex);
	device->state_mutex = &device->own_state_mutex;

	spin_lock_init(&device->al_lock);
	spin_lock_init(&device->peer_seq_lock);

	INIT_LIST_HEAD(&device->active_ee);
	INIT_LIST_HEAD(&device->sync_ee);
	INIT_LIST_HEAD(&device->done_ee);
	INIT_LIST_HEAD(&device->read_ee);
	INIT_LIST_HEAD(&device->net_ee);
	INIT_LIST_HEAD(&device->resync_reads);
	INIT_LIST_HEAD(&device->resync_work.list);
	INIT_LIST_HEAD(&device->unplug_work.list);
	INIT_LIST_HEAD(&device->bm_io_work.w.list);
	INIT_LIST_HEAD(&device->pending_master_completion[0]);
	INIT_LIST_HEAD(&device->pending_master_completion[1]);
	INIT_LIST_HEAD(&device->pending_completion[0]);
	INIT_LIST_HEAD(&device->pending_completion[1]);

	device->resync_work.cb  = w_resync_timer;
	device->unplug_work.cb  = w_send_write_hint;
	device->bm_io_work.w.cb = w_bitmap_io;

	init_timer(&device->resync_timer);
	init_timer(&device->md_sync_timer);
	init_timer(&device->start_resync_timer);
	init_timer(&device->request_timer);
	device->resync_timer.function = resync_timer_fn;
	device->resync_timer.data = (unsigned long) device;
	device->md_sync_timer.function = md_sync_timer_fn;
	device->md_sync_timer.data = (unsigned long) device;
	device->start_resync_timer.function = start_resync_timer_fn;
	device->start_resync_timer.data = (unsigned long) device;
	device->request_timer.function = request_timer_fn;
	device->request_timer.data = (unsigned long) device;

	init_waitqueue_head(&device->misc_wait);
	init_waitqueue_head(&device->state_wait);
	init_waitqueue_head(&device->ee_wait);
	init_waitqueue_head(&device->al_wait);
	init_waitqueue_head(&device->seq_wait);

	device->resync_wenr = LC_FREE;
	device->peer_max_bio_size = DRBD_MAX_BIO_SIZE_SAFE;
	device->local_max_bio_size = DRBD_MAX_BIO_SIZE_SAFE;
}

void drbd_device_cleanup(struct drbd_device *device)
{
	int i;
	if (first_peer_device(device)->connection->receiver.t_state != NONE)
		drbd_err(device, "ASSERT FAILED: receiver t_state == %d expected 0.\n",
				first_peer_device(device)->connection->receiver.t_state);

	device->al_writ_cnt  =
	device->bm_writ_cnt  =
	device->read_cnt     =
	device->recv_cnt     =
	device->send_cnt     =
	device->writ_cnt     =
	device->p_size       =
	device->rs_start     =
	device->rs_total     =
	device->rs_failed    = 0;
	device->rs_last_events = 0;
	device->rs_last_sect_ev = 0;
	for (i = 0; i < DRBD_SYNC_MARKS; i++) {
		device->rs_mark_left[i] = 0;
		device->rs_mark_time[i] = 0;
	}
	D_ASSERT(device, first_peer_device(device)->connection->net_conf == NULL);

	drbd_set_my_capacity(device, 0);
	if (device->bitmap) {
		/* maybe never allocated. */
		drbd_bm_resize(device, 0, 1);
		drbd_bm_cleanup(device);
	}

	drbd_backing_dev_free(device, device->ldev);
	device->ldev = NULL;

	clear_bit(AL_SUSPENDED, &device->flags);

	D_ASSERT(device, list_empty(&device->active_ee));
	D_ASSERT(device, list_empty(&device->sync_ee));
	D_ASSERT(device, list_empty(&device->done_ee));
	D_ASSERT(device, list_empty(&device->read_ee));
	D_ASSERT(device, list_empty(&device->net_ee));
	D_ASSERT(device, list_empty(&device->resync_reads));
	D_ASSERT(device, list_empty(&first_peer_device(device)->connection->sender_work.q));
	D_ASSERT(device, list_empty(&device->resync_work.list));
	D_ASSERT(device, list_empty(&device->unplug_work.list));

	drbd_set_defaults(device);
}


static void drbd_destroy_mempools(void)
{
	struct page *page;

	while (drbd_pp_pool) {
		page = drbd_pp_pool;
		drbd_pp_pool = (struct page *)page_private(page);
		__free_page(page);
		drbd_pp_vacant--;
	}

	/* D_ASSERT(device, atomic_read(&drbd_pp_vacant)==0); */

	if (drbd_md_io_bio_set)
		bioset_free(drbd_md_io_bio_set);
	if (drbd_md_io_page_pool)
		mempool_destroy(drbd_md_io_page_pool);
	if (drbd_ee_mempool)
		mempool_destroy(drbd_ee_mempool);
	if (drbd_request_mempool)
		mempool_destroy(drbd_request_mempool);
	if (drbd_ee_cache)
		kmem_cache_destroy(drbd_ee_cache);
	if (drbd_request_cache)
		kmem_cache_destroy(drbd_request_cache);
	if (drbd_bm_ext_cache)
		kmem_cache_destroy(drbd_bm_ext_cache);
	if (drbd_al_ext_cache)
		kmem_cache_destroy(drbd_al_ext_cache);

	drbd_md_io_bio_set   = NULL;
	drbd_md_io_page_pool = NULL;
	drbd_ee_mempool      = NULL;
	drbd_request_mempool = NULL;
	drbd_ee_cache        = NULL;
	drbd_request_cache   = NULL;
	drbd_bm_ext_cache    = NULL;
	drbd_al_ext_cache    = NULL;

	return;
}

static int drbd_create_mempools(void)
{
	struct page *page;
	const int number = (DRBD_MAX_BIO_SIZE/PAGE_SIZE) * minor_count;
	int i;

	/* prepare our caches and mempools */
	drbd_request_mempool = NULL;
	drbd_ee_cache        = NULL;
	drbd_request_cache   = NULL;
	drbd_bm_ext_cache    = NULL;
	drbd_al_ext_cache    = NULL;
	drbd_pp_pool         = NULL;
	drbd_md_io_page_pool = NULL;
	drbd_md_io_bio_set   = NULL;

	/* caches */
	drbd_request_cache = kmem_cache_create(
		"drbd_req", sizeof(struct drbd_request), 0, 0, NULL);
	if (drbd_request_cache == NULL)
		goto Enomem;

	drbd_ee_cache = kmem_cache_create(
		"drbd_ee", sizeof(struct drbd_peer_request), 0, 0, NULL);
	if (drbd_ee_cache == NULL)
		goto Enomem;

	drbd_bm_ext_cache = kmem_cache_create(
		"drbd_bm", sizeof(struct bm_extent), 0, 0, NULL);
	if (drbd_bm_ext_cache == NULL)
		goto Enomem;

	drbd_al_ext_cache = kmem_cache_create(
		"drbd_al", sizeof(struct lc_element), 0, 0, NULL);
	if (drbd_al_ext_cache == NULL)
		goto Enomem;

	/* mempools */
	drbd_md_io_bio_set = bioset_create(DRBD_MIN_POOL_PAGES, 0);
	if (drbd_md_io_bio_set == NULL)
		goto Enomem;

	drbd_md_io_page_pool = mempool_create_page_pool(DRBD_MIN_POOL_PAGES, 0);
	if (drbd_md_io_page_pool == NULL)
		goto Enomem;

	drbd_request_mempool = mempool_create_slab_pool(number,
		drbd_request_cache);
	if (drbd_request_mempool == NULL)
		goto Enomem;

	drbd_ee_mempool = mempool_create_slab_pool(number, drbd_ee_cache);
	if (drbd_ee_mempool == NULL)
		goto Enomem;

	/* drbd's page pool */
	spin_lock_init(&drbd_pp_lock);

	for (i = 0; i < number; i++) {
		page = alloc_page(GFP_HIGHUSER);
		if (!page)
			goto Enomem;
		set_page_private(page, (unsigned long)drbd_pp_pool);
		drbd_pp_pool = page;
	}
	drbd_pp_vacant = number;

	return 0;

Enomem:
	drbd_destroy_mempools(); /* in case we allocated some */
	return -ENOMEM;
}

static void drbd_release_all_peer_reqs(struct drbd_device *device)
{
	int rr;

	rr = drbd_free_peer_reqs(device, &device->active_ee);
	if (rr)
		drbd_err(device, "%d EEs in active list found!\n", rr);

	rr = drbd_free_peer_reqs(device, &device->sync_ee);
	if (rr)
		drbd_err(device, "%d EEs in sync list found!\n", rr);

	rr = drbd_free_peer_reqs(device, &device->read_ee);
	if (rr)
		drbd_err(device, "%d EEs in read list found!\n", rr);

	rr = drbd_free_peer_reqs(device, &device->done_ee);
	if (rr)
		drbd_err(device, "%d EEs in done list found!\n", rr);

	rr = drbd_free_peer_reqs(device, &device->net_ee);
	if (rr)
		drbd_err(device, "%d EEs in net list found!\n", rr);
}

/* caution. no locking. */
void drbd_destroy_device(struct kref *kref)
{
	struct drbd_device *device = container_of(kref, struct drbd_device, kref);
	struct drbd_resource *resource = device->resource;
	struct drbd_peer_device *peer_device, *tmp_peer_device;

	del_timer_sync(&device->request_timer);

	/* paranoia asserts */
	D_ASSERT(device, device->open_cnt == 0);
	/* end paranoia asserts */

	/* cleanup stuff that may have been allocated during
	 * device (re-)configuration or state changes */

	if (device->this_bdev)
		bdput(device->this_bdev);

	drbd_backing_dev_free(device, device->ldev);
	device->ldev = NULL;

	drbd_release_all_peer_reqs(device);

	lc_destroy(device->act_log);
	lc_destroy(device->resync);

	kfree(device->p_uuid);
	/* device->p_uuid = NULL; */

	if (device->bitmap) /* should no longer be there. */
		drbd_bm_cleanup(device);
	__free_page(device->md_io.page);
	put_disk(device->vdisk);
	blk_cleanup_queue(device->rq_queue);
	kfree(device->rs_plan_s);

	/* not for_each_connection(connection, resource):
	 * those may have been cleaned up and disassociated already.
	 */
	for_each_peer_device_safe(peer_device, tmp_peer_device, device) {
		kref_put(&peer_device->connection->kref, drbd_destroy_connection);
		kfree(peer_device);
	}
	memset(device, 0xfd, sizeof(*device));
	kfree(device);
	kref_put(&resource->kref, drbd_destroy_resource);
}

/* One global retry thread, if we need to push back some bio and have it
 * reinserted through our make request function.
 */
static struct retry_worker {
	struct workqueue_struct *wq;
	struct work_struct worker;

	spinlock_t lock;
	struct list_head writes;
} retry;

static void do_retry(struct work_struct *ws)
{
	struct retry_worker *retry = container_of(ws, struct retry_worker, worker);
	LIST_HEAD(writes);
	struct drbd_request *req, *tmp;

	spin_lock_irq(&retry->lock);
	list_splice_init(&retry->writes, &writes);
	spin_unlock_irq(&retry->lock);

	list_for_each_entry_safe(req, tmp, &writes, tl_requests) {
		struct drbd_device *device = req->device;
		struct bio *bio = req->master_bio;
		unsigned long start_jif = req->start_jif;
		bool expected;

		expected =
			expect(atomic_read(&req->completion_ref) == 0) &&
			expect(req->rq_state & RQ_POSTPONED) &&
			expect((req->rq_state & RQ_LOCAL_PENDING) == 0 ||
				(req->rq_state & RQ_LOCAL_ABORTED) != 0);

		if (!expected)
			drbd_err(device, "req=%p completion_ref=%d rq_state=%x\n",
				req, atomic_read(&req->completion_ref),
				req->rq_state);

		/* We still need to put one kref associated with the
		 * "completion_ref" going zero in the code path that queued it
		 * here.  The request object may still be referenced by a
		 * frozen local req->private_bio, in case we force-detached.
		 */
		kref_put(&req->kref, drbd_req_destroy);

		/* A single suspended or otherwise blocking device may stall
		 * all others as well.  Fortunately, this code path is to
		 * recover from a situation that "should not happen":
		 * concurrent writes in multi-primary setup.
		 * In a "normal" lifecycle, this workqueue is supposed to be
		 * destroyed without ever doing anything.
		 * If it turns out to be an issue anyways, we can do per
		 * resource (replication group) or per device (minor) retry
		 * workqueues instead.
		 */

		/* We are not just doing generic_make_request(),
		 * as we want to keep the start_time information. */
		inc_ap_bio(device);
		__drbd_make_request(device, bio, start_jif);
	}
}

/* called via drbd_req_put_completion_ref(),
 * holds resource->req_lock */
void drbd_restart_request(struct drbd_request *req)
{
	unsigned long flags;
	spin_lock_irqsave(&retry.lock, flags);
	list_move_tail(&req->tl_requests, &retry.writes);
	spin_unlock_irqrestore(&retry.lock, flags);

	/* Drop the extra reference that would otherwise
	 * have been dropped by complete_master_bio.
	 * do_retry() needs to grab a new one. */
	dec_ap_bio(req->device);

	queue_work(retry.wq, &retry.worker);
}

void drbd_destroy_resource(struct kref *kref)
{
	struct drbd_resource *resource =
		container_of(kref, struct drbd_resource, kref);

	idr_destroy(&resource->devices);
	free_cpumask_var(resource->cpu_mask);
	kfree(resource->name);
	memset(resource, 0xf2, sizeof(*resource));
	kfree(resource);
}

void drbd_free_resource(struct drbd_resource *resource)
{
	struct drbd_connection *connection, *tmp;

	for_each_connection_safe(connection, tmp, resource) {
		list_del(&connection->connections);
		drbd_debugfs_connection_cleanup(connection);
		kref_put(&connection->kref, drbd_destroy_connection);
	}
	drbd_debugfs_resource_cleanup(resource);
	kref_put(&resource->kref, drbd_destroy_resource);
}

static void drbd_cleanup(void)
{
	unsigned int i;
	struct drbd_device *device;
	struct drbd_resource *resource, *tmp;

	/* first remove proc,
	 * drbdsetup uses it's presence to detect
	 * whether DRBD is loaded.
	 * If we would get stuck in proc removal,
	 * but have netlink already deregistered,
	 * some drbdsetup commands may wait forever
	 * for an answer.
	 */
	if (drbd_proc)
		remove_proc_entry("drbd", NULL);

	if (retry.wq)
		destroy_workqueue(retry.wq);

	drbd_genl_unregister();
	drbd_debugfs_cleanup();

	idr_for_each_entry(&drbd_devices, device, i)
		drbd_delete_device(device);

	/* not _rcu since, no other updater anymore. Genl already unregistered */
	for_each_resource_safe(resource, tmp, &drbd_resources) {
		list_del(&resource->resources);
		drbd_free_resource(resource);
	}

	drbd_destroy_mempools();
	unregister_blkdev(DRBD_MAJOR, "drbd");

	idr_destroy(&drbd_devices);

	pr_info("module cleanup done.\n");
}

/**
 * drbd_congested() - Callback for the flusher thread
 * @congested_data:	User data
 * @bdi_bits:		Bits the BDI flusher thread is currently interested in
 *
 * Returns 1<<WB_async_congested and/or 1<<WB_sync_congested if we are congested.
 */
static int drbd_congested(void *congested_data, int bdi_bits)
{
	struct drbd_device *device = congested_data;
	struct request_queue *q;
	char reason = '-';
	int r = 0;

	if (!may_inc_ap_bio(device)) {
		/* DRBD has frozen IO */
		r = bdi_bits;
		reason = 'd';
		goto out;
	}

	if (test_bit(CALLBACK_PENDING, &first_peer_device(device)->connection->flags)) {
		r |= (1 << WB_async_congested);
		/* Without good local data, we would need to read from remote,
		 * and that would need the worker thread as well, which is
		 * currently blocked waiting for that usermode helper to
		 * finish.
		 */
		if (!get_ldev_if_state(device, D_UP_TO_DATE))
			r |= (1 << WB_sync_congested);
		else
			put_ldev(device);
		r &= bdi_bits;
		reason = 'c';
		goto out;
	}

	if (get_ldev(device)) {
		q = bdev_get_queue(device->ldev->backing_bdev);
		r = bdi_congested(&q->backing_dev_info, bdi_bits);
		put_ldev(device);
		if (r)
			reason = 'b';
	}

	if (bdi_bits & (1 << WB_async_congested) &&
	    test_bit(NET_CONGESTED, &first_peer_device(device)->connection->flags)) {
		r |= (1 << WB_async_congested);
		reason = reason == 'b' ? 'a' : 'n';
	}

out:
	device->congestion_reason = reason;
	return r;
}

static void drbd_init_workqueue(struct drbd_work_queue* wq)
{
	spin_lock_init(&wq->q_lock);
	INIT_LIST_HEAD(&wq->q);
	init_waitqueue_head(&wq->q_wait);
}

struct completion_work {
	struct drbd_work w;
	struct completion done;
};

static int w_complete(struct drbd_work *w, int cancel)
{
	struct completion_work *completion_work =
		container_of(w, struct completion_work, w);

	complete(&completion_work->done);
	return 0;
}

void drbd_flush_workqueue(struct drbd_work_queue *work_queue)
{
	struct completion_work completion_work;

	completion_work.w.cb = w_complete;
	init_completion(&completion_work.done);
	drbd_queue_work(work_queue, &completion_work.w);
	wait_for_completion(&completion_work.done);
}

struct drbd_resource *drbd_find_resource(const char *name)
{
	struct drbd_resource *resource;

	if (!name || !name[0])
		return NULL;

	rcu_read_lock();
	for_each_resource_rcu(resource, &drbd_resources) {
		if (!strcmp(resource->name, name)) {
			kref_get(&resource->kref);
			goto found;
		}
	}
	resource = NULL;
found:
	rcu_read_unlock();
	return resource;
}

struct drbd_connection *conn_get_by_addrs(void *my_addr, int my_addr_len,
				     void *peer_addr, int peer_addr_len)
{
	struct drbd_resource *resource;
	struct drbd_connection *connection;

	rcu_read_lock();
	for_each_resource_rcu(resource, &drbd_resources) {
		for_each_connection_rcu(connection, resource) {
			if (connection->my_addr_len == my_addr_len &&
			    connection->peer_addr_len == peer_addr_len &&
			    !memcmp(&connection->my_addr, my_addr, my_addr_len) &&
			    !memcmp(&connection->peer_addr, peer_addr, peer_addr_len)) {
				kref_get(&connection->kref);
				goto found;
			}
		}
	}
	connection = NULL;
found:
	rcu_read_unlock();
	return connection;
}

static int drbd_alloc_socket(struct drbd_socket *socket)
{
	socket->rbuf = (void *) __get_free_page(GFP_KERNEL);
	if (!socket->rbuf)
		return -ENOMEM;
	socket->sbuf = (void *) __get_free_page(GFP_KERNEL);
	if (!socket->sbuf)
		return -ENOMEM;
	return 0;
}

static void drbd_free_socket(struct drbd_socket *socket)
{
	free_page((unsigned long) socket->sbuf);
	free_page((unsigned long) socket->rbuf);
}

void conn_free_crypto(struct drbd_connection *connection)
{
	drbd_free_sock(connection);

	crypto_free_ahash(connection->csums_tfm);
	crypto_free_ahash(connection->verify_tfm);
	crypto_free_shash(connection->cram_hmac_tfm);
	crypto_free_ahash(connection->integrity_tfm);
	crypto_free_ahash(connection->peer_integrity_tfm);
	kfree(connection->int_dig_in);
	kfree(connection->int_dig_vv);

	connection->csums_tfm = NULL;
	connection->verify_tfm = NULL;
	connection->cram_hmac_tfm = NULL;
	connection->integrity_tfm = NULL;
	connection->peer_integrity_tfm = NULL;
	connection->int_dig_in = NULL;
	connection->int_dig_vv = NULL;
}

int set_resource_options(struct drbd_resource *resource, struct res_opts *res_opts)
{
	struct drbd_connection *connection;
	cpumask_var_t new_cpu_mask;
	int err;

	if (!zalloc_cpumask_var(&new_cpu_mask, GFP_KERNEL))
		return -ENOMEM;

	/* silently ignore cpu mask on UP kernel */
	if (nr_cpu_ids > 1 && res_opts->cpu_mask[0] != 0) {
		err = bitmap_parse(res_opts->cpu_mask, DRBD_CPU_MASK_SIZE,
				   cpumask_bits(new_cpu_mask), nr_cpu_ids);
		if (err == -EOVERFLOW) {
			/* So what. mask it out. */
			cpumask_var_t tmp_cpu_mask;
			if (zalloc_cpumask_var(&tmp_cpu_mask, GFP_KERNEL)) {
				cpumask_setall(tmp_cpu_mask);
				cpumask_and(new_cpu_mask, new_cpu_mask, tmp_cpu_mask);
				drbd_warn(resource, "Overflow in bitmap_parse(%.12s%s), truncating to %u bits\n",
					res_opts->cpu_mask,
					strlen(res_opts->cpu_mask) > 12 ? "..." : "",
					nr_cpu_ids);
				free_cpumask_var(tmp_cpu_mask);
				err = 0;
			}
		}
		if (err) {
			drbd_warn(resource, "bitmap_parse() failed with %d\n", err);
			/* retcode = ERR_CPU_MASK_PARSE; */
			goto fail;
		}
	}
	resource->res_opts = *res_opts;
	if (cpumask_empty(new_cpu_mask))
		drbd_calc_cpu_mask(&new_cpu_mask);
	if (!cpumask_equal(resource->cpu_mask, new_cpu_mask)) {
		cpumask_copy(resource->cpu_mask, new_cpu_mask);
		for_each_connection_rcu(connection, resource) {
			connection->receiver.reset_cpu_mask = 1;
			connection->ack_receiver.reset_cpu_mask = 1;
			connection->worker.reset_cpu_mask = 1;
		}
	}
	err = 0;

fail:
	free_cpumask_var(new_cpu_mask);
	return err;

}

struct drbd_resource *drbd_create_resource(const char *name)
{
	struct drbd_resource *resource;

	resource = kzalloc(sizeof(struct drbd_resource), GFP_KERNEL);
	if (!resource)
		goto fail;
	resource->name = kstrdup(name, GFP_KERNEL);
	if (!resource->name)
		goto fail_free_resource;
	if (!zalloc_cpumask_var(&resource->cpu_mask, GFP_KERNEL))
		goto fail_free_name;
	kref_init(&resource->kref);
	idr_init(&resource->devices);
	INIT_LIST_HEAD(&resource->connections);
	resource->write_ordering = WO_BDEV_FLUSH;
	list_add_tail_rcu(&resource->resources, &drbd_resources);
	mutex_init(&resource->conf_update);
	mutex_init(&resource->adm_mutex);
	spin_lock_init(&resource->req_lock);
	drbd_debugfs_resource_add(resource);
	return resource;

fail_free_name:
	kfree(resource->name);
fail_free_resource:
	kfree(resource);
fail:
	return NULL;
}

/* caller must be under adm_mutex */
struct drbd_connection *conn_create(const char *name, struct res_opts *res_opts)
{
	struct drbd_resource *resource;
	struct drbd_connection *connection;

	connection = kzalloc(sizeof(struct drbd_connection), GFP_KERNEL);
	if (!connection)
		return NULL;

	if (drbd_alloc_socket(&connection->data))
		goto fail;
	if (drbd_alloc_socket(&connection->meta))
		goto fail;

	connection->current_epoch = kzalloc(sizeof(struct drbd_epoch), GFP_KERNEL);
	if (!connection->current_epoch)
		goto fail;

	INIT_LIST_HEAD(&connection->transfer_log);

	INIT_LIST_HEAD(&connection->current_epoch->list);
	connection->epochs = 1;
	spin_lock_init(&connection->epoch_lock);

	connection->send.seen_any_write_yet = false;
	connection->send.current_epoch_nr = 0;
	connection->send.current_epoch_writes = 0;

	resource = drbd_create_resource(name);
	if (!resource)
		goto fail;

	connection->cstate = C_STANDALONE;
	mutex_init(&connection->cstate_mutex);
	init_waitqueue_head(&connection->ping_wait);
	idr_init(&connection->peer_devices);

	drbd_init_workqueue(&connection->sender_work);
	mutex_init(&connection->data.mutex);
	mutex_init(&connection->meta.mutex);

	drbd_thread_init(resource, &connection->receiver, drbd_receiver, "receiver");
	connection->receiver.connection = connection;
	drbd_thread_init(resource, &connection->worker, drbd_worker, "worker");
	connection->worker.connection = connection;
	drbd_thread_init(resource, &connection->ack_receiver, drbd_ack_receiver, "ack_recv");
	connection->ack_receiver.connection = connection;

	kref_init(&connection->kref);

	connection->resource = resource;

	if (set_resource_options(resource, res_opts))
		goto fail_resource;

	kref_get(&resource->kref);
	list_add_tail_rcu(&connection->connections, &resource->connections);
	drbd_debugfs_connection_add(connection);
	return connection;

fail_resource:
	list_del(&resource->resources);
	drbd_free_resource(resource);
fail:
	kfree(connection->current_epoch);
	drbd_free_socket(&connection->meta);
	drbd_free_socket(&connection->data);
	kfree(connection);
	return NULL;
}

void drbd_destroy_connection(struct kref *kref)
{
	struct drbd_connection *connection = container_of(kref, struct drbd_connection, kref);
	struct drbd_resource *resource = connection->resource;

	if (atomic_read(&connection->current_epoch->epoch_size) !=  0)
		drbd_err(connection, "epoch_size:%d\n", atomic_read(&connection->current_epoch->epoch_size));
	kfree(connection->current_epoch);

	idr_destroy(&connection->peer_devices);

	drbd_free_socket(&connection->meta);
	drbd_free_socket(&connection->data);
	kfree(connection->int_dig_in);
	kfree(connection->int_dig_vv);
	memset(connection, 0xfc, sizeof(*connection));
	kfree(connection);
	kref_put(&resource->kref, drbd_destroy_resource);
}

static int init_submitter(struct drbd_device *device)
{
	/* opencoded create_singlethread_workqueue(),
	 * to be able to say "drbd%d", ..., minor */
	device->submit.wq =
		alloc_ordered_workqueue("drbd%u_submit", WQ_MEM_RECLAIM, device->minor);
	if (!device->submit.wq)
		return -ENOMEM;

	INIT_WORK(&device->submit.worker, do_submit);
	INIT_LIST_HEAD(&device->submit.writes);
	return 0;
}

enum drbd_ret_code drbd_create_device(struct drbd_config_context *adm_ctx, unsigned int minor)
{
	struct drbd_resource *resource = adm_ctx->resource;
	struct drbd_connection *connection;
	struct drbd_device *device;
	struct drbd_peer_device *peer_device, *tmp_peer_device;
	struct gendisk *disk;
	struct request_queue *q;
	int id;
	int vnr = adm_ctx->volume;
	enum drbd_ret_code err = ERR_NOMEM;

	device = minor_to_device(minor);
	if (device)
		return ERR_MINOR_OR_VOLUME_EXISTS;

	/* GFP_KERNEL, we are outside of all write-out paths */
	device = kzalloc(sizeof(struct drbd_device), GFP_KERNEL);
	if (!device)
		return ERR_NOMEM;
	kref_init(&device->kref);

	kref_get(&resource->kref);
	device->resource = resource;
	device->minor = minor;
	device->vnr = vnr;

	drbd_init_set_defaults(device);

	q = blk_alloc_queue(GFP_KERNEL);
	if (!q)
		goto out_no_q;
	device->rq_queue = q;
	q->queuedata   = device;

	disk = alloc_disk(1);
	if (!disk)
		goto out_no_disk;
	device->vdisk = disk;

	set_disk_ro(disk, true);

	disk->queue = q;
	disk->major = DRBD_MAJOR;
	disk->first_minor = minor;
	disk->fops = &drbd_ops;
	sprintf(disk->disk_name, "drbd%d", minor);
	disk->private_data = device;

	device->this_bdev = bdget(MKDEV(DRBD_MAJOR, minor));
	/* we have no partitions. we contain only ourselves. */
	device->this_bdev->bd_contains = device->this_bdev;

	q->backing_dev_info.congested_fn = drbd_congested;
	q->backing_dev_info.congested_data = device;

	blk_queue_make_request(q, drbd_make_request);
	blk_queue_write_cache(q, true, true);
	/* Setting the max_hw_sectors to an odd value of 8kibyte here
	   This triggers a max_bio_size message upon first attach or connect */
	blk_queue_max_hw_sectors(q, DRBD_MAX_BIO_SIZE_SAFE >> 8);
	blk_queue_bounce_limit(q, BLK_BOUNCE_ANY);
	q->queue_lock = &resource->req_lock;

	device->md_io.page = alloc_page(GFP_KERNEL);
	if (!device->md_io.page)
		goto out_no_io_page;

	if (drbd_bm_init(device))
		goto out_no_bitmap;
	device->read_requests = RB_ROOT;
	device->write_requests = RB_ROOT;

	id = idr_alloc(&drbd_devices, device, minor, minor + 1, GFP_KERNEL);
	if (id < 0) {
		if (id == -ENOSPC)
			err = ERR_MINOR_OR_VOLUME_EXISTS;
		goto out_no_minor_idr;
	}
	kref_get(&device->kref);

	id = idr_alloc(&resource->devices, device, vnr, vnr + 1, GFP_KERNEL);
	if (id < 0) {
		if (id == -ENOSPC)
			err = ERR_MINOR_OR_VOLUME_EXISTS;
		goto out_idr_remove_minor;
	}
	kref_get(&device->kref);

	INIT_LIST_HEAD(&device->peer_devices);
	INIT_LIST_HEAD(&device->pending_bitmap_io);
	for_each_connection(connection, resource) {
		peer_device = kzalloc(sizeof(struct drbd_peer_device), GFP_KERNEL);
		if (!peer_device)
			goto out_idr_remove_from_resource;
		peer_device->connection = connection;
		peer_device->device = device;

		list_add(&peer_device->peer_devices, &device->peer_devices);
		kref_get(&device->kref);

		id = idr_alloc(&connection->peer_devices, peer_device, vnr, vnr + 1, GFP_KERNEL);
		if (id < 0) {
			if (id == -ENOSPC)
				err = ERR_INVALID_REQUEST;
			goto out_idr_remove_from_resource;
		}
		kref_get(&connection->kref);
		INIT_WORK(&peer_device->send_acks_work, drbd_send_acks_wf);
	}

	if (init_submitter(device)) {
		err = ERR_NOMEM;
		goto out_idr_remove_vol;
	}

	add_disk(disk);

	/* inherit the connection state */
	device->state.conn = first_connection(resource)->cstate;
	if (device->state.conn == C_WF_REPORT_PARAMS) {
		for_each_peer_device(peer_device, device)
			drbd_connected(peer_device);
	}
	/* move to create_peer_device() */
	for_each_peer_device(peer_device, device)
		drbd_debugfs_peer_device_add(peer_device);
	drbd_debugfs_device_add(device);
	return NO_ERROR;

out_idr_remove_vol:
	idr_remove(&connection->peer_devices, vnr);
out_idr_remove_from_resource:
	for_each_connection(connection, resource) {
		peer_device = idr_find(&connection->peer_devices, vnr);
		if (peer_device) {
			idr_remove(&connection->peer_devices, vnr);
			kref_put(&connection->kref, drbd_destroy_connection);
		}
	}
	for_each_peer_device_safe(peer_device, tmp_peer_device, device) {
		list_del(&peer_device->peer_devices);
		kfree(peer_device);
	}
	idr_remove(&resource->devices, vnr);
out_idr_remove_minor:
	idr_remove(&drbd_devices, minor);
	synchronize_rcu();
out_no_minor_idr:
	drbd_bm_cleanup(device);
out_no_bitmap:
	__free_page(device->md_io.page);
out_no_io_page:
	put_disk(disk);
out_no_disk:
	blk_cleanup_queue(q);
out_no_q:
	kref_put(&resource->kref, drbd_destroy_resource);
	kfree(device);
	return err;
}

void drbd_delete_device(struct drbd_device *device)
{
	struct drbd_resource *resource = device->resource;
	struct drbd_connection *connection;
	struct drbd_peer_device *peer_device;
	int refs = 3;

	/* move to free_peer_device() */
	for_each_peer_device(peer_device, device)
		drbd_debugfs_peer_device_cleanup(peer_device);
	drbd_debugfs_device_cleanup(device);
	for_each_connection(connection, resource) {
		idr_remove(&connection->peer_devices, device->vnr);
		refs++;
	}
	idr_remove(&resource->devices, device->vnr);
	idr_remove(&drbd_devices, device_to_minor(device));
	del_gendisk(device->vdisk);
	synchronize_rcu();
	kref_sub(&device->kref, refs, drbd_destroy_device);
}

static int __init drbd_init(void)
{
	int err;

	if (minor_count < DRBD_MINOR_COUNT_MIN || minor_count > DRBD_MINOR_COUNT_MAX) {
		pr_err("invalid minor_count (%d)\n", minor_count);
#ifdef MODULE
		return -EINVAL;
#else
		minor_count = DRBD_MINOR_COUNT_DEF;
#endif
	}

	err = register_blkdev(DRBD_MAJOR, "drbd");
	if (err) {
		pr_err("unable to register block device major %d\n",
		       DRBD_MAJOR);
		return err;
	}

	/*
	 * allocate all necessary structs
	 */
	init_waitqueue_head(&drbd_pp_wait);

	drbd_proc = NULL; /* play safe for drbd_cleanup */
	idr_init(&drbd_devices);

	mutex_init(&resources_mutex);
	INIT_LIST_HEAD(&drbd_resources);

	err = drbd_genl_register();
	if (err) {
		pr_err("unable to register generic netlink family\n");
		goto fail;
	}

	err = drbd_create_mempools();
	if (err)
		goto fail;

	err = -ENOMEM;
	drbd_proc = proc_create_data("drbd", S_IFREG | S_IRUGO , NULL, &drbd_proc_fops, NULL);
	if (!drbd_proc)	{
		pr_err("unable to register proc file\n");
		goto fail;
	}

	retry.wq = create_singlethread_workqueue("drbd-reissue");
	if (!retry.wq) {
		pr_err("unable to create retry workqueue\n");
		goto fail;
	}
	INIT_WORK(&retry.worker, do_retry);
	spin_lock_init(&retry.lock);
	INIT_LIST_HEAD(&retry.writes);

	if (drbd_debugfs_init())
		pr_notice("failed to initialize debugfs -- will not be available\n");

	pr_info("initialized. "
	       "Version: " REL_VERSION " (api:%d/proto:%d-%d)\n",
	       API_VERSION, PRO_VERSION_MIN, PRO_VERSION_MAX);
	pr_info("%s\n", drbd_buildtag());
	pr_info("registered as block device major %d\n", DRBD_MAJOR);
	return 0; /* Success! */

fail:
	drbd_cleanup();
	if (err == -ENOMEM)
		pr_err("ran out of memory\n");
	else
		pr_err("initialization failure\n");
	return err;
}

static void drbd_free_one_sock(struct drbd_socket *ds)
{
	struct socket *s;
	mutex_lock(&ds->mutex);
	s = ds->socket;
	ds->socket = NULL;
	mutex_unlock(&ds->mutex);
	if (s) {
		/* so debugfs does not need to mutex_lock() */
		synchronize_rcu();
		kernel_sock_shutdown(s, SHUT_RDWR);
		sock_release(s);
	}
}

void drbd_free_sock(struct drbd_connection *connection)
{
	if (connection->data.socket)
		drbd_free_one_sock(&connection->data);
	if (connection->meta.socket)
		drbd_free_one_sock(&connection->meta);
}

/* meta data management */

void conn_md_sync(struct drbd_connection *connection)
{
	struct drbd_peer_device *peer_device;
	int vnr;

	rcu_read_lock();
	idr_for_each_entry(&connection->peer_devices, peer_device, vnr) {
		struct drbd_device *device = peer_device->device;

		kref_get(&device->kref);
		rcu_read_unlock();
		drbd_md_sync(device);
		kref_put(&device->kref, drbd_destroy_device);
		rcu_read_lock();
	}
	rcu_read_unlock();
}

/* aligned 4kByte */
struct meta_data_on_disk {
	u64 la_size_sect;      /* last agreed size. */
	u64 uuid[UI_SIZE];   /* UUIDs. */
	u64 device_uuid;
	u64 reserved_u64_1;
	u32 flags;             /* MDF */
	u32 magic;
	u32 md_size_sect;
	u32 al_offset;         /* offset to this block */
	u32 al_nr_extents;     /* important for restoring the AL (userspace) */
	      /* `-- act_log->nr_elements <-- ldev->dc.al_extents */
	u32 bm_offset;         /* offset to the bitmap, from here */
	u32 bm_bytes_per_bit;  /* BM_BLOCK_SIZE */
	u32 la_peer_max_bio_size;   /* last peer max_bio_size */

	/* see al_tr_number_to_on_disk_sector() */
	u32 al_stripes;
	u32 al_stripe_size_4k;

	u8 reserved_u8[4096 - (7*8 + 10*4)];
} __packed;



void drbd_md_write(struct drbd_device *device, void *b)
{
	struct meta_data_on_disk *buffer = b;
	sector_t sector;
	int i;

	memset(buffer, 0, sizeof(*buffer));

	buffer->la_size_sect = cpu_to_be64(drbd_get_capacity(device->this_bdev));
	for (i = UI_CURRENT; i < UI_SIZE; i++)
		buffer->uuid[i] = cpu_to_be64(device->ldev->md.uuid[i]);
	buffer->flags = cpu_to_be32(device->ldev->md.flags);
	buffer->magic = cpu_to_be32(DRBD_MD_MAGIC_84_UNCLEAN);

	buffer->md_size_sect  = cpu_to_be32(device->ldev->md.md_size_sect);
	buffer->al_offset     = cpu_to_be32(device->ldev->md.al_offset);
	buffer->al_nr_extents = cpu_to_be32(device->act_log->nr_elements);
	buffer->bm_bytes_per_bit = cpu_to_be32(BM_BLOCK_SIZE);
	buffer->device_uuid = cpu_to_be64(device->ldev->md.device_uuid);

	buffer->bm_offset = cpu_to_be32(device->ldev->md.bm_offset);
	buffer->la_peer_max_bio_size = cpu_to_be32(device->peer_max_bio_size);

	buffer->al_stripes = cpu_to_be32(device->ldev->md.al_stripes);
	buffer->al_stripe_size_4k = cpu_to_be32(device->ldev->md.al_stripe_size_4k);

	D_ASSERT(device, drbd_md_ss(device->ldev) == device->ldev->md.md_offset);
	sector = device->ldev->md.md_offset;

	if (drbd_md_sync_page_io(device, device->ldev, sector, REQ_OP_WRITE)) {
		/* this was a try anyways ... */
		drbd_err(device, "meta data update failed!\n");
		drbd_chk_io_error(device, 1, DRBD_META_IO_ERROR);
	}
}

/**
 * drbd_md_sync() - Writes the meta data super block if the MD_DIRTY flag bit is set
 * @device:	DRBD device.
 */
void drbd_md_sync(struct drbd_device *device)
{
	struct meta_data_on_disk *buffer;

	/* Don't accidentally change the DRBD meta data layout. */
	BUILD_BUG_ON(UI_SIZE != 4);
	BUILD_BUG_ON(sizeof(struct meta_data_on_disk) != 4096);

	del_timer(&device->md_sync_timer);
	/* timer may be rearmed by drbd_md_mark_dirty() now. */
	if (!test_and_clear_bit(MD_DIRTY, &device->flags))
		return;

	/* We use here D_FAILED and not D_ATTACHING because we try to write
	 * metadata even if we detach due to a disk failure! */
	if (!get_ldev_if_state(device, D_FAILED))
		return;

	buffer = drbd_md_get_buffer(device, __func__);
	if (!buffer)
		goto out;

	drbd_md_write(device, buffer);

	/* Update device->ldev->md.la_size_sect,
	 * since we updated it on metadata. */
	device->ldev->md.la_size_sect = drbd_get_capacity(device->this_bdev);

	drbd_md_put_buffer(device);
out:
	put_ldev(device);
}

static int check_activity_log_stripe_size(struct drbd_device *device,
		struct meta_data_on_disk *on_disk,
		struct drbd_md *in_core)
{
	u32 al_stripes = be32_to_cpu(on_disk->al_stripes);
	u32 al_stripe_size_4k = be32_to_cpu(on_disk->al_stripe_size_4k);
	u64 al_size_4k;

	/* both not set: default to old fixed size activity log */
	if (al_stripes == 0 && al_stripe_size_4k == 0) {
		al_stripes = 1;
		al_stripe_size_4k = MD_32kB_SECT/8;
	}

	/* some paranoia plausibility checks */

	/* we need both values to be set */
	if (al_stripes == 0 || al_stripe_size_4k == 0)
		goto err;

	al_size_4k = (u64)al_stripes * al_stripe_size_4k;

	/* Upper limit of activity log area, to avoid potential overflow
	 * problems in al_tr_number_to_on_disk_sector(). As right now, more
	 * than 72 * 4k blocks total only increases the amount of history,
	 * limiting this arbitrarily to 16 GB is not a real limitation ;-)  */
	if (al_size_4k > (16 * 1024 * 1024/4))
		goto err;

	/* Lower limit: we need at least 8 transaction slots (32kB)
	 * to not break existing setups */
	if (al_size_4k < MD_32kB_SECT/8)
		goto err;

	in_core->al_stripe_size_4k = al_stripe_size_4k;
	in_core->al_stripes = al_stripes;
	in_core->al_size_4k = al_size_4k;

	return 0;
err:
	drbd_err(device, "invalid activity log striping: al_stripes=%u, al_stripe_size_4k=%u\n",
			al_stripes, al_stripe_size_4k);
	return -EINVAL;
}

static int check_offsets_and_sizes(struct drbd_device *device, struct drbd_backing_dev *bdev)
{
	sector_t capacity = drbd_get_capacity(bdev->md_bdev);
	struct drbd_md *in_core = &bdev->md;
	s32 on_disk_al_sect;
	s32 on_disk_bm_sect;

	/* The on-disk size of the activity log, calculated from offsets, and
	 * the size of the activity log calculated from the stripe settings,
	 * should match.
	 * Though we could relax this a bit: it is ok, if the striped activity log
	 * fits in the available on-disk activity log size.
	 * Right now, that would break how resize is implemented.
	 * TODO: make drbd_determine_dev_size() (and the drbdmeta tool) aware
	 * of possible unused padding space in the on disk layout. */
	if (in_core->al_offset < 0) {
		if (in_core->bm_offset > in_core->al_offset)
			goto err;
		on_disk_al_sect = -in_core->al_offset;
		on_disk_bm_sect = in_core->al_offset - in_core->bm_offset;
	} else {
		if (in_core->al_offset != MD_4kB_SECT)
			goto err;
		if (in_core->bm_offset < in_core->al_offset + in_core->al_size_4k * MD_4kB_SECT)
			goto err;

		on_disk_al_sect = in_core->bm_offset - MD_4kB_SECT;
		on_disk_bm_sect = in_core->md_size_sect - in_core->bm_offset;
	}

	/* old fixed size meta data is exactly that: fixed. */
	if (in_core->meta_dev_idx >= 0) {
		if (in_core->md_size_sect != MD_128MB_SECT
		||  in_core->al_offset != MD_4kB_SECT
		||  in_core->bm_offset != MD_4kB_SECT + MD_32kB_SECT
		||  in_core->al_stripes != 1
		||  in_core->al_stripe_size_4k != MD_32kB_SECT/8)
			goto err;
	}

	if (capacity < in_core->md_size_sect)
		goto err;
	if (capacity - in_core->md_size_sect < drbd_md_first_sector(bdev))
		goto err;

	/* should be aligned, and at least 32k */
	if ((on_disk_al_sect & 7) || (on_disk_al_sect < MD_32kB_SECT))
		goto err;

	/* should fit (for now: exactly) into the available on-disk space;
	 * overflow prevention is in check_activity_log_stripe_size() above. */
	if (on_disk_al_sect != in_core->al_size_4k * MD_4kB_SECT)
		goto err;

	/* again, should be aligned */
	if (in_core->bm_offset & 7)
		goto err;

	/* FIXME check for device grow with flex external meta data? */

	/* can the available bitmap space cover the last agreed device size? */
	if (on_disk_bm_sect < (in_core->la_size_sect+7)/MD_4kB_SECT/8/512)
		goto err;

	return 0;

err:
	drbd_err(device, "meta data offsets don't make sense: idx=%d "
			"al_s=%u, al_sz4k=%u, al_offset=%d, bm_offset=%d, "
			"md_size_sect=%u, la_size=%llu, md_capacity=%llu\n",
			in_core->meta_dev_idx,
			in_core->al_stripes, in_core->al_stripe_size_4k,
			in_core->al_offset, in_core->bm_offset, in_core->md_size_sect,
			(unsigned long long)in_core->la_size_sect,
			(unsigned long long)capacity);

	return -EINVAL;
}


/**
 * drbd_md_read() - Reads in the meta data super block
 * @device:	DRBD device.
 * @bdev:	Device from which the meta data should be read in.
 *
 * Return NO_ERROR on success, and an enum drbd_ret_code in case
 * something goes wrong.
 *
 * Called exactly once during drbd_adm_attach(), while still being D_DISKLESS,
 * even before @bdev is assigned to @device->ldev.
 */
int drbd_md_read(struct drbd_device *device, struct drbd_backing_dev *bdev)
{
	struct meta_data_on_disk *buffer;
	u32 magic, flags;
	int i, rv = NO_ERROR;

	if (device->state.disk != D_DISKLESS)
		return ERR_DISK_CONFIGURED;

	buffer = drbd_md_get_buffer(device, __func__);
	if (!buffer)
		return ERR_NOMEM;

	/* First, figure out where our meta data superblock is located,
	 * and read it. */
	bdev->md.meta_dev_idx = bdev->disk_conf->meta_dev_idx;
	bdev->md.md_offset = drbd_md_ss(bdev);
	/* Even for (flexible or indexed) external meta data,
	 * initially restrict us to the 4k superblock for now.
	 * Affects the paranoia out-of-range access check in drbd_md_sync_page_io(). */
	bdev->md.md_size_sect = 8;

	if (drbd_md_sync_page_io(device, bdev, bdev->md.md_offset,
				 REQ_OP_READ)) {
		/* NOTE: can't do normal error processing here as this is
		   called BEFORE disk is attached */
		drbd_err(device, "Error while reading metadata.\n");
		rv = ERR_IO_MD_DISK;
		goto err;
	}

	magic = be32_to_cpu(buffer->magic);
	flags = be32_to_cpu(buffer->flags);
	if (magic == DRBD_MD_MAGIC_84_UNCLEAN ||
	    (magic == DRBD_MD_MAGIC_08 && !(flags & MDF_AL_CLEAN))) {
			/* btw: that's Activity Log clean, not "all" clean. */
		drbd_err(device, "Found unclean meta data. Did you \"drbdadm apply-al\"?\n");
		rv = ERR_MD_UNCLEAN;
		goto err;
	}

	rv = ERR_MD_INVALID;
	if (magic != DRBD_MD_MAGIC_08) {
		if (magic == DRBD_MD_MAGIC_07)
			drbd_err(device, "Found old (0.7) meta data magic. Did you \"drbdadm create-md\"?\n");
		else
			drbd_err(device, "Meta data magic not found. Did you \"drbdadm create-md\"?\n");
		goto err;
	}

	if (be32_to_cpu(buffer->bm_bytes_per_bit) != BM_BLOCK_SIZE) {
		drbd_err(device, "unexpected bm_bytes_per_bit: %u (expected %u)\n",
		    be32_to_cpu(buffer->bm_bytes_per_bit), BM_BLOCK_SIZE);
		goto err;
	}


	/* convert to in_core endian */
	bdev->md.la_size_sect = be64_to_cpu(buffer->la_size_sect);
	for (i = UI_CURRENT; i < UI_SIZE; i++)
		bdev->md.uuid[i] = be64_to_cpu(buffer->uuid[i]);
	bdev->md.flags = be32_to_cpu(buffer->flags);
	bdev->md.device_uuid = be64_to_cpu(buffer->device_uuid);

	bdev->md.md_size_sect = be32_to_cpu(buffer->md_size_sect);
	bdev->md.al_offset = be32_to_cpu(buffer->al_offset);
	bdev->md.bm_offset = be32_to_cpu(buffer->bm_offset);

	if (check_activity_log_stripe_size(device, buffer, &bdev->md))
		goto err;
	if (check_offsets_and_sizes(device, bdev))
		goto err;

	if (be32_to_cpu(buffer->bm_offset) != bdev->md.bm_offset) {
		drbd_err(device, "unexpected bm_offset: %d (expected %d)\n",
		    be32_to_cpu(buffer->bm_offset), bdev->md.bm_offset);
		goto err;
	}
	if (be32_to_cpu(buffer->md_size_sect) != bdev->md.md_size_sect) {
		drbd_err(device, "unexpected md_size: %u (expected %u)\n",
		    be32_to_cpu(buffer->md_size_sect), bdev->md.md_size_sect);
		goto err;
	}

	rv = NO_ERROR;

	spin_lock_irq(&device->resource->req_lock);
	if (device->state.conn < C_CONNECTED) {
		unsigned int peer;
		peer = be32_to_cpu(buffer->la_peer_max_bio_size);
		peer = max(peer, DRBD_MAX_BIO_SIZE_SAFE);
		device->peer_max_bio_size = peer;
	}
	spin_unlock_irq(&device->resource->req_lock);

 err:
	drbd_md_put_buffer(device);

	return rv;
}

/**
 * drbd_md_mark_dirty() - Mark meta data super block as dirty
 * @device:	DRBD device.
 *
 * Call this function if you change anything that should be written to
 * the meta-data super block. This function sets MD_DIRTY, and starts a
 * timer that ensures that within five seconds you have to call drbd_md_sync().
 */
#ifdef DEBUG
void drbd_md_mark_dirty_(struct drbd_device *device, unsigned int line, const char *func)
{
	if (!test_and_set_bit(MD_DIRTY, &device->flags)) {
		mod_timer(&device->md_sync_timer, jiffies + HZ);
		device->last_md_mark_dirty.line = line;
		device->last_md_mark_dirty.func = func;
	}
}
#else
void drbd_md_mark_dirty(struct drbd_device *device)
{
	if (!test_and_set_bit(MD_DIRTY, &device->flags))
		mod_timer(&device->md_sync_timer, jiffies + 5*HZ);
}
#endif

void drbd_uuid_move_history(struct drbd_device *device) __must_hold(local)
{
	int i;

	for (i = UI_HISTORY_START; i < UI_HISTORY_END; i++)
		device->ldev->md.uuid[i+1] = device->ldev->md.uuid[i];
}

void __drbd_uuid_set(struct drbd_device *device, int idx, u64 val) __must_hold(local)
{
	if (idx == UI_CURRENT) {
		if (device->state.role == R_PRIMARY)
			val |= 1;
		else
			val &= ~((u64)1);

		drbd_set_ed_uuid(device, val);
	}

	device->ldev->md.uuid[idx] = val;
	drbd_md_mark_dirty(device);
}

void _drbd_uuid_set(struct drbd_device *device, int idx, u64 val) __must_hold(local)
{
	unsigned long flags;
	spin_lock_irqsave(&device->ldev->md.uuid_lock, flags);
	__drbd_uuid_set(device, idx, val);
	spin_unlock_irqrestore(&device->ldev->md.uuid_lock, flags);
}

void drbd_uuid_set(struct drbd_device *device, int idx, u64 val) __must_hold(local)
{
	unsigned long flags;
	spin_lock_irqsave(&device->ldev->md.uuid_lock, flags);
	if (device->ldev->md.uuid[idx]) {
		drbd_uuid_move_history(device);
		device->ldev->md.uuid[UI_HISTORY_START] = device->ldev->md.uuid[idx];
	}
	__drbd_uuid_set(device, idx, val);
	spin_unlock_irqrestore(&device->ldev->md.uuid_lock, flags);
}

/**
 * drbd_uuid_new_current() - Creates a new current UUID
 * @device:	DRBD device.
 *
 * Creates a new current UUID, and rotates the old current UUID into
 * the bitmap slot. Causes an incremental resync upon next connect.
 */
void drbd_uuid_new_current(struct drbd_device *device) __must_hold(local)
{
	u64 val;
	unsigned long long bm_uuid;

	get_random_bytes(&val, sizeof(u64));

	spin_lock_irq(&device->ldev->md.uuid_lock);
	bm_uuid = device->ldev->md.uuid[UI_BITMAP];

	if (bm_uuid)
		drbd_warn(device, "bm UUID was already set: %llX\n", bm_uuid);

	device->ldev->md.uuid[UI_BITMAP] = device->ldev->md.uuid[UI_CURRENT];
	__drbd_uuid_set(device, UI_CURRENT, val);
	spin_unlock_irq(&device->ldev->md.uuid_lock);

	drbd_print_uuids(device, "new current UUID");
	/* get it to stable storage _now_ */
	drbd_md_sync(device);
}

void drbd_uuid_set_bm(struct drbd_device *device, u64 val) __must_hold(local)
{
	unsigned long flags;
	if (device->ldev->md.uuid[UI_BITMAP] == 0 && val == 0)
		return;

	spin_lock_irqsave(&device->ldev->md.uuid_lock, flags);
	if (val == 0) {
		drbd_uuid_move_history(device);
		device->ldev->md.uuid[UI_HISTORY_START] = device->ldev->md.uuid[UI_BITMAP];
		device->ldev->md.uuid[UI_BITMAP] = 0;
	} else {
		unsigned long long bm_uuid = device->ldev->md.uuid[UI_BITMAP];
		if (bm_uuid)
			drbd_warn(device, "bm UUID was already set: %llX\n", bm_uuid);

		device->ldev->md.uuid[UI_BITMAP] = val & ~((u64)1);
	}
	spin_unlock_irqrestore(&device->ldev->md.uuid_lock, flags);

	drbd_md_mark_dirty(device);
}

/**
 * drbd_bmio_set_n_write() - io_fn for drbd_queue_bitmap_io() or drbd_bitmap_io()
 * @device:	DRBD device.
 *
 * Sets all bits in the bitmap and writes the whole bitmap to stable storage.
 */
int drbd_bmio_set_n_write(struct drbd_device *device) __must_hold(local)
{
	int rv = -EIO;

	drbd_md_set_flag(device, MDF_FULL_SYNC);
	drbd_md_sync(device);
	drbd_bm_set_all(device);

	rv = drbd_bm_write(device);

	if (!rv) {
		drbd_md_clear_flag(device, MDF_FULL_SYNC);
		drbd_md_sync(device);
	}

	return rv;
}

/**
 * drbd_bmio_clear_n_write() - io_fn for drbd_queue_bitmap_io() or drbd_bitmap_io()
 * @device:	DRBD device.
 *
 * Clears all bits in the bitmap and writes the whole bitmap to stable storage.
 */
int drbd_bmio_clear_n_write(struct drbd_device *device) __must_hold(local)
{
	drbd_resume_al(device);
	drbd_bm_clear_all(device);
	return drbd_bm_write(device);
}

static int w_bitmap_io(struct drbd_work *w, int unused)
{
	struct drbd_device *device =
		container_of(w, struct drbd_device, bm_io_work.w);
	struct bm_io_work *work = &device->bm_io_work;
	int rv = -EIO;

	if (work->flags != BM_LOCKED_CHANGE_ALLOWED) {
		int cnt = atomic_read(&device->ap_bio_cnt);
		if (cnt)
			drbd_err(device, "FIXME: ap_bio_cnt %d, expected 0; queued for '%s'\n",
					cnt, work->why);
	}

	if (get_ldev(device)) {
		drbd_bm_lock(device, work->why, work->flags);
		rv = work->io_fn(device);
		drbd_bm_unlock(device);
		put_ldev(device);
	}

	clear_bit_unlock(BITMAP_IO, &device->flags);
	wake_up(&device->misc_wait);

	if (work->done)
		work->done(device, rv);

	clear_bit(BITMAP_IO_QUEUED, &device->flags);
	work->why = NULL;
	work->flags = 0;

	return 0;
}

/**
 * drbd_queue_bitmap_io() - Queues an IO operation on the whole bitmap
 * @device:	DRBD device.
 * @io_fn:	IO callback to be called when bitmap IO is possible
 * @done:	callback to be called after the bitmap IO was performed
 * @why:	Descriptive text of the reason for doing the IO
 *
 * While IO on the bitmap happens we freeze application IO thus we ensure
 * that drbd_set_out_of_sync() can not be called. This function MAY ONLY be
 * called from worker context. It MUST NOT be used while a previous such
 * work is still pending!
 *
 * Its worker function encloses the call of io_fn() by get_ldev() and
 * put_ldev().
 */
void drbd_queue_bitmap_io(struct drbd_device *device,
			  int (*io_fn)(struct drbd_device *),
			  void (*done)(struct drbd_device *, int),
			  char *why, enum bm_flag flags)
{
	D_ASSERT(device, current == first_peer_device(device)->connection->worker.task);

	D_ASSERT(device, !test_bit(BITMAP_IO_QUEUED, &device->flags));
	D_ASSERT(device, !test_bit(BITMAP_IO, &device->flags));
	D_ASSERT(device, list_empty(&device->bm_io_work.w.list));
	if (device->bm_io_work.why)
		drbd_err(device, "FIXME going to queue '%s' but '%s' still pending?\n",
			why, device->bm_io_work.why);

	device->bm_io_work.io_fn = io_fn;
	device->bm_io_work.done = done;
	device->bm_io_work.why = why;
	device->bm_io_work.flags = flags;

	spin_lock_irq(&device->resource->req_lock);
	set_bit(BITMAP_IO, &device->flags);
	/* don't wait for pending application IO if the caller indicates that
	 * application IO does not conflict anyways. */
	if (flags == BM_LOCKED_CHANGE_ALLOWED || atomic_read(&device->ap_bio_cnt) == 0) {
		if (!test_and_set_bit(BITMAP_IO_QUEUED, &device->flags))
			drbd_queue_work(&first_peer_device(device)->connection->sender_work,
					&device->bm_io_work.w);
	}
	spin_unlock_irq(&device->resource->req_lock);
}

/**
 * drbd_bitmap_io() -  Does an IO operation on the whole bitmap
 * @device:	DRBD device.
 * @io_fn:	IO callback to be called when bitmap IO is possible
 * @why:	Descriptive text of the reason for doing the IO
 *
 * freezes application IO while that the actual IO operations runs. This
 * functions MAY NOT be called from worker context.
 */
int drbd_bitmap_io(struct drbd_device *device, int (*io_fn)(struct drbd_device *),
		char *why, enum bm_flag flags)
{
	/* Only suspend io, if some operation is supposed to be locked out */
	const bool do_suspend_io = flags & (BM_DONT_CLEAR|BM_DONT_SET|BM_DONT_TEST);
	int rv;

	D_ASSERT(device, current != first_peer_device(device)->connection->worker.task);

	if (do_suspend_io)
		drbd_suspend_io(device);

	drbd_bm_lock(device, why, flags);
	rv = io_fn(device);
	drbd_bm_unlock(device);

	if (do_suspend_io)
		drbd_resume_io(device);

	return rv;
}

void drbd_md_set_flag(struct drbd_device *device, int flag) __must_hold(local)
{
	if ((device->ldev->md.flags & flag) != flag) {
		drbd_md_mark_dirty(device);
		device->ldev->md.flags |= flag;
	}
}

void drbd_md_clear_flag(struct drbd_device *device, int flag) __must_hold(local)
{
	if ((device->ldev->md.flags & flag) != 0) {
		drbd_md_mark_dirty(device);
		device->ldev->md.flags &= ~flag;
	}
}
int drbd_md_test_flag(struct drbd_backing_dev *bdev, int flag)
{
	return (bdev->md.flags & flag) != 0;
}

static void md_sync_timer_fn(unsigned long data)
{
	struct drbd_device *device = (struct drbd_device *) data;
	drbd_device_post_work(device, MD_SYNC);
}

const char *cmdname(enum drbd_packet cmd)
{
	/* THINK may need to become several global tables
	 * when we want to support more than
	 * one PRO_VERSION */
	static const char *cmdnames[] = {
		[P_DATA]	        = "Data",
		[P_WSAME]	        = "WriteSame",
		[P_TRIM]	        = "Trim",
		[P_DATA_REPLY]	        = "DataReply",
		[P_RS_DATA_REPLY]	= "RSDataReply",
		[P_BARRIER]	        = "Barrier",
		[P_BITMAP]	        = "ReportBitMap",
		[P_BECOME_SYNC_TARGET]  = "BecomeSyncTarget",
		[P_BECOME_SYNC_SOURCE]  = "BecomeSyncSource",
		[P_UNPLUG_REMOTE]	= "UnplugRemote",
		[P_DATA_REQUEST]	= "DataRequest",
		[P_RS_DATA_REQUEST]     = "RSDataRequest",
		[P_SYNC_PARAM]	        = "SyncParam",
		[P_SYNC_PARAM89]	= "SyncParam89",
		[P_PROTOCOL]            = "ReportProtocol",
		[P_UUIDS]	        = "ReportUUIDs",
		[P_SIZES]	        = "ReportSizes",
		[P_STATE]	        = "ReportState",
		[P_SYNC_UUID]           = "ReportSyncUUID",
		[P_AUTH_CHALLENGE]      = "AuthChallenge",
		[P_AUTH_RESPONSE]	= "AuthResponse",
		[P_PING]		= "Ping",
		[P_PING_ACK]	        = "PingAck",
		[P_RECV_ACK]	        = "RecvAck",
		[P_WRITE_ACK]	        = "WriteAck",
		[P_RS_WRITE_ACK]	= "RSWriteAck",
		[P_SUPERSEDED]          = "Superseded",
		[P_NEG_ACK]	        = "NegAck",
		[P_NEG_DREPLY]	        = "NegDReply",
		[P_NEG_RS_DREPLY]	= "NegRSDReply",
		[P_BARRIER_ACK]	        = "BarrierAck",
		[P_STATE_CHG_REQ]       = "StateChgRequest",
		[P_STATE_CHG_REPLY]     = "StateChgReply",
		[P_OV_REQUEST]          = "OVRequest",
		[P_OV_REPLY]            = "OVReply",
		[P_OV_RESULT]           = "OVResult",
		[P_CSUM_RS_REQUEST]     = "CsumRSRequest",
		[P_RS_IS_IN_SYNC]	= "CsumRSIsInSync",
		[P_COMPRESSED_BITMAP]   = "CBitmap",
		[P_DELAY_PROBE]         = "DelayProbe",
		[P_OUT_OF_SYNC]		= "OutOfSync",
		[P_RETRY_WRITE]		= "RetryWrite",
		[P_RS_CANCEL]		= "RSCancel",
		[P_CONN_ST_CHG_REQ]	= "conn_st_chg_req",
		[P_CONN_ST_CHG_REPLY]	= "conn_st_chg_reply",
		[P_RETRY_WRITE]		= "retry_write",
		[P_PROTOCOL_UPDATE]	= "protocol_update",
		[P_RS_THIN_REQ]         = "rs_thin_req",
		[P_RS_DEALLOCATED]      = "rs_deallocated",

		/* enum drbd_packet, but not commands - obsoleted flags:
		 *	P_MAY_IGNORE
		 *	P_MAX_OPT_CMD
		 */
	};

	/* too big for the array: 0xfffX */
	if (cmd == P_INITIAL_META)
		return "InitialMeta";
	if (cmd == P_INITIAL_DATA)
		return "InitialData";
	if (cmd == P_CONNECTION_FEATURES)
		return "ConnectionFeatures";
	if (cmd >= ARRAY_SIZE(cmdnames))
		return "Unknown";
	return cmdnames[cmd];
}

/**
 * drbd_wait_misc  -  wait for a request to make progress
 * @device:	device associated with the request
 * @i:		the struct drbd_interval embedded in struct drbd_request or
 *		struct drbd_peer_request
 */
int drbd_wait_misc(struct drbd_device *device, struct drbd_interval *i)
{
	struct net_conf *nc;
	DEFINE_WAIT(wait);
	long timeout;

	rcu_read_lock();
	nc = rcu_dereference(first_peer_device(device)->connection->net_conf);
	if (!nc) {
		rcu_read_unlock();
		return -ETIMEDOUT;
	}
	timeout = nc->ko_count ? nc->timeout * HZ / 10 * nc->ko_count : MAX_SCHEDULE_TIMEOUT;
	rcu_read_unlock();

	/* Indicate to wake up device->misc_wait on progress.  */
	i->waiting = true;
	prepare_to_wait(&device->misc_wait, &wait, TASK_INTERRUPTIBLE);
	spin_unlock_irq(&device->resource->req_lock);
	timeout = schedule_timeout(timeout);
	finish_wait(&device->misc_wait, &wait);
	spin_lock_irq(&device->resource->req_lock);
	if (!timeout || device->state.conn < C_CONNECTED)
		return -ETIMEDOUT;
	if (signal_pending(current))
		return -ERESTARTSYS;
	return 0;
}

void lock_all_resources(void)
{
	struct drbd_resource *resource;
	int __maybe_unused i = 0;

	mutex_lock(&resources_mutex);
	local_irq_disable();
	for_each_resource(resource, &drbd_resources)
		spin_lock_nested(&resource->req_lock, i++);
}

void unlock_all_resources(void)
{
	struct drbd_resource *resource;

	for_each_resource(resource, &drbd_resources)
		spin_unlock(&resource->req_lock);
	local_irq_enable();
	mutex_unlock(&resources_mutex);
}

#ifdef CONFIG_DRBD_FAULT_INJECTION
/* Fault insertion support including random number generator shamelessly
 * stolen from kernel/rcutorture.c */
struct fault_random_state {
	unsigned long state;
	unsigned long count;
};

#define FAULT_RANDOM_MULT 39916801  /* prime */
#define FAULT_RANDOM_ADD	479001701 /* prime */
#define FAULT_RANDOM_REFRESH 10000

/*
 * Crude but fast random-number generator.  Uses a linear congruential
 * generator, with occasional help from get_random_bytes().
 */
static unsigned long
_drbd_fault_random(struct fault_random_state *rsp)
{
	long refresh;

	if (!rsp->count--) {
		get_random_bytes(&refresh, sizeof(refresh));
		rsp->state += refresh;
		rsp->count = FAULT_RANDOM_REFRESH;
	}
	rsp->state = rsp->state * FAULT_RANDOM_MULT + FAULT_RANDOM_ADD;
	return swahw32(rsp->state);
}

static char *
_drbd_fault_str(unsigned int type) {
	static char *_faults[] = {
		[DRBD_FAULT_MD_WR] = "Meta-data write",
		[DRBD_FAULT_MD_RD] = "Meta-data read",
		[DRBD_FAULT_RS_WR] = "Resync write",
		[DRBD_FAULT_RS_RD] = "Resync read",
		[DRBD_FAULT_DT_WR] = "Data write",
		[DRBD_FAULT_DT_RD] = "Data read",
		[DRBD_FAULT_DT_RA] = "Data read ahead",
		[DRBD_FAULT_BM_ALLOC] = "BM allocation",
		[DRBD_FAULT_AL_EE] = "EE allocation",
		[DRBD_FAULT_RECEIVE] = "receive data corruption",
	};

	return (type < DRBD_FAULT_MAX) ? _faults[type] : "**Unknown**";
}

unsigned int
_drbd_insert_fault(struct drbd_device *device, unsigned int type)
{
	static struct fault_random_state rrs = {0, 0};

	unsigned int ret = (
		(fault_devs == 0 ||
			((1 << device_to_minor(device)) & fault_devs) != 0) &&
		(((_drbd_fault_random(&rrs) % 100) + 1) <= fault_rate));

	if (ret) {
		fault_count++;

		if (__ratelimit(&drbd_ratelimit_state))
			drbd_warn(device, "***Simulating %s failure\n",
				_drbd_fault_str(type));
	}

	return ret;
}
#endif

const char *drbd_buildtag(void)
{
	/* DRBD built from external sources has here a reference to the
	   git hash of the source code. */

	static char buildtag[38] = "\0uilt-in";

	if (buildtag[0] == 0) {
#ifdef MODULE
		sprintf(buildtag, "srcversion: %-24s", THIS_MODULE->srcversion);
#else
		buildtag[0] = 'b';
#endif
	}

	return buildtag;
}

module_init(drbd_init)
module_exit(drbd_cleanup)

EXPORT_SYMBOL(drbd_conn_str);
EXPORT_SYMBOL(drbd_role_str);
EXPORT_SYMBOL(drbd_disk_str);
EXPORT_SYMBOL(drbd_set_st_err_str);<|MERGE_RESOLUTION|>--- conflicted
+++ resolved
@@ -1663,15 +1663,6 @@
 			     struct bio *bio)
 {
 	if (connection->agreed_pro_version >= 95)
-<<<<<<< HEAD
-		return  (bio->bi_rw & REQ_SYNC ? DP_RW_SYNC : 0) |
-			(bio->bi_rw & REQ_FUA ? DP_FUA : 0) |
-			(bio->bi_rw & REQ_PREFLUSH ? DP_FLUSH : 0) |
-			(bio_op(bio) == REQ_OP_WRITE_SAME ? DP_WSAME : 0) |
-			(bio_op(bio) == REQ_OP_DISCARD ? DP_DISCARD : 0);
-	else
-		return bio->bi_rw & REQ_SYNC ? DP_RW_SYNC : 0;
-=======
 		return  (bio->bi_opf & REQ_SYNC ? DP_RW_SYNC : 0) |
 			(bio->bi_opf & REQ_FUA ? DP_FUA : 0) |
 			(bio->bi_opf & REQ_PREFLUSH ? DP_FLUSH : 0) |
@@ -1679,7 +1670,6 @@
 			(bio_op(bio) == REQ_OP_DISCARD ? DP_DISCARD : 0);
 	else
 		return bio->bi_opf & REQ_SYNC ? DP_RW_SYNC : 0;
->>>>>>> 29b4817d
 }
 
 /* Used to send write or TRIM aka REQ_DISCARD requests
