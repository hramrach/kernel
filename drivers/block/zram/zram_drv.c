--- conflicted
+++ resolved
@@ -517,11 +517,7 @@
 
 	if (!handle || zram_test_flag(meta, index, ZRAM_SAME)) {
 		bit_spin_unlock(ZRAM_ACCESS, &meta->table[index].value);
-<<<<<<< HEAD
-		memset(mem, 0, PAGE_SIZE);
-=======
 		zram_fill_page(mem, PAGE_SIZE, meta->table[index].element);
->>>>>>> f2e5fa84
 		return 0;
 	}
 
