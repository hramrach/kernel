--- conflicted
+++ resolved
@@ -1126,10 +1126,7 @@
 		return -EINVAL;
 
 	if (lo->lo_offset != info->lo_offset ||
-	    lo->lo_sizelimit != info->lo_sizelimit ||
-	    lo->lo_flags != lo_flags ||
-	    ((lo->lo_flags & LO_FLAGS_BLOCKSIZE) &&
-	     lo->lo_logical_blocksize != LO_INFO_BLOCKSIZE(info))) {
+	    lo->lo_sizelimit != info->lo_sizelimit) {
 		sync_blockdev(lo->lo_device);
 		kill_bdev(lo->lo_device);
 	}
@@ -1161,14 +1158,7 @@
 		goto exit;
 
 	if (lo->lo_offset != info->lo_offset ||
-<<<<<<< HEAD
 	    lo->lo_sizelimit != info->lo_sizelimit) {
-		if (figure_loop_size(lo, info->lo_offset, info->lo_sizelimit)) {
-=======
-	    lo->lo_sizelimit != info->lo_sizelimit ||
-	    lo->lo_flags != lo_flags ||
-	    ((lo->lo_flags & LO_FLAGS_BLOCKSIZE) &&
-	     lo->lo_logical_blocksize != LO_INFO_BLOCKSIZE(info))) {
 		/* kill_bdev should have truncated all the pages */
 		if (lo->lo_device->bd_inode->i_mapping->nrpages) {
 			err = -EAGAIN;
@@ -1177,9 +1167,7 @@
 				lo->lo_device->bd_inode->i_mapping->nrpages);
 			goto exit;
 		}
-		if (figure_loop_size(lo, info->lo_offset, info->lo_sizelimit,
-				     LO_INFO_BLOCKSIZE(info))) {
->>>>>>> 157ed5a9
+		if (figure_loop_size(lo, info->lo_offset, info->lo_sizelimit)) {
 			err = -EFBIG;
 			goto exit;
 		}
@@ -1400,22 +1388,39 @@
 
 static int loop_set_block_size(struct loop_device *lo, unsigned long arg)
 {
+	int err = 0;
+
 	if (lo->lo_state != Lo_bound)
 		return -ENXIO;
 
 	if (arg < 512 || arg > PAGE_SIZE || !is_power_of_2(arg))
 		return -EINVAL;
 
+	if (lo->lo_queue->limits.logical_block_size != arg) {
+		sync_blockdev(lo->lo_device);
+		kill_bdev(lo->lo_device);
+	}
+
 	blk_mq_freeze_queue(lo->lo_queue);
+
+	/* kill_bdev should have truncated all the pages */
+	if (lo->lo_queue->limits.logical_block_size != arg &&
+			lo->lo_device->bd_inode->i_mapping->nrpages) {
+		err = -EAGAIN;
+		pr_warn("%s: loop%d (%s) has still dirty pages (nrpages=%lu)\n",
+			__func__, lo->lo_number, lo->lo_file_name,
+			lo->lo_device->bd_inode->i_mapping->nrpages);
+		goto out_unfreeze;
+	}
 
 	blk_queue_logical_block_size(lo->lo_queue, arg);
 	blk_queue_physical_block_size(lo->lo_queue, arg);
 	blk_queue_io_min(lo->lo_queue, arg);
 	loop_update_dio(lo);
-
+out_unfreeze:
 	blk_mq_unfreeze_queue(lo->lo_queue);
 
-	return 0;
+	return err;
 }
 
 static int lo_ioctl(struct block_device *bdev, fmode_t mode,
@@ -1424,14 +1429,10 @@
 	struct loop_device *lo = bdev->bd_disk->private_data;
 	int err;
 
-<<<<<<< HEAD
-	err = mutex_lock_killable_nested(&lo->lo_ctl_mutex, 1);
+	err = mutex_lock_killable_nested(&loop_ctl_mutex, 1);
 	if (err)
 		goto out_unlocked;
 
-=======
-	mutex_lock_nested(&loop_ctl_mutex, 1);
->>>>>>> 157ed5a9
 	switch (cmd) {
 	case LOOP_SET_FD:
 		err = loop_set_fd(lo, mode, bdev, arg);
@@ -1617,33 +1618,20 @@
 
 	switch(cmd) {
 	case LOOP_SET_STATUS:
-<<<<<<< HEAD
-		err = mutex_lock_killable(&lo->lo_ctl_mutex);
+		err = mutex_lock_killable(&loop_ctl_mutex);
 		if (!err) {
 			err = loop_set_status_compat(lo,
 						     (const struct compat_loop_info __user *)arg);
-			mutex_unlock(&lo->lo_ctl_mutex);
+			mutex_unlock(&loop_ctl_mutex);
 		}
 		break;
 	case LOOP_GET_STATUS:
-		err = mutex_lock_killable(&lo->lo_ctl_mutex);
+		err = mutex_lock_killable(&loop_ctl_mutex);
 		if (!err) {
 			err = loop_get_status_compat(lo,
 						     (struct compat_loop_info __user *)arg);
-			/* loop_get_status() unlocks lo_ctl_mutex */
+			/* loop_get_status() unlocks loop_ctl_mutex */
 		}
-=======
-		mutex_lock(&loop_ctl_mutex);
-		err = loop_set_status_compat(
-			lo, (const struct compat_loop_info __user *) arg);
-		mutex_unlock(&loop_ctl_mutex);
-		break;
-	case LOOP_GET_STATUS:
-		mutex_lock(&loop_ctl_mutex);
-		err = loop_get_status_compat(
-			lo, (struct compat_loop_info __user *) arg);
-		/* loop_get_status() unlocks loop_ctl_mutex */
->>>>>>> 157ed5a9
 		break;
 	case LOOP_SET_CAPACITY:
 	case LOOP_CLR_FD:
@@ -2047,13 +2035,9 @@
 		ret = loop_lookup(&lo, parm);
 		if (ret < 0)
 			break;
-<<<<<<< HEAD
-		ret = mutex_lock_killable(&lo->lo_ctl_mutex);
+		ret = mutex_lock_killable(&loop_ctl_mutex);
 		if (ret)
 			break;
-=======
-		mutex_lock(&loop_ctl_mutex);
->>>>>>> 157ed5a9
 		if (lo->lo_state != Lo_unbound) {
 			ret = -EBUSY;
 			mutex_unlock(&loop_ctl_mutex);
