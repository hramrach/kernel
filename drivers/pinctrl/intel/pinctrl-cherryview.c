--- conflicted
+++ resolved
@@ -1618,9 +1618,6 @@
 		}
 	}
 
-<<<<<<< HEAD
-	ret = gpiochip_irqchip_add(chip, &chv_gpio_irqchip, 0,
-=======
 	pctrl->irqchip.name = "chv-gpio";
 	pctrl->irqchip.irq_startup = chv_gpio_irq_startup;
 	pctrl->irqchip.irq_ack = chv_gpio_irq_ack;
@@ -1630,7 +1627,6 @@
 	pctrl->irqchip.flags = IRQCHIP_SKIP_SET_WAKE;
 
 	ret = gpiochip_irqchip_add(chip, &pctrl->irqchip, 0,
->>>>>>> 17d93760
 				   handle_bad_irq, IRQ_TYPE_NONE);
 	if (ret) {
 		dev_err(pctrl->dev, "failed to add IRQ chip\n");
@@ -1647,11 +1643,7 @@
 		}
 	}
 
-<<<<<<< HEAD
-	gpiochip_set_chained_irqchip(chip, &chv_gpio_irqchip, irq,
-=======
 	gpiochip_set_chained_irqchip(chip, &pctrl->irqchip, irq,
->>>>>>> 17d93760
 				     chv_gpio_irq_handler);
 	return 0;
 }
