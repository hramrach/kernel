/*
 * Cherryview/Braswell pinctrl driver
 *
 * Copyright (C) 2014, Intel Corporation
 * Author: Mika Westerberg <mika.westerberg@linux.intel.com>
 *
 * This driver is based on the original Cherryview GPIO driver by
 *   Ning Li <ning.li@intel.com>
 *   Alan Cox <alan@linux.intel.com>
 *
 * This program is free software; you can redistribute it and/or modify
 * it under the terms of the GNU General Public License version 2 as
 * published by the Free Software Foundation.
 */

#include <linux/dmi.h>
#include <linux/kernel.h>
#include <linux/module.h>
#include <linux/init.h>
#include <linux/types.h>
#include <linux/gpio.h>
#include <linux/gpio/driver.h>
#include <linux/acpi.h>
#include <linux/pinctrl/pinctrl.h>
#include <linux/pinctrl/pinmux.h>
#include <linux/pinctrl/pinconf.h>
#include <linux/pinctrl/pinconf-generic.h>
#include <linux/platform_device.h>

#define CHV_INTSTAT			0x300
#define CHV_INTMASK			0x380

#define FAMILY_PAD_REGS_OFF		0x4400
#define FAMILY_PAD_REGS_SIZE		0x400
#define MAX_FAMILY_PAD_GPIO_NO		15
#define GPIO_REGS_SIZE			8

#define CHV_PADCTRL0			0x000
#define CHV_PADCTRL0_INTSEL_SHIFT	28
#define CHV_PADCTRL0_INTSEL_MASK	(0xf << CHV_PADCTRL0_INTSEL_SHIFT)
#define CHV_PADCTRL0_TERM_UP		BIT(23)
#define CHV_PADCTRL0_TERM_SHIFT		20
#define CHV_PADCTRL0_TERM_MASK		(7 << CHV_PADCTRL0_TERM_SHIFT)
#define CHV_PADCTRL0_TERM_20K		1
#define CHV_PADCTRL0_TERM_5K		2
#define CHV_PADCTRL0_TERM_1K		4
#define CHV_PADCTRL0_PMODE_SHIFT	16
#define CHV_PADCTRL0_PMODE_MASK		(0xf << CHV_PADCTRL0_PMODE_SHIFT)
#define CHV_PADCTRL0_GPIOEN		BIT(15)
#define CHV_PADCTRL0_GPIOCFG_SHIFT	8
#define CHV_PADCTRL0_GPIOCFG_MASK	(7 << CHV_PADCTRL0_GPIOCFG_SHIFT)
#define CHV_PADCTRL0_GPIOCFG_GPIO	0
#define CHV_PADCTRL0_GPIOCFG_GPO	1
#define CHV_PADCTRL0_GPIOCFG_GPI	2
#define CHV_PADCTRL0_GPIOCFG_HIZ	3
#define CHV_PADCTRL0_GPIOTXSTATE	BIT(1)
#define CHV_PADCTRL0_GPIORXSTATE	BIT(0)

#define CHV_PADCTRL1			0x004
#define CHV_PADCTRL1_CFGLOCK		BIT(31)
#define CHV_PADCTRL1_INVRXTX_SHIFT	4
#define CHV_PADCTRL1_INVRXTX_MASK	(0xf << CHV_PADCTRL1_INVRXTX_SHIFT)
#define CHV_PADCTRL1_INVRXTX_TXENABLE	(2 << CHV_PADCTRL1_INVRXTX_SHIFT)
#define CHV_PADCTRL1_ODEN		BIT(3)
#define CHV_PADCTRL1_INVRXTX_RXDATA	(4 << CHV_PADCTRL1_INVRXTX_SHIFT)
#define CHV_PADCTRL1_INTWAKECFG_MASK	7
#define CHV_PADCTRL1_INTWAKECFG_FALLING	1
#define CHV_PADCTRL1_INTWAKECFG_RISING	2
#define CHV_PADCTRL1_INTWAKECFG_BOTH	3
#define CHV_PADCTRL1_INTWAKECFG_LEVEL	4

/**
 * struct chv_alternate_function - A per group or per pin alternate function
 * @pin: Pin number (only used in per pin configs)
 * @mode: Mode the pin should be set in
 * @invert_oe: Invert OE for this pin
 */
struct chv_alternate_function {
	unsigned pin;
	u8 mode;
	bool invert_oe;
};

/**
 * struct chv_pincgroup - describes a CHV pin group
 * @name: Name of the group
 * @pins: An array of pins in this group
 * @npins: Number of pins in this group
 * @altfunc: Alternate function applied to all pins in this group
 * @overrides: Alternate function override per pin or %NULL if not used
 * @noverrides: Number of per pin alternate function overrides if
 *              @overrides != NULL.
 */
struct chv_pingroup {
	const char *name;
	const unsigned *pins;
	size_t npins;
	struct chv_alternate_function altfunc;
	const struct chv_alternate_function *overrides;
	size_t noverrides;
};

/**
 * struct chv_function - A CHV pinmux function
 * @name: Name of the function
 * @groups: An array of groups for this function
 * @ngroups: Number of groups in @groups
 */
struct chv_function {
	const char *name;
	const char * const *groups;
	size_t ngroups;
};

/**
 * struct chv_gpio_pinrange - A range of pins that can be used as GPIOs
 * @base: Start pin number
 * @npins: Number of pins in this range
 */
struct chv_gpio_pinrange {
	unsigned base;
	unsigned npins;
};

/**
 * struct chv_community - A community specific configuration
 * @uid: ACPI _UID used to match the community
 * @pins: All pins in this community
 * @npins: Number of pins
 * @groups: All groups in this community
 * @ngroups: Number of groups
 * @functions: All functions in this community
 * @nfunctions: Number of functions
 * @ngpios: Number of GPIOs in this community
 * @gpio_ranges: An array of GPIO ranges in this community
 * @ngpio_ranges: Number of GPIO ranges
 * @ngpios: Total number of GPIOs in this community
 * @nirqs: Total number of IRQs this community can generate
 */
struct chv_community {
	const char *uid;
	const struct pinctrl_pin_desc *pins;
	size_t npins;
	const struct chv_pingroup *groups;
	size_t ngroups;
	const struct chv_function *functions;
	size_t nfunctions;
	const struct chv_gpio_pinrange *gpio_ranges;
	size_t ngpio_ranges;
	size_t ngpios;
	size_t nirqs;
	acpi_adr_space_type acpi_space_id;
};

struct chv_pin_context {
	u32 padctrl0;
	u32 padctrl1;
};

/**
 * struct chv_pinctrl - CHV pinctrl private structure
 * @dev: Pointer to the parent device
 * @pctldesc: Pin controller description
 * @pctldev: Pointer to the pin controller device
 * @chip: GPIO chip in this pin controller
 * @regs: MMIO registers
 * @intr_lines: Stores mapping between 16 HW interrupt wires and GPIO
 *		offset (in GPIO number space)
 * @community: Community this pinctrl instance represents
 *
 * The first group in @groups is expected to contain all pins that can be
 * used as GPIOs.
 */
struct chv_pinctrl {
	struct device *dev;
	struct pinctrl_desc pctldesc;
	struct pinctrl_dev *pctldev;
	struct gpio_chip chip;
	void __iomem *regs;
	unsigned intr_lines[16];
	const struct chv_community *community;
	u32 saved_intmask;
	struct chv_pin_context *saved_pin_context;
};

#define ALTERNATE_FUNCTION(p, m, i)		\
	{					\
		.pin = (p),			\
		.mode = (m),			\
		.invert_oe = (i),		\
	}

#define PIN_GROUP(n, p, m, i)			\
	{					\
		.name = (n),			\
		.pins = (p),			\
		.npins = ARRAY_SIZE((p)),	\
		.altfunc.mode = (m),		\
		.altfunc.invert_oe = (i),	\
	}

#define PIN_GROUP_WITH_OVERRIDE(n, p, m, i, o)	\
	{					\
		.name = (n),			\
		.pins = (p),			\
		.npins = ARRAY_SIZE((p)),	\
		.altfunc.mode = (m),		\
		.altfunc.invert_oe = (i),	\
		.overrides = (o),		\
		.noverrides = ARRAY_SIZE((o)),	\
	}

#define FUNCTION(n, g)				\
	{					\
		.name = (n),			\
		.groups = (g),			\
		.ngroups = ARRAY_SIZE((g)),	\
	}

#define GPIO_PINRANGE(start, end)		\
	{					\
		.base = (start),		\
		.npins = (end) - (start) + 1,	\
	}

static const struct pinctrl_pin_desc southwest_pins[] = {
	PINCTRL_PIN(0, "FST_SPI_D2"),
	PINCTRL_PIN(1, "FST_SPI_D0"),
	PINCTRL_PIN(2, "FST_SPI_CLK"),
	PINCTRL_PIN(3, "FST_SPI_D3"),
	PINCTRL_PIN(4, "FST_SPI_CS1_B"),
	PINCTRL_PIN(5, "FST_SPI_D1"),
	PINCTRL_PIN(6, "FST_SPI_CS0_B"),
	PINCTRL_PIN(7, "FST_SPI_CS2_B"),

	PINCTRL_PIN(15, "UART1_RTS_B"),
	PINCTRL_PIN(16, "UART1_RXD"),
	PINCTRL_PIN(17, "UART2_RXD"),
	PINCTRL_PIN(18, "UART1_CTS_B"),
	PINCTRL_PIN(19, "UART2_RTS_B"),
	PINCTRL_PIN(20, "UART1_TXD"),
	PINCTRL_PIN(21, "UART2_TXD"),
	PINCTRL_PIN(22, "UART2_CTS_B"),

	PINCTRL_PIN(30, "MF_HDA_CLK"),
	PINCTRL_PIN(31, "MF_HDA_RSTB"),
	PINCTRL_PIN(32, "MF_HDA_SDIO"),
	PINCTRL_PIN(33, "MF_HDA_SDO"),
	PINCTRL_PIN(34, "MF_HDA_DOCKRSTB"),
	PINCTRL_PIN(35, "MF_HDA_SYNC"),
	PINCTRL_PIN(36, "MF_HDA_SDI1"),
	PINCTRL_PIN(37, "MF_HDA_DOCKENB"),

	PINCTRL_PIN(45, "I2C5_SDA"),
	PINCTRL_PIN(46, "I2C4_SDA"),
	PINCTRL_PIN(47, "I2C6_SDA"),
	PINCTRL_PIN(48, "I2C5_SCL"),
	PINCTRL_PIN(49, "I2C_NFC_SDA"),
	PINCTRL_PIN(50, "I2C4_SCL"),
	PINCTRL_PIN(51, "I2C6_SCL"),
	PINCTRL_PIN(52, "I2C_NFC_SCL"),

	PINCTRL_PIN(60, "I2C1_SDA"),
	PINCTRL_PIN(61, "I2C0_SDA"),
	PINCTRL_PIN(62, "I2C2_SDA"),
	PINCTRL_PIN(63, "I2C1_SCL"),
	PINCTRL_PIN(64, "I2C3_SDA"),
	PINCTRL_PIN(65, "I2C0_SCL"),
	PINCTRL_PIN(66, "I2C2_SCL"),
	PINCTRL_PIN(67, "I2C3_SCL"),

	PINCTRL_PIN(75, "SATA_GP0"),
	PINCTRL_PIN(76, "SATA_GP1"),
	PINCTRL_PIN(77, "SATA_LEDN"),
	PINCTRL_PIN(78, "SATA_GP2"),
	PINCTRL_PIN(79, "MF_SMB_ALERTB"),
	PINCTRL_PIN(80, "SATA_GP3"),
	PINCTRL_PIN(81, "MF_SMB_CLK"),
	PINCTRL_PIN(82, "MF_SMB_DATA"),

	PINCTRL_PIN(90, "PCIE_CLKREQ0B"),
	PINCTRL_PIN(91, "PCIE_CLKREQ1B"),
	PINCTRL_PIN(92, "GP_SSP_2_CLK"),
	PINCTRL_PIN(93, "PCIE_CLKREQ2B"),
	PINCTRL_PIN(94, "GP_SSP_2_RXD"),
	PINCTRL_PIN(95, "PCIE_CLKREQ3B"),
	PINCTRL_PIN(96, "GP_SSP_2_FS"),
	PINCTRL_PIN(97, "GP_SSP_2_TXD"),
};

static const unsigned southwest_fspi_pins[] = { 0, 1, 2, 3, 4, 5, 6, 7 };
static const unsigned southwest_uart0_pins[] = { 16, 20 };
static const unsigned southwest_uart1_pins[] = { 15, 16, 18, 20 };
static const unsigned southwest_uart2_pins[] = { 17, 19, 21, 22 };
static const unsigned southwest_i2c0_pins[] = { 61, 65 };
static const unsigned southwest_hda_pins[] = { 30, 31, 32, 33, 34, 35, 36, 37 };
static const unsigned southwest_lpe_pins[] = {
	30, 31, 32, 33, 34, 35, 36, 37, 92, 94, 96, 97,
};
static const unsigned southwest_i2c1_pins[] = { 60, 63 };
static const unsigned southwest_i2c2_pins[] = { 62, 66 };
static const unsigned southwest_i2c3_pins[] = { 64, 67 };
static const unsigned southwest_i2c4_pins[] = { 46, 50 };
static const unsigned southwest_i2c5_pins[] = { 45, 48 };
static const unsigned southwest_i2c6_pins[] = { 47, 51 };
static const unsigned southwest_i2c_nfc_pins[] = { 49, 52 };
static const unsigned southwest_smbus_pins[] = { 79, 81, 82 };
static const unsigned southwest_spi3_pins[] = { 76, 79, 80, 81, 82 };

/* LPE I2S TXD pins need to have invert_oe set */
static const struct chv_alternate_function southwest_lpe_altfuncs[] = {
	ALTERNATE_FUNCTION(30, 1, true),
	ALTERNATE_FUNCTION(34, 1, true),
	ALTERNATE_FUNCTION(97, 1, true),
};

/*
 * Two spi3 chipselects are available in different mode than the main spi3
 * functionality, which is using mode 1.
 */
static const struct chv_alternate_function southwest_spi3_altfuncs[] = {
	ALTERNATE_FUNCTION(76, 3, false),
	ALTERNATE_FUNCTION(80, 3, false),
};

static const struct chv_pingroup southwest_groups[] = {
	PIN_GROUP("uart0_grp", southwest_uart0_pins, 2, false),
	PIN_GROUP("uart1_grp", southwest_uart1_pins, 1, false),
	PIN_GROUP("uart2_grp", southwest_uart2_pins, 1, false),
	PIN_GROUP("hda_grp", southwest_hda_pins, 2, false),
	PIN_GROUP("i2c0_grp", southwest_i2c0_pins, 1, true),
	PIN_GROUP("i2c1_grp", southwest_i2c1_pins, 1, true),
	PIN_GROUP("i2c2_grp", southwest_i2c2_pins, 1, true),
	PIN_GROUP("i2c3_grp", southwest_i2c3_pins, 1, true),
	PIN_GROUP("i2c4_grp", southwest_i2c4_pins, 1, true),
	PIN_GROUP("i2c5_grp", southwest_i2c5_pins, 1, true),
	PIN_GROUP("i2c6_grp", southwest_i2c6_pins, 1, true),
	PIN_GROUP("i2c_nfc_grp", southwest_i2c_nfc_pins, 2, true),

	PIN_GROUP_WITH_OVERRIDE("lpe_grp", southwest_lpe_pins, 1, false,
				southwest_lpe_altfuncs),
	PIN_GROUP_WITH_OVERRIDE("spi3_grp", southwest_spi3_pins, 2, false,
				southwest_spi3_altfuncs),
};

static const char * const southwest_uart0_groups[] = { "uart0_grp" };
static const char * const southwest_uart1_groups[] = { "uart1_grp" };
static const char * const southwest_uart2_groups[] = { "uart2_grp" };
static const char * const southwest_hda_groups[] = { "hda_grp" };
static const char * const southwest_lpe_groups[] = { "lpe_grp" };
static const char * const southwest_i2c0_groups[] = { "i2c0_grp" };
static const char * const southwest_i2c1_groups[] = { "i2c1_grp" };
static const char * const southwest_i2c2_groups[] = { "i2c2_grp" };
static const char * const southwest_i2c3_groups[] = { "i2c3_grp" };
static const char * const southwest_i2c4_groups[] = { "i2c4_grp" };
static const char * const southwest_i2c5_groups[] = { "i2c5_grp" };
static const char * const southwest_i2c6_groups[] = { "i2c6_grp" };
static const char * const southwest_i2c_nfc_groups[] = { "i2c_nfc_grp" };
static const char * const southwest_spi3_groups[] = { "spi3_grp" };

/*
 * Only do pinmuxing for certain LPSS devices for now. Rest of the pins are
 * enabled only as GPIOs.
 */
static const struct chv_function southwest_functions[] = {
	FUNCTION("uart0", southwest_uart0_groups),
	FUNCTION("uart1", southwest_uart1_groups),
	FUNCTION("uart2", southwest_uart2_groups),
	FUNCTION("hda", southwest_hda_groups),
	FUNCTION("lpe", southwest_lpe_groups),
	FUNCTION("i2c0", southwest_i2c0_groups),
	FUNCTION("i2c1", southwest_i2c1_groups),
	FUNCTION("i2c2", southwest_i2c2_groups),
	FUNCTION("i2c3", southwest_i2c3_groups),
	FUNCTION("i2c4", southwest_i2c4_groups),
	FUNCTION("i2c5", southwest_i2c5_groups),
	FUNCTION("i2c6", southwest_i2c6_groups),
	FUNCTION("i2c_nfc", southwest_i2c_nfc_groups),
	FUNCTION("spi3", southwest_spi3_groups),
};

static const struct chv_gpio_pinrange southwest_gpio_ranges[] = {
	GPIO_PINRANGE(0, 7),
	GPIO_PINRANGE(15, 22),
	GPIO_PINRANGE(30, 37),
	GPIO_PINRANGE(45, 52),
	GPIO_PINRANGE(60, 67),
	GPIO_PINRANGE(75, 82),
	GPIO_PINRANGE(90, 97),
};

static const struct chv_community southwest_community = {
	.uid = "1",
	.pins = southwest_pins,
	.npins = ARRAY_SIZE(southwest_pins),
	.groups = southwest_groups,
	.ngroups = ARRAY_SIZE(southwest_groups),
	.functions = southwest_functions,
	.nfunctions = ARRAY_SIZE(southwest_functions),
	.gpio_ranges = southwest_gpio_ranges,
	.ngpio_ranges = ARRAY_SIZE(southwest_gpio_ranges),
	.ngpios = ARRAY_SIZE(southwest_pins),
	/*
	 * Southwest community can benerate GPIO interrupts only for the
	 * first 8 interrupts. The upper half (8-15) can only be used to
	 * trigger GPEs.
	 */
	.nirqs = 8,
	.acpi_space_id = 0x91,
};

static const struct pinctrl_pin_desc north_pins[] = {
	PINCTRL_PIN(0, "GPIO_DFX_0"),
	PINCTRL_PIN(1, "GPIO_DFX_3"),
	PINCTRL_PIN(2, "GPIO_DFX_7"),
	PINCTRL_PIN(3, "GPIO_DFX_1"),
	PINCTRL_PIN(4, "GPIO_DFX_5"),
	PINCTRL_PIN(5, "GPIO_DFX_4"),
	PINCTRL_PIN(6, "GPIO_DFX_8"),
	PINCTRL_PIN(7, "GPIO_DFX_2"),
	PINCTRL_PIN(8, "GPIO_DFX_6"),

	PINCTRL_PIN(15, "GPIO_SUS0"),
	PINCTRL_PIN(16, "SEC_GPIO_SUS10"),
	PINCTRL_PIN(17, "GPIO_SUS3"),
	PINCTRL_PIN(18, "GPIO_SUS7"),
	PINCTRL_PIN(19, "GPIO_SUS1"),
	PINCTRL_PIN(20, "GPIO_SUS5"),
	PINCTRL_PIN(21, "SEC_GPIO_SUS11"),
	PINCTRL_PIN(22, "GPIO_SUS4"),
	PINCTRL_PIN(23, "SEC_GPIO_SUS8"),
	PINCTRL_PIN(24, "GPIO_SUS2"),
	PINCTRL_PIN(25, "GPIO_SUS6"),
	PINCTRL_PIN(26, "CX_PREQ_B"),
	PINCTRL_PIN(27, "SEC_GPIO_SUS9"),

	PINCTRL_PIN(30, "TRST_B"),
	PINCTRL_PIN(31, "TCK"),
	PINCTRL_PIN(32, "PROCHOT_B"),
	PINCTRL_PIN(33, "SVIDO_DATA"),
	PINCTRL_PIN(34, "TMS"),
	PINCTRL_PIN(35, "CX_PRDY_B_2"),
	PINCTRL_PIN(36, "TDO_2"),
	PINCTRL_PIN(37, "CX_PRDY_B"),
	PINCTRL_PIN(38, "SVIDO_ALERT_B"),
	PINCTRL_PIN(39, "TDO"),
	PINCTRL_PIN(40, "SVIDO_CLK"),
	PINCTRL_PIN(41, "TDI"),

	PINCTRL_PIN(45, "GP_CAMERASB_05"),
	PINCTRL_PIN(46, "GP_CAMERASB_02"),
	PINCTRL_PIN(47, "GP_CAMERASB_08"),
	PINCTRL_PIN(48, "GP_CAMERASB_00"),
	PINCTRL_PIN(49, "GP_CAMERASB_06"),
	PINCTRL_PIN(50, "GP_CAMERASB_10"),
	PINCTRL_PIN(51, "GP_CAMERASB_03"),
	PINCTRL_PIN(52, "GP_CAMERASB_09"),
	PINCTRL_PIN(53, "GP_CAMERASB_01"),
	PINCTRL_PIN(54, "GP_CAMERASB_07"),
	PINCTRL_PIN(55, "GP_CAMERASB_11"),
	PINCTRL_PIN(56, "GP_CAMERASB_04"),

	PINCTRL_PIN(60, "PANEL0_BKLTEN"),
	PINCTRL_PIN(61, "HV_DDI0_HPD"),
	PINCTRL_PIN(62, "HV_DDI2_DDC_SDA"),
	PINCTRL_PIN(63, "PANEL1_BKLTCTL"),
	PINCTRL_PIN(64, "HV_DDI1_HPD"),
	PINCTRL_PIN(65, "PANEL0_BKLTCTL"),
	PINCTRL_PIN(66, "HV_DDI0_DDC_SDA"),
	PINCTRL_PIN(67, "HV_DDI2_DDC_SCL"),
	PINCTRL_PIN(68, "HV_DDI2_HPD"),
	PINCTRL_PIN(69, "PANEL1_VDDEN"),
	PINCTRL_PIN(70, "PANEL1_BKLTEN"),
	PINCTRL_PIN(71, "HV_DDI0_DDC_SCL"),
	PINCTRL_PIN(72, "PANEL0_VDDEN"),
};

static const struct chv_gpio_pinrange north_gpio_ranges[] = {
	GPIO_PINRANGE(0, 8),
	GPIO_PINRANGE(15, 27),
	GPIO_PINRANGE(30, 41),
	GPIO_PINRANGE(45, 56),
	GPIO_PINRANGE(60, 72),
};

static const struct chv_community north_community = {
	.uid = "2",
	.pins = north_pins,
	.npins = ARRAY_SIZE(north_pins),
	.gpio_ranges = north_gpio_ranges,
	.ngpio_ranges = ARRAY_SIZE(north_gpio_ranges),
	.ngpios = ARRAY_SIZE(north_pins),
	/*
	 * North community can benerate GPIO interrupts only for the first
	 * 8 interrupts. The upper half (8-15) can only be used to trigger
	 * GPEs.
	 */
	.nirqs = 8,
	.acpi_space_id = 0x92,
};

static const struct pinctrl_pin_desc east_pins[] = {
	PINCTRL_PIN(0, "PMU_SLP_S3_B"),
	PINCTRL_PIN(1, "PMU_BATLOW_B"),
	PINCTRL_PIN(2, "SUS_STAT_B"),
	PINCTRL_PIN(3, "PMU_SLP_S0IX_B"),
	PINCTRL_PIN(4, "PMU_AC_PRESENT"),
	PINCTRL_PIN(5, "PMU_PLTRST_B"),
	PINCTRL_PIN(6, "PMU_SUSCLK"),
	PINCTRL_PIN(7, "PMU_SLP_LAN_B"),
	PINCTRL_PIN(8, "PMU_PWRBTN_B"),
	PINCTRL_PIN(9, "PMU_SLP_S4_B"),
	PINCTRL_PIN(10, "PMU_WAKE_B"),
	PINCTRL_PIN(11, "PMU_WAKE_LAN_B"),

	PINCTRL_PIN(15, "MF_ISH_GPIO_3"),
	PINCTRL_PIN(16, "MF_ISH_GPIO_7"),
	PINCTRL_PIN(17, "MF_ISH_I2C1_SCL"),
	PINCTRL_PIN(18, "MF_ISH_GPIO_1"),
	PINCTRL_PIN(19, "MF_ISH_GPIO_5"),
	PINCTRL_PIN(20, "MF_ISH_GPIO_9"),
	PINCTRL_PIN(21, "MF_ISH_GPIO_0"),
	PINCTRL_PIN(22, "MF_ISH_GPIO_4"),
	PINCTRL_PIN(23, "MF_ISH_GPIO_8"),
	PINCTRL_PIN(24, "MF_ISH_GPIO_2"),
	PINCTRL_PIN(25, "MF_ISH_GPIO_6"),
	PINCTRL_PIN(26, "MF_ISH_I2C1_SDA"),
};

static const struct chv_gpio_pinrange east_gpio_ranges[] = {
	GPIO_PINRANGE(0, 11),
	GPIO_PINRANGE(15, 26),
};

static const struct chv_community east_community = {
	.uid = "3",
	.pins = east_pins,
	.npins = ARRAY_SIZE(east_pins),
	.gpio_ranges = east_gpio_ranges,
	.ngpio_ranges = ARRAY_SIZE(east_gpio_ranges),
	.ngpios = ARRAY_SIZE(east_pins),
	.nirqs = 16,
	.acpi_space_id = 0x93,
};

static const struct pinctrl_pin_desc southeast_pins[] = {
	PINCTRL_PIN(0, "MF_PLT_CLK0"),
	PINCTRL_PIN(1, "PWM1"),
	PINCTRL_PIN(2, "MF_PLT_CLK1"),
	PINCTRL_PIN(3, "MF_PLT_CLK4"),
	PINCTRL_PIN(4, "MF_PLT_CLK3"),
	PINCTRL_PIN(5, "PWM0"),
	PINCTRL_PIN(6, "MF_PLT_CLK5"),
	PINCTRL_PIN(7, "MF_PLT_CLK2"),

	PINCTRL_PIN(15, "SDMMC2_D3_CD_B"),
	PINCTRL_PIN(16, "SDMMC1_CLK"),
	PINCTRL_PIN(17, "SDMMC1_D0"),
	PINCTRL_PIN(18, "SDMMC2_D1"),
	PINCTRL_PIN(19, "SDMMC2_CLK"),
	PINCTRL_PIN(20, "SDMMC1_D2"),
	PINCTRL_PIN(21, "SDMMC2_D2"),
	PINCTRL_PIN(22, "SDMMC2_CMD"),
	PINCTRL_PIN(23, "SDMMC1_CMD"),
	PINCTRL_PIN(24, "SDMMC1_D1"),
	PINCTRL_PIN(25, "SDMMC2_D0"),
	PINCTRL_PIN(26, "SDMMC1_D3_CD_B"),

	PINCTRL_PIN(30, "SDMMC3_D1"),
	PINCTRL_PIN(31, "SDMMC3_CLK"),
	PINCTRL_PIN(32, "SDMMC3_D3"),
	PINCTRL_PIN(33, "SDMMC3_D2"),
	PINCTRL_PIN(34, "SDMMC3_CMD"),
	PINCTRL_PIN(35, "SDMMC3_D0"),

	PINCTRL_PIN(45, "MF_LPC_AD2"),
	PINCTRL_PIN(46, "LPC_CLKRUNB"),
	PINCTRL_PIN(47, "MF_LPC_AD0"),
	PINCTRL_PIN(48, "LPC_FRAMEB"),
	PINCTRL_PIN(49, "MF_LPC_CLKOUT1"),
	PINCTRL_PIN(50, "MF_LPC_AD3"),
	PINCTRL_PIN(51, "MF_LPC_CLKOUT0"),
	PINCTRL_PIN(52, "MF_LPC_AD1"),

	PINCTRL_PIN(60, "SPI1_MISO"),
	PINCTRL_PIN(61, "SPI1_CSO_B"),
	PINCTRL_PIN(62, "SPI1_CLK"),
	PINCTRL_PIN(63, "MMC1_D6"),
	PINCTRL_PIN(64, "SPI1_MOSI"),
	PINCTRL_PIN(65, "MMC1_D5"),
	PINCTRL_PIN(66, "SPI1_CS1_B"),
	PINCTRL_PIN(67, "MMC1_D4_SD_WE"),
	PINCTRL_PIN(68, "MMC1_D7"),
	PINCTRL_PIN(69, "MMC1_RCLK"),

	PINCTRL_PIN(75, "USB_OC1_B"),
	PINCTRL_PIN(76, "PMU_RESETBUTTON_B"),
	PINCTRL_PIN(77, "GPIO_ALERT"),
	PINCTRL_PIN(78, "SDMMC3_PWR_EN_B"),
	PINCTRL_PIN(79, "ILB_SERIRQ"),
	PINCTRL_PIN(80, "USB_OC0_B"),
	PINCTRL_PIN(81, "SDMMC3_CD_B"),
	PINCTRL_PIN(82, "SPKR"),
	PINCTRL_PIN(83, "SUSPWRDNACK"),
	PINCTRL_PIN(84, "SPARE_PIN"),
	PINCTRL_PIN(85, "SDMMC3_1P8_EN"),
};

static const unsigned southeast_pwm0_pins[] = { 5 };
static const unsigned southeast_pwm1_pins[] = { 1 };
static const unsigned southeast_sdmmc1_pins[] = {
	16, 17, 20, 23, 24, 26, 63, 65, 67, 68, 69,
};
static const unsigned southeast_sdmmc2_pins[] = { 15, 18, 19, 21, 22, 25 };
static const unsigned southeast_sdmmc3_pins[] = {
	30, 31, 32, 33, 34, 35, 78, 81, 85,
};
static const unsigned southeast_spi1_pins[] = { 60, 61, 62, 64, 66 };
static const unsigned southeast_spi2_pins[] = { 2, 3, 4, 6, 7 };

static const struct chv_pingroup southeast_groups[] = {
	PIN_GROUP("pwm0_grp", southeast_pwm0_pins, 1, false),
	PIN_GROUP("pwm1_grp", southeast_pwm1_pins, 1, false),
	PIN_GROUP("sdmmc1_grp", southeast_sdmmc1_pins, 1, false),
	PIN_GROUP("sdmmc2_grp", southeast_sdmmc2_pins, 1, false),
	PIN_GROUP("sdmmc3_grp", southeast_sdmmc3_pins, 1, false),
	PIN_GROUP("spi1_grp", southeast_spi1_pins, 1, false),
	PIN_GROUP("spi2_grp", southeast_spi2_pins, 4, false),
};

static const char * const southeast_pwm0_groups[] = { "pwm0_grp" };
static const char * const southeast_pwm1_groups[] = { "pwm1_grp" };
static const char * const southeast_sdmmc1_groups[] = { "sdmmc1_grp" };
static const char * const southeast_sdmmc2_groups[] = { "sdmmc2_grp" };
static const char * const southeast_sdmmc3_groups[] = { "sdmmc3_grp" };
static const char * const southeast_spi1_groups[] = { "spi1_grp" };
static const char * const southeast_spi2_groups[] = { "spi2_grp" };

static const struct chv_function southeast_functions[] = {
	FUNCTION("pwm0", southeast_pwm0_groups),
	FUNCTION("pwm1", southeast_pwm1_groups),
	FUNCTION("sdmmc1", southeast_sdmmc1_groups),
	FUNCTION("sdmmc2", southeast_sdmmc2_groups),
	FUNCTION("sdmmc3", southeast_sdmmc3_groups),
	FUNCTION("spi1", southeast_spi1_groups),
	FUNCTION("spi2", southeast_spi2_groups),
};

static const struct chv_gpio_pinrange southeast_gpio_ranges[] = {
	GPIO_PINRANGE(0, 7),
	GPIO_PINRANGE(15, 26),
	GPIO_PINRANGE(30, 35),
	GPIO_PINRANGE(45, 52),
	GPIO_PINRANGE(60, 69),
	GPIO_PINRANGE(75, 85),
};

static const struct chv_community southeast_community = {
	.uid = "4",
	.pins = southeast_pins,
	.npins = ARRAY_SIZE(southeast_pins),
	.groups = southeast_groups,
	.ngroups = ARRAY_SIZE(southeast_groups),
	.functions = southeast_functions,
	.nfunctions = ARRAY_SIZE(southeast_functions),
	.gpio_ranges = southeast_gpio_ranges,
	.ngpio_ranges = ARRAY_SIZE(southeast_gpio_ranges),
	.ngpios = ARRAY_SIZE(southeast_pins),
	.nirqs = 16,
	.acpi_space_id = 0x94,
};

static const struct chv_community *chv_communities[] = {
	&southwest_community,
	&north_community,
	&east_community,
	&southeast_community,
};

/*
 * Lock to serialize register accesses
 *
 * Due to a silicon issue, a shared lock must be used to prevent
 * concurrent accesses across the 4 GPIO controllers.
 *
 * See Intel Atom Z8000 Processor Series Specification Update (Rev. 005),
 * errata #CHT34, for further information.
 */
static DEFINE_RAW_SPINLOCK(chv_lock);

static void __iomem *chv_padreg(struct chv_pinctrl *pctrl, unsigned offset,
				unsigned reg)
{
	unsigned family_no = offset / MAX_FAMILY_PAD_GPIO_NO;
	unsigned pad_no = offset % MAX_FAMILY_PAD_GPIO_NO;

	offset = FAMILY_PAD_REGS_OFF + FAMILY_PAD_REGS_SIZE * family_no +
		 GPIO_REGS_SIZE * pad_no;

	return pctrl->regs + offset + reg;
}

static void chv_writel(u32 value, void __iomem *reg)
{
	writel(value, reg);
	/* simple readback to confirm the bus transferring done */
	readl(reg);
}

/* When Pad Cfg is locked, driver can only change GPIOTXState or GPIORXState */
static bool chv_pad_locked(struct chv_pinctrl *pctrl, unsigned offset)
{
	void __iomem *reg;

	reg = chv_padreg(pctrl, offset, CHV_PADCTRL1);
	return readl(reg) & CHV_PADCTRL1_CFGLOCK;
}

static int chv_get_groups_count(struct pinctrl_dev *pctldev)
{
	struct chv_pinctrl *pctrl = pinctrl_dev_get_drvdata(pctldev);

	return pctrl->community->ngroups;
}

static const char *chv_get_group_name(struct pinctrl_dev *pctldev,
				      unsigned group)
{
	struct chv_pinctrl *pctrl = pinctrl_dev_get_drvdata(pctldev);

	return pctrl->community->groups[group].name;
}

static int chv_get_group_pins(struct pinctrl_dev *pctldev, unsigned group,
			      const unsigned **pins, unsigned *npins)
{
	struct chv_pinctrl *pctrl = pinctrl_dev_get_drvdata(pctldev);

	*pins = pctrl->community->groups[group].pins;
	*npins = pctrl->community->groups[group].npins;
	return 0;
}

static void chv_pin_dbg_show(struct pinctrl_dev *pctldev, struct seq_file *s,
			     unsigned offset)
{
	struct chv_pinctrl *pctrl = pinctrl_dev_get_drvdata(pctldev);
	unsigned long flags;
	u32 ctrl0, ctrl1;
	bool locked;

	raw_spin_lock_irqsave(&chv_lock, flags);

	ctrl0 = readl(chv_padreg(pctrl, offset, CHV_PADCTRL0));
	ctrl1 = readl(chv_padreg(pctrl, offset, CHV_PADCTRL1));
	locked = chv_pad_locked(pctrl, offset);

	raw_spin_unlock_irqrestore(&chv_lock, flags);

	if (ctrl0 & CHV_PADCTRL0_GPIOEN) {
		seq_puts(s, "GPIO ");
	} else {
		u32 mode;

		mode = ctrl0 & CHV_PADCTRL0_PMODE_MASK;
		mode >>= CHV_PADCTRL0_PMODE_SHIFT;

		seq_printf(s, "mode %d ", mode);
	}

	seq_printf(s, "0x%08x 0x%08x", ctrl0, ctrl1);

	if (locked)
		seq_puts(s, " [LOCKED]");
}

static const struct pinctrl_ops chv_pinctrl_ops = {
	.get_groups_count = chv_get_groups_count,
	.get_group_name = chv_get_group_name,
	.get_group_pins = chv_get_group_pins,
	.pin_dbg_show = chv_pin_dbg_show,
};

static int chv_get_functions_count(struct pinctrl_dev *pctldev)
{
	struct chv_pinctrl *pctrl = pinctrl_dev_get_drvdata(pctldev);

	return pctrl->community->nfunctions;
}

static const char *chv_get_function_name(struct pinctrl_dev *pctldev,
					 unsigned function)
{
	struct chv_pinctrl *pctrl = pinctrl_dev_get_drvdata(pctldev);

	return pctrl->community->functions[function].name;
}

static int chv_get_function_groups(struct pinctrl_dev *pctldev,
				   unsigned function,
				   const char * const **groups,
				   unsigned * const ngroups)
{
	struct chv_pinctrl *pctrl = pinctrl_dev_get_drvdata(pctldev);

	*groups = pctrl->community->functions[function].groups;
	*ngroups = pctrl->community->functions[function].ngroups;
	return 0;
}

static int chv_pinmux_set_mux(struct pinctrl_dev *pctldev, unsigned function,
			      unsigned group)
{
	struct chv_pinctrl *pctrl = pinctrl_dev_get_drvdata(pctldev);
	const struct chv_pingroup *grp;
	unsigned long flags;
	int i;

	grp = &pctrl->community->groups[group];

	raw_spin_lock_irqsave(&chv_lock, flags);

	/* Check first that the pad is not locked */
	for (i = 0; i < grp->npins; i++) {
		if (chv_pad_locked(pctrl, grp->pins[i])) {
			dev_warn(pctrl->dev, "unable to set mode for locked pin %u\n",
				 grp->pins[i]);
			raw_spin_unlock_irqrestore(&chv_lock, flags);
			return -EBUSY;
		}
	}

	for (i = 0; i < grp->npins; i++) {
		const struct chv_alternate_function *altfunc = &grp->altfunc;
		int pin = grp->pins[i];
		void __iomem *reg;
		u32 value;

		/* Check if there is pin-specific config */
		if (grp->overrides) {
			int j;

			for (j = 0; j < grp->noverrides; j++) {
				if (grp->overrides[j].pin == pin) {
					altfunc = &grp->overrides[j];
					break;
				}
			}
		}

		reg = chv_padreg(pctrl, pin, CHV_PADCTRL0);
		value = readl(reg);
		/* Disable GPIO mode */
		value &= ~CHV_PADCTRL0_GPIOEN;
		/* Set to desired mode */
		value &= ~CHV_PADCTRL0_PMODE_MASK;
		value |= altfunc->mode << CHV_PADCTRL0_PMODE_SHIFT;
		chv_writel(value, reg);

		/* Update for invert_oe */
		reg = chv_padreg(pctrl, pin, CHV_PADCTRL1);
		value = readl(reg) & ~CHV_PADCTRL1_INVRXTX_MASK;
		if (altfunc->invert_oe)
			value |= CHV_PADCTRL1_INVRXTX_TXENABLE;
		chv_writel(value, reg);

		dev_dbg(pctrl->dev, "configured pin %u mode %u OE %sinverted\n",
			pin, altfunc->mode, altfunc->invert_oe ? "" : "not ");
	}

	raw_spin_unlock_irqrestore(&chv_lock, flags);

	return 0;
}

static int chv_gpio_request_enable(struct pinctrl_dev *pctldev,
				   struct pinctrl_gpio_range *range,
				   unsigned offset)
{
	struct chv_pinctrl *pctrl = pinctrl_dev_get_drvdata(pctldev);
	unsigned long flags;
	void __iomem *reg;
	u32 value;

	raw_spin_lock_irqsave(&chv_lock, flags);

	if (chv_pad_locked(pctrl, offset)) {
		value = readl(chv_padreg(pctrl, offset, CHV_PADCTRL0));
		if (!(value & CHV_PADCTRL0_GPIOEN)) {
			/* Locked so cannot enable */
			raw_spin_unlock_irqrestore(&chv_lock, flags);
			return -EBUSY;
		}
	} else {
		int i;

		/* Reset the interrupt mapping */
		for (i = 0; i < ARRAY_SIZE(pctrl->intr_lines); i++) {
			if (pctrl->intr_lines[i] == offset) {
				pctrl->intr_lines[i] = 0;
				break;
			}
		}

		/* Disable interrupt generation */
		reg = chv_padreg(pctrl, offset, CHV_PADCTRL1);
		value = readl(reg);
		value &= ~CHV_PADCTRL1_INTWAKECFG_MASK;
		value &= ~CHV_PADCTRL1_INVRXTX_MASK;
		chv_writel(value, reg);

		reg = chv_padreg(pctrl, offset, CHV_PADCTRL0);
		value = readl(reg);

		/*
		 * If the pin is in HiZ mode (both TX and RX buffers are
		 * disabled) we turn it to be input now.
		 */
		if ((value & CHV_PADCTRL0_GPIOCFG_MASK) ==
		     (CHV_PADCTRL0_GPIOCFG_HIZ << CHV_PADCTRL0_GPIOCFG_SHIFT)) {
			value &= ~CHV_PADCTRL0_GPIOCFG_MASK;
			value |= CHV_PADCTRL0_GPIOCFG_GPI <<
				CHV_PADCTRL0_GPIOCFG_SHIFT;
		}

		/* Switch to a GPIO mode */
		value |= CHV_PADCTRL0_GPIOEN;
		chv_writel(value, reg);
	}

	raw_spin_unlock_irqrestore(&chv_lock, flags);

	return 0;
}

static void chv_gpio_disable_free(struct pinctrl_dev *pctldev,
				  struct pinctrl_gpio_range *range,
				  unsigned offset)
{
	struct chv_pinctrl *pctrl = pinctrl_dev_get_drvdata(pctldev);
	unsigned long flags;
	void __iomem *reg;
	u32 value;

	raw_spin_lock_irqsave(&chv_lock, flags);

	reg = chv_padreg(pctrl, offset, CHV_PADCTRL0);
	value = readl(reg) & ~CHV_PADCTRL0_GPIOEN;
	chv_writel(value, reg);

	raw_spin_unlock_irqrestore(&chv_lock, flags);
}

static int chv_gpio_set_direction(struct pinctrl_dev *pctldev,
				  struct pinctrl_gpio_range *range,
				  unsigned offset, bool input)
{
	struct chv_pinctrl *pctrl = pinctrl_dev_get_drvdata(pctldev);
	void __iomem *reg = chv_padreg(pctrl, offset, CHV_PADCTRL0);
	unsigned long flags;
	u32 ctrl0;

	raw_spin_lock_irqsave(&chv_lock, flags);

	ctrl0 = readl(reg) & ~CHV_PADCTRL0_GPIOCFG_MASK;
	if (input)
		ctrl0 |= CHV_PADCTRL0_GPIOCFG_GPI << CHV_PADCTRL0_GPIOCFG_SHIFT;
	else
		ctrl0 |= CHV_PADCTRL0_GPIOCFG_GPO << CHV_PADCTRL0_GPIOCFG_SHIFT;
	chv_writel(ctrl0, reg);

	raw_spin_unlock_irqrestore(&chv_lock, flags);

	return 0;
}

static const struct pinmux_ops chv_pinmux_ops = {
	.get_functions_count = chv_get_functions_count,
	.get_function_name = chv_get_function_name,
	.get_function_groups = chv_get_function_groups,
	.set_mux = chv_pinmux_set_mux,
	.gpio_request_enable = chv_gpio_request_enable,
	.gpio_disable_free = chv_gpio_disable_free,
	.gpio_set_direction = chv_gpio_set_direction,
};

static int chv_config_get(struct pinctrl_dev *pctldev, unsigned pin,
			  unsigned long *config)
{
	struct chv_pinctrl *pctrl = pinctrl_dev_get_drvdata(pctldev);
	enum pin_config_param param = pinconf_to_config_param(*config);
	unsigned long flags;
	u32 ctrl0, ctrl1;
	u16 arg = 0;
	u32 term;

	raw_spin_lock_irqsave(&chv_lock, flags);
	ctrl0 = readl(chv_padreg(pctrl, pin, CHV_PADCTRL0));
	ctrl1 = readl(chv_padreg(pctrl, pin, CHV_PADCTRL1));
	raw_spin_unlock_irqrestore(&chv_lock, flags);

	term = (ctrl0 & CHV_PADCTRL0_TERM_MASK) >> CHV_PADCTRL0_TERM_SHIFT;

	switch (param) {
	case PIN_CONFIG_BIAS_DISABLE:
		if (term)
			return -EINVAL;
		break;

	case PIN_CONFIG_BIAS_PULL_UP:
		if (!(ctrl0 & CHV_PADCTRL0_TERM_UP))
			return -EINVAL;

		switch (term) {
		case CHV_PADCTRL0_TERM_20K:
			arg = 20000;
			break;
		case CHV_PADCTRL0_TERM_5K:
			arg = 5000;
			break;
		case CHV_PADCTRL0_TERM_1K:
			arg = 1000;
			break;
		}

		break;

	case PIN_CONFIG_BIAS_PULL_DOWN:
		if (!term || (ctrl0 & CHV_PADCTRL0_TERM_UP))
			return -EINVAL;

		switch (term) {
		case CHV_PADCTRL0_TERM_20K:
			arg = 20000;
			break;
		case CHV_PADCTRL0_TERM_5K:
			arg = 5000;
			break;
		}

		break;

	case PIN_CONFIG_DRIVE_OPEN_DRAIN:
		if (!(ctrl1 & CHV_PADCTRL1_ODEN))
			return -EINVAL;
		break;

	case PIN_CONFIG_BIAS_HIGH_IMPEDANCE: {
		u32 cfg;

		cfg = ctrl0 & CHV_PADCTRL0_GPIOCFG_MASK;
		cfg >>= CHV_PADCTRL0_GPIOCFG_SHIFT;
		if (cfg != CHV_PADCTRL0_GPIOCFG_HIZ)
			return -EINVAL;

		break;
	}

	default:
		return -ENOTSUPP;
	}

	*config = pinconf_to_config_packed(param, arg);
	return 0;
}

static int chv_config_set_pull(struct chv_pinctrl *pctrl, unsigned pin,
			       enum pin_config_param param, u32 arg)
{
	void __iomem *reg = chv_padreg(pctrl, pin, CHV_PADCTRL0);
	unsigned long flags;
	u32 ctrl0, pull;

	raw_spin_lock_irqsave(&chv_lock, flags);
	ctrl0 = readl(reg);

	switch (param) {
	case PIN_CONFIG_BIAS_DISABLE:
		ctrl0 &= ~(CHV_PADCTRL0_TERM_MASK | CHV_PADCTRL0_TERM_UP);
		break;

	case PIN_CONFIG_BIAS_PULL_UP:
		ctrl0 &= ~(CHV_PADCTRL0_TERM_MASK | CHV_PADCTRL0_TERM_UP);

		switch (arg) {
		case 1000:
			/* For 1k there is only pull up */
			pull = CHV_PADCTRL0_TERM_1K << CHV_PADCTRL0_TERM_SHIFT;
			break;
		case 5000:
			pull = CHV_PADCTRL0_TERM_5K << CHV_PADCTRL0_TERM_SHIFT;
			break;
		case 20000:
			pull = CHV_PADCTRL0_TERM_20K << CHV_PADCTRL0_TERM_SHIFT;
			break;
		default:
			raw_spin_unlock_irqrestore(&chv_lock, flags);
			return -EINVAL;
		}

		ctrl0 |= CHV_PADCTRL0_TERM_UP | pull;
		break;

	case PIN_CONFIG_BIAS_PULL_DOWN:
		ctrl0 &= ~(CHV_PADCTRL0_TERM_MASK | CHV_PADCTRL0_TERM_UP);

		switch (arg) {
		case 5000:
			pull = CHV_PADCTRL0_TERM_5K << CHV_PADCTRL0_TERM_SHIFT;
			break;
		case 20000:
			pull = CHV_PADCTRL0_TERM_20K << CHV_PADCTRL0_TERM_SHIFT;
			break;
		default:
			raw_spin_unlock_irqrestore(&chv_lock, flags);
			return -EINVAL;
		}

		ctrl0 |= pull;
		break;

	default:
		raw_spin_unlock_irqrestore(&chv_lock, flags);
		return -EINVAL;
	}

	chv_writel(ctrl0, reg);
	raw_spin_unlock_irqrestore(&chv_lock, flags);

	return 0;
}

static int chv_config_set_oden(struct chv_pinctrl *pctrl, unsigned int pin,
			       bool enable)
{
	void __iomem *reg = chv_padreg(pctrl, pin, CHV_PADCTRL1);
	unsigned long flags;
	u32 ctrl1;

	raw_spin_lock_irqsave(&chv_lock, flags);
	ctrl1 = readl(reg);

	if (enable)
		ctrl1 |= CHV_PADCTRL1_ODEN;
	else
		ctrl1 &= ~CHV_PADCTRL1_ODEN;

	chv_writel(ctrl1, reg);
	raw_spin_unlock_irqrestore(&chv_lock, flags);

	return 0;
}

static int chv_config_set(struct pinctrl_dev *pctldev, unsigned pin,
			  unsigned long *configs, unsigned nconfigs)
{
	struct chv_pinctrl *pctrl = pinctrl_dev_get_drvdata(pctldev);
	enum pin_config_param param;
	int i, ret;
	u32 arg;

	if (chv_pad_locked(pctrl, pin))
		return -EBUSY;

	for (i = 0; i < nconfigs; i++) {
		param = pinconf_to_config_param(configs[i]);
		arg = pinconf_to_config_argument(configs[i]);

		switch (param) {
		case PIN_CONFIG_BIAS_DISABLE:
		case PIN_CONFIG_BIAS_PULL_UP:
		case PIN_CONFIG_BIAS_PULL_DOWN:
			ret = chv_config_set_pull(pctrl, pin, param, arg);
			if (ret)
				return ret;
			break;

		case PIN_CONFIG_DRIVE_PUSH_PULL:
			ret = chv_config_set_oden(pctrl, pin, false);
			if (ret)
				return ret;
			break;

		case PIN_CONFIG_DRIVE_OPEN_DRAIN:
			ret = chv_config_set_oden(pctrl, pin, true);
			if (ret)
				return ret;
			break;

		default:
			return -ENOTSUPP;
		}

		dev_dbg(pctrl->dev, "pin %d set config %d arg %u\n", pin,
			param, arg);
	}

	return 0;
}

static int chv_config_group_get(struct pinctrl_dev *pctldev,
				unsigned int group,
				unsigned long *config)
{
	const unsigned int *pins;
	unsigned int npins;
	int ret;

	ret = chv_get_group_pins(pctldev, group, &pins, &npins);
	if (ret)
		return ret;

	ret = chv_config_get(pctldev, pins[0], config);
	if (ret)
		return ret;

	return 0;
}

static int chv_config_group_set(struct pinctrl_dev *pctldev,
				unsigned int group, unsigned long *configs,
				unsigned int num_configs)
{
	const unsigned int *pins;
	unsigned int npins;
	int i, ret;

	ret = chv_get_group_pins(pctldev, group, &pins, &npins);
	if (ret)
		return ret;

	for (i = 0; i < npins; i++) {
		ret = chv_config_set(pctldev, pins[i], configs, num_configs);
		if (ret)
			return ret;
	}

	return 0;
}

static const struct pinconf_ops chv_pinconf_ops = {
	.is_generic = true,
	.pin_config_set = chv_config_set,
	.pin_config_get = chv_config_get,
	.pin_config_group_get = chv_config_group_get,
	.pin_config_group_set = chv_config_group_set,
};

static struct pinctrl_desc chv_pinctrl_desc = {
	.pctlops = &chv_pinctrl_ops,
	.pmxops = &chv_pinmux_ops,
	.confops = &chv_pinconf_ops,
	.owner = THIS_MODULE,
};

static unsigned chv_gpio_offset_to_pin(struct chv_pinctrl *pctrl,
				       unsigned offset)
{
	return pctrl->community->pins[offset].number;
}

static int chv_gpio_get(struct gpio_chip *chip, unsigned offset)
{
	struct chv_pinctrl *pctrl = gpiochip_get_data(chip);
	int pin = chv_gpio_offset_to_pin(pctrl, offset);
	unsigned long flags;
	u32 ctrl0, cfg;

	raw_spin_lock_irqsave(&chv_lock, flags);
	ctrl0 = readl(chv_padreg(pctrl, pin, CHV_PADCTRL0));
	raw_spin_unlock_irqrestore(&chv_lock, flags);

	cfg = ctrl0 & CHV_PADCTRL0_GPIOCFG_MASK;
	cfg >>= CHV_PADCTRL0_GPIOCFG_SHIFT;

	if (cfg == CHV_PADCTRL0_GPIOCFG_GPO)
		return !!(ctrl0 & CHV_PADCTRL0_GPIOTXSTATE);
	return !!(ctrl0 & CHV_PADCTRL0_GPIORXSTATE);
}

static void chv_gpio_set(struct gpio_chip *chip, unsigned offset, int value)
{
	struct chv_pinctrl *pctrl = gpiochip_get_data(chip);
	unsigned pin = chv_gpio_offset_to_pin(pctrl, offset);
	unsigned long flags;
	void __iomem *reg;
	u32 ctrl0;

	raw_spin_lock_irqsave(&chv_lock, flags);

	reg = chv_padreg(pctrl, pin, CHV_PADCTRL0);
	ctrl0 = readl(reg);

	if (value)
		ctrl0 |= CHV_PADCTRL0_GPIOTXSTATE;
	else
		ctrl0 &= ~CHV_PADCTRL0_GPIOTXSTATE;

	chv_writel(ctrl0, reg);

	raw_spin_unlock_irqrestore(&chv_lock, flags);
}

static int chv_gpio_get_direction(struct gpio_chip *chip, unsigned offset)
{
	struct chv_pinctrl *pctrl = gpiochip_get_data(chip);
	unsigned pin = chv_gpio_offset_to_pin(pctrl, offset);
	u32 ctrl0, direction;
	unsigned long flags;

	raw_spin_lock_irqsave(&chv_lock, flags);
	ctrl0 = readl(chv_padreg(pctrl, pin, CHV_PADCTRL0));
	raw_spin_unlock_irqrestore(&chv_lock, flags);

	direction = ctrl0 & CHV_PADCTRL0_GPIOCFG_MASK;
	direction >>= CHV_PADCTRL0_GPIOCFG_SHIFT;

	return direction != CHV_PADCTRL0_GPIOCFG_GPO;
}

static int chv_gpio_direction_input(struct gpio_chip *chip, unsigned offset)
{
	return pinctrl_gpio_direction_input(chip->base + offset);
}

static int chv_gpio_direction_output(struct gpio_chip *chip, unsigned offset,
				     int value)
{
	chv_gpio_set(chip, offset, value);
	return pinctrl_gpio_direction_output(chip->base + offset);
}

static const struct gpio_chip chv_gpio_chip = {
	.owner = THIS_MODULE,
	.request = gpiochip_generic_request,
	.free = gpiochip_generic_free,
	.get_direction = chv_gpio_get_direction,
	.direction_input = chv_gpio_direction_input,
	.direction_output = chv_gpio_direction_output,
	.get = chv_gpio_get,
	.set = chv_gpio_set,
};

static void chv_gpio_irq_ack(struct irq_data *d)
{
	struct gpio_chip *gc = irq_data_get_irq_chip_data(d);
	struct chv_pinctrl *pctrl = gpiochip_get_data(gc);
	int pin = chv_gpio_offset_to_pin(pctrl, irqd_to_hwirq(d));
	u32 intr_line;

	raw_spin_lock(&chv_lock);

	intr_line = readl(chv_padreg(pctrl, pin, CHV_PADCTRL0));
	intr_line &= CHV_PADCTRL0_INTSEL_MASK;
	intr_line >>= CHV_PADCTRL0_INTSEL_SHIFT;
	chv_writel(BIT(intr_line), pctrl->regs + CHV_INTSTAT);

	raw_spin_unlock(&chv_lock);
}

static void chv_gpio_irq_mask_unmask(struct irq_data *d, bool mask)
{
	struct gpio_chip *gc = irq_data_get_irq_chip_data(d);
	struct chv_pinctrl *pctrl = gpiochip_get_data(gc);
	int pin = chv_gpio_offset_to_pin(pctrl, irqd_to_hwirq(d));
	u32 value, intr_line;
	unsigned long flags;

	raw_spin_lock_irqsave(&chv_lock, flags);

	intr_line = readl(chv_padreg(pctrl, pin, CHV_PADCTRL0));
	intr_line &= CHV_PADCTRL0_INTSEL_MASK;
	intr_line >>= CHV_PADCTRL0_INTSEL_SHIFT;

	value = readl(pctrl->regs + CHV_INTMASK);
	if (mask)
		value &= ~BIT(intr_line);
	else
		value |= BIT(intr_line);
	chv_writel(value, pctrl->regs + CHV_INTMASK);

	raw_spin_unlock_irqrestore(&chv_lock, flags);
}

static void chv_gpio_irq_mask(struct irq_data *d)
{
	chv_gpio_irq_mask_unmask(d, true);
}

static void chv_gpio_irq_unmask(struct irq_data *d)
{
	chv_gpio_irq_mask_unmask(d, false);
}

static unsigned chv_gpio_irq_startup(struct irq_data *d)
{
	/*
	 * Check if the interrupt has been requested with 0 as triggering
	 * type. In that case it is assumed that the current values
	 * programmed to the hardware are used (e.g BIOS configured
	 * defaults).
	 *
	 * In that case ->irq_set_type() will never be called so we need to
	 * read back the values from hardware now, set correct flow handler
	 * and update mappings before the interrupt is being used.
	 */
	if (irqd_get_trigger_type(d) == IRQ_TYPE_NONE) {
		struct gpio_chip *gc = irq_data_get_irq_chip_data(d);
		struct chv_pinctrl *pctrl = gpiochip_get_data(gc);
		unsigned offset = irqd_to_hwirq(d);
		int pin = chv_gpio_offset_to_pin(pctrl, offset);
		irq_flow_handler_t handler;
		unsigned long flags;
		u32 intsel, value;

		raw_spin_lock_irqsave(&chv_lock, flags);
		intsel = readl(chv_padreg(pctrl, pin, CHV_PADCTRL0));
		intsel &= CHV_PADCTRL0_INTSEL_MASK;
		intsel >>= CHV_PADCTRL0_INTSEL_SHIFT;

		value = readl(chv_padreg(pctrl, pin, CHV_PADCTRL1));
		if (value & CHV_PADCTRL1_INTWAKECFG_LEVEL)
			handler = handle_level_irq;
		else
			handler = handle_edge_irq;

		if (!pctrl->intr_lines[intsel]) {
			irq_set_handler_locked(d, handler);
			pctrl->intr_lines[intsel] = offset;
		}
		raw_spin_unlock_irqrestore(&chv_lock, flags);
	}

	chv_gpio_irq_unmask(d);
	return 0;
}

static int chv_gpio_irq_type(struct irq_data *d, unsigned type)
{
	struct gpio_chip *gc = irq_data_get_irq_chip_data(d);
	struct chv_pinctrl *pctrl = gpiochip_get_data(gc);
	unsigned offset = irqd_to_hwirq(d);
	int pin = chv_gpio_offset_to_pin(pctrl, offset);
	unsigned long flags;
	u32 value;

	raw_spin_lock_irqsave(&chv_lock, flags);

	/*
	 * Pins which can be used as shared interrupt are configured in
	 * BIOS. Driver trusts BIOS configurations and assigns different
	 * handler according to the irq type.
	 *
	 * Driver needs to save the mapping between each pin and
	 * its interrupt line.
	 * 1. If the pin cfg is locked in BIOS:
	 *	Trust BIOS has programmed IntWakeCfg bits correctly,
	 *	driver just needs to save the mapping.
	 * 2. If the pin cfg is not locked in BIOS:
	 *	Driver programs the IntWakeCfg bits and save the mapping.
	 */
	if (!chv_pad_locked(pctrl, pin)) {
		void __iomem *reg = chv_padreg(pctrl, pin, CHV_PADCTRL1);

		value = readl(reg);
		value &= ~CHV_PADCTRL1_INTWAKECFG_MASK;
		value &= ~CHV_PADCTRL1_INVRXTX_MASK;

		if (type & IRQ_TYPE_EDGE_BOTH) {
			if ((type & IRQ_TYPE_EDGE_BOTH) == IRQ_TYPE_EDGE_BOTH)
				value |= CHV_PADCTRL1_INTWAKECFG_BOTH;
			else if (type & IRQ_TYPE_EDGE_RISING)
				value |= CHV_PADCTRL1_INTWAKECFG_RISING;
			else if (type & IRQ_TYPE_EDGE_FALLING)
				value |= CHV_PADCTRL1_INTWAKECFG_FALLING;
		} else if (type & IRQ_TYPE_LEVEL_MASK) {
			value |= CHV_PADCTRL1_INTWAKECFG_LEVEL;
			if (type & IRQ_TYPE_LEVEL_LOW)
				value |= CHV_PADCTRL1_INVRXTX_RXDATA;
		}

		chv_writel(value, reg);
	}

	value = readl(chv_padreg(pctrl, pin, CHV_PADCTRL0));
	value &= CHV_PADCTRL0_INTSEL_MASK;
	value >>= CHV_PADCTRL0_INTSEL_SHIFT;

	pctrl->intr_lines[value] = offset;

	if (type & IRQ_TYPE_EDGE_BOTH)
		irq_set_handler_locked(d, handle_edge_irq);
	else if (type & IRQ_TYPE_LEVEL_MASK)
		irq_set_handler_locked(d, handle_level_irq);

	raw_spin_unlock_irqrestore(&chv_lock, flags);

	return 0;
}

static struct irq_chip chv_gpio_irqchip = {
	.name = "chv-gpio",
	.irq_startup = chv_gpio_irq_startup,
	.irq_ack = chv_gpio_irq_ack,
	.irq_mask = chv_gpio_irq_mask,
	.irq_unmask = chv_gpio_irq_unmask,
	.irq_set_type = chv_gpio_irq_type,
	.flags = IRQCHIP_SKIP_SET_WAKE,
};

static void chv_gpio_irq_handler(struct irq_desc *desc)
{
	struct gpio_chip *gc = irq_desc_get_handler_data(desc);
	struct chv_pinctrl *pctrl = gpiochip_get_data(gc);
	struct irq_chip *chip = irq_desc_get_chip(desc);
	unsigned long pending;
	u32 intr_line;

	chained_irq_enter(chip, desc);

	pending = readl(pctrl->regs + CHV_INTSTAT);
	for_each_set_bit(intr_line, &pending, pctrl->community->nirqs) {
		unsigned irq, offset;

		offset = pctrl->intr_lines[intr_line];
		irq = irq_find_mapping(gc->irqdomain, offset);
		generic_handle_irq(irq);
	}

	chained_irq_exit(chip, desc);
}

/*
 * Certain machines seem to hardcode Linux IRQ numbers in their ACPI
 * tables. Since we leave GPIOs that are not capable of generating
 * interrupts out of the irqdomain the numbering will be different and
 * cause devices using the hardcoded IRQ numbers fail. In order not to
 * break such machines we will only mask pins from irqdomain if the machine
 * is not listed below.
 */
static const struct dmi_system_id chv_no_valid_mask[] = {
	/* See https://bugzilla.kernel.org/show_bug.cgi?id=194945 */
	{
		.ident = "Intel_Strago based Chromebooks (All models)",
		.matches = {
			DMI_MATCH(DMI_SYS_VENDOR, "GOOGLE"),
			DMI_MATCH(DMI_PRODUCT_FAMILY, "Intel_Strago"),
		},
	},
<<<<<<< HEAD
=======
	{
		.ident = "Acer Chromebook R11 (Cyan)",
		.matches = {
			DMI_MATCH(DMI_SYS_VENDOR, "GOOGLE"),
			DMI_MATCH(DMI_PRODUCT_NAME, "Cyan"),
		},
	},
	{
		.ident = "Samsung Chromebook 3 (Celes)",
		.matches = {
			DMI_MATCH(DMI_SYS_VENDOR, "GOOGLE"),
			DMI_MATCH(DMI_PRODUCT_NAME, "Celes"),
		},
	},
>>>>>>> a122c576
	{}
};

static int chv_gpio_probe(struct chv_pinctrl *pctrl, int irq)
{
	const struct chv_gpio_pinrange *range;
	struct gpio_chip *chip = &pctrl->chip;
	bool need_valid_mask = !dmi_check_system(chv_no_valid_mask);
	int ret, i, offset;

	*chip = chv_gpio_chip;

	chip->ngpio = pctrl->community->ngpios;
	chip->label = dev_name(pctrl->dev);
	chip->parent = pctrl->dev;
	chip->base = -1;
	chip->irq_need_valid_mask = need_valid_mask;

	ret = devm_gpiochip_add_data(pctrl->dev, chip, pctrl);
	if (ret) {
		dev_err(pctrl->dev, "Failed to register gpiochip\n");
		return ret;
	}

	for (i = 0, offset = 0; i < pctrl->community->ngpio_ranges; i++) {
		range = &pctrl->community->gpio_ranges[i];
		ret = gpiochip_add_pin_range(chip, dev_name(pctrl->dev), offset,
					     range->base, range->npins);
		if (ret) {
			dev_err(pctrl->dev, "failed to add GPIO pin range\n");
			return ret;
		}

		offset += range->npins;
	}

	/* Do not add GPIOs that can only generate GPEs to the IRQ domain */
	for (i = 0; i < pctrl->community->npins; i++) {
		const struct pinctrl_pin_desc *desc;
		u32 intsel;

		desc = &pctrl->community->pins[i];

		intsel = readl(chv_padreg(pctrl, desc->number, CHV_PADCTRL0));
		intsel &= CHV_PADCTRL0_INTSEL_MASK;
		intsel >>= CHV_PADCTRL0_INTSEL_SHIFT;

		if (need_valid_mask && intsel >= pctrl->community->nirqs)
			clear_bit(i, chip->irq_valid_mask);
	}

	/* Clear all interrupts */
	chv_writel(0xffff, pctrl->regs + CHV_INTSTAT);

	ret = gpiochip_irqchip_add(chip, &chv_gpio_irqchip, 0,
				   handle_bad_irq, IRQ_TYPE_NONE);
	if (ret) {
		dev_err(pctrl->dev, "failed to add IRQ chip\n");
		return ret;
	}

	gpiochip_set_chained_irqchip(chip, &chv_gpio_irqchip, irq,
				     chv_gpio_irq_handler);
	return 0;
}

static acpi_status chv_pinctrl_mmio_access_handler(u32 function,
	acpi_physical_address address, u32 bits, u64 *value,
	void *handler_context, void *region_context)
{
	struct chv_pinctrl *pctrl = region_context;
	unsigned long flags;
	acpi_status ret = AE_OK;

	raw_spin_lock_irqsave(&chv_lock, flags);

	if (function == ACPI_WRITE)
		chv_writel((u32)(*value), pctrl->regs + (u32)address);
	else if (function == ACPI_READ)
		*value = readl(pctrl->regs + (u32)address);
	else
		ret = AE_BAD_PARAMETER;

	raw_spin_unlock_irqrestore(&chv_lock, flags);

	return ret;
}

static int chv_pinctrl_probe(struct platform_device *pdev)
{
	struct chv_pinctrl *pctrl;
	struct acpi_device *adev;
	struct resource *res;
	acpi_status status;
	int ret, irq, i;

	adev = ACPI_COMPANION(&pdev->dev);
	if (!adev)
		return -ENODEV;

	pctrl = devm_kzalloc(&pdev->dev, sizeof(*pctrl), GFP_KERNEL);
	if (!pctrl)
		return -ENOMEM;

	for (i = 0; i < ARRAY_SIZE(chv_communities); i++)
		if (!strcmp(adev->pnp.unique_id, chv_communities[i]->uid)) {
			pctrl->community = chv_communities[i];
			break;
		}
	if (i == ARRAY_SIZE(chv_communities))
		return -ENODEV;

	pctrl->dev = &pdev->dev;

#ifdef CONFIG_PM_SLEEP
	pctrl->saved_pin_context = devm_kcalloc(pctrl->dev,
		pctrl->community->npins, sizeof(*pctrl->saved_pin_context),
		GFP_KERNEL);
	if (!pctrl->saved_pin_context)
		return -ENOMEM;
#endif

	res = platform_get_resource(pdev, IORESOURCE_MEM, 0);
	pctrl->regs = devm_ioremap_resource(&pdev->dev, res);
	if (IS_ERR(pctrl->regs))
		return PTR_ERR(pctrl->regs);

	irq = platform_get_irq(pdev, 0);
	if (irq < 0) {
		dev_err(&pdev->dev, "failed to get interrupt number\n");
		return irq;
	}

	pctrl->pctldesc = chv_pinctrl_desc;
	pctrl->pctldesc.name = dev_name(&pdev->dev);
	pctrl->pctldesc.pins = pctrl->community->pins;
	pctrl->pctldesc.npins = pctrl->community->npins;

	pctrl->pctldev = devm_pinctrl_register(&pdev->dev, &pctrl->pctldesc,
					       pctrl);
	if (IS_ERR(pctrl->pctldev)) {
		dev_err(&pdev->dev, "failed to register pinctrl driver\n");
		return PTR_ERR(pctrl->pctldev);
	}

	ret = chv_gpio_probe(pctrl, irq);
	if (ret)
		return ret;

	status = acpi_install_address_space_handler(adev->handle,
					pctrl->community->acpi_space_id,
					chv_pinctrl_mmio_access_handler,
					NULL, pctrl);
	if (ACPI_FAILURE(status))
		dev_err(&pdev->dev, "failed to install ACPI addr space handler\n");

	platform_set_drvdata(pdev, pctrl);

	return 0;
}

static int chv_pinctrl_remove(struct platform_device *pdev)
{
	struct chv_pinctrl *pctrl = platform_get_drvdata(pdev);

	acpi_remove_address_space_handler(ACPI_COMPANION(&pdev->dev),
					  pctrl->community->acpi_space_id,
					  chv_pinctrl_mmio_access_handler);

	return 0;
}

#ifdef CONFIG_PM_SLEEP
static int chv_pinctrl_suspend_noirq(struct device *dev)
{
	struct platform_device *pdev = to_platform_device(dev);
	struct chv_pinctrl *pctrl = platform_get_drvdata(pdev);
	unsigned long flags;
	int i;

	raw_spin_lock_irqsave(&chv_lock, flags);

	pctrl->saved_intmask = readl(pctrl->regs + CHV_INTMASK);

	for (i = 0; i < pctrl->community->npins; i++) {
		const struct pinctrl_pin_desc *desc;
		struct chv_pin_context *ctx;
		void __iomem *reg;

		desc = &pctrl->community->pins[i];
		if (chv_pad_locked(pctrl, desc->number))
			continue;

		ctx = &pctrl->saved_pin_context[i];

		reg = chv_padreg(pctrl, desc->number, CHV_PADCTRL0);
		ctx->padctrl0 = readl(reg) & ~CHV_PADCTRL0_GPIORXSTATE;

		reg = chv_padreg(pctrl, desc->number, CHV_PADCTRL1);
		ctx->padctrl1 = readl(reg);
	}

	raw_spin_unlock_irqrestore(&chv_lock, flags);

	return 0;
}

static int chv_pinctrl_resume_noirq(struct device *dev)
{
	struct platform_device *pdev = to_platform_device(dev);
	struct chv_pinctrl *pctrl = platform_get_drvdata(pdev);
	unsigned long flags;
	int i;

	raw_spin_lock_irqsave(&chv_lock, flags);

	/*
	 * Mask all interrupts before restoring per-pin configuration
	 * registers because we don't know in which state BIOS left them
	 * upon exiting suspend.
	 */
	chv_writel(0, pctrl->regs + CHV_INTMASK);

	for (i = 0; i < pctrl->community->npins; i++) {
		const struct pinctrl_pin_desc *desc;
		const struct chv_pin_context *ctx;
		void __iomem *reg;
		u32 val;

		desc = &pctrl->community->pins[i];
		if (chv_pad_locked(pctrl, desc->number))
			continue;

		ctx = &pctrl->saved_pin_context[i];

		/* Only restore if our saved state differs from the current */
		reg = chv_padreg(pctrl, desc->number, CHV_PADCTRL0);
		val = readl(reg) & ~CHV_PADCTRL0_GPIORXSTATE;
		if (ctx->padctrl0 != val) {
			chv_writel(ctx->padctrl0, reg);
			dev_dbg(pctrl->dev, "restored pin %2u ctrl0 0x%08x\n",
				desc->number, readl(reg));
		}

		reg = chv_padreg(pctrl, desc->number, CHV_PADCTRL1);
		val = readl(reg);
		if (ctx->padctrl1 != val) {
			chv_writel(ctx->padctrl1, reg);
			dev_dbg(pctrl->dev, "restored pin %2u ctrl1 0x%08x\n",
				desc->number, readl(reg));
		}
	}

	/*
	 * Now that all pins are restored to known state, we can restore
	 * the interrupt mask register as well.
	 */
	chv_writel(0xffff, pctrl->regs + CHV_INTSTAT);
	chv_writel(pctrl->saved_intmask, pctrl->regs + CHV_INTMASK);

	raw_spin_unlock_irqrestore(&chv_lock, flags);

	return 0;
}
#endif

static const struct dev_pm_ops chv_pinctrl_pm_ops = {
	SET_NOIRQ_SYSTEM_SLEEP_PM_OPS(chv_pinctrl_suspend_noirq,
				      chv_pinctrl_resume_noirq)
};

static const struct acpi_device_id chv_pinctrl_acpi_match[] = {
	{ "INT33FF" },
	{ }
};
MODULE_DEVICE_TABLE(acpi, chv_pinctrl_acpi_match);

static struct platform_driver chv_pinctrl_driver = {
	.probe = chv_pinctrl_probe,
	.remove = chv_pinctrl_remove,
	.driver = {
		.name = "cherryview-pinctrl",
		.pm = &chv_pinctrl_pm_ops,
		.acpi_match_table = chv_pinctrl_acpi_match,
	},
};

static int __init chv_pinctrl_init(void)
{
	return platform_driver_register(&chv_pinctrl_driver);
}
subsys_initcall(chv_pinctrl_init);

static void __exit chv_pinctrl_exit(void)
{
	platform_driver_unregister(&chv_pinctrl_driver);
}
module_exit(chv_pinctrl_exit);

MODULE_AUTHOR("Mika Westerberg <mika.westerberg@linux.intel.com>");
MODULE_DESCRIPTION("Intel Cherryview/Braswell pinctrl driver");
MODULE_LICENSE("GPL v2");<|MERGE_RESOLUTION|>--- conflicted
+++ resolved
@@ -1547,8 +1547,6 @@
 			DMI_MATCH(DMI_PRODUCT_FAMILY, "Intel_Strago"),
 		},
 	},
-<<<<<<< HEAD
-=======
 	{
 		.ident = "Acer Chromebook R11 (Cyan)",
 		.matches = {
@@ -1563,7 +1561,6 @@
 			DMI_MATCH(DMI_PRODUCT_NAME, "Celes"),
 		},
 	},
->>>>>>> a122c576
 	{}
 };
 
