--- conflicted
+++ resolved
@@ -29,13 +29,9 @@
 		.gpio_base = (g),			\
 	}
 
-<<<<<<< HEAD
 #define CNL_NO_GPIO	-1
 
-#define CNL_COMMUNITY(b, s, e, g)			\
-=======
 #define CNL_COMMUNITY(b, s, e, o, g)			\
->>>>>>> 69dadfb0
 	{						\
 		.barno = (b),				\
 		.padown_offset = CNL_PAD_OWN,		\
