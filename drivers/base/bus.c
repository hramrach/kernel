/*
 * bus.c - bus driver management
 *
 * Copyright (c) 2002-3 Patrick Mochel
 * Copyright (c) 2002-3 Open Source Development Labs
 *
 * This file is released under the GPLv2
 *
 */

#include <linux/config.h>
#include <linux/device.h>
#include <linux/module.h>
#include <linux/errno.h>
#include <linux/init.h>
#include <linux/string.h>
#include "base.h"
#include "power/power.h"

#define to_dev(node) container_of(node, struct device, bus_list)
#define to_drv(node) container_of(node, struct device_driver, kobj.entry)

#define to_bus_attr(_attr) container_of(_attr, struct bus_attribute, attr)
#define to_bus(obj) container_of(obj, struct bus_type, subsys.kset.kobj)

/*
 * sysfs bindings for drivers
 */

#define to_drv_attr(_attr) container_of(_attr, struct driver_attribute, attr)
#define to_driver(obj) container_of(obj, struct device_driver, kobj)


static ssize_t
drv_attr_show(struct kobject * kobj, struct attribute * attr, char * buf)
{
	struct driver_attribute * drv_attr = to_drv_attr(attr);
	struct device_driver * drv = to_driver(kobj);
	ssize_t ret = 0;

	if (drv_attr->show)
		ret = drv_attr->show(drv, buf);
	return ret;
}

static ssize_t
drv_attr_store(struct kobject * kobj, struct attribute * attr,
	       const char * buf, size_t count)
{
	struct driver_attribute * drv_attr = to_drv_attr(attr);
	struct device_driver * drv = to_driver(kobj);
	ssize_t ret = 0;

	if (drv_attr->store)
		ret = drv_attr->store(drv, buf, count);
	return ret;
}

static struct sysfs_ops driver_sysfs_ops = {
	.show	= drv_attr_show,
	.store	= drv_attr_store,
};


static void driver_release(struct kobject * kobj)
{
	struct device_driver * drv = to_driver(kobj);
	up(&drv->unload_sem);
}

static struct kobj_type ktype_driver = {
	.sysfs_ops	= &driver_sysfs_ops,
	.release	= driver_release,
};


/*
 * sysfs bindings for buses
 */


static ssize_t
bus_attr_show(struct kobject * kobj, struct attribute * attr, char * buf)
{
	struct bus_attribute * bus_attr = to_bus_attr(attr);
	struct bus_type * bus = to_bus(kobj);
	ssize_t ret = 0;

	if (bus_attr->show)
		ret = bus_attr->show(bus, buf);
	return ret;
}

static ssize_t
bus_attr_store(struct kobject * kobj, struct attribute * attr,
	       const char * buf, size_t count)
{
	struct bus_attribute * bus_attr = to_bus_attr(attr);
	struct bus_type * bus = to_bus(kobj);
	ssize_t ret = 0;

	if (bus_attr->store)
		ret = bus_attr->store(bus, buf, count);
	return ret;
}

static struct sysfs_ops bus_sysfs_ops = {
	.show	= bus_attr_show,
	.store	= bus_attr_store,
};

int bus_create_file(struct bus_type * bus, struct bus_attribute * attr)
{
	int error;
	if (get_bus(bus)) {
		error = sysfs_create_file(&bus->subsys.kset.kobj, &attr->attr);
		put_bus(bus);
	} else
		error = -EINVAL;
	return error;
}

void bus_remove_file(struct bus_type * bus, struct bus_attribute * attr)
{
	if (get_bus(bus)) {
		sysfs_remove_file(&bus->subsys.kset.kobj, &attr->attr);
		put_bus(bus);
	}
}

static struct kobj_type ktype_bus = {
	.sysfs_ops	= &bus_sysfs_ops,

};

decl_subsys(bus, &ktype_bus, NULL);

/**
 *	bus_for_each_dev - device iterator.
 *	@bus:	bus type.
 *	@start:	device to start iterating from.
 *	@data:	data for the callback.
 *	@fn:	function to be called for each device.
 *
 *	Iterate over @bus's list of devices, and call @fn for each,
 *	passing it @data. If @start is not NULL, we use that device to
 *	begin iterating from.
 *
 *	We check the return of @fn each time. If it returns anything
 *	other than 0, we break out and return that value.
 *
 *	NOTE: The device that returns a non-zero value is not retained
 *	in any way, nor is its refcount incremented. If the caller needs
 *	to retain this data, it should do, and increment the reference
 *	count in the supplied callback.
 */
int bus_for_each_dev(struct bus_type * bus, struct device * start,
		     void * data, int (*fn)(struct device *, void *))
{
	struct device *dev;
	struct list_head * head;
	int error = 0;

	if (!(bus = get_bus(bus)))
		return -EINVAL;

	head = &bus->devices.list;
	dev = list_prepare_entry(start, head, bus_list);

	down_read(&bus->subsys.rwsem);
	list_for_each_entry_continue(dev, head, bus_list) {
		get_device(dev);
		error = fn(dev, data);
		put_device(dev);
		if (error)
			break;
	}
	up_read(&bus->subsys.rwsem);
	put_bus(bus);
	return error;
}

/**
 *	bus_for_each_drv - driver iterator
 *	@bus:	bus we're dealing with.
 *	@start:	driver to start iterating on.
 *	@data:	data to pass to the callback.
 *	@fn:	function to call for each driver.
 *
 *	This is nearly identical to the device iterator above.
 *	We iterate over each driver that belongs to @bus, and call
 *	@fn for each. If @fn returns anything but 0, we break out
 *	and return it. If @start is not NULL, we use it as the head
 *	of the list.
 *
 *	NOTE: we don't return the driver that returns a non-zero
 *	value, nor do we leave the reference count incremented for that
 *	driver. If the caller needs to know that info, it must set it
 *	in the callback. It must also be sure to increment the refcount
 *	so it doesn't disappear before returning to the caller.
 */

int bus_for_each_drv(struct bus_type * bus, struct device_driver * start,
		     void * data, int (*fn)(struct device_driver *, void *))
{
	struct list_head * head;
	struct device_driver *drv;
	int error = 0;

	if(!(bus = get_bus(bus)))
		return -EINVAL;

	head = &bus->drivers.list;
	drv = list_prepare_entry(start, head, kobj.entry);

	down_read(&bus->subsys.rwsem);
	list_for_each_entry_continue(drv, head, kobj.entry) {
		get_driver(drv);
		error = fn(drv, data);
		put_driver(drv);
		if(error)
			break;
	}
	up_read(&bus->subsys.rwsem);
	put_bus(bus);
	return error;
}

/**
 *	device_bind_driver - bind a driver to one device.
 *	@dev:	device.
 *
 *	Allow manual attachment of a driver to a deivce.
 *	Caller must have already set @dev->driver.
 *
 *	Note that this does not modify the bus reference count
 *	nor take the bus's rwsem. Please verify those are accounted
 *	for before calling this. (It is ok to call with no other effort
 *	from a driver's probe() method.)
 */

void device_bind_driver(struct device * dev)
{
	pr_debug("bound device '%s' to driver '%s'\n",
		 dev->bus_id, dev->driver->name);
	list_add_tail(&dev->driver_list, &dev->driver->devices);
	sysfs_create_link(&dev->driver->kobj, &dev->kobj,
			  kobject_name(&dev->kobj));
}


/**
 *	bus_match - check compatibility between device & driver.
 *	@dev:	device.
 *	@drv:	driver.
 *
 *	First, we call the bus's match function, which should compare
 *	the device IDs the driver supports with the device IDs of the
 *	device. Note we don't do this ourselves because we don't know
 *	the format of the ID structures, nor what is to be considered
 *	a match and what is not.
 *
 *	If we find a match, we call @drv->probe(@dev) if it exists, and
 *	call attach() above.
 */
static int bus_match(struct device * dev, struct device_driver * drv)
{
	int error = -ENODEV;
	if (dev->bus->match(dev, drv)) {
		dev->driver = drv;
		if (drv->probe) {
			if ((error = drv->probe(dev))) {
				dev->driver = NULL;
				return error;
			}
		}
		device_bind_driver(dev);
		error = 0;
	}
	return error;
}


/**
 *	device_attach - try to attach device to a driver.
 *	@dev:	device.
 *
 *	Walk the list of drivers that the bus has and call bus_match()
 *	for each pair. If a compatible pair is found, break out and return.
 */
static int device_attach(struct device * dev)
{
 	struct bus_type * bus = dev->bus;
	struct list_head * entry;
	int error;

	if (dev->driver) {
		device_bind_driver(dev);
		return 1;
	}

	if (bus->match) {
		list_for_each(entry, &bus->drivers.list) {
			struct device_driver * drv = to_drv(entry);
			error = bus_match(dev, drv);
			if (!error)
				/* success, driver matched */
				return 1;
			if (error != -ENODEV)
				/* driver matched but the probe failed */
				printk(KERN_WARNING
				    "%s: probe of %s failed with error %d\n",
				    drv->name, dev->bus_id, error);
		}
	}

	return 0;
}


/**
 *	driver_attach - try to bind driver to devices.
 *	@drv:	driver.
 *
 *	Walk the list of devices that the bus has on it and try to match
 *	the driver with each one.
 *	If bus_match() returns 0 and the @dev->driver is set, we've found
 *	a compatible pair.
 *
 *	Note that we ignore the -ENODEV error from bus_match(), since it's
 *	perfectly valid for a driver not to bind to any devices.
 */
void driver_attach(struct device_driver * drv)
{
	struct bus_type * bus = drv->bus;
	struct list_head * entry;
	int error;

	if (!bus->match)
		return;

	list_for_each(entry, &bus->devices.list) {
		struct device * dev = container_of(entry, struct device, bus_list);
		if (!dev->driver) {
			error = bus_match(dev, drv);
			if (error && (error != -ENODEV))
				/* driver matched but the probe failed */
				printk(KERN_WARNING
				    "%s: probe of %s failed with error %d\n",
				    drv->name, dev->bus_id, error);
		}
	}
}


/**
 *	device_release_driver - manually detach device from driver.
 *	@dev:	device.
 *
 *	Manually detach device from driver.
 *	Note that this is called without incrementing the bus
 *	reference count nor taking the bus's rwsem. Be sure that
 *	those are accounted for before calling this function.
 */

void device_release_driver(struct device * dev)
{
	struct device_driver * drv = dev->driver;
	if (drv) {
		sysfs_remove_link(&drv->kobj, kobject_name(&dev->kobj));
		list_del_init(&dev->driver_list);
		device_detach_shutdown(dev);
		if (drv->remove)
			drv->remove(dev);
		dev->driver = NULL;
	}
}


/**
 *	driver_detach - detach driver from all devices it controls.
 *	@drv:	driver.
 */

static void driver_detach(struct device_driver * drv)
{
	struct list_head * entry, * next;
	list_for_each_safe(entry, next, &drv->devices) {
		struct device * dev = container_of(entry, struct device, driver_list);
		device_release_driver(dev);
	}
}

static int device_add_attrs(struct bus_type * bus, struct device * dev)
{
	int error = 0;
	int i;

	if (bus->dev_attrs) {
		for (i = 0; attr_name(bus->dev_attrs[i]); i++) {
			error = device_create_file(dev,&bus->dev_attrs[i]);
			if (error)
				goto Err;
		}
	}
 Done:
	return error;
 Err:
	while (--i >= 0)
		device_remove_file(dev,&bus->dev_attrs[i]);
	goto Done;
}


static void device_remove_attrs(struct bus_type * bus, struct device * dev)
{
	int i;

	if (bus->dev_attrs) {
		for (i = 0; attr_name(bus->dev_attrs[i]); i++)
			device_remove_file(dev,&bus->dev_attrs[i]);
	}
}


/**
 *	bus_add_device - add device to bus
 *	@dev:	device being added
 *
 *	- Add the device to its bus's list of devices.
 *	- Try to attach to driver.
 *	- Create link to device's physical location.
 */
int bus_add_device(struct device * dev)
{
	struct bus_type * bus = get_bus(dev->bus);
	int error = 0;

	if (bus) {
		down_write(&dev->bus->subsys.rwsem);
		pr_debug("bus %s: add device %s\n", bus->name, dev->bus_id);
		list_add_tail(&dev->bus_list, &dev->bus->devices.list);
		device_attach(dev);
		up_write(&dev->bus->subsys.rwsem);
		device_add_attrs(bus, dev);
		sysfs_create_link(&bus->devices.kobj, &dev->kobj, dev->bus_id);
	}
	return error;
}

/**
 *	bus_remove_device - remove device from bus
 *	@dev:	device to be removed
 *
 *	- Remove symlink from bus's directory.
 *	- Delete device from bus's list.
 *	- Detach from its driver.
 *	- Drop reference taken in bus_add_device().
 */
void bus_remove_device(struct device * dev)
{
	if (dev->bus) {
		sysfs_remove_link(&dev->bus->devices.kobj, dev->bus_id);
		device_remove_attrs(dev->bus, dev);
		down_write(&dev->bus->subsys.rwsem);
		pr_debug("bus %s: remove device %s\n", dev->bus->name, dev->bus_id);
		device_release_driver(dev);
		list_del_init(&dev->bus_list);
		up_write(&dev->bus->subsys.rwsem);
		put_bus(dev->bus);
	}
}

static int driver_add_attrs(struct bus_type * bus, struct device_driver * drv)
{
	int error = 0;
	int i;

	if (bus->drv_attrs) {
		for (i = 0; attr_name(bus->drv_attrs[i]); i++) {
			error = driver_create_file(drv, &bus->drv_attrs[i]);
			if (error)
				goto Err;
		}
	}
 Done:
	return error;
 Err:
	while (--i >= 0)
		driver_remove_file(drv, &bus->drv_attrs[i]);
	goto Done;
}


static void driver_remove_attrs(struct bus_type * bus, struct device_driver * drv)
{
	int i;

	if (bus->drv_attrs) {
		for (i = 0; attr_name(bus->drv_attrs[i]); i++)
			driver_remove_file(drv, &bus->drv_attrs[i]);
	}
}


/**
 *	bus_add_driver - Add a driver to the bus.
 *	@drv:	driver.
 *
 */
int bus_add_driver(struct device_driver * drv)
{
	struct bus_type * bus = get_bus(drv->bus);
	int error = 0;

	if (bus) {
<<<<<<< HEAD
		pr_debug("bus %s: add driver %s\n",bus->name,drv->name);
		error = kobject_set_name(&drv->kobj,drv->name);
=======
		pr_debug("bus %s: add driver %s\n", bus->name, drv->name);
		error = kobject_set_name(&drv->kobj, drv->name);
>>>>>>> 30e74fea
		if (error) {
			put_bus(bus);
			return error;
		}
		drv->kobj.kset = &bus->drivers;
		if ((error = kobject_register(&drv->kobj))) {
			put_bus(bus);
			return error;
		}

		down_write(&bus->subsys.rwsem);
		driver_attach(drv);
		up_write(&bus->subsys.rwsem);

		driver_add_attrs(bus, drv);
	}
	return error;
}


/**
 *	bus_remove_driver - delete driver from bus's knowledge.
 *	@drv:	driver.
 *
 *	Detach the driver from the devices it controls, and remove
 *	it from its bus's list of drivers. Finally, we drop the reference
 *	to the bus we took in bus_add_driver().
 */

void bus_remove_driver(struct device_driver * drv)
{
	if (drv->bus) {
		driver_remove_attrs(drv->bus, drv);
		down_write(&drv->bus->subsys.rwsem);
		pr_debug("bus %s: remove driver %s\n", drv->bus->name, drv->name);
		driver_detach(drv);
		up_write(&drv->bus->subsys.rwsem);
		kobject_unregister(&drv->kobj);
		put_bus(drv->bus);
	}
}


/* Helper for bus_rescan_devices's iter */
static int bus_rescan_devices_helper(struct device *dev, void *data)
{
	int *count = data;

	if (!dev->driver && device_attach(dev))
		(*count)++;

	return 0;
}


/**
 *	bus_rescan_devices - rescan devices on the bus for possible drivers
 *	@bus:	the bus to scan.
 *
 *	This function will look for devices on the bus with no driver
 *	attached and rescan it against existing drivers to see if it
 *	matches any. Calls device_attach(). Returns the number of devices
 *	that were sucessfully bound to a driver.
 */
int bus_rescan_devices(struct bus_type * bus)
{
	int count = 0;

	bus_for_each_dev(bus, NULL, &count, bus_rescan_devices_helper);

	return count;
}


struct bus_type * get_bus(struct bus_type * bus)
{
	return bus ? container_of(subsys_get(&bus->subsys), struct bus_type, subsys) : NULL;
}

void put_bus(struct bus_type * bus)
{
	subsys_put(&bus->subsys);
}


/**
 *	find_bus - locate bus by name.
 *	@name:	name of bus.
 *
 *	Call kset_find_obj() to iterate over list of buses to
 *	find a bus by name. Return bus if found.
 *
 *	Note that kset_find_obj increments bus' reference count.
 */

struct bus_type * find_bus(char * name)
{
	struct kobject * k = kset_find_obj(&bus_subsys.kset, name);
	return k ? to_bus(k) : NULL;
}


/**
 *	bus_add_attrs - Add default attributes for this bus.
 *	@bus:	Bus that has just been registered.
 */

static int bus_add_attrs(struct bus_type * bus)
{
	int error = 0;
	int i;

	if (bus->bus_attrs) {
		for (i = 0; attr_name(bus->bus_attrs[i]); i++) {
			if ((error = bus_create_file(bus,&bus->bus_attrs[i])))
				goto Err;
		}
	}
 Done:
	return error;
 Err:
	while (--i >= 0)
		bus_remove_file(bus,&bus->bus_attrs[i]);
	goto Done;
}

static void bus_remove_attrs(struct bus_type * bus)
{
	int i;

	if (bus->bus_attrs) {
		for (i = 0; attr_name(bus->bus_attrs[i]); i++)
			bus_remove_file(bus,&bus->bus_attrs[i]);
	}
}

/**
 *	bus_register - register a bus with the system.
 *	@bus:	bus.
 *
 *	Once we have that, we registered the bus with the kobject
 *	infrastructure, then register the children subsystems it has:
 *	the devices and drivers that belong to the bus.
 */
int bus_register(struct bus_type * bus)
{
<<<<<<< HEAD
	int error = 0;

	error = kobject_set_name(&bus->subsys.kset.kobj,bus->name);
	if (error)
		return error;
	subsys_set_kset(bus,bus_subsys);
	subsystem_register(&bus->subsys);
=======
	int retval;

	retval = kobject_set_name(&bus->subsys.kset.kobj, bus->name);
	if (retval)
		goto out;

	subsys_set_kset(bus, bus_subsys);
	retval = subsystem_register(&bus->subsys);
	if (retval)
		goto out;
>>>>>>> 30e74fea

	kobject_set_name(&bus->devices.kobj, "devices");
	bus->devices.subsys = &bus->subsys;
	retval = kset_register(&bus->devices);
	if (retval)
		goto bus_devices_fail;

	kobject_set_name(&bus->drivers.kobj, "drivers");
	bus->drivers.subsys = &bus->subsys;
	bus->drivers.ktype = &ktype_driver;
	retval = kset_register(&bus->drivers);
	if (retval)
		goto bus_drivers_fail;
	bus_add_attrs(bus);

<<<<<<< HEAD
	pr_debug("bus type '%s' registered\n",bus->name);
	return error;
=======
	pr_debug("bus type '%s' registered\n", bus->name);
	return 0;

bus_drivers_fail:
	kset_unregister(&bus->devices);
bus_devices_fail:
	subsystem_unregister(&bus->subsys);
out:
	return retval;
>>>>>>> 30e74fea
}


/**
 *	bus_unregister - remove a bus from the system
 *	@bus:	bus.
 *
 *	Unregister the child subsystems and the bus itself.
 *	Finally, we call put_bus() to release the refcount
 */
void bus_unregister(struct bus_type * bus)
{
	pr_debug("bus %s: unregistering\n", bus->name);
	bus_remove_attrs(bus);
	kset_unregister(&bus->drivers);
	kset_unregister(&bus->devices);
	subsystem_unregister(&bus->subsys);
}

int __init buses_init(void)
{
	return subsystem_register(&bus_subsys);
}


EXPORT_SYMBOL(bus_for_each_dev);
EXPORT_SYMBOL(bus_for_each_drv);

EXPORT_SYMBOL(device_bind_driver);
EXPORT_SYMBOL(device_release_driver);

EXPORT_SYMBOL(bus_add_device);
EXPORT_SYMBOL(bus_remove_device);
EXPORT_SYMBOL(bus_register);
EXPORT_SYMBOL(bus_unregister);
EXPORT_SYMBOL(bus_rescan_devices);
EXPORT_SYMBOL(get_bus);
EXPORT_SYMBOL(put_bus);
EXPORT_SYMBOL(find_bus);

EXPORT_SYMBOL(bus_create_file);
EXPORT_SYMBOL(bus_remove_file);<|MERGE_RESOLUTION|>--- conflicted
+++ resolved
@@ -514,13 +514,8 @@
 	int error = 0;
 
 	if (bus) {
-<<<<<<< HEAD
-		pr_debug("bus %s: add driver %s\n",bus->name,drv->name);
-		error = kobject_set_name(&drv->kobj,drv->name);
-=======
 		pr_debug("bus %s: add driver %s\n", bus->name, drv->name);
 		error = kobject_set_name(&drv->kobj, drv->name);
->>>>>>> 30e74fea
 		if (error) {
 			put_bus(bus);
 			return error;
@@ -667,15 +662,6 @@
  */
 int bus_register(struct bus_type * bus)
 {
-<<<<<<< HEAD
-	int error = 0;
-
-	error = kobject_set_name(&bus->subsys.kset.kobj,bus->name);
-	if (error)
-		return error;
-	subsys_set_kset(bus,bus_subsys);
-	subsystem_register(&bus->subsys);
-=======
 	int retval;
 
 	retval = kobject_set_name(&bus->subsys.kset.kobj, bus->name);
@@ -686,7 +672,6 @@
 	retval = subsystem_register(&bus->subsys);
 	if (retval)
 		goto out;
->>>>>>> 30e74fea
 
 	kobject_set_name(&bus->devices.kobj, "devices");
 	bus->devices.subsys = &bus->subsys;
@@ -702,10 +687,6 @@
 		goto bus_drivers_fail;
 	bus_add_attrs(bus);
 
-<<<<<<< HEAD
-	pr_debug("bus type '%s' registered\n",bus->name);
-	return error;
-=======
 	pr_debug("bus type '%s' registered\n", bus->name);
 	return 0;
 
@@ -715,7 +696,6 @@
 	subsystem_unregister(&bus->subsys);
 out:
 	return retval;
->>>>>>> 30e74fea
 }
 
 
