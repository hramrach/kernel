// SPDX-License-Identifier: GPL-2.0
//
// regmap based irq_chip
//
// Copyright 2011 Wolfson Microelectronics plc
//
// Author: Mark Brown <broonie@opensource.wolfsonmicro.com>

#include <linux/device.h>
#include <linux/export.h>
#include <linux/interrupt.h>
#include <linux/irq.h>
#include <linux/irqdomain.h>
#include <linux/pm_runtime.h>
#include <linux/regmap.h>
#include <linux/slab.h>

#include "internal.h"

struct regmap_irq_chip_data {
	struct mutex lock;
	struct irq_chip irq_chip;

	struct regmap *map;
	const struct regmap_irq_chip *chip;

	int irq_base;
	struct irq_domain *domain;

	int irq;
	int wake_count;

	void *status_reg_buf;
	unsigned int *main_status_buf;
	unsigned int *status_buf;
	unsigned int *mask_buf;
	unsigned int *mask_buf_def;
	unsigned int *wake_buf;
	unsigned int *type_buf;
	unsigned int *type_buf_def;
	unsigned int **virt_buf;

	unsigned int irq_reg_stride;
	unsigned int type_reg_stride;

	bool clear_status:1;
};

static int sub_irq_reg(struct regmap_irq_chip_data *data,
		       unsigned int base_reg, int i)
{
	const struct regmap_irq_chip *chip = data->chip;
	struct regmap *map = data->map;
	struct regmap_irq_sub_irq_map *subreg;
	unsigned int offset;
	int reg = 0;

	if (!chip->sub_reg_offsets || !chip->not_fixed_stride) {
		/* Assume linear mapping */
		reg = base_reg + (i * map->reg_stride * data->irq_reg_stride);
	} else {
		subreg = &chip->sub_reg_offsets[i];
		offset = subreg->offset[0];
		reg = base_reg + offset;
	}

	return reg;
}

static inline const
struct regmap_irq *irq_to_regmap_irq(struct regmap_irq_chip_data *data,
				     int irq)
{
	return &data->chip->irqs[irq];
}

static void regmap_irq_lock(struct irq_data *data)
{
	struct regmap_irq_chip_data *d = irq_data_get_irq_chip_data(data);

	mutex_lock(&d->lock);
}

static int regmap_irq_update_bits(struct regmap_irq_chip_data *d,
				  unsigned int reg, unsigned int mask,
				  unsigned int val)
{
	if (d->chip->mask_writeonly)
		return regmap_write_bits(d->map, reg, mask, val);
	else
		return regmap_update_bits(d->map, reg, mask, val);
}

static void regmap_irq_sync_unlock(struct irq_data *data)
{
	struct regmap_irq_chip_data *d = irq_data_get_irq_chip_data(data);
	struct regmap *map = d->map;
	int i, j, ret;
	u32 reg;
	u32 unmask_offset;
	u32 val;

	if (d->chip->runtime_pm) {
		ret = pm_runtime_get_sync(map->dev);
		if (ret < 0)
			dev_err(map->dev, "IRQ sync failed to resume: %d\n",
				ret);
	}

	if (d->clear_status) {
		for (i = 0; i < d->chip->num_regs; i++) {
			reg = sub_irq_reg(d, d->chip->status_base, i);

			ret = regmap_read(map, reg, &val);
			if (ret)
				dev_err(d->map->dev,
					"Failed to clear the interrupt status bits\n");
		}

		d->clear_status = false;
	}

	/*
	 * If there's been a change in the mask write it back to the
	 * hardware.  We rely on the use of the regmap core cache to
	 * suppress pointless writes.
	 */
	for (i = 0; i < d->chip->num_regs; i++) {
		if (!d->chip->mask_base)
			continue;

		reg = sub_irq_reg(d, d->chip->mask_base, i);
		if (d->chip->mask_invert) {
			ret = regmap_irq_update_bits(d, reg,
					 d->mask_buf_def[i], ~d->mask_buf[i]);
		} else if (d->chip->unmask_base) {
			/* set mask with mask_base register */
			ret = regmap_irq_update_bits(d, reg,
					d->mask_buf_def[i], ~d->mask_buf[i]);
			if (ret < 0)
				dev_err(d->map->dev,
					"Failed to sync unmasks in %x\n",
					reg);
			unmask_offset = d->chip->unmask_base -
							d->chip->mask_base;
			/* clear mask with unmask_base register */
			ret = regmap_irq_update_bits(d,
					reg + unmask_offset,
					d->mask_buf_def[i],
					d->mask_buf[i]);
		} else {
			ret = regmap_irq_update_bits(d, reg,
					 d->mask_buf_def[i], d->mask_buf[i]);
		}
		if (ret != 0)
			dev_err(d->map->dev, "Failed to sync masks in %x\n",
				reg);

		reg = sub_irq_reg(d, d->chip->wake_base, i);
		if (d->wake_buf) {
			if (d->chip->wake_invert)
				ret = regmap_irq_update_bits(d, reg,
							 d->mask_buf_def[i],
							 ~d->wake_buf[i]);
			else
				ret = regmap_irq_update_bits(d, reg,
							 d->mask_buf_def[i],
							 d->wake_buf[i]);
			if (ret != 0)
				dev_err(d->map->dev,
					"Failed to sync wakes in %x: %d\n",
					reg, ret);
		}

		if (!d->chip->init_ack_masked)
			continue;
		/*
		 * Ack all the masked interrupts unconditionally,
		 * OR if there is masked interrupt which hasn't been Acked,
		 * it'll be ignored in irq handler, then may introduce irq storm
		 */
		if (d->mask_buf[i] && (d->chip->ack_base || d->chip->use_ack)) {
			reg = sub_irq_reg(d, d->chip->ack_base, i);

			/* some chips ack by write 0 */
			if (d->chip->ack_invert)
				ret = regmap_write(map, reg, ~d->mask_buf[i]);
			else
				ret = regmap_write(map, reg, d->mask_buf[i]);
			if (d->chip->clear_ack) {
				if (d->chip->ack_invert && !ret)
					ret = regmap_write(map, reg,
							   d->mask_buf[i]);
				else if (!ret)
					ret = regmap_write(map, reg,
							   ~d->mask_buf[i]);
			}
			if (ret != 0)
				dev_err(d->map->dev, "Failed to ack 0x%x: %d\n",
					reg, ret);
		}
	}

	/* Don't update the type bits if we're using mask bits for irq type. */
	if (!d->chip->type_in_mask) {
		for (i = 0; i < d->chip->num_type_reg; i++) {
			if (!d->type_buf_def[i])
				continue;
			reg = sub_irq_reg(d, d->chip->type_base, i);
			if (d->chip->type_invert)
				ret = regmap_irq_update_bits(d, reg,
					d->type_buf_def[i], ~d->type_buf[i]);
			else
				ret = regmap_irq_update_bits(d, reg,
					d->type_buf_def[i], d->type_buf[i]);
			if (ret != 0)
				dev_err(d->map->dev, "Failed to sync type in %x\n",
					reg);
		}
	}

	if (d->chip->num_virt_regs) {
		for (i = 0; i < d->chip->num_virt_regs; i++) {
			for (j = 0; j < d->chip->num_regs; j++) {
				reg = sub_irq_reg(d, d->chip->virt_reg_base[i],
						  j);
				ret = regmap_write(map, reg, d->virt_buf[i][j]);
				if (ret != 0)
					dev_err(d->map->dev,
						"Failed to write virt 0x%x: %d\n",
						reg, ret);
			}
		}
	}

	if (d->chip->runtime_pm)
		pm_runtime_put(map->dev);

	/* If we've changed our wakeup count propagate it to the parent */
	if (d->wake_count < 0)
		for (i = d->wake_count; i < 0; i++)
			irq_set_irq_wake(d->irq, 0);
	else if (d->wake_count > 0)
		for (i = 0; i < d->wake_count; i++)
			irq_set_irq_wake(d->irq, 1);

	d->wake_count = 0;

	mutex_unlock(&d->lock);
}

static void regmap_irq_enable(struct irq_data *data)
{
	struct regmap_irq_chip_data *d = irq_data_get_irq_chip_data(data);
	struct regmap *map = d->map;
	const struct regmap_irq *irq_data = irq_to_regmap_irq(d, data->hwirq);
	unsigned int mask, type;

	type = irq_data->type.type_falling_val | irq_data->type.type_rising_val;

	/*
	 * The type_in_mask flag means that the underlying hardware uses
	 * separate mask bits for rising and falling edge interrupts, but
	 * we want to make them into a single virtual interrupt with
	 * configurable edge.
	 *
	 * If the interrupt we're enabling defines the falling or rising
	 * masks then instead of using the regular mask bits for this
	 * interrupt, use the value previously written to the type buffer
	 * at the corresponding offset in regmap_irq_set_type().
	 */
	if (d->chip->type_in_mask && type)
		mask = d->type_buf[irq_data->reg_offset / map->reg_stride];
	else
		mask = irq_data->mask;

	if (d->chip->clear_on_unmask)
		d->clear_status = true;

	d->mask_buf[irq_data->reg_offset / map->reg_stride] &= ~mask;
}

static void regmap_irq_disable(struct irq_data *data)
{
	struct regmap_irq_chip_data *d = irq_data_get_irq_chip_data(data);
	struct regmap *map = d->map;
	const struct regmap_irq *irq_data = irq_to_regmap_irq(d, data->hwirq);

	d->mask_buf[irq_data->reg_offset / map->reg_stride] |= irq_data->mask;
}

static int regmap_irq_set_type(struct irq_data *data, unsigned int type)
{
	struct regmap_irq_chip_data *d = irq_data_get_irq_chip_data(data);
	struct regmap *map = d->map;
	const struct regmap_irq *irq_data = irq_to_regmap_irq(d, data->hwirq);
	int reg;
	const struct regmap_irq_type *t = &irq_data->type;

	if ((t->types_supported & type) != type)
		return 0;

	reg = t->type_reg_offset / map->reg_stride;

	if (t->type_reg_mask)
		d->type_buf[reg] &= ~t->type_reg_mask;
	else
		d->type_buf[reg] &= ~(t->type_falling_val |
				      t->type_rising_val |
				      t->type_level_low_val |
				      t->type_level_high_val);
	switch (type) {
	case IRQ_TYPE_EDGE_FALLING:
		d->type_buf[reg] |= t->type_falling_val;
		break;

	case IRQ_TYPE_EDGE_RISING:
		d->type_buf[reg] |= t->type_rising_val;
		break;

	case IRQ_TYPE_EDGE_BOTH:
		d->type_buf[reg] |= (t->type_falling_val |
					t->type_rising_val);
		break;

	case IRQ_TYPE_LEVEL_HIGH:
		d->type_buf[reg] |= t->type_level_high_val;
		break;

	case IRQ_TYPE_LEVEL_LOW:
		d->type_buf[reg] |= t->type_level_low_val;
		break;
	default:
		return -EINVAL;
	}

	if (d->chip->set_type_virt)
		return d->chip->set_type_virt(d->virt_buf, type, data->hwirq,
					      reg);

	return 0;
}

static int regmap_irq_set_wake(struct irq_data *data, unsigned int on)
{
	struct regmap_irq_chip_data *d = irq_data_get_irq_chip_data(data);
	struct regmap *map = d->map;
	const struct regmap_irq *irq_data = irq_to_regmap_irq(d, data->hwirq);

	if (on) {
		if (d->wake_buf)
			d->wake_buf[irq_data->reg_offset / map->reg_stride]
				&= ~irq_data->mask;
		d->wake_count++;
	} else {
		if (d->wake_buf)
			d->wake_buf[irq_data->reg_offset / map->reg_stride]
				|= irq_data->mask;
		d->wake_count--;
	}

	return 0;
}

static const struct irq_chip regmap_irq_chip = {
	.irq_bus_lock		= regmap_irq_lock,
	.irq_bus_sync_unlock	= regmap_irq_sync_unlock,
	.irq_disable		= regmap_irq_disable,
	.irq_enable		= regmap_irq_enable,
	.irq_set_type		= regmap_irq_set_type,
	.irq_set_wake		= regmap_irq_set_wake,
};

static inline int read_sub_irq_data(struct regmap_irq_chip_data *data,
					   unsigned int b)
{
	const struct regmap_irq_chip *chip = data->chip;
	struct regmap *map = data->map;
	struct regmap_irq_sub_irq_map *subreg;
	int i, ret = 0;

	if (!chip->sub_reg_offsets) {
		/* Assume linear mapping */
		ret = regmap_read(map, chip->status_base +
				  (b * map->reg_stride * data->irq_reg_stride),
				   &data->status_buf[b]);
	} else {
		subreg = &chip->sub_reg_offsets[b];
		for (i = 0; i < subreg->num_regs; i++) {
			unsigned int offset = subreg->offset[i];

			if (chip->not_fixed_stride)
				ret = regmap_read(map,
						chip->status_base + offset,
						&data->status_buf[b]);
			else
				ret = regmap_read(map,
						chip->status_base + offset,
						&data->status_buf[offset]);

			if (ret)
				break;
		}
	}
	return ret;
}

static irqreturn_t regmap_irq_thread(int irq, void *d)
{
	struct regmap_irq_chip_data *data = d;
	const struct regmap_irq_chip *chip = data->chip;
	struct regmap *map = data->map;
	int ret, i;
	bool handled = false;
	u32 reg;

	if (chip->handle_pre_irq)
		chip->handle_pre_irq(chip->irq_drv_data);

	if (chip->runtime_pm) {
		ret = pm_runtime_get_sync(map->dev);
		if (ret < 0) {
			dev_err(map->dev, "IRQ thread failed to resume: %d\n",
				ret);
			goto exit;
		}
	}

	/*
	 * Read only registers with active IRQs if the chip has 'main status
	 * register'. Else read in the statuses, using a single bulk read if
	 * possible in order to reduce the I/O overheads.
	 */

	if (chip->num_main_regs) {
		unsigned int max_main_bits;
		unsigned long size;

		size = chip->num_regs * sizeof(unsigned int);

		max_main_bits = (chip->num_main_status_bits) ?
				 chip->num_main_status_bits : chip->num_regs;
		/* Clear the status buf as we don't read all status regs */
		memset(data->status_buf, 0, size);

		/* We could support bulk read for main status registers
		 * but I don't expect to see devices with really many main
		 * status registers so let's only support single reads for the
		 * sake of simplicity. and add bulk reads only if needed
		 */
		for (i = 0; i < chip->num_main_regs; i++) {
			ret = regmap_read(map, chip->main_status +
				  (i * map->reg_stride
				   * data->irq_reg_stride),
				  &data->main_status_buf[i]);
			if (ret) {
				dev_err(map->dev,
					"Failed to read IRQ status %d\n",
					ret);
				goto exit;
			}
		}

		/* Read sub registers with active IRQs */
		for (i = 0; i < chip->num_main_regs; i++) {
			unsigned int b;
			const unsigned long mreg = data->main_status_buf[i];

			for_each_set_bit(b, &mreg, map->format.val_bytes * 8) {
				if (i * map->format.val_bytes * 8 + b >
				    max_main_bits)
					break;
				ret = read_sub_irq_data(data, b);

				if (ret != 0) {
					dev_err(map->dev,
						"Failed to read IRQ status %d\n",
						ret);
					goto exit;
				}
			}

		}
	} else if (!map->use_single_read && map->reg_stride == 1 &&
		   data->irq_reg_stride == 1) {

		u8 *buf8 = data->status_reg_buf;
		u16 *buf16 = data->status_reg_buf;
		u32 *buf32 = data->status_reg_buf;

		BUG_ON(!data->status_reg_buf);

		ret = regmap_bulk_read(map, chip->status_base,
				       data->status_reg_buf,
				       chip->num_regs);
		if (ret != 0) {
			dev_err(map->dev, "Failed to read IRQ status: %d\n",
				ret);
			goto exit;
		}

		for (i = 0; i < data->chip->num_regs; i++) {
			switch (map->format.val_bytes) {
			case 1:
				data->status_buf[i] = buf8[i];
				break;
			case 2:
				data->status_buf[i] = buf16[i];
				break;
			case 4:
				data->status_buf[i] = buf32[i];
				break;
			default:
				BUG();
				goto exit;
			}
		}

	} else {
		for (i = 0; i < data->chip->num_regs; i++) {
			unsigned int reg = sub_irq_reg(data,
					data->chip->status_base, i);
			ret = regmap_read(map, reg, &data->status_buf[i]);

			if (ret != 0) {
				dev_err(map->dev,
					"Failed to read IRQ status: %d\n",
					ret);
				goto exit;
			}
		}
	}

	if (chip->status_invert)
		for (i = 0; i < data->chip->num_regs; i++)
			data->status_buf[i] = ~data->status_buf[i];

	/*
	 * Ignore masked IRQs and ack if we need to; we ack early so
	 * there is no race between handling and acknowleding the
	 * interrupt.  We assume that typically few of the interrupts
	 * will fire simultaneously so don't worry about overhead from
	 * doing a write per register.
	 */
	for (i = 0; i < data->chip->num_regs; i++) {
		data->status_buf[i] &= ~data->mask_buf[i];

		if (data->status_buf[i] && (chip->ack_base || chip->use_ack)) {
			reg = sub_irq_reg(data, data->chip->ack_base, i);

			if (chip->ack_invert)
				ret = regmap_write(map, reg,
						~data->status_buf[i]);
			else
				ret = regmap_write(map, reg,
						data->status_buf[i]);
			if (chip->clear_ack) {
				if (chip->ack_invert && !ret)
					ret = regmap_write(map, reg,
							data->status_buf[i]);
				else if (!ret)
					ret = regmap_write(map, reg,
							~data->status_buf[i]);
			}
			if (ret != 0)
				dev_err(map->dev, "Failed to ack 0x%x: %d\n",
					reg, ret);
		}
	}

	for (i = 0; i < chip->num_irqs; i++) {
		if (data->status_buf[chip->irqs[i].reg_offset /
				     map->reg_stride] & chip->irqs[i].mask) {
			handle_nested_irq(irq_find_mapping(data->domain, i));
			handled = true;
		}
	}

exit:
	if (chip->runtime_pm)
		pm_runtime_put(map->dev);

	if (chip->handle_post_irq)
		chip->handle_post_irq(chip->irq_drv_data);

	if (handled)
		return IRQ_HANDLED;
	else
		return IRQ_NONE;
}

static int regmap_irq_map(struct irq_domain *h, unsigned int virq,
			  irq_hw_number_t hw)
{
	struct regmap_irq_chip_data *data = h->host_data;

	irq_set_chip_data(virq, data);
	irq_set_chip(virq, &data->irq_chip);
	irq_set_nested_thread(virq, 1);
	irq_set_parent(virq, data->irq);
	irq_set_noprobe(virq);

	return 0;
}

static const struct irq_domain_ops regmap_domain_ops = {
	.map	= regmap_irq_map,
	.xlate	= irq_domain_xlate_onetwocell,
};

/**
<<<<<<< HEAD
 * regmap_add_irq_chip_np() - Use standard regmap IRQ controller handling
 *
 * @np: The device_node where the IRQ domain should be added to.
=======
 * regmap_add_irq_chip_fwnode() - Use standard regmap IRQ controller handling
 *
 * @fwnode: The firmware node where the IRQ domain should be added to.
>>>>>>> 7d2a07b7
 * @map: The regmap for the device.
 * @irq: The IRQ the device uses to signal interrupts.
 * @irq_flags: The IRQF_ flags to use for the primary interrupt.
 * @irq_base: Allocate at specific IRQ number if irq_base > 0.
 * @chip: Configuration for the interrupt controller.
 * @data: Runtime data structure for the controller, allocated on success.
 *
 * Returns 0 on success or an errno on failure.
 *
 * In order for this to be efficient the chip really should use a
 * register cache.  The chip driver is responsible for restoring the
 * register values used by the IRQ controller over suspend and resume.
 */
<<<<<<< HEAD
int regmap_add_irq_chip_np(struct device_node *np, struct regmap *map, int irq,
			   int irq_flags, int irq_base,
			   const struct regmap_irq_chip *chip,
			   struct regmap_irq_chip_data **data)
=======
int regmap_add_irq_chip_fwnode(struct fwnode_handle *fwnode,
			       struct regmap *map, int irq,
			       int irq_flags, int irq_base,
			       const struct regmap_irq_chip *chip,
			       struct regmap_irq_chip_data **data)
>>>>>>> 7d2a07b7
{
	struct regmap_irq_chip_data *d;
	int i;
	int ret = -ENOMEM;
	int num_type_reg;
	u32 reg;
	u32 unmask_offset;

	if (chip->num_regs <= 0)
		return -EINVAL;

	if (chip->clear_on_unmask && (chip->ack_base || chip->use_ack))
		return -EINVAL;

	for (i = 0; i < chip->num_irqs; i++) {
		if (chip->irqs[i].reg_offset % map->reg_stride)
			return -EINVAL;
		if (chip->irqs[i].reg_offset / map->reg_stride >=
		    chip->num_regs)
			return -EINVAL;
	}

	if (chip->not_fixed_stride) {
		for (i = 0; i < chip->num_regs; i++)
			if (chip->sub_reg_offsets[i].num_regs != 1)
				return -EINVAL;
	}

	if (irq_base) {
		irq_base = irq_alloc_descs(irq_base, 0, chip->num_irqs, 0);
		if (irq_base < 0) {
			dev_warn(map->dev, "Failed to allocate IRQs: %d\n",
				 irq_base);
			return irq_base;
		}
	}

	d = kzalloc(sizeof(*d), GFP_KERNEL);
	if (!d)
		return -ENOMEM;

	if (chip->num_main_regs) {
		d->main_status_buf = kcalloc(chip->num_main_regs,
					     sizeof(unsigned int),
					     GFP_KERNEL);

		if (!d->main_status_buf)
			goto err_alloc;
	}

	d->status_buf = kcalloc(chip->num_regs, sizeof(unsigned int),
				GFP_KERNEL);
	if (!d->status_buf)
		goto err_alloc;

	d->mask_buf = kcalloc(chip->num_regs, sizeof(unsigned int),
			      GFP_KERNEL);
	if (!d->mask_buf)
		goto err_alloc;

	d->mask_buf_def = kcalloc(chip->num_regs, sizeof(unsigned int),
				  GFP_KERNEL);
	if (!d->mask_buf_def)
		goto err_alloc;

	if (chip->wake_base) {
		d->wake_buf = kcalloc(chip->num_regs, sizeof(unsigned int),
				      GFP_KERNEL);
		if (!d->wake_buf)
			goto err_alloc;
	}

	num_type_reg = chip->type_in_mask ? chip->num_regs : chip->num_type_reg;
	if (num_type_reg) {
		d->type_buf_def = kcalloc(num_type_reg,
					  sizeof(unsigned int), GFP_KERNEL);
		if (!d->type_buf_def)
			goto err_alloc;

		d->type_buf = kcalloc(num_type_reg, sizeof(unsigned int),
				      GFP_KERNEL);
		if (!d->type_buf)
			goto err_alloc;
	}

	if (chip->num_virt_regs) {
		/*
		 * Create virt_buf[chip->num_extra_config_regs][chip->num_regs]
		 */
		d->virt_buf = kcalloc(chip->num_virt_regs, sizeof(*d->virt_buf),
				      GFP_KERNEL);
		if (!d->virt_buf)
			goto err_alloc;

		for (i = 0; i < chip->num_virt_regs; i++) {
			d->virt_buf[i] = kcalloc(chip->num_regs,
						 sizeof(unsigned int),
						 GFP_KERNEL);
			if (!d->virt_buf[i])
				goto err_alloc;
		}
	}

	d->irq_chip = regmap_irq_chip;
	d->irq_chip.name = chip->name;
	d->irq = irq;
	d->map = map;
	d->chip = chip;
	d->irq_base = irq_base;

	if (chip->irq_reg_stride)
		d->irq_reg_stride = chip->irq_reg_stride;
	else
		d->irq_reg_stride = 1;

	if (chip->type_reg_stride)
		d->type_reg_stride = chip->type_reg_stride;
	else
		d->type_reg_stride = 1;

	if (!map->use_single_read && map->reg_stride == 1 &&
	    d->irq_reg_stride == 1) {
		d->status_reg_buf = kmalloc_array(chip->num_regs,
						  map->format.val_bytes,
						  GFP_KERNEL);
		if (!d->status_reg_buf)
			goto err_alloc;
	}

	mutex_init(&d->lock);

	for (i = 0; i < chip->num_irqs; i++)
		d->mask_buf_def[chip->irqs[i].reg_offset / map->reg_stride]
			|= chip->irqs[i].mask;

	/* Mask all the interrupts by default */
	for (i = 0; i < chip->num_regs; i++) {
		d->mask_buf[i] = d->mask_buf_def[i];
		if (!chip->mask_base)
			continue;

		reg = sub_irq_reg(d, d->chip->mask_base, i);

		if (chip->mask_invert)
			ret = regmap_irq_update_bits(d, reg,
					 d->mask_buf[i], ~d->mask_buf[i]);
		else if (d->chip->unmask_base) {
			unmask_offset = d->chip->unmask_base -
					d->chip->mask_base;
			ret = regmap_irq_update_bits(d,
					reg + unmask_offset,
					d->mask_buf[i],
					d->mask_buf[i]);
		} else
			ret = regmap_irq_update_bits(d, reg,
					 d->mask_buf[i], d->mask_buf[i]);
		if (ret != 0) {
			dev_err(map->dev, "Failed to set masks in 0x%x: %d\n",
				reg, ret);
			goto err_alloc;
		}

		if (!chip->init_ack_masked)
			continue;

		/* Ack masked but set interrupts */
		reg = sub_irq_reg(d, d->chip->status_base, i);
		ret = regmap_read(map, reg, &d->status_buf[i]);
		if (ret != 0) {
			dev_err(map->dev, "Failed to read IRQ status: %d\n",
				ret);
			goto err_alloc;
		}

		if (chip->status_invert)
			d->status_buf[i] = ~d->status_buf[i];

		if (d->status_buf[i] && (chip->ack_base || chip->use_ack)) {
			reg = sub_irq_reg(d, d->chip->ack_base, i);
			if (chip->ack_invert)
				ret = regmap_write(map, reg,
					~(d->status_buf[i] & d->mask_buf[i]));
			else
				ret = regmap_write(map, reg,
					d->status_buf[i] & d->mask_buf[i]);
			if (chip->clear_ack) {
				if (chip->ack_invert && !ret)
					ret = regmap_write(map, reg,
						(d->status_buf[i] &
						 d->mask_buf[i]));
				else if (!ret)
					ret = regmap_write(map, reg,
						~(d->status_buf[i] &
						  d->mask_buf[i]));
			}
			if (ret != 0) {
				dev_err(map->dev, "Failed to ack 0x%x: %d\n",
					reg, ret);
				goto err_alloc;
			}
		}
	}

	/* Wake is disabled by default */
	if (d->wake_buf) {
		for (i = 0; i < chip->num_regs; i++) {
			d->wake_buf[i] = d->mask_buf_def[i];
			reg = sub_irq_reg(d, d->chip->wake_base, i);

			if (chip->wake_invert)
				ret = regmap_irq_update_bits(d, reg,
							 d->mask_buf_def[i],
							 0);
			else
				ret = regmap_irq_update_bits(d, reg,
							 d->mask_buf_def[i],
							 d->wake_buf[i]);
			if (ret != 0) {
				dev_err(map->dev, "Failed to set masks in 0x%x: %d\n",
					reg, ret);
				goto err_alloc;
			}
		}
	}

	if (chip->num_type_reg && !chip->type_in_mask) {
		for (i = 0; i < chip->num_type_reg; ++i) {
			reg = sub_irq_reg(d, d->chip->type_base, i);

			ret = regmap_read(map, reg, &d->type_buf_def[i]);

			if (d->chip->type_invert)
				d->type_buf_def[i] = ~d->type_buf_def[i];

			if (ret) {
				dev_err(map->dev, "Failed to get type defaults at 0x%x: %d\n",
					reg, ret);
				goto err_alloc;
			}
		}
	}

	if (irq_base)
<<<<<<< HEAD
		d->domain = irq_domain_add_legacy(np, chip->num_irqs, irq_base,
						  0, &regmap_domain_ops, d);
	else
		d->domain = irq_domain_add_linear(np, chip->num_irqs,
						  &regmap_domain_ops, d);
=======
		d->domain = irq_domain_create_legacy(fwnode, chip->num_irqs,
						     irq_base, 0,
						     &regmap_domain_ops, d);
	else
		d->domain = irq_domain_create_linear(fwnode, chip->num_irqs,
						     &regmap_domain_ops, d);
>>>>>>> 7d2a07b7
	if (!d->domain) {
		dev_err(map->dev, "Failed to create IRQ domain\n");
		ret = -ENOMEM;
		goto err_alloc;
	}

	ret = request_threaded_irq(irq, NULL, regmap_irq_thread,
				   irq_flags | IRQF_ONESHOT,
				   chip->name, d);
	if (ret != 0) {
		dev_err(map->dev, "Failed to request IRQ %d for %s: %d\n",
			irq, chip->name, ret);
		goto err_domain;
	}

	*data = d;

	return 0;

err_domain:
	/* Should really dispose of the domain but... */
err_alloc:
	kfree(d->type_buf);
	kfree(d->type_buf_def);
	kfree(d->wake_buf);
	kfree(d->mask_buf_def);
	kfree(d->mask_buf);
	kfree(d->status_buf);
	kfree(d->status_reg_buf);
	if (d->virt_buf) {
		for (i = 0; i < chip->num_virt_regs; i++)
			kfree(d->virt_buf[i]);
		kfree(d->virt_buf);
	}
	kfree(d);
	return ret;
}
<<<<<<< HEAD
EXPORT_SYMBOL_GPL(regmap_add_irq_chip_np);
=======
EXPORT_SYMBOL_GPL(regmap_add_irq_chip_fwnode);
>>>>>>> 7d2a07b7

/**
 * regmap_add_irq_chip() - Use standard regmap IRQ controller handling
 *
 * @map: The regmap for the device.
 * @irq: The IRQ the device uses to signal interrupts.
 * @irq_flags: The IRQF_ flags to use for the primary interrupt.
 * @irq_base: Allocate at specific IRQ number if irq_base > 0.
 * @chip: Configuration for the interrupt controller.
 * @data: Runtime data structure for the controller, allocated on success.
 *
 * Returns 0 on success or an errno on failure.
 *
<<<<<<< HEAD
 * This is the same as regmap_add_irq_chip_np, except that the device
=======
 * This is the same as regmap_add_irq_chip_fwnode, except that the firmware
>>>>>>> 7d2a07b7
 * node of the regmap is used.
 */
int regmap_add_irq_chip(struct regmap *map, int irq, int irq_flags,
			int irq_base, const struct regmap_irq_chip *chip,
			struct regmap_irq_chip_data **data)
{
<<<<<<< HEAD
	return regmap_add_irq_chip_np(map->dev->of_node, map, irq, irq_flags,
				      irq_base, chip, data);
=======
	return regmap_add_irq_chip_fwnode(dev_fwnode(map->dev), map, irq,
					  irq_flags, irq_base, chip, data);
>>>>>>> 7d2a07b7
}
EXPORT_SYMBOL_GPL(regmap_add_irq_chip);

/**
 * regmap_del_irq_chip() - Stop interrupt handling for a regmap IRQ chip
 *
 * @irq: Primary IRQ for the device
 * @d: &regmap_irq_chip_data allocated by regmap_add_irq_chip()
 *
 * This function also disposes of all mapped IRQs on the chip.
 */
void regmap_del_irq_chip(int irq, struct regmap_irq_chip_data *d)
{
	unsigned int virq;
	int hwirq;

	if (!d)
		return;

	free_irq(irq, d);

	/* Dispose all virtual irq from irq domain before removing it */
	for (hwirq = 0; hwirq < d->chip->num_irqs; hwirq++) {
		/* Ignore hwirq if holes in the IRQ list */
		if (!d->chip->irqs[hwirq].mask)
			continue;

		/*
		 * Find the virtual irq of hwirq on chip and if it is
		 * there then dispose it
		 */
		virq = irq_find_mapping(d->domain, hwirq);
		if (virq)
			irq_dispose_mapping(virq);
	}

	irq_domain_remove(d->domain);
	kfree(d->type_buf);
	kfree(d->type_buf_def);
	kfree(d->wake_buf);
	kfree(d->mask_buf_def);
	kfree(d->mask_buf);
	kfree(d->status_reg_buf);
	kfree(d->status_buf);
	kfree(d);
}
EXPORT_SYMBOL_GPL(regmap_del_irq_chip);

static void devm_regmap_irq_chip_release(struct device *dev, void *res)
{
	struct regmap_irq_chip_data *d = *(struct regmap_irq_chip_data **)res;

	regmap_del_irq_chip(d->irq, d);
}

static int devm_regmap_irq_chip_match(struct device *dev, void *res, void *data)

{
	struct regmap_irq_chip_data **r = res;

	if (!r || !*r) {
		WARN_ON(!r || !*r);
		return 0;
	}
	return *r == data;
}

/**
<<<<<<< HEAD
 * devm_regmap_add_irq_chip_np() - Resource manager regmap_add_irq_chip_np()
 *
 * @dev: The device pointer on which irq_chip belongs to.
 * @np: The device_node where the IRQ domain should be added to.
=======
 * devm_regmap_add_irq_chip_fwnode() - Resource managed regmap_add_irq_chip_fwnode()
 *
 * @dev: The device pointer on which irq_chip belongs to.
 * @fwnode: The firmware node where the IRQ domain should be added to.
>>>>>>> 7d2a07b7
 * @map: The regmap for the device.
 * @irq: The IRQ the device uses to signal interrupts
 * @irq_flags: The IRQF_ flags to use for the primary interrupt.
 * @irq_base: Allocate at specific IRQ number if irq_base > 0.
 * @chip: Configuration for the interrupt controller.
 * @data: Runtime data structure for the controller, allocated on success
 *
 * Returns 0 on success or an errno on failure.
 *
 * The &regmap_irq_chip_data will be automatically released when the device is
 * unbound.
 */
<<<<<<< HEAD
int devm_regmap_add_irq_chip_np(struct device *dev, struct device_node *np,
				struct regmap *map, int irq, int irq_flags,
				int irq_base,
				const struct regmap_irq_chip *chip,
				struct regmap_irq_chip_data **data)
=======
int devm_regmap_add_irq_chip_fwnode(struct device *dev,
				    struct fwnode_handle *fwnode,
				    struct regmap *map, int irq,
				    int irq_flags, int irq_base,
				    const struct regmap_irq_chip *chip,
				    struct regmap_irq_chip_data **data)
>>>>>>> 7d2a07b7
{
	struct regmap_irq_chip_data **ptr, *d;
	int ret;

	ptr = devres_alloc(devm_regmap_irq_chip_release, sizeof(*ptr),
			   GFP_KERNEL);
	if (!ptr)
		return -ENOMEM;

<<<<<<< HEAD
	ret = regmap_add_irq_chip_np(np, map, irq, irq_flags, irq_base,
				     chip, &d);
=======
	ret = regmap_add_irq_chip_fwnode(fwnode, map, irq, irq_flags, irq_base,
					 chip, &d);
>>>>>>> 7d2a07b7
	if (ret < 0) {
		devres_free(ptr);
		return ret;
	}

	*ptr = d;
	devres_add(dev, ptr);
	*data = d;
	return 0;
}
<<<<<<< HEAD
EXPORT_SYMBOL_GPL(devm_regmap_add_irq_chip_np);
=======
EXPORT_SYMBOL_GPL(devm_regmap_add_irq_chip_fwnode);
>>>>>>> 7d2a07b7

/**
 * devm_regmap_add_irq_chip() - Resource manager regmap_add_irq_chip()
 *
 * @dev: The device pointer on which irq_chip belongs to.
 * @map: The regmap for the device.
 * @irq: The IRQ the device uses to signal interrupts
 * @irq_flags: The IRQF_ flags to use for the primary interrupt.
 * @irq_base: Allocate at specific IRQ number if irq_base > 0.
 * @chip: Configuration for the interrupt controller.
 * @data: Runtime data structure for the controller, allocated on success
 *
 * Returns 0 on success or an errno on failure.
 *
 * The &regmap_irq_chip_data will be automatically released when the device is
 * unbound.
 */
int devm_regmap_add_irq_chip(struct device *dev, struct regmap *map, int irq,
			     int irq_flags, int irq_base,
			     const struct regmap_irq_chip *chip,
			     struct regmap_irq_chip_data **data)
{
<<<<<<< HEAD
	return devm_regmap_add_irq_chip_np(dev, map->dev->of_node, map, irq,
					   irq_flags, irq_base, chip, data);
=======
	return devm_regmap_add_irq_chip_fwnode(dev, dev_fwnode(map->dev), map,
					       irq, irq_flags, irq_base, chip,
					       data);
>>>>>>> 7d2a07b7
}
EXPORT_SYMBOL_GPL(devm_regmap_add_irq_chip);

/**
 * devm_regmap_del_irq_chip() - Resource managed regmap_del_irq_chip()
 *
 * @dev: Device for which which resource was allocated.
 * @irq: Primary IRQ for the device.
 * @data: &regmap_irq_chip_data allocated by regmap_add_irq_chip().
 *
 * A resource managed version of regmap_del_irq_chip().
 */
void devm_regmap_del_irq_chip(struct device *dev, int irq,
			      struct regmap_irq_chip_data *data)
{
	int rc;

	WARN_ON(irq != data->irq);
	rc = devres_release(dev, devm_regmap_irq_chip_release,
			    devm_regmap_irq_chip_match, data);

	if (rc != 0)
		WARN_ON(rc);
}
EXPORT_SYMBOL_GPL(devm_regmap_del_irq_chip);

/**
 * regmap_irq_chip_get_base() - Retrieve interrupt base for a regmap IRQ chip
 *
 * @data: regmap irq controller to operate on.
 *
 * Useful for drivers to request their own IRQs.
 */
int regmap_irq_chip_get_base(struct regmap_irq_chip_data *data)
{
	WARN_ON(!data->irq_base);
	return data->irq_base;
}
EXPORT_SYMBOL_GPL(regmap_irq_chip_get_base);

/**
 * regmap_irq_get_virq() - Map an interrupt on a chip to a virtual IRQ
 *
 * @data: regmap irq controller to operate on.
 * @irq: index of the interrupt requested in the chip IRQs.
 *
 * Useful for drivers to request their own IRQs.
 */
int regmap_irq_get_virq(struct regmap_irq_chip_data *data, int irq)
{
	/* Handle holes in the IRQ list */
	if (!data->chip->irqs[irq].mask)
		return -EINVAL;

	return irq_create_mapping(data->domain, irq);
}
EXPORT_SYMBOL_GPL(regmap_irq_get_virq);

/**
 * regmap_irq_get_domain() - Retrieve the irq_domain for the chip
 *
 * @data: regmap_irq controller to operate on.
 *
 * Useful for drivers to request their own IRQs and for integration
 * with subsystems.  For ease of integration NULL is accepted as a
 * domain, allowing devices to just call this even if no domain is
 * allocated.
 */
struct irq_domain *regmap_irq_get_domain(struct regmap_irq_chip_data *data)
{
	if (data)
		return data->domain;
	else
		return NULL;
}
EXPORT_SYMBOL_GPL(regmap_irq_get_domain);<|MERGE_RESOLUTION|>--- conflicted
+++ resolved
@@ -609,15 +609,9 @@
 };
 
 /**
-<<<<<<< HEAD
- * regmap_add_irq_chip_np() - Use standard regmap IRQ controller handling
- *
- * @np: The device_node where the IRQ domain should be added to.
-=======
  * regmap_add_irq_chip_fwnode() - Use standard regmap IRQ controller handling
  *
  * @fwnode: The firmware node where the IRQ domain should be added to.
->>>>>>> 7d2a07b7
  * @map: The regmap for the device.
  * @irq: The IRQ the device uses to signal interrupts.
  * @irq_flags: The IRQF_ flags to use for the primary interrupt.
@@ -631,18 +625,11 @@
  * register cache.  The chip driver is responsible for restoring the
  * register values used by the IRQ controller over suspend and resume.
  */
-<<<<<<< HEAD
-int regmap_add_irq_chip_np(struct device_node *np, struct regmap *map, int irq,
-			   int irq_flags, int irq_base,
-			   const struct regmap_irq_chip *chip,
-			   struct regmap_irq_chip_data **data)
-=======
 int regmap_add_irq_chip_fwnode(struct fwnode_handle *fwnode,
 			       struct regmap *map, int irq,
 			       int irq_flags, int irq_base,
 			       const struct regmap_irq_chip *chip,
 			       struct regmap_irq_chip_data **data)
->>>>>>> 7d2a07b7
 {
 	struct regmap_irq_chip_data *d;
 	int i;
@@ -886,20 +873,12 @@
 	}
 
 	if (irq_base)
-<<<<<<< HEAD
-		d->domain = irq_domain_add_legacy(np, chip->num_irqs, irq_base,
-						  0, &regmap_domain_ops, d);
-	else
-		d->domain = irq_domain_add_linear(np, chip->num_irqs,
-						  &regmap_domain_ops, d);
-=======
 		d->domain = irq_domain_create_legacy(fwnode, chip->num_irqs,
 						     irq_base, 0,
 						     &regmap_domain_ops, d);
 	else
 		d->domain = irq_domain_create_linear(fwnode, chip->num_irqs,
 						     &regmap_domain_ops, d);
->>>>>>> 7d2a07b7
 	if (!d->domain) {
 		dev_err(map->dev, "Failed to create IRQ domain\n");
 		ret = -ENOMEM;
@@ -937,11 +916,7 @@
 	kfree(d);
 	return ret;
 }
-<<<<<<< HEAD
-EXPORT_SYMBOL_GPL(regmap_add_irq_chip_np);
-=======
 EXPORT_SYMBOL_GPL(regmap_add_irq_chip_fwnode);
->>>>>>> 7d2a07b7
 
 /**
  * regmap_add_irq_chip() - Use standard regmap IRQ controller handling
@@ -955,24 +930,15 @@
  *
  * Returns 0 on success or an errno on failure.
  *
-<<<<<<< HEAD
- * This is the same as regmap_add_irq_chip_np, except that the device
-=======
  * This is the same as regmap_add_irq_chip_fwnode, except that the firmware
->>>>>>> 7d2a07b7
  * node of the regmap is used.
  */
 int regmap_add_irq_chip(struct regmap *map, int irq, int irq_flags,
 			int irq_base, const struct regmap_irq_chip *chip,
 			struct regmap_irq_chip_data **data)
 {
-<<<<<<< HEAD
-	return regmap_add_irq_chip_np(map->dev->of_node, map, irq, irq_flags,
-				      irq_base, chip, data);
-=======
 	return regmap_add_irq_chip_fwnode(dev_fwnode(map->dev), map, irq,
 					  irq_flags, irq_base, chip, data);
->>>>>>> 7d2a07b7
 }
 EXPORT_SYMBOL_GPL(regmap_add_irq_chip);
 
@@ -1041,17 +1007,10 @@
 }
 
 /**
-<<<<<<< HEAD
- * devm_regmap_add_irq_chip_np() - Resource manager regmap_add_irq_chip_np()
- *
- * @dev: The device pointer on which irq_chip belongs to.
- * @np: The device_node where the IRQ domain should be added to.
-=======
  * devm_regmap_add_irq_chip_fwnode() - Resource managed regmap_add_irq_chip_fwnode()
  *
  * @dev: The device pointer on which irq_chip belongs to.
  * @fwnode: The firmware node where the IRQ domain should be added to.
->>>>>>> 7d2a07b7
  * @map: The regmap for the device.
  * @irq: The IRQ the device uses to signal interrupts
  * @irq_flags: The IRQF_ flags to use for the primary interrupt.
@@ -1064,20 +1023,12 @@
  * The &regmap_irq_chip_data will be automatically released when the device is
  * unbound.
  */
-<<<<<<< HEAD
-int devm_regmap_add_irq_chip_np(struct device *dev, struct device_node *np,
-				struct regmap *map, int irq, int irq_flags,
-				int irq_base,
-				const struct regmap_irq_chip *chip,
-				struct regmap_irq_chip_data **data)
-=======
 int devm_regmap_add_irq_chip_fwnode(struct device *dev,
 				    struct fwnode_handle *fwnode,
 				    struct regmap *map, int irq,
 				    int irq_flags, int irq_base,
 				    const struct regmap_irq_chip *chip,
 				    struct regmap_irq_chip_data **data)
->>>>>>> 7d2a07b7
 {
 	struct regmap_irq_chip_data **ptr, *d;
 	int ret;
@@ -1087,13 +1038,8 @@
 	if (!ptr)
 		return -ENOMEM;
 
-<<<<<<< HEAD
-	ret = regmap_add_irq_chip_np(np, map, irq, irq_flags, irq_base,
-				     chip, &d);
-=======
 	ret = regmap_add_irq_chip_fwnode(fwnode, map, irq, irq_flags, irq_base,
 					 chip, &d);
->>>>>>> 7d2a07b7
 	if (ret < 0) {
 		devres_free(ptr);
 		return ret;
@@ -1104,11 +1050,7 @@
 	*data = d;
 	return 0;
 }
-<<<<<<< HEAD
-EXPORT_SYMBOL_GPL(devm_regmap_add_irq_chip_np);
-=======
 EXPORT_SYMBOL_GPL(devm_regmap_add_irq_chip_fwnode);
->>>>>>> 7d2a07b7
 
 /**
  * devm_regmap_add_irq_chip() - Resource manager regmap_add_irq_chip()
@@ -1131,14 +1073,9 @@
 			     const struct regmap_irq_chip *chip,
 			     struct regmap_irq_chip_data **data)
 {
-<<<<<<< HEAD
-	return devm_regmap_add_irq_chip_np(dev, map->dev->of_node, map, irq,
-					   irq_flags, irq_base, chip, data);
-=======
 	return devm_regmap_add_irq_chip_fwnode(dev, dev_fwnode(map->dev), map,
 					       irq, irq_flags, irq_base, chip,
 					       data);
->>>>>>> 7d2a07b7
 }
 EXPORT_SYMBOL_GPL(devm_regmap_add_irq_chip);
 
