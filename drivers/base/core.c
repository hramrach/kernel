--- conflicted
+++ resolved
@@ -1912,13 +1912,8 @@
 				    "DEVICE=+%s:%s", subsys, dev_name(dev));
 	}
 skip:
-<<<<<<< HEAD
-	if (level[3])
-		level_extra = &level[3]; /* skip past "<L>" */
-=======
 	if (level[2])
 		level_extra = &level[2]; /* skip past KERN_SOH "L" */
->>>>>>> e287071a
 
 	return printk_emit(0, level[1] - '0',
 			   dictlen ? dict : NULL, dictlen,
