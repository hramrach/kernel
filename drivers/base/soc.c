--- conflicted
+++ resolved
@@ -31,19 +31,11 @@
 	.name  = "soc",
 };
 
-<<<<<<< HEAD
-static DEVICE_ATTR(machine,  S_IRUGO, soc_info_get,  NULL);
-static DEVICE_ATTR(family,   S_IRUGO, soc_info_get,  NULL);
-static DEVICE_ATTR(serial_number, S_IRUGO, soc_info_get,  NULL);
-static DEVICE_ATTR(soc_id,   S_IRUGO, soc_info_get,  NULL);
-static DEVICE_ATTR(revision, S_IRUGO, soc_info_get,  NULL);
-=======
 static DEVICE_ATTR(machine,		0444, soc_info_show,  NULL);
 static DEVICE_ATTR(family,		0444, soc_info_show,  NULL);
 static DEVICE_ATTR(serial_number,	0444, soc_info_show,  NULL);
 static DEVICE_ATTR(soc_id,		0444, soc_info_show,  NULL);
 static DEVICE_ATTR(revision,		0444, soc_info_show,  NULL);
->>>>>>> 7d2a07b7
 
 struct device *soc_device_to_device(struct soc_device *soc_dev)
 {
@@ -63,17 +55,9 @@
 		return attr->mode;
 	if ((attr == &dev_attr_revision.attr) && soc_dev->attr->revision)
 		return attr->mode;
-<<<<<<< HEAD
-	if ((attr == &dev_attr_serial_number.attr)
-	    && (soc_dev->attr->serial_number != NULL))
-		return attr->mode;
-	if ((attr == &dev_attr_soc_id.attr)
-	    && (soc_dev->attr->soc_id != NULL))
-=======
 	if ((attr == &dev_attr_serial_number.attr) && soc_dev->attr->serial_number)
 		return attr->mode;
 	if ((attr == &dev_attr_soc_id.attr) && soc_dev->attr->soc_id)
->>>>>>> 7d2a07b7
 		return attr->mode;
 
 	/* Unknown or unfilled attribute */
@@ -87,20 +71,6 @@
 	const char *output;
 
 	if (attr == &dev_attr_machine)
-<<<<<<< HEAD
-		return sprintf(buf, "%s\n", soc_dev->attr->machine);
-	if (attr == &dev_attr_family)
-		return sprintf(buf, "%s\n", soc_dev->attr->family);
-	if (attr == &dev_attr_revision)
-		return sprintf(buf, "%s\n", soc_dev->attr->revision);
-	if (attr == &dev_attr_serial_number)
-		return sprintf(buf, "%s\n", soc_dev->attr->serial_number);
-	if (attr == &dev_attr_soc_id)
-		return sprintf(buf, "%s\n", soc_dev->attr->soc_id);
-
-	return -EINVAL;
-
-=======
 		output = soc_dev->attr->machine;
 	else if (attr == &dev_attr_family)
 		output = soc_dev->attr->family;
@@ -114,7 +84,6 @@
 		return -EINVAL;
 
 	return sysfs_emit(buf, "%s\n", output);
->>>>>>> 7d2a07b7
 }
 
 static struct attribute *soc_attr[] = {
