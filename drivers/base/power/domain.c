--- conflicted
+++ resolved
@@ -856,9 +856,6 @@
 {
 	struct generic_pm_domain *genpd;
 
-<<<<<<< HEAD
-	if (dev_gpd_data(dev)->always_on
-=======
 	dev_dbg(dev, "%s()\n", __func__);
 
 	genpd = dev_to_genpd(dev);
@@ -866,7 +863,6 @@
 		return -EINVAL;
 
 	if (genpd->suspend_power_off || dev_gpd_data(dev)->always_on
->>>>>>> b0b9e5c5
 	    || (dev->power.wakeup_path && genpd_dev_active_wakeup(genpd, dev)))
 		return 0;
 
@@ -1019,14 +1015,9 @@
 	if (IS_ERR(genpd))
 		return -EINVAL;
 
-<<<<<<< HEAD
-	if (genpd->suspend_power_off || dev_gpd_data(dev)->always_on)
-		return 0;
-=======
 	return genpd->suspend_power_off || dev_gpd_data(dev)->always_on ?
 		0 : genpd_stop_dev(genpd, dev);
 }
->>>>>>> b0b9e5c5
 
 /**
  * pm_genpd_thaw_noirq - Early thaw of device in an I/O PM domain.
@@ -1068,16 +1059,7 @@
 	if (IS_ERR(genpd))
 		return -EINVAL;
 
-<<<<<<< HEAD
-	if (genpd->suspend_power_off || dev_gpd_data(dev)->always_on)
-		return 0;
-
-	genpd_start_dev(genpd, dev);
-
-	return genpd_thaw_early(genpd, dev);
-=======
 	return genpd->suspend_power_off ? 0 : genpd_thaw_early(genpd, dev);
->>>>>>> b0b9e5c5
 }
 
 /**
@@ -1140,16 +1122,6 @@
 			 */
 			if (genpd->power_off)
 				genpd->power_off(genpd);
-<<<<<<< HEAD
-		}
-	}
-
-	if (genpd->suspend_power_off || dev_gpd_data(dev)->always_on)
-		return 0;
-
-	pm_genpd_poweron(genpd);
-	genpd_start_dev(genpd, dev);
-=======
 
 			return 0;
 		}
@@ -1159,7 +1131,6 @@
 		return 0;
 
 	pm_genpd_poweron(genpd);
->>>>>>> b0b9e5c5
 
 	return dev_gpd_data(dev)->always_on ? 0 : genpd_start_dev(genpd, dev);
 }
