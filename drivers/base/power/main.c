--- conflicted
+++ resolved
@@ -851,15 +851,12 @@
 	if (pm_wakeup_pending()) {
 		async_error = -EBUSY;
 		goto Unlock;
-<<<<<<< HEAD
-=======
 	}
 
 	if (dev->pwr_domain) {
 		pm_dev_dbg(dev, state, "power domain ");
 		error = pm_op(dev, &dev->pwr_domain->ops, state);
 		goto End;
->>>>>>> 77570429
 	}
 
 	if (dev->type && dev->type->pm) {
