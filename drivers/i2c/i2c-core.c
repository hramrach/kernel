--- conflicted
+++ resolved
@@ -1680,11 +1680,7 @@
 
 static void of_i2c_register_devices(struct i2c_adapter *adap)
 {
-<<<<<<< HEAD
-	struct device_node *node;
-=======
 	struct device_node *bus, *node;
->>>>>>> 2cfef0c3
 	struct i2c_client *client;
 
 	/* Only register child devices if the adapter has a node pointer set */
