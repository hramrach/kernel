--- conflicted
+++ resolved
@@ -832,10 +832,7 @@
 	adapdata->smba = smba;
 	adapdata->sb800_main = sb800_main;
 	adapdata->port = port << piix4_port_shift_sb800;
-<<<<<<< HEAD
-=======
 	adapdata->notify_imc = notify_imc;
->>>>>>> ef03de22
 
 	/* set up the sysfs linkage to our parent device */
 	adap->dev.parent = &dev->dev;
