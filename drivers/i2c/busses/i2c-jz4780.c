--- conflicted
+++ resolved
@@ -76,11 +76,8 @@
 #define JZ4780_I2C_STA_TFNF		BIT(1)
 #define JZ4780_I2C_STA_ACT		BIT(0)
 
-<<<<<<< HEAD
-=======
 #define X1000_I2C_DC_STOP		BIT(9)
 
->>>>>>> 7117be3f
 #define JZ4780_I2C_INTST_IGC		BIT(11)
 #define JZ4780_I2C_INTST_ISTT		BIT(10)
 #define JZ4780_I2C_INTST_ISTP		BIT(9)
