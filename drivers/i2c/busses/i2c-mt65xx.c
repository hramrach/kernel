--- conflicted
+++ resolved
@@ -60,10 +60,6 @@
 #define I2C_DMA_HARD_RST		0x0002
 #define I2C_DMA_HANDSHAKE_RST		0x0004
 
-<<<<<<< HEAD
-#define I2C_DEFAULT_CLK_DIV		5
-=======
->>>>>>> 7d2a07b7
 #define MAX_SAMPLE_CNT_DIV		8
 #define MAX_STEP_CNT_DIV		64
 #define MAX_CLOCK_DIV			256
@@ -483,14 +479,6 @@
 static void mtk_i2c_init_hw(struct mtk_i2c *i2c)
 {
 	u16 control_reg;
-<<<<<<< HEAD
-
-	writel(I2C_DMA_HARD_RST, i2c->pdmabase + OFFSET_RST);
-	udelay(50);
-	writel(I2C_DMA_CLR_FLAG, i2c->pdmabase + OFFSET_RST);
-
-	mtk_i2c_writew(i2c, I2C_SOFT_RST, OFFSET_SOFTRESET);
-=======
 	u16 intr_stat_reg;
 
 	mtk_i2c_writew(i2c, I2C_CHN_CLR_FLAG, OFFSET_START);
@@ -515,7 +503,6 @@
 		writel(I2C_DMA_CLR_FLAG, i2c->pdmabase + OFFSET_RST);
 		mtk_i2c_writew(i2c, I2C_SOFT_RST, OFFSET_SOFTRESET);
 	}
->>>>>>> 7d2a07b7
 
 	/* Set ioconfig */
 	if (i2c->use_push_pull)
@@ -569,8 +556,6 @@
 
 	mtk_i2c_writew(i2c, control_reg, OFFSET_CONTROL);
 	mtk_i2c_writew(i2c, I2C_DELAY_LEN, OFFSET_DELAY_LEN);
-<<<<<<< HEAD
-=======
 }
 
 static const struct i2c_spec_values *mtk_i2c_get_spec(unsigned int speed)
@@ -692,7 +677,6 @@
 	}
 
 	return 0;
->>>>>>> 7d2a07b7
 }
 
 /*
@@ -723,14 +707,6 @@
 
 	if (target_speed > I2C_MAX_HIGH_SPEED_MODE_FREQ)
 		target_speed = I2C_MAX_HIGH_SPEED_MODE_FREQ;
-<<<<<<< HEAD
-
-	if (target_speed > I2C_MAX_FAST_MODE_FREQ)
-		max_step_cnt = MAX_HS_STEP_CNT_DIV;
-	else
-		max_step_cnt = MAX_STEP_CNT_DIV;
-=======
->>>>>>> 7d2a07b7
 
 	max_step_cnt = mtk_i2c_max_step_cnt(target_speed);
 	base_step_cnt = max_step_cnt;
@@ -799,25 +775,6 @@
 	target_speed = i2c->speed_hz;
 	parent_clk /= i2c->clk_src_div;
 
-<<<<<<< HEAD
-	if (target_speed > I2C_MAX_FAST_MODE_FREQ) {
-		/* Set master code speed register */
-		ret = mtk_i2c_calculate_speed(i2c, clk_src, I2C_MAX_FAST_MODE_FREQ,
-					      &l_step_cnt, &l_sample_cnt);
-		if (ret < 0)
-			return ret;
-
-		i2c->timing_reg = (l_sample_cnt << 8) | l_step_cnt;
-
-		/* Set the high speed mode register */
-		ret = mtk_i2c_calculate_speed(i2c, clk_src, target_speed,
-					      &step_cnt, &sample_cnt);
-		if (ret < 0)
-			return ret;
-
-		i2c->high_speed_reg = I2C_TIME_DEFAULT_VALUE |
-			(sample_cnt << 12) | (step_cnt << 8);
-=======
 	if (i2c->dev_comp->timing_adjust)
 		max_clk_div = MAX_CLOCK_DIV;
 	else
@@ -857,7 +814,6 @@
 						      &l_sample_cnt);
 			if (ret < 0)
 				continue;
->>>>>>> 7d2a07b7
 
 			i2c->timing_reg = (l_sample_cnt << 8) | l_step_cnt;
 
@@ -901,11 +857,7 @@
 
 	control_reg = mtk_i2c_readw(i2c, OFFSET_CONTROL) &
 			~(I2C_CONTROL_DIR_CHANGE | I2C_CONTROL_RS);
-<<<<<<< HEAD
-	if ((i2c->speed_hz > I2C_MAX_FAST_MODE_FREQ) || (left_num >= 1))
-=======
 	if ((i2c->speed_hz > I2C_MAX_FAST_MODE_PLUS_FREQ) || (left_num >= 1))
->>>>>>> 7d2a07b7
 		control_reg |= I2C_CONTROL_RS;
 
 	if (i2c->op == I2C_MASTER_WRRD)
@@ -913,15 +865,6 @@
 
 	mtk_i2c_writew(i2c, control_reg, OFFSET_CONTROL);
 
-<<<<<<< HEAD
-	/* set start condition */
-	if (i2c->speed_hz <= I2C_MAX_STANDARD_MODE_FREQ)
-		mtk_i2c_writew(i2c, I2C_ST_START_CON, OFFSET_EXT_CONF);
-	else
-		mtk_i2c_writew(i2c, I2C_FS_START_CON, OFFSET_EXT_CONF);
-
-=======
->>>>>>> 7d2a07b7
 	addr_reg = i2c_8bit_addr_from_msg(msgs);
 	mtk_i2c_writew(i2c, addr_reg, OFFSET_SLAVE_ADDR);
 
@@ -1131,12 +1074,8 @@
 		}
 	}
 
-<<<<<<< HEAD
-	if (i2c->auto_restart && num >= 2 && i2c->speed_hz > I2C_MAX_FAST_MODE_FREQ)
-=======
 	if (i2c->auto_restart && num >= 2 &&
 		i2c->speed_hz > I2C_MAX_FAST_MODE_PLUS_FREQ)
->>>>>>> 7d2a07b7
 		/* ignore the first restart irq after the master code,
 		 * otherwise the first transfer will be discarded.
 		 */
@@ -1354,11 +1293,7 @@
 
 	ret = devm_request_irq(&pdev->dev, irq, mtk_i2c_irq,
 			       IRQF_NO_SUSPEND | IRQF_TRIGGER_NONE,
-<<<<<<< HEAD
-			       I2C_DRV_NAME, i2c);
-=======
 			       dev_name(&pdev->dev), i2c);
->>>>>>> 7d2a07b7
 	if (ret < 0) {
 		dev_err(&pdev->dev,
 			"Request I2C IRQ %d fail\n", irq);
