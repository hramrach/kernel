--- conflicted
+++ resolved
@@ -537,11 +537,7 @@
 			msecs_to_jiffies(devfreq->profile->polling_ms));
 
 out_update:
-<<<<<<< HEAD
-	devfreq->last_stat_updated = get_jiffies_64();
-=======
 	devfreq->stats.last_update = get_jiffies_64();
->>>>>>> 7117be3f
 	devfreq->stop_polling = false;
 
 	if (devfreq->profile->get_cur_freq &&
@@ -824,11 +820,7 @@
 
 	devfreq->stats.time_in_state = devm_kcalloc(&devfreq->dev,
 			devfreq->profile->max_state,
-<<<<<<< HEAD
-			sizeof(*devfreq->time_in_state),
-=======
 			sizeof(*devfreq->stats.time_in_state),
->>>>>>> 7117be3f
 			GFP_KERNEL);
 	if (!devfreq->stats.time_in_state) {
 		mutex_unlock(&devfreq->lock);
@@ -836,12 +828,8 @@
 		goto err_devfreq;
 	}
 
-<<<<<<< HEAD
-	devfreq->last_stat_updated = get_jiffies_64();
-=======
 	devfreq->stats.total_trans = 0;
 	devfreq->stats.last_update = get_jiffies_64();
->>>>>>> 7117be3f
 
 	srcu_init_notifier_head(&devfreq->transition_notifier_list);
 
@@ -1601,16 +1589,10 @@
 				devfreq->profile->freq_table[i]);
 		for (j = 0; j < max_state; j++)
 			len += sprintf(buf + len, "%10u",
-<<<<<<< HEAD
-				devfreq->trans_table[(i * max_state) + j]);
-		len += sprintf(buf + len, "%10llu\n", (u64)
-			jiffies64_to_msecs(devfreq->time_in_state[i]));
-=======
 				devfreq->stats.trans_table[(i * max_state) + j]);
 
 		len += sprintf(buf + len, "%10llu\n", (u64)
 			jiffies64_to_msecs(devfreq->stats.time_in_state[i]));
->>>>>>> 7117be3f
 	}
 
 	len += sprintf(buf + len, "Total transition : %u\n",
