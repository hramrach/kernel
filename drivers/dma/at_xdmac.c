// SPDX-License-Identifier: GPL-2.0-only
/*
 * Driver for the Atmel Extensible DMA Controller (aka XDMAC on AT91 systems)
 *
 * Copyright (C) 2014 Atmel Corporation
 *
 * Author: Ludovic Desroches <ludovic.desroches@atmel.com>
 */

#include <asm/barrier.h>
#include <dt-bindings/dma/at91.h>
#include <linux/clk.h>
#include <linux/dmaengine.h>
#include <linux/dmapool.h>
#include <linux/interrupt.h>
#include <linux/irq.h>
#include <linux/kernel.h>
#include <linux/list.h>
#include <linux/module.h>
#include <linux/of_dma.h>
#include <linux/of_platform.h>
#include <linux/platform_device.h>
#include <linux/pm.h>

#include "dmaengine.h"

/* Global registers */
#define AT_XDMAC_GTYPE		0x00	/* Global Type Register */
#define		AT_XDMAC_NB_CH(i)	(((i) & 0x1F) + 1)		/* Number of Channels Minus One */
#define		AT_XDMAC_FIFO_SZ(i)	(((i) >> 5) & 0x7FF)		/* Number of Bytes */
#define		AT_XDMAC_NB_REQ(i)	((((i) >> 16) & 0x3F) + 1)	/* Number of Peripheral Requests Minus One */
#define AT_XDMAC_GCFG		0x04	/* Global Configuration Register */
#define AT_XDMAC_GWAC		0x08	/* Global Weighted Arbiter Configuration Register */
#define AT_XDMAC_GIE		0x0C	/* Global Interrupt Enable Register */
#define AT_XDMAC_GID		0x10	/* Global Interrupt Disable Register */
#define AT_XDMAC_GIM		0x14	/* Global Interrupt Mask Register */
#define AT_XDMAC_GIS		0x18	/* Global Interrupt Status Register */
#define AT_XDMAC_GE		0x1C	/* Global Channel Enable Register */
#define AT_XDMAC_GD		0x20	/* Global Channel Disable Register */
#define AT_XDMAC_GS		0x24	/* Global Channel Status Register */
#define AT_XDMAC_GRS		0x28	/* Global Channel Read Suspend Register */
#define AT_XDMAC_GWS		0x2C	/* Global Write Suspend Register */
#define AT_XDMAC_GRWS		0x30	/* Global Channel Read Write Suspend Register */
#define AT_XDMAC_GRWR		0x34	/* Global Channel Read Write Resume Register */
#define AT_XDMAC_GSWR		0x38	/* Global Channel Software Request Register */
#define AT_XDMAC_GSWS		0x3C	/* Global channel Software Request Status Register */
#define AT_XDMAC_GSWF		0x40	/* Global Channel Software Flush Request Register */
#define AT_XDMAC_VERSION	0xFFC	/* XDMAC Version Register */

/* Channel relative registers offsets */
#define AT_XDMAC_CIE		0x00	/* Channel Interrupt Enable Register */
#define		AT_XDMAC_CIE_BIE	BIT(0)	/* End of Block Interrupt Enable Bit */
#define		AT_XDMAC_CIE_LIE	BIT(1)	/* End of Linked List Interrupt Enable Bit */
#define		AT_XDMAC_CIE_DIE	BIT(2)	/* End of Disable Interrupt Enable Bit */
#define		AT_XDMAC_CIE_FIE	BIT(3)	/* End of Flush Interrupt Enable Bit */
#define		AT_XDMAC_CIE_RBEIE	BIT(4)	/* Read Bus Error Interrupt Enable Bit */
#define		AT_XDMAC_CIE_WBEIE	BIT(5)	/* Write Bus Error Interrupt Enable Bit */
#define		AT_XDMAC_CIE_ROIE	BIT(6)	/* Request Overflow Interrupt Enable Bit */
#define AT_XDMAC_CID		0x04	/* Channel Interrupt Disable Register */
#define		AT_XDMAC_CID_BID	BIT(0)	/* End of Block Interrupt Disable Bit */
#define		AT_XDMAC_CID_LID	BIT(1)	/* End of Linked List Interrupt Disable Bit */
#define		AT_XDMAC_CID_DID	BIT(2)	/* End of Disable Interrupt Disable Bit */
#define		AT_XDMAC_CID_FID	BIT(3)	/* End of Flush Interrupt Disable Bit */
#define		AT_XDMAC_CID_RBEID	BIT(4)	/* Read Bus Error Interrupt Disable Bit */
#define		AT_XDMAC_CID_WBEID	BIT(5)	/* Write Bus Error Interrupt Disable Bit */
#define		AT_XDMAC_CID_ROID	BIT(6)	/* Request Overflow Interrupt Disable Bit */
#define AT_XDMAC_CIM		0x08	/* Channel Interrupt Mask Register */
#define		AT_XDMAC_CIM_BIM	BIT(0)	/* End of Block Interrupt Mask Bit */
#define		AT_XDMAC_CIM_LIM	BIT(1)	/* End of Linked List Interrupt Mask Bit */
#define		AT_XDMAC_CIM_DIM	BIT(2)	/* End of Disable Interrupt Mask Bit */
#define		AT_XDMAC_CIM_FIM	BIT(3)	/* End of Flush Interrupt Mask Bit */
#define		AT_XDMAC_CIM_RBEIM	BIT(4)	/* Read Bus Error Interrupt Mask Bit */
#define		AT_XDMAC_CIM_WBEIM	BIT(5)	/* Write Bus Error Interrupt Mask Bit */
#define		AT_XDMAC_CIM_ROIM	BIT(6)	/* Request Overflow Interrupt Mask Bit */
#define AT_XDMAC_CIS		0x0C	/* Channel Interrupt Status Register */
#define		AT_XDMAC_CIS_BIS	BIT(0)	/* End of Block Interrupt Status Bit */
#define		AT_XDMAC_CIS_LIS	BIT(1)	/* End of Linked List Interrupt Status Bit */
#define		AT_XDMAC_CIS_DIS	BIT(2)	/* End of Disable Interrupt Status Bit */
#define		AT_XDMAC_CIS_FIS	BIT(3)	/* End of Flush Interrupt Status Bit */
#define		AT_XDMAC_CIS_RBEIS	BIT(4)	/* Read Bus Error Interrupt Status Bit */
#define		AT_XDMAC_CIS_WBEIS	BIT(5)	/* Write Bus Error Interrupt Status Bit */
#define		AT_XDMAC_CIS_ROIS	BIT(6)	/* Request Overflow Interrupt Status Bit */
#define AT_XDMAC_CSA		0x10	/* Channel Source Address Register */
#define AT_XDMAC_CDA		0x14	/* Channel Destination Address Register */
#define AT_XDMAC_CNDA		0x18	/* Channel Next Descriptor Address Register */
#define		AT_XDMAC_CNDA_NDAIF(i)	((i) & 0x1)			/* Channel x Next Descriptor Interface */
#define		AT_XDMAC_CNDA_NDA(i)	((i) & 0xfffffffc)		/* Channel x Next Descriptor Address */
#define AT_XDMAC_CNDC		0x1C	/* Channel Next Descriptor Control Register */
#define		AT_XDMAC_CNDC_NDE		(0x1 << 0)		/* Channel x Next Descriptor Enable */
#define		AT_XDMAC_CNDC_NDSUP		(0x1 << 1)		/* Channel x Next Descriptor Source Update */
#define		AT_XDMAC_CNDC_NDDUP		(0x1 << 2)		/* Channel x Next Descriptor Destination Update */
#define		AT_XDMAC_CNDC_NDVIEW_NDV0	(0x0 << 3)		/* Channel x Next Descriptor View 0 */
#define		AT_XDMAC_CNDC_NDVIEW_NDV1	(0x1 << 3)		/* Channel x Next Descriptor View 1 */
#define		AT_XDMAC_CNDC_NDVIEW_NDV2	(0x2 << 3)		/* Channel x Next Descriptor View 2 */
#define		AT_XDMAC_CNDC_NDVIEW_NDV3	(0x3 << 3)		/* Channel x Next Descriptor View 3 */
#define AT_XDMAC_CUBC		0x20	/* Channel Microblock Control Register */
#define AT_XDMAC_CBC		0x24	/* Channel Block Control Register */
#define AT_XDMAC_CC		0x28	/* Channel Configuration Register */
#define		AT_XDMAC_CC_TYPE	(0x1 << 0)	/* Channel Transfer Type */
#define			AT_XDMAC_CC_TYPE_MEM_TRAN	(0x0 << 0)	/* Memory to Memory Transfer */
#define			AT_XDMAC_CC_TYPE_PER_TRAN	(0x1 << 0)	/* Peripheral to Memory or Memory to Peripheral Transfer */
#define		AT_XDMAC_CC_MBSIZE_MASK	(0x3 << 1)
#define			AT_XDMAC_CC_MBSIZE_SINGLE	(0x0 << 1)
#define			AT_XDMAC_CC_MBSIZE_FOUR		(0x1 << 1)
#define			AT_XDMAC_CC_MBSIZE_EIGHT	(0x2 << 1)
#define			AT_XDMAC_CC_MBSIZE_SIXTEEN	(0x3 << 1)
#define		AT_XDMAC_CC_DSYNC	(0x1 << 4)	/* Channel Synchronization */
#define			AT_XDMAC_CC_DSYNC_PER2MEM	(0x0 << 4)
#define			AT_XDMAC_CC_DSYNC_MEM2PER	(0x1 << 4)
#define		AT_XDMAC_CC_PROT	(0x1 << 5)	/* Channel Protection */
#define			AT_XDMAC_CC_PROT_SEC		(0x0 << 5)
#define			AT_XDMAC_CC_PROT_UNSEC		(0x1 << 5)
#define		AT_XDMAC_CC_SWREQ	(0x1 << 6)	/* Channel Software Request Trigger */
#define			AT_XDMAC_CC_SWREQ_HWR_CONNECTED	(0x0 << 6)
#define			AT_XDMAC_CC_SWREQ_SWR_CONNECTED	(0x1 << 6)
#define		AT_XDMAC_CC_MEMSET	(0x1 << 7)	/* Channel Fill Block of memory */
#define			AT_XDMAC_CC_MEMSET_NORMAL_MODE	(0x0 << 7)
#define			AT_XDMAC_CC_MEMSET_HW_MODE	(0x1 << 7)
#define		AT_XDMAC_CC_CSIZE(i)	((0x7 & (i)) << 8)	/* Channel Chunk Size */
#define		AT_XDMAC_CC_DWIDTH_OFFSET	11
#define		AT_XDMAC_CC_DWIDTH_MASK	(0x3 << AT_XDMAC_CC_DWIDTH_OFFSET)
#define		AT_XDMAC_CC_DWIDTH(i)	((0x3 & (i)) << AT_XDMAC_CC_DWIDTH_OFFSET)	/* Channel Data Width */
#define			AT_XDMAC_CC_DWIDTH_BYTE		0x0
#define			AT_XDMAC_CC_DWIDTH_HALFWORD	0x1
#define			AT_XDMAC_CC_DWIDTH_WORD		0x2
#define			AT_XDMAC_CC_DWIDTH_DWORD	0x3
#define		AT_XDMAC_CC_SIF(i)	((0x1 & (i)) << 13)	/* Channel Source Interface Identifier */
#define		AT_XDMAC_CC_DIF(i)	((0x1 & (i)) << 14)	/* Channel Destination Interface Identifier */
#define		AT_XDMAC_CC_SAM_MASK	(0x3 << 16)	/* Channel Source Addressing Mode */
#define			AT_XDMAC_CC_SAM_FIXED_AM	(0x0 << 16)
#define			AT_XDMAC_CC_SAM_INCREMENTED_AM	(0x1 << 16)
#define			AT_XDMAC_CC_SAM_UBS_AM		(0x2 << 16)
#define			AT_XDMAC_CC_SAM_UBS_DS_AM	(0x3 << 16)
#define		AT_XDMAC_CC_DAM_MASK	(0x3 << 18)	/* Channel Source Addressing Mode */
#define			AT_XDMAC_CC_DAM_FIXED_AM	(0x0 << 18)
#define			AT_XDMAC_CC_DAM_INCREMENTED_AM	(0x1 << 18)
#define			AT_XDMAC_CC_DAM_UBS_AM		(0x2 << 18)
#define			AT_XDMAC_CC_DAM_UBS_DS_AM	(0x3 << 18)
#define		AT_XDMAC_CC_INITD	(0x1 << 21)	/* Channel Initialization Terminated (read only) */
#define			AT_XDMAC_CC_INITD_TERMINATED	(0x0 << 21)
#define			AT_XDMAC_CC_INITD_IN_PROGRESS	(0x1 << 21)
#define		AT_XDMAC_CC_RDIP	(0x1 << 22)	/* Read in Progress (read only) */
#define			AT_XDMAC_CC_RDIP_DONE		(0x0 << 22)
#define			AT_XDMAC_CC_RDIP_IN_PROGRESS	(0x1 << 22)
#define		AT_XDMAC_CC_WRIP	(0x1 << 23)	/* Write in Progress (read only) */
#define			AT_XDMAC_CC_WRIP_DONE		(0x0 << 23)
#define			AT_XDMAC_CC_WRIP_IN_PROGRESS	(0x1 << 23)
#define		AT_XDMAC_CC_PERID(i)	(0x7f & (i) << 24)	/* Channel Peripheral Identifier */
#define AT_XDMAC_CDS_MSP	0x2C	/* Channel Data Stride Memory Set Pattern */
#define AT_XDMAC_CSUS		0x30	/* Channel Source Microblock Stride */
#define AT_XDMAC_CDUS		0x34	/* Channel Destination Microblock Stride */

#define AT_XDMAC_CHAN_REG_BASE	0x50	/* Channel registers base address */

/* Microblock control members */
#define AT_XDMAC_MBR_UBC_UBLEN_MAX	0xFFFFFFUL	/* Maximum Microblock Length */
#define AT_XDMAC_MBR_UBC_NDE		(0x1 << 24)	/* Next Descriptor Enable */
#define AT_XDMAC_MBR_UBC_NSEN		(0x1 << 25)	/* Next Descriptor Source Update */
#define AT_XDMAC_MBR_UBC_NDEN		(0x1 << 26)	/* Next Descriptor Destination Update */
#define AT_XDMAC_MBR_UBC_NDV0		(0x0 << 27)	/* Next Descriptor View 0 */
#define AT_XDMAC_MBR_UBC_NDV1		(0x1 << 27)	/* Next Descriptor View 1 */
#define AT_XDMAC_MBR_UBC_NDV2		(0x2 << 27)	/* Next Descriptor View 2 */
#define AT_XDMAC_MBR_UBC_NDV3		(0x3 << 27)	/* Next Descriptor View 3 */

#define AT_XDMAC_MAX_CHAN	0x20
#define AT_XDMAC_MAX_CSIZE	16	/* 16 data */
#define AT_XDMAC_MAX_DWIDTH	8	/* 64 bits */
#define AT_XDMAC_RESIDUE_MAX_RETRIES	5

#define AT_XDMAC_DMA_BUSWIDTHS\
	(BIT(DMA_SLAVE_BUSWIDTH_UNDEFINED) |\
	BIT(DMA_SLAVE_BUSWIDTH_1_BYTE) |\
	BIT(DMA_SLAVE_BUSWIDTH_2_BYTES) |\
	BIT(DMA_SLAVE_BUSWIDTH_4_BYTES) |\
	BIT(DMA_SLAVE_BUSWIDTH_8_BYTES))

enum atc_status {
	AT_XDMAC_CHAN_IS_CYCLIC = 0,
	AT_XDMAC_CHAN_IS_PAUSED,
};

/* ----- Channels ----- */
struct at_xdmac_chan {
	struct dma_chan			chan;
	void __iomem			*ch_regs;
	u32				mask;		/* Channel Mask */
	u32				cfg;		/* Channel Configuration Register */
	u8				perid;		/* Peripheral ID */
	u8				perif;		/* Peripheral Interface */
	u8				memif;		/* Memory Interface */
	u32				save_cc;
	u32				save_cim;
	u32				save_cnda;
	u32				save_cndc;
	u32				irq_status;
	unsigned long			status;
	struct tasklet_struct		tasklet;
	struct dma_slave_config		sconfig;

	spinlock_t			lock;

	struct list_head		xfers_list;
	struct list_head		free_descs_list;
};


/* ----- Controller ----- */
struct at_xdmac {
	struct dma_device	dma;
	void __iomem		*regs;
	int			irq;
	struct clk		*clk;
	u32			save_gim;
	struct dma_pool		*at_xdmac_desc_pool;
	struct at_xdmac_chan	chan[0];
};


/* ----- Descriptors ----- */

/* Linked List Descriptor */
struct at_xdmac_lld {
	dma_addr_t	mbr_nda;	/* Next Descriptor Member */
	u32		mbr_ubc;	/* Microblock Control Member */
	dma_addr_t	mbr_sa;		/* Source Address Member */
	dma_addr_t	mbr_da;		/* Destination Address Member */
	u32		mbr_cfg;	/* Configuration Register */
	u32		mbr_bc;		/* Block Control Register */
	u32		mbr_ds;		/* Data Stride Register */
	u32		mbr_sus;	/* Source Microblock Stride Register */
	u32		mbr_dus;	/* Destination Microblock Stride Register */
};

/* 64-bit alignment needed to update CNDA and CUBC registers in an atomic way. */
struct at_xdmac_desc {
	struct at_xdmac_lld		lld;
	enum dma_transfer_direction	direction;
	struct dma_async_tx_descriptor	tx_dma_desc;
	struct list_head		desc_node;
	/* Following members are only used by the first descriptor */
	bool				active_xfer;
	unsigned int			xfer_size;
	struct list_head		descs_list;
	struct list_head		xfer_node;
} __aligned(sizeof(u64));

static inline void __iomem *at_xdmac_chan_reg_base(struct at_xdmac *atxdmac, unsigned int chan_nb)
{
	return atxdmac->regs + (AT_XDMAC_CHAN_REG_BASE + chan_nb * 0x40);
}

#define at_xdmac_read(atxdmac, reg) readl_relaxed((atxdmac)->regs + (reg))
#define at_xdmac_write(atxdmac, reg, value) \
	writel_relaxed((value), (atxdmac)->regs + (reg))

#define at_xdmac_chan_read(atchan, reg) readl_relaxed((atchan)->ch_regs + (reg))
#define at_xdmac_chan_write(atchan, reg, value) writel_relaxed((value), (atchan)->ch_regs + (reg))

static inline struct at_xdmac_chan *to_at_xdmac_chan(struct dma_chan *dchan)
{
	return container_of(dchan, struct at_xdmac_chan, chan);
}

static struct device *chan2dev(struct dma_chan *chan)
{
	return &chan->dev->device;
}

static inline struct at_xdmac *to_at_xdmac(struct dma_device *ddev)
{
	return container_of(ddev, struct at_xdmac, dma);
}

static inline struct at_xdmac_desc *txd_to_at_desc(struct dma_async_tx_descriptor *txd)
{
	return container_of(txd, struct at_xdmac_desc, tx_dma_desc);
}

static inline int at_xdmac_chan_is_cyclic(struct at_xdmac_chan *atchan)
{
	return test_bit(AT_XDMAC_CHAN_IS_CYCLIC, &atchan->status);
}

static inline int at_xdmac_chan_is_paused(struct at_xdmac_chan *atchan)
{
	return test_bit(AT_XDMAC_CHAN_IS_PAUSED, &atchan->status);
}

static inline int at_xdmac_csize(u32 maxburst)
{
	int csize;

	csize = ffs(maxburst) - 1;
	if (csize > 4)
		csize = -EINVAL;

	return csize;
};

static inline bool at_xdmac_chan_is_peripheral_xfer(u32 cfg)
{
	return cfg & AT_XDMAC_CC_TYPE_PER_TRAN;
}

static inline u8 at_xdmac_get_dwidth(u32 cfg)
{
	return (cfg & AT_XDMAC_CC_DWIDTH_MASK) >> AT_XDMAC_CC_DWIDTH_OFFSET;
};

static unsigned int init_nr_desc_per_channel = 64;
module_param(init_nr_desc_per_channel, uint, 0644);
MODULE_PARM_DESC(init_nr_desc_per_channel,
		 "initial descriptors per channel (default: 64)");


static bool at_xdmac_chan_is_enabled(struct at_xdmac_chan *atchan)
{
	return at_xdmac_chan_read(atchan, AT_XDMAC_GS) & atchan->mask;
}

static void at_xdmac_off(struct at_xdmac *atxdmac)
{
	at_xdmac_write(atxdmac, AT_XDMAC_GD, -1L);

	/* Wait that all chans are disabled. */
	while (at_xdmac_read(atxdmac, AT_XDMAC_GS))
		cpu_relax();

	at_xdmac_write(atxdmac, AT_XDMAC_GID, -1L);
}

/* Call with lock hold. */
static void at_xdmac_start_xfer(struct at_xdmac_chan *atchan,
				struct at_xdmac_desc *first)
{
	struct at_xdmac	*atxdmac = to_at_xdmac(atchan->chan.device);
	u32		reg;

	dev_vdbg(chan2dev(&atchan->chan), "%s: desc 0x%p\n", __func__, first);

	if (at_xdmac_chan_is_enabled(atchan))
		return;

	/* Set transfer as active to not try to start it again. */
	first->active_xfer = true;

	/* Tell xdmac where to get the first descriptor. */
	reg = AT_XDMAC_CNDA_NDA(first->tx_dma_desc.phys)
	      | AT_XDMAC_CNDA_NDAIF(atchan->memif);
	at_xdmac_chan_write(atchan, AT_XDMAC_CNDA, reg);

	/*
	 * When doing non cyclic transfer we need to use the next
	 * descriptor view 2 since some fields of the configuration register
	 * depend on transfer size and src/dest addresses.
	 */
	if (at_xdmac_chan_is_cyclic(atchan))
		reg = AT_XDMAC_CNDC_NDVIEW_NDV1;
	else if (first->lld.mbr_ubc & AT_XDMAC_MBR_UBC_NDV3)
		reg = AT_XDMAC_CNDC_NDVIEW_NDV3;
	else
		reg = AT_XDMAC_CNDC_NDVIEW_NDV2;
	/*
	 * Even if the register will be updated from the configuration in the
	 * descriptor when using view 2 or higher, the PROT bit won't be set
	 * properly. This bit can be modified only by using the channel
	 * configuration register.
	 */
	at_xdmac_chan_write(atchan, AT_XDMAC_CC, first->lld.mbr_cfg);

	reg |= AT_XDMAC_CNDC_NDDUP
	       | AT_XDMAC_CNDC_NDSUP
	       | AT_XDMAC_CNDC_NDE;
	at_xdmac_chan_write(atchan, AT_XDMAC_CNDC, reg);

	dev_vdbg(chan2dev(&atchan->chan),
		 "%s: CC=0x%08x CNDA=0x%08x, CNDC=0x%08x, CSA=0x%08x, CDA=0x%08x, CUBC=0x%08x\n",
		 __func__, at_xdmac_chan_read(atchan, AT_XDMAC_CC),
		 at_xdmac_chan_read(atchan, AT_XDMAC_CNDA),
		 at_xdmac_chan_read(atchan, AT_XDMAC_CNDC),
		 at_xdmac_chan_read(atchan, AT_XDMAC_CSA),
		 at_xdmac_chan_read(atchan, AT_XDMAC_CDA),
		 at_xdmac_chan_read(atchan, AT_XDMAC_CUBC));

	at_xdmac_chan_write(atchan, AT_XDMAC_CID, 0xffffffff);
	reg = AT_XDMAC_CIE_RBEIE | AT_XDMAC_CIE_WBEIE;
	/*
	 * Request Overflow Error is only for peripheral synchronized transfers
	 */
	if (at_xdmac_chan_is_peripheral_xfer(first->lld.mbr_cfg))
		reg |= AT_XDMAC_CIE_ROIE;

	/*
	 * There is no end of list when doing cyclic dma, we need to get
	 * an interrupt after each periods.
	 */
	if (at_xdmac_chan_is_cyclic(atchan))
		at_xdmac_chan_write(atchan, AT_XDMAC_CIE,
				    reg | AT_XDMAC_CIE_BIE);
	else
		at_xdmac_chan_write(atchan, AT_XDMAC_CIE,
				    reg | AT_XDMAC_CIE_LIE);
	at_xdmac_write(atxdmac, AT_XDMAC_GIE, atchan->mask);
	dev_vdbg(chan2dev(&atchan->chan),
		 "%s: enable channel (0x%08x)\n", __func__, atchan->mask);
	wmb();
	at_xdmac_write(atxdmac, AT_XDMAC_GE, atchan->mask);

	dev_vdbg(chan2dev(&atchan->chan),
		 "%s: CC=0x%08x CNDA=0x%08x, CNDC=0x%08x, CSA=0x%08x, CDA=0x%08x, CUBC=0x%08x\n",
		 __func__, at_xdmac_chan_read(atchan, AT_XDMAC_CC),
		 at_xdmac_chan_read(atchan, AT_XDMAC_CNDA),
		 at_xdmac_chan_read(atchan, AT_XDMAC_CNDC),
		 at_xdmac_chan_read(atchan, AT_XDMAC_CSA),
		 at_xdmac_chan_read(atchan, AT_XDMAC_CDA),
		 at_xdmac_chan_read(atchan, AT_XDMAC_CUBC));

}

static dma_cookie_t at_xdmac_tx_submit(struct dma_async_tx_descriptor *tx)
{
	struct at_xdmac_desc	*desc = txd_to_at_desc(tx);
	struct at_xdmac_chan	*atchan = to_at_xdmac_chan(tx->chan);
	dma_cookie_t		cookie;
	unsigned long		irqflags;

	spin_lock_irqsave(&atchan->lock, irqflags);
	cookie = dma_cookie_assign(tx);

	dev_vdbg(chan2dev(tx->chan), "%s: atchan 0x%p, add desc 0x%p to xfers_list\n",
		 __func__, atchan, desc);
	list_add_tail(&desc->xfer_node, &atchan->xfers_list);
	if (list_is_singular(&atchan->xfers_list))
		at_xdmac_start_xfer(atchan, desc);

	spin_unlock_irqrestore(&atchan->lock, irqflags);
	return cookie;
}

static struct at_xdmac_desc *at_xdmac_alloc_desc(struct dma_chan *chan,
						 gfp_t gfp_flags)
{
	struct at_xdmac_desc	*desc;
	struct at_xdmac		*atxdmac = to_at_xdmac(chan->device);
	dma_addr_t		phys;

	desc = dma_pool_zalloc(atxdmac->at_xdmac_desc_pool, gfp_flags, &phys);
	if (desc) {
		INIT_LIST_HEAD(&desc->descs_list);
		dma_async_tx_descriptor_init(&desc->tx_dma_desc, chan);
		desc->tx_dma_desc.tx_submit = at_xdmac_tx_submit;
		desc->tx_dma_desc.phys = phys;
	}

	return desc;
}

static void at_xdmac_init_used_desc(struct at_xdmac_desc *desc)
{
	memset(&desc->lld, 0, sizeof(desc->lld));
	INIT_LIST_HEAD(&desc->descs_list);
	desc->direction = DMA_TRANS_NONE;
	desc->xfer_size = 0;
	desc->active_xfer = false;
}

/* Call must be protected by lock. */
static struct at_xdmac_desc *at_xdmac_get_desc(struct at_xdmac_chan *atchan)
{
	struct at_xdmac_desc *desc;

	if (list_empty(&atchan->free_descs_list)) {
		desc = at_xdmac_alloc_desc(&atchan->chan, GFP_NOWAIT);
	} else {
		desc = list_first_entry(&atchan->free_descs_list,
					struct at_xdmac_desc, desc_node);
		list_del(&desc->desc_node);
		at_xdmac_init_used_desc(desc);
	}

	return desc;
}

static void at_xdmac_queue_desc(struct dma_chan *chan,
				struct at_xdmac_desc *prev,
				struct at_xdmac_desc *desc)
{
	if (!prev || !desc)
		return;

	prev->lld.mbr_nda = desc->tx_dma_desc.phys;
	prev->lld.mbr_ubc |= AT_XDMAC_MBR_UBC_NDE;

	dev_dbg(chan2dev(chan),	"%s: chain lld: prev=0x%p, mbr_nda=%pad\n",
		__func__, prev, &prev->lld.mbr_nda);
}

static inline void at_xdmac_increment_block_count(struct dma_chan *chan,
						  struct at_xdmac_desc *desc)
{
	if (!desc)
		return;

	desc->lld.mbr_bc++;

	dev_dbg(chan2dev(chan),
		"%s: incrementing the block count of the desc 0x%p\n",
		__func__, desc);
}

static struct dma_chan *at_xdmac_xlate(struct of_phandle_args *dma_spec,
				       struct of_dma *of_dma)
{
	struct at_xdmac		*atxdmac = of_dma->of_dma_data;
	struct at_xdmac_chan	*atchan;
	struct dma_chan		*chan;
	struct device		*dev = atxdmac->dma.dev;

	if (dma_spec->args_count != 1) {
		dev_err(dev, "dma phandler args: bad number of args\n");
		return NULL;
	}

	chan = dma_get_any_slave_channel(&atxdmac->dma);
	if (!chan) {
		dev_err(dev, "can't get a dma channel\n");
		return NULL;
	}

	atchan = to_at_xdmac_chan(chan);
	atchan->memif = AT91_XDMAC_DT_GET_MEM_IF(dma_spec->args[0]);
	atchan->perif = AT91_XDMAC_DT_GET_PER_IF(dma_spec->args[0]);
	atchan->perid = AT91_XDMAC_DT_GET_PERID(dma_spec->args[0]);
	dev_dbg(dev, "chan dt cfg: memif=%u perif=%u perid=%u\n",
		 atchan->memif, atchan->perif, atchan->perid);

	return chan;
}

static int at_xdmac_compute_chan_conf(struct dma_chan *chan,
				      enum dma_transfer_direction direction)
{
	struct at_xdmac_chan	*atchan = to_at_xdmac_chan(chan);
	int			csize, dwidth;

	if (direction == DMA_DEV_TO_MEM) {
		atchan->cfg =
			AT91_XDMAC_DT_PERID(atchan->perid)
			| AT_XDMAC_CC_DAM_INCREMENTED_AM
			| AT_XDMAC_CC_SAM_FIXED_AM
			| AT_XDMAC_CC_DIF(atchan->memif)
			| AT_XDMAC_CC_SIF(atchan->perif)
			| AT_XDMAC_CC_SWREQ_HWR_CONNECTED
			| AT_XDMAC_CC_DSYNC_PER2MEM
			| AT_XDMAC_CC_MBSIZE_SIXTEEN
			| AT_XDMAC_CC_TYPE_PER_TRAN;
		csize = ffs(atchan->sconfig.src_maxburst) - 1;
		if (csize < 0) {
			dev_err(chan2dev(chan), "invalid src maxburst value\n");
			return -EINVAL;
		}
		atchan->cfg |= AT_XDMAC_CC_CSIZE(csize);
		dwidth = ffs(atchan->sconfig.src_addr_width) - 1;
		if (dwidth < 0) {
			dev_err(chan2dev(chan), "invalid src addr width value\n");
			return -EINVAL;
		}
		atchan->cfg |= AT_XDMAC_CC_DWIDTH(dwidth);
	} else if (direction == DMA_MEM_TO_DEV) {
		atchan->cfg =
			AT91_XDMAC_DT_PERID(atchan->perid)
			| AT_XDMAC_CC_DAM_FIXED_AM
			| AT_XDMAC_CC_SAM_INCREMENTED_AM
			| AT_XDMAC_CC_DIF(atchan->perif)
			| AT_XDMAC_CC_SIF(atchan->memif)
			| AT_XDMAC_CC_SWREQ_HWR_CONNECTED
			| AT_XDMAC_CC_DSYNC_MEM2PER
			| AT_XDMAC_CC_MBSIZE_SIXTEEN
			| AT_XDMAC_CC_TYPE_PER_TRAN;
		csize = ffs(atchan->sconfig.dst_maxburst) - 1;
		if (csize < 0) {
			dev_err(chan2dev(chan), "invalid src maxburst value\n");
			return -EINVAL;
		}
		atchan->cfg |= AT_XDMAC_CC_CSIZE(csize);
		dwidth = ffs(atchan->sconfig.dst_addr_width) - 1;
		if (dwidth < 0) {
			dev_err(chan2dev(chan), "invalid dst addr width value\n");
			return -EINVAL;
		}
		atchan->cfg |= AT_XDMAC_CC_DWIDTH(dwidth);
	}

	dev_dbg(chan2dev(chan),	"%s: cfg=0x%08x\n", __func__, atchan->cfg);

	return 0;
}

/*
 * Only check that maxburst and addr width values are supported by the
 * the controller but not that the configuration is good to perform the
 * transfer since we don't know the direction at this stage.
 */
static int at_xdmac_check_slave_config(struct dma_slave_config *sconfig)
{
	if ((sconfig->src_maxburst > AT_XDMAC_MAX_CSIZE)
	    || (sconfig->dst_maxburst > AT_XDMAC_MAX_CSIZE))
		return -EINVAL;

	if ((sconfig->src_addr_width > AT_XDMAC_MAX_DWIDTH)
	    || (sconfig->dst_addr_width > AT_XDMAC_MAX_DWIDTH))
		return -EINVAL;

	return 0;
}

static int at_xdmac_set_slave_config(struct dma_chan *chan,
				      struct dma_slave_config *sconfig)
{
	struct at_xdmac_chan	*atchan = to_at_xdmac_chan(chan);

	if (at_xdmac_check_slave_config(sconfig)) {
		dev_err(chan2dev(chan), "invalid slave configuration\n");
		return -EINVAL;
	}

	memcpy(&atchan->sconfig, sconfig, sizeof(atchan->sconfig));

	return 0;
}

static struct dma_async_tx_descriptor *
at_xdmac_prep_slave_sg(struct dma_chan *chan, struct scatterlist *sgl,
		       unsigned int sg_len, enum dma_transfer_direction direction,
		       unsigned long flags, void *context)
{
	struct at_xdmac_chan		*atchan = to_at_xdmac_chan(chan);
	struct at_xdmac_desc		*first = NULL, *prev = NULL;
	struct scatterlist		*sg;
	int				i;
	unsigned int			xfer_size = 0;
	unsigned long			irqflags;
	struct dma_async_tx_descriptor	*ret = NULL;

	if (!sgl)
		return NULL;

	if (!is_slave_direction(direction)) {
		dev_err(chan2dev(chan), "invalid DMA direction\n");
		return NULL;
	}

	dev_dbg(chan2dev(chan), "%s: sg_len=%d, dir=%s, flags=0x%lx\n",
		 __func__, sg_len,
		 direction == DMA_MEM_TO_DEV ? "to device" : "from device",
		 flags);

	/* Protect dma_sconfig field that can be modified by set_slave_conf. */
	spin_lock_irqsave(&atchan->lock, irqflags);

	if (at_xdmac_compute_chan_conf(chan, direction))
		goto spin_unlock;

	/* Prepare descriptors. */
	for_each_sg(sgl, sg, sg_len, i) {
		struct at_xdmac_desc	*desc = NULL;
		u32			len, mem, dwidth, fixed_dwidth;

		len = sg_dma_len(sg);
		mem = sg_dma_address(sg);
		if (unlikely(!len)) {
			dev_err(chan2dev(chan), "sg data length is zero\n");
			goto spin_unlock;
		}
		dev_dbg(chan2dev(chan), "%s: * sg%d len=%u, mem=0x%08x\n",
			 __func__, i, len, mem);

		desc = at_xdmac_get_desc(atchan);
		if (!desc) {
			dev_err(chan2dev(chan), "can't get descriptor\n");
			if (first)
				list_splice_init(&first->descs_list, &atchan->free_descs_list);
			goto spin_unlock;
		}

		/* Linked list descriptor setup. */
		if (direction == DMA_DEV_TO_MEM) {
			desc->lld.mbr_sa = atchan->sconfig.src_addr;
			desc->lld.mbr_da = mem;
		} else {
			desc->lld.mbr_sa = mem;
			desc->lld.mbr_da = atchan->sconfig.dst_addr;
		}
		dwidth = at_xdmac_get_dwidth(atchan->cfg);
		fixed_dwidth = IS_ALIGNED(len, 1 << dwidth)
			       ? dwidth
			       : AT_XDMAC_CC_DWIDTH_BYTE;
		desc->lld.mbr_ubc = AT_XDMAC_MBR_UBC_NDV2			/* next descriptor view */
			| AT_XDMAC_MBR_UBC_NDEN					/* next descriptor dst parameter update */
			| AT_XDMAC_MBR_UBC_NSEN					/* next descriptor src parameter update */
			| (len >> fixed_dwidth);				/* microblock length */
		desc->lld.mbr_cfg = (atchan->cfg & ~AT_XDMAC_CC_DWIDTH_MASK) |
				    AT_XDMAC_CC_DWIDTH(fixed_dwidth);
		dev_dbg(chan2dev(chan),
			 "%s: lld: mbr_sa=%pad, mbr_da=%pad, mbr_ubc=0x%08x\n",
			 __func__, &desc->lld.mbr_sa, &desc->lld.mbr_da, desc->lld.mbr_ubc);

		/* Chain lld. */
		if (prev)
			at_xdmac_queue_desc(chan, prev, desc);

		prev = desc;
		if (!first)
			first = desc;

		dev_dbg(chan2dev(chan), "%s: add desc 0x%p to descs_list 0x%p\n",
			 __func__, desc, first);
		list_add_tail(&desc->desc_node, &first->descs_list);
		xfer_size += len;
	}


	first->tx_dma_desc.flags = flags;
	first->xfer_size = xfer_size;
	first->direction = direction;
	ret = &first->tx_dma_desc;

spin_unlock:
	spin_unlock_irqrestore(&atchan->lock, irqflags);
	return ret;
}

static struct dma_async_tx_descriptor *
at_xdmac_prep_dma_cyclic(struct dma_chan *chan, dma_addr_t buf_addr,
			 size_t buf_len, size_t period_len,
			 enum dma_transfer_direction direction,
			 unsigned long flags)
{
	struct at_xdmac_chan	*atchan = to_at_xdmac_chan(chan);
	struct at_xdmac_desc	*first = NULL, *prev = NULL;
	unsigned int		periods = buf_len / period_len;
	int			i;
	unsigned long		irqflags;

	dev_dbg(chan2dev(chan), "%s: buf_addr=%pad, buf_len=%zd, period_len=%zd, dir=%s, flags=0x%lx\n",
		__func__, &buf_addr, buf_len, period_len,
		direction == DMA_MEM_TO_DEV ? "mem2per" : "per2mem", flags);

	if (!is_slave_direction(direction)) {
		dev_err(chan2dev(chan), "invalid DMA direction\n");
		return NULL;
	}

	if (test_and_set_bit(AT_XDMAC_CHAN_IS_CYCLIC, &atchan->status)) {
		dev_err(chan2dev(chan), "channel currently used\n");
		return NULL;
	}

	if (at_xdmac_compute_chan_conf(chan, direction))
		return NULL;

	for (i = 0; i < periods; i++) {
		struct at_xdmac_desc	*desc = NULL;

		spin_lock_irqsave(&atchan->lock, irqflags);
		desc = at_xdmac_get_desc(atchan);
		if (!desc) {
			dev_err(chan2dev(chan), "can't get descriptor\n");
			if (first)
				list_splice_init(&first->descs_list, &atchan->free_descs_list);
			spin_unlock_irqrestore(&atchan->lock, irqflags);
			return NULL;
		}
		spin_unlock_irqrestore(&atchan->lock, irqflags);
		dev_dbg(chan2dev(chan),
			"%s: desc=0x%p, tx_dma_desc.phys=%pad\n",
			__func__, desc, &desc->tx_dma_desc.phys);

		if (direction == DMA_DEV_TO_MEM) {
			desc->lld.mbr_sa = atchan->sconfig.src_addr;
			desc->lld.mbr_da = buf_addr + i * period_len;
		} else {
			desc->lld.mbr_sa = buf_addr + i * period_len;
			desc->lld.mbr_da = atchan->sconfig.dst_addr;
		}
		desc->lld.mbr_cfg = atchan->cfg;
		desc->lld.mbr_ubc = AT_XDMAC_MBR_UBC_NDV1
			| AT_XDMAC_MBR_UBC_NDEN
			| AT_XDMAC_MBR_UBC_NSEN
			| period_len >> at_xdmac_get_dwidth(desc->lld.mbr_cfg);

		dev_dbg(chan2dev(chan),
			 "%s: lld: mbr_sa=%pad, mbr_da=%pad, mbr_ubc=0x%08x\n",
			 __func__, &desc->lld.mbr_sa, &desc->lld.mbr_da, desc->lld.mbr_ubc);

		/* Chain lld. */
		if (prev)
			at_xdmac_queue_desc(chan, prev, desc);

		prev = desc;
		if (!first)
			first = desc;

		dev_dbg(chan2dev(chan), "%s: add desc 0x%p to descs_list 0x%p\n",
			 __func__, desc, first);
		list_add_tail(&desc->desc_node, &first->descs_list);
	}

	at_xdmac_queue_desc(chan, prev, first);
	first->tx_dma_desc.flags = flags;
	first->xfer_size = buf_len;
	first->direction = direction;

	return &first->tx_dma_desc;
}

static inline u32 at_xdmac_align_width(struct dma_chan *chan, dma_addr_t addr)
{
	u32 width;

	/*
	 * Check address alignment to select the greater data width we
	 * can use.
	 *
	 * Some XDMAC implementations don't provide dword transfer, in
	 * this case selecting dword has the same behavior as
	 * selecting word transfers.
	 */
	if (!(addr & 7)) {
		width = AT_XDMAC_CC_DWIDTH_DWORD;
		dev_dbg(chan2dev(chan), "%s: dwidth: double word\n", __func__);
	} else if (!(addr & 3)) {
		width = AT_XDMAC_CC_DWIDTH_WORD;
		dev_dbg(chan2dev(chan), "%s: dwidth: word\n", __func__);
	} else if (!(addr & 1)) {
		width = AT_XDMAC_CC_DWIDTH_HALFWORD;
		dev_dbg(chan2dev(chan), "%s: dwidth: half word\n", __func__);
	} else {
		width = AT_XDMAC_CC_DWIDTH_BYTE;
		dev_dbg(chan2dev(chan), "%s: dwidth: byte\n", __func__);
	}

	return width;
}

static struct at_xdmac_desc *
at_xdmac_interleaved_queue_desc(struct dma_chan *chan,
				struct at_xdmac_chan *atchan,
				struct at_xdmac_desc *prev,
				dma_addr_t src, dma_addr_t dst,
				struct dma_interleaved_template *xt,
				struct data_chunk *chunk)
{
	struct at_xdmac_desc	*desc;
	u32			dwidth;
	unsigned long		flags;
	size_t			ublen;
	/*
	 * WARNING: The channel configuration is set here since there is no
	 * dmaengine_slave_config call in this case. Moreover we don't know the
	 * direction, it involves we can't dynamically set the source and dest
	 * interface so we have to use the same one. Only interface 0 allows EBI
	 * access. Hopefully we can access DDR through both ports (at least on
	 * SAMA5D4x), so we can use the same interface for source and dest,
	 * that solves the fact we don't know the direction.
	 * ERRATA: Even if useless for memory transfers, the PERID has to not
	 * match the one of another channel. If not, it could lead to spurious
	 * flag status.
	 */
	u32			chan_cc = AT_XDMAC_CC_PERID(0x3f)
					| AT_XDMAC_CC_DIF(0)
					| AT_XDMAC_CC_SIF(0)
					| AT_XDMAC_CC_MBSIZE_SIXTEEN
					| AT_XDMAC_CC_TYPE_MEM_TRAN;

	dwidth = at_xdmac_align_width(chan, src | dst | chunk->size);
	if (chunk->size >= (AT_XDMAC_MBR_UBC_UBLEN_MAX << dwidth)) {
		dev_dbg(chan2dev(chan),
			"%s: chunk too big (%zu, max size %lu)...\n",
			__func__, chunk->size,
			AT_XDMAC_MBR_UBC_UBLEN_MAX << dwidth);
		return NULL;
	}

	if (prev)
		dev_dbg(chan2dev(chan),
			"Adding items at the end of desc 0x%p\n", prev);

	if (xt->src_inc) {
		if (xt->src_sgl)
			chan_cc |=  AT_XDMAC_CC_SAM_UBS_AM;
		else
			chan_cc |=  AT_XDMAC_CC_SAM_INCREMENTED_AM;
	}

	if (xt->dst_inc) {
		if (xt->dst_sgl)
			chan_cc |=  AT_XDMAC_CC_DAM_UBS_AM;
		else
			chan_cc |=  AT_XDMAC_CC_DAM_INCREMENTED_AM;
	}

	spin_lock_irqsave(&atchan->lock, flags);
	desc = at_xdmac_get_desc(atchan);
	spin_unlock_irqrestore(&atchan->lock, flags);
	if (!desc) {
		dev_err(chan2dev(chan), "can't get descriptor\n");
		return NULL;
	}

	chan_cc |= AT_XDMAC_CC_DWIDTH(dwidth);

	ublen = chunk->size >> dwidth;

	desc->lld.mbr_sa = src;
	desc->lld.mbr_da = dst;
	desc->lld.mbr_sus = dmaengine_get_src_icg(xt, chunk);
	desc->lld.mbr_dus = dmaengine_get_dst_icg(xt, chunk);

	desc->lld.mbr_ubc = AT_XDMAC_MBR_UBC_NDV3
		| AT_XDMAC_MBR_UBC_NDEN
		| AT_XDMAC_MBR_UBC_NSEN
		| ublen;
	desc->lld.mbr_cfg = chan_cc;

	dev_dbg(chan2dev(chan),
		"%s: lld: mbr_sa=%pad, mbr_da=%pad, mbr_ubc=0x%08x, mbr_cfg=0x%08x\n",
		__func__, &desc->lld.mbr_sa, &desc->lld.mbr_da,
		desc->lld.mbr_ubc, desc->lld.mbr_cfg);

	/* Chain lld. */
	if (prev)
		at_xdmac_queue_desc(chan, prev, desc);

	return desc;
}

static struct dma_async_tx_descriptor *
at_xdmac_prep_interleaved(struct dma_chan *chan,
			  struct dma_interleaved_template *xt,
			  unsigned long flags)
{
	struct at_xdmac_chan	*atchan = to_at_xdmac_chan(chan);
	struct at_xdmac_desc	*prev = NULL, *first = NULL;
	dma_addr_t		dst_addr, src_addr;
	size_t			src_skip = 0, dst_skip = 0, len = 0;
	struct data_chunk	*chunk;
	int			i;

	if (!xt || !xt->numf || (xt->dir != DMA_MEM_TO_MEM))
		return NULL;

	/*
	 * TODO: Handle the case where we have to repeat a chain of
	 * descriptors...
	 */
	if ((xt->numf > 1) && (xt->frame_size > 1))
		return NULL;

	dev_dbg(chan2dev(chan), "%s: src=%pad, dest=%pad, numf=%zu, frame_size=%zu, flags=0x%lx\n",
		__func__, &xt->src_start, &xt->dst_start,	xt->numf,
		xt->frame_size, flags);

	src_addr = xt->src_start;
	dst_addr = xt->dst_start;

	if (xt->numf > 1) {
		first = at_xdmac_interleaved_queue_desc(chan, atchan,
							NULL,
							src_addr, dst_addr,
							xt, xt->sgl);

		/* Length of the block is (BLEN+1) microblocks. */
		for (i = 0; i < xt->numf - 1; i++)
			at_xdmac_increment_block_count(chan, first);

		dev_dbg(chan2dev(chan), "%s: add desc 0x%p to descs_list 0x%p\n",
			__func__, first, first);
		list_add_tail(&first->desc_node, &first->descs_list);
	} else {
		for (i = 0; i < xt->frame_size; i++) {
			size_t src_icg = 0, dst_icg = 0;
			struct at_xdmac_desc *desc;

			chunk = xt->sgl + i;

			dst_icg = dmaengine_get_dst_icg(xt, chunk);
			src_icg = dmaengine_get_src_icg(xt, chunk);

			src_skip = chunk->size + src_icg;
			dst_skip = chunk->size + dst_icg;

			dev_dbg(chan2dev(chan),
				"%s: chunk size=%zu, src icg=%zu, dst icg=%zu\n",
				__func__, chunk->size, src_icg, dst_icg);

			desc = at_xdmac_interleaved_queue_desc(chan, atchan,
							       prev,
							       src_addr, dst_addr,
							       xt, chunk);
			if (!desc) {
				list_splice_init(&first->descs_list,
						 &atchan->free_descs_list);
				return NULL;
			}

			if (!first)
				first = desc;

			dev_dbg(chan2dev(chan), "%s: add desc 0x%p to descs_list 0x%p\n",
				__func__, desc, first);
			list_add_tail(&desc->desc_node, &first->descs_list);

			if (xt->src_sgl)
				src_addr += src_skip;

			if (xt->dst_sgl)
				dst_addr += dst_skip;

			len += chunk->size;
			prev = desc;
		}
	}

	first->tx_dma_desc.cookie = -EBUSY;
	first->tx_dma_desc.flags = flags;
	first->xfer_size = len;

	return &first->tx_dma_desc;
}

static struct dma_async_tx_descriptor *
at_xdmac_prep_dma_memcpy(struct dma_chan *chan, dma_addr_t dest, dma_addr_t src,
			 size_t len, unsigned long flags)
{
	struct at_xdmac_chan	*atchan = to_at_xdmac_chan(chan);
	struct at_xdmac_desc	*first = NULL, *prev = NULL;
	size_t			remaining_size = len, xfer_size = 0, ublen;
	dma_addr_t		src_addr = src, dst_addr = dest;
	u32			dwidth;
	/*
	 * WARNING: We don't know the direction, it involves we can't
	 * dynamically set the source and dest interface so we have to use the
	 * same one. Only interface 0 allows EBI access. Hopefully we can
	 * access DDR through both ports (at least on SAMA5D4x), so we can use
	 * the same interface for source and dest, that solves the fact we
	 * don't know the direction.
	 * ERRATA: Even if useless for memory transfers, the PERID has to not
	 * match the one of another channel. If not, it could lead to spurious
	 * flag status.
	 */
	u32			chan_cc = AT_XDMAC_CC_PERID(0x3f)
					| AT_XDMAC_CC_DAM_INCREMENTED_AM
					| AT_XDMAC_CC_SAM_INCREMENTED_AM
					| AT_XDMAC_CC_DIF(0)
					| AT_XDMAC_CC_SIF(0)
					| AT_XDMAC_CC_MBSIZE_SIXTEEN
					| AT_XDMAC_CC_TYPE_MEM_TRAN;
	unsigned long		irqflags;

	dev_dbg(chan2dev(chan), "%s: src=%pad, dest=%pad, len=%zd, flags=0x%lx\n",
		__func__, &src, &dest, len, flags);

	if (unlikely(!len))
		return NULL;

	dwidth = at_xdmac_align_width(chan, src_addr | dst_addr);

	/* Prepare descriptors. */
	while (remaining_size) {
		struct at_xdmac_desc	*desc = NULL;

		dev_dbg(chan2dev(chan), "%s: remaining_size=%zu\n", __func__, remaining_size);

		spin_lock_irqsave(&atchan->lock, irqflags);
		desc = at_xdmac_get_desc(atchan);
		spin_unlock_irqrestore(&atchan->lock, irqflags);
		if (!desc) {
			dev_err(chan2dev(chan), "can't get descriptor\n");
			if (first)
				list_splice_init(&first->descs_list, &atchan->free_descs_list);
			return NULL;
		}

		/* Update src and dest addresses. */
		src_addr += xfer_size;
		dst_addr += xfer_size;

		if (remaining_size >= AT_XDMAC_MBR_UBC_UBLEN_MAX << dwidth)
			xfer_size = AT_XDMAC_MBR_UBC_UBLEN_MAX << dwidth;
		else
			xfer_size = remaining_size;

		dev_dbg(chan2dev(chan), "%s: xfer_size=%zu\n", __func__, xfer_size);

		/* Check remaining length and change data width if needed. */
		dwidth = at_xdmac_align_width(chan,
					      src_addr | dst_addr | xfer_size);
		chan_cc &= ~AT_XDMAC_CC_DWIDTH_MASK;
		chan_cc |= AT_XDMAC_CC_DWIDTH(dwidth);

		ublen = xfer_size >> dwidth;
		remaining_size -= xfer_size;

		desc->lld.mbr_sa = src_addr;
		desc->lld.mbr_da = dst_addr;
		desc->lld.mbr_ubc = AT_XDMAC_MBR_UBC_NDV2
			| AT_XDMAC_MBR_UBC_NDEN
			| AT_XDMAC_MBR_UBC_NSEN
			| ublen;
		desc->lld.mbr_cfg = chan_cc;

		dev_dbg(chan2dev(chan),
			 "%s: lld: mbr_sa=%pad, mbr_da=%pad, mbr_ubc=0x%08x, mbr_cfg=0x%08x\n",
			 __func__, &desc->lld.mbr_sa, &desc->lld.mbr_da, desc->lld.mbr_ubc, desc->lld.mbr_cfg);

		/* Chain lld. */
		if (prev)
			at_xdmac_queue_desc(chan, prev, desc);

		prev = desc;
		if (!first)
			first = desc;

		dev_dbg(chan2dev(chan), "%s: add desc 0x%p to descs_list 0x%p\n",
			 __func__, desc, first);
		list_add_tail(&desc->desc_node, &first->descs_list);
	}

	first->tx_dma_desc.flags = flags;
	first->xfer_size = len;

	return &first->tx_dma_desc;
}

static struct at_xdmac_desc *at_xdmac_memset_create_desc(struct dma_chan *chan,
							 struct at_xdmac_chan *atchan,
							 dma_addr_t dst_addr,
							 size_t len,
							 int value)
{
	struct at_xdmac_desc	*desc;
	unsigned long		flags;
	size_t			ublen;
	u32			dwidth;
	/*
	 * WARNING: The channel configuration is set here since there is no
	 * dmaengine_slave_config call in this case. Moreover we don't know the
	 * direction, it involves we can't dynamically set the source and dest
	 * interface so we have to use the same one. Only interface 0 allows EBI
	 * access. Hopefully we can access DDR through both ports (at least on
	 * SAMA5D4x), so we can use the same interface for source and dest,
	 * that solves the fact we don't know the direction.
	 * ERRATA: Even if useless for memory transfers, the PERID has to not
	 * match the one of another channel. If not, it could lead to spurious
	 * flag status.
	 */
	u32			chan_cc = AT_XDMAC_CC_PERID(0x3f)
					| AT_XDMAC_CC_DAM_UBS_AM
					| AT_XDMAC_CC_SAM_INCREMENTED_AM
					| AT_XDMAC_CC_DIF(0)
					| AT_XDMAC_CC_SIF(0)
					| AT_XDMAC_CC_MBSIZE_SIXTEEN
					| AT_XDMAC_CC_MEMSET_HW_MODE
					| AT_XDMAC_CC_TYPE_MEM_TRAN;

	dwidth = at_xdmac_align_width(chan, dst_addr);

	if (len >= (AT_XDMAC_MBR_UBC_UBLEN_MAX << dwidth)) {
		dev_err(chan2dev(chan),
			"%s: Transfer too large, aborting...\n",
			__func__);
		return NULL;
	}

	spin_lock_irqsave(&atchan->lock, flags);
	desc = at_xdmac_get_desc(atchan);
	spin_unlock_irqrestore(&atchan->lock, flags);
	if (!desc) {
		dev_err(chan2dev(chan), "can't get descriptor\n");
		return NULL;
	}

	chan_cc |= AT_XDMAC_CC_DWIDTH(dwidth);

	ublen = len >> dwidth;

	desc->lld.mbr_da = dst_addr;
	desc->lld.mbr_ds = value;
	desc->lld.mbr_ubc = AT_XDMAC_MBR_UBC_NDV3
		| AT_XDMAC_MBR_UBC_NDEN
		| AT_XDMAC_MBR_UBC_NSEN
		| ublen;
	desc->lld.mbr_cfg = chan_cc;

	dev_dbg(chan2dev(chan),
		"%s: lld: mbr_da=%pad, mbr_ds=0x%08x, mbr_ubc=0x%08x, mbr_cfg=0x%08x\n",
		__func__, &desc->lld.mbr_da, desc->lld.mbr_ds, desc->lld.mbr_ubc,
		desc->lld.mbr_cfg);

	return desc;
}

static struct dma_async_tx_descriptor *
at_xdmac_prep_dma_memset(struct dma_chan *chan, dma_addr_t dest, int value,
			 size_t len, unsigned long flags)
{
	struct at_xdmac_chan	*atchan = to_at_xdmac_chan(chan);
	struct at_xdmac_desc	*desc;

	dev_dbg(chan2dev(chan), "%s: dest=%pad, len=%zu, pattern=0x%x, flags=0x%lx\n",
		__func__, &dest, len, value, flags);

	if (unlikely(!len))
		return NULL;

	desc = at_xdmac_memset_create_desc(chan, atchan, dest, len, value);
	list_add_tail(&desc->desc_node, &desc->descs_list);

	desc->tx_dma_desc.cookie = -EBUSY;
	desc->tx_dma_desc.flags = flags;
	desc->xfer_size = len;

	return &desc->tx_dma_desc;
}

static struct dma_async_tx_descriptor *
at_xdmac_prep_dma_memset_sg(struct dma_chan *chan, struct scatterlist *sgl,
			    unsigned int sg_len, int value,
			    unsigned long flags)
{
	struct at_xdmac_chan	*atchan = to_at_xdmac_chan(chan);
	struct at_xdmac_desc	*desc, *pdesc = NULL,
				*ppdesc = NULL, *first = NULL;
	struct scatterlist	*sg, *psg = NULL, *ppsg = NULL;
	size_t			stride = 0, pstride = 0, len = 0;
	int			i;

	if (!sgl)
		return NULL;

	dev_dbg(chan2dev(chan), "%s: sg_len=%d, value=0x%x, flags=0x%lx\n",
		__func__, sg_len, value, flags);

	/* Prepare descriptors. */
	for_each_sg(sgl, sg, sg_len, i) {
		dev_dbg(chan2dev(chan), "%s: dest=%pad, len=%d, pattern=0x%x, flags=0x%lx\n",
			__func__, &sg_dma_address(sg), sg_dma_len(sg),
			value, flags);
		desc = at_xdmac_memset_create_desc(chan, atchan,
						   sg_dma_address(sg),
						   sg_dma_len(sg),
						   value);
		if (!desc && first)
			list_splice_init(&first->descs_list,
					 &atchan->free_descs_list);

		if (!first)
			first = desc;

		/* Update our strides */
		pstride = stride;
		if (psg)
			stride = sg_dma_address(sg) -
				(sg_dma_address(psg) + sg_dma_len(psg));

		/*
		 * The scatterlist API gives us only the address and
		 * length of each elements.
		 *
		 * Unfortunately, we don't have the stride, which we
		 * will need to compute.
		 *
		 * That make us end up in a situation like this one:
		 *    len    stride    len    stride    len
		 * +-------+        +-------+        +-------+
		 * |  N-2  |        |  N-1  |        |   N   |
		 * +-------+        +-------+        +-------+
		 *
		 * We need all these three elements (N-2, N-1 and N)
		 * to actually take the decision on whether we need to
		 * queue N-1 or reuse N-2.
		 *
		 * We will only consider N if it is the last element.
		 */
		if (ppdesc && pdesc) {
			if ((stride == pstride) &&
			    (sg_dma_len(ppsg) == sg_dma_len(psg))) {
				dev_dbg(chan2dev(chan),
					"%s: desc 0x%p can be merged with desc 0x%p\n",
					__func__, pdesc, ppdesc);

				/*
				 * Increment the block count of the
				 * N-2 descriptor
				 */
				at_xdmac_increment_block_count(chan, ppdesc);
				ppdesc->lld.mbr_dus = stride;

				/*
				 * Put back the N-1 descriptor in the
				 * free descriptor list
				 */
				list_add_tail(&pdesc->desc_node,
					      &atchan->free_descs_list);

				/*
				 * Make our N-1 descriptor pointer
				 * point to the N-2 since they were
				 * actually merged.
				 */
				pdesc = ppdesc;

			/*
			 * Rule out the case where we don't have
			 * pstride computed yet (our second sg
			 * element)
			 *
			 * We also want to catch the case where there
			 * would be a negative stride,
			 */
			} else if (pstride ||
				   sg_dma_address(sg) < sg_dma_address(psg)) {
				/*
				 * Queue the N-1 descriptor after the
				 * N-2
				 */
				at_xdmac_queue_desc(chan, ppdesc, pdesc);

				/*
				 * Add the N-1 descriptor to the list
				 * of the descriptors used for this
				 * transfer
				 */
				list_add_tail(&desc->desc_node,
					      &first->descs_list);
				dev_dbg(chan2dev(chan),
					"%s: add desc 0x%p to descs_list 0x%p\n",
					__func__, desc, first);
			}
		}

		/*
		 * If we are the last element, just see if we have the
		 * same size than the previous element.
		 *
		 * If so, we can merge it with the previous descriptor
		 * since we don't care about the stride anymore.
		 */
		if ((i == (sg_len - 1)) &&
		    sg_dma_len(psg) == sg_dma_len(sg)) {
			dev_dbg(chan2dev(chan),
				"%s: desc 0x%p can be merged with desc 0x%p\n",
				__func__, desc, pdesc);

			/*
			 * Increment the block count of the N-1
			 * descriptor
			 */
			at_xdmac_increment_block_count(chan, pdesc);
			pdesc->lld.mbr_dus = stride;

			/*
			 * Put back the N descriptor in the free
			 * descriptor list
			 */
			list_add_tail(&desc->desc_node,
				      &atchan->free_descs_list);
		}

		/* Update our descriptors */
		ppdesc = pdesc;
		pdesc = desc;

		/* Update our scatter pointers */
		ppsg = psg;
		psg = sg;

		len += sg_dma_len(sg);
	}

	first->tx_dma_desc.cookie = -EBUSY;
	first->tx_dma_desc.flags = flags;
	first->xfer_size = len;

	return &first->tx_dma_desc;
}

static enum dma_status
at_xdmac_tx_status(struct dma_chan *chan, dma_cookie_t cookie,
		struct dma_tx_state *txstate)
{
	struct at_xdmac_chan	*atchan = to_at_xdmac_chan(chan);
	struct at_xdmac		*atxdmac = to_at_xdmac(atchan->chan.device);
	struct at_xdmac_desc	*desc, *_desc;
	struct list_head	*descs_list;
	enum dma_status		ret;
	int			residue, retry;
	u32			cur_nda, check_nda, cur_ubc, mask, value;
	u8			dwidth = 0;
	unsigned long		flags;
	bool			initd;

	ret = dma_cookie_status(chan, cookie, txstate);
	if (ret == DMA_COMPLETE)
		return ret;

	if (!txstate)
		return ret;

	spin_lock_irqsave(&atchan->lock, flags);

	desc = list_first_entry(&atchan->xfers_list, struct at_xdmac_desc, xfer_node);

	/*
	 * If the transfer has not been started yet, don't need to compute the
	 * residue, it's the transfer length.
	 */
	if (!desc->active_xfer) {
		dma_set_residue(txstate, desc->xfer_size);
		goto spin_unlock;
	}

	residue = desc->xfer_size;
	/*
	 * Flush FIFO: only relevant when the transfer is source peripheral
	 * synchronized. Flush is needed before reading CUBC because data in
	 * the FIFO are not reported by CUBC. Reporting a residue of the
	 * transfer length while we have data in FIFO can cause issue.
	 * Usecase: atmel USART has a timeout which means I have received
	 * characters but there is no more character received for a while. On
	 * timeout, it requests the residue. If the data are in the DMA FIFO,
	 * we will return a residue of the transfer length. It means no data
	 * received. If an application is waiting for these data, it will hang
	 * since we won't have another USART timeout without receiving new
	 * data.
	 */
	mask = AT_XDMAC_CC_TYPE | AT_XDMAC_CC_DSYNC;
	value = AT_XDMAC_CC_TYPE_PER_TRAN | AT_XDMAC_CC_DSYNC_PER2MEM;
	if ((desc->lld.mbr_cfg & mask) == value) {
		at_xdmac_write(atxdmac, AT_XDMAC_GSWF, atchan->mask);
		while (!(at_xdmac_chan_read(atchan, AT_XDMAC_CIS) & AT_XDMAC_CIS_FIS))
			cpu_relax();
	}

	/*
	 * The easiest way to compute the residue should be to pause the DMA
	 * but doing this can lead to miss some data as some devices don't
	 * have FIFO.
	 * We need to read several registers because:
	 * - DMA is running therefore a descriptor change is possible while
	 * reading these registers
	 * - When the block transfer is done, the value of the CUBC register
	 * is set to its initial value until the fetch of the next descriptor.
	 * This value will corrupt the residue calculation so we have to skip
	 * it.
	 *
	 * INITD --------                    ------------
	 *              |____________________|
	 *       _______________________  _______________
	 * NDA       @desc2             \/   @desc3
	 *       _______________________/\_______________
	 *       __________  ___________  _______________
	 * CUBC       0    \/ MAX desc1 \/  MAX desc2
	 *       __________/\___________/\_______________
	 *
	 * Since descriptors are aligned on 64 bits, we can assume that
	 * the update of NDA and CUBC is atomic.
	 * Memory barriers are used to ensure the read order of the registers.
	 * A max number of retries is set because unlikely it could never ends.
	 */
	for (retry = 0; retry < AT_XDMAC_RESIDUE_MAX_RETRIES; retry++) {
		check_nda = at_xdmac_chan_read(atchan, AT_XDMAC_CNDA) & 0xfffffffc;
		rmb();
		cur_ubc = at_xdmac_chan_read(atchan, AT_XDMAC_CUBC);
		rmb();
		initd = !!(at_xdmac_chan_read(atchan, AT_XDMAC_CC) & AT_XDMAC_CC_INITD);
		rmb();
		cur_nda = at_xdmac_chan_read(atchan, AT_XDMAC_CNDA) & 0xfffffffc;
		rmb();

		if ((check_nda == cur_nda) && initd)
			break;
	}

	if (unlikely(retry >= AT_XDMAC_RESIDUE_MAX_RETRIES)) {
		ret = DMA_ERROR;
		goto spin_unlock;
	}

	/*
	 * Flush FIFO: only relevant when the transfer is source peripheral
	 * synchronized. Another flush is needed here because CUBC is updated
	 * when the controller sends the data write command. It can lead to
	 * report data that are not written in the memory or the device. The
	 * FIFO flush ensures that data are really written.
	 */
	if ((desc->lld.mbr_cfg & mask) == value) {
		at_xdmac_write(atxdmac, AT_XDMAC_GSWF, atchan->mask);
		while (!(at_xdmac_chan_read(atchan, AT_XDMAC_CIS) & AT_XDMAC_CIS_FIS))
			cpu_relax();
	}

	/*
	 * Remove size of all microblocks already transferred and the current
	 * one. Then add the remaining size to transfer of the current
	 * microblock.
	 */
	descs_list = &desc->descs_list;
	list_for_each_entry_safe(desc, _desc, descs_list, desc_node) {
		dwidth = at_xdmac_get_dwidth(desc->lld.mbr_cfg);
		residue -= (desc->lld.mbr_ubc & 0xffffff) << dwidth;
		if ((desc->lld.mbr_nda & 0xfffffffc) == cur_nda)
			break;
	}
	residue += cur_ubc << dwidth;

	dma_set_residue(txstate, residue);

	dev_dbg(chan2dev(chan),
		 "%s: desc=0x%p, tx_dma_desc.phys=%pad, tx_status=%d, cookie=%d, residue=%d\n",
		 __func__, desc, &desc->tx_dma_desc.phys, ret, cookie, residue);

spin_unlock:
	spin_unlock_irqrestore(&atchan->lock, flags);
	return ret;
}

/* Call must be protected by lock. */
static void at_xdmac_remove_xfer(struct at_xdmac_chan *atchan,
				    struct at_xdmac_desc *desc)
{
	dev_dbg(chan2dev(&atchan->chan), "%s: desc 0x%p\n", __func__, desc);

	/*
	 * Remove the transfer from the transfer list then move the transfer
	 * descriptors into the free descriptors list.
	 */
	list_del(&desc->xfer_node);
	list_splice_init(&desc->descs_list, &atchan->free_descs_list);
}

static void at_xdmac_advance_work(struct at_xdmac_chan *atchan)
{
	struct at_xdmac_desc	*desc;
	unsigned long		flags;

	spin_lock_irqsave(&atchan->lock, flags);

	/*
	 * If channel is enabled, do nothing, advance_work will be triggered
	 * after the interruption.
	 */
	if (!at_xdmac_chan_is_enabled(atchan) && !list_empty(&atchan->xfers_list)) {
		desc = list_first_entry(&atchan->xfers_list,
					struct at_xdmac_desc,
					xfer_node);
		dev_vdbg(chan2dev(&atchan->chan), "%s: desc 0x%p\n", __func__, desc);
		if (!desc->active_xfer)
			at_xdmac_start_xfer(atchan, desc);
	}

	spin_unlock_irqrestore(&atchan->lock, flags);
}

static void at_xdmac_handle_cyclic(struct at_xdmac_chan *atchan)
{
	struct at_xdmac_desc		*desc;
	struct dma_async_tx_descriptor	*txd;

	desc = list_first_entry(&atchan->xfers_list, struct at_xdmac_desc, xfer_node);
	txd = &desc->tx_dma_desc;

	if (txd->flags & DMA_PREP_INTERRUPT)
		dmaengine_desc_get_callback_invoke(txd, NULL);
}

static void at_xdmac_handle_error(struct at_xdmac_chan *atchan)
{
	struct at_xdmac		*atxdmac = to_at_xdmac(atchan->chan.device);
	struct at_xdmac_desc	*bad_desc;

	/*
	 * The descriptor currently at the head of the active list is
	 * broken. Since we don't have any way to report errors, we'll
	 * just have to scream loudly and try to continue with other
	 * descriptors queued (if any).
	 */
	if (atchan->irq_status & AT_XDMAC_CIS_RBEIS)
		dev_err(chan2dev(&atchan->chan), "read bus error!!!");
	if (atchan->irq_status & AT_XDMAC_CIS_WBEIS)
		dev_err(chan2dev(&atchan->chan), "write bus error!!!");
	if (atchan->irq_status & AT_XDMAC_CIS_ROIS)
		dev_err(chan2dev(&atchan->chan), "request overflow error!!!");

	spin_lock_bh(&atchan->lock);

	/* Channel must be disabled first as it's not done automatically */
	at_xdmac_write(atxdmac, AT_XDMAC_GD, atchan->mask);
	while (at_xdmac_read(atxdmac, AT_XDMAC_GS) & atchan->mask)
		cpu_relax();

	bad_desc = list_first_entry(&atchan->xfers_list,
				    struct at_xdmac_desc,
				    xfer_node);

	spin_unlock_bh(&atchan->lock);

	/* Print bad descriptor's details if needed */
	dev_dbg(chan2dev(&atchan->chan),
		"%s: lld: mbr_sa=%pad, mbr_da=%pad, mbr_ubc=0x%08x\n",
		__func__, &bad_desc->lld.mbr_sa, &bad_desc->lld.mbr_da,
		bad_desc->lld.mbr_ubc);

	/* Then continue with usual descriptor management */
}

static void at_xdmac_tasklet(unsigned long data)
{
	struct at_xdmac_chan	*atchan = (struct at_xdmac_chan *)data;
	struct at_xdmac_desc	*desc;
	u32			error_mask;

	dev_dbg(chan2dev(&atchan->chan), "%s: status=0x%08x\n",
		__func__, atchan->irq_status);

	error_mask = AT_XDMAC_CIS_RBEIS
		     | AT_XDMAC_CIS_WBEIS
		     | AT_XDMAC_CIS_ROIS;

	if (at_xdmac_chan_is_cyclic(atchan)) {
		at_xdmac_handle_cyclic(atchan);
	} else if ((atchan->irq_status & AT_XDMAC_CIS_LIS)
		   || (atchan->irq_status & error_mask)) {
		struct dma_async_tx_descriptor  *txd;

		if (atchan->irq_status & error_mask)
			at_xdmac_handle_error(atchan);

		spin_lock(&atchan->lock);
		desc = list_first_entry(&atchan->xfers_list,
					struct at_xdmac_desc,
					xfer_node);
		dev_vdbg(chan2dev(&atchan->chan), "%s: desc 0x%p\n", __func__, desc);
		if (!desc->active_xfer) {
			dev_err(chan2dev(&atchan->chan), "Xfer not active: exiting");
<<<<<<< HEAD
			spin_unlock_bh(&atchan->lock);
=======
			spin_unlock(&atchan->lock);
>>>>>>> c59c1e66
			return;
		}

		txd = &desc->tx_dma_desc;

		at_xdmac_remove_xfer(atchan, desc);
		spin_unlock(&atchan->lock);

		if (!at_xdmac_chan_is_cyclic(atchan)) {
			dma_cookie_complete(txd);
			if (txd->flags & DMA_PREP_INTERRUPT)
				dmaengine_desc_get_callback_invoke(txd, NULL);
		}

		dma_run_dependencies(txd);

		at_xdmac_advance_work(atchan);
	}
}

static irqreturn_t at_xdmac_interrupt(int irq, void *dev_id)
{
	struct at_xdmac		*atxdmac = (struct at_xdmac *)dev_id;
	struct at_xdmac_chan	*atchan;
	u32			imr, status, pending;
	u32			chan_imr, chan_status;
	int			i, ret = IRQ_NONE;

	do {
		imr = at_xdmac_read(atxdmac, AT_XDMAC_GIM);
		status = at_xdmac_read(atxdmac, AT_XDMAC_GIS);
		pending = status & imr;

		dev_vdbg(atxdmac->dma.dev,
			 "%s: status=0x%08x, imr=0x%08x, pending=0x%08x\n",
			 __func__, status, imr, pending);

		if (!pending)
			break;

		/* We have to find which channel has generated the interrupt. */
		for (i = 0; i < atxdmac->dma.chancnt; i++) {
			if (!((1 << i) & pending))
				continue;

			atchan = &atxdmac->chan[i];
			chan_imr = at_xdmac_chan_read(atchan, AT_XDMAC_CIM);
			chan_status = at_xdmac_chan_read(atchan, AT_XDMAC_CIS);
			atchan->irq_status = chan_status & chan_imr;
			dev_vdbg(atxdmac->dma.dev,
				 "%s: chan%d: imr=0x%x, status=0x%x\n",
				 __func__, i, chan_imr, chan_status);
			dev_vdbg(chan2dev(&atchan->chan),
				 "%s: CC=0x%08x CNDA=0x%08x, CNDC=0x%08x, CSA=0x%08x, CDA=0x%08x, CUBC=0x%08x\n",
				 __func__,
				 at_xdmac_chan_read(atchan, AT_XDMAC_CC),
				 at_xdmac_chan_read(atchan, AT_XDMAC_CNDA),
				 at_xdmac_chan_read(atchan, AT_XDMAC_CNDC),
				 at_xdmac_chan_read(atchan, AT_XDMAC_CSA),
				 at_xdmac_chan_read(atchan, AT_XDMAC_CDA),
				 at_xdmac_chan_read(atchan, AT_XDMAC_CUBC));

			if (atchan->irq_status & (AT_XDMAC_CIS_RBEIS | AT_XDMAC_CIS_WBEIS))
				at_xdmac_write(atxdmac, AT_XDMAC_GD, atchan->mask);

			tasklet_schedule(&atchan->tasklet);
			ret = IRQ_HANDLED;
		}

	} while (pending);

	return ret;
}

static void at_xdmac_issue_pending(struct dma_chan *chan)
{
	struct at_xdmac_chan *atchan = to_at_xdmac_chan(chan);

	dev_dbg(chan2dev(&atchan->chan), "%s\n", __func__);

	if (!at_xdmac_chan_is_cyclic(atchan))
		at_xdmac_advance_work(atchan);

	return;
}

static int at_xdmac_device_config(struct dma_chan *chan,
				  struct dma_slave_config *config)
{
	struct at_xdmac_chan	*atchan = to_at_xdmac_chan(chan);
	int ret;
	unsigned long		flags;

	dev_dbg(chan2dev(chan), "%s\n", __func__);

	spin_lock_irqsave(&atchan->lock, flags);
	ret = at_xdmac_set_slave_config(chan, config);
	spin_unlock_irqrestore(&atchan->lock, flags);

	return ret;
}

static int at_xdmac_device_pause(struct dma_chan *chan)
{
	struct at_xdmac_chan	*atchan = to_at_xdmac_chan(chan);
	struct at_xdmac		*atxdmac = to_at_xdmac(atchan->chan.device);
	unsigned long		flags;

	dev_dbg(chan2dev(chan), "%s\n", __func__);

	if (test_and_set_bit(AT_XDMAC_CHAN_IS_PAUSED, &atchan->status))
		return 0;

	spin_lock_irqsave(&atchan->lock, flags);
	at_xdmac_write(atxdmac, AT_XDMAC_GRWS, atchan->mask);
	while (at_xdmac_chan_read(atchan, AT_XDMAC_CC)
	       & (AT_XDMAC_CC_WRIP | AT_XDMAC_CC_RDIP))
		cpu_relax();
	spin_unlock_irqrestore(&atchan->lock, flags);

	return 0;
}

static int at_xdmac_device_resume(struct dma_chan *chan)
{
	struct at_xdmac_chan	*atchan = to_at_xdmac_chan(chan);
	struct at_xdmac		*atxdmac = to_at_xdmac(atchan->chan.device);
	unsigned long		flags;

	dev_dbg(chan2dev(chan), "%s\n", __func__);

	spin_lock_irqsave(&atchan->lock, flags);
	if (!at_xdmac_chan_is_paused(atchan)) {
		spin_unlock_irqrestore(&atchan->lock, flags);
		return 0;
	}

	at_xdmac_write(atxdmac, AT_XDMAC_GRWR, atchan->mask);
	clear_bit(AT_XDMAC_CHAN_IS_PAUSED, &atchan->status);
	spin_unlock_irqrestore(&atchan->lock, flags);

	return 0;
}

static int at_xdmac_device_terminate_all(struct dma_chan *chan)
{
	struct at_xdmac_desc	*desc, *_desc;
	struct at_xdmac_chan	*atchan = to_at_xdmac_chan(chan);
	struct at_xdmac		*atxdmac = to_at_xdmac(atchan->chan.device);
	unsigned long		flags;

	dev_dbg(chan2dev(chan), "%s\n", __func__);

	spin_lock_irqsave(&atchan->lock, flags);
	at_xdmac_write(atxdmac, AT_XDMAC_GD, atchan->mask);
	while (at_xdmac_read(atxdmac, AT_XDMAC_GS) & atchan->mask)
		cpu_relax();

	/* Cancel all pending transfers. */
	list_for_each_entry_safe(desc, _desc, &atchan->xfers_list, xfer_node)
		at_xdmac_remove_xfer(atchan, desc);

	clear_bit(AT_XDMAC_CHAN_IS_PAUSED, &atchan->status);
	clear_bit(AT_XDMAC_CHAN_IS_CYCLIC, &atchan->status);
	spin_unlock_irqrestore(&atchan->lock, flags);

	return 0;
}

static int at_xdmac_alloc_chan_resources(struct dma_chan *chan)
{
	struct at_xdmac_chan	*atchan = to_at_xdmac_chan(chan);
	struct at_xdmac_desc	*desc;
	int			i;
	unsigned long		flags;

	spin_lock_irqsave(&atchan->lock, flags);

	if (at_xdmac_chan_is_enabled(atchan)) {
		dev_err(chan2dev(chan),
			"can't allocate channel resources (channel enabled)\n");
		i = -EIO;
		goto spin_unlock;
	}

	if (!list_empty(&atchan->free_descs_list)) {
		dev_err(chan2dev(chan),
			"can't allocate channel resources (channel not free from a previous use)\n");
		i = -EIO;
		goto spin_unlock;
	}

	for (i = 0; i < init_nr_desc_per_channel; i++) {
		desc = at_xdmac_alloc_desc(chan, GFP_ATOMIC);
		if (!desc) {
			dev_warn(chan2dev(chan),
				"only %d descriptors have been allocated\n", i);
			break;
		}
		list_add_tail(&desc->desc_node, &atchan->free_descs_list);
	}

	dma_cookie_init(chan);

	dev_dbg(chan2dev(chan), "%s: allocated %d descriptors\n", __func__, i);

spin_unlock:
	spin_unlock_irqrestore(&atchan->lock, flags);
	return i;
}

static void at_xdmac_free_chan_resources(struct dma_chan *chan)
{
	struct at_xdmac_chan	*atchan = to_at_xdmac_chan(chan);
	struct at_xdmac		*atxdmac = to_at_xdmac(chan->device);
	struct at_xdmac_desc	*desc, *_desc;

	list_for_each_entry_safe(desc, _desc, &atchan->free_descs_list, desc_node) {
		dev_dbg(chan2dev(chan), "%s: freeing descriptor %p\n", __func__, desc);
		list_del(&desc->desc_node);
		dma_pool_free(atxdmac->at_xdmac_desc_pool, desc, desc->tx_dma_desc.phys);
	}

	return;
}

#ifdef CONFIG_PM
static int atmel_xdmac_prepare(struct device *dev)
{
	struct at_xdmac		*atxdmac = dev_get_drvdata(dev);
	struct dma_chan		*chan, *_chan;

	list_for_each_entry_safe(chan, _chan, &atxdmac->dma.channels, device_node) {
		struct at_xdmac_chan	*atchan = to_at_xdmac_chan(chan);

		/* Wait for transfer completion, except in cyclic case. */
		if (at_xdmac_chan_is_enabled(atchan) && !at_xdmac_chan_is_cyclic(atchan))
			return -EAGAIN;
	}
	return 0;
}
#else
#	define atmel_xdmac_prepare NULL
#endif

#ifdef CONFIG_PM_SLEEP
static int atmel_xdmac_suspend(struct device *dev)
{
	struct at_xdmac		*atxdmac = dev_get_drvdata(dev);
	struct dma_chan		*chan, *_chan;

	list_for_each_entry_safe(chan, _chan, &atxdmac->dma.channels, device_node) {
		struct at_xdmac_chan	*atchan = to_at_xdmac_chan(chan);

		atchan->save_cc = at_xdmac_chan_read(atchan, AT_XDMAC_CC);
		if (at_xdmac_chan_is_cyclic(atchan)) {
			if (!at_xdmac_chan_is_paused(atchan))
				at_xdmac_device_pause(chan);
			atchan->save_cim = at_xdmac_chan_read(atchan, AT_XDMAC_CIM);
			atchan->save_cnda = at_xdmac_chan_read(atchan, AT_XDMAC_CNDA);
			atchan->save_cndc = at_xdmac_chan_read(atchan, AT_XDMAC_CNDC);
		}
	}
	atxdmac->save_gim = at_xdmac_read(atxdmac, AT_XDMAC_GIM);

	at_xdmac_off(atxdmac);
	clk_disable_unprepare(atxdmac->clk);
	return 0;
}

static int atmel_xdmac_resume(struct device *dev)
{
	struct at_xdmac		*atxdmac = dev_get_drvdata(dev);
	struct at_xdmac_chan	*atchan;
	struct dma_chan		*chan, *_chan;
	int			i;
	int ret;

	ret = clk_prepare_enable(atxdmac->clk);
	if (ret)
		return ret;

	/* Clear pending interrupts. */
	for (i = 0; i < atxdmac->dma.chancnt; i++) {
		atchan = &atxdmac->chan[i];
		while (at_xdmac_chan_read(atchan, AT_XDMAC_CIS))
			cpu_relax();
	}

	at_xdmac_write(atxdmac, AT_XDMAC_GIE, atxdmac->save_gim);
	list_for_each_entry_safe(chan, _chan, &atxdmac->dma.channels, device_node) {
		atchan = to_at_xdmac_chan(chan);
		at_xdmac_chan_write(atchan, AT_XDMAC_CC, atchan->save_cc);
		if (at_xdmac_chan_is_cyclic(atchan)) {
			if (at_xdmac_chan_is_paused(atchan))
				at_xdmac_device_resume(chan);
			at_xdmac_chan_write(atchan, AT_XDMAC_CNDA, atchan->save_cnda);
			at_xdmac_chan_write(atchan, AT_XDMAC_CNDC, atchan->save_cndc);
			at_xdmac_chan_write(atchan, AT_XDMAC_CIE, atchan->save_cim);
			wmb();
			at_xdmac_write(atxdmac, AT_XDMAC_GE, atchan->mask);
		}
	}
	return 0;
}
#endif /* CONFIG_PM_SLEEP */

static int at_xdmac_probe(struct platform_device *pdev)
{
	struct resource	*res;
	struct at_xdmac	*atxdmac;
	int		irq, size, nr_channels, i, ret;
	void __iomem	*base;
	u32		reg;

	res = platform_get_resource(pdev, IORESOURCE_MEM, 0);
	if (!res)
		return -EINVAL;

	irq = platform_get_irq(pdev, 0);
	if (irq < 0)
		return irq;

	base = devm_ioremap_resource(&pdev->dev, res);
	if (IS_ERR(base))
		return PTR_ERR(base);

	/*
	 * Read number of xdmac channels, read helper function can't be used
	 * since atxdmac is not yet allocated and we need to know the number
	 * of channels to do the allocation.
	 */
	reg = readl_relaxed(base + AT_XDMAC_GTYPE);
	nr_channels = AT_XDMAC_NB_CH(reg);
	if (nr_channels > AT_XDMAC_MAX_CHAN) {
		dev_err(&pdev->dev, "invalid number of channels (%u)\n",
			nr_channels);
		return -EINVAL;
	}

	size = sizeof(*atxdmac);
	size += nr_channels * sizeof(struct at_xdmac_chan);
	atxdmac = devm_kzalloc(&pdev->dev, size, GFP_KERNEL);
	if (!atxdmac) {
		dev_err(&pdev->dev, "can't allocate at_xdmac structure\n");
		return -ENOMEM;
	}

	atxdmac->regs = base;
	atxdmac->irq = irq;

	atxdmac->clk = devm_clk_get(&pdev->dev, "dma_clk");
	if (IS_ERR(atxdmac->clk)) {
		dev_err(&pdev->dev, "can't get dma_clk\n");
		return PTR_ERR(atxdmac->clk);
	}

	/* Do not use dev res to prevent races with tasklet */
	ret = request_irq(atxdmac->irq, at_xdmac_interrupt, 0, "at_xdmac", atxdmac);
	if (ret) {
		dev_err(&pdev->dev, "can't request irq\n");
		return ret;
	}

	ret = clk_prepare_enable(atxdmac->clk);
	if (ret) {
		dev_err(&pdev->dev, "can't prepare or enable clock\n");
		goto err_free_irq;
	}

	atxdmac->at_xdmac_desc_pool =
		dmam_pool_create(dev_name(&pdev->dev), &pdev->dev,
				sizeof(struct at_xdmac_desc), 4, 0);
	if (!atxdmac->at_xdmac_desc_pool) {
		dev_err(&pdev->dev, "no memory for descriptors dma pool\n");
		ret = -ENOMEM;
		goto err_clk_disable;
	}

	dma_cap_set(DMA_CYCLIC, atxdmac->dma.cap_mask);
	dma_cap_set(DMA_INTERLEAVE, atxdmac->dma.cap_mask);
	dma_cap_set(DMA_MEMCPY, atxdmac->dma.cap_mask);
	dma_cap_set(DMA_MEMSET, atxdmac->dma.cap_mask);
	dma_cap_set(DMA_MEMSET_SG, atxdmac->dma.cap_mask);
	dma_cap_set(DMA_SLAVE, atxdmac->dma.cap_mask);
	/*
	 * Without DMA_PRIVATE the driver is not able to allocate more than
	 * one channel, second allocation fails in private_candidate.
	 */
	dma_cap_set(DMA_PRIVATE, atxdmac->dma.cap_mask);
	atxdmac->dma.dev				= &pdev->dev;
	atxdmac->dma.device_alloc_chan_resources	= at_xdmac_alloc_chan_resources;
	atxdmac->dma.device_free_chan_resources		= at_xdmac_free_chan_resources;
	atxdmac->dma.device_tx_status			= at_xdmac_tx_status;
	atxdmac->dma.device_issue_pending		= at_xdmac_issue_pending;
	atxdmac->dma.device_prep_dma_cyclic		= at_xdmac_prep_dma_cyclic;
	atxdmac->dma.device_prep_interleaved_dma	= at_xdmac_prep_interleaved;
	atxdmac->dma.device_prep_dma_memcpy		= at_xdmac_prep_dma_memcpy;
	atxdmac->dma.device_prep_dma_memset		= at_xdmac_prep_dma_memset;
	atxdmac->dma.device_prep_dma_memset_sg		= at_xdmac_prep_dma_memset_sg;
	atxdmac->dma.device_prep_slave_sg		= at_xdmac_prep_slave_sg;
	atxdmac->dma.device_config			= at_xdmac_device_config;
	atxdmac->dma.device_pause			= at_xdmac_device_pause;
	atxdmac->dma.device_resume			= at_xdmac_device_resume;
	atxdmac->dma.device_terminate_all		= at_xdmac_device_terminate_all;
	atxdmac->dma.src_addr_widths = AT_XDMAC_DMA_BUSWIDTHS;
	atxdmac->dma.dst_addr_widths = AT_XDMAC_DMA_BUSWIDTHS;
	atxdmac->dma.directions = BIT(DMA_DEV_TO_MEM) | BIT(DMA_MEM_TO_DEV);
	atxdmac->dma.residue_granularity = DMA_RESIDUE_GRANULARITY_BURST;

	/* Disable all chans and interrupts. */
	at_xdmac_off(atxdmac);

	/* Init channels. */
	INIT_LIST_HEAD(&atxdmac->dma.channels);
	for (i = 0; i < nr_channels; i++) {
		struct at_xdmac_chan *atchan = &atxdmac->chan[i];

		atchan->chan.device = &atxdmac->dma;
		list_add_tail(&atchan->chan.device_node,
			      &atxdmac->dma.channels);

		atchan->ch_regs = at_xdmac_chan_reg_base(atxdmac, i);
		atchan->mask = 1 << i;

		spin_lock_init(&atchan->lock);
		INIT_LIST_HEAD(&atchan->xfers_list);
		INIT_LIST_HEAD(&atchan->free_descs_list);
		tasklet_init(&atchan->tasklet, at_xdmac_tasklet,
			     (unsigned long)atchan);

		/* Clear pending interrupts. */
		while (at_xdmac_chan_read(atchan, AT_XDMAC_CIS))
			cpu_relax();
	}
	platform_set_drvdata(pdev, atxdmac);

	ret = dma_async_device_register(&atxdmac->dma);
	if (ret) {
		dev_err(&pdev->dev, "fail to register DMA engine device\n");
		goto err_clk_disable;
	}

	ret = of_dma_controller_register(pdev->dev.of_node,
					 at_xdmac_xlate, atxdmac);
	if (ret) {
		dev_err(&pdev->dev, "could not register of dma controller\n");
		goto err_dma_unregister;
	}

	dev_info(&pdev->dev, "%d channels, mapped at 0x%p\n",
		 nr_channels, atxdmac->regs);

	return 0;

err_dma_unregister:
	dma_async_device_unregister(&atxdmac->dma);
err_clk_disable:
	clk_disable_unprepare(atxdmac->clk);
err_free_irq:
	free_irq(atxdmac->irq, atxdmac);
	return ret;
}

static int at_xdmac_remove(struct platform_device *pdev)
{
	struct at_xdmac	*atxdmac = (struct at_xdmac *)platform_get_drvdata(pdev);
	int		i;

	at_xdmac_off(atxdmac);
	of_dma_controller_free(pdev->dev.of_node);
	dma_async_device_unregister(&atxdmac->dma);
	clk_disable_unprepare(atxdmac->clk);

	free_irq(atxdmac->irq, atxdmac);

	for (i = 0; i < atxdmac->dma.chancnt; i++) {
		struct at_xdmac_chan *atchan = &atxdmac->chan[i];

		tasklet_kill(&atchan->tasklet);
		at_xdmac_free_chan_resources(&atchan->chan);
	}

	return 0;
}

static const struct dev_pm_ops atmel_xdmac_dev_pm_ops = {
	.prepare	= atmel_xdmac_prepare,
	SET_LATE_SYSTEM_SLEEP_PM_OPS(atmel_xdmac_suspend, atmel_xdmac_resume)
};

static const struct of_device_id atmel_xdmac_dt_ids[] = {
	{
		.compatible = "atmel,sama5d4-dma",
	}, {
		/* sentinel */
	}
};
MODULE_DEVICE_TABLE(of, atmel_xdmac_dt_ids);

static struct platform_driver at_xdmac_driver = {
	.probe		= at_xdmac_probe,
	.remove		= at_xdmac_remove,
	.driver = {
		.name		= "at_xdmac",
		.of_match_table	= of_match_ptr(atmel_xdmac_dt_ids),
		.pm		= &atmel_xdmac_dev_pm_ops,
	}
};

static int __init at_xdmac_init(void)
{
	return platform_driver_probe(&at_xdmac_driver, at_xdmac_probe);
}
subsys_initcall(at_xdmac_init);

MODULE_DESCRIPTION("Atmel Extended DMA Controller driver");
MODULE_AUTHOR("Ludovic Desroches <ludovic.desroches@atmel.com>");
MODULE_LICENSE("GPL");<|MERGE_RESOLUTION|>--- conflicted
+++ resolved
@@ -1644,11 +1644,7 @@
 		dev_vdbg(chan2dev(&atchan->chan), "%s: desc 0x%p\n", __func__, desc);
 		if (!desc->active_xfer) {
 			dev_err(chan2dev(&atchan->chan), "Xfer not active: exiting");
-<<<<<<< HEAD
-			spin_unlock_bh(&atchan->lock);
-=======
 			spin_unlock(&atchan->lock);
->>>>>>> c59c1e66
 			return;
 		}
 
