--- conflicted
+++ resolved
@@ -1,8 +1,7 @@
 /*
  *	Xen Watchdog Driver
  *
- *	(c) Copyright 2010,2011 Novell, Inc.
- *	(c) Copyright 2011,2012 SuSE
+ *	(c) Copyright 2010 Novell, Inc.
  *
  *	This program is free software; you can redistribute it and/or
  *	modify it under the terms of the GNU General Public License
@@ -14,10 +13,6 @@
 
 #define DRV_NAME	"wdt"
 #define DRV_VERSION	"0.01"
-<<<<<<< HEAD
-#define pr_fmt(fmt)	KBUILD_MODNAME ": " fmt
-=======
->>>>>>> dd775ae2
 
 #include <linux/bug.h>
 #include <linux/errno.h>
@@ -33,10 +28,8 @@
 #include <linux/spinlock.h>
 #include <linux/uaccess.h>
 #include <linux/watchdog.h>
-#ifdef CONFIG_PARAVIRT_XEN
 #include <xen/xen.h>
 #include <asm/xen/hypercall.h>
-#endif
 #include <xen/interface/sched.h>
 
 static struct platform_device *platform_device;
@@ -336,23 +329,17 @@
 {
 	int err;
 
-#ifdef CONFIG_PARAVIRT_XEN
 	if (!xen_domain())
 		return -ENODEV;
-#endif
-
-<<<<<<< HEAD
-	printk(KERN_INFO "Xen WatchDog Timer Driver v%s\n", DRV_VERSION);
-=======
+
 	pr_info("Xen WatchDog Timer Driver v%s\n", DRV_VERSION);
->>>>>>> dd775ae2
 
 	err = platform_driver_register(&xen_wdt_driver);
 	if (err)
 		return err;
 
 	platform_device = platform_device_register_simple(DRV_NAME,
-							  -1, NULL, 0);
+								  -1, NULL, 0);
 	if (IS_ERR(platform_device)) {
 		err = PTR_ERR(platform_device);
 		platform_driver_unregister(&xen_wdt_driver);
