/* Copyright (C) 2009 Red Hat, Inc.
 * Copyright (C) 2006 Rusty Russell IBM Corporation
 *
 * Author: Michael S. Tsirkin <mst@redhat.com>
 *
 * Inspiration, some code, and most witty comments come from
 * Documentation/virtual/lguest/lguest.c, by Rusty Russell
 *
 * This work is licensed under the terms of the GNU GPL, version 2.
 *
 * Generic code for virtio server in host kernel.
 */

#include <linux/eventfd.h>
#include <linux/vhost.h>
#include <linux/uio.h>
#include <linux/mm.h>
#include <linux/mmu_context.h>
#include <linux/miscdevice.h>
#include <linux/mutex.h>
#include <linux/poll.h>
#include <linux/file.h>
#include <linux/highmem.h>
#include <linux/slab.h>
#include <linux/vmalloc.h>
#include <linux/kthread.h>
#include <linux/cgroup.h>
#include <linux/module.h>
#include <linux/sort.h>
#include <linux/sched/mm.h>
#include <linux/sched/signal.h>
#include <linux/interval_tree_generic.h>
#include <linux/nospec.h>

#include "vhost.h"

static ushort max_mem_regions = 64;
module_param(max_mem_regions, ushort, 0444);
MODULE_PARM_DESC(max_mem_regions,
	"Maximum number of memory regions in memory map. (default: 64)");
static int max_iotlb_entries = 2048;
module_param(max_iotlb_entries, int, 0444);
MODULE_PARM_DESC(max_iotlb_entries,
	"Maximum number of iotlb entries. (default: 2048)");

enum {
	VHOST_MEMORY_F_LOG = 0x1,
};

#define vhost_used_event(vq) ((__virtio16 __user *)&vq->avail->ring[vq->num])
#define vhost_avail_event(vq) ((__virtio16 __user *)&vq->used->ring[vq->num])

INTERVAL_TREE_DEFINE(struct vhost_umem_node,
		     rb, __u64, __subtree_last,
		     START, LAST, static inline, vhost_umem_interval_tree);

#ifdef CONFIG_VHOST_CROSS_ENDIAN_LEGACY
static void vhost_disable_cross_endian(struct vhost_virtqueue *vq)
{
	vq->user_be = !virtio_legacy_is_little_endian();
}

static void vhost_enable_cross_endian_big(struct vhost_virtqueue *vq)
{
	vq->user_be = true;
}

static void vhost_enable_cross_endian_little(struct vhost_virtqueue *vq)
{
	vq->user_be = false;
}

static long vhost_set_vring_endian(struct vhost_virtqueue *vq, int __user *argp)
{
	struct vhost_vring_state s;

	if (vq->private_data)
		return -EBUSY;

	if (copy_from_user(&s, argp, sizeof(s)))
		return -EFAULT;

	if (s.num != VHOST_VRING_LITTLE_ENDIAN &&
	    s.num != VHOST_VRING_BIG_ENDIAN)
		return -EINVAL;

	if (s.num == VHOST_VRING_BIG_ENDIAN)
		vhost_enable_cross_endian_big(vq);
	else
		vhost_enable_cross_endian_little(vq);

	return 0;
}

static long vhost_get_vring_endian(struct vhost_virtqueue *vq, u32 idx,
				   int __user *argp)
{
	struct vhost_vring_state s = {
		.index = idx,
		.num = vq->user_be
	};

	if (copy_to_user(argp, &s, sizeof(s)))
		return -EFAULT;

	return 0;
}

static void vhost_init_is_le(struct vhost_virtqueue *vq)
{
	/* Note for legacy virtio: user_be is initialized at reset time
	 * according to the host endianness. If userspace does not set an
	 * explicit endianness, the default behavior is native endian, as
	 * expected by legacy virtio.
	 */
	vq->is_le = vhost_has_feature(vq, VIRTIO_F_VERSION_1) || !vq->user_be;
}
#else
static void vhost_disable_cross_endian(struct vhost_virtqueue *vq)
{
}

static long vhost_set_vring_endian(struct vhost_virtqueue *vq, int __user *argp)
{
	return -ENOIOCTLCMD;
}

static long vhost_get_vring_endian(struct vhost_virtqueue *vq, u32 idx,
				   int __user *argp)
{
	return -ENOIOCTLCMD;
}

static void vhost_init_is_le(struct vhost_virtqueue *vq)
{
	vq->is_le = vhost_has_feature(vq, VIRTIO_F_VERSION_1)
		|| virtio_legacy_is_little_endian();
}
#endif /* CONFIG_VHOST_CROSS_ENDIAN_LEGACY */

static void vhost_reset_is_le(struct vhost_virtqueue *vq)
{
	vhost_init_is_le(vq);
}

struct vhost_flush_struct {
	struct vhost_work work;
	struct completion wait_event;
};

static void vhost_flush_work(struct vhost_work *work)
{
	struct vhost_flush_struct *s;

	s = container_of(work, struct vhost_flush_struct, work);
	complete(&s->wait_event);
}

static void vhost_poll_func(struct file *file, wait_queue_head_t *wqh,
			    poll_table *pt)
{
	struct vhost_poll *poll;

	poll = container_of(pt, struct vhost_poll, table);
	poll->wqh = wqh;
	add_wait_queue(wqh, &poll->wait);
}

static int vhost_poll_wakeup(wait_queue_entry_t *wait, unsigned mode, int sync,
			     void *key)
{
	struct vhost_poll *poll = container_of(wait, struct vhost_poll, wait);

	if (!((unsigned long)key & poll->mask))
		return 0;

	vhost_poll_queue(poll);
	return 0;
}

void vhost_work_init(struct vhost_work *work, vhost_work_fn_t fn)
{
	clear_bit(VHOST_WORK_QUEUED, &work->flags);
	work->fn = fn;
	init_waitqueue_head(&work->done);
}
EXPORT_SYMBOL_GPL(vhost_work_init);

/* Init poll structure */
void vhost_poll_init(struct vhost_poll *poll, vhost_work_fn_t fn,
		     unsigned long mask, struct vhost_dev *dev)
{
	init_waitqueue_func_entry(&poll->wait, vhost_poll_wakeup);
	init_poll_funcptr(&poll->table, vhost_poll_func);
	poll->mask = mask;
	poll->dev = dev;
	poll->wqh = NULL;

	vhost_work_init(&poll->work, fn);
}
EXPORT_SYMBOL_GPL(vhost_poll_init);

/* Start polling a file. We add ourselves to file's wait queue. The caller must
 * keep a reference to a file until after vhost_poll_stop is called. */
int vhost_poll_start(struct vhost_poll *poll, struct file *file)
{
	unsigned long mask;
	int ret = 0;

	if (poll->wqh)
		return 0;

	mask = file->f_op->poll(file, &poll->table);
	if (mask)
		vhost_poll_wakeup(&poll->wait, 0, 0, (void *)mask);
	if (mask & POLLERR) {
		vhost_poll_stop(poll);
		ret = -EINVAL;
	}

	return ret;
}
EXPORT_SYMBOL_GPL(vhost_poll_start);

/* Stop polling a file. After this function returns, it becomes safe to drop the
 * file reference. You must also flush afterwards. */
void vhost_poll_stop(struct vhost_poll *poll)
{
	if (poll->wqh) {
		remove_wait_queue(poll->wqh, &poll->wait);
		poll->wqh = NULL;
	}
}
EXPORT_SYMBOL_GPL(vhost_poll_stop);

void vhost_work_flush(struct vhost_dev *dev, struct vhost_work *work)
{
	struct vhost_flush_struct flush;

	if (dev->worker) {
		init_completion(&flush.wait_event);
		vhost_work_init(&flush.work, vhost_flush_work);

		vhost_work_queue(dev, &flush.work);
		wait_for_completion(&flush.wait_event);
	}
}
EXPORT_SYMBOL_GPL(vhost_work_flush);

/* Flush any work that has been scheduled. When calling this, don't hold any
 * locks that are also used by the callback. */
void vhost_poll_flush(struct vhost_poll *poll)
{
	vhost_work_flush(poll->dev, &poll->work);
}
EXPORT_SYMBOL_GPL(vhost_poll_flush);

void vhost_work_queue(struct vhost_dev *dev, struct vhost_work *work)
{
	if (!dev->worker)
		return;

	if (!test_and_set_bit(VHOST_WORK_QUEUED, &work->flags)) {
		/* We can only add the work to the list after we're
		 * sure it was not in the list.
		 * test_and_set_bit() implies a memory barrier.
		 */
		llist_add(&work->node, &dev->work_list);
		wake_up_process(dev->worker);
	}
}
EXPORT_SYMBOL_GPL(vhost_work_queue);

/* A lockless hint for busy polling code to exit the loop */
bool vhost_has_work(struct vhost_dev *dev)
{
	return !llist_empty(&dev->work_list);
}
EXPORT_SYMBOL_GPL(vhost_has_work);

void vhost_poll_queue(struct vhost_poll *poll)
{
	vhost_work_queue(poll->dev, &poll->work);
}
EXPORT_SYMBOL_GPL(vhost_poll_queue);

static void __vhost_vq_meta_reset(struct vhost_virtqueue *vq)
{
	int j;

	for (j = 0; j < VHOST_NUM_ADDRS; j++)
		vq->meta_iotlb[j] = NULL;
}

static void vhost_vq_meta_reset(struct vhost_dev *d)
{
	int i;

	for (i = 0; i < d->nvqs; ++i)
		__vhost_vq_meta_reset(d->vqs[i]);
}

static void vhost_vq_reset(struct vhost_dev *dev,
			   struct vhost_virtqueue *vq)
{
	vq->num = 1;
	vq->desc = NULL;
	vq->avail = NULL;
	vq->used = NULL;
	vq->last_avail_idx = 0;
	vq->avail_idx = 0;
	vq->last_used_idx = 0;
	vq->signalled_used = 0;
	vq->signalled_used_valid = false;
	vq->used_flags = 0;
	vq->log_used = false;
	vq->log_addr = -1ull;
	vq->private_data = NULL;
	vq->acked_features = 0;
	vq->acked_backend_features = 0;
	vq->log_base = NULL;
	vq->error_ctx = NULL;
	vq->error = NULL;
	vq->kick = NULL;
	vq->call_ctx = NULL;
	vq->call = NULL;
	vq->log_ctx = NULL;
	vhost_reset_is_le(vq);
	vhost_disable_cross_endian(vq);
	vq->busyloop_timeout = 0;
	vq->umem = NULL;
	vq->iotlb = NULL;
	__vhost_vq_meta_reset(vq);
}

static int vhost_worker(void *data)
{
	struct vhost_dev *dev = data;
	struct vhost_work *work, *work_next;
	struct llist_node *node;
	mm_segment_t oldfs = get_fs();

	set_fs(USER_DS);
	use_mm(dev->mm);

	for (;;) {
		/* mb paired w/ kthread_stop */
		set_current_state(TASK_INTERRUPTIBLE);

		if (kthread_should_stop()) {
			__set_current_state(TASK_RUNNING);
			break;
		}

		node = llist_del_all(&dev->work_list);
		if (!node)
			schedule();

		node = llist_reverse_order(node);
		/* make sure flag is seen after deletion */
		smp_wmb();
		llist_for_each_entry_safe(work, work_next, node, node) {
			clear_bit(VHOST_WORK_QUEUED, &work->flags);
			__set_current_state(TASK_RUNNING);
			work->fn(work);
			if (need_resched())
				schedule();
		}
	}
	unuse_mm(dev->mm);
	set_fs(oldfs);
	return 0;
}

static void vhost_vq_free_iovecs(struct vhost_virtqueue *vq)
{
	kfree(vq->indirect);
	vq->indirect = NULL;
	kfree(vq->log);
	vq->log = NULL;
	kfree(vq->heads);
	vq->heads = NULL;
}

/* Helper to allocate iovec buffers for all vqs. */
static long vhost_dev_alloc_iovecs(struct vhost_dev *dev)
{
	struct vhost_virtqueue *vq;
	int i;

	for (i = 0; i < dev->nvqs; ++i) {
		vq = dev->vqs[i];
		vq->indirect = kmalloc_array(UIO_MAXIOV,
					     sizeof(*vq->indirect),
					     GFP_KERNEL);
		vq->log = kmalloc_array(dev->iov_limit, sizeof(*vq->log),
					GFP_KERNEL);
		vq->heads = kmalloc_array(dev->iov_limit, sizeof(*vq->heads),
					  GFP_KERNEL);
		if (!vq->indirect || !vq->log || !vq->heads)
			goto err_nomem;
	}
	return 0;

err_nomem:
	for (; i >= 0; --i)
		vhost_vq_free_iovecs(dev->vqs[i]);
	return -ENOMEM;
}

static void vhost_dev_free_iovecs(struct vhost_dev *dev)
{
	int i;

	for (i = 0; i < dev->nvqs; ++i)
		vhost_vq_free_iovecs(dev->vqs[i]);
}

<<<<<<< HEAD
void vhost_dev_init(struct vhost_dev *dev,
		    struct vhost_virtqueue **vqs, int nvqs, int iov_limit)
=======
bool vhost_exceeds_weight(struct vhost_virtqueue *vq,
			  int pkts, int total_len)
{
	struct vhost_dev *dev = vq->dev;

	if ((dev->byte_weight && total_len >= dev->byte_weight) ||
	    (dev->weight && pkts >= dev->weight)) {
		vhost_poll_queue(&vq->poll);
		return true;
	}

	return false;
}
EXPORT_SYMBOL_GPL(vhost_exceeds_weight);

void vhost_dev_init_wt(struct vhost_dev *dev,
		       struct vhost_virtqueue **vqs, int nvqs,
		       int weight, int byte_weight)
>>>>>>> 9a9acef9
{
	struct vhost_virtqueue *vq;
	int i;

	dev->vqs = vqs;
	dev->nvqs = nvqs;
	mutex_init(&dev->mutex);
	dev->log_ctx = NULL;
	dev->log_file = NULL;
	dev->umem = NULL;
	dev->iotlb = NULL;
	dev->mm = NULL;
	dev->worker = NULL;
<<<<<<< HEAD
	dev->iov_limit = iov_limit;
=======
	dev->weight = weight;
	dev->byte_weight = byte_weight;
>>>>>>> 9a9acef9
	init_llist_head(&dev->work_list);
	init_waitqueue_head(&dev->wait);
	INIT_LIST_HEAD(&dev->read_list);
	INIT_LIST_HEAD(&dev->pending_list);
	spin_lock_init(&dev->iotlb_lock);


	for (i = 0; i < dev->nvqs; ++i) {
		vq = dev->vqs[i];
		vq->log = NULL;
		vq->indirect = NULL;
		vq->heads = NULL;
		vq->dev = dev;
		mutex_init(&vq->mutex);
		vhost_vq_reset(dev, vq);
		if (vq->handle_kick)
			vhost_poll_init(&vq->poll, vq->handle_kick,
					POLLIN, dev);
	}
}
EXPORT_SYMBOL_GPL(vhost_dev_init_wt);

void vhost_dev_init(struct vhost_dev *dev,
		    struct vhost_virtqueue **vqs, int nvqs)
{
	vhost_dev_init_wt(dev, vqs, nvqs, 0, 0);
}
EXPORT_SYMBOL_GPL(vhost_dev_init);

/* Caller should have device mutex */
long vhost_dev_check_owner(struct vhost_dev *dev)
{
	/* Are you the owner? If not, I don't think you mean to do that */
	return dev->mm == current->mm ? 0 : -EPERM;
}
EXPORT_SYMBOL_GPL(vhost_dev_check_owner);

struct vhost_attach_cgroups_struct {
	struct vhost_work work;
	struct task_struct *owner;
	int ret;
};

static void vhost_attach_cgroups_work(struct vhost_work *work)
{
	struct vhost_attach_cgroups_struct *s;

	s = container_of(work, struct vhost_attach_cgroups_struct, work);
	s->ret = cgroup_attach_task_all(s->owner, current);
}

static int vhost_attach_cgroups(struct vhost_dev *dev)
{
	struct vhost_attach_cgroups_struct attach;

	attach.owner = current;
	vhost_work_init(&attach.work, vhost_attach_cgroups_work);
	vhost_work_queue(dev, &attach.work);
	vhost_work_flush(dev, &attach.work);
	return attach.ret;
}

/* Caller should have device mutex */
bool vhost_dev_has_owner(struct vhost_dev *dev)
{
	return dev->mm;
}
EXPORT_SYMBOL_GPL(vhost_dev_has_owner);

/* Caller should have device mutex */
long vhost_dev_set_owner(struct vhost_dev *dev)
{
	struct task_struct *worker;
	int err;

	/* Is there an owner already? */
	if (vhost_dev_has_owner(dev)) {
		err = -EBUSY;
		goto err_mm;
	}

	/* No owner, become one */
	dev->mm = get_task_mm(current);
	worker = kthread_create(vhost_worker, dev, "vhost-%d", current->pid);
	if (IS_ERR(worker)) {
		err = PTR_ERR(worker);
		goto err_worker;
	}

	dev->worker = worker;
	wake_up_process(worker);	/* avoid contributing to loadavg */

	err = vhost_attach_cgroups(dev);
	if (err)
		goto err_cgroup;

	err = vhost_dev_alloc_iovecs(dev);
	if (err)
		goto err_cgroup;

	return 0;
err_cgroup:
	kthread_stop(worker);
	dev->worker = NULL;
err_worker:
	if (dev->mm)
		mmput(dev->mm);
	dev->mm = NULL;
err_mm:
	return err;
}
EXPORT_SYMBOL_GPL(vhost_dev_set_owner);

struct vhost_umem *vhost_dev_reset_owner_prepare(void)
{
	return kvzalloc(sizeof(struct vhost_umem), GFP_KERNEL);
}
EXPORT_SYMBOL_GPL(vhost_dev_reset_owner_prepare);

/* Caller should have device mutex */
void vhost_dev_reset_owner(struct vhost_dev *dev, struct vhost_umem *umem)
{
	int i;

	vhost_dev_cleanup(dev, true);

	/* Restore memory to default empty mapping. */
	INIT_LIST_HEAD(&umem->umem_list);
	dev->umem = umem;
	/* We don't need VQ locks below since vhost_dev_cleanup makes sure
	 * VQs aren't running.
	 */
	for (i = 0; i < dev->nvqs; ++i)
		dev->vqs[i]->umem = umem;
}
EXPORT_SYMBOL_GPL(vhost_dev_reset_owner);

void vhost_dev_stop(struct vhost_dev *dev)
{
	int i;

	for (i = 0; i < dev->nvqs; ++i) {
		if (dev->vqs[i]->kick && dev->vqs[i]->handle_kick) {
			vhost_poll_stop(&dev->vqs[i]->poll);
			vhost_poll_flush(&dev->vqs[i]->poll);
		}
	}
}
EXPORT_SYMBOL_GPL(vhost_dev_stop);

static void vhost_umem_free(struct vhost_umem *umem,
			    struct vhost_umem_node *node)
{
	vhost_umem_interval_tree_remove(node, &umem->umem_tree);
	list_del(&node->link);
	kfree(node);
	umem->numem--;
}

static void vhost_umem_clean(struct vhost_umem *umem)
{
	struct vhost_umem_node *node, *tmp;

	if (!umem)
		return;

	list_for_each_entry_safe(node, tmp, &umem->umem_list, link)
		vhost_umem_free(umem, node);

	kvfree(umem);
}

static void vhost_clear_msg(struct vhost_dev *dev)
{
	struct vhost_msg_node *node, *n;

	spin_lock(&dev->iotlb_lock);

	list_for_each_entry_safe(node, n, &dev->read_list, node) {
		list_del(&node->node);
		kfree(node);
	}

	list_for_each_entry_safe(node, n, &dev->pending_list, node) {
		list_del(&node->node);
		kfree(node);
	}

	spin_unlock(&dev->iotlb_lock);
}

/* Caller should have device mutex if and only if locked is set */
void vhost_dev_cleanup(struct vhost_dev *dev, bool locked)
{
	int i;

	for (i = 0; i < dev->nvqs; ++i) {
		if (dev->vqs[i]->error_ctx)
			eventfd_ctx_put(dev->vqs[i]->error_ctx);
		if (dev->vqs[i]->error)
			fput(dev->vqs[i]->error);
		if (dev->vqs[i]->kick)
			fput(dev->vqs[i]->kick);
		if (dev->vqs[i]->call_ctx)
			eventfd_ctx_put(dev->vqs[i]->call_ctx);
		if (dev->vqs[i]->call)
			fput(dev->vqs[i]->call);
		vhost_vq_reset(dev, dev->vqs[i]);
	}
	vhost_dev_free_iovecs(dev);
	if (dev->log_ctx)
		eventfd_ctx_put(dev->log_ctx);
	dev->log_ctx = NULL;
	if (dev->log_file)
		fput(dev->log_file);
	dev->log_file = NULL;
	/* No one will access memory at this point */
	vhost_umem_clean(dev->umem);
	dev->umem = NULL;
	vhost_umem_clean(dev->iotlb);
	dev->iotlb = NULL;
	vhost_clear_msg(dev);
	wake_up_interruptible_poll(&dev->wait, POLLIN | POLLRDNORM);
	WARN_ON(!llist_empty(&dev->work_list));
	if (dev->worker) {
		kthread_stop(dev->worker);
		dev->worker = NULL;
	}
	if (dev->mm)
		mmput(dev->mm);
	dev->mm = NULL;
}
EXPORT_SYMBOL_GPL(vhost_dev_cleanup);

static int log_access_ok(void __user *log_base, u64 addr, unsigned long sz)
{
	u64 a = addr / VHOST_PAGE_SIZE / 8;

	/* Make sure 64 bit math will not overflow. */
	if (a > ULONG_MAX - (unsigned long)log_base ||
	    a + (unsigned long)log_base > ULONG_MAX)
		return 0;

	return access_ok(VERIFY_WRITE, log_base + a,
			 (sz + VHOST_PAGE_SIZE * 8 - 1) / VHOST_PAGE_SIZE / 8);
}

static bool vhost_overflow(u64 uaddr, u64 size)
{
	/* Make sure 64 bit math will not overflow. */
	return uaddr > ULONG_MAX || size > ULONG_MAX || uaddr > ULONG_MAX - size;
}

/* Caller should have vq mutex and device mutex. */
static int vq_memory_access_ok(void __user *log_base, struct vhost_umem *umem,
			       int log_all)
{
	struct vhost_umem_node *node;

	if (!umem)
		return 0;

	list_for_each_entry(node, &umem->umem_list, link) {
		unsigned long a = node->userspace_addr;

		if (vhost_overflow(node->userspace_addr, node->size))
			return 0;


		if (!access_ok(VERIFY_WRITE, (void __user *)a,
				    node->size))
			return 0;
		else if (log_all && !log_access_ok(log_base,
						   node->start,
						   node->size))
			return 0;
	}
	return 1;
}

static inline void __user *vhost_vq_meta_fetch(struct vhost_virtqueue *vq,
					       u64 addr, unsigned int size,
					       int type)
{
	const struct vhost_umem_node *node = vq->meta_iotlb[type];

	if (!node)
		return NULL;

	return (void *)(uintptr_t)(node->userspace_addr + addr - node->start);
}

/* Can we switch to this memory table? */
/* Caller should have device mutex but not vq mutex */
static int memory_access_ok(struct vhost_dev *d, struct vhost_umem *umem,
			    int log_all)
{
	int i;

	for (i = 0; i < d->nvqs; ++i) {
		int ok;
		bool log;

		mutex_lock(&d->vqs[i]->mutex);
		log = log_all || vhost_has_feature(d->vqs[i], VHOST_F_LOG_ALL);
		/* If ring is inactive, will check when it's enabled. */
		if (d->vqs[i]->private_data)
			ok = vq_memory_access_ok(d->vqs[i]->log_base,
						 umem, log);
		else
			ok = 1;
		mutex_unlock(&d->vqs[i]->mutex);
		if (!ok)
			return 0;
	}
	return 1;
}

static int translate_desc(struct vhost_virtqueue *vq, u64 addr, u32 len,
			  struct iovec iov[], int iov_size, int access);

static int vhost_copy_to_user(struct vhost_virtqueue *vq, void __user *to,
			      const void *from, unsigned size)
{
	int ret;

	if (!vq->iotlb)
		return __copy_to_user(to, from, size);
	else {
		/* This function should be called after iotlb
		 * prefetch, which means we're sure that all vq
		 * could be access through iotlb. So -EAGAIN should
		 * not happen in this case.
		 */
		struct iov_iter t;
		void __user *uaddr = vhost_vq_meta_fetch(vq,
				     (u64)(uintptr_t)to, size,
				     VHOST_ADDR_USED);

		if (uaddr)
			return __copy_to_user(uaddr, from, size);

		ret = translate_desc(vq, (u64)(uintptr_t)to, size, vq->iotlb_iov,
				     ARRAY_SIZE(vq->iotlb_iov),
				     VHOST_ACCESS_WO);
		if (ret < 0)
			goto out;
		iov_iter_init(&t, WRITE, vq->iotlb_iov, ret, size);
		ret = copy_to_iter(from, size, &t);
		if (ret == size)
			ret = 0;
	}
out:
	return ret;
}

static int vhost_copy_from_user(struct vhost_virtqueue *vq, void *to,
				void __user *from, unsigned size)
{
	int ret;

	if (!vq->iotlb)
		return __copy_from_user(to, from, size);
	else {
		/* This function should be called after iotlb
		 * prefetch, which means we're sure that vq
		 * could be access through iotlb. So -EAGAIN should
		 * not happen in this case.
		 */
		void __user *uaddr = vhost_vq_meta_fetch(vq,
				     (u64)(uintptr_t)from, size,
				     VHOST_ADDR_DESC);
		struct iov_iter f;

		if (uaddr)
			return __copy_from_user(to, uaddr, size);

		ret = translate_desc(vq, (u64)(uintptr_t)from, size, vq->iotlb_iov,
				     ARRAY_SIZE(vq->iotlb_iov),
				     VHOST_ACCESS_RO);
		if (ret < 0) {
			vq_err(vq, "IOTLB translation failure: uaddr "
			       "%p size 0x%llx\n", from,
			       (unsigned long long) size);
			goto out;
		}
		iov_iter_init(&f, READ, vq->iotlb_iov, ret, size);
		ret = copy_from_iter(to, size, &f);
		if (ret == size)
			ret = 0;
	}

out:
	return ret;
}

static void __user *__vhost_get_user_slow(struct vhost_virtqueue *vq,
					  void __user *addr, unsigned int size,
					  int type)
{
	int ret;

	ret = translate_desc(vq, (u64)(uintptr_t)addr, size, vq->iotlb_iov,
			     ARRAY_SIZE(vq->iotlb_iov),
			     VHOST_ACCESS_RO);
	if (ret < 0) {
		vq_err(vq, "IOTLB translation failure: uaddr "
			"%p size 0x%llx\n", addr,
			(unsigned long long) size);
		return NULL;
	}

	if (ret != 1 || vq->iotlb_iov[0].iov_len != size) {
		vq_err(vq, "Non atomic userspace memory access: uaddr "
			"%p size 0x%llx\n", addr,
			(unsigned long long) size);
		return NULL;
	}

	return vq->iotlb_iov[0].iov_base;
}

/* This function should be called after iotlb
 * prefetch, which means we're sure that vq
 * could be access through iotlb. So -EAGAIN should
 * not happen in this case.
 */
static inline void __user *__vhost_get_user(struct vhost_virtqueue *vq,
					    void *addr, unsigned int size,
					    int type)
{
	void __user *uaddr = vhost_vq_meta_fetch(vq,
			     (u64)(uintptr_t)addr, size, type);
	if (uaddr)
		return uaddr;

	return __vhost_get_user_slow(vq, addr, size, type);
}

#define vhost_put_user(vq, x, ptr)		\
({ \
	int ret = -EFAULT; \
	if (!vq->iotlb) { \
		ret = __put_user(x, ptr); \
	} else { \
		__typeof__(ptr) to = \
			(__typeof__(ptr)) __vhost_get_user(vq, ptr,	\
					  sizeof(*ptr), VHOST_ADDR_USED); \
		if (to != NULL) \
			ret = __put_user(x, to); \
		else \
			ret = -EFAULT;	\
	} \
	ret; \
})

#define vhost_get_user(vq, x, ptr, type)		\
({ \
	int ret; \
	if (!vq->iotlb) { \
		ret = __get_user(x, ptr); \
	} else { \
		__typeof__(ptr) from = \
			(__typeof__(ptr)) __vhost_get_user(vq, ptr, \
							   sizeof(*ptr), \
							   type); \
		if (from != NULL) \
			ret = __get_user(x, from); \
		else \
			ret = -EFAULT; \
	} \
	ret; \
})

#define vhost_get_avail(vq, x, ptr) \
	vhost_get_user(vq, x, ptr, VHOST_ADDR_AVAIL)

#define vhost_get_used(vq, x, ptr) \
	vhost_get_user(vq, x, ptr, VHOST_ADDR_USED)

static void vhost_dev_lock_vqs(struct vhost_dev *d)
{
	int i = 0;
	for (i = 0; i < d->nvqs; ++i)
		mutex_lock_nested(&d->vqs[i]->mutex, i);
}

static void vhost_dev_unlock_vqs(struct vhost_dev *d)
{
	int i = 0;
	for (i = 0; i < d->nvqs; ++i)
		mutex_unlock(&d->vqs[i]->mutex);
}

static int vhost_new_umem_range(struct vhost_umem *umem,
				u64 start, u64 size, u64 end,
				u64 userspace_addr, int perm)
{
	struct vhost_umem_node *tmp, *node;

	if (!size)
		return -EFAULT;

	node = kmalloc(sizeof(*node), GFP_ATOMIC);
	if (!node)
		return -ENOMEM;

	if (umem->numem == max_iotlb_entries) {
		tmp = list_first_entry(&umem->umem_list, typeof(*tmp), link);
		vhost_umem_free(umem, tmp);
	}

	node->start = start;
	node->size = size;
	node->last = end;
	node->userspace_addr = userspace_addr;
	node->perm = perm;
	INIT_LIST_HEAD(&node->link);
	list_add_tail(&node->link, &umem->umem_list);
	vhost_umem_interval_tree_insert(node, &umem->umem_tree);
	umem->numem++;

	return 0;
}

static void vhost_del_umem_range(struct vhost_umem *umem,
				 u64 start, u64 end)
{
	struct vhost_umem_node *node;

	while ((node = vhost_umem_interval_tree_iter_first(&umem->umem_tree,
							   start, end)))
		vhost_umem_free(umem, node);
}

static void vhost_iotlb_notify_vq(struct vhost_dev *d,
				  struct vhost_iotlb_msg *msg)
{
	struct vhost_msg_node *node, *n;

	spin_lock(&d->iotlb_lock);

	list_for_each_entry_safe(node, n, &d->pending_list, node) {
		struct vhost_iotlb_msg *vq_msg = &node->msg.iotlb;
		if (msg->iova <= vq_msg->iova &&
		    msg->iova + msg->size - 1 >= vq_msg->iova &&
		    vq_msg->type == VHOST_IOTLB_MISS) {
			vhost_poll_queue(&node->vq->poll);
			list_del(&node->node);
			kfree(node);
		}
	}

	spin_unlock(&d->iotlb_lock);
}

static int umem_access_ok(u64 uaddr, u64 size, int access)
{
	unsigned long a = uaddr;

	/* Make sure 64 bit math will not overflow. */
	if (vhost_overflow(uaddr, size))
		return -EFAULT;

	if ((access & VHOST_ACCESS_RO) &&
	    !access_ok(VERIFY_READ, (void __user *)a, size))
		return -EFAULT;
	if ((access & VHOST_ACCESS_WO) &&
	    !access_ok(VERIFY_WRITE, (void __user *)a, size))
		return -EFAULT;
	return 0;
}

static int vhost_process_iotlb_msg(struct vhost_dev *dev,
				   struct vhost_iotlb_msg *msg)
{
	int ret = 0;

	mutex_lock(&dev->mutex);
	vhost_dev_lock_vqs(dev);
	switch (msg->type) {
	case VHOST_IOTLB_UPDATE:
		if (!dev->iotlb) {
			ret = -EFAULT;
			break;
		}
		if (umem_access_ok(msg->uaddr, msg->size, msg->perm)) {
			ret = -EFAULT;
			break;
		}
		vhost_vq_meta_reset(dev);
		if (vhost_new_umem_range(dev->iotlb, msg->iova, msg->size,
					 msg->iova + msg->size - 1,
					 msg->uaddr, msg->perm)) {
			ret = -ENOMEM;
			break;
		}
		vhost_iotlb_notify_vq(dev, msg);
		break;
	case VHOST_IOTLB_INVALIDATE:
		if (!dev->iotlb) {
			ret = -EFAULT;
			break;
		}
		vhost_vq_meta_reset(dev);
		vhost_del_umem_range(dev->iotlb, msg->iova,
				     msg->iova + msg->size - 1);
		break;
	default:
		ret = -EINVAL;
		break;
	}

	vhost_dev_unlock_vqs(dev);
	mutex_unlock(&dev->mutex);

	return ret;
}
ssize_t vhost_chr_write_iter(struct vhost_dev *dev,
			     struct iov_iter *from)
{
	struct vhost_iotlb_msg msg;
	size_t offset;
	int type, ret;

	ret = copy_from_iter(&type, sizeof(type), from);
	if (ret != sizeof(type))
		goto done;

	switch (type) {
	case VHOST_IOTLB_MSG:
		/* There maybe a hole after type for V1 message type,
		 * so skip it here.
		 */
		offset = offsetof(struct vhost_msg, iotlb) - sizeof(int);
		break;
	case VHOST_IOTLB_MSG_V2:
		offset = sizeof(__u32);
		break;
	default:
		ret = -EINVAL;
		goto done;
	}

	iov_iter_advance(from, offset);
	ret = copy_from_iter(&msg, sizeof(msg), from);
	if (ret != sizeof(msg))
		goto done;
	if (vhost_process_iotlb_msg(dev, &msg)) {
		ret = -EFAULT;
		goto done;
	}

	ret = (type == VHOST_IOTLB_MSG) ? sizeof(struct vhost_msg) :
	      sizeof(struct vhost_msg_v2);
done:
	return ret;
}
EXPORT_SYMBOL(vhost_chr_write_iter);

unsigned int vhost_chr_poll(struct file *file, struct vhost_dev *dev,
			    poll_table *wait)
{
	unsigned int mask = 0;

	poll_wait(file, &dev->wait, wait);

	if (!list_empty(&dev->read_list))
		mask |= POLLIN | POLLRDNORM;

	return mask;
}
EXPORT_SYMBOL(vhost_chr_poll);

ssize_t vhost_chr_read_iter(struct vhost_dev *dev, struct iov_iter *to,
			    int noblock)
{
	DEFINE_WAIT(wait);
	struct vhost_msg_node *node;
	ssize_t ret = 0;
	unsigned size = sizeof(struct vhost_msg);

	if (iov_iter_count(to) < size)
		return 0;

	while (1) {
		if (!noblock)
			prepare_to_wait(&dev->wait, &wait,
					TASK_INTERRUPTIBLE);

		node = vhost_dequeue_msg(dev, &dev->read_list);
		if (node)
			break;
		if (noblock) {
			ret = -EAGAIN;
			break;
		}
		if (signal_pending(current)) {
			ret = -ERESTARTSYS;
			break;
		}
		if (!dev->iotlb) {
			ret = -EBADFD;
			break;
		}

		schedule();
	}

	if (!noblock)
		finish_wait(&dev->wait, &wait);

	if (node) {
		struct vhost_iotlb_msg *msg;
		void *start = &node->msg;

		switch (node->msg.type) {
		case VHOST_IOTLB_MSG:
			size = sizeof(node->msg);
			msg = &node->msg.iotlb;
			break;
		case VHOST_IOTLB_MSG_V2:
			size = sizeof(node->msg_v2);
			msg = &node->msg_v2.iotlb;
			break;
		default:
			BUG();
			break;
		}

		ret = copy_to_iter(start, size, to);
		if (ret != size || msg->type != VHOST_IOTLB_MISS) {
			kfree(node);
			return ret;
		}
		vhost_enqueue_msg(dev, &dev->pending_list, node);
	}

	return ret;
}
EXPORT_SYMBOL_GPL(vhost_chr_read_iter);

static int vhost_iotlb_miss(struct vhost_virtqueue *vq, u64 iova, int access)
{
	struct vhost_dev *dev = vq->dev;
	struct vhost_msg_node *node;
	struct vhost_iotlb_msg *msg;
	bool v2 = vhost_backend_has_feature(vq, VHOST_BACKEND_F_IOTLB_MSG_V2);

	node = vhost_new_msg(vq, v2 ? VHOST_IOTLB_MSG_V2 : VHOST_IOTLB_MSG);
	if (!node)
		return -ENOMEM;

	if (v2) {
		node->msg_v2.type = VHOST_IOTLB_MSG_V2;
		msg = &node->msg_v2.iotlb;
	} else {
		msg = &node->msg.iotlb;
	}

	msg->type = VHOST_IOTLB_MISS;
	msg->iova = iova;
	msg->perm = access;

	vhost_enqueue_msg(dev, &dev->read_list, node);

	return 0;
}

static int vq_access_ok(struct vhost_virtqueue *vq, unsigned int num,
			struct vring_desc __user *desc,
			struct vring_avail __user *avail,
			struct vring_used __user *used)

{
	size_t s = vhost_has_feature(vq, VIRTIO_RING_F_EVENT_IDX) ? 2 : 0;

	return access_ok(VERIFY_READ, desc, num * sizeof *desc) &&
	       access_ok(VERIFY_READ, avail,
			 sizeof *avail + num * sizeof *avail->ring + s) &&
	       access_ok(VERIFY_WRITE, used,
			sizeof *used + num * sizeof *used->ring + s);
}

static void vhost_vq_meta_update(struct vhost_virtqueue *vq,
				 const struct vhost_umem_node *node,
				 int type)
{
	int access = (type == VHOST_ADDR_USED) ?
		     VHOST_ACCESS_WO : VHOST_ACCESS_RO;

	if (likely(node->perm & access))
		vq->meta_iotlb[type] = node;
}

static int iotlb_access_ok(struct vhost_virtqueue *vq,
			   int access, u64 addr, u64 len, int type)
{
	const struct vhost_umem_node *node;
	struct vhost_umem *umem = vq->iotlb;
	u64 s = 0, size, orig_addr = addr, last = addr + len - 1;

	if (vhost_vq_meta_fetch(vq, addr, len, type))
		return true;

	while (len > s) {
		node = vhost_umem_interval_tree_iter_first(&umem->umem_tree,
							   addr,
							   last);
		if (node == NULL || node->start > addr) {
			vhost_iotlb_miss(vq, addr, access);
			return false;
		} else if (!(node->perm & access)) {
			/* Report the possible access violation by
			 * request another translation from userspace.
			 */
			return false;
		}

		size = node->size - addr + node->start;

		if (orig_addr == addr && size >= len)
			vhost_vq_meta_update(vq, node, type);

		s += size;
		addr += size;
	}

	return true;
}

int vq_iotlb_prefetch(struct vhost_virtqueue *vq)
{
	size_t s = vhost_has_feature(vq, VIRTIO_RING_F_EVENT_IDX) ? 2 : 0;
	unsigned int num = vq->num;

	if (!vq->iotlb)
		return 1;

	return iotlb_access_ok(vq, VHOST_ACCESS_RO, (u64)(uintptr_t)vq->desc,
			       num * sizeof(*vq->desc), VHOST_ADDR_DESC) &&
	       iotlb_access_ok(vq, VHOST_ACCESS_RO, (u64)(uintptr_t)vq->avail,
			       sizeof *vq->avail +
			       num * sizeof(*vq->avail->ring) + s,
			       VHOST_ADDR_AVAIL) &&
	       iotlb_access_ok(vq, VHOST_ACCESS_WO, (u64)(uintptr_t)vq->used,
			       sizeof *vq->used +
			       num * sizeof(*vq->used->ring) + s,
			       VHOST_ADDR_USED);
}
EXPORT_SYMBOL_GPL(vq_iotlb_prefetch);

/* Can we log writes? */
/* Caller should have device mutex but not vq mutex */
int vhost_log_access_ok(struct vhost_dev *dev)
{
	return memory_access_ok(dev, dev->umem, 1);
}
EXPORT_SYMBOL_GPL(vhost_log_access_ok);

/* Verify access for write logging. */
/* Caller should have vq mutex and device mutex */
static int vq_log_access_ok(struct vhost_virtqueue *vq,
			    void __user *log_base)
{
	size_t s = vhost_has_feature(vq, VIRTIO_RING_F_EVENT_IDX) ? 2 : 0;

	return vq_memory_access_ok(log_base, vq->umem,
				   vhost_has_feature(vq, VHOST_F_LOG_ALL)) &&
		(!vq->log_used || log_access_ok(log_base, vq->log_addr,
					sizeof *vq->used +
					vq->num * sizeof *vq->used->ring + s));
}

/* Can we start vq? */
/* Caller should have vq mutex and device mutex */
int vhost_vq_access_ok(struct vhost_virtqueue *vq)
{
	if (!vq_log_access_ok(vq, vq->log_base))
		return 0;

	/* Access validation occurs at prefetch time with IOTLB */
	if (vq->iotlb)
		return 1;

	return vq_access_ok(vq, vq->num, vq->desc, vq->avail, vq->used);
}
EXPORT_SYMBOL_GPL(vhost_vq_access_ok);

static struct vhost_umem *vhost_umem_alloc(void)
{
	struct vhost_umem *umem = kvzalloc(sizeof(*umem), GFP_KERNEL);

	if (!umem)
		return NULL;

	umem->umem_tree = RB_ROOT;
	umem->numem = 0;
	INIT_LIST_HEAD(&umem->umem_list);

	return umem;
}

static long vhost_set_memory(struct vhost_dev *d, struct vhost_memory __user *m)
{
	struct vhost_memory mem, *newmem;
	struct vhost_memory_region *region;
	struct vhost_umem *newumem, *oldumem;
	unsigned long size = offsetof(struct vhost_memory, regions);
	int i;

	if (copy_from_user(&mem, m, size))
		return -EFAULT;
	if (mem.padding)
		return -EOPNOTSUPP;
	if (mem.nregions > max_mem_regions)
		return -E2BIG;
	newmem = kvzalloc(size + mem.nregions * sizeof(*m->regions), GFP_KERNEL);
	if (!newmem)
		return -ENOMEM;

	memcpy(newmem, &mem, size);
	if (copy_from_user(newmem->regions, m->regions,
			   mem.nregions * sizeof *m->regions)) {
		kvfree(newmem);
		return -EFAULT;
	}

	newumem = vhost_umem_alloc();
	if (!newumem) {
		kvfree(newmem);
		return -ENOMEM;
	}

	for (region = newmem->regions;
	     region < newmem->regions + mem.nregions;
	     region++) {
		if (vhost_new_umem_range(newumem,
					 region->guest_phys_addr,
					 region->memory_size,
					 region->guest_phys_addr +
					 region->memory_size - 1,
					 region->userspace_addr,
					 VHOST_ACCESS_RW))
			goto err;
	}

	if (!memory_access_ok(d, newumem, 0))
		goto err;

	oldumem = d->umem;
	d->umem = newumem;

	/* All memory accesses are done under some VQ mutex. */
	for (i = 0; i < d->nvqs; ++i) {
		mutex_lock(&d->vqs[i]->mutex);
		d->vqs[i]->umem = newumem;
		mutex_unlock(&d->vqs[i]->mutex);
	}

	kvfree(newmem);
	vhost_umem_clean(oldumem);
	return 0;

err:
	vhost_umem_clean(newumem);
	kvfree(newmem);
	return -EFAULT;
}

long vhost_vring_ioctl(struct vhost_dev *d, int ioctl, void __user *argp)
{
	struct file *eventfp, *filep = NULL;
	bool pollstart = false, pollstop = false;
	struct eventfd_ctx *ctx = NULL;
	u32 __user *idxp = argp;
	struct vhost_virtqueue *vq;
	struct vhost_vring_state s;
	struct vhost_vring_file f;
	struct vhost_vring_addr a;
	u32 idx;
	long r;

	r = get_user(idx, idxp);
	if (r < 0)
		return r;
	if (idx >= d->nvqs)
		return -ENOBUFS;

	idx = array_index_nospec(idx, d->nvqs);
	vq = d->vqs[idx];

	mutex_lock(&vq->mutex);

	switch (ioctl) {
	case VHOST_SET_VRING_NUM:
		/* Resizing ring with an active backend?
		 * You don't want to do that. */
		if (vq->private_data) {
			r = -EBUSY;
			break;
		}
		if (copy_from_user(&s, argp, sizeof s)) {
			r = -EFAULT;
			break;
		}
		if (!s.num || s.num > 0xffff || (s.num & (s.num - 1))) {
			r = -EINVAL;
			break;
		}
		vq->num = s.num;
		break;
	case VHOST_SET_VRING_BASE:
		/* Moving base with an active backend?
		 * You don't want to do that. */
		if (vq->private_data) {
			r = -EBUSY;
			break;
		}
		if (copy_from_user(&s, argp, sizeof s)) {
			r = -EFAULT;
			break;
		}
		if (s.num > 0xffff) {
			r = -EINVAL;
			break;
		}
		vq->last_avail_idx = s.num;
		/* Forget the cached index value. */
		vq->avail_idx = vq->last_avail_idx;
		break;
	case VHOST_GET_VRING_BASE:
		s.index = idx;
		s.num = vq->last_avail_idx;
		if (copy_to_user(argp, &s, sizeof s))
			r = -EFAULT;
		break;
	case VHOST_SET_VRING_ADDR:
		if (copy_from_user(&a, argp, sizeof a)) {
			r = -EFAULT;
			break;
		}
		if (a.flags & ~(0x1 << VHOST_VRING_F_LOG)) {
			r = -EOPNOTSUPP;
			break;
		}
		/* For 32bit, verify that the top 32bits of the user
		   data are set to zero. */
		if ((u64)(unsigned long)a.desc_user_addr != a.desc_user_addr ||
		    (u64)(unsigned long)a.used_user_addr != a.used_user_addr ||
		    (u64)(unsigned long)a.avail_user_addr != a.avail_user_addr) {
			r = -EFAULT;
			break;
		}

		/* Make sure it's safe to cast pointers to vring types. */
		BUILD_BUG_ON(__alignof__ *vq->avail > VRING_AVAIL_ALIGN_SIZE);
		BUILD_BUG_ON(__alignof__ *vq->used > VRING_USED_ALIGN_SIZE);
		if ((a.avail_user_addr & (VRING_AVAIL_ALIGN_SIZE - 1)) ||
		    (a.used_user_addr & (VRING_USED_ALIGN_SIZE - 1)) ||
		    (a.log_guest_addr & (VRING_USED_ALIGN_SIZE - 1))) {
			r = -EINVAL;
			break;
		}

		/* We only verify access here if backend is configured.
		 * If it is not, we don't as size might not have been setup.
		 * We will verify when backend is configured. */
		if (vq->private_data) {
			if (!vq_access_ok(vq, vq->num,
				(void __user *)(unsigned long)a.desc_user_addr,
				(void __user *)(unsigned long)a.avail_user_addr,
				(void __user *)(unsigned long)a.used_user_addr)) {
				r = -EINVAL;
				break;
			}

			/* Also validate log access for used ring if enabled. */
			if ((a.flags & (0x1 << VHOST_VRING_F_LOG)) &&
			    !log_access_ok(vq->log_base, a.log_guest_addr,
					   sizeof *vq->used +
					   vq->num * sizeof *vq->used->ring)) {
				r = -EINVAL;
				break;
			}
		}

		vq->log_used = !!(a.flags & (0x1 << VHOST_VRING_F_LOG));
		vq->desc = (void __user *)(unsigned long)a.desc_user_addr;
		vq->avail = (void __user *)(unsigned long)a.avail_user_addr;
		vq->log_addr = a.log_guest_addr;
		vq->used = (void __user *)(unsigned long)a.used_user_addr;
		break;
	case VHOST_SET_VRING_KICK:
		if (copy_from_user(&f, argp, sizeof f)) {
			r = -EFAULT;
			break;
		}
		eventfp = f.fd == -1 ? NULL : eventfd_fget(f.fd);
		if (IS_ERR(eventfp)) {
			r = PTR_ERR(eventfp);
			break;
		}
		if (eventfp != vq->kick) {
			pollstop = (filep = vq->kick) != NULL;
			pollstart = (vq->kick = eventfp) != NULL;
		} else
			filep = eventfp;
		break;
	case VHOST_SET_VRING_CALL:
		if (copy_from_user(&f, argp, sizeof f)) {
			r = -EFAULT;
			break;
		}
		eventfp = f.fd == -1 ? NULL : eventfd_fget(f.fd);
		if (IS_ERR(eventfp)) {
			r = PTR_ERR(eventfp);
			break;
		}
		if (eventfp != vq->call) {
			filep = vq->call;
			ctx = vq->call_ctx;
			vq->call = eventfp;
			vq->call_ctx = eventfp ?
				eventfd_ctx_fileget(eventfp) : NULL;
		} else
			filep = eventfp;
		break;
	case VHOST_SET_VRING_ERR:
		if (copy_from_user(&f, argp, sizeof f)) {
			r = -EFAULT;
			break;
		}
		eventfp = f.fd == -1 ? NULL : eventfd_fget(f.fd);
		if (IS_ERR(eventfp)) {
			r = PTR_ERR(eventfp);
			break;
		}
		if (eventfp != vq->error) {
			filep = vq->error;
			vq->error = eventfp;
			ctx = vq->error_ctx;
			vq->error_ctx = eventfp ?
				eventfd_ctx_fileget(eventfp) : NULL;
		} else
			filep = eventfp;
		break;
	case VHOST_SET_VRING_ENDIAN:
		r = vhost_set_vring_endian(vq, argp);
		break;
	case VHOST_GET_VRING_ENDIAN:
		r = vhost_get_vring_endian(vq, idx, argp);
		break;
	case VHOST_SET_VRING_BUSYLOOP_TIMEOUT:
		if (copy_from_user(&s, argp, sizeof(s))) {
			r = -EFAULT;
			break;
		}
		vq->busyloop_timeout = s.num;
		break;
	case VHOST_GET_VRING_BUSYLOOP_TIMEOUT:
		s.index = idx;
		s.num = vq->busyloop_timeout;
		if (copy_to_user(argp, &s, sizeof(s)))
			r = -EFAULT;
		break;
	default:
		r = -ENOIOCTLCMD;
	}

	if (pollstop && vq->handle_kick)
		vhost_poll_stop(&vq->poll);

	if (ctx)
		eventfd_ctx_put(ctx);
	if (filep)
		fput(filep);

	if (pollstart && vq->handle_kick)
		r = vhost_poll_start(&vq->poll, vq->kick);

	mutex_unlock(&vq->mutex);

	if (pollstop && vq->handle_kick)
		vhost_poll_flush(&vq->poll);
	return r;
}
EXPORT_SYMBOL_GPL(vhost_vring_ioctl);

int vhost_init_device_iotlb(struct vhost_dev *d, bool enabled)
{
	struct vhost_umem *niotlb, *oiotlb;
	int i;

	niotlb = vhost_umem_alloc();
	if (!niotlb)
		return -ENOMEM;

	oiotlb = d->iotlb;
	d->iotlb = niotlb;

	for (i = 0; i < d->nvqs; ++i) {
		struct vhost_virtqueue *vq = d->vqs[i];

		mutex_lock(&vq->mutex);
		vq->iotlb = niotlb;
		__vhost_vq_meta_reset(vq);
		mutex_unlock(&vq->mutex);
	}

	vhost_umem_clean(oiotlb);

	return 0;
}
EXPORT_SYMBOL_GPL(vhost_init_device_iotlb);

/* Caller must have device mutex */
long vhost_dev_ioctl(struct vhost_dev *d, unsigned int ioctl, void __user *argp)
{
	struct file *eventfp, *filep = NULL;
	struct eventfd_ctx *ctx = NULL;
	u64 p;
	long r;
	int i, fd;

	/* If you are not the owner, you can become one */
	if (ioctl == VHOST_SET_OWNER) {
		r = vhost_dev_set_owner(d);
		goto done;
	}

	/* You must be the owner to do anything else */
	r = vhost_dev_check_owner(d);
	if (r)
		goto done;

	switch (ioctl) {
	case VHOST_SET_MEM_TABLE:
		r = vhost_set_memory(d, argp);
		break;
	case VHOST_SET_LOG_BASE:
		if (copy_from_user(&p, argp, sizeof p)) {
			r = -EFAULT;
			break;
		}
		if ((u64)(unsigned long)p != p) {
			r = -EFAULT;
			break;
		}
		for (i = 0; i < d->nvqs; ++i) {
			struct vhost_virtqueue *vq;
			void __user *base = (void __user *)(unsigned long)p;
			vq = d->vqs[i];
			mutex_lock(&vq->mutex);
			/* If ring is inactive, will check when it's enabled. */
			if (vq->private_data && !vq_log_access_ok(vq, base))
				r = -EFAULT;
			else
				vq->log_base = base;
			mutex_unlock(&vq->mutex);
		}
		break;
	case VHOST_SET_LOG_FD:
		r = get_user(fd, (int __user *)argp);
		if (r < 0)
			break;
		eventfp = fd == -1 ? NULL : eventfd_fget(fd);
		if (IS_ERR(eventfp)) {
			r = PTR_ERR(eventfp);
			break;
		}
		if (eventfp != d->log_file) {
			filep = d->log_file;
			d->log_file = eventfp;
			ctx = d->log_ctx;
			d->log_ctx = eventfp ?
				eventfd_ctx_fileget(eventfp) : NULL;
		} else
			filep = eventfp;
		for (i = 0; i < d->nvqs; ++i) {
			mutex_lock(&d->vqs[i]->mutex);
			d->vqs[i]->log_ctx = d->log_ctx;
			mutex_unlock(&d->vqs[i]->mutex);
		}
		if (ctx)
			eventfd_ctx_put(ctx);
		if (filep)
			fput(filep);
		break;
	default:
		r = -ENOIOCTLCMD;
		break;
	}
done:
	return r;
}
EXPORT_SYMBOL_GPL(vhost_dev_ioctl);

/* TODO: This is really inefficient.  We need something like get_user()
 * (instruction directly accesses the data, with an exception table entry
 * returning -EFAULT). See Documentation/x86/exception-tables.txt.
 */
static int set_bit_to_user(int nr, void __user *addr)
{
	unsigned long log = (unsigned long)addr;
	struct page *page;
	void *base;
	int bit = nr + (log % PAGE_SIZE) * 8;
	int r;

	r = get_user_pages_fast(log, 1, 1, &page);
	if (r < 0)
		return r;
	BUG_ON(r != 1);
	base = kmap_atomic(page);
	set_bit(bit, base);
	kunmap_atomic(base);
	set_page_dirty_lock(page);
	put_page(page);
	return 0;
}

static int log_write(void __user *log_base,
		     u64 write_address, u64 write_length)
{
	u64 write_page = write_address / VHOST_PAGE_SIZE;
	int r;

	if (!write_length)
		return 0;
	write_length += write_address % VHOST_PAGE_SIZE;
	for (;;) {
		u64 base = (u64)(unsigned long)log_base;
		u64 log = base + write_page / 8;
		int bit = write_page % 8;
		if ((u64)(unsigned long)log != log)
			return -EFAULT;
		r = set_bit_to_user(bit, (void __user *)(unsigned long)log);
		if (r < 0)
			return r;
		if (write_length <= VHOST_PAGE_SIZE)
			break;
		write_length -= VHOST_PAGE_SIZE;
		write_page += 1;
	}
	return r;
}

static int log_write_hva(struct vhost_virtqueue *vq, u64 hva, u64 len)
{
	struct vhost_umem *umem = vq->umem;
	struct vhost_umem_node *u;
	u64 start, end, l, min;
	int r;
	bool hit = false;

	while (len) {
		min = len;
		/* More than one GPAs can be mapped into a single HVA. So
		 * iterate all possible umems here to be safe.
		 */
		list_for_each_entry(u, &umem->umem_list, link) {
			if (u->userspace_addr > hva - 1 + len ||
			    u->userspace_addr - 1 + u->size < hva)
				continue;
			start = max(u->userspace_addr, hva);
			end = min(u->userspace_addr - 1 + u->size,
				  hva - 1 + len);
			l = end - start + 1;
			r = log_write(vq->log_base,
				      u->start + start - u->userspace_addr,
				      l);
			if (r < 0)
				return r;
			hit = true;
			min = min(l, min);
		}

		if (!hit)
			return -EFAULT;

		len -= min;
		hva += min;
	}

	return 0;
}

static int log_used(struct vhost_virtqueue *vq, u64 used_offset, u64 len)
{
	struct iovec iov[64];
	int i, ret;

	if (!vq->iotlb)
		return log_write(vq->log_base, vq->log_addr + used_offset, len);

	ret = translate_desc(vq, (uintptr_t)vq->used + used_offset,
			     len, iov, 64, VHOST_ACCESS_WO);
	if (ret < 0)
		return ret;

	for (i = 0; i < ret; i++) {
		ret = log_write_hva(vq,	(uintptr_t)iov[i].iov_base,
				    iov[i].iov_len);
		if (ret)
			return ret;
	}

	return 0;
}

int vhost_log_write(struct vhost_virtqueue *vq, struct vhost_log *log,
		    unsigned int log_num, u64 len, struct iovec *iov, int count)
{
	int i, r;

	/* Make sure data written is seen before log. */
	smp_wmb();

	if (vq->iotlb) {
		for (i = 0; i < count; i++) {
			r = log_write_hva(vq, (uintptr_t)iov[i].iov_base,
					  iov[i].iov_len);
			if (r < 0)
				return r;
		}
		return 0;
	}

	for (i = 0; i < log_num; ++i) {
		u64 l = min(log[i].len, len);
		r = log_write(vq->log_base, log[i].addr, l);
		if (r < 0)
			return r;
		len -= l;
		if (!len) {
			if (vq->log_ctx)
				eventfd_signal(vq->log_ctx, 1);
			return 0;
		}
	}
	/* Length written exceeds what we have stored. This is a bug. */
	BUG();
	return 0;
}
EXPORT_SYMBOL_GPL(vhost_log_write);

static int vhost_update_used_flags(struct vhost_virtqueue *vq)
{
	void __user *used;
	if (vhost_put_user(vq, cpu_to_vhost16(vq, vq->used_flags),
			   &vq->used->flags) < 0)
		return -EFAULT;
	if (unlikely(vq->log_used)) {
		/* Make sure the flag is seen before log. */
		smp_wmb();
		/* Log used flag write. */
		used = &vq->used->flags;
		log_used(vq, (used - (void __user *)vq->used),
			 sizeof vq->used->flags);
		if (vq->log_ctx)
			eventfd_signal(vq->log_ctx, 1);
	}
	return 0;
}

static int vhost_update_avail_event(struct vhost_virtqueue *vq, u16 avail_event)
{
	if (vhost_put_user(vq, cpu_to_vhost16(vq, vq->avail_idx),
			   vhost_avail_event(vq)))
		return -EFAULT;
	if (unlikely(vq->log_used)) {
		void __user *used;
		/* Make sure the event is seen before log. */
		smp_wmb();
		/* Log avail event write */
		used = vhost_avail_event(vq);
		log_used(vq, (used - (void __user *)vq->used),
			 sizeof *vhost_avail_event(vq));
		if (vq->log_ctx)
			eventfd_signal(vq->log_ctx, 1);
	}
	return 0;
}

int vhost_vq_init_access(struct vhost_virtqueue *vq)
{
	__virtio16 last_used_idx;
	int r;
	bool is_le = vq->is_le;

	if (!vq->private_data)
		return 0;

	vhost_init_is_le(vq);

	r = vhost_update_used_flags(vq);
	if (r)
		goto err;
	vq->signalled_used_valid = false;
	if (!vq->iotlb &&
	    !access_ok(VERIFY_READ, &vq->used->idx, sizeof vq->used->idx)) {
		r = -EFAULT;
		goto err;
	}
	r = vhost_get_used(vq, last_used_idx, &vq->used->idx);
	if (r) {
		vq_err(vq, "Can't access used idx at %p\n",
		       &vq->used->idx);
		goto err;
	}
	vq->last_used_idx = vhost16_to_cpu(vq, last_used_idx);
	return 0;

err:
	vq->is_le = is_le;
	return r;
}
EXPORT_SYMBOL_GPL(vhost_vq_init_access);

static int translate_desc(struct vhost_virtqueue *vq, u64 addr, u32 len,
			  struct iovec iov[], int iov_size, int access)
{
	const struct vhost_umem_node *node;
	struct vhost_dev *dev = vq->dev;
	struct vhost_umem *umem = dev->iotlb ? dev->iotlb : dev->umem;
	struct iovec *_iov;
	u64 s = 0;
	int ret = 0;

	while ((u64)len > s) {
		u64 size;
		if (unlikely(ret >= iov_size)) {
			ret = -ENOBUFS;
			break;
		}

		node = vhost_umem_interval_tree_iter_first(&umem->umem_tree,
							addr, addr + len - 1);
		if (node == NULL || node->start > addr) {
			if (umem != dev->iotlb) {
				ret = -EFAULT;
				break;
			}
			ret = -EAGAIN;
			break;
		} else if (!(node->perm & access)) {
			ret = -EPERM;
			break;
		}

		_iov = iov + ret;
		size = node->size - addr + node->start;
		_iov->iov_len = min((u64)len - s, size);
		_iov->iov_base = (void __user *)(unsigned long)
			(node->userspace_addr + addr - node->start);
		s += size;
		addr += size;
		++ret;
	}

	if (ret == -EAGAIN)
		vhost_iotlb_miss(vq, addr, access);
	return ret;
}

/* Each buffer in the virtqueues is actually a chain of descriptors.  This
 * function returns the next descriptor in the chain,
 * or -1U if we're at the end. */
static unsigned next_desc(struct vhost_virtqueue *vq, struct vring_desc *desc)
{
	unsigned int next;

	/* If this descriptor says it doesn't chain, we're done. */
	if (!(desc->flags & cpu_to_vhost16(vq, VRING_DESC_F_NEXT)))
		return -1U;

	/* Check they're not leading us off end of descriptors. */
	next = vhost16_to_cpu(vq, desc->next);
	/* Make sure compiler knows to grab that: we don't want it changing! */
	/* We will use the result as an index in an array, so most
	 * architectures only need a compiler barrier here. */
	read_barrier_depends();

	return next;
}

static int get_indirect(struct vhost_virtqueue *vq,
			struct iovec iov[], unsigned int iov_size,
			unsigned int *out_num, unsigned int *in_num,
			struct vhost_log *log, unsigned int *log_num,
			struct vring_desc *indirect)
{
	struct vring_desc desc;
	unsigned int i = 0, count, found = 0;
	u32 len = vhost32_to_cpu(vq, indirect->len);
	struct iov_iter from;
	int ret, access;

	/* Sanity check */
	if (unlikely(len % sizeof desc)) {
		vq_err(vq, "Invalid length in indirect descriptor: "
		       "len 0x%llx not multiple of 0x%zx\n",
		       (unsigned long long)len,
		       sizeof desc);
		return -EINVAL;
	}

	ret = translate_desc(vq, vhost64_to_cpu(vq, indirect->addr), len, vq->indirect,
			     UIO_MAXIOV, VHOST_ACCESS_RO);
	if (unlikely(ret < 0)) {
		if (ret != -EAGAIN)
			vq_err(vq, "Translation failure %d in indirect.\n", ret);
		return ret;
	}
	iov_iter_init(&from, READ, vq->indirect, ret, len);

	/* We will use the result as an address to read from, so most
	 * architectures only need a compiler barrier here. */
	read_barrier_depends();

	count = len / sizeof desc;
	/* Buffers are chained via a 16 bit next field, so
	 * we can have at most 2^16 of these. */
	if (unlikely(count > USHRT_MAX + 1)) {
		vq_err(vq, "Indirect buffer length too big: %d\n",
		       indirect->len);
		return -E2BIG;
	}

	do {
		unsigned iov_count = *in_num + *out_num;
		if (unlikely(++found > count)) {
			vq_err(vq, "Loop detected: last one at %u "
			       "indirect size %u\n",
			       i, count);
			return -EINVAL;
		}
		if (unlikely(!copy_from_iter_full(&desc, sizeof(desc), &from))) {
			vq_err(vq, "Failed indirect descriptor: idx %d, %zx\n",
			       i, (size_t)vhost64_to_cpu(vq, indirect->addr) + i * sizeof desc);
			return -EINVAL;
		}
		if (unlikely(desc.flags & cpu_to_vhost16(vq, VRING_DESC_F_INDIRECT))) {
			vq_err(vq, "Nested indirect descriptor: idx %d, %zx\n",
			       i, (size_t)vhost64_to_cpu(vq, indirect->addr) + i * sizeof desc);
			return -EINVAL;
		}

		if (desc.flags & cpu_to_vhost16(vq, VRING_DESC_F_WRITE))
			access = VHOST_ACCESS_WO;
		else
			access = VHOST_ACCESS_RO;

		ret = translate_desc(vq, vhost64_to_cpu(vq, desc.addr),
				     vhost32_to_cpu(vq, desc.len), iov + iov_count,
				     iov_size - iov_count, access);
		if (unlikely(ret < 0)) {
			if (ret != -EAGAIN)
				vq_err(vq, "Translation failure %d indirect idx %d\n",
					ret, i);
			return ret;
		}
		/* If this is an input descriptor, increment that count. */
		if (access == VHOST_ACCESS_WO) {
			*in_num += ret;
			if (unlikely(log && ret)) {
				log[*log_num].addr = vhost64_to_cpu(vq, desc.addr);
				log[*log_num].len = vhost32_to_cpu(vq, desc.len);
				++*log_num;
			}
		} else {
			/* If it's an output descriptor, they're all supposed
			 * to come before any input descriptors. */
			if (unlikely(*in_num)) {
				vq_err(vq, "Indirect descriptor "
				       "has out after in: idx %d\n", i);
				return -EINVAL;
			}
			*out_num += ret;
		}
	} while ((i = next_desc(vq, &desc)) != -1);
	return 0;
}

/* This looks in the virtqueue and for the first available buffer, and converts
 * it to an iovec for convenient access.  Since descriptors consist of some
 * number of output then some number of input descriptors, it's actually two
 * iovecs, but we pack them into one and note how many of each there were.
 *
 * This function returns the descriptor number found, or vq->num (which is
 * never a valid descriptor number) if none was found.  A negative code is
 * returned on error. */
int vhost_get_vq_desc(struct vhost_virtqueue *vq,
		      struct iovec iov[], unsigned int iov_size,
		      unsigned int *out_num, unsigned int *in_num,
		      struct vhost_log *log, unsigned int *log_num)
{
	struct vring_desc desc;
	unsigned int i, head, found = 0;
	u16 last_avail_idx;
	__virtio16 avail_idx;
	__virtio16 ring_head;
	int ret, access;

	/* Check it isn't doing very strange things with descriptor numbers. */
	last_avail_idx = vq->last_avail_idx;

	if (vq->avail_idx == vq->last_avail_idx) {
		if (unlikely(vhost_get_avail(vq, avail_idx, &vq->avail->idx))) {
			vq_err(vq, "Failed to access avail idx at %p\n",
				&vq->avail->idx);
			return -EFAULT;
		}
		vq->avail_idx = vhost16_to_cpu(vq, avail_idx);

		if (unlikely((u16)(vq->avail_idx - last_avail_idx) > vq->num)) {
			vq_err(vq, "Guest moved used index from %u to %u",
				last_avail_idx, vq->avail_idx);
			return -EFAULT;
		}

		/* If there's nothing new since last we looked, return
		 * invalid.
		 */
		if (vq->avail_idx == last_avail_idx)
			return vq->num;

		/* Only get avail ring entries after they have been
		 * exposed by guest.
		 */
		smp_rmb();
	}

	/* Grab the next descriptor number they're advertising, and increment
	 * the index we've seen. */
	if (unlikely(vhost_get_avail(vq, ring_head,
		     &vq->avail->ring[last_avail_idx & (vq->num - 1)]))) {
		vq_err(vq, "Failed to read head: idx %d address %p\n",
		       last_avail_idx,
		       &vq->avail->ring[last_avail_idx % vq->num]);
		return -EFAULT;
	}

	head = vhost16_to_cpu(vq, ring_head);

	/* If their number is silly, that's an error. */
	if (unlikely(head >= vq->num)) {
		vq_err(vq, "Guest says index %u > %u is available",
		       head, vq->num);
		return -EINVAL;
	}

	/* When we start there are none of either input nor output. */
	*out_num = *in_num = 0;
	if (unlikely(log))
		*log_num = 0;

	i = head;
	do {
		unsigned iov_count = *in_num + *out_num;
		if (unlikely(i >= vq->num)) {
			vq_err(vq, "Desc index is %u > %u, head = %u",
			       i, vq->num, head);
			return -EINVAL;
		}
		if (unlikely(++found > vq->num)) {
			vq_err(vq, "Loop detected: last one at %u "
			       "vq size %u head %u\n",
			       i, vq->num, head);
			return -EINVAL;
		}
		ret = vhost_copy_from_user(vq, &desc, vq->desc + i,
					   sizeof desc);
		if (unlikely(ret)) {
			vq_err(vq, "Failed to get descriptor: idx %d addr %p\n",
			       i, vq->desc + i);
			return -EFAULT;
		}
		if (desc.flags & cpu_to_vhost16(vq, VRING_DESC_F_INDIRECT)) {
			ret = get_indirect(vq, iov, iov_size,
					   out_num, in_num,
					   log, log_num, &desc);
			if (unlikely(ret < 0)) {
				if (ret != -EAGAIN)
					vq_err(vq, "Failure detected "
						"in indirect descriptor at idx %d\n", i);
				return ret;
			}
			continue;
		}

		if (desc.flags & cpu_to_vhost16(vq, VRING_DESC_F_WRITE))
			access = VHOST_ACCESS_WO;
		else
			access = VHOST_ACCESS_RO;
		ret = translate_desc(vq, vhost64_to_cpu(vq, desc.addr),
				     vhost32_to_cpu(vq, desc.len), iov + iov_count,
				     iov_size - iov_count, access);
		if (unlikely(ret < 0)) {
			if (ret != -EAGAIN)
				vq_err(vq, "Translation failure %d descriptor idx %d\n",
					ret, i);
			return ret;
		}
		if (access == VHOST_ACCESS_WO) {
			/* If this is an input descriptor,
			 * increment that count. */
			*in_num += ret;
			if (unlikely(log && ret)) {
				log[*log_num].addr = vhost64_to_cpu(vq, desc.addr);
				log[*log_num].len = vhost32_to_cpu(vq, desc.len);
				++*log_num;
			}
		} else {
			/* If it's an output descriptor, they're all supposed
			 * to come before any input descriptors. */
			if (unlikely(*in_num)) {
				vq_err(vq, "Descriptor has out after in: "
				       "idx %d\n", i);
				return -EINVAL;
			}
			*out_num += ret;
		}
	} while ((i = next_desc(vq, &desc)) != -1);

	/* On success, increment avail index. */
	vq->last_avail_idx++;

	/* Assume notifications from guest are disabled at this point,
	 * if they aren't we would need to update avail_event index. */
	BUG_ON(!(vq->used_flags & VRING_USED_F_NO_NOTIFY));
	return head;
}
EXPORT_SYMBOL_GPL(vhost_get_vq_desc);

/* Reverse the effect of vhost_get_vq_desc. Useful for error handling. */
void vhost_discard_vq_desc(struct vhost_virtqueue *vq, int n)
{
	vq->last_avail_idx -= n;
}
EXPORT_SYMBOL_GPL(vhost_discard_vq_desc);

/* After we've used one of their buffers, we tell them about it.  We'll then
 * want to notify the guest, using eventfd. */
int vhost_add_used(struct vhost_virtqueue *vq, unsigned int head, int len)
{
	struct vring_used_elem heads = {
		cpu_to_vhost32(vq, head),
		cpu_to_vhost32(vq, len)
	};

	return vhost_add_used_n(vq, &heads, 1);
}
EXPORT_SYMBOL_GPL(vhost_add_used);

static int __vhost_add_used_n(struct vhost_virtqueue *vq,
			    struct vring_used_elem *heads,
			    unsigned count)
{
	struct vring_used_elem __user *used;
	u16 old, new;
	int start;

	start = vq->last_used_idx & (vq->num - 1);
	used = vq->used->ring + start;
	if (count == 1) {
		if (vhost_put_user(vq, heads[0].id, &used->id)) {
			vq_err(vq, "Failed to write used id");
			return -EFAULT;
		}
		if (vhost_put_user(vq, heads[0].len, &used->len)) {
			vq_err(vq, "Failed to write used len");
			return -EFAULT;
		}
	} else if (vhost_copy_to_user(vq, used, heads, count * sizeof *used)) {
		vq_err(vq, "Failed to write used");
		return -EFAULT;
	}
	if (unlikely(vq->log_used)) {
		/* Make sure data is seen before log. */
		smp_wmb();
		/* Log used ring entry write. */
		log_used(vq, ((void __user *)used - (void __user *)vq->used),
			 count * sizeof *used);
	}
	old = vq->last_used_idx;
	new = (vq->last_used_idx += count);
	/* If the driver never bothers to signal in a very long while,
	 * used index might wrap around. If that happens, invalidate
	 * signalled_used index we stored. TODO: make sure driver
	 * signals at least once in 2^16 and remove this. */
	if (unlikely((u16)(new - vq->signalled_used) < (u16)(new - old)))
		vq->signalled_used_valid = false;
	return 0;
}

/* After we've used one of their buffers, we tell them about it.  We'll then
 * want to notify the guest, using eventfd. */
int vhost_add_used_n(struct vhost_virtqueue *vq, struct vring_used_elem *heads,
		     unsigned count)
{
	int start, n, r;

	start = vq->last_used_idx & (vq->num - 1);
	n = vq->num - start;
	if (n < count) {
		r = __vhost_add_used_n(vq, heads, n);
		if (r < 0)
			return r;
		heads += n;
		count -= n;
	}
	r = __vhost_add_used_n(vq, heads, count);

	/* Make sure buffer is written before we update index. */
	smp_wmb();
	if (vhost_put_user(vq, cpu_to_vhost16(vq, vq->last_used_idx),
			   &vq->used->idx)) {
		vq_err(vq, "Failed to increment used idx");
		return -EFAULT;
	}
	if (unlikely(vq->log_used)) {
		/* Make sure used idx is seen before log. */
		smp_wmb();
		/* Log used index update. */
		log_used(vq, offsetof(struct vring_used, idx),
			 sizeof vq->used->idx);
		if (vq->log_ctx)
			eventfd_signal(vq->log_ctx, 1);
	}
	return r;
}
EXPORT_SYMBOL_GPL(vhost_add_used_n);

static bool vhost_notify(struct vhost_dev *dev, struct vhost_virtqueue *vq)
{
	__u16 old, new;
	__virtio16 event;
	bool v;
	/* Flush out used index updates. This is paired
	 * with the barrier that the Guest executes when enabling
	 * interrupts. */
	smp_mb();

	if (vhost_has_feature(vq, VIRTIO_F_NOTIFY_ON_EMPTY) &&
	    unlikely(vq->avail_idx == vq->last_avail_idx))
		return true;

	if (!vhost_has_feature(vq, VIRTIO_RING_F_EVENT_IDX)) {
		__virtio16 flags;
		if (vhost_get_avail(vq, flags, &vq->avail->flags)) {
			vq_err(vq, "Failed to get flags");
			return true;
		}
		return !(flags & cpu_to_vhost16(vq, VRING_AVAIL_F_NO_INTERRUPT));
	}
	old = vq->signalled_used;
	v = vq->signalled_used_valid;
	new = vq->signalled_used = vq->last_used_idx;
	vq->signalled_used_valid = true;

	if (unlikely(!v))
		return true;

	if (vhost_get_avail(vq, event, vhost_used_event(vq))) {
		vq_err(vq, "Failed to get used event idx");
		return true;
	}
	return vring_need_event(vhost16_to_cpu(vq, event), new, old);
}

/* This actually signals the guest, using eventfd. */
void vhost_signal(struct vhost_dev *dev, struct vhost_virtqueue *vq)
{
	/* Signal the Guest tell them we used something up. */
	if (vq->call_ctx && vhost_notify(dev, vq))
		eventfd_signal(vq->call_ctx, 1);
}
EXPORT_SYMBOL_GPL(vhost_signal);

/* And here's the combo meal deal.  Supersize me! */
void vhost_add_used_and_signal(struct vhost_dev *dev,
			       struct vhost_virtqueue *vq,
			       unsigned int head, int len)
{
	vhost_add_used(vq, head, len);
	vhost_signal(dev, vq);
}
EXPORT_SYMBOL_GPL(vhost_add_used_and_signal);

/* multi-buffer version of vhost_add_used_and_signal */
void vhost_add_used_and_signal_n(struct vhost_dev *dev,
				 struct vhost_virtqueue *vq,
				 struct vring_used_elem *heads, unsigned count)
{
	vhost_add_used_n(vq, heads, count);
	vhost_signal(dev, vq);
}
EXPORT_SYMBOL_GPL(vhost_add_used_and_signal_n);

/* return true if we're sure that avaiable ring is empty */
bool vhost_vq_avail_empty(struct vhost_dev *dev, struct vhost_virtqueue *vq)
{
	__virtio16 avail_idx;
	int r;

	if (vq->avail_idx != vq->last_avail_idx)
		return false;

	r = vhost_get_avail(vq, avail_idx, &vq->avail->idx);
	if (unlikely(r))
		return false;
	vq->avail_idx = vhost16_to_cpu(vq, avail_idx);

	return vq->avail_idx == vq->last_avail_idx;
}
EXPORT_SYMBOL_GPL(vhost_vq_avail_empty);

/* OK, now we need to know about added descriptors. */
bool vhost_enable_notify(struct vhost_dev *dev, struct vhost_virtqueue *vq)
{
	__virtio16 avail_idx;
	int r;

	if (!(vq->used_flags & VRING_USED_F_NO_NOTIFY))
		return false;
	vq->used_flags &= ~VRING_USED_F_NO_NOTIFY;
	if (!vhost_has_feature(vq, VIRTIO_RING_F_EVENT_IDX)) {
		r = vhost_update_used_flags(vq);
		if (r) {
			vq_err(vq, "Failed to enable notification at %p: %d\n",
			       &vq->used->flags, r);
			return false;
		}
	} else {
		r = vhost_update_avail_event(vq, vq->avail_idx);
		if (r) {
			vq_err(vq, "Failed to update avail event index at %p: %d\n",
			       vhost_avail_event(vq), r);
			return false;
		}
	}
	/* They could have slipped one in as we were doing that: make
	 * sure it's written, then check again. */
	smp_mb();
	r = vhost_get_avail(vq, avail_idx, &vq->avail->idx);
	if (r) {
		vq_err(vq, "Failed to check avail idx at %p: %d\n",
		       &vq->avail->idx, r);
		return false;
	}

	return vhost16_to_cpu(vq, avail_idx) != vq->avail_idx;
}
EXPORT_SYMBOL_GPL(vhost_enable_notify);

/* We don't need to be notified again. */
void vhost_disable_notify(struct vhost_dev *dev, struct vhost_virtqueue *vq)
{
	int r;

	if (vq->used_flags & VRING_USED_F_NO_NOTIFY)
		return;
	vq->used_flags |= VRING_USED_F_NO_NOTIFY;
	if (!vhost_has_feature(vq, VIRTIO_RING_F_EVENT_IDX)) {
		r = vhost_update_used_flags(vq);
		if (r)
			vq_err(vq, "Failed to enable notification at %p: %d\n",
			       &vq->used->flags, r);
	}
}
EXPORT_SYMBOL_GPL(vhost_disable_notify);

/* Create a new message. */
struct vhost_msg_node *vhost_new_msg(struct vhost_virtqueue *vq, int type)
{
	struct vhost_msg_node *node = kmalloc(sizeof *node, GFP_KERNEL);
	if (!node)
		return NULL;

	/* Make sure all padding within the structure is initialized. */
	memset(&node->msg, 0, sizeof node->msg);
	node->vq = vq;
	node->msg.type = type;
	return node;
}
EXPORT_SYMBOL_GPL(vhost_new_msg);

void vhost_enqueue_msg(struct vhost_dev *dev, struct list_head *head,
		       struct vhost_msg_node *node)
{
	spin_lock(&dev->iotlb_lock);
	list_add_tail(&node->node, head);
	spin_unlock(&dev->iotlb_lock);

	wake_up_interruptible_poll(&dev->wait, POLLIN | POLLRDNORM);
}
EXPORT_SYMBOL_GPL(vhost_enqueue_msg);

struct vhost_msg_node *vhost_dequeue_msg(struct vhost_dev *dev,
					 struct list_head *head)
{
	struct vhost_msg_node *node = NULL;

	spin_lock(&dev->iotlb_lock);
	if (!list_empty(head)) {
		node = list_first_entry(head, struct vhost_msg_node,
					node);
		list_del(&node->node);
	}
	spin_unlock(&dev->iotlb_lock);

	return node;
}
EXPORT_SYMBOL_GPL(vhost_dequeue_msg);


static int __init vhost_init(void)
{
	return 0;
}

static void __exit vhost_exit(void)
{
}

module_init(vhost_init);
module_exit(vhost_exit);

MODULE_VERSION("0.0.1");
MODULE_LICENSE("GPL v2");
MODULE_AUTHOR("Michael S. Tsirkin");
MODULE_DESCRIPTION("Host kernel accelerator for virtio");<|MERGE_RESOLUTION|>--- conflicted
+++ resolved
@@ -416,10 +416,6 @@
 		vhost_vq_free_iovecs(dev->vqs[i]);
 }
 
-<<<<<<< HEAD
-void vhost_dev_init(struct vhost_dev *dev,
-		    struct vhost_virtqueue **vqs, int nvqs, int iov_limit)
-=======
 bool vhost_exceeds_weight(struct vhost_virtqueue *vq,
 			  int pkts, int total_len)
 {
@@ -437,8 +433,7 @@
 
 void vhost_dev_init_wt(struct vhost_dev *dev,
 		       struct vhost_virtqueue **vqs, int nvqs,
-		       int weight, int byte_weight)
->>>>>>> 9a9acef9
+		       int iov_limit, int weight, int byte_weight)
 {
 	struct vhost_virtqueue *vq;
 	int i;
@@ -452,12 +447,9 @@
 	dev->iotlb = NULL;
 	dev->mm = NULL;
 	dev->worker = NULL;
-<<<<<<< HEAD
 	dev->iov_limit = iov_limit;
-=======
 	dev->weight = weight;
 	dev->byte_weight = byte_weight;
->>>>>>> 9a9acef9
 	init_llist_head(&dev->work_list);
 	init_waitqueue_head(&dev->wait);
 	INIT_LIST_HEAD(&dev->read_list);
@@ -481,9 +473,9 @@
 EXPORT_SYMBOL_GPL(vhost_dev_init_wt);
 
 void vhost_dev_init(struct vhost_dev *dev,
-		    struct vhost_virtqueue **vqs, int nvqs)
-{
-	vhost_dev_init_wt(dev, vqs, nvqs, 0, 0);
+		    struct vhost_virtqueue **vqs, int nvqs, int iov_limit)
+{
+	vhost_dev_init_wt(dev, vqs, nvqs, iov_limit, 0, 0);
 }
 EXPORT_SYMBOL_GPL(vhost_dev_init);
 
