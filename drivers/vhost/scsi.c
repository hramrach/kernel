/*******************************************************************************
 * Vhost kernel TCM fabric driver for virtio SCSI initiators
 *
 * (C) Copyright 2010-2013 Datera, Inc.
 * (C) Copyright 2010-2012 IBM Corp.
 *
 * Licensed to the Linux Foundation under the General Public License (GPL) version 2.
 *
 * Authors: Nicholas A. Bellinger <nab@daterainc.com>
 *          Stefan Hajnoczi <stefanha@linux.vnet.ibm.com>
 *
 * This program is free software; you can redistribute it and/or modify
 * it under the terms of the GNU General Public License as published by
 * the Free Software Foundation; either version 2 of the License, or
 * (at your option) any later version.
 *
 * This program is distributed in the hope that it will be useful,
 * but WITHOUT ANY WARRANTY; without even the implied warranty of
 * MERCHANTABILITY or FITNESS FOR A PARTICULAR PURPOSE.  See the
 * GNU General Public License for more details.
 *
 ****************************************************************************/

#include <linux/module.h>
#include <linux/moduleparam.h>
#include <generated/utsrelease.h>
#include <linux/utsname.h>
#include <linux/init.h>
#include <linux/slab.h>
#include <linux/kthread.h>
#include <linux/types.h>
#include <linux/string.h>
#include <linux/configfs.h>
#include <linux/ctype.h>
#include <linux/compat.h>
#include <linux/eventfd.h>
#include <linux/fs.h>
#include <linux/vmalloc.h>
#include <linux/miscdevice.h>
#include <asm/unaligned.h>
#include <scsi/scsi_common.h>
#include <scsi/scsi_proto.h>
#include <target/target_core_base.h>
#include <target/target_core_fabric.h>
#include <linux/vhost.h>
#include <linux/virtio_scsi.h>
#include <linux/llist.h>
#include <linux/bitmap.h>

#include "vhost.h"

#define VHOST_SCSI_VERSION  "v0.1"
#define VHOST_SCSI_NAMELEN 256
#define VHOST_SCSI_MAX_CDB_SIZE 32
#define VHOST_SCSI_PREALLOC_SGLS 2048
#define VHOST_SCSI_PREALLOC_UPAGES 2048
#define VHOST_SCSI_PREALLOC_PROT_SGLS 2048

/* Max number of requests before requeueing the job.
 * Using this limit prevents one virtqueue from starving others with
 * request.
 */
#define VHOST_SCSI_WEIGHT 256

struct vhost_scsi_inflight {
	/* Wait for the flush operation to finish */
	struct completion comp;
	/* Refcount for the inflight reqs */
	struct kref kref;
};

struct vhost_scsi_cmd {
	/* Descriptor from vhost_get_vq_desc() for virt_queue segment */
	int tvc_vq_desc;
	/* virtio-scsi initiator task attribute */
	int tvc_task_attr;
	/* virtio-scsi response incoming iovecs */
	int tvc_in_iovs;
	/* virtio-scsi initiator data direction */
	enum dma_data_direction tvc_data_direction;
	/* Expected data transfer length from virtio-scsi header */
	u32 tvc_exp_data_len;
	/* The Tag from include/linux/virtio_scsi.h:struct virtio_scsi_cmd_req */
	u64 tvc_tag;
	/* The number of scatterlists associated with this cmd */
	u32 tvc_sgl_count;
	u32 tvc_prot_sgl_count;
	/* Saved unpacked SCSI LUN for vhost_scsi_submission_work() */
	u32 tvc_lun;
	/* Pointer to the SGL formatted memory from virtio-scsi */
	struct scatterlist *tvc_sgl;
	struct scatterlist *tvc_prot_sgl;
	struct page **tvc_upages;
	/* Pointer to response header iovec */
	struct iovec tvc_resp_iov;
	/* Pointer to vhost_scsi for our device */
	struct vhost_scsi *tvc_vhost;
	/* Pointer to vhost_virtqueue for the cmd */
	struct vhost_virtqueue *tvc_vq;
	/* Pointer to vhost nexus memory */
	struct vhost_scsi_nexus *tvc_nexus;
	/* The TCM I/O descriptor that is accessed via container_of() */
	struct se_cmd tvc_se_cmd;
	/* work item used for cmwq dispatch to vhost_scsi_submission_work() */
	struct work_struct work;
	/* Copy of the incoming SCSI command descriptor block (CDB) */
	unsigned char tvc_cdb[VHOST_SCSI_MAX_CDB_SIZE];
	/* Sense buffer that will be mapped into outgoing status */
	unsigned char tvc_sense_buf[TRANSPORT_SENSE_BUFFER];
	/* Completed commands list, serviced from vhost worker thread */
	struct llist_node tvc_completion_list;
	/* Used to track inflight cmd */
	struct vhost_scsi_inflight *inflight;
};

struct vhost_scsi_nexus {
	/* Pointer to TCM session for I_T Nexus */
	struct se_session *tvn_se_sess;
};

struct vhost_scsi_tpg {
	/* Vhost port target portal group tag for TCM */
	u16 tport_tpgt;
	/* Used to track number of TPG Port/Lun Links wrt to explict I_T Nexus shutdown */
	int tv_tpg_port_count;
	/* Used for vhost_scsi device reference to tpg_nexus, protected by tv_tpg_mutex */
	int tv_tpg_vhost_count;
	/* Used for enabling T10-PI with legacy devices */
	int tv_fabric_prot_type;
	/* list for vhost_scsi_list */
	struct list_head tv_tpg_list;
	/* Used to protect access for tpg_nexus */
	struct mutex tv_tpg_mutex;
	/* Pointer to the TCM VHost I_T Nexus for this TPG endpoint */
	struct vhost_scsi_nexus *tpg_nexus;
	/* Pointer back to vhost_scsi_tport */
	struct vhost_scsi_tport *tport;
	/* Returned by vhost_scsi_make_tpg() */
	struct se_portal_group se_tpg;
	/* Pointer back to vhost_scsi, protected by tv_tpg_mutex */
	struct vhost_scsi *vhost_scsi;
	struct list_head tmf_queue;
};

struct vhost_scsi_tport {
	/* SCSI protocol the tport is providing */
	u8 tport_proto_id;
	/* Binary World Wide unique Port Name for Vhost Target port */
	u64 tport_wwpn;
	/* ASCII formatted WWPN for Vhost Target port */
	char tport_name[VHOST_SCSI_NAMELEN];
	/* Returned by vhost_scsi_make_tport() */
	struct se_wwn tport_wwn;
};

struct vhost_scsi_evt {
	/* event to be sent to guest */
	struct virtio_scsi_event event;
	/* event list, serviced from vhost worker thread */
	struct llist_node list;
};

enum {
	VHOST_SCSI_VQ_CTL = 0,
	VHOST_SCSI_VQ_EVT = 1,
	VHOST_SCSI_VQ_IO = 2,
};

/* Note: can't set VIRTIO_F_VERSION_1 yet, since that implies ANY_LAYOUT. */
enum {
	VHOST_SCSI_FEATURES = VHOST_FEATURES | (1ULL << VIRTIO_SCSI_F_HOTPLUG) |
					       (1ULL << VIRTIO_SCSI_F_T10_PI)
};

#define VHOST_SCSI_MAX_TARGET	256
#define VHOST_SCSI_MAX_VQ	128
#define VHOST_SCSI_MAX_EVENT	128

struct vhost_scsi_virtqueue {
	struct vhost_virtqueue vq;
	/*
	 * Reference counting for inflight reqs, used for flush operation. At
	 * each time, one reference tracks new commands submitted, while we
	 * wait for another one to reach 0.
	 */
	struct vhost_scsi_inflight inflights[2];
	/*
	 * Indicate current inflight in use, protected by vq->mutex.
	 * Writers must also take dev mutex and flush under it.
	 */
	int inflight_idx;
	struct vhost_scsi_cmd *scsi_cmds;
	struct sbitmap scsi_tags;
	int max_cmds;
};

struct vhost_scsi {
	/* Protected by vhost_scsi->dev.mutex */
	struct vhost_scsi_tpg **vs_tpg;
	char vs_vhost_wwpn[TRANSPORT_IQN_LEN];

	struct vhost_dev dev;
	struct vhost_scsi_virtqueue vqs[VHOST_SCSI_MAX_VQ];

	struct vhost_work vs_completion_work; /* cmd completion work item */
	struct llist_head vs_completion_list; /* cmd completion queue */

	struct vhost_work vs_event_work; /* evt injection work item */
	struct llist_head vs_event_list; /* evt injection queue */

	bool vs_events_missed; /* any missed events, protected by vq->mutex */
	int vs_events_nr; /* num of pending events, protected by vq->mutex */
};

struct vhost_scsi_tmf {
	struct vhost_work vwork;
	struct vhost_scsi_tpg *tpg;
	struct vhost_scsi *vhost;
	struct vhost_scsi_virtqueue *svq;
	struct list_head queue_entry;

	struct se_cmd se_cmd;
	u8 scsi_resp;
	struct vhost_scsi_inflight *inflight;
	struct iovec resp_iov;
	int in_iovs;
	int vq_desc;
};

/*
 * Context for processing request and control queue operations.
 */
struct vhost_scsi_ctx {
	int head;
	unsigned int out, in;
	size_t req_size, rsp_size;
	size_t out_size, in_size;
	u8 *target, *lunp;
	void *req;
	struct iov_iter out_iter;
};

static struct workqueue_struct *vhost_scsi_workqueue;

/* Global spinlock to protect vhost_scsi TPG list for vhost IOCTL access */
static DEFINE_MUTEX(vhost_scsi_mutex);
static LIST_HEAD(vhost_scsi_list);

static void vhost_scsi_done_inflight(struct kref *kref)
{
	struct vhost_scsi_inflight *inflight;

	inflight = container_of(kref, struct vhost_scsi_inflight, kref);
	complete(&inflight->comp);
}

static void vhost_scsi_init_inflight(struct vhost_scsi *vs,
				    struct vhost_scsi_inflight *old_inflight[])
{
	struct vhost_scsi_inflight *new_inflight;
	struct vhost_virtqueue *vq;
	int idx, i;

	for (i = 0; i < VHOST_SCSI_MAX_VQ; i++) {
		vq = &vs->vqs[i].vq;

		mutex_lock(&vq->mutex);

		/* store old infight */
		idx = vs->vqs[i].inflight_idx;
		if (old_inflight)
			old_inflight[i] = &vs->vqs[i].inflights[idx];

		/* setup new infight */
		vs->vqs[i].inflight_idx = idx ^ 1;
		new_inflight = &vs->vqs[i].inflights[idx ^ 1];
		kref_init(&new_inflight->kref);
		init_completion(&new_inflight->comp);

		mutex_unlock(&vq->mutex);
	}
}

static struct vhost_scsi_inflight *
vhost_scsi_get_inflight(struct vhost_virtqueue *vq)
{
	struct vhost_scsi_inflight *inflight;
	struct vhost_scsi_virtqueue *svq;

	svq = container_of(vq, struct vhost_scsi_virtqueue, vq);
	inflight = &svq->inflights[svq->inflight_idx];
	kref_get(&inflight->kref);

	return inflight;
}

static void vhost_scsi_put_inflight(struct vhost_scsi_inflight *inflight)
{
	kref_put(&inflight->kref, vhost_scsi_done_inflight);
}

static int vhost_scsi_check_true(struct se_portal_group *se_tpg)
{
	return 1;
}

static int vhost_scsi_check_false(struct se_portal_group *se_tpg)
{
	return 0;
}

static char *vhost_scsi_get_fabric_wwn(struct se_portal_group *se_tpg)
{
	struct vhost_scsi_tpg *tpg = container_of(se_tpg,
				struct vhost_scsi_tpg, se_tpg);
	struct vhost_scsi_tport *tport = tpg->tport;

	return &tport->tport_name[0];
}

static u16 vhost_scsi_get_tpgt(struct se_portal_group *se_tpg)
{
	struct vhost_scsi_tpg *tpg = container_of(se_tpg,
				struct vhost_scsi_tpg, se_tpg);
	return tpg->tport_tpgt;
}

static int vhost_scsi_check_prot_fabric_only(struct se_portal_group *se_tpg)
{
	struct vhost_scsi_tpg *tpg = container_of(se_tpg,
				struct vhost_scsi_tpg, se_tpg);

	return tpg->tv_fabric_prot_type;
}

static u32 vhost_scsi_tpg_get_inst_index(struct se_portal_group *se_tpg)
{
	return 1;
}

static void vhost_scsi_release_cmd_res(struct se_cmd *se_cmd)
{
	struct vhost_scsi_cmd *tv_cmd = container_of(se_cmd,
				struct vhost_scsi_cmd, tvc_se_cmd);
	struct vhost_scsi_virtqueue *svq = container_of(tv_cmd->tvc_vq,
				struct vhost_scsi_virtqueue, vq);
	struct vhost_scsi_inflight *inflight = tv_cmd->inflight;
	int i;

	if (tv_cmd->tvc_sgl_count) {
		for (i = 0; i < tv_cmd->tvc_sgl_count; i++)
			put_page(sg_page(&tv_cmd->tvc_sgl[i]));
	}
	if (tv_cmd->tvc_prot_sgl_count) {
		for (i = 0; i < tv_cmd->tvc_prot_sgl_count; i++)
			put_page(sg_page(&tv_cmd->tvc_prot_sgl[i]));
	}

	sbitmap_clear_bit(&svq->scsi_tags, se_cmd->map_tag);
	vhost_scsi_put_inflight(inflight);
}

<<<<<<< HEAD
static void vhost_scsi_release_cmd(struct se_cmd *se_cmd)
{
	struct vhost_scsi_cmd *cmd = container_of(se_cmd,
					struct vhost_scsi_cmd, tvc_se_cmd);
	struct vhost_scsi *vs = cmd->tvc_vhost;

	llist_add(&cmd->tvc_completion_list, &vs->vs_completion_list);
	vhost_work_queue(&vs->dev, &vs->vs_completion_work);
=======
static void vhost_scsi_release_tmf_res(struct vhost_scsi_tmf *tmf)
{
	struct vhost_scsi_tpg *tpg = tmf->tpg;
	struct vhost_scsi_inflight *inflight = tmf->inflight;

	mutex_lock(&tpg->tv_tpg_mutex);
	list_add_tail(&tpg->tmf_queue, &tmf->queue_entry);
	mutex_unlock(&tpg->tv_tpg_mutex);
	vhost_scsi_put_inflight(inflight);
}

static void vhost_scsi_release_cmd(struct se_cmd *se_cmd)
{
	if (se_cmd->se_cmd_flags & SCF_SCSI_TMR_CDB) {
		struct vhost_scsi_tmf *tmf = container_of(se_cmd,
					struct vhost_scsi_tmf, se_cmd);

		vhost_work_queue(&tmf->vhost->dev, &tmf->vwork);
	} else {
		struct vhost_scsi_cmd *cmd = container_of(se_cmd,
					struct vhost_scsi_cmd, tvc_se_cmd);
		struct vhost_scsi *vs = cmd->tvc_vhost;

		llist_add(&cmd->tvc_completion_list, &vs->vs_completion_list);
		vhost_work_queue(&vs->dev, &vs->vs_completion_work);
	}
>>>>>>> 9507dc11
}

static u32 vhost_scsi_sess_get_index(struct se_session *se_sess)
{
	return 0;
}

static int vhost_scsi_write_pending(struct se_cmd *se_cmd)
{
	/* Go ahead and process the write immediately */
	target_execute_cmd(se_cmd);
	return 0;
}

static void vhost_scsi_set_default_node_attrs(struct se_node_acl *nacl)
{
	return;
}

static int vhost_scsi_get_cmd_state(struct se_cmd *se_cmd)
{
	return 0;
}

static int vhost_scsi_queue_data_in(struct se_cmd *se_cmd)
{
	transport_generic_free_cmd(se_cmd, 0);
	return 0;
}

static int vhost_scsi_queue_status(struct se_cmd *se_cmd)
{
	transport_generic_free_cmd(se_cmd, 0);
	return 0;
}

static void vhost_scsi_queue_tm_rsp(struct se_cmd *se_cmd)
{
	struct vhost_scsi_tmf *tmf = container_of(se_cmd, struct vhost_scsi_tmf,
						  se_cmd);

	tmf->scsi_resp = se_cmd->se_tmr_req->response;
	transport_generic_free_cmd(&tmf->se_cmd, 0);
}

static void vhost_scsi_aborted_task(struct se_cmd *se_cmd)
{
	return;
}

static void vhost_scsi_free_evt(struct vhost_scsi *vs, struct vhost_scsi_evt *evt)
{
	vs->vs_events_nr--;
	kfree(evt);
}

static struct vhost_scsi_evt *
vhost_scsi_allocate_evt(struct vhost_scsi *vs,
		       u32 event, u32 reason)
{
	struct vhost_virtqueue *vq = &vs->vqs[VHOST_SCSI_VQ_EVT].vq;
	struct vhost_scsi_evt *evt;

	if (vs->vs_events_nr > VHOST_SCSI_MAX_EVENT) {
		vs->vs_events_missed = true;
		return NULL;
	}

	evt = kzalloc(sizeof(*evt), GFP_KERNEL);
	if (!evt) {
		vq_err(vq, "Failed to allocate vhost_scsi_evt\n");
		vs->vs_events_missed = true;
		return NULL;
	}

	evt->event.event = cpu_to_vhost32(vq, event);
	evt->event.reason = cpu_to_vhost32(vq, reason);
	vs->vs_events_nr++;

	return evt;
}

static int vhost_scsi_check_stop_free(struct se_cmd *se_cmd)
{
	return target_put_sess_cmd(se_cmd);
}

static void
vhost_scsi_do_evt_work(struct vhost_scsi *vs, struct vhost_scsi_evt *evt)
{
	struct vhost_virtqueue *vq = &vs->vqs[VHOST_SCSI_VQ_EVT].vq;
	struct virtio_scsi_event *event = &evt->event;
	struct virtio_scsi_event __user *eventp;
	unsigned out, in;
	int head, ret;

	if (!vhost_vq_get_backend(vq)) {
		vs->vs_events_missed = true;
		return;
	}

again:
	vhost_disable_notify(&vs->dev, vq);
	head = vhost_get_vq_desc(vq, vq->iov,
			ARRAY_SIZE(vq->iov), &out, &in,
			NULL, NULL);
	if (head < 0) {
		vs->vs_events_missed = true;
		return;
	}
	if (head == vq->num) {
		if (vhost_enable_notify(&vs->dev, vq))
			goto again;
		vs->vs_events_missed = true;
		return;
	}

	if ((vq->iov[out].iov_len != sizeof(struct virtio_scsi_event))) {
		vq_err(vq, "Expecting virtio_scsi_event, got %zu bytes\n",
				vq->iov[out].iov_len);
		vs->vs_events_missed = true;
		return;
	}

	if (vs->vs_events_missed) {
		event->event |= cpu_to_vhost32(vq, VIRTIO_SCSI_T_EVENTS_MISSED);
		vs->vs_events_missed = false;
	}

	eventp = vq->iov[out].iov_base;
	ret = __copy_to_user(eventp, event, sizeof(*event));
	if (!ret)
		vhost_add_used_and_signal(&vs->dev, vq, head, 0);
	else
		vq_err(vq, "Faulted on vhost_scsi_send_event\n");
}

static void vhost_scsi_evt_work(struct vhost_work *work)
{
	struct vhost_scsi *vs = container_of(work, struct vhost_scsi,
					vs_event_work);
	struct vhost_virtqueue *vq = &vs->vqs[VHOST_SCSI_VQ_EVT].vq;
	struct vhost_scsi_evt *evt, *t;
	struct llist_node *llnode;

	mutex_lock(&vq->mutex);
	llnode = llist_del_all(&vs->vs_event_list);
	llist_for_each_entry_safe(evt, t, llnode, list) {
		vhost_scsi_do_evt_work(vs, evt);
		vhost_scsi_free_evt(vs, evt);
	}
	mutex_unlock(&vq->mutex);
}

/* Fill in status and signal that we are done processing this command
 *
 * This is scheduled in the vhost work queue so we are called with the owner
 * process mm and can access the vring.
 */
static void vhost_scsi_complete_cmd_work(struct vhost_work *work)
{
	struct vhost_scsi *vs = container_of(work, struct vhost_scsi,
					vs_completion_work);
	DECLARE_BITMAP(signal, VHOST_SCSI_MAX_VQ);
	struct virtio_scsi_cmd_resp v_rsp;
	struct vhost_scsi_cmd *cmd, *t;
	struct llist_node *llnode;
	struct se_cmd *se_cmd;
	struct iov_iter iov_iter;
	int ret, vq;

	bitmap_zero(signal, VHOST_SCSI_MAX_VQ);
	llnode = llist_del_all(&vs->vs_completion_list);
	llist_for_each_entry_safe(cmd, t, llnode, tvc_completion_list) {
		se_cmd = &cmd->tvc_se_cmd;

		pr_debug("%s tv_cmd %p resid %u status %#02x\n", __func__,
			cmd, se_cmd->residual_count, se_cmd->scsi_status);

		memset(&v_rsp, 0, sizeof(v_rsp));
		v_rsp.resid = cpu_to_vhost32(cmd->tvc_vq, se_cmd->residual_count);
		/* TODO is status_qualifier field needed? */
		v_rsp.status = se_cmd->scsi_status;
		v_rsp.sense_len = cpu_to_vhost32(cmd->tvc_vq,
						 se_cmd->scsi_sense_length);
		memcpy(v_rsp.sense, cmd->tvc_sense_buf,
		       se_cmd->scsi_sense_length);

		iov_iter_init(&iov_iter, READ, &cmd->tvc_resp_iov,
			      cmd->tvc_in_iovs, sizeof(v_rsp));
		ret = copy_to_iter(&v_rsp, sizeof(v_rsp), &iov_iter);
		if (likely(ret == sizeof(v_rsp))) {
			struct vhost_scsi_virtqueue *q;
			vhost_add_used(cmd->tvc_vq, cmd->tvc_vq_desc, 0);
			q = container_of(cmd->tvc_vq, struct vhost_scsi_virtqueue, vq);
			vq = q - vs->vqs;
			__set_bit(vq, signal);
		} else
			pr_err("Faulted on virtio_scsi_cmd_resp\n");

		vhost_scsi_release_cmd_res(se_cmd);
	}

	vq = -1;
	while ((vq = find_next_bit(signal, VHOST_SCSI_MAX_VQ, vq + 1))
		< VHOST_SCSI_MAX_VQ)
		vhost_signal(&vs->dev, &vs->vqs[vq].vq);
}

static struct vhost_scsi_cmd *
vhost_scsi_get_cmd(struct vhost_virtqueue *vq, struct vhost_scsi_tpg *tpg,
		   unsigned char *cdb, u64 scsi_tag, u16 lun, u8 task_attr,
		   u32 exp_data_len, int data_direction)
{
	struct vhost_scsi_virtqueue *svq = container_of(vq,
					struct vhost_scsi_virtqueue, vq);
	struct vhost_scsi_cmd *cmd;
	struct vhost_scsi_nexus *tv_nexus;
	struct scatterlist *sg, *prot_sg;
	struct page **pages;
	int tag;

	tv_nexus = tpg->tpg_nexus;
	if (!tv_nexus) {
		pr_err("Unable to locate active struct vhost_scsi_nexus\n");
		return ERR_PTR(-EIO);
	}

	tag = sbitmap_get(&svq->scsi_tags, 0, false);
	if (tag < 0) {
		pr_err("Unable to obtain tag for vhost_scsi_cmd\n");
		return ERR_PTR(-ENOMEM);
	}

	cmd = &svq->scsi_cmds[tag];
	sg = cmd->tvc_sgl;
	prot_sg = cmd->tvc_prot_sgl;
	pages = cmd->tvc_upages;
	memset(cmd, 0, sizeof(*cmd));
	cmd->tvc_sgl = sg;
	cmd->tvc_prot_sgl = prot_sg;
	cmd->tvc_upages = pages;
	cmd->tvc_se_cmd.map_tag = tag;
	cmd->tvc_tag = scsi_tag;
	cmd->tvc_lun = lun;
	cmd->tvc_task_attr = task_attr;
	cmd->tvc_exp_data_len = exp_data_len;
	cmd->tvc_data_direction = data_direction;
	cmd->tvc_nexus = tv_nexus;
	cmd->inflight = vhost_scsi_get_inflight(vq);

	memcpy(cmd->tvc_cdb, cdb, VHOST_SCSI_MAX_CDB_SIZE);

	return cmd;
}

/*
 * Map a user memory range into a scatterlist
 *
 * Returns the number of scatterlist entries used or -errno on error.
 */
static int
vhost_scsi_map_to_sgl(struct vhost_scsi_cmd *cmd,
		      struct iov_iter *iter,
		      struct scatterlist *sgl,
		      bool write)
{
	struct page **pages = cmd->tvc_upages;
	struct scatterlist *sg = sgl;
	ssize_t bytes;
	size_t offset;
	unsigned int npages = 0;

	bytes = iov_iter_get_pages(iter, pages, LONG_MAX,
				VHOST_SCSI_PREALLOC_UPAGES, &offset);
	/* No pages were pinned */
	if (bytes <= 0)
		return bytes < 0 ? bytes : -EFAULT;

	iov_iter_advance(iter, bytes);

	while (bytes) {
		unsigned n = min_t(unsigned, PAGE_SIZE - offset, bytes);
		sg_set_page(sg++, pages[npages++], n, offset);
		bytes -= n;
		offset = 0;
	}
	return npages;
}

static int
vhost_scsi_calc_sgls(struct iov_iter *iter, size_t bytes, int max_sgls)
{
	int sgl_count = 0;

	if (!iter || !iter->iov) {
		pr_err("%s: iter->iov is NULL, but expected bytes: %zu"
		       " present\n", __func__, bytes);
		return -EINVAL;
	}

	sgl_count = iov_iter_npages(iter, 0xffff);
	if (sgl_count > max_sgls) {
		pr_err("%s: requested sgl_count: %d exceeds pre-allocated"
		       " max_sgls: %d\n", __func__, sgl_count, max_sgls);
		return -EINVAL;
	}
	return sgl_count;
}

static int
vhost_scsi_iov_to_sgl(struct vhost_scsi_cmd *cmd, bool write,
		      struct iov_iter *iter,
		      struct scatterlist *sg, int sg_count)
{
	struct scatterlist *p = sg;
	int ret;

	while (iov_iter_count(iter)) {
		ret = vhost_scsi_map_to_sgl(cmd, iter, sg, write);
		if (ret < 0) {
			while (p < sg) {
				struct page *page = sg_page(p++);
				if (page)
					put_page(page);
			}
			return ret;
		}
		sg += ret;
	}
	return 0;
}

static int
vhost_scsi_mapal(struct vhost_scsi_cmd *cmd,
		 size_t prot_bytes, struct iov_iter *prot_iter,
		 size_t data_bytes, struct iov_iter *data_iter)
{
	int sgl_count, ret;
	bool write = (cmd->tvc_data_direction == DMA_FROM_DEVICE);

	if (prot_bytes) {
		sgl_count = vhost_scsi_calc_sgls(prot_iter, prot_bytes,
						 VHOST_SCSI_PREALLOC_PROT_SGLS);
		if (sgl_count < 0)
			return sgl_count;

		sg_init_table(cmd->tvc_prot_sgl, sgl_count);
		cmd->tvc_prot_sgl_count = sgl_count;
		pr_debug("%s prot_sg %p prot_sgl_count %u\n", __func__,
			 cmd->tvc_prot_sgl, cmd->tvc_prot_sgl_count);

		ret = vhost_scsi_iov_to_sgl(cmd, write, prot_iter,
					    cmd->tvc_prot_sgl,
					    cmd->tvc_prot_sgl_count);
		if (ret < 0) {
			cmd->tvc_prot_sgl_count = 0;
			return ret;
		}
	}
	sgl_count = vhost_scsi_calc_sgls(data_iter, data_bytes,
					 VHOST_SCSI_PREALLOC_SGLS);
	if (sgl_count < 0)
		return sgl_count;

	sg_init_table(cmd->tvc_sgl, sgl_count);
	cmd->tvc_sgl_count = sgl_count;
	pr_debug("%s data_sg %p data_sgl_count %u\n", __func__,
		  cmd->tvc_sgl, cmd->tvc_sgl_count);

	ret = vhost_scsi_iov_to_sgl(cmd, write, data_iter,
				    cmd->tvc_sgl, cmd->tvc_sgl_count);
	if (ret < 0) {
		cmd->tvc_sgl_count = 0;
		return ret;
	}
	return 0;
}

static int vhost_scsi_to_tcm_attr(int attr)
{
	switch (attr) {
	case VIRTIO_SCSI_S_SIMPLE:
		return TCM_SIMPLE_TAG;
	case VIRTIO_SCSI_S_ORDERED:
		return TCM_ORDERED_TAG;
	case VIRTIO_SCSI_S_HEAD:
		return TCM_HEAD_TAG;
	case VIRTIO_SCSI_S_ACA:
		return TCM_ACA_TAG;
	default:
		break;
	}
	return TCM_SIMPLE_TAG;
}

static void vhost_scsi_submission_work(struct work_struct *work)
{
	struct vhost_scsi_cmd *cmd =
		container_of(work, struct vhost_scsi_cmd, work);
	struct vhost_scsi_nexus *tv_nexus;
	struct se_cmd *se_cmd = &cmd->tvc_se_cmd;
	struct scatterlist *sg_ptr, *sg_prot_ptr = NULL;
	int rc;

	/* FIXME: BIDI operation */
	if (cmd->tvc_sgl_count) {
		sg_ptr = cmd->tvc_sgl;

		if (cmd->tvc_prot_sgl_count)
			sg_prot_ptr = cmd->tvc_prot_sgl;
		else
			se_cmd->prot_pto = true;
	} else {
		sg_ptr = NULL;
	}
	tv_nexus = cmd->tvc_nexus;

	se_cmd->tag = 0;
	rc = target_submit_cmd_map_sgls(se_cmd, tv_nexus->tvn_se_sess,
			cmd->tvc_cdb, &cmd->tvc_sense_buf[0],
			cmd->tvc_lun, cmd->tvc_exp_data_len,
			vhost_scsi_to_tcm_attr(cmd->tvc_task_attr),
			cmd->tvc_data_direction, TARGET_SCF_ACK_KREF,
			sg_ptr, cmd->tvc_sgl_count, NULL, 0, sg_prot_ptr,
			cmd->tvc_prot_sgl_count);
	if (rc < 0) {
		transport_send_check_condition_and_sense(se_cmd,
				TCM_LOGICAL_UNIT_COMMUNICATION_FAILURE, 0);
		transport_generic_free_cmd(se_cmd, 0);
	}
}

static void
vhost_scsi_send_bad_target(struct vhost_scsi *vs,
			   struct vhost_virtqueue *vq,
			   int head, unsigned out)
{
	struct virtio_scsi_cmd_resp __user *resp;
	struct virtio_scsi_cmd_resp rsp;
	int ret;

	memset(&rsp, 0, sizeof(rsp));
	rsp.response = VIRTIO_SCSI_S_BAD_TARGET;
	resp = vq->iov[out].iov_base;
	ret = __copy_to_user(resp, &rsp, sizeof(rsp));
	if (!ret)
		vhost_add_used_and_signal(&vs->dev, vq, head, 0);
	else
		pr_err("Faulted on virtio_scsi_cmd_resp\n");
}

static int
vhost_scsi_get_desc(struct vhost_scsi *vs, struct vhost_virtqueue *vq,
		    struct vhost_scsi_ctx *vc)
{
	int ret = -ENXIO;

	vc->head = vhost_get_vq_desc(vq, vq->iov,
				     ARRAY_SIZE(vq->iov), &vc->out, &vc->in,
				     NULL, NULL);

	pr_debug("vhost_get_vq_desc: head: %d, out: %u in: %u\n",
		 vc->head, vc->out, vc->in);

	/* On error, stop handling until the next kick. */
	if (unlikely(vc->head < 0))
		goto done;

	/* Nothing new?  Wait for eventfd to tell us they refilled. */
	if (vc->head == vq->num) {
		if (unlikely(vhost_enable_notify(&vs->dev, vq))) {
			vhost_disable_notify(&vs->dev, vq);
			ret = -EAGAIN;
		}
		goto done;
	}

	/*
	 * Get the size of request and response buffers.
	 * FIXME: Not correct for BIDI operation
	 */
	vc->out_size = iov_length(vq->iov, vc->out);
	vc->in_size = iov_length(&vq->iov[vc->out], vc->in);

	/*
	 * Copy over the virtio-scsi request header, which for a
	 * ANY_LAYOUT enabled guest may span multiple iovecs, or a
	 * single iovec may contain both the header + outgoing
	 * WRITE payloads.
	 *
	 * copy_from_iter() will advance out_iter, so that it will
	 * point at the start of the outgoing WRITE payload, if
	 * DMA_TO_DEVICE is set.
	 */
	iov_iter_init(&vc->out_iter, WRITE, vq->iov, vc->out, vc->out_size);
	ret = 0;

done:
	return ret;
}

static int
vhost_scsi_chk_size(struct vhost_virtqueue *vq, struct vhost_scsi_ctx *vc)
{
	if (unlikely(vc->in_size < vc->rsp_size)) {
		vq_err(vq,
		       "Response buf too small, need min %zu bytes got %zu",
		       vc->rsp_size, vc->in_size);
		return -EINVAL;
	} else if (unlikely(vc->out_size < vc->req_size)) {
		vq_err(vq,
		       "Request buf too small, need min %zu bytes got %zu",
		       vc->req_size, vc->out_size);
		return -EIO;
	}

	return 0;
}

static int
vhost_scsi_get_req(struct vhost_virtqueue *vq, struct vhost_scsi_ctx *vc,
		   struct vhost_scsi_tpg **tpgp)
{
	int ret = -EIO;

	if (unlikely(!copy_from_iter_full(vc->req, vc->req_size,
					  &vc->out_iter))) {
		vq_err(vq, "Faulted on copy_from_iter_full\n");
	} else if (unlikely(*vc->lunp != 1)) {
		/* virtio-scsi spec requires byte 0 of the lun to be 1 */
		vq_err(vq, "Illegal virtio-scsi lun: %u\n", *vc->lunp);
	} else {
		struct vhost_scsi_tpg **vs_tpg, *tpg;

		vs_tpg = vhost_vq_get_backend(vq);	/* validated at handler entry */

		tpg = READ_ONCE(vs_tpg[*vc->target]);
		if (unlikely(!tpg)) {
			vq_err(vq, "Target 0x%x does not exist\n", *vc->target);
		} else {
			if (tpgp)
				*tpgp = tpg;
			ret = 0;
		}
	}

	return ret;
}

static u16 vhost_buf_to_lun(u8 *lun_buf)
{
	return ((lun_buf[2] << 8) | lun_buf[3]) & 0x3FFF;
}

static void
vhost_scsi_handle_vq(struct vhost_scsi *vs, struct vhost_virtqueue *vq)
{
	struct vhost_scsi_tpg **vs_tpg, *tpg;
	struct virtio_scsi_cmd_req v_req;
	struct virtio_scsi_cmd_req_pi v_req_pi;
	struct vhost_scsi_ctx vc;
	struct vhost_scsi_cmd *cmd;
	struct iov_iter in_iter, prot_iter, data_iter;
	u64 tag;
	u32 exp_data_len, data_direction;
	int ret, prot_bytes, c = 0;
	u16 lun;
	u8 task_attr;
	bool t10_pi = vhost_has_feature(vq, VIRTIO_SCSI_F_T10_PI);
	void *cdb;

	mutex_lock(&vq->mutex);
	/*
	 * We can handle the vq only after the endpoint is setup by calling the
	 * VHOST_SCSI_SET_ENDPOINT ioctl.
	 */
	vs_tpg = vhost_vq_get_backend(vq);
	if (!vs_tpg)
		goto out;

	memset(&vc, 0, sizeof(vc));
	vc.rsp_size = sizeof(struct virtio_scsi_cmd_resp);

	vhost_disable_notify(&vs->dev, vq);

	do {
		ret = vhost_scsi_get_desc(vs, vq, &vc);
		if (ret)
			goto err;

		/*
		 * Setup pointers and values based upon different virtio-scsi
		 * request header if T10_PI is enabled in KVM guest.
		 */
		if (t10_pi) {
			vc.req = &v_req_pi;
			vc.req_size = sizeof(v_req_pi);
			vc.lunp = &v_req_pi.lun[0];
			vc.target = &v_req_pi.lun[1];
		} else {
			vc.req = &v_req;
			vc.req_size = sizeof(v_req);
			vc.lunp = &v_req.lun[0];
			vc.target = &v_req.lun[1];
		}

		/*
		 * Validate the size of request and response buffers.
		 * Check for a sane response buffer so we can report
		 * early errors back to the guest.
		 */
		ret = vhost_scsi_chk_size(vq, &vc);
		if (ret)
			goto err;

		ret = vhost_scsi_get_req(vq, &vc, &tpg);
		if (ret)
			goto err;

		ret = -EIO;	/* bad target on any error from here on */

		/*
		 * Determine data_direction by calculating the total outgoing
		 * iovec sizes + incoming iovec sizes vs. virtio-scsi request +
		 * response headers respectively.
		 *
		 * For DMA_TO_DEVICE this is out_iter, which is already pointing
		 * to the right place.
		 *
		 * For DMA_FROM_DEVICE, the iovec will be just past the end
		 * of the virtio-scsi response header in either the same
		 * or immediately following iovec.
		 *
		 * Any associated T10_PI bytes for the outgoing / incoming
		 * payloads are included in calculation of exp_data_len here.
		 */
		prot_bytes = 0;

		if (vc.out_size > vc.req_size) {
			data_direction = DMA_TO_DEVICE;
			exp_data_len = vc.out_size - vc.req_size;
			data_iter = vc.out_iter;
		} else if (vc.in_size > vc.rsp_size) {
			data_direction = DMA_FROM_DEVICE;
			exp_data_len = vc.in_size - vc.rsp_size;

			iov_iter_init(&in_iter, READ, &vq->iov[vc.out], vc.in,
				      vc.rsp_size + exp_data_len);
			iov_iter_advance(&in_iter, vc.rsp_size);
			data_iter = in_iter;
		} else {
			data_direction = DMA_NONE;
			exp_data_len = 0;
		}
		/*
		 * If T10_PI header + payload is present, setup prot_iter values
		 * and recalculate data_iter for vhost_scsi_mapal() mapping to
		 * host scatterlists via get_user_pages_fast().
		 */
		if (t10_pi) {
			if (v_req_pi.pi_bytesout) {
				if (data_direction != DMA_TO_DEVICE) {
					vq_err(vq, "Received non zero pi_bytesout,"
						" but wrong data_direction\n");
					goto err;
				}
				prot_bytes = vhost32_to_cpu(vq, v_req_pi.pi_bytesout);
			} else if (v_req_pi.pi_bytesin) {
				if (data_direction != DMA_FROM_DEVICE) {
					vq_err(vq, "Received non zero pi_bytesin,"
						" but wrong data_direction\n");
					goto err;
				}
				prot_bytes = vhost32_to_cpu(vq, v_req_pi.pi_bytesin);
			}
			/*
			 * Set prot_iter to data_iter and truncate it to
			 * prot_bytes, and advance data_iter past any
			 * preceeding prot_bytes that may be present.
			 *
			 * Also fix up the exp_data_len to reflect only the
			 * actual data payload length.
			 */
			if (prot_bytes) {
				exp_data_len -= prot_bytes;
				prot_iter = data_iter;
				iov_iter_truncate(&prot_iter, prot_bytes);
				iov_iter_advance(&data_iter, prot_bytes);
			}
			tag = vhost64_to_cpu(vq, v_req_pi.tag);
			task_attr = v_req_pi.task_attr;
			cdb = &v_req_pi.cdb[0];
			lun = vhost_buf_to_lun(v_req_pi.lun);
		} else {
			tag = vhost64_to_cpu(vq, v_req.tag);
			task_attr = v_req.task_attr;
			cdb = &v_req.cdb[0];
			lun = vhost_buf_to_lun(v_req.lun);
		}
		/*
		 * Check that the received CDB size does not exceeded our
		 * hardcoded max for vhost-scsi, then get a pre-allocated
		 * cmd descriptor for the new virtio-scsi tag.
		 *
		 * TODO what if cdb was too small for varlen cdb header?
		 */
		if (unlikely(scsi_command_size(cdb) > VHOST_SCSI_MAX_CDB_SIZE)) {
			vq_err(vq, "Received SCSI CDB with command_size: %d that"
				" exceeds SCSI_MAX_VARLEN_CDB_SIZE: %d\n",
				scsi_command_size(cdb), VHOST_SCSI_MAX_CDB_SIZE);
				goto err;
		}
		cmd = vhost_scsi_get_cmd(vq, tpg, cdb, tag, lun, task_attr,
					 exp_data_len + prot_bytes,
					 data_direction);
		if (IS_ERR(cmd)) {
			vq_err(vq, "vhost_scsi_get_cmd failed %ld\n",
			       PTR_ERR(cmd));
			goto err;
		}
		cmd->tvc_vhost = vs;
		cmd->tvc_vq = vq;
		cmd->tvc_resp_iov = vq->iov[vc.out];
		cmd->tvc_in_iovs = vc.in;

		pr_debug("vhost_scsi got command opcode: %#02x, lun: %d\n",
			 cmd->tvc_cdb[0], cmd->tvc_lun);
		pr_debug("cmd: %p exp_data_len: %d, prot_bytes: %d data_direction:"
			 " %d\n", cmd, exp_data_len, prot_bytes, data_direction);

		if (data_direction != DMA_NONE) {
			if (unlikely(vhost_scsi_mapal(cmd, prot_bytes,
						      &prot_iter, exp_data_len,
						      &data_iter))) {
				vq_err(vq, "Failed to map iov to sgl\n");
				vhost_scsi_release_cmd_res(&cmd->tvc_se_cmd);
				goto err;
			}
		}
		/*
		 * Save the descriptor from vhost_get_vq_desc() to be used to
		 * complete the virtio-scsi request in TCM callback context via
		 * vhost_scsi_queue_data_in() and vhost_scsi_queue_status()
		 */
		cmd->tvc_vq_desc = vc.head;
		/*
		 * Dispatch cmd descriptor for cmwq execution in process
		 * context provided by vhost_scsi_workqueue.  This also ensures
		 * cmd is executed on the same kworker CPU as this vhost
		 * thread to gain positive L2 cache locality effects.
		 */
		INIT_WORK(&cmd->work, vhost_scsi_submission_work);
		queue_work(vhost_scsi_workqueue, &cmd->work);
		ret = 0;
err:
		/*
		 * ENXIO:  No more requests, or read error, wait for next kick
		 * EINVAL: Invalid response buffer, drop the request
		 * EIO:    Respond with bad target
		 * EAGAIN: Pending request
		 */
		if (ret == -ENXIO)
			break;
		else if (ret == -EIO)
			vhost_scsi_send_bad_target(vs, vq, vc.head, vc.out);
	} while (likely(!vhost_exceeds_weight(vq, ++c, 0)));
out:
	mutex_unlock(&vq->mutex);
}

static void
vhost_scsi_send_tmf_resp(struct vhost_scsi *vs, struct vhost_virtqueue *vq,
			 int in_iovs, int vq_desc, struct iovec *resp_iov,
			 int tmf_resp_code)
{
	struct virtio_scsi_ctrl_tmf_resp rsp;
	struct iov_iter iov_iter;
	int ret;

	pr_debug("%s\n", __func__);
	memset(&rsp, 0, sizeof(rsp));
	rsp.response = tmf_resp_code;

	iov_iter_init(&iov_iter, READ, resp_iov, in_iovs, sizeof(rsp));

	ret = copy_to_iter(&rsp, sizeof(rsp), &iov_iter);
	if (likely(ret == sizeof(rsp)))
		vhost_add_used_and_signal(&vs->dev, vq, vq_desc, 0);
	else
		pr_err("Faulted on virtio_scsi_ctrl_tmf_resp\n");
}

static void vhost_scsi_tmf_resp_work(struct vhost_work *work)
{
	struct vhost_scsi_tmf *tmf = container_of(work, struct vhost_scsi_tmf,
						  vwork);
	int resp_code;

	if (tmf->scsi_resp == TMR_FUNCTION_COMPLETE)
		resp_code = VIRTIO_SCSI_S_FUNCTION_SUCCEEDED;
	else
		resp_code = VIRTIO_SCSI_S_FUNCTION_REJECTED;

	vhost_scsi_send_tmf_resp(tmf->vhost, &tmf->svq->vq, tmf->in_iovs,
				 tmf->vq_desc, &tmf->resp_iov, resp_code);
	vhost_scsi_release_tmf_res(tmf);
}

static void
vhost_scsi_handle_tmf(struct vhost_scsi *vs, struct vhost_scsi_tpg *tpg,
		      struct vhost_virtqueue *vq,
		      struct virtio_scsi_ctrl_tmf_req *vtmf,
		      struct vhost_scsi_ctx *vc)
{
	struct vhost_scsi_virtqueue *svq = container_of(vq,
					struct vhost_scsi_virtqueue, vq);
	struct vhost_scsi_tmf *tmf;

	if (vhost32_to_cpu(vq, vtmf->subtype) !=
	    VIRTIO_SCSI_T_TMF_LOGICAL_UNIT_RESET)
		goto send_reject;

	if (!tpg->tpg_nexus || !tpg->tpg_nexus->tvn_se_sess) {
		pr_err("Unable to locate active struct vhost_scsi_nexus for LUN RESET.\n");
		goto send_reject;
	}

	mutex_lock(&tpg->tv_tpg_mutex);
	if (list_empty(&tpg->tmf_queue)) {
		pr_err("Missing reserve TMF. Could not handle LUN RESET.\n");
		mutex_unlock(&tpg->tv_tpg_mutex);
		goto send_reject;
	}

	tmf = list_first_entry(&tpg->tmf_queue, struct vhost_scsi_tmf,
			       queue_entry);
	list_del_init(&tmf->queue_entry);
	mutex_unlock(&tpg->tv_tpg_mutex);

	tmf->tpg = tpg;
	tmf->vhost = vs;
	tmf->svq = svq;
	tmf->resp_iov = vq->iov[vc->out];
	tmf->vq_desc = vc->head;
	tmf->in_iovs = vc->in;
	tmf->inflight = vhost_scsi_get_inflight(vq);

	if (target_submit_tmr(&tmf->se_cmd, tpg->tpg_nexus->tvn_se_sess, NULL,
			      vhost_buf_to_lun(vtmf->lun), NULL,
			      TMR_LUN_RESET, GFP_KERNEL, 0,
			      TARGET_SCF_ACK_KREF) < 0) {
		vhost_scsi_release_tmf_res(tmf);
		goto send_reject;
	}

	return;

send_reject:
	vhost_scsi_send_tmf_resp(vs, vq, vc->in, vc->head, &vq->iov[vc->out],
				 VIRTIO_SCSI_S_FUNCTION_REJECTED);
}

static void
vhost_scsi_send_an_resp(struct vhost_scsi *vs,
			struct vhost_virtqueue *vq,
			struct vhost_scsi_ctx *vc)
{
	struct virtio_scsi_ctrl_an_resp rsp;
	struct iov_iter iov_iter;
	int ret;

	pr_debug("%s\n", __func__);
	memset(&rsp, 0, sizeof(rsp));	/* event_actual = 0 */
	rsp.response = VIRTIO_SCSI_S_OK;

	iov_iter_init(&iov_iter, READ, &vq->iov[vc->out], vc->in, sizeof(rsp));

	ret = copy_to_iter(&rsp, sizeof(rsp), &iov_iter);
	if (likely(ret == sizeof(rsp)))
		vhost_add_used_and_signal(&vs->dev, vq, vc->head, 0);
	else
		pr_err("Faulted on virtio_scsi_ctrl_an_resp\n");
}

static void
vhost_scsi_ctl_handle_vq(struct vhost_scsi *vs, struct vhost_virtqueue *vq)
{
	struct vhost_scsi_tpg *tpg;
	union {
		__virtio32 type;
		struct virtio_scsi_ctrl_an_req an;
		struct virtio_scsi_ctrl_tmf_req tmf;
	} v_req;
	struct vhost_scsi_ctx vc;
	size_t typ_size;
	int ret, c = 0;

	mutex_lock(&vq->mutex);
	/*
	 * We can handle the vq only after the endpoint is setup by calling the
	 * VHOST_SCSI_SET_ENDPOINT ioctl.
	 */
	if (!vhost_vq_get_backend(vq))
		goto out;

	memset(&vc, 0, sizeof(vc));

	vhost_disable_notify(&vs->dev, vq);

	do {
		ret = vhost_scsi_get_desc(vs, vq, &vc);
		if (ret)
			goto err;

		/*
		 * Get the request type first in order to setup
		 * other parameters dependent on the type.
		 */
		vc.req = &v_req.type;
		typ_size = sizeof(v_req.type);

		if (unlikely(!copy_from_iter_full(vc.req, typ_size,
						  &vc.out_iter))) {
			vq_err(vq, "Faulted on copy_from_iter tmf type\n");
			/*
			 * The size of the response buffer depends on the
			 * request type and must be validated against it.
			 * Since the request type is not known, don't send
			 * a response.
			 */
			continue;
		}

		switch (vhost32_to_cpu(vq, v_req.type)) {
		case VIRTIO_SCSI_T_TMF:
			vc.req = &v_req.tmf;
			vc.req_size = sizeof(struct virtio_scsi_ctrl_tmf_req);
			vc.rsp_size = sizeof(struct virtio_scsi_ctrl_tmf_resp);
			vc.lunp = &v_req.tmf.lun[0];
			vc.target = &v_req.tmf.lun[1];
			break;
		case VIRTIO_SCSI_T_AN_QUERY:
		case VIRTIO_SCSI_T_AN_SUBSCRIBE:
			vc.req = &v_req.an;
			vc.req_size = sizeof(struct virtio_scsi_ctrl_an_req);
			vc.rsp_size = sizeof(struct virtio_scsi_ctrl_an_resp);
			vc.lunp = &v_req.an.lun[0];
			vc.target = NULL;
			break;
		default:
			vq_err(vq, "Unknown control request %d", v_req.type);
			continue;
		}

		/*
		 * Validate the size of request and response buffers.
		 * Check for a sane response buffer so we can report
		 * early errors back to the guest.
		 */
		ret = vhost_scsi_chk_size(vq, &vc);
		if (ret)
			goto err;

		/*
		 * Get the rest of the request now that its size is known.
		 */
		vc.req += typ_size;
		vc.req_size -= typ_size;

		ret = vhost_scsi_get_req(vq, &vc, &tpg);
		if (ret)
			goto err;

		if (v_req.type == VIRTIO_SCSI_T_TMF)
			vhost_scsi_handle_tmf(vs, tpg, vq, &v_req.tmf, &vc);
		else
			vhost_scsi_send_an_resp(vs, vq, &vc);
err:
		/*
		 * ENXIO:  No more requests, or read error, wait for next kick
		 * EINVAL: Invalid response buffer, drop the request
		 * EIO:    Respond with bad target
		 * EAGAIN: Pending request
		 */
		if (ret == -ENXIO)
			break;
		else if (ret == -EIO)
			vhost_scsi_send_bad_target(vs, vq, vc.head, vc.out);
	} while (likely(!vhost_exceeds_weight(vq, ++c, 0)));
out:
	mutex_unlock(&vq->mutex);
}

static void vhost_scsi_ctl_handle_kick(struct vhost_work *work)
{
	struct vhost_virtqueue *vq = container_of(work, struct vhost_virtqueue,
						poll.work);
	struct vhost_scsi *vs = container_of(vq->dev, struct vhost_scsi, dev);

	pr_debug("%s: The handling func for control queue.\n", __func__);
	vhost_scsi_ctl_handle_vq(vs, vq);
}

static void
vhost_scsi_send_evt(struct vhost_scsi *vs,
		   struct vhost_scsi_tpg *tpg,
		   struct se_lun *lun,
		   u32 event,
		   u32 reason)
{
	struct vhost_scsi_evt *evt;

	evt = vhost_scsi_allocate_evt(vs, event, reason);
	if (!evt)
		return;

	if (tpg && lun) {
		/* TODO: share lun setup code with virtio-scsi.ko */
		/*
		 * Note: evt->event is zeroed when we allocate it and
		 * lun[4-7] need to be zero according to virtio-scsi spec.
		 */
		evt->event.lun[0] = 0x01;
		evt->event.lun[1] = tpg->tport_tpgt;
		if (lun->unpacked_lun >= 256)
			evt->event.lun[2] = lun->unpacked_lun >> 8 | 0x40 ;
		evt->event.lun[3] = lun->unpacked_lun & 0xFF;
	}

	llist_add(&evt->list, &vs->vs_event_list);
	vhost_work_queue(&vs->dev, &vs->vs_event_work);
}

static void vhost_scsi_evt_handle_kick(struct vhost_work *work)
{
	struct vhost_virtqueue *vq = container_of(work, struct vhost_virtqueue,
						poll.work);
	struct vhost_scsi *vs = container_of(vq->dev, struct vhost_scsi, dev);

	mutex_lock(&vq->mutex);
	if (!vhost_vq_get_backend(vq))
		goto out;

	if (vs->vs_events_missed)
		vhost_scsi_send_evt(vs, NULL, NULL, VIRTIO_SCSI_T_NO_EVENT, 0);
out:
	mutex_unlock(&vq->mutex);
}

static void vhost_scsi_handle_kick(struct vhost_work *work)
{
	struct vhost_virtqueue *vq = container_of(work, struct vhost_virtqueue,
						poll.work);
	struct vhost_scsi *vs = container_of(vq->dev, struct vhost_scsi, dev);

	vhost_scsi_handle_vq(vs, vq);
}

static void vhost_scsi_flush_vq(struct vhost_scsi *vs, int index)
{
	vhost_poll_flush(&vs->vqs[index].vq.poll);
}

/* Callers must hold dev mutex */
static void vhost_scsi_flush(struct vhost_scsi *vs)
{
	struct vhost_scsi_inflight *old_inflight[VHOST_SCSI_MAX_VQ];
	int i;

	/* Init new inflight and remember the old inflight */
	vhost_scsi_init_inflight(vs, old_inflight);

	/*
	 * The inflight->kref was initialized to 1. We decrement it here to
	 * indicate the start of the flush operation so that it will reach 0
	 * when all the reqs are finished.
	 */
	for (i = 0; i < VHOST_SCSI_MAX_VQ; i++)
		kref_put(&old_inflight[i]->kref, vhost_scsi_done_inflight);

	/* Flush both the vhost poll and vhost work */
	for (i = 0; i < VHOST_SCSI_MAX_VQ; i++)
		vhost_scsi_flush_vq(vs, i);
	vhost_work_flush(&vs->dev, &vs->vs_completion_work);
	vhost_work_flush(&vs->dev, &vs->vs_event_work);

	/* Wait for all reqs issued before the flush to be finished */
	for (i = 0; i < VHOST_SCSI_MAX_VQ; i++)
		wait_for_completion(&old_inflight[i]->comp);
}

static void vhost_scsi_destroy_vq_cmds(struct vhost_virtqueue *vq)
{
	struct vhost_scsi_virtqueue *svq = container_of(vq,
					struct vhost_scsi_virtqueue, vq);
	struct vhost_scsi_cmd *tv_cmd;
	unsigned int i;

	if (!svq->scsi_cmds)
		return;

	for (i = 0; i < svq->max_cmds; i++) {
		tv_cmd = &svq->scsi_cmds[i];

		kfree(tv_cmd->tvc_sgl);
		kfree(tv_cmd->tvc_prot_sgl);
		kfree(tv_cmd->tvc_upages);
	}

	sbitmap_free(&svq->scsi_tags);
	kfree(svq->scsi_cmds);
	svq->scsi_cmds = NULL;
}

static int vhost_scsi_setup_vq_cmds(struct vhost_virtqueue *vq, int max_cmds)
{
	struct vhost_scsi_virtqueue *svq = container_of(vq,
					struct vhost_scsi_virtqueue, vq);
	struct vhost_scsi_cmd *tv_cmd;
	unsigned int i;

	if (svq->scsi_cmds)
		return 0;

	if (sbitmap_init_node(&svq->scsi_tags, max_cmds, -1, GFP_KERNEL,
			      NUMA_NO_NODE))
		return -ENOMEM;
	svq->max_cmds = max_cmds;

	svq->scsi_cmds = kcalloc(max_cmds, sizeof(*tv_cmd), GFP_KERNEL);
	if (!svq->scsi_cmds) {
		sbitmap_free(&svq->scsi_tags);
		return -ENOMEM;
	}

	for (i = 0; i < max_cmds; i++) {
		tv_cmd = &svq->scsi_cmds[i];

		tv_cmd->tvc_sgl = kcalloc(VHOST_SCSI_PREALLOC_SGLS,
					  sizeof(struct scatterlist),
					  GFP_KERNEL);
		if (!tv_cmd->tvc_sgl) {
			pr_err("Unable to allocate tv_cmd->tvc_sgl\n");
			goto out;
		}

		tv_cmd->tvc_upages = kcalloc(VHOST_SCSI_PREALLOC_UPAGES,
					     sizeof(struct page *),
					     GFP_KERNEL);
		if (!tv_cmd->tvc_upages) {
			pr_err("Unable to allocate tv_cmd->tvc_upages\n");
			goto out;
		}

		tv_cmd->tvc_prot_sgl = kcalloc(VHOST_SCSI_PREALLOC_PROT_SGLS,
					       sizeof(struct scatterlist),
					       GFP_KERNEL);
		if (!tv_cmd->tvc_prot_sgl) {
			pr_err("Unable to allocate tv_cmd->tvc_prot_sgl\n");
			goto out;
		}
	}
	return 0;
out:
	vhost_scsi_destroy_vq_cmds(vq);
	return -ENOMEM;
}

/*
 * Called from vhost_scsi_ioctl() context to walk the list of available
 * vhost_scsi_tpg with an active struct vhost_scsi_nexus
 *
 *  The lock nesting rule is:
 *    vhost_scsi_mutex -> vs->dev.mutex -> tpg->tv_tpg_mutex -> vq->mutex
 */
static int
vhost_scsi_set_endpoint(struct vhost_scsi *vs,
			struct vhost_scsi_target *t)
{
	struct se_portal_group *se_tpg;
	struct vhost_scsi_tport *tv_tport;
	struct vhost_scsi_tpg *tpg;
	struct vhost_scsi_tpg **vs_tpg;
	struct vhost_virtqueue *vq;
	int index, ret, i, len;
	bool match = false;

	mutex_lock(&vhost_scsi_mutex);
	mutex_lock(&vs->dev.mutex);

	/* Verify that ring has been setup correctly. */
	for (index = 0; index < vs->dev.nvqs; ++index) {
		/* Verify that ring has been setup correctly. */
		if (!vhost_vq_access_ok(&vs->vqs[index].vq)) {
			ret = -EFAULT;
			goto out;
		}
	}

	len = sizeof(vs_tpg[0]) * VHOST_SCSI_MAX_TARGET;
	vs_tpg = kzalloc(len, GFP_KERNEL);
	if (!vs_tpg) {
		ret = -ENOMEM;
		goto out;
	}
	if (vs->vs_tpg)
		memcpy(vs_tpg, vs->vs_tpg, len);

	list_for_each_entry(tpg, &vhost_scsi_list, tv_tpg_list) {
		mutex_lock(&tpg->tv_tpg_mutex);
		if (!tpg->tpg_nexus) {
			mutex_unlock(&tpg->tv_tpg_mutex);
			continue;
		}
		if (tpg->tv_tpg_vhost_count != 0) {
			mutex_unlock(&tpg->tv_tpg_mutex);
			continue;
		}
		tv_tport = tpg->tport;

		if (!strcmp(tv_tport->tport_name, t->vhost_wwpn)) {
			if (vs->vs_tpg && vs->vs_tpg[tpg->tport_tpgt]) {
				mutex_unlock(&tpg->tv_tpg_mutex);
				ret = -EEXIST;
				goto undepend;
			}
			/*
			 * In order to ensure individual vhost-scsi configfs
			 * groups cannot be removed while in use by vhost ioctl,
			 * go ahead and take an explicit se_tpg->tpg_group.cg_item
			 * dependency now.
			 */
			se_tpg = &tpg->se_tpg;
			ret = target_depend_item(&se_tpg->tpg_group.cg_item);
			if (ret) {
				pr_warn("target_depend_item() failed: %d\n", ret);
				mutex_unlock(&tpg->tv_tpg_mutex);
				goto undepend;
			}
			tpg->tv_tpg_vhost_count++;
			tpg->vhost_scsi = vs;
			vs_tpg[tpg->tport_tpgt] = tpg;
			match = true;
		}
		mutex_unlock(&tpg->tv_tpg_mutex);
	}

	if (match) {
		memcpy(vs->vs_vhost_wwpn, t->vhost_wwpn,
		       sizeof(vs->vs_vhost_wwpn));

		for (i = VHOST_SCSI_VQ_IO; i < VHOST_SCSI_MAX_VQ; i++) {
			vq = &vs->vqs[i].vq;
			if (!vhost_vq_is_setup(vq))
				continue;

			if (vhost_scsi_setup_vq_cmds(vq, vq->num))
				goto destroy_vq_cmds;
		}

		for (i = 0; i < VHOST_SCSI_MAX_VQ; i++) {
			vq = &vs->vqs[i].vq;
			mutex_lock(&vq->mutex);
			vhost_vq_set_backend(vq, vs_tpg);
			vhost_vq_init_access(vq);
			mutex_unlock(&vq->mutex);
		}
		ret = 0;
	} else {
		ret = -EEXIST;
	}

	/*
	 * Act as synchronize_rcu to make sure access to
	 * old vs->vs_tpg is finished.
	 */
	vhost_scsi_flush(vs);
	kfree(vs->vs_tpg);
	vs->vs_tpg = vs_tpg;
	goto out;

destroy_vq_cmds:
	for (i--; i >= VHOST_SCSI_VQ_IO; i--) {
		if (!vhost_vq_get_backend(&vs->vqs[i].vq))
			vhost_scsi_destroy_vq_cmds(&vs->vqs[i].vq);
	}
undepend:
	for (i = 0; i < VHOST_SCSI_MAX_TARGET; i++) {
		tpg = vs_tpg[i];
		if (tpg) {
			tpg->tv_tpg_vhost_count--;
			target_undepend_item(&tpg->se_tpg.tpg_group.cg_item);
		}
	}
	kfree(vs_tpg);
out:
	mutex_unlock(&vs->dev.mutex);
	mutex_unlock(&vhost_scsi_mutex);
	return ret;
}

static int
vhost_scsi_clear_endpoint(struct vhost_scsi *vs,
			  struct vhost_scsi_target *t)
{
	struct se_portal_group *se_tpg;
	struct vhost_scsi_tport *tv_tport;
	struct vhost_scsi_tpg *tpg;
	struct vhost_virtqueue *vq;
	bool match = false;
	int index, ret, i;
	u8 target;

	mutex_lock(&vhost_scsi_mutex);
	mutex_lock(&vs->dev.mutex);
	/* Verify that ring has been setup correctly. */
	for (index = 0; index < vs->dev.nvqs; ++index) {
		if (!vhost_vq_access_ok(&vs->vqs[index].vq)) {
			ret = -EFAULT;
			goto err_dev;
		}
	}

	if (!vs->vs_tpg) {
		ret = 0;
		goto err_dev;
	}

	for (i = 0; i < VHOST_SCSI_MAX_TARGET; i++) {
		target = i;
		tpg = vs->vs_tpg[target];
		if (!tpg)
			continue;

		mutex_lock(&tpg->tv_tpg_mutex);
		tv_tport = tpg->tport;
		if (!tv_tport) {
			ret = -ENODEV;
			goto err_tpg;
		}

		if (strcmp(tv_tport->tport_name, t->vhost_wwpn)) {
			pr_warn("tv_tport->tport_name: %s, tpg->tport_tpgt: %hu"
				" does not match t->vhost_wwpn: %s, t->vhost_tpgt: %hu\n",
				tv_tport->tport_name, tpg->tport_tpgt,
				t->vhost_wwpn, t->vhost_tpgt);
			ret = -EINVAL;
			goto err_tpg;
		}
		tpg->tv_tpg_vhost_count--;
		tpg->vhost_scsi = NULL;
		vs->vs_tpg[target] = NULL;
		match = true;
		mutex_unlock(&tpg->tv_tpg_mutex);
		/*
		 * Release se_tpg->tpg_group.cg_item configfs dependency now
		 * to allow vhost-scsi WWPN se_tpg->tpg_group shutdown to occur.
		 */
		se_tpg = &tpg->se_tpg;
		target_undepend_item(&se_tpg->tpg_group.cg_item);
	}
	if (match) {
		for (i = 0; i < VHOST_SCSI_MAX_VQ; i++) {
			vq = &vs->vqs[i].vq;
			mutex_lock(&vq->mutex);
			vhost_vq_set_backend(vq, NULL);
			mutex_unlock(&vq->mutex);
			/*
			 * Make sure cmds are not running before tearing them
			 * down.
			 */
			vhost_scsi_flush(vs);
			vhost_scsi_destroy_vq_cmds(vq);
		}
	}
	/*
	 * Act as synchronize_rcu to make sure access to
	 * old vs->vs_tpg is finished.
	 */
	vhost_scsi_flush(vs);
	kfree(vs->vs_tpg);
	vs->vs_tpg = NULL;
	WARN_ON(vs->vs_events_nr);
	mutex_unlock(&vs->dev.mutex);
	mutex_unlock(&vhost_scsi_mutex);
	return 0;

err_tpg:
	mutex_unlock(&tpg->tv_tpg_mutex);
err_dev:
	mutex_unlock(&vs->dev.mutex);
	mutex_unlock(&vhost_scsi_mutex);
	return ret;
}

static int vhost_scsi_set_features(struct vhost_scsi *vs, u64 features)
{
	struct vhost_virtqueue *vq;
	int i;

	if (features & ~VHOST_SCSI_FEATURES)
		return -EOPNOTSUPP;

	mutex_lock(&vs->dev.mutex);
	if ((features & (1 << VHOST_F_LOG_ALL)) &&
	    !vhost_log_access_ok(&vs->dev)) {
		mutex_unlock(&vs->dev.mutex);
		return -EFAULT;
	}

	for (i = 0; i < VHOST_SCSI_MAX_VQ; i++) {
		vq = &vs->vqs[i].vq;
		mutex_lock(&vq->mutex);
		vq->acked_features = features;
		mutex_unlock(&vq->mutex);
	}
	mutex_unlock(&vs->dev.mutex);
	return 0;
}

static int vhost_scsi_open(struct inode *inode, struct file *f)
{
	struct vhost_scsi *vs;
	struct vhost_virtqueue **vqs;
	int r = -ENOMEM, i;

	vs = kzalloc(sizeof(*vs), GFP_KERNEL | __GFP_NOWARN | __GFP_RETRY_MAYFAIL);
	if (!vs) {
		vs = vzalloc(sizeof(*vs));
		if (!vs)
			goto err_vs;
	}

	vqs = kmalloc_array(VHOST_SCSI_MAX_VQ, sizeof(*vqs), GFP_KERNEL);
	if (!vqs)
		goto err_vqs;

	vhost_work_init(&vs->vs_completion_work, vhost_scsi_complete_cmd_work);
	vhost_work_init(&vs->vs_event_work, vhost_scsi_evt_work);

	vs->vs_events_nr = 0;
	vs->vs_events_missed = false;

	vqs[VHOST_SCSI_VQ_CTL] = &vs->vqs[VHOST_SCSI_VQ_CTL].vq;
	vqs[VHOST_SCSI_VQ_EVT] = &vs->vqs[VHOST_SCSI_VQ_EVT].vq;
	vs->vqs[VHOST_SCSI_VQ_CTL].vq.handle_kick = vhost_scsi_ctl_handle_kick;
	vs->vqs[VHOST_SCSI_VQ_EVT].vq.handle_kick = vhost_scsi_evt_handle_kick;
	for (i = VHOST_SCSI_VQ_IO; i < VHOST_SCSI_MAX_VQ; i++) {
		vqs[i] = &vs->vqs[i].vq;
		vs->vqs[i].vq.handle_kick = vhost_scsi_handle_kick;
	}
	vhost_dev_init(&vs->dev, vqs, VHOST_SCSI_MAX_VQ, UIO_MAXIOV,
		       VHOST_SCSI_WEIGHT, 0, true, NULL);

	vhost_scsi_init_inflight(vs, NULL);

	f->private_data = vs;
	return 0;

err_vqs:
	kvfree(vs);
err_vs:
	return r;
}

static int vhost_scsi_release(struct inode *inode, struct file *f)
{
	struct vhost_scsi *vs = f->private_data;
	struct vhost_scsi_target t;

	mutex_lock(&vs->dev.mutex);
	memcpy(t.vhost_wwpn, vs->vs_vhost_wwpn, sizeof(t.vhost_wwpn));
	mutex_unlock(&vs->dev.mutex);
	vhost_scsi_clear_endpoint(vs, &t);
	vhost_dev_stop(&vs->dev);
	vhost_dev_cleanup(&vs->dev);
	/* Jobs can re-queue themselves in evt kick handler. Do extra flush. */
	vhost_scsi_flush(vs);
	kfree(vs->dev.vqs);
	kvfree(vs);
	return 0;
}

static long
vhost_scsi_ioctl(struct file *f,
		 unsigned int ioctl,
		 unsigned long arg)
{
	struct vhost_scsi *vs = f->private_data;
	struct vhost_scsi_target backend;
	void __user *argp = (void __user *)arg;
	u64 __user *featurep = argp;
	u32 __user *eventsp = argp;
	u32 events_missed;
	u64 features;
	int r, abi_version = VHOST_SCSI_ABI_VERSION;
	struct vhost_virtqueue *vq = &vs->vqs[VHOST_SCSI_VQ_EVT].vq;

	switch (ioctl) {
	case VHOST_SCSI_SET_ENDPOINT:
		if (copy_from_user(&backend, argp, sizeof backend))
			return -EFAULT;
		if (backend.reserved != 0)
			return -EOPNOTSUPP;

		return vhost_scsi_set_endpoint(vs, &backend);
	case VHOST_SCSI_CLEAR_ENDPOINT:
		if (copy_from_user(&backend, argp, sizeof backend))
			return -EFAULT;
		if (backend.reserved != 0)
			return -EOPNOTSUPP;

		return vhost_scsi_clear_endpoint(vs, &backend);
	case VHOST_SCSI_GET_ABI_VERSION:
		if (copy_to_user(argp, &abi_version, sizeof abi_version))
			return -EFAULT;
		return 0;
	case VHOST_SCSI_SET_EVENTS_MISSED:
		if (get_user(events_missed, eventsp))
			return -EFAULT;
		mutex_lock(&vq->mutex);
		vs->vs_events_missed = events_missed;
		mutex_unlock(&vq->mutex);
		return 0;
	case VHOST_SCSI_GET_EVENTS_MISSED:
		mutex_lock(&vq->mutex);
		events_missed = vs->vs_events_missed;
		mutex_unlock(&vq->mutex);
		if (put_user(events_missed, eventsp))
			return -EFAULT;
		return 0;
	case VHOST_GET_FEATURES:
		features = VHOST_SCSI_FEATURES;
		if (copy_to_user(featurep, &features, sizeof features))
			return -EFAULT;
		return 0;
	case VHOST_SET_FEATURES:
		if (copy_from_user(&features, featurep, sizeof features))
			return -EFAULT;
		return vhost_scsi_set_features(vs, features);
	default:
		mutex_lock(&vs->dev.mutex);
		r = vhost_dev_ioctl(&vs->dev, ioctl, argp);
		/* TODO: flush backend after dev ioctl. */
		if (r == -ENOIOCTLCMD)
			r = vhost_vring_ioctl(&vs->dev, ioctl, argp);
		mutex_unlock(&vs->dev.mutex);
		return r;
	}
}

static const struct file_operations vhost_scsi_fops = {
	.owner          = THIS_MODULE,
	.release        = vhost_scsi_release,
	.unlocked_ioctl = vhost_scsi_ioctl,
	.compat_ioctl	= compat_ptr_ioctl,
	.open           = vhost_scsi_open,
	.llseek		= noop_llseek,
};

static struct miscdevice vhost_scsi_misc = {
	MISC_DYNAMIC_MINOR,
	"vhost-scsi",
	&vhost_scsi_fops,
};

static int __init vhost_scsi_register(void)
{
	return misc_register(&vhost_scsi_misc);
}

static void vhost_scsi_deregister(void)
{
	misc_deregister(&vhost_scsi_misc);
}

static char *vhost_scsi_dump_proto_id(struct vhost_scsi_tport *tport)
{
	switch (tport->tport_proto_id) {
	case SCSI_PROTOCOL_SAS:
		return "SAS";
	case SCSI_PROTOCOL_FCP:
		return "FCP";
	case SCSI_PROTOCOL_ISCSI:
		return "iSCSI";
	default:
		break;
	}

	return "Unknown";
}

static void
vhost_scsi_do_plug(struct vhost_scsi_tpg *tpg,
		  struct se_lun *lun, bool plug)
{

	struct vhost_scsi *vs = tpg->vhost_scsi;
	struct vhost_virtqueue *vq;
	u32 reason;

	if (!vs)
		return;

	mutex_lock(&vs->dev.mutex);

	if (plug)
		reason = VIRTIO_SCSI_EVT_RESET_RESCAN;
	else
		reason = VIRTIO_SCSI_EVT_RESET_REMOVED;

	vq = &vs->vqs[VHOST_SCSI_VQ_EVT].vq;
	mutex_lock(&vq->mutex);
	if (vhost_has_feature(vq, VIRTIO_SCSI_F_HOTPLUG))
		vhost_scsi_send_evt(vs, tpg, lun,
				   VIRTIO_SCSI_T_TRANSPORT_RESET, reason);
	mutex_unlock(&vq->mutex);
	mutex_unlock(&vs->dev.mutex);
}

static void vhost_scsi_hotplug(struct vhost_scsi_tpg *tpg, struct se_lun *lun)
{
	vhost_scsi_do_plug(tpg, lun, true);
}

static void vhost_scsi_hotunplug(struct vhost_scsi_tpg *tpg, struct se_lun *lun)
{
	vhost_scsi_do_plug(tpg, lun, false);
}

static int vhost_scsi_port_link(struct se_portal_group *se_tpg,
			       struct se_lun *lun)
{
	struct vhost_scsi_tpg *tpg = container_of(se_tpg,
				struct vhost_scsi_tpg, se_tpg);
	struct vhost_scsi_tmf *tmf;

	tmf = kzalloc(sizeof(*tmf), GFP_KERNEL);
	if (!tmf)
		return -ENOMEM;
	INIT_LIST_HEAD(&tmf->queue_entry);
	vhost_work_init(&tmf->vwork, vhost_scsi_tmf_resp_work);

	mutex_lock(&vhost_scsi_mutex);

	mutex_lock(&tpg->tv_tpg_mutex);
	tpg->tv_tpg_port_count++;
	list_add_tail(&tmf->queue_entry, &tpg->tmf_queue);
	mutex_unlock(&tpg->tv_tpg_mutex);

	vhost_scsi_hotplug(tpg, lun);

	mutex_unlock(&vhost_scsi_mutex);

	return 0;
}

static void vhost_scsi_port_unlink(struct se_portal_group *se_tpg,
				  struct se_lun *lun)
{
	struct vhost_scsi_tpg *tpg = container_of(se_tpg,
				struct vhost_scsi_tpg, se_tpg);
	struct vhost_scsi_tmf *tmf;

	mutex_lock(&vhost_scsi_mutex);

	mutex_lock(&tpg->tv_tpg_mutex);
	tpg->tv_tpg_port_count--;
	tmf = list_first_entry(&tpg->tmf_queue, struct vhost_scsi_tmf,
			       queue_entry);
	list_del(&tmf->queue_entry);
	kfree(tmf);
	mutex_unlock(&tpg->tv_tpg_mutex);

	vhost_scsi_hotunplug(tpg, lun);

	mutex_unlock(&vhost_scsi_mutex);
}

static ssize_t vhost_scsi_tpg_attrib_fabric_prot_type_store(
		struct config_item *item, const char *page, size_t count)
{
	struct se_portal_group *se_tpg = attrib_to_tpg(item);
	struct vhost_scsi_tpg *tpg = container_of(se_tpg,
				struct vhost_scsi_tpg, se_tpg);
	unsigned long val;
	int ret = kstrtoul(page, 0, &val);

	if (ret) {
		pr_err("kstrtoul() returned %d for fabric_prot_type\n", ret);
		return ret;
	}
	if (val != 0 && val != 1 && val != 3) {
		pr_err("Invalid vhost_scsi fabric_prot_type: %lu\n", val);
		return -EINVAL;
	}
	tpg->tv_fabric_prot_type = val;

	return count;
}

static ssize_t vhost_scsi_tpg_attrib_fabric_prot_type_show(
		struct config_item *item, char *page)
{
	struct se_portal_group *se_tpg = attrib_to_tpg(item);
	struct vhost_scsi_tpg *tpg = container_of(se_tpg,
				struct vhost_scsi_tpg, se_tpg);

	return sprintf(page, "%d\n", tpg->tv_fabric_prot_type);
}

CONFIGFS_ATTR(vhost_scsi_tpg_attrib_, fabric_prot_type);

static struct configfs_attribute *vhost_scsi_tpg_attrib_attrs[] = {
	&vhost_scsi_tpg_attrib_attr_fabric_prot_type,
	NULL,
};

static int vhost_scsi_make_nexus(struct vhost_scsi_tpg *tpg,
				const char *name)
{
	struct vhost_scsi_nexus *tv_nexus;

	mutex_lock(&tpg->tv_tpg_mutex);
	if (tpg->tpg_nexus) {
		mutex_unlock(&tpg->tv_tpg_mutex);
		pr_debug("tpg->tpg_nexus already exists\n");
		return -EEXIST;
	}

	tv_nexus = kzalloc(sizeof(*tv_nexus), GFP_KERNEL);
	if (!tv_nexus) {
		mutex_unlock(&tpg->tv_tpg_mutex);
		pr_err("Unable to allocate struct vhost_scsi_nexus\n");
		return -ENOMEM;
	}
	/*
	 * Since we are running in 'demo mode' this call with generate a
	 * struct se_node_acl for the vhost_scsi struct se_portal_group with
	 * the SCSI Initiator port name of the passed configfs group 'name'.
	 */
	tv_nexus->tvn_se_sess = target_setup_session(&tpg->se_tpg, 0, 0,
					TARGET_PROT_DIN_PASS | TARGET_PROT_DOUT_PASS,
					(unsigned char *)name, tv_nexus, NULL);
	if (IS_ERR(tv_nexus->tvn_se_sess)) {
		mutex_unlock(&tpg->tv_tpg_mutex);
		kfree(tv_nexus);
		return -ENOMEM;
	}
	tpg->tpg_nexus = tv_nexus;

	mutex_unlock(&tpg->tv_tpg_mutex);
	return 0;
}

static int vhost_scsi_drop_nexus(struct vhost_scsi_tpg *tpg)
{
	struct se_session *se_sess;
	struct vhost_scsi_nexus *tv_nexus;

	mutex_lock(&tpg->tv_tpg_mutex);
	tv_nexus = tpg->tpg_nexus;
	if (!tv_nexus) {
		mutex_unlock(&tpg->tv_tpg_mutex);
		return -ENODEV;
	}

	se_sess = tv_nexus->tvn_se_sess;
	if (!se_sess) {
		mutex_unlock(&tpg->tv_tpg_mutex);
		return -ENODEV;
	}

	if (tpg->tv_tpg_port_count != 0) {
		mutex_unlock(&tpg->tv_tpg_mutex);
		pr_err("Unable to remove TCM_vhost I_T Nexus with"
			" active TPG port count: %d\n",
			tpg->tv_tpg_port_count);
		return -EBUSY;
	}

	if (tpg->tv_tpg_vhost_count != 0) {
		mutex_unlock(&tpg->tv_tpg_mutex);
		pr_err("Unable to remove TCM_vhost I_T Nexus with"
			" active TPG vhost count: %d\n",
			tpg->tv_tpg_vhost_count);
		return -EBUSY;
	}

	pr_debug("TCM_vhost_ConfigFS: Removing I_T Nexus to emulated"
		" %s Initiator Port: %s\n", vhost_scsi_dump_proto_id(tpg->tport),
		tv_nexus->tvn_se_sess->se_node_acl->initiatorname);

	/*
	 * Release the SCSI I_T Nexus to the emulated vhost Target Port
	 */
	target_remove_session(se_sess);
	tpg->tpg_nexus = NULL;
	mutex_unlock(&tpg->tv_tpg_mutex);

	kfree(tv_nexus);
	return 0;
}

static ssize_t vhost_scsi_tpg_nexus_show(struct config_item *item, char *page)
{
	struct se_portal_group *se_tpg = to_tpg(item);
	struct vhost_scsi_tpg *tpg = container_of(se_tpg,
				struct vhost_scsi_tpg, se_tpg);
	struct vhost_scsi_nexus *tv_nexus;
	ssize_t ret;

	mutex_lock(&tpg->tv_tpg_mutex);
	tv_nexus = tpg->tpg_nexus;
	if (!tv_nexus) {
		mutex_unlock(&tpg->tv_tpg_mutex);
		return -ENODEV;
	}
	ret = snprintf(page, PAGE_SIZE, "%s\n",
			tv_nexus->tvn_se_sess->se_node_acl->initiatorname);
	mutex_unlock(&tpg->tv_tpg_mutex);

	return ret;
}

static ssize_t vhost_scsi_tpg_nexus_store(struct config_item *item,
		const char *page, size_t count)
{
	struct se_portal_group *se_tpg = to_tpg(item);
	struct vhost_scsi_tpg *tpg = container_of(se_tpg,
				struct vhost_scsi_tpg, se_tpg);
	struct vhost_scsi_tport *tport_wwn = tpg->tport;
	unsigned char i_port[VHOST_SCSI_NAMELEN], *ptr, *port_ptr;
	int ret;
	/*
	 * Shutdown the active I_T nexus if 'NULL' is passed..
	 */
	if (!strncmp(page, "NULL", 4)) {
		ret = vhost_scsi_drop_nexus(tpg);
		return (!ret) ? count : ret;
	}
	/*
	 * Otherwise make sure the passed virtual Initiator port WWN matches
	 * the fabric protocol_id set in vhost_scsi_make_tport(), and call
	 * vhost_scsi_make_nexus().
	 */
	if (strlen(page) >= VHOST_SCSI_NAMELEN) {
		pr_err("Emulated NAA Sas Address: %s, exceeds"
				" max: %d\n", page, VHOST_SCSI_NAMELEN);
		return -EINVAL;
	}
	snprintf(&i_port[0], VHOST_SCSI_NAMELEN, "%s", page);

	ptr = strstr(i_port, "naa.");
	if (ptr) {
		if (tport_wwn->tport_proto_id != SCSI_PROTOCOL_SAS) {
			pr_err("Passed SAS Initiator Port %s does not"
				" match target port protoid: %s\n", i_port,
				vhost_scsi_dump_proto_id(tport_wwn));
			return -EINVAL;
		}
		port_ptr = &i_port[0];
		goto check_newline;
	}
	ptr = strstr(i_port, "fc.");
	if (ptr) {
		if (tport_wwn->tport_proto_id != SCSI_PROTOCOL_FCP) {
			pr_err("Passed FCP Initiator Port %s does not"
				" match target port protoid: %s\n", i_port,
				vhost_scsi_dump_proto_id(tport_wwn));
			return -EINVAL;
		}
		port_ptr = &i_port[3]; /* Skip over "fc." */
		goto check_newline;
	}
	ptr = strstr(i_port, "iqn.");
	if (ptr) {
		if (tport_wwn->tport_proto_id != SCSI_PROTOCOL_ISCSI) {
			pr_err("Passed iSCSI Initiator Port %s does not"
				" match target port protoid: %s\n", i_port,
				vhost_scsi_dump_proto_id(tport_wwn));
			return -EINVAL;
		}
		port_ptr = &i_port[0];
		goto check_newline;
	}
	pr_err("Unable to locate prefix for emulated Initiator Port:"
			" %s\n", i_port);
	return -EINVAL;
	/*
	 * Clear any trailing newline for the NAA WWN
	 */
check_newline:
	if (i_port[strlen(i_port)-1] == '\n')
		i_port[strlen(i_port)-1] = '\0';

	ret = vhost_scsi_make_nexus(tpg, port_ptr);
	if (ret < 0)
		return ret;

	return count;
}

CONFIGFS_ATTR(vhost_scsi_tpg_, nexus);

static struct configfs_attribute *vhost_scsi_tpg_attrs[] = {
	&vhost_scsi_tpg_attr_nexus,
	NULL,
};

static struct se_portal_group *
vhost_scsi_make_tpg(struct se_wwn *wwn, const char *name)
{
	struct vhost_scsi_tport *tport = container_of(wwn,
			struct vhost_scsi_tport, tport_wwn);

	struct vhost_scsi_tpg *tpg;
	u16 tpgt;
	int ret;

	if (strstr(name, "tpgt_") != name)
		return ERR_PTR(-EINVAL);
	if (kstrtou16(name + 5, 10, &tpgt) || tpgt >= VHOST_SCSI_MAX_TARGET)
		return ERR_PTR(-EINVAL);

	tpg = kzalloc(sizeof(*tpg), GFP_KERNEL);
	if (!tpg) {
		pr_err("Unable to allocate struct vhost_scsi_tpg");
		return ERR_PTR(-ENOMEM);
	}
	mutex_init(&tpg->tv_tpg_mutex);
	INIT_LIST_HEAD(&tpg->tv_tpg_list);
	INIT_LIST_HEAD(&tpg->tmf_queue);
	tpg->tport = tport;
	tpg->tport_tpgt = tpgt;

	ret = core_tpg_register(wwn, &tpg->se_tpg, tport->tport_proto_id);
	if (ret < 0) {
		kfree(tpg);
		return NULL;
	}
	mutex_lock(&vhost_scsi_mutex);
	list_add_tail(&tpg->tv_tpg_list, &vhost_scsi_list);
	mutex_unlock(&vhost_scsi_mutex);

	return &tpg->se_tpg;
}

static void vhost_scsi_drop_tpg(struct se_portal_group *se_tpg)
{
	struct vhost_scsi_tpg *tpg = container_of(se_tpg,
				struct vhost_scsi_tpg, se_tpg);

	mutex_lock(&vhost_scsi_mutex);
	list_del(&tpg->tv_tpg_list);
	mutex_unlock(&vhost_scsi_mutex);
	/*
	 * Release the virtual I_T Nexus for this vhost TPG
	 */
	vhost_scsi_drop_nexus(tpg);
	/*
	 * Deregister the se_tpg from TCM..
	 */
	core_tpg_deregister(se_tpg);
	kfree(tpg);
}

static struct se_wwn *
vhost_scsi_make_tport(struct target_fabric_configfs *tf,
		     struct config_group *group,
		     const char *name)
{
	struct vhost_scsi_tport *tport;
	char *ptr;
	u64 wwpn = 0;
	int off = 0;

	/* if (vhost_scsi_parse_wwn(name, &wwpn, 1) < 0)
		return ERR_PTR(-EINVAL); */

	tport = kzalloc(sizeof(*tport), GFP_KERNEL);
	if (!tport) {
		pr_err("Unable to allocate struct vhost_scsi_tport");
		return ERR_PTR(-ENOMEM);
	}
	tport->tport_wwpn = wwpn;
	/*
	 * Determine the emulated Protocol Identifier and Target Port Name
	 * based on the incoming configfs directory name.
	 */
	ptr = strstr(name, "naa.");
	if (ptr) {
		tport->tport_proto_id = SCSI_PROTOCOL_SAS;
		goto check_len;
	}
	ptr = strstr(name, "fc.");
	if (ptr) {
		tport->tport_proto_id = SCSI_PROTOCOL_FCP;
		off = 3; /* Skip over "fc." */
		goto check_len;
	}
	ptr = strstr(name, "iqn.");
	if (ptr) {
		tport->tport_proto_id = SCSI_PROTOCOL_ISCSI;
		goto check_len;
	}

	pr_err("Unable to locate prefix for emulated Target Port:"
			" %s\n", name);
	kfree(tport);
	return ERR_PTR(-EINVAL);

check_len:
	if (strlen(name) >= VHOST_SCSI_NAMELEN) {
		pr_err("Emulated %s Address: %s, exceeds"
			" max: %d\n", name, vhost_scsi_dump_proto_id(tport),
			VHOST_SCSI_NAMELEN);
		kfree(tport);
		return ERR_PTR(-EINVAL);
	}
	snprintf(&tport->tport_name[0], VHOST_SCSI_NAMELEN, "%s", &name[off]);

	pr_debug("TCM_VHost_ConfigFS: Allocated emulated Target"
		" %s Address: %s\n", vhost_scsi_dump_proto_id(tport), name);

	return &tport->tport_wwn;
}

static void vhost_scsi_drop_tport(struct se_wwn *wwn)
{
	struct vhost_scsi_tport *tport = container_of(wwn,
				struct vhost_scsi_tport, tport_wwn);

	pr_debug("TCM_VHost_ConfigFS: Deallocating emulated Target"
		" %s Address: %s\n", vhost_scsi_dump_proto_id(tport),
		tport->tport_name);

	kfree(tport);
}

static ssize_t
vhost_scsi_wwn_version_show(struct config_item *item, char *page)
{
	return sprintf(page, "TCM_VHOST fabric module %s on %s/%s"
		"on "UTS_RELEASE"\n", VHOST_SCSI_VERSION, utsname()->sysname,
		utsname()->machine);
}

CONFIGFS_ATTR_RO(vhost_scsi_wwn_, version);

static struct configfs_attribute *vhost_scsi_wwn_attrs[] = {
	&vhost_scsi_wwn_attr_version,
	NULL,
};

static const struct target_core_fabric_ops vhost_scsi_ops = {
	.module				= THIS_MODULE,
	.fabric_name			= "vhost",
	.max_data_sg_nents		= VHOST_SCSI_PREALLOC_SGLS,
	.tpg_get_wwn			= vhost_scsi_get_fabric_wwn,
	.tpg_get_tag			= vhost_scsi_get_tpgt,
	.tpg_check_demo_mode		= vhost_scsi_check_true,
	.tpg_check_demo_mode_cache	= vhost_scsi_check_true,
	.tpg_check_demo_mode_write_protect = vhost_scsi_check_false,
	.tpg_check_prod_mode_write_protect = vhost_scsi_check_false,
	.tpg_check_prot_fabric_only	= vhost_scsi_check_prot_fabric_only,
	.tpg_get_inst_index		= vhost_scsi_tpg_get_inst_index,
	.release_cmd			= vhost_scsi_release_cmd,
	.check_stop_free		= vhost_scsi_check_stop_free,
	.sess_get_index			= vhost_scsi_sess_get_index,
	.sess_get_initiator_sid		= NULL,
	.write_pending			= vhost_scsi_write_pending,
	.set_default_node_attributes	= vhost_scsi_set_default_node_attrs,
	.get_cmd_state			= vhost_scsi_get_cmd_state,
	.queue_data_in			= vhost_scsi_queue_data_in,
	.queue_status			= vhost_scsi_queue_status,
	.queue_tm_rsp			= vhost_scsi_queue_tm_rsp,
	.aborted_task			= vhost_scsi_aborted_task,
	/*
	 * Setup callers for generic logic in target_core_fabric_configfs.c
	 */
	.fabric_make_wwn		= vhost_scsi_make_tport,
	.fabric_drop_wwn		= vhost_scsi_drop_tport,
	.fabric_make_tpg		= vhost_scsi_make_tpg,
	.fabric_drop_tpg		= vhost_scsi_drop_tpg,
	.fabric_post_link		= vhost_scsi_port_link,
	.fabric_pre_unlink		= vhost_scsi_port_unlink,

	.tfc_wwn_attrs			= vhost_scsi_wwn_attrs,
	.tfc_tpg_base_attrs		= vhost_scsi_tpg_attrs,
	.tfc_tpg_attrib_attrs		= vhost_scsi_tpg_attrib_attrs,
};

static int __init vhost_scsi_init(void)
{
	int ret = -ENOMEM;

	pr_debug("TCM_VHOST fabric module %s on %s/%s"
		" on "UTS_RELEASE"\n", VHOST_SCSI_VERSION, utsname()->sysname,
		utsname()->machine);

	/*
	 * Use our own dedicated workqueue for submitting I/O into
	 * target core to avoid contention within system_wq.
	 */
	vhost_scsi_workqueue = alloc_workqueue("vhost_scsi", 0, 0);
	if (!vhost_scsi_workqueue)
		goto out;

	ret = vhost_scsi_register();
	if (ret < 0)
		goto out_destroy_workqueue;

	ret = target_register_template(&vhost_scsi_ops);
	if (ret < 0)
		goto out_vhost_scsi_deregister;

	return 0;

out_vhost_scsi_deregister:
	vhost_scsi_deregister();
out_destroy_workqueue:
	destroy_workqueue(vhost_scsi_workqueue);
out:
	return ret;
};

static void vhost_scsi_exit(void)
{
	target_unregister_template(&vhost_scsi_ops);
	vhost_scsi_deregister();
	destroy_workqueue(vhost_scsi_workqueue);
};

MODULE_DESCRIPTION("VHOST_SCSI series fabric driver");
MODULE_ALIAS("tcm_vhost");
MODULE_LICENSE("GPL");
module_init(vhost_scsi_init);
module_exit(vhost_scsi_exit);<|MERGE_RESOLUTION|>--- conflicted
+++ resolved
@@ -360,16 +360,6 @@
 	vhost_scsi_put_inflight(inflight);
 }
 
-<<<<<<< HEAD
-static void vhost_scsi_release_cmd(struct se_cmd *se_cmd)
-{
-	struct vhost_scsi_cmd *cmd = container_of(se_cmd,
-					struct vhost_scsi_cmd, tvc_se_cmd);
-	struct vhost_scsi *vs = cmd->tvc_vhost;
-
-	llist_add(&cmd->tvc_completion_list, &vs->vs_completion_list);
-	vhost_work_queue(&vs->dev, &vs->vs_completion_work);
-=======
 static void vhost_scsi_release_tmf_res(struct vhost_scsi_tmf *tmf)
 {
 	struct vhost_scsi_tpg *tpg = tmf->tpg;
@@ -396,7 +386,6 @@
 		llist_add(&cmd->tvc_completion_list, &vs->vs_completion_list);
 		vhost_work_queue(&vs->dev, &vs->vs_completion_work);
 	}
->>>>>>> 9507dc11
 }
 
 static u32 vhost_scsi_sess_get_index(struct se_session *se_sess)
