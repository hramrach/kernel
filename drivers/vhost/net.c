--- conflicted
+++ resolved
@@ -445,12 +445,7 @@
 }
 
 static int vhost_net_tx_get_vq_desc(struct vhost_net *net,
-<<<<<<< HEAD
-				    struct vhost_virtqueue *vq,
-				    struct iovec iov[], unsigned int iov_size,
-=======
 				    struct vhost_net_virtqueue *nvq,
->>>>>>> 8e6fbfc0
 				    unsigned int *out_num, unsigned int *in_num,
 				    bool *busyloop_intr)
 {
@@ -633,17 +628,6 @@
 
 	for (;;) {
 		bool busyloop_intr;
-<<<<<<< HEAD
-
-		/* Release DMAs done buffers first */
-		if (zcopy)
-			vhost_zerocopy_signal_used(net, vq);
-
-		busyloop_intr = false;
-		head = vhost_net_tx_get_vq_desc(net, vq, vq->iov,
-						ARRAY_SIZE(vq->iov),
-						&out, &in, &busyloop_intr);
-=======
 
 		/* Release DMAs done buffers first */
 		vhost_zerocopy_signal_used(net, vq);
@@ -651,7 +635,6 @@
 		busyloop_intr = false;
 		head = get_tx_bufs(net, nvq, &msg, &out, &in, &len,
 				   &busyloop_intr);
->>>>>>> 8e6fbfc0
 		/* On error, stop handling until the next kick. */
 		if (unlikely(head < 0))
 			break;
@@ -804,12 +787,6 @@
 		preempt_disable();
 		endtime = busy_clock() + tvq->busyloop_timeout;
 
-<<<<<<< HEAD
-		while (vhost_can_busy_poll(endtime) &&
-		       !vhost_has_work(&net->dev) &&
-		       !sk_has_rx_data(sk) &&
-		       vhost_vq_avail_empty(&net->dev, vq))
-=======
 		while (vhost_can_busy_poll(endtime)) {
 			if (vhost_has_work(&net->dev)) {
 				*busyloop_intr = true;
@@ -819,7 +796,6 @@
 			     !vhost_vq_avail_empty(&net->dev, rvq)) ||
 			    !vhost_vq_avail_empty(&net->dev, tvq))
 				break;
->>>>>>> 8e6fbfc0
 			cpu_relax();
 		}
 
