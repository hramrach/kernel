--- conflicted
+++ resolved
@@ -662,17 +662,10 @@
 		clock_fixup = esdhc->clk_fixup->sd_dflt_max_clk;
 	else if (esdhc->clk_fixup)
 		clock_fixup = esdhc->clk_fixup->max_clk[host->mmc->ios.timing];
-<<<<<<< HEAD
 
 	if (clock_fixup == 0 || clock < clock_fixup)
 		clock_fixup = clock;
 
-=======
-
-	if (clock_fixup == 0 || clock < clock_fixup)
-		clock_fixup = clock;
-
->>>>>>> 7d2a07b7
 	/* Calculate pre_div and div. */
 	while (host->max_clk / pre_div / 16 > clock_fixup && pre_div < 256)
 		pre_div *= 2;
@@ -1093,7 +1086,6 @@
 		if (esdhc->quirk_limited_clk_division &&
 		    hs400_tuning)
 			esdhc_of_set_clock(host, host->clock);
-<<<<<<< HEAD
 
 		/* Do HW tuning */
 		val = sdhci_readl(host, ESDHC_TBCTL);
@@ -1105,19 +1097,6 @@
 		if (ret)
 			break;
 
-=======
-
-		/* Do HW tuning */
-		val = sdhci_readl(host, ESDHC_TBCTL);
-		val &= ~ESDHC_TB_MODE_MASK;
-		val |= ESDHC_TB_MODE_3;
-		sdhci_writel(host, val, ESDHC_TBCTL);
-
-		ret = sdhci_execute_tuning(mmc, opcode);
-		if (ret)
-			break;
-
->>>>>>> 7d2a07b7
 		/* For type2 affected platforms of the tuning erratum,
 		 * tuning may succeed although eSDHC might not have
 		 * tuned properly. Need to check tuning window.
