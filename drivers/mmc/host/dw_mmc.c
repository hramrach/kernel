/*
 * Synopsys DesignWare Multimedia Card Interface driver
 *  (Based on NXP driver for lpc 31xx)
 *
 * Copyright (C) 2009 NXP Semiconductors
 * Copyright (C) 2009, 2010 Imagination Technologies Ltd.
 *
 * This program is free software; you can redistribute it and/or modify
 * it under the terms of the GNU General Public License as published by
 * the Free Software Foundation; either version 2 of the License, or
 * (at your option) any later version.
 */

#include <linux/blkdev.h>
#include <linux/clk.h>
#include <linux/debugfs.h>
#include <linux/device.h>
#include <linux/dma-mapping.h>
#include <linux/err.h>
#include <linux/init.h>
#include <linux/interrupt.h>
#include <linux/ioport.h>
#include <linux/module.h>
#include <linux/platform_device.h>
#include <linux/seq_file.h>
#include <linux/slab.h>
#include <linux/stat.h>
#include <linux/delay.h>
#include <linux/irq.h>
#include <linux/mmc/card.h>
#include <linux/mmc/host.h>
#include <linux/mmc/mmc.h>
#include <linux/mmc/sd.h>
#include <linux/mmc/sdio.h>
#include <linux/mmc/dw_mmc.h>
#include <linux/bitops.h>
#include <linux/regulator/consumer.h>
#include <linux/of.h>
#include <linux/of_gpio.h>
#include <linux/mmc/slot-gpio.h>

#include "dw_mmc.h"

/* Common flag combinations */
#define DW_MCI_DATA_ERROR_FLAGS	(SDMMC_INT_DRTO | SDMMC_INT_DCRC | \
				 SDMMC_INT_HTO | SDMMC_INT_SBE  | \
				 SDMMC_INT_EBE)
#define DW_MCI_CMD_ERROR_FLAGS	(SDMMC_INT_RTO | SDMMC_INT_RCRC | \
				 SDMMC_INT_RESP_ERR)
#define DW_MCI_ERROR_FLAGS	(DW_MCI_DATA_ERROR_FLAGS | \
				 DW_MCI_CMD_ERROR_FLAGS  | SDMMC_INT_HLE)
#define DW_MCI_SEND_STATUS	1
#define DW_MCI_RECV_STATUS	2
#define DW_MCI_DMA_THRESHOLD	16

#define DW_MCI_FREQ_MAX	200000000	/* unit: HZ */
#define DW_MCI_FREQ_MIN	400000		/* unit: HZ */

#ifdef CONFIG_MMC_DW_IDMAC
#define IDMAC_INT_CLR		(SDMMC_IDMAC_INT_AI | SDMMC_IDMAC_INT_NI | \
				 SDMMC_IDMAC_INT_CES | SDMMC_IDMAC_INT_DU | \
				 SDMMC_IDMAC_INT_FBE | SDMMC_IDMAC_INT_RI | \
				 SDMMC_IDMAC_INT_TI)

struct idmac_desc_64addr {
	u32		des0;	/* Control Descriptor */

	u32		des1;	/* Reserved */

	u32		des2;	/*Buffer sizes */
#define IDMAC_64ADDR_SET_BUFFER1_SIZE(d, s) \
	((d)->des2 = ((d)->des2 & cpu_to_le32(0x03ffe000)) | \
	 ((cpu_to_le32(s)) & cpu_to_le32(0x1fff)))

	u32		des3;	/* Reserved */

	u32		des4;	/* Lower 32-bits of Buffer Address Pointer 1*/
	u32		des5;	/* Upper 32-bits of Buffer Address Pointer 1*/

	u32		des6;	/* Lower 32-bits of Next Descriptor Address */
	u32		des7;	/* Upper 32-bits of Next Descriptor Address */
};

struct idmac_desc {
	__le32		des0;	/* Control Descriptor */
#define IDMAC_DES0_DIC	BIT(1)
#define IDMAC_DES0_LD	BIT(2)
#define IDMAC_DES0_FD	BIT(3)
#define IDMAC_DES0_CH	BIT(4)
#define IDMAC_DES0_ER	BIT(5)
#define IDMAC_DES0_CES	BIT(30)
#define IDMAC_DES0_OWN	BIT(31)

	__le32		des1;	/* Buffer sizes */
#define IDMAC_SET_BUFFER1_SIZE(d, s) \
	((d)->des1 = ((d)->des1 & 0x03ffe000) | ((s) & 0x1fff))

	__le32		des2;	/* buffer 1 physical address */

	__le32		des3;	/* buffer 2 physical address */
};

/* Each descriptor can transfer up to 4KB of data in chained mode */
#define DW_MCI_DESC_DATA_LENGTH	0x1000
#endif /* CONFIG_MMC_DW_IDMAC */

static bool dw_mci_reset(struct dw_mci *host);
static bool dw_mci_ctrl_reset(struct dw_mci *host, u32 reset);
static int dw_mci_card_busy(struct mmc_host *mmc);

#if defined(CONFIG_DEBUG_FS)
static int dw_mci_req_show(struct seq_file *s, void *v)
{
	struct dw_mci_slot *slot = s->private;
	struct mmc_request *mrq;
	struct mmc_command *cmd;
	struct mmc_command *stop;
	struct mmc_data	*data;

	/* Make sure we get a consistent snapshot */
	spin_lock_bh(&slot->host->lock);
	mrq = slot->mrq;

	if (mrq) {
		cmd = mrq->cmd;
		data = mrq->data;
		stop = mrq->stop;

		if (cmd)
			seq_printf(s,
				   "CMD%u(0x%x) flg %x rsp %x %x %x %x err %d\n",
				   cmd->opcode, cmd->arg, cmd->flags,
				   cmd->resp[0], cmd->resp[1], cmd->resp[2],
				   cmd->resp[2], cmd->error);
		if (data)
			seq_printf(s, "DATA %u / %u * %u flg %x err %d\n",
				   data->bytes_xfered, data->blocks,
				   data->blksz, data->flags, data->error);
		if (stop)
			seq_printf(s,
				   "CMD%u(0x%x) flg %x rsp %x %x %x %x err %d\n",
				   stop->opcode, stop->arg, stop->flags,
				   stop->resp[0], stop->resp[1], stop->resp[2],
				   stop->resp[2], stop->error);
	}

	spin_unlock_bh(&slot->host->lock);

	return 0;
}

static int dw_mci_req_open(struct inode *inode, struct file *file)
{
	return single_open(file, dw_mci_req_show, inode->i_private);
}

static const struct file_operations dw_mci_req_fops = {
	.owner		= THIS_MODULE,
	.open		= dw_mci_req_open,
	.read		= seq_read,
	.llseek		= seq_lseek,
	.release	= single_release,
};

static int dw_mci_regs_show(struct seq_file *s, void *v)
{
	seq_printf(s, "STATUS:\t0x%08x\n", SDMMC_STATUS);
	seq_printf(s, "RINTSTS:\t0x%08x\n", SDMMC_RINTSTS);
	seq_printf(s, "CMD:\t0x%08x\n", SDMMC_CMD);
	seq_printf(s, "CTRL:\t0x%08x\n", SDMMC_CTRL);
	seq_printf(s, "INTMASK:\t0x%08x\n", SDMMC_INTMASK);
	seq_printf(s, "CLKENA:\t0x%08x\n", SDMMC_CLKENA);

	return 0;
}

static int dw_mci_regs_open(struct inode *inode, struct file *file)
{
	return single_open(file, dw_mci_regs_show, inode->i_private);
}

static const struct file_operations dw_mci_regs_fops = {
	.owner		= THIS_MODULE,
	.open		= dw_mci_regs_open,
	.read		= seq_read,
	.llseek		= seq_lseek,
	.release	= single_release,
};

static void dw_mci_init_debugfs(struct dw_mci_slot *slot)
{
	struct mmc_host	*mmc = slot->mmc;
	struct dw_mci *host = slot->host;
	struct dentry *root;
	struct dentry *node;

	root = mmc->debugfs_root;
	if (!root)
		return;

	node = debugfs_create_file("regs", S_IRUSR, root, host,
				   &dw_mci_regs_fops);
	if (!node)
		goto err;

	node = debugfs_create_file("req", S_IRUSR, root, slot,
				   &dw_mci_req_fops);
	if (!node)
		goto err;

	node = debugfs_create_u32("state", S_IRUSR, root, (u32 *)&host->state);
	if (!node)
		goto err;

	node = debugfs_create_x32("pending_events", S_IRUSR, root,
				  (u32 *)&host->pending_events);
	if (!node)
		goto err;

	node = debugfs_create_x32("completed_events", S_IRUSR, root,
				  (u32 *)&host->completed_events);
	if (!node)
		goto err;

	return;

err:
	dev_err(&mmc->class_dev, "failed to initialize debugfs for slot\n");
}
#endif /* defined(CONFIG_DEBUG_FS) */

static void mci_send_cmd(struct dw_mci_slot *slot, u32 cmd, u32 arg);

static u32 dw_mci_prepare_command(struct mmc_host *mmc, struct mmc_command *cmd)
{
	struct mmc_data	*data;
	struct dw_mci_slot *slot = mmc_priv(mmc);
	struct dw_mci *host = slot->host;
	const struct dw_mci_drv_data *drv_data = slot->host->drv_data;
	u32 cmdr;

	cmd->error = -EINPROGRESS;
	cmdr = cmd->opcode;

	if (cmd->opcode == MMC_STOP_TRANSMISSION ||
	    cmd->opcode == MMC_GO_IDLE_STATE ||
	    cmd->opcode == MMC_GO_INACTIVE_STATE ||
	    (cmd->opcode == SD_IO_RW_DIRECT &&
	     ((cmd->arg >> 9) & 0x1FFFF) == SDIO_CCCR_ABORT))
		cmdr |= SDMMC_CMD_STOP;
	else if (cmd->opcode != MMC_SEND_STATUS && cmd->data)
		cmdr |= SDMMC_CMD_PRV_DAT_WAIT;

	if (cmd->opcode == SD_SWITCH_VOLTAGE) {
		u32 clk_en_a;

		/* Special bit makes CMD11 not die */
		cmdr |= SDMMC_CMD_VOLT_SWITCH;

		/* Change state to continue to handle CMD11 weirdness */
		WARN_ON(slot->host->state != STATE_SENDING_CMD);
		slot->host->state = STATE_SENDING_CMD11;

		/*
		 * We need to disable low power mode (automatic clock stop)
		 * while doing voltage switch so we don't confuse the card,
		 * since stopping the clock is a specific part of the UHS
		 * voltage change dance.
		 *
		 * Note that low power mode (SDMMC_CLKEN_LOW_PWR) will be
		 * unconditionally turned back on in dw_mci_setup_bus() if it's
		 * ever called with a non-zero clock.  That shouldn't happen
		 * until the voltage change is all done.
		 */
		clk_en_a = mci_readl(host, CLKENA);
		clk_en_a &= ~(SDMMC_CLKEN_LOW_PWR << slot->id);
		mci_writel(host, CLKENA, clk_en_a);
		mci_send_cmd(slot, SDMMC_CMD_UPD_CLK |
			     SDMMC_CMD_PRV_DAT_WAIT, 0);
	}

	if (cmd->flags & MMC_RSP_PRESENT) {
		/* We expect a response, so set this bit */
		cmdr |= SDMMC_CMD_RESP_EXP;
		if (cmd->flags & MMC_RSP_136)
			cmdr |= SDMMC_CMD_RESP_LONG;
	}

	if (cmd->flags & MMC_RSP_CRC)
		cmdr |= SDMMC_CMD_RESP_CRC;

	data = cmd->data;
	if (data) {
		cmdr |= SDMMC_CMD_DAT_EXP;
		if (data->flags & MMC_DATA_STREAM)
			cmdr |= SDMMC_CMD_STRM_MODE;
		if (data->flags & MMC_DATA_WRITE)
			cmdr |= SDMMC_CMD_DAT_WR;
	}

	if (drv_data && drv_data->prepare_command)
		drv_data->prepare_command(slot->host, &cmdr);

	return cmdr;
}

static u32 dw_mci_prep_stop_abort(struct dw_mci *host, struct mmc_command *cmd)
{
	struct mmc_command *stop;
	u32 cmdr;

	if (!cmd->data)
		return 0;

	stop = &host->stop_abort;
	cmdr = cmd->opcode;
	memset(stop, 0, sizeof(struct mmc_command));

	if (cmdr == MMC_READ_SINGLE_BLOCK ||
	    cmdr == MMC_READ_MULTIPLE_BLOCK ||
	    cmdr == MMC_WRITE_BLOCK ||
	    cmdr == MMC_WRITE_MULTIPLE_BLOCK ||
	    cmdr == MMC_SEND_TUNING_BLOCK ||
	    cmdr == MMC_SEND_TUNING_BLOCK_HS200) {
		stop->opcode = MMC_STOP_TRANSMISSION;
		stop->arg = 0;
		stop->flags = MMC_RSP_R1B | MMC_CMD_AC;
	} else if (cmdr == SD_IO_RW_EXTENDED) {
		stop->opcode = SD_IO_RW_DIRECT;
		stop->arg |= (1 << 31) | (0 << 28) | (SDIO_CCCR_ABORT << 9) |
			     ((cmd->arg >> 28) & 0x7);
		stop->flags = MMC_RSP_SPI_R5 | MMC_RSP_R5 | MMC_CMD_AC;
	} else {
		return 0;
	}

	cmdr = stop->opcode | SDMMC_CMD_STOP |
		SDMMC_CMD_RESP_CRC | SDMMC_CMD_RESP_EXP;

	return cmdr;
}

static void dw_mci_wait_while_busy(struct dw_mci *host, u32 cmd_flags)
{
	unsigned long timeout = jiffies + msecs_to_jiffies(500);

	/*
	 * Databook says that before issuing a new data transfer command
	 * we need to check to see if the card is busy.  Data transfer commands
	 * all have SDMMC_CMD_PRV_DAT_WAIT set, so we'll key off that.
	 *
	 * ...also allow sending for SDMMC_CMD_VOLT_SWITCH where busy is
	 * expected.
	 */
	if ((cmd_flags & SDMMC_CMD_PRV_DAT_WAIT) &&
	    !(cmd_flags & SDMMC_CMD_VOLT_SWITCH)) {
		while (mci_readl(host, STATUS) & SDMMC_STATUS_BUSY) {
			if (time_after(jiffies, timeout)) {
				/* Command will fail; we'll pass error then */
				dev_err(host->dev, "Busy; trying anyway\n");
				break;
			}
			udelay(10);
		}
	}
}

static void dw_mci_start_command(struct dw_mci *host,
				 struct mmc_command *cmd, u32 cmd_flags)
{
	host->cmd = cmd;
	dev_vdbg(host->dev,
		 "start command: ARGR=0x%08x CMDR=0x%08x\n",
		 cmd->arg, cmd_flags);

	mci_writel(host, CMDARG, cmd->arg);
	wmb(); /* drain writebuffer */
	dw_mci_wait_while_busy(host, cmd_flags);

	mci_writel(host, CMD, cmd_flags | SDMMC_CMD_START);
}

static inline void send_stop_abort(struct dw_mci *host, struct mmc_data *data)
{
	struct mmc_command *stop = data->stop ? data->stop : &host->stop_abort;

	dw_mci_start_command(host, stop, host->stop_cmdr);
}

/* DMA interface functions */
static void dw_mci_stop_dma(struct dw_mci *host)
{
	if (host->using_dma) {
		host->dma_ops->stop(host);
		host->dma_ops->cleanup(host);
	}

	/* Data transfer was stopped by the interrupt handler */
	set_bit(EVENT_XFER_COMPLETE, &host->pending_events);
}

static int dw_mci_get_dma_dir(struct mmc_data *data)
{
	if (data->flags & MMC_DATA_WRITE)
		return DMA_TO_DEVICE;
	else
		return DMA_FROM_DEVICE;
}

#ifdef CONFIG_MMC_DW_IDMAC
static void dw_mci_dma_cleanup(struct dw_mci *host)
{
	struct mmc_data *data = host->data;

	if (data)
		if (!data->host_cookie)
			dma_unmap_sg(host->dev,
				     data->sg,
				     data->sg_len,
				     dw_mci_get_dma_dir(data));
}

static void dw_mci_idmac_reset(struct dw_mci *host)
{
	u32 bmod = mci_readl(host, BMOD);
	/* Software reset of DMA */
	bmod |= SDMMC_IDMAC_SWRESET;
	mci_writel(host, BMOD, bmod);
}

static void dw_mci_idmac_stop_dma(struct dw_mci *host)
{
	u32 temp;

	/* Disable and reset the IDMAC interface */
	temp = mci_readl(host, CTRL);
	temp &= ~SDMMC_CTRL_USE_IDMAC;
	temp |= SDMMC_CTRL_DMA_RESET;
	mci_writel(host, CTRL, temp);

	/* Stop the IDMAC running */
	temp = mci_readl(host, BMOD);
	temp &= ~(SDMMC_IDMAC_ENABLE | SDMMC_IDMAC_FB);
	temp |= SDMMC_IDMAC_SWRESET;
	mci_writel(host, BMOD, temp);
}

static void dw_mci_idmac_complete_dma(struct dw_mci *host)
{
	struct mmc_data *data = host->data;

	dev_vdbg(host->dev, "DMA complete\n");

	host->dma_ops->cleanup(host);

	/*
	 * If the card was removed, data will be NULL. No point in trying to
	 * send the stop command or waiting for NBUSY in this case.
	 */
	if (data) {
		set_bit(EVENT_XFER_COMPLETE, &host->pending_events);
		tasklet_schedule(&host->tasklet);
	}
}

static void dw_mci_translate_sglist(struct dw_mci *host, struct mmc_data *data,
				    unsigned int sg_len)
{
	unsigned int desc_len;
	int i;

	if (host->dma_64bit_address == 1) {
		struct idmac_desc_64addr *desc_first, *desc_last, *desc;
<<<<<<< HEAD

		desc_first = desc_last = desc = host->sg_cpu;

=======

		desc_first = desc_last = desc = host->sg_cpu;

>>>>>>> 61328de2
		for (i = 0; i < sg_len; i++) {
			unsigned int length = sg_dma_len(&data->sg[i]);

			u64 mem_addr = sg_dma_address(&data->sg[i]);

			for ( ; length ; desc++) {
				desc_len = (length <= DW_MCI_DESC_DATA_LENGTH) ?
					   length : DW_MCI_DESC_DATA_LENGTH;

				length -= desc_len;

				/*
				 * Set the OWN bit and disable interrupts
				 * for this descriptor
				 */
				desc->des0 = IDMAC_DES0_OWN | IDMAC_DES0_DIC |
							IDMAC_DES0_CH;

				/* Buffer length */
				IDMAC_64ADDR_SET_BUFFER1_SIZE(desc, desc_len);

				/* Physical address to DMA to/from */
				desc->des4 = mem_addr & 0xffffffff;
				desc->des5 = mem_addr >> 32;

				/* Update physical address for the next desc */
				mem_addr += desc_len;

				/* Save pointer to the last descriptor */
				desc_last = desc;
			}
		}

		/* Set first descriptor */
		desc_first->des0 |= IDMAC_DES0_FD;

		/* Set last descriptor */
		desc_last->des0 &= ~(IDMAC_DES0_CH | IDMAC_DES0_DIC);
		desc_last->des0 |= IDMAC_DES0_LD;

	} else {
		struct idmac_desc *desc_first, *desc_last, *desc;
<<<<<<< HEAD

		desc_first = desc_last = desc = host->sg_cpu;

=======

		desc_first = desc_last = desc = host->sg_cpu;

>>>>>>> 61328de2
		for (i = 0; i < sg_len; i++) {
			unsigned int length = sg_dma_len(&data->sg[i]);

			u32 mem_addr = sg_dma_address(&data->sg[i]);

			for ( ; length ; desc++) {
				desc_len = (length <= DW_MCI_DESC_DATA_LENGTH) ?
					   length : DW_MCI_DESC_DATA_LENGTH;

				length -= desc_len;

				/*
				 * Set the OWN bit and disable interrupts
				 * for this descriptor
				 */
				desc->des0 = cpu_to_le32(IDMAC_DES0_OWN |
							 IDMAC_DES0_DIC |
							 IDMAC_DES0_CH);
<<<<<<< HEAD

				/* Buffer length */
				IDMAC_SET_BUFFER1_SIZE(desc, desc_len);

=======

				/* Buffer length */
				IDMAC_SET_BUFFER1_SIZE(desc, desc_len);

>>>>>>> 61328de2
				/* Physical address to DMA to/from */
				desc->des2 = cpu_to_le32(mem_addr);

				/* Update physical address for the next desc */
				mem_addr += desc_len;

				/* Save pointer to the last descriptor */
				desc_last = desc;
			}
		}

		/* Set first descriptor */
		desc_first->des0 |= cpu_to_le32(IDMAC_DES0_FD);

		/* Set last descriptor */
		desc_last->des0 &= cpu_to_le32(~(IDMAC_DES0_CH |
					       IDMAC_DES0_DIC));
		desc_last->des0 |= cpu_to_le32(IDMAC_DES0_LD);
	}

	wmb(); /* drain writebuffer */
}

static void dw_mci_idmac_start_dma(struct dw_mci *host, unsigned int sg_len)
{
	u32 temp;

	dw_mci_translate_sglist(host, host->data, sg_len);

	/* Make sure to reset DMA in case we did PIO before this */
	dw_mci_ctrl_reset(host, SDMMC_CTRL_DMA_RESET);
	dw_mci_idmac_reset(host);

	/* Select IDMAC interface */
	temp = mci_readl(host, CTRL);
	temp |= SDMMC_CTRL_USE_IDMAC;
	mci_writel(host, CTRL, temp);

	/* drain writebuffer */
	wmb();

	/* Enable the IDMAC */
	temp = mci_readl(host, BMOD);
	temp |= SDMMC_IDMAC_ENABLE | SDMMC_IDMAC_FB;
	mci_writel(host, BMOD, temp);

	/* Start it running */
	mci_writel(host, PLDMND, 1);
}

static int dw_mci_idmac_init(struct dw_mci *host)
{
	int i;

	if (host->dma_64bit_address == 1) {
		struct idmac_desc_64addr *p;
		/* Number of descriptors in the ring buffer */
		host->ring_size = PAGE_SIZE / sizeof(struct idmac_desc_64addr);

		/* Forward link the descriptor list */
		for (i = 0, p = host->sg_cpu; i < host->ring_size - 1;
								i++, p++) {
			p->des6 = (host->sg_dma +
					(sizeof(struct idmac_desc_64addr) *
							(i + 1))) & 0xffffffff;

			p->des7 = (u64)(host->sg_dma +
					(sizeof(struct idmac_desc_64addr) *
							(i + 1))) >> 32;
			/* Initialize reserved and buffer size fields to "0" */
			p->des1 = 0;
			p->des2 = 0;
			p->des3 = 0;
		}

		/* Set the last descriptor as the end-of-ring descriptor */
		p->des6 = host->sg_dma & 0xffffffff;
		p->des7 = (u64)host->sg_dma >> 32;
		p->des0 = IDMAC_DES0_ER;

	} else {
		struct idmac_desc *p;
		/* Number of descriptors in the ring buffer */
		host->ring_size = PAGE_SIZE / sizeof(struct idmac_desc);

		/* Forward link the descriptor list */
		for (i = 0, p = host->sg_cpu;
		     i < host->ring_size - 1;
		     i++, p++) {
			p->des3 = cpu_to_le32(host->sg_dma +
					(sizeof(struct idmac_desc) * (i + 1)));
			p->des1 = 0;
		}

		/* Set the last descriptor as the end-of-ring descriptor */
		p->des3 = cpu_to_le32(host->sg_dma);
		p->des0 = cpu_to_le32(IDMAC_DES0_ER);
	}

	dw_mci_idmac_reset(host);

	if (host->dma_64bit_address == 1) {
		/* Mask out interrupts - get Tx & Rx complete only */
		mci_writel(host, IDSTS64, IDMAC_INT_CLR);
		mci_writel(host, IDINTEN64, SDMMC_IDMAC_INT_NI |
				SDMMC_IDMAC_INT_RI | SDMMC_IDMAC_INT_TI);

		/* Set the descriptor base address */
		mci_writel(host, DBADDRL, host->sg_dma & 0xffffffff);
		mci_writel(host, DBADDRU, (u64)host->sg_dma >> 32);

	} else {
		/* Mask out interrupts - get Tx & Rx complete only */
		mci_writel(host, IDSTS, IDMAC_INT_CLR);
		mci_writel(host, IDINTEN, SDMMC_IDMAC_INT_NI |
				SDMMC_IDMAC_INT_RI | SDMMC_IDMAC_INT_TI);

		/* Set the descriptor base address */
		mci_writel(host, DBADDR, host->sg_dma);
	}

	return 0;
}

static const struct dw_mci_dma_ops dw_mci_idmac_ops = {
	.init = dw_mci_idmac_init,
	.start = dw_mci_idmac_start_dma,
	.stop = dw_mci_idmac_stop_dma,
	.complete = dw_mci_idmac_complete_dma,
	.cleanup = dw_mci_dma_cleanup,
};
#endif /* CONFIG_MMC_DW_IDMAC */

static int dw_mci_pre_dma_transfer(struct dw_mci *host,
				   struct mmc_data *data,
				   bool next)
{
	struct scatterlist *sg;
	unsigned int i, sg_len;

	if (!next && data->host_cookie)
		return data->host_cookie;

	/*
	 * We don't do DMA on "complex" transfers, i.e. with
	 * non-word-aligned buffers or lengths. Also, we don't bother
	 * with all the DMA setup overhead for short transfers.
	 */
	if (data->blocks * data->blksz < DW_MCI_DMA_THRESHOLD)
		return -EINVAL;

	if (data->blksz & 3)
		return -EINVAL;

	for_each_sg(data->sg, sg, data->sg_len, i) {
		if (sg->offset & 3 || sg->length & 3)
			return -EINVAL;
	}

	sg_len = dma_map_sg(host->dev,
			    data->sg,
			    data->sg_len,
			    dw_mci_get_dma_dir(data));
	if (sg_len == 0)
		return -EINVAL;

	if (next)
		data->host_cookie = sg_len;

	return sg_len;
}

static void dw_mci_pre_req(struct mmc_host *mmc,
			   struct mmc_request *mrq,
			   bool is_first_req)
{
	struct dw_mci_slot *slot = mmc_priv(mmc);
	struct mmc_data *data = mrq->data;

	if (!slot->host->use_dma || !data)
		return;

	if (data->host_cookie) {
		data->host_cookie = 0;
		return;
	}

	if (dw_mci_pre_dma_transfer(slot->host, mrq->data, 1) < 0)
		data->host_cookie = 0;
}

static void dw_mci_post_req(struct mmc_host *mmc,
			    struct mmc_request *mrq,
			    int err)
{
	struct dw_mci_slot *slot = mmc_priv(mmc);
	struct mmc_data *data = mrq->data;

	if (!slot->host->use_dma || !data)
		return;

	if (data->host_cookie)
		dma_unmap_sg(slot->host->dev,
			     data->sg,
			     data->sg_len,
			     dw_mci_get_dma_dir(data));
	data->host_cookie = 0;
}

static void dw_mci_adjust_fifoth(struct dw_mci *host, struct mmc_data *data)
{
#ifdef CONFIG_MMC_DW_IDMAC
	unsigned int blksz = data->blksz;
	const u32 mszs[] = {1, 4, 8, 16, 32, 64, 128, 256};
	u32 fifo_width = 1 << host->data_shift;
	u32 blksz_depth = blksz / fifo_width, fifoth_val;
	u32 msize = 0, rx_wmark = 1, tx_wmark, tx_wmark_invers;
	int idx = ARRAY_SIZE(mszs) - 1;

	tx_wmark = (host->fifo_depth) / 2;
	tx_wmark_invers = host->fifo_depth - tx_wmark;

	/*
	 * MSIZE is '1',
	 * if blksz is not a multiple of the FIFO width
	 */
	if (blksz % fifo_width) {
		msize = 0;
		rx_wmark = 1;
		goto done;
	}

	do {
		if (!((blksz_depth % mszs[idx]) ||
		     (tx_wmark_invers % mszs[idx]))) {
			msize = idx;
			rx_wmark = mszs[idx] - 1;
			break;
		}
	} while (--idx > 0);
	/*
	 * If idx is '0', it won't be tried
	 * Thus, initial values are uesed
	 */
done:
	fifoth_val = SDMMC_SET_FIFOTH(msize, rx_wmark, tx_wmark);
	mci_writel(host, FIFOTH, fifoth_val);
#endif
}

static void dw_mci_ctrl_rd_thld(struct dw_mci *host, struct mmc_data *data)
{
	unsigned int blksz = data->blksz;
	u32 blksz_depth, fifo_depth;
	u16 thld_size;

	WARN_ON(!(data->flags & MMC_DATA_READ));

	/*
	 * CDTHRCTL doesn't exist prior to 240A (in fact that register offset is
	 * in the FIFO region, so we really shouldn't access it).
	 */
	if (host->verid < DW_MMC_240A)
		return;

	if (host->timing != MMC_TIMING_MMC_HS200 &&
	    host->timing != MMC_TIMING_MMC_HS400 &&
	    host->timing != MMC_TIMING_UHS_SDR104)
		goto disable;

	blksz_depth = blksz / (1 << host->data_shift);
	fifo_depth = host->fifo_depth;

	if (blksz_depth > fifo_depth)
		goto disable;

	/*
	 * If (blksz_depth) >= (fifo_depth >> 1), should be 'thld_size <= blksz'
	 * If (blksz_depth) <  (fifo_depth >> 1), should be thld_size = blksz
	 * Currently just choose blksz.
	 */
	thld_size = blksz;
	mci_writel(host, CDTHRCTL, SDMMC_SET_RD_THLD(thld_size, 1));
	return;

disable:
	mci_writel(host, CDTHRCTL, SDMMC_SET_RD_THLD(0, 0));
}

static int dw_mci_submit_data_dma(struct dw_mci *host, struct mmc_data *data)
{
	unsigned long irqflags;
	int sg_len;
	u32 temp;

	host->using_dma = 0;

	/* If we don't have a channel, we can't do DMA */
	if (!host->use_dma)
		return -ENODEV;

	sg_len = dw_mci_pre_dma_transfer(host, data, 0);
	if (sg_len < 0) {
		host->dma_ops->stop(host);
		return sg_len;
	}

	host->using_dma = 1;

	dev_vdbg(host->dev,
		 "sd sg_cpu: %#lx sg_dma: %#lx sg_len: %d\n",
		 (unsigned long)host->sg_cpu, (unsigned long)host->sg_dma,
		 sg_len);

	/*
	 * Decide the MSIZE and RX/TX Watermark.
	 * If current block size is same with previous size,
	 * no need to update fifoth.
	 */
	if (host->prev_blksz != data->blksz)
		dw_mci_adjust_fifoth(host, data);

	/* Enable the DMA interface */
	temp = mci_readl(host, CTRL);
	temp |= SDMMC_CTRL_DMA_ENABLE;
	mci_writel(host, CTRL, temp);

	/* Disable RX/TX IRQs, let DMA handle it */
	spin_lock_irqsave(&host->irq_lock, irqflags);
	temp = mci_readl(host, INTMASK);
	temp  &= ~(SDMMC_INT_RXDR | SDMMC_INT_TXDR);
	mci_writel(host, INTMASK, temp);
	spin_unlock_irqrestore(&host->irq_lock, irqflags);

	host->dma_ops->start(host, sg_len);

	return 0;
}

static void dw_mci_submit_data(struct dw_mci *host, struct mmc_data *data)
{
	unsigned long irqflags;
	int flags = SG_MITER_ATOMIC;
	u32 temp;

	data->error = -EINPROGRESS;

	WARN_ON(host->data);
	host->sg = NULL;
	host->data = data;

	if (data->flags & MMC_DATA_READ) {
		host->dir_status = DW_MCI_RECV_STATUS;
		dw_mci_ctrl_rd_thld(host, data);
	} else {
		host->dir_status = DW_MCI_SEND_STATUS;
	}

	if (dw_mci_submit_data_dma(host, data)) {
		if (host->data->flags & MMC_DATA_READ)
			flags |= SG_MITER_TO_SG;
		else
			flags |= SG_MITER_FROM_SG;

		sg_miter_start(&host->sg_miter, data->sg, data->sg_len, flags);
		host->sg = data->sg;
		host->part_buf_start = 0;
		host->part_buf_count = 0;

		mci_writel(host, RINTSTS, SDMMC_INT_TXDR | SDMMC_INT_RXDR);

		spin_lock_irqsave(&host->irq_lock, irqflags);
		temp = mci_readl(host, INTMASK);
		temp |= SDMMC_INT_TXDR | SDMMC_INT_RXDR;
		mci_writel(host, INTMASK, temp);
		spin_unlock_irqrestore(&host->irq_lock, irqflags);

		temp = mci_readl(host, CTRL);
		temp &= ~SDMMC_CTRL_DMA_ENABLE;
		mci_writel(host, CTRL, temp);

		/*
		 * Use the initial fifoth_val for PIO mode.
		 * If next issued data may be transfered by DMA mode,
		 * prev_blksz should be invalidated.
		 */
		mci_writel(host, FIFOTH, host->fifoth_val);
		host->prev_blksz = 0;
	} else {
		/*
		 * Keep the current block size.
		 * It will be used to decide whether to update
		 * fifoth register next time.
		 */
		host->prev_blksz = data->blksz;
	}
}

static void mci_send_cmd(struct dw_mci_slot *slot, u32 cmd, u32 arg)
{
	struct dw_mci *host = slot->host;
	unsigned long timeout = jiffies + msecs_to_jiffies(500);
	unsigned int cmd_status = 0;

	mci_writel(host, CMDARG, arg);
	wmb(); /* drain writebuffer */
	dw_mci_wait_while_busy(host, cmd);
	mci_writel(host, CMD, SDMMC_CMD_START | cmd);

	while (time_before(jiffies, timeout)) {
		cmd_status = mci_readl(host, CMD);
		if (!(cmd_status & SDMMC_CMD_START))
			return;
	}
	dev_err(&slot->mmc->class_dev,
		"Timeout sending command (cmd %#x arg %#x status %#x)\n",
		cmd, arg, cmd_status);
}

static void dw_mci_setup_bus(struct dw_mci_slot *slot, bool force_clkinit)
{
	struct dw_mci *host = slot->host;
	unsigned int clock = slot->clock;
	u32 div;
	u32 clk_en_a;
	u32 sdmmc_cmd_bits = SDMMC_CMD_UPD_CLK | SDMMC_CMD_PRV_DAT_WAIT;

	/* We must continue to set bit 28 in CMD until the change is complete */
	if (host->state == STATE_WAITING_CMD11_DONE)
		sdmmc_cmd_bits |= SDMMC_CMD_VOLT_SWITCH;

	if (!clock) {
		mci_writel(host, CLKENA, 0);
		mci_send_cmd(slot, sdmmc_cmd_bits, 0);
	} else if (clock != host->current_speed || force_clkinit) {
		div = host->bus_hz / clock;
		if (host->bus_hz % clock && host->bus_hz > clock)
			/*
			 * move the + 1 after the divide to prevent
			 * over-clocking the card.
			 */
			div += 1;

		div = (host->bus_hz != clock) ? DIV_ROUND_UP(div, 2) : 0;

		if ((clock << div) != slot->__clk_old || force_clkinit)
			dev_info(&slot->mmc->class_dev,
				 "Bus speed (slot %d) = %dHz (slot req %dHz, actual %dHZ div = %d)\n",
				 slot->id, host->bus_hz, clock,
				 div ? ((host->bus_hz / div) >> 1) :
				 host->bus_hz, div);

		/* disable clock */
		mci_writel(host, CLKENA, 0);
		mci_writel(host, CLKSRC, 0);

		/* inform CIU */
		mci_send_cmd(slot, sdmmc_cmd_bits, 0);

		/* set clock to desired speed */
		mci_writel(host, CLKDIV, div);

		/* inform CIU */
		mci_send_cmd(slot, sdmmc_cmd_bits, 0);

		/* enable clock; only low power if no SDIO */
		clk_en_a = SDMMC_CLKEN_ENABLE << slot->id;
		if (!test_bit(DW_MMC_CARD_NO_LOW_PWR, &slot->flags))
			clk_en_a |= SDMMC_CLKEN_LOW_PWR << slot->id;
		mci_writel(host, CLKENA, clk_en_a);

		/* inform CIU */
		mci_send_cmd(slot, sdmmc_cmd_bits, 0);

		/* keep the clock with reflecting clock dividor */
		slot->__clk_old = clock << div;
	}

	host->current_speed = clock;

	/* Set the current slot bus width */
	mci_writel(host, CTYPE, (slot->ctype << slot->id));
}

static void __dw_mci_start_request(struct dw_mci *host,
				   struct dw_mci_slot *slot,
				   struct mmc_command *cmd)
{
	struct mmc_request *mrq;
	struct mmc_data	*data;
	u32 cmdflags;

	mrq = slot->mrq;

	host->cur_slot = slot;
	host->mrq = mrq;

	host->pending_events = 0;
	host->completed_events = 0;
	host->cmd_status = 0;
	host->data_status = 0;
	host->dir_status = 0;

	data = cmd->data;
	if (data) {
		mci_writel(host, TMOUT, 0xFFFFFFFF);
		mci_writel(host, BYTCNT, data->blksz*data->blocks);
		mci_writel(host, BLKSIZ, data->blksz);
	}

	cmdflags = dw_mci_prepare_command(slot->mmc, cmd);

	/* this is the first command, send the initialization clock */
	if (test_and_clear_bit(DW_MMC_CARD_NEED_INIT, &slot->flags))
		cmdflags |= SDMMC_CMD_INIT;

	if (data) {
		dw_mci_submit_data(host, data);
		wmb(); /* drain writebuffer */
	}

	dw_mci_start_command(host, cmd, cmdflags);

	if (cmd->opcode == SD_SWITCH_VOLTAGE) {
		unsigned long irqflags;

		/*
		 * Databook says to fail after 2ms w/ no response, but evidence
		 * shows that sometimes the cmd11 interrupt takes over 130ms.
		 * We'll set to 500ms, plus an extra jiffy just in case jiffies
		 * is just about to roll over.
		 *
		 * We do this whole thing under spinlock and only if the
		 * command hasn't already completed (indicating the the irq
		 * already ran so we don't want the timeout).
		 */
		spin_lock_irqsave(&host->irq_lock, irqflags);
		if (!test_bit(EVENT_CMD_COMPLETE, &host->pending_events))
			mod_timer(&host->cmd11_timer,
				jiffies + msecs_to_jiffies(500) + 1);
		spin_unlock_irqrestore(&host->irq_lock, irqflags);
	}

	if (mrq->stop)
		host->stop_cmdr = dw_mci_prepare_command(slot->mmc, mrq->stop);
	else
		host->stop_cmdr = dw_mci_prep_stop_abort(host, cmd);
}

static void dw_mci_start_request(struct dw_mci *host,
				 struct dw_mci_slot *slot)
{
	struct mmc_request *mrq = slot->mrq;
	struct mmc_command *cmd;

	cmd = mrq->sbc ? mrq->sbc : mrq->cmd;
	__dw_mci_start_request(host, slot, cmd);
}

/* must be called with host->lock held */
static void dw_mci_queue_request(struct dw_mci *host, struct dw_mci_slot *slot,
				 struct mmc_request *mrq)
{
	dev_vdbg(&slot->mmc->class_dev, "queue request: state=%d\n",
		 host->state);

	slot->mrq = mrq;

	if (host->state == STATE_WAITING_CMD11_DONE) {
		dev_warn(&slot->mmc->class_dev,
			 "Voltage change didn't complete\n");
		/*
		 * this case isn't expected to happen, so we can
		 * either crash here or just try to continue on
		 * in the closest possible state
		 */
		host->state = STATE_IDLE;
	}

	if (host->state == STATE_IDLE) {
		host->state = STATE_SENDING_CMD;
		dw_mci_start_request(host, slot);
	} else {
		list_add_tail(&slot->queue_node, &host->queue);
	}
}

static void dw_mci_request(struct mmc_host *mmc, struct mmc_request *mrq)
{
	struct dw_mci_slot *slot = mmc_priv(mmc);
	struct dw_mci *host = slot->host;

	WARN_ON(slot->mrq);

	/*
	 * The check for card presence and queueing of the request must be
	 * atomic, otherwise the card could be removed in between and the
	 * request wouldn't fail until another card was inserted.
	 */
	spin_lock_bh(&host->lock);

	if (!test_bit(DW_MMC_CARD_PRESENT, &slot->flags)) {
		spin_unlock_bh(&host->lock);
		mrq->cmd->error = -ENOMEDIUM;
		mmc_request_done(mmc, mrq);
		return;
	}

	dw_mci_queue_request(host, slot, mrq);

	spin_unlock_bh(&host->lock);
}

static void dw_mci_set_ios(struct mmc_host *mmc, struct mmc_ios *ios)
{
	struct dw_mci_slot *slot = mmc_priv(mmc);
	const struct dw_mci_drv_data *drv_data = slot->host->drv_data;
	u32 regs;
	int ret;

	switch (ios->bus_width) {
	case MMC_BUS_WIDTH_4:
		slot->ctype = SDMMC_CTYPE_4BIT;
		break;
	case MMC_BUS_WIDTH_8:
		slot->ctype = SDMMC_CTYPE_8BIT;
		break;
	default:
		/* set default 1 bit mode */
		slot->ctype = SDMMC_CTYPE_1BIT;
	}

	regs = mci_readl(slot->host, UHS_REG);

	/* DDR mode set */
	if (ios->timing == MMC_TIMING_MMC_DDR52 ||
	    ios->timing == MMC_TIMING_MMC_HS400)
		regs |= ((0x1 << slot->id) << 16);
	else
		regs &= ~((0x1 << slot->id) << 16);

	mci_writel(slot->host, UHS_REG, regs);
	slot->host->timing = ios->timing;

	/*
	 * Use mirror of ios->clock to prevent race with mmc
	 * core ios update when finding the minimum.
	 */
	slot->clock = ios->clock;

	if (drv_data && drv_data->set_ios)
		drv_data->set_ios(slot->host, ios);

	switch (ios->power_mode) {
	case MMC_POWER_UP:
		if (!IS_ERR(mmc->supply.vmmc)) {
			ret = mmc_regulator_set_ocr(mmc, mmc->supply.vmmc,
					ios->vdd);
			if (ret) {
				dev_err(slot->host->dev,
					"failed to enable vmmc regulator\n");
				/*return, if failed turn on vmmc*/
				return;
			}
		}
		set_bit(DW_MMC_CARD_NEED_INIT, &slot->flags);
		regs = mci_readl(slot->host, PWREN);
		regs |= (1 << slot->id);
		mci_writel(slot->host, PWREN, regs);
		break;
	case MMC_POWER_ON:
		if (!slot->host->vqmmc_enabled) {
			if (!IS_ERR(mmc->supply.vqmmc)) {
				ret = regulator_enable(mmc->supply.vqmmc);
				if (ret < 0)
					dev_err(slot->host->dev,
						"failed to enable vqmmc\n");
				else
					slot->host->vqmmc_enabled = true;

			} else {
				/* Keep track so we don't reset again */
				slot->host->vqmmc_enabled = true;
			}

			/* Reset our state machine after powering on */
			dw_mci_ctrl_reset(slot->host,
					  SDMMC_CTRL_ALL_RESET_FLAGS);
		}

		/* Adjust clock / bus width after power is up */
		dw_mci_setup_bus(slot, false);

		break;
	case MMC_POWER_OFF:
		/* Turn clock off before power goes down */
		dw_mci_setup_bus(slot, false);

		if (!IS_ERR(mmc->supply.vmmc))
			mmc_regulator_set_ocr(mmc, mmc->supply.vmmc, 0);

		if (!IS_ERR(mmc->supply.vqmmc) && slot->host->vqmmc_enabled)
			regulator_disable(mmc->supply.vqmmc);
		slot->host->vqmmc_enabled = false;

		regs = mci_readl(slot->host, PWREN);
		regs &= ~(1 << slot->id);
		mci_writel(slot->host, PWREN, regs);
		break;
	default:
		break;
	}

	if (slot->host->state == STATE_WAITING_CMD11_DONE && ios->clock != 0)
		slot->host->state = STATE_IDLE;
}

static int dw_mci_card_busy(struct mmc_host *mmc)
{
	struct dw_mci_slot *slot = mmc_priv(mmc);
	u32 status;

	/*
	 * Check the busy bit which is low when DAT[3:0]
	 * (the data lines) are 0000
	 */
	status = mci_readl(slot->host, STATUS);

	return !!(status & SDMMC_STATUS_BUSY);
}

static int dw_mci_switch_voltage(struct mmc_host *mmc, struct mmc_ios *ios)
{
	struct dw_mci_slot *slot = mmc_priv(mmc);
	struct dw_mci *host = slot->host;
	const struct dw_mci_drv_data *drv_data = host->drv_data;
	u32 uhs;
	u32 v18 = SDMMC_UHS_18V << slot->id;
	int min_uv, max_uv;
	int ret;

	if (drv_data && drv_data->switch_voltage)
		return drv_data->switch_voltage(mmc, ios);

	/*
	 * Program the voltage.  Note that some instances of dw_mmc may use
	 * the UHS_REG for this.  For other instances (like exynos) the UHS_REG
	 * does no harm but you need to set the regulator directly.  Try both.
	 */
	uhs = mci_readl(host, UHS_REG);
	if (ios->signal_voltage == MMC_SIGNAL_VOLTAGE_330) {
		min_uv = 2700000;
		max_uv = 3600000;
		uhs &= ~v18;
	} else {
		min_uv = 1700000;
		max_uv = 1950000;
		uhs |= v18;
	}
	if (!IS_ERR(mmc->supply.vqmmc)) {
		ret = regulator_set_voltage(mmc->supply.vqmmc, min_uv, max_uv);

		if (ret) {
			dev_dbg(&mmc->class_dev,
					 "Regulator set error %d: %d - %d\n",
					 ret, min_uv, max_uv);
			return ret;
		}
	}
	mci_writel(host, UHS_REG, uhs);

	return 0;
}

static int dw_mci_get_ro(struct mmc_host *mmc)
{
	int read_only;
	struct dw_mci_slot *slot = mmc_priv(mmc);
	int gpio_ro = mmc_gpio_get_ro(mmc);

	/* Use platform get_ro function, else try on board write protect */
	if (!IS_ERR_VALUE(gpio_ro))
		read_only = gpio_ro;
	else
		read_only =
			mci_readl(slot->host, WRTPRT) & (1 << slot->id) ? 1 : 0;

	dev_dbg(&mmc->class_dev, "card is %s\n",
		read_only ? "read-only" : "read-write");

	return read_only;
}

static int dw_mci_get_cd(struct mmc_host *mmc)
{
	int present;
	struct dw_mci_slot *slot = mmc_priv(mmc);
	struct dw_mci_board *brd = slot->host->pdata;
	struct dw_mci *host = slot->host;
	int gpio_cd = mmc_gpio_get_cd(mmc);

	/* Use platform get_cd function, else try onboard card detect */
	if ((brd->quirks & DW_MCI_QUIRK_BROKEN_CARD_DETECTION) ||
	    (mmc->caps & MMC_CAP_NONREMOVABLE))
		present = 1;
	else if (!IS_ERR_VALUE(gpio_cd))
		present = gpio_cd;
	else
		present = (mci_readl(slot->host, CDETECT) & (1 << slot->id))
			== 0 ? 1 : 0;

	spin_lock_bh(&host->lock);
	if (present) {
		set_bit(DW_MMC_CARD_PRESENT, &slot->flags);
		dev_dbg(&mmc->class_dev, "card is present\n");
	} else {
		clear_bit(DW_MMC_CARD_PRESENT, &slot->flags);
		dev_dbg(&mmc->class_dev, "card is not present\n");
	}
	spin_unlock_bh(&host->lock);

	return present;
}

static void dw_mci_init_card(struct mmc_host *mmc, struct mmc_card *card)
{
	struct dw_mci_slot *slot = mmc_priv(mmc);
	struct dw_mci *host = slot->host;

	/*
	 * Low power mode will stop the card clock when idle.  According to the
	 * description of the CLKENA register we should disable low power mode
	 * for SDIO cards if we need SDIO interrupts to work.
	 */
	if (mmc->caps & MMC_CAP_SDIO_IRQ) {
		const u32 clken_low_pwr = SDMMC_CLKEN_LOW_PWR << slot->id;
		u32 clk_en_a_old;
		u32 clk_en_a;

		clk_en_a_old = mci_readl(host, CLKENA);

		if (card->type == MMC_TYPE_SDIO ||
		    card->type == MMC_TYPE_SD_COMBO) {
			set_bit(DW_MMC_CARD_NO_LOW_PWR, &slot->flags);
			clk_en_a = clk_en_a_old & ~clken_low_pwr;
		} else {
			clear_bit(DW_MMC_CARD_NO_LOW_PWR, &slot->flags);
			clk_en_a = clk_en_a_old | clken_low_pwr;
		}

		if (clk_en_a != clk_en_a_old) {
			mci_writel(host, CLKENA, clk_en_a);
			mci_send_cmd(slot, SDMMC_CMD_UPD_CLK |
				     SDMMC_CMD_PRV_DAT_WAIT, 0);
		}
	}
}

static void dw_mci_enable_sdio_irq(struct mmc_host *mmc, int enb)
{
	struct dw_mci_slot *slot = mmc_priv(mmc);
	struct dw_mci *host = slot->host;
	unsigned long irqflags;
	u32 int_mask;

	spin_lock_irqsave(&host->irq_lock, irqflags);

	/* Enable/disable Slot Specific SDIO interrupt */
	int_mask = mci_readl(host, INTMASK);
	if (enb)
		int_mask |= SDMMC_INT_SDIO(slot->sdio_id);
	else
		int_mask &= ~SDMMC_INT_SDIO(slot->sdio_id);
	mci_writel(host, INTMASK, int_mask);

	spin_unlock_irqrestore(&host->irq_lock, irqflags);
}

static int dw_mci_execute_tuning(struct mmc_host *mmc, u32 opcode)
{
	struct dw_mci_slot *slot = mmc_priv(mmc);
	struct dw_mci *host = slot->host;
	const struct dw_mci_drv_data *drv_data = host->drv_data;
	int err = -EINVAL;

	if (drv_data && drv_data->execute_tuning)
		err = drv_data->execute_tuning(slot);
	return err;
}

static int dw_mci_prepare_hs400_tuning(struct mmc_host *mmc,
				       struct mmc_ios *ios)
{
	struct dw_mci_slot *slot = mmc_priv(mmc);
	struct dw_mci *host = slot->host;
	const struct dw_mci_drv_data *drv_data = host->drv_data;

	if (drv_data && drv_data->prepare_hs400_tuning)
		return drv_data->prepare_hs400_tuning(host, ios);

	return 0;
}

static const struct mmc_host_ops dw_mci_ops = {
	.request		= dw_mci_request,
	.pre_req		= dw_mci_pre_req,
	.post_req		= dw_mci_post_req,
	.set_ios		= dw_mci_set_ios,
	.get_ro			= dw_mci_get_ro,
	.get_cd			= dw_mci_get_cd,
	.enable_sdio_irq	= dw_mci_enable_sdio_irq,
	.execute_tuning		= dw_mci_execute_tuning,
	.card_busy		= dw_mci_card_busy,
	.start_signal_voltage_switch = dw_mci_switch_voltage,
	.init_card		= dw_mci_init_card,
	.prepare_hs400_tuning	= dw_mci_prepare_hs400_tuning,
};

static void dw_mci_request_end(struct dw_mci *host, struct mmc_request *mrq)
	__releases(&host->lock)
	__acquires(&host->lock)
{
	struct dw_mci_slot *slot;
	struct mmc_host	*prev_mmc = host->cur_slot->mmc;

	WARN_ON(host->cmd || host->data);

	host->cur_slot->mrq = NULL;
	host->mrq = NULL;
	if (!list_empty(&host->queue)) {
		slot = list_entry(host->queue.next,
				  struct dw_mci_slot, queue_node);
		list_del(&slot->queue_node);
		dev_vdbg(host->dev, "list not empty: %s is next\n",
			 mmc_hostname(slot->mmc));
		host->state = STATE_SENDING_CMD;
		dw_mci_start_request(host, slot);
	} else {
		dev_vdbg(host->dev, "list empty\n");

		if (host->state == STATE_SENDING_CMD11)
			host->state = STATE_WAITING_CMD11_DONE;
		else
			host->state = STATE_IDLE;
	}

	spin_unlock(&host->lock);
	mmc_request_done(prev_mmc, mrq);
	spin_lock(&host->lock);
}

static int dw_mci_command_complete(struct dw_mci *host, struct mmc_command *cmd)
{
	u32 status = host->cmd_status;

	host->cmd_status = 0;

	/* Read the response from the card (up to 16 bytes) */
	if (cmd->flags & MMC_RSP_PRESENT) {
		if (cmd->flags & MMC_RSP_136) {
			cmd->resp[3] = mci_readl(host, RESP0);
			cmd->resp[2] = mci_readl(host, RESP1);
			cmd->resp[1] = mci_readl(host, RESP2);
			cmd->resp[0] = mci_readl(host, RESP3);
		} else {
			cmd->resp[0] = mci_readl(host, RESP0);
			cmd->resp[1] = 0;
			cmd->resp[2] = 0;
			cmd->resp[3] = 0;
		}
	}

	if (status & SDMMC_INT_RTO)
		cmd->error = -ETIMEDOUT;
	else if ((cmd->flags & MMC_RSP_CRC) && (status & SDMMC_INT_RCRC))
		cmd->error = -EILSEQ;
	else if (status & SDMMC_INT_RESP_ERR)
		cmd->error = -EIO;
	else
		cmd->error = 0;

	if (cmd->error) {
		/* newer ip versions need a delay between retries */
		if (host->quirks & DW_MCI_QUIRK_RETRY_DELAY)
			mdelay(20);
	}

	return cmd->error;
}

static int dw_mci_data_complete(struct dw_mci *host, struct mmc_data *data)
{
	u32 status = host->data_status;

	if (status & DW_MCI_DATA_ERROR_FLAGS) {
		if (status & SDMMC_INT_DRTO) {
			data->error = -ETIMEDOUT;
		} else if (status & SDMMC_INT_DCRC) {
			data->error = -EILSEQ;
		} else if (status & SDMMC_INT_EBE) {
			if (host->dir_status ==
				DW_MCI_SEND_STATUS) {
				/*
				 * No data CRC status was returned.
				 * The number of bytes transferred
				 * will be exaggerated in PIO mode.
				 */
				data->bytes_xfered = 0;
				data->error = -ETIMEDOUT;
			} else if (host->dir_status ==
					DW_MCI_RECV_STATUS) {
				data->error = -EIO;
			}
		} else {
			/* SDMMC_INT_SBE is included */
			data->error = -EIO;
		}

		dev_dbg(host->dev, "data error, status 0x%08x\n", status);

		/*
		 * After an error, there may be data lingering
		 * in the FIFO
		 */
		dw_mci_reset(host);
	} else {
		data->bytes_xfered = data->blocks * data->blksz;
		data->error = 0;
	}

	return data->error;
}

static void dw_mci_set_drto(struct dw_mci *host)
{
	unsigned int drto_clks;
	unsigned int drto_ms;

	drto_clks = mci_readl(host, TMOUT) >> 8;
	drto_ms = DIV_ROUND_UP(drto_clks, host->bus_hz / 1000);

	/* add a bit spare time */
	drto_ms += 10;

	mod_timer(&host->dto_timer, jiffies + msecs_to_jiffies(drto_ms));
}

static void dw_mci_tasklet_func(unsigned long priv)
{
	struct dw_mci *host = (struct dw_mci *)priv;
	struct mmc_data	*data;
	struct mmc_command *cmd;
	struct mmc_request *mrq;
	enum dw_mci_state state;
	enum dw_mci_state prev_state;
	unsigned int err;

	spin_lock(&host->lock);

	state = host->state;
	data = host->data;
	mrq = host->mrq;

	do {
		prev_state = state;

		switch (state) {
		case STATE_IDLE:
		case STATE_WAITING_CMD11_DONE:
			break;

		case STATE_SENDING_CMD11:
		case STATE_SENDING_CMD:
			if (!test_and_clear_bit(EVENT_CMD_COMPLETE,
						&host->pending_events))
				break;

			cmd = host->cmd;
			host->cmd = NULL;
			set_bit(EVENT_CMD_COMPLETE, &host->completed_events);
			err = dw_mci_command_complete(host, cmd);
			if (cmd == mrq->sbc && !err) {
				prev_state = state = STATE_SENDING_CMD;
				__dw_mci_start_request(host, host->cur_slot,
						       mrq->cmd);
				goto unlock;
			}

			if (cmd->data && err) {
				dw_mci_stop_dma(host);
				send_stop_abort(host, data);
				state = STATE_SENDING_STOP;
				break;
			}

			if (!cmd->data || err) {
				dw_mci_request_end(host, mrq);
				goto unlock;
			}

			prev_state = state = STATE_SENDING_DATA;
			/* fall through */

		case STATE_SENDING_DATA:
			/*
			 * We could get a data error and never a transfer
			 * complete so we'd better check for it here.
			 *
			 * Note that we don't really care if we also got a
			 * transfer complete; stopping the DMA and sending an
			 * abort won't hurt.
			 */
			if (test_and_clear_bit(EVENT_DATA_ERROR,
					       &host->pending_events)) {
				dw_mci_stop_dma(host);
				if (data->stop ||
				    !(host->data_status & (SDMMC_INT_DRTO |
							   SDMMC_INT_EBE)))
					send_stop_abort(host, data);
				state = STATE_DATA_ERROR;
				break;
			}

			if (!test_and_clear_bit(EVENT_XFER_COMPLETE,
						&host->pending_events)) {
				/*
				 * If all data-related interrupts don't come
				 * within the given time in reading data state.
				 */
				if ((host->quirks & DW_MCI_QUIRK_BROKEN_DTO) &&
				    (host->dir_status == DW_MCI_RECV_STATUS))
					dw_mci_set_drto(host);
				break;
			}

			set_bit(EVENT_XFER_COMPLETE, &host->completed_events);

			/*
			 * Handle an EVENT_DATA_ERROR that might have shown up
			 * before the transfer completed.  This might not have
			 * been caught by the check above because the interrupt
			 * could have gone off between the previous check and
			 * the check for transfer complete.
			 *
			 * Technically this ought not be needed assuming we
			 * get a DATA_COMPLETE eventually (we'll notice the
			 * error and end the request), but it shouldn't hurt.
			 *
			 * This has the advantage of sending the stop command.
			 */
			if (test_and_clear_bit(EVENT_DATA_ERROR,
					       &host->pending_events)) {
				dw_mci_stop_dma(host);
				if (data->stop ||
				    !(host->data_status & (SDMMC_INT_DRTO |
							   SDMMC_INT_EBE)))
					send_stop_abort(host, data);
				state = STATE_DATA_ERROR;
				break;
			}
			prev_state = state = STATE_DATA_BUSY;

			/* fall through */

		case STATE_DATA_BUSY:
			if (!test_and_clear_bit(EVENT_DATA_COMPLETE,
						&host->pending_events)) {
				/*
				 * If data error interrupt comes but data over
				 * interrupt doesn't come within the given time.
				 * in reading data state.
				 */
				if ((host->quirks & DW_MCI_QUIRK_BROKEN_DTO) &&
				    (host->dir_status == DW_MCI_RECV_STATUS))
					dw_mci_set_drto(host);
				break;
			}

			host->data = NULL;
			set_bit(EVENT_DATA_COMPLETE, &host->completed_events);
			err = dw_mci_data_complete(host, data);

			if (!err) {
				if (!data->stop || mrq->sbc) {
					if (mrq->sbc && data->stop)
						data->stop->error = 0;
					dw_mci_request_end(host, mrq);
					goto unlock;
				}

				/* stop command for open-ended transfer*/
				if (data->stop)
					send_stop_abort(host, data);
			} else {
				/*
				 * If we don't have a command complete now we'll
				 * never get one since we just reset everything;
				 * better end the request.
				 *
				 * If we do have a command complete we'll fall
				 * through to the SENDING_STOP command and
				 * everything will be peachy keen.
				 */
				if (!test_bit(EVENT_CMD_COMPLETE,
					      &host->pending_events)) {
					host->cmd = NULL;
					dw_mci_request_end(host, mrq);
					goto unlock;
				}
			}

			/*
			 * If err has non-zero,
			 * stop-abort command has been already issued.
			 */
			prev_state = state = STATE_SENDING_STOP;

			/* fall through */

		case STATE_SENDING_STOP:
			if (!test_and_clear_bit(EVENT_CMD_COMPLETE,
						&host->pending_events))
				break;

			/* CMD error in data command */
			if (mrq->cmd->error && mrq->data)
				dw_mci_reset(host);

			host->cmd = NULL;
			host->data = NULL;

			if (mrq->stop)
				dw_mci_command_complete(host, mrq->stop);
			else
				host->cmd_status = 0;

			dw_mci_request_end(host, mrq);
			goto unlock;

		case STATE_DATA_ERROR:
			if (!test_and_clear_bit(EVENT_XFER_COMPLETE,
						&host->pending_events))
				break;

			state = STATE_DATA_BUSY;
			break;
		}
	} while (state != prev_state);

	host->state = state;
unlock:
	spin_unlock(&host->lock);

}

/* push final bytes to part_buf, only use during push */
static void dw_mci_set_part_bytes(struct dw_mci *host, void *buf, int cnt)
{
	memcpy((void *)&host->part_buf, buf, cnt);
	host->part_buf_count = cnt;
}

/* append bytes to part_buf, only use during push */
static int dw_mci_push_part_bytes(struct dw_mci *host, void *buf, int cnt)
{
	cnt = min(cnt, (1 << host->data_shift) - host->part_buf_count);
	memcpy((void *)&host->part_buf + host->part_buf_count, buf, cnt);
	host->part_buf_count += cnt;
	return cnt;
}

/* pull first bytes from part_buf, only use during pull */
static int dw_mci_pull_part_bytes(struct dw_mci *host, void *buf, int cnt)
{
	cnt = min_t(int, cnt, host->part_buf_count);
	if (cnt) {
		memcpy(buf, (void *)&host->part_buf + host->part_buf_start,
		       cnt);
		host->part_buf_count -= cnt;
		host->part_buf_start += cnt;
	}
	return cnt;
}

/* pull final bytes from the part_buf, assuming it's just been filled */
static void dw_mci_pull_final_bytes(struct dw_mci *host, void *buf, int cnt)
{
	memcpy(buf, &host->part_buf, cnt);
	host->part_buf_start = cnt;
	host->part_buf_count = (1 << host->data_shift) - cnt;
}

static void dw_mci_push_data16(struct dw_mci *host, void *buf, int cnt)
{
	struct mmc_data *data = host->data;
	int init_cnt = cnt;

	/* try and push anything in the part_buf */
	if (unlikely(host->part_buf_count)) {
		int len = dw_mci_push_part_bytes(host, buf, cnt);

		buf += len;
		cnt -= len;
		if (host->part_buf_count == 2) {
			mci_fifo_writew(host->fifo_reg, host->part_buf16);
			host->part_buf_count = 0;
		}
	}
#ifndef CONFIG_HAVE_EFFICIENT_UNALIGNED_ACCESS
	if (unlikely((unsigned long)buf & 0x1)) {
		while (cnt >= 2) {
			u16 aligned_buf[64];
			int len = min(cnt & -2, (int)sizeof(aligned_buf));
			int items = len >> 1;
			int i;
			/* memcpy from input buffer into aligned buffer */
			memcpy(aligned_buf, buf, len);
			buf += len;
			cnt -= len;
			/* push data from aligned buffer into fifo */
			for (i = 0; i < items; ++i)
				mci_fifo_writew(host->fifo_reg, aligned_buf[i]);
		}
	} else
#endif
	{
		u16 *pdata = buf;

		for (; cnt >= 2; cnt -= 2)
			mci_fifo_writew(host->fifo_reg, *pdata++);
		buf = pdata;
	}
	/* put anything remaining in the part_buf */
	if (cnt) {
		dw_mci_set_part_bytes(host, buf, cnt);
		 /* Push data if we have reached the expected data length */
		if ((data->bytes_xfered + init_cnt) ==
		    (data->blksz * data->blocks))
			mci_fifo_writew(host->fifo_reg, host->part_buf16);
	}
}

static void dw_mci_pull_data16(struct dw_mci *host, void *buf, int cnt)
{
#ifndef CONFIG_HAVE_EFFICIENT_UNALIGNED_ACCESS
	if (unlikely((unsigned long)buf & 0x1)) {
		while (cnt >= 2) {
			/* pull data from fifo into aligned buffer */
			u16 aligned_buf[64];
			int len = min(cnt & -2, (int)sizeof(aligned_buf));
			int items = len >> 1;
			int i;

			for (i = 0; i < items; ++i)
				aligned_buf[i] = mci_fifo_readw(host->fifo_reg);
			/* memcpy from aligned buffer into output buffer */
			memcpy(buf, aligned_buf, len);
			buf += len;
			cnt -= len;
		}
	} else
#endif
	{
		u16 *pdata = buf;

		for (; cnt >= 2; cnt -= 2)
			*pdata++ = mci_fifo_readw(host->fifo_reg);
		buf = pdata;
	}
	if (cnt) {
		host->part_buf16 = mci_fifo_readw(host->fifo_reg);
		dw_mci_pull_final_bytes(host, buf, cnt);
	}
}

static void dw_mci_push_data32(struct dw_mci *host, void *buf, int cnt)
{
	struct mmc_data *data = host->data;
	int init_cnt = cnt;

	/* try and push anything in the part_buf */
	if (unlikely(host->part_buf_count)) {
		int len = dw_mci_push_part_bytes(host, buf, cnt);

		buf += len;
		cnt -= len;
		if (host->part_buf_count == 4) {
			mci_fifo_writel(host->fifo_reg,	host->part_buf32);
			host->part_buf_count = 0;
		}
	}
#ifndef CONFIG_HAVE_EFFICIENT_UNALIGNED_ACCESS
	if (unlikely((unsigned long)buf & 0x3)) {
		while (cnt >= 4) {
			u32 aligned_buf[32];
			int len = min(cnt & -4, (int)sizeof(aligned_buf));
			int items = len >> 2;
			int i;
			/* memcpy from input buffer into aligned buffer */
			memcpy(aligned_buf, buf, len);
			buf += len;
			cnt -= len;
			/* push data from aligned buffer into fifo */
			for (i = 0; i < items; ++i)
				mci_fifo_writel(host->fifo_reg,	aligned_buf[i]);
		}
	} else
#endif
	{
		u32 *pdata = buf;

		for (; cnt >= 4; cnt -= 4)
			mci_fifo_writel(host->fifo_reg, *pdata++);
		buf = pdata;
	}
	/* put anything remaining in the part_buf */
	if (cnt) {
		dw_mci_set_part_bytes(host, buf, cnt);
		 /* Push data if we have reached the expected data length */
		if ((data->bytes_xfered + init_cnt) ==
		    (data->blksz * data->blocks))
			mci_fifo_writel(host->fifo_reg, host->part_buf32);
	}
}

static void dw_mci_pull_data32(struct dw_mci *host, void *buf, int cnt)
{
#ifndef CONFIG_HAVE_EFFICIENT_UNALIGNED_ACCESS
	if (unlikely((unsigned long)buf & 0x3)) {
		while (cnt >= 4) {
			/* pull data from fifo into aligned buffer */
			u32 aligned_buf[32];
			int len = min(cnt & -4, (int)sizeof(aligned_buf));
			int items = len >> 2;
			int i;

			for (i = 0; i < items; ++i)
				aligned_buf[i] = mci_fifo_readl(host->fifo_reg);
			/* memcpy from aligned buffer into output buffer */
			memcpy(buf, aligned_buf, len);
			buf += len;
			cnt -= len;
		}
	} else
#endif
	{
		u32 *pdata = buf;

		for (; cnt >= 4; cnt -= 4)
			*pdata++ = mci_fifo_readl(host->fifo_reg);
		buf = pdata;
	}
	if (cnt) {
		host->part_buf32 = mci_fifo_readl(host->fifo_reg);
		dw_mci_pull_final_bytes(host, buf, cnt);
	}
}

static void dw_mci_push_data64(struct dw_mci *host, void *buf, int cnt)
{
	struct mmc_data *data = host->data;
	int init_cnt = cnt;

	/* try and push anything in the part_buf */
	if (unlikely(host->part_buf_count)) {
		int len = dw_mci_push_part_bytes(host, buf, cnt);

		buf += len;
		cnt -= len;

		if (host->part_buf_count == 8) {
			mci_fifo_writeq(host->fifo_reg,	host->part_buf);
			host->part_buf_count = 0;
		}
	}
#ifndef CONFIG_HAVE_EFFICIENT_UNALIGNED_ACCESS
	if (unlikely((unsigned long)buf & 0x7)) {
		while (cnt >= 8) {
			u64 aligned_buf[16];
			int len = min(cnt & -8, (int)sizeof(aligned_buf));
			int items = len >> 3;
			int i;
			/* memcpy from input buffer into aligned buffer */
			memcpy(aligned_buf, buf, len);
			buf += len;
			cnt -= len;
			/* push data from aligned buffer into fifo */
			for (i = 0; i < items; ++i)
				mci_fifo_writeq(host->fifo_reg,	aligned_buf[i]);
		}
	} else
#endif
	{
		u64 *pdata = buf;

		for (; cnt >= 8; cnt -= 8)
			mci_fifo_writeq(host->fifo_reg, *pdata++);
		buf = pdata;
	}
	/* put anything remaining in the part_buf */
	if (cnt) {
		dw_mci_set_part_bytes(host, buf, cnt);
		/* Push data if we have reached the expected data length */
		if ((data->bytes_xfered + init_cnt) ==
		    (data->blksz * data->blocks))
			mci_fifo_writeq(host->fifo_reg, host->part_buf);
	}
}

static void dw_mci_pull_data64(struct dw_mci *host, void *buf, int cnt)
{
#ifndef CONFIG_HAVE_EFFICIENT_UNALIGNED_ACCESS
	if (unlikely((unsigned long)buf & 0x7)) {
		while (cnt >= 8) {
			/* pull data from fifo into aligned buffer */
			u64 aligned_buf[16];
			int len = min(cnt & -8, (int)sizeof(aligned_buf));
			int items = len >> 3;
			int i;

			for (i = 0; i < items; ++i)
				aligned_buf[i] = mci_fifo_readq(host->fifo_reg);

			/* memcpy from aligned buffer into output buffer */
			memcpy(buf, aligned_buf, len);
			buf += len;
			cnt -= len;
		}
	} else
#endif
	{
		u64 *pdata = buf;

		for (; cnt >= 8; cnt -= 8)
			*pdata++ = mci_fifo_readq(host->fifo_reg);
		buf = pdata;
	}
	if (cnt) {
		host->part_buf = mci_fifo_readq(host->fifo_reg);
		dw_mci_pull_final_bytes(host, buf, cnt);
	}
}

static void dw_mci_pull_data(struct dw_mci *host, void *buf, int cnt)
{
	int len;

	/* get remaining partial bytes */
	len = dw_mci_pull_part_bytes(host, buf, cnt);
	if (unlikely(len == cnt))
		return;
	buf += len;
	cnt -= len;

	/* get the rest of the data */
	host->pull_data(host, buf, cnt);
}

static void dw_mci_read_data_pio(struct dw_mci *host, bool dto)
{
	struct sg_mapping_iter *sg_miter = &host->sg_miter;
	void *buf;
	unsigned int offset;
	struct mmc_data	*data = host->data;
	int shift = host->data_shift;
	u32 status;
	unsigned int len;
	unsigned int remain, fcnt;

	do {
		if (!sg_miter_next(sg_miter))
			goto done;

		host->sg = sg_miter->piter.sg;
		buf = sg_miter->addr;
		remain = sg_miter->length;
		offset = 0;

		do {
			fcnt = (SDMMC_GET_FCNT(mci_readl(host, STATUS))
					<< shift) + host->part_buf_count;
			len = min(remain, fcnt);
			if (!len)
				break;
			dw_mci_pull_data(host, (void *)(buf + offset), len);
			data->bytes_xfered += len;
			offset += len;
			remain -= len;
		} while (remain);

		sg_miter->consumed = offset;
		status = mci_readl(host, MINTSTS);
		mci_writel(host, RINTSTS, SDMMC_INT_RXDR);
	/* if the RXDR is ready read again */
	} while ((status & SDMMC_INT_RXDR) ||
		 (dto && SDMMC_GET_FCNT(mci_readl(host, STATUS))));

	if (!remain) {
		if (!sg_miter_next(sg_miter))
			goto done;
		sg_miter->consumed = 0;
	}
	sg_miter_stop(sg_miter);
	return;

done:
	sg_miter_stop(sg_miter);
	host->sg = NULL;
	smp_wmb(); /* drain writebuffer */
	set_bit(EVENT_XFER_COMPLETE, &host->pending_events);
}

static void dw_mci_write_data_pio(struct dw_mci *host)
{
	struct sg_mapping_iter *sg_miter = &host->sg_miter;
	void *buf;
	unsigned int offset;
	struct mmc_data	*data = host->data;
	int shift = host->data_shift;
	u32 status;
	unsigned int len;
	unsigned int fifo_depth = host->fifo_depth;
	unsigned int remain, fcnt;

	do {
		if (!sg_miter_next(sg_miter))
			goto done;

		host->sg = sg_miter->piter.sg;
		buf = sg_miter->addr;
		remain = sg_miter->length;
		offset = 0;

		do {
			fcnt = ((fifo_depth -
				 SDMMC_GET_FCNT(mci_readl(host, STATUS)))
					<< shift) - host->part_buf_count;
			len = min(remain, fcnt);
			if (!len)
				break;
			host->push_data(host, (void *)(buf + offset), len);
			data->bytes_xfered += len;
			offset += len;
			remain -= len;
		} while (remain);

		sg_miter->consumed = offset;
		status = mci_readl(host, MINTSTS);
		mci_writel(host, RINTSTS, SDMMC_INT_TXDR);
	} while (status & SDMMC_INT_TXDR); /* if TXDR write again */

	if (!remain) {
		if (!sg_miter_next(sg_miter))
			goto done;
		sg_miter->consumed = 0;
	}
	sg_miter_stop(sg_miter);
	return;

done:
	sg_miter_stop(sg_miter);
	host->sg = NULL;
	smp_wmb(); /* drain writebuffer */
	set_bit(EVENT_XFER_COMPLETE, &host->pending_events);
}

static void dw_mci_cmd_interrupt(struct dw_mci *host, u32 status)
{
	if (!host->cmd_status)
		host->cmd_status = status;

	smp_wmb(); /* drain writebuffer */

	set_bit(EVENT_CMD_COMPLETE, &host->pending_events);
	tasklet_schedule(&host->tasklet);
}

static void dw_mci_handle_cd(struct dw_mci *host)
{
	int i;

	for (i = 0; i < host->num_slots; i++) {
		struct dw_mci_slot *slot = host->slot[i];

		if (!slot)
			continue;

		if (slot->mmc->ops->card_event)
			slot->mmc->ops->card_event(slot->mmc);
		mmc_detect_change(slot->mmc,
			msecs_to_jiffies(host->pdata->detect_delay_ms));
	}
}

static irqreturn_t dw_mci_interrupt(int irq, void *dev_id)
{
	struct dw_mci *host = dev_id;
	u32 pending;
	int i;

	pending = mci_readl(host, MINTSTS); /* read-only mask reg */

	/*
	 * DTO fix - version 2.10a and below, and only if internal DMA
	 * is configured.
	 */
	if (host->quirks & DW_MCI_QUIRK_IDMAC_DTO) {
		if (!pending &&
		    ((mci_readl(host, STATUS) >> 17) & 0x1fff))
			pending |= SDMMC_INT_DATA_OVER;
	}

	if (pending) {
		/* Check volt switch first, since it can look like an error */
		if ((host->state == STATE_SENDING_CMD11) &&
		    (pending & SDMMC_INT_VOLT_SWITCH)) {
			unsigned long irqflags;

			mci_writel(host, RINTSTS, SDMMC_INT_VOLT_SWITCH);
			pending &= ~SDMMC_INT_VOLT_SWITCH;

			/*
			 * Hold the lock; we know cmd11_timer can't be kicked
			 * off after the lock is released, so safe to delete.
			 */
			spin_lock_irqsave(&host->irq_lock, irqflags);
			dw_mci_cmd_interrupt(host, pending);
			spin_unlock_irqrestore(&host->irq_lock, irqflags);

			del_timer(&host->cmd11_timer);
		}

		if (pending & DW_MCI_CMD_ERROR_FLAGS) {
			mci_writel(host, RINTSTS, DW_MCI_CMD_ERROR_FLAGS);
			host->cmd_status = pending;
			smp_wmb(); /* drain writebuffer */
			set_bit(EVENT_CMD_COMPLETE, &host->pending_events);
		}

		if (pending & DW_MCI_DATA_ERROR_FLAGS) {
			/* if there is an error report DATA_ERROR */
			mci_writel(host, RINTSTS, DW_MCI_DATA_ERROR_FLAGS);
			host->data_status = pending;
			smp_wmb(); /* drain writebuffer */
			set_bit(EVENT_DATA_ERROR, &host->pending_events);
			tasklet_schedule(&host->tasklet);
		}

		if (pending & SDMMC_INT_DATA_OVER) {
			if (host->quirks & DW_MCI_QUIRK_BROKEN_DTO)
				del_timer(&host->dto_timer);

			mci_writel(host, RINTSTS, SDMMC_INT_DATA_OVER);
			if (!host->data_status)
				host->data_status = pending;
			smp_wmb(); /* drain writebuffer */
			if (host->dir_status == DW_MCI_RECV_STATUS) {
				if (host->sg != NULL)
					dw_mci_read_data_pio(host, true);
			}
			set_bit(EVENT_DATA_COMPLETE, &host->pending_events);
			tasklet_schedule(&host->tasklet);
		}

		if (pending & SDMMC_INT_RXDR) {
			mci_writel(host, RINTSTS, SDMMC_INT_RXDR);
			if (host->dir_status == DW_MCI_RECV_STATUS && host->sg)
				dw_mci_read_data_pio(host, false);
		}

		if (pending & SDMMC_INT_TXDR) {
			mci_writel(host, RINTSTS, SDMMC_INT_TXDR);
			if (host->dir_status == DW_MCI_SEND_STATUS && host->sg)
				dw_mci_write_data_pio(host);
		}

		if (pending & SDMMC_INT_CMD_DONE) {
			mci_writel(host, RINTSTS, SDMMC_INT_CMD_DONE);
			dw_mci_cmd_interrupt(host, pending);
		}

		if (pending & SDMMC_INT_CD) {
			mci_writel(host, RINTSTS, SDMMC_INT_CD);
			dw_mci_handle_cd(host);
		}

		/* Handle SDIO Interrupts */
		for (i = 0; i < host->num_slots; i++) {
			struct dw_mci_slot *slot = host->slot[i];

			if (!slot)
				continue;

			if (pending & SDMMC_INT_SDIO(slot->sdio_id)) {
				mci_writel(host, RINTSTS,
					   SDMMC_INT_SDIO(slot->sdio_id));
				mmc_signal_sdio_irq(slot->mmc);
			}
		}

	}

#ifdef CONFIG_MMC_DW_IDMAC
	/* Handle DMA interrupts */
	if (host->dma_64bit_address == 1) {
		pending = mci_readl(host, IDSTS64);
		if (pending & (SDMMC_IDMAC_INT_TI | SDMMC_IDMAC_INT_RI)) {
			mci_writel(host, IDSTS64, SDMMC_IDMAC_INT_TI |
							SDMMC_IDMAC_INT_RI);
			mci_writel(host, IDSTS64, SDMMC_IDMAC_INT_NI);
			host->dma_ops->complete(host);
		}
	} else {
		pending = mci_readl(host, IDSTS);
		if (pending & (SDMMC_IDMAC_INT_TI | SDMMC_IDMAC_INT_RI)) {
			mci_writel(host, IDSTS, SDMMC_IDMAC_INT_TI |
							SDMMC_IDMAC_INT_RI);
			mci_writel(host, IDSTS, SDMMC_IDMAC_INT_NI);
			host->dma_ops->complete(host);
		}
	}
#endif

	return IRQ_HANDLED;
}

#ifdef CONFIG_OF
/* given a slot, find out the device node representing that slot */
static struct device_node *dw_mci_of_find_slot_node(struct dw_mci_slot *slot)
{
	struct device *dev = slot->mmc->parent;
	struct device_node *np;
	const __be32 *addr;
	int len;

	if (!dev || !dev->of_node)
		return NULL;

	for_each_child_of_node(dev->of_node, np) {
		addr = of_get_property(np, "reg", &len);
		if (!addr || (len < sizeof(int)))
			continue;
		if (be32_to_cpup(addr) == slot->id)
			return np;
	}
	return NULL;
}

static void dw_mci_slot_of_parse(struct dw_mci_slot *slot)
{
	struct device_node *np = dw_mci_of_find_slot_node(slot);

	if (!np)
		return;

	if (of_property_read_bool(np, "disable-wp")) {
		slot->mmc->caps2 |= MMC_CAP2_NO_WRITE_PROTECT;
		dev_warn(slot->mmc->parent,
			"Slot quirk 'disable-wp' is deprecated\n");
	}
}
#else /* CONFIG_OF */
static void dw_mci_slot_of_parse(struct dw_mci_slot *slot)
{
}
#endif /* CONFIG_OF */

static int dw_mci_init_slot(struct dw_mci *host, unsigned int id)
{
	struct mmc_host *mmc;
	struct dw_mci_slot *slot;
	const struct dw_mci_drv_data *drv_data = host->drv_data;
	int ctrl_id, ret;
	u32 freq[2];

	mmc = mmc_alloc_host(sizeof(struct dw_mci_slot), host->dev);
	if (!mmc)
		return -ENOMEM;

	slot = mmc_priv(mmc);
	slot->id = id;
	slot->sdio_id = host->sdio_id0 + id;
	slot->mmc = mmc;
	slot->host = host;
	host->slot[id] = slot;

	mmc->ops = &dw_mci_ops;
	if (of_property_read_u32_array(host->dev->of_node,
				       "clock-freq-min-max", freq, 2)) {
		mmc->f_min = DW_MCI_FREQ_MIN;
		mmc->f_max = DW_MCI_FREQ_MAX;
	} else {
		mmc->f_min = freq[0];
		mmc->f_max = freq[1];
	}

	/*if there are external regulators, get them*/
	ret = mmc_regulator_get_supply(mmc);
	if (ret == -EPROBE_DEFER)
		goto err_host_allocated;

	if (!mmc->ocr_avail)
		mmc->ocr_avail = MMC_VDD_32_33 | MMC_VDD_33_34;

	if (host->pdata->caps)
		mmc->caps = host->pdata->caps;

	if (host->pdata->pm_caps)
		mmc->pm_caps = host->pdata->pm_caps;

	if (host->dev->of_node) {
		ctrl_id = of_alias_get_id(host->dev->of_node, "mshc");
		if (ctrl_id < 0)
			ctrl_id = 0;
	} else {
		ctrl_id = to_platform_device(host->dev)->id;
	}
	if (drv_data && drv_data->caps)
		mmc->caps |= drv_data->caps[ctrl_id];

	if (host->pdata->caps2)
		mmc->caps2 = host->pdata->caps2;

	dw_mci_slot_of_parse(slot);

	ret = mmc_of_parse(mmc);
	if (ret)
		goto err_host_allocated;

	/* Useful defaults if platform data is unset. */
	if (host->use_dma) {
		mmc->max_segs = host->ring_size;
		mmc->max_blk_size = 65536;
		mmc->max_seg_size = DW_MCI_DESC_DATA_LENGTH;
		mmc->max_req_size = mmc->max_seg_size * host->ring_size;
		mmc->max_blk_count = mmc->max_req_size / 512;
	} else {
		mmc->max_segs = 64;
		mmc->max_blk_size = 65536; /* BLKSIZ is 16 bits */
		mmc->max_blk_count = 512;
		mmc->max_req_size = mmc->max_blk_size *
				    mmc->max_blk_count;
		mmc->max_seg_size = mmc->max_req_size;
	}

	if (dw_mci_get_cd(mmc))
		set_bit(DW_MMC_CARD_PRESENT, &slot->flags);
	else
		clear_bit(DW_MMC_CARD_PRESENT, &slot->flags);

	ret = mmc_add_host(mmc);
	if (ret)
		goto err_host_allocated;

#if defined(CONFIG_DEBUG_FS)
	dw_mci_init_debugfs(slot);
#endif

	return 0;

err_host_allocated:
	mmc_free_host(mmc);
	return ret;
}

static void dw_mci_cleanup_slot(struct dw_mci_slot *slot, unsigned int id)
{
	/* Debugfs stuff is cleaned up by mmc core */
	mmc_remove_host(slot->mmc);
	slot->host->slot[id] = NULL;
	mmc_free_host(slot->mmc);
}

static void dw_mci_init_dma(struct dw_mci *host)
{
	int addr_config;
	/* Check ADDR_CONFIG bit in HCON to find IDMAC address bus width */
	addr_config = (mci_readl(host, HCON) >> 27) & 0x01;

	if (addr_config == 1) {
		/* host supports IDMAC in 64-bit address mode */
		host->dma_64bit_address = 1;
		dev_info(host->dev, "IDMAC supports 64-bit address mode.\n");
		if (!dma_set_mask(host->dev, DMA_BIT_MASK(64)))
			dma_set_coherent_mask(host->dev, DMA_BIT_MASK(64));
	} else {
		/* host supports IDMAC in 32-bit address mode */
		host->dma_64bit_address = 0;
		dev_info(host->dev, "IDMAC supports 32-bit address mode.\n");
	}

	/* Alloc memory for sg translation */
	host->sg_cpu = dmam_alloc_coherent(host->dev, PAGE_SIZE,
					  &host->sg_dma, GFP_KERNEL);
	if (!host->sg_cpu) {
		dev_err(host->dev, "%s: could not alloc DMA memory\n",
			__func__);
		goto no_dma;
	}

	/* Determine which DMA interface to use */
#ifdef CONFIG_MMC_DW_IDMAC
	host->dma_ops = &dw_mci_idmac_ops;
	dev_info(host->dev, "Using internal DMA controller.\n");
#endif

	if (!host->dma_ops)
		goto no_dma;

	if (host->dma_ops->init && host->dma_ops->start &&
	    host->dma_ops->stop && host->dma_ops->cleanup) {
		if (host->dma_ops->init(host)) {
			dev_err(host->dev, "%s: Unable to initialize DMA Controller.\n",
				__func__);
			goto no_dma;
		}
	} else {
		dev_err(host->dev, "DMA initialization not found.\n");
		goto no_dma;
	}

	host->use_dma = 1;
	return;

no_dma:
	dev_info(host->dev, "Using PIO mode.\n");
	host->use_dma = 0;
}

static bool dw_mci_ctrl_reset(struct dw_mci *host, u32 reset)
{
	unsigned long timeout = jiffies + msecs_to_jiffies(500);
	u32 ctrl;

	ctrl = mci_readl(host, CTRL);
	ctrl |= reset;
	mci_writel(host, CTRL, ctrl);

	/* wait till resets clear */
	do {
		ctrl = mci_readl(host, CTRL);
		if (!(ctrl & reset))
			return true;
	} while (time_before(jiffies, timeout));

	dev_err(host->dev,
		"Timeout resetting block (ctrl reset %#x)\n",
		ctrl & reset);

	return false;
}

static bool dw_mci_reset(struct dw_mci *host)
{
	u32 flags = SDMMC_CTRL_RESET | SDMMC_CTRL_FIFO_RESET;
	bool ret = false;

	/*
	 * Reseting generates a block interrupt, hence setting
	 * the scatter-gather pointer to NULL.
	 */
	if (host->sg) {
		sg_miter_stop(&host->sg_miter);
		host->sg = NULL;
	}

	if (host->use_dma)
		flags |= SDMMC_CTRL_DMA_RESET;

	if (dw_mci_ctrl_reset(host, flags)) {
		/*
		 * In all cases we clear the RAWINTS register to clear any
		 * interrupts.
		 */
		mci_writel(host, RINTSTS, 0xFFFFFFFF);

		/* if using dma we wait for dma_req to clear */
		if (host->use_dma) {
			unsigned long timeout = jiffies + msecs_to_jiffies(500);
			u32 status;

			do {
				status = mci_readl(host, STATUS);
				if (!(status & SDMMC_STATUS_DMA_REQ))
					break;
				cpu_relax();
			} while (time_before(jiffies, timeout));

			if (status & SDMMC_STATUS_DMA_REQ) {
				dev_err(host->dev,
					"%s: Timeout waiting for dma_req to clear during reset\n",
					__func__);
				goto ciu_out;
			}

			/* when using DMA next we reset the fifo again */
			if (!dw_mci_ctrl_reset(host, SDMMC_CTRL_FIFO_RESET))
				goto ciu_out;
		}
	} else {
		/* if the controller reset bit did clear, then set clock regs */
		if (!(mci_readl(host, CTRL) & SDMMC_CTRL_RESET)) {
			dev_err(host->dev,
				"%s: fifo/dma reset bits didn't clear but ciu was reset, doing clock update\n",
				__func__);
			goto ciu_out;
		}
	}

#if IS_ENABLED(CONFIG_MMC_DW_IDMAC)
	/* It is also recommended that we reset and reprogram idmac */
	dw_mci_idmac_reset(host);
#endif

	ret = true;

ciu_out:
	/* After a CTRL reset we need to have CIU set clock registers  */
	mci_send_cmd(host->cur_slot, SDMMC_CMD_UPD_CLK, 0);

	return ret;
}

static void dw_mci_cmd11_timer(unsigned long arg)
{
	struct dw_mci *host = (struct dw_mci *)arg;

	if (host->state != STATE_SENDING_CMD11) {
		dev_warn(host->dev, "Unexpected CMD11 timeout\n");
		return;
	}

	host->cmd_status = SDMMC_INT_RTO;
	set_bit(EVENT_CMD_COMPLETE, &host->pending_events);
	tasklet_schedule(&host->tasklet);
}

static void dw_mci_dto_timer(unsigned long arg)
{
	struct dw_mci *host = (struct dw_mci *)arg;

	switch (host->state) {
	case STATE_SENDING_DATA:
	case STATE_DATA_BUSY:
		/*
		 * If DTO interrupt does NOT come in sending data state,
		 * we should notify the driver to terminate current transfer
		 * and report a data timeout to the core.
		 */
		host->data_status = SDMMC_INT_DRTO;
		set_bit(EVENT_DATA_ERROR, &host->pending_events);
		set_bit(EVENT_DATA_COMPLETE, &host->pending_events);
		tasklet_schedule(&host->tasklet);
		break;
	default:
		break;
	}
}

#ifdef CONFIG_OF
static struct dw_mci_of_quirks {
	char *quirk;
	int id;
} of_quirks[] = {
	{
		.quirk	= "broken-cd",
		.id	= DW_MCI_QUIRK_BROKEN_CARD_DETECTION,
	},
};

static struct dw_mci_board *dw_mci_parse_dt(struct dw_mci *host)
{
	struct dw_mci_board *pdata;
	struct device *dev = host->dev;
	struct device_node *np = dev->of_node;
	const struct dw_mci_drv_data *drv_data = host->drv_data;
	int idx, ret;
	u32 clock_frequency;

	pdata = devm_kzalloc(dev, sizeof(*pdata), GFP_KERNEL);
	if (!pdata)
		return ERR_PTR(-ENOMEM);

	/* find out number of slots supported */
	if (of_property_read_u32(dev->of_node, "num-slots",
				&pdata->num_slots)) {
		dev_info(dev,
			 "num-slots property not found, assuming 1 slot is available\n");
		pdata->num_slots = 1;
	}

	/* get quirks */
	for (idx = 0; idx < ARRAY_SIZE(of_quirks); idx++)
		if (of_get_property(np, of_quirks[idx].quirk, NULL))
			pdata->quirks |= of_quirks[idx].id;

	if (of_property_read_u32(np, "fifo-depth", &pdata->fifo_depth))
		dev_info(dev,
			 "fifo-depth property not found, using value of FIFOTH register as default\n");

	of_property_read_u32(np, "card-detect-delay", &pdata->detect_delay_ms);

	if (!of_property_read_u32(np, "clock-frequency", &clock_frequency))
		pdata->bus_hz = clock_frequency;

	if (drv_data && drv_data->parse_dt) {
		ret = drv_data->parse_dt(host);
		if (ret)
			return ERR_PTR(ret);
	}

	if (of_find_property(np, "supports-highspeed", NULL)) {
		dev_info(dev, "supports-highspeed property is deprecated.\n");
		pdata->caps |= MMC_CAP_SD_HIGHSPEED | MMC_CAP_MMC_HIGHSPEED;
	}

	return pdata;
}

#else /* CONFIG_OF */
static struct dw_mci_board *dw_mci_parse_dt(struct dw_mci *host)
{
	return ERR_PTR(-EINVAL);
}
#endif /* CONFIG_OF */

static void dw_mci_enable_cd(struct dw_mci *host)
{
	struct dw_mci_board *brd = host->pdata;
	unsigned long irqflags;
	u32 temp;
	int i;

	/* No need for CD if broken card detection */
	if (brd->quirks & DW_MCI_QUIRK_BROKEN_CARD_DETECTION)
		return;

	/* No need for CD if all slots have a non-error GPIO */
	for (i = 0; i < host->num_slots; i++) {
		struct dw_mci_slot *slot = host->slot[i];

		if (IS_ERR_VALUE(mmc_gpio_get_cd(slot->mmc)))
			break;
	}
	if (i == host->num_slots)
		return;

	spin_lock_irqsave(&host->irq_lock, irqflags);
	temp = mci_readl(host, INTMASK);
	temp  |= SDMMC_INT_CD;
	mci_writel(host, INTMASK, temp);
	spin_unlock_irqrestore(&host->irq_lock, irqflags);
}

int dw_mci_probe(struct dw_mci *host)
{
	const struct dw_mci_drv_data *drv_data = host->drv_data;
	int width, i, ret = 0;
	u32 fifo_size;
	int init_slots = 0;

	if (!host->pdata) {
		host->pdata = dw_mci_parse_dt(host);
		if (IS_ERR(host->pdata)) {
			dev_err(host->dev, "platform data not available\n");
			return -EINVAL;
		}
	}

	if (host->pdata->num_slots < 1) {
		dev_err(host->dev,
			"Platform data must supply num_slots.\n");
		return -ENODEV;
	}

	host->biu_clk = devm_clk_get(host->dev, "biu");
	if (IS_ERR(host->biu_clk)) {
		dev_dbg(host->dev, "biu clock not available\n");
	} else {
		ret = clk_prepare_enable(host->biu_clk);
		if (ret) {
			dev_err(host->dev, "failed to enable biu clock\n");
			return ret;
		}
	}

	host->ciu_clk = devm_clk_get(host->dev, "ciu");
	if (IS_ERR(host->ciu_clk)) {
		dev_dbg(host->dev, "ciu clock not available\n");
		host->bus_hz = host->pdata->bus_hz;
	} else {
		ret = clk_prepare_enable(host->ciu_clk);
		if (ret) {
			dev_err(host->dev, "failed to enable ciu clock\n");
			goto err_clk_biu;
		}

		if (host->pdata->bus_hz) {
			ret = clk_set_rate(host->ciu_clk, host->pdata->bus_hz);
			if (ret)
				dev_warn(host->dev,
					 "Unable to set bus rate to %uHz\n",
					 host->pdata->bus_hz);
		}
		host->bus_hz = clk_get_rate(host->ciu_clk);
	}

	if (!host->bus_hz) {
		dev_err(host->dev,
			"Platform data must supply bus speed\n");
		ret = -ENODEV;
		goto err_clk_ciu;
	}

	if (drv_data && drv_data->init) {
		ret = drv_data->init(host);
		if (ret) {
			dev_err(host->dev,
				"implementation specific init failed\n");
			goto err_clk_ciu;
		}
	}

	if (drv_data && drv_data->setup_clock) {
		ret = drv_data->setup_clock(host);
		if (ret) {
			dev_err(host->dev,
				"implementation specific clock setup failed\n");
			goto err_clk_ciu;
		}
	}

	setup_timer(&host->cmd11_timer,
		    dw_mci_cmd11_timer, (unsigned long)host);

	host->quirks = host->pdata->quirks;

	if (host->quirks & DW_MCI_QUIRK_BROKEN_DTO)
		setup_timer(&host->dto_timer,
			    dw_mci_dto_timer, (unsigned long)host);

	spin_lock_init(&host->lock);
	spin_lock_init(&host->irq_lock);
	INIT_LIST_HEAD(&host->queue);

	/*
	 * Get the host data width - this assumes that HCON has been set with
	 * the correct values.
	 */
	i = (mci_readl(host, HCON) >> 7) & 0x7;
	if (!i) {
		host->push_data = dw_mci_push_data16;
		host->pull_data = dw_mci_pull_data16;
		width = 16;
		host->data_shift = 1;
	} else if (i == 2) {
		host->push_data = dw_mci_push_data64;
		host->pull_data = dw_mci_pull_data64;
		width = 64;
		host->data_shift = 3;
	} else {
		/* Check for a reserved value, and warn if it is */
		WARN((i != 1),
		     "HCON reports a reserved host data width!\n"
		     "Defaulting to 32-bit access.\n");
		host->push_data = dw_mci_push_data32;
		host->pull_data = dw_mci_pull_data32;
		width = 32;
		host->data_shift = 2;
	}

	/* Reset all blocks */
	if (!dw_mci_ctrl_reset(host, SDMMC_CTRL_ALL_RESET_FLAGS))
		return -ENODEV;

	host->dma_ops = host->pdata->dma_ops;
	dw_mci_init_dma(host);

	/* Clear the interrupts for the host controller */
	mci_writel(host, RINTSTS, 0xFFFFFFFF);
	mci_writel(host, INTMASK, 0); /* disable all mmc interrupt first */

	/* Put in max timeout */
	mci_writel(host, TMOUT, 0xFFFFFFFF);

	/*
	 * FIFO threshold settings  RxMark  = fifo_size / 2 - 1,
	 *                          Tx Mark = fifo_size / 2 DMA Size = 8
	 */
	if (!host->pdata->fifo_depth) {
		/*
		 * Power-on value of RX_WMark is FIFO_DEPTH-1, but this may
		 * have been overwritten by the bootloader, just like we're
		 * about to do, so if you know the value for your hardware, you
		 * should put it in the platform data.
		 */
		fifo_size = mci_readl(host, FIFOTH);
		fifo_size = 1 + ((fifo_size >> 16) & 0xfff);
	} else {
		fifo_size = host->pdata->fifo_depth;
	}
	host->fifo_depth = fifo_size;
	host->fifoth_val =
		SDMMC_SET_FIFOTH(0x2, fifo_size / 2 - 1, fifo_size / 2);
	mci_writel(host, FIFOTH, host->fifoth_val);

	/* disable clock to CIU */
	mci_writel(host, CLKENA, 0);
	mci_writel(host, CLKSRC, 0);

	/*
	 * In 2.40a spec, Data offset is changed.
	 * Need to check the version-id and set data-offset for DATA register.
	 */
	host->verid = SDMMC_GET_VERID(mci_readl(host, VERID));
	dev_info(host->dev, "Version ID is %04x\n", host->verid);

	if (host->verid < DW_MMC_240A)
		host->fifo_reg = host->regs + DATA_OFFSET;
	else
		host->fifo_reg = host->regs + DATA_240A_OFFSET;

	tasklet_init(&host->tasklet, dw_mci_tasklet_func, (unsigned long)host);
	ret = devm_request_irq(host->dev, host->irq, dw_mci_interrupt,
			       host->irq_flags, "dw-mci", host);
	if (ret)
		goto err_dmaunmap;

	if (host->pdata->num_slots)
		host->num_slots = host->pdata->num_slots;
	else
		host->num_slots = ((mci_readl(host, HCON) >> 1) & 0x1F) + 1;

	/*
	 * Enable interrupts for command done, data over, data empty,
	 * receive ready and error such as transmit, receive timeout, crc error
	 */
	mci_writel(host, RINTSTS, 0xFFFFFFFF);
	mci_writel(host, INTMASK, SDMMC_INT_CMD_DONE | SDMMC_INT_DATA_OVER |
		   SDMMC_INT_TXDR | SDMMC_INT_RXDR |
		   DW_MCI_ERROR_FLAGS);
	/* Enable mci interrupt */
	mci_writel(host, CTRL, SDMMC_CTRL_INT_ENABLE);

	dev_info(host->dev,
		 "DW MMC controller at irq %d,%d bit host data width,%u deep fifo\n",
		 host->irq, width, fifo_size);

	/* We need at least one slot to succeed */
	for (i = 0; i < host->num_slots; i++) {
		ret = dw_mci_init_slot(host, i);
		if (ret)
			dev_dbg(host->dev, "slot %d init failed\n", i);
		else
			init_slots++;
	}

	if (init_slots) {
		dev_info(host->dev, "%d slots initialized\n", init_slots);
	} else {
		dev_dbg(host->dev,
			"attempted to initialize %d slots, but failed on all\n",
			host->num_slots);
		goto err_dmaunmap;
	}

	/* Now that slots are all setup, we can enable card detect */
	dw_mci_enable_cd(host);

	if (host->quirks & DW_MCI_QUIRK_IDMAC_DTO)
		dev_info(host->dev, "Internal DMAC interrupt fix enabled.\n");

	return 0;

err_dmaunmap:
	if (host->use_dma && host->dma_ops->exit)
		host->dma_ops->exit(host);

err_clk_ciu:
	if (!IS_ERR(host->ciu_clk))
		clk_disable_unprepare(host->ciu_clk);

err_clk_biu:
	if (!IS_ERR(host->biu_clk))
		clk_disable_unprepare(host->biu_clk);

	return ret;
}
EXPORT_SYMBOL(dw_mci_probe);

void dw_mci_remove(struct dw_mci *host)
{
	int i;

	for (i = 0; i < host->num_slots; i++) {
		dev_dbg(host->dev, "remove slot %d\n", i);
		if (host->slot[i])
			dw_mci_cleanup_slot(host->slot[i], i);
	}

	mci_writel(host, RINTSTS, 0xFFFFFFFF);
	mci_writel(host, INTMASK, 0); /* disable all mmc interrupt first */

	/* disable clock to CIU */
	mci_writel(host, CLKENA, 0);
	mci_writel(host, CLKSRC, 0);

	if (host->use_dma && host->dma_ops->exit)
		host->dma_ops->exit(host);

	if (!IS_ERR(host->ciu_clk))
		clk_disable_unprepare(host->ciu_clk);

	if (!IS_ERR(host->biu_clk))
		clk_disable_unprepare(host->biu_clk);
}
EXPORT_SYMBOL(dw_mci_remove);



#ifdef CONFIG_PM_SLEEP
/*
 * TODO: we should probably disable the clock to the card in the suspend path.
 */
int dw_mci_suspend(struct dw_mci *host)
{
	return 0;
}
EXPORT_SYMBOL(dw_mci_suspend);

int dw_mci_resume(struct dw_mci *host)
{
	int i, ret;

	if (!dw_mci_ctrl_reset(host, SDMMC_CTRL_ALL_RESET_FLAGS)) {
		ret = -ENODEV;
		return ret;
	}

	if (host->use_dma && host->dma_ops->init)
		host->dma_ops->init(host);

	/*
	 * Restore the initial value at FIFOTH register
	 * And Invalidate the prev_blksz with zero
	 */
	mci_writel(host, FIFOTH, host->fifoth_val);
	host->prev_blksz = 0;

	/* Put in max timeout */
	mci_writel(host, TMOUT, 0xFFFFFFFF);

	mci_writel(host, RINTSTS, 0xFFFFFFFF);
	mci_writel(host, INTMASK, SDMMC_INT_CMD_DONE | SDMMC_INT_DATA_OVER |
		   SDMMC_INT_TXDR | SDMMC_INT_RXDR |
		   DW_MCI_ERROR_FLAGS);
	mci_writel(host, CTRL, SDMMC_CTRL_INT_ENABLE);

	for (i = 0; i < host->num_slots; i++) {
		struct dw_mci_slot *slot = host->slot[i];

		if (!slot)
			continue;
		if (slot->mmc->pm_flags & MMC_PM_KEEP_POWER) {
			dw_mci_set_ios(slot->mmc, &slot->mmc->ios);
			dw_mci_setup_bus(slot, true);
		}
	}

	/* Now that slots are all setup, we can enable card detect */
	dw_mci_enable_cd(host);

	return 0;
}
EXPORT_SYMBOL(dw_mci_resume);
#endif /* CONFIG_PM_SLEEP */

static int __init dw_mci_init(void)
{
	pr_info("Synopsys Designware Multimedia Card Interface Driver\n");
	return 0;
}

static void __exit dw_mci_exit(void)
{
}

module_init(dw_mci_init);
module_exit(dw_mci_exit);

MODULE_DESCRIPTION("DW Multimedia Card Interface driver");
MODULE_AUTHOR("NXP Semiconductor VietNam");
MODULE_AUTHOR("Imagination Technologies Ltd");
MODULE_LICENSE("GPL v2");<|MERGE_RESOLUTION|>--- conflicted
+++ resolved
@@ -471,15 +471,9 @@
 
 	if (host->dma_64bit_address == 1) {
 		struct idmac_desc_64addr *desc_first, *desc_last, *desc;
-<<<<<<< HEAD
 
 		desc_first = desc_last = desc = host->sg_cpu;
 
-=======
-
-		desc_first = desc_last = desc = host->sg_cpu;
-
->>>>>>> 61328de2
 		for (i = 0; i < sg_len; i++) {
 			unsigned int length = sg_dma_len(&data->sg[i]);
 
@@ -522,15 +516,9 @@
 
 	} else {
 		struct idmac_desc *desc_first, *desc_last, *desc;
-<<<<<<< HEAD
 
 		desc_first = desc_last = desc = host->sg_cpu;
 
-=======
-
-		desc_first = desc_last = desc = host->sg_cpu;
-
->>>>>>> 61328de2
 		for (i = 0; i < sg_len; i++) {
 			unsigned int length = sg_dma_len(&data->sg[i]);
 
@@ -549,17 +537,10 @@
 				desc->des0 = cpu_to_le32(IDMAC_DES0_OWN |
 							 IDMAC_DES0_DIC |
 							 IDMAC_DES0_CH);
-<<<<<<< HEAD
 
 				/* Buffer length */
 				IDMAC_SET_BUFFER1_SIZE(desc, desc_len);
 
-=======
-
-				/* Buffer length */
-				IDMAC_SET_BUFFER1_SIZE(desc, desc_len);
-
->>>>>>> 61328de2
 				/* Physical address to DMA to/from */
 				desc->des2 = cpu_to_le32(mem_addr);
 
@@ -2493,7 +2474,7 @@
 	if (host->use_dma) {
 		mmc->max_segs = host->ring_size;
 		mmc->max_blk_size = 65536;
-		mmc->max_seg_size = DW_MCI_DESC_DATA_LENGTH;
+		mmc->max_seg_size = 0x1000;
 		mmc->max_req_size = mmc->max_seg_size * host->ring_size;
 		mmc->max_blk_count = mmc->max_req_size / 512;
 	} else {
