/*
 *  linux/drivers/mmc/host/sdhci.c - Secure Digital Host Controller Interface driver
 *
 *  Copyright (C) 2005-2008 Pierre Ossman, All Rights Reserved.
 *
 * This program is free software; you can redistribute it and/or modify
 * it under the terms of the GNU General Public License as published by
 * the Free Software Foundation; either version 2 of the License, or (at
 * your option) any later version.
 *
 * Thanks to the following companies for their support:
 *
 *     - JMicron (hardware and technical support)
 */

#include <linux/delay.h>
#include <linux/highmem.h>
#include <linux/io.h>
#include <linux/module.h>
#include <linux/dma-mapping.h>
#include <linux/slab.h>
#include <linux/scatterlist.h>
#include <linux/regulator/consumer.h>
#include <linux/pm_runtime.h>

#include <linux/leds.h>

#include <linux/mmc/mmc.h>
#include <linux/mmc/host.h>
#include <linux/mmc/card.h>
#include <linux/mmc/sdio.h>
#include <linux/mmc/slot-gpio.h>

#include "sdhci.h"

#define DRIVER_NAME "sdhci"

#define DBG(f, x...) \
	pr_debug(DRIVER_NAME " [%s()]: " f, __func__,## x)

#if defined(CONFIG_LEDS_CLASS) || (defined(CONFIG_LEDS_CLASS_MODULE) && \
	defined(CONFIG_MMC_SDHCI_MODULE))
#define SDHCI_USE_LEDS_CLASS
#endif

#define MAX_TUNING_LOOP 40

static unsigned int debug_quirks = 0;
static unsigned int debug_quirks2;

static void sdhci_finish_data(struct sdhci_host *);

static void sdhci_finish_command(struct sdhci_host *);
static int sdhci_execute_tuning(struct mmc_host *mmc, u32 opcode);
static void sdhci_enable_preset_value(struct sdhci_host *host, bool enable);
static int sdhci_do_get_cd(struct sdhci_host *host);

#ifdef CONFIG_PM
static int sdhci_runtime_pm_get(struct sdhci_host *host);
static int sdhci_runtime_pm_put(struct sdhci_host *host);
static void sdhci_runtime_pm_bus_on(struct sdhci_host *host);
static void sdhci_runtime_pm_bus_off(struct sdhci_host *host);
#else
static inline int sdhci_runtime_pm_get(struct sdhci_host *host)
{
	return 0;
}
static inline int sdhci_runtime_pm_put(struct sdhci_host *host)
{
	return 0;
}
static void sdhci_runtime_pm_bus_on(struct sdhci_host *host)
{
}
static void sdhci_runtime_pm_bus_off(struct sdhci_host *host)
{
}
#endif

static void sdhci_dumpregs(struct sdhci_host *host)
{
	pr_debug(DRIVER_NAME ": =========== REGISTER DUMP (%s)===========\n",
		mmc_hostname(host->mmc));

	pr_debug(DRIVER_NAME ": Sys addr: 0x%08x | Version:  0x%08x\n",
		sdhci_readl(host, SDHCI_DMA_ADDRESS),
		sdhci_readw(host, SDHCI_HOST_VERSION));
	pr_debug(DRIVER_NAME ": Blk size: 0x%08x | Blk cnt:  0x%08x\n",
		sdhci_readw(host, SDHCI_BLOCK_SIZE),
		sdhci_readw(host, SDHCI_BLOCK_COUNT));
	pr_debug(DRIVER_NAME ": Argument: 0x%08x | Trn mode: 0x%08x\n",
		sdhci_readl(host, SDHCI_ARGUMENT),
		sdhci_readw(host, SDHCI_TRANSFER_MODE));
	pr_debug(DRIVER_NAME ": Present:  0x%08x | Host ctl: 0x%08x\n",
		sdhci_readl(host, SDHCI_PRESENT_STATE),
		sdhci_readb(host, SDHCI_HOST_CONTROL));
	pr_debug(DRIVER_NAME ": Power:    0x%08x | Blk gap:  0x%08x\n",
		sdhci_readb(host, SDHCI_POWER_CONTROL),
		sdhci_readb(host, SDHCI_BLOCK_GAP_CONTROL));
	pr_debug(DRIVER_NAME ": Wake-up:  0x%08x | Clock:    0x%08x\n",
		sdhci_readb(host, SDHCI_WAKE_UP_CONTROL),
		sdhci_readw(host, SDHCI_CLOCK_CONTROL));
	pr_debug(DRIVER_NAME ": Timeout:  0x%08x | Int stat: 0x%08x\n",
		sdhci_readb(host, SDHCI_TIMEOUT_CONTROL),
		sdhci_readl(host, SDHCI_INT_STATUS));
	pr_debug(DRIVER_NAME ": Int enab: 0x%08x | Sig enab: 0x%08x\n",
		sdhci_readl(host, SDHCI_INT_ENABLE),
		sdhci_readl(host, SDHCI_SIGNAL_ENABLE));
	pr_debug(DRIVER_NAME ": AC12 err: 0x%08x | Slot int: 0x%08x\n",
		sdhci_readw(host, SDHCI_ACMD12_ERR),
		sdhci_readw(host, SDHCI_SLOT_INT_STATUS));
	pr_debug(DRIVER_NAME ": Caps:     0x%08x | Caps_1:   0x%08x\n",
		sdhci_readl(host, SDHCI_CAPABILITIES),
		sdhci_readl(host, SDHCI_CAPABILITIES_1));
	pr_debug(DRIVER_NAME ": Cmd:      0x%08x | Max curr: 0x%08x\n",
		sdhci_readw(host, SDHCI_COMMAND),
		sdhci_readl(host, SDHCI_MAX_CURRENT));
	pr_debug(DRIVER_NAME ": Host ctl2: 0x%08x\n",
		sdhci_readw(host, SDHCI_HOST_CONTROL2));

	if (host->flags & SDHCI_USE_ADMA) {
		if (host->flags & SDHCI_USE_64_BIT_DMA)
			pr_debug(DRIVER_NAME ": ADMA Err: 0x%08x | ADMA Ptr: 0x%08x%08x\n",
				 readl(host->ioaddr + SDHCI_ADMA_ERROR),
				 readl(host->ioaddr + SDHCI_ADMA_ADDRESS_HI),
				 readl(host->ioaddr + SDHCI_ADMA_ADDRESS));
		else
			pr_debug(DRIVER_NAME ": ADMA Err: 0x%08x | ADMA Ptr: 0x%08x\n",
				 readl(host->ioaddr + SDHCI_ADMA_ERROR),
				 readl(host->ioaddr + SDHCI_ADMA_ADDRESS));
	}

	pr_debug(DRIVER_NAME ": ===========================================\n");
}

/*****************************************************************************\
 *                                                                           *
 * Low level functions                                                       *
 *                                                                           *
\*****************************************************************************/

static void sdhci_set_card_detection(struct sdhci_host *host, bool enable)
{
	u32 present;

	if ((host->quirks & SDHCI_QUIRK_BROKEN_CARD_DETECTION) ||
	    (host->mmc->caps & MMC_CAP_NONREMOVABLE))
		return;

	if (enable) {
		present = sdhci_readl(host, SDHCI_PRESENT_STATE) &
				      SDHCI_CARD_PRESENT;

		host->ier |= present ? SDHCI_INT_CARD_REMOVE :
				       SDHCI_INT_CARD_INSERT;
	} else {
		host->ier &= ~(SDHCI_INT_CARD_REMOVE | SDHCI_INT_CARD_INSERT);
	}

	sdhci_writel(host, host->ier, SDHCI_INT_ENABLE);
	sdhci_writel(host, host->ier, SDHCI_SIGNAL_ENABLE);
}

static void sdhci_enable_card_detection(struct sdhci_host *host)
{
	sdhci_set_card_detection(host, true);
}

static void sdhci_disable_card_detection(struct sdhci_host *host)
{
	sdhci_set_card_detection(host, false);
}

void sdhci_reset(struct sdhci_host *host, u8 mask)
{
	unsigned long timeout;

	sdhci_writeb(host, mask, SDHCI_SOFTWARE_RESET);

	if (mask & SDHCI_RESET_ALL) {
		host->clock = 0;
		/* Reset-all turns off SD Bus Power */
		if (host->quirks2 & SDHCI_QUIRK2_CARD_ON_NEEDS_BUS_ON)
			sdhci_runtime_pm_bus_off(host);
	}

	/* Wait max 100 ms */
	timeout = 100;

	/* hw clears the bit when it's done */
	while (sdhci_readb(host, SDHCI_SOFTWARE_RESET) & mask) {
		if (timeout == 0) {
			pr_err("%s: Reset 0x%x never completed.\n",
				mmc_hostname(host->mmc), (int)mask);
			sdhci_dumpregs(host);
			return;
		}
		timeout--;
		mdelay(1);
	}
}
EXPORT_SYMBOL_GPL(sdhci_reset);

static void sdhci_do_reset(struct sdhci_host *host, u8 mask)
{
	if (host->quirks & SDHCI_QUIRK_NO_CARD_NO_RESET) {
		if (!sdhci_do_get_cd(host))
			return;
	}

	host->ops->reset(host, mask);

	if (mask & SDHCI_RESET_ALL) {
		if (host->flags & (SDHCI_USE_SDMA | SDHCI_USE_ADMA)) {
			if (host->ops->enable_dma)
				host->ops->enable_dma(host);
		}

		/* Resetting the controller clears many */
		host->preset_enabled = false;
	}
}

static void sdhci_set_ios(struct mmc_host *mmc, struct mmc_ios *ios);

static void sdhci_init(struct sdhci_host *host, int soft)
{
	if (soft)
		sdhci_do_reset(host, SDHCI_RESET_CMD|SDHCI_RESET_DATA);
	else
		sdhci_do_reset(host, SDHCI_RESET_ALL);

	host->ier = SDHCI_INT_BUS_POWER | SDHCI_INT_DATA_END_BIT |
		    SDHCI_INT_DATA_CRC | SDHCI_INT_DATA_TIMEOUT |
		    SDHCI_INT_INDEX | SDHCI_INT_END_BIT | SDHCI_INT_CRC |
		    SDHCI_INT_TIMEOUT | SDHCI_INT_DATA_END |
		    SDHCI_INT_RESPONSE;

	sdhci_writel(host, host->ier, SDHCI_INT_ENABLE);
	sdhci_writel(host, host->ier, SDHCI_SIGNAL_ENABLE);

	if (soft) {
		/* force clock reconfiguration */
		host->clock = 0;
		sdhci_set_ios(host->mmc, &host->mmc->ios);
	}
}

static void sdhci_reinit(struct sdhci_host *host)
{
	sdhci_init(host, 0);
	sdhci_enable_card_detection(host);
}

static void sdhci_activate_led(struct sdhci_host *host)
{
	u8 ctrl;

	ctrl = sdhci_readb(host, SDHCI_HOST_CONTROL);
	ctrl |= SDHCI_CTRL_LED;
	sdhci_writeb(host, ctrl, SDHCI_HOST_CONTROL);
}

static void sdhci_deactivate_led(struct sdhci_host *host)
{
	u8 ctrl;

	ctrl = sdhci_readb(host, SDHCI_HOST_CONTROL);
	ctrl &= ~SDHCI_CTRL_LED;
	sdhci_writeb(host, ctrl, SDHCI_HOST_CONTROL);
}

#ifdef SDHCI_USE_LEDS_CLASS
static void sdhci_led_control(struct led_classdev *led,
	enum led_brightness brightness)
{
	struct sdhci_host *host = container_of(led, struct sdhci_host, led);
	unsigned long flags;

	spin_lock_irqsave(&host->lock, flags);

	if (host->runtime_suspended)
		goto out;

	if (brightness == LED_OFF)
		sdhci_deactivate_led(host);
	else
		sdhci_activate_led(host);
out:
	spin_unlock_irqrestore(&host->lock, flags);
}
#endif

/*****************************************************************************\
 *                                                                           *
 * Core functions                                                            *
 *                                                                           *
\*****************************************************************************/

static void sdhci_read_block_pio(struct sdhci_host *host)
{
	unsigned long flags;
	size_t blksize, len, chunk;
	u32 uninitialized_var(scratch);
	u8 *buf;

	DBG("PIO reading\n");

	blksize = host->data->blksz;
	chunk = 0;

	local_irq_save(flags);

	while (blksize) {
		BUG_ON(!sg_miter_next(&host->sg_miter));

		len = min(host->sg_miter.length, blksize);

		blksize -= len;
		host->sg_miter.consumed = len;

		buf = host->sg_miter.addr;

		while (len) {
			if (chunk == 0) {
				scratch = sdhci_readl(host, SDHCI_BUFFER);
				chunk = 4;
			}

			*buf = scratch & 0xFF;

			buf++;
			scratch >>= 8;
			chunk--;
			len--;
		}
	}

	sg_miter_stop(&host->sg_miter);

	local_irq_restore(flags);
}

static void sdhci_write_block_pio(struct sdhci_host *host)
{
	unsigned long flags;
	size_t blksize, len, chunk;
	u32 scratch;
	u8 *buf;

	DBG("PIO writing\n");

	blksize = host->data->blksz;
	chunk = 0;
	scratch = 0;

	local_irq_save(flags);

	while (blksize) {
		BUG_ON(!sg_miter_next(&host->sg_miter));

		len = min(host->sg_miter.length, blksize);

		blksize -= len;
		host->sg_miter.consumed = len;

		buf = host->sg_miter.addr;

		while (len) {
			scratch |= (u32)*buf << (chunk * 8);

			buf++;
			chunk++;
			len--;

			if ((chunk == 4) || ((len == 0) && (blksize == 0))) {
				sdhci_writel(host, scratch, SDHCI_BUFFER);
				chunk = 0;
				scratch = 0;
			}
		}
	}

	sg_miter_stop(&host->sg_miter);

	local_irq_restore(flags);
}

static void sdhci_transfer_pio(struct sdhci_host *host)
{
	u32 mask;

	BUG_ON(!host->data);

	if (host->blocks == 0)
		return;

	if (host->data->flags & MMC_DATA_READ)
		mask = SDHCI_DATA_AVAILABLE;
	else
		mask = SDHCI_SPACE_AVAILABLE;

	/*
	 * Some controllers (JMicron JMB38x) mess up the buffer bits
	 * for transfers < 4 bytes. As long as it is just one block,
	 * we can ignore the bits.
	 */
	if ((host->quirks & SDHCI_QUIRK_BROKEN_SMALL_PIO) &&
		(host->data->blocks == 1))
		mask = ~0;

	while (sdhci_readl(host, SDHCI_PRESENT_STATE) & mask) {
		if (host->quirks & SDHCI_QUIRK_PIO_NEEDS_DELAY)
			udelay(100);

		if (host->data->flags & MMC_DATA_READ)
			sdhci_read_block_pio(host);
		else
			sdhci_write_block_pio(host);

		host->blocks--;
		if (host->blocks == 0)
			break;
	}

	DBG("PIO transfer complete.\n");
}

static int sdhci_pre_dma_transfer(struct sdhci_host *host,
				  struct mmc_data *data, int cookie)
{
	int sg_count;

	/*
	 * If the data buffers are already mapped, return the previous
	 * dma_map_sg() result.
	 */
	if (data->host_cookie == COOKIE_PRE_MAPPED)
		return data->sg_count;

	sg_count = dma_map_sg(mmc_dev(host->mmc), data->sg, data->sg_len,
				data->flags & MMC_DATA_WRITE ?
				DMA_TO_DEVICE : DMA_FROM_DEVICE);

	if (sg_count == 0)
		return -ENOSPC;

	data->sg_count = sg_count;
	data->host_cookie = cookie;

	return sg_count;
}

static char *sdhci_kmap_atomic(struct scatterlist *sg, unsigned long *flags)
{
	local_irq_save(*flags);
	return kmap_atomic(sg_page(sg)) + sg->offset;
}

static void sdhci_kunmap_atomic(void *buffer, unsigned long *flags)
{
	kunmap_atomic(buffer);
	local_irq_restore(*flags);
}

static void sdhci_adma_write_desc(struct sdhci_host *host, void *desc,
				  dma_addr_t addr, int len, unsigned cmd)
{
	struct sdhci_adma2_64_desc *dma_desc = desc;

	/* 32-bit and 64-bit descriptors have these members in same position */
	dma_desc->cmd = cpu_to_le16(cmd);
	dma_desc->len = cpu_to_le16(len);
	dma_desc->addr_lo = cpu_to_le32((u32)addr);

	if (host->flags & SDHCI_USE_64_BIT_DMA)
		dma_desc->addr_hi = cpu_to_le32((u64)addr >> 32);
}

static void sdhci_adma_mark_end(void *desc)
{
	struct sdhci_adma2_64_desc *dma_desc = desc;

	/* 32-bit and 64-bit descriptors have 'cmd' in same position */
	dma_desc->cmd |= cpu_to_le16(ADMA2_END);
}

static void sdhci_adma_table_pre(struct sdhci_host *host,
	struct mmc_data *data, int sg_count)
{
<<<<<<< HEAD
	void *desc;
	void *align;
	dma_addr_t addr;
	dma_addr_t align_addr;
	int len, offset;

=======
>>>>>>> 1d3cce07
	struct scatterlist *sg;
	unsigned long flags;
	dma_addr_t addr, align_addr;
	void *desc, *align;
	char *buffer;
	int len, offset, i;

	/*
	 * The spec does not specify endianness of descriptor table.
	 * We currently guess that it is LE.
	 */

<<<<<<< HEAD
	host->sg_count = sdhci_pre_dma_transfer(host, data);
	if (host->sg_count < 0)
		return -EINVAL;
=======
	host->sg_count = sg_count;
>>>>>>> 1d3cce07

	desc = host->adma_table;
	align = host->align_buffer;

	align_addr = host->align_addr;

	for_each_sg(data->sg, sg, host->sg_count, i) {
		addr = sg_dma_address(sg);
		len = sg_dma_len(sg);

		/*
		 * The SDHCI specification states that ADMA addresses must
		 * be 32-bit aligned. If they aren't, then we use a bounce
		 * buffer for the (up to three) bytes that screw up the
		 * alignment.
		 */
		offset = (SDHCI_ADMA2_ALIGN - (addr & SDHCI_ADMA2_MASK)) &
			 SDHCI_ADMA2_MASK;
		if (offset) {
			if (data->flags & MMC_DATA_WRITE) {
				buffer = sdhci_kmap_atomic(sg, &flags);
				memcpy(align, buffer, offset);
				sdhci_kunmap_atomic(buffer, &flags);
			}

			/* tran, valid */
			sdhci_adma_write_desc(host, desc, align_addr, offset,
					      ADMA2_TRAN_VALID);

			BUG_ON(offset > 65536);

			align += SDHCI_ADMA2_ALIGN;
			align_addr += SDHCI_ADMA2_ALIGN;

			desc += host->desc_sz;

			addr += offset;
			len -= offset;
		}

		BUG_ON(len > 65536);

		if (len) {
			/* tran, valid */
			sdhci_adma_write_desc(host, desc, addr, len,
					      ADMA2_TRAN_VALID);
			desc += host->desc_sz;
		}

		/*
		 * If this triggers then we have a calculation bug
		 * somewhere. :/
		 */
		WARN_ON((desc - host->adma_table) >= host->adma_table_sz);
	}

	if (host->quirks & SDHCI_QUIRK_NO_ENDATTR_IN_NOPDESC) {
		/* Mark the last descriptor as the terminating descriptor */
		if (desc != host->adma_table) {
			desc -= host->desc_sz;
			sdhci_adma_mark_end(desc);
		}
	} else {
		/* Add a terminating entry - nop, end, valid */
		sdhci_adma_write_desc(host, desc, 0, 0, ADMA2_NOP_END_VALID);
	}
<<<<<<< HEAD
	return 0;
=======
>>>>>>> 1d3cce07
}

static void sdhci_adma_table_post(struct sdhci_host *host,
	struct mmc_data *data)
{
	struct scatterlist *sg;
	int i, size;
	void *align;
	char *buffer;
	unsigned long flags;

<<<<<<< HEAD
	if (data->flags & MMC_DATA_READ)
		direction = DMA_FROM_DEVICE;
	else
		direction = DMA_TO_DEVICE;

	/* Do a quick scan of the SG list for any unaligned mappings */
	has_unaligned = false;
	for_each_sg(data->sg, sg, host->sg_count, i)
		if (sg_dma_address(sg) & SDHCI_ADMA2_MASK) {
			has_unaligned = true;
			break;
		}
=======
	if (data->flags & MMC_DATA_READ) {
		bool has_unaligned = false;

		/* Do a quick scan of the SG list for any unaligned mappings */
		for_each_sg(data->sg, sg, host->sg_count, i)
			if (sg_dma_address(sg) & SDHCI_ADMA2_MASK) {
				has_unaligned = true;
				break;
			}
>>>>>>> 1d3cce07

		if (has_unaligned) {
			dma_sync_sg_for_cpu(mmc_dev(host->mmc), data->sg,
					    data->sg_len, DMA_FROM_DEVICE);

			align = host->align_buffer;

			for_each_sg(data->sg, sg, host->sg_count, i) {
				if (sg_dma_address(sg) & SDHCI_ADMA2_MASK) {
					size = SDHCI_ADMA2_ALIGN -
					       (sg_dma_address(sg) & SDHCI_ADMA2_MASK);

					buffer = sdhci_kmap_atomic(sg, &flags);
					memcpy(buffer, align, size);
					sdhci_kunmap_atomic(buffer, &flags);

					align += SDHCI_ADMA2_ALIGN;
				}
			}
		}
	}
}

static u8 sdhci_calc_timeout(struct sdhci_host *host, struct mmc_command *cmd)
{
	u8 count;
	struct mmc_data *data = cmd->data;
	unsigned target_timeout, current_timeout;

	/*
	 * If the host controller provides us with an incorrect timeout
	 * value, just skip the check and use 0xE.  The hardware may take
	 * longer to time out, but that's much better than having a too-short
	 * timeout value.
	 */
	if (host->quirks & SDHCI_QUIRK_BROKEN_TIMEOUT_VAL)
		return 0xE;

	/* Unspecified timeout, assume max */
	if (!data && !cmd->busy_timeout)
		return 0xE;

	/* timeout in us */
	if (!data)
		target_timeout = cmd->busy_timeout * 1000;
	else {
		target_timeout = DIV_ROUND_UP(data->timeout_ns, 1000);
		if (host->clock && data->timeout_clks) {
			unsigned long long val;

			/*
			 * data->timeout_clks is in units of clock cycles.
			 * host->clock is in Hz.  target_timeout is in us.
			 * Hence, us = 1000000 * cycles / Hz.  Round up.
			 */
			val = 1000000 * data->timeout_clks;
			if (do_div(val, host->clock))
				target_timeout++;
			target_timeout += val;
		}
	}

	/*
	 * Figure out needed cycles.
	 * We do this in steps in order to fit inside a 32 bit int.
	 * The first step is the minimum timeout, which will have a
	 * minimum resolution of 6 bits:
	 * (1) 2^13*1000 > 2^22,
	 * (2) host->timeout_clk < 2^16
	 *     =>
	 *     (1) / (2) > 2^6
	 */
	count = 0;
	current_timeout = (1 << 13) * 1000 / host->timeout_clk;
	while (current_timeout < target_timeout) {
		count++;
		current_timeout <<= 1;
		if (count >= 0xF)
			break;
	}

	if (count >= 0xF) {
		DBG("%s: Too large timeout 0x%x requested for CMD%d!\n",
		    mmc_hostname(host->mmc), count, cmd->opcode);
		count = 0xE;
	}

	return count;
}

static void sdhci_set_transfer_irqs(struct sdhci_host *host)
{
	u32 pio_irqs = SDHCI_INT_DATA_AVAIL | SDHCI_INT_SPACE_AVAIL;
	u32 dma_irqs = SDHCI_INT_DMA_END | SDHCI_INT_ADMA_ERROR;

	if (host->flags & SDHCI_REQ_USE_DMA)
		host->ier = (host->ier & ~pio_irqs) | dma_irqs;
	else
		host->ier = (host->ier & ~dma_irqs) | pio_irqs;

	sdhci_writel(host, host->ier, SDHCI_INT_ENABLE);
	sdhci_writel(host, host->ier, SDHCI_SIGNAL_ENABLE);
}

static void sdhci_set_timeout(struct sdhci_host *host, struct mmc_command *cmd)
{
	u8 count;

	if (host->ops->set_timeout) {
		host->ops->set_timeout(host, cmd);
	} else {
		count = sdhci_calc_timeout(host, cmd);
		sdhci_writeb(host, count, SDHCI_TIMEOUT_CONTROL);
	}
}

static void sdhci_prepare_data(struct sdhci_host *host, struct mmc_command *cmd)
{
	u8 ctrl;
	struct mmc_data *data = cmd->data;

	WARN_ON(host->data);

	if (data || (cmd->flags & MMC_RSP_BUSY))
		sdhci_set_timeout(host, cmd);

	if (!data)
		return;

	/* Sanity checks */
	BUG_ON(data->blksz * data->blocks > 524288);
	BUG_ON(data->blksz > host->mmc->max_blk_size);
	BUG_ON(data->blocks > 65535);

	host->data = data;
	host->data_early = 0;
	host->data->bytes_xfered = 0;

	if (host->flags & (SDHCI_USE_SDMA | SDHCI_USE_ADMA)) {
		struct scatterlist *sg;
		unsigned int length_mask, offset_mask;
		int i;

		host->flags |= SDHCI_REQ_USE_DMA;

		/*
		 * FIXME: This doesn't account for merging when mapping the
		 * scatterlist.
		 *
		 * The assumption here being that alignment and lengths are
		 * the same after DMA mapping to device address space.
		 */
		length_mask = 0;
		offset_mask = 0;
		if (host->flags & SDHCI_USE_ADMA) {
			if (host->quirks & SDHCI_QUIRK_32BIT_ADMA_SIZE) {
				length_mask = 3;
				/*
				 * As we use up to 3 byte chunks to work
				 * around alignment problems, we need to
				 * check the offset as well.
				 */
				offset_mask = 3;
			}
		} else {
			if (host->quirks & SDHCI_QUIRK_32BIT_DMA_SIZE)
				length_mask = 3;
			if (host->quirks & SDHCI_QUIRK_32BIT_DMA_ADDR)
				offset_mask = 3;
		}

		if (unlikely(length_mask | offset_mask)) {
			for_each_sg(data->sg, sg, data->sg_len, i) {
				if (sg->length & length_mask) {
					DBG("Reverting to PIO because of transfer size (%d)\n",
					    sg->length);
					host->flags &= ~SDHCI_REQ_USE_DMA;
					break;
				}
				if (sg->offset & offset_mask) {
					DBG("Reverting to PIO because of bad alignment\n");
					host->flags &= ~SDHCI_REQ_USE_DMA;
					break;
				}
			}
		}
	}

	if (host->flags & SDHCI_REQ_USE_DMA) {
		int sg_cnt = sdhci_pre_dma_transfer(host, data, COOKIE_MAPPED);

		if (sg_cnt <= 0) {
			/*
			 * This only happens when someone fed
			 * us an invalid request.
			 */
			WARN_ON(1);
			host->flags &= ~SDHCI_REQ_USE_DMA;
		} else if (host->flags & SDHCI_USE_ADMA) {
			sdhci_adma_table_pre(host, data, sg_cnt);

			sdhci_writel(host, host->adma_addr, SDHCI_ADMA_ADDRESS);
			if (host->flags & SDHCI_USE_64_BIT_DMA)
				sdhci_writel(host,
					     (u64)host->adma_addr >> 32,
					     SDHCI_ADMA_ADDRESS_HI);
		} else {
			WARN_ON(sg_cnt != 1);
			sdhci_writel(host, sg_dma_address(data->sg),
				SDHCI_DMA_ADDRESS);
		}
	}

	/*
	 * Always adjust the DMA selection as some controllers
	 * (e.g. JMicron) can't do PIO properly when the selection
	 * is ADMA.
	 */
	if (host->version >= SDHCI_SPEC_200) {
		ctrl = sdhci_readb(host, SDHCI_HOST_CONTROL);
		ctrl &= ~SDHCI_CTRL_DMA_MASK;
		if ((host->flags & SDHCI_REQ_USE_DMA) &&
			(host->flags & SDHCI_USE_ADMA)) {
			if (host->flags & SDHCI_USE_64_BIT_DMA)
				ctrl |= SDHCI_CTRL_ADMA64;
			else
				ctrl |= SDHCI_CTRL_ADMA32;
		} else {
			ctrl |= SDHCI_CTRL_SDMA;
		}
		sdhci_writeb(host, ctrl, SDHCI_HOST_CONTROL);
	}

	if (!(host->flags & SDHCI_REQ_USE_DMA)) {
		int flags;

		flags = SG_MITER_ATOMIC;
		if (host->data->flags & MMC_DATA_READ)
			flags |= SG_MITER_TO_SG;
		else
			flags |= SG_MITER_FROM_SG;
		sg_miter_start(&host->sg_miter, data->sg, data->sg_len, flags);
		host->blocks = data->blocks;
	}

	sdhci_set_transfer_irqs(host);

	/* Set the DMA boundary value and block size */
	sdhci_writew(host, SDHCI_MAKE_BLKSZ(SDHCI_DEFAULT_BOUNDARY_ARG,
		data->blksz), SDHCI_BLOCK_SIZE);
	sdhci_writew(host, data->blocks, SDHCI_BLOCK_COUNT);
}

static void sdhci_set_transfer_mode(struct sdhci_host *host,
	struct mmc_command *cmd)
{
	u16 mode = 0;
	struct mmc_data *data = cmd->data;

	if (data == NULL) {
		if (host->quirks2 &
			SDHCI_QUIRK2_CLEAR_TRANSFERMODE_REG_BEFORE_CMD) {
			sdhci_writew(host, 0x0, SDHCI_TRANSFER_MODE);
		} else {
		/* clear Auto CMD settings for no data CMDs */
			mode = sdhci_readw(host, SDHCI_TRANSFER_MODE);
			sdhci_writew(host, mode & ~(SDHCI_TRNS_AUTO_CMD12 |
				SDHCI_TRNS_AUTO_CMD23), SDHCI_TRANSFER_MODE);
		}
		return;
	}

	WARN_ON(!host->data);

	if (!(host->quirks2 & SDHCI_QUIRK2_SUPPORT_SINGLE))
		mode = SDHCI_TRNS_BLK_CNT_EN;

	if (mmc_op_multi(cmd->opcode) || data->blocks > 1) {
		mode = SDHCI_TRNS_BLK_CNT_EN | SDHCI_TRNS_MULTI;
		/*
		 * If we are sending CMD23, CMD12 never gets sent
		 * on successful completion (so no Auto-CMD12).
		 */
		if (!host->mrq->sbc && (host->flags & SDHCI_AUTO_CMD12) &&
		    (cmd->opcode != SD_IO_RW_EXTENDED))
			mode |= SDHCI_TRNS_AUTO_CMD12;
		else if (host->mrq->sbc && (host->flags & SDHCI_AUTO_CMD23)) {
			mode |= SDHCI_TRNS_AUTO_CMD23;
			sdhci_writel(host, host->mrq->sbc->arg, SDHCI_ARGUMENT2);
		}
	}

	if (data->flags & MMC_DATA_READ)
		mode |= SDHCI_TRNS_READ;
	if (host->flags & SDHCI_REQ_USE_DMA)
		mode |= SDHCI_TRNS_DMA;

	sdhci_writew(host, mode, SDHCI_TRANSFER_MODE);
}

static void sdhci_finish_data(struct sdhci_host *host)
{
	struct mmc_data *data;

	BUG_ON(!host->data);

	data = host->data;
	host->data = NULL;

	if ((host->flags & (SDHCI_REQ_USE_DMA | SDHCI_USE_ADMA)) ==
	    (SDHCI_REQ_USE_DMA | SDHCI_USE_ADMA))
		sdhci_adma_table_post(host, data);

	/*
	 * The specification states that the block count register must
	 * be updated, but it does not specify at what point in the
	 * data flow. That makes the register entirely useless to read
	 * back so we have to assume that nothing made it to the card
	 * in the event of an error.
	 */
	if (data->error)
		data->bytes_xfered = 0;
	else
		data->bytes_xfered = data->blksz * data->blocks;

	/*
	 * Need to send CMD12 if -
	 * a) open-ended multiblock transfer (no CMD23)
	 * b) error in multiblock transfer
	 */
	if (data->stop &&
	    (data->error ||
	     !host->mrq->sbc)) {

		/*
		 * The controller needs a reset of internal state machines
		 * upon error conditions.
		 */
		if (data->error) {
			sdhci_do_reset(host, SDHCI_RESET_CMD);
			sdhci_do_reset(host, SDHCI_RESET_DATA);
		}

		sdhci_send_command(host, data->stop);
	} else
		tasklet_schedule(&host->finish_tasklet);
}

void sdhci_send_command(struct sdhci_host *host, struct mmc_command *cmd)
{
	int flags;
	u32 mask;
	unsigned long timeout;

	WARN_ON(host->cmd);

	/* Initially, a command has no error */
	cmd->error = 0;

	/* Wait max 10 ms */
	timeout = 10;

	mask = SDHCI_CMD_INHIBIT;
	if ((cmd->data != NULL) || (cmd->flags & MMC_RSP_BUSY))
		mask |= SDHCI_DATA_INHIBIT;

	/* We shouldn't wait for data inihibit for stop commands, even
	   though they might use busy signaling */
	if (host->mrq->data && (cmd == host->mrq->data->stop))
		mask &= ~SDHCI_DATA_INHIBIT;

	while (sdhci_readl(host, SDHCI_PRESENT_STATE) & mask) {
		if (timeout == 0) {
			pr_err("%s: Controller never released inhibit bit(s).\n",
			       mmc_hostname(host->mmc));
			sdhci_dumpregs(host);
			cmd->error = -EIO;
			tasklet_schedule(&host->finish_tasklet);
			return;
		}
		timeout--;
		mdelay(1);
	}

	timeout = jiffies;
	if (!cmd->data && cmd->busy_timeout > 9000)
		timeout += DIV_ROUND_UP(cmd->busy_timeout, 1000) * HZ + HZ;
	else
		timeout += 10 * HZ;
	mod_timer(&host->timer, timeout);

	host->cmd = cmd;
	host->busy_handle = 0;

	sdhci_prepare_data(host, cmd);

	sdhci_writel(host, cmd->arg, SDHCI_ARGUMENT);

	sdhci_set_transfer_mode(host, cmd);

	if ((cmd->flags & MMC_RSP_136) && (cmd->flags & MMC_RSP_BUSY)) {
		pr_err("%s: Unsupported response type!\n",
			mmc_hostname(host->mmc));
		cmd->error = -EINVAL;
		tasklet_schedule(&host->finish_tasklet);
		return;
	}

	if (!(cmd->flags & MMC_RSP_PRESENT))
		flags = SDHCI_CMD_RESP_NONE;
	else if (cmd->flags & MMC_RSP_136)
		flags = SDHCI_CMD_RESP_LONG;
	else if (cmd->flags & MMC_RSP_BUSY)
		flags = SDHCI_CMD_RESP_SHORT_BUSY;
	else
		flags = SDHCI_CMD_RESP_SHORT;

	if (cmd->flags & MMC_RSP_CRC)
		flags |= SDHCI_CMD_CRC;
	if (cmd->flags & MMC_RSP_OPCODE)
		flags |= SDHCI_CMD_INDEX;

	/* CMD19 is special in that the Data Present Select should be set */
	if (cmd->data || cmd->opcode == MMC_SEND_TUNING_BLOCK ||
	    cmd->opcode == MMC_SEND_TUNING_BLOCK_HS200)
		flags |= SDHCI_CMD_DATA;

	sdhci_writew(host, SDHCI_MAKE_CMD(cmd->opcode, flags), SDHCI_COMMAND);
}
EXPORT_SYMBOL_GPL(sdhci_send_command);

static void sdhci_finish_command(struct sdhci_host *host)
{
	int i;

	BUG_ON(host->cmd == NULL);

	if (host->cmd->flags & MMC_RSP_PRESENT) {
		if (host->cmd->flags & MMC_RSP_136) {
			/* CRC is stripped so we need to do some shifting. */
			for (i = 0;i < 4;i++) {
				host->cmd->resp[i] = sdhci_readl(host,
					SDHCI_RESPONSE + (3-i)*4) << 8;
				if (i != 3)
					host->cmd->resp[i] |=
						sdhci_readb(host,
						SDHCI_RESPONSE + (3-i)*4-1);
			}
		} else {
			host->cmd->resp[0] = sdhci_readl(host, SDHCI_RESPONSE);
		}
	}

	/* Finished CMD23, now send actual command. */
	if (host->cmd == host->mrq->sbc) {
		host->cmd = NULL;
		sdhci_send_command(host, host->mrq->cmd);
	} else {

		/* Processed actual command. */
		if (host->data && host->data_early)
			sdhci_finish_data(host);

		if (!host->cmd->data)
			tasklet_schedule(&host->finish_tasklet);

		host->cmd = NULL;
	}
}

static u16 sdhci_get_preset_value(struct sdhci_host *host)
{
	u16 preset = 0;

	switch (host->timing) {
	case MMC_TIMING_UHS_SDR12:
		preset = sdhci_readw(host, SDHCI_PRESET_FOR_SDR12);
		break;
	case MMC_TIMING_UHS_SDR25:
		preset = sdhci_readw(host, SDHCI_PRESET_FOR_SDR25);
		break;
	case MMC_TIMING_UHS_SDR50:
		preset = sdhci_readw(host, SDHCI_PRESET_FOR_SDR50);
		break;
	case MMC_TIMING_UHS_SDR104:
	case MMC_TIMING_MMC_HS200:
		preset = sdhci_readw(host, SDHCI_PRESET_FOR_SDR104);
		break;
	case MMC_TIMING_UHS_DDR50:
	case MMC_TIMING_MMC_DDR52:
		preset = sdhci_readw(host, SDHCI_PRESET_FOR_DDR50);
		break;
	case MMC_TIMING_MMC_HS400:
		preset = sdhci_readw(host, SDHCI_PRESET_FOR_HS400);
		break;
	default:
		pr_warn("%s: Invalid UHS-I mode selected\n",
			mmc_hostname(host->mmc));
		preset = sdhci_readw(host, SDHCI_PRESET_FOR_SDR12);
		break;
	}
	return preset;
}

void sdhci_set_clock(struct sdhci_host *host, unsigned int clock)
{
	int div = 0; /* Initialized for compiler warning */
	int real_div = div, clk_mul = 1;
	u16 clk = 0;
	unsigned long timeout;
	bool switch_base_clk = false;

	host->mmc->actual_clock = 0;

	sdhci_writew(host, 0, SDHCI_CLOCK_CONTROL);
	if (host->quirks2 & SDHCI_QUIRK2_NEED_DELAY_AFTER_INT_CLK_RST)
		mdelay(1);

	if (clock == 0)
		return;

	if (host->version >= SDHCI_SPEC_300) {
		if (host->preset_enabled) {
			u16 pre_val;

			clk = sdhci_readw(host, SDHCI_CLOCK_CONTROL);
			pre_val = sdhci_get_preset_value(host);
			div = (pre_val & SDHCI_PRESET_SDCLK_FREQ_MASK)
				>> SDHCI_PRESET_SDCLK_FREQ_SHIFT;
			if (host->clk_mul &&
				(pre_val & SDHCI_PRESET_CLKGEN_SEL_MASK)) {
				clk = SDHCI_PROG_CLOCK_MODE;
				real_div = div + 1;
				clk_mul = host->clk_mul;
			} else {
				real_div = max_t(int, 1, div << 1);
			}
			goto clock_set;
		}

		/*
		 * Check if the Host Controller supports Programmable Clock
		 * Mode.
		 */
		if (host->clk_mul) {
			for (div = 1; div <= 1024; div++) {
				if ((host->max_clk * host->clk_mul / div)
					<= clock)
					break;
			}
			if ((host->max_clk * host->clk_mul / div) <= clock) {
				/*
				 * Set Programmable Clock Mode in the Clock
				 * Control register.
				 */
				clk = SDHCI_PROG_CLOCK_MODE;
				real_div = div;
				clk_mul = host->clk_mul;
				div--;
			} else {
				/*
				 * Divisor can be too small to reach clock
				 * speed requirement. Then use the base clock.
				 */
				switch_base_clk = true;
			}
		}

		if (!host->clk_mul || switch_base_clk) {
			/* Version 3.00 divisors must be a multiple of 2. */
			if (host->max_clk <= clock)
				div = 1;
			else {
				for (div = 2; div < SDHCI_MAX_DIV_SPEC_300;
				     div += 2) {
					if ((host->max_clk / div) <= clock)
						break;
				}
			}
			real_div = div;
			div >>= 1;
			if ((host->quirks2 & SDHCI_QUIRK2_CLOCK_DIV_ZERO_BROKEN)
				&& !div && host->max_clk <= 25000000)
				div = 1;
		}
	} else {
		/* Version 2.00 divisors must be a power of 2. */
		for (div = 1; div < SDHCI_MAX_DIV_SPEC_200; div *= 2) {
			if ((host->max_clk / div) <= clock)
				break;
		}
		real_div = div;
		div >>= 1;
	}

clock_set:
	if (real_div)
		host->mmc->actual_clock = (host->max_clk * clk_mul) / real_div;
	clk |= (div & SDHCI_DIV_MASK) << SDHCI_DIVIDER_SHIFT;
	clk |= ((div & SDHCI_DIV_HI_MASK) >> SDHCI_DIV_MASK_LEN)
		<< SDHCI_DIVIDER_HI_SHIFT;
	clk |= SDHCI_CLOCK_INT_EN;
	sdhci_writew(host, clk, SDHCI_CLOCK_CONTROL);

	/* Wait max 20 ms */
	timeout = 20;
	while (!((clk = sdhci_readw(host, SDHCI_CLOCK_CONTROL))
		& SDHCI_CLOCK_INT_STABLE)) {
		if (timeout == 0) {
			pr_err("%s: Internal clock never stabilised.\n",
			       mmc_hostname(host->mmc));
			sdhci_dumpregs(host);
			return;
		}
		timeout--;
		mdelay(1);
	}

	clk |= SDHCI_CLOCK_CARD_EN;
	sdhci_writew(host, clk, SDHCI_CLOCK_CONTROL);
}
EXPORT_SYMBOL_GPL(sdhci_set_clock);

static void sdhci_set_power_reg(struct sdhci_host *host, unsigned char mode,
				unsigned short vdd)
{
	struct mmc_host *mmc = host->mmc;

	spin_unlock_irq(&host->lock);
	mmc_regulator_set_ocr(mmc, mmc->supply.vmmc, vdd);
	spin_lock_irq(&host->lock);

	if (mode != MMC_POWER_OFF)
		sdhci_writeb(host, SDHCI_POWER_ON, SDHCI_POWER_CONTROL);
	else
		sdhci_writeb(host, 0, SDHCI_POWER_CONTROL);
}

void sdhci_set_power(struct sdhci_host *host, unsigned char mode,
		     unsigned short vdd)
{
	u8 pwr = 0;

	if (mode != MMC_POWER_OFF) {
		switch (1 << vdd) {
		case MMC_VDD_165_195:
			pwr = SDHCI_POWER_180;
			break;
		case MMC_VDD_29_30:
		case MMC_VDD_30_31:
			pwr = SDHCI_POWER_300;
			break;
		case MMC_VDD_32_33:
		case MMC_VDD_33_34:
			pwr = SDHCI_POWER_330;
			break;
		default:
			WARN(1, "%s: Invalid vdd %#x\n",
			     mmc_hostname(host->mmc), vdd);
			break;
		}
	}

	if (host->pwr == pwr)
		return;

	host->pwr = pwr;

	if (pwr == 0) {
		sdhci_writeb(host, 0, SDHCI_POWER_CONTROL);
		if (host->quirks2 & SDHCI_QUIRK2_CARD_ON_NEEDS_BUS_ON)
			sdhci_runtime_pm_bus_off(host);
	} else {
		/*
		 * Spec says that we should clear the power reg before setting
		 * a new value. Some controllers don't seem to like this though.
		 */
		if (!(host->quirks & SDHCI_QUIRK_SINGLE_POWER_WRITE))
			sdhci_writeb(host, 0, SDHCI_POWER_CONTROL);

		/*
		 * At least the Marvell CaFe chip gets confused if we set the
		 * voltage and set turn on power at the same time, so set the
		 * voltage first.
		 */
		if (host->quirks & SDHCI_QUIRK_NO_SIMULT_VDD_AND_POWER)
			sdhci_writeb(host, pwr, SDHCI_POWER_CONTROL);

		pwr |= SDHCI_POWER_ON;

		sdhci_writeb(host, pwr, SDHCI_POWER_CONTROL);

		if (host->quirks2 & SDHCI_QUIRK2_CARD_ON_NEEDS_BUS_ON)
			sdhci_runtime_pm_bus_on(host);

		/*
		 * Some controllers need an extra 10ms delay of 10ms before
		 * they can apply clock after applying power
		 */
		if (host->quirks & SDHCI_QUIRK_DELAY_AFTER_POWER)
			mdelay(10);
	}
}
EXPORT_SYMBOL_GPL(sdhci_set_power);

static void __sdhci_set_power(struct sdhci_host *host, unsigned char mode,
			      unsigned short vdd)
{
	struct mmc_host *mmc = host->mmc;

	if (host->ops->set_power)
		host->ops->set_power(host, mode, vdd);
	else if (!IS_ERR(mmc->supply.vmmc))
		sdhci_set_power_reg(host, mode, vdd);
	else
		sdhci_set_power(host, mode, vdd);
}

/*****************************************************************************\
 *                                                                           *
 * MMC callbacks                                                             *
 *                                                                           *
\*****************************************************************************/

static void sdhci_request(struct mmc_host *mmc, struct mmc_request *mrq)
{
	struct sdhci_host *host;
	int present;
	unsigned long flags;

	host = mmc_priv(mmc);

	sdhci_runtime_pm_get(host);

	/* Firstly check card presence */
	present = mmc->ops->get_cd(mmc);

	spin_lock_irqsave(&host->lock, flags);

	WARN_ON(host->mrq != NULL);

#ifndef SDHCI_USE_LEDS_CLASS
	sdhci_activate_led(host);
#endif

	/*
	 * Ensure we don't send the STOP for non-SET_BLOCK_COUNTED
	 * requests if Auto-CMD12 is enabled.
	 */
	if (!mrq->sbc && (host->flags & SDHCI_AUTO_CMD12)) {
		if (mrq->stop) {
			mrq->data->stop = NULL;
			mrq->stop = NULL;
		}
	}

	host->mrq = mrq;

	if (!present || host->flags & SDHCI_DEVICE_DEAD) {
		host->mrq->cmd->error = -ENOMEDIUM;
		tasklet_schedule(&host->finish_tasklet);
	} else {
		if (mrq->sbc && !(host->flags & SDHCI_AUTO_CMD23))
			sdhci_send_command(host, mrq->sbc);
		else
			sdhci_send_command(host, mrq->cmd);
	}

	mmiowb();
	spin_unlock_irqrestore(&host->lock, flags);
}

void sdhci_set_bus_width(struct sdhci_host *host, int width)
{
	u8 ctrl;

	ctrl = sdhci_readb(host, SDHCI_HOST_CONTROL);
	if (width == MMC_BUS_WIDTH_8) {
		ctrl &= ~SDHCI_CTRL_4BITBUS;
		if (host->version >= SDHCI_SPEC_300)
			ctrl |= SDHCI_CTRL_8BITBUS;
	} else {
		if (host->version >= SDHCI_SPEC_300)
			ctrl &= ~SDHCI_CTRL_8BITBUS;
		if (width == MMC_BUS_WIDTH_4)
			ctrl |= SDHCI_CTRL_4BITBUS;
		else
			ctrl &= ~SDHCI_CTRL_4BITBUS;
	}
	sdhci_writeb(host, ctrl, SDHCI_HOST_CONTROL);
}
EXPORT_SYMBOL_GPL(sdhci_set_bus_width);

void sdhci_set_uhs_signaling(struct sdhci_host *host, unsigned timing)
{
	u16 ctrl_2;

	ctrl_2 = sdhci_readw(host, SDHCI_HOST_CONTROL2);
	/* Select Bus Speed Mode for host */
	ctrl_2 &= ~SDHCI_CTRL_UHS_MASK;
	if ((timing == MMC_TIMING_MMC_HS200) ||
	    (timing == MMC_TIMING_UHS_SDR104))
		ctrl_2 |= SDHCI_CTRL_UHS_SDR104;
	else if (timing == MMC_TIMING_UHS_SDR12)
		ctrl_2 |= SDHCI_CTRL_UHS_SDR12;
	else if (timing == MMC_TIMING_UHS_SDR25)
		ctrl_2 |= SDHCI_CTRL_UHS_SDR25;
	else if (timing == MMC_TIMING_UHS_SDR50)
		ctrl_2 |= SDHCI_CTRL_UHS_SDR50;
	else if ((timing == MMC_TIMING_UHS_DDR50) ||
		 (timing == MMC_TIMING_MMC_DDR52))
		ctrl_2 |= SDHCI_CTRL_UHS_DDR50;
	else if (timing == MMC_TIMING_MMC_HS400)
		ctrl_2 |= SDHCI_CTRL_HS400; /* Non-standard */
	sdhci_writew(host, ctrl_2, SDHCI_HOST_CONTROL2);
}
EXPORT_SYMBOL_GPL(sdhci_set_uhs_signaling);

static void sdhci_do_set_ios(struct sdhci_host *host, struct mmc_ios *ios)
{
	unsigned long flags;
	u8 ctrl;
	struct mmc_host *mmc = host->mmc;

	spin_lock_irqsave(&host->lock, flags);

	if (host->flags & SDHCI_DEVICE_DEAD) {
		spin_unlock_irqrestore(&host->lock, flags);
		if (!IS_ERR(mmc->supply.vmmc) &&
		    ios->power_mode == MMC_POWER_OFF)
			mmc_regulator_set_ocr(mmc, mmc->supply.vmmc, 0);
		return;
	}

	/*
	 * Reset the chip on each power off.
	 * Should clear out any weird states.
	 */
	if (ios->power_mode == MMC_POWER_OFF) {
		sdhci_writel(host, 0, SDHCI_SIGNAL_ENABLE);
		sdhci_reinit(host);
	}

	if (host->version >= SDHCI_SPEC_300 &&
		(ios->power_mode == MMC_POWER_UP) &&
		!(host->quirks2 & SDHCI_QUIRK2_PRESET_VALUE_BROKEN))
		sdhci_enable_preset_value(host, false);

	if (!ios->clock || ios->clock != host->clock) {
		host->ops->set_clock(host, ios->clock);
		host->clock = ios->clock;

		if (host->quirks & SDHCI_QUIRK_DATA_TIMEOUT_USES_SDCLK &&
		    host->clock) {
			host->timeout_clk = host->mmc->actual_clock ?
						host->mmc->actual_clock / 1000 :
						host->clock / 1000;
			host->mmc->max_busy_timeout =
				host->ops->get_max_timeout_count ?
				host->ops->get_max_timeout_count(host) :
				1 << 27;
			host->mmc->max_busy_timeout /= host->timeout_clk;
		}
	}

	__sdhci_set_power(host, ios->power_mode, ios->vdd);

	if (host->ops->platform_send_init_74_clocks)
		host->ops->platform_send_init_74_clocks(host, ios->power_mode);

	host->ops->set_bus_width(host, ios->bus_width);

	ctrl = sdhci_readb(host, SDHCI_HOST_CONTROL);

	if ((ios->timing == MMC_TIMING_SD_HS ||
	     ios->timing == MMC_TIMING_MMC_HS)
	    && !(host->quirks & SDHCI_QUIRK_NO_HISPD_BIT))
		ctrl |= SDHCI_CTRL_HISPD;
	else
		ctrl &= ~SDHCI_CTRL_HISPD;

	if (host->version >= SDHCI_SPEC_300) {
		u16 clk, ctrl_2;

		/* In case of UHS-I modes, set High Speed Enable */
		if ((ios->timing == MMC_TIMING_MMC_HS400) ||
		    (ios->timing == MMC_TIMING_MMC_HS200) ||
		    (ios->timing == MMC_TIMING_MMC_DDR52) ||
		    (ios->timing == MMC_TIMING_UHS_SDR50) ||
		    (ios->timing == MMC_TIMING_UHS_SDR104) ||
		    (ios->timing == MMC_TIMING_UHS_DDR50) ||
		    (ios->timing == MMC_TIMING_UHS_SDR25))
			ctrl |= SDHCI_CTRL_HISPD;

		if (!host->preset_enabled) {
			sdhci_writeb(host, ctrl, SDHCI_HOST_CONTROL);
			/*
			 * We only need to set Driver Strength if the
			 * preset value enable is not set.
			 */
			ctrl_2 = sdhci_readw(host, SDHCI_HOST_CONTROL2);
			ctrl_2 &= ~SDHCI_CTRL_DRV_TYPE_MASK;
			if (ios->drv_type == MMC_SET_DRIVER_TYPE_A)
				ctrl_2 |= SDHCI_CTRL_DRV_TYPE_A;
			else if (ios->drv_type == MMC_SET_DRIVER_TYPE_B)
				ctrl_2 |= SDHCI_CTRL_DRV_TYPE_B;
			else if (ios->drv_type == MMC_SET_DRIVER_TYPE_C)
				ctrl_2 |= SDHCI_CTRL_DRV_TYPE_C;
			else if (ios->drv_type == MMC_SET_DRIVER_TYPE_D)
				ctrl_2 |= SDHCI_CTRL_DRV_TYPE_D;
			else {
				pr_warn("%s: invalid driver type, default to driver type B\n",
					mmc_hostname(mmc));
				ctrl_2 |= SDHCI_CTRL_DRV_TYPE_B;
			}

			sdhci_writew(host, ctrl_2, SDHCI_HOST_CONTROL2);
		} else {
			/*
			 * According to SDHC Spec v3.00, if the Preset Value
			 * Enable in the Host Control 2 register is set, we
			 * need to reset SD Clock Enable before changing High
			 * Speed Enable to avoid generating clock gliches.
			 */

			/* Reset SD Clock Enable */
			clk = sdhci_readw(host, SDHCI_CLOCK_CONTROL);
			clk &= ~SDHCI_CLOCK_CARD_EN;
			sdhci_writew(host, clk, SDHCI_CLOCK_CONTROL);

			sdhci_writeb(host, ctrl, SDHCI_HOST_CONTROL);

			/* Re-enable SD Clock */
			host->ops->set_clock(host, host->clock);
		}

		/* Reset SD Clock Enable */
		clk = sdhci_readw(host, SDHCI_CLOCK_CONTROL);
		clk &= ~SDHCI_CLOCK_CARD_EN;
		sdhci_writew(host, clk, SDHCI_CLOCK_CONTROL);

		host->ops->set_uhs_signaling(host, ios->timing);
		host->timing = ios->timing;

		if (!(host->quirks2 & SDHCI_QUIRK2_PRESET_VALUE_BROKEN) &&
				((ios->timing == MMC_TIMING_UHS_SDR12) ||
				 (ios->timing == MMC_TIMING_UHS_SDR25) ||
				 (ios->timing == MMC_TIMING_UHS_SDR50) ||
				 (ios->timing == MMC_TIMING_UHS_SDR104) ||
				 (ios->timing == MMC_TIMING_UHS_DDR50) ||
				 (ios->timing == MMC_TIMING_MMC_DDR52))) {
			u16 preset;

			sdhci_enable_preset_value(host, true);
			preset = sdhci_get_preset_value(host);
			ios->drv_type = (preset & SDHCI_PRESET_DRV_MASK)
				>> SDHCI_PRESET_DRV_SHIFT;
		}

		/* Re-enable SD Clock */
		host->ops->set_clock(host, host->clock);
	} else
		sdhci_writeb(host, ctrl, SDHCI_HOST_CONTROL);

	/*
	 * Some (ENE) controllers go apeshit on some ios operation,
	 * signalling timeout and CRC errors even on CMD0. Resetting
	 * it on each ios seems to solve the problem.
	 */
	if (host->quirks & SDHCI_QUIRK_RESET_CMD_DATA_ON_IOS)
		sdhci_do_reset(host, SDHCI_RESET_CMD | SDHCI_RESET_DATA);

	mmiowb();
	spin_unlock_irqrestore(&host->lock, flags);
}

static void sdhci_set_ios(struct mmc_host *mmc, struct mmc_ios *ios)
{
	struct sdhci_host *host = mmc_priv(mmc);

	sdhci_runtime_pm_get(host);
	sdhci_do_set_ios(host, ios);
	sdhci_runtime_pm_put(host);
}

static int sdhci_do_get_cd(struct sdhci_host *host)
{
	int gpio_cd = mmc_gpio_get_cd(host->mmc);

	if (host->flags & SDHCI_DEVICE_DEAD)
		return 0;

	/* If nonremovable, assume that the card is always present. */
	if (host->mmc->caps & MMC_CAP_NONREMOVABLE)
		return 1;

	/*
	 * Try slot gpio detect, if defined it take precedence
	 * over build in controller functionality
	 */
	if (!IS_ERR_VALUE(gpio_cd))
		return !!gpio_cd;

	/* If polling, assume that the card is always present. */
	if (host->quirks & SDHCI_QUIRK_BROKEN_CARD_DETECTION)
		return 1;

	/* Host native card detect */
	return !!(sdhci_readl(host, SDHCI_PRESENT_STATE) & SDHCI_CARD_PRESENT);
}

static int sdhci_get_cd(struct mmc_host *mmc)
{
	struct sdhci_host *host = mmc_priv(mmc);
	int ret;

	sdhci_runtime_pm_get(host);
	ret = sdhci_do_get_cd(host);
	sdhci_runtime_pm_put(host);
	return ret;
}

static int sdhci_check_ro(struct sdhci_host *host)
{
	unsigned long flags;
	int is_readonly;

	spin_lock_irqsave(&host->lock, flags);

	if (host->flags & SDHCI_DEVICE_DEAD)
		is_readonly = 0;
	else if (host->ops->get_ro)
		is_readonly = host->ops->get_ro(host);
	else
		is_readonly = !(sdhci_readl(host, SDHCI_PRESENT_STATE)
				& SDHCI_WRITE_PROTECT);

	spin_unlock_irqrestore(&host->lock, flags);

	/* This quirk needs to be replaced by a callback-function later */
	return host->quirks & SDHCI_QUIRK_INVERTED_WRITE_PROTECT ?
		!is_readonly : is_readonly;
}

#define SAMPLE_COUNT	5

static int sdhci_do_get_ro(struct sdhci_host *host)
{
	int i, ro_count;

	if (!(host->quirks & SDHCI_QUIRK_UNSTABLE_RO_DETECT))
		return sdhci_check_ro(host);

	ro_count = 0;
	for (i = 0; i < SAMPLE_COUNT; i++) {
		if (sdhci_check_ro(host)) {
			if (++ro_count > SAMPLE_COUNT / 2)
				return 1;
		}
		msleep(30);
	}
	return 0;
}

static void sdhci_hw_reset(struct mmc_host *mmc)
{
	struct sdhci_host *host = mmc_priv(mmc);

	if (host->ops && host->ops->hw_reset)
		host->ops->hw_reset(host);
}

static int sdhci_get_ro(struct mmc_host *mmc)
{
	struct sdhci_host *host = mmc_priv(mmc);
	int ret;

	sdhci_runtime_pm_get(host);
	ret = sdhci_do_get_ro(host);
	sdhci_runtime_pm_put(host);
	return ret;
}

static void sdhci_enable_sdio_irq_nolock(struct sdhci_host *host, int enable)
{
	if (!(host->flags & SDHCI_DEVICE_DEAD)) {
		if (enable)
			host->ier |= SDHCI_INT_CARD_INT;
		else
			host->ier &= ~SDHCI_INT_CARD_INT;

		sdhci_writel(host, host->ier, SDHCI_INT_ENABLE);
		sdhci_writel(host, host->ier, SDHCI_SIGNAL_ENABLE);
		mmiowb();
	}
}

static void sdhci_enable_sdio_irq(struct mmc_host *mmc, int enable)
{
	struct sdhci_host *host = mmc_priv(mmc);
	unsigned long flags;

	sdhci_runtime_pm_get(host);

	spin_lock_irqsave(&host->lock, flags);
	if (enable)
		host->flags |= SDHCI_SDIO_IRQ_ENABLED;
	else
		host->flags &= ~SDHCI_SDIO_IRQ_ENABLED;

	sdhci_enable_sdio_irq_nolock(host, enable);
	spin_unlock_irqrestore(&host->lock, flags);

	sdhci_runtime_pm_put(host);
}

static int sdhci_do_start_signal_voltage_switch(struct sdhci_host *host,
						struct mmc_ios *ios)
{
	struct mmc_host *mmc = host->mmc;
	u16 ctrl;
	int ret;

	/*
	 * Signal Voltage Switching is only applicable for Host Controllers
	 * v3.00 and above.
	 */
	if (host->version < SDHCI_SPEC_300)
		return 0;

	ctrl = sdhci_readw(host, SDHCI_HOST_CONTROL2);

	switch (ios->signal_voltage) {
	case MMC_SIGNAL_VOLTAGE_330:
		/* Set 1.8V Signal Enable in the Host Control2 register to 0 */
		ctrl &= ~SDHCI_CTRL_VDD_180;
		sdhci_writew(host, ctrl, SDHCI_HOST_CONTROL2);

		if (!IS_ERR(mmc->supply.vqmmc)) {
			ret = regulator_set_voltage(mmc->supply.vqmmc, 2700000,
						    3600000);
			if (ret) {
				pr_warn("%s: Switching to 3.3V signalling voltage failed\n",
					mmc_hostname(mmc));
				return -EIO;
			}
		}
		/* Wait for 5ms */
		usleep_range(5000, 5500);

		/* 3.3V regulator output should be stable within 5 ms */
		ctrl = sdhci_readw(host, SDHCI_HOST_CONTROL2);
		if (!(ctrl & SDHCI_CTRL_VDD_180))
			return 0;

		pr_warn("%s: 3.3V regulator output did not became stable\n",
			mmc_hostname(mmc));

		return -EAGAIN;
	case MMC_SIGNAL_VOLTAGE_180:
		if (!IS_ERR(mmc->supply.vqmmc)) {
			ret = regulator_set_voltage(mmc->supply.vqmmc,
					1700000, 1950000);
			if (ret) {
				pr_warn("%s: Switching to 1.8V signalling voltage failed\n",
					mmc_hostname(mmc));
				return -EIO;
			}
		}

		/*
		 * Enable 1.8V Signal Enable in the Host Control2
		 * register
		 */
		ctrl |= SDHCI_CTRL_VDD_180;
		sdhci_writew(host, ctrl, SDHCI_HOST_CONTROL2);

		/* Some controller need to do more when switching */
		if (host->ops->voltage_switch)
			host->ops->voltage_switch(host);

		/* 1.8V regulator output should be stable within 5 ms */
		ctrl = sdhci_readw(host, SDHCI_HOST_CONTROL2);
		if (ctrl & SDHCI_CTRL_VDD_180)
			return 0;

		pr_warn("%s: 1.8V regulator output did not became stable\n",
			mmc_hostname(mmc));

		return -EAGAIN;
	case MMC_SIGNAL_VOLTAGE_120:
		if (!IS_ERR(mmc->supply.vqmmc)) {
			ret = regulator_set_voltage(mmc->supply.vqmmc, 1100000,
						    1300000);
			if (ret) {
				pr_warn("%s: Switching to 1.2V signalling voltage failed\n",
					mmc_hostname(mmc));
				return -EIO;
			}
		}
		return 0;
	default:
		/* No signal voltage switch required */
		return 0;
	}
}

static int sdhci_start_signal_voltage_switch(struct mmc_host *mmc,
	struct mmc_ios *ios)
{
	struct sdhci_host *host = mmc_priv(mmc);
	int err;

	if (host->version < SDHCI_SPEC_300)
		return 0;
	sdhci_runtime_pm_get(host);
	err = sdhci_do_start_signal_voltage_switch(host, ios);
	sdhci_runtime_pm_put(host);
	return err;
}

static int sdhci_card_busy(struct mmc_host *mmc)
{
	struct sdhci_host *host = mmc_priv(mmc);
	u32 present_state;

	sdhci_runtime_pm_get(host);
	/* Check whether DAT[3:0] is 0000 */
	present_state = sdhci_readl(host, SDHCI_PRESENT_STATE);
	sdhci_runtime_pm_put(host);

	return !(present_state & SDHCI_DATA_LVL_MASK);
}

static int sdhci_prepare_hs400_tuning(struct mmc_host *mmc, struct mmc_ios *ios)
{
	struct sdhci_host *host = mmc_priv(mmc);
	unsigned long flags;

	spin_lock_irqsave(&host->lock, flags);
	host->flags |= SDHCI_HS400_TUNING;
	spin_unlock_irqrestore(&host->lock, flags);

	return 0;
}

static int sdhci_execute_tuning(struct mmc_host *mmc, u32 opcode)
{
	struct sdhci_host *host = mmc_priv(mmc);
	u16 ctrl;
	int tuning_loop_counter = MAX_TUNING_LOOP;
	int err = 0;
	unsigned long flags;
	unsigned int tuning_count = 0;
	bool hs400_tuning;

	sdhci_runtime_pm_get(host);
	spin_lock_irqsave(&host->lock, flags);

	hs400_tuning = host->flags & SDHCI_HS400_TUNING;
	host->flags &= ~SDHCI_HS400_TUNING;

	if (host->tuning_mode == SDHCI_TUNING_MODE_1)
		tuning_count = host->tuning_count;

	/*
	 * The Host Controller needs tuning in case of SDR104 and DDR50
	 * mode, and for SDR50 mode when Use Tuning for SDR50 is set in
	 * the Capabilities register.
	 * If the Host Controller supports the HS200 mode then the
	 * tuning function has to be executed.
	 */
	switch (host->timing) {
	/* HS400 tuning is done in HS200 mode */
	case MMC_TIMING_MMC_HS400:
		err = -EINVAL;
		goto out_unlock;

	case MMC_TIMING_MMC_HS200:
		/*
		 * Periodic re-tuning for HS400 is not expected to be needed, so
		 * disable it here.
		 */
		if (hs400_tuning)
			tuning_count = 0;
		break;

	case MMC_TIMING_UHS_SDR104:
	case MMC_TIMING_UHS_DDR50:
		break;

	case MMC_TIMING_UHS_SDR50:
		if (host->flags & SDHCI_SDR50_NEEDS_TUNING ||
		    host->flags & SDHCI_SDR104_NEEDS_TUNING)
			break;
		/* FALLTHROUGH */

	default:
		goto out_unlock;
	}

	if (host->ops->platform_execute_tuning) {
		spin_unlock_irqrestore(&host->lock, flags);
		err = host->ops->platform_execute_tuning(host, opcode);
		sdhci_runtime_pm_put(host);
		return err;
	}

	ctrl = sdhci_readw(host, SDHCI_HOST_CONTROL2);
	ctrl |= SDHCI_CTRL_EXEC_TUNING;
	if (host->quirks2 & SDHCI_QUIRK2_TUNING_WORK_AROUND)
		ctrl |= SDHCI_CTRL_TUNED_CLK;
	sdhci_writew(host, ctrl, SDHCI_HOST_CONTROL2);

	/*
	 * As per the Host Controller spec v3.00, tuning command
	 * generates Buffer Read Ready interrupt, so enable that.
	 *
	 * Note: The spec clearly says that when tuning sequence
	 * is being performed, the controller does not generate
	 * interrupts other than Buffer Read Ready interrupt. But
	 * to make sure we don't hit a controller bug, we _only_
	 * enable Buffer Read Ready interrupt here.
	 */
	sdhci_writel(host, SDHCI_INT_DATA_AVAIL, SDHCI_INT_ENABLE);
	sdhci_writel(host, SDHCI_INT_DATA_AVAIL, SDHCI_SIGNAL_ENABLE);

	/*
	 * Issue CMD19 repeatedly till Execute Tuning is set to 0 or the number
	 * of loops reaches 40 times or a timeout of 150ms occurs.
	 */
	do {
		struct mmc_command cmd = {0};
		struct mmc_request mrq = {NULL};

		cmd.opcode = opcode;
		cmd.arg = 0;
		cmd.flags = MMC_RSP_R1 | MMC_CMD_ADTC;
		cmd.retries = 0;
		cmd.data = NULL;
		cmd.error = 0;

		if (tuning_loop_counter-- == 0)
			break;

		mrq.cmd = &cmd;
		host->mrq = &mrq;

		/*
		 * In response to CMD19, the card sends 64 bytes of tuning
		 * block to the Host Controller. So we set the block size
		 * to 64 here.
		 */
		if (cmd.opcode == MMC_SEND_TUNING_BLOCK_HS200) {
			if (mmc->ios.bus_width == MMC_BUS_WIDTH_8)
				sdhci_writew(host, SDHCI_MAKE_BLKSZ(7, 128),
					     SDHCI_BLOCK_SIZE);
			else if (mmc->ios.bus_width == MMC_BUS_WIDTH_4)
				sdhci_writew(host, SDHCI_MAKE_BLKSZ(7, 64),
					     SDHCI_BLOCK_SIZE);
		} else {
			sdhci_writew(host, SDHCI_MAKE_BLKSZ(7, 64),
				     SDHCI_BLOCK_SIZE);
		}

		/*
		 * The tuning block is sent by the card to the host controller.
		 * So we set the TRNS_READ bit in the Transfer Mode register.
		 * This also takes care of setting DMA Enable and Multi Block
		 * Select in the same register to 0.
		 */
		sdhci_writew(host, SDHCI_TRNS_READ, SDHCI_TRANSFER_MODE);

		sdhci_send_command(host, &cmd);

		host->cmd = NULL;
		host->mrq = NULL;

		spin_unlock_irqrestore(&host->lock, flags);
		/* Wait for Buffer Read Ready interrupt */
		wait_event_interruptible_timeout(host->buf_ready_int,
					(host->tuning_done == 1),
					msecs_to_jiffies(50));
		spin_lock_irqsave(&host->lock, flags);

		if (!host->tuning_done) {
			pr_info(DRIVER_NAME ": Timeout waiting for Buffer Read Ready interrupt during tuning procedure, falling back to fixed sampling clock\n");
			ctrl = sdhci_readw(host, SDHCI_HOST_CONTROL2);
			ctrl &= ~SDHCI_CTRL_TUNED_CLK;
			ctrl &= ~SDHCI_CTRL_EXEC_TUNING;
			sdhci_writew(host, ctrl, SDHCI_HOST_CONTROL2);

			err = -EIO;
			goto out;
		}

		host->tuning_done = 0;

		ctrl = sdhci_readw(host, SDHCI_HOST_CONTROL2);

		/* eMMC spec does not require a delay between tuning cycles */
		if (opcode == MMC_SEND_TUNING_BLOCK)
			mdelay(1);
	} while (ctrl & SDHCI_CTRL_EXEC_TUNING);

	/*
	 * The Host Driver has exhausted the maximum number of loops allowed,
	 * so use fixed sampling frequency.
	 */
	if (tuning_loop_counter < 0) {
		ctrl &= ~SDHCI_CTRL_TUNED_CLK;
		sdhci_writew(host, ctrl, SDHCI_HOST_CONTROL2);
	}
	if (!(ctrl & SDHCI_CTRL_TUNED_CLK)) {
		pr_info(DRIVER_NAME ": Tuning procedure failed, falling back to fixed sampling clock\n");
		err = -EIO;
	}

out:
	if (tuning_count) {
		/*
		 * In case tuning fails, host controllers which support
		 * re-tuning can try tuning again at a later time, when the
		 * re-tuning timer expires.  So for these controllers, we
		 * return 0. Since there might be other controllers who do not
		 * have this capability, we return error for them.
		 */
		err = 0;
	}

	host->mmc->retune_period = err ? 0 : tuning_count;

	sdhci_writel(host, host->ier, SDHCI_INT_ENABLE);
	sdhci_writel(host, host->ier, SDHCI_SIGNAL_ENABLE);
out_unlock:
	spin_unlock_irqrestore(&host->lock, flags);
	sdhci_runtime_pm_put(host);

	return err;
}

static int sdhci_select_drive_strength(struct mmc_card *card,
				       unsigned int max_dtr, int host_drv,
				       int card_drv, int *drv_type)
{
	struct sdhci_host *host = mmc_priv(card->host);

	if (!host->ops->select_drive_strength)
		return 0;

	return host->ops->select_drive_strength(host, card, max_dtr, host_drv,
						card_drv, drv_type);
}

static void sdhci_enable_preset_value(struct sdhci_host *host, bool enable)
{
	/* Host Controller v3.00 defines preset value registers */
	if (host->version < SDHCI_SPEC_300)
		return;

	/*
	 * We only enable or disable Preset Value if they are not already
	 * enabled or disabled respectively. Otherwise, we bail out.
	 */
	if (host->preset_enabled != enable) {
		u16 ctrl = sdhci_readw(host, SDHCI_HOST_CONTROL2);

		if (enable)
			ctrl |= SDHCI_CTRL_PRESET_VAL_ENABLE;
		else
			ctrl &= ~SDHCI_CTRL_PRESET_VAL_ENABLE;

		sdhci_writew(host, ctrl, SDHCI_HOST_CONTROL2);

		if (enable)
			host->flags |= SDHCI_PV_ENABLED;
		else
			host->flags &= ~SDHCI_PV_ENABLED;

		host->preset_enabled = enable;
	}
}

static void sdhci_post_req(struct mmc_host *mmc, struct mmc_request *mrq,
				int err)
{
	struct sdhci_host *host = mmc_priv(mmc);
	struct mmc_data *data = mrq->data;

<<<<<<< HEAD
	if (data->host_cookie == COOKIE_GIVEN ||
	    data->host_cookie == COOKIE_MAPPED)
		dma_unmap_sg(mmc_dev(host->mmc), data->sg, data->sg_len,
			     data->flags & MMC_DATA_WRITE ?
			       DMA_TO_DEVICE : DMA_FROM_DEVICE);

	data->host_cookie = COOKIE_UNMAPPED;
}

static int sdhci_pre_dma_transfer(struct sdhci_host *host,
				       struct mmc_data *data)
{
	int sg_count;

	if (data->host_cookie == COOKIE_MAPPED) {
		data->host_cookie = COOKIE_GIVEN;
		return data->sg_count;
	}

	WARN_ON(data->host_cookie == COOKIE_GIVEN);

	sg_count = dma_map_sg(mmc_dev(host->mmc), data->sg, data->sg_len,
				data->flags & MMC_DATA_WRITE ?
				DMA_TO_DEVICE : DMA_FROM_DEVICE);

	if (sg_count == 0)
		return -ENOSPC;

	data->sg_count = sg_count;
	data->host_cookie = COOKIE_MAPPED;
=======
	if (data->host_cookie != COOKIE_UNMAPPED)
		dma_unmap_sg(mmc_dev(host->mmc), data->sg, data->sg_len,
			     data->flags & MMC_DATA_WRITE ?
			       DMA_TO_DEVICE : DMA_FROM_DEVICE);
>>>>>>> 1d3cce07

	data->host_cookie = COOKIE_UNMAPPED;
}

static void sdhci_pre_req(struct mmc_host *mmc, struct mmc_request *mrq,
			       bool is_first_req)
{
	struct sdhci_host *host = mmc_priv(mmc);

	mrq->data->host_cookie = COOKIE_UNMAPPED;

	if (host->flags & SDHCI_REQ_USE_DMA)
		sdhci_pre_dma_transfer(host, mrq->data, COOKIE_PRE_MAPPED);
}

static void sdhci_card_event(struct mmc_host *mmc)
{
	struct sdhci_host *host = mmc_priv(mmc);
	unsigned long flags;
	int present;

	/* First check if client has provided their own card event */
	if (host->ops->card_event)
		host->ops->card_event(host);

	present = sdhci_do_get_cd(host);

	spin_lock_irqsave(&host->lock, flags);

	/* Check host->mrq first in case we are runtime suspended */
	if (host->mrq && !present) {
		pr_err("%s: Card removed during transfer!\n",
			mmc_hostname(host->mmc));
		pr_err("%s: Resetting controller.\n",
			mmc_hostname(host->mmc));

		sdhci_do_reset(host, SDHCI_RESET_CMD);
		sdhci_do_reset(host, SDHCI_RESET_DATA);

		host->mrq->cmd->error = -ENOMEDIUM;
		tasklet_schedule(&host->finish_tasklet);
	}

	spin_unlock_irqrestore(&host->lock, flags);
}

static const struct mmc_host_ops sdhci_ops = {
	.request	= sdhci_request,
	.post_req	= sdhci_post_req,
	.pre_req	= sdhci_pre_req,
	.set_ios	= sdhci_set_ios,
	.get_cd		= sdhci_get_cd,
	.get_ro		= sdhci_get_ro,
	.hw_reset	= sdhci_hw_reset,
	.enable_sdio_irq = sdhci_enable_sdio_irq,
	.start_signal_voltage_switch	= sdhci_start_signal_voltage_switch,
	.prepare_hs400_tuning		= sdhci_prepare_hs400_tuning,
	.execute_tuning			= sdhci_execute_tuning,
	.select_drive_strength		= sdhci_select_drive_strength,
	.card_event			= sdhci_card_event,
	.card_busy	= sdhci_card_busy,
};

/*****************************************************************************\
 *                                                                           *
 * Tasklets                                                                  *
 *                                                                           *
\*****************************************************************************/

static void sdhci_tasklet_finish(unsigned long param)
{
	struct sdhci_host *host;
	unsigned long flags;
	struct mmc_request *mrq;

	host = (struct sdhci_host*)param;

	spin_lock_irqsave(&host->lock, flags);

        /*
         * If this tasklet gets rescheduled while running, it will
         * be run again afterwards but without any active request.
         */
	if (!host->mrq) {
		spin_unlock_irqrestore(&host->lock, flags);
		return;
	}

	del_timer(&host->timer);

	mrq = host->mrq;

	/*
	 * Always unmap the data buffers if they were mapped by
	 * sdhci_prepare_data() whenever we finish with a request.
	 * This avoids leaking DMA mappings on error.
	 */
	if (host->flags & SDHCI_REQ_USE_DMA) {
		struct mmc_data *data = mrq->data;

		if (data && data->host_cookie == COOKIE_MAPPED) {
			dma_unmap_sg(mmc_dev(host->mmc), data->sg, data->sg_len,
				     (data->flags & MMC_DATA_READ) ?
				     DMA_FROM_DEVICE : DMA_TO_DEVICE);
			data->host_cookie = COOKIE_UNMAPPED;
		}
	}

	/*
	 * The controller needs a reset of internal state machines
	 * upon error conditions.
	 */
	if (!(host->flags & SDHCI_DEVICE_DEAD) &&
	    ((mrq->cmd && mrq->cmd->error) ||
	     (mrq->sbc && mrq->sbc->error) ||
	     (mrq->data && ((mrq->data->error && !mrq->data->stop) ||
			    (mrq->data->stop && mrq->data->stop->error))) ||
	     (host->quirks & SDHCI_QUIRK_RESET_AFTER_REQUEST))) {

		/* Some controllers need this kick or reset won't work here */
		if (host->quirks & SDHCI_QUIRK_CLOCK_BEFORE_RESET)
			/* This is to force an update */
			host->ops->set_clock(host, host->clock);

		/* Spec says we should do both at the same time, but Ricoh
		   controllers do not like that. */
		sdhci_do_reset(host, SDHCI_RESET_CMD);
		sdhci_do_reset(host, SDHCI_RESET_DATA);
	}

	host->mrq = NULL;
	host->cmd = NULL;
	host->data = NULL;

#ifndef SDHCI_USE_LEDS_CLASS
	sdhci_deactivate_led(host);
#endif

	mmiowb();
	spin_unlock_irqrestore(&host->lock, flags);

	mmc_request_done(host->mmc, mrq);
	sdhci_runtime_pm_put(host);
}

static void sdhci_timeout_timer(unsigned long data)
{
	struct sdhci_host *host;
	unsigned long flags;

	host = (struct sdhci_host*)data;

	spin_lock_irqsave(&host->lock, flags);

	if (host->mrq) {
		pr_err("%s: Timeout waiting for hardware interrupt.\n",
		       mmc_hostname(host->mmc));
		sdhci_dumpregs(host);

		if (host->data) {
			host->data->error = -ETIMEDOUT;
			sdhci_finish_data(host);
		} else {
			if (host->cmd)
				host->cmd->error = -ETIMEDOUT;
			else
				host->mrq->cmd->error = -ETIMEDOUT;

			tasklet_schedule(&host->finish_tasklet);
		}
	}

	mmiowb();
	spin_unlock_irqrestore(&host->lock, flags);
}

/*****************************************************************************\
 *                                                                           *
 * Interrupt handling                                                        *
 *                                                                           *
\*****************************************************************************/

static void sdhci_cmd_irq(struct sdhci_host *host, u32 intmask, u32 *mask)
{
	BUG_ON(intmask == 0);

	if (!host->cmd) {
		pr_err("%s: Got command interrupt 0x%08x even though no command operation was in progress.\n",
		       mmc_hostname(host->mmc), (unsigned)intmask);
		sdhci_dumpregs(host);
		return;
	}

	if (intmask & (SDHCI_INT_TIMEOUT | SDHCI_INT_CRC |
		       SDHCI_INT_END_BIT | SDHCI_INT_INDEX)) {
		if (intmask & SDHCI_INT_TIMEOUT)
			host->cmd->error = -ETIMEDOUT;
		else
			host->cmd->error = -EILSEQ;

		/*
		 * If this command initiates a data phase and a response
		 * CRC error is signalled, the card can start transferring
		 * data - the card may have received the command without
		 * error.  We must not terminate the mmc_request early.
		 *
		 * If the card did not receive the command or returned an
		 * error which prevented it sending data, the data phase
		 * will time out.
		 */
		if (host->cmd->data &&
		    (intmask & (SDHCI_INT_CRC | SDHCI_INT_TIMEOUT)) ==
		     SDHCI_INT_CRC) {
			host->cmd = NULL;
			return;
		}

		tasklet_schedule(&host->finish_tasklet);
		return;
	}

	/*
	 * The host can send and interrupt when the busy state has
	 * ended, allowing us to wait without wasting CPU cycles.
	 * Unfortunately this is overloaded on the "data complete"
	 * interrupt, so we need to take some care when handling
	 * it.
	 *
	 * Note: The 1.0 specification is a bit ambiguous about this
	 *       feature so there might be some problems with older
	 *       controllers.
	 */
	if (host->cmd->flags & MMC_RSP_BUSY) {
		if (host->cmd->data)
			DBG("Cannot wait for busy signal when also doing a data transfer");
		else if (!(host->quirks & SDHCI_QUIRK_NO_BUSY_IRQ)
				&& !host->busy_handle) {
			/* Mark that command complete before busy is ended */
			host->busy_handle = 1;
			return;
		}

		/* The controller does not support the end-of-busy IRQ,
		 * fall through and take the SDHCI_INT_RESPONSE */
	} else if ((host->quirks2 & SDHCI_QUIRK2_STOP_WITH_TC) &&
		   host->cmd->opcode == MMC_STOP_TRANSMISSION && !host->data) {
		*mask &= ~SDHCI_INT_DATA_END;
	}

	if (intmask & SDHCI_INT_RESPONSE)
		sdhci_finish_command(host);
}

#ifdef CONFIG_MMC_DEBUG
static void sdhci_adma_show_error(struct sdhci_host *host)
{
	const char *name = mmc_hostname(host->mmc);
	void *desc = host->adma_table;

	sdhci_dumpregs(host);

	while (true) {
		struct sdhci_adma2_64_desc *dma_desc = desc;

		if (host->flags & SDHCI_USE_64_BIT_DMA)
			DBG("%s: %p: DMA 0x%08x%08x, LEN 0x%04x, Attr=0x%02x\n",
			    name, desc, le32_to_cpu(dma_desc->addr_hi),
			    le32_to_cpu(dma_desc->addr_lo),
			    le16_to_cpu(dma_desc->len),
			    le16_to_cpu(dma_desc->cmd));
		else
			DBG("%s: %p: DMA 0x%08x, LEN 0x%04x, Attr=0x%02x\n",
			    name, desc, le32_to_cpu(dma_desc->addr_lo),
			    le16_to_cpu(dma_desc->len),
			    le16_to_cpu(dma_desc->cmd));

		desc += host->desc_sz;

		if (dma_desc->cmd & cpu_to_le16(ADMA2_END))
			break;
	}
}
#else
static void sdhci_adma_show_error(struct sdhci_host *host) { }
#endif

static void sdhci_data_irq(struct sdhci_host *host, u32 intmask)
{
	u32 command;
	BUG_ON(intmask == 0);

	/* CMD19 generates _only_ Buffer Read Ready interrupt */
	if (intmask & SDHCI_INT_DATA_AVAIL) {
		command = SDHCI_GET_CMD(sdhci_readw(host, SDHCI_COMMAND));
		if (command == MMC_SEND_TUNING_BLOCK ||
		    command == MMC_SEND_TUNING_BLOCK_HS200) {
			host->tuning_done = 1;
			wake_up(&host->buf_ready_int);
			return;
		}
	}

	if (!host->data) {
		/*
		 * The "data complete" interrupt is also used to
		 * indicate that a busy state has ended. See comment
		 * above in sdhci_cmd_irq().
		 */
		if (host->cmd && (host->cmd->flags & MMC_RSP_BUSY)) {
			if (intmask & SDHCI_INT_DATA_TIMEOUT) {
				host->cmd->error = -ETIMEDOUT;
				tasklet_schedule(&host->finish_tasklet);
				return;
			}
			if (intmask & SDHCI_INT_DATA_END) {
				/*
				 * Some cards handle busy-end interrupt
				 * before the command completed, so make
				 * sure we do things in the proper order.
				 */
				if (host->busy_handle)
					sdhci_finish_command(host);
				else
					host->busy_handle = 1;
				return;
			}
		}

		pr_err("%s: Got data interrupt 0x%08x even though no data operation was in progress.\n",
		       mmc_hostname(host->mmc), (unsigned)intmask);
		sdhci_dumpregs(host);

		return;
	}

	if (intmask & SDHCI_INT_DATA_TIMEOUT)
		host->data->error = -ETIMEDOUT;
	else if (intmask & SDHCI_INT_DATA_END_BIT)
		host->data->error = -EILSEQ;
	else if ((intmask & SDHCI_INT_DATA_CRC) &&
		SDHCI_GET_CMD(sdhci_readw(host, SDHCI_COMMAND))
			!= MMC_BUS_TEST_R)
		host->data->error = -EILSEQ;
	else if (intmask & SDHCI_INT_ADMA_ERROR) {
		pr_err("%s: ADMA error\n", mmc_hostname(host->mmc));
		sdhci_adma_show_error(host);
		host->data->error = -EIO;
		if (host->ops->adma_workaround)
			host->ops->adma_workaround(host, intmask);
	}

	if (host->data->error)
		sdhci_finish_data(host);
	else {
		if (intmask & (SDHCI_INT_DATA_AVAIL | SDHCI_INT_SPACE_AVAIL))
			sdhci_transfer_pio(host);

		/*
		 * We currently don't do anything fancy with DMA
		 * boundaries, but as we can't disable the feature
		 * we need to at least restart the transfer.
		 *
		 * According to the spec sdhci_readl(host, SDHCI_DMA_ADDRESS)
		 * should return a valid address to continue from, but as
		 * some controllers are faulty, don't trust them.
		 */
		if (intmask & SDHCI_INT_DMA_END) {
			u32 dmastart, dmanow;
			dmastart = sg_dma_address(host->data->sg);
			dmanow = dmastart + host->data->bytes_xfered;
			/*
			 * Force update to the next DMA block boundary.
			 */
			dmanow = (dmanow &
				~(SDHCI_DEFAULT_BOUNDARY_SIZE - 1)) +
				SDHCI_DEFAULT_BOUNDARY_SIZE;
			host->data->bytes_xfered = dmanow - dmastart;
			DBG("%s: DMA base 0x%08x, transferred 0x%06x bytes,"
				" next 0x%08x\n",
				mmc_hostname(host->mmc), dmastart,
				host->data->bytes_xfered, dmanow);
			sdhci_writel(host, dmanow, SDHCI_DMA_ADDRESS);
		}

		if (intmask & SDHCI_INT_DATA_END) {
			if (host->cmd) {
				/*
				 * Data managed to finish before the
				 * command completed. Make sure we do
				 * things in the proper order.
				 */
				host->data_early = 1;
			} else {
				sdhci_finish_data(host);
			}
		}
	}
}

static irqreturn_t sdhci_irq(int irq, void *dev_id)
{
	irqreturn_t result = IRQ_NONE;
	struct sdhci_host *host = dev_id;
	u32 intmask, mask, unexpected = 0;
	int max_loops = 16;

	spin_lock(&host->lock);

	if (host->runtime_suspended && !sdhci_sdio_irq_enabled(host)) {
		spin_unlock(&host->lock);
		return IRQ_NONE;
	}

	intmask = sdhci_readl(host, SDHCI_INT_STATUS);
	if (!intmask || intmask == 0xffffffff) {
		result = IRQ_NONE;
		goto out;
	}

	do {
		/* Clear selected interrupts. */
		mask = intmask & (SDHCI_INT_CMD_MASK | SDHCI_INT_DATA_MASK |
				  SDHCI_INT_BUS_POWER);
		sdhci_writel(host, mask, SDHCI_INT_STATUS);

		DBG("*** %s got interrupt: 0x%08x\n",
			mmc_hostname(host->mmc), intmask);

		if (intmask & (SDHCI_INT_CARD_INSERT | SDHCI_INT_CARD_REMOVE)) {
			u32 present = sdhci_readl(host, SDHCI_PRESENT_STATE) &
				      SDHCI_CARD_PRESENT;

			/*
			 * There is a observation on i.mx esdhc.  INSERT
			 * bit will be immediately set again when it gets
			 * cleared, if a card is inserted.  We have to mask
			 * the irq to prevent interrupt storm which will
			 * freeze the system.  And the REMOVE gets the
			 * same situation.
			 *
			 * More testing are needed here to ensure it works
			 * for other platforms though.
			 */
			host->ier &= ~(SDHCI_INT_CARD_INSERT |
				       SDHCI_INT_CARD_REMOVE);
			host->ier |= present ? SDHCI_INT_CARD_REMOVE :
					       SDHCI_INT_CARD_INSERT;
			sdhci_writel(host, host->ier, SDHCI_INT_ENABLE);
			sdhci_writel(host, host->ier, SDHCI_SIGNAL_ENABLE);

			sdhci_writel(host, intmask & (SDHCI_INT_CARD_INSERT |
				     SDHCI_INT_CARD_REMOVE), SDHCI_INT_STATUS);

			host->thread_isr |= intmask & (SDHCI_INT_CARD_INSERT |
						       SDHCI_INT_CARD_REMOVE);
			result = IRQ_WAKE_THREAD;
		}

		if (intmask & SDHCI_INT_CMD_MASK)
			sdhci_cmd_irq(host, intmask & SDHCI_INT_CMD_MASK,
				      &intmask);

		if (intmask & SDHCI_INT_DATA_MASK)
			sdhci_data_irq(host, intmask & SDHCI_INT_DATA_MASK);

		if (intmask & SDHCI_INT_BUS_POWER)
			pr_err("%s: Card is consuming too much power!\n",
				mmc_hostname(host->mmc));

		if (intmask & SDHCI_INT_CARD_INT) {
			sdhci_enable_sdio_irq_nolock(host, false);
			host->thread_isr |= SDHCI_INT_CARD_INT;
			result = IRQ_WAKE_THREAD;
		}

		intmask &= ~(SDHCI_INT_CARD_INSERT | SDHCI_INT_CARD_REMOVE |
			     SDHCI_INT_CMD_MASK | SDHCI_INT_DATA_MASK |
			     SDHCI_INT_ERROR | SDHCI_INT_BUS_POWER |
			     SDHCI_INT_CARD_INT);

		if (intmask) {
			unexpected |= intmask;
			sdhci_writel(host, intmask, SDHCI_INT_STATUS);
		}

		if (result == IRQ_NONE)
			result = IRQ_HANDLED;

		intmask = sdhci_readl(host, SDHCI_INT_STATUS);
	} while (intmask && --max_loops);
out:
	spin_unlock(&host->lock);

	if (unexpected) {
		pr_err("%s: Unexpected interrupt 0x%08x.\n",
			   mmc_hostname(host->mmc), unexpected);
		sdhci_dumpregs(host);
	}

	return result;
}

static irqreturn_t sdhci_thread_irq(int irq, void *dev_id)
{
	struct sdhci_host *host = dev_id;
	unsigned long flags;
	u32 isr;

	spin_lock_irqsave(&host->lock, flags);
	isr = host->thread_isr;
	host->thread_isr = 0;
	spin_unlock_irqrestore(&host->lock, flags);

	if (isr & (SDHCI_INT_CARD_INSERT | SDHCI_INT_CARD_REMOVE)) {
		sdhci_card_event(host->mmc);
		mmc_detect_change(host->mmc, msecs_to_jiffies(200));
	}

	if (isr & SDHCI_INT_CARD_INT) {
		sdio_run_irqs(host->mmc);

		spin_lock_irqsave(&host->lock, flags);
		if (host->flags & SDHCI_SDIO_IRQ_ENABLED)
			sdhci_enable_sdio_irq_nolock(host, true);
		spin_unlock_irqrestore(&host->lock, flags);
	}

	return isr ? IRQ_HANDLED : IRQ_NONE;
}

/*****************************************************************************\
 *                                                                           *
 * Suspend/resume                                                            *
 *                                                                           *
\*****************************************************************************/

#ifdef CONFIG_PM
void sdhci_enable_irq_wakeups(struct sdhci_host *host)
{
	u8 val;
	u8 mask = SDHCI_WAKE_ON_INSERT | SDHCI_WAKE_ON_REMOVE
			| SDHCI_WAKE_ON_INT;

	val = sdhci_readb(host, SDHCI_WAKE_UP_CONTROL);
	val |= mask ;
	/* Avoid fake wake up */
	if (host->quirks & SDHCI_QUIRK_BROKEN_CARD_DETECTION)
		val &= ~(SDHCI_WAKE_ON_INSERT | SDHCI_WAKE_ON_REMOVE);
	sdhci_writeb(host, val, SDHCI_WAKE_UP_CONTROL);
}
EXPORT_SYMBOL_GPL(sdhci_enable_irq_wakeups);

static void sdhci_disable_irq_wakeups(struct sdhci_host *host)
{
	u8 val;
	u8 mask = SDHCI_WAKE_ON_INSERT | SDHCI_WAKE_ON_REMOVE
			| SDHCI_WAKE_ON_INT;

	val = sdhci_readb(host, SDHCI_WAKE_UP_CONTROL);
	val &= ~mask;
	sdhci_writeb(host, val, SDHCI_WAKE_UP_CONTROL);
}

int sdhci_suspend_host(struct sdhci_host *host)
{
	sdhci_disable_card_detection(host);

	mmc_retune_timer_stop(host->mmc);
	mmc_retune_needed(host->mmc);

	if (!device_may_wakeup(mmc_dev(host->mmc))) {
		host->ier = 0;
		sdhci_writel(host, 0, SDHCI_INT_ENABLE);
		sdhci_writel(host, 0, SDHCI_SIGNAL_ENABLE);
		free_irq(host->irq, host);
	} else {
		sdhci_enable_irq_wakeups(host);
		enable_irq_wake(host->irq);
	}
	return 0;
}

EXPORT_SYMBOL_GPL(sdhci_suspend_host);

int sdhci_resume_host(struct sdhci_host *host)
{
	int ret = 0;

	if (host->flags & (SDHCI_USE_SDMA | SDHCI_USE_ADMA)) {
		if (host->ops->enable_dma)
			host->ops->enable_dma(host);
	}

	if ((host->mmc->pm_flags & MMC_PM_KEEP_POWER) &&
	    (host->quirks2 & SDHCI_QUIRK2_HOST_OFF_CARD_ON)) {
		/* Card keeps power but host controller does not */
		sdhci_init(host, 0);
		host->pwr = 0;
		host->clock = 0;
		sdhci_do_set_ios(host, &host->mmc->ios);
	} else {
		sdhci_init(host, (host->mmc->pm_flags & MMC_PM_KEEP_POWER));
		mmiowb();
	}

	if (!device_may_wakeup(mmc_dev(host->mmc))) {
		ret = request_threaded_irq(host->irq, sdhci_irq,
					   sdhci_thread_irq, IRQF_SHARED,
					   mmc_hostname(host->mmc), host);
		if (ret)
			return ret;
	} else {
		sdhci_disable_irq_wakeups(host);
		disable_irq_wake(host->irq);
	}

	sdhci_enable_card_detection(host);

	return ret;
}

EXPORT_SYMBOL_GPL(sdhci_resume_host);

static int sdhci_runtime_pm_get(struct sdhci_host *host)
{
	return pm_runtime_get_sync(host->mmc->parent);
}

static int sdhci_runtime_pm_put(struct sdhci_host *host)
{
	pm_runtime_mark_last_busy(host->mmc->parent);
	return pm_runtime_put_autosuspend(host->mmc->parent);
}

static void sdhci_runtime_pm_bus_on(struct sdhci_host *host)
{
	if (host->bus_on)
		return;
	host->bus_on = true;
	pm_runtime_get_noresume(host->mmc->parent);
}

static void sdhci_runtime_pm_bus_off(struct sdhci_host *host)
{
	if (!host->bus_on)
		return;
	host->bus_on = false;
	pm_runtime_put_noidle(host->mmc->parent);
}

int sdhci_runtime_suspend_host(struct sdhci_host *host)
{
	unsigned long flags;

	mmc_retune_timer_stop(host->mmc);
	mmc_retune_needed(host->mmc);

	spin_lock_irqsave(&host->lock, flags);
	host->ier &= SDHCI_INT_CARD_INT;
	sdhci_writel(host, host->ier, SDHCI_INT_ENABLE);
	sdhci_writel(host, host->ier, SDHCI_SIGNAL_ENABLE);
	spin_unlock_irqrestore(&host->lock, flags);

	synchronize_hardirq(host->irq);

	spin_lock_irqsave(&host->lock, flags);
	host->runtime_suspended = true;
	spin_unlock_irqrestore(&host->lock, flags);

	return 0;
}
EXPORT_SYMBOL_GPL(sdhci_runtime_suspend_host);

int sdhci_runtime_resume_host(struct sdhci_host *host)
{
	unsigned long flags;
	int host_flags = host->flags;

	if (host_flags & (SDHCI_USE_SDMA | SDHCI_USE_ADMA)) {
		if (host->ops->enable_dma)
			host->ops->enable_dma(host);
	}

	sdhci_init(host, 0);

	/* Force clock and power re-program */
	host->pwr = 0;
	host->clock = 0;
	sdhci_do_start_signal_voltage_switch(host, &host->mmc->ios);
	sdhci_do_set_ios(host, &host->mmc->ios);

	if ((host_flags & SDHCI_PV_ENABLED) &&
		!(host->quirks2 & SDHCI_QUIRK2_PRESET_VALUE_BROKEN)) {
		spin_lock_irqsave(&host->lock, flags);
		sdhci_enable_preset_value(host, true);
		spin_unlock_irqrestore(&host->lock, flags);
	}

	spin_lock_irqsave(&host->lock, flags);

	host->runtime_suspended = false;

	/* Enable SDIO IRQ */
	if (host->flags & SDHCI_SDIO_IRQ_ENABLED)
		sdhci_enable_sdio_irq_nolock(host, true);

	/* Enable Card Detection */
	sdhci_enable_card_detection(host);

	spin_unlock_irqrestore(&host->lock, flags);

	return 0;
}
EXPORT_SYMBOL_GPL(sdhci_runtime_resume_host);

#endif /* CONFIG_PM */

/*****************************************************************************\
 *                                                                           *
 * Device allocation/registration                                            *
 *                                                                           *
\*****************************************************************************/

struct sdhci_host *sdhci_alloc_host(struct device *dev,
	size_t priv_size)
{
	struct mmc_host *mmc;
	struct sdhci_host *host;

	WARN_ON(dev == NULL);

	mmc = mmc_alloc_host(sizeof(struct sdhci_host) + priv_size, dev);
	if (!mmc)
		return ERR_PTR(-ENOMEM);

	host = mmc_priv(mmc);
	host->mmc = mmc;
	host->mmc_host_ops = sdhci_ops;
	mmc->ops = &host->mmc_host_ops;

	return host;
}

EXPORT_SYMBOL_GPL(sdhci_alloc_host);

static int sdhci_set_dma_mask(struct sdhci_host *host)
{
	struct mmc_host *mmc = host->mmc;
	struct device *dev = mmc_dev(mmc);
	int ret = -EINVAL;

	if (host->quirks2 & SDHCI_QUIRK2_BROKEN_64_BIT_DMA)
		host->flags &= ~SDHCI_USE_64_BIT_DMA;

	/* Try 64-bit mask if hardware is capable  of it */
	if (host->flags & SDHCI_USE_64_BIT_DMA) {
		ret = dma_set_mask_and_coherent(dev, DMA_BIT_MASK(64));
		if (ret) {
			pr_warn("%s: Failed to set 64-bit DMA mask.\n",
				mmc_hostname(mmc));
			host->flags &= ~SDHCI_USE_64_BIT_DMA;
		}
	}

	/* 32-bit mask as default & fallback */
	if (ret) {
		ret = dma_set_mask_and_coherent(dev, DMA_BIT_MASK(32));
		if (ret)
			pr_warn("%s: Failed to set 32-bit DMA mask.\n",
				mmc_hostname(mmc));
	}

	return ret;
}

int sdhci_add_host(struct sdhci_host *host)
{
	struct mmc_host *mmc;
	u32 caps[2] = {0, 0};
	u32 max_current_caps;
	unsigned int ocr_avail;
	unsigned int override_timeout_clk;
	u32 max_clk;
	int ret;

	WARN_ON(host == NULL);
	if (host == NULL)
		return -EINVAL;

	mmc = host->mmc;

	if (debug_quirks)
		host->quirks = debug_quirks;
	if (debug_quirks2)
		host->quirks2 = debug_quirks2;

	override_timeout_clk = host->timeout_clk;

	sdhci_do_reset(host, SDHCI_RESET_ALL);

	host->version = sdhci_readw(host, SDHCI_HOST_VERSION);
	host->version = (host->version & SDHCI_SPEC_VER_MASK)
				>> SDHCI_SPEC_VER_SHIFT;
	if (host->version > SDHCI_SPEC_300) {
		pr_err("%s: Unknown controller version (%d). You may experience problems.\n",
		       mmc_hostname(mmc), host->version);
	}

	caps[0] = (host->quirks & SDHCI_QUIRK_MISSING_CAPS) ? host->caps :
		sdhci_readl(host, SDHCI_CAPABILITIES);

	if (host->version >= SDHCI_SPEC_300)
		caps[1] = (host->quirks & SDHCI_QUIRK_MISSING_CAPS) ?
			host->caps1 :
			sdhci_readl(host, SDHCI_CAPABILITIES_1);

	if (host->quirks & SDHCI_QUIRK_FORCE_DMA)
		host->flags |= SDHCI_USE_SDMA;
	else if (!(caps[0] & SDHCI_CAN_DO_SDMA))
		DBG("Controller doesn't have SDMA capability\n");
	else
		host->flags |= SDHCI_USE_SDMA;

	if ((host->quirks & SDHCI_QUIRK_BROKEN_DMA) &&
		(host->flags & SDHCI_USE_SDMA)) {
		DBG("Disabling DMA as it is marked broken\n");
		host->flags &= ~SDHCI_USE_SDMA;
	}

	if ((host->version >= SDHCI_SPEC_200) &&
		(caps[0] & SDHCI_CAN_DO_ADMA2))
		host->flags |= SDHCI_USE_ADMA;

	if ((host->quirks & SDHCI_QUIRK_BROKEN_ADMA) &&
		(host->flags & SDHCI_USE_ADMA)) {
		DBG("Disabling ADMA as it is marked broken\n");
		host->flags &= ~SDHCI_USE_ADMA;
	}

	/*
	 * It is assumed that a 64-bit capable device has set a 64-bit DMA mask
	 * and *must* do 64-bit DMA.  A driver has the opportunity to change
	 * that during the first call to ->enable_dma().  Similarly
	 * SDHCI_QUIRK2_BROKEN_64_BIT_DMA must be left to the drivers to
	 * implement.
	 */
	if (caps[0] & SDHCI_CAN_64BIT)
		host->flags |= SDHCI_USE_64_BIT_DMA;

	if (host->flags & (SDHCI_USE_SDMA | SDHCI_USE_ADMA)) {
		ret = sdhci_set_dma_mask(host);

		if (!ret && host->ops->enable_dma)
			ret = host->ops->enable_dma(host);

		if (ret) {
			pr_warn("%s: No suitable DMA available - falling back to PIO\n",
				mmc_hostname(mmc));
			host->flags &= ~(SDHCI_USE_SDMA | SDHCI_USE_ADMA);

			ret = 0;
		}
	}

	/* SDMA does not support 64-bit DMA */
	if (host->flags & SDHCI_USE_64_BIT_DMA)
		host->flags &= ~SDHCI_USE_SDMA;

	if (host->flags & SDHCI_USE_ADMA) {
		dma_addr_t dma;
		void *buf;

		/*
		 * The DMA descriptor table size is calculated as the maximum
		 * number of segments times 2, to allow for an alignment
		 * descriptor for each segment, plus 1 for a nop end descriptor,
		 * all multipled by the descriptor size.
		 */
		if (host->flags & SDHCI_USE_64_BIT_DMA) {
			host->adma_table_sz = (SDHCI_MAX_SEGS * 2 + 1) *
					      SDHCI_ADMA2_64_DESC_SZ;
			host->desc_sz = SDHCI_ADMA2_64_DESC_SZ;
		} else {
			host->adma_table_sz = (SDHCI_MAX_SEGS * 2 + 1) *
					      SDHCI_ADMA2_32_DESC_SZ;
			host->desc_sz = SDHCI_ADMA2_32_DESC_SZ;
		}

		host->align_buffer_sz = SDHCI_MAX_SEGS * SDHCI_ADMA2_ALIGN;
<<<<<<< HEAD
		host->align_buffer = dma_alloc_coherent(mmc_dev(mmc),
							host->align_buffer_sz,
							&host->align_addr,
							GFP_KERNEL);
		if (!host->adma_table || !host->align_buffer) {
			if (host->adma_table)
				dma_free_coherent(mmc_dev(mmc),
						  host->adma_table_sz,
						  host->adma_table,
						  host->adma_addr);
			if (host->align_buffer)
				dma_free_coherent(mmc_dev(mmc),
						  host->align_buffer_sz,
						  host->align_buffer,
						  host->align_addr);
=======
		buf = dma_alloc_coherent(mmc_dev(mmc), host->align_buffer_sz +
					 host->adma_table_sz, &dma, GFP_KERNEL);
		if (!buf) {
>>>>>>> 1d3cce07
			pr_warn("%s: Unable to allocate ADMA buffers - falling back to standard DMA\n",
				mmc_hostname(mmc));
			host->flags &= ~SDHCI_USE_ADMA;
		} else if ((dma + host->align_buffer_sz) &
			   (SDHCI_ADMA2_DESC_ALIGN - 1)) {
			pr_warn("%s: unable to allocate aligned ADMA descriptor\n",
				mmc_hostname(mmc));
			host->flags &= ~SDHCI_USE_ADMA;
<<<<<<< HEAD
			dma_free_coherent(mmc_dev(mmc), host->adma_table_sz,
					  host->adma_table, host->adma_addr);
			dma_free_coherent(mmc_dev(mmc), host->align_buffer_sz,
					  host->align_buffer, host->align_addr);
			host->adma_table = NULL;
			host->align_buffer = NULL;
=======
			dma_free_coherent(mmc_dev(mmc), host->align_buffer_sz +
					  host->adma_table_sz, buf, dma);
		} else {
			host->align_buffer = buf;
			host->align_addr = dma;

			host->adma_table = buf + host->align_buffer_sz;
			host->adma_addr = dma + host->align_buffer_sz;
>>>>>>> 1d3cce07
		}

		/* dma_alloc_coherent returns page aligned and sized buffers */
		BUG_ON(host->align_addr & SDHCI_ADMA2_MASK);
	}

	/*
	 * If we use DMA, then it's up to the caller to set the DMA
	 * mask, but PIO does not need the hw shim so we set a new
	 * mask here in that case.
	 */
	if (!(host->flags & (SDHCI_USE_SDMA | SDHCI_USE_ADMA))) {
		host->dma_mask = DMA_BIT_MASK(64);
		mmc_dev(mmc)->dma_mask = &host->dma_mask;
	}

	if (host->version >= SDHCI_SPEC_300)
		host->max_clk = (caps[0] & SDHCI_CLOCK_V3_BASE_MASK)
			>> SDHCI_CLOCK_BASE_SHIFT;
	else
		host->max_clk = (caps[0] & SDHCI_CLOCK_BASE_MASK)
			>> SDHCI_CLOCK_BASE_SHIFT;

	host->max_clk *= 1000000;
	if (host->max_clk == 0 || host->quirks &
			SDHCI_QUIRK_CAP_CLOCK_BASE_BROKEN) {
		if (!host->ops->get_max_clock) {
			pr_err("%s: Hardware doesn't specify base clock frequency.\n",
			       mmc_hostname(mmc));
			return -ENODEV;
		}
		host->max_clk = host->ops->get_max_clock(host);
	}

	/*
	 * In case of Host Controller v3.00, find out whether clock
	 * multiplier is supported.
	 */
	host->clk_mul = (caps[1] & SDHCI_CLOCK_MUL_MASK) >>
			SDHCI_CLOCK_MUL_SHIFT;

	/*
	 * In case the value in Clock Multiplier is 0, then programmable
	 * clock mode is not supported, otherwise the actual clock
	 * multiplier is one more than the value of Clock Multiplier
	 * in the Capabilities Register.
	 */
	if (host->clk_mul)
		host->clk_mul += 1;

	/*
	 * Set host parameters.
	 */
	max_clk = host->max_clk;

	if (host->ops->get_min_clock)
		mmc->f_min = host->ops->get_min_clock(host);
	else if (host->version >= SDHCI_SPEC_300) {
		if (host->clk_mul) {
			mmc->f_min = (host->max_clk * host->clk_mul) / 1024;
			max_clk = host->max_clk * host->clk_mul;
		} else
			mmc->f_min = host->max_clk / SDHCI_MAX_DIV_SPEC_300;
	} else
		mmc->f_min = host->max_clk / SDHCI_MAX_DIV_SPEC_200;

	if (!mmc->f_max || (mmc->f_max && (mmc->f_max > max_clk)))
		mmc->f_max = max_clk;

	if (!(host->quirks & SDHCI_QUIRK_DATA_TIMEOUT_USES_SDCLK)) {
		host->timeout_clk = (caps[0] & SDHCI_TIMEOUT_CLK_MASK) >>
					SDHCI_TIMEOUT_CLK_SHIFT;
		if (host->timeout_clk == 0) {
			if (host->ops->get_timeout_clock) {
				host->timeout_clk =
					host->ops->get_timeout_clock(host);
			} else {
				pr_err("%s: Hardware doesn't specify timeout clock frequency.\n",
					mmc_hostname(mmc));
				return -ENODEV;
			}
		}

		if (caps[0] & SDHCI_TIMEOUT_CLK_UNIT)
			host->timeout_clk *= 1000;

		if (override_timeout_clk)
			host->timeout_clk = override_timeout_clk;

		mmc->max_busy_timeout = host->ops->get_max_timeout_count ?
			host->ops->get_max_timeout_count(host) : 1 << 27;
		mmc->max_busy_timeout /= host->timeout_clk;
	}

	mmc->caps |= MMC_CAP_SDIO_IRQ | MMC_CAP_ERASE | MMC_CAP_CMD23;
	mmc->caps2 |= MMC_CAP2_SDIO_IRQ_NOTHREAD;

	if (host->quirks & SDHCI_QUIRK_MULTIBLOCK_READ_ACMD12)
		host->flags |= SDHCI_AUTO_CMD12;

	/* Auto-CMD23 stuff only works in ADMA or PIO. */
	if ((host->version >= SDHCI_SPEC_300) &&
	    ((host->flags & SDHCI_USE_ADMA) ||
	     !(host->flags & SDHCI_USE_SDMA)) &&
	     !(host->quirks2 & SDHCI_QUIRK2_ACMD23_BROKEN)) {
		host->flags |= SDHCI_AUTO_CMD23;
		DBG("%s: Auto-CMD23 available\n", mmc_hostname(mmc));
	} else {
		DBG("%s: Auto-CMD23 unavailable\n", mmc_hostname(mmc));
	}

	/*
	 * A controller may support 8-bit width, but the board itself
	 * might not have the pins brought out.  Boards that support
	 * 8-bit width must set "mmc->caps |= MMC_CAP_8_BIT_DATA;" in
	 * their platform code before calling sdhci_add_host(), and we
	 * won't assume 8-bit width for hosts without that CAP.
	 */
	if (!(host->quirks & SDHCI_QUIRK_FORCE_1_BIT_DATA))
		mmc->caps |= MMC_CAP_4_BIT_DATA;

	if (host->quirks2 & SDHCI_QUIRK2_HOST_NO_CMD23)
		mmc->caps &= ~MMC_CAP_CMD23;

	if (caps[0] & SDHCI_CAN_DO_HISPD)
		mmc->caps |= MMC_CAP_SD_HIGHSPEED | MMC_CAP_MMC_HIGHSPEED;

	if ((host->quirks & SDHCI_QUIRK_BROKEN_CARD_DETECTION) &&
	    !(mmc->caps & MMC_CAP_NONREMOVABLE) &&
	    IS_ERR_VALUE(mmc_gpio_get_cd(host->mmc)))
		mmc->caps |= MMC_CAP_NEEDS_POLL;

	/* If there are external regulators, get them */
	if (mmc_regulator_get_supply(mmc) == -EPROBE_DEFER)
		return -EPROBE_DEFER;

	/* If vqmmc regulator and no 1.8V signalling, then there's no UHS */
	if (!IS_ERR(mmc->supply.vqmmc)) {
		ret = regulator_enable(mmc->supply.vqmmc);
		if (!regulator_is_supported_voltage(mmc->supply.vqmmc, 1700000,
						    1950000))
			caps[1] &= ~(SDHCI_SUPPORT_SDR104 |
					SDHCI_SUPPORT_SDR50 |
					SDHCI_SUPPORT_DDR50);
		if (ret) {
			pr_warn("%s: Failed to enable vqmmc regulator: %d\n",
				mmc_hostname(mmc), ret);
			mmc->supply.vqmmc = ERR_PTR(-EINVAL);
		}
	}

	if (host->quirks2 & SDHCI_QUIRK2_NO_1_8_V)
		caps[1] &= ~(SDHCI_SUPPORT_SDR104 | SDHCI_SUPPORT_SDR50 |
		       SDHCI_SUPPORT_DDR50);

	/* Any UHS-I mode in caps implies SDR12 and SDR25 support. */
	if (caps[1] & (SDHCI_SUPPORT_SDR104 | SDHCI_SUPPORT_SDR50 |
		       SDHCI_SUPPORT_DDR50))
		mmc->caps |= MMC_CAP_UHS_SDR12 | MMC_CAP_UHS_SDR25;

	/* SDR104 supports also implies SDR50 support */
	if (caps[1] & SDHCI_SUPPORT_SDR104) {
		mmc->caps |= MMC_CAP_UHS_SDR104 | MMC_CAP_UHS_SDR50;
		/* SD3.0: SDR104 is supported so (for eMMC) the caps2
		 * field can be promoted to support HS200.
		 */
		if (!(host->quirks2 & SDHCI_QUIRK2_BROKEN_HS200))
			mmc->caps2 |= MMC_CAP2_HS200;
	} else if (caps[1] & SDHCI_SUPPORT_SDR50)
		mmc->caps |= MMC_CAP_UHS_SDR50;

	if (host->quirks2 & SDHCI_QUIRK2_CAPS_BIT63_FOR_HS400 &&
	    (caps[1] & SDHCI_SUPPORT_HS400))
		mmc->caps2 |= MMC_CAP2_HS400;

	if ((mmc->caps2 & MMC_CAP2_HSX00_1_2V) &&
	    (IS_ERR(mmc->supply.vqmmc) ||
	     !regulator_is_supported_voltage(mmc->supply.vqmmc, 1100000,
					     1300000)))
		mmc->caps2 &= ~MMC_CAP2_HSX00_1_2V;

	if ((caps[1] & SDHCI_SUPPORT_DDR50) &&
		!(host->quirks2 & SDHCI_QUIRK2_BROKEN_DDR50))
		mmc->caps |= MMC_CAP_UHS_DDR50;

	/* Does the host need tuning for SDR50? */
	if (caps[1] & SDHCI_USE_SDR50_TUNING)
		host->flags |= SDHCI_SDR50_NEEDS_TUNING;

	/* Does the host need tuning for SDR104 / HS200? */
	if (mmc->caps2 & MMC_CAP2_HS200)
		host->flags |= SDHCI_SDR104_NEEDS_TUNING;

	/* Driver Type(s) (A, C, D) supported by the host */
	if (caps[1] & SDHCI_DRIVER_TYPE_A)
		mmc->caps |= MMC_CAP_DRIVER_TYPE_A;
	if (caps[1] & SDHCI_DRIVER_TYPE_C)
		mmc->caps |= MMC_CAP_DRIVER_TYPE_C;
	if (caps[1] & SDHCI_DRIVER_TYPE_D)
		mmc->caps |= MMC_CAP_DRIVER_TYPE_D;

	/* Initial value for re-tuning timer count */
	host->tuning_count = (caps[1] & SDHCI_RETUNING_TIMER_COUNT_MASK) >>
			      SDHCI_RETUNING_TIMER_COUNT_SHIFT;

	/*
	 * In case Re-tuning Timer is not disabled, the actual value of
	 * re-tuning timer will be 2 ^ (n - 1).
	 */
	if (host->tuning_count)
		host->tuning_count = 1 << (host->tuning_count - 1);

	/* Re-tuning mode supported by the Host Controller */
	host->tuning_mode = (caps[1] & SDHCI_RETUNING_MODE_MASK) >>
			     SDHCI_RETUNING_MODE_SHIFT;

	ocr_avail = 0;

	/*
	 * According to SD Host Controller spec v3.00, if the Host System
	 * can afford more than 150mA, Host Driver should set XPC to 1. Also
	 * the value is meaningful only if Voltage Support in the Capabilities
	 * register is set. The actual current value is 4 times the register
	 * value.
	 */
	max_current_caps = sdhci_readl(host, SDHCI_MAX_CURRENT);
	if (!max_current_caps && !IS_ERR(mmc->supply.vmmc)) {
		int curr = regulator_get_current_limit(mmc->supply.vmmc);
		if (curr > 0) {

			/* convert to SDHCI_MAX_CURRENT format */
			curr = curr/1000;  /* convert to mA */
			curr = curr/SDHCI_MAX_CURRENT_MULTIPLIER;

			curr = min_t(u32, curr, SDHCI_MAX_CURRENT_LIMIT);
			max_current_caps =
				(curr << SDHCI_MAX_CURRENT_330_SHIFT) |
				(curr << SDHCI_MAX_CURRENT_300_SHIFT) |
				(curr << SDHCI_MAX_CURRENT_180_SHIFT);
		}
	}

	if (caps[0] & SDHCI_CAN_VDD_330) {
		ocr_avail |= MMC_VDD_32_33 | MMC_VDD_33_34;

		mmc->max_current_330 = ((max_current_caps &
				   SDHCI_MAX_CURRENT_330_MASK) >>
				   SDHCI_MAX_CURRENT_330_SHIFT) *
				   SDHCI_MAX_CURRENT_MULTIPLIER;
	}
	if (caps[0] & SDHCI_CAN_VDD_300) {
		ocr_avail |= MMC_VDD_29_30 | MMC_VDD_30_31;

		mmc->max_current_300 = ((max_current_caps &
				   SDHCI_MAX_CURRENT_300_MASK) >>
				   SDHCI_MAX_CURRENT_300_SHIFT) *
				   SDHCI_MAX_CURRENT_MULTIPLIER;
	}
	if (caps[0] & SDHCI_CAN_VDD_180) {
		ocr_avail |= MMC_VDD_165_195;

		mmc->max_current_180 = ((max_current_caps &
				   SDHCI_MAX_CURRENT_180_MASK) >>
				   SDHCI_MAX_CURRENT_180_SHIFT) *
				   SDHCI_MAX_CURRENT_MULTIPLIER;
	}

	/* If OCR set by host, use it instead. */
	if (host->ocr_mask)
		ocr_avail = host->ocr_mask;

	/* If OCR set by external regulators, give it highest prio. */
	if (mmc->ocr_avail)
		ocr_avail = mmc->ocr_avail;

	mmc->ocr_avail = ocr_avail;
	mmc->ocr_avail_sdio = ocr_avail;
	if (host->ocr_avail_sdio)
		mmc->ocr_avail_sdio &= host->ocr_avail_sdio;
	mmc->ocr_avail_sd = ocr_avail;
	if (host->ocr_avail_sd)
		mmc->ocr_avail_sd &= host->ocr_avail_sd;
	else /* normal SD controllers don't support 1.8V */
		mmc->ocr_avail_sd &= ~MMC_VDD_165_195;
	mmc->ocr_avail_mmc = ocr_avail;
	if (host->ocr_avail_mmc)
		mmc->ocr_avail_mmc &= host->ocr_avail_mmc;

	if (mmc->ocr_avail == 0) {
		pr_err("%s: Hardware doesn't report any support voltages.\n",
		       mmc_hostname(mmc));
		return -ENODEV;
	}

	spin_lock_init(&host->lock);

	/*
	 * Maximum number of segments. Depends on if the hardware
	 * can do scatter/gather or not.
	 */
	if (host->flags & SDHCI_USE_ADMA)
		mmc->max_segs = SDHCI_MAX_SEGS;
	else if (host->flags & SDHCI_USE_SDMA)
		mmc->max_segs = 1;
	else /* PIO */
		mmc->max_segs = SDHCI_MAX_SEGS;

	/*
	 * Maximum number of sectors in one transfer. Limited by SDMA boundary
	 * size (512KiB). Note some tuning modes impose a 4MiB limit, but this
	 * is less anyway.
	 */
	mmc->max_req_size = 524288;

	/*
	 * Maximum segment size. Could be one segment with the maximum number
	 * of bytes. When doing hardware scatter/gather, each entry cannot
	 * be larger than 64 KiB though.
	 */
	if (host->flags & SDHCI_USE_ADMA) {
		if (host->quirks & SDHCI_QUIRK_BROKEN_ADMA_ZEROLEN_DESC)
			mmc->max_seg_size = 65535;
		else
			mmc->max_seg_size = 65536;
	} else {
		mmc->max_seg_size = mmc->max_req_size;
	}

	/*
	 * Maximum block size. This varies from controller to controller and
	 * is specified in the capabilities register.
	 */
	if (host->quirks & SDHCI_QUIRK_FORCE_BLK_SZ_2048) {
		mmc->max_blk_size = 2;
	} else {
		mmc->max_blk_size = (caps[0] & SDHCI_MAX_BLOCK_MASK) >>
				SDHCI_MAX_BLOCK_SHIFT;
		if (mmc->max_blk_size >= 3) {
			pr_warn("%s: Invalid maximum block size, assuming 512 bytes\n",
				mmc_hostname(mmc));
			mmc->max_blk_size = 0;
		}
	}

	mmc->max_blk_size = 512 << mmc->max_blk_size;

	/*
	 * Maximum block count.
	 */
	mmc->max_blk_count = (host->quirks & SDHCI_QUIRK_NO_MULTIBLOCK) ? 1 : 65535;

	/*
	 * Init tasklets.
	 */
	tasklet_init(&host->finish_tasklet,
		sdhci_tasklet_finish, (unsigned long)host);

	setup_timer(&host->timer, sdhci_timeout_timer, (unsigned long)host);

	init_waitqueue_head(&host->buf_ready_int);

	sdhci_init(host, 0);

	ret = request_threaded_irq(host->irq, sdhci_irq, sdhci_thread_irq,
				   IRQF_SHARED,	mmc_hostname(mmc), host);
	if (ret) {
		pr_err("%s: Failed to request IRQ %d: %d\n",
		       mmc_hostname(mmc), host->irq, ret);
		goto untasklet;
	}

#ifdef CONFIG_MMC_DEBUG
	sdhci_dumpregs(host);
#endif

#ifdef SDHCI_USE_LEDS_CLASS
	snprintf(host->led_name, sizeof(host->led_name),
		"%s::", mmc_hostname(mmc));
	host->led.name = host->led_name;
	host->led.brightness = LED_OFF;
	host->led.default_trigger = mmc_hostname(mmc);
	host->led.brightness_set = sdhci_led_control;

	ret = led_classdev_register(mmc_dev(mmc), &host->led);
	if (ret) {
		pr_err("%s: Failed to register LED device: %d\n",
		       mmc_hostname(mmc), ret);
		goto reset;
	}
#endif

	mmiowb();

	mmc_add_host(mmc);

	pr_info("%s: SDHCI controller on %s [%s] using %s\n",
		mmc_hostname(mmc), host->hw_name, dev_name(mmc_dev(mmc)),
		(host->flags & SDHCI_USE_ADMA) ?
		(host->flags & SDHCI_USE_64_BIT_DMA) ? "ADMA 64-bit" : "ADMA" :
		(host->flags & SDHCI_USE_SDMA) ? "DMA" : "PIO");

	sdhci_enable_card_detection(host);

	return 0;

#ifdef SDHCI_USE_LEDS_CLASS
reset:
	sdhci_do_reset(host, SDHCI_RESET_ALL);
	sdhci_writel(host, 0, SDHCI_INT_ENABLE);
	sdhci_writel(host, 0, SDHCI_SIGNAL_ENABLE);
	free_irq(host->irq, host);
#endif
untasklet:
	tasklet_kill(&host->finish_tasklet);

	return ret;
}

EXPORT_SYMBOL_GPL(sdhci_add_host);

void sdhci_remove_host(struct sdhci_host *host, int dead)
{
	struct mmc_host *mmc = host->mmc;
	unsigned long flags;

	if (dead) {
		spin_lock_irqsave(&host->lock, flags);

		host->flags |= SDHCI_DEVICE_DEAD;

		if (host->mrq) {
			pr_err("%s: Controller removed during "
				" transfer!\n", mmc_hostname(mmc));

			host->mrq->cmd->error = -ENOMEDIUM;
			tasklet_schedule(&host->finish_tasklet);
		}

		spin_unlock_irqrestore(&host->lock, flags);
	}

	sdhci_disable_card_detection(host);

	mmc_remove_host(mmc);

#ifdef SDHCI_USE_LEDS_CLASS
	led_classdev_unregister(&host->led);
#endif

	if (!dead)
		sdhci_do_reset(host, SDHCI_RESET_ALL);

	sdhci_writel(host, 0, SDHCI_INT_ENABLE);
	sdhci_writel(host, 0, SDHCI_SIGNAL_ENABLE);
	free_irq(host->irq, host);

	del_timer_sync(&host->timer);

	tasklet_kill(&host->finish_tasklet);

	if (!IS_ERR(mmc->supply.vqmmc))
		regulator_disable(mmc->supply.vqmmc);

<<<<<<< HEAD
	if (host->adma_table)
		dma_free_coherent(mmc_dev(mmc), host->adma_table_sz,
				  host->adma_table, host->adma_addr);
	if (host->align_buffer)
		dma_free_coherent(mmc_dev(mmc), host->align_buffer_sz,
				  host->align_buffer, host->align_addr);
=======
	if (host->align_buffer)
		dma_free_coherent(mmc_dev(mmc), host->align_buffer_sz +
				  host->adma_table_sz, host->align_buffer,
				  host->align_addr);
>>>>>>> 1d3cce07

	host->adma_table = NULL;
	host->align_buffer = NULL;
}

EXPORT_SYMBOL_GPL(sdhci_remove_host);

void sdhci_free_host(struct sdhci_host *host)
{
	mmc_free_host(host->mmc);
}

EXPORT_SYMBOL_GPL(sdhci_free_host);

/*****************************************************************************\
 *                                                                           *
 * Driver init/exit                                                          *
 *                                                                           *
\*****************************************************************************/

static int __init sdhci_drv_init(void)
{
	pr_info(DRIVER_NAME
		": Secure Digital Host Controller Interface driver\n");
	pr_info(DRIVER_NAME ": Copyright(c) Pierre Ossman\n");

	return 0;
}

static void __exit sdhci_drv_exit(void)
{
}

module_init(sdhci_drv_init);
module_exit(sdhci_drv_exit);

module_param(debug_quirks, uint, 0444);
module_param(debug_quirks2, uint, 0444);

MODULE_AUTHOR("Pierre Ossman <pierre@ossman.eu>");
MODULE_DESCRIPTION("Secure Digital Host Controller Interface core driver");
MODULE_LICENSE("GPL");

MODULE_PARM_DESC(debug_quirks, "Force certain quirks.");
MODULE_PARM_DESC(debug_quirks2, "Force certain other quirks.");<|MERGE_RESOLUTION|>--- conflicted
+++ resolved
@@ -488,15 +488,6 @@
 static void sdhci_adma_table_pre(struct sdhci_host *host,
 	struct mmc_data *data, int sg_count)
 {
-<<<<<<< HEAD
-	void *desc;
-	void *align;
-	dma_addr_t addr;
-	dma_addr_t align_addr;
-	int len, offset;
-
-=======
->>>>>>> 1d3cce07
 	struct scatterlist *sg;
 	unsigned long flags;
 	dma_addr_t addr, align_addr;
@@ -509,13 +500,7 @@
 	 * We currently guess that it is LE.
 	 */
 
-<<<<<<< HEAD
-	host->sg_count = sdhci_pre_dma_transfer(host, data);
-	if (host->sg_count < 0)
-		return -EINVAL;
-=======
 	host->sg_count = sg_count;
->>>>>>> 1d3cce07
 
 	desc = host->adma_table;
 	align = host->align_buffer;
@@ -582,10 +567,6 @@
 		/* Add a terminating entry - nop, end, valid */
 		sdhci_adma_write_desc(host, desc, 0, 0, ADMA2_NOP_END_VALID);
 	}
-<<<<<<< HEAD
-	return 0;
-=======
->>>>>>> 1d3cce07
 }
 
 static void sdhci_adma_table_post(struct sdhci_host *host,
@@ -597,20 +578,6 @@
 	char *buffer;
 	unsigned long flags;
 
-<<<<<<< HEAD
-	if (data->flags & MMC_DATA_READ)
-		direction = DMA_FROM_DEVICE;
-	else
-		direction = DMA_TO_DEVICE;
-
-	/* Do a quick scan of the SG list for any unaligned mappings */
-	has_unaligned = false;
-	for_each_sg(data->sg, sg, host->sg_count, i)
-		if (sg_dma_address(sg) & SDHCI_ADMA2_MASK) {
-			has_unaligned = true;
-			break;
-		}
-=======
 	if (data->flags & MMC_DATA_READ) {
 		bool has_unaligned = false;
 
@@ -620,7 +587,6 @@
 				has_unaligned = true;
 				break;
 			}
->>>>>>> 1d3cce07
 
 		if (has_unaligned) {
 			dma_sync_sg_for_cpu(mmc_dev(host->mmc), data->sg,
@@ -2110,43 +2076,10 @@
 	struct sdhci_host *host = mmc_priv(mmc);
 	struct mmc_data *data = mrq->data;
 
-<<<<<<< HEAD
-	if (data->host_cookie == COOKIE_GIVEN ||
-	    data->host_cookie == COOKIE_MAPPED)
-		dma_unmap_sg(mmc_dev(host->mmc), data->sg, data->sg_len,
-			     data->flags & MMC_DATA_WRITE ?
-			       DMA_TO_DEVICE : DMA_FROM_DEVICE);
-
-	data->host_cookie = COOKIE_UNMAPPED;
-}
-
-static int sdhci_pre_dma_transfer(struct sdhci_host *host,
-				       struct mmc_data *data)
-{
-	int sg_count;
-
-	if (data->host_cookie == COOKIE_MAPPED) {
-		data->host_cookie = COOKIE_GIVEN;
-		return data->sg_count;
-	}
-
-	WARN_ON(data->host_cookie == COOKIE_GIVEN);
-
-	sg_count = dma_map_sg(mmc_dev(host->mmc), data->sg, data->sg_len,
-				data->flags & MMC_DATA_WRITE ?
-				DMA_TO_DEVICE : DMA_FROM_DEVICE);
-
-	if (sg_count == 0)
-		return -ENOSPC;
-
-	data->sg_count = sg_count;
-	data->host_cookie = COOKIE_MAPPED;
-=======
 	if (data->host_cookie != COOKIE_UNMAPPED)
 		dma_unmap_sg(mmc_dev(host->mmc), data->sg, data->sg_len,
 			     data->flags & MMC_DATA_WRITE ?
 			       DMA_TO_DEVICE : DMA_FROM_DEVICE);
->>>>>>> 1d3cce07
 
 	data->host_cookie = COOKIE_UNMAPPED;
 }
@@ -3036,27 +2969,9 @@
 		}
 
 		host->align_buffer_sz = SDHCI_MAX_SEGS * SDHCI_ADMA2_ALIGN;
-<<<<<<< HEAD
-		host->align_buffer = dma_alloc_coherent(mmc_dev(mmc),
-							host->align_buffer_sz,
-							&host->align_addr,
-							GFP_KERNEL);
-		if (!host->adma_table || !host->align_buffer) {
-			if (host->adma_table)
-				dma_free_coherent(mmc_dev(mmc),
-						  host->adma_table_sz,
-						  host->adma_table,
-						  host->adma_addr);
-			if (host->align_buffer)
-				dma_free_coherent(mmc_dev(mmc),
-						  host->align_buffer_sz,
-						  host->align_buffer,
-						  host->align_addr);
-=======
 		buf = dma_alloc_coherent(mmc_dev(mmc), host->align_buffer_sz +
 					 host->adma_table_sz, &dma, GFP_KERNEL);
 		if (!buf) {
->>>>>>> 1d3cce07
 			pr_warn("%s: Unable to allocate ADMA buffers - falling back to standard DMA\n",
 				mmc_hostname(mmc));
 			host->flags &= ~SDHCI_USE_ADMA;
@@ -3065,14 +2980,6 @@
 			pr_warn("%s: unable to allocate aligned ADMA descriptor\n",
 				mmc_hostname(mmc));
 			host->flags &= ~SDHCI_USE_ADMA;
-<<<<<<< HEAD
-			dma_free_coherent(mmc_dev(mmc), host->adma_table_sz,
-					  host->adma_table, host->adma_addr);
-			dma_free_coherent(mmc_dev(mmc), host->align_buffer_sz,
-					  host->align_buffer, host->align_addr);
-			host->adma_table = NULL;
-			host->align_buffer = NULL;
-=======
 			dma_free_coherent(mmc_dev(mmc), host->align_buffer_sz +
 					  host->adma_table_sz, buf, dma);
 		} else {
@@ -3081,11 +2988,7 @@
 
 			host->adma_table = buf + host->align_buffer_sz;
 			host->adma_addr = dma + host->align_buffer_sz;
->>>>>>> 1d3cce07
-		}
-
-		/* dma_alloc_coherent returns page aligned and sized buffers */
-		BUG_ON(host->align_addr & SDHCI_ADMA2_MASK);
+		}
 	}
 
 	/*
@@ -3545,19 +3448,10 @@
 	if (!IS_ERR(mmc->supply.vqmmc))
 		regulator_disable(mmc->supply.vqmmc);
 
-<<<<<<< HEAD
-	if (host->adma_table)
-		dma_free_coherent(mmc_dev(mmc), host->adma_table_sz,
-				  host->adma_table, host->adma_addr);
-	if (host->align_buffer)
-		dma_free_coherent(mmc_dev(mmc), host->align_buffer_sz,
-				  host->align_buffer, host->align_addr);
-=======
 	if (host->align_buffer)
 		dma_free_coherent(mmc_dev(mmc), host->align_buffer_sz +
 				  host->adma_table_sz, host->align_buffer,
 				  host->align_addr);
->>>>>>> 1d3cce07
 
 	host->adma_table = NULL;
 	host->align_buffer = NULL;
