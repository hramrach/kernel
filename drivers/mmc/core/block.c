// SPDX-License-Identifier: GPL-2.0
/*
 * Block driver for media (i.e., flash cards)
 *
 * Copyright 2002 Hewlett-Packard Company
 * Copyright 2005-2008 Pierre Ossman
 *
 * Use consistent with the GNU GPL is permitted,
 * provided that this copyright notice is
 * preserved in its entirety in all copies and derived works.
 *
 * HEWLETT-PACKARD COMPANY MAKES NO WARRANTIES, EXPRESSED OR IMPLIED,
 * AS TO THE USEFULNESS OR CORRECTNESS OF THIS CODE OR ITS
 * FITNESS FOR ANY PARTICULAR PURPOSE.
 *
 * Many thanks to Alessandro Rubini and Jonathan Corbet!
 *
 * Author:  Andrew Christian
 *          28 May 2002
 */
#include <linux/moduleparam.h>
#include <linux/module.h>
#include <linux/init.h>

#include <linux/kernel.h>
#include <linux/fs.h>
#include <linux/slab.h>
#include <linux/errno.h>
#include <linux/hdreg.h>
#include <linux/kdev_t.h>
#include <linux/kref.h>
#include <linux/blkdev.h>
#include <linux/cdev.h>
#include <linux/mutex.h>
#include <linux/scatterlist.h>
#include <linux/string_helpers.h>
#include <linux/delay.h>
#include <linux/capability.h>
#include <linux/compat.h>
#include <linux/pm_runtime.h>
#include <linux/idr.h>
#include <linux/debugfs.h>

#include <linux/mmc/ioctl.h>
#include <linux/mmc/card.h>
#include <linux/mmc/host.h>
#include <linux/mmc/mmc.h>
#include <linux/mmc/sd.h>

#include <linux/uaccess.h>

#include "queue.h"
#include "block.h"
#include "core.h"
#include "card.h"
#include "crypto.h"
#include "host.h"
#include "bus.h"
#include "mmc_ops.h"
#include "quirks.h"
#include "sd_ops.h"

MODULE_ALIAS("mmc:block");
#ifdef MODULE_PARAM_PREFIX
#undef MODULE_PARAM_PREFIX
#endif
#define MODULE_PARAM_PREFIX "mmcblk."

/*
 * Set a 10 second timeout for polling write request busy state. Note, mmc core
 * is setting a 3 second timeout for SD cards, and SDHCI has long had a 10
 * second software timer to timeout the whole request, so 10 seconds should be
 * ample.
 */
#define MMC_BLK_TIMEOUT_MS  (10 * 1000)
#define MMC_EXTRACT_INDEX_FROM_ARG(x) ((x & 0x00FF0000) >> 16)
#define MMC_EXTRACT_VALUE_FROM_ARG(x) ((x & 0x0000FF00) >> 8)

#define mmc_req_rel_wr(req)	((req->cmd_flags & REQ_FUA) && \
				  (rq_data_dir(req) == WRITE))
static DEFINE_MUTEX(block_mutex);

/*
 * The defaults come from config options but can be overriden by module
 * or bootarg options.
 */
static int perdev_minors = CONFIG_MMC_BLOCK_MINORS;

/*
 * We've only got one major, so number of mmcblk devices is
 * limited to (1 << 20) / number of minors per device.  It is also
 * limited by the MAX_DEVICES below.
 */
static int max_devices;

#define MAX_DEVICES 256

static DEFINE_IDA(mmc_blk_ida);
static DEFINE_IDA(mmc_rpmb_ida);

/*
 * There is one mmc_blk_data per slot.
 */
struct mmc_blk_data {
	struct device	*parent;
	struct gendisk	*disk;
	struct mmc_queue queue;
	struct list_head part;
	struct list_head rpmbs;

	unsigned int	flags;
#define MMC_BLK_CMD23	(1 << 0)	/* Can do SET_BLOCK_COUNT for multiblock */
#define MMC_BLK_REL_WR	(1 << 1)	/* MMC Reliable write support */

	struct kref	kref;
	unsigned int	read_only;
	unsigned int	part_type;
	unsigned int	reset_done;
#define MMC_BLK_READ		BIT(0)
#define MMC_BLK_WRITE		BIT(1)
#define MMC_BLK_DISCARD		BIT(2)
#define MMC_BLK_SECDISCARD	BIT(3)
#define MMC_BLK_CQE_RECOVERY	BIT(4)

	/*
	 * Only set in main mmc_blk_data associated
	 * with mmc_card with dev_set_drvdata, and keeps
	 * track of the current selected device partition.
	 */
	unsigned int	part_curr;
	struct device_attribute force_ro;
	struct device_attribute power_ro_lock;
	int	area_type;

	/* debugfs files (only in main mmc_blk_data) */
	struct dentry *status_dentry;
	struct dentry *ext_csd_dentry;
};

/* Device type for RPMB character devices */
static dev_t mmc_rpmb_devt;

/* Bus type for RPMB character devices */
static struct bus_type mmc_rpmb_bus_type = {
	.name = "mmc_rpmb",
};

/**
 * struct mmc_rpmb_data - special RPMB device type for these areas
 * @dev: the device for the RPMB area
 * @chrdev: character device for the RPMB area
 * @id: unique device ID number
 * @part_index: partition index (0 on first)
 * @md: parent MMC block device
 * @node: list item, so we can put this device on a list
 */
struct mmc_rpmb_data {
	struct device dev;
	struct cdev chrdev;
	int id;
	unsigned int part_index;
	struct mmc_blk_data *md;
	struct list_head node;
};

static DEFINE_MUTEX(open_lock);

module_param(perdev_minors, int, 0444);
MODULE_PARM_DESC(perdev_minors, "Minors numbers to allocate per device");

static inline int mmc_blk_part_switch(struct mmc_card *card,
				      unsigned int part_type);
static void mmc_blk_rw_rq_prep(struct mmc_queue_req *mqrq,
			       struct mmc_card *card,
			       int disable_multi,
			       struct mmc_queue *mq);
static void mmc_blk_hsq_req_done(struct mmc_request *mrq);

static struct mmc_blk_data *mmc_blk_get(struct gendisk *disk)
{
	struct mmc_blk_data *md;

	mutex_lock(&open_lock);
	md = disk->private_data;
	if (md && !kref_get_unless_zero(&md->kref))
		md = NULL;
	mutex_unlock(&open_lock);

	return md;
}

static inline int mmc_get_devidx(struct gendisk *disk)
{
	int devidx = disk->first_minor / perdev_minors;
	return devidx;
}

static void mmc_blk_kref_release(struct kref *ref)
{
	struct mmc_blk_data *md = container_of(ref, struct mmc_blk_data, kref);
	int devidx;

	devidx = mmc_get_devidx(md->disk);
	ida_simple_remove(&mmc_blk_ida, devidx);

	mutex_lock(&open_lock);
	md->disk->private_data = NULL;
	mutex_unlock(&open_lock);

	put_disk(md->disk);
	kfree(md);
}

static void mmc_blk_put(struct mmc_blk_data *md)
{
	kref_put(&md->kref, mmc_blk_kref_release);
}

static ssize_t power_ro_lock_show(struct device *dev,
		struct device_attribute *attr, char *buf)
{
	int ret;
	struct mmc_blk_data *md = mmc_blk_get(dev_to_disk(dev));
	struct mmc_card *card = md->queue.card;
	int locked = 0;

	if (card->ext_csd.boot_ro_lock & EXT_CSD_BOOT_WP_B_PERM_WP_EN)
		locked = 2;
	else if (card->ext_csd.boot_ro_lock & EXT_CSD_BOOT_WP_B_PWR_WP_EN)
		locked = 1;

	ret = snprintf(buf, PAGE_SIZE, "%d\n", locked);

	mmc_blk_put(md);

	return ret;
}

static ssize_t power_ro_lock_store(struct device *dev,
		struct device_attribute *attr, const char *buf, size_t count)
{
	int ret;
	struct mmc_blk_data *md, *part_md;
	struct mmc_queue *mq;
	struct request *req;
	unsigned long set;

	if (kstrtoul(buf, 0, &set))
		return -EINVAL;

	if (set != 1)
		return count;

	md = mmc_blk_get(dev_to_disk(dev));
	mq = &md->queue;

	/* Dispatch locking to the block layer */
	req = blk_get_request(mq->queue, REQ_OP_DRV_OUT, 0);
	if (IS_ERR(req)) {
		count = PTR_ERR(req);
		goto out_put;
	}
	req_to_mmc_queue_req(req)->drv_op = MMC_DRV_OP_BOOT_WP;
	blk_execute_rq(NULL, req, 0);
	ret = req_to_mmc_queue_req(req)->drv_op_result;
	blk_put_request(req);

	if (!ret) {
		pr_info("%s: Locking boot partition ro until next power on\n",
			md->disk->disk_name);
		set_disk_ro(md->disk, 1);

		list_for_each_entry(part_md, &md->part, part)
			if (part_md->area_type == MMC_BLK_DATA_AREA_BOOT) {
				pr_info("%s: Locking boot partition ro until next power on\n", part_md->disk->disk_name);
				set_disk_ro(part_md->disk, 1);
			}
	}
out_put:
	mmc_blk_put(md);
	return count;
}

static ssize_t force_ro_show(struct device *dev, struct device_attribute *attr,
			     char *buf)
{
	int ret;
	struct mmc_blk_data *md = mmc_blk_get(dev_to_disk(dev));

	ret = snprintf(buf, PAGE_SIZE, "%d\n",
		       get_disk_ro(dev_to_disk(dev)) ^
		       md->read_only);
	mmc_blk_put(md);
	return ret;
}

static ssize_t force_ro_store(struct device *dev, struct device_attribute *attr,
			      const char *buf, size_t count)
{
	int ret;
	char *end;
	struct mmc_blk_data *md = mmc_blk_get(dev_to_disk(dev));
	unsigned long set = simple_strtoul(buf, &end, 0);
	if (end == buf) {
		ret = -EINVAL;
		goto out;
	}

	set_disk_ro(dev_to_disk(dev), set || md->read_only);
	ret = count;
out:
	mmc_blk_put(md);
	return ret;
}

static int mmc_blk_open(struct block_device *bdev, fmode_t mode)
{
	struct mmc_blk_data *md = mmc_blk_get(bdev->bd_disk);
	int ret = -ENXIO;

	mutex_lock(&block_mutex);
	if (md) {
		ret = 0;
		if ((mode & FMODE_WRITE) && md->read_only) {
			mmc_blk_put(md);
			ret = -EROFS;
		}
	}
	mutex_unlock(&block_mutex);

	return ret;
}

static void mmc_blk_release(struct gendisk *disk, fmode_t mode)
{
	struct mmc_blk_data *md = disk->private_data;

	mutex_lock(&block_mutex);
	mmc_blk_put(md);
	mutex_unlock(&block_mutex);
}

static int
mmc_blk_getgeo(struct block_device *bdev, struct hd_geometry *geo)
{
	geo->cylinders = get_capacity(bdev->bd_disk) / (4 * 16);
	geo->heads = 4;
	geo->sectors = 16;
	return 0;
}

struct mmc_blk_ioc_data {
	struct mmc_ioc_cmd ic;
	unsigned char *buf;
	u64 buf_bytes;
	struct mmc_rpmb_data *rpmb;
};

static struct mmc_blk_ioc_data *mmc_blk_ioctl_copy_from_user(
	struct mmc_ioc_cmd __user *user)
{
	struct mmc_blk_ioc_data *idata;
	int err;

	idata = kmalloc(sizeof(*idata), GFP_KERNEL);
	if (!idata) {
		err = -ENOMEM;
		goto out;
	}

	if (copy_from_user(&idata->ic, user, sizeof(idata->ic))) {
		err = -EFAULT;
		goto idata_err;
	}

	idata->buf_bytes = (u64) idata->ic.blksz * idata->ic.blocks;
	if (idata->buf_bytes > MMC_IOC_MAX_BYTES) {
		err = -EOVERFLOW;
		goto idata_err;
	}

	if (!idata->buf_bytes) {
		idata->buf = NULL;
		return idata;
	}

	idata->buf = memdup_user((void __user *)(unsigned long)
				 idata->ic.data_ptr, idata->buf_bytes);
	if (IS_ERR(idata->buf)) {
		err = PTR_ERR(idata->buf);
		goto idata_err;
	}

	return idata;

idata_err:
	kfree(idata);
out:
	return ERR_PTR(err);
}

static int mmc_blk_ioctl_copy_to_user(struct mmc_ioc_cmd __user *ic_ptr,
				      struct mmc_blk_ioc_data *idata)
{
	struct mmc_ioc_cmd *ic = &idata->ic;

	if (copy_to_user(&(ic_ptr->response), ic->response,
			 sizeof(ic->response)))
		return -EFAULT;

	if (!idata->ic.write_flag) {
		if (copy_to_user((void __user *)(unsigned long)ic->data_ptr,
				 idata->buf, idata->buf_bytes))
			return -EFAULT;
	}

	return 0;
}

<<<<<<< HEAD
static int ioctl_do_sanitize(struct mmc_card *card)
{
	int err;

	if (!mmc_can_sanitize(card)) {
			pr_warn("%s: %s - SANITIZE is not supported\n",
				mmc_hostname(card->host), __func__);
			err = -EOPNOTSUPP;
			goto out;
	}

	pr_debug("%s: %s - SANITIZE IN PROGRESS...\n",
		mmc_hostname(card->host), __func__);

	err = mmc_switch(card, EXT_CSD_CMD_SET_NORMAL,
					EXT_CSD_SANITIZE_START, 1,
					MMC_SANITIZE_REQ_TIMEOUT);

	if (err)
		pr_err("%s: %s - EXT_CSD_SANITIZE_START failed. err=%d\n",
		       mmc_hostname(card->host), __func__, err);
=======
static int card_busy_detect(struct mmc_card *card, unsigned int timeout_ms,
			    u32 *resp_errs)
{
	unsigned long timeout = jiffies + msecs_to_jiffies(timeout_ms);
	int err = 0;
	u32 status;

	do {
		bool done = time_after(jiffies, timeout);

		err = __mmc_send_status(card, &status, 5);
		if (err) {
			dev_err(mmc_dev(card->host),
				"error %d requesting status\n", err);
			return err;
		}

		/* Accumulate any response error bits seen */
		if (resp_errs)
			*resp_errs |= status;

		/*
		 * Timeout if the device never becomes ready for data and never
		 * leaves the program state.
		 */
		if (done) {
			dev_err(mmc_dev(card->host),
				"Card stuck in wrong state! %s status: %#x\n",
				 __func__, status);
			return -ETIMEDOUT;
		}
	} while (!mmc_ready_for_data(status));
>>>>>>> 7d2a07b7

	return err;
}

static inline bool mmc_blk_in_tran_state(u32 status)
{
	/*
	 * Some cards mishandle the status bits, so make sure to check both the
	 * busy indication and the card state.
	 */
	return status & R1_READY_FOR_DATA &&
	       (R1_CURRENT_STATE(status) == R1_STATE_TRAN);
}

static int card_busy_detect(struct mmc_card *card, unsigned int timeout_ms,
			    u32 *resp_errs)
{
	unsigned long timeout = jiffies + msecs_to_jiffies(timeout_ms);
	int err = 0;
	u32 status;

	do {
		bool done = time_after(jiffies, timeout);

		err = __mmc_send_status(card, &status, 5);
		if (err) {
			dev_err(mmc_dev(card->host),
				"error %d requesting status\n", err);
			return err;
		}

		/* Accumulate any response error bits seen */
		if (resp_errs)
			*resp_errs |= status;

		/*
		 * Timeout if the device never becomes ready for data and never
		 * leaves the program state.
		 */
		if (done) {
			dev_err(mmc_dev(card->host),
				"Card stuck in wrong state! %s status: %#x\n",
				 __func__, status);
			return -ETIMEDOUT;
		}

		/*
		 * Some cards mishandle the status bits,
		 * so make sure to check both the busy
		 * indication and the card state.
		 */
	} while (!mmc_blk_in_tran_state(status));

	return err;
}

static int __mmc_blk_ioctl_cmd(struct mmc_card *card, struct mmc_blk_data *md,
			       struct mmc_blk_ioc_data *idata)
{
	struct mmc_command cmd = {}, sbc = {};
	struct mmc_data data = {};
	struct mmc_request mrq = {};
	struct scatterlist sg;
	int err;
	unsigned int target_part;

	if (!card || !md || !idata)
		return -EINVAL;

	/*
	 * The RPMB accesses comes in from the character device, so we
	 * need to target these explicitly. Else we just target the
	 * partition type for the block device the ioctl() was issued
	 * on.
	 */
	if (idata->rpmb) {
		/* Support multiple RPMB partitions */
		target_part = idata->rpmb->part_index;
		target_part |= EXT_CSD_PART_CONFIG_ACC_RPMB;
	} else {
		target_part = md->part_type;
	}

	cmd.opcode = idata->ic.opcode;
	cmd.arg = idata->ic.arg;
	cmd.flags = idata->ic.flags;

	if (idata->buf_bytes) {
		data.sg = &sg;
		data.sg_len = 1;
		data.blksz = idata->ic.blksz;
		data.blocks = idata->ic.blocks;

		sg_init_one(data.sg, idata->buf, idata->buf_bytes);

		if (idata->ic.write_flag)
			data.flags = MMC_DATA_WRITE;
		else
			data.flags = MMC_DATA_READ;

		/* data.flags must already be set before doing this. */
		mmc_set_data_timeout(&data, card);

		/* Allow overriding the timeout_ns for empirical tuning. */
		if (idata->ic.data_timeout_ns)
			data.timeout_ns = idata->ic.data_timeout_ns;

		if ((cmd.flags & MMC_RSP_R1B) == MMC_RSP_R1B) {
			/*
			 * Pretend this is a data transfer and rely on the
			 * host driver to compute timeout.  When all host
			 * drivers support cmd.cmd_timeout for R1B, this
			 * can be changed to:
			 *
			 *     mrq.data = NULL;
			 *     cmd.cmd_timeout = idata->ic.cmd_timeout_ms;
			 */
			data.timeout_ns = idata->ic.cmd_timeout_ms * 1000000;
		}

		mrq.data = &data;
	}

	mrq.cmd = &cmd;

	err = mmc_blk_part_switch(card, target_part);
	if (err)
		return err;

	if (idata->ic.is_acmd) {
		err = mmc_app_cmd(card->host, card);
		if (err)
			return err;
	}

	if (idata->rpmb) {
		sbc.opcode = MMC_SET_BLOCK_COUNT;
		/*
		 * We don't do any blockcount validation because the max size
		 * may be increased by a future standard. We just copy the
		 * 'Reliable Write' bit here.
		 */
		sbc.arg = data.blocks | (idata->ic.write_flag & BIT(31));
		sbc.flags = MMC_RSP_R1 | MMC_CMD_AC;
		mrq.sbc = &sbc;
	}

	if ((MMC_EXTRACT_INDEX_FROM_ARG(cmd.arg) == EXT_CSD_SANITIZE_START) &&
	    (cmd.opcode == MMC_SWITCH))
		return mmc_sanitize(card, idata->ic.cmd_timeout_ms);

	mmc_wait_for_req(card->host, &mrq);

	if (cmd.error) {
		dev_err(mmc_dev(card->host), "%s: cmd error %d\n",
						__func__, cmd.error);
		return cmd.error;
	}
	if (data.error) {
		dev_err(mmc_dev(card->host), "%s: data error %d\n",
						__func__, data.error);
		return data.error;
	}

	/*
	 * Make sure the cache of the PARTITION_CONFIG register and
	 * PARTITION_ACCESS bits is updated in case the ioctl ext_csd write
	 * changed it successfully.
	 */
	if ((MMC_EXTRACT_INDEX_FROM_ARG(cmd.arg) == EXT_CSD_PART_CONFIG) &&
	    (cmd.opcode == MMC_SWITCH)) {
		struct mmc_blk_data *main_md = dev_get_drvdata(&card->dev);
		u8 value = MMC_EXTRACT_VALUE_FROM_ARG(cmd.arg);

		/*
		 * Update cache so the next mmc_blk_part_switch call operates
		 * on up-to-date data.
		 */
		card->ext_csd.part_config = value;
		main_md->part_curr = value & EXT_CSD_PART_CONFIG_ACC_MASK;
	}

	/*
	 * Make sure to update CACHE_CTRL in case it was changed. The cache
	 * will get turned back on if the card is re-initialized, e.g.
	 * suspend/resume or hw reset in recovery.
	 */
	if ((MMC_EXTRACT_INDEX_FROM_ARG(cmd.arg) == EXT_CSD_CACHE_CTRL) &&
	    (cmd.opcode == MMC_SWITCH)) {
		u8 value = MMC_EXTRACT_VALUE_FROM_ARG(cmd.arg) & 1;

		card->ext_csd.cache_ctrl = value;
	}

	/*
	 * According to the SD specs, some commands require a delay after
	 * issuing the command.
	 */
	if (idata->ic.postsleep_min_us)
		usleep_range(idata->ic.postsleep_min_us, idata->ic.postsleep_max_us);

	memcpy(&(idata->ic.response), cmd.resp, sizeof(cmd.resp));

	if (idata->rpmb || (cmd.flags & MMC_RSP_R1B) == MMC_RSP_R1B) {
		/*
		 * Ensure RPMB/R1B command has completed by polling CMD13
		 * "Send Status".
		 */
		err = card_busy_detect(card, MMC_BLK_TIMEOUT_MS, NULL);
	}

	return err;
}

static int mmc_blk_ioctl_cmd(struct mmc_blk_data *md,
			     struct mmc_ioc_cmd __user *ic_ptr,
			     struct mmc_rpmb_data *rpmb)
{
	struct mmc_blk_ioc_data *idata;
	struct mmc_blk_ioc_data *idatas[1];
	struct mmc_queue *mq;
	struct mmc_card *card;
	int err = 0, ioc_err = 0;
	struct request *req;

	idata = mmc_blk_ioctl_copy_from_user(ic_ptr);
	if (IS_ERR(idata))
		return PTR_ERR(idata);
	/* This will be NULL on non-RPMB ioctl():s */
	idata->rpmb = rpmb;

	card = md->queue.card;
	if (IS_ERR(card)) {
		err = PTR_ERR(card);
		goto cmd_done;
	}

	/*
	 * Dispatch the ioctl() into the block request queue.
	 */
	mq = &md->queue;
	req = blk_get_request(mq->queue,
		idata->ic.write_flag ? REQ_OP_DRV_OUT : REQ_OP_DRV_IN, 0);
	if (IS_ERR(req)) {
		err = PTR_ERR(req);
		goto cmd_done;
	}
	idatas[0] = idata;
	req_to_mmc_queue_req(req)->drv_op =
		rpmb ? MMC_DRV_OP_IOCTL_RPMB : MMC_DRV_OP_IOCTL;
	req_to_mmc_queue_req(req)->drv_op_data = idatas;
	req_to_mmc_queue_req(req)->ioc_count = 1;
	blk_execute_rq(NULL, req, 0);
	ioc_err = req_to_mmc_queue_req(req)->drv_op_result;
	err = mmc_blk_ioctl_copy_to_user(ic_ptr, idata);
	blk_put_request(req);

cmd_done:
	kfree(idata->buf);
	kfree(idata);
	return ioc_err ? ioc_err : err;
}

static int mmc_blk_ioctl_multi_cmd(struct mmc_blk_data *md,
				   struct mmc_ioc_multi_cmd __user *user,
				   struct mmc_rpmb_data *rpmb)
{
	struct mmc_blk_ioc_data **idata = NULL;
	struct mmc_ioc_cmd __user *cmds = user->cmds;
	struct mmc_card *card;
	struct mmc_queue *mq;
	int i, err = 0, ioc_err = 0;
	__u64 num_of_cmds;
	struct request *req;

	if (copy_from_user(&num_of_cmds, &user->num_of_cmds,
			   sizeof(num_of_cmds)))
		return -EFAULT;

	if (!num_of_cmds)
		return 0;

	if (num_of_cmds > MMC_IOC_MAX_CMDS)
		return -EINVAL;

	idata = kcalloc(num_of_cmds, sizeof(*idata), GFP_KERNEL);
	if (!idata)
		return -ENOMEM;

	for (i = 0; i < num_of_cmds; i++) {
		idata[i] = mmc_blk_ioctl_copy_from_user(&cmds[i]);
		if (IS_ERR(idata[i])) {
			err = PTR_ERR(idata[i]);
			num_of_cmds = i;
			goto cmd_err;
		}
		/* This will be NULL on non-RPMB ioctl():s */
		idata[i]->rpmb = rpmb;
	}

	card = md->queue.card;
	if (IS_ERR(card)) {
		err = PTR_ERR(card);
		goto cmd_err;
	}


	/*
	 * Dispatch the ioctl()s into the block request queue.
	 */
	mq = &md->queue;
	req = blk_get_request(mq->queue,
		idata[0]->ic.write_flag ? REQ_OP_DRV_OUT : REQ_OP_DRV_IN, 0);
	if (IS_ERR(req)) {
		err = PTR_ERR(req);
		goto cmd_err;
	}
	req_to_mmc_queue_req(req)->drv_op =
		rpmb ? MMC_DRV_OP_IOCTL_RPMB : MMC_DRV_OP_IOCTL;
	req_to_mmc_queue_req(req)->drv_op_data = idata;
	req_to_mmc_queue_req(req)->ioc_count = num_of_cmds;
	blk_execute_rq(NULL, req, 0);
	ioc_err = req_to_mmc_queue_req(req)->drv_op_result;

	/* copy to user if data and response */
	for (i = 0; i < num_of_cmds && !err; i++)
		err = mmc_blk_ioctl_copy_to_user(&cmds[i], idata[i]);

	blk_put_request(req);

cmd_err:
	for (i = 0; i < num_of_cmds; i++) {
		kfree(idata[i]->buf);
		kfree(idata[i]);
	}
	kfree(idata);
	return ioc_err ? ioc_err : err;
}

static int mmc_blk_check_blkdev(struct block_device *bdev)
{
	/*
	 * The caller must have CAP_SYS_RAWIO, and must be calling this on the
	 * whole block device, not on a partition.  This prevents overspray
	 * between sibling partitions.
	 */
	if (!capable(CAP_SYS_RAWIO) || bdev_is_partition(bdev))
		return -EPERM;
	return 0;
}

static int mmc_blk_ioctl(struct block_device *bdev, fmode_t mode,
	unsigned int cmd, unsigned long arg)
{
	struct mmc_blk_data *md;
	int ret;

	switch (cmd) {
	case MMC_IOC_CMD:
		ret = mmc_blk_check_blkdev(bdev);
		if (ret)
			return ret;
		md = mmc_blk_get(bdev->bd_disk);
		if (!md)
			return -EINVAL;
		ret = mmc_blk_ioctl_cmd(md,
					(struct mmc_ioc_cmd __user *)arg,
					NULL);
		mmc_blk_put(md);
		return ret;
	case MMC_IOC_MULTI_CMD:
		ret = mmc_blk_check_blkdev(bdev);
		if (ret)
			return ret;
		md = mmc_blk_get(bdev->bd_disk);
		if (!md)
			return -EINVAL;
		ret = mmc_blk_ioctl_multi_cmd(md,
					(struct mmc_ioc_multi_cmd __user *)arg,
					NULL);
		mmc_blk_put(md);
		return ret;
	default:
		return -EINVAL;
	}
}

#ifdef CONFIG_COMPAT
static int mmc_blk_compat_ioctl(struct block_device *bdev, fmode_t mode,
	unsigned int cmd, unsigned long arg)
{
	return mmc_blk_ioctl(bdev, mode, cmd, (unsigned long) compat_ptr(arg));
}
#endif

static const struct block_device_operations mmc_bdops = {
	.open			= mmc_blk_open,
	.release		= mmc_blk_release,
	.getgeo			= mmc_blk_getgeo,
	.owner			= THIS_MODULE,
	.ioctl			= mmc_blk_ioctl,
#ifdef CONFIG_COMPAT
	.compat_ioctl		= mmc_blk_compat_ioctl,
#endif
};

static int mmc_blk_part_switch_pre(struct mmc_card *card,
				   unsigned int part_type)
{
	int ret = 0;

	if (part_type == EXT_CSD_PART_CONFIG_ACC_RPMB) {
		if (card->ext_csd.cmdq_en) {
			ret = mmc_cmdq_disable(card);
			if (ret)
				return ret;
		}
		mmc_retune_pause(card->host);
	}

	return ret;
}

static int mmc_blk_part_switch_post(struct mmc_card *card,
				    unsigned int part_type)
{
	int ret = 0;

	if (part_type == EXT_CSD_PART_CONFIG_ACC_RPMB) {
		mmc_retune_unpause(card->host);
		if (card->reenable_cmdq && !card->ext_csd.cmdq_en)
			ret = mmc_cmdq_enable(card);
	}

	return ret;
}

static inline int mmc_blk_part_switch(struct mmc_card *card,
				      unsigned int part_type)
{
	int ret = 0;
	struct mmc_blk_data *main_md = dev_get_drvdata(&card->dev);

	if (main_md->part_curr == part_type)
		return 0;

	if (mmc_card_mmc(card)) {
		u8 part_config = card->ext_csd.part_config;

		ret = mmc_blk_part_switch_pre(card, part_type);
		if (ret)
			return ret;

		part_config &= ~EXT_CSD_PART_CONFIG_ACC_MASK;
		part_config |= part_type;

		ret = mmc_switch(card, EXT_CSD_CMD_SET_NORMAL,
				 EXT_CSD_PART_CONFIG, part_config,
				 card->ext_csd.part_time);
		if (ret) {
			mmc_blk_part_switch_post(card, part_type);
			return ret;
		}

		card->ext_csd.part_config = part_config;

		ret = mmc_blk_part_switch_post(card, main_md->part_curr);
	}

	main_md->part_curr = part_type;
	return ret;
}

static int mmc_sd_num_wr_blocks(struct mmc_card *card, u32 *written_blocks)
{
	int err;
	u32 result;
	__be32 *blocks;

	struct mmc_request mrq = {};
	struct mmc_command cmd = {};
	struct mmc_data data = {};

	struct scatterlist sg;

	cmd.opcode = MMC_APP_CMD;
	cmd.arg = card->rca << 16;
	cmd.flags = MMC_RSP_SPI_R1 | MMC_RSP_R1 | MMC_CMD_AC;

	err = mmc_wait_for_cmd(card->host, &cmd, 0);
	if (err)
		return err;
	if (!mmc_host_is_spi(card->host) && !(cmd.resp[0] & R1_APP_CMD))
		return -EIO;

	memset(&cmd, 0, sizeof(struct mmc_command));

	cmd.opcode = SD_APP_SEND_NUM_WR_BLKS;
	cmd.arg = 0;
	cmd.flags = MMC_RSP_SPI_R1 | MMC_RSP_R1 | MMC_CMD_ADTC;

	data.blksz = 4;
	data.blocks = 1;
	data.flags = MMC_DATA_READ;
	data.sg = &sg;
	data.sg_len = 1;
	mmc_set_data_timeout(&data, card);

	mrq.cmd = &cmd;
	mrq.data = &data;

	blocks = kmalloc(4, GFP_KERNEL);
	if (!blocks)
		return -ENOMEM;

	sg_init_one(&sg, blocks, 4);

	mmc_wait_for_req(card->host, &mrq);

	result = ntohl(*blocks);
	kfree(blocks);

	if (cmd.error || data.error)
		return -EIO;

	*written_blocks = result;

	return 0;
}

static unsigned int mmc_blk_clock_khz(struct mmc_host *host)
{
	if (host->actual_clock)
		return host->actual_clock / 1000;

	/* Clock may be subject to a divisor, fudge it by a factor of 2. */
	if (host->ios.clock)
		return host->ios.clock / 2000;

	/* How can there be no clock */
	WARN_ON_ONCE(1);
	return 100; /* 100 kHz is minimum possible value */
}

static unsigned int mmc_blk_data_timeout_ms(struct mmc_host *host,
					    struct mmc_data *data)
{
	unsigned int ms = DIV_ROUND_UP(data->timeout_ns, 1000000);
	unsigned int khz;

	if (data->timeout_clks) {
		khz = mmc_blk_clock_khz(host);
		ms += DIV_ROUND_UP(data->timeout_clks, khz);
	}

	return ms;
}

static int mmc_blk_reset(struct mmc_blk_data *md, struct mmc_host *host,
			 int type)
{
	int err;

	if (md->reset_done & type)
		return -EEXIST;

	md->reset_done |= type;
	err = mmc_hw_reset(host);
	/* Ensure we switch back to the correct partition */
	if (err) {
		struct mmc_blk_data *main_md =
			dev_get_drvdata(&host->card->dev);
		int part_err;

		main_md->part_curr = main_md->part_type;
		part_err = mmc_blk_part_switch(host->card, md->part_type);
		if (part_err) {
			/*
			 * We have failed to get back into the correct
			 * partition, so we need to abort the whole request.
			 */
			return -ENODEV;
		}
	}
	return err;
}

static inline void mmc_blk_reset_success(struct mmc_blk_data *md, int type)
{
	md->reset_done &= ~type;
}

/*
 * The non-block commands come back from the block layer after it queued it and
 * processed it with all other requests and then they get issued in this
 * function.
 */
static void mmc_blk_issue_drv_op(struct mmc_queue *mq, struct request *req)
{
	struct mmc_queue_req *mq_rq;
	struct mmc_card *card = mq->card;
	struct mmc_blk_data *md = mq->blkdata;
	struct mmc_blk_ioc_data **idata;
	bool rpmb_ioctl;
	u8 **ext_csd;
	u32 status;
	int ret;
	int i;

	mq_rq = req_to_mmc_queue_req(req);
	rpmb_ioctl = (mq_rq->drv_op == MMC_DRV_OP_IOCTL_RPMB);

	switch (mq_rq->drv_op) {
	case MMC_DRV_OP_IOCTL:
		if (card->ext_csd.cmdq_en) {
			ret = mmc_cmdq_disable(card);
			if (ret)
				break;
		}
		fallthrough;
	case MMC_DRV_OP_IOCTL_RPMB:
		idata = mq_rq->drv_op_data;
		for (i = 0, ret = 0; i < mq_rq->ioc_count; i++) {
			ret = __mmc_blk_ioctl_cmd(card, md, idata[i]);
			if (ret)
				break;
		}
		/* Always switch back to main area after RPMB access */
		if (rpmb_ioctl)
			mmc_blk_part_switch(card, 0);
		else if (card->reenable_cmdq && !card->ext_csd.cmdq_en)
			mmc_cmdq_enable(card);
		break;
	case MMC_DRV_OP_BOOT_WP:
		ret = mmc_switch(card, EXT_CSD_CMD_SET_NORMAL, EXT_CSD_BOOT_WP,
				 card->ext_csd.boot_ro_lock |
				 EXT_CSD_BOOT_WP_B_PWR_WP_EN,
				 card->ext_csd.part_time);
		if (ret)
			pr_err("%s: Locking boot partition ro until next power on failed: %d\n",
			       md->disk->disk_name, ret);
		else
			card->ext_csd.boot_ro_lock |=
				EXT_CSD_BOOT_WP_B_PWR_WP_EN;
		break;
	case MMC_DRV_OP_GET_CARD_STATUS:
		ret = mmc_send_status(card, &status);
		if (!ret)
			ret = status;
		break;
	case MMC_DRV_OP_GET_EXT_CSD:
		ext_csd = mq_rq->drv_op_data;
		ret = mmc_get_ext_csd(card, ext_csd);
		break;
	default:
		pr_err("%s: unknown driver specific operation\n",
		       md->disk->disk_name);
		ret = -EINVAL;
		break;
	}
	mq_rq->drv_op_result = ret;
	blk_mq_end_request(req, ret ? BLK_STS_IOERR : BLK_STS_OK);
}

static void mmc_blk_issue_discard_rq(struct mmc_queue *mq, struct request *req)
{
	struct mmc_blk_data *md = mq->blkdata;
	struct mmc_card *card = md->queue.card;
	unsigned int from, nr;
	int err = 0, type = MMC_BLK_DISCARD;
	blk_status_t status = BLK_STS_OK;

	if (!mmc_can_erase(card)) {
		status = BLK_STS_NOTSUPP;
		goto fail;
	}

	from = blk_rq_pos(req);
	nr = blk_rq_sectors(req);

	do {
		err = 0;
		if (card->quirks & MMC_QUIRK_INAND_CMD38) {
			err = mmc_switch(card, EXT_CSD_CMD_SET_NORMAL,
					 INAND_CMD38_ARG_EXT_CSD,
					 card->erase_arg == MMC_TRIM_ARG ?
					 INAND_CMD38_ARG_TRIM :
					 INAND_CMD38_ARG_ERASE,
					 card->ext_csd.generic_cmd6_time);
		}
		if (!err)
			err = mmc_erase(card, from, nr, card->erase_arg);
	} while (err == -EIO && !mmc_blk_reset(md, card->host, type));
	if (err)
		status = BLK_STS_IOERR;
	else
		mmc_blk_reset_success(md, type);
fail:
	blk_mq_end_request(req, status);
}

static void mmc_blk_issue_secdiscard_rq(struct mmc_queue *mq,
				       struct request *req)
{
	struct mmc_blk_data *md = mq->blkdata;
	struct mmc_card *card = md->queue.card;
	unsigned int from, nr, arg;
	int err = 0, type = MMC_BLK_SECDISCARD;
	blk_status_t status = BLK_STS_OK;

	if (!(mmc_can_secure_erase_trim(card))) {
		status = BLK_STS_NOTSUPP;
		goto out;
	}

	from = blk_rq_pos(req);
	nr = blk_rq_sectors(req);

	if (mmc_can_trim(card) && !mmc_erase_group_aligned(card, from, nr))
		arg = MMC_SECURE_TRIM1_ARG;
	else
		arg = MMC_SECURE_ERASE_ARG;

retry:
	if (card->quirks & MMC_QUIRK_INAND_CMD38) {
		err = mmc_switch(card, EXT_CSD_CMD_SET_NORMAL,
				 INAND_CMD38_ARG_EXT_CSD,
				 arg == MMC_SECURE_TRIM1_ARG ?
				 INAND_CMD38_ARG_SECTRIM1 :
				 INAND_CMD38_ARG_SECERASE,
				 card->ext_csd.generic_cmd6_time);
		if (err)
			goto out_retry;
	}

	err = mmc_erase(card, from, nr, arg);
	if (err == -EIO)
		goto out_retry;
	if (err) {
		status = BLK_STS_IOERR;
		goto out;
	}

	if (arg == MMC_SECURE_TRIM1_ARG) {
		if (card->quirks & MMC_QUIRK_INAND_CMD38) {
			err = mmc_switch(card, EXT_CSD_CMD_SET_NORMAL,
					 INAND_CMD38_ARG_EXT_CSD,
					 INAND_CMD38_ARG_SECTRIM2,
					 card->ext_csd.generic_cmd6_time);
			if (err)
				goto out_retry;
		}

		err = mmc_erase(card, from, nr, MMC_SECURE_TRIM2_ARG);
		if (err == -EIO)
			goto out_retry;
		if (err) {
			status = BLK_STS_IOERR;
			goto out;
		}
	}

out_retry:
	if (err && !mmc_blk_reset(md, card->host, type))
		goto retry;
	if (!err)
		mmc_blk_reset_success(md, type);
out:
	blk_mq_end_request(req, status);
}

static void mmc_blk_issue_flush(struct mmc_queue *mq, struct request *req)
{
	struct mmc_blk_data *md = mq->blkdata;
	struct mmc_card *card = md->queue.card;
	int ret = 0;

	ret = mmc_flush_cache(card->host);
	blk_mq_end_request(req, ret ? BLK_STS_IOERR : BLK_STS_OK);
}

/*
 * Reformat current write as a reliable write, supporting
 * both legacy and the enhanced reliable write MMC cards.
 * In each transfer we'll handle only as much as a single
 * reliable write can handle, thus finish the request in
 * partial completions.
 */
static inline void mmc_apply_rel_rw(struct mmc_blk_request *brq,
				    struct mmc_card *card,
				    struct request *req)
{
	if (!(card->ext_csd.rel_param & EXT_CSD_WR_REL_PARAM_EN)) {
		/* Legacy mode imposes restrictions on transfers. */
		if (!IS_ALIGNED(blk_rq_pos(req), card->ext_csd.rel_sectors))
			brq->data.blocks = 1;

		if (brq->data.blocks > card->ext_csd.rel_sectors)
			brq->data.blocks = card->ext_csd.rel_sectors;
		else if (brq->data.blocks < card->ext_csd.rel_sectors)
			brq->data.blocks = 1;
	}
}

#define CMD_ERRORS_EXCL_OOR						\
	(R1_ADDRESS_ERROR |	/* Misaligned address */		\
	 R1_BLOCK_LEN_ERROR |	/* Transferred block length incorrect */\
	 R1_WP_VIOLATION |	/* Tried to write to protected block */	\
	 R1_CARD_ECC_FAILED |	/* Card ECC failed */			\
	 R1_CC_ERROR |		/* Card controller error */		\
	 R1_ERROR)		/* General/unknown error */

#define CMD_ERRORS							\
	(CMD_ERRORS_EXCL_OOR |						\
	 R1_OUT_OF_RANGE)	/* Command argument out of range */	\

static void mmc_blk_eval_resp_error(struct mmc_blk_request *brq)
{
	u32 val;

	/*
	 * Per the SD specification(physical layer version 4.10)[1],
	 * section 4.3.3, it explicitly states that "When the last
	 * block of user area is read using CMD18, the host should
	 * ignore OUT_OF_RANGE error that may occur even the sequence
	 * is correct". And JESD84-B51 for eMMC also has a similar
	 * statement on section 6.8.3.
	 *
	 * Multiple block read/write could be done by either predefined
	 * method, namely CMD23, or open-ending mode. For open-ending mode,
	 * we should ignore the OUT_OF_RANGE error as it's normal behaviour.
	 *
	 * However the spec[1] doesn't tell us whether we should also
	 * ignore that for predefined method. But per the spec[1], section
	 * 4.15 Set Block Count Command, it says"If illegal block count
	 * is set, out of range error will be indicated during read/write
	 * operation (For example, data transfer is stopped at user area
	 * boundary)." In another word, we could expect a out of range error
	 * in the response for the following CMD18/25. And if argument of
	 * CMD23 + the argument of CMD18/25 exceed the max number of blocks,
	 * we could also expect to get a -ETIMEDOUT or any error number from
	 * the host drivers due to missing data response(for write)/data(for
	 * read), as the cards will stop the data transfer by itself per the
	 * spec. So we only need to check R1_OUT_OF_RANGE for open-ending mode.
	 */

	if (!brq->stop.error) {
		bool oor_with_open_end;
		/* If there is no error yet, check R1 response */

		val = brq->stop.resp[0] & CMD_ERRORS;
		oor_with_open_end = val & R1_OUT_OF_RANGE && !brq->mrq.sbc;

		if (val && !oor_with_open_end)
			brq->stop.error = -EIO;
	}
}

static void mmc_blk_data_prep(struct mmc_queue *mq, struct mmc_queue_req *mqrq,
			      int disable_multi, bool *do_rel_wr_p,
			      bool *do_data_tag_p)
{
	struct mmc_blk_data *md = mq->blkdata;
	struct mmc_card *card = md->queue.card;
	struct mmc_blk_request *brq = &mqrq->brq;
	struct request *req = mmc_queue_req_to_req(mqrq);
	bool do_rel_wr, do_data_tag;

	/*
	 * Reliable writes are used to implement Forced Unit Access and
	 * are supported only on MMCs.
	 */
	do_rel_wr = (req->cmd_flags & REQ_FUA) &&
		    rq_data_dir(req) == WRITE &&
		    (md->flags & MMC_BLK_REL_WR);

	memset(brq, 0, sizeof(struct mmc_blk_request));

	mmc_crypto_prepare_req(mqrq);

	brq->mrq.data = &brq->data;
	brq->mrq.tag = req->tag;

	brq->stop.opcode = MMC_STOP_TRANSMISSION;
	brq->stop.arg = 0;

	if (rq_data_dir(req) == READ) {
		brq->data.flags = MMC_DATA_READ;
		brq->stop.flags = MMC_RSP_SPI_R1 | MMC_RSP_R1 | MMC_CMD_AC;
	} else {
		brq->data.flags = MMC_DATA_WRITE;
		brq->stop.flags = MMC_RSP_SPI_R1B | MMC_RSP_R1B | MMC_CMD_AC;
	}

	brq->data.blksz = 512;
	brq->data.blocks = blk_rq_sectors(req);
	brq->data.blk_addr = blk_rq_pos(req);

	/*
	 * The command queue supports 2 priorities: "high" (1) and "simple" (0).
	 * The eMMC will give "high" priority tasks priority over "simple"
	 * priority tasks. Here we always set "simple" priority by not setting
	 * MMC_DATA_PRIO.
	 */

	/*
	 * The block layer doesn't support all sector count
	 * restrictions, so we need to be prepared for too big
	 * requests.
	 */
	if (brq->data.blocks > card->host->max_blk_count)
		brq->data.blocks = card->host->max_blk_count;

	if (brq->data.blocks > 1) {
		/*
		 * Some SD cards in SPI mode return a CRC error or even lock up
		 * completely when trying to read the last block using a
		 * multiblock read command.
		 */
		if (mmc_host_is_spi(card->host) && (rq_data_dir(req) == READ) &&
		    (blk_rq_pos(req) + blk_rq_sectors(req) ==
		     get_capacity(md->disk)))
			brq->data.blocks--;

		/*
		 * After a read error, we redo the request one sector
		 * at a time in order to accurately determine which
		 * sectors can be read successfully.
		 */
		if (disable_multi)
			brq->data.blocks = 1;

		/*
		 * Some controllers have HW issues while operating
		 * in multiple I/O mode
		 */
		if (card->host->ops->multi_io_quirk)
			brq->data.blocks = card->host->ops->multi_io_quirk(card,
						(rq_data_dir(req) == READ) ?
						MMC_DATA_READ : MMC_DATA_WRITE,
						brq->data.blocks);
	}

	if (do_rel_wr) {
		mmc_apply_rel_rw(brq, card, req);
		brq->data.flags |= MMC_DATA_REL_WR;
	}

	/*
	 * Data tag is used only during writing meta data to speed
	 * up write and any subsequent read of this meta data
	 */
	do_data_tag = card->ext_csd.data_tag_unit_size &&
		      (req->cmd_flags & REQ_META) &&
		      (rq_data_dir(req) == WRITE) &&
		      ((brq->data.blocks * brq->data.blksz) >=
		       card->ext_csd.data_tag_unit_size);

	if (do_data_tag)
		brq->data.flags |= MMC_DATA_DAT_TAG;

	mmc_set_data_timeout(&brq->data, card);

	brq->data.sg = mqrq->sg;
	brq->data.sg_len = mmc_queue_map_sg(mq, mqrq);

	/*
	 * Adjust the sg list so it is the same size as the
	 * request.
	 */
	if (brq->data.blocks != blk_rq_sectors(req)) {
		int i, data_size = brq->data.blocks << 9;
		struct scatterlist *sg;

		for_each_sg(brq->data.sg, sg, brq->data.sg_len, i) {
			data_size -= sg->length;
			if (data_size <= 0) {
				sg->length += data_size;
				i++;
				break;
			}
		}
		brq->data.sg_len = i;
	}

	if (do_rel_wr_p)
		*do_rel_wr_p = do_rel_wr;

	if (do_data_tag_p)
		*do_data_tag_p = do_data_tag;
}

#define MMC_CQE_RETRIES 2

static void mmc_blk_cqe_complete_rq(struct mmc_queue *mq, struct request *req)
{
	struct mmc_queue_req *mqrq = req_to_mmc_queue_req(req);
	struct mmc_request *mrq = &mqrq->brq.mrq;
	struct request_queue *q = req->q;
	struct mmc_host *host = mq->card->host;
	enum mmc_issue_type issue_type = mmc_issue_type(mq, req);
	unsigned long flags;
	bool put_card;
	int err;

	mmc_cqe_post_req(host, mrq);

	if (mrq->cmd && mrq->cmd->error)
		err = mrq->cmd->error;
	else if (mrq->data && mrq->data->error)
		err = mrq->data->error;
	else
		err = 0;

	if (err) {
		if (mqrq->retries++ < MMC_CQE_RETRIES)
			blk_mq_requeue_request(req, true);
		else
			blk_mq_end_request(req, BLK_STS_IOERR);
	} else if (mrq->data) {
		if (blk_update_request(req, BLK_STS_OK, mrq->data->bytes_xfered))
			blk_mq_requeue_request(req, true);
		else
			__blk_mq_end_request(req, BLK_STS_OK);
	} else {
		blk_mq_end_request(req, BLK_STS_OK);
	}

	spin_lock_irqsave(&mq->lock, flags);

	mq->in_flight[issue_type] -= 1;

	put_card = (mmc_tot_in_flight(mq) == 0);

	mmc_cqe_check_busy(mq);

	spin_unlock_irqrestore(&mq->lock, flags);

	if (!mq->cqe_busy)
		blk_mq_run_hw_queues(q, true);

	if (put_card)
		mmc_put_card(mq->card, &mq->ctx);
}

void mmc_blk_cqe_recovery(struct mmc_queue *mq)
{
	struct mmc_card *card = mq->card;
	struct mmc_host *host = card->host;
	int err;

	pr_debug("%s: CQE recovery start\n", mmc_hostname(host));

	err = mmc_cqe_recovery(host);
	if (err)
		mmc_blk_reset(mq->blkdata, host, MMC_BLK_CQE_RECOVERY);
	else
		mmc_blk_reset_success(mq->blkdata, MMC_BLK_CQE_RECOVERY);

	pr_debug("%s: CQE recovery done\n", mmc_hostname(host));
}

static void mmc_blk_cqe_req_done(struct mmc_request *mrq)
{
	struct mmc_queue_req *mqrq = container_of(mrq, struct mmc_queue_req,
						  brq.mrq);
	struct request *req = mmc_queue_req_to_req(mqrq);
	struct request_queue *q = req->q;
	struct mmc_queue *mq = q->queuedata;

	/*
	 * Block layer timeouts race with completions which means the normal
	 * completion path cannot be used during recovery.
	 */
	if (mq->in_recovery)
		mmc_blk_cqe_complete_rq(mq, req);
	else if (likely(!blk_should_fake_timeout(req->q)))
		blk_mq_complete_request(req);
}

static int mmc_blk_cqe_start_req(struct mmc_host *host, struct mmc_request *mrq)
{
	mrq->done		= mmc_blk_cqe_req_done;
	mrq->recovery_notifier	= mmc_cqe_recovery_notifier;

	return mmc_cqe_start_req(host, mrq);
}

static struct mmc_request *mmc_blk_cqe_prep_dcmd(struct mmc_queue_req *mqrq,
						 struct request *req)
{
	struct mmc_blk_request *brq = &mqrq->brq;

	memset(brq, 0, sizeof(*brq));

	brq->mrq.cmd = &brq->cmd;
	brq->mrq.tag = req->tag;

	return &brq->mrq;
}

static int mmc_blk_cqe_issue_flush(struct mmc_queue *mq, struct request *req)
{
	struct mmc_queue_req *mqrq = req_to_mmc_queue_req(req);
	struct mmc_request *mrq = mmc_blk_cqe_prep_dcmd(mqrq, req);

	mrq->cmd->opcode = MMC_SWITCH;
	mrq->cmd->arg = (MMC_SWITCH_MODE_WRITE_BYTE << 24) |
			(EXT_CSD_FLUSH_CACHE << 16) |
			(1 << 8) |
			EXT_CSD_CMD_SET_NORMAL;
	mrq->cmd->flags = MMC_CMD_AC | MMC_RSP_R1B;

	return mmc_blk_cqe_start_req(mq->card->host, mrq);
}

static int mmc_blk_hsq_issue_rw_rq(struct mmc_queue *mq, struct request *req)
{
	struct mmc_queue_req *mqrq = req_to_mmc_queue_req(req);
	struct mmc_host *host = mq->card->host;
	int err;

	mmc_blk_rw_rq_prep(mqrq, mq->card, 0, mq);
	mqrq->brq.mrq.done = mmc_blk_hsq_req_done;
	mmc_pre_req(host, &mqrq->brq.mrq);

	err = mmc_cqe_start_req(host, &mqrq->brq.mrq);
	if (err)
		mmc_post_req(host, &mqrq->brq.mrq, err);

	return err;
}

static int mmc_blk_cqe_issue_rw_rq(struct mmc_queue *mq, struct request *req)
{
	struct mmc_queue_req *mqrq = req_to_mmc_queue_req(req);
	struct mmc_host *host = mq->card->host;

	if (host->hsq_enabled)
		return mmc_blk_hsq_issue_rw_rq(mq, req);

	mmc_blk_data_prep(mq, mqrq, 0, NULL, NULL);

	return mmc_blk_cqe_start_req(mq->card->host, &mqrq->brq.mrq);
}

static void mmc_blk_rw_rq_prep(struct mmc_queue_req *mqrq,
			       struct mmc_card *card,
			       int disable_multi,
			       struct mmc_queue *mq)
{
	u32 readcmd, writecmd;
	struct mmc_blk_request *brq = &mqrq->brq;
	struct request *req = mmc_queue_req_to_req(mqrq);
	struct mmc_blk_data *md = mq->blkdata;
	bool do_rel_wr, do_data_tag;

	mmc_blk_data_prep(mq, mqrq, disable_multi, &do_rel_wr, &do_data_tag);

	brq->mrq.cmd = &brq->cmd;

	brq->cmd.arg = blk_rq_pos(req);
	if (!mmc_card_blockaddr(card))
		brq->cmd.arg <<= 9;
	brq->cmd.flags = MMC_RSP_SPI_R1 | MMC_RSP_R1 | MMC_CMD_ADTC;

	if (brq->data.blocks > 1 || do_rel_wr) {
		/* SPI multiblock writes terminate using a special
		 * token, not a STOP_TRANSMISSION request.
		 */
		if (!mmc_host_is_spi(card->host) ||
		    rq_data_dir(req) == READ)
			brq->mrq.stop = &brq->stop;
		readcmd = MMC_READ_MULTIPLE_BLOCK;
		writecmd = MMC_WRITE_MULTIPLE_BLOCK;
	} else {
		brq->mrq.stop = NULL;
		readcmd = MMC_READ_SINGLE_BLOCK;
		writecmd = MMC_WRITE_BLOCK;
	}
	brq->cmd.opcode = rq_data_dir(req) == READ ? readcmd : writecmd;

	/*
	 * Pre-defined multi-block transfers are preferable to
	 * open ended-ones (and necessary for reliable writes).
	 * However, it is not sufficient to just send CMD23,
	 * and avoid the final CMD12, as on an error condition
	 * CMD12 (stop) needs to be sent anyway. This, coupled
	 * with Auto-CMD23 enhancements provided by some
	 * hosts, means that the complexity of dealing
	 * with this is best left to the host. If CMD23 is
	 * supported by card and host, we'll fill sbc in and let
	 * the host deal with handling it correctly. This means
	 * that for hosts that don't expose MMC_CAP_CMD23, no
	 * change of behavior will be observed.
	 *
	 * N.B: Some MMC cards experience perf degradation.
	 * We'll avoid using CMD23-bounded multiblock writes for
	 * these, while retaining features like reliable writes.
	 */
	if ((md->flags & MMC_BLK_CMD23) && mmc_op_multi(brq->cmd.opcode) &&
	    (do_rel_wr || !(card->quirks & MMC_QUIRK_BLK_NO_CMD23) ||
	     do_data_tag)) {
		brq->sbc.opcode = MMC_SET_BLOCK_COUNT;
		brq->sbc.arg = brq->data.blocks |
			(do_rel_wr ? (1 << 31) : 0) |
			(do_data_tag ? (1 << 29) : 0);
		brq->sbc.flags = MMC_RSP_R1 | MMC_CMD_AC;
		brq->mrq.sbc = &brq->sbc;
	}
}

#define MMC_MAX_RETRIES		5
#define MMC_DATA_RETRIES	2
#define MMC_NO_RETRIES		(MMC_MAX_RETRIES + 1)

static int mmc_blk_send_stop(struct mmc_card *card, unsigned int timeout)
{
	struct mmc_command cmd = {
		.opcode = MMC_STOP_TRANSMISSION,
		.flags = MMC_RSP_SPI_R1 | MMC_RSP_R1 | MMC_CMD_AC,
		/* Some hosts wait for busy anyway, so provide a busy timeout */
		.busy_timeout = timeout,
	};

	return mmc_wait_for_cmd(card->host, &cmd, 5);
}

static int mmc_blk_fix_state(struct mmc_card *card, struct request *req)
{
	struct mmc_queue_req *mqrq = req_to_mmc_queue_req(req);
	struct mmc_blk_request *brq = &mqrq->brq;
	unsigned int timeout = mmc_blk_data_timeout_ms(card->host, &brq->data);
	int err;

	mmc_retune_hold_now(card->host);

	mmc_blk_send_stop(card, timeout);

	err = card_busy_detect(card, timeout, NULL);

	mmc_retune_release(card->host);

	return err;
}

#define MMC_READ_SINGLE_RETRIES	2

/* Single sector read during recovery */
static void mmc_blk_read_single(struct mmc_queue *mq, struct request *req)
{
	struct mmc_queue_req *mqrq = req_to_mmc_queue_req(req);
	struct mmc_request *mrq = &mqrq->brq.mrq;
	struct mmc_card *card = mq->card;
	struct mmc_host *host = card->host;
	blk_status_t error = BLK_STS_OK;
	int retries = 0;

	do {
		u32 status;
		int err;

		mmc_blk_rw_rq_prep(mqrq, card, 1, mq);

		mmc_wait_for_req(host, mrq);

		err = mmc_send_status(card, &status);
		if (err)
			goto error_exit;

		if (!mmc_host_is_spi(host) &&
		    !mmc_ready_for_data(status)) {
			err = mmc_blk_fix_state(card, req);
			if (err)
				goto error_exit;
		}

		if (mrq->cmd->error && retries++ < MMC_READ_SINGLE_RETRIES)
			continue;

		retries = 0;

		if (mrq->cmd->error ||
		    mrq->data->error ||
		    (!mmc_host_is_spi(host) &&
		     (mrq->cmd->resp[0] & CMD_ERRORS || status & CMD_ERRORS)))
			error = BLK_STS_IOERR;
		else
			error = BLK_STS_OK;

	} while (blk_update_request(req, error, 512));

	return;

error_exit:
	mrq->data->bytes_xfered = 0;
	blk_update_request(req, BLK_STS_IOERR, 512);
	/* Let it try the remaining request again */
	if (mqrq->retries > MMC_MAX_RETRIES - 1)
		mqrq->retries = MMC_MAX_RETRIES - 1;
}

static inline bool mmc_blk_oor_valid(struct mmc_blk_request *brq)
{
	return !!brq->mrq.sbc;
}

static inline u32 mmc_blk_stop_err_bits(struct mmc_blk_request *brq)
{
	return mmc_blk_oor_valid(brq) ? CMD_ERRORS : CMD_ERRORS_EXCL_OOR;
}

/*
 * Check for errors the host controller driver might not have seen such as
 * response mode errors or invalid card state.
 */
static bool mmc_blk_status_error(struct request *req, u32 status)
{
	struct mmc_queue_req *mqrq = req_to_mmc_queue_req(req);
	struct mmc_blk_request *brq = &mqrq->brq;
	struct mmc_queue *mq = req->q->queuedata;
	u32 stop_err_bits;

	if (mmc_host_is_spi(mq->card->host))
		return false;

	stop_err_bits = mmc_blk_stop_err_bits(brq);

	return brq->cmd.resp[0]  & CMD_ERRORS    ||
	       brq->stop.resp[0] & stop_err_bits ||
	       status            & stop_err_bits ||
	       (rq_data_dir(req) == WRITE && !mmc_ready_for_data(status));
}

static inline bool mmc_blk_cmd_started(struct mmc_blk_request *brq)
{
	return !brq->sbc.error && !brq->cmd.error &&
	       !(brq->cmd.resp[0] & CMD_ERRORS);
}

/*
 * Requests are completed by mmc_blk_mq_complete_rq() which sets simple
 * policy:
 * 1. A request that has transferred at least some data is considered
 * successful and will be requeued if there is remaining data to
 * transfer.
 * 2. Otherwise the number of retries is incremented and the request
 * will be requeued if there are remaining retries.
 * 3. Otherwise the request will be errored out.
 * That means mmc_blk_mq_complete_rq() is controlled by bytes_xfered and
 * mqrq->retries. So there are only 4 possible actions here:
 *	1. do not accept the bytes_xfered value i.e. set it to zero
 *	2. change mqrq->retries to determine the number of retries
 *	3. try to reset the card
 *	4. read one sector at a time
 */
static void mmc_blk_mq_rw_recovery(struct mmc_queue *mq, struct request *req)
{
	int type = rq_data_dir(req) == READ ? MMC_BLK_READ : MMC_BLK_WRITE;
	struct mmc_queue_req *mqrq = req_to_mmc_queue_req(req);
	struct mmc_blk_request *brq = &mqrq->brq;
	struct mmc_blk_data *md = mq->blkdata;
	struct mmc_card *card = mq->card;
	u32 status;
	u32 blocks;
	int err;

	/*
	 * Some errors the host driver might not have seen. Set the number of
	 * bytes transferred to zero in that case.
	 */
	err = __mmc_send_status(card, &status, 0);
	if (err || mmc_blk_status_error(req, status))
		brq->data.bytes_xfered = 0;

	mmc_retune_release(card->host);

	/*
	 * Try again to get the status. This also provides an opportunity for
	 * re-tuning.
	 */
	if (err)
		err = __mmc_send_status(card, &status, 0);

	/*
	 * Nothing more to do after the number of bytes transferred has been
	 * updated and there is no card.
	 */
	if (err && mmc_detect_card_removed(card->host))
		return;

	/* Try to get back to "tran" state */
	if (!mmc_host_is_spi(mq->card->host) &&
	    (err || !mmc_ready_for_data(status)))
		err = mmc_blk_fix_state(mq->card, req);

	/*
	 * Special case for SD cards where the card might record the number of
	 * blocks written.
	 */
	if (!err && mmc_blk_cmd_started(brq) && mmc_card_sd(card) &&
	    rq_data_dir(req) == WRITE) {
		if (mmc_sd_num_wr_blocks(card, &blocks))
			brq->data.bytes_xfered = 0;
		else
			brq->data.bytes_xfered = blocks << 9;
	}

	/* Reset if the card is in a bad state */
	if (!mmc_host_is_spi(mq->card->host) &&
	    err && mmc_blk_reset(md, card->host, type)) {
		pr_err("%s: recovery failed!\n", req->rq_disk->disk_name);
		mqrq->retries = MMC_NO_RETRIES;
		return;
	}

	/*
	 * If anything was done, just return and if there is anything remaining
	 * on the request it will get requeued.
	 */
	if (brq->data.bytes_xfered)
		return;

	/* Reset before last retry */
	if (mqrq->retries + 1 == MMC_MAX_RETRIES)
		mmc_blk_reset(md, card->host, type);

	/* Command errors fail fast, so use all MMC_MAX_RETRIES */
	if (brq->sbc.error || brq->cmd.error)
		return;

	/* Reduce the remaining retries for data errors */
	if (mqrq->retries < MMC_MAX_RETRIES - MMC_DATA_RETRIES) {
		mqrq->retries = MMC_MAX_RETRIES - MMC_DATA_RETRIES;
		return;
	}

	/* FIXME: Missing single sector read for large sector size */
	if (!mmc_large_sector(card) && rq_data_dir(req) == READ &&
	    brq->data.blocks > 1) {
		/* Read one sector at a time */
		mmc_blk_read_single(mq, req);
		return;
	}
}

static inline bool mmc_blk_rq_error(struct mmc_blk_request *brq)
{
	mmc_blk_eval_resp_error(brq);

	return brq->sbc.error || brq->cmd.error || brq->stop.error ||
	       brq->data.error || brq->cmd.resp[0] & CMD_ERRORS;
}

static int mmc_blk_card_busy(struct mmc_card *card, struct request *req)
{
	struct mmc_queue_req *mqrq = req_to_mmc_queue_req(req);
	u32 status = 0;
	int err;

	if (mmc_host_is_spi(card->host) || rq_data_dir(req) == READ)
		return 0;

	err = card_busy_detect(card, MMC_BLK_TIMEOUT_MS, &status);

	/*
	 * Do not assume data transferred correctly if there are any error bits
	 * set.
	 */
	if (status & mmc_blk_stop_err_bits(&mqrq->brq)) {
		mqrq->brq.data.bytes_xfered = 0;
		err = err ? err : -EIO;
	}

	/* Copy the exception bit so it will be seen later on */
	if (mmc_card_mmc(card) && status & R1_EXCEPTION_EVENT)
		mqrq->brq.cmd.resp[0] |= R1_EXCEPTION_EVENT;

	return err;
}

static inline void mmc_blk_rw_reset_success(struct mmc_queue *mq,
					    struct request *req)
{
	int type = rq_data_dir(req) == READ ? MMC_BLK_READ : MMC_BLK_WRITE;

	mmc_blk_reset_success(mq->blkdata, type);
}

static void mmc_blk_mq_complete_rq(struct mmc_queue *mq, struct request *req)
{
	struct mmc_queue_req *mqrq = req_to_mmc_queue_req(req);
	unsigned int nr_bytes = mqrq->brq.data.bytes_xfered;

	if (nr_bytes) {
		if (blk_update_request(req, BLK_STS_OK, nr_bytes))
			blk_mq_requeue_request(req, true);
		else
			__blk_mq_end_request(req, BLK_STS_OK);
	} else if (!blk_rq_bytes(req)) {
		__blk_mq_end_request(req, BLK_STS_IOERR);
	} else if (mqrq->retries++ < MMC_MAX_RETRIES) {
		blk_mq_requeue_request(req, true);
	} else {
		if (mmc_card_removed(mq->card))
			req->rq_flags |= RQF_QUIET;
		blk_mq_end_request(req, BLK_STS_IOERR);
	}
}

static bool mmc_blk_urgent_bkops_needed(struct mmc_queue *mq,
					struct mmc_queue_req *mqrq)
{
	return mmc_card_mmc(mq->card) && !mmc_host_is_spi(mq->card->host) &&
	       (mqrq->brq.cmd.resp[0] & R1_EXCEPTION_EVENT ||
		mqrq->brq.stop.resp[0] & R1_EXCEPTION_EVENT);
}

static void mmc_blk_urgent_bkops(struct mmc_queue *mq,
				 struct mmc_queue_req *mqrq)
{
	if (mmc_blk_urgent_bkops_needed(mq, mqrq))
		mmc_run_bkops(mq->card);
}

static void mmc_blk_hsq_req_done(struct mmc_request *mrq)
{
	struct mmc_queue_req *mqrq =
		container_of(mrq, struct mmc_queue_req, brq.mrq);
	struct request *req = mmc_queue_req_to_req(mqrq);
	struct request_queue *q = req->q;
	struct mmc_queue *mq = q->queuedata;
	struct mmc_host *host = mq->card->host;
	unsigned long flags;

	if (mmc_blk_rq_error(&mqrq->brq) ||
	    mmc_blk_urgent_bkops_needed(mq, mqrq)) {
		spin_lock_irqsave(&mq->lock, flags);
		mq->recovery_needed = true;
		mq->recovery_req = req;
		spin_unlock_irqrestore(&mq->lock, flags);

		host->cqe_ops->cqe_recovery_start(host);

		schedule_work(&mq->recovery_work);
		return;
	}

	mmc_blk_rw_reset_success(mq, req);

	/*
	 * Block layer timeouts race with completions which means the normal
	 * completion path cannot be used during recovery.
	 */
	if (mq->in_recovery)
		mmc_blk_cqe_complete_rq(mq, req);
	else if (likely(!blk_should_fake_timeout(req->q)))
		blk_mq_complete_request(req);
}

void mmc_blk_mq_complete(struct request *req)
{
	struct mmc_queue *mq = req->q->queuedata;
	struct mmc_host *host = mq->card->host;

	if (host->cqe_enabled)
		mmc_blk_cqe_complete_rq(mq, req);
	else if (likely(!blk_should_fake_timeout(req->q)))
		mmc_blk_mq_complete_rq(mq, req);
}

static void mmc_blk_mq_poll_completion(struct mmc_queue *mq,
				       struct request *req)
{
	struct mmc_queue_req *mqrq = req_to_mmc_queue_req(req);
	struct mmc_host *host = mq->card->host;

	if (mmc_blk_rq_error(&mqrq->brq) ||
	    mmc_blk_card_busy(mq->card, req)) {
		mmc_blk_mq_rw_recovery(mq, req);
	} else {
		mmc_blk_rw_reset_success(mq, req);
		mmc_retune_release(host);
	}

	mmc_blk_urgent_bkops(mq, mqrq);
}

static void mmc_blk_mq_dec_in_flight(struct mmc_queue *mq, struct request *req)
{
	unsigned long flags;
	bool put_card;

	spin_lock_irqsave(&mq->lock, flags);

	mq->in_flight[mmc_issue_type(mq, req)] -= 1;

	put_card = (mmc_tot_in_flight(mq) == 0);

	spin_unlock_irqrestore(&mq->lock, flags);

	if (put_card)
		mmc_put_card(mq->card, &mq->ctx);
}

static void mmc_blk_mq_post_req(struct mmc_queue *mq, struct request *req)
{
	struct mmc_queue_req *mqrq = req_to_mmc_queue_req(req);
	struct mmc_request *mrq = &mqrq->brq.mrq;
	struct mmc_host *host = mq->card->host;

	mmc_post_req(host, mrq, 0);

	/*
	 * Block layer timeouts race with completions which means the normal
	 * completion path cannot be used during recovery.
	 */
	if (mq->in_recovery)
		mmc_blk_mq_complete_rq(mq, req);
	else if (likely(!blk_should_fake_timeout(req->q)))
		blk_mq_complete_request(req);

	mmc_blk_mq_dec_in_flight(mq, req);
}

void mmc_blk_mq_recovery(struct mmc_queue *mq)
{
	struct request *req = mq->recovery_req;
	struct mmc_host *host = mq->card->host;
	struct mmc_queue_req *mqrq = req_to_mmc_queue_req(req);

	mq->recovery_req = NULL;
	mq->rw_wait = false;

	if (mmc_blk_rq_error(&mqrq->brq)) {
		mmc_retune_hold_now(host);
		mmc_blk_mq_rw_recovery(mq, req);
	}

	mmc_blk_urgent_bkops(mq, mqrq);

	mmc_blk_mq_post_req(mq, req);
}

static void mmc_blk_mq_complete_prev_req(struct mmc_queue *mq,
					 struct request **prev_req)
{
	if (mmc_host_done_complete(mq->card->host))
		return;

	mutex_lock(&mq->complete_lock);

	if (!mq->complete_req)
		goto out_unlock;

	mmc_blk_mq_poll_completion(mq, mq->complete_req);

	if (prev_req)
		*prev_req = mq->complete_req;
	else
		mmc_blk_mq_post_req(mq, mq->complete_req);

	mq->complete_req = NULL;

out_unlock:
	mutex_unlock(&mq->complete_lock);
}

void mmc_blk_mq_complete_work(struct work_struct *work)
{
	struct mmc_queue *mq = container_of(work, struct mmc_queue,
					    complete_work);

	mmc_blk_mq_complete_prev_req(mq, NULL);
}

static void mmc_blk_mq_req_done(struct mmc_request *mrq)
{
	struct mmc_queue_req *mqrq = container_of(mrq, struct mmc_queue_req,
						  brq.mrq);
	struct request *req = mmc_queue_req_to_req(mqrq);
	struct request_queue *q = req->q;
	struct mmc_queue *mq = q->queuedata;
	struct mmc_host *host = mq->card->host;
	unsigned long flags;

	if (!mmc_host_done_complete(host)) {
		bool waiting;

		/*
		 * We cannot complete the request in this context, so record
		 * that there is a request to complete, and that a following
		 * request does not need to wait (although it does need to
		 * complete complete_req first).
		 */
		spin_lock_irqsave(&mq->lock, flags);
		mq->complete_req = req;
		mq->rw_wait = false;
		waiting = mq->waiting;
		spin_unlock_irqrestore(&mq->lock, flags);

		/*
		 * If 'waiting' then the waiting task will complete this
		 * request, otherwise queue a work to do it. Note that
		 * complete_work may still race with the dispatch of a following
		 * request.
		 */
		if (waiting)
			wake_up(&mq->wait);
		else
			queue_work(mq->card->complete_wq, &mq->complete_work);

		return;
	}

	/* Take the recovery path for errors or urgent background operations */
	if (mmc_blk_rq_error(&mqrq->brq) ||
	    mmc_blk_urgent_bkops_needed(mq, mqrq)) {
		spin_lock_irqsave(&mq->lock, flags);
		mq->recovery_needed = true;
		mq->recovery_req = req;
		spin_unlock_irqrestore(&mq->lock, flags);
		wake_up(&mq->wait);
		schedule_work(&mq->recovery_work);
		return;
	}

	mmc_blk_rw_reset_success(mq, req);

	mq->rw_wait = false;
	wake_up(&mq->wait);

	mmc_blk_mq_post_req(mq, req);
}

static bool mmc_blk_rw_wait_cond(struct mmc_queue *mq, int *err)
{
	unsigned long flags;
	bool done;

	/*
	 * Wait while there is another request in progress, but not if recovery
	 * is needed. Also indicate whether there is a request waiting to start.
	 */
	spin_lock_irqsave(&mq->lock, flags);
	if (mq->recovery_needed) {
		*err = -EBUSY;
		done = true;
	} else {
		done = !mq->rw_wait;
	}
	mq->waiting = !done;
	spin_unlock_irqrestore(&mq->lock, flags);

	return done;
}

static int mmc_blk_rw_wait(struct mmc_queue *mq, struct request **prev_req)
{
	int err = 0;

	wait_event(mq->wait, mmc_blk_rw_wait_cond(mq, &err));

	/* Always complete the previous request if there is one */
	mmc_blk_mq_complete_prev_req(mq, prev_req);

	return err;
}

static int mmc_blk_mq_issue_rw_rq(struct mmc_queue *mq,
				  struct request *req)
{
	struct mmc_queue_req *mqrq = req_to_mmc_queue_req(req);
	struct mmc_host *host = mq->card->host;
	struct request *prev_req = NULL;
	int err = 0;

	mmc_blk_rw_rq_prep(mqrq, mq->card, 0, mq);

	mqrq->brq.mrq.done = mmc_blk_mq_req_done;

	mmc_pre_req(host, &mqrq->brq.mrq);

	err = mmc_blk_rw_wait(mq, &prev_req);
	if (err)
		goto out_post_req;

	mq->rw_wait = true;

	err = mmc_start_request(host, &mqrq->brq.mrq);

	if (prev_req)
		mmc_blk_mq_post_req(mq, prev_req);

	if (err)
		mq->rw_wait = false;

	/* Release re-tuning here where there is no synchronization required */
	if (err || mmc_host_done_complete(host))
		mmc_retune_release(host);

out_post_req:
	if (err)
		mmc_post_req(host, &mqrq->brq.mrq, err);

	return err;
}

static int mmc_blk_wait_for_idle(struct mmc_queue *mq, struct mmc_host *host)
{
	if (host->cqe_enabled)
		return host->cqe_ops->cqe_wait_for_idle(host);

	return mmc_blk_rw_wait(mq, NULL);
}

enum mmc_issued mmc_blk_mq_issue_rq(struct mmc_queue *mq, struct request *req)
{
	struct mmc_blk_data *md = mq->blkdata;
	struct mmc_card *card = md->queue.card;
	struct mmc_host *host = card->host;
	int ret;

	ret = mmc_blk_part_switch(card, md->part_type);
	if (ret)
		return MMC_REQ_FAILED_TO_START;

	switch (mmc_issue_type(mq, req)) {
	case MMC_ISSUE_SYNC:
		ret = mmc_blk_wait_for_idle(mq, host);
		if (ret)
			return MMC_REQ_BUSY;
		switch (req_op(req)) {
		case REQ_OP_DRV_IN:
		case REQ_OP_DRV_OUT:
			mmc_blk_issue_drv_op(mq, req);
			break;
		case REQ_OP_DISCARD:
			mmc_blk_issue_discard_rq(mq, req);
			break;
		case REQ_OP_SECURE_ERASE:
			mmc_blk_issue_secdiscard_rq(mq, req);
			break;
		case REQ_OP_FLUSH:
			mmc_blk_issue_flush(mq, req);
			break;
		default:
			WARN_ON_ONCE(1);
			return MMC_REQ_FAILED_TO_START;
		}
		return MMC_REQ_FINISHED;
	case MMC_ISSUE_DCMD:
	case MMC_ISSUE_ASYNC:
		switch (req_op(req)) {
		case REQ_OP_FLUSH:
			if (!mmc_cache_enabled(host)) {
				blk_mq_end_request(req, BLK_STS_OK);
				return MMC_REQ_FINISHED;
			}
			ret = mmc_blk_cqe_issue_flush(mq, req);
			break;
		case REQ_OP_READ:
		case REQ_OP_WRITE:
			if (host->cqe_enabled)
				ret = mmc_blk_cqe_issue_rw_rq(mq, req);
			else
				ret = mmc_blk_mq_issue_rw_rq(mq, req);
			break;
		default:
			WARN_ON_ONCE(1);
			ret = -EINVAL;
		}
		if (!ret)
			return MMC_REQ_STARTED;
		return ret == -EBUSY ? MMC_REQ_BUSY : MMC_REQ_FAILED_TO_START;
	default:
		WARN_ON_ONCE(1);
		return MMC_REQ_FAILED_TO_START;
	}
}

static inline int mmc_blk_readonly(struct mmc_card *card)
{
	return mmc_card_readonly(card) ||
	       !(card->csd.cmdclass & CCC_BLOCK_WRITE);
}

static struct mmc_blk_data *mmc_blk_alloc_req(struct mmc_card *card,
					      struct device *parent,
					      sector_t size,
					      bool default_ro,
					      const char *subname,
					      int area_type)
{
	struct mmc_blk_data *md;
	int devidx, ret;
	char cap_str[10];

	devidx = ida_simple_get(&mmc_blk_ida, 0, max_devices, GFP_KERNEL);
	if (devidx < 0) {
		/*
		 * We get -ENOSPC because there are no more any available
		 * devidx. The reason may be that, either userspace haven't yet
		 * unmounted the partitions, which postpones mmc_blk_release()
		 * from being called, or the device has more partitions than
		 * what we support.
		 */
		if (devidx == -ENOSPC)
			dev_err(mmc_dev(card->host),
				"no more device IDs available\n");

		return ERR_PTR(devidx);
	}

	md = kzalloc(sizeof(struct mmc_blk_data), GFP_KERNEL);
	if (!md) {
		ret = -ENOMEM;
		goto out;
	}

	md->area_type = area_type;

	/*
	 * Set the read-only status based on the supported commands
	 * and the write protect switch.
	 */
	md->read_only = mmc_blk_readonly(card);

	md->disk = mmc_init_queue(&md->queue, card);
	if (IS_ERR(md->disk)) {
		ret = PTR_ERR(md->disk);
		goto err_kfree;
	}

	INIT_LIST_HEAD(&md->part);
	INIT_LIST_HEAD(&md->rpmbs);
	kref_init(&md->kref);

	md->queue.blkdata = md;

	md->disk->major	= MMC_BLOCK_MAJOR;
	md->disk->minors = perdev_minors;
	md->disk->first_minor = devidx * perdev_minors;
	md->disk->fops = &mmc_bdops;
	md->disk->private_data = md;
	md->parent = parent;
	set_disk_ro(md->disk, md->read_only || default_ro);
	md->disk->flags = GENHD_FL_EXT_DEVT;
	if (area_type & (MMC_BLK_DATA_AREA_RPMB | MMC_BLK_DATA_AREA_BOOT))
		md->disk->flags |= GENHD_FL_NO_PART_SCAN
				   | GENHD_FL_SUPPRESS_PARTITION_INFO;

	/*
	 * As discussed on lkml, GENHD_FL_REMOVABLE should:
	 *
	 * - be set for removable media with permanent block devices
	 * - be unset for removable block devices with permanent media
	 *
	 * Since MMC block devices clearly fall under the second
	 * case, we do not set GENHD_FL_REMOVABLE.  Userspace
	 * should use the block device creation/destruction hotplug
	 * messages to tell when the card is present.
	 */

	snprintf(md->disk->disk_name, sizeof(md->disk->disk_name),
		 "mmcblk%u%s", card->host->index, subname ? subname : "");

	set_capacity(md->disk, size);

	if (mmc_host_cmd23(card->host)) {
		if ((mmc_card_mmc(card) &&
		     card->csd.mmca_vsn >= CSD_SPEC_VER_3) ||
		    (mmc_card_sd(card) &&
		     card->scr.cmds & SD_SCR_CMD23_SUPPORT))
			md->flags |= MMC_BLK_CMD23;
	}

	if (mmc_card_mmc(card) &&
	    md->flags & MMC_BLK_CMD23 &&
	    ((card->ext_csd.rel_param & EXT_CSD_WR_REL_PARAM_EN) ||
	     card->ext_csd.rel_sectors)) {
		md->flags |= MMC_BLK_REL_WR;
		blk_queue_write_cache(md->queue.queue, true, true);
	}

	string_get_size((u64)size, 512, STRING_UNITS_2,
			cap_str, sizeof(cap_str));
	pr_info("%s: %s %s %s %s\n",
		md->disk->disk_name, mmc_card_id(card), mmc_card_name(card),
		cap_str, md->read_only ? "(ro)" : "");

	return md;

 err_kfree:
	kfree(md);
 out:
	ida_simple_remove(&mmc_blk_ida, devidx);
	return ERR_PTR(ret);
}

static struct mmc_blk_data *mmc_blk_alloc(struct mmc_card *card)
{
	sector_t size;

	if (!mmc_card_sd(card) && mmc_card_blockaddr(card)) {
		/*
		 * The EXT_CSD sector count is in number or 512 byte
		 * sectors.
		 */
		size = card->ext_csd.sectors;
	} else {
		/*
		 * The CSD capacity field is in units of read_blkbits.
		 * set_capacity takes units of 512 bytes.
		 */
		size = (typeof(sector_t))card->csd.capacity
			<< (card->csd.read_blkbits - 9);
	}

	return mmc_blk_alloc_req(card, &card->dev, size, false, NULL,
					MMC_BLK_DATA_AREA_MAIN);
}

static int mmc_blk_alloc_part(struct mmc_card *card,
			      struct mmc_blk_data *md,
			      unsigned int part_type,
			      sector_t size,
			      bool default_ro,
			      const char *subname,
			      int area_type)
{
	struct mmc_blk_data *part_md;

	part_md = mmc_blk_alloc_req(card, disk_to_dev(md->disk), size, default_ro,
				    subname, area_type);
	if (IS_ERR(part_md))
		return PTR_ERR(part_md);
	part_md->part_type = part_type;
	list_add(&part_md->part, &md->part);

	return 0;
}

/**
 * mmc_rpmb_ioctl() - ioctl handler for the RPMB chardev
 * @filp: the character device file
 * @cmd: the ioctl() command
 * @arg: the argument from userspace
 *
 * This will essentially just redirect the ioctl()s coming in over to
 * the main block device spawning the RPMB character device.
 */
static long mmc_rpmb_ioctl(struct file *filp, unsigned int cmd,
			   unsigned long arg)
{
	struct mmc_rpmb_data *rpmb = filp->private_data;
	int ret;

	switch (cmd) {
	case MMC_IOC_CMD:
		ret = mmc_blk_ioctl_cmd(rpmb->md,
					(struct mmc_ioc_cmd __user *)arg,
					rpmb);
		break;
	case MMC_IOC_MULTI_CMD:
		ret = mmc_blk_ioctl_multi_cmd(rpmb->md,
					(struct mmc_ioc_multi_cmd __user *)arg,
					rpmb);
		break;
	default:
		ret = -EINVAL;
		break;
	}

	return ret;
}

#ifdef CONFIG_COMPAT
static long mmc_rpmb_ioctl_compat(struct file *filp, unsigned int cmd,
			      unsigned long arg)
{
	return mmc_rpmb_ioctl(filp, cmd, (unsigned long)compat_ptr(arg));
}
#endif

static int mmc_rpmb_chrdev_open(struct inode *inode, struct file *filp)
{
	struct mmc_rpmb_data *rpmb = container_of(inode->i_cdev,
						  struct mmc_rpmb_data, chrdev);

	get_device(&rpmb->dev);
	filp->private_data = rpmb;
	mmc_blk_get(rpmb->md->disk);

	return nonseekable_open(inode, filp);
}

static int mmc_rpmb_chrdev_release(struct inode *inode, struct file *filp)
{
	struct mmc_rpmb_data *rpmb = container_of(inode->i_cdev,
						  struct mmc_rpmb_data, chrdev);

	mmc_blk_put(rpmb->md);
	put_device(&rpmb->dev);

	return 0;
}

static const struct file_operations mmc_rpmb_fileops = {
	.release = mmc_rpmb_chrdev_release,
	.open = mmc_rpmb_chrdev_open,
	.owner = THIS_MODULE,
	.llseek = no_llseek,
	.unlocked_ioctl = mmc_rpmb_ioctl,
#ifdef CONFIG_COMPAT
	.compat_ioctl = mmc_rpmb_ioctl_compat,
#endif
};

static void mmc_blk_rpmb_device_release(struct device *dev)
{
	struct mmc_rpmb_data *rpmb = dev_get_drvdata(dev);

	ida_simple_remove(&mmc_rpmb_ida, rpmb->id);
	kfree(rpmb);
}

static int mmc_blk_alloc_rpmb_part(struct mmc_card *card,
				   struct mmc_blk_data *md,
				   unsigned int part_index,
				   sector_t size,
				   const char *subname)
{
	int devidx, ret;
	char rpmb_name[DISK_NAME_LEN];
	char cap_str[10];
	struct mmc_rpmb_data *rpmb;

	/* This creates the minor number for the RPMB char device */
	devidx = ida_simple_get(&mmc_rpmb_ida, 0, max_devices, GFP_KERNEL);
	if (devidx < 0)
		return devidx;

	rpmb = kzalloc(sizeof(*rpmb), GFP_KERNEL);
	if (!rpmb) {
		ida_simple_remove(&mmc_rpmb_ida, devidx);
		return -ENOMEM;
	}

	snprintf(rpmb_name, sizeof(rpmb_name),
		 "mmcblk%u%s", card->host->index, subname ? subname : "");

	rpmb->id = devidx;
	rpmb->part_index = part_index;
	rpmb->dev.init_name = rpmb_name;
	rpmb->dev.bus = &mmc_rpmb_bus_type;
	rpmb->dev.devt = MKDEV(MAJOR(mmc_rpmb_devt), rpmb->id);
	rpmb->dev.parent = &card->dev;
	rpmb->dev.release = mmc_blk_rpmb_device_release;
	device_initialize(&rpmb->dev);
	dev_set_drvdata(&rpmb->dev, rpmb);
	rpmb->md = md;

	cdev_init(&rpmb->chrdev, &mmc_rpmb_fileops);
	rpmb->chrdev.owner = THIS_MODULE;
	ret = cdev_device_add(&rpmb->chrdev, &rpmb->dev);
	if (ret) {
		pr_err("%s: could not add character device\n", rpmb_name);
		goto out_put_device;
	}

	list_add(&rpmb->node, &md->rpmbs);

	string_get_size((u64)size, 512, STRING_UNITS_2,
			cap_str, sizeof(cap_str));

	pr_info("%s: %s %s %s, chardev (%d:%d)\n",
		rpmb_name, mmc_card_id(card), mmc_card_name(card), cap_str,
		MAJOR(mmc_rpmb_devt), rpmb->id);

	return 0;

out_put_device:
	put_device(&rpmb->dev);
	return ret;
}

static void mmc_blk_remove_rpmb_part(struct mmc_rpmb_data *rpmb)

{
	cdev_device_del(&rpmb->chrdev, &rpmb->dev);
	put_device(&rpmb->dev);
}

/* MMC Physical partitions consist of two boot partitions and
 * up to four general purpose partitions.
 * For each partition enabled in EXT_CSD a block device will be allocatedi
 * to provide access to the partition.
 */

static int mmc_blk_alloc_parts(struct mmc_card *card, struct mmc_blk_data *md)
{
	int idx, ret;

	if (!mmc_card_mmc(card))
		return 0;

	for (idx = 0; idx < card->nr_parts; idx++) {
		if (card->part[idx].area_type & MMC_BLK_DATA_AREA_RPMB) {
			/*
			 * RPMB partitions does not provide block access, they
			 * are only accessed using ioctl():s. Thus create
			 * special RPMB block devices that do not have a
			 * backing block queue for these.
			 */
			ret = mmc_blk_alloc_rpmb_part(card, md,
				card->part[idx].part_cfg,
				card->part[idx].size >> 9,
				card->part[idx].name);
			if (ret)
				return ret;
		} else if (card->part[idx].size) {
			ret = mmc_blk_alloc_part(card, md,
				card->part[idx].part_cfg,
				card->part[idx].size >> 9,
				card->part[idx].force_ro,
				card->part[idx].name,
				card->part[idx].area_type);
			if (ret)
				return ret;
		}
	}

	return 0;
}

static void mmc_blk_remove_req(struct mmc_blk_data *md)
{
	struct mmc_card *card;

	if (md) {
		/*
		 * Flush remaining requests and free queues. It
		 * is freeing the queue that stops new requests
		 * from being accepted.
		 */
		card = md->queue.card;
		if (md->disk->flags & GENHD_FL_UP) {
			device_remove_file(disk_to_dev(md->disk), &md->force_ro);
			if ((md->area_type & MMC_BLK_DATA_AREA_BOOT) &&
					card->ext_csd.boot_ro_lockable)
				device_remove_file(disk_to_dev(md->disk),
					&md->power_ro_lock);

			del_gendisk(md->disk);
		}
		mmc_cleanup_queue(&md->queue);
		mmc_blk_put(md);
	}
}

static void mmc_blk_remove_parts(struct mmc_card *card,
				 struct mmc_blk_data *md)
{
	struct list_head *pos, *q;
	struct mmc_blk_data *part_md;
	struct mmc_rpmb_data *rpmb;

	/* Remove RPMB partitions */
	list_for_each_safe(pos, q, &md->rpmbs) {
		rpmb = list_entry(pos, struct mmc_rpmb_data, node);
		list_del(pos);
		mmc_blk_remove_rpmb_part(rpmb);
	}
	/* Remove block partitions */
	list_for_each_safe(pos, q, &md->part) {
		part_md = list_entry(pos, struct mmc_blk_data, part);
		list_del(pos);
		mmc_blk_remove_req(part_md);
	}
}

static int mmc_add_disk(struct mmc_blk_data *md)
{
	int ret;
	struct mmc_card *card = md->queue.card;

	device_add_disk(md->parent, md->disk, NULL);
	md->force_ro.show = force_ro_show;
	md->force_ro.store = force_ro_store;
	sysfs_attr_init(&md->force_ro.attr);
	md->force_ro.attr.name = "force_ro";
	md->force_ro.attr.mode = S_IRUGO | S_IWUSR;
	ret = device_create_file(disk_to_dev(md->disk), &md->force_ro);
	if (ret)
		goto force_ro_fail;

	if ((md->area_type & MMC_BLK_DATA_AREA_BOOT) &&
	     card->ext_csd.boot_ro_lockable) {
		umode_t mode;

		if (card->ext_csd.boot_ro_lock & EXT_CSD_BOOT_WP_B_PWR_WP_DIS)
			mode = S_IRUGO;
		else
			mode = S_IRUGO | S_IWUSR;

		md->power_ro_lock.show = power_ro_lock_show;
		md->power_ro_lock.store = power_ro_lock_store;
		sysfs_attr_init(&md->power_ro_lock.attr);
		md->power_ro_lock.attr.mode = mode;
		md->power_ro_lock.attr.name =
					"ro_lock_until_next_power_on";
		ret = device_create_file(disk_to_dev(md->disk),
				&md->power_ro_lock);
		if (ret)
			goto power_ro_lock_fail;
	}
	return ret;

power_ro_lock_fail:
	device_remove_file(disk_to_dev(md->disk), &md->force_ro);
force_ro_fail:
	del_gendisk(md->disk);

	return ret;
}

#ifdef CONFIG_DEBUG_FS

static int mmc_dbg_card_status_get(void *data, u64 *val)
{
	struct mmc_card *card = data;
	struct mmc_blk_data *md = dev_get_drvdata(&card->dev);
	struct mmc_queue *mq = &md->queue;
	struct request *req;
	int ret;

	/* Ask the block layer about the card status */
	req = blk_get_request(mq->queue, REQ_OP_DRV_IN, 0);
	if (IS_ERR(req))
		return PTR_ERR(req);
	req_to_mmc_queue_req(req)->drv_op = MMC_DRV_OP_GET_CARD_STATUS;
	blk_execute_rq(NULL, req, 0);
	ret = req_to_mmc_queue_req(req)->drv_op_result;
	if (ret >= 0) {
		*val = ret;
		ret = 0;
	}
	blk_put_request(req);

	return ret;
}
DEFINE_DEBUGFS_ATTRIBUTE(mmc_dbg_card_status_fops, mmc_dbg_card_status_get,
			 NULL, "%08llx\n");

/* That is two digits * 512 + 1 for newline */
#define EXT_CSD_STR_LEN 1025

static int mmc_ext_csd_open(struct inode *inode, struct file *filp)
{
	struct mmc_card *card = inode->i_private;
	struct mmc_blk_data *md = dev_get_drvdata(&card->dev);
	struct mmc_queue *mq = &md->queue;
	struct request *req;
	char *buf;
	ssize_t n = 0;
	u8 *ext_csd;
	int err, i;

	buf = kmalloc(EXT_CSD_STR_LEN + 1, GFP_KERNEL);
	if (!buf)
		return -ENOMEM;

	/* Ask the block layer for the EXT CSD */
	req = blk_get_request(mq->queue, REQ_OP_DRV_IN, 0);
	if (IS_ERR(req)) {
		err = PTR_ERR(req);
		goto out_free;
	}
	req_to_mmc_queue_req(req)->drv_op = MMC_DRV_OP_GET_EXT_CSD;
	req_to_mmc_queue_req(req)->drv_op_data = &ext_csd;
	blk_execute_rq(NULL, req, 0);
	err = req_to_mmc_queue_req(req)->drv_op_result;
	blk_put_request(req);
	if (err) {
		pr_err("FAILED %d\n", err);
		goto out_free;
	}

	for (i = 0; i < 512; i++)
		n += sprintf(buf + n, "%02x", ext_csd[i]);
	n += sprintf(buf + n, "\n");

	if (n != EXT_CSD_STR_LEN) {
		err = -EINVAL;
		kfree(ext_csd);
		goto out_free;
	}

	filp->private_data = buf;
	kfree(ext_csd);
	return 0;

out_free:
	kfree(buf);
	return err;
}

static ssize_t mmc_ext_csd_read(struct file *filp, char __user *ubuf,
				size_t cnt, loff_t *ppos)
{
	char *buf = filp->private_data;

	return simple_read_from_buffer(ubuf, cnt, ppos,
				       buf, EXT_CSD_STR_LEN);
}

static int mmc_ext_csd_release(struct inode *inode, struct file *file)
{
	kfree(file->private_data);
	return 0;
}

static const struct file_operations mmc_dbg_ext_csd_fops = {
	.open		= mmc_ext_csd_open,
	.read		= mmc_ext_csd_read,
	.release	= mmc_ext_csd_release,
	.llseek		= default_llseek,
};

static int mmc_blk_add_debugfs(struct mmc_card *card, struct mmc_blk_data *md)
{
	struct dentry *root;

	if (!card->debugfs_root)
		return 0;

	root = card->debugfs_root;

	if (mmc_card_mmc(card) || mmc_card_sd(card)) {
		md->status_dentry =
			debugfs_create_file_unsafe("status", 0400, root,
						   card,
						   &mmc_dbg_card_status_fops);
		if (!md->status_dentry)
			return -EIO;
	}

	if (mmc_card_mmc(card)) {
		md->ext_csd_dentry =
			debugfs_create_file("ext_csd", S_IRUSR, root, card,
					    &mmc_dbg_ext_csd_fops);
		if (!md->ext_csd_dentry)
			return -EIO;
	}

	return 0;
}

static void mmc_blk_remove_debugfs(struct mmc_card *card,
				   struct mmc_blk_data *md)
{
	if (!card->debugfs_root)
		return;

	if (!IS_ERR_OR_NULL(md->status_dentry)) {
		debugfs_remove(md->status_dentry);
		md->status_dentry = NULL;
	}

	if (!IS_ERR_OR_NULL(md->ext_csd_dentry)) {
		debugfs_remove(md->ext_csd_dentry);
		md->ext_csd_dentry = NULL;
	}
}

#else

static int mmc_blk_add_debugfs(struct mmc_card *card, struct mmc_blk_data *md)
{
	return 0;
}

static void mmc_blk_remove_debugfs(struct mmc_card *card,
				   struct mmc_blk_data *md)
{
}

#endif /* CONFIG_DEBUG_FS */

static int mmc_blk_probe(struct mmc_card *card)
{
	struct mmc_blk_data *md, *part_md;
	int ret = 0;

	/*
	 * Check that the card supports the command class(es) we need.
	 */
	if (!(card->csd.cmdclass & CCC_BLOCK_READ))
		return -ENODEV;

	mmc_fixup_device(card, mmc_blk_fixups);

	card->complete_wq = alloc_workqueue("mmc_complete",
					WQ_MEM_RECLAIM | WQ_HIGHPRI, 0);
	if (!card->complete_wq) {
		pr_err("Failed to create mmc completion workqueue");
		return -ENOMEM;
	}

	md = mmc_blk_alloc(card);
	if (IS_ERR(md)) {
		ret = PTR_ERR(md);
		goto out_free;
	}

	ret = mmc_blk_alloc_parts(card, md);
	if (ret)
		goto out;

	dev_set_drvdata(&card->dev, md);

	ret = mmc_add_disk(md);
	if (ret)
		goto out;

	list_for_each_entry(part_md, &md->part, part) {
		ret = mmc_add_disk(part_md);
		if (ret)
			goto out;
	}

	/* Add two debugfs entries */
	mmc_blk_add_debugfs(card, md);

	pm_runtime_set_autosuspend_delay(&card->dev, 3000);
	pm_runtime_use_autosuspend(&card->dev);

	/*
	 * Don't enable runtime PM for SD-combo cards here. Leave that
	 * decision to be taken during the SDIO init sequence instead.
	 */
	if (card->type != MMC_TYPE_SD_COMBO) {
		pm_runtime_set_active(&card->dev);
		pm_runtime_enable(&card->dev);
	}

	return 0;

out:
	mmc_blk_remove_parts(card, md);
	mmc_blk_remove_req(md);
out_free:
	destroy_workqueue(card->complete_wq);
	return ret;
}

static void mmc_blk_remove(struct mmc_card *card)
{
	struct mmc_blk_data *md = dev_get_drvdata(&card->dev);

	mmc_blk_remove_debugfs(card, md);
	mmc_blk_remove_parts(card, md);
	pm_runtime_get_sync(&card->dev);
	if (md->part_curr != md->part_type) {
		mmc_claim_host(card->host);
		mmc_blk_part_switch(card, md->part_type);
		mmc_release_host(card->host);
	}
	if (card->type != MMC_TYPE_SD_COMBO)
		pm_runtime_disable(&card->dev);
	pm_runtime_put_noidle(&card->dev);
	mmc_blk_remove_req(md);
	dev_set_drvdata(&card->dev, NULL);
	destroy_workqueue(card->complete_wq);
}

static int _mmc_blk_suspend(struct mmc_card *card)
{
	struct mmc_blk_data *part_md;
	struct mmc_blk_data *md = dev_get_drvdata(&card->dev);

	if (md) {
		mmc_queue_suspend(&md->queue);
		list_for_each_entry(part_md, &md->part, part) {
			mmc_queue_suspend(&part_md->queue);
		}
	}
	return 0;
}

static void mmc_blk_shutdown(struct mmc_card *card)
{
	_mmc_blk_suspend(card);
}

#ifdef CONFIG_PM_SLEEP
static int mmc_blk_suspend(struct device *dev)
{
	struct mmc_card *card = mmc_dev_to_card(dev);

	return _mmc_blk_suspend(card);
}

static int mmc_blk_resume(struct device *dev)
{
	struct mmc_blk_data *part_md;
	struct mmc_blk_data *md = dev_get_drvdata(dev);

	if (md) {
		/*
		 * Resume involves the card going into idle state,
		 * so current partition is always the main one.
		 */
		md->part_curr = md->part_type;
		mmc_queue_resume(&md->queue);
		list_for_each_entry(part_md, &md->part, part) {
			mmc_queue_resume(&part_md->queue);
		}
	}
	return 0;
}
#endif

static SIMPLE_DEV_PM_OPS(mmc_blk_pm_ops, mmc_blk_suspend, mmc_blk_resume);

static struct mmc_driver mmc_driver = {
	.drv		= {
		.name	= "mmcblk",
		.pm	= &mmc_blk_pm_ops,
	},
	.probe		= mmc_blk_probe,
	.remove		= mmc_blk_remove,
	.shutdown	= mmc_blk_shutdown,
};

static int __init mmc_blk_init(void)
{
	int res;

	res  = bus_register(&mmc_rpmb_bus_type);
	if (res < 0) {
		pr_err("mmcblk: could not register RPMB bus type\n");
		return res;
	}
	res = alloc_chrdev_region(&mmc_rpmb_devt, 0, MAX_DEVICES, "rpmb");
	if (res < 0) {
		pr_err("mmcblk: failed to allocate rpmb chrdev region\n");
		goto out_bus_unreg;
	}

	if (perdev_minors != CONFIG_MMC_BLOCK_MINORS)
		pr_info("mmcblk: using %d minors per device\n", perdev_minors);

	max_devices = min(MAX_DEVICES, (1 << MINORBITS) / perdev_minors);

	res = register_blkdev(MMC_BLOCK_MAJOR, "mmc");
	if (res)
		goto out_chrdev_unreg;

	res = mmc_register_driver(&mmc_driver);
	if (res)
		goto out_blkdev_unreg;

	return 0;

out_blkdev_unreg:
	unregister_blkdev(MMC_BLOCK_MAJOR, "mmc");
out_chrdev_unreg:
	unregister_chrdev_region(mmc_rpmb_devt, MAX_DEVICES);
out_bus_unreg:
	bus_unregister(&mmc_rpmb_bus_type);
	return res;
}

static void __exit mmc_blk_exit(void)
{
	mmc_unregister_driver(&mmc_driver);
	unregister_blkdev(MMC_BLOCK_MAJOR, "mmc");
	unregister_chrdev_region(mmc_rpmb_devt, MAX_DEVICES);
	bus_unregister(&mmc_rpmb_bus_type);
}

module_init(mmc_blk_init);
module_exit(mmc_blk_exit);

MODULE_LICENSE("GPL");
MODULE_DESCRIPTION("Multimedia Card (MMC) block device driver");
<|MERGE_RESOLUTION|>--- conflicted
+++ resolved
@@ -417,29 +417,6 @@
 	return 0;
 }
 
-<<<<<<< HEAD
-static int ioctl_do_sanitize(struct mmc_card *card)
-{
-	int err;
-
-	if (!mmc_can_sanitize(card)) {
-			pr_warn("%s: %s - SANITIZE is not supported\n",
-				mmc_hostname(card->host), __func__);
-			err = -EOPNOTSUPP;
-			goto out;
-	}
-
-	pr_debug("%s: %s - SANITIZE IN PROGRESS...\n",
-		mmc_hostname(card->host), __func__);
-
-	err = mmc_switch(card, EXT_CSD_CMD_SET_NORMAL,
-					EXT_CSD_SANITIZE_START, 1,
-					MMC_SANITIZE_REQ_TIMEOUT);
-
-	if (err)
-		pr_err("%s: %s - EXT_CSD_SANITIZE_START failed. err=%d\n",
-		       mmc_hostname(card->host), __func__, err);
-=======
 static int card_busy_detect(struct mmc_card *card, unsigned int timeout_ms,
 			    u32 *resp_errs)
 {
@@ -472,59 +449,6 @@
 			return -ETIMEDOUT;
 		}
 	} while (!mmc_ready_for_data(status));
->>>>>>> 7d2a07b7
-
-	return err;
-}
-
-static inline bool mmc_blk_in_tran_state(u32 status)
-{
-	/*
-	 * Some cards mishandle the status bits, so make sure to check both the
-	 * busy indication and the card state.
-	 */
-	return status & R1_READY_FOR_DATA &&
-	       (R1_CURRENT_STATE(status) == R1_STATE_TRAN);
-}
-
-static int card_busy_detect(struct mmc_card *card, unsigned int timeout_ms,
-			    u32 *resp_errs)
-{
-	unsigned long timeout = jiffies + msecs_to_jiffies(timeout_ms);
-	int err = 0;
-	u32 status;
-
-	do {
-		bool done = time_after(jiffies, timeout);
-
-		err = __mmc_send_status(card, &status, 5);
-		if (err) {
-			dev_err(mmc_dev(card->host),
-				"error %d requesting status\n", err);
-			return err;
-		}
-
-		/* Accumulate any response error bits seen */
-		if (resp_errs)
-			*resp_errs |= status;
-
-		/*
-		 * Timeout if the device never becomes ready for data and never
-		 * leaves the program state.
-		 */
-		if (done) {
-			dev_err(mmc_dev(card->host),
-				"Card stuck in wrong state! %s status: %#x\n",
-				 __func__, status);
-			return -ETIMEDOUT;
-		}
-
-		/*
-		 * Some cards mishandle the status bits,
-		 * so make sure to check both the busy
-		 * indication and the card state.
-		 */
-	} while (!mmc_blk_in_tran_state(status));
 
 	return err;
 }
