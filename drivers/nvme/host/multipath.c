--- conflicted
+++ resolved
@@ -162,8 +162,6 @@
 		if (nvme_mpath_clear_current_path(ns))
 			kblockd_schedule_work(&ns->head->requeue_work);
 	mutex_unlock(&ctrl->scan_lock);
-<<<<<<< HEAD
-=======
 }
 
 static bool nvme_path_is_disabled(struct nvme_ns *ns)
@@ -171,7 +169,6 @@
 	return ns->ctrl->state != NVME_CTRL_LIVE ||
 		test_bit(NVME_NS_ANA_PENDING, &ns->flags) ||
 		test_bit(NVME_NS_REMOVING, &ns->flags);
->>>>>>> f95f0722
 }
 
 static struct nvme_ns *__nvme_find_path(struct nvme_ns_head *head, int node)
