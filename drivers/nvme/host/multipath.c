--- conflicted
+++ resolved
@@ -15,13 +15,7 @@
 #include <trace/events/block.h>
 #include "nvme.h"
 
-<<<<<<< HEAD
-static bool multipath = true;
-=======
-#define SECTOR_SHIFT 9
-
 static bool multipath = false;
->>>>>>> 4abf6905
 module_param(multipath, bool, 0444);
 MODULE_PARM_DESC(multipath,
 	"native support for multiple controllers per subsystem (default: off)");
