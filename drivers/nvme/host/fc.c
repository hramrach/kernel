// SPDX-License-Identifier: GPL-2.0
/*
 * Copyright (c) 2016 Avago Technologies.  All rights reserved.
 */
#define pr_fmt(fmt) KBUILD_MODNAME ": " fmt
#include <linux/module.h>
#include <linux/parser.h>
#include <uapi/scsi/fc/fc_fs.h>
#include <uapi/scsi/fc/fc_els.h>
#include <linux/delay.h>
#include <linux/overflow.h>
#include <linux/blk-cgroup.h>
#include "nvme.h"
#include "fabrics.h"
#include <linux/nvme-fc-driver.h>
#include <linux/nvme-fc.h>
#include "fc.h"
#include <scsi/scsi_transport_fc.h>

/* *************************** Data Structures/Defines ****************** */


enum nvme_fc_queue_flags {
	NVME_FC_Q_CONNECTED = 0,
	NVME_FC_Q_LIVE,
};

#define NVME_FC_DEFAULT_DEV_LOSS_TMO	60	/* seconds */
#define NVME_FC_DEFAULT_RECONNECT_TMO	2	/* delay between reconnects
						 * when connected and a
						 * connection failure.
						 */

struct nvme_fc_queue {
	struct nvme_fc_ctrl	*ctrl;
	struct device		*dev;
	struct blk_mq_hw_ctx	*hctx;
	void			*lldd_handle;
	size_t			cmnd_capsule_len;
	u32			qnum;
	u32			rqcnt;
	u32			seqno;

	u64			connection_id;
	atomic_t		csn;

	unsigned long		flags;
} __aligned(sizeof(u64));	/* alignment for other things alloc'd with */

enum nvme_fcop_flags {
	FCOP_FLAGS_TERMIO	= (1 << 0),
	FCOP_FLAGS_AEN		= (1 << 1),
};

struct nvmefc_ls_req_op {
	struct nvmefc_ls_req	ls_req;

	struct nvme_fc_rport	*rport;
	struct nvme_fc_queue	*queue;
	struct request		*rq;
	u32			flags;

	int			ls_error;
	struct completion	ls_done;
	struct list_head	lsreq_list;	/* rport->ls_req_list */
	bool			req_queued;
};

struct nvmefc_ls_rcv_op {
	struct nvme_fc_rport		*rport;
	struct nvmefc_ls_rsp		*lsrsp;
	union nvmefc_ls_requests	*rqstbuf;
	union nvmefc_ls_responses	*rspbuf;
	u16				rqstdatalen;
	bool				handled;
	dma_addr_t			rspdma;
	struct list_head		lsrcv_list;	/* rport->ls_rcv_list */
} __aligned(sizeof(u64));	/* alignment for other things alloc'd with */

enum nvme_fcpop_state {
	FCPOP_STATE_UNINIT	= 0,
	FCPOP_STATE_IDLE	= 1,
	FCPOP_STATE_ACTIVE	= 2,
	FCPOP_STATE_ABORTED	= 3,
	FCPOP_STATE_COMPLETE	= 4,
};

struct nvme_fc_fcp_op {
	struct nvme_request	nreq;		/*
						 * nvme/host/core.c
						 * requires this to be
						 * the 1st element in the
						 * private structure
						 * associated with the
						 * request.
						 */
	struct nvmefc_fcp_req	fcp_req;

	struct nvme_fc_ctrl	*ctrl;
	struct nvme_fc_queue	*queue;
	struct request		*rq;

	atomic_t		state;
	u32			flags;
	u32			rqno;
	u32			nents;

	struct nvme_fc_cmd_iu	cmd_iu;
	struct nvme_fc_ersp_iu	rsp_iu;
};

struct nvme_fcp_op_w_sgl {
	struct nvme_fc_fcp_op	op;
	struct scatterlist	sgl[NVME_INLINE_SG_CNT];
	uint8_t			priv[];
};

struct nvme_fc_lport {
	struct nvme_fc_local_port	localport;

	struct ida			endp_cnt;
	struct list_head		port_list;	/* nvme_fc_port_list */
	struct list_head		endp_list;
	struct device			*dev;	/* physical device for dma */
	struct nvme_fc_port_template	*ops;
	struct kref			ref;
	atomic_t                        act_rport_cnt;
} __aligned(sizeof(u64));	/* alignment for other things alloc'd with */

struct nvme_fc_rport {
	struct nvme_fc_remote_port	remoteport;

	struct list_head		endp_list; /* for lport->endp_list */
	struct list_head		ctrl_list;
	struct list_head		ls_req_list;
	struct list_head		ls_rcv_list;
	struct list_head		disc_list;
	struct device			*dev;	/* physical device for dma */
	struct nvme_fc_lport		*lport;
	spinlock_t			lock;
	struct kref			ref;
	atomic_t                        act_ctrl_cnt;
	unsigned long			dev_loss_end;
	struct work_struct		lsrcv_work;
} __aligned(sizeof(u64));	/* alignment for other things alloc'd with */

/* fc_ctrl flags values - specified as bit positions */
#define ASSOC_ACTIVE		0
#define ASSOC_FAILED		1
#define FCCTRL_TERMIO		2

struct nvme_fc_ctrl {
	spinlock_t		lock;
	struct nvme_fc_queue	*queues;
	struct device		*dev;
	struct nvme_fc_lport	*lport;
	struct nvme_fc_rport	*rport;
	u32			cnum;

	bool			ioq_live;
	u64			association_id;
	struct nvmefc_ls_rcv_op	*rcv_disconn;

	struct list_head	ctrl_list;	/* rport->ctrl_list */

	struct blk_mq_tag_set	admin_tag_set;
	struct blk_mq_tag_set	tag_set;

	struct work_struct	ioerr_work;
	struct delayed_work	connect_work;

	struct kref		ref;
	unsigned long		flags;
	u32			iocnt;
	wait_queue_head_t	ioabort_wait;

	struct nvme_fc_fcp_op	aen_ops[NVME_NR_AEN_COMMANDS];

	struct nvme_ctrl	ctrl;
};

static inline struct nvme_fc_ctrl *
to_fc_ctrl(struct nvme_ctrl *ctrl)
{
	return container_of(ctrl, struct nvme_fc_ctrl, ctrl);
}

static inline struct nvme_fc_lport *
localport_to_lport(struct nvme_fc_local_port *portptr)
{
	return container_of(portptr, struct nvme_fc_lport, localport);
}

static inline struct nvme_fc_rport *
remoteport_to_rport(struct nvme_fc_remote_port *portptr)
{
	return container_of(portptr, struct nvme_fc_rport, remoteport);
}

static inline struct nvmefc_ls_req_op *
ls_req_to_lsop(struct nvmefc_ls_req *lsreq)
{
	return container_of(lsreq, struct nvmefc_ls_req_op, ls_req);
}

static inline struct nvme_fc_fcp_op *
fcp_req_to_fcp_op(struct nvmefc_fcp_req *fcpreq)
{
	return container_of(fcpreq, struct nvme_fc_fcp_op, fcp_req);
}



/* *************************** Globals **************************** */


static DEFINE_SPINLOCK(nvme_fc_lock);

static LIST_HEAD(nvme_fc_lport_list);
static DEFINE_IDA(nvme_fc_local_port_cnt);
static DEFINE_IDA(nvme_fc_ctrl_cnt);

static struct workqueue_struct *nvme_fc_wq;

static bool nvme_fc_waiting_to_unload;
static DECLARE_COMPLETION(nvme_fc_unload_proceed);

/*
 * These items are short-term. They will eventually be moved into
 * a generic FC class. See comments in module init.
 */
static struct device *fc_udev_device;

static void nvme_fc_complete_rq(struct request *rq);

/* *********************** FC-NVME Port Management ************************ */

static void __nvme_fc_delete_hw_queue(struct nvme_fc_ctrl *,
			struct nvme_fc_queue *, unsigned int);

static void nvme_fc_handle_ls_rqst_work(struct work_struct *work);


static void
nvme_fc_free_lport(struct kref *ref)
{
	struct nvme_fc_lport *lport =
		container_of(ref, struct nvme_fc_lport, ref);
	unsigned long flags;

	WARN_ON(lport->localport.port_state != FC_OBJSTATE_DELETED);
	WARN_ON(!list_empty(&lport->endp_list));

	/* remove from transport list */
	spin_lock_irqsave(&nvme_fc_lock, flags);
	list_del(&lport->port_list);
	if (nvme_fc_waiting_to_unload && list_empty(&nvme_fc_lport_list))
		complete(&nvme_fc_unload_proceed);
	spin_unlock_irqrestore(&nvme_fc_lock, flags);

	ida_simple_remove(&nvme_fc_local_port_cnt, lport->localport.port_num);
	ida_destroy(&lport->endp_cnt);

	put_device(lport->dev);

	kfree(lport);
}

static void
nvme_fc_lport_put(struct nvme_fc_lport *lport)
{
	kref_put(&lport->ref, nvme_fc_free_lport);
}

static int
nvme_fc_lport_get(struct nvme_fc_lport *lport)
{
	return kref_get_unless_zero(&lport->ref);
}


static struct nvme_fc_lport *
nvme_fc_attach_to_unreg_lport(struct nvme_fc_port_info *pinfo,
			struct nvme_fc_port_template *ops,
			struct device *dev)
{
	struct nvme_fc_lport *lport;
	unsigned long flags;

	spin_lock_irqsave(&nvme_fc_lock, flags);

	list_for_each_entry(lport, &nvme_fc_lport_list, port_list) {
		if (lport->localport.node_name != pinfo->node_name ||
		    lport->localport.port_name != pinfo->port_name)
			continue;

		if (lport->dev != dev) {
			lport = ERR_PTR(-EXDEV);
			goto out_done;
		}

		if (lport->localport.port_state != FC_OBJSTATE_DELETED) {
			lport = ERR_PTR(-EEXIST);
			goto out_done;
		}

		if (!nvme_fc_lport_get(lport)) {
			/*
			 * fails if ref cnt already 0. If so,
			 * act as if lport already deleted
			 */
			lport = NULL;
			goto out_done;
		}

		/* resume the lport */

		lport->ops = ops;
		lport->localport.port_role = pinfo->port_role;
		lport->localport.port_id = pinfo->port_id;
		lport->localport.port_state = FC_OBJSTATE_ONLINE;

		spin_unlock_irqrestore(&nvme_fc_lock, flags);

		return lport;
	}

	lport = NULL;

out_done:
	spin_unlock_irqrestore(&nvme_fc_lock, flags);

	return lport;
}

/**
 * nvme_fc_register_localport - transport entry point called by an
 *                              LLDD to register the existence of a NVME
 *                              host FC port.
 * @pinfo:     pointer to information about the port to be registered
 * @template:  LLDD entrypoints and operational parameters for the port
 * @dev:       physical hardware device node port corresponds to. Will be
 *             used for DMA mappings
 * @portptr:   pointer to a local port pointer. Upon success, the routine
 *             will allocate a nvme_fc_local_port structure and place its
 *             address in the local port pointer. Upon failure, local port
 *             pointer will be set to 0.
 *
 * Returns:
 * a completion status. Must be 0 upon success; a negative errno
 * (ex: -ENXIO) upon failure.
 */
int
nvme_fc_register_localport(struct nvme_fc_port_info *pinfo,
			struct nvme_fc_port_template *template,
			struct device *dev,
			struct nvme_fc_local_port **portptr)
{
	struct nvme_fc_lport *newrec;
	unsigned long flags;
	int ret, idx;

	if (!template->localport_delete || !template->remoteport_delete ||
	    !template->ls_req || !template->fcp_io ||
	    !template->ls_abort || !template->fcp_abort ||
	    !template->max_hw_queues || !template->max_sgl_segments ||
	    !template->max_dif_sgl_segments || !template->dma_boundary) {
		ret = -EINVAL;
		goto out_reghost_failed;
	}

	/*
	 * look to see if there is already a localport that had been
	 * deregistered and in the process of waiting for all the
	 * references to fully be removed.  If the references haven't
	 * expired, we can simply re-enable the localport. Remoteports
	 * and controller reconnections should resume naturally.
	 */
	newrec = nvme_fc_attach_to_unreg_lport(pinfo, template, dev);

	/* found an lport, but something about its state is bad */
	if (IS_ERR(newrec)) {
		ret = PTR_ERR(newrec);
		goto out_reghost_failed;

	/* found existing lport, which was resumed */
	} else if (newrec) {
		*portptr = &newrec->localport;
		return 0;
	}

	/* nothing found - allocate a new localport struct */

	newrec = kmalloc((sizeof(*newrec) + template->local_priv_sz),
			 GFP_KERNEL);
	if (!newrec) {
		ret = -ENOMEM;
		goto out_reghost_failed;
	}

	idx = ida_simple_get(&nvme_fc_local_port_cnt, 0, 0, GFP_KERNEL);
	if (idx < 0) {
		ret = -ENOSPC;
		goto out_fail_kfree;
	}

	if (!get_device(dev) && dev) {
		ret = -ENODEV;
		goto out_ida_put;
	}

	INIT_LIST_HEAD(&newrec->port_list);
	INIT_LIST_HEAD(&newrec->endp_list);
	kref_init(&newrec->ref);
	atomic_set(&newrec->act_rport_cnt, 0);
	newrec->ops = template;
	newrec->dev = dev;
	ida_init(&newrec->endp_cnt);
	if (template->local_priv_sz)
		newrec->localport.private = &newrec[1];
	else
		newrec->localport.private = NULL;
	newrec->localport.node_name = pinfo->node_name;
	newrec->localport.port_name = pinfo->port_name;
	newrec->localport.port_role = pinfo->port_role;
	newrec->localport.port_id = pinfo->port_id;
	newrec->localport.port_state = FC_OBJSTATE_ONLINE;
	newrec->localport.port_num = idx;

	spin_lock_irqsave(&nvme_fc_lock, flags);
	list_add_tail(&newrec->port_list, &nvme_fc_lport_list);
	spin_unlock_irqrestore(&nvme_fc_lock, flags);

	if (dev)
		dma_set_seg_boundary(dev, template->dma_boundary);

	*portptr = &newrec->localport;
	return 0;

out_ida_put:
	ida_simple_remove(&nvme_fc_local_port_cnt, idx);
out_fail_kfree:
	kfree(newrec);
out_reghost_failed:
	*portptr = NULL;

	return ret;
}
EXPORT_SYMBOL_GPL(nvme_fc_register_localport);

/**
 * nvme_fc_unregister_localport - transport entry point called by an
 *                              LLDD to deregister/remove a previously
 *                              registered a NVME host FC port.
 * @portptr: pointer to the (registered) local port that is to be deregistered.
 *
 * Returns:
 * a completion status. Must be 0 upon success; a negative errno
 * (ex: -ENXIO) upon failure.
 */
int
nvme_fc_unregister_localport(struct nvme_fc_local_port *portptr)
{
	struct nvme_fc_lport *lport = localport_to_lport(portptr);
	unsigned long flags;

	if (!portptr)
		return -EINVAL;

	spin_lock_irqsave(&nvme_fc_lock, flags);

	if (portptr->port_state != FC_OBJSTATE_ONLINE) {
		spin_unlock_irqrestore(&nvme_fc_lock, flags);
		return -EINVAL;
	}
	portptr->port_state = FC_OBJSTATE_DELETED;

	spin_unlock_irqrestore(&nvme_fc_lock, flags);

	if (atomic_read(&lport->act_rport_cnt) == 0)
		lport->ops->localport_delete(&lport->localport);

	nvme_fc_lport_put(lport);

	return 0;
}
EXPORT_SYMBOL_GPL(nvme_fc_unregister_localport);

/*
 * TRADDR strings, per FC-NVME are fixed format:
 *   "nn-0x<16hexdigits>:pn-0x<16hexdigits>" - 43 characters
 * udev event will only differ by prefix of what field is
 * being specified:
 *    "NVMEFC_HOST_TRADDR=" or "NVMEFC_TRADDR=" - 19 max characters
 *  19 + 43 + null_fudge = 64 characters
 */
#define FCNVME_TRADDR_LENGTH		64

static void
nvme_fc_signal_discovery_scan(struct nvme_fc_lport *lport,
		struct nvme_fc_rport *rport)
{
	char hostaddr[FCNVME_TRADDR_LENGTH];	/* NVMEFC_HOST_TRADDR=...*/
	char tgtaddr[FCNVME_TRADDR_LENGTH];	/* NVMEFC_TRADDR=...*/
	char *envp[4] = { "FC_EVENT=nvmediscovery", hostaddr, tgtaddr, NULL };

	if (!(rport->remoteport.port_role & FC_PORT_ROLE_NVME_DISCOVERY))
		return;

	snprintf(hostaddr, sizeof(hostaddr),
		"NVMEFC_HOST_TRADDR=nn-0x%016llx:pn-0x%016llx",
		lport->localport.node_name, lport->localport.port_name);
	snprintf(tgtaddr, sizeof(tgtaddr),
		"NVMEFC_TRADDR=nn-0x%016llx:pn-0x%016llx",
		rport->remoteport.node_name, rport->remoteport.port_name);
	kobject_uevent_env(&fc_udev_device->kobj, KOBJ_CHANGE, envp);
}

static void
nvme_fc_free_rport(struct kref *ref)
{
	struct nvme_fc_rport *rport =
		container_of(ref, struct nvme_fc_rport, ref);
	struct nvme_fc_lport *lport =
			localport_to_lport(rport->remoteport.localport);
	unsigned long flags;

	WARN_ON(rport->remoteport.port_state != FC_OBJSTATE_DELETED);
	WARN_ON(!list_empty(&rport->ctrl_list));

	/* remove from lport list */
	spin_lock_irqsave(&nvme_fc_lock, flags);
	list_del(&rport->endp_list);
	spin_unlock_irqrestore(&nvme_fc_lock, flags);

	WARN_ON(!list_empty(&rport->disc_list));
	ida_simple_remove(&lport->endp_cnt, rport->remoteport.port_num);

	kfree(rport);

	nvme_fc_lport_put(lport);
}

static void
nvme_fc_rport_put(struct nvme_fc_rport *rport)
{
	kref_put(&rport->ref, nvme_fc_free_rport);
}

static int
nvme_fc_rport_get(struct nvme_fc_rport *rport)
{
	return kref_get_unless_zero(&rport->ref);
}

static void
nvme_fc_resume_controller(struct nvme_fc_ctrl *ctrl)
{
	switch (ctrl->ctrl.state) {
	case NVME_CTRL_NEW:
	case NVME_CTRL_CONNECTING:
		/*
		 * As all reconnects were suppressed, schedule a
		 * connect.
		 */
		dev_info(ctrl->ctrl.device,
			"NVME-FC{%d}: connectivity re-established. "
			"Attempting reconnect\n", ctrl->cnum);

		queue_delayed_work(nvme_wq, &ctrl->connect_work, 0);
		break;

	case NVME_CTRL_RESETTING:
		/*
		 * Controller is already in the process of terminating the
		 * association. No need to do anything further. The reconnect
		 * step will naturally occur after the reset completes.
		 */
		break;

	default:
		/* no action to take - let it delete */
		break;
	}
}

static struct nvme_fc_rport *
nvme_fc_attach_to_suspended_rport(struct nvme_fc_lport *lport,
				struct nvme_fc_port_info *pinfo)
{
	struct nvme_fc_rport *rport;
	struct nvme_fc_ctrl *ctrl;
	unsigned long flags;

	spin_lock_irqsave(&nvme_fc_lock, flags);

	list_for_each_entry(rport, &lport->endp_list, endp_list) {
		if (rport->remoteport.node_name != pinfo->node_name ||
		    rport->remoteport.port_name != pinfo->port_name)
			continue;

		if (!nvme_fc_rport_get(rport)) {
			rport = ERR_PTR(-ENOLCK);
			goto out_done;
		}

		spin_unlock_irqrestore(&nvme_fc_lock, flags);

		spin_lock_irqsave(&rport->lock, flags);

		/* has it been unregistered */
		if (rport->remoteport.port_state != FC_OBJSTATE_DELETED) {
			/* means lldd called us twice */
			spin_unlock_irqrestore(&rport->lock, flags);
			nvme_fc_rport_put(rport);
			return ERR_PTR(-ESTALE);
		}

		rport->remoteport.port_role = pinfo->port_role;
		rport->remoteport.port_id = pinfo->port_id;
		rport->remoteport.port_state = FC_OBJSTATE_ONLINE;
		rport->dev_loss_end = 0;

		/*
		 * kick off a reconnect attempt on all associations to the
		 * remote port. A successful reconnects will resume i/o.
		 */
		list_for_each_entry(ctrl, &rport->ctrl_list, ctrl_list)
			nvme_fc_resume_controller(ctrl);

		spin_unlock_irqrestore(&rport->lock, flags);

		return rport;
	}

	rport = NULL;

out_done:
	spin_unlock_irqrestore(&nvme_fc_lock, flags);

	return rport;
}

static inline void
__nvme_fc_set_dev_loss_tmo(struct nvme_fc_rport *rport,
			struct nvme_fc_port_info *pinfo)
{
	if (pinfo->dev_loss_tmo)
		rport->remoteport.dev_loss_tmo = pinfo->dev_loss_tmo;
	else
		rport->remoteport.dev_loss_tmo = NVME_FC_DEFAULT_DEV_LOSS_TMO;
}

/**
 * nvme_fc_register_remoteport - transport entry point called by an
 *                              LLDD to register the existence of a NVME
 *                              subsystem FC port on its fabric.
 * @localport: pointer to the (registered) local port that the remote
 *             subsystem port is connected to.
 * @pinfo:     pointer to information about the port to be registered
 * @portptr:   pointer to a remote port pointer. Upon success, the routine
 *             will allocate a nvme_fc_remote_port structure and place its
 *             address in the remote port pointer. Upon failure, remote port
 *             pointer will be set to 0.
 *
 * Returns:
 * a completion status. Must be 0 upon success; a negative errno
 * (ex: -ENXIO) upon failure.
 */
int
nvme_fc_register_remoteport(struct nvme_fc_local_port *localport,
				struct nvme_fc_port_info *pinfo,
				struct nvme_fc_remote_port **portptr)
{
	struct nvme_fc_lport *lport = localport_to_lport(localport);
	struct nvme_fc_rport *newrec;
	unsigned long flags;
	int ret, idx;

	if (!nvme_fc_lport_get(lport)) {
		ret = -ESHUTDOWN;
		goto out_reghost_failed;
	}

	/*
	 * look to see if there is already a remoteport that is waiting
	 * for a reconnect (within dev_loss_tmo) with the same WWN's.
	 * If so, transition to it and reconnect.
	 */
	newrec = nvme_fc_attach_to_suspended_rport(lport, pinfo);

	/* found an rport, but something about its state is bad */
	if (IS_ERR(newrec)) {
		ret = PTR_ERR(newrec);
		goto out_lport_put;

	/* found existing rport, which was resumed */
	} else if (newrec) {
		nvme_fc_lport_put(lport);
		__nvme_fc_set_dev_loss_tmo(newrec, pinfo);
		nvme_fc_signal_discovery_scan(lport, newrec);
		*portptr = &newrec->remoteport;
		return 0;
	}

	/* nothing found - allocate a new remoteport struct */

	newrec = kmalloc((sizeof(*newrec) + lport->ops->remote_priv_sz),
			 GFP_KERNEL);
	if (!newrec) {
		ret = -ENOMEM;
		goto out_lport_put;
	}

	idx = ida_simple_get(&lport->endp_cnt, 0, 0, GFP_KERNEL);
	if (idx < 0) {
		ret = -ENOSPC;
		goto out_kfree_rport;
	}

	INIT_LIST_HEAD(&newrec->endp_list);
	INIT_LIST_HEAD(&newrec->ctrl_list);
	INIT_LIST_HEAD(&newrec->ls_req_list);
	INIT_LIST_HEAD(&newrec->disc_list);
	kref_init(&newrec->ref);
	atomic_set(&newrec->act_ctrl_cnt, 0);
	spin_lock_init(&newrec->lock);
	newrec->remoteport.localport = &lport->localport;
	INIT_LIST_HEAD(&newrec->ls_rcv_list);
	newrec->dev = lport->dev;
	newrec->lport = lport;
	if (lport->ops->remote_priv_sz)
		newrec->remoteport.private = &newrec[1];
	else
		newrec->remoteport.private = NULL;
	newrec->remoteport.port_role = pinfo->port_role;
	newrec->remoteport.node_name = pinfo->node_name;
	newrec->remoteport.port_name = pinfo->port_name;
	newrec->remoteport.port_id = pinfo->port_id;
	newrec->remoteport.port_state = FC_OBJSTATE_ONLINE;
	newrec->remoteport.port_num = idx;
	__nvme_fc_set_dev_loss_tmo(newrec, pinfo);
	INIT_WORK(&newrec->lsrcv_work, nvme_fc_handle_ls_rqst_work);

	spin_lock_irqsave(&nvme_fc_lock, flags);
	list_add_tail(&newrec->endp_list, &lport->endp_list);
	spin_unlock_irqrestore(&nvme_fc_lock, flags);

	nvme_fc_signal_discovery_scan(lport, newrec);

	*portptr = &newrec->remoteport;
	return 0;

out_kfree_rport:
	kfree(newrec);
out_lport_put:
	nvme_fc_lport_put(lport);
out_reghost_failed:
	*portptr = NULL;
	return ret;
}
EXPORT_SYMBOL_GPL(nvme_fc_register_remoteport);

static int
nvme_fc_abort_lsops(struct nvme_fc_rport *rport)
{
	struct nvmefc_ls_req_op *lsop;
	unsigned long flags;

restart:
	spin_lock_irqsave(&rport->lock, flags);

	list_for_each_entry(lsop, &rport->ls_req_list, lsreq_list) {
		if (!(lsop->flags & FCOP_FLAGS_TERMIO)) {
			lsop->flags |= FCOP_FLAGS_TERMIO;
			spin_unlock_irqrestore(&rport->lock, flags);
			rport->lport->ops->ls_abort(&rport->lport->localport,
						&rport->remoteport,
						&lsop->ls_req);
			goto restart;
		}
	}
	spin_unlock_irqrestore(&rport->lock, flags);

	return 0;
}

static void
nvme_fc_ctrl_connectivity_loss(struct nvme_fc_ctrl *ctrl)
{
	dev_info(ctrl->ctrl.device,
		"NVME-FC{%d}: controller connectivity lost. Awaiting "
		"Reconnect", ctrl->cnum);

	switch (ctrl->ctrl.state) {
	case NVME_CTRL_NEW:
	case NVME_CTRL_LIVE:
		/*
		 * Schedule a controller reset. The reset will terminate the
		 * association and schedule the reconnect timer.  Reconnects
		 * will be attempted until either the ctlr_loss_tmo
		 * (max_retries * connect_delay) expires or the remoteport's
		 * dev_loss_tmo expires.
		 */
		if (nvme_reset_ctrl(&ctrl->ctrl)) {
			dev_warn(ctrl->ctrl.device,
				"NVME-FC{%d}: Couldn't schedule reset.\n",
				ctrl->cnum);
			nvme_delete_ctrl(&ctrl->ctrl);
		}
		break;

	case NVME_CTRL_CONNECTING:
		/*
		 * The association has already been terminated and the
		 * controller is attempting reconnects.  No need to do anything
		 * futher.  Reconnects will be attempted until either the
		 * ctlr_loss_tmo (max_retries * connect_delay) expires or the
		 * remoteport's dev_loss_tmo expires.
		 */
		break;

	case NVME_CTRL_RESETTING:
		/*
		 * Controller is already in the process of terminating the
		 * association.  No need to do anything further. The reconnect
		 * step will kick in naturally after the association is
		 * terminated.
		 */
		break;

	case NVME_CTRL_DELETING:
	case NVME_CTRL_DELETING_NOIO:
	default:
		/* no action to take - let it delete */
		break;
	}
}

/**
 * nvme_fc_unregister_remoteport - transport entry point called by an
 *                              LLDD to deregister/remove a previously
 *                              registered a NVME subsystem FC port.
 * @portptr: pointer to the (registered) remote port that is to be
 *           deregistered.
 *
 * Returns:
 * a completion status. Must be 0 upon success; a negative errno
 * (ex: -ENXIO) upon failure.
 */
int
nvme_fc_unregister_remoteport(struct nvme_fc_remote_port *portptr)
{
	struct nvme_fc_rport *rport = remoteport_to_rport(portptr);
	struct nvme_fc_ctrl *ctrl;
	unsigned long flags;

	if (!portptr)
		return -EINVAL;

	spin_lock_irqsave(&rport->lock, flags);

	if (portptr->port_state != FC_OBJSTATE_ONLINE) {
		spin_unlock_irqrestore(&rport->lock, flags);
		return -EINVAL;
	}
	portptr->port_state = FC_OBJSTATE_DELETED;

	rport->dev_loss_end = jiffies + (portptr->dev_loss_tmo * HZ);

	list_for_each_entry(ctrl, &rport->ctrl_list, ctrl_list) {
		/* if dev_loss_tmo==0, dev loss is immediate */
		if (!portptr->dev_loss_tmo) {
			dev_warn(ctrl->ctrl.device,
				"NVME-FC{%d}: controller connectivity lost.\n",
				ctrl->cnum);
			nvme_delete_ctrl(&ctrl->ctrl);
		} else
			nvme_fc_ctrl_connectivity_loss(ctrl);
	}

	spin_unlock_irqrestore(&rport->lock, flags);

	nvme_fc_abort_lsops(rport);

	if (atomic_read(&rport->act_ctrl_cnt) == 0)
		rport->lport->ops->remoteport_delete(portptr);

	/*
	 * release the reference, which will allow, if all controllers
	 * go away, which should only occur after dev_loss_tmo occurs,
	 * for the rport to be torn down.
	 */
	nvme_fc_rport_put(rport);

	return 0;
}
EXPORT_SYMBOL_GPL(nvme_fc_unregister_remoteport);

/**
 * nvme_fc_rescan_remoteport - transport entry point called by an
 *                              LLDD to request a nvme device rescan.
 * @remoteport: pointer to the (registered) remote port that is to be
 *              rescanned.
 *
 * Returns: N/A
 */
void
nvme_fc_rescan_remoteport(struct nvme_fc_remote_port *remoteport)
{
	struct nvme_fc_rport *rport = remoteport_to_rport(remoteport);

	nvme_fc_signal_discovery_scan(rport->lport, rport);
}
EXPORT_SYMBOL_GPL(nvme_fc_rescan_remoteport);

int
nvme_fc_set_remoteport_devloss(struct nvme_fc_remote_port *portptr,
			u32 dev_loss_tmo)
{
	struct nvme_fc_rport *rport = remoteport_to_rport(portptr);
	unsigned long flags;

	spin_lock_irqsave(&rport->lock, flags);

	if (portptr->port_state != FC_OBJSTATE_ONLINE) {
		spin_unlock_irqrestore(&rport->lock, flags);
		return -EINVAL;
	}

	/* a dev_loss_tmo of 0 (immediate) is allowed to be set */
	rport->remoteport.dev_loss_tmo = dev_loss_tmo;

	spin_unlock_irqrestore(&rport->lock, flags);

	return 0;
}
EXPORT_SYMBOL_GPL(nvme_fc_set_remoteport_devloss);


/* *********************** FC-NVME DMA Handling **************************** */

/*
 * The fcloop device passes in a NULL device pointer. Real LLD's will
 * pass in a valid device pointer. If NULL is passed to the dma mapping
 * routines, depending on the platform, it may or may not succeed, and
 * may crash.
 *
 * As such:
 * Wrapper all the dma routines and check the dev pointer.
 *
 * If simple mappings (return just a dma address, we'll noop them,
 * returning a dma address of 0.
 *
 * On more complex mappings (dma_map_sg), a pseudo routine fills
 * in the scatter list, setting all dma addresses to 0.
 */

static inline dma_addr_t
fc_dma_map_single(struct device *dev, void *ptr, size_t size,
		enum dma_data_direction dir)
{
	return dev ? dma_map_single(dev, ptr, size, dir) : (dma_addr_t)0L;
}

static inline int
fc_dma_mapping_error(struct device *dev, dma_addr_t dma_addr)
{
	return dev ? dma_mapping_error(dev, dma_addr) : 0;
}

static inline void
fc_dma_unmap_single(struct device *dev, dma_addr_t addr, size_t size,
	enum dma_data_direction dir)
{
	if (dev)
		dma_unmap_single(dev, addr, size, dir);
}

static inline void
fc_dma_sync_single_for_cpu(struct device *dev, dma_addr_t addr, size_t size,
		enum dma_data_direction dir)
{
	if (dev)
		dma_sync_single_for_cpu(dev, addr, size, dir);
}

static inline void
fc_dma_sync_single_for_device(struct device *dev, dma_addr_t addr, size_t size,
		enum dma_data_direction dir)
{
	if (dev)
		dma_sync_single_for_device(dev, addr, size, dir);
}

/* pseudo dma_map_sg call */
static int
fc_map_sg(struct scatterlist *sg, int nents)
{
	struct scatterlist *s;
	int i;

	WARN_ON(nents == 0 || sg[0].length == 0);

	for_each_sg(sg, s, nents, i) {
		s->dma_address = 0L;
#ifdef CONFIG_NEED_SG_DMA_LENGTH
		s->dma_length = s->length;
#endif
	}
	return nents;
}

static inline int
fc_dma_map_sg(struct device *dev, struct scatterlist *sg, int nents,
		enum dma_data_direction dir)
{
	return dev ? dma_map_sg(dev, sg, nents, dir) : fc_map_sg(sg, nents);
}

static inline void
fc_dma_unmap_sg(struct device *dev, struct scatterlist *sg, int nents,
		enum dma_data_direction dir)
{
	if (dev)
		dma_unmap_sg(dev, sg, nents, dir);
}

/* *********************** FC-NVME LS Handling **************************** */

static void nvme_fc_ctrl_put(struct nvme_fc_ctrl *);
static int nvme_fc_ctrl_get(struct nvme_fc_ctrl *);

static void nvme_fc_error_recovery(struct nvme_fc_ctrl *ctrl, char *errmsg);

static void
__nvme_fc_finish_ls_req(struct nvmefc_ls_req_op *lsop)
{
	struct nvme_fc_rport *rport = lsop->rport;
	struct nvmefc_ls_req *lsreq = &lsop->ls_req;
	unsigned long flags;

	spin_lock_irqsave(&rport->lock, flags);

	if (!lsop->req_queued) {
		spin_unlock_irqrestore(&rport->lock, flags);
		return;
	}

	list_del(&lsop->lsreq_list);

	lsop->req_queued = false;

	spin_unlock_irqrestore(&rport->lock, flags);

	fc_dma_unmap_single(rport->dev, lsreq->rqstdma,
				  (lsreq->rqstlen + lsreq->rsplen),
				  DMA_BIDIRECTIONAL);

	nvme_fc_rport_put(rport);
}

static int
__nvme_fc_send_ls_req(struct nvme_fc_rport *rport,
		struct nvmefc_ls_req_op *lsop,
		void (*done)(struct nvmefc_ls_req *req, int status))
{
	struct nvmefc_ls_req *lsreq = &lsop->ls_req;
	unsigned long flags;
	int ret = 0;

	if (rport->remoteport.port_state != FC_OBJSTATE_ONLINE)
		return -ECONNREFUSED;

	if (!nvme_fc_rport_get(rport))
		return -ESHUTDOWN;

	lsreq->done = done;
	lsop->rport = rport;
	lsop->req_queued = false;
	INIT_LIST_HEAD(&lsop->lsreq_list);
	init_completion(&lsop->ls_done);

	lsreq->rqstdma = fc_dma_map_single(rport->dev, lsreq->rqstaddr,
				  lsreq->rqstlen + lsreq->rsplen,
				  DMA_BIDIRECTIONAL);
	if (fc_dma_mapping_error(rport->dev, lsreq->rqstdma)) {
		ret = -EFAULT;
		goto out_putrport;
	}
	lsreq->rspdma = lsreq->rqstdma + lsreq->rqstlen;

	spin_lock_irqsave(&rport->lock, flags);

	list_add_tail(&lsop->lsreq_list, &rport->ls_req_list);

	lsop->req_queued = true;

	spin_unlock_irqrestore(&rport->lock, flags);

	ret = rport->lport->ops->ls_req(&rport->lport->localport,
					&rport->remoteport, lsreq);
	if (ret)
		goto out_unlink;

	return 0;

out_unlink:
	lsop->ls_error = ret;
	spin_lock_irqsave(&rport->lock, flags);
	lsop->req_queued = false;
	list_del(&lsop->lsreq_list);
	spin_unlock_irqrestore(&rport->lock, flags);
	fc_dma_unmap_single(rport->dev, lsreq->rqstdma,
				  (lsreq->rqstlen + lsreq->rsplen),
				  DMA_BIDIRECTIONAL);
out_putrport:
	nvme_fc_rport_put(rport);

	return ret;
}

static void
nvme_fc_send_ls_req_done(struct nvmefc_ls_req *lsreq, int status)
{
	struct nvmefc_ls_req_op *lsop = ls_req_to_lsop(lsreq);

	lsop->ls_error = status;
	complete(&lsop->ls_done);
}

static int
nvme_fc_send_ls_req(struct nvme_fc_rport *rport, struct nvmefc_ls_req_op *lsop)
{
	struct nvmefc_ls_req *lsreq = &lsop->ls_req;
	struct fcnvme_ls_rjt *rjt = lsreq->rspaddr;
	int ret;

	ret = __nvme_fc_send_ls_req(rport, lsop, nvme_fc_send_ls_req_done);

	if (!ret) {
		/*
		 * No timeout/not interruptible as we need the struct
		 * to exist until the lldd calls us back. Thus mandate
		 * wait until driver calls back. lldd responsible for
		 * the timeout action
		 */
		wait_for_completion(&lsop->ls_done);

		__nvme_fc_finish_ls_req(lsop);

		ret = lsop->ls_error;
	}

	if (ret)
		return ret;

	/* ACC or RJT payload ? */
	if (rjt->w0.ls_cmd == FCNVME_LS_RJT)
		return -ENXIO;

	return 0;
}

static int
nvme_fc_send_ls_req_async(struct nvme_fc_rport *rport,
		struct nvmefc_ls_req_op *lsop,
		void (*done)(struct nvmefc_ls_req *req, int status))
{
	/* don't wait for completion */

	return __nvme_fc_send_ls_req(rport, lsop, done);
}

static int
nvme_fc_connect_admin_queue(struct nvme_fc_ctrl *ctrl,
	struct nvme_fc_queue *queue, u16 qsize, u16 ersp_ratio)
{
	struct nvmefc_ls_req_op *lsop;
	struct nvmefc_ls_req *lsreq;
	struct fcnvme_ls_cr_assoc_rqst *assoc_rqst;
	struct fcnvme_ls_cr_assoc_acc *assoc_acc;
	unsigned long flags;
	int ret, fcret = 0;

	lsop = kzalloc((sizeof(*lsop) +
			 sizeof(*assoc_rqst) + sizeof(*assoc_acc) +
			 ctrl->lport->ops->lsrqst_priv_sz), GFP_KERNEL);
	if (!lsop) {
		dev_info(ctrl->ctrl.device,
			"NVME-FC{%d}: send Create Association failed: ENOMEM\n",
			ctrl->cnum);
		ret = -ENOMEM;
		goto out_no_memory;
	}

	assoc_rqst = (struct fcnvme_ls_cr_assoc_rqst *)&lsop[1];
	assoc_acc = (struct fcnvme_ls_cr_assoc_acc *)&assoc_rqst[1];
	lsreq = &lsop->ls_req;
	if (ctrl->lport->ops->lsrqst_priv_sz)
		lsreq->private = &assoc_acc[1];
	else
		lsreq->private = NULL;

	assoc_rqst->w0.ls_cmd = FCNVME_LS_CREATE_ASSOCIATION;
	assoc_rqst->desc_list_len =
			cpu_to_be32(sizeof(struct fcnvme_lsdesc_cr_assoc_cmd));

	assoc_rqst->assoc_cmd.desc_tag =
			cpu_to_be32(FCNVME_LSDESC_CREATE_ASSOC_CMD);
	assoc_rqst->assoc_cmd.desc_len =
			fcnvme_lsdesc_len(
				sizeof(struct fcnvme_lsdesc_cr_assoc_cmd));

	assoc_rqst->assoc_cmd.ersp_ratio = cpu_to_be16(ersp_ratio);
	assoc_rqst->assoc_cmd.sqsize = cpu_to_be16(qsize - 1);
	/* Linux supports only Dynamic controllers */
	assoc_rqst->assoc_cmd.cntlid = cpu_to_be16(0xffff);
	uuid_copy(&assoc_rqst->assoc_cmd.hostid, &ctrl->ctrl.opts->host->id);
	strncpy(assoc_rqst->assoc_cmd.hostnqn, ctrl->ctrl.opts->host->nqn,
		min(FCNVME_ASSOC_HOSTNQN_LEN, NVMF_NQN_SIZE));
	strncpy(assoc_rqst->assoc_cmd.subnqn, ctrl->ctrl.opts->subsysnqn,
		min(FCNVME_ASSOC_SUBNQN_LEN, NVMF_NQN_SIZE));

	lsop->queue = queue;
	lsreq->rqstaddr = assoc_rqst;
	lsreq->rqstlen = sizeof(*assoc_rqst);
	lsreq->rspaddr = assoc_acc;
	lsreq->rsplen = sizeof(*assoc_acc);
	lsreq->timeout = NVME_FC_LS_TIMEOUT_SEC;

	ret = nvme_fc_send_ls_req(ctrl->rport, lsop);
	if (ret)
		goto out_free_buffer;

	/* process connect LS completion */

	/* validate the ACC response */
	if (assoc_acc->hdr.w0.ls_cmd != FCNVME_LS_ACC)
		fcret = VERR_LSACC;
	else if (assoc_acc->hdr.desc_list_len !=
			fcnvme_lsdesc_len(
				sizeof(struct fcnvme_ls_cr_assoc_acc)))
		fcret = VERR_CR_ASSOC_ACC_LEN;
	else if (assoc_acc->hdr.rqst.desc_tag !=
			cpu_to_be32(FCNVME_LSDESC_RQST))
		fcret = VERR_LSDESC_RQST;
	else if (assoc_acc->hdr.rqst.desc_len !=
			fcnvme_lsdesc_len(sizeof(struct fcnvme_lsdesc_rqst)))
		fcret = VERR_LSDESC_RQST_LEN;
	else if (assoc_acc->hdr.rqst.w0.ls_cmd != FCNVME_LS_CREATE_ASSOCIATION)
		fcret = VERR_CR_ASSOC;
	else if (assoc_acc->associd.desc_tag !=
			cpu_to_be32(FCNVME_LSDESC_ASSOC_ID))
		fcret = VERR_ASSOC_ID;
	else if (assoc_acc->associd.desc_len !=
			fcnvme_lsdesc_len(
				sizeof(struct fcnvme_lsdesc_assoc_id)))
		fcret = VERR_ASSOC_ID_LEN;
	else if (assoc_acc->connectid.desc_tag !=
			cpu_to_be32(FCNVME_LSDESC_CONN_ID))
		fcret = VERR_CONN_ID;
	else if (assoc_acc->connectid.desc_len !=
			fcnvme_lsdesc_len(sizeof(struct fcnvme_lsdesc_conn_id)))
		fcret = VERR_CONN_ID_LEN;

	if (fcret) {
		ret = -EBADF;
		dev_err(ctrl->dev,
			"q %d Create Association LS failed: %s\n",
			queue->qnum, validation_errors[fcret]);
	} else {
		spin_lock_irqsave(&ctrl->lock, flags);
		ctrl->association_id =
			be64_to_cpu(assoc_acc->associd.association_id);
		queue->connection_id =
			be64_to_cpu(assoc_acc->connectid.connection_id);
		set_bit(NVME_FC_Q_CONNECTED, &queue->flags);
		spin_unlock_irqrestore(&ctrl->lock, flags);
	}

out_free_buffer:
	kfree(lsop);
out_no_memory:
	if (ret)
		dev_err(ctrl->dev,
			"queue %d connect admin queue failed (%d).\n",
			queue->qnum, ret);
	return ret;
}

static int
nvme_fc_connect_queue(struct nvme_fc_ctrl *ctrl, struct nvme_fc_queue *queue,
			u16 qsize, u16 ersp_ratio)
{
	struct nvmefc_ls_req_op *lsop;
	struct nvmefc_ls_req *lsreq;
	struct fcnvme_ls_cr_conn_rqst *conn_rqst;
	struct fcnvme_ls_cr_conn_acc *conn_acc;
	int ret, fcret = 0;

	lsop = kzalloc((sizeof(*lsop) +
			 sizeof(*conn_rqst) + sizeof(*conn_acc) +
			 ctrl->lport->ops->lsrqst_priv_sz), GFP_KERNEL);
	if (!lsop) {
		dev_info(ctrl->ctrl.device,
			"NVME-FC{%d}: send Create Connection failed: ENOMEM\n",
			ctrl->cnum);
		ret = -ENOMEM;
		goto out_no_memory;
	}

	conn_rqst = (struct fcnvme_ls_cr_conn_rqst *)&lsop[1];
	conn_acc = (struct fcnvme_ls_cr_conn_acc *)&conn_rqst[1];
	lsreq = &lsop->ls_req;
	if (ctrl->lport->ops->lsrqst_priv_sz)
		lsreq->private = (void *)&conn_acc[1];
	else
		lsreq->private = NULL;

	conn_rqst->w0.ls_cmd = FCNVME_LS_CREATE_CONNECTION;
	conn_rqst->desc_list_len = cpu_to_be32(
				sizeof(struct fcnvme_lsdesc_assoc_id) +
				sizeof(struct fcnvme_lsdesc_cr_conn_cmd));

	conn_rqst->associd.desc_tag = cpu_to_be32(FCNVME_LSDESC_ASSOC_ID);
	conn_rqst->associd.desc_len =
			fcnvme_lsdesc_len(
				sizeof(struct fcnvme_lsdesc_assoc_id));
	conn_rqst->associd.association_id = cpu_to_be64(ctrl->association_id);
	conn_rqst->connect_cmd.desc_tag =
			cpu_to_be32(FCNVME_LSDESC_CREATE_CONN_CMD);
	conn_rqst->connect_cmd.desc_len =
			fcnvme_lsdesc_len(
				sizeof(struct fcnvme_lsdesc_cr_conn_cmd));
	conn_rqst->connect_cmd.ersp_ratio = cpu_to_be16(ersp_ratio);
	conn_rqst->connect_cmd.qid  = cpu_to_be16(queue->qnum);
	conn_rqst->connect_cmd.sqsize = cpu_to_be16(qsize - 1);

	lsop->queue = queue;
	lsreq->rqstaddr = conn_rqst;
	lsreq->rqstlen = sizeof(*conn_rqst);
	lsreq->rspaddr = conn_acc;
	lsreq->rsplen = sizeof(*conn_acc);
	lsreq->timeout = NVME_FC_LS_TIMEOUT_SEC;

	ret = nvme_fc_send_ls_req(ctrl->rport, lsop);
	if (ret)
		goto out_free_buffer;

	/* process connect LS completion */

	/* validate the ACC response */
	if (conn_acc->hdr.w0.ls_cmd != FCNVME_LS_ACC)
		fcret = VERR_LSACC;
	else if (conn_acc->hdr.desc_list_len !=
			fcnvme_lsdesc_len(sizeof(struct fcnvme_ls_cr_conn_acc)))
		fcret = VERR_CR_CONN_ACC_LEN;
	else if (conn_acc->hdr.rqst.desc_tag != cpu_to_be32(FCNVME_LSDESC_RQST))
		fcret = VERR_LSDESC_RQST;
	else if (conn_acc->hdr.rqst.desc_len !=
			fcnvme_lsdesc_len(sizeof(struct fcnvme_lsdesc_rqst)))
		fcret = VERR_LSDESC_RQST_LEN;
	else if (conn_acc->hdr.rqst.w0.ls_cmd != FCNVME_LS_CREATE_CONNECTION)
		fcret = VERR_CR_CONN;
	else if (conn_acc->connectid.desc_tag !=
			cpu_to_be32(FCNVME_LSDESC_CONN_ID))
		fcret = VERR_CONN_ID;
	else if (conn_acc->connectid.desc_len !=
			fcnvme_lsdesc_len(sizeof(struct fcnvme_lsdesc_conn_id)))
		fcret = VERR_CONN_ID_LEN;

	if (fcret) {
		ret = -EBADF;
		dev_err(ctrl->dev,
			"q %d Create I/O Connection LS failed: %s\n",
			queue->qnum, validation_errors[fcret]);
	} else {
		queue->connection_id =
			be64_to_cpu(conn_acc->connectid.connection_id);
		set_bit(NVME_FC_Q_CONNECTED, &queue->flags);
	}

out_free_buffer:
	kfree(lsop);
out_no_memory:
	if (ret)
		dev_err(ctrl->dev,
			"queue %d connect I/O queue failed (%d).\n",
			queue->qnum, ret);
	return ret;
}

static void
nvme_fc_disconnect_assoc_done(struct nvmefc_ls_req *lsreq, int status)
{
	struct nvmefc_ls_req_op *lsop = ls_req_to_lsop(lsreq);

	__nvme_fc_finish_ls_req(lsop);

	/* fc-nvme initiator doesn't care about success or failure of cmd */

	kfree(lsop);
}

/*
 * This routine sends a FC-NVME LS to disconnect (aka terminate)
 * the FC-NVME Association.  Terminating the association also
 * terminates the FC-NVME connections (per queue, both admin and io
 * queues) that are part of the association. E.g. things are torn
 * down, and the related FC-NVME Association ID and Connection IDs
 * become invalid.
 *
 * The behavior of the fc-nvme initiator is such that it's
 * understanding of the association and connections will implicitly
 * be torn down. The action is implicit as it may be due to a loss of
 * connectivity with the fc-nvme target, so you may never get a
 * response even if you tried.  As such, the action of this routine
 * is to asynchronously send the LS, ignore any results of the LS, and
 * continue on with terminating the association. If the fc-nvme target
 * is present and receives the LS, it too can tear down.
 */
static void
nvme_fc_xmt_disconnect_assoc(struct nvme_fc_ctrl *ctrl)
{
	struct fcnvme_ls_disconnect_assoc_rqst *discon_rqst;
	struct fcnvme_ls_disconnect_assoc_acc *discon_acc;
	struct nvmefc_ls_req_op *lsop;
	struct nvmefc_ls_req *lsreq;
	int ret;

	lsop = kzalloc((sizeof(*lsop) +
			sizeof(*discon_rqst) + sizeof(*discon_acc) +
			ctrl->lport->ops->lsrqst_priv_sz), GFP_KERNEL);
	if (!lsop) {
		dev_info(ctrl->ctrl.device,
			"NVME-FC{%d}: send Disconnect Association "
			"failed: ENOMEM\n",
			ctrl->cnum);
		return;
	}

	discon_rqst = (struct fcnvme_ls_disconnect_assoc_rqst *)&lsop[1];
	discon_acc = (struct fcnvme_ls_disconnect_assoc_acc *)&discon_rqst[1];
	lsreq = &lsop->ls_req;
	if (ctrl->lport->ops->lsrqst_priv_sz)
		lsreq->private = (void *)&discon_acc[1];
	else
		lsreq->private = NULL;

	nvmefc_fmt_lsreq_discon_assoc(lsreq, discon_rqst, discon_acc,
				ctrl->association_id);

	ret = nvme_fc_send_ls_req_async(ctrl->rport, lsop,
				nvme_fc_disconnect_assoc_done);
	if (ret)
		kfree(lsop);
}

static void
nvme_fc_xmt_ls_rsp_done(struct nvmefc_ls_rsp *lsrsp)
{
	struct nvmefc_ls_rcv_op *lsop = lsrsp->nvme_fc_private;
	struct nvme_fc_rport *rport = lsop->rport;
	struct nvme_fc_lport *lport = rport->lport;
	unsigned long flags;

	spin_lock_irqsave(&rport->lock, flags);
	list_del(&lsop->lsrcv_list);
	spin_unlock_irqrestore(&rport->lock, flags);

	fc_dma_sync_single_for_cpu(lport->dev, lsop->rspdma,
				sizeof(*lsop->rspbuf), DMA_TO_DEVICE);
	fc_dma_unmap_single(lport->dev, lsop->rspdma,
			sizeof(*lsop->rspbuf), DMA_TO_DEVICE);

	kfree(lsop);

	nvme_fc_rport_put(rport);
}

static void
nvme_fc_xmt_ls_rsp(struct nvmefc_ls_rcv_op *lsop)
{
	struct nvme_fc_rport *rport = lsop->rport;
	struct nvme_fc_lport *lport = rport->lport;
	struct fcnvme_ls_rqst_w0 *w0 = &lsop->rqstbuf->w0;
	int ret;

	fc_dma_sync_single_for_device(lport->dev, lsop->rspdma,
				  sizeof(*lsop->rspbuf), DMA_TO_DEVICE);

	ret = lport->ops->xmt_ls_rsp(&lport->localport, &rport->remoteport,
				     lsop->lsrsp);
	if (ret) {
		dev_warn(lport->dev,
			"LLDD rejected LS RSP xmt: LS %d status %d\n",
			w0->ls_cmd, ret);
		nvme_fc_xmt_ls_rsp_done(lsop->lsrsp);
		return;
	}
}

static struct nvme_fc_ctrl *
nvme_fc_match_disconn_ls(struct nvme_fc_rport *rport,
		      struct nvmefc_ls_rcv_op *lsop)
{
	struct fcnvme_ls_disconnect_assoc_rqst *rqst =
					&lsop->rqstbuf->rq_dis_assoc;
	struct nvme_fc_ctrl *ctrl, *ret = NULL;
	struct nvmefc_ls_rcv_op *oldls = NULL;
	u64 association_id = be64_to_cpu(rqst->associd.association_id);
	unsigned long flags;

	spin_lock_irqsave(&rport->lock, flags);

	list_for_each_entry(ctrl, &rport->ctrl_list, ctrl_list) {
		if (!nvme_fc_ctrl_get(ctrl))
			continue;
		spin_lock(&ctrl->lock);
		if (association_id == ctrl->association_id) {
			oldls = ctrl->rcv_disconn;
			ctrl->rcv_disconn = lsop;
			ret = ctrl;
		}
		spin_unlock(&ctrl->lock);
		if (ret)
			/* leave the ctrl get reference */
			break;
		nvme_fc_ctrl_put(ctrl);
	}
<<<<<<< HEAD

	spin_unlock_irqrestore(&rport->lock, flags);

	/* transmit a response for anything that was pending */
	if (oldls) {
		dev_info(rport->lport->dev,
			"NVME-FC{%d}: Multiple Disconnect Association "
			"LS's received\n", ctrl->cnum);
		/* overwrite good response with bogus failure */
		oldls->lsrsp->rsplen = nvme_fc_format_rjt(oldls->rspbuf,
						sizeof(*oldls->rspbuf),
						rqst->w0.ls_cmd,
						FCNVME_RJT_RC_UNAB,
						FCNVME_RJT_EXP_NONE, 0);
		nvme_fc_xmt_ls_rsp(oldls);
	}

	return ret;
}

=======

	spin_unlock_irqrestore(&rport->lock, flags);

	/* transmit a response for anything that was pending */
	if (oldls) {
		dev_info(rport->lport->dev,
			"NVME-FC{%d}: Multiple Disconnect Association "
			"LS's received\n", ctrl->cnum);
		/* overwrite good response with bogus failure */
		oldls->lsrsp->rsplen = nvme_fc_format_rjt(oldls->rspbuf,
						sizeof(*oldls->rspbuf),
						rqst->w0.ls_cmd,
						FCNVME_RJT_RC_UNAB,
						FCNVME_RJT_EXP_NONE, 0);
		nvme_fc_xmt_ls_rsp(oldls);
	}

	return ret;
}

>>>>>>> 7d2a07b7
/*
 * returns true to mean LS handled and ls_rsp can be sent
 * returns false to defer ls_rsp xmt (will be done as part of
 *     association termination)
 */
static bool
nvme_fc_ls_disconnect_assoc(struct nvmefc_ls_rcv_op *lsop)
{
	struct nvme_fc_rport *rport = lsop->rport;
	struct fcnvme_ls_disconnect_assoc_rqst *rqst =
					&lsop->rqstbuf->rq_dis_assoc;
	struct fcnvme_ls_disconnect_assoc_acc *acc =
					&lsop->rspbuf->rsp_dis_assoc;
	struct nvme_fc_ctrl *ctrl = NULL;
	int ret = 0;

	memset(acc, 0, sizeof(*acc));
<<<<<<< HEAD

	ret = nvmefc_vldt_lsreq_discon_assoc(lsop->rqstdatalen, rqst);
	if (!ret) {
		/* match an active association */
		ctrl = nvme_fc_match_disconn_ls(rport, lsop);
		if (!ctrl)
			ret = VERR_NO_ASSOC;
	}

	if (ret) {
		dev_info(rport->lport->dev,
			"Disconnect LS failed: %s\n",
			validation_errors[ret]);
		lsop->lsrsp->rsplen = nvme_fc_format_rjt(acc,
					sizeof(*acc), rqst->w0.ls_cmd,
					(ret == VERR_NO_ASSOC) ?
						FCNVME_RJT_RC_INV_ASSOC :
						FCNVME_RJT_RC_LOGIC,
					FCNVME_RJT_EXP_NONE, 0);
		return true;
	}

=======

	ret = nvmefc_vldt_lsreq_discon_assoc(lsop->rqstdatalen, rqst);
	if (!ret) {
		/* match an active association */
		ctrl = nvme_fc_match_disconn_ls(rport, lsop);
		if (!ctrl)
			ret = VERR_NO_ASSOC;
	}

	if (ret) {
		dev_info(rport->lport->dev,
			"Disconnect LS failed: %s\n",
			validation_errors[ret]);
		lsop->lsrsp->rsplen = nvme_fc_format_rjt(acc,
					sizeof(*acc), rqst->w0.ls_cmd,
					(ret == VERR_NO_ASSOC) ?
						FCNVME_RJT_RC_INV_ASSOC :
						FCNVME_RJT_RC_LOGIC,
					FCNVME_RJT_EXP_NONE, 0);
		return true;
	}

>>>>>>> 7d2a07b7
	/* format an ACCept response */

	lsop->lsrsp->rsplen = sizeof(*acc);

	nvme_fc_format_rsp_hdr(acc, FCNVME_LS_ACC,
			fcnvme_lsdesc_len(
				sizeof(struct fcnvme_ls_disconnect_assoc_acc)),
			FCNVME_LS_DISCONNECT_ASSOC);

	/*
	 * the transmit of the response will occur after the exchanges
	 * for the association have been ABTS'd by
	 * nvme_fc_delete_association().
	 */

	/* fail the association */
	nvme_fc_error_recovery(ctrl, "Disconnect Association LS received");

	/* release the reference taken by nvme_fc_match_disconn_ls() */
	nvme_fc_ctrl_put(ctrl);

	return false;
<<<<<<< HEAD
}

/*
 * Actual Processing routine for received FC-NVME LS Requests from the LLD
 * returns true if a response should be sent afterward, false if rsp will
 * be sent asynchronously.
 */
static bool
nvme_fc_handle_ls_rqst(struct nvmefc_ls_rcv_op *lsop)
{
	struct fcnvme_ls_rqst_w0 *w0 = &lsop->rqstbuf->w0;
	bool ret = true;

	lsop->lsrsp->nvme_fc_private = lsop;
	lsop->lsrsp->rspbuf = lsop->rspbuf;
	lsop->lsrsp->rspdma = lsop->rspdma;
	lsop->lsrsp->done = nvme_fc_xmt_ls_rsp_done;
	/* Be preventative. handlers will later set to valid length */
	lsop->lsrsp->rsplen = 0;

	/*
	 * handlers:
	 *   parse request input, execute the request, and format the
	 *   LS response
	 */
	switch (w0->ls_cmd) {
	case FCNVME_LS_DISCONNECT_ASSOC:
		ret = nvme_fc_ls_disconnect_assoc(lsop);
		break;
	case FCNVME_LS_DISCONNECT_CONN:
		lsop->lsrsp->rsplen = nvme_fc_format_rjt(lsop->rspbuf,
				sizeof(*lsop->rspbuf), w0->ls_cmd,
				FCNVME_RJT_RC_UNSUP, FCNVME_RJT_EXP_NONE, 0);
		break;
	case FCNVME_LS_CREATE_ASSOCIATION:
	case FCNVME_LS_CREATE_CONNECTION:
		lsop->lsrsp->rsplen = nvme_fc_format_rjt(lsop->rspbuf,
				sizeof(*lsop->rspbuf), w0->ls_cmd,
				FCNVME_RJT_RC_LOGIC, FCNVME_RJT_EXP_NONE, 0);
		break;
	default:
		lsop->lsrsp->rsplen = nvme_fc_format_rjt(lsop->rspbuf,
				sizeof(*lsop->rspbuf), w0->ls_cmd,
				FCNVME_RJT_RC_INVAL, FCNVME_RJT_EXP_NONE, 0);
		break;
	}

	return(ret);
}

static void
nvme_fc_handle_ls_rqst_work(struct work_struct *work)
{
	struct nvme_fc_rport *rport =
		container_of(work, struct nvme_fc_rport, lsrcv_work);
	struct fcnvme_ls_rqst_w0 *w0;
	struct nvmefc_ls_rcv_op *lsop;
	unsigned long flags;
	bool sendrsp;

restart:
	sendrsp = true;
	spin_lock_irqsave(&rport->lock, flags);
	list_for_each_entry(lsop, &rport->ls_rcv_list, lsrcv_list) {
		if (lsop->handled)
			continue;

=======
}

/*
 * Actual Processing routine for received FC-NVME LS Requests from the LLD
 * returns true if a response should be sent afterward, false if rsp will
 * be sent asynchronously.
 */
static bool
nvme_fc_handle_ls_rqst(struct nvmefc_ls_rcv_op *lsop)
{
	struct fcnvme_ls_rqst_w0 *w0 = &lsop->rqstbuf->w0;
	bool ret = true;

	lsop->lsrsp->nvme_fc_private = lsop;
	lsop->lsrsp->rspbuf = lsop->rspbuf;
	lsop->lsrsp->rspdma = lsop->rspdma;
	lsop->lsrsp->done = nvme_fc_xmt_ls_rsp_done;
	/* Be preventative. handlers will later set to valid length */
	lsop->lsrsp->rsplen = 0;

	/*
	 * handlers:
	 *   parse request input, execute the request, and format the
	 *   LS response
	 */
	switch (w0->ls_cmd) {
	case FCNVME_LS_DISCONNECT_ASSOC:
		ret = nvme_fc_ls_disconnect_assoc(lsop);
		break;
	case FCNVME_LS_DISCONNECT_CONN:
		lsop->lsrsp->rsplen = nvme_fc_format_rjt(lsop->rspbuf,
				sizeof(*lsop->rspbuf), w0->ls_cmd,
				FCNVME_RJT_RC_UNSUP, FCNVME_RJT_EXP_NONE, 0);
		break;
	case FCNVME_LS_CREATE_ASSOCIATION:
	case FCNVME_LS_CREATE_CONNECTION:
		lsop->lsrsp->rsplen = nvme_fc_format_rjt(lsop->rspbuf,
				sizeof(*lsop->rspbuf), w0->ls_cmd,
				FCNVME_RJT_RC_LOGIC, FCNVME_RJT_EXP_NONE, 0);
		break;
	default:
		lsop->lsrsp->rsplen = nvme_fc_format_rjt(lsop->rspbuf,
				sizeof(*lsop->rspbuf), w0->ls_cmd,
				FCNVME_RJT_RC_INVAL, FCNVME_RJT_EXP_NONE, 0);
		break;
	}

	return(ret);
}

static void
nvme_fc_handle_ls_rqst_work(struct work_struct *work)
{
	struct nvme_fc_rport *rport =
		container_of(work, struct nvme_fc_rport, lsrcv_work);
	struct fcnvme_ls_rqst_w0 *w0;
	struct nvmefc_ls_rcv_op *lsop;
	unsigned long flags;
	bool sendrsp;

restart:
	sendrsp = true;
	spin_lock_irqsave(&rport->lock, flags);
	list_for_each_entry(lsop, &rport->ls_rcv_list, lsrcv_list) {
		if (lsop->handled)
			continue;

>>>>>>> 7d2a07b7
		lsop->handled = true;
		if (rport->remoteport.port_state == FC_OBJSTATE_ONLINE) {
			spin_unlock_irqrestore(&rport->lock, flags);
			sendrsp = nvme_fc_handle_ls_rqst(lsop);
		} else {
			spin_unlock_irqrestore(&rport->lock, flags);
			w0 = &lsop->rqstbuf->w0;
			lsop->lsrsp->rsplen = nvme_fc_format_rjt(
						lsop->rspbuf,
						sizeof(*lsop->rspbuf),
						w0->ls_cmd,
						FCNVME_RJT_RC_UNAB,
						FCNVME_RJT_EXP_NONE, 0);
		}
		if (sendrsp)
			nvme_fc_xmt_ls_rsp(lsop);
		goto restart;
	}
	spin_unlock_irqrestore(&rport->lock, flags);
}

/**
 * nvme_fc_rcv_ls_req - transport entry point called by an LLDD
 *                       upon the reception of a NVME LS request.
 *
 * The nvme-fc layer will copy payload to an internal structure for
 * processing.  As such, upon completion of the routine, the LLDD may
 * immediately free/reuse the LS request buffer passed in the call.
 *
 * If this routine returns error, the LLDD should abort the exchange.
 *
<<<<<<< HEAD
 * @remoteport: pointer to the (registered) remote port that the LS
=======
 * @portptr:    pointer to the (registered) remote port that the LS
>>>>>>> 7d2a07b7
 *              was received from. The remoteport is associated with
 *              a specific localport.
 * @lsrsp:      pointer to a nvmefc_ls_rsp response structure to be
 *              used to reference the exchange corresponding to the LS
 *              when issuing an ls response.
 * @lsreqbuf:   pointer to the buffer containing the LS Request
 * @lsreqbuf_len: length, in bytes, of the received LS request
 */
int
nvme_fc_rcv_ls_req(struct nvme_fc_remote_port *portptr,
			struct nvmefc_ls_rsp *lsrsp,
			void *lsreqbuf, u32 lsreqbuf_len)
{
	struct nvme_fc_rport *rport = remoteport_to_rport(portptr);
	struct nvme_fc_lport *lport = rport->lport;
	struct fcnvme_ls_rqst_w0 *w0 = (struct fcnvme_ls_rqst_w0 *)lsreqbuf;
	struct nvmefc_ls_rcv_op *lsop;
	unsigned long flags;
	int ret;

	nvme_fc_rport_get(rport);

	/* validate there's a routine to transmit a response */
	if (!lport->ops->xmt_ls_rsp) {
		dev_info(lport->dev,
			"RCV %s LS failed: no LLDD xmt_ls_rsp\n",
			(w0->ls_cmd <= NVME_FC_LAST_LS_CMD_VALUE) ?
				nvmefc_ls_names[w0->ls_cmd] : "");
		ret = -EINVAL;
		goto out_put;
	}

	if (lsreqbuf_len > sizeof(union nvmefc_ls_requests)) {
		dev_info(lport->dev,
			"RCV %s LS failed: payload too large\n",
			(w0->ls_cmd <= NVME_FC_LAST_LS_CMD_VALUE) ?
				nvmefc_ls_names[w0->ls_cmd] : "");
		ret = -E2BIG;
		goto out_put;
	}

	lsop = kzalloc(sizeof(*lsop) +
			sizeof(union nvmefc_ls_requests) +
			sizeof(union nvmefc_ls_responses),
			GFP_KERNEL);
	if (!lsop) {
		dev_info(lport->dev,
			"RCV %s LS failed: No memory\n",
			(w0->ls_cmd <= NVME_FC_LAST_LS_CMD_VALUE) ?
				nvmefc_ls_names[w0->ls_cmd] : "");
		ret = -ENOMEM;
		goto out_put;
	}
	lsop->rqstbuf = (union nvmefc_ls_requests *)&lsop[1];
	lsop->rspbuf = (union nvmefc_ls_responses *)&lsop->rqstbuf[1];

	lsop->rspdma = fc_dma_map_single(lport->dev, lsop->rspbuf,
					sizeof(*lsop->rspbuf),
					DMA_TO_DEVICE);
	if (fc_dma_mapping_error(lport->dev, lsop->rspdma)) {
		dev_info(lport->dev,
			"RCV %s LS failed: DMA mapping failure\n",
			(w0->ls_cmd <= NVME_FC_LAST_LS_CMD_VALUE) ?
				nvmefc_ls_names[w0->ls_cmd] : "");
		ret = -EFAULT;
		goto out_free;
	}

	lsop->rport = rport;
	lsop->lsrsp = lsrsp;

	memcpy(lsop->rqstbuf, lsreqbuf, lsreqbuf_len);
	lsop->rqstdatalen = lsreqbuf_len;

	spin_lock_irqsave(&rport->lock, flags);
	if (rport->remoteport.port_state != FC_OBJSTATE_ONLINE) {
		spin_unlock_irqrestore(&rport->lock, flags);
		ret = -ENOTCONN;
		goto out_unmap;
	}
	list_add_tail(&lsop->lsrcv_list, &rport->ls_rcv_list);
	spin_unlock_irqrestore(&rport->lock, flags);

	schedule_work(&rport->lsrcv_work);

	return 0;

out_unmap:
	fc_dma_unmap_single(lport->dev, lsop->rspdma,
			sizeof(*lsop->rspbuf), DMA_TO_DEVICE);
out_free:
	kfree(lsop);
out_put:
	nvme_fc_rport_put(rport);
	return ret;
}
EXPORT_SYMBOL_GPL(nvme_fc_rcv_ls_req);


/* *********************** NVME Ctrl Routines **************************** */

static void
__nvme_fc_exit_request(struct nvme_fc_ctrl *ctrl,
		struct nvme_fc_fcp_op *op)
{
	fc_dma_unmap_single(ctrl->lport->dev, op->fcp_req.rspdma,
				sizeof(op->rsp_iu), DMA_FROM_DEVICE);
	fc_dma_unmap_single(ctrl->lport->dev, op->fcp_req.cmddma,
				sizeof(op->cmd_iu), DMA_TO_DEVICE);

	atomic_set(&op->state, FCPOP_STATE_UNINIT);
}

static void
nvme_fc_exit_request(struct blk_mq_tag_set *set, struct request *rq,
		unsigned int hctx_idx)
{
	struct nvme_fc_fcp_op *op = blk_mq_rq_to_pdu(rq);

	return __nvme_fc_exit_request(set->driver_data, op);
}

static int
__nvme_fc_abort_op(struct nvme_fc_ctrl *ctrl, struct nvme_fc_fcp_op *op)
{
	unsigned long flags;
	int opstate;

	spin_lock_irqsave(&ctrl->lock, flags);
	opstate = atomic_xchg(&op->state, FCPOP_STATE_ABORTED);
	if (opstate != FCPOP_STATE_ACTIVE)
		atomic_set(&op->state, opstate);
	else if (test_bit(FCCTRL_TERMIO, &ctrl->flags)) {
		op->flags |= FCOP_FLAGS_TERMIO;
		ctrl->iocnt++;
	}
	spin_unlock_irqrestore(&ctrl->lock, flags);

	if (opstate != FCPOP_STATE_ACTIVE)
		return -ECANCELED;

	ctrl->lport->ops->fcp_abort(&ctrl->lport->localport,
					&ctrl->rport->remoteport,
					op->queue->lldd_handle,
					&op->fcp_req);

	return 0;
}

static void
nvme_fc_abort_aen_ops(struct nvme_fc_ctrl *ctrl)
{
	struct nvme_fc_fcp_op *aen_op = ctrl->aen_ops;
	int i;

	/* ensure we've initialized the ops once */
	if (!(aen_op->flags & FCOP_FLAGS_AEN))
		return;

	for (i = 0; i < NVME_NR_AEN_COMMANDS; i++, aen_op++)
		__nvme_fc_abort_op(ctrl, aen_op);
}

static inline void
__nvme_fc_fcpop_chk_teardowns(struct nvme_fc_ctrl *ctrl,
		struct nvme_fc_fcp_op *op, int opstate)
{
	unsigned long flags;

	if (opstate == FCPOP_STATE_ABORTED) {
		spin_lock_irqsave(&ctrl->lock, flags);
		if (test_bit(FCCTRL_TERMIO, &ctrl->flags) &&
		    op->flags & FCOP_FLAGS_TERMIO) {
			if (!--ctrl->iocnt)
				wake_up(&ctrl->ioabort_wait);
		}
		spin_unlock_irqrestore(&ctrl->lock, flags);
	}
}

static void
nvme_fc_ctrl_ioerr_work(struct work_struct *work)
{
	struct nvme_fc_ctrl *ctrl =
			container_of(work, struct nvme_fc_ctrl, ioerr_work);

	nvme_fc_error_recovery(ctrl, "transport detected io error");
}

static void
nvme_fc_fcpio_done(struct nvmefc_fcp_req *req)
{
	struct nvme_fc_fcp_op *op = fcp_req_to_fcp_op(req);
	struct request *rq = op->rq;
	struct nvmefc_fcp_req *freq = &op->fcp_req;
	struct nvme_fc_ctrl *ctrl = op->ctrl;
	struct nvme_fc_queue *queue = op->queue;
	struct nvme_completion *cqe = &op->rsp_iu.cqe;
	struct nvme_command *sqe = &op->cmd_iu.sqe;
	__le16 status = cpu_to_le16(NVME_SC_SUCCESS << 1);
	union nvme_result result;
	bool terminate_assoc = true;
	int opstate;

	/*
	 * WARNING:
	 * The current linux implementation of a nvme controller
	 * allocates a single tag set for all io queues and sizes
	 * the io queues to fully hold all possible tags. Thus, the
	 * implementation does not reference or care about the sqhd
	 * value as it never needs to use the sqhd/sqtail pointers
	 * for submission pacing.
	 *
	 * This affects the FC-NVME implementation in two ways:
	 * 1) As the value doesn't matter, we don't need to waste
	 *    cycles extracting it from ERSPs and stamping it in the
	 *    cases where the transport fabricates CQEs on successful
	 *    completions.
	 * 2) The FC-NVME implementation requires that delivery of
	 *    ERSP completions are to go back to the nvme layer in order
	 *    relative to the rsn, such that the sqhd value will always
	 *    be "in order" for the nvme layer. As the nvme layer in
	 *    linux doesn't care about sqhd, there's no need to return
	 *    them in order.
	 *
	 * Additionally:
	 * As the core nvme layer in linux currently does not look at
	 * every field in the cqe - in cases where the FC transport must
	 * fabricate a CQE, the following fields will not be set as they
	 * are not referenced:
	 *      cqe.sqid,  cqe.sqhd,  cqe.command_id
	 *
	 * Failure or error of an individual i/o, in a transport
	 * detected fashion unrelated to the nvme completion status,
	 * potentially cause the initiator and target sides to get out
	 * of sync on SQ head/tail (aka outstanding io count allowed).
	 * Per FC-NVME spec, failure of an individual command requires
	 * the connection to be terminated, which in turn requires the
	 * association to be terminated.
	 */

	opstate = atomic_xchg(&op->state, FCPOP_STATE_COMPLETE);

	fc_dma_sync_single_for_cpu(ctrl->lport->dev, op->fcp_req.rspdma,
				sizeof(op->rsp_iu), DMA_FROM_DEVICE);

	if (opstate == FCPOP_STATE_ABORTED)
		status = cpu_to_le16(NVME_SC_HOST_ABORTED_CMD << 1);
	else if (freq->status) {
		status = cpu_to_le16(NVME_SC_HOST_PATH_ERROR << 1);
		dev_info(ctrl->ctrl.device,
			"NVME-FC{%d}: io failed due to lldd error %d\n",
			ctrl->cnum, freq->status);
	}

	/*
	 * For the linux implementation, if we have an unsuccesful
	 * status, they blk-mq layer can typically be called with the
	 * non-zero status and the content of the cqe isn't important.
	 */
	if (status)
		goto done;

	/*
	 * command completed successfully relative to the wire
	 * protocol. However, validate anything received and
	 * extract the status and result from the cqe (create it
	 * where necessary).
	 */

	switch (freq->rcv_rsplen) {

	case 0:
	case NVME_FC_SIZEOF_ZEROS_RSP:
		/*
		 * No response payload or 12 bytes of payload (which
		 * should all be zeros) are considered successful and
		 * no payload in the CQE by the transport.
		 */
		if (freq->transferred_length !=
		    be32_to_cpu(op->cmd_iu.data_len)) {
			status = cpu_to_le16(NVME_SC_HOST_PATH_ERROR << 1);
			dev_info(ctrl->ctrl.device,
				"NVME-FC{%d}: io failed due to bad transfer "
				"length: %d vs expected %d\n",
				ctrl->cnum, freq->transferred_length,
				be32_to_cpu(op->cmd_iu.data_len));
			goto done;
		}
		result.u64 = 0;
		break;

	case sizeof(struct nvme_fc_ersp_iu):
		/*
		 * The ERSP IU contains a full completion with CQE.
		 * Validate ERSP IU and look at cqe.
		 */
		if (unlikely(be16_to_cpu(op->rsp_iu.iu_len) !=
					(freq->rcv_rsplen / 4) ||
			     be32_to_cpu(op->rsp_iu.xfrd_len) !=
					freq->transferred_length ||
			     op->rsp_iu.ersp_result ||
			     sqe->common.command_id != cqe->command_id)) {
			status = cpu_to_le16(NVME_SC_HOST_PATH_ERROR << 1);
			dev_info(ctrl->ctrl.device,
				"NVME-FC{%d}: io failed due to bad NVMe_ERSP: "
				"iu len %d, xfr len %d vs %d, status code "
				"%d, cmdid %d vs %d\n",
				ctrl->cnum, be16_to_cpu(op->rsp_iu.iu_len),
				be32_to_cpu(op->rsp_iu.xfrd_len),
				freq->transferred_length,
				op->rsp_iu.ersp_result,
				sqe->common.command_id,
				cqe->command_id);
			goto done;
		}
		result = cqe->result;
		status = cqe->status;
		break;

	default:
		status = cpu_to_le16(NVME_SC_HOST_PATH_ERROR << 1);
		dev_info(ctrl->ctrl.device,
			"NVME-FC{%d}: io failed due to odd NVMe_xRSP iu "
			"len %d\n",
			ctrl->cnum, freq->rcv_rsplen);
		goto done;
	}

	terminate_assoc = false;

done:
	if (op->flags & FCOP_FLAGS_AEN) {
		nvme_complete_async_event(&queue->ctrl->ctrl, status, &result);
		__nvme_fc_fcpop_chk_teardowns(ctrl, op, opstate);
		atomic_set(&op->state, FCPOP_STATE_IDLE);
		op->flags = FCOP_FLAGS_AEN;	/* clear other flags */
		nvme_fc_ctrl_put(ctrl);
		goto check_error;
	}

	__nvme_fc_fcpop_chk_teardowns(ctrl, op, opstate);
	if (!nvme_try_complete_req(rq, status, result))
		nvme_fc_complete_rq(rq);

check_error:
	if (terminate_assoc && ctrl->ctrl.state != NVME_CTRL_RESETTING)
		queue_work(nvme_reset_wq, &ctrl->ioerr_work);
}

static int
__nvme_fc_init_request(struct nvme_fc_ctrl *ctrl,
		struct nvme_fc_queue *queue, struct nvme_fc_fcp_op *op,
		struct request *rq, u32 rqno)
{
	struct nvme_fcp_op_w_sgl *op_w_sgl =
		container_of(op, typeof(*op_w_sgl), op);
	struct nvme_fc_cmd_iu *cmdiu = &op->cmd_iu;
	int ret = 0;

	memset(op, 0, sizeof(*op));
	op->fcp_req.cmdaddr = &op->cmd_iu;
	op->fcp_req.cmdlen = sizeof(op->cmd_iu);
	op->fcp_req.rspaddr = &op->rsp_iu;
	op->fcp_req.rsplen = sizeof(op->rsp_iu);
	op->fcp_req.done = nvme_fc_fcpio_done;
	op->ctrl = ctrl;
	op->queue = queue;
	op->rq = rq;
	op->rqno = rqno;

	cmdiu->format_id = NVME_CMD_FORMAT_ID;
	cmdiu->fc_id = NVME_CMD_FC_ID;
	cmdiu->iu_len = cpu_to_be16(sizeof(*cmdiu) / sizeof(u32));
	if (queue->qnum)
		cmdiu->rsv_cat = fccmnd_set_cat_css(0,
					(NVME_CC_CSS_NVM >> NVME_CC_CSS_SHIFT));
	else
		cmdiu->rsv_cat = fccmnd_set_cat_admin(0);

	op->fcp_req.cmddma = fc_dma_map_single(ctrl->lport->dev,
				&op->cmd_iu, sizeof(op->cmd_iu), DMA_TO_DEVICE);
	if (fc_dma_mapping_error(ctrl->lport->dev, op->fcp_req.cmddma)) {
		dev_err(ctrl->dev,
			"FCP Op failed - cmdiu dma mapping failed.\n");
		ret = -EFAULT;
		goto out_on_error;
	}

	op->fcp_req.rspdma = fc_dma_map_single(ctrl->lport->dev,
				&op->rsp_iu, sizeof(op->rsp_iu),
				DMA_FROM_DEVICE);
	if (fc_dma_mapping_error(ctrl->lport->dev, op->fcp_req.rspdma)) {
		dev_err(ctrl->dev,
			"FCP Op failed - rspiu dma mapping failed.\n");
		ret = -EFAULT;
	}

	atomic_set(&op->state, FCPOP_STATE_IDLE);
out_on_error:
	return ret;
}

static int
nvme_fc_init_request(struct blk_mq_tag_set *set, struct request *rq,
		unsigned int hctx_idx, unsigned int numa_node)
{
	struct nvme_fc_ctrl *ctrl = set->driver_data;
	struct nvme_fcp_op_w_sgl *op = blk_mq_rq_to_pdu(rq);
	int queue_idx = (set == &ctrl->tag_set) ? hctx_idx + 1 : 0;
	struct nvme_fc_queue *queue = &ctrl->queues[queue_idx];
	int res;

	res = __nvme_fc_init_request(ctrl, queue, &op->op, rq, queue->rqcnt++);
	if (res)
		return res;
	op->op.fcp_req.first_sgl = op->sgl;
	op->op.fcp_req.private = &op->priv[0];
	nvme_req(rq)->ctrl = &ctrl->ctrl;
	nvme_req(rq)->cmd = &op->op.cmd_iu.sqe;
	return res;
}

static int
nvme_fc_init_aen_ops(struct nvme_fc_ctrl *ctrl)
{
	struct nvme_fc_fcp_op *aen_op;
	struct nvme_fc_cmd_iu *cmdiu;
	struct nvme_command *sqe;
	void *private = NULL;
	int i, ret;

	aen_op = ctrl->aen_ops;
	for (i = 0; i < NVME_NR_AEN_COMMANDS; i++, aen_op++) {
		if (ctrl->lport->ops->fcprqst_priv_sz) {
			private = kzalloc(ctrl->lport->ops->fcprqst_priv_sz,
						GFP_KERNEL);
			if (!private)
				return -ENOMEM;
		}

		cmdiu = &aen_op->cmd_iu;
		sqe = &cmdiu->sqe;
		ret = __nvme_fc_init_request(ctrl, &ctrl->queues[0],
				aen_op, (struct request *)NULL,
				(NVME_AQ_BLK_MQ_DEPTH + i));
		if (ret) {
			kfree(private);
			return ret;
		}

		aen_op->flags = FCOP_FLAGS_AEN;
		aen_op->fcp_req.private = private;

		memset(sqe, 0, sizeof(*sqe));
		sqe->common.opcode = nvme_admin_async_event;
		/* Note: core layer may overwrite the sqe.command_id value */
		sqe->common.command_id = NVME_AQ_BLK_MQ_DEPTH + i;
	}
	return 0;
}

static void
nvme_fc_term_aen_ops(struct nvme_fc_ctrl *ctrl)
{
	struct nvme_fc_fcp_op *aen_op;
	int i;

	cancel_work_sync(&ctrl->ctrl.async_event_work);
	aen_op = ctrl->aen_ops;
	for (i = 0; i < NVME_NR_AEN_COMMANDS; i++, aen_op++) {
		__nvme_fc_exit_request(ctrl, aen_op);

		kfree(aen_op->fcp_req.private);
		aen_op->fcp_req.private = NULL;
	}
}

static inline void
__nvme_fc_init_hctx(struct blk_mq_hw_ctx *hctx, struct nvme_fc_ctrl *ctrl,
		unsigned int qidx)
{
	struct nvme_fc_queue *queue = &ctrl->queues[qidx];

	hctx->driver_data = queue;
	queue->hctx = hctx;
}

static int
nvme_fc_init_hctx(struct blk_mq_hw_ctx *hctx, void *data,
		unsigned int hctx_idx)
{
	struct nvme_fc_ctrl *ctrl = data;

	__nvme_fc_init_hctx(hctx, ctrl, hctx_idx + 1);

	return 0;
}

static int
nvme_fc_init_admin_hctx(struct blk_mq_hw_ctx *hctx, void *data,
		unsigned int hctx_idx)
{
	struct nvme_fc_ctrl *ctrl = data;

	__nvme_fc_init_hctx(hctx, ctrl, hctx_idx);

	return 0;
}

static void
nvme_fc_init_queue(struct nvme_fc_ctrl *ctrl, int idx)
{
	struct nvme_fc_queue *queue;

	queue = &ctrl->queues[idx];
	memset(queue, 0, sizeof(*queue));
	queue->ctrl = ctrl;
	queue->qnum = idx;
	atomic_set(&queue->csn, 0);
	queue->dev = ctrl->dev;

	if (idx > 0)
		queue->cmnd_capsule_len = ctrl->ctrl.ioccsz * 16;
	else
		queue->cmnd_capsule_len = sizeof(struct nvme_command);

	/*
	 * Considered whether we should allocate buffers for all SQEs
	 * and CQEs and dma map them - mapping their respective entries
	 * into the request structures (kernel vm addr and dma address)
	 * thus the driver could use the buffers/mappings directly.
	 * It only makes sense if the LLDD would use them for its
	 * messaging api. It's very unlikely most adapter api's would use
	 * a native NVME sqe/cqe. More reasonable if FC-NVME IU payload
	 * structures were used instead.
	 */
}

/*
 * This routine terminates a queue at the transport level.
 * The transport has already ensured that all outstanding ios on
 * the queue have been terminated.
 * The transport will send a Disconnect LS request to terminate
 * the queue's connection. Termination of the admin queue will also
 * terminate the association at the target.
 */
static void
nvme_fc_free_queue(struct nvme_fc_queue *queue)
{
	if (!test_and_clear_bit(NVME_FC_Q_CONNECTED, &queue->flags))
		return;

	clear_bit(NVME_FC_Q_LIVE, &queue->flags);
	/*
	 * Current implementation never disconnects a single queue.
	 * It always terminates a whole association. So there is never
	 * a disconnect(queue) LS sent to the target.
	 */

	queue->connection_id = 0;
	atomic_set(&queue->csn, 0);
}

static void
__nvme_fc_delete_hw_queue(struct nvme_fc_ctrl *ctrl,
	struct nvme_fc_queue *queue, unsigned int qidx)
{
	if (ctrl->lport->ops->delete_queue)
		ctrl->lport->ops->delete_queue(&ctrl->lport->localport, qidx,
				queue->lldd_handle);
	queue->lldd_handle = NULL;
}

static void
nvme_fc_free_io_queues(struct nvme_fc_ctrl *ctrl)
{
	int i;

	for (i = 1; i < ctrl->ctrl.queue_count; i++)
		nvme_fc_free_queue(&ctrl->queues[i]);
}

static int
__nvme_fc_create_hw_queue(struct nvme_fc_ctrl *ctrl,
	struct nvme_fc_queue *queue, unsigned int qidx, u16 qsize)
{
	int ret = 0;

	queue->lldd_handle = NULL;
	if (ctrl->lport->ops->create_queue)
		ret = ctrl->lport->ops->create_queue(&ctrl->lport->localport,
				qidx, qsize, &queue->lldd_handle);

	return ret;
}

static void
nvme_fc_delete_hw_io_queues(struct nvme_fc_ctrl *ctrl)
{
	struct nvme_fc_queue *queue = &ctrl->queues[ctrl->ctrl.queue_count - 1];
	int i;

	for (i = ctrl->ctrl.queue_count - 1; i >= 1; i--, queue--)
		__nvme_fc_delete_hw_queue(ctrl, queue, i);
}

static int
nvme_fc_create_hw_io_queues(struct nvme_fc_ctrl *ctrl, u16 qsize)
{
	struct nvme_fc_queue *queue = &ctrl->queues[1];
	int i, ret;

	for (i = 1; i < ctrl->ctrl.queue_count; i++, queue++) {
		ret = __nvme_fc_create_hw_queue(ctrl, queue, i, qsize);
		if (ret)
			goto delete_queues;
	}

	return 0;

delete_queues:
	for (; i > 0; i--)
		__nvme_fc_delete_hw_queue(ctrl, &ctrl->queues[i], i);
	return ret;
}

static int
nvme_fc_connect_io_queues(struct nvme_fc_ctrl *ctrl, u16 qsize)
{
	int i, ret = 0;

	for (i = 1; i < ctrl->ctrl.queue_count; i++) {
		ret = nvme_fc_connect_queue(ctrl, &ctrl->queues[i], qsize,
					(qsize / 5));
		if (ret)
			break;
		ret = nvmf_connect_io_queue(&ctrl->ctrl, i);
		if (ret)
			break;

		set_bit(NVME_FC_Q_LIVE, &ctrl->queues[i].flags);
	}

	return ret;
}

static void
nvme_fc_init_io_queues(struct nvme_fc_ctrl *ctrl)
{
	int i;

	for (i = 1; i < ctrl->ctrl.queue_count; i++)
		nvme_fc_init_queue(ctrl, i);
}

static void
nvme_fc_ctrl_free(struct kref *ref)
{
	struct nvme_fc_ctrl *ctrl =
		container_of(ref, struct nvme_fc_ctrl, ref);
	unsigned long flags;

	if (ctrl->ctrl.tagset) {
		blk_cleanup_queue(ctrl->ctrl.connect_q);
		blk_mq_free_tag_set(&ctrl->tag_set);
	}

	/* remove from rport list */
	spin_lock_irqsave(&ctrl->rport->lock, flags);
	list_del(&ctrl->ctrl_list);
	spin_unlock_irqrestore(&ctrl->rport->lock, flags);

	blk_mq_unquiesce_queue(ctrl->ctrl.admin_q);
	blk_cleanup_queue(ctrl->ctrl.admin_q);
	blk_cleanup_queue(ctrl->ctrl.fabrics_q);
	blk_mq_free_tag_set(&ctrl->admin_tag_set);

	kfree(ctrl->queues);

	put_device(ctrl->dev);
	nvme_fc_rport_put(ctrl->rport);

	ida_simple_remove(&nvme_fc_ctrl_cnt, ctrl->cnum);
	if (ctrl->ctrl.opts)
		nvmf_free_options(ctrl->ctrl.opts);
	kfree(ctrl);
}

static void
nvme_fc_ctrl_put(struct nvme_fc_ctrl *ctrl)
{
	kref_put(&ctrl->ref, nvme_fc_ctrl_free);
}

static int
nvme_fc_ctrl_get(struct nvme_fc_ctrl *ctrl)
{
	return kref_get_unless_zero(&ctrl->ref);
}

/*
 * All accesses from nvme core layer done - can now free the
 * controller. Called after last nvme_put_ctrl() call
 */
static void
nvme_fc_nvme_ctrl_freed(struct nvme_ctrl *nctrl)
{
	struct nvme_fc_ctrl *ctrl = to_fc_ctrl(nctrl);

	WARN_ON(nctrl != &ctrl->ctrl);

	nvme_fc_ctrl_put(ctrl);
}

/*
 * This routine is used by the transport when it needs to find active
 * io on a queue that is to be terminated. The transport uses
 * blk_mq_tagset_busy_itr() to find the busy requests, which then invoke
 * this routine to kill them on a 1 by 1 basis.
 *
 * As FC allocates FC exchange for each io, the transport must contact
 * the LLDD to terminate the exchange, thus releasing the FC exchange.
 * After terminating the exchange the LLDD will call the transport's
 * normal io done path for the request, but it will have an aborted
 * status. The done path will return the io request back to the block
 * layer with an error status.
 */
static bool
nvme_fc_terminate_exchange(struct request *req, void *data, bool reserved)
{
	struct nvme_ctrl *nctrl = data;
	struct nvme_fc_ctrl *ctrl = to_fc_ctrl(nctrl);
	struct nvme_fc_fcp_op *op = blk_mq_rq_to_pdu(req);

	op->nreq.flags |= NVME_REQ_CANCELLED;
	__nvme_fc_abort_op(ctrl, op);
	return true;
}

/*
 * This routine runs through all outstanding commands on the association
 * and aborts them.  This routine is typically be called by the
 * delete_association routine. It is also called due to an error during
 * reconnect. In that scenario, it is most likely a command that initializes
 * the controller, including fabric Connect commands on io queues, that
 * may have timed out or failed thus the io must be killed for the connect
 * thread to see the error.
 */
static void
__nvme_fc_abort_outstanding_ios(struct nvme_fc_ctrl *ctrl, bool start_queues)
{
	int q;

	/*
	 * if aborting io, the queues are no longer good, mark them
	 * all as not live.
	 */
	if (ctrl->ctrl.queue_count > 1) {
		for (q = 1; q < ctrl->ctrl.queue_count; q++)
			clear_bit(NVME_FC_Q_LIVE, &ctrl->queues[q].flags);
	}
	clear_bit(NVME_FC_Q_LIVE, &ctrl->queues[0].flags);

	/*
	 * If io queues are present, stop them and terminate all outstanding
	 * ios on them. As FC allocates FC exchange for each io, the
	 * transport must contact the LLDD to terminate the exchange,
	 * thus releasing the FC exchange. We use blk_mq_tagset_busy_itr()
	 * to tell us what io's are busy and invoke a transport routine
	 * to kill them with the LLDD.  After terminating the exchange
	 * the LLDD will call the transport's normal io done path, but it
	 * will have an aborted status. The done path will return the
	 * io requests back to the block layer as part of normal completions
	 * (but with error status).
	 */
	if (ctrl->ctrl.queue_count > 1) {
		nvme_stop_queues(&ctrl->ctrl);
		blk_mq_tagset_busy_iter(&ctrl->tag_set,
				nvme_fc_terminate_exchange, &ctrl->ctrl);
		blk_mq_tagset_wait_completed_request(&ctrl->tag_set);
		if (start_queues)
			nvme_start_queues(&ctrl->ctrl);
	}
<<<<<<< HEAD

	/*
	 * Other transports, which don't have link-level contexts bound
	 * to sqe's, would try to gracefully shutdown the controller by
	 * writing the registers for shutdown and polling (call
	 * nvme_shutdown_ctrl()). Given a bunch of i/o was potentially
	 * just aborted and we will wait on those contexts, and given
	 * there was no indication of how live the controlelr is on the
	 * link, don't send more io to create more contexts for the
	 * shutdown. Let the controller fail via keepalive failure if
	 * its still present.
	 */

	/*
=======

	/*
	 * Other transports, which don't have link-level contexts bound
	 * to sqe's, would try to gracefully shutdown the controller by
	 * writing the registers for shutdown and polling (call
	 * nvme_shutdown_ctrl()). Given a bunch of i/o was potentially
	 * just aborted and we will wait on those contexts, and given
	 * there was no indication of how live the controlelr is on the
	 * link, don't send more io to create more contexts for the
	 * shutdown. Let the controller fail via keepalive failure if
	 * its still present.
	 */

	/*
>>>>>>> 7d2a07b7
	 * clean up the admin queue. Same thing as above.
	 */
	blk_mq_quiesce_queue(ctrl->ctrl.admin_q);
	blk_mq_tagset_busy_iter(&ctrl->admin_tag_set,
				nvme_fc_terminate_exchange, &ctrl->ctrl);
	blk_mq_tagset_wait_completed_request(&ctrl->admin_tag_set);
}

static void
nvme_fc_error_recovery(struct nvme_fc_ctrl *ctrl, char *errmsg)
{
	/*
	 * if an error (io timeout, etc) while (re)connecting, the remote
	 * port requested terminating of the association (disconnect_ls)
	 * or an error (timeout or abort) occurred on an io while creating
	 * the controller.  Abort any ios on the association and let the
	 * create_association error path resolve things.
	 */
	if (ctrl->ctrl.state == NVME_CTRL_CONNECTING) {
		__nvme_fc_abort_outstanding_ios(ctrl, true);
		set_bit(ASSOC_FAILED, &ctrl->flags);
		return;
	}

	/* Otherwise, only proceed if in LIVE state - e.g. on first error */
	if (ctrl->ctrl.state != NVME_CTRL_LIVE)
		return;

	dev_warn(ctrl->ctrl.device,
		"NVME-FC{%d}: transport association event: %s\n",
		ctrl->cnum, errmsg);
	dev_warn(ctrl->ctrl.device,
		"NVME-FC{%d}: resetting controller\n", ctrl->cnum);

	nvme_reset_ctrl(&ctrl->ctrl);
}

static enum blk_eh_timer_return
nvme_fc_timeout(struct request *rq, bool reserved)
{
	struct nvme_fc_fcp_op *op = blk_mq_rq_to_pdu(rq);
	struct nvme_fc_ctrl *ctrl = op->ctrl;
	struct nvme_fc_cmd_iu *cmdiu = &op->cmd_iu;
	struct nvme_command *sqe = &cmdiu->sqe;

	/*
	 * Attempt to abort the offending command. Command completion
	 * will detect the aborted io and will fail the connection.
	 */
	dev_info(ctrl->ctrl.device,
		"NVME-FC{%d.%d}: io timeout: opcode %d fctype %d w10/11: "
		"x%08x/x%08x\n",
		ctrl->cnum, op->queue->qnum, sqe->common.opcode,
		sqe->connect.fctype, sqe->common.cdw10, sqe->common.cdw11);
	if (__nvme_fc_abort_op(ctrl, op))
		nvme_fc_error_recovery(ctrl, "io timeout abort failed");

	/*
	 * the io abort has been initiated. Have the reset timer
	 * restarted and the abort completion will complete the io
	 * shortly. Avoids a synchronous wait while the abort finishes.
	 */
	return BLK_EH_RESET_TIMER;
}

static int
nvme_fc_map_data(struct nvme_fc_ctrl *ctrl, struct request *rq,
		struct nvme_fc_fcp_op *op)
{
	struct nvmefc_fcp_req *freq = &op->fcp_req;
	int ret;

	freq->sg_cnt = 0;

	if (!blk_rq_nr_phys_segments(rq))
		return 0;

	freq->sg_table.sgl = freq->first_sgl;
	ret = sg_alloc_table_chained(&freq->sg_table,
			blk_rq_nr_phys_segments(rq), freq->sg_table.sgl,
			NVME_INLINE_SG_CNT);
	if (ret)
		return -ENOMEM;

	op->nents = blk_rq_map_sg(rq->q, rq, freq->sg_table.sgl);
	WARN_ON(op->nents > blk_rq_nr_phys_segments(rq));
	freq->sg_cnt = fc_dma_map_sg(ctrl->lport->dev, freq->sg_table.sgl,
				op->nents, rq_dma_dir(rq));
	if (unlikely(freq->sg_cnt <= 0)) {
		sg_free_table_chained(&freq->sg_table, NVME_INLINE_SG_CNT);
		freq->sg_cnt = 0;
		return -EFAULT;
	}

	/*
	 * TODO: blk_integrity_rq(rq)  for DIF
	 */
	return 0;
}

static void
nvme_fc_unmap_data(struct nvme_fc_ctrl *ctrl, struct request *rq,
		struct nvme_fc_fcp_op *op)
{
	struct nvmefc_fcp_req *freq = &op->fcp_req;

	if (!freq->sg_cnt)
		return;

	fc_dma_unmap_sg(ctrl->lport->dev, freq->sg_table.sgl, op->nents,
			rq_dma_dir(rq));

	sg_free_table_chained(&freq->sg_table, NVME_INLINE_SG_CNT);

	freq->sg_cnt = 0;
}

/*
 * In FC, the queue is a logical thing. At transport connect, the target
 * creates its "queue" and returns a handle that is to be given to the
 * target whenever it posts something to the corresponding SQ.  When an
 * SQE is sent on a SQ, FC effectively considers the SQE, or rather the
 * command contained within the SQE, an io, and assigns a FC exchange
 * to it. The SQE and the associated SQ handle are sent in the initial
 * CMD IU sents on the exchange. All transfers relative to the io occur
 * as part of the exchange.  The CQE is the last thing for the io,
 * which is transferred (explicitly or implicitly) with the RSP IU
 * sent on the exchange. After the CQE is received, the FC exchange is
 * terminaed and the Exchange may be used on a different io.
 *
 * The transport to LLDD api has the transport making a request for a
 * new fcp io request to the LLDD. The LLDD then allocates a FC exchange
 * resource and transfers the command. The LLDD will then process all
 * steps to complete the io. Upon completion, the transport done routine
 * is called.
 *
 * So - while the operation is outstanding to the LLDD, there is a link
 * level FC exchange resource that is also outstanding. This must be
 * considered in all cleanup operations.
 */
static blk_status_t
nvme_fc_start_fcp_op(struct nvme_fc_ctrl *ctrl, struct nvme_fc_queue *queue,
	struct nvme_fc_fcp_op *op, u32 data_len,
	enum nvmefc_fcp_datadir	io_dir)
{
	struct nvme_fc_cmd_iu *cmdiu = &op->cmd_iu;
	struct nvme_command *sqe = &cmdiu->sqe;
	int ret, opstate;

	/*
	 * before attempting to send the io, check to see if we believe
	 * the target device is present
	 */
	if (ctrl->rport->remoteport.port_state != FC_OBJSTATE_ONLINE)
		return BLK_STS_RESOURCE;

	if (!nvme_fc_ctrl_get(ctrl))
		return BLK_STS_IOERR;

	/* format the FC-NVME CMD IU and fcp_req */
	cmdiu->connection_id = cpu_to_be64(queue->connection_id);
	cmdiu->data_len = cpu_to_be32(data_len);
	switch (io_dir) {
	case NVMEFC_FCP_WRITE:
		cmdiu->flags = FCNVME_CMD_FLAGS_WRITE;
		break;
	case NVMEFC_FCP_READ:
		cmdiu->flags = FCNVME_CMD_FLAGS_READ;
		break;
	case NVMEFC_FCP_NODATA:
		cmdiu->flags = 0;
		break;
	}
	op->fcp_req.payload_length = data_len;
	op->fcp_req.io_dir = io_dir;
	op->fcp_req.transferred_length = 0;
	op->fcp_req.rcv_rsplen = 0;
	op->fcp_req.status = NVME_SC_SUCCESS;
	op->fcp_req.sqid = cpu_to_le16(queue->qnum);

	/*
	 * validate per fabric rules, set fields mandated by fabric spec
	 * as well as those by FC-NVME spec.
	 */
	WARN_ON_ONCE(sqe->common.metadata);
	sqe->common.flags |= NVME_CMD_SGL_METABUF;

	/*
	 * format SQE DPTR field per FC-NVME rules:
	 *    type=0x5     Transport SGL Data Block Descriptor
	 *    subtype=0xA  Transport-specific value
	 *    address=0
	 *    length=length of the data series
	 */
	sqe->rw.dptr.sgl.type = (NVME_TRANSPORT_SGL_DATA_DESC << 4) |
					NVME_SGL_FMT_TRANSPORT_A;
	sqe->rw.dptr.sgl.length = cpu_to_le32(data_len);
	sqe->rw.dptr.sgl.addr = 0;

	if (!(op->flags & FCOP_FLAGS_AEN)) {
		ret = nvme_fc_map_data(ctrl, op->rq, op);
		if (ret < 0) {
			nvme_cleanup_cmd(op->rq);
			nvme_fc_ctrl_put(ctrl);
			if (ret == -ENOMEM || ret == -EAGAIN)
				return BLK_STS_RESOURCE;
			return BLK_STS_IOERR;
		}
	}

	fc_dma_sync_single_for_device(ctrl->lport->dev, op->fcp_req.cmddma,
				  sizeof(op->cmd_iu), DMA_TO_DEVICE);

	atomic_set(&op->state, FCPOP_STATE_ACTIVE);

	if (!(op->flags & FCOP_FLAGS_AEN))
		blk_mq_start_request(op->rq);

	cmdiu->csn = cpu_to_be32(atomic_inc_return(&queue->csn));
	ret = ctrl->lport->ops->fcp_io(&ctrl->lport->localport,
					&ctrl->rport->remoteport,
					queue->lldd_handle, &op->fcp_req);

	if (ret) {
		/*
		 * If the lld fails to send the command is there an issue with
		 * the csn value?  If the command that fails is the Connect,
		 * no - as the connection won't be live.  If it is a command
		 * post-connect, it's possible a gap in csn may be created.
		 * Does this matter?  As Linux initiators don't send fused
		 * commands, no.  The gap would exist, but as there's nothing
		 * that depends on csn order to be delivered on the target
		 * side, it shouldn't hurt.  It would be difficult for a
		 * target to even detect the csn gap as it has no idea when the
		 * cmd with the csn was supposed to arrive.
		 */
		opstate = atomic_xchg(&op->state, FCPOP_STATE_COMPLETE);
		__nvme_fc_fcpop_chk_teardowns(ctrl, op, opstate);

		if (!(op->flags & FCOP_FLAGS_AEN)) {
			nvme_fc_unmap_data(ctrl, op->rq, op);
			nvme_cleanup_cmd(op->rq);
		}

		nvme_fc_ctrl_put(ctrl);

		if (ctrl->rport->remoteport.port_state == FC_OBJSTATE_ONLINE &&
				ret != -EBUSY)
			return BLK_STS_IOERR;

		return BLK_STS_RESOURCE;
	}

	return BLK_STS_OK;
}

static blk_status_t
nvme_fc_queue_rq(struct blk_mq_hw_ctx *hctx,
			const struct blk_mq_queue_data *bd)
{
	struct nvme_ns *ns = hctx->queue->queuedata;
	struct nvme_fc_queue *queue = hctx->driver_data;
	struct nvme_fc_ctrl *ctrl = queue->ctrl;
	struct request *rq = bd->rq;
	struct nvme_fc_fcp_op *op = blk_mq_rq_to_pdu(rq);
	enum nvmefc_fcp_datadir	io_dir;
	bool queue_ready = test_bit(NVME_FC_Q_LIVE, &queue->flags);
	u32 data_len;
	blk_status_t ret;

	if (ctrl->rport->remoteport.port_state != FC_OBJSTATE_ONLINE ||
	    !nvme_check_ready(&queue->ctrl->ctrl, rq, queue_ready))
		return nvme_fail_nonready_command(&queue->ctrl->ctrl, rq);

	ret = nvme_setup_cmd(ns, rq);
	if (ret)
		return ret;

	/*
	 * nvme core doesn't quite treat the rq opaquely. Commands such
	 * as WRITE ZEROES will return a non-zero rq payload_bytes yet
	 * there is no actual payload to be transferred.
	 * To get it right, key data transmission on there being 1 or
	 * more physical segments in the sg list. If there is no
	 * physical segments, there is no payload.
	 */
	if (blk_rq_nr_phys_segments(rq)) {
		data_len = blk_rq_payload_bytes(rq);
		io_dir = ((rq_data_dir(rq) == WRITE) ?
					NVMEFC_FCP_WRITE : NVMEFC_FCP_READ);
	} else {
		data_len = 0;
		io_dir = NVMEFC_FCP_NODATA;
	}


	return nvme_fc_start_fcp_op(ctrl, queue, op, data_len, io_dir);
}

static void
nvme_fc_submit_async_event(struct nvme_ctrl *arg)
{
	struct nvme_fc_ctrl *ctrl = to_fc_ctrl(arg);
	struct nvme_fc_fcp_op *aen_op;
	blk_status_t ret;

	if (test_bit(FCCTRL_TERMIO, &ctrl->flags))
		return;

	aen_op = &ctrl->aen_ops[0];

	ret = nvme_fc_start_fcp_op(ctrl, aen_op->queue, aen_op, 0,
					NVMEFC_FCP_NODATA);
	if (ret)
		dev_err(ctrl->ctrl.device,
			"failed async event work\n");
}

static void
nvme_fc_complete_rq(struct request *rq)
{
	struct nvme_fc_fcp_op *op = blk_mq_rq_to_pdu(rq);
	struct nvme_fc_ctrl *ctrl = op->ctrl;

	atomic_set(&op->state, FCPOP_STATE_IDLE);
	op->flags &= ~FCOP_FLAGS_TERMIO;

	nvme_fc_unmap_data(ctrl, rq, op);
	nvme_complete_rq(rq);
	nvme_fc_ctrl_put(ctrl);
}


static const struct blk_mq_ops nvme_fc_mq_ops = {
	.queue_rq	= nvme_fc_queue_rq,
	.complete	= nvme_fc_complete_rq,
	.init_request	= nvme_fc_init_request,
	.exit_request	= nvme_fc_exit_request,
	.init_hctx	= nvme_fc_init_hctx,
	.timeout	= nvme_fc_timeout,
};

static int
nvme_fc_create_io_queues(struct nvme_fc_ctrl *ctrl)
{
	struct nvmf_ctrl_options *opts = ctrl->ctrl.opts;
	unsigned int nr_io_queues;
	int ret;

	nr_io_queues = min(min(opts->nr_io_queues, num_online_cpus()),
				ctrl->lport->ops->max_hw_queues);
	ret = nvme_set_queue_count(&ctrl->ctrl, &nr_io_queues);
	if (ret) {
		dev_info(ctrl->ctrl.device,
			"set_queue_count failed: %d\n", ret);
		return ret;
	}

	ctrl->ctrl.queue_count = nr_io_queues + 1;
	if (!nr_io_queues)
		return 0;

	nvme_fc_init_io_queues(ctrl);

	memset(&ctrl->tag_set, 0, sizeof(ctrl->tag_set));
	ctrl->tag_set.ops = &nvme_fc_mq_ops;
	ctrl->tag_set.queue_depth = ctrl->ctrl.opts->queue_size;
	ctrl->tag_set.reserved_tags = NVMF_RESERVED_TAGS;
	ctrl->tag_set.numa_node = ctrl->ctrl.numa_node;
	ctrl->tag_set.flags = BLK_MQ_F_SHOULD_MERGE;
	ctrl->tag_set.cmd_size =
		struct_size((struct nvme_fcp_op_w_sgl *)NULL, priv,
			    ctrl->lport->ops->fcprqst_priv_sz);
	ctrl->tag_set.driver_data = ctrl;
	ctrl->tag_set.nr_hw_queues = ctrl->ctrl.queue_count - 1;
	ctrl->tag_set.timeout = NVME_IO_TIMEOUT;

	ret = blk_mq_alloc_tag_set(&ctrl->tag_set);
	if (ret)
		return ret;

	ctrl->ctrl.tagset = &ctrl->tag_set;

	ctrl->ctrl.connect_q = blk_mq_init_queue(&ctrl->tag_set);
	if (IS_ERR(ctrl->ctrl.connect_q)) {
		ret = PTR_ERR(ctrl->ctrl.connect_q);
		goto out_free_tag_set;
	}

	ret = nvme_fc_create_hw_io_queues(ctrl, ctrl->ctrl.sqsize + 1);
	if (ret)
		goto out_cleanup_blk_queue;

	ret = nvme_fc_connect_io_queues(ctrl, ctrl->ctrl.sqsize + 1);
	if (ret)
		goto out_delete_hw_queues;

	ctrl->ioq_live = true;

	return 0;

out_delete_hw_queues:
	nvme_fc_delete_hw_io_queues(ctrl);
out_cleanup_blk_queue:
	blk_cleanup_queue(ctrl->ctrl.connect_q);
out_free_tag_set:
	blk_mq_free_tag_set(&ctrl->tag_set);
	nvme_fc_free_io_queues(ctrl);

	/* force put free routine to ignore io queues */
	ctrl->ctrl.tagset = NULL;

	return ret;
}

static int
nvme_fc_recreate_io_queues(struct nvme_fc_ctrl *ctrl)
{
	struct nvmf_ctrl_options *opts = ctrl->ctrl.opts;
	u32 prior_ioq_cnt = ctrl->ctrl.queue_count - 1;
	unsigned int nr_io_queues;
	int ret;

	nr_io_queues = min(min(opts->nr_io_queues, num_online_cpus()),
				ctrl->lport->ops->max_hw_queues);
	ret = nvme_set_queue_count(&ctrl->ctrl, &nr_io_queues);
	if (ret) {
		dev_info(ctrl->ctrl.device,
			"set_queue_count failed: %d\n", ret);
		return ret;
	}

	if (!nr_io_queues && prior_ioq_cnt) {
		dev_info(ctrl->ctrl.device,
			"Fail Reconnect: At least 1 io queue "
			"required (was %d)\n", prior_ioq_cnt);
		return -ENOSPC;
	}

	ctrl->ctrl.queue_count = nr_io_queues + 1;
	/* check for io queues existing */
	if (ctrl->ctrl.queue_count == 1)
		return 0;

	ret = nvme_fc_create_hw_io_queues(ctrl, ctrl->ctrl.sqsize + 1);
	if (ret)
		goto out_free_io_queues;

	ret = nvme_fc_connect_io_queues(ctrl, ctrl->ctrl.sqsize + 1);
	if (ret)
		goto out_delete_hw_queues;

	if (prior_ioq_cnt != nr_io_queues) {
		dev_info(ctrl->ctrl.device,
			"reconnect: revising io queue count from %d to %d\n",
			prior_ioq_cnt, nr_io_queues);
		nvme_wait_freeze(&ctrl->ctrl);
		blk_mq_update_nr_hw_queues(&ctrl->tag_set, nr_io_queues);
		nvme_unfreeze(&ctrl->ctrl);
	}

	return 0;

out_delete_hw_queues:
	nvme_fc_delete_hw_io_queues(ctrl);
out_free_io_queues:
	nvme_fc_free_io_queues(ctrl);
	return ret;
}

static void
nvme_fc_rport_active_on_lport(struct nvme_fc_rport *rport)
{
	struct nvme_fc_lport *lport = rport->lport;

	atomic_inc(&lport->act_rport_cnt);
}

static void
nvme_fc_rport_inactive_on_lport(struct nvme_fc_rport *rport)
{
	struct nvme_fc_lport *lport = rport->lport;
	u32 cnt;

	cnt = atomic_dec_return(&lport->act_rport_cnt);
	if (cnt == 0 && lport->localport.port_state == FC_OBJSTATE_DELETED)
		lport->ops->localport_delete(&lport->localport);
}

static int
nvme_fc_ctlr_active_on_rport(struct nvme_fc_ctrl *ctrl)
{
	struct nvme_fc_rport *rport = ctrl->rport;
	u32 cnt;

	if (test_and_set_bit(ASSOC_ACTIVE, &ctrl->flags))
		return 1;

	cnt = atomic_inc_return(&rport->act_ctrl_cnt);
	if (cnt == 1)
		nvme_fc_rport_active_on_lport(rport);

	return 0;
}

static int
nvme_fc_ctlr_inactive_on_rport(struct nvme_fc_ctrl *ctrl)
{
	struct nvme_fc_rport *rport = ctrl->rport;
	struct nvme_fc_lport *lport = rport->lport;
	u32 cnt;

	/* clearing of ctrl->flags ASSOC_ACTIVE bit is in association delete */

	cnt = atomic_dec_return(&rport->act_ctrl_cnt);
	if (cnt == 0) {
		if (rport->remoteport.port_state == FC_OBJSTATE_DELETED)
			lport->ops->remoteport_delete(&rport->remoteport);
		nvme_fc_rport_inactive_on_lport(rport);
	}

	return 0;
}

/*
 * This routine restarts the controller on the host side, and
 * on the link side, recreates the controller association.
 */
static int
nvme_fc_create_association(struct nvme_fc_ctrl *ctrl)
{
	struct nvmf_ctrl_options *opts = ctrl->ctrl.opts;
	struct nvmefc_ls_rcv_op *disls = NULL;
	unsigned long flags;
	int ret;
	bool changed;

	++ctrl->ctrl.nr_reconnects;

	if (ctrl->rport->remoteport.port_state != FC_OBJSTATE_ONLINE)
		return -ENODEV;

	if (nvme_fc_ctlr_active_on_rport(ctrl))
		return -ENOTUNIQ;

	dev_info(ctrl->ctrl.device,
		"NVME-FC{%d}: create association : host wwpn 0x%016llx "
		" rport wwpn 0x%016llx: NQN \"%s\"\n",
		ctrl->cnum, ctrl->lport->localport.port_name,
		ctrl->rport->remoteport.port_name, ctrl->ctrl.opts->subsysnqn);

	clear_bit(ASSOC_FAILED, &ctrl->flags);

	/*
	 * Create the admin queue
	 */

	ret = __nvme_fc_create_hw_queue(ctrl, &ctrl->queues[0], 0,
				NVME_AQ_DEPTH);
	if (ret)
		goto out_free_queue;

	ret = nvme_fc_connect_admin_queue(ctrl, &ctrl->queues[0],
				NVME_AQ_DEPTH, (NVME_AQ_DEPTH / 4));
	if (ret)
		goto out_delete_hw_queue;

	ret = nvmf_connect_admin_queue(&ctrl->ctrl);
	if (ret)
		goto out_disconnect_admin_queue;

	set_bit(NVME_FC_Q_LIVE, &ctrl->queues[0].flags);

	/*
	 * Check controller capabilities
	 *
	 * todo:- add code to check if ctrl attributes changed from
	 * prior connection values
	 */

	ret = nvme_enable_ctrl(&ctrl->ctrl);
	if (ret || test_bit(ASSOC_FAILED, &ctrl->flags))
		goto out_disconnect_admin_queue;
<<<<<<< HEAD

	ctrl->ctrl.max_segments = ctrl->lport->ops->max_sgl_segments;
	ctrl->ctrl.max_hw_sectors = ctrl->ctrl.max_segments <<
						(ilog2(SZ_4K) - 9);

=======

	ctrl->ctrl.max_segments = ctrl->lport->ops->max_sgl_segments;
	ctrl->ctrl.max_hw_sectors = ctrl->ctrl.max_segments <<
						(ilog2(SZ_4K) - 9);

>>>>>>> 7d2a07b7
	blk_mq_unquiesce_queue(ctrl->ctrl.admin_q);

	ret = nvme_init_ctrl_finish(&ctrl->ctrl);
	if (ret || test_bit(ASSOC_FAILED, &ctrl->flags))
		goto out_disconnect_admin_queue;

	/* sanity checks */

	/* FC-NVME does not have other data in the capsule */
	if (ctrl->ctrl.icdoff) {
		dev_err(ctrl->ctrl.device, "icdoff %d is not supported!\n",
				ctrl->ctrl.icdoff);
		ret = NVME_SC_INVALID_FIELD | NVME_SC_DNR;
		goto out_disconnect_admin_queue;
	}

	/* FC-NVME supports normal SGL Data Block Descriptors */
<<<<<<< HEAD
	if (!(ctrl->ctrl.sgls & ((1 << 0) | (1 << 1)))) {
=======
	if (!nvme_ctrl_sgl_supported(&ctrl->ctrl)) {
>>>>>>> 7d2a07b7
		dev_err(ctrl->ctrl.device,
			"Mandatory sgls are not supported!\n");
		ret = NVME_SC_INVALID_FIELD | NVME_SC_DNR;
		goto out_disconnect_admin_queue;
	}

	if (opts->queue_size > ctrl->ctrl.maxcmd) {
		/* warn if maxcmd is lower than queue_size */
		dev_warn(ctrl->ctrl.device,
			"queue_size %zu > ctrl maxcmd %u, reducing "
			"to maxcmd\n",
			opts->queue_size, ctrl->ctrl.maxcmd);
		opts->queue_size = ctrl->ctrl.maxcmd;
	}

	if (opts->queue_size > ctrl->ctrl.sqsize + 1) {
		/* warn if sqsize is lower than queue_size */
		dev_warn(ctrl->ctrl.device,
			"queue_size %zu > ctrl sqsize %u, reducing "
			"to sqsize\n",
			opts->queue_size, ctrl->ctrl.sqsize + 1);
		opts->queue_size = ctrl->ctrl.sqsize + 1;
	}

	ret = nvme_fc_init_aen_ops(ctrl);
	if (ret)
		goto out_term_aen_ops;

	/*
	 * Create the io queues
	 */

	if (ctrl->ctrl.queue_count > 1) {
		if (!ctrl->ioq_live)
			ret = nvme_fc_create_io_queues(ctrl);
		else
			ret = nvme_fc_recreate_io_queues(ctrl);
	}
	if (ret || test_bit(ASSOC_FAILED, &ctrl->flags))
		goto out_term_aen_ops;

	changed = nvme_change_ctrl_state(&ctrl->ctrl, NVME_CTRL_LIVE);

	ctrl->ctrl.nr_reconnects = 0;

	if (changed)
		nvme_start_ctrl(&ctrl->ctrl);

	return 0;	/* Success */

out_term_aen_ops:
	nvme_fc_term_aen_ops(ctrl);
out_disconnect_admin_queue:
	/* send a Disconnect(association) LS to fc-nvme target */
	nvme_fc_xmt_disconnect_assoc(ctrl);
	spin_lock_irqsave(&ctrl->lock, flags);
	ctrl->association_id = 0;
	disls = ctrl->rcv_disconn;
	ctrl->rcv_disconn = NULL;
	spin_unlock_irqrestore(&ctrl->lock, flags);
	if (disls)
		nvme_fc_xmt_ls_rsp(disls);
out_delete_hw_queue:
	__nvme_fc_delete_hw_queue(ctrl, &ctrl->queues[0], 0);
out_free_queue:
	nvme_fc_free_queue(&ctrl->queues[0]);
	clear_bit(ASSOC_ACTIVE, &ctrl->flags);
	nvme_fc_ctlr_inactive_on_rport(ctrl);

	return ret;
}


/*
 * This routine stops operation of the controller on the host side.
 * On the host os stack side: Admin and IO queues are stopped,
 *   outstanding ios on them terminated via FC ABTS.
 * On the link side: the association is terminated.
 */
static void
nvme_fc_delete_association(struct nvme_fc_ctrl *ctrl)
{
	struct nvmefc_ls_rcv_op *disls = NULL;
	unsigned long flags;

	if (!test_and_clear_bit(ASSOC_ACTIVE, &ctrl->flags))
		return;

	spin_lock_irqsave(&ctrl->lock, flags);
	set_bit(FCCTRL_TERMIO, &ctrl->flags);
	ctrl->iocnt = 0;
	spin_unlock_irqrestore(&ctrl->lock, flags);

	__nvme_fc_abort_outstanding_ios(ctrl, false);

	/* kill the aens as they are a separate path */
	nvme_fc_abort_aen_ops(ctrl);

	/* wait for all io that had to be aborted */
	spin_lock_irq(&ctrl->lock);
	wait_event_lock_irq(ctrl->ioabort_wait, ctrl->iocnt == 0, ctrl->lock);
	clear_bit(FCCTRL_TERMIO, &ctrl->flags);
	spin_unlock_irq(&ctrl->lock);

	nvme_fc_term_aen_ops(ctrl);

	/*
	 * send a Disconnect(association) LS to fc-nvme target
	 * Note: could have been sent at top of process, but
	 * cleaner on link traffic if after the aborts complete.
	 * Note: if association doesn't exist, association_id will be 0
	 */
	if (ctrl->association_id)
		nvme_fc_xmt_disconnect_assoc(ctrl);

	spin_lock_irqsave(&ctrl->lock, flags);
	ctrl->association_id = 0;
	disls = ctrl->rcv_disconn;
	ctrl->rcv_disconn = NULL;
	spin_unlock_irqrestore(&ctrl->lock, flags);
	if (disls)
		/*
		 * if a Disconnect Request was waiting for a response, send
		 * now that all ABTS's have been issued (and are complete).
		 */
		nvme_fc_xmt_ls_rsp(disls);

	if (ctrl->ctrl.tagset) {
		nvme_fc_delete_hw_io_queues(ctrl);
		nvme_fc_free_io_queues(ctrl);
	}

	__nvme_fc_delete_hw_queue(ctrl, &ctrl->queues[0], 0);
	nvme_fc_free_queue(&ctrl->queues[0]);

	/* re-enable the admin_q so anything new can fast fail */
	blk_mq_unquiesce_queue(ctrl->ctrl.admin_q);

	/* resume the io queues so that things will fast fail */
	nvme_start_queues(&ctrl->ctrl);

	nvme_fc_ctlr_inactive_on_rport(ctrl);
}

static void
nvme_fc_delete_ctrl(struct nvme_ctrl *nctrl)
{
	struct nvme_fc_ctrl *ctrl = to_fc_ctrl(nctrl);

	cancel_work_sync(&ctrl->ioerr_work);
	cancel_delayed_work_sync(&ctrl->connect_work);
	/*
	 * kill the association on the link side.  this will block
	 * waiting for io to terminate
	 */
	nvme_fc_delete_association(ctrl);
}

static void
nvme_fc_reconnect_or_delete(struct nvme_fc_ctrl *ctrl, int status)
{
	struct nvme_fc_rport *rport = ctrl->rport;
	struct nvme_fc_remote_port *portptr = &rport->remoteport;
	unsigned long recon_delay = ctrl->ctrl.opts->reconnect_delay * HZ;
	bool recon = true;

	if (ctrl->ctrl.state != NVME_CTRL_CONNECTING)
		return;

	if (portptr->port_state == FC_OBJSTATE_ONLINE) {
		dev_info(ctrl->ctrl.device,
			"NVME-FC{%d}: reset: Reconnect attempt failed (%d)\n",
			ctrl->cnum, status);
		if (status > 0 && (status & NVME_SC_DNR))
			recon = false;
	} else if (time_after_eq(jiffies, rport->dev_loss_end))
		recon = false;

	if (recon && nvmf_should_reconnect(&ctrl->ctrl)) {
		if (portptr->port_state == FC_OBJSTATE_ONLINE)
			dev_info(ctrl->ctrl.device,
				"NVME-FC{%d}: Reconnect attempt in %ld "
				"seconds\n",
				ctrl->cnum, recon_delay / HZ);
		else if (time_after(jiffies + recon_delay, rport->dev_loss_end))
			recon_delay = rport->dev_loss_end - jiffies;

		queue_delayed_work(nvme_wq, &ctrl->connect_work, recon_delay);
	} else {
		if (portptr->port_state == FC_OBJSTATE_ONLINE) {
			if (status > 0 && (status & NVME_SC_DNR))
				dev_warn(ctrl->ctrl.device,
					 "NVME-FC{%d}: reconnect failure\n",
					 ctrl->cnum);
			else
				dev_warn(ctrl->ctrl.device,
					 "NVME-FC{%d}: Max reconnect attempts "
					 "(%d) reached.\n",
					 ctrl->cnum, ctrl->ctrl.nr_reconnects);
		} else
			dev_warn(ctrl->ctrl.device,
				"NVME-FC{%d}: dev_loss_tmo (%d) expired "
				"while waiting for remoteport connectivity.\n",
				ctrl->cnum, min_t(int, portptr->dev_loss_tmo,
					(ctrl->ctrl.opts->max_reconnects *
					 ctrl->ctrl.opts->reconnect_delay)));
		WARN_ON(nvme_delete_ctrl(&ctrl->ctrl));
	}
}

static void
nvme_fc_reset_ctrl_work(struct work_struct *work)
{
	struct nvme_fc_ctrl *ctrl =
		container_of(work, struct nvme_fc_ctrl, ctrl.reset_work);

	nvme_stop_ctrl(&ctrl->ctrl);

	/* will block will waiting for io to terminate */
	nvme_fc_delete_association(ctrl);

	if (!nvme_change_ctrl_state(&ctrl->ctrl, NVME_CTRL_CONNECTING))
		dev_err(ctrl->ctrl.device,
			"NVME-FC{%d}: error_recovery: Couldn't change state "
			"to CONNECTING\n", ctrl->cnum);

	if (ctrl->rport->remoteport.port_state == FC_OBJSTATE_ONLINE) {
		if (!queue_delayed_work(nvme_wq, &ctrl->connect_work, 0)) {
			dev_err(ctrl->ctrl.device,
				"NVME-FC{%d}: failed to schedule connect "
				"after reset\n", ctrl->cnum);
		} else {
			flush_delayed_work(&ctrl->connect_work);
		}
	} else {
		nvme_fc_reconnect_or_delete(ctrl, -ENOTCONN);
	}
}


static const struct nvme_ctrl_ops nvme_fc_ctrl_ops = {
	.name			= "fc",
	.module			= THIS_MODULE,
	.flags			= NVME_F_FABRICS,
	.reg_read32		= nvmf_reg_read32,
	.reg_read64		= nvmf_reg_read64,
	.reg_write32		= nvmf_reg_write32,
	.free_ctrl		= nvme_fc_nvme_ctrl_freed,
	.submit_async_event	= nvme_fc_submit_async_event,
	.delete_ctrl		= nvme_fc_delete_ctrl,
	.get_address		= nvmf_get_address,
};

static void
nvme_fc_connect_ctrl_work(struct work_struct *work)
{
	int ret;

	struct nvme_fc_ctrl *ctrl =
			container_of(to_delayed_work(work),
				struct nvme_fc_ctrl, connect_work);

	ret = nvme_fc_create_association(ctrl);
	if (ret)
		nvme_fc_reconnect_or_delete(ctrl, ret);
	else
		dev_info(ctrl->ctrl.device,
			"NVME-FC{%d}: controller connect complete\n",
			ctrl->cnum);
}


static const struct blk_mq_ops nvme_fc_admin_mq_ops = {
	.queue_rq	= nvme_fc_queue_rq,
	.complete	= nvme_fc_complete_rq,
	.init_request	= nvme_fc_init_request,
	.exit_request	= nvme_fc_exit_request,
	.init_hctx	= nvme_fc_init_admin_hctx,
	.timeout	= nvme_fc_timeout,
};


/*
 * Fails a controller request if it matches an existing controller
 * (association) with the same tuple:
 * <Host NQN, Host ID, local FC port, remote FC port, SUBSYS NQN>
 *
 * The ports don't need to be compared as they are intrinsically
 * already matched by the port pointers supplied.
 */
static bool
nvme_fc_existing_controller(struct nvme_fc_rport *rport,
		struct nvmf_ctrl_options *opts)
{
	struct nvme_fc_ctrl *ctrl;
	unsigned long flags;
	bool found = false;

	spin_lock_irqsave(&rport->lock, flags);
	list_for_each_entry(ctrl, &rport->ctrl_list, ctrl_list) {
		found = nvmf_ctlr_matches_baseopts(&ctrl->ctrl, opts);
		if (found)
			break;
	}
	spin_unlock_irqrestore(&rport->lock, flags);

	return found;
}

static struct nvme_ctrl *
nvme_fc_init_ctrl(struct device *dev, struct nvmf_ctrl_options *opts,
	struct nvme_fc_lport *lport, struct nvme_fc_rport *rport)
{
	struct nvme_fc_ctrl *ctrl;
	unsigned long flags;
	int ret, idx, ctrl_loss_tmo;

	if (!(rport->remoteport.port_role &
	    (FC_PORT_ROLE_NVME_DISCOVERY | FC_PORT_ROLE_NVME_TARGET))) {
		ret = -EBADR;
		goto out_fail;
	}

	if (!opts->duplicate_connect &&
	    nvme_fc_existing_controller(rport, opts)) {
		ret = -EALREADY;
		goto out_fail;
	}

	ctrl = kzalloc(sizeof(*ctrl), GFP_KERNEL);
	if (!ctrl) {
		ret = -ENOMEM;
		goto out_fail;
	}

	idx = ida_simple_get(&nvme_fc_ctrl_cnt, 0, 0, GFP_KERNEL);
	if (idx < 0) {
		ret = -ENOSPC;
		goto out_free_ctrl;
	}

	/*
	 * if ctrl_loss_tmo is being enforced and the default reconnect delay
	 * is being used, change to a shorter reconnect delay for FC.
	 */
	if (opts->max_reconnects != -1 &&
	    opts->reconnect_delay == NVMF_DEF_RECONNECT_DELAY &&
	    opts->reconnect_delay > NVME_FC_DEFAULT_RECONNECT_TMO) {
		ctrl_loss_tmo = opts->max_reconnects * opts->reconnect_delay;
		opts->reconnect_delay = NVME_FC_DEFAULT_RECONNECT_TMO;
		opts->max_reconnects = DIV_ROUND_UP(ctrl_loss_tmo,
						opts->reconnect_delay);
	}

	ctrl->ctrl.opts = opts;
	ctrl->ctrl.nr_reconnects = 0;
	if (lport->dev)
		ctrl->ctrl.numa_node = dev_to_node(lport->dev);
	else
		ctrl->ctrl.numa_node = NUMA_NO_NODE;
	INIT_LIST_HEAD(&ctrl->ctrl_list);
	ctrl->lport = lport;
	ctrl->rport = rport;
	ctrl->dev = lport->dev;
	ctrl->cnum = idx;
	ctrl->ioq_live = false;
	init_waitqueue_head(&ctrl->ioabort_wait);

	get_device(ctrl->dev);
	kref_init(&ctrl->ref);

	INIT_WORK(&ctrl->ctrl.reset_work, nvme_fc_reset_ctrl_work);
	INIT_DELAYED_WORK(&ctrl->connect_work, nvme_fc_connect_ctrl_work);
	INIT_WORK(&ctrl->ioerr_work, nvme_fc_ctrl_ioerr_work);
	spin_lock_init(&ctrl->lock);

	/* io queue count */
	ctrl->ctrl.queue_count = min_t(unsigned int,
				opts->nr_io_queues,
				lport->ops->max_hw_queues);
	ctrl->ctrl.queue_count++;	/* +1 for admin queue */

	ctrl->ctrl.sqsize = opts->queue_size - 1;
	ctrl->ctrl.kato = opts->kato;
	ctrl->ctrl.cntlid = 0xffff;

	ret = -ENOMEM;
	ctrl->queues = kcalloc(ctrl->ctrl.queue_count,
				sizeof(struct nvme_fc_queue), GFP_KERNEL);
	if (!ctrl->queues)
		goto out_free_ida;

	nvme_fc_init_queue(ctrl, 0);

	memset(&ctrl->admin_tag_set, 0, sizeof(ctrl->admin_tag_set));
	ctrl->admin_tag_set.ops = &nvme_fc_admin_mq_ops;
	ctrl->admin_tag_set.queue_depth = NVME_AQ_MQ_TAG_DEPTH;
	ctrl->admin_tag_set.reserved_tags = NVMF_RESERVED_TAGS;
	ctrl->admin_tag_set.numa_node = ctrl->ctrl.numa_node;
	ctrl->admin_tag_set.cmd_size =
		struct_size((struct nvme_fcp_op_w_sgl *)NULL, priv,
			    ctrl->lport->ops->fcprqst_priv_sz);
	ctrl->admin_tag_set.driver_data = ctrl;
	ctrl->admin_tag_set.nr_hw_queues = 1;
	ctrl->admin_tag_set.timeout = NVME_ADMIN_TIMEOUT;
	ctrl->admin_tag_set.flags = BLK_MQ_F_NO_SCHED;

	ret = blk_mq_alloc_tag_set(&ctrl->admin_tag_set);
	if (ret)
		goto out_free_queues;
	ctrl->ctrl.admin_tagset = &ctrl->admin_tag_set;

	ctrl->ctrl.fabrics_q = blk_mq_init_queue(&ctrl->admin_tag_set);
	if (IS_ERR(ctrl->ctrl.fabrics_q)) {
		ret = PTR_ERR(ctrl->ctrl.fabrics_q);
		goto out_free_admin_tag_set;
	}

	ctrl->ctrl.admin_q = blk_mq_init_queue(&ctrl->admin_tag_set);
	if (IS_ERR(ctrl->ctrl.admin_q)) {
		ret = PTR_ERR(ctrl->ctrl.admin_q);
		goto out_cleanup_fabrics_q;
	}

	/*
	 * Would have been nice to init io queues tag set as well.
	 * However, we require interaction from the controller
	 * for max io queue count before we can do so.
	 * Defer this to the connect path.
	 */

	ret = nvme_init_ctrl(&ctrl->ctrl, dev, &nvme_fc_ctrl_ops, 0);
	if (ret)
		goto out_cleanup_admin_q;

	/* at this point, teardown path changes to ref counting on nvme ctrl */

	spin_lock_irqsave(&rport->lock, flags);
	list_add_tail(&ctrl->ctrl_list, &rport->ctrl_list);
	spin_unlock_irqrestore(&rport->lock, flags);

	if (!nvme_change_ctrl_state(&ctrl->ctrl, NVME_CTRL_RESETTING) ||
	    !nvme_change_ctrl_state(&ctrl->ctrl, NVME_CTRL_CONNECTING)) {
		dev_err(ctrl->ctrl.device,
			"NVME-FC{%d}: failed to init ctrl state\n", ctrl->cnum);
		goto fail_ctrl;
	}

	if (!queue_delayed_work(nvme_wq, &ctrl->connect_work, 0)) {
		dev_err(ctrl->ctrl.device,
			"NVME-FC{%d}: failed to schedule initial connect\n",
			ctrl->cnum);
		goto fail_ctrl;
	}

	flush_delayed_work(&ctrl->connect_work);

	dev_info(ctrl->ctrl.device,
		"NVME-FC{%d}: new ctrl: NQN \"%s\"\n",
		ctrl->cnum, ctrl->ctrl.opts->subsysnqn);

	return &ctrl->ctrl;

fail_ctrl:
	nvme_change_ctrl_state(&ctrl->ctrl, NVME_CTRL_DELETING);
	cancel_work_sync(&ctrl->ioerr_work);
	cancel_work_sync(&ctrl->ctrl.reset_work);
	cancel_delayed_work_sync(&ctrl->connect_work);

	ctrl->ctrl.opts = NULL;

	/* initiate nvme ctrl ref counting teardown */
	nvme_uninit_ctrl(&ctrl->ctrl);

	/* Remove core ctrl ref. */
	nvme_put_ctrl(&ctrl->ctrl);

	/* as we're past the point where we transition to the ref
	 * counting teardown path, if we return a bad pointer here,
	 * the calling routine, thinking it's prior to the
	 * transition, will do an rport put. Since the teardown
	 * path also does a rport put, we do an extra get here to
	 * so proper order/teardown happens.
	 */
	nvme_fc_rport_get(rport);

	return ERR_PTR(-EIO);

out_cleanup_admin_q:
	blk_cleanup_queue(ctrl->ctrl.admin_q);
out_cleanup_fabrics_q:
	blk_cleanup_queue(ctrl->ctrl.fabrics_q);
out_free_admin_tag_set:
	blk_mq_free_tag_set(&ctrl->admin_tag_set);
out_free_queues:
	kfree(ctrl->queues);
out_free_ida:
	put_device(ctrl->dev);
	ida_simple_remove(&nvme_fc_ctrl_cnt, ctrl->cnum);
out_free_ctrl:
	kfree(ctrl);
out_fail:
	/* exit via here doesn't follow ctlr ref points */
	return ERR_PTR(ret);
}


struct nvmet_fc_traddr {
	u64	nn;
	u64	pn;
};

static int
__nvme_fc_parse_u64(substring_t *sstr, u64 *val)
{
	u64 token64;

	if (match_u64(sstr, &token64))
		return -EINVAL;
	*val = token64;

	return 0;
}

/*
 * This routine validates and extracts the WWN's from the TRADDR string.
 * As kernel parsers need the 0x to determine number base, universally
 * build string to parse with 0x prefix before parsing name strings.
 */
static int
nvme_fc_parse_traddr(struct nvmet_fc_traddr *traddr, char *buf, size_t blen)
{
	char name[2 + NVME_FC_TRADDR_HEXNAMELEN + 1];
	substring_t wwn = { name, &name[sizeof(name)-1] };
	int nnoffset, pnoffset;

	/* validate if string is one of the 2 allowed formats */
	if (strnlen(buf, blen) == NVME_FC_TRADDR_MAXLENGTH &&
			!strncmp(buf, "nn-0x", NVME_FC_TRADDR_OXNNLEN) &&
			!strncmp(&buf[NVME_FC_TRADDR_MAX_PN_OFFSET],
				"pn-0x", NVME_FC_TRADDR_OXNNLEN)) {
		nnoffset = NVME_FC_TRADDR_OXNNLEN;
		pnoffset = NVME_FC_TRADDR_MAX_PN_OFFSET +
						NVME_FC_TRADDR_OXNNLEN;
	} else if ((strnlen(buf, blen) == NVME_FC_TRADDR_MINLENGTH &&
			!strncmp(buf, "nn-", NVME_FC_TRADDR_NNLEN) &&
			!strncmp(&buf[NVME_FC_TRADDR_MIN_PN_OFFSET],
				"pn-", NVME_FC_TRADDR_NNLEN))) {
		nnoffset = NVME_FC_TRADDR_NNLEN;
		pnoffset = NVME_FC_TRADDR_MIN_PN_OFFSET + NVME_FC_TRADDR_NNLEN;
	} else
		goto out_einval;

	name[0] = '0';
	name[1] = 'x';
	name[2 + NVME_FC_TRADDR_HEXNAMELEN] = 0;

	memcpy(&name[2], &buf[nnoffset], NVME_FC_TRADDR_HEXNAMELEN);
	if (__nvme_fc_parse_u64(&wwn, &traddr->nn))
		goto out_einval;

	memcpy(&name[2], &buf[pnoffset], NVME_FC_TRADDR_HEXNAMELEN);
	if (__nvme_fc_parse_u64(&wwn, &traddr->pn))
		goto out_einval;

	return 0;

out_einval:
	pr_warn("%s: bad traddr string\n", __func__);
	return -EINVAL;
}

static struct nvme_ctrl *
nvme_fc_create_ctrl(struct device *dev, struct nvmf_ctrl_options *opts)
{
	struct nvme_fc_lport *lport;
	struct nvme_fc_rport *rport;
	struct nvme_ctrl *ctrl;
	struct nvmet_fc_traddr laddr = { 0L, 0L };
	struct nvmet_fc_traddr raddr = { 0L, 0L };
	unsigned long flags;
	int ret;

	ret = nvme_fc_parse_traddr(&raddr, opts->traddr, NVMF_TRADDR_SIZE);
	if (ret || !raddr.nn || !raddr.pn)
		return ERR_PTR(-EINVAL);

	ret = nvme_fc_parse_traddr(&laddr, opts->host_traddr, NVMF_TRADDR_SIZE);
	if (ret || !laddr.nn || !laddr.pn)
		return ERR_PTR(-EINVAL);

	/* find the host and remote ports to connect together */
	spin_lock_irqsave(&nvme_fc_lock, flags);
	list_for_each_entry(lport, &nvme_fc_lport_list, port_list) {
		if (lport->localport.node_name != laddr.nn ||
		    lport->localport.port_name != laddr.pn ||
		    lport->localport.port_state != FC_OBJSTATE_ONLINE)
			continue;

		list_for_each_entry(rport, &lport->endp_list, endp_list) {
			if (rport->remoteport.node_name != raddr.nn ||
			    rport->remoteport.port_name != raddr.pn ||
			    rport->remoteport.port_state != FC_OBJSTATE_ONLINE)
				continue;

			/* if fail to get reference fall through. Will error */
			if (!nvme_fc_rport_get(rport))
				break;

			spin_unlock_irqrestore(&nvme_fc_lock, flags);

			ctrl = nvme_fc_init_ctrl(dev, opts, lport, rport);
			if (IS_ERR(ctrl))
				nvme_fc_rport_put(rport);
			return ctrl;
		}
	}
	spin_unlock_irqrestore(&nvme_fc_lock, flags);

	pr_warn("%s: %s - %s combination not found\n",
		__func__, opts->traddr, opts->host_traddr);
	return ERR_PTR(-ENOENT);
}


static struct nvmf_transport_ops nvme_fc_transport = {
	.name		= "fc",
	.module		= THIS_MODULE,
	.required_opts	= NVMF_OPT_TRADDR | NVMF_OPT_HOST_TRADDR,
	.allowed_opts	= NVMF_OPT_RECONNECT_DELAY | NVMF_OPT_CTRL_LOSS_TMO,
	.create_ctrl	= nvme_fc_create_ctrl,
};

/* Arbitrary successive failures max. With lots of subsystems could be high */
#define DISCOVERY_MAX_FAIL	20

static ssize_t nvme_fc_nvme_discovery_store(struct device *dev,
		struct device_attribute *attr, const char *buf, size_t count)
{
	unsigned long flags;
	LIST_HEAD(local_disc_list);
	struct nvme_fc_lport *lport;
	struct nvme_fc_rport *rport;
	int failcnt = 0;

	spin_lock_irqsave(&nvme_fc_lock, flags);
restart:
	list_for_each_entry(lport, &nvme_fc_lport_list, port_list) {
		list_for_each_entry(rport, &lport->endp_list, endp_list) {
			if (!nvme_fc_lport_get(lport))
				continue;
			if (!nvme_fc_rport_get(rport)) {
				/*
				 * This is a temporary condition. Upon restart
				 * this rport will be gone from the list.
				 *
				 * Revert the lport put and retry.  Anything
				 * added to the list already will be skipped (as
				 * they are no longer list_empty).  Loops should
				 * resume at rports that were not yet seen.
				 */
				nvme_fc_lport_put(lport);

				if (failcnt++ < DISCOVERY_MAX_FAIL)
					goto restart;

				pr_err("nvme_discovery: too many reference "
				       "failures\n");
				goto process_local_list;
			}
			if (list_empty(&rport->disc_list))
				list_add_tail(&rport->disc_list,
					      &local_disc_list);
		}
	}

process_local_list:
	while (!list_empty(&local_disc_list)) {
		rport = list_first_entry(&local_disc_list,
					 struct nvme_fc_rport, disc_list);
		list_del_init(&rport->disc_list);
		spin_unlock_irqrestore(&nvme_fc_lock, flags);

		lport = rport->lport;
		/* signal discovery. Won't hurt if it repeats */
		nvme_fc_signal_discovery_scan(lport, rport);
		nvme_fc_rport_put(rport);
		nvme_fc_lport_put(lport);

		spin_lock_irqsave(&nvme_fc_lock, flags);
	}
	spin_unlock_irqrestore(&nvme_fc_lock, flags);

	return count;
}

/* Parse the cgroup id from a buf and return the length of cgrpid */
static int fc_parse_cgrpid(const char *buf, u64 *id)
{
	char cgrp_id[16+1];
	int cgrpid_len, j;

	memset(cgrp_id, 0x0, sizeof(cgrp_id));
	for (cgrpid_len = 0, j = 0; cgrpid_len < 17; cgrpid_len++) {
		if (buf[cgrpid_len] != ':')
			cgrp_id[cgrpid_len] = buf[cgrpid_len];
		else {
			j = 1;
			break;
		}
	}
	if (!j)
		return -EINVAL;
	if (kstrtou64(cgrp_id, 16, id) < 0)
		return -EINVAL;
	return cgrpid_len;
}

/*
 * fc_update_appid: Parse and update the appid in the blkcg associated with
 * cgroupid.
 * @buf: buf contains both cgrpid and appid info
 * @count: size of the buffer
 */
static int fc_update_appid(const char *buf, size_t count)
{
	u64 cgrp_id;
	int appid_len = 0;
	int cgrpid_len = 0;
	char app_id[FC_APPID_LEN];
	int ret = 0;

	if (buf[count-1] == '\n')
		count--;

	if ((count > (16+1+FC_APPID_LEN)) || (!strchr(buf, ':')))
		return -EINVAL;

	cgrpid_len = fc_parse_cgrpid(buf, &cgrp_id);
	if (cgrpid_len < 0)
		return -EINVAL;
	appid_len = count - cgrpid_len - 1;
	if (appid_len > FC_APPID_LEN)
		return -EINVAL;

	memset(app_id, 0x0, sizeof(app_id));
	memcpy(app_id, &buf[cgrpid_len+1], appid_len);
	ret = blkcg_set_fc_appid(app_id, cgrp_id, sizeof(app_id));
	if (ret < 0)
		return ret;
	return count;
}

static ssize_t fc_appid_store(struct device *dev,
		struct device_attribute *attr, const char *buf, size_t count)
{
	int ret  = 0;

	ret = fc_update_appid(buf, count);
	if (ret < 0)
		return -EINVAL;
	return count;
}
static DEVICE_ATTR(nvme_discovery, 0200, NULL, nvme_fc_nvme_discovery_store);
static DEVICE_ATTR(appid_store, 0200, NULL, fc_appid_store);

static struct attribute *nvme_fc_attrs[] = {
	&dev_attr_nvme_discovery.attr,
	&dev_attr_appid_store.attr,
	NULL
};

static const struct attribute_group nvme_fc_attr_group = {
	.attrs = nvme_fc_attrs,
};

static const struct attribute_group *nvme_fc_attr_groups[] = {
	&nvme_fc_attr_group,
	NULL
};

static struct class fc_class = {
	.name = "fc",
	.dev_groups = nvme_fc_attr_groups,
	.owner = THIS_MODULE,
};

static int __init nvme_fc_init_module(void)
{
	int ret;

	nvme_fc_wq = alloc_workqueue("nvme_fc_wq", WQ_MEM_RECLAIM, 0);
	if (!nvme_fc_wq)
		return -ENOMEM;

	/*
	 * NOTE:
	 * It is expected that in the future the kernel will combine
	 * the FC-isms that are currently under scsi and now being
	 * added to by NVME into a new standalone FC class. The SCSI
	 * and NVME protocols and their devices would be under this
	 * new FC class.
	 *
	 * As we need something to post FC-specific udev events to,
	 * specifically for nvme probe events, start by creating the
	 * new device class.  When the new standalone FC class is
	 * put in place, this code will move to a more generic
	 * location for the class.
	 */
	ret = class_register(&fc_class);
	if (ret) {
		pr_err("couldn't register class fc\n");
		goto out_destroy_wq;
	}

	/*
	 * Create a device for the FC-centric udev events
	 */
	fc_udev_device = device_create(&fc_class, NULL, MKDEV(0, 0), NULL,
				"fc_udev_device");
	if (IS_ERR(fc_udev_device)) {
		pr_err("couldn't create fc_udev device!\n");
		ret = PTR_ERR(fc_udev_device);
		goto out_destroy_class;
	}

	ret = nvmf_register_transport(&nvme_fc_transport);
	if (ret)
		goto out_destroy_device;

	return 0;

out_destroy_device:
	device_destroy(&fc_class, MKDEV(0, 0));
out_destroy_class:
	class_unregister(&fc_class);
out_destroy_wq:
	destroy_workqueue(nvme_fc_wq);

	return ret;
}

static void
nvme_fc_delete_controllers(struct nvme_fc_rport *rport)
{
	struct nvme_fc_ctrl *ctrl;

	spin_lock(&rport->lock);
	list_for_each_entry(ctrl, &rport->ctrl_list, ctrl_list) {
		dev_warn(ctrl->ctrl.device,
			"NVME-FC{%d}: transport unloading: deleting ctrl\n",
			ctrl->cnum);
		nvme_delete_ctrl(&ctrl->ctrl);
	}
	spin_unlock(&rport->lock);
}

static void
nvme_fc_cleanup_for_unload(void)
{
	struct nvme_fc_lport *lport;
	struct nvme_fc_rport *rport;

	list_for_each_entry(lport, &nvme_fc_lport_list, port_list) {
		list_for_each_entry(rport, &lport->endp_list, endp_list) {
			nvme_fc_delete_controllers(rport);
		}
	}
}

static void __exit nvme_fc_exit_module(void)
{
	unsigned long flags;
	bool need_cleanup = false;

	spin_lock_irqsave(&nvme_fc_lock, flags);
	nvme_fc_waiting_to_unload = true;
	if (!list_empty(&nvme_fc_lport_list)) {
		need_cleanup = true;
		nvme_fc_cleanup_for_unload();
	}
	spin_unlock_irqrestore(&nvme_fc_lock, flags);
	if (need_cleanup) {
		pr_info("%s: waiting for ctlr deletes\n", __func__);
		wait_for_completion(&nvme_fc_unload_proceed);
		pr_info("%s: ctrl deletes complete\n", __func__);
	}

	nvmf_unregister_transport(&nvme_fc_transport);

	ida_destroy(&nvme_fc_local_port_cnt);
	ida_destroy(&nvme_fc_ctrl_cnt);

	device_destroy(&fc_class, MKDEV(0, 0));
	class_unregister(&fc_class);
	destroy_workqueue(nvme_fc_wq);
}

module_init(nvme_fc_init_module);
module_exit(nvme_fc_exit_module);

MODULE_LICENSE("GPL v2");<|MERGE_RESOLUTION|>--- conflicted
+++ resolved
@@ -1529,7 +1529,6 @@
 			break;
 		nvme_fc_ctrl_put(ctrl);
 	}
-<<<<<<< HEAD
 
 	spin_unlock_irqrestore(&rport->lock, flags);
 
@@ -1550,28 +1549,6 @@
 	return ret;
 }
 
-=======
-
-	spin_unlock_irqrestore(&rport->lock, flags);
-
-	/* transmit a response for anything that was pending */
-	if (oldls) {
-		dev_info(rport->lport->dev,
-			"NVME-FC{%d}: Multiple Disconnect Association "
-			"LS's received\n", ctrl->cnum);
-		/* overwrite good response with bogus failure */
-		oldls->lsrsp->rsplen = nvme_fc_format_rjt(oldls->rspbuf,
-						sizeof(*oldls->rspbuf),
-						rqst->w0.ls_cmd,
-						FCNVME_RJT_RC_UNAB,
-						FCNVME_RJT_EXP_NONE, 0);
-		nvme_fc_xmt_ls_rsp(oldls);
-	}
-
-	return ret;
-}
-
->>>>>>> 7d2a07b7
 /*
  * returns true to mean LS handled and ls_rsp can be sent
  * returns false to defer ls_rsp xmt (will be done as part of
@@ -1589,7 +1566,6 @@
 	int ret = 0;
 
 	memset(acc, 0, sizeof(*acc));
-<<<<<<< HEAD
 
 	ret = nvmefc_vldt_lsreq_discon_assoc(lsop->rqstdatalen, rqst);
 	if (!ret) {
@@ -1612,30 +1588,6 @@
 		return true;
 	}
 
-=======
-
-	ret = nvmefc_vldt_lsreq_discon_assoc(lsop->rqstdatalen, rqst);
-	if (!ret) {
-		/* match an active association */
-		ctrl = nvme_fc_match_disconn_ls(rport, lsop);
-		if (!ctrl)
-			ret = VERR_NO_ASSOC;
-	}
-
-	if (ret) {
-		dev_info(rport->lport->dev,
-			"Disconnect LS failed: %s\n",
-			validation_errors[ret]);
-		lsop->lsrsp->rsplen = nvme_fc_format_rjt(acc,
-					sizeof(*acc), rqst->w0.ls_cmd,
-					(ret == VERR_NO_ASSOC) ?
-						FCNVME_RJT_RC_INV_ASSOC :
-						FCNVME_RJT_RC_LOGIC,
-					FCNVME_RJT_EXP_NONE, 0);
-		return true;
-	}
-
->>>>>>> 7d2a07b7
 	/* format an ACCept response */
 
 	lsop->lsrsp->rsplen = sizeof(*acc);
@@ -1658,7 +1610,6 @@
 	nvme_fc_ctrl_put(ctrl);
 
 	return false;
-<<<<<<< HEAD
 }
 
 /*
@@ -1726,75 +1677,6 @@
 		if (lsop->handled)
 			continue;
 
-=======
-}
-
-/*
- * Actual Processing routine for received FC-NVME LS Requests from the LLD
- * returns true if a response should be sent afterward, false if rsp will
- * be sent asynchronously.
- */
-static bool
-nvme_fc_handle_ls_rqst(struct nvmefc_ls_rcv_op *lsop)
-{
-	struct fcnvme_ls_rqst_w0 *w0 = &lsop->rqstbuf->w0;
-	bool ret = true;
-
-	lsop->lsrsp->nvme_fc_private = lsop;
-	lsop->lsrsp->rspbuf = lsop->rspbuf;
-	lsop->lsrsp->rspdma = lsop->rspdma;
-	lsop->lsrsp->done = nvme_fc_xmt_ls_rsp_done;
-	/* Be preventative. handlers will later set to valid length */
-	lsop->lsrsp->rsplen = 0;
-
-	/*
-	 * handlers:
-	 *   parse request input, execute the request, and format the
-	 *   LS response
-	 */
-	switch (w0->ls_cmd) {
-	case FCNVME_LS_DISCONNECT_ASSOC:
-		ret = nvme_fc_ls_disconnect_assoc(lsop);
-		break;
-	case FCNVME_LS_DISCONNECT_CONN:
-		lsop->lsrsp->rsplen = nvme_fc_format_rjt(lsop->rspbuf,
-				sizeof(*lsop->rspbuf), w0->ls_cmd,
-				FCNVME_RJT_RC_UNSUP, FCNVME_RJT_EXP_NONE, 0);
-		break;
-	case FCNVME_LS_CREATE_ASSOCIATION:
-	case FCNVME_LS_CREATE_CONNECTION:
-		lsop->lsrsp->rsplen = nvme_fc_format_rjt(lsop->rspbuf,
-				sizeof(*lsop->rspbuf), w0->ls_cmd,
-				FCNVME_RJT_RC_LOGIC, FCNVME_RJT_EXP_NONE, 0);
-		break;
-	default:
-		lsop->lsrsp->rsplen = nvme_fc_format_rjt(lsop->rspbuf,
-				sizeof(*lsop->rspbuf), w0->ls_cmd,
-				FCNVME_RJT_RC_INVAL, FCNVME_RJT_EXP_NONE, 0);
-		break;
-	}
-
-	return(ret);
-}
-
-static void
-nvme_fc_handle_ls_rqst_work(struct work_struct *work)
-{
-	struct nvme_fc_rport *rport =
-		container_of(work, struct nvme_fc_rport, lsrcv_work);
-	struct fcnvme_ls_rqst_w0 *w0;
-	struct nvmefc_ls_rcv_op *lsop;
-	unsigned long flags;
-	bool sendrsp;
-
-restart:
-	sendrsp = true;
-	spin_lock_irqsave(&rport->lock, flags);
-	list_for_each_entry(lsop, &rport->ls_rcv_list, lsrcv_list) {
-		if (lsop->handled)
-			continue;
-
->>>>>>> 7d2a07b7
 		lsop->handled = true;
 		if (rport->remoteport.port_state == FC_OBJSTATE_ONLINE) {
 			spin_unlock_irqrestore(&rport->lock, flags);
@@ -1826,11 +1708,7 @@
  *
  * If this routine returns error, the LLDD should abort the exchange.
  *
-<<<<<<< HEAD
- * @remoteport: pointer to the (registered) remote port that the LS
-=======
  * @portptr:    pointer to the (registered) remote port that the LS
->>>>>>> 7d2a07b7
  *              was received from. The remoteport is associated with
  *              a specific localport.
  * @lsrsp:      pointer to a nvmefc_ls_rsp response structure to be
@@ -2615,7 +2493,6 @@
 		if (start_queues)
 			nvme_start_queues(&ctrl->ctrl);
 	}
-<<<<<<< HEAD
 
 	/*
 	 * Other transports, which don't have link-level contexts bound
@@ -2630,22 +2507,6 @@
 	 */
 
 	/*
-=======
-
-	/*
-	 * Other transports, which don't have link-level contexts bound
-	 * to sqe's, would try to gracefully shutdown the controller by
-	 * writing the registers for shutdown and polling (call
-	 * nvme_shutdown_ctrl()). Given a bunch of i/o was potentially
-	 * just aborted and we will wait on those contexts, and given
-	 * there was no indication of how live the controlelr is on the
-	 * link, don't send more io to create more contexts for the
-	 * shutdown. Let the controller fail via keepalive failure if
-	 * its still present.
-	 */
-
-	/*
->>>>>>> 7d2a07b7
 	 * clean up the admin queue. Same thing as above.
 	 */
 	blk_mq_quiesce_queue(ctrl->ctrl.admin_q);
@@ -3229,19 +3090,11 @@
 	ret = nvme_enable_ctrl(&ctrl->ctrl);
 	if (ret || test_bit(ASSOC_FAILED, &ctrl->flags))
 		goto out_disconnect_admin_queue;
-<<<<<<< HEAD
 
 	ctrl->ctrl.max_segments = ctrl->lport->ops->max_sgl_segments;
 	ctrl->ctrl.max_hw_sectors = ctrl->ctrl.max_segments <<
 						(ilog2(SZ_4K) - 9);
 
-=======
-
-	ctrl->ctrl.max_segments = ctrl->lport->ops->max_sgl_segments;
-	ctrl->ctrl.max_hw_sectors = ctrl->ctrl.max_segments <<
-						(ilog2(SZ_4K) - 9);
-
->>>>>>> 7d2a07b7
 	blk_mq_unquiesce_queue(ctrl->ctrl.admin_q);
 
 	ret = nvme_init_ctrl_finish(&ctrl->ctrl);
@@ -3259,11 +3112,7 @@
 	}
 
 	/* FC-NVME supports normal SGL Data Block Descriptors */
-<<<<<<< HEAD
-	if (!(ctrl->ctrl.sgls & ((1 << 0) | (1 << 1)))) {
-=======
 	if (!nvme_ctrl_sgl_supported(&ctrl->ctrl)) {
->>>>>>> 7d2a07b7
 		dev_err(ctrl->ctrl.device,
 			"Mandatory sgls are not supported!\n");
 		ret = NVME_SC_INVALID_FIELD | NVME_SC_DNR;
