--- conflicted
+++ resolved
@@ -386,11 +386,7 @@
 	}
 
 	ndev->num_inline_segments = min(NVME_RDMA_MAX_INLINE_SEGMENTS,
-<<<<<<< HEAD
 					ndev->dev->attrs.max_send_sge - 1);
-=======
-					ndev->dev->attrs.max_sge - 1);
->>>>>>> e1efdbb9
 	list_add(&ndev->entry, &device_list);
 out_unlock:
 	mutex_unlock(&device_list_mutex);
@@ -898,14 +894,9 @@
 {
 	blk_mq_quiesce_queue(ctrl->ctrl.admin_q);
 	nvme_rdma_stop_queue(&ctrl->queues[0]);
-<<<<<<< HEAD
-	blk_mq_tagset_busy_iter(&ctrl->admin_tag_set, nvme_cancel_request,
-			&ctrl->ctrl);
-=======
 	if (ctrl->ctrl.admin_tagset)
 		blk_mq_tagset_busy_iter(ctrl->ctrl.admin_tagset,
 			nvme_cancel_request, &ctrl->ctrl);
->>>>>>> e1efdbb9
 	blk_mq_unquiesce_queue(ctrl->ctrl.admin_q);
 	nvme_rdma_destroy_admin_queue(ctrl, remove);
 }
@@ -916,21 +907,15 @@
 	if (ctrl->ctrl.queue_count > 1) {
 		nvme_stop_queues(&ctrl->ctrl);
 		nvme_rdma_stop_io_queues(ctrl);
-<<<<<<< HEAD
-		blk_mq_tagset_busy_iter(&ctrl->tag_set, nvme_cancel_request,
-				&ctrl->ctrl);
-=======
 		if (ctrl->ctrl.tagset)
 			blk_mq_tagset_busy_iter(ctrl->ctrl.tagset,
 				nvme_cancel_request, &ctrl->ctrl);
->>>>>>> e1efdbb9
 		if (remove)
 			nvme_start_queues(&ctrl->ctrl);
 		nvme_rdma_destroy_io_queues(ctrl, remove);
 	}
 }
 
-<<<<<<< HEAD
 static void nvme_rdma_stop_ctrl(struct nvme_ctrl *nctrl)
 {
 	struct nvme_rdma_ctrl *ctrl = to_rdma_ctrl(nctrl);
@@ -939,8 +924,6 @@
 	cancel_delayed_work_sync(&ctrl->reconnect_work);
 }
 
-=======
->>>>>>> e1efdbb9
 static void nvme_rdma_free_ctrl(struct nvme_ctrl *nctrl)
 {
 	struct nvme_rdma_ctrl *ctrl = to_rdma_ctrl(nctrl);
@@ -1727,11 +1710,7 @@
 	dev_warn(ctrl->ctrl.device, "starting error recovery\n");
 	nvme_rdma_error_recovery(ctrl);
 
-<<<<<<< HEAD
-	return BLK_EH_DONE;
-=======
 	return BLK_EH_RESET_TIMER;
->>>>>>> e1efdbb9
 }
 
 static blk_status_t nvme_rdma_queue_rq(struct blk_mq_hw_ctx *hctx,
@@ -1848,12 +1827,6 @@
 
 static void nvme_rdma_shutdown_ctrl(struct nvme_rdma_ctrl *ctrl, bool shutdown)
 {
-<<<<<<< HEAD
-=======
-	cancel_work_sync(&ctrl->err_work);
-	cancel_delayed_work_sync(&ctrl->reconnect_work);
-
->>>>>>> e1efdbb9
 	nvme_rdma_teardown_io_queues(ctrl, shutdown);
 	if (shutdown)
 		nvme_shutdown_ctrl(&ctrl->ctrl);
