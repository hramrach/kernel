/*
 * NVM Express device driver
 * Copyright (c) 2011-2014, Intel Corporation.
 *
 * This program is free software; you can redistribute it and/or modify it
 * under the terms and conditions of the GNU General Public License,
 * version 2, as published by the Free Software Foundation.
 *
 * This program is distributed in the hope it will be useful, but WITHOUT
 * ANY WARRANTY; without even the implied warranty of MERCHANTABILITY or
 * FITNESS FOR A PARTICULAR PURPOSE.  See the GNU General Public License for
 * more details.
 */

#include <linux/blkdev.h>
#include <linux/blk-mq.h>
#include <linux/delay.h>
#include <linux/errno.h>
#include <linux/hdreg.h>
#include <linux/kernel.h>
#include <linux/module.h>
#include <linux/list_sort.h>
#include <linux/slab.h>
#include <linux/types.h>
#include <linux/pr.h>
#include <linux/ptrace.h>
#include <linux/nvme_ioctl.h>
#include <linux/t10-pi.h>
#include <linux/pm_qos.h>
#include <asm/unaligned.h>

#include "nvme.h"
#include "fabrics.h"

#define NVME_MINORS		(1U << MINORBITS)

unsigned int admin_timeout = 60;
module_param(admin_timeout, uint, 0644);
MODULE_PARM_DESC(admin_timeout, "timeout in seconds for admin commands");
EXPORT_SYMBOL_GPL(admin_timeout);

unsigned int nvme_io_timeout = 30;
module_param_named(io_timeout, nvme_io_timeout, uint, 0644);
MODULE_PARM_DESC(io_timeout, "timeout in seconds for I/O");
EXPORT_SYMBOL_GPL(nvme_io_timeout);

static unsigned char shutdown_timeout = 5;
module_param(shutdown_timeout, byte, 0644);
MODULE_PARM_DESC(shutdown_timeout, "timeout in seconds for controller shutdown");

static u8 nvme_max_retries = 5;
module_param_named(max_retries, nvme_max_retries, byte, 0644);
MODULE_PARM_DESC(max_retries, "max number of retries a command may have");

static unsigned long default_ps_max_latency_us = 100000;
module_param(default_ps_max_latency_us, ulong, 0644);
MODULE_PARM_DESC(default_ps_max_latency_us,
		 "max power saving latency for new devices; use PM QOS to change per device");

static bool force_apst;
module_param(force_apst, bool, 0644);
MODULE_PARM_DESC(force_apst, "allow APST for newly enumerated devices even if quirked off");

static bool streams;
module_param(streams, bool, 0644);
MODULE_PARM_DESC(streams, "turn on support for Streams write directives");

struct workqueue_struct *nvme_wq;
EXPORT_SYMBOL_GPL(nvme_wq);

static DEFINE_IDA(nvme_subsystems_ida);
static LIST_HEAD(nvme_subsystems);
static DEFINE_MUTEX(nvme_subsystems_lock);

static DEFINE_IDA(nvme_instance_ida);
static dev_t nvme_chr_devt;
static struct class *nvme_class;
static struct class *nvme_subsys_class;

static void nvme_ns_remove(struct nvme_ns *ns);
static int nvme_revalidate_disk(struct gendisk *disk);

static __le32 nvme_get_log_dw10(u8 lid, size_t size)
{
	return cpu_to_le32((((size / 4) - 1) << 16) | lid);
}

int nvme_reset_ctrl(struct nvme_ctrl *ctrl)
{
	if (!nvme_change_ctrl_state(ctrl, NVME_CTRL_RESETTING))
		return -EBUSY;
	if (!queue_work(nvme_wq, &ctrl->reset_work))
		return -EBUSY;
	return 0;
}
EXPORT_SYMBOL_GPL(nvme_reset_ctrl);

static int nvme_reset_ctrl_sync(struct nvme_ctrl *ctrl)
{
	int ret;

	ret = nvme_reset_ctrl(ctrl);
	if (!ret)
		flush_work(&ctrl->reset_work);
	return ret;
}

static void nvme_delete_ctrl_work(struct work_struct *work)
{
	struct nvme_ctrl *ctrl =
		container_of(work, struct nvme_ctrl, delete_work);

	flush_work(&ctrl->reset_work);
	nvme_stop_ctrl(ctrl);
	nvme_remove_namespaces(ctrl);
	ctrl->ops->delete_ctrl(ctrl);
	nvme_uninit_ctrl(ctrl);
	nvme_put_ctrl(ctrl);
}

int nvme_delete_ctrl(struct nvme_ctrl *ctrl)
{
	if (!nvme_change_ctrl_state(ctrl, NVME_CTRL_DELETING))
		return -EBUSY;
	if (!queue_work(nvme_wq, &ctrl->delete_work))
		return -EBUSY;
	return 0;
}
EXPORT_SYMBOL_GPL(nvme_delete_ctrl);

int nvme_delete_ctrl_sync(struct nvme_ctrl *ctrl)
{
	int ret = 0;

	/*
	 * Keep a reference until the work is flushed since ->delete_ctrl
	 * can free the controller.
	 */
	nvme_get_ctrl(ctrl);
	ret = nvme_delete_ctrl(ctrl);
	if (!ret)
		flush_work(&ctrl->delete_work);
	nvme_put_ctrl(ctrl);
	return ret;
}
EXPORT_SYMBOL_GPL(nvme_delete_ctrl_sync);

static inline bool nvme_ns_has_pi(struct nvme_ns *ns)
{
	return ns->pi_type && ns->ms == sizeof(struct t10_pi_tuple);
}

static blk_status_t nvme_error_status(struct request *req)
{
	switch (nvme_req(req)->status & 0x7ff) {
	case NVME_SC_SUCCESS:
		return BLK_STS_OK;
	case NVME_SC_CAP_EXCEEDED:
		return BLK_STS_NOSPC;
	case NVME_SC_ONCS_NOT_SUPPORTED:
		return BLK_STS_NOTSUPP;
	case NVME_SC_WRITE_FAULT:
	case NVME_SC_READ_ERROR:
	case NVME_SC_UNWRITTEN_BLOCK:
	case NVME_SC_ACCESS_DENIED:
	case NVME_SC_READ_ONLY:
		return BLK_STS_MEDIUM;
	case NVME_SC_GUARD_CHECK:
	case NVME_SC_APPTAG_CHECK:
	case NVME_SC_REFTAG_CHECK:
	case NVME_SC_INVALID_PI:
		return BLK_STS_PROTECTION;
	case NVME_SC_RESERVATION_CONFLICT:
		return BLK_STS_NEXUS;
	default:
		return BLK_STS_IOERR;
	}
}

static inline bool nvme_req_needs_retry(struct request *req)
{
	if (blk_noretry_request(req))
		return false;
	if (nvme_req(req)->status & NVME_SC_DNR)
		return false;
	if (nvme_req(req)->retries >= nvme_max_retries)
		return false;
	return true;
}

void nvme_complete_rq(struct request *req)
{
	if (unlikely(nvme_req(req)->status && nvme_req_needs_retry(req))) {
		if (nvme_req_needs_failover(req)) {
			nvme_failover_req(req);
			return;
		}

		if (!blk_queue_dying(req->q)) {
			nvme_req(req)->retries++;
			blk_mq_requeue_request(req, true);
			return;
		}
	}

	blk_mq_end_request(req, nvme_error_status(req));
}
EXPORT_SYMBOL_GPL(nvme_complete_rq);

void nvme_cancel_request(struct request *req, void *data, bool reserved)
{
	if (!blk_mq_request_started(req))
		return;

	dev_dbg_ratelimited(((struct nvme_ctrl *) data)->device,
				"Cancelling I/O %d", req->tag);

	nvme_req(req)->status = NVME_SC_ABORT_REQ;
	blk_mq_complete_request(req);

}
EXPORT_SYMBOL_GPL(nvme_cancel_request);

bool nvme_change_ctrl_state(struct nvme_ctrl *ctrl,
		enum nvme_ctrl_state new_state)
{
	enum nvme_ctrl_state old_state;
	unsigned long flags;
	bool changed = false;

	spin_lock_irqsave(&ctrl->lock, flags);

	old_state = ctrl->state;
	switch (new_state) {
	case NVME_CTRL_LIVE:
		switch (old_state) {
		case NVME_CTRL_NEW:
		case NVME_CTRL_RESETTING:
		case NVME_CTRL_RECONNECTING:
			changed = true;
			/* FALLTHRU */
		default:
			break;
		}
		break;
	case NVME_CTRL_RESETTING:
		switch (old_state) {
		case NVME_CTRL_NEW:
		case NVME_CTRL_LIVE:
			changed = true;
			/* FALLTHRU */
		default:
			break;
		}
		break;
	case NVME_CTRL_RECONNECTING:
		switch (old_state) {
		case NVME_CTRL_LIVE:
		case NVME_CTRL_RESETTING:
			changed = true;
			/* FALLTHRU */
		default:
			break;
		}
		break;
	case NVME_CTRL_DELETING:
		switch (old_state) {
		case NVME_CTRL_LIVE:
		case NVME_CTRL_RESETTING:
		case NVME_CTRL_RECONNECTING:
			changed = true;
			/* FALLTHRU */
		default:
			break;
		}
		break;
	case NVME_CTRL_DEAD:
		switch (old_state) {
		case NVME_CTRL_DELETING:
			changed = true;
			/* FALLTHRU */
		default:
			break;
		}
		break;
	default:
		break;
	}

	if (changed)
		ctrl->state = new_state;

	spin_unlock_irqrestore(&ctrl->lock, flags);
	if (changed && ctrl->state == NVME_CTRL_LIVE)
		nvme_kick_requeue_lists(ctrl);
	return changed;
}
EXPORT_SYMBOL_GPL(nvme_change_ctrl_state);

static void nvme_free_ns_head(struct kref *ref)
{
	struct nvme_ns_head *head =
		container_of(ref, struct nvme_ns_head, ref);

	nvme_mpath_remove_disk(head);
	ida_simple_remove(&head->subsys->ns_ida, head->instance);
	list_del_init(&head->entry);
	cleanup_srcu_struct(&head->srcu);
	kfree(head);
}

static void nvme_put_ns_head(struct nvme_ns_head *head)
{
	kref_put(&head->ref, nvme_free_ns_head);
}

static void nvme_free_ns(struct kref *kref)
{
	struct nvme_ns *ns = container_of(kref, struct nvme_ns, kref);

	if (ns->ndev)
		nvme_nvm_unregister(ns);

	put_disk(ns->disk);
	nvme_put_ns_head(ns->head);
	nvme_put_ctrl(ns->ctrl);
	kfree(ns);
}

static void nvme_put_ns(struct nvme_ns *ns)
{
	kref_put(&ns->kref, nvme_free_ns);
}

struct request *nvme_alloc_request(struct request_queue *q,
		struct nvme_command *cmd, blk_mq_req_flags_t flags, int qid)
{
	unsigned op = nvme_is_write(cmd) ? REQ_OP_DRV_OUT : REQ_OP_DRV_IN;
	struct request *req;

	if (qid == NVME_QID_ANY) {
		req = blk_mq_alloc_request(q, op, flags);
	} else {
		req = blk_mq_alloc_request_hctx(q, op, flags,
				qid ? qid - 1 : 0);
	}
	if (IS_ERR(req))
		return req;

	req->cmd_flags |= REQ_FAILFAST_DRIVER;
	nvme_req(req)->cmd = cmd;

	return req;
}
EXPORT_SYMBOL_GPL(nvme_alloc_request);

static int nvme_toggle_streams(struct nvme_ctrl *ctrl, bool enable)
{
	struct nvme_command c;

	memset(&c, 0, sizeof(c));

	c.directive.opcode = nvme_admin_directive_send;
	c.directive.nsid = cpu_to_le32(NVME_NSID_ALL);
	c.directive.doper = NVME_DIR_SND_ID_OP_ENABLE;
	c.directive.dtype = NVME_DIR_IDENTIFY;
	c.directive.tdtype = NVME_DIR_STREAMS;
	c.directive.endir = enable ? NVME_DIR_ENDIR : 0;

	return nvme_submit_sync_cmd(ctrl->admin_q, &c, NULL, 0);
}

static int nvme_disable_streams(struct nvme_ctrl *ctrl)
{
	return nvme_toggle_streams(ctrl, false);
}

static int nvme_enable_streams(struct nvme_ctrl *ctrl)
{
	return nvme_toggle_streams(ctrl, true);
}

static int nvme_get_stream_params(struct nvme_ctrl *ctrl,
				  struct streams_directive_params *s, u32 nsid)
{
	struct nvme_command c;

	memset(&c, 0, sizeof(c));
	memset(s, 0, sizeof(*s));

	c.directive.opcode = nvme_admin_directive_recv;
	c.directive.nsid = cpu_to_le32(nsid);
	c.directive.numd = cpu_to_le32((sizeof(*s) >> 2) - 1);
	c.directive.doper = NVME_DIR_RCV_ST_OP_PARAM;
	c.directive.dtype = NVME_DIR_STREAMS;

	return nvme_submit_sync_cmd(ctrl->admin_q, &c, s, sizeof(*s));
}

static int nvme_configure_directives(struct nvme_ctrl *ctrl)
{
	struct streams_directive_params s;
	int ret;

	if (!(ctrl->oacs & NVME_CTRL_OACS_DIRECTIVES))
		return 0;
	if (!streams)
		return 0;

	ret = nvme_enable_streams(ctrl);
	if (ret)
		return ret;

	ret = nvme_get_stream_params(ctrl, &s, NVME_NSID_ALL);
	if (ret)
		return ret;

	ctrl->nssa = le16_to_cpu(s.nssa);
	if (ctrl->nssa < BLK_MAX_WRITE_HINTS - 1) {
		dev_info(ctrl->device, "too few streams (%u) available\n",
					ctrl->nssa);
		nvme_disable_streams(ctrl);
		return 0;
	}

	ctrl->nr_streams = min_t(unsigned, ctrl->nssa, BLK_MAX_WRITE_HINTS - 1);
	dev_info(ctrl->device, "Using %u streams\n", ctrl->nr_streams);
	return 0;
}

/*
 * Check if 'req' has a write hint associated with it. If it does, assign
 * a valid namespace stream to the write.
 */
static void nvme_assign_write_stream(struct nvme_ctrl *ctrl,
				     struct request *req, u16 *control,
				     u32 *dsmgmt)
{
	enum rw_hint streamid = req->write_hint;

	if (streamid == WRITE_LIFE_NOT_SET || streamid == WRITE_LIFE_NONE)
		streamid = 0;
	else {
		streamid--;
		if (WARN_ON_ONCE(streamid > ctrl->nr_streams))
			return;

		*control |= NVME_RW_DTYPE_STREAMS;
		*dsmgmt |= streamid << 16;
	}

	if (streamid < ARRAY_SIZE(req->q->write_hints))
		req->q->write_hints[streamid] += blk_rq_bytes(req) >> 9;
}

static inline void nvme_setup_flush(struct nvme_ns *ns,
		struct nvme_command *cmnd)
{
	memset(cmnd, 0, sizeof(*cmnd));
	cmnd->common.opcode = nvme_cmd_flush;
	cmnd->common.nsid = cpu_to_le32(ns->head->ns_id);
}

static blk_status_t nvme_setup_discard(struct nvme_ns *ns, struct request *req,
		struct nvme_command *cmnd)
{
	unsigned short segments = blk_rq_nr_discard_segments(req), n = 0;
	struct nvme_dsm_range *range;
	struct bio *bio;

	range = kmalloc_array(segments, sizeof(*range), GFP_ATOMIC);
	if (!range)
		return BLK_STS_RESOURCE;

	__rq_for_each_bio(bio, req) {
		u64 slba = nvme_block_nr(ns, bio->bi_iter.bi_sector);
		u32 nlb = bio->bi_iter.bi_size >> ns->lba_shift;

		range[n].cattr = cpu_to_le32(0);
		range[n].nlb = cpu_to_le32(nlb);
		range[n].slba = cpu_to_le64(slba);
		n++;
	}

	if (WARN_ON_ONCE(n != segments)) {
		kfree(range);
		return BLK_STS_IOERR;
	}

	memset(cmnd, 0, sizeof(*cmnd));
	cmnd->dsm.opcode = nvme_cmd_dsm;
	cmnd->dsm.nsid = cpu_to_le32(ns->head->ns_id);
	cmnd->dsm.nr = cpu_to_le32(segments - 1);
	cmnd->dsm.attributes = cpu_to_le32(NVME_DSMGMT_AD);

	req->special_vec.bv_page = virt_to_page(range);
	req->special_vec.bv_offset = offset_in_page(range);
	req->special_vec.bv_len = sizeof(*range) * segments;
	req->rq_flags |= RQF_SPECIAL_PAYLOAD;

	return BLK_STS_OK;
}

static inline blk_status_t nvme_setup_rw(struct nvme_ns *ns,
		struct request *req, struct nvme_command *cmnd)
{
	struct nvme_ctrl *ctrl = ns->ctrl;
	u16 control = 0;
	u32 dsmgmt = 0;

	if (req->cmd_flags & REQ_FUA)
		control |= NVME_RW_FUA;
	if (req->cmd_flags & (REQ_FAILFAST_DEV | REQ_RAHEAD))
		control |= NVME_RW_LR;

	if (req->cmd_flags & REQ_RAHEAD)
		dsmgmt |= NVME_RW_DSM_FREQ_PREFETCH;

	memset(cmnd, 0, sizeof(*cmnd));
	cmnd->rw.opcode = (rq_data_dir(req) ? nvme_cmd_write : nvme_cmd_read);
	cmnd->rw.nsid = cpu_to_le32(ns->head->ns_id);
	cmnd->rw.slba = cpu_to_le64(nvme_block_nr(ns, blk_rq_pos(req)));
	cmnd->rw.length = cpu_to_le16((blk_rq_bytes(req) >> ns->lba_shift) - 1);

	if (req_op(req) == REQ_OP_WRITE && ctrl->nr_streams)
		nvme_assign_write_stream(ctrl, req, &control, &dsmgmt);

	if (ns->ms) {
		/*
		 * If formated with metadata, the block layer always provides a
		 * metadata buffer if CONFIG_BLK_DEV_INTEGRITY is enabled.  Else
		 * we enable the PRACT bit for protection information or set the
		 * namespace capacity to zero to prevent any I/O.
		 */
		if (!blk_integrity_rq(req)) {
			if (WARN_ON_ONCE(!nvme_ns_has_pi(ns)))
				return BLK_STS_NOTSUPP;
			control |= NVME_RW_PRINFO_PRACT;
		}

		switch (ns->pi_type) {
		case NVME_NS_DPS_PI_TYPE3:
			control |= NVME_RW_PRINFO_PRCHK_GUARD;
			break;
		case NVME_NS_DPS_PI_TYPE1:
		case NVME_NS_DPS_PI_TYPE2:
			control |= NVME_RW_PRINFO_PRCHK_GUARD |
					NVME_RW_PRINFO_PRCHK_REF;
			cmnd->rw.reftag = cpu_to_le32(
					nvme_block_nr(ns, blk_rq_pos(req)));
			break;
		}
	}

	cmnd->rw.control = cpu_to_le16(control);
	cmnd->rw.dsmgmt = cpu_to_le32(dsmgmt);
	return 0;
}

blk_status_t nvme_setup_cmd(struct nvme_ns *ns, struct request *req,
		struct nvme_command *cmd)
{
	blk_status_t ret = BLK_STS_OK;

	if (!(req->rq_flags & RQF_DONTPREP)) {
		nvme_req(req)->retries = 0;
		nvme_req(req)->flags = 0;
		req->rq_flags |= RQF_DONTPREP;
	}

	switch (req_op(req)) {
	case REQ_OP_DRV_IN:
	case REQ_OP_DRV_OUT:
		memcpy(cmd, nvme_req(req)->cmd, sizeof(*cmd));
		break;
	case REQ_OP_FLUSH:
		nvme_setup_flush(ns, cmd);
		break;
	case REQ_OP_WRITE_ZEROES:
		/* currently only aliased to deallocate for a few ctrls: */
	case REQ_OP_DISCARD:
		ret = nvme_setup_discard(ns, req, cmd);
		break;
	case REQ_OP_READ:
	case REQ_OP_WRITE:
		ret = nvme_setup_rw(ns, req, cmd);
		break;
	default:
		WARN_ON_ONCE(1);
		return BLK_STS_IOERR;
	}

	cmd->common.command_id = req->tag;
	return ret;
}
EXPORT_SYMBOL_GPL(nvme_setup_cmd);

/*
 * Returns 0 on success.  If the result is negative, it's a Linux error code;
 * if the result is positive, it's an NVM Express status code
 */
int __nvme_submit_sync_cmd(struct request_queue *q, struct nvme_command *cmd,
		union nvme_result *result, void *buffer, unsigned bufflen,
		unsigned timeout, int qid, int at_head,
		blk_mq_req_flags_t flags)
{
	struct request *req;
	int ret;

	req = nvme_alloc_request(q, cmd, flags, qid);
	if (IS_ERR(req))
		return PTR_ERR(req);

	req->timeout = timeout ? timeout : ADMIN_TIMEOUT;

	if (buffer && bufflen) {
		ret = blk_rq_map_kern(q, req, buffer, bufflen, GFP_KERNEL);
		if (ret)
			goto out;
	}

	blk_execute_rq(req->q, NULL, req, at_head);
	if (result)
		*result = nvme_req(req)->result;
	if (nvme_req(req)->flags & NVME_REQ_CANCELLED)
		ret = -EINTR;
	else
		ret = nvme_req(req)->status;
 out:
	blk_mq_free_request(req);
	return ret;
}
EXPORT_SYMBOL_GPL(__nvme_submit_sync_cmd);

int nvme_submit_sync_cmd(struct request_queue *q, struct nvme_command *cmd,
		void *buffer, unsigned bufflen)
{
	return __nvme_submit_sync_cmd(q, cmd, NULL, buffer, bufflen, 0,
			NVME_QID_ANY, 0, 0);
}
EXPORT_SYMBOL_GPL(nvme_submit_sync_cmd);

static void *nvme_add_user_metadata(struct bio *bio, void __user *ubuf,
		unsigned len, u32 seed, bool write)
{
	struct bio_integrity_payload *bip;
	int ret = -ENOMEM;
	void *buf;

	buf = kmalloc(len, GFP_KERNEL);
	if (!buf)
		goto out;

	ret = -EFAULT;
	if (write && copy_from_user(buf, ubuf, len))
		goto out_free_meta;

	bip = bio_integrity_alloc(bio, GFP_KERNEL, 1);
	if (IS_ERR(bip)) {
		ret = PTR_ERR(bip);
		goto out_free_meta;
	}

	bip->bip_iter.bi_size = len;
	bip->bip_iter.bi_sector = seed;
	ret = bio_integrity_add_page(bio, virt_to_page(buf), len,
			offset_in_page(buf));
	if (ret == len)
		return buf;
	ret = -ENOMEM;
out_free_meta:
	kfree(buf);
out:
	return ERR_PTR(ret);
}

static int nvme_submit_user_cmd(struct request_queue *q,
		struct nvme_command *cmd, void __user *ubuffer,
		unsigned bufflen, void __user *meta_buffer, unsigned meta_len,
		u32 meta_seed, u32 *result, unsigned timeout)
{
	bool write = nvme_is_write(cmd);
	struct nvme_ns *ns = q->queuedata;
	struct gendisk *disk = ns ? ns->disk : NULL;
	struct request *req;
	struct bio *bio = NULL;
	void *meta = NULL;
	int ret;

	req = nvme_alloc_request(q, cmd, 0, NVME_QID_ANY);
	if (IS_ERR(req))
		return PTR_ERR(req);

	req->timeout = timeout ? timeout : ADMIN_TIMEOUT;

	if (ubuffer && bufflen) {
		ret = blk_rq_map_user(q, req, NULL, ubuffer, bufflen,
				GFP_KERNEL);
		if (ret)
			goto out;
		bio = req->bio;
		bio->bi_disk = disk;
		if (disk && meta_buffer && meta_len) {
			meta = nvme_add_user_metadata(bio, meta_buffer, meta_len,
					meta_seed, write);
			if (IS_ERR(meta)) {
				ret = PTR_ERR(meta);
				goto out_unmap;
			}
		}
	}

	blk_execute_rq(req->q, disk, req, 0);
	if (nvme_req(req)->flags & NVME_REQ_CANCELLED)
		ret = -EINTR;
	else
		ret = nvme_req(req)->status;
	if (result)
		*result = le32_to_cpu(nvme_req(req)->result.u32);
	if (meta && !ret && !write) {
		if (copy_to_user(meta_buffer, meta, meta_len))
			ret = -EFAULT;
	}
	kfree(meta);
 out_unmap:
	if (bio)
		blk_rq_unmap_user(bio);
 out:
	blk_mq_free_request(req);
	return ret;
}

static void nvme_keep_alive_end_io(struct request *rq, blk_status_t status)
{
	struct nvme_ctrl *ctrl = rq->end_io_data;

	blk_mq_free_request(rq);

	if (status) {
		dev_err(ctrl->device,
			"failed nvme_keep_alive_end_io error=%d\n",
				status);
		return;
	}

	schedule_delayed_work(&ctrl->ka_work, ctrl->kato * HZ);
}

static int nvme_keep_alive(struct nvme_ctrl *ctrl)
{
	struct nvme_command c;
	struct request *rq;

	memset(&c, 0, sizeof(c));
	c.common.opcode = nvme_admin_keep_alive;

	rq = nvme_alloc_request(ctrl->admin_q, &c, BLK_MQ_REQ_RESERVED,
			NVME_QID_ANY);
	if (IS_ERR(rq))
		return PTR_ERR(rq);

	rq->timeout = ctrl->kato * HZ;
	rq->end_io_data = ctrl;

	blk_execute_rq_nowait(rq->q, NULL, rq, 0, nvme_keep_alive_end_io);

	return 0;
}

static void nvme_keep_alive_work(struct work_struct *work)
{
	struct nvme_ctrl *ctrl = container_of(to_delayed_work(work),
			struct nvme_ctrl, ka_work);

	if (nvme_keep_alive(ctrl)) {
		/* allocation failure, reset the controller */
		dev_err(ctrl->device, "keep-alive failed\n");
		nvme_reset_ctrl(ctrl);
		return;
	}
}

void nvme_start_keep_alive(struct nvme_ctrl *ctrl)
{
	if (unlikely(ctrl->kato == 0))
		return;

	INIT_DELAYED_WORK(&ctrl->ka_work, nvme_keep_alive_work);
	schedule_delayed_work(&ctrl->ka_work, ctrl->kato * HZ);
}
EXPORT_SYMBOL_GPL(nvme_start_keep_alive);

void nvme_stop_keep_alive(struct nvme_ctrl *ctrl)
{
	if (unlikely(ctrl->kato == 0))
		return;

	cancel_delayed_work_sync(&ctrl->ka_work);
}
EXPORT_SYMBOL_GPL(nvme_stop_keep_alive);

static int nvme_identify_ctrl(struct nvme_ctrl *dev, struct nvme_id_ctrl **id)
{
	struct nvme_command c = { };
	int error;

	/* gcc-4.4.4 (at least) has issues with initializers and anon unions */
	c.identify.opcode = nvme_admin_identify;
	c.identify.cns = NVME_ID_CNS_CTRL;

	*id = kmalloc(sizeof(struct nvme_id_ctrl), GFP_KERNEL);
	if (!*id)
		return -ENOMEM;

	error = nvme_submit_sync_cmd(dev->admin_q, &c, *id,
			sizeof(struct nvme_id_ctrl));
	if (error)
		kfree(*id);
	return error;
}

static int nvme_identify_ns_descs(struct nvme_ctrl *ctrl, unsigned nsid,
		struct nvme_ns_ids *ids)
{
	struct nvme_command c = { };
	int status;
	void *data;
	int pos;
	int len;

	c.identify.opcode = nvme_admin_identify;
	c.identify.nsid = cpu_to_le32(nsid);
	c.identify.cns = NVME_ID_CNS_NS_DESC_LIST;

	data = kzalloc(NVME_IDENTIFY_DATA_SIZE, GFP_KERNEL);
	if (!data)
		return -ENOMEM;

	status = nvme_submit_sync_cmd(ctrl->admin_q, &c, data,
				      NVME_IDENTIFY_DATA_SIZE);
	if (status)
		goto free_data;

	for (pos = 0; pos < NVME_IDENTIFY_DATA_SIZE; pos += len) {
		struct nvme_ns_id_desc *cur = data + pos;

		if (cur->nidl == 0)
			break;

		switch (cur->nidt) {
		case NVME_NIDT_EUI64:
			if (cur->nidl != NVME_NIDT_EUI64_LEN) {
				dev_warn(ctrl->device,
					 "ctrl returned bogus length: %d for NVME_NIDT_EUI64\n",
					 cur->nidl);
				goto free_data;
			}
			len = NVME_NIDT_EUI64_LEN;
			memcpy(ids->eui64, data + pos + sizeof(*cur), len);
			break;
		case NVME_NIDT_NGUID:
			if (cur->nidl != NVME_NIDT_NGUID_LEN) {
				dev_warn(ctrl->device,
					 "ctrl returned bogus length: %d for NVME_NIDT_NGUID\n",
					 cur->nidl);
				goto free_data;
			}
			len = NVME_NIDT_NGUID_LEN;
			memcpy(ids->nguid, data + pos + sizeof(*cur), len);
			break;
		case NVME_NIDT_UUID:
			if (cur->nidl != NVME_NIDT_UUID_LEN) {
				dev_warn(ctrl->device,
					 "ctrl returned bogus length: %d for NVME_NIDT_UUID\n",
					 cur->nidl);
				goto free_data;
			}
			len = NVME_NIDT_UUID_LEN;
			uuid_copy(&ids->uuid, data + pos + sizeof(*cur));
			break;
		default:
			/* Skip unnkown types */
			len = cur->nidl;
			break;
		}

		len += sizeof(*cur);
	}
free_data:
	kfree(data);
	return status;
}

static int nvme_identify_ns_list(struct nvme_ctrl *dev, unsigned nsid, __le32 *ns_list)
{
	struct nvme_command c = { };

	c.identify.opcode = nvme_admin_identify;
	c.identify.cns = NVME_ID_CNS_NS_ACTIVE_LIST;
	c.identify.nsid = cpu_to_le32(nsid);
	return nvme_submit_sync_cmd(dev->admin_q, &c, ns_list, 0x1000);
}

static struct nvme_id_ns *nvme_identify_ns(struct nvme_ctrl *ctrl,
		unsigned nsid)
{
	struct nvme_id_ns *id;
	struct nvme_command c = { };
	int error;

	/* gcc-4.4.4 (at least) has issues with initializers and anon unions */
	c.identify.opcode = nvme_admin_identify;
	c.identify.nsid = cpu_to_le32(nsid);
	c.identify.cns = NVME_ID_CNS_NS;

	id = kmalloc(sizeof(*id), GFP_KERNEL);
	if (!id)
		return NULL;

	error = nvme_submit_sync_cmd(ctrl->admin_q, &c, id, sizeof(*id));
	if (error) {
		dev_warn(ctrl->device, "Identify namespace failed\n");
		kfree(id);
		return NULL;
	}

	return id;
}

static int nvme_set_features(struct nvme_ctrl *dev, unsigned fid, unsigned dword11,
		      void *buffer, size_t buflen, u32 *result)
{
	struct nvme_command c;
	union nvme_result res;
	int ret;

	memset(&c, 0, sizeof(c));
	c.features.opcode = nvme_admin_set_features;
	c.features.fid = cpu_to_le32(fid);
	c.features.dword11 = cpu_to_le32(dword11);

	ret = __nvme_submit_sync_cmd(dev->admin_q, &c, &res,
			buffer, buflen, 0, NVME_QID_ANY, 0, 0);
	if (ret >= 0 && result)
		*result = le32_to_cpu(res.u32);
	return ret;
}

int nvme_set_queue_count(struct nvme_ctrl *ctrl, int *count)
{
	u32 q_count = (*count - 1) | ((*count - 1) << 16);
	u32 result;
	int status, nr_io_queues;

	status = nvme_set_features(ctrl, NVME_FEAT_NUM_QUEUES, q_count, NULL, 0,
			&result);
	if (status < 0)
		return status;

	/*
	 * Degraded controllers might return an error when setting the queue
	 * count.  We still want to be able to bring them online and offer
	 * access to the admin queue, as that might be only way to fix them up.
	 */
	if (status > 0) {
		dev_err(ctrl->device, "Could not set queue count (%d)\n", status);
		*count = 0;
	} else {
		nr_io_queues = min(result & 0xffff, result >> 16) + 1;
		*count = min(*count, nr_io_queues);
	}

	return 0;
}
EXPORT_SYMBOL_GPL(nvme_set_queue_count);

static int nvme_submit_io(struct nvme_ns *ns, struct nvme_user_io __user *uio)
{
	struct nvme_user_io io;
	struct nvme_command c;
	unsigned length, meta_len;
	void __user *metadata;

	if (copy_from_user(&io, uio, sizeof(io)))
		return -EFAULT;
	if (io.flags)
		return -EINVAL;

	switch (io.opcode) {
	case nvme_cmd_write:
	case nvme_cmd_read:
	case nvme_cmd_compare:
		break;
	default:
		return -EINVAL;
	}

	length = (io.nblocks + 1) << ns->lba_shift;
	meta_len = (io.nblocks + 1) * ns->ms;
	metadata = (void __user *)(uintptr_t)io.metadata;

	if (ns->ext) {
		length += meta_len;
		meta_len = 0;
	} else if (meta_len) {
		if ((io.metadata & 3) || !io.metadata)
			return -EINVAL;
	}

	memset(&c, 0, sizeof(c));
	c.rw.opcode = io.opcode;
	c.rw.flags = io.flags;
	c.rw.nsid = cpu_to_le32(ns->head->ns_id);
	c.rw.slba = cpu_to_le64(io.slba);
	c.rw.length = cpu_to_le16(io.nblocks);
	c.rw.control = cpu_to_le16(io.control);
	c.rw.dsmgmt = cpu_to_le32(io.dsmgmt);
	c.rw.reftag = cpu_to_le32(io.reftag);
	c.rw.apptag = cpu_to_le16(io.apptag);
	c.rw.appmask = cpu_to_le16(io.appmask);

	return nvme_submit_user_cmd(ns->queue, &c,
			(void __user *)(uintptr_t)io.addr, length,
			metadata, meta_len, io.slba, NULL, 0);
}

static u32 nvme_known_admin_effects(u8 opcode)
{
	switch (opcode) {
	case nvme_admin_format_nvm:
		return NVME_CMD_EFFECTS_CSUPP | NVME_CMD_EFFECTS_LBCC |
					NVME_CMD_EFFECTS_CSE_MASK;
	case nvme_admin_sanitize_nvm:
		return NVME_CMD_EFFECTS_CSE_MASK;
	default:
		break;
	}
	return 0;
}

static u32 nvme_passthru_start(struct nvme_ctrl *ctrl, struct nvme_ns *ns,
								u8 opcode)
{
	u32 effects = 0;

	if (ns) {
		if (ctrl->effects)
			effects = le32_to_cpu(ctrl->effects->iocs[opcode]);
		if (effects & ~NVME_CMD_EFFECTS_CSUPP)
			dev_warn(ctrl->device,
				 "IO command:%02x has unhandled effects:%08x\n",
				 opcode, effects);
		return 0;
	}

	if (ctrl->effects)
		effects = le32_to_cpu(ctrl->effects->iocs[opcode]);
	else
		effects = nvme_known_admin_effects(opcode);

	/*
	 * For simplicity, IO to all namespaces is quiesced even if the command
	 * effects say only one namespace is affected.
	 */
	if (effects & (NVME_CMD_EFFECTS_LBCC | NVME_CMD_EFFECTS_CSE_MASK)) {
		nvme_start_freeze(ctrl);
		nvme_wait_freeze(ctrl);
	}
	return effects;
}

static void nvme_update_formats(struct nvme_ctrl *ctrl)
{
	struct nvme_ns *ns;

	mutex_lock(&ctrl->namespaces_mutex);
	list_for_each_entry(ns, &ctrl->namespaces, list) {
		if (ns->disk && nvme_revalidate_disk(ns->disk))
			nvme_ns_remove(ns);
	}
	mutex_unlock(&ctrl->namespaces_mutex);
}

static void nvme_passthru_end(struct nvme_ctrl *ctrl, u32 effects)
{
	/*
	 * Revalidate LBA changes prior to unfreezing. This is necessary to
	 * prevent memory corruption if a logical block size was changed by
	 * this command.
	 */
	if (effects & NVME_CMD_EFFECTS_LBCC)
		nvme_update_formats(ctrl);
	if (effects & (NVME_CMD_EFFECTS_LBCC | NVME_CMD_EFFECTS_CSE_MASK))
		nvme_unfreeze(ctrl);
	if (effects & NVME_CMD_EFFECTS_CCC)
		nvme_init_identify(ctrl);
	if (effects & (NVME_CMD_EFFECTS_NIC | NVME_CMD_EFFECTS_NCC))
		nvme_queue_scan(ctrl);
}

static int nvme_user_cmd(struct nvme_ctrl *ctrl, struct nvme_ns *ns,
			struct nvme_passthru_cmd __user *ucmd)
{
	struct nvme_passthru_cmd cmd;
	struct nvme_command c;
	unsigned timeout = 0;
	u32 effects;
	int status;

	if (!capable(CAP_SYS_ADMIN))
		return -EACCES;
	if (copy_from_user(&cmd, ucmd, sizeof(cmd)))
		return -EFAULT;
	if (cmd.flags)
		return -EINVAL;

	memset(&c, 0, sizeof(c));
	c.common.opcode = cmd.opcode;
	c.common.flags = cmd.flags;
	c.common.nsid = cpu_to_le32(cmd.nsid);
	c.common.cdw2[0] = cpu_to_le32(cmd.cdw2);
	c.common.cdw2[1] = cpu_to_le32(cmd.cdw3);
	c.common.cdw10[0] = cpu_to_le32(cmd.cdw10);
	c.common.cdw10[1] = cpu_to_le32(cmd.cdw11);
	c.common.cdw10[2] = cpu_to_le32(cmd.cdw12);
	c.common.cdw10[3] = cpu_to_le32(cmd.cdw13);
	c.common.cdw10[4] = cpu_to_le32(cmd.cdw14);
	c.common.cdw10[5] = cpu_to_le32(cmd.cdw15);

	if (cmd.timeout_ms)
		timeout = msecs_to_jiffies(cmd.timeout_ms);

	effects = nvme_passthru_start(ctrl, ns, cmd.opcode);
	status = nvme_submit_user_cmd(ns ? ns->queue : ctrl->admin_q, &c,
			(void __user *)(uintptr_t)cmd.addr, cmd.data_len,
			(void __user *)(uintptr_t)cmd.metadata, cmd.metadata,
			0, &cmd.result, timeout);
	nvme_passthru_end(ctrl, effects);

	if (status >= 0) {
		if (put_user(cmd.result, &ucmd->result))
			return -EFAULT;
	}

	return status;
}

/*
 * Issue ioctl requests on the first available path.  Note that unlike normal
 * block layer requests we will not retry failed request on another controller.
 */
static struct nvme_ns *nvme_get_ns_from_disk(struct gendisk *disk,
		struct nvme_ns_head **head, int *srcu_idx)
{
#ifdef CONFIG_NVME_MULTIPATH
	if (disk->fops == &nvme_ns_head_ops) {
		*head = disk->private_data;
		*srcu_idx = srcu_read_lock(&(*head)->srcu);
		return nvme_find_path(*head);
	}
#endif
	*head = NULL;
	*srcu_idx = -1;
	return disk->private_data;
}

static void nvme_put_ns_from_disk(struct nvme_ns_head *head, int idx)
{
	if (head)
		srcu_read_unlock(&head->srcu, idx);
}

static int nvme_ns_ioctl(struct nvme_ns *ns, unsigned cmd, unsigned long arg)
{
	switch (cmd) {
	case NVME_IOCTL_ID:
		force_successful_syscall_return();
		return ns->head->ns_id;
	case NVME_IOCTL_ADMIN_CMD:
		return nvme_user_cmd(ns->ctrl, NULL, (void __user *)arg);
	case NVME_IOCTL_IO_CMD:
		return nvme_user_cmd(ns->ctrl, ns, (void __user *)arg);
	case NVME_IOCTL_SUBMIT_IO:
		return nvme_submit_io(ns, (void __user *)arg);
	default:
#ifdef CONFIG_NVM
		if (ns->ndev)
			return nvme_nvm_ioctl(ns, cmd, arg);
#endif
		if (is_sed_ioctl(cmd))
			return sed_ioctl(ns->ctrl->opal_dev, cmd,
					 (void __user *) arg);
		return -ENOTTY;
	}
}

static int nvme_ioctl(struct block_device *bdev, fmode_t mode,
		unsigned int cmd, unsigned long arg)
{
	struct nvme_ns_head *head = NULL;
	struct nvme_ns *ns;
	int srcu_idx, ret;

	ns = nvme_get_ns_from_disk(bdev->bd_disk, &head, &srcu_idx);
	if (unlikely(!ns))
		ret = -EWOULDBLOCK;
	else
		ret = nvme_ns_ioctl(ns, cmd, arg);
	nvme_put_ns_from_disk(head, srcu_idx);
	return ret;
}

static int nvme_open(struct block_device *bdev, fmode_t mode)
{
	struct nvme_ns *ns = bdev->bd_disk->private_data;

#ifdef CONFIG_NVME_MULTIPATH
	/* should never be called due to GENHD_FL_HIDDEN */
	if (WARN_ON_ONCE(ns->head->disk))
		return -ENXIO;
#endif
	if (!kref_get_unless_zero(&ns->kref))
		return -ENXIO;
	return 0;
}

static void nvme_release(struct gendisk *disk, fmode_t mode)
{
	nvme_put_ns(disk->private_data);
}

static int nvme_getgeo(struct block_device *bdev, struct hd_geometry *geo)
{
	/* some standard values */
	geo->heads = 1 << 6;
	geo->sectors = 1 << 5;
	geo->cylinders = get_capacity(bdev->bd_disk) >> 11;
	return 0;
}

#ifdef CONFIG_BLK_DEV_INTEGRITY
static void nvme_init_integrity(struct gendisk *disk, u16 ms, u8 pi_type)
{
	struct blk_integrity integrity;

	memset(&integrity, 0, sizeof(integrity));
	switch (pi_type) {
	case NVME_NS_DPS_PI_TYPE3:
		integrity.profile = &t10_pi_type3_crc;
		integrity.tag_size = sizeof(u16) + sizeof(u32);
		integrity.flags |= BLK_INTEGRITY_DEVICE_CAPABLE;
		break;
	case NVME_NS_DPS_PI_TYPE1:
	case NVME_NS_DPS_PI_TYPE2:
		integrity.profile = &t10_pi_type1_crc;
		integrity.tag_size = sizeof(u16);
		integrity.flags |= BLK_INTEGRITY_DEVICE_CAPABLE;
		break;
	default:
		integrity.profile = NULL;
		break;
	}
	integrity.tuple_size = ms;
	blk_integrity_register(disk, &integrity);
	blk_queue_max_integrity_segments(disk->queue, 1);
}
#else
static void nvme_init_integrity(struct gendisk *disk, u16 ms, u8 pi_type)
{
}
#endif /* CONFIG_BLK_DEV_INTEGRITY */

static void nvme_set_chunk_size(struct nvme_ns *ns)
{
	u32 chunk_size = (((u32)ns->noiob) << (ns->lba_shift - 9));
	blk_queue_chunk_sectors(ns->queue, rounddown_pow_of_two(chunk_size));
}

static void nvme_config_discard(struct nvme_ctrl *ctrl,
		unsigned stream_alignment, struct request_queue *queue)
{
	u32 size = queue_logical_block_size(queue);

	if (stream_alignment)
		size *= stream_alignment;

	BUILD_BUG_ON(PAGE_SIZE / sizeof(struct nvme_dsm_range) <
			NVME_DSM_MAX_RANGES);

	queue->limits.discard_alignment = 0;
	queue->limits.discard_granularity = size;

	blk_queue_max_discard_sectors(queue, UINT_MAX);
	blk_queue_max_discard_segments(queue, NVME_DSM_MAX_RANGES);
	queue_flag_set_unlocked(QUEUE_FLAG_DISCARD, queue);

	if (ctrl->quirks & NVME_QUIRK_DEALLOCATE_ZEROES)
		blk_queue_max_write_zeroes_sectors(queue, UINT_MAX);
}

static void nvme_report_ns_ids(struct nvme_ctrl *ctrl, unsigned int nsid,
		struct nvme_id_ns *id, struct nvme_ns_ids *ids)
{
	memset(ids, 0, sizeof(*ids));

	if (ctrl->vs >= NVME_VS(1, 1, 0))
		memcpy(ids->eui64, id->eui64, sizeof(id->eui64));
	if (ctrl->vs >= NVME_VS(1, 2, 0))
		memcpy(ids->nguid, id->nguid, sizeof(id->nguid));
	if (ctrl->vs >= NVME_VS(1, 3, 0)) {
		 /* Don't treat error as fatal we potentially
		  * already have a NGUID or EUI-64
		  */
		if (nvme_identify_ns_descs(ctrl, nsid, ids))
			dev_warn(ctrl->device,
				 "%s: Identify Descriptors failed\n", __func__);
	}
}

static bool nvme_ns_ids_valid(struct nvme_ns_ids *ids)
{
	return !uuid_is_null(&ids->uuid) ||
		memchr_inv(ids->nguid, 0, sizeof(ids->nguid)) ||
		memchr_inv(ids->eui64, 0, sizeof(ids->eui64));
}

static bool nvme_ns_ids_equal(struct nvme_ns_ids *a, struct nvme_ns_ids *b)
{
	return uuid_equal(&a->uuid, &b->uuid) &&
		memcmp(&a->nguid, &b->nguid, sizeof(a->nguid)) == 0 &&
		memcmp(&a->eui64, &b->eui64, sizeof(a->eui64)) == 0;
}

static void nvme_update_disk_info(struct gendisk *disk,
		struct nvme_ns *ns, struct nvme_id_ns *id)
{
	sector_t capacity = le64_to_cpup(&id->nsze) << (ns->lba_shift - 9);
	unsigned short bs = 1 << ns->lba_shift;
	unsigned stream_alignment = 0;

	if (ns->ctrl->nr_streams && ns->sws && ns->sgs)
		stream_alignment = ns->sws * ns->sgs;

	blk_mq_freeze_queue(disk->queue);
	blk_integrity_unregister(disk);

	blk_queue_logical_block_size(disk->queue, bs);
	blk_queue_physical_block_size(disk->queue, bs);
	blk_queue_io_min(disk->queue, bs);

	if (ns->ms && !ns->ext &&
	    (ns->ctrl->ops->flags & NVME_F_METADATA_SUPPORTED))
		nvme_init_integrity(disk, ns->ms, ns->pi_type);
	if (ns->ms && !nvme_ns_has_pi(ns) && !blk_get_integrity(disk))
		capacity = 0;
	set_capacity(disk, capacity);

	if (ns->ctrl->oncs & NVME_CTRL_ONCS_DSM)
		nvme_config_discard(ns->ctrl, stream_alignment, disk->queue);
	blk_mq_unfreeze_queue(disk->queue);
}

static void __nvme_revalidate_disk(struct gendisk *disk, struct nvme_id_ns *id)
{
	struct nvme_ns *ns = disk->private_data;

	/*
	 * If identify namespace failed, use default 512 byte block size so
	 * block layer can use before failing read/write for 0 capacity.
	 */
	ns->lba_shift = id->lbaf[id->flbas & NVME_NS_FLBAS_LBA_MASK].ds;
	if (ns->lba_shift == 0)
		ns->lba_shift = 9;
	ns->noiob = le16_to_cpu(id->noiob);
	ns->ext = ns->ms && (id->flbas & NVME_NS_FLBAS_META_EXT);
	ns->ms = le16_to_cpu(id->lbaf[id->flbas & NVME_NS_FLBAS_LBA_MASK].ms);
	/* the PI implementation requires metadata equal t10 pi tuple size */
	if (ns->ms == sizeof(struct t10_pi_tuple))
		ns->pi_type = id->dps & NVME_NS_DPS_PI_MASK;
	else
		ns->pi_type = 0;

	if (ns->noiob)
		nvme_set_chunk_size(ns);
	nvme_update_disk_info(disk, ns, id);
#ifdef CONFIG_NVME_MULTIPATH
	if (ns->head->disk)
		nvme_update_disk_info(ns->head->disk, ns, id);
#endif
}

static int nvme_revalidate_disk(struct gendisk *disk)
{
	struct nvme_ns *ns = disk->private_data;
	struct nvme_ctrl *ctrl = ns->ctrl;
	struct nvme_id_ns *id;
	struct nvme_ns_ids ids;
	int ret = 0;

	if (test_bit(NVME_NS_DEAD, &ns->flags)) {
		set_capacity(disk, 0);
		return -ENODEV;
	}

	id = nvme_identify_ns(ctrl, ns->head->ns_id);
	if (!id)
		return -ENODEV;

	if (id->ncap == 0) {
		ret = -ENODEV;
		goto out;
	}

	__nvme_revalidate_disk(disk, id);
	nvme_report_ns_ids(ctrl, ns->head->ns_id, id, &ids);
	if (!nvme_ns_ids_equal(&ns->head->ids, &ids)) {
		dev_err(ctrl->device,
			"identifiers changed for nsid %d\n", ns->head->ns_id);
		ret = -ENODEV;
	}

out:
	kfree(id);
	return ret;
}

static char nvme_pr_type(enum pr_type type)
{
	switch (type) {
	case PR_WRITE_EXCLUSIVE:
		return 1;
	case PR_EXCLUSIVE_ACCESS:
		return 2;
	case PR_WRITE_EXCLUSIVE_REG_ONLY:
		return 3;
	case PR_EXCLUSIVE_ACCESS_REG_ONLY:
		return 4;
	case PR_WRITE_EXCLUSIVE_ALL_REGS:
		return 5;
	case PR_EXCLUSIVE_ACCESS_ALL_REGS:
		return 6;
	default:
		return 0;
	}
};

static int nvme_pr_command(struct block_device *bdev, u32 cdw10,
				u64 key, u64 sa_key, u8 op)
{
	struct nvme_ns_head *head = NULL;
	struct nvme_ns *ns;
	struct nvme_command c;
	int srcu_idx, ret;
	u8 data[16] = { 0, };

	ns = nvme_get_ns_from_disk(bdev->bd_disk, &head, &srcu_idx);
	if (unlikely(!ns))
		return -EWOULDBLOCK;

	put_unaligned_le64(key, &data[0]);
	put_unaligned_le64(sa_key, &data[8]);

	memset(&c, 0, sizeof(c));
	c.common.opcode = op;
	c.common.nsid = cpu_to_le32(ns->head->ns_id);
	c.common.cdw10[0] = cpu_to_le32(cdw10);

	ret = nvme_submit_sync_cmd(ns->queue, &c, data, 16);
	nvme_put_ns_from_disk(head, srcu_idx);
	return ret;
}

static int nvme_pr_register(struct block_device *bdev, u64 old,
		u64 new, unsigned flags)
{
	u32 cdw10;

	if (flags & ~PR_FL_IGNORE_KEY)
		return -EOPNOTSUPP;

	cdw10 = old ? 2 : 0;
	cdw10 |= (flags & PR_FL_IGNORE_KEY) ? 1 << 3 : 0;
	cdw10 |= (1 << 30) | (1 << 31); /* PTPL=1 */
	return nvme_pr_command(bdev, cdw10, old, new, nvme_cmd_resv_register);
}

static int nvme_pr_reserve(struct block_device *bdev, u64 key,
		enum pr_type type, unsigned flags)
{
	u32 cdw10;

	if (flags & ~PR_FL_IGNORE_KEY)
		return -EOPNOTSUPP;

	cdw10 = nvme_pr_type(type) << 8;
	cdw10 |= ((flags & PR_FL_IGNORE_KEY) ? 1 << 3 : 0);
	return nvme_pr_command(bdev, cdw10, key, 0, nvme_cmd_resv_acquire);
}

static int nvme_pr_preempt(struct block_device *bdev, u64 old, u64 new,
		enum pr_type type, bool abort)
{
	u32 cdw10 = nvme_pr_type(type) << 8 | abort ? 2 : 1;
	return nvme_pr_command(bdev, cdw10, old, new, nvme_cmd_resv_acquire);
}

static int nvme_pr_clear(struct block_device *bdev, u64 key)
{
	u32 cdw10 = 1 | (key ? 1 << 3 : 0);
	return nvme_pr_command(bdev, cdw10, key, 0, nvme_cmd_resv_register);
}

static int nvme_pr_release(struct block_device *bdev, u64 key, enum pr_type type)
{
	u32 cdw10 = nvme_pr_type(type) << 8 | key ? 1 << 3 : 0;
	return nvme_pr_command(bdev, cdw10, key, 0, nvme_cmd_resv_release);
}

static const struct pr_ops nvme_pr_ops = {
	.pr_register	= nvme_pr_register,
	.pr_reserve	= nvme_pr_reserve,
	.pr_release	= nvme_pr_release,
	.pr_preempt	= nvme_pr_preempt,
	.pr_clear	= nvme_pr_clear,
};

#ifdef CONFIG_BLK_SED_OPAL
int nvme_sec_submit(void *data, u16 spsp, u8 secp, void *buffer, size_t len,
		bool send)
{
	struct nvme_ctrl *ctrl = data;
	struct nvme_command cmd;

	memset(&cmd, 0, sizeof(cmd));
	if (send)
		cmd.common.opcode = nvme_admin_security_send;
	else
		cmd.common.opcode = nvme_admin_security_recv;
	cmd.common.nsid = 0;
	cmd.common.cdw10[0] = cpu_to_le32(((u32)secp) << 24 | ((u32)spsp) << 8);
	cmd.common.cdw10[1] = cpu_to_le32(len);

	return __nvme_submit_sync_cmd(ctrl->admin_q, &cmd, NULL, buffer, len,
				      ADMIN_TIMEOUT, NVME_QID_ANY, 1, 0);
}
EXPORT_SYMBOL_GPL(nvme_sec_submit);
#endif /* CONFIG_BLK_SED_OPAL */

static const struct block_device_operations nvme_fops = {
	.owner		= THIS_MODULE,
	.ioctl		= nvme_ioctl,
	.compat_ioctl	= nvme_ioctl,
	.open		= nvme_open,
	.release	= nvme_release,
	.getgeo		= nvme_getgeo,
	.revalidate_disk= nvme_revalidate_disk,
	.pr_ops		= &nvme_pr_ops,
};

#ifdef CONFIG_NVME_MULTIPATH
static int nvme_ns_head_open(struct block_device *bdev, fmode_t mode)
{
	struct nvme_ns_head *head = bdev->bd_disk->private_data;

	if (!kref_get_unless_zero(&head->ref))
		return -ENXIO;
	return 0;
}

static void nvme_ns_head_release(struct gendisk *disk, fmode_t mode)
{
	nvme_put_ns_head(disk->private_data);
}

const struct block_device_operations nvme_ns_head_ops = {
	.owner		= THIS_MODULE,
	.open		= nvme_ns_head_open,
	.release	= nvme_ns_head_release,
	.ioctl		= nvme_ioctl,
	.compat_ioctl	= nvme_ioctl,
	.getgeo		= nvme_getgeo,
	.pr_ops		= &nvme_pr_ops,
};
#endif /* CONFIG_NVME_MULTIPATH */

static int nvme_wait_ready(struct nvme_ctrl *ctrl, u64 cap, bool enabled)
{
	unsigned long timeout =
		((NVME_CAP_TIMEOUT(cap) + 1) * HZ / 2) + jiffies;
	u32 csts, bit = enabled ? NVME_CSTS_RDY : 0;
	int ret;

	while ((ret = ctrl->ops->reg_read32(ctrl, NVME_REG_CSTS, &csts)) == 0) {
		if (csts == ~0)
			return -ENODEV;
		if ((csts & NVME_CSTS_RDY) == bit)
			break;

		msleep(100);
		if (fatal_signal_pending(current))
			return -EINTR;
		if (time_after(jiffies, timeout)) {
			dev_err(ctrl->device,
				"Device not ready; aborting %s\n", enabled ?
						"initialisation" : "reset");
			return -ENODEV;
		}
	}

	return ret;
}

/*
 * If the device has been passed off to us in an enabled state, just clear
 * the enabled bit.  The spec says we should set the 'shutdown notification
 * bits', but doing so may cause the device to complete commands to the
 * admin queue ... and we don't know what memory that might be pointing at!
 */
int nvme_disable_ctrl(struct nvme_ctrl *ctrl, u64 cap)
{
	int ret;

	ctrl->ctrl_config &= ~NVME_CC_SHN_MASK;
	ctrl->ctrl_config &= ~NVME_CC_ENABLE;

	ret = ctrl->ops->reg_write32(ctrl, NVME_REG_CC, ctrl->ctrl_config);
	if (ret)
		return ret;

	if (ctrl->quirks & NVME_QUIRK_DELAY_BEFORE_CHK_RDY)
		msleep(NVME_QUIRK_DELAY_AMOUNT);

	return nvme_wait_ready(ctrl, cap, false);
}
EXPORT_SYMBOL_GPL(nvme_disable_ctrl);

int nvme_enable_ctrl(struct nvme_ctrl *ctrl, u64 cap)
{
	/*
	 * Default to a 4K page size, with the intention to update this
	 * path in the future to accomodate architectures with differing
	 * kernel and IO page sizes.
	 */
	unsigned dev_page_min = NVME_CAP_MPSMIN(cap) + 12, page_shift = 12;
	int ret;

	if (page_shift < dev_page_min) {
		dev_err(ctrl->device,
			"Minimum device page size %u too large for host (%u)\n",
			1 << dev_page_min, 1 << page_shift);
		return -ENODEV;
	}

	ctrl->page_size = 1 << page_shift;

	ctrl->ctrl_config = NVME_CC_CSS_NVM;
	ctrl->ctrl_config |= (page_shift - 12) << NVME_CC_MPS_SHIFT;
	ctrl->ctrl_config |= NVME_CC_AMS_RR | NVME_CC_SHN_NONE;
	ctrl->ctrl_config |= NVME_CC_IOSQES | NVME_CC_IOCQES;
	ctrl->ctrl_config |= NVME_CC_ENABLE;

	ret = ctrl->ops->reg_write32(ctrl, NVME_REG_CC, ctrl->ctrl_config);
	if (ret)
		return ret;
	return nvme_wait_ready(ctrl, cap, true);
}
EXPORT_SYMBOL_GPL(nvme_enable_ctrl);

int nvme_shutdown_ctrl(struct nvme_ctrl *ctrl)
{
	unsigned long timeout = jiffies + (ctrl->shutdown_timeout * HZ);
	u32 csts;
	int ret;

	ctrl->ctrl_config &= ~NVME_CC_SHN_MASK;
	ctrl->ctrl_config |= NVME_CC_SHN_NORMAL;

	ret = ctrl->ops->reg_write32(ctrl, NVME_REG_CC, ctrl->ctrl_config);
	if (ret)
		return ret;

	while ((ret = ctrl->ops->reg_read32(ctrl, NVME_REG_CSTS, &csts)) == 0) {
		if ((csts & NVME_CSTS_SHST_MASK) == NVME_CSTS_SHST_CMPLT)
			break;

		msleep(100);
		if (fatal_signal_pending(current))
			return -EINTR;
		if (time_after(jiffies, timeout)) {
			dev_err(ctrl->device,
				"Device shutdown incomplete; abort shutdown\n");
			return -ENODEV;
		}
	}

	return ret;
}
EXPORT_SYMBOL_GPL(nvme_shutdown_ctrl);

static void nvme_set_queue_limits(struct nvme_ctrl *ctrl,
		struct request_queue *q)
{
	bool vwc = false;

	if (ctrl->max_hw_sectors) {
		u32 max_segments =
			(ctrl->max_hw_sectors / (ctrl->page_size >> 9)) + 1;

		blk_queue_max_hw_sectors(q, ctrl->max_hw_sectors);
		blk_queue_max_segments(q, min_t(u32, max_segments, USHRT_MAX));
	}
	if ((ctrl->quirks & NVME_QUIRK_STRIPE_SIZE) &&
	    is_power_of_2(ctrl->max_hw_sectors))
		blk_queue_chunk_sectors(q, ctrl->max_hw_sectors);
	blk_queue_virt_boundary(q, ctrl->page_size - 1);
	if (ctrl->vwc & NVME_CTRL_VWC_PRESENT)
		vwc = true;
	blk_queue_write_cache(q, vwc, vwc);
}

static int nvme_configure_timestamp(struct nvme_ctrl *ctrl)
{
	__le64 ts;
	int ret;

	if (!(ctrl->oncs & NVME_CTRL_ONCS_TIMESTAMP))
		return 0;

	ts = cpu_to_le64(ktime_to_ms(ktime_get_real()));
	ret = nvme_set_features(ctrl, NVME_FEAT_TIMESTAMP, 0, &ts, sizeof(ts),
			NULL);
	if (ret)
		dev_warn_once(ctrl->device,
			"could not set timestamp (%d)\n", ret);
	return ret;
}

static int nvme_configure_apst(struct nvme_ctrl *ctrl)
{
	/*
	 * APST (Autonomous Power State Transition) lets us program a
	 * table of power state transitions that the controller will
	 * perform automatically.  We configure it with a simple
	 * heuristic: we are willing to spend at most 2% of the time
	 * transitioning between power states.  Therefore, when running
	 * in any given state, we will enter the next lower-power
	 * non-operational state after waiting 50 * (enlat + exlat)
	 * microseconds, as long as that state's exit latency is under
	 * the requested maximum latency.
	 *
	 * We will not autonomously enter any non-operational state for
	 * which the total latency exceeds ps_max_latency_us.  Users
	 * can set ps_max_latency_us to zero to turn off APST.
	 */

	unsigned apste;
	struct nvme_feat_auto_pst *table;
	u64 max_lat_us = 0;
	int max_ps = -1;
	int ret;

	/*
	 * If APST isn't supported or if we haven't been initialized yet,
	 * then don't do anything.
	 */
	if (!ctrl->apsta)
		return 0;

	if (ctrl->npss > 31) {
		dev_warn(ctrl->device, "NPSS is invalid; not using APST\n");
		return 0;
	}

	table = kzalloc(sizeof(*table), GFP_KERNEL);
	if (!table)
		return 0;

	if (!ctrl->apst_enabled || ctrl->ps_max_latency_us == 0) {
		/* Turn off APST. */
		apste = 0;
		dev_dbg(ctrl->device, "APST disabled\n");
	} else {
		__le64 target = cpu_to_le64(0);
		int state;

		/*
		 * Walk through all states from lowest- to highest-power.
		 * According to the spec, lower-numbered states use more
		 * power.  NPSS, despite the name, is the index of the
		 * lowest-power state, not the number of states.
		 */
		for (state = (int)ctrl->npss; state >= 0; state--) {
			u64 total_latency_us, exit_latency_us, transition_ms;

			if (target)
				table->entries[state] = target;

			/*
			 * Don't allow transitions to the deepest state
			 * if it's quirked off.
			 */
			if (state == ctrl->npss &&
			    (ctrl->quirks & NVME_QUIRK_NO_DEEPEST_PS))
				continue;

			/*
			 * Is this state a useful non-operational state for
			 * higher-power states to autonomously transition to?
			 */
			if (!(ctrl->psd[state].flags &
			      NVME_PS_FLAGS_NON_OP_STATE))
				continue;

			exit_latency_us =
				(u64)le32_to_cpu(ctrl->psd[state].exit_lat);
			if (exit_latency_us > ctrl->ps_max_latency_us)
				continue;

			total_latency_us =
				exit_latency_us +
				le32_to_cpu(ctrl->psd[state].entry_lat);

			/*
			 * This state is good.  Use it as the APST idle
			 * target for higher power states.
			 */
			transition_ms = total_latency_us + 19;
			do_div(transition_ms, 20);
			if (transition_ms > (1 << 24) - 1)
				transition_ms = (1 << 24) - 1;

			target = cpu_to_le64((state << 3) |
					     (transition_ms << 8));

			if (max_ps == -1)
				max_ps = state;

			if (total_latency_us > max_lat_us)
				max_lat_us = total_latency_us;
		}

		apste = 1;

		if (max_ps == -1) {
			dev_dbg(ctrl->device, "APST enabled but no non-operational states are available\n");
		} else {
			dev_dbg(ctrl->device, "APST enabled: max PS = %d, max round-trip latency = %lluus, table = %*phN\n",
				max_ps, max_lat_us, (int)sizeof(*table), table);
		}
	}

	ret = nvme_set_features(ctrl, NVME_FEAT_AUTO_PST, apste,
				table, sizeof(*table), NULL);
	if (ret)
		dev_err(ctrl->device, "failed to set APST feature (%d)\n", ret);

	kfree(table);
	return ret;
}

static void nvme_set_latency_tolerance(struct device *dev, s32 val)
{
	struct nvme_ctrl *ctrl = dev_get_drvdata(dev);
	u64 latency;

	switch (val) {
	case PM_QOS_LATENCY_TOLERANCE_NO_CONSTRAINT:
	case PM_QOS_LATENCY_ANY:
		latency = U64_MAX;
		break;

	default:
		latency = val;
	}

	if (ctrl->ps_max_latency_us != latency) {
		ctrl->ps_max_latency_us = latency;
		nvme_configure_apst(ctrl);
	}
}

struct nvme_core_quirk_entry {
	/*
	 * NVMe model and firmware strings are padded with spaces.  For
	 * simplicity, strings in the quirk table are padded with NULLs
	 * instead.
	 */
	u16 vid;
	const char *mn;
	const char *fr;
	unsigned long quirks;
};

static const struct nvme_core_quirk_entry core_quirks[] = {
	{
		/*
		 * This Toshiba device seems to die using any APST states.  See:
		 * https://bugs.launchpad.net/ubuntu/+source/linux/+bug/1678184/comments/11
		 */
		.vid = 0x1179,
		.mn = "THNSF5256GPUK TOSHIBA",
		.quirks = NVME_QUIRK_NO_APST,
	}
};

/* match is null-terminated but idstr is space-padded. */
static bool string_matches(const char *idstr, const char *match, size_t len)
{
	size_t matchlen;

	if (!match)
		return true;

	matchlen = strlen(match);
	WARN_ON_ONCE(matchlen > len);

	if (memcmp(idstr, match, matchlen))
		return false;

	for (; matchlen < len; matchlen++)
		if (idstr[matchlen] != ' ')
			return false;

	return true;
}

static bool quirk_matches(const struct nvme_id_ctrl *id,
			  const struct nvme_core_quirk_entry *q)
{
	return q->vid == le16_to_cpu(id->vid) &&
		string_matches(id->mn, q->mn, sizeof(id->mn)) &&
		string_matches(id->fr, q->fr, sizeof(id->fr));
}

static void nvme_init_subnqn(struct nvme_subsystem *subsys, struct nvme_ctrl *ctrl,
		struct nvme_id_ctrl *id)
{
	size_t nqnlen;
	int off;

	nqnlen = strnlen(id->subnqn, NVMF_NQN_SIZE);
	if (nqnlen > 0 && nqnlen < NVMF_NQN_SIZE) {
		strncpy(subsys->subnqn, id->subnqn, NVMF_NQN_SIZE);
		return;
	}

	if (ctrl->vs >= NVME_VS(1, 2, 1))
		dev_warn(ctrl->device, "missing or invalid SUBNQN field.\n");

	/* Generate a "fake" NQN per Figure 254 in NVMe 1.3 + ECN 001 */
	off = snprintf(subsys->subnqn, NVMF_NQN_SIZE,
			"nqn.2014.08.org.nvmexpress:%4x%4x",
			le16_to_cpu(id->vid), le16_to_cpu(id->ssvid));
	memcpy(subsys->subnqn + off, id->sn, sizeof(id->sn));
	off += sizeof(id->sn);
	memcpy(subsys->subnqn + off, id->mn, sizeof(id->mn));
	off += sizeof(id->mn);
	memset(subsys->subnqn + off, 0, sizeof(subsys->subnqn) - off);
}

static void __nvme_release_subsystem(struct nvme_subsystem *subsys)
{
	ida_simple_remove(&nvme_subsystems_ida, subsys->instance);
	kfree(subsys);
}

static void nvme_release_subsystem(struct device *dev)
{
	__nvme_release_subsystem(container_of(dev, struct nvme_subsystem, dev));
}

static void nvme_destroy_subsystem(struct kref *ref)
{
	struct nvme_subsystem *subsys =
			container_of(ref, struct nvme_subsystem, ref);

	mutex_lock(&nvme_subsystems_lock);
	list_del(&subsys->entry);
	mutex_unlock(&nvme_subsystems_lock);

	ida_destroy(&subsys->ns_ida);
	device_del(&subsys->dev);
	put_device(&subsys->dev);
}

static void nvme_put_subsystem(struct nvme_subsystem *subsys)
{
	kref_put(&subsys->ref, nvme_destroy_subsystem);
}

static struct nvme_subsystem *__nvme_find_get_subsystem(const char *subsysnqn)
{
	struct nvme_subsystem *subsys;

	lockdep_assert_held(&nvme_subsystems_lock);

	list_for_each_entry(subsys, &nvme_subsystems, entry) {
		if (strcmp(subsys->subnqn, subsysnqn))
			continue;
		if (!kref_get_unless_zero(&subsys->ref))
			continue;
		return subsys;
	}

	return NULL;
}

#define SUBSYS_ATTR_RO(_name, _mode, _show)			\
	struct device_attribute subsys_attr_##_name = \
		__ATTR(_name, _mode, _show, NULL)

static ssize_t nvme_subsys_show_nqn(struct device *dev,
				    struct device_attribute *attr,
				    char *buf)
{
	struct nvme_subsystem *subsys =
		container_of(dev, struct nvme_subsystem, dev);

	return snprintf(buf, PAGE_SIZE, "%s\n", subsys->subnqn);
}
static SUBSYS_ATTR_RO(subsysnqn, S_IRUGO, nvme_subsys_show_nqn);

#define nvme_subsys_show_str_function(field)				\
static ssize_t subsys_##field##_show(struct device *dev,		\
			    struct device_attribute *attr, char *buf)	\
{									\
	struct nvme_subsystem *subsys =					\
		container_of(dev, struct nvme_subsystem, dev);		\
	return sprintf(buf, "%.*s\n",					\
		       (int)sizeof(subsys->field), subsys->field);	\
}									\
static SUBSYS_ATTR_RO(field, S_IRUGO, subsys_##field##_show);

nvme_subsys_show_str_function(model);
nvme_subsys_show_str_function(serial);
nvme_subsys_show_str_function(firmware_rev);

static struct attribute *nvme_subsys_attrs[] = {
	&subsys_attr_model.attr,
	&subsys_attr_serial.attr,
	&subsys_attr_firmware_rev.attr,
	&subsys_attr_subsysnqn.attr,
	NULL,
};

static struct attribute_group nvme_subsys_attrs_group = {
	.attrs = nvme_subsys_attrs,
};

static const struct attribute_group *nvme_subsys_attrs_groups[] = {
	&nvme_subsys_attrs_group,
	NULL,
};

static int nvme_init_subsystem(struct nvme_ctrl *ctrl, struct nvme_id_ctrl *id)
{
	struct nvme_subsystem *subsys, *found;
	int ret;

	subsys = kzalloc(sizeof(*subsys), GFP_KERNEL);
	if (!subsys)
		return -ENOMEM;
	ret = ida_simple_get(&nvme_subsystems_ida, 0, 0, GFP_KERNEL);
	if (ret < 0) {
		kfree(subsys);
		return ret;
	}
	subsys->instance = ret;
	mutex_init(&subsys->lock);
	kref_init(&subsys->ref);
	INIT_LIST_HEAD(&subsys->ctrls);
	INIT_LIST_HEAD(&subsys->nsheads);
	nvme_init_subnqn(subsys, ctrl, id);
	memcpy(subsys->serial, id->sn, sizeof(subsys->serial));
	memcpy(subsys->model, id->mn, sizeof(subsys->model));
	memcpy(subsys->firmware_rev, id->fr, sizeof(subsys->firmware_rev));
	subsys->vendor_id = le16_to_cpu(id->vid);
	subsys->cmic = id->cmic;

	subsys->dev.class = nvme_subsys_class;
	subsys->dev.release = nvme_release_subsystem;
	subsys->dev.groups = nvme_subsys_attrs_groups;
	dev_set_name(&subsys->dev, "nvme-subsys%d", subsys->instance);
	device_initialize(&subsys->dev);

	mutex_lock(&nvme_subsystems_lock);
	found = __nvme_find_get_subsystem(subsys->subnqn);
	if (found) {
		/*
		 * Verify that the subsystem actually supports multiple
		 * controllers, else bail out.
		 */
		if (!(id->cmic & (1 << 1))) {
			dev_err(ctrl->device,
				"ignoring ctrl due to duplicate subnqn (%s).\n",
				found->subnqn);
			nvme_put_subsystem(found);
			ret = -EINVAL;
			goto out_unlock;
		}

		__nvme_release_subsystem(subsys);
		subsys = found;
	} else {
		ret = device_add(&subsys->dev);
		if (ret) {
			dev_err(ctrl->device,
				"failed to register subsystem device.\n");
			goto out_unlock;
		}
		ida_init(&subsys->ns_ida);
		list_add_tail(&subsys->entry, &nvme_subsystems);
	}

	ctrl->subsys = subsys;
	mutex_unlock(&nvme_subsystems_lock);

	if (sysfs_create_link(&subsys->dev.kobj, &ctrl->device->kobj,
			dev_name(ctrl->device))) {
		dev_err(ctrl->device,
			"failed to create sysfs link from subsystem.\n");
		/* the transport driver will eventually put the subsystem */
		return -EINVAL;
	}

	mutex_lock(&subsys->lock);
	list_add_tail(&ctrl->subsys_entry, &subsys->ctrls);
	mutex_unlock(&subsys->lock);

	return 0;

out_unlock:
	mutex_unlock(&nvme_subsystems_lock);
	put_device(&subsys->dev);
	return ret;
}

static int nvme_get_log(struct nvme_ctrl *ctrl, u8 log_page, void *log,
			size_t size)
{
	struct nvme_command c = { };

	c.common.opcode = nvme_admin_get_log_page;
	c.common.nsid = cpu_to_le32(NVME_NSID_ALL);
	c.common.cdw10[0] = nvme_get_log_dw10(log_page, size);

	return nvme_submit_sync_cmd(ctrl->admin_q, &c, log, size);
}

static int nvme_get_effects_log(struct nvme_ctrl *ctrl)
{
	int ret;

	if (!ctrl->effects)
		ctrl->effects = kzalloc(sizeof(*ctrl->effects), GFP_KERNEL);

	if (!ctrl->effects)
		return 0;

	ret = nvme_get_log(ctrl, NVME_LOG_CMD_EFFECTS, ctrl->effects,
					sizeof(*ctrl->effects));
	if (ret) {
		kfree(ctrl->effects);
		ctrl->effects = NULL;
	}
	return ret;
}

/*
 * Initialize the cached copies of the Identify data and various controller
 * register in our nvme_ctrl structure.  This should be called as soon as
 * the admin queue is fully up and running.
 */
int nvme_init_identify(struct nvme_ctrl *ctrl)
{
	struct nvme_id_ctrl *id;
	u64 cap;
	int ret, page_shift;
	u32 max_hw_sectors;
	bool prev_apst_enabled;

	ret = ctrl->ops->reg_read32(ctrl, NVME_REG_VS, &ctrl->vs);
	if (ret) {
		dev_err(ctrl->device, "Reading VS failed (%d)\n", ret);
		return ret;
	}

	ret = ctrl->ops->reg_read64(ctrl, NVME_REG_CAP, &cap);
	if (ret) {
		dev_err(ctrl->device, "Reading CAP failed (%d)\n", ret);
		return ret;
	}
	page_shift = NVME_CAP_MPSMIN(cap) + 12;

	if (ctrl->vs >= NVME_VS(1, 1, 0))
		ctrl->subsystem = NVME_CAP_NSSRC(cap);

	ret = nvme_identify_ctrl(ctrl, &id);
	if (ret) {
		dev_err(ctrl->device, "Identify Controller failed (%d)\n", ret);
		return -EIO;
	}

	if (id->lpa & NVME_CTRL_LPA_CMD_EFFECTS_LOG) {
		ret = nvme_get_effects_log(ctrl);
		if (ret < 0)
			return ret;
	}

	if (!ctrl->identified) {
		int i;

		ret = nvme_init_subsystem(ctrl, id);
		if (ret)
			goto out_free;

		/*
		 * Check for quirks.  Quirk can depend on firmware version,
		 * so, in principle, the set of quirks present can change
		 * across a reset.  As a possible future enhancement, we
		 * could re-scan for quirks every time we reinitialize
		 * the device, but we'd have to make sure that the driver
		 * behaves intelligently if the quirks change.
		 */
		for (i = 0; i < ARRAY_SIZE(core_quirks); i++) {
			if (quirk_matches(id, &core_quirks[i]))
				ctrl->quirks |= core_quirks[i].quirks;
		}
	}

	if (force_apst && (ctrl->quirks & NVME_QUIRK_NO_DEEPEST_PS)) {
		dev_warn(ctrl->device, "forcibly allowing all power states due to nvme_core.force_apst -- use at your own risk\n");
		ctrl->quirks &= ~NVME_QUIRK_NO_DEEPEST_PS;
	}

	ctrl->oacs = le16_to_cpu(id->oacs);
	ctrl->oncs = le16_to_cpup(&id->oncs);
	atomic_set(&ctrl->abort_limit, id->acl + 1);
	ctrl->vwc = id->vwc;
	ctrl->cntlid = le16_to_cpup(&id->cntlid);
	if (id->mdts)
		max_hw_sectors = 1 << (id->mdts + page_shift - 9);
	else
		max_hw_sectors = UINT_MAX;
	ctrl->max_hw_sectors =
		min_not_zero(ctrl->max_hw_sectors, max_hw_sectors);

	nvme_set_queue_limits(ctrl, ctrl->admin_q);
	ctrl->sgls = le32_to_cpu(id->sgls);
	ctrl->kas = le16_to_cpu(id->kas);

	if (id->rtd3e) {
		/* us -> s */
		u32 transition_time = le32_to_cpu(id->rtd3e) / 1000000;

		ctrl->shutdown_timeout = clamp_t(unsigned int, transition_time,
						 shutdown_timeout, 60);

		if (ctrl->shutdown_timeout != shutdown_timeout)
			dev_warn(ctrl->device,
				 "Shutdown timeout set to %u seconds\n",
				 ctrl->shutdown_timeout);
	} else
		ctrl->shutdown_timeout = shutdown_timeout;

	ctrl->npss = id->npss;
	ctrl->apsta = id->apsta;
	prev_apst_enabled = ctrl->apst_enabled;
	if (ctrl->quirks & NVME_QUIRK_NO_APST) {
		if (force_apst && id->apsta) {
			dev_warn(ctrl->device, "forcibly allowing APST due to nvme_core.force_apst -- use at your own risk\n");
			ctrl->apst_enabled = true;
		} else {
			ctrl->apst_enabled = false;
		}
	} else {
		ctrl->apst_enabled = id->apsta;
	}
	memcpy(ctrl->psd, id->psd, sizeof(ctrl->psd));

	if (ctrl->ops->flags & NVME_F_FABRICS) {
		ctrl->icdoff = le16_to_cpu(id->icdoff);
		ctrl->ioccsz = le32_to_cpu(id->ioccsz);
		ctrl->iorcsz = le32_to_cpu(id->iorcsz);
		ctrl->maxcmd = le16_to_cpu(id->maxcmd);

		/*
		 * In fabrics we need to verify the cntlid matches the
		 * admin connect
		 */
		if (ctrl->cntlid != le16_to_cpu(id->cntlid)) {
			ret = -EINVAL;
			goto out_free;
		}

		if (!ctrl->opts->discovery_nqn && !ctrl->kas) {
			dev_err(ctrl->device,
				"keep-alive support is mandatory for fabrics\n");
			ret = -EINVAL;
			goto out_free;
		}
	} else {
		ctrl->cntlid = le16_to_cpu(id->cntlid);
		ctrl->hmpre = le32_to_cpu(id->hmpre);
		ctrl->hmmin = le32_to_cpu(id->hmmin);
		ctrl->hmminds = le32_to_cpu(id->hmminds);
		ctrl->hmmaxd = le16_to_cpu(id->hmmaxd);
	}

	kfree(id);

	if (ctrl->apst_enabled && !prev_apst_enabled)
		dev_pm_qos_expose_latency_tolerance(ctrl->device);
	else if (!ctrl->apst_enabled && prev_apst_enabled)
		dev_pm_qos_hide_latency_tolerance(ctrl->device);

	ret = nvme_configure_apst(ctrl);
	if (ret < 0)
		return ret;
	
	ret = nvme_configure_timestamp(ctrl);
	if (ret < 0)
		return ret;

	ret = nvme_configure_directives(ctrl);
	if (ret < 0)
		return ret;

	ctrl->identified = true;

	return 0;

out_free:
	kfree(id);
	return ret;
}
EXPORT_SYMBOL_GPL(nvme_init_identify);

static int nvme_dev_open(struct inode *inode, struct file *file)
{
	struct nvme_ctrl *ctrl =
		container_of(inode->i_cdev, struct nvme_ctrl, cdev);

	if (ctrl->state != NVME_CTRL_LIVE)
		return -EWOULDBLOCK;
	file->private_data = ctrl;
	return 0;
}

static int nvme_dev_user_cmd(struct nvme_ctrl *ctrl, void __user *argp)
{
	struct nvme_ns *ns;
	int ret;

	mutex_lock(&ctrl->namespaces_mutex);
	if (list_empty(&ctrl->namespaces)) {
		ret = -ENOTTY;
		goto out_unlock;
	}

	ns = list_first_entry(&ctrl->namespaces, struct nvme_ns, list);
	if (ns != list_last_entry(&ctrl->namespaces, struct nvme_ns, list)) {
		dev_warn(ctrl->device,
			"NVME_IOCTL_IO_CMD not supported when multiple namespaces present!\n");
		ret = -EINVAL;
		goto out_unlock;
	}

	dev_warn(ctrl->device,
		"using deprecated NVME_IOCTL_IO_CMD ioctl on the char device!\n");
	kref_get(&ns->kref);
	mutex_unlock(&ctrl->namespaces_mutex);

	ret = nvme_user_cmd(ctrl, ns, argp);
	nvme_put_ns(ns);
	return ret;

out_unlock:
	mutex_unlock(&ctrl->namespaces_mutex);
	return ret;
}

static long nvme_dev_ioctl(struct file *file, unsigned int cmd,
		unsigned long arg)
{
	struct nvme_ctrl *ctrl = file->private_data;
	void __user *argp = (void __user *)arg;

	switch (cmd) {
	case NVME_IOCTL_ADMIN_CMD:
		return nvme_user_cmd(ctrl, NULL, argp);
	case NVME_IOCTL_IO_CMD:
		return nvme_dev_user_cmd(ctrl, argp);
	case NVME_IOCTL_RESET:
		dev_warn(ctrl->device, "resetting controller\n");
		return nvme_reset_ctrl_sync(ctrl);
	case NVME_IOCTL_SUBSYS_RESET:
		return nvme_reset_subsystem(ctrl);
	case NVME_IOCTL_RESCAN:
		nvme_queue_scan(ctrl);
		return 0;
	default:
		return -ENOTTY;
	}
}

static const struct file_operations nvme_dev_fops = {
	.owner		= THIS_MODULE,
	.open		= nvme_dev_open,
	.unlocked_ioctl	= nvme_dev_ioctl,
	.compat_ioctl	= nvme_dev_ioctl,
};

static ssize_t nvme_sysfs_reset(struct device *dev,
				struct device_attribute *attr, const char *buf,
				size_t count)
{
	struct nvme_ctrl *ctrl = dev_get_drvdata(dev);
	int ret;

	ret = nvme_reset_ctrl_sync(ctrl);
	if (ret < 0)
		return ret;
	return count;
}
static DEVICE_ATTR(reset_controller, S_IWUSR, NULL, nvme_sysfs_reset);

static ssize_t nvme_sysfs_rescan(struct device *dev,
				struct device_attribute *attr, const char *buf,
				size_t count)
{
	struct nvme_ctrl *ctrl = dev_get_drvdata(dev);

	nvme_queue_scan(ctrl);
	return count;
}
static DEVICE_ATTR(rescan_controller, S_IWUSR, NULL, nvme_sysfs_rescan);

static inline struct nvme_ns_head *dev_to_ns_head(struct device *dev)
{
	struct gendisk *disk = dev_to_disk(dev);

	if (disk->fops == &nvme_fops)
		return nvme_get_ns_from_dev(dev)->head;
	else
		return disk->private_data;
}

static ssize_t wwid_show(struct device *dev, struct device_attribute *attr,
		char *buf)
{
	struct nvme_ns_head *head = dev_to_ns_head(dev);
	struct nvme_ns_ids *ids = &head->ids;
	struct nvme_subsystem *subsys = head->subsys;
	int serial_len = sizeof(subsys->serial);
	int model_len = sizeof(subsys->model);

	if (!uuid_is_null(&ids->uuid))
		return sprintf(buf, "uuid.%pU\n", &ids->uuid);

	if (memchr_inv(ids->nguid, 0, sizeof(ids->nguid)))
		return sprintf(buf, "eui.%16phN\n", ids->nguid);

	if (memchr_inv(ids->eui64, 0, sizeof(ids->eui64)))
		return sprintf(buf, "eui.%8phN\n", ids->eui64);

	while (serial_len > 0 && (subsys->serial[serial_len - 1] == ' ' ||
				  subsys->serial[serial_len - 1] == '\0'))
		serial_len--;
	while (model_len > 0 && (subsys->model[model_len - 1] == ' ' ||
				 subsys->model[model_len - 1] == '\0'))
		model_len--;

	return sprintf(buf, "nvme.%04x-%*phN-%*phN-%08x\n", subsys->vendor_id,
		serial_len, subsys->serial, model_len, subsys->model,
		head->ns_id);
}
static DEVICE_ATTR(wwid, S_IRUGO, wwid_show, NULL);

static ssize_t nguid_show(struct device *dev, struct device_attribute *attr,
		char *buf)
{
	return sprintf(buf, "%pU\n", dev_to_ns_head(dev)->ids.nguid);
}
static DEVICE_ATTR(nguid, S_IRUGO, nguid_show, NULL);

static ssize_t uuid_show(struct device *dev, struct device_attribute *attr,
		char *buf)
{
	struct nvme_ns_ids *ids = &dev_to_ns_head(dev)->ids;

	/* For backward compatibility expose the NGUID to userspace if
	 * we have no UUID set
	 */
	if (uuid_is_null(&ids->uuid)) {
		printk_ratelimited(KERN_WARNING
				   "No UUID available providing old NGUID\n");
		return sprintf(buf, "%pU\n", ids->nguid);
	}
	return sprintf(buf, "%pU\n", &ids->uuid);
}
static DEVICE_ATTR(uuid, S_IRUGO, uuid_show, NULL);

static ssize_t eui_show(struct device *dev, struct device_attribute *attr,
		char *buf)
{
	return sprintf(buf, "%8ph\n", dev_to_ns_head(dev)->ids.eui64);
}
static DEVICE_ATTR(eui, S_IRUGO, eui_show, NULL);

static ssize_t nsid_show(struct device *dev, struct device_attribute *attr,
		char *buf)
{
	return sprintf(buf, "%d\n", dev_to_ns_head(dev)->ns_id);
}
static DEVICE_ATTR(nsid, S_IRUGO, nsid_show, NULL);

static struct attribute *nvme_ns_id_attrs[] = {
	&dev_attr_wwid.attr,
	&dev_attr_uuid.attr,
	&dev_attr_nguid.attr,
	&dev_attr_eui.attr,
	&dev_attr_nsid.attr,
	NULL,
};

static umode_t nvme_ns_id_attrs_are_visible(struct kobject *kobj,
		struct attribute *a, int n)
{
	struct device *dev = container_of(kobj, struct device, kobj);
	struct nvme_ns_ids *ids = &dev_to_ns_head(dev)->ids;

	if (a == &dev_attr_uuid.attr) {
		if (uuid_is_null(&ids->uuid) &&
		    !memchr_inv(ids->nguid, 0, sizeof(ids->nguid)))
			return 0;
	}
	if (a == &dev_attr_nguid.attr) {
		if (!memchr_inv(ids->nguid, 0, sizeof(ids->nguid)))
			return 0;
	}
	if (a == &dev_attr_eui.attr) {
		if (!memchr_inv(ids->eui64, 0, sizeof(ids->eui64)))
			return 0;
	}
	return a->mode;
}

const struct attribute_group nvme_ns_id_attr_group = {
	.attrs		= nvme_ns_id_attrs,
	.is_visible	= nvme_ns_id_attrs_are_visible,
};

#define nvme_show_str_function(field)						\
static ssize_t  field##_show(struct device *dev,				\
			    struct device_attribute *attr, char *buf)		\
{										\
        struct nvme_ctrl *ctrl = dev_get_drvdata(dev);				\
        return sprintf(buf, "%.*s\n",						\
		(int)sizeof(ctrl->subsys->field), ctrl->subsys->field);		\
}										\
static DEVICE_ATTR(field, S_IRUGO, field##_show, NULL);

nvme_show_str_function(model);
nvme_show_str_function(serial);
nvme_show_str_function(firmware_rev);

#define nvme_show_int_function(field)						\
static ssize_t  field##_show(struct device *dev,				\
			    struct device_attribute *attr, char *buf)		\
{										\
        struct nvme_ctrl *ctrl = dev_get_drvdata(dev);				\
        return sprintf(buf, "%d\n", ctrl->field);	\
}										\
static DEVICE_ATTR(field, S_IRUGO, field##_show, NULL);

nvme_show_int_function(cntlid);

static ssize_t nvme_sysfs_delete(struct device *dev,
				struct device_attribute *attr, const char *buf,
				size_t count)
{
	struct nvme_ctrl *ctrl = dev_get_drvdata(dev);

	if (device_remove_file_self(dev, attr))
		nvme_delete_ctrl_sync(ctrl);
	return count;
}
static DEVICE_ATTR(delete_controller, S_IWUSR, NULL, nvme_sysfs_delete);

static ssize_t nvme_sysfs_show_transport(struct device *dev,
					 struct device_attribute *attr,
					 char *buf)
{
	struct nvme_ctrl *ctrl = dev_get_drvdata(dev);

	return snprintf(buf, PAGE_SIZE, "%s\n", ctrl->ops->name);
}
static DEVICE_ATTR(transport, S_IRUGO, nvme_sysfs_show_transport, NULL);

static ssize_t nvme_sysfs_show_state(struct device *dev,
				     struct device_attribute *attr,
				     char *buf)
{
	struct nvme_ctrl *ctrl = dev_get_drvdata(dev);
	static const char *const state_name[] = {
		[NVME_CTRL_NEW]		= "new",
		[NVME_CTRL_LIVE]	= "live",
		[NVME_CTRL_RESETTING]	= "resetting",
		[NVME_CTRL_RECONNECTING]= "reconnecting",
		[NVME_CTRL_DELETING]	= "deleting",
		[NVME_CTRL_DEAD]	= "dead",
	};

	if ((unsigned)ctrl->state < ARRAY_SIZE(state_name) &&
	    state_name[ctrl->state])
		return sprintf(buf, "%s\n", state_name[ctrl->state]);

	return sprintf(buf, "unknown state\n");
}

static DEVICE_ATTR(state, S_IRUGO, nvme_sysfs_show_state, NULL);

static ssize_t nvme_sysfs_show_subsysnqn(struct device *dev,
					 struct device_attribute *attr,
					 char *buf)
{
	struct nvme_ctrl *ctrl = dev_get_drvdata(dev);

	return snprintf(buf, PAGE_SIZE, "%s\n", ctrl->subsys->subnqn);
}
static DEVICE_ATTR(subsysnqn, S_IRUGO, nvme_sysfs_show_subsysnqn, NULL);

static ssize_t nvme_sysfs_show_address(struct device *dev,
					 struct device_attribute *attr,
					 char *buf)
{
	struct nvme_ctrl *ctrl = dev_get_drvdata(dev);

	return ctrl->ops->get_address(ctrl, buf, PAGE_SIZE);
}
static DEVICE_ATTR(address, S_IRUGO, nvme_sysfs_show_address, NULL);

static struct attribute *nvme_dev_attrs[] = {
	&dev_attr_reset_controller.attr,
	&dev_attr_rescan_controller.attr,
	&dev_attr_model.attr,
	&dev_attr_serial.attr,
	&dev_attr_firmware_rev.attr,
	&dev_attr_cntlid.attr,
	&dev_attr_delete_controller.attr,
	&dev_attr_transport.attr,
	&dev_attr_subsysnqn.attr,
	&dev_attr_address.attr,
	&dev_attr_state.attr,
	NULL
};

static umode_t nvme_dev_attrs_are_visible(struct kobject *kobj,
		struct attribute *a, int n)
{
	struct device *dev = container_of(kobj, struct device, kobj);
	struct nvme_ctrl *ctrl = dev_get_drvdata(dev);

	if (a == &dev_attr_delete_controller.attr && !ctrl->ops->delete_ctrl)
		return 0;
	if (a == &dev_attr_address.attr && !ctrl->ops->get_address)
		return 0;

	return a->mode;
}

static struct attribute_group nvme_dev_attrs_group = {
	.attrs		= nvme_dev_attrs,
	.is_visible	= nvme_dev_attrs_are_visible,
};

static const struct attribute_group *nvme_dev_attr_groups[] = {
	&nvme_dev_attrs_group,
	NULL,
};

static struct nvme_ns_head *__nvme_find_ns_head(struct nvme_subsystem *subsys,
		unsigned nsid)
{
	struct nvme_ns_head *h;

	lockdep_assert_held(&subsys->lock);

	list_for_each_entry(h, &subsys->nsheads, entry) {
		if (h->ns_id == nsid && kref_get_unless_zero(&h->ref))
			return h;
	}

	return NULL;
}

static int __nvme_check_ids(struct nvme_subsystem *subsys,
		struct nvme_ns_head *new)
{
	struct nvme_ns_head *h;

	lockdep_assert_held(&subsys->lock);

	list_for_each_entry(h, &subsys->nsheads, entry) {
		if (nvme_ns_ids_valid(&new->ids) &&
		    nvme_ns_ids_equal(&new->ids, &h->ids))
			return -EINVAL;
	}

	return 0;
}

static struct nvme_ns_head *nvme_alloc_ns_head(struct nvme_ctrl *ctrl,
		unsigned nsid, struct nvme_id_ns *id)
{
	struct nvme_ns_head *head;
	int ret = -ENOMEM;

	head = kzalloc(sizeof(*head), GFP_KERNEL);
	if (!head)
		goto out;
	ret = ida_simple_get(&ctrl->subsys->ns_ida, 1, 0, GFP_KERNEL);
	if (ret < 0)
		goto out_free_head;
	head->instance = ret;
	INIT_LIST_HEAD(&head->list);
	init_srcu_struct(&head->srcu);
	head->subsys = ctrl->subsys;
	head->ns_id = nsid;
	kref_init(&head->ref);

	nvme_report_ns_ids(ctrl, nsid, id, &head->ids);

	ret = __nvme_check_ids(ctrl->subsys, head);
	if (ret) {
		dev_err(ctrl->device,
			"duplicate IDs for nsid %d\n", nsid);
		goto out_cleanup_srcu;
	}

	ret = nvme_mpath_alloc_disk(ctrl, head);
	if (ret)
		goto out_cleanup_srcu;

	list_add_tail(&head->entry, &ctrl->subsys->nsheads);
	return head;
out_cleanup_srcu:
	cleanup_srcu_struct(&head->srcu);
	ida_simple_remove(&ctrl->subsys->ns_ida, head->instance);
out_free_head:
	kfree(head);
out:
	return ERR_PTR(ret);
}

static int nvme_init_ns_head(struct nvme_ns *ns, unsigned nsid,
		struct nvme_id_ns *id, bool *new)
{
	struct nvme_ctrl *ctrl = ns->ctrl;
	bool is_shared = id->nmic & (1 << 0);
	struct nvme_ns_head *head = NULL;
	int ret = 0;

	mutex_lock(&ctrl->subsys->lock);
	if (is_shared)
		head = __nvme_find_ns_head(ctrl->subsys, nsid);
	if (!head) {
		head = nvme_alloc_ns_head(ctrl, nsid, id);
		if (IS_ERR(head)) {
			ret = PTR_ERR(head);
			goto out_unlock;
		}

		*new = true;
	} else {
		struct nvme_ns_ids ids;

		nvme_report_ns_ids(ctrl, nsid, id, &ids);
		if (!nvme_ns_ids_equal(&head->ids, &ids)) {
			dev_err(ctrl->device,
				"IDs don't match for shared namespace %d\n",
					nsid);
			ret = -EINVAL;
			goto out_unlock;
		}

		*new = false;
	}

	list_add_tail(&ns->siblings, &head->list);
	ns->head = head;

out_unlock:
	mutex_unlock(&ctrl->subsys->lock);
	return ret;
}

static int ns_cmp(void *priv, struct list_head *a, struct list_head *b)
{
	struct nvme_ns *nsa = container_of(a, struct nvme_ns, list);
	struct nvme_ns *nsb = container_of(b, struct nvme_ns, list);

	return nsa->head->ns_id - nsb->head->ns_id;
}

static struct nvme_ns *nvme_find_get_ns(struct nvme_ctrl *ctrl, unsigned nsid)
{
	struct nvme_ns *ns, *ret = NULL;

	mutex_lock(&ctrl->namespaces_mutex);
	list_for_each_entry(ns, &ctrl->namespaces, list) {
<<<<<<< HEAD
		if (ns->ns_id == nsid) {
=======
		if (ns->head->ns_id == nsid) {
>>>>>>> 0186f2dc
			if (!kref_get_unless_zero(&ns->kref))
				continue;
			ret = ns;
			break;
		}
		if (ns->head->ns_id > nsid)
			break;
	}
	mutex_unlock(&ctrl->namespaces_mutex);
	return ret;
}

static int nvme_setup_streams_ns(struct nvme_ctrl *ctrl, struct nvme_ns *ns)
{
	struct streams_directive_params s;
	int ret;

	if (!ctrl->nr_streams)
		return 0;

	ret = nvme_get_stream_params(ctrl, &s, ns->head->ns_id);
	if (ret)
		return ret;

	ns->sws = le32_to_cpu(s.sws);
	ns->sgs = le16_to_cpu(s.sgs);

	if (ns->sws) {
		unsigned int bs = 1 << ns->lba_shift;

		blk_queue_io_min(ns->queue, bs * ns->sws);
		if (ns->sgs)
			blk_queue_io_opt(ns->queue, bs * ns->sws * ns->sgs);
	}

	return 0;
}

static void nvme_alloc_ns(struct nvme_ctrl *ctrl, unsigned nsid)
{
	struct nvme_ns *ns;
	struct gendisk *disk;
	struct nvme_id_ns *id;
	char disk_name[DISK_NAME_LEN];
	int node = dev_to_node(ctrl->dev), flags = GENHD_FL_EXT_DEVT;
	bool new = true;

	ns = kzalloc_node(sizeof(*ns), GFP_KERNEL, node);
	if (!ns)
		return;

	ns->queue = blk_mq_init_queue(ctrl->tagset);
	if (IS_ERR(ns->queue))
		goto out_free_ns;
	queue_flag_set_unlocked(QUEUE_FLAG_NONROT, ns->queue);
	ns->queue->queuedata = ns;
	ns->ctrl = ctrl;

	kref_init(&ns->kref);
	ns->lba_shift = 9; /* set to a default value for 512 until disk is validated */

	blk_queue_logical_block_size(ns->queue, 1 << ns->lba_shift);
	nvme_set_queue_limits(ctrl, ns->queue);

	id = nvme_identify_ns(ctrl, nsid);
	if (!id)
		goto out_free_queue;

	if (id->ncap == 0)
		goto out_free_id;

	if (nvme_init_ns_head(ns, nsid, id, &new))
		goto out_free_id;
	nvme_setup_streams_ns(ctrl, ns);
	
#ifdef CONFIG_NVME_MULTIPATH
	/*
	 * If multipathing is enabled we need to always use the subsystem
	 * instance number for numbering our devices to avoid conflicts
	 * between subsystems that have multiple controllers and thus use
	 * the multipath-aware subsystem node and those that have a single
	 * controller and use the controller node directly.
	 */
	if (ns->head->disk) {
		sprintf(disk_name, "nvme%dc%dn%d", ctrl->subsys->instance,
				ctrl->cntlid, ns->head->instance);
		flags = GENHD_FL_HIDDEN;
	} else {
		sprintf(disk_name, "nvme%dn%d", ctrl->subsys->instance,
				ns->head->instance);
	}
#else
	/*
	 * But without the multipath code enabled, multiple controller per
	 * subsystems are visible as devices and thus we cannot use the
	 * subsystem instance.
	 */
	sprintf(disk_name, "nvme%dn%d", ctrl->instance, ns->head->instance);
#endif

	if ((ctrl->quirks & NVME_QUIRK_LIGHTNVM) && id->vs[0] == 0x1) {
		if (nvme_nvm_register(ns, disk_name, node)) {
			dev_warn(ctrl->device, "LightNVM init failure\n");
			goto out_unlink_ns;
		}
	}

	disk = alloc_disk_node(0, node);
	if (!disk)
		goto out_unlink_ns;

	disk->fops = &nvme_fops;
	disk->private_data = ns;
	disk->queue = ns->queue;
	disk->flags = flags;
	memcpy(disk->disk_name, disk_name, DISK_NAME_LEN);
	ns->disk = disk;

	__nvme_revalidate_disk(disk, id);

	mutex_lock(&ctrl->namespaces_mutex);
	list_add_tail(&ns->list, &ctrl->namespaces);
	mutex_unlock(&ctrl->namespaces_mutex);

	nvme_get_ctrl(ctrl);

	kfree(id);

	device_add_disk(ctrl->device, ns->disk);
	if (sysfs_create_group(&disk_to_dev(ns->disk)->kobj,
					&nvme_ns_id_attr_group))
		pr_warn("%s: failed to create sysfs group for identification\n",
			ns->disk->disk_name);
	if (ns->ndev && nvme_nvm_register_sysfs(ns))
		pr_warn("%s: failed to register lightnvm sysfs group for identification\n",
			ns->disk->disk_name);

	if (new)
		nvme_mpath_add_disk(ns->head);
	nvme_mpath_add_disk_links(ns);
	return;
 out_unlink_ns:
	mutex_lock(&ctrl->subsys->lock);
	list_del_rcu(&ns->siblings);
	mutex_unlock(&ctrl->subsys->lock);
 out_free_id:
	kfree(id);
 out_free_queue:
	blk_cleanup_queue(ns->queue);
 out_free_ns:
	kfree(ns);
}

static void nvme_ns_remove(struct nvme_ns *ns)
{
	if (test_and_set_bit(NVME_NS_REMOVING, &ns->flags))
		return;

	if (ns->disk && ns->disk->flags & GENHD_FL_UP) {
		nvme_mpath_remove_disk_links(ns);
		sysfs_remove_group(&disk_to_dev(ns->disk)->kobj,
					&nvme_ns_id_attr_group);
		if (ns->ndev)
			nvme_nvm_unregister_sysfs(ns);
		del_gendisk(ns->disk);
		blk_cleanup_queue(ns->queue);
		if (blk_get_integrity(ns->disk))
			blk_integrity_unregister(ns->disk);
	}

	mutex_lock(&ns->ctrl->subsys->lock);
	nvme_mpath_clear_current_path(ns);
	list_del_rcu(&ns->siblings);
	mutex_unlock(&ns->ctrl->subsys->lock);

	mutex_lock(&ns->ctrl->namespaces_mutex);
	list_del_init(&ns->list);
	mutex_unlock(&ns->ctrl->namespaces_mutex);

	synchronize_srcu(&ns->head->srcu);
	nvme_mpath_check_last_path(ns);
	nvme_put_ns(ns);
}

static void nvme_validate_ns(struct nvme_ctrl *ctrl, unsigned nsid)
{
	struct nvme_ns *ns;

	ns = nvme_find_get_ns(ctrl, nsid);
	if (ns) {
		if (ns->disk && revalidate_disk(ns->disk))
			nvme_ns_remove(ns);
		nvme_put_ns(ns);
	} else
		nvme_alloc_ns(ctrl, nsid);
}

static void nvme_remove_invalid_namespaces(struct nvme_ctrl *ctrl,
					unsigned nsid)
{
	struct nvme_ns *ns, *next;

	list_for_each_entry_safe(ns, next, &ctrl->namespaces, list) {
		if (ns->head->ns_id > nsid)
			nvme_ns_remove(ns);
	}
}

static int nvme_scan_ns_list(struct nvme_ctrl *ctrl, unsigned nn)
{
	struct nvme_ns *ns;
	__le32 *ns_list;
	unsigned i, j, nsid, prev = 0, num_lists = DIV_ROUND_UP(nn, 1024);
	int ret = 0;

	ns_list = kzalloc(0x1000, GFP_KERNEL);
	if (!ns_list)
		return -ENOMEM;

	for (i = 0; i < num_lists; i++) {
		ret = nvme_identify_ns_list(ctrl, prev, ns_list);
		if (ret)
			goto free;

		for (j = 0; j < min(nn, 1024U); j++) {
			nsid = le32_to_cpu(ns_list[j]);
			if (!nsid)
				goto out;

			nvme_validate_ns(ctrl, nsid);

			while (++prev < nsid) {
				ns = nvme_find_get_ns(ctrl, prev);
				if (ns) {
					nvme_ns_remove(ns);
					nvme_put_ns(ns);
				}
			}
		}
		nn -= j;
	}
 out:
	nvme_remove_invalid_namespaces(ctrl, prev);
 free:
	kfree(ns_list);
	return ret;
}

static void nvme_scan_ns_sequential(struct nvme_ctrl *ctrl, unsigned nn)
{
	unsigned i;

	for (i = 1; i <= nn; i++)
		nvme_validate_ns(ctrl, i);

	nvme_remove_invalid_namespaces(ctrl, nn);
}

static void nvme_scan_work(struct work_struct *work)
{
	struct nvme_ctrl *ctrl =
		container_of(work, struct nvme_ctrl, scan_work);
	struct nvme_id_ctrl *id;
	unsigned nn;

	if (ctrl->state != NVME_CTRL_LIVE)
		return;

	if (nvme_identify_ctrl(ctrl, &id))
		return;

	nn = le32_to_cpu(id->nn);
	if (ctrl->vs >= NVME_VS(1, 1, 0) &&
	    !(ctrl->quirks & NVME_QUIRK_IDENTIFY_CNS)) {
		if (!nvme_scan_ns_list(ctrl, nn))
			goto done;
	}
	nvme_scan_ns_sequential(ctrl, nn);
 done:
	mutex_lock(&ctrl->namespaces_mutex);
	list_sort(NULL, &ctrl->namespaces, ns_cmp);
	mutex_unlock(&ctrl->namespaces_mutex);
	kfree(id);
}

void nvme_queue_scan(struct nvme_ctrl *ctrl)
{
	/*
	 * Do not queue new scan work when a controller is reset during
	 * removal.
	 */
	if (ctrl->state == NVME_CTRL_LIVE)
		queue_work(nvme_wq, &ctrl->scan_work);
}
EXPORT_SYMBOL_GPL(nvme_queue_scan);

/*
 * This function iterates the namespace list unlocked to allow recovery from
 * controller failure. It is up to the caller to ensure the namespace list is
 * not modified by scan work while this function is executing.
 */
void nvme_remove_namespaces(struct nvme_ctrl *ctrl)
{
	struct nvme_ns *ns, *next;

	/*
	 * The dead states indicates the controller was not gracefully
	 * disconnected. In that case, we won't be able to flush any data while
	 * removing the namespaces' disks; fail all the queues now to avoid
	 * potentially having to clean up the failed sync later.
	 */
	if (ctrl->state == NVME_CTRL_DEAD)
		nvme_kill_queues(ctrl);

	list_for_each_entry_safe(ns, next, &ctrl->namespaces, list)
		nvme_ns_remove(ns);
}
EXPORT_SYMBOL_GPL(nvme_remove_namespaces);

static void nvme_aen_uevent(struct nvme_ctrl *ctrl)
{
	char *envp[2] = { NULL, NULL };
	u32 aen_result = ctrl->aen_result;

	ctrl->aen_result = 0;
	if (!aen_result)
		return;

	envp[0] = kasprintf(GFP_KERNEL, "NVME_AEN=%#08x", aen_result);
	if (!envp[0])
		return;
	kobject_uevent_env(&ctrl->device->kobj, KOBJ_CHANGE, envp);
	kfree(envp[0]);
}

static void nvme_async_event_work(struct work_struct *work)
{
	struct nvme_ctrl *ctrl =
		container_of(work, struct nvme_ctrl, async_event_work);

	nvme_aen_uevent(ctrl);
	ctrl->ops->submit_async_event(ctrl);
}

static bool nvme_ctrl_pp_status(struct nvme_ctrl *ctrl)
{

	u32 csts;

	if (ctrl->ops->reg_read32(ctrl, NVME_REG_CSTS, &csts))
		return false;

	if (csts == ~0)
		return false;

	return ((ctrl->ctrl_config & NVME_CC_ENABLE) && (csts & NVME_CSTS_PP));
}

static void nvme_get_fw_slot_info(struct nvme_ctrl *ctrl)
{
	struct nvme_fw_slot_info_log *log;

	log = kmalloc(sizeof(*log), GFP_KERNEL);
	if (!log)
		return;

	if (nvme_get_log(ctrl, NVME_LOG_FW_SLOT, log, sizeof(*log)))
		dev_warn(ctrl->device,
				"Get FW SLOT INFO log error\n");
	kfree(log);
}

static void nvme_fw_act_work(struct work_struct *work)
{
	struct nvme_ctrl *ctrl = container_of(work,
				struct nvme_ctrl, fw_act_work);
	unsigned long fw_act_timeout;

	if (ctrl->mtfa)
		fw_act_timeout = jiffies +
				msecs_to_jiffies(ctrl->mtfa * 100);
	else
		fw_act_timeout = jiffies +
				msecs_to_jiffies(admin_timeout * 1000);

	nvme_stop_queues(ctrl);
	while (nvme_ctrl_pp_status(ctrl)) {
		if (time_after(jiffies, fw_act_timeout)) {
			dev_warn(ctrl->device,
				"Fw activation timeout, reset controller\n");
			nvme_reset_ctrl(ctrl);
			break;
		}
		msleep(100);
	}

	if (ctrl->state != NVME_CTRL_LIVE)
		return;

	nvme_start_queues(ctrl);
	/* read FW slot information to clear the AER */
	nvme_get_fw_slot_info(ctrl);
}

void nvme_complete_async_event(struct nvme_ctrl *ctrl, __le16 status,
		union nvme_result *res)
{
	u32 result = le32_to_cpu(res->u32);

	if (le16_to_cpu(status) >> 1 != NVME_SC_SUCCESS)
		return;

	switch (result & 0x7) {
	case NVME_AER_ERROR:
	case NVME_AER_SMART:
	case NVME_AER_CSS:
	case NVME_AER_VS:
		ctrl->aen_result = result;
		break;
	default:
		break;
	}

	switch (result & 0xff07) {
	case NVME_AER_NOTICE_NS_CHANGED:
		dev_info(ctrl->device, "rescanning\n");
		nvme_queue_scan(ctrl);
		break;
	case NVME_AER_NOTICE_FW_ACT_STARTING:
		queue_work(nvme_wq, &ctrl->fw_act_work);
		break;
	default:
		dev_warn(ctrl->device, "async event result %08x\n", result);
	}
	queue_work(nvme_wq, &ctrl->async_event_work);
}
EXPORT_SYMBOL_GPL(nvme_complete_async_event);

void nvme_stop_ctrl(struct nvme_ctrl *ctrl)
{
	nvme_stop_keep_alive(ctrl);
	flush_work(&ctrl->async_event_work);
	flush_work(&ctrl->scan_work);
	cancel_work_sync(&ctrl->fw_act_work);
}
EXPORT_SYMBOL_GPL(nvme_stop_ctrl);

void nvme_start_ctrl(struct nvme_ctrl *ctrl)
{
	if (ctrl->kato)
		nvme_start_keep_alive(ctrl);

	if (ctrl->queue_count > 1) {
		nvme_queue_scan(ctrl);
		queue_work(nvme_wq, &ctrl->async_event_work);
		nvme_start_queues(ctrl);
	}
}
EXPORT_SYMBOL_GPL(nvme_start_ctrl);

void nvme_uninit_ctrl(struct nvme_ctrl *ctrl)
{
	cdev_device_del(&ctrl->cdev, ctrl->device);
}
EXPORT_SYMBOL_GPL(nvme_uninit_ctrl);

static void nvme_free_ctrl(struct device *dev)
{
	struct nvme_ctrl *ctrl =
		container_of(dev, struct nvme_ctrl, ctrl_device);
	struct nvme_subsystem *subsys = ctrl->subsys;

	ida_simple_remove(&nvme_instance_ida, ctrl->instance);
	kfree(ctrl->effects);

	if (subsys) {
		mutex_lock(&subsys->lock);
		list_del(&ctrl->subsys_entry);
		mutex_unlock(&subsys->lock);
		sysfs_remove_link(&subsys->dev.kobj, dev_name(ctrl->device));
	}

	ctrl->ops->free_ctrl(ctrl);

	if (subsys)
		nvme_put_subsystem(subsys);
}

/*
 * Initialize a NVMe controller structures.  This needs to be called during
 * earliest initialization so that we have the initialized structured around
 * during probing.
 */
int nvme_init_ctrl(struct nvme_ctrl *ctrl, struct device *dev,
		const struct nvme_ctrl_ops *ops, unsigned long quirks)
{
	int ret;

	ctrl->state = NVME_CTRL_NEW;
	spin_lock_init(&ctrl->lock);
	INIT_LIST_HEAD(&ctrl->namespaces);
	mutex_init(&ctrl->namespaces_mutex);
	ctrl->dev = dev;
	ctrl->ops = ops;
	ctrl->quirks = quirks;
	INIT_WORK(&ctrl->scan_work, nvme_scan_work);
	INIT_WORK(&ctrl->async_event_work, nvme_async_event_work);
	INIT_WORK(&ctrl->fw_act_work, nvme_fw_act_work);
	INIT_WORK(&ctrl->delete_work, nvme_delete_ctrl_work);

	ret = ida_simple_get(&nvme_instance_ida, 0, 0, GFP_KERNEL);
	if (ret < 0)
		goto out;
	ctrl->instance = ret;

	device_initialize(&ctrl->ctrl_device);
	ctrl->device = &ctrl->ctrl_device;
	ctrl->device->devt = MKDEV(MAJOR(nvme_chr_devt), ctrl->instance);
	ctrl->device->class = nvme_class;
	ctrl->device->parent = ctrl->dev;
	ctrl->device->groups = nvme_dev_attr_groups;
	ctrl->device->release = nvme_free_ctrl;
	dev_set_drvdata(ctrl->device, ctrl);
	ret = dev_set_name(ctrl->device, "nvme%d", ctrl->instance);
	if (ret)
		goto out_release_instance;

	cdev_init(&ctrl->cdev, &nvme_dev_fops);
	ctrl->cdev.owner = ops->module;
	ret = cdev_device_add(&ctrl->cdev, ctrl->device);
	if (ret)
		goto out_free_name;

	/*
	 * Initialize latency tolerance controls.  The sysfs files won't
	 * be visible to userspace unless the device actually supports APST.
	 */
	ctrl->device->power.set_latency_tolerance = nvme_set_latency_tolerance;
	dev_pm_qos_update_user_latency_tolerance(ctrl->device,
		min(default_ps_max_latency_us, (unsigned long)S32_MAX));

	return 0;
out_free_name:
	kfree_const(dev->kobj.name);
out_release_instance:
	ida_simple_remove(&nvme_instance_ida, ctrl->instance);
out:
	return ret;
}
EXPORT_SYMBOL_GPL(nvme_init_ctrl);

/**
 * nvme_kill_queues(): Ends all namespace queues
 * @ctrl: the dead controller that needs to end
 *
 * Call this function when the driver determines it is unable to get the
 * controller in a state capable of servicing IO.
 */
void nvme_kill_queues(struct nvme_ctrl *ctrl)
{
	struct nvme_ns *ns;

	mutex_lock(&ctrl->namespaces_mutex);

	/* Forcibly unquiesce queues to avoid blocking dispatch */
	if (ctrl->admin_q)
		blk_mq_unquiesce_queue(ctrl->admin_q);

	list_for_each_entry(ns, &ctrl->namespaces, list) {
		/*
		 * Revalidating a dead namespace sets capacity to 0. This will
		 * end buffered writers dirtying pages that can't be synced.
		 */
		if (!ns->disk || test_and_set_bit(NVME_NS_DEAD, &ns->flags))
			continue;
		revalidate_disk(ns->disk);
		blk_set_queue_dying(ns->queue);

		/* Forcibly unquiesce queues to avoid blocking dispatch */
		blk_mq_unquiesce_queue(ns->queue);
	}
	mutex_unlock(&ctrl->namespaces_mutex);
}
EXPORT_SYMBOL_GPL(nvme_kill_queues);

void nvme_unfreeze(struct nvme_ctrl *ctrl)
{
	struct nvme_ns *ns;

	mutex_lock(&ctrl->namespaces_mutex);
	list_for_each_entry(ns, &ctrl->namespaces, list)
		blk_mq_unfreeze_queue(ns->queue);
	mutex_unlock(&ctrl->namespaces_mutex);
}
EXPORT_SYMBOL_GPL(nvme_unfreeze);

void nvme_wait_freeze_timeout(struct nvme_ctrl *ctrl, long timeout)
{
	struct nvme_ns *ns;

	mutex_lock(&ctrl->namespaces_mutex);
	list_for_each_entry(ns, &ctrl->namespaces, list) {
		timeout = blk_mq_freeze_queue_wait_timeout(ns->queue, timeout);
		if (timeout <= 0)
			break;
	}
	mutex_unlock(&ctrl->namespaces_mutex);
}
EXPORT_SYMBOL_GPL(nvme_wait_freeze_timeout);

void nvme_wait_freeze(struct nvme_ctrl *ctrl)
{
	struct nvme_ns *ns;

	mutex_lock(&ctrl->namespaces_mutex);
	list_for_each_entry(ns, &ctrl->namespaces, list)
		blk_mq_freeze_queue_wait(ns->queue);
	mutex_unlock(&ctrl->namespaces_mutex);
}
EXPORT_SYMBOL_GPL(nvme_wait_freeze);

void nvme_start_freeze(struct nvme_ctrl *ctrl)
{
	struct nvme_ns *ns;

	mutex_lock(&ctrl->namespaces_mutex);
	list_for_each_entry(ns, &ctrl->namespaces, list)
		blk_freeze_queue_start(ns->queue);
	mutex_unlock(&ctrl->namespaces_mutex);
}
EXPORT_SYMBOL_GPL(nvme_start_freeze);

void nvme_stop_queues(struct nvme_ctrl *ctrl)
{
	struct nvme_ns *ns;

	mutex_lock(&ctrl->namespaces_mutex);
	list_for_each_entry(ns, &ctrl->namespaces, list)
		blk_mq_quiesce_queue(ns->queue);
	mutex_unlock(&ctrl->namespaces_mutex);
}
EXPORT_SYMBOL_GPL(nvme_stop_queues);

void nvme_start_queues(struct nvme_ctrl *ctrl)
{
	struct nvme_ns *ns;

	mutex_lock(&ctrl->namespaces_mutex);
	list_for_each_entry(ns, &ctrl->namespaces, list)
		blk_mq_unquiesce_queue(ns->queue);
	mutex_unlock(&ctrl->namespaces_mutex);
}
EXPORT_SYMBOL_GPL(nvme_start_queues);

int nvme_reinit_tagset(struct nvme_ctrl *ctrl, struct blk_mq_tag_set *set)
{
	if (!ctrl->ops->reinit_request)
		return 0;

	return blk_mq_tagset_iter(set, set->driver_data,
			ctrl->ops->reinit_request);
}
EXPORT_SYMBOL_GPL(nvme_reinit_tagset);

int __init nvme_core_init(void)
{
	int result;

	nvme_wq = alloc_workqueue("nvme-wq",
			WQ_UNBOUND | WQ_MEM_RECLAIM | WQ_SYSFS, 0);
	if (!nvme_wq)
		return -ENOMEM;

	result = alloc_chrdev_region(&nvme_chr_devt, 0, NVME_MINORS, "nvme");
	if (result < 0)
		goto destroy_wq;

	nvme_class = class_create(THIS_MODULE, "nvme");
	if (IS_ERR(nvme_class)) {
		result = PTR_ERR(nvme_class);
		goto unregister_chrdev;
	}

	nvme_subsys_class = class_create(THIS_MODULE, "nvme-subsystem");
	if (IS_ERR(nvme_subsys_class)) {
		result = PTR_ERR(nvme_subsys_class);
		goto destroy_class;
	}
	return 0;

destroy_class:
	class_destroy(nvme_class);
unregister_chrdev:
	unregister_chrdev_region(nvme_chr_devt, NVME_MINORS);
destroy_wq:
	destroy_workqueue(nvme_wq);
	return result;
}

void nvme_core_exit(void)
{
	ida_destroy(&nvme_subsystems_ida);
	class_destroy(nvme_subsys_class);
	class_destroy(nvme_class);
	unregister_chrdev_region(nvme_chr_devt, NVME_MINORS);
	destroy_workqueue(nvme_wq);
}

MODULE_LICENSE("GPL");
MODULE_VERSION("1.0");
module_init(nvme_core_init);
module_exit(nvme_core_exit);<|MERGE_RESOLUTION|>--- conflicted
+++ resolved
@@ -2810,11 +2810,7 @@
 
 	mutex_lock(&ctrl->namespaces_mutex);
 	list_for_each_entry(ns, &ctrl->namespaces, list) {
-<<<<<<< HEAD
-		if (ns->ns_id == nsid) {
-=======
 		if (ns->head->ns_id == nsid) {
->>>>>>> 0186f2dc
 			if (!kref_get_unless_zero(&ns->kref))
 				continue;
 			ret = ns;
