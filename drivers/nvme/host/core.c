--- conflicted
+++ resolved
@@ -3032,12 +3032,7 @@
 		pr_warn("%s: failed to register lightnvm sysfs group for identification\n",
 			ns->disk->disk_name);
 
-<<<<<<< HEAD
-	if (new)
-		nvme_mpath_add_disk(ns->head);
-=======
 	nvme_mpath_add_disk(ns->head);
->>>>>>> 022a1d6c
 	return;
  out_unlink_ns:
 	mutex_lock(&ctrl->subsys->lock);
