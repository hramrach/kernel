--- conflicted
+++ resolved
@@ -3625,11 +3625,7 @@
 	if (err)
 		return -EINVAL;
 
-<<<<<<< HEAD
-	else if (ctrl_loss_tmo < 0)
-=======
 	if (ctrl_loss_tmo < 0)
->>>>>>> 3887ecbb
 		opts->max_reconnects = -1;
 	else
 		opts->max_reconnects = DIV_ROUND_UP(ctrl_loss_tmo,
@@ -3657,13 +3653,8 @@
 	int err;
 
 	err = kstrtou32(buf, 10, &v);
-<<<<<<< HEAD
 	if (err)
 		return err;
-=======
-	if (err || v > UINT_MAX)
-		return -EINVAL;
->>>>>>> 3887ecbb
 
 	ctrl->opts->reconnect_delay = v;
 	return count;
@@ -3690,10 +3681,7 @@
 	&dev_attr_hostid.attr,
 	&dev_attr_ctrl_loss_tmo.attr,
 	&dev_attr_reconnect_delay.attr,
-<<<<<<< HEAD
-=======
 	&dev_attr_kato.attr,
->>>>>>> 3887ecbb
 	NULL
 };
 
