// SPDX-License-Identifier: GPL-2.0
/*
 * NVM Express device driver
 * Copyright (c) 2011-2014, Intel Corporation.
 */

#include <linux/aer.h>
#include <linux/async.h>
#include <linux/blkdev.h>
#include <linux/blk-mq.h>
#include <linux/blk-mq-pci.h>
#include <linux/dmi.h>
#include <linux/init.h>
#include <linux/interrupt.h>
#include <linux/io.h>
#include <linux/mm.h>
#include <linux/module.h>
#include <linux/mutex.h>
#include <linux/once.h>
#include <linux/pci.h>
#include <linux/suspend.h>
#include <linux/t10-pi.h>
#include <linux/types.h>
#include <linux/io-64-nonatomic-lo-hi.h>
#include <linux/sed-opal.h>
#include <linux/pci-p2pdma.h>

#include "trace.h"
#include "nvme.h"

#define SQ_SIZE(q)	((q)->q_depth << (q)->sqes)
#define CQ_SIZE(q)	((q)->q_depth * sizeof(struct nvme_completion))

#define SGES_PER_PAGE	(PAGE_SIZE / sizeof(struct nvme_sgl_desc))

/*
 * These can be higher, but we need to ensure that any command doesn't
 * require an sg allocation that needs more than a page of data.
 */
#define NVME_MAX_KB_SZ	4096
#define NVME_MAX_SEGS	127

static int use_threaded_interrupts;
module_param(use_threaded_interrupts, int, 0);

static bool use_cmb_sqes = true;
module_param(use_cmb_sqes, bool, 0444);
MODULE_PARM_DESC(use_cmb_sqes, "use controller's memory buffer for I/O SQes");

static unsigned int max_host_mem_size_mb = 128;
module_param(max_host_mem_size_mb, uint, 0444);
MODULE_PARM_DESC(max_host_mem_size_mb,
	"Maximum Host Memory Buffer (HMB) size per controller (in MiB)");

static unsigned int sgl_threshold = SZ_32K;
module_param(sgl_threshold, uint, 0644);
MODULE_PARM_DESC(sgl_threshold,
		"Use SGLs when average request segment size is larger or equal to "
		"this size. Use 0 to disable SGLs.");

static int io_queue_depth_set(const char *val, const struct kernel_param *kp);
static const struct kernel_param_ops io_queue_depth_ops = {
	.set = io_queue_depth_set,
	.get = param_get_int,
};

static int io_queue_depth = 1024;
module_param_cb(io_queue_depth, &io_queue_depth_ops, &io_queue_depth, 0644);
MODULE_PARM_DESC(io_queue_depth, "set io queue depth, should >= 2");

static int write_queues;
module_param(write_queues, int, 0644);
MODULE_PARM_DESC(write_queues,
	"Number of queues to use for writes. If not set, reads and writes "
	"will share a queue set.");

static int poll_queues;
module_param(poll_queues, int, 0644);
MODULE_PARM_DESC(poll_queues, "Number of queues to use for polled IO.");

struct nvme_dev;
struct nvme_queue;

static void nvme_dev_disable(struct nvme_dev *dev, bool shutdown);
static bool __nvme_disable_io_queues(struct nvme_dev *dev, u8 opcode);

/*
 * Represents an NVM Express device.  Each nvme_dev is a PCI function.
 */
struct nvme_dev {
	struct nvme_queue *queues;
	struct blk_mq_tag_set tagset;
	struct blk_mq_tag_set admin_tagset;
	u32 __iomem *dbs;
	struct device *dev;
	struct dma_pool *prp_page_pool;
	struct dma_pool *prp_small_pool;
	unsigned online_queues;
	unsigned max_qid;
	unsigned io_queues[HCTX_MAX_TYPES];
	unsigned int num_vecs;
	int q_depth;
	int io_sqes;
	u32 db_stride;
	void __iomem *bar;
	unsigned long bar_mapped_size;
	struct work_struct remove_work;
	struct mutex shutdown_lock;
	bool subsystem;
	u64 cmb_size;
	bool cmb_use_sqes;
	u32 cmbsz;
	u32 cmbloc;
	struct nvme_ctrl ctrl;
	u32 last_ps;

	mempool_t *iod_mempool;

	/* shadow doorbell buffer support: */
	u32 *dbbuf_dbs;
	dma_addr_t dbbuf_dbs_dma_addr;
	u32 *dbbuf_eis;
	dma_addr_t dbbuf_eis_dma_addr;

	/* host memory buffer support: */
	u64 host_mem_size;
	u32 nr_host_mem_descs;
	dma_addr_t host_mem_descs_dma;
	struct nvme_host_mem_buf_desc *host_mem_descs;
	void **host_mem_desc_bufs;
};

static int io_queue_depth_set(const char *val, const struct kernel_param *kp)
{
	int n = 0, ret;

	ret = kstrtoint(val, 10, &n);
	if (ret != 0 || n < 2)
		return -EINVAL;

	return param_set_int(val, kp);
}

static inline unsigned int sq_idx(unsigned int qid, u32 stride)
{
	return qid * 2 * stride;
}

static inline unsigned int cq_idx(unsigned int qid, u32 stride)
{
	return (qid * 2 + 1) * stride;
}

static inline struct nvme_dev *to_nvme_dev(struct nvme_ctrl *ctrl)
{
	return container_of(ctrl, struct nvme_dev, ctrl);
}

/*
 * An NVM Express queue.  Each device has at least two (one for admin
 * commands and one for I/O commands).
 */
struct nvme_queue {
	struct nvme_dev *dev;
	spinlock_t sq_lock;
	void *sq_cmds;
	 /* only used for poll queues: */
	spinlock_t cq_poll_lock ____cacheline_aligned_in_smp;
	volatile struct nvme_completion *cqes;
	struct blk_mq_tags **tags;
	dma_addr_t sq_dma_addr;
	dma_addr_t cq_dma_addr;
	u32 __iomem *q_db;
	u16 q_depth;
	u16 cq_vector;
	u16 sq_tail;
	u16 last_sq_tail;
	u16 cq_head;
	u16 last_cq_head;
	u16 qid;
	u8 cq_phase;
	u8 sqes;
	unsigned long flags;
#define NVMEQ_ENABLED		0
#define NVMEQ_SQ_CMB		1
#define NVMEQ_DELETE_ERROR	2
#define NVMEQ_POLLED		3
	u32 *dbbuf_sq_db;
	u32 *dbbuf_cq_db;
	u32 *dbbuf_sq_ei;
	u32 *dbbuf_cq_ei;
	struct completion delete_done;
};

/*
 * The nvme_iod describes the data in an I/O.
 *
 * The sg pointer contains the list of PRP/SGL chunk allocations in addition
 * to the actual struct scatterlist.
 */
struct nvme_iod {
	struct nvme_request req;
	struct nvme_queue *nvmeq;
	bool use_sgl;
	int aborted;
	int npages;		/* In the PRP list. 0 means small pool in use */
	int nents;		/* Used in scatterlist */
	dma_addr_t first_dma;
	unsigned int dma_len;	/* length of single DMA segment mapping */
	dma_addr_t meta_dma;
	struct scatterlist *sg;
};

static unsigned int max_io_queues(void)
{
	return num_possible_cpus() + write_queues + poll_queues;
}

static unsigned int max_queue_count(void)
{
	/* IO queues + admin queue */
	return 1 + max_io_queues();
}

static inline unsigned int nvme_dbbuf_size(u32 stride)
{
	return (max_queue_count() * 8 * stride);
}

static int nvme_dbbuf_dma_alloc(struct nvme_dev *dev)
{
	unsigned int mem_size = nvme_dbbuf_size(dev->db_stride);

	if (dev->dbbuf_dbs)
		return 0;

	dev->dbbuf_dbs = dma_alloc_coherent(dev->dev, mem_size,
					    &dev->dbbuf_dbs_dma_addr,
					    GFP_KERNEL);
	if (!dev->dbbuf_dbs)
		return -ENOMEM;
	dev->dbbuf_eis = dma_alloc_coherent(dev->dev, mem_size,
					    &dev->dbbuf_eis_dma_addr,
					    GFP_KERNEL);
	if (!dev->dbbuf_eis) {
		dma_free_coherent(dev->dev, mem_size,
				  dev->dbbuf_dbs, dev->dbbuf_dbs_dma_addr);
		dev->dbbuf_dbs = NULL;
		return -ENOMEM;
	}

	return 0;
}

static void nvme_dbbuf_dma_free(struct nvme_dev *dev)
{
	unsigned int mem_size = nvme_dbbuf_size(dev->db_stride);

	if (dev->dbbuf_dbs) {
		dma_free_coherent(dev->dev, mem_size,
				  dev->dbbuf_dbs, dev->dbbuf_dbs_dma_addr);
		dev->dbbuf_dbs = NULL;
	}
	if (dev->dbbuf_eis) {
		dma_free_coherent(dev->dev, mem_size,
				  dev->dbbuf_eis, dev->dbbuf_eis_dma_addr);
		dev->dbbuf_eis = NULL;
	}
}

static void nvme_dbbuf_init(struct nvme_dev *dev,
			    struct nvme_queue *nvmeq, int qid)
{
	if (!dev->dbbuf_dbs || !qid)
		return;

	nvmeq->dbbuf_sq_db = &dev->dbbuf_dbs[sq_idx(qid, dev->db_stride)];
	nvmeq->dbbuf_cq_db = &dev->dbbuf_dbs[cq_idx(qid, dev->db_stride)];
	nvmeq->dbbuf_sq_ei = &dev->dbbuf_eis[sq_idx(qid, dev->db_stride)];
	nvmeq->dbbuf_cq_ei = &dev->dbbuf_eis[cq_idx(qid, dev->db_stride)];
}

static void nvme_dbbuf_set(struct nvme_dev *dev)
{
	struct nvme_command c;

	if (!dev->dbbuf_dbs)
		return;

	memset(&c, 0, sizeof(c));
	c.dbbuf.opcode = nvme_admin_dbbuf;
	c.dbbuf.prp1 = cpu_to_le64(dev->dbbuf_dbs_dma_addr);
	c.dbbuf.prp2 = cpu_to_le64(dev->dbbuf_eis_dma_addr);

	if (nvme_submit_sync_cmd(dev->ctrl.admin_q, &c, NULL, 0)) {
		dev_warn(dev->ctrl.device, "unable to set dbbuf\n");
		/* Free memory and continue on */
		nvme_dbbuf_dma_free(dev);
	}
}

static inline int nvme_dbbuf_need_event(u16 event_idx, u16 new_idx, u16 old)
{
	return (u16)(new_idx - event_idx - 1) < (u16)(new_idx - old);
}

/* Update dbbuf and return true if an MMIO is required */
static bool nvme_dbbuf_update_and_check_event(u16 value, u32 *dbbuf_db,
					      volatile u32 *dbbuf_ei)
{
	if (dbbuf_db) {
		u16 old_value;

		/*
		 * Ensure that the queue is written before updating
		 * the doorbell in memory
		 */
		wmb();

		old_value = *dbbuf_db;
		*dbbuf_db = value;

		/*
		 * Ensure that the doorbell is updated before reading the event
		 * index from memory.  The controller needs to provide similar
		 * ordering to ensure the envent index is updated before reading
		 * the doorbell.
		 */
		mb();

		if (!nvme_dbbuf_need_event(*dbbuf_ei, value, old_value))
			return false;
	}

	return true;
}

/*
 * Will slightly overestimate the number of pages needed.  This is OK
 * as it only leads to a small amount of wasted memory for the lifetime of
 * the I/O.
 */
static int nvme_npages(unsigned size, struct nvme_dev *dev)
{
	unsigned nprps = DIV_ROUND_UP(size + dev->ctrl.page_size,
				      dev->ctrl.page_size);
	return DIV_ROUND_UP(8 * nprps, PAGE_SIZE - 8);
}

/*
 * Calculates the number of pages needed for the SGL segments. For example a 4k
 * page can accommodate 256 SGL descriptors.
 */
static int nvme_pci_npages_sgl(unsigned int num_seg)
{
	return DIV_ROUND_UP(num_seg * sizeof(struct nvme_sgl_desc), PAGE_SIZE);
}

static unsigned int nvme_pci_iod_alloc_size(struct nvme_dev *dev,
		unsigned int size, unsigned int nseg, bool use_sgl)
{
	size_t alloc_size;

	if (use_sgl)
		alloc_size = sizeof(__le64 *) * nvme_pci_npages_sgl(nseg);
	else
		alloc_size = sizeof(__le64 *) * nvme_npages(size, dev);

	return alloc_size + sizeof(struct scatterlist) * nseg;
}

static int nvme_admin_init_hctx(struct blk_mq_hw_ctx *hctx, void *data,
				unsigned int hctx_idx)
{
	struct nvme_dev *dev = data;
	struct nvme_queue *nvmeq = &dev->queues[0];

	WARN_ON(hctx_idx != 0);
	WARN_ON(dev->admin_tagset.tags[0] != hctx->tags);
	WARN_ON(nvmeq->tags);

	hctx->driver_data = nvmeq;
	nvmeq->tags = &dev->admin_tagset.tags[0];
	return 0;
}

static void nvme_admin_exit_hctx(struct blk_mq_hw_ctx *hctx, unsigned int hctx_idx)
{
	struct nvme_queue *nvmeq = hctx->driver_data;

	nvmeq->tags = NULL;
}

static int nvme_init_hctx(struct blk_mq_hw_ctx *hctx, void *data,
			  unsigned int hctx_idx)
{
	struct nvme_dev *dev = data;
	struct nvme_queue *nvmeq = &dev->queues[hctx_idx + 1];

	if (!nvmeq->tags)
		nvmeq->tags = &dev->tagset.tags[hctx_idx];

	WARN_ON(dev->tagset.tags[hctx_idx] != hctx->tags);
	hctx->driver_data = nvmeq;
	return 0;
}

static int nvme_init_request(struct blk_mq_tag_set *set, struct request *req,
		unsigned int hctx_idx, unsigned int numa_node)
{
	struct nvme_dev *dev = set->driver_data;
	struct nvme_iod *iod = blk_mq_rq_to_pdu(req);
	int queue_idx = (set == &dev->tagset) ? hctx_idx + 1 : 0;
	struct nvme_queue *nvmeq = &dev->queues[queue_idx];

	BUG_ON(!nvmeq);
	iod->nvmeq = nvmeq;

	nvme_req(req)->ctrl = &dev->ctrl;
	return 0;
}

static int queue_irq_offset(struct nvme_dev *dev)
{
	/* if we have more than 1 vec, admin queue offsets us by 1 */
	if (dev->num_vecs > 1)
		return 1;

	return 0;
}

static int nvme_pci_map_queues(struct blk_mq_tag_set *set)
{
	struct nvme_dev *dev = set->driver_data;
	int i, qoff, offset;

	offset = queue_irq_offset(dev);
	for (i = 0, qoff = 0; i < set->nr_maps; i++) {
		struct blk_mq_queue_map *map = &set->map[i];

		map->nr_queues = dev->io_queues[i];
		if (!map->nr_queues) {
			BUG_ON(i == HCTX_TYPE_DEFAULT);
			continue;
		}

		/*
		 * The poll queue(s) doesn't have an IRQ (and hence IRQ
		 * affinity), so use the regular blk-mq cpu mapping
		 */
		map->queue_offset = qoff;
		if (i != HCTX_TYPE_POLL && offset)
			blk_mq_pci_map_queues(map, to_pci_dev(dev->dev), offset);
		else
			blk_mq_map_queues(map);
		qoff += map->nr_queues;
		offset += map->nr_queues;
	}

	return 0;
}

/*
 * Write sq tail if we are asked to, or if the next command would wrap.
 */
static inline void nvme_write_sq_db(struct nvme_queue *nvmeq, bool write_sq)
{
	if (!write_sq) {
		u16 next_tail = nvmeq->sq_tail + 1;

		if (next_tail == nvmeq->q_depth)
			next_tail = 0;
		if (next_tail != nvmeq->last_sq_tail)
			return;
	}

	if (nvme_dbbuf_update_and_check_event(nvmeq->sq_tail,
			nvmeq->dbbuf_sq_db, nvmeq->dbbuf_sq_ei))
		writel(nvmeq->sq_tail, nvmeq->q_db);
	nvmeq->last_sq_tail = nvmeq->sq_tail;
}

/**
 * nvme_submit_cmd() - Copy a command into a queue and ring the doorbell
 * @nvmeq: The queue to use
 * @cmd: The command to send
 * @write_sq: whether to write to the SQ doorbell
 */
static void nvme_submit_cmd(struct nvme_queue *nvmeq, struct nvme_command *cmd,
			    bool write_sq)
{
	spin_lock(&nvmeq->sq_lock);
	memcpy(nvmeq->sq_cmds + (nvmeq->sq_tail << nvmeq->sqes),
	       cmd, sizeof(*cmd));
	if (++nvmeq->sq_tail == nvmeq->q_depth)
		nvmeq->sq_tail = 0;
	nvme_write_sq_db(nvmeq, write_sq);
	spin_unlock(&nvmeq->sq_lock);
}

static void nvme_commit_rqs(struct blk_mq_hw_ctx *hctx)
{
	struct nvme_queue *nvmeq = hctx->driver_data;

	spin_lock(&nvmeq->sq_lock);
	if (nvmeq->sq_tail != nvmeq->last_sq_tail)
		nvme_write_sq_db(nvmeq, true);
	spin_unlock(&nvmeq->sq_lock);
}

static void **nvme_pci_iod_list(struct request *req)
{
	struct nvme_iod *iod = blk_mq_rq_to_pdu(req);
	return (void **)(iod->sg + blk_rq_nr_phys_segments(req));
}

static inline bool nvme_pci_use_sgls(struct nvme_dev *dev, struct request *req)
{
	struct nvme_iod *iod = blk_mq_rq_to_pdu(req);
	int nseg = blk_rq_nr_phys_segments(req);
	unsigned int avg_seg_size;

	if (nseg == 0)
		return false;

	avg_seg_size = DIV_ROUND_UP(blk_rq_payload_bytes(req), nseg);

	if (!(dev->ctrl.sgls & ((1 << 0) | (1 << 1))))
		return false;
	if (!iod->nvmeq->qid)
		return false;
	if (!sgl_threshold || avg_seg_size < sgl_threshold)
		return false;
	return true;
}

static void nvme_unmap_data(struct nvme_dev *dev, struct request *req)
{
	struct nvme_iod *iod = blk_mq_rq_to_pdu(req);
	const int last_prp = dev->ctrl.page_size / sizeof(__le64) - 1;
	dma_addr_t dma_addr = iod->first_dma, next_dma_addr;
	int i;

	if (iod->dma_len) {
		dma_unmap_page(dev->dev, dma_addr, iod->dma_len,
			       rq_dma_dir(req));
		return;
	}

	WARN_ON_ONCE(!iod->nents);

	if (is_pci_p2pdma_page(sg_page(iod->sg)))
		pci_p2pdma_unmap_sg(dev->dev, iod->sg, iod->nents,
				    rq_dma_dir(req));
	else
		dma_unmap_sg(dev->dev, iod->sg, iod->nents, rq_dma_dir(req));


	if (iod->npages == 0)
		dma_pool_free(dev->prp_small_pool, nvme_pci_iod_list(req)[0],
			dma_addr);

	for (i = 0; i < iod->npages; i++) {
		void *addr = nvme_pci_iod_list(req)[i];

		if (iod->use_sgl) {
			struct nvme_sgl_desc *sg_list = addr;

			next_dma_addr =
			    le64_to_cpu((sg_list[SGES_PER_PAGE - 1]).addr);
		} else {
			__le64 *prp_list = addr;

			next_dma_addr = le64_to_cpu(prp_list[last_prp]);
		}

		dma_pool_free(dev->prp_page_pool, addr, dma_addr);
		dma_addr = next_dma_addr;
	}

	mempool_free(iod->sg, dev->iod_mempool);
}

static void nvme_print_sgl(struct scatterlist *sgl, int nents)
{
	int i;
	struct scatterlist *sg;

	for_each_sg(sgl, sg, nents, i) {
		dma_addr_t phys = sg_phys(sg);
		pr_warn("sg[%d] phys_addr:%pad offset:%d length:%d "
			"dma_address:%pad dma_length:%d\n",
			i, &phys, sg->offset, sg->length, &sg_dma_address(sg),
			sg_dma_len(sg));
	}
}

static blk_status_t nvme_pci_setup_prps(struct nvme_dev *dev,
		struct request *req, struct nvme_rw_command *cmnd)
{
	struct nvme_iod *iod = blk_mq_rq_to_pdu(req);
	struct dma_pool *pool;
	int length = blk_rq_payload_bytes(req);
	struct scatterlist *sg = iod->sg;
	int dma_len = sg_dma_len(sg);
	u64 dma_addr = sg_dma_address(sg);
	u32 page_size = dev->ctrl.page_size;
	int offset = dma_addr & (page_size - 1);
	__le64 *prp_list;
	void **list = nvme_pci_iod_list(req);
	dma_addr_t prp_dma;
	int nprps, i;

	length -= (page_size - offset);
	if (length <= 0) {
		iod->first_dma = 0;
		goto done;
	}

	dma_len -= (page_size - offset);
	if (dma_len) {
		dma_addr += (page_size - offset);
	} else {
		sg = sg_next(sg);
		dma_addr = sg_dma_address(sg);
		dma_len = sg_dma_len(sg);
	}

	if (length <= page_size) {
		iod->first_dma = dma_addr;
		goto done;
	}

	nprps = DIV_ROUND_UP(length, page_size);
	if (nprps <= (256 / 8)) {
		pool = dev->prp_small_pool;
		iod->npages = 0;
	} else {
		pool = dev->prp_page_pool;
		iod->npages = 1;
	}

	prp_list = dma_pool_alloc(pool, GFP_ATOMIC, &prp_dma);
	if (!prp_list) {
		iod->first_dma = dma_addr;
		iod->npages = -1;
		return BLK_STS_RESOURCE;
	}
	list[0] = prp_list;
	iod->first_dma = prp_dma;
	i = 0;
	for (;;) {
		if (i == page_size >> 3) {
			__le64 *old_prp_list = prp_list;
			prp_list = dma_pool_alloc(pool, GFP_ATOMIC, &prp_dma);
			if (!prp_list)
				return BLK_STS_RESOURCE;
			list[iod->npages++] = prp_list;
			prp_list[0] = old_prp_list[i - 1];
			old_prp_list[i - 1] = cpu_to_le64(prp_dma);
			i = 1;
		}
		prp_list[i++] = cpu_to_le64(dma_addr);
		dma_len -= page_size;
		dma_addr += page_size;
		length -= page_size;
		if (length <= 0)
			break;
		if (dma_len > 0)
			continue;
		if (unlikely(dma_len < 0))
			goto bad_sgl;
		sg = sg_next(sg);
		dma_addr = sg_dma_address(sg);
		dma_len = sg_dma_len(sg);
	}

done:
	cmnd->dptr.prp1 = cpu_to_le64(sg_dma_address(iod->sg));
	cmnd->dptr.prp2 = cpu_to_le64(iod->first_dma);

	return BLK_STS_OK;

 bad_sgl:
	WARN(DO_ONCE(nvme_print_sgl, iod->sg, iod->nents),
			"Invalid SGL for payload:%d nents:%d\n",
			blk_rq_payload_bytes(req), iod->nents);
	return BLK_STS_IOERR;
}

static void nvme_pci_sgl_set_data(struct nvme_sgl_desc *sge,
		struct scatterlist *sg)
{
	sge->addr = cpu_to_le64(sg_dma_address(sg));
	sge->length = cpu_to_le32(sg_dma_len(sg));
	sge->type = NVME_SGL_FMT_DATA_DESC << 4;
}

static void nvme_pci_sgl_set_seg(struct nvme_sgl_desc *sge,
		dma_addr_t dma_addr, int entries)
{
	sge->addr = cpu_to_le64(dma_addr);
	if (entries < SGES_PER_PAGE) {
		sge->length = cpu_to_le32(entries * sizeof(*sge));
		sge->type = NVME_SGL_FMT_LAST_SEG_DESC << 4;
	} else {
		sge->length = cpu_to_le32(PAGE_SIZE);
		sge->type = NVME_SGL_FMT_SEG_DESC << 4;
	}
}

static blk_status_t nvme_pci_setup_sgls(struct nvme_dev *dev,
		struct request *req, struct nvme_rw_command *cmd, int entries)
{
	struct nvme_iod *iod = blk_mq_rq_to_pdu(req);
	struct dma_pool *pool;
	struct nvme_sgl_desc *sg_list;
	struct scatterlist *sg = iod->sg;
	dma_addr_t sgl_dma;
	int i = 0;

	/* setting the transfer type as SGL */
	cmd->flags = NVME_CMD_SGL_METABUF;

	if (entries == 1) {
		nvme_pci_sgl_set_data(&cmd->dptr.sgl, sg);
		return BLK_STS_OK;
	}

	if (entries <= (256 / sizeof(struct nvme_sgl_desc))) {
		pool = dev->prp_small_pool;
		iod->npages = 0;
	} else {
		pool = dev->prp_page_pool;
		iod->npages = 1;
	}

	sg_list = dma_pool_alloc(pool, GFP_ATOMIC, &sgl_dma);
	if (!sg_list) {
		iod->npages = -1;
		return BLK_STS_RESOURCE;
	}

	nvme_pci_iod_list(req)[0] = sg_list;
	iod->first_dma = sgl_dma;

	nvme_pci_sgl_set_seg(&cmd->dptr.sgl, sgl_dma, entries);

	do {
		if (i == SGES_PER_PAGE) {
			struct nvme_sgl_desc *old_sg_desc = sg_list;
			struct nvme_sgl_desc *link = &old_sg_desc[i - 1];

			sg_list = dma_pool_alloc(pool, GFP_ATOMIC, &sgl_dma);
			if (!sg_list)
				return BLK_STS_RESOURCE;

			i = 0;
			nvme_pci_iod_list(req)[iod->npages++] = sg_list;
			sg_list[i++] = *link;
			nvme_pci_sgl_set_seg(link, sgl_dma, entries);
		}

		nvme_pci_sgl_set_data(&sg_list[i++], sg);
		sg = sg_next(sg);
	} while (--entries > 0);

	return BLK_STS_OK;
}

static blk_status_t nvme_setup_prp_simple(struct nvme_dev *dev,
		struct request *req, struct nvme_rw_command *cmnd,
		struct bio_vec *bv)
{
	struct nvme_iod *iod = blk_mq_rq_to_pdu(req);
	unsigned int offset = bv->bv_offset & (dev->ctrl.page_size - 1);
	unsigned int first_prp_len = dev->ctrl.page_size - offset;

	iod->first_dma = dma_map_bvec(dev->dev, bv, rq_dma_dir(req), 0);
	if (dma_mapping_error(dev->dev, iod->first_dma))
		return BLK_STS_RESOURCE;
	iod->dma_len = bv->bv_len;

	cmnd->dptr.prp1 = cpu_to_le64(iod->first_dma);
	if (bv->bv_len > first_prp_len)
		cmnd->dptr.prp2 = cpu_to_le64(iod->first_dma + first_prp_len);
	return 0;
}

static blk_status_t nvme_setup_sgl_simple(struct nvme_dev *dev,
		struct request *req, struct nvme_rw_command *cmnd,
		struct bio_vec *bv)
{
	struct nvme_iod *iod = blk_mq_rq_to_pdu(req);

	iod->first_dma = dma_map_bvec(dev->dev, bv, rq_dma_dir(req), 0);
	if (dma_mapping_error(dev->dev, iod->first_dma))
		return BLK_STS_RESOURCE;
	iod->dma_len = bv->bv_len;

	cmnd->flags = NVME_CMD_SGL_METABUF;
	cmnd->dptr.sgl.addr = cpu_to_le64(iod->first_dma);
	cmnd->dptr.sgl.length = cpu_to_le32(iod->dma_len);
	cmnd->dptr.sgl.type = NVME_SGL_FMT_DATA_DESC << 4;
	return 0;
}

static blk_status_t nvme_map_data(struct nvme_dev *dev, struct request *req,
		struct nvme_command *cmnd)
{
	struct nvme_iod *iod = blk_mq_rq_to_pdu(req);
	blk_status_t ret = BLK_STS_RESOURCE;
	int nr_mapped;

	if (blk_rq_nr_phys_segments(req) == 1) {
		struct bio_vec bv = req_bvec(req);

		if (!is_pci_p2pdma_page(bv.bv_page)) {
			if (bv.bv_offset + bv.bv_len <= dev->ctrl.page_size * 2)
				return nvme_setup_prp_simple(dev, req,
							     &cmnd->rw, &bv);

			if (iod->nvmeq->qid &&
			    dev->ctrl.sgls & ((1 << 0) | (1 << 1)))
				return nvme_setup_sgl_simple(dev, req,
							     &cmnd->rw, &bv);
		}
	}

	iod->dma_len = 0;
	iod->sg = mempool_alloc(dev->iod_mempool, GFP_ATOMIC);
	if (!iod->sg)
		return BLK_STS_RESOURCE;
	sg_init_table(iod->sg, blk_rq_nr_phys_segments(req));
	iod->nents = blk_rq_map_sg(req->q, req, iod->sg);
	if (!iod->nents)
		goto out;

	if (is_pci_p2pdma_page(sg_page(iod->sg)))
		nr_mapped = pci_p2pdma_map_sg_attrs(dev->dev, iod->sg,
				iod->nents, rq_dma_dir(req), DMA_ATTR_NO_WARN);
	else
		nr_mapped = dma_map_sg_attrs(dev->dev, iod->sg, iod->nents,
					     rq_dma_dir(req), DMA_ATTR_NO_WARN);
	if (!nr_mapped)
		goto out;

	iod->use_sgl = nvme_pci_use_sgls(dev, req);
	if (iod->use_sgl)
		ret = nvme_pci_setup_sgls(dev, req, &cmnd->rw, nr_mapped);
	else
		ret = nvme_pci_setup_prps(dev, req, &cmnd->rw);
out:
	if (ret != BLK_STS_OK)
		nvme_unmap_data(dev, req);
	return ret;
}

static blk_status_t nvme_map_metadata(struct nvme_dev *dev, struct request *req,
		struct nvme_command *cmnd)
{
	struct nvme_iod *iod = blk_mq_rq_to_pdu(req);

	iod->meta_dma = dma_map_bvec(dev->dev, rq_integrity_vec(req),
			rq_dma_dir(req), 0);
	if (dma_mapping_error(dev->dev, iod->meta_dma))
		return BLK_STS_IOERR;
	cmnd->rw.metadata = cpu_to_le64(iod->meta_dma);
	return 0;
}

/*
 * NOTE: ns is NULL when called on the admin queue.
 */
static blk_status_t nvme_queue_rq(struct blk_mq_hw_ctx *hctx,
			 const struct blk_mq_queue_data *bd)
{
	struct nvme_ns *ns = hctx->queue->queuedata;
	struct nvme_queue *nvmeq = hctx->driver_data;
	struct nvme_dev *dev = nvmeq->dev;
	struct request *req = bd->rq;
	struct nvme_iod *iod = blk_mq_rq_to_pdu(req);
	struct nvme_command cmnd;
	blk_status_t ret;

	iod->aborted = 0;
	iod->npages = -1;
	iod->nents = 0;

	/*
	 * We should not need to do this, but we're still using this to
	 * ensure we can drain requests on a dying queue.
	 */
	if (unlikely(!test_bit(NVMEQ_ENABLED, &nvmeq->flags)))
		return BLK_STS_IOERR;

	ret = nvme_setup_cmd(ns, req, &cmnd);
	if (ret)
		return ret;

	if (blk_rq_nr_phys_segments(req)) {
		ret = nvme_map_data(dev, req, &cmnd);
		if (ret)
			goto out_free_cmd;
	}

	if (blk_integrity_rq(req)) {
		ret = nvme_map_metadata(dev, req, &cmnd);
		if (ret)
			goto out_unmap_data;
	}

	blk_mq_start_request(req);
	nvme_submit_cmd(nvmeq, &cmnd, bd->last);
	return BLK_STS_OK;
out_unmap_data:
	nvme_unmap_data(dev, req);
out_free_cmd:
	nvme_cleanup_cmd(req);
	return ret;
}

static void nvme_pci_complete_rq(struct request *req)
{
	struct nvme_iod *iod = blk_mq_rq_to_pdu(req);
	struct nvme_dev *dev = iod->nvmeq->dev;

	nvme_cleanup_cmd(req);
	if (blk_integrity_rq(req))
		dma_unmap_page(dev->dev, iod->meta_dma,
			       rq_integrity_vec(req)->bv_len, rq_data_dir(req));
	if (blk_rq_nr_phys_segments(req))
		nvme_unmap_data(dev, req);
	nvme_complete_rq(req);
}

/* We read the CQE phase first to check if the rest of the entry is valid */
static inline bool nvme_cqe_pending(struct nvme_queue *nvmeq)
{
	return (le16_to_cpu(nvmeq->cqes[nvmeq->cq_head].status) & 1) ==
			nvmeq->cq_phase;
}

static inline void nvme_ring_cq_doorbell(struct nvme_queue *nvmeq)
{
	u16 head = nvmeq->cq_head;

	if (nvme_dbbuf_update_and_check_event(head, nvmeq->dbbuf_cq_db,
					      nvmeq->dbbuf_cq_ei))
		writel(head, nvmeq->q_db + nvmeq->dev->db_stride);
}

static inline void nvme_handle_cqe(struct nvme_queue *nvmeq, u16 idx)
{
	volatile struct nvme_completion *cqe = &nvmeq->cqes[idx];
	struct request *req;

	if (unlikely(cqe->command_id >= nvmeq->q_depth)) {
		dev_warn(nvmeq->dev->ctrl.device,
			"invalid id %d completed on queue %d\n",
			cqe->command_id, le16_to_cpu(cqe->sq_id));
		return;
	}

	/*
	 * AEN requests are special as they don't time out and can
	 * survive any kind of queue freeze and often don't respond to
	 * aborts.  We don't even bother to allocate a struct request
	 * for them but rather special case them here.
	 */
	if (unlikely(nvmeq->qid == 0 &&
			cqe->command_id >= NVME_AQ_BLK_MQ_DEPTH)) {
		nvme_complete_async_event(&nvmeq->dev->ctrl,
				cqe->status, &cqe->result);
		return;
	}

	req = blk_mq_tag_to_rq(*nvmeq->tags, cqe->command_id);
	trace_nvme_sq(req, cqe->sq_head, nvmeq->sq_tail);
	nvme_end_request(req, cqe->status, cqe->result);
}

static void nvme_complete_cqes(struct nvme_queue *nvmeq, u16 start, u16 end)
{
	while (start != end) {
		nvme_handle_cqe(nvmeq, start);
		if (++start == nvmeq->q_depth)
			start = 0;
	}
}

static inline void nvme_update_cq_head(struct nvme_queue *nvmeq)
{
	if (nvmeq->cq_head == nvmeq->q_depth - 1) {
		nvmeq->cq_head = 0;
		nvmeq->cq_phase = !nvmeq->cq_phase;
	} else {
		nvmeq->cq_head++;
	}
}

static inline int nvme_process_cq(struct nvme_queue *nvmeq, u16 *start,
				  u16 *end, unsigned int tag)
{
	int found = 0;

	*start = nvmeq->cq_head;
	while (nvme_cqe_pending(nvmeq)) {
		if (tag == -1U || nvmeq->cqes[nvmeq->cq_head].command_id == tag)
			found++;
		nvme_update_cq_head(nvmeq);
	}
	*end = nvmeq->cq_head;

	if (*start != *end)
		nvme_ring_cq_doorbell(nvmeq);
	return found;
}

static irqreturn_t nvme_irq(int irq, void *data)
{
	struct nvme_queue *nvmeq = data;
	irqreturn_t ret = IRQ_NONE;
	u16 start, end;

	/*
	 * The rmb/wmb pair ensures we see all updates from a previous run of
	 * the irq handler, even if that was on another CPU.
	 */
	rmb();
	if (nvmeq->cq_head != nvmeq->last_cq_head)
		ret = IRQ_HANDLED;
	nvme_process_cq(nvmeq, &start, &end, -1);
	nvmeq->last_cq_head = nvmeq->cq_head;
	wmb();

	if (start != end) {
		nvme_complete_cqes(nvmeq, start, end);
		return IRQ_HANDLED;
	}

	return ret;
}

static irqreturn_t nvme_irq_check(int irq, void *data)
{
	struct nvme_queue *nvmeq = data;
	if (nvme_cqe_pending(nvmeq))
		return IRQ_WAKE_THREAD;
	return IRQ_NONE;
}

/*
 * Poll for completions any queue, including those not dedicated to polling.
 * Can be called from any context.
 */
static int nvme_poll_irqdisable(struct nvme_queue *nvmeq, unsigned int tag)
{
	struct pci_dev *pdev = to_pci_dev(nvmeq->dev->dev);
	u16 start, end;
	int found;

	/*
	 * For a poll queue we need to protect against the polling thread
	 * using the CQ lock.  For normal interrupt driven threads we have
	 * to disable the interrupt to avoid racing with it.
	 */
	if (test_bit(NVMEQ_POLLED, &nvmeq->flags)) {
		spin_lock(&nvmeq->cq_poll_lock);
		found = nvme_process_cq(nvmeq, &start, &end, tag);
		spin_unlock(&nvmeq->cq_poll_lock);
	} else {
		disable_irq(pci_irq_vector(pdev, nvmeq->cq_vector));
		found = nvme_process_cq(nvmeq, &start, &end, tag);
		enable_irq(pci_irq_vector(pdev, nvmeq->cq_vector));
	}

	nvme_complete_cqes(nvmeq, start, end);
	return found;
}

static int nvme_poll(struct blk_mq_hw_ctx *hctx)
{
	struct nvme_queue *nvmeq = hctx->driver_data;
	u16 start, end;
	bool found;

	if (!nvme_cqe_pending(nvmeq))
		return 0;

	spin_lock(&nvmeq->cq_poll_lock);
	found = nvme_process_cq(nvmeq, &start, &end, -1);
	spin_unlock(&nvmeq->cq_poll_lock);

	nvme_complete_cqes(nvmeq, start, end);
	return found;
}

static void nvme_pci_submit_async_event(struct nvme_ctrl *ctrl)
{
	struct nvme_dev *dev = to_nvme_dev(ctrl);
	struct nvme_queue *nvmeq = &dev->queues[0];
	struct nvme_command c;

	memset(&c, 0, sizeof(c));
	c.common.opcode = nvme_admin_async_event;
	c.common.command_id = NVME_AQ_BLK_MQ_DEPTH;
	nvme_submit_cmd(nvmeq, &c, true);
}

static int adapter_delete_queue(struct nvme_dev *dev, u8 opcode, u16 id)
{
	struct nvme_command c;

	memset(&c, 0, sizeof(c));
	c.delete_queue.opcode = opcode;
	c.delete_queue.qid = cpu_to_le16(id);

	return nvme_submit_sync_cmd(dev->ctrl.admin_q, &c, NULL, 0);
}

static int adapter_alloc_cq(struct nvme_dev *dev, u16 qid,
		struct nvme_queue *nvmeq, s16 vector)
{
	struct nvme_command c;
	int flags = NVME_QUEUE_PHYS_CONTIG;

	if (!test_bit(NVMEQ_POLLED, &nvmeq->flags))
		flags |= NVME_CQ_IRQ_ENABLED;

	/*
	 * Note: we (ab)use the fact that the prp fields survive if no data
	 * is attached to the request.
	 */
	memset(&c, 0, sizeof(c));
	c.create_cq.opcode = nvme_admin_create_cq;
	c.create_cq.prp1 = cpu_to_le64(nvmeq->cq_dma_addr);
	c.create_cq.cqid = cpu_to_le16(qid);
	c.create_cq.qsize = cpu_to_le16(nvmeq->q_depth - 1);
	c.create_cq.cq_flags = cpu_to_le16(flags);
	c.create_cq.irq_vector = cpu_to_le16(vector);

	return nvme_submit_sync_cmd(dev->ctrl.admin_q, &c, NULL, 0);
}

static int adapter_alloc_sq(struct nvme_dev *dev, u16 qid,
						struct nvme_queue *nvmeq)
{
	struct nvme_ctrl *ctrl = &dev->ctrl;
	struct nvme_command c;
	int flags = NVME_QUEUE_PHYS_CONTIG;

	/*
	 * Some drives have a bug that auto-enables WRRU if MEDIUM isn't
	 * set. Since URGENT priority is zeroes, it makes all queues
	 * URGENT.
	 */
	if (ctrl->quirks & NVME_QUIRK_MEDIUM_PRIO_SQ)
		flags |= NVME_SQ_PRIO_MEDIUM;

	/*
	 * Note: we (ab)use the fact that the prp fields survive if no data
	 * is attached to the request.
	 */
	memset(&c, 0, sizeof(c));
	c.create_sq.opcode = nvme_admin_create_sq;
	c.create_sq.prp1 = cpu_to_le64(nvmeq->sq_dma_addr);
	c.create_sq.sqid = cpu_to_le16(qid);
	c.create_sq.qsize = cpu_to_le16(nvmeq->q_depth - 1);
	c.create_sq.sq_flags = cpu_to_le16(flags);
	c.create_sq.cqid = cpu_to_le16(qid);

	return nvme_submit_sync_cmd(dev->ctrl.admin_q, &c, NULL, 0);
}

static int adapter_delete_cq(struct nvme_dev *dev, u16 cqid)
{
	return adapter_delete_queue(dev, nvme_admin_delete_cq, cqid);
}

static int adapter_delete_sq(struct nvme_dev *dev, u16 sqid)
{
	return adapter_delete_queue(dev, nvme_admin_delete_sq, sqid);
}

static void abort_endio(struct request *req, blk_status_t error)
{
	struct nvme_iod *iod = blk_mq_rq_to_pdu(req);
	struct nvme_queue *nvmeq = iod->nvmeq;

	dev_warn(nvmeq->dev->ctrl.device,
		 "Abort status: 0x%x", nvme_req(req)->status);
	atomic_inc(&nvmeq->dev->ctrl.abort_limit);
	blk_mq_free_request(req);
}

static bool nvme_should_reset(struct nvme_dev *dev, u32 csts)
{

	/* If true, indicates loss of adapter communication, possibly by a
	 * NVMe Subsystem reset.
	 */
	bool nssro = dev->subsystem && (csts & NVME_CSTS_NSSRO);

	/* If there is a reset/reinit ongoing, we shouldn't reset again. */
	switch (dev->ctrl.state) {
	case NVME_CTRL_RESETTING:
	case NVME_CTRL_CONNECTING:
		return false;
	default:
		break;
	}

	/* We shouldn't reset unless the controller is on fatal error state
	 * _or_ if we lost the communication with it.
	 */
	if (!(csts & NVME_CSTS_CFS) && !nssro)
		return false;

	return true;
}

static void nvme_warn_reset(struct nvme_dev *dev, u32 csts)
{
	/* Read a config register to help see what died. */
	u16 pci_status;
	int result;

	result = pci_read_config_word(to_pci_dev(dev->dev), PCI_STATUS,
				      &pci_status);
	if (result == PCIBIOS_SUCCESSFUL)
		dev_warn(dev->ctrl.device,
			 "controller is down; will reset: CSTS=0x%x, PCI_STATUS=0x%hx\n",
			 csts, pci_status);
	else
		dev_warn(dev->ctrl.device,
			 "controller is down; will reset: CSTS=0x%x, PCI_STATUS read failed (%d)\n",
			 csts, result);
}

static enum blk_eh_timer_return nvme_timeout(struct request *req, bool reserved)
{
	struct nvme_iod *iod = blk_mq_rq_to_pdu(req);
	struct nvme_queue *nvmeq = iod->nvmeq;
	struct nvme_dev *dev = nvmeq->dev;
	struct request *abort_req;
	struct nvme_command cmd;
	u32 csts = readl(dev->bar + NVME_REG_CSTS);

	/* If PCI error recovery process is happening, we cannot reset or
	 * the recovery mechanism will surely fail.
	 */
	mb();
	if (pci_channel_offline(to_pci_dev(dev->dev)))
		return BLK_EH_RESET_TIMER;

	/*
	 * Reset immediately if the controller is failed
	 */
	if (nvme_should_reset(dev, csts)) {
		nvme_warn_reset(dev, csts);
		nvme_dev_disable(dev, false);
		nvme_reset_ctrl(&dev->ctrl);
		return BLK_EH_DONE;
	}

	/*
	 * Did we miss an interrupt?
	 */
	if (nvme_poll_irqdisable(nvmeq, req->tag)) {
		dev_warn(dev->ctrl.device,
			 "I/O %d QID %d timeout, completion polled\n",
			 req->tag, nvmeq->qid);
		return BLK_EH_DONE;
	}

	/*
	 * Shutdown immediately if controller times out while starting. The
	 * reset work will see the pci device disabled when it gets the forced
	 * cancellation error. All outstanding requests are completed on
	 * shutdown, so we return BLK_EH_DONE.
	 */
	switch (dev->ctrl.state) {
	case NVME_CTRL_CONNECTING:
		nvme_change_ctrl_state(&dev->ctrl, NVME_CTRL_DELETING);
		/* fall through */
	case NVME_CTRL_DELETING:
		dev_warn_ratelimited(dev->ctrl.device,
			 "I/O %d QID %d timeout, disable controller\n",
			 req->tag, nvmeq->qid);
		nvme_dev_disable(dev, true);
		nvme_req(req)->flags |= NVME_REQ_CANCELLED;
		return BLK_EH_DONE;
	case NVME_CTRL_RESETTING:
		return BLK_EH_RESET_TIMER;
	default:
		break;
	}

	/*
 	 * Shutdown the controller immediately and schedule a reset if the
 	 * command was already aborted once before and still hasn't been
 	 * returned to the driver, or if this is the admin queue.
	 */
	if (!nvmeq->qid || iod->aborted) {
		dev_warn(dev->ctrl.device,
			 "I/O %d QID %d timeout, reset controller\n",
			 req->tag, nvmeq->qid);
		nvme_dev_disable(dev, false);
		nvme_reset_ctrl(&dev->ctrl);

		nvme_req(req)->flags |= NVME_REQ_CANCELLED;
		return BLK_EH_DONE;
	}

	if (atomic_dec_return(&dev->ctrl.abort_limit) < 0) {
		atomic_inc(&dev->ctrl.abort_limit);
		return BLK_EH_RESET_TIMER;
	}
	iod->aborted = 1;

	memset(&cmd, 0, sizeof(cmd));
	cmd.abort.opcode = nvme_admin_abort_cmd;
	cmd.abort.cid = req->tag;
	cmd.abort.sqid = cpu_to_le16(nvmeq->qid);

	dev_warn(nvmeq->dev->ctrl.device,
		"I/O %d QID %d timeout, aborting\n",
		 req->tag, nvmeq->qid);

	abort_req = nvme_alloc_request(dev->ctrl.admin_q, &cmd,
			BLK_MQ_REQ_NOWAIT, NVME_QID_ANY);
	if (IS_ERR(abort_req)) {
		atomic_inc(&dev->ctrl.abort_limit);
		return BLK_EH_RESET_TIMER;
	}

	abort_req->timeout = ADMIN_TIMEOUT;
	abort_req->end_io_data = NULL;
	blk_execute_rq_nowait(abort_req->q, NULL, abort_req, 0, abort_endio);

	/*
	 * The aborted req will be completed on receiving the abort req.
	 * We enable the timer again. If hit twice, it'll cause a device reset,
	 * as the device then is in a faulty state.
	 */
	return BLK_EH_RESET_TIMER;
}

static void nvme_free_queue(struct nvme_queue *nvmeq)
{
	dma_free_coherent(nvmeq->dev->dev, CQ_SIZE(nvmeq),
				(void *)nvmeq->cqes, nvmeq->cq_dma_addr);
	if (!nvmeq->sq_cmds)
		return;

	if (test_and_clear_bit(NVMEQ_SQ_CMB, &nvmeq->flags)) {
		pci_free_p2pmem(to_pci_dev(nvmeq->dev->dev),
				nvmeq->sq_cmds, SQ_SIZE(nvmeq));
	} else {
		dma_free_coherent(nvmeq->dev->dev, SQ_SIZE(nvmeq),
				nvmeq->sq_cmds, nvmeq->sq_dma_addr);
	}
}

static void nvme_free_queues(struct nvme_dev *dev, int lowest)
{
	int i;

	for (i = dev->ctrl.queue_count - 1; i >= lowest; i--) {
		dev->ctrl.queue_count--;
		nvme_free_queue(&dev->queues[i]);
	}
}

/**
 * nvme_suspend_queue - put queue into suspended state
 * @nvmeq: queue to suspend
 */
static int nvme_suspend_queue(struct nvme_queue *nvmeq)
{
	if (!test_and_clear_bit(NVMEQ_ENABLED, &nvmeq->flags))
		return 1;

	/* ensure that nvme_queue_rq() sees NVMEQ_ENABLED cleared */
	mb();

	nvmeq->dev->online_queues--;
	if (!nvmeq->qid && nvmeq->dev->ctrl.admin_q)
		blk_mq_quiesce_queue(nvmeq->dev->ctrl.admin_q);
	if (!test_and_clear_bit(NVMEQ_POLLED, &nvmeq->flags))
		pci_free_irq(to_pci_dev(nvmeq->dev->dev), nvmeq->cq_vector, nvmeq);
	return 0;
}

static void nvme_suspend_io_queues(struct nvme_dev *dev)
{
	int i;

	for (i = dev->ctrl.queue_count - 1; i > 0; i--)
		nvme_suspend_queue(&dev->queues[i]);
}

static void nvme_disable_admin_queue(struct nvme_dev *dev, bool shutdown)
{
	struct nvme_queue *nvmeq = &dev->queues[0];

	if (shutdown)
		nvme_shutdown_ctrl(&dev->ctrl);
	else
		nvme_disable_ctrl(&dev->ctrl);

	nvme_poll_irqdisable(nvmeq, -1);
}

static int nvme_cmb_qdepth(struct nvme_dev *dev, int nr_io_queues,
				int entry_size)
{
	int q_depth = dev->q_depth;
	unsigned q_size_aligned = roundup(q_depth * entry_size,
					  dev->ctrl.page_size);

	if (q_size_aligned * nr_io_queues > dev->cmb_size) {
		u64 mem_per_q = div_u64(dev->cmb_size, nr_io_queues);
		mem_per_q = round_down(mem_per_q, dev->ctrl.page_size);
		q_depth = div_u64(mem_per_q, entry_size);

		/*
		 * Ensure the reduced q_depth is above some threshold where it
		 * would be better to map queues in system memory with the
		 * original depth
		 */
		if (q_depth < 64)
			return -ENOMEM;
	}

	return q_depth;
}

static int nvme_alloc_sq_cmds(struct nvme_dev *dev, struct nvme_queue *nvmeq,
				int qid)
{
	struct pci_dev *pdev = to_pci_dev(dev->dev);

	if (qid && dev->cmb_use_sqes && (dev->cmbsz & NVME_CMBSZ_SQS)) {
		nvmeq->sq_cmds = pci_alloc_p2pmem(pdev, SQ_SIZE(nvmeq));
		if (nvmeq->sq_cmds) {
			nvmeq->sq_dma_addr = pci_p2pmem_virt_to_bus(pdev,
							nvmeq->sq_cmds);
			if (nvmeq->sq_dma_addr) {
				set_bit(NVMEQ_SQ_CMB, &nvmeq->flags);
				return 0;
			}

			pci_free_p2pmem(pdev, nvmeq->sq_cmds, SQ_SIZE(nvmeq));
		}
	}

	nvmeq->sq_cmds = dma_alloc_coherent(dev->dev, SQ_SIZE(nvmeq),
				&nvmeq->sq_dma_addr, GFP_KERNEL);
	if (!nvmeq->sq_cmds)
		return -ENOMEM;
	return 0;
}

static int nvme_alloc_queue(struct nvme_dev *dev, int qid, int depth)
{
	struct nvme_queue *nvmeq = &dev->queues[qid];

	if (dev->ctrl.queue_count > qid)
		return 0;

	nvmeq->sqes = qid ? dev->io_sqes : NVME_ADM_SQES;
	nvmeq->q_depth = depth;
	nvmeq->cqes = dma_alloc_coherent(dev->dev, CQ_SIZE(nvmeq),
					 &nvmeq->cq_dma_addr, GFP_KERNEL);
	if (!nvmeq->cqes)
		goto free_nvmeq;

	if (nvme_alloc_sq_cmds(dev, nvmeq, qid))
		goto free_cqdma;

	nvmeq->dev = dev;
	spin_lock_init(&nvmeq->sq_lock);
	spin_lock_init(&nvmeq->cq_poll_lock);
	nvmeq->cq_head = 0;
	nvmeq->cq_phase = 1;
	nvmeq->q_db = &dev->dbs[qid * 2 * dev->db_stride];
	nvmeq->qid = qid;
	dev->ctrl.queue_count++;

	return 0;

 free_cqdma:
	dma_free_coherent(dev->dev, CQ_SIZE(nvmeq), (void *)nvmeq->cqes,
			  nvmeq->cq_dma_addr);
 free_nvmeq:
	return -ENOMEM;
}

static int queue_request_irq(struct nvme_queue *nvmeq)
{
	struct pci_dev *pdev = to_pci_dev(nvmeq->dev->dev);
	int nr = nvmeq->dev->ctrl.instance;

	if (use_threaded_interrupts) {
		return pci_request_irq(pdev, nvmeq->cq_vector, nvme_irq_check,
				nvme_irq, nvmeq, "nvme%dq%d", nr, nvmeq->qid);
	} else {
		return pci_request_irq(pdev, nvmeq->cq_vector, nvme_irq,
				NULL, nvmeq, "nvme%dq%d", nr, nvmeq->qid);
	}
}

static void nvme_init_queue(struct nvme_queue *nvmeq, u16 qid)
{
	struct nvme_dev *dev = nvmeq->dev;

	nvmeq->sq_tail = 0;
	nvmeq->last_sq_tail = 0;
	nvmeq->cq_head = 0;
	nvmeq->cq_phase = 1;
	nvmeq->q_db = &dev->dbs[qid * 2 * dev->db_stride];
	memset((void *)nvmeq->cqes, 0, CQ_SIZE(nvmeq));
	nvme_dbbuf_init(dev, nvmeq, qid);
	dev->online_queues++;
	wmb(); /* ensure the first interrupt sees the initialization */
}

static int nvme_create_queue(struct nvme_queue *nvmeq, int qid, bool polled)
{
	struct nvme_dev *dev = nvmeq->dev;
	int result;
	u16 vector = 0;

	clear_bit(NVMEQ_DELETE_ERROR, &nvmeq->flags);

	/*
	 * A queue's vector matches the queue identifier unless the controller
	 * has only one vector available.
	 */
	if (!polled)
		vector = dev->num_vecs == 1 ? 0 : qid;
	else
		set_bit(NVMEQ_POLLED, &nvmeq->flags);

	result = adapter_alloc_cq(dev, qid, nvmeq, vector);
	if (result)
		return result;

	result = adapter_alloc_sq(dev, qid, nvmeq);
	if (result < 0)
		return result;
	else if (result)
		goto release_cq;

	nvmeq->cq_vector = vector;
	nvme_init_queue(nvmeq, qid);

	if (!polled) {
		result = queue_request_irq(nvmeq);
		if (result < 0)
			goto release_sq;
	}

	set_bit(NVMEQ_ENABLED, &nvmeq->flags);
	return result;

release_sq:
	dev->online_queues--;
	adapter_delete_sq(dev, qid);
release_cq:
	adapter_delete_cq(dev, qid);
	return result;
}

static const struct blk_mq_ops nvme_mq_admin_ops = {
	.queue_rq	= nvme_queue_rq,
	.complete	= nvme_pci_complete_rq,
	.init_hctx	= nvme_admin_init_hctx,
	.exit_hctx      = nvme_admin_exit_hctx,
	.init_request	= nvme_init_request,
	.timeout	= nvme_timeout,
};

static const struct blk_mq_ops nvme_mq_ops = {
	.queue_rq	= nvme_queue_rq,
	.complete	= nvme_pci_complete_rq,
	.commit_rqs	= nvme_commit_rqs,
	.init_hctx	= nvme_init_hctx,
	.init_request	= nvme_init_request,
	.map_queues	= nvme_pci_map_queues,
	.timeout	= nvme_timeout,
	.poll		= nvme_poll,
};

static void nvme_dev_remove_admin(struct nvme_dev *dev)
{
	if (dev->ctrl.admin_q && !blk_queue_dying(dev->ctrl.admin_q)) {
		/*
		 * If the controller was reset during removal, it's possible
		 * user requests may be waiting on a stopped queue. Start the
		 * queue to flush these to completion.
		 */
		blk_mq_unquiesce_queue(dev->ctrl.admin_q);
		blk_cleanup_queue(dev->ctrl.admin_q);
		blk_mq_free_tag_set(&dev->admin_tagset);
	}
}

static int nvme_alloc_admin_tags(struct nvme_dev *dev)
{
	if (!dev->ctrl.admin_q) {
		dev->admin_tagset.ops = &nvme_mq_admin_ops;
		dev->admin_tagset.nr_hw_queues = 1;

		dev->admin_tagset.queue_depth = NVME_AQ_MQ_TAG_DEPTH;
		dev->admin_tagset.timeout = ADMIN_TIMEOUT;
		dev->admin_tagset.numa_node = dev_to_node(dev->dev);
		dev->admin_tagset.cmd_size = sizeof(struct nvme_iod);
		dev->admin_tagset.flags = BLK_MQ_F_NO_SCHED;
		dev->admin_tagset.driver_data = dev;

		if (blk_mq_alloc_tag_set(&dev->admin_tagset))
			return -ENOMEM;
		dev->ctrl.admin_tagset = &dev->admin_tagset;

		dev->ctrl.admin_q = blk_mq_init_queue(&dev->admin_tagset);
		if (IS_ERR(dev->ctrl.admin_q)) {
			blk_mq_free_tag_set(&dev->admin_tagset);
			return -ENOMEM;
		}
		if (!blk_get_queue(dev->ctrl.admin_q)) {
			nvme_dev_remove_admin(dev);
			dev->ctrl.admin_q = NULL;
			return -ENODEV;
		}
	} else
		blk_mq_unquiesce_queue(dev->ctrl.admin_q);

	return 0;
}

static unsigned long db_bar_size(struct nvme_dev *dev, unsigned nr_io_queues)
{
	return NVME_REG_DBS + ((nr_io_queues + 1) * 8 * dev->db_stride);
}

static int nvme_remap_bar(struct nvme_dev *dev, unsigned long size)
{
	struct pci_dev *pdev = to_pci_dev(dev->dev);

	if (size <= dev->bar_mapped_size)
		return 0;
	if (size > pci_resource_len(pdev, 0))
		return -ENOMEM;
	if (dev->bar)
		iounmap(dev->bar);
	dev->bar = ioremap(pci_resource_start(pdev, 0), size);
	if (!dev->bar) {
		dev->bar_mapped_size = 0;
		return -ENOMEM;
	}
	dev->bar_mapped_size = size;
	dev->dbs = dev->bar + NVME_REG_DBS;

	return 0;
}

static int nvme_pci_configure_admin_queue(struct nvme_dev *dev)
{
	int result;
	u32 aqa;
	struct nvme_queue *nvmeq;

	result = nvme_remap_bar(dev, db_bar_size(dev, 0));
	if (result < 0)
		return result;

	dev->subsystem = readl(dev->bar + NVME_REG_VS) >= NVME_VS(1, 1, 0) ?
				NVME_CAP_NSSRC(dev->ctrl.cap) : 0;

	if (dev->subsystem &&
	    (readl(dev->bar + NVME_REG_CSTS) & NVME_CSTS_NSSRO))
		writel(NVME_CSTS_NSSRO, dev->bar + NVME_REG_CSTS);

	result = nvme_disable_ctrl(&dev->ctrl);
	if (result < 0)
		return result;

	result = nvme_alloc_queue(dev, 0, NVME_AQ_DEPTH);
	if (result)
		return result;

	nvmeq = &dev->queues[0];
	aqa = nvmeq->q_depth - 1;
	aqa |= aqa << 16;

	writel(aqa, dev->bar + NVME_REG_AQA);
	lo_hi_writeq(nvmeq->sq_dma_addr, dev->bar + NVME_REG_ASQ);
	lo_hi_writeq(nvmeq->cq_dma_addr, dev->bar + NVME_REG_ACQ);

	result = nvme_enable_ctrl(&dev->ctrl);
	if (result)
		return result;

	nvmeq->cq_vector = 0;
	nvme_init_queue(nvmeq, 0);
	result = queue_request_irq(nvmeq);
	if (result) {
		dev->online_queues--;
		return result;
	}

	set_bit(NVMEQ_ENABLED, &nvmeq->flags);
	return result;
}

static int nvme_create_io_queues(struct nvme_dev *dev)
{
	unsigned i, max, rw_queues;
	int ret = 0;

	for (i = dev->ctrl.queue_count; i <= dev->max_qid; i++) {
		if (nvme_alloc_queue(dev, i, dev->q_depth)) {
			ret = -ENOMEM;
			break;
		}
	}

	max = min(dev->max_qid, dev->ctrl.queue_count - 1);
	if (max != 1 && dev->io_queues[HCTX_TYPE_POLL]) {
		rw_queues = dev->io_queues[HCTX_TYPE_DEFAULT] +
				dev->io_queues[HCTX_TYPE_READ];
	} else {
		rw_queues = max;
	}

	for (i = dev->online_queues; i <= max; i++) {
		bool polled = i > rw_queues;

		ret = nvme_create_queue(&dev->queues[i], i, polled);
		if (ret)
			break;
	}

	/*
	 * Ignore failing Create SQ/CQ commands, we can continue with less
	 * than the desired amount of queues, and even a controller without
	 * I/O queues can still be used to issue admin commands.  This might
	 * be useful to upgrade a buggy firmware for example.
	 */
	return ret >= 0 ? 0 : ret;
}

static ssize_t nvme_cmb_show(struct device *dev,
			     struct device_attribute *attr,
			     char *buf)
{
	struct nvme_dev *ndev = to_nvme_dev(dev_get_drvdata(dev));

	return scnprintf(buf, PAGE_SIZE, "cmbloc : x%08x\ncmbsz  : x%08x\n",
		       ndev->cmbloc, ndev->cmbsz);
}
static DEVICE_ATTR(cmb, S_IRUGO, nvme_cmb_show, NULL);

static u64 nvme_cmb_size_unit(struct nvme_dev *dev)
{
	u8 szu = (dev->cmbsz >> NVME_CMBSZ_SZU_SHIFT) & NVME_CMBSZ_SZU_MASK;

	return 1ULL << (12 + 4 * szu);
}

static u32 nvme_cmb_size(struct nvme_dev *dev)
{
	return (dev->cmbsz >> NVME_CMBSZ_SZ_SHIFT) & NVME_CMBSZ_SZ_MASK;
}

static void nvme_map_cmb(struct nvme_dev *dev)
{
	u64 size, offset;
	resource_size_t bar_size;
	struct pci_dev *pdev = to_pci_dev(dev->dev);
	int bar;

	if (dev->cmb_size)
		return;

	dev->cmbsz = readl(dev->bar + NVME_REG_CMBSZ);
	if (!dev->cmbsz)
		return;
	dev->cmbloc = readl(dev->bar + NVME_REG_CMBLOC);

	size = nvme_cmb_size_unit(dev) * nvme_cmb_size(dev);
	offset = nvme_cmb_size_unit(dev) * NVME_CMB_OFST(dev->cmbloc);
	bar = NVME_CMB_BIR(dev->cmbloc);
	bar_size = pci_resource_len(pdev, bar);

	if (offset > bar_size)
		return;

	/*
	 * Controllers may support a CMB size larger than their BAR,
	 * for example, due to being behind a bridge. Reduce the CMB to
	 * the reported size of the BAR
	 */
	if (size > bar_size - offset)
		size = bar_size - offset;

	if (pci_p2pdma_add_resource(pdev, bar, size, offset)) {
		dev_warn(dev->ctrl.device,
			 "failed to register the CMB\n");
		return;
	}

	dev->cmb_size = size;
	dev->cmb_use_sqes = use_cmb_sqes && (dev->cmbsz & NVME_CMBSZ_SQS);

	if ((dev->cmbsz & (NVME_CMBSZ_WDS | NVME_CMBSZ_RDS)) ==
			(NVME_CMBSZ_WDS | NVME_CMBSZ_RDS))
		pci_p2pmem_publish(pdev, true);

	if (sysfs_add_file_to_group(&dev->ctrl.device->kobj,
				    &dev_attr_cmb.attr, NULL))
		dev_warn(dev->ctrl.device,
			 "failed to add sysfs attribute for CMB\n");
}

static inline void nvme_release_cmb(struct nvme_dev *dev)
{
	if (dev->cmb_size) {
		sysfs_remove_file_from_group(&dev->ctrl.device->kobj,
					     &dev_attr_cmb.attr, NULL);
		dev->cmb_size = 0;
	}
}

static int nvme_set_host_mem(struct nvme_dev *dev, u32 bits)
{
	u64 dma_addr = dev->host_mem_descs_dma;
	struct nvme_command c;
	int ret;

	memset(&c, 0, sizeof(c));
	c.features.opcode	= nvme_admin_set_features;
	c.features.fid		= cpu_to_le32(NVME_FEAT_HOST_MEM_BUF);
	c.features.dword11	= cpu_to_le32(bits);
	c.features.dword12	= cpu_to_le32(dev->host_mem_size >>
					      ilog2(dev->ctrl.page_size));
	c.features.dword13	= cpu_to_le32(lower_32_bits(dma_addr));
	c.features.dword14	= cpu_to_le32(upper_32_bits(dma_addr));
	c.features.dword15	= cpu_to_le32(dev->nr_host_mem_descs);

	ret = nvme_submit_sync_cmd(dev->ctrl.admin_q, &c, NULL, 0);
	if (ret) {
		dev_warn(dev->ctrl.device,
			 "failed to set host mem (err %d, flags %#x).\n",
			 ret, bits);
	}
	return ret;
}

static void nvme_free_host_mem(struct nvme_dev *dev)
{
	int i;

	for (i = 0; i < dev->nr_host_mem_descs; i++) {
		struct nvme_host_mem_buf_desc *desc = &dev->host_mem_descs[i];
		size_t size = le32_to_cpu(desc->size) * dev->ctrl.page_size;

		dma_free_attrs(dev->dev, size, dev->host_mem_desc_bufs[i],
			       le64_to_cpu(desc->addr),
			       DMA_ATTR_NO_KERNEL_MAPPING | DMA_ATTR_NO_WARN);
	}

	kfree(dev->host_mem_desc_bufs);
	dev->host_mem_desc_bufs = NULL;
	dma_free_coherent(dev->dev,
			dev->nr_host_mem_descs * sizeof(*dev->host_mem_descs),
			dev->host_mem_descs, dev->host_mem_descs_dma);
	dev->host_mem_descs = NULL;
	dev->nr_host_mem_descs = 0;
}

static int __nvme_alloc_host_mem(struct nvme_dev *dev, u64 preferred,
		u32 chunk_size)
{
	struct nvme_host_mem_buf_desc *descs;
	u32 max_entries, len;
	dma_addr_t descs_dma;
	int i = 0;
	void **bufs;
	u64 size, tmp;

	tmp = (preferred + chunk_size - 1);
	do_div(tmp, chunk_size);
	max_entries = tmp;

	if (dev->ctrl.hmmaxd && dev->ctrl.hmmaxd < max_entries)
		max_entries = dev->ctrl.hmmaxd;

	descs = dma_alloc_coherent(dev->dev, max_entries * sizeof(*descs),
				   &descs_dma, GFP_KERNEL);
	if (!descs)
		goto out;

	bufs = kcalloc(max_entries, sizeof(*bufs), GFP_KERNEL);
	if (!bufs)
		goto out_free_descs;

	for (size = 0; size < preferred && i < max_entries; size += len) {
		dma_addr_t dma_addr;

		len = min_t(u64, chunk_size, preferred - size);
		bufs[i] = dma_alloc_attrs(dev->dev, len, &dma_addr, GFP_KERNEL,
				DMA_ATTR_NO_KERNEL_MAPPING | DMA_ATTR_NO_WARN);
		if (!bufs[i])
			break;

		descs[i].addr = cpu_to_le64(dma_addr);
		descs[i].size = cpu_to_le32(len / dev->ctrl.page_size);
		i++;
	}

	if (!size)
		goto out_free_bufs;

	dev->nr_host_mem_descs = i;
	dev->host_mem_size = size;
	dev->host_mem_descs = descs;
	dev->host_mem_descs_dma = descs_dma;
	dev->host_mem_desc_bufs = bufs;
	return 0;

out_free_bufs:
	while (--i >= 0) {
		size_t size = le32_to_cpu(descs[i].size) * dev->ctrl.page_size;

		dma_free_attrs(dev->dev, size, bufs[i],
			       le64_to_cpu(descs[i].addr),
			       DMA_ATTR_NO_KERNEL_MAPPING | DMA_ATTR_NO_WARN);
	}

	kfree(bufs);
out_free_descs:
	dma_free_coherent(dev->dev, max_entries * sizeof(*descs), descs,
			descs_dma);
out:
	dev->host_mem_descs = NULL;
	return -ENOMEM;
}

static int nvme_alloc_host_mem(struct nvme_dev *dev, u64 min, u64 preferred)
{
	u32 chunk_size;

	/* start big and work our way down */
	for (chunk_size = min_t(u64, preferred, PAGE_SIZE * MAX_ORDER_NR_PAGES);
	     chunk_size >= max_t(u32, dev->ctrl.hmminds * 4096, PAGE_SIZE * 2);
	     chunk_size /= 2) {
		if (!__nvme_alloc_host_mem(dev, preferred, chunk_size)) {
			if (!min || dev->host_mem_size >= min)
				return 0;
			nvme_free_host_mem(dev);
		}
	}

	return -ENOMEM;
}

static int nvme_setup_host_mem(struct nvme_dev *dev)
{
	u64 max = (u64)max_host_mem_size_mb * SZ_1M;
	u64 preferred = (u64)dev->ctrl.hmpre * 4096;
	u64 min = (u64)dev->ctrl.hmmin * 4096;
	u32 enable_bits = NVME_HOST_MEM_ENABLE;
	int ret;

	preferred = min(preferred, max);
	if (min > max) {
		dev_warn(dev->ctrl.device,
			"min host memory (%lld MiB) above limit (%d MiB).\n",
			min >> ilog2(SZ_1M), max_host_mem_size_mb);
		nvme_free_host_mem(dev);
		return 0;
	}

	/*
	 * If we already have a buffer allocated check if we can reuse it.
	 */
	if (dev->host_mem_descs) {
		if (dev->host_mem_size >= min)
			enable_bits |= NVME_HOST_MEM_RETURN;
		else
			nvme_free_host_mem(dev);
	}

	if (!dev->host_mem_descs) {
		if (nvme_alloc_host_mem(dev, min, preferred)) {
			dev_warn(dev->ctrl.device,
				"failed to allocate host memory buffer.\n");
			return 0; /* controller must work without HMB */
		}

		dev_info(dev->ctrl.device,
			"allocated %lld MiB host memory buffer.\n",
			dev->host_mem_size >> ilog2(SZ_1M));
	}

	ret = nvme_set_host_mem(dev, enable_bits);
	if (ret)
		nvme_free_host_mem(dev);
	return ret;
}

/*
 * nirqs is the number of interrupts available for write and read
 * queues. The core already reserved an interrupt for the admin queue.
 */
static void nvme_calc_irq_sets(struct irq_affinity *affd, unsigned int nrirqs)
{
	struct nvme_dev *dev = affd->priv;
	unsigned int nr_read_queues;

	/*
	 * If there is no interupt available for queues, ensure that
	 * the default queue is set to 1. The affinity set size is
	 * also set to one, but the irq core ignores it for this case.
	 *
	 * If only one interrupt is available or 'write_queue' == 0, combine
	 * write and read queues.
	 *
	 * If 'write_queues' > 0, ensure it leaves room for at least one read
	 * queue.
	 */
	if (!nrirqs) {
		nrirqs = 1;
		nr_read_queues = 0;
	} else if (nrirqs == 1 || !write_queues) {
		nr_read_queues = 0;
	} else if (write_queues >= nrirqs) {
		nr_read_queues = 1;
	} else {
		nr_read_queues = nrirqs - write_queues;
	}

	dev->io_queues[HCTX_TYPE_DEFAULT] = nrirqs - nr_read_queues;
	affd->set_size[HCTX_TYPE_DEFAULT] = nrirqs - nr_read_queues;
	dev->io_queues[HCTX_TYPE_READ] = nr_read_queues;
	affd->set_size[HCTX_TYPE_READ] = nr_read_queues;
	affd->nr_sets = nr_read_queues ? 2 : 1;
}

static int nvme_setup_irqs(struct nvme_dev *dev, unsigned int nr_io_queues)
{
	struct pci_dev *pdev = to_pci_dev(dev->dev);
	struct irq_affinity affd = {
		.pre_vectors	= 1,
		.calc_sets	= nvme_calc_irq_sets,
		.priv		= dev,
	};
	unsigned int irq_queues, this_p_queues;
	unsigned int nr_cpus = num_possible_cpus();

	/*
	 * Poll queues don't need interrupts, but we need at least one IO
	 * queue left over for non-polled IO.
	 */
	this_p_queues = poll_queues;
	if (this_p_queues >= nr_io_queues) {
		this_p_queues = nr_io_queues - 1;
		irq_queues = 1;
	} else {
		if (nr_cpus < nr_io_queues - this_p_queues)
			irq_queues = nr_cpus + 1;
		else
			irq_queues = nr_io_queues - this_p_queues + 1;
	}
	dev->io_queues[HCTX_TYPE_POLL] = this_p_queues;

	/* Initialize for the single interrupt case */
	dev->io_queues[HCTX_TYPE_DEFAULT] = 1;
	dev->io_queues[HCTX_TYPE_READ] = 0;

	/*
	 * Some Apple controllers require all queues to use the
	 * first vector.
	 */
	if (dev->ctrl.quirks & NVME_QUIRK_SINGLE_VECTOR)
		irq_queues = 1;

	return pci_alloc_irq_vectors_affinity(pdev, 1, irq_queues,
			      PCI_IRQ_ALL_TYPES | PCI_IRQ_AFFINITY, &affd);
}

static void nvme_disable_io_queues(struct nvme_dev *dev)
{
	if (__nvme_disable_io_queues(dev, nvme_admin_delete_sq))
		__nvme_disable_io_queues(dev, nvme_admin_delete_cq);
}

static int nvme_setup_io_queues(struct nvme_dev *dev)
{
	struct nvme_queue *adminq = &dev->queues[0];
	struct pci_dev *pdev = to_pci_dev(dev->dev);
	int result, nr_io_queues;
	unsigned long size;

	nr_io_queues = max_io_queues();

	/*
	 * If tags are shared with admin queue (Apple bug), then
	 * make sure we only use one IO queue.
	 */
	if (dev->ctrl.quirks & NVME_QUIRK_SHARED_TAGS)
		nr_io_queues = 1;

	result = nvme_set_queue_count(&dev->ctrl, &nr_io_queues);
	if (result < 0)
		return result;

	if (nr_io_queues == 0)
		return 0;
	
	clear_bit(NVMEQ_ENABLED, &adminq->flags);

	if (dev->cmb_use_sqes) {
		result = nvme_cmb_qdepth(dev, nr_io_queues,
				sizeof(struct nvme_command));
		if (result > 0)
			dev->q_depth = result;
		else
			dev->cmb_use_sqes = false;
	}

	do {
		size = db_bar_size(dev, nr_io_queues);
		result = nvme_remap_bar(dev, size);
		if (!result)
			break;
		if (!--nr_io_queues)
			return -ENOMEM;
	} while (1);
	adminq->q_db = dev->dbs;

 retry:
	/* Deregister the admin queue's interrupt */
	pci_free_irq(pdev, 0, adminq);

	/*
	 * If we enable msix early due to not intx, disable it again before
	 * setting up the full range we need.
	 */
	pci_free_irq_vectors(pdev);

	result = nvme_setup_irqs(dev, nr_io_queues);
	if (result <= 0)
		return -EIO;

	dev->num_vecs = result;
	result = max(result - 1, 1);
	dev->max_qid = result + dev->io_queues[HCTX_TYPE_POLL];

	/*
	 * Should investigate if there's a performance win from allocating
	 * more queues than interrupt vectors; it might allow the submission
	 * path to scale better, even if the receive path is limited by the
	 * number of interrupts.
	 */
	result = queue_request_irq(adminq);
	if (result)
		return result;
	set_bit(NVMEQ_ENABLED, &adminq->flags);

	result = nvme_create_io_queues(dev);
	if (result || dev->online_queues < 2)
		return result;

	if (dev->online_queues - 1 < dev->max_qid) {
		nr_io_queues = dev->online_queues - 1;
		nvme_disable_io_queues(dev);
		nvme_suspend_io_queues(dev);
		goto retry;
	}
	dev_info(dev->ctrl.device, "%d/%d/%d default/read/poll queues\n",
					dev->io_queues[HCTX_TYPE_DEFAULT],
					dev->io_queues[HCTX_TYPE_READ],
					dev->io_queues[HCTX_TYPE_POLL]);
	return 0;
}

static void nvme_del_queue_end(struct request *req, blk_status_t error)
{
	struct nvme_queue *nvmeq = req->end_io_data;

	blk_mq_free_request(req);
	complete(&nvmeq->delete_done);
}

static void nvme_del_cq_end(struct request *req, blk_status_t error)
{
	struct nvme_queue *nvmeq = req->end_io_data;

	if (error)
		set_bit(NVMEQ_DELETE_ERROR, &nvmeq->flags);

	nvme_del_queue_end(req, error);
}

static int nvme_delete_queue(struct nvme_queue *nvmeq, u8 opcode)
{
	struct request_queue *q = nvmeq->dev->ctrl.admin_q;
	struct request *req;
	struct nvme_command cmd;

	memset(&cmd, 0, sizeof(cmd));
	cmd.delete_queue.opcode = opcode;
	cmd.delete_queue.qid = cpu_to_le16(nvmeq->qid);

	req = nvme_alloc_request(q, &cmd, BLK_MQ_REQ_NOWAIT, NVME_QID_ANY);
	if (IS_ERR(req))
		return PTR_ERR(req);

	req->timeout = ADMIN_TIMEOUT;
	req->end_io_data = nvmeq;

	init_completion(&nvmeq->delete_done);
	blk_execute_rq_nowait(q, NULL, req, false,
			opcode == nvme_admin_delete_cq ?
				nvme_del_cq_end : nvme_del_queue_end);
	return 0;
}

static bool __nvme_disable_io_queues(struct nvme_dev *dev, u8 opcode)
{
	int nr_queues = dev->online_queues - 1, sent = 0;
	unsigned long timeout;

 retry:
	timeout = ADMIN_TIMEOUT;
	while (nr_queues > 0) {
		if (nvme_delete_queue(&dev->queues[nr_queues], opcode))
			break;
		nr_queues--;
		sent++;
	}
	while (sent) {
		struct nvme_queue *nvmeq = &dev->queues[nr_queues + sent];

		timeout = wait_for_completion_io_timeout(&nvmeq->delete_done,
				timeout);
		if (timeout == 0)
			return false;

		/* handle any remaining CQEs */
		if (opcode == nvme_admin_delete_cq &&
		    !test_bit(NVMEQ_DELETE_ERROR, &nvmeq->flags))
			nvme_poll_irqdisable(nvmeq, -1);

		sent--;
		if (nr_queues)
			goto retry;
	}
	return true;
}

static void nvme_dev_add(struct nvme_dev *dev)
{
	int ret;

	if (!dev->ctrl.tagset) {
		dev->tagset.ops = &nvme_mq_ops;
		dev->tagset.nr_hw_queues = dev->online_queues - 1;
		dev->tagset.nr_maps = 2; /* default + read */
		if (dev->io_queues[HCTX_TYPE_POLL])
			dev->tagset.nr_maps++;
		dev->tagset.timeout = NVME_IO_TIMEOUT;
		dev->tagset.numa_node = dev_to_node(dev->dev);
		dev->tagset.queue_depth =
				min_t(int, dev->q_depth, BLK_MQ_MAX_DEPTH) - 1;
		dev->tagset.cmd_size = sizeof(struct nvme_iod);
		dev->tagset.flags = BLK_MQ_F_SHOULD_MERGE;
		dev->tagset.driver_data = dev;

		/*
		 * Some Apple controllers requires tags to be unique
		 * across admin and IO queue, so reserve the first 32
		 * tags of the IO queue.
		 */
		if (dev->ctrl.quirks & NVME_QUIRK_SHARED_TAGS)
			dev->tagset.reserved_tags = NVME_AQ_DEPTH;

		ret = blk_mq_alloc_tag_set(&dev->tagset);
		if (ret) {
			dev_warn(dev->ctrl.device,
				"IO queues tagset allocation failed %d\n", ret);
			return;
		}
		dev->ctrl.tagset = &dev->tagset;
	} else {
		blk_mq_update_nr_hw_queues(&dev->tagset, dev->online_queues - 1);

		/* Free previously allocated queues that are no longer usable */
		nvme_free_queues(dev, dev->online_queues);
	}

	nvme_dbbuf_set(dev);
}

static int nvme_pci_enable(struct nvme_dev *dev)
{
	int result = -ENOMEM;
	struct pci_dev *pdev = to_pci_dev(dev->dev);

	if (pci_enable_device_mem(pdev))
		return result;

	pci_set_master(pdev);

	if (dma_set_mask_and_coherent(dev->dev, DMA_BIT_MASK(64)))
		goto disable;

	if (readl(dev->bar + NVME_REG_CSTS) == -1) {
		result = -ENODEV;
		goto disable;
	}

	/*
	 * Some devices and/or platforms don't advertise or work with INTx
	 * interrupts. Pre-enable a single MSIX or MSI vec for setup. We'll
	 * adjust this later.
	 */
	result = pci_alloc_irq_vectors(pdev, 1, 1, PCI_IRQ_ALL_TYPES);
	if (result < 0)
		return result;

	dev->ctrl.cap = lo_hi_readq(dev->bar + NVME_REG_CAP);

	dev->q_depth = min_t(int, NVME_CAP_MQES(dev->ctrl.cap) + 1,
				io_queue_depth);
	dev->ctrl.sqsize = dev->q_depth - 1; /* 0's based queue depth */
	dev->db_stride = 1 << NVME_CAP_STRIDE(dev->ctrl.cap);
	dev->dbs = dev->bar + 4096;

	/*
	 * Some Apple controllers require a non-standard SQE size.
	 * Interestingly they also seem to ignore the CC:IOSQES register
	 * so we don't bother updating it here.
	 */
	if (dev->ctrl.quirks & NVME_QUIRK_128_BYTES_SQES)
		dev->io_sqes = 7;
	else
		dev->io_sqes = NVME_NVM_IOSQES;

	/*
	 * Temporary fix for the Apple controller found in the MacBook8,1 and
	 * some MacBook7,1 to avoid controller resets and data loss.
	 */
	if (pdev->vendor == PCI_VENDOR_ID_APPLE && pdev->device == 0x2001) {
		dev->q_depth = 2;
		dev_warn(dev->ctrl.device, "detected Apple NVMe controller, "
			"set queue depth=%u to work around controller resets\n",
			dev->q_depth);
	} else if (pdev->vendor == PCI_VENDOR_ID_SAMSUNG &&
		   (pdev->device == 0xa821 || pdev->device == 0xa822) &&
		   NVME_CAP_MQES(dev->ctrl.cap) == 0) {
		dev->q_depth = 64;
		dev_err(dev->ctrl.device, "detected PM1725 NVMe controller, "
                        "set queue depth=%u\n", dev->q_depth);
	}

	/*
	 * Controllers with the shared tags quirk need the IO queue to be
	 * big enough so that we get 32 tags for the admin queue
	 */
	if ((dev->ctrl.quirks & NVME_QUIRK_SHARED_TAGS) &&
	    (dev->q_depth < (NVME_AQ_DEPTH + 2))) {
		dev->q_depth = NVME_AQ_DEPTH + 2;
		dev_warn(dev->ctrl.device, "IO queue depth clamped to %d\n",
			 dev->q_depth);
	}


	nvme_map_cmb(dev);

	pci_enable_pcie_error_reporting(pdev);
	pci_save_state(pdev);
	return 0;

 disable:
	pci_disable_device(pdev);
	return result;
}

static void nvme_dev_unmap(struct nvme_dev *dev)
{
	if (dev->bar)
		iounmap(dev->bar);
	pci_release_mem_regions(to_pci_dev(dev->dev));
}

static void nvme_pci_disable(struct nvme_dev *dev)
{
	struct pci_dev *pdev = to_pci_dev(dev->dev);

	pci_free_irq_vectors(pdev);

	if (pci_is_enabled(pdev)) {
		pci_disable_pcie_error_reporting(pdev);
		pci_disable_device(pdev);
	}
}

static void nvme_dev_disable(struct nvme_dev *dev, bool shutdown)
{
	bool dead = true, freeze = false;
	struct pci_dev *pdev = to_pci_dev(dev->dev);

	mutex_lock(&dev->shutdown_lock);
	if (pci_is_enabled(pdev)) {
		u32 csts = readl(dev->bar + NVME_REG_CSTS);

		if (dev->ctrl.state == NVME_CTRL_LIVE ||
		    dev->ctrl.state == NVME_CTRL_RESETTING) {
			freeze = true;
			nvme_start_freeze(&dev->ctrl);
		}
		dead = !!((csts & NVME_CSTS_CFS) || !(csts & NVME_CSTS_RDY) ||
			pdev->error_state  != pci_channel_io_normal);
	}

	/*
	 * Give the controller a chance to complete all entered requests if
	 * doing a safe shutdown.
	 */
	if (!dead && shutdown && freeze)
		nvme_wait_freeze_timeout(&dev->ctrl, NVME_IO_TIMEOUT);

	nvme_stop_queues(&dev->ctrl);

	if (!dead && dev->ctrl.queue_count > 0) {
		nvme_disable_io_queues(dev);
		nvme_disable_admin_queue(dev, shutdown);
	}
	nvme_suspend_io_queues(dev);
	nvme_suspend_queue(&dev->queues[0]);
	nvme_pci_disable(dev);

	blk_mq_tagset_busy_iter(&dev->tagset, nvme_cancel_request, &dev->ctrl);
	blk_mq_tagset_busy_iter(&dev->admin_tagset, nvme_cancel_request, &dev->ctrl);
	blk_mq_tagset_wait_completed_request(&dev->tagset);
	blk_mq_tagset_wait_completed_request(&dev->admin_tagset);

	/*
	 * The driver will not be starting up queues again if shutting down so
	 * must flush all entered requests to their failed completion to avoid
	 * deadlocking blk-mq hot-cpu notifier.
	 */
	if (shutdown) {
		nvme_start_queues(&dev->ctrl);
		if (dev->ctrl.admin_q && !blk_queue_dying(dev->ctrl.admin_q))
			blk_mq_unquiesce_queue(dev->ctrl.admin_q);
	}
	mutex_unlock(&dev->shutdown_lock);
}

static int nvme_disable_prepare_reset(struct nvme_dev *dev, bool shutdown)
{
	if (!nvme_wait_reset(&dev->ctrl))
		return -EBUSY;
	nvme_dev_disable(dev, shutdown);
	return 0;
}

static int nvme_setup_prp_pools(struct nvme_dev *dev)
{
	dev->prp_page_pool = dma_pool_create("prp list page", dev->dev,
						PAGE_SIZE, PAGE_SIZE, 0);
	if (!dev->prp_page_pool)
		return -ENOMEM;

	/* Optimisation for I/Os between 4k and 128k */
	dev->prp_small_pool = dma_pool_create("prp list 256", dev->dev,
						256, 256, 0);
	if (!dev->prp_small_pool) {
		dma_pool_destroy(dev->prp_page_pool);
		return -ENOMEM;
	}
	return 0;
}

static void nvme_release_prp_pools(struct nvme_dev *dev)
{
	dma_pool_destroy(dev->prp_page_pool);
	dma_pool_destroy(dev->prp_small_pool);
}

static void nvme_free_tagset(struct nvme_dev *dev)
{
	if (dev->tagset.tags)
		blk_mq_free_tag_set(&dev->tagset);
	dev->ctrl.tagset = NULL;
}

static void nvme_pci_free_ctrl(struct nvme_ctrl *ctrl)
{
	struct nvme_dev *dev = to_nvme_dev(ctrl);

	nvme_dbbuf_dma_free(dev);
	put_device(dev->dev);
	nvme_free_tagset(dev);
	if (dev->ctrl.admin_q)
		blk_put_queue(dev->ctrl.admin_q);
	kfree(dev->queues);
	free_opal_dev(dev->ctrl.opal_dev);
	mempool_destroy(dev->iod_mempool);
	kfree(dev);
}

static void nvme_remove_dead_ctrl(struct nvme_dev *dev)
{
	/*
	 * Set state to deleting now to avoid blocking nvme_wait_reset(), which
	 * may be holding this pci_dev's device lock.
	 */
	nvme_change_ctrl_state(&dev->ctrl, NVME_CTRL_DELETING);
	nvme_get_ctrl(&dev->ctrl);
	nvme_dev_disable(dev, false);
	nvme_kill_queues(&dev->ctrl);
	if (!queue_work(nvme_wq, &dev->remove_work))
		nvme_put_ctrl(&dev->ctrl);
}

static void nvme_reset_work(struct work_struct *work)
{
	struct nvme_dev *dev =
		container_of(work, struct nvme_dev, ctrl.reset_work);
	bool was_suspend = !!(dev->ctrl.ctrl_config & NVME_CC_SHN_NORMAL);
	int result;

	if (WARN_ON(dev->ctrl.state != NVME_CTRL_RESETTING)) {
		result = -ENODEV;
		goto out;
	}

	/*
	 * If we're called to reset a live controller first shut it down before
	 * moving on.
	 */
	if (dev->ctrl.ctrl_config & NVME_CC_ENABLE)
		nvme_dev_disable(dev, false);
	nvme_sync_queues(&dev->ctrl);

	mutex_lock(&dev->shutdown_lock);
	result = nvme_pci_enable(dev);
	if (result)
		goto out_unlock;

	result = nvme_pci_configure_admin_queue(dev);
	if (result)
		goto out_unlock;

	result = nvme_alloc_admin_tags(dev);
	if (result)
		goto out_unlock;

	/*
	 * Limit the max command size to prevent iod->sg allocations going
	 * over a single page.
	 */
	dev->ctrl.max_hw_sectors = min_t(u32,
		NVME_MAX_KB_SZ << 1, dma_max_mapping_size(dev->dev) >> 9);
	dev->ctrl.max_segments = NVME_MAX_SEGS;

	/*
	 * Don't limit the IOMMU merged segment size.
	 */
	dma_set_max_seg_size(dev->dev, 0xffffffff);

	mutex_unlock(&dev->shutdown_lock);

	/*
	 * Introduce CONNECTING state from nvme-fc/rdma transports to mark the
	 * initializing procedure here.
	 */
	if (!nvme_change_ctrl_state(&dev->ctrl, NVME_CTRL_CONNECTING)) {
		dev_warn(dev->ctrl.device,
			"failed to mark controller CONNECTING\n");
		result = -EBUSY;
		goto out;
	}

	result = nvme_init_identify(&dev->ctrl);
	if (result)
		goto out;

	if (dev->ctrl.oacs & NVME_CTRL_OACS_SEC_SUPP) {
		if (!dev->ctrl.opal_dev)
			dev->ctrl.opal_dev =
				init_opal_dev(&dev->ctrl, &nvme_sec_submit);
		else if (was_suspend)
			opal_unlock_from_suspend(dev->ctrl.opal_dev);
	} else {
		free_opal_dev(dev->ctrl.opal_dev);
		dev->ctrl.opal_dev = NULL;
	}

	if (dev->ctrl.oacs & NVME_CTRL_OACS_DBBUF_SUPP) {
		result = nvme_dbbuf_dma_alloc(dev);
		if (result)
			dev_warn(dev->dev,
				 "unable to allocate dma for dbbuf\n");
	}

	if (dev->ctrl.hmpre) {
		result = nvme_setup_host_mem(dev);
		if (result < 0)
			goto out;
	}

	result = nvme_setup_io_queues(dev);
	if (result)
		goto out;

	/*
	 * Keep the controller around but remove all namespaces if we don't have
	 * any working I/O queue.
	 */
	if (dev->online_queues < 2) {
		dev_warn(dev->ctrl.device, "IO queues not created\n");
		nvme_kill_queues(&dev->ctrl);
		nvme_remove_namespaces(&dev->ctrl);
		nvme_free_tagset(dev);
	} else {
		nvme_start_queues(&dev->ctrl);
		nvme_wait_freeze(&dev->ctrl);
		nvme_dev_add(dev);
		nvme_unfreeze(&dev->ctrl);
	}

	/*
	 * If only admin queue live, keep it to do further investigation or
	 * recovery.
	 */
	if (!nvme_change_ctrl_state(&dev->ctrl, NVME_CTRL_LIVE)) {
		dev_warn(dev->ctrl.device,
			"failed to mark controller live state\n");
		result = -ENODEV;
		goto out;
	}

	nvme_start_ctrl(&dev->ctrl);
	return;

 out_unlock:
	mutex_unlock(&dev->shutdown_lock);
 out:
	if (result)
		dev_warn(dev->ctrl.device,
			 "Removing after probe failure status: %d\n", result);
	nvme_remove_dead_ctrl(dev);
}

static void nvme_remove_dead_ctrl_work(struct work_struct *work)
{
	struct nvme_dev *dev = container_of(work, struct nvme_dev, remove_work);
	struct pci_dev *pdev = to_pci_dev(dev->dev);

	if (pci_get_drvdata(pdev))
		device_release_driver(&pdev->dev);
	nvme_put_ctrl(&dev->ctrl);
}

static int nvme_pci_reg_read32(struct nvme_ctrl *ctrl, u32 off, u32 *val)
{
	*val = readl(to_nvme_dev(ctrl)->bar + off);
	return 0;
}

static int nvme_pci_reg_write32(struct nvme_ctrl *ctrl, u32 off, u32 val)
{
	writel(val, to_nvme_dev(ctrl)->bar + off);
	return 0;
}

static int nvme_pci_reg_read64(struct nvme_ctrl *ctrl, u32 off, u64 *val)
{
	*val = lo_hi_readq(to_nvme_dev(ctrl)->bar + off);
	return 0;
}

static int nvme_pci_get_address(struct nvme_ctrl *ctrl, char *buf, int size)
{
	struct pci_dev *pdev = to_pci_dev(to_nvme_dev(ctrl)->dev);

	return snprintf(buf, size, "%s", dev_name(&pdev->dev));
}

static const struct nvme_ctrl_ops nvme_pci_ctrl_ops = {
	.name			= "pcie",
	.module			= THIS_MODULE,
	.flags			= NVME_F_METADATA_SUPPORTED |
				  NVME_F_PCI_P2PDMA,
	.reg_read32		= nvme_pci_reg_read32,
	.reg_write32		= nvme_pci_reg_write32,
	.reg_read64		= nvme_pci_reg_read64,
	.free_ctrl		= nvme_pci_free_ctrl,
	.submit_async_event	= nvme_pci_submit_async_event,
	.get_address		= nvme_pci_get_address,
};

static int nvme_dev_map(struct nvme_dev *dev)
{
	struct pci_dev *pdev = to_pci_dev(dev->dev);

	if (pci_request_mem_regions(pdev, "nvme"))
		return -ENODEV;

	if (nvme_remap_bar(dev, NVME_REG_DBS + 4096))
		goto release;

	return 0;
  release:
	pci_release_mem_regions(pdev);
	return -ENODEV;
}

static unsigned long check_vendor_combination_bug(struct pci_dev *pdev)
{
	if (pdev->vendor == 0x144d && pdev->device == 0xa802) {
		/*
		 * Several Samsung devices seem to drop off the PCIe bus
		 * randomly when APST is on and uses the deepest sleep state.
		 * This has been observed on a Samsung "SM951 NVMe SAMSUNG
		 * 256GB", a "PM951 NVMe SAMSUNG 512GB", and a "Samsung SSD
		 * 950 PRO 256GB", but it seems to be restricted to two Dell
		 * laptops.
		 */
		if (dmi_match(DMI_SYS_VENDOR, "Dell Inc.") &&
		    (dmi_match(DMI_PRODUCT_NAME, "XPS 15 9550") ||
		     dmi_match(DMI_PRODUCT_NAME, "Precision 5510")))
			return NVME_QUIRK_NO_DEEPEST_PS;
	} else if (pdev->vendor == 0x144d && pdev->device == 0xa804) {
		/*
		 * Samsung SSD 960 EVO drops off the PCIe bus after system
		 * suspend on a Ryzen board, ASUS PRIME B350M-A, as well as
		 * within few minutes after bootup on a Coffee Lake board -
		 * ASUS PRIME Z370-A
		 */
		if (dmi_match(DMI_BOARD_VENDOR, "ASUSTeK COMPUTER INC.") &&
		    (dmi_match(DMI_BOARD_NAME, "PRIME B350M-A") ||
		     dmi_match(DMI_BOARD_NAME, "PRIME Z370-A")))
			return NVME_QUIRK_NO_APST;
	}

	return 0;
}

static void nvme_async_probe(void *data, async_cookie_t cookie)
{
	struct nvme_dev *dev = data;

	flush_work(&dev->ctrl.reset_work);
	flush_work(&dev->ctrl.scan_work);
	nvme_put_ctrl(&dev->ctrl);
}

static int nvme_probe(struct pci_dev *pdev, const struct pci_device_id *id)
{
	int node, result = -ENOMEM;
	struct nvme_dev *dev;
	unsigned long quirks = id->driver_data;
	size_t alloc_size;

	node = dev_to_node(&pdev->dev);
	if (node == NUMA_NO_NODE)
		set_dev_node(&pdev->dev, first_memory_node);

	dev = kzalloc_node(sizeof(*dev), GFP_KERNEL, node);
	if (!dev)
		return -ENOMEM;

	dev->queues = kcalloc_node(max_queue_count(), sizeof(struct nvme_queue),
					GFP_KERNEL, node);
	if (!dev->queues)
		goto free;

	dev->dev = get_device(&pdev->dev);
	pci_set_drvdata(pdev, dev);

	result = nvme_dev_map(dev);
	if (result)
		goto put_pci;

	INIT_WORK(&dev->ctrl.reset_work, nvme_reset_work);
	INIT_WORK(&dev->remove_work, nvme_remove_dead_ctrl_work);
	mutex_init(&dev->shutdown_lock);

	result = nvme_setup_prp_pools(dev);
	if (result)
		goto unmap;

	quirks |= check_vendor_combination_bug(pdev);

	/*
	 * Double check that our mempool alloc size will cover the biggest
	 * command we support.
	 */
	alloc_size = nvme_pci_iod_alloc_size(dev, NVME_MAX_KB_SZ,
						NVME_MAX_SEGS, true);
	WARN_ON_ONCE(alloc_size > PAGE_SIZE);

	dev->iod_mempool = mempool_create_node(1, mempool_kmalloc,
						mempool_kfree,
						(void *) alloc_size,
						GFP_KERNEL, node);
	if (!dev->iod_mempool) {
		result = -ENOMEM;
		goto release_pools;
	}

	result = nvme_init_ctrl(&dev->ctrl, &pdev->dev, &nvme_pci_ctrl_ops,
			quirks);
	if (result)
		goto release_mempool;

	dev_info(dev->ctrl.device, "pci function %s\n", dev_name(&pdev->dev));

	nvme_reset_ctrl(&dev->ctrl);
	nvme_get_ctrl(&dev->ctrl);
	async_schedule(nvme_async_probe, dev);

	return 0;

 release_mempool:
	mempool_destroy(dev->iod_mempool);
 release_pools:
	nvme_release_prp_pools(dev);
 unmap:
	nvme_dev_unmap(dev);
 put_pci:
	put_device(dev->dev);
 free:
	kfree(dev->queues);
	kfree(dev);
	return result;
}

static void nvme_reset_prepare(struct pci_dev *pdev)
{
	struct nvme_dev *dev = pci_get_drvdata(pdev);

	/*
	 * We don't need to check the return value from waiting for the reset
	 * state as pci_dev device lock is held, making it impossible to race
	 * with ->remove().
	 */
	nvme_disable_prepare_reset(dev, false);
	nvme_sync_queues(&dev->ctrl);
}

static void nvme_reset_done(struct pci_dev *pdev)
{
	struct nvme_dev *dev = pci_get_drvdata(pdev);

	if (!nvme_try_sched_reset(&dev->ctrl))
		flush_work(&dev->ctrl.reset_work);
}

static void nvme_shutdown(struct pci_dev *pdev)
{
	struct nvme_dev *dev = pci_get_drvdata(pdev);
	nvme_disable_prepare_reset(dev, true);
}

/*
 * The driver's remove may be called on a device in a partially initialized
 * state. This function must not have any dependencies on the device state in
 * order to proceed.
 */
static void nvme_remove(struct pci_dev *pdev)
{
	struct nvme_dev *dev = pci_get_drvdata(pdev);

	nvme_change_ctrl_state(&dev->ctrl, NVME_CTRL_DELETING);
	pci_set_drvdata(pdev, NULL);

	if (!pci_device_is_present(pdev)) {
		nvme_change_ctrl_state(&dev->ctrl, NVME_CTRL_DEAD);
		nvme_dev_disable(dev, true);
		nvme_dev_remove_admin(dev);
	}

	flush_work(&dev->ctrl.reset_work);
	nvme_stop_ctrl(&dev->ctrl);
	nvme_remove_namespaces(&dev->ctrl);
	nvme_dev_disable(dev, true);
	nvme_release_cmb(dev);
	nvme_free_host_mem(dev);
	nvme_dev_remove_admin(dev);
	nvme_free_queues(dev, 0);
	nvme_uninit_ctrl(&dev->ctrl);
	nvme_release_prp_pools(dev);
	nvme_dev_unmap(dev);
	nvme_put_ctrl(&dev->ctrl);
}

#ifdef CONFIG_PM_SLEEP
static int nvme_get_power_state(struct nvme_ctrl *ctrl, u32 *ps)
{
	return nvme_get_features(ctrl, NVME_FEAT_POWER_MGMT, 0, NULL, 0, ps);
}

static int nvme_set_power_state(struct nvme_ctrl *ctrl, u32 ps)
{
	return nvme_set_features(ctrl, NVME_FEAT_POWER_MGMT, ps, NULL, 0, NULL);
}

static int nvme_resume(struct device *dev)
{
	struct nvme_dev *ndev = pci_get_drvdata(to_pci_dev(dev));
	struct nvme_ctrl *ctrl = &ndev->ctrl;

	if (ndev->last_ps == U32_MAX ||
	    nvme_set_power_state(ctrl, ndev->last_ps) != 0)
		return nvme_try_sched_reset(&ndev->ctrl);
	return 0;
}

static int nvme_suspend(struct device *dev)
{
	struct pci_dev *pdev = to_pci_dev(dev);
	struct nvme_dev *ndev = pci_get_drvdata(pdev);
	struct nvme_ctrl *ctrl = &ndev->ctrl;
	int ret = -EBUSY;

	ndev->last_ps = U32_MAX;

	/*
	 * The platform does not remove power for a kernel managed suspend so
	 * use host managed nvme power settings for lowest idle power if
	 * possible. This should have quicker resume latency than a full device
	 * shutdown.  But if the firmware is involved after the suspend or the
	 * device does not support any non-default power states, shut down the
	 * device fully.
	 *
	 * If ASPM is not enabled for the device, shut down the device and allow
	 * the PCI bus layer to put it into D3 in order to take the PCIe link
	 * down, so as to allow the platform to achieve its minimum low-power
	 * state (which may not be possible if the link is up).
	 */
	if (pm_suspend_via_firmware() || !ctrl->npss ||
	    !pcie_aspm_enabled(pdev) ||
	    (ndev->ctrl.quirks & NVME_QUIRK_SIMPLE_SUSPEND))
		return nvme_disable_prepare_reset(ndev, true);

	nvme_start_freeze(ctrl);
	nvme_wait_freeze(ctrl);
	nvme_sync_queues(ctrl);

	if (ctrl->state != NVME_CTRL_LIVE)
		goto unfreeze;

	ret = nvme_get_power_state(ctrl, &ndev->last_ps);
	if (ret < 0)
		goto unfreeze;

	/*
	 * A saved state prevents pci pm from generically controlling the
	 * device's power. If we're using protocol specific settings, we don't
	 * want pci interfering.
	 */
	pci_save_state(pdev);

	ret = nvme_set_power_state(ctrl, ctrl->npss);
	if (ret < 0)
		goto unfreeze;

	if (ret) {
		/* discard the saved state */
		pci_load_saved_state(pdev, NULL);

		/*
		 * Clearing npss forces a controller reset on resume. The
		 * correct value will be resdicovered then.
		 */
		ret = nvme_disable_prepare_reset(ndev, true);
		ctrl->npss = 0;
<<<<<<< HEAD
		ret = 0;
=======
>>>>>>> fec38890
	}
unfreeze:
	nvme_unfreeze(ctrl);
	return ret;
}

static int nvme_simple_suspend(struct device *dev)
{
	struct nvme_dev *ndev = pci_get_drvdata(to_pci_dev(dev));
	return nvme_disable_prepare_reset(ndev, true);
}

static int nvme_simple_resume(struct device *dev)
{
	struct pci_dev *pdev = to_pci_dev(dev);
	struct nvme_dev *ndev = pci_get_drvdata(pdev);

	return nvme_try_sched_reset(&ndev->ctrl);
}

static const struct dev_pm_ops nvme_dev_pm_ops = {
	.suspend	= nvme_suspend,
	.resume		= nvme_resume,
	.freeze		= nvme_simple_suspend,
	.thaw		= nvme_simple_resume,
	.poweroff	= nvme_simple_suspend,
	.restore	= nvme_simple_resume,
};
#endif /* CONFIG_PM_SLEEP */

static pci_ers_result_t nvme_error_detected(struct pci_dev *pdev,
						pci_channel_state_t state)
{
	struct nvme_dev *dev = pci_get_drvdata(pdev);

	/*
	 * A frozen channel requires a reset. When detected, this method will
	 * shutdown the controller to quiesce. The controller will be restarted
	 * after the slot reset through driver's slot_reset callback.
	 */
	switch (state) {
	case pci_channel_io_normal:
		return PCI_ERS_RESULT_CAN_RECOVER;
	case pci_channel_io_frozen:
		dev_warn(dev->ctrl.device,
			"frozen state error detected, reset controller\n");
		nvme_dev_disable(dev, false);
		return PCI_ERS_RESULT_NEED_RESET;
	case pci_channel_io_perm_failure:
		dev_warn(dev->ctrl.device,
			"failure state error detected, request disconnect\n");
		return PCI_ERS_RESULT_DISCONNECT;
	}
	return PCI_ERS_RESULT_NEED_RESET;
}

static pci_ers_result_t nvme_slot_reset(struct pci_dev *pdev)
{
	struct nvme_dev *dev = pci_get_drvdata(pdev);

	dev_info(dev->ctrl.device, "restart after slot reset\n");
	pci_restore_state(pdev);
	nvme_reset_ctrl(&dev->ctrl);
	return PCI_ERS_RESULT_RECOVERED;
}

static void nvme_error_resume(struct pci_dev *pdev)
{
	struct nvme_dev *dev = pci_get_drvdata(pdev);

	flush_work(&dev->ctrl.reset_work);
}

static const struct pci_error_handlers nvme_err_handler = {
	.error_detected	= nvme_error_detected,
	.slot_reset	= nvme_slot_reset,
	.resume		= nvme_error_resume,
	.reset_prepare	= nvme_reset_prepare,
	.reset_done	= nvme_reset_done,
};

static const struct pci_device_id nvme_id_table[] = {
	{ PCI_VDEVICE(INTEL, 0x0953),
		.driver_data = NVME_QUIRK_STRIPE_SIZE |
				NVME_QUIRK_DEALLOCATE_ZEROES, },
	{ PCI_VDEVICE(INTEL, 0x0a53),
		.driver_data = NVME_QUIRK_STRIPE_SIZE |
				NVME_QUIRK_DEALLOCATE_ZEROES, },
	{ PCI_VDEVICE(INTEL, 0x0a54),
		.driver_data = NVME_QUIRK_STRIPE_SIZE |
				NVME_QUIRK_DEALLOCATE_ZEROES, },
	{ PCI_VDEVICE(INTEL, 0x0a55),
		.driver_data = NVME_QUIRK_STRIPE_SIZE |
				NVME_QUIRK_DEALLOCATE_ZEROES, },
	{ PCI_VDEVICE(INTEL, 0xf1a5),	/* Intel 600P/P3100 */
		.driver_data = NVME_QUIRK_NO_DEEPEST_PS |
				NVME_QUIRK_MEDIUM_PRIO_SQ },
	{ PCI_VDEVICE(INTEL, 0xf1a6),	/* Intel 760p/Pro 7600p */
		.driver_data = NVME_QUIRK_IGNORE_DEV_SUBNQN, },
	{ PCI_VDEVICE(INTEL, 0x5845),	/* Qemu emulated controller */
		.driver_data = NVME_QUIRK_IDENTIFY_CNS |
				NVME_QUIRK_DISABLE_WRITE_ZEROES, },
	{ PCI_DEVICE(0x1bb1, 0x0100),   /* Seagate Nytro Flash Storage */
		.driver_data = NVME_QUIRK_DELAY_BEFORE_CHK_RDY, },
	{ PCI_DEVICE(0x1c58, 0x0003),	/* HGST adapter */
		.driver_data = NVME_QUIRK_DELAY_BEFORE_CHK_RDY, },
	{ PCI_DEVICE(0x1c58, 0x0023),	/* WDC SN200 adapter */
		.driver_data = NVME_QUIRK_DELAY_BEFORE_CHK_RDY, },
	{ PCI_DEVICE(0x1c5f, 0x0540),	/* Memblaze Pblaze4 adapter */
		.driver_data = NVME_QUIRK_DELAY_BEFORE_CHK_RDY, },
	{ PCI_DEVICE(0x144d, 0xa821),   /* Samsung PM1725 */
		.driver_data = NVME_QUIRK_DELAY_BEFORE_CHK_RDY, },
	{ PCI_DEVICE(0x144d, 0xa822),   /* Samsung PM1725a */
		.driver_data = NVME_QUIRK_DELAY_BEFORE_CHK_RDY, },
	{ PCI_DEVICE(0x1d1d, 0x1f1f),	/* LighNVM qemu device */
		.driver_data = NVME_QUIRK_LIGHTNVM, },
	{ PCI_DEVICE(0x1d1d, 0x2807),	/* CNEX WL */
		.driver_data = NVME_QUIRK_LIGHTNVM, },
	{ PCI_DEVICE(0x1d1d, 0x2601),	/* CNEX Granby */
		.driver_data = NVME_QUIRK_LIGHTNVM, },
	{ PCI_DEVICE(0x10ec, 0x5762),   /* ADATA SX6000LNP */
		.driver_data = NVME_QUIRK_IGNORE_DEV_SUBNQN, },
	{ PCI_DEVICE(0x1cc1, 0x8201),   /* ADATA SX8200PNP 512GB */
		.driver_data = NVME_QUIRK_NO_DEEPEST_PS |
				NVME_QUIRK_IGNORE_DEV_SUBNQN, },
	{ PCI_DEVICE_CLASS(PCI_CLASS_STORAGE_EXPRESS, 0xffffff) },
	{ PCI_DEVICE(PCI_VENDOR_ID_APPLE, 0x2001) },
	{ PCI_DEVICE(PCI_VENDOR_ID_APPLE, 0x2003) },
	{ PCI_DEVICE(PCI_VENDOR_ID_APPLE, 0x2005),
		.driver_data = NVME_QUIRK_SINGLE_VECTOR |
				NVME_QUIRK_128_BYTES_SQES |
				NVME_QUIRK_SHARED_TAGS },
	{ 0, }
};
MODULE_DEVICE_TABLE(pci, nvme_id_table);

static struct pci_driver nvme_driver = {
	.name		= "nvme",
	.id_table	= nvme_id_table,
	.probe		= nvme_probe,
	.remove		= nvme_remove,
	.shutdown	= nvme_shutdown,
#ifdef CONFIG_PM_SLEEP
	.driver		= {
		.pm	= &nvme_dev_pm_ops,
	},
#endif
	.sriov_configure = pci_sriov_configure_simple,
	.err_handler	= &nvme_err_handler,
};

static int __init nvme_init(void)
{
	BUILD_BUG_ON(sizeof(struct nvme_create_cq) != 64);
	BUILD_BUG_ON(sizeof(struct nvme_create_sq) != 64);
	BUILD_BUG_ON(sizeof(struct nvme_delete_queue) != 64);
	BUILD_BUG_ON(IRQ_AFFINITY_MAX_SETS < 2);
	return pci_register_driver(&nvme_driver);
}

static void __exit nvme_exit(void)
{
	pci_unregister_driver(&nvme_driver);
	flush_workqueue(nvme_wq);
}

MODULE_AUTHOR("Matthew Wilcox <willy@linux.intel.com>");
MODULE_LICENSE("GPL");
MODULE_VERSION("1.0");
module_init(nvme_init);
module_exit(nvme_exit);<|MERGE_RESOLUTION|>--- conflicted
+++ resolved
@@ -2986,10 +2986,6 @@
 		 */
 		ret = nvme_disable_prepare_reset(ndev, true);
 		ctrl->npss = 0;
-<<<<<<< HEAD
-		ret = 0;
-=======
->>>>>>> fec38890
 	}
 unfreeze:
 	nvme_unfreeze(ctrl);
