# SPDX-License-Identifier: GPL-2.0

ccflags-y				+= -I$(src)

obj-$(CONFIG_NVME_TARGET)		+= nvmet.o
obj-$(CONFIG_NVME_TARGET_LOOP)		+= nvme-loop.o
obj-$(CONFIG_NVME_TARGET_RDMA)		+= nvmet-rdma.o
obj-$(CONFIG_NVME_TARGET_FC)		+= nvmet-fc.o
obj-$(CONFIG_NVME_TARGET_FCLOOP)	+= nvme-fcloop.o
obj-$(CONFIG_NVME_TARGET_TCP)		+= nvmet-tcp.o

nvmet-y		+= core.o configfs.o admin-cmd.o fabrics-cmd.o \
			discovery.o io-cmd-file.o io-cmd-bdev.o
nvmet-$(CONFIG_NVME_TARGET_PASSTHRU)	+= passthru.o
<<<<<<< HEAD
=======
nvmet-$(CONFIG_BLK_DEV_ZONED)		+= zns.o
>>>>>>> 7d2a07b7
nvme-loop-y	+= loop.o
nvmet-rdma-y	+= rdma.o
nvmet-fc-y	+= fc.o
nvme-fcloop-y	+= fcloop.o
nvmet-tcp-y	+= tcp.o
nvmet-$(CONFIG_TRACING)	+= trace.o<|MERGE_RESOLUTION|>--- conflicted
+++ resolved
@@ -12,10 +12,7 @@
 nvmet-y		+= core.o configfs.o admin-cmd.o fabrics-cmd.o \
 			discovery.o io-cmd-file.o io-cmd-bdev.o
 nvmet-$(CONFIG_NVME_TARGET_PASSTHRU)	+= passthru.o
-<<<<<<< HEAD
-=======
 nvmet-$(CONFIG_BLK_DEV_ZONED)		+= zns.o
->>>>>>> 7d2a07b7
 nvme-loop-y	+= loop.o
 nvmet-rdma-y	+= rdma.o
 nvmet-fc-y	+= fc.o
