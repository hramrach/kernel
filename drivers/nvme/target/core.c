--- conflicted
+++ resolved
@@ -193,9 +193,6 @@
 	}
 }
 
-<<<<<<< HEAD
-int nvmet_register_transport(const struct nvmet_fabrics_ops *ops)
-=======
 void nvmet_send_ana_event(struct nvmet_subsys *subsys,
 		struct nvmet_port *port)
 {
@@ -223,8 +220,7 @@
 	up_read(&nvmet_config_sem);
 }
 
-int nvmet_register_transport(struct nvmet_fabrics_ops *ops)
->>>>>>> b2fbf5ac
+int nvmet_register_transport(const struct nvmet_fabrics_ops *ops)
 {
 	int ret = 0;
 
