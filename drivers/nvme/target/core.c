--- conflicted
+++ resolved
@@ -130,7 +130,6 @@
 }
 
 static void nvmet_async_events_failall(struct nvmet_ctrl *ctrl)
-<<<<<<< HEAD
 {
 	u16 status = NVME_SC_INTERNAL | NVME_SC_DNR;
 	struct nvmet_req *req;
@@ -146,23 +145,6 @@
 }
 
 static void nvmet_async_events_process(struct nvmet_ctrl *ctrl)
-=======
->>>>>>> fb6c7905
-{
-	u16 status = NVME_SC_INTERNAL | NVME_SC_DNR;
-	struct nvmet_req *req;
-
-	mutex_lock(&ctrl->lock);
-	while (ctrl->nr_async_event_cmds) {
-		req = ctrl->async_event_cmds[--ctrl->nr_async_event_cmds];
-		mutex_unlock(&ctrl->lock);
-		nvmet_req_complete(req, status);
-		mutex_lock(&ctrl->lock);
-	}
-	mutex_unlock(&ctrl->lock);
-}
-
-static void nvmet_async_events_process(struct nvmet_ctrl *ctrl)
 {
 	struct nvmet_async_event *aen;
 	struct nvmet_req *req;
@@ -179,10 +161,7 @@
 
 		mutex_unlock(&ctrl->lock);
 		nvmet_req_complete(req, 0);
-<<<<<<< HEAD
-=======
 		mutex_lock(&ctrl->lock);
->>>>>>> fb6c7905
 	}
 	mutex_unlock(&ctrl->lock);
 }
