--- conflicted
+++ resolved
@@ -2302,11 +2302,7 @@
 
 		if (time_after(jiffies, timeo)) {
 			printk(KERN_WARNING "MTD %s(): software timeout\n",
-<<<<<<< HEAD
-				__func__ );
-=======
 			       __func__);
->>>>>>> 22cb595e
 			ret = -EIO;
 			break;
 		}
@@ -2397,21 +2393,12 @@
 			chip->erase_suspended = 0;
 		}
 
-<<<<<<< HEAD
-		if (chip_good(map, adr, map_word_ff(map))) {
-			xip_enable(map, chip, adr);
-=======
 		if (chip_good(map, adr, map_word_ff(map)))
->>>>>>> 22cb595e
 			break;
 
 		if (time_after(jiffies, timeo)) {
 			printk(KERN_WARNING "MTD %s(): software timeout\n",
-<<<<<<< HEAD
-				__func__ );
-=======
 			       __func__);
->>>>>>> 22cb595e
 			ret = -EIO;
 			break;
 		}
