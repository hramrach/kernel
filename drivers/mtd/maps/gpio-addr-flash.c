/*
 * drivers/mtd/maps/gpio-addr-flash.c
 *
 * Handle the case where a flash device is mostly addressed using physical
 * line and supplemented by GPIOs.  This way you can hook up say a 8MiB flash
 * to a 2MiB memory range and use the GPIOs to select a particular range.
 *
 * Copyright © 2000 Nicolas Pitre <nico@cam.org>
 * Copyright © 2005-2009 Analog Devices Inc.
 *
 * Enter bugs at http://blackfin.uclinux.org/
 *
 * Licensed under the GPL-2 or later.
 */

#include <linux/gpio.h>
#include <linux/gpio/consumer.h>
#include <linux/io.h>
#include <linux/kernel.h>
#include <linux/module.h>
#include <linux/mtd/mtd.h>
#include <linux/mtd/map.h>
#include <linux/mtd/partitions.h>
#include <linux/mtd/physmap.h>
#include <linux/platform_device.h>
#include <linux/slab.h>
#include <linux/types.h>

#define win_mask(x) ((BIT(x)) - 1)

#define DRIVER_NAME "gpio-addr-flash"

/**
 * struct async_state - keep GPIO flash state
 *	@mtd:         MTD state for this mapping
 *	@map:         MTD map state for this flash
 *	@gpios:       Struct containing the array of GPIO descriptors
 *	@gpio_values: cached GPIO values
 *	@win_order:   dedicated memory size (if no GPIOs)
 */
struct async_state {
	struct mtd_info *mtd;
	struct map_info map;
	struct gpio_descs *gpios;
	unsigned int gpio_values;
	unsigned int win_order;
};
#define gf_map_info_to_state(mi) ((struct async_state *)(mi)->map_priv_1)

/**
 * gf_set_gpios() - set GPIO address lines to access specified flash offset
 *	@state: GPIO flash state
 *	@ofs:   desired offset to access
 *
 * Rather than call the GPIO framework every time, cache the last-programmed
 * value.  This speeds up sequential accesses (which are by far the most common
 * type).
 */
static void gf_set_gpios(struct async_state *state, unsigned long ofs)
{
	int i;

	ofs >>= state->win_order;

	if (ofs == state->gpio_values)
		return;

	for (i = 0; i < state->gpios->ndescs; i++) {
		if ((ofs & BIT(i)) == (state->gpio_values & BIT(i)))
			continue;

		gpiod_set_value(state->gpios->desc[i], !!(ofs & BIT(i)));
	}

	state->gpio_values = ofs;
}

/**
 * gf_read() - read a word at the specified offset
 *	@map: MTD map state
 *	@ofs: desired offset to read
 */
static map_word gf_read(struct map_info *map, unsigned long ofs)
{
	struct async_state *state = gf_map_info_to_state(map);
	uint16_t word;
	map_word test;

	gf_set_gpios(state, ofs);

	word = readw(map->virt + (ofs & win_mask(state->win_order)));
	test.x[0] = word;
	return test;
}

/**
 * gf_copy_from() - copy a chunk of data from the flash
 *	@map:  MTD map state
 *	@to:   memory to copy to
 *	@from: flash offset to copy from
 *	@len:  how much to copy
 *
 * The "from" region may straddle more than one window, so toggle the GPIOs for
 * each window region before reading its data.
 */
static void gf_copy_from(struct map_info *map, void *to, unsigned long from, ssize_t len)
{
	struct async_state *state = gf_map_info_to_state(map);

	int this_len;

	while (len) {
		this_len = from & win_mask(state->win_order);
		this_len = BIT(state->win_order) - this_len;
		this_len = min_t(int, len, this_len);

		gf_set_gpios(state, from);
		memcpy_fromio(to,
			      map->virt + (from & win_mask(state->win_order)),
			      this_len);
		len -= this_len;
		from += this_len;
		to += this_len;
	}
}

/**
 * gf_write() - write a word at the specified offset
 *	@map: MTD map state
 *	@ofs: desired offset to write
 */
static void gf_write(struct map_info *map, map_word d1, unsigned long ofs)
{
	struct async_state *state = gf_map_info_to_state(map);
	uint16_t d;

	gf_set_gpios(state, ofs);

	d = d1.x[0];
	writew(d, map->virt + (ofs & win_mask(state->win_order)));
}

/**
 * gf_copy_to() - copy a chunk of data to the flash
 *	@map:  MTD map state
 *	@to:   flash offset to copy to
 *	@from: memory to copy from
 *	@len:  how much to copy
 *
 * See gf_copy_from() caveat.
 */
static void gf_copy_to(struct map_info *map, unsigned long to,
		       const void *from, ssize_t len)
{
	struct async_state *state = gf_map_info_to_state(map);

	int this_len;

	while (len) {
		this_len = to & win_mask(state->win_order);
		this_len = BIT(state->win_order) - this_len;
		this_len = min_t(int, len, this_len);

		gf_set_gpios(state, to);
		memcpy_toio(map->virt + (to & win_mask(state->win_order)),
			    from, len);

		len -= this_len;
		to += this_len;
		from += this_len;
	}
}

static const char * const part_probe_types[] = {
	"cmdlinepart", "RedBoot", NULL };

/**
 * gpio_flash_probe() - setup a mapping for a GPIO assisted flash
 *	@pdev: platform device
 *
 * The platform resource layout expected looks something like:
 * struct mtd_partition partitions[] = { ... };
 * struct physmap_flash_data flash_data = { ... };
 * static struct gpiod_lookup_table addr_flash_gpios = {
 *		.dev_id = "gpio-addr-flash.0",
 *		.table = {
 *		GPIO_LOOKUP_IDX("gpio.0", 15, "addr", 0, GPIO_ACTIVE_HIGH),
 *		GPIO_LOOKUP_IDX("gpio.0", 16, "addr", 1, GPIO_ACTIVE_HIGH),
 *		);
 * };
 * gpiod_add_lookup_table(&addr_flash_gpios);
 *
 * struct resource flash_resource[] = {
 *	{
 *		.name  = "cfi_probe",
 *		.start = 0x20000000,
 *		.end   = 0x201fffff,
 *		.flags = IORESOURCE_MEM,
 *	},
 * };
 * struct platform_device flash_device = {
 *	.name          = "gpio-addr-flash",
 *	.dev           = { .platform_data = &flash_data, },
 *	.num_resources = ARRAY_SIZE(flash_resource),
 *	.resource      = flash_resource,
 *	...
 * };
 */
static int gpio_flash_probe(struct platform_device *pdev)
{
	struct physmap_flash_data *pdata;
	struct resource *memory;
	struct async_state *state;

	pdata = dev_get_platdata(&pdev->dev);
	memory = platform_get_resource(pdev, IORESOURCE_MEM, 0);

	if (!memory)
		return -EINVAL;

	state = devm_kzalloc(&pdev->dev, sizeof(*state), GFP_KERNEL);
	if (!state)
		return -ENOMEM;

	state->gpios = devm_gpiod_get_array(&pdev->dev, "addr", GPIOD_OUT_LOW);
	if (IS_ERR(state->gpios))
		return PTR_ERR(state->gpios);

	state->win_order      = get_bitmask_order(resource_size(memory)) - 1;

	state->map.name       = DRIVER_NAME;
	state->map.read       = gf_read;
	state->map.copy_from  = gf_copy_from;
	state->map.write      = gf_write;
	state->map.copy_to    = gf_copy_to;
	state->map.bankwidth  = pdata->width;
<<<<<<< HEAD
	state->map.size       = state->win_size * (1 << state->gpio_count);
	state->map.virt       = ioremap_nocache(memory->start, state->win_size);
	if (!state->map.virt)
		return -ENOMEM;
=======
	state->map.size       = BIT(state->win_order + state->gpios->ndescs);
	state->map.virt	      = devm_ioremap_resource(&pdev->dev, memory);
	if (IS_ERR(state->map.virt))
		return PTR_ERR(state->map.virt);
>>>>>>> e2afa97a

	state->map.phys       = NO_XIP;
	state->map.map_priv_1 = (unsigned long)state;

	platform_set_drvdata(pdev, state);

	dev_notice(&pdev->dev, "probing %d-bit flash bus\n",
		   state->map.bankwidth * 8);
	state->mtd = do_map_probe(memory->name, &state->map);
	if (!state->mtd)
		return -ENXIO;
	state->mtd->dev.parent = &pdev->dev;

	mtd_device_parse_register(state->mtd, part_probe_types, NULL,
				  pdata->parts, pdata->nr_parts);

	return 0;
}

static int gpio_flash_remove(struct platform_device *pdev)
{
	struct async_state *state = platform_get_drvdata(pdev);

	mtd_device_unregister(state->mtd);
	map_destroy(state->mtd);
	return 0;
}

static struct platform_driver gpio_flash_driver = {
	.probe		= gpio_flash_probe,
	.remove		= gpio_flash_remove,
	.driver		= {
		.name	= DRIVER_NAME,
	},
};

module_platform_driver(gpio_flash_driver);

MODULE_AUTHOR("Mike Frysinger <vapier@gentoo.org>");
MODULE_DESCRIPTION("MTD map driver for flashes addressed physically and with gpios");
MODULE_LICENSE("GPL");<|MERGE_RESOLUTION|>--- conflicted
+++ resolved
@@ -234,17 +234,10 @@
 	state->map.write      = gf_write;
 	state->map.copy_to    = gf_copy_to;
 	state->map.bankwidth  = pdata->width;
-<<<<<<< HEAD
-	state->map.size       = state->win_size * (1 << state->gpio_count);
-	state->map.virt       = ioremap_nocache(memory->start, state->win_size);
-	if (!state->map.virt)
-		return -ENOMEM;
-=======
 	state->map.size       = BIT(state->win_order + state->gpios->ndescs);
 	state->map.virt	      = devm_ioremap_resource(&pdev->dev, memory);
 	if (IS_ERR(state->map.virt))
 		return PTR_ERR(state->map.virt);
->>>>>>> e2afa97a
 
 	state->map.phys       = NO_XIP;
 	state->map.map_priv_1 = (unsigned long)state;
