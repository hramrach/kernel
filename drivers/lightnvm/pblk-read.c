--- conflicted
+++ resolved
@@ -556,13 +556,8 @@
 	if (!(gc_rq->secs_to_gc))
 		goto out;
 
-<<<<<<< HEAD
-	data_len = (*secs_to_gc) * geo->sec_size;
-	bio = pblk_bio_map_addr(pblk, data, *secs_to_gc, data_len,
-=======
 	data_len = (gc_rq->secs_to_gc) * geo->sec_size;
 	bio = pblk_bio_map_addr(pblk, gc_rq->data, gc_rq->secs_to_gc, data_len,
->>>>>>> 0186f2dc
 						PBLK_VMALLOC_META, GFP_KERNEL);
 	if (IS_ERR(bio)) {
 		pr_err("pblk: could not allocate GC bio (%lu)\n", PTR_ERR(bio));
@@ -598,7 +593,6 @@
 	atomic_long_sub(gc_rq->secs_to_gc, &pblk->inflight_reads);
 #endif
 
-	bio_put(bio);
 out:
 	nvm_dev_dma_free(dev->parent, rqd.meta_list, rqd.dma_meta_list);
 	return ret;
