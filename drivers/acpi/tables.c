/*
 *  acpi_tables.c - ACPI Boot-Time Table Parsing
 *
 *  Copyright (C) 2001 Paul Diefenbaugh <paul.s.diefenbaugh@intel.com>
 *
 * ~~~~~~~~~~~~~~~~~~~~~~~~~~~~~~~~~~~~~~~~~~~~~~~~~~~~~~~~~~~~~~~~~~~~~~~~~~
 *
 *  This program is free software; you can redistribute it and/or modify
 *  it under the terms of the GNU General Public License as published by
 *  the Free Software Foundation; either version 2 of the License, or
 *  (at your option) any later version.
 *
 *  This program is distributed in the hope that it will be useful,
 *  but WITHOUT ANY WARRANTY; without even the implied warranty of
 *  MERCHANTABILITY or FITNESS FOR A PARTICULAR PURPOSE.  See the
 *  GNU General Public License for more details.
 *
 *  You should have received a copy of the GNU General Public License
 *  along with this program; if not, write to the Free Software
 *  Foundation, Inc., 59 Temple Place, Suite 330, Boston, MA  02111-1307  USA
 *
 * ~~~~~~~~~~~~~~~~~~~~~~~~~~~~~~~~~~~~~~~~~~~~~~~~~~~~~~~~~~~~~~~~~~~~~~~~~~
 *
 */

#define pr_fmt(fmt) "ACPI: " fmt

#include <linux/init.h>
#include <linux/kernel.h>
#include <linux/smp.h>
#include <linux/string.h>
#include <linux/types.h>
#include <linux/irq.h>
#include <linux/errno.h>
#include <linux/acpi.h>
#include <linux/bootmem.h>

#define ACPI_MAX_TABLES		128

static char *mps_inti_flags_polarity[] = { "dfl", "high", "res", "low" };
static char *mps_inti_flags_trigger[] = { "dfl", "edge", "res", "level" };

static struct acpi_table_desc initial_tables[ACPI_MAX_TABLES] __initdata;

static int acpi_apic_instance __initdata;

/*
 * Disable table checksum verification for the early stage due to the size
 * limitation of the current x86 early mapping implementation.
 */
static bool acpi_verify_table_checksum __initdata = false;

void acpi_table_print_madt_entry(struct acpi_subtable_header *header)
{
	if (!header)
		return;

	switch (header->type) {

	case ACPI_MADT_TYPE_LOCAL_APIC:
		{
			struct acpi_madt_local_apic *p =
			    (struct acpi_madt_local_apic *)header;
			pr_info("LAPIC (acpi_id[0x%02x] lapic_id[0x%02x] %s)\n",
				p->processor_id, p->id,
				(p->lapic_flags & ACPI_MADT_ENABLED) ? "enabled" : "disabled");
		}
		break;

	case ACPI_MADT_TYPE_LOCAL_X2APIC:
		{
			struct acpi_madt_local_x2apic *p =
			    (struct acpi_madt_local_x2apic *)header;
			pr_info("X2APIC (apic_id[0x%02x] uid[0x%02x] %s)\n",
				p->local_apic_id, p->uid,
				(p->lapic_flags & ACPI_MADT_ENABLED) ? "enabled" : "disabled");
		}
		break;

	case ACPI_MADT_TYPE_IO_APIC:
		{
			struct acpi_madt_io_apic *p =
			    (struct acpi_madt_io_apic *)header;
			pr_info("IOAPIC (id[0x%02x] address[0x%08x] gsi_base[%d])\n",
				p->id, p->address, p->global_irq_base);
		}
		break;

	case ACPI_MADT_TYPE_INTERRUPT_OVERRIDE:
		{
			struct acpi_madt_interrupt_override *p =
			    (struct acpi_madt_interrupt_override *)header;
			pr_info("INT_SRC_OVR (bus %d bus_irq %d global_irq %d %s %s)\n",
				p->bus, p->source_irq, p->global_irq,
				mps_inti_flags_polarity[p->inti_flags & ACPI_MADT_POLARITY_MASK],
				mps_inti_flags_trigger[(p->inti_flags & ACPI_MADT_TRIGGER_MASK) >> 2]);
			if (p->inti_flags  &
			    ~(ACPI_MADT_POLARITY_MASK | ACPI_MADT_TRIGGER_MASK))
				pr_info("INT_SRC_OVR unexpected reserved flags: 0x%x\n",
					p->inti_flags  &
					~(ACPI_MADT_POLARITY_MASK | ACPI_MADT_TRIGGER_MASK));
		}
		break;

	case ACPI_MADT_TYPE_NMI_SOURCE:
		{
			struct acpi_madt_nmi_source *p =
			    (struct acpi_madt_nmi_source *)header;
			pr_info("NMI_SRC (%s %s global_irq %d)\n",
				mps_inti_flags_polarity[p->inti_flags & ACPI_MADT_POLARITY_MASK],
				mps_inti_flags_trigger[(p->inti_flags & ACPI_MADT_TRIGGER_MASK) >> 2],
				p->global_irq);
		}
		break;

	case ACPI_MADT_TYPE_LOCAL_APIC_NMI:
		{
			struct acpi_madt_local_apic_nmi *p =
			    (struct acpi_madt_local_apic_nmi *)header;
			pr_info("LAPIC_NMI (acpi_id[0x%02x] %s %s lint[0x%x])\n",
				p->processor_id,
				mps_inti_flags_polarity[p->inti_flags & ACPI_MADT_POLARITY_MASK	],
				mps_inti_flags_trigger[(p->inti_flags & ACPI_MADT_TRIGGER_MASK) >> 2],
				p->lint);
		}
		break;

	case ACPI_MADT_TYPE_LOCAL_X2APIC_NMI:
		{
			u16 polarity, trigger;
			struct acpi_madt_local_x2apic_nmi *p =
			    (struct acpi_madt_local_x2apic_nmi *)header;

			polarity = p->inti_flags & ACPI_MADT_POLARITY_MASK;
			trigger = (p->inti_flags & ACPI_MADT_TRIGGER_MASK) >> 2;

			pr_info("X2APIC_NMI (uid[0x%02x] %s %s lint[0x%x])\n",
				p->uid,
				mps_inti_flags_polarity[polarity],
				mps_inti_flags_trigger[trigger],
				p->lint);
		}
		break;

	case ACPI_MADT_TYPE_LOCAL_APIC_OVERRIDE:
		{
			struct acpi_madt_local_apic_override *p =
			    (struct acpi_madt_local_apic_override *)header;
			pr_info("LAPIC_ADDR_OVR (address[%p])\n",
				(void *)(unsigned long)p->address);
		}
		break;

	case ACPI_MADT_TYPE_IO_SAPIC:
		{
			struct acpi_madt_io_sapic *p =
			    (struct acpi_madt_io_sapic *)header;
			pr_info("IOSAPIC (id[0x%x] address[%p] gsi_base[%d])\n",
				p->id, (void *)(unsigned long)p->address,
				p->global_irq_base);
		}
		break;

	case ACPI_MADT_TYPE_LOCAL_SAPIC:
		{
			struct acpi_madt_local_sapic *p =
			    (struct acpi_madt_local_sapic *)header;
			pr_info("LSAPIC (acpi_id[0x%02x] lsapic_id[0x%02x] lsapic_eid[0x%02x] %s)\n",
				p->processor_id, p->id, p->eid,
				(p->lapic_flags & ACPI_MADT_ENABLED) ? "enabled" : "disabled");
		}
		break;

	case ACPI_MADT_TYPE_INTERRUPT_SOURCE:
		{
			struct acpi_madt_interrupt_source *p =
			    (struct acpi_madt_interrupt_source *)header;
			pr_info("PLAT_INT_SRC (%s %s type[0x%x] id[0x%04x] eid[0x%x] iosapic_vector[0x%x] global_irq[0x%x]\n",
				mps_inti_flags_polarity[p->inti_flags & ACPI_MADT_POLARITY_MASK],
				mps_inti_flags_trigger[(p->inti_flags & ACPI_MADT_TRIGGER_MASK) >> 2],
				p->type, p->id, p->eid, p->io_sapic_vector,
				p->global_irq);
		}
		break;

	default:
		pr_warn("Found unsupported MADT entry (type = 0x%x)\n",
			header->type);
		break;
	}
}


int __init
acpi_table_parse_entries(char *id,
			     unsigned long table_size,
			     int entry_id,
			     acpi_tbl_entry_handler handler,
			     unsigned int max_entries)
{
	struct acpi_table_header *table_header = NULL;
	struct acpi_subtable_header *entry;
	unsigned int count = 0;
	unsigned long table_end;
	acpi_size tbl_size;

	if (acpi_disabled)
		return -ENODEV;

	if (!handler)
		return -EINVAL;

	if (strncmp(id, ACPI_SIG_MADT, 4) == 0)
		acpi_get_table_with_size(id, acpi_apic_instance, &table_header, &tbl_size);
	else
		acpi_get_table_with_size(id, 0, &table_header, &tbl_size);

	if (!table_header) {
		pr_warn("%4.4s not present\n", id);
		return -ENODEV;
	}

	table_end = (unsigned long)table_header + table_header->length;

	/* Parse all entries looking for a match. */

	entry = (struct acpi_subtable_header *)
	    ((unsigned long)table_header + table_size);

	while (((unsigned long)entry) + sizeof(struct acpi_subtable_header) <
	       table_end) {
		if (entry->type == entry_id
		    && (!max_entries || count++ < max_entries))
			if (handler(entry, table_end))
				goto err;

		/*
		 * If entry->length is 0, break from this loop to avoid
		 * infinite loop.
		 */
		if (entry->length == 0) {
			pr_err("[%4.4s:0x%02x] Invalid zero length\n", id, entry_id);
			goto err;
		}

		entry = (struct acpi_subtable_header *)
		    ((unsigned long)entry + entry->length);
	}
	if (max_entries && count > max_entries) {
		pr_warn("[%4.4s:0x%02x] ignored %i entries of %i found\n",
			id, entry_id, count - max_entries, count);
	}

	early_acpi_os_unmap_memory((char *)table_header, tbl_size);
	return count;
err:
	early_acpi_os_unmap_memory((char *)table_header, tbl_size);
	return -EINVAL;
}

int __init
acpi_table_parse_madt(enum acpi_madt_type id,
		      acpi_tbl_entry_handler handler, unsigned int max_entries)
{
	return acpi_table_parse_entries(ACPI_SIG_MADT,
					    sizeof(struct acpi_table_madt), id,
					    handler, max_entries);
}

/**
 * acpi_table_parse - find table with @id, run @handler on it
 * @id: table id to find
 * @handler: handler to run
 *
 * Scan the ACPI System Descriptor Table (STD) for a table matching @id,
 * run @handler on it.
 *
 * Return 0 if table found, -errno if not.
 */
int __init acpi_table_parse(char *id, acpi_tbl_table_handler handler)
{
	struct acpi_table_header *table = NULL;
	acpi_size tbl_size;

	if (acpi_disabled)
		return -ENODEV;

	if (!id || !handler)
		return -EINVAL;

	if (strncmp(id, ACPI_SIG_MADT, 4) == 0)
		acpi_get_table_with_size(id, acpi_apic_instance, &table, &tbl_size);
	else
		acpi_get_table_with_size(id, 0, &table, &tbl_size);

	if (table) {
		handler(table);
		early_acpi_os_unmap_memory(table, tbl_size);
		return 0;
	} else
		return -ENODEV;
}

/* 
 * The BIOS is supposed to supply a single APIC/MADT,
 * but some report two.  Provide a knob to use either.
 * (don't you wish instance 0 and 1 were not the same?)
 */
static void __init check_multiple_madt(void)
{
	struct acpi_table_header *table = NULL;
	acpi_size tbl_size;

	acpi_get_table_with_size(ACPI_SIG_MADT, 2, &table, &tbl_size);
	if (table) {
		pr_warn("BIOS bug: multiple APIC/MADT found, using %d\n",
			acpi_apic_instance);
		pr_warn("If \"acpi_apic_instance=%d\" works better, "
			"notify linux-acpi@vger.kernel.org\n",
			acpi_apic_instance ? 0 : 2);
		early_acpi_os_unmap_memory(table, tbl_size);

	} else
		acpi_apic_instance = 0;

	return;
}

/*
 * acpi_table_init()
 *
 * find RSDP, find and checksum SDT/XSDT.
 * checksum all tables, print SDT/XSDT
 *
 * result: sdt_entry[] is initialized
 */

int __init acpi_table_init(void)
{
	acpi_status status;

<<<<<<< HEAD
	if (acpi_gbl_do_not_use_xsdt)
		printk(KERN_INFO "Using RSDT as ACPI root table\n");
=======
	if (acpi_verify_table_checksum) {
		pr_info("Early table checksum verification enabled\n");
		acpi_gbl_verify_table_checksum = TRUE;
	} else {
		pr_info("Early table checksum verification disabled\n");
		acpi_gbl_verify_table_checksum = FALSE;
	}
>>>>>>> 4c834452

	status = acpi_initialize_tables(initial_tables, ACPI_MAX_TABLES, 0);
	if (ACPI_FAILURE(status))
		return -EINVAL;

	check_multiple_madt();
	return 0;
}

static int __init acpi_parse_apic_instance(char *str)
{
	if (!str)
		return -EINVAL;

	if (kstrtoint(str, 0, &acpi_apic_instance))
		return -EINVAL;

	pr_notice("Shall use APIC/MADT table %d\n", acpi_apic_instance);

	return 0;
}

early_param("acpi_apic_instance", acpi_parse_apic_instance);

static int __init acpi_force_table_verification_setup(char *s)
{
	acpi_verify_table_checksum = true;

	return 0;
}

early_param("acpi_force_table_verification", acpi_force_table_verification_setup);<|MERGE_RESOLUTION|>--- conflicted
+++ resolved
@@ -339,10 +339,6 @@
 {
 	acpi_status status;
 
-<<<<<<< HEAD
-	if (acpi_gbl_do_not_use_xsdt)
-		printk(KERN_INFO "Using RSDT as ACPI root table\n");
-=======
 	if (acpi_verify_table_checksum) {
 		pr_info("Early table checksum verification enabled\n");
 		acpi_gbl_verify_table_checksum = TRUE;
@@ -350,7 +346,9 @@
 		pr_info("Early table checksum verification disabled\n");
 		acpi_gbl_verify_table_checksum = FALSE;
 	}
->>>>>>> 4c834452
+
+	if (acpi_gbl_do_not_use_xsdt)
+		printk(KERN_INFO "Using RSDT as ACPI root table\n");
 
 	status = acpi_initialize_tables(initial_tables, ACPI_MAX_TABLES, 0);
 	if (ACPI_FAILURE(status))
