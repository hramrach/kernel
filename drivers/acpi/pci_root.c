/*
 *  pci_root.c - ACPI PCI Root Bridge Driver ($Revision: 40 $)
 *
 *  Copyright (C) 2001, 2002 Andy Grover <andrew.grover@intel.com>
 *  Copyright (C) 2001, 2002 Paul Diefenbaugh <paul.s.diefenbaugh@intel.com>
 *
 * ~~~~~~~~~~~~~~~~~~~~~~~~~~~~~~~~~~~~~~~~~~~~~~~~~~~~~~~~~~~~~~~~~~~~~~~~~~
 *
 *  This program is free software; you can redistribute it and/or modify
 *  it under the terms of the GNU General Public License as published by
 *  the Free Software Foundation; either version 2 of the License, or (at
 *  your option) any later version.
 *
 *  This program is distributed in the hope that it will be useful, but
 *  WITHOUT ANY WARRANTY; without even the implied warranty of
 *  MERCHANTABILITY or FITNESS FOR A PARTICULAR PURPOSE.  See the GNU
 *  General Public License for more details.
 *
 * ~~~~~~~~~~~~~~~~~~~~~~~~~~~~~~~~~~~~~~~~~~~~~~~~~~~~~~~~~~~~~~~~~~~~~~~~~~
 */

#include <linux/kernel.h>
#include <linux/module.h>
#include <linux/init.h>
#include <linux/types.h>
#include <linux/mutex.h>
#include <linux/pm.h>
#include <linux/pm_runtime.h>
#include <linux/pci.h>
#include <linux/pci-acpi.h>
#include <linux/pci-aspm.h>
#include <linux/dmar.h>
#include <linux/acpi.h>
#include <linux/slab.h>
#include <linux/dmi.h>
#include <acpi/apei.h>	/* for acpi_hest_init() */

#include "internal.h"

#define _COMPONENT		ACPI_PCI_COMPONENT
ACPI_MODULE_NAME("pci_root");
#define ACPI_PCI_ROOT_CLASS		"pci_bridge"
#define ACPI_PCI_ROOT_DEVICE_NAME	"PCI Root Bridge"
static int acpi_pci_root_add(struct acpi_device *device,
			     const struct acpi_device_id *not_used);
static void acpi_pci_root_remove(struct acpi_device *device);

static int acpi_pci_root_scan_dependent(struct acpi_device *adev)
{
	acpiphp_check_host_bridge(adev);
	return 0;
}

#define ACPI_PCIE_REQ_SUPPORT (OSC_PCI_EXT_CONFIG_SUPPORT \
				| OSC_PCI_ASPM_SUPPORT \
				| OSC_PCI_CLOCK_PM_SUPPORT \
				| OSC_PCI_MSI_SUPPORT)

static const struct acpi_device_id root_device_ids[] = {
	{"PNP0A03", 0},
	{"", 0},
};

static struct acpi_scan_handler pci_root_handler = {
	.ids = root_device_ids,
	.attach = acpi_pci_root_add,
	.detach = acpi_pci_root_remove,
	.hotplug = {
		.enabled = true,
		.scan_dependent = acpi_pci_root_scan_dependent,
	},
};

static DEFINE_MUTEX(osc_lock);

/**
 * acpi_is_root_bridge - determine whether an ACPI CA node is a PCI root bridge
 * @handle - the ACPI CA node in question.
 *
 * Note: we could make this API take a struct acpi_device * instead, but
 * for now, it's more convenient to operate on an acpi_handle.
 */
int acpi_is_root_bridge(acpi_handle handle)
{
	int ret;
	struct acpi_device *device;

	ret = acpi_bus_get_device(handle, &device);
	if (ret)
		return 0;

	ret = acpi_match_device_ids(device, root_device_ids);
	if (ret)
		return 0;
	else
		return 1;
}
EXPORT_SYMBOL_GPL(acpi_is_root_bridge);

static acpi_status
get_root_bridge_busnr_callback(struct acpi_resource *resource, void *data)
{
	struct resource *res = data;
	struct acpi_resource_address64 address;
	acpi_status status;

	status = acpi_resource_to_address64(resource, &address);
	if (ACPI_FAILURE(status))
		return AE_OK;

	if ((address.address.address_length > 0) &&
	    (address.resource_type == ACPI_BUS_NUMBER_RANGE)) {
		res->start = address.address.minimum;
		res->end = address.address.minimum + address.address.address_length - 1;
	}

	return AE_OK;
}

static acpi_status try_get_root_bridge_busnr(acpi_handle handle,
					     struct resource *res)
{
	acpi_status status;

	res->start = -1;
	status =
	    acpi_walk_resources(handle, METHOD_NAME__CRS,
				get_root_bridge_busnr_callback, res);
	if (ACPI_FAILURE(status))
		return status;
	if (res->start == -1)
		return AE_ERROR;
	return AE_OK;
}

struct pci_osc_bit_struct {
	u32 bit;
	char *desc;
};

static struct pci_osc_bit_struct pci_osc_support_bit[] = {
	{ OSC_PCI_EXT_CONFIG_SUPPORT, "ExtendedConfig" },
	{ OSC_PCI_ASPM_SUPPORT, "ASPM" },
	{ OSC_PCI_CLOCK_PM_SUPPORT, "ClockPM" },
	{ OSC_PCI_SEGMENT_GROUPS_SUPPORT, "Segments" },
	{ OSC_PCI_MSI_SUPPORT, "MSI" },
};

static struct pci_osc_bit_struct pci_osc_control_bit[] = {
	{ OSC_PCI_EXPRESS_NATIVE_HP_CONTROL, "PCIeHotplug" },
	{ OSC_PCI_SHPC_NATIVE_HP_CONTROL, "SHPCHotplug" },
	{ OSC_PCI_EXPRESS_PME_CONTROL, "PME" },
	{ OSC_PCI_EXPRESS_AER_CONTROL, "AER" },
	{ OSC_PCI_EXPRESS_CAPABILITY_CONTROL, "PCIeCapability" },
};

static void decode_osc_bits(struct acpi_pci_root *root, char *msg, u32 word,
			    struct pci_osc_bit_struct *table, int size)
{
	char buf[80];
	int i, len = 0;
	struct pci_osc_bit_struct *entry;

	buf[0] = '\0';
	for (i = 0, entry = table; i < size; i++, entry++)
		if (word & entry->bit)
			len += snprintf(buf + len, sizeof(buf) - len, "%s%s",
					len ? " " : "", entry->desc);

	dev_info(&root->device->dev, "_OSC: %s [%s]\n", msg, buf);
}

static void decode_osc_support(struct acpi_pci_root *root, char *msg, u32 word)
{
	decode_osc_bits(root, msg, word, pci_osc_support_bit,
			ARRAY_SIZE(pci_osc_support_bit));
}

static void decode_osc_control(struct acpi_pci_root *root, char *msg, u32 word)
{
	decode_osc_bits(root, msg, word, pci_osc_control_bit,
			ARRAY_SIZE(pci_osc_control_bit));
}

static u8 pci_osc_uuid_str[] = "33DB4D5B-1FF7-401C-9657-7441C03DD766";

static acpi_status acpi_pci_run_osc(acpi_handle handle,
				    const u32 *capbuf, u32 *retval)
{
	struct acpi_osc_context context = {
		.uuid_str = pci_osc_uuid_str,
		.rev = 1,
		.cap.length = 12,
		.cap.pointer = (void *)capbuf,
	};
	acpi_status status;

	status = acpi_run_osc(handle, &context);
	if (ACPI_SUCCESS(status)) {
		*retval = *((u32 *)(context.ret.pointer + 8));
		kfree(context.ret.pointer);
	}
	return status;
}

static acpi_status acpi_pci_query_osc(struct acpi_pci_root *root,
					u32 support,
					u32 *control)
{
	acpi_status status;
	u32 result, capbuf[3];

	support &= OSC_PCI_SUPPORT_MASKS;
	support |= root->osc_support_set;

	capbuf[OSC_QUERY_DWORD] = OSC_QUERY_ENABLE;
	capbuf[OSC_SUPPORT_DWORD] = support;
	if (control) {
		*control &= OSC_PCI_CONTROL_MASKS;
		capbuf[OSC_CONTROL_DWORD] = *control | root->osc_control_set;
	} else {
		/* Run _OSC query only with existing controls. */
		capbuf[OSC_CONTROL_DWORD] = root->osc_control_set;
	}

	status = acpi_pci_run_osc(root->device->handle, capbuf, &result);
	if (ACPI_SUCCESS(status)) {
		root->osc_support_set = support;
		if (control)
			*control = result;
	}
	return status;
}

static acpi_status acpi_pci_osc_support(struct acpi_pci_root *root, u32 flags)
{
	acpi_status status;

	mutex_lock(&osc_lock);
	status = acpi_pci_query_osc(root, flags, NULL);
	mutex_unlock(&osc_lock);
	return status;
}

struct acpi_pci_root *acpi_pci_find_root(acpi_handle handle)
{
	struct acpi_pci_root *root;
	struct acpi_device *device;

	if (acpi_bus_get_device(handle, &device) ||
	    acpi_match_device_ids(device, root_device_ids))
		return NULL;

	root = acpi_driver_data(device);

	return root;
}
EXPORT_SYMBOL_GPL(acpi_pci_find_root);

struct acpi_handle_node {
	struct list_head node;
	acpi_handle handle;
};

/**
 * acpi_get_pci_dev - convert ACPI CA handle to struct pci_dev
 * @handle: the handle in question
 *
 * Given an ACPI CA handle, the desired PCI device is located in the
 * list of PCI devices.
 *
 * If the device is found, its reference count is increased and this
 * function returns a pointer to its data structure.  The caller must
 * decrement the reference count by calling pci_dev_put().
 * If no device is found, %NULL is returned.
 */
struct pci_dev *acpi_get_pci_dev(acpi_handle handle)
{
	int dev, fn;
	unsigned long long adr;
	acpi_status status;
	acpi_handle phandle;
	struct pci_bus *pbus;
	struct pci_dev *pdev = NULL;
	struct acpi_handle_node *node, *tmp;
	struct acpi_pci_root *root;
	LIST_HEAD(device_list);

	/*
	 * Walk up the ACPI CA namespace until we reach a PCI root bridge.
	 */
	phandle = handle;
	while (!acpi_is_root_bridge(phandle)) {
		node = kzalloc(sizeof(struct acpi_handle_node), GFP_KERNEL);
		if (!node)
			goto out;

		INIT_LIST_HEAD(&node->node);
		node->handle = phandle;
		list_add(&node->node, &device_list);

		status = acpi_get_parent(phandle, &phandle);
		if (ACPI_FAILURE(status))
			goto out;
	}

	root = acpi_pci_find_root(phandle);
	if (!root)
		goto out;

	pbus = root->bus;

	/*
	 * Now, walk back down the PCI device tree until we return to our
	 * original handle. Assumes that everything between the PCI root
	 * bridge and the device we're looking for must be a P2P bridge.
	 */
	list_for_each_entry(node, &device_list, node) {
		acpi_handle hnd = node->handle;
		status = acpi_evaluate_integer(hnd, "_ADR", NULL, &adr);
		if (ACPI_FAILURE(status))
			goto out;
		dev = (adr >> 16) & 0xffff;
		fn  = adr & 0xffff;

		pdev = pci_get_slot(pbus, PCI_DEVFN(dev, fn));
		if (!pdev || hnd == handle)
			break;

		pbus = pdev->subordinate;
		pci_dev_put(pdev);

		/*
		 * This function may be called for a non-PCI device that has a
		 * PCI parent (eg. a disk under a PCI SATA controller).  In that
		 * case pdev->subordinate will be NULL for the parent.
		 */
		if (!pbus) {
			dev_dbg(&pdev->dev, "Not a PCI-to-PCI bridge\n");
			pdev = NULL;
			break;
		}
	}
out:
	list_for_each_entry_safe(node, tmp, &device_list, node)
		kfree(node);

	return pdev;
}
EXPORT_SYMBOL_GPL(acpi_get_pci_dev);

/**
 * acpi_pci_osc_control_set - Request control of PCI root _OSC features.
 * @handle: ACPI handle of a PCI root bridge (or PCIe Root Complex).
 * @mask: Mask of _OSC bits to request control of, place to store control mask.
 * @req: Mask of _OSC bits the control of is essential to the caller.
 *
 * Run _OSC query for @mask and if that is successful, compare the returned
 * mask of control bits with @req.  If all of the @req bits are set in the
 * returned mask, run _OSC request for it.
 *
 * The variable at the @mask address may be modified regardless of whether or
 * not the function returns success.  On success it will contain the mask of
 * _OSC bits the BIOS has granted control of, but its contents are meaningless
 * on failure.
 **/
acpi_status acpi_pci_osc_control_set(acpi_handle handle, u32 *mask, u32 req)
{
	struct acpi_pci_root *root;
	acpi_status status = AE_OK;
	u32 ctrl, capbuf[3];

	if (!mask)
		return AE_BAD_PARAMETER;

	ctrl = *mask & OSC_PCI_CONTROL_MASKS;
	if ((ctrl & req) != req)
		return AE_TYPE;

	root = acpi_pci_find_root(handle);
	if (!root)
		return AE_NOT_EXIST;

	mutex_lock(&osc_lock);

	*mask = ctrl | root->osc_control_set;
	/* No need to evaluate _OSC if the control was already granted. */
	if ((root->osc_control_set & ctrl) == ctrl)
		goto out;

	/* Need to check the available controls bits before requesting them. */
	while (*mask) {
		status = acpi_pci_query_osc(root, root->osc_support_set, mask);
		if (ACPI_FAILURE(status))
			goto out;
		if (ctrl == *mask)
			break;
		decode_osc_control(root, "platform does not support",
				   ctrl & ~(*mask));
		ctrl = *mask;
	}

	if ((ctrl & req) != req) {
		decode_osc_control(root, "not requesting control; platform does not support",
				   req & ~(ctrl));
		status = AE_SUPPORT;
		goto out;
	}

	capbuf[OSC_QUERY_DWORD] = 0;
	capbuf[OSC_SUPPORT_DWORD] = root->osc_support_set;
	capbuf[OSC_CONTROL_DWORD] = ctrl;
	status = acpi_pci_run_osc(handle, capbuf, mask);
	if (ACPI_SUCCESS(status))
		root->osc_control_set = *mask;
out:
	mutex_unlock(&osc_lock);
	return status;
}
EXPORT_SYMBOL(acpi_pci_osc_control_set);

static void negotiate_os_control(struct acpi_pci_root *root, int *no_aspm)
{
	u32 support, control, requested;
	acpi_status status;
	struct acpi_device *device = root->device;
	acpi_handle handle = device->handle;

	/*
	 * Apple always return failure on _OSC calls when _OSI("Darwin") has
	 * been called successfully. We know the feature set supported by the
	 * platform, so avoid calling _OSC at all
	 */

	if (dmi_match(DMI_SYS_VENDOR, "Apple Inc.")) {
		root->osc_control_set = ~OSC_PCI_EXPRESS_PME_CONTROL;
		decode_osc_control(root, "OS assumes control of",
				   root->osc_control_set);
		return;
	}

	/*
	 * All supported architectures that use ACPI have support for
	 * PCI domains, so we indicate this in _OSC support capabilities.
	 */
	support = OSC_PCI_SEGMENT_GROUPS_SUPPORT;
	if (pci_ext_cfg_avail())
		support |= OSC_PCI_EXT_CONFIG_SUPPORT;
	if (pcie_aspm_support_enabled())
		support |= OSC_PCI_ASPM_SUPPORT | OSC_PCI_CLOCK_PM_SUPPORT;
	if (pci_msi_enabled())
		support |= OSC_PCI_MSI_SUPPORT;

	decode_osc_support(root, "OS supports", support);
	status = acpi_pci_osc_support(root, support);
	if (ACPI_FAILURE(status)) {
		dev_info(&device->dev, "_OSC failed (%s); disabling ASPM\n",
			 acpi_format_exception(status));
		*no_aspm = 1;
		return;
	}

	if (pcie_ports_disabled) {
		dev_info(&device->dev, "PCIe port services disabled; not requesting _OSC control\n");
		return;
	}

	if ((support & ACPI_PCIE_REQ_SUPPORT) != ACPI_PCIE_REQ_SUPPORT) {
		decode_osc_support(root, "not requesting OS control; OS requires",
				   ACPI_PCIE_REQ_SUPPORT);
		return;
	}

	control = OSC_PCI_EXPRESS_CAPABILITY_CONTROL
		| OSC_PCI_EXPRESS_NATIVE_HP_CONTROL
		| OSC_PCI_EXPRESS_PME_CONTROL;

	if (pci_aer_available()) {
		if (aer_acpi_firmware_first())
			dev_info(&device->dev,
				 "PCIe AER handled by firmware\n");
		else
			control |= OSC_PCI_EXPRESS_AER_CONTROL;
	}

	requested = control;
	status = acpi_pci_osc_control_set(handle, &control,
					  OSC_PCI_EXPRESS_CAPABILITY_CONTROL);
	if (ACPI_SUCCESS(status)) {
		decode_osc_control(root, "OS now controls", control);
		if (acpi_gbl_FADT.boot_flags & ACPI_FADT_NO_ASPM) {
			/*
			 * We have ASPM control, but the FADT indicates that
			 * it's unsupported. Leave existing configuration
			 * intact and prevent the OS from touching it.
			 */
			dev_info(&device->dev, "FADT indicates ASPM is unsupported, using BIOS configuration\n");
			*no_aspm = 1;
		}
	} else {
		decode_osc_control(root, "OS requested", requested);
		decode_osc_control(root, "platform willing to grant", control);
		dev_info(&device->dev, "_OSC failed (%s); disabling ASPM\n",
			acpi_format_exception(status));

		/*
		 * We want to disable ASPM here, but aspm_disabled
		 * needs to remain in its state from boot so that we
		 * properly handle PCIe 1.1 devices.  So we set this
		 * flag here, to defer the action until after the ACPI
		 * root scan.
		 */
		*no_aspm = 1;
	}
}

static int acpi_pci_root_add(struct acpi_device *device,
			     const struct acpi_device_id *not_used)
{
	unsigned long long segment, bus;
	acpi_status status;
	int result;
	struct acpi_pci_root *root;
	acpi_handle handle = device->handle;
	int no_aspm = 0;
	bool hotadd = system_state != SYSTEM_BOOTING;

	root = kzalloc(sizeof(struct acpi_pci_root), GFP_KERNEL);
	if (!root)
		return -ENOMEM;

	segment = 0;
	status = acpi_evaluate_integer(handle, METHOD_NAME__SEG, NULL,
				       &segment);
	if (ACPI_FAILURE(status) && status != AE_NOT_FOUND) {
		dev_err(&device->dev,  "can't evaluate _SEG\n");
		result = -ENODEV;
		goto end;
	}

	/* Check _CRS first, then _BBN.  If no _BBN, default to zero. */
	root->secondary.flags = IORESOURCE_BUS;
	status = try_get_root_bridge_busnr(handle, &root->secondary);
	if (ACPI_FAILURE(status)) {
		/*
		 * We need both the start and end of the downstream bus range
		 * to interpret _CBA (MMCONFIG base address), so it really is
		 * supposed to be in _CRS.  If we don't find it there, all we
		 * can do is assume [_BBN-0xFF] or [0-0xFF].
		 */
		root->secondary.end = 0xFF;
		dev_warn(&device->dev,
			 FW_BUG "no secondary bus range in _CRS\n");
		status = acpi_evaluate_integer(handle, METHOD_NAME__BBN,
					       NULL, &bus);
		if (ACPI_SUCCESS(status))
			root->secondary.start = bus;
		else if (status == AE_NOT_FOUND)
			root->secondary.start = 0;
		else {
			dev_err(&device->dev, "can't evaluate _BBN\n");
			result = -ENODEV;
			goto end;
		}
	}

	root->device = device;
	root->segment = segment & 0xFFFF;
	strcpy(acpi_device_name(device), ACPI_PCI_ROOT_DEVICE_NAME);
	strcpy(acpi_device_class(device), ACPI_PCI_ROOT_CLASS);
	device->driver_data = root;

	if (hotadd && dmar_device_add(handle)) {
		result = -ENXIO;
		goto end;
	}

	pr_info(PREFIX "%s [%s] (domain %04x %pR)\n",
	       acpi_device_name(device), acpi_device_bid(device),
	       root->segment, &root->secondary);

	root->mcfg_addr = acpi_pci_root_get_mcfg_addr(handle);

	negotiate_os_control(root, &no_aspm);

	/*
	 * TBD: Need PCI interface for enumeration/configuration of roots.
	 */

	/*
	 * Scan the Root Bridge
	 * --------------------
	 * Must do this prior to any attempt to bind the root device, as the
	 * PCI namespace does not get created until this call is made (and
	 * thus the root bridge's pci_dev does not exist).
	 */
	root->bus = pci_acpi_scan_root(root);
	if (!root->bus) {
		dev_err(&device->dev,
			"Bus %04x:%02x not present in PCI namespace\n",
			root->segment, (unsigned int)root->secondary.start);
		device->driver_data = NULL;
		result = -ENODEV;
		goto remove_dmar;
	}

	if (no_aspm)
		pcie_no_aspm();

	pci_acpi_add_bus_pm_notifier(device);
	if (device->wakeup.flags.run_wake)
		device_set_run_wake(root->bus->bridge, true);

	if (hotadd) {
		pcibios_resource_survey_bus(root->bus);
		pci_assign_unassigned_root_bus_resources(root->bus);
		acpi_ioapic_add(root);
	}

	pci_lock_rescan_remove();
	pci_bus_add_devices(root->bus);
	pci_unlock_rescan_remove();
	return 1;

remove_dmar:
	if (hotadd)
		dmar_device_remove(handle);
end:
	kfree(root);
	return result;
}

static void acpi_pci_root_remove(struct acpi_device *device)
{
	struct acpi_pci_root *root = acpi_driver_data(device);

	pci_lock_rescan_remove();

	pci_stop_root_bus(root->bus);

	WARN_ON(acpi_ioapic_remove(root));

	device_set_run_wake(root->bus->bridge, false);
	pci_acpi_remove_bus_pm_notifier(device);

	pci_remove_root_bus(root->bus);

	dmar_device_remove(device->handle);

	pci_unlock_rescan_remove();

	kfree(root);
}

/*
 * Following code to support acpi_pci_root_create() is copied from
 * arch/x86/pci/acpi.c and modified so it could be reused by x86, IA64
 * and ARM64.
 */
static void acpi_pci_root_validate_resources(struct device *dev,
					     struct list_head *resources,
					     unsigned long type)
{
	LIST_HEAD(list);
	struct resource *res1, *res2, *root = NULL;
	struct resource_entry *tmp, *entry, *entry2;

	BUG_ON((type & (IORESOURCE_MEM | IORESOURCE_IO)) == 0);
	root = (type & IORESOURCE_MEM) ? &iomem_resource : &ioport_resource;

	list_splice_init(resources, &list);
	resource_list_for_each_entry_safe(entry, tmp, &list) {
		bool free = false;
		resource_size_t end;

		res1 = entry->res;
		if (!(res1->flags & type))
			goto next;

		/* Exclude non-addressable range or non-addressable portion */
		end = min(res1->end, root->end);
		if (end <= res1->start) {
			dev_info(dev, "host bridge window %pR (ignored, not CPU addressable)\n",
				 res1);
			free = true;
			goto next;
		} else if (res1->end != end) {
			dev_info(dev, "host bridge window %pR ([%#llx-%#llx] ignored, not CPU addressable)\n",
				 res1, (unsigned long long)end + 1,
				 (unsigned long long)res1->end);
			res1->end = end;
		}

<<<<<<< HEAD
=======
		resource_list_for_each_entry(entry2, resources) {
			res2 = entry2->res;
			if (!(res2->flags & type))
				continue;

			/*
			 * I don't like throwing away windows because then
			 * our resources no longer match the ACPI _CRS, but
			 * the kernel resource tree doesn't allow overlaps.
			 */
			if (resource_overlaps(res1, res2)) {
				res2->start = min(res1->start, res2->start);
				res2->end = max(res1->end, res2->end);
				dev_info(dev, "host bridge window expanded to %pR; %pR ignored\n",
					 res2, res1);
				free = true;
				goto next;
			}
		}

next:
		resource_list_del(entry);
		if (free)
			resource_list_free_entry(entry);
		else
			resource_list_add_tail(entry, resources);
	}
}

int acpi_pci_probe_root_resources(struct acpi_pci_root_info *info)
{
	int ret;
	struct list_head *list = &info->resources;
	struct acpi_device *device = info->bridge;
	struct resource_entry *entry, *tmp;
	unsigned long flags;

	flags = IORESOURCE_IO | IORESOURCE_MEM | IORESOURCE_MEM_8AND16BIT;
	ret = acpi_dev_get_resources(device, list,
				     acpi_dev_filter_resource_type_cb,
				     (void *)flags);
	if (ret < 0)
		dev_warn(&device->dev,
			 "failed to parse _CRS method, error code %d\n", ret);
	else if (ret == 0)
		dev_dbg(&device->dev,
			"no IO and memory resources present in _CRS\n");
	else {
		resource_list_for_each_entry_safe(entry, tmp, list) {
			if (entry->res->flags & IORESOURCE_DISABLED)
				resource_list_destroy_entry(entry);
			else
				entry->res->name = info->name;
		}
		acpi_pci_root_validate_resources(&device->dev, list,
						 IORESOURCE_MEM);
		acpi_pci_root_validate_resources(&device->dev, list,
						 IORESOURCE_IO);
	}

	return ret;
}

static void pci_acpi_root_add_resources(struct acpi_pci_root_info *info)
{
	struct resource_entry *entry, *tmp;
	struct resource *res, *conflict, *root = NULL;

	resource_list_for_each_entry_safe(entry, tmp, &info->resources) {
		res = entry->res;
		if (res->flags & IORESOURCE_MEM)
			root = &iomem_resource;
		else if (res->flags & IORESOURCE_IO)
			root = &ioport_resource;
		else
			continue;

		/*
		 * Some legacy x86 host bridge drivers use iomem_resource and
		 * ioport_resource as default resource pool, skip it.
		 */
		if (res == root)
			continue;

		conflict = insert_resource_conflict(root, res);
		if (conflict) {
			dev_info(&info->bridge->dev,
				 "ignoring host bridge window %pR (conflicts with %s %pR)\n",
				 res, conflict->name, conflict);
			resource_list_destroy_entry(entry);
		}
	}
}

static void __acpi_pci_root_release_info(struct acpi_pci_root_info *info)
{
	struct resource *res;
	struct resource_entry *entry, *tmp;

	if (!info)
		return;

	resource_list_for_each_entry_safe(entry, tmp, &info->resources) {
		res = entry->res;
		if (res->parent &&
		    (res->flags & (IORESOURCE_MEM | IORESOURCE_IO)))
			release_resource(res);
		resource_list_destroy_entry(entry);
	}

	info->ops->release_info(info);
}

static void acpi_pci_root_release_info(struct pci_host_bridge *bridge)
{
	struct resource *res;
	struct resource_entry *entry;

	resource_list_for_each_entry(entry, &bridge->windows) {
		res = entry->res;
		if (res->parent &&
		    (res->flags & (IORESOURCE_MEM | IORESOURCE_IO)))
			release_resource(res);
	}
	__acpi_pci_root_release_info(bridge->release_data);
}

struct pci_bus *acpi_pci_root_create(struct acpi_pci_root *root,
				     struct acpi_pci_root_ops *ops,
				     struct acpi_pci_root_info *info,
				     void *sysdata)
{
	int ret, busnum = root->secondary.start;
	struct acpi_device *device = root->device;
	int node = acpi_get_node(device->handle);
	struct pci_bus *bus;

	info->root = root;
	info->bridge = device;
	info->ops = ops;
	INIT_LIST_HEAD(&info->resources);
	snprintf(info->name, sizeof(info->name), "PCI Bus %04x:%02x",
		 root->segment, busnum);

	if (ops->init_info && ops->init_info(info))
		goto out_release_info;
	if (ops->prepare_resources)
		ret = ops->prepare_resources(info);
	else
		ret = acpi_pci_probe_root_resources(info);
	if (ret < 0)
		goto out_release_info;

	pci_acpi_root_add_resources(info);
	pci_add_resource(&info->resources, &root->secondary);
	bus = pci_create_root_bus(NULL, busnum, ops->pci_ops,
				  sysdata, &info->resources);
	if (!bus)
		goto out_release_info;

	pci_scan_child_bus(bus);
	pci_set_host_bridge_release(to_pci_host_bridge(bus->bridge),
				    acpi_pci_root_release_info, info);
	if (node != NUMA_NO_NODE)
		dev_printk(KERN_DEBUG, &bus->dev, "on NUMA node %d\n", node);
	return bus;

out_release_info:
	__acpi_pci_root_release_info(info);
	return NULL;
}

void __init acpi_pci_root_init(void)
{
	acpi_hest_init();
	if (acpi_pci_disabled)
		return;

>>>>>>> daba514f
	pci_acpi_crs_quirks();
	acpi_scan_add_handler_with_hotplug(&pci_root_handler, "pci_root");
}<|MERGE_RESOLUTION|>--- conflicted
+++ resolved
@@ -691,8 +691,6 @@
 			res1->end = end;
 		}
 
-<<<<<<< HEAD
-=======
 		resource_list_for_each_entry(entry2, resources) {
 			res2 = entry2->res;
 			if (!(res2->flags & type))
@@ -871,7 +869,6 @@
 	if (acpi_pci_disabled)
 		return;
 
->>>>>>> daba514f
 	pci_acpi_crs_quirks();
 	acpi_scan_add_handler_with_hotplug(&pci_root_handler, "pci_root");
 }