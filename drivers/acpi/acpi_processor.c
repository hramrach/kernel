/*
 * acpi_processor.c - ACPI processor enumeration support
 *
 * Copyright (C) 2001, 2002 Andy Grover <andrew.grover@intel.com>
 * Copyright (C) 2001, 2002 Paul Diefenbaugh <paul.s.diefenbaugh@intel.com>
 * Copyright (C) 2004       Dominik Brodowski <linux@brodo.de>
 * Copyright (C) 2004  Anil S Keshavamurthy <anil.s.keshavamurthy@intel.com>
 * Copyright (C) 2013, Intel Corporation
 *                     Rafael J. Wysocki <rafael.j.wysocki@intel.com>
 *
 * This program is free software; you can redistribute it and/or modify it
 * under the terms of the GNU General Public License version 2 as published
 * by the Free Software Foundation.
 */

#include <linux/acpi.h>
#include <linux/device.h>
#include <linux/kernel.h>
#include <linux/module.h>
#include <linux/pci.h>

#include <acpi/processor.h>

#include <asm/cpu.h>

#include "internal.h"

#define _COMPONENT	ACPI_PROCESSOR_COMPONENT

ACPI_MODULE_NAME("processor");

DEFINE_PER_CPU(struct acpi_processor *, processors);
EXPORT_PER_CPU_SYMBOL(processors);

/* --------------------------------------------------------------------------
                                Errata Handling
   -------------------------------------------------------------------------- */

struct acpi_processor_errata errata __read_mostly;
EXPORT_SYMBOL_GPL(errata);

static int acpi_processor_errata_piix4(struct pci_dev *dev)
{
	u8 value1 = 0;
	u8 value2 = 0;


	if (!dev)
		return -EINVAL;

	/*
	 * Note that 'dev' references the PIIX4 ACPI Controller.
	 */

	switch (dev->revision) {
	case 0:
		ACPI_DEBUG_PRINT((ACPI_DB_INFO, "Found PIIX4 A-step\n"));
		break;
	case 1:
		ACPI_DEBUG_PRINT((ACPI_DB_INFO, "Found PIIX4 B-step\n"));
		break;
	case 2:
		ACPI_DEBUG_PRINT((ACPI_DB_INFO, "Found PIIX4E\n"));
		break;
	case 3:
		ACPI_DEBUG_PRINT((ACPI_DB_INFO, "Found PIIX4M\n"));
		break;
	default:
		ACPI_DEBUG_PRINT((ACPI_DB_INFO, "Found unknown PIIX4\n"));
		break;
	}

	switch (dev->revision) {

	case 0:		/* PIIX4 A-step */
	case 1:		/* PIIX4 B-step */
		/*
		 * See specification changes #13 ("Manual Throttle Duty Cycle")
		 * and #14 ("Enabling and Disabling Manual Throttle"), plus
		 * erratum #5 ("STPCLK# Deassertion Time") from the January
		 * 2002 PIIX4 specification update.  Applies to only older
		 * PIIX4 models.
		 */
		errata.piix4.throttle = 1;

	case 2:		/* PIIX4E */
	case 3:		/* PIIX4M */
		/*
		 * See erratum #18 ("C3 Power State/BMIDE and Type-F DMA
		 * Livelock") from the January 2002 PIIX4 specification update.
		 * Applies to all PIIX4 models.
		 */

		/*
		 * BM-IDE
		 * ------
		 * Find the PIIX4 IDE Controller and get the Bus Master IDE
		 * Status register address.  We'll use this later to read
		 * each IDE controller's DMA status to make sure we catch all
		 * DMA activity.
		 */
		dev = pci_get_subsys(PCI_VENDOR_ID_INTEL,
				     PCI_DEVICE_ID_INTEL_82371AB,
				     PCI_ANY_ID, PCI_ANY_ID, NULL);
		if (dev) {
			errata.piix4.bmisx = pci_resource_start(dev, 4);
			pci_dev_put(dev);
		}

		/*
		 * Type-F DMA
		 * ----------
		 * Find the PIIX4 ISA Controller and read the Motherboard
		 * DMA controller's status to see if Type-F (Fast) DMA mode
		 * is enabled (bit 7) on either channel.  Note that we'll
		 * disable C3 support if this is enabled, as some legacy
		 * devices won't operate well if fast DMA is disabled.
		 */
		dev = pci_get_subsys(PCI_VENDOR_ID_INTEL,
				     PCI_DEVICE_ID_INTEL_82371AB_0,
				     PCI_ANY_ID, PCI_ANY_ID, NULL);
		if (dev) {
			pci_read_config_byte(dev, 0x76, &value1);
			pci_read_config_byte(dev, 0x77, &value2);
			if ((value1 & 0x80) || (value2 & 0x80))
				errata.piix4.fdma = 1;
			pci_dev_put(dev);
		}

		break;
	}

	if (errata.piix4.bmisx)
		ACPI_DEBUG_PRINT((ACPI_DB_INFO,
				  "Bus master activity detection (BM-IDE) erratum enabled\n"));
	if (errata.piix4.fdma)
		ACPI_DEBUG_PRINT((ACPI_DB_INFO,
				  "Type-F DMA livelock erratum (C3 disabled)\n"));

	return 0;
}

static int acpi_processor_errata(void)
{
	int result = 0;
	struct pci_dev *dev = NULL;

	/*
	 * PIIX4
	 */
	dev = pci_get_subsys(PCI_VENDOR_ID_INTEL,
			     PCI_DEVICE_ID_INTEL_82371AB_3, PCI_ANY_ID,
			     PCI_ANY_ID, NULL);
	if (dev) {
		result = acpi_processor_errata_piix4(dev);
		pci_dev_put(dev);
	}

	return result;
}

/* --------------------------------------------------------------------------
                                Initialization
   -------------------------------------------------------------------------- */

#ifdef CONFIG_ACPI_HOTPLUG_CPU
static int acpi_processor_hotadd_init(struct acpi_processor *pr)
{
	unsigned long long sta;
	acpi_status status;
	int ret;

#ifdef CONFIG_XEN
	if (xen_pcpu_index(pr->acpi_id, 1) != -1)
		return AE_OK;
#endif

	status = acpi_evaluate_integer(pr->handle, "_STA", NULL, &sta);
	if (ACPI_FAILURE(status) || !(sta & ACPI_STA_DEVICE_PRESENT))
		return -ENODEV;

	if (processor_cntl_external()) {
		processor_notify_external(pr, PROCESSOR_HOTPLUG,
					  HOTPLUG_TYPE_ADD);
		return 0;
	}

	cpu_maps_update_begin();
	cpu_hotplug_begin();

	ret = acpi_map_lsapic(pr->handle, pr->apic_id, &pr->id);
	if (ret)
		goto out;

	ret = arch_register_cpu(pr->id);
	if (ret) {
		acpi_unmap_lsapic(pr->id);
		goto out;
	}

	/*
	 * CPU got hot-added, but cpu_data is not initialized yet.  Set a flag
	 * to delay cpu_idle/throttling initialization and do it when the CPU
	 * gets online for the first time.
	 */
	pr_info("CPU%d has been hot-added\n", pr->id);
	pr->flags.need_hotplug_init = 1;

out:
	cpu_hotplug_done();
	cpu_maps_update_done();
	return ret;
}
#else
static inline int acpi_processor_hotadd_init(struct acpi_processor *pr)
{
	return -ENODEV;
}
#endif /* CONFIG_ACPI_HOTPLUG_CPU */

static int acpi_processor_get_info(struct acpi_device *device)
{
	union acpi_object object = { 0 };
	struct acpi_buffer buffer = { sizeof(union acpi_object), &object };
	struct acpi_processor *pr = acpi_driver_data(device);
	int apic_id, cpu_index, device_declaration = 0;
	acpi_status status = AE_OK;
	static int cpu0_initialized;
	unsigned long long value;

	acpi_processor_errata();

	/*
	 * Check to see if we have bus mastering arbitration control.  This
	 * is required for proper C3 usage (to maintain cache coherency).
	 */
	if (acpi_gbl_FADT.pm2_control_block && acpi_gbl_FADT.pm2_control_length) {
		pr->flags.bm_control = 1;
		ACPI_DEBUG_PRINT((ACPI_DB_INFO,
				  "Bus mastering arbitration control present\n"));
	} else
		ACPI_DEBUG_PRINT((ACPI_DB_INFO,
				  "No bus mastering arbitration control\n"));

	if (!strcmp(acpi_device_hid(device), ACPI_PROCESSOR_OBJECT_HID)) {
		/* Declared with "Processor" statement; match ProcessorID */
		status = acpi_evaluate_object(pr->handle, NULL, NULL, &buffer);
		if (ACPI_FAILURE(status)) {
			dev_err(&device->dev,
				"Failed to evaluate processor object (0x%x)\n",
				status);
			return -ENODEV;
		}

		pr->acpi_id = object.processor.proc_id;
	} else {
		/*
		 * Declared with "Device" statement; match _UID.
		 * Note that we don't handle string _UIDs yet.
		 */
		status = acpi_evaluate_integer(pr->handle, METHOD_NAME__UID,
						NULL, &value);
		if (ACPI_FAILURE(status)) {
			dev_err(&device->dev,
				"Failed to evaluate processor _UID (0x%x)\n",
				status);
			return -ENODEV;
		}
		device_declaration = 1;
		pr->acpi_id = value;
	}

	apic_id = acpi_get_apicid(pr->handle, device_declaration, pr->acpi_id);
	if (apic_id < 0) {
		acpi_handle_debug(pr->handle, "failed to get CPU APIC ID.\n");
		return -ENODEV;
	}
	pr->apic_id = apic_id;

	cpu_index = acpi_map_cpuid(pr->apic_id, pr->acpi_id);
	if (!cpu0_initialized) {
		cpu0_initialized = 1;
		/* Handle UP system running SMP kernel, with no LAPIC in MADT */
		if ((cpu_index == -1) && (num_online_cpus() == 1))
			cpu_index = 0;
	}
	pr->id = cpu_index;

	/*
	 *  Extra Processor objects may be enumerated on MP systems with
	 *  less than the max # of CPUs. They should be ignored _iff
	 *  they are physically not present.
	 */
	if (pr->id == -1) {
		int ret = acpi_processor_hotadd_init(pr);
		if (ret && (ret != -ENODEV || pr->apic_id == -1))
			return ret;
	}
<<<<<<< HEAD
#if defined(CONFIG_SMP) && defined(CONFIG_PROCESSOR_EXTERNAL_CONTROL)
	if (pr->id >= setup_max_cpus && pr->id > 0)
		pr->id = -1;
#endif
=======
>>>>>>> cfbf8d48

	/*
	 * On some boxes several processors use the same processor bus id.
	 * But they are located in different scope. For example:
	 * \_SB.SCK0.CPU0
	 * \_SB.SCK1.CPU0
	 * Rename the processor device bus id. And the new bus id will be
	 * generated as the following format:
	 * CPU+CPU ID.
	 */
	if (pr->id != -1)
		sprintf(acpi_device_bid(device), "CPU%X", pr->id);
	else
		snprintf(acpi_device_bid(device),
			 ARRAY_SIZE(acpi_device_bid(device)),
			 "#%0*X",
			 (int)ARRAY_SIZE(acpi_device_bid(device)) - 2,
			 pr->acpi_id);
	ACPI_DEBUG_PRINT((ACPI_DB_INFO, "Processor [%d:%d]\n", pr->id,
			  pr->acpi_id));

	if (!object.processor.pblk_address)
		ACPI_DEBUG_PRINT((ACPI_DB_INFO, "No PBLK (NULL address)\n"));
	else if (object.processor.pblk_length != 6)
		dev_err(&device->dev, "Invalid PBLK length [%d]\n",
			    object.processor.pblk_length);
	else {
		pr->throttling.address = object.processor.pblk_address;
		pr->throttling.duty_offset = acpi_gbl_FADT.duty_offset;
		pr->throttling.duty_width = acpi_gbl_FADT.duty_width;

		pr->pblk = object.processor.pblk_address;

		/*
		 * We don't care about error returns - we just try to mark
		 * these reserved so that nobody else is confused into thinking
		 * that this region might be unused..
		 *
		 * (In particular, allocating the IO range for Cardbus)
		 */
		request_region(pr->throttling.address, 6, "ACPI CPU throttle");
	}

	/*
	 * If ACPI describes a slot number for this CPU, we can use it to
	 * ensure we get the right value in the "physical id" field
	 * of /proc/cpuinfo
	 */
	status = acpi_evaluate_integer(pr->handle, "_SUN", NULL, &value);
	if (ACPI_SUCCESS(status) && pr->id != -1)
		arch_fix_phys_package_id(pr->id, value);

	return 0;
}

/*
 * Do not put anything in here which needs the core to be online.
 * For example MSR access or setting up things which check for cpuinfo_x86
 * (cpu_data(cpu)) values, like CPU feature flags, family, model, etc.
 * Such things have to be put in and set up by the processor driver's .probe().
 */
#ifndef CONFIG_XEN
static DEFINE_PER_CPU(void *, processor_device_array);
#else
#include <linux/mutex.h>
#include <linux/radix-tree.h>
static DEFINE_MUTEX(processor_device_mutex);
static RADIX_TREE(processor_device_tree, GFP_KERNEL);
#endif

static int acpi_processor_add(struct acpi_device *device,
					const struct acpi_device_id *id)
{
	struct acpi_processor *pr;
	struct device *dev;
	int result = 0;

	pr = kzalloc(sizeof(struct acpi_processor), GFP_KERNEL);
	if (!pr)
		return -ENOMEM;

	if (!zalloc_cpumask_var(&pr->throttling.shared_cpu_map, GFP_KERNEL)) {
		result = -ENOMEM;
		goto err_free_pr;
	}

	pr->handle = device->handle;
	strcpy(acpi_device_name(device), ACPI_PROCESSOR_DEVICE_NAME);
	strcpy(acpi_device_class(device), ACPI_PROCESSOR_CLASS);
	device->driver_data = pr;

	result = acpi_processor_get_info(device);
	if (result || /* Processor is not physically present or unavailable */
	    ((pr->id == -1) && !processor_cntl_external()))
		return 0;

#ifdef CONFIG_SMP
	if (pr->id >= setup_max_cpus && pr->id != 0) {
		if (!processor_cntl_external())
			return 0;
		WARN_ON(pr->id != -1);
	}
#endif

	BUG_ON(!processor_cntl_external() && pr->id >= nr_cpu_ids);

	/*
	 * Buggy BIOS check.
	 * ACPI id of processors can be reported wrongly by the BIOS.
	 * Don't trust it blindly
	 */
#ifndef CONFIG_XEN
	if (per_cpu(processor_device_array, pr->id) != NULL &&
	    per_cpu(processor_device_array, pr->id) != device) {
#else
	mutex_lock(&processor_device_mutex);
	result = radix_tree_insert(&processor_device_tree,
				   pr->acpi_id, device);
	switch (result) {
	default:
		mutex_unlock(&processor_device_mutex);
		goto err;
	case -EEXIST:
		if (radix_tree_lookup(&processor_device_tree,
				      pr->acpi_id) == device) {
	case 0:
			mutex_unlock(&processor_device_mutex);
			break;
		}
		mutex_unlock(&processor_device_mutex);
#endif
		dev_warn(&device->dev,
			"BIOS reported wrong ACPI id %d for the processor\n",
			pr->id);
		/* Give up, but do not abort the namespace scan. */
		goto err;
	}

	/*
	 * processor_device_array is not cleared on errors to allow buggy BIOS
	 * checks.
	 */
#ifndef CONFIG_XEN
	per_cpu(processor_device_array, pr->id) = device;
#else
	if (pr->id != -1) {
#endif
	per_cpu(processors, pr->id) = pr;

	dev = get_cpu_device(pr->id);
#ifdef CONFIG_XEN
	} else
		dev = get_pcpu_device(pr->acpi_id);
#endif
	if (!dev) {
		result = -ENODEV;
		goto err;
	}

	result = acpi_bind_one(dev, device);
	if (result)
		goto err;

	pr->dev = dev;
	dev->offline = pr->flags.need_hotplug_init;

	/* Trigger the processor driver's .probe() if present. */
	if (device_attach(dev) >= 0)
		return 1;

	dev_err(dev, "Processor driver could not be attached\n");
	acpi_unbind_one(dev);

 err:
	free_cpumask_var(pr->throttling.shared_cpu_map);
	device->driver_data = NULL;
#ifdef CONFIG_XEN
	if (pr->id != -1)
#endif
	per_cpu(processors, pr->id) = NULL;
 err_free_pr:
	kfree(pr);
	return result;
}

#ifdef CONFIG_ACPI_HOTPLUG_CPU
/* --------------------------------------------------------------------------
                                    Removal
   -------------------------------------------------------------------------- */

static void acpi_processor_remove(struct acpi_device *device)
{
	struct acpi_processor *pr;

	if (!device || !acpi_driver_data(device))
		return;

	pr = acpi_driver_data(device);
	if (!processor_cntl_external() && pr->id >= nr_cpu_ids)
		goto out;

	/*
	 * The only reason why we ever get here is CPU hot-removal.  The CPU is
	 * already offline and the ACPI device removal locking prevents it from
	 * being put back online at this point.
	 *
	 * Unbind the driver from the processor device and detach it from the
	 * ACPI companion object.
	 */
	if (pr->id != -1) {
		device_release_driver(pr->dev);
		acpi_unbind_one(pr->dev);
	}

	if (processor_cntl_external())
		processor_notify_external(pr, PROCESSOR_HOTPLUG,
					  HOTPLUG_TYPE_REMOVE);

	/* Clean up. */
#ifdef CONFIG_XEN
	mutex_lock(&processor_device_mutex);
	radix_tree_delete(&processor_device_tree, pr->acpi_id);
	mutex_unlock(&processor_device_mutex);
	if (pr->id != -1)
		per_cpu(processors, pr->id) = NULL;
	goto out;
#else
	per_cpu(processor_device_array, pr->id) = NULL;
	per_cpu(processors, pr->id) = NULL;
#endif

	cpu_maps_update_begin();
	cpu_hotplug_begin();

	/* Remove the CPU. */
	arch_unregister_cpu(pr->id);
	acpi_unmap_lsapic(pr->id);

	cpu_hotplug_done();
	cpu_maps_update_done();

	try_offline_node(cpu_to_node(pr->id));

 out:
	free_cpumask_var(pr->throttling.shared_cpu_map);
	kfree(pr);
}
#endif /* CONFIG_ACPI_HOTPLUG_CPU */

/*
 * The following ACPI IDs are known to be suitable for representing as
 * processor devices.
 */
static const struct acpi_device_id processor_device_ids[] = {

	{ ACPI_PROCESSOR_OBJECT_HID, },
	{ ACPI_PROCESSOR_DEVICE_HID, },

	{ }
};

static struct acpi_scan_handler __refdata processor_handler = {
	.ids = processor_device_ids,
	.attach = acpi_processor_add,
#ifdef CONFIG_ACPI_HOTPLUG_CPU
	.detach = acpi_processor_remove,
#endif
	.hotplug = {
		.enabled = true,
	},
};

void __init acpi_processor_init(void)
{
	acpi_scan_add_handler_with_hotplug(&processor_handler, "processor");
}<|MERGE_RESOLUTION|>--- conflicted
+++ resolved
@@ -296,13 +296,10 @@
 		if (ret && (ret != -ENODEV || pr->apic_id == -1))
 			return ret;
 	}
-<<<<<<< HEAD
 #if defined(CONFIG_SMP) && defined(CONFIG_PROCESSOR_EXTERNAL_CONTROL)
 	if (pr->id >= setup_max_cpus && pr->id > 0)
 		pr->id = -1;
 #endif
-=======
->>>>>>> cfbf8d48
 
 	/*
 	 * On some boxes several processors use the same processor bus id.
