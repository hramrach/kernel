/*
 * processor_driver.c - ACPI Processor Driver
 *
 *  Copyright (C) 2001, 2002 Andy Grover <andrew.grover@intel.com>
 *  Copyright (C) 2001, 2002 Paul Diefenbaugh <paul.s.diefenbaugh@intel.com>
 *  Copyright (C) 2004       Dominik Brodowski <linux@brodo.de>
 *  Copyright (C) 2004  Anil S Keshavamurthy <anil.s.keshavamurthy@intel.com>
 *  			- Added processor hotplug support
 *  Copyright (C) 2013, Intel Corporation
 *                      Rafael J. Wysocki <rafael.j.wysocki@intel.com>
 *
 * ~~~~~~~~~~~~~~~~~~~~~~~~~~~~~~~~~~~~~~~~~~~~~~~~~~~~~~~~~~~~~~~~~~~~~~~~~~
 *
 *  This program is free software; you can redistribute it and/or modify
 *  it under the terms of the GNU General Public License as published by
 *  the Free Software Foundation; either version 2 of the License, or (at
 *  your option) any later version.
 *
 *  This program is distributed in the hope that it will be useful, but
 *  WITHOUT ANY WARRANTY; without even the implied warranty of
 *  MERCHANTABILITY or FITNESS FOR A PARTICULAR PURPOSE.  See the GNU
 *  General Public License for more details.
 *
 *  You should have received a copy of the GNU General Public License along
 *  with this program; if not, write to the Free Software Foundation, Inc.,
 *  59 Temple Place, Suite 330, Boston, MA 02111-1307 USA.
 *
 * ~~~~~~~~~~~~~~~~~~~~~~~~~~~~~~~~~~~~~~~~~~~~~~~~~~~~~~~~~~~~~~~~~~~~~~~~~~
 */

#include <linux/kernel.h>
#include <linux/module.h>
#include <linux/init.h>
#include <linux/cpufreq.h>
#include <linux/cpu.h>
#include <linux/cpuidle.h>
#include <linux/slab.h>
#include <linux/acpi.h>

#include <acpi/processor.h>

#include "internal.h"

#define PREFIX "ACPI: "

#define ACPI_PROCESSOR_NOTIFY_PERFORMANCE 0x80
#define ACPI_PROCESSOR_NOTIFY_POWER	0x81
#define ACPI_PROCESSOR_NOTIFY_THROTTLING	0x82

#define _COMPONENT		ACPI_PROCESSOR_COMPONENT
ACPI_MODULE_NAME("processor_driver");

MODULE_AUTHOR("Paul Diefenbaugh");
MODULE_DESCRIPTION("ACPI Processor Driver");
MODULE_LICENSE("GPL");

static int acpi_processor_start(struct device *dev);
static int acpi_processor_stop(struct device *dev);

static const struct acpi_device_id processor_device_ids[] = {
	{ACPI_PROCESSOR_OBJECT_HID, 0},
	{ACPI_PROCESSOR_DEVICE_HID, 0},
	{"", 0},
};
MODULE_DEVICE_TABLE(acpi, processor_device_ids);

static struct device_driver acpi_processor_driver = {
	.name = "processor",
	.bus = &cpu_subsys,
	.acpi_match_table = processor_device_ids,
	.probe = acpi_processor_start,
	.remove = acpi_processor_stop,
};

<<<<<<< HEAD
#define INSTALL_NOTIFY_HANDLER		1
#define UNINSTALL_NOTIFY_HANDLER	2

DEFINE_PER_CPU(struct acpi_processor *, processors);
#ifndef CONFIG_XEN
EXPORT_PER_CPU_SYMBOL(processors);
#endif

struct acpi_processor_errata errata __read_mostly;

/* --------------------------------------------------------------------------
                                Errata Handling
   -------------------------------------------------------------------------- */

static int acpi_processor_errata_piix4(struct pci_dev *dev)
{
	u8 value1 = 0;
	u8 value2 = 0;


	if (!dev)
		return -EINVAL;

	/*
	 * Note that 'dev' references the PIIX4 ACPI Controller.
	 */

	switch (dev->revision) {
	case 0:
		ACPI_DEBUG_PRINT((ACPI_DB_INFO, "Found PIIX4 A-step\n"));
		break;
	case 1:
		ACPI_DEBUG_PRINT((ACPI_DB_INFO, "Found PIIX4 B-step\n"));
		break;
	case 2:
		ACPI_DEBUG_PRINT((ACPI_DB_INFO, "Found PIIX4E\n"));
		break;
	case 3:
		ACPI_DEBUG_PRINT((ACPI_DB_INFO, "Found PIIX4M\n"));
		break;
	default:
		ACPI_DEBUG_PRINT((ACPI_DB_INFO, "Found unknown PIIX4\n"));
		break;
	}

	switch (dev->revision) {

	case 0:		/* PIIX4 A-step */
	case 1:		/* PIIX4 B-step */
		/*
		 * See specification changes #13 ("Manual Throttle Duty Cycle")
		 * and #14 ("Enabling and Disabling Manual Throttle"), plus
		 * erratum #5 ("STPCLK# Deassertion Time") from the January
		 * 2002 PIIX4 specification update.  Applies to only older
		 * PIIX4 models.
		 */
		errata.piix4.throttle = 1;

	case 2:		/* PIIX4E */
	case 3:		/* PIIX4M */
		/*
		 * See erratum #18 ("C3 Power State/BMIDE and Type-F DMA
		 * Livelock") from the January 2002 PIIX4 specification update.
		 * Applies to all PIIX4 models.
		 */

		/*
		 * BM-IDE
		 * ------
		 * Find the PIIX4 IDE Controller and get the Bus Master IDE
		 * Status register address.  We'll use this later to read
		 * each IDE controller's DMA status to make sure we catch all
		 * DMA activity.
		 */
		dev = pci_get_subsys(PCI_VENDOR_ID_INTEL,
				     PCI_DEVICE_ID_INTEL_82371AB,
				     PCI_ANY_ID, PCI_ANY_ID, NULL);
		if (dev) {
			errata.piix4.bmisx = pci_resource_start(dev, 4);
			pci_dev_put(dev);
		}

		/*
		 * Type-F DMA
		 * ----------
		 * Find the PIIX4 ISA Controller and read the Motherboard
		 * DMA controller's status to see if Type-F (Fast) DMA mode
		 * is enabled (bit 7) on either channel.  Note that we'll
		 * disable C3 support if this is enabled, as some legacy
		 * devices won't operate well if fast DMA is disabled.
		 */
		dev = pci_get_subsys(PCI_VENDOR_ID_INTEL,
				     PCI_DEVICE_ID_INTEL_82371AB_0,
				     PCI_ANY_ID, PCI_ANY_ID, NULL);
		if (dev) {
			pci_read_config_byte(dev, 0x76, &value1);
			pci_read_config_byte(dev, 0x77, &value2);
			if ((value1 & 0x80) || (value2 & 0x80))
				errata.piix4.fdma = 1;
			pci_dev_put(dev);
		}

		break;
	}

	if (errata.piix4.bmisx)
		ACPI_DEBUG_PRINT((ACPI_DB_INFO,
				  "Bus master activity detection (BM-IDE) erratum enabled\n"));
	if (errata.piix4.fdma)
		ACPI_DEBUG_PRINT((ACPI_DB_INFO,
				  "Type-F DMA livelock erratum (C3 disabled)\n"));

	return 0;
}

static int acpi_processor_errata(struct acpi_processor *pr)
=======
static void acpi_processor_notify(acpi_handle handle, u32 event, void *data)
>>>>>>> ad81f054
{
	struct acpi_device *device = data;
	struct acpi_processor *pr;
<<<<<<< HEAD
	int cpu_index, device_declaration = 0;
	static int cpu0_initialized;

	pr = acpi_driver_data(device);
	if (!pr)
		return -EINVAL;

	if (num_online_cpus() > 1)
		errata.smp = TRUE;

	acpi_processor_errata(pr);

	/*
	 * Check to see if we have bus mastering arbitration control.  This
	 * is required for proper C3 usage (to maintain cache coherency).
	 */
	if (acpi_gbl_FADT.pm2_control_block && acpi_gbl_FADT.pm2_control_length) {
		pr->flags.bm_control = 1;
		ACPI_DEBUG_PRINT((ACPI_DB_INFO,
				  "Bus mastering arbitration control present\n"));
	} else
		ACPI_DEBUG_PRINT((ACPI_DB_INFO,
				  "No bus mastering arbitration control\n"));

	if (!strcmp(acpi_device_hid(device), ACPI_PROCESSOR_OBJECT_HID)) {
		/* Declared with "Processor" statement; match ProcessorID */
		status = acpi_evaluate_object(pr->handle, NULL, NULL, &buffer);
		if (ACPI_FAILURE(status)) {
			dev_err(&device->dev,
				"Failed to evaluate processor object (0x%x)\n",
				status);
			return -ENODEV;
		}

		/*
		 * TBD: Synch processor ID (via LAPIC/LSAPIC structures) on SMP.
		 *      >>> 'acpi_get_processor_id(acpi_id, &id)' in
		 *      arch/xxx/acpi.c
		 */
		pr->acpi_id = object.processor.proc_id;
	} else {
		/*
		 * Declared with "Device" statement; match _UID.
		 * Note that we don't handle string _UIDs yet.
		 */
		unsigned long long value;
		status = acpi_evaluate_integer(pr->handle, METHOD_NAME__UID,
						NULL, &value);
		if (ACPI_FAILURE(status)) {
			dev_err(&device->dev,
				"Failed to evaluate processor _UID (0x%x)\n",
				status);
			return -ENODEV;
		}
		device_declaration = 1;
		pr->acpi_id = value;
	}
	cpu_index = acpi_get_cpuid(pr->handle, device_declaration, pr->acpi_id);

	/* Handle UP system running SMP kernel, with no LAPIC in MADT */
	if (!cpu0_initialized && (cpu_index == -1) &&
	    (num_online_cpus() == 1)) {
		cpu_index = 0;
	}

	cpu0_initialized = 1;

	pr->id = cpu_index;

	/*
	 *  Extra Processor objects may be enumerated on MP systems with
	 *  less than the max # of CPUs. They should be ignored _iff
	 *  they are physically not present.
	 */
	if (pr->id == -1) {
		if (ACPI_FAILURE(acpi_processor_hotadd_init(pr)) &&
		    acpi_get_cpuid(pr->handle, ~device_declaration,
				   pr->acpi_id) < 0)
			return -ENODEV;
	}
#if defined(CONFIG_SMP) && defined(CONFIG_PROCESSOR_EXTERNAL_CONTROL)
	if (pr->id >= setup_max_cpus && pr->id > 0)
		pr->id = -1;
#endif

	/*
	 * On some boxes several processors use the same processor bus id.
	 * But they are located in different scope. For example:
	 * \_SB.SCK0.CPU0
	 * \_SB.SCK1.CPU0
	 * Rename the processor device bus id. And the new bus id will be
	 * generated as the following format:
	 * CPU+CPU ID.
	 */
	if (pr->id != -1)
		sprintf(acpi_device_bid(device), "CPU%X", pr->id);
	else
		snprintf(acpi_device_bid(device),
			 ARRAY_SIZE(acpi_device_bid(device)),
			 "#%0*X",
			 (int)ARRAY_SIZE(acpi_device_bid(device)) - 2,
			 pr->acpi_id);
	ACPI_DEBUG_PRINT((ACPI_DB_INFO, "Processor [%d:%d]\n", pr->id,
			  pr->acpi_id));

	if (!object.processor.pblk_address)
		ACPI_DEBUG_PRINT((ACPI_DB_INFO, "No PBLK (NULL address)\n"));
	else if (object.processor.pblk_length != 6)
		dev_err(&device->dev, "Invalid PBLK length [%d]\n",
			    object.processor.pblk_length);
	else {
		pr->throttling.address = object.processor.pblk_address;
		pr->throttling.duty_offset = acpi_gbl_FADT.duty_offset;
		pr->throttling.duty_width = acpi_gbl_FADT.duty_width;

		pr->pblk = object.processor.pblk_address;

		/*
		 * We don't care about error returns - we just try to mark
		 * these reserved so that nobody else is confused into thinking
		 * that this region might be unused..
		 *
		 * (In particular, allocating the IO range for Cardbus)
		 */
		request_region(pr->throttling.address, 6, "ACPI CPU throttle");
	}

	/*
	 * If ACPI describes a slot number for this CPU, we can use it
	 * ensure we get the right value in the "physical id" field
	 * of /proc/cpuinfo
	 */
	status = acpi_evaluate_object(pr->handle, "_SUN", NULL, &buffer);
	if (ACPI_SUCCESS(status) && pr->id != -1)
		arch_fix_phys_package_id(pr->id, object.integer.value);

	return 0;
}

#ifndef CONFIG_XEN
static DEFINE_PER_CPU(void *, processor_device_array);
#else
#include <linux/mutex.h>
#include <linux/radix-tree.h>
static DEFINE_MUTEX(processor_device_mutex);
static RADIX_TREE(processor_device_tree, GFP_KERNEL);
#endif

static void acpi_processor_notify(struct acpi_device *device, u32 event)
{
	struct acpi_processor *pr = acpi_driver_data(device);
=======
>>>>>>> ad81f054
	int saved;

	if (device->handle != handle)
		return;

	pr = acpi_driver_data(device);
	if (!pr)
		return;

	switch (event) {
	case ACPI_PROCESSOR_NOTIFY_PERFORMANCE:
		saved = pr->performance_platform_limit;
		acpi_processor_ppc_has_changed(pr, 1);
		if (saved == pr->performance_platform_limit)
			break;
		acpi_bus_generate_proc_event(device, event,
					pr->performance_platform_limit);
		acpi_bus_generate_netlink_event(device->pnp.device_class,
						  dev_name(&device->dev), event,
						  pr->performance_platform_limit);
		break;
	case ACPI_PROCESSOR_NOTIFY_POWER:
		acpi_processor_cst_has_changed(pr);
		acpi_bus_generate_proc_event(device, event, 0);
		acpi_bus_generate_netlink_event(device->pnp.device_class,
						  dev_name(&device->dev), event, 0);
		break;
	case ACPI_PROCESSOR_NOTIFY_THROTTLING:
		acpi_processor_tstate_has_changed(pr);
		acpi_bus_generate_proc_event(device, event, 0);
		acpi_bus_generate_netlink_event(device->pnp.device_class,
						  dev_name(&device->dev), event, 0);
		break;
	default:
		ACPI_DEBUG_PRINT((ACPI_DB_INFO,
				  "Unsupported event [0x%x]\n", event));
		break;
	}

	return;
}

static __cpuinit int __acpi_processor_start(struct acpi_device *device);

static int __cpuinit acpi_cpu_soft_notify(struct notifier_block *nfb,
					  unsigned long action, void *hcpu)
{
	unsigned int cpu = (unsigned long)hcpu;
	struct acpi_processor *pr = per_cpu(processors, cpu);
	struct acpi_device *device;

	if (!pr || acpi_bus_get_device(pr->handle, &device))
		return NOTIFY_DONE;

	if (action == CPU_ONLINE) {
		/*
		 * CPU got physically hotplugged and onlined for the first time:
		 * Initialize missing things.
		 */
		if (pr->flags.need_hotplug_init) {
			int ret;

			pr_info("Will online and init hotplugged CPU: %d\n",
				pr->id);
			pr->flags.need_hotplug_init = 0;
			ret = __acpi_processor_start(device);
			WARN(ret, "Failed to start CPU: %d\n", pr->id);
		} else {
			/* Normal CPU soft online event. */
			acpi_processor_ppc_has_changed(pr, 0);
			acpi_processor_hotplug(pr);
			acpi_processor_reevaluate_tstate(pr, action);
			acpi_processor_tstate_has_changed(pr);
		}
	} else if (action == CPU_DEAD) {
		/* Invalidate flag.throttling after the CPU is offline. */
		acpi_processor_reevaluate_tstate(pr, action);
	}
	return NOTIFY_OK;
}

static struct notifier_block __refdata acpi_cpu_notifier =
{
	    .notifier_call = acpi_cpu_soft_notify,
};

static __cpuinit int __acpi_processor_start(struct acpi_device *device)
{
<<<<<<< HEAD
#ifndef CONFIG_XEN
	struct acpi_device *device = per_cpu(processor_device_array, pr->id);
#else
	struct acpi_device *device = radix_tree_lookup(&processor_device_tree, pr->acpi_id);
#endif
	int result = 0;

#if defined(CONFIG_CPU_FREQ) || defined(CONFIG_PROCESSOR_EXTERNAL_CONTROL)
=======
	struct acpi_processor *pr = acpi_driver_data(device);
	acpi_status status;
	int result = 0;

	if (!pr)
		return -ENODEV;

	if (pr->flags.need_hotplug_init)
		return 0;

#ifdef CONFIG_CPU_FREQ
>>>>>>> ad81f054
	acpi_processor_ppc_has_changed(pr, 0);
#endif
#ifdef CONFIG_CPU_FREQ
	acpi_processor_load_module(pr);
#endif
	/*
	 * pr->id may equal to -1 while processor_cntl_external enabled.
	 * throttle and thermal module don't support this case.
	 * Tx only works when dom0 vcpu == pcpu num by far, as we give
	 * control to dom0.
	 */
	if (pr->id != -1) {
		acpi_processor_get_throttling_info(pr);
		acpi_processor_get_limit_info(pr);
	}

	if (!cpuidle_get_driver() || cpuidle_get_driver() == &acpi_idle_driver
	    || processor_pm_external())
		acpi_processor_power_init(pr);

	result = processor_extcntl_prepare(pr);
	if (result)
		goto err_power_exit;

	pr->cdev = thermal_cooling_device_register("Processor", device,
						   &processor_cooling_ops);
	if (IS_ERR(pr->cdev)) {
		result = PTR_ERR(pr->cdev);
		goto err_power_exit;
	}

	dev_dbg(&device->dev, "registered as cooling_device%d\n",
		pr->cdev->id);

	result = sysfs_create_link(&device->dev.kobj,
				   &pr->cdev->device.kobj,
				   "thermal_cooling");
	if (result) {
		dev_err(&device->dev,
			"Failed to create sysfs link 'thermal_cooling'\n");
		goto err_thermal_unregister;
	}
	result = sysfs_create_link(&pr->cdev->device.kobj,
				   &device->dev.kobj,
				   "device");
	if (result) {
		dev_err(&pr->cdev->device,
			"Failed to create sysfs link 'device'\n");
		goto err_remove_sysfs_thermal;
	}

	status = acpi_install_notify_handler(device->handle, ACPI_DEVICE_NOTIFY,
					     acpi_processor_notify, device);
	if (ACPI_SUCCESS(status))
		return 0;

	sysfs_remove_link(&pr->cdev->device.kobj, "device");
 err_remove_sysfs_thermal:
	sysfs_remove_link(&device->dev.kobj, "thermal_cooling");
 err_thermal_unregister:
	thermal_cooling_device_unregister(pr->cdev);
 err_power_exit:
	acpi_processor_power_exit(pr);
	return result;
}

static int __cpuinit acpi_processor_start(struct device *dev)
{
<<<<<<< HEAD
	struct acpi_processor *pr = NULL;
	int result = 0;
	struct device *dev;

	pr = kzalloc(sizeof(struct acpi_processor), GFP_KERNEL);
	if (!pr)
		return -ENOMEM;

	if (!zalloc_cpumask_var(&pr->throttling.shared_cpu_map, GFP_KERNEL)) {
		result = -ENOMEM;
		goto err_free_pr;
	}

	pr->handle = device->handle;
	strcpy(acpi_device_name(device), ACPI_PROCESSOR_DEVICE_NAME);
	strcpy(acpi_device_class(device), ACPI_PROCESSOR_CLASS);
	device->driver_data = pr;

	result = acpi_processor_get_info(device);
	if (result ||
	    ((pr->id == -1) && !processor_cntl_external())) {
		/* Processor is physically not present */
		return 0;
	}

#ifdef CONFIG_SMP
	if (pr->id >= setup_max_cpus && pr->id != 0) {
		if (!processor_cntl_external())
			return 0;
		WARN_ON(pr->id != -1);
	}
#endif

	BUG_ON(!processor_cntl_external() && pr->id >= nr_cpu_ids);

	/*
	 * Buggy BIOS check
	 * ACPI id of processors can be reported wrongly by the BIOS.
	 * Don't trust it blindly
	 */
#ifndef CONFIG_XEN
	if (per_cpu(processor_device_array, pr->id) != NULL &&
	    per_cpu(processor_device_array, pr->id) != device) {
#else
	mutex_lock(&processor_device_mutex);
	result = radix_tree_insert(&processor_device_tree,
				   pr->acpi_id, device);
	switch (result) {
	default:
		mutex_unlock(&processor_device_mutex);
		goto err_free_cpumask;
	case -EEXIST:
		if (radix_tree_lookup(&processor_device_tree,
				      pr->acpi_id) == device) {
	case 0:
			mutex_unlock(&processor_device_mutex);
			break;
		}
		mutex_unlock(&processor_device_mutex);
#endif
		dev_warn(&device->dev,
			"BIOS reported wrong ACPI id %d for the processor\n",
			pr->id);
		result = -ENODEV;
		goto err_free_cpumask;
	}
#ifndef CONFIG_XEN
	per_cpu(processor_device_array, pr->id) = device;
#else
	if (pr->id != -1) {
#endif
	per_cpu(processors, pr->id) = pr;

	dev = get_cpu_device(pr->id);
	if (sysfs_create_link(&device->dev.kobj, &dev->kobj, "sysdev")) {
		result = -EFAULT;
		goto err_clear_processor;
	}
#ifdef CONFIG_XEN
	}
#endif

	/*
	 * Do not start hotplugged CPUs now, but when they
	 * are onlined the first time
	 */
	if (pr->flags.need_hotplug_init)
		return 0;

	result = acpi_processor_start(pr);
	if (result)
		goto err_remove_sysfs;

	return 0;

err_remove_sysfs:
#ifdef CONFIG_XEN
	if (pr->id != -1) {
#endif
	sysfs_remove_link(&device->dev.kobj, "sysdev");
err_clear_processor:
	/*
	 * processor_device_array is not cleared to allow checks for buggy BIOS
	 */ 
	per_cpu(processors, pr->id) = NULL;
#ifdef CONFIG_XEN
	}
#endif
err_free_cpumask:
	free_cpumask_var(pr->throttling.shared_cpu_map);
err_free_pr:
	kfree(pr);
	return result;
=======
	struct acpi_device *device;

	if (acpi_bus_get_device(ACPI_HANDLE(dev), &device))
		return -ENODEV;

	return __acpi_processor_start(device);
>>>>>>> ad81f054
}

static int acpi_processor_stop(struct device *dev)
{
	struct acpi_device *device;
	struct acpi_processor *pr;

	if (acpi_bus_get_device(ACPI_HANDLE(dev), &device))
		return 0;

	acpi_remove_notify_handler(device->handle, ACPI_DEVICE_NOTIFY,
				   acpi_processor_notify);

	pr = acpi_driver_data(device);
<<<<<<< HEAD

	if (!processor_cntl_external() && pr->id >= nr_cpu_ids)
		goto free;

	if (device->removal_type == ACPI_BUS_REMOVAL_EJECT) {
		if (acpi_processor_handle_eject(pr))
			return -EINVAL;
	}

	acpi_processor_power_exit(pr);

	if (pr->id != -1)
		sysfs_remove_link(&device->dev.kobj, "sysdev");

=======
	if (!pr)
		return 0;

	acpi_processor_power_exit(pr);

>>>>>>> ad81f054
	if (pr->cdev) {
		sysfs_remove_link(&device->dev.kobj, "thermal_cooling");
		sysfs_remove_link(&pr->cdev->device.kobj, "device");
		thermal_cooling_device_unregister(pr->cdev);
		pr->cdev = NULL;
	}
<<<<<<< HEAD

#ifndef CONFIG_XEN
	per_cpu(processors, pr->id) = NULL;
	per_cpu(processor_device_array, pr->id) = NULL;
	try_offline_node(cpu_to_node(pr->id));
#else
	if (pr->id != -1)
		per_cpu(processors, pr->id) = NULL;
	mutex_lock(&processor_device_mutex);
	radix_tree_delete(&processor_device_tree, pr->acpi_id);
	mutex_unlock(&processor_device_mutex);
#endif

free:
	free_cpumask_var(pr->throttling.shared_cpu_map);
	kfree(pr);

	return 0;
}

#ifdef CONFIG_ACPI_HOTPLUG_CPU
/****************************************************************************
 * 	Acpi processor hotplug support 				       	    *
 ****************************************************************************/

static int is_processor_present(acpi_handle handle)
{
	acpi_status status;
	unsigned long long sta = 0;


	status = acpi_evaluate_integer(handle, "_STA", NULL, &sta);

	if (ACPI_SUCCESS(status) && (sta & ACPI_STA_DEVICE_PRESENT))
		return 1;

	/*
	 * _STA is mandatory for a processor that supports hot plug
	 */
	if (status == AE_NOT_FOUND)
		ACPI_DEBUG_PRINT((ACPI_DB_INFO,
				"Processor does not support hot plug\n"));
	else
		ACPI_EXCEPTION((AE_INFO, status,
				"Processor Device is not present"));
	return 0;
}

static void acpi_processor_hotplug_notify(acpi_handle handle,
					  u32 event, void *data)
{
	struct acpi_device *device = NULL;
	struct acpi_eject_event *ej_event = NULL;
	u32 ost_code = ACPI_OST_SC_NON_SPECIFIC_FAILURE; /* default */
	acpi_status status;
	int result;

	acpi_scan_lock_acquire();

	switch (event) {
		struct acpi_processor *pr;

	case ACPI_NOTIFY_BUS_CHECK:
	case ACPI_NOTIFY_DEVICE_CHECK:
		ACPI_DEBUG_PRINT((ACPI_DB_INFO,
		"Processor driver received %s event\n",
		       (event == ACPI_NOTIFY_BUS_CHECK) ?
		       "ACPI_NOTIFY_BUS_CHECK" : "ACPI_NOTIFY_DEVICE_CHECK"));

		if (!is_processor_present(handle))
			break;

		if (!acpi_bus_get_device(handle, &device))
			break;

		result = acpi_bus_scan(handle);
		if (result) {
			acpi_handle_err(handle, "Unable to add the device\n");
			break;
		}
		result = acpi_bus_get_device(handle, &device);
		if (result) {
			acpi_handle_err(handle, "Missing device object\n");
			break;
		}

		pr = acpi_driver_data(device);
		if (processor_cntl_external() && pr)
			processor_notify_external(pr,
					PROCESSOR_HOTPLUG, HOTPLUG_TYPE_ADD);

		ost_code = ACPI_OST_SC_SUCCESS;
		break;

	case ACPI_NOTIFY_EJECT_REQUEST:
		ACPI_DEBUG_PRINT((ACPI_DB_INFO,
				  "received ACPI_NOTIFY_EJECT_REQUEST\n"));

		if (acpi_bus_get_device(handle, &device)) {
			acpi_handle_err(handle,
				"Device don't exist, dropping EJECT\n");
			break;
		}
		if (!acpi_driver_data(device)) {
			acpi_handle_err(handle,
				"Driver data is NULL, dropping EJECT\n");
			break;
		}

		pr = acpi_driver_data(device);
		if (processor_cntl_external() && pr)
			processor_notify_external(pr, PROCESSOR_HOTPLUG,
						HOTPLUG_TYPE_REMOVE);

		ej_event = kmalloc(sizeof(*ej_event), GFP_KERNEL);
		if (!ej_event) {
			acpi_handle_err(handle, "No memory, dropping EJECT\n");
			break;
		}

		get_device(&device->dev);
		ej_event->device = device;
		ej_event->event = ACPI_NOTIFY_EJECT_REQUEST;
		/* The eject is carried out asynchronously. */
		status = acpi_os_hotplug_execute(acpi_bus_hot_remove_device,
						 ej_event);
		if (ACPI_FAILURE(status)) {
			put_device(&device->dev);
			kfree(ej_event);
			break;
		}
		goto out;

	default:
		ACPI_DEBUG_PRINT((ACPI_DB_INFO,
				  "Unsupported event [0x%x]\n", event));

		/* non-hotplug event; possibly handled by other handler */
		goto out;
	}

	/* Inform firmware that the hotplug operation has completed */
	(void) acpi_evaluate_hotplug_ost(handle, event, ost_code, NULL);

 out:
	acpi_scan_lock_release();
}

static acpi_status is_processor_device(acpi_handle handle)
{
	struct acpi_device_info *info;
	char *hid;
	acpi_status status;

	status = acpi_get_object_info(handle, &info);
	if (ACPI_FAILURE(status))
		return status;

	if (info->type == ACPI_TYPE_PROCESSOR) {
		kfree(info);
		return AE_OK;	/* found a processor object */
	}

	if (!(info->valid & ACPI_VALID_HID)) {
		kfree(info);
		return AE_ERROR;
	}

	hid = info->hardware_id.string;
	if ((hid == NULL) || strcmp(hid, ACPI_PROCESSOR_DEVICE_HID)) {
		kfree(info);
		return AE_ERROR;
	}

	kfree(info);
	return AE_OK;	/* found a processor device object */
}

static acpi_status
processor_walk_namespace_cb(acpi_handle handle,
			    u32 lvl, void *context, void **rv)
{
	acpi_status status;
	int *action = context;

	status = is_processor_device(handle);
	if (ACPI_FAILURE(status))
		return AE_OK;	/* not a processor; continue to walk */

	switch (*action) {
	case INSTALL_NOTIFY_HANDLER:
		acpi_install_notify_handler(handle,
					    ACPI_SYSTEM_NOTIFY,
					    acpi_processor_hotplug_notify,
					    NULL);
		break;
	case UNINSTALL_NOTIFY_HANDLER:
		acpi_remove_notify_handler(handle,
					   ACPI_SYSTEM_NOTIFY,
					   acpi_processor_hotplug_notify);
		break;
	default:
		break;
	}

	/* found a processor; skip walking underneath */
	return AE_CTRL_DEPTH;
}

static acpi_status acpi_processor_hotadd_init(struct acpi_processor *pr)
{
	acpi_handle handle = pr->handle;

#ifdef CONFIG_XEN
	if (xen_pcpu_index(pr->acpi_id, 1) != -1)
		return AE_OK;
#endif

	if (!is_processor_present(handle)) {
		return AE_ERROR;
	}

	if (processor_cntl_external()) {
		processor_notify_external(pr, PROCESSOR_HOTPLUG,
					  HOTPLUG_TYPE_ADD);
		return AE_OK;
	}

	if (acpi_map_lsapic(handle, &pr->id))
		return AE_ERROR;

	if (arch_register_cpu(pr->id)) {
		acpi_unmap_lsapic(pr->id);
		return AE_ERROR;
	}

	/* CPU got hot-plugged, but cpu_data is not initialized yet
	 * Set flag to delay cpu_idle/throttling initialization
	 * in:
	 * acpi_processor_add()
	 *   acpi_processor_get_info()
	 * and do it when the CPU gets online the first time
	 * TBD: Cleanup above functions and try to do this more elegant.
	 */
	pr_info("CPU %d got hotplugged\n", pr->id);
	pr->flags.need_hotplug_init = 1;

	return AE_OK;
}

static int acpi_processor_handle_eject(struct acpi_processor *pr)
{
	if (processor_cntl_external()) {
		processor_notify_external(pr, PROCESSOR_HOTPLUG,
					  HOTPLUG_TYPE_REMOVE);
		return (0);
	}

	if (cpu_online(pr->id))
		cpu_down(pr->id);

	get_online_cpus();
	/*
	 * The cpu might become online again at this point. So we check whether
	 * the cpu has been onlined or not. If the cpu became online, it means
	 * that someone wants to use the cpu. So acpi_processor_handle_eject()
	 * returns -EAGAIN.
	 */
	if (unlikely(cpu_online(pr->id))) {
		put_online_cpus();
		pr_warn("Failed to remove CPU %d, because other task "
			"brought the CPU back online\n", pr->id);
		return -EAGAIN;
	}
	arch_unregister_cpu(pr->id);
	acpi_unmap_lsapic(pr->id);
	put_online_cpus();
	return (0);
}
#else
static acpi_status acpi_processor_hotadd_init(struct acpi_processor *pr)
{
	return AE_ERROR;
}
static int acpi_processor_handle_eject(struct acpi_processor *pr)
{
	return (-EINVAL);
}
#endif

static
void acpi_processor_install_hotplug_notify(void)
{
#ifdef CONFIG_ACPI_HOTPLUG_CPU
	int action = INSTALL_NOTIFY_HANDLER;
	acpi_walk_namespace(ACPI_TYPE_ANY,
			    ACPI_ROOT_OBJECT,
			    ACPI_UINT32_MAX,
			    processor_walk_namespace_cb, NULL, &action, NULL);
#endif
	register_hotcpu_notifier(&acpi_cpu_notifier);
}

static
void acpi_processor_uninstall_hotplug_notify(void)
{
#ifdef CONFIG_ACPI_HOTPLUG_CPU
	int action = UNINSTALL_NOTIFY_HANDLER;
	acpi_walk_namespace(ACPI_TYPE_ANY,
			    ACPI_ROOT_OBJECT,
			    ACPI_UINT32_MAX,
			    processor_walk_namespace_cb, NULL, &action, NULL);
#endif
	unregister_hotcpu_notifier(&acpi_cpu_notifier);
}

=======
	return 0;
}

>>>>>>> ad81f054
/*
 * We keep the driver loaded even when ACPI is not running.
 * This is needed for the powernow-k8 driver, that works even without
 * ACPI, but needs symbols from this driver
 */

static int __init acpi_processor_driver_init(void)
{
	int result = 0;

	if (acpi_disabled)
		return 0;

	result = driver_register(&acpi_processor_driver);
	if (result < 0)
		return result;

	acpi_processor_syscore_init();
	register_hotcpu_notifier(&acpi_cpu_notifier);
	acpi_thermal_cpufreq_init();
	acpi_processor_ppc_init();
	acpi_processor_throttling_init();
	return 0;
}

static void __exit acpi_processor_driver_exit(void)
{
	if (acpi_disabled)
		return;

	acpi_processor_ppc_exit();
	acpi_thermal_cpufreq_exit();
	unregister_hotcpu_notifier(&acpi_cpu_notifier);
	acpi_processor_syscore_exit();
<<<<<<< HEAD

	acpi_bus_unregister_driver(&acpi_processor_driver);

#ifdef CONFIG_XEN
	{
		struct acpi_device *dev;
		unsigned int idx = 0;

		while (radix_tree_gang_lookup(&processor_device_tree,
					      (void **)&dev, idx, 1)) {
			struct acpi_processor *pr = acpi_driver_data(dev);

			/* prevent live lock */
			if (pr->acpi_id < idx) {
				printk(KERN_WARNING PREFIX "ID %u unexpected"
				       " (less than %u); leaking memory\n",
				       pr->acpi_id, idx);
				break;
			}
			idx = pr->acpi_id;
			radix_tree_delete(&processor_device_tree, idx);
			if (!++idx)
				break;
		}
	}
#endif

	return;
=======
	driver_unregister(&acpi_processor_driver);
>>>>>>> ad81f054
}

module_init(acpi_processor_driver_init);
module_exit(acpi_processor_driver_exit);

MODULE_ALIAS("processor");<|MERGE_RESOLUTION|>--- conflicted
+++ resolved
@@ -72,283 +72,10 @@
 	.remove = acpi_processor_stop,
 };
 
-<<<<<<< HEAD
-#define INSTALL_NOTIFY_HANDLER		1
-#define UNINSTALL_NOTIFY_HANDLER	2
-
-DEFINE_PER_CPU(struct acpi_processor *, processors);
-#ifndef CONFIG_XEN
-EXPORT_PER_CPU_SYMBOL(processors);
-#endif
-
-struct acpi_processor_errata errata __read_mostly;
-
-/* --------------------------------------------------------------------------
-                                Errata Handling
-   -------------------------------------------------------------------------- */
-
-static int acpi_processor_errata_piix4(struct pci_dev *dev)
-{
-	u8 value1 = 0;
-	u8 value2 = 0;
-
-
-	if (!dev)
-		return -EINVAL;
-
-	/*
-	 * Note that 'dev' references the PIIX4 ACPI Controller.
-	 */
-
-	switch (dev->revision) {
-	case 0:
-		ACPI_DEBUG_PRINT((ACPI_DB_INFO, "Found PIIX4 A-step\n"));
-		break;
-	case 1:
-		ACPI_DEBUG_PRINT((ACPI_DB_INFO, "Found PIIX4 B-step\n"));
-		break;
-	case 2:
-		ACPI_DEBUG_PRINT((ACPI_DB_INFO, "Found PIIX4E\n"));
-		break;
-	case 3:
-		ACPI_DEBUG_PRINT((ACPI_DB_INFO, "Found PIIX4M\n"));
-		break;
-	default:
-		ACPI_DEBUG_PRINT((ACPI_DB_INFO, "Found unknown PIIX4\n"));
-		break;
-	}
-
-	switch (dev->revision) {
-
-	case 0:		/* PIIX4 A-step */
-	case 1:		/* PIIX4 B-step */
-		/*
-		 * See specification changes #13 ("Manual Throttle Duty Cycle")
-		 * and #14 ("Enabling and Disabling Manual Throttle"), plus
-		 * erratum #5 ("STPCLK# Deassertion Time") from the January
-		 * 2002 PIIX4 specification update.  Applies to only older
-		 * PIIX4 models.
-		 */
-		errata.piix4.throttle = 1;
-
-	case 2:		/* PIIX4E */
-	case 3:		/* PIIX4M */
-		/*
-		 * See erratum #18 ("C3 Power State/BMIDE and Type-F DMA
-		 * Livelock") from the January 2002 PIIX4 specification update.
-		 * Applies to all PIIX4 models.
-		 */
-
-		/*
-		 * BM-IDE
-		 * ------
-		 * Find the PIIX4 IDE Controller and get the Bus Master IDE
-		 * Status register address.  We'll use this later to read
-		 * each IDE controller's DMA status to make sure we catch all
-		 * DMA activity.
-		 */
-		dev = pci_get_subsys(PCI_VENDOR_ID_INTEL,
-				     PCI_DEVICE_ID_INTEL_82371AB,
-				     PCI_ANY_ID, PCI_ANY_ID, NULL);
-		if (dev) {
-			errata.piix4.bmisx = pci_resource_start(dev, 4);
-			pci_dev_put(dev);
-		}
-
-		/*
-		 * Type-F DMA
-		 * ----------
-		 * Find the PIIX4 ISA Controller and read the Motherboard
-		 * DMA controller's status to see if Type-F (Fast) DMA mode
-		 * is enabled (bit 7) on either channel.  Note that we'll
-		 * disable C3 support if this is enabled, as some legacy
-		 * devices won't operate well if fast DMA is disabled.
-		 */
-		dev = pci_get_subsys(PCI_VENDOR_ID_INTEL,
-				     PCI_DEVICE_ID_INTEL_82371AB_0,
-				     PCI_ANY_ID, PCI_ANY_ID, NULL);
-		if (dev) {
-			pci_read_config_byte(dev, 0x76, &value1);
-			pci_read_config_byte(dev, 0x77, &value2);
-			if ((value1 & 0x80) || (value2 & 0x80))
-				errata.piix4.fdma = 1;
-			pci_dev_put(dev);
-		}
-
-		break;
-	}
-
-	if (errata.piix4.bmisx)
-		ACPI_DEBUG_PRINT((ACPI_DB_INFO,
-				  "Bus master activity detection (BM-IDE) erratum enabled\n"));
-	if (errata.piix4.fdma)
-		ACPI_DEBUG_PRINT((ACPI_DB_INFO,
-				  "Type-F DMA livelock erratum (C3 disabled)\n"));
-
-	return 0;
-}
-
-static int acpi_processor_errata(struct acpi_processor *pr)
-=======
 static void acpi_processor_notify(acpi_handle handle, u32 event, void *data)
->>>>>>> ad81f054
 {
 	struct acpi_device *device = data;
 	struct acpi_processor *pr;
-<<<<<<< HEAD
-	int cpu_index, device_declaration = 0;
-	static int cpu0_initialized;
-
-	pr = acpi_driver_data(device);
-	if (!pr)
-		return -EINVAL;
-
-	if (num_online_cpus() > 1)
-		errata.smp = TRUE;
-
-	acpi_processor_errata(pr);
-
-	/*
-	 * Check to see if we have bus mastering arbitration control.  This
-	 * is required for proper C3 usage (to maintain cache coherency).
-	 */
-	if (acpi_gbl_FADT.pm2_control_block && acpi_gbl_FADT.pm2_control_length) {
-		pr->flags.bm_control = 1;
-		ACPI_DEBUG_PRINT((ACPI_DB_INFO,
-				  "Bus mastering arbitration control present\n"));
-	} else
-		ACPI_DEBUG_PRINT((ACPI_DB_INFO,
-				  "No bus mastering arbitration control\n"));
-
-	if (!strcmp(acpi_device_hid(device), ACPI_PROCESSOR_OBJECT_HID)) {
-		/* Declared with "Processor" statement; match ProcessorID */
-		status = acpi_evaluate_object(pr->handle, NULL, NULL, &buffer);
-		if (ACPI_FAILURE(status)) {
-			dev_err(&device->dev,
-				"Failed to evaluate processor object (0x%x)\n",
-				status);
-			return -ENODEV;
-		}
-
-		/*
-		 * TBD: Synch processor ID (via LAPIC/LSAPIC structures) on SMP.
-		 *      >>> 'acpi_get_processor_id(acpi_id, &id)' in
-		 *      arch/xxx/acpi.c
-		 */
-		pr->acpi_id = object.processor.proc_id;
-	} else {
-		/*
-		 * Declared with "Device" statement; match _UID.
-		 * Note that we don't handle string _UIDs yet.
-		 */
-		unsigned long long value;
-		status = acpi_evaluate_integer(pr->handle, METHOD_NAME__UID,
-						NULL, &value);
-		if (ACPI_FAILURE(status)) {
-			dev_err(&device->dev,
-				"Failed to evaluate processor _UID (0x%x)\n",
-				status);
-			return -ENODEV;
-		}
-		device_declaration = 1;
-		pr->acpi_id = value;
-	}
-	cpu_index = acpi_get_cpuid(pr->handle, device_declaration, pr->acpi_id);
-
-	/* Handle UP system running SMP kernel, with no LAPIC in MADT */
-	if (!cpu0_initialized && (cpu_index == -1) &&
-	    (num_online_cpus() == 1)) {
-		cpu_index = 0;
-	}
-
-	cpu0_initialized = 1;
-
-	pr->id = cpu_index;
-
-	/*
-	 *  Extra Processor objects may be enumerated on MP systems with
-	 *  less than the max # of CPUs. They should be ignored _iff
-	 *  they are physically not present.
-	 */
-	if (pr->id == -1) {
-		if (ACPI_FAILURE(acpi_processor_hotadd_init(pr)) &&
-		    acpi_get_cpuid(pr->handle, ~device_declaration,
-				   pr->acpi_id) < 0)
-			return -ENODEV;
-	}
-#if defined(CONFIG_SMP) && defined(CONFIG_PROCESSOR_EXTERNAL_CONTROL)
-	if (pr->id >= setup_max_cpus && pr->id > 0)
-		pr->id = -1;
-#endif
-
-	/*
-	 * On some boxes several processors use the same processor bus id.
-	 * But they are located in different scope. For example:
-	 * \_SB.SCK0.CPU0
-	 * \_SB.SCK1.CPU0
-	 * Rename the processor device bus id. And the new bus id will be
-	 * generated as the following format:
-	 * CPU+CPU ID.
-	 */
-	if (pr->id != -1)
-		sprintf(acpi_device_bid(device), "CPU%X", pr->id);
-	else
-		snprintf(acpi_device_bid(device),
-			 ARRAY_SIZE(acpi_device_bid(device)),
-			 "#%0*X",
-			 (int)ARRAY_SIZE(acpi_device_bid(device)) - 2,
-			 pr->acpi_id);
-	ACPI_DEBUG_PRINT((ACPI_DB_INFO, "Processor [%d:%d]\n", pr->id,
-			  pr->acpi_id));
-
-	if (!object.processor.pblk_address)
-		ACPI_DEBUG_PRINT((ACPI_DB_INFO, "No PBLK (NULL address)\n"));
-	else if (object.processor.pblk_length != 6)
-		dev_err(&device->dev, "Invalid PBLK length [%d]\n",
-			    object.processor.pblk_length);
-	else {
-		pr->throttling.address = object.processor.pblk_address;
-		pr->throttling.duty_offset = acpi_gbl_FADT.duty_offset;
-		pr->throttling.duty_width = acpi_gbl_FADT.duty_width;
-
-		pr->pblk = object.processor.pblk_address;
-
-		/*
-		 * We don't care about error returns - we just try to mark
-		 * these reserved so that nobody else is confused into thinking
-		 * that this region might be unused..
-		 *
-		 * (In particular, allocating the IO range for Cardbus)
-		 */
-		request_region(pr->throttling.address, 6, "ACPI CPU throttle");
-	}
-
-	/*
-	 * If ACPI describes a slot number for this CPU, we can use it
-	 * ensure we get the right value in the "physical id" field
-	 * of /proc/cpuinfo
-	 */
-	status = acpi_evaluate_object(pr->handle, "_SUN", NULL, &buffer);
-	if (ACPI_SUCCESS(status) && pr->id != -1)
-		arch_fix_phys_package_id(pr->id, object.integer.value);
-
-	return 0;
-}
-
-#ifndef CONFIG_XEN
-static DEFINE_PER_CPU(void *, processor_device_array);
-#else
-#include <linux/mutex.h>
-#include <linux/radix-tree.h>
-static DEFINE_MUTEX(processor_device_mutex);
-static RADIX_TREE(processor_device_tree, GFP_KERNEL);
-#endif
-
-static void acpi_processor_notify(struct acpi_device *device, u32 event)
-{
-	struct acpi_processor *pr = acpi_driver_data(device);
-=======
->>>>>>> ad81f054
 	int saved;
 
 	if (device->handle != handle)
@@ -437,16 +164,6 @@
 
 static __cpuinit int __acpi_processor_start(struct acpi_device *device)
 {
-<<<<<<< HEAD
-#ifndef CONFIG_XEN
-	struct acpi_device *device = per_cpu(processor_device_array, pr->id);
-#else
-	struct acpi_device *device = radix_tree_lookup(&processor_device_tree, pr->acpi_id);
-#endif
-	int result = 0;
-
-#if defined(CONFIG_CPU_FREQ) || defined(CONFIG_PROCESSOR_EXTERNAL_CONTROL)
-=======
 	struct acpi_processor *pr = acpi_driver_data(device);
 	acpi_status status;
 	int result = 0;
@@ -458,30 +175,14 @@
 		return 0;
 
 #ifdef CONFIG_CPU_FREQ
->>>>>>> ad81f054
 	acpi_processor_ppc_has_changed(pr, 0);
-#endif
-#ifdef CONFIG_CPU_FREQ
 	acpi_processor_load_module(pr);
 #endif
-	/*
-	 * pr->id may equal to -1 while processor_cntl_external enabled.
-	 * throttle and thermal module don't support this case.
-	 * Tx only works when dom0 vcpu == pcpu num by far, as we give
-	 * control to dom0.
-	 */
-	if (pr->id != -1) {
-		acpi_processor_get_throttling_info(pr);
-		acpi_processor_get_limit_info(pr);
-	}
-
-	if (!cpuidle_get_driver() || cpuidle_get_driver() == &acpi_idle_driver
-	    || processor_pm_external())
+	acpi_processor_get_throttling_info(pr);
+	acpi_processor_get_limit_info(pr);
+
+	if (!cpuidle_get_driver() || cpuidle_get_driver() == &acpi_idle_driver)
 		acpi_processor_power_init(pr);
-
-	result = processor_extcntl_prepare(pr);
-	if (result)
-		goto err_power_exit;
 
 	pr->cdev = thermal_cooling_device_register("Processor", device,
 						   &processor_cooling_ops);
@@ -527,128 +228,12 @@
 
 static int __cpuinit acpi_processor_start(struct device *dev)
 {
-<<<<<<< HEAD
-	struct acpi_processor *pr = NULL;
-	int result = 0;
-	struct device *dev;
-
-	pr = kzalloc(sizeof(struct acpi_processor), GFP_KERNEL);
-	if (!pr)
-		return -ENOMEM;
-
-	if (!zalloc_cpumask_var(&pr->throttling.shared_cpu_map, GFP_KERNEL)) {
-		result = -ENOMEM;
-		goto err_free_pr;
-	}
-
-	pr->handle = device->handle;
-	strcpy(acpi_device_name(device), ACPI_PROCESSOR_DEVICE_NAME);
-	strcpy(acpi_device_class(device), ACPI_PROCESSOR_CLASS);
-	device->driver_data = pr;
-
-	result = acpi_processor_get_info(device);
-	if (result ||
-	    ((pr->id == -1) && !processor_cntl_external())) {
-		/* Processor is physically not present */
-		return 0;
-	}
-
-#ifdef CONFIG_SMP
-	if (pr->id >= setup_max_cpus && pr->id != 0) {
-		if (!processor_cntl_external())
-			return 0;
-		WARN_ON(pr->id != -1);
-	}
-#endif
-
-	BUG_ON(!processor_cntl_external() && pr->id >= nr_cpu_ids);
-
-	/*
-	 * Buggy BIOS check
-	 * ACPI id of processors can be reported wrongly by the BIOS.
-	 * Don't trust it blindly
-	 */
-#ifndef CONFIG_XEN
-	if (per_cpu(processor_device_array, pr->id) != NULL &&
-	    per_cpu(processor_device_array, pr->id) != device) {
-#else
-	mutex_lock(&processor_device_mutex);
-	result = radix_tree_insert(&processor_device_tree,
-				   pr->acpi_id, device);
-	switch (result) {
-	default:
-		mutex_unlock(&processor_device_mutex);
-		goto err_free_cpumask;
-	case -EEXIST:
-		if (radix_tree_lookup(&processor_device_tree,
-				      pr->acpi_id) == device) {
-	case 0:
-			mutex_unlock(&processor_device_mutex);
-			break;
-		}
-		mutex_unlock(&processor_device_mutex);
-#endif
-		dev_warn(&device->dev,
-			"BIOS reported wrong ACPI id %d for the processor\n",
-			pr->id);
-		result = -ENODEV;
-		goto err_free_cpumask;
-	}
-#ifndef CONFIG_XEN
-	per_cpu(processor_device_array, pr->id) = device;
-#else
-	if (pr->id != -1) {
-#endif
-	per_cpu(processors, pr->id) = pr;
-
-	dev = get_cpu_device(pr->id);
-	if (sysfs_create_link(&device->dev.kobj, &dev->kobj, "sysdev")) {
-		result = -EFAULT;
-		goto err_clear_processor;
-	}
-#ifdef CONFIG_XEN
-	}
-#endif
-
-	/*
-	 * Do not start hotplugged CPUs now, but when they
-	 * are onlined the first time
-	 */
-	if (pr->flags.need_hotplug_init)
-		return 0;
-
-	result = acpi_processor_start(pr);
-	if (result)
-		goto err_remove_sysfs;
-
-	return 0;
-
-err_remove_sysfs:
-#ifdef CONFIG_XEN
-	if (pr->id != -1) {
-#endif
-	sysfs_remove_link(&device->dev.kobj, "sysdev");
-err_clear_processor:
-	/*
-	 * processor_device_array is not cleared to allow checks for buggy BIOS
-	 */ 
-	per_cpu(processors, pr->id) = NULL;
-#ifdef CONFIG_XEN
-	}
-#endif
-err_free_cpumask:
-	free_cpumask_var(pr->throttling.shared_cpu_map);
-err_free_pr:
-	kfree(pr);
-	return result;
-=======
 	struct acpi_device *device;
 
 	if (acpi_bus_get_device(ACPI_HANDLE(dev), &device))
 		return -ENODEV;
 
 	return __acpi_processor_start(device);
->>>>>>> ad81f054
 }
 
 static int acpi_processor_stop(struct device *dev)
@@ -663,356 +248,20 @@
 				   acpi_processor_notify);
 
 	pr = acpi_driver_data(device);
-<<<<<<< HEAD
-
-	if (!processor_cntl_external() && pr->id >= nr_cpu_ids)
-		goto free;
-
-	if (device->removal_type == ACPI_BUS_REMOVAL_EJECT) {
-		if (acpi_processor_handle_eject(pr))
-			return -EINVAL;
-	}
+	if (!pr)
+		return 0;
 
 	acpi_processor_power_exit(pr);
 
-	if (pr->id != -1)
-		sysfs_remove_link(&device->dev.kobj, "sysdev");
-
-=======
-	if (!pr)
-		return 0;
-
-	acpi_processor_power_exit(pr);
-
->>>>>>> ad81f054
 	if (pr->cdev) {
 		sysfs_remove_link(&device->dev.kobj, "thermal_cooling");
 		sysfs_remove_link(&pr->cdev->device.kobj, "device");
 		thermal_cooling_device_unregister(pr->cdev);
 		pr->cdev = NULL;
 	}
-<<<<<<< HEAD
-
-#ifndef CONFIG_XEN
-	per_cpu(processors, pr->id) = NULL;
-	per_cpu(processor_device_array, pr->id) = NULL;
-	try_offline_node(cpu_to_node(pr->id));
-#else
-	if (pr->id != -1)
-		per_cpu(processors, pr->id) = NULL;
-	mutex_lock(&processor_device_mutex);
-	radix_tree_delete(&processor_device_tree, pr->acpi_id);
-	mutex_unlock(&processor_device_mutex);
-#endif
-
-free:
-	free_cpumask_var(pr->throttling.shared_cpu_map);
-	kfree(pr);
-
 	return 0;
 }
 
-#ifdef CONFIG_ACPI_HOTPLUG_CPU
-/****************************************************************************
- * 	Acpi processor hotplug support 				       	    *
- ****************************************************************************/
-
-static int is_processor_present(acpi_handle handle)
-{
-	acpi_status status;
-	unsigned long long sta = 0;
-
-
-	status = acpi_evaluate_integer(handle, "_STA", NULL, &sta);
-
-	if (ACPI_SUCCESS(status) && (sta & ACPI_STA_DEVICE_PRESENT))
-		return 1;
-
-	/*
-	 * _STA is mandatory for a processor that supports hot plug
-	 */
-	if (status == AE_NOT_FOUND)
-		ACPI_DEBUG_PRINT((ACPI_DB_INFO,
-				"Processor does not support hot plug\n"));
-	else
-		ACPI_EXCEPTION((AE_INFO, status,
-				"Processor Device is not present"));
-	return 0;
-}
-
-static void acpi_processor_hotplug_notify(acpi_handle handle,
-					  u32 event, void *data)
-{
-	struct acpi_device *device = NULL;
-	struct acpi_eject_event *ej_event = NULL;
-	u32 ost_code = ACPI_OST_SC_NON_SPECIFIC_FAILURE; /* default */
-	acpi_status status;
-	int result;
-
-	acpi_scan_lock_acquire();
-
-	switch (event) {
-		struct acpi_processor *pr;
-
-	case ACPI_NOTIFY_BUS_CHECK:
-	case ACPI_NOTIFY_DEVICE_CHECK:
-		ACPI_DEBUG_PRINT((ACPI_DB_INFO,
-		"Processor driver received %s event\n",
-		       (event == ACPI_NOTIFY_BUS_CHECK) ?
-		       "ACPI_NOTIFY_BUS_CHECK" : "ACPI_NOTIFY_DEVICE_CHECK"));
-
-		if (!is_processor_present(handle))
-			break;
-
-		if (!acpi_bus_get_device(handle, &device))
-			break;
-
-		result = acpi_bus_scan(handle);
-		if (result) {
-			acpi_handle_err(handle, "Unable to add the device\n");
-			break;
-		}
-		result = acpi_bus_get_device(handle, &device);
-		if (result) {
-			acpi_handle_err(handle, "Missing device object\n");
-			break;
-		}
-
-		pr = acpi_driver_data(device);
-		if (processor_cntl_external() && pr)
-			processor_notify_external(pr,
-					PROCESSOR_HOTPLUG, HOTPLUG_TYPE_ADD);
-
-		ost_code = ACPI_OST_SC_SUCCESS;
-		break;
-
-	case ACPI_NOTIFY_EJECT_REQUEST:
-		ACPI_DEBUG_PRINT((ACPI_DB_INFO,
-				  "received ACPI_NOTIFY_EJECT_REQUEST\n"));
-
-		if (acpi_bus_get_device(handle, &device)) {
-			acpi_handle_err(handle,
-				"Device don't exist, dropping EJECT\n");
-			break;
-		}
-		if (!acpi_driver_data(device)) {
-			acpi_handle_err(handle,
-				"Driver data is NULL, dropping EJECT\n");
-			break;
-		}
-
-		pr = acpi_driver_data(device);
-		if (processor_cntl_external() && pr)
-			processor_notify_external(pr, PROCESSOR_HOTPLUG,
-						HOTPLUG_TYPE_REMOVE);
-
-		ej_event = kmalloc(sizeof(*ej_event), GFP_KERNEL);
-		if (!ej_event) {
-			acpi_handle_err(handle, "No memory, dropping EJECT\n");
-			break;
-		}
-
-		get_device(&device->dev);
-		ej_event->device = device;
-		ej_event->event = ACPI_NOTIFY_EJECT_REQUEST;
-		/* The eject is carried out asynchronously. */
-		status = acpi_os_hotplug_execute(acpi_bus_hot_remove_device,
-						 ej_event);
-		if (ACPI_FAILURE(status)) {
-			put_device(&device->dev);
-			kfree(ej_event);
-			break;
-		}
-		goto out;
-
-	default:
-		ACPI_DEBUG_PRINT((ACPI_DB_INFO,
-				  "Unsupported event [0x%x]\n", event));
-
-		/* non-hotplug event; possibly handled by other handler */
-		goto out;
-	}
-
-	/* Inform firmware that the hotplug operation has completed */
-	(void) acpi_evaluate_hotplug_ost(handle, event, ost_code, NULL);
-
- out:
-	acpi_scan_lock_release();
-}
-
-static acpi_status is_processor_device(acpi_handle handle)
-{
-	struct acpi_device_info *info;
-	char *hid;
-	acpi_status status;
-
-	status = acpi_get_object_info(handle, &info);
-	if (ACPI_FAILURE(status))
-		return status;
-
-	if (info->type == ACPI_TYPE_PROCESSOR) {
-		kfree(info);
-		return AE_OK;	/* found a processor object */
-	}
-
-	if (!(info->valid & ACPI_VALID_HID)) {
-		kfree(info);
-		return AE_ERROR;
-	}
-
-	hid = info->hardware_id.string;
-	if ((hid == NULL) || strcmp(hid, ACPI_PROCESSOR_DEVICE_HID)) {
-		kfree(info);
-		return AE_ERROR;
-	}
-
-	kfree(info);
-	return AE_OK;	/* found a processor device object */
-}
-
-static acpi_status
-processor_walk_namespace_cb(acpi_handle handle,
-			    u32 lvl, void *context, void **rv)
-{
-	acpi_status status;
-	int *action = context;
-
-	status = is_processor_device(handle);
-	if (ACPI_FAILURE(status))
-		return AE_OK;	/* not a processor; continue to walk */
-
-	switch (*action) {
-	case INSTALL_NOTIFY_HANDLER:
-		acpi_install_notify_handler(handle,
-					    ACPI_SYSTEM_NOTIFY,
-					    acpi_processor_hotplug_notify,
-					    NULL);
-		break;
-	case UNINSTALL_NOTIFY_HANDLER:
-		acpi_remove_notify_handler(handle,
-					   ACPI_SYSTEM_NOTIFY,
-					   acpi_processor_hotplug_notify);
-		break;
-	default:
-		break;
-	}
-
-	/* found a processor; skip walking underneath */
-	return AE_CTRL_DEPTH;
-}
-
-static acpi_status acpi_processor_hotadd_init(struct acpi_processor *pr)
-{
-	acpi_handle handle = pr->handle;
-
-#ifdef CONFIG_XEN
-	if (xen_pcpu_index(pr->acpi_id, 1) != -1)
-		return AE_OK;
-#endif
-
-	if (!is_processor_present(handle)) {
-		return AE_ERROR;
-	}
-
-	if (processor_cntl_external()) {
-		processor_notify_external(pr, PROCESSOR_HOTPLUG,
-					  HOTPLUG_TYPE_ADD);
-		return AE_OK;
-	}
-
-	if (acpi_map_lsapic(handle, &pr->id))
-		return AE_ERROR;
-
-	if (arch_register_cpu(pr->id)) {
-		acpi_unmap_lsapic(pr->id);
-		return AE_ERROR;
-	}
-
-	/* CPU got hot-plugged, but cpu_data is not initialized yet
-	 * Set flag to delay cpu_idle/throttling initialization
-	 * in:
-	 * acpi_processor_add()
-	 *   acpi_processor_get_info()
-	 * and do it when the CPU gets online the first time
-	 * TBD: Cleanup above functions and try to do this more elegant.
-	 */
-	pr_info("CPU %d got hotplugged\n", pr->id);
-	pr->flags.need_hotplug_init = 1;
-
-	return AE_OK;
-}
-
-static int acpi_processor_handle_eject(struct acpi_processor *pr)
-{
-	if (processor_cntl_external()) {
-		processor_notify_external(pr, PROCESSOR_HOTPLUG,
-					  HOTPLUG_TYPE_REMOVE);
-		return (0);
-	}
-
-	if (cpu_online(pr->id))
-		cpu_down(pr->id);
-
-	get_online_cpus();
-	/*
-	 * The cpu might become online again at this point. So we check whether
-	 * the cpu has been onlined or not. If the cpu became online, it means
-	 * that someone wants to use the cpu. So acpi_processor_handle_eject()
-	 * returns -EAGAIN.
-	 */
-	if (unlikely(cpu_online(pr->id))) {
-		put_online_cpus();
-		pr_warn("Failed to remove CPU %d, because other task "
-			"brought the CPU back online\n", pr->id);
-		return -EAGAIN;
-	}
-	arch_unregister_cpu(pr->id);
-	acpi_unmap_lsapic(pr->id);
-	put_online_cpus();
-	return (0);
-}
-#else
-static acpi_status acpi_processor_hotadd_init(struct acpi_processor *pr)
-{
-	return AE_ERROR;
-}
-static int acpi_processor_handle_eject(struct acpi_processor *pr)
-{
-	return (-EINVAL);
-}
-#endif
-
-static
-void acpi_processor_install_hotplug_notify(void)
-{
-#ifdef CONFIG_ACPI_HOTPLUG_CPU
-	int action = INSTALL_NOTIFY_HANDLER;
-	acpi_walk_namespace(ACPI_TYPE_ANY,
-			    ACPI_ROOT_OBJECT,
-			    ACPI_UINT32_MAX,
-			    processor_walk_namespace_cb, NULL, &action, NULL);
-#endif
-	register_hotcpu_notifier(&acpi_cpu_notifier);
-}
-
-static
-void acpi_processor_uninstall_hotplug_notify(void)
-{
-#ifdef CONFIG_ACPI_HOTPLUG_CPU
-	int action = UNINSTALL_NOTIFY_HANDLER;
-	acpi_walk_namespace(ACPI_TYPE_ANY,
-			    ACPI_ROOT_OBJECT,
-			    ACPI_UINT32_MAX,
-			    processor_walk_namespace_cb, NULL, &action, NULL);
-#endif
-	unregister_hotcpu_notifier(&acpi_cpu_notifier);
-}
-
-=======
-	return 0;
-}
-
->>>>>>> ad81f054
 /*
  * We keep the driver loaded even when ACPI is not running.
  * This is needed for the powernow-k8 driver, that works even without
@@ -1047,38 +296,7 @@
 	acpi_thermal_cpufreq_exit();
 	unregister_hotcpu_notifier(&acpi_cpu_notifier);
 	acpi_processor_syscore_exit();
-<<<<<<< HEAD
-
-	acpi_bus_unregister_driver(&acpi_processor_driver);
-
-#ifdef CONFIG_XEN
-	{
-		struct acpi_device *dev;
-		unsigned int idx = 0;
-
-		while (radix_tree_gang_lookup(&processor_device_tree,
-					      (void **)&dev, idx, 1)) {
-			struct acpi_processor *pr = acpi_driver_data(dev);
-
-			/* prevent live lock */
-			if (pr->acpi_id < idx) {
-				printk(KERN_WARNING PREFIX "ID %u unexpected"
-				       " (less than %u); leaking memory\n",
-				       pr->acpi_id, idx);
-				break;
-			}
-			idx = pr->acpi_id;
-			radix_tree_delete(&processor_device_tree, idx);
-			if (!++idx)
-				break;
-		}
-	}
-#endif
-
-	return;
-=======
 	driver_unregister(&acpi_processor_driver);
->>>>>>> ad81f054
 }
 
 module_init(acpi_processor_driver_init);
