/*
 * processor_driver.c - ACPI Processor Driver
 *
 *  Copyright (C) 2001, 2002 Andy Grover <andrew.grover@intel.com>
 *  Copyright (C) 2001, 2002 Paul Diefenbaugh <paul.s.diefenbaugh@intel.com>
 *  Copyright (C) 2004       Dominik Brodowski <linux@brodo.de>
 *  Copyright (C) 2004  Anil S Keshavamurthy <anil.s.keshavamurthy@intel.com>
 *  			- Added processor hotplug support
 *  Copyright (C) 2013, Intel Corporation
 *                      Rafael J. Wysocki <rafael.j.wysocki@intel.com>
 *
 * ~~~~~~~~~~~~~~~~~~~~~~~~~~~~~~~~~~~~~~~~~~~~~~~~~~~~~~~~~~~~~~~~~~~~~~~~~~
 *
 *  This program is free software; you can redistribute it and/or modify
 *  it under the terms of the GNU General Public License as published by
 *  the Free Software Foundation; either version 2 of the License, or (at
 *  your option) any later version.
 *
 *  This program is distributed in the hope that it will be useful, but
 *  WITHOUT ANY WARRANTY; without even the implied warranty of
 *  MERCHANTABILITY or FITNESS FOR A PARTICULAR PURPOSE.  See the GNU
 *  General Public License for more details.
 *
 *  You should have received a copy of the GNU General Public License along
 *  with this program; if not, write to the Free Software Foundation, Inc.,
 *  59 Temple Place, Suite 330, Boston, MA 02111-1307 USA.
 *
 * ~~~~~~~~~~~~~~~~~~~~~~~~~~~~~~~~~~~~~~~~~~~~~~~~~~~~~~~~~~~~~~~~~~~~~~~~~~
 */

#include <linux/kernel.h>
#include <linux/module.h>
#include <linux/init.h>
#include <linux/cpufreq.h>
#include <linux/cpu.h>
#include <linux/cpuidle.h>
#include <linux/slab.h>
#include <linux/acpi.h>

#include <acpi/processor.h>

#include "internal.h"

#define PREFIX "ACPI: "

#define ACPI_PROCESSOR_NOTIFY_PERFORMANCE 0x80
#define ACPI_PROCESSOR_NOTIFY_POWER	0x81
#define ACPI_PROCESSOR_NOTIFY_THROTTLING	0x82

#define _COMPONENT		ACPI_PROCESSOR_COMPONENT
ACPI_MODULE_NAME("processor_driver");

MODULE_AUTHOR("Paul Diefenbaugh");
MODULE_DESCRIPTION("ACPI Processor Driver");
MODULE_LICENSE("GPL");

static int acpi_processor_start(struct device *dev);
static int acpi_processor_stop(struct device *dev);

static const struct acpi_device_id processor_device_ids[] = {
	{ACPI_PROCESSOR_OBJECT_HID, 0},
	{ACPI_PROCESSOR_DEVICE_HID, 0},
	{"", 0},
};
MODULE_DEVICE_TABLE(acpi, processor_device_ids);

static struct device_driver acpi_processor_driver = {
	.name = "processor",
	.bus = &cpu_subsys,
	.acpi_match_table = processor_device_ids,
	.probe = acpi_processor_start,
	.remove = acpi_processor_stop,
};

static void acpi_processor_notify(acpi_handle handle, u32 event, void *data)
{
	struct acpi_device *device = data;
	struct acpi_processor *pr;
	int saved;

	if (device->handle != handle)
		return;

	pr = acpi_driver_data(device);
	if (!pr)
		return;

	switch (event) {
	case ACPI_PROCESSOR_NOTIFY_PERFORMANCE:
		saved = pr->performance_platform_limit;
		acpi_processor_ppc_has_changed(pr, 1);
		if (saved == pr->performance_platform_limit)
			break;
		acpi_bus_generate_netlink_event(device->pnp.device_class,
						  dev_name(&device->dev), event,
						  pr->performance_platform_limit);
		break;
	case ACPI_PROCESSOR_NOTIFY_POWER:
		acpi_processor_cst_has_changed(pr);
		acpi_bus_generate_netlink_event(device->pnp.device_class,
						  dev_name(&device->dev), event, 0);
		break;
	case ACPI_PROCESSOR_NOTIFY_THROTTLING:
		acpi_processor_tstate_has_changed(pr);
		acpi_bus_generate_netlink_event(device->pnp.device_class,
						  dev_name(&device->dev), event, 0);
		break;
	default:
		ACPI_DEBUG_PRINT((ACPI_DB_INFO,
				  "Unsupported event [0x%x]\n", event));
		break;
	}

	return;
}

static int __acpi_processor_start(struct acpi_device *device);

static int acpi_cpu_soft_notify(struct notifier_block *nfb,
					  unsigned long action, void *hcpu)
{
	unsigned int cpu = (unsigned long)hcpu;
	struct acpi_processor *pr = per_cpu(processors, cpu);
	struct acpi_device *device;

	if (!pr || acpi_bus_get_device(pr->handle, &device))
		return NOTIFY_DONE;

	if (action == CPU_ONLINE) {
		/*
		 * CPU got physically hotplugged and onlined for the first time:
		 * Initialize missing things.
		 */
		if (pr->flags.need_hotplug_init) {
			int ret;

			pr_info("Will online and init hotplugged CPU: %d\n",
				pr->id);
			pr->flags.need_hotplug_init = 0;
			ret = __acpi_processor_start(device);
			WARN(ret, "Failed to start CPU: %d\n", pr->id);
		} else {
			/* Normal CPU soft online event. */
			acpi_processor_ppc_has_changed(pr, 0);
			acpi_processor_hotplug(pr);
			acpi_processor_reevaluate_tstate(pr, action);
			acpi_processor_tstate_has_changed(pr);
		}
	} else if (action == CPU_DEAD) {
		/* Invalidate flag.throttling after the CPU is offline. */
		acpi_processor_reevaluate_tstate(pr, action);
	}
	return NOTIFY_OK;
}

static struct notifier_block __refdata acpi_cpu_notifier = {
	    .notifier_call = acpi_cpu_soft_notify,
};

static int __acpi_processor_start(struct acpi_device *device)
{
	struct acpi_processor *pr = acpi_driver_data(device);
	acpi_status status;
	int result = 0;

	if (!pr)
		return -ENODEV;

	if (pr->flags.need_hotplug_init)
		return 0;

#if defined(CONFIG_CPU_FREQ) || defined(CONFIG_PROCESSOR_EXTERNAL_CONTROL)
	acpi_processor_ppc_has_changed(pr, 0);
<<<<<<< HEAD
#endif
#ifdef CONFIG_CPU_FREQ
	acpi_processor_load_module(pr);
=======
>>>>>>> 6ce4eac1
#endif
	/*
	 * pr->id may equal to -1 while processor_cntl_external enabled.
	 * throttle and thermal module don't support this case.
	 * Tx only works when dom0 vcpu == pcpu num by far, as we give
	 * control to dom0.
	 */
	if (pr->id != -1) {
		acpi_processor_get_throttling_info(pr);

		if (pr->flags.throttling)
			pr->flags.limit = 1;
	}

	if (!cpuidle_get_driver() || cpuidle_get_driver() == &acpi_idle_driver
	    || processor_pm_external())
		acpi_processor_power_init(pr);

	result = processor_extcntl_prepare(pr);
	if (result)
		goto err_power_exit;

	pr->cdev = thermal_cooling_device_register("Processor", device,
						   &processor_cooling_ops);
	if (IS_ERR(pr->cdev)) {
		result = PTR_ERR(pr->cdev);
		goto err_power_exit;
	}

	dev_dbg(&device->dev, "registered as cooling_device%d\n",
		pr->cdev->id);

	result = sysfs_create_link(&device->dev.kobj,
				   &pr->cdev->device.kobj,
				   "thermal_cooling");
	if (result) {
		dev_err(&device->dev,
			"Failed to create sysfs link 'thermal_cooling'\n");
		goto err_thermal_unregister;
	}
	result = sysfs_create_link(&pr->cdev->device.kobj,
				   &device->dev.kobj,
				   "device");
	if (result) {
		dev_err(&pr->cdev->device,
			"Failed to create sysfs link 'device'\n");
		goto err_remove_sysfs_thermal;
	}

	status = acpi_install_notify_handler(device->handle, ACPI_DEVICE_NOTIFY,
					     acpi_processor_notify, device);
	if (ACPI_SUCCESS(status))
		return 0;

	sysfs_remove_link(&pr->cdev->device.kobj, "device");
 err_remove_sysfs_thermal:
	sysfs_remove_link(&device->dev.kobj, "thermal_cooling");
 err_thermal_unregister:
	thermal_cooling_device_unregister(pr->cdev);
 err_power_exit:
	acpi_processor_power_exit(pr);
	return result;
}

static int acpi_processor_start(struct device *dev)
{
	struct acpi_device *device;

	if (acpi_bus_get_device(ACPI_HANDLE(dev), &device))
		return -ENODEV;

	return __acpi_processor_start(device);
}

static int acpi_processor_stop(struct device *dev)
{
	struct acpi_device *device;
	struct acpi_processor *pr;

	if (acpi_bus_get_device(ACPI_HANDLE(dev), &device))
		return 0;

	acpi_remove_notify_handler(device->handle, ACPI_DEVICE_NOTIFY,
				   acpi_processor_notify);

	pr = acpi_driver_data(device);
	if (!pr)
		return 0;

	acpi_processor_power_exit(pr);

	if (pr->cdev) {
		sysfs_remove_link(&device->dev.kobj, "thermal_cooling");
		sysfs_remove_link(&pr->cdev->device.kobj, "device");
		thermal_cooling_device_unregister(pr->cdev);
		pr->cdev = NULL;
	}
	return 0;
}

/*
 * We keep the driver loaded even when ACPI is not running.
 * This is needed for the powernow-k8 driver, that works even without
 * ACPI, but needs symbols from this driver
 */

static int __init acpi_processor_driver_init(void)
{
	int result = 0;

	if (acpi_disabled)
		return 0;

	result = driver_register(&acpi_processor_driver);
	if (result < 0)
		return result;

	acpi_processor_syscore_init();
	register_hotcpu_notifier(&acpi_cpu_notifier);
	acpi_thermal_cpufreq_init();
	acpi_processor_ppc_init();
	acpi_processor_throttling_init();
	return 0;
}

static void __exit acpi_processor_driver_exit(void)
{
	if (acpi_disabled)
		return;

	acpi_processor_ppc_exit();
	acpi_thermal_cpufreq_exit();
	unregister_hotcpu_notifier(&acpi_cpu_notifier);
	acpi_processor_syscore_exit();
	driver_unregister(&acpi_processor_driver);
}

module_init(acpi_processor_driver_init);
module_exit(acpi_processor_driver_exit);

MODULE_ALIAS("processor");<|MERGE_RESOLUTION|>--- conflicted
+++ resolved
@@ -169,35 +169,16 @@
 	if (pr->flags.need_hotplug_init)
 		return 0;
 
-#if defined(CONFIG_CPU_FREQ) || defined(CONFIG_PROCESSOR_EXTERNAL_CONTROL)
+#ifdef CONFIG_CPU_FREQ
 	acpi_processor_ppc_has_changed(pr, 0);
-<<<<<<< HEAD
 #endif
-#ifdef CONFIG_CPU_FREQ
-	acpi_processor_load_module(pr);
-=======
->>>>>>> 6ce4eac1
-#endif
-	/*
-	 * pr->id may equal to -1 while processor_cntl_external enabled.
-	 * throttle and thermal module don't support this case.
-	 * Tx only works when dom0 vcpu == pcpu num by far, as we give
-	 * control to dom0.
-	 */
-	if (pr->id != -1) {
-		acpi_processor_get_throttling_info(pr);
-
-		if (pr->flags.throttling)
-			pr->flags.limit = 1;
-	}
-
-	if (!cpuidle_get_driver() || cpuidle_get_driver() == &acpi_idle_driver
-	    || processor_pm_external())
+	acpi_processor_get_throttling_info(pr);
+
+	if (pr->flags.throttling)
+		pr->flags.limit = 1;
+
+	if (!cpuidle_get_driver() || cpuidle_get_driver() == &acpi_idle_driver)
 		acpi_processor_power_init(pr);
-
-	result = processor_extcntl_prepare(pr);
-	if (result)
-		goto err_power_exit;
 
 	pr->cdev = thermal_cooling_device_register("Processor", device,
 						   &processor_cooling_ops);
