/*
 *  acpi_thermal.c - ACPI Thermal Zone Driver ($Revision: 41 $)
 *
 *  Copyright (C) 2001, 2002 Andy Grover <andrew.grover@intel.com>
 *  Copyright (C) 2001, 2002 Paul Diefenbaugh <paul.s.diefenbaugh@intel.com>
 *
 * ~~~~~~~~~~~~~~~~~~~~~~~~~~~~~~~~~~~~~~~~~~~~~~~~~~~~~~~~~~~~~~~~~~~~~~~~~~
 *
 *  This program is free software; you can redistribute it and/or modify
 *  it under the terms of the GNU General Public License as published by
 *  the Free Software Foundation; either version 2 of the License, or (at
 *  your option) any later version.
 *
 *  This program is distributed in the hope that it will be useful, but
 *  WITHOUT ANY WARRANTY; without even the implied warranty of
 *  MERCHANTABILITY or FITNESS FOR A PARTICULAR PURPOSE.  See the GNU
 *  General Public License for more details.
 *
 *  You should have received a copy of the GNU General Public License along
 *  with this program; if not, write to the Free Software Foundation, Inc.,
 *  59 Temple Place, Suite 330, Boston, MA 02111-1307 USA.
 *
 * ~~~~~~~~~~~~~~~~~~~~~~~~~~~~~~~~~~~~~~~~~~~~~~~~~~~~~~~~~~~~~~~~~~~~~~~~~~
 *
 *  This driver fully implements the ACPI thermal policy as described in the
 *  ACPI 2.0 Specification.
 *
 *  TBD: 1. Implement passive cooling hysteresis.
 *       2. Enhance passive cooling (CPU) states/limit interface to support
 *          concepts of 'multiple limiters', upper/lower limits, etc.
 *
 */

#include <linux/kernel.h>
#include <linux/module.h>
#include <linux/dmi.h>
#include <linux/init.h>
#include <linux/types.h>
#include <linux/proc_fs.h>
#include <linux/jiffies.h>
#include <linux/kmod.h>
#include <linux/seq_file.h>
#include <linux/reboot.h>
#include <linux/device.h>
#include <linux/dmi.h>
#include <asm/uaccess.h>
#include <linux/thermal.h>
#include <acpi/acpi_bus.h>
#include <acpi/acpi_drivers.h>

#define PREFIX "ACPI: "

#define ACPI_THERMAL_CLASS		"thermal_zone"
#define ACPI_THERMAL_DEVICE_NAME	"Thermal Zone"
#define ACPI_THERMAL_FILE_STATE		"state"
#define ACPI_THERMAL_FILE_TEMPERATURE	"temperature"
#define ACPI_THERMAL_FILE_TRIP_POINTS	"trip_points"
#define ACPI_THERMAL_FILE_COOLING_MODE	"cooling_mode"
#define ACPI_THERMAL_FILE_POLLING_FREQ	"polling_frequency"
#define ACPI_THERMAL_NOTIFY_TEMPERATURE	0x80
#define ACPI_THERMAL_NOTIFY_THRESHOLDS	0x81
#define ACPI_THERMAL_NOTIFY_DEVICES	0x82
#define ACPI_THERMAL_NOTIFY_CRITICAL	0xF0
#define ACPI_THERMAL_NOTIFY_HOT		0xF1
#define ACPI_THERMAL_MODE_ACTIVE	0x00

#define ACPI_THERMAL_MAX_ACTIVE	10
#define ACPI_THERMAL_MAX_LIMIT_STR_LEN 65

#define _COMPONENT		ACPI_THERMAL_COMPONENT
ACPI_MODULE_NAME("thermal");

MODULE_AUTHOR("Paul Diefenbaugh");
MODULE_DESCRIPTION("ACPI Thermal Zone Driver");
MODULE_LICENSE("GPL");

static int act;
module_param(act, int, 0644);
MODULE_PARM_DESC(act, "Disable or override all lowest active trip points.");

static int crt;
module_param(crt, int, 0644);
MODULE_PARM_DESC(crt, "Disable or lower all critical trip points.");

static int tzp;
module_param(tzp, int, 0444);
MODULE_PARM_DESC(tzp, "Thermal zone polling frequency, in 1/10 seconds.");

static int nocrt;
module_param(nocrt, int, 0);
MODULE_PARM_DESC(nocrt, "Set to take no action upon ACPI thermal zone critical trips points.");

static int off;
module_param(off, int, 0);
MODULE_PARM_DESC(off, "Set to disable ACPI thermal support.");

static int psv;
module_param(psv, int, 0644);
MODULE_PARM_DESC(psv, "Disable or override all passive trip points.");

static int acpi_thermal_add(struct acpi_device *device);
static int acpi_thermal_remove(struct acpi_device *device, int type);
static int acpi_thermal_resume(struct acpi_device *device);
static void acpi_thermal_notify(struct acpi_device *device, u32 event);
static int acpi_thermal_state_open_fs(struct inode *inode, struct file *file);
static int acpi_thermal_temp_open_fs(struct inode *inode, struct file *file);
static int acpi_thermal_trip_open_fs(struct inode *inode, struct file *file);
static int acpi_thermal_cooling_open_fs(struct inode *inode, struct file *file);
static ssize_t acpi_thermal_write_cooling_mode(struct file *,
					       const char __user *, size_t,
					       loff_t *);
static int acpi_thermal_polling_open_fs(struct inode *inode, struct file *file);
static ssize_t acpi_thermal_write_polling(struct file *, const char __user *,
					  size_t, loff_t *);

static const struct acpi_device_id  thermal_device_ids[] = {
	{ACPI_THERMAL_HID, 0},
	{"", 0},
};
MODULE_DEVICE_TABLE(acpi, thermal_device_ids);

static struct acpi_driver acpi_thermal_driver = {
	.name = "thermal",
	.class = ACPI_THERMAL_CLASS,
	.ids = thermal_device_ids,
	.ops = {
		.add = acpi_thermal_add,
		.remove = acpi_thermal_remove,
		.resume = acpi_thermal_resume,
		.notify = acpi_thermal_notify,
		},
};

struct acpi_thermal_state {
	u8 critical:1;
	u8 hot:1;
	u8 passive:1;
	u8 active:1;
	u8 reserved:4;
	int active_index;
};

struct acpi_thermal_state_flags {
	u8 valid:1;
	u8 enabled:1;
	u8 reserved:6;
};

struct acpi_thermal_critical {
	struct acpi_thermal_state_flags flags;
	unsigned long temperature;
};

struct acpi_thermal_hot {
	struct acpi_thermal_state_flags flags;
	unsigned long temperature;
};

struct acpi_thermal_passive {
	struct acpi_thermal_state_flags flags;
	unsigned long temperature;
	unsigned long tc1;
	unsigned long tc2;
	unsigned long tsp;
	struct acpi_handle_list devices;
};

struct acpi_thermal_active {
	struct acpi_thermal_state_flags flags;
	unsigned long temperature;
	struct acpi_handle_list devices;
};

struct acpi_thermal_trips {
	struct acpi_thermal_critical critical;
	struct acpi_thermal_hot hot;
	struct acpi_thermal_passive passive;
	struct acpi_thermal_active active[ACPI_THERMAL_MAX_ACTIVE];
};

struct acpi_thermal_flags {
	u8 cooling_mode:1;	/* _SCP */
	u8 devices:1;		/* _TZD */
	u8 reserved:6;
};

struct acpi_thermal {
	struct acpi_device * device;
	acpi_bus_id name;
	unsigned long temperature;
	unsigned long last_temperature;
	unsigned long polling_frequency;
	volatile u8 zombie;
	struct acpi_thermal_flags flags;
	struct acpi_thermal_state state;
	struct acpi_thermal_trips trips;
	struct acpi_handle_list devices;
	struct thermal_zone_device *thermal_zone;
	int tz_enabled;
	int kelvin_offset;
	struct mutex lock;
};

static const struct file_operations acpi_thermal_state_fops = {
	.owner = THIS_MODULE,
	.open = acpi_thermal_state_open_fs,
	.read = seq_read,
	.llseek = seq_lseek,
	.release = single_release,
};

static const struct file_operations acpi_thermal_temp_fops = {
	.owner = THIS_MODULE,
	.open = acpi_thermal_temp_open_fs,
	.read = seq_read,
	.llseek = seq_lseek,
	.release = single_release,
};

static const struct file_operations acpi_thermal_trip_fops = {
	.owner = THIS_MODULE,
	.open = acpi_thermal_trip_open_fs,
	.read = seq_read,
	.llseek = seq_lseek,
	.release = single_release,
};

static const struct file_operations acpi_thermal_cooling_fops = {
	.owner = THIS_MODULE,
	.open = acpi_thermal_cooling_open_fs,
	.read = seq_read,
	.write = acpi_thermal_write_cooling_mode,
	.llseek = seq_lseek,
	.release = single_release,
};

static const struct file_operations acpi_thermal_polling_fops = {
	.owner = THIS_MODULE,
	.open = acpi_thermal_polling_open_fs,
	.read = seq_read,
	.write = acpi_thermal_write_polling,
	.llseek = seq_lseek,
	.release = single_release,
};

/* --------------------------------------------------------------------------
                             Thermal Zone Management
   -------------------------------------------------------------------------- */

static int acpi_thermal_get_temperature(struct acpi_thermal *tz)
{
	acpi_status status = AE_OK;
	unsigned long long tmp;

	if (!tz)
		return -EINVAL;

	tz->last_temperature = tz->temperature;

	status = acpi_evaluate_integer(tz->device->handle, "_TMP", NULL, &tmp);
	if (ACPI_FAILURE(status))
		return -ENODEV;

	tz->temperature = tmp;
	ACPI_DEBUG_PRINT((ACPI_DB_INFO, "Temperature is %lu dK\n",
			  tz->temperature));

	return 0;
}

static int acpi_thermal_get_polling_frequency(struct acpi_thermal *tz)
{
	acpi_status status = AE_OK;
	unsigned long long tmp;

	if (!tz)
		return -EINVAL;

	status = acpi_evaluate_integer(tz->device->handle, "_TZP", NULL, &tmp);
	if (ACPI_FAILURE(status))
		return -ENODEV;

	tz->polling_frequency = tmp;
	ACPI_DEBUG_PRINT((ACPI_DB_INFO, "Polling frequency is %lu dS\n",
			  tz->polling_frequency));

	return 0;
}

static int acpi_thermal_set_polling(struct acpi_thermal *tz, int seconds)
{

	if (!tz)
		return -EINVAL;

	tz->polling_frequency = seconds * 10;	/* Convert value to deci-seconds */

	tz->thermal_zone->polling_delay = seconds * 1000;

	if (tz->tz_enabled)
		thermal_zone_device_update(tz->thermal_zone);

	ACPI_DEBUG_PRINT((ACPI_DB_INFO,
			  "Polling frequency set to %lu seconds\n",
			  tz->polling_frequency/10));

	return 0;
}

static int acpi_thermal_set_cooling_mode(struct acpi_thermal *tz, int mode)
{
	acpi_status status = AE_OK;
	union acpi_object arg0 = { ACPI_TYPE_INTEGER };
	struct acpi_object_list arg_list = { 1, &arg0 };
	acpi_handle handle = NULL;


	if (!tz)
		return -EINVAL;

	status = acpi_get_handle(tz->device->handle, "_SCP", &handle);
	if (ACPI_FAILURE(status)) {
		ACPI_DEBUG_PRINT((ACPI_DB_INFO, "_SCP not present\n"));
		return -ENODEV;
	}

	arg0.integer.value = mode;

	status = acpi_evaluate_object(handle, NULL, &arg_list, NULL);
	if (ACPI_FAILURE(status))
		return -ENODEV;

	return 0;
}

#define ACPI_TRIPS_CRITICAL	0x01
#define ACPI_TRIPS_HOT		0x02
#define ACPI_TRIPS_PASSIVE	0x04
#define ACPI_TRIPS_ACTIVE	0x08
#define ACPI_TRIPS_DEVICES	0x10

#define ACPI_TRIPS_REFRESH_THRESHOLDS	(ACPI_TRIPS_PASSIVE | ACPI_TRIPS_ACTIVE)
#define ACPI_TRIPS_REFRESH_DEVICES	ACPI_TRIPS_DEVICES

#define ACPI_TRIPS_INIT      (ACPI_TRIPS_CRITICAL | ACPI_TRIPS_HOT |	\
			      ACPI_TRIPS_PASSIVE | ACPI_TRIPS_ACTIVE |	\
			      ACPI_TRIPS_DEVICES)

/*
 * This exception is thrown out in two cases:
 * 1.An invalid trip point becomes invalid or a valid trip point becomes invalid
 *   when re-evaluating the AML code.
 * 2.TODO: Devices listed in _PSL, _ALx, _TZD may change.
 *   We need to re-bind the cooling devices of a thermal zone when this occurs.
 */
#define ACPI_THERMAL_TRIPS_EXCEPTION(flags, str)	\
do {	\
	if (flags != ACPI_TRIPS_INIT)	\
		ACPI_EXCEPTION((AE_INFO, AE_ERROR,	\
		"ACPI thermal trip point %s changed\n"	\
		"Please send acpidump to linux-acpi@vger.kernel.org\n", str)); \
} while (0)

static int acpi_thermal_trips_update(struct acpi_thermal *tz, int flag)
{
	acpi_status status = AE_OK;
	unsigned long long tmp;
	struct acpi_handle_list devices;
	int valid = 0;
	int i;

	/* Critical Shutdown */
	if (flag & ACPI_TRIPS_CRITICAL) {
		status = acpi_evaluate_integer(tz->device->handle,
				"_CRT", NULL, &tmp);
		tz->trips.critical.temperature = tmp;
		/*
		 * Treat freezing temperatures as invalid as well; some
		 * BIOSes return really low values and cause reboots at startup.
		 * Below zero (Celsius) values clearly aren't right for sure..
		 * ... so lets discard those as invalid.
		 */
		if (ACPI_FAILURE(status)) {
			tz->trips.critical.flags.valid = 0;
			ACPI_DEBUG_PRINT((ACPI_DB_INFO,
					  "No critical threshold\n"));
		} else if (tmp <= 2732) {
			printk(KERN_WARNING FW_BUG "Invalid critical threshold "
<<<<<<< HEAD
			       "(_CRT:%)\n", tmp);
=======
			       "(%llu)\n", tmp);
>>>>>>> a3d3203e
			tz->trips.critical.flags.valid = 0;
		} else {
			tz->trips.critical.flags.valid = 1;
			ACPI_DEBUG_PRINT((ACPI_DB_INFO,
					  "Found critical threshold [%lu]\n",
					  tz->trips.critical.temperature));
		}
		if (tz->trips.critical.flags.valid == 1) {
			if (crt == -1) {
				tz->trips.critical.flags.valid = 0;
			} else if (crt > 0) {
				unsigned long crt_k = CELSIUS_TO_KELVIN(crt);
				/*
				 * Allow override critical threshold
				 */
				if (crt_k > tz->trips.critical.temperature)
					printk(KERN_WARNING PREFIX
						"Critical threshold %d C\n", crt);
				tz->trips.critical.temperature = crt_k;
			}
		}
	}

	/* Critical Sleep (optional) */
	if (flag & ACPI_TRIPS_HOT) {
		status = acpi_evaluate_integer(tz->device->handle,
				"_HOT", NULL, &tmp);
		if (ACPI_FAILURE(status)) {
			tz->trips.hot.flags.valid = 0;
			ACPI_DEBUG_PRINT((ACPI_DB_INFO,
					"No hot threshold\n"));
		} else {
			tz->trips.hot.temperature = tmp;
			tz->trips.hot.flags.valid = 1;
			ACPI_DEBUG_PRINT((ACPI_DB_INFO,
					"Found hot threshold [%lu]\n",
					tz->trips.critical.temperature));
		}
	}

	/* Passive (optional) */
	if (((flag & ACPI_TRIPS_PASSIVE) && tz->trips.passive.flags.valid) ||
		(flag == ACPI_TRIPS_INIT)) {
		valid = tz->trips.passive.flags.valid;
		if (psv == -1) {
			status = AE_SUPPORT;
		} else if (psv > 0) {
			tmp = CELSIUS_TO_KELVIN(psv);
			status = AE_OK;
		} else {
			status = acpi_evaluate_integer(tz->device->handle,
				"_PSV", NULL, &tmp);
		}

		if (ACPI_FAILURE(status))
			tz->trips.passive.flags.valid = 0;
		else {
			tz->trips.passive.temperature = tmp;
			tz->trips.passive.flags.valid = 1;
			if (flag == ACPI_TRIPS_INIT) {
				status = acpi_evaluate_integer(
						tz->device->handle, "_TC1",
						NULL, &tmp);
				if (ACPI_FAILURE(status))
					tz->trips.passive.flags.valid = 0;
				else
					tz->trips.passive.tc1 = tmp;
				status = acpi_evaluate_integer(
						tz->device->handle, "_TC2",
						NULL, &tmp);
				if (ACPI_FAILURE(status))
					tz->trips.passive.flags.valid = 0;
				else
					tz->trips.passive.tc2 = tmp;
				status = acpi_evaluate_integer(
						tz->device->handle, "_TSP",
						NULL, &tmp);
				if (ACPI_FAILURE(status))
					tz->trips.passive.flags.valid = 0;
				else
					tz->trips.passive.tsp = tmp;
			}
		}
	}
	if ((flag & ACPI_TRIPS_DEVICES) && tz->trips.passive.flags.valid) {
		memset(&devices, 0, sizeof(struct acpi_handle_list));
		status = acpi_evaluate_reference(tz->device->handle, "_PSL",
							NULL, &devices);
		if (ACPI_FAILURE(status)) {
			printk(KERN_WARNING PREFIX
				"Invalid passive threshold\n");
			tz->trips.passive.flags.valid = 0;
		}
		else
			tz->trips.passive.flags.valid = 1;

		if (memcmp(&tz->trips.passive.devices, &devices,
				sizeof(struct acpi_handle_list))) {
			memcpy(&tz->trips.passive.devices, &devices,
				sizeof(struct acpi_handle_list));
			ACPI_THERMAL_TRIPS_EXCEPTION(flag, "device");
		}
	}
	if ((flag & ACPI_TRIPS_PASSIVE) || (flag & ACPI_TRIPS_DEVICES)) {
		if (valid != tz->trips.passive.flags.valid)
				ACPI_THERMAL_TRIPS_EXCEPTION(flag, "state");
	}

	/* Active (optional) */
	for (i = 0; i < ACPI_THERMAL_MAX_ACTIVE; i++) {
		char name[5] = { '_', 'A', 'C', ('0' + i), '\0' };
		valid = tz->trips.active[i].flags.valid;

		if (act == -1)
			break; /* disable all active trip points */

		if ((flag == ACPI_TRIPS_INIT) || ((flag & ACPI_TRIPS_ACTIVE) &&
			tz->trips.active[i].flags.valid)) {
			status = acpi_evaluate_integer(tz->device->handle,
							name, NULL, &tmp);
			if (ACPI_FAILURE(status)) {
				tz->trips.active[i].flags.valid = 0;
				if (i == 0)
					break;
				if (act <= 0)
					break;
				if (i == 1)
					tz->trips.active[0].temperature =
						CELSIUS_TO_KELVIN(act);
				else
					/*
					 * Don't allow override higher than
					 * the next higher trip point
					 */
					tz->trips.active[i - 1].temperature =
						(tz->trips.active[i - 2].temperature <
						CELSIUS_TO_KELVIN(act) ?
						tz->trips.active[i - 2].temperature :
						CELSIUS_TO_KELVIN(act));
				break;
			} else {
				tz->trips.active[i].temperature = tmp;
				tz->trips.active[i].flags.valid = 1;
			}
		}

		name[2] = 'L';
		if ((flag & ACPI_TRIPS_DEVICES) && tz->trips.active[i].flags.valid ) {
			memset(&devices, 0, sizeof(struct acpi_handle_list));
			status = acpi_evaluate_reference(tz->device->handle,
						name, NULL, &devices);
			if (ACPI_FAILURE(status)) {
				printk(KERN_WARNING PREFIX
					"Invalid active%d threshold\n", i);
				tz->trips.active[i].flags.valid = 0;
			}
			else
				tz->trips.active[i].flags.valid = 1;

			if (memcmp(&tz->trips.active[i].devices, &devices,
					sizeof(struct acpi_handle_list))) {
				memcpy(&tz->trips.active[i].devices, &devices,
					sizeof(struct acpi_handle_list));
				ACPI_THERMAL_TRIPS_EXCEPTION(flag, "device");
			}
		}
		if ((flag & ACPI_TRIPS_ACTIVE) || (flag & ACPI_TRIPS_DEVICES))
			if (valid != tz->trips.active[i].flags.valid)
				ACPI_THERMAL_TRIPS_EXCEPTION(flag, "state");

		if (!tz->trips.active[i].flags.valid)
			break;
	}

	if (flag & ACPI_TRIPS_DEVICES) {
		memset(&devices, 0, sizeof(struct acpi_handle_list));
		status = acpi_evaluate_reference(tz->device->handle, "_TZD",
						NULL, &devices);
		if (memcmp(&tz->devices, &devices,
				sizeof(struct acpi_handle_list))) {
			memcpy(&tz->devices, &devices,
				sizeof(struct acpi_handle_list));
			ACPI_THERMAL_TRIPS_EXCEPTION(flag, "device");
		}
	}

	return 0;
}

static int acpi_thermal_get_trip_points(struct acpi_thermal *tz)
{
	int i, valid, ret = acpi_thermal_trips_update(tz, ACPI_TRIPS_INIT);

	if (ret)
		return ret;

	valid = tz->trips.critical.flags.valid |
		tz->trips.hot.flags.valid |
		tz->trips.passive.flags.valid;

	for (i = 0; i < ACPI_THERMAL_MAX_ACTIVE; i++)
		valid |= tz->trips.active[i].flags.valid;

	if (!valid) {
		printk(KERN_WARNING FW_BUG "No valid trip found\n");
		return -ENODEV;
	}
	return 0;
}

static void acpi_thermal_check(void *data)
{
	struct acpi_thermal *tz = data;

	thermal_zone_device_update(tz->thermal_zone);
}

/* sys I/F for generic thermal sysfs support */
#define KELVIN_TO_MILLICELSIUS(t, off) (((t) - (off)) * 100)

static int thermal_get_temp(struct thermal_zone_device *thermal,
			    unsigned long *temp)
{
	struct acpi_thermal *tz = thermal->devdata;
	int result;

	if (!tz)
		return -EINVAL;

	result = acpi_thermal_get_temperature(tz);
	if (result)
		return result;

	*temp = KELVIN_TO_MILLICELSIUS(tz->temperature, tz->kelvin_offset);
	return 0;
}

static const char enabled[] = "kernel";
static const char disabled[] = "user";
static int thermal_get_mode(struct thermal_zone_device *thermal,
				enum thermal_device_mode *mode)
{
	struct acpi_thermal *tz = thermal->devdata;

	if (!tz)
		return -EINVAL;

	*mode = tz->tz_enabled ? THERMAL_DEVICE_ENABLED :
		THERMAL_DEVICE_DISABLED;

	return 0;
}

static int thermal_set_mode(struct thermal_zone_device *thermal,
				enum thermal_device_mode mode)
{
	struct acpi_thermal *tz = thermal->devdata;
	int enable;

	if (!tz)
		return -EINVAL;

	/*
	 * enable/disable thermal management from ACPI thermal driver
	 */
	if (mode == THERMAL_DEVICE_ENABLED)
		enable = 1;
	else if (mode == THERMAL_DEVICE_DISABLED)
		enable = 0;
	else
		return -EINVAL;

	if (enable != tz->tz_enabled) {
		tz->tz_enabled = enable;
		ACPI_DEBUG_PRINT((ACPI_DB_INFO,
			"%s ACPI thermal control\n",
			tz->tz_enabled ? enabled : disabled));
		acpi_thermal_check(tz);
	}
	return 0;
}

static int thermal_get_trip_type(struct thermal_zone_device *thermal,
				 int trip, enum thermal_trip_type *type)
{
	struct acpi_thermal *tz = thermal->devdata;
	int i;

	if (!tz || trip < 0)
		return -EINVAL;

	if (tz->trips.critical.flags.valid) {
		if (!trip) {
			*type = THERMAL_TRIP_CRITICAL;
			return 0;
		}
		trip--;
	}

	if (tz->trips.hot.flags.valid) {
		if (!trip) {
			*type = THERMAL_TRIP_HOT;
			return 0;
		}
		trip--;
	}

	if (tz->trips.passive.flags.valid) {
		if (!trip) {
			*type = THERMAL_TRIP_PASSIVE;
			return 0;
		}
		trip--;
	}

	for (i = 0; i < ACPI_THERMAL_MAX_ACTIVE &&
		tz->trips.active[i].flags.valid; i++) {
		if (!trip) {
			*type = THERMAL_TRIP_ACTIVE;
			return 0;
		}
		trip--;
	}

	return -EINVAL;
}

static int thermal_get_trip_temp(struct thermal_zone_device *thermal,
				 int trip, unsigned long *temp)
{
	struct acpi_thermal *tz = thermal->devdata;
	int i;

	if (!tz || trip < 0)
		return -EINVAL;

	if (tz->trips.critical.flags.valid) {
		if (!trip) {
			*temp = KELVIN_TO_MILLICELSIUS(
				tz->trips.critical.temperature,
				tz->kelvin_offset);
			return 0;
		}
		trip--;
	}

	if (tz->trips.hot.flags.valid) {
		if (!trip) {
			*temp = KELVIN_TO_MILLICELSIUS(
				tz->trips.hot.temperature,
				tz->kelvin_offset);
			return 0;
		}
		trip--;
	}

	if (tz->trips.passive.flags.valid) {
		if (!trip) {
			*temp = KELVIN_TO_MILLICELSIUS(
				tz->trips.passive.temperature,
				tz->kelvin_offset);
			return 0;
		}
		trip--;
	}

	for (i = 0; i < ACPI_THERMAL_MAX_ACTIVE &&
		tz->trips.active[i].flags.valid; i++) {
		if (!trip) {
			*temp = KELVIN_TO_MILLICELSIUS(
				tz->trips.active[i].temperature,
				tz->kelvin_offset);
			return 0;
		}
		trip--;
	}

	return -EINVAL;
}

static int thermal_get_crit_temp(struct thermal_zone_device *thermal,
				unsigned long *temperature) {
	struct acpi_thermal *tz = thermal->devdata;

	if (tz->trips.critical.flags.valid) {
		*temperature = KELVIN_TO_MILLICELSIUS(
				tz->trips.critical.temperature,
				tz->kelvin_offset);
		return 0;
	} else
		return -EINVAL;
}

static int thermal_notify(struct thermal_zone_device *thermal, int trip,
			   enum thermal_trip_type trip_type)
{
	u8 type = 0;
	struct acpi_thermal *tz = thermal->devdata;

	if (trip_type == THERMAL_TRIP_CRITICAL)
		type = ACPI_THERMAL_NOTIFY_CRITICAL;
	else if (trip_type == THERMAL_TRIP_HOT)
		type = ACPI_THERMAL_NOTIFY_HOT;
	else
		return 0;

	acpi_bus_generate_proc_event(tz->device, type, 1);
	acpi_bus_generate_netlink_event(tz->device->pnp.device_class,
					dev_name(&tz->device->dev), type, 1);

	if (trip_type == THERMAL_TRIP_CRITICAL && nocrt)
		return 1;

	return 0;
}

typedef int (*cb)(struct thermal_zone_device *, int,
		  struct thermal_cooling_device *);
static int acpi_thermal_cooling_device_cb(struct thermal_zone_device *thermal,
					struct thermal_cooling_device *cdev,
					cb action)
{
	struct acpi_device *device = cdev->devdata;
	struct acpi_thermal *tz = thermal->devdata;
	struct acpi_device *dev;
	acpi_status status;
	acpi_handle handle;
	int i;
	int j;
	int trip = -1;
	int result = 0;

	if (tz->trips.critical.flags.valid)
		trip++;

	if (tz->trips.hot.flags.valid)
		trip++;

	if (tz->trips.passive.flags.valid) {
		trip++;
		for (i = 0; i < tz->trips.passive.devices.count;
		    i++) {
			handle = tz->trips.passive.devices.handles[i];
			status = acpi_bus_get_device(handle, &dev);
			if (ACPI_SUCCESS(status) && (dev == device)) {
				result = action(thermal, trip, cdev);
				if (result)
					goto failed;
			}
		}
	}

	for (i = 0; i < ACPI_THERMAL_MAX_ACTIVE; i++) {
		if (!tz->trips.active[i].flags.valid)
			break;
		trip++;
		for (j = 0;
		    j < tz->trips.active[i].devices.count;
		    j++) {
			handle = tz->trips.active[i].devices.handles[j];
			status = acpi_bus_get_device(handle, &dev);
			if (ACPI_SUCCESS(status) && (dev == device)) {
				result = action(thermal, trip, cdev);
				if (result)
					goto failed;
			}
		}
	}

	for (i = 0; i < tz->devices.count; i++) {
		handle = tz->devices.handles[i];
		status = acpi_bus_get_device(handle, &dev);
		if (ACPI_SUCCESS(status) && (dev == device)) {
			result = action(thermal, -1, cdev);
			if (result)
				goto failed;
		}
	}

failed:
	return result;
}

static int
acpi_thermal_bind_cooling_device(struct thermal_zone_device *thermal,
					struct thermal_cooling_device *cdev)
{
	return acpi_thermal_cooling_device_cb(thermal, cdev,
				thermal_zone_bind_cooling_device);
}

static int
acpi_thermal_unbind_cooling_device(struct thermal_zone_device *thermal,
					struct thermal_cooling_device *cdev)
{
	return acpi_thermal_cooling_device_cb(thermal, cdev,
				thermal_zone_unbind_cooling_device);
}

static struct thermal_zone_device_ops acpi_thermal_zone_ops = {
	.bind = acpi_thermal_bind_cooling_device,
	.unbind	= acpi_thermal_unbind_cooling_device,
	.get_temp = thermal_get_temp,
	.get_mode = thermal_get_mode,
	.set_mode = thermal_set_mode,
	.get_trip_type = thermal_get_trip_type,
	.get_trip_temp = thermal_get_trip_temp,
	.get_crit_temp = thermal_get_crit_temp,
	.notify = thermal_notify,
};

static int acpi_thermal_register_thermal_zone(struct acpi_thermal *tz)
{
	int trips = 0;
	int result;
	acpi_status status;
	int i;

	if (tz->trips.critical.flags.valid)
		trips++;

	if (tz->trips.hot.flags.valid)
		trips++;

	if (tz->trips.passive.flags.valid)
		trips++;

	for (i = 0; i < ACPI_THERMAL_MAX_ACTIVE &&
			tz->trips.active[i].flags.valid; i++, trips++);

	if (tz->trips.passive.flags.valid)
		tz->thermal_zone =
			thermal_zone_device_register("acpitz", trips, tz,
						     &acpi_thermal_zone_ops,
						     tz->trips.passive.tc1,
						     tz->trips.passive.tc2,
						     tz->trips.passive.tsp*100,
						     tz->polling_frequency*100);
	else
		tz->thermal_zone =
			thermal_zone_device_register("acpitz", trips, tz,
						     &acpi_thermal_zone_ops,
						     0, 0, 0,
						     tz->polling_frequency*100);
	if (IS_ERR(tz->thermal_zone))
		return -ENODEV;

	result = sysfs_create_link(&tz->device->dev.kobj,
				   &tz->thermal_zone->device.kobj, "thermal_zone");
	if (result)
		return result;

	result = sysfs_create_link(&tz->thermal_zone->device.kobj,
				   &tz->device->dev.kobj, "device");
	if (result)
		return result;

	status = acpi_attach_data(tz->device->handle,
				  acpi_bus_private_data_handler,
				  tz->thermal_zone);
	if (ACPI_FAILURE(status)) {
		printk(KERN_ERR PREFIX
				"Error attaching device data\n");
		return -ENODEV;
	}

	tz->tz_enabled = 1;

	dev_info(&tz->device->dev, "registered as thermal_zone%d\n",
		 tz->thermal_zone->id);
	return 0;
}

static void acpi_thermal_unregister_thermal_zone(struct acpi_thermal *tz)
{
	sysfs_remove_link(&tz->device->dev.kobj, "thermal_zone");
	sysfs_remove_link(&tz->thermal_zone->device.kobj, "device");
	thermal_zone_device_unregister(tz->thermal_zone);
	tz->thermal_zone = NULL;
	acpi_detach_data(tz->device->handle, acpi_bus_private_data_handler);
}


/* --------------------------------------------------------------------------
                              FS Interface (/proc)
   -------------------------------------------------------------------------- */

static struct proc_dir_entry *acpi_thermal_dir;

static int acpi_thermal_state_seq_show(struct seq_file *seq, void *offset)
{
	struct acpi_thermal *tz = seq->private;


	if (!tz)
		goto end;

	seq_puts(seq, "state:                   ");

	if (!tz->state.critical && !tz->state.hot && !tz->state.passive
	    && !tz->state.active)
		seq_puts(seq, "ok\n");
	else {
		if (tz->state.critical)
			seq_puts(seq, "critical ");
		if (tz->state.hot)
			seq_puts(seq, "hot ");
		if (tz->state.passive)
			seq_puts(seq, "passive ");
		if (tz->state.active)
			seq_printf(seq, "active[%d]", tz->state.active_index);
		seq_puts(seq, "\n");
	}

      end:
	return 0;
}

static int acpi_thermal_state_open_fs(struct inode *inode, struct file *file)
{
	return single_open(file, acpi_thermal_state_seq_show, PDE(inode)->data);
}

static int acpi_thermal_temp_seq_show(struct seq_file *seq, void *offset)
{
	int result = 0;
	struct acpi_thermal *tz = seq->private;


	if (!tz)
		goto end;

	result = acpi_thermal_get_temperature(tz);
	if (result)
		goto end;

	seq_printf(seq, "temperature:             %ld C\n",
		   KELVIN_TO_CELSIUS(tz->temperature));

      end:
	return 0;
}

static int acpi_thermal_temp_open_fs(struct inode *inode, struct file *file)
{
	return single_open(file, acpi_thermal_temp_seq_show, PDE(inode)->data);
}

static int acpi_thermal_trip_seq_show(struct seq_file *seq, void *offset)
{
	struct acpi_thermal *tz = seq->private;
	struct acpi_device *device;
	acpi_status status;

	int i = 0;
	int j = 0;


	if (!tz)
		goto end;

	if (tz->trips.critical.flags.valid)
		seq_printf(seq, "critical (S5):           %ld C%s",
			   KELVIN_TO_CELSIUS(tz->trips.critical.temperature),
			   nocrt ? " <disabled>\n" : "\n");

	if (tz->trips.hot.flags.valid)
		seq_printf(seq, "hot (S4):                %ld C%s",
			   KELVIN_TO_CELSIUS(tz->trips.hot.temperature),
			   nocrt ? " <disabled>\n" : "\n");

	if (tz->trips.passive.flags.valid) {
		seq_printf(seq,
			   "passive:                 %ld C: tc1=%lu tc2=%lu tsp=%lu devices=",
			   KELVIN_TO_CELSIUS(tz->trips.passive.temperature),
			   tz->trips.passive.tc1, tz->trips.passive.tc2,
			   tz->trips.passive.tsp);
		for (j = 0; j < tz->trips.passive.devices.count; j++) {
			status = acpi_bus_get_device(tz->trips.passive.devices.
						     handles[j], &device);
			seq_printf(seq, "%4.4s ", status ? "" :
				   acpi_device_bid(device));
		}
		seq_puts(seq, "\n");
	} else {
		seq_printf(seq, "passive (forced):");
		if (tz->thermal_zone->forced_passive)
			seq_printf(seq, "        %i C\n",
				   tz->thermal_zone->forced_passive / 1000);
		else
			seq_printf(seq, "<not set>\n");
	}

	for (i = 0; i < ACPI_THERMAL_MAX_ACTIVE; i++) {
		if (!(tz->trips.active[i].flags.valid))
			break;
		seq_printf(seq, "active[%d]:               %ld C: devices=",
			   i,
			   KELVIN_TO_CELSIUS(tz->trips.active[i].temperature));
		for (j = 0; j < tz->trips.active[i].devices.count; j++){
			status = acpi_bus_get_device(tz->trips.active[i].
						     devices.handles[j],
						     &device);
			seq_printf(seq, "%4.4s ", status ? "" :
				   acpi_device_bid(device));
		}
		seq_puts(seq, "\n");
	}

      end:
	return 0;
}

static int acpi_thermal_trip_open_fs(struct inode *inode, struct file *file)
{
	return single_open(file, acpi_thermal_trip_seq_show, PDE(inode)->data);
}

static int acpi_thermal_cooling_seq_show(struct seq_file *seq, void *offset)
{
	struct acpi_thermal *tz = seq->private;


	if (!tz)
		goto end;

	if (!tz->flags.cooling_mode)
		seq_puts(seq, "<setting not supported>\n");
	else
		seq_puts(seq, "0 - Active; 1 - Passive\n");

      end:
	return 0;
}

static int acpi_thermal_cooling_open_fs(struct inode *inode, struct file *file)
{
	return single_open(file, acpi_thermal_cooling_seq_show,
			   PDE(inode)->data);
}

static ssize_t
acpi_thermal_write_cooling_mode(struct file *file,
				const char __user * buffer,
				size_t count, loff_t * ppos)
{
	struct seq_file *m = file->private_data;
	struct acpi_thermal *tz = m->private;
	int result = 0;
	char mode_string[12] = { '\0' };


	if (!tz || (count > sizeof(mode_string) - 1))
		return -EINVAL;

	if (!tz->flags.cooling_mode)
		return -ENODEV;

	if (copy_from_user(mode_string, buffer, count))
		return -EFAULT;

	mode_string[count] = '\0';

	result = acpi_thermal_set_cooling_mode(tz,
					       simple_strtoul(mode_string, NULL,
							      0));
	if (result)
		return result;

	acpi_thermal_check(tz);

	return count;
}

static int acpi_thermal_polling_seq_show(struct seq_file *seq, void *offset)
{
	struct acpi_thermal *tz = seq->private;


	if (!tz)
		goto end;

	if (!tz->thermal_zone->polling_delay) {
		seq_puts(seq, "<polling disabled>\n");
		goto end;
	}

	seq_printf(seq, "polling frequency:       %d seconds\n",
		   (tz->thermal_zone->polling_delay / 1000));

      end:
	return 0;
}

static int acpi_thermal_polling_open_fs(struct inode *inode, struct file *file)
{
	return single_open(file, acpi_thermal_polling_seq_show,
			   PDE(inode)->data);
}

static ssize_t
acpi_thermal_write_polling(struct file *file,
			   const char __user * buffer,
			   size_t count, loff_t * ppos)
{
	struct seq_file *m = file->private_data;
	struct acpi_thermal *tz = m->private;
	int result = 0;
	char polling_string[12] = { '\0' };
	int seconds = 0;


	if (!tz || (count > sizeof(polling_string) - 1))
		return -EINVAL;

	if (copy_from_user(polling_string, buffer, count))
		return -EFAULT;

	polling_string[count] = '\0';

	seconds = simple_strtoul(polling_string, NULL, 0);

	result = acpi_thermal_set_polling(tz, seconds);
	if (result)
		return result;

	acpi_thermal_check(tz);

	return count;
}

static int acpi_thermal_add_fs(struct acpi_device *device)
{
	struct proc_dir_entry *entry = NULL;


	if (!acpi_device_dir(device)) {
		acpi_device_dir(device) = proc_mkdir(acpi_device_bid(device),
						     acpi_thermal_dir);
		if (!acpi_device_dir(device))
			return -ENODEV;
	}

	/* 'state' [R] */
	entry = proc_create_data(ACPI_THERMAL_FILE_STATE,
				 S_IRUGO, acpi_device_dir(device),
				 &acpi_thermal_state_fops,
				 acpi_driver_data(device));
	if (!entry)
		return -ENODEV;

	/* 'temperature' [R] */
	entry = proc_create_data(ACPI_THERMAL_FILE_TEMPERATURE,
				 S_IRUGO, acpi_device_dir(device),
				 &acpi_thermal_temp_fops,
				 acpi_driver_data(device));
	if (!entry)
		return -ENODEV;

	/* 'trip_points' [R] */
	entry = proc_create_data(ACPI_THERMAL_FILE_TRIP_POINTS,
				 S_IRUGO,
				 acpi_device_dir(device),
				 &acpi_thermal_trip_fops,
				 acpi_driver_data(device));
	if (!entry)
		return -ENODEV;

	/* 'cooling_mode' [R/W] */
	entry = proc_create_data(ACPI_THERMAL_FILE_COOLING_MODE,
				 S_IFREG | S_IRUGO | S_IWUSR,
				 acpi_device_dir(device),
				 &acpi_thermal_cooling_fops,
				 acpi_driver_data(device));
	if (!entry)
		return -ENODEV;

	/* 'polling_frequency' [R/W] */
	entry = proc_create_data(ACPI_THERMAL_FILE_POLLING_FREQ,
				 S_IFREG | S_IRUGO | S_IWUSR,
				 acpi_device_dir(device),
				 &acpi_thermal_polling_fops,
				 acpi_driver_data(device));
	if (!entry)
		return -ENODEV;
	return 0;
}

static int acpi_thermal_remove_fs(struct acpi_device *device)
{

	if (acpi_device_dir(device)) {
		remove_proc_entry(ACPI_THERMAL_FILE_POLLING_FREQ,
				  acpi_device_dir(device));
		remove_proc_entry(ACPI_THERMAL_FILE_COOLING_MODE,
				  acpi_device_dir(device));
		remove_proc_entry(ACPI_THERMAL_FILE_TRIP_POINTS,
				  acpi_device_dir(device));
		remove_proc_entry(ACPI_THERMAL_FILE_TEMPERATURE,
				  acpi_device_dir(device));
		remove_proc_entry(ACPI_THERMAL_FILE_STATE,
				  acpi_device_dir(device));
		remove_proc_entry(acpi_device_bid(device), acpi_thermal_dir);
		acpi_device_dir(device) = NULL;
	}

	return 0;
}

/* --------------------------------------------------------------------------
                                 Driver Interface
   -------------------------------------------------------------------------- */

static void acpi_thermal_notify(struct acpi_device *device, u32 event)
{
	struct acpi_thermal *tz = acpi_driver_data(device);


	if (!tz)
		return;

	switch (event) {
	case ACPI_THERMAL_NOTIFY_TEMPERATURE:
		acpi_thermal_check(tz);
		break;
	case ACPI_THERMAL_NOTIFY_THRESHOLDS:
		acpi_thermal_trips_update(tz, ACPI_TRIPS_REFRESH_THRESHOLDS);
		acpi_thermal_check(tz);
		acpi_bus_generate_proc_event(device, event, 0);
		acpi_bus_generate_netlink_event(device->pnp.device_class,
						  dev_name(&device->dev), event, 0);
		break;
	case ACPI_THERMAL_NOTIFY_DEVICES:
		acpi_thermal_trips_update(tz, ACPI_TRIPS_REFRESH_DEVICES);
		acpi_thermal_check(tz);
		acpi_bus_generate_proc_event(device, event, 0);
		acpi_bus_generate_netlink_event(device->pnp.device_class,
						  dev_name(&device->dev), event, 0);
		break;
	default:
		ACPI_DEBUG_PRINT((ACPI_DB_INFO,
				  "Unsupported event [0x%x]\n", event));
		break;
	}
}

static int acpi_thermal_get_info(struct acpi_thermal *tz)
{
	int result = 0;


	if (!tz)
		return -EINVAL;

	/* Get temperature [_TMP] (required) */
	result = acpi_thermal_get_temperature(tz);
	if (result)
		return result;

	/* Get trip points [_CRT, _PSV, etc.] (required) */
	result = acpi_thermal_get_trip_points(tz);
	if (result)
		return result;

	/* Set the cooling mode [_SCP] to active cooling (default) */
	result = acpi_thermal_set_cooling_mode(tz, ACPI_THERMAL_MODE_ACTIVE);
	if (!result)
		tz->flags.cooling_mode = 1;

	/* Get default polling frequency [_TZP] (optional) */
	if (tzp)
		tz->polling_frequency = tzp;
	else
		acpi_thermal_get_polling_frequency(tz);

	return 0;
}

/*
 * The exact offset between Kelvin and degree Celsius is 273.15. However ACPI
 * handles temperature values with a single decimal place. As a consequence,
 * some implementations use an offset of 273.1 and others use an offset of
 * 273.2. Try to find out which one is being used, to present the most
 * accurate and visually appealing number.
 *
 * The heuristic below should work for all ACPI thermal zones which have a
 * critical trip point with a value being a multiple of 0.5 degree Celsius.
 */
static void acpi_thermal_guess_offset(struct acpi_thermal *tz)
{
	if (tz->trips.critical.flags.valid &&
	    (tz->trips.critical.temperature % 5) == 1)
		tz->kelvin_offset = 2731;
	else
		tz->kelvin_offset = 2732;
}

static struct dmi_system_id thermal_psv_dmi_table[] = {
	{
		.ident = "IBM ThinkPad T41",
		.matches = {
			DMI_MATCH(DMI_BIOS_VENDOR,"IBM"),
			DMI_MATCH(DMI_PRODUCT_VERSION,"ThinkPad T41"),
		},
	},
	{
		.ident = "IBM ThinkPad T42",
		.matches = {
			DMI_MATCH(DMI_BIOS_VENDOR,"IBM"),
			DMI_MATCH(DMI_PRODUCT_VERSION,"ThinkPad T42"),
		},
	},
	{
		.ident = "IBM ThinkPad T43",
		.matches = {
			DMI_MATCH(DMI_BIOS_VENDOR,"IBM"),
			DMI_MATCH(DMI_PRODUCT_VERSION,"ThinkPad T43"),
		},
	},
	{
		.ident = "IBM ThinkPad T41p",
		.matches = {
			DMI_MATCH(DMI_BIOS_VENDOR,"IBM"),
			DMI_MATCH(DMI_PRODUCT_VERSION,"ThinkPad T41p"),
		},
	},
	{
		.ident = "IBM ThinkPad T42p",
		.matches = {
			DMI_MATCH(DMI_BIOS_VENDOR,"IBM"),
			DMI_MATCH(DMI_PRODUCT_VERSION,"ThinkPad T42p"),
		},
	},
	{
		.ident = "IBM ThinkPad T43p",
		.matches = {
			DMI_MATCH(DMI_BIOS_VENDOR,"IBM"),
			DMI_MATCH(DMI_PRODUCT_VERSION,"ThinkPad T43p"),
		},
	},
	{
		.ident = "IBM ThinkPad R40",
		.matches = {
			DMI_MATCH(DMI_BIOS_VENDOR,"IBM"),
			DMI_MATCH(DMI_PRODUCT_VERSION,"ThinkPad R40"),
		},
	},
	{
		.ident = "IBM ThinkPad R50p",
		.matches = {
			DMI_MATCH(DMI_BIOS_VENDOR,"IBM"),
			DMI_MATCH(DMI_PRODUCT_VERSION,"ThinkPad R50p"),
		},
	},
	{},
};

static int acpi_thermal_add(struct acpi_device *device)
{
	int result = 0;
	struct acpi_thermal *tz = NULL;


	if (!device)
		return -EINVAL;

	tz = kzalloc(sizeof(struct acpi_thermal), GFP_KERNEL);
	if (!tz)
		return -ENOMEM;

	tz->device = device;
	strcpy(tz->name, device->pnp.bus_id);
	strcpy(acpi_device_name(device), ACPI_THERMAL_DEVICE_NAME);
	strcpy(acpi_device_class(device), ACPI_THERMAL_CLASS);
	device->driver_data = tz;
	mutex_init(&tz->lock);


	result = acpi_thermal_get_info(tz);
	if (result)
		goto free_memory;

	acpi_thermal_guess_offset(tz);

	result = acpi_thermal_register_thermal_zone(tz);
	if (result)
		goto free_memory;

	if (dmi_check_system(thermal_psv_dmi_table)) {
		if (tz->trips.passive.flags.valid &&
		    tz->trips.passive.temperature > CELSIUS_TO_KELVIN(85)) {
			printk (KERN_INFO "Adjust passive trip point from %lu"
				" to %lu\n",
				KELVIN_TO_CELSIUS(tz->trips.passive.temperature),
				KELVIN_TO_CELSIUS(tz->trips.passive.temperature - 150));
			tz->trips.passive.temperature -= 150;
			acpi_thermal_set_polling(tz, 5);
		}
	}

	result = acpi_thermal_add_fs(device);
	if (result)
		goto unregister_thermal_zone;

	printk(KERN_INFO PREFIX "%s [%s] (%ld C)\n",
	       acpi_device_name(device), acpi_device_bid(device),
	       KELVIN_TO_CELSIUS(tz->temperature));
	goto end;

unregister_thermal_zone:
	thermal_zone_device_unregister(tz->thermal_zone);
free_memory:
	kfree(tz);
end:
	return result;
}

static int acpi_thermal_remove(struct acpi_device *device, int type)
{
	struct acpi_thermal *tz = NULL;

	if (!device || !acpi_driver_data(device))
		return -EINVAL;

	tz = acpi_driver_data(device);

	acpi_thermal_remove_fs(device);
	acpi_thermal_unregister_thermal_zone(tz);
	mutex_destroy(&tz->lock);
	kfree(tz);
	return 0;
}

static int acpi_thermal_resume(struct acpi_device *device)
{
	struct acpi_thermal *tz = NULL;
	int i, j, power_state, result;


	if (!device || !acpi_driver_data(device))
		return -EINVAL;

	tz = acpi_driver_data(device);

	for (i = 0; i < ACPI_THERMAL_MAX_ACTIVE; i++) {
		if (!(&tz->trips.active[i]))
			break;
		if (!tz->trips.active[i].flags.valid)
			break;
		tz->trips.active[i].flags.enabled = 1;
		for (j = 0; j < tz->trips.active[i].devices.count; j++) {
			result = acpi_bus_get_power(tz->trips.active[i].devices.
			    handles[j], &power_state);
			if (result || (power_state != ACPI_STATE_D0)) {
				tz->trips.active[i].flags.enabled = 0;
				break;
			}
		}
		tz->state.active |= tz->trips.active[i].flags.enabled;
	}

	acpi_thermal_check(tz);

	return AE_OK;
}

static int thermal_act(const struct dmi_system_id *d) {

	if (act == 0) {
		printk(KERN_NOTICE "ACPI: %s detected: "
			"disabling all active thermal trip points\n", d->ident);
		act = -1;
	}
	return 0;
}
static int thermal_nocrt(const struct dmi_system_id *d) {

	printk(KERN_NOTICE "ACPI: %s detected: "
		"disabling all critical thermal trip point actions.\n", d->ident);
	nocrt = 1;
	return 0;
}
static int thermal_tzp(const struct dmi_system_id *d) {

	if (tzp == 0) {
		printk(KERN_NOTICE "ACPI: %s detected: "
			"enabling thermal zone polling\n", d->ident);
		tzp = 300;	/* 300 dS = 30 Seconds */
	}
	return 0;
}
static int thermal_psv(const struct dmi_system_id *d) {

	if (psv == 0) {
		printk(KERN_NOTICE "ACPI: %s detected: "
			"disabling all passive thermal trip points\n", d->ident);
		psv = -1;
	}
	return 0;
}

static struct dmi_system_id thermal_dmi_table[] __initdata = {
	/*
	 * Award BIOS on this AOpen makes thermal control almost worthless.
	 * http://bugzilla.kernel.org/show_bug.cgi?id=8842
	 */
	{
	 .callback = thermal_act,
	 .ident = "AOpen i915GMm-HFS",
	 .matches = {
		DMI_MATCH(DMI_BOARD_VENDOR, "AOpen"),
		DMI_MATCH(DMI_BOARD_NAME, "i915GMm-HFS"),
		},
	},
	{
	 .callback = thermal_psv,
	 .ident = "AOpen i915GMm-HFS",
	 .matches = {
		DMI_MATCH(DMI_BOARD_VENDOR, "AOpen"),
		DMI_MATCH(DMI_BOARD_NAME, "i915GMm-HFS"),
		},
	},
	{
	 .callback = thermal_tzp,
	 .ident = "AOpen i915GMm-HFS",
	 .matches = {
		DMI_MATCH(DMI_BOARD_VENDOR, "AOpen"),
		DMI_MATCH(DMI_BOARD_NAME, "i915GMm-HFS"),
		},
	},
	{
	 .callback = thermal_nocrt,
	 .ident = "Gigabyte GA-7ZX",
	 .matches = {
		DMI_MATCH(DMI_BOARD_VENDOR, "Gigabyte Technology Co., Ltd."),
		DMI_MATCH(DMI_BOARD_NAME, "7ZX"),
		},
	},
	{}
};

static int __init acpi_thermal_init(void)
{
	int result = 0;

	dmi_check_system(thermal_dmi_table);

	if (off) {
		printk(KERN_NOTICE "ACPI: thermal control disabled\n");
		return -ENODEV;
	}
	acpi_thermal_dir = proc_mkdir(ACPI_THERMAL_CLASS, acpi_root_dir);
	if (!acpi_thermal_dir)
		return -ENODEV;

	result = acpi_bus_register_driver(&acpi_thermal_driver);
	if (result < 0) {
		remove_proc_entry(ACPI_THERMAL_CLASS, acpi_root_dir);
		return -ENODEV;
	}

	return 0;
}

static void __exit acpi_thermal_exit(void)
{

	acpi_bus_unregister_driver(&acpi_thermal_driver);

	remove_proc_entry(ACPI_THERMAL_CLASS, acpi_root_dir);

	return;
}

module_init(acpi_thermal_init);
module_exit(acpi_thermal_exit);<|MERGE_RESOLUTION|>--- conflicted
+++ resolved
@@ -386,11 +386,7 @@
 					  "No critical threshold\n"));
 		} else if (tmp <= 2732) {
 			printk(KERN_WARNING FW_BUG "Invalid critical threshold "
-<<<<<<< HEAD
-			       "(_CRT:%)\n", tmp);
-=======
 			       "(%llu)\n", tmp);
->>>>>>> a3d3203e
 			tz->trips.critical.flags.valid = 0;
 		} else {
 			tz->trips.critical.flags.valid = 1;
