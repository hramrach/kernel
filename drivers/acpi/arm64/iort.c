// SPDX-License-Identifier: GPL-2.0-only
/*
 * Copyright (C) 2016, Semihalf
 *	Author: Tomasz Nowicki <tn@semihalf.com>
 *
 * This file implements early detection/parsing of I/O mapping
 * reported to OS through firmware via I/O Remapping Table (IORT)
 * IORT document number: ARM DEN 0049A
 */

#define pr_fmt(fmt)	"ACPI: IORT: " fmt

#include <linux/acpi_iort.h>
#include <linux/bitfield.h>
#include <linux/iommu.h>
#include <linux/kernel.h>
#include <linux/list.h>
#include <linux/pci.h>
#include <linux/platform_device.h>
#include <linux/slab.h>
#include <linux/dma-map-ops.h>

#define IORT_TYPE_MASK(type)	(1 << (type))
#define IORT_MSI_TYPE		(1 << ACPI_IORT_NODE_ITS_GROUP)
#define IORT_IOMMU_TYPE		((1 << ACPI_IORT_NODE_SMMU) |	\
				(1 << ACPI_IORT_NODE_SMMU_V3))

struct iort_its_msi_chip {
	struct list_head	list;
	struct fwnode_handle	*fw_node;
	phys_addr_t		base_addr;
	u32			translation_id;
};

struct iort_fwnode {
	struct list_head list;
	struct acpi_iort_node *iort_node;
	struct fwnode_handle *fwnode;
};
static LIST_HEAD(iort_fwnode_list);
static DEFINE_SPINLOCK(iort_fwnode_lock);

/**
 * iort_set_fwnode() - Create iort_fwnode and use it to register
 *		       iommu data in the iort_fwnode_list
 *
 * @iort_node: IORT table node associated with the IOMMU
 * @fwnode: fwnode associated with the IORT node
 *
 * Returns: 0 on success
 *          <0 on failure
 */
static inline int iort_set_fwnode(struct acpi_iort_node *iort_node,
				  struct fwnode_handle *fwnode)
{
	struct iort_fwnode *np;

	np = kzalloc(sizeof(struct iort_fwnode), GFP_ATOMIC);

	if (WARN_ON(!np))
		return -ENOMEM;

	INIT_LIST_HEAD(&np->list);
	np->iort_node = iort_node;
	np->fwnode = fwnode;

	spin_lock(&iort_fwnode_lock);
	list_add_tail(&np->list, &iort_fwnode_list);
	spin_unlock(&iort_fwnode_lock);

	return 0;
}

/**
 * iort_get_fwnode() - Retrieve fwnode associated with an IORT node
 *
 * @node: IORT table node to be looked-up
 *
 * Returns: fwnode_handle pointer on success, NULL on failure
 */
static inline struct fwnode_handle *iort_get_fwnode(
			struct acpi_iort_node *node)
{
	struct iort_fwnode *curr;
	struct fwnode_handle *fwnode = NULL;

	spin_lock(&iort_fwnode_lock);
	list_for_each_entry(curr, &iort_fwnode_list, list) {
		if (curr->iort_node == node) {
			fwnode = curr->fwnode;
			break;
		}
	}
	spin_unlock(&iort_fwnode_lock);

	return fwnode;
}

/**
 * iort_delete_fwnode() - Delete fwnode associated with an IORT node
 *
 * @node: IORT table node associated with fwnode to delete
 */
static inline void iort_delete_fwnode(struct acpi_iort_node *node)
{
	struct iort_fwnode *curr, *tmp;

	spin_lock(&iort_fwnode_lock);
	list_for_each_entry_safe(curr, tmp, &iort_fwnode_list, list) {
		if (curr->iort_node == node) {
			list_del(&curr->list);
			kfree(curr);
			break;
		}
	}
	spin_unlock(&iort_fwnode_lock);
}

/**
 * iort_get_iort_node() - Retrieve iort_node associated with an fwnode
 *
 * @fwnode: fwnode associated with device to be looked-up
 *
 * Returns: iort_node pointer on success, NULL on failure
 */
static inline struct acpi_iort_node *iort_get_iort_node(
			struct fwnode_handle *fwnode)
{
	struct iort_fwnode *curr;
	struct acpi_iort_node *iort_node = NULL;

	spin_lock(&iort_fwnode_lock);
	list_for_each_entry(curr, &iort_fwnode_list, list) {
		if (curr->fwnode == fwnode) {
			iort_node = curr->iort_node;
			break;
		}
	}
	spin_unlock(&iort_fwnode_lock);

	return iort_node;
}

typedef acpi_status (*iort_find_node_callback)
	(struct acpi_iort_node *node, void *context);

/* Root pointer to the mapped IORT table */
static struct acpi_table_header *iort_table;

static LIST_HEAD(iort_msi_chip_list);
static DEFINE_SPINLOCK(iort_msi_chip_lock);

/**
 * iort_register_domain_token() - register domain token along with related
 * ITS ID and base address to the list from where we can get it back later on.
 * @trans_id: ITS ID.
 * @base: ITS base address.
 * @fw_node: Domain token.
 *
 * Returns: 0 on success, -ENOMEM if no memory when allocating list element
 */
int iort_register_domain_token(int trans_id, phys_addr_t base,
			       struct fwnode_handle *fw_node)
{
	struct iort_its_msi_chip *its_msi_chip;

	its_msi_chip = kzalloc(sizeof(*its_msi_chip), GFP_KERNEL);
	if (!its_msi_chip)
		return -ENOMEM;

	its_msi_chip->fw_node = fw_node;
	its_msi_chip->translation_id = trans_id;
	its_msi_chip->base_addr = base;

	spin_lock(&iort_msi_chip_lock);
	list_add(&its_msi_chip->list, &iort_msi_chip_list);
	spin_unlock(&iort_msi_chip_lock);

	return 0;
}

/**
 * iort_deregister_domain_token() - Deregister domain token based on ITS ID
 * @trans_id: ITS ID.
 *
 * Returns: none.
 */
void iort_deregister_domain_token(int trans_id)
{
	struct iort_its_msi_chip *its_msi_chip, *t;

	spin_lock(&iort_msi_chip_lock);
	list_for_each_entry_safe(its_msi_chip, t, &iort_msi_chip_list, list) {
		if (its_msi_chip->translation_id == trans_id) {
			list_del(&its_msi_chip->list);
			kfree(its_msi_chip);
			break;
		}
	}
	spin_unlock(&iort_msi_chip_lock);
}

/**
 * iort_find_domain_token() - Find domain token based on given ITS ID
 * @trans_id: ITS ID.
 *
 * Returns: domain token when find on the list, NULL otherwise
 */
struct fwnode_handle *iort_find_domain_token(int trans_id)
{
	struct fwnode_handle *fw_node = NULL;
	struct iort_its_msi_chip *its_msi_chip;

	spin_lock(&iort_msi_chip_lock);
	list_for_each_entry(its_msi_chip, &iort_msi_chip_list, list) {
		if (its_msi_chip->translation_id == trans_id) {
			fw_node = its_msi_chip->fw_node;
			break;
		}
	}
	spin_unlock(&iort_msi_chip_lock);

	return fw_node;
}

static struct acpi_iort_node *iort_scan_node(enum acpi_iort_node_type type,
					     iort_find_node_callback callback,
					     void *context)
{
	struct acpi_iort_node *iort_node, *iort_end;
	struct acpi_table_iort *iort;
	int i;

	if (!iort_table)
		return NULL;

	/* Get the first IORT node */
	iort = (struct acpi_table_iort *)iort_table;
	iort_node = ACPI_ADD_PTR(struct acpi_iort_node, iort,
				 iort->node_offset);
	iort_end = ACPI_ADD_PTR(struct acpi_iort_node, iort_table,
				iort_table->length);

	for (i = 0; i < iort->node_count; i++) {
		if (WARN_TAINT(iort_node >= iort_end, TAINT_FIRMWARE_WORKAROUND,
			       "IORT node pointer overflows, bad table!\n"))
			return NULL;

		if (iort_node->type == type &&
		    ACPI_SUCCESS(callback(iort_node, context)))
			return iort_node;

		iort_node = ACPI_ADD_PTR(struct acpi_iort_node, iort_node,
					 iort_node->length);
	}

	return NULL;
}

static acpi_status iort_match_node_callback(struct acpi_iort_node *node,
					    void *context)
{
	struct device *dev = context;
	acpi_status status = AE_NOT_FOUND;

	if (node->type == ACPI_IORT_NODE_NAMED_COMPONENT) {
		struct acpi_buffer buf = { ACPI_ALLOCATE_BUFFER, NULL };
		struct acpi_device *adev;
		struct acpi_iort_named_component *ncomp;
		struct device *nc_dev = dev;

		/*
		 * Walk the device tree to find a device with an
		 * ACPI companion; there is no point in scanning
		 * IORT for a device matching a named component if
		 * the device does not have an ACPI companion to
		 * start with.
		 */
		do {
			adev = ACPI_COMPANION(nc_dev);
			if (adev)
				break;

			nc_dev = nc_dev->parent;
		} while (nc_dev);

		if (!adev)
			goto out;

		status = acpi_get_name(adev->handle, ACPI_FULL_PATHNAME, &buf);
		if (ACPI_FAILURE(status)) {
			dev_warn(nc_dev, "Can't get device full path name\n");
			goto out;
		}

		ncomp = (struct acpi_iort_named_component *)node->node_data;
		status = !strcmp(ncomp->device_name, buf.pointer) ?
							AE_OK : AE_NOT_FOUND;
		acpi_os_free(buf.pointer);
	} else if (node->type == ACPI_IORT_NODE_PCI_ROOT_COMPLEX) {
		struct acpi_iort_root_complex *pci_rc;
		struct pci_bus *bus;

		bus = to_pci_bus(dev);
		pci_rc = (struct acpi_iort_root_complex *)node->node_data;

		/*
		 * It is assumed that PCI segment numbers maps one-to-one
		 * with root complexes. Each segment number can represent only
		 * one root complex.
		 */
		status = pci_rc->pci_segment_number == pci_domain_nr(bus) ?
							AE_OK : AE_NOT_FOUND;
	}
out:
	return status;
}

static int iort_id_map(struct acpi_iort_id_mapping *map, u8 type, u32 rid_in,
		       u32 *rid_out, bool check_overlap)
{
	/* Single mapping does not care for input id */
	if (map->flags & ACPI_IORT_ID_SINGLE_MAPPING) {
		if (type == ACPI_IORT_NODE_NAMED_COMPONENT ||
		    type == ACPI_IORT_NODE_PCI_ROOT_COMPLEX) {
			*rid_out = map->output_base;
			return 0;
		}

		pr_warn(FW_BUG "[map %p] SINGLE MAPPING flag not allowed for node type %d, skipping ID map\n",
			map, type);
		return -ENXIO;
	}

	if (rid_in < map->input_base ||
	    (rid_in > map->input_base + map->id_count))
		return -ENXIO;

	if (check_overlap) {
		/*
		 * We already found a mapping for this input ID at the end of
		 * another region. If it coincides with the start of this
		 * region, we assume the prior match was due to the off-by-1
		 * issue mentioned below, and allow it to be superseded.
		 * Otherwise, things are *really* broken, and we just disregard
		 * duplicate matches entirely to retain compatibility.
		 */
		pr_err(FW_BUG "[map %p] conflicting mapping for input ID 0x%x\n",
		       map, rid_in);
		if (rid_in != map->input_base)
			return -ENXIO;

		pr_err(FW_BUG "applying workaround.\n");
	}

	*rid_out = map->output_base + (rid_in - map->input_base);

	/*
	 * Due to confusion regarding the meaning of the id_count field (which
	 * carries the number of IDs *minus 1*), we may have to disregard this
	 * match if it is at the end of the range, and overlaps with the start
	 * of another one.
	 */
	if (map->id_count > 0 && rid_in == map->input_base + map->id_count)
		return -EAGAIN;
	return 0;
}

static struct acpi_iort_node *iort_node_get_id(struct acpi_iort_node *node,
					       u32 *id_out, int index)
{
	struct acpi_iort_node *parent;
	struct acpi_iort_id_mapping *map;

	if (!node->mapping_offset || !node->mapping_count ||
				     index >= node->mapping_count)
		return NULL;

	map = ACPI_ADD_PTR(struct acpi_iort_id_mapping, node,
			   node->mapping_offset + index * sizeof(*map));

	/* Firmware bug! */
	if (!map->output_reference) {
		pr_err(FW_BUG "[node %p type %d] ID map has NULL parent reference\n",
		       node, node->type);
		return NULL;
	}

	parent = ACPI_ADD_PTR(struct acpi_iort_node, iort_table,
			       map->output_reference);

	if (map->flags & ACPI_IORT_ID_SINGLE_MAPPING) {
		if (node->type == ACPI_IORT_NODE_NAMED_COMPONENT ||
		    node->type == ACPI_IORT_NODE_PCI_ROOT_COMPLEX ||
		    node->type == ACPI_IORT_NODE_SMMU_V3 ||
		    node->type == ACPI_IORT_NODE_PMCG) {
			*id_out = map->output_base;
			return parent;
		}
	}

	return NULL;
}

static int iort_get_id_mapping_index(struct acpi_iort_node *node)
{
	struct acpi_iort_smmu_v3 *smmu;
	struct acpi_iort_pmcg *pmcg;

	switch (node->type) {
	case ACPI_IORT_NODE_SMMU_V3:
		/*
		 * SMMUv3 dev ID mapping index was introduced in revision 1
		 * table, not available in revision 0
		 */
		if (node->revision < 1)
			return -EINVAL;

		smmu = (struct acpi_iort_smmu_v3 *)node->node_data;
		/*
		 * ID mapping index is only ignored if all interrupts are
		 * GSIV based
		 */
		if (smmu->event_gsiv && smmu->pri_gsiv && smmu->gerr_gsiv
		    && smmu->sync_gsiv)
			return -EINVAL;

		if (smmu->id_mapping_index >= node->mapping_count) {
			pr_err(FW_BUG "[node %p type %d] ID mapping index overflows valid mappings\n",
			       node, node->type);
			return -EINVAL;
		}

		return smmu->id_mapping_index;
	case ACPI_IORT_NODE_PMCG:
		pmcg = (struct acpi_iort_pmcg *)node->node_data;
		if (pmcg->overflow_gsiv || node->mapping_count == 0)
			return -EINVAL;

		return 0;
	default:
		return -EINVAL;
	}
}

static struct acpi_iort_node *iort_node_map_id(struct acpi_iort_node *node,
					       u32 id_in, u32 *id_out,
					       u8 type_mask)
{
	u32 id = id_in;

	/* Parse the ID mapping tree to find specified node type */
	while (node) {
		struct acpi_iort_id_mapping *map;
		int i, index, rc = 0;
		u32 out_ref = 0, map_id = id;

		if (IORT_TYPE_MASK(node->type) & type_mask) {
			if (id_out)
				*id_out = id;
			return node;
		}

		if (!node->mapping_offset || !node->mapping_count)
			goto fail_map;

		map = ACPI_ADD_PTR(struct acpi_iort_id_mapping, node,
				   node->mapping_offset);

		/* Firmware bug! */
		if (!map->output_reference) {
			pr_err(FW_BUG "[node %p type %d] ID map has NULL parent reference\n",
			       node, node->type);
			goto fail_map;
		}

		/*
		 * Get the special ID mapping index (if any) and skip its
		 * associated ID map to prevent erroneous multi-stage
		 * IORT ID translations.
		 */
		index = iort_get_id_mapping_index(node);

		/* Do the ID translation */
		for (i = 0; i < node->mapping_count; i++, map++) {
			/* if it is special mapping index, skip it */
			if (i == index)
				continue;

			rc = iort_id_map(map, node->type, map_id, &id, out_ref);
			if (!rc)
				break;
			if (rc == -EAGAIN)
				out_ref = map->output_reference;
		}

		if (i == node->mapping_count && !out_ref)
			goto fail_map;

		node = ACPI_ADD_PTR(struct acpi_iort_node, iort_table,
				    rc ? out_ref : map->output_reference);
	}

fail_map:
	/* Map input ID to output ID unchanged on mapping failure */
	if (id_out)
		*id_out = id_in;

	return NULL;
}

static struct acpi_iort_node *iort_node_map_platform_id(
		struct acpi_iort_node *node, u32 *id_out, u8 type_mask,
		int index)
{
	struct acpi_iort_node *parent;
	u32 id;

	/* step 1: retrieve the initial dev id */
	parent = iort_node_get_id(node, &id, index);
	if (!parent)
		return NULL;

	/*
	 * optional step 2: map the initial dev id if its parent is not
	 * the target type we want, map it again for the use cases such
	 * as NC (named component) -> SMMU -> ITS. If the type is matched,
	 * return the initial dev id and its parent pointer directly.
	 */
	if (!(IORT_TYPE_MASK(parent->type) & type_mask))
		parent = iort_node_map_id(parent, id, id_out, type_mask);
	else
		if (id_out)
			*id_out = id;

	return parent;
}

static struct acpi_iort_node *iort_find_dev_node(struct device *dev)
{
	struct pci_bus *pbus;

	if (!dev_is_pci(dev)) {
		struct acpi_iort_node *node;
		/*
		 * scan iort_fwnode_list to see if it's an iort platform
		 * device (such as SMMU, PMCG),its iort node already cached
		 * and associated with fwnode when iort platform devices
		 * were initialized.
		 */
		node = iort_get_iort_node(dev->fwnode);
		if (node)
			return node;
		/*
		 * if not, then it should be a platform device defined in
		 * DSDT/SSDT (with Named Component node in IORT)
		 */
		return iort_scan_node(ACPI_IORT_NODE_NAMED_COMPONENT,
				      iort_match_node_callback, dev);
	}

	pbus = to_pci_dev(dev)->bus;

	return iort_scan_node(ACPI_IORT_NODE_PCI_ROOT_COMPLEX,
			      iort_match_node_callback, &pbus->dev);
}

/**
 * iort_msi_map_id() - Map a MSI input ID for a device
 * @dev: The device for which the mapping is to be done.
 * @input_id: The device input ID.
 *
 * Returns: mapped MSI ID on success, input ID otherwise
 */
u32 iort_msi_map_id(struct device *dev, u32 input_id)
{
	struct acpi_iort_node *node;
	u32 dev_id;

	node = iort_find_dev_node(dev);
	if (!node)
		return input_id;

	iort_node_map_id(node, input_id, &dev_id, IORT_MSI_TYPE);
	return dev_id;
}

/**
 * iort_pmsi_get_dev_id() - Get the device id for a device
 * @dev: The device for which the mapping is to be done.
 * @dev_id: The device ID found.
 *
 * Returns: 0 for successful find a dev id, -ENODEV on error
 */
int iort_pmsi_get_dev_id(struct device *dev, u32 *dev_id)
{
	int i, index;
	struct acpi_iort_node *node;

	node = iort_find_dev_node(dev);
	if (!node)
		return -ENODEV;

	index = iort_get_id_mapping_index(node);
	/* if there is a valid index, go get the dev_id directly */
	if (index >= 0) {
		if (iort_node_get_id(node, dev_id, index))
			return 0;
	} else {
		for (i = 0; i < node->mapping_count; i++) {
			if (iort_node_map_platform_id(node, dev_id,
						      IORT_MSI_TYPE, i))
				return 0;
		}
	}

	return -ENODEV;
}

static int __maybe_unused iort_find_its_base(u32 its_id, phys_addr_t *base)
{
	struct iort_its_msi_chip *its_msi_chip;
	int ret = -ENODEV;

	spin_lock(&iort_msi_chip_lock);
	list_for_each_entry(its_msi_chip, &iort_msi_chip_list, list) {
		if (its_msi_chip->translation_id == its_id) {
			*base = its_msi_chip->base_addr;
			ret = 0;
			break;
		}
	}
	spin_unlock(&iort_msi_chip_lock);

	return ret;
}

/**
 * iort_dev_find_its_id() - Find the ITS identifier for a device
 * @dev: The device.
 * @id: Device's ID
 * @idx: Index of the ITS identifier list.
 * @its_id: ITS identifier.
 *
 * Returns: 0 on success, appropriate error value otherwise
 */
static int iort_dev_find_its_id(struct device *dev, u32 id,
				unsigned int idx, int *its_id)
{
	struct acpi_iort_its_group *its;
	struct acpi_iort_node *node;

	node = iort_find_dev_node(dev);
	if (!node)
		return -ENXIO;

	node = iort_node_map_id(node, id, NULL, IORT_MSI_TYPE);
	if (!node)
		return -ENXIO;

	/* Move to ITS specific data */
	its = (struct acpi_iort_its_group *)node->node_data;
	if (idx >= its->its_count) {
		dev_err(dev, "requested ITS ID index [%d] overruns ITS entries [%d]\n",
			idx, its->its_count);
		return -ENXIO;
	}

	*its_id = its->identifiers[idx];
	return 0;
}

/**
 * iort_get_device_domain() - Find MSI domain related to a device
 * @dev: The device.
 * @id: Requester ID for the device.
 * @bus_token: irq domain bus token.
 *
 * Returns: the MSI domain for this device, NULL otherwise
 */
struct irq_domain *iort_get_device_domain(struct device *dev, u32 id,
					  enum irq_domain_bus_token bus_token)
{
	struct fwnode_handle *handle;
	int its_id;

	if (iort_dev_find_its_id(dev, id, 0, &its_id))
		return NULL;

	handle = iort_find_domain_token(its_id);
	if (!handle)
		return NULL;

	return irq_find_matching_fwnode(handle, bus_token);
}

static void iort_set_device_domain(struct device *dev,
				   struct acpi_iort_node *node)
{
	struct acpi_iort_its_group *its;
	struct acpi_iort_node *msi_parent;
	struct acpi_iort_id_mapping *map;
	struct fwnode_handle *iort_fwnode;
	struct irq_domain *domain;
	int index;

	index = iort_get_id_mapping_index(node);
	if (index < 0)
		return;

	map = ACPI_ADD_PTR(struct acpi_iort_id_mapping, node,
			   node->mapping_offset + index * sizeof(*map));

	/* Firmware bug! */
	if (!map->output_reference ||
	    !(map->flags & ACPI_IORT_ID_SINGLE_MAPPING)) {
		pr_err(FW_BUG "[node %p type %d] Invalid MSI mapping\n",
		       node, node->type);
		return;
	}

	msi_parent = ACPI_ADD_PTR(struct acpi_iort_node, iort_table,
				  map->output_reference);

	if (!msi_parent || msi_parent->type != ACPI_IORT_NODE_ITS_GROUP)
		return;

	/* Move to ITS specific data */
	its = (struct acpi_iort_its_group *)msi_parent->node_data;

	iort_fwnode = iort_find_domain_token(its->identifiers[0]);
	if (!iort_fwnode)
		return;

	domain = irq_find_matching_fwnode(iort_fwnode, DOMAIN_BUS_PLATFORM_MSI);
	if (domain)
		dev_set_msi_domain(dev, domain);
}

/**
 * iort_get_platform_device_domain() - Find MSI domain related to a
 * platform device
 * @dev: the dev pointer associated with the platform device
 *
 * Returns: the MSI domain for this device, NULL otherwise
 */
static struct irq_domain *iort_get_platform_device_domain(struct device *dev)
{
	struct acpi_iort_node *node, *msi_parent = NULL;
	struct fwnode_handle *iort_fwnode;
	struct acpi_iort_its_group *its;
	int i;

	/* find its associated iort node */
	node = iort_scan_node(ACPI_IORT_NODE_NAMED_COMPONENT,
			      iort_match_node_callback, dev);
	if (!node)
		return NULL;

	/* then find its msi parent node */
	for (i = 0; i < node->mapping_count; i++) {
		msi_parent = iort_node_map_platform_id(node, NULL,
						       IORT_MSI_TYPE, i);
		if (msi_parent)
			break;
	}

	if (!msi_parent)
		return NULL;

	/* Move to ITS specific data */
	its = (struct acpi_iort_its_group *)msi_parent->node_data;

	iort_fwnode = iort_find_domain_token(its->identifiers[0]);
	if (!iort_fwnode)
		return NULL;

	return irq_find_matching_fwnode(iort_fwnode, DOMAIN_BUS_PLATFORM_MSI);
}

void acpi_configure_pmsi_domain(struct device *dev)
{
	struct irq_domain *msi_domain;

	msi_domain = iort_get_platform_device_domain(dev);
	if (msi_domain)
		dev_set_msi_domain(dev, msi_domain);
}

#ifdef CONFIG_IOMMU_API
static struct acpi_iort_node *iort_get_msi_resv_iommu(struct device *dev)
{
	struct acpi_iort_node *iommu;
	struct iommu_fwspec *fwspec = dev_iommu_fwspec_get(dev);

	iommu = iort_get_iort_node(fwspec->iommu_fwnode);

	if (iommu && (iommu->type == ACPI_IORT_NODE_SMMU_V3)) {
		struct acpi_iort_smmu_v3 *smmu;

		smmu = (struct acpi_iort_smmu_v3 *)iommu->node_data;
		if (smmu->model == ACPI_IORT_SMMU_V3_HISILICON_HI161X)
			return iommu;
	}

	return NULL;
}

<<<<<<< HEAD
static inline const struct iommu_ops *iort_fwspec_iommu_ops(struct device *dev)
{
	struct iommu_fwspec *fwspec = dev_iommu_fwspec_get(dev);

	return (fwspec && fwspec->ops) ? fwspec->ops : NULL;
}

static inline int iort_add_device_replay(struct device *dev)
{
	int err = 0;

	if (dev->bus && !device_iommu_mapped(dev))
		err = iommu_probe_device(dev);

	return err;
}

=======
>>>>>>> 7d2a07b7
/**
 * iort_iommu_msi_get_resv_regions - Reserved region driver helper
 * @dev: Device from iommu_get_resv_regions()
 * @head: Reserved region list from iommu_get_resv_regions()
 *
 * Returns: Number of msi reserved regions on success (0 if platform
 *          doesn't require the reservation or no associated msi regions),
 *          appropriate error value otherwise. The ITS interrupt translation
 *          spaces (ITS_base + SZ_64K, SZ_64K) associated with the device
 *          are the msi reserved regions.
 */
int iort_iommu_msi_get_resv_regions(struct device *dev, struct list_head *head)
{
	struct iommu_fwspec *fwspec = dev_iommu_fwspec_get(dev);
	struct acpi_iort_its_group *its;
	struct acpi_iort_node *iommu_node, *its_node = NULL;
	int i, resv = 0;

	iommu_node = iort_get_msi_resv_iommu(dev);
	if (!iommu_node)
		return 0;

	/*
	 * Current logic to reserve ITS regions relies on HW topologies
	 * where a given PCI or named component maps its IDs to only one
	 * ITS group; if a PCI or named component can map its IDs to
	 * different ITS groups through IORT mappings this function has
	 * to be reworked to ensure we reserve regions for all ITS groups
	 * a given PCI or named component may map IDs to.
	 */

	for (i = 0; i < fwspec->num_ids; i++) {
		its_node = iort_node_map_id(iommu_node,
					fwspec->ids[i],
					NULL, IORT_MSI_TYPE);
		if (its_node)
			break;
	}

	if (!its_node)
		return 0;

	/* Move to ITS specific data */
	its = (struct acpi_iort_its_group *)its_node->node_data;

	for (i = 0; i < its->its_count; i++) {
		phys_addr_t base;

		if (!iort_find_its_base(its->identifiers[i], &base)) {
			int prot = IOMMU_WRITE | IOMMU_NOEXEC | IOMMU_MMIO;
			struct iommu_resv_region *region;

			region = iommu_alloc_resv_region(base + SZ_64K, SZ_64K,
							 prot, IOMMU_RESV_MSI);
			if (region) {
				list_add_tail(&region->list, head);
				resv++;
			}
		}
	}

	return (resv == its->its_count) ? resv : -ENODEV;
}

static inline bool iort_iommu_driver_enabled(u8 type)
{
	switch (type) {
	case ACPI_IORT_NODE_SMMU_V3:
		return IS_ENABLED(CONFIG_ARM_SMMU_V3);
	case ACPI_IORT_NODE_SMMU:
		return IS_ENABLED(CONFIG_ARM_SMMU);
	default:
		pr_warn("IORT node type %u does not describe an SMMU\n", type);
		return false;
	}
}

static bool iort_pci_rc_supports_ats(struct acpi_iort_node *node)
{
	struct acpi_iort_root_complex *pci_rc;

	pci_rc = (struct acpi_iort_root_complex *)node->node_data;
	return pci_rc->ats_attribute & ACPI_IORT_ATS_SUPPORTED;
}

static int iort_iommu_xlate(struct device *dev, struct acpi_iort_node *node,
			    u32 streamid)
{
	const struct iommu_ops *ops;
	struct fwnode_handle *iort_fwnode;

	if (!node)
		return -ENODEV;

	iort_fwnode = iort_get_fwnode(node);
	if (!iort_fwnode)
		return -ENODEV;

	/*
	 * If the ops look-up fails, this means that either
	 * the SMMU drivers have not been probed yet or that
	 * the SMMU drivers are not built in the kernel;
	 * Depending on whether the SMMU drivers are built-in
	 * in the kernel or not, defer the IOMMU configuration
	 * or just abort it.
	 */
	ops = iommu_ops_from_fwnode(iort_fwnode);
	if (!ops)
		return iort_iommu_driver_enabled(node->type) ?
		       -EPROBE_DEFER : -ENODEV;

	return acpi_iommu_fwspec_init(dev, streamid, iort_fwnode, ops);
}

struct iort_pci_alias_info {
	struct device *dev;
	struct acpi_iort_node *node;
};

static int iort_pci_iommu_init(struct pci_dev *pdev, u16 alias, void *data)
{
	struct iort_pci_alias_info *info = data;
	struct acpi_iort_node *parent;
	u32 streamid;

	parent = iort_node_map_id(info->node, alias, &streamid,
				  IORT_IOMMU_TYPE);
	return iort_iommu_xlate(info->dev, parent, streamid);
}

static void iort_named_component_init(struct device *dev,
				      struct acpi_iort_node *node)
{
<<<<<<< HEAD
	struct acpi_iort_named_component *nc;
	struct iommu_fwspec *fwspec = dev_iommu_fwspec_get(dev);

	if (!fwspec)
		return;

	nc = (struct acpi_iort_named_component *)node->node_data;
	fwspec->num_pasid_bits = FIELD_GET(ACPI_IORT_NC_PASID_BITS,
					   nc->node_flags);
=======
	struct property_entry props[3] = {};
	struct acpi_iort_named_component *nc;

	nc = (struct acpi_iort_named_component *)node->node_data;
	props[0] = PROPERTY_ENTRY_U32("pasid-num-bits",
				      FIELD_GET(ACPI_IORT_NC_PASID_BITS,
						nc->node_flags));
	if (nc->node_flags & ACPI_IORT_NC_STALL_SUPPORTED)
		props[1] = PROPERTY_ENTRY_BOOL("dma-can-stall");

	if (device_create_managed_software_node(dev, props, NULL))
		dev_warn(dev, "Could not add device properties\n");
>>>>>>> 7d2a07b7
}

static int iort_nc_iommu_map(struct device *dev, struct acpi_iort_node *node)
{
	struct acpi_iort_node *parent;
	int err = -ENODEV, i = 0;
	u32 streamid = 0;

	do {

		parent = iort_node_map_platform_id(node, &streamid,
						   IORT_IOMMU_TYPE,
						   i++);

		if (parent)
			err = iort_iommu_xlate(dev, parent, streamid);
	} while (parent && !err);

	return err;
}

static int iort_nc_iommu_map_id(struct device *dev,
				struct acpi_iort_node *node,
				const u32 *in_id)
{
	struct acpi_iort_node *parent;
	u32 streamid;

	parent = iort_node_map_id(node, *in_id, &streamid, IORT_IOMMU_TYPE);
	if (parent)
		return iort_iommu_xlate(dev, parent, streamid);

	return -ENODEV;
}


/**
 * iort_iommu_configure_id - Set-up IOMMU configuration for a device.
 *
 * @dev: device to configure
 * @id_in: optional input id const value pointer
 *
 * Returns: 0 on success, <0 on failure
 */
<<<<<<< HEAD
const struct iommu_ops *iort_iommu_configure_id(struct device *dev,
						const u32 *id_in)
{
	struct acpi_iort_node *node;
	const struct iommu_ops *ops;
=======
int iort_iommu_configure_id(struct device *dev, const u32 *id_in)
{
	struct acpi_iort_node *node;
>>>>>>> 7d2a07b7
	int err = -ENODEV;

	if (dev_is_pci(dev)) {
		struct iommu_fwspec *fwspec;
		struct pci_bus *bus = to_pci_dev(dev)->bus;
		struct iort_pci_alias_info info = { .dev = dev };

		node = iort_scan_node(ACPI_IORT_NODE_PCI_ROOT_COMPLEX,
				      iort_match_node_callback, &bus->dev);
		if (!node)
			return -ENODEV;

		info.node = node;
		err = pci_for_each_dma_alias(to_pci_dev(dev),
					     iort_pci_iommu_init, &info);

		fwspec = dev_iommu_fwspec_get(dev);
		if (fwspec && iort_pci_rc_supports_ats(node))
			fwspec->flags |= IOMMU_FWSPEC_PCI_RC_ATS;
	} else {
		node = iort_scan_node(ACPI_IORT_NODE_NAMED_COMPONENT,
				      iort_match_node_callback, dev);
		if (!node)
			return -ENODEV;

		err = id_in ? iort_nc_iommu_map_id(dev, node, id_in) :
			      iort_nc_iommu_map(dev, node);

		if (!err)
			iort_named_component_init(dev, node);
	}

<<<<<<< HEAD
	/*
	 * If we have reason to believe the IOMMU driver missed the initial
	 * add_device callback for dev, replay it to get things in order.
	 */
	if (!err) {
		ops = iort_fwspec_iommu_ops(dev);
		err = iort_add_device_replay(dev);
	}

	/* Ignore all other errors apart from EPROBE_DEFER */
	if (err == -EPROBE_DEFER) {
		ops = ERR_PTR(err);
	} else if (err) {
		dev_dbg(dev, "Adding to IOMMU failed: %d\n", err);
		ops = NULL;
	}

	return ops;
=======
	return err;
>>>>>>> 7d2a07b7
}

#else
int iort_iommu_msi_get_resv_regions(struct device *dev, struct list_head *head)
{ return 0; }
<<<<<<< HEAD
const struct iommu_ops *iort_iommu_configure_id(struct device *dev,
						const u32 *input_id)
{ return NULL; }
=======
int iort_iommu_configure_id(struct device *dev, const u32 *input_id)
{ return -ENODEV; }
>>>>>>> 7d2a07b7
#endif

static int nc_dma_get_range(struct device *dev, u64 *size)
{
	struct acpi_iort_node *node;
	struct acpi_iort_named_component *ncomp;

	node = iort_scan_node(ACPI_IORT_NODE_NAMED_COMPONENT,
			      iort_match_node_callback, dev);
	if (!node)
		return -ENODEV;

	ncomp = (struct acpi_iort_named_component *)node->node_data;

	if (!ncomp->memory_address_limit) {
		pr_warn(FW_BUG "Named component missing memory address limit\n");
		return -EINVAL;
	}

	*size = ncomp->memory_address_limit >= 64 ? U64_MAX :
			1ULL<<ncomp->memory_address_limit;

	return 0;
}

static int rc_dma_get_range(struct device *dev, u64 *size)
{
	struct acpi_iort_node *node;
	struct acpi_iort_root_complex *rc;
	struct pci_bus *pbus = to_pci_dev(dev)->bus;

	node = iort_scan_node(ACPI_IORT_NODE_PCI_ROOT_COMPLEX,
			      iort_match_node_callback, &pbus->dev);
	if (!node || node->revision < 1)
		return -ENODEV;

	rc = (struct acpi_iort_root_complex *)node->node_data;

	if (!rc->memory_address_limit) {
		pr_warn(FW_BUG "Root complex missing memory address limit\n");
		return -EINVAL;
	}

	*size = rc->memory_address_limit >= 64 ? U64_MAX :
			1ULL<<rc->memory_address_limit;

	return 0;
}

/**
<<<<<<< HEAD
 * iort_dma_setup() - Set-up device DMA parameters.
 *
 * @dev: device to configure
 * @dma_addr: device DMA address result pointer
 * @dma_size: DMA range size result pointer
=======
 * iort_dma_get_ranges() - Look up DMA addressing limit for the device
 * @dev: device to lookup
 * @size: DMA range size result pointer
 *
 * Return: 0 on success, an error otherwise.
>>>>>>> 7d2a07b7
 */
int iort_dma_get_ranges(struct device *dev, u64 *size)
{
<<<<<<< HEAD
	u64 end, mask, dmaaddr = 0, size = 0, offset = 0;
	int ret;

	/*
	 * If @dev is expected to be DMA-capable then the bus code that created
	 * it should have initialised its dma_mask pointer by this point. For
	 * now, we'll continue the legacy behaviour of coercing it to the
	 * coherent mask if not, but we'll no longer do so quietly.
	 */
	if (!dev->dma_mask) {
		dev_warn(dev, "DMA mask not set\n");
		dev->dma_mask = &dev->coherent_dma_mask;
	}

	if (dev->coherent_dma_mask)
		size = max(dev->coherent_dma_mask, dev->coherent_dma_mask + 1);
	else
		size = 1ULL << 32;

	ret = acpi_dma_get_range(dev, &dmaaddr, &offset, &size);
	if (ret == -ENODEV)
		ret = dev_is_pci(dev) ? rc_dma_get_range(dev, &size)
				      : nc_dma_get_range(dev, &size);

	if (!ret) {
		/*
		 * Limit coherent and dma mask based on size retrieved from
		 * firmware.
		 */
		end = dmaaddr + size - 1;
		mask = DMA_BIT_MASK(ilog2(end) + 1);
		dev->bus_dma_limit = end;
		dev->coherent_dma_mask = min(dev->coherent_dma_mask, mask);
		*dev->dma_mask = min(*dev->dma_mask, mask);
	}

	*dma_addr = dmaaddr;
	*dma_size = size;

	dev->dma_pfn_offset = PFN_DOWN(offset);
	dev_dbg(dev, "dma_pfn_offset(%#08llx)\n", offset);
=======
	if (dev_is_pci(dev))
		return rc_dma_get_range(dev, size);
	else
		return nc_dma_get_range(dev, size);
>>>>>>> 7d2a07b7
}

static void __init acpi_iort_register_irq(int hwirq, const char *name,
					  int trigger,
					  struct resource *res)
{
	int irq = acpi_register_gsi(NULL, hwirq, trigger,
				    ACPI_ACTIVE_HIGH);

	if (irq <= 0) {
		pr_err("could not register gsi hwirq %d name [%s]\n", hwirq,
								      name);
		return;
	}

	res->start = irq;
	res->end = irq;
	res->flags = IORESOURCE_IRQ;
	res->name = name;
}

static int __init arm_smmu_v3_count_resources(struct acpi_iort_node *node)
{
	struct acpi_iort_smmu_v3 *smmu;
	/* Always present mem resource */
	int num_res = 1;

	/* Retrieve SMMUv3 specific data */
	smmu = (struct acpi_iort_smmu_v3 *)node->node_data;

	if (smmu->event_gsiv)
		num_res++;

	if (smmu->pri_gsiv)
		num_res++;

	if (smmu->gerr_gsiv)
		num_res++;

	if (smmu->sync_gsiv)
		num_res++;

	return num_res;
}

static bool arm_smmu_v3_is_combined_irq(struct acpi_iort_smmu_v3 *smmu)
{
	/*
	 * Cavium ThunderX2 implementation doesn't not support unique
	 * irq line. Use single irq line for all the SMMUv3 interrupts.
	 */
	if (smmu->model != ACPI_IORT_SMMU_V3_CAVIUM_CN99XX)
		return false;

	/*
	 * ThunderX2 doesn't support MSIs from the SMMU, so we're checking
	 * SPI numbers here.
	 */
	return smmu->event_gsiv == smmu->pri_gsiv &&
	       smmu->event_gsiv == smmu->gerr_gsiv &&
	       smmu->event_gsiv == smmu->sync_gsiv;
}

static unsigned long arm_smmu_v3_resource_size(struct acpi_iort_smmu_v3 *smmu)
{
	/*
	 * Override the size, for Cavium ThunderX2 implementation
	 * which doesn't support the page 1 SMMU register space.
	 */
	if (smmu->model == ACPI_IORT_SMMU_V3_CAVIUM_CN99XX)
		return SZ_64K;

	return SZ_128K;
}

static void __init arm_smmu_v3_init_resources(struct resource *res,
					      struct acpi_iort_node *node)
{
	struct acpi_iort_smmu_v3 *smmu;
	int num_res = 0;

	/* Retrieve SMMUv3 specific data */
	smmu = (struct acpi_iort_smmu_v3 *)node->node_data;

	res[num_res].start = smmu->base_address;
	res[num_res].end = smmu->base_address +
				arm_smmu_v3_resource_size(smmu) - 1;
	res[num_res].flags = IORESOURCE_MEM;

	num_res++;
	if (arm_smmu_v3_is_combined_irq(smmu)) {
		if (smmu->event_gsiv)
			acpi_iort_register_irq(smmu->event_gsiv, "combined",
					       ACPI_EDGE_SENSITIVE,
					       &res[num_res++]);
	} else {

		if (smmu->event_gsiv)
			acpi_iort_register_irq(smmu->event_gsiv, "eventq",
					       ACPI_EDGE_SENSITIVE,
					       &res[num_res++]);

		if (smmu->pri_gsiv)
			acpi_iort_register_irq(smmu->pri_gsiv, "priq",
					       ACPI_EDGE_SENSITIVE,
					       &res[num_res++]);

		if (smmu->gerr_gsiv)
			acpi_iort_register_irq(smmu->gerr_gsiv, "gerror",
					       ACPI_EDGE_SENSITIVE,
					       &res[num_res++]);

		if (smmu->sync_gsiv)
			acpi_iort_register_irq(smmu->sync_gsiv, "cmdq-sync",
					       ACPI_EDGE_SENSITIVE,
					       &res[num_res++]);
	}
}

static void __init arm_smmu_v3_dma_configure(struct device *dev,
					     struct acpi_iort_node *node)
{
	struct acpi_iort_smmu_v3 *smmu;
	enum dev_dma_attr attr;

	/* Retrieve SMMUv3 specific data */
	smmu = (struct acpi_iort_smmu_v3 *)node->node_data;

	attr = (smmu->flags & ACPI_IORT_SMMU_V3_COHACC_OVERRIDE) ?
			DEV_DMA_COHERENT : DEV_DMA_NON_COHERENT;

	/* We expect the dma masks to be equivalent for all SMMUv3 set-ups */
	dev->dma_mask = &dev->coherent_dma_mask;

	/* Configure DMA for the page table walker */
	acpi_dma_configure(dev, attr);
}

#if defined(CONFIG_ACPI_NUMA)
/*
 * set numa proximity domain for smmuv3 device
 */
static int  __init arm_smmu_v3_set_proximity(struct device *dev,
					      struct acpi_iort_node *node)
{
	struct acpi_iort_smmu_v3 *smmu;

	smmu = (struct acpi_iort_smmu_v3 *)node->node_data;
	if (smmu->flags & ACPI_IORT_SMMU_V3_PXM_VALID) {
<<<<<<< HEAD
		int dev_node = acpi_map_pxm_to_node(smmu->pxm);
=======
		int dev_node = pxm_to_node(smmu->pxm);
>>>>>>> 7d2a07b7

		if (dev_node != NUMA_NO_NODE && !node_online(dev_node))
			return -EINVAL;

		set_dev_node(dev, dev_node);
		pr_info("SMMU-v3[%llx] Mapped to Proximity domain %d\n",
			smmu->base_address,
			smmu->pxm);
	}
	return 0;
}
#else
#define arm_smmu_v3_set_proximity NULL
#endif

static int __init arm_smmu_count_resources(struct acpi_iort_node *node)
{
	struct acpi_iort_smmu *smmu;

	/* Retrieve SMMU specific data */
	smmu = (struct acpi_iort_smmu *)node->node_data;

	/*
	 * Only consider the global fault interrupt and ignore the
	 * configuration access interrupt.
	 *
	 * MMIO address and global fault interrupt resources are always
	 * present so add them to the context interrupt count as a static
	 * value.
	 */
	return smmu->context_interrupt_count + 2;
}

static void __init arm_smmu_init_resources(struct resource *res,
					   struct acpi_iort_node *node)
{
	struct acpi_iort_smmu *smmu;
	int i, hw_irq, trigger, num_res = 0;
	u64 *ctx_irq, *glb_irq;

	/* Retrieve SMMU specific data */
	smmu = (struct acpi_iort_smmu *)node->node_data;

	res[num_res].start = smmu->base_address;
	res[num_res].end = smmu->base_address + smmu->span - 1;
	res[num_res].flags = IORESOURCE_MEM;
	num_res++;

	glb_irq = ACPI_ADD_PTR(u64, node, smmu->global_interrupt_offset);
	/* Global IRQs */
	hw_irq = IORT_IRQ_MASK(glb_irq[0]);
	trigger = IORT_IRQ_TRIGGER_MASK(glb_irq[0]);

	acpi_iort_register_irq(hw_irq, "arm-smmu-global", trigger,
				     &res[num_res++]);

	/* Context IRQs */
	ctx_irq = ACPI_ADD_PTR(u64, node, smmu->context_interrupt_offset);
	for (i = 0; i < smmu->context_interrupt_count; i++) {
		hw_irq = IORT_IRQ_MASK(ctx_irq[i]);
		trigger = IORT_IRQ_TRIGGER_MASK(ctx_irq[i]);

		acpi_iort_register_irq(hw_irq, "arm-smmu-context", trigger,
				       &res[num_res++]);
	}
}

static void __init arm_smmu_dma_configure(struct device *dev,
					  struct acpi_iort_node *node)
{
	struct acpi_iort_smmu *smmu;
	enum dev_dma_attr attr;

	/* Retrieve SMMU specific data */
	smmu = (struct acpi_iort_smmu *)node->node_data;

	attr = (smmu->flags & ACPI_IORT_SMMU_COHERENT_WALK) ?
			DEV_DMA_COHERENT : DEV_DMA_NON_COHERENT;

	/* We expect the dma masks to be equivalent for SMMU set-ups */
	dev->dma_mask = &dev->coherent_dma_mask;

	/* Configure DMA for the page table walker */
	acpi_dma_configure(dev, attr);
}

static int __init arm_smmu_v3_pmcg_count_resources(struct acpi_iort_node *node)
{
	struct acpi_iort_pmcg *pmcg;

	/* Retrieve PMCG specific data */
	pmcg = (struct acpi_iort_pmcg *)node->node_data;

	/*
	 * There are always 2 memory resources.
	 * If the overflow_gsiv is present then add that for a total of 3.
	 */
	return pmcg->overflow_gsiv ? 3 : 2;
}

static void __init arm_smmu_v3_pmcg_init_resources(struct resource *res,
						   struct acpi_iort_node *node)
{
	struct acpi_iort_pmcg *pmcg;

	/* Retrieve PMCG specific data */
	pmcg = (struct acpi_iort_pmcg *)node->node_data;

	res[0].start = pmcg->page0_base_address;
	res[0].end = pmcg->page0_base_address + SZ_4K - 1;
	res[0].flags = IORESOURCE_MEM;
	res[1].start = pmcg->page1_base_address;
	res[1].end = pmcg->page1_base_address + SZ_4K - 1;
	res[1].flags = IORESOURCE_MEM;

	if (pmcg->overflow_gsiv)
		acpi_iort_register_irq(pmcg->overflow_gsiv, "overflow",
				       ACPI_EDGE_SENSITIVE, &res[2]);
}

static struct acpi_platform_list pmcg_plat_info[] __initdata = {
	/* HiSilicon Hip08 Platform */
	{"HISI  ", "HIP08   ", 0, ACPI_SIG_IORT, greater_than_or_equal,
	 "Erratum #162001800", IORT_SMMU_V3_PMCG_HISI_HIP08},
	{ }
};

static int __init arm_smmu_v3_pmcg_add_platdata(struct platform_device *pdev)
{
	u32 model;
	int idx;

	idx = acpi_match_platform_list(pmcg_plat_info);
	if (idx >= 0)
		model = pmcg_plat_info[idx].data;
	else
		model = IORT_SMMU_V3_PMCG_GENERIC;

	return platform_device_add_data(pdev, &model, sizeof(model));
}

struct iort_dev_config {
	const char *name;
	int (*dev_init)(struct acpi_iort_node *node);
	void (*dev_dma_configure)(struct device *dev,
				  struct acpi_iort_node *node);
	int (*dev_count_resources)(struct acpi_iort_node *node);
	void (*dev_init_resources)(struct resource *res,
				     struct acpi_iort_node *node);
	int (*dev_set_proximity)(struct device *dev,
				    struct acpi_iort_node *node);
	int (*dev_add_platdata)(struct platform_device *pdev);
};

static const struct iort_dev_config iort_arm_smmu_v3_cfg __initconst = {
	.name = "arm-smmu-v3",
	.dev_dma_configure = arm_smmu_v3_dma_configure,
	.dev_count_resources = arm_smmu_v3_count_resources,
	.dev_init_resources = arm_smmu_v3_init_resources,
	.dev_set_proximity = arm_smmu_v3_set_proximity,
};

static const struct iort_dev_config iort_arm_smmu_cfg __initconst = {
	.name = "arm-smmu",
	.dev_dma_configure = arm_smmu_dma_configure,
	.dev_count_resources = arm_smmu_count_resources,
	.dev_init_resources = arm_smmu_init_resources,
};

static const struct iort_dev_config iort_arm_smmu_v3_pmcg_cfg __initconst = {
	.name = "arm-smmu-v3-pmcg",
	.dev_count_resources = arm_smmu_v3_pmcg_count_resources,
	.dev_init_resources = arm_smmu_v3_pmcg_init_resources,
	.dev_add_platdata = arm_smmu_v3_pmcg_add_platdata,
};

static __init const struct iort_dev_config *iort_get_dev_cfg(
			struct acpi_iort_node *node)
{
	switch (node->type) {
	case ACPI_IORT_NODE_SMMU_V3:
		return &iort_arm_smmu_v3_cfg;
	case ACPI_IORT_NODE_SMMU:
		return &iort_arm_smmu_cfg;
	case ACPI_IORT_NODE_PMCG:
		return &iort_arm_smmu_v3_pmcg_cfg;
	default:
		return NULL;
	}
}

/**
 * iort_add_platform_device() - Allocate a platform device for IORT node
 * @node: Pointer to device ACPI IORT node
 * @ops: Pointer to IORT device config struct
 *
 * Returns: 0 on success, <0 failure
 */
static int __init iort_add_platform_device(struct acpi_iort_node *node,
					   const struct iort_dev_config *ops)
{
	struct fwnode_handle *fwnode;
	struct platform_device *pdev;
	struct resource *r;
	int ret, count;

	pdev = platform_device_alloc(ops->name, PLATFORM_DEVID_AUTO);
	if (!pdev)
		return -ENOMEM;

	if (ops->dev_set_proximity) {
		ret = ops->dev_set_proximity(&pdev->dev, node);
		if (ret)
			goto dev_put;
	}

	count = ops->dev_count_resources(node);

	r = kcalloc(count, sizeof(*r), GFP_KERNEL);
	if (!r) {
		ret = -ENOMEM;
		goto dev_put;
	}

	ops->dev_init_resources(r, node);

	ret = platform_device_add_resources(pdev, r, count);
	/*
	 * Resources are duplicated in platform_device_add_resources,
	 * free their allocated memory
	 */
	kfree(r);

	if (ret)
		goto dev_put;

	/*
	 * Platform devices based on PMCG nodes uses platform_data to
	 * pass the hardware model info to the driver. For others, add
	 * a copy of IORT node pointer to platform_data to be used to
	 * retrieve IORT data information.
	 */
	if (ops->dev_add_platdata)
		ret = ops->dev_add_platdata(pdev);
	else
		ret = platform_device_add_data(pdev, &node, sizeof(node));

	if (ret)
		goto dev_put;

	fwnode = iort_get_fwnode(node);

	if (!fwnode) {
		ret = -ENODEV;
		goto dev_put;
	}

	pdev->dev.fwnode = fwnode;

	if (ops->dev_dma_configure)
		ops->dev_dma_configure(&pdev->dev, node);

	iort_set_device_domain(&pdev->dev, node);

	ret = platform_device_add(pdev);
	if (ret)
		goto dma_deconfigure;

	return 0;

dma_deconfigure:
	arch_teardown_dma_ops(&pdev->dev);
dev_put:
	platform_device_put(pdev);

	return ret;
}

#ifdef CONFIG_PCI
static void __init iort_enable_acs(struct acpi_iort_node *iort_node)
{
	static bool acs_enabled __initdata;

	if (acs_enabled)
		return;

	if (iort_node->type == ACPI_IORT_NODE_PCI_ROOT_COMPLEX) {
		struct acpi_iort_node *parent;
		struct acpi_iort_id_mapping *map;
		int i;

		map = ACPI_ADD_PTR(struct acpi_iort_id_mapping, iort_node,
				   iort_node->mapping_offset);

		for (i = 0; i < iort_node->mapping_count; i++, map++) {
			if (!map->output_reference)
				continue;

			parent = ACPI_ADD_PTR(struct acpi_iort_node,
					iort_table,  map->output_reference);
			/*
			 * If we detect a RC->SMMU mapping, make sure
			 * we enable ACS on the system.
			 */
			if ((parent->type == ACPI_IORT_NODE_SMMU) ||
				(parent->type == ACPI_IORT_NODE_SMMU_V3)) {
				pci_request_acs();
				acs_enabled = true;
				return;
			}
		}
	}
}
#else
static inline void iort_enable_acs(struct acpi_iort_node *iort_node) { }
#endif

static void __init iort_init_platform_devices(void)
{
	struct acpi_iort_node *iort_node, *iort_end;
	struct acpi_table_iort *iort;
	struct fwnode_handle *fwnode;
	int i, ret;
	const struct iort_dev_config *ops;

	/*
	 * iort_table and iort both point to the start of IORT table, but
	 * have different struct types
	 */
	iort = (struct acpi_table_iort *)iort_table;

	/* Get the first IORT node */
	iort_node = ACPI_ADD_PTR(struct acpi_iort_node, iort,
				 iort->node_offset);
	iort_end = ACPI_ADD_PTR(struct acpi_iort_node, iort,
				iort_table->length);

	for (i = 0; i < iort->node_count; i++) {
		if (iort_node >= iort_end) {
			pr_err("iort node pointer overflows, bad table\n");
			return;
		}

		iort_enable_acs(iort_node);

		ops = iort_get_dev_cfg(iort_node);
		if (ops) {
			fwnode = acpi_alloc_fwnode_static();
			if (!fwnode)
				return;

			iort_set_fwnode(iort_node, fwnode);

			ret = iort_add_platform_device(iort_node, ops);
			if (ret) {
				iort_delete_fwnode(iort_node);
				acpi_free_fwnode_static(fwnode);
				return;
			}
		}

		iort_node = ACPI_ADD_PTR(struct acpi_iort_node, iort_node,
					 iort_node->length);
	}
}

void __init acpi_iort_init(void)
{
	acpi_status status;

	/* iort_table will be used at runtime after the iort init,
	 * so we don't need to call acpi_put_table() to release
	 * the IORT table mapping.
	 */
	status = acpi_get_table(ACPI_SIG_IORT, 0, &iort_table);
	if (ACPI_FAILURE(status)) {
		if (status != AE_NOT_FOUND) {
			const char *msg = acpi_format_exception(status);

			pr_err("Failed to get table, %s\n", msg);
		}

		return;
	}

	iort_init_platform_devices();
}

#ifdef CONFIG_ZONE_DMA
/*
 * Extract the highest CPU physical address accessible to all DMA masters in
 * the system. PHYS_ADDR_MAX is returned when no constrained device is found.
 */
phys_addr_t __init acpi_iort_dma_get_max_cpu_address(void)
{
	phys_addr_t limit = PHYS_ADDR_MAX;
	struct acpi_iort_node *node, *end;
	struct acpi_table_iort *iort;
	acpi_status status;
	int i;

	if (acpi_disabled)
		return limit;

	status = acpi_get_table(ACPI_SIG_IORT, 0,
				(struct acpi_table_header **)&iort);
	if (ACPI_FAILURE(status))
		return limit;

	node = ACPI_ADD_PTR(struct acpi_iort_node, iort, iort->node_offset);
	end = ACPI_ADD_PTR(struct acpi_iort_node, iort, iort->header.length);

	for (i = 0; i < iort->node_count; i++) {
		if (node >= end)
			break;

		switch (node->type) {
			struct acpi_iort_named_component *ncomp;
			struct acpi_iort_root_complex *rc;
			phys_addr_t local_limit;

		case ACPI_IORT_NODE_NAMED_COMPONENT:
			ncomp = (struct acpi_iort_named_component *)node->node_data;
			local_limit = DMA_BIT_MASK(ncomp->memory_address_limit);
			limit = min_not_zero(limit, local_limit);
			break;

		case ACPI_IORT_NODE_PCI_ROOT_COMPLEX:
			if (node->revision < 1)
				break;

			rc = (struct acpi_iort_root_complex *)node->node_data;
			local_limit = DMA_BIT_MASK(rc->memory_address_limit);
			limit = min_not_zero(limit, local_limit);
			break;
		}
		node = ACPI_ADD_PTR(struct acpi_iort_node, node, node->length);
	}
	acpi_put_table(&iort->header);
	return limit;
}
#endif<|MERGE_RESOLUTION|>--- conflicted
+++ resolved
@@ -806,26 +806,6 @@
 	return NULL;
 }
 
-<<<<<<< HEAD
-static inline const struct iommu_ops *iort_fwspec_iommu_ops(struct device *dev)
-{
-	struct iommu_fwspec *fwspec = dev_iommu_fwspec_get(dev);
-
-	return (fwspec && fwspec->ops) ? fwspec->ops : NULL;
-}
-
-static inline int iort_add_device_replay(struct device *dev)
-{
-	int err = 0;
-
-	if (dev->bus && !device_iommu_mapped(dev))
-		err = iommu_probe_device(dev);
-
-	return err;
-}
-
-=======
->>>>>>> 7d2a07b7
 /**
  * iort_iommu_msi_get_resv_regions - Reserved region driver helper
  * @dev: Device from iommu_get_resv_regions()
@@ -959,17 +939,6 @@
 static void iort_named_component_init(struct device *dev,
 				      struct acpi_iort_node *node)
 {
-<<<<<<< HEAD
-	struct acpi_iort_named_component *nc;
-	struct iommu_fwspec *fwspec = dev_iommu_fwspec_get(dev);
-
-	if (!fwspec)
-		return;
-
-	nc = (struct acpi_iort_named_component *)node->node_data;
-	fwspec->num_pasid_bits = FIELD_GET(ACPI_IORT_NC_PASID_BITS,
-					   nc->node_flags);
-=======
 	struct property_entry props[3] = {};
 	struct acpi_iort_named_component *nc;
 
@@ -982,7 +951,6 @@
 
 	if (device_create_managed_software_node(dev, props, NULL))
 		dev_warn(dev, "Could not add device properties\n");
->>>>>>> 7d2a07b7
 }
 
 static int iort_nc_iommu_map(struct device *dev, struct acpi_iort_node *node)
@@ -1027,17 +995,9 @@
  *
  * Returns: 0 on success, <0 on failure
  */
-<<<<<<< HEAD
-const struct iommu_ops *iort_iommu_configure_id(struct device *dev,
-						const u32 *id_in)
+int iort_iommu_configure_id(struct device *dev, const u32 *id_in)
 {
 	struct acpi_iort_node *node;
-	const struct iommu_ops *ops;
-=======
-int iort_iommu_configure_id(struct device *dev, const u32 *id_in)
-{
-	struct acpi_iort_node *node;
->>>>>>> 7d2a07b7
 	int err = -ENODEV;
 
 	if (dev_is_pci(dev)) {
@@ -1070,41 +1030,14 @@
 			iort_named_component_init(dev, node);
 	}
 
-<<<<<<< HEAD
-	/*
-	 * If we have reason to believe the IOMMU driver missed the initial
-	 * add_device callback for dev, replay it to get things in order.
-	 */
-	if (!err) {
-		ops = iort_fwspec_iommu_ops(dev);
-		err = iort_add_device_replay(dev);
-	}
-
-	/* Ignore all other errors apart from EPROBE_DEFER */
-	if (err == -EPROBE_DEFER) {
-		ops = ERR_PTR(err);
-	} else if (err) {
-		dev_dbg(dev, "Adding to IOMMU failed: %d\n", err);
-		ops = NULL;
-	}
-
-	return ops;
-=======
 	return err;
->>>>>>> 7d2a07b7
 }
 
 #else
 int iort_iommu_msi_get_resv_regions(struct device *dev, struct list_head *head)
 { return 0; }
-<<<<<<< HEAD
-const struct iommu_ops *iort_iommu_configure_id(struct device *dev,
-						const u32 *input_id)
-{ return NULL; }
-=======
 int iort_iommu_configure_id(struct device *dev, const u32 *input_id)
 { return -ENODEV; }
->>>>>>> 7d2a07b7
 #endif
 
 static int nc_dma_get_range(struct device *dev, u64 *size)
@@ -1155,70 +1088,18 @@
 }
 
 /**
-<<<<<<< HEAD
- * iort_dma_setup() - Set-up device DMA parameters.
- *
- * @dev: device to configure
- * @dma_addr: device DMA address result pointer
- * @dma_size: DMA range size result pointer
-=======
  * iort_dma_get_ranges() - Look up DMA addressing limit for the device
  * @dev: device to lookup
  * @size: DMA range size result pointer
  *
  * Return: 0 on success, an error otherwise.
->>>>>>> 7d2a07b7
  */
 int iort_dma_get_ranges(struct device *dev, u64 *size)
 {
-<<<<<<< HEAD
-	u64 end, mask, dmaaddr = 0, size = 0, offset = 0;
-	int ret;
-
-	/*
-	 * If @dev is expected to be DMA-capable then the bus code that created
-	 * it should have initialised its dma_mask pointer by this point. For
-	 * now, we'll continue the legacy behaviour of coercing it to the
-	 * coherent mask if not, but we'll no longer do so quietly.
-	 */
-	if (!dev->dma_mask) {
-		dev_warn(dev, "DMA mask not set\n");
-		dev->dma_mask = &dev->coherent_dma_mask;
-	}
-
-	if (dev->coherent_dma_mask)
-		size = max(dev->coherent_dma_mask, dev->coherent_dma_mask + 1);
-	else
-		size = 1ULL << 32;
-
-	ret = acpi_dma_get_range(dev, &dmaaddr, &offset, &size);
-	if (ret == -ENODEV)
-		ret = dev_is_pci(dev) ? rc_dma_get_range(dev, &size)
-				      : nc_dma_get_range(dev, &size);
-
-	if (!ret) {
-		/*
-		 * Limit coherent and dma mask based on size retrieved from
-		 * firmware.
-		 */
-		end = dmaaddr + size - 1;
-		mask = DMA_BIT_MASK(ilog2(end) + 1);
-		dev->bus_dma_limit = end;
-		dev->coherent_dma_mask = min(dev->coherent_dma_mask, mask);
-		*dev->dma_mask = min(*dev->dma_mask, mask);
-	}
-
-	*dma_addr = dmaaddr;
-	*dma_size = size;
-
-	dev->dma_pfn_offset = PFN_DOWN(offset);
-	dev_dbg(dev, "dma_pfn_offset(%#08llx)\n", offset);
-=======
 	if (dev_is_pci(dev))
 		return rc_dma_get_range(dev, size);
 	else
 		return nc_dma_get_range(dev, size);
->>>>>>> 7d2a07b7
 }
 
 static void __init acpi_iort_register_irq(int hwirq, const char *name,
@@ -1368,11 +1249,7 @@
 
 	smmu = (struct acpi_iort_smmu_v3 *)node->node_data;
 	if (smmu->flags & ACPI_IORT_SMMU_V3_PXM_VALID) {
-<<<<<<< HEAD
-		int dev_node = acpi_map_pxm_to_node(smmu->pxm);
-=======
 		int dev_node = pxm_to_node(smmu->pxm);
->>>>>>> 7d2a07b7
 
 		if (dev_node != NUMA_NO_NODE && !node_online(dev_node))
 			return -EINVAL;
