--- conflicted
+++ resolved
@@ -66,12 +66,9 @@
 
 static DEFINE_PER_CPU(struct cpuidle_device *, acpi_cpuidle_device);
 
-<<<<<<< HEAD
-=======
 static DEFINE_PER_CPU(struct acpi_processor_cx * [CPUIDLE_STATE_MAX],
 								acpi_cstate);
 
->>>>>>> 31880c37
 static int disabled_by_idle_boot_param(void)
 {
 	return boot_option_idle_override == IDLE_POLL ||
@@ -726,8 +723,6 @@
 	start_critical_timings();
 }
 
-static struct acpi_processor_cx *acpi_cstate[CPUIDLE_STATE_MAX];
-
 /**
  * acpi_idle_enter_c1 - enters an ACPI C1 state-type
  * @dev: the target CPU
