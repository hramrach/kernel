/*
 * Copyright(c) 2013-2015 Intel Corporation. All rights reserved.
 *
 * This program is free software; you can redistribute it and/or modify
 * it under the terms of version 2 of the GNU General Public License as
 * published by the Free Software Foundation.
 *
 * This program is distributed in the hope that it will be useful, but
 * WITHOUT ANY WARRANTY; without even the implied warranty of
 * MERCHANTABILITY or FITNESS FOR A PARTICULAR PURPOSE.  See the GNU
 * General Public License for more details.
 */
#include <linux/list_sort.h>
#include <linux/libnvdimm.h>
#include <linux/module.h>
#include <linux/mutex.h>
#include <linux/ndctl.h>
#include <linux/sysfs.h>
#include <linux/delay.h>
#include <linux/list.h>
#include <linux/acpi.h>
#include <linux/sort.h>
#include <linux/io.h>
#include <linux/nd.h>
#include <asm/cacheflush.h>
#include <acpi/nfit.h>
#include "nfit.h"

/*
 * For readq() and writeq() on 32-bit builds, the hi-lo, lo-hi order is
 * irrelevant.
 */
#include <linux/io-64-nonatomic-hi-lo.h>

static bool force_enable_dimms;
module_param(force_enable_dimms, bool, S_IRUGO|S_IWUSR);
MODULE_PARM_DESC(force_enable_dimms, "Ignore _STA (ACPI DIMM device) status");

static bool disable_vendor_specific;
module_param(disable_vendor_specific, bool, S_IRUGO);
MODULE_PARM_DESC(disable_vendor_specific,
		"Limit commands to the publicly specified set");

static unsigned long override_dsm_mask;
module_param(override_dsm_mask, ulong, S_IRUGO);
MODULE_PARM_DESC(override_dsm_mask, "Bitmask of allowed NVDIMM DSM functions");

static int default_dsm_family = -1;
module_param(default_dsm_family, int, S_IRUGO);
MODULE_PARM_DESC(default_dsm_family,
		"Try this DSM type first when identifying NVDIMM family");

static bool no_init_ars;
module_param(no_init_ars, bool, 0644);
MODULE_PARM_DESC(no_init_ars, "Skip ARS run at nfit init time");

LIST_HEAD(acpi_descs);
DEFINE_MUTEX(acpi_desc_lock);

static struct workqueue_struct *nfit_wq;

struct nfit_table_prev {
	struct list_head spas;
	struct list_head memdevs;
	struct list_head dcrs;
	struct list_head bdws;
	struct list_head idts;
	struct list_head flushes;
};

static guid_t nfit_uuid[NFIT_UUID_MAX];

const guid_t *to_nfit_uuid(enum nfit_uuids id)
{
	return &nfit_uuid[id];
}
EXPORT_SYMBOL(to_nfit_uuid);

static struct acpi_nfit_desc *to_acpi_nfit_desc(
		struct nvdimm_bus_descriptor *nd_desc)
{
	return container_of(nd_desc, struct acpi_nfit_desc, nd_desc);
}

static struct acpi_device *to_acpi_dev(struct acpi_nfit_desc *acpi_desc)
{
	struct nvdimm_bus_descriptor *nd_desc = &acpi_desc->nd_desc;

	/*
	 * If provider == 'ACPI.NFIT' we can assume 'dev' is a struct
	 * acpi_device.
	 */
	if (!nd_desc->provider_name
			|| strcmp(nd_desc->provider_name, "ACPI.NFIT") != 0)
		return NULL;

	return to_acpi_device(acpi_desc->dev);
}

static int xlat_bus_status(void *buf, unsigned int cmd, u32 status)
{
	struct nd_cmd_clear_error *clear_err;
	struct nd_cmd_ars_status *ars_status;
	u16 flags;

	switch (cmd) {
	case ND_CMD_ARS_CAP:
		if ((status & 0xffff) == NFIT_ARS_CAP_NONE)
			return -ENOTTY;

		/* Command failed */
		if (status & 0xffff)
			return -EIO;

		/* No supported scan types for this range */
		flags = ND_ARS_PERSISTENT | ND_ARS_VOLATILE;
		if ((status >> 16 & flags) == 0)
			return -ENOTTY;
		return 0;
	case ND_CMD_ARS_START:
		/* ARS is in progress */
		if ((status & 0xffff) == NFIT_ARS_START_BUSY)
			return -EBUSY;

		/* Command failed */
		if (status & 0xffff)
			return -EIO;
		return 0;
	case ND_CMD_ARS_STATUS:
		ars_status = buf;
		/* Command failed */
		if (status & 0xffff)
			return -EIO;
		/* Check extended status (Upper two bytes) */
		if (status == NFIT_ARS_STATUS_DONE)
			return 0;

		/* ARS is in progress */
		if (status == NFIT_ARS_STATUS_BUSY)
			return -EBUSY;

		/* No ARS performed for the current boot */
		if (status == NFIT_ARS_STATUS_NONE)
			return -EAGAIN;

		/*
		 * ARS interrupted, either we overflowed or some other
		 * agent wants the scan to stop.  If we didn't overflow
		 * then just continue with the returned results.
		 */
		if (status == NFIT_ARS_STATUS_INTR) {
			if (ars_status->out_length >= 40 && (ars_status->flags
						& NFIT_ARS_F_OVERFLOW))
				return -ENOSPC;
			return 0;
		}

		/* Unknown status */
		if (status >> 16)
			return -EIO;
		return 0;
	case ND_CMD_CLEAR_ERROR:
		clear_err = buf;
		if (status & 0xffff)
			return -EIO;
		if (!clear_err->cleared)
			return -EIO;
		if (clear_err->length > clear_err->cleared)
			return clear_err->cleared;
		return 0;
	default:
		break;
	}

	/* all other non-zero status results in an error */
	if (status)
		return -EIO;
	return 0;
}

#define ACPI_LABELS_LOCKED 3

static int xlat_nvdimm_status(struct nvdimm *nvdimm, void *buf, unsigned int cmd,
		u32 status)
{
	struct nfit_mem *nfit_mem = nvdimm_provider_data(nvdimm);

	switch (cmd) {
	case ND_CMD_GET_CONFIG_SIZE:
		/*
		 * In the _LSI, _LSR, _LSW case the locked status is
		 * communicated via the read/write commands
		 */
		if (nfit_mem->has_lsr)
			break;

		if (status >> 16 & ND_CONFIG_LOCKED)
			return -EACCES;
		break;
	case ND_CMD_GET_CONFIG_DATA:
		if (nfit_mem->has_lsr && status == ACPI_LABELS_LOCKED)
			return -EACCES;
		break;
	case ND_CMD_SET_CONFIG_DATA:
		if (nfit_mem->has_lsw && status == ACPI_LABELS_LOCKED)
			return -EACCES;
		break;
	default:
		break;
	}

	/* all other non-zero status results in an error */
	if (status)
		return -EIO;
	return 0;
}

static int xlat_status(struct nvdimm *nvdimm, void *buf, unsigned int cmd,
		u32 status)
{
	if (!nvdimm)
		return xlat_bus_status(buf, cmd, status);
	return xlat_nvdimm_status(nvdimm, buf, cmd, status);
}

/* convert _LS{I,R} packages to the buffer object acpi_nfit_ctl expects */
static union acpi_object *pkg_to_buf(union acpi_object *pkg)
{
	int i;
	void *dst;
	size_t size = 0;
	union acpi_object *buf = NULL;

	if (pkg->type != ACPI_TYPE_PACKAGE) {
		WARN_ONCE(1, "BIOS bug, unexpected element type: %d\n",
				pkg->type);
		goto err;
	}

	for (i = 0; i < pkg->package.count; i++) {
		union acpi_object *obj = &pkg->package.elements[i];

		if (obj->type == ACPI_TYPE_INTEGER)
			size += 4;
		else if (obj->type == ACPI_TYPE_BUFFER)
			size += obj->buffer.length;
		else {
			WARN_ONCE(1, "BIOS bug, unexpected element type: %d\n",
					obj->type);
			goto err;
		}
	}

	buf = ACPI_ALLOCATE(sizeof(*buf) + size);
	if (!buf)
		goto err;

	dst = buf + 1;
	buf->type = ACPI_TYPE_BUFFER;
	buf->buffer.length = size;
	buf->buffer.pointer = dst;
	for (i = 0; i < pkg->package.count; i++) {
		union acpi_object *obj = &pkg->package.elements[i];

		if (obj->type == ACPI_TYPE_INTEGER) {
			memcpy(dst, &obj->integer.value, 4);
			dst += 4;
		} else if (obj->type == ACPI_TYPE_BUFFER) {
			memcpy(dst, obj->buffer.pointer, obj->buffer.length);
			dst += obj->buffer.length;
		}
	}
err:
	ACPI_FREE(pkg);
	return buf;
}

static union acpi_object *int_to_buf(union acpi_object *integer)
{
	union acpi_object *buf = ACPI_ALLOCATE(sizeof(*buf) + 4);
	void *dst = NULL;

	if (!buf)
		goto err;

	if (integer->type != ACPI_TYPE_INTEGER) {
		WARN_ONCE(1, "BIOS bug, unexpected element type: %d\n",
				integer->type);
		goto err;
	}

	dst = buf + 1;
	buf->type = ACPI_TYPE_BUFFER;
	buf->buffer.length = 4;
	buf->buffer.pointer = dst;
	memcpy(dst, &integer->integer.value, 4);
err:
	ACPI_FREE(integer);
	return buf;
}

static union acpi_object *acpi_label_write(acpi_handle handle, u32 offset,
		u32 len, void *data)
{
	acpi_status rc;
	struct acpi_buffer buf = { ACPI_ALLOCATE_BUFFER, NULL };
	struct acpi_object_list input = {
		.count = 3,
		.pointer = (union acpi_object []) {
			[0] = {
				.integer.type = ACPI_TYPE_INTEGER,
				.integer.value = offset,
			},
			[1] = {
				.integer.type = ACPI_TYPE_INTEGER,
				.integer.value = len,
			},
			[2] = {
				.buffer.type = ACPI_TYPE_BUFFER,
				.buffer.pointer = data,
				.buffer.length = len,
			},
		},
	};

	rc = acpi_evaluate_object(handle, "_LSW", &input, &buf);
	if (ACPI_FAILURE(rc))
		return NULL;
	return int_to_buf(buf.pointer);
}

static union acpi_object *acpi_label_read(acpi_handle handle, u32 offset,
		u32 len)
{
	acpi_status rc;
	struct acpi_buffer buf = { ACPI_ALLOCATE_BUFFER, NULL };
	struct acpi_object_list input = {
		.count = 2,
		.pointer = (union acpi_object []) {
			[0] = {
				.integer.type = ACPI_TYPE_INTEGER,
				.integer.value = offset,
			},
			[1] = {
				.integer.type = ACPI_TYPE_INTEGER,
				.integer.value = len,
			},
		},
	};

	rc = acpi_evaluate_object(handle, "_LSR", &input, &buf);
	if (ACPI_FAILURE(rc))
		return NULL;
	return pkg_to_buf(buf.pointer);
}

static union acpi_object *acpi_label_info(acpi_handle handle)
{
	acpi_status rc;
	struct acpi_buffer buf = { ACPI_ALLOCATE_BUFFER, NULL };

	rc = acpi_evaluate_object(handle, "_LSI", NULL, &buf);
	if (ACPI_FAILURE(rc))
		return NULL;
	return pkg_to_buf(buf.pointer);
}

static u8 nfit_dsm_revid(unsigned family, unsigned func)
{
	static const u8 revid_table[NVDIMM_FAMILY_MAX+1][32] = {
		[NVDIMM_FAMILY_INTEL] = {
			[NVDIMM_INTEL_GET_MODES] = 2,
			[NVDIMM_INTEL_GET_FWINFO] = 2,
			[NVDIMM_INTEL_START_FWUPDATE] = 2,
			[NVDIMM_INTEL_SEND_FWUPDATE] = 2,
			[NVDIMM_INTEL_FINISH_FWUPDATE] = 2,
			[NVDIMM_INTEL_QUERY_FWUPDATE] = 2,
			[NVDIMM_INTEL_SET_THRESHOLD] = 2,
			[NVDIMM_INTEL_INJECT_ERROR] = 2,
		},
	};
	u8 id;

	if (family > NVDIMM_FAMILY_MAX)
		return 0;
	if (func > 31)
		return 0;
	id = revid_table[family][func];
	if (id == 0)
		return 1; /* default */
	return id;
}

int acpi_nfit_ctl(struct nvdimm_bus_descriptor *nd_desc, struct nvdimm *nvdimm,
		unsigned int cmd, void *buf, unsigned int buf_len, int *cmd_rc)
{
	struct acpi_nfit_desc *acpi_desc = to_acpi_nfit_desc(nd_desc);
	struct nfit_mem *nfit_mem = nvdimm_provider_data(nvdimm);
	union acpi_object in_obj, in_buf, *out_obj;
	const struct nd_cmd_desc *desc = NULL;
	struct device *dev = acpi_desc->dev;
	struct nd_cmd_pkg *call_pkg = NULL;
	const char *cmd_name, *dimm_name;
	unsigned long cmd_mask, dsm_mask;
	u32 offset, fw_status = 0;
	acpi_handle handle;
	unsigned int func;
	const guid_t *guid;
	int rc, i;

	func = cmd;
	if (cmd == ND_CMD_CALL) {
		call_pkg = buf;
		func = call_pkg->nd_command;

		for (i = 0; i < ARRAY_SIZE(call_pkg->nd_reserved2); i++)
			if (call_pkg->nd_reserved2[i])
				return -EINVAL;
	}

	if (nvdimm) {
		struct acpi_device *adev = nfit_mem->adev;

		if (!adev)
			return -ENOTTY;
		if (call_pkg && nfit_mem->family != call_pkg->nd_family)
			return -ENOTTY;

		dimm_name = nvdimm_name(nvdimm);
		cmd_name = nvdimm_cmd_name(cmd);
		cmd_mask = nvdimm_cmd_mask(nvdimm);
		dsm_mask = nfit_mem->dsm_mask;
		desc = nd_cmd_dimm_desc(cmd);
		guid = to_nfit_uuid(nfit_mem->family);
		handle = adev->handle;
	} else {
		struct acpi_device *adev = to_acpi_dev(acpi_desc);

		cmd_name = nvdimm_bus_cmd_name(cmd);
		cmd_mask = nd_desc->cmd_mask;
		dsm_mask = cmd_mask;
		if (cmd == ND_CMD_CALL)
			dsm_mask = nd_desc->bus_dsm_mask;
		desc = nd_cmd_bus_desc(cmd);
		guid = to_nfit_uuid(NFIT_DEV_BUS);
		handle = adev->handle;
		dimm_name = "bus";
	}

	if (!desc || (cmd && (desc->out_num + desc->in_num == 0)))
		return -ENOTTY;

	if (!test_bit(cmd, &cmd_mask) || !test_bit(func, &dsm_mask))
		return -ENOTTY;

	in_obj.type = ACPI_TYPE_PACKAGE;
	in_obj.package.count = 1;
	in_obj.package.elements = &in_buf;
	in_buf.type = ACPI_TYPE_BUFFER;
	in_buf.buffer.pointer = buf;
	in_buf.buffer.length = 0;

	/* libnvdimm has already validated the input envelope */
	for (i = 0; i < desc->in_num; i++)
		in_buf.buffer.length += nd_cmd_in_size(nvdimm, cmd, desc,
				i, buf);

	if (call_pkg) {
		/* skip over package wrapper */
		in_buf.buffer.pointer = (void *) &call_pkg->nd_payload;
		in_buf.buffer.length = call_pkg->nd_size_in;
	}

	dev_dbg(dev, "%s cmd: %d: func: %d input length: %d\n",
		dimm_name, cmd, func, in_buf.buffer.length);
	print_hex_dump_debug("nvdimm in  ", DUMP_PREFIX_OFFSET, 4, 4,
			in_buf.buffer.pointer,
			min_t(u32, 256, in_buf.buffer.length), true);

	/* call the BIOS, prefer the named methods over _DSM if available */
	if (nvdimm && cmd == ND_CMD_GET_CONFIG_SIZE && nfit_mem->has_lsr)
		out_obj = acpi_label_info(handle);
	else if (nvdimm && cmd == ND_CMD_GET_CONFIG_DATA && nfit_mem->has_lsr) {
		struct nd_cmd_get_config_data_hdr *p = buf;

		out_obj = acpi_label_read(handle, p->in_offset, p->in_length);
	} else if (nvdimm && cmd == ND_CMD_SET_CONFIG_DATA
			&& nfit_mem->has_lsw) {
		struct nd_cmd_set_config_hdr *p = buf;

		out_obj = acpi_label_write(handle, p->in_offset, p->in_length,
				p->in_buf);
	} else {
		u8 revid;

		if (nvdimm)
			revid = nfit_dsm_revid(nfit_mem->family, func);
		else
			revid = 1;
		out_obj = acpi_evaluate_dsm(handle, guid, revid, func, &in_obj);
	}

	if (!out_obj) {
		dev_dbg(dev, "%s _DSM failed cmd: %s\n", dimm_name, cmd_name);
		return -EINVAL;
	}

	if (call_pkg) {
		call_pkg->nd_fw_size = out_obj->buffer.length;
		memcpy(call_pkg->nd_payload + call_pkg->nd_size_in,
			out_obj->buffer.pointer,
			min(call_pkg->nd_fw_size, call_pkg->nd_size_out));

		ACPI_FREE(out_obj);
		/*
		 * Need to support FW function w/o known size in advance.
		 * Caller can determine required size based upon nd_fw_size.
		 * If we return an error (like elsewhere) then caller wouldn't
		 * be able to rely upon data returned to make calculation.
		 */
		return 0;
	}

	if (out_obj->package.type != ACPI_TYPE_BUFFER) {
		dev_dbg(dev, "%s unexpected output object type cmd: %s type: %d\n",
				dimm_name, cmd_name, out_obj->type);
		rc = -EINVAL;
		goto out;
	}

	dev_dbg(dev, "%s cmd: %s output length: %d\n", dimm_name,
			cmd_name, out_obj->buffer.length);
	print_hex_dump_debug(cmd_name, DUMP_PREFIX_OFFSET, 4, 4,
			out_obj->buffer.pointer,
			min_t(u32, 128, out_obj->buffer.length), true);

	for (i = 0, offset = 0; i < desc->out_num; i++) {
		u32 out_size = nd_cmd_out_size(nvdimm, cmd, desc, i, buf,
				(u32 *) out_obj->buffer.pointer,
				out_obj->buffer.length - offset);

		if (offset + out_size > out_obj->buffer.length) {
			dev_dbg(dev, "%s output object underflow cmd: %s field: %d\n",
					dimm_name, cmd_name, i);
			break;
		}

		if (in_buf.buffer.length + offset + out_size > buf_len) {
			dev_dbg(dev, "%s output overrun cmd: %s field: %d\n",
					dimm_name, cmd_name, i);
			rc = -ENXIO;
			goto out;
		}
		memcpy(buf + in_buf.buffer.length + offset,
				out_obj->buffer.pointer + offset, out_size);
		offset += out_size;
	}

	/*
	 * Set fw_status for all the commands with a known format to be
	 * later interpreted by xlat_status().
	 */
	if (i >= 1 && ((!nvdimm && cmd >= ND_CMD_ARS_CAP
					&& cmd <= ND_CMD_CLEAR_ERROR)
				|| (nvdimm && cmd >= ND_CMD_SMART
					&& cmd <= ND_CMD_VENDOR)))
		fw_status = *(u32 *) out_obj->buffer.pointer;

	if (offset + in_buf.buffer.length < buf_len) {
		if (i >= 1) {
			/*
			 * status valid, return the number of bytes left
			 * unfilled in the output buffer
			 */
			rc = buf_len - offset - in_buf.buffer.length;
			if (cmd_rc)
				*cmd_rc = xlat_status(nvdimm, buf, cmd,
						fw_status);
		} else {
			dev_err(dev, "%s:%s underrun cmd: %s buf_len: %d out_len: %d\n",
					__func__, dimm_name, cmd_name, buf_len,
					offset);
			rc = -ENXIO;
		}
	} else {
		rc = 0;
		if (cmd_rc)
			*cmd_rc = xlat_status(nvdimm, buf, cmd, fw_status);
	}

 out:
	ACPI_FREE(out_obj);

	return rc;
}
EXPORT_SYMBOL_GPL(acpi_nfit_ctl);

static const char *spa_type_name(u16 type)
{
	static const char *to_name[] = {
		[NFIT_SPA_VOLATILE] = "volatile",
		[NFIT_SPA_PM] = "pmem",
		[NFIT_SPA_DCR] = "dimm-control-region",
		[NFIT_SPA_BDW] = "block-data-window",
		[NFIT_SPA_VDISK] = "volatile-disk",
		[NFIT_SPA_VCD] = "volatile-cd",
		[NFIT_SPA_PDISK] = "persistent-disk",
		[NFIT_SPA_PCD] = "persistent-cd",

	};

	if (type > NFIT_SPA_PCD)
		return "unknown";

	return to_name[type];
}

int nfit_spa_type(struct acpi_nfit_system_address *spa)
{
	int i;

	for (i = 0; i < NFIT_UUID_MAX; i++)
		if (guid_equal(to_nfit_uuid(i), (guid_t *)&spa->range_guid))
			return i;
	return -1;
}

static bool add_spa(struct acpi_nfit_desc *acpi_desc,
		struct nfit_table_prev *prev,
		struct acpi_nfit_system_address *spa)
{
	struct device *dev = acpi_desc->dev;
	struct nfit_spa *nfit_spa;

	if (spa->header.length != sizeof(*spa))
		return false;

	list_for_each_entry(nfit_spa, &prev->spas, list) {
		if (memcmp(nfit_spa->spa, spa, sizeof(*spa)) == 0) {
			list_move_tail(&nfit_spa->list, &acpi_desc->spas);
			return true;
		}
	}

	nfit_spa = devm_kzalloc(dev, sizeof(*nfit_spa) + sizeof(*spa),
			GFP_KERNEL);
	if (!nfit_spa)
		return false;
	INIT_LIST_HEAD(&nfit_spa->list);
	memcpy(nfit_spa->spa, spa, sizeof(*spa));
	list_add_tail(&nfit_spa->list, &acpi_desc->spas);
	dev_dbg(dev, "spa index: %d type: %s\n",
			spa->range_index,
			spa_type_name(nfit_spa_type(spa)));
	return true;
}

static bool add_memdev(struct acpi_nfit_desc *acpi_desc,
		struct nfit_table_prev *prev,
		struct acpi_nfit_memory_map *memdev)
{
	struct device *dev = acpi_desc->dev;
	struct nfit_memdev *nfit_memdev;

	if (memdev->header.length != sizeof(*memdev))
		return false;

	list_for_each_entry(nfit_memdev, &prev->memdevs, list)
		if (memcmp(nfit_memdev->memdev, memdev, sizeof(*memdev)) == 0) {
			list_move_tail(&nfit_memdev->list, &acpi_desc->memdevs);
			return true;
		}

	nfit_memdev = devm_kzalloc(dev, sizeof(*nfit_memdev) + sizeof(*memdev),
			GFP_KERNEL);
	if (!nfit_memdev)
		return false;
	INIT_LIST_HEAD(&nfit_memdev->list);
	memcpy(nfit_memdev->memdev, memdev, sizeof(*memdev));
	list_add_tail(&nfit_memdev->list, &acpi_desc->memdevs);
	dev_dbg(dev, "memdev handle: %#x spa: %d dcr: %d flags: %#x\n",
			memdev->device_handle, memdev->range_index,
			memdev->region_index, memdev->flags);
	return true;
}

int nfit_get_smbios_id(u32 device_handle, u16 *flags)
{
	struct acpi_nfit_memory_map *memdev;
	struct acpi_nfit_desc *acpi_desc;
	struct nfit_mem *nfit_mem;

	mutex_lock(&acpi_desc_lock);
	list_for_each_entry(acpi_desc, &acpi_descs, list) {
		mutex_lock(&acpi_desc->init_mutex);
		list_for_each_entry(nfit_mem, &acpi_desc->dimms, list) {
			memdev = __to_nfit_memdev(nfit_mem);
			if (memdev->device_handle == device_handle) {
				mutex_unlock(&acpi_desc->init_mutex);
				mutex_unlock(&acpi_desc_lock);
				*flags = memdev->flags;
				return memdev->physical_id;
			}
		}
		mutex_unlock(&acpi_desc->init_mutex);
	}
	mutex_unlock(&acpi_desc_lock);

	return -ENODEV;
}
EXPORT_SYMBOL_GPL(nfit_get_smbios_id);

/*
 * An implementation may provide a truncated control region if no block windows
 * are defined.
 */
static size_t sizeof_dcr(struct acpi_nfit_control_region *dcr)
{
	if (dcr->header.length < offsetof(struct acpi_nfit_control_region,
				window_size))
		return 0;
	if (dcr->windows)
		return sizeof(*dcr);
	return offsetof(struct acpi_nfit_control_region, window_size);
}

static bool add_dcr(struct acpi_nfit_desc *acpi_desc,
		struct nfit_table_prev *prev,
		struct acpi_nfit_control_region *dcr)
{
	struct device *dev = acpi_desc->dev;
	struct nfit_dcr *nfit_dcr;

	if (!sizeof_dcr(dcr))
		return false;

	list_for_each_entry(nfit_dcr, &prev->dcrs, list)
		if (memcmp(nfit_dcr->dcr, dcr, sizeof_dcr(dcr)) == 0) {
			list_move_tail(&nfit_dcr->list, &acpi_desc->dcrs);
			return true;
		}

	nfit_dcr = devm_kzalloc(dev, sizeof(*nfit_dcr) + sizeof(*dcr),
			GFP_KERNEL);
	if (!nfit_dcr)
		return false;
	INIT_LIST_HEAD(&nfit_dcr->list);
	memcpy(nfit_dcr->dcr, dcr, sizeof_dcr(dcr));
	list_add_tail(&nfit_dcr->list, &acpi_desc->dcrs);
	dev_dbg(dev, "dcr index: %d windows: %d\n",
			dcr->region_index, dcr->windows);
	return true;
}

static bool add_bdw(struct acpi_nfit_desc *acpi_desc,
		struct nfit_table_prev *prev,
		struct acpi_nfit_data_region *bdw)
{
	struct device *dev = acpi_desc->dev;
	struct nfit_bdw *nfit_bdw;

	if (bdw->header.length != sizeof(*bdw))
		return false;
	list_for_each_entry(nfit_bdw, &prev->bdws, list)
		if (memcmp(nfit_bdw->bdw, bdw, sizeof(*bdw)) == 0) {
			list_move_tail(&nfit_bdw->list, &acpi_desc->bdws);
			return true;
		}

	nfit_bdw = devm_kzalloc(dev, sizeof(*nfit_bdw) + sizeof(*bdw),
			GFP_KERNEL);
	if (!nfit_bdw)
		return false;
	INIT_LIST_HEAD(&nfit_bdw->list);
	memcpy(nfit_bdw->bdw, bdw, sizeof(*bdw));
	list_add_tail(&nfit_bdw->list, &acpi_desc->bdws);
	dev_dbg(dev, "bdw dcr: %d windows: %d\n",
			bdw->region_index, bdw->windows);
	return true;
}

static size_t sizeof_idt(struct acpi_nfit_interleave *idt)
{
	if (idt->header.length < sizeof(*idt))
		return 0;
	return sizeof(*idt) + sizeof(u32) * (idt->line_count - 1);
}

static bool add_idt(struct acpi_nfit_desc *acpi_desc,
		struct nfit_table_prev *prev,
		struct acpi_nfit_interleave *idt)
{
	struct device *dev = acpi_desc->dev;
	struct nfit_idt *nfit_idt;

	if (!sizeof_idt(idt))
		return false;

	list_for_each_entry(nfit_idt, &prev->idts, list) {
		if (sizeof_idt(nfit_idt->idt) != sizeof_idt(idt))
			continue;

		if (memcmp(nfit_idt->idt, idt, sizeof_idt(idt)) == 0) {
			list_move_tail(&nfit_idt->list, &acpi_desc->idts);
			return true;
		}
	}

	nfit_idt = devm_kzalloc(dev, sizeof(*nfit_idt) + sizeof_idt(idt),
			GFP_KERNEL);
	if (!nfit_idt)
		return false;
	INIT_LIST_HEAD(&nfit_idt->list);
	memcpy(nfit_idt->idt, idt, sizeof_idt(idt));
	list_add_tail(&nfit_idt->list, &acpi_desc->idts);
	dev_dbg(dev, "idt index: %d num_lines: %d\n",
			idt->interleave_index, idt->line_count);
	return true;
}

static size_t sizeof_flush(struct acpi_nfit_flush_address *flush)
{
	if (flush->header.length < sizeof(*flush))
		return 0;
	return sizeof(*flush) + sizeof(u64) * (flush->hint_count - 1);
}

static bool add_flush(struct acpi_nfit_desc *acpi_desc,
		struct nfit_table_prev *prev,
		struct acpi_nfit_flush_address *flush)
{
	struct device *dev = acpi_desc->dev;
	struct nfit_flush *nfit_flush;

	if (!sizeof_flush(flush))
		return false;

	list_for_each_entry(nfit_flush, &prev->flushes, list) {
		if (sizeof_flush(nfit_flush->flush) != sizeof_flush(flush))
			continue;

		if (memcmp(nfit_flush->flush, flush,
					sizeof_flush(flush)) == 0) {
			list_move_tail(&nfit_flush->list, &acpi_desc->flushes);
			return true;
		}
	}

	nfit_flush = devm_kzalloc(dev, sizeof(*nfit_flush)
			+ sizeof_flush(flush), GFP_KERNEL);
	if (!nfit_flush)
		return false;
	INIT_LIST_HEAD(&nfit_flush->list);
	memcpy(nfit_flush->flush, flush, sizeof_flush(flush));
	list_add_tail(&nfit_flush->list, &acpi_desc->flushes);
	dev_dbg(dev, "nfit_flush handle: %d hint_count: %d\n",
			flush->device_handle, flush->hint_count);
	return true;
}

static bool add_platform_cap(struct acpi_nfit_desc *acpi_desc,
		struct acpi_nfit_capabilities *pcap)
{
	struct device *dev = acpi_desc->dev;
	u32 mask;

	mask = (1 << (pcap->highest_capability + 1)) - 1;
	acpi_desc->platform_cap = pcap->capabilities & mask;
	dev_dbg(dev, "cap: %#x\n", acpi_desc->platform_cap);
	return true;
}

static void *add_table(struct acpi_nfit_desc *acpi_desc,
		struct nfit_table_prev *prev, void *table, const void *end)
{
	struct device *dev = acpi_desc->dev;
	struct acpi_nfit_header *hdr;
	void *err = ERR_PTR(-ENOMEM);

	if (table >= end)
		return NULL;

	hdr = table;
	if (!hdr->length) {
		dev_warn(dev, "found a zero length table '%d' parsing nfit\n",
			hdr->type);
		return NULL;
	}

	switch (hdr->type) {
	case ACPI_NFIT_TYPE_SYSTEM_ADDRESS:
		if (!add_spa(acpi_desc, prev, table))
			return err;
		break;
	case ACPI_NFIT_TYPE_MEMORY_MAP:
		if (!add_memdev(acpi_desc, prev, table))
			return err;
		break;
	case ACPI_NFIT_TYPE_CONTROL_REGION:
		if (!add_dcr(acpi_desc, prev, table))
			return err;
		break;
	case ACPI_NFIT_TYPE_DATA_REGION:
		if (!add_bdw(acpi_desc, prev, table))
			return err;
		break;
	case ACPI_NFIT_TYPE_INTERLEAVE:
		if (!add_idt(acpi_desc, prev, table))
			return err;
		break;
	case ACPI_NFIT_TYPE_FLUSH_ADDRESS:
		if (!add_flush(acpi_desc, prev, table))
			return err;
		break;
	case ACPI_NFIT_TYPE_SMBIOS:
		dev_dbg(dev, "smbios\n");
		break;
	case ACPI_NFIT_TYPE_CAPABILITIES:
		if (!add_platform_cap(acpi_desc, table))
			return err;
		break;
	default:
		dev_err(dev, "unknown table '%d' parsing nfit\n", hdr->type);
		break;
	}

	return table + hdr->length;
}

static void nfit_mem_find_spa_bdw(struct acpi_nfit_desc *acpi_desc,
		struct nfit_mem *nfit_mem)
{
	u32 device_handle = __to_nfit_memdev(nfit_mem)->device_handle;
	u16 dcr = nfit_mem->dcr->region_index;
	struct nfit_spa *nfit_spa;

	list_for_each_entry(nfit_spa, &acpi_desc->spas, list) {
		u16 range_index = nfit_spa->spa->range_index;
		int type = nfit_spa_type(nfit_spa->spa);
		struct nfit_memdev *nfit_memdev;

		if (type != NFIT_SPA_BDW)
			continue;

		list_for_each_entry(nfit_memdev, &acpi_desc->memdevs, list) {
			if (nfit_memdev->memdev->range_index != range_index)
				continue;
			if (nfit_memdev->memdev->device_handle != device_handle)
				continue;
			if (nfit_memdev->memdev->region_index != dcr)
				continue;

			nfit_mem->spa_bdw = nfit_spa->spa;
			return;
		}
	}

	dev_dbg(acpi_desc->dev, "SPA-BDW not found for SPA-DCR %d\n",
			nfit_mem->spa_dcr->range_index);
	nfit_mem->bdw = NULL;
}

static void nfit_mem_init_bdw(struct acpi_nfit_desc *acpi_desc,
		struct nfit_mem *nfit_mem, struct acpi_nfit_system_address *spa)
{
	u16 dcr = __to_nfit_memdev(nfit_mem)->region_index;
	struct nfit_memdev *nfit_memdev;
	struct nfit_bdw *nfit_bdw;
	struct nfit_idt *nfit_idt;
	u16 idt_idx, range_index;

	list_for_each_entry(nfit_bdw, &acpi_desc->bdws, list) {
		if (nfit_bdw->bdw->region_index != dcr)
			continue;
		nfit_mem->bdw = nfit_bdw->bdw;
		break;
	}

	if (!nfit_mem->bdw)
		return;

	nfit_mem_find_spa_bdw(acpi_desc, nfit_mem);

	if (!nfit_mem->spa_bdw)
		return;

	range_index = nfit_mem->spa_bdw->range_index;
	list_for_each_entry(nfit_memdev, &acpi_desc->memdevs, list) {
		if (nfit_memdev->memdev->range_index != range_index ||
				nfit_memdev->memdev->region_index != dcr)
			continue;
		nfit_mem->memdev_bdw = nfit_memdev->memdev;
		idt_idx = nfit_memdev->memdev->interleave_index;
		list_for_each_entry(nfit_idt, &acpi_desc->idts, list) {
			if (nfit_idt->idt->interleave_index != idt_idx)
				continue;
			nfit_mem->idt_bdw = nfit_idt->idt;
			break;
		}
		break;
	}
}

static int __nfit_mem_init(struct acpi_nfit_desc *acpi_desc,
		struct acpi_nfit_system_address *spa)
{
	struct nfit_mem *nfit_mem, *found;
	struct nfit_memdev *nfit_memdev;
	int type = spa ? nfit_spa_type(spa) : 0;

	switch (type) {
	case NFIT_SPA_DCR:
	case NFIT_SPA_PM:
		break;
	default:
		if (spa)
			return 0;
	}

	/*
	 * This loop runs in two modes, when a dimm is mapped the loop
	 * adds memdev associations to an existing dimm, or creates a
	 * dimm. In the unmapped dimm case this loop sweeps for memdev
	 * instances with an invalid / zero range_index and adds those
	 * dimms without spa associations.
	 */
	list_for_each_entry(nfit_memdev, &acpi_desc->memdevs, list) {
		struct nfit_flush *nfit_flush;
		struct nfit_dcr *nfit_dcr;
		u32 device_handle;
		u16 dcr;

		if (spa && nfit_memdev->memdev->range_index != spa->range_index)
			continue;
		if (!spa && nfit_memdev->memdev->range_index)
			continue;
		found = NULL;
		dcr = nfit_memdev->memdev->region_index;
		device_handle = nfit_memdev->memdev->device_handle;
		list_for_each_entry(nfit_mem, &acpi_desc->dimms, list)
			if (__to_nfit_memdev(nfit_mem)->device_handle
					== device_handle) {
				found = nfit_mem;
				break;
			}

		if (found)
			nfit_mem = found;
		else {
			nfit_mem = devm_kzalloc(acpi_desc->dev,
					sizeof(*nfit_mem), GFP_KERNEL);
			if (!nfit_mem)
				return -ENOMEM;
			INIT_LIST_HEAD(&nfit_mem->list);
			nfit_mem->acpi_desc = acpi_desc;
			list_add(&nfit_mem->list, &acpi_desc->dimms);
		}

		list_for_each_entry(nfit_dcr, &acpi_desc->dcrs, list) {
			if (nfit_dcr->dcr->region_index != dcr)
				continue;
			/*
			 * Record the control region for the dimm.  For
			 * the ACPI 6.1 case, where there are separate
			 * control regions for the pmem vs blk
			 * interfaces, be sure to record the extended
			 * blk details.
			 */
			if (!nfit_mem->dcr)
				nfit_mem->dcr = nfit_dcr->dcr;
			else if (nfit_mem->dcr->windows == 0
					&& nfit_dcr->dcr->windows)
				nfit_mem->dcr = nfit_dcr->dcr;
			break;
		}

		list_for_each_entry(nfit_flush, &acpi_desc->flushes, list) {
			struct acpi_nfit_flush_address *flush;
			u16 i;

			if (nfit_flush->flush->device_handle != device_handle)
				continue;
			nfit_mem->nfit_flush = nfit_flush;
			flush = nfit_flush->flush;
			nfit_mem->flush_wpq = devm_kzalloc(acpi_desc->dev,
					flush->hint_count
					* sizeof(struct resource), GFP_KERNEL);
			if (!nfit_mem->flush_wpq)
				return -ENOMEM;
			for (i = 0; i < flush->hint_count; i++) {
				struct resource *res = &nfit_mem->flush_wpq[i];

				res->start = flush->hint_address[i];
				res->end = res->start + 8 - 1;
			}
			break;
		}

		if (dcr && !nfit_mem->dcr) {
			dev_err(acpi_desc->dev, "SPA %d missing DCR %d\n",
					spa->range_index, dcr);
			return -ENODEV;
		}

		if (type == NFIT_SPA_DCR) {
			struct nfit_idt *nfit_idt;
			u16 idt_idx;

			/* multiple dimms may share a SPA when interleaved */
			nfit_mem->spa_dcr = spa;
			nfit_mem->memdev_dcr = nfit_memdev->memdev;
			idt_idx = nfit_memdev->memdev->interleave_index;
			list_for_each_entry(nfit_idt, &acpi_desc->idts, list) {
				if (nfit_idt->idt->interleave_index != idt_idx)
					continue;
				nfit_mem->idt_dcr = nfit_idt->idt;
				break;
			}
			nfit_mem_init_bdw(acpi_desc, nfit_mem, spa);
		} else if (type == NFIT_SPA_PM) {
			/*
			 * A single dimm may belong to multiple SPA-PM
			 * ranges, record at least one in addition to
			 * any SPA-DCR range.
			 */
			nfit_mem->memdev_pmem = nfit_memdev->memdev;
		} else
			nfit_mem->memdev_dcr = nfit_memdev->memdev;
	}

	return 0;
}

static int nfit_mem_cmp(void *priv, struct list_head *_a, struct list_head *_b)
{
	struct nfit_mem *a = container_of(_a, typeof(*a), list);
	struct nfit_mem *b = container_of(_b, typeof(*b), list);
	u32 handleA, handleB;

	handleA = __to_nfit_memdev(a)->device_handle;
	handleB = __to_nfit_memdev(b)->device_handle;
	if (handleA < handleB)
		return -1;
	else if (handleA > handleB)
		return 1;
	return 0;
}

static int nfit_mem_init(struct acpi_nfit_desc *acpi_desc)
{
	struct nfit_spa *nfit_spa;
	int rc;


	/*
	 * For each SPA-DCR or SPA-PMEM address range find its
	 * corresponding MEMDEV(s).  From each MEMDEV find the
	 * corresponding DCR.  Then, if we're operating on a SPA-DCR,
	 * try to find a SPA-BDW and a corresponding BDW that references
	 * the DCR.  Throw it all into an nfit_mem object.  Note, that
	 * BDWs are optional.
	 */
	list_for_each_entry(nfit_spa, &acpi_desc->spas, list) {
		rc = __nfit_mem_init(acpi_desc, nfit_spa->spa);
		if (rc)
			return rc;
	}

	/*
	 * If a DIMM has failed to be mapped into SPA there will be no
	 * SPA entries above. Find and register all the unmapped DIMMs
	 * for reporting and recovery purposes.
	 */
	rc = __nfit_mem_init(acpi_desc, NULL);
	if (rc)
		return rc;

	list_sort(NULL, &acpi_desc->dimms, nfit_mem_cmp);

	return 0;
}

static ssize_t bus_dsm_mask_show(struct device *dev,
		struct device_attribute *attr, char *buf)
{
	struct nvdimm_bus *nvdimm_bus = to_nvdimm_bus(dev);
	struct nvdimm_bus_descriptor *nd_desc = to_nd_desc(nvdimm_bus);

	return sprintf(buf, "%#lx\n", nd_desc->bus_dsm_mask);
}
static struct device_attribute dev_attr_bus_dsm_mask =
		__ATTR(dsm_mask, 0444, bus_dsm_mask_show, NULL);

static ssize_t revision_show(struct device *dev,
		struct device_attribute *attr, char *buf)
{
	struct nvdimm_bus *nvdimm_bus = to_nvdimm_bus(dev);
	struct nvdimm_bus_descriptor *nd_desc = to_nd_desc(nvdimm_bus);
	struct acpi_nfit_desc *acpi_desc = to_acpi_desc(nd_desc);

	return sprintf(buf, "%d\n", acpi_desc->acpi_header.revision);
}
static DEVICE_ATTR_RO(revision);

static ssize_t hw_error_scrub_show(struct device *dev,
		struct device_attribute *attr, char *buf)
{
	struct nvdimm_bus *nvdimm_bus = to_nvdimm_bus(dev);
	struct nvdimm_bus_descriptor *nd_desc = to_nd_desc(nvdimm_bus);
	struct acpi_nfit_desc *acpi_desc = to_acpi_desc(nd_desc);

	return sprintf(buf, "%d\n", acpi_desc->scrub_mode);
}

/*
 * The 'hw_error_scrub' attribute can have the following values written to it:
 * '0': Switch to the default mode where an exception will only insert
 *      the address of the memory error into the poison and badblocks lists.
 * '1': Enable a full scrub to happen if an exception for a memory error is
 *      received.
 */
static ssize_t hw_error_scrub_store(struct device *dev,
		struct device_attribute *attr, const char *buf, size_t size)
{
	struct nvdimm_bus_descriptor *nd_desc;
	ssize_t rc;
	long val;

	rc = kstrtol(buf, 0, &val);
	if (rc)
		return rc;

	device_lock(dev);
	nd_desc = dev_get_drvdata(dev);
	if (nd_desc) {
		struct acpi_nfit_desc *acpi_desc = to_acpi_desc(nd_desc);

		switch (val) {
		case HW_ERROR_SCRUB_ON:
			acpi_desc->scrub_mode = HW_ERROR_SCRUB_ON;
			break;
		case HW_ERROR_SCRUB_OFF:
			acpi_desc->scrub_mode = HW_ERROR_SCRUB_OFF;
			break;
		default:
			rc = -EINVAL;
			break;
		}
	}
	device_unlock(dev);
	if (rc)
		return rc;
	return size;
}
static DEVICE_ATTR_RW(hw_error_scrub);

/*
 * This shows the number of full Address Range Scrubs that have been
 * completed since driver load time. Userspace can wait on this using
 * select/poll etc. A '+' at the end indicates an ARS is in progress
 */
static ssize_t scrub_show(struct device *dev,
		struct device_attribute *attr, char *buf)
{
	struct nvdimm_bus_descriptor *nd_desc;
	ssize_t rc = -ENXIO;

	device_lock(dev);
	nd_desc = dev_get_drvdata(dev);
	if (nd_desc) {
		struct acpi_nfit_desc *acpi_desc = to_acpi_desc(nd_desc);

		mutex_lock(&acpi_desc->init_mutex);
		rc = sprintf(buf, "%d%s", acpi_desc->scrub_count,
<<<<<<< HEAD
				work_busy(&acpi_desc->work)
=======
				work_busy(&acpi_desc->dwork.work)
>>>>>>> 144482d4
				&& !acpi_desc->cancel ? "+\n" : "\n");
		mutex_unlock(&acpi_desc->init_mutex);
	}
	device_unlock(dev);
	return rc;
}

static ssize_t scrub_store(struct device *dev,
		struct device_attribute *attr, const char *buf, size_t size)
{
	struct nvdimm_bus_descriptor *nd_desc;
	ssize_t rc;
	long val;

	rc = kstrtol(buf, 0, &val);
	if (rc)
		return rc;
	if (val != 1)
		return -EINVAL;

	device_lock(dev);
	nd_desc = dev_get_drvdata(dev);
	if (nd_desc) {
		struct acpi_nfit_desc *acpi_desc = to_acpi_desc(nd_desc);

		rc = acpi_nfit_ars_rescan(acpi_desc, 0);
	}
	device_unlock(dev);
	if (rc)
		return rc;
	return size;
}
static DEVICE_ATTR_RW(scrub);

static bool ars_supported(struct nvdimm_bus *nvdimm_bus)
{
	struct nvdimm_bus_descriptor *nd_desc = to_nd_desc(nvdimm_bus);
	const unsigned long mask = 1 << ND_CMD_ARS_CAP | 1 << ND_CMD_ARS_START
		| 1 << ND_CMD_ARS_STATUS;

	return (nd_desc->cmd_mask & mask) == mask;
}

static umode_t nfit_visible(struct kobject *kobj, struct attribute *a, int n)
{
	struct device *dev = container_of(kobj, struct device, kobj);
	struct nvdimm_bus *nvdimm_bus = to_nvdimm_bus(dev);

	if (a == &dev_attr_scrub.attr && !ars_supported(nvdimm_bus))
		return 0;
	return a->mode;
}

static struct attribute *acpi_nfit_attributes[] = {
	&dev_attr_revision.attr,
	&dev_attr_scrub.attr,
	&dev_attr_hw_error_scrub.attr,
	&dev_attr_bus_dsm_mask.attr,
	NULL,
};

static const struct attribute_group acpi_nfit_attribute_group = {
	.name = "nfit",
	.attrs = acpi_nfit_attributes,
	.is_visible = nfit_visible,
};

static const struct attribute_group *acpi_nfit_attribute_groups[] = {
	&nvdimm_bus_attribute_group,
	&acpi_nfit_attribute_group,
	NULL,
};

static struct acpi_nfit_memory_map *to_nfit_memdev(struct device *dev)
{
	struct nvdimm *nvdimm = to_nvdimm(dev);
	struct nfit_mem *nfit_mem = nvdimm_provider_data(nvdimm);

	return __to_nfit_memdev(nfit_mem);
}

static struct acpi_nfit_control_region *to_nfit_dcr(struct device *dev)
{
	struct nvdimm *nvdimm = to_nvdimm(dev);
	struct nfit_mem *nfit_mem = nvdimm_provider_data(nvdimm);

	return nfit_mem->dcr;
}

static ssize_t handle_show(struct device *dev,
		struct device_attribute *attr, char *buf)
{
	struct acpi_nfit_memory_map *memdev = to_nfit_memdev(dev);

	return sprintf(buf, "%#x\n", memdev->device_handle);
}
static DEVICE_ATTR_RO(handle);

static ssize_t phys_id_show(struct device *dev,
		struct device_attribute *attr, char *buf)
{
	struct acpi_nfit_memory_map *memdev = to_nfit_memdev(dev);

	return sprintf(buf, "%#x\n", memdev->physical_id);
}
static DEVICE_ATTR_RO(phys_id);

static ssize_t vendor_show(struct device *dev,
		struct device_attribute *attr, char *buf)
{
	struct acpi_nfit_control_region *dcr = to_nfit_dcr(dev);

	return sprintf(buf, "0x%04x\n", be16_to_cpu(dcr->vendor_id));
}
static DEVICE_ATTR_RO(vendor);

static ssize_t rev_id_show(struct device *dev,
		struct device_attribute *attr, char *buf)
{
	struct acpi_nfit_control_region *dcr = to_nfit_dcr(dev);

	return sprintf(buf, "0x%04x\n", be16_to_cpu(dcr->revision_id));
}
static DEVICE_ATTR_RO(rev_id);

static ssize_t device_show(struct device *dev,
		struct device_attribute *attr, char *buf)
{
	struct acpi_nfit_control_region *dcr = to_nfit_dcr(dev);

	return sprintf(buf, "0x%04x\n", be16_to_cpu(dcr->device_id));
}
static DEVICE_ATTR_RO(device);

static ssize_t subsystem_vendor_show(struct device *dev,
		struct device_attribute *attr, char *buf)
{
	struct acpi_nfit_control_region *dcr = to_nfit_dcr(dev);

	return sprintf(buf, "0x%04x\n", be16_to_cpu(dcr->subsystem_vendor_id));
}
static DEVICE_ATTR_RO(subsystem_vendor);

static ssize_t subsystem_rev_id_show(struct device *dev,
		struct device_attribute *attr, char *buf)
{
	struct acpi_nfit_control_region *dcr = to_nfit_dcr(dev);

	return sprintf(buf, "0x%04x\n",
			be16_to_cpu(dcr->subsystem_revision_id));
}
static DEVICE_ATTR_RO(subsystem_rev_id);

static ssize_t subsystem_device_show(struct device *dev,
		struct device_attribute *attr, char *buf)
{
	struct acpi_nfit_control_region *dcr = to_nfit_dcr(dev);

	return sprintf(buf, "0x%04x\n", be16_to_cpu(dcr->subsystem_device_id));
}
static DEVICE_ATTR_RO(subsystem_device);

static int num_nvdimm_formats(struct nvdimm *nvdimm)
{
	struct nfit_mem *nfit_mem = nvdimm_provider_data(nvdimm);
	int formats = 0;

	if (nfit_mem->memdev_pmem)
		formats++;
	if (nfit_mem->memdev_bdw)
		formats++;
	return formats;
}

static ssize_t format_show(struct device *dev,
		struct device_attribute *attr, char *buf)
{
	struct acpi_nfit_control_region *dcr = to_nfit_dcr(dev);

	return sprintf(buf, "0x%04x\n", le16_to_cpu(dcr->code));
}
static DEVICE_ATTR_RO(format);

static ssize_t format1_show(struct device *dev,
		struct device_attribute *attr, char *buf)
{
	u32 handle;
	ssize_t rc = -ENXIO;
	struct nfit_mem *nfit_mem;
	struct nfit_memdev *nfit_memdev;
	struct acpi_nfit_desc *acpi_desc;
	struct nvdimm *nvdimm = to_nvdimm(dev);
	struct acpi_nfit_control_region *dcr = to_nfit_dcr(dev);

	nfit_mem = nvdimm_provider_data(nvdimm);
	acpi_desc = nfit_mem->acpi_desc;
	handle = to_nfit_memdev(dev)->device_handle;

	/* assumes DIMMs have at most 2 published interface codes */
	mutex_lock(&acpi_desc->init_mutex);
	list_for_each_entry(nfit_memdev, &acpi_desc->memdevs, list) {
		struct acpi_nfit_memory_map *memdev = nfit_memdev->memdev;
		struct nfit_dcr *nfit_dcr;

		if (memdev->device_handle != handle)
			continue;

		list_for_each_entry(nfit_dcr, &acpi_desc->dcrs, list) {
			if (nfit_dcr->dcr->region_index != memdev->region_index)
				continue;
			if (nfit_dcr->dcr->code == dcr->code)
				continue;
			rc = sprintf(buf, "0x%04x\n",
					le16_to_cpu(nfit_dcr->dcr->code));
			break;
		}
		if (rc != ENXIO)
			break;
	}
	mutex_unlock(&acpi_desc->init_mutex);
	return rc;
}
static DEVICE_ATTR_RO(format1);

static ssize_t formats_show(struct device *dev,
		struct device_attribute *attr, char *buf)
{
	struct nvdimm *nvdimm = to_nvdimm(dev);

	return sprintf(buf, "%d\n", num_nvdimm_formats(nvdimm));
}
static DEVICE_ATTR_RO(formats);

static ssize_t serial_show(struct device *dev,
		struct device_attribute *attr, char *buf)
{
	struct acpi_nfit_control_region *dcr = to_nfit_dcr(dev);

	return sprintf(buf, "0x%08x\n", be32_to_cpu(dcr->serial_number));
}
static DEVICE_ATTR_RO(serial);

static ssize_t family_show(struct device *dev,
		struct device_attribute *attr, char *buf)
{
	struct nvdimm *nvdimm = to_nvdimm(dev);
	struct nfit_mem *nfit_mem = nvdimm_provider_data(nvdimm);

	if (nfit_mem->family < 0)
		return -ENXIO;
	return sprintf(buf, "%d\n", nfit_mem->family);
}
static DEVICE_ATTR_RO(family);

static ssize_t dsm_mask_show(struct device *dev,
		struct device_attribute *attr, char *buf)
{
	struct nvdimm *nvdimm = to_nvdimm(dev);
	struct nfit_mem *nfit_mem = nvdimm_provider_data(nvdimm);

	if (nfit_mem->family < 0)
		return -ENXIO;
	return sprintf(buf, "%#lx\n", nfit_mem->dsm_mask);
}
static DEVICE_ATTR_RO(dsm_mask);

static ssize_t flags_show(struct device *dev,
		struct device_attribute *attr, char *buf)
{
	u16 flags = to_nfit_memdev(dev)->flags;

	return sprintf(buf, "%s%s%s%s%s%s%s\n",
		flags & ACPI_NFIT_MEM_SAVE_FAILED ? "save_fail " : "",
		flags & ACPI_NFIT_MEM_RESTORE_FAILED ? "restore_fail " : "",
		flags & ACPI_NFIT_MEM_FLUSH_FAILED ? "flush_fail " : "",
		flags & ACPI_NFIT_MEM_NOT_ARMED ? "not_armed " : "",
		flags & ACPI_NFIT_MEM_HEALTH_OBSERVED ? "smart_event " : "",
		flags & ACPI_NFIT_MEM_MAP_FAILED ? "map_fail " : "",
		flags & ACPI_NFIT_MEM_HEALTH_ENABLED ? "smart_notify " : "");
}
static DEVICE_ATTR_RO(flags);

static ssize_t id_show(struct device *dev,
		struct device_attribute *attr, char *buf)
{
	struct acpi_nfit_control_region *dcr = to_nfit_dcr(dev);

	if (dcr->valid_fields & ACPI_NFIT_CONTROL_MFG_INFO_VALID)
		return sprintf(buf, "%04x-%02x-%04x-%08x\n",
				be16_to_cpu(dcr->vendor_id),
				dcr->manufacturing_location,
				be16_to_cpu(dcr->manufacturing_date),
				be32_to_cpu(dcr->serial_number));
	else
		return sprintf(buf, "%04x-%08x\n",
				be16_to_cpu(dcr->vendor_id),
				be32_to_cpu(dcr->serial_number));
}
static DEVICE_ATTR_RO(id);

static struct attribute *acpi_nfit_dimm_attributes[] = {
	&dev_attr_handle.attr,
	&dev_attr_phys_id.attr,
	&dev_attr_vendor.attr,
	&dev_attr_device.attr,
	&dev_attr_rev_id.attr,
	&dev_attr_subsystem_vendor.attr,
	&dev_attr_subsystem_device.attr,
	&dev_attr_subsystem_rev_id.attr,
	&dev_attr_format.attr,
	&dev_attr_formats.attr,
	&dev_attr_format1.attr,
	&dev_attr_serial.attr,
	&dev_attr_flags.attr,
	&dev_attr_id.attr,
	&dev_attr_family.attr,
	&dev_attr_dsm_mask.attr,
	NULL,
};

static umode_t acpi_nfit_dimm_attr_visible(struct kobject *kobj,
		struct attribute *a, int n)
{
	struct device *dev = container_of(kobj, struct device, kobj);
	struct nvdimm *nvdimm = to_nvdimm(dev);

	if (!to_nfit_dcr(dev)) {
		/* Without a dcr only the memdev attributes can be surfaced */
		if (a == &dev_attr_handle.attr || a == &dev_attr_phys_id.attr
				|| a == &dev_attr_flags.attr
				|| a == &dev_attr_family.attr
				|| a == &dev_attr_dsm_mask.attr)
			return a->mode;
		return 0;
	}

	if (a == &dev_attr_format1.attr && num_nvdimm_formats(nvdimm) <= 1)
		return 0;
	return a->mode;
}

static const struct attribute_group acpi_nfit_dimm_attribute_group = {
	.name = "nfit",
	.attrs = acpi_nfit_dimm_attributes,
	.is_visible = acpi_nfit_dimm_attr_visible,
};

static const struct attribute_group *acpi_nfit_dimm_attribute_groups[] = {
	&nvdimm_attribute_group,
	&nd_device_attribute_group,
	&acpi_nfit_dimm_attribute_group,
	NULL,
};

static struct nvdimm *acpi_nfit_dimm_by_handle(struct acpi_nfit_desc *acpi_desc,
		u32 device_handle)
{
	struct nfit_mem *nfit_mem;

	list_for_each_entry(nfit_mem, &acpi_desc->dimms, list)
		if (__to_nfit_memdev(nfit_mem)->device_handle == device_handle)
			return nfit_mem->nvdimm;

	return NULL;
}

void __acpi_nvdimm_notify(struct device *dev, u32 event)
{
	struct nfit_mem *nfit_mem;
	struct acpi_nfit_desc *acpi_desc;

	dev_dbg(dev->parent, "%s: event: %d\n", dev_name(dev),
			event);

	if (event != NFIT_NOTIFY_DIMM_HEALTH) {
		dev_dbg(dev->parent, "%s: unknown event: %d\n", dev_name(dev),
				event);
		return;
	}

	acpi_desc = dev_get_drvdata(dev->parent);
	if (!acpi_desc)
		return;

	/*
	 * If we successfully retrieved acpi_desc, then we know nfit_mem data
	 * is still valid.
	 */
	nfit_mem = dev_get_drvdata(dev);
	if (nfit_mem && nfit_mem->flags_attr)
		sysfs_notify_dirent(nfit_mem->flags_attr);
}
EXPORT_SYMBOL_GPL(__acpi_nvdimm_notify);

static void acpi_nvdimm_notify(acpi_handle handle, u32 event, void *data)
{
	struct acpi_device *adev = data;
	struct device *dev = &adev->dev;

	device_lock(dev->parent);
	__acpi_nvdimm_notify(dev, event);
	device_unlock(dev->parent);
}

static bool acpi_nvdimm_has_method(struct acpi_device *adev, char *method)
{
	acpi_handle handle;
	acpi_status status;

	status = acpi_get_handle(adev->handle, method, &handle);

	if (ACPI_SUCCESS(status))
		return true;
	return false;
}

static int acpi_nfit_add_dimm(struct acpi_nfit_desc *acpi_desc,
		struct nfit_mem *nfit_mem, u32 device_handle)
{
	struct acpi_device *adev, *adev_dimm;
	struct device *dev = acpi_desc->dev;
	unsigned long dsm_mask;
	const guid_t *guid;
	int i;
	int family = -1;

	/* nfit test assumes 1:1 relationship between commands and dsms */
	nfit_mem->dsm_mask = acpi_desc->dimm_cmd_force_en;
	nfit_mem->family = NVDIMM_FAMILY_INTEL;
	adev = to_acpi_dev(acpi_desc);
	if (!adev)
		return 0;

	adev_dimm = acpi_find_child_device(adev, device_handle, false);
	nfit_mem->adev = adev_dimm;
	if (!adev_dimm) {
		dev_err(dev, "no ACPI.NFIT device with _ADR %#x, disabling...\n",
				device_handle);
		return force_enable_dimms ? 0 : -ENODEV;
	}

	if (ACPI_FAILURE(acpi_install_notify_handler(adev_dimm->handle,
		ACPI_DEVICE_NOTIFY, acpi_nvdimm_notify, adev_dimm))) {
		dev_err(dev, "%s: notification registration failed\n",
				dev_name(&adev_dimm->dev));
		return -ENXIO;
	}
	/*
	 * Record nfit_mem for the notification path to track back to
	 * the nfit sysfs attributes for this dimm device object.
	 */
	dev_set_drvdata(&adev_dimm->dev, nfit_mem);

	/*
	 * Until standardization materializes we need to consider 4
	 * different command sets.  Note, that checking for function0 (bit0)
	 * tells us if any commands are reachable through this GUID.
	 */
	for (i = 0; i <= NVDIMM_FAMILY_MAX; i++)
		if (acpi_check_dsm(adev_dimm->handle, to_nfit_uuid(i), 1, 1))
			if (family < 0 || i == default_dsm_family)
				family = i;

	/* limit the supported commands to those that are publicly documented */
	nfit_mem->family = family;
	if (override_dsm_mask && !disable_vendor_specific)
		dsm_mask = override_dsm_mask;
	else if (nfit_mem->family == NVDIMM_FAMILY_INTEL) {
		dsm_mask = NVDIMM_INTEL_CMDMASK;
		if (disable_vendor_specific)
			dsm_mask &= ~(1 << ND_CMD_VENDOR);
	} else if (nfit_mem->family == NVDIMM_FAMILY_HPE1) {
		dsm_mask = 0x1c3c76;
	} else if (nfit_mem->family == NVDIMM_FAMILY_HPE2) {
		dsm_mask = 0x1fe;
		if (disable_vendor_specific)
			dsm_mask &= ~(1 << 8);
	} else if (nfit_mem->family == NVDIMM_FAMILY_MSFT) {
		dsm_mask = 0xffffffff;
	} else {
		dev_dbg(dev, "unknown dimm command family\n");
		nfit_mem->family = -1;
		/* DSMs are optional, continue loading the driver... */
		return 0;
	}

	guid = to_nfit_uuid(nfit_mem->family);
	for_each_set_bit(i, &dsm_mask, BITS_PER_LONG)
		if (acpi_check_dsm(adev_dimm->handle, guid,
					nfit_dsm_revid(nfit_mem->family, i),
					1ULL << i))
			set_bit(i, &nfit_mem->dsm_mask);

	if (acpi_nvdimm_has_method(adev_dimm, "_LSI")
			&& acpi_nvdimm_has_method(adev_dimm, "_LSR")) {
		dev_dbg(dev, "%s: has _LSR\n", dev_name(&adev_dimm->dev));
		nfit_mem->has_lsr = true;
	}

	if (nfit_mem->has_lsr && acpi_nvdimm_has_method(adev_dimm, "_LSW")) {
		dev_dbg(dev, "%s: has _LSW\n", dev_name(&adev_dimm->dev));
		nfit_mem->has_lsw = true;
	}

	return 0;
}

static void shutdown_dimm_notify(void *data)
{
	struct acpi_nfit_desc *acpi_desc = data;
	struct nfit_mem *nfit_mem;

	mutex_lock(&acpi_desc->init_mutex);
	/*
	 * Clear out the nfit_mem->flags_attr and shut down dimm event
	 * notifications.
	 */
	list_for_each_entry(nfit_mem, &acpi_desc->dimms, list) {
		struct acpi_device *adev_dimm = nfit_mem->adev;

		if (nfit_mem->flags_attr) {
			sysfs_put(nfit_mem->flags_attr);
			nfit_mem->flags_attr = NULL;
		}
		if (adev_dimm) {
			acpi_remove_notify_handler(adev_dimm->handle,
					ACPI_DEVICE_NOTIFY, acpi_nvdimm_notify);
			dev_set_drvdata(&adev_dimm->dev, NULL);
		}
	}
	mutex_unlock(&acpi_desc->init_mutex);
}

static int acpi_nfit_register_dimms(struct acpi_nfit_desc *acpi_desc)
{
	struct nfit_mem *nfit_mem;
	int dimm_count = 0, rc;
	struct nvdimm *nvdimm;

	list_for_each_entry(nfit_mem, &acpi_desc->dimms, list) {
		struct acpi_nfit_flush_address *flush;
		unsigned long flags = 0, cmd_mask;
		struct nfit_memdev *nfit_memdev;
		u32 device_handle;
		u16 mem_flags;

		device_handle = __to_nfit_memdev(nfit_mem)->device_handle;
		nvdimm = acpi_nfit_dimm_by_handle(acpi_desc, device_handle);
		if (nvdimm) {
			dimm_count++;
			continue;
		}

		if (nfit_mem->bdw && nfit_mem->memdev_pmem)
			set_bit(NDD_ALIASING, &flags);

		/* collate flags across all memdevs for this dimm */
		list_for_each_entry(nfit_memdev, &acpi_desc->memdevs, list) {
			struct acpi_nfit_memory_map *dimm_memdev;

			dimm_memdev = __to_nfit_memdev(nfit_mem);
			if (dimm_memdev->device_handle
					!= nfit_memdev->memdev->device_handle)
				continue;
			dimm_memdev->flags |= nfit_memdev->memdev->flags;
		}

		mem_flags = __to_nfit_memdev(nfit_mem)->flags;
		if (mem_flags & ACPI_NFIT_MEM_NOT_ARMED)
			set_bit(NDD_UNARMED, &flags);

		rc = acpi_nfit_add_dimm(acpi_desc, nfit_mem, device_handle);
		if (rc)
			continue;

		/*
		 * TODO: provide translation for non-NVDIMM_FAMILY_INTEL
		 * devices (i.e. from nd_cmd to acpi_dsm) to standardize the
		 * userspace interface.
		 */
		cmd_mask = 1UL << ND_CMD_CALL;
		if (nfit_mem->family == NVDIMM_FAMILY_INTEL) {
			/*
			 * These commands have a 1:1 correspondence
			 * between DSM payload and libnvdimm ioctl
			 * payload format.
			 */
			cmd_mask |= nfit_mem->dsm_mask & NVDIMM_STANDARD_CMDMASK;
		}

		if (nfit_mem->has_lsr) {
			set_bit(ND_CMD_GET_CONFIG_SIZE, &cmd_mask);
			set_bit(ND_CMD_GET_CONFIG_DATA, &cmd_mask);
		}
		if (nfit_mem->has_lsw)
			set_bit(ND_CMD_SET_CONFIG_DATA, &cmd_mask);

		flush = nfit_mem->nfit_flush ? nfit_mem->nfit_flush->flush
			: NULL;
		nvdimm = nvdimm_create(acpi_desc->nvdimm_bus, nfit_mem,
				acpi_nfit_dimm_attribute_groups,
				flags, cmd_mask, flush ? flush->hint_count : 0,
				nfit_mem->flush_wpq);
		if (!nvdimm)
			return -ENOMEM;

		nfit_mem->nvdimm = nvdimm;
		dimm_count++;

		if ((mem_flags & ACPI_NFIT_MEM_FAILED_MASK) == 0)
			continue;

		dev_info(acpi_desc->dev, "%s flags:%s%s%s%s%s\n",
				nvdimm_name(nvdimm),
		  mem_flags & ACPI_NFIT_MEM_SAVE_FAILED ? " save_fail" : "",
		  mem_flags & ACPI_NFIT_MEM_RESTORE_FAILED ? " restore_fail":"",
		  mem_flags & ACPI_NFIT_MEM_FLUSH_FAILED ? " flush_fail" : "",
		  mem_flags & ACPI_NFIT_MEM_NOT_ARMED ? " not_armed" : "",
		  mem_flags & ACPI_NFIT_MEM_MAP_FAILED ? " map_fail" : "");

	}

	rc = nvdimm_bus_check_dimm_count(acpi_desc->nvdimm_bus, dimm_count);
	if (rc)
		return rc;

	/*
	 * Now that dimms are successfully registered, and async registration
	 * is flushed, attempt to enable event notification.
	 */
	list_for_each_entry(nfit_mem, &acpi_desc->dimms, list) {
		struct kernfs_node *nfit_kernfs;

		nvdimm = nfit_mem->nvdimm;
		if (!nvdimm)
			continue;

		nfit_kernfs = sysfs_get_dirent(nvdimm_kobj(nvdimm)->sd, "nfit");
		if (nfit_kernfs)
			nfit_mem->flags_attr = sysfs_get_dirent(nfit_kernfs,
					"flags");
		sysfs_put(nfit_kernfs);
		if (!nfit_mem->flags_attr)
			dev_warn(acpi_desc->dev, "%s: notifications disabled\n",
					nvdimm_name(nvdimm));
	}

	return devm_add_action_or_reset(acpi_desc->dev, shutdown_dimm_notify,
			acpi_desc);
}

/*
 * These constants are private because there are no kernel consumers of
 * these commands.
 */
enum nfit_aux_cmds {
        NFIT_CMD_TRANSLATE_SPA = 5,
        NFIT_CMD_ARS_INJECT_SET = 7,
        NFIT_CMD_ARS_INJECT_CLEAR = 8,
        NFIT_CMD_ARS_INJECT_GET = 9,
};

static void acpi_nfit_init_dsms(struct acpi_nfit_desc *acpi_desc)
{
	struct nvdimm_bus_descriptor *nd_desc = &acpi_desc->nd_desc;
	const guid_t *guid = to_nfit_uuid(NFIT_DEV_BUS);
	struct acpi_device *adev;
	unsigned long dsm_mask;
	int i;

	nd_desc->cmd_mask = acpi_desc->bus_cmd_force_en;
	nd_desc->bus_dsm_mask = acpi_desc->bus_nfit_cmd_force_en;
	adev = to_acpi_dev(acpi_desc);
	if (!adev)
		return;

	for (i = ND_CMD_ARS_CAP; i <= ND_CMD_CLEAR_ERROR; i++)
		if (acpi_check_dsm(adev->handle, guid, 1, 1ULL << i))
			set_bit(i, &nd_desc->cmd_mask);
	set_bit(ND_CMD_CALL, &nd_desc->cmd_mask);

	dsm_mask =
		(1 << ND_CMD_ARS_CAP) |
		(1 << ND_CMD_ARS_START) |
		(1 << ND_CMD_ARS_STATUS) |
		(1 << ND_CMD_CLEAR_ERROR) |
		(1 << NFIT_CMD_TRANSLATE_SPA) |
		(1 << NFIT_CMD_ARS_INJECT_SET) |
		(1 << NFIT_CMD_ARS_INJECT_CLEAR) |
		(1 << NFIT_CMD_ARS_INJECT_GET);
	for_each_set_bit(i, &dsm_mask, BITS_PER_LONG)
		if (acpi_check_dsm(adev->handle, guid, 1, 1ULL << i))
			set_bit(i, &nd_desc->bus_dsm_mask);
}

static ssize_t range_index_show(struct device *dev,
		struct device_attribute *attr, char *buf)
{
	struct nd_region *nd_region = to_nd_region(dev);
	struct nfit_spa *nfit_spa = nd_region_provider_data(nd_region);

	return sprintf(buf, "%d\n", nfit_spa->spa->range_index);
}
static DEVICE_ATTR_RO(range_index);

static ssize_t ecc_unit_size_show(struct device *dev,
		struct device_attribute *attr, char *buf)
{
	struct nd_region *nd_region = to_nd_region(dev);
	struct nfit_spa *nfit_spa = nd_region_provider_data(nd_region);

	return sprintf(buf, "%d\n", nfit_spa->clear_err_unit);
}
static DEVICE_ATTR_RO(ecc_unit_size);

static struct attribute *acpi_nfit_region_attributes[] = {
	&dev_attr_range_index.attr,
	&dev_attr_ecc_unit_size.attr,
	NULL,
};

static const struct attribute_group acpi_nfit_region_attribute_group = {
	.name = "nfit",
	.attrs = acpi_nfit_region_attributes,
};

static const struct attribute_group *acpi_nfit_region_attribute_groups[] = {
	&nd_region_attribute_group,
	&nd_mapping_attribute_group,
	&nd_device_attribute_group,
	&nd_numa_attribute_group,
	&acpi_nfit_region_attribute_group,
	NULL,
};

/* enough info to uniquely specify an interleave set */
struct nfit_set_info {
	struct nfit_set_info_map {
		u64 region_offset;
		u32 serial_number;
		u32 pad;
	} mapping[0];
};

struct nfit_set_info2 {
	struct nfit_set_info_map2 {
		u64 region_offset;
		u32 serial_number;
		u16 vendor_id;
		u16 manufacturing_date;
		u8  manufacturing_location;
		u8  reserved[31];
	} mapping[0];
};

static size_t sizeof_nfit_set_info(int num_mappings)
{
	return sizeof(struct nfit_set_info)
		+ num_mappings * sizeof(struct nfit_set_info_map);
}

static size_t sizeof_nfit_set_info2(int num_mappings)
{
	return sizeof(struct nfit_set_info2)
		+ num_mappings * sizeof(struct nfit_set_info_map2);
}

static int cmp_map_compat(const void *m0, const void *m1)
{
	const struct nfit_set_info_map *map0 = m0;
	const struct nfit_set_info_map *map1 = m1;

	return memcmp(&map0->region_offset, &map1->region_offset,
			sizeof(u64));
}

static int cmp_map(const void *m0, const void *m1)
{
	const struct nfit_set_info_map *map0 = m0;
	const struct nfit_set_info_map *map1 = m1;

	if (map0->region_offset < map1->region_offset)
		return -1;
	else if (map0->region_offset > map1->region_offset)
		return 1;
	return 0;
}

static int cmp_map2(const void *m0, const void *m1)
{
	const struct nfit_set_info_map2 *map0 = m0;
	const struct nfit_set_info_map2 *map1 = m1;

	if (map0->region_offset < map1->region_offset)
		return -1;
	else if (map0->region_offset > map1->region_offset)
		return 1;
	return 0;
}

/* Retrieve the nth entry referencing this spa */
static struct acpi_nfit_memory_map *memdev_from_spa(
		struct acpi_nfit_desc *acpi_desc, u16 range_index, int n)
{
	struct nfit_memdev *nfit_memdev;

	list_for_each_entry(nfit_memdev, &acpi_desc->memdevs, list)
		if (nfit_memdev->memdev->range_index == range_index)
			if (n-- == 0)
				return nfit_memdev->memdev;
	return NULL;
}

static int acpi_nfit_init_interleave_set(struct acpi_nfit_desc *acpi_desc,
		struct nd_region_desc *ndr_desc,
		struct acpi_nfit_system_address *spa)
{
	struct device *dev = acpi_desc->dev;
	struct nd_interleave_set *nd_set;
	u16 nr = ndr_desc->num_mappings;
	struct nfit_set_info2 *info2;
	struct nfit_set_info *info;
	int i;

	nd_set = devm_kzalloc(dev, sizeof(*nd_set), GFP_KERNEL);
	if (!nd_set)
		return -ENOMEM;
	ndr_desc->nd_set = nd_set;
	guid_copy(&nd_set->type_guid, (guid_t *) spa->range_guid);

	info = devm_kzalloc(dev, sizeof_nfit_set_info(nr), GFP_KERNEL);
	if (!info)
		return -ENOMEM;

	info2 = devm_kzalloc(dev, sizeof_nfit_set_info2(nr), GFP_KERNEL);
	if (!info2)
		return -ENOMEM;

	for (i = 0; i < nr; i++) {
		struct nd_mapping_desc *mapping = &ndr_desc->mapping[i];
		struct nfit_set_info_map *map = &info->mapping[i];
		struct nfit_set_info_map2 *map2 = &info2->mapping[i];
		struct nvdimm *nvdimm = mapping->nvdimm;
		struct nfit_mem *nfit_mem = nvdimm_provider_data(nvdimm);
		struct acpi_nfit_memory_map *memdev = memdev_from_spa(acpi_desc,
				spa->range_index, i);
		struct acpi_nfit_control_region *dcr = nfit_mem->dcr;

		if (!memdev || !nfit_mem->dcr) {
			dev_err(dev, "%s: failed to find DCR\n", __func__);
			return -ENODEV;
		}

		map->region_offset = memdev->region_offset;
		map->serial_number = dcr->serial_number;

		map2->region_offset = memdev->region_offset;
		map2->serial_number = dcr->serial_number;
		map2->vendor_id = dcr->vendor_id;
		map2->manufacturing_date = dcr->manufacturing_date;
		map2->manufacturing_location = dcr->manufacturing_location;
	}

	/* v1.1 namespaces */
	sort(&info->mapping[0], nr, sizeof(struct nfit_set_info_map),
			cmp_map, NULL);
	nd_set->cookie1 = nd_fletcher64(info, sizeof_nfit_set_info(nr), 0);

	/* v1.2 namespaces */
	sort(&info2->mapping[0], nr, sizeof(struct nfit_set_info_map2),
			cmp_map2, NULL);
	nd_set->cookie2 = nd_fletcher64(info2, sizeof_nfit_set_info2(nr), 0);

	/* support v1.1 namespaces created with the wrong sort order */
	sort(&info->mapping[0], nr, sizeof(struct nfit_set_info_map),
			cmp_map_compat, NULL);
	nd_set->altcookie = nd_fletcher64(info, sizeof_nfit_set_info(nr), 0);

	/* record the result of the sort for the mapping position */
	for (i = 0; i < nr; i++) {
		struct nfit_set_info_map2 *map2 = &info2->mapping[i];
		int j;

		for (j = 0; j < nr; j++) {
			struct nd_mapping_desc *mapping = &ndr_desc->mapping[j];
			struct nvdimm *nvdimm = mapping->nvdimm;
			struct nfit_mem *nfit_mem = nvdimm_provider_data(nvdimm);
			struct acpi_nfit_control_region *dcr = nfit_mem->dcr;

			if (map2->serial_number == dcr->serial_number &&
			    map2->vendor_id == dcr->vendor_id &&
			    map2->manufacturing_date == dcr->manufacturing_date &&
			    map2->manufacturing_location
				    == dcr->manufacturing_location) {
				mapping->position = i;
				break;
			}
		}
	}

	ndr_desc->nd_set = nd_set;
	devm_kfree(dev, info);
	devm_kfree(dev, info2);

	return 0;
}

static u64 to_interleave_offset(u64 offset, struct nfit_blk_mmio *mmio)
{
	struct acpi_nfit_interleave *idt = mmio->idt;
	u32 sub_line_offset, line_index, line_offset;
	u64 line_no, table_skip_count, table_offset;

	line_no = div_u64_rem(offset, mmio->line_size, &sub_line_offset);
	table_skip_count = div_u64_rem(line_no, mmio->num_lines, &line_index);
	line_offset = idt->line_offset[line_index]
		* mmio->line_size;
	table_offset = table_skip_count * mmio->table_size;

	return mmio->base_offset + line_offset + table_offset + sub_line_offset;
}

static u32 read_blk_stat(struct nfit_blk *nfit_blk, unsigned int bw)
{
	struct nfit_blk_mmio *mmio = &nfit_blk->mmio[DCR];
	u64 offset = nfit_blk->stat_offset + mmio->size * bw;
	const u32 STATUS_MASK = 0x80000037;

	if (mmio->num_lines)
		offset = to_interleave_offset(offset, mmio);

	return readl(mmio->addr.base + offset) & STATUS_MASK;
}

static void write_blk_ctl(struct nfit_blk *nfit_blk, unsigned int bw,
		resource_size_t dpa, unsigned int len, unsigned int write)
{
	u64 cmd, offset;
	struct nfit_blk_mmio *mmio = &nfit_blk->mmio[DCR];

	enum {
		BCW_OFFSET_MASK = (1ULL << 48)-1,
		BCW_LEN_SHIFT = 48,
		BCW_LEN_MASK = (1ULL << 8) - 1,
		BCW_CMD_SHIFT = 56,
	};

	cmd = (dpa >> L1_CACHE_SHIFT) & BCW_OFFSET_MASK;
	len = len >> L1_CACHE_SHIFT;
	cmd |= ((u64) len & BCW_LEN_MASK) << BCW_LEN_SHIFT;
	cmd |= ((u64) write) << BCW_CMD_SHIFT;

	offset = nfit_blk->cmd_offset + mmio->size * bw;
	if (mmio->num_lines)
		offset = to_interleave_offset(offset, mmio);

	writeq(cmd, mmio->addr.base + offset);
	nvdimm_flush(nfit_blk->nd_region);

	if (nfit_blk->dimm_flags & NFIT_BLK_DCR_LATCH)
		readq(mmio->addr.base + offset);
}

static int acpi_nfit_blk_single_io(struct nfit_blk *nfit_blk,
		resource_size_t dpa, void *iobuf, size_t len, int rw,
		unsigned int lane)
{
	struct nfit_blk_mmio *mmio = &nfit_blk->mmio[BDW];
	unsigned int copied = 0;
	u64 base_offset;
	int rc;

	base_offset = nfit_blk->bdw_offset + dpa % L1_CACHE_BYTES
		+ lane * mmio->size;
	write_blk_ctl(nfit_blk, lane, dpa, len, rw);
	while (len) {
		unsigned int c;
		u64 offset;

		if (mmio->num_lines) {
			u32 line_offset;

			offset = to_interleave_offset(base_offset + copied,
					mmio);
			div_u64_rem(offset, mmio->line_size, &line_offset);
			c = min_t(size_t, len, mmio->line_size - line_offset);
		} else {
			offset = base_offset + nfit_blk->bdw_offset;
			c = len;
		}

		if (rw)
			memcpy_flushcache(mmio->addr.aperture + offset, iobuf + copied, c);
		else {
			if (nfit_blk->dimm_flags & NFIT_BLK_READ_FLUSH)
				arch_invalidate_pmem((void __force *)
					mmio->addr.aperture + offset, c);

			memcpy(iobuf + copied, mmio->addr.aperture + offset, c);
		}

		copied += c;
		len -= c;
	}

	if (rw)
		nvdimm_flush(nfit_blk->nd_region);

	rc = read_blk_stat(nfit_blk, lane) ? -EIO : 0;
	return rc;
}

static int acpi_nfit_blk_region_do_io(struct nd_blk_region *ndbr,
		resource_size_t dpa, void *iobuf, u64 len, int rw)
{
	struct nfit_blk *nfit_blk = nd_blk_region_provider_data(ndbr);
	struct nfit_blk_mmio *mmio = &nfit_blk->mmio[BDW];
	struct nd_region *nd_region = nfit_blk->nd_region;
	unsigned int lane, copied = 0;
	int rc = 0;

	lane = nd_region_acquire_lane(nd_region);
	while (len) {
		u64 c = min(len, mmio->size);

		rc = acpi_nfit_blk_single_io(nfit_blk, dpa + copied,
				iobuf + copied, c, rw, lane);
		if (rc)
			break;

		copied += c;
		len -= c;
	}
	nd_region_release_lane(nd_region, lane);

	return rc;
}

static int nfit_blk_init_interleave(struct nfit_blk_mmio *mmio,
		struct acpi_nfit_interleave *idt, u16 interleave_ways)
{
	if (idt) {
		mmio->num_lines = idt->line_count;
		mmio->line_size = idt->line_size;
		if (interleave_ways == 0)
			return -ENXIO;
		mmio->table_size = mmio->num_lines * interleave_ways
			* mmio->line_size;
	}

	return 0;
}

static int acpi_nfit_blk_get_flags(struct nvdimm_bus_descriptor *nd_desc,
		struct nvdimm *nvdimm, struct nfit_blk *nfit_blk)
{
	struct nd_cmd_dimm_flags flags;
	int rc;

	memset(&flags, 0, sizeof(flags));
	rc = nd_desc->ndctl(nd_desc, nvdimm, ND_CMD_DIMM_FLAGS, &flags,
			sizeof(flags), NULL);

	if (rc >= 0 && flags.status == 0)
		nfit_blk->dimm_flags = flags.flags;
	else if (rc == -ENOTTY) {
		/* fall back to a conservative default */
		nfit_blk->dimm_flags = NFIT_BLK_DCR_LATCH | NFIT_BLK_READ_FLUSH;
		rc = 0;
	} else
		rc = -ENXIO;

	return rc;
}

static int acpi_nfit_blk_region_enable(struct nvdimm_bus *nvdimm_bus,
		struct device *dev)
{
	struct nvdimm_bus_descriptor *nd_desc = to_nd_desc(nvdimm_bus);
	struct nd_blk_region *ndbr = to_nd_blk_region(dev);
	struct nfit_blk_mmio *mmio;
	struct nfit_blk *nfit_blk;
	struct nfit_mem *nfit_mem;
	struct nvdimm *nvdimm;
	int rc;

	nvdimm = nd_blk_region_to_dimm(ndbr);
	nfit_mem = nvdimm_provider_data(nvdimm);
	if (!nfit_mem || !nfit_mem->dcr || !nfit_mem->bdw) {
		dev_dbg(dev, "missing%s%s%s\n",
				nfit_mem ? "" : " nfit_mem",
				(nfit_mem && nfit_mem->dcr) ? "" : " dcr",
				(nfit_mem && nfit_mem->bdw) ? "" : " bdw");
		return -ENXIO;
	}

	nfit_blk = devm_kzalloc(dev, sizeof(*nfit_blk), GFP_KERNEL);
	if (!nfit_blk)
		return -ENOMEM;
	nd_blk_region_set_provider_data(ndbr, nfit_blk);
	nfit_blk->nd_region = to_nd_region(dev);

	/* map block aperture memory */
	nfit_blk->bdw_offset = nfit_mem->bdw->offset;
	mmio = &nfit_blk->mmio[BDW];
	mmio->addr.base = devm_nvdimm_memremap(dev, nfit_mem->spa_bdw->address,
                        nfit_mem->spa_bdw->length, nd_blk_memremap_flags(ndbr));
	if (!mmio->addr.base) {
		dev_dbg(dev, "%s failed to map bdw\n",
				nvdimm_name(nvdimm));
		return -ENOMEM;
	}
	mmio->size = nfit_mem->bdw->size;
	mmio->base_offset = nfit_mem->memdev_bdw->region_offset;
	mmio->idt = nfit_mem->idt_bdw;
	mmio->spa = nfit_mem->spa_bdw;
	rc = nfit_blk_init_interleave(mmio, nfit_mem->idt_bdw,
			nfit_mem->memdev_bdw->interleave_ways);
	if (rc) {
		dev_dbg(dev, "%s failed to init bdw interleave\n",
				nvdimm_name(nvdimm));
		return rc;
	}

	/* map block control memory */
	nfit_blk->cmd_offset = nfit_mem->dcr->command_offset;
	nfit_blk->stat_offset = nfit_mem->dcr->status_offset;
	mmio = &nfit_blk->mmio[DCR];
	mmio->addr.base = devm_nvdimm_ioremap(dev, nfit_mem->spa_dcr->address,
			nfit_mem->spa_dcr->length);
	if (!mmio->addr.base) {
		dev_dbg(dev, "%s failed to map dcr\n",
				nvdimm_name(nvdimm));
		return -ENOMEM;
	}
	mmio->size = nfit_mem->dcr->window_size;
	mmio->base_offset = nfit_mem->memdev_dcr->region_offset;
	mmio->idt = nfit_mem->idt_dcr;
	mmio->spa = nfit_mem->spa_dcr;
	rc = nfit_blk_init_interleave(mmio, nfit_mem->idt_dcr,
			nfit_mem->memdev_dcr->interleave_ways);
	if (rc) {
		dev_dbg(dev, "%s failed to init dcr interleave\n",
				nvdimm_name(nvdimm));
		return rc;
	}

	rc = acpi_nfit_blk_get_flags(nd_desc, nvdimm, nfit_blk);
	if (rc < 0) {
		dev_dbg(dev, "%s failed get DIMM flags\n",
				nvdimm_name(nvdimm));
		return rc;
	}

	if (nvdimm_has_flush(nfit_blk->nd_region) < 0)
		dev_warn(dev, "unable to guarantee persistence of writes\n");

	if (mmio->line_size == 0)
		return 0;

	if ((u32) nfit_blk->cmd_offset % mmio->line_size
			+ 8 > mmio->line_size) {
		dev_dbg(dev, "cmd_offset crosses interleave boundary\n");
		return -ENXIO;
	} else if ((u32) nfit_blk->stat_offset % mmio->line_size
			+ 8 > mmio->line_size) {
		dev_dbg(dev, "stat_offset crosses interleave boundary\n");
		return -ENXIO;
	}

	return 0;
}

static int ars_get_cap(struct acpi_nfit_desc *acpi_desc,
		struct nd_cmd_ars_cap *cmd, struct nfit_spa *nfit_spa)
{
	struct nvdimm_bus_descriptor *nd_desc = &acpi_desc->nd_desc;
	struct acpi_nfit_system_address *spa = nfit_spa->spa;
	int cmd_rc, rc;

	cmd->address = spa->address;
	cmd->length = spa->length;
	rc = nd_desc->ndctl(nd_desc, NULL, ND_CMD_ARS_CAP, cmd,
			sizeof(*cmd), &cmd_rc);
	if (rc < 0)
		return rc;
	return cmd_rc;
}

static int ars_start(struct acpi_nfit_desc *acpi_desc, struct nfit_spa *nfit_spa)
{
	int rc;
	int cmd_rc;
	struct nd_cmd_ars_start ars_start;
	struct acpi_nfit_system_address *spa = nfit_spa->spa;
	struct nvdimm_bus_descriptor *nd_desc = &acpi_desc->nd_desc;

	memset(&ars_start, 0, sizeof(ars_start));
	ars_start.address = spa->address;
	ars_start.length = spa->length;
	if (test_bit(ARS_SHORT, &nfit_spa->ars_state))
		ars_start.flags = ND_ARS_RETURN_PREV_DATA;
	if (nfit_spa_type(spa) == NFIT_SPA_PM)
		ars_start.type = ND_ARS_PERSISTENT;
	else if (nfit_spa_type(spa) == NFIT_SPA_VOLATILE)
		ars_start.type = ND_ARS_VOLATILE;
	else
		return -ENOTTY;

	rc = nd_desc->ndctl(nd_desc, NULL, ND_CMD_ARS_START, &ars_start,
			sizeof(ars_start), &cmd_rc);

	if (rc < 0)
		return rc;
	return cmd_rc;
}

static int ars_continue(struct acpi_nfit_desc *acpi_desc)
{
	int rc, cmd_rc;
	struct nd_cmd_ars_start ars_start;
	struct nvdimm_bus_descriptor *nd_desc = &acpi_desc->nd_desc;
	struct nd_cmd_ars_status *ars_status = acpi_desc->ars_status;

	memset(&ars_start, 0, sizeof(ars_start));
	ars_start.address = ars_status->restart_address;
	ars_start.length = ars_status->restart_length;
	ars_start.type = ars_status->type;
	ars_start.flags = acpi_desc->ars_start_flags;
	rc = nd_desc->ndctl(nd_desc, NULL, ND_CMD_ARS_START, &ars_start,
			sizeof(ars_start), &cmd_rc);
	if (rc < 0)
		return rc;
	return cmd_rc;
}

static int ars_get_status(struct acpi_nfit_desc *acpi_desc)
{
	struct nvdimm_bus_descriptor *nd_desc = &acpi_desc->nd_desc;
	struct nd_cmd_ars_status *ars_status = acpi_desc->ars_status;
	int rc, cmd_rc;

	rc = nd_desc->ndctl(nd_desc, NULL, ND_CMD_ARS_STATUS, ars_status,
			acpi_desc->max_ars, &cmd_rc);
	if (rc < 0)
		return rc;
	return cmd_rc;
}

static void ars_complete(struct acpi_nfit_desc *acpi_desc,
		struct nfit_spa *nfit_spa)
{
	struct nd_cmd_ars_status *ars_status = acpi_desc->ars_status;
	struct acpi_nfit_system_address *spa = nfit_spa->spa;
	struct nd_region *nd_region = nfit_spa->nd_region;
	struct device *dev;

	if ((ars_status->address >= spa->address && ars_status->address
				< spa->address + spa->length)
			|| (ars_status->address < spa->address)) {
		/*
		 * Assume that if a scrub starts at an offset from the
		 * start of nfit_spa that we are in the continuation
		 * case.
		 *
		 * Otherwise, if the scrub covers the spa range, mark
		 * any pending request complete.
		 */
		if (ars_status->address + ars_status->length
				>= spa->address + spa->length)
				/* complete */;
		else
			return;
	} else
		return;

	if (test_bit(ARS_DONE, &nfit_spa->ars_state))
		return;

	if (!test_and_clear_bit(ARS_REQ, &nfit_spa->ars_state))
		return;

	if (nd_region) {
		dev = nd_region_dev(nd_region);
		nvdimm_region_notify(nd_region, NVDIMM_REVALIDATE_POISON);
	} else
		dev = acpi_desc->dev;

	dev_dbg(dev, "ARS: range %d %s complete\n", spa->range_index,
			test_bit(ARS_SHORT, &nfit_spa->ars_state)
			? "short" : "long");
	clear_bit(ARS_SHORT, &nfit_spa->ars_state);
	set_bit(ARS_DONE, &nfit_spa->ars_state);
}

static int ars_status_process_records(struct acpi_nfit_desc *acpi_desc)
{
	struct nvdimm_bus *nvdimm_bus = acpi_desc->nvdimm_bus;
	struct nd_cmd_ars_status *ars_status = acpi_desc->ars_status;
	int rc;
	u32 i;

	/*
	 * First record starts at 44 byte offset from the start of the
	 * payload.
	 */
	if (ars_status->out_length < 44)
		return 0;
	for (i = 0; i < ars_status->num_records; i++) {
		/* only process full records */
		if (ars_status->out_length
				< 44 + sizeof(struct nd_ars_record) * (i + 1))
			break;
		rc = nvdimm_bus_add_badrange(nvdimm_bus,
				ars_status->records[i].err_address,
				ars_status->records[i].length);
		if (rc)
			return rc;
	}
	if (i < ars_status->num_records)
		dev_warn(acpi_desc->dev, "detected truncated ars results\n");

	return 0;
}

static void acpi_nfit_remove_resource(void *data)
{
	struct resource *res = data;

	remove_resource(res);
}

static int acpi_nfit_insert_resource(struct acpi_nfit_desc *acpi_desc,
		struct nd_region_desc *ndr_desc)
{
	struct resource *res, *nd_res = ndr_desc->res;
	int is_pmem, ret;

	/* No operation if the region is already registered as PMEM */
	is_pmem = region_intersects(nd_res->start, resource_size(nd_res),
				IORESOURCE_MEM, IORES_DESC_PERSISTENT_MEMORY);
	if (is_pmem == REGION_INTERSECTS)
		return 0;

	res = devm_kzalloc(acpi_desc->dev, sizeof(*res), GFP_KERNEL);
	if (!res)
		return -ENOMEM;

	res->name = "Persistent Memory";
	res->start = nd_res->start;
	res->end = nd_res->end;
	res->flags = IORESOURCE_MEM;
	res->desc = IORES_DESC_PERSISTENT_MEMORY;

	ret = insert_resource(&iomem_resource, res);
	if (ret)
		return ret;

	ret = devm_add_action_or_reset(acpi_desc->dev,
					acpi_nfit_remove_resource,
					res);
	if (ret)
		return ret;

	return 0;
}

static int acpi_nfit_init_mapping(struct acpi_nfit_desc *acpi_desc,
		struct nd_mapping_desc *mapping, struct nd_region_desc *ndr_desc,
		struct acpi_nfit_memory_map *memdev,
		struct nfit_spa *nfit_spa)
{
	struct nvdimm *nvdimm = acpi_nfit_dimm_by_handle(acpi_desc,
			memdev->device_handle);
	struct acpi_nfit_system_address *spa = nfit_spa->spa;
	struct nd_blk_region_desc *ndbr_desc;
	struct nfit_mem *nfit_mem;
	int rc;

	if (!nvdimm) {
		dev_err(acpi_desc->dev, "spa%d dimm: %#x not found\n",
				spa->range_index, memdev->device_handle);
		return -ENODEV;
	}

	mapping->nvdimm = nvdimm;
	switch (nfit_spa_type(spa)) {
	case NFIT_SPA_PM:
	case NFIT_SPA_VOLATILE:
		mapping->start = memdev->address;
		mapping->size = memdev->region_size;
		break;
	case NFIT_SPA_DCR:
		nfit_mem = nvdimm_provider_data(nvdimm);
		if (!nfit_mem || !nfit_mem->bdw) {
			dev_dbg(acpi_desc->dev, "spa%d %s missing bdw\n",
					spa->range_index, nvdimm_name(nvdimm));
			break;
		}

		mapping->size = nfit_mem->bdw->capacity;
		mapping->start = nfit_mem->bdw->start_address;
		ndr_desc->num_lanes = nfit_mem->bdw->windows;
		ndr_desc->mapping = mapping;
		ndr_desc->num_mappings = 1;
		ndbr_desc = to_blk_region_desc(ndr_desc);
		ndbr_desc->enable = acpi_nfit_blk_region_enable;
		ndbr_desc->do_io = acpi_desc->blk_do_io;
		rc = acpi_nfit_init_interleave_set(acpi_desc, ndr_desc, spa);
		if (rc)
			return rc;
		nfit_spa->nd_region = nvdimm_blk_region_create(acpi_desc->nvdimm_bus,
				ndr_desc);
		if (!nfit_spa->nd_region)
			return -ENOMEM;
		break;
	}

	return 0;
}

static bool nfit_spa_is_virtual(struct acpi_nfit_system_address *spa)
{
	return (nfit_spa_type(spa) == NFIT_SPA_VDISK ||
		nfit_spa_type(spa) == NFIT_SPA_VCD   ||
		nfit_spa_type(spa) == NFIT_SPA_PDISK ||
		nfit_spa_type(spa) == NFIT_SPA_PCD);
}

static bool nfit_spa_is_volatile(struct acpi_nfit_system_address *spa)
{
	return (nfit_spa_type(spa) == NFIT_SPA_VDISK ||
		nfit_spa_type(spa) == NFIT_SPA_VCD   ||
		nfit_spa_type(spa) == NFIT_SPA_VOLATILE);
}

static int acpi_nfit_register_region(struct acpi_nfit_desc *acpi_desc,
		struct nfit_spa *nfit_spa)
{
	static struct nd_mapping_desc mappings[ND_MAX_MAPPINGS];
	struct acpi_nfit_system_address *spa = nfit_spa->spa;
	struct nd_blk_region_desc ndbr_desc;
	struct nd_region_desc *ndr_desc;
	struct nfit_memdev *nfit_memdev;
	struct nvdimm_bus *nvdimm_bus;
	struct resource res;
	int count = 0, rc;

	if (nfit_spa->nd_region)
		return 0;

	if (spa->range_index == 0 && !nfit_spa_is_virtual(spa)) {
		dev_dbg(acpi_desc->dev, "detected invalid spa index\n");
		return 0;
	}

	memset(&res, 0, sizeof(res));
	memset(&mappings, 0, sizeof(mappings));
	memset(&ndbr_desc, 0, sizeof(ndbr_desc));
	res.start = spa->address;
	res.end = res.start + spa->length - 1;
	ndr_desc = &ndbr_desc.ndr_desc;
	ndr_desc->res = &res;
	ndr_desc->provider_data = nfit_spa;
	ndr_desc->attr_groups = acpi_nfit_region_attribute_groups;
	if (spa->flags & ACPI_NFIT_PROXIMITY_VALID)
		ndr_desc->numa_node = acpi_map_pxm_to_online_node(
						spa->proximity_domain);
	else
		ndr_desc->numa_node = NUMA_NO_NODE;

	/*
	 * Persistence domain bits are hierarchical, if
	 * ACPI_NFIT_CAPABILITY_CACHE_FLUSH is set then
	 * ACPI_NFIT_CAPABILITY_MEM_FLUSH is implied.
	 */
	if (acpi_desc->platform_cap & ACPI_NFIT_CAPABILITY_CACHE_FLUSH)
		set_bit(ND_REGION_PERSIST_CACHE, &ndr_desc->flags);
	else if (acpi_desc->platform_cap & ACPI_NFIT_CAPABILITY_MEM_FLUSH)
		set_bit(ND_REGION_PERSIST_MEMCTRL, &ndr_desc->flags);

	list_for_each_entry(nfit_memdev, &acpi_desc->memdevs, list) {
		struct acpi_nfit_memory_map *memdev = nfit_memdev->memdev;
		struct nd_mapping_desc *mapping;

		if (memdev->range_index != spa->range_index)
			continue;
		if (count >= ND_MAX_MAPPINGS) {
			dev_err(acpi_desc->dev, "spa%d exceeds max mappings %d\n",
					spa->range_index, ND_MAX_MAPPINGS);
			return -ENXIO;
		}
		mapping = &mappings[count++];
		rc = acpi_nfit_init_mapping(acpi_desc, mapping, ndr_desc,
				memdev, nfit_spa);
		if (rc)
			goto out;
	}

	ndr_desc->mapping = mappings;
	ndr_desc->num_mappings = count;
	rc = acpi_nfit_init_interleave_set(acpi_desc, ndr_desc, spa);
	if (rc)
		goto out;

	nvdimm_bus = acpi_desc->nvdimm_bus;
	if (nfit_spa_type(spa) == NFIT_SPA_PM) {
		rc = acpi_nfit_insert_resource(acpi_desc, ndr_desc);
		if (rc) {
			dev_warn(acpi_desc->dev,
				"failed to insert pmem resource to iomem: %d\n",
				rc);
			goto out;
		}

		nfit_spa->nd_region = nvdimm_pmem_region_create(nvdimm_bus,
				ndr_desc);
		if (!nfit_spa->nd_region)
			rc = -ENOMEM;
	} else if (nfit_spa_is_volatile(spa)) {
		nfit_spa->nd_region = nvdimm_volatile_region_create(nvdimm_bus,
				ndr_desc);
		if (!nfit_spa->nd_region)
			rc = -ENOMEM;
	} else if (nfit_spa_is_virtual(spa)) {
		nfit_spa->nd_region = nvdimm_pmem_region_create(nvdimm_bus,
				ndr_desc);
		if (!nfit_spa->nd_region)
			rc = -ENOMEM;
	}

 out:
	if (rc)
		dev_err(acpi_desc->dev, "failed to register spa range %d\n",
				nfit_spa->spa->range_index);
	return rc;
}

static int ars_status_alloc(struct acpi_nfit_desc *acpi_desc)
{
	struct device *dev = acpi_desc->dev;
	struct nd_cmd_ars_status *ars_status;

	if (acpi_desc->ars_status) {
		memset(acpi_desc->ars_status, 0, acpi_desc->max_ars);
		return 0;
	}

	ars_status = devm_kzalloc(dev, acpi_desc->max_ars, GFP_KERNEL);
	if (!ars_status)
		return -ENOMEM;
	acpi_desc->ars_status = ars_status;
	return 0;
}

static int acpi_nfit_query_poison(struct acpi_nfit_desc *acpi_desc)
{
	int rc;

	if (ars_status_alloc(acpi_desc))
		return -ENOMEM;

	rc = ars_get_status(acpi_desc);

	if (rc < 0 && rc != -ENOSPC)
		return rc;

	if (ars_status_process_records(acpi_desc))
		return -ENOMEM;

	return 0;
}

static int ars_register(struct acpi_nfit_desc *acpi_desc, struct nfit_spa *nfit_spa,
		int *query_rc)
{
	int rc = *query_rc;

	if (no_init_ars)
		return acpi_nfit_register_region(acpi_desc, nfit_spa);

	set_bit(ARS_REQ, &nfit_spa->ars_state);
	set_bit(ARS_SHORT, &nfit_spa->ars_state);

	switch (rc) {
	case 0:
	case -EAGAIN:
		rc = ars_start(acpi_desc, nfit_spa);
		if (rc == -EBUSY) {
			*query_rc = rc;
			break;
		} else if (rc == 0) {
			rc = acpi_nfit_query_poison(acpi_desc);
		} else {
			set_bit(ARS_FAILED, &nfit_spa->ars_state);
			break;
		}
		if (rc == -EAGAIN)
			clear_bit(ARS_SHORT, &nfit_spa->ars_state);
		else if (rc == 0)
			ars_complete(acpi_desc, nfit_spa);
		break;
	case -EBUSY:
	case -ENOSPC:
		break;
	default:
		set_bit(ARS_FAILED, &nfit_spa->ars_state);
		break;
	}

	if (test_and_clear_bit(ARS_DONE, &nfit_spa->ars_state))
		set_bit(ARS_REQ, &nfit_spa->ars_state);

	return acpi_nfit_register_region(acpi_desc, nfit_spa);
}

static void ars_complete_all(struct acpi_nfit_desc *acpi_desc)
{
	struct nfit_spa *nfit_spa;

	list_for_each_entry(nfit_spa, &acpi_desc->spas, list) {
		if (test_bit(ARS_FAILED, &nfit_spa->ars_state))
			continue;
		ars_complete(acpi_desc, nfit_spa);
	}
}

static unsigned int __acpi_nfit_scrub(struct acpi_nfit_desc *acpi_desc,
		int query_rc)
{
	unsigned int tmo = acpi_desc->scrub_tmo;
	struct device *dev = acpi_desc->dev;
	struct nfit_spa *nfit_spa;

	if (acpi_desc->cancel)
		return 0;

	if (query_rc == -EBUSY) {
		dev_dbg(dev, "ARS: ARS busy\n");
		return min(30U * 60U, tmo * 2);
	}
	if (query_rc == -ENOSPC) {
		dev_dbg(dev, "ARS: ARS continue\n");
		ars_continue(acpi_desc);
		return 1;
	}
	if (query_rc && query_rc != -EAGAIN) {
		unsigned long long addr, end;

		addr = acpi_desc->ars_status->address;
		end = addr + acpi_desc->ars_status->length;
		dev_dbg(dev, "ARS: %llx-%llx failed (%d)\n", addr, end,
				query_rc);
	}

	ars_complete_all(acpi_desc);
	list_for_each_entry(nfit_spa, &acpi_desc->spas, list) {
		if (test_bit(ARS_FAILED, &nfit_spa->ars_state))
			continue;
		if (test_bit(ARS_REQ, &nfit_spa->ars_state)) {
			int rc = ars_start(acpi_desc, nfit_spa);

			clear_bit(ARS_DONE, &nfit_spa->ars_state);
			dev = nd_region_dev(nfit_spa->nd_region);
			dev_dbg(dev, "ARS: range %d ARS start (%d)\n",
					nfit_spa->spa->range_index, rc);
			if (rc == 0 || rc == -EBUSY)
				return 1;
			dev_err(dev, "ARS: range %d ARS failed (%d)\n",
					nfit_spa->spa->range_index, rc);
			set_bit(ARS_FAILED, &nfit_spa->ars_state);
		}
	}
	return 0;
}

static void acpi_nfit_scrub(struct work_struct *work)
{
	struct acpi_nfit_desc *acpi_desc;
	unsigned int tmo;
	int query_rc;

	acpi_desc = container_of(work, typeof(*acpi_desc), dwork.work);
	mutex_lock(&acpi_desc->init_mutex);
	query_rc = acpi_nfit_query_poison(acpi_desc);
	tmo = __acpi_nfit_scrub(acpi_desc, query_rc);
	if (tmo) {
		queue_delayed_work(nfit_wq, &acpi_desc->dwork, tmo * HZ);
		acpi_desc->scrub_tmo = tmo;
	} else {
		acpi_desc->scrub_count++;
		if (acpi_desc->scrub_count_state)
			sysfs_notify_dirent(acpi_desc->scrub_count_state);
	}
	memset(acpi_desc->ars_status, 0, acpi_desc->max_ars);
	mutex_unlock(&acpi_desc->init_mutex);
}

static void acpi_nfit_init_ars(struct acpi_nfit_desc *acpi_desc,
		struct nfit_spa *nfit_spa)
{
	int type = nfit_spa_type(nfit_spa->spa);
	struct nd_cmd_ars_cap ars_cap;
	int rc;

	memset(&ars_cap, 0, sizeof(ars_cap));
	rc = ars_get_cap(acpi_desc, &ars_cap, nfit_spa);
	if (rc < 0)
		return;
	/* check that the supported scrub types match the spa type */
	if (type == NFIT_SPA_VOLATILE && ((ars_cap.status >> 16)
				& ND_ARS_VOLATILE) == 0)
		return;
	if (type == NFIT_SPA_PM && ((ars_cap.status >> 16)
				& ND_ARS_PERSISTENT) == 0)
		return;

	nfit_spa->max_ars = ars_cap.max_ars_out;
	nfit_spa->clear_err_unit = ars_cap.clear_err_unit;
	acpi_desc->max_ars = max(nfit_spa->max_ars, acpi_desc->max_ars);
	clear_bit(ARS_FAILED, &nfit_spa->ars_state);
	set_bit(ARS_REQ, &nfit_spa->ars_state);
}

static int acpi_nfit_register_regions(struct acpi_nfit_desc *acpi_desc)
{
	struct nfit_spa *nfit_spa;
	int rc, query_rc;

	list_for_each_entry(nfit_spa, &acpi_desc->spas, list) {
		set_bit(ARS_FAILED, &nfit_spa->ars_state);
		switch (nfit_spa_type(nfit_spa->spa)) {
		case NFIT_SPA_VOLATILE:
		case NFIT_SPA_PM:
			acpi_nfit_init_ars(acpi_desc, nfit_spa);
			break;
		}
	}

	/*
	 * Reap any results that might be pending before starting new
	 * short requests.
	 */
	query_rc = acpi_nfit_query_poison(acpi_desc);
	if (query_rc == 0)
		ars_complete_all(acpi_desc);

	list_for_each_entry(nfit_spa, &acpi_desc->spas, list)
		switch (nfit_spa_type(nfit_spa->spa)) {
		case NFIT_SPA_VOLATILE:
		case NFIT_SPA_PM:
			/* register regions and kick off initial ARS run */
			rc = ars_register(acpi_desc, nfit_spa, &query_rc);
			if (rc)
				return rc;
			break;
		case NFIT_SPA_BDW:
			/* nothing to register */
			break;
		case NFIT_SPA_DCR:
		case NFIT_SPA_VDISK:
		case NFIT_SPA_VCD:
		case NFIT_SPA_PDISK:
		case NFIT_SPA_PCD:
			/* register known regions that don't support ARS */
			rc = acpi_nfit_register_region(acpi_desc, nfit_spa);
			if (rc)
				return rc;
			break;
		default:
			/* don't register unknown regions */
			break;
		}

	queue_delayed_work(nfit_wq, &acpi_desc->dwork, 0);
	return 0;
}

static int acpi_nfit_check_deletions(struct acpi_nfit_desc *acpi_desc,
		struct nfit_table_prev *prev)
{
	struct device *dev = acpi_desc->dev;

	if (!list_empty(&prev->spas) ||
			!list_empty(&prev->memdevs) ||
			!list_empty(&prev->dcrs) ||
			!list_empty(&prev->bdws) ||
			!list_empty(&prev->idts) ||
			!list_empty(&prev->flushes)) {
		dev_err(dev, "new nfit deletes entries (unsupported)\n");
		return -ENXIO;
	}
	return 0;
}

static int acpi_nfit_desc_init_scrub_attr(struct acpi_nfit_desc *acpi_desc)
{
	struct device *dev = acpi_desc->dev;
	struct kernfs_node *nfit;
	struct device *bus_dev;

	if (!ars_supported(acpi_desc->nvdimm_bus))
		return 0;

	bus_dev = to_nvdimm_bus_dev(acpi_desc->nvdimm_bus);
	nfit = sysfs_get_dirent(bus_dev->kobj.sd, "nfit");
	if (!nfit) {
		dev_err(dev, "sysfs_get_dirent 'nfit' failed\n");
		return -ENODEV;
	}
	acpi_desc->scrub_count_state = sysfs_get_dirent(nfit, "scrub");
	sysfs_put(nfit);
	if (!acpi_desc->scrub_count_state) {
		dev_err(dev, "sysfs_get_dirent 'scrub' failed\n");
		return -ENODEV;
	}

	return 0;
}

static void acpi_nfit_unregister(void *data)
{
	struct acpi_nfit_desc *acpi_desc = data;

	nvdimm_bus_unregister(acpi_desc->nvdimm_bus);
}

int acpi_nfit_init(struct acpi_nfit_desc *acpi_desc, void *data, acpi_size sz)
{
	struct device *dev = acpi_desc->dev;
	struct nfit_table_prev prev;
	const void *end;
	int rc;

	if (!acpi_desc->nvdimm_bus) {
		acpi_nfit_init_dsms(acpi_desc);

		acpi_desc->nvdimm_bus = nvdimm_bus_register(dev,
				&acpi_desc->nd_desc);
		if (!acpi_desc->nvdimm_bus)
			return -ENOMEM;

		rc = devm_add_action_or_reset(dev, acpi_nfit_unregister,
				acpi_desc);
		if (rc)
			return rc;

		rc = acpi_nfit_desc_init_scrub_attr(acpi_desc);
		if (rc)
			return rc;

		/* register this acpi_desc for mce notifications */
		mutex_lock(&acpi_desc_lock);
		list_add_tail(&acpi_desc->list, &acpi_descs);
		mutex_unlock(&acpi_desc_lock);
	}

	mutex_lock(&acpi_desc->init_mutex);

	INIT_LIST_HEAD(&prev.spas);
	INIT_LIST_HEAD(&prev.memdevs);
	INIT_LIST_HEAD(&prev.dcrs);
	INIT_LIST_HEAD(&prev.bdws);
	INIT_LIST_HEAD(&prev.idts);
	INIT_LIST_HEAD(&prev.flushes);

	list_cut_position(&prev.spas, &acpi_desc->spas,
				acpi_desc->spas.prev);
	list_cut_position(&prev.memdevs, &acpi_desc->memdevs,
				acpi_desc->memdevs.prev);
	list_cut_position(&prev.dcrs, &acpi_desc->dcrs,
				acpi_desc->dcrs.prev);
	list_cut_position(&prev.bdws, &acpi_desc->bdws,
				acpi_desc->bdws.prev);
	list_cut_position(&prev.idts, &acpi_desc->idts,
				acpi_desc->idts.prev);
	list_cut_position(&prev.flushes, &acpi_desc->flushes,
				acpi_desc->flushes.prev);

	end = data + sz;
	while (!IS_ERR_OR_NULL(data))
		data = add_table(acpi_desc, &prev, data, end);

	if (IS_ERR(data)) {
		dev_dbg(dev, "nfit table parsing error: %ld\n",	PTR_ERR(data));
		rc = PTR_ERR(data);
		goto out_unlock;
	}

	rc = acpi_nfit_check_deletions(acpi_desc, &prev);
	if (rc)
		goto out_unlock;

	rc = nfit_mem_init(acpi_desc);
	if (rc)
		goto out_unlock;

	rc = acpi_nfit_register_dimms(acpi_desc);
	if (rc)
		goto out_unlock;

	rc = acpi_nfit_register_regions(acpi_desc);

 out_unlock:
	mutex_unlock(&acpi_desc->init_mutex);
	return rc;
}
EXPORT_SYMBOL_GPL(acpi_nfit_init);

static int acpi_nfit_flush_probe(struct nvdimm_bus_descriptor *nd_desc)
{
	struct acpi_nfit_desc *acpi_desc = to_acpi_nfit_desc(nd_desc);
	struct device *dev = acpi_desc->dev;

	/* Bounce the device lock to flush acpi_nfit_add / acpi_nfit_notify */
	device_lock(dev);
	device_unlock(dev);

	/* Bounce the init_mutex to complete initial registration */
	mutex_lock(&acpi_desc->init_mutex);
	mutex_unlock(&acpi_desc->init_mutex);

	return 0;
}

static int acpi_nfit_clear_to_send(struct nvdimm_bus_descriptor *nd_desc,
		struct nvdimm *nvdimm, unsigned int cmd)
{
	struct acpi_nfit_desc *acpi_desc = to_acpi_nfit_desc(nd_desc);

	if (nvdimm)
		return 0;
	if (cmd != ND_CMD_ARS_START)
		return 0;

	/*
	 * The kernel and userspace may race to initiate a scrub, but
	 * the scrub thread is prepared to lose that initial race.  It
	 * just needs guarantees that any ars it initiates are not
	 * interrupted by any intervening start reqeusts from userspace.
	 */
	if (work_busy(&acpi_desc->dwork.work))
		return -EBUSY;

	return 0;
}

int acpi_nfit_ars_rescan(struct acpi_nfit_desc *acpi_desc, unsigned long flags)
{
	struct device *dev = acpi_desc->dev;
	int scheduled = 0, busy = 0;
	struct nfit_spa *nfit_spa;

	mutex_lock(&acpi_desc->init_mutex);
	if (acpi_desc->cancel) {
		mutex_unlock(&acpi_desc->init_mutex);
		return 0;
	}

	list_for_each_entry(nfit_spa, &acpi_desc->spas, list) {
		int type = nfit_spa_type(nfit_spa->spa);

		if (type != NFIT_SPA_PM && type != NFIT_SPA_VOLATILE)
			continue;
		if (test_bit(ARS_FAILED, &nfit_spa->ars_state))
			continue;

		if (test_and_set_bit(ARS_REQ, &nfit_spa->ars_state))
			busy++;
		else {
			if (test_bit(ARS_SHORT, &flags))
				set_bit(ARS_SHORT, &nfit_spa->ars_state);
			scheduled++;
		}
	}
	if (scheduled) {
		queue_delayed_work(nfit_wq, &acpi_desc->dwork, 0);
		dev_dbg(dev, "ars_scan triggered\n");
	}
	mutex_unlock(&acpi_desc->init_mutex);

	if (scheduled)
		return 0;
	if (busy)
		return -EBUSY;
	return -ENOTTY;
}

void acpi_nfit_desc_init(struct acpi_nfit_desc *acpi_desc, struct device *dev)
{
	struct nvdimm_bus_descriptor *nd_desc;

	dev_set_drvdata(dev, acpi_desc);
	acpi_desc->dev = dev;
	acpi_desc->blk_do_io = acpi_nfit_blk_region_do_io;
	nd_desc = &acpi_desc->nd_desc;
	nd_desc->provider_name = "ACPI.NFIT";
	nd_desc->module = THIS_MODULE;
	nd_desc->ndctl = acpi_nfit_ctl;
	nd_desc->flush_probe = acpi_nfit_flush_probe;
	nd_desc->clear_to_send = acpi_nfit_clear_to_send;
	nd_desc->attr_groups = acpi_nfit_attribute_groups;

	INIT_LIST_HEAD(&acpi_desc->spas);
	INIT_LIST_HEAD(&acpi_desc->dcrs);
	INIT_LIST_HEAD(&acpi_desc->bdws);
	INIT_LIST_HEAD(&acpi_desc->idts);
	INIT_LIST_HEAD(&acpi_desc->flushes);
	INIT_LIST_HEAD(&acpi_desc->memdevs);
	INIT_LIST_HEAD(&acpi_desc->dimms);
	INIT_LIST_HEAD(&acpi_desc->list);
	mutex_init(&acpi_desc->init_mutex);
	acpi_desc->scrub_tmo = 1;
	INIT_DELAYED_WORK(&acpi_desc->dwork, acpi_nfit_scrub);
}
EXPORT_SYMBOL_GPL(acpi_nfit_desc_init);

static void acpi_nfit_put_table(void *table)
{
	acpi_put_table(table);
}

void acpi_nfit_shutdown(void *data)
{
	struct acpi_nfit_desc *acpi_desc = data;
	struct device *bus_dev = to_nvdimm_bus_dev(acpi_desc->nvdimm_bus);

	/*
	 * Destruct under acpi_desc_lock so that nfit_handle_mce does not
	 * race teardown
	 */
	mutex_lock(&acpi_desc_lock);
	list_del(&acpi_desc->list);
	mutex_unlock(&acpi_desc_lock);

	mutex_lock(&acpi_desc->init_mutex);
	acpi_desc->cancel = 1;
	cancel_delayed_work_sync(&acpi_desc->dwork);
	mutex_unlock(&acpi_desc->init_mutex);

	/*
	 * Bounce the nvdimm bus lock to make sure any in-flight
	 * acpi_nfit_ars_rescan() submissions have had a chance to
	 * either submit or see ->cancel set.
	 */
	device_lock(bus_dev);
	device_unlock(bus_dev);

	flush_workqueue(nfit_wq);
}
EXPORT_SYMBOL_GPL(acpi_nfit_shutdown);

static int acpi_nfit_add(struct acpi_device *adev)
{
	struct acpi_buffer buf = { ACPI_ALLOCATE_BUFFER, NULL };
	struct acpi_nfit_desc *acpi_desc;
	struct device *dev = &adev->dev;
	struct acpi_table_header *tbl;
	acpi_status status = AE_OK;
	acpi_size sz;
	int rc = 0;

	status = acpi_get_table(ACPI_SIG_NFIT, 0, &tbl);
	if (ACPI_FAILURE(status)) {
		/* This is ok, we could have an nvdimm hotplugged later */
		dev_dbg(dev, "failed to find NFIT at startup\n");
		return 0;
	}

	rc = devm_add_action_or_reset(dev, acpi_nfit_put_table, tbl);
	if (rc)
		return rc;
	sz = tbl->length;

	acpi_desc = devm_kzalloc(dev, sizeof(*acpi_desc), GFP_KERNEL);
	if (!acpi_desc)
		return -ENOMEM;
	acpi_nfit_desc_init(acpi_desc, &adev->dev);

	/* Save the acpi header for exporting the revision via sysfs */
	acpi_desc->acpi_header = *tbl;

	/* Evaluate _FIT and override with that if present */
	status = acpi_evaluate_object(adev->handle, "_FIT", NULL, &buf);
	if (ACPI_SUCCESS(status) && buf.length > 0) {
		union acpi_object *obj = buf.pointer;

		if (obj->type == ACPI_TYPE_BUFFER)
			rc = acpi_nfit_init(acpi_desc, obj->buffer.pointer,
					obj->buffer.length);
		else
			dev_dbg(dev, "invalid type %d, ignoring _FIT\n",
				(int) obj->type);
		kfree(buf.pointer);
	} else
		/* skip over the lead-in header table */
		rc = acpi_nfit_init(acpi_desc, (void *) tbl
				+ sizeof(struct acpi_table_nfit),
				sz - sizeof(struct acpi_table_nfit));

	if (rc)
		return rc;
	return devm_add_action_or_reset(dev, acpi_nfit_shutdown, acpi_desc);
}

static int acpi_nfit_remove(struct acpi_device *adev)
{
	/* see acpi_nfit_unregister */
	return 0;
}

static void acpi_nfit_update_notify(struct device *dev, acpi_handle handle)
{
	struct acpi_nfit_desc *acpi_desc = dev_get_drvdata(dev);
	struct acpi_buffer buf = { ACPI_ALLOCATE_BUFFER, NULL };
	union acpi_object *obj;
	acpi_status status;
	int ret;

	if (!dev->driver) {
		/* dev->driver may be null if we're being removed */
		dev_dbg(dev, "no driver found for dev\n");
		return;
	}

	if (!acpi_desc) {
		acpi_desc = devm_kzalloc(dev, sizeof(*acpi_desc), GFP_KERNEL);
		if (!acpi_desc)
			return;
		acpi_nfit_desc_init(acpi_desc, dev);
	} else {
		/*
		 * Finish previous registration before considering new
		 * regions.
		 */
		flush_workqueue(nfit_wq);
	}

	/* Evaluate _FIT */
	status = acpi_evaluate_object(handle, "_FIT", NULL, &buf);
	if (ACPI_FAILURE(status)) {
		dev_err(dev, "failed to evaluate _FIT\n");
		return;
	}

	obj = buf.pointer;
	if (obj->type == ACPI_TYPE_BUFFER) {
		ret = acpi_nfit_init(acpi_desc, obj->buffer.pointer,
				obj->buffer.length);
		if (ret)
			dev_err(dev, "failed to merge updated NFIT\n");
	} else
		dev_err(dev, "Invalid _FIT\n");
	kfree(buf.pointer);
}

static void acpi_nfit_uc_error_notify(struct device *dev, acpi_handle handle)
{
	struct acpi_nfit_desc *acpi_desc = dev_get_drvdata(dev);
	unsigned long flags = (acpi_desc->scrub_mode == HW_ERROR_SCRUB_ON) ?
			0 : 1 << ARS_SHORT;

	acpi_nfit_ars_rescan(acpi_desc, flags);
}

void __acpi_nfit_notify(struct device *dev, acpi_handle handle, u32 event)
{
	dev_dbg(dev, "event: 0x%x\n", event);

	switch (event) {
	case NFIT_NOTIFY_UPDATE:
		return acpi_nfit_update_notify(dev, handle);
	case NFIT_NOTIFY_UC_MEMORY_ERROR:
		return acpi_nfit_uc_error_notify(dev, handle);
	default:
		return;
	}
}
EXPORT_SYMBOL_GPL(__acpi_nfit_notify);

static void acpi_nfit_notify(struct acpi_device *adev, u32 event)
{
	device_lock(&adev->dev);
	__acpi_nfit_notify(&adev->dev, adev->handle, event);
	device_unlock(&adev->dev);
}

static const struct acpi_device_id acpi_nfit_ids[] = {
	{ "ACPI0012", 0 },
	{ "", 0 },
};
MODULE_DEVICE_TABLE(acpi, acpi_nfit_ids);

static struct acpi_driver acpi_nfit_driver = {
	.name = KBUILD_MODNAME,
	.ids = acpi_nfit_ids,
	.ops = {
		.add = acpi_nfit_add,
		.remove = acpi_nfit_remove,
		.notify = acpi_nfit_notify,
	},
};

static __init int nfit_init(void)
{
	int ret;

	BUILD_BUG_ON(sizeof(struct acpi_table_nfit) != 40);
	BUILD_BUG_ON(sizeof(struct acpi_nfit_system_address) != 56);
	BUILD_BUG_ON(sizeof(struct acpi_nfit_memory_map) != 48);
	BUILD_BUG_ON(sizeof(struct acpi_nfit_interleave) != 20);
	BUILD_BUG_ON(sizeof(struct acpi_nfit_smbios) != 9);
	BUILD_BUG_ON(sizeof(struct acpi_nfit_control_region) != 80);
	BUILD_BUG_ON(sizeof(struct acpi_nfit_data_region) != 40);
	BUILD_BUG_ON(sizeof(struct acpi_nfit_capabilities) != 16);

	guid_parse(UUID_VOLATILE_MEMORY, &nfit_uuid[NFIT_SPA_VOLATILE]);
	guid_parse(UUID_PERSISTENT_MEMORY, &nfit_uuid[NFIT_SPA_PM]);
	guid_parse(UUID_CONTROL_REGION, &nfit_uuid[NFIT_SPA_DCR]);
	guid_parse(UUID_DATA_REGION, &nfit_uuid[NFIT_SPA_BDW]);
	guid_parse(UUID_VOLATILE_VIRTUAL_DISK, &nfit_uuid[NFIT_SPA_VDISK]);
	guid_parse(UUID_VOLATILE_VIRTUAL_CD, &nfit_uuid[NFIT_SPA_VCD]);
	guid_parse(UUID_PERSISTENT_VIRTUAL_DISK, &nfit_uuid[NFIT_SPA_PDISK]);
	guid_parse(UUID_PERSISTENT_VIRTUAL_CD, &nfit_uuid[NFIT_SPA_PCD]);
	guid_parse(UUID_NFIT_BUS, &nfit_uuid[NFIT_DEV_BUS]);
	guid_parse(UUID_NFIT_DIMM, &nfit_uuid[NFIT_DEV_DIMM]);
	guid_parse(UUID_NFIT_DIMM_N_HPE1, &nfit_uuid[NFIT_DEV_DIMM_N_HPE1]);
	guid_parse(UUID_NFIT_DIMM_N_HPE2, &nfit_uuid[NFIT_DEV_DIMM_N_HPE2]);
	guid_parse(UUID_NFIT_DIMM_N_MSFT, &nfit_uuid[NFIT_DEV_DIMM_N_MSFT]);

	nfit_wq = create_singlethread_workqueue("nfit");
	if (!nfit_wq)
		return -ENOMEM;

	nfit_mce_register();
	ret = acpi_bus_register_driver(&acpi_nfit_driver);
	if (ret) {
		nfit_mce_unregister();
		destroy_workqueue(nfit_wq);
	}

	return ret;

}

static __exit void nfit_exit(void)
{
	nfit_mce_unregister();
	acpi_bus_unregister_driver(&acpi_nfit_driver);
	destroy_workqueue(nfit_wq);
	WARN_ON(!list_empty(&acpi_descs));
}

module_init(nfit_init);
module_exit(nfit_exit);
MODULE_LICENSE("GPL v2");
MODULE_AUTHOR("Intel Corporation");<|MERGE_RESOLUTION|>--- conflicted
+++ resolved
@@ -1272,11 +1272,7 @@
 
 		mutex_lock(&acpi_desc->init_mutex);
 		rc = sprintf(buf, "%d%s", acpi_desc->scrub_count,
-<<<<<<< HEAD
-				work_busy(&acpi_desc->work)
-=======
 				work_busy(&acpi_desc->dwork.work)
->>>>>>> 144482d4
 				&& !acpi_desc->cancel ? "+\n" : "\n");
 		mutex_unlock(&acpi_desc->init_mutex);
 	}
