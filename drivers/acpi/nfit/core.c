/*
 * Copyright(c) 2013-2015 Intel Corporation. All rights reserved.
 *
 * This program is free software; you can redistribute it and/or modify
 * it under the terms of version 2 of the GNU General Public License as
 * published by the Free Software Foundation.
 *
 * This program is distributed in the hope that it will be useful, but
 * WITHOUT ANY WARRANTY; without even the implied warranty of
 * MERCHANTABILITY or FITNESS FOR A PARTICULAR PURPOSE.  See the GNU
 * General Public License for more details.
 */
#include <linux/list_sort.h>
#include <linux/libnvdimm.h>
#include <linux/module.h>
#include <linux/mutex.h>
#include <linux/ndctl.h>
#include <linux/sysfs.h>
#include <linux/delay.h>
#include <linux/list.h>
#include <linux/acpi.h>
#include <linux/sort.h>
#include <linux/io.h>
#include <linux/nd.h>
#include <asm/cacheflush.h>
#include <acpi/nfit.h>
#include "intel.h"
#include "nfit.h"

/*
 * For readq() and writeq() on 32-bit builds, the hi-lo, lo-hi order is
 * irrelevant.
 */
#include <linux/io-64-nonatomic-hi-lo.h>

static bool force_enable_dimms;
module_param(force_enable_dimms, bool, S_IRUGO|S_IWUSR);
MODULE_PARM_DESC(force_enable_dimms, "Ignore _STA (ACPI DIMM device) status");

static bool disable_vendor_specific;
module_param(disable_vendor_specific, bool, S_IRUGO);
MODULE_PARM_DESC(disable_vendor_specific,
		"Limit commands to the publicly specified set");

static unsigned long override_dsm_mask;
module_param(override_dsm_mask, ulong, S_IRUGO);
MODULE_PARM_DESC(override_dsm_mask, "Bitmask of allowed NVDIMM DSM functions");

static int default_dsm_family = -1;
module_param(default_dsm_family, int, S_IRUGO);
MODULE_PARM_DESC(default_dsm_family,
		"Try this DSM type first when identifying NVDIMM family");

static bool no_init_ars;
module_param(no_init_ars, bool, 0644);
MODULE_PARM_DESC(no_init_ars, "Skip ARS run at nfit init time");

static bool force_labels;
module_param(force_labels, bool, 0444);
MODULE_PARM_DESC(force_labels, "Opt-in to labels despite missing methods");

LIST_HEAD(acpi_descs);
DEFINE_MUTEX(acpi_desc_lock);

static struct workqueue_struct *nfit_wq;

struct nfit_table_prev {
	struct list_head spas;
	struct list_head memdevs;
	struct list_head dcrs;
	struct list_head bdws;
	struct list_head idts;
	struct list_head flushes;
};

static guid_t nfit_uuid[NFIT_UUID_MAX];

const guid_t *to_nfit_uuid(enum nfit_uuids id)
{
	return &nfit_uuid[id];
}
EXPORT_SYMBOL(to_nfit_uuid);

static struct acpi_device *to_acpi_dev(struct acpi_nfit_desc *acpi_desc)
{
	struct nvdimm_bus_descriptor *nd_desc = &acpi_desc->nd_desc;

	/*
	 * If provider == 'ACPI.NFIT' we can assume 'dev' is a struct
	 * acpi_device.
	 */
	if (!nd_desc->provider_name
			|| strcmp(nd_desc->provider_name, "ACPI.NFIT") != 0)
		return NULL;

	return to_acpi_device(acpi_desc->dev);
}

static int xlat_bus_status(void *buf, unsigned int cmd, u32 status)
{
	struct nd_cmd_clear_error *clear_err;
	struct nd_cmd_ars_status *ars_status;
	u16 flags;

	switch (cmd) {
	case ND_CMD_ARS_CAP:
		if ((status & 0xffff) == NFIT_ARS_CAP_NONE)
			return -ENOTTY;

		/* Command failed */
		if (status & 0xffff)
			return -EIO;

		/* No supported scan types for this range */
		flags = ND_ARS_PERSISTENT | ND_ARS_VOLATILE;
		if ((status >> 16 & flags) == 0)
			return -ENOTTY;
		return 0;
	case ND_CMD_ARS_START:
		/* ARS is in progress */
		if ((status & 0xffff) == NFIT_ARS_START_BUSY)
			return -EBUSY;

		/* Command failed */
		if (status & 0xffff)
			return -EIO;
		return 0;
	case ND_CMD_ARS_STATUS:
		ars_status = buf;
		/* Command failed */
		if (status & 0xffff)
			return -EIO;
		/* Check extended status (Upper two bytes) */
		if (status == NFIT_ARS_STATUS_DONE)
			return 0;

		/* ARS is in progress */
		if (status == NFIT_ARS_STATUS_BUSY)
			return -EBUSY;

		/* No ARS performed for the current boot */
		if (status == NFIT_ARS_STATUS_NONE)
			return -EAGAIN;

		/*
		 * ARS interrupted, either we overflowed or some other
		 * agent wants the scan to stop.  If we didn't overflow
		 * then just continue with the returned results.
		 */
		if (status == NFIT_ARS_STATUS_INTR) {
			if (ars_status->out_length >= 40 && (ars_status->flags
						& NFIT_ARS_F_OVERFLOW))
				return -ENOSPC;
			return 0;
		}

		/* Unknown status */
		if (status >> 16)
			return -EIO;
		return 0;
	case ND_CMD_CLEAR_ERROR:
		clear_err = buf;
		if (status & 0xffff)
			return -EIO;
		if (!clear_err->cleared)
			return -EIO;
		if (clear_err->length > clear_err->cleared)
			return clear_err->cleared;
		return 0;
	default:
		break;
	}

	/* all other non-zero status results in an error */
	if (status)
		return -EIO;
	return 0;
}

#define ACPI_LABELS_LOCKED 3

static int xlat_nvdimm_status(struct nvdimm *nvdimm, void *buf, unsigned int cmd,
		u32 status)
{
	struct nfit_mem *nfit_mem = nvdimm_provider_data(nvdimm);

	switch (cmd) {
	case ND_CMD_GET_CONFIG_SIZE:
		/*
		 * In the _LSI, _LSR, _LSW case the locked status is
		 * communicated via the read/write commands
		 */
		if (test_bit(NFIT_MEM_LSR, &nfit_mem->flags))
			break;

		if (status >> 16 & ND_CONFIG_LOCKED)
			return -EACCES;
		break;
	case ND_CMD_GET_CONFIG_DATA:
		if (test_bit(NFIT_MEM_LSR, &nfit_mem->flags)
				&& status == ACPI_LABELS_LOCKED)
			return -EACCES;
		break;
	case ND_CMD_SET_CONFIG_DATA:
		if (test_bit(NFIT_MEM_LSW, &nfit_mem->flags)
				&& status == ACPI_LABELS_LOCKED)
			return -EACCES;
		break;
	default:
		break;
	}

	/* all other non-zero status results in an error */
	if (status)
		return -EIO;
	return 0;
}

static int xlat_status(struct nvdimm *nvdimm, void *buf, unsigned int cmd,
		u32 status)
{
	if (!nvdimm)
		return xlat_bus_status(buf, cmd, status);
	return xlat_nvdimm_status(nvdimm, buf, cmd, status);
}

/* convert _LS{I,R} packages to the buffer object acpi_nfit_ctl expects */
static union acpi_object *pkg_to_buf(union acpi_object *pkg)
{
	int i;
	void *dst;
	size_t size = 0;
	union acpi_object *buf = NULL;

	if (pkg->type != ACPI_TYPE_PACKAGE) {
		WARN_ONCE(1, "BIOS bug, unexpected element type: %d\n",
				pkg->type);
		goto err;
	}

	for (i = 0; i < pkg->package.count; i++) {
		union acpi_object *obj = &pkg->package.elements[i];

		if (obj->type == ACPI_TYPE_INTEGER)
			size += 4;
		else if (obj->type == ACPI_TYPE_BUFFER)
			size += obj->buffer.length;
		else {
			WARN_ONCE(1, "BIOS bug, unexpected element type: %d\n",
					obj->type);
			goto err;
		}
	}

	buf = ACPI_ALLOCATE(sizeof(*buf) + size);
	if (!buf)
		goto err;

	dst = buf + 1;
	buf->type = ACPI_TYPE_BUFFER;
	buf->buffer.length = size;
	buf->buffer.pointer = dst;
	for (i = 0; i < pkg->package.count; i++) {
		union acpi_object *obj = &pkg->package.elements[i];

		if (obj->type == ACPI_TYPE_INTEGER) {
			memcpy(dst, &obj->integer.value, 4);
			dst += 4;
		} else if (obj->type == ACPI_TYPE_BUFFER) {
			memcpy(dst, obj->buffer.pointer, obj->buffer.length);
			dst += obj->buffer.length;
		}
	}
err:
	ACPI_FREE(pkg);
	return buf;
}

static union acpi_object *int_to_buf(union acpi_object *integer)
{
	union acpi_object *buf = ACPI_ALLOCATE(sizeof(*buf) + 4);
	void *dst = NULL;

	if (!buf)
		goto err;

	if (integer->type != ACPI_TYPE_INTEGER) {
		WARN_ONCE(1, "BIOS bug, unexpected element type: %d\n",
				integer->type);
		goto err;
	}

	dst = buf + 1;
	buf->type = ACPI_TYPE_BUFFER;
	buf->buffer.length = 4;
	buf->buffer.pointer = dst;
	memcpy(dst, &integer->integer.value, 4);
err:
	ACPI_FREE(integer);
	return buf;
}

static union acpi_object *acpi_label_write(acpi_handle handle, u32 offset,
		u32 len, void *data)
{
	acpi_status rc;
	struct acpi_buffer buf = { ACPI_ALLOCATE_BUFFER, NULL };
	struct acpi_object_list input = {
		.count = 3,
		.pointer = (union acpi_object []) {
			[0] = {
				.integer.type = ACPI_TYPE_INTEGER,
				.integer.value = offset,
			},
			[1] = {
				.integer.type = ACPI_TYPE_INTEGER,
				.integer.value = len,
			},
			[2] = {
				.buffer.type = ACPI_TYPE_BUFFER,
				.buffer.pointer = data,
				.buffer.length = len,
			},
		},
	};

	rc = acpi_evaluate_object(handle, "_LSW", &input, &buf);
	if (ACPI_FAILURE(rc))
		return NULL;
	return int_to_buf(buf.pointer);
}

static union acpi_object *acpi_label_read(acpi_handle handle, u32 offset,
		u32 len)
{
	acpi_status rc;
	struct acpi_buffer buf = { ACPI_ALLOCATE_BUFFER, NULL };
	struct acpi_object_list input = {
		.count = 2,
		.pointer = (union acpi_object []) {
			[0] = {
				.integer.type = ACPI_TYPE_INTEGER,
				.integer.value = offset,
			},
			[1] = {
				.integer.type = ACPI_TYPE_INTEGER,
				.integer.value = len,
			},
		},
	};

	rc = acpi_evaluate_object(handle, "_LSR", &input, &buf);
	if (ACPI_FAILURE(rc))
		return NULL;
	return pkg_to_buf(buf.pointer);
}

static union acpi_object *acpi_label_info(acpi_handle handle)
{
	acpi_status rc;
	struct acpi_buffer buf = { ACPI_ALLOCATE_BUFFER, NULL };

	rc = acpi_evaluate_object(handle, "_LSI", NULL, &buf);
	if (ACPI_FAILURE(rc))
		return NULL;
	return pkg_to_buf(buf.pointer);
}

static u8 nfit_dsm_revid(unsigned family, unsigned func)
{
	static const u8 revid_table[NVDIMM_FAMILY_MAX+1][32] = {
		[NVDIMM_FAMILY_INTEL] = {
			[NVDIMM_INTEL_GET_MODES] = 2,
			[NVDIMM_INTEL_GET_FWINFO] = 2,
			[NVDIMM_INTEL_START_FWUPDATE] = 2,
			[NVDIMM_INTEL_SEND_FWUPDATE] = 2,
			[NVDIMM_INTEL_FINISH_FWUPDATE] = 2,
			[NVDIMM_INTEL_QUERY_FWUPDATE] = 2,
			[NVDIMM_INTEL_SET_THRESHOLD] = 2,
			[NVDIMM_INTEL_INJECT_ERROR] = 2,
			[NVDIMM_INTEL_GET_SECURITY_STATE] = 2,
			[NVDIMM_INTEL_SET_PASSPHRASE] = 2,
			[NVDIMM_INTEL_DISABLE_PASSPHRASE] = 2,
			[NVDIMM_INTEL_UNLOCK_UNIT] = 2,
			[NVDIMM_INTEL_FREEZE_LOCK] = 2,
			[NVDIMM_INTEL_SECURE_ERASE] = 2,
			[NVDIMM_INTEL_OVERWRITE] = 2,
			[NVDIMM_INTEL_QUERY_OVERWRITE] = 2,
			[NVDIMM_INTEL_SET_MASTER_PASSPHRASE] = 2,
			[NVDIMM_INTEL_MASTER_SECURE_ERASE] = 2,
		},
	};
	u8 id;

	if (family > NVDIMM_FAMILY_MAX)
		return 0;
	if (func > 31)
		return 0;
	id = revid_table[family][func];
	if (id == 0)
		return 1; /* default */
	return id;
}

static bool payload_dumpable(struct nvdimm *nvdimm, unsigned int func)
{
	struct nfit_mem *nfit_mem = nvdimm_provider_data(nvdimm);

	if (nfit_mem && nfit_mem->family == NVDIMM_FAMILY_INTEL
			&& func >= NVDIMM_INTEL_GET_SECURITY_STATE
			&& func <= NVDIMM_INTEL_MASTER_SECURE_ERASE)
		return IS_ENABLED(CONFIG_NFIT_SECURITY_DEBUG);
	return true;
}

static int cmd_to_func(struct nfit_mem *nfit_mem, unsigned int cmd,
		struct nd_cmd_pkg *call_pkg)
{
	if (call_pkg) {
		int i;

		if (nfit_mem && nfit_mem->family != call_pkg->nd_family)
			return -ENOTTY;

		for (i = 0; i < ARRAY_SIZE(call_pkg->nd_reserved2); i++)
			if (call_pkg->nd_reserved2[i])
				return -EINVAL;
		return call_pkg->nd_command;
	}

	/* In the !call_pkg case, bus commands == bus functions */
	if (!nfit_mem)
		return cmd;

	/* Linux ND commands == NVDIMM_FAMILY_INTEL function numbers */
	if (nfit_mem->family == NVDIMM_FAMILY_INTEL)
		return cmd;

	/*
	 * Force function number validation to fail since 0 is never
	 * published as a valid function in dsm_mask.
	 */
	return 0;
}

int acpi_nfit_ctl(struct nvdimm_bus_descriptor *nd_desc, struct nvdimm *nvdimm,
		unsigned int cmd, void *buf, unsigned int buf_len, int *cmd_rc)
{
	struct acpi_nfit_desc *acpi_desc = to_acpi_desc(nd_desc);
	struct nfit_mem *nfit_mem = nvdimm_provider_data(nvdimm);
	union acpi_object in_obj, in_buf, *out_obj;
	const struct nd_cmd_desc *desc = NULL;
	struct device *dev = acpi_desc->dev;
	struct nd_cmd_pkg *call_pkg = NULL;
	const char *cmd_name, *dimm_name;
	unsigned long cmd_mask, dsm_mask;
	u32 offset, fw_status = 0;
	acpi_handle handle;
	const guid_t *guid;
	int func, rc, i;

	if (cmd_rc)
		*cmd_rc = -EINVAL;

	if (cmd == ND_CMD_CALL)
		call_pkg = buf;
	func = cmd_to_func(nfit_mem, cmd, call_pkg);
	if (func < 0)
		return func;

	if (nvdimm) {
		struct acpi_device *adev = nfit_mem->adev;

		if (!adev)
			return -ENOTTY;

		dimm_name = nvdimm_name(nvdimm);
		cmd_name = nvdimm_cmd_name(cmd);
		cmd_mask = nvdimm_cmd_mask(nvdimm);
		dsm_mask = nfit_mem->dsm_mask;
		desc = nd_cmd_dimm_desc(cmd);
		guid = to_nfit_uuid(nfit_mem->family);
		handle = adev->handle;
	} else {
		struct acpi_device *adev = to_acpi_dev(acpi_desc);

		cmd_name = nvdimm_bus_cmd_name(cmd);
		cmd_mask = nd_desc->cmd_mask;
		dsm_mask = nd_desc->bus_dsm_mask;
		desc = nd_cmd_bus_desc(cmd);
		guid = to_nfit_uuid(NFIT_DEV_BUS);
		handle = adev->handle;
		dimm_name = "bus";
	}

	if (!desc || (cmd && (desc->out_num + desc->in_num == 0)))
		return -ENOTTY;

	/*
	 * Check for a valid command.  For ND_CMD_CALL, we also have to
	 * make sure that the DSM function is supported.
	 */
	if (cmd == ND_CMD_CALL && !test_bit(func, &dsm_mask))
		return -ENOTTY;
	else if (!test_bit(cmd, &cmd_mask))
		return -ENOTTY;

	in_obj.type = ACPI_TYPE_PACKAGE;
	in_obj.package.count = 1;
	in_obj.package.elements = &in_buf;
	in_buf.type = ACPI_TYPE_BUFFER;
	in_buf.buffer.pointer = buf;
	in_buf.buffer.length = 0;

	/* libnvdimm has already validated the input envelope */
	for (i = 0; i < desc->in_num; i++)
		in_buf.buffer.length += nd_cmd_in_size(nvdimm, cmd, desc,
				i, buf);

	if (call_pkg) {
		/* skip over package wrapper */
		in_buf.buffer.pointer = (void *) &call_pkg->nd_payload;
		in_buf.buffer.length = call_pkg->nd_size_in;
	}

	dev_dbg(dev, "%s cmd: %d: func: %d input length: %d\n",
		dimm_name, cmd, func, in_buf.buffer.length);
	if (payload_dumpable(nvdimm, func))
		print_hex_dump_debug("nvdimm in  ", DUMP_PREFIX_OFFSET, 4, 4,
				in_buf.buffer.pointer,
				min_t(u32, 256, in_buf.buffer.length), true);

	/* call the BIOS, prefer the named methods over _DSM if available */
	if (nvdimm && cmd == ND_CMD_GET_CONFIG_SIZE
			&& test_bit(NFIT_MEM_LSR, &nfit_mem->flags))
		out_obj = acpi_label_info(handle);
	else if (nvdimm && cmd == ND_CMD_GET_CONFIG_DATA
			&& test_bit(NFIT_MEM_LSR, &nfit_mem->flags)) {
		struct nd_cmd_get_config_data_hdr *p = buf;

		out_obj = acpi_label_read(handle, p->in_offset, p->in_length);
	} else if (nvdimm && cmd == ND_CMD_SET_CONFIG_DATA
			&& test_bit(NFIT_MEM_LSW, &nfit_mem->flags)) {
		struct nd_cmd_set_config_hdr *p = buf;

		out_obj = acpi_label_write(handle, p->in_offset, p->in_length,
				p->in_buf);
	} else {
		u8 revid;

		if (nvdimm)
			revid = nfit_dsm_revid(nfit_mem->family, func);
		else
			revid = 1;
		out_obj = acpi_evaluate_dsm(handle, guid, revid, func, &in_obj);
	}

	if (!out_obj) {
		dev_dbg(dev, "%s _DSM failed cmd: %s\n", dimm_name, cmd_name);
		return -EINVAL;
	}

	if (out_obj->type != ACPI_TYPE_BUFFER) {
		dev_dbg(dev, "%s unexpected output object type cmd: %s type: %d\n",
				dimm_name, cmd_name, out_obj->type);
		rc = -EINVAL;
		goto out;
	}

<<<<<<< HEAD
=======
	dev_dbg(dev, "%s cmd: %s output length: %d\n", dimm_name,
			cmd_name, out_obj->buffer.length);
	print_hex_dump_debug(cmd_name, DUMP_PREFIX_OFFSET, 4, 4,
			out_obj->buffer.pointer,
			min_t(u32, 128, out_obj->buffer.length), true);

>>>>>>> 1a03a6ab
	if (call_pkg) {
		call_pkg->nd_fw_size = out_obj->buffer.length;
		memcpy(call_pkg->nd_payload + call_pkg->nd_size_in,
			out_obj->buffer.pointer,
			min(call_pkg->nd_fw_size, call_pkg->nd_size_out));

		ACPI_FREE(out_obj);
		/*
		 * Need to support FW function w/o known size in advance.
		 * Caller can determine required size based upon nd_fw_size.
		 * If we return an error (like elsewhere) then caller wouldn't
		 * be able to rely upon data returned to make calculation.
		 */
		if (cmd_rc)
			*cmd_rc = 0;
		return 0;
	}

<<<<<<< HEAD
	dev_dbg(dev, "%s cmd: %s output length: %d\n", dimm_name,
			cmd_name, out_obj->buffer.length);
	print_hex_dump_debug(cmd_name, DUMP_PREFIX_OFFSET, 4, 4,
			out_obj->buffer.pointer,
			min_t(u32, 128, out_obj->buffer.length), true);

=======
>>>>>>> 1a03a6ab
	for (i = 0, offset = 0; i < desc->out_num; i++) {
		u32 out_size = nd_cmd_out_size(nvdimm, cmd, desc, i, buf,
				(u32 *) out_obj->buffer.pointer,
				out_obj->buffer.length - offset);

		if (offset + out_size > out_obj->buffer.length) {
			dev_dbg(dev, "%s output object underflow cmd: %s field: %d\n",
					dimm_name, cmd_name, i);
			break;
		}

		if (in_buf.buffer.length + offset + out_size > buf_len) {
			dev_dbg(dev, "%s output overrun cmd: %s field: %d\n",
					dimm_name, cmd_name, i);
			rc = -ENXIO;
			goto out;
		}
		memcpy(buf + in_buf.buffer.length + offset,
				out_obj->buffer.pointer + offset, out_size);
		offset += out_size;
	}

	/*
	 * Set fw_status for all the commands with a known format to be
	 * later interpreted by xlat_status().
	 */
	if (i >= 1 && ((!nvdimm && cmd >= ND_CMD_ARS_CAP
					&& cmd <= ND_CMD_CLEAR_ERROR)
				|| (nvdimm && cmd >= ND_CMD_SMART
					&& cmd <= ND_CMD_VENDOR)))
		fw_status = *(u32 *) out_obj->buffer.pointer;

	if (offset + in_buf.buffer.length < buf_len) {
		if (i >= 1) {
			/*
			 * status valid, return the number of bytes left
			 * unfilled in the output buffer
			 */
			rc = buf_len - offset - in_buf.buffer.length;
			if (cmd_rc)
				*cmd_rc = xlat_status(nvdimm, buf, cmd,
						fw_status);
		} else {
			dev_err(dev, "%s:%s underrun cmd: %s buf_len: %d out_len: %d\n",
					__func__, dimm_name, cmd_name, buf_len,
					offset);
			rc = -ENXIO;
		}
	} else {
		rc = 0;
		if (cmd_rc)
			*cmd_rc = xlat_status(nvdimm, buf, cmd, fw_status);
	}

 out:
	ACPI_FREE(out_obj);

	return rc;
}
EXPORT_SYMBOL_GPL(acpi_nfit_ctl);

static const char *spa_type_name(u16 type)
{
	static const char *to_name[] = {
		[NFIT_SPA_VOLATILE] = "volatile",
		[NFIT_SPA_PM] = "pmem",
		[NFIT_SPA_DCR] = "dimm-control-region",
		[NFIT_SPA_BDW] = "block-data-window",
		[NFIT_SPA_VDISK] = "volatile-disk",
		[NFIT_SPA_VCD] = "volatile-cd",
		[NFIT_SPA_PDISK] = "persistent-disk",
		[NFIT_SPA_PCD] = "persistent-cd",

	};

	if (type > NFIT_SPA_PCD)
		return "unknown";

	return to_name[type];
}

int nfit_spa_type(struct acpi_nfit_system_address *spa)
{
	int i;

	for (i = 0; i < NFIT_UUID_MAX; i++)
		if (guid_equal(to_nfit_uuid(i), (guid_t *)&spa->range_guid))
			return i;
	return -1;
}

static bool add_spa(struct acpi_nfit_desc *acpi_desc,
		struct nfit_table_prev *prev,
		struct acpi_nfit_system_address *spa)
{
	struct device *dev = acpi_desc->dev;
	struct nfit_spa *nfit_spa;

	if (spa->header.length != sizeof(*spa))
		return false;

	list_for_each_entry(nfit_spa, &prev->spas, list) {
		if (memcmp(nfit_spa->spa, spa, sizeof(*spa)) == 0) {
			list_move_tail(&nfit_spa->list, &acpi_desc->spas);
			return true;
		}
	}

	nfit_spa = devm_kzalloc(dev, sizeof(*nfit_spa) + sizeof(*spa),
			GFP_KERNEL);
	if (!nfit_spa)
		return false;
	INIT_LIST_HEAD(&nfit_spa->list);
	memcpy(nfit_spa->spa, spa, sizeof(*spa));
	list_add_tail(&nfit_spa->list, &acpi_desc->spas);
	dev_dbg(dev, "spa index: %d type: %s\n",
			spa->range_index,
			spa_type_name(nfit_spa_type(spa)));
	return true;
}

static bool add_memdev(struct acpi_nfit_desc *acpi_desc,
		struct nfit_table_prev *prev,
		struct acpi_nfit_memory_map *memdev)
{
	struct device *dev = acpi_desc->dev;
	struct nfit_memdev *nfit_memdev;

	if (memdev->header.length != sizeof(*memdev))
		return false;

	list_for_each_entry(nfit_memdev, &prev->memdevs, list)
		if (memcmp(nfit_memdev->memdev, memdev, sizeof(*memdev)) == 0) {
			list_move_tail(&nfit_memdev->list, &acpi_desc->memdevs);
			return true;
		}

	nfit_memdev = devm_kzalloc(dev, sizeof(*nfit_memdev) + sizeof(*memdev),
			GFP_KERNEL);
	if (!nfit_memdev)
		return false;
	INIT_LIST_HEAD(&nfit_memdev->list);
	memcpy(nfit_memdev->memdev, memdev, sizeof(*memdev));
	list_add_tail(&nfit_memdev->list, &acpi_desc->memdevs);
	dev_dbg(dev, "memdev handle: %#x spa: %d dcr: %d flags: %#x\n",
			memdev->device_handle, memdev->range_index,
			memdev->region_index, memdev->flags);
	return true;
}

int nfit_get_smbios_id(u32 device_handle, u16 *flags)
{
	struct acpi_nfit_memory_map *memdev;
	struct acpi_nfit_desc *acpi_desc;
	struct nfit_mem *nfit_mem;
	u16 physical_id;

	mutex_lock(&acpi_desc_lock);
	list_for_each_entry(acpi_desc, &acpi_descs, list) {
		mutex_lock(&acpi_desc->init_mutex);
		list_for_each_entry(nfit_mem, &acpi_desc->dimms, list) {
			memdev = __to_nfit_memdev(nfit_mem);
			if (memdev->device_handle == device_handle) {
				*flags = memdev->flags;
				physical_id = memdev->physical_id;
				mutex_unlock(&acpi_desc->init_mutex);
				mutex_unlock(&acpi_desc_lock);
				return physical_id;
			}
		}
		mutex_unlock(&acpi_desc->init_mutex);
	}
	mutex_unlock(&acpi_desc_lock);

	return -ENODEV;
}
EXPORT_SYMBOL_GPL(nfit_get_smbios_id);

/*
 * An implementation may provide a truncated control region if no block windows
 * are defined.
 */
static size_t sizeof_dcr(struct acpi_nfit_control_region *dcr)
{
	if (dcr->header.length < offsetof(struct acpi_nfit_control_region,
				window_size))
		return 0;
	if (dcr->windows)
		return sizeof(*dcr);
	return offsetof(struct acpi_nfit_control_region, window_size);
}

static bool add_dcr(struct acpi_nfit_desc *acpi_desc,
		struct nfit_table_prev *prev,
		struct acpi_nfit_control_region *dcr)
{
	struct device *dev = acpi_desc->dev;
	struct nfit_dcr *nfit_dcr;

	if (!sizeof_dcr(dcr))
		return false;

	list_for_each_entry(nfit_dcr, &prev->dcrs, list)
		if (memcmp(nfit_dcr->dcr, dcr, sizeof_dcr(dcr)) == 0) {
			list_move_tail(&nfit_dcr->list, &acpi_desc->dcrs);
			return true;
		}

	nfit_dcr = devm_kzalloc(dev, sizeof(*nfit_dcr) + sizeof(*dcr),
			GFP_KERNEL);
	if (!nfit_dcr)
		return false;
	INIT_LIST_HEAD(&nfit_dcr->list);
	memcpy(nfit_dcr->dcr, dcr, sizeof_dcr(dcr));
	list_add_tail(&nfit_dcr->list, &acpi_desc->dcrs);
	dev_dbg(dev, "dcr index: %d windows: %d\n",
			dcr->region_index, dcr->windows);
	return true;
}

static bool add_bdw(struct acpi_nfit_desc *acpi_desc,
		struct nfit_table_prev *prev,
		struct acpi_nfit_data_region *bdw)
{
	struct device *dev = acpi_desc->dev;
	struct nfit_bdw *nfit_bdw;

	if (bdw->header.length != sizeof(*bdw))
		return false;
	list_for_each_entry(nfit_bdw, &prev->bdws, list)
		if (memcmp(nfit_bdw->bdw, bdw, sizeof(*bdw)) == 0) {
			list_move_tail(&nfit_bdw->list, &acpi_desc->bdws);
			return true;
		}

	nfit_bdw = devm_kzalloc(dev, sizeof(*nfit_bdw) + sizeof(*bdw),
			GFP_KERNEL);
	if (!nfit_bdw)
		return false;
	INIT_LIST_HEAD(&nfit_bdw->list);
	memcpy(nfit_bdw->bdw, bdw, sizeof(*bdw));
	list_add_tail(&nfit_bdw->list, &acpi_desc->bdws);
	dev_dbg(dev, "bdw dcr: %d windows: %d\n",
			bdw->region_index, bdw->windows);
	return true;
}

static size_t sizeof_idt(struct acpi_nfit_interleave *idt)
{
	if (idt->header.length < sizeof(*idt))
		return 0;
	return sizeof(*idt) + sizeof(u32) * (idt->line_count - 1);
}

static bool add_idt(struct acpi_nfit_desc *acpi_desc,
		struct nfit_table_prev *prev,
		struct acpi_nfit_interleave *idt)
{
	struct device *dev = acpi_desc->dev;
	struct nfit_idt *nfit_idt;

	if (!sizeof_idt(idt))
		return false;

	list_for_each_entry(nfit_idt, &prev->idts, list) {
		if (sizeof_idt(nfit_idt->idt) != sizeof_idt(idt))
			continue;

		if (memcmp(nfit_idt->idt, idt, sizeof_idt(idt)) == 0) {
			list_move_tail(&nfit_idt->list, &acpi_desc->idts);
			return true;
		}
	}

	nfit_idt = devm_kzalloc(dev, sizeof(*nfit_idt) + sizeof_idt(idt),
			GFP_KERNEL);
	if (!nfit_idt)
		return false;
	INIT_LIST_HEAD(&nfit_idt->list);
	memcpy(nfit_idt->idt, idt, sizeof_idt(idt));
	list_add_tail(&nfit_idt->list, &acpi_desc->idts);
	dev_dbg(dev, "idt index: %d num_lines: %d\n",
			idt->interleave_index, idt->line_count);
	return true;
}

static size_t sizeof_flush(struct acpi_nfit_flush_address *flush)
{
	if (flush->header.length < sizeof(*flush))
		return 0;
	return sizeof(*flush) + sizeof(u64) * (flush->hint_count - 1);
}

static bool add_flush(struct acpi_nfit_desc *acpi_desc,
		struct nfit_table_prev *prev,
		struct acpi_nfit_flush_address *flush)
{
	struct device *dev = acpi_desc->dev;
	struct nfit_flush *nfit_flush;

	if (!sizeof_flush(flush))
		return false;

	list_for_each_entry(nfit_flush, &prev->flushes, list) {
		if (sizeof_flush(nfit_flush->flush) != sizeof_flush(flush))
			continue;

		if (memcmp(nfit_flush->flush, flush,
					sizeof_flush(flush)) == 0) {
			list_move_tail(&nfit_flush->list, &acpi_desc->flushes);
			return true;
		}
	}

	nfit_flush = devm_kzalloc(dev, sizeof(*nfit_flush)
			+ sizeof_flush(flush), GFP_KERNEL);
	if (!nfit_flush)
		return false;
	INIT_LIST_HEAD(&nfit_flush->list);
	memcpy(nfit_flush->flush, flush, sizeof_flush(flush));
	list_add_tail(&nfit_flush->list, &acpi_desc->flushes);
	dev_dbg(dev, "nfit_flush handle: %d hint_count: %d\n",
			flush->device_handle, flush->hint_count);
	return true;
}

static bool add_platform_cap(struct acpi_nfit_desc *acpi_desc,
		struct acpi_nfit_capabilities *pcap)
{
	struct device *dev = acpi_desc->dev;
	u32 mask;

	mask = (1 << (pcap->highest_capability + 1)) - 1;
	acpi_desc->platform_cap = pcap->capabilities & mask;
	dev_dbg(dev, "cap: %#x\n", acpi_desc->platform_cap);
	return true;
}

static void *add_table(struct acpi_nfit_desc *acpi_desc,
		struct nfit_table_prev *prev, void *table, const void *end)
{
	struct device *dev = acpi_desc->dev;
	struct acpi_nfit_header *hdr;
	void *err = ERR_PTR(-ENOMEM);

	if (table >= end)
		return NULL;

	hdr = table;
	if (!hdr->length) {
		dev_warn(dev, "found a zero length table '%d' parsing nfit\n",
			hdr->type);
		return NULL;
	}

	switch (hdr->type) {
	case ACPI_NFIT_TYPE_SYSTEM_ADDRESS:
		if (!add_spa(acpi_desc, prev, table))
			return err;
		break;
	case ACPI_NFIT_TYPE_MEMORY_MAP:
		if (!add_memdev(acpi_desc, prev, table))
			return err;
		break;
	case ACPI_NFIT_TYPE_CONTROL_REGION:
		if (!add_dcr(acpi_desc, prev, table))
			return err;
		break;
	case ACPI_NFIT_TYPE_DATA_REGION:
		if (!add_bdw(acpi_desc, prev, table))
			return err;
		break;
	case ACPI_NFIT_TYPE_INTERLEAVE:
		if (!add_idt(acpi_desc, prev, table))
			return err;
		break;
	case ACPI_NFIT_TYPE_FLUSH_ADDRESS:
		if (!add_flush(acpi_desc, prev, table))
			return err;
		break;
	case ACPI_NFIT_TYPE_SMBIOS:
		dev_dbg(dev, "smbios\n");
		break;
	case ACPI_NFIT_TYPE_CAPABILITIES:
		if (!add_platform_cap(acpi_desc, table))
			return err;
		break;
	default:
		dev_err(dev, "unknown table '%d' parsing nfit\n", hdr->type);
		break;
	}

	return table + hdr->length;
}

static void nfit_mem_find_spa_bdw(struct acpi_nfit_desc *acpi_desc,
		struct nfit_mem *nfit_mem)
{
	u32 device_handle = __to_nfit_memdev(nfit_mem)->device_handle;
	u16 dcr = nfit_mem->dcr->region_index;
	struct nfit_spa *nfit_spa;

	list_for_each_entry(nfit_spa, &acpi_desc->spas, list) {
		u16 range_index = nfit_spa->spa->range_index;
		int type = nfit_spa_type(nfit_spa->spa);
		struct nfit_memdev *nfit_memdev;

		if (type != NFIT_SPA_BDW)
			continue;

		list_for_each_entry(nfit_memdev, &acpi_desc->memdevs, list) {
			if (nfit_memdev->memdev->range_index != range_index)
				continue;
			if (nfit_memdev->memdev->device_handle != device_handle)
				continue;
			if (nfit_memdev->memdev->region_index != dcr)
				continue;

			nfit_mem->spa_bdw = nfit_spa->spa;
			return;
		}
	}

	dev_dbg(acpi_desc->dev, "SPA-BDW not found for SPA-DCR %d\n",
			nfit_mem->spa_dcr->range_index);
	nfit_mem->bdw = NULL;
}

static void nfit_mem_init_bdw(struct acpi_nfit_desc *acpi_desc,
		struct nfit_mem *nfit_mem, struct acpi_nfit_system_address *spa)
{
	u16 dcr = __to_nfit_memdev(nfit_mem)->region_index;
	struct nfit_memdev *nfit_memdev;
	struct nfit_bdw *nfit_bdw;
	struct nfit_idt *nfit_idt;
	u16 idt_idx, range_index;

	list_for_each_entry(nfit_bdw, &acpi_desc->bdws, list) {
		if (nfit_bdw->bdw->region_index != dcr)
			continue;
		nfit_mem->bdw = nfit_bdw->bdw;
		break;
	}

	if (!nfit_mem->bdw)
		return;

	nfit_mem_find_spa_bdw(acpi_desc, nfit_mem);

	if (!nfit_mem->spa_bdw)
		return;

	range_index = nfit_mem->spa_bdw->range_index;
	list_for_each_entry(nfit_memdev, &acpi_desc->memdevs, list) {
		if (nfit_memdev->memdev->range_index != range_index ||
				nfit_memdev->memdev->region_index != dcr)
			continue;
		nfit_mem->memdev_bdw = nfit_memdev->memdev;
		idt_idx = nfit_memdev->memdev->interleave_index;
		list_for_each_entry(nfit_idt, &acpi_desc->idts, list) {
			if (nfit_idt->idt->interleave_index != idt_idx)
				continue;
			nfit_mem->idt_bdw = nfit_idt->idt;
			break;
		}
		break;
	}
}

static int __nfit_mem_init(struct acpi_nfit_desc *acpi_desc,
		struct acpi_nfit_system_address *spa)
{
	struct nfit_mem *nfit_mem, *found;
	struct nfit_memdev *nfit_memdev;
	int type = spa ? nfit_spa_type(spa) : 0;

	switch (type) {
	case NFIT_SPA_DCR:
	case NFIT_SPA_PM:
		break;
	default:
		if (spa)
			return 0;
	}

	/*
	 * This loop runs in two modes, when a dimm is mapped the loop
	 * adds memdev associations to an existing dimm, or creates a
	 * dimm. In the unmapped dimm case this loop sweeps for memdev
	 * instances with an invalid / zero range_index and adds those
	 * dimms without spa associations.
	 */
	list_for_each_entry(nfit_memdev, &acpi_desc->memdevs, list) {
		struct nfit_flush *nfit_flush;
		struct nfit_dcr *nfit_dcr;
		u32 device_handle;
		u16 dcr;

		if (spa && nfit_memdev->memdev->range_index != spa->range_index)
			continue;
		if (!spa && nfit_memdev->memdev->range_index)
			continue;
		found = NULL;
		dcr = nfit_memdev->memdev->region_index;
		device_handle = nfit_memdev->memdev->device_handle;
		list_for_each_entry(nfit_mem, &acpi_desc->dimms, list)
			if (__to_nfit_memdev(nfit_mem)->device_handle
					== device_handle) {
				found = nfit_mem;
				break;
			}

		if (found)
			nfit_mem = found;
		else {
			nfit_mem = devm_kzalloc(acpi_desc->dev,
					sizeof(*nfit_mem), GFP_KERNEL);
			if (!nfit_mem)
				return -ENOMEM;
			INIT_LIST_HEAD(&nfit_mem->list);
			nfit_mem->acpi_desc = acpi_desc;
			list_add(&nfit_mem->list, &acpi_desc->dimms);
		}

		list_for_each_entry(nfit_dcr, &acpi_desc->dcrs, list) {
			if (nfit_dcr->dcr->region_index != dcr)
				continue;
			/*
			 * Record the control region for the dimm.  For
			 * the ACPI 6.1 case, where there are separate
			 * control regions for the pmem vs blk
			 * interfaces, be sure to record the extended
			 * blk details.
			 */
			if (!nfit_mem->dcr)
				nfit_mem->dcr = nfit_dcr->dcr;
			else if (nfit_mem->dcr->windows == 0
					&& nfit_dcr->dcr->windows)
				nfit_mem->dcr = nfit_dcr->dcr;
			break;
		}

		list_for_each_entry(nfit_flush, &acpi_desc->flushes, list) {
			struct acpi_nfit_flush_address *flush;
			u16 i;

			if (nfit_flush->flush->device_handle != device_handle)
				continue;
			nfit_mem->nfit_flush = nfit_flush;
			flush = nfit_flush->flush;
			nfit_mem->flush_wpq = devm_kcalloc(acpi_desc->dev,
					flush->hint_count,
					sizeof(struct resource),
					GFP_KERNEL);
			if (!nfit_mem->flush_wpq)
				return -ENOMEM;
			for (i = 0; i < flush->hint_count; i++) {
				struct resource *res = &nfit_mem->flush_wpq[i];

				res->start = flush->hint_address[i];
				res->end = res->start + 8 - 1;
			}
			break;
		}

		if (dcr && !nfit_mem->dcr) {
			dev_err(acpi_desc->dev, "SPA %d missing DCR %d\n",
					spa->range_index, dcr);
			return -ENODEV;
		}

		if (type == NFIT_SPA_DCR) {
			struct nfit_idt *nfit_idt;
			u16 idt_idx;

			/* multiple dimms may share a SPA when interleaved */
			nfit_mem->spa_dcr = spa;
			nfit_mem->memdev_dcr = nfit_memdev->memdev;
			idt_idx = nfit_memdev->memdev->interleave_index;
			list_for_each_entry(nfit_idt, &acpi_desc->idts, list) {
				if (nfit_idt->idt->interleave_index != idt_idx)
					continue;
				nfit_mem->idt_dcr = nfit_idt->idt;
				break;
			}
			nfit_mem_init_bdw(acpi_desc, nfit_mem, spa);
		} else if (type == NFIT_SPA_PM) {
			/*
			 * A single dimm may belong to multiple SPA-PM
			 * ranges, record at least one in addition to
			 * any SPA-DCR range.
			 */
			nfit_mem->memdev_pmem = nfit_memdev->memdev;
		} else
			nfit_mem->memdev_dcr = nfit_memdev->memdev;
	}

	return 0;
}

static int nfit_mem_cmp(void *priv, struct list_head *_a, struct list_head *_b)
{
	struct nfit_mem *a = container_of(_a, typeof(*a), list);
	struct nfit_mem *b = container_of(_b, typeof(*b), list);
	u32 handleA, handleB;

	handleA = __to_nfit_memdev(a)->device_handle;
	handleB = __to_nfit_memdev(b)->device_handle;
	if (handleA < handleB)
		return -1;
	else if (handleA > handleB)
		return 1;
	return 0;
}

static int nfit_mem_init(struct acpi_nfit_desc *acpi_desc)
{
	struct nfit_spa *nfit_spa;
	int rc;


	/*
	 * For each SPA-DCR or SPA-PMEM address range find its
	 * corresponding MEMDEV(s).  From each MEMDEV find the
	 * corresponding DCR.  Then, if we're operating on a SPA-DCR,
	 * try to find a SPA-BDW and a corresponding BDW that references
	 * the DCR.  Throw it all into an nfit_mem object.  Note, that
	 * BDWs are optional.
	 */
	list_for_each_entry(nfit_spa, &acpi_desc->spas, list) {
		rc = __nfit_mem_init(acpi_desc, nfit_spa->spa);
		if (rc)
			return rc;
	}

	/*
	 * If a DIMM has failed to be mapped into SPA there will be no
	 * SPA entries above. Find and register all the unmapped DIMMs
	 * for reporting and recovery purposes.
	 */
	rc = __nfit_mem_init(acpi_desc, NULL);
	if (rc)
		return rc;

	list_sort(NULL, &acpi_desc->dimms, nfit_mem_cmp);

	return 0;
}

static ssize_t bus_dsm_mask_show(struct device *dev,
		struct device_attribute *attr, char *buf)
{
	struct nvdimm_bus *nvdimm_bus = to_nvdimm_bus(dev);
	struct nvdimm_bus_descriptor *nd_desc = to_nd_desc(nvdimm_bus);

	return sprintf(buf, "%#lx\n", nd_desc->bus_dsm_mask);
}
static struct device_attribute dev_attr_bus_dsm_mask =
		__ATTR(dsm_mask, 0444, bus_dsm_mask_show, NULL);

static ssize_t revision_show(struct device *dev,
		struct device_attribute *attr, char *buf)
{
	struct nvdimm_bus *nvdimm_bus = to_nvdimm_bus(dev);
	struct nvdimm_bus_descriptor *nd_desc = to_nd_desc(nvdimm_bus);
	struct acpi_nfit_desc *acpi_desc = to_acpi_desc(nd_desc);

	return sprintf(buf, "%d\n", acpi_desc->acpi_header.revision);
}
static DEVICE_ATTR_RO(revision);

static ssize_t hw_error_scrub_show(struct device *dev,
		struct device_attribute *attr, char *buf)
{
	struct nvdimm_bus *nvdimm_bus = to_nvdimm_bus(dev);
	struct nvdimm_bus_descriptor *nd_desc = to_nd_desc(nvdimm_bus);
	struct acpi_nfit_desc *acpi_desc = to_acpi_desc(nd_desc);

	return sprintf(buf, "%d\n", acpi_desc->scrub_mode);
}

/*
 * The 'hw_error_scrub' attribute can have the following values written to it:
 * '0': Switch to the default mode where an exception will only insert
 *      the address of the memory error into the poison and badblocks lists.
 * '1': Enable a full scrub to happen if an exception for a memory error is
 *      received.
 */
static ssize_t hw_error_scrub_store(struct device *dev,
		struct device_attribute *attr, const char *buf, size_t size)
{
	struct nvdimm_bus_descriptor *nd_desc;
	ssize_t rc;
	long val;

	rc = kstrtol(buf, 0, &val);
	if (rc)
		return rc;

	device_lock(dev);
	nd_desc = dev_get_drvdata(dev);
	if (nd_desc) {
		struct acpi_nfit_desc *acpi_desc = to_acpi_desc(nd_desc);

		switch (val) {
		case HW_ERROR_SCRUB_ON:
			acpi_desc->scrub_mode = HW_ERROR_SCRUB_ON;
			break;
		case HW_ERROR_SCRUB_OFF:
			acpi_desc->scrub_mode = HW_ERROR_SCRUB_OFF;
			break;
		default:
			rc = -EINVAL;
			break;
		}
	}
	device_unlock(dev);
	if (rc)
		return rc;
	return size;
}
static DEVICE_ATTR_RW(hw_error_scrub);

/*
 * This shows the number of full Address Range Scrubs that have been
 * completed since driver load time. Userspace can wait on this using
 * select/poll etc. A '+' at the end indicates an ARS is in progress
 */
static ssize_t scrub_show(struct device *dev,
		struct device_attribute *attr, char *buf)
{
	struct nvdimm_bus_descriptor *nd_desc;
	struct acpi_nfit_desc *acpi_desc;
	ssize_t rc = -ENXIO;
	bool busy;

	device_lock(dev);
	nd_desc = dev_get_drvdata(dev);
	if (!nd_desc) {
		device_unlock(dev);
		return rc;
	}
	acpi_desc = to_acpi_desc(nd_desc);

	mutex_lock(&acpi_desc->init_mutex);
	busy = test_bit(ARS_BUSY, &acpi_desc->scrub_flags)
		&& !test_bit(ARS_CANCEL, &acpi_desc->scrub_flags);
	rc = sprintf(buf, "%d%s", acpi_desc->scrub_count, busy ? "+\n" : "\n");
	/* Allow an admin to poll the busy state at a higher rate */
	if (busy && capable(CAP_SYS_RAWIO) && !test_and_set_bit(ARS_POLL,
				&acpi_desc->scrub_flags)) {
		acpi_desc->scrub_tmo = 1;
		mod_delayed_work(nfit_wq, &acpi_desc->dwork, HZ);
	}

	mutex_unlock(&acpi_desc->init_mutex);
	device_unlock(dev);
	return rc;
}

static ssize_t scrub_store(struct device *dev,
		struct device_attribute *attr, const char *buf, size_t size)
{
	struct nvdimm_bus_descriptor *nd_desc;
	ssize_t rc;
	long val;

	rc = kstrtol(buf, 0, &val);
	if (rc)
		return rc;
	if (val != 1)
		return -EINVAL;

	device_lock(dev);
	nd_desc = dev_get_drvdata(dev);
	if (nd_desc) {
		struct acpi_nfit_desc *acpi_desc = to_acpi_desc(nd_desc);

		rc = acpi_nfit_ars_rescan(acpi_desc, ARS_REQ_LONG);
	}
	device_unlock(dev);
	if (rc)
		return rc;
	return size;
}
static DEVICE_ATTR_RW(scrub);

static bool ars_supported(struct nvdimm_bus *nvdimm_bus)
{
	struct nvdimm_bus_descriptor *nd_desc = to_nd_desc(nvdimm_bus);
	const unsigned long mask = 1 << ND_CMD_ARS_CAP | 1 << ND_CMD_ARS_START
		| 1 << ND_CMD_ARS_STATUS;

	return (nd_desc->cmd_mask & mask) == mask;
}

static umode_t nfit_visible(struct kobject *kobj, struct attribute *a, int n)
{
	struct device *dev = container_of(kobj, struct device, kobj);
	struct nvdimm_bus *nvdimm_bus = to_nvdimm_bus(dev);

	if (a == &dev_attr_scrub.attr && !ars_supported(nvdimm_bus))
		return 0;
	return a->mode;
}

static struct attribute *acpi_nfit_attributes[] = {
	&dev_attr_revision.attr,
	&dev_attr_scrub.attr,
	&dev_attr_hw_error_scrub.attr,
	&dev_attr_bus_dsm_mask.attr,
	NULL,
};

static const struct attribute_group acpi_nfit_attribute_group = {
	.name = "nfit",
	.attrs = acpi_nfit_attributes,
	.is_visible = nfit_visible,
};

static const struct attribute_group *acpi_nfit_attribute_groups[] = {
	&nvdimm_bus_attribute_group,
	&acpi_nfit_attribute_group,
	NULL,
};

static struct acpi_nfit_memory_map *to_nfit_memdev(struct device *dev)
{
	struct nvdimm *nvdimm = to_nvdimm(dev);
	struct nfit_mem *nfit_mem = nvdimm_provider_data(nvdimm);

	return __to_nfit_memdev(nfit_mem);
}

static struct acpi_nfit_control_region *to_nfit_dcr(struct device *dev)
{
	struct nvdimm *nvdimm = to_nvdimm(dev);
	struct nfit_mem *nfit_mem = nvdimm_provider_data(nvdimm);

	return nfit_mem->dcr;
}

static ssize_t handle_show(struct device *dev,
		struct device_attribute *attr, char *buf)
{
	struct acpi_nfit_memory_map *memdev = to_nfit_memdev(dev);

	return sprintf(buf, "%#x\n", memdev->device_handle);
}
static DEVICE_ATTR_RO(handle);

static ssize_t phys_id_show(struct device *dev,
		struct device_attribute *attr, char *buf)
{
	struct acpi_nfit_memory_map *memdev = to_nfit_memdev(dev);

	return sprintf(buf, "%#x\n", memdev->physical_id);
}
static DEVICE_ATTR_RO(phys_id);

static ssize_t vendor_show(struct device *dev,
		struct device_attribute *attr, char *buf)
{
	struct acpi_nfit_control_region *dcr = to_nfit_dcr(dev);

	return sprintf(buf, "0x%04x\n", be16_to_cpu(dcr->vendor_id));
}
static DEVICE_ATTR_RO(vendor);

static ssize_t rev_id_show(struct device *dev,
		struct device_attribute *attr, char *buf)
{
	struct acpi_nfit_control_region *dcr = to_nfit_dcr(dev);

	return sprintf(buf, "0x%04x\n", be16_to_cpu(dcr->revision_id));
}
static DEVICE_ATTR_RO(rev_id);

static ssize_t device_show(struct device *dev,
		struct device_attribute *attr, char *buf)
{
	struct acpi_nfit_control_region *dcr = to_nfit_dcr(dev);

	return sprintf(buf, "0x%04x\n", be16_to_cpu(dcr->device_id));
}
static DEVICE_ATTR_RO(device);

static ssize_t subsystem_vendor_show(struct device *dev,
		struct device_attribute *attr, char *buf)
{
	struct acpi_nfit_control_region *dcr = to_nfit_dcr(dev);

	return sprintf(buf, "0x%04x\n", be16_to_cpu(dcr->subsystem_vendor_id));
}
static DEVICE_ATTR_RO(subsystem_vendor);

static ssize_t subsystem_rev_id_show(struct device *dev,
		struct device_attribute *attr, char *buf)
{
	struct acpi_nfit_control_region *dcr = to_nfit_dcr(dev);

	return sprintf(buf, "0x%04x\n",
			be16_to_cpu(dcr->subsystem_revision_id));
}
static DEVICE_ATTR_RO(subsystem_rev_id);

static ssize_t subsystem_device_show(struct device *dev,
		struct device_attribute *attr, char *buf)
{
	struct acpi_nfit_control_region *dcr = to_nfit_dcr(dev);

	return sprintf(buf, "0x%04x\n", be16_to_cpu(dcr->subsystem_device_id));
}
static DEVICE_ATTR_RO(subsystem_device);

static int num_nvdimm_formats(struct nvdimm *nvdimm)
{
	struct nfit_mem *nfit_mem = nvdimm_provider_data(nvdimm);
	int formats = 0;

	if (nfit_mem->memdev_pmem)
		formats++;
	if (nfit_mem->memdev_bdw)
		formats++;
	return formats;
}

static ssize_t format_show(struct device *dev,
		struct device_attribute *attr, char *buf)
{
	struct acpi_nfit_control_region *dcr = to_nfit_dcr(dev);

	return sprintf(buf, "0x%04x\n", le16_to_cpu(dcr->code));
}
static DEVICE_ATTR_RO(format);

static ssize_t format1_show(struct device *dev,
		struct device_attribute *attr, char *buf)
{
	u32 handle;
	ssize_t rc = -ENXIO;
	struct nfit_mem *nfit_mem;
	struct nfit_memdev *nfit_memdev;
	struct acpi_nfit_desc *acpi_desc;
	struct nvdimm *nvdimm = to_nvdimm(dev);
	struct acpi_nfit_control_region *dcr = to_nfit_dcr(dev);

	nfit_mem = nvdimm_provider_data(nvdimm);
	acpi_desc = nfit_mem->acpi_desc;
	handle = to_nfit_memdev(dev)->device_handle;

	/* assumes DIMMs have at most 2 published interface codes */
	mutex_lock(&acpi_desc->init_mutex);
	list_for_each_entry(nfit_memdev, &acpi_desc->memdevs, list) {
		struct acpi_nfit_memory_map *memdev = nfit_memdev->memdev;
		struct nfit_dcr *nfit_dcr;

		if (memdev->device_handle != handle)
			continue;

		list_for_each_entry(nfit_dcr, &acpi_desc->dcrs, list) {
			if (nfit_dcr->dcr->region_index != memdev->region_index)
				continue;
			if (nfit_dcr->dcr->code == dcr->code)
				continue;
			rc = sprintf(buf, "0x%04x\n",
					le16_to_cpu(nfit_dcr->dcr->code));
			break;
		}
		if (rc != ENXIO)
			break;
	}
	mutex_unlock(&acpi_desc->init_mutex);
	return rc;
}
static DEVICE_ATTR_RO(format1);

static ssize_t formats_show(struct device *dev,
		struct device_attribute *attr, char *buf)
{
	struct nvdimm *nvdimm = to_nvdimm(dev);

	return sprintf(buf, "%d\n", num_nvdimm_formats(nvdimm));
}
static DEVICE_ATTR_RO(formats);

static ssize_t serial_show(struct device *dev,
		struct device_attribute *attr, char *buf)
{
	struct acpi_nfit_control_region *dcr = to_nfit_dcr(dev);

	return sprintf(buf, "0x%08x\n", be32_to_cpu(dcr->serial_number));
}
static DEVICE_ATTR_RO(serial);

static ssize_t family_show(struct device *dev,
		struct device_attribute *attr, char *buf)
{
	struct nvdimm *nvdimm = to_nvdimm(dev);
	struct nfit_mem *nfit_mem = nvdimm_provider_data(nvdimm);

	if (nfit_mem->family < 0)
		return -ENXIO;
	return sprintf(buf, "%d\n", nfit_mem->family);
}
static DEVICE_ATTR_RO(family);

static ssize_t dsm_mask_show(struct device *dev,
		struct device_attribute *attr, char *buf)
{
	struct nvdimm *nvdimm = to_nvdimm(dev);
	struct nfit_mem *nfit_mem = nvdimm_provider_data(nvdimm);

	if (nfit_mem->family < 0)
		return -ENXIO;
	return sprintf(buf, "%#lx\n", nfit_mem->dsm_mask);
}
static DEVICE_ATTR_RO(dsm_mask);

static ssize_t flags_show(struct device *dev,
		struct device_attribute *attr, char *buf)
{
	struct nvdimm *nvdimm = to_nvdimm(dev);
	struct nfit_mem *nfit_mem = nvdimm_provider_data(nvdimm);
	u16 flags = __to_nfit_memdev(nfit_mem)->flags;

	if (test_bit(NFIT_MEM_DIRTY, &nfit_mem->flags))
		flags |= ACPI_NFIT_MEM_FLUSH_FAILED;

	return sprintf(buf, "%s%s%s%s%s%s%s\n",
		flags & ACPI_NFIT_MEM_SAVE_FAILED ? "save_fail " : "",
		flags & ACPI_NFIT_MEM_RESTORE_FAILED ? "restore_fail " : "",
		flags & ACPI_NFIT_MEM_FLUSH_FAILED ? "flush_fail " : "",
		flags & ACPI_NFIT_MEM_NOT_ARMED ? "not_armed " : "",
		flags & ACPI_NFIT_MEM_HEALTH_OBSERVED ? "smart_event " : "",
		flags & ACPI_NFIT_MEM_MAP_FAILED ? "map_fail " : "",
		flags & ACPI_NFIT_MEM_HEALTH_ENABLED ? "smart_notify " : "");
}
static DEVICE_ATTR_RO(flags);

static ssize_t id_show(struct device *dev,
		struct device_attribute *attr, char *buf)
{
	struct nvdimm *nvdimm = to_nvdimm(dev);
	struct nfit_mem *nfit_mem = nvdimm_provider_data(nvdimm);

	return sprintf(buf, "%s\n", nfit_mem->id);
}
static DEVICE_ATTR_RO(id);

static ssize_t dirty_shutdown_show(struct device *dev,
		struct device_attribute *attr, char *buf)
{
	struct nvdimm *nvdimm = to_nvdimm(dev);
	struct nfit_mem *nfit_mem = nvdimm_provider_data(nvdimm);

	return sprintf(buf, "%d\n", nfit_mem->dirty_shutdown);
}
static DEVICE_ATTR_RO(dirty_shutdown);

static struct attribute *acpi_nfit_dimm_attributes[] = {
	&dev_attr_handle.attr,
	&dev_attr_phys_id.attr,
	&dev_attr_vendor.attr,
	&dev_attr_device.attr,
	&dev_attr_rev_id.attr,
	&dev_attr_subsystem_vendor.attr,
	&dev_attr_subsystem_device.attr,
	&dev_attr_subsystem_rev_id.attr,
	&dev_attr_format.attr,
	&dev_attr_formats.attr,
	&dev_attr_format1.attr,
	&dev_attr_serial.attr,
	&dev_attr_flags.attr,
	&dev_attr_id.attr,
	&dev_attr_family.attr,
	&dev_attr_dsm_mask.attr,
	&dev_attr_dirty_shutdown.attr,
	NULL,
};

static umode_t acpi_nfit_dimm_attr_visible(struct kobject *kobj,
		struct attribute *a, int n)
{
	struct device *dev = container_of(kobj, struct device, kobj);
	struct nvdimm *nvdimm = to_nvdimm(dev);
	struct nfit_mem *nfit_mem = nvdimm_provider_data(nvdimm);

	if (!to_nfit_dcr(dev)) {
		/* Without a dcr only the memdev attributes can be surfaced */
		if (a == &dev_attr_handle.attr || a == &dev_attr_phys_id.attr
				|| a == &dev_attr_flags.attr
				|| a == &dev_attr_family.attr
				|| a == &dev_attr_dsm_mask.attr)
			return a->mode;
		return 0;
	}

	if (a == &dev_attr_format1.attr && num_nvdimm_formats(nvdimm) <= 1)
		return 0;

	if (!test_bit(NFIT_MEM_DIRTY_COUNT, &nfit_mem->flags)
			&& a == &dev_attr_dirty_shutdown.attr)
		return 0;

	return a->mode;
}

static const struct attribute_group acpi_nfit_dimm_attribute_group = {
	.name = "nfit",
	.attrs = acpi_nfit_dimm_attributes,
	.is_visible = acpi_nfit_dimm_attr_visible,
};

static const struct attribute_group *acpi_nfit_dimm_attribute_groups[] = {
	&nvdimm_attribute_group,
	&nd_device_attribute_group,
	&acpi_nfit_dimm_attribute_group,
	NULL,
};

static struct nvdimm *acpi_nfit_dimm_by_handle(struct acpi_nfit_desc *acpi_desc,
		u32 device_handle)
{
	struct nfit_mem *nfit_mem;

	list_for_each_entry(nfit_mem, &acpi_desc->dimms, list)
		if (__to_nfit_memdev(nfit_mem)->device_handle == device_handle)
			return nfit_mem->nvdimm;

	return NULL;
}

void __acpi_nvdimm_notify(struct device *dev, u32 event)
{
	struct nfit_mem *nfit_mem;
	struct acpi_nfit_desc *acpi_desc;

	dev_dbg(dev->parent, "%s: event: %d\n", dev_name(dev),
			event);

	if (event != NFIT_NOTIFY_DIMM_HEALTH) {
		dev_dbg(dev->parent, "%s: unknown event: %d\n", dev_name(dev),
				event);
		return;
	}

	acpi_desc = dev_get_drvdata(dev->parent);
	if (!acpi_desc)
		return;

	/*
	 * If we successfully retrieved acpi_desc, then we know nfit_mem data
	 * is still valid.
	 */
	nfit_mem = dev_get_drvdata(dev);
	if (nfit_mem && nfit_mem->flags_attr)
		sysfs_notify_dirent(nfit_mem->flags_attr);
}
EXPORT_SYMBOL_GPL(__acpi_nvdimm_notify);

static void acpi_nvdimm_notify(acpi_handle handle, u32 event, void *data)
{
	struct acpi_device *adev = data;
	struct device *dev = &adev->dev;

	device_lock(dev->parent);
	__acpi_nvdimm_notify(dev, event);
	device_unlock(dev->parent);
}

static bool acpi_nvdimm_has_method(struct acpi_device *adev, char *method)
{
	acpi_handle handle;
	acpi_status status;

	status = acpi_get_handle(adev->handle, method, &handle);

	if (ACPI_SUCCESS(status))
		return true;
	return false;
}

__weak void nfit_intel_shutdown_status(struct nfit_mem *nfit_mem)
{
	struct device *dev = &nfit_mem->adev->dev;
	struct nd_intel_smart smart = { 0 };
	union acpi_object in_buf = {
		.buffer.type = ACPI_TYPE_BUFFER,
		.buffer.length = 0,
	};
	union acpi_object in_obj = {
		.package.type = ACPI_TYPE_PACKAGE,
		.package.count = 1,
		.package.elements = &in_buf,
	};
	const u8 func = ND_INTEL_SMART;
	const guid_t *guid = to_nfit_uuid(nfit_mem->family);
	u8 revid = nfit_dsm_revid(nfit_mem->family, func);
	struct acpi_device *adev = nfit_mem->adev;
	acpi_handle handle = adev->handle;
	union acpi_object *out_obj;

	if ((nfit_mem->dsm_mask & (1 << func)) == 0)
		return;

	out_obj = acpi_evaluate_dsm(handle, guid, revid, func, &in_obj);
	if (!out_obj || out_obj->type != ACPI_TYPE_BUFFER
			|| out_obj->buffer.length < sizeof(smart)) {
		dev_dbg(dev->parent, "%s: failed to retrieve initial health\n",
				dev_name(dev));
		ACPI_FREE(out_obj);
		return;
	}
	memcpy(&smart, out_obj->buffer.pointer, sizeof(smart));
	ACPI_FREE(out_obj);

	if (smart.flags & ND_INTEL_SMART_SHUTDOWN_VALID) {
		if (smart.shutdown_state)
			set_bit(NFIT_MEM_DIRTY, &nfit_mem->flags);
	}

	if (smart.flags & ND_INTEL_SMART_SHUTDOWN_COUNT_VALID) {
		set_bit(NFIT_MEM_DIRTY_COUNT, &nfit_mem->flags);
		nfit_mem->dirty_shutdown = smart.shutdown_count;
	}
}

static void populate_shutdown_status(struct nfit_mem *nfit_mem)
{
	/*
	 * For DIMMs that provide a dynamic facility to retrieve a
	 * dirty-shutdown status and/or a dirty-shutdown count, cache
	 * these values in nfit_mem.
	 */
	if (nfit_mem->family == NVDIMM_FAMILY_INTEL)
		nfit_intel_shutdown_status(nfit_mem);
}

static int acpi_nfit_add_dimm(struct acpi_nfit_desc *acpi_desc,
		struct nfit_mem *nfit_mem, u32 device_handle)
{
	struct acpi_device *adev, *adev_dimm;
	struct device *dev = acpi_desc->dev;
	unsigned long dsm_mask, label_mask;
	const guid_t *guid;
	int i;
	int family = -1;
	struct acpi_nfit_control_region *dcr = nfit_mem->dcr;

	/* nfit test assumes 1:1 relationship between commands and dsms */
	nfit_mem->dsm_mask = acpi_desc->dimm_cmd_force_en;
	nfit_mem->family = NVDIMM_FAMILY_INTEL;

	if (dcr->valid_fields & ACPI_NFIT_CONTROL_MFG_INFO_VALID)
		sprintf(nfit_mem->id, "%04x-%02x-%04x-%08x",
				be16_to_cpu(dcr->vendor_id),
				dcr->manufacturing_location,
				be16_to_cpu(dcr->manufacturing_date),
				be32_to_cpu(dcr->serial_number));
	else
		sprintf(nfit_mem->id, "%04x-%08x",
				be16_to_cpu(dcr->vendor_id),
				be32_to_cpu(dcr->serial_number));

	adev = to_acpi_dev(acpi_desc);
	if (!adev) {
		/* unit test case */
		populate_shutdown_status(nfit_mem);
		return 0;
	}

	adev_dimm = acpi_find_child_device(adev, device_handle, false);
	nfit_mem->adev = adev_dimm;
	if (!adev_dimm) {
		dev_err(dev, "no ACPI.NFIT device with _ADR %#x, disabling...\n",
				device_handle);
		return force_enable_dimms ? 0 : -ENODEV;
	}

	if (ACPI_FAILURE(acpi_install_notify_handler(adev_dimm->handle,
		ACPI_DEVICE_NOTIFY, acpi_nvdimm_notify, adev_dimm))) {
		dev_err(dev, "%s: notification registration failed\n",
				dev_name(&adev_dimm->dev));
		return -ENXIO;
	}
	/*
	 * Record nfit_mem for the notification path to track back to
	 * the nfit sysfs attributes for this dimm device object.
	 */
	dev_set_drvdata(&adev_dimm->dev, nfit_mem);

	/*
	 * There are 4 "legacy" NVDIMM command sets
	 * (NVDIMM_FAMILY_{INTEL,MSFT,HPE1,HPE2}) that were created before
	 * an EFI working group was established to constrain this
	 * proliferation. The nfit driver probes for the supported command
	 * set by GUID. Note, if you're a platform developer looking to add
	 * a new command set to this probe, consider using an existing set,
	 * or otherwise seek approval to publish the command set at
	 * http://www.uefi.org/RFIC_LIST.
	 *
	 * Note, that checking for function0 (bit0) tells us if any commands
	 * are reachable through this GUID.
	 */
	for (i = 0; i <= NVDIMM_FAMILY_MAX; i++)
		if (acpi_check_dsm(adev_dimm->handle, to_nfit_uuid(i), 1, 1))
			if (family < 0 || i == default_dsm_family)
				family = i;

	/* limit the supported commands to those that are publicly documented */
	nfit_mem->family = family;
	if (override_dsm_mask && !disable_vendor_specific)
		dsm_mask = override_dsm_mask;
	else if (nfit_mem->family == NVDIMM_FAMILY_INTEL) {
		dsm_mask = NVDIMM_INTEL_CMDMASK;
		if (disable_vendor_specific)
			dsm_mask &= ~(1 << ND_CMD_VENDOR);
	} else if (nfit_mem->family == NVDIMM_FAMILY_HPE1) {
		dsm_mask = 0x1c3c76;
	} else if (nfit_mem->family == NVDIMM_FAMILY_HPE2) {
		dsm_mask = 0x1fe;
		if (disable_vendor_specific)
			dsm_mask &= ~(1 << 8);
	} else if (nfit_mem->family == NVDIMM_FAMILY_MSFT) {
		dsm_mask = 0xffffffff;
	} else if (nfit_mem->family == NVDIMM_FAMILY_HYPERV) {
		dsm_mask = 0x1f;
	} else {
		dev_dbg(dev, "unknown dimm command family\n");
		nfit_mem->family = -1;
		/* DSMs are optional, continue loading the driver... */
		return 0;
	}

	/*
	 * Function 0 is the command interrogation function, don't
	 * export it to potential userspace use, and enable it to be
	 * used as an error value in acpi_nfit_ctl().
	 */
	dsm_mask &= ~1UL;

	guid = to_nfit_uuid(nfit_mem->family);
	for_each_set_bit(i, &dsm_mask, BITS_PER_LONG)
		if (acpi_check_dsm(adev_dimm->handle, guid,
					nfit_dsm_revid(nfit_mem->family, i),
					1ULL << i))
			set_bit(i, &nfit_mem->dsm_mask);

	/*
	 * Prefer the NVDIMM_FAMILY_INTEL label read commands if present
	 * due to their better semantics handling locked capacity.
	 */
	label_mask = 1 << ND_CMD_GET_CONFIG_SIZE | 1 << ND_CMD_GET_CONFIG_DATA
		| 1 << ND_CMD_SET_CONFIG_DATA;
	if (family == NVDIMM_FAMILY_INTEL
			&& (dsm_mask & label_mask) == label_mask)
		/* skip _LS{I,R,W} enabling */;
	else {
		if (acpi_nvdimm_has_method(adev_dimm, "_LSI")
				&& acpi_nvdimm_has_method(adev_dimm, "_LSR")) {
			dev_dbg(dev, "%s: has _LSR\n", dev_name(&adev_dimm->dev));
			set_bit(NFIT_MEM_LSR, &nfit_mem->flags);
		}
<<<<<<< HEAD

		if (test_bit(NFIT_MEM_LSR, &nfit_mem->flags)
				&& acpi_nvdimm_has_method(adev_dimm, "_LSW")) {
			dev_dbg(dev, "%s: has _LSW\n", dev_name(&adev_dimm->dev));
			set_bit(NFIT_MEM_LSW, &nfit_mem->flags);
		}
=======

		if (test_bit(NFIT_MEM_LSR, &nfit_mem->flags)
				&& acpi_nvdimm_has_method(adev_dimm, "_LSW")) {
			dev_dbg(dev, "%s: has _LSW\n", dev_name(&adev_dimm->dev));
			set_bit(NFIT_MEM_LSW, &nfit_mem->flags);
		}

		/*
		 * Quirk read-only label configurations to preserve
		 * access to label-less namespaces by default.
		 */
		if (!test_bit(NFIT_MEM_LSW, &nfit_mem->flags)
				&& !force_labels) {
			dev_dbg(dev, "%s: No _LSW, disable labels\n",
					dev_name(&adev_dimm->dev));
			clear_bit(NFIT_MEM_LSR, &nfit_mem->flags);
		} else
			dev_dbg(dev, "%s: Force enable labels\n",
					dev_name(&adev_dimm->dev));
>>>>>>> 1a03a6ab
	}

	populate_shutdown_status(nfit_mem);

	return 0;
}

static void shutdown_dimm_notify(void *data)
{
	struct acpi_nfit_desc *acpi_desc = data;
	struct nfit_mem *nfit_mem;

	mutex_lock(&acpi_desc->init_mutex);
	/*
	 * Clear out the nfit_mem->flags_attr and shut down dimm event
	 * notifications.
	 */
	list_for_each_entry(nfit_mem, &acpi_desc->dimms, list) {
		struct acpi_device *adev_dimm = nfit_mem->adev;

		if (nfit_mem->flags_attr) {
			sysfs_put(nfit_mem->flags_attr);
			nfit_mem->flags_attr = NULL;
		}
		if (adev_dimm) {
			acpi_remove_notify_handler(adev_dimm->handle,
					ACPI_DEVICE_NOTIFY, acpi_nvdimm_notify);
			dev_set_drvdata(&adev_dimm->dev, NULL);
		}
	}
	mutex_unlock(&acpi_desc->init_mutex);
}

static const struct nvdimm_security_ops *acpi_nfit_get_security_ops(int family)
{
	switch (family) {
	case NVDIMM_FAMILY_INTEL:
		return intel_security_ops;
	default:
		return NULL;
	}
}

static int acpi_nfit_register_dimms(struct acpi_nfit_desc *acpi_desc)
{
	struct nfit_mem *nfit_mem;
	int dimm_count = 0, rc;
	struct nvdimm *nvdimm;

	list_for_each_entry(nfit_mem, &acpi_desc->dimms, list) {
		struct acpi_nfit_flush_address *flush;
		unsigned long flags = 0, cmd_mask;
		struct nfit_memdev *nfit_memdev;
		u32 device_handle;
		u16 mem_flags;

		device_handle = __to_nfit_memdev(nfit_mem)->device_handle;
		nvdimm = acpi_nfit_dimm_by_handle(acpi_desc, device_handle);
		if (nvdimm) {
			dimm_count++;
			continue;
		}

		if (nfit_mem->bdw && nfit_mem->memdev_pmem)
			set_bit(NDD_ALIASING, &flags);

		/* collate flags across all memdevs for this dimm */
		list_for_each_entry(nfit_memdev, &acpi_desc->memdevs, list) {
			struct acpi_nfit_memory_map *dimm_memdev;

			dimm_memdev = __to_nfit_memdev(nfit_mem);
			if (dimm_memdev->device_handle
					!= nfit_memdev->memdev->device_handle)
				continue;
			dimm_memdev->flags |= nfit_memdev->memdev->flags;
		}

		mem_flags = __to_nfit_memdev(nfit_mem)->flags;
		if (mem_flags & ACPI_NFIT_MEM_NOT_ARMED)
			set_bit(NDD_UNARMED, &flags);

		rc = acpi_nfit_add_dimm(acpi_desc, nfit_mem, device_handle);
		if (rc)
			continue;

		/*
		 * TODO: provide translation for non-NVDIMM_FAMILY_INTEL
		 * devices (i.e. from nd_cmd to acpi_dsm) to standardize the
		 * userspace interface.
		 */
		cmd_mask = 1UL << ND_CMD_CALL;
		if (nfit_mem->family == NVDIMM_FAMILY_INTEL) {
			/*
			 * These commands have a 1:1 correspondence
			 * between DSM payload and libnvdimm ioctl
			 * payload format.
			 */
			cmd_mask |= nfit_mem->dsm_mask & NVDIMM_STANDARD_CMDMASK;
		}

		/* Quirk to ignore LOCAL for labels on HYPERV DIMMs */
		if (nfit_mem->family == NVDIMM_FAMILY_HYPERV)
			set_bit(NDD_NOBLK, &flags);

		if (test_bit(NFIT_MEM_LSR, &nfit_mem->flags)) {
			set_bit(ND_CMD_GET_CONFIG_SIZE, &cmd_mask);
			set_bit(ND_CMD_GET_CONFIG_DATA, &cmd_mask);
		}
		if (test_bit(NFIT_MEM_LSW, &nfit_mem->flags))
			set_bit(ND_CMD_SET_CONFIG_DATA, &cmd_mask);

		flush = nfit_mem->nfit_flush ? nfit_mem->nfit_flush->flush
			: NULL;
		nvdimm = __nvdimm_create(acpi_desc->nvdimm_bus, nfit_mem,
				acpi_nfit_dimm_attribute_groups,
				flags, cmd_mask, flush ? flush->hint_count : 0,
				nfit_mem->flush_wpq, &nfit_mem->id[0],
				acpi_nfit_get_security_ops(nfit_mem->family));
		if (!nvdimm)
			return -ENOMEM;

		nfit_mem->nvdimm = nvdimm;
		dimm_count++;

		if ((mem_flags & ACPI_NFIT_MEM_FAILED_MASK) == 0)
			continue;

		dev_err(acpi_desc->dev, "Error found in NVDIMM %s flags:%s%s%s%s%s\n",
				nvdimm_name(nvdimm),
		  mem_flags & ACPI_NFIT_MEM_SAVE_FAILED ? " save_fail" : "",
		  mem_flags & ACPI_NFIT_MEM_RESTORE_FAILED ? " restore_fail":"",
		  mem_flags & ACPI_NFIT_MEM_FLUSH_FAILED ? " flush_fail" : "",
		  mem_flags & ACPI_NFIT_MEM_NOT_ARMED ? " not_armed" : "",
		  mem_flags & ACPI_NFIT_MEM_MAP_FAILED ? " map_fail" : "");

	}

	rc = nvdimm_bus_check_dimm_count(acpi_desc->nvdimm_bus, dimm_count);
	if (rc)
		return rc;

	/*
	 * Now that dimms are successfully registered, and async registration
	 * is flushed, attempt to enable event notification.
	 */
	list_for_each_entry(nfit_mem, &acpi_desc->dimms, list) {
		struct kernfs_node *nfit_kernfs;

		nvdimm = nfit_mem->nvdimm;
		if (!nvdimm)
			continue;

		nfit_kernfs = sysfs_get_dirent(nvdimm_kobj(nvdimm)->sd, "nfit");
		if (nfit_kernfs)
			nfit_mem->flags_attr = sysfs_get_dirent(nfit_kernfs,
					"flags");
		sysfs_put(nfit_kernfs);
		if (!nfit_mem->flags_attr)
			dev_warn(acpi_desc->dev, "%s: notifications disabled\n",
					nvdimm_name(nvdimm));
	}

	return devm_add_action_or_reset(acpi_desc->dev, shutdown_dimm_notify,
			acpi_desc);
}

/*
 * These constants are private because there are no kernel consumers of
 * these commands.
 */
enum nfit_aux_cmds {
        NFIT_CMD_TRANSLATE_SPA = 5,
        NFIT_CMD_ARS_INJECT_SET = 7,
        NFIT_CMD_ARS_INJECT_CLEAR = 8,
        NFIT_CMD_ARS_INJECT_GET = 9,
};

static void acpi_nfit_init_dsms(struct acpi_nfit_desc *acpi_desc)
{
	struct nvdimm_bus_descriptor *nd_desc = &acpi_desc->nd_desc;
	const guid_t *guid = to_nfit_uuid(NFIT_DEV_BUS);
	struct acpi_device *adev;
	unsigned long dsm_mask;
	int i;

	nd_desc->cmd_mask = acpi_desc->bus_cmd_force_en;
	nd_desc->bus_dsm_mask = acpi_desc->bus_nfit_cmd_force_en;
	adev = to_acpi_dev(acpi_desc);
	if (!adev)
		return;

	for (i = ND_CMD_ARS_CAP; i <= ND_CMD_CLEAR_ERROR; i++)
		if (acpi_check_dsm(adev->handle, guid, 1, 1ULL << i))
			set_bit(i, &nd_desc->cmd_mask);
	set_bit(ND_CMD_CALL, &nd_desc->cmd_mask);

	dsm_mask =
		(1 << ND_CMD_ARS_CAP) |
		(1 << ND_CMD_ARS_START) |
		(1 << ND_CMD_ARS_STATUS) |
		(1 << ND_CMD_CLEAR_ERROR) |
		(1 << NFIT_CMD_TRANSLATE_SPA) |
		(1 << NFIT_CMD_ARS_INJECT_SET) |
		(1 << NFIT_CMD_ARS_INJECT_CLEAR) |
		(1 << NFIT_CMD_ARS_INJECT_GET);
	for_each_set_bit(i, &dsm_mask, BITS_PER_LONG)
		if (acpi_check_dsm(adev->handle, guid, 1, 1ULL << i))
			set_bit(i, &nd_desc->bus_dsm_mask);
}

static ssize_t range_index_show(struct device *dev,
		struct device_attribute *attr, char *buf)
{
	struct nd_region *nd_region = to_nd_region(dev);
	struct nfit_spa *nfit_spa = nd_region_provider_data(nd_region);

	return sprintf(buf, "%d\n", nfit_spa->spa->range_index);
}
static DEVICE_ATTR_RO(range_index);

static struct attribute *acpi_nfit_region_attributes[] = {
	&dev_attr_range_index.attr,
	NULL,
};

static const struct attribute_group acpi_nfit_region_attribute_group = {
	.name = "nfit",
	.attrs = acpi_nfit_region_attributes,
};

static const struct attribute_group *acpi_nfit_region_attribute_groups[] = {
	&nd_region_attribute_group,
	&nd_mapping_attribute_group,
	&nd_device_attribute_group,
	&nd_numa_attribute_group,
	&acpi_nfit_region_attribute_group,
	NULL,
};

/* enough info to uniquely specify an interleave set */
struct nfit_set_info {
	struct nfit_set_info_map {
		u64 region_offset;
		u32 serial_number;
		u32 pad;
	} mapping[0];
};

struct nfit_set_info2 {
	struct nfit_set_info_map2 {
		u64 region_offset;
		u32 serial_number;
		u16 vendor_id;
		u16 manufacturing_date;
		u8  manufacturing_location;
		u8  reserved[31];
	} mapping[0];
};

static size_t sizeof_nfit_set_info(int num_mappings)
{
	return sizeof(struct nfit_set_info)
		+ num_mappings * sizeof(struct nfit_set_info_map);
}

static size_t sizeof_nfit_set_info2(int num_mappings)
{
	return sizeof(struct nfit_set_info2)
		+ num_mappings * sizeof(struct nfit_set_info_map2);
}

static int cmp_map_compat(const void *m0, const void *m1)
{
	const struct nfit_set_info_map *map0 = m0;
	const struct nfit_set_info_map *map1 = m1;

	return memcmp(&map0->region_offset, &map1->region_offset,
			sizeof(u64));
}

static int cmp_map(const void *m0, const void *m1)
{
	const struct nfit_set_info_map *map0 = m0;
	const struct nfit_set_info_map *map1 = m1;

	if (map0->region_offset < map1->region_offset)
		return -1;
	else if (map0->region_offset > map1->region_offset)
		return 1;
	return 0;
}

static int cmp_map2(const void *m0, const void *m1)
{
	const struct nfit_set_info_map2 *map0 = m0;
	const struct nfit_set_info_map2 *map1 = m1;

	if (map0->region_offset < map1->region_offset)
		return -1;
	else if (map0->region_offset > map1->region_offset)
		return 1;
	return 0;
}

/* Retrieve the nth entry referencing this spa */
static struct acpi_nfit_memory_map *memdev_from_spa(
		struct acpi_nfit_desc *acpi_desc, u16 range_index, int n)
{
	struct nfit_memdev *nfit_memdev;

	list_for_each_entry(nfit_memdev, &acpi_desc->memdevs, list)
		if (nfit_memdev->memdev->range_index == range_index)
			if (n-- == 0)
				return nfit_memdev->memdev;
	return NULL;
}

static int acpi_nfit_init_interleave_set(struct acpi_nfit_desc *acpi_desc,
		struct nd_region_desc *ndr_desc,
		struct acpi_nfit_system_address *spa)
{
	struct device *dev = acpi_desc->dev;
	struct nd_interleave_set *nd_set;
	u16 nr = ndr_desc->num_mappings;
	struct nfit_set_info2 *info2;
	struct nfit_set_info *info;
	int i;

	nd_set = devm_kzalloc(dev, sizeof(*nd_set), GFP_KERNEL);
	if (!nd_set)
		return -ENOMEM;
	guid_copy(&nd_set->type_guid, (guid_t *) spa->range_guid);

	info = devm_kzalloc(dev, sizeof_nfit_set_info(nr), GFP_KERNEL);
	if (!info)
		return -ENOMEM;

	info2 = devm_kzalloc(dev, sizeof_nfit_set_info2(nr), GFP_KERNEL);
	if (!info2)
		return -ENOMEM;

	for (i = 0; i < nr; i++) {
		struct nd_mapping_desc *mapping = &ndr_desc->mapping[i];
		struct nfit_set_info_map *map = &info->mapping[i];
		struct nfit_set_info_map2 *map2 = &info2->mapping[i];
		struct nvdimm *nvdimm = mapping->nvdimm;
		struct nfit_mem *nfit_mem = nvdimm_provider_data(nvdimm);
		struct acpi_nfit_memory_map *memdev = memdev_from_spa(acpi_desc,
				spa->range_index, i);
		struct acpi_nfit_control_region *dcr = nfit_mem->dcr;

		if (!memdev || !nfit_mem->dcr) {
			dev_err(dev, "%s: failed to find DCR\n", __func__);
			return -ENODEV;
		}

		map->region_offset = memdev->region_offset;
		map->serial_number = dcr->serial_number;

		map2->region_offset = memdev->region_offset;
		map2->serial_number = dcr->serial_number;
		map2->vendor_id = dcr->vendor_id;
		map2->manufacturing_date = dcr->manufacturing_date;
		map2->manufacturing_location = dcr->manufacturing_location;
	}

	/* v1.1 namespaces */
	sort(&info->mapping[0], nr, sizeof(struct nfit_set_info_map),
			cmp_map, NULL);
	nd_set->cookie1 = nd_fletcher64(info, sizeof_nfit_set_info(nr), 0);

	/* v1.2 namespaces */
	sort(&info2->mapping[0], nr, sizeof(struct nfit_set_info_map2),
			cmp_map2, NULL);
	nd_set->cookie2 = nd_fletcher64(info2, sizeof_nfit_set_info2(nr), 0);

	/* support v1.1 namespaces created with the wrong sort order */
	sort(&info->mapping[0], nr, sizeof(struct nfit_set_info_map),
			cmp_map_compat, NULL);
	nd_set->altcookie = nd_fletcher64(info, sizeof_nfit_set_info(nr), 0);

	/* record the result of the sort for the mapping position */
	for (i = 0; i < nr; i++) {
		struct nfit_set_info_map2 *map2 = &info2->mapping[i];
		int j;

		for (j = 0; j < nr; j++) {
			struct nd_mapping_desc *mapping = &ndr_desc->mapping[j];
			struct nvdimm *nvdimm = mapping->nvdimm;
			struct nfit_mem *nfit_mem = nvdimm_provider_data(nvdimm);
			struct acpi_nfit_control_region *dcr = nfit_mem->dcr;

			if (map2->serial_number == dcr->serial_number &&
			    map2->vendor_id == dcr->vendor_id &&
			    map2->manufacturing_date == dcr->manufacturing_date &&
			    map2->manufacturing_location
				    == dcr->manufacturing_location) {
				mapping->position = i;
				break;
			}
		}
	}

	ndr_desc->nd_set = nd_set;
	devm_kfree(dev, info);
	devm_kfree(dev, info2);

	return 0;
}

static u64 to_interleave_offset(u64 offset, struct nfit_blk_mmio *mmio)
{
	struct acpi_nfit_interleave *idt = mmio->idt;
	u32 sub_line_offset, line_index, line_offset;
	u64 line_no, table_skip_count, table_offset;

	line_no = div_u64_rem(offset, mmio->line_size, &sub_line_offset);
	table_skip_count = div_u64_rem(line_no, mmio->num_lines, &line_index);
	line_offset = idt->line_offset[line_index]
		* mmio->line_size;
	table_offset = table_skip_count * mmio->table_size;

	return mmio->base_offset + line_offset + table_offset + sub_line_offset;
}

static u32 read_blk_stat(struct nfit_blk *nfit_blk, unsigned int bw)
{
	struct nfit_blk_mmio *mmio = &nfit_blk->mmio[DCR];
	u64 offset = nfit_blk->stat_offset + mmio->size * bw;
	const u32 STATUS_MASK = 0x80000037;

	if (mmio->num_lines)
		offset = to_interleave_offset(offset, mmio);

	return readl(mmio->addr.base + offset) & STATUS_MASK;
}

static void write_blk_ctl(struct nfit_blk *nfit_blk, unsigned int bw,
		resource_size_t dpa, unsigned int len, unsigned int write)
{
	u64 cmd, offset;
	struct nfit_blk_mmio *mmio = &nfit_blk->mmio[DCR];

	enum {
		BCW_OFFSET_MASK = (1ULL << 48)-1,
		BCW_LEN_SHIFT = 48,
		BCW_LEN_MASK = (1ULL << 8) - 1,
		BCW_CMD_SHIFT = 56,
	};

	cmd = (dpa >> L1_CACHE_SHIFT) & BCW_OFFSET_MASK;
	len = len >> L1_CACHE_SHIFT;
	cmd |= ((u64) len & BCW_LEN_MASK) << BCW_LEN_SHIFT;
	cmd |= ((u64) write) << BCW_CMD_SHIFT;

	offset = nfit_blk->cmd_offset + mmio->size * bw;
	if (mmio->num_lines)
		offset = to_interleave_offset(offset, mmio);

	writeq(cmd, mmio->addr.base + offset);
	nvdimm_flush(nfit_blk->nd_region);

	if (nfit_blk->dimm_flags & NFIT_BLK_DCR_LATCH)
		readq(mmio->addr.base + offset);
}

static int acpi_nfit_blk_single_io(struct nfit_blk *nfit_blk,
		resource_size_t dpa, void *iobuf, size_t len, int rw,
		unsigned int lane)
{
	struct nfit_blk_mmio *mmio = &nfit_blk->mmio[BDW];
	unsigned int copied = 0;
	u64 base_offset;
	int rc;

	base_offset = nfit_blk->bdw_offset + dpa % L1_CACHE_BYTES
		+ lane * mmio->size;
	write_blk_ctl(nfit_blk, lane, dpa, len, rw);
	while (len) {
		unsigned int c;
		u64 offset;

		if (mmio->num_lines) {
			u32 line_offset;

			offset = to_interleave_offset(base_offset + copied,
					mmio);
			div_u64_rem(offset, mmio->line_size, &line_offset);
			c = min_t(size_t, len, mmio->line_size - line_offset);
		} else {
			offset = base_offset + nfit_blk->bdw_offset;
			c = len;
		}

		if (rw)
			memcpy_flushcache(mmio->addr.aperture + offset, iobuf + copied, c);
		else {
			if (nfit_blk->dimm_flags & NFIT_BLK_READ_FLUSH)
				arch_invalidate_pmem((void __force *)
					mmio->addr.aperture + offset, c);

			memcpy(iobuf + copied, mmio->addr.aperture + offset, c);
		}

		copied += c;
		len -= c;
	}

	if (rw)
		nvdimm_flush(nfit_blk->nd_region);

	rc = read_blk_stat(nfit_blk, lane) ? -EIO : 0;
	return rc;
}

static int acpi_nfit_blk_region_do_io(struct nd_blk_region *ndbr,
		resource_size_t dpa, void *iobuf, u64 len, int rw)
{
	struct nfit_blk *nfit_blk = nd_blk_region_provider_data(ndbr);
	struct nfit_blk_mmio *mmio = &nfit_blk->mmio[BDW];
	struct nd_region *nd_region = nfit_blk->nd_region;
	unsigned int lane, copied = 0;
	int rc = 0;

	lane = nd_region_acquire_lane(nd_region);
	while (len) {
		u64 c = min(len, mmio->size);

		rc = acpi_nfit_blk_single_io(nfit_blk, dpa + copied,
				iobuf + copied, c, rw, lane);
		if (rc)
			break;

		copied += c;
		len -= c;
	}
	nd_region_release_lane(nd_region, lane);

	return rc;
}

static int nfit_blk_init_interleave(struct nfit_blk_mmio *mmio,
		struct acpi_nfit_interleave *idt, u16 interleave_ways)
{
	if (idt) {
		mmio->num_lines = idt->line_count;
		mmio->line_size = idt->line_size;
		if (interleave_ways == 0)
			return -ENXIO;
		mmio->table_size = mmio->num_lines * interleave_ways
			* mmio->line_size;
	}

	return 0;
}

static int acpi_nfit_blk_get_flags(struct nvdimm_bus_descriptor *nd_desc,
		struct nvdimm *nvdimm, struct nfit_blk *nfit_blk)
{
	struct nd_cmd_dimm_flags flags;
	int rc;

	memset(&flags, 0, sizeof(flags));
	rc = nd_desc->ndctl(nd_desc, nvdimm, ND_CMD_DIMM_FLAGS, &flags,
			sizeof(flags), NULL);

	if (rc >= 0 && flags.status == 0)
		nfit_blk->dimm_flags = flags.flags;
	else if (rc == -ENOTTY) {
		/* fall back to a conservative default */
		nfit_blk->dimm_flags = NFIT_BLK_DCR_LATCH | NFIT_BLK_READ_FLUSH;
		rc = 0;
	} else
		rc = -ENXIO;

	return rc;
}

static int acpi_nfit_blk_region_enable(struct nvdimm_bus *nvdimm_bus,
		struct device *dev)
{
	struct nvdimm_bus_descriptor *nd_desc = to_nd_desc(nvdimm_bus);
	struct nd_blk_region *ndbr = to_nd_blk_region(dev);
	struct nfit_blk_mmio *mmio;
	struct nfit_blk *nfit_blk;
	struct nfit_mem *nfit_mem;
	struct nvdimm *nvdimm;
	int rc;

	nvdimm = nd_blk_region_to_dimm(ndbr);
	nfit_mem = nvdimm_provider_data(nvdimm);
	if (!nfit_mem || !nfit_mem->dcr || !nfit_mem->bdw) {
		dev_dbg(dev, "missing%s%s%s\n",
				nfit_mem ? "" : " nfit_mem",
				(nfit_mem && nfit_mem->dcr) ? "" : " dcr",
				(nfit_mem && nfit_mem->bdw) ? "" : " bdw");
		return -ENXIO;
	}

	nfit_blk = devm_kzalloc(dev, sizeof(*nfit_blk), GFP_KERNEL);
	if (!nfit_blk)
		return -ENOMEM;
	nd_blk_region_set_provider_data(ndbr, nfit_blk);
	nfit_blk->nd_region = to_nd_region(dev);

	/* map block aperture memory */
	nfit_blk->bdw_offset = nfit_mem->bdw->offset;
	mmio = &nfit_blk->mmio[BDW];
	mmio->addr.base = devm_nvdimm_memremap(dev, nfit_mem->spa_bdw->address,
                        nfit_mem->spa_bdw->length, nd_blk_memremap_flags(ndbr));
	if (!mmio->addr.base) {
		dev_dbg(dev, "%s failed to map bdw\n",
				nvdimm_name(nvdimm));
		return -ENOMEM;
	}
	mmio->size = nfit_mem->bdw->size;
	mmio->base_offset = nfit_mem->memdev_bdw->region_offset;
	mmio->idt = nfit_mem->idt_bdw;
	mmio->spa = nfit_mem->spa_bdw;
	rc = nfit_blk_init_interleave(mmio, nfit_mem->idt_bdw,
			nfit_mem->memdev_bdw->interleave_ways);
	if (rc) {
		dev_dbg(dev, "%s failed to init bdw interleave\n",
				nvdimm_name(nvdimm));
		return rc;
	}

	/* map block control memory */
	nfit_blk->cmd_offset = nfit_mem->dcr->command_offset;
	nfit_blk->stat_offset = nfit_mem->dcr->status_offset;
	mmio = &nfit_blk->mmio[DCR];
	mmio->addr.base = devm_nvdimm_ioremap(dev, nfit_mem->spa_dcr->address,
			nfit_mem->spa_dcr->length);
	if (!mmio->addr.base) {
		dev_dbg(dev, "%s failed to map dcr\n",
				nvdimm_name(nvdimm));
		return -ENOMEM;
	}
	mmio->size = nfit_mem->dcr->window_size;
	mmio->base_offset = nfit_mem->memdev_dcr->region_offset;
	mmio->idt = nfit_mem->idt_dcr;
	mmio->spa = nfit_mem->spa_dcr;
	rc = nfit_blk_init_interleave(mmio, nfit_mem->idt_dcr,
			nfit_mem->memdev_dcr->interleave_ways);
	if (rc) {
		dev_dbg(dev, "%s failed to init dcr interleave\n",
				nvdimm_name(nvdimm));
		return rc;
	}

	rc = acpi_nfit_blk_get_flags(nd_desc, nvdimm, nfit_blk);
	if (rc < 0) {
		dev_dbg(dev, "%s failed get DIMM flags\n",
				nvdimm_name(nvdimm));
		return rc;
	}

	if (nvdimm_has_flush(nfit_blk->nd_region) < 0)
		dev_warn(dev, "unable to guarantee persistence of writes\n");

	if (mmio->line_size == 0)
		return 0;

	if ((u32) nfit_blk->cmd_offset % mmio->line_size
			+ 8 > mmio->line_size) {
		dev_dbg(dev, "cmd_offset crosses interleave boundary\n");
		return -ENXIO;
	} else if ((u32) nfit_blk->stat_offset % mmio->line_size
			+ 8 > mmio->line_size) {
		dev_dbg(dev, "stat_offset crosses interleave boundary\n");
		return -ENXIO;
	}

	return 0;
}

static int ars_get_cap(struct acpi_nfit_desc *acpi_desc,
		struct nd_cmd_ars_cap *cmd, struct nfit_spa *nfit_spa)
{
	struct nvdimm_bus_descriptor *nd_desc = &acpi_desc->nd_desc;
	struct acpi_nfit_system_address *spa = nfit_spa->spa;
	int cmd_rc, rc;

	cmd->address = spa->address;
	cmd->length = spa->length;
	rc = nd_desc->ndctl(nd_desc, NULL, ND_CMD_ARS_CAP, cmd,
			sizeof(*cmd), &cmd_rc);
	if (rc < 0)
		return rc;
	return cmd_rc;
}

static int ars_start(struct acpi_nfit_desc *acpi_desc,
		struct nfit_spa *nfit_spa, enum nfit_ars_state req_type)
{
	int rc;
	int cmd_rc;
	struct nd_cmd_ars_start ars_start;
	struct acpi_nfit_system_address *spa = nfit_spa->spa;
	struct nvdimm_bus_descriptor *nd_desc = &acpi_desc->nd_desc;

	memset(&ars_start, 0, sizeof(ars_start));
	ars_start.address = spa->address;
	ars_start.length = spa->length;
	if (req_type == ARS_REQ_SHORT)
		ars_start.flags = ND_ARS_RETURN_PREV_DATA;
	if (nfit_spa_type(spa) == NFIT_SPA_PM)
		ars_start.type = ND_ARS_PERSISTENT;
	else if (nfit_spa_type(spa) == NFIT_SPA_VOLATILE)
		ars_start.type = ND_ARS_VOLATILE;
	else
		return -ENOTTY;

	rc = nd_desc->ndctl(nd_desc, NULL, ND_CMD_ARS_START, &ars_start,
			sizeof(ars_start), &cmd_rc);

	if (rc < 0)
		return rc;
	if (cmd_rc < 0)
		return cmd_rc;
	set_bit(ARS_VALID, &acpi_desc->scrub_flags);
	return 0;
}

static int ars_continue(struct acpi_nfit_desc *acpi_desc)
{
	int rc, cmd_rc;
	struct nd_cmd_ars_start ars_start;
	struct nvdimm_bus_descriptor *nd_desc = &acpi_desc->nd_desc;
	struct nd_cmd_ars_status *ars_status = acpi_desc->ars_status;

	ars_start = (struct nd_cmd_ars_start) {
		.address = ars_status->restart_address,
		.length = ars_status->restart_length,
		.type = ars_status->type,
	};
	rc = nd_desc->ndctl(nd_desc, NULL, ND_CMD_ARS_START, &ars_start,
			sizeof(ars_start), &cmd_rc);
	if (rc < 0)
		return rc;
	return cmd_rc;
}

static int ars_get_status(struct acpi_nfit_desc *acpi_desc)
{
	struct nvdimm_bus_descriptor *nd_desc = &acpi_desc->nd_desc;
	struct nd_cmd_ars_status *ars_status = acpi_desc->ars_status;
	int rc, cmd_rc;

	rc = nd_desc->ndctl(nd_desc, NULL, ND_CMD_ARS_STATUS, ars_status,
			acpi_desc->max_ars, &cmd_rc);
	if (rc < 0)
		return rc;
	return cmd_rc;
}

static void ars_complete(struct acpi_nfit_desc *acpi_desc,
		struct nfit_spa *nfit_spa)
{
	struct nd_cmd_ars_status *ars_status = acpi_desc->ars_status;
	struct acpi_nfit_system_address *spa = nfit_spa->spa;
	struct nd_region *nd_region = nfit_spa->nd_region;
	struct device *dev;

	lockdep_assert_held(&acpi_desc->init_mutex);
	/*
	 * Only advance the ARS state for ARS runs initiated by the
	 * kernel, ignore ARS results from BIOS initiated runs for scrub
	 * completion tracking.
	 */
	if (acpi_desc->scrub_spa != nfit_spa)
		return;

	if ((ars_status->address >= spa->address && ars_status->address
				< spa->address + spa->length)
			|| (ars_status->address < spa->address)) {
		/*
		 * Assume that if a scrub starts at an offset from the
		 * start of nfit_spa that we are in the continuation
		 * case.
		 *
		 * Otherwise, if the scrub covers the spa range, mark
		 * any pending request complete.
		 */
		if (ars_status->address + ars_status->length
				>= spa->address + spa->length)
				/* complete */;
		else
			return;
	} else
		return;

	acpi_desc->scrub_spa = NULL;
	if (nd_region) {
		dev = nd_region_dev(nd_region);
		nvdimm_region_notify(nd_region, NVDIMM_REVALIDATE_POISON);
	} else
		dev = acpi_desc->dev;
	dev_dbg(dev, "ARS: range %d complete\n", spa->range_index);
}

static int ars_status_process_records(struct acpi_nfit_desc *acpi_desc)
{
	struct nvdimm_bus *nvdimm_bus = acpi_desc->nvdimm_bus;
	struct nd_cmd_ars_status *ars_status = acpi_desc->ars_status;
	int rc;
	u32 i;

	/*
	 * First record starts at 44 byte offset from the start of the
	 * payload.
	 */
	if (ars_status->out_length < 44)
		return 0;

	/*
	 * Ignore potentially stale results that are only refreshed
	 * after a start-ARS event.
	 */
	if (!test_and_clear_bit(ARS_VALID, &acpi_desc->scrub_flags)) {
		dev_dbg(acpi_desc->dev, "skip %d stale records\n",
				ars_status->num_records);
		return 0;
	}

	for (i = 0; i < ars_status->num_records; i++) {
		/* only process full records */
		if (ars_status->out_length
				< 44 + sizeof(struct nd_ars_record) * (i + 1))
			break;
		rc = nvdimm_bus_add_badrange(nvdimm_bus,
				ars_status->records[i].err_address,
				ars_status->records[i].length);
		if (rc)
			return rc;
	}
	if (i < ars_status->num_records)
		dev_warn(acpi_desc->dev, "detected truncated ars results\n");

	return 0;
}

static void acpi_nfit_remove_resource(void *data)
{
	struct resource *res = data;

	remove_resource(res);
}

static int acpi_nfit_insert_resource(struct acpi_nfit_desc *acpi_desc,
		struct nd_region_desc *ndr_desc)
{
	struct resource *res, *nd_res = ndr_desc->res;
	int is_pmem, ret;

	/* No operation if the region is already registered as PMEM */
	is_pmem = region_intersects(nd_res->start, resource_size(nd_res),
				IORESOURCE_MEM, IORES_DESC_PERSISTENT_MEMORY);
	if (is_pmem == REGION_INTERSECTS)
		return 0;

	res = devm_kzalloc(acpi_desc->dev, sizeof(*res), GFP_KERNEL);
	if (!res)
		return -ENOMEM;

	res->name = "Persistent Memory";
	res->start = nd_res->start;
	res->end = nd_res->end;
	res->flags = IORESOURCE_MEM;
	res->desc = IORES_DESC_PERSISTENT_MEMORY;

	ret = insert_resource(&iomem_resource, res);
	if (ret)
		return ret;

	ret = devm_add_action_or_reset(acpi_desc->dev,
					acpi_nfit_remove_resource,
					res);
	if (ret)
		return ret;

	return 0;
}

static int acpi_nfit_init_mapping(struct acpi_nfit_desc *acpi_desc,
		struct nd_mapping_desc *mapping, struct nd_region_desc *ndr_desc,
		struct acpi_nfit_memory_map *memdev,
		struct nfit_spa *nfit_spa)
{
	struct nvdimm *nvdimm = acpi_nfit_dimm_by_handle(acpi_desc,
			memdev->device_handle);
	struct acpi_nfit_system_address *spa = nfit_spa->spa;
	struct nd_blk_region_desc *ndbr_desc;
	struct nfit_mem *nfit_mem;
	int rc;

	if (!nvdimm) {
		dev_err(acpi_desc->dev, "spa%d dimm: %#x not found\n",
				spa->range_index, memdev->device_handle);
		return -ENODEV;
	}

	mapping->nvdimm = nvdimm;
	switch (nfit_spa_type(spa)) {
	case NFIT_SPA_PM:
	case NFIT_SPA_VOLATILE:
		mapping->start = memdev->address;
		mapping->size = memdev->region_size;
		break;
	case NFIT_SPA_DCR:
		nfit_mem = nvdimm_provider_data(nvdimm);
		if (!nfit_mem || !nfit_mem->bdw) {
			dev_dbg(acpi_desc->dev, "spa%d %s missing bdw\n",
					spa->range_index, nvdimm_name(nvdimm));
			break;
		}

		mapping->size = nfit_mem->bdw->capacity;
		mapping->start = nfit_mem->bdw->start_address;
		ndr_desc->num_lanes = nfit_mem->bdw->windows;
		ndr_desc->mapping = mapping;
		ndr_desc->num_mappings = 1;
		ndbr_desc = to_blk_region_desc(ndr_desc);
		ndbr_desc->enable = acpi_nfit_blk_region_enable;
		ndbr_desc->do_io = acpi_desc->blk_do_io;
		rc = acpi_nfit_init_interleave_set(acpi_desc, ndr_desc, spa);
		if (rc)
			return rc;
		nfit_spa->nd_region = nvdimm_blk_region_create(acpi_desc->nvdimm_bus,
				ndr_desc);
		if (!nfit_spa->nd_region)
			return -ENOMEM;
		break;
	}

	return 0;
}

static bool nfit_spa_is_virtual(struct acpi_nfit_system_address *spa)
{
	return (nfit_spa_type(spa) == NFIT_SPA_VDISK ||
		nfit_spa_type(spa) == NFIT_SPA_VCD   ||
		nfit_spa_type(spa) == NFIT_SPA_PDISK ||
		nfit_spa_type(spa) == NFIT_SPA_PCD);
}

static bool nfit_spa_is_volatile(struct acpi_nfit_system_address *spa)
{
	return (nfit_spa_type(spa) == NFIT_SPA_VDISK ||
		nfit_spa_type(spa) == NFIT_SPA_VCD   ||
		nfit_spa_type(spa) == NFIT_SPA_VOLATILE);
}

static int acpi_nfit_register_region(struct acpi_nfit_desc *acpi_desc,
		struct nfit_spa *nfit_spa)
{
	static struct nd_mapping_desc mappings[ND_MAX_MAPPINGS];
	struct acpi_nfit_system_address *spa = nfit_spa->spa;
	struct nd_blk_region_desc ndbr_desc;
	struct nd_region_desc *ndr_desc;
	struct nfit_memdev *nfit_memdev;
	struct nvdimm_bus *nvdimm_bus;
	struct resource res;
	int count = 0, rc;

	if (nfit_spa->nd_region)
		return 0;

	if (spa->range_index == 0 && !nfit_spa_is_virtual(spa)) {
		dev_dbg(acpi_desc->dev, "detected invalid spa index\n");
		return 0;
	}

	memset(&res, 0, sizeof(res));
	memset(&mappings, 0, sizeof(mappings));
	memset(&ndbr_desc, 0, sizeof(ndbr_desc));
	res.start = spa->address;
	res.end = res.start + spa->length - 1;
	ndr_desc = &ndbr_desc.ndr_desc;
	ndr_desc->res = &res;
	ndr_desc->provider_data = nfit_spa;
	ndr_desc->attr_groups = acpi_nfit_region_attribute_groups;
	if (spa->flags & ACPI_NFIT_PROXIMITY_VALID) {
		ndr_desc->numa_node = acpi_map_pxm_to_online_node(
						spa->proximity_domain);
		ndr_desc->target_node = acpi_map_pxm_to_node(
				spa->proximity_domain);
	} else {
		ndr_desc->numa_node = NUMA_NO_NODE;
		ndr_desc->target_node = NUMA_NO_NODE;
	}

	/*
	 * Persistence domain bits are hierarchical, if
	 * ACPI_NFIT_CAPABILITY_CACHE_FLUSH is set then
	 * ACPI_NFIT_CAPABILITY_MEM_FLUSH is implied.
	 */
	if (acpi_desc->platform_cap & ACPI_NFIT_CAPABILITY_CACHE_FLUSH)
		set_bit(ND_REGION_PERSIST_CACHE, &ndr_desc->flags);
	else if (acpi_desc->platform_cap & ACPI_NFIT_CAPABILITY_MEM_FLUSH)
		set_bit(ND_REGION_PERSIST_MEMCTRL, &ndr_desc->flags);

	list_for_each_entry(nfit_memdev, &acpi_desc->memdevs, list) {
		struct acpi_nfit_memory_map *memdev = nfit_memdev->memdev;
		struct nd_mapping_desc *mapping;

		if (memdev->range_index != spa->range_index)
			continue;
		if (count >= ND_MAX_MAPPINGS) {
			dev_err(acpi_desc->dev, "spa%d exceeds max mappings %d\n",
					spa->range_index, ND_MAX_MAPPINGS);
			return -ENXIO;
		}
		mapping = &mappings[count++];
		rc = acpi_nfit_init_mapping(acpi_desc, mapping, ndr_desc,
				memdev, nfit_spa);
		if (rc)
			goto out;
	}

	ndr_desc->mapping = mappings;
	ndr_desc->num_mappings = count;
	rc = acpi_nfit_init_interleave_set(acpi_desc, ndr_desc, spa);
	if (rc)
		goto out;

	nvdimm_bus = acpi_desc->nvdimm_bus;
	if (nfit_spa_type(spa) == NFIT_SPA_PM) {
		rc = acpi_nfit_insert_resource(acpi_desc, ndr_desc);
		if (rc) {
			dev_warn(acpi_desc->dev,
				"failed to insert pmem resource to iomem: %d\n",
				rc);
			goto out;
		}

		nfit_spa->nd_region = nvdimm_pmem_region_create(nvdimm_bus,
				ndr_desc);
		if (!nfit_spa->nd_region)
			rc = -ENOMEM;
	} else if (nfit_spa_is_volatile(spa)) {
		nfit_spa->nd_region = nvdimm_volatile_region_create(nvdimm_bus,
				ndr_desc);
		if (!nfit_spa->nd_region)
			rc = -ENOMEM;
	} else if (nfit_spa_is_virtual(spa)) {
		nfit_spa->nd_region = nvdimm_pmem_region_create(nvdimm_bus,
				ndr_desc);
		if (!nfit_spa->nd_region)
			rc = -ENOMEM;
	}

 out:
	if (rc)
		dev_err(acpi_desc->dev, "failed to register spa range %d\n",
				nfit_spa->spa->range_index);
	return rc;
}

static int ars_status_alloc(struct acpi_nfit_desc *acpi_desc)
{
	struct device *dev = acpi_desc->dev;
	struct nd_cmd_ars_status *ars_status;

	if (acpi_desc->ars_status) {
		memset(acpi_desc->ars_status, 0, acpi_desc->max_ars);
		return 0;
	}

	ars_status = devm_kzalloc(dev, acpi_desc->max_ars, GFP_KERNEL);
	if (!ars_status)
		return -ENOMEM;
	acpi_desc->ars_status = ars_status;
	return 0;
}

static int acpi_nfit_query_poison(struct acpi_nfit_desc *acpi_desc)
{
	int rc;

	if (ars_status_alloc(acpi_desc))
		return -ENOMEM;

	rc = ars_get_status(acpi_desc);

	if (rc < 0 && rc != -ENOSPC)
		return rc;

	if (ars_status_process_records(acpi_desc))
		dev_err(acpi_desc->dev, "Failed to process ARS records\n");

	return rc;
}

static int ars_register(struct acpi_nfit_desc *acpi_desc,
		struct nfit_spa *nfit_spa)
{
	int rc;

	if (test_bit(ARS_FAILED, &nfit_spa->ars_state))
		return acpi_nfit_register_region(acpi_desc, nfit_spa);

	set_bit(ARS_REQ_SHORT, &nfit_spa->ars_state);
	if (!no_init_ars)
		set_bit(ARS_REQ_LONG, &nfit_spa->ars_state);

	switch (acpi_nfit_query_poison(acpi_desc)) {
	case 0:
	case -ENOSPC:
	case -EAGAIN:
		rc = ars_start(acpi_desc, nfit_spa, ARS_REQ_SHORT);
		/* shouldn't happen, try again later */
		if (rc == -EBUSY)
			break;
		if (rc) {
			set_bit(ARS_FAILED, &nfit_spa->ars_state);
			break;
		}
		clear_bit(ARS_REQ_SHORT, &nfit_spa->ars_state);
		rc = acpi_nfit_query_poison(acpi_desc);
		if (rc)
			break;
		acpi_desc->scrub_spa = nfit_spa;
		ars_complete(acpi_desc, nfit_spa);
		/*
		 * If ars_complete() says we didn't complete the
		 * short scrub, we'll try again with a long
		 * request.
		 */
		acpi_desc->scrub_spa = NULL;
		break;
	case -EBUSY:
	case -ENOMEM:
		/*
		 * BIOS was using ARS, wait for it to complete (or
		 * resources to become available) and then perform our
		 * own scrubs.
		 */
		break;
	default:
		set_bit(ARS_FAILED, &nfit_spa->ars_state);
		break;
	}

	return acpi_nfit_register_region(acpi_desc, nfit_spa);
}

static void ars_complete_all(struct acpi_nfit_desc *acpi_desc)
{
	struct nfit_spa *nfit_spa;

	list_for_each_entry(nfit_spa, &acpi_desc->spas, list) {
		if (test_bit(ARS_FAILED, &nfit_spa->ars_state))
			continue;
		ars_complete(acpi_desc, nfit_spa);
	}
}

static unsigned int __acpi_nfit_scrub(struct acpi_nfit_desc *acpi_desc,
		int query_rc)
{
	unsigned int tmo = acpi_desc->scrub_tmo;
	struct device *dev = acpi_desc->dev;
	struct nfit_spa *nfit_spa;

	lockdep_assert_held(&acpi_desc->init_mutex);

	if (test_bit(ARS_CANCEL, &acpi_desc->scrub_flags))
		return 0;

	if (query_rc == -EBUSY) {
		dev_dbg(dev, "ARS: ARS busy\n");
		return min(30U * 60U, tmo * 2);
	}
	if (query_rc == -ENOSPC) {
		dev_dbg(dev, "ARS: ARS continue\n");
		ars_continue(acpi_desc);
		return 1;
	}
	if (query_rc && query_rc != -EAGAIN) {
		unsigned long long addr, end;

		addr = acpi_desc->ars_status->address;
		end = addr + acpi_desc->ars_status->length;
		dev_dbg(dev, "ARS: %llx-%llx failed (%d)\n", addr, end,
				query_rc);
	}

	ars_complete_all(acpi_desc);
	list_for_each_entry(nfit_spa, &acpi_desc->spas, list) {
		enum nfit_ars_state req_type;
		int rc;

		if (test_bit(ARS_FAILED, &nfit_spa->ars_state))
			continue;

		/* prefer short ARS requests first */
		if (test_bit(ARS_REQ_SHORT, &nfit_spa->ars_state))
			req_type = ARS_REQ_SHORT;
		else if (test_bit(ARS_REQ_LONG, &nfit_spa->ars_state))
			req_type = ARS_REQ_LONG;
		else
			continue;
		rc = ars_start(acpi_desc, nfit_spa, req_type);

		dev = nd_region_dev(nfit_spa->nd_region);
		dev_dbg(dev, "ARS: range %d ARS start %s (%d)\n",
				nfit_spa->spa->range_index,
				req_type == ARS_REQ_SHORT ? "short" : "long",
				rc);
		/*
		 * Hmm, we raced someone else starting ARS? Try again in
		 * a bit.
		 */
		if (rc == -EBUSY)
			return 1;
		if (rc == 0) {
			dev_WARN_ONCE(dev, acpi_desc->scrub_spa,
					"scrub start while range %d active\n",
					acpi_desc->scrub_spa->spa->range_index);
			clear_bit(req_type, &nfit_spa->ars_state);
			acpi_desc->scrub_spa = nfit_spa;
			/*
			 * Consider this spa last for future scrub
			 * requests
			 */
			list_move_tail(&nfit_spa->list, &acpi_desc->spas);
			return 1;
		}

		dev_err(dev, "ARS: range %d ARS failed (%d)\n",
				nfit_spa->spa->range_index, rc);
		set_bit(ARS_FAILED, &nfit_spa->ars_state);
	}
	return 0;
}

static void __sched_ars(struct acpi_nfit_desc *acpi_desc, unsigned int tmo)
{
	lockdep_assert_held(&acpi_desc->init_mutex);

	set_bit(ARS_BUSY, &acpi_desc->scrub_flags);
	/* note this should only be set from within the workqueue */
	if (tmo)
		acpi_desc->scrub_tmo = tmo;
	queue_delayed_work(nfit_wq, &acpi_desc->dwork, tmo * HZ);
}

static void sched_ars(struct acpi_nfit_desc *acpi_desc)
{
	__sched_ars(acpi_desc, 0);
}

static void notify_ars_done(struct acpi_nfit_desc *acpi_desc)
{
	lockdep_assert_held(&acpi_desc->init_mutex);

	clear_bit(ARS_BUSY, &acpi_desc->scrub_flags);
	acpi_desc->scrub_count++;
	if (acpi_desc->scrub_count_state)
		sysfs_notify_dirent(acpi_desc->scrub_count_state);
}

static void acpi_nfit_scrub(struct work_struct *work)
{
	struct acpi_nfit_desc *acpi_desc;
	unsigned int tmo;
	int query_rc;

	acpi_desc = container_of(work, typeof(*acpi_desc), dwork.work);
	mutex_lock(&acpi_desc->init_mutex);
	query_rc = acpi_nfit_query_poison(acpi_desc);
	tmo = __acpi_nfit_scrub(acpi_desc, query_rc);
	if (tmo)
		__sched_ars(acpi_desc, tmo);
	else
		notify_ars_done(acpi_desc);
	memset(acpi_desc->ars_status, 0, acpi_desc->max_ars);
	clear_bit(ARS_POLL, &acpi_desc->scrub_flags);
	mutex_unlock(&acpi_desc->init_mutex);
}

static void acpi_nfit_init_ars(struct acpi_nfit_desc *acpi_desc,
		struct nfit_spa *nfit_spa)
{
	int type = nfit_spa_type(nfit_spa->spa);
	struct nd_cmd_ars_cap ars_cap;
	int rc;

	set_bit(ARS_FAILED, &nfit_spa->ars_state);
	memset(&ars_cap, 0, sizeof(ars_cap));
	rc = ars_get_cap(acpi_desc, &ars_cap, nfit_spa);
	if (rc < 0)
		return;
	/* check that the supported scrub types match the spa type */
	if (type == NFIT_SPA_VOLATILE && ((ars_cap.status >> 16)
				& ND_ARS_VOLATILE) == 0)
		return;
	if (type == NFIT_SPA_PM && ((ars_cap.status >> 16)
				& ND_ARS_PERSISTENT) == 0)
		return;

	nfit_spa->max_ars = ars_cap.max_ars_out;
	nfit_spa->clear_err_unit = ars_cap.clear_err_unit;
	acpi_desc->max_ars = max(nfit_spa->max_ars, acpi_desc->max_ars);
	clear_bit(ARS_FAILED, &nfit_spa->ars_state);
}

static int acpi_nfit_register_regions(struct acpi_nfit_desc *acpi_desc)
{
	struct nfit_spa *nfit_spa;
	int rc;

	set_bit(ARS_VALID, &acpi_desc->scrub_flags);
	list_for_each_entry(nfit_spa, &acpi_desc->spas, list) {
		switch (nfit_spa_type(nfit_spa->spa)) {
		case NFIT_SPA_VOLATILE:
		case NFIT_SPA_PM:
			acpi_nfit_init_ars(acpi_desc, nfit_spa);
			break;
		}
	}

	list_for_each_entry(nfit_spa, &acpi_desc->spas, list)
		switch (nfit_spa_type(nfit_spa->spa)) {
		case NFIT_SPA_VOLATILE:
		case NFIT_SPA_PM:
			/* register regions and kick off initial ARS run */
			rc = ars_register(acpi_desc, nfit_spa);
			if (rc)
				return rc;
			break;
		case NFIT_SPA_BDW:
			/* nothing to register */
			break;
		case NFIT_SPA_DCR:
		case NFIT_SPA_VDISK:
		case NFIT_SPA_VCD:
		case NFIT_SPA_PDISK:
		case NFIT_SPA_PCD:
			/* register known regions that don't support ARS */
			rc = acpi_nfit_register_region(acpi_desc, nfit_spa);
			if (rc)
				return rc;
			break;
		default:
			/* don't register unknown regions */
			break;
		}

	sched_ars(acpi_desc);
	return 0;
}

static int acpi_nfit_check_deletions(struct acpi_nfit_desc *acpi_desc,
		struct nfit_table_prev *prev)
{
	struct device *dev = acpi_desc->dev;

	if (!list_empty(&prev->spas) ||
			!list_empty(&prev->memdevs) ||
			!list_empty(&prev->dcrs) ||
			!list_empty(&prev->bdws) ||
			!list_empty(&prev->idts) ||
			!list_empty(&prev->flushes)) {
		dev_err(dev, "new nfit deletes entries (unsupported)\n");
		return -ENXIO;
	}
	return 0;
}

static int acpi_nfit_desc_init_scrub_attr(struct acpi_nfit_desc *acpi_desc)
{
	struct device *dev = acpi_desc->dev;
	struct kernfs_node *nfit;
	struct device *bus_dev;

	if (!ars_supported(acpi_desc->nvdimm_bus))
		return 0;

	bus_dev = to_nvdimm_bus_dev(acpi_desc->nvdimm_bus);
	nfit = sysfs_get_dirent(bus_dev->kobj.sd, "nfit");
	if (!nfit) {
		dev_err(dev, "sysfs_get_dirent 'nfit' failed\n");
		return -ENODEV;
	}
	acpi_desc->scrub_count_state = sysfs_get_dirent(nfit, "scrub");
	sysfs_put(nfit);
	if (!acpi_desc->scrub_count_state) {
		dev_err(dev, "sysfs_get_dirent 'scrub' failed\n");
		return -ENODEV;
	}

	return 0;
}

static void acpi_nfit_unregister(void *data)
{
	struct acpi_nfit_desc *acpi_desc = data;

	nvdimm_bus_unregister(acpi_desc->nvdimm_bus);
}

int acpi_nfit_init(struct acpi_nfit_desc *acpi_desc, void *data, acpi_size sz)
{
	struct device *dev = acpi_desc->dev;
	struct nfit_table_prev prev;
	const void *end;
	int rc;

	if (!acpi_desc->nvdimm_bus) {
		acpi_nfit_init_dsms(acpi_desc);

		acpi_desc->nvdimm_bus = nvdimm_bus_register(dev,
				&acpi_desc->nd_desc);
		if (!acpi_desc->nvdimm_bus)
			return -ENOMEM;

		rc = devm_add_action_or_reset(dev, acpi_nfit_unregister,
				acpi_desc);
		if (rc)
			return rc;

		rc = acpi_nfit_desc_init_scrub_attr(acpi_desc);
		if (rc)
			return rc;

		/* register this acpi_desc for mce notifications */
		mutex_lock(&acpi_desc_lock);
		list_add_tail(&acpi_desc->list, &acpi_descs);
		mutex_unlock(&acpi_desc_lock);
	}

	mutex_lock(&acpi_desc->init_mutex);

	INIT_LIST_HEAD(&prev.spas);
	INIT_LIST_HEAD(&prev.memdevs);
	INIT_LIST_HEAD(&prev.dcrs);
	INIT_LIST_HEAD(&prev.bdws);
	INIT_LIST_HEAD(&prev.idts);
	INIT_LIST_HEAD(&prev.flushes);

	list_cut_position(&prev.spas, &acpi_desc->spas,
				acpi_desc->spas.prev);
	list_cut_position(&prev.memdevs, &acpi_desc->memdevs,
				acpi_desc->memdevs.prev);
	list_cut_position(&prev.dcrs, &acpi_desc->dcrs,
				acpi_desc->dcrs.prev);
	list_cut_position(&prev.bdws, &acpi_desc->bdws,
				acpi_desc->bdws.prev);
	list_cut_position(&prev.idts, &acpi_desc->idts,
				acpi_desc->idts.prev);
	list_cut_position(&prev.flushes, &acpi_desc->flushes,
				acpi_desc->flushes.prev);

	end = data + sz;
	while (!IS_ERR_OR_NULL(data))
		data = add_table(acpi_desc, &prev, data, end);

	if (IS_ERR(data)) {
		dev_dbg(dev, "nfit table parsing error: %ld\n",	PTR_ERR(data));
		rc = PTR_ERR(data);
		goto out_unlock;
	}

	rc = acpi_nfit_check_deletions(acpi_desc, &prev);
	if (rc)
		goto out_unlock;

	rc = nfit_mem_init(acpi_desc);
	if (rc)
		goto out_unlock;

	rc = acpi_nfit_register_dimms(acpi_desc);
	if (rc)
		goto out_unlock;

	rc = acpi_nfit_register_regions(acpi_desc);

 out_unlock:
	mutex_unlock(&acpi_desc->init_mutex);
	return rc;
}
EXPORT_SYMBOL_GPL(acpi_nfit_init);

static int acpi_nfit_flush_probe(struct nvdimm_bus_descriptor *nd_desc)
{
	struct acpi_nfit_desc *acpi_desc = to_acpi_desc(nd_desc);
	struct device *dev = acpi_desc->dev;

	/* Bounce the device lock to flush acpi_nfit_add / acpi_nfit_notify */
	device_lock(dev);
	device_unlock(dev);

	/* Bounce the init_mutex to complete initial registration */
	mutex_lock(&acpi_desc->init_mutex);
	mutex_unlock(&acpi_desc->init_mutex);

	return 0;
}

static int __acpi_nfit_clear_to_send(struct nvdimm_bus_descriptor *nd_desc,
		struct nvdimm *nvdimm, unsigned int cmd)
{
	struct acpi_nfit_desc *acpi_desc = to_acpi_desc(nd_desc);

	if (nvdimm)
		return 0;
	if (cmd != ND_CMD_ARS_START)
		return 0;

	/*
	 * The kernel and userspace may race to initiate a scrub, but
	 * the scrub thread is prepared to lose that initial race.  It
	 * just needs guarantees that any ARS it initiates are not
	 * interrupted by any intervening start requests from userspace.
	 */
	if (work_busy(&acpi_desc->dwork.work))
		return -EBUSY;

	return 0;
}

/* prevent security commands from being issued via ioctl */
static int acpi_nfit_clear_to_send(struct nvdimm_bus_descriptor *nd_desc,
		struct nvdimm *nvdimm, unsigned int cmd, void *buf)
{
	struct nd_cmd_pkg *call_pkg = buf;
	unsigned int func;

	if (nvdimm && cmd == ND_CMD_CALL &&
			call_pkg->nd_family == NVDIMM_FAMILY_INTEL) {
		func = call_pkg->nd_command;
		if ((1 << func) & NVDIMM_INTEL_SECURITY_CMDMASK)
			return -EOPNOTSUPP;
	}

	return __acpi_nfit_clear_to_send(nd_desc, nvdimm, cmd);
}

int acpi_nfit_ars_rescan(struct acpi_nfit_desc *acpi_desc,
		enum nfit_ars_state req_type)
{
	struct device *dev = acpi_desc->dev;
	int scheduled = 0, busy = 0;
	struct nfit_spa *nfit_spa;

	mutex_lock(&acpi_desc->init_mutex);
	if (test_bit(ARS_CANCEL, &acpi_desc->scrub_flags)) {
		mutex_unlock(&acpi_desc->init_mutex);
		return 0;
	}

	list_for_each_entry(nfit_spa, &acpi_desc->spas, list) {
		int type = nfit_spa_type(nfit_spa->spa);

		if (type != NFIT_SPA_PM && type != NFIT_SPA_VOLATILE)
			continue;
		if (test_bit(ARS_FAILED, &nfit_spa->ars_state))
			continue;

		if (test_and_set_bit(req_type, &nfit_spa->ars_state))
			busy++;
		else
			scheduled++;
	}
	if (scheduled) {
		sched_ars(acpi_desc);
		dev_dbg(dev, "ars_scan triggered\n");
	}
	mutex_unlock(&acpi_desc->init_mutex);

	if (scheduled)
		return 0;
	if (busy)
		return -EBUSY;
	return -ENOTTY;
}

void acpi_nfit_desc_init(struct acpi_nfit_desc *acpi_desc, struct device *dev)
{
	struct nvdimm_bus_descriptor *nd_desc;

	dev_set_drvdata(dev, acpi_desc);
	acpi_desc->dev = dev;
	acpi_desc->blk_do_io = acpi_nfit_blk_region_do_io;
	nd_desc = &acpi_desc->nd_desc;
	nd_desc->provider_name = "ACPI.NFIT";
	nd_desc->module = THIS_MODULE;
	nd_desc->ndctl = acpi_nfit_ctl;
	nd_desc->flush_probe = acpi_nfit_flush_probe;
	nd_desc->clear_to_send = acpi_nfit_clear_to_send;
	nd_desc->attr_groups = acpi_nfit_attribute_groups;

	INIT_LIST_HEAD(&acpi_desc->spas);
	INIT_LIST_HEAD(&acpi_desc->dcrs);
	INIT_LIST_HEAD(&acpi_desc->bdws);
	INIT_LIST_HEAD(&acpi_desc->idts);
	INIT_LIST_HEAD(&acpi_desc->flushes);
	INIT_LIST_HEAD(&acpi_desc->memdevs);
	INIT_LIST_HEAD(&acpi_desc->dimms);
	INIT_LIST_HEAD(&acpi_desc->list);
	mutex_init(&acpi_desc->init_mutex);
	acpi_desc->scrub_tmo = 1;
	INIT_DELAYED_WORK(&acpi_desc->dwork, acpi_nfit_scrub);
}
EXPORT_SYMBOL_GPL(acpi_nfit_desc_init);

static void acpi_nfit_put_table(void *table)
{
	acpi_put_table(table);
}

void acpi_nfit_shutdown(void *data)
{
	struct acpi_nfit_desc *acpi_desc = data;
	struct device *bus_dev = to_nvdimm_bus_dev(acpi_desc->nvdimm_bus);

	/*
	 * Destruct under acpi_desc_lock so that nfit_handle_mce does not
	 * race teardown
	 */
	mutex_lock(&acpi_desc_lock);
	list_del(&acpi_desc->list);
	mutex_unlock(&acpi_desc_lock);

	mutex_lock(&acpi_desc->init_mutex);
	set_bit(ARS_CANCEL, &acpi_desc->scrub_flags);
	cancel_delayed_work_sync(&acpi_desc->dwork);
	mutex_unlock(&acpi_desc->init_mutex);

	/*
	 * Bounce the nvdimm bus lock to make sure any in-flight
	 * acpi_nfit_ars_rescan() submissions have had a chance to
	 * either submit or see ->cancel set.
	 */
	device_lock(bus_dev);
	device_unlock(bus_dev);

	flush_workqueue(nfit_wq);
}
EXPORT_SYMBOL_GPL(acpi_nfit_shutdown);

static int acpi_nfit_add(struct acpi_device *adev)
{
	struct acpi_buffer buf = { ACPI_ALLOCATE_BUFFER, NULL };
	struct acpi_nfit_desc *acpi_desc;
	struct device *dev = &adev->dev;
	struct acpi_table_header *tbl;
	acpi_status status = AE_OK;
	acpi_size sz;
	int rc = 0;

	status = acpi_get_table(ACPI_SIG_NFIT, 0, &tbl);
	if (ACPI_FAILURE(status)) {
		/* The NVDIMM root device allows OS to trigger enumeration of
		 * NVDIMMs through NFIT at boot time and re-enumeration at
		 * root level via the _FIT method during runtime.
		 * This is ok to return 0 here, we could have an nvdimm
		 * hotplugged later and evaluate _FIT method which returns
		 * data in the format of a series of NFIT Structures.
		 */
		dev_dbg(dev, "failed to find NFIT at startup\n");
		return 0;
	}

	rc = devm_add_action_or_reset(dev, acpi_nfit_put_table, tbl);
	if (rc)
		return rc;
	sz = tbl->length;

	acpi_desc = devm_kzalloc(dev, sizeof(*acpi_desc), GFP_KERNEL);
	if (!acpi_desc)
		return -ENOMEM;
	acpi_nfit_desc_init(acpi_desc, &adev->dev);

	/* Save the acpi header for exporting the revision via sysfs */
	acpi_desc->acpi_header = *tbl;

	/* Evaluate _FIT and override with that if present */
	status = acpi_evaluate_object(adev->handle, "_FIT", NULL, &buf);
	if (ACPI_SUCCESS(status) && buf.length > 0) {
		union acpi_object *obj = buf.pointer;

		if (obj->type == ACPI_TYPE_BUFFER)
			rc = acpi_nfit_init(acpi_desc, obj->buffer.pointer,
					obj->buffer.length);
		else
			dev_dbg(dev, "invalid type %d, ignoring _FIT\n",
				(int) obj->type);
		kfree(buf.pointer);
	} else
		/* skip over the lead-in header table */
		rc = acpi_nfit_init(acpi_desc, (void *) tbl
				+ sizeof(struct acpi_table_nfit),
				sz - sizeof(struct acpi_table_nfit));

	if (rc)
		return rc;
	return devm_add_action_or_reset(dev, acpi_nfit_shutdown, acpi_desc);
}

static int acpi_nfit_remove(struct acpi_device *adev)
{
	/* see acpi_nfit_unregister */
	return 0;
}

static void acpi_nfit_update_notify(struct device *dev, acpi_handle handle)
{
	struct acpi_nfit_desc *acpi_desc = dev_get_drvdata(dev);
	struct acpi_buffer buf = { ACPI_ALLOCATE_BUFFER, NULL };
	union acpi_object *obj;
	acpi_status status;
	int ret;

	if (!dev->driver) {
		/* dev->driver may be null if we're being removed */
		dev_dbg(dev, "no driver found for dev\n");
		return;
	}

	if (!acpi_desc) {
		acpi_desc = devm_kzalloc(dev, sizeof(*acpi_desc), GFP_KERNEL);
		if (!acpi_desc)
			return;
		acpi_nfit_desc_init(acpi_desc, dev);
	} else {
		/*
		 * Finish previous registration before considering new
		 * regions.
		 */
		flush_workqueue(nfit_wq);
	}

	/* Evaluate _FIT */
	status = acpi_evaluate_object(handle, "_FIT", NULL, &buf);
	if (ACPI_FAILURE(status)) {
		dev_err(dev, "failed to evaluate _FIT\n");
		return;
	}

	obj = buf.pointer;
	if (obj->type == ACPI_TYPE_BUFFER) {
		ret = acpi_nfit_init(acpi_desc, obj->buffer.pointer,
				obj->buffer.length);
		if (ret)
			dev_err(dev, "failed to merge updated NFIT\n");
	} else
		dev_err(dev, "Invalid _FIT\n");
	kfree(buf.pointer);
}

static void acpi_nfit_uc_error_notify(struct device *dev, acpi_handle handle)
{
	struct acpi_nfit_desc *acpi_desc = dev_get_drvdata(dev);

	if (acpi_desc->scrub_mode == HW_ERROR_SCRUB_ON)
		acpi_nfit_ars_rescan(acpi_desc, ARS_REQ_LONG);
	else
		acpi_nfit_ars_rescan(acpi_desc, ARS_REQ_SHORT);
}

void __acpi_nfit_notify(struct device *dev, acpi_handle handle, u32 event)
{
	dev_dbg(dev, "event: 0x%x\n", event);

	switch (event) {
	case NFIT_NOTIFY_UPDATE:
		return acpi_nfit_update_notify(dev, handle);
	case NFIT_NOTIFY_UC_MEMORY_ERROR:
		return acpi_nfit_uc_error_notify(dev, handle);
	default:
		return;
	}
}
EXPORT_SYMBOL_GPL(__acpi_nfit_notify);

static void acpi_nfit_notify(struct acpi_device *adev, u32 event)
{
	device_lock(&adev->dev);
	__acpi_nfit_notify(&adev->dev, adev->handle, event);
	device_unlock(&adev->dev);
}

static const struct acpi_device_id acpi_nfit_ids[] = {
	{ "ACPI0012", 0 },
	{ "", 0 },
};
MODULE_DEVICE_TABLE(acpi, acpi_nfit_ids);

static struct acpi_driver acpi_nfit_driver = {
	.name = KBUILD_MODNAME,
	.ids = acpi_nfit_ids,
	.ops = {
		.add = acpi_nfit_add,
		.remove = acpi_nfit_remove,
		.notify = acpi_nfit_notify,
	},
};

static __init int nfit_init(void)
{
	int ret;

	BUILD_BUG_ON(sizeof(struct acpi_table_nfit) != 40);
	BUILD_BUG_ON(sizeof(struct acpi_nfit_system_address) != 56);
	BUILD_BUG_ON(sizeof(struct acpi_nfit_memory_map) != 48);
	BUILD_BUG_ON(sizeof(struct acpi_nfit_interleave) != 20);
	BUILD_BUG_ON(sizeof(struct acpi_nfit_smbios) != 9);
	BUILD_BUG_ON(sizeof(struct acpi_nfit_control_region) != 80);
	BUILD_BUG_ON(sizeof(struct acpi_nfit_data_region) != 40);
	BUILD_BUG_ON(sizeof(struct acpi_nfit_capabilities) != 16);

	guid_parse(UUID_VOLATILE_MEMORY, &nfit_uuid[NFIT_SPA_VOLATILE]);
	guid_parse(UUID_PERSISTENT_MEMORY, &nfit_uuid[NFIT_SPA_PM]);
	guid_parse(UUID_CONTROL_REGION, &nfit_uuid[NFIT_SPA_DCR]);
	guid_parse(UUID_DATA_REGION, &nfit_uuid[NFIT_SPA_BDW]);
	guid_parse(UUID_VOLATILE_VIRTUAL_DISK, &nfit_uuid[NFIT_SPA_VDISK]);
	guid_parse(UUID_VOLATILE_VIRTUAL_CD, &nfit_uuid[NFIT_SPA_VCD]);
	guid_parse(UUID_PERSISTENT_VIRTUAL_DISK, &nfit_uuid[NFIT_SPA_PDISK]);
	guid_parse(UUID_PERSISTENT_VIRTUAL_CD, &nfit_uuid[NFIT_SPA_PCD]);
	guid_parse(UUID_NFIT_BUS, &nfit_uuid[NFIT_DEV_BUS]);
	guid_parse(UUID_NFIT_DIMM, &nfit_uuid[NFIT_DEV_DIMM]);
	guid_parse(UUID_NFIT_DIMM_N_HPE1, &nfit_uuid[NFIT_DEV_DIMM_N_HPE1]);
	guid_parse(UUID_NFIT_DIMM_N_HPE2, &nfit_uuid[NFIT_DEV_DIMM_N_HPE2]);
	guid_parse(UUID_NFIT_DIMM_N_MSFT, &nfit_uuid[NFIT_DEV_DIMM_N_MSFT]);
	guid_parse(UUID_NFIT_DIMM_N_HYPERV, &nfit_uuid[NFIT_DEV_DIMM_N_HYPERV]);

	nfit_wq = create_singlethread_workqueue("nfit");
	if (!nfit_wq)
		return -ENOMEM;

	nfit_mce_register();
	ret = acpi_bus_register_driver(&acpi_nfit_driver);
	if (ret) {
		nfit_mce_unregister();
		destroy_workqueue(nfit_wq);
	}

	return ret;

}

static __exit void nfit_exit(void)
{
	nfit_mce_unregister();
	acpi_bus_unregister_driver(&acpi_nfit_driver);
	destroy_workqueue(nfit_wq);
	WARN_ON(!list_empty(&acpi_descs));
}

module_init(nfit_init);
module_exit(nfit_exit);
MODULE_LICENSE("GPL v2");
MODULE_AUTHOR("Intel Corporation");<|MERGE_RESOLUTION|>--- conflicted
+++ resolved
@@ -567,15 +567,12 @@
 		goto out;
 	}
 
-<<<<<<< HEAD
-=======
 	dev_dbg(dev, "%s cmd: %s output length: %d\n", dimm_name,
 			cmd_name, out_obj->buffer.length);
 	print_hex_dump_debug(cmd_name, DUMP_PREFIX_OFFSET, 4, 4,
 			out_obj->buffer.pointer,
 			min_t(u32, 128, out_obj->buffer.length), true);
 
->>>>>>> 1a03a6ab
 	if (call_pkg) {
 		call_pkg->nd_fw_size = out_obj->buffer.length;
 		memcpy(call_pkg->nd_payload + call_pkg->nd_size_in,
@@ -594,15 +591,6 @@
 		return 0;
 	}
 
-<<<<<<< HEAD
-	dev_dbg(dev, "%s cmd: %s output length: %d\n", dimm_name,
-			cmd_name, out_obj->buffer.length);
-	print_hex_dump_debug(cmd_name, DUMP_PREFIX_OFFSET, 4, 4,
-			out_obj->buffer.pointer,
-			min_t(u32, 128, out_obj->buffer.length), true);
-
-=======
->>>>>>> 1a03a6ab
 	for (i = 0, offset = 0; i < desc->out_num; i++) {
 		u32 out_size = nd_cmd_out_size(nvdimm, cmd, desc, i, buf,
 				(u32 *) out_obj->buffer.pointer,
@@ -1967,14 +1955,6 @@
 			dev_dbg(dev, "%s: has _LSR\n", dev_name(&adev_dimm->dev));
 			set_bit(NFIT_MEM_LSR, &nfit_mem->flags);
 		}
-<<<<<<< HEAD
-
-		if (test_bit(NFIT_MEM_LSR, &nfit_mem->flags)
-				&& acpi_nvdimm_has_method(adev_dimm, "_LSW")) {
-			dev_dbg(dev, "%s: has _LSW\n", dev_name(&adev_dimm->dev));
-			set_bit(NFIT_MEM_LSW, &nfit_mem->flags);
-		}
-=======
 
 		if (test_bit(NFIT_MEM_LSR, &nfit_mem->flags)
 				&& acpi_nvdimm_has_method(adev_dimm, "_LSW")) {
@@ -1994,7 +1974,6 @@
 		} else
 			dev_dbg(dev, "%s: Force enable labels\n",
 					dev_name(&adev_dimm->dev));
->>>>>>> 1a03a6ab
 	}
 
 	populate_shutdown_status(nfit_mem);
