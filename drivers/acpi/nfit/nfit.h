--- conflicted
+++ resolved
@@ -209,15 +209,11 @@
 	unsigned long bus_nfit_cmd_force_en;
 	unsigned int platform_cap;
 	unsigned int scrub_tmo;
-<<<<<<< HEAD
 	int (*blk_do_io)(struct nd_blk_region *ndbr, resource_size_t dpa,
 			void *iobuf, u64 len, int rw);
-=======
-	struct delayed_work dwork;
-	unsigned int scrub_busy:1;
+#ifndef __GENKSYMS__
 	struct nfit_spa *scrub_spa;
 #endif
->>>>>>> c44e9d29
 };
 
 enum scrub_mode {
