/*
 * NVDIMM Firmware Interface Table - NFIT
 *
 * Copyright(c) 2013-2015 Intel Corporation. All rights reserved.
 *
 * This program is free software; you can redistribute it and/or modify
 * it under the terms of version 2 of the GNU General Public License as
 * published by the Free Software Foundation.
 *
 * This program is distributed in the hope that it will be useful, but
 * WITHOUT ANY WARRANTY; without even the implied warranty of
 * MERCHANTABILITY or FITNESS FOR A PARTICULAR PURPOSE.  See the GNU
 * General Public License for more details.
 */
#ifndef __NFIT_H__
#define __NFIT_H__
#include <linux/workqueue.h>
#include <linux/libnvdimm.h>
#include <linux/ndctl.h>
#include <linux/types.h>
#include <linux/acpi.h>
#include <acpi/acuuid.h>

/* ACPI 6.1 */
#define UUID_NFIT_BUS "2f10e7a4-9e91-11e4-89d3-123b93f75cba"

/* http://pmem.io/documents/NVDIMM_DSM_Interface-V1.6.pdf */
#define UUID_NFIT_DIMM "4309ac30-0d11-11e4-9191-0800200c9a66"

/* https://github.com/HewlettPackard/hpe-nvm/blob/master/Documentation/ */
#define UUID_NFIT_DIMM_N_HPE1 "9002c334-acf3-4c0e-9642-a235f0d53bc6"
#define UUID_NFIT_DIMM_N_HPE2 "5008664b-b758-41a0-a03c-27c2f2d04f7e"

/* https://msdn.microsoft.com/library/windows/hardware/mt604741 */
#define UUID_NFIT_DIMM_N_MSFT "1ee68b36-d4bd-4a1a-9a16-4f8e53d46e05"

#define ACPI_NFIT_MEM_FAILED_MASK (ACPI_NFIT_MEM_SAVE_FAILED \
		| ACPI_NFIT_MEM_RESTORE_FAILED | ACPI_NFIT_MEM_FLUSH_FAILED \
		| ACPI_NFIT_MEM_NOT_ARMED | ACPI_NFIT_MEM_MAP_FAILED)

#define NVDIMM_FAMILY_MAX NVDIMM_FAMILY_MSFT

#define NVDIMM_STANDARD_CMDMASK \
(1 << ND_CMD_SMART | 1 << ND_CMD_SMART_THRESHOLD | 1 << ND_CMD_DIMM_FLAGS \
 | 1 << ND_CMD_GET_CONFIG_SIZE | 1 << ND_CMD_GET_CONFIG_DATA \
 | 1 << ND_CMD_SET_CONFIG_DATA | 1 << ND_CMD_VENDOR_EFFECT_LOG_SIZE \
 | 1 << ND_CMD_VENDOR_EFFECT_LOG | 1 << ND_CMD_VENDOR)

/*
 * Command numbers that the kernel needs to know about to handle
 * non-default DSM revision ids
 */
enum nvdimm_family_cmds {
	NVDIMM_INTEL_LATCH_SHUTDOWN = 10,
	NVDIMM_INTEL_GET_MODES = 11,
	NVDIMM_INTEL_GET_FWINFO = 12,
	NVDIMM_INTEL_START_FWUPDATE = 13,
	NVDIMM_INTEL_SEND_FWUPDATE = 14,
	NVDIMM_INTEL_FINISH_FWUPDATE = 15,
	NVDIMM_INTEL_QUERY_FWUPDATE = 16,
	NVDIMM_INTEL_SET_THRESHOLD = 17,
	NVDIMM_INTEL_INJECT_ERROR = 18,
};

#define NVDIMM_INTEL_CMDMASK \
(NVDIMM_STANDARD_CMDMASK | 1 << NVDIMM_INTEL_GET_MODES \
 | 1 << NVDIMM_INTEL_GET_FWINFO | 1 << NVDIMM_INTEL_START_FWUPDATE \
 | 1 << NVDIMM_INTEL_SEND_FWUPDATE | 1 << NVDIMM_INTEL_FINISH_FWUPDATE \
 | 1 << NVDIMM_INTEL_QUERY_FWUPDATE | 1 << NVDIMM_INTEL_SET_THRESHOLD \
 | 1 << NVDIMM_INTEL_INJECT_ERROR | 1 << NVDIMM_INTEL_LATCH_SHUTDOWN)

enum nfit_uuids {
	/* for simplicity alias the uuid index with the family id */
	NFIT_DEV_DIMM = NVDIMM_FAMILY_INTEL,
	NFIT_DEV_DIMM_N_HPE1 = NVDIMM_FAMILY_HPE1,
	NFIT_DEV_DIMM_N_HPE2 = NVDIMM_FAMILY_HPE2,
	NFIT_DEV_DIMM_N_MSFT = NVDIMM_FAMILY_MSFT,
	NFIT_SPA_VOLATILE,
	NFIT_SPA_PM,
	NFIT_SPA_DCR,
	NFIT_SPA_BDW,
	NFIT_SPA_VDISK,
	NFIT_SPA_VCD,
	NFIT_SPA_PDISK,
	NFIT_SPA_PCD,
	NFIT_DEV_BUS,
	NFIT_UUID_MAX,
};

/*
 * Region format interface codes are stored with the interface as the
 * LSB and the function as the MSB.
 */
#define NFIT_FIC_BYTE cpu_to_le16(0x101) /* byte-addressable energy backed */
#define NFIT_FIC_BLK cpu_to_le16(0x201) /* block-addressable non-energy backed */
#define NFIT_FIC_BYTEN cpu_to_le16(0x301) /* byte-addressable non-energy backed */

enum {
	NFIT_BLK_READ_FLUSH = 1,
	NFIT_BLK_DCR_LATCH = 2,
	NFIT_ARS_STATUS_DONE = 0,
	NFIT_ARS_STATUS_BUSY = 1 << 16,
	NFIT_ARS_STATUS_NONE = 2 << 16,
	NFIT_ARS_STATUS_INTR = 3 << 16,
	NFIT_ARS_START_BUSY = 6,
	NFIT_ARS_CAP_NONE = 1,
	NFIT_ARS_F_OVERFLOW = 1,
	NFIT_ARS_TIMEOUT = 90,
};

enum nfit_root_notifiers {
	NFIT_NOTIFY_UPDATE = 0x80,
	NFIT_NOTIFY_UC_MEMORY_ERROR = 0x81,
};

enum nfit_dimm_notifiers {
	NFIT_NOTIFY_DIMM_HEALTH = 0x81,
};

enum nfit_ars_state {
	ARS_REQ,
	ARS_DONE,
	ARS_SHORT,
	ARS_FAILED,
};

struct nfit_spa {
	struct list_head list;
	struct nd_region *nd_region;
	unsigned long ars_state;
	u32 clear_err_unit;
	u32 max_ars;
	struct acpi_nfit_system_address spa[0];
};

struct nfit_dcr {
	struct list_head list;
	struct acpi_nfit_control_region dcr[0];
};

struct nfit_bdw {
	struct list_head list;
	struct acpi_nfit_data_region bdw[0];
};

struct nfit_idt {
	struct list_head list;
	struct acpi_nfit_interleave idt[0];
};

struct nfit_flush {
	struct list_head list;
	struct acpi_nfit_flush_address flush[0];
};

struct nfit_memdev {
	struct list_head list;
	struct acpi_nfit_memory_map memdev[0];
};

/* assembled tables for a given dimm/memory-device */
struct nfit_mem {
	struct nvdimm *nvdimm;
	struct acpi_nfit_memory_map *memdev_dcr;
	struct acpi_nfit_memory_map *memdev_pmem;
	struct acpi_nfit_memory_map *memdev_bdw;
	struct acpi_nfit_control_region *dcr;
	struct acpi_nfit_data_region *bdw;
	struct acpi_nfit_system_address *spa_dcr;
	struct acpi_nfit_system_address *spa_bdw;
	struct acpi_nfit_interleave *idt_dcr;
	struct acpi_nfit_interleave *idt_bdw;
	struct kernfs_node *flags_attr;
	struct nfit_flush *nfit_flush;
	struct list_head list;
	struct acpi_device *adev;
	struct acpi_nfit_desc *acpi_desc;
	struct resource *flush_wpq;
	unsigned long dsm_mask;
	int family;
	bool has_lsr;
	bool has_lsw;
};

struct acpi_nfit_desc {
	struct nvdimm_bus_descriptor nd_desc;
	struct acpi_table_header acpi_header;
	struct mutex init_mutex;
	struct list_head memdevs;
	struct list_head flushes;
	struct list_head dimms;
	struct list_head spas;
	struct list_head dcrs;
	struct list_head bdws;
	struct list_head idts;
	struct nvdimm_bus *nvdimm_bus;
	struct device *dev;
	u8 ars_start_flags;
	struct nd_cmd_ars_status *ars_status;
	size_t ars_status_size;
	struct work_struct work;
	struct list_head list;
	struct kernfs_node *scrub_count_state;
	unsigned int scrub_count;
	unsigned int scrub_mode;
	unsigned int cancel:1;
	unsigned int init_complete:1;
	unsigned long dimm_cmd_force_en;
	unsigned long bus_cmd_force_en;
	unsigned long bus_nfit_cmd_force_en;
<<<<<<< HEAD
	unsigned int platform_cap;
	int (*blk_do_io)(struct nd_blk_region *ndbr, resource_size_t dpa,
			void *iobuf, u64 len, int rw);
=======
	int (*blk_do_io)(struct nd_blk_region *ndbr, resource_size_t dpa,
			void *iobuf, u64 len, int rw);
#ifndef __GENKSYMS__
	unsigned int platform_cap;
	unsigned int max_ars;
	unsigned int scrub_tmo;
	struct delayed_work dwork;
	unsigned int scrub_busy:1;
#endif
>>>>>>> b2fbf5ac
};

enum scrub_mode {
	HW_ERROR_SCRUB_OFF,
	HW_ERROR_SCRUB_ON,
};

enum nd_blk_mmio_selector {
	BDW,
	DCR,
};

struct nd_blk_addr {
	union {
		void __iomem *base;
		void *aperture;
	};
};

struct nfit_blk {
	struct nfit_blk_mmio {
		struct nd_blk_addr addr;
		u64 size;
		u64 base_offset;
		u32 line_size;
		u32 num_lines;
		u32 table_size;
		struct acpi_nfit_interleave *idt;
		struct acpi_nfit_system_address *spa;
	} mmio[2];
	struct nd_region *nd_region;
	u64 bdw_offset; /* post interleave offset */
	u64 stat_offset;
	u64 cmd_offset;
	u32 dimm_flags;
};

extern struct list_head acpi_descs;
extern struct mutex acpi_desc_lock;
int acpi_nfit_ars_rescan(struct acpi_nfit_desc *acpi_desc, unsigned long flags);

#ifdef CONFIG_X86_MCE
void nfit_mce_register(void);
void nfit_mce_unregister(void);
#else
static inline void nfit_mce_register(void)
{
}
static inline void nfit_mce_unregister(void)
{
}
#endif

int nfit_spa_type(struct acpi_nfit_system_address *spa);

static inline struct acpi_nfit_memory_map *__to_nfit_memdev(
		struct nfit_mem *nfit_mem)
{
	if (nfit_mem->memdev_dcr)
		return nfit_mem->memdev_dcr;
	return nfit_mem->memdev_pmem;
}

static inline struct acpi_nfit_desc *to_acpi_desc(
		struct nvdimm_bus_descriptor *nd_desc)
{
	return container_of(nd_desc, struct acpi_nfit_desc, nd_desc);
}

const guid_t *to_nfit_uuid(enum nfit_uuids id);
int acpi_nfit_init(struct acpi_nfit_desc *acpi_desc, void *nfit, acpi_size sz);
void acpi_nfit_shutdown(void *data);
void __acpi_nfit_notify(struct device *dev, acpi_handle handle, u32 event);
void __acpi_nvdimm_notify(struct device *dev, u32 event);
int acpi_nfit_ctl(struct nvdimm_bus_descriptor *nd_desc, struct nvdimm *nvdimm,
		unsigned int cmd, void *buf, unsigned int buf_len, int *cmd_rc);
void acpi_nfit_desc_init(struct acpi_nfit_desc *acpi_desc, struct device *dev);
#endif /* __NFIT_H__ */<|MERGE_RESOLUTION|>--- conflicted
+++ resolved
@@ -197,32 +197,21 @@
 	struct device *dev;
 	u8 ars_start_flags;
 	struct nd_cmd_ars_status *ars_status;
-	size_t ars_status_size;
-	struct work_struct work;
+	struct delayed_work dwork;
 	struct list_head list;
 	struct kernfs_node *scrub_count_state;
+	unsigned int max_ars;
 	unsigned int scrub_count;
 	unsigned int scrub_mode;
+	unsigned int scrub_busy:1;
 	unsigned int cancel:1;
-	unsigned int init_complete:1;
 	unsigned long dimm_cmd_force_en;
 	unsigned long bus_cmd_force_en;
 	unsigned long bus_nfit_cmd_force_en;
-<<<<<<< HEAD
 	unsigned int platform_cap;
+	unsigned int scrub_tmo;
 	int (*blk_do_io)(struct nd_blk_region *ndbr, resource_size_t dpa,
 			void *iobuf, u64 len, int rw);
-=======
-	int (*blk_do_io)(struct nd_blk_region *ndbr, resource_size_t dpa,
-			void *iobuf, u64 len, int rw);
-#ifndef __GENKSYMS__
-	unsigned int platform_cap;
-	unsigned int max_ars;
-	unsigned int scrub_tmo;
-	struct delayed_work dwork;
-	unsigned int scrub_busy:1;
-#endif
->>>>>>> b2fbf5ac
 };
 
 enum scrub_mode {
