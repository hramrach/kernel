/*
 *  ec.c - ACPI Embedded Controller Driver (v3)
 *
 *  Copyright (C) 2001-2015 Intel Corporation
 *    Author: 2014, 2015 Lv Zheng <lv.zheng@intel.com>
 *            2006, 2007 Alexey Starikovskiy <alexey.y.starikovskiy@intel.com>
 *            2006       Denis Sadykov <denis.m.sadykov@intel.com>
 *            2004       Luming Yu <luming.yu@intel.com>
 *            2001, 2002 Andy Grover <andrew.grover@intel.com>
 *            2001, 2002 Paul Diefenbaugh <paul.s.diefenbaugh@intel.com>
 *  Copyright (C) 2008      Alexey Starikovskiy <astarikovskiy@suse.de>
 *
 * ~~~~~~~~~~~~~~~~~~~~~~~~~~~~~~~~~~~~~~~~~~~~~~~~~~~~~~~~~~~~~~~~~~~~~~~~~~
 *
 *  This program is free software; you can redistribute it and/or modify
 *  it under the terms of the GNU General Public License as published by
 *  the Free Software Foundation; either version 2 of the License, or (at
 *  your option) any later version.
 *
 *  This program is distributed in the hope that it will be useful, but
 *  WITHOUT ANY WARRANTY; without even the implied warranty of
 *  MERCHANTABILITY or FITNESS FOR A PARTICULAR PURPOSE.  See the GNU
 *  General Public License for more details.
 *
 * ~~~~~~~~~~~~~~~~~~~~~~~~~~~~~~~~~~~~~~~~~~~~~~~~~~~~~~~~~~~~~~~~~~~~~~~~~~
 */

/* Uncomment next line to get verbose printout */
/* #define DEBUG */
#define pr_fmt(fmt) "ACPI: EC: " fmt

#include <linux/kernel.h>
#include <linux/module.h>
#include <linux/init.h>
#include <linux/types.h>
#include <linux/delay.h>
#include <linux/interrupt.h>
#include <linux/list.h>
#include <linux/spinlock.h>
#include <linux/slab.h>
#include <linux/acpi.h>
#include <linux/dmi.h>
#include <asm/io.h>

#include "internal.h"

#define ACPI_EC_CLASS			"embedded_controller"
#define ACPI_EC_DEVICE_NAME		"Embedded Controller"
#define ACPI_EC_FILE_INFO		"info"

/* EC status register */
#define ACPI_EC_FLAG_OBF	0x01	/* Output buffer full */
#define ACPI_EC_FLAG_IBF	0x02	/* Input buffer full */
#define ACPI_EC_FLAG_CMD	0x08	/* Input buffer contains a command */
#define ACPI_EC_FLAG_BURST	0x10	/* burst mode */
#define ACPI_EC_FLAG_SCI	0x20	/* EC-SCI occurred */

/*
 * The SCI_EVT clearing timing is not defined by the ACPI specification.
 * This leads to lots of practical timing issues for the host EC driver.
 * The following variations are defined (from the target EC firmware's
 * perspective):
 * STATUS: After indicating SCI_EVT edge triggered IRQ to the host, the
 *         target can clear SCI_EVT at any time so long as the host can see
 *         the indication by reading the status register (EC_SC). So the
 *         host should re-check SCI_EVT after the first time the SCI_EVT
 *         indication is seen, which is the same time the query request
 *         (QR_EC) is written to the command register (EC_CMD). SCI_EVT set
 *         at any later time could indicate another event. Normally such
 *         kind of EC firmware has implemented an event queue and will
 *         return 0x00 to indicate "no outstanding event".
 * QUERY: After seeing the query request (QR_EC) written to the command
 *        register (EC_CMD) by the host and having prepared the responding
 *        event value in the data register (EC_DATA), the target can safely
 *        clear SCI_EVT because the target can confirm that the current
 *        event is being handled by the host. The host then should check
 *        SCI_EVT right after reading the event response from the data
 *        register (EC_DATA).
 * EVENT: After seeing the event response read from the data register
 *        (EC_DATA) by the host, the target can clear SCI_EVT. As the
 *        target requires time to notice the change in the data register
 *        (EC_DATA), the host may be required to wait additional guarding
 *        time before checking the SCI_EVT again. Such guarding may not be
 *        necessary if the host is notified via another IRQ.
 */
#define ACPI_EC_EVT_TIMING_STATUS	0x00
#define ACPI_EC_EVT_TIMING_QUERY	0x01
#define ACPI_EC_EVT_TIMING_EVENT	0x02

/* EC commands */
enum ec_command {
	ACPI_EC_COMMAND_READ = 0x80,
	ACPI_EC_COMMAND_WRITE = 0x81,
	ACPI_EC_BURST_ENABLE = 0x82,
	ACPI_EC_BURST_DISABLE = 0x83,
	ACPI_EC_COMMAND_QUERY = 0x84,
};

#define ACPI_EC_DELAY		500	/* Wait 500ms max. during EC ops */
#define ACPI_EC_UDELAY_GLK	1000	/* Wait 1ms max. to get global lock */
#define ACPI_EC_UDELAY_POLL	550	/* Wait 1ms for EC transaction polling */
#define ACPI_EC_CLEAR_MAX	100	/* Maximum number of events to query
					 * when trying to clear the EC */
#define ACPI_EC_MAX_QUERIES	16	/* Maximum number of parallel queries */

enum {
	EC_FLAGS_QUERY_ENABLED,		/* Query is enabled */
	EC_FLAGS_QUERY_PENDING,		/* Query is pending */
	EC_FLAGS_QUERY_GUARDING,	/* Guard for SCI_EVT check */
	EC_FLAGS_GPE_HANDLER_INSTALLED,	/* GPE handler installed */
	EC_FLAGS_EC_HANDLER_INSTALLED,	/* OpReg handler installed */
	EC_FLAGS_EVT_HANDLER_INSTALLED, /* _Qxx handlers installed */
	EC_FLAGS_STARTED,		/* Driver is started */
	EC_FLAGS_STOPPED,		/* Driver is stopped */
	EC_FLAGS_COMMAND_STORM,		/* GPE storms occurred to the
					 * current command processing */
};

#define ACPI_EC_COMMAND_POLL		0x01 /* Available for command byte */
#define ACPI_EC_COMMAND_COMPLETE	0x02 /* Completed last byte */

/* ec.c is compiled in acpi namespace so this shows up as acpi.ec_delay param */
static unsigned int ec_delay __read_mostly = ACPI_EC_DELAY;
module_param(ec_delay, uint, 0644);
MODULE_PARM_DESC(ec_delay, "Timeout(ms) waited until an EC command completes");

static unsigned int ec_max_queries __read_mostly = ACPI_EC_MAX_QUERIES;
module_param(ec_max_queries, uint, 0644);
MODULE_PARM_DESC(ec_max_queries, "Maximum parallel _Qxx evaluations");

static bool ec_busy_polling __read_mostly;
module_param(ec_busy_polling, bool, 0644);
MODULE_PARM_DESC(ec_busy_polling, "Use busy polling to advance EC transaction");

static unsigned int ec_polling_guard __read_mostly = ACPI_EC_UDELAY_POLL;
module_param(ec_polling_guard, uint, 0644);
MODULE_PARM_DESC(ec_polling_guard, "Guard time(us) between EC accesses in polling modes");

static unsigned int ec_event_clearing __read_mostly = ACPI_EC_EVT_TIMING_QUERY;

/*
 * If the number of false interrupts per one transaction exceeds
 * this threshold, will think there is a GPE storm happened and
 * will disable the GPE for normal transaction.
 */
static unsigned int ec_storm_threshold  __read_mostly = 8;
module_param(ec_storm_threshold, uint, 0644);
MODULE_PARM_DESC(ec_storm_threshold, "Maxim false GPE numbers not considered as GPE storm");

static bool ec_freeze_events __read_mostly = false;
module_param(ec_freeze_events, bool, 0644);
MODULE_PARM_DESC(ec_freeze_events, "Disabling event handling during suspend/resume");

static bool ec_no_wakeup __read_mostly;
module_param(ec_no_wakeup, bool, 0644);
MODULE_PARM_DESC(ec_no_wakeup, "Do not wake up from suspend-to-idle");

struct acpi_ec_query_handler {
	struct list_head node;
	acpi_ec_query_func func;
	acpi_handle handle;
	void *data;
	u8 query_bit;
	struct kref kref;
};

struct transaction {
	const u8 *wdata;
	u8 *rdata;
	unsigned short irq_count;
	u8 command;
	u8 wi;
	u8 ri;
	u8 wlen;
	u8 rlen;
	u8 flags;
};

struct acpi_ec_query {
	struct transaction transaction;
	struct work_struct work;
	struct acpi_ec_query_handler *handler;
};

static int acpi_ec_query(struct acpi_ec *ec, u8 *data);
static void advance_transaction(struct acpi_ec *ec);
static void acpi_ec_event_handler(struct work_struct *work);
static void acpi_ec_event_processor(struct work_struct *work);

struct acpi_ec *boot_ec, *first_ec;
EXPORT_SYMBOL(first_ec);
static bool boot_ec_is_ecdt = false;
static struct workqueue_struct *ec_query_wq;

static int EC_FLAGS_QUERY_HANDSHAKE; /* Needs QR_EC issued when SCI_EVT set */
static int EC_FLAGS_CORRECT_ECDT; /* Needs ECDT port address correction */
static int EC_FLAGS_IGNORE_DSDT_GPE; /* Needs ECDT GPE as correction setting */

/* --------------------------------------------------------------------------
 *                           Logging/Debugging
 * -------------------------------------------------------------------------- */

/*
 * Splitters used by the developers to track the boundary of the EC
 * handling processes.
 */
#ifdef DEBUG
#define EC_DBG_SEP	" "
#define EC_DBG_DRV	"+++++"
#define EC_DBG_STM	"====="
#define EC_DBG_REQ	"*****"
#define EC_DBG_EVT	"#####"
#else
#define EC_DBG_SEP	""
#define EC_DBG_DRV
#define EC_DBG_STM
#define EC_DBG_REQ
#define EC_DBG_EVT
#endif

#define ec_log_raw(fmt, ...) \
	pr_info(fmt "\n", ##__VA_ARGS__)
#define ec_dbg_raw(fmt, ...) \
	pr_debug(fmt "\n", ##__VA_ARGS__)
#define ec_log(filter, fmt, ...) \
	ec_log_raw(filter EC_DBG_SEP fmt EC_DBG_SEP filter, ##__VA_ARGS__)
#define ec_dbg(filter, fmt, ...) \
	ec_dbg_raw(filter EC_DBG_SEP fmt EC_DBG_SEP filter, ##__VA_ARGS__)

#define ec_log_drv(fmt, ...) \
	ec_log(EC_DBG_DRV, fmt, ##__VA_ARGS__)
#define ec_dbg_drv(fmt, ...) \
	ec_dbg(EC_DBG_DRV, fmt, ##__VA_ARGS__)
#define ec_dbg_stm(fmt, ...) \
	ec_dbg(EC_DBG_STM, fmt, ##__VA_ARGS__)
#define ec_dbg_req(fmt, ...) \
	ec_dbg(EC_DBG_REQ, fmt, ##__VA_ARGS__)
#define ec_dbg_evt(fmt, ...) \
	ec_dbg(EC_DBG_EVT, fmt, ##__VA_ARGS__)
#define ec_dbg_ref(ec, fmt, ...) \
	ec_dbg_raw("%lu: " fmt, ec->reference_count, ## __VA_ARGS__)

/* --------------------------------------------------------------------------
 *                           Device Flags
 * -------------------------------------------------------------------------- */

static bool acpi_ec_started(struct acpi_ec *ec)
{
	return test_bit(EC_FLAGS_STARTED, &ec->flags) &&
	       !test_bit(EC_FLAGS_STOPPED, &ec->flags);
}

static bool acpi_ec_event_enabled(struct acpi_ec *ec)
{
	/*
	 * There is an OSPM early stage logic. During the early stages
	 * (boot/resume), OSPMs shouldn't enable the event handling, only
	 * the EC transactions are allowed to be performed.
	 */
	if (!test_bit(EC_FLAGS_QUERY_ENABLED, &ec->flags))
		return false;
	/*
	 * However, disabling the event handling is experimental for late
	 * stage (suspend), and is controlled by the boot parameter of
	 * "ec_freeze_events":
	 * 1. true:  The EC event handling is disabled before entering
	 *           the noirq stage.
	 * 2. false: The EC event handling is automatically disabled as
	 *           soon as the EC driver is stopped.
	 */
	if (ec_freeze_events)
		return acpi_ec_started(ec);
	else
		return test_bit(EC_FLAGS_STARTED, &ec->flags);
}

static bool acpi_ec_flushed(struct acpi_ec *ec)
{
	return ec->reference_count == 1;
}

/* --------------------------------------------------------------------------
 *                           EC Registers
 * -------------------------------------------------------------------------- */

static inline u8 acpi_ec_read_status(struct acpi_ec *ec)
{
	u8 x = inb(ec->command_addr);

	ec_dbg_raw("EC_SC(R) = 0x%2.2x "
		   "SCI_EVT=%d BURST=%d CMD=%d IBF=%d OBF=%d",
		   x,
		   !!(x & ACPI_EC_FLAG_SCI),
		   !!(x & ACPI_EC_FLAG_BURST),
		   !!(x & ACPI_EC_FLAG_CMD),
		   !!(x & ACPI_EC_FLAG_IBF),
		   !!(x & ACPI_EC_FLAG_OBF));
	return x;
}

static inline u8 acpi_ec_read_data(struct acpi_ec *ec)
{
	u8 x = inb(ec->data_addr);

	ec->timestamp = jiffies;
	ec_dbg_raw("EC_DATA(R) = 0x%2.2x", x);
	return x;
}

static inline void acpi_ec_write_cmd(struct acpi_ec *ec, u8 command)
{
	ec_dbg_raw("EC_SC(W) = 0x%2.2x", command);
	outb(command, ec->command_addr);
	ec->timestamp = jiffies;
}

static inline void acpi_ec_write_data(struct acpi_ec *ec, u8 data)
{
	ec_dbg_raw("EC_DATA(W) = 0x%2.2x", data);
	outb(data, ec->data_addr);
	ec->timestamp = jiffies;
}

#if defined(DEBUG) || defined(CONFIG_DYNAMIC_DEBUG)
static const char *acpi_ec_cmd_string(u8 cmd)
{
	switch (cmd) {
	case 0x80:
		return "RD_EC";
	case 0x81:
		return "WR_EC";
	case 0x82:
		return "BE_EC";
	case 0x83:
		return "BD_EC";
	case 0x84:
		return "QR_EC";
	}
	return "UNKNOWN";
}
#else
#define acpi_ec_cmd_string(cmd)		"UNDEF"
#endif

/* --------------------------------------------------------------------------
 *                           GPE Registers
 * -------------------------------------------------------------------------- */

static inline bool acpi_ec_is_gpe_raised(struct acpi_ec *ec)
{
	acpi_event_status gpe_status = 0;

	(void)acpi_get_gpe_status(NULL, ec->gpe, &gpe_status);
	return (gpe_status & ACPI_EVENT_FLAG_STATUS_SET) ? true : false;
}

static inline void acpi_ec_enable_gpe(struct acpi_ec *ec, bool open)
{
	if (open)
		acpi_enable_gpe(NULL, ec->gpe);
	else {
		BUG_ON(ec->reference_count < 1);
		acpi_set_gpe(NULL, ec->gpe, ACPI_GPE_ENABLE);
	}
	if (acpi_ec_is_gpe_raised(ec)) {
		/*
		 * On some platforms, EN=1 writes cannot trigger GPE. So
		 * software need to manually trigger a pseudo GPE event on
		 * EN=1 writes.
		 */
		ec_dbg_raw("Polling quirk");
		advance_transaction(ec);
	}
}

static inline void acpi_ec_disable_gpe(struct acpi_ec *ec, bool close)
{
	if (close)
		acpi_disable_gpe(NULL, ec->gpe);
	else {
		BUG_ON(ec->reference_count < 1);
		acpi_set_gpe(NULL, ec->gpe, ACPI_GPE_DISABLE);
	}
}

static inline void acpi_ec_clear_gpe(struct acpi_ec *ec)
{
	/*
	 * GPE STS is a W1C register, which means:
	 * 1. Software can clear it without worrying about clearing other
	 *    GPEs' STS bits when the hardware sets them in parallel.
	 * 2. As long as software can ensure only clearing it when it is
	 *    set, hardware won't set it in parallel.
	 * So software can clear GPE in any contexts.
	 * Warning: do not move the check into advance_transaction() as the
	 * EC commands will be sent without GPE raised.
	 */
	if (!acpi_ec_is_gpe_raised(ec))
		return;
	acpi_clear_gpe(NULL, ec->gpe);
}

/* --------------------------------------------------------------------------
 *                           Transaction Management
 * -------------------------------------------------------------------------- */

static void acpi_ec_submit_request(struct acpi_ec *ec)
{
	ec->reference_count++;
	if (test_bit(EC_FLAGS_GPE_HANDLER_INSTALLED, &ec->flags) &&
	    ec->reference_count == 1)
		acpi_ec_enable_gpe(ec, true);
}

static void acpi_ec_complete_request(struct acpi_ec *ec)
{
	bool flushed = false;

	ec->reference_count--;
	if (test_bit(EC_FLAGS_GPE_HANDLER_INSTALLED, &ec->flags) &&
	    ec->reference_count == 0)
		acpi_ec_disable_gpe(ec, true);
	flushed = acpi_ec_flushed(ec);
	if (flushed)
		wake_up(&ec->wait);
}

static void acpi_ec_set_storm(struct acpi_ec *ec, u8 flag)
{
	if (!test_bit(flag, &ec->flags)) {
		acpi_ec_disable_gpe(ec, false);
		ec_dbg_drv("Polling enabled");
		set_bit(flag, &ec->flags);
	}
}

static void acpi_ec_clear_storm(struct acpi_ec *ec, u8 flag)
{
	if (test_bit(flag, &ec->flags)) {
		clear_bit(flag, &ec->flags);
		acpi_ec_enable_gpe(ec, false);
		ec_dbg_drv("Polling disabled");
	}
}

/*
 * acpi_ec_submit_flushable_request() - Increase the reference count unless
 *                                      the flush operation is not in
 *                                      progress
 * @ec: the EC device
 *
 * This function must be used before taking a new action that should hold
 * the reference count.  If this function returns false, then the action
 * must be discarded or it will prevent the flush operation from being
 * completed.
 */
static bool acpi_ec_submit_flushable_request(struct acpi_ec *ec)
{
	if (!acpi_ec_started(ec))
		return false;
	acpi_ec_submit_request(ec);
	return true;
}

static void acpi_ec_submit_query(struct acpi_ec *ec)
{
	acpi_ec_set_storm(ec, EC_FLAGS_COMMAND_STORM);
	if (!acpi_ec_event_enabled(ec))
		return;
	if (!test_and_set_bit(EC_FLAGS_QUERY_PENDING, &ec->flags)) {
		ec_dbg_evt("Command(%s) submitted/blocked",
			   acpi_ec_cmd_string(ACPI_EC_COMMAND_QUERY));
		ec->nr_pending_queries++;
		schedule_work(&ec->work);
	}
}

static void acpi_ec_complete_query(struct acpi_ec *ec)
{
	if (test_and_clear_bit(EC_FLAGS_QUERY_PENDING, &ec->flags))
		ec_dbg_evt("Command(%s) unblocked",
			   acpi_ec_cmd_string(ACPI_EC_COMMAND_QUERY));
	acpi_ec_clear_storm(ec, EC_FLAGS_COMMAND_STORM);
}

static inline void __acpi_ec_enable_event(struct acpi_ec *ec)
{
	if (!test_and_set_bit(EC_FLAGS_QUERY_ENABLED, &ec->flags))
		ec_log_drv("event unblocked");
	if (!test_bit(EC_FLAGS_QUERY_PENDING, &ec->flags))
		advance_transaction(ec);
}

static inline void __acpi_ec_disable_event(struct acpi_ec *ec)
{
	if (test_and_clear_bit(EC_FLAGS_QUERY_ENABLED, &ec->flags))
		ec_log_drv("event blocked");
}

static void acpi_ec_enable_event(struct acpi_ec *ec)
{
	unsigned long flags;

	spin_lock_irqsave(&ec->lock, flags);
	if (acpi_ec_started(ec))
		__acpi_ec_enable_event(ec);
	spin_unlock_irqrestore(&ec->lock, flags);
}

#ifdef CONFIG_PM_SLEEP
static bool acpi_ec_query_flushed(struct acpi_ec *ec)
{
	bool flushed;
	unsigned long flags;

	spin_lock_irqsave(&ec->lock, flags);
	flushed = !ec->nr_pending_queries;
	spin_unlock_irqrestore(&ec->lock, flags);
	return flushed;
}

static void __acpi_ec_flush_event(struct acpi_ec *ec)
{
	/*
	 * When ec_freeze_events is true, we need to flush events in
	 * the proper position before entering the noirq stage.
	 */
	wait_event(ec->wait, acpi_ec_query_flushed(ec));
	if (ec_query_wq)
		flush_workqueue(ec_query_wq);
}

static void acpi_ec_disable_event(struct acpi_ec *ec)
{
	unsigned long flags;

	spin_lock_irqsave(&ec->lock, flags);
	__acpi_ec_disable_event(ec);
	spin_unlock_irqrestore(&ec->lock, flags);
	__acpi_ec_flush_event(ec);
}

void acpi_ec_flush_work(void)
{
	if (first_ec)
		__acpi_ec_flush_event(first_ec);

	flush_scheduled_work();
}
#endif /* CONFIG_PM_SLEEP */

static bool acpi_ec_guard_event(struct acpi_ec *ec)
{
	bool guarded = true;
	unsigned long flags;

	spin_lock_irqsave(&ec->lock, flags);
	/*
	 * If firmware SCI_EVT clearing timing is "event", we actually
	 * don't know when the SCI_EVT will be cleared by firmware after
	 * evaluating _Qxx, so we need to re-check SCI_EVT after waiting an
	 * acceptable period.
	 *
	 * The guarding period begins when EC_FLAGS_QUERY_PENDING is
	 * flagged, which means SCI_EVT check has just been performed.
	 * But if the current transaction is ACPI_EC_COMMAND_QUERY, the
	 * guarding should have already been performed (via
	 * EC_FLAGS_QUERY_GUARDING) and should not be applied so that the
	 * ACPI_EC_COMMAND_QUERY transaction can be transitioned into
	 * ACPI_EC_COMMAND_POLL state immediately.
	 */
	if (ec_event_clearing == ACPI_EC_EVT_TIMING_STATUS ||
	    ec_event_clearing == ACPI_EC_EVT_TIMING_QUERY ||
	    !test_bit(EC_FLAGS_QUERY_PENDING, &ec->flags) ||
	    (ec->curr && ec->curr->command == ACPI_EC_COMMAND_QUERY))
		guarded = false;
	spin_unlock_irqrestore(&ec->lock, flags);
	return guarded;
}

static int ec_transaction_polled(struct acpi_ec *ec)
{
	unsigned long flags;
	int ret = 0;

	spin_lock_irqsave(&ec->lock, flags);
	if (ec->curr && (ec->curr->flags & ACPI_EC_COMMAND_POLL))
		ret = 1;
	spin_unlock_irqrestore(&ec->lock, flags);
	return ret;
}

static int ec_transaction_completed(struct acpi_ec *ec)
{
	unsigned long flags;
	int ret = 0;

	spin_lock_irqsave(&ec->lock, flags);
	if (ec->curr && (ec->curr->flags & ACPI_EC_COMMAND_COMPLETE))
		ret = 1;
	spin_unlock_irqrestore(&ec->lock, flags);
	return ret;
}

static inline void ec_transaction_transition(struct acpi_ec *ec, unsigned long flag)
{
	ec->curr->flags |= flag;
	if (ec->curr->command == ACPI_EC_COMMAND_QUERY) {
		if (ec_event_clearing == ACPI_EC_EVT_TIMING_STATUS &&
		    flag == ACPI_EC_COMMAND_POLL)
			acpi_ec_complete_query(ec);
		if (ec_event_clearing == ACPI_EC_EVT_TIMING_QUERY &&
		    flag == ACPI_EC_COMMAND_COMPLETE)
			acpi_ec_complete_query(ec);
		if (ec_event_clearing == ACPI_EC_EVT_TIMING_EVENT &&
		    flag == ACPI_EC_COMMAND_COMPLETE)
			set_bit(EC_FLAGS_QUERY_GUARDING, &ec->flags);
	}
}

static void advance_transaction(struct acpi_ec *ec)
{
	struct transaction *t;
	u8 status;
	bool wakeup = false;

	ec_dbg_stm("%s (%d)", in_interrupt() ? "IRQ" : "TASK",
		   smp_processor_id());
	/*
	 * By always clearing STS before handling all indications, we can
	 * ensure a hardware STS 0->1 change after this clearing can always
	 * trigger a GPE interrupt.
	 */
	acpi_ec_clear_gpe(ec);
	status = acpi_ec_read_status(ec);
	t = ec->curr;
	/*
	 * Another IRQ or a guarded polling mode advancement is detected,
	 * the next QR_EC submission is then allowed.
	 */
	if (!t || !(t->flags & ACPI_EC_COMMAND_POLL)) {
		if (ec_event_clearing == ACPI_EC_EVT_TIMING_EVENT &&
		    (!ec->nr_pending_queries ||
		     test_bit(EC_FLAGS_QUERY_GUARDING, &ec->flags))) {
			clear_bit(EC_FLAGS_QUERY_GUARDING, &ec->flags);
			acpi_ec_complete_query(ec);
		}
	}
	if (!t)
		goto err;
	if (t->flags & ACPI_EC_COMMAND_POLL) {
		if (t->wlen > t->wi) {
			if ((status & ACPI_EC_FLAG_IBF) == 0)
				acpi_ec_write_data(ec, t->wdata[t->wi++]);
			else
				goto err;
		} else if (t->rlen > t->ri) {
			if ((status & ACPI_EC_FLAG_OBF) == 1) {
				t->rdata[t->ri++] = acpi_ec_read_data(ec);
				if (t->rlen == t->ri) {
					ec_transaction_transition(ec, ACPI_EC_COMMAND_COMPLETE);
					if (t->command == ACPI_EC_COMMAND_QUERY)
						ec_dbg_evt("Command(%s) completed by hardware",
							   acpi_ec_cmd_string(ACPI_EC_COMMAND_QUERY));
					wakeup = true;
				}
			} else
				goto err;
		} else if (t->wlen == t->wi &&
			   (status & ACPI_EC_FLAG_IBF) == 0) {
			ec_transaction_transition(ec, ACPI_EC_COMMAND_COMPLETE);
			wakeup = true;
		}
		goto out;
	} else {
		if (EC_FLAGS_QUERY_HANDSHAKE &&
		    !(status & ACPI_EC_FLAG_SCI) &&
		    (t->command == ACPI_EC_COMMAND_QUERY)) {
			ec_transaction_transition(ec, ACPI_EC_COMMAND_POLL);
			t->rdata[t->ri++] = 0x00;
			ec_transaction_transition(ec, ACPI_EC_COMMAND_COMPLETE);
			ec_dbg_evt("Command(%s) completed by software",
				   acpi_ec_cmd_string(ACPI_EC_COMMAND_QUERY));
			wakeup = true;
		} else if ((status & ACPI_EC_FLAG_IBF) == 0) {
			acpi_ec_write_cmd(ec, t->command);
			ec_transaction_transition(ec, ACPI_EC_COMMAND_POLL);
		} else
			goto err;
		goto out;
	}
err:
	/*
	 * If SCI bit is set, then don't think it's a false IRQ
	 * otherwise will take a not handled IRQ as a false one.
	 */
	if (!(status & ACPI_EC_FLAG_SCI)) {
		if (in_interrupt() && t) {
			if (t->irq_count < ec_storm_threshold)
				++t->irq_count;
			/* Allow triggering on 0 threshold */
			if (t->irq_count == ec_storm_threshold)
				acpi_ec_set_storm(ec, EC_FLAGS_COMMAND_STORM);
		}
	}
out:
	if (status & ACPI_EC_FLAG_SCI)
		acpi_ec_submit_query(ec);
	if (wakeup && in_interrupt())
		wake_up(&ec->wait);
}

static void start_transaction(struct acpi_ec *ec)
{
	ec->curr->irq_count = ec->curr->wi = ec->curr->ri = 0;
	ec->curr->flags = 0;
}

static int ec_guard(struct acpi_ec *ec)
{
	unsigned long guard = usecs_to_jiffies(ec->polling_guard);
	unsigned long timeout = ec->timestamp + guard;

	/* Ensure guarding period before polling EC status */
	do {
		if (ec->busy_polling) {
			/* Perform busy polling */
			if (ec_transaction_completed(ec))
				return 0;
			udelay(jiffies_to_usecs(guard));
		} else {
			/*
			 * Perform wait polling
			 * 1. Wait the transaction to be completed by the
			 *    GPE handler after the transaction enters
			 *    ACPI_EC_COMMAND_POLL state.
			 * 2. A special guarding logic is also required
			 *    for event clearing mode "event" before the
			 *    transaction enters ACPI_EC_COMMAND_POLL
			 *    state.
			 */
			if (!ec_transaction_polled(ec) &&
			    !acpi_ec_guard_event(ec))
				break;
			if (wait_event_timeout(ec->wait,
					       ec_transaction_completed(ec),
					       guard))
				return 0;
		}
	} while (time_before(jiffies, timeout));
	return -ETIME;
}

static int ec_poll(struct acpi_ec *ec)
{
	unsigned long flags;
	int repeat = 5; /* number of command restarts */

	while (repeat--) {
		unsigned long delay = jiffies +
			msecs_to_jiffies(ec_delay);
		do {
			if (!ec_guard(ec))
				return 0;
			spin_lock_irqsave(&ec->lock, flags);
			advance_transaction(ec);
			spin_unlock_irqrestore(&ec->lock, flags);
		} while (time_before(jiffies, delay));
		pr_debug("controller reset, restart transaction\n");
		spin_lock_irqsave(&ec->lock, flags);
		start_transaction(ec);
		spin_unlock_irqrestore(&ec->lock, flags);
	}
	return -ETIME;
}

static int acpi_ec_transaction_unlocked(struct acpi_ec *ec,
					struct transaction *t)
{
	unsigned long tmp;
	int ret = 0;

	/* start transaction */
	spin_lock_irqsave(&ec->lock, tmp);
	/* Enable GPE for command processing (IBF=0/OBF=1) */
	if (!acpi_ec_submit_flushable_request(ec)) {
		ret = -EINVAL;
		goto unlock;
	}
	ec_dbg_ref(ec, "Increase command");
	/* following two actions should be kept atomic */
	ec->curr = t;
	ec_dbg_req("Command(%s) started", acpi_ec_cmd_string(t->command));
	start_transaction(ec);
	spin_unlock_irqrestore(&ec->lock, tmp);

	ret = ec_poll(ec);

	spin_lock_irqsave(&ec->lock, tmp);
	if (t->irq_count == ec_storm_threshold)
		acpi_ec_clear_storm(ec, EC_FLAGS_COMMAND_STORM);
	ec_dbg_req("Command(%s) stopped", acpi_ec_cmd_string(t->command));
	ec->curr = NULL;
	/* Disable GPE for command processing (IBF=0/OBF=1) */
	acpi_ec_complete_request(ec);
	ec_dbg_ref(ec, "Decrease command");
unlock:
	spin_unlock_irqrestore(&ec->lock, tmp);
	return ret;
}

static int acpi_ec_transaction(struct acpi_ec *ec, struct transaction *t)
{
	int status;
	u32 glk;

	if (!ec || (!t) || (t->wlen && !t->wdata) || (t->rlen && !t->rdata))
		return -EINVAL;
	if (t->rdata)
		memset(t->rdata, 0, t->rlen);

	mutex_lock(&ec->mutex);
	if (ec->global_lock) {
		status = acpi_acquire_global_lock(ACPI_EC_UDELAY_GLK, &glk);
		if (ACPI_FAILURE(status)) {
			status = -ENODEV;
			goto unlock;
		}
	}

	status = acpi_ec_transaction_unlocked(ec, t);

	if (ec->global_lock)
		acpi_release_global_lock(glk);
unlock:
	mutex_unlock(&ec->mutex);
	return status;
}

static int acpi_ec_burst_enable(struct acpi_ec *ec)
{
	u8 d;
	struct transaction t = {.command = ACPI_EC_BURST_ENABLE,
				.wdata = NULL, .rdata = &d,
				.wlen = 0, .rlen = 1};

	return acpi_ec_transaction(ec, &t);
}

static int acpi_ec_burst_disable(struct acpi_ec *ec)
{
	struct transaction t = {.command = ACPI_EC_BURST_DISABLE,
				.wdata = NULL, .rdata = NULL,
				.wlen = 0, .rlen = 0};

	return (acpi_ec_read_status(ec) & ACPI_EC_FLAG_BURST) ?
				acpi_ec_transaction(ec, &t) : 0;
}

static int acpi_ec_read(struct acpi_ec *ec, u8 address, u8 *data)
{
	int result;
	u8 d;
	struct transaction t = {.command = ACPI_EC_COMMAND_READ,
				.wdata = &address, .rdata = &d,
				.wlen = 1, .rlen = 1};

	result = acpi_ec_transaction(ec, &t);
	*data = d;
	return result;
}

static int acpi_ec_write(struct acpi_ec *ec, u8 address, u8 data)
{
	u8 wdata[2] = { address, data };
	struct transaction t = {.command = ACPI_EC_COMMAND_WRITE,
				.wdata = wdata, .rdata = NULL,
				.wlen = 2, .rlen = 0};

	return acpi_ec_transaction(ec, &t);
}

int ec_read(u8 addr, u8 *val)
{
	int err;
	u8 temp_data;

	if (!first_ec)
		return -ENODEV;

	err = acpi_ec_read(first_ec, addr, &temp_data);

	if (!err) {
		*val = temp_data;
		return 0;
	}
	return err;
}
EXPORT_SYMBOL(ec_read);

int ec_write(u8 addr, u8 val)
{
	int err;

	if (!first_ec)
		return -ENODEV;

	err = acpi_ec_write(first_ec, addr, val);

	return err;
}
EXPORT_SYMBOL(ec_write);

int ec_transaction(u8 command,
		   const u8 *wdata, unsigned wdata_len,
		   u8 *rdata, unsigned rdata_len)
{
	struct transaction t = {.command = command,
				.wdata = wdata, .rdata = rdata,
				.wlen = wdata_len, .rlen = rdata_len};

	if (!first_ec)
		return -ENODEV;

	return acpi_ec_transaction(first_ec, &t);
}
EXPORT_SYMBOL(ec_transaction);

/* Get the handle to the EC device */
acpi_handle ec_get_handle(void)
{
	if (!first_ec)
		return NULL;
	return first_ec->handle;
}
EXPORT_SYMBOL(ec_get_handle);

static void acpi_ec_start(struct acpi_ec *ec, bool resuming)
{
	unsigned long flags;

	spin_lock_irqsave(&ec->lock, flags);
	if (!test_and_set_bit(EC_FLAGS_STARTED, &ec->flags)) {
		ec_dbg_drv("Starting EC");
		/* Enable GPE for event processing (SCI_EVT=1) */
		if (!resuming) {
			acpi_ec_submit_request(ec);
			ec_dbg_ref(ec, "Increase driver");
		}
		ec_log_drv("EC started");
	}
	spin_unlock_irqrestore(&ec->lock, flags);
}

static bool acpi_ec_stopped(struct acpi_ec *ec)
{
	unsigned long flags;
	bool flushed;

	spin_lock_irqsave(&ec->lock, flags);
	flushed = acpi_ec_flushed(ec);
	spin_unlock_irqrestore(&ec->lock, flags);
	return flushed;
}

static void acpi_ec_stop(struct acpi_ec *ec, bool suspending)
{
	unsigned long flags;

	spin_lock_irqsave(&ec->lock, flags);
	if (acpi_ec_started(ec)) {
		ec_dbg_drv("Stopping EC");
		set_bit(EC_FLAGS_STOPPED, &ec->flags);
		spin_unlock_irqrestore(&ec->lock, flags);
		wait_event(ec->wait, acpi_ec_stopped(ec));
		spin_lock_irqsave(&ec->lock, flags);
		/* Disable GPE for event processing (SCI_EVT=1) */
		if (!suspending) {
			acpi_ec_complete_request(ec);
			ec_dbg_ref(ec, "Decrease driver");
		} else if (!ec_freeze_events)
			__acpi_ec_disable_event(ec);
		clear_bit(EC_FLAGS_STARTED, &ec->flags);
		clear_bit(EC_FLAGS_STOPPED, &ec->flags);
		ec_log_drv("EC stopped");
	}
	spin_unlock_irqrestore(&ec->lock, flags);
}

static void acpi_ec_enter_noirq(struct acpi_ec *ec)
{
	unsigned long flags;

	spin_lock_irqsave(&ec->lock, flags);
	ec->busy_polling = true;
	ec->polling_guard = 0;
	ec_log_drv("interrupt blocked");
	spin_unlock_irqrestore(&ec->lock, flags);
}

static void acpi_ec_leave_noirq(struct acpi_ec *ec)
{
	unsigned long flags;

	spin_lock_irqsave(&ec->lock, flags);
	ec->busy_polling = ec_busy_polling;
	ec->polling_guard = ec_polling_guard;
	ec_log_drv("interrupt unblocked");
	spin_unlock_irqrestore(&ec->lock, flags);
}

void acpi_ec_block_transactions(void)
{
	struct acpi_ec *ec = first_ec;

	if (!ec)
		return;

	mutex_lock(&ec->mutex);
	/* Prevent transactions from being carried out */
	acpi_ec_stop(ec, true);
	mutex_unlock(&ec->mutex);
}

void acpi_ec_unblock_transactions(void)
{
	/*
	 * Allow transactions to happen again (this function is called from
	 * atomic context during wakeup, so we don't need to acquire the mutex).
	 */
	if (first_ec)
		acpi_ec_start(first_ec, true);
}

/* --------------------------------------------------------------------------
                                Event Management
   -------------------------------------------------------------------------- */
static struct acpi_ec_query_handler *
acpi_ec_get_query_handler(struct acpi_ec_query_handler *handler)
{
	if (handler)
		kref_get(&handler->kref);
	return handler;
}

static struct acpi_ec_query_handler *
acpi_ec_get_query_handler_by_value(struct acpi_ec *ec, u8 value)
{
	struct acpi_ec_query_handler *handler;
	bool found = false;

	mutex_lock(&ec->mutex);
	list_for_each_entry(handler, &ec->list, node) {
		if (value == handler->query_bit) {
			found = true;
			break;
		}
	}
	mutex_unlock(&ec->mutex);
	return found ? acpi_ec_get_query_handler(handler) : NULL;
}

static void acpi_ec_query_handler_release(struct kref *kref)
{
	struct acpi_ec_query_handler *handler =
		container_of(kref, struct acpi_ec_query_handler, kref);

	kfree(handler);
}

static void acpi_ec_put_query_handler(struct acpi_ec_query_handler *handler)
{
	kref_put(&handler->kref, acpi_ec_query_handler_release);
}

int acpi_ec_add_query_handler(struct acpi_ec *ec, u8 query_bit,
			      acpi_handle handle, acpi_ec_query_func func,
			      void *data)
{
	struct acpi_ec_query_handler *handler =
	    kzalloc(sizeof(struct acpi_ec_query_handler), GFP_KERNEL);

	if (!handler)
		return -ENOMEM;

	handler->query_bit = query_bit;
	handler->handle = handle;
	handler->func = func;
	handler->data = data;
	mutex_lock(&ec->mutex);
	kref_init(&handler->kref);
	list_add(&handler->node, &ec->list);
	mutex_unlock(&ec->mutex);
	return 0;
}
EXPORT_SYMBOL_GPL(acpi_ec_add_query_handler);

static void acpi_ec_remove_query_handlers(struct acpi_ec *ec,
					  bool remove_all, u8 query_bit)
{
	struct acpi_ec_query_handler *handler, *tmp;
	LIST_HEAD(free_list);

	mutex_lock(&ec->mutex);
	list_for_each_entry_safe(handler, tmp, &ec->list, node) {
		if (remove_all || query_bit == handler->query_bit) {
			list_del_init(&handler->node);
			list_add(&handler->node, &free_list);
		}
	}
	mutex_unlock(&ec->mutex);
	list_for_each_entry_safe(handler, tmp, &free_list, node)
		acpi_ec_put_query_handler(handler);
}

void acpi_ec_remove_query_handler(struct acpi_ec *ec, u8 query_bit)
{
	acpi_ec_remove_query_handlers(ec, false, query_bit);
}
EXPORT_SYMBOL_GPL(acpi_ec_remove_query_handler);

static struct acpi_ec_query *acpi_ec_create_query(u8 *pval)
{
	struct acpi_ec_query *q;
	struct transaction *t;

	q = kzalloc(sizeof (struct acpi_ec_query), GFP_KERNEL);
	if (!q)
		return NULL;
	INIT_WORK(&q->work, acpi_ec_event_processor);
	t = &q->transaction;
	t->command = ACPI_EC_COMMAND_QUERY;
	t->rdata = pval;
	t->rlen = 1;
	return q;
}

static void acpi_ec_delete_query(struct acpi_ec_query *q)
{
	if (q) {
		if (q->handler)
			acpi_ec_put_query_handler(q->handler);
		kfree(q);
	}
}

static void acpi_ec_event_processor(struct work_struct *work)
{
	struct acpi_ec_query *q = container_of(work, struct acpi_ec_query, work);
	struct acpi_ec_query_handler *handler = q->handler;

	ec_dbg_evt("Query(0x%02x) started", handler->query_bit);
	if (handler->func)
		handler->func(handler->data);
	else if (handler->handle)
		acpi_evaluate_object(handler->handle, NULL, NULL, NULL);
	ec_dbg_evt("Query(0x%02x) stopped", handler->query_bit);
	acpi_ec_delete_query(q);
}

static int acpi_ec_query(struct acpi_ec *ec, u8 *data)
{
	u8 value = 0;
	int result;
	struct acpi_ec_query *q;

	q = acpi_ec_create_query(&value);
	if (!q)
		return -ENOMEM;

	/*
	 * Query the EC to find out which _Qxx method we need to evaluate.
	 * Note that successful completion of the query causes the ACPI_EC_SCI
	 * bit to be cleared (and thus clearing the interrupt source).
	 */
	result = acpi_ec_transaction(ec, &q->transaction);
	if (!value)
		result = -ENODATA;
	if (result)
		goto err_exit;

	q->handler = acpi_ec_get_query_handler_by_value(ec, value);
	if (!q->handler) {
		result = -ENODATA;
		goto err_exit;
	}

	/*
	 * It is reported that _Qxx are evaluated in a parallel way on
	 * Windows:
	 * https://bugzilla.kernel.org/show_bug.cgi?id=94411
	 *
	 * Put this log entry before schedule_work() in order to make
	 * it appearing before any other log entries occurred during the
	 * work queue execution.
	 */
	ec_dbg_evt("Query(0x%02x) scheduled", value);
	if (!queue_work(ec_query_wq, &q->work)) {
		ec_dbg_evt("Query(0x%02x) overlapped", value);
		result = -EBUSY;
	}

err_exit:
	if (result)
		acpi_ec_delete_query(q);
	if (data)
		*data = value;
	return result;
}

static void acpi_ec_check_event(struct acpi_ec *ec)
{
	unsigned long flags;

	if (ec_event_clearing == ACPI_EC_EVT_TIMING_EVENT) {
		if (ec_guard(ec)) {
			spin_lock_irqsave(&ec->lock, flags);
			/*
			 * Take care of the SCI_EVT unless no one else is
			 * taking care of it.
			 */
			if (!ec->curr)
				advance_transaction(ec);
			spin_unlock_irqrestore(&ec->lock, flags);
		}
	}
}

static void acpi_ec_event_handler(struct work_struct *work)
{
	unsigned long flags;
	struct acpi_ec *ec = container_of(work, struct acpi_ec, work);

	ec_dbg_evt("Event started");

	spin_lock_irqsave(&ec->lock, flags);
	while (ec->nr_pending_queries) {
		spin_unlock_irqrestore(&ec->lock, flags);
		(void)acpi_ec_query(ec, NULL);
		spin_lock_irqsave(&ec->lock, flags);
		ec->nr_pending_queries--;
		/*
		 * Before exit, make sure that this work item can be
		 * scheduled again. There might be QR_EC failures, leaving
		 * EC_FLAGS_QUERY_PENDING uncleared and preventing this work
		 * item from being scheduled again.
		 */
		if (!ec->nr_pending_queries) {
			if (ec_event_clearing == ACPI_EC_EVT_TIMING_STATUS ||
			    ec_event_clearing == ACPI_EC_EVT_TIMING_QUERY)
				acpi_ec_complete_query(ec);
		}
	}
	spin_unlock_irqrestore(&ec->lock, flags);

	ec_dbg_evt("Event stopped");

	acpi_ec_check_event(ec);
}

static u32 acpi_ec_gpe_handler(acpi_handle gpe_device,
	u32 gpe_number, void *data)
{
	unsigned long flags;
	struct acpi_ec *ec = data;

	spin_lock_irqsave(&ec->lock, flags);
	advance_transaction(ec);
	spin_unlock_irqrestore(&ec->lock, flags);
	return ACPI_INTERRUPT_HANDLED;
}

/* --------------------------------------------------------------------------
 *                           Address Space Management
 * -------------------------------------------------------------------------- */

static acpi_status
acpi_ec_space_handler(u32 function, acpi_physical_address address,
		      u32 bits, u64 *value64,
		      void *handler_context, void *region_context)
{
	struct acpi_ec *ec = handler_context;
	int result = 0, i, bytes = bits / 8;
	u8 *value = (u8 *)value64;

	if ((address > 0xFF) || !value || !handler_context)
		return AE_BAD_PARAMETER;

	if (function != ACPI_READ && function != ACPI_WRITE)
		return AE_BAD_PARAMETER;

	if (ec->busy_polling || bits > 8)
		acpi_ec_burst_enable(ec);

	for (i = 0; i < bytes; ++i, ++address, ++value)
		result = (function == ACPI_READ) ?
			acpi_ec_read(ec, address, value) :
			acpi_ec_write(ec, address, *value);

	if (ec->busy_polling || bits > 8)
		acpi_ec_burst_disable(ec);

	switch (result) {
	case -EINVAL:
		return AE_BAD_PARAMETER;
	case -ENODEV:
		return AE_NOT_FOUND;
	case -ETIME:
		return AE_TIME;
	default:
		return AE_OK;
	}
}

/* --------------------------------------------------------------------------
 *                             Driver Interface
 * -------------------------------------------------------------------------- */

static acpi_status
ec_parse_io_ports(struct acpi_resource *resource, void *context);

static void acpi_ec_free(struct acpi_ec *ec)
{
	if (first_ec == ec)
		first_ec = NULL;
	if (boot_ec == ec)
		boot_ec = NULL;
	kfree(ec);
}

static struct acpi_ec *acpi_ec_alloc(void)
{
	struct acpi_ec *ec = kzalloc(sizeof(struct acpi_ec), GFP_KERNEL);

	if (!ec)
		return NULL;
	mutex_init(&ec->mutex);
	init_waitqueue_head(&ec->wait);
	INIT_LIST_HEAD(&ec->list);
	spin_lock_init(&ec->lock);
	INIT_WORK(&ec->work, acpi_ec_event_handler);
	ec->timestamp = jiffies;
	ec->busy_polling = true;
	ec->polling_guard = 0;
	return ec;
}

static acpi_status
acpi_ec_register_query_methods(acpi_handle handle, u32 level,
			       void *context, void **return_value)
{
	char node_name[5];
	struct acpi_buffer buffer = { sizeof(node_name), node_name };
	struct acpi_ec *ec = context;
	int value = 0;
	acpi_status status;

	status = acpi_get_name(handle, ACPI_SINGLE_NAME, &buffer);

	if (ACPI_SUCCESS(status) && sscanf(node_name, "_Q%x", &value) == 1)
		acpi_ec_add_query_handler(ec, value, handle, NULL, NULL);
	return AE_OK;
}

static acpi_status
ec_parse_device(acpi_handle handle, u32 Level, void *context, void **retval)
{
	acpi_status status;
	unsigned long long tmp = 0;
	struct acpi_ec *ec = context;

	/* clear addr values, ec_parse_io_ports depend on it */
	ec->command_addr = ec->data_addr = 0;

	status = acpi_walk_resources(handle, METHOD_NAME__CRS,
				     ec_parse_io_ports, ec);
	if (ACPI_FAILURE(status))
		return status;
	if (ec->data_addr == 0 || ec->command_addr == 0)
		return AE_OK;

	if (boot_ec && boot_ec_is_ecdt && EC_FLAGS_IGNORE_DSDT_GPE) {
		/*
		 * Always inherit the GPE number setting from the ECDT
		 * EC.
		 */
		ec->gpe = boot_ec->gpe;
	} else {
		/* Get GPE bit assignment (EC events). */
		/* TODO: Add support for _GPE returning a package */
		status = acpi_evaluate_integer(handle, "_GPE", NULL, &tmp);
		if (ACPI_FAILURE(status))
			return status;
		ec->gpe = tmp;
	}
	/* Use the global lock for all EC transactions? */
	tmp = 0;
	acpi_evaluate_integer(handle, "_GLK", NULL, &tmp);
	ec->global_lock = tmp;
	ec->handle = handle;
	return AE_CTRL_TERMINATE;
}

/*
 * Note: This function returns an error code only when the address space
 *       handler is not installed, which means "not able to handle
 *       transactions".
 */
static int ec_install_handlers(struct acpi_ec *ec, bool handle_events)
{
	acpi_status status;

	acpi_ec_start(ec, false);

	if (!test_bit(EC_FLAGS_EC_HANDLER_INSTALLED, &ec->flags)) {
		acpi_ec_enter_noirq(ec);
		status = acpi_install_address_space_handler(ec->handle,
							    ACPI_ADR_SPACE_EC,
							    &acpi_ec_space_handler,
							    NULL, ec);
		if (ACPI_FAILURE(status)) {
			if (status == AE_NOT_FOUND) {
				/*
				 * Maybe OS fails in evaluating the _REG
				 * object. The AE_NOT_FOUND error will be
				 * ignored and OS * continue to initialize
				 * EC.
				 */
				pr_err("Fail in evaluating the _REG object"
					" of EC device. Broken bios is suspected.\n");
			} else {
				acpi_ec_stop(ec, false);
				return -ENODEV;
			}
		}
		set_bit(EC_FLAGS_EC_HANDLER_INSTALLED, &ec->flags);
	}

	if (!handle_events)
		return 0;

	if (!test_bit(EC_FLAGS_EVT_HANDLER_INSTALLED, &ec->flags)) {
		/* Find and register all query methods */
		acpi_walk_namespace(ACPI_TYPE_METHOD, ec->handle, 1,
				    acpi_ec_register_query_methods,
				    NULL, ec, NULL);
		set_bit(EC_FLAGS_EVT_HANDLER_INSTALLED, &ec->flags);
	}
	if (!test_bit(EC_FLAGS_GPE_HANDLER_INSTALLED, &ec->flags)) {
		status = acpi_install_gpe_raw_handler(NULL, ec->gpe,
					  ACPI_GPE_EDGE_TRIGGERED,
					  &acpi_ec_gpe_handler, ec);
		/* This is not fatal as we can poll EC events */
		if (ACPI_SUCCESS(status)) {
			set_bit(EC_FLAGS_GPE_HANDLER_INSTALLED, &ec->flags);
			acpi_ec_leave_noirq(ec);
			if (test_bit(EC_FLAGS_STARTED, &ec->flags) &&
			    ec->reference_count >= 1)
				acpi_ec_enable_gpe(ec, true);

			/* EC is fully operational, allow queries */
			acpi_ec_enable_event(ec);
		}
	}

	return 0;
}

static void ec_remove_handlers(struct acpi_ec *ec)
{
	if (test_bit(EC_FLAGS_EC_HANDLER_INSTALLED, &ec->flags)) {
		if (ACPI_FAILURE(acpi_remove_address_space_handler(ec->handle,
					ACPI_ADR_SPACE_EC, &acpi_ec_space_handler)))
			pr_err("failed to remove space handler\n");
		clear_bit(EC_FLAGS_EC_HANDLER_INSTALLED, &ec->flags);
	}

	/*
	 * Stops handling the EC transactions after removing the operation
	 * region handler. This is required because _REG(DISCONNECT)
	 * invoked during the removal can result in new EC transactions.
	 *
	 * Flushes the EC requests and thus disables the GPE before
	 * removing the GPE handler. This is required by the current ACPICA
	 * GPE core. ACPICA GPE core will automatically disable a GPE when
	 * it is indicated but there is no way to handle it. So the drivers
	 * must disable the GPEs prior to removing the GPE handlers.
	 */
	acpi_ec_stop(ec, false);

	if (test_bit(EC_FLAGS_GPE_HANDLER_INSTALLED, &ec->flags)) {
		if (ACPI_FAILURE(acpi_remove_gpe_handler(NULL, ec->gpe,
					&acpi_ec_gpe_handler)))
			pr_err("failed to remove gpe handler\n");
		clear_bit(EC_FLAGS_GPE_HANDLER_INSTALLED, &ec->flags);
	}
	if (test_bit(EC_FLAGS_EVT_HANDLER_INSTALLED, &ec->flags)) {
		acpi_ec_remove_query_handlers(ec, true, 0);
		clear_bit(EC_FLAGS_EVT_HANDLER_INSTALLED, &ec->flags);
	}
}

static int acpi_ec_setup(struct acpi_ec *ec, bool handle_events)
{
	int ret;

	ret = ec_install_handlers(ec, handle_events);
	if (ret)
		return ret;

	/* First EC capable of handling transactions */
	if (!first_ec) {
		first_ec = ec;
		acpi_handle_info(first_ec->handle, "Used as first EC\n");
	}

	acpi_handle_info(ec->handle,
			 "GPE=0x%lx, EC_CMD/EC_SC=0x%lx, EC_DATA=0x%lx\n",
			 ec->gpe, ec->command_addr, ec->data_addr);
	return ret;
}

static int acpi_config_boot_ec(struct acpi_ec *ec, acpi_handle handle,
			       bool handle_events, bool is_ecdt)
{
	int ret;

	/*
	 * Changing the ACPI handle results in a re-configuration of the
	 * boot EC. And if it happens after the namespace initialization,
	 * it causes _REG evaluations.
	 */
	if (boot_ec && boot_ec->handle != handle)
		ec_remove_handlers(boot_ec);

	/* Unset old boot EC */
	if (boot_ec != ec)
		acpi_ec_free(boot_ec);

	/*
	 * ECDT device creation is split into acpi_ec_ecdt_probe() and
	 * acpi_ec_ecdt_start(). This function takes care of completing the
	 * ECDT parsing logic as the handle update should be performed
	 * between the installation/uninstallation of the handlers.
	 */
	if (ec->handle != handle)
		ec->handle = handle;

	ret = acpi_ec_setup(ec, handle_events);
	if (ret)
		return ret;

	/* Set new boot EC */
	if (!boot_ec) {
		boot_ec = ec;
		boot_ec_is_ecdt = is_ecdt;
	}

	acpi_handle_info(boot_ec->handle,
			 "Used as boot %s EC to handle transactions%s\n",
			 is_ecdt ? "ECDT" : "DSDT",
			 handle_events ? " and events" : "");
	return ret;
}

static bool acpi_ec_ecdt_get_handle(acpi_handle *phandle)
{
	struct acpi_table_ecdt *ecdt_ptr;
	acpi_status status;
	acpi_handle handle;

	status = acpi_get_table(ACPI_SIG_ECDT, 1,
				(struct acpi_table_header **)&ecdt_ptr);
	if (ACPI_FAILURE(status))
		return false;

	status = acpi_get_handle(NULL, ecdt_ptr->id, &handle);
	if (ACPI_FAILURE(status))
		return false;

	*phandle = handle;
	return true;
}

static bool acpi_is_boot_ec(struct acpi_ec *ec)
{
	if (!boot_ec)
		return false;
	if (ec->handle == boot_ec->handle &&
	    ec->gpe == boot_ec->gpe &&
	    ec->command_addr == boot_ec->command_addr &&
	    ec->data_addr == boot_ec->data_addr)
		return true;
	return false;
}

static int acpi_ec_add(struct acpi_device *device)
{
	struct acpi_ec *ec = NULL;
	int ret;

	strcpy(acpi_device_name(device), ACPI_EC_DEVICE_NAME);
	strcpy(acpi_device_class(device), ACPI_EC_CLASS);

	ec = acpi_ec_alloc();
	if (!ec)
		return -ENOMEM;
	if (ec_parse_device(device->handle, 0, ec, NULL) !=
		AE_CTRL_TERMINATE) {
			ret = -EINVAL;
			goto err_alloc;
	}

	if (acpi_is_boot_ec(ec)) {
		boot_ec_is_ecdt = false;
		acpi_handle_debug(ec->handle, "duplicated.\n");
		acpi_ec_free(ec);
		ec = boot_ec;
		ret = acpi_config_boot_ec(ec, ec->handle, true, false);
	} else
		ret = acpi_ec_setup(ec, true);
	if (ret)
		goto err_query;

	device->driver_data = ec;

	ret = !!request_region(ec->data_addr, 1, "EC data");
	WARN(!ret, "Could not request EC data io port 0x%lx", ec->data_addr);
	ret = !!request_region(ec->command_addr, 1, "EC cmd");
	WARN(!ret, "Could not request EC cmd io port 0x%lx", ec->command_addr);

	/* Reprobe devices depending on the EC */
	acpi_walk_dep_device_list(ec->handle);
	acpi_handle_debug(ec->handle, "enumerated.\n");
	return 0;

err_query:
	if (ec != boot_ec)
		acpi_ec_remove_query_handlers(ec, true, 0);
err_alloc:
	if (ec != boot_ec)
		acpi_ec_free(ec);
	return ret;
}

static int acpi_ec_remove(struct acpi_device *device)
{
	struct acpi_ec *ec;

	if (!device)
		return -EINVAL;

	ec = acpi_driver_data(device);
	release_region(ec->data_addr, 1);
	release_region(ec->command_addr, 1);
	device->driver_data = NULL;
	if (ec != boot_ec) {
		ec_remove_handlers(ec);
		acpi_ec_free(ec);
	}
	return 0;
}

static acpi_status
ec_parse_io_ports(struct acpi_resource *resource, void *context)
{
	struct acpi_ec *ec = context;

	if (resource->type != ACPI_RESOURCE_TYPE_IO)
		return AE_OK;

	/*
	 * The first address region returned is the data port, and
	 * the second address region returned is the status/command
	 * port.
	 */
	if (ec->data_addr == 0)
		ec->data_addr = resource->data.io.minimum;
	else if (ec->command_addr == 0)
		ec->command_addr = resource->data.io.minimum;
	else
		return AE_CTRL_TERMINATE;

	return AE_OK;
}

static const struct acpi_device_id ec_device_ids[] = {
	{"PNP0C09", 0},
	{"", 0},
};

/*
 * This function is not Windows-compatible as Windows never enumerates the
 * namespace EC before the main ACPI device enumeration process. It is
 * retained for historical reason and will be deprecated in the future.
 */
int __init acpi_ec_dsdt_probe(void)
{
	acpi_status status;
	struct acpi_ec *ec;
	int ret;

	/*
	 * If a platform has ECDT, there is no need to proceed as the
	 * following probe is not a part of the ACPI device enumeration,
	 * executing _STA is not safe, and thus this probe may risk of
	 * picking up an invalid EC device.
	 */
	if (boot_ec)
		return -ENODEV;

	ec = acpi_ec_alloc();
	if (!ec)
		return -ENOMEM;
	/*
	 * At this point, the namespace is initialized, so start to find
	 * the namespace objects.
	 */
	status = acpi_get_devices(ec_device_ids[0].id,
				  ec_parse_device, ec, NULL);
	if (ACPI_FAILURE(status) || !ec->handle) {
		ret = -ENODEV;
		goto error;
	}
	/*
	 * When the DSDT EC is available, always re-configure boot EC to
	 * have _REG evaluated. _REG can only be evaluated after the
	 * namespace initialization.
	 * At this point, the GPE is not fully initialized, so do not to
	 * handle the events.
	 */
	ret = acpi_config_boot_ec(ec, ec->handle, false, false);
error:
	if (ret)
		acpi_ec_free(ec);
	return ret;
}

/*
 * If the DSDT EC is not functioning, we still need to prepare a fully
 * functioning ECDT EC first in order to handle the events.
 * https://bugzilla.kernel.org/show_bug.cgi?id=115021
 */
static int __init acpi_ec_ecdt_start(void)
{
	acpi_handle handle;

	if (!boot_ec)
		return -ENODEV;
	/*
	 * The DSDT EC should have already been started in
	 * acpi_ec_add().
	 */
	if (!boot_ec_is_ecdt)
		return -ENODEV;

	/*
	 * At this point, the namespace and the GPE is initialized, so
	 * start to find the namespace objects and handle the events.
	 */
	if (!acpi_ec_ecdt_get_handle(&handle))
		return -ENODEV;
	return acpi_config_boot_ec(boot_ec, handle, true, true);
}

#if 0
/*
 * Some EC firmware variations refuses to respond QR_EC when SCI_EVT is not
 * set, for which case, we complete the QR_EC without issuing it to the
 * firmware.
 * https://bugzilla.kernel.org/show_bug.cgi?id=82611
 * https://bugzilla.kernel.org/show_bug.cgi?id=97381
 */
static int ec_flag_query_handshake(const struct dmi_system_id *id)
{
	pr_debug("Detected the EC firmware requiring QR_EC issued when SCI_EVT set\n");
	EC_FLAGS_QUERY_HANDSHAKE = 1;
	return 0;
}
#endif

/*
 * Some ECDTs contain wrong register addresses.
 * MSI MS-171F
 * https://bugzilla.kernel.org/show_bug.cgi?id=12461
 */
static int ec_correct_ecdt(const struct dmi_system_id *id)
{
	pr_debug("Detected system needing ECDT address correction.\n");
	EC_FLAGS_CORRECT_ECDT = 1;
	return 0;
}

/*
 * Some DSDTs contain wrong GPE setting.
 * Asus FX502VD/VE, GL702VMK, X550VXK, X580VD
 * https://bugzilla.kernel.org/show_bug.cgi?id=195651
 */
static int ec_honor_ecdt_gpe(const struct dmi_system_id *id)
{
	pr_debug("Detected system needing ignore DSDT GPE setting.\n");
	EC_FLAGS_IGNORE_DSDT_GPE = 1;
	return 0;
}

static struct dmi_system_id ec_dmi_table[] __initdata = {
	{
	ec_correct_ecdt, "MSI MS-171F", {
	DMI_MATCH(DMI_SYS_VENDOR, "Micro-Star"),
	DMI_MATCH(DMI_PRODUCT_NAME, "MS-171F"),}, NULL},
	{
	ec_honor_ecdt_gpe, "ASUS FX502VD", {
	DMI_MATCH(DMI_SYS_VENDOR, "ASUSTeK COMPUTER INC."),
	DMI_MATCH(DMI_PRODUCT_NAME, "FX502VD"),}, NULL},
	{
	ec_honor_ecdt_gpe, "ASUS FX502VE", {
	DMI_MATCH(DMI_SYS_VENDOR, "ASUSTeK COMPUTER INC."),
	DMI_MATCH(DMI_PRODUCT_NAME, "FX502VE"),}, NULL},
	{
	ec_honor_ecdt_gpe, "ASUS GL702VMK", {
	DMI_MATCH(DMI_SYS_VENDOR, "ASUSTeK COMPUTER INC."),
	DMI_MATCH(DMI_PRODUCT_NAME, "GL702VMK"),}, NULL},
	{
	ec_honor_ecdt_gpe, "ASUS X550VXK", {
	DMI_MATCH(DMI_SYS_VENDOR, "ASUSTeK COMPUTER INC."),
	DMI_MATCH(DMI_PRODUCT_NAME, "X550VXK"),}, NULL},
	{
	ec_honor_ecdt_gpe, "ASUS X580VD", {
	DMI_MATCH(DMI_SYS_VENDOR, "ASUSTeK COMPUTER INC."),
	DMI_MATCH(DMI_PRODUCT_NAME, "X580VD"),}, NULL},
	{},
};

int __init acpi_ec_ecdt_probe(void)
{
	int ret;
	acpi_status status;
	struct acpi_table_ecdt *ecdt_ptr;
	struct acpi_ec *ec;

	ec = acpi_ec_alloc();
	if (!ec)
		return -ENOMEM;
	/*
	 * Generate a boot ec context
	 */
	dmi_check_system(ec_dmi_table);
	status = acpi_get_table(ACPI_SIG_ECDT, 1,
				(struct acpi_table_header **)&ecdt_ptr);
	if (ACPI_FAILURE(status)) {
		ret = -ENODEV;
		goto error;
	}

	if (!ecdt_ptr->control.address || !ecdt_ptr->data.address) {
		/*
		 * Asus X50GL:
		 * https://bugzilla.kernel.org/show_bug.cgi?id=11880
		 */
		ret = -ENODEV;
		goto error;
	}

	if (EC_FLAGS_CORRECT_ECDT) {
		ec->command_addr = ecdt_ptr->data.address;
		ec->data_addr = ecdt_ptr->control.address;
	} else {
		ec->command_addr = ecdt_ptr->control.address;
		ec->data_addr = ecdt_ptr->data.address;
	}
	ec->gpe = ecdt_ptr->gpe;

	/*
	 * At this point, the namespace is not initialized, so do not find
	 * the namespace objects, or handle the events.
	 */
	ret = acpi_config_boot_ec(ec, ACPI_ROOT_OBJECT, false, true);
error:
	if (ret)
		acpi_ec_free(ec);
	return ret;
}

#ifdef CONFIG_PM_SLEEP
static int acpi_ec_suspend(struct device *dev)
<<<<<<< HEAD
=======
{
	struct acpi_ec *ec =
		acpi_driver_data(to_acpi_device(dev));

	if (acpi_sleep_no_ec_events() && ec_freeze_events)
		acpi_ec_disable_event(ec);
	return 0;
}

static int acpi_ec_suspend_noirq(struct device *dev)
{
	struct acpi_ec *ec = acpi_driver_data(to_acpi_device(dev));

	/*
	 * The SCI handler doesn't run at this point, so the GPE can be
	 * masked at the low level without side effects.
	 */
	if (ec_no_wakeup && test_bit(EC_FLAGS_STARTED, &ec->flags) &&
	    ec->reference_count >= 1)
		acpi_set_gpe(NULL, ec->gpe, ACPI_GPE_DISABLE);

	return 0;
}

static int acpi_ec_resume_noirq(struct device *dev)
>>>>>>> f4a53352
{
	struct acpi_ec *ec = acpi_driver_data(to_acpi_device(dev));

	if (ec_no_wakeup && test_bit(EC_FLAGS_STARTED, &ec->flags) &&
	    ec->reference_count >= 1)
		acpi_set_gpe(NULL, ec->gpe, ACPI_GPE_ENABLE);

	return 0;
}

static int acpi_ec_resume(struct device *dev)
{
	struct acpi_ec *ec =
		acpi_driver_data(to_acpi_device(dev));

	acpi_ec_enable_event(ec);
	return 0;
}
#endif

static const struct dev_pm_ops acpi_ec_pm = {
	SET_SYSTEM_SLEEP_PM_OPS(acpi_ec_suspend, acpi_ec_resume)
};

static int param_set_event_clearing(const char *val, struct kernel_param *kp)
{
	int result = 0;

	if (!strncmp(val, "status", sizeof("status") - 1)) {
		ec_event_clearing = ACPI_EC_EVT_TIMING_STATUS;
		pr_info("Assuming SCI_EVT clearing on EC_SC accesses\n");
	} else if (!strncmp(val, "query", sizeof("query") - 1)) {
		ec_event_clearing = ACPI_EC_EVT_TIMING_QUERY;
		pr_info("Assuming SCI_EVT clearing on QR_EC writes\n");
	} else if (!strncmp(val, "event", sizeof("event") - 1)) {
		ec_event_clearing = ACPI_EC_EVT_TIMING_EVENT;
		pr_info("Assuming SCI_EVT clearing on event reads\n");
	} else
		result = -EINVAL;
	return result;
}

static int param_get_event_clearing(char *buffer, struct kernel_param *kp)
{
	switch (ec_event_clearing) {
	case ACPI_EC_EVT_TIMING_STATUS:
		return sprintf(buffer, "status");
	case ACPI_EC_EVT_TIMING_QUERY:
		return sprintf(buffer, "query");
	case ACPI_EC_EVT_TIMING_EVENT:
		return sprintf(buffer, "event");
	default:
		return sprintf(buffer, "invalid");
	}
	return 0;
}

module_param_call(ec_event_clearing, param_set_event_clearing, param_get_event_clearing,
		  NULL, 0644);
MODULE_PARM_DESC(ec_event_clearing, "Assumed SCI_EVT clearing timing");

static struct acpi_driver acpi_ec_driver = {
	.name = "ec",
	.class = ACPI_EC_CLASS,
	.ids = ec_device_ids,
	.ops = {
		.add = acpi_ec_add,
		.remove = acpi_ec_remove,
		},
	.drv.pm = &acpi_ec_pm,
};

static inline int acpi_ec_query_init(void)
{
	if (!ec_query_wq) {
		ec_query_wq = alloc_workqueue("kec_query", 0,
					      ec_max_queries);
		if (!ec_query_wq)
			return -ENODEV;
	}
	return 0;
}

static inline void acpi_ec_query_exit(void)
{
	if (ec_query_wq) {
		destroy_workqueue(ec_query_wq);
		ec_query_wq = NULL;
	}
}

int __init acpi_ec_init(void)
{
	int result;
	int ecdt_fail, dsdt_fail;

	/* register workqueue for _Qxx evaluations */
	result = acpi_ec_query_init();
	if (result)
		return result;

	/* Drivers must be started after acpi_ec_query_init() */
	ecdt_fail = acpi_ec_ecdt_start();
	dsdt_fail = acpi_bus_register_driver(&acpi_ec_driver);
	return ecdt_fail && dsdt_fail ? -ENODEV : 0;
}

/* EC driver currently not unloadable */
#if 0
static void __exit acpi_ec_exit(void)
{

	acpi_bus_unregister_driver(&acpi_ec_driver);
	acpi_ec_query_exit();
}
#endif	/* 0 */<|MERGE_RESOLUTION|>--- conflicted
+++ resolved
@@ -1883,8 +1883,6 @@
 
 #ifdef CONFIG_PM_SLEEP
 static int acpi_ec_suspend(struct device *dev)
-<<<<<<< HEAD
-=======
 {
 	struct acpi_ec *ec =
 		acpi_driver_data(to_acpi_device(dev));
@@ -1910,7 +1908,6 @@
 }
 
 static int acpi_ec_resume_noirq(struct device *dev)
->>>>>>> f4a53352
 {
 	struct acpi_ec *ec = acpi_driver_data(to_acpi_device(dev));
 
@@ -1932,6 +1929,7 @@
 #endif
 
 static const struct dev_pm_ops acpi_ec_pm = {
+	SET_NOIRQ_SYSTEM_SLEEP_PM_OPS(acpi_ec_suspend_noirq, acpi_ec_resume_noirq)
 	SET_SYSTEM_SLEEP_PM_OPS(acpi_ec_suspend, acpi_ec_resume)
 };
 
