--- conflicted
+++ resolved
@@ -85,11 +85,7 @@
 
 /* ec.c is compiled in acpi namespace so this shows up as acpi.ec_delay param */
 static unsigned int ec_delay __read_mostly = ACPI_EC_DELAY;
-<<<<<<< HEAD
-module_param(ec_delay, uint, 0444);
-=======
 module_param(ec_delay, uint, 0644);
->>>>>>> c8ddb271
 MODULE_PARM_DESC(ec_delay, "Timeout(ms) waited until an EC command completes");
 
 /* If we find an EC via the ECDT, we need to keep a ptr to its context */
