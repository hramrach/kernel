--- conflicted
+++ resolved
@@ -186,11 +186,7 @@
 	apic_id = map_mat_entry(handle, type, acpi_id);
 	if (apic_id == -1)
 		apic_id = map_madt_entry(type, acpi_id);
-<<<<<<< HEAD
-	if (apic_id == -1 || i)
-		return apic_id;
-=======
-	if (apic_id == -1) {
+	if (apic_id == -1 || i) {
 		/*
 		 * On UP processor, there is no _MAT or MADT table.
 		 * So above apic_id is always set to -1.
@@ -214,7 +210,6 @@
 		else
 			return apic_id;
 	}
->>>>>>> 3499d642
 
 #ifdef CONFIG_SMP
 #ifndef CONFIG_PROCESSOR_EXTERNAL_CONTROL
