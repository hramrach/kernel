/*
 * Copyright (C) 2005 Intel Corporation
 * Copyright (C) 2009 Hewlett-Packard Development Company, L.P.
 *
 *	Alex Chiang <achiang@hp.com>
 *	- Unified x86/ia64 implementations
 *	Venkatesh Pallipadi <venkatesh.pallipadi@intel.com>
 *	- Added _PDC for platforms with Intel CPUs
 */
#include <linux/export.h>
#include <linux/dmi.h>
#include <linux/slab.h>

#include <acpi/acpi_drivers.h>
#include <acpi/processor.h>

#include "internal.h"

#define PREFIX			"ACPI: "
#define _COMPONENT		ACPI_PROCESSOR_COMPONENT
ACPI_MODULE_NAME("processor_core");

#ifdef CONFIG_PROCESSOR_EXTERNAL_CONTROL
/*
 * External processor control logic may register with its own set of
 * ops to get ACPI related notification. One example is like VMM.
 */
const struct processor_extcntl_ops *processor_extcntl_ops;
EXPORT_SYMBOL(processor_extcntl_ops);
#endif

static int __init set_no_mwait(const struct dmi_system_id *id)
{
	printk(KERN_NOTICE PREFIX "%s detected - "
		"disabling mwait for CPU C-states\n", id->ident);
	boot_option_idle_override = IDLE_NOMWAIT;
	return 0;
}

static struct dmi_system_id __initdata processor_idle_dmi_table[] = {
	{
	set_no_mwait, "Extensa 5220", {
	DMI_MATCH(DMI_BIOS_VENDOR, "Phoenix Technologies LTD"),
	DMI_MATCH(DMI_SYS_VENDOR, "Acer"),
	DMI_MATCH(DMI_PRODUCT_VERSION, "0100"),
	DMI_MATCH(DMI_BOARD_NAME, "Columbia") }, NULL},
	{},
};

static int map_lapic_id(struct acpi_subtable_header *entry,
		 u32 acpi_id, int *apic_id)
{
	struct acpi_madt_local_apic *lapic =
		(struct acpi_madt_local_apic *)entry;

	if (!(lapic->lapic_flags & ACPI_MADT_ENABLED))
		return 0;

	if (lapic->processor_id != acpi_id)
		return 0;

	*apic_id = lapic->id;
	return 1;
}

static int map_x2apic_id(struct acpi_subtable_header *entry,
			 int device_declaration, u32 acpi_id, int *apic_id)
{
	struct acpi_madt_local_x2apic *apic =
		(struct acpi_madt_local_x2apic *)entry;

	if (!(apic->lapic_flags & ACPI_MADT_ENABLED))
		return 0;

	if (device_declaration && (apic->uid == acpi_id)) {
		*apic_id = apic->local_apic_id;
		return 1;
	}

	return 0;
}

static int map_lsapic_id(struct acpi_subtable_header *entry,
		int device_declaration, u32 acpi_id, int *apic_id)
{
	struct acpi_madt_local_sapic *lsapic =
		(struct acpi_madt_local_sapic *)entry;

	if (!(lsapic->lapic_flags & ACPI_MADT_ENABLED))
		return 0;

	if (device_declaration) {
		if ((entry->length < 16) || (lsapic->uid != acpi_id))
			return 0;
	} else if (lsapic->processor_id != acpi_id)
		return 0;

	*apic_id = (lsapic->id << 8) | lsapic->eid;
	return 1;
}

static int map_madt_entry(int type, u32 acpi_id)
{
	unsigned long madt_end, entry;
	static struct acpi_table_madt *madt;
	static int read_madt;
	int apic_id = -1;

	if (!read_madt) {
		if (ACPI_FAILURE(acpi_get_table(ACPI_SIG_MADT, 0,
					(struct acpi_table_header **)&madt)))
			madt = NULL;
		read_madt++;
	}

	if (!madt)
		return apic_id;

	entry = (unsigned long)madt;
	madt_end = entry + madt->header.length;

	/* Parse all entries looking for a match. */

	entry += sizeof(struct acpi_table_madt);
	while (entry + sizeof(struct acpi_subtable_header) < madt_end) {
		struct acpi_subtable_header *header =
			(struct acpi_subtable_header *)entry;
		if (header->type == ACPI_MADT_TYPE_LOCAL_APIC) {
			if (map_lapic_id(header, acpi_id, &apic_id))
				break;
		} else if (header->type == ACPI_MADT_TYPE_LOCAL_X2APIC) {
			if (map_x2apic_id(header, type, acpi_id, &apic_id))
				break;
		} else if (header->type == ACPI_MADT_TYPE_LOCAL_SAPIC) {
			if (map_lsapic_id(header, type, acpi_id, &apic_id))
				break;
		}
		entry += header->length;
	}
	return apic_id;
}

static int map_mat_entry(acpi_handle handle, int type, u32 acpi_id)
{
	struct acpi_buffer buffer = { ACPI_ALLOCATE_BUFFER, NULL };
	union acpi_object *obj;
	struct acpi_subtable_header *header;
	int apic_id = -1;

	if (ACPI_FAILURE(acpi_evaluate_object(handle, "_MAT", NULL, &buffer)))
		goto exit;

	if (!buffer.length || !buffer.pointer)
		goto exit;

	obj = buffer.pointer;
	if (obj->type != ACPI_TYPE_BUFFER ||
	    obj->buffer.length < sizeof(struct acpi_subtable_header)) {
		goto exit;
	}

	header = (struct acpi_subtable_header *)obj->buffer.pointer;
	if (header->type == ACPI_MADT_TYPE_LOCAL_APIC) {
		map_lapic_id(header, acpi_id, &apic_id);
	} else if (header->type == ACPI_MADT_TYPE_LOCAL_SAPIC) {
		map_lsapic_id(header, type, acpi_id, &apic_id);
	}

exit:
	if (buffer.pointer)
		kfree(buffer.pointer);
	return apic_id;
}

int acpi_get_cpuid(acpi_handle handle, int type, u32 acpi_id)
{
	int i = 0, apic_id = -1;

	if (type < 0) {
		if (!processor_cntl_external())
			return -1;
		type = ~type;
		i = 1;
	}

	apic_id = map_mat_entry(handle, type, acpi_id);
	if (apic_id == -1)
		apic_id = map_madt_entry(type, acpi_id);
<<<<<<< HEAD
	if (apic_id == -1 || i)
		return apic_id;
=======
	if (apic_id == -1) {
		/*
		 * On UP processor, there is no _MAT or MADT table.
		 * So above apic_id is always set to -1.
		 *
		 * BIOS may define multiple CPU handles even for UP processor.
		 * For example,
		 *
		 * Scope (_PR)
                 * {
		 *     Processor (CPU0, 0x00, 0x00000410, 0x06) {}
		 *     Processor (CPU1, 0x01, 0x00000410, 0x06) {}
		 *     Processor (CPU2, 0x02, 0x00000410, 0x06) {}
		 *     Processor (CPU3, 0x03, 0x00000410, 0x06) {}
		 * }
		 *
		 * Ignores apic_id and always return 0 for CPU0's handle.
		 * Return -1 for other CPU's handle.
		 */
		if (acpi_id == 0)
			return acpi_id;
		else
			return apic_id;
	}
>>>>>>> 62aa2b53

#ifdef CONFIG_SMP
#ifndef CONFIG_PROCESSOR_EXTERNAL_CONTROL
	for_each_possible_cpu(i) {
		if (cpu_physical_id(i) == apic_id)
			return i;
	}
#else
	/*
	 * Use of cpu_physical_id() is bogus here. Rather than defining a
	 * stub enforcing a 1:1 mapping, we keep it undefined to catch bad
	 * uses. Return as if there was a 1:1 mapping.
	 */
	if (apic_id < nr_cpu_ids && cpu_possible(apic_id))
		return apic_id;
#endif
#else
	/* In UP kernel, only processor 0 is valid */
	if (apic_id == 0)
		return apic_id;
#endif
	return -1;
}
EXPORT_SYMBOL_GPL(acpi_get_cpuid);

static bool __init processor_physically_present(acpi_handle handle)
{
	int cpuid, type;
	u32 acpi_id;
	acpi_status status;
	acpi_object_type acpi_type;
	unsigned long long tmp;
	union acpi_object object = { 0 };
	struct acpi_buffer buffer = { sizeof(union acpi_object), &object };

	status = acpi_get_type(handle, &acpi_type);
	if (ACPI_FAILURE(status))
		return false;

	switch (acpi_type) {
	case ACPI_TYPE_PROCESSOR:
		status = acpi_evaluate_object(handle, NULL, NULL, &buffer);
		if (ACPI_FAILURE(status))
			return false;
		acpi_id = object.processor.proc_id;
		break;
	case ACPI_TYPE_DEVICE:
		status = acpi_evaluate_integer(handle, "_UID", NULL, &tmp);
		if (ACPI_FAILURE(status))
			return false;
		acpi_id = tmp;
		break;
	default:
		return false;
	}

	type = (acpi_type == ACPI_TYPE_DEVICE) ? 1 : 0;
	if (processor_cntl_external())
		type = ~type;
	cpuid = acpi_get_cpuid(handle, type, acpi_id);

	if (cpuid == -1)
		return false;

	return true;
}

static void __cpuinit acpi_set_pdc_bits(u32 *buf)
{
	buf[0] = ACPI_PDC_REVISION_ID;
	buf[1] = 1;

	/* Enable coordination with firmware's _TSD info */
	buf[2] = ACPI_PDC_SMP_T_SWCOORD;

	/* Twiddle arch-specific bits needed for _PDC */
	arch_acpi_set_pdc_bits(buf);
}

static struct acpi_object_list *__cpuinit acpi_processor_alloc_pdc(void)
{
	struct acpi_object_list *obj_list;
	union acpi_object *obj;
	u32 *buf;

	/* allocate and initialize pdc. It will be used later. */
	obj_list = kmalloc(sizeof(struct acpi_object_list), GFP_KERNEL);
	if (!obj_list) {
		printk(KERN_ERR "Memory allocation error\n");
		return NULL;
	}

	obj = kmalloc(sizeof(union acpi_object), GFP_KERNEL);
	if (!obj) {
		printk(KERN_ERR "Memory allocation error\n");
		kfree(obj_list);
		return NULL;
	}

	buf = kmalloc(12, GFP_KERNEL);
	if (!buf) {
		printk(KERN_ERR "Memory allocation error\n");
		kfree(obj);
		kfree(obj_list);
		return NULL;
	}

	acpi_set_pdc_bits(buf);

	obj->type = ACPI_TYPE_BUFFER;
	obj->buffer.length = 12;
	obj->buffer.pointer = (u8 *) buf;
	obj_list->count = 1;
	obj_list->pointer = obj;

	return obj_list;
}

/*
 * _PDC is required for a BIOS-OS handshake for most of the newer
 * ACPI processor features.
 */
static int __cpuinit
acpi_processor_eval_pdc(acpi_handle handle, struct acpi_object_list *pdc_in)
{
	acpi_status status = AE_OK;

#ifndef CONFIG_XEN
	if (boot_option_idle_override == IDLE_NOMWAIT) {
		/*
		 * If mwait is disabled for CPU C-states, the C2C3_FFH access
		 * mode will be disabled in the parameter of _PDC object.
		 * Of course C1_FFH access mode will also be disabled.
		 */
#else
	{
		struct xen_platform_op op;
#endif
		union acpi_object *obj;
		u32 *buffer = NULL;

		obj = pdc_in->pointer;
		buffer = (u32 *)(obj->buffer.pointer);
#ifndef CONFIG_XEN
		buffer[2] &= ~(ACPI_PDC_C_C2C3_FFH | ACPI_PDC_C_C1_FFH);
#else
		op.cmd = XENPF_set_processor_pminfo;
		op.u.set_pminfo.id = -1;
		op.u.set_pminfo.type = XEN_PM_PDC;
		set_xen_guest_handle(op.u.set_pminfo.u.pdc, buffer);
		VOID(HYPERVISOR_platform_op(&op));
#endif
	}
	status = acpi_evaluate_object(handle, "_PDC", pdc_in, NULL);

	if (ACPI_FAILURE(status))
		ACPI_DEBUG_PRINT((ACPI_DB_INFO,
		    "Could not evaluate _PDC, using legacy perf. control.\n"));

	return status;
}

void __cpuinit acpi_processor_set_pdc(acpi_handle handle)
{
	struct acpi_object_list *obj_list;

	if (arch_has_acpi_pdc() == false)
		return;

	obj_list = acpi_processor_alloc_pdc();
	if (!obj_list)
		return;

	acpi_processor_eval_pdc(handle, obj_list);

	kfree(obj_list->pointer->buffer.pointer);
	kfree(obj_list->pointer);
	kfree(obj_list);
}

static acpi_status __init
early_init_pdc(acpi_handle handle, u32 lvl, void *context, void **rv)
{
	if (processor_physically_present(handle) == false)
		return AE_OK;

	acpi_processor_set_pdc(handle);
	return AE_OK;
}

void __init acpi_early_processor_set_pdc(void)
{
	/*
	 * Check whether the system is DMI table. If yes, OSPM
	 * should not use mwait for CPU-states.
	 */
	dmi_check_system(processor_idle_dmi_table);

	acpi_walk_namespace(ACPI_TYPE_PROCESSOR, ACPI_ROOT_OBJECT,
			    ACPI_UINT32_MAX,
			    early_init_pdc, NULL, NULL, NULL);
	acpi_get_devices("ACPI0007", early_init_pdc, NULL, NULL);
}<|MERGE_RESOLUTION|>--- conflicted
+++ resolved
@@ -19,15 +19,6 @@
 #define PREFIX			"ACPI: "
 #define _COMPONENT		ACPI_PROCESSOR_COMPONENT
 ACPI_MODULE_NAME("processor_core");
-
-#ifdef CONFIG_PROCESSOR_EXTERNAL_CONTROL
-/*
- * External processor control logic may register with its own set of
- * ops to get ACPI related notification. One example is like VMM.
- */
-const struct processor_extcntl_ops *processor_extcntl_ops;
-EXPORT_SYMBOL(processor_extcntl_ops);
-#endif
 
 static int __init set_no_mwait(const struct dmi_system_id *id)
 {
@@ -174,22 +165,14 @@
 
 int acpi_get_cpuid(acpi_handle handle, int type, u32 acpi_id)
 {
-	int i = 0, apic_id = -1;
-
-	if (type < 0) {
-		if (!processor_cntl_external())
-			return -1;
-		type = ~type;
-		i = 1;
-	}
+#ifdef CONFIG_SMP
+	int i;
+#endif
+	int apic_id = -1;
 
 	apic_id = map_mat_entry(handle, type, acpi_id);
 	if (apic_id == -1)
 		apic_id = map_madt_entry(type, acpi_id);
-<<<<<<< HEAD
-	if (apic_id == -1 || i)
-		return apic_id;
-=======
 	if (apic_id == -1) {
 		/*
 		 * On UP processor, there is no _MAT or MADT table.
@@ -214,23 +197,12 @@
 		else
 			return apic_id;
 	}
->>>>>>> 62aa2b53
 
 #ifdef CONFIG_SMP
-#ifndef CONFIG_PROCESSOR_EXTERNAL_CONTROL
 	for_each_possible_cpu(i) {
 		if (cpu_physical_id(i) == apic_id)
 			return i;
 	}
-#else
-	/*
-	 * Use of cpu_physical_id() is bogus here. Rather than defining a
-	 * stub enforcing a 1:1 mapping, we keep it undefined to catch bad
-	 * uses. Return as if there was a 1:1 mapping.
-	 */
-	if (apic_id < nr_cpu_ids && cpu_possible(apic_id))
-		return apic_id;
-#endif
 #else
 	/* In UP kernel, only processor 0 is valid */
 	if (apic_id == 0)
@@ -272,8 +244,6 @@
 	}
 
 	type = (acpi_type == ACPI_TYPE_DEVICE) ? 1 : 0;
-	if (processor_cntl_external())
-		type = ~type;
 	cpuid = acpi_get_cpuid(handle, type, acpi_id);
 
 	if (cpuid == -1)
@@ -342,31 +312,19 @@
 {
 	acpi_status status = AE_OK;
 
-#ifndef CONFIG_XEN
 	if (boot_option_idle_override == IDLE_NOMWAIT) {
 		/*
 		 * If mwait is disabled for CPU C-states, the C2C3_FFH access
 		 * mode will be disabled in the parameter of _PDC object.
 		 * Of course C1_FFH access mode will also be disabled.
 		 */
-#else
-	{
-		struct xen_platform_op op;
-#endif
 		union acpi_object *obj;
 		u32 *buffer = NULL;
 
 		obj = pdc_in->pointer;
 		buffer = (u32 *)(obj->buffer.pointer);
-#ifndef CONFIG_XEN
 		buffer[2] &= ~(ACPI_PDC_C_C2C3_FFH | ACPI_PDC_C_C1_FFH);
-#else
-		op.cmd = XENPF_set_processor_pminfo;
-		op.u.set_pminfo.id = -1;
-		op.u.set_pminfo.type = XEN_PM_PDC;
-		set_xen_guest_handle(op.u.set_pminfo.u.pdc, buffer);
-		VOID(HYPERVISOR_platform_op(&op));
-#endif
+
 	}
 	status = acpi_evaluate_object(handle, "_PDC", pdc_in, NULL);
 
