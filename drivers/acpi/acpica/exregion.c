--- conflicted
+++ resolved
@@ -183,11 +183,7 @@
 			ACPI_ERROR((AE_INFO,
 				    "Could not map memory at 0x%8.8X%8.8X, size %u",
 				    ACPI_FORMAT_UINT64(address),
-<<<<<<< HEAD
-				    (u32) map_length));
-=======
 				    (u32)map_length));
->>>>>>> 53b729de
 			mem_info->mapped_length = 0;
 			return_ACPI_STATUS(AE_NO_MEMORY);
 		}
