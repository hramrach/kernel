/* SPDX-License-Identifier: (GPL-2.0 OR BSD-3-Clause) */
/* Copyright(c) 2015-17 Intel Corporation. */

#ifndef __SDW_INTEL_LOCAL_H
#define __SDW_INTEL_LOCAL_H

/**
 * struct sdw_intel_link_res - Soundwire Intel link resource structure,
 * typically populated by the controller driver.
<<<<<<< HEAD
 * @pdev: platform_device
=======
>>>>>>> 7d2a07b7
 * @mmio_base: mmio base of SoundWire registers
 * @registers: Link IO registers base
 * @shim: Audio shim pointer
 * @alh: ALH (Audio Link Hub) pointer
 * @irq: Interrupt line
 * @ops: Shim callback ops
 * @dev: device implementing hw_params and free callbacks
 * @shim_lock: mutex to handle access to shared SHIM registers
 * @shim_mask: global pointer to check SHIM register initialization
 * @clock_stop_quirks: mask defining requested behavior on pm_suspend
 * @link_mask: global mask needed for power-up/down sequences
 * @cdns: Cadence master descriptor
 * @list: used to walk-through all masters exposed by the same controller
 */
struct sdw_intel_link_res {
<<<<<<< HEAD
	struct platform_device *pdev;
=======
>>>>>>> 7d2a07b7
	void __iomem *mmio_base; /* not strictly needed, useful for debug */
	void __iomem *registers;
	void __iomem *shim;
	void __iomem *alh;
	int irq;
	const struct sdw_intel_ops *ops;
	struct device *dev;
	struct mutex *shim_lock; /* protect shared registers */
	u32 *shim_mask;
	u32 clock_stop_quirks;
	u32 link_mask;
	struct sdw_cdns *cdns;
	struct list_head list;
};

struct sdw_intel {
	struct sdw_cdns cdns;
	int instance;
	struct sdw_intel_link_res *link_res;
#ifdef CONFIG_DEBUG_FS
	struct dentry *debugfs;
#endif
};

<<<<<<< HEAD
#define SDW_INTEL_QUIRK_MASK_BUS_DISABLE      BIT(1)

int intel_master_startup(struct platform_device *pdev);
int intel_master_process_wakeen_event(struct platform_device *pdev);
=======
int intel_link_startup(struct auxiliary_device *auxdev);
int intel_link_process_wakeen_event(struct auxiliary_device *auxdev);

struct sdw_intel_link_dev {
	struct auxiliary_device auxdev;
	struct sdw_intel_link_res link_res;
};

#define auxiliary_dev_to_sdw_intel_link_dev(auxiliary_dev) \
	container_of(auxiliary_dev, struct sdw_intel_link_dev, auxdev)
>>>>>>> 7d2a07b7

#endif /* __SDW_INTEL_LOCAL_H */<|MERGE_RESOLUTION|>--- conflicted
+++ resolved
@@ -7,10 +7,6 @@
 /**
  * struct sdw_intel_link_res - Soundwire Intel link resource structure,
  * typically populated by the controller driver.
-<<<<<<< HEAD
- * @pdev: platform_device
-=======
->>>>>>> 7d2a07b7
  * @mmio_base: mmio base of SoundWire registers
  * @registers: Link IO registers base
  * @shim: Audio shim pointer
@@ -26,10 +22,6 @@
  * @list: used to walk-through all masters exposed by the same controller
  */
 struct sdw_intel_link_res {
-<<<<<<< HEAD
-	struct platform_device *pdev;
-=======
->>>>>>> 7d2a07b7
 	void __iomem *mmio_base; /* not strictly needed, useful for debug */
 	void __iomem *registers;
 	void __iomem *shim;
@@ -54,12 +46,6 @@
 #endif
 };
 
-<<<<<<< HEAD
-#define SDW_INTEL_QUIRK_MASK_BUS_DISABLE      BIT(1)
-
-int intel_master_startup(struct platform_device *pdev);
-int intel_master_process_wakeen_event(struct platform_device *pdev);
-=======
 int intel_link_startup(struct auxiliary_device *auxdev);
 int intel_link_process_wakeen_event(struct auxiliary_device *auxdev);
 
@@ -70,6 +56,5 @@
 
 #define auxiliary_dev_to_sdw_intel_link_dev(auxiliary_dev) \
 	container_of(auxiliary_dev, struct sdw_intel_link_dev, auxdev)
->>>>>>> 7d2a07b7
 
 #endif /* __SDW_INTEL_LOCAL_H */