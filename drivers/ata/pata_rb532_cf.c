// SPDX-License-Identifier: GPL-2.0-only
/*
 *  A low-level PATA driver to handle a Compact Flash connected on the
 *  Mikrotik's RouterBoard 532 board.
 *
 *  Copyright (C) 2007 Gabor Juhos <juhosg at openwrt.org>
 *  Copyright (C) 2008 Florian Fainelli <florian@openwrt.org>
 *
 *  This file was based on: drivers/ata/pata_ixp4xx_cf.c
 *	Copyright (C) 2006-07 Tower Technologies
 *	Author: Alessandro Zummo <a.zummo@towertech.it>
 *
 *  Also was based on the driver for Linux 2.4.xx published by Mikrotik for
 *  their RouterBoard 1xx and 5xx series devices. The original Mikrotik code
 *  seems not to have a license.
 */

#include <linux/gfp.h>
#include <linux/kernel.h>
#include <linux/module.h>
#include <linux/platform_device.h>

#include <linux/io.h>
#include <linux/interrupt.h>
#include <linux/irq.h>
#include <linux/gpio/consumer.h>

#include <linux/libata.h>
#include <scsi/scsi_host.h>

#include <asm/mach-rc32434/rb.h>

#define DRV_NAME	"pata-rb532-cf"
#define DRV_VERSION	"0.1.0"
#define DRV_DESC	"PATA driver for RouterBOARD 532 Compact Flash"

#define RB500_CF_MAXPORTS	1
#define RB500_CF_IO_DELAY	400

#define RB500_CF_REG_BASE	0x0800
#define RB500_CF_REG_ERR	0x080D
#define RB500_CF_REG_CTRL	0x080E
/* 32bit buffered data register offset */
#define RB500_CF_REG_DBUF32	0x0C00

struct rb532_cf_info {
	void __iomem	*iobase;
	struct gpio_desc *gpio_line;
	unsigned int	irq;
};

/* ------------------------------------------------------------------------ */

static irqreturn_t rb532_pata_irq_handler(int irq, void *dev_instance)
{
	struct ata_host *ah = dev_instance;
	struct rb532_cf_info *info = ah->private_data;

	if (gpiod_get_value(info->gpio_line)) {
		irq_set_irq_type(info->irq, IRQ_TYPE_LEVEL_LOW);
		ata_sff_interrupt(info->irq, dev_instance);
	} else {
		irq_set_irq_type(info->irq, IRQ_TYPE_LEVEL_HIGH);
	}

	return IRQ_HANDLED;
}

static struct ata_port_operations rb532_pata_port_ops = {
	.inherits		= &ata_sff_port_ops,
	.sff_data_xfer		= ata_sff_data_xfer32,
};

/* ------------------------------------------------------------------------ */

static struct scsi_host_template rb532_pata_sht = {
	ATA_PIO_SHT(DRV_NAME),
};

/* ------------------------------------------------------------------------ */

static void rb532_pata_setup_ports(struct ata_host *ah)
{
	struct rb532_cf_info *info = ah->private_data;
	struct ata_port *ap;

	ap = ah->ports[0];

	ap->ops		= &rb532_pata_port_ops;
	ap->pio_mask	= ATA_PIO4;

	ap->ioaddr.cmd_addr	= info->iobase + RB500_CF_REG_BASE;
	ap->ioaddr.ctl_addr	= info->iobase + RB500_CF_REG_CTRL;
	ap->ioaddr.altstatus_addr = info->iobase + RB500_CF_REG_CTRL;

	ata_sff_std_ports(&ap->ioaddr);

	ap->ioaddr.data_addr	= info->iobase + RB500_CF_REG_DBUF32;
	ap->ioaddr.error_addr	= info->iobase + RB500_CF_REG_ERR;
}

static int rb532_pata_driver_probe(struct platform_device *pdev)
{
	int irq;
	struct gpio_desc *gpiod;
	struct resource *res;
	struct ata_host *ah;
	struct rb532_cf_info *info;
	int ret;

	res = platform_get_resource(pdev, IORESOURCE_MEM, 0);
	if (!res) {
		dev_err(&pdev->dev, "no IOMEM resource found\n");
		return -EINVAL;
	}

	irq = platform_get_irq(pdev, 0);
<<<<<<< HEAD
	if (irq < 0) {
		dev_err(&pdev->dev, "no IRQ resource found\n");
		return irq;
	}
=======
	if (irq < 0)
		return irq;
>>>>>>> f20ef843
	if (!irq)
		return -EINVAL;

	gpiod = devm_gpiod_get(&pdev->dev, NULL, GPIOD_IN);
	if (IS_ERR(gpiod)) {
		dev_err(&pdev->dev, "no GPIO found for irq%d\n", irq);
		return PTR_ERR(gpiod);
	}
	gpiod_set_consumer_name(gpiod, DRV_NAME);

	/* allocate host */
	ah = ata_host_alloc(&pdev->dev, RB500_CF_MAXPORTS);
	if (!ah)
		return -ENOMEM;

	info = devm_kzalloc(&pdev->dev, sizeof(*info), GFP_KERNEL);
	if (!info)
		return -ENOMEM;

	ah->private_data = info;
	info->gpio_line = gpiod;
	info->irq = irq;

	info->iobase = devm_ioremap(&pdev->dev, res->start,
				resource_size(res));
	if (!info->iobase)
		return -ENOMEM;

	rb532_pata_setup_ports(ah);

	ret = ata_host_activate(ah, irq, rb532_pata_irq_handler,
				IRQF_TRIGGER_LOW, &rb532_pata_sht);
	if (ret)
		return ret;

	return 0;
}

static int rb532_pata_driver_remove(struct platform_device *pdev)
{
	struct ata_host *ah = platform_get_drvdata(pdev);

	ata_host_detach(ah);

	return 0;
}

static struct platform_driver rb532_pata_platform_driver = {
	.probe		= rb532_pata_driver_probe,
	.remove		= rb532_pata_driver_remove,
	.driver	 = {
		.name   = DRV_NAME,
	},
};

#define DRV_INFO DRV_DESC " version " DRV_VERSION

module_platform_driver(rb532_pata_platform_driver);

MODULE_AUTHOR("Gabor Juhos <juhosg at openwrt.org>");
MODULE_AUTHOR("Florian Fainelli <florian@openwrt.org>");
MODULE_DESCRIPTION(DRV_DESC);
MODULE_VERSION(DRV_VERSION);
MODULE_LICENSE("GPL");
MODULE_ALIAS("platform:" DRV_NAME);<|MERGE_RESOLUTION|>--- conflicted
+++ resolved
@@ -115,15 +115,8 @@
 	}
 
 	irq = platform_get_irq(pdev, 0);
-<<<<<<< HEAD
-	if (irq < 0) {
-		dev_err(&pdev->dev, "no IRQ resource found\n");
-		return irq;
-	}
-=======
 	if (irq < 0)
 		return irq;
->>>>>>> f20ef843
 	if (!irq)
 		return -EINVAL;
 
