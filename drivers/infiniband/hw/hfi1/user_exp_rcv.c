/*
<<<<<<< HEAD
=======
 * Copyright(c) 2020 Cornelis Networks, Inc.
>>>>>>> a88031d6
 * Copyright(c) 2015-2018 Intel Corporation.
 *
 * This file is provided under a dual BSD/GPLv2 license.  When using or
 * redistributing this file, you may do so under either license.
 *
 * GPL LICENSE SUMMARY
 *
 * This program is free software; you can redistribute it and/or modify
 * it under the terms of version 2 of the GNU General Public License as
 * published by the Free Software Foundation.
 *
 * This program is distributed in the hope that it will be useful, but
 * WITHOUT ANY WARRANTY; without even the implied warranty of
 * MERCHANTABILITY or FITNESS FOR A PARTICULAR PURPOSE.  See the GNU
 * General Public License for more details.
 *
 * BSD LICENSE
 *
 * Redistribution and use in source and binary forms, with or without
 * modification, are permitted provided that the following conditions
 * are met:
 *
 *  - Redistributions of source code must retain the above copyright
 *    notice, this list of conditions and the following disclaimer.
 *  - Redistributions in binary form must reproduce the above copyright
 *    notice, this list of conditions and the following disclaimer in
 *    the documentation and/or other materials provided with the
 *    distribution.
 *  - Neither the name of Intel Corporation nor the names of its
 *    contributors may be used to endorse or promote products derived
 *    from this software without specific prior written permission.
 *
 * THIS SOFTWARE IS PROVIDED BY THE COPYRIGHT HOLDERS AND CONTRIBUTORS
 * "AS IS" AND ANY EXPRESS OR IMPLIED WARRANTIES, INCLUDING, BUT NOT
 * LIMITED TO, THE IMPLIED WARRANTIES OF MERCHANTABILITY AND FITNESS FOR
 * A PARTICULAR PURPOSE ARE DISCLAIMED. IN NO EVENT SHALL THE COPYRIGHT
 * OWNER OR CONTRIBUTORS BE LIABLE FOR ANY DIRECT, INDIRECT, INCIDENTAL,
 * SPECIAL, EXEMPLARY, OR CONSEQUENTIAL DAMAGES (INCLUDING, BUT NOT
 * LIMITED TO, PROCUREMENT OF SUBSTITUTE GOODS OR SERVICES; LOSS OF USE,
 * DATA, OR PROFITS; OR BUSINESS INTERRUPTION) HOWEVER CAUSED AND ON ANY
 * THEORY OF LIABILITY, WHETHER IN CONTRACT, STRICT LIABILITY, OR TORT
 * (INCLUDING NEGLIGENCE OR OTHERWISE) ARISING IN ANY WAY OUT OF THE USE
 * OF THIS SOFTWARE, EVEN IF ADVISED OF THE POSSIBILITY OF SUCH DAMAGE.
 *
 */
#include <asm/page.h>
#include <linux/string.h>

#include "mmu_rb.h"
#include "user_exp_rcv.h"
#include "trace.h"

static void unlock_exp_tids(struct hfi1_ctxtdata *uctxt,
			    struct exp_tid_set *set,
			    struct hfi1_filedata *fd);
static u32 find_phys_blocks(struct tid_user_buf *tidbuf, unsigned int npages);
static int set_rcvarray_entry(struct hfi1_filedata *fd,
			      struct tid_user_buf *tbuf,
			      u32 rcventry, struct tid_group *grp,
			      u16 pageidx, unsigned int npages);
static int tid_rb_insert(void *arg, struct mmu_rb_node *node);
static void cacheless_tid_rb_remove(struct hfi1_filedata *fdata,
				    struct tid_rb_node *tnode);
static void tid_rb_remove(void *arg, struct mmu_rb_node *node);
static int tid_rb_invalidate(void *arg, struct mmu_rb_node *mnode);
static int program_rcvarray(struct hfi1_filedata *fd, struct tid_user_buf *,
			    struct tid_group *grp,
			    unsigned int start, u16 count,
			    u32 *tidlist, unsigned int *tididx,
			    unsigned int *pmapped);
static int unprogram_rcvarray(struct hfi1_filedata *fd, u32 tidinfo,
			      struct tid_group **grp);
static void clear_tid_node(struct hfi1_filedata *fd, struct tid_rb_node *node);

static struct mmu_rb_ops tid_rb_ops = {
	.insert = tid_rb_insert,
	.remove = tid_rb_remove,
	.invalidate = tid_rb_invalidate
};

/*
 * Initialize context and file private data needed for Expected
 * receive caching. This needs to be done after the context has
 * been configured with the eager/expected RcvEntry counts.
 */
int hfi1_user_exp_rcv_init(struct hfi1_filedata *fd,
			   struct hfi1_ctxtdata *uctxt)
{
	struct hfi1_devdata *dd = uctxt->dd;
	int ret = 0;

	fd->entry_to_rb = kcalloc(uctxt->expected_count,
				  sizeof(struct rb_node *),
				  GFP_KERNEL);
	if (!fd->entry_to_rb)
		return -ENOMEM;

	if (!HFI1_CAP_UGET_MASK(uctxt->flags, TID_UNMAP)) {
		fd->invalid_tid_idx = 0;
		fd->invalid_tids = kcalloc(uctxt->expected_count,
					   sizeof(*fd->invalid_tids),
					   GFP_KERNEL);
		if (!fd->invalid_tids) {
			kfree(fd->entry_to_rb);
			fd->entry_to_rb = NULL;
			return -ENOMEM;
		}

		/*
		 * Register MMU notifier callbacks. If the registration
		 * fails, continue without TID caching for this context.
		 */
		ret = hfi1_mmu_rb_register(fd, &tid_rb_ops,
					   dd->pport->hfi1_wq,
					   &fd->handler);
		if (ret) {
			dd_dev_info(dd,
				    "Failed MMU notifier registration %d\n",
				    ret);
			ret = 0;
		}
	}

	/*
	 * PSM does not have a good way to separate, count, and
	 * effectively enforce a limit on RcvArray entries used by
	 * subctxts (when context sharing is used) when TID caching
	 * is enabled. To help with that, we calculate a per-process
	 * RcvArray entry share and enforce that.
	 * If TID caching is not in use, PSM deals with usage on its
	 * own. In that case, we allow any subctxt to take all of the
	 * entries.
	 *
	 * Make sure that we set the tid counts only after successful
	 * init.
	 */
	spin_lock(&fd->tid_lock);
	if (uctxt->subctxt_cnt && fd->handler) {
		u16 remainder;

		fd->tid_limit = uctxt->expected_count / uctxt->subctxt_cnt;
		remainder = uctxt->expected_count % uctxt->subctxt_cnt;
		if (remainder && fd->subctxt < remainder)
			fd->tid_limit++;
	} else {
		fd->tid_limit = uctxt->expected_count;
	}
	spin_unlock(&fd->tid_lock);

	return ret;
}

void hfi1_user_exp_rcv_free(struct hfi1_filedata *fd)
{
	struct hfi1_ctxtdata *uctxt = fd->uctxt;

	/*
	 * The notifier would have been removed when the process'es mm
	 * was freed.
	 */
	if (fd->handler) {
		hfi1_mmu_rb_unregister(fd->handler);
	} else {
		if (!EXP_TID_SET_EMPTY(uctxt->tid_full_list))
			unlock_exp_tids(uctxt, &uctxt->tid_full_list, fd);
		if (!EXP_TID_SET_EMPTY(uctxt->tid_used_list))
			unlock_exp_tids(uctxt, &uctxt->tid_used_list, fd);
	}

	kfree(fd->invalid_tids);
	fd->invalid_tids = NULL;

	kfree(fd->entry_to_rb);
	fd->entry_to_rb = NULL;
}

/**
 * Release pinned receive buffer pages.
 *
 * @mapped - true if the pages have been DMA mapped. false otherwise.
 * @idx - Index of the first page to unpin.
 * @npages - No of pages to unpin.
 *
 * If the pages have been DMA mapped (indicated by mapped parameter), their
 * info will be passed via a struct tid_rb_node. If they haven't been mapped,
 * their info will be passed via a struct tid_user_buf.
 */
static void unpin_rcv_pages(struct hfi1_filedata *fd,
			    struct tid_user_buf *tidbuf,
			    struct tid_rb_node *node,
			    unsigned int idx,
			    unsigned int npages,
			    bool mapped)
{
	struct page **pages;
	struct hfi1_devdata *dd = fd->uctxt->dd;
	struct mm_struct *mm;

	if (mapped) {
		pci_unmap_single(dd->pcidev, node->dma_addr,
				 node->mmu.len, PCI_DMA_FROMDEVICE);
		pages = &node->pages[idx];
		mm = mm_from_tid_node(node);
	} else {
		pages = &tidbuf->pages[idx];
		mm = current->mm;
	}
	hfi1_release_user_pages(mm, pages, npages, mapped);
	fd->tid_n_pinned -= npages;
}

/**
 * Pin receive buffer pages.
 */
static int pin_rcv_pages(struct hfi1_filedata *fd, struct tid_user_buf *tidbuf)
{
	int pinned;
	unsigned int npages;
	unsigned long vaddr = tidbuf->vaddr;
	struct page **pages = NULL;
	struct hfi1_devdata *dd = fd->uctxt->dd;

	/* Get the number of pages the user buffer spans */
	npages = num_user_pages(vaddr, tidbuf->length);
	if (!npages)
		return -EINVAL;

	if (npages > fd->uctxt->expected_count) {
		dd_dev_err(dd, "Expected buffer too big\n");
		return -EINVAL;
	}

	/* Verify that access is OK for the user buffer */
	if (!access_ok(VERIFY_WRITE, (void __user *)vaddr,
		       npages * PAGE_SIZE)) {
		dd_dev_err(dd, "Fail vaddr %p, %u pages, !access_ok\n",
			   (void *)vaddr, npages);
		return -EFAULT;
	}
	/* Allocate the array of struct page pointers needed for pinning */
	pages = kcalloc(npages, sizeof(*pages), GFP_KERNEL);
	if (!pages)
		return -ENOMEM;

	/*
	 * Pin all the pages of the user buffer. If we can't pin all the
	 * pages, accept the amount pinned so far and program only that.
	 * User space knows how to deal with partially programmed buffers.
	 */
	if (!hfi1_can_pin_pages(dd, current->mm, fd->tid_n_pinned, npages)) {
		kfree(pages);
		return -ENOMEM;
	}

	pinned = hfi1_acquire_user_pages(current->mm, vaddr, npages, true, pages);
	if (pinned <= 0) {
		kfree(pages);
		return pinned;
	}
	tidbuf->pages = pages;
	tidbuf->npages = npages;
	fd->tid_n_pinned += pinned;
	return pinned;
}

/*
 * RcvArray entry allocation for Expected Receives is done by the
 * following algorithm:
 *
 * The context keeps 3 lists of groups of RcvArray entries:
 *   1. List of empty groups - tid_group_list
 *      This list is created during user context creation and
 *      contains elements which describe sets (of 8) of empty
 *      RcvArray entries.
 *   2. List of partially used groups - tid_used_list
 *      This list contains sets of RcvArray entries which are
 *      not completely used up. Another mapping request could
 *      use some of all of the remaining entries.
 *   3. List of full groups - tid_full_list
 *      This is the list where sets that are completely used
 *      up go.
 *
 * An attempt to optimize the usage of RcvArray entries is
 * made by finding all sets of physically contiguous pages in a
 * user's buffer.
 * These physically contiguous sets are further split into
 * sizes supported by the receive engine of the HFI. The
 * resulting sets of pages are stored in struct tid_pageset,
 * which describes the sets as:
 *    * .count - number of pages in this set
 *    * .idx - starting index into struct page ** array
 *                    of this set
 *
 * From this point on, the algorithm deals with the page sets
 * described above. The number of pagesets is divided by the
 * RcvArray group size to produce the number of full groups
 * needed.
 *
 * Groups from the 3 lists are manipulated using the following
 * rules:
 *   1. For each set of 8 pagesets, a complete group from
 *      tid_group_list is taken, programmed, and moved to
 *      the tid_full_list list.
 *   2. For all remaining pagesets:
 *      2.1 If the tid_used_list is empty and the tid_group_list
 *          is empty, stop processing pageset and return only
 *          what has been programmed up to this point.
 *      2.2 If the tid_used_list is empty and the tid_group_list
 *          is not empty, move a group from tid_group_list to
 *          tid_used_list.
 *      2.3 For each group is tid_used_group, program as much as
 *          can fit into the group. If the group becomes fully
 *          used, move it to tid_full_list.
 */
int hfi1_user_exp_rcv_setup(struct hfi1_filedata *fd,
			    struct hfi1_tid_info *tinfo)
{
	int ret = 0, need_group = 0, pinned;
	struct hfi1_ctxtdata *uctxt = fd->uctxt;
	struct hfi1_devdata *dd = uctxt->dd;
	unsigned int ngroups, pageidx = 0, pageset_count,
		tididx = 0, mapped, mapped_pages = 0;
	u32 *tidlist = NULL;
	struct tid_user_buf *tidbuf;

	if (!PAGE_ALIGNED(tinfo->vaddr))
		return -EINVAL;

	tidbuf = kzalloc(sizeof(*tidbuf), GFP_KERNEL);
	if (!tidbuf)
		return -ENOMEM;

	tidbuf->vaddr = tinfo->vaddr;
	tidbuf->length = tinfo->length;
	tidbuf->psets = kcalloc(uctxt->expected_count, sizeof(*tidbuf->psets),
				GFP_KERNEL);
	if (!tidbuf->psets) {
		kfree(tidbuf);
		return -ENOMEM;
	}

	pinned = pin_rcv_pages(fd, tidbuf);
	if (pinned <= 0) {
		kfree(tidbuf->psets);
		kfree(tidbuf);
		return pinned;
	}

	/* Find sets of physically contiguous pages */
	tidbuf->n_psets = find_phys_blocks(tidbuf, pinned);

	/*
	 * We don't need to access this under a lock since tid_used is per
	 * process and the same process cannot be in hfi1_user_exp_rcv_clear()
	 * and hfi1_user_exp_rcv_setup() at the same time.
	 */
	spin_lock(&fd->tid_lock);
	if (fd->tid_used + tidbuf->n_psets > fd->tid_limit)
		pageset_count = fd->tid_limit - fd->tid_used;
	else
		pageset_count = tidbuf->n_psets;
	spin_unlock(&fd->tid_lock);

	if (!pageset_count)
		goto bail;

	ngroups = pageset_count / dd->rcv_entries.group_size;
	tidlist = kcalloc(pageset_count, sizeof(*tidlist), GFP_KERNEL);
	if (!tidlist) {
		ret = -ENOMEM;
		goto nomem;
	}

	tididx = 0;

	/*
	 * From this point on, we are going to be using shared (between master
	 * and subcontexts) context resources. We need to take the lock.
	 */
	mutex_lock(&uctxt->exp_mutex);
	/*
	 * The first step is to program the RcvArray entries which are complete
	 * groups.
	 */
	while (ngroups && uctxt->tid_group_list.count) {
		struct tid_group *grp =
			tid_group_pop(&uctxt->tid_group_list);

		ret = program_rcvarray(fd, tidbuf, grp,
				       pageidx, dd->rcv_entries.group_size,
				       tidlist, &tididx, &mapped);
		/*
		 * If there was a failure to program the RcvArray
		 * entries for the entire group, reset the grp fields
		 * and add the grp back to the free group list.
		 */
		if (ret <= 0) {
			tid_group_add_tail(grp, &uctxt->tid_group_list);
			hfi1_cdbg(TID,
				  "Failed to program RcvArray group %d", ret);
			goto unlock;
		}

		tid_group_add_tail(grp, &uctxt->tid_full_list);
		ngroups--;
		pageidx += ret;
		mapped_pages += mapped;
	}

	while (pageidx < pageset_count) {
		struct tid_group *grp, *ptr;
		/*
		 * If we don't have any partially used tid groups, check
		 * if we have empty groups. If so, take one from there and
		 * put in the partially used list.
		 */
		if (!uctxt->tid_used_list.count || need_group) {
			if (!uctxt->tid_group_list.count)
				goto unlock;

			grp = tid_group_pop(&uctxt->tid_group_list);
			tid_group_add_tail(grp, &uctxt->tid_used_list);
			need_group = 0;
		}
		/*
		 * There is an optimization opportunity here - instead of
		 * fitting as many page sets as we can, check for a group
		 * later on in the list that could fit all of them.
		 */
		list_for_each_entry_safe(grp, ptr, &uctxt->tid_used_list.list,
					 list) {
			unsigned use = min_t(unsigned, pageset_count - pageidx,
					     grp->size - grp->used);

			ret = program_rcvarray(fd, tidbuf, grp,
					       pageidx, use, tidlist,
					       &tididx, &mapped);
			if (ret < 0) {
				hfi1_cdbg(TID,
					  "Failed to program RcvArray entries %d",
					  ret);
				goto unlock;
			} else if (ret > 0) {
				if (grp->used == grp->size)
					tid_group_move(grp,
						       &uctxt->tid_used_list,
						       &uctxt->tid_full_list);
				pageidx += ret;
				mapped_pages += mapped;
				need_group = 0;
				/* Check if we are done so we break out early */
				if (pageidx >= pageset_count)
					break;
			} else if (WARN_ON(ret == 0)) {
				/*
				 * If ret is 0, we did not program any entries
				 * into this group, which can only happen if
				 * we've screwed up the accounting somewhere.
				 * Warn and try to continue.
				 */
				need_group = 1;
			}
		}
	}
unlock:
	mutex_unlock(&uctxt->exp_mutex);
nomem:
	hfi1_cdbg(TID, "total mapped: tidpairs:%u pages:%u (%d)", tididx,
		  mapped_pages, ret);
	if (tididx) {
		spin_lock(&fd->tid_lock);
		fd->tid_used += tididx;
		spin_unlock(&fd->tid_lock);
		tinfo->tidcnt = tididx;
		tinfo->length = mapped_pages * PAGE_SIZE;

		if (copy_to_user(u64_to_user_ptr(tinfo->tidlist),
				 tidlist, sizeof(tidlist[0]) * tididx)) {
			/*
			 * On failure to copy to the user level, we need to undo
			 * everything done so far so we don't leak resources.
			 */
			tinfo->tidlist = (unsigned long)&tidlist;
			hfi1_user_exp_rcv_clear(fd, tinfo);
			tinfo->tidlist = 0;
			ret = -EFAULT;
			goto bail;
		}
	}

	/*
	 * If not everything was mapped (due to insufficient RcvArray entries,
	 * for example), unpin all unmapped pages so we can pin them nex time.
	 */
	if (mapped_pages != pinned)
		unpin_rcv_pages(fd, tidbuf, NULL, mapped_pages,
				(pinned - mapped_pages), false);
bail:
	kfree(tidbuf->psets);
	kfree(tidlist);
	kfree(tidbuf->pages);
	kfree(tidbuf);
	return ret > 0 ? 0 : ret;
}

int hfi1_user_exp_rcv_clear(struct hfi1_filedata *fd,
			    struct hfi1_tid_info *tinfo)
{
	int ret = 0;
	struct hfi1_ctxtdata *uctxt = fd->uctxt;
	u32 *tidinfo;
	unsigned tididx;

	if (unlikely(tinfo->tidcnt > fd->tid_used))
		return -EINVAL;

	tidinfo = memdup_user(u64_to_user_ptr(tinfo->tidlist),
			      sizeof(tidinfo[0]) * tinfo->tidcnt);
	if (IS_ERR(tidinfo))
		return PTR_ERR(tidinfo);

	mutex_lock(&uctxt->exp_mutex);
	for (tididx = 0; tididx < tinfo->tidcnt; tididx++) {
		ret = unprogram_rcvarray(fd, tidinfo[tididx], NULL);
		if (ret) {
			hfi1_cdbg(TID, "Failed to unprogram rcv array %d",
				  ret);
			break;
		}
	}
	spin_lock(&fd->tid_lock);
	fd->tid_used -= tididx;
	spin_unlock(&fd->tid_lock);
	tinfo->tidcnt = tididx;
	mutex_unlock(&uctxt->exp_mutex);

	kfree(tidinfo);
	return ret;
}

int hfi1_user_exp_rcv_invalid(struct hfi1_filedata *fd,
			      struct hfi1_tid_info *tinfo)
{
	struct hfi1_ctxtdata *uctxt = fd->uctxt;
	unsigned long *ev = uctxt->dd->events +
		(uctxt_offset(uctxt) + fd->subctxt);
	u32 *array;
	int ret = 0;

	/*
	 * copy_to_user() can sleep, which will leave the invalid_lock
	 * locked and cause the MMU notifier to be blocked on the lock
	 * for a long time.
	 * Copy the data to a local buffer so we can release the lock.
	 */
	array = kcalloc(uctxt->expected_count, sizeof(*array), GFP_KERNEL);
	if (!array)
		return -EFAULT;

	spin_lock(&fd->invalid_lock);
	if (fd->invalid_tid_idx) {
		memcpy(array, fd->invalid_tids, sizeof(*array) *
		       fd->invalid_tid_idx);
		memset(fd->invalid_tids, 0, sizeof(*fd->invalid_tids) *
		       fd->invalid_tid_idx);
		tinfo->tidcnt = fd->invalid_tid_idx;
		fd->invalid_tid_idx = 0;
		/*
		 * Reset the user flag while still holding the lock.
		 * Otherwise, PSM can miss events.
		 */
		clear_bit(_HFI1_EVENT_TID_MMU_NOTIFY_BIT, ev);
	} else {
		tinfo->tidcnt = 0;
	}
	spin_unlock(&fd->invalid_lock);

	if (tinfo->tidcnt) {
		if (copy_to_user((void __user *)tinfo->tidlist,
				 array, sizeof(*array) * tinfo->tidcnt))
			ret = -EFAULT;
	}
	kfree(array);

	return ret;
}

static u32 find_phys_blocks(struct tid_user_buf *tidbuf, unsigned int npages)
{
	unsigned pagecount, pageidx, setcount = 0, i;
	unsigned long pfn, this_pfn;
	struct page **pages = tidbuf->pages;
	struct tid_pageset *list = tidbuf->psets;

	if (!npages)
		return 0;

	/*
	 * Look for sets of physically contiguous pages in the user buffer.
	 * This will allow us to optimize Expected RcvArray entry usage by
	 * using the bigger supported sizes.
	 */
	pfn = page_to_pfn(pages[0]);
	for (pageidx = 0, pagecount = 1, i = 1; i <= npages; i++) {
		this_pfn = i < npages ? page_to_pfn(pages[i]) : 0;

		/*
		 * If the pfn's are not sequential, pages are not physically
		 * contiguous.
		 */
		if (this_pfn != ++pfn) {
			/*
			 * At this point we have to loop over the set of
			 * physically contiguous pages and break them down it
			 * sizes supported by the HW.
			 * There are two main constraints:
			 *     1. The max buffer size is MAX_EXPECTED_BUFFER.
			 *        If the total set size is bigger than that
			 *        program only a MAX_EXPECTED_BUFFER chunk.
			 *     2. The buffer size has to be a power of two. If
			 *        it is not, round down to the closes power of
			 *        2 and program that size.
			 */
			while (pagecount) {
				int maxpages = pagecount;
				u32 bufsize = pagecount * PAGE_SIZE;

				if (bufsize > MAX_EXPECTED_BUFFER)
					maxpages =
						MAX_EXPECTED_BUFFER >>
						PAGE_SHIFT;
				else if (!is_power_of_2(bufsize))
					maxpages =
						rounddown_pow_of_two(bufsize) >>
						PAGE_SHIFT;

				list[setcount].idx = pageidx;
				list[setcount].count = maxpages;
				pagecount -= maxpages;
				pageidx += maxpages;
				setcount++;
			}
			pageidx = i;
			pagecount = 1;
			pfn = this_pfn;
		} else {
			pagecount++;
		}
	}
	return setcount;
}

/**
 * program_rcvarray() - program an RcvArray group with receive buffers
 * @fd: filedata pointer
 * @tbuf: pointer to struct tid_user_buf that has the user buffer starting
 *	  virtual address, buffer length, page pointers, pagesets (array of
 *	  struct tid_pageset holding information on physically contiguous
 *	  chunks from the user buffer), and other fields.
 * @grp: RcvArray group
 * @start: starting index into sets array
 * @count: number of struct tid_pageset's to program
 * @tidlist: the array of u32 elements when the information about the
 *           programmed RcvArray entries is to be encoded.
 * @tididx: starting offset into tidlist
 * @pmapped: (output parameter) number of pages programmed into the RcvArray
 *           entries.
 *
 * This function will program up to 'count' number of RcvArray entries from the
 * group 'grp'. To make best use of write-combining writes, the function will
 * perform writes to the unused RcvArray entries which will be ignored by the
 * HW. Each RcvArray entry will be programmed with a physically contiguous
 * buffer chunk from the user's virtual buffer.
 *
 * Return:
 * -EINVAL if the requested count is larger than the size of the group,
 * -ENOMEM or -EFAULT on error from set_rcvarray_entry(), or
 * number of RcvArray entries programmed.
 */
static int program_rcvarray(struct hfi1_filedata *fd, struct tid_user_buf *tbuf,
			    struct tid_group *grp,
			    unsigned int start, u16 count,
			    u32 *tidlist, unsigned int *tididx,
			    unsigned int *pmapped)
{
	struct hfi1_ctxtdata *uctxt = fd->uctxt;
	struct hfi1_devdata *dd = uctxt->dd;
	u16 idx;
	u32 tidinfo = 0, rcventry, useidx = 0;
	int mapped = 0;

	/* Count should never be larger than the group size */
	if (count > grp->size)
		return -EINVAL;

	/* Find the first unused entry in the group */
	for (idx = 0; idx < grp->size; idx++) {
		if (!(grp->map & (1 << idx))) {
			useidx = idx;
			break;
		}
		rcv_array_wc_fill(dd, grp->base + idx);
	}

	idx = 0;
	while (idx < count) {
		u16 npages, pageidx, setidx = start + idx;
		int ret = 0;

		/*
		 * If this entry in the group is used, move to the next one.
		 * If we go past the end of the group, exit the loop.
		 */
		if (useidx >= grp->size) {
			break;
		} else if (grp->map & (1 << useidx)) {
			rcv_array_wc_fill(dd, grp->base + useidx);
			useidx++;
			continue;
		}

		rcventry = grp->base + useidx;
		npages = tbuf->psets[setidx].count;
		pageidx = tbuf->psets[setidx].idx;

		ret = set_rcvarray_entry(fd, tbuf,
					 rcventry, grp, pageidx,
					 npages);
		if (ret)
			return ret;
		mapped += npages;

		tidinfo = rcventry2tidinfo(rcventry - uctxt->expected_base) |
			EXP_TID_SET(LEN, npages);
		tidlist[(*tididx)++] = tidinfo;
		grp->used++;
		grp->map |= 1 << useidx++;
		idx++;
	}

	/* Fill the rest of the group with "blank" writes */
	for (; useidx < grp->size; useidx++)
		rcv_array_wc_fill(dd, grp->base + useidx);
	*pmapped = mapped;
	return idx;
}

static int set_rcvarray_entry(struct hfi1_filedata *fd,
			      struct tid_user_buf *tbuf,
			      u32 rcventry, struct tid_group *grp,
			      u16 pageidx, unsigned int npages)
{
	int ret;
	struct hfi1_ctxtdata *uctxt = fd->uctxt;
	struct tid_rb_node *node;
	struct hfi1_devdata *dd = uctxt->dd;
	dma_addr_t phys;
	struct page **pages = tbuf->pages + pageidx;

	/*
	 * Allocate the node first so we can handle a potential
	 * failure before we've programmed anything.
	 */
	node = kzalloc(sizeof(*node) + (sizeof(struct page *) * npages),
		       GFP_KERNEL);
	if (!node)
		return -ENOMEM;

	phys = pci_map_single(dd->pcidev,
			      __va(page_to_phys(pages[0])),
			      npages * PAGE_SIZE, PCI_DMA_FROMDEVICE);
	if (dma_mapping_error(&dd->pcidev->dev, phys)) {
		dd_dev_err(dd, "Failed to DMA map Exp Rcv pages 0x%llx\n",
			   phys);
		kfree(node);
		return -EFAULT;
	}

	node->mmu.addr = tbuf->vaddr + (pageidx * PAGE_SIZE);
	node->mmu.len = npages * PAGE_SIZE;
	node->phys = page_to_phys(pages[0]);
	node->npages = npages;
	node->rcventry = rcventry;
	node->dma_addr = phys;
	node->grp = grp;
	node->freed = false;
	memcpy(node->pages, pages, sizeof(struct page *) * npages);

	if (!fd->handler)
		ret = tid_rb_insert(fd, &node->mmu);
	else
		ret = hfi1_mmu_rb_insert(fd->handler, &node->mmu);

	if (ret) {
		hfi1_cdbg(TID, "Failed to insert RB node %u 0x%lx, 0x%lx %d",
			  node->rcventry, node->mmu.addr, node->phys, ret);
		pci_unmap_single(dd->pcidev, phys, npages * PAGE_SIZE,
				 PCI_DMA_FROMDEVICE);
		kfree(node);
		return -EFAULT;
	}
	hfi1_put_tid(dd, rcventry, PT_EXPECTED, phys, ilog2(npages) + 1);
	trace_hfi1_exp_tid_reg(uctxt->ctxt, fd->subctxt, rcventry, npages,
			       node->mmu.addr, node->phys, phys);
	return 0;
}

static int unprogram_rcvarray(struct hfi1_filedata *fd, u32 tidinfo,
			      struct tid_group **grp)
{
	struct hfi1_ctxtdata *uctxt = fd->uctxt;
	struct hfi1_devdata *dd = uctxt->dd;
	struct tid_rb_node *node;
	u8 tidctrl = EXP_TID_GET(tidinfo, CTRL);
	u32 tididx = EXP_TID_GET(tidinfo, IDX) << 1, rcventry;

	if (tididx >= uctxt->expected_count) {
		dd_dev_err(dd, "Invalid RcvArray entry (%u) index for ctxt %u\n",
			   tididx, uctxt->ctxt);
		return -EINVAL;
	}

	if (tidctrl == 0x3)
		return -EINVAL;

	rcventry = tididx + (tidctrl - 1);

	node = fd->entry_to_rb[rcventry];
	if (!node || node->rcventry != (uctxt->expected_base + rcventry))
		return -EBADF;

	if (grp)
		*grp = node->grp;

	if (!fd->handler)
		cacheless_tid_rb_remove(fd, node);
	else
		hfi1_mmu_rb_remove(fd->handler, &node->mmu);

	return 0;
}

static void clear_tid_node(struct hfi1_filedata *fd, struct tid_rb_node *node)
{
	struct hfi1_ctxtdata *uctxt = fd->uctxt;
	struct hfi1_devdata *dd = uctxt->dd;

	trace_hfi1_exp_tid_unreg(uctxt->ctxt, fd->subctxt, node->rcventry,
				 node->npages, node->mmu.addr, node->phys,
				 node->dma_addr);

	/*
	 * Make sure device has seen the write before we unpin the
	 * pages.
	 */
	hfi1_put_tid(dd, node->rcventry, PT_INVALID_FLUSH, 0, 0);

	unpin_rcv_pages(fd, NULL, node, 0, node->npages, true);

	node->grp->used--;
	node->grp->map &= ~(1 << (node->rcventry - node->grp->base));

	if (node->grp->used == node->grp->size - 1)
		tid_group_move(node->grp, &uctxt->tid_full_list,
			       &uctxt->tid_used_list);
	else if (!node->grp->used)
		tid_group_move(node->grp, &uctxt->tid_used_list,
			       &uctxt->tid_group_list);
	kfree(node);
}

/*
 * As a simple helper for hfi1_user_exp_rcv_free, this function deals with
 * clearing nodes in the non-cached case.
 */
static void unlock_exp_tids(struct hfi1_ctxtdata *uctxt,
			    struct exp_tid_set *set,
			    struct hfi1_filedata *fd)
{
	struct tid_group *grp, *ptr;
	int i;

	list_for_each_entry_safe(grp, ptr, &set->list, list) {
		list_del_init(&grp->list);

		for (i = 0; i < grp->size; i++) {
			if (grp->map & (1 << i)) {
				u16 rcventry = grp->base + i;
				struct tid_rb_node *node;

				node = fd->entry_to_rb[rcventry -
							  uctxt->expected_base];
				if (!node || node->rcventry != rcventry)
					continue;

				cacheless_tid_rb_remove(fd, node);
			}
		}
	}
}

/*
 * Always return 0 from this function.  A non-zero return indicates that the
 * remove operation will be called and that memory should be unpinned.
 * However, the driver cannot unpin out from under PSM.  Instead, retain the
 * memory (by returning 0) and inform PSM that the memory is going away.  PSM
 * will call back later when it has removed the memory from its list.
 */
static int tid_rb_invalidate(void *arg, struct mmu_rb_node *mnode)
{
	struct hfi1_filedata *fdata = arg;
	struct hfi1_ctxtdata *uctxt = fdata->uctxt;
	struct tid_rb_node *node =
		container_of(mnode, struct tid_rb_node, mmu);

	if (node->freed)
		return 0;

	trace_hfi1_exp_tid_inval(uctxt->ctxt, fdata->subctxt, node->mmu.addr,
				 node->rcventry, node->npages, node->dma_addr);
	node->freed = true;

	spin_lock(&fdata->invalid_lock);
	if (fdata->invalid_tid_idx < uctxt->expected_count) {
		fdata->invalid_tids[fdata->invalid_tid_idx] =
			rcventry2tidinfo(node->rcventry - uctxt->expected_base);
		fdata->invalid_tids[fdata->invalid_tid_idx] |=
			EXP_TID_SET(LEN, node->npages);
		if (!fdata->invalid_tid_idx) {
			unsigned long *ev;

			/*
			 * hfi1_set_uevent_bits() sets a user event flag
			 * for all processes. Because calling into the
			 * driver to process TID cache invalidations is
			 * expensive and TID cache invalidations are
			 * handled on a per-process basis, we can
			 * optimize this to set the flag only for the
			 * process in question.
			 */
			ev = uctxt->dd->events +
				(uctxt_offset(uctxt) + fdata->subctxt);
			set_bit(_HFI1_EVENT_TID_MMU_NOTIFY_BIT, ev);
		}
		fdata->invalid_tid_idx++;
	}
	spin_unlock(&fdata->invalid_lock);
	return 0;
}

static int tid_rb_insert(void *arg, struct mmu_rb_node *node)
{
	struct hfi1_filedata *fdata = arg;
	struct tid_rb_node *tnode =
		container_of(node, struct tid_rb_node, mmu);
	u32 base = fdata->uctxt->expected_base;

	fdata->entry_to_rb[tnode->rcventry - base] = tnode;
	return 0;
}

static void cacheless_tid_rb_remove(struct hfi1_filedata *fdata,
				    struct tid_rb_node *tnode)
{
	u32 base = fdata->uctxt->expected_base;

	fdata->entry_to_rb[tnode->rcventry - base] = NULL;
	clear_tid_node(fdata, tnode);
}

static void tid_rb_remove(void *arg, struct mmu_rb_node *node)
{
	struct hfi1_filedata *fdata = arg;
	struct tid_rb_node *tnode =
		container_of(node, struct tid_rb_node, mmu);

	cacheless_tid_rb_remove(fdata, tnode);
}<|MERGE_RESOLUTION|>--- conflicted
+++ resolved
@@ -1,8 +1,5 @@
 /*
-<<<<<<< HEAD
-=======
  * Copyright(c) 2020 Cornelis Networks, Inc.
->>>>>>> a88031d6
  * Copyright(c) 2015-2018 Intel Corporation.
  *
  * This file is provided under a dual BSD/GPLv2 license.  When using or
