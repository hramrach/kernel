/*
 * Copyright(c) 2015 - 2019 Intel Corporation.
 *
 * This file is provided under a dual BSD/GPLv2 license.  When using or
 * redistributing this file, you may do so under either license.
 *
 * GPL LICENSE SUMMARY
 *
 * This program is free software; you can redistribute it and/or modify
 * it under the terms of version 2 of the GNU General Public License as
 * published by the Free Software Foundation.
 *
 * This program is distributed in the hope that it will be useful, but
 * WITHOUT ANY WARRANTY; without even the implied warranty of
 * MERCHANTABILITY or FITNESS FOR A PARTICULAR PURPOSE.  See the GNU
 * General Public License for more details.
 *
 * BSD LICENSE
 *
 * Redistribution and use in source and binary forms, with or without
 * modification, are permitted provided that the following conditions
 * are met:
 *
 *  - Redistributions of source code must retain the above copyright
 *    notice, this list of conditions and the following disclaimer.
 *  - Redistributions in binary form must reproduce the above copyright
 *    notice, this list of conditions and the following disclaimer in
 *    the documentation and/or other materials provided with the
 *    distribution.
 *  - Neither the name of Intel Corporation nor the names of its
 *    contributors may be used to endorse or promote products derived
 *    from this software without specific prior written permission.
 *
 * THIS SOFTWARE IS PROVIDED BY THE COPYRIGHT HOLDERS AND CONTRIBUTORS
 * "AS IS" AND ANY EXPRESS OR IMPLIED WARRANTIES, INCLUDING, BUT NOT
 * LIMITED TO, THE IMPLIED WARRANTIES OF MERCHANTABILITY AND FITNESS FOR
 * A PARTICULAR PURPOSE ARE DISCLAIMED. IN NO EVENT SHALL THE COPYRIGHT
 * OWNER OR CONTRIBUTORS BE LIABLE FOR ANY DIRECT, INDIRECT, INCIDENTAL,
 * SPECIAL, EXEMPLARY, OR CONSEQUENTIAL DAMAGES (INCLUDING, BUT NOT
 * LIMITED TO, PROCUREMENT OF SUBSTITUTE GOODS OR SERVICES; LOSS OF USE,
 * DATA, OR PROFITS; OR BUSINESS INTERRUPTION) HOWEVER CAUSED AND ON ANY
 * THEORY OF LIABILITY, WHETHER IN CONTRACT, STRICT LIABILITY, OR TORT
 * (INCLUDING NEGLIGENCE OR OTHERWISE) ARISING IN ANY WAY OUT OF THE USE
 * OF THIS SOFTWARE, EVEN IF ADVISED OF THE POSSIBILITY OF SUCH DAMAGE.
 *
 */

#include <linux/pci.h>
#include <linux/io.h>
#include <linux/delay.h>
#include <linux/vmalloc.h>
#include <linux/aer.h>
#include <linux/module.h>

#include "hfi.h"
#include "chip_registers.h"
#include "aspm.h"

/*
 * This file contains PCIe utility routines.
 */

/*
 * Do all the common PCIe setup and initialization.
 */
int hfi1_pcie_init(struct hfi1_devdata *dd)
{
	int ret;
	struct pci_dev *pdev = dd->pcidev;

	ret = pci_enable_device(pdev);
	if (ret) {
		/*
		 * This can happen (in theory) iff:
		 * We did a chip reset, and then failed to reprogram the
		 * BAR, or the chip reset due to an internal error.  We then
		 * unloaded the driver and reloaded it.
		 *
		 * Both reset cases set the BAR back to initial state.  For
		 * the latter case, the AER sticky error bit at offset 0x718
		 * should be set, but the Linux kernel doesn't yet know
		 * about that, it appears.  If the original BAR was retained
		 * in the kernel data structures, this may be OK.
		 */
		dd_dev_err(dd, "pci enable failed: error %d\n", -ret);
		return ret;
	}

	ret = pci_request_regions(pdev, DRIVER_NAME);
	if (ret) {
		dd_dev_err(dd, "pci_request_regions fails: err %d\n", -ret);
		goto bail;
	}

	ret = pci_set_dma_mask(pdev, DMA_BIT_MASK(64));
	if (ret) {
		/*
		 * If the 64 bit setup fails, try 32 bit.  Some systems
		 * do not setup 64 bit maps on systems with 2GB or less
		 * memory installed.
		 */
		ret = pci_set_dma_mask(pdev, DMA_BIT_MASK(32));
		if (ret) {
			dd_dev_err(dd, "Unable to set DMA mask: %d\n", ret);
			goto bail;
		}
		ret = pci_set_consistent_dma_mask(pdev, DMA_BIT_MASK(32));
	} else {
		ret = pci_set_consistent_dma_mask(pdev, DMA_BIT_MASK(64));
	}
	if (ret) {
		dd_dev_err(dd, "Unable to set DMA consistent mask: %d\n", ret);
		goto bail;
	}

	pci_set_master(pdev);
	(void)pci_enable_pcie_error_reporting(pdev);
	return 0;

bail:
	hfi1_pcie_cleanup(pdev);
	return ret;
}

/*
 * Clean what was done in hfi1_pcie_init()
 */
void hfi1_pcie_cleanup(struct pci_dev *pdev)
{
	pci_disable_device(pdev);
	/*
	 * Release regions should be called after the disable. OK to
	 * call if request regions has not been called or failed.
	 */
	pci_release_regions(pdev);
}

/*
 * Do remaining PCIe setup, once dd is allocated, and save away
 * fields required to re-initialize after a chip reset, or for
 * various other purposes
 */
int hfi1_pcie_ddinit(struct hfi1_devdata *dd, struct pci_dev *pdev)
{
	unsigned long len;
	resource_size_t addr;
	int ret = 0;
	u32 rcv_array_count;

	addr = pci_resource_start(pdev, 0);
	len = pci_resource_len(pdev, 0);

	/*
	 * The TXE PIO buffers are at the tail end of the chip space.
	 * Cut them off and map them separately.
	 */

	/* sanity check vs expectations */
	if (len != TXE_PIO_SEND + TXE_PIO_SIZE) {
		dd_dev_err(dd, "chip PIO range does not match\n");
		return -EINVAL;
	}

	dd->kregbase1 = ioremap(addr, RCV_ARRAY);
	if (!dd->kregbase1) {
		dd_dev_err(dd, "UC mapping of kregbase1 failed\n");
		return -ENOMEM;
	}
	dd_dev_info(dd, "UC base1: %p for %x\n", dd->kregbase1, RCV_ARRAY);

	/* verify that reads actually work, save revision for reset check */
	dd->revision = readq(dd->kregbase1 + CCE_REVISION);
	if (dd->revision == ~(u64)0) {
		dd_dev_err(dd, "Cannot read chip CSRs\n");
		goto nomem;
	}

	rcv_array_count = readq(dd->kregbase1 + RCV_ARRAY_CNT);
	dd_dev_info(dd, "RcvArray count: %u\n", rcv_array_count);
	dd->base2_start  = RCV_ARRAY + rcv_array_count * 8;

	dd->kregbase2 = ioremap(
		addr + dd->base2_start,
		TXE_PIO_SEND - dd->base2_start);
	if (!dd->kregbase2) {
		dd_dev_err(dd, "UC mapping of kregbase2 failed\n");
		goto nomem;
	}
	dd_dev_info(dd, "UC base2: %p for %x\n", dd->kregbase2,
		    TXE_PIO_SEND - dd->base2_start);

	dd->piobase = ioremap_wc(addr + TXE_PIO_SEND, TXE_PIO_SIZE);
	if (!dd->piobase) {
		dd_dev_err(dd, "WC mapping of send buffers failed\n");
		goto nomem;
	}
	dd_dev_info(dd, "WC piobase: %p for %x\n", dd->piobase, TXE_PIO_SIZE);

	dd->physaddr = addr;        /* used for io_remap, etc. */

	/*
	 * Map the chip's RcvArray as write-combining to allow us
	 * to write an entire cacheline worth of entries in one shot.
	 */
	dd->rcvarray_wc = ioremap_wc(addr + RCV_ARRAY,
				     rcv_array_count * 8);
	if (!dd->rcvarray_wc) {
		dd_dev_err(dd, "WC mapping of receive array failed\n");
		goto nomem;
	}
	dd_dev_info(dd, "WC RcvArray: %p for %x\n",
		    dd->rcvarray_wc, rcv_array_count * 8);

	dd->flags |= HFI1_PRESENT;	/* chip.c CSR routines now work */
	return 0;
nomem:
	ret = -ENOMEM;
	hfi1_pcie_ddcleanup(dd);
	return ret;
}

/*
 * Do PCIe cleanup related to dd, after chip-specific cleanup, etc.  Just prior
 * to releasing the dd memory.
 * Void because all of the core pcie cleanup functions are void.
 */
void hfi1_pcie_ddcleanup(struct hfi1_devdata *dd)
{
	dd->flags &= ~HFI1_PRESENT;
	if (dd->kregbase1)
		iounmap(dd->kregbase1);
	dd->kregbase1 = NULL;
	if (dd->kregbase2)
		iounmap(dd->kregbase2);
	dd->kregbase2 = NULL;
	if (dd->rcvarray_wc)
		iounmap(dd->rcvarray_wc);
	dd->rcvarray_wc = NULL;
	if (dd->piobase)
		iounmap(dd->piobase);
	dd->piobase = NULL;
}

/* return the PCIe link speed from the given link status */
static u32 extract_speed(u16 linkstat)
{
	u32 speed;

	switch (linkstat & PCI_EXP_LNKSTA_CLS) {
	default: /* not defined, assume Gen1 */
	case PCI_EXP_LNKSTA_CLS_2_5GB:
		speed = 2500; /* Gen 1, 2.5GHz */
		break;
	case PCI_EXP_LNKSTA_CLS_5_0GB:
		speed = 5000; /* Gen 2, 5GHz */
		break;
	case PCI_EXP_LNKSTA_CLS_8_0GB:
		speed = 8000; /* Gen 3, 8GHz */
		break;
	}
	return speed;
}

/* return the PCIe link speed from the given link status */
static u32 extract_width(u16 linkstat)
{
	return (linkstat & PCI_EXP_LNKSTA_NLW) >> PCI_EXP_LNKSTA_NLW_SHIFT;
}

/* read the link status and set dd->{lbus_width,lbus_speed,lbus_info} */
static void update_lbus_info(struct hfi1_devdata *dd)
{
	u16 linkstat;
	int ret;

	ret = pcie_capability_read_word(dd->pcidev, PCI_EXP_LNKSTA, &linkstat);
	if (ret) {
		dd_dev_err(dd, "Unable to read from PCI config\n");
		return;
	}

	dd->lbus_width = extract_width(linkstat);
	dd->lbus_speed = extract_speed(linkstat);
	snprintf(dd->lbus_info, sizeof(dd->lbus_info),
		 "PCIe,%uMHz,x%u", dd->lbus_speed, dd->lbus_width);
}

/*
 * Read in the current PCIe link width and speed.  Find if the link is
 * Gen3 capable.
 */
int pcie_speeds(struct hfi1_devdata *dd)
{
	u32 linkcap;
	struct pci_dev *parent = dd->pcidev->bus->self;
	int ret;

	if (!pci_is_pcie(dd->pcidev)) {
		dd_dev_err(dd, "Can't find PCI Express capability!\n");
		return -EINVAL;
	}

	/* find if our max speed is Gen3 and parent supports Gen3 speeds */
	dd->link_gen3_capable = 1;

	ret = pcie_capability_read_dword(dd->pcidev, PCI_EXP_LNKCAP, &linkcap);
	if (ret) {
		dd_dev_err(dd, "Unable to read from PCI config\n");
		return pcibios_err_to_errno(ret);
	}

	if ((linkcap & PCI_EXP_LNKCAP_SLS) != PCI_EXP_LNKCAP_SLS_8_0GB) {
		dd_dev_info(dd,
			    "This HFI is not Gen3 capable, max speed 0x%x, need 0x3\n",
			    linkcap & PCI_EXP_LNKCAP_SLS);
		dd->link_gen3_capable = 0;
	}

	/*
	 * bus->max_bus_speed is set from the bridge's linkcap Max Link Speed
	 */
	if (parent &&
	    (dd->pcidev->bus->max_bus_speed == PCIE_SPEED_2_5GT ||
	     dd->pcidev->bus->max_bus_speed == PCIE_SPEED_5_0GT)) {
		dd_dev_info(dd, "Parent PCIe bridge does not support Gen3\n");
		dd->link_gen3_capable = 0;
	}

	/* obtain the link width and current speed */
	update_lbus_info(dd);

	dd_dev_info(dd, "%s\n", dd->lbus_info);

	return 0;
}

<<<<<<< HEAD
/**
=======
/*
>>>>>>> 7d2a07b7
 * Restore command and BARs after a reset has wiped them out
 *
 * Returns 0 on success, otherwise a negative error value
 */
int restore_pci_variables(struct hfi1_devdata *dd)
{
	int ret;

	ret = pci_write_config_word(dd->pcidev, PCI_COMMAND, dd->pci_command);
	if (ret)
		goto error;

	ret = pci_write_config_dword(dd->pcidev, PCI_BASE_ADDRESS_0,
				     dd->pcibar0);
	if (ret)
		goto error;

	ret = pci_write_config_dword(dd->pcidev, PCI_BASE_ADDRESS_1,
				     dd->pcibar1);
	if (ret)
		goto error;

	ret = pci_write_config_dword(dd->pcidev, PCI_ROM_ADDRESS, dd->pci_rom);
	if (ret)
		goto error;

	ret = pcie_capability_write_word(dd->pcidev, PCI_EXP_DEVCTL,
					 dd->pcie_devctl);
	if (ret)
		goto error;

	ret = pcie_capability_write_word(dd->pcidev, PCI_EXP_LNKCTL,
					 dd->pcie_lnkctl);
	if (ret)
		goto error;

	ret = pcie_capability_write_word(dd->pcidev, PCI_EXP_DEVCTL2,
					 dd->pcie_devctl2);
	if (ret)
		goto error;

	ret = pci_write_config_dword(dd->pcidev, PCI_CFG_MSIX0, dd->pci_msix0);
	if (ret)
		goto error;

	if (pci_find_ext_capability(dd->pcidev, PCI_EXT_CAP_ID_TPH)) {
		ret = pci_write_config_dword(dd->pcidev, PCIE_CFG_TPH2,
					     dd->pci_tph2);
		if (ret)
			goto error;
	}
	return 0;

error:
	dd_dev_err(dd, "Unable to write to PCI config\n");
	return pcibios_err_to_errno(ret);
}

<<<<<<< HEAD
/**
=======
/*
>>>>>>> 7d2a07b7
 * Save BARs and command to rewrite after device reset
 *
 * Returns 0 on success, otherwise a negative error value
 */
int save_pci_variables(struct hfi1_devdata *dd)
{
	int ret;

	ret = pci_read_config_dword(dd->pcidev, PCI_BASE_ADDRESS_0,
				    &dd->pcibar0);
	if (ret)
		goto error;

	ret = pci_read_config_dword(dd->pcidev, PCI_BASE_ADDRESS_1,
				    &dd->pcibar1);
	if (ret)
		goto error;

	ret = pci_read_config_dword(dd->pcidev, PCI_ROM_ADDRESS, &dd->pci_rom);
	if (ret)
		goto error;

	ret = pci_read_config_word(dd->pcidev, PCI_COMMAND, &dd->pci_command);
	if (ret)
		goto error;

	ret = pcie_capability_read_word(dd->pcidev, PCI_EXP_DEVCTL,
					&dd->pcie_devctl);
	if (ret)
		goto error;

	ret = pcie_capability_read_word(dd->pcidev, PCI_EXP_LNKCTL,
					&dd->pcie_lnkctl);
	if (ret)
		goto error;

	ret = pcie_capability_read_word(dd->pcidev, PCI_EXP_DEVCTL2,
					&dd->pcie_devctl2);
	if (ret)
		goto error;

	ret = pci_read_config_dword(dd->pcidev, PCI_CFG_MSIX0, &dd->pci_msix0);
	if (ret)
		goto error;

	if (pci_find_ext_capability(dd->pcidev, PCI_EXT_CAP_ID_TPH)) {
		ret = pci_read_config_dword(dd->pcidev, PCIE_CFG_TPH2,
					    &dd->pci_tph2);
		if (ret)
			goto error;
	}
	return 0;

error:
	dd_dev_err(dd, "Unable to read from PCI config\n");
	return pcibios_err_to_errno(ret);
}

/*
 * BIOS may not set PCIe bus-utilization parameters for best performance.
 * Check and optionally adjust them to maximize our throughput.
 */
static int hfi1_pcie_caps;
module_param_named(pcie_caps, hfi1_pcie_caps, int, 0444);
MODULE_PARM_DESC(pcie_caps, "Max PCIe tuning: Payload (0..3), ReadReq (4..7)");

/**
 * tune_pcie_caps() - Code to adjust PCIe capabilities.
 * @dd: Valid device data structure
 *
 */
void tune_pcie_caps(struct hfi1_devdata *dd)
{
	struct pci_dev *parent;
	u16 rc_mpss, rc_mps, ep_mpss, ep_mps;
	u16 rc_mrrs, ep_mrrs, max_mrrs, ectl;
	int ret;

	/*
	 * Turn on extended tags in DevCtl in case the BIOS has turned it off
	 * to improve WFR SDMA bandwidth
	 */
	ret = pcie_capability_read_word(dd->pcidev, PCI_EXP_DEVCTL, &ectl);
	if ((!ret) && !(ectl & PCI_EXP_DEVCTL_EXT_TAG)) {
		dd_dev_info(dd, "Enabling PCIe extended tags\n");
		ectl |= PCI_EXP_DEVCTL_EXT_TAG;
		ret = pcie_capability_write_word(dd->pcidev,
						 PCI_EXP_DEVCTL, ectl);
		if (ret)
			dd_dev_info(dd, "Unable to write to PCI config\n");
	}
	/* Find out supported and configured values for parent (root) */
	parent = dd->pcidev->bus->self;
	/*
	 * The driver cannot perform the tuning if it does not have
	 * access to the upstream component.
	 */
	if (!parent) {
		dd_dev_info(dd, "Parent not found\n");
		return;
	}
	if (!pci_is_root_bus(parent->bus)) {
		dd_dev_info(dd, "Parent not root\n");
		return;
	}
	if (!pci_is_pcie(parent)) {
		dd_dev_info(dd, "Parent is not PCI Express capable\n");
		return;
	}
	if (!pci_is_pcie(dd->pcidev)) {
		dd_dev_info(dd, "PCI device is not PCI Express capable\n");
		return;
	}
	rc_mpss = parent->pcie_mpss;
	rc_mps = ffs(pcie_get_mps(parent)) - 8;
	/* Find out supported and configured values for endpoint (us) */
	ep_mpss = dd->pcidev->pcie_mpss;
	ep_mps = ffs(pcie_get_mps(dd->pcidev)) - 8;

	/* Find max payload supported by root, endpoint */
	if (rc_mpss > ep_mpss)
		rc_mpss = ep_mpss;

	/* If Supported greater than limit in module param, limit it */
	if (rc_mpss > (hfi1_pcie_caps & 7))
		rc_mpss = hfi1_pcie_caps & 7;
	/* If less than (allowed, supported), bump root payload */
	if (rc_mpss > rc_mps) {
		rc_mps = rc_mpss;
		pcie_set_mps(parent, 128 << rc_mps);
	}
	/* If less than (allowed, supported), bump endpoint payload */
	if (rc_mpss > ep_mps) {
		ep_mps = rc_mpss;
		pcie_set_mps(dd->pcidev, 128 << ep_mps);
	}

	/*
	 * Now the Read Request size.
	 * No field for max supported, but PCIe spec limits it to 4096,
	 * which is code '5' (log2(4096) - 7)
	 */
	max_mrrs = 5;
	if (max_mrrs > ((hfi1_pcie_caps >> 4) & 7))
		max_mrrs = (hfi1_pcie_caps >> 4) & 7;

	max_mrrs = 128 << max_mrrs;
	rc_mrrs = pcie_get_readrq(parent);
	ep_mrrs = pcie_get_readrq(dd->pcidev);

	if (max_mrrs > rc_mrrs) {
		rc_mrrs = max_mrrs;
		pcie_set_readrq(parent, rc_mrrs);
	}
	if (max_mrrs > ep_mrrs) {
		ep_mrrs = max_mrrs;
		pcie_set_readrq(dd->pcidev, ep_mrrs);
	}
}

/* End of PCIe capability tuning */

/*
 * From here through hfi1_pci_err_handler definition is invoked via
 * PCI error infrastructure, registered via pci
 */
static pci_ers_result_t
pci_error_detected(struct pci_dev *pdev, pci_channel_state_t state)
{
	struct hfi1_devdata *dd = pci_get_drvdata(pdev);
	pci_ers_result_t ret = PCI_ERS_RESULT_RECOVERED;

	switch (state) {
	case pci_channel_io_normal:
		dd_dev_info(dd, "State Normal, ignoring\n");
		break;

	case pci_channel_io_frozen:
		dd_dev_info(dd, "State Frozen, requesting reset\n");
		pci_disable_device(pdev);
		ret = PCI_ERS_RESULT_NEED_RESET;
		break;

	case pci_channel_io_perm_failure:
		if (dd) {
			dd_dev_info(dd, "State Permanent Failure, disabling\n");
			/* no more register accesses! */
			dd->flags &= ~HFI1_PRESENT;
			hfi1_disable_after_error(dd);
		}
		 /* else early, or other problem */
		ret =  PCI_ERS_RESULT_DISCONNECT;
		break;

	default: /* shouldn't happen */
		dd_dev_info(dd, "HFI1 PCI errors detected (state %d)\n",
			    state);
		break;
	}
	return ret;
}

static pci_ers_result_t
pci_mmio_enabled(struct pci_dev *pdev)
{
	u64 words = 0U;
	struct hfi1_devdata *dd = pci_get_drvdata(pdev);
	pci_ers_result_t ret = PCI_ERS_RESULT_RECOVERED;

	if (dd && dd->pport) {
		words = read_port_cntr(dd->pport, C_RX_WORDS, CNTR_INVALID_VL);
		if (words == ~0ULL)
			ret = PCI_ERS_RESULT_NEED_RESET;
		dd_dev_info(dd,
			    "HFI1 mmio_enabled function called, read wordscntr %llx, returning %d\n",
			    words, ret);
	}
	return  ret;
}

static pci_ers_result_t
pci_slot_reset(struct pci_dev *pdev)
{
	struct hfi1_devdata *dd = pci_get_drvdata(pdev);

	dd_dev_info(dd, "HFI1 slot_reset function called, ignored\n");
	return PCI_ERS_RESULT_CAN_RECOVER;
}

static void
pci_resume(struct pci_dev *pdev)
{
	struct hfi1_devdata *dd = pci_get_drvdata(pdev);

	dd_dev_info(dd, "HFI1 resume function called\n");
	/*
	 * Running jobs will fail, since it's asynchronous
	 * unlike sysfs-requested reset.   Better than
	 * doing nothing.
	 */
	hfi1_init(dd, 1); /* same as re-init after reset */
}

const struct pci_error_handlers hfi1_pci_err_handler = {
	.error_detected = pci_error_detected,
	.mmio_enabled = pci_mmio_enabled,
	.slot_reset = pci_slot_reset,
	.resume = pci_resume,
};

/*============================================================================*/
/* PCIe Gen3 support */

/*
 * This code is separated out because it is expected to be removed in the
 * final shipping product.  If not, then it will be revisited and items
 * will be moved to more standard locations.
 */

/* ASIC_PCI_SD_HOST_STATUS.FW_DNLD_STS field values */
#define DL_STATUS_HFI0 0x1	/* hfi0 firmware download complete */
#define DL_STATUS_HFI1 0x2	/* hfi1 firmware download complete */
#define DL_STATUS_BOTH 0x3	/* hfi0 and hfi1 firmware download complete */

/* ASIC_PCI_SD_HOST_STATUS.FW_DNLD_ERR field values */
#define DL_ERR_NONE		0x0	/* no error */
#define DL_ERR_SWAP_PARITY	0x1	/* parity error in SerDes interrupt */
					/*   or response data */
#define DL_ERR_DISABLED	0x2	/* hfi disabled */
#define DL_ERR_SECURITY	0x3	/* security check failed */
#define DL_ERR_SBUS		0x4	/* SBus status error */
#define DL_ERR_XFR_PARITY	0x5	/* parity error during ROM transfer*/

/* gasket block secondary bus reset delay */
#define SBR_DELAY_US 200000	/* 200ms */

static uint pcie_target = 3;
module_param(pcie_target, uint, S_IRUGO);
MODULE_PARM_DESC(pcie_target, "PCIe target speed (0 skip, 1-3 Gen1-3)");

static uint pcie_force;
module_param(pcie_force, uint, S_IRUGO);
MODULE_PARM_DESC(pcie_force, "Force driver to do a PCIe firmware download even if already at target speed");

static uint pcie_retry = 5;
module_param(pcie_retry, uint, S_IRUGO);
MODULE_PARM_DESC(pcie_retry, "Driver will try this many times to reach requested speed");

#define UNSET_PSET 255
#define DEFAULT_DISCRETE_PSET 2	/* discrete HFI */
#define DEFAULT_MCP_PSET 6	/* MCP HFI */
static uint pcie_pset = UNSET_PSET;
module_param(pcie_pset, uint, S_IRUGO);
MODULE_PARM_DESC(pcie_pset, "PCIe Eq Pset value to use, range is 0-10");

static uint pcie_ctle = 3; /* discrete on, integrated on */
module_param(pcie_ctle, uint, S_IRUGO);
MODULE_PARM_DESC(pcie_ctle, "PCIe static CTLE mode, bit 0 - discrete on/off, bit 1 - integrated on/off");

/* equalization columns */
#define PREC 0
#define ATTN 1
#define POST 2

/* discrete silicon preliminary equalization values */
static const u8 discrete_preliminary_eq[11][3] = {
	/* prec   attn   post */
	{  0x00,  0x00,  0x12 },	/* p0 */
	{  0x00,  0x00,  0x0c },	/* p1 */
	{  0x00,  0x00,  0x0f },	/* p2 */
	{  0x00,  0x00,  0x09 },	/* p3 */
	{  0x00,  0x00,  0x00 },	/* p4 */
	{  0x06,  0x00,  0x00 },	/* p5 */
	{  0x09,  0x00,  0x00 },	/* p6 */
	{  0x06,  0x00,  0x0f },	/* p7 */
	{  0x09,  0x00,  0x09 },	/* p8 */
	{  0x0c,  0x00,  0x00 },	/* p9 */
	{  0x00,  0x00,  0x18 },	/* p10 */
};

/* integrated silicon preliminary equalization values */
static const u8 integrated_preliminary_eq[11][3] = {
	/* prec   attn   post */
	{  0x00,  0x1e,  0x07 },	/* p0 */
	{  0x00,  0x1e,  0x05 },	/* p1 */
	{  0x00,  0x1e,  0x06 },	/* p2 */
	{  0x00,  0x1e,  0x04 },	/* p3 */
	{  0x00,  0x1e,  0x00 },	/* p4 */
	{  0x03,  0x1e,  0x00 },	/* p5 */
	{  0x04,  0x1e,  0x00 },	/* p6 */
	{  0x03,  0x1e,  0x06 },	/* p7 */
	{  0x03,  0x1e,  0x04 },	/* p8 */
	{  0x05,  0x1e,  0x00 },	/* p9 */
	{  0x00,  0x1e,  0x0a },	/* p10 */
};

static const u8 discrete_ctle_tunings[11][4] = {
	/* DC     LF     HF     BW */
	{  0x48,  0x0b,  0x04,  0x04 },	/* p0 */
	{  0x60,  0x05,  0x0f,  0x0a },	/* p1 */
	{  0x50,  0x09,  0x06,  0x06 },	/* p2 */
	{  0x68,  0x05,  0x0f,  0x0a },	/* p3 */
	{  0x80,  0x05,  0x0f,  0x0a },	/* p4 */
	{  0x70,  0x05,  0x0f,  0x0a },	/* p5 */
	{  0x68,  0x05,  0x0f,  0x0a },	/* p6 */
	{  0x38,  0x0f,  0x00,  0x00 },	/* p7 */
	{  0x48,  0x09,  0x06,  0x06 },	/* p8 */
	{  0x60,  0x05,  0x0f,  0x0a },	/* p9 */
	{  0x38,  0x0f,  0x00,  0x00 },	/* p10 */
};

static const u8 integrated_ctle_tunings[11][4] = {
	/* DC     LF     HF     BW */
	{  0x38,  0x0f,  0x00,  0x00 },	/* p0 */
	{  0x38,  0x0f,  0x00,  0x00 },	/* p1 */
	{  0x38,  0x0f,  0x00,  0x00 },	/* p2 */
	{  0x38,  0x0f,  0x00,  0x00 },	/* p3 */
	{  0x58,  0x0a,  0x05,  0x05 },	/* p4 */
	{  0x48,  0x0a,  0x05,  0x05 },	/* p5 */
	{  0x40,  0x0a,  0x05,  0x05 },	/* p6 */
	{  0x38,  0x0f,  0x00,  0x00 },	/* p7 */
	{  0x38,  0x0f,  0x00,  0x00 },	/* p8 */
	{  0x38,  0x09,  0x06,  0x06 },	/* p9 */
	{  0x38,  0x0e,  0x01,  0x01 },	/* p10 */
};

/* helper to format the value to write to hardware */
#define eq_value(pre, curr, post) \
	((((u32)(pre)) << \
			PCIE_CFG_REG_PL102_GEN3_EQ_PRE_CURSOR_PSET_SHIFT) \
	| (((u32)(curr)) << PCIE_CFG_REG_PL102_GEN3_EQ_CURSOR_PSET_SHIFT) \
	| (((u32)(post)) << \
		PCIE_CFG_REG_PL102_GEN3_EQ_POST_CURSOR_PSET_SHIFT))

/*
 * Load the given EQ preset table into the PCIe hardware.
 */
static int load_eq_table(struct hfi1_devdata *dd, const u8 eq[11][3], u8 fs,
			 u8 div)
{
	struct pci_dev *pdev = dd->pcidev;
	u32 hit_error = 0;
	u32 violation;
	u32 i;
	u8 c_minus1, c0, c_plus1;
	int ret;

	for (i = 0; i < 11; i++) {
		/* set index */
		pci_write_config_dword(pdev, PCIE_CFG_REG_PL103, i);
		/* write the value */
		c_minus1 = eq[i][PREC] / div;
		c0 = fs - (eq[i][PREC] / div) - (eq[i][POST] / div);
		c_plus1 = eq[i][POST] / div;
		pci_write_config_dword(pdev, PCIE_CFG_REG_PL102,
				       eq_value(c_minus1, c0, c_plus1));
		/* check if these coefficients violate EQ rules */
		ret = pci_read_config_dword(dd->pcidev,
					    PCIE_CFG_REG_PL105, &violation);
		if (ret) {
			dd_dev_err(dd, "Unable to read from PCI config\n");
			hit_error = 1;
			break;
		}

		if (violation
		    & PCIE_CFG_REG_PL105_GEN3_EQ_VIOLATE_COEF_RULES_SMASK){
			if (hit_error == 0) {
				dd_dev_err(dd,
					   "Gen3 EQ Table Coefficient rule violations\n");
				dd_dev_err(dd, "         prec   attn   post\n");
			}
			dd_dev_err(dd, "   p%02d:   %02x     %02x     %02x\n",
				   i, (u32)eq[i][0], (u32)eq[i][1],
				   (u32)eq[i][2]);
			dd_dev_err(dd, "            %02x     %02x     %02x\n",
				   (u32)c_minus1, (u32)c0, (u32)c_plus1);
			hit_error = 1;
		}
	}
	if (hit_error)
		return -EINVAL;
	return 0;
}

/*
 * Steps to be done after the PCIe firmware is downloaded and
 * before the SBR for the Pcie Gen3.
 * The SBus resource is already being held.
 */
static void pcie_post_steps(struct hfi1_devdata *dd)
{
	int i;

	set_sbus_fast_mode(dd);
	/*
	 * Write to the PCIe PCSes to set the G3_LOCKED_NEXT bits to 1.
	 * This avoids a spurious framing error that can otherwise be
	 * generated by the MAC layer.
	 *
	 * Use individual addresses since no broadcast is set up.
	 */
	for (i = 0; i < NUM_PCIE_SERDES; i++) {
		sbus_request(dd, pcie_pcs_addrs[dd->hfi1_id][i],
			     0x03, WRITE_SBUS_RECEIVER, 0x00022132);
	}

	clear_sbus_fast_mode(dd);
}

/*
 * Trigger a secondary bus reset (SBR) on ourselves using our parent.
 *
 * Based on pci_parent_bus_reset() which is not exported by the
 * kernel core.
 */
static int trigger_sbr(struct hfi1_devdata *dd)
{
	struct pci_dev *dev = dd->pcidev;
	struct pci_dev *pdev;

	/* need a parent */
	if (!dev->bus->self) {
		dd_dev_err(dd, "%s: no parent device\n", __func__);
		return -ENOTTY;
	}

	/* should not be anyone else on the bus */
	list_for_each_entry(pdev, &dev->bus->devices, bus_list)
		if (pdev != dev) {
			dd_dev_err(dd,
				   "%s: another device is on the same bus\n",
				   __func__);
			return -ENOTTY;
		}

	/*
	 * This is an end around to do an SBR during probe time. A new API needs
	 * to be implemented to have cleaner interface but this fixes the
	 * current brokenness
	 */
	return pci_bridge_secondary_bus_reset(dev->bus->self);
}

/*
 * Write the given gasket interrupt register.
 */
static void write_gasket_interrupt(struct hfi1_devdata *dd, int index,
				   u16 code, u16 data)
{
	write_csr(dd, ASIC_PCIE_SD_INTRPT_LIST + (index * 8),
		  (((u64)code << ASIC_PCIE_SD_INTRPT_LIST_INTRPT_CODE_SHIFT) |
		   ((u64)data << ASIC_PCIE_SD_INTRPT_LIST_INTRPT_DATA_SHIFT)));
}

/*
 * Tell the gasket logic how to react to the reset.
 */
static void arm_gasket_logic(struct hfi1_devdata *dd)
{
	u64 reg;

	reg = (((u64)1 << dd->hfi1_id) <<
	       ASIC_PCIE_SD_HOST_CMD_INTRPT_CMD_SHIFT) |
	      ((u64)pcie_serdes_broadcast[dd->hfi1_id] <<
	       ASIC_PCIE_SD_HOST_CMD_SBUS_RCVR_ADDR_SHIFT |
	       ASIC_PCIE_SD_HOST_CMD_SBR_MODE_SMASK |
	       ((u64)SBR_DELAY_US & ASIC_PCIE_SD_HOST_CMD_TIMER_MASK) <<
	       ASIC_PCIE_SD_HOST_CMD_TIMER_SHIFT);
	write_csr(dd, ASIC_PCIE_SD_HOST_CMD, reg);
	/* read back to push the write */
	read_csr(dd, ASIC_PCIE_SD_HOST_CMD);
}

/*
 * CCE_PCIE_CTRL long name helpers
 * We redefine these shorter macros to use in the code while leaving
 * chip_registers.h to be autogenerated from the hardware spec.
 */
#define LANE_BUNDLE_MASK              CCE_PCIE_CTRL_PCIE_LANE_BUNDLE_MASK
#define LANE_BUNDLE_SHIFT             CCE_PCIE_CTRL_PCIE_LANE_BUNDLE_SHIFT
#define LANE_DELAY_MASK               CCE_PCIE_CTRL_PCIE_LANE_DELAY_MASK
#define LANE_DELAY_SHIFT              CCE_PCIE_CTRL_PCIE_LANE_DELAY_SHIFT
#define MARGIN_OVERWRITE_ENABLE_SHIFT CCE_PCIE_CTRL_XMT_MARGIN_OVERWRITE_ENABLE_SHIFT
#define MARGIN_SHIFT                  CCE_PCIE_CTRL_XMT_MARGIN_SHIFT
#define MARGIN_G1_G2_OVERWRITE_MASK   CCE_PCIE_CTRL_XMT_MARGIN_GEN1_GEN2_OVERWRITE_ENABLE_MASK
#define MARGIN_G1_G2_OVERWRITE_SHIFT  CCE_PCIE_CTRL_XMT_MARGIN_GEN1_GEN2_OVERWRITE_ENABLE_SHIFT
#define MARGIN_GEN1_GEN2_MASK         CCE_PCIE_CTRL_XMT_MARGIN_GEN1_GEN2_MASK
#define MARGIN_GEN1_GEN2_SHIFT        CCE_PCIE_CTRL_XMT_MARGIN_GEN1_GEN2_SHIFT

 /*
  * Write xmt_margin for full-swing (WFR-B) or half-swing (WFR-C).
  */
static void write_xmt_margin(struct hfi1_devdata *dd, const char *fname)
{
	u64 pcie_ctrl;
	u64 xmt_margin;
	u64 xmt_margin_oe;
	u64 lane_delay;
	u64 lane_bundle;

	pcie_ctrl = read_csr(dd, CCE_PCIE_CTRL);

	/*
	 * For Discrete, use full-swing.
	 *  - PCIe TX defaults to full-swing.
	 *    Leave this register as default.
	 * For Integrated, use half-swing
	 *  - Copy xmt_margin and xmt_margin_oe
	 *    from Gen1/Gen2 to Gen3.
	 */
	if (dd->pcidev->device == PCI_DEVICE_ID_INTEL1) { /* integrated */
		/* extract initial fields */
		xmt_margin = (pcie_ctrl >> MARGIN_GEN1_GEN2_SHIFT)
			      & MARGIN_GEN1_GEN2_MASK;
		xmt_margin_oe = (pcie_ctrl >> MARGIN_G1_G2_OVERWRITE_SHIFT)
				 & MARGIN_G1_G2_OVERWRITE_MASK;
		lane_delay = (pcie_ctrl >> LANE_DELAY_SHIFT) & LANE_DELAY_MASK;
		lane_bundle = (pcie_ctrl >> LANE_BUNDLE_SHIFT)
			       & LANE_BUNDLE_MASK;

		/*
		 * For A0, EFUSE values are not set.  Override with the
		 * correct values.
		 */
		if (is_ax(dd)) {
			/*
			 * xmt_margin and OverwiteEnabel should be the
			 * same for Gen1/Gen2 and Gen3
			 */
			xmt_margin = 0x5;
			xmt_margin_oe = 0x1;
			lane_delay = 0xF; /* Delay 240ns. */
			lane_bundle = 0x0; /* Set to 1 lane. */
		}

		/* overwrite existing values */
		pcie_ctrl = (xmt_margin << MARGIN_GEN1_GEN2_SHIFT)
			| (xmt_margin_oe << MARGIN_G1_G2_OVERWRITE_SHIFT)
			| (xmt_margin << MARGIN_SHIFT)
			| (xmt_margin_oe << MARGIN_OVERWRITE_ENABLE_SHIFT)
			| (lane_delay << LANE_DELAY_SHIFT)
			| (lane_bundle << LANE_BUNDLE_SHIFT);

		write_csr(dd, CCE_PCIE_CTRL, pcie_ctrl);
	}

	dd_dev_dbg(dd, "%s: program XMT margin, CcePcieCtrl 0x%llx\n",
		   fname, pcie_ctrl);
}

/*
 * Do all the steps needed to transition the PCIe link to Gen3 speed.
 */
int do_pcie_gen3_transition(struct hfi1_devdata *dd)
{
	struct pci_dev *parent = dd->pcidev->bus->self;
	u64 fw_ctrl;
	u64 reg, therm;
	u32 reg32, fs, lf;
	u32 status, err;
	int ret;
	int do_retry, retry_count = 0;
	int intnum = 0;
	uint default_pset;
	uint pset = pcie_pset;
	u16 target_vector, target_speed;
	u16 lnkctl2, vendor;
	u8 div;
	const u8 (*eq)[3];
	const u8 (*ctle_tunings)[4];
	uint static_ctle_mode;
	int return_error = 0;
	u32 target_width;

	/* PCIe Gen3 is for the ASIC only */
	if (dd->icode != ICODE_RTL_SILICON)
		return 0;

	if (pcie_target == 1) {			/* target Gen1 */
		target_vector = PCI_EXP_LNKCTL2_TLS_2_5GT;
		target_speed = 2500;
	} else if (pcie_target == 2) {		/* target Gen2 */
		target_vector = PCI_EXP_LNKCTL2_TLS_5_0GT;
		target_speed = 5000;
	} else if (pcie_target == 3) {		/* target Gen3 */
		target_vector = PCI_EXP_LNKCTL2_TLS_8_0GT;
		target_speed = 8000;
	} else {
		/* off or invalid target - skip */
		dd_dev_info(dd, "%s: Skipping PCIe transition\n", __func__);
		return 0;
	}

	/* if already at target speed, done (unless forced) */
	if (dd->lbus_speed == target_speed) {
		dd_dev_info(dd, "%s: PCIe already at gen%d, %s\n", __func__,
			    pcie_target,
			    pcie_force ? "re-doing anyway" : "skipping");
		if (!pcie_force)
			return 0;
	}

	/*
	 * The driver cannot do the transition if it has no access to the
	 * upstream component
	 */
	if (!parent) {
		dd_dev_info(dd, "%s: No upstream, Can't do gen3 transition\n",
			    __func__);
		return 0;
	}

	/* Previous Gen1/Gen2 bus width */
	target_width = dd->lbus_width;

	/*
	 * Do the Gen3 transition.  Steps are those of the PCIe Gen3
	 * recipe.
	 */

	/* step 1: pcie link working in gen1/gen2 */

	/* step 2: if either side is not capable of Gen3, done */
	if (pcie_target == 3 && !dd->link_gen3_capable) {
		dd_dev_err(dd, "The PCIe link is not Gen3 capable\n");
		ret = -ENOSYS;
		goto done_no_mutex;
	}

	/* hold the SBus resource across the firmware download and SBR */
	ret = acquire_chip_resource(dd, CR_SBUS, SBUS_TIMEOUT);
	if (ret) {
		dd_dev_err(dd, "%s: unable to acquire SBus resource\n",
			   __func__);
		return ret;
	}

	/* make sure thermal polling is not causing interrupts */
	therm = read_csr(dd, ASIC_CFG_THERM_POLL_EN);
	if (therm) {
		write_csr(dd, ASIC_CFG_THERM_POLL_EN, 0x0);
		msleep(100);
		dd_dev_info(dd, "%s: Disabled therm polling\n",
			    __func__);
	}

retry:
	/* the SBus download will reset the spico for thermal */

	/* step 3: download SBus Master firmware */
	/* step 4: download PCIe Gen3 SerDes firmware */
	dd_dev_info(dd, "%s: downloading firmware\n", __func__);
	ret = load_pcie_firmware(dd);
	if (ret) {
		/* do not proceed if the firmware cannot be downloaded */
		return_error = 1;
		goto done;
	}

	/* step 5: set up device parameter settings */
	dd_dev_info(dd, "%s: setting PCIe registers\n", __func__);

	/*
	 * PcieCfgSpcie1 - Link Control 3
	 * Leave at reset value.  No need to set PerfEq - link equalization
	 * will be performed automatically after the SBR when the target
	 * speed is 8GT/s.
	 */

	/* clear all 16 per-lane error bits (PCIe: Lane Error Status) */
	pci_write_config_dword(dd->pcidev, PCIE_CFG_SPCIE2, 0xffff);

	/* step 5a: Set Synopsys Port Logic registers */

	/*
	 * PcieCfgRegPl2 - Port Force Link
	 *
	 * Set the low power field to 0x10 to avoid unnecessary power
	 * management messages.  All other fields are zero.
	 */
	reg32 = 0x10ul << PCIE_CFG_REG_PL2_LOW_PWR_ENT_CNT_SHIFT;
	pci_write_config_dword(dd->pcidev, PCIE_CFG_REG_PL2, reg32);

	/*
	 * PcieCfgRegPl100 - Gen3 Control
	 *
	 * turn off PcieCfgRegPl100.Gen3ZRxDcNonCompl
	 * turn on PcieCfgRegPl100.EqEieosCnt
	 * Everything else zero.
	 */
	reg32 = PCIE_CFG_REG_PL100_EQ_EIEOS_CNT_SMASK;
	pci_write_config_dword(dd->pcidev, PCIE_CFG_REG_PL100, reg32);

	/*
	 * PcieCfgRegPl101 - Gen3 EQ FS and LF
	 * PcieCfgRegPl102 - Gen3 EQ Presets to Coefficients Mapping
	 * PcieCfgRegPl103 - Gen3 EQ Preset Index
	 * PcieCfgRegPl105 - Gen3 EQ Status
	 *
	 * Give initial EQ settings.
	 */
	if (dd->pcidev->device == PCI_DEVICE_ID_INTEL0) { /* discrete */
		/* 1000mV, FS=24, LF = 8 */
		fs = 24;
		lf = 8;
		div = 3;
		eq = discrete_preliminary_eq;
		default_pset = DEFAULT_DISCRETE_PSET;
		ctle_tunings = discrete_ctle_tunings;
		/* bit 0 - discrete on/off */
		static_ctle_mode = pcie_ctle & 0x1;
	} else {
		/* 400mV, FS=29, LF = 9 */
		fs = 29;
		lf = 9;
		div = 1;
		eq = integrated_preliminary_eq;
		default_pset = DEFAULT_MCP_PSET;
		ctle_tunings = integrated_ctle_tunings;
		/* bit 1 - integrated on/off */
		static_ctle_mode = (pcie_ctle >> 1) & 0x1;
	}
	pci_write_config_dword(dd->pcidev, PCIE_CFG_REG_PL101,
			       (fs <<
				PCIE_CFG_REG_PL101_GEN3_EQ_LOCAL_FS_SHIFT) |
			       (lf <<
				PCIE_CFG_REG_PL101_GEN3_EQ_LOCAL_LF_SHIFT));
	ret = load_eq_table(dd, eq, fs, div);
	if (ret)
		goto done;

	/*
	 * PcieCfgRegPl106 - Gen3 EQ Control
	 *
	 * Set Gen3EqPsetReqVec, leave other fields 0.
	 */
	if (pset == UNSET_PSET)
		pset = default_pset;
	if (pset > 10) {	/* valid range is 0-10, inclusive */
		dd_dev_err(dd, "%s: Invalid Eq Pset %u, setting to %d\n",
			   __func__, pset, default_pset);
		pset = default_pset;
	}
	dd_dev_info(dd, "%s: using EQ Pset %u\n", __func__, pset);
	pci_write_config_dword(dd->pcidev, PCIE_CFG_REG_PL106,
			       ((1 << pset) <<
			PCIE_CFG_REG_PL106_GEN3_EQ_PSET_REQ_VEC_SHIFT) |
			PCIE_CFG_REG_PL106_GEN3_EQ_EVAL2MS_DISABLE_SMASK |
			PCIE_CFG_REG_PL106_GEN3_EQ_PHASE23_EXIT_MODE_SMASK);

	/*
	 * step 5b: Do post firmware download steps via SBus
	 */
	dd_dev_info(dd, "%s: doing pcie post steps\n", __func__);
	pcie_post_steps(dd);

	/*
	 * step 5c: Program gasket interrupts
	 */
	/* set the Rx Bit Rate to REFCLK ratio */
	write_gasket_interrupt(dd, intnum++, 0x0006, 0x0050);
	/* disable pCal for PCIe Gen3 RX equalization */
	/* select adaptive or static CTLE */
	write_gasket_interrupt(dd, intnum++, 0x0026,
			       0x5b01 | (static_ctle_mode << 3));
	/*
	 * Enable iCal for PCIe Gen3 RX equalization, and set which
	 * evaluation of RX_EQ_EVAL will launch the iCal procedure.
	 */
	write_gasket_interrupt(dd, intnum++, 0x0026, 0x5202);

	if (static_ctle_mode) {
		/* apply static CTLE tunings */
		u8 pcie_dc, pcie_lf, pcie_hf, pcie_bw;

		pcie_dc = ctle_tunings[pset][0];
		pcie_lf = ctle_tunings[pset][1];
		pcie_hf = ctle_tunings[pset][2];
		pcie_bw = ctle_tunings[pset][3];
		write_gasket_interrupt(dd, intnum++, 0x0026, 0x0200 | pcie_dc);
		write_gasket_interrupt(dd, intnum++, 0x0026, 0x0100 | pcie_lf);
		write_gasket_interrupt(dd, intnum++, 0x0026, 0x0000 | pcie_hf);
		write_gasket_interrupt(dd, intnum++, 0x0026, 0x5500 | pcie_bw);
	}

	/* terminate list */
	write_gasket_interrupt(dd, intnum++, 0x0000, 0x0000);

	/*
	 * step 5d: program XMT margin
	 */
	write_xmt_margin(dd, __func__);

	/*
	 * step 5e: disable active state power management (ASPM). It
	 * will be enabled if required later
	 */
	dd_dev_info(dd, "%s: clearing ASPM\n", __func__);
	aspm_hw_disable_l1(dd);

	/*
	 * step 5f: clear DirectSpeedChange
	 * PcieCfgRegPl67.DirectSpeedChange must be zero to prevent the
	 * change in the speed target from starting before we are ready.
	 * This field defaults to 0 and we are not changing it, so nothing
	 * needs to be done.
	 */

	/* step 5g: Set target link speed */
	/*
	 * Set target link speed to be target on both device and parent.
	 * On setting the parent: Some system BIOSs "helpfully" set the
	 * parent target speed to Gen2 to match the ASIC's initial speed.
	 * We can set the target Gen3 because we have already checked
	 * that it is Gen3 capable earlier.
	 */
	dd_dev_info(dd, "%s: setting parent target link speed\n", __func__);
	ret = pcie_capability_read_word(parent, PCI_EXP_LNKCTL2, &lnkctl2);
	if (ret) {
		dd_dev_err(dd, "Unable to read from PCI config\n");
		return_error = 1;
		goto done;
	}

	dd_dev_info(dd, "%s: ..old link control2: 0x%x\n", __func__,
		    (u32)lnkctl2);
	/* only write to parent if target is not as high as ours */
	if ((lnkctl2 & PCI_EXP_LNKCTL2_TLS) < target_vector) {
		lnkctl2 &= ~PCI_EXP_LNKCTL2_TLS;
		lnkctl2 |= target_vector;
		dd_dev_info(dd, "%s: ..new link control2: 0x%x\n", __func__,
			    (u32)lnkctl2);
		ret = pcie_capability_write_word(parent,
						 PCI_EXP_LNKCTL2, lnkctl2);
		if (ret) {
			dd_dev_err(dd, "Unable to write to PCI config\n");
			return_error = 1;
			goto done;
		}
	} else {
		dd_dev_info(dd, "%s: ..target speed is OK\n", __func__);
	}

	dd_dev_info(dd, "%s: setting target link speed\n", __func__);
	ret = pcie_capability_read_word(dd->pcidev, PCI_EXP_LNKCTL2, &lnkctl2);
	if (ret) {
		dd_dev_err(dd, "Unable to read from PCI config\n");
		return_error = 1;
		goto done;
	}

	dd_dev_info(dd, "%s: ..old link control2: 0x%x\n", __func__,
		    (u32)lnkctl2);
	lnkctl2 &= ~PCI_EXP_LNKCTL2_TLS;
	lnkctl2 |= target_vector;
	dd_dev_info(dd, "%s: ..new link control2: 0x%x\n", __func__,
		    (u32)lnkctl2);
	ret = pcie_capability_write_word(dd->pcidev, PCI_EXP_LNKCTL2, lnkctl2);
	if (ret) {
		dd_dev_err(dd, "Unable to write to PCI config\n");
		return_error = 1;
		goto done;
	}

	/* step 5h: arm gasket logic */
	/* hold DC in reset across the SBR */
	write_csr(dd, CCE_DC_CTRL, CCE_DC_CTRL_DC_RESET_SMASK);
	(void)read_csr(dd, CCE_DC_CTRL); /* DC reset hold */
	/* save firmware control across the SBR */
	fw_ctrl = read_csr(dd, MISC_CFG_FW_CTRL);

	dd_dev_info(dd, "%s: arming gasket logic\n", __func__);
	arm_gasket_logic(dd);

	/*
	 * step 6: quiesce PCIe link
	 * The chip has already been reset, so there will be no traffic
	 * from the chip.  Linux has no easy way to enforce that it will
	 * not try to access the device, so we just need to hope it doesn't
	 * do it while we are doing the reset.
	 */

	/*
	 * step 7: initiate the secondary bus reset (SBR)
	 * step 8: hardware brings the links back up
	 * step 9: wait for link speed transition to be complete
	 */
	dd_dev_info(dd, "%s: calling trigger_sbr\n", __func__);
	ret = trigger_sbr(dd);
	if (ret)
		goto done;

	/* step 10: decide what to do next */

	/* check if we can read PCI space */
	ret = pci_read_config_word(dd->pcidev, PCI_VENDOR_ID, &vendor);
	if (ret) {
		dd_dev_info(dd,
			    "%s: read of VendorID failed after SBR, err %d\n",
			    __func__, ret);
		return_error = 1;
		goto done;
	}
	if (vendor == 0xffff) {
		dd_dev_info(dd, "%s: VendorID is all 1s after SBR\n", __func__);
		return_error = 1;
		ret = -EIO;
		goto done;
	}

	/* restore PCI space registers we know were reset */
	dd_dev_info(dd, "%s: calling restore_pci_variables\n", __func__);
	ret = restore_pci_variables(dd);
	if (ret) {
		dd_dev_err(dd, "%s: Could not restore PCI variables\n",
			   __func__);
		return_error = 1;
		goto done;
	}

	/* restore firmware control */
	write_csr(dd, MISC_CFG_FW_CTRL, fw_ctrl);

	/*
	 * Check the gasket block status.
	 *
	 * This is the first CSR read after the SBR.  If the read returns
	 * all 1s (fails), the link did not make it back.
	 *
	 * Once we're sure we can read and write, clear the DC reset after
	 * the SBR.  Then check for any per-lane errors. Then look over
	 * the status.
	 */
	reg = read_csr(dd, ASIC_PCIE_SD_HOST_STATUS);
	dd_dev_info(dd, "%s: gasket block status: 0x%llx\n", __func__, reg);
	if (reg == ~0ull) {	/* PCIe read failed/timeout */
		dd_dev_err(dd, "SBR failed - unable to read from device\n");
		return_error = 1;
		ret = -ENOSYS;
		goto done;
	}

	/* clear the DC reset */
	write_csr(dd, CCE_DC_CTRL, 0);

	/* Set the LED off */
	setextled(dd, 0);

	/* check for any per-lane errors */
	ret = pci_read_config_dword(dd->pcidev, PCIE_CFG_SPCIE2, &reg32);
	if (ret) {
		dd_dev_err(dd, "Unable to read from PCI config\n");
		return_error = 1;
		goto done;
	}

	dd_dev_info(dd, "%s: per-lane errors: 0x%x\n", __func__, reg32);

	/* extract status, look for our HFI */
	status = (reg >> ASIC_PCIE_SD_HOST_STATUS_FW_DNLD_STS_SHIFT)
			& ASIC_PCIE_SD_HOST_STATUS_FW_DNLD_STS_MASK;
	if ((status & (1 << dd->hfi1_id)) == 0) {
		dd_dev_err(dd,
			   "%s: gasket status 0x%x, expecting 0x%x\n",
			   __func__, status, 1 << dd->hfi1_id);
		ret = -EIO;
		goto done;
	}

	/* extract error */
	err = (reg >> ASIC_PCIE_SD_HOST_STATUS_FW_DNLD_ERR_SHIFT)
		& ASIC_PCIE_SD_HOST_STATUS_FW_DNLD_ERR_MASK;
	if (err) {
		dd_dev_err(dd, "%s: gasket error %d\n", __func__, err);
		ret = -EIO;
		goto done;
	}

	/* update our link information cache */
	update_lbus_info(dd);
	dd_dev_info(dd, "%s: new speed and width: %s\n", __func__,
		    dd->lbus_info);

	if (dd->lbus_speed != target_speed ||
	    dd->lbus_width < target_width) { /* not target */
		/* maybe retry */
		do_retry = retry_count < pcie_retry;
		dd_dev_err(dd, "PCIe link speed or width did not match target%s\n",
			   do_retry ? ", retrying" : "");
		retry_count++;
		if (do_retry) {
			msleep(100); /* allow time to settle */
			goto retry;
		}
		ret = -EIO;
	}

done:
	if (therm) {
		write_csr(dd, ASIC_CFG_THERM_POLL_EN, 0x1);
		msleep(100);
		dd_dev_info(dd, "%s: Re-enable therm polling\n",
			    __func__);
	}
	release_chip_resource(dd, CR_SBUS);
done_no_mutex:
	/* return no error if it is OK to be at current speed */
	if (ret && !return_error) {
		dd_dev_err(dd, "Proceeding at current speed PCIe speed\n");
		ret = 0;
	}

	dd_dev_info(dd, "%s: done\n", __func__);
	return ret;
}<|MERGE_RESOLUTION|>--- conflicted
+++ resolved
@@ -334,11 +334,7 @@
 	return 0;
 }
 
-<<<<<<< HEAD
-/**
-=======
-/*
->>>>>>> 7d2a07b7
+/*
  * Restore command and BARs after a reset has wiped them out
  *
  * Returns 0 on success, otherwise a negative error value
@@ -397,11 +393,7 @@
 	return pcibios_err_to_errno(ret);
 }
 
-<<<<<<< HEAD
-/**
-=======
-/*
->>>>>>> 7d2a07b7
+/*
  * Save BARs and command to rewrite after device reset
  *
  * Returns 0 on success, otherwise a negative error value
