--- conflicted
+++ resolved
@@ -982,13 +982,8 @@
 		if (rcd->ctxt != HFI1_CTRL_CTXT)
 			set = &entry->rcv_intr;
 		break;
-<<<<<<< HEAD
+	}
 	case IRQ_NETDEVCTXT:
-		rcd = (struct hfi1_ctxtdata *)msix->arg;
-=======
-	}
-	case IRQ_NETDEVCTXT:
->>>>>>> 7d2a07b7
 		set = &entry->def_intr;
 		break;
 	default:
