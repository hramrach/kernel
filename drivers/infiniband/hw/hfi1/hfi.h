#ifndef _HFI1_KERNEL_H
#define _HFI1_KERNEL_H
/*
<<<<<<< HEAD
 * Copyright(c) 2015-2018 Intel Corporation.
=======
 * Copyright(c) 2020 Cornelis Networks, Inc.
 * Copyright(c) 2015-2020 Intel Corporation.
>>>>>>> a88031d6
 *
 * This file is provided under a dual BSD/GPLv2 license.  When using or
 * redistributing this file, you may do so under either license.
 *
 * GPL LICENSE SUMMARY
 *
 * This program is free software; you can redistribute it and/or modify
 * it under the terms of version 2 of the GNU General Public License as
 * published by the Free Software Foundation.
 *
 * This program is distributed in the hope that it will be useful, but
 * WITHOUT ANY WARRANTY; without even the implied warranty of
 * MERCHANTABILITY or FITNESS FOR A PARTICULAR PURPOSE.  See the GNU
 * General Public License for more details.
 *
 * BSD LICENSE
 *
 * Redistribution and use in source and binary forms, with or without
 * modification, are permitted provided that the following conditions
 * are met:
 *
 *  - Redistributions of source code must retain the above copyright
 *    notice, this list of conditions and the following disclaimer.
 *  - Redistributions in binary form must reproduce the above copyright
 *    notice, this list of conditions and the following disclaimer in
 *    the documentation and/or other materials provided with the
 *    distribution.
 *  - Neither the name of Intel Corporation nor the names of its
 *    contributors may be used to endorse or promote products derived
 *    from this software without specific prior written permission.
 *
 * THIS SOFTWARE IS PROVIDED BY THE COPYRIGHT HOLDERS AND CONTRIBUTORS
 * "AS IS" AND ANY EXPRESS OR IMPLIED WARRANTIES, INCLUDING, BUT NOT
 * LIMITED TO, THE IMPLIED WARRANTIES OF MERCHANTABILITY AND FITNESS FOR
 * A PARTICULAR PURPOSE ARE DISCLAIMED. IN NO EVENT SHALL THE COPYRIGHT
 * OWNER OR CONTRIBUTORS BE LIABLE FOR ANY DIRECT, INDIRECT, INCIDENTAL,
 * SPECIAL, EXEMPLARY, OR CONSEQUENTIAL DAMAGES (INCLUDING, BUT NOT
 * LIMITED TO, PROCUREMENT OF SUBSTITUTE GOODS OR SERVICES; LOSS OF USE,
 * DATA, OR PROFITS; OR BUSINESS INTERRUPTION) HOWEVER CAUSED AND ON ANY
 * THEORY OF LIABILITY, WHETHER IN CONTRACT, STRICT LIABILITY, OR TORT
 * (INCLUDING NEGLIGENCE OR OTHERWISE) ARISING IN ANY WAY OUT OF THE USE
 * OF THIS SOFTWARE, EVEN IF ADVISED OF THE POSSIBILITY OF SUCH DAMAGE.
 *
 */

#include <linux/interrupt.h>
#include <linux/pci.h>
#include <linux/dma-mapping.h>
#include <linux/mutex.h>
#include <linux/list.h>
#include <linux/scatterlist.h>
#include <linux/slab.h>
#include <linux/idr.h>
#include <linux/io.h>
#include <linux/fs.h>
#include <linux/completion.h>
#include <linux/kref.h>
#include <linux/sched.h>
#include <linux/cdev.h>
#include <linux/delay.h>
#include <linux/kthread.h>
#include <linux/i2c.h>
#include <linux/i2c-algo-bit.h>
#include <rdma/ib_hdrs.h>
#include <rdma/opa_addr.h>
#include <linux/rhashtable.h>
#include <linux/netdevice.h>
#include <rdma/rdma_vt.h>

#include "chip_registers.h"
#include "common.h"
#include "verbs.h"
#include "pio.h"
#include "chip.h"
#include "mad.h"
#include "qsfp.h"
#include "platform.h"
#include "affinity.h"
#include "msix.h"

/* bumped 1 from s/w major version of TrueScale */
#define HFI1_CHIP_VERS_MAJ 3U

/* don't care about this except printing */
#define HFI1_CHIP_VERS_MIN 0U

/* The Organization Unique Identifier (Mfg code), and its position in GUID */
#define HFI1_OUI 0x001175
#define HFI1_OUI_LSB 40

#define DROP_PACKET_OFF		0
#define DROP_PACKET_ON		1

#define NEIGHBOR_TYPE_HFI		0
#define NEIGHBOR_TYPE_SWITCH	1

extern unsigned long hfi1_cap_mask;
#define HFI1_CAP_KGET_MASK(mask, cap) ((mask) & HFI1_CAP_##cap)
#define HFI1_CAP_UGET_MASK(mask, cap) \
	(((mask) >> HFI1_CAP_USER_SHIFT) & HFI1_CAP_##cap)
#define HFI1_CAP_KGET(cap) (HFI1_CAP_KGET_MASK(hfi1_cap_mask, cap))
#define HFI1_CAP_UGET(cap) (HFI1_CAP_UGET_MASK(hfi1_cap_mask, cap))
#define HFI1_CAP_IS_KSET(cap) (!!HFI1_CAP_KGET(cap))
#define HFI1_CAP_IS_USET(cap) (!!HFI1_CAP_UGET(cap))
#define HFI1_MISC_GET() ((hfi1_cap_mask >> HFI1_CAP_MISC_SHIFT) & \
			HFI1_CAP_MISC_MASK)
/* Offline Disabled Reason is 4-bits */
#define HFI1_ODR_MASK(rsn) ((rsn) & OPA_PI_MASK_OFFLINE_REASON)

/*
 * Control context is always 0 and handles the error packets.
 * It also handles the VL15 and multicast packets.
 */
#define HFI1_CTRL_CTXT    0

/*
 * Driver context will store software counters for each of the events
 * associated with these status registers
 */
#define NUM_CCE_ERR_STATUS_COUNTERS 41
#define NUM_RCV_ERR_STATUS_COUNTERS 64
#define NUM_MISC_ERR_STATUS_COUNTERS 13
#define NUM_SEND_PIO_ERR_STATUS_COUNTERS 36
#define NUM_SEND_DMA_ERR_STATUS_COUNTERS 4
#define NUM_SEND_EGRESS_ERR_STATUS_COUNTERS 64
#define NUM_SEND_ERR_STATUS_COUNTERS 3
#define NUM_SEND_CTXT_ERR_STATUS_COUNTERS 5
#define NUM_SEND_DMA_ENG_ERR_STATUS_COUNTERS 24

/*
 * per driver stats, either not device nor port-specific, or
 * summed over all of the devices and ports.
 * They are described by name via ipathfs filesystem, so layout
 * and number of elements can change without breaking compatibility.
 * If members are added or deleted hfi1_statnames[] in debugfs.c must
 * change to match.
 */
struct hfi1_ib_stats {
	__u64 sps_ints; /* number of interrupts handled */
	__u64 sps_errints; /* number of error interrupts */
	__u64 sps_txerrs; /* tx-related packet errors */
	__u64 sps_rcverrs; /* non-crc rcv packet errors */
	__u64 sps_hwerrs; /* hardware errors reported (parity, etc.) */
	__u64 sps_nopiobufs; /* no pio bufs avail from kernel */
	__u64 sps_ctxts; /* number of contexts currently open */
	__u64 sps_lenerrs; /* number of kernel packets where RHF != LRH len */
	__u64 sps_buffull;
	__u64 sps_hdrfull;
};

extern struct hfi1_ib_stats hfi1_stats;
extern const struct pci_error_handlers hfi1_pci_err_handler;

extern int num_driver_cntrs;

/*
 * First-cut criterion for "device is active" is
 * two thousand dwords combined Tx, Rx traffic per
 * 5-second interval. SMA packets are 64 dwords,
 * and occur "a few per second", presumably each way.
 */
#define HFI1_TRAFFIC_ACTIVE_THRESHOLD (2000)

/*
 * Below contains all data related to a single context (formerly called port).
 */

struct hfi1_opcode_stats_perctx;

struct ctxt_eager_bufs {
	struct eager_buffer {
		void *addr;
		dma_addr_t dma;
		ssize_t len;
	} *buffers;
	struct {
		void *addr;
		dma_addr_t dma;
	} *rcvtids;
	u32 size;                /* total size of eager buffers */
	u32 rcvtid_size;         /* size of each eager rcv tid */
	u16 count;               /* size of buffers array */
	u16 numbufs;             /* number of buffers allocated */
	u16 alloced;             /* number of rcvarray entries used */
	u16 threshold;           /* head update threshold */
};

struct exp_tid_set {
	struct list_head list;
	u32 count;
};

typedef int (*rhf_rcv_function_ptr)(struct hfi1_packet *packet);
struct hfi1_ctxtdata {
	/* rcvhdrq base, needs mmap before useful */
	void *rcvhdrq;
	/* kernel virtual address where hdrqtail is updated */
	volatile __le64 *rcvhdrtail_kvaddr;
	/* so functions that need physical port can get it easily */
	struct hfi1_pportdata *ppd;
	/* so file ops can get at unit */
	struct hfi1_devdata *dd;
	/* this receive context's assigned PIO ACK send context */
	struct send_context *sc;
	/* per context recv functions */
	const rhf_rcv_function_ptr *rhf_rcv_function_map;
	/*
	 * The interrupt handler for a particular receive context can vary
	 * throughout it's lifetime. This is not a lock protected data member so
	 * it must be updated atomically and the prev and new value must always
	 * be valid. Worst case is we process an extra interrupt and up to 64
	 * packets with the wrong interrupt handler.
	 */
	int (*do_interrupt)(struct hfi1_ctxtdata *rcd, int threaded);
	/* verbs rx_stats per rcd */
	struct hfi1_opcode_stats_perctx *opstats;
	/* clear interrupt mask */
	u64 imask;
	/* ctxt rcvhdrq head offset */
	u32 head;
	/* number of rcvhdrq entries */
	u16 rcvhdrq_cnt;
	u8 ireg;	/* clear interrupt register */
	/* receive packet sequence counter */
	u8 seq_cnt;
	/* size of each of the rcvhdrq entries */
	u8 rcvhdrqentsize;
	/* offset of RHF within receive header entry */
	u8 rhf_offset;
	/* dynamic receive available interrupt timeout */
	u8 rcvavail_timeout;
	/* Indicates that this is vnic context */
	bool is_vnic;
	/* vnic queue index this context is mapped to */
	u8 vnic_q_idx;
	/* Is ASPM interrupt supported for this context */
	bool aspm_intr_supported;
	/* ASPM state (enabled/disabled) for this context */
	bool aspm_enabled;
	/* Is ASPM processing enabled for this context (in intr context) */
	bool aspm_intr_enable;
	struct ctxt_eager_bufs egrbufs;
	/* QPs waiting for context processing */
	struct list_head qp_wait_list;
	/* tid allocation lists */
	struct exp_tid_set tid_group_list;
	struct exp_tid_set tid_used_list;
	struct exp_tid_set tid_full_list;

	/* Timer for re-enabling ASPM if interrupt activity quiets down */
	struct timer_list aspm_timer;
	/* per-context configuration flags */
	unsigned long flags;
	/* array of tid_groups */
	struct tid_group  *groups;
	/* mmap of hdrq, must fit in 44 bits */
	dma_addr_t rcvhdrq_dma;
	dma_addr_t rcvhdrqtailaddr_dma;
	/* Last interrupt timestamp */
	ktime_t aspm_ts_last_intr;
	/* Last timestamp at which we scheduled a timer for this context */
	ktime_t aspm_ts_timer_sched;
	/* Lock to serialize between intr, timer intr and user threads */
	spinlock_t aspm_lock;
	/* Reference count the base context usage */
	struct kref kref;
	/* numa node of this context */
	int numa_id;
	/* associated msix interrupt. */
	s16 msix_intr;
	/* job key */
	u16 jkey;
	/* number of RcvArray groups for this context. */
	u16 rcv_array_groups;
	/* index of first eager TID entry. */
	u16 eager_base;
	/* number of expected TID entries */
	u16 expected_count;
	/* index of first expected TID entry. */
	u16 expected_base;
	/* Device context index */
	u8 ctxt;

	/* PSM Specific fields */
	/* lock protecting all Expected TID data */
	struct mutex exp_mutex;
	/* when waiting for rcv or pioavail */
	wait_queue_head_t wait;
	/* uuid from PSM */
	u8 uuid[16];
	/* same size as task_struct .comm[], command that opened context */
	char comm[TASK_COMM_LEN];
	/* Bitmask of in use context(s) */
	DECLARE_BITMAP(in_use_ctxts, HFI1_MAX_SHARED_CTXTS);
	/* per-context event flags for fileops/intr communication */
	unsigned long event_flags;
	/* A page of memory for rcvhdrhead, rcvegrhead, rcvegrtail * N */
	void *subctxt_uregbase;
	/* An array of pages for the eager receive buffers * N */
	void *subctxt_rcvegrbuf;
	/* An array of pages for the eager header queue entries * N */
	void *subctxt_rcvhdr_base;
	/* total number of polled urgent packets */
	u32 urgent;
	/* saved total number of polled urgent packets for poll edge trigger */
	u32 urgent_poll;
	/* Type of packets or conditions we want to poll for */
	u16 poll_type;
	/* non-zero if ctxt is being shared. */
	u16 subctxt_id;
	/* The version of the library which opened this ctxt */
	u32 userversion;
	/*
	 * non-zero if ctxt can be shared, and defines the maximum number of
	 * sub-contexts for this device context.
	 */
	u8 subctxt_cnt;

};

/**
 * rcvhdrq_size - return total size in bytes for header queue
 * @rcd: the receive context
 *
 * rcvhdrqentsize is in DWs, so we have to convert to bytes
 *
 */
static inline u32 rcvhdrq_size(struct hfi1_ctxtdata *rcd)
{
	return PAGE_ALIGN(rcd->rcvhdrq_cnt *
			  rcd->rcvhdrqentsize * sizeof(u32));
}

/*
 * Represents a single packet at a high level. Put commonly computed things in
 * here so we do not have to keep doing them over and over. The rule of thumb is
 * if something is used one time to derive some value, store that something in
 * here. If it is used multiple times, then store the result of that derivation
 * in here.
 */
struct hfi1_packet {
	void *ebuf;
	void *hdr;
	void *payload;
	struct hfi1_ctxtdata *rcd;
	__le32 *rhf_addr;
	struct rvt_qp *qp;
	struct ib_other_headers *ohdr;
	struct ib_grh *grh;
	struct opa_16b_mgmt *mgmt;
	u64 rhf;
	u32 maxcnt;
	u32 rhqoff;
	u32 dlid;
	u32 slid;
	u16 tlen;
	s16 etail;
	u16 pkey;
	u8 hlen;
	u8 numpkt;
	u8 rsize;
	u8 updegr;
	u8 etype;
	u8 extra_byte;
	u8 pad;
	u8 sc;
	u8 sl;
	u8 opcode;
	bool migrated;
};

/* Packet types */
#define HFI1_PKT_TYPE_9B  0
#define HFI1_PKT_TYPE_16B 1

/*
 * OPA 16B Header
 */
#define OPA_16B_L4_MASK		0xFFull
#define OPA_16B_SC_MASK		0x1F00000ull
#define OPA_16B_SC_SHIFT	20
#define OPA_16B_LID_MASK	0xFFFFFull
#define OPA_16B_DLID_MASK	0xF000ull
#define OPA_16B_DLID_SHIFT	20
#define OPA_16B_DLID_HIGH_SHIFT	12
#define OPA_16B_SLID_MASK	0xF00ull
#define OPA_16B_SLID_SHIFT	20
#define OPA_16B_SLID_HIGH_SHIFT	8
#define OPA_16B_BECN_MASK       0x80000000ull
#define OPA_16B_BECN_SHIFT      31
#define OPA_16B_FECN_MASK       0x10000000ull
#define OPA_16B_FECN_SHIFT      28
#define OPA_16B_L2_MASK		0x60000000ull
#define OPA_16B_L2_SHIFT	29
#define OPA_16B_PKEY_MASK	0xFFFF0000ull
#define OPA_16B_PKEY_SHIFT	16
#define OPA_16B_LEN_MASK	0x7FF00000ull
#define OPA_16B_LEN_SHIFT	20
#define OPA_16B_RC_MASK		0xE000000ull
#define OPA_16B_RC_SHIFT	25
#define OPA_16B_AGE_MASK	0xFF0000ull
#define OPA_16B_AGE_SHIFT	16
#define OPA_16B_ENTROPY_MASK	0xFFFFull

/*
 * OPA 16B L2/L4 Encodings
 */
#define OPA_16B_L4_9B		0x00
#define OPA_16B_L2_TYPE		0x02
#define OPA_16B_L4_FM		0x08
#define OPA_16B_L4_IB_LOCAL	0x09
#define OPA_16B_L4_IB_GLOBAL	0x0A
#define OPA_16B_L4_ETHR		OPA_VNIC_L4_ETHR

/*
 * OPA 16B Management
 */
#define OPA_16B_L4_FM_PAD	3  /* fixed 3B pad */
#define OPA_16B_L4_FM_HLEN	24 /* 16B(16) + L4_FM(8) */

static inline u8 hfi1_16B_get_l4(struct hfi1_16b_header *hdr)
{
	return (u8)(hdr->lrh[2] & OPA_16B_L4_MASK);
}

static inline u8 hfi1_16B_get_sc(struct hfi1_16b_header *hdr)
{
	return (u8)((hdr->lrh[1] & OPA_16B_SC_MASK) >> OPA_16B_SC_SHIFT);
}

static inline u32 hfi1_16B_get_dlid(struct hfi1_16b_header *hdr)
{
	return (u32)((hdr->lrh[1] & OPA_16B_LID_MASK) |
		     (((hdr->lrh[2] & OPA_16B_DLID_MASK) >>
		     OPA_16B_DLID_HIGH_SHIFT) << OPA_16B_DLID_SHIFT));
}

static inline u32 hfi1_16B_get_slid(struct hfi1_16b_header *hdr)
{
	return (u32)((hdr->lrh[0] & OPA_16B_LID_MASK) |
		     (((hdr->lrh[2] & OPA_16B_SLID_MASK) >>
		     OPA_16B_SLID_HIGH_SHIFT) << OPA_16B_SLID_SHIFT));
}

static inline u8 hfi1_16B_get_becn(struct hfi1_16b_header *hdr)
{
	return (u8)((hdr->lrh[0] & OPA_16B_BECN_MASK) >> OPA_16B_BECN_SHIFT);
}

static inline u8 hfi1_16B_get_fecn(struct hfi1_16b_header *hdr)
{
	return (u8)((hdr->lrh[1] & OPA_16B_FECN_MASK) >> OPA_16B_FECN_SHIFT);
}

static inline u8 hfi1_16B_get_l2(struct hfi1_16b_header *hdr)
{
	return (u8)((hdr->lrh[1] & OPA_16B_L2_MASK) >> OPA_16B_L2_SHIFT);
}

static inline u16 hfi1_16B_get_pkey(struct hfi1_16b_header *hdr)
{
	return (u16)((hdr->lrh[2] & OPA_16B_PKEY_MASK) >> OPA_16B_PKEY_SHIFT);
}

static inline u8 hfi1_16B_get_rc(struct hfi1_16b_header *hdr)
{
	return (u8)((hdr->lrh[1] & OPA_16B_RC_MASK) >> OPA_16B_RC_SHIFT);
}

static inline u8 hfi1_16B_get_age(struct hfi1_16b_header *hdr)
{
	return (u8)((hdr->lrh[3] & OPA_16B_AGE_MASK) >> OPA_16B_AGE_SHIFT);
}

static inline u16 hfi1_16B_get_len(struct hfi1_16b_header *hdr)
{
	return (u16)((hdr->lrh[0] & OPA_16B_LEN_MASK) >> OPA_16B_LEN_SHIFT);
}

static inline u16 hfi1_16B_get_entropy(struct hfi1_16b_header *hdr)
{
	return (u16)(hdr->lrh[3] & OPA_16B_ENTROPY_MASK);
}

#define OPA_16B_MAKE_QW(low_dw, high_dw) (((u64)(high_dw) << 32) | (low_dw))

/*
 * BTH
 */
#define OPA_16B_BTH_PAD_MASK	7
static inline u8 hfi1_16B_bth_get_pad(struct ib_other_headers *ohdr)
{
	return (u8)((be32_to_cpu(ohdr->bth[0]) >> IB_BTH_PAD_SHIFT) &
		   OPA_16B_BTH_PAD_MASK);
}

/*
 * 16B Management
 */
#define OPA_16B_MGMT_QPN_MASK	0xFFFFFF
static inline u32 hfi1_16B_get_dest_qpn(struct opa_16b_mgmt *mgmt)
{
	return be32_to_cpu(mgmt->dest_qpn) & OPA_16B_MGMT_QPN_MASK;
}

static inline u32 hfi1_16B_get_src_qpn(struct opa_16b_mgmt *mgmt)
{
	return be32_to_cpu(mgmt->src_qpn) & OPA_16B_MGMT_QPN_MASK;
}

static inline void hfi1_16B_set_qpn(struct opa_16b_mgmt *mgmt,
				    u32 dest_qp, u32 src_qp)
{
	mgmt->dest_qpn = cpu_to_be32(dest_qp & OPA_16B_MGMT_QPN_MASK);
	mgmt->src_qpn = cpu_to_be32(src_qp & OPA_16B_MGMT_QPN_MASK);
}

/**
 * hfi1_get_rc_ohdr - get extended header
 * @opah - the opaheader
 */
static inline struct ib_other_headers *
hfi1_get_rc_ohdr(struct hfi1_opa_header *opah)
{
	struct ib_other_headers *ohdr;
	struct ib_header *hdr = NULL;
	struct hfi1_16b_header *hdr_16b = NULL;

	/* Find out where the BTH is */
	if (opah->hdr_type == HFI1_PKT_TYPE_9B) {
		hdr = &opah->ibh;
		if (ib_get_lnh(hdr) == HFI1_LRH_BTH)
			ohdr = &hdr->u.oth;
		else
			ohdr = &hdr->u.l.oth;
	} else {
		u8 l4;

		hdr_16b = &opah->opah;
		l4  = hfi1_16B_get_l4(hdr_16b);
		if (l4 == OPA_16B_L4_IB_LOCAL)
			ohdr = &hdr_16b->u.oth;
		else
			ohdr = &hdr_16b->u.l.oth;
	}
	return ohdr;
}

struct rvt_sge_state;

/*
 * Get/Set IB link-level config parameters for f_get/set_ib_cfg()
 * Mostly for MADs that set or query link parameters, also ipath
 * config interfaces
 */
#define HFI1_IB_CFG_LIDLMC 0 /* LID (LS16b) and Mask (MS16b) */
#define HFI1_IB_CFG_LWID_DG_ENB 1 /* allowed Link-width downgrade */
#define HFI1_IB_CFG_LWID_ENB 2 /* allowed Link-width */
#define HFI1_IB_CFG_LWID 3 /* currently active Link-width */
#define HFI1_IB_CFG_SPD_ENB 4 /* allowed Link speeds */
#define HFI1_IB_CFG_SPD 5 /* current Link spd */
#define HFI1_IB_CFG_RXPOL_ENB 6 /* Auto-RX-polarity enable */
#define HFI1_IB_CFG_LREV_ENB 7 /* Auto-Lane-reversal enable */
#define HFI1_IB_CFG_LINKLATENCY 8 /* Link Latency (IB1.2 only) */
#define HFI1_IB_CFG_HRTBT 9 /* IB heartbeat off/enable/auto; DDR/QDR only */
#define HFI1_IB_CFG_OP_VLS 10 /* operational VLs */
#define HFI1_IB_CFG_VL_HIGH_CAP 11 /* num of VL high priority weights */
#define HFI1_IB_CFG_VL_LOW_CAP 12 /* num of VL low priority weights */
#define HFI1_IB_CFG_OVERRUN_THRESH 13 /* IB overrun threshold */
#define HFI1_IB_CFG_PHYERR_THRESH 14 /* IB PHY error threshold */
#define HFI1_IB_CFG_LINKDEFAULT 15 /* IB link default (sleep/poll) */
#define HFI1_IB_CFG_PKEYS 16 /* update partition keys */
#define HFI1_IB_CFG_MTU 17 /* update MTU in IBC */
#define HFI1_IB_CFG_VL_HIGH_LIMIT 19
#define HFI1_IB_CFG_PMA_TICKS 20 /* PMA sample tick resolution */
#define HFI1_IB_CFG_PORT 21 /* switch port we are connected to */

/*
 * HFI or Host Link States
 *
 * These describe the states the driver thinks the logical and physical
 * states are in.  Used as an argument to set_link_state().  Implemented
 * as bits for easy multi-state checking.  The actual state can only be
 * one.
 */
#define __HLS_UP_INIT_BP	0
#define __HLS_UP_ARMED_BP	1
#define __HLS_UP_ACTIVE_BP	2
#define __HLS_DN_DOWNDEF_BP	3	/* link down default */
#define __HLS_DN_POLL_BP	4
#define __HLS_DN_DISABLE_BP	5
#define __HLS_DN_OFFLINE_BP	6
#define __HLS_VERIFY_CAP_BP	7
#define __HLS_GOING_UP_BP	8
#define __HLS_GOING_OFFLINE_BP  9
#define __HLS_LINK_COOLDOWN_BP 10

#define HLS_UP_INIT	  BIT(__HLS_UP_INIT_BP)
#define HLS_UP_ARMED	  BIT(__HLS_UP_ARMED_BP)
#define HLS_UP_ACTIVE	  BIT(__HLS_UP_ACTIVE_BP)
#define HLS_DN_DOWNDEF	  BIT(__HLS_DN_DOWNDEF_BP) /* link down default */
#define HLS_DN_POLL	  BIT(__HLS_DN_POLL_BP)
#define HLS_DN_DISABLE	  BIT(__HLS_DN_DISABLE_BP)
#define HLS_DN_OFFLINE	  BIT(__HLS_DN_OFFLINE_BP)
#define HLS_VERIFY_CAP	  BIT(__HLS_VERIFY_CAP_BP)
#define HLS_GOING_UP	  BIT(__HLS_GOING_UP_BP)
#define HLS_GOING_OFFLINE BIT(__HLS_GOING_OFFLINE_BP)
#define HLS_LINK_COOLDOWN BIT(__HLS_LINK_COOLDOWN_BP)

#define HLS_UP (HLS_UP_INIT | HLS_UP_ARMED | HLS_UP_ACTIVE)
#define HLS_DOWN ~(HLS_UP)

#define HLS_DEFAULT HLS_DN_POLL

/* use this MTU size if none other is given */
#define HFI1_DEFAULT_ACTIVE_MTU 10240
/* use this MTU size as the default maximum */
#define HFI1_DEFAULT_MAX_MTU 10240
/* default partition key */
#define DEFAULT_PKEY 0xffff

/*
 * Possible fabric manager config parameters for fm_{get,set}_table()
 */
#define FM_TBL_VL_HIGH_ARB		1 /* Get/set VL high prio weights */
#define FM_TBL_VL_LOW_ARB		2 /* Get/set VL low prio weights */
#define FM_TBL_BUFFER_CONTROL		3 /* Get/set Buffer Control */
#define FM_TBL_SC2VLNT			4 /* Get/set SC->VLnt */
#define FM_TBL_VL_PREEMPT_ELEMS		5 /* Get (no set) VL preempt elems */
#define FM_TBL_VL_PREEMPT_MATRIX	6 /* Get (no set) VL preempt matrix */

/*
 * Possible "operations" for f_rcvctrl(ppd, op, ctxt)
 * these are bits so they can be combined, e.g.
 * HFI1_RCVCTRL_INTRAVAIL_ENB | HFI1_RCVCTRL_CTXT_ENB
 */
#define HFI1_RCVCTRL_TAILUPD_ENB 0x01
#define HFI1_RCVCTRL_TAILUPD_DIS 0x02
#define HFI1_RCVCTRL_CTXT_ENB 0x04
#define HFI1_RCVCTRL_CTXT_DIS 0x08
#define HFI1_RCVCTRL_INTRAVAIL_ENB 0x10
#define HFI1_RCVCTRL_INTRAVAIL_DIS 0x20
#define HFI1_RCVCTRL_PKEY_ENB 0x40  /* Note, default is enabled */
#define HFI1_RCVCTRL_PKEY_DIS 0x80
#define HFI1_RCVCTRL_TIDFLOW_ENB 0x0400
#define HFI1_RCVCTRL_TIDFLOW_DIS 0x0800
#define HFI1_RCVCTRL_ONE_PKT_EGR_ENB 0x1000
#define HFI1_RCVCTRL_ONE_PKT_EGR_DIS 0x2000
#define HFI1_RCVCTRL_NO_RHQ_DROP_ENB 0x4000
#define HFI1_RCVCTRL_NO_RHQ_DROP_DIS 0x8000
#define HFI1_RCVCTRL_NO_EGR_DROP_ENB 0x10000
#define HFI1_RCVCTRL_NO_EGR_DROP_DIS 0x20000
#define HFI1_RCVCTRL_URGENT_ENB 0x40000
#define HFI1_RCVCTRL_URGENT_DIS 0x80000

/* partition enforcement flags */
#define HFI1_PART_ENFORCE_IN	0x1
#define HFI1_PART_ENFORCE_OUT	0x2

/* how often we check for synthetic counter wrap around */
#define SYNTH_CNT_TIME 3

/* Counter flags */
#define CNTR_NORMAL		0x0 /* Normal counters, just read register */
#define CNTR_SYNTH		0x1 /* Synthetic counters, saturate at all 1s */
#define CNTR_DISABLED		0x2 /* Disable this counter */
#define CNTR_32BIT		0x4 /* Simulate 64 bits for this counter */
#define CNTR_VL			0x8 /* Per VL counter */
#define CNTR_SDMA              0x10
#define CNTR_INVALID_VL		-1  /* Specifies invalid VL */
#define CNTR_MODE_W		0x0
#define CNTR_MODE_R		0x1

/* VLs Supported/Operational */
#define HFI1_MIN_VLS_SUPPORTED 1
#define HFI1_MAX_VLS_SUPPORTED 8

#define HFI1_GUIDS_PER_PORT  5
#define HFI1_PORT_GUID_INDEX 0

static inline void incr_cntr64(u64 *cntr)
{
	if (*cntr < (u64)-1LL)
		(*cntr)++;
}

static inline void incr_cntr32(u32 *cntr)
{
	if (*cntr < (u32)-1LL)
		(*cntr)++;
}

#define MAX_NAME_SIZE 64
struct hfi1_msix_entry {
	enum irq_type type;
	int irq;
	void *arg;
	cpumask_t mask;
	struct irq_affinity_notify notify;
};

struct hfi1_msix_info {
	/* lock to synchronize in_use_msix access */
	spinlock_t msix_lock;
	DECLARE_BITMAP(in_use_msix, CCE_NUM_MSIX_VECTORS);
	struct hfi1_msix_entry *msix_entries;
	u16 max_requested;
};

/* per-SL CCA information */
struct cca_timer {
	struct hrtimer hrtimer;
	struct hfi1_pportdata *ppd; /* read-only */
	int sl; /* read-only */
	u16 ccti; /* read/write - current value of CCTI */
};

struct link_down_reason {
	/*
	 * SMA-facing value.  Should be set from .latest when
	 * HLS_UP_* -> HLS_DN_* transition actually occurs.
	 */
	u8 sma;
	u8 latest;
};

enum {
	LO_PRIO_TABLE,
	HI_PRIO_TABLE,
	MAX_PRIO_TABLE
};

struct vl_arb_cache {
	/* protect vl arb cache */
	spinlock_t lock;
	struct ib_vl_weight_elem table[VL_ARB_TABLE_SIZE];
};

/*
 * The structure below encapsulates data relevant to a physical IB Port.
 * Current chips support only one such port, but the separation
 * clarifies things a bit. Note that to conform to IB conventions,
 * port-numbers are one-based. The first or only port is port1.
 */
struct hfi1_pportdata {
	struct hfi1_ibport ibport_data;

	struct hfi1_devdata *dd;
	struct kobject pport_cc_kobj;
	struct kobject sc2vl_kobj;
	struct kobject sl2sc_kobj;
	struct kobject vl2mtu_kobj;

	/* PHY support */
	struct qsfp_data qsfp_info;
	/* Values for SI tuning of SerDes */
	u32 port_type;
	u32 tx_preset_eq;
	u32 tx_preset_noeq;
	u32 rx_preset;
	u8  local_atten;
	u8  remote_atten;
	u8  default_atten;
	u8  max_power_class;

	/* did we read platform config from scratch registers? */
	bool config_from_scratch;

	/* GUIDs for this interface, in host order, guids[0] is a port guid */
	u64 guids[HFI1_GUIDS_PER_PORT];

	/* GUID for peer interface, in host order */
	u64 neighbor_guid;

	/* up or down physical link state */
	u32 linkup;

	/*
	 * this address is mapped read-only into user processes so they can
	 * get status cheaply, whenever they want.  One qword of status per port
	 */
	u64 *statusp;

	/* SendDMA related entries */

	struct workqueue_struct *hfi1_wq;
	struct workqueue_struct *link_wq;

	/* move out of interrupt context */
	struct work_struct link_vc_work;
	struct work_struct link_up_work;
	struct work_struct link_down_work;
	struct work_struct sma_message_work;
	struct work_struct freeze_work;
	struct work_struct link_downgrade_work;
	struct work_struct link_bounce_work;
	struct delayed_work start_link_work;
	/* host link state variables */
	struct mutex hls_lock;
	u32 host_link_state;

	/* these are the "32 bit" regs */

	u32 ibmtu; /* The MTU programmed for this unit */
	/*
	 * Current max size IB packet (in bytes) including IB headers, that
	 * we can send. Changes when ibmtu changes.
	 */
	u32 ibmaxlen;
	u32 current_egress_rate; /* units [10^6 bits/sec] */
	/* LID programmed for this instance */
	u32 lid;
	/* list of pkeys programmed; 0 if not set */
	u16 pkeys[MAX_PKEY_VALUES];
	u16 link_width_supported;
	u16 link_width_downgrade_supported;
	u16 link_speed_supported;
	u16 link_width_enabled;
	u16 link_width_downgrade_enabled;
	u16 link_speed_enabled;
	u16 link_width_active;
	u16 link_width_downgrade_tx_active;
	u16 link_width_downgrade_rx_active;
	u16 link_speed_active;
	u8 vls_supported;
	u8 vls_operational;
	u8 actual_vls_operational;
	/* LID mask control */
	u8 lmc;
	/* Rx Polarity inversion (compensate for ~tx on partner) */
	u8 rx_pol_inv;

	u8 hw_pidx;     /* physical port index */
	u8 port;        /* IB port number and index into dd->pports - 1 */
	/* type of neighbor node */
	u8 neighbor_type;
	u8 neighbor_normal;
	u8 neighbor_fm_security; /* 1 if firmware checking is disabled */
	u8 neighbor_port_number;
	u8 is_sm_config_started;
	u8 offline_disabled_reason;
	u8 is_active_optimize_enabled;
	u8 driver_link_ready;	/* driver ready for active link */
	u8 link_enabled;	/* link enabled? */
	u8 linkinit_reason;
	u8 local_tx_rate;	/* rate given to 8051 firmware */
	u8 qsfp_retry_count;

	/* placeholders for IB MAD packet settings */
	u8 overrun_threshold;
	u8 phy_error_threshold;
	unsigned int is_link_down_queued;

	/* Used to override LED behavior for things like maintenance beaconing*/
	/*
	 * Alternates per phase of blink
	 * [0] holds LED off duration, [1] holds LED on duration
	 */
	unsigned long led_override_vals[2];
	u8 led_override_phase; /* LSB picks from vals[] */
	atomic_t led_override_timer_active;
	/* Used to flash LEDs in override mode */
	struct timer_list led_override_timer;

	u32 sm_trap_qp;
	u32 sa_qp;

	/*
	 * cca_timer_lock protects access to the per-SL cca_timer
	 * structures (specifically the ccti member).
	 */
	spinlock_t cca_timer_lock ____cacheline_aligned_in_smp;
	struct cca_timer cca_timer[OPA_MAX_SLS];

	/* List of congestion control table entries */
	struct ib_cc_table_entry_shadow ccti_entries[CC_TABLE_SHADOW_MAX];

	/* congestion entries, each entry corresponding to a SL */
	struct opa_congestion_setting_entry_shadow
		congestion_entries[OPA_MAX_SLS];

	/*
	 * cc_state_lock protects (write) access to the per-port
	 * struct cc_state.
	 */
	spinlock_t cc_state_lock ____cacheline_aligned_in_smp;

	struct cc_state __rcu *cc_state;

	/* Total number of congestion control table entries */
	u16 total_cct_entry;

	/* Bit map identifying service level */
	u32 cc_sl_control_map;

	/* CA's max number of 64 entry units in the congestion control table */
	u8 cc_max_table_entries;

	/*
	 * begin congestion log related entries
	 * cc_log_lock protects all congestion log related data
	 */
	spinlock_t cc_log_lock ____cacheline_aligned_in_smp;
	u8 threshold_cong_event_map[OPA_MAX_SLS / 8];
	u16 threshold_event_counter;
	struct opa_hfi1_cong_log_event_internal cc_events[OPA_CONG_LOG_ELEMS];
	int cc_log_idx; /* index for logging events */
	int cc_mad_idx; /* index for reporting events */
	/* end congestion log related entries */

	struct vl_arb_cache vl_arb_cache[MAX_PRIO_TABLE];

	/* port relative counter buffer */
	u64 *cntrs;
	/* port relative synthetic counter buffer */
	u64 *scntrs;
	/* port_xmit_discards are synthesized from different egress errors */
	u64 port_xmit_discards;
	u64 port_xmit_discards_vl[C_VL_COUNT];
	u64 port_xmit_constraint_errors;
	u64 port_rcv_constraint_errors;
	/* count of 'link_err' interrupts from DC */
	u64 link_downed;
	/* number of times link retrained successfully */
	u64 link_up;
	/* number of times a link unknown frame was reported */
	u64 unknown_frame_count;
	/* port_ltp_crc_mode is returned in 'portinfo' MADs */
	u16 port_ltp_crc_mode;
	/* port_crc_mode_enabled is the crc we support */
	u8 port_crc_mode_enabled;
	/* mgmt_allowed is also returned in 'portinfo' MADs */
	u8 mgmt_allowed;
	u8 part_enforce; /* partition enforcement flags */
	struct link_down_reason local_link_down_reason;
	struct link_down_reason neigh_link_down_reason;
	/* Value to be sent to link peer on LinkDown .*/
	u8 remote_link_down_reason;
	/* Error events that will cause a port bounce. */
	u32 port_error_action;
	struct work_struct linkstate_active_work;
	/* Does this port need to prescan for FECNs */
	bool cc_prescan;
	/*
	 * Sample sendWaitCnt & sendWaitVlCnt during link transition
	 * and counter request.
	 */
	u64 port_vl_xmit_wait_last[C_VL_COUNT + 1];
	u16 prev_link_width;
	u64 vl_xmit_flit_cnt[C_VL_COUNT + 1];
};

typedef void (*opcode_handler)(struct hfi1_packet *packet);
typedef void (*hfi1_make_req)(struct rvt_qp *qp,
			      struct hfi1_pkt_state *ps,
			      struct rvt_swqe *wqe);
extern const rhf_rcv_function_ptr normal_rhf_rcv_functions[];


/* return values for the RHF receive functions */
#define RHF_RCV_CONTINUE  0	/* keep going */
#define RHF_RCV_DONE	  1	/* stop, this packet processed */
#define RHF_RCV_REPROCESS 2	/* stop. retain this packet */

struct rcv_array_data {
	u16 ngroups;
	u16 nctxt_extra;
	u8 group_size;
};

struct per_vl_data {
	u16 mtu;
	struct send_context *sc;
};

/* 16 to directly index */
#define PER_VL_SEND_CONTEXTS 16

struct err_info_rcvport {
	u8 status_and_code;
	u64 packet_flit1;
	u64 packet_flit2;
};

struct err_info_constraint {
	u8 status;
	u16 pkey;
	u32 slid;
};

struct hfi1_temp {
	unsigned int curr;       /* current temperature */
	unsigned int lo_lim;     /* low temperature limit */
	unsigned int hi_lim;     /* high temperature limit */
	unsigned int crit_lim;   /* critical temperature limit */
	u8 triggers;      /* temperature triggers */
};

struct hfi1_i2c_bus {
	struct hfi1_devdata *controlling_dd; /* current controlling device */
	struct i2c_adapter adapter;	/* bus details */
	struct i2c_algo_bit_data algo;	/* bus algorithm details */
	int num;			/* bus number, 0 or 1 */
};

/* common data between shared ASIC HFIs */
struct hfi1_asic_data {
	struct hfi1_devdata *dds[2];	/* back pointers */
	struct mutex asic_resource_mutex;
	struct hfi1_i2c_bus *i2c_bus0;
	struct hfi1_i2c_bus *i2c_bus1;
};

/* sizes for both the QP and RSM map tables */
#define NUM_MAP_ENTRIES	 256
#define NUM_MAP_REGS      32

/*
 * Number of VNIC contexts used. Ensure it is less than or equal to
 * max queues supported by VNIC (HFI1_VNIC_MAX_QUEUE).
 */
#define HFI1_NUM_VNIC_CTXT   8

/* Number of VNIC RSM entries */
#define NUM_VNIC_MAP_ENTRIES 8

/* Virtual NIC information */
struct hfi1_vnic_data {
	struct hfi1_ctxtdata *ctxt[HFI1_NUM_VNIC_CTXT];
	struct kmem_cache *txreq_cache;
	u8 num_vports;
	struct idr vesw_idr;
	u8 rmt_start;
	u8 num_ctxt;
};

struct hfi1_vnic_vport_info;

/* device data struct now contains only "general per-device" info.
 * fields related to a physical IB port are in a hfi1_pportdata struct.
 */
struct sdma_engine;
struct sdma_vl_map;

#define BOARD_VERS_MAX 96 /* how long the version string can be */
#define SERIAL_MAX 16 /* length of the serial number */

typedef int (*send_routine)(struct rvt_qp *, struct hfi1_pkt_state *, u64);
struct hfi1_devdata {
	struct hfi1_ibdev verbs_dev;     /* must be first */
	struct list_head list;
	/* pointers to related structs for this device */
	/* pci access data structure */
	struct pci_dev *pcidev;
	struct cdev user_cdev;
	struct cdev diag_cdev;
	struct cdev ui_cdev;
	struct device *user_device;
	struct device *diag_device;
	struct device *ui_device;

	/* first mapping up to RcvArray */
	u8 __iomem *kregbase1;
	resource_size_t physaddr;

	/* second uncached mapping from RcvArray to pio send buffers */
	u8 __iomem *kregbase2;
	/* for detecting offset above kregbase2 address */
	u32 base2_start;

	/* Per VL data. Enough for all VLs but not all elements are set/used. */
	struct per_vl_data vld[PER_VL_SEND_CONTEXTS];
	/* send context data */
	struct send_context_info *send_contexts;
	/* map hardware send contexts to software index */
	u8 *hw_to_sw;
	/* spinlock for allocating and releasing send context resources */
	spinlock_t sc_lock;
	/* lock for pio_map */
	spinlock_t pio_map_lock;
	/* Send Context initialization lock. */
	spinlock_t sc_init_lock;
	/* lock for sdma_map */
	spinlock_t                          sde_map_lock;
	/* array of kernel send contexts */
	struct send_context **kernel_send_context;
	/* array of vl maps */
	struct pio_vl_map __rcu *pio_map;
	/* default flags to last descriptor */
	u64 default_desc1;

	/* fields common to all SDMA engines */

	volatile __le64                    *sdma_heads_dma; /* DMA'ed by chip */
	dma_addr_t                          sdma_heads_phys;
	void                               *sdma_pad_dma; /* DMA'ed by chip */
	dma_addr_t                          sdma_pad_phys;
	/* for deallocation */
	size_t                              sdma_heads_size;
	/* num used */
	u32                                 num_sdma;
	/* array of engines sized by num_sdma */
	struct sdma_engine                 *per_sdma;
	/* array of vl maps */
	struct sdma_vl_map __rcu           *sdma_map;
	/* SPC freeze waitqueue and variable */
	wait_queue_head_t		  sdma_unfreeze_wq;
	atomic_t			  sdma_unfreeze_count;

	u32 lcb_access_count;		/* count of LCB users */

	/* common data between shared ASIC HFIs in this OS */
	struct hfi1_asic_data *asic_data;

	/* mem-mapped pointer to base of PIO buffers */
	void __iomem *piobase;
	/*
	 * write-combining mem-mapped pointer to base of RcvArray
	 * memory.
	 */
	void __iomem *rcvarray_wc;
	/*
	 * credit return base - a per-NUMA range of DMA address that
	 * the chip will use to update the per-context free counter
	 */
	struct credit_return_base *cr_base;

	/* send context numbers and sizes for each type */
	struct sc_config_sizes sc_sizes[SC_MAX];

	char *boardname; /* human readable board info */

	u64 ctx0_seq_drop;

	/* reset value */
	u64 z_int_counter;
	u64 z_rcv_limit;
	u64 z_send_schedule;

	u64 __percpu *send_schedule;
	/* number of reserved contexts for VNIC usage */
	u16 num_vnic_contexts;
	/* number of receive contexts in use by the driver */
	u32 num_rcv_contexts;
	/* number of pio send contexts in use by the driver */
	u32 num_send_contexts;
	/*
	 * number of ctxts available for PSM open
	 */
	u32 freectxts;
	/* total number of available user/PSM contexts */
	u32 num_user_contexts;
	/* base receive interrupt timeout, in CSR units */
	u32 rcv_intr_timeout_csr;

	spinlock_t sendctrl_lock; /* protect changes to SendCtrl */
	spinlock_t rcvctrl_lock; /* protect changes to RcvCtrl */
	spinlock_t uctxt_lock; /* protect rcd changes */
	struct mutex dc8051_lock; /* exclusive access to 8051 */
	struct workqueue_struct *update_cntr_wq;
	struct work_struct update_cntr_work;
	/* exclusive access to 8051 memory */
	spinlock_t dc8051_memlock;
	int dc8051_timed_out;	/* remember if the 8051 timed out */
	/*
	 * A page that will hold event notification bitmaps for all
	 * contexts. This page will be mapped into all processes.
	 */
	unsigned long *events;
	/*
	 * per unit status, see also portdata statusp
	 * mapped read-only into user processes so they can get unit and
	 * IB link status cheaply
	 */
	struct hfi1_status *status;

	/* revision register shadow */
	u64 revision;
	/* Base GUID for device (network order) */
	u64 base_guid;

	/* both sides of the PCIe link are gen3 capable */
	u8 link_gen3_capable;
	u8 dc_shutdown;
	/* localbus width (1, 2,4,8,16,32) from config space  */
	u32 lbus_width;
	/* localbus speed in MHz */
	u32 lbus_speed;
	int unit; /* unit # of this chip */
	int node; /* home node of this chip */

	/* save these PCI fields to restore after a reset */
	u32 pcibar0;
	u32 pcibar1;
	u32 pci_rom;
	u16 pci_command;
	u16 pcie_devctl;
	u16 pcie_lnkctl;
	u16 pcie_devctl2;
	u32 pci_msix0;
	u32 pci_tph2;

	/*
	 * ASCII serial number, from flash, large enough for original
	 * all digit strings, and longer serial number format
	 */
	u8 serial[SERIAL_MAX];
	/* human readable board version */
	u8 boardversion[BOARD_VERS_MAX];
	u8 lbus_info[32]; /* human readable localbus info */
	/* chip major rev, from CceRevision */
	u8 majrev;
	/* chip minor rev, from CceRevision */
	u8 minrev;
	/* hardware ID */
	u8 hfi1_id;
	/* implementation code */
	u8 icode;
	/* vAU of this device */
	u8 vau;
	/* vCU of this device */
	u8 vcu;
	/* link credits of this device */
	u16 link_credits;
	/* initial vl15 credits to use */
	u16 vl15_init;

	/*
	 * Cached value for vl15buf, read during verify cap interrupt. VL15
	 * credits are to be kept at 0 and set when handling the link-up
	 * interrupt. This removes the possibility of receiving VL15 MAD
	 * packets before this HFI is ready.
	 */
	u16 vl15buf_cached;

	/* Misc small ints */
	u8 n_krcv_queues;
	u8 qos_shift;

	u16 irev;	/* implementation revision */
	u32 dc8051_ver; /* 8051 firmware version */

	spinlock_t hfi1_diag_trans_lock; /* protect diag observer ops */
	struct platform_config platform_config;
	struct platform_config_cache pcfg_cache;

	struct diag_client *diag_client;

	/* general interrupt: mask of handled interrupts */
	u64 gi_mask[CCE_NUM_INT_CSRS];

	struct rcv_array_data rcv_entries;

	/* cycle length of PS* counters in HW (in picoseconds) */
	u16 psxmitwait_check_rate;

	/*
	 * 64 bit synthetic counters
	 */
	struct timer_list synth_stats_timer;

	/* MSI-X information */
	struct hfi1_msix_info msix_info;

	/*
	 * device counters
	 */
	char *cntrnames;
	size_t cntrnameslen;
	size_t ndevcntrs;
	u64 *cntrs;
	u64 *scntrs;

	/*
	 * remembered values for synthetic counters
	 */
	u64 last_tx;
	u64 last_rx;

	/*
	 * per-port counters
	 */
	size_t nportcntrs;
	char *portcntrnames;
	size_t portcntrnameslen;

	struct err_info_rcvport err_info_rcvport;
	struct err_info_constraint err_info_rcv_constraint;
	struct err_info_constraint err_info_xmit_constraint;

	atomic_t drop_packet;
	u8 do_drop;
	u8 err_info_uncorrectable;
	u8 err_info_fmconfig;

	/*
	 * Software counters for the status bits defined by the
	 * associated error status registers
	 */
	u64 cce_err_status_cnt[NUM_CCE_ERR_STATUS_COUNTERS];
	u64 rcv_err_status_cnt[NUM_RCV_ERR_STATUS_COUNTERS];
	u64 misc_err_status_cnt[NUM_MISC_ERR_STATUS_COUNTERS];
	u64 send_pio_err_status_cnt[NUM_SEND_PIO_ERR_STATUS_COUNTERS];
	u64 send_dma_err_status_cnt[NUM_SEND_DMA_ERR_STATUS_COUNTERS];
	u64 send_egress_err_status_cnt[NUM_SEND_EGRESS_ERR_STATUS_COUNTERS];
	u64 send_err_status_cnt[NUM_SEND_ERR_STATUS_COUNTERS];

	/* Software counter that spans all contexts */
	u64 sw_ctxt_err_status_cnt[NUM_SEND_CTXT_ERR_STATUS_COUNTERS];
	/* Software counter that spans all DMA engines */
	u64 sw_send_dma_eng_err_status_cnt[
		NUM_SEND_DMA_ENG_ERR_STATUS_COUNTERS];
	/* Software counter that aggregates all cce_err_status errors */
	u64 sw_cce_err_status_aggregate;
	/* Software counter that aggregates all bypass packet rcv errors */
	u64 sw_rcv_bypass_packet_errors;

	/* Save the enabled LCB error bits */
	u64 lcb_err_en;
	struct cpu_mask_set *comp_vect;
	int *comp_vect_mappings;
	u32 comp_vect_possible_cpus;

	/*
	 * Capability to have different send engines simply by changing a
	 * pointer value.
	 */
	send_routine process_pio_send ____cacheline_aligned_in_smp;
	send_routine process_dma_send;
	void (*pio_inline_send)(struct hfi1_devdata *dd, struct pio_buf *pbuf,
				u64 pbc, const void *from, size_t count);
	int (*process_vnic_dma_send)(struct hfi1_devdata *dd, u8 q_idx,
				     struct hfi1_vnic_vport_info *vinfo,
				     struct sk_buff *skb, u64 pbc, u8 plen);
	/* hfi1_pportdata, points to array of (physical) port-specific
	 * data structs, indexed by pidx (0..n-1)
	 */
	struct hfi1_pportdata *pport;
	/* receive context data */
	struct hfi1_ctxtdata **rcd;
	u64 __percpu *int_counter;
	/* verbs tx opcode stats */
	struct hfi1_opcode_stats_perctx __percpu *tx_opstats;
	/* device (not port) flags, basically device capabilities */
	u16 flags;
	/* Number of physical ports available */
	u8 num_pports;
	/* Lowest context number which can be used by user processes or VNIC */
	u8 first_dyn_alloc_ctxt;
	/* adding a new field here would make it part of this cacheline */

	/* seqlock for sc2vl */
	seqlock_t sc2vl_lock ____cacheline_aligned_in_smp;
	u64 sc2vl[4];
	u64 __percpu *rcv_limit;
	/* adding a new field here would make it part of this cacheline */

	/* OUI comes from the HW. Used everywhere as 3 separate bytes. */
	u8 oui1;
	u8 oui2;
	u8 oui3;

	/* Timer and counter used to detect RcvBufOvflCnt changes */
	struct timer_list rcverr_timer;

	wait_queue_head_t event_queue;

	/* receive context tail dummy address */
	__le64 *rcvhdrtail_dummy_kvaddr;
	dma_addr_t rcvhdrtail_dummy_dma;

	u32 rcv_ovfl_cnt;
	/* Serialize ASPM enable/disable between multiple verbs contexts */
	spinlock_t aspm_lock;
	/* Number of verbs contexts which have disabled ASPM */
	atomic_t aspm_disabled_cnt;
	/* Keeps track of user space clients */
	atomic_t user_refcount;
	/* Used to wait for outstanding user space clients before dev removal */
	struct completion user_comp;

	bool eprom_available;	/* true if EPROM is available for this device */
	bool aspm_supported;	/* Does HW support ASPM */
	bool aspm_enabled;	/* ASPM state: enabled/disabled */
	struct rhashtable *sdma_rht;

	struct kobject kobj;

	/* vnic data */
	struct hfi1_vnic_data vnic;
	/* Lock to protect IRQ SRC register access */
	spinlock_t irq_src_lock;
};

static inline bool hfi1_vnic_is_rsm_full(struct hfi1_devdata *dd, int spare)
{
	return (dd->vnic.rmt_start + spare) > NUM_MAP_ENTRIES;
}

/* 8051 firmware version helper */
#define dc8051_ver(a, b, c) ((a) << 16 | (b) << 8 | (c))
#define dc8051_ver_maj(a) (((a) & 0xff0000) >> 16)
#define dc8051_ver_min(a) (((a) & 0x00ff00) >> 8)
#define dc8051_ver_patch(a) ((a) & 0x0000ff)

/* f_put_tid types */
#define PT_EXPECTED       0
#define PT_EAGER          1
#define PT_INVALID_FLUSH  2
#define PT_INVALID        3

struct tid_rb_node;
struct mmu_rb_node;
struct mmu_rb_handler;

/* Private data for file operations */
struct hfi1_filedata {
	struct srcu_struct pq_srcu;
	struct hfi1_devdata *dd;
	struct hfi1_ctxtdata *uctxt;
	struct hfi1_user_sdma_comp_q *cq;
	/* update side lock for SRCU */
	spinlock_t pq_rcu_lock;
	struct hfi1_user_sdma_pkt_q __rcu *pq;
	u16 subctxt;
	/* for cpu affinity; -1 if none */
	int rec_cpu_num;
	u32 tid_n_pinned;
	struct mmu_rb_handler *handler;
	struct tid_rb_node **entry_to_rb;
	spinlock_t tid_lock; /* protect tid_[limit,used] counters */
	u32 tid_limit;
	u32 tid_used;
	u32 *invalid_tids;
	u32 invalid_tid_idx;
	/* protect invalid_tids array and invalid_tid_idx */
	spinlock_t invalid_lock;
};

extern struct list_head hfi1_dev_list;
extern spinlock_t hfi1_devs_lock;
struct hfi1_devdata *hfi1_lookup(int unit);

static inline unsigned long uctxt_offset(struct hfi1_ctxtdata *uctxt)
{
	return (uctxt->ctxt - uctxt->dd->first_dyn_alloc_ctxt) *
		HFI1_MAX_SHARED_CTXTS;
}

int hfi1_init(struct hfi1_devdata *dd, int reinit);
int hfi1_count_active_units(void);

int hfi1_diag_add(struct hfi1_devdata *dd);
void hfi1_diag_remove(struct hfi1_devdata *dd);
void handle_linkup_change(struct hfi1_devdata *dd, u32 linkup);

void handle_user_interrupt(struct hfi1_ctxtdata *rcd);

int hfi1_create_rcvhdrq(struct hfi1_devdata *dd, struct hfi1_ctxtdata *rcd);
int hfi1_setup_eagerbufs(struct hfi1_ctxtdata *rcd);
int hfi1_create_kctxts(struct hfi1_devdata *dd);
int hfi1_create_ctxtdata(struct hfi1_pportdata *ppd, int numa,
			 struct hfi1_ctxtdata **rcd);
void hfi1_free_ctxt(struct hfi1_ctxtdata *rcd);
void hfi1_init_pportdata(struct pci_dev *pdev, struct hfi1_pportdata *ppd,
			 struct hfi1_devdata *dd, u8 hw_pidx, u8 port);
void hfi1_free_ctxtdata(struct hfi1_devdata *dd, struct hfi1_ctxtdata *rcd);
int hfi1_rcd_put(struct hfi1_ctxtdata *rcd);
int hfi1_rcd_get(struct hfi1_ctxtdata *rcd);
struct hfi1_ctxtdata *hfi1_rcd_get_by_index_safe(struct hfi1_devdata *dd,
						 u16 ctxt);
struct hfi1_ctxtdata *hfi1_rcd_get_by_index(struct hfi1_devdata *dd, u16 ctxt);
int handle_receive_interrupt(struct hfi1_ctxtdata *rcd, int thread);
int handle_receive_interrupt_nodma_rtail(struct hfi1_ctxtdata *rcd, int thread);
int handle_receive_interrupt_dma_rtail(struct hfi1_ctxtdata *rcd, int thread);
void set_all_slowpath(struct hfi1_devdata *dd);

extern const struct pci_device_id hfi1_pci_tbl[];
void hfi1_make_ud_req_9B(struct rvt_qp *qp,
			 struct hfi1_pkt_state *ps,
			 struct rvt_swqe *wqe);

void hfi1_make_ud_req_16B(struct rvt_qp *qp,
			  struct hfi1_pkt_state *ps,
			  struct rvt_swqe *wqe);

/* receive packet handler dispositions */
#define RCV_PKT_OK      0x0 /* keep going */
#define RCV_PKT_LIMIT   0x1 /* stop, hit limit, start thread */
#define RCV_PKT_DONE    0x2 /* stop, no more packets detected */

/* calculate the current RHF address */
static inline __le32 *get_rhf_addr(struct hfi1_ctxtdata *rcd)
{
	return (__le32 *)rcd->rcvhdrq + rcd->head + rcd->rhf_offset;
}

int hfi1_reset_device(int);

void receive_interrupt_work(struct work_struct *work);

/* extract service channel from header and rhf */
static inline int hfi1_9B_get_sc5(struct ib_header *hdr, u64 rhf)
{
	return ib_get_sc(hdr) | ((!!(rhf_dc_info(rhf))) << 4);
}

#define HFI1_JKEY_WIDTH       16
#define HFI1_JKEY_MASK        (BIT(16) - 1)
#define HFI1_ADMIN_JKEY_RANGE 32

/*
 * J_KEYs are split and allocated in the following groups:
 *   0 - 31    - users with administrator privileges
 *  32 - 63    - kernel protocols using KDETH packets
 *  64 - 65535 - all other users using KDETH packets
 */
static inline u16 generate_jkey(kuid_t uid)
{
	u16 jkey = from_kuid(current_user_ns(), uid) & HFI1_JKEY_MASK;

	if (capable(CAP_SYS_ADMIN))
		jkey &= HFI1_ADMIN_JKEY_RANGE - 1;
	else if (jkey < 64)
		jkey |= BIT(HFI1_JKEY_WIDTH - 1);

	return jkey;
}

/*
 * active_egress_rate
 *
 * returns the active egress rate in units of [10^6 bits/sec]
 */
static inline u32 active_egress_rate(struct hfi1_pportdata *ppd)
{
	u16 link_speed = ppd->link_speed_active;
	u16 link_width = ppd->link_width_active;
	u32 egress_rate;

	if (link_speed == OPA_LINK_SPEED_25G)
		egress_rate = 25000;
	else /* assume OPA_LINK_SPEED_12_5G */
		egress_rate = 12500;

	switch (link_width) {
	case OPA_LINK_WIDTH_4X:
		egress_rate *= 4;
		break;
	case OPA_LINK_WIDTH_3X:
		egress_rate *= 3;
		break;
	case OPA_LINK_WIDTH_2X:
		egress_rate *= 2;
		break;
	default:
		/* assume IB_WIDTH_1X */
		break;
	}

	return egress_rate;
}

/*
 * egress_cycles
 *
 * Returns the number of 'fabric clock cycles' to egress a packet
 * of length 'len' bytes, at 'rate' Mbit/s. Since the fabric clock
 * rate is (approximately) 805 MHz, the units of the returned value
 * are (1/805 MHz).
 */
static inline u32 egress_cycles(u32 len, u32 rate)
{
	u32 cycles;

	/*
	 * cycles is:
	 *
	 *          (length) [bits] / (rate) [bits/sec]
	 *  ---------------------------------------------------
	 *  fabric_clock_period == 1 /(805 * 10^6) [cycles/sec]
	 */

	cycles = len * 8; /* bits */
	cycles *= 805;
	cycles /= rate;

	return cycles;
}

void set_link_ipg(struct hfi1_pportdata *ppd);
void process_becn(struct hfi1_pportdata *ppd, u8 sl, u32 rlid, u32 lqpn,
		  u32 rqpn, u8 svc_type);
void return_cnp(struct hfi1_ibport *ibp, struct rvt_qp *qp, u32 remote_qpn,
		u16 pkey, u32 slid, u32 dlid, u8 sc5,
		const struct ib_grh *old_grh);
void return_cnp_16B(struct hfi1_ibport *ibp, struct rvt_qp *qp,
		    u32 remote_qpn, u16 pkey, u32 slid, u32 dlid,
		    u8 sc5, const struct ib_grh *old_grh);
typedef void (*hfi1_handle_cnp)(struct hfi1_ibport *ibp, struct rvt_qp *qp,
				u32 remote_qpn, u16 pkey, u32 slid, u32 dlid,
				u8 sc5, const struct ib_grh *old_grh);

#define PKEY_CHECK_INVALID -1
int egress_pkey_check(struct hfi1_pportdata *ppd, u32 slid, u16 pkey,
		      u8 sc5, int8_t s_pkey_index);

#define PACKET_EGRESS_TIMEOUT 350
static inline void pause_for_credit_return(struct hfi1_devdata *dd)
{
	/* Pause at least 1us, to ensure chip returns all credits */
	u32 usec = cclock_to_ns(dd, PACKET_EGRESS_TIMEOUT) / 1000;

	udelay(usec ? usec : 1);
}

/**
 * sc_to_vlt() reverse lookup sc to vl
 * @dd - devdata
 * @sc5 - 5 bit sc
 */
static inline u8 sc_to_vlt(struct hfi1_devdata *dd, u8 sc5)
{
	unsigned seq;
	u8 rval;

	if (sc5 >= OPA_MAX_SCS)
		return (u8)(0xff);

	do {
		seq = read_seqbegin(&dd->sc2vl_lock);
		rval = *(((u8 *)dd->sc2vl) + sc5);
	} while (read_seqretry(&dd->sc2vl_lock, seq));

	return rval;
}

#define PKEY_MEMBER_MASK 0x8000
#define PKEY_LOW_15_MASK 0x7fff

/*
 * ingress_pkey_matches_entry - return 1 if the pkey matches ent (ent
 * being an entry from the ingress partition key table), return 0
 * otherwise. Use the matching criteria for ingress partition keys
 * specified in the OPAv1 spec., section 9.10.14.
 */
static inline int ingress_pkey_matches_entry(u16 pkey, u16 ent)
{
	u16 mkey = pkey & PKEY_LOW_15_MASK;
	u16 ment = ent & PKEY_LOW_15_MASK;

	if (mkey == ment) {
		/*
		 * If pkey[15] is clear (limited partition member),
		 * is bit 15 in the corresponding table element
		 * clear (limited member)?
		 */
		if (!(pkey & PKEY_MEMBER_MASK))
			return !!(ent & PKEY_MEMBER_MASK);
		return 1;
	}
	return 0;
}

/*
 * ingress_pkey_table_search - search the entire pkey table for
 * an entry which matches 'pkey'. return 0 if a match is found,
 * and 1 otherwise.
 */
static int ingress_pkey_table_search(struct hfi1_pportdata *ppd, u16 pkey)
{
	int i;

	for (i = 0; i < MAX_PKEY_VALUES; i++) {
		if (ingress_pkey_matches_entry(pkey, ppd->pkeys[i]))
			return 0;
	}
	return 1;
}

/*
 * ingress_pkey_table_fail - record a failure of ingress pkey validation,
 * i.e., increment port_rcv_constraint_errors for the port, and record
 * the 'error info' for this failure.
 */
static void ingress_pkey_table_fail(struct hfi1_pportdata *ppd, u16 pkey,
				    u32 slid)
{
	struct hfi1_devdata *dd = ppd->dd;

	incr_cntr64(&ppd->port_rcv_constraint_errors);
	if (!(dd->err_info_rcv_constraint.status & OPA_EI_STATUS_SMASK)) {
		dd->err_info_rcv_constraint.status |= OPA_EI_STATUS_SMASK;
		dd->err_info_rcv_constraint.slid = slid;
		dd->err_info_rcv_constraint.pkey = pkey;
	}
}

/*
 * ingress_pkey_check - Return 0 if the ingress pkey is valid, return 1
 * otherwise. Use the criteria in the OPAv1 spec, section 9.10.14. idx
 * is a hint as to the best place in the partition key table to begin
 * searching. This function should not be called on the data path because
 * of performance reasons. On datapath pkey check is expected to be done
 * by HW and rcv_pkey_check function should be called instead.
 */
static inline int ingress_pkey_check(struct hfi1_pportdata *ppd, u16 pkey,
				     u8 sc5, u8 idx, u32 slid, bool force)
{
	if (!(force) && !(ppd->part_enforce & HFI1_PART_ENFORCE_IN))
		return 0;

	/* If SC15, pkey[0:14] must be 0x7fff */
	if ((sc5 == 0xf) && ((pkey & PKEY_LOW_15_MASK) != PKEY_LOW_15_MASK))
		goto bad;

	/* Is the pkey = 0x0, or 0x8000? */
	if ((pkey & PKEY_LOW_15_MASK) == 0)
		goto bad;

	/* The most likely matching pkey has index 'idx' */
	if (ingress_pkey_matches_entry(pkey, ppd->pkeys[idx]))
		return 0;

	/* no match - try the whole table */
	if (!ingress_pkey_table_search(ppd, pkey))
		return 0;

bad:
	ingress_pkey_table_fail(ppd, pkey, slid);
	return 1;
}

/*
 * rcv_pkey_check - Return 0 if the ingress pkey is valid, return 1
 * otherwise. It only ensures pkey is vlid for QP0. This function
 * should be called on the data path instead of ingress_pkey_check
 * as on data path, pkey check is done by HW (except for QP0).
 */
static inline int rcv_pkey_check(struct hfi1_pportdata *ppd, u16 pkey,
				 u8 sc5, u16 slid)
{
	if (!(ppd->part_enforce & HFI1_PART_ENFORCE_IN))
		return 0;

	/* If SC15, pkey[0:14] must be 0x7fff */
	if ((sc5 == 0xf) && ((pkey & PKEY_LOW_15_MASK) != PKEY_LOW_15_MASK))
		goto bad;

	return 0;
bad:
	ingress_pkey_table_fail(ppd, pkey, slid);
	return 1;
}

/* MTU handling */

/* MTU enumeration, 256-4k match IB */
#define OPA_MTU_0     0
#define OPA_MTU_256   1
#define OPA_MTU_512   2
#define OPA_MTU_1024  3
#define OPA_MTU_2048  4
#define OPA_MTU_4096  5

u32 lrh_max_header_bytes(struct hfi1_devdata *dd);
int mtu_to_enum(u32 mtu, int default_if_bad);
u16 enum_to_mtu(int mtu);
static inline int valid_ib_mtu(unsigned int mtu)
{
	return mtu == 256 || mtu == 512 ||
		mtu == 1024 || mtu == 2048 ||
		mtu == 4096;
}

static inline int valid_opa_max_mtu(unsigned int mtu)
{
	return mtu >= 2048 &&
		(valid_ib_mtu(mtu) || mtu == 8192 || mtu == 10240);
}

int set_mtu(struct hfi1_pportdata *ppd);

int hfi1_set_lid(struct hfi1_pportdata *ppd, u32 lid, u8 lmc);
void hfi1_disable_after_error(struct hfi1_devdata *dd);
int hfi1_set_uevent_bits(struct hfi1_pportdata *ppd, const int evtbit);
int hfi1_rcvbuf_validate(u32 size, u8 type, u16 *encode);

int fm_get_table(struct hfi1_pportdata *ppd, int which, void *t);
int fm_set_table(struct hfi1_pportdata *ppd, int which, void *t);

void set_up_vau(struct hfi1_devdata *dd, u8 vau);
void set_up_vl15(struct hfi1_devdata *dd, u16 vl15buf);
void reset_link_credits(struct hfi1_devdata *dd);
void assign_remote_cm_au_table(struct hfi1_devdata *dd, u8 vcu);

int set_buffer_control(struct hfi1_pportdata *ppd, struct buffer_control *bc);

static inline struct hfi1_devdata *dd_from_ppd(struct hfi1_pportdata *ppd)
{
	return ppd->dd;
}

static inline struct hfi1_devdata *dd_from_dev(struct hfi1_ibdev *dev)
{
	return container_of(dev, struct hfi1_devdata, verbs_dev);
}

static inline struct hfi1_devdata *dd_from_ibdev(struct ib_device *ibdev)
{
	return dd_from_dev(to_idev(ibdev));
}

static inline struct hfi1_pportdata *ppd_from_ibp(struct hfi1_ibport *ibp)
{
	return container_of(ibp, struct hfi1_pportdata, ibport_data);
}

static inline struct hfi1_ibdev *dev_from_rdi(struct rvt_dev_info *rdi)
{
	return container_of(rdi, struct hfi1_ibdev, rdi);
}

static inline struct hfi1_ibport *to_iport(struct ib_device *ibdev, u8 port)
{
	struct hfi1_devdata *dd = dd_from_ibdev(ibdev);
	unsigned pidx = port - 1; /* IB number port from 1, hdw from 0 */

	WARN_ON(pidx >= dd->num_pports);
	return &dd->pport[pidx].ibport_data;
}

static inline struct hfi1_ibport *rcd_to_iport(struct hfi1_ctxtdata *rcd)
{
	return &rcd->ppd->ibport_data;
}

/**
 * hfi1_may_ecn - Check whether FECN or BECN processing should be done
 * @pkt: the packet to be evaluated
 *
 * Check whether the FECN or BECN bits in the packet's header are
 * enabled, depending on packet type.
 *
 * This function only checks for FECN and BECN bits. Additional checks
 * are done in the slowpath (hfi1_process_ecn_slowpath()) in order to
 * ensure correct handling.
 */
static inline bool hfi1_may_ecn(struct hfi1_packet *pkt)
{
	bool fecn, becn;

	if (pkt->etype == RHF_RCV_TYPE_BYPASS) {
		fecn = hfi1_16B_get_fecn(pkt->hdr);
		becn = hfi1_16B_get_becn(pkt->hdr);
	} else {
		fecn = ib_bth_get_fecn(pkt->ohdr);
		becn = ib_bth_get_becn(pkt->ohdr);
	}
	return fecn || becn;
}

bool hfi1_process_ecn_slowpath(struct rvt_qp *qp, struct hfi1_packet *pkt,
			       bool prescan);
static inline bool process_ecn(struct rvt_qp *qp, struct hfi1_packet *pkt)
{
	bool do_work;

	do_work = hfi1_may_ecn(pkt);
	if (unlikely(do_work))
		return hfi1_process_ecn_slowpath(qp, pkt, false);
	return false;
}

/*
 * Return the indexed PKEY from the port PKEY table.
 */
static inline u16 hfi1_get_pkey(struct hfi1_ibport *ibp, unsigned index)
{
	struct hfi1_pportdata *ppd = ppd_from_ibp(ibp);
	u16 ret;

	if (index >= ARRAY_SIZE(ppd->pkeys))
		ret = 0;
	else
		ret = ppd->pkeys[index];

	return ret;
}

/*
 * Return the indexed GUID from the port GUIDs table.
 */
static inline __be64 get_sguid(struct hfi1_ibport *ibp, unsigned int index)
{
	struct hfi1_pportdata *ppd = ppd_from_ibp(ibp);

	WARN_ON(index >= HFI1_GUIDS_PER_PORT);
	return cpu_to_be64(ppd->guids[index]);
}

/*
 * Called by readers of cc_state only, must call under rcu_read_lock().
 */
static inline struct cc_state *get_cc_state(struct hfi1_pportdata *ppd)
{
	return rcu_dereference(ppd->cc_state);
}

/*
 * Called by writers of cc_state only,  must call under cc_state_lock.
 */
static inline
struct cc_state *get_cc_state_protected(struct hfi1_pportdata *ppd)
{
	return rcu_dereference_protected(ppd->cc_state,
					 lockdep_is_held(&ppd->cc_state_lock));
}

/*
 * values for dd->flags (_device_ related flags)
 */
#define HFI1_INITTED           0x1    /* chip and driver up and initted */
#define HFI1_PRESENT           0x2    /* chip accesses can be done */
#define HFI1_FROZEN            0x4    /* chip in SPC freeze */
#define HFI1_HAS_SDMA_TIMEOUT  0x8
#define HFI1_HAS_SEND_DMA      0x10   /* Supports Send DMA */
#define HFI1_FORCED_FREEZE     0x80   /* driver forced freeze mode */
#define HFI1_SHUTDOWN          0x100  /* device is shutting down */

/* IB dword length mask in PBC (lower 11 bits); same for all chips */
#define HFI1_PBC_LENGTH_MASK                     ((1 << 11) - 1)

/* ctxt_flag bit offsets */
		/* base context has not finished initializing */
#define HFI1_CTXT_BASE_UNINIT 1
		/* base context initaliation failed */
#define HFI1_CTXT_BASE_FAILED 2
		/* waiting for a packet to arrive */
#define HFI1_CTXT_WAITING_RCV 3
		/* waiting for an urgent packet to arrive */
#define HFI1_CTXT_WAITING_URG 4

/* free up any allocated data at closes */
int hfi1_init_dd(struct hfi1_devdata *dd);
void hfi1_free_devdata(struct hfi1_devdata *dd);

/* LED beaconing functions */
void hfi1_start_led_override(struct hfi1_pportdata *ppd, unsigned int timeon,
			     unsigned int timeoff);
void shutdown_led_override(struct hfi1_pportdata *ppd);

#define HFI1_CREDIT_RETURN_RATE (100)

/*
 * The number of words for the KDETH protocol field.  If this is
 * larger then the actual field used, then part of the payload
 * will be in the header.
 *
 * Optimally, we want this sized so that a typical case will
 * use full cache lines.  The typical local KDETH header would
 * be:
 *
 *	Bytes	Field
 *	  8	LRH
 *	 12	BHT
 *	 ??	KDETH
 *	  8	RHF
 *	---
 *	 28 + KDETH
 *
 * For a 64-byte cache line, KDETH would need to be 36 bytes or 9 DWORDS
 */
#define DEFAULT_RCVHDRSIZE 9

/*
 * Maximal header byte count:
 *
 *	Bytes	Field
 *	  8	LRH
 *	 40	GRH (optional)
 *	 12	BTH
 *	 ??	KDETH
 *	  8	RHF
 *	---
 *	 68 + KDETH
 *
 * We also want to maintain a cache line alignment to assist DMA'ing
 * of the header bytes.  Round up to a good size.
 */
#define DEFAULT_RCVHDR_ENTSIZE 32

bool hfi1_can_pin_pages(struct hfi1_devdata *dd, struct mm_struct *mm,
			u32 nlocked, u32 npages);
int hfi1_acquire_user_pages(struct mm_struct *mm, unsigned long vaddr,
			    size_t npages, bool writable, struct page **pages);
void hfi1_release_user_pages(struct mm_struct *mm, struct page **p,
			     size_t npages, bool dirty);

static inline void clear_rcvhdrtail(const struct hfi1_ctxtdata *rcd)
{
	*((u64 *)rcd->rcvhdrtail_kvaddr) = 0ULL;
}

static inline u32 get_rcvhdrtail(const struct hfi1_ctxtdata *rcd)
{
	/*
	 * volatile because it's a DMA target from the chip, routine is
	 * inlined, and don't want register caching or reordering.
	 */
	return (u32)le64_to_cpu(*rcd->rcvhdrtail_kvaddr);
}

/*
 * sysfs interface.
 */

extern const char ib_hfi1_version[];
extern const struct attribute_group ib_hfi1_attr_group;

int hfi1_device_create(struct hfi1_devdata *dd);
void hfi1_device_remove(struct hfi1_devdata *dd);

int hfi1_create_port_files(struct ib_device *ibdev, u8 port_num,
			   struct kobject *kobj);
int hfi1_verbs_register_sysfs(struct hfi1_devdata *dd);
void hfi1_verbs_unregister_sysfs(struct hfi1_devdata *dd);
/* Hook for sysfs read of QSFP */
int qsfp_dump(struct hfi1_pportdata *ppd, char *buf, int len);

int hfi1_pcie_init(struct hfi1_devdata *dd);
void hfi1_pcie_cleanup(struct pci_dev *pdev);
int hfi1_pcie_ddinit(struct hfi1_devdata *dd, struct pci_dev *pdev);
void hfi1_pcie_ddcleanup(struct hfi1_devdata *);
int pcie_speeds(struct hfi1_devdata *dd);
int restore_pci_variables(struct hfi1_devdata *dd);
int save_pci_variables(struct hfi1_devdata *dd);
int do_pcie_gen3_transition(struct hfi1_devdata *dd);
void tune_pcie_caps(struct hfi1_devdata *dd);
int parse_platform_config(struct hfi1_devdata *dd);
int get_platform_config_field(struct hfi1_devdata *dd,
			      enum platform_config_table_type_encoding
			      table_type, int table_index, int field_index,
			      u32 *data, u32 len);

struct pci_dev *get_pci_dev(struct rvt_dev_info *rdi);

/*
 * Flush write combining store buffers (if present) and perform a write
 * barrier.
 */
static inline void flush_wc(void)
{
	asm volatile("sfence" : : : "memory");
}

void handle_eflags(struct hfi1_packet *packet);
void seqfile_dump_rcd(struct seq_file *s, struct hfi1_ctxtdata *rcd);

/* global module parameter variables */
extern unsigned int hfi1_max_mtu;
extern unsigned int hfi1_cu;
extern unsigned int user_credit_return_threshold;
extern int num_user_contexts;
extern unsigned long n_krcvqs;
extern uint krcvqs[];
extern int krcvqsset;
extern uint kdeth_qp;
extern uint loopback;
extern uint quick_linkup;
extern uint rcv_intr_timeout;
extern uint rcv_intr_count;
extern uint rcv_intr_dynamic;
extern ushort link_crc_mask;

extern struct mutex hfi1_mutex;

/* Number of seconds before our card status check...  */
#define STATUS_TIMEOUT 60

#define DRIVER_NAME		"hfi1"
#define HFI1_USER_MINOR_BASE     0
#define HFI1_TRACE_MINOR         127
#define HFI1_NMINORS             255

#define PCI_VENDOR_ID_INTEL 0x8086
#define PCI_DEVICE_ID_INTEL0 0x24f0
#define PCI_DEVICE_ID_INTEL1 0x24f1

#define HFI1_PKT_USER_SC_INTEGRITY					    \
	(SEND_CTXT_CHECK_ENABLE_DISALLOW_NON_KDETH_PACKETS_SMASK	    \
	| SEND_CTXT_CHECK_ENABLE_DISALLOW_KDETH_PACKETS_SMASK		\
	| SEND_CTXT_CHECK_ENABLE_DISALLOW_BYPASS_SMASK		    \
	| SEND_CTXT_CHECK_ENABLE_DISALLOW_GRH_SMASK)

#define HFI1_PKT_KERNEL_SC_INTEGRITY					    \
	(SEND_CTXT_CHECK_ENABLE_DISALLOW_KDETH_PACKETS_SMASK)

static inline u64 hfi1_pkt_default_send_ctxt_mask(struct hfi1_devdata *dd,
						  u16 ctxt_type)
{
	u64 base_sc_integrity;

	/* No integrity checks if HFI1_CAP_NO_INTEGRITY is set */
	if (HFI1_CAP_IS_KSET(NO_INTEGRITY))
		return 0;

	base_sc_integrity =
	SEND_CTXT_CHECK_ENABLE_DISALLOW_BYPASS_BAD_PKT_LEN_SMASK
	| SEND_CTXT_CHECK_ENABLE_DISALLOW_PBC_STATIC_RATE_CONTROL_SMASK
	| SEND_CTXT_CHECK_ENABLE_DISALLOW_TOO_LONG_BYPASS_PACKETS_SMASK
	| SEND_CTXT_CHECK_ENABLE_DISALLOW_TOO_LONG_IB_PACKETS_SMASK
	| SEND_CTXT_CHECK_ENABLE_DISALLOW_BAD_PKT_LEN_SMASK
#ifndef CONFIG_FAULT_INJECTION
	| SEND_CTXT_CHECK_ENABLE_DISALLOW_PBC_TEST_SMASK
#endif
	| SEND_CTXT_CHECK_ENABLE_DISALLOW_TOO_SMALL_BYPASS_PACKETS_SMASK
	| SEND_CTXT_CHECK_ENABLE_DISALLOW_TOO_SMALL_IB_PACKETS_SMASK
	| SEND_CTXT_CHECK_ENABLE_DISALLOW_RAW_IPV6_SMASK
	| SEND_CTXT_CHECK_ENABLE_DISALLOW_RAW_SMASK
	| SEND_CTXT_CHECK_ENABLE_CHECK_BYPASS_VL_MAPPING_SMASK
	| SEND_CTXT_CHECK_ENABLE_CHECK_VL_MAPPING_SMASK
	| SEND_CTXT_CHECK_ENABLE_CHECK_OPCODE_SMASK
	| SEND_CTXT_CHECK_ENABLE_CHECK_SLID_SMASK
	| SEND_CTXT_CHECK_ENABLE_CHECK_VL_SMASK
	| SEND_CTXT_CHECK_ENABLE_CHECK_ENABLE_SMASK;

	if (ctxt_type == SC_USER)
		base_sc_integrity |=
#ifndef CONFIG_FAULT_INJECTION
			SEND_CTXT_CHECK_ENABLE_DISALLOW_PBC_TEST_SMASK |
#endif
			HFI1_PKT_USER_SC_INTEGRITY;
	else
		base_sc_integrity |= HFI1_PKT_KERNEL_SC_INTEGRITY;

	/* turn on send-side job key checks if !A0 */
	if (!is_ax(dd))
		base_sc_integrity |= SEND_CTXT_CHECK_ENABLE_CHECK_JOB_KEY_SMASK;

	return base_sc_integrity;
}

static inline u64 hfi1_pkt_base_sdma_integrity(struct hfi1_devdata *dd)
{
	u64 base_sdma_integrity;

	/* No integrity checks if HFI1_CAP_NO_INTEGRITY is set */
	if (HFI1_CAP_IS_KSET(NO_INTEGRITY))
		return 0;

	base_sdma_integrity =
	SEND_DMA_CHECK_ENABLE_DISALLOW_BYPASS_BAD_PKT_LEN_SMASK
	| SEND_DMA_CHECK_ENABLE_DISALLOW_TOO_LONG_BYPASS_PACKETS_SMASK
	| SEND_DMA_CHECK_ENABLE_DISALLOW_TOO_LONG_IB_PACKETS_SMASK
	| SEND_DMA_CHECK_ENABLE_DISALLOW_BAD_PKT_LEN_SMASK
	| SEND_DMA_CHECK_ENABLE_DISALLOW_TOO_SMALL_BYPASS_PACKETS_SMASK
	| SEND_DMA_CHECK_ENABLE_DISALLOW_TOO_SMALL_IB_PACKETS_SMASK
	| SEND_DMA_CHECK_ENABLE_DISALLOW_RAW_IPV6_SMASK
	| SEND_DMA_CHECK_ENABLE_DISALLOW_RAW_SMASK
	| SEND_DMA_CHECK_ENABLE_CHECK_BYPASS_VL_MAPPING_SMASK
	| SEND_DMA_CHECK_ENABLE_CHECK_VL_MAPPING_SMASK
	| SEND_DMA_CHECK_ENABLE_CHECK_OPCODE_SMASK
	| SEND_DMA_CHECK_ENABLE_CHECK_SLID_SMASK
	| SEND_DMA_CHECK_ENABLE_CHECK_VL_SMASK
	| SEND_DMA_CHECK_ENABLE_CHECK_ENABLE_SMASK;

	if (!HFI1_CAP_IS_KSET(STATIC_RATE_CTRL))
		base_sdma_integrity |=
		SEND_DMA_CHECK_ENABLE_DISALLOW_PBC_STATIC_RATE_CONTROL_SMASK;

	/* turn on send-side job key checks if !A0 */
	if (!is_ax(dd))
		base_sdma_integrity |=
			SEND_DMA_CHECK_ENABLE_CHECK_JOB_KEY_SMASK;

	return base_sdma_integrity;
}

#define dd_dev_emerg(dd, fmt, ...) \
	dev_emerg(&(dd)->pcidev->dev, "%s: " fmt, \
		  rvt_get_ibdev_name(&(dd)->verbs_dev.rdi), ##__VA_ARGS__)

#define dd_dev_err(dd, fmt, ...) \
	dev_err(&(dd)->pcidev->dev, "%s: " fmt, \
		rvt_get_ibdev_name(&(dd)->verbs_dev.rdi), ##__VA_ARGS__)

#define dd_dev_err_ratelimited(dd, fmt, ...) \
	dev_err_ratelimited(&(dd)->pcidev->dev, "%s: " fmt, \
			    rvt_get_ibdev_name(&(dd)->verbs_dev.rdi), \
			    ##__VA_ARGS__)

#define dd_dev_warn(dd, fmt, ...) \
	dev_warn(&(dd)->pcidev->dev, "%s: " fmt, \
		 rvt_get_ibdev_name(&(dd)->verbs_dev.rdi), ##__VA_ARGS__)

#define dd_dev_warn_ratelimited(dd, fmt, ...) \
	dev_warn_ratelimited(&(dd)->pcidev->dev, "%s: " fmt, \
			     rvt_get_ibdev_name(&(dd)->verbs_dev.rdi), \
			     ##__VA_ARGS__)

#define dd_dev_info(dd, fmt, ...) \
	dev_info(&(dd)->pcidev->dev, "%s: " fmt, \
		 rvt_get_ibdev_name(&(dd)->verbs_dev.rdi), ##__VA_ARGS__)

#define dd_dev_info_ratelimited(dd, fmt, ...) \
	dev_info_ratelimited(&(dd)->pcidev->dev, "%s: " fmt, \
			     rvt_get_ibdev_name(&(dd)->verbs_dev.rdi), \
			     ##__VA_ARGS__)

#define dd_dev_dbg(dd, fmt, ...) \
	dev_dbg(&(dd)->pcidev->dev, "%s: " fmt, \
		rvt_get_ibdev_name(&(dd)->verbs_dev.rdi), ##__VA_ARGS__)

#define hfi1_dev_porterr(dd, port, fmt, ...) \
	dev_err(&(dd)->pcidev->dev, "%s: port %u: " fmt, \
		rvt_get_ibdev_name(&(dd)->verbs_dev.rdi), (port), ##__VA_ARGS__)

/*
 * this is used for formatting hw error messages...
 */
struct hfi1_hwerror_msgs {
	u64 mask;
	const char *msg;
	size_t sz;
};

/* in intr.c... */
void hfi1_format_hwerrors(u64 hwerrs,
			  const struct hfi1_hwerror_msgs *hwerrmsgs,
			  size_t nhwerrmsgs, char *msg, size_t lmsg);

#define USER_OPCODE_CHECK_VAL 0xC0
#define USER_OPCODE_CHECK_MASK 0xC0
#define OPCODE_CHECK_VAL_DISABLED 0x0
#define OPCODE_CHECK_MASK_DISABLED 0x0

static inline void hfi1_reset_cpu_counters(struct hfi1_devdata *dd)
{
	struct hfi1_pportdata *ppd;
	int i;

	dd->z_int_counter = get_all_cpu_total(dd->int_counter);
	dd->z_rcv_limit = get_all_cpu_total(dd->rcv_limit);
	dd->z_send_schedule = get_all_cpu_total(dd->send_schedule);

	ppd = (struct hfi1_pportdata *)(dd + 1);
	for (i = 0; i < dd->num_pports; i++, ppd++) {
		ppd->ibport_data.rvp.z_rc_acks =
			get_all_cpu_total(ppd->ibport_data.rvp.rc_acks);
		ppd->ibport_data.rvp.z_rc_qacks =
			get_all_cpu_total(ppd->ibport_data.rvp.rc_qacks);
	}
}

/* Control LED state */
static inline void setextled(struct hfi1_devdata *dd, u32 on)
{
	if (on)
		write_csr(dd, DCC_CFG_LED_CNTRL, 0x1F);
	else
		write_csr(dd, DCC_CFG_LED_CNTRL, 0x10);
}

/* return the i2c resource given the target */
static inline u32 i2c_target(u32 target)
{
	return target ? CR_I2C2 : CR_I2C1;
}

/* return the i2c chain chip resource that this HFI uses for QSFP */
static inline u32 qsfp_resource(struct hfi1_devdata *dd)
{
	return i2c_target(dd->hfi1_id);
}

/* Is this device integrated or discrete? */
static inline bool is_integrated(struct hfi1_devdata *dd)
{
	return dd->pcidev->device == PCI_DEVICE_ID_INTEL1;
}

int hfi1_tempsense_rd(struct hfi1_devdata *dd, struct hfi1_temp *temp);

#define DD_DEV_ENTRY(dd)       __string(dev, dev_name(&(dd)->pcidev->dev))
#define DD_DEV_ASSIGN(dd)      __assign_str(dev, dev_name(&(dd)->pcidev->dev))

static inline void hfi1_update_ah_attr(struct ib_device *ibdev,
				       struct rdma_ah_attr *attr)
{
	struct hfi1_pportdata *ppd;
	struct hfi1_ibport *ibp;
	u32 dlid = rdma_ah_get_dlid(attr);

	/*
	 * Kernel clients may not have setup GRH information
	 * Set that here.
	 */
	ibp = to_iport(ibdev, rdma_ah_get_port_num(attr));
	ppd = ppd_from_ibp(ibp);
	if ((((dlid >= be16_to_cpu(IB_MULTICAST_LID_BASE)) ||
	      (ppd->lid >= be16_to_cpu(IB_MULTICAST_LID_BASE))) &&
	    (dlid != be32_to_cpu(OPA_LID_PERMISSIVE)) &&
	    (dlid != be16_to_cpu(IB_LID_PERMISSIVE)) &&
	    (!(rdma_ah_get_ah_flags(attr) & IB_AH_GRH))) ||
	    (rdma_ah_get_make_grd(attr))) {
		rdma_ah_set_ah_flags(attr, IB_AH_GRH);
		rdma_ah_set_interface_id(attr, OPA_MAKE_ID(dlid));
		rdma_ah_set_subnet_prefix(attr, ibp->rvp.gid_prefix);
	}
}

/*
 * hfi1_check_mcast- Check if the given lid is
 * in the OPA multicast range.
 *
 * The LID might either reside in ah.dlid or might be
 * in the GRH of the address handle as DGID if extended
 * addresses are in use.
 */
static inline bool hfi1_check_mcast(u32 lid)
{
	return ((lid >= opa_get_mcast_base(OPA_MCAST_NR)) &&
		(lid != be32_to_cpu(OPA_LID_PERMISSIVE)));
}

#define opa_get_lid(lid, format)	\
	__opa_get_lid(lid, OPA_PORT_PACKET_FORMAT_##format)

/* Convert a lid to a specific lid space */
static inline u32 __opa_get_lid(u32 lid, u8 format)
{
	bool is_mcast = hfi1_check_mcast(lid);

	switch (format) {
	case OPA_PORT_PACKET_FORMAT_8B:
	case OPA_PORT_PACKET_FORMAT_10B:
		if (is_mcast)
			return (lid - opa_get_mcast_base(OPA_MCAST_NR) +
				0xF0000);
		return lid & 0xFFFFF;
	case OPA_PORT_PACKET_FORMAT_16B:
		if (is_mcast)
			return (lid - opa_get_mcast_base(OPA_MCAST_NR) +
				0xF00000);
		return lid & 0xFFFFFF;
	case OPA_PORT_PACKET_FORMAT_9B:
		if (is_mcast)
			return (lid -
				opa_get_mcast_base(OPA_MCAST_NR) +
				be16_to_cpu(IB_MULTICAST_LID_BASE));
		else
			return lid & 0xFFFF;
	default:
		return lid;
	}
}

/* Return true if the given lid is the OPA 16B multicast range */
static inline bool hfi1_is_16B_mcast(u32 lid)
{
	return ((lid >=
		opa_get_lid(opa_get_mcast_base(OPA_MCAST_NR), 16B)) &&
		(lid != opa_get_lid(be32_to_cpu(OPA_LID_PERMISSIVE), 16B)));
}

static inline void hfi1_make_opa_lid(struct rdma_ah_attr *attr)
{
	const struct ib_global_route *grh = rdma_ah_read_grh(attr);
	u32 dlid = rdma_ah_get_dlid(attr);

	/* Modify ah_attr.dlid to be in the 32 bit LID space.
	 * This is how the address will be laid out:
	 * Assuming MCAST_NR to be 4,
	 * 32 bit permissive LID = 0xFFFFFFFF
	 * Multicast LID range = 0xFFFFFFFE to 0xF0000000
	 * Unicast LID range = 0xEFFFFFFF to 1
	 * Invalid LID = 0
	 */
	if (ib_is_opa_gid(&grh->dgid))
		dlid = opa_get_lid_from_gid(&grh->dgid);
	else if ((dlid >= be16_to_cpu(IB_MULTICAST_LID_BASE)) &&
		 (dlid != be16_to_cpu(IB_LID_PERMISSIVE)) &&
		 (dlid != be32_to_cpu(OPA_LID_PERMISSIVE)))
		dlid = dlid - be16_to_cpu(IB_MULTICAST_LID_BASE) +
			opa_get_mcast_base(OPA_MCAST_NR);
	else if (dlid == be16_to_cpu(IB_LID_PERMISSIVE))
		dlid = be32_to_cpu(OPA_LID_PERMISSIVE);

	rdma_ah_set_dlid(attr, dlid);
}

static inline u8 hfi1_get_packet_type(u32 lid)
{
	/* 9B if lid > 0xF0000000 */
	if (lid >= opa_get_mcast_base(OPA_MCAST_NR))
		return HFI1_PKT_TYPE_9B;

	/* 16B if lid > 0xC000 */
	if (lid >= opa_get_lid(opa_get_mcast_base(OPA_MCAST_NR), 9B))
		return HFI1_PKT_TYPE_16B;

	return HFI1_PKT_TYPE_9B;
}

static inline bool hfi1_get_hdr_type(u32 lid, struct rdma_ah_attr *attr)
{
	/*
	 * If there was an incoming 16B packet with permissive
	 * LIDs, OPA GIDs would have been programmed when those
	 * packets were received. A 16B packet will have to
	 * be sent in response to that packet. Return a 16B
	 * header type if that's the case.
	 */
	if (rdma_ah_get_dlid(attr) == be32_to_cpu(OPA_LID_PERMISSIVE))
		return (ib_is_opa_gid(&rdma_ah_read_grh(attr)->dgid)) ?
			HFI1_PKT_TYPE_16B : HFI1_PKT_TYPE_9B;

	/*
	 * Return a 16B header type if either the the destination
	 * or source lid is extended.
	 */
	if (hfi1_get_packet_type(rdma_ah_get_dlid(attr)) == HFI1_PKT_TYPE_16B)
		return HFI1_PKT_TYPE_16B;

	return hfi1_get_packet_type(lid);
}

static inline void hfi1_make_ext_grh(struct hfi1_packet *packet,
				     struct ib_grh *grh, u32 slid,
				     u32 dlid)
{
	struct hfi1_ibport *ibp = &packet->rcd->ppd->ibport_data;
	struct hfi1_pportdata *ppd = ppd_from_ibp(ibp);

	if (!ibp)
		return;

	grh->hop_limit = 1;
	grh->sgid.global.subnet_prefix = ibp->rvp.gid_prefix;
	if (slid == opa_get_lid(be32_to_cpu(OPA_LID_PERMISSIVE), 16B))
		grh->sgid.global.interface_id =
			OPA_MAKE_ID(be32_to_cpu(OPA_LID_PERMISSIVE));
	else
		grh->sgid.global.interface_id = OPA_MAKE_ID(slid);

	/*
	 * Upper layers (like mad) may compare the dgid in the
	 * wc that is obtained here with the sgid_index in
	 * the wr. Since sgid_index in wr is always 0 for
	 * extended lids, set the dgid here to the default
	 * IB gid.
	 */
	grh->dgid.global.subnet_prefix = ibp->rvp.gid_prefix;
	grh->dgid.global.interface_id =
		cpu_to_be64(ppd->guids[HFI1_PORT_GUID_INDEX]);
}

static inline int hfi1_get_16b_padding(u32 hdr_size, u32 payload)
{
	return -(hdr_size + payload + (SIZE_OF_CRC << 2) +
		     SIZE_OF_LT) & 0x7;
}

static inline void hfi1_make_ib_hdr(struct ib_header *hdr,
				    u16 lrh0, u16 len,
				    u16 dlid, u16 slid)
{
	hdr->lrh[0] = cpu_to_be16(lrh0);
	hdr->lrh[1] = cpu_to_be16(dlid);
	hdr->lrh[2] = cpu_to_be16(len);
	hdr->lrh[3] = cpu_to_be16(slid);
}

static inline void hfi1_make_16b_hdr(struct hfi1_16b_header *hdr,
				     u32 slid, u32 dlid,
				     u16 len, u16 pkey,
				     bool becn, bool fecn, u8 l4,
				     u8 sc)
{
	u32 lrh0 = 0;
	u32 lrh1 = 0x40000000;
	u32 lrh2 = 0;
	u32 lrh3 = 0;

	lrh0 = (lrh0 & ~OPA_16B_BECN_MASK) | (becn << OPA_16B_BECN_SHIFT);
	lrh0 = (lrh0 & ~OPA_16B_LEN_MASK) | (len << OPA_16B_LEN_SHIFT);
	lrh0 = (lrh0 & ~OPA_16B_LID_MASK)  | (slid & OPA_16B_LID_MASK);
	lrh1 = (lrh1 & ~OPA_16B_FECN_MASK) | (fecn << OPA_16B_FECN_SHIFT);
	lrh1 = (lrh1 & ~OPA_16B_SC_MASK) | (sc << OPA_16B_SC_SHIFT);
	lrh1 = (lrh1 & ~OPA_16B_LID_MASK) | (dlid & OPA_16B_LID_MASK);
	lrh2 = (lrh2 & ~OPA_16B_SLID_MASK) |
		((slid >> OPA_16B_SLID_SHIFT) << OPA_16B_SLID_HIGH_SHIFT);
	lrh2 = (lrh2 & ~OPA_16B_DLID_MASK) |
		((dlid >> OPA_16B_DLID_SHIFT) << OPA_16B_DLID_HIGH_SHIFT);
	lrh2 = (lrh2 & ~OPA_16B_PKEY_MASK) | ((u32)pkey << OPA_16B_PKEY_SHIFT);
	lrh2 = (lrh2 & ~OPA_16B_L4_MASK) | l4;

	hdr->lrh[0] = lrh0;
	hdr->lrh[1] = lrh1;
	hdr->lrh[2] = lrh2;
	hdr->lrh[3] = lrh3;
}
#endif                          /* _HFI1_KERNEL_H */<|MERGE_RESOLUTION|>--- conflicted
+++ resolved
@@ -1,12 +1,8 @@
 #ifndef _HFI1_KERNEL_H
 #define _HFI1_KERNEL_H
 /*
-<<<<<<< HEAD
- * Copyright(c) 2015-2018 Intel Corporation.
-=======
  * Copyright(c) 2020 Cornelis Networks, Inc.
  * Copyright(c) 2015-2020 Intel Corporation.
->>>>>>> a88031d6
  *
  * This file is provided under a dual BSD/GPLv2 license.  When using or
  * redistributing this file, you may do so under either license.
