// SPDX-License-Identifier: GPL-2.0 OR BSD-2-Clause
/*
<<<<<<< HEAD
 * Copyright 2018-2020 Amazon.com, Inc. or its affiliates. All rights reserved.
=======
 * Copyright 2018-2021 Amazon.com, Inc. or its affiliates. All rights reserved.
>>>>>>> 7d2a07b7
 */

#include <linux/module.h>
#include <linux/pci.h>
#include <linux/utsname.h>
#include <linux/version.h>

#include <rdma/ib_user_verbs.h>

#include "efa.h"

#define PCI_DEV_ID_EFA0_VF 0xefa0
#define PCI_DEV_ID_EFA1_VF 0xefa1

static const struct pci_device_id efa_pci_tbl[] = {
	{ PCI_VDEVICE(AMAZON, PCI_DEV_ID_EFA0_VF) },
	{ PCI_VDEVICE(AMAZON, PCI_DEV_ID_EFA1_VF) },
	{ }
};

MODULE_AUTHOR("Amazon.com, Inc. or its affiliates");
MODULE_LICENSE("Dual BSD/GPL");
MODULE_DESCRIPTION(DEVICE_NAME);
MODULE_DEVICE_TABLE(pci, efa_pci_tbl);

#define EFA_REG_BAR 0
#define EFA_MEM_BAR 2
#define EFA_BASE_BAR_MASK (BIT(EFA_REG_BAR) | BIT(EFA_MEM_BAR))

#define EFA_AENQ_ENABLED_GROUPS \
	(BIT(EFA_ADMIN_FATAL_ERROR) | BIT(EFA_ADMIN_WARNING) | \
	 BIT(EFA_ADMIN_NOTIFICATION) | BIT(EFA_ADMIN_KEEP_ALIVE))

/* This handler will called for unknown event group or unimplemented handlers */
static void unimplemented_aenq_handler(void *data,
				       struct efa_admin_aenq_entry *aenq_e)
{
	struct efa_dev *dev = (struct efa_dev *)data;

	ibdev_err(&dev->ibdev,
		  "Unknown event was received or event with unimplemented handler\n");
}

static void efa_keep_alive(void *data, struct efa_admin_aenq_entry *aenq_e)
{
	struct efa_dev *dev = (struct efa_dev *)data;

	atomic64_inc(&dev->stats.keep_alive_rcvd);
}

static struct efa_aenq_handlers aenq_handlers = {
	.handlers = {
		[EFA_ADMIN_KEEP_ALIVE] = efa_keep_alive,
	},
	.unimplemented_handler = unimplemented_aenq_handler
};

static void efa_release_bars(struct efa_dev *dev, int bars_mask)
{
	struct pci_dev *pdev = dev->pdev;
	int release_bars;

	release_bars = pci_select_bars(pdev, IORESOURCE_MEM) & bars_mask;
	pci_release_selected_regions(pdev, release_bars);
}

static irqreturn_t efa_intr_msix_mgmnt(int irq, void *data)
{
	struct efa_dev *dev = data;

	efa_com_admin_q_comp_intr_handler(&dev->edev);
	efa_com_aenq_intr_handler(&dev->edev, data);

	return IRQ_HANDLED;
}

static int efa_request_mgmnt_irq(struct efa_dev *dev)
{
	struct efa_irq *irq;
	int err;

	irq = &dev->admin_irq;
	err = request_irq(irq->vector, irq->handler, 0, irq->name,
			  irq->data);
	if (err) {
		dev_err(&dev->pdev->dev, "Failed to request admin irq (%d)\n",
			err);
		return err;
	}

	dev_dbg(&dev->pdev->dev, "Set affinity hint of mgmnt irq to %*pbl (irq vector: %d)\n",
		nr_cpumask_bits, &irq->affinity_hint_mask, irq->vector);
	irq_set_affinity_hint(irq->vector, &irq->affinity_hint_mask);

	return 0;
}

static void efa_setup_mgmnt_irq(struct efa_dev *dev)
{
	u32 cpu;

	snprintf(dev->admin_irq.name, EFA_IRQNAME_SIZE,
		 "efa-mgmnt@pci:%s", pci_name(dev->pdev));
	dev->admin_irq.handler = efa_intr_msix_mgmnt;
	dev->admin_irq.data = dev;
	dev->admin_irq.vector =
		pci_irq_vector(dev->pdev, dev->admin_msix_vector_idx);
	cpu = cpumask_first(cpu_online_mask);
	dev->admin_irq.cpu = cpu;
	cpumask_set_cpu(cpu,
			&dev->admin_irq.affinity_hint_mask);
	dev_info(&dev->pdev->dev, "Setup irq:0x%p vector:%d name:%s\n",
		 &dev->admin_irq,
		 dev->admin_irq.vector,
		 dev->admin_irq.name);
}

static void efa_free_mgmnt_irq(struct efa_dev *dev)
{
	struct efa_irq *irq;

	irq = &dev->admin_irq;
	irq_set_affinity_hint(irq->vector, NULL);
	free_irq(irq->vector, irq->data);
}

static int efa_set_mgmnt_irq(struct efa_dev *dev)
{
	efa_setup_mgmnt_irq(dev);

	return efa_request_mgmnt_irq(dev);
}

static int efa_request_doorbell_bar(struct efa_dev *dev)
{
	u8 db_bar_idx = dev->dev_attr.db_bar;
	struct pci_dev *pdev = dev->pdev;
	int bars;
	int err;

	if (!(BIT(db_bar_idx) & EFA_BASE_BAR_MASK)) {
		bars = pci_select_bars(pdev, IORESOURCE_MEM) & BIT(db_bar_idx);

		err = pci_request_selected_regions(pdev, bars, DRV_MODULE_NAME);
		if (err) {
			dev_err(&dev->pdev->dev,
				"pci_request_selected_regions for bar %d failed %d\n",
				db_bar_idx, err);
			return err;
		}
	}

	dev->db_bar_addr = pci_resource_start(dev->pdev, db_bar_idx);
	dev->db_bar_len = pci_resource_len(dev->pdev, db_bar_idx);

	return 0;
}

static void efa_release_doorbell_bar(struct efa_dev *dev)
{
	if (!(BIT(dev->dev_attr.db_bar) & EFA_BASE_BAR_MASK))
		efa_release_bars(dev, BIT(dev->dev_attr.db_bar));
}

static void efa_update_hw_hints(struct efa_dev *dev,
				struct efa_com_get_hw_hints_result *hw_hints)
{
	struct efa_com_dev *edev = &dev->edev;

	if (hw_hints->mmio_read_timeout)
		edev->mmio_read.mmio_read_timeout =
			hw_hints->mmio_read_timeout * 1000;

	if (hw_hints->poll_interval)
		edev->aq.poll_interval = hw_hints->poll_interval;

	if (hw_hints->admin_completion_timeout)
		edev->aq.completion_timeout =
			hw_hints->admin_completion_timeout;
}

static void efa_stats_init(struct efa_dev *dev)
{
	atomic64_t *s = (atomic64_t *)&dev->stats;
	int i;

	for (i = 0; i < sizeof(dev->stats) / sizeof(*s); i++, s++)
		atomic64_set(s, 0);
}

static void efa_set_host_info(struct efa_dev *dev)
{
	struct efa_admin_set_feature_resp resp = {};
	struct efa_admin_set_feature_cmd cmd = {};
	struct efa_admin_host_info *hinf;
	u32 bufsz = sizeof(*hinf);
	dma_addr_t hinf_dma;

	if (!efa_com_check_supported_feature_id(&dev->edev,
						EFA_ADMIN_HOST_INFO))
		return;

	/* Failures in host info set shall not disturb probe */
	hinf = dma_alloc_coherent(&dev->pdev->dev, bufsz, &hinf_dma,
				  GFP_KERNEL);
	if (!hinf)
		return;

<<<<<<< HEAD
	strlcpy(hinf->os_dist_str, utsname()->release,
		min(sizeof(hinf->os_dist_str), sizeof(utsname()->release)));
	hinf->os_type = EFA_ADMIN_OS_LINUX;
	strlcpy(hinf->kernel_ver_str, utsname()->version,
		min(sizeof(hinf->kernel_ver_str), sizeof(utsname()->version)));
=======
	strscpy(hinf->os_dist_str, utsname()->release,
		sizeof(hinf->os_dist_str));
	hinf->os_type = EFA_ADMIN_OS_LINUX;
	strscpy(hinf->kernel_ver_str, utsname()->version,
		sizeof(hinf->kernel_ver_str));
>>>>>>> 7d2a07b7
	hinf->kernel_ver = LINUX_VERSION_CODE;
	EFA_SET(&hinf->driver_ver, EFA_ADMIN_HOST_INFO_DRIVER_MAJOR, 0);
	EFA_SET(&hinf->driver_ver, EFA_ADMIN_HOST_INFO_DRIVER_MINOR, 0);
	EFA_SET(&hinf->driver_ver, EFA_ADMIN_HOST_INFO_DRIVER_SUB_MINOR, 0);
	EFA_SET(&hinf->driver_ver, EFA_ADMIN_HOST_INFO_DRIVER_MODULE_TYPE, 0);
	EFA_SET(&hinf->bdf, EFA_ADMIN_HOST_INFO_BUS, dev->pdev->bus->number);
	EFA_SET(&hinf->bdf, EFA_ADMIN_HOST_INFO_DEVICE,
		PCI_SLOT(dev->pdev->devfn));
	EFA_SET(&hinf->bdf, EFA_ADMIN_HOST_INFO_FUNCTION,
		PCI_FUNC(dev->pdev->devfn));
	EFA_SET(&hinf->spec_ver, EFA_ADMIN_HOST_INFO_SPEC_MAJOR,
		EFA_COMMON_SPEC_VERSION_MAJOR);
	EFA_SET(&hinf->spec_ver, EFA_ADMIN_HOST_INFO_SPEC_MINOR,
		EFA_COMMON_SPEC_VERSION_MINOR);
	EFA_SET(&hinf->flags, EFA_ADMIN_HOST_INFO_INTREE, 1);
	EFA_SET(&hinf->flags, EFA_ADMIN_HOST_INFO_GDR, 0);

	efa_com_set_feature_ex(&dev->edev, &resp, &cmd, EFA_ADMIN_HOST_INFO,
			       hinf_dma, bufsz);

	dma_free_coherent(&dev->pdev->dev, bufsz, hinf, hinf_dma);
}

static const struct ib_device_ops efa_dev_ops = {
	.owner = THIS_MODULE,
	.driver_id = RDMA_DRIVER_EFA,
	.uverbs_abi_ver = EFA_UVERBS_ABI_VERSION,

<<<<<<< HEAD
	.alloc_hw_stats = efa_alloc_hw_stats,
=======
	.alloc_hw_port_stats = efa_alloc_hw_port_stats,
	.alloc_hw_device_stats = efa_alloc_hw_device_stats,
>>>>>>> 7d2a07b7
	.alloc_pd = efa_alloc_pd,
	.alloc_ucontext = efa_alloc_ucontext,
	.create_cq = efa_create_cq,
	.create_qp = efa_create_qp,
	.create_user_ah = efa_create_ah,
	.dealloc_pd = efa_dealloc_pd,
	.dealloc_ucontext = efa_dealloc_ucontext,
	.dereg_mr = efa_dereg_mr,
	.destroy_ah = efa_destroy_ah,
	.destroy_cq = efa_destroy_cq,
	.destroy_qp = efa_destroy_qp,
	.get_hw_stats = efa_get_hw_stats,
	.get_link_layer = efa_port_link_layer,
	.get_port_immutable = efa_get_port_immutable,
	.mmap = efa_mmap,
	.mmap_free = efa_mmap_free,
	.modify_qp = efa_modify_qp,
	.query_device = efa_query_device,
	.query_gid = efa_query_gid,
	.query_pkey = efa_query_pkey,
	.query_port = efa_query_port,
	.query_qp = efa_query_qp,
	.reg_user_mr = efa_reg_mr,

	INIT_RDMA_OBJ_SIZE(ib_ah, efa_ah, ibah),
	INIT_RDMA_OBJ_SIZE(ib_cq, efa_cq, ibcq),
	INIT_RDMA_OBJ_SIZE(ib_pd, efa_pd, ibpd),
	INIT_RDMA_OBJ_SIZE(ib_ucontext, efa_ucontext, ibucontext),
};

static int efa_ib_device_add(struct efa_dev *dev)
{
	struct efa_com_get_hw_hints_result hw_hints;
	struct pci_dev *pdev = dev->pdev;
	int err;

	efa_stats_init(dev);

	err = efa_com_get_device_attr(&dev->edev, &dev->dev_attr);
	if (err)
		return err;

	dev_dbg(&dev->pdev->dev, "Doorbells bar (%d)\n", dev->dev_attr.db_bar);
	err = efa_request_doorbell_bar(dev);
	if (err)
		return err;

	err = efa_com_get_hw_hints(&dev->edev, &hw_hints);
	if (err)
		goto err_release_doorbell_bar;

	efa_update_hw_hints(dev, &hw_hints);

	/* Try to enable all the available aenq groups */
	err = efa_com_set_aenq_config(&dev->edev, EFA_AENQ_ENABLED_GROUPS);
	if (err)
		goto err_release_doorbell_bar;

	efa_set_host_info(dev);

	dev->ibdev.node_type = RDMA_NODE_UNSPECIFIED;
	dev->ibdev.phys_port_cnt = 1;
	dev->ibdev.num_comp_vectors = 1;
	dev->ibdev.dev.parent = &pdev->dev;

	ib_set_device_ops(&dev->ibdev, &efa_dev_ops);

	err = ib_register_device(&dev->ibdev, "efa_%d", &pdev->dev);
	if (err)
		goto err_release_doorbell_bar;

	ibdev_info(&dev->ibdev, "IB device registered\n");

	return 0;

err_release_doorbell_bar:
	efa_release_doorbell_bar(dev);
	return err;
}

static void efa_ib_device_remove(struct efa_dev *dev)
{
	efa_com_dev_reset(&dev->edev, EFA_REGS_RESET_NORMAL);
	ibdev_info(&dev->ibdev, "Unregister ib device\n");
	ib_unregister_device(&dev->ibdev);
	efa_release_doorbell_bar(dev);
}

static void efa_disable_msix(struct efa_dev *dev)
{
	pci_free_irq_vectors(dev->pdev);
}

static int efa_enable_msix(struct efa_dev *dev)
{
	int msix_vecs, irq_num;

	/* Reserve the max msix vectors we might need */
	msix_vecs = EFA_NUM_MSIX_VEC;
	dev_dbg(&dev->pdev->dev, "Trying to enable MSI-X, vectors %d\n",
		msix_vecs);

	dev->admin_msix_vector_idx = EFA_MGMNT_MSIX_VEC_IDX;
	irq_num = pci_alloc_irq_vectors(dev->pdev, msix_vecs,
					msix_vecs, PCI_IRQ_MSIX);

	if (irq_num < 0) {
		dev_err(&dev->pdev->dev, "Failed to enable MSI-X. irq_num %d\n",
			irq_num);
		return -ENOSPC;
	}

	if (irq_num != msix_vecs) {
		efa_disable_msix(dev);
		dev_err(&dev->pdev->dev,
			"Allocated %d MSI-X (out of %d requested)\n",
			irq_num, msix_vecs);
		return -ENOSPC;
	}

	return 0;
}

static int efa_device_init(struct efa_com_dev *edev, struct pci_dev *pdev)
{
	int dma_width;
	int err;

	err = efa_com_dev_reset(edev, EFA_REGS_RESET_NORMAL);
	if (err)
		return err;

	err = efa_com_validate_version(edev);
	if (err)
		return err;

	dma_width = efa_com_get_dma_width(edev);
	if (dma_width < 0) {
		err = dma_width;
		return err;
	}

	err = dma_set_mask_and_coherent(&pdev->dev, DMA_BIT_MASK(dma_width));
	if (err) {
		dev_err(&pdev->dev, "dma_set_mask_and_coherent failed %d\n", err);
		return err;
	}

	dma_set_max_seg_size(&pdev->dev, UINT_MAX);
	return 0;
}

static struct efa_dev *efa_probe_device(struct pci_dev *pdev)
{
	struct efa_com_dev *edev;
	struct efa_dev *dev;
	int bars;
	int err;

	err = pci_enable_device_mem(pdev);
	if (err) {
		dev_err(&pdev->dev, "pci_enable_device_mem() failed!\n");
		return ERR_PTR(err);
	}

	pci_set_master(pdev);

	dev = ib_alloc_device(efa_dev, ibdev);
	if (!dev) {
		dev_err(&pdev->dev, "Device alloc failed\n");
		err = -ENOMEM;
		goto err_disable_device;
	}

	pci_set_drvdata(pdev, dev);
	edev = &dev->edev;
	edev->efa_dev = dev;
	edev->dmadev = &pdev->dev;
	dev->pdev = pdev;

	bars = pci_select_bars(pdev, IORESOURCE_MEM) & EFA_BASE_BAR_MASK;
	err = pci_request_selected_regions(pdev, bars, DRV_MODULE_NAME);
	if (err) {
		dev_err(&pdev->dev, "pci_request_selected_regions failed %d\n",
			err);
		goto err_ibdev_destroy;
	}

	dev->reg_bar_addr = pci_resource_start(pdev, EFA_REG_BAR);
	dev->reg_bar_len = pci_resource_len(pdev, EFA_REG_BAR);
	dev->mem_bar_addr = pci_resource_start(pdev, EFA_MEM_BAR);
	dev->mem_bar_len = pci_resource_len(pdev, EFA_MEM_BAR);

	edev->reg_bar = devm_ioremap(&pdev->dev,
				     dev->reg_bar_addr,
				     dev->reg_bar_len);
	if (!edev->reg_bar) {
		dev_err(&pdev->dev, "Failed to remap register bar\n");
		err = -EFAULT;
		goto err_release_bars;
	}

	err = efa_com_mmio_reg_read_init(edev);
	if (err) {
		dev_err(&pdev->dev, "Failed to init readless MMIO\n");
		goto err_iounmap;
	}

	err = efa_device_init(edev, pdev);
	if (err) {
		dev_err(&pdev->dev, "EFA device init failed\n");
		if (err == -ETIME)
			err = -EPROBE_DEFER;
		goto err_reg_read_destroy;
	}

	err = efa_enable_msix(dev);
	if (err)
		goto err_reg_read_destroy;

	edev->aq.msix_vector_idx = dev->admin_msix_vector_idx;
	edev->aenq.msix_vector_idx = dev->admin_msix_vector_idx;

	err = efa_set_mgmnt_irq(dev);
	if (err)
		goto err_disable_msix;

	err = efa_com_admin_init(edev, &aenq_handlers);
	if (err)
		goto err_free_mgmnt_irq;

	return dev;

err_free_mgmnt_irq:
	efa_free_mgmnt_irq(dev);
err_disable_msix:
	efa_disable_msix(dev);
err_reg_read_destroy:
	efa_com_mmio_reg_read_destroy(edev);
err_iounmap:
	devm_iounmap(&pdev->dev, edev->reg_bar);
err_release_bars:
	efa_release_bars(dev, EFA_BASE_BAR_MASK);
err_ibdev_destroy:
	ib_dealloc_device(&dev->ibdev);
err_disable_device:
	pci_disable_device(pdev);
	return ERR_PTR(err);
}

static void efa_remove_device(struct pci_dev *pdev)
{
	struct efa_dev *dev = pci_get_drvdata(pdev);
	struct efa_com_dev *edev;

	edev = &dev->edev;
	efa_com_admin_destroy(edev);
	efa_free_mgmnt_irq(dev);
	efa_disable_msix(dev);
	efa_com_mmio_reg_read_destroy(edev);
	devm_iounmap(&pdev->dev, edev->reg_bar);
	efa_release_bars(dev, EFA_BASE_BAR_MASK);
	ib_dealloc_device(&dev->ibdev);
	pci_disable_device(pdev);
}

static int efa_probe(struct pci_dev *pdev, const struct pci_device_id *ent)
{
	struct efa_dev *dev;
	int err;

	dev = efa_probe_device(pdev);
	if (IS_ERR(dev))
		return PTR_ERR(dev);

	err = efa_ib_device_add(dev);
	if (err)
		goto err_remove_device;

	return 0;

err_remove_device:
	efa_remove_device(pdev);
	return err;
}

static void efa_remove(struct pci_dev *pdev)
{
	struct efa_dev *dev = pci_get_drvdata(pdev);

	efa_ib_device_remove(dev);
	efa_remove_device(pdev);
}

static struct pci_driver efa_pci_driver = {
	.name           = DRV_MODULE_NAME,
	.id_table       = efa_pci_tbl,
	.probe          = efa_probe,
	.remove         = efa_remove,
};

module_pci_driver(efa_pci_driver);<|MERGE_RESOLUTION|>--- conflicted
+++ resolved
@@ -1,10 +1,6 @@
 // SPDX-License-Identifier: GPL-2.0 OR BSD-2-Clause
 /*
-<<<<<<< HEAD
- * Copyright 2018-2020 Amazon.com, Inc. or its affiliates. All rights reserved.
-=======
  * Copyright 2018-2021 Amazon.com, Inc. or its affiliates. All rights reserved.
->>>>>>> 7d2a07b7
  */
 
 #include <linux/module.h>
@@ -213,19 +209,11 @@
 	if (!hinf)
 		return;
 
-<<<<<<< HEAD
-	strlcpy(hinf->os_dist_str, utsname()->release,
-		min(sizeof(hinf->os_dist_str), sizeof(utsname()->release)));
-	hinf->os_type = EFA_ADMIN_OS_LINUX;
-	strlcpy(hinf->kernel_ver_str, utsname()->version,
-		min(sizeof(hinf->kernel_ver_str), sizeof(utsname()->version)));
-=======
 	strscpy(hinf->os_dist_str, utsname()->release,
 		sizeof(hinf->os_dist_str));
 	hinf->os_type = EFA_ADMIN_OS_LINUX;
 	strscpy(hinf->kernel_ver_str, utsname()->version,
 		sizeof(hinf->kernel_ver_str));
->>>>>>> 7d2a07b7
 	hinf->kernel_ver = LINUX_VERSION_CODE;
 	EFA_SET(&hinf->driver_ver, EFA_ADMIN_HOST_INFO_DRIVER_MAJOR, 0);
 	EFA_SET(&hinf->driver_ver, EFA_ADMIN_HOST_INFO_DRIVER_MINOR, 0);
@@ -254,12 +242,8 @@
 	.driver_id = RDMA_DRIVER_EFA,
 	.uverbs_abi_ver = EFA_UVERBS_ABI_VERSION,
 
-<<<<<<< HEAD
-	.alloc_hw_stats = efa_alloc_hw_stats,
-=======
 	.alloc_hw_port_stats = efa_alloc_hw_port_stats,
 	.alloc_hw_device_stats = efa_alloc_hw_device_stats,
->>>>>>> 7d2a07b7
 	.alloc_pd = efa_alloc_pd,
 	.alloc_ucontext = efa_alloc_ucontext,
 	.create_cq = efa_create_cq,
