--- conflicted
+++ resolved
@@ -240,10 +240,6 @@
 	u64 rx_drops;
 };
 
-<<<<<<< HEAD
-union efa_com_get_stats_result {
-	struct efa_com_basic_stats basic_stats;
-=======
 struct efa_com_messages_stats {
 	u64 send_bytes;
 	u64 send_wrs;
@@ -262,7 +258,6 @@
 	struct efa_com_basic_stats basic_stats;
 	struct efa_com_messages_stats messages_stats;
 	struct efa_com_rdma_read_stats rdma_read_stats;
->>>>>>> 7d2a07b7
 };
 
 void efa_com_set_dma_addr(dma_addr_t addr, u32 *addr_high, u32 *addr_low);
