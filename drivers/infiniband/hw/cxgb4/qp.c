/*
 * Copyright (c) 2009-2010 Chelsio, Inc. All rights reserved.
 *
 * This software is available to you under a choice of one of two
 * licenses.  You may choose to be licensed under the terms of the GNU
 * General Public License (GPL) Version 2, available from the file
 * COPYING in the main directory of this source tree, or the
 * OpenIB.org BSD license below:
 *
 *     Redistribution and use in source and binary forms, with or
 *     without modification, are permitted provided that the following
 *     conditions are met:
 *
 *      - Redistributions of source code must retain the above
 *        copyright notice, this list of conditions and the following
 *        disclaimer.
 *
 *      - Redistributions in binary form must reproduce the above
 *        copyright notice, this list of conditions and the following
 *        disclaimer in the documentation and/or other materials
 *        provided with the distribution.
 *
 * THE SOFTWARE IS PROVIDED "AS IS", WITHOUT WARRANTY OF ANY KIND,
 * EXPRESS OR IMPLIED, INCLUDING BUT NOT LIMITED TO THE WARRANTIES OF
 * MERCHANTABILITY, FITNESS FOR A PARTICULAR PURPOSE AND
 * NONINFRINGEMENT. IN NO EVENT SHALL THE AUTHORS OR COPYRIGHT HOLDERS
 * BE LIABLE FOR ANY CLAIM, DAMAGES OR OTHER LIABILITY, WHETHER IN AN
 * ACTION OF CONTRACT, TORT OR OTHERWISE, ARISING FROM, OUT OF OR IN
 * CONNECTION WITH THE SOFTWARE OR THE USE OR OTHER DEALINGS IN THE
 * SOFTWARE.
 */

#include <linux/module.h>
#include <rdma/uverbs_ioctl.h>

#include "iw_cxgb4.h"

static int db_delay_usecs = 1;
module_param(db_delay_usecs, int, 0644);
MODULE_PARM_DESC(db_delay_usecs, "Usecs to delay awaiting db fifo to drain");

static int ocqp_support = 1;
module_param(ocqp_support, int, 0644);
MODULE_PARM_DESC(ocqp_support, "Support on-chip SQs (default=1)");

int db_fc_threshold = 1000;
module_param(db_fc_threshold, int, 0644);
MODULE_PARM_DESC(db_fc_threshold,
		 "QP count/threshold that triggers"
		 " automatic db flow control mode (default = 1000)");

int db_coalescing_threshold;
module_param(db_coalescing_threshold, int, 0644);
MODULE_PARM_DESC(db_coalescing_threshold,
		 "QP count/threshold that triggers"
		 " disabling db coalescing (default = 0)");

static int max_fr_immd = T4_MAX_FR_IMMD;
module_param(max_fr_immd, int, 0644);
MODULE_PARM_DESC(max_fr_immd, "fastreg threshold for using DSGL instead of immediate");

static int alloc_ird(struct c4iw_dev *dev, u32 ird)
{
	int ret = 0;

	xa_lock_irq(&dev->qps);
	if (ird <= dev->avail_ird)
		dev->avail_ird -= ird;
	else
		ret = -ENOMEM;
	xa_unlock_irq(&dev->qps);

	if (ret)
		dev_warn(&dev->rdev.lldi.pdev->dev,
			 "device IRD resources exhausted\n");

	return ret;
}

static void free_ird(struct c4iw_dev *dev, int ird)
{
	xa_lock_irq(&dev->qps);
	dev->avail_ird += ird;
	xa_unlock_irq(&dev->qps);
}

static void set_state(struct c4iw_qp *qhp, enum c4iw_qp_state state)
{
	unsigned long flag;
	spin_lock_irqsave(&qhp->lock, flag);
	qhp->attr.state = state;
	spin_unlock_irqrestore(&qhp->lock, flag);
}

static void dealloc_oc_sq(struct c4iw_rdev *rdev, struct t4_sq *sq)
{
	c4iw_ocqp_pool_free(rdev, sq->dma_addr, sq->memsize);
}

static void dealloc_host_sq(struct c4iw_rdev *rdev, struct t4_sq *sq)
{
	dma_free_coherent(&(rdev->lldi.pdev->dev), sq->memsize, sq->queue,
			  dma_unmap_addr(sq, mapping));
}

static void dealloc_sq(struct c4iw_rdev *rdev, struct t4_sq *sq)
{
	if (t4_sq_onchip(sq))
		dealloc_oc_sq(rdev, sq);
	else
		dealloc_host_sq(rdev, sq);
}

static int alloc_oc_sq(struct c4iw_rdev *rdev, struct t4_sq *sq)
{
	if (!ocqp_support || !ocqp_supported(&rdev->lldi))
		return -ENOSYS;
	sq->dma_addr = c4iw_ocqp_pool_alloc(rdev, sq->memsize);
	if (!sq->dma_addr)
		return -ENOMEM;
	sq->phys_addr = rdev->oc_mw_pa + sq->dma_addr -
			rdev->lldi.vr->ocq.start;
	sq->queue = (__force union t4_wr *)(rdev->oc_mw_kva + sq->dma_addr -
					    rdev->lldi.vr->ocq.start);
	sq->flags |= T4_SQ_ONCHIP;
	return 0;
}

static int alloc_host_sq(struct c4iw_rdev *rdev, struct t4_sq *sq)
{
	sq->queue = dma_alloc_coherent(&(rdev->lldi.pdev->dev), sq->memsize,
				       &(sq->dma_addr), GFP_KERNEL);
	if (!sq->queue)
		return -ENOMEM;
	sq->phys_addr = virt_to_phys(sq->queue);
	dma_unmap_addr_set(sq, mapping, sq->dma_addr);
	return 0;
}

static int alloc_sq(struct c4iw_rdev *rdev, struct t4_sq *sq, int user)
{
	int ret = -ENOSYS;
	if (user)
		ret = alloc_oc_sq(rdev, sq);
	if (ret)
		ret = alloc_host_sq(rdev, sq);
	return ret;
}

static int destroy_qp(struct c4iw_rdev *rdev, struct t4_wq *wq,
		      struct c4iw_dev_ucontext *uctx, int has_rq)
{
	/*
	 * uP clears EQ contexts when the connection exits rdma mode,
	 * so no need to post a RESET WR for these EQs.
	 */
	dealloc_sq(rdev, &wq->sq);
	kfree(wq->sq.sw_sq);
	c4iw_put_qpid(rdev, wq->sq.qid, uctx);

	if (has_rq) {
		dma_free_coherent(&rdev->lldi.pdev->dev,
				  wq->rq.memsize, wq->rq.queue,
				  dma_unmap_addr(&wq->rq, mapping));
		c4iw_rqtpool_free(rdev, wq->rq.rqt_hwaddr, wq->rq.rqt_size);
		kfree(wq->rq.sw_rq);
		c4iw_put_qpid(rdev, wq->rq.qid, uctx);
	}
	return 0;
}

/*
 * Determine the BAR2 virtual address and qid. If pbar2_pa is not NULL,
 * then this is a user mapping so compute the page-aligned physical address
 * for mapping.
 */
void __iomem *c4iw_bar2_addrs(struct c4iw_rdev *rdev, unsigned int qid,
			      enum cxgb4_bar2_qtype qtype,
			      unsigned int *pbar2_qid, u64 *pbar2_pa)
{
	u64 bar2_qoffset;
	int ret;

	ret = cxgb4_bar2_sge_qregs(rdev->lldi.ports[0], qid, qtype,
				   pbar2_pa ? 1 : 0,
				   &bar2_qoffset, pbar2_qid);
	if (ret)
		return NULL;

	if (pbar2_pa)
		*pbar2_pa = (rdev->bar2_pa + bar2_qoffset) & PAGE_MASK;

	if (is_t4(rdev->lldi.adapter_type))
		return NULL;

	return rdev->bar2_kva + bar2_qoffset;
}

static int create_qp(struct c4iw_rdev *rdev, struct t4_wq *wq,
		     struct t4_cq *rcq, struct t4_cq *scq,
		     struct c4iw_dev_ucontext *uctx,
		     struct c4iw_wr_wait *wr_waitp,
		     int need_rq)
{
	int user = (uctx != &rdev->uctx);
	struct fw_ri_res_wr *res_wr;
	struct fw_ri_res *res;
	int wr_len;
	struct sk_buff *skb;
	int ret = 0;
	int eqsize;

	wq->sq.qid = c4iw_get_qpid(rdev, uctx);
	if (!wq->sq.qid)
		return -ENOMEM;

	if (need_rq) {
		wq->rq.qid = c4iw_get_qpid(rdev, uctx);
		if (!wq->rq.qid) {
			ret = -ENOMEM;
			goto free_sq_qid;
		}
	}

	if (!user) {
		wq->sq.sw_sq = kcalloc(wq->sq.size, sizeof(*wq->sq.sw_sq),
				       GFP_KERNEL);
		if (!wq->sq.sw_sq) {
			ret = -ENOMEM;
			goto free_rq_qid;//FIXME
		}

		if (need_rq) {
			wq->rq.sw_rq = kcalloc(wq->rq.size,
					       sizeof(*wq->rq.sw_rq),
					       GFP_KERNEL);
			if (!wq->rq.sw_rq) {
				ret = -ENOMEM;
				goto free_sw_sq;
			}
		}
	}

	if (need_rq) {
		/*
		 * RQT must be a power of 2 and at least 16 deep.
		 */
		wq->rq.rqt_size =
			roundup_pow_of_two(max_t(u16, wq->rq.size, 16));
		wq->rq.rqt_hwaddr = c4iw_rqtpool_alloc(rdev, wq->rq.rqt_size);
		if (!wq->rq.rqt_hwaddr) {
			ret = -ENOMEM;
			goto free_sw_rq;
		}
	}

	ret = alloc_sq(rdev, &wq->sq, user);
	if (ret)
		goto free_hwaddr;
	memset(wq->sq.queue, 0, wq->sq.memsize);
	dma_unmap_addr_set(&wq->sq, mapping, wq->sq.dma_addr);

	if (need_rq) {
		wq->rq.queue = dma_alloc_coherent(&rdev->lldi.pdev->dev,
						  wq->rq.memsize,
						  &wq->rq.dma_addr,
						  GFP_KERNEL);
		if (!wq->rq.queue) {
			ret = -ENOMEM;
			goto free_sq;
		}
		pr_debug("sq base va 0x%p pa 0x%llx rq base va 0x%p pa 0x%llx\n",
			 wq->sq.queue,
			 (unsigned long long)virt_to_phys(wq->sq.queue),
			 wq->rq.queue,
			 (unsigned long long)virt_to_phys(wq->rq.queue));
		dma_unmap_addr_set(&wq->rq, mapping, wq->rq.dma_addr);
	}

	wq->db = rdev->lldi.db_reg;

	wq->sq.bar2_va = c4iw_bar2_addrs(rdev, wq->sq.qid,
					 CXGB4_BAR2_QTYPE_EGRESS,
					 &wq->sq.bar2_qid,
					 user ? &wq->sq.bar2_pa : NULL);
	if (need_rq)
		wq->rq.bar2_va = c4iw_bar2_addrs(rdev, wq->rq.qid,
						 CXGB4_BAR2_QTYPE_EGRESS,
						 &wq->rq.bar2_qid,
						 user ? &wq->rq.bar2_pa : NULL);

	/*
	 * User mode must have bar2 access.
	 */
	if (user && (!wq->sq.bar2_pa || (need_rq && !wq->rq.bar2_pa))) {
		pr_warn("%s: sqid %u or rqid %u not in BAR2 range\n",
			pci_name(rdev->lldi.pdev), wq->sq.qid, wq->rq.qid);
		ret = -EINVAL;
		goto free_dma;
	}

	wq->rdev = rdev;
	wq->rq.msn = 1;

	/* build fw_ri_res_wr */
	wr_len = sizeof(*res_wr) + 2 * sizeof(*res);
	if (need_rq)
		wr_len += sizeof(*res);
	skb = alloc_skb(wr_len, GFP_KERNEL);
	if (!skb) {
		ret = -ENOMEM;
		goto free_dma;
	}
	set_wr_txq(skb, CPL_PRIORITY_CONTROL, 0);

	res_wr = __skb_put_zero(skb, wr_len);
	res_wr->op_nres = cpu_to_be32(
			FW_WR_OP_V(FW_RI_RES_WR) |
			FW_RI_RES_WR_NRES_V(need_rq ? 2 : 1) |
			FW_WR_COMPL_F);
	res_wr->len16_pkd = cpu_to_be32(DIV_ROUND_UP(wr_len, 16));
	res_wr->cookie = (uintptr_t)wr_waitp;
	res = res_wr->res;
	res->u.sqrq.restype = FW_RI_RES_TYPE_SQ;
	res->u.sqrq.op = FW_RI_RES_OP_WRITE;

	/*
	 * eqsize is the number of 64B entries plus the status page size.
	 */
	eqsize = wq->sq.size * T4_SQ_NUM_SLOTS +
		rdev->hw_queue.t4_eq_status_entries;

	res->u.sqrq.fetchszm_to_iqid = cpu_to_be32(
		FW_RI_RES_WR_HOSTFCMODE_V(0) |	/* no host cidx updates */
		FW_RI_RES_WR_CPRIO_V(0) |	/* don't keep in chip cache */
		FW_RI_RES_WR_PCIECHN_V(0) |	/* set by uP at ri_init time */
		(t4_sq_onchip(&wq->sq) ? FW_RI_RES_WR_ONCHIP_F : 0) |
		FW_RI_RES_WR_IQID_V(scq->cqid));
	res->u.sqrq.dcaen_to_eqsize = cpu_to_be32(
		FW_RI_RES_WR_DCAEN_V(0) |
		FW_RI_RES_WR_DCACPU_V(0) |
		FW_RI_RES_WR_FBMIN_V(2) |
		(t4_sq_onchip(&wq->sq) ? FW_RI_RES_WR_FBMAX_V(2) :
					 FW_RI_RES_WR_FBMAX_V(3)) |
		FW_RI_RES_WR_CIDXFTHRESHO_V(0) |
		FW_RI_RES_WR_CIDXFTHRESH_V(0) |
		FW_RI_RES_WR_EQSIZE_V(eqsize));
	res->u.sqrq.eqid = cpu_to_be32(wq->sq.qid);
	res->u.sqrq.eqaddr = cpu_to_be64(wq->sq.dma_addr);

	if (need_rq) {
		res++;
		res->u.sqrq.restype = FW_RI_RES_TYPE_RQ;
		res->u.sqrq.op = FW_RI_RES_OP_WRITE;

		/*
		 * eqsize is the number of 64B entries plus the status page size
		 */
		eqsize = wq->rq.size * T4_RQ_NUM_SLOTS +
			rdev->hw_queue.t4_eq_status_entries;
		res->u.sqrq.fetchszm_to_iqid =
			/* no host cidx updates */
			cpu_to_be32(FW_RI_RES_WR_HOSTFCMODE_V(0) |
			/* don't keep in chip cache */
			FW_RI_RES_WR_CPRIO_V(0) |
			/* set by uP at ri_init time */
			FW_RI_RES_WR_PCIECHN_V(0) |
			FW_RI_RES_WR_IQID_V(rcq->cqid));
		res->u.sqrq.dcaen_to_eqsize =
			cpu_to_be32(FW_RI_RES_WR_DCAEN_V(0) |
			FW_RI_RES_WR_DCACPU_V(0) |
			FW_RI_RES_WR_FBMIN_V(2) |
			FW_RI_RES_WR_FBMAX_V(3) |
			FW_RI_RES_WR_CIDXFTHRESHO_V(0) |
			FW_RI_RES_WR_CIDXFTHRESH_V(0) |
			FW_RI_RES_WR_EQSIZE_V(eqsize));
		res->u.sqrq.eqid = cpu_to_be32(wq->rq.qid);
		res->u.sqrq.eqaddr = cpu_to_be64(wq->rq.dma_addr);
	}

	c4iw_init_wr_wait(wr_waitp);
	ret = c4iw_ref_send_wait(rdev, skb, wr_waitp, 0, wq->sq.qid, __func__);
	if (ret)
		goto free_dma;

	pr_debug("sqid 0x%x rqid 0x%x kdb 0x%p sq_bar2_addr %p rq_bar2_addr %p\n",
		 wq->sq.qid, wq->rq.qid, wq->db,
		 wq->sq.bar2_va, wq->rq.bar2_va);

	return 0;
free_dma:
	if (need_rq)
		dma_free_coherent(&rdev->lldi.pdev->dev,
				  wq->rq.memsize, wq->rq.queue,
				  dma_unmap_addr(&wq->rq, mapping));
free_sq:
	dealloc_sq(rdev, &wq->sq);
free_hwaddr:
	if (need_rq)
		c4iw_rqtpool_free(rdev, wq->rq.rqt_hwaddr, wq->rq.rqt_size);
free_sw_rq:
	if (need_rq)
		kfree(wq->rq.sw_rq);
free_sw_sq:
	kfree(wq->sq.sw_sq);
free_rq_qid:
	if (need_rq)
		c4iw_put_qpid(rdev, wq->rq.qid, uctx);
free_sq_qid:
	c4iw_put_qpid(rdev, wq->sq.qid, uctx);
	return ret;
}

static int build_immd(struct t4_sq *sq, struct fw_ri_immd *immdp,
		      const struct ib_send_wr *wr, int max, u32 *plenp)
{
	u8 *dstp, *srcp;
	u32 plen = 0;
	int i;
	int rem, len;

	dstp = (u8 *)immdp->data;
	for (i = 0; i < wr->num_sge; i++) {
		if ((plen + wr->sg_list[i].length) > max)
			return -EMSGSIZE;
		srcp = (u8 *)(unsigned long)wr->sg_list[i].addr;
		plen += wr->sg_list[i].length;
		rem = wr->sg_list[i].length;
		while (rem) {
			if (dstp == (u8 *)&sq->queue[sq->size])
				dstp = (u8 *)sq->queue;
			if (rem <= (u8 *)&sq->queue[sq->size] - dstp)
				len = rem;
			else
				len = (u8 *)&sq->queue[sq->size] - dstp;
			memcpy(dstp, srcp, len);
			dstp += len;
			srcp += len;
			rem -= len;
		}
	}
	len = roundup(plen + sizeof(*immdp), 16) - (plen + sizeof(*immdp));
	if (len)
		memset(dstp, 0, len);
	immdp->op = FW_RI_DATA_IMMD;
	immdp->r1 = 0;
	immdp->r2 = 0;
	immdp->immdlen = cpu_to_be32(plen);
	*plenp = plen;
	return 0;
}

static int build_isgl(__be64 *queue_start, __be64 *queue_end,
		      struct fw_ri_isgl *isglp, struct ib_sge *sg_list,
		      int num_sge, u32 *plenp)

{
	int i;
	u32 plen = 0;
	__be64 *flitp;

	if ((__be64 *)isglp == queue_end)
		isglp = (struct fw_ri_isgl *)queue_start;

	flitp = (__be64 *)isglp->sge;

	for (i = 0; i < num_sge; i++) {
		if ((plen + sg_list[i].length) < plen)
			return -EMSGSIZE;
		plen += sg_list[i].length;
		*flitp = cpu_to_be64(((u64)sg_list[i].lkey << 32) |
				     sg_list[i].length);
		if (++flitp == queue_end)
			flitp = queue_start;
		*flitp = cpu_to_be64(sg_list[i].addr);
		if (++flitp == queue_end)
			flitp = queue_start;
	}
	*flitp = (__force __be64)0;
	isglp->op = FW_RI_DATA_ISGL;
	isglp->r1 = 0;
	isglp->nsge = cpu_to_be16(num_sge);
	isglp->r2 = 0;
	if (plenp)
		*plenp = plen;
	return 0;
}

static int build_rdma_send(struct t4_sq *sq, union t4_wr *wqe,
			   const struct ib_send_wr *wr, u8 *len16)
{
	u32 plen;
	int size;
	int ret;

	if (wr->num_sge > T4_MAX_SEND_SGE)
		return -EINVAL;
	switch (wr->opcode) {
	case IB_WR_SEND:
		if (wr->send_flags & IB_SEND_SOLICITED)
			wqe->send.sendop_pkd = cpu_to_be32(
				FW_RI_SEND_WR_SENDOP_V(FW_RI_SEND_WITH_SE));
		else
			wqe->send.sendop_pkd = cpu_to_be32(
				FW_RI_SEND_WR_SENDOP_V(FW_RI_SEND));
		wqe->send.stag_inv = 0;
		break;
	case IB_WR_SEND_WITH_INV:
		if (wr->send_flags & IB_SEND_SOLICITED)
			wqe->send.sendop_pkd = cpu_to_be32(
				FW_RI_SEND_WR_SENDOP_V(FW_RI_SEND_WITH_SE_INV));
		else
			wqe->send.sendop_pkd = cpu_to_be32(
				FW_RI_SEND_WR_SENDOP_V(FW_RI_SEND_WITH_INV));
		wqe->send.stag_inv = cpu_to_be32(wr->ex.invalidate_rkey);
		break;

	default:
		return -EINVAL;
	}
	wqe->send.r3 = 0;
	wqe->send.r4 = 0;

	plen = 0;
	if (wr->num_sge) {
		if (wr->send_flags & IB_SEND_INLINE) {
			ret = build_immd(sq, wqe->send.u.immd_src, wr,
					 T4_MAX_SEND_INLINE, &plen);
			if (ret)
				return ret;
			size = sizeof(wqe->send) + sizeof(struct fw_ri_immd) +
			       plen;
		} else {
			ret = build_isgl((__be64 *)sq->queue,
					 (__be64 *)&sq->queue[sq->size],
					 wqe->send.u.isgl_src,
					 wr->sg_list, wr->num_sge, &plen);
			if (ret)
				return ret;
			size = sizeof(wqe->send) + sizeof(struct fw_ri_isgl) +
			       wr->num_sge * sizeof(struct fw_ri_sge);
		}
	} else {
		wqe->send.u.immd_src[0].op = FW_RI_DATA_IMMD;
		wqe->send.u.immd_src[0].r1 = 0;
		wqe->send.u.immd_src[0].r2 = 0;
		wqe->send.u.immd_src[0].immdlen = 0;
		size = sizeof(wqe->send) + sizeof(struct fw_ri_immd);
		plen = 0;
	}
	*len16 = DIV_ROUND_UP(size, 16);
	wqe->send.plen = cpu_to_be32(plen);
	return 0;
}

static int build_rdma_write(struct t4_sq *sq, union t4_wr *wqe,
			    const struct ib_send_wr *wr, u8 *len16)
{
	u32 plen;
	int size;
	int ret;

	if (wr->num_sge > T4_MAX_SEND_SGE)
		return -EINVAL;

	/*
	 * iWARP protocol supports 64 bit immediate data but rdma api
	 * limits it to 32bit.
	 */
	if (wr->opcode == IB_WR_RDMA_WRITE_WITH_IMM)
		wqe->write.iw_imm_data.ib_imm_data.imm_data32 = wr->ex.imm_data;
	else
		wqe->write.iw_imm_data.ib_imm_data.imm_data32 = 0;
	wqe->write.stag_sink = cpu_to_be32(rdma_wr(wr)->rkey);
	wqe->write.to_sink = cpu_to_be64(rdma_wr(wr)->remote_addr);
	if (wr->num_sge) {
		if (wr->send_flags & IB_SEND_INLINE) {
			ret = build_immd(sq, wqe->write.u.immd_src, wr,
					 T4_MAX_WRITE_INLINE, &plen);
			if (ret)
				return ret;
			size = sizeof(wqe->write) + sizeof(struct fw_ri_immd) +
			       plen;
		} else {
			ret = build_isgl((__be64 *)sq->queue,
					 (__be64 *)&sq->queue[sq->size],
					 wqe->write.u.isgl_src,
					 wr->sg_list, wr->num_sge, &plen);
			if (ret)
				return ret;
			size = sizeof(wqe->write) + sizeof(struct fw_ri_isgl) +
			       wr->num_sge * sizeof(struct fw_ri_sge);
		}
	} else {
		wqe->write.u.immd_src[0].op = FW_RI_DATA_IMMD;
		wqe->write.u.immd_src[0].r1 = 0;
		wqe->write.u.immd_src[0].r2 = 0;
		wqe->write.u.immd_src[0].immdlen = 0;
		size = sizeof(wqe->write) + sizeof(struct fw_ri_immd);
		plen = 0;
	}
	*len16 = DIV_ROUND_UP(size, 16);
	wqe->write.plen = cpu_to_be32(plen);
	return 0;
}

static void build_immd_cmpl(struct t4_sq *sq, struct fw_ri_immd_cmpl *immdp,
			    struct ib_send_wr *wr)
{
	memcpy((u8 *)immdp->data, (u8 *)(uintptr_t)wr->sg_list->addr, 16);
	memset(immdp->r1, 0, 6);
	immdp->op = FW_RI_DATA_IMMD;
	immdp->immdlen = 16;
}

static void build_rdma_write_cmpl(struct t4_sq *sq,
				  struct fw_ri_rdma_write_cmpl_wr *wcwr,
				  const struct ib_send_wr *wr, u8 *len16)
{
	u32 plen;
	int size;

	/*
	 * This code assumes the struct fields preceding the write isgl
	 * fit in one 64B WR slot.  This is because the WQE is built
	 * directly in the dma queue, and wrapping is only handled
	 * by the code buildling sgls.  IE the "fixed part" of the wr
	 * structs must all fit in 64B.  The WQE build code should probably be
	 * redesigned to avoid this restriction, but for now just add
	 * the BUILD_BUG_ON() to catch if this WQE struct gets too big.
	 */
	BUILD_BUG_ON(offsetof(struct fw_ri_rdma_write_cmpl_wr, u) > 64);

	wcwr->stag_sink = cpu_to_be32(rdma_wr(wr)->rkey);
	wcwr->to_sink = cpu_to_be64(rdma_wr(wr)->remote_addr);
	if (wr->next->opcode == IB_WR_SEND)
		wcwr->stag_inv = 0;
	else
		wcwr->stag_inv = cpu_to_be32(wr->next->ex.invalidate_rkey);
	wcwr->r2 = 0;
	wcwr->r3 = 0;

	/* SEND_INV SGL */
	if (wr->next->send_flags & IB_SEND_INLINE)
		build_immd_cmpl(sq, &wcwr->u_cmpl.immd_src, wr->next);
	else
		build_isgl((__be64 *)sq->queue, (__be64 *)&sq->queue[sq->size],
			   &wcwr->u_cmpl.isgl_src, wr->next->sg_list, 1, NULL);

	/* WRITE SGL */
	build_isgl((__be64 *)sq->queue, (__be64 *)&sq->queue[sq->size],
		   wcwr->u.isgl_src, wr->sg_list, wr->num_sge, &plen);

	size = sizeof(*wcwr) + sizeof(struct fw_ri_isgl) +
		wr->num_sge * sizeof(struct fw_ri_sge);
	wcwr->plen = cpu_to_be32(plen);
	*len16 = DIV_ROUND_UP(size, 16);
}

static int build_rdma_read(union t4_wr *wqe, const struct ib_send_wr *wr,
			   u8 *len16)
{
	if (wr->num_sge > 1)
		return -EINVAL;
	if (wr->num_sge && wr->sg_list[0].length) {
		wqe->read.stag_src = cpu_to_be32(rdma_wr(wr)->rkey);
		wqe->read.to_src_hi = cpu_to_be32((u32)(rdma_wr(wr)->remote_addr
							>> 32));
		wqe->read.to_src_lo = cpu_to_be32((u32)rdma_wr(wr)->remote_addr);
		wqe->read.stag_sink = cpu_to_be32(wr->sg_list[0].lkey);
		wqe->read.plen = cpu_to_be32(wr->sg_list[0].length);
		wqe->read.to_sink_hi = cpu_to_be32((u32)(wr->sg_list[0].addr
							 >> 32));
		wqe->read.to_sink_lo = cpu_to_be32((u32)(wr->sg_list[0].addr));
	} else {
		wqe->read.stag_src = cpu_to_be32(2);
		wqe->read.to_src_hi = 0;
		wqe->read.to_src_lo = 0;
		wqe->read.stag_sink = cpu_to_be32(2);
		wqe->read.plen = 0;
		wqe->read.to_sink_hi = 0;
		wqe->read.to_sink_lo = 0;
	}
	wqe->read.r2 = 0;
	wqe->read.r5 = 0;
	*len16 = DIV_ROUND_UP(sizeof(wqe->read), 16);
	return 0;
}

static void post_write_cmpl(struct c4iw_qp *qhp, const struct ib_send_wr *wr)
{
	bool send_signaled = (wr->next->send_flags & IB_SEND_SIGNALED) ||
			     qhp->sq_sig_all;
	bool write_signaled = (wr->send_flags & IB_SEND_SIGNALED) ||
			      qhp->sq_sig_all;
	struct t4_swsqe *swsqe;
	union t4_wr *wqe;
	u16 write_wrid;
	u8 len16;
	u16 idx;

	/*
	 * The sw_sq entries still look like a WRITE and a SEND and consume
	 * 2 slots. The FW WR, however, will be a single uber-WR.
	 */
	wqe = (union t4_wr *)((u8 *)qhp->wq.sq.queue +
	       qhp->wq.sq.wq_pidx * T4_EQ_ENTRY_SIZE);
	build_rdma_write_cmpl(&qhp->wq.sq, &wqe->write_cmpl, wr, &len16);

	/* WRITE swsqe */
	swsqe = &qhp->wq.sq.sw_sq[qhp->wq.sq.pidx];
	swsqe->opcode = FW_RI_RDMA_WRITE;
	swsqe->idx = qhp->wq.sq.pidx;
	swsqe->complete = 0;
	swsqe->signaled = write_signaled;
	swsqe->flushed = 0;
	swsqe->wr_id = wr->wr_id;
	if (c4iw_wr_log) {
		swsqe->sge_ts =
			cxgb4_read_sge_timestamp(qhp->rhp->rdev.lldi.ports[0]);
		swsqe->host_time = ktime_get();
	}

	write_wrid = qhp->wq.sq.pidx;

	/* just bump the sw_sq */
	qhp->wq.sq.in_use++;
	if (++qhp->wq.sq.pidx == qhp->wq.sq.size)
		qhp->wq.sq.pidx = 0;

	/* SEND_WITH_INV swsqe */
	swsqe = &qhp->wq.sq.sw_sq[qhp->wq.sq.pidx];
	if (wr->next->opcode == IB_WR_SEND)
		swsqe->opcode = FW_RI_SEND;
	else
		swsqe->opcode = FW_RI_SEND_WITH_INV;
	swsqe->idx = qhp->wq.sq.pidx;
	swsqe->complete = 0;
	swsqe->signaled = send_signaled;
	swsqe->flushed = 0;
	swsqe->wr_id = wr->next->wr_id;
	if (c4iw_wr_log) {
		swsqe->sge_ts =
			cxgb4_read_sge_timestamp(qhp->rhp->rdev.lldi.ports[0]);
		swsqe->host_time = ktime_get();
	}

	wqe->write_cmpl.flags_send = send_signaled ? FW_RI_COMPLETION_FLAG : 0;
	wqe->write_cmpl.wrid_send = qhp->wq.sq.pidx;

	init_wr_hdr(wqe, write_wrid, FW_RI_RDMA_WRITE_CMPL_WR,
		    write_signaled ? FW_RI_COMPLETION_FLAG : 0, len16);
	t4_sq_produce(&qhp->wq, len16);
	idx = DIV_ROUND_UP(len16 * 16, T4_EQ_ENTRY_SIZE);

	t4_ring_sq_db(&qhp->wq, idx, wqe);
}

static int build_rdma_recv(struct c4iw_qp *qhp, union t4_recv_wr *wqe,
			   const struct ib_recv_wr *wr, u8 *len16)
{
	int ret;

	ret = build_isgl((__be64 *)qhp->wq.rq.queue,
			 (__be64 *)&qhp->wq.rq.queue[qhp->wq.rq.size],
			 &wqe->recv.isgl, wr->sg_list, wr->num_sge, NULL);
	if (ret)
		return ret;
	*len16 = DIV_ROUND_UP(
		sizeof(wqe->recv) + wr->num_sge * sizeof(struct fw_ri_sge), 16);
	return 0;
}

static int build_srq_recv(union t4_recv_wr *wqe, const struct ib_recv_wr *wr,
			  u8 *len16)
{
	int ret;

	ret = build_isgl((__be64 *)wqe, (__be64 *)(wqe + 1),
			 &wqe->recv.isgl, wr->sg_list, wr->num_sge, NULL);
	if (ret)
		return ret;
	*len16 = DIV_ROUND_UP(sizeof(wqe->recv) +
			      wr->num_sge * sizeof(struct fw_ri_sge), 16);
	return 0;
}

static void build_tpte_memreg(struct fw_ri_fr_nsmr_tpte_wr *fr,
			      const struct ib_reg_wr *wr, struct c4iw_mr *mhp,
			      u8 *len16)
{
	__be64 *p = (__be64 *)fr->pbl;

	fr->r2 = cpu_to_be32(0);
	fr->stag = cpu_to_be32(mhp->ibmr.rkey);

	fr->tpte.valid_to_pdid = cpu_to_be32(FW_RI_TPTE_VALID_F |
		FW_RI_TPTE_STAGKEY_V((mhp->ibmr.rkey & FW_RI_TPTE_STAGKEY_M)) |
		FW_RI_TPTE_STAGSTATE_V(1) |
		FW_RI_TPTE_STAGTYPE_V(FW_RI_STAG_NSMR) |
		FW_RI_TPTE_PDID_V(mhp->attr.pdid));
	fr->tpte.locread_to_qpid = cpu_to_be32(
		FW_RI_TPTE_PERM_V(c4iw_ib_to_tpt_access(wr->access)) |
		FW_RI_TPTE_ADDRTYPE_V(FW_RI_VA_BASED_TO) |
		FW_RI_TPTE_PS_V(ilog2(wr->mr->page_size) - 12));
	fr->tpte.nosnoop_pbladdr = cpu_to_be32(FW_RI_TPTE_PBLADDR_V(
		PBL_OFF(&mhp->rhp->rdev, mhp->attr.pbl_addr)>>3));
	fr->tpte.dca_mwbcnt_pstag = cpu_to_be32(0);
	fr->tpte.len_hi = cpu_to_be32(0);
	fr->tpte.len_lo = cpu_to_be32(mhp->ibmr.length);
	fr->tpte.va_hi = cpu_to_be32(mhp->ibmr.iova >> 32);
	fr->tpte.va_lo_fbo = cpu_to_be32(mhp->ibmr.iova & 0xffffffff);

	p[0] = cpu_to_be64((u64)mhp->mpl[0]);
	p[1] = cpu_to_be64((u64)mhp->mpl[1]);

	*len16 = DIV_ROUND_UP(sizeof(*fr), 16);
}

static int build_memreg(struct t4_sq *sq, union t4_wr *wqe,
			const struct ib_reg_wr *wr, struct c4iw_mr *mhp,
			u8 *len16, bool dsgl_supported)
{
	struct fw_ri_immd *imdp;
	__be64 *p;
	int i;
	int pbllen = roundup(mhp->mpl_len * sizeof(u64), 32);
	int rem;

	if (mhp->mpl_len > t4_max_fr_depth(dsgl_supported && use_dsgl))
		return -EINVAL;

	wqe->fr.qpbinde_to_dcacpu = 0;
	wqe->fr.pgsz_shift = ilog2(wr->mr->page_size) - 12;
	wqe->fr.addr_type = FW_RI_VA_BASED_TO;
	wqe->fr.mem_perms = c4iw_ib_to_tpt_access(wr->access);
	wqe->fr.len_hi = 0;
	wqe->fr.len_lo = cpu_to_be32(mhp->ibmr.length);
	wqe->fr.stag = cpu_to_be32(wr->key);
	wqe->fr.va_hi = cpu_to_be32(mhp->ibmr.iova >> 32);
	wqe->fr.va_lo_fbo = cpu_to_be32(mhp->ibmr.iova &
					0xffffffff);

	if (dsgl_supported && use_dsgl && (pbllen > max_fr_immd)) {
		struct fw_ri_dsgl *sglp;

		for (i = 0; i < mhp->mpl_len; i++)
			mhp->mpl[i] = (__force u64)cpu_to_be64((u64)mhp->mpl[i]);

		sglp = (struct fw_ri_dsgl *)(&wqe->fr + 1);
		sglp->op = FW_RI_DATA_DSGL;
		sglp->r1 = 0;
		sglp->nsge = cpu_to_be16(1);
		sglp->addr0 = cpu_to_be64(mhp->mpl_addr);
		sglp->len0 = cpu_to_be32(pbllen);

		*len16 = DIV_ROUND_UP(sizeof(wqe->fr) + sizeof(*sglp), 16);
	} else {
		imdp = (struct fw_ri_immd *)(&wqe->fr + 1);
		imdp->op = FW_RI_DATA_IMMD;
		imdp->r1 = 0;
		imdp->r2 = 0;
		imdp->immdlen = cpu_to_be32(pbllen);
		p = (__be64 *)(imdp + 1);
		rem = pbllen;
		for (i = 0; i < mhp->mpl_len; i++) {
			*p = cpu_to_be64((u64)mhp->mpl[i]);
			rem -= sizeof(*p);
			if (++p == (__be64 *)&sq->queue[sq->size])
				p = (__be64 *)sq->queue;
		}
		while (rem) {
			*p = 0;
			rem -= sizeof(*p);
			if (++p == (__be64 *)&sq->queue[sq->size])
				p = (__be64 *)sq->queue;
		}
		*len16 = DIV_ROUND_UP(sizeof(wqe->fr) + sizeof(*imdp)
				      + pbllen, 16);
	}
	return 0;
}

static int build_inv_stag(union t4_wr *wqe, const struct ib_send_wr *wr,
			  u8 *len16)
{
	wqe->inv.stag_inv = cpu_to_be32(wr->ex.invalidate_rkey);
	wqe->inv.r2 = 0;
	*len16 = DIV_ROUND_UP(sizeof(wqe->inv), 16);
	return 0;
}

void c4iw_qp_add_ref(struct ib_qp *qp)
{
	pr_debug("ib_qp %p\n", qp);
	refcount_inc(&to_c4iw_qp(qp)->qp_refcnt);
}

void c4iw_qp_rem_ref(struct ib_qp *qp)
{
	pr_debug("ib_qp %p\n", qp);
	if (refcount_dec_and_test(&to_c4iw_qp(qp)->qp_refcnt))
		complete(&to_c4iw_qp(qp)->qp_rel_comp);
}

static void add_to_fc_list(struct list_head *head, struct list_head *entry)
{
	if (list_empty(entry))
		list_add_tail(entry, head);
}

static int ring_kernel_sq_db(struct c4iw_qp *qhp, u16 inc)
{
	unsigned long flags;

	xa_lock_irqsave(&qhp->rhp->qps, flags);
	spin_lock(&qhp->lock);
	if (qhp->rhp->db_state == NORMAL)
		t4_ring_sq_db(&qhp->wq, inc, NULL);
	else {
		add_to_fc_list(&qhp->rhp->db_fc_list, &qhp->db_fc_entry);
		qhp->wq.sq.wq_pidx_inc += inc;
	}
	spin_unlock(&qhp->lock);
	xa_unlock_irqrestore(&qhp->rhp->qps, flags);
	return 0;
}

static int ring_kernel_rq_db(struct c4iw_qp *qhp, u16 inc)
{
	unsigned long flags;

	xa_lock_irqsave(&qhp->rhp->qps, flags);
	spin_lock(&qhp->lock);
	if (qhp->rhp->db_state == NORMAL)
		t4_ring_rq_db(&qhp->wq, inc, NULL);
	else {
		add_to_fc_list(&qhp->rhp->db_fc_list, &qhp->db_fc_entry);
		qhp->wq.rq.wq_pidx_inc += inc;
	}
	spin_unlock(&qhp->lock);
	xa_unlock_irqrestore(&qhp->rhp->qps, flags);
	return 0;
}

static int ib_to_fw_opcode(int ib_opcode)
{
	int opcode;

	switch (ib_opcode) {
	case IB_WR_SEND_WITH_INV:
		opcode = FW_RI_SEND_WITH_INV;
		break;
	case IB_WR_SEND:
		opcode = FW_RI_SEND;
		break;
	case IB_WR_RDMA_WRITE:
		opcode = FW_RI_RDMA_WRITE;
		break;
	case IB_WR_RDMA_WRITE_WITH_IMM:
		opcode = FW_RI_WRITE_IMMEDIATE;
		break;
	case IB_WR_RDMA_READ:
	case IB_WR_RDMA_READ_WITH_INV:
		opcode = FW_RI_READ_REQ;
		break;
	case IB_WR_REG_MR:
		opcode = FW_RI_FAST_REGISTER;
		break;
	case IB_WR_LOCAL_INV:
		opcode = FW_RI_LOCAL_INV;
		break;
	default:
		opcode = -EINVAL;
	}
	return opcode;
}

static int complete_sq_drain_wr(struct c4iw_qp *qhp,
				const struct ib_send_wr *wr)
{
	struct t4_cqe cqe = {};
	struct c4iw_cq *schp;
	unsigned long flag;
	struct t4_cq *cq;
	int opcode;

	schp = to_c4iw_cq(qhp->ibqp.send_cq);
	cq = &schp->cq;

	opcode = ib_to_fw_opcode(wr->opcode);
	if (opcode < 0)
		return opcode;

	cqe.u.drain_cookie = wr->wr_id;
	cqe.header = cpu_to_be32(CQE_STATUS_V(T4_ERR_SWFLUSH) |
				 CQE_OPCODE_V(opcode) |
				 CQE_TYPE_V(1) |
				 CQE_SWCQE_V(1) |
				 CQE_DRAIN_V(1) |
				 CQE_QPID_V(qhp->wq.sq.qid));

	spin_lock_irqsave(&schp->lock, flag);
	cqe.bits_type_ts = cpu_to_be64(CQE_GENBIT_V((u64)cq->gen));
	cq->sw_queue[cq->sw_pidx] = cqe;
	t4_swcq_produce(cq);
	spin_unlock_irqrestore(&schp->lock, flag);

	if (t4_clear_cq_armed(&schp->cq)) {
		spin_lock_irqsave(&schp->comp_handler_lock, flag);
		(*schp->ibcq.comp_handler)(&schp->ibcq,
					   schp->ibcq.cq_context);
		spin_unlock_irqrestore(&schp->comp_handler_lock, flag);
	}
	return 0;
}

static int complete_sq_drain_wrs(struct c4iw_qp *qhp,
				 const struct ib_send_wr *wr,
				 const struct ib_send_wr **bad_wr)
{
	int ret = 0;

	while (wr) {
		ret = complete_sq_drain_wr(qhp, wr);
		if (ret) {
			*bad_wr = wr;
			break;
		}
		wr = wr->next;
	}
	return ret;
}

static void complete_rq_drain_wr(struct c4iw_qp *qhp,
				 const struct ib_recv_wr *wr)
{
	struct t4_cqe cqe = {};
	struct c4iw_cq *rchp;
	unsigned long flag;
	struct t4_cq *cq;

	rchp = to_c4iw_cq(qhp->ibqp.recv_cq);
	cq = &rchp->cq;

	cqe.u.drain_cookie = wr->wr_id;
	cqe.header = cpu_to_be32(CQE_STATUS_V(T4_ERR_SWFLUSH) |
				 CQE_OPCODE_V(FW_RI_SEND) |
				 CQE_TYPE_V(0) |
				 CQE_SWCQE_V(1) |
				 CQE_DRAIN_V(1) |
				 CQE_QPID_V(qhp->wq.sq.qid));

	spin_lock_irqsave(&rchp->lock, flag);
	cqe.bits_type_ts = cpu_to_be64(CQE_GENBIT_V((u64)cq->gen));
	cq->sw_queue[cq->sw_pidx] = cqe;
	t4_swcq_produce(cq);
	spin_unlock_irqrestore(&rchp->lock, flag);

	if (t4_clear_cq_armed(&rchp->cq)) {
		spin_lock_irqsave(&rchp->comp_handler_lock, flag);
		(*rchp->ibcq.comp_handler)(&rchp->ibcq,
					   rchp->ibcq.cq_context);
		spin_unlock_irqrestore(&rchp->comp_handler_lock, flag);
	}
}

static void complete_rq_drain_wrs(struct c4iw_qp *qhp,
				  const struct ib_recv_wr *wr)
{
	while (wr) {
		complete_rq_drain_wr(qhp, wr);
		wr = wr->next;
	}
}

int c4iw_post_send(struct ib_qp *ibqp, const struct ib_send_wr *wr,
		   const struct ib_send_wr **bad_wr)
{
	int err = 0;
	u8 len16 = 0;
	enum fw_wr_opcodes fw_opcode = 0;
	enum fw_ri_wr_flags fw_flags;
	struct c4iw_qp *qhp;
	struct c4iw_dev *rhp;
	union t4_wr *wqe = NULL;
	u32 num_wrs;
	struct t4_swsqe *swsqe;
	unsigned long flag;
	u16 idx = 0;

	qhp = to_c4iw_qp(ibqp);
	rhp = qhp->rhp;
	spin_lock_irqsave(&qhp->lock, flag);

	/*
	 * If the qp has been flushed, then just insert a special
	 * drain cqe.
	 */
	if (qhp->wq.flushed) {
		spin_unlock_irqrestore(&qhp->lock, flag);
		err = complete_sq_drain_wrs(qhp, wr, bad_wr);
		return err;
	}
	num_wrs = t4_sq_avail(&qhp->wq);
	if (num_wrs == 0) {
		spin_unlock_irqrestore(&qhp->lock, flag);
		*bad_wr = wr;
		return -ENOMEM;
	}

	/*
	 * Fastpath for NVMe-oF target WRITE + SEND_WITH_INV wr chain which is
	 * the response for small NVMEe-oF READ requests.  If the chain is
	 * exactly a WRITE->SEND_WITH_INV or a WRITE->SEND and the sgl depths
	 * and lengths meet the requirements of the fw_ri_write_cmpl_wr work
	 * request, then build and post the write_cmpl WR. If any of the tests
	 * below are not true, then we continue on with the tradtional WRITE
	 * and SEND WRs.
	 */
	if (qhp->rhp->rdev.lldi.write_cmpl_support &&
	    CHELSIO_CHIP_VERSION(qhp->rhp->rdev.lldi.adapter_type) >=
	    CHELSIO_T5 &&
	    wr && wr->next && !wr->next->next &&
	    wr->opcode == IB_WR_RDMA_WRITE &&
	    wr->sg_list[0].length && wr->num_sge <= T4_WRITE_CMPL_MAX_SGL &&
	    (wr->next->opcode == IB_WR_SEND ||
	    wr->next->opcode == IB_WR_SEND_WITH_INV) &&
	    wr->next->sg_list[0].length == T4_WRITE_CMPL_MAX_CQE &&
	    wr->next->num_sge == 1 && num_wrs >= 2) {
		post_write_cmpl(qhp, wr);
		spin_unlock_irqrestore(&qhp->lock, flag);
		return 0;
	}

	while (wr) {
		if (num_wrs == 0) {
			err = -ENOMEM;
			*bad_wr = wr;
			break;
		}
		wqe = (union t4_wr *)((u8 *)qhp->wq.sq.queue +
		      qhp->wq.sq.wq_pidx * T4_EQ_ENTRY_SIZE);

		fw_flags = 0;
		if (wr->send_flags & IB_SEND_SOLICITED)
			fw_flags |= FW_RI_SOLICITED_EVENT_FLAG;
		if (wr->send_flags & IB_SEND_SIGNALED || qhp->sq_sig_all)
			fw_flags |= FW_RI_COMPLETION_FLAG;
		swsqe = &qhp->wq.sq.sw_sq[qhp->wq.sq.pidx];
		switch (wr->opcode) {
		case IB_WR_SEND_WITH_INV:
		case IB_WR_SEND:
			if (wr->send_flags & IB_SEND_FENCE)
				fw_flags |= FW_RI_READ_FENCE_FLAG;
			fw_opcode = FW_RI_SEND_WR;
			if (wr->opcode == IB_WR_SEND)
				swsqe->opcode = FW_RI_SEND;
			else
				swsqe->opcode = FW_RI_SEND_WITH_INV;
			err = build_rdma_send(&qhp->wq.sq, wqe, wr, &len16);
			break;
		case IB_WR_RDMA_WRITE_WITH_IMM:
			if (unlikely(!rhp->rdev.lldi.write_w_imm_support)) {
				err = -EINVAL;
				break;
			}
			fw_flags |= FW_RI_RDMA_WRITE_WITH_IMMEDIATE;
			fallthrough;
		case IB_WR_RDMA_WRITE:
			fw_opcode = FW_RI_RDMA_WRITE_WR;
			swsqe->opcode = FW_RI_RDMA_WRITE;
			err = build_rdma_write(&qhp->wq.sq, wqe, wr, &len16);
			break;
		case IB_WR_RDMA_READ:
		case IB_WR_RDMA_READ_WITH_INV:
			fw_opcode = FW_RI_RDMA_READ_WR;
			swsqe->opcode = FW_RI_READ_REQ;
			if (wr->opcode == IB_WR_RDMA_READ_WITH_INV) {
				c4iw_invalidate_mr(rhp, wr->sg_list[0].lkey);
				fw_flags = FW_RI_RDMA_READ_INVALIDATE;
			} else {
				fw_flags = 0;
			}
			err = build_rdma_read(wqe, wr, &len16);
			if (err)
				break;
			swsqe->read_len = wr->sg_list[0].length;
			if (!qhp->wq.sq.oldest_read)
				qhp->wq.sq.oldest_read = swsqe;
			break;
		case IB_WR_REG_MR: {
			struct c4iw_mr *mhp = to_c4iw_mr(reg_wr(wr)->mr);

			swsqe->opcode = FW_RI_FAST_REGISTER;
			if (rhp->rdev.lldi.fr_nsmr_tpte_wr_support &&
			    !mhp->attr.state && mhp->mpl_len <= 2) {
				fw_opcode = FW_RI_FR_NSMR_TPTE_WR;
				build_tpte_memreg(&wqe->fr_tpte, reg_wr(wr),
						  mhp, &len16);
			} else {
				fw_opcode = FW_RI_FR_NSMR_WR;
				err = build_memreg(&qhp->wq.sq, wqe, reg_wr(wr),
				       mhp, &len16,
				       rhp->rdev.lldi.ulptx_memwrite_dsgl);
				if (err)
					break;
			}
			mhp->attr.state = 1;
			break;
		}
		case IB_WR_LOCAL_INV:
			if (wr->send_flags & IB_SEND_FENCE)
				fw_flags |= FW_RI_LOCAL_FENCE_FLAG;
			fw_opcode = FW_RI_INV_LSTAG_WR;
			swsqe->opcode = FW_RI_LOCAL_INV;
			err = build_inv_stag(wqe, wr, &len16);
			c4iw_invalidate_mr(rhp, wr->ex.invalidate_rkey);
			break;
		default:
			pr_warn("%s post of type=%d TBD!\n", __func__,
				wr->opcode);
			err = -EINVAL;
		}
		if (err) {
			*bad_wr = wr;
			break;
		}
		swsqe->idx = qhp->wq.sq.pidx;
		swsqe->complete = 0;
		swsqe->signaled = (wr->send_flags & IB_SEND_SIGNALED) ||
				  qhp->sq_sig_all;
		swsqe->flushed = 0;
		swsqe->wr_id = wr->wr_id;
		if (c4iw_wr_log) {
			swsqe->sge_ts = cxgb4_read_sge_timestamp(
					rhp->rdev.lldi.ports[0]);
			swsqe->host_time = ktime_get();
		}

		init_wr_hdr(wqe, qhp->wq.sq.pidx, fw_opcode, fw_flags, len16);

		pr_debug("cookie 0x%llx pidx 0x%x opcode 0x%x read_len %u\n",
			 (unsigned long long)wr->wr_id, qhp->wq.sq.pidx,
			 swsqe->opcode, swsqe->read_len);
		wr = wr->next;
		num_wrs--;
		t4_sq_produce(&qhp->wq, len16);
		idx += DIV_ROUND_UP(len16*16, T4_EQ_ENTRY_SIZE);
	}
	if (!rhp->rdev.status_page->db_off) {
		t4_ring_sq_db(&qhp->wq, idx, wqe);
		spin_unlock_irqrestore(&qhp->lock, flag);
	} else {
		spin_unlock_irqrestore(&qhp->lock, flag);
		ring_kernel_sq_db(qhp, idx);
	}
	return err;
}

int c4iw_post_receive(struct ib_qp *ibqp, const struct ib_recv_wr *wr,
		      const struct ib_recv_wr **bad_wr)
{
	int err = 0;
	struct c4iw_qp *qhp;
	union t4_recv_wr *wqe = NULL;
	u32 num_wrs;
	u8 len16 = 0;
	unsigned long flag;
	u16 idx = 0;

	qhp = to_c4iw_qp(ibqp);
	spin_lock_irqsave(&qhp->lock, flag);

	/*
	 * If the qp has been flushed, then just insert a special
	 * drain cqe.
	 */
	if (qhp->wq.flushed) {
		spin_unlock_irqrestore(&qhp->lock, flag);
		complete_rq_drain_wrs(qhp, wr);
		return err;
	}
	num_wrs = t4_rq_avail(&qhp->wq);
	if (num_wrs == 0) {
		spin_unlock_irqrestore(&qhp->lock, flag);
		*bad_wr = wr;
		return -ENOMEM;
	}
	while (wr) {
		if (wr->num_sge > T4_MAX_RECV_SGE) {
			err = -EINVAL;
			*bad_wr = wr;
			break;
		}
		wqe = (union t4_recv_wr *)((u8 *)qhp->wq.rq.queue +
					   qhp->wq.rq.wq_pidx *
					   T4_EQ_ENTRY_SIZE);
		if (num_wrs)
			err = build_rdma_recv(qhp, wqe, wr, &len16);
		else
			err = -ENOMEM;
		if (err) {
			*bad_wr = wr;
			break;
		}

		qhp->wq.rq.sw_rq[qhp->wq.rq.pidx].wr_id = wr->wr_id;
		if (c4iw_wr_log) {
			qhp->wq.rq.sw_rq[qhp->wq.rq.pidx].sge_ts =
				cxgb4_read_sge_timestamp(
						qhp->rhp->rdev.lldi.ports[0]);
			qhp->wq.rq.sw_rq[qhp->wq.rq.pidx].host_time =
				ktime_get();
		}

		wqe->recv.opcode = FW_RI_RECV_WR;
		wqe->recv.r1 = 0;
		wqe->recv.wrid = qhp->wq.rq.pidx;
		wqe->recv.r2[0] = 0;
		wqe->recv.r2[1] = 0;
		wqe->recv.r2[2] = 0;
		wqe->recv.len16 = len16;
		pr_debug("cookie 0x%llx pidx %u\n",
			 (unsigned long long)wr->wr_id, qhp->wq.rq.pidx);
		t4_rq_produce(&qhp->wq, len16);
		idx += DIV_ROUND_UP(len16*16, T4_EQ_ENTRY_SIZE);
		wr = wr->next;
		num_wrs--;
	}
	if (!qhp->rhp->rdev.status_page->db_off) {
		t4_ring_rq_db(&qhp->wq, idx, wqe);
		spin_unlock_irqrestore(&qhp->lock, flag);
	} else {
		spin_unlock_irqrestore(&qhp->lock, flag);
		ring_kernel_rq_db(qhp, idx);
	}
	return err;
}

static void defer_srq_wr(struct t4_srq *srq, union t4_recv_wr *wqe,
			 u64 wr_id, u8 len16)
{
	struct t4_srq_pending_wr *pwr = &srq->pending_wrs[srq->pending_pidx];

	pr_debug("%s cidx %u pidx %u wq_pidx %u in_use %u ooo_count %u wr_id 0x%llx pending_cidx %u pending_pidx %u pending_in_use %u\n",
		 __func__, srq->cidx, srq->pidx, srq->wq_pidx,
		 srq->in_use, srq->ooo_count,
		 (unsigned long long)wr_id, srq->pending_cidx,
		 srq->pending_pidx, srq->pending_in_use);
	pwr->wr_id = wr_id;
	pwr->len16 = len16;
	memcpy(&pwr->wqe, wqe, len16 * 16);
	t4_srq_produce_pending_wr(srq);
}

int c4iw_post_srq_recv(struct ib_srq *ibsrq, const struct ib_recv_wr *wr,
		       const struct ib_recv_wr **bad_wr)
{
	union t4_recv_wr *wqe, lwqe;
	struct c4iw_srq *srq;
	unsigned long flag;
	u8 len16 = 0;
	u16 idx = 0;
	int err = 0;
	u32 num_wrs;

	srq = to_c4iw_srq(ibsrq);
	spin_lock_irqsave(&srq->lock, flag);
	num_wrs = t4_srq_avail(&srq->wq);
	if (num_wrs == 0) {
		spin_unlock_irqrestore(&srq->lock, flag);
		return -ENOMEM;
	}
	while (wr) {
		if (wr->num_sge > T4_MAX_RECV_SGE) {
			err = -EINVAL;
			*bad_wr = wr;
			break;
		}
		wqe = &lwqe;
		if (num_wrs)
			err = build_srq_recv(wqe, wr, &len16);
		else
			err = -ENOMEM;
		if (err) {
			*bad_wr = wr;
			break;
		}

		wqe->recv.opcode = FW_RI_RECV_WR;
		wqe->recv.r1 = 0;
		wqe->recv.wrid = srq->wq.pidx;
		wqe->recv.r2[0] = 0;
		wqe->recv.r2[1] = 0;
		wqe->recv.r2[2] = 0;
		wqe->recv.len16 = len16;

		if (srq->wq.ooo_count ||
		    srq->wq.pending_in_use ||
		    srq->wq.sw_rq[srq->wq.pidx].valid) {
			defer_srq_wr(&srq->wq, wqe, wr->wr_id, len16);
		} else {
			srq->wq.sw_rq[srq->wq.pidx].wr_id = wr->wr_id;
			srq->wq.sw_rq[srq->wq.pidx].valid = 1;
			c4iw_copy_wr_to_srq(&srq->wq, wqe, len16);
			pr_debug("%s cidx %u pidx %u wq_pidx %u in_use %u wr_id 0x%llx\n",
				 __func__, srq->wq.cidx,
				 srq->wq.pidx, srq->wq.wq_pidx,
				 srq->wq.in_use,
				 (unsigned long long)wr->wr_id);
			t4_srq_produce(&srq->wq, len16);
			idx += DIV_ROUND_UP(len16 * 16, T4_EQ_ENTRY_SIZE);
		}
		wr = wr->next;
		num_wrs--;
	}
	if (idx)
		t4_ring_srq_db(&srq->wq, idx, len16, wqe);
	spin_unlock_irqrestore(&srq->lock, flag);
	return err;
}

static inline void build_term_codes(struct t4_cqe *err_cqe, u8 *layer_type,
				    u8 *ecode)
{
	int status;
	int tagged;
	int opcode;
	int rqtype;
	int send_inv;

	if (!err_cqe) {
		*layer_type = LAYER_RDMAP|DDP_LOCAL_CATA;
		*ecode = 0;
		return;
	}

	status = CQE_STATUS(err_cqe);
	opcode = CQE_OPCODE(err_cqe);
	rqtype = RQ_TYPE(err_cqe);
	send_inv = (opcode == FW_RI_SEND_WITH_INV) ||
		   (opcode == FW_RI_SEND_WITH_SE_INV);
	tagged = (opcode == FW_RI_RDMA_WRITE) ||
		 (rqtype && (opcode == FW_RI_READ_RESP));

	switch (status) {
	case T4_ERR_STAG:
		if (send_inv) {
			*layer_type = LAYER_RDMAP|RDMAP_REMOTE_OP;
			*ecode = RDMAP_CANT_INV_STAG;
		} else {
			*layer_type = LAYER_RDMAP|RDMAP_REMOTE_PROT;
			*ecode = RDMAP_INV_STAG;
		}
		break;
	case T4_ERR_PDID:
		*layer_type = LAYER_RDMAP|RDMAP_REMOTE_PROT;
		if ((opcode == FW_RI_SEND_WITH_INV) ||
		    (opcode == FW_RI_SEND_WITH_SE_INV))
			*ecode = RDMAP_CANT_INV_STAG;
		else
			*ecode = RDMAP_STAG_NOT_ASSOC;
		break;
	case T4_ERR_QPID:
		*layer_type = LAYER_RDMAP|RDMAP_REMOTE_PROT;
		*ecode = RDMAP_STAG_NOT_ASSOC;
		break;
	case T4_ERR_ACCESS:
		*layer_type = LAYER_RDMAP|RDMAP_REMOTE_PROT;
		*ecode = RDMAP_ACC_VIOL;
		break;
	case T4_ERR_WRAP:
		*layer_type = LAYER_RDMAP|RDMAP_REMOTE_PROT;
		*ecode = RDMAP_TO_WRAP;
		break;
	case T4_ERR_BOUND:
		if (tagged) {
			*layer_type = LAYER_DDP|DDP_TAGGED_ERR;
			*ecode = DDPT_BASE_BOUNDS;
		} else {
			*layer_type = LAYER_RDMAP|RDMAP_REMOTE_PROT;
			*ecode = RDMAP_BASE_BOUNDS;
		}
		break;
	case T4_ERR_INVALIDATE_SHARED_MR:
	case T4_ERR_INVALIDATE_MR_WITH_MW_BOUND:
		*layer_type = LAYER_RDMAP|RDMAP_REMOTE_OP;
		*ecode = RDMAP_CANT_INV_STAG;
		break;
	case T4_ERR_ECC:
	case T4_ERR_ECC_PSTAG:
	case T4_ERR_INTERNAL_ERR:
		*layer_type = LAYER_RDMAP|RDMAP_LOCAL_CATA;
		*ecode = 0;
		break;
	case T4_ERR_OUT_OF_RQE:
		*layer_type = LAYER_DDP|DDP_UNTAGGED_ERR;
		*ecode = DDPU_INV_MSN_NOBUF;
		break;
	case T4_ERR_PBL_ADDR_BOUND:
		*layer_type = LAYER_DDP|DDP_TAGGED_ERR;
		*ecode = DDPT_BASE_BOUNDS;
		break;
	case T4_ERR_CRC:
		*layer_type = LAYER_MPA|DDP_LLP;
		*ecode = MPA_CRC_ERR;
		break;
	case T4_ERR_MARKER:
		*layer_type = LAYER_MPA|DDP_LLP;
		*ecode = MPA_MARKER_ERR;
		break;
	case T4_ERR_PDU_LEN_ERR:
		*layer_type = LAYER_DDP|DDP_UNTAGGED_ERR;
		*ecode = DDPU_MSG_TOOBIG;
		break;
	case T4_ERR_DDP_VERSION:
		if (tagged) {
			*layer_type = LAYER_DDP|DDP_TAGGED_ERR;
			*ecode = DDPT_INV_VERS;
		} else {
			*layer_type = LAYER_DDP|DDP_UNTAGGED_ERR;
			*ecode = DDPU_INV_VERS;
		}
		break;
	case T4_ERR_RDMA_VERSION:
		*layer_type = LAYER_RDMAP|RDMAP_REMOTE_OP;
		*ecode = RDMAP_INV_VERS;
		break;
	case T4_ERR_OPCODE:
		*layer_type = LAYER_RDMAP|RDMAP_REMOTE_OP;
		*ecode = RDMAP_INV_OPCODE;
		break;
	case T4_ERR_DDP_QUEUE_NUM:
		*layer_type = LAYER_DDP|DDP_UNTAGGED_ERR;
		*ecode = DDPU_INV_QN;
		break;
	case T4_ERR_MSN:
	case T4_ERR_MSN_GAP:
	case T4_ERR_MSN_RANGE:
	case T4_ERR_IRD_OVERFLOW:
		*layer_type = LAYER_DDP|DDP_UNTAGGED_ERR;
		*ecode = DDPU_INV_MSN_RANGE;
		break;
	case T4_ERR_TBIT:
		*layer_type = LAYER_DDP|DDP_LOCAL_CATA;
		*ecode = 0;
		break;
	case T4_ERR_MO:
		*layer_type = LAYER_DDP|DDP_UNTAGGED_ERR;
		*ecode = DDPU_INV_MO;
		break;
	default:
		*layer_type = LAYER_RDMAP|DDP_LOCAL_CATA;
		*ecode = 0;
		break;
	}
}

static void post_terminate(struct c4iw_qp *qhp, struct t4_cqe *err_cqe,
			   gfp_t gfp)
{
	struct fw_ri_wr *wqe;
	struct sk_buff *skb;
	struct terminate_message *term;

	pr_debug("qhp %p qid 0x%x tid %u\n", qhp, qhp->wq.sq.qid,
		 qhp->ep->hwtid);

	skb = skb_dequeue(&qhp->ep->com.ep_skb_list);
	if (WARN_ON(!skb))
		return;

	set_wr_txq(skb, CPL_PRIORITY_DATA, qhp->ep->txq_idx);

	wqe = __skb_put_zero(skb, sizeof(*wqe));
	wqe->op_compl = cpu_to_be32(FW_WR_OP_V(FW_RI_INIT_WR));
	wqe->flowid_len16 = cpu_to_be32(
		FW_WR_FLOWID_V(qhp->ep->hwtid) |
		FW_WR_LEN16_V(DIV_ROUND_UP(sizeof(*wqe), 16)));

	wqe->u.terminate.type = FW_RI_TYPE_TERMINATE;
	wqe->u.terminate.immdlen = cpu_to_be32(sizeof(*term));
	term = (struct terminate_message *)wqe->u.terminate.termmsg;
	if (qhp->attr.layer_etype == (LAYER_MPA|DDP_LLP)) {
		term->layer_etype = qhp->attr.layer_etype;
		term->ecode = qhp->attr.ecode;
	} else
		build_term_codes(err_cqe, &term->layer_etype, &term->ecode);
	c4iw_ofld_send(&qhp->rhp->rdev, skb);
}

/*
 * Assumes qhp lock is held.
 */
static void __flush_qp(struct c4iw_qp *qhp, struct c4iw_cq *rchp,
		       struct c4iw_cq *schp)
{
	int count;
	int rq_flushed = 0, sq_flushed;
	unsigned long flag;

	pr_debug("qhp %p rchp %p schp %p\n", qhp, rchp, schp);

	/* locking hierarchy: cqs lock first, then qp lock. */
	spin_lock_irqsave(&rchp->lock, flag);
	if (schp != rchp)
		spin_lock(&schp->lock);
	spin_lock(&qhp->lock);

	if (qhp->wq.flushed) {
		spin_unlock(&qhp->lock);
		if (schp != rchp)
			spin_unlock(&schp->lock);
		spin_unlock_irqrestore(&rchp->lock, flag);
		return;
	}
	qhp->wq.flushed = 1;
	t4_set_wq_in_error(&qhp->wq, 0);

	c4iw_flush_hw_cq(rchp, qhp);
	if (!qhp->srq) {
		c4iw_count_rcqes(&rchp->cq, &qhp->wq, &count);
		rq_flushed = c4iw_flush_rq(&qhp->wq, &rchp->cq, count);
	}

	if (schp != rchp)
		c4iw_flush_hw_cq(schp, qhp);
	sq_flushed = c4iw_flush_sq(qhp);

	spin_unlock(&qhp->lock);
	if (schp != rchp)
		spin_unlock(&schp->lock);
	spin_unlock_irqrestore(&rchp->lock, flag);

	if (schp == rchp) {
		if ((rq_flushed || sq_flushed) &&
		    t4_clear_cq_armed(&rchp->cq)) {
			spin_lock_irqsave(&rchp->comp_handler_lock, flag);
			(*rchp->ibcq.comp_handler)(&rchp->ibcq,
						   rchp->ibcq.cq_context);
			spin_unlock_irqrestore(&rchp->comp_handler_lock, flag);
		}
	} else {
		if (rq_flushed && t4_clear_cq_armed(&rchp->cq)) {
			spin_lock_irqsave(&rchp->comp_handler_lock, flag);
			(*rchp->ibcq.comp_handler)(&rchp->ibcq,
						   rchp->ibcq.cq_context);
			spin_unlock_irqrestore(&rchp->comp_handler_lock, flag);
		}
		if (sq_flushed && t4_clear_cq_armed(&schp->cq)) {
			spin_lock_irqsave(&schp->comp_handler_lock, flag);
			(*schp->ibcq.comp_handler)(&schp->ibcq,
						   schp->ibcq.cq_context);
			spin_unlock_irqrestore(&schp->comp_handler_lock, flag);
		}
	}
}

static void flush_qp(struct c4iw_qp *qhp)
{
	struct c4iw_cq *rchp, *schp;
	unsigned long flag;

	rchp = to_c4iw_cq(qhp->ibqp.recv_cq);
	schp = to_c4iw_cq(qhp->ibqp.send_cq);

	if (qhp->ibqp.uobject) {

		/* for user qps, qhp->wq.flushed is protected by qhp->mutex */
		if (qhp->wq.flushed)
			return;

		qhp->wq.flushed = 1;
		t4_set_wq_in_error(&qhp->wq, 0);
		t4_set_cq_in_error(&rchp->cq);
		spin_lock_irqsave(&rchp->comp_handler_lock, flag);
		(*rchp->ibcq.comp_handler)(&rchp->ibcq, rchp->ibcq.cq_context);
		spin_unlock_irqrestore(&rchp->comp_handler_lock, flag);
		if (schp != rchp) {
			t4_set_cq_in_error(&schp->cq);
			spin_lock_irqsave(&schp->comp_handler_lock, flag);
			(*schp->ibcq.comp_handler)(&schp->ibcq,
					schp->ibcq.cq_context);
			spin_unlock_irqrestore(&schp->comp_handler_lock, flag);
		}
		return;
	}
	__flush_qp(qhp, rchp, schp);
}

static int rdma_fini(struct c4iw_dev *rhp, struct c4iw_qp *qhp,
		     struct c4iw_ep *ep)
{
	struct fw_ri_wr *wqe;
	int ret;
	struct sk_buff *skb;

	pr_debug("qhp %p qid 0x%x tid %u\n", qhp, qhp->wq.sq.qid, ep->hwtid);

	skb = skb_dequeue(&ep->com.ep_skb_list);
	if (WARN_ON(!skb))
		return -ENOMEM;

	set_wr_txq(skb, CPL_PRIORITY_DATA, ep->txq_idx);

	wqe = __skb_put_zero(skb, sizeof(*wqe));
	wqe->op_compl = cpu_to_be32(
		FW_WR_OP_V(FW_RI_INIT_WR) |
		FW_WR_COMPL_F);
	wqe->flowid_len16 = cpu_to_be32(
		FW_WR_FLOWID_V(ep->hwtid) |
		FW_WR_LEN16_V(DIV_ROUND_UP(sizeof(*wqe), 16)));
	wqe->cookie = (uintptr_t)ep->com.wr_waitp;

	wqe->u.fini.type = FW_RI_TYPE_FINI;

	ret = c4iw_ref_send_wait(&rhp->rdev, skb, ep->com.wr_waitp,
				 qhp->ep->hwtid, qhp->wq.sq.qid, __func__);

	pr_debug("ret %d\n", ret);
	return ret;
}

static void build_rtr_msg(u8 p2p_type, struct fw_ri_init *init)
{
	pr_debug("p2p_type = %d\n", p2p_type);
	memset(&init->u, 0, sizeof(init->u));
	switch (p2p_type) {
	case FW_RI_INIT_P2PTYPE_RDMA_WRITE:
		init->u.write.opcode = FW_RI_RDMA_WRITE_WR;
		init->u.write.stag_sink = cpu_to_be32(1);
		init->u.write.to_sink = cpu_to_be64(1);
		init->u.write.u.immd_src[0].op = FW_RI_DATA_IMMD;
		init->u.write.len16 = DIV_ROUND_UP(
			sizeof(init->u.write) + sizeof(struct fw_ri_immd), 16);
		break;
	case FW_RI_INIT_P2PTYPE_READ_REQ:
		init->u.write.opcode = FW_RI_RDMA_READ_WR;
		init->u.read.stag_src = cpu_to_be32(1);
		init->u.read.to_src_lo = cpu_to_be32(1);
		init->u.read.stag_sink = cpu_to_be32(1);
		init->u.read.to_sink_lo = cpu_to_be32(1);
		init->u.read.len16 = DIV_ROUND_UP(sizeof(init->u.read), 16);
		break;
	}
}

static int rdma_init(struct c4iw_dev *rhp, struct c4iw_qp *qhp)
{
	struct fw_ri_wr *wqe;
	int ret;
	struct sk_buff *skb;

	pr_debug("qhp %p qid 0x%x tid %u ird %u ord %u\n", qhp,
		 qhp->wq.sq.qid, qhp->ep->hwtid, qhp->ep->ird, qhp->ep->ord);

	skb = alloc_skb(sizeof(*wqe), GFP_KERNEL);
	if (!skb) {
		ret = -ENOMEM;
		goto out;
	}
	ret = alloc_ird(rhp, qhp->attr.max_ird);
	if (ret) {
		qhp->attr.max_ird = 0;
		kfree_skb(skb);
		goto out;
	}
	set_wr_txq(skb, CPL_PRIORITY_DATA, qhp->ep->txq_idx);

	wqe = __skb_put_zero(skb, sizeof(*wqe));
	wqe->op_compl = cpu_to_be32(
		FW_WR_OP_V(FW_RI_INIT_WR) |
		FW_WR_COMPL_F);
	wqe->flowid_len16 = cpu_to_be32(
		FW_WR_FLOWID_V(qhp->ep->hwtid) |
		FW_WR_LEN16_V(DIV_ROUND_UP(sizeof(*wqe), 16)));

	wqe->cookie = (uintptr_t)qhp->ep->com.wr_waitp;

	wqe->u.init.type = FW_RI_TYPE_INIT;
	wqe->u.init.mpareqbit_p2ptype =
		FW_RI_WR_MPAREQBIT_V(qhp->attr.mpa_attr.initiator) |
		FW_RI_WR_P2PTYPE_V(qhp->attr.mpa_attr.p2p_type);
	wqe->u.init.mpa_attrs = FW_RI_MPA_IETF_ENABLE;
	if (qhp->attr.mpa_attr.recv_marker_enabled)
		wqe->u.init.mpa_attrs |= FW_RI_MPA_RX_MARKER_ENABLE;
	if (qhp->attr.mpa_attr.xmit_marker_enabled)
		wqe->u.init.mpa_attrs |= FW_RI_MPA_TX_MARKER_ENABLE;
	if (qhp->attr.mpa_attr.crc_enabled)
		wqe->u.init.mpa_attrs |= FW_RI_MPA_CRC_ENABLE;

	wqe->u.init.qp_caps = FW_RI_QP_RDMA_READ_ENABLE |
			    FW_RI_QP_RDMA_WRITE_ENABLE |
			    FW_RI_QP_BIND_ENABLE;
	if (!qhp->ibqp.uobject)
		wqe->u.init.qp_caps |= FW_RI_QP_FAST_REGISTER_ENABLE |
				     FW_RI_QP_STAG0_ENABLE;
	wqe->u.init.nrqe = cpu_to_be16(t4_rqes_posted(&qhp->wq));
	wqe->u.init.pdid = cpu_to_be32(qhp->attr.pd);
	wqe->u.init.qpid = cpu_to_be32(qhp->wq.sq.qid);
	wqe->u.init.sq_eqid = cpu_to_be32(qhp->wq.sq.qid);
	if (qhp->srq) {
		wqe->u.init.rq_eqid = cpu_to_be32(FW_RI_INIT_RQEQID_SRQ |
						  qhp->srq->idx);
	} else {
		wqe->u.init.rq_eqid = cpu_to_be32(qhp->wq.rq.qid);
		wqe->u.init.hwrqsize = cpu_to_be32(qhp->wq.rq.rqt_size);
		wqe->u.init.hwrqaddr = cpu_to_be32(qhp->wq.rq.rqt_hwaddr -
						   rhp->rdev.lldi.vr->rq.start);
	}
	wqe->u.init.scqid = cpu_to_be32(qhp->attr.scq);
	wqe->u.init.rcqid = cpu_to_be32(qhp->attr.rcq);
	wqe->u.init.ord_max = cpu_to_be32(qhp->attr.max_ord);
	wqe->u.init.ird_max = cpu_to_be32(qhp->attr.max_ird);
	wqe->u.init.iss = cpu_to_be32(qhp->ep->snd_seq);
	wqe->u.init.irs = cpu_to_be32(qhp->ep->rcv_seq);
	if (qhp->attr.mpa_attr.initiator)
		build_rtr_msg(qhp->attr.mpa_attr.p2p_type, &wqe->u.init);

	ret = c4iw_ref_send_wait(&rhp->rdev, skb, qhp->ep->com.wr_waitp,
				 qhp->ep->hwtid, qhp->wq.sq.qid, __func__);
	if (!ret)
		goto out;

	free_ird(rhp, qhp->attr.max_ird);
out:
	pr_debug("ret %d\n", ret);
	return ret;
}

int c4iw_modify_qp(struct c4iw_dev *rhp, struct c4iw_qp *qhp,
		   enum c4iw_qp_attr_mask mask,
		   struct c4iw_qp_attributes *attrs,
		   int internal)
{
	int ret = 0;
	struct c4iw_qp_attributes newattr = qhp->attr;
	int disconnect = 0;
	int terminate = 0;
	int abort = 0;
	int free = 0;
	struct c4iw_ep *ep = NULL;

	pr_debug("qhp %p sqid 0x%x rqid 0x%x ep %p state %d -> %d\n",
		 qhp, qhp->wq.sq.qid, qhp->wq.rq.qid, qhp->ep, qhp->attr.state,
		 (mask & C4IW_QP_ATTR_NEXT_STATE) ? attrs->next_state : -1);

	mutex_lock(&qhp->mutex);

	/* Process attr changes if in IDLE */
	if (mask & C4IW_QP_ATTR_VALID_MODIFY) {
		if (qhp->attr.state != C4IW_QP_STATE_IDLE) {
			ret = -EIO;
			goto out;
		}
		if (mask & C4IW_QP_ATTR_ENABLE_RDMA_READ)
			newattr.enable_rdma_read = attrs->enable_rdma_read;
		if (mask & C4IW_QP_ATTR_ENABLE_RDMA_WRITE)
			newattr.enable_rdma_write = attrs->enable_rdma_write;
		if (mask & C4IW_QP_ATTR_ENABLE_RDMA_BIND)
			newattr.enable_bind = attrs->enable_bind;
		if (mask & C4IW_QP_ATTR_MAX_ORD) {
			if (attrs->max_ord > c4iw_max_read_depth) {
				ret = -EINVAL;
				goto out;
			}
			newattr.max_ord = attrs->max_ord;
		}
		if (mask & C4IW_QP_ATTR_MAX_IRD) {
			if (attrs->max_ird > cur_max_read_depth(rhp)) {
				ret = -EINVAL;
				goto out;
			}
			newattr.max_ird = attrs->max_ird;
		}
		qhp->attr = newattr;
	}

	if (mask & C4IW_QP_ATTR_SQ_DB) {
		ret = ring_kernel_sq_db(qhp, attrs->sq_db_inc);
		goto out;
	}
	if (mask & C4IW_QP_ATTR_RQ_DB) {
		ret = ring_kernel_rq_db(qhp, attrs->rq_db_inc);
		goto out;
	}

	if (!(mask & C4IW_QP_ATTR_NEXT_STATE))
		goto out;
	if (qhp->attr.state == attrs->next_state)
		goto out;

	switch (qhp->attr.state) {
	case C4IW_QP_STATE_IDLE:
		switch (attrs->next_state) {
		case C4IW_QP_STATE_RTS:
			if (!(mask & C4IW_QP_ATTR_LLP_STREAM_HANDLE)) {
				ret = -EINVAL;
				goto out;
			}
			if (!(mask & C4IW_QP_ATTR_MPA_ATTR)) {
				ret = -EINVAL;
				goto out;
			}
			qhp->attr.mpa_attr = attrs->mpa_attr;
			qhp->attr.llp_stream_handle = attrs->llp_stream_handle;
			qhp->ep = qhp->attr.llp_stream_handle;
			set_state(qhp, C4IW_QP_STATE_RTS);

			/*
			 * Ref the endpoint here and deref when we
			 * disassociate the endpoint from the QP.  This
			 * happens in CLOSING->IDLE transition or *->ERROR
			 * transition.
			 */
			c4iw_get_ep(&qhp->ep->com);
			ret = rdma_init(rhp, qhp);
			if (ret)
				goto err;
			break;
		case C4IW_QP_STATE_ERROR:
			set_state(qhp, C4IW_QP_STATE_ERROR);
			flush_qp(qhp);
			break;
		default:
			ret = -EINVAL;
			goto out;
		}
		break;
	case C4IW_QP_STATE_RTS:
		switch (attrs->next_state) {
		case C4IW_QP_STATE_CLOSING:
			t4_set_wq_in_error(&qhp->wq, 0);
			set_state(qhp, C4IW_QP_STATE_CLOSING);
			ep = qhp->ep;
			if (!internal) {
				abort = 0;
				disconnect = 1;
				c4iw_get_ep(&qhp->ep->com);
			}
			ret = rdma_fini(rhp, qhp, ep);
			if (ret)
				goto err;
			break;
		case C4IW_QP_STATE_TERMINATE:
			t4_set_wq_in_error(&qhp->wq, 0);
			set_state(qhp, C4IW_QP_STATE_TERMINATE);
			qhp->attr.layer_etype = attrs->layer_etype;
			qhp->attr.ecode = attrs->ecode;
			ep = qhp->ep;
			if (!internal) {
				c4iw_get_ep(&ep->com);
				terminate = 1;
				disconnect = 1;
			} else {
				terminate = qhp->attr.send_term;
				ret = rdma_fini(rhp, qhp, ep);
				if (ret)
					goto err;
			}
			break;
		case C4IW_QP_STATE_ERROR:
			t4_set_wq_in_error(&qhp->wq, 0);
			set_state(qhp, C4IW_QP_STATE_ERROR);
			if (!internal) {
				disconnect = 1;
				ep = qhp->ep;
				c4iw_get_ep(&qhp->ep->com);
			}
			goto err;
			break;
		default:
			ret = -EINVAL;
			goto out;
		}
		break;
	case C4IW_QP_STATE_CLOSING:

		/*
		 * Allow kernel users to move to ERROR for qp draining.
		 */
		if (!internal && (qhp->ibqp.uobject || attrs->next_state !=
				  C4IW_QP_STATE_ERROR)) {
			ret = -EINVAL;
			goto out;
		}
		switch (attrs->next_state) {
		case C4IW_QP_STATE_IDLE:
			flush_qp(qhp);
			set_state(qhp, C4IW_QP_STATE_IDLE);
			qhp->attr.llp_stream_handle = NULL;
			c4iw_put_ep(&qhp->ep->com);
			qhp->ep = NULL;
			wake_up(&qhp->wait);
			break;
		case C4IW_QP_STATE_ERROR:
			goto err;
		default:
			ret = -EINVAL;
			goto err;
		}
		break;
	case C4IW_QP_STATE_ERROR:
		if (attrs->next_state != C4IW_QP_STATE_IDLE) {
			ret = -EINVAL;
			goto out;
		}
		if (!t4_sq_empty(&qhp->wq) || !t4_rq_empty(&qhp->wq)) {
			ret = -EINVAL;
			goto out;
		}
		set_state(qhp, C4IW_QP_STATE_IDLE);
		break;
	case C4IW_QP_STATE_TERMINATE:
		if (!internal) {
			ret = -EINVAL;
			goto out;
		}
		goto err;
		break;
	default:
		pr_err("%s in a bad state %d\n", __func__, qhp->attr.state);
		ret = -EINVAL;
		goto err;
		break;
	}
	goto out;
err:
	pr_debug("disassociating ep %p qpid 0x%x\n", qhp->ep,
		 qhp->wq.sq.qid);

	/* disassociate the LLP connection */
	qhp->attr.llp_stream_handle = NULL;
	if (!ep)
		ep = qhp->ep;
	qhp->ep = NULL;
	set_state(qhp, C4IW_QP_STATE_ERROR);
	free = 1;
	abort = 1;
	flush_qp(qhp);
	wake_up(&qhp->wait);
out:
	mutex_unlock(&qhp->mutex);

	if (terminate)
		post_terminate(qhp, NULL, internal ? GFP_ATOMIC : GFP_KERNEL);

	/*
	 * If disconnect is 1, then we need to initiate a disconnect
	 * on the EP.  This can be a normal close (RTS->CLOSING) or
	 * an abnormal close (RTS/CLOSING->ERROR).
	 */
	if (disconnect) {
		c4iw_ep_disconnect(ep, abort, internal ? GFP_ATOMIC :
							 GFP_KERNEL);
		c4iw_put_ep(&ep->com);
	}

	/*
	 * If free is 1, then we've disassociated the EP from the QP
	 * and we need to dereference the EP.
	 */
	if (free)
		c4iw_put_ep(&ep->com);
	pr_debug("exit state %d\n", qhp->attr.state);
	return ret;
}

int c4iw_destroy_qp(struct ib_qp *ib_qp, struct ib_udata *udata)
{
	struct c4iw_dev *rhp;
	struct c4iw_qp *qhp;
	struct c4iw_ucontext *ucontext;
	struct c4iw_qp_attributes attrs;

	qhp = to_c4iw_qp(ib_qp);
	rhp = qhp->rhp;
	ucontext = qhp->ucontext;

	attrs.next_state = C4IW_QP_STATE_ERROR;
	if (qhp->attr.state == C4IW_QP_STATE_TERMINATE)
		c4iw_modify_qp(rhp, qhp, C4IW_QP_ATTR_NEXT_STATE, &attrs, 1);
	else
		c4iw_modify_qp(rhp, qhp, C4IW_QP_ATTR_NEXT_STATE, &attrs, 0);
	wait_event(qhp->wait, !qhp->ep);

	xa_lock_irq(&rhp->qps);
	__xa_erase(&rhp->qps, qhp->wq.sq.qid);
	if (!list_empty(&qhp->db_fc_entry))
		list_del_init(&qhp->db_fc_entry);
	xa_unlock_irq(&rhp->qps);
	free_ird(rhp, qhp->attr.max_ird);

	c4iw_qp_rem_ref(ib_qp);

	wait_for_completion(&qhp->qp_rel_comp);

	pr_debug("ib_qp %p qpid 0x%0x\n", ib_qp, qhp->wq.sq.qid);
	pr_debug("qhp %p ucontext %p\n", qhp, ucontext);

	destroy_qp(&rhp->rdev, &qhp->wq,
		   ucontext ? &ucontext->uctx : &rhp->rdev.uctx, !qhp->srq);

	c4iw_put_wr_wait(qhp->wr_waitp);

	kfree(qhp);
	return 0;
}

struct ib_qp *c4iw_create_qp(struct ib_pd *pd, struct ib_qp_init_attr *attrs,
			     struct ib_udata *udata)
{
	struct c4iw_dev *rhp;
	struct c4iw_qp *qhp;
	struct c4iw_pd *php;
	struct c4iw_cq *schp;
	struct c4iw_cq *rchp;
	struct c4iw_create_qp_resp uresp;
	unsigned int sqsize, rqsize = 0;
	struct c4iw_ucontext *ucontext = rdma_udata_to_drv_context(
		udata, struct c4iw_ucontext, ibucontext);
	int ret;
	struct c4iw_mm_entry *sq_key_mm, *rq_key_mm = NULL, *sq_db_key_mm;
	struct c4iw_mm_entry *rq_db_key_mm = NULL, *ma_sync_key_mm = NULL;

	pr_debug("ib_pd %p\n", pd);

<<<<<<< HEAD
	if (attrs->qp_type != IB_QPT_RC)
=======
	if (attrs->qp_type != IB_QPT_RC || attrs->create_flags)
>>>>>>> 7d2a07b7
		return ERR_PTR(-EOPNOTSUPP);

	php = to_c4iw_pd(pd);
	rhp = php->rhp;
	schp = get_chp(rhp, ((struct c4iw_cq *)attrs->send_cq)->cq.cqid);
	rchp = get_chp(rhp, ((struct c4iw_cq *)attrs->recv_cq)->cq.cqid);
	if (!schp || !rchp)
		return ERR_PTR(-EINVAL);

	if (attrs->cap.max_inline_data > T4_MAX_SEND_INLINE)
		return ERR_PTR(-EINVAL);

	if (!attrs->srq) {
		if (attrs->cap.max_recv_wr > rhp->rdev.hw_queue.t4_max_rq_size)
			return ERR_PTR(-E2BIG);
		rqsize = attrs->cap.max_recv_wr + 1;
		if (rqsize < 8)
			rqsize = 8;
	}

	if (attrs->cap.max_send_wr > rhp->rdev.hw_queue.t4_max_sq_size)
		return ERR_PTR(-E2BIG);
	sqsize = attrs->cap.max_send_wr + 1;
	if (sqsize < 8)
		sqsize = 8;

	qhp = kzalloc(sizeof(*qhp), GFP_KERNEL);
	if (!qhp)
		return ERR_PTR(-ENOMEM);

	qhp->wr_waitp = c4iw_alloc_wr_wait(GFP_KERNEL);
	if (!qhp->wr_waitp) {
		ret = -ENOMEM;
		goto err_free_qhp;
	}

	qhp->wq.sq.size = sqsize;
	qhp->wq.sq.memsize =
		(sqsize + rhp->rdev.hw_queue.t4_eq_status_entries) *
		sizeof(*qhp->wq.sq.queue) + 16 * sizeof(__be64);
	qhp->wq.sq.flush_cidx = -1;
	if (!attrs->srq) {
		qhp->wq.rq.size = rqsize;
		qhp->wq.rq.memsize =
			(rqsize + rhp->rdev.hw_queue.t4_eq_status_entries) *
			sizeof(*qhp->wq.rq.queue);
	}

	if (ucontext) {
		qhp->wq.sq.memsize = roundup(qhp->wq.sq.memsize, PAGE_SIZE);
		if (!attrs->srq)
			qhp->wq.rq.memsize =
				roundup(qhp->wq.rq.memsize, PAGE_SIZE);
	}

	ret = create_qp(&rhp->rdev, &qhp->wq, &schp->cq, &rchp->cq,
			ucontext ? &ucontext->uctx : &rhp->rdev.uctx,
			qhp->wr_waitp, !attrs->srq);
	if (ret)
		goto err_free_wr_wait;

	attrs->cap.max_recv_wr = rqsize - 1;
	attrs->cap.max_send_wr = sqsize - 1;
	attrs->cap.max_inline_data = T4_MAX_SEND_INLINE;

	qhp->rhp = rhp;
	qhp->attr.pd = php->pdid;
	qhp->attr.scq = ((struct c4iw_cq *) attrs->send_cq)->cq.cqid;
	qhp->attr.rcq = ((struct c4iw_cq *) attrs->recv_cq)->cq.cqid;
	qhp->attr.sq_num_entries = attrs->cap.max_send_wr;
	qhp->attr.sq_max_sges = attrs->cap.max_send_sge;
	qhp->attr.sq_max_sges_rdma_write = attrs->cap.max_send_sge;
	if (!attrs->srq) {
		qhp->attr.rq_num_entries = attrs->cap.max_recv_wr;
		qhp->attr.rq_max_sges = attrs->cap.max_recv_sge;
	}
	qhp->attr.state = C4IW_QP_STATE_IDLE;
	qhp->attr.next_state = C4IW_QP_STATE_IDLE;
	qhp->attr.enable_rdma_read = 1;
	qhp->attr.enable_rdma_write = 1;
	qhp->attr.enable_bind = 1;
	qhp->attr.max_ord = 0;
	qhp->attr.max_ird = 0;
	qhp->sq_sig_all = attrs->sq_sig_type == IB_SIGNAL_ALL_WR;
	spin_lock_init(&qhp->lock);
	mutex_init(&qhp->mutex);
	init_waitqueue_head(&qhp->wait);
	init_completion(&qhp->qp_rel_comp);
	refcount_set(&qhp->qp_refcnt, 1);

	ret = xa_insert_irq(&rhp->qps, qhp->wq.sq.qid, qhp, GFP_KERNEL);
	if (ret)
		goto err_destroy_qp;

	if (udata && ucontext) {
		sq_key_mm = kmalloc(sizeof(*sq_key_mm), GFP_KERNEL);
		if (!sq_key_mm) {
			ret = -ENOMEM;
			goto err_remove_handle;
		}
		if (!attrs->srq) {
			rq_key_mm = kmalloc(sizeof(*rq_key_mm), GFP_KERNEL);
			if (!rq_key_mm) {
				ret = -ENOMEM;
				goto err_free_sq_key;
			}
		}
		sq_db_key_mm = kmalloc(sizeof(*sq_db_key_mm), GFP_KERNEL);
		if (!sq_db_key_mm) {
			ret = -ENOMEM;
			goto err_free_rq_key;
		}
		if (!attrs->srq) {
			rq_db_key_mm =
				kmalloc(sizeof(*rq_db_key_mm), GFP_KERNEL);
			if (!rq_db_key_mm) {
				ret = -ENOMEM;
				goto err_free_sq_db_key;
			}
		}
		memset(&uresp, 0, sizeof(uresp));
		if (t4_sq_onchip(&qhp->wq.sq)) {
			ma_sync_key_mm = kmalloc(sizeof(*ma_sync_key_mm),
						 GFP_KERNEL);
			if (!ma_sync_key_mm) {
				ret = -ENOMEM;
				goto err_free_rq_db_key;
			}
			uresp.flags = C4IW_QPF_ONCHIP;
		}
		if (rhp->rdev.lldi.write_w_imm_support)
			uresp.flags |= C4IW_QPF_WRITE_W_IMM;
		uresp.qid_mask = rhp->rdev.qpmask;
		uresp.sqid = qhp->wq.sq.qid;
		uresp.sq_size = qhp->wq.sq.size;
		uresp.sq_memsize = qhp->wq.sq.memsize;
		if (!attrs->srq) {
			uresp.rqid = qhp->wq.rq.qid;
			uresp.rq_size = qhp->wq.rq.size;
			uresp.rq_memsize = qhp->wq.rq.memsize;
		}
		spin_lock(&ucontext->mmap_lock);
		if (ma_sync_key_mm) {
			uresp.ma_sync_key = ucontext->key;
			ucontext->key += PAGE_SIZE;
		}
		uresp.sq_key = ucontext->key;
		ucontext->key += PAGE_SIZE;
		if (!attrs->srq) {
			uresp.rq_key = ucontext->key;
			ucontext->key += PAGE_SIZE;
		}
		uresp.sq_db_gts_key = ucontext->key;
		ucontext->key += PAGE_SIZE;
		if (!attrs->srq) {
			uresp.rq_db_gts_key = ucontext->key;
			ucontext->key += PAGE_SIZE;
		}
		spin_unlock(&ucontext->mmap_lock);
		ret = ib_copy_to_udata(udata, &uresp, sizeof(uresp));
		if (ret)
			goto err_free_ma_sync_key;
		sq_key_mm->key = uresp.sq_key;
		sq_key_mm->addr = qhp->wq.sq.phys_addr;
		sq_key_mm->len = PAGE_ALIGN(qhp->wq.sq.memsize);
		insert_mmap(ucontext, sq_key_mm);
		if (!attrs->srq) {
			rq_key_mm->key = uresp.rq_key;
			rq_key_mm->addr = virt_to_phys(qhp->wq.rq.queue);
			rq_key_mm->len = PAGE_ALIGN(qhp->wq.rq.memsize);
			insert_mmap(ucontext, rq_key_mm);
		}
		sq_db_key_mm->key = uresp.sq_db_gts_key;
		sq_db_key_mm->addr = (u64)(unsigned long)qhp->wq.sq.bar2_pa;
		sq_db_key_mm->len = PAGE_SIZE;
		insert_mmap(ucontext, sq_db_key_mm);
		if (!attrs->srq) {
			rq_db_key_mm->key = uresp.rq_db_gts_key;
			rq_db_key_mm->addr =
				(u64)(unsigned long)qhp->wq.rq.bar2_pa;
			rq_db_key_mm->len = PAGE_SIZE;
			insert_mmap(ucontext, rq_db_key_mm);
		}
		if (ma_sync_key_mm) {
			ma_sync_key_mm->key = uresp.ma_sync_key;
			ma_sync_key_mm->addr =
				(pci_resource_start(rhp->rdev.lldi.pdev, 0) +
				PCIE_MA_SYNC_A) & PAGE_MASK;
			ma_sync_key_mm->len = PAGE_SIZE;
			insert_mmap(ucontext, ma_sync_key_mm);
		}

		qhp->ucontext = ucontext;
	}
	if (!attrs->srq) {
		qhp->wq.qp_errp =
			&qhp->wq.rq.queue[qhp->wq.rq.size].status.qp_err;
	} else {
		qhp->wq.qp_errp =
			&qhp->wq.sq.queue[qhp->wq.sq.size].status.qp_err;
		qhp->wq.srqidxp =
			&qhp->wq.sq.queue[qhp->wq.sq.size].status.srqidx;
	}

	qhp->ibqp.qp_num = qhp->wq.sq.qid;
	if (attrs->srq)
		qhp->srq = to_c4iw_srq(attrs->srq);
	INIT_LIST_HEAD(&qhp->db_fc_entry);
	pr_debug("sq id %u size %u memsize %zu num_entries %u rq id %u size %u memsize %zu num_entries %u\n",
		 qhp->wq.sq.qid, qhp->wq.sq.size, qhp->wq.sq.memsize,
		 attrs->cap.max_send_wr, qhp->wq.rq.qid, qhp->wq.rq.size,
		 qhp->wq.rq.memsize, attrs->cap.max_recv_wr);
	return &qhp->ibqp;
err_free_ma_sync_key:
	kfree(ma_sync_key_mm);
err_free_rq_db_key:
	if (!attrs->srq)
		kfree(rq_db_key_mm);
err_free_sq_db_key:
	kfree(sq_db_key_mm);
err_free_rq_key:
	if (!attrs->srq)
		kfree(rq_key_mm);
err_free_sq_key:
	kfree(sq_key_mm);
err_remove_handle:
	xa_erase_irq(&rhp->qps, qhp->wq.sq.qid);
err_destroy_qp:
	destroy_qp(&rhp->rdev, &qhp->wq,
		   ucontext ? &ucontext->uctx : &rhp->rdev.uctx, !attrs->srq);
err_free_wr_wait:
	c4iw_put_wr_wait(qhp->wr_waitp);
err_free_qhp:
	kfree(qhp);
	return ERR_PTR(ret);
}

int c4iw_ib_modify_qp(struct ib_qp *ibqp, struct ib_qp_attr *attr,
		      int attr_mask, struct ib_udata *udata)
{
	struct c4iw_dev *rhp;
	struct c4iw_qp *qhp;
	enum c4iw_qp_attr_mask mask = 0;
	struct c4iw_qp_attributes attrs = {};

	pr_debug("ib_qp %p\n", ibqp);

	if (attr_mask & ~IB_QP_ATTR_STANDARD_BITS)
		return -EOPNOTSUPP;

	/* iwarp does not support the RTR state */
	if ((attr_mask & IB_QP_STATE) && (attr->qp_state == IB_QPS_RTR))
		attr_mask &= ~IB_QP_STATE;

	/* Make sure we still have something left to do */
	if (!attr_mask)
		return 0;

	qhp = to_c4iw_qp(ibqp);
	rhp = qhp->rhp;

	attrs.next_state = c4iw_convert_state(attr->qp_state);
	attrs.enable_rdma_read = (attr->qp_access_flags &
			       IB_ACCESS_REMOTE_READ) ?  1 : 0;
	attrs.enable_rdma_write = (attr->qp_access_flags &
				IB_ACCESS_REMOTE_WRITE) ? 1 : 0;
	attrs.enable_bind = (attr->qp_access_flags & IB_ACCESS_MW_BIND) ? 1 : 0;


	mask |= (attr_mask & IB_QP_STATE) ? C4IW_QP_ATTR_NEXT_STATE : 0;
	mask |= (attr_mask & IB_QP_ACCESS_FLAGS) ?
			(C4IW_QP_ATTR_ENABLE_RDMA_READ |
			 C4IW_QP_ATTR_ENABLE_RDMA_WRITE |
			 C4IW_QP_ATTR_ENABLE_RDMA_BIND) : 0;

	/*
	 * Use SQ_PSN and RQ_PSN to pass in IDX_INC values for
	 * ringing the queue db when we're in DB_FULL mode.
	 * Only allow this on T4 devices.
	 */
	attrs.sq_db_inc = attr->sq_psn;
	attrs.rq_db_inc = attr->rq_psn;
	mask |= (attr_mask & IB_QP_SQ_PSN) ? C4IW_QP_ATTR_SQ_DB : 0;
	mask |= (attr_mask & IB_QP_RQ_PSN) ? C4IW_QP_ATTR_RQ_DB : 0;
	if (!is_t4(to_c4iw_qp(ibqp)->rhp->rdev.lldi.adapter_type) &&
	    (mask & (C4IW_QP_ATTR_SQ_DB|C4IW_QP_ATTR_RQ_DB)))
		return -EINVAL;

	return c4iw_modify_qp(rhp, qhp, mask, &attrs, 0);
}

struct ib_qp *c4iw_get_qp(struct ib_device *dev, int qpn)
{
	pr_debug("ib_dev %p qpn 0x%x\n", dev, qpn);
	return (struct ib_qp *)get_qhp(to_c4iw_dev(dev), qpn);
}

void c4iw_dispatch_srq_limit_reached_event(struct c4iw_srq *srq)
{
	struct ib_event event = {};

	event.device = &srq->rhp->ibdev;
	event.element.srq = &srq->ibsrq;
	event.event = IB_EVENT_SRQ_LIMIT_REACHED;
	ib_dispatch_event(&event);
}

int c4iw_modify_srq(struct ib_srq *ib_srq, struct ib_srq_attr *attr,
		    enum ib_srq_attr_mask srq_attr_mask,
		    struct ib_udata *udata)
{
	struct c4iw_srq *srq = to_c4iw_srq(ib_srq);
	int ret = 0;

	/*
	 * XXX 0 mask == a SW interrupt for srq_limit reached...
	 */
	if (udata && !srq_attr_mask) {
		c4iw_dispatch_srq_limit_reached_event(srq);
		goto out;
	}

	/* no support for this yet */
	if (srq_attr_mask & IB_SRQ_MAX_WR) {
		ret = -EINVAL;
		goto out;
	}

	if (!udata && (srq_attr_mask & IB_SRQ_LIMIT)) {
		srq->armed = true;
		srq->srq_limit = attr->srq_limit;
	}
out:
	return ret;
}

int c4iw_ib_query_qp(struct ib_qp *ibqp, struct ib_qp_attr *attr,
		     int attr_mask, struct ib_qp_init_attr *init_attr)
{
	struct c4iw_qp *qhp = to_c4iw_qp(ibqp);

	memset(attr, 0, sizeof(*attr));
	memset(init_attr, 0, sizeof(*init_attr));
	attr->qp_state = to_ib_qp_state(qhp->attr.state);
	init_attr->cap.max_send_wr = qhp->attr.sq_num_entries;
	init_attr->cap.max_recv_wr = qhp->attr.rq_num_entries;
	init_attr->cap.max_send_sge = qhp->attr.sq_max_sges;
	init_attr->cap.max_recv_sge = qhp->attr.rq_max_sges;
	init_attr->cap.max_inline_data = T4_MAX_SEND_INLINE;
	init_attr->sq_sig_type = qhp->sq_sig_all ? IB_SIGNAL_ALL_WR : 0;
	return 0;
}

static void free_srq_queue(struct c4iw_srq *srq, struct c4iw_dev_ucontext *uctx,
			   struct c4iw_wr_wait *wr_waitp)
{
	struct c4iw_rdev *rdev = &srq->rhp->rdev;
	struct sk_buff *skb = srq->destroy_skb;
	struct t4_srq *wq = &srq->wq;
	struct fw_ri_res_wr *res_wr;
	struct fw_ri_res *res;
	int wr_len;

	wr_len = sizeof(*res_wr) + sizeof(*res);
	set_wr_txq(skb, CPL_PRIORITY_CONTROL, 0);

	res_wr = (struct fw_ri_res_wr *)__skb_put(skb, wr_len);
	memset(res_wr, 0, wr_len);
	res_wr->op_nres = cpu_to_be32(FW_WR_OP_V(FW_RI_RES_WR) |
			FW_RI_RES_WR_NRES_V(1) |
			FW_WR_COMPL_F);
	res_wr->len16_pkd = cpu_to_be32(DIV_ROUND_UP(wr_len, 16));
	res_wr->cookie = (uintptr_t)wr_waitp;
	res = res_wr->res;
	res->u.srq.restype = FW_RI_RES_TYPE_SRQ;
	res->u.srq.op = FW_RI_RES_OP_RESET;
	res->u.srq.srqid = cpu_to_be32(srq->idx);
	res->u.srq.eqid = cpu_to_be32(wq->qid);

	c4iw_init_wr_wait(wr_waitp);
	c4iw_ref_send_wait(rdev, skb, wr_waitp, 0, 0, __func__);

	dma_free_coherent(&rdev->lldi.pdev->dev,
			  wq->memsize, wq->queue,
			dma_unmap_addr(wq, mapping));
	c4iw_rqtpool_free(rdev, wq->rqt_hwaddr, wq->rqt_size);
	kfree(wq->sw_rq);
	c4iw_put_qpid(rdev, wq->qid, uctx);
}

static int alloc_srq_queue(struct c4iw_srq *srq, struct c4iw_dev_ucontext *uctx,
			   struct c4iw_wr_wait *wr_waitp)
{
	struct c4iw_rdev *rdev = &srq->rhp->rdev;
	int user = (uctx != &rdev->uctx);
	struct t4_srq *wq = &srq->wq;
	struct fw_ri_res_wr *res_wr;
	struct fw_ri_res *res;
	struct sk_buff *skb;
	int wr_len;
	int eqsize;
	int ret = -ENOMEM;

	wq->qid = c4iw_get_qpid(rdev, uctx);
	if (!wq->qid)
		goto err;

	if (!user) {
		wq->sw_rq = kcalloc(wq->size, sizeof(*wq->sw_rq),
				    GFP_KERNEL);
		if (!wq->sw_rq)
			goto err_put_qpid;
		wq->pending_wrs = kcalloc(srq->wq.size,
					  sizeof(*srq->wq.pending_wrs),
					  GFP_KERNEL);
		if (!wq->pending_wrs)
			goto err_free_sw_rq;
	}

	wq->rqt_size = wq->size;
	wq->rqt_hwaddr = c4iw_rqtpool_alloc(rdev, wq->rqt_size);
	if (!wq->rqt_hwaddr)
		goto err_free_pending_wrs;
	wq->rqt_abs_idx = (wq->rqt_hwaddr - rdev->lldi.vr->rq.start) >>
		T4_RQT_ENTRY_SHIFT;

	wq->queue = dma_alloc_coherent(&rdev->lldi.pdev->dev, wq->memsize,
				       &wq->dma_addr, GFP_KERNEL);
	if (!wq->queue)
		goto err_free_rqtpool;

	dma_unmap_addr_set(wq, mapping, wq->dma_addr);

	wq->bar2_va = c4iw_bar2_addrs(rdev, wq->qid, CXGB4_BAR2_QTYPE_EGRESS,
				      &wq->bar2_qid,
			user ? &wq->bar2_pa : NULL);

	/*
	 * User mode must have bar2 access.
	 */

	if (user && !wq->bar2_va) {
		pr_warn(MOD "%s: srqid %u not in BAR2 range.\n",
			pci_name(rdev->lldi.pdev), wq->qid);
		ret = -EINVAL;
		goto err_free_queue;
	}

	/* build fw_ri_res_wr */
	wr_len = sizeof(*res_wr) + sizeof(*res);

	skb = alloc_skb(wr_len, GFP_KERNEL);
	if (!skb)
		goto err_free_queue;
	set_wr_txq(skb, CPL_PRIORITY_CONTROL, 0);

	res_wr = (struct fw_ri_res_wr *)__skb_put(skb, wr_len);
	memset(res_wr, 0, wr_len);
	res_wr->op_nres = cpu_to_be32(FW_WR_OP_V(FW_RI_RES_WR) |
			FW_RI_RES_WR_NRES_V(1) |
			FW_WR_COMPL_F);
	res_wr->len16_pkd = cpu_to_be32(DIV_ROUND_UP(wr_len, 16));
	res_wr->cookie = (uintptr_t)wr_waitp;
	res = res_wr->res;
	res->u.srq.restype = FW_RI_RES_TYPE_SRQ;
	res->u.srq.op = FW_RI_RES_OP_WRITE;

	/*
	 * eqsize is the number of 64B entries plus the status page size.
	 */
	eqsize = wq->size * T4_RQ_NUM_SLOTS +
		rdev->hw_queue.t4_eq_status_entries;
	res->u.srq.eqid = cpu_to_be32(wq->qid);
	res->u.srq.fetchszm_to_iqid =
						/* no host cidx updates */
		cpu_to_be32(FW_RI_RES_WR_HOSTFCMODE_V(0) |
		FW_RI_RES_WR_CPRIO_V(0) |       /* don't keep in chip cache */
		FW_RI_RES_WR_PCIECHN_V(0) |     /* set by uP at ri_init time */
		FW_RI_RES_WR_FETCHRO_V(0));     /* relaxed_ordering */
	res->u.srq.dcaen_to_eqsize =
		cpu_to_be32(FW_RI_RES_WR_DCAEN_V(0) |
		FW_RI_RES_WR_DCACPU_V(0) |
		FW_RI_RES_WR_FBMIN_V(2) |
		FW_RI_RES_WR_FBMAX_V(3) |
		FW_RI_RES_WR_CIDXFTHRESHO_V(0) |
		FW_RI_RES_WR_CIDXFTHRESH_V(0) |
		FW_RI_RES_WR_EQSIZE_V(eqsize));
	res->u.srq.eqaddr = cpu_to_be64(wq->dma_addr);
	res->u.srq.srqid = cpu_to_be32(srq->idx);
	res->u.srq.pdid = cpu_to_be32(srq->pdid);
	res->u.srq.hwsrqsize = cpu_to_be32(wq->rqt_size);
	res->u.srq.hwsrqaddr = cpu_to_be32(wq->rqt_hwaddr -
			rdev->lldi.vr->rq.start);

	c4iw_init_wr_wait(wr_waitp);

	ret = c4iw_ref_send_wait(rdev, skb, wr_waitp, 0, wq->qid, __func__);
	if (ret)
		goto err_free_queue;

	pr_debug("%s srq %u eqid %u pdid %u queue va %p pa 0x%llx\n"
			" bar2_addr %p rqt addr 0x%x size %d\n",
			__func__, srq->idx, wq->qid, srq->pdid, wq->queue,
			(u64)virt_to_phys(wq->queue), wq->bar2_va,
			wq->rqt_hwaddr, wq->rqt_size);

	return 0;
err_free_queue:
	dma_free_coherent(&rdev->lldi.pdev->dev,
			  wq->memsize, wq->queue,
			dma_unmap_addr(wq, mapping));
err_free_rqtpool:
	c4iw_rqtpool_free(rdev, wq->rqt_hwaddr, wq->rqt_size);
err_free_pending_wrs:
	if (!user)
		kfree(wq->pending_wrs);
err_free_sw_rq:
	if (!user)
		kfree(wq->sw_rq);
err_put_qpid:
	c4iw_put_qpid(rdev, wq->qid, uctx);
err:
	return ret;
}

void c4iw_copy_wr_to_srq(struct t4_srq *srq, union t4_recv_wr *wqe, u8 len16)
{
	u64 *src, *dst;

	src = (u64 *)wqe;
	dst = (u64 *)((u8 *)srq->queue + srq->wq_pidx * T4_EQ_ENTRY_SIZE);
	while (len16) {
		*dst++ = *src++;
		if (dst >= (u64 *)&srq->queue[srq->size])
			dst = (u64 *)srq->queue;
		*dst++ = *src++;
		if (dst >= (u64 *)&srq->queue[srq->size])
			dst = (u64 *)srq->queue;
		len16--;
	}
}

int c4iw_create_srq(struct ib_srq *ib_srq, struct ib_srq_init_attr *attrs,
			       struct ib_udata *udata)
{
	struct ib_pd *pd = ib_srq->pd;
	struct c4iw_dev *rhp;
	struct c4iw_srq *srq = to_c4iw_srq(ib_srq);
	struct c4iw_pd *php;
	struct c4iw_create_srq_resp uresp;
	struct c4iw_ucontext *ucontext;
	struct c4iw_mm_entry *srq_key_mm, *srq_db_key_mm;
	int rqsize;
	int ret;
	int wr_len;

	if (attrs->srq_type != IB_SRQT_BASIC)
		return -EOPNOTSUPP;

	pr_debug("%s ib_pd %p\n", __func__, pd);

	php = to_c4iw_pd(pd);
	rhp = php->rhp;

	if (!rhp->rdev.lldi.vr->srq.size)
		return -EINVAL;
	if (attrs->attr.max_wr > rhp->rdev.hw_queue.t4_max_rq_size)
		return -E2BIG;
	if (attrs->attr.max_sge > T4_MAX_RECV_SGE)
		return -E2BIG;

	/*
	 * SRQ RQT and RQ must be a power of 2 and at least 16 deep.
	 */
	rqsize = attrs->attr.max_wr + 1;
	rqsize = roundup_pow_of_two(max_t(u16, rqsize, 16));

	ucontext = rdma_udata_to_drv_context(udata, struct c4iw_ucontext,
					     ibucontext);

	srq->wr_waitp = c4iw_alloc_wr_wait(GFP_KERNEL);
	if (!srq->wr_waitp)
		return -ENOMEM;

	srq->idx = c4iw_alloc_srq_idx(&rhp->rdev);
	if (srq->idx < 0) {
		ret = -ENOMEM;
		goto err_free_wr_wait;
	}

	wr_len = sizeof(struct fw_ri_res_wr) + sizeof(struct fw_ri_res);
	srq->destroy_skb = alloc_skb(wr_len, GFP_KERNEL);
	if (!srq->destroy_skb) {
		ret = -ENOMEM;
		goto err_free_srq_idx;
	}

	srq->rhp = rhp;
	srq->pdid = php->pdid;

	srq->wq.size = rqsize;
	srq->wq.memsize =
		(rqsize + rhp->rdev.hw_queue.t4_eq_status_entries) *
		sizeof(*srq->wq.queue);
	if (ucontext)
		srq->wq.memsize = roundup(srq->wq.memsize, PAGE_SIZE);

	ret = alloc_srq_queue(srq, ucontext ? &ucontext->uctx :
			&rhp->rdev.uctx, srq->wr_waitp);
	if (ret)
		goto err_free_skb;
	attrs->attr.max_wr = rqsize - 1;

	if (CHELSIO_CHIP_VERSION(rhp->rdev.lldi.adapter_type) > CHELSIO_T6)
		srq->flags = T4_SRQ_LIMIT_SUPPORT;

	if (udata) {
		srq_key_mm = kmalloc(sizeof(*srq_key_mm), GFP_KERNEL);
		if (!srq_key_mm) {
			ret = -ENOMEM;
			goto err_free_queue;
		}
		srq_db_key_mm = kmalloc(sizeof(*srq_db_key_mm), GFP_KERNEL);
		if (!srq_db_key_mm) {
			ret = -ENOMEM;
			goto err_free_srq_key_mm;
		}
		memset(&uresp, 0, sizeof(uresp));
		uresp.flags = srq->flags;
		uresp.qid_mask = rhp->rdev.qpmask;
		uresp.srqid = srq->wq.qid;
		uresp.srq_size = srq->wq.size;
		uresp.srq_memsize = srq->wq.memsize;
		uresp.rqt_abs_idx = srq->wq.rqt_abs_idx;
		spin_lock(&ucontext->mmap_lock);
		uresp.srq_key = ucontext->key;
		ucontext->key += PAGE_SIZE;
		uresp.srq_db_gts_key = ucontext->key;
		ucontext->key += PAGE_SIZE;
		spin_unlock(&ucontext->mmap_lock);
		ret = ib_copy_to_udata(udata, &uresp, sizeof(uresp));
		if (ret)
			goto err_free_srq_db_key_mm;
		srq_key_mm->key = uresp.srq_key;
		srq_key_mm->addr = virt_to_phys(srq->wq.queue);
		srq_key_mm->len = PAGE_ALIGN(srq->wq.memsize);
		insert_mmap(ucontext, srq_key_mm);
		srq_db_key_mm->key = uresp.srq_db_gts_key;
		srq_db_key_mm->addr = (u64)(unsigned long)srq->wq.bar2_pa;
		srq_db_key_mm->len = PAGE_SIZE;
		insert_mmap(ucontext, srq_db_key_mm);
	}

	pr_debug("%s srq qid %u idx %u size %u memsize %lu num_entries %u\n",
		 __func__, srq->wq.qid, srq->idx, srq->wq.size,
			(unsigned long)srq->wq.memsize, attrs->attr.max_wr);

	spin_lock_init(&srq->lock);
	return 0;

err_free_srq_db_key_mm:
	kfree(srq_db_key_mm);
err_free_srq_key_mm:
	kfree(srq_key_mm);
err_free_queue:
	free_srq_queue(srq, ucontext ? &ucontext->uctx : &rhp->rdev.uctx,
		       srq->wr_waitp);
err_free_skb:
	kfree_skb(srq->destroy_skb);
err_free_srq_idx:
	c4iw_free_srq_idx(&rhp->rdev, srq->idx);
err_free_wr_wait:
	c4iw_put_wr_wait(srq->wr_waitp);
	return ret;
}

int c4iw_destroy_srq(struct ib_srq *ibsrq, struct ib_udata *udata)
{
	struct c4iw_dev *rhp;
	struct c4iw_srq *srq;
	struct c4iw_ucontext *ucontext;

	srq = to_c4iw_srq(ibsrq);
	rhp = srq->rhp;

	pr_debug("%s id %d\n", __func__, srq->wq.qid);
	ucontext = rdma_udata_to_drv_context(udata, struct c4iw_ucontext,
					     ibucontext);
	free_srq_queue(srq, ucontext ? &ucontext->uctx : &rhp->rdev.uctx,
		       srq->wr_waitp);
	c4iw_free_srq_idx(&rhp->rdev, srq->idx);
	c4iw_put_wr_wait(srq->wr_waitp);
	return 0;
}<|MERGE_RESOLUTION|>--- conflicted
+++ resolved
@@ -2126,11 +2126,7 @@
 
 	pr_debug("ib_pd %p\n", pd);
 
-<<<<<<< HEAD
-	if (attrs->qp_type != IB_QPT_RC)
-=======
 	if (attrs->qp_type != IB_QPT_RC || attrs->create_flags)
->>>>>>> 7d2a07b7
 		return ERR_PTR(-EOPNOTSUPP);
 
 	php = to_c4iw_pd(pd);
