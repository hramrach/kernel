/*
 * Copyright (c) 2016 Hisilicon Limited.
 * Copyright (c) 2007, 2008 Mellanox Technologies. All rights reserved.
 *
 * This software is available to you under a choice of one of two
 * licenses.  You may choose to be licensed under the terms of the GNU
 * General Public License (GPL) Version 2, available from the file
 * COPYING in the main directory of this source tree, or the
 * OpenIB.org BSD license below:
 *
 *     Redistribution and use in source and binary forms, with or
 *     without modification, are permitted provided that the following
 *     conditions are met:
 *
 *      - Redistributions of source code must retain the above
 *        copyright notice, this list of conditions and the following
 *        disclaimer.
 *
 *      - Redistributions in binary form must reproduce the above
 *        copyright notice, this list of conditions and the following
 *        disclaimer in the documentation and/or other materials
 *        provided with the distribution.
 *
 * THE SOFTWARE IS PROVIDED "AS IS", WITHOUT WARRANTY OF ANY KIND,
 * EXPRESS OR IMPLIED, INCLUDING BUT NOT LIMITED TO THE WARRANTIES OF
 * MERCHANTABILITY, FITNESS FOR A PARTICULAR PURPOSE AND
 * NONINFRINGEMENT. IN NO EVENT SHALL THE AUTHORS OR COPYRIGHT HOLDERS
 * BE LIABLE FOR ANY CLAIM, DAMAGES OR OTHER LIABILITY, WHETHER IN AN
 * ACTION OF CONTRACT, TORT OR OTHERWISE, ARISING FROM, OUT OF OR IN
 * CONNECTION WITH THE SOFTWARE OR THE USE OR OTHER DEALINGS IN THE
 * SOFTWARE.
 */

#include <linux/pci.h>
#include <linux/platform_device.h>
#include <rdma/ib_addr.h>
#include <rdma/ib_umem.h>
#include "hns_roce_common.h"
#include "hns_roce_device.h"
#include "hns_roce_hem.h"
#include <rdma/hns-abi.h>

#define SQP_NUM				(2 * HNS_ROCE_MAX_PORTS)

void hns_roce_qp_event(struct hns_roce_dev *hr_dev, u32 qpn, int event_type)
{
	struct hns_roce_qp_table *qp_table = &hr_dev->qp_table;
	struct device *dev = hr_dev->dev;
	struct hns_roce_qp *qp;

	spin_lock(&qp_table->lock);

	qp = __hns_roce_qp_lookup(hr_dev, qpn);
	if (qp)
		atomic_inc(&qp->refcount);

	spin_unlock(&qp_table->lock);

	if (!qp) {
		dev_warn(dev, "Async event for bogus QP %08x\n", qpn);
		return;
	}

	qp->event(qp, (enum hns_roce_event)event_type);

	if (atomic_dec_and_test(&qp->refcount))
		complete(&qp->free);
}
EXPORT_SYMBOL_GPL(hns_roce_qp_event);

static void hns_roce_ib_qp_event(struct hns_roce_qp *hr_qp,
				 enum hns_roce_event type)
{
	struct ib_event event;
	struct ib_qp *ibqp = &hr_qp->ibqp;

	if (ibqp->event_handler) {
		event.device = ibqp->device;
		event.element.qp = ibqp;
		switch (type) {
		case HNS_ROCE_EVENT_TYPE_PATH_MIG:
			event.event = IB_EVENT_PATH_MIG;
			break;
		case HNS_ROCE_EVENT_TYPE_COMM_EST:
			event.event = IB_EVENT_COMM_EST;
			break;
		case HNS_ROCE_EVENT_TYPE_SQ_DRAINED:
			event.event = IB_EVENT_SQ_DRAINED;
			break;
		case HNS_ROCE_EVENT_TYPE_SRQ_LAST_WQE_REACH:
			event.event = IB_EVENT_QP_LAST_WQE_REACHED;
			break;
		case HNS_ROCE_EVENT_TYPE_WQ_CATAS_ERROR:
			event.event = IB_EVENT_QP_FATAL;
			break;
		case HNS_ROCE_EVENT_TYPE_PATH_MIG_FAILED:
			event.event = IB_EVENT_PATH_MIG_ERR;
			break;
		case HNS_ROCE_EVENT_TYPE_INV_REQ_LOCAL_WQ_ERROR:
			event.event = IB_EVENT_QP_REQ_ERR;
			break;
		case HNS_ROCE_EVENT_TYPE_LOCAL_WQ_ACCESS_ERROR:
			event.event = IB_EVENT_QP_ACCESS_ERR;
			break;
		default:
			dev_dbg(ibqp->device->dev.parent, "roce_ib: Unexpected event type %d on QP %06lx\n",
				type, hr_qp->qpn);
			return;
		}
		ibqp->event_handler(&event, ibqp->qp_context);
	}
}

static int hns_roce_reserve_range_qp(struct hns_roce_dev *hr_dev, int cnt,
				     int align, unsigned long *base)
{
	struct hns_roce_qp_table *qp_table = &hr_dev->qp_table;

	return hns_roce_bitmap_alloc_range(&qp_table->bitmap, cnt, align,
					   base) ?
		       -ENOMEM :
		       0;
}

enum hns_roce_qp_state to_hns_roce_state(enum ib_qp_state state)
{
	switch (state) {
	case IB_QPS_RESET:
		return HNS_ROCE_QP_STATE_RST;
	case IB_QPS_INIT:
		return HNS_ROCE_QP_STATE_INIT;
	case IB_QPS_RTR:
		return HNS_ROCE_QP_STATE_RTR;
	case IB_QPS_RTS:
		return HNS_ROCE_QP_STATE_RTS;
	case IB_QPS_SQD:
		return HNS_ROCE_QP_STATE_SQD;
	case IB_QPS_ERR:
		return HNS_ROCE_QP_STATE_ERR;
	default:
		return HNS_ROCE_QP_NUM_STATE;
	}
}
EXPORT_SYMBOL_GPL(to_hns_roce_state);

static int hns_roce_gsi_qp_alloc(struct hns_roce_dev *hr_dev, unsigned long qpn,
				 struct hns_roce_qp *hr_qp)
{
	struct hns_roce_qp_table *qp_table = &hr_dev->qp_table;
	int ret;

	if (!qpn)
		return -EINVAL;

	hr_qp->qpn = qpn;

	spin_lock_irq(&qp_table->lock);
	ret = radix_tree_insert(&hr_dev->qp_table_tree,
				hr_qp->qpn & (hr_dev->caps.num_qps - 1), hr_qp);
	spin_unlock_irq(&qp_table->lock);
	if (ret) {
		dev_err(hr_dev->dev, "QPC radix_tree_insert failed\n");
		goto err_put_irrl;
	}

	atomic_set(&hr_qp->refcount, 1);
	init_completion(&hr_qp->free);

	return 0;

err_put_irrl:

	return ret;
}

static int hns_roce_qp_alloc(struct hns_roce_dev *hr_dev, unsigned long qpn,
			     struct hns_roce_qp *hr_qp)
{
	struct hns_roce_qp_table *qp_table = &hr_dev->qp_table;
	struct device *dev = hr_dev->dev;
	int ret;

	if (!qpn)
		return -EINVAL;

	hr_qp->qpn = qpn;

	/* Alloc memory for QPC */
	ret = hns_roce_table_get(hr_dev, &qp_table->qp_table, hr_qp->qpn);
	if (ret) {
		dev_err(dev, "QPC table get failed\n");
		goto err_out;
	}

	/* Alloc memory for IRRL */
	ret = hns_roce_table_get(hr_dev, &qp_table->irrl_table, hr_qp->qpn);
	if (ret) {
		dev_err(dev, "IRRL table get failed\n");
		goto err_put_qp;
	}

	if (hr_dev->caps.trrl_entry_sz) {
		/* Alloc memory for TRRL */
		ret = hns_roce_table_get(hr_dev, &qp_table->trrl_table,
					 hr_qp->qpn);
		if (ret) {
			dev_err(dev, "TRRL table get failed\n");
			goto err_put_irrl;
		}
	}

	if (hr_dev->caps.sccc_entry_sz) {
		/* Alloc memory for SCC CTX */
		ret = hns_roce_table_get(hr_dev, &qp_table->sccc_table,
					 hr_qp->qpn);
		if (ret) {
			dev_err(dev, "SCC CTX table get failed\n");
			goto err_put_trrl;
		}
	}

	spin_lock_irq(&qp_table->lock);
	ret = radix_tree_insert(&hr_dev->qp_table_tree,
				hr_qp->qpn & (hr_dev->caps.num_qps - 1), hr_qp);
	spin_unlock_irq(&qp_table->lock);
	if (ret) {
		dev_err(dev, "QPC radix_tree_insert failed\n");
		goto err_put_sccc;
	}

	atomic_set(&hr_qp->refcount, 1);
	init_completion(&hr_qp->free);

	return 0;

err_put_sccc:
	if (hr_dev->caps.sccc_entry_sz)
		hns_roce_table_put(hr_dev, &qp_table->sccc_table,
				   hr_qp->qpn);

err_put_trrl:
	if (hr_dev->caps.trrl_entry_sz)
		hns_roce_table_put(hr_dev, &qp_table->trrl_table, hr_qp->qpn);

err_put_irrl:
	hns_roce_table_put(hr_dev, &qp_table->irrl_table, hr_qp->qpn);

err_put_qp:
	hns_roce_table_put(hr_dev, &qp_table->qp_table, hr_qp->qpn);

err_out:
	return ret;
}

void hns_roce_qp_remove(struct hns_roce_dev *hr_dev, struct hns_roce_qp *hr_qp)
{
	struct hns_roce_qp_table *qp_table = &hr_dev->qp_table;
	unsigned long flags;

	spin_lock_irqsave(&qp_table->lock, flags);
	radix_tree_delete(&hr_dev->qp_table_tree,
			  hr_qp->qpn & (hr_dev->caps.num_qps - 1));
	spin_unlock_irqrestore(&qp_table->lock, flags);
}
EXPORT_SYMBOL_GPL(hns_roce_qp_remove);

void hns_roce_qp_free(struct hns_roce_dev *hr_dev, struct hns_roce_qp *hr_qp)
{
	struct hns_roce_qp_table *qp_table = &hr_dev->qp_table;

	if (atomic_dec_and_test(&hr_qp->refcount))
		complete(&hr_qp->free);
	wait_for_completion(&hr_qp->free);

	if ((hr_qp->ibqp.qp_type) != IB_QPT_GSI) {
		if (hr_dev->caps.trrl_entry_sz)
			hns_roce_table_put(hr_dev, &qp_table->trrl_table,
					   hr_qp->qpn);
		hns_roce_table_put(hr_dev, &qp_table->irrl_table, hr_qp->qpn);
	}
}
EXPORT_SYMBOL_GPL(hns_roce_qp_free);

void hns_roce_release_range_qp(struct hns_roce_dev *hr_dev, int base_qpn,
			       int cnt)
{
	struct hns_roce_qp_table *qp_table = &hr_dev->qp_table;

	if (base_qpn < hr_dev->caps.reserved_qps)
		return;

	hns_roce_bitmap_free_range(&qp_table->bitmap, base_qpn, cnt, BITMAP_RR);
}
EXPORT_SYMBOL_GPL(hns_roce_release_range_qp);

static int hns_roce_set_rq_size(struct hns_roce_dev *hr_dev,
				struct ib_qp_cap *cap, int is_user, int has_rq,
				struct hns_roce_qp *hr_qp)
{
	struct device *dev = hr_dev->dev;
	u32 max_cnt;

	/* Check the validity of QP support capacity */
	if (cap->max_recv_wr > hr_dev->caps.max_wqes ||
	    cap->max_recv_sge > hr_dev->caps.max_rq_sg) {
		dev_err(dev, "RQ WR or sge error!max_recv_wr=%d max_recv_sge=%d\n",
			cap->max_recv_wr, cap->max_recv_sge);
		return -EINVAL;
	}

	/* If srq exist, set zero for relative number of rq */
	if (!has_rq) {
		hr_qp->rq.wqe_cnt = 0;
		hr_qp->rq.max_gs = 0;
		cap->max_recv_wr = 0;
		cap->max_recv_sge = 0;
	} else {
		if (is_user && (!cap->max_recv_wr || !cap->max_recv_sge)) {
			dev_err(dev, "user space no need config max_recv_wr max_recv_sge\n");
			return -EINVAL;
		}

		if (hr_dev->caps.min_wqes)
			max_cnt = max(cap->max_recv_wr, hr_dev->caps.min_wqes);
		else
			max_cnt = cap->max_recv_wr;

		hr_qp->rq.wqe_cnt = roundup_pow_of_two(max_cnt);

		if ((u32)hr_qp->rq.wqe_cnt > hr_dev->caps.max_wqes) {
			dev_err(dev, "while setting rq size, rq.wqe_cnt too large\n");
			return -EINVAL;
		}

		max_cnt = max(1U, cap->max_recv_sge);
		hr_qp->rq.max_gs = roundup_pow_of_two(max_cnt);
		if (hr_dev->caps.max_rq_sg <= 2)
			hr_qp->rq.wqe_shift =
					ilog2(hr_dev->caps.max_rq_desc_sz);
		else
			hr_qp->rq.wqe_shift =
					ilog2(hr_dev->caps.max_rq_desc_sz
					      * hr_qp->rq.max_gs);
	}

	cap->max_recv_wr = hr_qp->rq.max_post = hr_qp->rq.wqe_cnt;
	cap->max_recv_sge = hr_qp->rq.max_gs;

	return 0;
}

static int hns_roce_set_user_sq_size(struct hns_roce_dev *hr_dev,
				     struct ib_qp_cap *cap,
				     struct hns_roce_qp *hr_qp,
				     struct hns_roce_ib_create_qp *ucmd)
{
	u32 roundup_sq_stride = roundup_pow_of_two(hr_dev->caps.max_sq_desc_sz);
	u8 max_sq_stride = ilog2(roundup_sq_stride);
	u32 ex_sge_num;
	u32 page_size;
	u32 max_cnt;

	/* Sanity check SQ size before proceeding */
	if ((u32)(1 << ucmd->log_sq_bb_count) > hr_dev->caps.max_wqes ||
	     ucmd->log_sq_stride > max_sq_stride ||
	     ucmd->log_sq_stride < HNS_ROCE_IB_MIN_SQ_STRIDE) {
		dev_err(hr_dev->dev, "check SQ size error!\n");
		return -EINVAL;
	}

	if (cap->max_send_sge > hr_dev->caps.max_sq_sg) {
		dev_err(hr_dev->dev, "SQ sge error! max_send_sge=%d\n",
			cap->max_send_sge);
		return -EINVAL;
	}

	hr_qp->sq.wqe_cnt = 1 << ucmd->log_sq_bb_count;
	hr_qp->sq.wqe_shift = ucmd->log_sq_stride;

	max_cnt = max(1U, cap->max_send_sge);
	if (hr_dev->caps.max_sq_sg <= 2)
		hr_qp->sq.max_gs = roundup_pow_of_two(max_cnt);
	else
		hr_qp->sq.max_gs = max_cnt;

	if (hr_qp->sq.max_gs > 2)
		hr_qp->sge.sge_cnt = roundup_pow_of_two(hr_qp->sq.wqe_cnt *
							(hr_qp->sq.max_gs - 2));

	if ((hr_qp->sq.max_gs > 2) && (hr_dev->pci_dev->revision == 0x20)) {
		if (hr_qp->sge.sge_cnt > hr_dev->caps.max_extend_sg) {
			dev_err(hr_dev->dev,
				"The extended sge cnt error! sge_cnt=%d\n",
				hr_qp->sge.sge_cnt);
			return -EINVAL;
		}
	}

	hr_qp->sge.sge_shift = 4;
	ex_sge_num = hr_qp->sge.sge_cnt;

	/* Get buf size, SQ and RQ  are aligned to page_szie */
	if (hr_dev->caps.max_sq_sg <= 2) {
		hr_qp->buff_size = HNS_ROCE_ALOGN_UP((hr_qp->rq.wqe_cnt <<
					     hr_qp->rq.wqe_shift), PAGE_SIZE) +
				   HNS_ROCE_ALOGN_UP((hr_qp->sq.wqe_cnt <<
					     hr_qp->sq.wqe_shift), PAGE_SIZE);

		hr_qp->sq.offset = 0;
		hr_qp->rq.offset = HNS_ROCE_ALOGN_UP((hr_qp->sq.wqe_cnt <<
					     hr_qp->sq.wqe_shift), PAGE_SIZE);
	} else {
		page_size = 1 << (hr_dev->caps.mtt_buf_pg_sz + PAGE_SHIFT);
<<<<<<< HEAD
		hr_qp->sge.sge_cnt =
		       max(page_size / (1 << hr_qp->sge.sge_shift), ex_sge_num);
=======
		hr_qp->sge.sge_cnt = ex_sge_num ?
		   max(page_size / (1 << hr_qp->sge.sge_shift), ex_sge_num) : 0;
>>>>>>> ecd3ad1c
		hr_qp->buff_size = HNS_ROCE_ALOGN_UP((hr_qp->rq.wqe_cnt <<
					     hr_qp->rq.wqe_shift), page_size) +
				   HNS_ROCE_ALOGN_UP((hr_qp->sge.sge_cnt <<
					     hr_qp->sge.sge_shift), page_size) +
				   HNS_ROCE_ALOGN_UP((hr_qp->sq.wqe_cnt <<
					     hr_qp->sq.wqe_shift), page_size);

		hr_qp->sq.offset = 0;
		if (ex_sge_num) {
			hr_qp->sge.offset = HNS_ROCE_ALOGN_UP(
							(hr_qp->sq.wqe_cnt <<
							hr_qp->sq.wqe_shift),
							page_size);
			hr_qp->rq.offset = hr_qp->sge.offset +
					HNS_ROCE_ALOGN_UP((hr_qp->sge.sge_cnt <<
						hr_qp->sge.sge_shift),
						page_size);
		} else {
			hr_qp->rq.offset = HNS_ROCE_ALOGN_UP(
							(hr_qp->sq.wqe_cnt <<
							hr_qp->sq.wqe_shift),
							page_size);
		}
	}

	return 0;
}

static int hns_roce_set_kernel_sq_size(struct hns_roce_dev *hr_dev,
				       struct ib_qp_cap *cap,
				       struct hns_roce_qp *hr_qp)
{
	struct device *dev = hr_dev->dev;
	u32 page_size;
	u32 max_cnt;
	int size;

	if (cap->max_send_wr  > hr_dev->caps.max_wqes  ||
	    cap->max_send_sge > hr_dev->caps.max_sq_sg ||
	    cap->max_inline_data > hr_dev->caps.max_sq_inline) {
		dev_err(dev, "SQ WR or sge or inline data error!\n");
		return -EINVAL;
	}

	hr_qp->sq.wqe_shift = ilog2(hr_dev->caps.max_sq_desc_sz);
	hr_qp->sq_max_wqes_per_wr = 1;
	hr_qp->sq_spare_wqes = 0;

	if (hr_dev->caps.min_wqes)
		max_cnt = max(cap->max_send_wr, hr_dev->caps.min_wqes);
	else
		max_cnt = cap->max_send_wr;

	hr_qp->sq.wqe_cnt = roundup_pow_of_two(max_cnt);
	if ((u32)hr_qp->sq.wqe_cnt > hr_dev->caps.max_wqes) {
		dev_err(dev, "while setting kernel sq size, sq.wqe_cnt too large\n");
		return -EINVAL;
	}

	/* Get data_seg numbers */
	max_cnt = max(1U, cap->max_send_sge);
	if (hr_dev->caps.max_sq_sg <= 2)
		hr_qp->sq.max_gs = roundup_pow_of_two(max_cnt);
	else
		hr_qp->sq.max_gs = max_cnt;

	if (hr_qp->sq.max_gs > 2) {
		hr_qp->sge.sge_cnt = roundup_pow_of_two(hr_qp->sq.wqe_cnt *
				     (hr_qp->sq.max_gs - 2));
		hr_qp->sge.sge_shift = 4;
	}

	/* ud sqwqe's sge use extend sge */
	if (hr_dev->caps.max_sq_sg > 2 && hr_qp->ibqp.qp_type == IB_QPT_GSI) {
		hr_qp->sge.sge_cnt = roundup_pow_of_two(hr_qp->sq.wqe_cnt *
				     hr_qp->sq.max_gs);
		hr_qp->sge.sge_shift = 4;
	}

	if ((hr_qp->sq.max_gs > 2) && hr_dev->pci_dev->revision == 0x20) {
		if (hr_qp->sge.sge_cnt > hr_dev->caps.max_extend_sg) {
			dev_err(dev, "The extended sge cnt error! sge_cnt=%d\n",
				hr_qp->sge.sge_cnt);
			return -EINVAL;
		}
	}

	/* Get buf size, SQ and RQ are aligned to PAGE_SIZE */
	page_size = 1 << (hr_dev->caps.mtt_buf_pg_sz + PAGE_SHIFT);
	hr_qp->sq.offset = 0;
	size = HNS_ROCE_ALOGN_UP(hr_qp->sq.wqe_cnt << hr_qp->sq.wqe_shift,
				 page_size);

	if (hr_dev->caps.max_sq_sg > 2 && hr_qp->sge.sge_cnt) {
		hr_qp->sge.sge_cnt = max(page_size/(1 << hr_qp->sge.sge_shift),
					(u32)hr_qp->sge.sge_cnt);
		hr_qp->sge.offset = size;
		size += HNS_ROCE_ALOGN_UP(hr_qp->sge.sge_cnt <<
					  hr_qp->sge.sge_shift, page_size);
	}

	hr_qp->rq.offset = size;
	size += HNS_ROCE_ALOGN_UP((hr_qp->rq.wqe_cnt << hr_qp->rq.wqe_shift),
				  page_size);
	hr_qp->buff_size = size;

	/* Get wr and sge number which send */
	cap->max_send_wr = hr_qp->sq.max_post = hr_qp->sq.wqe_cnt;
	cap->max_send_sge = hr_qp->sq.max_gs;

	/* We don't support inline sends for kernel QPs (yet) */
	cap->max_inline_data = 0;

	return 0;
}

static int hns_roce_qp_has_sq(struct ib_qp_init_attr *attr)
{
	if (attr->qp_type == IB_QPT_XRC_TGT || !attr->cap.max_send_wr)
		return 0;

	return 1;
}

static int hns_roce_qp_has_rq(struct ib_qp_init_attr *attr)
{
	if (attr->qp_type == IB_QPT_XRC_INI ||
	    attr->qp_type == IB_QPT_XRC_TGT || attr->srq ||
	    !attr->cap.max_recv_wr)
		return 0;

	return 1;
}

static int hns_roce_create_qp_common(struct hns_roce_dev *hr_dev,
				     struct ib_pd *ib_pd,
				     struct ib_qp_init_attr *init_attr,
				     struct ib_udata *udata, unsigned long sqpn,
				     struct hns_roce_qp *hr_qp)
{
	struct device *dev = hr_dev->dev;
	struct hns_roce_ib_create_qp ucmd;
	struct hns_roce_ib_create_qp_resp resp = {};
	unsigned long qpn = 0;
	int ret = 0;
	u32 page_shift;
	u32 npages;
	int i;

	mutex_init(&hr_qp->mutex);
	spin_lock_init(&hr_qp->sq.lock);
	spin_lock_init(&hr_qp->rq.lock);

	hr_qp->state = IB_QPS_RESET;

	hr_qp->ibqp.qp_type = init_attr->qp_type;

	if (init_attr->sq_sig_type == IB_SIGNAL_ALL_WR)
		hr_qp->sq_signal_bits = cpu_to_le32(IB_SIGNAL_ALL_WR);
	else
		hr_qp->sq_signal_bits = cpu_to_le32(IB_SIGNAL_REQ_WR);

	ret = hns_roce_set_rq_size(hr_dev, &init_attr->cap, !!ib_pd->uobject,
				   hns_roce_qp_has_rq(init_attr), hr_qp);
	if (ret) {
		dev_err(dev, "hns_roce_set_rq_size failed\n");
		goto err_out;
	}

	if ((hr_dev->caps.flags & HNS_ROCE_CAP_FLAG_RQ_INLINE) &&
	    hns_roce_qp_has_rq(init_attr)) {
		/* allocate recv inline buf */
		hr_qp->rq_inl_buf.wqe_list = kcalloc(hr_qp->rq.wqe_cnt,
					       sizeof(struct hns_roce_rinl_wqe),
					       GFP_KERNEL);
		if (!hr_qp->rq_inl_buf.wqe_list) {
			ret = -ENOMEM;
			goto err_out;
		}

		hr_qp->rq_inl_buf.wqe_cnt = hr_qp->rq.wqe_cnt;

		/* Firstly, allocate a list of sge space buffer */
		hr_qp->rq_inl_buf.wqe_list[0].sg_list =
					kcalloc(hr_qp->rq_inl_buf.wqe_cnt,
					       init_attr->cap.max_recv_sge *
					       sizeof(struct hns_roce_rinl_sge),
					       GFP_KERNEL);
		if (!hr_qp->rq_inl_buf.wqe_list[0].sg_list) {
			ret = -ENOMEM;
			goto err_wqe_list;
		}

		for (i = 1; i < hr_qp->rq_inl_buf.wqe_cnt; i++)
			/* Secondly, reallocate the buffer */
			hr_qp->rq_inl_buf.wqe_list[i].sg_list =
				&hr_qp->rq_inl_buf.wqe_list[0].sg_list[i *
				init_attr->cap.max_recv_sge];
	}

	if (ib_pd->uobject) {
		if (ib_copy_from_udata(&ucmd, udata, sizeof(ucmd))) {
			dev_err(dev, "ib_copy_from_udata error for create qp\n");
			ret = -EFAULT;
			goto err_rq_sge_list;
		}

		ret = hns_roce_set_user_sq_size(hr_dev, &init_attr->cap, hr_qp,
						&ucmd);
		if (ret) {
			dev_err(dev, "hns_roce_set_user_sq_size error for create qp\n");
			goto err_rq_sge_list;
		}

		hr_qp->umem = ib_umem_get(ib_pd->uobject->context,
					  ucmd.buf_addr, hr_qp->buff_size, 0,
					  0);
		if (IS_ERR(hr_qp->umem)) {
			dev_err(dev, "ib_umem_get error for create qp\n");
			ret = PTR_ERR(hr_qp->umem);
			goto err_rq_sge_list;
		}

		hr_qp->mtt.mtt_type = MTT_TYPE_WQE;
		if (hr_dev->caps.mtt_buf_pg_sz) {
			npages = (ib_umem_page_count(hr_qp->umem) +
				  (1 << hr_dev->caps.mtt_buf_pg_sz) - 1) /
				  (1 << hr_dev->caps.mtt_buf_pg_sz);
			page_shift = PAGE_SHIFT + hr_dev->caps.mtt_buf_pg_sz;
			ret = hns_roce_mtt_init(hr_dev, npages,
				    page_shift,
				    &hr_qp->mtt);
		} else {
			ret = hns_roce_mtt_init(hr_dev,
				    ib_umem_page_count(hr_qp->umem),
				    hr_qp->umem->page_shift,
				    &hr_qp->mtt);
		}
		if (ret) {
			dev_err(dev, "hns_roce_mtt_init error for create qp\n");
			goto err_buf;
		}

		ret = hns_roce_ib_umem_write_mtt(hr_dev, &hr_qp->mtt,
						 hr_qp->umem);
		if (ret) {
			dev_err(dev, "hns_roce_ib_umem_write_mtt error for create qp\n");
			goto err_mtt;
		}

		if ((hr_dev->caps.flags & HNS_ROCE_CAP_FLAG_SQ_RECORD_DB) &&
		    (udata->inlen >= sizeof(ucmd)) &&
		    (udata->outlen >= sizeof(resp)) &&
		    hns_roce_qp_has_sq(init_attr)) {
			ret = hns_roce_db_map_user(
					to_hr_ucontext(ib_pd->uobject->context),
					ucmd.sdb_addr, &hr_qp->sdb);
			if (ret) {
				dev_err(dev, "sq record doorbell map failed!\n");
				goto err_mtt;
			}

			/* indicate kernel supports sq record db */
			resp.cap_flags |= HNS_ROCE_SUPPORT_SQ_RECORD_DB;
			hr_qp->sdb_en = 1;
		}

		if ((hr_dev->caps.flags & HNS_ROCE_CAP_FLAG_RECORD_DB) &&
		    (udata->outlen >= sizeof(resp)) &&
		    hns_roce_qp_has_rq(init_attr)) {
			ret = hns_roce_db_map_user(
					to_hr_ucontext(ib_pd->uobject->context),
					ucmd.db_addr, &hr_qp->rdb);
			if (ret) {
				dev_err(dev, "rq record doorbell map failed!\n");
				goto err_sq_dbmap;
			}

			/* indicate kernel supports rq record db */
			resp.cap_flags |= HNS_ROCE_SUPPORT_RQ_RECORD_DB;
			hr_qp->rdb_en = 1;
		}
	} else {
		if (init_attr->create_flags &
		    IB_QP_CREATE_BLOCK_MULTICAST_LOOPBACK) {
			dev_err(dev, "init_attr->create_flags error!\n");
			ret = -EINVAL;
			goto err_rq_sge_list;
		}

		if (init_attr->create_flags & IB_QP_CREATE_IPOIB_UD_LSO) {
			dev_err(dev, "init_attr->create_flags error!\n");
			ret = -EINVAL;
			goto err_rq_sge_list;
		}

		/* Set SQ size */
		ret = hns_roce_set_kernel_sq_size(hr_dev, &init_attr->cap,
						  hr_qp);
		if (ret) {
			dev_err(dev, "hns_roce_set_kernel_sq_size error!\n");
			goto err_rq_sge_list;
		}

		/* QP doorbell register address */
		hr_qp->sq.db_reg_l = hr_dev->reg_base + hr_dev->sdb_offset +
				     DB_REG_OFFSET * hr_dev->priv_uar.index;
		hr_qp->rq.db_reg_l = hr_dev->reg_base + hr_dev->odb_offset +
				     DB_REG_OFFSET * hr_dev->priv_uar.index;

		if ((hr_dev->caps.flags & HNS_ROCE_CAP_FLAG_RECORD_DB) &&
		    hns_roce_qp_has_rq(init_attr)) {
			ret = hns_roce_alloc_db(hr_dev, &hr_qp->rdb, 0);
			if (ret) {
				dev_err(dev, "rq record doorbell alloc failed!\n");
				goto err_rq_sge_list;
			}
			*hr_qp->rdb.db_record = 0;
			hr_qp->rdb_en = 1;
		}

		/* Allocate QP buf */
		page_shift = PAGE_SHIFT + hr_dev->caps.mtt_buf_pg_sz;
		if (hns_roce_buf_alloc(hr_dev, hr_qp->buff_size,
				       (1 << page_shift) * 2,
				       &hr_qp->hr_buf, page_shift)) {
			dev_err(dev, "hns_roce_buf_alloc error!\n");
			ret = -ENOMEM;
			goto err_db;
		}

		hr_qp->mtt.mtt_type = MTT_TYPE_WQE;
		/* Write MTT */
		ret = hns_roce_mtt_init(hr_dev, hr_qp->hr_buf.npages,
					hr_qp->hr_buf.page_shift, &hr_qp->mtt);
		if (ret) {
			dev_err(dev, "hns_roce_mtt_init error for kernel create qp\n");
			goto err_buf;
		}

		ret = hns_roce_buf_write_mtt(hr_dev, &hr_qp->mtt,
					     &hr_qp->hr_buf);
		if (ret) {
			dev_err(dev, "hns_roce_buf_write_mtt error for kernel create qp\n");
			goto err_mtt;
		}

		hr_qp->sq.wrid = kcalloc(hr_qp->sq.wqe_cnt, sizeof(u64),
					 GFP_KERNEL);
		hr_qp->rq.wrid = kcalloc(hr_qp->rq.wqe_cnt, sizeof(u64),
					 GFP_KERNEL);
		if (!hr_qp->sq.wrid || !hr_qp->rq.wrid) {
			ret = -ENOMEM;
			goto err_wrid;
		}
	}

	if (sqpn) {
		qpn = sqpn;
	} else {
		/* Get QPN */
		ret = hns_roce_reserve_range_qp(hr_dev, 1, 1, &qpn);
		if (ret) {
			dev_err(dev, "hns_roce_reserve_range_qp alloc qpn error\n");
			goto err_wrid;
		}
	}

	if (init_attr->qp_type == IB_QPT_GSI &&
	    hr_dev->hw_rev == HNS_ROCE_HW_VER1) {
		/* In v1 engine, GSI QP context in RoCE engine's register */
		ret = hns_roce_gsi_qp_alloc(hr_dev, qpn, hr_qp);
		if (ret) {
			dev_err(dev, "hns_roce_qp_alloc failed!\n");
			goto err_qpn;
		}
	} else {
		ret = hns_roce_qp_alloc(hr_dev, qpn, hr_qp);
		if (ret) {
			dev_err(dev, "hns_roce_qp_alloc failed!\n");
			goto err_qpn;
		}
	}

	if (sqpn)
		hr_qp->doorbell_qpn = 1;
	else
		hr_qp->doorbell_qpn = cpu_to_le64(hr_qp->qpn);

	if (udata) {
		ret = ib_copy_to_udata(udata, &resp,
				       min(udata->outlen, sizeof(resp)));
		if (ret)
			goto err_qp;
	}

	if (hr_dev->caps.flags & HNS_ROCE_CAP_FLAG_QP_FLOW_CTRL) {
		ret = hr_dev->hw->qp_flow_control_init(hr_dev, hr_qp);
		if (ret)
			goto err_qp;
	}

	hr_qp->event = hns_roce_ib_qp_event;

	return 0;

err_qp:
	if (init_attr->qp_type == IB_QPT_GSI &&
		hr_dev->hw_rev == HNS_ROCE_HW_VER1)
		hns_roce_qp_remove(hr_dev, hr_qp);
	else
		hns_roce_qp_free(hr_dev, hr_qp);

err_qpn:
	if (!sqpn)
		hns_roce_release_range_qp(hr_dev, qpn, 1);

err_wrid:
	if (ib_pd->uobject) {
		if ((hr_dev->caps.flags & HNS_ROCE_CAP_FLAG_RECORD_DB) &&
		    (udata->outlen >= sizeof(resp)) &&
		    hns_roce_qp_has_rq(init_attr))
			hns_roce_db_unmap_user(
					to_hr_ucontext(ib_pd->uobject->context),
					&hr_qp->rdb);
	} else {
		kfree(hr_qp->sq.wrid);
		kfree(hr_qp->rq.wrid);
	}

err_sq_dbmap:
	if (ib_pd->uobject)
		if ((hr_dev->caps.flags & HNS_ROCE_CAP_FLAG_SQ_RECORD_DB) &&
		    (udata->inlen >= sizeof(ucmd)) &&
		    (udata->outlen >= sizeof(resp)) &&
		    hns_roce_qp_has_sq(init_attr))
			hns_roce_db_unmap_user(
					to_hr_ucontext(ib_pd->uobject->context),
					&hr_qp->sdb);

err_mtt:
	hns_roce_mtt_cleanup(hr_dev, &hr_qp->mtt);

err_buf:
	if (ib_pd->uobject)
		ib_umem_release(hr_qp->umem);
	else
		hns_roce_buf_free(hr_dev, hr_qp->buff_size, &hr_qp->hr_buf);

err_db:
	if (!ib_pd->uobject && hns_roce_qp_has_rq(init_attr) &&
	    (hr_dev->caps.flags & HNS_ROCE_CAP_FLAG_RECORD_DB))
		hns_roce_free_db(hr_dev, &hr_qp->rdb);

err_rq_sge_list:
	if (hr_dev->caps.flags & HNS_ROCE_CAP_FLAG_RQ_INLINE)
		kfree(hr_qp->rq_inl_buf.wqe_list[0].sg_list);

err_wqe_list:
	if (hr_dev->caps.flags & HNS_ROCE_CAP_FLAG_RQ_INLINE)
		kfree(hr_qp->rq_inl_buf.wqe_list);

err_out:
	return ret;
}

struct ib_qp *hns_roce_create_qp(struct ib_pd *pd,
				 struct ib_qp_init_attr *init_attr,
				 struct ib_udata *udata)
{
	struct hns_roce_dev *hr_dev = to_hr_dev(pd->device);
	struct device *dev = hr_dev->dev;
	struct hns_roce_sqp *hr_sqp;
	struct hns_roce_qp *hr_qp;
	int ret;

	switch (init_attr->qp_type) {
	case IB_QPT_RC: {
		hr_qp = kzalloc(sizeof(*hr_qp), GFP_KERNEL);
		if (!hr_qp)
			return ERR_PTR(-ENOMEM);

		ret = hns_roce_create_qp_common(hr_dev, pd, init_attr, udata, 0,
						hr_qp);
		if (ret) {
			dev_err(dev, "Create RC QP failed\n");
			kfree(hr_qp);
			return ERR_PTR(ret);
		}

		hr_qp->ibqp.qp_num = hr_qp->qpn;

		break;
	}
	case IB_QPT_GSI: {
		/* Userspace is not allowed to create special QPs: */
		if (pd->uobject) {
			dev_err(dev, "not support usr space GSI\n");
			return ERR_PTR(-EINVAL);
		}

		hr_sqp = kzalloc(sizeof(*hr_sqp), GFP_KERNEL);
		if (!hr_sqp)
			return ERR_PTR(-ENOMEM);

		hr_qp = &hr_sqp->hr_qp;
		hr_qp->port = init_attr->port_num - 1;
		hr_qp->phy_port = hr_dev->iboe.phy_port[hr_qp->port];

		/* when hw version is v1, the sqpn is allocated */
		if (hr_dev->caps.max_sq_sg <= 2)
			hr_qp->ibqp.qp_num = HNS_ROCE_MAX_PORTS +
					     hr_dev->iboe.phy_port[hr_qp->port];
		else
			hr_qp->ibqp.qp_num = 1;

		ret = hns_roce_create_qp_common(hr_dev, pd, init_attr, udata,
						hr_qp->ibqp.qp_num, hr_qp);
		if (ret) {
			dev_err(dev, "Create GSI QP failed!\n");
			kfree(hr_sqp);
			return ERR_PTR(ret);
		}

		break;
	}
	default:{
		dev_err(dev, "not support QP type %d\n", init_attr->qp_type);
		return ERR_PTR(-EINVAL);
	}
	}

	return &hr_qp->ibqp;
}
EXPORT_SYMBOL_GPL(hns_roce_create_qp);

int to_hr_qp_type(int qp_type)
{
	int transport_type;

	if (qp_type == IB_QPT_RC)
		transport_type = SERV_TYPE_RC;
	else if (qp_type == IB_QPT_UC)
		transport_type = SERV_TYPE_UC;
	else if (qp_type == IB_QPT_UD)
		transport_type = SERV_TYPE_UD;
	else if (qp_type == IB_QPT_GSI)
		transport_type = SERV_TYPE_UD;
	else
		transport_type = -1;

	return transport_type;
}
EXPORT_SYMBOL_GPL(to_hr_qp_type);

int hns_roce_modify_qp(struct ib_qp *ibqp, struct ib_qp_attr *attr,
		       int attr_mask, struct ib_udata *udata)
{
	struct hns_roce_dev *hr_dev = to_hr_dev(ibqp->device);
	struct hns_roce_qp *hr_qp = to_hr_qp(ibqp);
	enum ib_qp_state cur_state, new_state;
	struct device *dev = hr_dev->dev;
	int ret = -EINVAL;
	int p;
	enum ib_mtu active_mtu;

	mutex_lock(&hr_qp->mutex);

	cur_state = attr_mask & IB_QP_CUR_STATE ?
		    attr->cur_qp_state : (enum ib_qp_state)hr_qp->state;
	new_state = attr_mask & IB_QP_STATE ?
		    attr->qp_state : cur_state;

	if (ibqp->uobject &&
	    (attr_mask & IB_QP_STATE) && new_state == IB_QPS_ERR) {
		if (hr_qp->sdb_en == 1) {
			hr_qp->sq.head = *(int *)(hr_qp->sdb.virt_addr);

			if (hr_qp->rdb_en == 1)
				hr_qp->rq.head = *(int *)(hr_qp->rdb.virt_addr);
		} else {
			dev_warn(dev, "flush cqe is not supported in userspace!\n");
			goto out;
		}
	}

	if (!ib_modify_qp_is_ok(cur_state, new_state, ibqp->qp_type,
				attr_mask)) {
		dev_err(dev, "ib_modify_qp_is_ok failed\n");
		goto out;
	}

	if ((attr_mask & IB_QP_PORT) &&
	    (attr->port_num == 0 || attr->port_num > hr_dev->caps.num_ports)) {
		dev_err(dev, "attr port_num invalid.attr->port_num=%d\n",
			attr->port_num);
		goto out;
	}

	if (attr_mask & IB_QP_PKEY_INDEX) {
		p = attr_mask & IB_QP_PORT ? (attr->port_num - 1) : hr_qp->port;
		if (attr->pkey_index >= hr_dev->caps.pkey_table_len[p]) {
			dev_err(dev, "attr pkey_index invalid.attr->pkey_index=%d\n",
				attr->pkey_index);
			goto out;
		}
	}

	if (attr_mask & IB_QP_PATH_MTU) {
		p = attr_mask & IB_QP_PORT ? (attr->port_num - 1) : hr_qp->port;
		active_mtu = iboe_get_mtu(hr_dev->iboe.netdevs[p]->mtu);

		if ((hr_dev->caps.max_mtu == IB_MTU_4096 &&
		    attr->path_mtu > IB_MTU_4096) ||
		    (hr_dev->caps.max_mtu == IB_MTU_2048 &&
		    attr->path_mtu > IB_MTU_2048) ||
		    attr->path_mtu < IB_MTU_256 ||
		    attr->path_mtu > active_mtu) {
			dev_err(dev, "attr path_mtu(%d)invalid while modify qp",
				attr->path_mtu);
			goto out;
		}
	}

	if (attr_mask & IB_QP_MAX_QP_RD_ATOMIC &&
	    attr->max_rd_atomic > hr_dev->caps.max_qp_init_rdma) {
		dev_err(dev, "attr max_rd_atomic invalid.attr->max_rd_atomic=%d\n",
			attr->max_rd_atomic);
		goto out;
	}

	if (attr_mask & IB_QP_MAX_DEST_RD_ATOMIC &&
	    attr->max_dest_rd_atomic > hr_dev->caps.max_qp_dest_rdma) {
		dev_err(dev, "attr max_dest_rd_atomic invalid.attr->max_dest_rd_atomic=%d\n",
			attr->max_dest_rd_atomic);
		goto out;
	}

	if (cur_state == new_state && cur_state == IB_QPS_RESET) {
		if (hr_dev->caps.min_wqes) {
			ret = -EPERM;
			dev_err(dev, "cur_state=%d new_state=%d\n", cur_state,
				new_state);
		} else {
			ret = 0;
		}

		goto out;
	}

	ret = hr_dev->hw->modify_qp(ibqp, attr, attr_mask, cur_state,
				    new_state);

out:
	mutex_unlock(&hr_qp->mutex);

	return ret;
}

void hns_roce_lock_cqs(struct hns_roce_cq *send_cq, struct hns_roce_cq *recv_cq)
		       __acquires(&send_cq->lock) __acquires(&recv_cq->lock)
{
	if (send_cq == recv_cq) {
		spin_lock_irq(&send_cq->lock);
		__acquire(&recv_cq->lock);
	} else if (send_cq->cqn < recv_cq->cqn) {
		spin_lock_irq(&send_cq->lock);
		spin_lock_nested(&recv_cq->lock, SINGLE_DEPTH_NESTING);
	} else {
		spin_lock_irq(&recv_cq->lock);
		spin_lock_nested(&send_cq->lock, SINGLE_DEPTH_NESTING);
	}
}
EXPORT_SYMBOL_GPL(hns_roce_lock_cqs);

void hns_roce_unlock_cqs(struct hns_roce_cq *send_cq,
			 struct hns_roce_cq *recv_cq) __releases(&send_cq->lock)
			 __releases(&recv_cq->lock)
{
	if (send_cq == recv_cq) {
		__release(&recv_cq->lock);
		spin_unlock_irq(&send_cq->lock);
	} else if (send_cq->cqn < recv_cq->cqn) {
		spin_unlock(&recv_cq->lock);
		spin_unlock_irq(&send_cq->lock);
	} else {
		spin_unlock(&send_cq->lock);
		spin_unlock_irq(&recv_cq->lock);
	}
}
EXPORT_SYMBOL_GPL(hns_roce_unlock_cqs);

static void *get_wqe(struct hns_roce_qp *hr_qp, int offset)
{

	return hns_roce_buf_offset(&hr_qp->hr_buf, offset);
}

void *get_recv_wqe(struct hns_roce_qp *hr_qp, int n)
{
	return get_wqe(hr_qp, hr_qp->rq.offset + (n << hr_qp->rq.wqe_shift));
}
EXPORT_SYMBOL_GPL(get_recv_wqe);

void *get_send_wqe(struct hns_roce_qp *hr_qp, int n)
{
	return get_wqe(hr_qp, hr_qp->sq.offset + (n << hr_qp->sq.wqe_shift));
}
EXPORT_SYMBOL_GPL(get_send_wqe);

void *get_send_extend_sge(struct hns_roce_qp *hr_qp, int n)
{
	return hns_roce_buf_offset(&hr_qp->hr_buf, hr_qp->sge.offset +
					(n << hr_qp->sge.sge_shift));
}
EXPORT_SYMBOL_GPL(get_send_extend_sge);

bool hns_roce_wq_overflow(struct hns_roce_wq *hr_wq, int nreq,
			  struct ib_cq *ib_cq)
{
	struct hns_roce_cq *hr_cq;
	u32 cur;

	cur = hr_wq->head - hr_wq->tail;
	if (likely(cur + nreq < hr_wq->max_post))
		return false;

	hr_cq = to_hr_cq(ib_cq);
	spin_lock(&hr_cq->lock);
	cur = hr_wq->head - hr_wq->tail;
	spin_unlock(&hr_cq->lock);

	return cur + nreq >= hr_wq->max_post;
}
EXPORT_SYMBOL_GPL(hns_roce_wq_overflow);

int hns_roce_init_qp_table(struct hns_roce_dev *hr_dev)
{
	struct hns_roce_qp_table *qp_table = &hr_dev->qp_table;
	int reserved_from_top = 0;
	int reserved_from_bot;
	int ret;

	mutex_init(&qp_table->scc_mutex);
	spin_lock_init(&qp_table->lock);
	INIT_RADIX_TREE(&hr_dev->qp_table_tree, GFP_ATOMIC);

<<<<<<< HEAD
	/* In hw v1, a port include two SQP, six ports total 12 */
	if (hr_dev->caps.max_sq_sg <= 2)
		reserved_from_bot = SQP_NUM;
	else
		reserved_from_bot = hr_dev->caps.reserved_qps;
=======
	reserved_from_bot = hr_dev->caps.reserved_qps;
>>>>>>> ecd3ad1c

	ret = hns_roce_bitmap_init(&qp_table->bitmap, hr_dev->caps.num_qps,
				   hr_dev->caps.num_qps - 1, reserved_from_bot,
				   reserved_from_top);
	if (ret) {
		dev_err(hr_dev->dev, "qp bitmap init failed!error=%d\n",
			ret);
		return ret;
	}

	return 0;
}

void hns_roce_cleanup_qp_table(struct hns_roce_dev *hr_dev)
{
	hns_roce_bitmap_cleanup(&hr_dev->qp_table.bitmap);
}<|MERGE_RESOLUTION|>--- conflicted
+++ resolved
@@ -411,13 +411,8 @@
 					     hr_qp->sq.wqe_shift), PAGE_SIZE);
 	} else {
 		page_size = 1 << (hr_dev->caps.mtt_buf_pg_sz + PAGE_SHIFT);
-<<<<<<< HEAD
-		hr_qp->sge.sge_cnt =
-		       max(page_size / (1 << hr_qp->sge.sge_shift), ex_sge_num);
-=======
 		hr_qp->sge.sge_cnt = ex_sge_num ?
 		   max(page_size / (1 << hr_qp->sge.sge_shift), ex_sge_num) : 0;
->>>>>>> ecd3ad1c
 		hr_qp->buff_size = HNS_ROCE_ALOGN_UP((hr_qp->rq.wqe_cnt <<
 					     hr_qp->rq.wqe_shift), page_size) +
 				   HNS_ROCE_ALOGN_UP((hr_qp->sge.sge_cnt <<
@@ -1165,15 +1160,7 @@
 	spin_lock_init(&qp_table->lock);
 	INIT_RADIX_TREE(&hr_dev->qp_table_tree, GFP_ATOMIC);
 
-<<<<<<< HEAD
-	/* In hw v1, a port include two SQP, six ports total 12 */
-	if (hr_dev->caps.max_sq_sg <= 2)
-		reserved_from_bot = SQP_NUM;
-	else
-		reserved_from_bot = hr_dev->caps.reserved_qps;
-=======
 	reserved_from_bot = hr_dev->caps.reserved_qps;
->>>>>>> ecd3ad1c
 
 	ret = hns_roce_bitmap_init(&qp_table->bitmap, hr_dev->caps.num_qps,
 				   hr_dev->caps.num_qps - 1, reserved_from_bot,
