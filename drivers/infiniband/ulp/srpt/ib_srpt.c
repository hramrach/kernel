/*
 * Copyright (c) 2006 - 2009 Mellanox Technology Inc.  All rights reserved.
 * Copyright (C) 2008 - 2011 Bart Van Assche <bvanassche@acm.org>.
 *
 * This software is available to you under a choice of one of two
 * licenses.  You may choose to be licensed under the terms of the GNU
 * General Public License (GPL) Version 2, available from the file
 * COPYING in the main directory of this source tree, or the
 * OpenIB.org BSD license below:
 *
 *     Redistribution and use in source and binary forms, with or
 *     without modification, are permitted provided that the following
 *     conditions are met:
 *
 *      - Redistributions of source code must retain the above
 *        copyright notice, this list of conditions and the following
 *        disclaimer.
 *
 *      - Redistributions in binary form must reproduce the above
 *        copyright notice, this list of conditions and the following
 *        disclaimer in the documentation and/or other materials
 *        provided with the distribution.
 *
 * THE SOFTWARE IS PROVIDED "AS IS", WITHOUT WARRANTY OF ANY KIND,
 * EXPRESS OR IMPLIED, INCLUDING BUT NOT LIMITED TO THE WARRANTIES OF
 * MERCHANTABILITY, FITNESS FOR A PARTICULAR PURPOSE AND
 * NONINFRINGEMENT. IN NO EVENT SHALL THE AUTHORS OR COPYRIGHT HOLDERS
 * BE LIABLE FOR ANY CLAIM, DAMAGES OR OTHER LIABILITY, WHETHER IN AN
 * ACTION OF CONTRACT, TORT OR OTHERWISE, ARISING FROM, OUT OF OR IN
 * CONNECTION WITH THE SOFTWARE OR THE USE OR OTHER DEALINGS IN THE
 * SOFTWARE.
 *
 */

#include <linux/module.h>
#include <linux/init.h>
#include <linux/slab.h>
#include <linux/err.h>
#include <linux/ctype.h>
#include <linux/kthread.h>
#include <linux/string.h>
#include <linux/delay.h>
#include <linux/atomic.h>
#include <scsi/scsi_proto.h>
#include <scsi/scsi_tcq.h>
#include <target/target_core_base.h>
#include <target/target_core_fabric.h>
#include "ib_srpt.h"

/* Name of this kernel module. */
#define DRV_NAME		"ib_srpt"
#define DRV_VERSION		"2.0.0"
#define DRV_RELDATE		"2011-02-14"

#define SRPT_ID_STRING	"Linux SRP target"

#undef pr_fmt
#define pr_fmt(fmt) DRV_NAME " " fmt

MODULE_AUTHOR("Vu Pham and Bart Van Assche");
MODULE_DESCRIPTION("InfiniBand SCSI RDMA Protocol target "
		   "v" DRV_VERSION " (" DRV_RELDATE ")");
MODULE_LICENSE("Dual BSD/GPL");

/*
 * Global Variables
 */

static u64 srpt_service_guid;
static DEFINE_SPINLOCK(srpt_dev_lock);	/* Protects srpt_dev_list. */
static LIST_HEAD(srpt_dev_list);	/* List of srpt_device structures. */

static unsigned srp_max_req_size = DEFAULT_MAX_REQ_SIZE;
module_param(srp_max_req_size, int, 0444);
MODULE_PARM_DESC(srp_max_req_size,
		 "Maximum size of SRP request messages in bytes.");

static int srpt_srq_size = DEFAULT_SRPT_SRQ_SIZE;
module_param(srpt_srq_size, int, 0444);
MODULE_PARM_DESC(srpt_srq_size,
		 "Shared receive queue (SRQ) size.");

static int srpt_get_u64_x(char *buffer, struct kernel_param *kp)
{
	return sprintf(buffer, "0x%016llx", *(u64 *)kp->arg);
}
module_param_call(srpt_service_guid, NULL, srpt_get_u64_x, &srpt_service_guid,
		  0444);
MODULE_PARM_DESC(srpt_service_guid,
		 "Using this value for ioc_guid, id_ext, and cm_listen_id"
		 " instead of using the node_guid of the first HCA.");

static struct ib_client srpt_client;
static void srpt_release_cmd(struct se_cmd *se_cmd);
static void srpt_free_ch(struct kref *kref);
static int srpt_queue_status(struct se_cmd *cmd);
static void srpt_recv_done(struct ib_cq *cq, struct ib_wc *wc);
static void srpt_send_done(struct ib_cq *cq, struct ib_wc *wc);
static void srpt_process_wait_list(struct srpt_rdma_ch *ch);

/*
 * The only allowed channel state changes are those that change the channel
 * state into a state with a higher numerical value. Hence the new > prev test.
 */
static bool srpt_set_ch_state(struct srpt_rdma_ch *ch, enum rdma_ch_state new)
{
	unsigned long flags;
	enum rdma_ch_state prev;
	bool changed = false;

	spin_lock_irqsave(&ch->spinlock, flags);
	prev = ch->state;
	if (new > prev) {
		ch->state = new;
		changed = true;
	}
	spin_unlock_irqrestore(&ch->spinlock, flags);

	return changed;
}

/**
 * srpt_event_handler() - Asynchronous IB event callback function.
 *
 * Callback function called by the InfiniBand core when an asynchronous IB
 * event occurs. This callback may occur in interrupt context. See also
 * section 11.5.2, Set Asynchronous Event Handler in the InfiniBand
 * Architecture Specification.
 */
static void srpt_event_handler(struct ib_event_handler *handler,
			       struct ib_event *event)
{
	struct srpt_device *sdev;
	struct srpt_port *sport;

	sdev = ib_get_client_data(event->device, &srpt_client);
	if (!sdev || sdev->device != event->device)
		return;

	pr_debug("ASYNC event= %d on device= %s\n", event->event,
		 sdev->device->name);

	switch (event->event) {
	case IB_EVENT_PORT_ERR:
		if (event->element.port_num <= sdev->device->phys_port_cnt) {
			sport = &sdev->port[event->element.port_num - 1];
			sport->lid = 0;
			sport->sm_lid = 0;
		}
		break;
	case IB_EVENT_PORT_ACTIVE:
	case IB_EVENT_LID_CHANGE:
	case IB_EVENT_PKEY_CHANGE:
	case IB_EVENT_SM_CHANGE:
	case IB_EVENT_CLIENT_REREGISTER:
	case IB_EVENT_GID_CHANGE:
		/* Refresh port data asynchronously. */
		if (event->element.port_num <= sdev->device->phys_port_cnt) {
			sport = &sdev->port[event->element.port_num - 1];
			if (!sport->lid && !sport->sm_lid)
				schedule_work(&sport->work);
		}
		break;
	default:
		pr_err("received unrecognized IB event %d\n",
		       event->event);
		break;
	}
}

/**
 * srpt_srq_event() - SRQ event callback function.
 */
static void srpt_srq_event(struct ib_event *event, void *ctx)
{
	pr_info("SRQ event %d\n", event->event);
}

static const char *get_ch_state_name(enum rdma_ch_state s)
{
	switch (s) {
	case CH_CONNECTING:
		return "connecting";
	case CH_LIVE:
		return "live";
	case CH_DISCONNECTING:
		return "disconnecting";
	case CH_DRAINING:
		return "draining";
	case CH_DISCONNECTED:
		return "disconnected";
	}
	return "???";
}

/**
 * srpt_qp_event() - QP event callback function.
 */
static void srpt_qp_event(struct ib_event *event, struct srpt_rdma_ch *ch)
{
	pr_debug("QP event %d on cm_id=%p sess_name=%s state=%d\n",
		 event->event, ch->cm_id, ch->sess_name, ch->state);

	switch (event->event) {
	case IB_EVENT_COMM_EST:
		ib_cm_notify(ch->cm_id, event->event);
		break;
	case IB_EVENT_QP_LAST_WQE_REACHED:
		pr_debug("%s-%d, state %s: received Last WQE event.\n",
			 ch->sess_name, ch->qp->qp_num,
			 get_ch_state_name(ch->state));
		break;
	default:
		pr_err("received unrecognized IB QP event %d\n", event->event);
		break;
	}
}

/**
 * srpt_set_ioc() - Helper function for initializing an IOUnitInfo structure.
 *
 * @slot: one-based slot number.
 * @value: four-bit value.
 *
 * Copies the lowest four bits of value in element slot of the array of four
 * bit elements called c_list (controller list). The index slot is one-based.
 */
static void srpt_set_ioc(u8 *c_list, u32 slot, u8 value)
{
	u16 id;
	u8 tmp;

	id = (slot - 1) / 2;
	if (slot & 0x1) {
		tmp = c_list[id] & 0xf;
		c_list[id] = (value << 4) | tmp;
	} else {
		tmp = c_list[id] & 0xf0;
		c_list[id] = (value & 0xf) | tmp;
	}
}

/**
 * srpt_get_class_port_info() - Copy ClassPortInfo to a management datagram.
 *
 * See also section 16.3.3.1 ClassPortInfo in the InfiniBand Architecture
 * Specification.
 */
static void srpt_get_class_port_info(struct ib_dm_mad *mad)
{
	struct ib_class_port_info *cif;

	cif = (struct ib_class_port_info *)mad->data;
	memset(cif, 0, sizeof(*cif));
	cif->base_version = 1;
	cif->class_version = 1;
	cif->resp_time_value = 20;

	mad->mad_hdr.status = 0;
}

/**
 * srpt_get_iou() - Write IOUnitInfo to a management datagram.
 *
 * See also section 16.3.3.3 IOUnitInfo in the InfiniBand Architecture
 * Specification. See also section B.7, table B.6 in the SRP r16a document.
 */
static void srpt_get_iou(struct ib_dm_mad *mad)
{
	struct ib_dm_iou_info *ioui;
	u8 slot;
	int i;

	ioui = (struct ib_dm_iou_info *)mad->data;
	ioui->change_id = cpu_to_be16(1);
	ioui->max_controllers = 16;

	/* set present for slot 1 and empty for the rest */
	srpt_set_ioc(ioui->controller_list, 1, 1);
	for (i = 1, slot = 2; i < 16; i++, slot++)
		srpt_set_ioc(ioui->controller_list, slot, 0);

	mad->mad_hdr.status = 0;
}

/**
 * srpt_get_ioc() - Write IOControllerprofile to a management datagram.
 *
 * See also section 16.3.3.4 IOControllerProfile in the InfiniBand
 * Architecture Specification. See also section B.7, table B.7 in the SRP
 * r16a document.
 */
static void srpt_get_ioc(struct srpt_port *sport, u32 slot,
			 struct ib_dm_mad *mad)
{
	struct srpt_device *sdev = sport->sdev;
	struct ib_dm_ioc_profile *iocp;

	iocp = (struct ib_dm_ioc_profile *)mad->data;

	if (!slot || slot > 16) {
		mad->mad_hdr.status
			= cpu_to_be16(DM_MAD_STATUS_INVALID_FIELD);
		return;
	}

	if (slot > 2) {
		mad->mad_hdr.status
			= cpu_to_be16(DM_MAD_STATUS_NO_IOC);
		return;
	}

	memset(iocp, 0, sizeof(*iocp));
	strcpy(iocp->id_string, SRPT_ID_STRING);
	iocp->guid = cpu_to_be64(srpt_service_guid);
	iocp->vendor_id = cpu_to_be32(sdev->device->attrs.vendor_id);
	iocp->device_id = cpu_to_be32(sdev->device->attrs.vendor_part_id);
	iocp->device_version = cpu_to_be16(sdev->device->attrs.hw_ver);
	iocp->subsys_vendor_id = cpu_to_be32(sdev->device->attrs.vendor_id);
	iocp->subsys_device_id = 0x0;
	iocp->io_class = cpu_to_be16(SRP_REV16A_IB_IO_CLASS);
	iocp->io_subclass = cpu_to_be16(SRP_IO_SUBCLASS);
	iocp->protocol = cpu_to_be16(SRP_PROTOCOL);
	iocp->protocol_version = cpu_to_be16(SRP_PROTOCOL_VERSION);
	iocp->send_queue_depth = cpu_to_be16(sdev->srq_size);
	iocp->rdma_read_depth = 4;
	iocp->send_size = cpu_to_be32(srp_max_req_size);
	iocp->rdma_size = cpu_to_be32(min(sport->port_attrib.srp_max_rdma_size,
					  1U << 24));
	iocp->num_svc_entries = 1;
	iocp->op_cap_mask = SRP_SEND_TO_IOC | SRP_SEND_FROM_IOC |
		SRP_RDMA_READ_FROM_IOC | SRP_RDMA_WRITE_FROM_IOC;

	mad->mad_hdr.status = 0;
}

/**
 * srpt_get_svc_entries() - Write ServiceEntries to a management datagram.
 *
 * See also section 16.3.3.5 ServiceEntries in the InfiniBand Architecture
 * Specification. See also section B.7, table B.8 in the SRP r16a document.
 */
static void srpt_get_svc_entries(u64 ioc_guid,
				 u16 slot, u8 hi, u8 lo, struct ib_dm_mad *mad)
{
	struct ib_dm_svc_entries *svc_entries;

	WARN_ON(!ioc_guid);

	if (!slot || slot > 16) {
		mad->mad_hdr.status
			= cpu_to_be16(DM_MAD_STATUS_INVALID_FIELD);
		return;
	}

	if (slot > 2 || lo > hi || hi > 1) {
		mad->mad_hdr.status
			= cpu_to_be16(DM_MAD_STATUS_NO_IOC);
		return;
	}

	svc_entries = (struct ib_dm_svc_entries *)mad->data;
	memset(svc_entries, 0, sizeof(*svc_entries));
	svc_entries->service_entries[0].id = cpu_to_be64(ioc_guid);
	snprintf(svc_entries->service_entries[0].name,
		 sizeof(svc_entries->service_entries[0].name),
		 "%s%016llx",
		 SRP_SERVICE_NAME_PREFIX,
		 ioc_guid);

	mad->mad_hdr.status = 0;
}

/**
 * srpt_mgmt_method_get() - Process a received management datagram.
 * @sp:      source port through which the MAD has been received.
 * @rq_mad:  received MAD.
 * @rsp_mad: response MAD.
 */
static void srpt_mgmt_method_get(struct srpt_port *sp, struct ib_mad *rq_mad,
				 struct ib_dm_mad *rsp_mad)
{
	u16 attr_id;
	u32 slot;
	u8 hi, lo;

	attr_id = be16_to_cpu(rq_mad->mad_hdr.attr_id);
	switch (attr_id) {
	case DM_ATTR_CLASS_PORT_INFO:
		srpt_get_class_port_info(rsp_mad);
		break;
	case DM_ATTR_IOU_INFO:
		srpt_get_iou(rsp_mad);
		break;
	case DM_ATTR_IOC_PROFILE:
		slot = be32_to_cpu(rq_mad->mad_hdr.attr_mod);
		srpt_get_ioc(sp, slot, rsp_mad);
		break;
	case DM_ATTR_SVC_ENTRIES:
		slot = be32_to_cpu(rq_mad->mad_hdr.attr_mod);
		hi = (u8) ((slot >> 8) & 0xff);
		lo = (u8) (slot & 0xff);
		slot = (u16) ((slot >> 16) & 0xffff);
		srpt_get_svc_entries(srpt_service_guid,
				     slot, hi, lo, rsp_mad);
		break;
	default:
		rsp_mad->mad_hdr.status =
		    cpu_to_be16(DM_MAD_STATUS_UNSUP_METHOD_ATTR);
		break;
	}
}

/**
 * srpt_mad_send_handler() - Post MAD-send callback function.
 */
static void srpt_mad_send_handler(struct ib_mad_agent *mad_agent,
				  struct ib_mad_send_wc *mad_wc)
{
	ib_destroy_ah(mad_wc->send_buf->ah);
	ib_free_send_mad(mad_wc->send_buf);
}

/**
 * srpt_mad_recv_handler() - MAD reception callback function.
 */
static void srpt_mad_recv_handler(struct ib_mad_agent *mad_agent,
				  struct ib_mad_send_buf *send_buf,
				  struct ib_mad_recv_wc *mad_wc)
{
	struct srpt_port *sport = (struct srpt_port *)mad_agent->context;
	struct ib_ah *ah;
	struct ib_mad_send_buf *rsp;
	struct ib_dm_mad *dm_mad;

	if (!mad_wc || !mad_wc->recv_buf.mad)
		return;

	ah = ib_create_ah_from_wc(mad_agent->qp->pd, mad_wc->wc,
				  mad_wc->recv_buf.grh, mad_agent->port_num);
	if (IS_ERR(ah))
		goto err;

	BUILD_BUG_ON(offsetof(struct ib_dm_mad, data) != IB_MGMT_DEVICE_HDR);

	rsp = ib_create_send_mad(mad_agent, mad_wc->wc->src_qp,
				 mad_wc->wc->pkey_index, 0,
				 IB_MGMT_DEVICE_HDR, IB_MGMT_DEVICE_DATA,
				 GFP_KERNEL,
				 IB_MGMT_BASE_VERSION);
	if (IS_ERR(rsp))
		goto err_rsp;

	rsp->ah = ah;

	dm_mad = rsp->mad;
	memcpy(dm_mad, mad_wc->recv_buf.mad, sizeof(*dm_mad));
	dm_mad->mad_hdr.method = IB_MGMT_METHOD_GET_RESP;
	dm_mad->mad_hdr.status = 0;

	switch (mad_wc->recv_buf.mad->mad_hdr.method) {
	case IB_MGMT_METHOD_GET:
		srpt_mgmt_method_get(sport, mad_wc->recv_buf.mad, dm_mad);
		break;
	case IB_MGMT_METHOD_SET:
		dm_mad->mad_hdr.status =
		    cpu_to_be16(DM_MAD_STATUS_UNSUP_METHOD_ATTR);
		break;
	default:
		dm_mad->mad_hdr.status =
		    cpu_to_be16(DM_MAD_STATUS_UNSUP_METHOD);
		break;
	}

	if (!ib_post_send_mad(rsp, NULL)) {
		ib_free_recv_mad(mad_wc);
		/* will destroy_ah & free_send_mad in send completion */
		return;
	}

	ib_free_send_mad(rsp);

err_rsp:
	ib_destroy_ah(ah);
err:
	ib_free_recv_mad(mad_wc);
}

/**
 * srpt_refresh_port() - Configure a HCA port.
 *
 * Enable InfiniBand management datagram processing, update the cached sm_lid,
 * lid and gid values, and register a callback function for processing MADs
 * on the specified port.
 *
 * Note: It is safe to call this function more than once for the same port.
 */
static int srpt_refresh_port(struct srpt_port *sport)
{
	struct ib_mad_reg_req reg_req;
	struct ib_port_modify port_modify;
	struct ib_port_attr port_attr;
	int ret;

	memset(&port_modify, 0, sizeof(port_modify));
	port_modify.set_port_cap_mask = IB_PORT_DEVICE_MGMT_SUP;
	port_modify.clr_port_cap_mask = 0;

	ret = ib_modify_port(sport->sdev->device, sport->port, 0, &port_modify);
	if (ret)
		goto err_mod_port;

	ret = ib_query_port(sport->sdev->device, sport->port, &port_attr);
	if (ret)
		goto err_query_port;

	sport->sm_lid = port_attr.sm_lid;
	sport->lid = port_attr.lid;

	ret = ib_query_gid(sport->sdev->device, sport->port, 0, &sport->gid,
			   NULL);
	if (ret)
		goto err_query_port;

	if (!sport->mad_agent) {
		memset(&reg_req, 0, sizeof(reg_req));
		reg_req.mgmt_class = IB_MGMT_CLASS_DEVICE_MGMT;
		reg_req.mgmt_class_version = IB_MGMT_BASE_VERSION;
		set_bit(IB_MGMT_METHOD_GET, reg_req.method_mask);
		set_bit(IB_MGMT_METHOD_SET, reg_req.method_mask);

		sport->mad_agent = ib_register_mad_agent(sport->sdev->device,
							 sport->port,
							 IB_QPT_GSI,
							 &reg_req, 0,
							 srpt_mad_send_handler,
							 srpt_mad_recv_handler,
							 sport, 0);
		if (IS_ERR(sport->mad_agent)) {
			ret = PTR_ERR(sport->mad_agent);
			sport->mad_agent = NULL;
			goto err_query_port;
		}
	}

	return 0;

err_query_port:

	port_modify.set_port_cap_mask = 0;
	port_modify.clr_port_cap_mask = IB_PORT_DEVICE_MGMT_SUP;
	ib_modify_port(sport->sdev->device, sport->port, 0, &port_modify);

err_mod_port:

	return ret;
}

/**
 * srpt_unregister_mad_agent() - Unregister MAD callback functions.
 *
 * Note: It is safe to call this function more than once for the same device.
 */
static void srpt_unregister_mad_agent(struct srpt_device *sdev)
{
	struct ib_port_modify port_modify = {
		.clr_port_cap_mask = IB_PORT_DEVICE_MGMT_SUP,
	};
	struct srpt_port *sport;
	int i;

	for (i = 1; i <= sdev->device->phys_port_cnt; i++) {
		sport = &sdev->port[i - 1];
		WARN_ON(sport->port != i);
		if (ib_modify_port(sdev->device, i, 0, &port_modify) < 0)
			pr_err("disabling MAD processing failed.\n");
		if (sport->mad_agent) {
			ib_unregister_mad_agent(sport->mad_agent);
			sport->mad_agent = NULL;
		}
	}
}

/**
 * srpt_alloc_ioctx() - Allocate an SRPT I/O context structure.
 */
static struct srpt_ioctx *srpt_alloc_ioctx(struct srpt_device *sdev,
					   int ioctx_size, int dma_size,
					   enum dma_data_direction dir)
{
	struct srpt_ioctx *ioctx;

	ioctx = kmalloc(ioctx_size, GFP_KERNEL);
	if (!ioctx)
		goto err;

	ioctx->buf = kmalloc(dma_size, GFP_KERNEL);
	if (!ioctx->buf)
		goto err_free_ioctx;

	ioctx->dma = ib_dma_map_single(sdev->device, ioctx->buf, dma_size, dir);
	if (ib_dma_mapping_error(sdev->device, ioctx->dma))
		goto err_free_buf;

	return ioctx;

err_free_buf:
	kfree(ioctx->buf);
err_free_ioctx:
	kfree(ioctx);
err:
	return NULL;
}

/**
 * srpt_free_ioctx() - Free an SRPT I/O context structure.
 */
static void srpt_free_ioctx(struct srpt_device *sdev, struct srpt_ioctx *ioctx,
			    int dma_size, enum dma_data_direction dir)
{
	if (!ioctx)
		return;

	ib_dma_unmap_single(sdev->device, ioctx->dma, dma_size, dir);
	kfree(ioctx->buf);
	kfree(ioctx);
}

/**
 * srpt_alloc_ioctx_ring() - Allocate a ring of SRPT I/O context structures.
 * @sdev:       Device to allocate the I/O context ring for.
 * @ring_size:  Number of elements in the I/O context ring.
 * @ioctx_size: I/O context size.
 * @dma_size:   DMA buffer size.
 * @dir:        DMA data direction.
 */
static struct srpt_ioctx **srpt_alloc_ioctx_ring(struct srpt_device *sdev,
				int ring_size, int ioctx_size,
				int dma_size, enum dma_data_direction dir)
{
	struct srpt_ioctx **ring;
	int i;

	WARN_ON(ioctx_size != sizeof(struct srpt_recv_ioctx)
		&& ioctx_size != sizeof(struct srpt_send_ioctx));

	ring = kmalloc(ring_size * sizeof(ring[0]), GFP_KERNEL);
	if (!ring)
		goto out;
	for (i = 0; i < ring_size; ++i) {
		ring[i] = srpt_alloc_ioctx(sdev, ioctx_size, dma_size, dir);
		if (!ring[i])
			goto err;
		ring[i]->index = i;
	}
	goto out;

err:
	while (--i >= 0)
		srpt_free_ioctx(sdev, ring[i], dma_size, dir);
	kfree(ring);
	ring = NULL;
out:
	return ring;
}

/**
 * srpt_free_ioctx_ring() - Free the ring of SRPT I/O context structures.
 */
static void srpt_free_ioctx_ring(struct srpt_ioctx **ioctx_ring,
				 struct srpt_device *sdev, int ring_size,
				 int dma_size, enum dma_data_direction dir)
{
	int i;

	for (i = 0; i < ring_size; ++i)
		srpt_free_ioctx(sdev, ioctx_ring[i], dma_size, dir);
	kfree(ioctx_ring);
}

/**
 * srpt_get_cmd_state() - Get the state of a SCSI command.
 */
static enum srpt_command_state srpt_get_cmd_state(struct srpt_send_ioctx *ioctx)
{
	enum srpt_command_state state;
	unsigned long flags;

	BUG_ON(!ioctx);

	spin_lock_irqsave(&ioctx->spinlock, flags);
	state = ioctx->state;
	spin_unlock_irqrestore(&ioctx->spinlock, flags);
	return state;
}

/**
 * srpt_set_cmd_state() - Set the state of a SCSI command.
 *
 * Does not modify the state of aborted commands. Returns the previous command
 * state.
 */
static enum srpt_command_state srpt_set_cmd_state(struct srpt_send_ioctx *ioctx,
						  enum srpt_command_state new)
{
	enum srpt_command_state previous;
	unsigned long flags;

	BUG_ON(!ioctx);

	spin_lock_irqsave(&ioctx->spinlock, flags);
	previous = ioctx->state;
	if (previous != SRPT_STATE_DONE)
		ioctx->state = new;
	spin_unlock_irqrestore(&ioctx->spinlock, flags);

	return previous;
}

/**
 * srpt_test_and_set_cmd_state() - Test and set the state of a command.
 *
 * Returns true if and only if the previous command state was equal to 'old'.
 */
static bool srpt_test_and_set_cmd_state(struct srpt_send_ioctx *ioctx,
					enum srpt_command_state old,
					enum srpt_command_state new)
{
	enum srpt_command_state previous;
	unsigned long flags;

	WARN_ON(!ioctx);
	WARN_ON(old == SRPT_STATE_DONE);
	WARN_ON(new == SRPT_STATE_NEW);

	spin_lock_irqsave(&ioctx->spinlock, flags);
	previous = ioctx->state;
	if (previous == old)
		ioctx->state = new;
	spin_unlock_irqrestore(&ioctx->spinlock, flags);
	return previous == old;
}

/**
 * srpt_post_recv() - Post an IB receive request.
 */
static int srpt_post_recv(struct srpt_device *sdev,
			  struct srpt_recv_ioctx *ioctx)
{
	struct ib_sge list;
	struct ib_recv_wr wr, *bad_wr;

	BUG_ON(!sdev);
	list.addr = ioctx->ioctx.dma;
	list.length = srp_max_req_size;
	list.lkey = sdev->pd->local_dma_lkey;

	ioctx->ioctx.cqe.done = srpt_recv_done;
	wr.wr_cqe = &ioctx->ioctx.cqe;
	wr.next = NULL;
	wr.sg_list = &list;
	wr.num_sge = 1;

	return ib_post_srq_recv(sdev->srq, &wr, &bad_wr);
}

/**
 * srpt_post_send() - Post an IB send request.
 *
 * Returns zero upon success and a non-zero value upon failure.
 */
static int srpt_post_send(struct srpt_rdma_ch *ch,
			  struct srpt_send_ioctx *ioctx, int len)
{
	struct ib_sge list;
	struct ib_send_wr wr, *bad_wr;
	struct srpt_device *sdev = ch->sport->sdev;
	int ret;

	atomic_inc(&ch->req_lim);

	ret = -ENOMEM;
	if (unlikely(atomic_dec_return(&ch->sq_wr_avail) < 0)) {
		pr_warn("IB send queue full (needed 1)\n");
		goto out;
	}

	ib_dma_sync_single_for_device(sdev->device, ioctx->ioctx.dma, len,
				      DMA_TO_DEVICE);

	list.addr = ioctx->ioctx.dma;
	list.length = len;
	list.lkey = sdev->pd->local_dma_lkey;

	ioctx->ioctx.cqe.done = srpt_send_done;
	wr.next = NULL;
	wr.wr_cqe = &ioctx->ioctx.cqe;
	wr.sg_list = &list;
	wr.num_sge = 1;
	wr.opcode = IB_WR_SEND;
	wr.send_flags = IB_SEND_SIGNALED;

	ret = ib_post_send(ch->qp, &wr, &bad_wr);

out:
	if (ret < 0) {
		atomic_inc(&ch->sq_wr_avail);
		atomic_dec(&ch->req_lim);
	}
	return ret;
}

/**
 * srpt_zerolength_write() - Perform a zero-length RDMA write.
 *
 * A quote from the InfiniBand specification: C9-88: For an HCA responder
 * using Reliable Connection service, for each zero-length RDMA READ or WRITE
 * request, the R_Key shall not be validated, even if the request includes
 * Immediate data.
 */
static int srpt_zerolength_write(struct srpt_rdma_ch *ch)
{
	struct ib_send_wr wr, *bad_wr;

	memset(&wr, 0, sizeof(wr));
	wr.opcode = IB_WR_RDMA_WRITE;
	wr.wr_cqe = &ch->zw_cqe;
	wr.send_flags = IB_SEND_SIGNALED;
	return ib_post_send(ch->qp, &wr, &bad_wr);
}

static void srpt_zerolength_write_done(struct ib_cq *cq, struct ib_wc *wc)
{
	struct srpt_rdma_ch *ch = cq->cq_context;

	if (wc->status == IB_WC_SUCCESS) {
		srpt_process_wait_list(ch);
	} else {
		if (srpt_set_ch_state(ch, CH_DISCONNECTED))
			schedule_work(&ch->release_work);
		else
			WARN_ONCE(1, "%s-%d\n", ch->sess_name, ch->qp->qp_num);
	}
}

/**
 * srpt_get_desc_tbl() - Parse the data descriptors of an SRP_CMD request.
 * @ioctx: Pointer to the I/O context associated with the request.
 * @srp_cmd: Pointer to the SRP_CMD request data.
 * @dir: Pointer to the variable to which the transfer direction will be
 *   written.
 * @data_len: Pointer to the variable to which the total data length of all
 *   descriptors in the SRP_CMD request will be written.
 *
 * This function initializes ioctx->nrbuf and ioctx->r_bufs.
 *
 * Returns -EINVAL when the SRP_CMD request contains inconsistent descriptors;
 * -ENOMEM when memory allocation fails and zero upon success.
 */
static int srpt_get_desc_tbl(struct srpt_send_ioctx *ioctx,
			     struct srp_cmd *srp_cmd,
			     enum dma_data_direction *dir, u64 *data_len)
{
	struct srp_indirect_buf *idb;
	struct srp_direct_buf *db;
	unsigned add_cdb_offset;
	int ret;

	/*
	 * The pointer computations below will only be compiled correctly
	 * if srp_cmd::add_data is declared as s8*, u8*, s8[] or u8[], so check
	 * whether srp_cmd::add_data has been declared as a byte pointer.
	 */
	BUILD_BUG_ON(!__same_type(srp_cmd->add_data[0], (s8)0)
		     && !__same_type(srp_cmd->add_data[0], (u8)0));

	BUG_ON(!dir);
	BUG_ON(!data_len);

	ret = 0;
	*data_len = 0;

	/*
	 * The lower four bits of the buffer format field contain the DATA-IN
	 * buffer descriptor format, and the highest four bits contain the
	 * DATA-OUT buffer descriptor format.
	 */
	*dir = DMA_NONE;
	if (srp_cmd->buf_fmt & 0xf)
		/* DATA-IN: transfer data from target to initiator (read). */
		*dir = DMA_FROM_DEVICE;
	else if (srp_cmd->buf_fmt >> 4)
		/* DATA-OUT: transfer data from initiator to target (write). */
		*dir = DMA_TO_DEVICE;

	/*
	 * According to the SRP spec, the lower two bits of the 'ADDITIONAL
	 * CDB LENGTH' field are reserved and the size in bytes of this field
	 * is four times the value specified in bits 3..7. Hence the "& ~3".
	 */
	add_cdb_offset = srp_cmd->add_cdb_len & ~3;
	if (((srp_cmd->buf_fmt & 0xf) == SRP_DATA_DESC_DIRECT) ||
	    ((srp_cmd->buf_fmt >> 4) == SRP_DATA_DESC_DIRECT)) {
		ioctx->n_rbuf = 1;
		ioctx->rbufs = &ioctx->single_rbuf;

		db = (struct srp_direct_buf *)(srp_cmd->add_data
					       + add_cdb_offset);
		memcpy(ioctx->rbufs, db, sizeof(*db));
		*data_len = be32_to_cpu(db->len);
	} else if (((srp_cmd->buf_fmt & 0xf) == SRP_DATA_DESC_INDIRECT) ||
		   ((srp_cmd->buf_fmt >> 4) == SRP_DATA_DESC_INDIRECT)) {
		idb = (struct srp_indirect_buf *)(srp_cmd->add_data
						  + add_cdb_offset);

		ioctx->n_rbuf = be32_to_cpu(idb->table_desc.len) / sizeof(*db);

		if (ioctx->n_rbuf >
		    (srp_cmd->data_out_desc_cnt + srp_cmd->data_in_desc_cnt)) {
			pr_err("received unsupported SRP_CMD request"
			       " type (%u out + %u in != %u / %zu)\n",
			       srp_cmd->data_out_desc_cnt,
			       srp_cmd->data_in_desc_cnt,
			       be32_to_cpu(idb->table_desc.len),
			       sizeof(*db));
			ioctx->n_rbuf = 0;
			ret = -EINVAL;
			goto out;
		}

		if (ioctx->n_rbuf == 1)
			ioctx->rbufs = &ioctx->single_rbuf;
		else {
			ioctx->rbufs =
				kmalloc(ioctx->n_rbuf * sizeof(*db), GFP_ATOMIC);
			if (!ioctx->rbufs) {
				ioctx->n_rbuf = 0;
				ret = -ENOMEM;
				goto out;
			}
		}

		db = idb->desc_list;
		memcpy(ioctx->rbufs, db, ioctx->n_rbuf * sizeof(*db));
		*data_len = be32_to_cpu(idb->len);
	}
out:
	return ret;
}

/**
 * srpt_init_ch_qp() - Initialize queue pair attributes.
 *
 * Initialized the attributes of queue pair 'qp' by allowing local write,
 * remote read and remote write. Also transitions 'qp' to state IB_QPS_INIT.
 */
static int srpt_init_ch_qp(struct srpt_rdma_ch *ch, struct ib_qp *qp)
{
	struct ib_qp_attr *attr;
	int ret;

	attr = kzalloc(sizeof(*attr), GFP_KERNEL);
	if (!attr)
		return -ENOMEM;

	attr->qp_state = IB_QPS_INIT;
	attr->qp_access_flags = IB_ACCESS_LOCAL_WRITE | IB_ACCESS_REMOTE_READ |
	    IB_ACCESS_REMOTE_WRITE;
	attr->port_num = ch->sport->port;
	attr->pkey_index = 0;

	ret = ib_modify_qp(qp, attr,
			   IB_QP_STATE | IB_QP_ACCESS_FLAGS | IB_QP_PORT |
			   IB_QP_PKEY_INDEX);

	kfree(attr);
	return ret;
}

/**
 * srpt_ch_qp_rtr() - Change the state of a channel to 'ready to receive' (RTR).
 * @ch: channel of the queue pair.
 * @qp: queue pair to change the state of.
 *
 * Returns zero upon success and a negative value upon failure.
 *
 * Note: currently a struct ib_qp_attr takes 136 bytes on a 64-bit system.
 * If this structure ever becomes larger, it might be necessary to allocate
 * it dynamically instead of on the stack.
 */
static int srpt_ch_qp_rtr(struct srpt_rdma_ch *ch, struct ib_qp *qp)
{
	struct ib_qp_attr qp_attr;
	int attr_mask;
	int ret;

	qp_attr.qp_state = IB_QPS_RTR;
	ret = ib_cm_init_qp_attr(ch->cm_id, &qp_attr, &attr_mask);
	if (ret)
		goto out;

	qp_attr.max_dest_rd_atomic = 4;

	ret = ib_modify_qp(qp, &qp_attr, attr_mask);

out:
	return ret;
}

/**
 * srpt_ch_qp_rts() - Change the state of a channel to 'ready to send' (RTS).
 * @ch: channel of the queue pair.
 * @qp: queue pair to change the state of.
 *
 * Returns zero upon success and a negative value upon failure.
 *
 * Note: currently a struct ib_qp_attr takes 136 bytes on a 64-bit system.
 * If this structure ever becomes larger, it might be necessary to allocate
 * it dynamically instead of on the stack.
 */
static int srpt_ch_qp_rts(struct srpt_rdma_ch *ch, struct ib_qp *qp)
{
	struct ib_qp_attr qp_attr;
	int attr_mask;
	int ret;

	qp_attr.qp_state = IB_QPS_RTS;
	ret = ib_cm_init_qp_attr(ch->cm_id, &qp_attr, &attr_mask);
	if (ret)
		goto out;

	qp_attr.max_rd_atomic = 4;

	ret = ib_modify_qp(qp, &qp_attr, attr_mask);

out:
	return ret;
}

/**
 * srpt_ch_qp_err() - Set the channel queue pair state to 'error'.
 */
static int srpt_ch_qp_err(struct srpt_rdma_ch *ch)
{
	struct ib_qp_attr qp_attr;

	qp_attr.qp_state = IB_QPS_ERR;
	return ib_modify_qp(ch->qp, &qp_attr, IB_QP_STATE);
}

/**
 * srpt_unmap_sg_to_ib_sge() - Unmap an IB SGE list.
 */
static void srpt_unmap_sg_to_ib_sge(struct srpt_rdma_ch *ch,
				    struct srpt_send_ioctx *ioctx)
{
	struct scatterlist *sg;
	enum dma_data_direction dir;

	BUG_ON(!ch);
	BUG_ON(!ioctx);
	BUG_ON(ioctx->n_rdma && !ioctx->rdma_wrs);

	while (ioctx->n_rdma)
		kfree(ioctx->rdma_wrs[--ioctx->n_rdma].wr.sg_list);

	kfree(ioctx->rdma_wrs);
	ioctx->rdma_wrs = NULL;

	if (ioctx->mapped_sg_count) {
		sg = ioctx->sg;
		WARN_ON(!sg);
		dir = ioctx->cmd.data_direction;
		BUG_ON(dir == DMA_NONE);
		ib_dma_unmap_sg(ch->sport->sdev->device, sg, ioctx->sg_cnt,
				target_reverse_dma_direction(&ioctx->cmd));
		ioctx->mapped_sg_count = 0;
	}
}

/**
 * srpt_map_sg_to_ib_sge() - Map an SG list to an IB SGE list.
 */
static int srpt_map_sg_to_ib_sge(struct srpt_rdma_ch *ch,
				 struct srpt_send_ioctx *ioctx)
{
	struct ib_device *dev = ch->sport->sdev->device;
	struct se_cmd *cmd;
	struct scatterlist *sg, *sg_orig;
	int sg_cnt;
	enum dma_data_direction dir;
	struct ib_rdma_wr *riu;
	struct srp_direct_buf *db;
	dma_addr_t dma_addr;
	struct ib_sge *sge;
	u64 raddr;
	u32 rsize;
	u32 tsize;
	u32 dma_len;
	int count, nrdma;
	int i, j, k;

	BUG_ON(!ch);
	BUG_ON(!ioctx);
	cmd = &ioctx->cmd;
	dir = cmd->data_direction;
	BUG_ON(dir == DMA_NONE);

	ioctx->sg = sg = sg_orig = cmd->t_data_sg;
	ioctx->sg_cnt = sg_cnt = cmd->t_data_nents;

	count = ib_dma_map_sg(ch->sport->sdev->device, sg, sg_cnt,
			      target_reverse_dma_direction(cmd));
	if (unlikely(!count))
		return -EAGAIN;

	ioctx->mapped_sg_count = count;

	if (ioctx->rdma_wrs && ioctx->n_rdma_wrs)
		nrdma = ioctx->n_rdma_wrs;
	else {
		nrdma = (count + SRPT_DEF_SG_PER_WQE - 1) / SRPT_DEF_SG_PER_WQE
			+ ioctx->n_rbuf;

		ioctx->rdma_wrs = kcalloc(nrdma, sizeof(*ioctx->rdma_wrs),
				GFP_KERNEL);
		if (!ioctx->rdma_wrs)
			goto free_mem;

		ioctx->n_rdma_wrs = nrdma;
	}

	db = ioctx->rbufs;
	tsize = cmd->data_length;
	dma_len = ib_sg_dma_len(dev, &sg[0]);
	riu = ioctx->rdma_wrs;

	/*
	 * For each remote desc - calculate the #ib_sge.
	 * If #ib_sge < SRPT_DEF_SG_PER_WQE per rdma operation then
	 *      each remote desc rdma_iu is required a rdma wr;
	 * else
	 *      we need to allocate extra rdma_iu to carry extra #ib_sge in
	 *      another rdma wr
	 */
	for (i = 0, j = 0;
	     j < count && i < ioctx->n_rbuf && tsize > 0; ++i, ++riu, ++db) {
		rsize = be32_to_cpu(db->len);
		raddr = be64_to_cpu(db->va);
		riu->remote_addr = raddr;
		riu->rkey = be32_to_cpu(db->key);
		riu->wr.num_sge = 0;

		/* calculate how many sge required for this remote_buf */
		while (rsize > 0 && tsize > 0) {

			if (rsize >= dma_len) {
				tsize -= dma_len;
				rsize -= dma_len;
				raddr += dma_len;

				if (tsize > 0) {
					++j;
					if (j < count) {
						sg = sg_next(sg);
						dma_len = ib_sg_dma_len(
								dev, sg);
					}
				}
			} else {
				tsize -= rsize;
				dma_len -= rsize;
				rsize = 0;
			}

			++riu->wr.num_sge;

			if (rsize > 0 &&
			    riu->wr.num_sge == SRPT_DEF_SG_PER_WQE) {
				++ioctx->n_rdma;
				riu->wr.sg_list = kmalloc_array(riu->wr.num_sge,
						sizeof(*riu->wr.sg_list),
						GFP_KERNEL);
				if (!riu->wr.sg_list)
					goto free_mem;

				++riu;
				riu->wr.num_sge = 0;
				riu->remote_addr = raddr;
				riu->rkey = be32_to_cpu(db->key);
			}
		}

		++ioctx->n_rdma;
		riu->wr.sg_list = kmalloc_array(riu->wr.num_sge,
					sizeof(*riu->wr.sg_list),
					GFP_KERNEL);
		if (!riu->wr.sg_list)
			goto free_mem;
	}

	db = ioctx->rbufs;
	tsize = cmd->data_length;
	riu = ioctx->rdma_wrs;
	sg = sg_orig;
	dma_len = ib_sg_dma_len(dev, &sg[0]);
	dma_addr = ib_sg_dma_address(dev, &sg[0]);

	/* this second loop is really mapped sg_addres to rdma_iu->ib_sge */
	for (i = 0, j = 0;
	     j < count && i < ioctx->n_rbuf && tsize > 0; ++i, ++riu, ++db) {
		rsize = be32_to_cpu(db->len);
		sge = riu->wr.sg_list;
		k = 0;

		while (rsize > 0 && tsize > 0) {
			sge->addr = dma_addr;
			sge->lkey = ch->sport->sdev->pd->local_dma_lkey;

			if (rsize >= dma_len) {
				sge->length =
					(tsize < dma_len) ? tsize : dma_len;
				tsize -= dma_len;
				rsize -= dma_len;

				if (tsize > 0) {
					++j;
					if (j < count) {
						sg = sg_next(sg);
						dma_len = ib_sg_dma_len(
								dev, sg);
						dma_addr = ib_sg_dma_address(
								dev, sg);
					}
				}
			} else {
				sge->length = (tsize < rsize) ? tsize : rsize;
				tsize -= rsize;
				dma_len -= rsize;
				dma_addr += rsize;
				rsize = 0;
			}

			++k;
			if (k == riu->wr.num_sge && rsize > 0 && tsize > 0) {
				++riu;
				sge = riu->wr.sg_list;
				k = 0;
			} else if (rsize > 0 && tsize > 0)
				++sge;
		}
	}

	return 0;

free_mem:
	srpt_unmap_sg_to_ib_sge(ch, ioctx);

	return -ENOMEM;
}

/**
 * srpt_get_send_ioctx() - Obtain an I/O context for sending to the initiator.
 */
static struct srpt_send_ioctx *srpt_get_send_ioctx(struct srpt_rdma_ch *ch)
{
	struct srpt_send_ioctx *ioctx;
	unsigned long flags;

	BUG_ON(!ch);

	ioctx = NULL;
	spin_lock_irqsave(&ch->spinlock, flags);
	if (!list_empty(&ch->free_list)) {
		ioctx = list_first_entry(&ch->free_list,
					 struct srpt_send_ioctx, free_list);
		list_del(&ioctx->free_list);
	}
	spin_unlock_irqrestore(&ch->spinlock, flags);

	if (!ioctx)
		return ioctx;

	BUG_ON(ioctx->ch != ch);
	spin_lock_init(&ioctx->spinlock);
	ioctx->state = SRPT_STATE_NEW;
	ioctx->n_rbuf = 0;
	ioctx->rbufs = NULL;
	ioctx->n_rdma = 0;
	ioctx->n_rdma_wrs = 0;
	ioctx->rdma_wrs = NULL;
	ioctx->mapped_sg_count = 0;
	init_completion(&ioctx->tx_done);
	ioctx->queue_status_only = false;
	/*
	 * transport_init_se_cmd() does not initialize all fields, so do it
	 * here.
	 */
	memset(&ioctx->cmd, 0, sizeof(ioctx->cmd));
	memset(&ioctx->sense_data, 0, sizeof(ioctx->sense_data));

	return ioctx;
}

/**
 * srpt_abort_cmd() - Abort a SCSI command.
 * @ioctx:   I/O context associated with the SCSI command.
 * @context: Preferred execution context.
 */
static int srpt_abort_cmd(struct srpt_send_ioctx *ioctx)
{
	enum srpt_command_state state;
	unsigned long flags;

	BUG_ON(!ioctx);

	/*
	 * If the command is in a state where the target core is waiting for
	 * the ib_srpt driver, change the state to the next state.
	 */

	spin_lock_irqsave(&ioctx->spinlock, flags);
	state = ioctx->state;
	switch (state) {
	case SRPT_STATE_NEED_DATA:
		ioctx->state = SRPT_STATE_DATA_IN;
		break;
	case SRPT_STATE_CMD_RSP_SENT:
	case SRPT_STATE_MGMT_RSP_SENT:
		ioctx->state = SRPT_STATE_DONE;
		break;
	default:
		WARN_ONCE(true, "%s: unexpected I/O context state %d\n",
			  __func__, state);
		break;
	}
	spin_unlock_irqrestore(&ioctx->spinlock, flags);

	pr_debug("Aborting cmd with state %d and tag %lld\n", state,
		 ioctx->cmd.tag);

	switch (state) {
	case SRPT_STATE_NEW:
	case SRPT_STATE_DATA_IN:
	case SRPT_STATE_MGMT:
	case SRPT_STATE_DONE:
		/*
		 * Do nothing - defer abort processing until
		 * srpt_queue_response() is invoked.
		 */
		break;
	case SRPT_STATE_NEED_DATA:
		pr_debug("tag %#llx: RDMA read error\n", ioctx->cmd.tag);
		transport_generic_request_failure(&ioctx->cmd,
					TCM_CHECK_CONDITION_ABORT_CMD);
		break;
	case SRPT_STATE_CMD_RSP_SENT:
		/*
		 * SRP_RSP sending failed or the SRP_RSP send completion has
		 * not been received in time.
		 */
		srpt_unmap_sg_to_ib_sge(ioctx->ch, ioctx);
		transport_generic_free_cmd(&ioctx->cmd, 0);
		break;
	case SRPT_STATE_MGMT_RSP_SENT:
		transport_generic_free_cmd(&ioctx->cmd, 0);
		break;
	default:
		WARN(1, "Unexpected command state (%d)", state);
		break;
	}

	return state;
}

/**
 * XXX: what is now target_execute_cmd used to be asynchronous, and unmapping
 * the data that has been transferred via IB RDMA had to be postponed until the
 * check_stop_free() callback.  None of this is necessary anymore and needs to
 * be cleaned up.
 */
static void srpt_rdma_read_done(struct ib_cq *cq, struct ib_wc *wc)
{
	struct srpt_rdma_ch *ch = cq->cq_context;
	struct srpt_send_ioctx *ioctx =
		container_of(wc->wr_cqe, struct srpt_send_ioctx, rdma_cqe);

	WARN_ON(ioctx->n_rdma <= 0);
	atomic_add(ioctx->n_rdma, &ch->sq_wr_avail);

	if (unlikely(wc->status != IB_WC_SUCCESS)) {
		pr_info("RDMA_READ for ioctx 0x%p failed with status %d\n",
			ioctx, wc->status);
		srpt_abort_cmd(ioctx);
		return;
	}

	if (srpt_test_and_set_cmd_state(ioctx, SRPT_STATE_NEED_DATA,
					SRPT_STATE_DATA_IN))
		target_execute_cmd(&ioctx->cmd);
	else
		pr_err("%s[%d]: wrong state = %d\n", __func__,
		       __LINE__, srpt_get_cmd_state(ioctx));
}

static void srpt_rdma_write_done(struct ib_cq *cq, struct ib_wc *wc)
{
	struct srpt_send_ioctx *ioctx =
		container_of(wc->wr_cqe, struct srpt_send_ioctx, rdma_cqe);

	if (unlikely(wc->status != IB_WC_SUCCESS)) {
		/*
		 * Note: if an RDMA write error completion is received that
		 * means that a SEND also has been posted. Defer further
		 * processing of the associated command until the send error
		 * completion has been received.
		 */
		pr_info("RDMA_WRITE for ioctx 0x%p failed with status %d\n",
			ioctx, wc->status);
	}
}

/**
 * srpt_build_cmd_rsp() - Build an SRP_RSP response.
 * @ch: RDMA channel through which the request has been received.
 * @ioctx: I/O context associated with the SRP_CMD request. The response will
 *   be built in the buffer ioctx->buf points at and hence this function will
 *   overwrite the request data.
 * @tag: tag of the request for which this response is being generated.
 * @status: value for the STATUS field of the SRP_RSP information unit.
 *
 * Returns the size in bytes of the SRP_RSP response.
 *
 * An SRP_RSP response contains a SCSI status or service response. See also
 * section 6.9 in the SRP r16a document for the format of an SRP_RSP
 * response. See also SPC-2 for more information about sense data.
 */
static int srpt_build_cmd_rsp(struct srpt_rdma_ch *ch,
			      struct srpt_send_ioctx *ioctx, u64 tag,
			      int status)
{
	struct srp_rsp *srp_rsp;
	const u8 *sense_data;
	int sense_data_len, max_sense_len;

	/*
	 * The lowest bit of all SAM-3 status codes is zero (see also
	 * paragraph 5.3 in SAM-3).
	 */
	WARN_ON(status & 1);

	srp_rsp = ioctx->ioctx.buf;
	BUG_ON(!srp_rsp);

	sense_data = ioctx->sense_data;
	sense_data_len = ioctx->cmd.scsi_sense_length;
	WARN_ON(sense_data_len > sizeof(ioctx->sense_data));

	memset(srp_rsp, 0, sizeof(*srp_rsp));
	srp_rsp->opcode = SRP_RSP;
	srp_rsp->req_lim_delta =
		cpu_to_be32(1 + atomic_xchg(&ch->req_lim_delta, 0));
	srp_rsp->tag = tag;
	srp_rsp->status = status;

	if (sense_data_len) {
		BUILD_BUG_ON(MIN_MAX_RSP_SIZE <= sizeof(*srp_rsp));
		max_sense_len = ch->max_ti_iu_len - sizeof(*srp_rsp);
		if (sense_data_len > max_sense_len) {
			pr_warn("truncated sense data from %d to %d"
				" bytes\n", sense_data_len, max_sense_len);
			sense_data_len = max_sense_len;
		}

		srp_rsp->flags |= SRP_RSP_FLAG_SNSVALID;
		srp_rsp->sense_data_len = cpu_to_be32(sense_data_len);
		memcpy(srp_rsp + 1, sense_data, sense_data_len);
	}

	return sizeof(*srp_rsp) + sense_data_len;
}

/**
 * srpt_build_tskmgmt_rsp() - Build a task management response.
 * @ch:       RDMA channel through which the request has been received.
 * @ioctx:    I/O context in which the SRP_RSP response will be built.
 * @rsp_code: RSP_CODE that will be stored in the response.
 * @tag:      Tag of the request for which this response is being generated.
 *
 * Returns the size in bytes of the SRP_RSP response.
 *
 * An SRP_RSP response contains a SCSI status or service response. See also
 * section 6.9 in the SRP r16a document for the format of an SRP_RSP
 * response.
 */
static int srpt_build_tskmgmt_rsp(struct srpt_rdma_ch *ch,
				  struct srpt_send_ioctx *ioctx,
				  u8 rsp_code, u64 tag)
{
	struct srp_rsp *srp_rsp;
	int resp_data_len;
	int resp_len;

	resp_data_len = 4;
	resp_len = sizeof(*srp_rsp) + resp_data_len;

	srp_rsp = ioctx->ioctx.buf;
	BUG_ON(!srp_rsp);
	memset(srp_rsp, 0, sizeof(*srp_rsp));

	srp_rsp->opcode = SRP_RSP;
	srp_rsp->req_lim_delta =
		cpu_to_be32(1 + atomic_xchg(&ch->req_lim_delta, 0));
	srp_rsp->tag = tag;

	srp_rsp->flags |= SRP_RSP_FLAG_RSPVALID;
	srp_rsp->resp_data_len = cpu_to_be32(resp_data_len);
	srp_rsp->data[3] = rsp_code;

	return resp_len;
}

static int srpt_check_stop_free(struct se_cmd *cmd)
{
	struct srpt_send_ioctx *ioctx = container_of(cmd,
				struct srpt_send_ioctx, cmd);

	return target_put_sess_cmd(&ioctx->cmd);
}

/**
 * srpt_handle_cmd() - Process SRP_CMD.
 */
static void srpt_handle_cmd(struct srpt_rdma_ch *ch,
			    struct srpt_recv_ioctx *recv_ioctx,
			    struct srpt_send_ioctx *send_ioctx)
{
	struct se_cmd *cmd;
	struct srp_cmd *srp_cmd;
	u64 data_len;
	enum dma_data_direction dir;
	int rc;

	BUG_ON(!send_ioctx);

	srp_cmd = recv_ioctx->ioctx.buf;
	cmd = &send_ioctx->cmd;
	cmd->tag = srp_cmd->tag;

	switch (srp_cmd->task_attr) {
	case SRP_CMD_SIMPLE_Q:
		cmd->sam_task_attr = TCM_SIMPLE_TAG;
		break;
	case SRP_CMD_ORDERED_Q:
	default:
		cmd->sam_task_attr = TCM_ORDERED_TAG;
		break;
	case SRP_CMD_HEAD_OF_Q:
		cmd->sam_task_attr = TCM_HEAD_TAG;
		break;
	case SRP_CMD_ACA:
		cmd->sam_task_attr = TCM_ACA_TAG;
		break;
	}

	if (srpt_get_desc_tbl(send_ioctx, srp_cmd, &dir, &data_len)) {
		pr_err("0x%llx: parsing SRP descriptor table failed.\n",
		       srp_cmd->tag);
		goto release_ioctx;
	}

	rc = target_submit_cmd(cmd, ch->sess, srp_cmd->cdb,
			       &send_ioctx->sense_data[0],
			       scsilun_to_int(&srp_cmd->lun), data_len,
			       TCM_SIMPLE_TAG, dir, TARGET_SCF_ACK_KREF);
	if (rc != 0) {
		pr_debug("target_submit_cmd() returned %d for tag %#llx\n", rc,
			 srp_cmd->tag);
		goto release_ioctx;
	}
<<<<<<< HEAD
	return 0;

send_sense:
	transport_send_check_condition_and_sense(cmd, ret, 0);
	return -1;
=======
	return;

release_ioctx:
	send_ioctx->state = SRPT_STATE_DONE;
	srpt_release_cmd(cmd);
>>>>>>> 1d3cce07
}

static int srp_tmr_to_tcm(int fn)
{
	switch (fn) {
	case SRP_TSK_ABORT_TASK:
		return TMR_ABORT_TASK;
	case SRP_TSK_ABORT_TASK_SET:
		return TMR_ABORT_TASK_SET;
	case SRP_TSK_CLEAR_TASK_SET:
		return TMR_CLEAR_TASK_SET;
	case SRP_TSK_LUN_RESET:
		return TMR_LUN_RESET;
	case SRP_TSK_CLEAR_ACA:
		return TMR_CLEAR_ACA;
	default:
		return -1;
	}
}

/**
 * srpt_handle_tsk_mgmt() - Process an SRP_TSK_MGMT information unit.
 *
 * Returns 0 if and only if the request will be processed by the target core.
 *
 * For more information about SRP_TSK_MGMT information units, see also section
 * 6.7 in the SRP r16a document.
 */
static void srpt_handle_tsk_mgmt(struct srpt_rdma_ch *ch,
				 struct srpt_recv_ioctx *recv_ioctx,
				 struct srpt_send_ioctx *send_ioctx)
{
	struct srp_tsk_mgmt *srp_tsk;
	struct se_cmd *cmd;
	struct se_session *sess = ch->sess;
<<<<<<< HEAD
	uint64_t unpacked_lun;
=======
>>>>>>> 1d3cce07
	int tcm_tmr;
	int rc;

	BUG_ON(!send_ioctx);

	srp_tsk = recv_ioctx->ioctx.buf;
	cmd = &send_ioctx->cmd;

	pr_debug("recv tsk_mgmt fn %d for task_tag %lld and cmd tag %lld"
		 " cm_id %p sess %p\n", srp_tsk->tsk_mgmt_func,
		 srp_tsk->task_tag, srp_tsk->tag, ch->cm_id, ch->sess);

	srpt_set_cmd_state(send_ioctx, SRPT_STATE_MGMT);
	send_ioctx->cmd.tag = srp_tsk->tag;
	tcm_tmr = srp_tmr_to_tcm(srp_tsk->tsk_mgmt_func);
<<<<<<< HEAD
	unpacked_lun = srpt_unpack_lun((uint8_t *)&srp_tsk->lun,
				       sizeof(srp_tsk->lun));
	rc = target_submit_tmr(&send_ioctx->cmd, sess, NULL, unpacked_lun,
				srp_tsk, tcm_tmr, GFP_KERNEL, srp_tsk->task_tag,
				TARGET_SCF_ACK_KREF);
=======
	rc = target_submit_tmr(&send_ioctx->cmd, sess, NULL,
			       scsilun_to_int(&srp_tsk->lun), srp_tsk, tcm_tmr,
			       GFP_KERNEL, srp_tsk->task_tag,
			       TARGET_SCF_ACK_KREF);
>>>>>>> 1d3cce07
	if (rc != 0) {
		send_ioctx->cmd.se_tmr_req->response = TMR_FUNCTION_REJECTED;
		goto fail;
	}
	return;
fail:
	transport_send_check_condition_and_sense(cmd, 0, 0); // XXX:
}

/**
 * srpt_handle_new_iu() - Process a newly received information unit.
 * @ch:    RDMA channel through which the information unit has been received.
 * @ioctx: SRPT I/O context associated with the information unit.
 */
static void srpt_handle_new_iu(struct srpt_rdma_ch *ch,
			       struct srpt_recv_ioctx *recv_ioctx,
			       struct srpt_send_ioctx *send_ioctx)
{
	struct srp_cmd *srp_cmd;

	BUG_ON(!ch);
	BUG_ON(!recv_ioctx);

	ib_dma_sync_single_for_cpu(ch->sport->sdev->device,
				   recv_ioctx->ioctx.dma, srp_max_req_size,
				   DMA_FROM_DEVICE);

	if (unlikely(ch->state == CH_CONNECTING)) {
		list_add_tail(&recv_ioctx->wait_list, &ch->cmd_wait_list);
		goto out;
	}

	if (unlikely(ch->state != CH_LIVE))
		goto out;

	srp_cmd = recv_ioctx->ioctx.buf;
	if (srp_cmd->opcode == SRP_CMD || srp_cmd->opcode == SRP_TSK_MGMT) {
		if (!send_ioctx)
			send_ioctx = srpt_get_send_ioctx(ch);
		if (unlikely(!send_ioctx)) {
			list_add_tail(&recv_ioctx->wait_list,
				      &ch->cmd_wait_list);
			goto out;
		}
	}

	switch (srp_cmd->opcode) {
	case SRP_CMD:
		srpt_handle_cmd(ch, recv_ioctx, send_ioctx);
		break;
	case SRP_TSK_MGMT:
		srpt_handle_tsk_mgmt(ch, recv_ioctx, send_ioctx);
		break;
	case SRP_I_LOGOUT:
		pr_err("Not yet implemented: SRP_I_LOGOUT\n");
		break;
	case SRP_CRED_RSP:
		pr_debug("received SRP_CRED_RSP\n");
		break;
	case SRP_AER_RSP:
		pr_debug("received SRP_AER_RSP\n");
		break;
	case SRP_RSP:
		pr_err("Received SRP_RSP\n");
		break;
	default:
		pr_err("received IU with unknown opcode 0x%x\n",
		       srp_cmd->opcode);
		break;
	}

	srpt_post_recv(ch->sport->sdev, recv_ioctx);
out:
	return;
}

static void srpt_recv_done(struct ib_cq *cq, struct ib_wc *wc)
{
	struct srpt_rdma_ch *ch = cq->cq_context;
	struct srpt_recv_ioctx *ioctx =
		container_of(wc->wr_cqe, struct srpt_recv_ioctx, ioctx.cqe);

	if (wc->status == IB_WC_SUCCESS) {
		int req_lim;

		req_lim = atomic_dec_return(&ch->req_lim);
		if (unlikely(req_lim < 0))
			pr_err("req_lim = %d < 0\n", req_lim);
		srpt_handle_new_iu(ch, ioctx, NULL);
	} else {
		pr_info("receiving failed for ioctx %p with status %d\n",
			ioctx, wc->status);
	}
}

/*
 * This function must be called from the context in which RDMA completions are
 * processed because it accesses the wait list without protection against
 * access from other threads.
 */
static void srpt_process_wait_list(struct srpt_rdma_ch *ch)
{
	struct srpt_send_ioctx *ioctx;

	while (!list_empty(&ch->cmd_wait_list) &&
	       ch->state >= CH_LIVE &&
	       (ioctx = srpt_get_send_ioctx(ch)) != NULL) {
		struct srpt_recv_ioctx *recv_ioctx;

		recv_ioctx = list_first_entry(&ch->cmd_wait_list,
					      struct srpt_recv_ioctx,
					      wait_list);
		list_del(&recv_ioctx->wait_list);
		srpt_handle_new_iu(ch, recv_ioctx, ioctx);
	}
}

/**
 * Note: Although this has not yet been observed during tests, at least in
 * theory it is possible that the srpt_get_send_ioctx() call invoked by
 * srpt_handle_new_iu() fails. This is possible because the req_lim_delta
 * value in each response is set to one, and it is possible that this response
 * makes the initiator send a new request before the send completion for that
 * response has been processed. This could e.g. happen if the call to
 * srpt_put_send_iotcx() is delayed because of a higher priority interrupt or
 * if IB retransmission causes generation of the send completion to be
 * delayed. Incoming information units for which srpt_get_send_ioctx() fails
 * are queued on cmd_wait_list. The code below processes these delayed
 * requests one at a time.
 */
static void srpt_send_done(struct ib_cq *cq, struct ib_wc *wc)
{
	struct srpt_rdma_ch *ch = cq->cq_context;
	struct srpt_send_ioctx *ioctx =
		container_of(wc->wr_cqe, struct srpt_send_ioctx, ioctx.cqe);
	enum srpt_command_state state;

	state = srpt_set_cmd_state(ioctx, SRPT_STATE_DONE);

	WARN_ON(state != SRPT_STATE_CMD_RSP_SENT &&
		state != SRPT_STATE_MGMT_RSP_SENT);

	atomic_inc(&ch->sq_wr_avail);

	if (wc->status != IB_WC_SUCCESS)
		pr_info("sending response for ioctx 0x%p failed"
			" with status %d\n", ioctx, wc->status);

	if (state != SRPT_STATE_DONE) {
		srpt_unmap_sg_to_ib_sge(ch, ioctx);
		transport_generic_free_cmd(&ioctx->cmd, 0);
	} else {
		pr_err("IB completion has been received too late for"
		       " wr_id = %u.\n", ioctx->ioctx.index);
	}

	srpt_process_wait_list(ch);
}

/**
 * srpt_create_ch_ib() - Create receive and send completion queues.
 */
static int srpt_create_ch_ib(struct srpt_rdma_ch *ch)
{
	struct ib_qp_init_attr *qp_init;
	struct srpt_port *sport = ch->sport;
	struct srpt_device *sdev = sport->sdev;
	u32 srp_sq_size = sport->port_attrib.srp_sq_size;
	int ret;

	WARN_ON(ch->rq_size < 1);

	ret = -ENOMEM;
	qp_init = kzalloc(sizeof(*qp_init), GFP_KERNEL);
	if (!qp_init)
		goto out;

retry:
	ch->cq = ib_alloc_cq(sdev->device, ch, ch->rq_size + srp_sq_size,
			0 /* XXX: spread CQs */, IB_POLL_WORKQUEUE);
	if (IS_ERR(ch->cq)) {
		ret = PTR_ERR(ch->cq);
		pr_err("failed to create CQ cqe= %d ret= %d\n",
		       ch->rq_size + srp_sq_size, ret);
		goto out;
	}

	qp_init->qp_context = (void *)ch;
	qp_init->event_handler
		= (void(*)(struct ib_event *, void*))srpt_qp_event;
	qp_init->send_cq = ch->cq;
	qp_init->recv_cq = ch->cq;
	qp_init->srq = sdev->srq;
	qp_init->sq_sig_type = IB_SIGNAL_REQ_WR;
	qp_init->qp_type = IB_QPT_RC;
	qp_init->cap.max_send_wr = srp_sq_size;
	qp_init->cap.max_send_sge = SRPT_DEF_SG_PER_WQE;

	ch->qp = ib_create_qp(sdev->pd, qp_init);
	if (IS_ERR(ch->qp)) {
		ret = PTR_ERR(ch->qp);
		if (ret == -ENOMEM) {
			srp_sq_size /= 2;
			if (srp_sq_size >= MIN_SRPT_SQ_SIZE) {
				ib_destroy_cq(ch->cq);
				goto retry;
			}
		}
		pr_err("failed to create_qp ret= %d\n", ret);
		goto err_destroy_cq;
	}

	atomic_set(&ch->sq_wr_avail, qp_init->cap.max_send_wr);

	pr_debug("%s: max_cqe= %d max_sge= %d sq_size = %d cm_id= %p\n",
		 __func__, ch->cq->cqe, qp_init->cap.max_send_sge,
		 qp_init->cap.max_send_wr, ch->cm_id);

	ret = srpt_init_ch_qp(ch, ch->qp);
	if (ret)
		goto err_destroy_qp;

out:
	kfree(qp_init);
	return ret;

err_destroy_qp:
	ib_destroy_qp(ch->qp);
err_destroy_cq:
	ib_free_cq(ch->cq);
	goto out;
}

static void srpt_destroy_ch_ib(struct srpt_rdma_ch *ch)
{
	ib_destroy_qp(ch->qp);
	ib_free_cq(ch->cq);
}

/**
 * srpt_close_ch() - Close an RDMA channel.
 *
 * Make sure all resources associated with the channel will be deallocated at
 * an appropriate time.
 *
 * Returns true if and only if the channel state has been modified into
 * CH_DRAINING.
 */
static bool srpt_close_ch(struct srpt_rdma_ch *ch)
{
	int ret;

	if (!srpt_set_ch_state(ch, CH_DRAINING)) {
		pr_debug("%s-%d: already closed\n", ch->sess_name,
			 ch->qp->qp_num);
		return false;
	}

	kref_get(&ch->kref);

	ret = srpt_ch_qp_err(ch);
	if (ret < 0)
		pr_err("%s-%d: changing queue pair into error state failed: %d\n",
		       ch->sess_name, ch->qp->qp_num, ret);

	pr_debug("%s-%d: queued zerolength write\n", ch->sess_name,
		 ch->qp->qp_num);
	ret = srpt_zerolength_write(ch);
	if (ret < 0) {
		pr_err("%s-%d: queuing zero-length write failed: %d\n",
		       ch->sess_name, ch->qp->qp_num, ret);
		if (srpt_set_ch_state(ch, CH_DISCONNECTED))
			schedule_work(&ch->release_work);
		else
			WARN_ON_ONCE(true);
	}

	kref_put(&ch->kref, srpt_free_ch);

	return true;
}

/*
 * Change the channel state into CH_DISCONNECTING. If a channel has not yet
 * reached the connected state, close it. If a channel is in the connected
 * state, send a DREQ. If a DREQ has been received, send a DREP. Note: it is
 * the responsibility of the caller to ensure that this function is not
 * invoked concurrently with the code that accepts a connection. This means
 * that this function must either be invoked from inside a CM callback
 * function or that it must be invoked with the srpt_port.mutex held.
 */
static int srpt_disconnect_ch(struct srpt_rdma_ch *ch)
{
	int ret;

	if (!srpt_set_ch_state(ch, CH_DISCONNECTING))
		return -ENOTCONN;

	ret = ib_send_cm_dreq(ch->cm_id, NULL, 0);
	if (ret < 0)
		ret = ib_send_cm_drep(ch->cm_id, NULL, 0);

	if (ret < 0 && srpt_close_ch(ch))
		ret = 0;

	return ret;
}

static void __srpt_close_all_ch(struct srpt_device *sdev)
{
	struct srpt_rdma_ch *ch;

	lockdep_assert_held(&sdev->mutex);

	list_for_each_entry(ch, &sdev->rch_list, list) {
		if (srpt_disconnect_ch(ch) >= 0)
			pr_info("Closing channel %s-%d because target %s has been disabled\n",
				ch->sess_name, ch->qp->qp_num,
				sdev->device->name);
		srpt_close_ch(ch);
	}
}

/**
 * srpt_shutdown_session() - Whether or not a session may be shut down.
 */
static int srpt_shutdown_session(struct se_session *se_sess)
{
	return 1;
}

static void srpt_free_ch(struct kref *kref)
{
	struct srpt_rdma_ch *ch = container_of(kref, struct srpt_rdma_ch, kref);

	kfree(ch);
}

static void srpt_release_channel_work(struct work_struct *w)
{
	struct srpt_rdma_ch *ch;
	struct srpt_device *sdev;
	struct se_session *se_sess;

	ch = container_of(w, struct srpt_rdma_ch, release_work);
	pr_debug("%s: %s-%d; release_done = %p\n", __func__, ch->sess_name,
		 ch->qp->qp_num, ch->release_done);

	sdev = ch->sport->sdev;
	BUG_ON(!sdev);

	se_sess = ch->sess;
	BUG_ON(!se_sess);

	target_sess_cmd_list_set_waiting(se_sess);
	target_wait_for_sess_cmds(se_sess);

	transport_deregister_session_configfs(se_sess);
	transport_deregister_session(se_sess);
	ch->sess = NULL;

	ib_destroy_cm_id(ch->cm_id);

	srpt_destroy_ch_ib(ch);

	srpt_free_ioctx_ring((struct srpt_ioctx **)ch->ioctx_ring,
			     ch->sport->sdev, ch->rq_size,
			     ch->rsp_size, DMA_TO_DEVICE);

	mutex_lock(&sdev->mutex);
	list_del_init(&ch->list);
	if (ch->release_done)
		complete(ch->release_done);
	mutex_unlock(&sdev->mutex);

	wake_up(&sdev->ch_releaseQ);

	kref_put(&ch->kref, srpt_free_ch);
}

/**
 * srpt_cm_req_recv() - Process the event IB_CM_REQ_RECEIVED.
 *
 * Ownership of the cm_id is transferred to the target session if this
 * functions returns zero. Otherwise the caller remains the owner of cm_id.
 */
static int srpt_cm_req_recv(struct ib_cm_id *cm_id,
			    struct ib_cm_req_event_param *param,
			    void *private_data)
{
	struct srpt_device *sdev = cm_id->context;
	struct srpt_port *sport = &sdev->port[param->port - 1];
	struct srp_login_req *req;
	struct srp_login_rsp *rsp;
	struct srp_login_rej *rej;
	struct ib_cm_rep_param *rep_param;
	struct srpt_rdma_ch *ch, *tmp_ch;
	u32 it_iu_len;
	int i, ret = 0;
	unsigned char *p;

	WARN_ON_ONCE(irqs_disabled());

	if (WARN_ON(!sdev || !private_data))
		return -EINVAL;

	req = (struct srp_login_req *)private_data;

	it_iu_len = be32_to_cpu(req->req_it_iu_len);

	pr_info("Received SRP_LOGIN_REQ with i_port_id 0x%llx:0x%llx,"
		" t_port_id 0x%llx:0x%llx and it_iu_len %d on port %d"
		" (guid=0x%llx:0x%llx)\n",
		be64_to_cpu(*(__be64 *)&req->initiator_port_id[0]),
		be64_to_cpu(*(__be64 *)&req->initiator_port_id[8]),
		be64_to_cpu(*(__be64 *)&req->target_port_id[0]),
		be64_to_cpu(*(__be64 *)&req->target_port_id[8]),
		it_iu_len,
		param->port,
		be64_to_cpu(*(__be64 *)&sdev->port[param->port - 1].gid.raw[0]),
		be64_to_cpu(*(__be64 *)&sdev->port[param->port - 1].gid.raw[8]));

	rsp = kzalloc(sizeof(*rsp), GFP_KERNEL);
	rej = kzalloc(sizeof(*rej), GFP_KERNEL);
	rep_param = kzalloc(sizeof(*rep_param), GFP_KERNEL);

	if (!rsp || !rej || !rep_param) {
		ret = -ENOMEM;
		goto out;
	}

	if (it_iu_len > srp_max_req_size || it_iu_len < 64) {
		rej->reason = cpu_to_be32(
			      SRP_LOGIN_REJ_REQ_IT_IU_LENGTH_TOO_LARGE);
		ret = -EINVAL;
		pr_err("rejected SRP_LOGIN_REQ because its"
		       " length (%d bytes) is out of range (%d .. %d)\n",
		       it_iu_len, 64, srp_max_req_size);
		goto reject;
	}

	if (!sport->enabled) {
		rej->reason = cpu_to_be32(
			      SRP_LOGIN_REJ_INSUFFICIENT_RESOURCES);
		ret = -EINVAL;
		pr_err("rejected SRP_LOGIN_REQ because the target port"
		       " has not yet been enabled\n");
		goto reject;
	}

	if ((req->req_flags & SRP_MTCH_ACTION) == SRP_MULTICHAN_SINGLE) {
		rsp->rsp_flags = SRP_LOGIN_RSP_MULTICHAN_NO_CHAN;

		mutex_lock(&sdev->mutex);

		list_for_each_entry_safe(ch, tmp_ch, &sdev->rch_list, list) {
			if (!memcmp(ch->i_port_id, req->initiator_port_id, 16)
			    && !memcmp(ch->t_port_id, req->target_port_id, 16)
			    && param->port == ch->sport->port
			    && param->listen_id == ch->sport->sdev->cm_id
			    && ch->cm_id) {
				if (srpt_disconnect_ch(ch) < 0)
					continue;
				pr_info("Relogin - closed existing channel %s\n",
					ch->sess_name);
				rsp->rsp_flags =
					SRP_LOGIN_RSP_MULTICHAN_TERMINATED;
			}
		}

		mutex_unlock(&sdev->mutex);

	} else
		rsp->rsp_flags = SRP_LOGIN_RSP_MULTICHAN_MAINTAINED;

	if (*(__be64 *)req->target_port_id != cpu_to_be64(srpt_service_guid)
	    || *(__be64 *)(req->target_port_id + 8) !=
	       cpu_to_be64(srpt_service_guid)) {
		rej->reason = cpu_to_be32(
			      SRP_LOGIN_REJ_UNABLE_ASSOCIATE_CHANNEL);
		ret = -ENOMEM;
		pr_err("rejected SRP_LOGIN_REQ because it"
		       " has an invalid target port identifier.\n");
		goto reject;
	}

	ch = kzalloc(sizeof(*ch), GFP_KERNEL);
	if (!ch) {
		rej->reason = cpu_to_be32(
			      SRP_LOGIN_REJ_INSUFFICIENT_RESOURCES);
		pr_err("rejected SRP_LOGIN_REQ because no memory.\n");
		ret = -ENOMEM;
		goto reject;
	}

	kref_init(&ch->kref);
	ch->zw_cqe.done = srpt_zerolength_write_done;
	INIT_WORK(&ch->release_work, srpt_release_channel_work);
	memcpy(ch->i_port_id, req->initiator_port_id, 16);
	memcpy(ch->t_port_id, req->target_port_id, 16);
	ch->sport = &sdev->port[param->port - 1];
	ch->cm_id = cm_id;
	cm_id->context = ch;
	/*
	 * Avoid QUEUE_FULL conditions by limiting the number of buffers used
	 * for the SRP protocol to the command queue size.
	 */
	ch->rq_size = SRPT_RQ_SIZE;
	spin_lock_init(&ch->spinlock);
	ch->state = CH_CONNECTING;
	INIT_LIST_HEAD(&ch->cmd_wait_list);
	ch->rsp_size = ch->sport->port_attrib.srp_max_rsp_size;

	ch->ioctx_ring = (struct srpt_send_ioctx **)
		srpt_alloc_ioctx_ring(ch->sport->sdev, ch->rq_size,
				      sizeof(*ch->ioctx_ring[0]),
				      ch->rsp_size, DMA_TO_DEVICE);
	if (!ch->ioctx_ring)
		goto free_ch;

	INIT_LIST_HEAD(&ch->free_list);
	for (i = 0; i < ch->rq_size; i++) {
		ch->ioctx_ring[i]->ch = ch;
		list_add_tail(&ch->ioctx_ring[i]->free_list, &ch->free_list);
	}

	ret = srpt_create_ch_ib(ch);
	if (ret) {
		rej->reason = cpu_to_be32(
			      SRP_LOGIN_REJ_INSUFFICIENT_RESOURCES);
		pr_err("rejected SRP_LOGIN_REQ because creating"
		       " a new RDMA channel failed.\n");
		goto free_ring;
	}

	ret = srpt_ch_qp_rtr(ch, ch->qp);
	if (ret) {
		rej->reason = cpu_to_be32(SRP_LOGIN_REJ_INSUFFICIENT_RESOURCES);
		pr_err("rejected SRP_LOGIN_REQ because enabling"
		       " RTR failed (error code = %d)\n", ret);
		goto destroy_ib;
	}

	/*
	 * Use the initator port identifier as the session name, when
	 * checking against se_node_acl->initiatorname[] this can be
	 * with or without preceeding '0x'.
	 */
	snprintf(ch->sess_name, sizeof(ch->sess_name), "0x%016llx%016llx",
			be64_to_cpu(*(__be64 *)ch->i_port_id),
			be64_to_cpu(*(__be64 *)(ch->i_port_id + 8)));

	pr_debug("registering session %s\n", ch->sess_name);
	p = &ch->sess_name[0];

try_again:
	ch->sess = target_alloc_session(&sport->port_tpg_1, 0, 0,
					TARGET_PROT_NORMAL, p, ch, NULL);
	if (IS_ERR(ch->sess)) {
		pr_info("Rejected login because no ACL has been"
			" configured yet for initiator %s.\n", p);
		/*
		 * XXX: Hack to retry of ch->i_port_id without leading '0x'
		 */
		if (p == &ch->sess_name[0]) {
			p += 2;
			goto try_again;
		}
		rej->reason = cpu_to_be32((PTR_ERR(ch->sess) == -ENOMEM) ?
				SRP_LOGIN_REJ_INSUFFICIENT_RESOURCES :
				SRP_LOGIN_REJ_CHANNEL_LIMIT_REACHED);
		goto destroy_ib;
	}

	pr_debug("Establish connection sess=%p name=%s cm_id=%p\n", ch->sess,
		 ch->sess_name, ch->cm_id);

	/* create srp_login_response */
	rsp->opcode = SRP_LOGIN_RSP;
	rsp->tag = req->tag;
	rsp->max_it_iu_len = req->req_it_iu_len;
	rsp->max_ti_iu_len = req->req_it_iu_len;
	ch->max_ti_iu_len = it_iu_len;
	rsp->buf_fmt = cpu_to_be16(SRP_BUF_FORMAT_DIRECT
				   | SRP_BUF_FORMAT_INDIRECT);
	rsp->req_lim_delta = cpu_to_be32(ch->rq_size);
	atomic_set(&ch->req_lim, ch->rq_size);
	atomic_set(&ch->req_lim_delta, 0);

	/* create cm reply */
	rep_param->qp_num = ch->qp->qp_num;
	rep_param->private_data = (void *)rsp;
	rep_param->private_data_len = sizeof(*rsp);
	rep_param->rnr_retry_count = 7;
	rep_param->flow_control = 1;
	rep_param->failover_accepted = 0;
	rep_param->srq = 1;
	rep_param->responder_resources = 4;
	rep_param->initiator_depth = 4;

	ret = ib_send_cm_rep(cm_id, rep_param);
	if (ret) {
		pr_err("sending SRP_LOGIN_REQ response failed"
		       " (error code = %d)\n", ret);
		goto release_channel;
	}

	mutex_lock(&sdev->mutex);
	list_add_tail(&ch->list, &sdev->rch_list);
	mutex_unlock(&sdev->mutex);

	goto out;

release_channel:
	srpt_disconnect_ch(ch);
	transport_deregister_session_configfs(ch->sess);
	transport_deregister_session(ch->sess);
	ch->sess = NULL;

destroy_ib:
	srpt_destroy_ch_ib(ch);

free_ring:
	srpt_free_ioctx_ring((struct srpt_ioctx **)ch->ioctx_ring,
			     ch->sport->sdev, ch->rq_size,
			     ch->rsp_size, DMA_TO_DEVICE);
free_ch:
	kfree(ch);

reject:
	rej->opcode = SRP_LOGIN_REJ;
	rej->tag = req->tag;
	rej->buf_fmt = cpu_to_be16(SRP_BUF_FORMAT_DIRECT
				   | SRP_BUF_FORMAT_INDIRECT);

	ib_send_cm_rej(cm_id, IB_CM_REJ_CONSUMER_DEFINED, NULL, 0,
			     (void *)rej, sizeof(*rej));

out:
	kfree(rep_param);
	kfree(rsp);
	kfree(rej);

	return ret;
}

static void srpt_cm_rej_recv(struct srpt_rdma_ch *ch,
			     enum ib_cm_rej_reason reason,
			     const u8 *private_data,
			     u8 private_data_len)
{
	char *priv = NULL;
	int i;

	if (private_data_len && (priv = kmalloc(private_data_len * 3 + 1,
						GFP_KERNEL))) {
		for (i = 0; i < private_data_len; i++)
			sprintf(priv + 3 * i, " %02x", private_data[i]);
	}
	pr_info("Received CM REJ for ch %s-%d; reason %d%s%s.\n",
		ch->sess_name, ch->qp->qp_num, reason, private_data_len ?
		"; private data" : "", priv ? priv : " (?)");
	kfree(priv);
}

/**
 * srpt_cm_rtu_recv() - Process an IB_CM_RTU_RECEIVED or USER_ESTABLISHED event.
 *
 * An IB_CM_RTU_RECEIVED message indicates that the connection is established
 * and that the recipient may begin transmitting (RTU = ready to use).
 */
static void srpt_cm_rtu_recv(struct srpt_rdma_ch *ch)
{
	int ret;

	if (srpt_set_ch_state(ch, CH_LIVE)) {
		ret = srpt_ch_qp_rts(ch, ch->qp);

		if (ret == 0) {
			/* Trigger wait list processing. */
			ret = srpt_zerolength_write(ch);
			WARN_ONCE(ret < 0, "%d\n", ret);
		} else {
			srpt_close_ch(ch);
		}
	}
}

/**
 * srpt_cm_handler() - IB connection manager callback function.
 *
 * A non-zero return value will cause the caller destroy the CM ID.
 *
 * Note: srpt_cm_handler() must only return a non-zero value when transferring
 * ownership of the cm_id to a channel by srpt_cm_req_recv() failed. Returning
 * a non-zero value in any other case will trigger a race with the
 * ib_destroy_cm_id() call in srpt_release_channel().
 */
static int srpt_cm_handler(struct ib_cm_id *cm_id, struct ib_cm_event *event)
{
	struct srpt_rdma_ch *ch = cm_id->context;
	int ret;

	ret = 0;
	switch (event->event) {
	case IB_CM_REQ_RECEIVED:
		ret = srpt_cm_req_recv(cm_id, &event->param.req_rcvd,
				       event->private_data);
		break;
	case IB_CM_REJ_RECEIVED:
		srpt_cm_rej_recv(ch, event->param.rej_rcvd.reason,
				 event->private_data,
				 IB_CM_REJ_PRIVATE_DATA_SIZE);
		break;
	case IB_CM_RTU_RECEIVED:
	case IB_CM_USER_ESTABLISHED:
		srpt_cm_rtu_recv(ch);
		break;
	case IB_CM_DREQ_RECEIVED:
		srpt_disconnect_ch(ch);
		break;
	case IB_CM_DREP_RECEIVED:
		pr_info("Received CM DREP message for ch %s-%d.\n",
			ch->sess_name, ch->qp->qp_num);
		srpt_close_ch(ch);
		break;
	case IB_CM_TIMEWAIT_EXIT:
		pr_info("Received CM TimeWait exit for ch %s-%d.\n",
			ch->sess_name, ch->qp->qp_num);
		srpt_close_ch(ch);
		break;
	case IB_CM_REP_ERROR:
		pr_info("Received CM REP error for ch %s-%d.\n", ch->sess_name,
			ch->qp->qp_num);
		break;
	case IB_CM_DREQ_ERROR:
		pr_info("Received CM DREQ ERROR event.\n");
		break;
	case IB_CM_MRA_RECEIVED:
		pr_info("Received CM MRA event\n");
		break;
	default:
		pr_err("received unrecognized CM event %d\n", event->event);
		break;
	}

	return ret;
}

/**
 * srpt_perform_rdmas() - Perform IB RDMA.
 *
 * Returns zero upon success or a negative number upon failure.
 */
static int srpt_perform_rdmas(struct srpt_rdma_ch *ch,
			      struct srpt_send_ioctx *ioctx)
{
	struct ib_send_wr *bad_wr;
	int sq_wr_avail, ret, i;
	enum dma_data_direction dir;
	const int n_rdma = ioctx->n_rdma;

	dir = ioctx->cmd.data_direction;
	if (dir == DMA_TO_DEVICE) {
		/* write */
		ret = -ENOMEM;
		sq_wr_avail = atomic_sub_return(n_rdma, &ch->sq_wr_avail);
		if (sq_wr_avail < 0) {
			pr_warn("IB send queue full (needed %d)\n",
				n_rdma);
			goto out;
		}
	}

	for (i = 0; i < n_rdma; i++) {
		struct ib_send_wr *wr = &ioctx->rdma_wrs[i].wr;

		wr->opcode = (dir == DMA_FROM_DEVICE) ?
				IB_WR_RDMA_WRITE : IB_WR_RDMA_READ;

		if (i == n_rdma - 1) {
			/* only get completion event for the last rdma read */
			if (dir == DMA_TO_DEVICE) {
				wr->send_flags = IB_SEND_SIGNALED;
				ioctx->rdma_cqe.done = srpt_rdma_read_done;
			} else {
				ioctx->rdma_cqe.done = srpt_rdma_write_done;
			}
			wr->wr_cqe = &ioctx->rdma_cqe;
			wr->next = NULL;
		} else {
			wr->wr_cqe = NULL;
			wr->next = &ioctx->rdma_wrs[i + 1].wr;
		}
	}

	ret = ib_post_send(ch->qp, &ioctx->rdma_wrs->wr, &bad_wr);
	if (ret)
		pr_err("%s[%d]: ib_post_send() returned %d for %d/%d\n",
				 __func__, __LINE__, ret, i, n_rdma);
out:
	if (unlikely(dir == DMA_TO_DEVICE && ret < 0))
		atomic_add(n_rdma, &ch->sq_wr_avail);
	return ret;
}

/**
 * srpt_xfer_data() - Start data transfer from initiator to target.
 */
static int srpt_xfer_data(struct srpt_rdma_ch *ch,
			  struct srpt_send_ioctx *ioctx)
{
	int ret;

	ret = srpt_map_sg_to_ib_sge(ch, ioctx);
	if (ret) {
		pr_err("%s[%d] ret=%d\n", __func__, __LINE__, ret);
		goto out;
	}

	ret = srpt_perform_rdmas(ch, ioctx);
	if (ret) {
		if (ret == -EAGAIN || ret == -ENOMEM)
			pr_info("%s[%d] queue full -- ret=%d\n",
				__func__, __LINE__, ret);
		else
			pr_err("%s[%d] fatal error -- ret=%d\n",
			       __func__, __LINE__, ret);
		goto out_unmap;
	}

out:
	return ret;
out_unmap:
	srpt_unmap_sg_to_ib_sge(ch, ioctx);
	goto out;
}

static int srpt_write_pending_status(struct se_cmd *se_cmd)
{
	struct srpt_send_ioctx *ioctx;

	ioctx = container_of(se_cmd, struct srpt_send_ioctx, cmd);
	return srpt_get_cmd_state(ioctx) == SRPT_STATE_NEED_DATA;
}

/*
 * srpt_write_pending() - Start data transfer from initiator to target (write).
 */
static int srpt_write_pending(struct se_cmd *se_cmd)
{
	struct srpt_send_ioctx *ioctx =
		container_of(se_cmd, struct srpt_send_ioctx, cmd);
	struct srpt_rdma_ch *ch = ioctx->ch;
	enum srpt_command_state new_state;

	new_state = srpt_set_cmd_state(ioctx, SRPT_STATE_NEED_DATA);
	WARN_ON(new_state == SRPT_STATE_DONE);
	return srpt_xfer_data(ch, ioctx);
}

static u8 tcm_to_srp_tsk_mgmt_status(const int tcm_mgmt_status)
{
	switch (tcm_mgmt_status) {
	case TMR_FUNCTION_COMPLETE:
		return SRP_TSK_MGMT_SUCCESS;
	case TMR_FUNCTION_REJECTED:
		return SRP_TSK_MGMT_FUNC_NOT_SUPP;
	}
	return SRP_TSK_MGMT_FAILED;
}

/**
 * srpt_queue_response() - Transmits the response to a SCSI command.
 *
 * Callback function called by the TCM core. Must not block since it can be
 * invoked on the context of the IB completion handler.
 */
static void srpt_queue_response(struct se_cmd *cmd)
{
	struct srpt_rdma_ch *ch;
	struct srpt_send_ioctx *ioctx;
	enum srpt_command_state state;
	unsigned long flags;
	int ret;
	enum dma_data_direction dir;
	int resp_len;
	u8 srp_tm_status;

	ioctx = container_of(cmd, struct srpt_send_ioctx, cmd);
	ch = ioctx->ch;
	BUG_ON(!ch);

	spin_lock_irqsave(&ioctx->spinlock, flags);
	state = ioctx->state;
	switch (state) {
	case SRPT_STATE_NEW:
	case SRPT_STATE_DATA_IN:
		ioctx->state = SRPT_STATE_CMD_RSP_SENT;
		break;
	case SRPT_STATE_MGMT:
		ioctx->state = SRPT_STATE_MGMT_RSP_SENT;
		break;
	default:
		WARN(true, "ch %p; cmd %d: unexpected command state %d\n",
			ch, ioctx->ioctx.index, ioctx->state);
		break;
	}
	spin_unlock_irqrestore(&ioctx->spinlock, flags);

	if (unlikely(transport_check_aborted_status(&ioctx->cmd, false)
		     || WARN_ON_ONCE(state == SRPT_STATE_CMD_RSP_SENT))) {
		atomic_inc(&ch->req_lim_delta);
		srpt_abort_cmd(ioctx);
		return;
	}

	dir = ioctx->cmd.data_direction;

	/* For read commands, transfer the data to the initiator. */
	if (dir == DMA_FROM_DEVICE && ioctx->cmd.data_length &&
	    !ioctx->queue_status_only) {
		ret = srpt_xfer_data(ch, ioctx);
		if (ret) {
			pr_err("xfer_data failed for tag %llu\n",
			       ioctx->cmd.tag);
			return;
		}
	}

	if (state != SRPT_STATE_MGMT)
		resp_len = srpt_build_cmd_rsp(ch, ioctx, ioctx->cmd.tag,
					      cmd->scsi_status);
	else {
		srp_tm_status
			= tcm_to_srp_tsk_mgmt_status(cmd->se_tmr_req->response);
		resp_len = srpt_build_tskmgmt_rsp(ch, ioctx, srp_tm_status,
						 ioctx->cmd.tag);
	}
	ret = srpt_post_send(ch, ioctx, resp_len);
	if (ret) {
		pr_err("sending cmd response failed for tag %llu\n",
		       ioctx->cmd.tag);
		srpt_unmap_sg_to_ib_sge(ch, ioctx);
		srpt_set_cmd_state(ioctx, SRPT_STATE_DONE);
		target_put_sess_cmd(&ioctx->cmd);
	}
}

static int srpt_queue_data_in(struct se_cmd *cmd)
{
	srpt_queue_response(cmd);
	return 0;
}

static void srpt_queue_tm_rsp(struct se_cmd *cmd)
{
	srpt_queue_response(cmd);
}

static void srpt_aborted_task(struct se_cmd *cmd)
{
	struct srpt_send_ioctx *ioctx = container_of(cmd,
				struct srpt_send_ioctx, cmd);

	srpt_unmap_sg_to_ib_sge(ioctx->ch, ioctx);
}

static int srpt_queue_status(struct se_cmd *cmd)
{
	struct srpt_send_ioctx *ioctx;

	ioctx = container_of(cmd, struct srpt_send_ioctx, cmd);
	BUG_ON(ioctx->sense_data != cmd->sense_buffer);
	if (cmd->se_cmd_flags &
	    (SCF_TRANSPORT_TASK_SENSE | SCF_EMULATED_TASK_SENSE))
		WARN_ON(cmd->scsi_status != SAM_STAT_CHECK_CONDITION);
	ioctx->queue_status_only = true;
	srpt_queue_response(cmd);
	return 0;
}

static void srpt_refresh_port_work(struct work_struct *work)
{
	struct srpt_port *sport = container_of(work, struct srpt_port, work);

	srpt_refresh_port(sport);
}

/**
 * srpt_release_sdev() - Free the channel resources associated with a target.
 */
static int srpt_release_sdev(struct srpt_device *sdev)
{
	int i, res;

	WARN_ON_ONCE(irqs_disabled());

	BUG_ON(!sdev);

	mutex_lock(&sdev->mutex);
	for (i = 0; i < ARRAY_SIZE(sdev->port); i++)
		sdev->port[i].enabled = false;
	__srpt_close_all_ch(sdev);
	mutex_unlock(&sdev->mutex);

	res = wait_event_interruptible(sdev->ch_releaseQ,
				       list_empty_careful(&sdev->rch_list));
	if (res)
		pr_err("%s: interrupted.\n", __func__);

	return 0;
}

static struct srpt_port *__srpt_lookup_port(const char *name)
{
	struct ib_device *dev;
	struct srpt_device *sdev;
	struct srpt_port *sport;
	int i;

	list_for_each_entry(sdev, &srpt_dev_list, list) {
		dev = sdev->device;
		if (!dev)
			continue;

		for (i = 0; i < dev->phys_port_cnt; i++) {
			sport = &sdev->port[i];

			if (!strcmp(sport->port_guid, name))
				return sport;
		}
	}

	return NULL;
}

static struct srpt_port *srpt_lookup_port(const char *name)
{
	struct srpt_port *sport;

	spin_lock(&srpt_dev_lock);
	sport = __srpt_lookup_port(name);
	spin_unlock(&srpt_dev_lock);

	return sport;
}

/**
 * srpt_add_one() - Infiniband device addition callback function.
 */
static void srpt_add_one(struct ib_device *device)
{
	struct srpt_device *sdev;
	struct srpt_port *sport;
	struct ib_srq_init_attr srq_attr;
	int i;

	pr_debug("device = %p, device->dma_ops = %p\n", device,
		 device->dma_ops);

	sdev = kzalloc(sizeof(*sdev), GFP_KERNEL);
	if (!sdev)
		goto err;

	sdev->device = device;
	INIT_LIST_HEAD(&sdev->rch_list);
	init_waitqueue_head(&sdev->ch_releaseQ);
	mutex_init(&sdev->mutex);

	sdev->pd = ib_alloc_pd(device);
	if (IS_ERR(sdev->pd))
		goto free_dev;

	sdev->srq_size = min(srpt_srq_size, sdev->device->attrs.max_srq_wr);

	srq_attr.event_handler = srpt_srq_event;
	srq_attr.srq_context = (void *)sdev;
	srq_attr.attr.max_wr = sdev->srq_size;
	srq_attr.attr.max_sge = 1;
	srq_attr.attr.srq_limit = 0;
	srq_attr.srq_type = IB_SRQT_BASIC;

	sdev->srq = ib_create_srq(sdev->pd, &srq_attr);
	if (IS_ERR(sdev->srq))
		goto err_pd;

	pr_debug("%s: create SRQ #wr= %d max_allow=%d dev= %s\n",
		 __func__, sdev->srq_size, sdev->device->attrs.max_srq_wr,
		 device->name);

	if (!srpt_service_guid)
		srpt_service_guid = be64_to_cpu(device->node_guid);

	sdev->cm_id = ib_create_cm_id(device, srpt_cm_handler, sdev);
	if (IS_ERR(sdev->cm_id))
		goto err_srq;

	/* print out target login information */
	pr_debug("Target login info: id_ext=%016llx,ioc_guid=%016llx,"
		 "pkey=ffff,service_id=%016llx\n", srpt_service_guid,
		 srpt_service_guid, srpt_service_guid);

	/*
	 * We do not have a consistent service_id (ie. also id_ext of target_id)
	 * to identify this target. We currently use the guid of the first HCA
	 * in the system as service_id; therefore, the target_id will change
	 * if this HCA is gone bad and replaced by different HCA
	 */
	if (ib_cm_listen(sdev->cm_id, cpu_to_be64(srpt_service_guid), 0))
		goto err_cm;

	INIT_IB_EVENT_HANDLER(&sdev->event_handler, sdev->device,
			      srpt_event_handler);
	if (ib_register_event_handler(&sdev->event_handler))
		goto err_cm;

	sdev->ioctx_ring = (struct srpt_recv_ioctx **)
		srpt_alloc_ioctx_ring(sdev, sdev->srq_size,
				      sizeof(*sdev->ioctx_ring[0]),
				      srp_max_req_size, DMA_FROM_DEVICE);
	if (!sdev->ioctx_ring)
		goto err_event;

	for (i = 0; i < sdev->srq_size; ++i)
		srpt_post_recv(sdev, sdev->ioctx_ring[i]);

	WARN_ON(sdev->device->phys_port_cnt > ARRAY_SIZE(sdev->port));

	for (i = 1; i <= sdev->device->phys_port_cnt; i++) {
		sport = &sdev->port[i - 1];
		sport->sdev = sdev;
		sport->port = i;
		sport->port_attrib.srp_max_rdma_size = DEFAULT_MAX_RDMA_SIZE;
		sport->port_attrib.srp_max_rsp_size = DEFAULT_MAX_RSP_SIZE;
		sport->port_attrib.srp_sq_size = DEF_SRPT_SQ_SIZE;
		INIT_WORK(&sport->work, srpt_refresh_port_work);

		if (srpt_refresh_port(sport)) {
			pr_err("MAD registration failed for %s-%d.\n",
			       sdev->device->name, i);
			goto err_ring;
		}
		snprintf(sport->port_guid, sizeof(sport->port_guid),
			"0x%016llx%016llx",
			be64_to_cpu(sport->gid.global.subnet_prefix),
			be64_to_cpu(sport->gid.global.interface_id));
	}

	spin_lock(&srpt_dev_lock);
	list_add_tail(&sdev->list, &srpt_dev_list);
	spin_unlock(&srpt_dev_lock);

out:
	ib_set_client_data(device, &srpt_client, sdev);
	pr_debug("added %s.\n", device->name);
	return;

err_ring:
	srpt_free_ioctx_ring((struct srpt_ioctx **)sdev->ioctx_ring, sdev,
			     sdev->srq_size, srp_max_req_size,
			     DMA_FROM_DEVICE);
err_event:
	ib_unregister_event_handler(&sdev->event_handler);
err_cm:
	ib_destroy_cm_id(sdev->cm_id);
err_srq:
	ib_destroy_srq(sdev->srq);
err_pd:
	ib_dealloc_pd(sdev->pd);
free_dev:
	kfree(sdev);
err:
	sdev = NULL;
	pr_info("%s(%s) failed.\n", __func__, device->name);
	goto out;
}

/**
 * srpt_remove_one() - InfiniBand device removal callback function.
 */
static void srpt_remove_one(struct ib_device *device, void *client_data)
{
	struct srpt_device *sdev = client_data;
	int i;

	if (!sdev) {
		pr_info("%s(%s): nothing to do.\n", __func__, device->name);
		return;
	}

	srpt_unregister_mad_agent(sdev);

	ib_unregister_event_handler(&sdev->event_handler);

	/* Cancel any work queued by the just unregistered IB event handler. */
	for (i = 0; i < sdev->device->phys_port_cnt; i++)
		cancel_work_sync(&sdev->port[i].work);

	ib_destroy_cm_id(sdev->cm_id);

	/*
	 * Unregistering a target must happen after destroying sdev->cm_id
	 * such that no new SRP_LOGIN_REQ information units can arrive while
	 * destroying the target.
	 */
	spin_lock(&srpt_dev_lock);
	list_del(&sdev->list);
	spin_unlock(&srpt_dev_lock);
	srpt_release_sdev(sdev);

	ib_destroy_srq(sdev->srq);
	ib_dealloc_pd(sdev->pd);

	srpt_free_ioctx_ring((struct srpt_ioctx **)sdev->ioctx_ring, sdev,
			     sdev->srq_size, srp_max_req_size, DMA_FROM_DEVICE);
	sdev->ioctx_ring = NULL;
	kfree(sdev);
}

static struct ib_client srpt_client = {
	.name = DRV_NAME,
	.add = srpt_add_one,
	.remove = srpt_remove_one
};

static int srpt_check_true(struct se_portal_group *se_tpg)
{
	return 1;
}

static int srpt_check_false(struct se_portal_group *se_tpg)
{
	return 0;
}

static char *srpt_get_fabric_name(void)
{
	return "srpt";
}

static char *srpt_get_fabric_wwn(struct se_portal_group *tpg)
{
	struct srpt_port *sport = container_of(tpg, struct srpt_port, port_tpg_1);

	return sport->port_guid;
}

static u16 srpt_get_tag(struct se_portal_group *tpg)
{
	return 1;
}

static u32 srpt_tpg_get_inst_index(struct se_portal_group *se_tpg)
{
	return 1;
}

static void srpt_release_cmd(struct se_cmd *se_cmd)
{
	struct srpt_send_ioctx *ioctx = container_of(se_cmd,
				struct srpt_send_ioctx, cmd);
	struct srpt_rdma_ch *ch = ioctx->ch;
	unsigned long flags;

	WARN_ON(ioctx->state != SRPT_STATE_DONE);
	WARN_ON(ioctx->mapped_sg_count != 0);

	if (ioctx->n_rbuf > 1) {
		kfree(ioctx->rbufs);
		ioctx->rbufs = NULL;
		ioctx->n_rbuf = 0;
	}

	spin_lock_irqsave(&ch->spinlock, flags);
	list_add(&ioctx->free_list, &ch->free_list);
	spin_unlock_irqrestore(&ch->spinlock, flags);
}

/**
 * srpt_close_session() - Forcibly close a session.
 *
 * Callback function invoked by the TCM core to clean up sessions associated
 * with a node ACL when the user invokes
 * rmdir /sys/kernel/config/target/$driver/$port/$tpg/acls/$i_port_id
 */
static void srpt_close_session(struct se_session *se_sess)
{
	DECLARE_COMPLETION_ONSTACK(release_done);
	struct srpt_rdma_ch *ch = se_sess->fabric_sess_ptr;
	struct srpt_device *sdev = ch->sport->sdev;
	bool wait;

	pr_debug("ch %s-%d state %d\n", ch->sess_name, ch->qp->qp_num,
		 ch->state);

	mutex_lock(&sdev->mutex);
	BUG_ON(ch->release_done);
	ch->release_done = &release_done;
	wait = !list_empty(&ch->list);
	srpt_disconnect_ch(ch);
	mutex_unlock(&sdev->mutex);

	if (!wait)
		return;

	while (wait_for_completion_timeout(&release_done, 180 * HZ) == 0)
		pr_info("%s(%s-%d state %d): still waiting ...\n", __func__,
			ch->sess_name, ch->qp->qp_num, ch->state);
}

/**
 * srpt_sess_get_index() - Return the value of scsiAttIntrPortIndex (SCSI-MIB).
 *
 * A quote from RFC 4455 (SCSI-MIB) about this MIB object:
 * This object represents an arbitrary integer used to uniquely identify a
 * particular attached remote initiator port to a particular SCSI target port
 * within a particular SCSI target device within a particular SCSI instance.
 */
static u32 srpt_sess_get_index(struct se_session *se_sess)
{
	return 0;
}

static void srpt_set_default_node_attrs(struct se_node_acl *nacl)
{
}

/* Note: only used from inside debug printk's by the TCM core. */
static int srpt_get_tcm_cmd_state(struct se_cmd *se_cmd)
{
	struct srpt_send_ioctx *ioctx;

	ioctx = container_of(se_cmd, struct srpt_send_ioctx, cmd);
	return srpt_get_cmd_state(ioctx);
}

/**
 * srpt_parse_i_port_id() - Parse an initiator port ID.
 * @name: ASCII representation of a 128-bit initiator port ID.
 * @i_port_id: Binary 128-bit port ID.
 */
static int srpt_parse_i_port_id(u8 i_port_id[16], const char *name)
{
	const char *p;
	unsigned len, count, leading_zero_bytes;
	int ret, rc;

	p = name;
	if (strncasecmp(p, "0x", 2) == 0)
		p += 2;
	ret = -EINVAL;
	len = strlen(p);
	if (len % 2)
		goto out;
	count = min(len / 2, 16U);
	leading_zero_bytes = 16 - count;
	memset(i_port_id, 0, leading_zero_bytes);
	rc = hex2bin(i_port_id + leading_zero_bytes, p, count);
	if (rc < 0)
		pr_debug("hex2bin failed for srpt_parse_i_port_id: %d\n", rc);
	ret = 0;
out:
	return ret;
}

/*
 * configfs callback function invoked for
 * mkdir /sys/kernel/config/target/$driver/$port/$tpg/acls/$i_port_id
 */
static int srpt_init_nodeacl(struct se_node_acl *se_nacl, const char *name)
{
	u8 i_port_id[16];

	if (srpt_parse_i_port_id(i_port_id, name) < 0) {
		pr_err("invalid initiator port ID %s\n", name);
		return -EINVAL;
	}
	return 0;
}

static ssize_t srpt_tpg_attrib_srp_max_rdma_size_show(struct config_item *item,
		char *page)
{
	struct se_portal_group *se_tpg = attrib_to_tpg(item);
	struct srpt_port *sport = container_of(se_tpg, struct srpt_port, port_tpg_1);

	return sprintf(page, "%u\n", sport->port_attrib.srp_max_rdma_size);
}

static ssize_t srpt_tpg_attrib_srp_max_rdma_size_store(struct config_item *item,
		const char *page, size_t count)
{
	struct se_portal_group *se_tpg = attrib_to_tpg(item);
	struct srpt_port *sport = container_of(se_tpg, struct srpt_port, port_tpg_1);
	unsigned long val;
	int ret;

	ret = kstrtoul(page, 0, &val);
	if (ret < 0) {
		pr_err("kstrtoul() failed with ret: %d\n", ret);
		return -EINVAL;
	}
	if (val > MAX_SRPT_RDMA_SIZE) {
		pr_err("val: %lu exceeds MAX_SRPT_RDMA_SIZE: %d\n", val,
			MAX_SRPT_RDMA_SIZE);
		return -EINVAL;
	}
	if (val < DEFAULT_MAX_RDMA_SIZE) {
		pr_err("val: %lu smaller than DEFAULT_MAX_RDMA_SIZE: %d\n",
			val, DEFAULT_MAX_RDMA_SIZE);
		return -EINVAL;
	}
	sport->port_attrib.srp_max_rdma_size = val;

	return count;
}

static ssize_t srpt_tpg_attrib_srp_max_rsp_size_show(struct config_item *item,
		char *page)
{
	struct se_portal_group *se_tpg = attrib_to_tpg(item);
	struct srpt_port *sport = container_of(se_tpg, struct srpt_port, port_tpg_1);

	return sprintf(page, "%u\n", sport->port_attrib.srp_max_rsp_size);
}

static ssize_t srpt_tpg_attrib_srp_max_rsp_size_store(struct config_item *item,
		const char *page, size_t count)
{
	struct se_portal_group *se_tpg = attrib_to_tpg(item);
	struct srpt_port *sport = container_of(se_tpg, struct srpt_port, port_tpg_1);
	unsigned long val;
	int ret;

	ret = kstrtoul(page, 0, &val);
	if (ret < 0) {
		pr_err("kstrtoul() failed with ret: %d\n", ret);
		return -EINVAL;
	}
	if (val > MAX_SRPT_RSP_SIZE) {
		pr_err("val: %lu exceeds MAX_SRPT_RSP_SIZE: %d\n", val,
			MAX_SRPT_RSP_SIZE);
		return -EINVAL;
	}
	if (val < MIN_MAX_RSP_SIZE) {
		pr_err("val: %lu smaller than MIN_MAX_RSP_SIZE: %d\n", val,
			MIN_MAX_RSP_SIZE);
		return -EINVAL;
	}
	sport->port_attrib.srp_max_rsp_size = val;

	return count;
}

static ssize_t srpt_tpg_attrib_srp_sq_size_show(struct config_item *item,
		char *page)
{
	struct se_portal_group *se_tpg = attrib_to_tpg(item);
	struct srpt_port *sport = container_of(se_tpg, struct srpt_port, port_tpg_1);

	return sprintf(page, "%u\n", sport->port_attrib.srp_sq_size);
}

static ssize_t srpt_tpg_attrib_srp_sq_size_store(struct config_item *item,
		const char *page, size_t count)
{
	struct se_portal_group *se_tpg = attrib_to_tpg(item);
	struct srpt_port *sport = container_of(se_tpg, struct srpt_port, port_tpg_1);
	unsigned long val;
	int ret;

	ret = kstrtoul(page, 0, &val);
	if (ret < 0) {
		pr_err("kstrtoul() failed with ret: %d\n", ret);
		return -EINVAL;
	}
	if (val > MAX_SRPT_SRQ_SIZE) {
		pr_err("val: %lu exceeds MAX_SRPT_SRQ_SIZE: %d\n", val,
			MAX_SRPT_SRQ_SIZE);
		return -EINVAL;
	}
	if (val < MIN_SRPT_SRQ_SIZE) {
		pr_err("val: %lu smaller than MIN_SRPT_SRQ_SIZE: %d\n", val,
			MIN_SRPT_SRQ_SIZE);
		return -EINVAL;
	}
	sport->port_attrib.srp_sq_size = val;

	return count;
}

CONFIGFS_ATTR(srpt_tpg_attrib_,  srp_max_rdma_size);
CONFIGFS_ATTR(srpt_tpg_attrib_,  srp_max_rsp_size);
CONFIGFS_ATTR(srpt_tpg_attrib_,  srp_sq_size);

static struct configfs_attribute *srpt_tpg_attrib_attrs[] = {
	&srpt_tpg_attrib_attr_srp_max_rdma_size,
	&srpt_tpg_attrib_attr_srp_max_rsp_size,
	&srpt_tpg_attrib_attr_srp_sq_size,
	NULL,
};

static ssize_t srpt_tpg_enable_show(struct config_item *item, char *page)
{
	struct se_portal_group *se_tpg = to_tpg(item);
	struct srpt_port *sport = container_of(se_tpg, struct srpt_port, port_tpg_1);

	return snprintf(page, PAGE_SIZE, "%d\n", (sport->enabled) ? 1: 0);
}

static ssize_t srpt_tpg_enable_store(struct config_item *item,
		const char *page, size_t count)
{
	struct se_portal_group *se_tpg = to_tpg(item);
	struct srpt_port *sport = container_of(se_tpg, struct srpt_port, port_tpg_1);
	struct srpt_device *sdev = sport->sdev;
	struct srpt_rdma_ch *ch;
	unsigned long tmp;
        int ret;

	ret = kstrtoul(page, 0, &tmp);
	if (ret < 0) {
		pr_err("Unable to extract srpt_tpg_store_enable\n");
		return -EINVAL;
	}

	if ((tmp != 0) && (tmp != 1)) {
		pr_err("Illegal value for srpt_tpg_store_enable: %lu\n", tmp);
		return -EINVAL;
	}
	if (sport->enabled == tmp)
		goto out;
	sport->enabled = tmp;
	if (sport->enabled)
		goto out;

	mutex_lock(&sdev->mutex);
	list_for_each_entry(ch, &sdev->rch_list, list) {
		if (ch->sport == sport) {
			pr_debug("%s: ch %p %s-%d\n", __func__, ch,
				 ch->sess_name, ch->qp->qp_num);
			srpt_disconnect_ch(ch);
			srpt_close_ch(ch);
		}
	}
	mutex_unlock(&sdev->mutex);

out:
	return count;
}

CONFIGFS_ATTR(srpt_tpg_, enable);

static struct configfs_attribute *srpt_tpg_attrs[] = {
	&srpt_tpg_attr_enable,
	NULL,
};

/**
 * configfs callback invoked for
 * mkdir /sys/kernel/config/target/$driver/$port/$tpg
 */
static struct se_portal_group *srpt_make_tpg(struct se_wwn *wwn,
					     struct config_group *group,
					     const char *name)
{
	struct srpt_port *sport = container_of(wwn, struct srpt_port, port_wwn);
	int res;

	/* Initialize sport->port_wwn and sport->port_tpg_1 */
	res = core_tpg_register(&sport->port_wwn, &sport->port_tpg_1, SCSI_PROTOCOL_SRP);
	if (res)
		return ERR_PTR(res);

	return &sport->port_tpg_1;
}

/**
 * configfs callback invoked for
 * rmdir /sys/kernel/config/target/$driver/$port/$tpg
 */
static void srpt_drop_tpg(struct se_portal_group *tpg)
{
	struct srpt_port *sport = container_of(tpg,
				struct srpt_port, port_tpg_1);

	sport->enabled = false;
	core_tpg_deregister(&sport->port_tpg_1);
}

/**
 * configfs callback invoked for
 * mkdir /sys/kernel/config/target/$driver/$port
 */
static struct se_wwn *srpt_make_tport(struct target_fabric_configfs *tf,
				      struct config_group *group,
				      const char *name)
{
	struct srpt_port *sport;
	int ret;

	sport = srpt_lookup_port(name);
	pr_debug("make_tport(%s)\n", name);
	ret = -EINVAL;
	if (!sport)
		goto err;

	return &sport->port_wwn;

err:
	return ERR_PTR(ret);
}

/**
 * configfs callback invoked for
 * rmdir /sys/kernel/config/target/$driver/$port
 */
static void srpt_drop_tport(struct se_wwn *wwn)
{
	struct srpt_port *sport = container_of(wwn, struct srpt_port, port_wwn);

	pr_debug("drop_tport(%s\n", config_item_name(&sport->port_wwn.wwn_group.cg_item));
}

static ssize_t srpt_wwn_version_show(struct config_item *item, char *buf)
{
	return scnprintf(buf, PAGE_SIZE, "%s\n", DRV_VERSION);
}

CONFIGFS_ATTR_RO(srpt_wwn_, version);

static struct configfs_attribute *srpt_wwn_attrs[] = {
	&srpt_wwn_attr_version,
	NULL,
};

static const struct target_core_fabric_ops srpt_template = {
	.module				= THIS_MODULE,
	.name				= "srpt",
	.get_fabric_name		= srpt_get_fabric_name,
	.tpg_get_wwn			= srpt_get_fabric_wwn,
	.tpg_get_tag			= srpt_get_tag,
	.tpg_check_demo_mode		= srpt_check_false,
	.tpg_check_demo_mode_cache	= srpt_check_true,
	.tpg_check_demo_mode_write_protect = srpt_check_true,
	.tpg_check_prod_mode_write_protect = srpt_check_false,
	.tpg_get_inst_index		= srpt_tpg_get_inst_index,
	.release_cmd			= srpt_release_cmd,
	.check_stop_free		= srpt_check_stop_free,
	.shutdown_session		= srpt_shutdown_session,
	.close_session			= srpt_close_session,
	.sess_get_index			= srpt_sess_get_index,
	.sess_get_initiator_sid		= NULL,
	.write_pending			= srpt_write_pending,
	.write_pending_status		= srpt_write_pending_status,
	.set_default_node_attributes	= srpt_set_default_node_attrs,
	.get_cmd_state			= srpt_get_tcm_cmd_state,
	.queue_data_in			= srpt_queue_data_in,
	.queue_status			= srpt_queue_status,
	.queue_tm_rsp			= srpt_queue_tm_rsp,
	.aborted_task			= srpt_aborted_task,
	/*
	 * Setup function pointers for generic logic in
	 * target_core_fabric_configfs.c
	 */
	.fabric_make_wwn		= srpt_make_tport,
	.fabric_drop_wwn		= srpt_drop_tport,
	.fabric_make_tpg		= srpt_make_tpg,
	.fabric_drop_tpg		= srpt_drop_tpg,
	.fabric_init_nodeacl		= srpt_init_nodeacl,

	.tfc_wwn_attrs			= srpt_wwn_attrs,
	.tfc_tpg_base_attrs		= srpt_tpg_attrs,
	.tfc_tpg_attrib_attrs		= srpt_tpg_attrib_attrs,
};

/**
 * srpt_init_module() - Kernel module initialization.
 *
 * Note: Since ib_register_client() registers callback functions, and since at
 * least one of these callback functions (srpt_add_one()) calls target core
 * functions, this driver must be registered with the target core before
 * ib_register_client() is called.
 */
static int __init srpt_init_module(void)
{
	int ret;

	ret = -EINVAL;
	if (srp_max_req_size < MIN_MAX_REQ_SIZE) {
		pr_err("invalid value %d for kernel module parameter"
		       " srp_max_req_size -- must be at least %d.\n",
		       srp_max_req_size, MIN_MAX_REQ_SIZE);
		goto out;
	}

	if (srpt_srq_size < MIN_SRPT_SRQ_SIZE
	    || srpt_srq_size > MAX_SRPT_SRQ_SIZE) {
		pr_err("invalid value %d for kernel module parameter"
		       " srpt_srq_size -- must be in the range [%d..%d].\n",
		       srpt_srq_size, MIN_SRPT_SRQ_SIZE, MAX_SRPT_SRQ_SIZE);
		goto out;
	}

	ret = target_register_template(&srpt_template);
	if (ret)
		goto out;

	ret = ib_register_client(&srpt_client);
	if (ret) {
		pr_err("couldn't register IB client\n");
		goto out_unregister_target;
	}

	return 0;

out_unregister_target:
	target_unregister_template(&srpt_template);
out:
	return ret;
}

static void __exit srpt_cleanup_module(void)
{
	ib_unregister_client(&srpt_client);
	target_unregister_template(&srpt_template);
}

module_init(srpt_init_module);
module_exit(srpt_cleanup_module);<|MERGE_RESOLUTION|>--- conflicted
+++ resolved
@@ -1578,19 +1578,11 @@
 			 srp_cmd->tag);
 		goto release_ioctx;
 	}
-<<<<<<< HEAD
-	return 0;
-
-send_sense:
-	transport_send_check_condition_and_sense(cmd, ret, 0);
-	return -1;
-=======
 	return;
 
 release_ioctx:
 	send_ioctx->state = SRPT_STATE_DONE;
 	srpt_release_cmd(cmd);
->>>>>>> 1d3cce07
 }
 
 static int srp_tmr_to_tcm(int fn)
@@ -1626,10 +1618,6 @@
 	struct srp_tsk_mgmt *srp_tsk;
 	struct se_cmd *cmd;
 	struct se_session *sess = ch->sess;
-<<<<<<< HEAD
-	uint64_t unpacked_lun;
-=======
->>>>>>> 1d3cce07
 	int tcm_tmr;
 	int rc;
 
@@ -1645,18 +1633,10 @@
 	srpt_set_cmd_state(send_ioctx, SRPT_STATE_MGMT);
 	send_ioctx->cmd.tag = srp_tsk->tag;
 	tcm_tmr = srp_tmr_to_tcm(srp_tsk->tsk_mgmt_func);
-<<<<<<< HEAD
-	unpacked_lun = srpt_unpack_lun((uint8_t *)&srp_tsk->lun,
-				       sizeof(srp_tsk->lun));
-	rc = target_submit_tmr(&send_ioctx->cmd, sess, NULL, unpacked_lun,
-				srp_tsk, tcm_tmr, GFP_KERNEL, srp_tsk->task_tag,
-				TARGET_SCF_ACK_KREF);
-=======
 	rc = target_submit_tmr(&send_ioctx->cmd, sess, NULL,
 			       scsilun_to_int(&srp_tsk->lun), srp_tsk, tcm_tmr,
 			       GFP_KERNEL, srp_tsk->task_tag,
 			       TARGET_SCF_ACK_KREF);
->>>>>>> 1d3cce07
 	if (rc != 0) {
 		send_ioctx->cmd.se_tmr_req->response = TMR_FUNCTION_REJECTED;
 		goto fail;
