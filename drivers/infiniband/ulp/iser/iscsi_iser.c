/*
 * iSCSI Initiator over iSER Data-Path
 *
 * Copyright (C) 2004 Dmitry Yusupov
 * Copyright (C) 2004 Alex Aizman
 * Copyright (C) 2005 Mike Christie
 * Copyright (c) 2005, 2006 Voltaire, Inc. All rights reserved.
 * Copyright (c) 2013-2014 Mellanox Technologies. All rights reserved.
 * maintained by openib-general@openib.org
 *
 * This software is available to you under a choice of one of two
 * licenses.  You may choose to be licensed under the terms of the GNU
 * General Public License (GPL) Version 2, available from the file
 * COPYING in the main directory of this source tree, or the
 * OpenIB.org BSD license below:
 *
 *     Redistribution and use in source and binary forms, with or
 *     without modification, are permitted provided that the following
 *     conditions are met:
 *
 *	- Redistributions of source code must retain the above
 *	  copyright notice, this list of conditions and the following
 *	  disclaimer.
 *
 *	- Redistributions in binary form must reproduce the above
 *	  copyright notice, this list of conditions and the following
 *	  disclaimer in the documentation and/or other materials
 *	  provided with the distribution.
 *
 * THE SOFTWARE IS PROVIDED "AS IS", WITHOUT WARRANTY OF ANY KIND,
 * EXPRESS OR IMPLIED, INCLUDING BUT NOT LIMITED TO THE WARRANTIES OF
 * MERCHANTABILITY, FITNESS FOR A PARTICULAR PURPOSE AND
 * NONINFRINGEMENT. IN NO EVENT SHALL THE AUTHORS OR COPYRIGHT HOLDERS
 * BE LIABLE FOR ANY CLAIM, DAMAGES OR OTHER LIABILITY, WHETHER IN AN
 * ACTION OF CONTRACT, TORT OR OTHERWISE, ARISING FROM, OUT OF OR IN
 * CONNECTION WITH THE SOFTWARE OR THE USE OR OTHER DEALINGS IN THE
 * SOFTWARE.
 *
 * Credits:
 *	Christoph Hellwig
 *	FUJITA Tomonori
 *	Arne Redlich
 *	Zhenyu Wang
 * Modified by:
 *      Erez Zilber
 */

#include <linux/types.h>
#include <linux/list.h>
#include <linux/hardirq.h>
#include <linux/kfifo.h>
#include <linux/blkdev.h>
#include <linux/init.h>
#include <linux/ioctl.h>
#include <linux/cdev.h>
#include <linux/in.h>
#include <linux/net.h>
#include <linux/scatterlist.h>
#include <linux/delay.h>
#include <linux/slab.h>
#include <linux/module.h>

#include <net/sock.h>

#include <asm/uaccess.h>

#include <scsi/scsi_cmnd.h>
#include <scsi/scsi_device.h>
#include <scsi/scsi_eh.h>
#include <scsi/scsi_tcq.h>
#include <scsi/scsi_host.h>
#include <scsi/scsi.h>
#include <scsi/scsi_transport_iscsi.h>

#include "iscsi_iser.h"

MODULE_DESCRIPTION("iSER (iSCSI Extensions for RDMA) Datamover");
MODULE_LICENSE("Dual BSD/GPL");
MODULE_AUTHOR("Alex Nezhinsky, Dan Bar Dov, Or Gerlitz");
MODULE_VERSION(DRV_VER);

static struct scsi_host_template iscsi_iser_sht;
static struct iscsi_transport iscsi_iser_transport;
static struct scsi_transport_template *iscsi_iser_scsi_transport;
static struct workqueue_struct *release_wq;
struct iser_global ig;

int iser_debug_level = 0;
module_param_named(debug_level, iser_debug_level, int, S_IRUGO | S_IWUSR);
MODULE_PARM_DESC(debug_level, "Enable debug tracing if > 0 (default:disabled)");

static unsigned int iscsi_max_lun = 512;
module_param_named(max_lun, iscsi_max_lun, uint, S_IRUGO);
MODULE_PARM_DESC(max_lun, "Max LUNs to allow per session (default:512");

unsigned int iser_max_sectors = ISER_DEF_MAX_SECTORS;
module_param_named(max_sectors, iser_max_sectors, uint, S_IRUGO | S_IWUSR);
MODULE_PARM_DESC(max_sectors, "Max number of sectors in a single scsi command (default:1024");

bool iser_always_reg = true;
module_param_named(always_register, iser_always_reg, bool, S_IRUGO);
MODULE_PARM_DESC(always_register,
		 "Always register memory, even for continuous memory regions (default:true)");

bool iser_pi_enable = false;
module_param_named(pi_enable, iser_pi_enable, bool, S_IRUGO);
MODULE_PARM_DESC(pi_enable, "Enable T10-PI offload support (default:disabled)");

int iser_pi_guard;
module_param_named(pi_guard, iser_pi_guard, int, S_IRUGO);
MODULE_PARM_DESC(pi_guard, "T10-PI guard_type [deprecated]");

/*
 * iscsi_iser_recv() - Process a successfull recv completion
 * @conn:         iscsi connection
 * @hdr:          iscsi header
 * @rx_data:      buffer containing receive data payload
 * @rx_data_len:  length of rx_data
 *
 * Notes: In case of data length errors or iscsi PDU completion failures
 *        this routine will signal iscsi layer of connection failure.
 */
void
iscsi_iser_recv(struct iscsi_conn *conn, struct iscsi_hdr *hdr,
		char *rx_data, int rx_data_len)
{
	int rc = 0;
	int datalen;
	int ahslen;

	/* verify PDU length */
	datalen = ntoh24(hdr->dlength);
	if (datalen > rx_data_len || (datalen + 4) < rx_data_len) {
		iser_err("wrong datalen %d (hdr), %d (IB)\n",
			datalen, rx_data_len);
		rc = ISCSI_ERR_DATALEN;
		goto error;
	}

	if (datalen != rx_data_len)
		iser_dbg("aligned datalen (%d) hdr, %d (IB)\n",
			datalen, rx_data_len);

	/* read AHS */
	ahslen = hdr->hlength * 4;

	rc = iscsi_complete_pdu(conn, hdr, rx_data, rx_data_len);
	if (rc && rc != ISCSI_ERR_NO_SCSI_CMD)
		goto error;

	return;
error:
	iscsi_conn_failure(conn, rc);
}

/**
 * iscsi_iser_pdu_alloc() - allocate an iscsi-iser PDU
 * @task:     iscsi task
 * @opcode:   iscsi command opcode
 *
 * Netes: This routine can't fail, just assign iscsi task
 *        hdr and max hdr size.
 */
static int
iscsi_iser_pdu_alloc(struct iscsi_task *task, uint8_t opcode)
{
	struct iscsi_iser_task *iser_task = task->dd_data;

	task->hdr = (struct iscsi_hdr *)&iser_task->desc.iscsi_header;
	task->hdr_max = sizeof(iser_task->desc.iscsi_header);

	return 0;
}

/**
 * iser_initialize_task_headers() - Initialize task headers
 * @task:       iscsi task
 * @tx_desc:    iser tx descriptor
 *
 * Notes:
 * This routine may race with iser teardown flow for scsi
 * error handling TMFs. So for TMF we should acquire the
 * state mutex to avoid dereferencing the IB device which
 * may have already been terminated.
 */
int
iser_initialize_task_headers(struct iscsi_task *task,
			     struct iser_tx_desc *tx_desc)
{
	struct iser_conn *iser_conn = task->conn->dd_data;
	struct iser_device *device = iser_conn->ib_conn.device;
	struct iscsi_iser_task *iser_task = task->dd_data;
	u64 dma_addr;
	const bool mgmt_task = !task->sc && !in_interrupt();
	int ret = 0;

	if (unlikely(mgmt_task))
		mutex_lock(&iser_conn->state_mutex);

	if (unlikely(iser_conn->state != ISER_CONN_UP)) {
		ret = -ENODEV;
		goto out;
	}

	dma_addr = ib_dma_map_single(device->ib_device, (void *)tx_desc,
				ISER_HEADERS_LEN, DMA_TO_DEVICE);
	if (ib_dma_mapping_error(device->ib_device, dma_addr)) {
		ret = -ENOMEM;
		goto out;
	}

<<<<<<< HEAD
=======
	tx_desc->wr_idx = 0;
>>>>>>> 61328de2
	tx_desc->mapped = true;
	tx_desc->dma_addr = dma_addr;
	tx_desc->tx_sg[0].addr   = tx_desc->dma_addr;
	tx_desc->tx_sg[0].length = ISER_HEADERS_LEN;
	tx_desc->tx_sg[0].lkey   = device->pd->local_dma_lkey;

	iser_task->iser_conn = iser_conn;
out:
	if (unlikely(mgmt_task))
		mutex_unlock(&iser_conn->state_mutex);

	return ret;
}

/**
 * iscsi_iser_task_init() - Initialize iscsi-iser task
 * @task: iscsi task
 *
 * Initialize the task for the scsi command or mgmt command.
 *
 * Return: Returns zero on success or -ENOMEM when failing
 *         to init task headers (dma mapping error).
 */
static int
iscsi_iser_task_init(struct iscsi_task *task)
{
	struct iscsi_iser_task *iser_task = task->dd_data;
	int ret;

	ret = iser_initialize_task_headers(task, &iser_task->desc);
	if (ret) {
		iser_err("Failed to init task %p, err = %d\n",
			 iser_task, ret);
		return ret;
	}

	/* mgmt task */
	if (!task->sc)
		return 0;

	iser_task->command_sent = 0;
	iser_task_rdma_init(iser_task);
	iser_task->sc = task->sc;

	return 0;
}

/**
 * iscsi_iser_mtask_xmit() - xmit management (immediate) task
 * @conn: iscsi connection
 * @task: task management task
 *
 * Notes:
 *	The function can return -EAGAIN in which case caller must
 *	call it again later, or recover. '0' return code means successful
 *	xmit.
 *
 **/
static int
iscsi_iser_mtask_xmit(struct iscsi_conn *conn, struct iscsi_task *task)
{
	int error = 0;

	iser_dbg("mtask xmit [cid %d itt 0x%x]\n", conn->id, task->itt);

	error = iser_send_control(conn, task);

	/* since iser xmits control with zero copy, tasks can not be recycled
	 * right after sending them.
	 * The recycling scheme is based on whether a response is expected
	 * - if yes, the task is recycled at iscsi_complete_pdu
	 * - if no,  the task is recycled at iser_snd_completion
	 */
	return error;
}

static int
iscsi_iser_task_xmit_unsol_data(struct iscsi_conn *conn,
				 struct iscsi_task *task)
{
	struct iscsi_r2t_info *r2t = &task->unsol_r2t;
	struct iscsi_data hdr;
	int error = 0;

	/* Send data-out PDUs while there's still unsolicited data to send */
	while (iscsi_task_has_unsol_data(task)) {
		iscsi_prep_data_out_pdu(task, r2t, &hdr);
		iser_dbg("Sending data-out: itt 0x%x, data count %d\n",
			   hdr.itt, r2t->data_count);

		/* the buffer description has been passed with the command */
		/* Send the command */
		error = iser_send_data_out(conn, task, &hdr);
		if (error) {
			r2t->datasn--;
			goto iscsi_iser_task_xmit_unsol_data_exit;
		}
		r2t->sent += r2t->data_count;
		iser_dbg("Need to send %d more as data-out PDUs\n",
			   r2t->data_length - r2t->sent);
	}

iscsi_iser_task_xmit_unsol_data_exit:
	return error;
}

/**
 * iscsi_iser_task_xmit() - xmit iscsi-iser task
 * @task: iscsi task
 *
 * Return: zero on success or escalates $error on failure.
 */
static int
iscsi_iser_task_xmit(struct iscsi_task *task)
{
	struct iscsi_conn *conn = task->conn;
	struct iscsi_iser_task *iser_task = task->dd_data;
	int error = 0;

	if (!task->sc)
		return iscsi_iser_mtask_xmit(conn, task);

	if (task->sc->sc_data_direction == DMA_TO_DEVICE) {
		BUG_ON(scsi_bufflen(task->sc) == 0);

		iser_dbg("cmd [itt %x total %d imm %d unsol_data %d\n",
			   task->itt, scsi_bufflen(task->sc),
			   task->imm_count, task->unsol_r2t.data_length);
	}

	iser_dbg("ctask xmit [cid %d itt 0x%x]\n",
		   conn->id, task->itt);

	/* Send the cmd PDU */
	if (!iser_task->command_sent) {
		error = iser_send_command(conn, task);
		if (error)
			goto iscsi_iser_task_xmit_exit;
		iser_task->command_sent = 1;
	}

	/* Send unsolicited data-out PDU(s) if necessary */
	if (iscsi_task_has_unsol_data(task))
		error = iscsi_iser_task_xmit_unsol_data(conn, task);

 iscsi_iser_task_xmit_exit:
	return error;
}

/**
 * iscsi_iser_cleanup_task() - cleanup an iscsi-iser task
 * @task: iscsi task
 *
 * Notes: In case the RDMA device is already NULL (might have
 *        been removed in DEVICE_REMOVAL CM event it will bail-out
 *        without doing dma unmapping.
 */
static void iscsi_iser_cleanup_task(struct iscsi_task *task)
{
	struct iscsi_iser_task *iser_task = task->dd_data;
	struct iser_tx_desc *tx_desc = &iser_task->desc;
	struct iser_conn *iser_conn = task->conn->dd_data;
	struct iser_device *device = iser_conn->ib_conn.device;

	/* DEVICE_REMOVAL event might have already released the device */
	if (!device)
		return;

	if (likely(tx_desc->mapped)) {
		ib_dma_unmap_single(device->ib_device, tx_desc->dma_addr,
				    ISER_HEADERS_LEN, DMA_TO_DEVICE);
		tx_desc->mapped = false;
	}

	/* mgmt tasks do not need special cleanup */
	if (!task->sc)
		return;

	if (iser_task->status == ISER_TASK_STATUS_STARTED) {
		iser_task->status = ISER_TASK_STATUS_COMPLETED;
		iser_task_rdma_finalize(iser_task);
	}
}

/**
 * iscsi_iser_check_protection() - check protection information status of task.
 * @task:     iscsi task
 * @sector:   error sector if exsists (output)
 *
 * Return: zero if no data-integrity errors have occured
 *         0x1: data-integrity error occured in the guard-block
 *         0x2: data-integrity error occured in the reference tag
 *         0x3: data-integrity error occured in the application tag
 *
 *         In addition the error sector is marked.
 */
static u8
iscsi_iser_check_protection(struct iscsi_task *task, sector_t *sector)
{
	struct iscsi_iser_task *iser_task = task->dd_data;

	if (iser_task->dir[ISER_DIR_IN])
		return iser_check_task_pi_status(iser_task, ISER_DIR_IN,
						 sector);
	else
		return iser_check_task_pi_status(iser_task, ISER_DIR_OUT,
						 sector);
}

/**
 * iscsi_iser_conn_create() - create a new iscsi-iser connection
 * @cls_session: iscsi class connection
 * @conn_idx:    connection index within the session (for MCS)
 *
 * Return: iscsi_cls_conn when iscsi_conn_setup succeeds or NULL
 *         otherwise.
 */
static struct iscsi_cls_conn *
iscsi_iser_conn_create(struct iscsi_cls_session *cls_session,
		       uint32_t conn_idx)
{
	struct iscsi_conn *conn;
	struct iscsi_cls_conn *cls_conn;

	cls_conn = iscsi_conn_setup(cls_session, 0, conn_idx);
	if (!cls_conn)
		return NULL;
	conn = cls_conn->dd_data;

	/*
	 * due to issues with the login code re iser sematics
	 * this not set in iscsi_conn_setup - FIXME
	 */
	conn->max_recv_dlength = ISER_RECV_DATA_SEG_LEN;

	return cls_conn;
}

/**
 * iscsi_iser_conn_bind() - bind iscsi and iser connection structures
 * @cls_session:     iscsi class session
 * @cls_conn:        iscsi class connection
 * @transport_eph:   transport end-point handle
 * @is_leading:      indicate if this is the session leading connection (MCS)
 *
 * Return: zero on success, $error if iscsi_conn_bind fails and
 *         -EINVAL in case end-point doesn't exsits anymore or iser connection
 *         state is not UP (teardown already started).
 */
static int
iscsi_iser_conn_bind(struct iscsi_cls_session *cls_session,
		     struct iscsi_cls_conn *cls_conn,
		     uint64_t transport_eph,
		     int is_leading)
{
	struct iscsi_conn *conn = cls_conn->dd_data;
	struct iser_conn *iser_conn;
	struct iscsi_endpoint *ep;
	int error;

	error = iscsi_conn_bind(cls_session, cls_conn, is_leading);
	if (error)
		return error;

	/* the transport ep handle comes from user space so it must be
	 * verified against the global ib connections list */
	ep = iscsi_lookup_endpoint(transport_eph);
	if (!ep) {
		iser_err("can't bind eph %llx\n",
			 (unsigned long long)transport_eph);
		return -EINVAL;
	}
	iser_conn = ep->dd_data;

	mutex_lock(&iser_conn->state_mutex);
	if (iser_conn->state != ISER_CONN_UP) {
		error = -EINVAL;
		iser_err("iser_conn %p state is %d, teardown started\n",
			 iser_conn, iser_conn->state);
		goto out;
	}

	error = iser_alloc_rx_descriptors(iser_conn, conn->session);
	if (error)
		goto out;

	/* binds the iSER connection retrieved from the previously
	 * connected ep_handle to the iSCSI layer connection. exchanges
	 * connection pointers */
	iser_info("binding iscsi conn %p to iser_conn %p\n", conn, iser_conn);

	conn->dd_data = iser_conn;
	iser_conn->iscsi_conn = conn;

out:
	mutex_unlock(&iser_conn->state_mutex);
	return error;
}

/**
 * iscsi_iser_conn_start() - start iscsi-iser connection
 * @cls_conn: iscsi class connection
 *
 * Notes: Here iser intialize (or re-initialize) stop_completion as
 *        from this point iscsi must call conn_stop in session/connection
 *        teardown so iser transport must wait for it.
 */
static int
iscsi_iser_conn_start(struct iscsi_cls_conn *cls_conn)
{
	struct iscsi_conn *iscsi_conn;
	struct iser_conn *iser_conn;

	iscsi_conn = cls_conn->dd_data;
	iser_conn = iscsi_conn->dd_data;
	reinit_completion(&iser_conn->stop_completion);

	return iscsi_conn_start(cls_conn);
}

/**
 * iscsi_iser_conn_stop() - stop iscsi-iser connection
 * @cls_conn:  iscsi class connection
 * @flag:      indicate if recover or terminate (passed as is)
 *
 * Notes: Calling iscsi_conn_stop might theoretically race with
 *        DEVICE_REMOVAL event and dereference a previously freed RDMA device
 *        handle, so we call it under iser the state lock to protect against
 *        this kind of race.
 */
static void
iscsi_iser_conn_stop(struct iscsi_cls_conn *cls_conn, int flag)
{
	struct iscsi_conn *conn = cls_conn->dd_data;
	struct iser_conn *iser_conn = conn->dd_data;

	iser_info("stopping iscsi_conn: %p, iser_conn: %p\n", conn, iser_conn);

	/*
	 * Userspace may have goofed up and not bound the connection or
	 * might have only partially setup the connection.
	 */
	if (iser_conn) {
		mutex_lock(&iser_conn->state_mutex);
		iser_conn_terminate(iser_conn);
		iscsi_conn_stop(cls_conn, flag);

		/* unbind */
		iser_conn->iscsi_conn = NULL;
		conn->dd_data = NULL;

		complete(&iser_conn->stop_completion);
		mutex_unlock(&iser_conn->state_mutex);
	} else {
		iscsi_conn_stop(cls_conn, flag);
	}
}

/**
 * iscsi_iser_session_destroy() - destroy iscsi-iser session
 * @cls_session: iscsi class session
 *
 * Removes and free iscsi host.
 */
static void
iscsi_iser_session_destroy(struct iscsi_cls_session *cls_session)
{
	struct Scsi_Host *shost = iscsi_session_to_shost(cls_session);

	iscsi_session_teardown(cls_session);
	iscsi_host_remove(shost);
	iscsi_host_free(shost);
}

static inline unsigned int
iser_dif_prot_caps(int prot_caps)
{
	return ((prot_caps & IB_PROT_T10DIF_TYPE_1) ?
		SHOST_DIF_TYPE1_PROTECTION | SHOST_DIX_TYPE0_PROTECTION |
		SHOST_DIX_TYPE1_PROTECTION : 0) |
	       ((prot_caps & IB_PROT_T10DIF_TYPE_2) ?
		SHOST_DIF_TYPE2_PROTECTION | SHOST_DIX_TYPE2_PROTECTION : 0) |
	       ((prot_caps & IB_PROT_T10DIF_TYPE_3) ?
		SHOST_DIF_TYPE3_PROTECTION | SHOST_DIX_TYPE3_PROTECTION : 0);
}

/**
 * iscsi_iser_session_create() - create an iscsi-iser session
 * @ep:             iscsi end-point handle
 * @cmds_max:       maximum commands in this session
 * @qdepth:         session command queue depth
 * @initial_cmdsn:  initiator command sequnce number
 *
 * Allocates and adds a scsi host, expose DIF supprot if
 * exists, and sets up an iscsi session.
 */
static struct iscsi_cls_session *
iscsi_iser_session_create(struct iscsi_endpoint *ep,
			  uint16_t cmds_max, uint16_t qdepth,
			  uint32_t initial_cmdsn)
{
	struct iscsi_cls_session *cls_session;
	struct iscsi_session *session;
	struct Scsi_Host *shost;
	struct iser_conn *iser_conn = NULL;
	struct ib_conn *ib_conn;
	u16 max_cmds;

	shost = iscsi_host_alloc(&iscsi_iser_sht, 0, 0);
	if (!shost)
		return NULL;
	shost->transportt = iscsi_iser_scsi_transport;
	shost->cmd_per_lun = qdepth;
	shost->max_lun = iscsi_max_lun;
	shost->max_id = 0;
	shost->max_channel = 0;
	shost->max_cmd_len = 16;

	/*
	 * older userspace tools (before 2.0-870) did not pass us
	 * the leading conn's ep so this will be NULL;
	 */
	if (ep) {
		iser_conn = ep->dd_data;
		max_cmds = iser_conn->max_cmds;
		shost->sg_tablesize = iser_conn->scsi_sg_tablesize;
		shost->max_sectors = iser_conn->scsi_max_sectors;

		mutex_lock(&iser_conn->state_mutex);
		if (iser_conn->state != ISER_CONN_UP) {
			iser_err("iser conn %p already started teardown\n",
				 iser_conn);
			mutex_unlock(&iser_conn->state_mutex);
			goto free_host;
		}

		ib_conn = &iser_conn->ib_conn;
		if (ib_conn->pi_support) {
			u32 sig_caps = ib_conn->device->dev_attr.sig_prot_cap;

			scsi_host_set_prot(shost, iser_dif_prot_caps(sig_caps));
			scsi_host_set_guard(shost, SHOST_DIX_GUARD_IP |
						   SHOST_DIX_GUARD_CRC);
		}

		/*
		 * Limit the sg_tablesize and max_sectors based on the device
		 * max fastreg page list length.
		 */
		shost->sg_tablesize = min_t(unsigned short, shost->sg_tablesize,
			ib_conn->device->dev_attr.max_fast_reg_page_list_len);
		shost->max_sectors = min_t(unsigned int,
			1024, (shost->sg_tablesize * PAGE_SIZE) >> 9);

		if (iscsi_host_add(shost,
				   ib_conn->device->ib_device->dma_device)) {
			mutex_unlock(&iser_conn->state_mutex);
			goto free_host;
		}
		mutex_unlock(&iser_conn->state_mutex);
	} else {
		max_cmds = ISER_DEF_XMIT_CMDS_MAX;
		if (iscsi_host_add(shost, NULL))
			goto free_host;
	}

	if (cmds_max > max_cmds) {
		iser_info("cmds_max changed from %u to %u\n",
			  cmds_max, max_cmds);
		cmds_max = max_cmds;
	}

	cls_session = iscsi_session_setup(&iscsi_iser_transport, shost,
					  cmds_max, 0,
					  sizeof(struct iscsi_iser_task),
					  initial_cmdsn, 0);
	if (!cls_session)
		goto remove_host;
	session = cls_session->dd_data;

	shost->can_queue = session->scsi_cmds_max;
	return cls_session;

remove_host:
	iscsi_host_remove(shost);
free_host:
	iscsi_host_free(shost);
	return NULL;
}

static int
iscsi_iser_set_param(struct iscsi_cls_conn *cls_conn,
		     enum iscsi_param param, char *buf, int buflen)
{
	int value;

	switch (param) {
	case ISCSI_PARAM_MAX_RECV_DLENGTH:
		/* TBD */
		break;
	case ISCSI_PARAM_HDRDGST_EN:
		sscanf(buf, "%d", &value);
		if (value) {
			iser_err("DataDigest wasn't negotiated to None\n");
			return -EPROTO;
		}
		break;
	case ISCSI_PARAM_DATADGST_EN:
		sscanf(buf, "%d", &value);
		if (value) {
			iser_err("DataDigest wasn't negotiated to None\n");
			return -EPROTO;
		}
		break;
	case ISCSI_PARAM_IFMARKER_EN:
		sscanf(buf, "%d", &value);
		if (value) {
			iser_err("IFMarker wasn't negotiated to No\n");
			return -EPROTO;
		}
		break;
	case ISCSI_PARAM_OFMARKER_EN:
		sscanf(buf, "%d", &value);
		if (value) {
			iser_err("OFMarker wasn't negotiated to No\n");
			return -EPROTO;
		}
		break;
	default:
		return iscsi_set_param(cls_conn, param, buf, buflen);
	}

	return 0;
}

/**
 * iscsi_iser_set_param() - set class connection parameter
 * @cls_conn:    iscsi class connection
 * @stats:       iscsi stats to output
 *
 * Output connection statistics.
 */
static void
iscsi_iser_conn_get_stats(struct iscsi_cls_conn *cls_conn, struct iscsi_stats *stats)
{
	struct iscsi_conn *conn = cls_conn->dd_data;

	stats->txdata_octets = conn->txdata_octets;
	stats->rxdata_octets = conn->rxdata_octets;
	stats->scsicmd_pdus = conn->scsicmd_pdus_cnt;
	stats->dataout_pdus = conn->dataout_pdus_cnt;
	stats->scsirsp_pdus = conn->scsirsp_pdus_cnt;
	stats->datain_pdus = conn->datain_pdus_cnt; /* always 0 */
	stats->r2t_pdus = conn->r2t_pdus_cnt; /* always 0 */
	stats->tmfcmd_pdus = conn->tmfcmd_pdus_cnt;
	stats->tmfrsp_pdus = conn->tmfrsp_pdus_cnt;
	stats->custom_length = 1;
	strcpy(stats->custom[0].desc, "fmr_unalign_cnt");
	stats->custom[0].value = conn->fmr_unalign_cnt;
}

static int iscsi_iser_get_ep_param(struct iscsi_endpoint *ep,
				   enum iscsi_param param, char *buf)
{
	struct iser_conn *iser_conn = ep->dd_data;
	int len;

	switch (param) {
	case ISCSI_PARAM_CONN_PORT:
	case ISCSI_PARAM_CONN_ADDRESS:
		if (!iser_conn || !iser_conn->ib_conn.cma_id)
			return -ENOTCONN;

		return iscsi_conn_get_addr_param((struct sockaddr_storage *)
				&iser_conn->ib_conn.cma_id->route.addr.dst_addr,
				param, buf);
		break;
	default:
		return -ENOSYS;
	}

	return len;
}

/**
 * iscsi_iser_ep_connect() - Initiate iSER connection establishment
 * @shost:          scsi_host
 * @dst_addr:       destination address
 * @non-blocking:   indicate if routine can block
 *
 * Allocate an iscsi endpoint, an iser_conn structure and bind them.
 * After that start RDMA connection establishment via rdma_cm. We
 * don't allocate iser_conn embedded in iscsi_endpoint since in teardown
 * the endpoint will be destroyed at ep_disconnect while iser_conn will
 * cleanup its resources asynchronuously.
 *
 * Return: iscsi_endpoint created by iscsi layer or ERR_PTR(error)
 *         if fails.
 */
static struct iscsi_endpoint *
iscsi_iser_ep_connect(struct Scsi_Host *shost, struct sockaddr *dst_addr,
		      int non_blocking)
{
	int err;
	struct iser_conn *iser_conn;
	struct iscsi_endpoint *ep;

	ep = iscsi_create_endpoint(0);
	if (!ep)
		return ERR_PTR(-ENOMEM);

	iser_conn = kzalloc(sizeof(*iser_conn), GFP_KERNEL);
	if (!iser_conn) {
		err = -ENOMEM;
		goto failure;
	}

	ep->dd_data = iser_conn;
	iser_conn->ep = ep;
	iser_conn_init(iser_conn);

	err = iser_connect(iser_conn, NULL, dst_addr, non_blocking);
	if (err)
		goto failure;

	return ep;
failure:
	iscsi_destroy_endpoint(ep);
	return ERR_PTR(err);
}

/**
 * iscsi_iser_ep_poll() - poll for iser connection establishment to complete
 * @ep:            iscsi endpoint (created at ep_connect)
 * @timeout_ms:    polling timeout allowed in ms.
 *
 * This routine boils down to waiting for up_completion signaling
 * that cma_id got CONNECTED event.
 *
 * Return: 1 if succeeded in connection establishment, 0 if timeout expired
 *         (libiscsi will retry will kick in) or -1 if interrupted by signal
 *         or more likely iser connection state transitioned to TEMINATING or
 *         DOWN during the wait period.
 */
static int
iscsi_iser_ep_poll(struct iscsi_endpoint *ep, int timeout_ms)
{
	struct iser_conn *iser_conn = ep->dd_data;
	int rc;

	rc = wait_for_completion_interruptible_timeout(&iser_conn->up_completion,
						       msecs_to_jiffies(timeout_ms));
	/* if conn establishment failed, return error code to iscsi */
	if (rc == 0) {
		mutex_lock(&iser_conn->state_mutex);
		if (iser_conn->state == ISER_CONN_TERMINATING ||
		    iser_conn->state == ISER_CONN_DOWN)
			rc = -1;
		mutex_unlock(&iser_conn->state_mutex);
	}

	iser_info("iser conn %p rc = %d\n", iser_conn, rc);

	if (rc > 0)
		return 1; /* success, this is the equivalent of POLLOUT */
	else if (!rc)
		return 0; /* timeout */
	else
		return rc; /* signal */
}

/**
 * iscsi_iser_ep_disconnect() - Initiate connection teardown process
 * @ep:    iscsi endpoint handle
 *
 * This routine is not blocked by iser and RDMA termination process
 * completion as we queue a deffered work for iser/RDMA destruction
 * and cleanup or actually call it immediately in case we didn't pass
 * iscsi conn bind/start stage, thus it is safe.
 */
static void
iscsi_iser_ep_disconnect(struct iscsi_endpoint *ep)
{
	struct iser_conn *iser_conn = ep->dd_data;

	iser_info("ep %p iser conn %p\n", ep, iser_conn);

	mutex_lock(&iser_conn->state_mutex);
	iser_conn_terminate(iser_conn);

	/*
	 * if iser_conn and iscsi_conn are bound, we must wait for
	 * iscsi_conn_stop and flush errors completion before freeing
	 * the iser resources. Otherwise we are safe to free resources
	 * immediately.
	 */
	if (iser_conn->iscsi_conn) {
		INIT_WORK(&iser_conn->release_work, iser_release_work);
		queue_work(release_wq, &iser_conn->release_work);
		mutex_unlock(&iser_conn->state_mutex);
	} else {
		iser_conn->state = ISER_CONN_DOWN;
		mutex_unlock(&iser_conn->state_mutex);
		iser_conn_release(iser_conn);
	}

	iscsi_destroy_endpoint(ep);
}

static umode_t iser_attr_is_visible(int param_type, int param)
{
	switch (param_type) {
	case ISCSI_HOST_PARAM:
		switch (param) {
		case ISCSI_HOST_PARAM_NETDEV_NAME:
		case ISCSI_HOST_PARAM_HWADDRESS:
		case ISCSI_HOST_PARAM_INITIATOR_NAME:
			return S_IRUGO;
		default:
			return 0;
		}
	case ISCSI_PARAM:
		switch (param) {
		case ISCSI_PARAM_MAX_RECV_DLENGTH:
		case ISCSI_PARAM_MAX_XMIT_DLENGTH:
		case ISCSI_PARAM_HDRDGST_EN:
		case ISCSI_PARAM_DATADGST_EN:
		case ISCSI_PARAM_CONN_ADDRESS:
		case ISCSI_PARAM_CONN_PORT:
		case ISCSI_PARAM_EXP_STATSN:
		case ISCSI_PARAM_PERSISTENT_ADDRESS:
		case ISCSI_PARAM_PERSISTENT_PORT:
		case ISCSI_PARAM_PING_TMO:
		case ISCSI_PARAM_RECV_TMO:
		case ISCSI_PARAM_INITIAL_R2T_EN:
		case ISCSI_PARAM_MAX_R2T:
		case ISCSI_PARAM_IMM_DATA_EN:
		case ISCSI_PARAM_FIRST_BURST:
		case ISCSI_PARAM_MAX_BURST:
		case ISCSI_PARAM_PDU_INORDER_EN:
		case ISCSI_PARAM_DATASEQ_INORDER_EN:
		case ISCSI_PARAM_TARGET_NAME:
		case ISCSI_PARAM_TPGT:
		case ISCSI_PARAM_USERNAME:
		case ISCSI_PARAM_PASSWORD:
		case ISCSI_PARAM_USERNAME_IN:
		case ISCSI_PARAM_PASSWORD_IN:
		case ISCSI_PARAM_FAST_ABORT:
		case ISCSI_PARAM_ABORT_TMO:
		case ISCSI_PARAM_LU_RESET_TMO:
		case ISCSI_PARAM_TGT_RESET_TMO:
		case ISCSI_PARAM_IFACE_NAME:
		case ISCSI_PARAM_INITIATOR_NAME:
		case ISCSI_PARAM_DISCOVERY_SESS:
			return S_IRUGO;
		default:
			return 0;
		}
	}

	return 0;
}

static struct scsi_host_template iscsi_iser_sht = {
	.module                 = THIS_MODULE,
	.name                   = "iSCSI Initiator over iSER",
	.queuecommand           = iscsi_queuecommand,
	.change_queue_depth	= scsi_change_queue_depth,
	.sg_tablesize           = ISCSI_ISER_DEF_SG_TABLESIZE,
	.max_sectors            = ISER_DEF_MAX_SECTORS,
	.cmd_per_lun            = ISER_DEF_CMD_PER_LUN,
	.eh_abort_handler       = iscsi_eh_abort,
	.eh_device_reset_handler= iscsi_eh_device_reset,
	.eh_target_reset_handler = iscsi_eh_recover_target,
	.target_alloc		= iscsi_target_alloc,
	.use_clustering         = DISABLE_CLUSTERING,
	.proc_name              = "iscsi_iser",
	.this_id                = -1,
	.track_queue_depth	= 1,
};

static struct iscsi_transport iscsi_iser_transport = {
	.owner                  = THIS_MODULE,
	.name                   = "iser",
	.caps                   = CAP_RECOVERY_L0 | CAP_MULTI_R2T | CAP_TEXT_NEGO,
	/* session management */
	.create_session         = iscsi_iser_session_create,
	.destroy_session        = iscsi_iser_session_destroy,
	/* connection management */
	.create_conn            = iscsi_iser_conn_create,
	.bind_conn              = iscsi_iser_conn_bind,
	.destroy_conn           = iscsi_conn_teardown,
	.attr_is_visible	= iser_attr_is_visible,
	.set_param              = iscsi_iser_set_param,
	.get_conn_param		= iscsi_conn_get_param,
	.get_ep_param		= iscsi_iser_get_ep_param,
	.get_session_param	= iscsi_session_get_param,
	.start_conn             = iscsi_iser_conn_start,
	.stop_conn              = iscsi_iser_conn_stop,
	/* iscsi host params */
	.get_host_param		= iscsi_host_get_param,
	.set_host_param		= iscsi_host_set_param,
	/* IO */
	.send_pdu		= iscsi_conn_send_pdu,
	.get_stats		= iscsi_iser_conn_get_stats,
	.init_task		= iscsi_iser_task_init,
	.xmit_task		= iscsi_iser_task_xmit,
	.cleanup_task		= iscsi_iser_cleanup_task,
	.alloc_pdu		= iscsi_iser_pdu_alloc,
	.check_protection	= iscsi_iser_check_protection,
	/* recovery */
	.session_recovery_timedout = iscsi_session_recovery_timedout,

	.ep_connect             = iscsi_iser_ep_connect,
	.ep_poll                = iscsi_iser_ep_poll,
	.ep_disconnect          = iscsi_iser_ep_disconnect
};

static int __init iser_init(void)
{
	int err;

	iser_dbg("Starting iSER datamover...\n");

	if (iscsi_max_lun < 1) {
		iser_err("Invalid max_lun value of %u\n", iscsi_max_lun);
		return -EINVAL;
	}

	memset(&ig, 0, sizeof(struct iser_global));

	ig.desc_cache = kmem_cache_create("iser_descriptors",
					  sizeof(struct iser_tx_desc),
					  0, SLAB_HWCACHE_ALIGN,
					  NULL);
	if (ig.desc_cache == NULL)
		return -ENOMEM;

	/* device init is called only after the first addr resolution */
	mutex_init(&ig.device_list_mutex);
	INIT_LIST_HEAD(&ig.device_list);
	mutex_init(&ig.connlist_mutex);
	INIT_LIST_HEAD(&ig.connlist);

	release_wq = alloc_workqueue("release workqueue", 0, 0);
	if (!release_wq) {
		iser_err("failed to allocate release workqueue\n");
		return -ENOMEM;
	}

	iscsi_iser_scsi_transport = iscsi_register_transport(
							&iscsi_iser_transport);
	if (!iscsi_iser_scsi_transport) {
		iser_err("iscsi_register_transport failed\n");
		err = -EINVAL;
		goto register_transport_failure;
	}

	return 0;

register_transport_failure:
	kmem_cache_destroy(ig.desc_cache);

	return err;
}

static void __exit iser_exit(void)
{
	struct iser_conn *iser_conn, *n;
	int connlist_empty;

	iser_dbg("Removing iSER datamover...\n");
	destroy_workqueue(release_wq);

	mutex_lock(&ig.connlist_mutex);
	connlist_empty = list_empty(&ig.connlist);
	mutex_unlock(&ig.connlist_mutex);

	if (!connlist_empty) {
		iser_err("Error cleanup stage completed but we still have iser "
			 "connections, destroying them anyway\n");
		list_for_each_entry_safe(iser_conn, n, &ig.connlist,
					 conn_list) {
			iser_conn_release(iser_conn);
		}
	}

	iscsi_unregister_transport(&iscsi_iser_transport);
	kmem_cache_destroy(ig.desc_cache);
}

module_init(iser_init);
module_exit(iser_exit);<|MERGE_RESOLUTION|>--- conflicted
+++ resolved
@@ -209,10 +209,7 @@
 		goto out;
 	}
 
-<<<<<<< HEAD
-=======
 	tx_desc->wr_idx = 0;
->>>>>>> 61328de2
 	tx_desc->mapped = true;
 	tx_desc->dma_addr = dma_addr;
 	tx_desc->tx_sg[0].addr   = tx_desc->dma_addr;
