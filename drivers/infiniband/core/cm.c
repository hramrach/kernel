--- conflicted
+++ resolved
@@ -464,24 +464,6 @@
 				       grh, &av->ah_attr);
 }
 
-<<<<<<< HEAD
-static void add_cm_id_to_port_list(struct cm_id_private *cm_id_priv,
-				   struct cm_av *av, struct cm_port *port)
-{
-	unsigned long flags;
-
-	spin_lock_irqsave(&cm.lock, flags);
-	if (&cm_id_priv->av == av)
-		list_add_tail(&cm_id_priv->prim_list, &port->cm_priv_prim_list);
-	else if (&cm_id_priv->alt_av == av)
-		list_add_tail(&cm_id_priv->altr_list, &port->cm_priv_altr_list);
-	else
-		WARN_ON(true);
-	spin_unlock_irqrestore(&cm.lock, flags);
-}
-
-=======
->>>>>>> 7d2a07b7
 static struct cm_port *
 get_cm_port_from_path(struct sa_path_rec *path, const struct ib_gid_attr *attr)
 {
@@ -559,17 +541,10 @@
 		return ret;
 
 	av->timeout = path->packet_life_time + 1;
-<<<<<<< HEAD
-	add_cm_id_to_port_list(cm_id_priv, av, port);
-=======
->>>>>>> 7d2a07b7
 	rdma_move_ah_attr(&av->ah_attr, &new_ah_attr);
 	return 0;
 }
 
-<<<<<<< HEAD
-static u32 cm_local_id(__be32 local_id)
-=======
 /* Move av created by cm_init_av_by_path(), so av.dgid is not moved */
 static void cm_move_av_from_path(struct cm_av *dest, struct cm_av *src)
 {
@@ -581,20 +556,16 @@
 }
 
 static void cm_destroy_av(struct cm_av *av)
->>>>>>> 7d2a07b7
 {
 	rdma_destroy_ah_attr(&av->ah_attr);
 	cm_set_av_port(av, NULL);
 }
 
-<<<<<<< HEAD
-=======
 static u32 cm_local_id(__be32 local_id)
 {
 	return (__force u32) (local_id ^ cm.random_id_operand);
 }
 
->>>>>>> 7d2a07b7
 static struct cm_id_private *cm_acquire_id(__be32 local_id, __be32 remote_id)
 {
 	struct cm_id_private *cm_id_priv;
@@ -1087,11 +1058,7 @@
 		break;
 	case IB_CM_SIDR_REQ_SENT:
 		cm_id->state = IB_CM_IDLE;
-<<<<<<< HEAD
-		ib_cancel_mad(cm_id_priv->av.port->mad_agent, cm_id_priv->msg);
-=======
 		ib_cancel_mad(cm_id_priv->msg);
->>>>>>> 7d2a07b7
 		break;
 	case IB_CM_SIDR_REQ_RCVD:
 		cm_send_sidr_rep_locked(cm_id_priv,
@@ -1102,11 +1069,7 @@
 		break;
 	case IB_CM_REQ_SENT:
 	case IB_CM_MRA_REQ_RCVD:
-<<<<<<< HEAD
-		ib_cancel_mad(cm_id_priv->av.port->mad_agent, cm_id_priv->msg);
-=======
 		ib_cancel_mad(cm_id_priv->msg);
->>>>>>> 7d2a07b7
 		cm_send_rej_locked(cm_id_priv, IB_CM_REJ_TIMEOUT,
 				   &cm_id_priv->id.device->node_guid,
 				   sizeof(cm_id_priv->id.device->node_guid),
@@ -1124,11 +1087,7 @@
 		break;
 	case IB_CM_REP_SENT:
 	case IB_CM_MRA_REP_RCVD:
-<<<<<<< HEAD
-		ib_cancel_mad(cm_id_priv->av.port->mad_agent, cm_id_priv->msg);
-=======
 		ib_cancel_mad(cm_id_priv->msg);
->>>>>>> 7d2a07b7
 		cm_send_rej_locked(cm_id_priv, IB_CM_REJ_CONSUMER_DEFINED, NULL,
 				   0, NULL, 0);
 		goto retest;
@@ -1173,16 +1132,7 @@
 		kfree(cm_id_priv->timewait_info);
 		cm_id_priv->timewait_info = NULL;
 	}
-<<<<<<< HEAD
-	if (!list_empty(&cm_id_priv->altr_list) &&
-	    (!cm_id_priv->altr_send_port_not_ready))
-		list_del(&cm_id_priv->altr_list);
-	if (!list_empty(&cm_id_priv->prim_list) &&
-	    (!cm_id_priv->prim_send_port_not_ready))
-		list_del(&cm_id_priv->prim_list);
-=======
-
->>>>>>> 7d2a07b7
+
 	WARN_ON(cm_id_priv->listen_sharecount);
 	WARN_ON(!RB_EMPTY_NODE(&cm_id_priv->service_node));
 	if (!RB_EMPTY_NODE(&cm_id_priv->sidr_id_node))
@@ -1210,7 +1160,6 @@
 
 static int cm_init_listen(struct cm_id_private *cm_id_priv, __be64 service_id,
 			  __be64 service_mask)
-<<<<<<< HEAD
 {
 	service_mask = service_mask ? service_mask : ~cpu_to_be64(0);
 	service_id &= service_mask;
@@ -1263,60 +1212,6 @@
 		goto out;
 	}
 
-=======
-{
-	service_mask = service_mask ? service_mask : ~cpu_to_be64(0);
-	service_id &= service_mask;
-	if ((service_id & IB_SERVICE_ID_AGN_MASK) == IB_CM_ASSIGN_SERVICE_ID &&
-	    (service_id != IB_CM_ASSIGN_SERVICE_ID))
-		return -EINVAL;
-
-	if (service_id == IB_CM_ASSIGN_SERVICE_ID) {
-		cm_id_priv->id.service_id = cpu_to_be64(cm.listen_service_id++);
-		cm_id_priv->id.service_mask = ~cpu_to_be64(0);
-	} else {
-		cm_id_priv->id.service_id = service_id;
-		cm_id_priv->id.service_mask = service_mask;
-	}
-	return 0;
-}
-
-/**
- * ib_cm_listen - Initiates listening on the specified service ID for
- *   connection and service ID resolution requests.
- * @cm_id: Connection identifier associated with the listen request.
- * @service_id: Service identifier matched against incoming connection
- *   and service ID resolution requests.  The service ID should be specified
- *   network-byte order.  If set to IB_CM_ASSIGN_SERVICE_ID, the CM will
- *   assign a service ID to the caller.
- * @service_mask: Mask applied to service ID used to listen across a
- *   range of service IDs.  If set to 0, the service ID is matched
- *   exactly.  This parameter is ignored if %service_id is set to
- *   IB_CM_ASSIGN_SERVICE_ID.
- */
-int ib_cm_listen(struct ib_cm_id *cm_id, __be64 service_id, __be64 service_mask)
-{
-	struct cm_id_private *cm_id_priv =
-		container_of(cm_id, struct cm_id_private, id);
-	unsigned long flags;
-	int ret;
-
-	spin_lock_irqsave(&cm_id_priv->lock, flags);
-	if (cm_id_priv->id.state != IB_CM_IDLE) {
-		ret = -EINVAL;
-		goto out;
-	}
-
-	ret = cm_init_listen(cm_id_priv, service_id, service_mask);
-	if (ret)
-		goto out;
-
-	if (!cm_insert_listen(cm_id_priv, NULL)) {
-		ret = -EBUSY;
-		goto out;
-	}
-
->>>>>>> 7d2a07b7
 	cm_id_priv->id.state = IB_CM_LISTEN;
 	ret = 0;
 
@@ -1615,14 +1510,6 @@
 	ret = cm_init_av_by_path(param->primary_path,
 				 param->ppath_sgid_attr, &av);
 	if (ret)
-<<<<<<< HEAD
-		goto out;
-	if (param->alternate_path) {
-		ret = cm_init_av_by_path(param->alternate_path, NULL,
-					 &cm_id_priv->alt_av, cm_id_priv);
-		if (ret)
-			goto out;
-=======
 		return ret;
 	if (param->alternate_path) {
 		ret = cm_init_av_by_path(param->alternate_path, NULL,
@@ -1631,7 +1518,6 @@
 			cm_destroy_av(&av);
 			return ret;
 		}
->>>>>>> 7d2a07b7
 	}
 	cm_id->service_id = param->service_id;
 	cm_id->service_mask = ~cpu_to_be64(0);
@@ -1647,11 +1533,6 @@
 	cm_id_priv->pkey = param->primary_path->pkey;
 	cm_id_priv->qp_type = param->qp_type;
 
-<<<<<<< HEAD
-	ret = cm_alloc_msg(cm_id_priv, &cm_id_priv->msg);
-	if (ret)
-		goto out;
-=======
 	spin_lock_irqsave(&cm_id_priv->lock, flags);
 
 	cm_move_av_from_path(&cm_id_priv->av, &av);
@@ -1663,7 +1544,6 @@
 		ret = PTR_ERR(msg);
 		goto out_unlock;
 	}
->>>>>>> 7d2a07b7
 
 	req_msg = (struct cm_req_msg *)msg->mad;
 	cm_format_req(req_msg, cm_id_priv, param);
@@ -1682,17 +1562,11 @@
 	cm_id->state = IB_CM_REQ_SENT;
 	spin_unlock_irqrestore(&cm_id_priv->lock, flags);
 	return 0;
-<<<<<<< HEAD
-
-error2:	cm_free_msg(cm_id_priv->msg);
-out:	return ret;
-=======
 out_free:
 	cm_free_priv_msg(msg);
 out_unlock:
 	spin_unlock_irqrestore(&cm_id_priv->lock, flags);
 	return ret;
->>>>>>> 7d2a07b7
 }
 EXPORT_SYMBOL(ib_send_cm_req);
 
@@ -2246,22 +2120,12 @@
 
 	listen_cm_id_priv = cm_match_req(work, cm_id_priv);
 	if (!listen_cm_id_priv) {
-<<<<<<< HEAD
-		pr_debug("%s: local_id %d, no listen_cm_id_priv\n", __func__,
-			 be32_to_cpu(cm_id_priv->id.local_id));
-=======
 		trace_icm_no_listener_err(&cm_id_priv->id);
->>>>>>> 7d2a07b7
 		cm_id_priv->id.state = IB_CM_IDLE;
 		ret = -EINVAL;
 		goto destroy;
 	}
 
-<<<<<<< HEAD
-	cm_process_routed_req(req_msg, work->mad_recv_wc->wc);
-
-=======
->>>>>>> 7d2a07b7
 	memset(&work->path[0], 0, sizeof(work->path[0]));
 	if (cm_req_has_alt_path(req_msg))
 		memset(&work->path[1], 0, sizeof(work->path[1]));
@@ -2272,10 +2136,7 @@
 		work->path[0].rec_type =
 			sa_conv_gid_to_pathrec_type(gid_attr->gid_type);
 	} else {
-<<<<<<< HEAD
-=======
 		cm_process_routed_req(req_msg, work->mad_recv_wc->wc);
->>>>>>> 7d2a07b7
 		cm_path_set_rec_type(
 			work->port->cm_dev->ib_device, work->port->port_num,
 			&work->path[0],
@@ -2604,11 +2465,7 @@
 		cpu_to_be32(IBA_GET(CM_REP_REMOTE_COMM_ID, rep_msg)), 0);
 	if (!cm_id_priv) {
 		cm_dup_rep_handler(work);
-<<<<<<< HEAD
-		pr_debug("%s: remote_comm_id %d, no cm_id_priv\n", __func__,
-=======
 		trace_icm_remote_no_priv_err(
->>>>>>> 7d2a07b7
 			 IBA_GET(CM_REP_REMOTE_COMM_ID, rep_msg));
 		return -EINVAL;
 	}
@@ -2622,18 +2479,10 @@
 		break;
 	default:
 		ret = -EINVAL;
-<<<<<<< HEAD
-		pr_debug(
-			"%s: cm_id_priv->id.state: %d, local_comm_id %d, remote_comm_id %d\n",
-			__func__, cm_id_priv->id.state,
-			IBA_GET(CM_REP_LOCAL_COMM_ID, rep_msg),
-			IBA_GET(CM_REP_REMOTE_COMM_ID, rep_msg));
-=======
 		trace_icm_rep_unknown_err(
 			IBA_GET(CM_REP_LOCAL_COMM_ID, rep_msg),
 			IBA_GET(CM_REP_REMOTE_COMM_ID, rep_msg),
 			cm_id_priv->id.state);
->>>>>>> 7d2a07b7
 		spin_unlock_irq(&cm_id_priv->lock);
 		goto error;
 	}
@@ -2650,11 +2499,7 @@
 		spin_unlock(&cm.lock);
 		spin_unlock_irq(&cm_id_priv->lock);
 		ret = -EINVAL;
-<<<<<<< HEAD
-		pr_debug("%s: Failed to insert remote id %d\n", __func__,
-=======
 		trace_icm_insert_failed_err(
->>>>>>> 7d2a07b7
 			 IBA_GET(CM_REP_REMOTE_COMM_ID, rep_msg));
 		goto error;
 	}
@@ -2671,14 +2516,8 @@
 			     IB_CM_REJ_STALE_CONN, CM_MSG_RESPONSE_REP,
 			     NULL, 0);
 		ret = -EINVAL;
-<<<<<<< HEAD
-		pr_debug(
-			"%s: Stale connection. local_comm_id %d, remote_comm_id %d\n",
-			__func__, IBA_GET(CM_REP_LOCAL_COMM_ID, rep_msg),
-=======
 		trace_icm_staleconn_err(
 			IBA_GET(CM_REP_LOCAL_COMM_ID, rep_msg),
->>>>>>> 7d2a07b7
 			IBA_GET(CM_REP_REMOTE_COMM_ID, rep_msg));
 
 		if (cur_cm_id_priv) {
@@ -2709,11 +2548,7 @@
 			cm_ack_timeout(cm_id_priv->target_ack_delay,
 				       cm_id_priv->alt_av.timeout - 1);
 
-<<<<<<< HEAD
-	ib_cancel_mad(cm_id_priv->av.port->mad_agent, cm_id_priv->msg);
-=======
 	ib_cancel_mad(cm_id_priv->msg);
->>>>>>> 7d2a07b7
 	cm_queue_work_unlock(cm_id_priv, work);
 	return 0;
 
@@ -2737,11 +2572,7 @@
 		goto out;
 	}
 
-<<<<<<< HEAD
-	ib_cancel_mad(cm_id_priv->av.port->mad_agent, cm_id_priv->msg);
-=======
 	ib_cancel_mad(cm_id_priv->msg);
->>>>>>> 7d2a07b7
 	cm_queue_work_unlock(cm_id_priv, work);
 	return 0;
 out:
@@ -2774,11 +2605,7 @@
 	}
 	cm_id_priv->id.state = IB_CM_ESTABLISHED;
 
-<<<<<<< HEAD
-	ib_cancel_mad(cm_id_priv->av.port->mad_agent, cm_id_priv->msg);
-=======
 	ib_cancel_mad(cm_id_priv->msg);
->>>>>>> 7d2a07b7
 	cm_queue_work_unlock(cm_id_priv, work);
 	return 0;
 out:
@@ -2817,32 +2644,18 @@
 		return -EINVAL;
 
 	if (cm_id_priv->id.state != IB_CM_ESTABLISHED) {
-<<<<<<< HEAD
-		pr_debug("%s: local_id %d, cm_id->state: %d\n", __func__,
-			 be32_to_cpu(cm_id_priv->id.local_id),
-			 cm_id_priv->id.state);
-=======
 		trace_icm_dreq_skipped(&cm_id_priv->id);
->>>>>>> 7d2a07b7
 		return -EINVAL;
 	}
 
 	if (cm_id_priv->id.lap_state == IB_CM_LAP_SENT ||
 	    cm_id_priv->id.lap_state == IB_CM_MRA_LAP_RCVD)
-<<<<<<< HEAD
-		ib_cancel_mad(cm_id_priv->av.port->mad_agent, cm_id_priv->msg);
-=======
 		ib_cancel_mad(cm_id_priv->msg);
->>>>>>> 7d2a07b7
 
 	msg = cm_alloc_priv_msg(cm_id_priv);
 	if (IS_ERR(msg)) {
 		cm_enter_timewait(cm_id_priv);
-<<<<<<< HEAD
-		return ret;
-=======
 		return PTR_ERR(msg);
->>>>>>> 7d2a07b7
 	}
 
 	cm_format_dreq((struct cm_dreq_msg *) msg->mad, cm_id_priv,
@@ -2854,19 +2667,11 @@
 	ret = ib_post_send_mad(msg, NULL);
 	if (ret) {
 		cm_enter_timewait(cm_id_priv);
-<<<<<<< HEAD
-		cm_free_msg(msg);
-=======
 		cm_free_priv_msg(msg);
->>>>>>> 7d2a07b7
 		return ret;
 	}
 
 	cm_id_priv->id.state = IB_CM_DREQ_SENT;
-<<<<<<< HEAD
-	cm_id_priv->msg = msg;
-=======
->>>>>>> 7d2a07b7
 	return 0;
 }
 
@@ -2913,14 +2718,7 @@
 		return -EINVAL;
 
 	if (cm_id_priv->id.state != IB_CM_DREQ_RCVD) {
-<<<<<<< HEAD
-		pr_debug(
-			"%s: local_id %d, cm_idcm_id->state(%d) != IB_CM_DREQ_RCVD\n",
-			__func__, be32_to_cpu(cm_id_priv->id.local_id),
-			cm_id_priv->id.state);
-=======
 		trace_icm_send_drep_err(&cm_id_priv->id);
->>>>>>> 7d2a07b7
 		kfree(private_data);
 		return -EINVAL;
 	}
@@ -2928,15 +2726,9 @@
 	cm_set_private_data(cm_id_priv, private_data, private_data_len);
 	cm_enter_timewait(cm_id_priv);
 
-<<<<<<< HEAD
-	ret = cm_alloc_msg(cm_id_priv, &msg);
-	if (ret)
-		return ret;
-=======
 	msg = cm_alloc_msg(cm_id_priv);
 	if (IS_ERR(msg))
 		return PTR_ERR(msg);
->>>>>>> 7d2a07b7
 
 	cm_format_drep((struct cm_drep_msg *) msg->mad, cm_id_priv,
 		       private_data, private_data_len);
@@ -2991,12 +2783,9 @@
 	IBA_SET(CM_DREP_LOCAL_COMM_ID, drep_msg,
 		IBA_GET(CM_DREQ_REMOTE_COMM_ID, dreq_msg));
 
-<<<<<<< HEAD
-=======
 	trace_icm_issue_drep(
 		IBA_GET(CM_DREQ_LOCAL_COMM_ID, dreq_msg),
 		IBA_GET(CM_DREQ_REMOTE_COMM_ID, dreq_msg));
->>>>>>> 7d2a07b7
 	ret = ib_post_send_mad(msg, NULL);
 	if (ret)
 		cm_free_response_msg(msg);
@@ -3018,14 +2807,8 @@
 		atomic_long_inc(&work->port->counters[CM_RECV_DUPLICATES]
 						     [CM_DREQ_COUNTER]);
 		cm_issue_drep(work->port, work->mad_recv_wc);
-<<<<<<< HEAD
-		pr_debug(
-			"%s: no cm_id_priv, local_comm_id %d, remote_comm_id %d\n",
-			__func__, IBA_GET(CM_DREQ_LOCAL_COMM_ID, dreq_msg),
-=======
 		trace_icm_no_priv_err(
 			IBA_GET(CM_DREQ_LOCAL_COMM_ID, dreq_msg),
->>>>>>> 7d2a07b7
 			IBA_GET(CM_DREQ_REMOTE_COMM_ID, dreq_msg));
 		return -EINVAL;
 	}
@@ -3107,11 +2890,7 @@
 	}
 	cm_enter_timewait(cm_id_priv);
 
-<<<<<<< HEAD
-	ib_cancel_mad(cm_id_priv->av.port->mad_agent, cm_id_priv->msg);
-=======
 	ib_cancel_mad(cm_id_priv->msg);
->>>>>>> 7d2a07b7
 	cm_queue_work_unlock(cm_id_priv, work);
 	return 0;
 out:
@@ -3142,15 +2921,9 @@
 	case IB_CM_REP_RCVD:
 	case IB_CM_MRA_REP_SENT:
 		cm_reset_to_idle(cm_id_priv);
-<<<<<<< HEAD
-		ret = cm_alloc_msg(cm_id_priv, &msg);
-		if (ret)
-			return ret;
-=======
 		msg = cm_alloc_msg(cm_id_priv);
 		if (IS_ERR(msg))
 			return PTR_ERR(msg);
->>>>>>> 7d2a07b7
 		cm_format_rej((struct cm_rej_msg *)msg->mad, cm_id_priv, reason,
 			      ari, ari_length, private_data, private_data_len,
 			      state);
@@ -3158,40 +2931,24 @@
 	case IB_CM_REP_SENT:
 	case IB_CM_MRA_REP_RCVD:
 		cm_enter_timewait(cm_id_priv);
-<<<<<<< HEAD
-		ret = cm_alloc_msg(cm_id_priv, &msg);
-		if (ret)
-			return ret;
-=======
 		msg = cm_alloc_msg(cm_id_priv);
 		if (IS_ERR(msg))
 			return PTR_ERR(msg);
->>>>>>> 7d2a07b7
 		cm_format_rej((struct cm_rej_msg *)msg->mad, cm_id_priv, reason,
 			      ari, ari_length, private_data, private_data_len,
 			      state);
 		break;
 	default:
-<<<<<<< HEAD
-		pr_debug("%s: local_id %d, cm_id->state: %d\n", __func__,
-			 be32_to_cpu(cm_id_priv->id.local_id),
-			 cm_id_priv->id.state);
-		return -EINVAL;
-	}
-
-=======
 		trace_icm_send_unknown_rej_err(&cm_id_priv->id);
 		return -EINVAL;
 	}
 
 	trace_icm_send_rej(&cm_id_priv->id, reason);
->>>>>>> 7d2a07b7
 	ret = ib_post_send_mad(msg, NULL);
 	if (ret) {
 		cm_free_msg(msg);
 		return ret;
 	}
-<<<<<<< HEAD
 
 	return 0;
 }
@@ -3205,21 +2962,6 @@
 	unsigned long flags;
 	int ret;
 
-=======
-
-	return 0;
-}
-
-int ib_send_cm_rej(struct ib_cm_id *cm_id, enum ib_cm_rej_reason reason,
-		   void *ari, u8 ari_length, const void *private_data,
-		   u8 private_data_len)
-{
-	struct cm_id_private *cm_id_priv =
-		container_of(cm_id, struct cm_id_private, id);
-	unsigned long flags;
-	int ret;
-
->>>>>>> 7d2a07b7
 	spin_lock_irqsave(&cm_id_priv->lock, flags);
 	ret = cm_send_rej_locked(cm_id_priv, reason, ari, ari_length,
 				 private_data, private_data_len);
@@ -3310,13 +3052,7 @@
 		}
 		fallthrough;
 	default:
-<<<<<<< HEAD
-		pr_debug("%s: local_id %d, cm_id_priv->id.state: %d\n",
-			 __func__, be32_to_cpu(cm_id_priv->id.local_id),
-			 cm_id_priv->id.state);
-=======
 		trace_icm_rej_unknown_err(&cm_id_priv->id);
->>>>>>> 7d2a07b7
 		spin_unlock_irq(&cm_id_priv->lock);
 		goto out;
 	}
@@ -3449,24 +3185,14 @@
 	case IB_CM_REQ_SENT:
 		if (IBA_GET(CM_MRA_MESSAGE_MRAED, mra_msg) !=
 			    CM_MSG_RESPONSE_REQ ||
-<<<<<<< HEAD
-		    ib_modify_mad(cm_id_priv->av.port->mad_agent,
-				  cm_id_priv->msg, timeout))
-=======
 		    ib_modify_mad(cm_id_priv->msg, timeout))
->>>>>>> 7d2a07b7
 			goto out;
 		cm_id_priv->id.state = IB_CM_MRA_REQ_RCVD;
 		break;
 	case IB_CM_REP_SENT:
 		if (IBA_GET(CM_MRA_MESSAGE_MRAED, mra_msg) !=
 			    CM_MSG_RESPONSE_REP ||
-<<<<<<< HEAD
-		    ib_modify_mad(cm_id_priv->av.port->mad_agent,
-				  cm_id_priv->msg, timeout))
-=======
 		    ib_modify_mad(cm_id_priv->msg, timeout))
->>>>>>> 7d2a07b7
 			goto out;
 		cm_id_priv->id.state = IB_CM_MRA_REP_RCVD;
 		break;
@@ -3474,41 +3200,22 @@
 		if (IBA_GET(CM_MRA_MESSAGE_MRAED, mra_msg) !=
 			    CM_MSG_RESPONSE_OTHER ||
 		    cm_id_priv->id.lap_state != IB_CM_LAP_SENT ||
-<<<<<<< HEAD
-		    ib_modify_mad(cm_id_priv->av.port->mad_agent,
-				  cm_id_priv->msg, timeout)) {
-			if (cm_id_priv->id.lap_state == IB_CM_MRA_LAP_RCVD)
-				atomic_long_inc(&work->port->
-						counter_group[CM_RECV_DUPLICATES].
-						counter[CM_MRA_COUNTER]);
-=======
 		    ib_modify_mad(cm_id_priv->msg, timeout)) {
 			if (cm_id_priv->id.lap_state == IB_CM_MRA_LAP_RCVD)
 				atomic_long_inc(
 					&work->port->counters[CM_RECV_DUPLICATES]
 							     [CM_MRA_COUNTER]);
->>>>>>> 7d2a07b7
 			goto out;
 		}
 		cm_id_priv->id.lap_state = IB_CM_MRA_LAP_RCVD;
 		break;
 	case IB_CM_MRA_REQ_RCVD:
 	case IB_CM_MRA_REP_RCVD:
-<<<<<<< HEAD
-		atomic_long_inc(&work->port->counter_group[CM_RECV_DUPLICATES].
-				counter[CM_MRA_COUNTER]);
-		/* fall through */
-	default:
-		pr_debug("%s local_id %d, cm_id_priv->id.state: %d\n",
-			 __func__, be32_to_cpu(cm_id_priv->id.local_id),
-			 cm_id_priv->id.state);
-=======
 		atomic_long_inc(&work->port->counters[CM_RECV_DUPLICATES]
 						     [CM_MRA_COUNTER]);
 		fallthrough;
 	default:
 		trace_icm_mra_unknown_err(&cm_id_priv->id);
->>>>>>> 7d2a07b7
 		goto out;
 	}
 
@@ -3603,8 +3310,6 @@
 	cm_format_path_from_lap(cm_id_priv, param->alternate_path, lap_msg);
 	work->cm_event.private_data =
 		IBA_GET_MEM_PTR(CM_LAP_PRIVATE_DATA, lap_msg);
-<<<<<<< HEAD
-=======
 
 	ret = ib_init_ah_attr_from_wc(work->port->cm_dev->ib_device,
 				      work->port->port_num,
@@ -3619,7 +3324,6 @@
 		rdma_destroy_ah_attr(&ah_attr);
 		return -EINVAL;
 	}
->>>>>>> 7d2a07b7
 
 	spin_lock_irq(&cm_id_priv->lock);
 	cm_init_av_for_lap(work->port, work->mad_recv_wc->wc,
@@ -3705,12 +3409,7 @@
 		goto out;
 	}
 	cm_id_priv->id.lap_state = IB_CM_LAP_IDLE;
-<<<<<<< HEAD
-	ib_cancel_mad(cm_id_priv->av.port->mad_agent, cm_id_priv->msg);
-	cm_id_priv->msg = NULL;
-=======
 	ib_cancel_mad(cm_id_priv->msg);
->>>>>>> 7d2a07b7
 	cm_queue_work_unlock(cm_id_priv, work);
 	return 0;
 out:
@@ -3961,15 +3660,9 @@
 	if (cm_id_priv->id.state != IB_CM_SIDR_REQ_RCVD)
 		return -EINVAL;
 
-<<<<<<< HEAD
-	ret = cm_alloc_msg(cm_id_priv, &msg);
-	if (ret)
-		return ret;
-=======
 	msg = cm_alloc_msg(cm_id_priv);
 	if (IS_ERR(msg))
 		return PTR_ERR(msg);
->>>>>>> 7d2a07b7
 
 	cm_format_sidr_rep((struct cm_sidr_rep_msg *) msg->mad, cm_id_priv,
 			   param);
@@ -4700,11 +4393,6 @@
 		ret = -EOPNOTSUPP;
 		goto free;
 	}
-<<<<<<< HEAD
-
-	ib_set_client_data(ib_device, &cm_client, cm_dev);
-=======
->>>>>>> 7d2a07b7
 
 	write_lock_irqsave(&cm.device_lock, flags);
 	list_add_tail(&cm_dev->list, &cm.device_list);
@@ -4718,7 +4406,6 @@
 error1:
 	port_modify.set_port_cap_mask = 0;
 	port_modify.clr_port_cap_mask = IB_PORT_CM_SUP;
-	kfree(port);
 	while (--i) {
 		if (!rdma_cap_ib_cm(ib_device, i))
 			continue;
@@ -4726,19 +4413,11 @@
 		port = cm_dev->port[i-1];
 		ib_modify_port(ib_device, port->port_num, 0, &port_modify);
 		ib_unregister_mad_agent(port->mad_agent);
-<<<<<<< HEAD
-		cm_remove_port_fs(port);
-		kfree(port);
-	}
-free:
-	kfree(cm_dev);
-=======
 		ib_port_unregister_client_groups(ib_device, i,
 						 cm_counter_groups);
 	}
 free:
 	cm_device_put(cm_dev);
->>>>>>> 7d2a07b7
 	return ret;
 }
 
@@ -4750,11 +4429,7 @@
 		.clr_port_cap_mask = IB_PORT_CM_SUP
 	};
 	unsigned long flags;
-<<<<<<< HEAD
-	int i;
-=======
 	u32 i;
->>>>>>> 7d2a07b7
 
 	write_lock_irqsave(&cm.device_lock, flags);
 	list_del(&cm_dev->list);
@@ -4785,17 +4460,10 @@
 		 */
 		spin_lock(&cm_dev->mad_agent_lock);
 		port->mad_agent = NULL;
-<<<<<<< HEAD
-		spin_unlock_irq(&cm.state_lock);
-		ib_unregister_mad_agent(cur_mad_agent);
-		cm_remove_port_fs(port);
-		kfree(port);
-=======
 		spin_unlock(&cm_dev->mad_agent_lock);
 		ib_unregister_mad_agent(mad_agent);
 		ib_port_unregister_client_groups(ib_device, i,
 						 cm_counter_groups);
->>>>>>> 7d2a07b7
 	}
 
 	cm_device_put(cm_dev);
@@ -4817,17 +4485,7 @@
 	get_random_bytes(&cm.random_id_operand, sizeof cm.random_id_operand);
 	INIT_LIST_HEAD(&cm.timewait_list);
 
-<<<<<<< HEAD
-	ret = class_register(&cm_class);
-	if (ret) {
-		ret = -ENOMEM;
-		goto error1;
-	}
-
-	cm.wq = alloc_workqueue("ib_cm", WQ_MEM_RECLAIM, 1);
-=======
 	cm.wq = alloc_workqueue("ib_cm", 0, 1);
->>>>>>> 7d2a07b7
 	if (!cm.wq) {
 		ret = -ENOMEM;
 		goto error2;
