--- conflicted
+++ resolved
@@ -918,10 +918,7 @@
 
 static void cm_queue_work_unlock(struct cm_id_private *cm_id_priv,
 				 struct cm_work *work)
-<<<<<<< HEAD
-=======
 	__releases(&cm_id_priv->lock)
->>>>>>> 84569f32
 {
 	bool immediate;
 
