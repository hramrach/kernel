/*
 * Copyright (c) 2004-2007 Voltaire, Inc. All rights reserved.
 * Copyright (c) 2005 Intel Corporation.  All rights reserved.
 * Copyright (c) 2005 Mellanox Technologies Ltd.  All rights reserved.
 * Copyright (c) 2009 HNR Consulting. All rights reserved.
 * Copyright (c) 2014,2018 Intel Corporation.  All rights reserved.
 *
 * This software is available to you under a choice of one of two
 * licenses.  You may choose to be licensed under the terms of the GNU
 * General Public License (GPL) Version 2, available from the file
 * COPYING in the main directory of this source tree, or the
 * OpenIB.org BSD license below:
 *
 *     Redistribution and use in source and binary forms, with or
 *     without modification, are permitted provided that the following
 *     conditions are met:
 *
 *      - Redistributions of source code must retain the above
 *        copyright notice, this list of conditions and the following
 *        disclaimer.
 *
 *      - Redistributions in binary form must reproduce the above
 *        copyright notice, this list of conditions and the following
 *        disclaimer in the documentation and/or other materials
 *        provided with the distribution.
 *
 * THE SOFTWARE IS PROVIDED "AS IS", WITHOUT WARRANTY OF ANY KIND,
 * EXPRESS OR IMPLIED, INCLUDING BUT NOT LIMITED TO THE WARRANTIES OF
 * MERCHANTABILITY, FITNESS FOR A PARTICULAR PURPOSE AND
 * NONINFRINGEMENT. IN NO EVENT SHALL THE AUTHORS OR COPYRIGHT HOLDERS
 * BE LIABLE FOR ANY CLAIM, DAMAGES OR OTHER LIABILITY, WHETHER IN AN
 * ACTION OF CONTRACT, TORT OR OTHERWISE, ARISING FROM, OUT OF OR IN
 * CONNECTION WITH THE SOFTWARE OR THE USE OR OTHER DEALINGS IN THE
 * SOFTWARE.
 *
 */

#define pr_fmt(fmt) KBUILD_MODNAME ": " fmt

#include <linux/dma-mapping.h>
#include <linux/slab.h>
#include <linux/module.h>
#include <linux/security.h>
#include <linux/xarray.h>
#include <rdma/ib_cache.h>

#include "mad_priv.h"
#include "core_priv.h"
#include "mad_rmpp.h"
#include "smi.h"
#include "opa_smi.h"
#include "agent.h"

#define CREATE_TRACE_POINTS
#include <trace/events/ib_mad.h>

#ifdef CONFIG_TRACEPOINTS
static void create_mad_addr_info(struct ib_mad_send_wr_private *mad_send_wr,
			  struct ib_mad_qp_info *qp_info,
			  struct trace_event_raw_ib_mad_send_template *entry)
{
	u16 pkey;
	struct ib_device *dev = qp_info->port_priv->device;
	u32 pnum = qp_info->port_priv->port_num;
	struct ib_ud_wr *wr = &mad_send_wr->send_wr;
	struct rdma_ah_attr attr = {};

	rdma_query_ah(wr->ah, &attr);

	/* These are common */
	entry->sl = attr.sl;
	ib_query_pkey(dev, pnum, wr->pkey_index, &pkey);
	entry->pkey = pkey;
	entry->rqpn = wr->remote_qpn;
	entry->rqkey = wr->remote_qkey;
	entry->dlid = rdma_ah_get_dlid(&attr);
}
#endif

static int mad_sendq_size = IB_MAD_QP_SEND_SIZE;
static int mad_recvq_size = IB_MAD_QP_RECV_SIZE;

module_param_named(send_queue_size, mad_sendq_size, int, 0444);
MODULE_PARM_DESC(send_queue_size, "Size of send queue in number of work requests");
module_param_named(recv_queue_size, mad_recvq_size, int, 0444);
MODULE_PARM_DESC(recv_queue_size, "Size of receive queue in number of work requests");

static DEFINE_XARRAY_ALLOC1(ib_mad_clients);
static u32 ib_mad_client_next;
static struct list_head ib_mad_port_list;

/* Port list lock */
static DEFINE_SPINLOCK(ib_mad_port_list_lock);

/* Forward declarations */
static int method_in_use(struct ib_mad_mgmt_method_table **method,
			 struct ib_mad_reg_req *mad_reg_req);
static void remove_mad_reg_req(struct ib_mad_agent_private *priv);
static struct ib_mad_agent_private *find_mad_agent(
					struct ib_mad_port_private *port_priv,
					const struct ib_mad_hdr *mad);
static int ib_mad_post_receive_mads(struct ib_mad_qp_info *qp_info,
				    struct ib_mad_private *mad);
static void cancel_mads(struct ib_mad_agent_private *mad_agent_priv);
static void timeout_sends(struct work_struct *work);
static void local_completions(struct work_struct *work);
static int add_nonoui_reg_req(struct ib_mad_reg_req *mad_reg_req,
			      struct ib_mad_agent_private *agent_priv,
			      u8 mgmt_class);
static int add_oui_reg_req(struct ib_mad_reg_req *mad_reg_req,
			   struct ib_mad_agent_private *agent_priv);
static bool ib_mad_send_error(struct ib_mad_port_private *port_priv,
			      struct ib_wc *wc);
static void ib_mad_send_done(struct ib_cq *cq, struct ib_wc *wc);

/*
 * Returns a ib_mad_port_private structure or NULL for a device/port
 * Assumes ib_mad_port_list_lock is being held
 */
static inline struct ib_mad_port_private *
__ib_get_mad_port(struct ib_device *device, u32 port_num)
{
	struct ib_mad_port_private *entry;

	list_for_each_entry(entry, &ib_mad_port_list, port_list) {
		if (entry->device == device && entry->port_num == port_num)
			return entry;
	}
	return NULL;
}

/*
 * Wrapper function to return a ib_mad_port_private structure or NULL
 * for a device/port
 */
static inline struct ib_mad_port_private *
ib_get_mad_port(struct ib_device *device, u32 port_num)
{
	struct ib_mad_port_private *entry;
	unsigned long flags;

	spin_lock_irqsave(&ib_mad_port_list_lock, flags);
	entry = __ib_get_mad_port(device, port_num);
	spin_unlock_irqrestore(&ib_mad_port_list_lock, flags);

	return entry;
}

static inline u8 convert_mgmt_class(u8 mgmt_class)
{
	/* Alias IB_MGMT_CLASS_SUBN_DIRECTED_ROUTE to 0 */
	return mgmt_class == IB_MGMT_CLASS_SUBN_DIRECTED_ROUTE ?
		0 : mgmt_class;
}

static int get_spl_qp_index(enum ib_qp_type qp_type)
{
	switch (qp_type) {
	case IB_QPT_SMI:
		return 0;
	case IB_QPT_GSI:
		return 1;
	default:
		return -1;
	}
}

static int vendor_class_index(u8 mgmt_class)
{
	return mgmt_class - IB_MGMT_CLASS_VENDOR_RANGE2_START;
}

static int is_vendor_class(u8 mgmt_class)
{
	if ((mgmt_class < IB_MGMT_CLASS_VENDOR_RANGE2_START) ||
	    (mgmt_class > IB_MGMT_CLASS_VENDOR_RANGE2_END))
		return 0;
	return 1;
}

static int is_vendor_oui(char *oui)
{
	if (oui[0] || oui[1] || oui[2])
		return 1;
	return 0;
}

static int is_vendor_method_in_use(
		struct ib_mad_mgmt_vendor_class *vendor_class,
		struct ib_mad_reg_req *mad_reg_req)
{
	struct ib_mad_mgmt_method_table *method;
	int i;

	for (i = 0; i < MAX_MGMT_OUI; i++) {
		if (!memcmp(vendor_class->oui[i], mad_reg_req->oui, 3)) {
			method = vendor_class->method_table[i];
			if (method) {
				if (method_in_use(&method, mad_reg_req))
					return 1;
				else
					break;
			}
		}
	}
	return 0;
}

int ib_response_mad(const struct ib_mad_hdr *hdr)
{
	return ((hdr->method & IB_MGMT_METHOD_RESP) ||
		(hdr->method == IB_MGMT_METHOD_TRAP_REPRESS) ||
		((hdr->mgmt_class == IB_MGMT_CLASS_BM) &&
		 (hdr->attr_mod & IB_BM_ATTR_MOD_RESP)));
}
EXPORT_SYMBOL(ib_response_mad);

/*
 * ib_register_mad_agent - Register to send/receive MADs
 *
 * Context: Process context.
 */
struct ib_mad_agent *ib_register_mad_agent(struct ib_device *device,
					   u32 port_num,
					   enum ib_qp_type qp_type,
					   struct ib_mad_reg_req *mad_reg_req,
					   u8 rmpp_version,
					   ib_mad_send_handler send_handler,
					   ib_mad_recv_handler recv_handler,
					   void *context,
					   u32 registration_flags)
{
	struct ib_mad_port_private *port_priv;
	struct ib_mad_agent *ret = ERR_PTR(-EINVAL);
	struct ib_mad_agent_private *mad_agent_priv;
	struct ib_mad_reg_req *reg_req = NULL;
	struct ib_mad_mgmt_class_table *class;
	struct ib_mad_mgmt_vendor_class_table *vendor;
	struct ib_mad_mgmt_vendor_class *vendor_class;
	struct ib_mad_mgmt_method_table *method;
	int ret2, qpn;
	u8 mgmt_class, vclass;

	if ((qp_type == IB_QPT_SMI && !rdma_cap_ib_smi(device, port_num)) ||
	    (qp_type == IB_QPT_GSI && !rdma_cap_ib_cm(device, port_num)))
		return ERR_PTR(-EPROTONOSUPPORT);

	/* Validate parameters */
	qpn = get_spl_qp_index(qp_type);
	if (qpn == -1) {
		dev_dbg_ratelimited(&device->dev, "%s: invalid QP Type %d\n",
				    __func__, qp_type);
		goto error1;
	}

	if (rmpp_version && rmpp_version != IB_MGMT_RMPP_VERSION) {
		dev_dbg_ratelimited(&device->dev,
				    "%s: invalid RMPP Version %u\n",
				    __func__, rmpp_version);
		goto error1;
	}

	/* Validate MAD registration request if supplied */
	if (mad_reg_req) {
		if (mad_reg_req->mgmt_class_version >= MAX_MGMT_VERSION) {
			dev_dbg_ratelimited(&device->dev,
					    "%s: invalid Class Version %u\n",
					    __func__,
					    mad_reg_req->mgmt_class_version);
			goto error1;
		}
		if (!recv_handler) {
			dev_dbg_ratelimited(&device->dev,
					    "%s: no recv_handler\n", __func__);
			goto error1;
		}
		if (mad_reg_req->mgmt_class >= MAX_MGMT_CLASS) {
			/*
			 * IB_MGMT_CLASS_SUBN_DIRECTED_ROUTE is the only
			 * one in this range currently allowed
			 */
			if (mad_reg_req->mgmt_class !=
			    IB_MGMT_CLASS_SUBN_DIRECTED_ROUTE) {
				dev_dbg_ratelimited(&device->dev,
					"%s: Invalid Mgmt Class 0x%x\n",
					__func__, mad_reg_req->mgmt_class);
				goto error1;
			}
		} else if (mad_reg_req->mgmt_class == 0) {
			/*
			 * Class 0 is reserved in IBA and is used for
			 * aliasing of IB_MGMT_CLASS_SUBN_DIRECTED_ROUTE
			 */
			dev_dbg_ratelimited(&device->dev,
					    "%s: Invalid Mgmt Class 0\n",
					    __func__);
			goto error1;
		} else if (is_vendor_class(mad_reg_req->mgmt_class)) {
			/*
			 * If class is in "new" vendor range,
			 * ensure supplied OUI is not zero
			 */
			if (!is_vendor_oui(mad_reg_req->oui)) {
				dev_dbg_ratelimited(&device->dev,
					"%s: No OUI specified for class 0x%x\n",
					__func__,
					mad_reg_req->mgmt_class);
				goto error1;
			}
		}
		/* Make sure class supplied is consistent with RMPP */
		if (!ib_is_mad_class_rmpp(mad_reg_req->mgmt_class)) {
			if (rmpp_version) {
				dev_dbg_ratelimited(&device->dev,
					"%s: RMPP version for non-RMPP class 0x%x\n",
					__func__, mad_reg_req->mgmt_class);
				goto error1;
			}
		}

		/* Make sure class supplied is consistent with QP type */
		if (qp_type == IB_QPT_SMI) {
			if ((mad_reg_req->mgmt_class !=
					IB_MGMT_CLASS_SUBN_LID_ROUTED) &&
			    (mad_reg_req->mgmt_class !=
					IB_MGMT_CLASS_SUBN_DIRECTED_ROUTE)) {
				dev_dbg_ratelimited(&device->dev,
					"%s: Invalid SM QP type: class 0x%x\n",
					__func__, mad_reg_req->mgmt_class);
				goto error1;
			}
		} else {
			if ((mad_reg_req->mgmt_class ==
					IB_MGMT_CLASS_SUBN_LID_ROUTED) ||
			    (mad_reg_req->mgmt_class ==
					IB_MGMT_CLASS_SUBN_DIRECTED_ROUTE)) {
				dev_dbg_ratelimited(&device->dev,
					"%s: Invalid GS QP type: class 0x%x\n",
					__func__, mad_reg_req->mgmt_class);
				goto error1;
			}
		}
	} else {
		/* No registration request supplied */
		if (!send_handler)
			goto error1;
		if (registration_flags & IB_MAD_USER_RMPP)
			goto error1;
	}

	/* Validate device and port */
	port_priv = ib_get_mad_port(device, port_num);
	if (!port_priv) {
		dev_dbg_ratelimited(&device->dev, "%s: Invalid port %u\n",
				    __func__, port_num);
		ret = ERR_PTR(-ENODEV);
		goto error1;
	}

	/* Verify the QP requested is supported. For example, Ethernet devices
	 * will not have QP0.
	 */
	if (!port_priv->qp_info[qpn].qp) {
		dev_dbg_ratelimited(&device->dev, "%s: QP %d not supported\n",
				    __func__, qpn);
		ret = ERR_PTR(-EPROTONOSUPPORT);
		goto error1;
	}

	/* Allocate structures */
	mad_agent_priv = kzalloc(sizeof *mad_agent_priv, GFP_KERNEL);
	if (!mad_agent_priv) {
		ret = ERR_PTR(-ENOMEM);
		goto error1;
	}

	if (mad_reg_req) {
		reg_req = kmemdup(mad_reg_req, sizeof *reg_req, GFP_KERNEL);
		if (!reg_req) {
			ret = ERR_PTR(-ENOMEM);
			goto error3;
		}
	}

	/* Now, fill in the various structures */
	mad_agent_priv->qp_info = &port_priv->qp_info[qpn];
	mad_agent_priv->reg_req = reg_req;
	mad_agent_priv->agent.rmpp_version = rmpp_version;
	mad_agent_priv->agent.device = device;
	mad_agent_priv->agent.recv_handler = recv_handler;
	mad_agent_priv->agent.send_handler = send_handler;
	mad_agent_priv->agent.context = context;
	mad_agent_priv->agent.qp = port_priv->qp_info[qpn].qp;
	mad_agent_priv->agent.port_num = port_num;
	mad_agent_priv->agent.flags = registration_flags;
	spin_lock_init(&mad_agent_priv->lock);
	INIT_LIST_HEAD(&mad_agent_priv->send_list);
	INIT_LIST_HEAD(&mad_agent_priv->wait_list);
	INIT_LIST_HEAD(&mad_agent_priv->done_list);
	INIT_LIST_HEAD(&mad_agent_priv->rmpp_list);
	INIT_DELAYED_WORK(&mad_agent_priv->timed_work, timeout_sends);
	INIT_LIST_HEAD(&mad_agent_priv->local_list);
	INIT_WORK(&mad_agent_priv->local_work, local_completions);
	refcount_set(&mad_agent_priv->refcount, 1);
	init_completion(&mad_agent_priv->comp);

	ret2 = ib_mad_agent_security_setup(&mad_agent_priv->agent, qp_type);
	if (ret2) {
		ret = ERR_PTR(ret2);
		goto error4;
	}

	/*
	 * The mlx4 driver uses the top byte to distinguish which virtual
	 * function generated the MAD, so we must avoid using it.
	 */
	ret2 = xa_alloc_cyclic(&ib_mad_clients, &mad_agent_priv->agent.hi_tid,
			mad_agent_priv, XA_LIMIT(0, (1 << 24) - 1),
			&ib_mad_client_next, GFP_KERNEL);
	if (ret2 < 0) {
		ret = ERR_PTR(ret2);
		goto error5;
	}

	/*
	 * Make sure MAD registration (if supplied)
	 * is non overlapping with any existing ones
	 */
	spin_lock_irq(&port_priv->reg_lock);
	if (mad_reg_req) {
		mgmt_class = convert_mgmt_class(mad_reg_req->mgmt_class);
		if (!is_vendor_class(mgmt_class)) {
			class = port_priv->version[mad_reg_req->
						   mgmt_class_version].class;
			if (class) {
				method = class->method_table[mgmt_class];
				if (method) {
					if (method_in_use(&method,
							   mad_reg_req))
						goto error6;
				}
			}
			ret2 = add_nonoui_reg_req(mad_reg_req, mad_agent_priv,
						  mgmt_class);
		} else {
			/* "New" vendor class range */
			vendor = port_priv->version[mad_reg_req->
						    mgmt_class_version].vendor;
			if (vendor) {
				vclass = vendor_class_index(mgmt_class);
				vendor_class = vendor->vendor_class[vclass];
				if (vendor_class) {
					if (is_vendor_method_in_use(
							vendor_class,
							mad_reg_req))
						goto error6;
				}
			}
			ret2 = add_oui_reg_req(mad_reg_req, mad_agent_priv);
		}
		if (ret2) {
			ret = ERR_PTR(ret2);
			goto error6;
		}
	}
	spin_unlock_irq(&port_priv->reg_lock);

	trace_ib_mad_create_agent(mad_agent_priv);
	return &mad_agent_priv->agent;
error6:
	spin_unlock_irq(&port_priv->reg_lock);
	xa_erase(&ib_mad_clients, mad_agent_priv->agent.hi_tid);
error5:
	ib_mad_agent_security_cleanup(&mad_agent_priv->agent);
error4:
	kfree(reg_req);
error3:
	kfree(mad_agent_priv);
error1:
	return ret;
}
EXPORT_SYMBOL(ib_register_mad_agent);

static inline void deref_mad_agent(struct ib_mad_agent_private *mad_agent_priv)
{
	if (refcount_dec_and_test(&mad_agent_priv->refcount))
		complete(&mad_agent_priv->comp);
}

static void unregister_mad_agent(struct ib_mad_agent_private *mad_agent_priv)
{
	struct ib_mad_port_private *port_priv;

	/* Note that we could still be handling received MADs */
	trace_ib_mad_unregister_agent(mad_agent_priv);

	/*
	 * Canceling all sends results in dropping received response
	 * MADs, preventing us from queuing additional work
	 */
	cancel_mads(mad_agent_priv);
	port_priv = mad_agent_priv->qp_info->port_priv;
	cancel_delayed_work(&mad_agent_priv->timed_work);

	spin_lock_irq(&port_priv->reg_lock);
	remove_mad_reg_req(mad_agent_priv);
	spin_unlock_irq(&port_priv->reg_lock);
	xa_erase(&ib_mad_clients, mad_agent_priv->agent.hi_tid);

	flush_workqueue(port_priv->wq);

	deref_mad_agent(mad_agent_priv);
	wait_for_completion(&mad_agent_priv->comp);
	ib_cancel_rmpp_recvs(mad_agent_priv);

	ib_mad_agent_security_cleanup(&mad_agent_priv->agent);

	kfree(mad_agent_priv->reg_req);
	kfree_rcu(mad_agent_priv, rcu);
}

/*
 * ib_unregister_mad_agent - Unregisters a client from using MAD services
 *
 * Context: Process context.
 */
void ib_unregister_mad_agent(struct ib_mad_agent *mad_agent)
{
	struct ib_mad_agent_private *mad_agent_priv;

	mad_agent_priv = container_of(mad_agent,
				      struct ib_mad_agent_private,
				      agent);
	unregister_mad_agent(mad_agent_priv);
}
EXPORT_SYMBOL(ib_unregister_mad_agent);

static void dequeue_mad(struct ib_mad_list_head *mad_list)
{
	struct ib_mad_queue *mad_queue;
	unsigned long flags;

	mad_queue = mad_list->mad_queue;
	spin_lock_irqsave(&mad_queue->lock, flags);
	list_del(&mad_list->list);
	mad_queue->count--;
	spin_unlock_irqrestore(&mad_queue->lock, flags);
}

static void build_smp_wc(struct ib_qp *qp, struct ib_cqe *cqe, u16 slid,
		u16 pkey_index, u32 port_num, struct ib_wc *wc)
{
	memset(wc, 0, sizeof *wc);
	wc->wr_cqe = cqe;
	wc->status = IB_WC_SUCCESS;
	wc->opcode = IB_WC_RECV;
	wc->pkey_index = pkey_index;
	wc->byte_len = sizeof(struct ib_mad) + sizeof(struct ib_grh);
	wc->src_qp = IB_QP0;
	wc->qp = qp;
	wc->slid = slid;
	wc->sl = 0;
	wc->dlid_path_bits = 0;
	wc->port_num = port_num;
}

static size_t mad_priv_size(const struct ib_mad_private *mp)
{
	return sizeof(struct ib_mad_private) + mp->mad_size;
}

static struct ib_mad_private *alloc_mad_private(size_t mad_size, gfp_t flags)
{
	size_t size = sizeof(struct ib_mad_private) + mad_size;
	struct ib_mad_private *ret = kzalloc(size, flags);

	if (ret)
		ret->mad_size = mad_size;

	return ret;
}

static size_t port_mad_size(const struct ib_mad_port_private *port_priv)
{
	return rdma_max_mad_size(port_priv->device, port_priv->port_num);
}

static size_t mad_priv_dma_size(const struct ib_mad_private *mp)
{
	return sizeof(struct ib_grh) + mp->mad_size;
}

/*
 * Return 0 if SMP is to be sent
 * Return 1 if SMP was consumed locally (whether or not solicited)
 * Return < 0 if error
 */
static int handle_outgoing_dr_smp(struct ib_mad_agent_private *mad_agent_priv,
				  struct ib_mad_send_wr_private *mad_send_wr)
{
	int ret = 0;
	struct ib_smp *smp = mad_send_wr->send_buf.mad;
	struct opa_smp *opa_smp = (struct opa_smp *)smp;
	unsigned long flags;
	struct ib_mad_local_private *local;
	struct ib_mad_private *mad_priv;
	struct ib_mad_port_private *port_priv;
	struct ib_mad_agent_private *recv_mad_agent = NULL;
	struct ib_device *device = mad_agent_priv->agent.device;
	u32 port_num;
	struct ib_wc mad_wc;
	struct ib_ud_wr *send_wr = &mad_send_wr->send_wr;
	size_t mad_size = port_mad_size(mad_agent_priv->qp_info->port_priv);
	u16 out_mad_pkey_index = 0;
	u16 drslid;
	bool opa = rdma_cap_opa_mad(mad_agent_priv->qp_info->port_priv->device,
				    mad_agent_priv->qp_info->port_priv->port_num);

	if (rdma_cap_ib_switch(device) &&
	    smp->mgmt_class == IB_MGMT_CLASS_SUBN_DIRECTED_ROUTE)
		port_num = send_wr->port_num;
	else
		port_num = mad_agent_priv->agent.port_num;

	/*
	 * Directed route handling starts if the initial LID routed part of
	 * a request or the ending LID routed part of a response is empty.
	 * If we are at the start of the LID routed part, don't update the
	 * hop_ptr or hop_cnt.  See section 14.2.2, Vol 1 IB spec.
	 */
	if (opa && smp->class_version == OPA_SM_CLASS_VERSION) {
		u32 opa_drslid;

		trace_ib_mad_handle_out_opa_smi(opa_smp);

		if ((opa_get_smp_direction(opa_smp)
		     ? opa_smp->route.dr.dr_dlid : opa_smp->route.dr.dr_slid) ==
		     OPA_LID_PERMISSIVE &&
		     opa_smi_handle_dr_smp_send(opa_smp,
						rdma_cap_ib_switch(device),
						port_num) == IB_SMI_DISCARD) {
			ret = -EINVAL;
			dev_err(&device->dev, "OPA Invalid directed route\n");
			goto out;
		}
		opa_drslid = be32_to_cpu(opa_smp->route.dr.dr_slid);
		if (opa_drslid != be32_to_cpu(OPA_LID_PERMISSIVE) &&
		    opa_drslid & 0xffff0000) {
			ret = -EINVAL;
			dev_err(&device->dev, "OPA Invalid dr_slid 0x%x\n",
			       opa_drslid);
			goto out;
		}
		drslid = (u16)(opa_drslid & 0x0000ffff);

		/* Check to post send on QP or process locally */
		if (opa_smi_check_local_smp(opa_smp, device) == IB_SMI_DISCARD &&
		    opa_smi_check_local_returning_smp(opa_smp, device) == IB_SMI_DISCARD)
			goto out;
	} else {
		trace_ib_mad_handle_out_ib_smi(smp);

		if ((ib_get_smp_direction(smp) ? smp->dr_dlid : smp->dr_slid) ==
		     IB_LID_PERMISSIVE &&
		     smi_handle_dr_smp_send(smp, rdma_cap_ib_switch(device), port_num) ==
		     IB_SMI_DISCARD) {
			ret = -EINVAL;
			dev_err(&device->dev, "Invalid directed route\n");
			goto out;
		}
		drslid = be16_to_cpu(smp->dr_slid);

		/* Check to post send on QP or process locally */
		if (smi_check_local_smp(smp, device) == IB_SMI_DISCARD &&
		    smi_check_local_returning_smp(smp, device) == IB_SMI_DISCARD)
			goto out;
	}

	local = kmalloc(sizeof *local, GFP_ATOMIC);
	if (!local) {
		ret = -ENOMEM;
		goto out;
	}
	local->mad_priv = NULL;
	local->recv_mad_agent = NULL;
	mad_priv = alloc_mad_private(mad_size, GFP_ATOMIC);
	if (!mad_priv) {
		ret = -ENOMEM;
		kfree(local);
		goto out;
	}

	build_smp_wc(mad_agent_priv->agent.qp,
		     send_wr->wr.wr_cqe, drslid,
		     send_wr->pkey_index,
		     send_wr->port_num, &mad_wc);

	if (opa && smp->base_version == OPA_MGMT_BASE_VERSION) {
		mad_wc.byte_len = mad_send_wr->send_buf.hdr_len
					+ mad_send_wr->send_buf.data_len
					+ sizeof(struct ib_grh);
	}

	/* No GRH for DR SMP */
	ret = device->ops.process_mad(device, 0, port_num, &mad_wc, NULL,
				      (const struct ib_mad *)smp,
				      (struct ib_mad *)mad_priv->mad, &mad_size,
				      &out_mad_pkey_index);
<<<<<<< HEAD
	switch (ret)
	{
=======
	switch (ret) {
>>>>>>> 7d2a07b7
	case IB_MAD_RESULT_SUCCESS | IB_MAD_RESULT_REPLY:
		if (ib_response_mad((const struct ib_mad_hdr *)mad_priv->mad) &&
		    mad_agent_priv->agent.recv_handler) {
			local->mad_priv = mad_priv;
			local->recv_mad_agent = mad_agent_priv;
			/*
			 * Reference MAD agent until receive
			 * side of local completion handled
			 */
			refcount_inc(&mad_agent_priv->refcount);
		} else
			kfree(mad_priv);
		break;
	case IB_MAD_RESULT_SUCCESS | IB_MAD_RESULT_CONSUMED:
		kfree(mad_priv);
		break;
	case IB_MAD_RESULT_SUCCESS:
		/* Treat like an incoming receive MAD */
		port_priv = ib_get_mad_port(mad_agent_priv->agent.device,
					    mad_agent_priv->agent.port_num);
		if (port_priv) {
			memcpy(mad_priv->mad, smp, mad_priv->mad_size);
			recv_mad_agent = find_mad_agent(port_priv,
						        (const struct ib_mad_hdr *)mad_priv->mad);
		}
		if (!port_priv || !recv_mad_agent) {
			/*
			 * No receiving agent so drop packet and
			 * generate send completion.
			 */
			kfree(mad_priv);
			break;
		}
		local->mad_priv = mad_priv;
		local->recv_mad_agent = recv_mad_agent;
		break;
	default:
		kfree(mad_priv);
		kfree(local);
		ret = -EINVAL;
		goto out;
	}

	local->mad_send_wr = mad_send_wr;
	if (opa) {
		local->mad_send_wr->send_wr.pkey_index = out_mad_pkey_index;
		local->return_wc_byte_len = mad_size;
	}
	/* Reference MAD agent until send side of local completion handled */
	refcount_inc(&mad_agent_priv->refcount);
	/* Queue local completion to local list */
	spin_lock_irqsave(&mad_agent_priv->lock, flags);
	list_add_tail(&local->completion_list, &mad_agent_priv->local_list);
	spin_unlock_irqrestore(&mad_agent_priv->lock, flags);
	queue_work(mad_agent_priv->qp_info->port_priv->wq,
		   &mad_agent_priv->local_work);
	ret = 1;
out:
	return ret;
}

static int get_pad_size(int hdr_len, int data_len, size_t mad_size)
{
	int seg_size, pad;

	seg_size = mad_size - hdr_len;
	if (data_len && seg_size) {
		pad = seg_size - data_len % seg_size;
		return pad == seg_size ? 0 : pad;
	} else
		return seg_size;
}

static void free_send_rmpp_list(struct ib_mad_send_wr_private *mad_send_wr)
{
	struct ib_rmpp_segment *s, *t;

	list_for_each_entry_safe(s, t, &mad_send_wr->rmpp_list, list) {
		list_del(&s->list);
		kfree(s);
	}
}

static int alloc_send_rmpp_list(struct ib_mad_send_wr_private *send_wr,
				size_t mad_size, gfp_t gfp_mask)
{
	struct ib_mad_send_buf *send_buf = &send_wr->send_buf;
	struct ib_rmpp_mad *rmpp_mad = send_buf->mad;
	struct ib_rmpp_segment *seg = NULL;
	int left, seg_size, pad;

	send_buf->seg_size = mad_size - send_buf->hdr_len;
	send_buf->seg_rmpp_size = mad_size - IB_MGMT_RMPP_HDR;
	seg_size = send_buf->seg_size;
	pad = send_wr->pad;

	/* Allocate data segments. */
	for (left = send_buf->data_len + pad; left > 0; left -= seg_size) {
		seg = kmalloc(sizeof(*seg) + seg_size, gfp_mask);
		if (!seg) {
			free_send_rmpp_list(send_wr);
			return -ENOMEM;
		}
		seg->num = ++send_buf->seg_count;
		list_add_tail(&seg->list, &send_wr->rmpp_list);
	}

	/* Zero any padding */
	if (pad)
		memset(seg->data + seg_size - pad, 0, pad);

	rmpp_mad->rmpp_hdr.rmpp_version = send_wr->mad_agent_priv->
					  agent.rmpp_version;
	rmpp_mad->rmpp_hdr.rmpp_type = IB_MGMT_RMPP_TYPE_DATA;
	ib_set_rmpp_flags(&rmpp_mad->rmpp_hdr, IB_MGMT_RMPP_FLAG_ACTIVE);

	send_wr->cur_seg = container_of(send_wr->rmpp_list.next,
					struct ib_rmpp_segment, list);
	send_wr->last_ack_seg = send_wr->cur_seg;
	return 0;
}

int ib_mad_kernel_rmpp_agent(const struct ib_mad_agent *agent)
{
	return agent->rmpp_version && !(agent->flags & IB_MAD_USER_RMPP);
}
EXPORT_SYMBOL(ib_mad_kernel_rmpp_agent);

struct ib_mad_send_buf *ib_create_send_mad(struct ib_mad_agent *mad_agent,
					   u32 remote_qpn, u16 pkey_index,
					   int rmpp_active, int hdr_len,
					   int data_len, gfp_t gfp_mask,
					   u8 base_version)
{
	struct ib_mad_agent_private *mad_agent_priv;
	struct ib_mad_send_wr_private *mad_send_wr;
	int pad, message_size, ret, size;
	void *buf;
	size_t mad_size;
	bool opa;

	mad_agent_priv = container_of(mad_agent, struct ib_mad_agent_private,
				      agent);

	opa = rdma_cap_opa_mad(mad_agent->device, mad_agent->port_num);

	if (opa && base_version == OPA_MGMT_BASE_VERSION)
		mad_size = sizeof(struct opa_mad);
	else
		mad_size = sizeof(struct ib_mad);

	pad = get_pad_size(hdr_len, data_len, mad_size);
	message_size = hdr_len + data_len + pad;

	if (ib_mad_kernel_rmpp_agent(mad_agent)) {
		if (!rmpp_active && message_size > mad_size)
			return ERR_PTR(-EINVAL);
	} else
		if (rmpp_active || message_size > mad_size)
			return ERR_PTR(-EINVAL);

	size = rmpp_active ? hdr_len : mad_size;
	buf = kzalloc(sizeof *mad_send_wr + size, gfp_mask);
	if (!buf)
		return ERR_PTR(-ENOMEM);

	mad_send_wr = buf + size;
	INIT_LIST_HEAD(&mad_send_wr->rmpp_list);
	mad_send_wr->send_buf.mad = buf;
	mad_send_wr->send_buf.hdr_len = hdr_len;
	mad_send_wr->send_buf.data_len = data_len;
	mad_send_wr->pad = pad;

	mad_send_wr->mad_agent_priv = mad_agent_priv;
	mad_send_wr->sg_list[0].length = hdr_len;
	mad_send_wr->sg_list[0].lkey = mad_agent->qp->pd->local_dma_lkey;

	/* OPA MADs don't have to be the full 2048 bytes */
	if (opa && base_version == OPA_MGMT_BASE_VERSION &&
	    data_len < mad_size - hdr_len)
		mad_send_wr->sg_list[1].length = data_len;
	else
		mad_send_wr->sg_list[1].length = mad_size - hdr_len;

	mad_send_wr->sg_list[1].lkey = mad_agent->qp->pd->local_dma_lkey;

	mad_send_wr->mad_list.cqe.done = ib_mad_send_done;

	mad_send_wr->send_wr.wr.wr_cqe = &mad_send_wr->mad_list.cqe;
	mad_send_wr->send_wr.wr.sg_list = mad_send_wr->sg_list;
	mad_send_wr->send_wr.wr.num_sge = 2;
	mad_send_wr->send_wr.wr.opcode = IB_WR_SEND;
	mad_send_wr->send_wr.wr.send_flags = IB_SEND_SIGNALED;
	mad_send_wr->send_wr.remote_qpn = remote_qpn;
	mad_send_wr->send_wr.remote_qkey = IB_QP_SET_QKEY;
	mad_send_wr->send_wr.pkey_index = pkey_index;

	if (rmpp_active) {
		ret = alloc_send_rmpp_list(mad_send_wr, mad_size, gfp_mask);
		if (ret) {
			kfree(buf);
			return ERR_PTR(ret);
		}
	}

	mad_send_wr->send_buf.mad_agent = mad_agent;
	refcount_inc(&mad_agent_priv->refcount);
	return &mad_send_wr->send_buf;
}
EXPORT_SYMBOL(ib_create_send_mad);

int ib_get_mad_data_offset(u8 mgmt_class)
{
	if (mgmt_class == IB_MGMT_CLASS_SUBN_ADM)
		return IB_MGMT_SA_HDR;
	else if ((mgmt_class == IB_MGMT_CLASS_DEVICE_MGMT) ||
		 (mgmt_class == IB_MGMT_CLASS_DEVICE_ADM) ||
		 (mgmt_class == IB_MGMT_CLASS_BIS))
		return IB_MGMT_DEVICE_HDR;
	else if ((mgmt_class >= IB_MGMT_CLASS_VENDOR_RANGE2_START) &&
		 (mgmt_class <= IB_MGMT_CLASS_VENDOR_RANGE2_END))
		return IB_MGMT_VENDOR_HDR;
	else
		return IB_MGMT_MAD_HDR;
}
EXPORT_SYMBOL(ib_get_mad_data_offset);

int ib_is_mad_class_rmpp(u8 mgmt_class)
{
	if ((mgmt_class == IB_MGMT_CLASS_SUBN_ADM) ||
	    (mgmt_class == IB_MGMT_CLASS_DEVICE_MGMT) ||
	    (mgmt_class == IB_MGMT_CLASS_DEVICE_ADM) ||
	    (mgmt_class == IB_MGMT_CLASS_BIS) ||
	    ((mgmt_class >= IB_MGMT_CLASS_VENDOR_RANGE2_START) &&
	     (mgmt_class <= IB_MGMT_CLASS_VENDOR_RANGE2_END)))
		return 1;
	return 0;
}
EXPORT_SYMBOL(ib_is_mad_class_rmpp);

void *ib_get_rmpp_segment(struct ib_mad_send_buf *send_buf, int seg_num)
{
	struct ib_mad_send_wr_private *mad_send_wr;
	struct list_head *list;

	mad_send_wr = container_of(send_buf, struct ib_mad_send_wr_private,
				   send_buf);
	list = &mad_send_wr->cur_seg->list;

	if (mad_send_wr->cur_seg->num < seg_num) {
		list_for_each_entry(mad_send_wr->cur_seg, list, list)
			if (mad_send_wr->cur_seg->num == seg_num)
				break;
	} else if (mad_send_wr->cur_seg->num > seg_num) {
		list_for_each_entry_reverse(mad_send_wr->cur_seg, list, list)
			if (mad_send_wr->cur_seg->num == seg_num)
				break;
	}
	return mad_send_wr->cur_seg->data;
}
EXPORT_SYMBOL(ib_get_rmpp_segment);

static inline void *ib_get_payload(struct ib_mad_send_wr_private *mad_send_wr)
{
	if (mad_send_wr->send_buf.seg_count)
		return ib_get_rmpp_segment(&mad_send_wr->send_buf,
					   mad_send_wr->seg_num);
	else
		return mad_send_wr->send_buf.mad +
		       mad_send_wr->send_buf.hdr_len;
}

void ib_free_send_mad(struct ib_mad_send_buf *send_buf)
{
	struct ib_mad_agent_private *mad_agent_priv;
	struct ib_mad_send_wr_private *mad_send_wr;

	mad_agent_priv = container_of(send_buf->mad_agent,
				      struct ib_mad_agent_private, agent);
	mad_send_wr = container_of(send_buf, struct ib_mad_send_wr_private,
				   send_buf);

	free_send_rmpp_list(mad_send_wr);
	kfree(send_buf->mad);
	deref_mad_agent(mad_agent_priv);
}
EXPORT_SYMBOL(ib_free_send_mad);

int ib_send_mad(struct ib_mad_send_wr_private *mad_send_wr)
{
	struct ib_mad_qp_info *qp_info;
	struct list_head *list;
	struct ib_mad_agent *mad_agent;
	struct ib_sge *sge;
	unsigned long flags;
	int ret;

	/* Set WR ID to find mad_send_wr upon completion */
	qp_info = mad_send_wr->mad_agent_priv->qp_info;
	mad_send_wr->mad_list.mad_queue = &qp_info->send_queue;
	mad_send_wr->mad_list.cqe.done = ib_mad_send_done;
	mad_send_wr->send_wr.wr.wr_cqe = &mad_send_wr->mad_list.cqe;

	mad_agent = mad_send_wr->send_buf.mad_agent;
	sge = mad_send_wr->sg_list;
	sge[0].addr = ib_dma_map_single(mad_agent->device,
					mad_send_wr->send_buf.mad,
					sge[0].length,
					DMA_TO_DEVICE);
	if (unlikely(ib_dma_mapping_error(mad_agent->device, sge[0].addr)))
		return -ENOMEM;

	mad_send_wr->header_mapping = sge[0].addr;

	sge[1].addr = ib_dma_map_single(mad_agent->device,
					ib_get_payload(mad_send_wr),
					sge[1].length,
					DMA_TO_DEVICE);
	if (unlikely(ib_dma_mapping_error(mad_agent->device, sge[1].addr))) {
		ib_dma_unmap_single(mad_agent->device,
				    mad_send_wr->header_mapping,
				    sge[0].length, DMA_TO_DEVICE);
		return -ENOMEM;
	}
	mad_send_wr->payload_mapping = sge[1].addr;

	spin_lock_irqsave(&qp_info->send_queue.lock, flags);
	if (qp_info->send_queue.count < qp_info->send_queue.max_active) {
		trace_ib_mad_ib_send_mad(mad_send_wr, qp_info);
		ret = ib_post_send(mad_agent->qp, &mad_send_wr->send_wr.wr,
				   NULL);
		list = &qp_info->send_queue.list;
	} else {
		ret = 0;
		list = &qp_info->overflow_list;
	}

	if (!ret) {
		qp_info->send_queue.count++;
		list_add_tail(&mad_send_wr->mad_list.list, list);
	}
	spin_unlock_irqrestore(&qp_info->send_queue.lock, flags);
	if (ret) {
		ib_dma_unmap_single(mad_agent->device,
				    mad_send_wr->header_mapping,
				    sge[0].length, DMA_TO_DEVICE);
		ib_dma_unmap_single(mad_agent->device,
				    mad_send_wr->payload_mapping,
				    sge[1].length, DMA_TO_DEVICE);
	}
	return ret;
}

/*
 * ib_post_send_mad - Posts MAD(s) to the send queue of the QP associated
 *  with the registered client
 */
int ib_post_send_mad(struct ib_mad_send_buf *send_buf,
		     struct ib_mad_send_buf **bad_send_buf)
{
	struct ib_mad_agent_private *mad_agent_priv;
	struct ib_mad_send_buf *next_send_buf;
	struct ib_mad_send_wr_private *mad_send_wr;
	unsigned long flags;
	int ret = -EINVAL;

	/* Walk list of send WRs and post each on send list */
	for (; send_buf; send_buf = next_send_buf) {
		mad_send_wr = container_of(send_buf,
					   struct ib_mad_send_wr_private,
					   send_buf);
		mad_agent_priv = mad_send_wr->mad_agent_priv;

		ret = ib_mad_enforce_security(mad_agent_priv,
					      mad_send_wr->send_wr.pkey_index);
		if (ret)
			goto error;

		if (!send_buf->mad_agent->send_handler ||
		    (send_buf->timeout_ms &&
		     !send_buf->mad_agent->recv_handler)) {
			ret = -EINVAL;
			goto error;
		}

		if (!ib_is_mad_class_rmpp(((struct ib_mad_hdr *) send_buf->mad)->mgmt_class)) {
			if (mad_agent_priv->agent.rmpp_version) {
				ret = -EINVAL;
				goto error;
			}
		}

		/*
		 * Save pointer to next work request to post in case the
		 * current one completes, and the user modifies the work
		 * request associated with the completion
		 */
		next_send_buf = send_buf->next;
		mad_send_wr->send_wr.ah = send_buf->ah;

		if (((struct ib_mad_hdr *) send_buf->mad)->mgmt_class ==
		    IB_MGMT_CLASS_SUBN_DIRECTED_ROUTE) {
			ret = handle_outgoing_dr_smp(mad_agent_priv,
						     mad_send_wr);
			if (ret < 0)		/* error */
				goto error;
			else if (ret == 1)	/* locally consumed */
				continue;
		}

		mad_send_wr->tid = ((struct ib_mad_hdr *) send_buf->mad)->tid;
		/* Timeout will be updated after send completes */
		mad_send_wr->timeout = msecs_to_jiffies(send_buf->timeout_ms);
		mad_send_wr->max_retries = send_buf->retries;
		mad_send_wr->retries_left = send_buf->retries;
		send_buf->retries = 0;
		/* Reference for work request to QP + response */
		mad_send_wr->refcount = 1 + (mad_send_wr->timeout > 0);
		mad_send_wr->status = IB_WC_SUCCESS;

		/* Reference MAD agent until send completes */
		refcount_inc(&mad_agent_priv->refcount);
		spin_lock_irqsave(&mad_agent_priv->lock, flags);
		list_add_tail(&mad_send_wr->agent_list,
			      &mad_agent_priv->send_list);
		spin_unlock_irqrestore(&mad_agent_priv->lock, flags);

		if (ib_mad_kernel_rmpp_agent(&mad_agent_priv->agent)) {
			ret = ib_send_rmpp_mad(mad_send_wr);
			if (ret >= 0 && ret != IB_RMPP_RESULT_CONSUMED)
				ret = ib_send_mad(mad_send_wr);
		} else
			ret = ib_send_mad(mad_send_wr);
		if (ret < 0) {
			/* Fail send request */
			spin_lock_irqsave(&mad_agent_priv->lock, flags);
			list_del(&mad_send_wr->agent_list);
			spin_unlock_irqrestore(&mad_agent_priv->lock, flags);
			deref_mad_agent(mad_agent_priv);
			goto error;
		}
	}
	return 0;
error:
	if (bad_send_buf)
		*bad_send_buf = send_buf;
	return ret;
}
EXPORT_SYMBOL(ib_post_send_mad);

/*
 * ib_free_recv_mad - Returns data buffers used to receive
 *  a MAD to the access layer
 */
void ib_free_recv_mad(struct ib_mad_recv_wc *mad_recv_wc)
{
	struct ib_mad_recv_buf *mad_recv_buf, *temp_recv_buf;
	struct ib_mad_private_header *mad_priv_hdr;
	struct ib_mad_private *priv;
	struct list_head free_list;

	INIT_LIST_HEAD(&free_list);
	list_splice_init(&mad_recv_wc->rmpp_list, &free_list);

	list_for_each_entry_safe(mad_recv_buf, temp_recv_buf,
					&free_list, list) {
		mad_recv_wc = container_of(mad_recv_buf, struct ib_mad_recv_wc,
					   recv_buf);
		mad_priv_hdr = container_of(mad_recv_wc,
					    struct ib_mad_private_header,
					    recv_wc);
		priv = container_of(mad_priv_hdr, struct ib_mad_private,
				    header);
		kfree(priv);
	}
}
EXPORT_SYMBOL(ib_free_recv_mad);

static int method_in_use(struct ib_mad_mgmt_method_table **method,
			 struct ib_mad_reg_req *mad_reg_req)
{
	int i;

	for_each_set_bit(i, mad_reg_req->method_mask, IB_MGMT_MAX_METHODS) {
		if ((*method)->agent[i]) {
			pr_err("Method %d already in use\n", i);
			return -EINVAL;
		}
	}
	return 0;
}

static int allocate_method_table(struct ib_mad_mgmt_method_table **method)
{
	/* Allocate management method table */
	*method = kzalloc(sizeof **method, GFP_ATOMIC);
	return (*method) ? 0 : (-ENOMEM);
}

/*
 * Check to see if there are any methods still in use
 */
static int check_method_table(struct ib_mad_mgmt_method_table *method)
{
	int i;

	for (i = 0; i < IB_MGMT_MAX_METHODS; i++)
		if (method->agent[i])
			return 1;
	return 0;
}

/*
 * Check to see if there are any method tables for this class still in use
 */
static int check_class_table(struct ib_mad_mgmt_class_table *class)
{
	int i;

	for (i = 0; i < MAX_MGMT_CLASS; i++)
		if (class->method_table[i])
			return 1;
	return 0;
}

static int check_vendor_class(struct ib_mad_mgmt_vendor_class *vendor_class)
{
	int i;

	for (i = 0; i < MAX_MGMT_OUI; i++)
		if (vendor_class->method_table[i])
			return 1;
	return 0;
}

static int find_vendor_oui(struct ib_mad_mgmt_vendor_class *vendor_class,
			   const char *oui)
{
	int i;

	for (i = 0; i < MAX_MGMT_OUI; i++)
		/* Is there matching OUI for this vendor class ? */
		if (!memcmp(vendor_class->oui[i], oui, 3))
			return i;

	return -1;
}

static int check_vendor_table(struct ib_mad_mgmt_vendor_class_table *vendor)
{
	int i;

	for (i = 0; i < MAX_MGMT_VENDOR_RANGE2; i++)
		if (vendor->vendor_class[i])
			return 1;

	return 0;
}

static void remove_methods_mad_agent(struct ib_mad_mgmt_method_table *method,
				     struct ib_mad_agent_private *agent)
{
	int i;

	/* Remove any methods for this mad agent */
	for (i = 0; i < IB_MGMT_MAX_METHODS; i++)
		if (method->agent[i] == agent)
			method->agent[i] = NULL;
}

static int add_nonoui_reg_req(struct ib_mad_reg_req *mad_reg_req,
			      struct ib_mad_agent_private *agent_priv,
			      u8 mgmt_class)
{
	struct ib_mad_port_private *port_priv;
	struct ib_mad_mgmt_class_table **class;
	struct ib_mad_mgmt_method_table **method;
	int i, ret;

	port_priv = agent_priv->qp_info->port_priv;
	class = &port_priv->version[mad_reg_req->mgmt_class_version].class;
	if (!*class) {
		/* Allocate management class table for "new" class version */
		*class = kzalloc(sizeof **class, GFP_ATOMIC);
		if (!*class) {
			ret = -ENOMEM;
			goto error1;
		}

		/* Allocate method table for this management class */
		method = &(*class)->method_table[mgmt_class];
		if ((ret = allocate_method_table(method)))
			goto error2;
	} else {
		method = &(*class)->method_table[mgmt_class];
		if (!*method) {
			/* Allocate method table for this management class */
			if ((ret = allocate_method_table(method)))
				goto error1;
		}
	}

	/* Now, make sure methods are not already in use */
	if (method_in_use(method, mad_reg_req))
		goto error3;

	/* Finally, add in methods being registered */
	for_each_set_bit(i, mad_reg_req->method_mask, IB_MGMT_MAX_METHODS)
		(*method)->agent[i] = agent_priv;

	return 0;

error3:
	/* Remove any methods for this mad agent */
	remove_methods_mad_agent(*method, agent_priv);
	/* Now, check to see if there are any methods in use */
	if (!check_method_table(*method)) {
		/* If not, release management method table */
		kfree(*method);
		*method = NULL;
	}
	ret = -EINVAL;
	goto error1;
error2:
	kfree(*class);
	*class = NULL;
error1:
	return ret;
}

static int add_oui_reg_req(struct ib_mad_reg_req *mad_reg_req,
			   struct ib_mad_agent_private *agent_priv)
{
	struct ib_mad_port_private *port_priv;
	struct ib_mad_mgmt_vendor_class_table **vendor_table;
	struct ib_mad_mgmt_vendor_class_table *vendor = NULL;
	struct ib_mad_mgmt_vendor_class *vendor_class = NULL;
	struct ib_mad_mgmt_method_table **method;
	int i, ret = -ENOMEM;
	u8 vclass;

	/* "New" vendor (with OUI) class */
	vclass = vendor_class_index(mad_reg_req->mgmt_class);
	port_priv = agent_priv->qp_info->port_priv;
	vendor_table = &port_priv->version[
				mad_reg_req->mgmt_class_version].vendor;
	if (!*vendor_table) {
		/* Allocate mgmt vendor class table for "new" class version */
		vendor = kzalloc(sizeof *vendor, GFP_ATOMIC);
		if (!vendor)
			goto error1;

		*vendor_table = vendor;
	}
	if (!(*vendor_table)->vendor_class[vclass]) {
		/* Allocate table for this management vendor class */
		vendor_class = kzalloc(sizeof *vendor_class, GFP_ATOMIC);
		if (!vendor_class)
			goto error2;

		(*vendor_table)->vendor_class[vclass] = vendor_class;
	}
	for (i = 0; i < MAX_MGMT_OUI; i++) {
		/* Is there matching OUI for this vendor class ? */
		if (!memcmp((*vendor_table)->vendor_class[vclass]->oui[i],
			    mad_reg_req->oui, 3)) {
			method = &(*vendor_table)->vendor_class[
						vclass]->method_table[i];
			if (!*method)
				goto error3;
			goto check_in_use;
		}
	}
	for (i = 0; i < MAX_MGMT_OUI; i++) {
		/* OUI slot available ? */
		if (!is_vendor_oui((*vendor_table)->vendor_class[
				vclass]->oui[i])) {
			method = &(*vendor_table)->vendor_class[
				vclass]->method_table[i];
			/* Allocate method table for this OUI */
			if (!*method) {
				ret = allocate_method_table(method);
				if (ret)
					goto error3;
			}
			memcpy((*vendor_table)->vendor_class[vclass]->oui[i],
			       mad_reg_req->oui, 3);
			goto check_in_use;
		}
	}
	dev_err(&agent_priv->agent.device->dev, "All OUI slots in use\n");
	goto error3;

check_in_use:
	/* Now, make sure methods are not already in use */
	if (method_in_use(method, mad_reg_req))
		goto error4;

	/* Finally, add in methods being registered */
	for_each_set_bit(i, mad_reg_req->method_mask, IB_MGMT_MAX_METHODS)
		(*method)->agent[i] = agent_priv;

	return 0;

error4:
	/* Remove any methods for this mad agent */
	remove_methods_mad_agent(*method, agent_priv);
	/* Now, check to see if there are any methods in use */
	if (!check_method_table(*method)) {
		/* If not, release management method table */
		kfree(*method);
		*method = NULL;
	}
	ret = -EINVAL;
error3:
	if (vendor_class) {
		(*vendor_table)->vendor_class[vclass] = NULL;
		kfree(vendor_class);
	}
error2:
	if (vendor) {
		*vendor_table = NULL;
		kfree(vendor);
	}
error1:
	return ret;
}

static void remove_mad_reg_req(struct ib_mad_agent_private *agent_priv)
{
	struct ib_mad_port_private *port_priv;
	struct ib_mad_mgmt_class_table *class;
	struct ib_mad_mgmt_method_table *method;
	struct ib_mad_mgmt_vendor_class_table *vendor;
	struct ib_mad_mgmt_vendor_class *vendor_class;
	int index;
	u8 mgmt_class;

	/*
	 * Was MAD registration request supplied
	 * with original registration ?
	 */
	if (!agent_priv->reg_req)
		goto out;

	port_priv = agent_priv->qp_info->port_priv;
	mgmt_class = convert_mgmt_class(agent_priv->reg_req->mgmt_class);
	class = port_priv->version[
			agent_priv->reg_req->mgmt_class_version].class;
	if (!class)
		goto vendor_check;

	method = class->method_table[mgmt_class];
	if (method) {
		/* Remove any methods for this mad agent */
		remove_methods_mad_agent(method, agent_priv);
		/* Now, check to see if there are any methods still in use */
		if (!check_method_table(method)) {
			/* If not, release management method table */
			kfree(method);
			class->method_table[mgmt_class] = NULL;
			/* Any management classes left ? */
			if (!check_class_table(class)) {
				/* If not, release management class table */
				kfree(class);
				port_priv->version[
					agent_priv->reg_req->
					mgmt_class_version].class = NULL;
			}
		}
	}

vendor_check:
	if (!is_vendor_class(mgmt_class))
		goto out;

	/* normalize mgmt_class to vendor range 2 */
	mgmt_class = vendor_class_index(agent_priv->reg_req->mgmt_class);
	vendor = port_priv->version[
			agent_priv->reg_req->mgmt_class_version].vendor;

	if (!vendor)
		goto out;

	vendor_class = vendor->vendor_class[mgmt_class];
	if (vendor_class) {
		index = find_vendor_oui(vendor_class, agent_priv->reg_req->oui);
		if (index < 0)
			goto out;
		method = vendor_class->method_table[index];
		if (method) {
			/* Remove any methods for this mad agent */
			remove_methods_mad_agent(method, agent_priv);
			/*
			 * Now, check to see if there are
			 * any methods still in use
			 */
			if (!check_method_table(method)) {
				/* If not, release management method table */
				kfree(method);
				vendor_class->method_table[index] = NULL;
				memset(vendor_class->oui[index], 0, 3);
				/* Any OUIs left ? */
				if (!check_vendor_class(vendor_class)) {
					/* If not, release vendor class table */
					kfree(vendor_class);
					vendor->vendor_class[mgmt_class] = NULL;
					/* Any other vendor classes left ? */
					if (!check_vendor_table(vendor)) {
						kfree(vendor);
						port_priv->version[
							agent_priv->reg_req->
							mgmt_class_version].
							vendor = NULL;
					}
				}
			}
		}
	}

out:
	return;
}

static struct ib_mad_agent_private *
find_mad_agent(struct ib_mad_port_private *port_priv,
	       const struct ib_mad_hdr *mad_hdr)
{
	struct ib_mad_agent_private *mad_agent = NULL;
	unsigned long flags;

	if (ib_response_mad(mad_hdr)) {
		u32 hi_tid;

		/*
		 * Routing is based on high 32 bits of transaction ID
		 * of MAD.
		 */
		hi_tid = be64_to_cpu(mad_hdr->tid) >> 32;
		rcu_read_lock();
		mad_agent = xa_load(&ib_mad_clients, hi_tid);
		if (mad_agent && !refcount_inc_not_zero(&mad_agent->refcount))
			mad_agent = NULL;
		rcu_read_unlock();
	} else {
		struct ib_mad_mgmt_class_table *class;
		struct ib_mad_mgmt_method_table *method;
		struct ib_mad_mgmt_vendor_class_table *vendor;
		struct ib_mad_mgmt_vendor_class *vendor_class;
		const struct ib_vendor_mad *vendor_mad;
		int index;

		spin_lock_irqsave(&port_priv->reg_lock, flags);
		/*
		 * Routing is based on version, class, and method
		 * For "newer" vendor MADs, also based on OUI
		 */
		if (mad_hdr->class_version >= MAX_MGMT_VERSION)
			goto out;
		if (!is_vendor_class(mad_hdr->mgmt_class)) {
			class = port_priv->version[
					mad_hdr->class_version].class;
			if (!class)
				goto out;
			if (convert_mgmt_class(mad_hdr->mgmt_class) >=
			    ARRAY_SIZE(class->method_table))
				goto out;
			method = class->method_table[convert_mgmt_class(
							mad_hdr->mgmt_class)];
			if (method)
				mad_agent = method->agent[mad_hdr->method &
							  ~IB_MGMT_METHOD_RESP];
		} else {
			vendor = port_priv->version[
					mad_hdr->class_version].vendor;
			if (!vendor)
				goto out;
			vendor_class = vendor->vendor_class[vendor_class_index(
						mad_hdr->mgmt_class)];
			if (!vendor_class)
				goto out;
			/* Find matching OUI */
			vendor_mad = (const struct ib_vendor_mad *)mad_hdr;
			index = find_vendor_oui(vendor_class, vendor_mad->oui);
			if (index == -1)
				goto out;
			method = vendor_class->method_table[index];
			if (method) {
				mad_agent = method->agent[mad_hdr->method &
							  ~IB_MGMT_METHOD_RESP];
			}
		}
		if (mad_agent)
			refcount_inc(&mad_agent->refcount);
out:
		spin_unlock_irqrestore(&port_priv->reg_lock, flags);
	}

	if (mad_agent && !mad_agent->agent.recv_handler) {
		dev_notice(&port_priv->device->dev,
			   "No receive handler for client %p on port %u\n",
			   &mad_agent->agent, port_priv->port_num);
		deref_mad_agent(mad_agent);
		mad_agent = NULL;
	}

	return mad_agent;
}

static int validate_mad(const struct ib_mad_hdr *mad_hdr,
			const struct ib_mad_qp_info *qp_info,
			bool opa)
{
	int valid = 0;
	u32 qp_num = qp_info->qp->qp_num;

	/* Make sure MAD base version is understood */
	if (mad_hdr->base_version != IB_MGMT_BASE_VERSION &&
	    (!opa || mad_hdr->base_version != OPA_MGMT_BASE_VERSION)) {
		pr_err("MAD received with unsupported base version %u %s\n",
		       mad_hdr->base_version, opa ? "(opa)" : "");
		goto out;
	}

	/* Filter SMI packets sent to other than QP0 */
	if ((mad_hdr->mgmt_class == IB_MGMT_CLASS_SUBN_LID_ROUTED) ||
	    (mad_hdr->mgmt_class == IB_MGMT_CLASS_SUBN_DIRECTED_ROUTE)) {
		if (qp_num == 0)
			valid = 1;
	} else {
		/* CM attributes other than ClassPortInfo only use Send method */
		if ((mad_hdr->mgmt_class == IB_MGMT_CLASS_CM) &&
		    (mad_hdr->attr_id != IB_MGMT_CLASSPORTINFO_ATTR_ID) &&
		    (mad_hdr->method != IB_MGMT_METHOD_SEND))
			goto out;
		/* Filter GSI packets sent to QP0 */
		if (qp_num != 0)
			valid = 1;
	}

out:
	return valid;
}

static int is_rmpp_data_mad(const struct ib_mad_agent_private *mad_agent_priv,
			    const struct ib_mad_hdr *mad_hdr)
{
	struct ib_rmpp_mad *rmpp_mad;

	rmpp_mad = (struct ib_rmpp_mad *)mad_hdr;
	return !mad_agent_priv->agent.rmpp_version ||
		!ib_mad_kernel_rmpp_agent(&mad_agent_priv->agent) ||
		!(ib_get_rmpp_flags(&rmpp_mad->rmpp_hdr) &
				    IB_MGMT_RMPP_FLAG_ACTIVE) ||
		(rmpp_mad->rmpp_hdr.rmpp_type == IB_MGMT_RMPP_TYPE_DATA);
}

static inline int rcv_has_same_class(const struct ib_mad_send_wr_private *wr,
				     const struct ib_mad_recv_wc *rwc)
{
	return ((struct ib_mad_hdr *)(wr->send_buf.mad))->mgmt_class ==
		rwc->recv_buf.mad->mad_hdr.mgmt_class;
}

static inline int
rcv_has_same_gid(const struct ib_mad_agent_private *mad_agent_priv,
		 const struct ib_mad_send_wr_private *wr,
		 const struct ib_mad_recv_wc *rwc)
{
	struct rdma_ah_attr attr;
	u8 send_resp, rcv_resp;
	union ib_gid sgid;
	struct ib_device *device = mad_agent_priv->agent.device;
	u32 port_num = mad_agent_priv->agent.port_num;
	u8 lmc;
	bool has_grh;

	send_resp = ib_response_mad((struct ib_mad_hdr *)wr->send_buf.mad);
	rcv_resp = ib_response_mad(&rwc->recv_buf.mad->mad_hdr);

	if (send_resp == rcv_resp)
		/* both requests, or both responses. GIDs different */
		return 0;

	if (rdma_query_ah(wr->send_buf.ah, &attr))
		/* Assume not equal, to avoid false positives. */
		return 0;

	has_grh = !!(rdma_ah_get_ah_flags(&attr) & IB_AH_GRH);
	if (has_grh != !!(rwc->wc->wc_flags & IB_WC_GRH))
		/* one has GID, other does not.  Assume different */
		return 0;

	if (!send_resp && rcv_resp) {
		/* is request/response. */
		if (!has_grh) {
			if (ib_get_cached_lmc(device, port_num, &lmc))
				return 0;
			return (!lmc || !((rdma_ah_get_path_bits(&attr) ^
					   rwc->wc->dlid_path_bits) &
					  ((1 << lmc) - 1)));
		} else {
			const struct ib_global_route *grh =
					rdma_ah_read_grh(&attr);

			if (rdma_query_gid(device, port_num,
					   grh->sgid_index, &sgid))
				return 0;
			return !memcmp(sgid.raw, rwc->recv_buf.grh->dgid.raw,
				       16);
		}
	}

	if (!has_grh)
		return rdma_ah_get_dlid(&attr) == rwc->wc->slid;
	else
		return !memcmp(rdma_ah_read_grh(&attr)->dgid.raw,
			       rwc->recv_buf.grh->sgid.raw,
			       16);
}

static inline int is_direct(u8 class)
{
	return (class == IB_MGMT_CLASS_SUBN_DIRECTED_ROUTE);
}

struct ib_mad_send_wr_private*
ib_find_send_mad(const struct ib_mad_agent_private *mad_agent_priv,
		 const struct ib_mad_recv_wc *wc)
{
	struct ib_mad_send_wr_private *wr;
	const struct ib_mad_hdr *mad_hdr;

	mad_hdr = &wc->recv_buf.mad->mad_hdr;

	list_for_each_entry(wr, &mad_agent_priv->wait_list, agent_list) {
		if ((wr->tid == mad_hdr->tid) &&
		    rcv_has_same_class(wr, wc) &&
		    /*
		     * Don't check GID for direct routed MADs.
		     * These might have permissive LIDs.
		     */
		    (is_direct(mad_hdr->mgmt_class) ||
		     rcv_has_same_gid(mad_agent_priv, wr, wc)))
			return (wr->status == IB_WC_SUCCESS) ? wr : NULL;
	}

	/*
	 * It's possible to receive the response before we've
	 * been notified that the send has completed
	 */
	list_for_each_entry(wr, &mad_agent_priv->send_list, agent_list) {
		if (is_rmpp_data_mad(mad_agent_priv, wr->send_buf.mad) &&
		    wr->tid == mad_hdr->tid &&
		    wr->timeout &&
		    rcv_has_same_class(wr, wc) &&
		    /*
		     * Don't check GID for direct routed MADs.
		     * These might have permissive LIDs.
		     */
		    (is_direct(mad_hdr->mgmt_class) ||
		     rcv_has_same_gid(mad_agent_priv, wr, wc)))
			/* Verify request has not been canceled */
			return (wr->status == IB_WC_SUCCESS) ? wr : NULL;
	}
	return NULL;
}

void ib_mark_mad_done(struct ib_mad_send_wr_private *mad_send_wr)
{
	mad_send_wr->timeout = 0;
	if (mad_send_wr->refcount == 1)
		list_move_tail(&mad_send_wr->agent_list,
			      &mad_send_wr->mad_agent_priv->done_list);
}

static void ib_mad_complete_recv(struct ib_mad_agent_private *mad_agent_priv,
				 struct ib_mad_recv_wc *mad_recv_wc)
{
	struct ib_mad_send_wr_private *mad_send_wr;
	struct ib_mad_send_wc mad_send_wc;
	unsigned long flags;
	int ret;

	INIT_LIST_HEAD(&mad_recv_wc->rmpp_list);
	ret = ib_mad_enforce_security(mad_agent_priv,
				      mad_recv_wc->wc->pkey_index);
	if (ret) {
		ib_free_recv_mad(mad_recv_wc);
		deref_mad_agent(mad_agent_priv);
		return;
	}

	list_add(&mad_recv_wc->recv_buf.list, &mad_recv_wc->rmpp_list);
	if (ib_mad_kernel_rmpp_agent(&mad_agent_priv->agent)) {
		mad_recv_wc = ib_process_rmpp_recv_wc(mad_agent_priv,
						      mad_recv_wc);
		if (!mad_recv_wc) {
			deref_mad_agent(mad_agent_priv);
			return;
		}
	}

	/* Complete corresponding request */
	if (ib_response_mad(&mad_recv_wc->recv_buf.mad->mad_hdr)) {
		spin_lock_irqsave(&mad_agent_priv->lock, flags);
		mad_send_wr = ib_find_send_mad(mad_agent_priv, mad_recv_wc);
		if (!mad_send_wr) {
			spin_unlock_irqrestore(&mad_agent_priv->lock, flags);
			if (!ib_mad_kernel_rmpp_agent(&mad_agent_priv->agent)
			   && ib_is_mad_class_rmpp(mad_recv_wc->recv_buf.mad->mad_hdr.mgmt_class)
			   && (ib_get_rmpp_flags(&((struct ib_rmpp_mad *)mad_recv_wc->recv_buf.mad)->rmpp_hdr)
					& IB_MGMT_RMPP_FLAG_ACTIVE)) {
				/* user rmpp is in effect
				 * and this is an active RMPP MAD
				 */
				mad_agent_priv->agent.recv_handler(
						&mad_agent_priv->agent, NULL,
						mad_recv_wc);
				deref_mad_agent(mad_agent_priv);
			} else {
				/* not user rmpp, revert to normal behavior and
				 * drop the mad
				 */
				ib_free_recv_mad(mad_recv_wc);
				deref_mad_agent(mad_agent_priv);
				return;
			}
		} else {
			ib_mark_mad_done(mad_send_wr);
			spin_unlock_irqrestore(&mad_agent_priv->lock, flags);

			/* Defined behavior is to complete response before request */
			mad_agent_priv->agent.recv_handler(
					&mad_agent_priv->agent,
					&mad_send_wr->send_buf,
					mad_recv_wc);
			deref_mad_agent(mad_agent_priv);

			mad_send_wc.status = IB_WC_SUCCESS;
			mad_send_wc.vendor_err = 0;
			mad_send_wc.send_buf = &mad_send_wr->send_buf;
			ib_mad_complete_send_wr(mad_send_wr, &mad_send_wc);
		}
	} else {
		mad_agent_priv->agent.recv_handler(&mad_agent_priv->agent, NULL,
						   mad_recv_wc);
		deref_mad_agent(mad_agent_priv);
	}
}

static enum smi_action handle_ib_smi(const struct ib_mad_port_private *port_priv,
				     const struct ib_mad_qp_info *qp_info,
				     const struct ib_wc *wc,
				     u32 port_num,
				     struct ib_mad_private *recv,
				     struct ib_mad_private *response)
{
	enum smi_forward_action retsmi;
	struct ib_smp *smp = (struct ib_smp *)recv->mad;

	trace_ib_mad_handle_ib_smi(smp);

	if (smi_handle_dr_smp_recv(smp,
				   rdma_cap_ib_switch(port_priv->device),
				   port_num,
				   port_priv->device->phys_port_cnt) ==
				   IB_SMI_DISCARD)
		return IB_SMI_DISCARD;

	retsmi = smi_check_forward_dr_smp(smp);
	if (retsmi == IB_SMI_LOCAL)
		return IB_SMI_HANDLE;

	if (retsmi == IB_SMI_SEND) { /* don't forward */
		if (smi_handle_dr_smp_send(smp,
					   rdma_cap_ib_switch(port_priv->device),
					   port_num) == IB_SMI_DISCARD)
			return IB_SMI_DISCARD;

		if (smi_check_local_smp(smp, port_priv->device) == IB_SMI_DISCARD)
			return IB_SMI_DISCARD;
	} else if (rdma_cap_ib_switch(port_priv->device)) {
		/* forward case for switches */
		memcpy(response, recv, mad_priv_size(response));
		response->header.recv_wc.wc = &response->header.wc;
		response->header.recv_wc.recv_buf.mad = (struct ib_mad *)response->mad;
		response->header.recv_wc.recv_buf.grh = &response->grh;

		agent_send_response((const struct ib_mad_hdr *)response->mad,
				    &response->grh, wc,
				    port_priv->device,
				    smi_get_fwd_port(smp),
				    qp_info->qp->qp_num,
				    response->mad_size,
				    false);

		return IB_SMI_DISCARD;
	}
	return IB_SMI_HANDLE;
}

static bool generate_unmatched_resp(const struct ib_mad_private *recv,
				    struct ib_mad_private *response,
				    size_t *resp_len, bool opa)
{
	const struct ib_mad_hdr *recv_hdr = (const struct ib_mad_hdr *)recv->mad;
	struct ib_mad_hdr *resp_hdr = (struct ib_mad_hdr *)response->mad;

	if (recv_hdr->method == IB_MGMT_METHOD_GET ||
	    recv_hdr->method == IB_MGMT_METHOD_SET) {
		memcpy(response, recv, mad_priv_size(response));
		response->header.recv_wc.wc = &response->header.wc;
		response->header.recv_wc.recv_buf.mad = (struct ib_mad *)response->mad;
		response->header.recv_wc.recv_buf.grh = &response->grh;
		resp_hdr->method = IB_MGMT_METHOD_GET_RESP;
		resp_hdr->status = cpu_to_be16(IB_MGMT_MAD_STATUS_UNSUPPORTED_METHOD_ATTRIB);
		if (recv_hdr->mgmt_class == IB_MGMT_CLASS_SUBN_DIRECTED_ROUTE)
			resp_hdr->status |= IB_SMP_DIRECTION;

		if (opa && recv_hdr->base_version == OPA_MGMT_BASE_VERSION) {
			if (recv_hdr->mgmt_class ==
			    IB_MGMT_CLASS_SUBN_LID_ROUTED ||
			    recv_hdr->mgmt_class ==
			    IB_MGMT_CLASS_SUBN_DIRECTED_ROUTE)
				*resp_len = opa_get_smp_header_size(
							(struct opa_smp *)recv->mad);
			else
				*resp_len = sizeof(struct ib_mad_hdr);
		}

		return true;
	} else {
		return false;
	}
}

static enum smi_action
handle_opa_smi(struct ib_mad_port_private *port_priv,
	       struct ib_mad_qp_info *qp_info,
	       struct ib_wc *wc,
	       u32 port_num,
	       struct ib_mad_private *recv,
	       struct ib_mad_private *response)
{
	enum smi_forward_action retsmi;
	struct opa_smp *smp = (struct opa_smp *)recv->mad;

	trace_ib_mad_handle_opa_smi(smp);

	if (opa_smi_handle_dr_smp_recv(smp,
				   rdma_cap_ib_switch(port_priv->device),
				   port_num,
				   port_priv->device->phys_port_cnt) ==
				   IB_SMI_DISCARD)
		return IB_SMI_DISCARD;

	retsmi = opa_smi_check_forward_dr_smp(smp);
	if (retsmi == IB_SMI_LOCAL)
		return IB_SMI_HANDLE;

	if (retsmi == IB_SMI_SEND) { /* don't forward */
		if (opa_smi_handle_dr_smp_send(smp,
					   rdma_cap_ib_switch(port_priv->device),
					   port_num) == IB_SMI_DISCARD)
			return IB_SMI_DISCARD;

		if (opa_smi_check_local_smp(smp, port_priv->device) ==
		    IB_SMI_DISCARD)
			return IB_SMI_DISCARD;

	} else if (rdma_cap_ib_switch(port_priv->device)) {
		/* forward case for switches */
		memcpy(response, recv, mad_priv_size(response));
		response->header.recv_wc.wc = &response->header.wc;
		response->header.recv_wc.recv_buf.opa_mad =
				(struct opa_mad *)response->mad;
		response->header.recv_wc.recv_buf.grh = &response->grh;

		agent_send_response((const struct ib_mad_hdr *)response->mad,
				    &response->grh, wc,
				    port_priv->device,
				    opa_smi_get_fwd_port(smp),
				    qp_info->qp->qp_num,
				    recv->header.wc.byte_len,
				    true);

		return IB_SMI_DISCARD;
	}

	return IB_SMI_HANDLE;
}

static enum smi_action
handle_smi(struct ib_mad_port_private *port_priv,
	   struct ib_mad_qp_info *qp_info,
	   struct ib_wc *wc,
	   u32 port_num,
	   struct ib_mad_private *recv,
	   struct ib_mad_private *response,
	   bool opa)
{
	struct ib_mad_hdr *mad_hdr = (struct ib_mad_hdr *)recv->mad;

	if (opa && mad_hdr->base_version == OPA_MGMT_BASE_VERSION &&
	    mad_hdr->class_version == OPA_SM_CLASS_VERSION)
		return handle_opa_smi(port_priv, qp_info, wc, port_num, recv,
				      response);

	return handle_ib_smi(port_priv, qp_info, wc, port_num, recv, response);
}

static void ib_mad_recv_done(struct ib_cq *cq, struct ib_wc *wc)
{
	struct ib_mad_port_private *port_priv = cq->cq_context;
	struct ib_mad_list_head *mad_list =
		container_of(wc->wr_cqe, struct ib_mad_list_head, cqe);
	struct ib_mad_qp_info *qp_info;
	struct ib_mad_private_header *mad_priv_hdr;
	struct ib_mad_private *recv, *response = NULL;
	struct ib_mad_agent_private *mad_agent;
	u32 port_num;
	int ret = IB_MAD_RESULT_SUCCESS;
	size_t mad_size;
	u16 resp_mad_pkey_index = 0;
	bool opa;

	if (list_empty_careful(&port_priv->port_list))
		return;

	if (wc->status != IB_WC_SUCCESS) {
		/*
		 * Receive errors indicate that the QP has entered the error
		 * state - error handling/shutdown code will cleanup
		 */
		return;
	}

	qp_info = mad_list->mad_queue->qp_info;
	dequeue_mad(mad_list);

	opa = rdma_cap_opa_mad(qp_info->port_priv->device,
			       qp_info->port_priv->port_num);

	mad_priv_hdr = container_of(mad_list, struct ib_mad_private_header,
				    mad_list);
	recv = container_of(mad_priv_hdr, struct ib_mad_private, header);
	ib_dma_unmap_single(port_priv->device,
			    recv->header.mapping,
			    mad_priv_dma_size(recv),
			    DMA_FROM_DEVICE);

	/* Setup MAD receive work completion from "normal" work completion */
	recv->header.wc = *wc;
	recv->header.recv_wc.wc = &recv->header.wc;

	if (opa && ((struct ib_mad_hdr *)(recv->mad))->base_version == OPA_MGMT_BASE_VERSION) {
		recv->header.recv_wc.mad_len = wc->byte_len - sizeof(struct ib_grh);
		recv->header.recv_wc.mad_seg_size = sizeof(struct opa_mad);
	} else {
		recv->header.recv_wc.mad_len = sizeof(struct ib_mad);
		recv->header.recv_wc.mad_seg_size = sizeof(struct ib_mad);
	}

	recv->header.recv_wc.recv_buf.mad = (struct ib_mad *)recv->mad;
	recv->header.recv_wc.recv_buf.grh = &recv->grh;

	/* Validate MAD */
	if (!validate_mad((const struct ib_mad_hdr *)recv->mad, qp_info, opa))
		goto out;

	trace_ib_mad_recv_done_handler(qp_info, wc,
				       (struct ib_mad_hdr *)recv->mad);

	mad_size = recv->mad_size;
	response = alloc_mad_private(mad_size, GFP_KERNEL);
	if (!response)
		goto out;

	if (rdma_cap_ib_switch(port_priv->device))
		port_num = wc->port_num;
	else
		port_num = port_priv->port_num;

	if (((struct ib_mad_hdr *)recv->mad)->mgmt_class ==
	    IB_MGMT_CLASS_SUBN_DIRECTED_ROUTE) {
		if (handle_smi(port_priv, qp_info, wc, port_num, recv,
			       response, opa)
		    == IB_SMI_DISCARD)
			goto out;
	}

	/* Give driver "right of first refusal" on incoming MAD */
	if (port_priv->device->ops.process_mad) {
		ret = port_priv->device->ops.process_mad(
			port_priv->device, 0, port_priv->port_num, wc,
			&recv->grh, (const struct ib_mad *)recv->mad,
			(struct ib_mad *)response->mad, &mad_size,
			&resp_mad_pkey_index);

		if (opa)
			wc->pkey_index = resp_mad_pkey_index;

		if (ret & IB_MAD_RESULT_SUCCESS) {
			if (ret & IB_MAD_RESULT_CONSUMED)
				goto out;
			if (ret & IB_MAD_RESULT_REPLY) {
				agent_send_response((const struct ib_mad_hdr *)response->mad,
						    &recv->grh, wc,
						    port_priv->device,
						    port_num,
						    qp_info->qp->qp_num,
						    mad_size, opa);
				goto out;
			}
		}
	}

	mad_agent = find_mad_agent(port_priv, (const struct ib_mad_hdr *)recv->mad);
	if (mad_agent) {
		trace_ib_mad_recv_done_agent(mad_agent);
		ib_mad_complete_recv(mad_agent, &recv->header.recv_wc);
		/*
		 * recv is freed up in error cases in ib_mad_complete_recv
		 * or via recv_handler in ib_mad_complete_recv()
		 */
		recv = NULL;
	} else if ((ret & IB_MAD_RESULT_SUCCESS) &&
		   generate_unmatched_resp(recv, response, &mad_size, opa)) {
		agent_send_response((const struct ib_mad_hdr *)response->mad, &recv->grh, wc,
				    port_priv->device, port_num,
				    qp_info->qp->qp_num, mad_size, opa);
	}

out:
	/* Post another receive request for this QP */
	if (response) {
		ib_mad_post_receive_mads(qp_info, response);
		kfree(recv);
	} else
		ib_mad_post_receive_mads(qp_info, recv);
}

static void adjust_timeout(struct ib_mad_agent_private *mad_agent_priv)
{
	struct ib_mad_send_wr_private *mad_send_wr;
	unsigned long delay;

	if (list_empty(&mad_agent_priv->wait_list)) {
		cancel_delayed_work(&mad_agent_priv->timed_work);
	} else {
		mad_send_wr = list_entry(mad_agent_priv->wait_list.next,
					 struct ib_mad_send_wr_private,
					 agent_list);

		if (time_after(mad_agent_priv->timeout,
			       mad_send_wr->timeout)) {
			mad_agent_priv->timeout = mad_send_wr->timeout;
			delay = mad_send_wr->timeout - jiffies;
			if ((long)delay <= 0)
				delay = 1;
			mod_delayed_work(mad_agent_priv->qp_info->port_priv->wq,
					 &mad_agent_priv->timed_work, delay);
		}
	}
}

static void wait_for_response(struct ib_mad_send_wr_private *mad_send_wr)
{
	struct ib_mad_agent_private *mad_agent_priv;
	struct ib_mad_send_wr_private *temp_mad_send_wr;
	struct list_head *list_item;
	unsigned long delay;

	mad_agent_priv = mad_send_wr->mad_agent_priv;
	list_del(&mad_send_wr->agent_list);

	delay = mad_send_wr->timeout;
	mad_send_wr->timeout += jiffies;

	if (delay) {
		list_for_each_prev(list_item, &mad_agent_priv->wait_list) {
			temp_mad_send_wr = list_entry(list_item,
						struct ib_mad_send_wr_private,
						agent_list);
			if (time_after(mad_send_wr->timeout,
				       temp_mad_send_wr->timeout))
				break;
		}
	} else {
		list_item = &mad_agent_priv->wait_list;
	}

	list_add(&mad_send_wr->agent_list, list_item);

	/* Reschedule a work item if we have a shorter timeout */
	if (mad_agent_priv->wait_list.next == &mad_send_wr->agent_list)
		mod_delayed_work(mad_agent_priv->qp_info->port_priv->wq,
				 &mad_agent_priv->timed_work, delay);
}

void ib_reset_mad_timeout(struct ib_mad_send_wr_private *mad_send_wr,
			  unsigned long timeout_ms)
{
	mad_send_wr->timeout = msecs_to_jiffies(timeout_ms);
	wait_for_response(mad_send_wr);
}

/*
 * Process a send work completion
 */
void ib_mad_complete_send_wr(struct ib_mad_send_wr_private *mad_send_wr,
			     struct ib_mad_send_wc *mad_send_wc)
{
	struct ib_mad_agent_private	*mad_agent_priv;
	unsigned long			flags;
	int				ret;

	mad_agent_priv = mad_send_wr->mad_agent_priv;
	spin_lock_irqsave(&mad_agent_priv->lock, flags);
	if (ib_mad_kernel_rmpp_agent(&mad_agent_priv->agent)) {
		ret = ib_process_rmpp_send_wc(mad_send_wr, mad_send_wc);
		if (ret == IB_RMPP_RESULT_CONSUMED)
			goto done;
	} else
		ret = IB_RMPP_RESULT_UNHANDLED;

	if (mad_send_wc->status != IB_WC_SUCCESS &&
	    mad_send_wr->status == IB_WC_SUCCESS) {
		mad_send_wr->status = mad_send_wc->status;
		mad_send_wr->refcount -= (mad_send_wr->timeout > 0);
	}

	if (--mad_send_wr->refcount > 0) {
		if (mad_send_wr->refcount == 1 && mad_send_wr->timeout &&
		    mad_send_wr->status == IB_WC_SUCCESS) {
			wait_for_response(mad_send_wr);
		}
		goto done;
	}

	/* Remove send from MAD agent and notify client of completion */
	list_del(&mad_send_wr->agent_list);
	adjust_timeout(mad_agent_priv);
	spin_unlock_irqrestore(&mad_agent_priv->lock, flags);

	if (mad_send_wr->status != IB_WC_SUCCESS)
		mad_send_wc->status = mad_send_wr->status;
	if (ret == IB_RMPP_RESULT_INTERNAL)
		ib_rmpp_send_handler(mad_send_wc);
	else
		mad_agent_priv->agent.send_handler(&mad_agent_priv->agent,
						   mad_send_wc);

	/* Release reference on agent taken when sending */
	deref_mad_agent(mad_agent_priv);
	return;
done:
	spin_unlock_irqrestore(&mad_agent_priv->lock, flags);
}

static void ib_mad_send_done(struct ib_cq *cq, struct ib_wc *wc)
{
	struct ib_mad_port_private *port_priv = cq->cq_context;
	struct ib_mad_list_head *mad_list =
		container_of(wc->wr_cqe, struct ib_mad_list_head, cqe);
	struct ib_mad_send_wr_private	*mad_send_wr, *queued_send_wr;
	struct ib_mad_qp_info		*qp_info;
	struct ib_mad_queue		*send_queue;
	struct ib_mad_send_wc		mad_send_wc;
	unsigned long flags;
	int ret;

	if (list_empty_careful(&port_priv->port_list))
		return;

	if (wc->status != IB_WC_SUCCESS) {
		if (!ib_mad_send_error(port_priv, wc))
			return;
	}

	mad_send_wr = container_of(mad_list, struct ib_mad_send_wr_private,
				   mad_list);
	send_queue = mad_list->mad_queue;
	qp_info = send_queue->qp_info;

	trace_ib_mad_send_done_agent(mad_send_wr->mad_agent_priv);
	trace_ib_mad_send_done_handler(mad_send_wr, wc);

retry:
	ib_dma_unmap_single(mad_send_wr->send_buf.mad_agent->device,
			    mad_send_wr->header_mapping,
			    mad_send_wr->sg_list[0].length, DMA_TO_DEVICE);
	ib_dma_unmap_single(mad_send_wr->send_buf.mad_agent->device,
			    mad_send_wr->payload_mapping,
			    mad_send_wr->sg_list[1].length, DMA_TO_DEVICE);
	queued_send_wr = NULL;
	spin_lock_irqsave(&send_queue->lock, flags);
	list_del(&mad_list->list);

	/* Move queued send to the send queue */
	if (send_queue->count-- > send_queue->max_active) {
		mad_list = container_of(qp_info->overflow_list.next,
					struct ib_mad_list_head, list);
		queued_send_wr = container_of(mad_list,
					struct ib_mad_send_wr_private,
					mad_list);
		list_move_tail(&mad_list->list, &send_queue->list);
	}
	spin_unlock_irqrestore(&send_queue->lock, flags);

	mad_send_wc.send_buf = &mad_send_wr->send_buf;
	mad_send_wc.status = wc->status;
	mad_send_wc.vendor_err = wc->vendor_err;
	ib_mad_complete_send_wr(mad_send_wr, &mad_send_wc);

	if (queued_send_wr) {
		trace_ib_mad_send_done_resend(queued_send_wr, qp_info);
		ret = ib_post_send(qp_info->qp, &queued_send_wr->send_wr.wr,
				   NULL);
		if (ret) {
			dev_err(&port_priv->device->dev,
				"ib_post_send failed: %d\n", ret);
			mad_send_wr = queued_send_wr;
			wc->status = IB_WC_LOC_QP_OP_ERR;
			goto retry;
		}
	}
}

static void mark_sends_for_retry(struct ib_mad_qp_info *qp_info)
{
	struct ib_mad_send_wr_private *mad_send_wr;
	struct ib_mad_list_head *mad_list;
	unsigned long flags;

	spin_lock_irqsave(&qp_info->send_queue.lock, flags);
	list_for_each_entry(mad_list, &qp_info->send_queue.list, list) {
		mad_send_wr = container_of(mad_list,
					   struct ib_mad_send_wr_private,
					   mad_list);
		mad_send_wr->retry = 1;
	}
	spin_unlock_irqrestore(&qp_info->send_queue.lock, flags);
}

static bool ib_mad_send_error(struct ib_mad_port_private *port_priv,
		struct ib_wc *wc)
{
	struct ib_mad_list_head *mad_list =
		container_of(wc->wr_cqe, struct ib_mad_list_head, cqe);
	struct ib_mad_qp_info *qp_info = mad_list->mad_queue->qp_info;
	struct ib_mad_send_wr_private *mad_send_wr;
	int ret;

	/*
	 * Send errors will transition the QP to SQE - move
	 * QP to RTS and repost flushed work requests
	 */
	mad_send_wr = container_of(mad_list, struct ib_mad_send_wr_private,
				   mad_list);
	if (wc->status == IB_WC_WR_FLUSH_ERR) {
		if (mad_send_wr->retry) {
			/* Repost send */
			mad_send_wr->retry = 0;
			trace_ib_mad_error_handler(mad_send_wr, qp_info);
			ret = ib_post_send(qp_info->qp, &mad_send_wr->send_wr.wr,
					   NULL);
			if (!ret)
				return false;
		}
	} else {
		struct ib_qp_attr *attr;

		/* Transition QP to RTS and fail offending send */
		attr = kmalloc(sizeof *attr, GFP_KERNEL);
		if (attr) {
			attr->qp_state = IB_QPS_RTS;
			attr->cur_qp_state = IB_QPS_SQE;
			ret = ib_modify_qp(qp_info->qp, attr,
					   IB_QP_STATE | IB_QP_CUR_STATE);
			kfree(attr);
			if (ret)
				dev_err(&port_priv->device->dev,
					"%s - ib_modify_qp to RTS: %d\n",
					__func__, ret);
			else
				mark_sends_for_retry(qp_info);
		}
	}

	return true;
}

static void cancel_mads(struct ib_mad_agent_private *mad_agent_priv)
{
	unsigned long flags;
	struct ib_mad_send_wr_private *mad_send_wr, *temp_mad_send_wr;
	struct ib_mad_send_wc mad_send_wc;
	struct list_head cancel_list;

	INIT_LIST_HEAD(&cancel_list);

	spin_lock_irqsave(&mad_agent_priv->lock, flags);
	list_for_each_entry_safe(mad_send_wr, temp_mad_send_wr,
				 &mad_agent_priv->send_list, agent_list) {
		if (mad_send_wr->status == IB_WC_SUCCESS) {
			mad_send_wr->status = IB_WC_WR_FLUSH_ERR;
			mad_send_wr->refcount -= (mad_send_wr->timeout > 0);
		}
	}

	/* Empty wait list to prevent receives from finding a request */
	list_splice_init(&mad_agent_priv->wait_list, &cancel_list);
	spin_unlock_irqrestore(&mad_agent_priv->lock, flags);

	/* Report all cancelled requests */
	mad_send_wc.status = IB_WC_WR_FLUSH_ERR;
	mad_send_wc.vendor_err = 0;

	list_for_each_entry_safe(mad_send_wr, temp_mad_send_wr,
				 &cancel_list, agent_list) {
		mad_send_wc.send_buf = &mad_send_wr->send_buf;
		list_del(&mad_send_wr->agent_list);
		mad_agent_priv->agent.send_handler(&mad_agent_priv->agent,
						   &mad_send_wc);
		deref_mad_agent(mad_agent_priv);
	}
}

static struct ib_mad_send_wr_private*
find_send_wr(struct ib_mad_agent_private *mad_agent_priv,
	     struct ib_mad_send_buf *send_buf)
{
	struct ib_mad_send_wr_private *mad_send_wr;

	list_for_each_entry(mad_send_wr, &mad_agent_priv->wait_list,
			    agent_list) {
		if (&mad_send_wr->send_buf == send_buf)
			return mad_send_wr;
	}

	list_for_each_entry(mad_send_wr, &mad_agent_priv->send_list,
			    agent_list) {
		if (is_rmpp_data_mad(mad_agent_priv,
				     mad_send_wr->send_buf.mad) &&
		    &mad_send_wr->send_buf == send_buf)
			return mad_send_wr;
	}
	return NULL;
}

int ib_modify_mad(struct ib_mad_send_buf *send_buf, u32 timeout_ms)
{
	struct ib_mad_agent_private *mad_agent_priv;
	struct ib_mad_send_wr_private *mad_send_wr;
	unsigned long flags;
	int active;

	if (!send_buf)
		return -EINVAL;

	mad_agent_priv = container_of(send_buf->mad_agent,
				      struct ib_mad_agent_private, agent);
	spin_lock_irqsave(&mad_agent_priv->lock, flags);
	mad_send_wr = find_send_wr(mad_agent_priv, send_buf);
	if (!mad_send_wr || mad_send_wr->status != IB_WC_SUCCESS) {
		spin_unlock_irqrestore(&mad_agent_priv->lock, flags);
		return -EINVAL;
	}

	active = (!mad_send_wr->timeout || mad_send_wr->refcount > 1);
	if (!timeout_ms) {
		mad_send_wr->status = IB_WC_WR_FLUSH_ERR;
		mad_send_wr->refcount -= (mad_send_wr->timeout > 0);
	}

	mad_send_wr->send_buf.timeout_ms = timeout_ms;
	if (active)
		mad_send_wr->timeout = msecs_to_jiffies(timeout_ms);
	else
		ib_reset_mad_timeout(mad_send_wr, timeout_ms);

	spin_unlock_irqrestore(&mad_agent_priv->lock, flags);
	return 0;
}
EXPORT_SYMBOL(ib_modify_mad);

static void local_completions(struct work_struct *work)
{
	struct ib_mad_agent_private *mad_agent_priv;
	struct ib_mad_local_private *local;
	struct ib_mad_agent_private *recv_mad_agent;
	unsigned long flags;
	int free_mad;
	struct ib_wc wc;
	struct ib_mad_send_wc mad_send_wc;
	bool opa;

	mad_agent_priv =
		container_of(work, struct ib_mad_agent_private, local_work);

	opa = rdma_cap_opa_mad(mad_agent_priv->qp_info->port_priv->device,
			       mad_agent_priv->qp_info->port_priv->port_num);

	spin_lock_irqsave(&mad_agent_priv->lock, flags);
	while (!list_empty(&mad_agent_priv->local_list)) {
		local = list_entry(mad_agent_priv->local_list.next,
				   struct ib_mad_local_private,
				   completion_list);
		list_del(&local->completion_list);
		spin_unlock_irqrestore(&mad_agent_priv->lock, flags);
		free_mad = 0;
		if (local->mad_priv) {
			u8 base_version;
			recv_mad_agent = local->recv_mad_agent;
			if (!recv_mad_agent) {
				dev_err(&mad_agent_priv->agent.device->dev,
					"No receive MAD agent for local completion\n");
				free_mad = 1;
				goto local_send_completion;
			}

			/*
			 * Defined behavior is to complete response
			 * before request
			 */
			build_smp_wc(recv_mad_agent->agent.qp,
				     local->mad_send_wr->send_wr.wr.wr_cqe,
				     be16_to_cpu(IB_LID_PERMISSIVE),
				     local->mad_send_wr->send_wr.pkey_index,
				     recv_mad_agent->agent.port_num, &wc);

			local->mad_priv->header.recv_wc.wc = &wc;

			base_version = ((struct ib_mad_hdr *)(local->mad_priv->mad))->base_version;
			if (opa && base_version == OPA_MGMT_BASE_VERSION) {
				local->mad_priv->header.recv_wc.mad_len = local->return_wc_byte_len;
				local->mad_priv->header.recv_wc.mad_seg_size = sizeof(struct opa_mad);
			} else {
				local->mad_priv->header.recv_wc.mad_len = sizeof(struct ib_mad);
				local->mad_priv->header.recv_wc.mad_seg_size = sizeof(struct ib_mad);
			}

			INIT_LIST_HEAD(&local->mad_priv->header.recv_wc.rmpp_list);
			list_add(&local->mad_priv->header.recv_wc.recv_buf.list,
				 &local->mad_priv->header.recv_wc.rmpp_list);
			local->mad_priv->header.recv_wc.recv_buf.grh = NULL;
			local->mad_priv->header.recv_wc.recv_buf.mad =
						(struct ib_mad *)local->mad_priv->mad;
			recv_mad_agent->agent.recv_handler(
						&recv_mad_agent->agent,
						&local->mad_send_wr->send_buf,
						&local->mad_priv->header.recv_wc);
			spin_lock_irqsave(&recv_mad_agent->lock, flags);
			deref_mad_agent(recv_mad_agent);
			spin_unlock_irqrestore(&recv_mad_agent->lock, flags);
		}

local_send_completion:
		/* Complete send */
		mad_send_wc.status = IB_WC_SUCCESS;
		mad_send_wc.vendor_err = 0;
		mad_send_wc.send_buf = &local->mad_send_wr->send_buf;
		mad_agent_priv->agent.send_handler(&mad_agent_priv->agent,
						   &mad_send_wc);

		spin_lock_irqsave(&mad_agent_priv->lock, flags);
		deref_mad_agent(mad_agent_priv);
		if (free_mad)
			kfree(local->mad_priv);
		kfree(local);
	}
	spin_unlock_irqrestore(&mad_agent_priv->lock, flags);
}

static int retry_send(struct ib_mad_send_wr_private *mad_send_wr)
{
	int ret;

	if (!mad_send_wr->retries_left)
		return -ETIMEDOUT;

	mad_send_wr->retries_left--;
	mad_send_wr->send_buf.retries++;

	mad_send_wr->timeout = msecs_to_jiffies(mad_send_wr->send_buf.timeout_ms);

	if (ib_mad_kernel_rmpp_agent(&mad_send_wr->mad_agent_priv->agent)) {
		ret = ib_retry_rmpp(mad_send_wr);
		switch (ret) {
		case IB_RMPP_RESULT_UNHANDLED:
			ret = ib_send_mad(mad_send_wr);
			break;
		case IB_RMPP_RESULT_CONSUMED:
			ret = 0;
			break;
		default:
			ret = -ECOMM;
			break;
		}
	} else
		ret = ib_send_mad(mad_send_wr);

	if (!ret) {
		mad_send_wr->refcount++;
		list_add_tail(&mad_send_wr->agent_list,
			      &mad_send_wr->mad_agent_priv->send_list);
	}
	return ret;
}

static void timeout_sends(struct work_struct *work)
{
	struct ib_mad_agent_private *mad_agent_priv;
	struct ib_mad_send_wr_private *mad_send_wr;
	struct ib_mad_send_wc mad_send_wc;
	unsigned long flags, delay;

	mad_agent_priv = container_of(work, struct ib_mad_agent_private,
				      timed_work.work);
	mad_send_wc.vendor_err = 0;

	spin_lock_irqsave(&mad_agent_priv->lock, flags);
	while (!list_empty(&mad_agent_priv->wait_list)) {
		mad_send_wr = list_entry(mad_agent_priv->wait_list.next,
					 struct ib_mad_send_wr_private,
					 agent_list);

		if (time_after(mad_send_wr->timeout, jiffies)) {
			delay = mad_send_wr->timeout - jiffies;
			if ((long)delay <= 0)
				delay = 1;
			queue_delayed_work(mad_agent_priv->qp_info->
					   port_priv->wq,
					   &mad_agent_priv->timed_work, delay);
			break;
		}

		list_del(&mad_send_wr->agent_list);
		if (mad_send_wr->status == IB_WC_SUCCESS &&
		    !retry_send(mad_send_wr))
			continue;

		spin_unlock_irqrestore(&mad_agent_priv->lock, flags);

		if (mad_send_wr->status == IB_WC_SUCCESS)
			mad_send_wc.status = IB_WC_RESP_TIMEOUT_ERR;
		else
			mad_send_wc.status = mad_send_wr->status;
		mad_send_wc.send_buf = &mad_send_wr->send_buf;
		mad_agent_priv->agent.send_handler(&mad_agent_priv->agent,
						   &mad_send_wc);

		deref_mad_agent(mad_agent_priv);
		spin_lock_irqsave(&mad_agent_priv->lock, flags);
	}
	spin_unlock_irqrestore(&mad_agent_priv->lock, flags);
}

/*
 * Allocate receive MADs and post receive WRs for them
 */
static int ib_mad_post_receive_mads(struct ib_mad_qp_info *qp_info,
				    struct ib_mad_private *mad)
{
	unsigned long flags;
	int post, ret;
	struct ib_mad_private *mad_priv;
	struct ib_sge sg_list;
	struct ib_recv_wr recv_wr;
	struct ib_mad_queue *recv_queue = &qp_info->recv_queue;

	/* Initialize common scatter list fields */
	sg_list.lkey = qp_info->port_priv->pd->local_dma_lkey;

	/* Initialize common receive WR fields */
	recv_wr.next = NULL;
	recv_wr.sg_list = &sg_list;
	recv_wr.num_sge = 1;

	do {
		/* Allocate and map receive buffer */
		if (mad) {
			mad_priv = mad;
			mad = NULL;
		} else {
			mad_priv = alloc_mad_private(port_mad_size(qp_info->port_priv),
						     GFP_ATOMIC);
			if (!mad_priv) {
				ret = -ENOMEM;
				break;
			}
		}
		sg_list.length = mad_priv_dma_size(mad_priv);
		sg_list.addr = ib_dma_map_single(qp_info->port_priv->device,
						 &mad_priv->grh,
						 mad_priv_dma_size(mad_priv),
						 DMA_FROM_DEVICE);
		if (unlikely(ib_dma_mapping_error(qp_info->port_priv->device,
						  sg_list.addr))) {
			kfree(mad_priv);
			ret = -ENOMEM;
			break;
		}
		mad_priv->header.mapping = sg_list.addr;
		mad_priv->header.mad_list.mad_queue = recv_queue;
		mad_priv->header.mad_list.cqe.done = ib_mad_recv_done;
		recv_wr.wr_cqe = &mad_priv->header.mad_list.cqe;

		/* Post receive WR */
		spin_lock_irqsave(&recv_queue->lock, flags);
		post = (++recv_queue->count < recv_queue->max_active);
		list_add_tail(&mad_priv->header.mad_list.list, &recv_queue->list);
		spin_unlock_irqrestore(&recv_queue->lock, flags);
		ret = ib_post_recv(qp_info->qp, &recv_wr, NULL);
		if (ret) {
			spin_lock_irqsave(&recv_queue->lock, flags);
			list_del(&mad_priv->header.mad_list.list);
			recv_queue->count--;
			spin_unlock_irqrestore(&recv_queue->lock, flags);
			ib_dma_unmap_single(qp_info->port_priv->device,
					    mad_priv->header.mapping,
					    mad_priv_dma_size(mad_priv),
					    DMA_FROM_DEVICE);
			kfree(mad_priv);
			dev_err(&qp_info->port_priv->device->dev,
				"ib_post_recv failed: %d\n", ret);
			break;
		}
	} while (post);

	return ret;
}

/*
 * Return all the posted receive MADs
 */
static void cleanup_recv_queue(struct ib_mad_qp_info *qp_info)
{
	struct ib_mad_private_header *mad_priv_hdr;
	struct ib_mad_private *recv;
	struct ib_mad_list_head *mad_list;

	if (!qp_info->qp)
		return;

	while (!list_empty(&qp_info->recv_queue.list)) {

		mad_list = list_entry(qp_info->recv_queue.list.next,
				      struct ib_mad_list_head, list);
		mad_priv_hdr = container_of(mad_list,
					    struct ib_mad_private_header,
					    mad_list);
		recv = container_of(mad_priv_hdr, struct ib_mad_private,
				    header);

		/* Remove from posted receive MAD list */
		list_del(&mad_list->list);

		ib_dma_unmap_single(qp_info->port_priv->device,
				    recv->header.mapping,
				    mad_priv_dma_size(recv),
				    DMA_FROM_DEVICE);
		kfree(recv);
	}

	qp_info->recv_queue.count = 0;
}

/*
 * Start the port
 */
static int ib_mad_port_start(struct ib_mad_port_private *port_priv)
{
	int ret, i;
	struct ib_qp_attr *attr;
	struct ib_qp *qp;
	u16 pkey_index;

	attr = kmalloc(sizeof *attr, GFP_KERNEL);
	if (!attr)
		return -ENOMEM;

	ret = ib_find_pkey(port_priv->device, port_priv->port_num,
			   IB_DEFAULT_PKEY_FULL, &pkey_index);
	if (ret)
		pkey_index = 0;

	for (i = 0; i < IB_MAD_QPS_CORE; i++) {
		qp = port_priv->qp_info[i].qp;
		if (!qp)
			continue;

		/*
		 * PKey index for QP1 is irrelevant but
		 * one is needed for the Reset to Init transition
		 */
		attr->qp_state = IB_QPS_INIT;
		attr->pkey_index = pkey_index;
		attr->qkey = (qp->qp_num == 0) ? 0 : IB_QP1_QKEY;
		ret = ib_modify_qp(qp, attr, IB_QP_STATE |
					     IB_QP_PKEY_INDEX | IB_QP_QKEY);
		if (ret) {
			dev_err(&port_priv->device->dev,
				"Couldn't change QP%d state to INIT: %d\n",
				i, ret);
			goto out;
		}

		attr->qp_state = IB_QPS_RTR;
		ret = ib_modify_qp(qp, attr, IB_QP_STATE);
		if (ret) {
			dev_err(&port_priv->device->dev,
				"Couldn't change QP%d state to RTR: %d\n",
				i, ret);
			goto out;
		}

		attr->qp_state = IB_QPS_RTS;
		attr->sq_psn = IB_MAD_SEND_Q_PSN;
		ret = ib_modify_qp(qp, attr, IB_QP_STATE | IB_QP_SQ_PSN);
		if (ret) {
			dev_err(&port_priv->device->dev,
				"Couldn't change QP%d state to RTS: %d\n",
				i, ret);
			goto out;
		}
	}

	ret = ib_req_notify_cq(port_priv->cq, IB_CQ_NEXT_COMP);
	if (ret) {
		dev_err(&port_priv->device->dev,
			"Failed to request completion notification: %d\n",
			ret);
		goto out;
	}

	for (i = 0; i < IB_MAD_QPS_CORE; i++) {
		if (!port_priv->qp_info[i].qp)
			continue;

		ret = ib_mad_post_receive_mads(&port_priv->qp_info[i], NULL);
		if (ret) {
			dev_err(&port_priv->device->dev,
				"Couldn't post receive WRs\n");
			goto out;
		}
	}
out:
	kfree(attr);
	return ret;
}

static void qp_event_handler(struct ib_event *event, void *qp_context)
{
	struct ib_mad_qp_info	*qp_info = qp_context;

	/* It's worse than that! He's dead, Jim! */
	dev_err(&qp_info->port_priv->device->dev,
		"Fatal error (%d) on MAD QP (%u)\n",
		event->event, qp_info->qp->qp_num);
}

static void init_mad_queue(struct ib_mad_qp_info *qp_info,
			   struct ib_mad_queue *mad_queue)
{
	mad_queue->qp_info = qp_info;
	mad_queue->count = 0;
	spin_lock_init(&mad_queue->lock);
	INIT_LIST_HEAD(&mad_queue->list);
}

static void init_mad_qp(struct ib_mad_port_private *port_priv,
			struct ib_mad_qp_info *qp_info)
{
	qp_info->port_priv = port_priv;
	init_mad_queue(qp_info, &qp_info->send_queue);
	init_mad_queue(qp_info, &qp_info->recv_queue);
	INIT_LIST_HEAD(&qp_info->overflow_list);
}

static int create_mad_qp(struct ib_mad_qp_info *qp_info,
			 enum ib_qp_type qp_type)
{
	struct ib_qp_init_attr	qp_init_attr;
	int ret;

	memset(&qp_init_attr, 0, sizeof qp_init_attr);
	qp_init_attr.send_cq = qp_info->port_priv->cq;
	qp_init_attr.recv_cq = qp_info->port_priv->cq;
	qp_init_attr.sq_sig_type = IB_SIGNAL_ALL_WR;
	qp_init_attr.cap.max_send_wr = mad_sendq_size;
	qp_init_attr.cap.max_recv_wr = mad_recvq_size;
	qp_init_attr.cap.max_send_sge = IB_MAD_SEND_REQ_MAX_SG;
	qp_init_attr.cap.max_recv_sge = IB_MAD_RECV_REQ_MAX_SG;
	qp_init_attr.qp_type = qp_type;
	qp_init_attr.port_num = qp_info->port_priv->port_num;
	qp_init_attr.qp_context = qp_info;
	qp_init_attr.event_handler = qp_event_handler;
	qp_info->qp = ib_create_qp(qp_info->port_priv->pd, &qp_init_attr);
	if (IS_ERR(qp_info->qp)) {
		dev_err(&qp_info->port_priv->device->dev,
			"Couldn't create ib_mad QP%d\n",
			get_spl_qp_index(qp_type));
		ret = PTR_ERR(qp_info->qp);
		goto error;
	}
	/* Use minimum queue sizes unless the CQ is resized */
	qp_info->send_queue.max_active = mad_sendq_size;
	qp_info->recv_queue.max_active = mad_recvq_size;
	return 0;

error:
	return ret;
}

static void destroy_mad_qp(struct ib_mad_qp_info *qp_info)
{
	if (!qp_info->qp)
		return;

	ib_destroy_qp(qp_info->qp);
}

/*
 * Open the port
 * Create the QP, PD, MR, and CQ if needed
 */
static int ib_mad_port_open(struct ib_device *device,
			    u32 port_num)
{
	int ret, cq_size;
	struct ib_mad_port_private *port_priv;
	unsigned long flags;
	char name[sizeof "ib_mad123"];
	int has_smi;

	if (WARN_ON(rdma_max_mad_size(device, port_num) < IB_MGMT_MAD_SIZE))
		return -EFAULT;

	if (WARN_ON(rdma_cap_opa_mad(device, port_num) &&
		    rdma_max_mad_size(device, port_num) < OPA_MGMT_MAD_SIZE))
		return -EFAULT;

	/* Create new device info */
	port_priv = kzalloc(sizeof *port_priv, GFP_KERNEL);
	if (!port_priv)
		return -ENOMEM;

	port_priv->device = device;
	port_priv->port_num = port_num;
	spin_lock_init(&port_priv->reg_lock);
	init_mad_qp(port_priv, &port_priv->qp_info[0]);
	init_mad_qp(port_priv, &port_priv->qp_info[1]);

	cq_size = mad_sendq_size + mad_recvq_size;
	has_smi = rdma_cap_ib_smi(device, port_num);
	if (has_smi)
		cq_size *= 2;

	port_priv->pd = ib_alloc_pd(device, 0);
	if (IS_ERR(port_priv->pd)) {
		dev_err(&device->dev, "Couldn't create ib_mad PD\n");
		ret = PTR_ERR(port_priv->pd);
		goto error3;
	}

	port_priv->cq = ib_alloc_cq(port_priv->device, port_priv, cq_size, 0,
			IB_POLL_UNBOUND_WORKQUEUE);
	if (IS_ERR(port_priv->cq)) {
		dev_err(&device->dev, "Couldn't create ib_mad CQ\n");
		ret = PTR_ERR(port_priv->cq);
		goto error4;
	}

	if (has_smi) {
		ret = create_mad_qp(&port_priv->qp_info[0], IB_QPT_SMI);
		if (ret)
			goto error6;
	}
	ret = create_mad_qp(&port_priv->qp_info[1], IB_QPT_GSI);
	if (ret)
		goto error7;

	snprintf(name, sizeof(name), "ib_mad%u", port_num);
	port_priv->wq = alloc_ordered_workqueue(name, WQ_MEM_RECLAIM);
	if (!port_priv->wq) {
		ret = -ENOMEM;
		goto error8;
	}

	spin_lock_irqsave(&ib_mad_port_list_lock, flags);
	list_add_tail(&port_priv->port_list, &ib_mad_port_list);
	spin_unlock_irqrestore(&ib_mad_port_list_lock, flags);

	ret = ib_mad_port_start(port_priv);
	if (ret) {
		dev_err(&device->dev, "Couldn't start port\n");
		goto error9;
	}

	return 0;

error9:
	spin_lock_irqsave(&ib_mad_port_list_lock, flags);
	list_del_init(&port_priv->port_list);
	spin_unlock_irqrestore(&ib_mad_port_list_lock, flags);

	destroy_workqueue(port_priv->wq);
error8:
	destroy_mad_qp(&port_priv->qp_info[1]);
error7:
	destroy_mad_qp(&port_priv->qp_info[0]);
error6:
	ib_free_cq(port_priv->cq);
	cleanup_recv_queue(&port_priv->qp_info[1]);
	cleanup_recv_queue(&port_priv->qp_info[0]);
error4:
	ib_dealloc_pd(port_priv->pd);
error3:
	kfree(port_priv);

	return ret;
}

/*
 * Close the port
 * If there are no classes using the port, free the port
 * resources (CQ, MR, PD, QP) and remove the port's info structure
 */
static int ib_mad_port_close(struct ib_device *device, u32 port_num)
{
	struct ib_mad_port_private *port_priv;
	unsigned long flags;

	spin_lock_irqsave(&ib_mad_port_list_lock, flags);
	port_priv = __ib_get_mad_port(device, port_num);
	if (port_priv == NULL) {
		spin_unlock_irqrestore(&ib_mad_port_list_lock, flags);
		dev_err(&device->dev, "Port %u not found\n", port_num);
		return -ENODEV;
	}
	list_del_init(&port_priv->port_list);
	spin_unlock_irqrestore(&ib_mad_port_list_lock, flags);

	destroy_workqueue(port_priv->wq);
	destroy_mad_qp(&port_priv->qp_info[1]);
	destroy_mad_qp(&port_priv->qp_info[0]);
	ib_free_cq(port_priv->cq);
	ib_dealloc_pd(port_priv->pd);
	cleanup_recv_queue(&port_priv->qp_info[1]);
	cleanup_recv_queue(&port_priv->qp_info[0]);
	/* XXX: Handle deallocation of MAD registration tables */

	kfree(port_priv);

	return 0;
}

static int ib_mad_init_device(struct ib_device *device)
{
	int start, i;
	unsigned int count = 0;
	int ret;

	start = rdma_start_port(device);

	for (i = start; i <= rdma_end_port(device); i++) {
		if (!rdma_cap_ib_mad(device, i))
			continue;

		ret = ib_mad_port_open(device, i);
		if (ret) {
			dev_err(&device->dev, "Couldn't open port %d\n", i);
			goto error;
		}
		ret = ib_agent_port_open(device, i);
		if (ret) {
			dev_err(&device->dev,
				"Couldn't open port %d for agents\n", i);
			goto error_agent;
		}
		count++;
	}
	if (!count)
		return -EOPNOTSUPP;

	return 0;

error_agent:
	if (ib_mad_port_close(device, i))
		dev_err(&device->dev, "Couldn't close port %d\n", i);

error:
	while (--i >= start) {
		if (!rdma_cap_ib_mad(device, i))
			continue;

		if (ib_agent_port_close(device, i))
			dev_err(&device->dev,
				"Couldn't close port %d for agents\n", i);
		if (ib_mad_port_close(device, i))
			dev_err(&device->dev, "Couldn't close port %d\n", i);
	}
	return ret;
}

static void ib_mad_remove_device(struct ib_device *device, void *client_data)
{
	unsigned int i;

	rdma_for_each_port (device, i) {
		if (!rdma_cap_ib_mad(device, i))
			continue;

		if (ib_agent_port_close(device, i))
			dev_err(&device->dev,
				"Couldn't close port %u for agents\n", i);
		if (ib_mad_port_close(device, i))
			dev_err(&device->dev, "Couldn't close port %u\n", i);
	}
}

static struct ib_client mad_client = {
	.name   = "mad",
	.add = ib_mad_init_device,
	.remove = ib_mad_remove_device
};

int ib_mad_init(void)
{
	mad_recvq_size = min(mad_recvq_size, IB_MAD_QP_MAX_SIZE);
	mad_recvq_size = max(mad_recvq_size, IB_MAD_QP_MIN_SIZE);

	mad_sendq_size = min(mad_sendq_size, IB_MAD_QP_MAX_SIZE);
	mad_sendq_size = max(mad_sendq_size, IB_MAD_QP_MIN_SIZE);

	INIT_LIST_HEAD(&ib_mad_port_list);

	if (ib_register_client(&mad_client)) {
		pr_err("Couldn't register ib_mad client\n");
		return -EINVAL;
	}

	return 0;
}

void ib_mad_cleanup(void)
{
	ib_unregister_client(&mad_client);
}<|MERGE_RESOLUTION|>--- conflicted
+++ resolved
@@ -706,12 +706,7 @@
 				      (const struct ib_mad *)smp,
 				      (struct ib_mad *)mad_priv->mad, &mad_size,
 				      &out_mad_pkey_index);
-<<<<<<< HEAD
-	switch (ret)
-	{
-=======
 	switch (ret) {
->>>>>>> 7d2a07b7
 	case IB_MAD_RESULT_SUCCESS | IB_MAD_RESULT_REPLY:
 		if (ib_response_mad((const struct ib_mad_hdr *)mad_priv->mad) &&
 		    mad_agent_priv->agent.recv_handler) {
