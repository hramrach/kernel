--- conflicted
+++ resolved
@@ -40,10 +40,7 @@
 #include <linux/vmalloc.h>
 #include <linux/hugetlb.h>
 #include <linux/interval_tree.h>
-<<<<<<< HEAD
-=======
 #include <linux/hmm.h>
->>>>>>> 7d2a07b7
 #include <linux/pagemap.h>
 
 #include <rdma/ib_verbs.h>
@@ -64,11 +61,7 @@
 		size_t page_size = 1UL << umem_odp->page_shift;
 		unsigned long start;
 		unsigned long end;
-<<<<<<< HEAD
-		size_t pages;
-=======
 		size_t ndmas, npfns;
->>>>>>> 7d2a07b7
 
 		start = ALIGN_DOWN(umem_odp->umem.address, page_size);
 		if (check_add_overflow(umem_odp->umem.address,
@@ -79,22 +72,6 @@
 		if (unlikely(end < page_size))
 			return -EOVERFLOW;
 
-<<<<<<< HEAD
-		pages = (end - start) >> umem_odp->page_shift;
-		if (!pages)
-			return -EINVAL;
-
-		umem_odp->page_list = kvcalloc(
-			pages, sizeof(*umem_odp->page_list), GFP_KERNEL);
-		if (!umem_odp->page_list)
-			return -ENOMEM;
-
-		umem_odp->dma_list = kvcalloc(
-			pages, sizeof(*umem_odp->dma_list), GFP_KERNEL);
-		if (!umem_odp->dma_list) {
-			ret = -ENOMEM;
-			goto out_page_list;
-=======
 		ndmas = (end - start) >> umem_odp->page_shift;
 		if (!ndmas)
 			return -EINVAL;
@@ -110,7 +87,6 @@
 		if (!umem_odp->dma_list) {
 			ret = -ENOMEM;
 			goto out_pfn_list;
->>>>>>> 7d2a07b7
 		}
 
 		ret = mmu_interval_notifier_insert(&umem_odp->notifier,
@@ -124,13 +100,8 @@
 
 out_dma_list:
 	kvfree(umem_odp->dma_list);
-<<<<<<< HEAD
-out_page_list:
-	kvfree(umem_odp->page_list);
-=======
 out_pfn_list:
 	kvfree(umem_odp->pfn_list);
->>>>>>> 7d2a07b7
 	return ret;
 }
 
@@ -307,11 +278,7 @@
 		mutex_unlock(&umem_odp->umem_mutex);
 		mmu_interval_notifier_remove(&umem_odp->notifier);
 		kvfree(umem_odp->dma_list);
-<<<<<<< HEAD
-		kvfree(umem_odp->page_list);
-=======
 		kvfree(umem_odp->pfn_list);
->>>>>>> 7d2a07b7
 	}
 	put_pid(umem_odp->tgid);
 	kfree(umem_odp);
@@ -334,62 +301,11 @@
  */
 static int ib_umem_odp_map_dma_single_page(
 		struct ib_umem_odp *umem_odp,
-<<<<<<< HEAD
-		unsigned int page_index,
-=======
 		unsigned int dma_index,
->>>>>>> 7d2a07b7
 		struct page *page,
 		u64 access_mask)
 {
 	struct ib_device *dev = umem_odp->umem.ibdev;
-<<<<<<< HEAD
-	dma_addr_t dma_addr;
-	int ret = 0;
-
-	if (mmu_interval_check_retry(&umem_odp->notifier, current_seq)) {
-		ret = -EAGAIN;
-		goto out;
-	}
-	if (!(umem_odp->dma_list[page_index])) {
-		dma_addr =
-			ib_dma_map_page(dev, page, 0, BIT(umem_odp->page_shift),
-					DMA_BIDIRECTIONAL);
-		if (ib_dma_mapping_error(dev, dma_addr)) {
-			ret = -EFAULT;
-			goto out;
-		}
-		umem_odp->dma_list[page_index] = dma_addr | access_mask;
-		umem_odp->page_list[page_index] = page;
-		umem_odp->npages++;
-	} else if (umem_odp->page_list[page_index] == page) {
-		umem_odp->dma_list[page_index] |= access_mask;
-	} else {
-		/*
-		 * This is a race here where we could have done:
-		 *
-		 *         CPU0                             CPU1
-		 *   get_user_pages()
-		 *                                       invalidate()
-		 *                                       page_fault()
-		 *   mutex_lock(umem_mutex)
-		 *    page from GUP != page in ODP
-		 *
-		 * It should be prevented by the retry test above as reading
-		 * the seq number should be reliable under the
-		 * umem_mutex. Thus something is really not working right if
-		 * things get here.
-		 */
-		WARN(true,
-		     "Got different pages in IB device and from get_user_pages. IB device page: %p, gup page: %p\n",
-		     umem_odp->page_list[page_index], page);
-		ret = -EAGAIN;
-	}
-
-out:
-	put_user_page(page);
-	return ret;
-=======
 	dma_addr_t *dma_addr = &umem_odp->dma_list[dma_index];
 
 	if (*dma_addr) {
@@ -411,7 +327,6 @@
 	umem_odp->npages++;
 	*dma_addr |= access_mask;
 	return 0;
->>>>>>> 7d2a07b7
 }
 
 /**
@@ -478,15 +393,8 @@
 			range.default_flags |= HMM_PFN_REQ_WRITE;
 	}
 
-<<<<<<< HEAD
-	while (bcnt > 0) {
-		const size_t gup_num_pages = min_t(size_t,
-				ALIGN(bcnt, PAGE_SIZE) / PAGE_SIZE,
-				PAGE_SIZE / sizeof(struct page *));
-=======
 	range.hmm_pfns = &(umem_odp->pfn_list[pfn_start_idx]);
 	timeout = jiffies + msecs_to_jiffies(HMM_RANGE_DEFAULT_TIMEOUT);
->>>>>>> 7d2a07b7
 
 retry:
 	current_seq = range.notifier_seq =
@@ -579,14 +487,6 @@
 
 	virt = max_t(u64, virt, ib_umem_start(umem_odp));
 	bound = min_t(u64, bound, ib_umem_end(umem_odp));
-<<<<<<< HEAD
-	/* Note that during the run of this function, the
-	 * notifiers_count of the MR is > 0, preventing any racing
-	 * faults from completion. We might be racing with other
-	 * invalidations, so we must make sure we free each page only
-	 * once. */
-=======
->>>>>>> 7d2a07b7
 	for (addr = virt; addr < bound; addr += BIT(umem_odp->page_shift)) {
 		idx = (addr - ib_umem_start(umem_odp)) >> umem_odp->page_shift;
 		dma = umem_odp->dma_list[idx];
