// SPDX-License-Identifier: GPL-2.0 OR Linux-OpenIB
/*
 * Copyright (c) 2018, Mellanox Technologies inc.  All rights reserved.
 */

#include <linux/overflow.h>
#include <rdma/uverbs_std_types.h>
#include "rdma_core.h"
#include "uverbs.h"
#include <rdma/uverbs_ioctl.h>
#include <rdma/opa_addr.h>
#include <rdma/ib_cache.h>

/*
 * This ioctl method allows calling any defined write or write_ex
 * handler. This essentially replaces the hdr/ex_hdr system with the ioctl
 * marshalling, and brings the non-ex path into the same marshalling as the ex
 * path.
 */
static int UVERBS_HANDLER(UVERBS_METHOD_INVOKE_WRITE)(
	struct uverbs_attr_bundle *attrs)
{
	struct uverbs_api *uapi = attrs->ufile->device->uapi;
	const struct uverbs_api_write_method *method_elm;
	u32 cmd;
	int rc;

	rc = uverbs_get_const(&cmd, attrs, UVERBS_ATTR_WRITE_CMD);
	if (rc)
		return rc;

	method_elm = uapi_get_method(uapi, cmd);
	if (IS_ERR(method_elm))
		return PTR_ERR(method_elm);

	uverbs_fill_udata(attrs, &attrs->ucore, UVERBS_ATTR_CORE_IN,
			  UVERBS_ATTR_CORE_OUT);

	if (attrs->ucore.inlen < method_elm->req_size ||
	    attrs->ucore.outlen < method_elm->resp_size)
		return -ENOSPC;

	attrs->uobject = NULL;
	rc = method_elm->handler(attrs);
	if (attrs->uobject)
		uverbs_finalize_object(attrs->uobject, UVERBS_ACCESS_NEW, true,
				       !rc, attrs);
	return rc;
}

DECLARE_UVERBS_NAMED_METHOD(UVERBS_METHOD_INVOKE_WRITE,
			    UVERBS_ATTR_CONST_IN(UVERBS_ATTR_WRITE_CMD,
						 enum ib_uverbs_write_cmds,
						 UA_MANDATORY),
			    UVERBS_ATTR_PTR_IN(UVERBS_ATTR_CORE_IN,
					       UVERBS_ATTR_MIN_SIZE(sizeof(u32)),
					       UA_OPTIONAL),
			    UVERBS_ATTR_PTR_OUT(UVERBS_ATTR_CORE_OUT,
						UVERBS_ATTR_MIN_SIZE(0),
						UA_OPTIONAL),
			    UVERBS_ATTR_UHW());

static uint32_t *
gather_objects_handle(struct ib_uverbs_file *ufile,
		      const struct uverbs_api_object *uapi_object,
		      struct uverbs_attr_bundle *attrs,
		      ssize_t out_len,
		      u64 *total)
{
	u64 max_count = out_len / sizeof(u32);
	struct ib_uobject *obj;
	u64 count = 0;
	u32 *handles;

	/* Allocated memory that cannot page out where we gather
	 * all object ids under a spin_lock.
	 */
	handles = uverbs_zalloc(attrs, out_len);
	if (IS_ERR(handles))
		return handles;

	spin_lock_irq(&ufile->uobjects_lock);
	list_for_each_entry(obj, &ufile->uobjects, list) {
		u32 obj_id = obj->id;

		if (obj->uapi_object != uapi_object)
			continue;

		if (count >= max_count)
			break;

		handles[count] = obj_id;
		count++;
	}
	spin_unlock_irq(&ufile->uobjects_lock);

	*total = count;
	return handles;
}

static int UVERBS_HANDLER(UVERBS_METHOD_INFO_HANDLES)(
	struct uverbs_attr_bundle *attrs)
{
	const struct uverbs_api_object *uapi_object;
	ssize_t out_len;
	u64 total = 0;
	u16 object_id;
	u32 *handles;
	int ret;

	out_len = uverbs_attr_get_len(attrs, UVERBS_ATTR_INFO_HANDLES_LIST);
	if (out_len <= 0 || (out_len % sizeof(u32) != 0))
		return -EINVAL;

	ret = uverbs_get_const(&object_id, attrs, UVERBS_ATTR_INFO_OBJECT_ID);
	if (ret)
		return ret;

	uapi_object = uapi_get_object(attrs->ufile->device->uapi, object_id);
	if (IS_ERR(uapi_object))
		return PTR_ERR(uapi_object);

	handles = gather_objects_handle(attrs->ufile, uapi_object, attrs,
					out_len, &total);
	if (IS_ERR(handles))
		return PTR_ERR(handles);

	ret = uverbs_copy_to(attrs, UVERBS_ATTR_INFO_HANDLES_LIST, handles,
			     sizeof(u32) * total);
	if (ret)
		goto err;

	ret = uverbs_copy_to(attrs, UVERBS_ATTR_INFO_TOTAL_HANDLES, &total,
			     sizeof(total));
err:
	return ret;
}

void copy_port_attr_to_resp(struct ib_port_attr *attr,
			    struct ib_uverbs_query_port_resp *resp,
			    struct ib_device *ib_dev, u8 port_num)
{
	resp->state = attr->state;
	resp->max_mtu = attr->max_mtu;
	resp->active_mtu = attr->active_mtu;
	resp->gid_tbl_len = attr->gid_tbl_len;
	resp->port_cap_flags = make_port_cap_flags(attr);
	resp->max_msg_sz = attr->max_msg_sz;
	resp->bad_pkey_cntr = attr->bad_pkey_cntr;
	resp->qkey_viol_cntr = attr->qkey_viol_cntr;
	resp->pkey_tbl_len = attr->pkey_tbl_len;

	if (rdma_is_grh_required(ib_dev, port_num))
		resp->flags |= IB_UVERBS_QPF_GRH_REQUIRED;

	if (rdma_cap_opa_ah(ib_dev, port_num)) {
		resp->lid = OPA_TO_IB_UCAST_LID(attr->lid);
		resp->sm_lid = OPA_TO_IB_UCAST_LID(attr->sm_lid);
	} else {
		resp->lid = ib_lid_cpu16(attr->lid);
		resp->sm_lid = ib_lid_cpu16(attr->sm_lid);
	}

	resp->lmc = attr->lmc;
	resp->max_vl_num = attr->max_vl_num;
	resp->sm_sl = attr->sm_sl;
	resp->subnet_timeout = attr->subnet_timeout;
	resp->init_type_reply = attr->init_type_reply;
	resp->active_width = attr->active_width;
	/* This ABI needs to be extended to provide any speed more than IB_SPEED_NDR */
	resp->active_speed = min_t(u16, attr->active_speed, IB_SPEED_NDR);
	resp->phys_state = attr->phys_state;
	resp->link_layer = rdma_port_get_link_layer(ib_dev, port_num);
}

static int UVERBS_HANDLER(UVERBS_METHOD_QUERY_PORT)(
	struct uverbs_attr_bundle *attrs)
{
	struct ib_device *ib_dev;
	struct ib_port_attr attr = {};
	struct ib_uverbs_query_port_resp_ex resp = {};
	struct ib_ucontext *ucontext;
	int ret;
	u8 port_num;

	ucontext = ib_uverbs_get_ucontext(attrs);
	if (IS_ERR(ucontext))
		return PTR_ERR(ucontext);
	ib_dev = ucontext->device;

	/* FIXME: Extend the UAPI_DEF_OBJ_NEEDS_FN stuff.. */
	if (!ib_dev->ops.query_port)
		return -EOPNOTSUPP;

	ret = uverbs_get_const(&port_num, attrs,
			       UVERBS_ATTR_QUERY_PORT_PORT_NUM);
	if (ret)
		return ret;

	ret = ib_query_port(ib_dev, port_num, &attr);
	if (ret)
		return ret;

	copy_port_attr_to_resp(&attr, &resp.legacy_resp, ib_dev, port_num);
	resp.port_cap_flags2 = attr.port_cap_flags2;

	return uverbs_copy_to_struct_or_zero(attrs, UVERBS_ATTR_QUERY_PORT_RESP,
					     &resp, sizeof(resp));
}

static int UVERBS_HANDLER(UVERBS_METHOD_GET_CONTEXT)(
	struct uverbs_attr_bundle *attrs)
{
	u32 num_comp = attrs->ufile->device->num_comp_vectors;
	u64 core_support = IB_UVERBS_CORE_SUPPORT_OPTIONAL_MR_ACCESS;
	int ret;

	ret = uverbs_copy_to(attrs, UVERBS_ATTR_GET_CONTEXT_NUM_COMP_VECTORS,
			     &num_comp, sizeof(num_comp));
	if (IS_UVERBS_COPY_ERR(ret))
		return ret;

	ret = uverbs_copy_to(attrs, UVERBS_ATTR_GET_CONTEXT_CORE_SUPPORT,
			     &core_support, sizeof(core_support));
	if (IS_UVERBS_COPY_ERR(ret))
		return ret;

	ret = ib_alloc_ucontext(attrs);
	if (ret)
		return ret;
	ret = ib_init_ucontext(attrs);
	if (ret) {
		kfree(attrs->context);
		attrs->context = NULL;
		return ret;
	}
	return 0;
}

static int UVERBS_HANDLER(UVERBS_METHOD_QUERY_CONTEXT)(
	struct uverbs_attr_bundle *attrs)
{
	u64 core_support = IB_UVERBS_CORE_SUPPORT_OPTIONAL_MR_ACCESS;
	struct ib_ucontext *ucontext;
	struct ib_device *ib_dev;
	u32 num_comp;
	int ret;

	ucontext = ib_uverbs_get_ucontext(attrs);
	if (IS_ERR(ucontext))
		return PTR_ERR(ucontext);
	ib_dev = ucontext->device;

	if (!ib_dev->ops.query_ucontext)
		return -EOPNOTSUPP;

	num_comp = attrs->ufile->device->num_comp_vectors;
	ret = uverbs_copy_to(attrs, UVERBS_ATTR_QUERY_CONTEXT_NUM_COMP_VECTORS,
			     &num_comp, sizeof(num_comp));
	if (IS_UVERBS_COPY_ERR(ret))
		return ret;

	ret = uverbs_copy_to(attrs, UVERBS_ATTR_QUERY_CONTEXT_CORE_SUPPORT,
			     &core_support, sizeof(core_support));
	if (IS_UVERBS_COPY_ERR(ret))
		return ret;

	return ucontext->device->ops.query_ucontext(ucontext, attrs);
}

<<<<<<< HEAD
=======
static int copy_gid_entries_to_user(struct uverbs_attr_bundle *attrs,
				    struct ib_uverbs_gid_entry *entries,
				    size_t num_entries, size_t user_entry_size)
{
	const struct uverbs_attr *attr;
	void __user *user_entries;
	size_t copy_len;
	int ret;
	int i;

	if (user_entry_size == sizeof(*entries)) {
		ret = uverbs_copy_to(attrs,
				     UVERBS_ATTR_QUERY_GID_TABLE_RESP_ENTRIES,
				     entries, sizeof(*entries) * num_entries);
		return ret;
	}

	copy_len = min_t(size_t, user_entry_size, sizeof(*entries));
	attr = uverbs_attr_get(attrs, UVERBS_ATTR_QUERY_GID_TABLE_RESP_ENTRIES);
	if (IS_ERR(attr))
		return PTR_ERR(attr);

	user_entries = u64_to_user_ptr(attr->ptr_attr.data);
	for (i = 0; i < num_entries; i++) {
		if (copy_to_user(user_entries, entries, copy_len))
			return -EFAULT;

		if (user_entry_size > sizeof(*entries)) {
			if (clear_user(user_entries + sizeof(*entries),
				       user_entry_size - sizeof(*entries)))
				return -EFAULT;
		}

		entries++;
		user_entries += user_entry_size;
	}

	return uverbs_output_written(attrs,
				     UVERBS_ATTR_QUERY_GID_TABLE_RESP_ENTRIES);
}

static int UVERBS_HANDLER(UVERBS_METHOD_QUERY_GID_TABLE)(
	struct uverbs_attr_bundle *attrs)
{
	struct ib_uverbs_gid_entry *entries;
	struct ib_ucontext *ucontext;
	struct ib_device *ib_dev;
	size_t user_entry_size;
	ssize_t num_entries;
	int max_entries;
	u32 flags;
	int ret;

	ret = uverbs_get_flags32(&flags, attrs,
				 UVERBS_ATTR_QUERY_GID_TABLE_FLAGS, 0);
	if (ret)
		return ret;

	ret = uverbs_get_const(&user_entry_size, attrs,
			       UVERBS_ATTR_QUERY_GID_TABLE_ENTRY_SIZE);
	if (ret)
		return ret;

	if (!user_entry_size)
		return -EINVAL;

	max_entries = uverbs_attr_ptr_get_array_size(
		attrs, UVERBS_ATTR_QUERY_GID_TABLE_RESP_ENTRIES,
		user_entry_size);
	if (max_entries <= 0)
		return max_entries ?: -EINVAL;

	ucontext = ib_uverbs_get_ucontext(attrs);
	if (IS_ERR(ucontext))
		return PTR_ERR(ucontext);
	ib_dev = ucontext->device;

	entries = uverbs_kcalloc(attrs, max_entries, sizeof(*entries));
	if (IS_ERR(entries))
		return PTR_ERR(entries);

	num_entries = rdma_query_gid_table(ib_dev, entries, max_entries);
	if (num_entries < 0)
		return -EINVAL;

	ret = copy_gid_entries_to_user(attrs, entries, num_entries,
				       user_entry_size);
	if (ret)
		return ret;

	ret = uverbs_copy_to(attrs,
			     UVERBS_ATTR_QUERY_GID_TABLE_RESP_NUM_ENTRIES,
			     &num_entries, sizeof(num_entries));
	return ret;
}

static int UVERBS_HANDLER(UVERBS_METHOD_QUERY_GID_ENTRY)(
	struct uverbs_attr_bundle *attrs)
{
	struct ib_uverbs_gid_entry entry = {};
	const struct ib_gid_attr *gid_attr;
	struct ib_ucontext *ucontext;
	struct ib_device *ib_dev;
	struct net_device *ndev;
	u32 gid_index;
	u32 port_num;
	u32 flags;
	int ret;

	ret = uverbs_get_flags32(&flags, attrs,
				 UVERBS_ATTR_QUERY_GID_ENTRY_FLAGS, 0);
	if (ret)
		return ret;

	ret = uverbs_get_const(&port_num, attrs,
			       UVERBS_ATTR_QUERY_GID_ENTRY_PORT);
	if (ret)
		return ret;

	ret = uverbs_get_const(&gid_index, attrs,
			       UVERBS_ATTR_QUERY_GID_ENTRY_GID_INDEX);
	if (ret)
		return ret;

	ucontext = ib_uverbs_get_ucontext(attrs);
	if (IS_ERR(ucontext))
		return PTR_ERR(ucontext);
	ib_dev = ucontext->device;

	if (!rdma_is_port_valid(ib_dev, port_num))
		return -EINVAL;

	gid_attr = rdma_get_gid_attr(ib_dev, port_num, gid_index);
	if (IS_ERR(gid_attr))
		return PTR_ERR(gid_attr);

	memcpy(&entry.gid, &gid_attr->gid, sizeof(gid_attr->gid));
	entry.gid_index = gid_attr->index;
	entry.port_num = gid_attr->port_num;
	entry.gid_type = gid_attr->gid_type;

	rcu_read_lock();
	ndev = rdma_read_gid_attr_ndev_rcu(gid_attr);
	if (IS_ERR(ndev)) {
		if (PTR_ERR(ndev) != -ENODEV) {
			ret = PTR_ERR(ndev);
			rcu_read_unlock();
			goto out;
		}
	} else {
		entry.netdev_ifindex = ndev->ifindex;
	}
	rcu_read_unlock();

	ret = uverbs_copy_to_struct_or_zero(
		attrs, UVERBS_ATTR_QUERY_GID_ENTRY_RESP_ENTRY, &entry,
		sizeof(entry));
out:
	rdma_put_gid_attr(gid_attr);
	return ret;
}

>>>>>>> 7d2a07b7
DECLARE_UVERBS_NAMED_METHOD(
	UVERBS_METHOD_GET_CONTEXT,
	UVERBS_ATTR_PTR_OUT(UVERBS_ATTR_GET_CONTEXT_NUM_COMP_VECTORS,
			    UVERBS_ATTR_TYPE(u32), UA_OPTIONAL),
	UVERBS_ATTR_PTR_OUT(UVERBS_ATTR_GET_CONTEXT_CORE_SUPPORT,
			    UVERBS_ATTR_TYPE(u64), UA_OPTIONAL),
	UVERBS_ATTR_UHW());

DECLARE_UVERBS_NAMED_METHOD(
	UVERBS_METHOD_QUERY_CONTEXT,
	UVERBS_ATTR_PTR_OUT(UVERBS_ATTR_QUERY_CONTEXT_NUM_COMP_VECTORS,
			    UVERBS_ATTR_TYPE(u32), UA_OPTIONAL),
	UVERBS_ATTR_PTR_OUT(UVERBS_ATTR_QUERY_CONTEXT_CORE_SUPPORT,
			    UVERBS_ATTR_TYPE(u64), UA_OPTIONAL));

DECLARE_UVERBS_NAMED_METHOD(
	UVERBS_METHOD_INFO_HANDLES,
	/* Also includes any device specific object ids */
	UVERBS_ATTR_CONST_IN(UVERBS_ATTR_INFO_OBJECT_ID,
			     enum uverbs_default_objects, UA_MANDATORY),
	UVERBS_ATTR_PTR_OUT(UVERBS_ATTR_INFO_TOTAL_HANDLES,
			    UVERBS_ATTR_TYPE(u32), UA_OPTIONAL),
	UVERBS_ATTR_PTR_OUT(UVERBS_ATTR_INFO_HANDLES_LIST,
			    UVERBS_ATTR_MIN_SIZE(sizeof(u32)), UA_OPTIONAL));

DECLARE_UVERBS_NAMED_METHOD(
	UVERBS_METHOD_QUERY_PORT,
	UVERBS_ATTR_CONST_IN(UVERBS_ATTR_QUERY_PORT_PORT_NUM, u8, UA_MANDATORY),
	UVERBS_ATTR_PTR_OUT(
		UVERBS_ATTR_QUERY_PORT_RESP,
		UVERBS_ATTR_STRUCT(struct ib_uverbs_query_port_resp_ex,
				   reserved),
		UA_MANDATORY));

DECLARE_UVERBS_NAMED_METHOD(
	UVERBS_METHOD_QUERY_GID_TABLE,
	UVERBS_ATTR_CONST_IN(UVERBS_ATTR_QUERY_GID_TABLE_ENTRY_SIZE, u64,
			     UA_MANDATORY),
	UVERBS_ATTR_FLAGS_IN(UVERBS_ATTR_QUERY_GID_TABLE_FLAGS, u32,
			     UA_OPTIONAL),
	UVERBS_ATTR_PTR_OUT(UVERBS_ATTR_QUERY_GID_TABLE_RESP_ENTRIES,
			    UVERBS_ATTR_MIN_SIZE(0), UA_MANDATORY),
	UVERBS_ATTR_PTR_OUT(UVERBS_ATTR_QUERY_GID_TABLE_RESP_NUM_ENTRIES,
			    UVERBS_ATTR_TYPE(u64), UA_MANDATORY));

DECLARE_UVERBS_NAMED_METHOD(
	UVERBS_METHOD_QUERY_GID_ENTRY,
	UVERBS_ATTR_CONST_IN(UVERBS_ATTR_QUERY_GID_ENTRY_PORT, u32,
			     UA_MANDATORY),
	UVERBS_ATTR_CONST_IN(UVERBS_ATTR_QUERY_GID_ENTRY_GID_INDEX, u32,
			     UA_MANDATORY),
	UVERBS_ATTR_FLAGS_IN(UVERBS_ATTR_QUERY_GID_ENTRY_FLAGS, u32,
			     UA_MANDATORY),
	UVERBS_ATTR_PTR_OUT(UVERBS_ATTR_QUERY_GID_ENTRY_RESP_ENTRY,
			    UVERBS_ATTR_STRUCT(struct ib_uverbs_gid_entry,
					       netdev_ifindex),
			    UA_MANDATORY));

DECLARE_UVERBS_GLOBAL_METHODS(UVERBS_OBJECT_DEVICE,
			      &UVERBS_METHOD(UVERBS_METHOD_GET_CONTEXT),
			      &UVERBS_METHOD(UVERBS_METHOD_INVOKE_WRITE),
			      &UVERBS_METHOD(UVERBS_METHOD_INFO_HANDLES),
			      &UVERBS_METHOD(UVERBS_METHOD_QUERY_PORT),
<<<<<<< HEAD
			      &UVERBS_METHOD(UVERBS_METHOD_QUERY_CONTEXT));
=======
			      &UVERBS_METHOD(UVERBS_METHOD_QUERY_CONTEXT),
			      &UVERBS_METHOD(UVERBS_METHOD_QUERY_GID_TABLE),
			      &UVERBS_METHOD(UVERBS_METHOD_QUERY_GID_ENTRY));
>>>>>>> 7d2a07b7

const struct uapi_definition uverbs_def_obj_device[] = {
	UAPI_DEF_CHAIN_OBJ_TREE_NAMED(UVERBS_OBJECT_DEVICE),
	{},
};<|MERGE_RESOLUTION|>--- conflicted
+++ resolved
@@ -268,8 +268,6 @@
 	return ucontext->device->ops.query_ucontext(ucontext, attrs);
 }
 
-<<<<<<< HEAD
-=======
 static int copy_gid_entries_to_user(struct uverbs_attr_bundle *attrs,
 				    struct ib_uverbs_gid_entry *entries,
 				    size_t num_entries, size_t user_entry_size)
@@ -432,7 +430,6 @@
 	return ret;
 }
 
->>>>>>> 7d2a07b7
 DECLARE_UVERBS_NAMED_METHOD(
 	UVERBS_METHOD_GET_CONTEXT,
 	UVERBS_ATTR_PTR_OUT(UVERBS_ATTR_GET_CONTEXT_NUM_COMP_VECTORS,
@@ -496,13 +493,9 @@
 			      &UVERBS_METHOD(UVERBS_METHOD_INVOKE_WRITE),
 			      &UVERBS_METHOD(UVERBS_METHOD_INFO_HANDLES),
 			      &UVERBS_METHOD(UVERBS_METHOD_QUERY_PORT),
-<<<<<<< HEAD
-			      &UVERBS_METHOD(UVERBS_METHOD_QUERY_CONTEXT));
-=======
 			      &UVERBS_METHOD(UVERBS_METHOD_QUERY_CONTEXT),
 			      &UVERBS_METHOD(UVERBS_METHOD_QUERY_GID_TABLE),
 			      &UVERBS_METHOD(UVERBS_METHOD_QUERY_GID_ENTRY));
->>>>>>> 7d2a07b7
 
 const struct uapi_definition uverbs_def_obj_device[] = {
 	UAPI_DEF_CHAIN_OBJ_TREE_NAMED(UVERBS_OBJECT_DEVICE),
