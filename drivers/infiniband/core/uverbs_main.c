/*
 * Copyright (c) 2005 Topspin Communications.  All rights reserved.
 * Copyright (c) 2005, 2006 Cisco Systems.  All rights reserved.
 * Copyright (c) 2005 Mellanox Technologies. All rights reserved.
 * Copyright (c) 2005 Voltaire, Inc. All rights reserved.
 * Copyright (c) 2005 PathScale, Inc. All rights reserved.
 *
 * This software is available to you under a choice of one of two
 * licenses.  You may choose to be licensed under the terms of the GNU
 * General Public License (GPL) Version 2, available from the file
 * COPYING in the main directory of this source tree, or the
 * OpenIB.org BSD license below:
 *
 *     Redistribution and use in source and binary forms, with or
 *     without modification, are permitted provided that the following
 *     conditions are met:
 *
 *      - Redistributions of source code must retain the above
 *        copyright notice, this list of conditions and the following
 *        disclaimer.
 *
 *      - Redistributions in binary form must reproduce the above
 *        copyright notice, this list of conditions and the following
 *        disclaimer in the documentation and/or other materials
 *        provided with the distribution.
 *
 * THE SOFTWARE IS PROVIDED "AS IS", WITHOUT WARRANTY OF ANY KIND,
 * EXPRESS OR IMPLIED, INCLUDING BUT NOT LIMITED TO THE WARRANTIES OF
 * MERCHANTABILITY, FITNESS FOR A PARTICULAR PURPOSE AND
 * NONINFRINGEMENT. IN NO EVENT SHALL THE AUTHORS OR COPYRIGHT HOLDERS
 * BE LIABLE FOR ANY CLAIM, DAMAGES OR OTHER LIABILITY, WHETHER IN AN
 * ACTION OF CONTRACT, TORT OR OTHERWISE, ARISING FROM, OUT OF OR IN
 * CONNECTION WITH THE SOFTWARE OR THE USE OR OTHER DEALINGS IN THE
 * SOFTWARE.
 */

#include <linux/module.h>
#include <linux/init.h>
#include <linux/device.h>
#include <linux/err.h>
#include <linux/fs.h>
#include <linux/poll.h>
#include <linux/sched.h>
#include <linux/file.h>
#include <linux/cdev.h>
#include <linux/anon_inodes.h>
#include <linux/slab.h>
<<<<<<< HEAD
#include <linux/sched/mm.h>
=======
#include <linux/nospec.h>
>>>>>>> fe33425c

#include <linux/uaccess.h>

#include <rdma/ib.h>
#include <rdma/uverbs_std_types.h>

#include "uverbs.h"
#include "core_priv.h"
#include "rdma_core.h"

MODULE_AUTHOR("Roland Dreier");
MODULE_DESCRIPTION("InfiniBand userspace verbs access");
MODULE_LICENSE("Dual BSD/GPL");

enum {
	IB_UVERBS_MAJOR       = 231,
	IB_UVERBS_BASE_MINOR  = 192,
	IB_UVERBS_MAX_DEVICES = RDMA_MAX_PORTS,
	IB_UVERBS_NUM_FIXED_MINOR = 32,
	IB_UVERBS_NUM_DYNAMIC_MINOR = IB_UVERBS_MAX_DEVICES - IB_UVERBS_NUM_FIXED_MINOR,
};

#define IB_UVERBS_BASE_DEV	MKDEV(IB_UVERBS_MAJOR, IB_UVERBS_BASE_MINOR)

static dev_t dynamic_uverbs_dev;
static struct class *uverbs_class;

static DEFINE_IDA(uverbs_ida);

static ssize_t (*uverbs_cmd_table[])(struct ib_uverbs_file *file,
				     const char __user *buf, int in_len,
				     int out_len) = {
	[IB_USER_VERBS_CMD_GET_CONTEXT]		= ib_uverbs_get_context,
	[IB_USER_VERBS_CMD_QUERY_DEVICE]	= ib_uverbs_query_device,
	[IB_USER_VERBS_CMD_QUERY_PORT]		= ib_uverbs_query_port,
	[IB_USER_VERBS_CMD_ALLOC_PD]		= ib_uverbs_alloc_pd,
	[IB_USER_VERBS_CMD_DEALLOC_PD]		= ib_uverbs_dealloc_pd,
	[IB_USER_VERBS_CMD_REG_MR]		= ib_uverbs_reg_mr,
	[IB_USER_VERBS_CMD_REREG_MR]		= ib_uverbs_rereg_mr,
	[IB_USER_VERBS_CMD_DEREG_MR]		= ib_uverbs_dereg_mr,
	[IB_USER_VERBS_CMD_ALLOC_MW]		= ib_uverbs_alloc_mw,
	[IB_USER_VERBS_CMD_DEALLOC_MW]		= ib_uverbs_dealloc_mw,
	[IB_USER_VERBS_CMD_CREATE_COMP_CHANNEL] = ib_uverbs_create_comp_channel,
	[IB_USER_VERBS_CMD_CREATE_CQ]		= ib_uverbs_create_cq,
	[IB_USER_VERBS_CMD_RESIZE_CQ]		= ib_uverbs_resize_cq,
	[IB_USER_VERBS_CMD_POLL_CQ]		= ib_uverbs_poll_cq,
	[IB_USER_VERBS_CMD_REQ_NOTIFY_CQ]	= ib_uverbs_req_notify_cq,
	[IB_USER_VERBS_CMD_DESTROY_CQ]		= ib_uverbs_destroy_cq,
	[IB_USER_VERBS_CMD_CREATE_QP]		= ib_uverbs_create_qp,
	[IB_USER_VERBS_CMD_QUERY_QP]		= ib_uverbs_query_qp,
	[IB_USER_VERBS_CMD_MODIFY_QP]		= ib_uverbs_modify_qp,
	[IB_USER_VERBS_CMD_DESTROY_QP]		= ib_uverbs_destroy_qp,
	[IB_USER_VERBS_CMD_POST_SEND]		= ib_uverbs_post_send,
	[IB_USER_VERBS_CMD_POST_RECV]		= ib_uverbs_post_recv,
	[IB_USER_VERBS_CMD_POST_SRQ_RECV]	= ib_uverbs_post_srq_recv,
	[IB_USER_VERBS_CMD_CREATE_AH]		= ib_uverbs_create_ah,
	[IB_USER_VERBS_CMD_DESTROY_AH]		= ib_uverbs_destroy_ah,
	[IB_USER_VERBS_CMD_ATTACH_MCAST]	= ib_uverbs_attach_mcast,
	[IB_USER_VERBS_CMD_DETACH_MCAST]	= ib_uverbs_detach_mcast,
	[IB_USER_VERBS_CMD_CREATE_SRQ]		= ib_uverbs_create_srq,
	[IB_USER_VERBS_CMD_MODIFY_SRQ]		= ib_uverbs_modify_srq,
	[IB_USER_VERBS_CMD_QUERY_SRQ]		= ib_uverbs_query_srq,
	[IB_USER_VERBS_CMD_DESTROY_SRQ]		= ib_uverbs_destroy_srq,
	[IB_USER_VERBS_CMD_OPEN_XRCD]		= ib_uverbs_open_xrcd,
	[IB_USER_VERBS_CMD_CLOSE_XRCD]		= ib_uverbs_close_xrcd,
	[IB_USER_VERBS_CMD_CREATE_XSRQ]		= ib_uverbs_create_xsrq,
	[IB_USER_VERBS_CMD_OPEN_QP]		= ib_uverbs_open_qp,
};

static int (*uverbs_ex_cmd_table[])(struct ib_uverbs_file *file,
				    struct ib_udata *ucore,
				    struct ib_udata *uhw) = {
	[IB_USER_VERBS_EX_CMD_CREATE_FLOW]	= ib_uverbs_ex_create_flow,
	[IB_USER_VERBS_EX_CMD_DESTROY_FLOW]	= ib_uverbs_ex_destroy_flow,
	[IB_USER_VERBS_EX_CMD_QUERY_DEVICE]	= ib_uverbs_ex_query_device,
	[IB_USER_VERBS_EX_CMD_CREATE_CQ]	= ib_uverbs_ex_create_cq,
	[IB_USER_VERBS_EX_CMD_CREATE_QP]        = ib_uverbs_ex_create_qp,
	[IB_USER_VERBS_EX_CMD_CREATE_WQ]        = ib_uverbs_ex_create_wq,
	[IB_USER_VERBS_EX_CMD_MODIFY_WQ]        = ib_uverbs_ex_modify_wq,
	[IB_USER_VERBS_EX_CMD_DESTROY_WQ]       = ib_uverbs_ex_destroy_wq,
	[IB_USER_VERBS_EX_CMD_CREATE_RWQ_IND_TBL] = ib_uverbs_ex_create_rwq_ind_table,
	[IB_USER_VERBS_EX_CMD_DESTROY_RWQ_IND_TBL] = ib_uverbs_ex_destroy_rwq_ind_table,
	[IB_USER_VERBS_EX_CMD_MODIFY_QP]        = ib_uverbs_ex_modify_qp,
	[IB_USER_VERBS_EX_CMD_MODIFY_CQ]        = ib_uverbs_ex_modify_cq,
};

static void ib_uverbs_add_one(struct ib_device *device);
static void ib_uverbs_remove_one(struct ib_device *device, void *client_data);

/*
 * Must be called with the ufile->device->disassociate_srcu held, and the lock
 * must be held until use of the ucontext is finished.
 */
struct ib_ucontext *ib_uverbs_get_ucontext(struct ib_uverbs_file *ufile)
{
	/*
	 * We do not hold the hw_destroy_rwsem lock for this flow, instead
	 * srcu is used. It does not matter if someone races this with
	 * get_context, we get NULL or valid ucontext.
	 */
	struct ib_ucontext *ucontext = smp_load_acquire(&ufile->ucontext);

	if (!srcu_dereference(ufile->device->ib_dev,
			      &ufile->device->disassociate_srcu))
		return ERR_PTR(-EIO);

	if (!ucontext)
		return ERR_PTR(-EINVAL);

	return ucontext;
}
EXPORT_SYMBOL(ib_uverbs_get_ucontext);

int uverbs_dealloc_mw(struct ib_mw *mw)
{
	struct ib_pd *pd = mw->pd;
	int ret;

	ret = mw->device->dealloc_mw(mw);
	if (!ret)
		atomic_dec(&pd->usecnt);
	return ret;
}

static void ib_uverbs_release_dev(struct device *device)
{
	struct ib_uverbs_device *dev =
			container_of(device, struct ib_uverbs_device, dev);

	uverbs_destroy_api(dev->uapi);
	cleanup_srcu_struct(&dev->disassociate_srcu);
	kfree(dev);
}

static void ib_uverbs_release_async_event_file(struct kref *ref)
{
	struct ib_uverbs_async_event_file *file =
		container_of(ref, struct ib_uverbs_async_event_file, ref);

	kfree(file);
}

void ib_uverbs_release_ucq(struct ib_uverbs_file *file,
			  struct ib_uverbs_completion_event_file *ev_file,
			  struct ib_ucq_object *uobj)
{
	struct ib_uverbs_event *evt, *tmp;

	if (ev_file) {
		spin_lock_irq(&ev_file->ev_queue.lock);
		list_for_each_entry_safe(evt, tmp, &uobj->comp_list, obj_list) {
			list_del(&evt->list);
			kfree(evt);
		}
		spin_unlock_irq(&ev_file->ev_queue.lock);

		uverbs_uobject_put(&ev_file->uobj);
	}

	spin_lock_irq(&file->async_file->ev_queue.lock);
	list_for_each_entry_safe(evt, tmp, &uobj->async_list, obj_list) {
		list_del(&evt->list);
		kfree(evt);
	}
	spin_unlock_irq(&file->async_file->ev_queue.lock);
}

void ib_uverbs_release_uevent(struct ib_uverbs_file *file,
			      struct ib_uevent_object *uobj)
{
	struct ib_uverbs_event *evt, *tmp;

	spin_lock_irq(&file->async_file->ev_queue.lock);
	list_for_each_entry_safe(evt, tmp, &uobj->event_list, obj_list) {
		list_del(&evt->list);
		kfree(evt);
	}
	spin_unlock_irq(&file->async_file->ev_queue.lock);
}

void ib_uverbs_detach_umcast(struct ib_qp *qp,
			     struct ib_uqp_object *uobj)
{
	struct ib_uverbs_mcast_entry *mcast, *tmp;

	list_for_each_entry_safe(mcast, tmp, &uobj->mcast_list, list) {
		ib_detach_mcast(qp, &mcast->gid, mcast->lid);
		list_del(&mcast->list);
		kfree(mcast);
	}
}

static void ib_uverbs_comp_dev(struct ib_uverbs_device *dev)
{
	complete(&dev->comp);
}

void ib_uverbs_release_file(struct kref *ref)
{
	struct ib_uverbs_file *file =
		container_of(ref, struct ib_uverbs_file, ref);
	struct ib_device *ib_dev;
	int srcu_key;

	release_ufile_idr_uobject(file);

	srcu_key = srcu_read_lock(&file->device->disassociate_srcu);
	ib_dev = srcu_dereference(file->device->ib_dev,
				  &file->device->disassociate_srcu);
	if (ib_dev && !ib_dev->disassociate_ucontext)
		module_put(ib_dev->owner);
	srcu_read_unlock(&file->device->disassociate_srcu, srcu_key);

	if (atomic_dec_and_test(&file->device->refcount))
		ib_uverbs_comp_dev(file->device);

	if (file->async_file)
		kref_put(&file->async_file->ref,
			 ib_uverbs_release_async_event_file);
	put_device(&file->device->dev);
	kfree(file);
}

static ssize_t ib_uverbs_event_read(struct ib_uverbs_event_queue *ev_queue,
				    struct file *filp, char __user *buf,
				    size_t count, loff_t *pos,
				    size_t eventsz)
{
	struct ib_uverbs_event *event;
	int ret = 0;

	spin_lock_irq(&ev_queue->lock);

	while (list_empty(&ev_queue->event_list)) {
		spin_unlock_irq(&ev_queue->lock);

		if (filp->f_flags & O_NONBLOCK)
			return -EAGAIN;

		if (wait_event_interruptible(ev_queue->poll_wait,
					     (!list_empty(&ev_queue->event_list) ||
					      ev_queue->is_closed)))
			return -ERESTARTSYS;

		spin_lock_irq(&ev_queue->lock);

		/* If device was disassociated and no event exists set an error */
		if (list_empty(&ev_queue->event_list) && ev_queue->is_closed) {
			spin_unlock_irq(&ev_queue->lock);
			return -EIO;
		}
	}

	event = list_entry(ev_queue->event_list.next, struct ib_uverbs_event, list);

	if (eventsz > count) {
		ret   = -EINVAL;
		event = NULL;
	} else {
		list_del(ev_queue->event_list.next);
		if (event->counter) {
			++(*event->counter);
			list_del(&event->obj_list);
		}
	}

	spin_unlock_irq(&ev_queue->lock);

	if (event) {
		if (copy_to_user(buf, event, eventsz))
			ret = -EFAULT;
		else
			ret = eventsz;
	}

	kfree(event);

	return ret;
}

static ssize_t ib_uverbs_async_event_read(struct file *filp, char __user *buf,
					  size_t count, loff_t *pos)
{
	struct ib_uverbs_async_event_file *file = filp->private_data;

	return ib_uverbs_event_read(&file->ev_queue, filp, buf, count, pos,
				    sizeof(struct ib_uverbs_async_event_desc));
}

static ssize_t ib_uverbs_comp_event_read(struct file *filp, char __user *buf,
					 size_t count, loff_t *pos)
{
	struct ib_uverbs_completion_event_file *comp_ev_file =
		filp->private_data;

	return ib_uverbs_event_read(&comp_ev_file->ev_queue, filp, buf, count,
				    pos,
				    sizeof(struct ib_uverbs_comp_event_desc));
}

static unsigned int ib_uverbs_event_poll(struct ib_uverbs_event_queue *ev_queue,
					 struct file *filp,
					 struct poll_table_struct *wait)
{
	unsigned int pollflags = 0;

	poll_wait(filp, &ev_queue->poll_wait, wait);

	spin_lock_irq(&ev_queue->lock);
	if (!list_empty(&ev_queue->event_list))
		pollflags = POLLIN | POLLRDNORM;
	else if (ev_queue->is_closed)
		pollflags = POLLERR;
	spin_unlock_irq(&ev_queue->lock);

	return pollflags;
}

static unsigned int ib_uverbs_async_event_poll(struct file *filp,
					       struct poll_table_struct *wait)
{
	struct ib_uverbs_async_event_file *file = filp->private_data;

	return ib_uverbs_event_poll(&file->ev_queue, filp, wait);
}

static unsigned int ib_uverbs_comp_event_poll(struct file *filp,
					      struct poll_table_struct *wait)
{
	struct ib_uverbs_completion_event_file *comp_ev_file =
		filp->private_data;

	return ib_uverbs_event_poll(&comp_ev_file->ev_queue, filp, wait);
}

static int ib_uverbs_async_event_fasync(int fd, struct file *filp, int on)
{
	struct ib_uverbs_async_event_file *file = filp->private_data;

	return fasync_helper(fd, filp, on, &file->ev_queue.async_queue);
}

static int ib_uverbs_comp_event_fasync(int fd, struct file *filp, int on)
{
	struct ib_uverbs_completion_event_file *comp_ev_file =
		filp->private_data;

	return fasync_helper(fd, filp, on, &comp_ev_file->ev_queue.async_queue);
}

static int ib_uverbs_async_event_close(struct inode *inode, struct file *filp)
{
	struct ib_uverbs_async_event_file *file = filp->private_data;
	struct ib_uverbs_file *uverbs_file = file->uverbs_file;
	struct ib_uverbs_event *entry, *tmp;
	int closed_already = 0;

	mutex_lock(&uverbs_file->device->lists_mutex);
	spin_lock_irq(&file->ev_queue.lock);
	closed_already = file->ev_queue.is_closed;
	file->ev_queue.is_closed = 1;
	list_for_each_entry_safe(entry, tmp, &file->ev_queue.event_list, list) {
		if (entry->counter)
			list_del(&entry->obj_list);
		kfree(entry);
	}
	spin_unlock_irq(&file->ev_queue.lock);
	if (!closed_already) {
		list_del(&file->list);
		ib_unregister_event_handler(&uverbs_file->event_handler);
	}
	mutex_unlock(&uverbs_file->device->lists_mutex);

	kref_put(&uverbs_file->ref, ib_uverbs_release_file);
	kref_put(&file->ref, ib_uverbs_release_async_event_file);

	return 0;
}

static int ib_uverbs_comp_event_close(struct inode *inode, struct file *filp)
{
	struct ib_uobject *uobj = filp->private_data;
	struct ib_uverbs_completion_event_file *file = container_of(
		uobj, struct ib_uverbs_completion_event_file, uobj);
	struct ib_uverbs_event *entry, *tmp;

	spin_lock_irq(&file->ev_queue.lock);
	list_for_each_entry_safe(entry, tmp, &file->ev_queue.event_list, list) {
		if (entry->counter)
			list_del(&entry->obj_list);
		kfree(entry);
	}
	file->ev_queue.is_closed = 1;
	spin_unlock_irq(&file->ev_queue.lock);

	uverbs_close_fd(filp);

	return 0;
}

const struct file_operations uverbs_event_fops = {
	.owner	 = THIS_MODULE,
	.read	 = ib_uverbs_comp_event_read,
	.poll    = ib_uverbs_comp_event_poll,
	.release = ib_uverbs_comp_event_close,
	.fasync  = ib_uverbs_comp_event_fasync,
	.llseek	 = no_llseek,
};

static const struct file_operations uverbs_async_event_fops = {
	.owner	 = THIS_MODULE,
	.read	 = ib_uverbs_async_event_read,
	.poll    = ib_uverbs_async_event_poll,
	.release = ib_uverbs_async_event_close,
	.fasync  = ib_uverbs_async_event_fasync,
	.llseek	 = no_llseek,
};

void ib_uverbs_comp_handler(struct ib_cq *cq, void *cq_context)
{
	struct ib_uverbs_event_queue   *ev_queue = cq_context;
	struct ib_ucq_object	       *uobj;
	struct ib_uverbs_event	       *entry;
	unsigned long			flags;

	if (!ev_queue)
		return;

	spin_lock_irqsave(&ev_queue->lock, flags);
	if (ev_queue->is_closed) {
		spin_unlock_irqrestore(&ev_queue->lock, flags);
		return;
	}

	entry = kmalloc(sizeof(*entry), GFP_ATOMIC);
	if (!entry) {
		spin_unlock_irqrestore(&ev_queue->lock, flags);
		return;
	}

	uobj = container_of(cq->uobject, struct ib_ucq_object, uobject);

	entry->desc.comp.cq_handle = cq->uobject->user_handle;
	entry->counter		   = &uobj->comp_events_reported;

	list_add_tail(&entry->list, &ev_queue->event_list);
	list_add_tail(&entry->obj_list, &uobj->comp_list);
	spin_unlock_irqrestore(&ev_queue->lock, flags);

	wake_up_interruptible(&ev_queue->poll_wait);
	kill_fasync(&ev_queue->async_queue, SIGIO, POLL_IN);
}

static void ib_uverbs_async_handler(struct ib_uverbs_file *file,
				    __u64 element, __u64 event,
				    struct list_head *obj_list,
				    u32 *counter)
{
	struct ib_uverbs_event *entry;
	unsigned long flags;

	spin_lock_irqsave(&file->async_file->ev_queue.lock, flags);
	if (file->async_file->ev_queue.is_closed) {
		spin_unlock_irqrestore(&file->async_file->ev_queue.lock, flags);
		return;
	}

	entry = kmalloc(sizeof(*entry), GFP_ATOMIC);
	if (!entry) {
		spin_unlock_irqrestore(&file->async_file->ev_queue.lock, flags);
		return;
	}

	entry->desc.async.element    = element;
	entry->desc.async.event_type = event;
	entry->desc.async.reserved   = 0;
	entry->counter               = counter;

	list_add_tail(&entry->list, &file->async_file->ev_queue.event_list);
	if (obj_list)
		list_add_tail(&entry->obj_list, obj_list);
	spin_unlock_irqrestore(&file->async_file->ev_queue.lock, flags);

	wake_up_interruptible(&file->async_file->ev_queue.poll_wait);
	kill_fasync(&file->async_file->ev_queue.async_queue, SIGIO, POLL_IN);
}

void ib_uverbs_cq_event_handler(struct ib_event *event, void *context_ptr)
{
	struct ib_ucq_object *uobj = container_of(event->element.cq->uobject,
						  struct ib_ucq_object, uobject);

	ib_uverbs_async_handler(uobj->uobject.ufile, uobj->uobject.user_handle,
				event->event, &uobj->async_list,
				&uobj->async_events_reported);
}

void ib_uverbs_qp_event_handler(struct ib_event *event, void *context_ptr)
{
	struct ib_uevent_object *uobj;

	/* for XRC target qp's, check that qp is live */
	if (!event->element.qp->uobject)
		return;

	uobj = container_of(event->element.qp->uobject,
			    struct ib_uevent_object, uobject);

	ib_uverbs_async_handler(context_ptr, uobj->uobject.user_handle,
				event->event, &uobj->event_list,
				&uobj->events_reported);
}

void ib_uverbs_wq_event_handler(struct ib_event *event, void *context_ptr)
{
	struct ib_uevent_object *uobj = container_of(event->element.wq->uobject,
						  struct ib_uevent_object, uobject);

	ib_uverbs_async_handler(context_ptr, uobj->uobject.user_handle,
				event->event, &uobj->event_list,
				&uobj->events_reported);
}

void ib_uverbs_srq_event_handler(struct ib_event *event, void *context_ptr)
{
	struct ib_uevent_object *uobj;

	uobj = container_of(event->element.srq->uobject,
			    struct ib_uevent_object, uobject);

	ib_uverbs_async_handler(context_ptr, uobj->uobject.user_handle,
				event->event, &uobj->event_list,
				&uobj->events_reported);
}

void ib_uverbs_event_handler(struct ib_event_handler *handler,
			     struct ib_event *event)
{
	struct ib_uverbs_file *file =
		container_of(handler, struct ib_uverbs_file, event_handler);

	ib_uverbs_async_handler(file, event->element.port_num, event->event,
				NULL, NULL);
}

void ib_uverbs_free_async_event_file(struct ib_uverbs_file *file)
{
	kref_put(&file->async_file->ref, ib_uverbs_release_async_event_file);
	file->async_file = NULL;
}

void ib_uverbs_init_event_queue(struct ib_uverbs_event_queue *ev_queue)
{
	spin_lock_init(&ev_queue->lock);
	INIT_LIST_HEAD(&ev_queue->event_list);
	init_waitqueue_head(&ev_queue->poll_wait);
	ev_queue->is_closed   = 0;
	ev_queue->async_queue = NULL;
}

struct file *ib_uverbs_alloc_async_event_file(struct ib_uverbs_file *uverbs_file,
					      struct ib_device	*ib_dev)
{
	struct ib_uverbs_async_event_file *ev_file;
	struct file *filp;

	ev_file = kzalloc(sizeof(*ev_file), GFP_KERNEL);
	if (!ev_file)
		return ERR_PTR(-ENOMEM);

	ib_uverbs_init_event_queue(&ev_file->ev_queue);
	ev_file->uverbs_file = uverbs_file;
	kref_get(&ev_file->uverbs_file->ref);
	kref_init(&ev_file->ref);
	filp = anon_inode_getfile("[infinibandevent]", &uverbs_async_event_fops,
				  ev_file, O_RDONLY);
	if (IS_ERR(filp))
		goto err_put_refs;

	mutex_lock(&uverbs_file->device->lists_mutex);
	list_add_tail(&ev_file->list,
		      &uverbs_file->device->uverbs_events_file_list);
	mutex_unlock(&uverbs_file->device->lists_mutex);

	WARN_ON(uverbs_file->async_file);
	uverbs_file->async_file = ev_file;
	kref_get(&uverbs_file->async_file->ref);
	INIT_IB_EVENT_HANDLER(&uverbs_file->event_handler,
			      ib_dev,
			      ib_uverbs_event_handler);
	ib_register_event_handler(&uverbs_file->event_handler);
	/* At that point async file stuff was fully set */

	return filp;

err_put_refs:
	kref_put(&ev_file->uverbs_file->ref, ib_uverbs_release_file);
	kref_put(&ev_file->ref, ib_uverbs_release_async_event_file);
	return filp;
}

static bool verify_command_mask(struct ib_uverbs_file *ufile, u32 command,
				bool extended)
{
	if (!extended)
		return ufile->uverbs_cmd_mask & BIT_ULL(command);

	return ufile->uverbs_ex_cmd_mask & BIT_ULL(command);
}

static bool verify_command_idx(u32 command, bool extended)
{
	if (extended)
		return command < ARRAY_SIZE(uverbs_ex_cmd_table) &&
		       uverbs_ex_cmd_table[command];

	return command < ARRAY_SIZE(uverbs_cmd_table) &&
	       uverbs_cmd_table[command];
}

static ssize_t process_hdr(struct ib_uverbs_cmd_hdr *hdr,
			   u32 *command, bool *extended)
{
	if (hdr->command & ~(u32)(IB_USER_VERBS_CMD_FLAG_EXTENDED |
				   IB_USER_VERBS_CMD_COMMAND_MASK))
		return -EINVAL;

	*command = hdr->command & IB_USER_VERBS_CMD_COMMAND_MASK;
	*extended = hdr->command & IB_USER_VERBS_CMD_FLAG_EXTENDED;

	if (!verify_command_idx(*command, *extended))
		return -EOPNOTSUPP;

	return 0;
}

static ssize_t verify_hdr(struct ib_uverbs_cmd_hdr *hdr,
			  struct ib_uverbs_ex_cmd_hdr *ex_hdr,
			  size_t count, bool extended)
{
	if (extended) {
		count -= sizeof(*hdr) + sizeof(*ex_hdr);

		if ((hdr->in_words + ex_hdr->provider_in_words) * 8 != count)
			return -EINVAL;

		if (ex_hdr->cmd_hdr_reserved)
			return -EINVAL;

		if (ex_hdr->response) {
			if (!hdr->out_words && !ex_hdr->provider_out_words)
				return -EINVAL;

			if (!access_ok(VERIFY_WRITE,
				       u64_to_user_ptr(ex_hdr->response),
				       (hdr->out_words + ex_hdr->provider_out_words) * 8))
				return -EFAULT;
		} else {
			if (hdr->out_words || ex_hdr->provider_out_words)
				return -EINVAL;
		}

		return 0;
	}

	/* not extended command */
	if (hdr->in_words * 4 != count)
		return -EINVAL;

	return 0;
}

static ssize_t ib_uverbs_write(struct file *filp, const char __user *buf,
			     size_t count, loff_t *pos)
{
	struct ib_uverbs_file *file = filp->private_data;
	struct ib_uverbs_ex_cmd_hdr ex_hdr;
	struct ib_uverbs_cmd_hdr hdr;
	bool extended;
	int srcu_key;
	u32 command;
	ssize_t ret;

	if (!ib_safe_file_access(filp)) {
		pr_err_once("uverbs_write: process %d (%s) changed security contexts after opening file descriptor, this is not allowed.\n",
			    task_tgid_vnr(current), current->comm);
		return -EACCES;
	}

	if (count < sizeof(hdr))
		return -EINVAL;

	if (copy_from_user(&hdr, buf, sizeof(hdr)))
		return -EFAULT;

	ret = process_hdr(&hdr, &command, &extended);
	if (ret)
		return ret;

	if (extended) {
		if (count < (sizeof(hdr) + sizeof(ex_hdr)))
			return -EINVAL;
		if (copy_from_user(&ex_hdr, buf + sizeof(hdr), sizeof(ex_hdr)))
			return -EFAULT;
	}

	ret = verify_hdr(&hdr, &ex_hdr, count, extended);
	if (ret)
		return ret;

	srcu_key = srcu_read_lock(&file->device->disassociate_srcu);
	if (!verify_command_mask(file, command, extended)) {
		ret = -EOPNOTSUPP;
		goto out;
	}

<<<<<<< HEAD
	buf += sizeof(hdr);
=======
	if (!file->ucontext &&
	    command != IB_USER_VERBS_CMD_GET_CONTEXT) {
		ret = -EINVAL;
		goto out;
	}

	if (!flags) {
		command = array_index_nospec(command, ARRAY_SIZE(uverbs_cmd_table));
		if (!uverbs_cmd_table[command]) {
			ret = -EINVAL;
			goto out;
		}

		if (hdr.in_words * 4 != count) {
			ret = -EINVAL;
			goto out;
		}

		ret = uverbs_cmd_table[command](file, ib_dev,
						 buf + sizeof(hdr),
						 hdr.in_words * 4,
						 hdr.out_words * 4);
>>>>>>> fe33425c

	if (!extended) {
		ret = uverbs_cmd_table[command](file, buf,
						hdr.in_words * 4,
						hdr.out_words * 4);
	} else {
		struct ib_udata ucore;
		struct ib_udata uhw;
<<<<<<< HEAD
=======
		size_t written_count = count;

		command = array_index_nospec(command, ARRAY_SIZE(uverbs_ex_cmd_table));
		if (!uverbs_ex_cmd_table[command]) {
			ret = -ENOSYS;
			goto out;
		}

		if (!file->ucontext) {
			ret = -EINVAL;
			goto out;
		}
>>>>>>> fe33425c

		buf += sizeof(ex_hdr);

		ib_uverbs_init_udata_buf_or_null(&ucore, buf,
					u64_to_user_ptr(ex_hdr.response),
					hdr.in_words * 8, hdr.out_words * 8);

		ib_uverbs_init_udata_buf_or_null(&uhw,
					buf + ucore.inlen,
					u64_to_user_ptr(ex_hdr.response) + ucore.outlen,
					ex_hdr.provider_in_words * 8,
					ex_hdr.provider_out_words * 8);

		ret = uverbs_ex_cmd_table[command](file, &ucore, &uhw);
		ret = (ret) ? : count;
	}

out:
	srcu_read_unlock(&file->device->disassociate_srcu, srcu_key);
	return ret;
}

static int ib_uverbs_mmap(struct file *filp, struct vm_area_struct *vma)
{
	struct ib_uverbs_file *file = filp->private_data;
	struct ib_ucontext *ucontext;
	int ret = 0;
	int srcu_key;

	srcu_key = srcu_read_lock(&file->device->disassociate_srcu);
	ucontext = ib_uverbs_get_ucontext(file);
	if (IS_ERR(ucontext)) {
		ret = PTR_ERR(ucontext);
		goto out;
	}

	ret = ucontext->device->mmap(ucontext, vma);
out:
	srcu_read_unlock(&file->device->disassociate_srcu, srcu_key);
	return ret;
}

/*
 * Each time we map IO memory into user space this keeps track of the mapping.
 * When the device is hot-unplugged we 'zap' the mmaps in user space to point
 * to the zero page and allow the hot unplug to proceed.
 *
 * This is necessary for cases like PCI physical hot unplug as the actual BAR
 * memory may vanish after this and access to it from userspace could MCE.
 *
 * RDMA drivers supporting disassociation must have their user space designed
 * to cope in some way with their IO pages going to the zero page.
 */
struct rdma_umap_priv {
	struct vm_area_struct *vma;
	struct list_head list;
};

static const struct vm_operations_struct rdma_umap_ops;

static void rdma_umap_priv_init(struct rdma_umap_priv *priv,
				struct vm_area_struct *vma)
{
	struct ib_uverbs_file *ufile = vma->vm_file->private_data;

	priv->vma = vma;
	vma->vm_private_data = priv;
	vma->vm_ops = &rdma_umap_ops;

	mutex_lock(&ufile->umap_lock);
	list_add(&priv->list, &ufile->umaps);
	mutex_unlock(&ufile->umap_lock);
}

/*
 * The VMA has been dup'd, initialize the vm_private_data with a new tracking
 * struct
 */
static void rdma_umap_open(struct vm_area_struct *vma)
{
	struct ib_uverbs_file *ufile = vma->vm_file->private_data;
	struct rdma_umap_priv *opriv = vma->vm_private_data;
	struct rdma_umap_priv *priv;

	if (!opriv)
		return;

	/* We are racing with disassociation */
	if (!down_read_trylock(&ufile->hw_destroy_rwsem))
		goto out_zap;
	/*
	 * Disassociation already completed, the VMA should already be zapped.
	 */
	if (!ufile->ucontext)
		goto out_unlock;

	priv = kzalloc(sizeof(*priv), GFP_KERNEL);
	if (!priv)
		goto out_unlock;
	rdma_umap_priv_init(priv, vma);

	up_read(&ufile->hw_destroy_rwsem);
	return;

out_unlock:
	up_read(&ufile->hw_destroy_rwsem);
out_zap:
	/*
	 * We can't allow the VMA to be created with the actual IO pages, that
	 * would break our API contract, and it can't be stopped at this
	 * point, so zap it.
	 */
	vma->vm_private_data = NULL;
	zap_vma_ptes(vma, vma->vm_start, vma->vm_end - vma->vm_start);
}

static void rdma_umap_close(struct vm_area_struct *vma)
{
	struct ib_uverbs_file *ufile = vma->vm_file->private_data;
	struct rdma_umap_priv *priv = vma->vm_private_data;

	if (!priv)
		return;

	/*
	 * The vma holds a reference on the struct file that created it, which
	 * in turn means that the ib_uverbs_file is guaranteed to exist at
	 * this point.
	 */
	mutex_lock(&ufile->umap_lock);
	list_del(&priv->list);
	mutex_unlock(&ufile->umap_lock);
	kfree(priv);
}

static const struct vm_operations_struct rdma_umap_ops = {
	.open = rdma_umap_open,
	.close = rdma_umap_close,
};

static struct rdma_umap_priv *rdma_user_mmap_pre(struct ib_ucontext *ucontext,
						 struct vm_area_struct *vma,
						 unsigned long size)
{
	struct ib_uverbs_file *ufile = ucontext->ufile;
	struct rdma_umap_priv *priv;

	if (vma->vm_end - vma->vm_start != size)
		return ERR_PTR(-EINVAL);

	/* Driver is using this wrong, must be called by ib_uverbs_mmap */
	if (WARN_ON(!vma->vm_file ||
		    vma->vm_file->private_data != ufile))
		return ERR_PTR(-EINVAL);
	lockdep_assert_held(&ufile->device->disassociate_srcu);

	priv = kzalloc(sizeof(*priv), GFP_KERNEL);
	if (!priv)
		return ERR_PTR(-ENOMEM);
	return priv;
}

/*
 * Map IO memory into a process. This is to be called by drivers as part of
 * their mmap() functions if they wish to send something like PCI-E BAR memory
 * to userspace.
 */
int rdma_user_mmap_io(struct ib_ucontext *ucontext, struct vm_area_struct *vma,
		      unsigned long pfn, unsigned long size, pgprot_t prot)
{
	struct rdma_umap_priv *priv = rdma_user_mmap_pre(ucontext, vma, size);

	if (IS_ERR(priv))
		return PTR_ERR(priv);

	vma->vm_page_prot = prot;
	if (io_remap_pfn_range(vma, vma->vm_start, pfn, size, prot)) {
		kfree(priv);
		return -EAGAIN;
	}

	rdma_umap_priv_init(priv, vma);
	return 0;
}
EXPORT_SYMBOL(rdma_user_mmap_io);

/*
 * The page case is here for a slightly different reason, the driver expects
 * to be able to free the page it is sharing to user space when it destroys
 * its ucontext, which means we need to zap the user space references.
 *
 * We could handle this differently by providing an API to allocate a shared
 * page and then only freeing the shared page when the last ufile is
 * destroyed.
 */
int rdma_user_mmap_page(struct ib_ucontext *ucontext,
			struct vm_area_struct *vma, struct page *page,
			unsigned long size)
{
	struct rdma_umap_priv *priv = rdma_user_mmap_pre(ucontext, vma, size);

	if (IS_ERR(priv))
		return PTR_ERR(priv);

	if (remap_pfn_range(vma, vma->vm_start, page_to_pfn(page), size,
			    vma->vm_page_prot)) {
		kfree(priv);
		return -EAGAIN;
	}

	rdma_umap_priv_init(priv, vma);
	return 0;
}
EXPORT_SYMBOL(rdma_user_mmap_page);

void uverbs_user_mmap_disassociate(struct ib_uverbs_file *ufile)
{
	struct rdma_umap_priv *priv, *next_priv;

	lockdep_assert_held(&ufile->hw_destroy_rwsem);

	while (1) {
		struct mm_struct *mm = NULL;

		/* Get an arbitrary mm pointer that hasn't been cleaned yet */
		mutex_lock(&ufile->umap_lock);
		while (!list_empty(&ufile->umaps)) {
			int ret;

			priv = list_first_entry(&ufile->umaps,
						struct rdma_umap_priv, list);
			mm = priv->vma->vm_mm;
			ret = mmget_not_zero(mm);
			if (!ret) {
				list_del_init(&priv->list);
				mm = NULL;
				continue;
			}
			break;
		}
		mutex_unlock(&ufile->umap_lock);
		if (!mm)
			return;

		/*
		 * The umap_lock is nested under mmap_sem since it used within
		 * the vma_ops callbacks, so we have to clean the list one mm
		 * at a time to get the lock ordering right. Typically there
		 * will only be one mm, so no big deal.
		 */
		down_write(&mm->mmap_sem);
		if (!mmget_still_valid(mm))
			goto skip_mm;
		mutex_lock(&ufile->umap_lock);
		list_for_each_entry_safe (priv, next_priv, &ufile->umaps,
					  list) {
			struct vm_area_struct *vma = priv->vma;

			if (vma->vm_mm != mm)
				continue;
			list_del_init(&priv->list);

			zap_vma_ptes(vma, vma->vm_start,
				     vma->vm_end - vma->vm_start);
			vma->vm_flags &= ~(VM_SHARED | VM_MAYSHARE);
		}
		mutex_unlock(&ufile->umap_lock);
skip_mm:
		up_write(&mm->mmap_sem);
		mmput(mm);
	}
}

/*
 * ib_uverbs_open() does not need the BKL:
 *
 *  - the ib_uverbs_device structures are properly reference counted and
 *    everything else is purely local to the file being created, so
 *    races against other open calls are not a problem;
 *  - there is no ioctl method to race against;
 *  - the open method will either immediately run -ENXIO, or all
 *    required initialization will be done.
 */
static int ib_uverbs_open(struct inode *inode, struct file *filp)
{
	struct ib_uverbs_device *dev;
	struct ib_uverbs_file *file;
	struct ib_device *ib_dev;
	int ret;
	int module_dependent;
	int srcu_key;

	dev = container_of(inode->i_cdev, struct ib_uverbs_device, cdev);
	if (!atomic_inc_not_zero(&dev->refcount))
		return -ENXIO;

	get_device(&dev->dev);
	srcu_key = srcu_read_lock(&dev->disassociate_srcu);
	mutex_lock(&dev->lists_mutex);
	ib_dev = srcu_dereference(dev->ib_dev,
				  &dev->disassociate_srcu);
	if (!ib_dev) {
		ret = -EIO;
		goto err;
	}

	/* In case IB device supports disassociate ucontext, there is no hard
	 * dependency between uverbs device and its low level device.
	 */
	module_dependent = !(ib_dev->disassociate_ucontext);

	if (module_dependent) {
		if (!try_module_get(ib_dev->owner)) {
			ret = -ENODEV;
			goto err;
		}
	}

	file = kzalloc(sizeof(*file), GFP_KERNEL);
	if (!file) {
		ret = -ENOMEM;
		if (module_dependent)
			goto err_module;

		goto err;
	}

	file->device	 = dev;
	kref_init(&file->ref);
	mutex_init(&file->ucontext_lock);

	spin_lock_init(&file->uobjects_lock);
	INIT_LIST_HEAD(&file->uobjects);
	init_rwsem(&file->hw_destroy_rwsem);
	mutex_init(&file->umap_lock);
	INIT_LIST_HEAD(&file->umaps);

	filp->private_data = file;
	list_add_tail(&file->list, &dev->uverbs_file_list);
	mutex_unlock(&dev->lists_mutex);
	srcu_read_unlock(&dev->disassociate_srcu, srcu_key);

	file->uverbs_cmd_mask = ib_dev->uverbs_cmd_mask;
	file->uverbs_ex_cmd_mask = ib_dev->uverbs_ex_cmd_mask;

	setup_ufile_idr_uobject(file);

	return nonseekable_open(inode, filp);

err_module:
	module_put(ib_dev->owner);

err:
	mutex_unlock(&dev->lists_mutex);
	srcu_read_unlock(&dev->disassociate_srcu, srcu_key);
	if (atomic_dec_and_test(&dev->refcount))
		ib_uverbs_comp_dev(dev);

	put_device(&dev->dev);
	return ret;
}

static int ib_uverbs_close(struct inode *inode, struct file *filp)
{
	struct ib_uverbs_file *file = filp->private_data;

	uverbs_destroy_ufile_hw(file, RDMA_REMOVE_CLOSE);

	mutex_lock(&file->device->lists_mutex);
	list_del_init(&file->list);
	mutex_unlock(&file->device->lists_mutex);

	kref_put(&file->ref, ib_uverbs_release_file);

	return 0;
}

static const struct file_operations uverbs_fops = {
	.owner	 = THIS_MODULE,
	.write	 = ib_uverbs_write,
	.open	 = ib_uverbs_open,
	.release = ib_uverbs_close,
	.llseek	 = no_llseek,
	.unlocked_ioctl = ib_uverbs_ioctl,
	.compat_ioctl = ib_uverbs_ioctl,
};

static const struct file_operations uverbs_mmap_fops = {
	.owner	 = THIS_MODULE,
	.write	 = ib_uverbs_write,
	.mmap    = ib_uverbs_mmap,
	.open	 = ib_uverbs_open,
	.release = ib_uverbs_close,
	.llseek	 = no_llseek,
	.unlocked_ioctl = ib_uverbs_ioctl,
	.compat_ioctl = ib_uverbs_ioctl,
};

static struct ib_client uverbs_client = {
	.name   = "uverbs",
	.add    = ib_uverbs_add_one,
	.remove = ib_uverbs_remove_one
};

static ssize_t ibdev_show(struct device *device, struct device_attribute *attr,
			  char *buf)
{
	struct ib_uverbs_device *dev =
			container_of(device, struct ib_uverbs_device, dev);
	int ret = -ENODEV;
	int srcu_key;
	struct ib_device *ib_dev;

	srcu_key = srcu_read_lock(&dev->disassociate_srcu);
	ib_dev = srcu_dereference(dev->ib_dev, &dev->disassociate_srcu);
	if (ib_dev)
		ret = sprintf(buf, "%s\n", dev_name(&ib_dev->dev));
	srcu_read_unlock(&dev->disassociate_srcu, srcu_key);

	return ret;
}
static DEVICE_ATTR_RO(ibdev);

static ssize_t abi_version_show(struct device *device,
				struct device_attribute *attr, char *buf)
{
	struct ib_uverbs_device *dev =
			container_of(device, struct ib_uverbs_device, dev);
	int ret = -ENODEV;
	int srcu_key;
	struct ib_device *ib_dev;

	srcu_key = srcu_read_lock(&dev->disassociate_srcu);
	ib_dev = srcu_dereference(dev->ib_dev, &dev->disassociate_srcu);
	if (ib_dev)
		ret = sprintf(buf, "%d\n", ib_dev->uverbs_abi_ver);
	srcu_read_unlock(&dev->disassociate_srcu, srcu_key);

	return ret;
}
static DEVICE_ATTR_RO(abi_version);

static struct attribute *ib_dev_attrs[] = {
	&dev_attr_abi_version.attr,
	&dev_attr_ibdev.attr,
	NULL,
};

static const struct attribute_group dev_attr_group = {
	.attrs = ib_dev_attrs,
};

static CLASS_ATTR_STRING(abi_version, S_IRUGO,
			 __stringify(IB_USER_VERBS_ABI_VERSION));

static int ib_uverbs_create_uapi(struct ib_device *device,
				 struct ib_uverbs_device *uverbs_dev)
{
	struct uverbs_api *uapi;

	uapi = uverbs_alloc_api(device->driver_specs, device->driver_id);
	if (IS_ERR(uapi))
		return PTR_ERR(uapi);

	uverbs_dev->uapi = uapi;
	return 0;
}

static void ib_uverbs_add_one(struct ib_device *device)
{
	int devnum;
	dev_t base;
	struct ib_uverbs_device *uverbs_dev;
	int ret;

	if (!device->alloc_ucontext)
		return;

	uverbs_dev = kzalloc(sizeof(*uverbs_dev), GFP_KERNEL);
	if (!uverbs_dev)
		return;

	ret = init_srcu_struct(&uverbs_dev->disassociate_srcu);
	if (ret) {
		kfree(uverbs_dev);
		return;
	}

	device_initialize(&uverbs_dev->dev);
	uverbs_dev->dev.class = uverbs_class;
	uverbs_dev->dev.parent = device->dev.parent;
	uverbs_dev->dev.release = ib_uverbs_release_dev;
	uverbs_dev->groups[0] = &dev_attr_group;
	uverbs_dev->dev.groups = uverbs_dev->groups;
	atomic_set(&uverbs_dev->refcount, 1);
	init_completion(&uverbs_dev->comp);
	uverbs_dev->xrcd_tree = RB_ROOT;
	mutex_init(&uverbs_dev->xrcd_tree_mutex);
	mutex_init(&uverbs_dev->lists_mutex);
	INIT_LIST_HEAD(&uverbs_dev->uverbs_file_list);
	INIT_LIST_HEAD(&uverbs_dev->uverbs_events_file_list);
	rcu_assign_pointer(uverbs_dev->ib_dev, device);
	uverbs_dev->num_comp_vectors = device->num_comp_vectors;

	devnum = ida_alloc_max(&uverbs_ida, IB_UVERBS_MAX_DEVICES - 1,
			       GFP_KERNEL);
	if (devnum < 0)
		goto err;
	uverbs_dev->devnum = devnum;
	if (devnum >= IB_UVERBS_NUM_FIXED_MINOR)
		base = dynamic_uverbs_dev + devnum - IB_UVERBS_NUM_FIXED_MINOR;
	else
		base = IB_UVERBS_BASE_DEV + devnum;

	if (ib_uverbs_create_uapi(device, uverbs_dev))
		goto err_uapi;

	uverbs_dev->dev.devt = base;
	dev_set_name(&uverbs_dev->dev, "uverbs%d", uverbs_dev->devnum);

	cdev_init(&uverbs_dev->cdev,
		  device->mmap ? &uverbs_mmap_fops : &uverbs_fops);
	uverbs_dev->cdev.owner = THIS_MODULE;

	ret = cdev_device_add(&uverbs_dev->cdev, &uverbs_dev->dev);
	if (ret)
		goto err_uapi;

	ib_set_client_data(device, &uverbs_client, uverbs_dev);
	return;

err_uapi:
	ida_free(&uverbs_ida, devnum);
err:
	if (atomic_dec_and_test(&uverbs_dev->refcount))
		ib_uverbs_comp_dev(uverbs_dev);
	wait_for_completion(&uverbs_dev->comp);
	put_device(&uverbs_dev->dev);
	return;
}

static void ib_uverbs_free_hw_resources(struct ib_uverbs_device *uverbs_dev,
					struct ib_device *ib_dev)
{
	struct ib_uverbs_file *file;
	struct ib_uverbs_async_event_file *event_file;
	struct ib_event event;

	/* Pending running commands to terminate */
	uverbs_disassociate_api_pre(uverbs_dev);
	event.event = IB_EVENT_DEVICE_FATAL;
	event.element.port_num = 0;
	event.device = ib_dev;

	mutex_lock(&uverbs_dev->lists_mutex);
	while (!list_empty(&uverbs_dev->uverbs_file_list)) {
		file = list_first_entry(&uverbs_dev->uverbs_file_list,
					struct ib_uverbs_file, list);
		list_del_init(&file->list);
		kref_get(&file->ref);

		/* We must release the mutex before going ahead and calling
		 * uverbs_cleanup_ufile, as it might end up indirectly calling
		 * uverbs_close, for example due to freeing the resources (e.g
		 * mmput).
		 */
		mutex_unlock(&uverbs_dev->lists_mutex);

		ib_uverbs_event_handler(&file->event_handler, &event);
		uverbs_destroy_ufile_hw(file, RDMA_REMOVE_DRIVER_REMOVE);
		kref_put(&file->ref, ib_uverbs_release_file);

		mutex_lock(&uverbs_dev->lists_mutex);
	}

	while (!list_empty(&uverbs_dev->uverbs_events_file_list)) {
		event_file = list_first_entry(&uverbs_dev->
					      uverbs_events_file_list,
					      struct ib_uverbs_async_event_file,
					      list);
		spin_lock_irq(&event_file->ev_queue.lock);
		event_file->ev_queue.is_closed = 1;
		spin_unlock_irq(&event_file->ev_queue.lock);

		list_del(&event_file->list);
		ib_unregister_event_handler(
			&event_file->uverbs_file->event_handler);
		event_file->uverbs_file->event_handler.device =
			NULL;

		wake_up_interruptible(&event_file->ev_queue.poll_wait);
		kill_fasync(&event_file->ev_queue.async_queue, SIGIO, POLL_IN);
	}
	mutex_unlock(&uverbs_dev->lists_mutex);

	uverbs_disassociate_api(uverbs_dev->uapi);
}

static void ib_uverbs_remove_one(struct ib_device *device, void *client_data)
{
	struct ib_uverbs_device *uverbs_dev = client_data;
	int wait_clients = 1;

	if (!uverbs_dev)
		return;

	cdev_device_del(&uverbs_dev->cdev, &uverbs_dev->dev);
	ida_free(&uverbs_ida, uverbs_dev->devnum);

	if (device->disassociate_ucontext) {
		/* We disassociate HW resources and immediately return.
		 * Userspace will see a EIO errno for all future access.
		 * Upon returning, ib_device may be freed internally and is not
		 * valid any more.
		 * uverbs_device is still available until all clients close
		 * their files, then the uverbs device ref count will be zero
		 * and its resources will be freed.
		 * Note: At this point no more files can be opened since the
		 * cdev was deleted, however active clients can still issue
		 * commands and close their open files.
		 */
		ib_uverbs_free_hw_resources(uverbs_dev, device);
		wait_clients = 0;
	}

	if (atomic_dec_and_test(&uverbs_dev->refcount))
		ib_uverbs_comp_dev(uverbs_dev);
	if (wait_clients)
		wait_for_completion(&uverbs_dev->comp);

	put_device(&uverbs_dev->dev);
}

static char *uverbs_devnode(struct device *dev, umode_t *mode)
{
	if (mode)
		*mode = 0666;
	return kasprintf(GFP_KERNEL, "infiniband/%s", dev_name(dev));
}

static int __init ib_uverbs_init(void)
{
	int ret;

	ret = register_chrdev_region(IB_UVERBS_BASE_DEV,
				     IB_UVERBS_NUM_FIXED_MINOR,
				     "infiniband_verbs");
	if (ret) {
		pr_err("user_verbs: couldn't register device number\n");
		goto out;
	}

	ret = alloc_chrdev_region(&dynamic_uverbs_dev, 0,
				  IB_UVERBS_NUM_DYNAMIC_MINOR,
				  "infiniband_verbs");
	if (ret) {
		pr_err("couldn't register dynamic device number\n");
		goto out_alloc;
	}

	uverbs_class = class_create(THIS_MODULE, "infiniband_verbs");
	if (IS_ERR(uverbs_class)) {
		ret = PTR_ERR(uverbs_class);
		pr_err("user_verbs: couldn't create class infiniband_verbs\n");
		goto out_chrdev;
	}

	uverbs_class->devnode = uverbs_devnode;

	ret = class_create_file(uverbs_class, &class_attr_abi_version.attr);
	if (ret) {
		pr_err("user_verbs: couldn't create abi_version attribute\n");
		goto out_class;
	}

	ret = ib_register_client(&uverbs_client);
	if (ret) {
		pr_err("user_verbs: couldn't register client\n");
		goto out_class;
	}

	return 0;

out_class:
	class_destroy(uverbs_class);

out_chrdev:
	unregister_chrdev_region(dynamic_uverbs_dev,
				 IB_UVERBS_NUM_DYNAMIC_MINOR);

out_alloc:
	unregister_chrdev_region(IB_UVERBS_BASE_DEV,
				 IB_UVERBS_NUM_FIXED_MINOR);

out:
	return ret;
}

static void __exit ib_uverbs_cleanup(void)
{
	ib_unregister_client(&uverbs_client);
	class_destroy(uverbs_class);
	unregister_chrdev_region(IB_UVERBS_BASE_DEV,
				 IB_UVERBS_NUM_FIXED_MINOR);
	unregister_chrdev_region(dynamic_uverbs_dev,
				 IB_UVERBS_NUM_DYNAMIC_MINOR);
}

module_init(ib_uverbs_init);
module_exit(ib_uverbs_cleanup);<|MERGE_RESOLUTION|>--- conflicted
+++ resolved
@@ -45,11 +45,8 @@
 #include <linux/cdev.h>
 #include <linux/anon_inodes.h>
 #include <linux/slab.h>
-<<<<<<< HEAD
 #include <linux/sched/mm.h>
-=======
 #include <linux/nospec.h>
->>>>>>> fe33425c
 
 #include <linux/uaccess.h>
 
@@ -766,55 +763,16 @@
 		goto out;
 	}
 
-<<<<<<< HEAD
 	buf += sizeof(hdr);
-=======
-	if (!file->ucontext &&
-	    command != IB_USER_VERBS_CMD_GET_CONTEXT) {
-		ret = -EINVAL;
-		goto out;
-	}
-
-	if (!flags) {
+
+	if (!extended) {
 		command = array_index_nospec(command, ARRAY_SIZE(uverbs_cmd_table));
-		if (!uverbs_cmd_table[command]) {
-			ret = -EINVAL;
-			goto out;
-		}
-
-		if (hdr.in_words * 4 != count) {
-			ret = -EINVAL;
-			goto out;
-		}
-
-		ret = uverbs_cmd_table[command](file, ib_dev,
-						 buf + sizeof(hdr),
-						 hdr.in_words * 4,
-						 hdr.out_words * 4);
->>>>>>> fe33425c
-
-	if (!extended) {
 		ret = uverbs_cmd_table[command](file, buf,
 						hdr.in_words * 4,
 						hdr.out_words * 4);
 	} else {
 		struct ib_udata ucore;
 		struct ib_udata uhw;
-<<<<<<< HEAD
-=======
-		size_t written_count = count;
-
-		command = array_index_nospec(command, ARRAY_SIZE(uverbs_ex_cmd_table));
-		if (!uverbs_ex_cmd_table[command]) {
-			ret = -ENOSYS;
-			goto out;
-		}
-
-		if (!file->ucontext) {
-			ret = -EINVAL;
-			goto out;
-		}
->>>>>>> fe33425c
 
 		buf += sizeof(ex_hdr);
 
@@ -828,6 +786,7 @@
 					ex_hdr.provider_in_words * 8,
 					ex_hdr.provider_out_words * 8);
 
+		command = array_index_nospec(command, ARRAY_SIZE(uverbs_ex_cmd_table));
 		ret = uverbs_ex_cmd_table[command](file, &ucore, &uhw);
 		ret = (ret) ? : count;
 	}
