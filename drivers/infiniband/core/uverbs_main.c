--- conflicted
+++ resolved
@@ -482,15 +482,9 @@
 {
 	struct ib_uverbs_file *uverbs_file = async_file->uobj.ufile;
 	struct ib_device *ib_dev = async_file->uobj.context->device;
-<<<<<<< HEAD
 
 	ib_uverbs_init_event_queue(&async_file->ev_queue);
 
-=======
-
-	ib_uverbs_init_event_queue(&async_file->ev_queue);
-
->>>>>>> 7d2a07b7
 	/* The first async_event_file becomes the default one for the file. */
 	mutex_lock(&uverbs_file->ucontext_lock);
 	if (!uverbs_file->default_async_file) {
