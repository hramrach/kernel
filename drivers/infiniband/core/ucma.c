--- conflicted
+++ resolved
@@ -482,17 +482,10 @@
 		return -ENOMEM;
 
 	ctx->uid = cmd.uid;
-<<<<<<< HEAD
-	cm_id = rdma_create_id(current->nsproxy->net_ns,
-			       ucma_event_handler, ctx, cmd.ps, qp_type);
+	cm_id = __rdma_create_id(current->nsproxy->net_ns,
+				 ucma_event_handler, ctx, cmd.ps, qp_type, NULL);
 	if (IS_ERR(cm_id)) {
 		ret = PTR_ERR(cm_id);
-=======
-	ctx->cm_id = __rdma_create_id(current->nsproxy->net_ns,
-			      ucma_event_handler, ctx, cmd.ps, qp_type, NULL);
-	if (IS_ERR(ctx->cm_id)) {
-		ret = PTR_ERR(ctx->cm_id);
->>>>>>> efc365e7
 		goto err1;
 	}
 
