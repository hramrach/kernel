--- conflicted
+++ resolved
@@ -84,14 +84,6 @@
 	u32 table_size = (1 << rwq_ind_tbl->log_ind_tbl_size);
 	int ret, i;
 
-<<<<<<< HEAD
-	ret = ib_destroy_rwq_ind_table(rwq_ind_tbl);
-	if (ib_is_destroy_retryable(ret, why, uobject))
-		return ret;
-
-	kfree(ind_tbl);
-	return ret;
-=======
 	if (atomic_read(&rwq_ind_tbl->usecnt))
 		return -EBUSY;
 
@@ -105,7 +97,6 @@
 	kfree(rwq_ind_tbl);
 	kfree(ind_tbl);
 	return 0;
->>>>>>> 7d2a07b7
 }
 
 static int uverbs_free_xrcd(struct ib_uobject *uobject,
@@ -163,11 +154,7 @@
 	spin_unlock_irq(&event_queue->lock);
 }
 
-<<<<<<< HEAD
-static int
-=======
 static void
->>>>>>> 7d2a07b7
 uverbs_completion_event_file_destroy_uobj(struct ib_uobject *uobj,
 					  enum rdma_remove_reason why)
 {
@@ -176,10 +163,6 @@
 			     uobj);
 
 	ib_uverbs_free_event_queue(&file->ev_queue);
-<<<<<<< HEAD
-	return 0;
-=======
->>>>>>> 7d2a07b7
 }
 
 int uverbs_destroy_def_handler(struct uverbs_attr_bundle *attrs)
