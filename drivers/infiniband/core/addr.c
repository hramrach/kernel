--- conflicted
+++ resolved
@@ -558,9 +558,6 @@
 		dst_release(dst);
 	}
 
-<<<<<<< HEAD
-	addr->bound_dev_if = ndev->ifindex;
-=======
 	if (ndev->flags & IFF_LOOPBACK) {
 		ret = rdma_translate_ip(dst_in, addr, NULL);
 		/*
@@ -572,7 +569,6 @@
 	} else {
 		addr->bound_dev_if = ndev->ifindex;
 	}
->>>>>>> f4a53352
 	dev_put(ndev);
 
 	return ret;
