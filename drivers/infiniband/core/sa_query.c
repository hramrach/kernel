/*
 * Copyright (c) 2004 Topspin Communications.  All rights reserved.
 * Copyright (c) 2005 Voltaire, Inc.  All rights reserved.
 * Copyright (c) 2006 Intel Corporation.  All rights reserved.
 *
 * This software is available to you under a choice of one of two
 * licenses.  You may choose to be licensed under the terms of the GNU
 * General Public License (GPL) Version 2, available from the file
 * COPYING in the main directory of this source tree, or the
 * OpenIB.org BSD license below:
 *
 *     Redistribution and use in source and binary forms, with or
 *     without modification, are permitted provided that the following
 *     conditions are met:
 *
 *      - Redistributions of source code must retain the above
 *        copyright notice, this list of conditions and the following
 *        disclaimer.
 *
 *      - Redistributions in binary form must reproduce the above
 *        copyright notice, this list of conditions and the following
 *        disclaimer in the documentation and/or other materials
 *        provided with the distribution.
 *
 * THE SOFTWARE IS PROVIDED "AS IS", WITHOUT WARRANTY OF ANY KIND,
 * EXPRESS OR IMPLIED, INCLUDING BUT NOT LIMITED TO THE WARRANTIES OF
 * MERCHANTABILITY, FITNESS FOR A PARTICULAR PURPOSE AND
 * NONINFRINGEMENT. IN NO EVENT SHALL THE AUTHORS OR COPYRIGHT HOLDERS
 * BE LIABLE FOR ANY CLAIM, DAMAGES OR OTHER LIABILITY, WHETHER IN AN
 * ACTION OF CONTRACT, TORT OR OTHERWISE, ARISING FROM, OUT OF OR IN
 * CONNECTION WITH THE SOFTWARE OR THE USE OR OTHER DEALINGS IN THE
 * SOFTWARE.
 */

#include <linux/module.h>
#include <linux/init.h>
#include <linux/err.h>
#include <linux/random.h>
#include <linux/spinlock.h>
#include <linux/slab.h>
#include <linux/dma-mapping.h>
#include <linux/kref.h>
#include <linux/xarray.h>
#include <linux/workqueue.h>
#include <uapi/linux/if_ether.h>
#include <rdma/ib_pack.h>
#include <rdma/ib_cache.h>
#include <rdma/rdma_netlink.h>
#include <net/netlink.h>
#include <uapi/rdma/ib_user_sa.h>
#include <rdma/ib_marshall.h>
#include <rdma/ib_addr.h>
#include <rdma/opa_addr.h>
#include "sa.h"
#include "core_priv.h"

#define IB_SA_LOCAL_SVC_TIMEOUT_MIN		100
#define IB_SA_LOCAL_SVC_TIMEOUT_DEFAULT		2000
#define IB_SA_LOCAL_SVC_TIMEOUT_MAX		200000
#define IB_SA_CPI_MAX_RETRY_CNT			3
#define IB_SA_CPI_RETRY_WAIT			1000 /*msecs */
static int sa_local_svc_timeout_ms = IB_SA_LOCAL_SVC_TIMEOUT_DEFAULT;

struct ib_sa_sm_ah {
	struct ib_ah        *ah;
	struct kref          ref;
	u16		     pkey_index;
	u8		     src_path_mask;
};

enum rdma_class_port_info_type {
	RDMA_CLASS_PORT_INFO_IB,
	RDMA_CLASS_PORT_INFO_OPA
};

struct rdma_class_port_info {
	enum rdma_class_port_info_type type;
	union {
		struct ib_class_port_info ib;
		struct opa_class_port_info opa;
	};
};

struct ib_sa_classport_cache {
	bool valid;
	int retry_cnt;
	struct rdma_class_port_info data;
};

struct ib_sa_port {
	struct ib_mad_agent *agent;
	struct ib_sa_sm_ah  *sm_ah;
	struct work_struct   update_task;
	struct ib_sa_classport_cache classport_info;
	struct delayed_work ib_cpi_work;
	spinlock_t                   classport_lock; /* protects class port info set */
	spinlock_t           ah_lock;
	u32		     port_num;
};

struct ib_sa_device {
	int                     start_port, end_port;
	struct ib_event_handler event_handler;
	struct ib_sa_port port[];
};

struct ib_sa_query {
	void (*callback)(struct ib_sa_query *, int, struct ib_sa_mad *);
	void (*release)(struct ib_sa_query *);
	struct ib_sa_client    *client;
	struct ib_sa_port      *port;
	struct ib_mad_send_buf *mad_buf;
	struct ib_sa_sm_ah     *sm_ah;
	int			id;
	u32			flags;
	struct list_head	list; /* Local svc request list */
	u32			seq; /* Local svc request sequence number */
	unsigned long		timeout; /* Local svc timeout */
	u8			path_use; /* How will the pathrecord be used */
};

#define IB_SA_ENABLE_LOCAL_SERVICE	0x00000001
#define IB_SA_CANCEL			0x00000002
#define IB_SA_QUERY_OPA			0x00000004

struct ib_sa_service_query {
	void (*callback)(int, struct ib_sa_service_rec *, void *);
	void *context;
	struct ib_sa_query sa_query;
};

struct ib_sa_path_query {
	void (*callback)(int, struct sa_path_rec *, void *);
	void *context;
	struct ib_sa_query sa_query;
	struct sa_path_rec *conv_pr;
};

struct ib_sa_guidinfo_query {
	void (*callback)(int, struct ib_sa_guidinfo_rec *, void *);
	void *context;
	struct ib_sa_query sa_query;
};

struct ib_sa_classport_info_query {
	void (*callback)(void *);
	void *context;
	struct ib_sa_query sa_query;
};

struct ib_sa_mcmember_query {
	void (*callback)(int, struct ib_sa_mcmember_rec *, void *);
	void *context;
	struct ib_sa_query sa_query;
};

static LIST_HEAD(ib_nl_request_list);
static DEFINE_SPINLOCK(ib_nl_request_lock);
static atomic_t ib_nl_sa_request_seq;
static struct workqueue_struct *ib_nl_wq;
static struct delayed_work ib_nl_timed_work;
static const struct nla_policy ib_nl_policy[LS_NLA_TYPE_MAX] = {
	[LS_NLA_TYPE_PATH_RECORD]	= {.type = NLA_BINARY,
		.len = sizeof(struct ib_path_rec_data)},
	[LS_NLA_TYPE_TIMEOUT]		= {.type = NLA_U32},
	[LS_NLA_TYPE_SERVICE_ID]	= {.type = NLA_U64},
	[LS_NLA_TYPE_DGID]		= {.type = NLA_BINARY,
		.len = sizeof(struct rdma_nla_ls_gid)},
	[LS_NLA_TYPE_SGID]		= {.type = NLA_BINARY,
		.len = sizeof(struct rdma_nla_ls_gid)},
	[LS_NLA_TYPE_TCLASS]		= {.type = NLA_U8},
	[LS_NLA_TYPE_PKEY]		= {.type = NLA_U16},
	[LS_NLA_TYPE_QOS_CLASS]		= {.type = NLA_U16},
};


static int ib_sa_add_one(struct ib_device *device);
static void ib_sa_remove_one(struct ib_device *device, void *client_data);

static struct ib_client sa_client = {
	.name   = "sa",
	.add    = ib_sa_add_one,
	.remove = ib_sa_remove_one
};

static DEFINE_XARRAY_FLAGS(queries, XA_FLAGS_ALLOC | XA_FLAGS_LOCK_IRQ);

static DEFINE_SPINLOCK(tid_lock);
static u32 tid;

#define PATH_REC_FIELD(field) \
	.struct_offset_bytes = offsetof(struct sa_path_rec, field),	\
	.struct_size_bytes   = sizeof_field(struct sa_path_rec, field),	\
	.field_name          = "sa_path_rec:" #field

static const struct ib_field path_rec_table[] = {
	{ PATH_REC_FIELD(service_id),
	  .offset_words = 0,
	  .offset_bits  = 0,
	  .size_bits    = 64 },
	{ PATH_REC_FIELD(dgid),
	  .offset_words = 2,
	  .offset_bits  = 0,
	  .size_bits    = 128 },
	{ PATH_REC_FIELD(sgid),
	  .offset_words = 6,
	  .offset_bits  = 0,
	  .size_bits    = 128 },
	{ PATH_REC_FIELD(ib.dlid),
	  .offset_words = 10,
	  .offset_bits  = 0,
	  .size_bits    = 16 },
	{ PATH_REC_FIELD(ib.slid),
	  .offset_words = 10,
	  .offset_bits  = 16,
	  .size_bits    = 16 },
	{ PATH_REC_FIELD(ib.raw_traffic),
	  .offset_words = 11,
	  .offset_bits  = 0,
	  .size_bits    = 1 },
	{ RESERVED,
	  .offset_words = 11,
	  .offset_bits  = 1,
	  .size_bits    = 3 },
	{ PATH_REC_FIELD(flow_label),
	  .offset_words = 11,
	  .offset_bits  = 4,
	  .size_bits    = 20 },
	{ PATH_REC_FIELD(hop_limit),
	  .offset_words = 11,
	  .offset_bits  = 24,
	  .size_bits    = 8 },
	{ PATH_REC_FIELD(traffic_class),
	  .offset_words = 12,
	  .offset_bits  = 0,
	  .size_bits    = 8 },
	{ PATH_REC_FIELD(reversible),
	  .offset_words = 12,
	  .offset_bits  = 8,
	  .size_bits    = 1 },
	{ PATH_REC_FIELD(numb_path),
	  .offset_words = 12,
	  .offset_bits  = 9,
	  .size_bits    = 7 },
	{ PATH_REC_FIELD(pkey),
	  .offset_words = 12,
	  .offset_bits  = 16,
	  .size_bits    = 16 },
	{ PATH_REC_FIELD(qos_class),
	  .offset_words = 13,
	  .offset_bits  = 0,
	  .size_bits    = 12 },
	{ PATH_REC_FIELD(sl),
	  .offset_words = 13,
	  .offset_bits  = 12,
	  .size_bits    = 4 },
	{ PATH_REC_FIELD(mtu_selector),
	  .offset_words = 13,
	  .offset_bits  = 16,
	  .size_bits    = 2 },
	{ PATH_REC_FIELD(mtu),
	  .offset_words = 13,
	  .offset_bits  = 18,
	  .size_bits    = 6 },
	{ PATH_REC_FIELD(rate_selector),
	  .offset_words = 13,
	  .offset_bits  = 24,
	  .size_bits    = 2 },
	{ PATH_REC_FIELD(rate),
	  .offset_words = 13,
	  .offset_bits  = 26,
	  .size_bits    = 6 },
	{ PATH_REC_FIELD(packet_life_time_selector),
	  .offset_words = 14,
	  .offset_bits  = 0,
	  .size_bits    = 2 },
	{ PATH_REC_FIELD(packet_life_time),
	  .offset_words = 14,
	  .offset_bits  = 2,
	  .size_bits    = 6 },
	{ PATH_REC_FIELD(preference),
	  .offset_words = 14,
	  .offset_bits  = 8,
	  .size_bits    = 8 },
	{ RESERVED,
	  .offset_words = 14,
	  .offset_bits  = 16,
	  .size_bits    = 48 },
};

#define OPA_PATH_REC_FIELD(field) \
	.struct_offset_bytes = \
		offsetof(struct sa_path_rec, field), \
	.struct_size_bytes   = \
		sizeof_field(struct sa_path_rec, field),	\
	.field_name          = "sa_path_rec:" #field

static const struct ib_field opa_path_rec_table[] = {
	{ OPA_PATH_REC_FIELD(service_id),
	  .offset_words = 0,
	  .offset_bits  = 0,
	  .size_bits    = 64 },
	{ OPA_PATH_REC_FIELD(dgid),
	  .offset_words = 2,
	  .offset_bits  = 0,
	  .size_bits    = 128 },
	{ OPA_PATH_REC_FIELD(sgid),
	  .offset_words = 6,
	  .offset_bits  = 0,
	  .size_bits    = 128 },
	{ OPA_PATH_REC_FIELD(opa.dlid),
	  .offset_words = 10,
	  .offset_bits  = 0,
	  .size_bits    = 32 },
	{ OPA_PATH_REC_FIELD(opa.slid),
	  .offset_words = 11,
	  .offset_bits  = 0,
	  .size_bits    = 32 },
	{ OPA_PATH_REC_FIELD(opa.raw_traffic),
	  .offset_words = 12,
	  .offset_bits  = 0,
	  .size_bits    = 1 },
	{ RESERVED,
	  .offset_words = 12,
	  .offset_bits  = 1,
	  .size_bits    = 3 },
	{ OPA_PATH_REC_FIELD(flow_label),
	  .offset_words = 12,
	  .offset_bits  = 4,
	  .size_bits    = 20 },
	{ OPA_PATH_REC_FIELD(hop_limit),
	  .offset_words = 12,
	  .offset_bits  = 24,
	  .size_bits    = 8 },
	{ OPA_PATH_REC_FIELD(traffic_class),
	  .offset_words = 13,
	  .offset_bits  = 0,
	  .size_bits    = 8 },
	{ OPA_PATH_REC_FIELD(reversible),
	  .offset_words = 13,
	  .offset_bits  = 8,
	  .size_bits    = 1 },
	{ OPA_PATH_REC_FIELD(numb_path),
	  .offset_words = 13,
	  .offset_bits  = 9,
	  .size_bits    = 7 },
	{ OPA_PATH_REC_FIELD(pkey),
	  .offset_words = 13,
	  .offset_bits  = 16,
	  .size_bits    = 16 },
	{ OPA_PATH_REC_FIELD(opa.l2_8B),
	  .offset_words = 14,
	  .offset_bits  = 0,
	  .size_bits    = 1 },
	{ OPA_PATH_REC_FIELD(opa.l2_10B),
	  .offset_words = 14,
	  .offset_bits  = 1,
	  .size_bits    = 1 },
	{ OPA_PATH_REC_FIELD(opa.l2_9B),
	  .offset_words = 14,
	  .offset_bits  = 2,
	  .size_bits    = 1 },
	{ OPA_PATH_REC_FIELD(opa.l2_16B),
	  .offset_words = 14,
	  .offset_bits  = 3,
	  .size_bits    = 1 },
	{ RESERVED,
	  .offset_words = 14,
	  .offset_bits  = 4,
	  .size_bits    = 2 },
	{ OPA_PATH_REC_FIELD(opa.qos_type),
	  .offset_words = 14,
	  .offset_bits  = 6,
	  .size_bits    = 2 },
	{ OPA_PATH_REC_FIELD(opa.qos_priority),
	  .offset_words = 14,
	  .offset_bits  = 8,
	  .size_bits    = 8 },
	{ RESERVED,
	  .offset_words = 14,
	  .offset_bits  = 16,
	  .size_bits    = 3 },
	{ OPA_PATH_REC_FIELD(sl),
	  .offset_words = 14,
	  .offset_bits  = 19,
	  .size_bits    = 5 },
	{ RESERVED,
	  .offset_words = 14,
	  .offset_bits  = 24,
	  .size_bits    = 8 },
	{ OPA_PATH_REC_FIELD(mtu_selector),
	  .offset_words = 15,
	  .offset_bits  = 0,
	  .size_bits    = 2 },
	{ OPA_PATH_REC_FIELD(mtu),
	  .offset_words = 15,
	  .offset_bits  = 2,
	  .size_bits    = 6 },
	{ OPA_PATH_REC_FIELD(rate_selector),
	  .offset_words = 15,
	  .offset_bits  = 8,
	  .size_bits    = 2 },
	{ OPA_PATH_REC_FIELD(rate),
	  .offset_words = 15,
	  .offset_bits  = 10,
	  .size_bits    = 6 },
	{ OPA_PATH_REC_FIELD(packet_life_time_selector),
	  .offset_words = 15,
	  .offset_bits  = 16,
	  .size_bits    = 2 },
	{ OPA_PATH_REC_FIELD(packet_life_time),
	  .offset_words = 15,
	  .offset_bits  = 18,
	  .size_bits    = 6 },
	{ OPA_PATH_REC_FIELD(preference),
	  .offset_words = 15,
	  .offset_bits  = 24,
	  .size_bits    = 8 },
};

#define MCMEMBER_REC_FIELD(field) \
	.struct_offset_bytes = offsetof(struct ib_sa_mcmember_rec, field),	\
	.struct_size_bytes   = sizeof_field(struct ib_sa_mcmember_rec, field),	\
	.field_name          = "sa_mcmember_rec:" #field

static const struct ib_field mcmember_rec_table[] = {
	{ MCMEMBER_REC_FIELD(mgid),
	  .offset_words = 0,
	  .offset_bits  = 0,
	  .size_bits    = 128 },
	{ MCMEMBER_REC_FIELD(port_gid),
	  .offset_words = 4,
	  .offset_bits  = 0,
	  .size_bits    = 128 },
	{ MCMEMBER_REC_FIELD(qkey),
	  .offset_words = 8,
	  .offset_bits  = 0,
	  .size_bits    = 32 },
	{ MCMEMBER_REC_FIELD(mlid),
	  .offset_words = 9,
	  .offset_bits  = 0,
	  .size_bits    = 16 },
	{ MCMEMBER_REC_FIELD(mtu_selector),
	  .offset_words = 9,
	  .offset_bits  = 16,
	  .size_bits    = 2 },
	{ MCMEMBER_REC_FIELD(mtu),
	  .offset_words = 9,
	  .offset_bits  = 18,
	  .size_bits    = 6 },
	{ MCMEMBER_REC_FIELD(traffic_class),
	  .offset_words = 9,
	  .offset_bits  = 24,
	  .size_bits    = 8 },
	{ MCMEMBER_REC_FIELD(pkey),
	  .offset_words = 10,
	  .offset_bits  = 0,
	  .size_bits    = 16 },
	{ MCMEMBER_REC_FIELD(rate_selector),
	  .offset_words = 10,
	  .offset_bits  = 16,
	  .size_bits    = 2 },
	{ MCMEMBER_REC_FIELD(rate),
	  .offset_words = 10,
	  .offset_bits  = 18,
	  .size_bits    = 6 },
	{ MCMEMBER_REC_FIELD(packet_life_time_selector),
	  .offset_words = 10,
	  .offset_bits  = 24,
	  .size_bits    = 2 },
	{ MCMEMBER_REC_FIELD(packet_life_time),
	  .offset_words = 10,
	  .offset_bits  = 26,
	  .size_bits    = 6 },
	{ MCMEMBER_REC_FIELD(sl),
	  .offset_words = 11,
	  .offset_bits  = 0,
	  .size_bits    = 4 },
	{ MCMEMBER_REC_FIELD(flow_label),
	  .offset_words = 11,
	  .offset_bits  = 4,
	  .size_bits    = 20 },
	{ MCMEMBER_REC_FIELD(hop_limit),
	  .offset_words = 11,
	  .offset_bits  = 24,
	  .size_bits    = 8 },
	{ MCMEMBER_REC_FIELD(scope),
	  .offset_words = 12,
	  .offset_bits  = 0,
	  .size_bits    = 4 },
	{ MCMEMBER_REC_FIELD(join_state),
	  .offset_words = 12,
	  .offset_bits  = 4,
	  .size_bits    = 4 },
	{ MCMEMBER_REC_FIELD(proxy_join),
	  .offset_words = 12,
	  .offset_bits  = 8,
	  .size_bits    = 1 },
	{ RESERVED,
	  .offset_words = 12,
	  .offset_bits  = 9,
	  .size_bits    = 23 },
};

#define SERVICE_REC_FIELD(field) \
	.struct_offset_bytes = offsetof(struct ib_sa_service_rec, field),	\
	.struct_size_bytes   = sizeof_field(struct ib_sa_service_rec, field),	\
	.field_name          = "sa_service_rec:" #field

static const struct ib_field service_rec_table[] = {
	{ SERVICE_REC_FIELD(id),
	  .offset_words = 0,
	  .offset_bits  = 0,
	  .size_bits    = 64 },
	{ SERVICE_REC_FIELD(gid),
	  .offset_words = 2,
	  .offset_bits  = 0,
	  .size_bits    = 128 },
	{ SERVICE_REC_FIELD(pkey),
	  .offset_words = 6,
	  .offset_bits  = 0,
	  .size_bits    = 16 },
	{ SERVICE_REC_FIELD(lease),
	  .offset_words = 7,
	  .offset_bits  = 0,
	  .size_bits    = 32 },
	{ SERVICE_REC_FIELD(key),
	  .offset_words = 8,
	  .offset_bits  = 0,
	  .size_bits    = 128 },
	{ SERVICE_REC_FIELD(name),
	  .offset_words = 12,
	  .offset_bits  = 0,
	  .size_bits    = 64*8 },
	{ SERVICE_REC_FIELD(data8),
	  .offset_words = 28,
	  .offset_bits  = 0,
	  .size_bits    = 16*8 },
	{ SERVICE_REC_FIELD(data16),
	  .offset_words = 32,
	  .offset_bits  = 0,
	  .size_bits    = 8*16 },
	{ SERVICE_REC_FIELD(data32),
	  .offset_words = 36,
	  .offset_bits  = 0,
	  .size_bits    = 4*32 },
	{ SERVICE_REC_FIELD(data64),
	  .offset_words = 40,
	  .offset_bits  = 0,
	  .size_bits    = 2*64 },
};

#define CLASSPORTINFO_REC_FIELD(field) \
	.struct_offset_bytes = offsetof(struct ib_class_port_info, field),	\
	.struct_size_bytes   = sizeof_field(struct ib_class_port_info, field),	\
	.field_name          = "ib_class_port_info:" #field

static const struct ib_field ib_classport_info_rec_table[] = {
	{ CLASSPORTINFO_REC_FIELD(base_version),
	  .offset_words = 0,
	  .offset_bits  = 0,
	  .size_bits    = 8 },
	{ CLASSPORTINFO_REC_FIELD(class_version),
	  .offset_words = 0,
	  .offset_bits  = 8,
	  .size_bits    = 8 },
	{ CLASSPORTINFO_REC_FIELD(capability_mask),
	  .offset_words = 0,
	  .offset_bits  = 16,
	  .size_bits    = 16 },
	{ CLASSPORTINFO_REC_FIELD(cap_mask2_resp_time),
	  .offset_words = 1,
	  .offset_bits  = 0,
	  .size_bits    = 32 },
	{ CLASSPORTINFO_REC_FIELD(redirect_gid),
	  .offset_words = 2,
	  .offset_bits  = 0,
	  .size_bits    = 128 },
	{ CLASSPORTINFO_REC_FIELD(redirect_tcslfl),
	  .offset_words = 6,
	  .offset_bits  = 0,
	  .size_bits    = 32 },
	{ CLASSPORTINFO_REC_FIELD(redirect_lid),
	  .offset_words = 7,
	  .offset_bits  = 0,
	  .size_bits    = 16 },
	{ CLASSPORTINFO_REC_FIELD(redirect_pkey),
	  .offset_words = 7,
	  .offset_bits  = 16,
	  .size_bits    = 16 },

	{ CLASSPORTINFO_REC_FIELD(redirect_qp),
	  .offset_words = 8,
	  .offset_bits  = 0,
	  .size_bits    = 32 },
	{ CLASSPORTINFO_REC_FIELD(redirect_qkey),
	  .offset_words = 9,
	  .offset_bits  = 0,
	  .size_bits    = 32 },

	{ CLASSPORTINFO_REC_FIELD(trap_gid),
	  .offset_words = 10,
	  .offset_bits  = 0,
	  .size_bits    = 128 },
	{ CLASSPORTINFO_REC_FIELD(trap_tcslfl),
	  .offset_words = 14,
	  .offset_bits  = 0,
	  .size_bits    = 32 },

	{ CLASSPORTINFO_REC_FIELD(trap_lid),
	  .offset_words = 15,
	  .offset_bits  = 0,
	  .size_bits    = 16 },
	{ CLASSPORTINFO_REC_FIELD(trap_pkey),
	  .offset_words = 15,
	  .offset_bits  = 16,
	  .size_bits    = 16 },

	{ CLASSPORTINFO_REC_FIELD(trap_hlqp),
	  .offset_words = 16,
	  .offset_bits  = 0,
	  .size_bits    = 32 },
	{ CLASSPORTINFO_REC_FIELD(trap_qkey),
	  .offset_words = 17,
	  .offset_bits  = 0,
	  .size_bits    = 32 },
};

#define OPA_CLASSPORTINFO_REC_FIELD(field) \
	.struct_offset_bytes =\
		offsetof(struct opa_class_port_info, field),	\
	.struct_size_bytes   = \
		sizeof_field(struct opa_class_port_info, field),	\
	.field_name          = "opa_class_port_info:" #field

static const struct ib_field opa_classport_info_rec_table[] = {
	{ OPA_CLASSPORTINFO_REC_FIELD(base_version),
	  .offset_words = 0,
	  .offset_bits  = 0,
	  .size_bits    = 8 },
	{ OPA_CLASSPORTINFO_REC_FIELD(class_version),
	  .offset_words = 0,
	  .offset_bits  = 8,
	  .size_bits    = 8 },
	{ OPA_CLASSPORTINFO_REC_FIELD(cap_mask),
	  .offset_words = 0,
	  .offset_bits  = 16,
	  .size_bits    = 16 },
	{ OPA_CLASSPORTINFO_REC_FIELD(cap_mask2_resp_time),
	  .offset_words = 1,
	  .offset_bits  = 0,
	  .size_bits    = 32 },
	{ OPA_CLASSPORTINFO_REC_FIELD(redirect_gid),
	  .offset_words = 2,
	  .offset_bits  = 0,
	  .size_bits    = 128 },
	{ OPA_CLASSPORTINFO_REC_FIELD(redirect_tc_fl),
	  .offset_words = 6,
	  .offset_bits  = 0,
	  .size_bits    = 32 },
	{ OPA_CLASSPORTINFO_REC_FIELD(redirect_lid),
	  .offset_words = 7,
	  .offset_bits  = 0,
	  .size_bits    = 32 },
	{ OPA_CLASSPORTINFO_REC_FIELD(redirect_sl_qp),
	  .offset_words = 8,
	  .offset_bits  = 0,
	  .size_bits    = 32 },
	{ OPA_CLASSPORTINFO_REC_FIELD(redirect_qkey),
	  .offset_words = 9,
	  .offset_bits  = 0,
	  .size_bits    = 32 },
	{ OPA_CLASSPORTINFO_REC_FIELD(trap_gid),
	  .offset_words = 10,
	  .offset_bits  = 0,
	  .size_bits    = 128 },
	{ OPA_CLASSPORTINFO_REC_FIELD(trap_tc_fl),
	  .offset_words = 14,
	  .offset_bits  = 0,
	  .size_bits    = 32 },
	{ OPA_CLASSPORTINFO_REC_FIELD(trap_lid),
	  .offset_words = 15,
	  .offset_bits  = 0,
	  .size_bits    = 32 },
	{ OPA_CLASSPORTINFO_REC_FIELD(trap_hl_qp),
	  .offset_words = 16,
	  .offset_bits  = 0,
	  .size_bits    = 32 },
	{ OPA_CLASSPORTINFO_REC_FIELD(trap_qkey),
	  .offset_words = 17,
	  .offset_bits  = 0,
	  .size_bits    = 32 },
	{ OPA_CLASSPORTINFO_REC_FIELD(trap_pkey),
	  .offset_words = 18,
	  .offset_bits  = 0,
	  .size_bits    = 16 },
	{ OPA_CLASSPORTINFO_REC_FIELD(redirect_pkey),
	  .offset_words = 18,
	  .offset_bits  = 16,
	  .size_bits    = 16 },
	{ OPA_CLASSPORTINFO_REC_FIELD(trap_sl_rsvd),
	  .offset_words = 19,
	  .offset_bits  = 0,
	  .size_bits    = 8 },
	{ RESERVED,
	  .offset_words = 19,
	  .offset_bits  = 8,
	  .size_bits    = 24 },
};

#define GUIDINFO_REC_FIELD(field) \
	.struct_offset_bytes = offsetof(struct ib_sa_guidinfo_rec, field),	\
	.struct_size_bytes   = sizeof_field(struct ib_sa_guidinfo_rec, field),	\
	.field_name          = "sa_guidinfo_rec:" #field

static const struct ib_field guidinfo_rec_table[] = {
	{ GUIDINFO_REC_FIELD(lid),
	  .offset_words = 0,
	  .offset_bits  = 0,
	  .size_bits    = 16 },
	{ GUIDINFO_REC_FIELD(block_num),
	  .offset_words = 0,
	  .offset_bits  = 16,
	  .size_bits    = 8 },
	{ GUIDINFO_REC_FIELD(res1),
	  .offset_words = 0,
	  .offset_bits  = 24,
	  .size_bits    = 8 },
	{ GUIDINFO_REC_FIELD(res2),
	  .offset_words = 1,
	  .offset_bits  = 0,
	  .size_bits    = 32 },
	{ GUIDINFO_REC_FIELD(guid_info_list),
	  .offset_words = 2,
	  .offset_bits  = 0,
	  .size_bits    = 512 },
};

static inline void ib_sa_disable_local_svc(struct ib_sa_query *query)
{
	query->flags &= ~IB_SA_ENABLE_LOCAL_SERVICE;
}

static inline int ib_sa_query_cancelled(struct ib_sa_query *query)
{
	return (query->flags & IB_SA_CANCEL);
}

static void ib_nl_set_path_rec_attrs(struct sk_buff *skb,
				     struct ib_sa_query *query)
{
	struct sa_path_rec *sa_rec = query->mad_buf->context[1];
	struct ib_sa_mad *mad = query->mad_buf->mad;
	ib_sa_comp_mask comp_mask = mad->sa_hdr.comp_mask;
	u16 val16;
	u64 val64;
	struct rdma_ls_resolve_header *header;

	query->mad_buf->context[1] = NULL;

	/* Construct the family header first */
	header = skb_put(skb, NLMSG_ALIGN(sizeof(*header)));
	memcpy(header->device_name, dev_name(&query->port->agent->device->dev),
	       LS_DEVICE_NAME_MAX);
	header->port_num = query->port->port_num;

	if ((comp_mask & IB_SA_PATH_REC_REVERSIBLE) &&
	    sa_rec->reversible != 0)
		query->path_use = LS_RESOLVE_PATH_USE_GMP;
	else
		query->path_use = LS_RESOLVE_PATH_USE_UNIDIRECTIONAL;
	header->path_use = query->path_use;

	/* Now build the attributes */
	if (comp_mask & IB_SA_PATH_REC_SERVICE_ID) {
		val64 = be64_to_cpu(sa_rec->service_id);
		nla_put(skb, RDMA_NLA_F_MANDATORY | LS_NLA_TYPE_SERVICE_ID,
			sizeof(val64), &val64);
	}
	if (comp_mask & IB_SA_PATH_REC_DGID)
		nla_put(skb, RDMA_NLA_F_MANDATORY | LS_NLA_TYPE_DGID,
			sizeof(sa_rec->dgid), &sa_rec->dgid);
	if (comp_mask & IB_SA_PATH_REC_SGID)
		nla_put(skb, RDMA_NLA_F_MANDATORY | LS_NLA_TYPE_SGID,
			sizeof(sa_rec->sgid), &sa_rec->sgid);
	if (comp_mask & IB_SA_PATH_REC_TRAFFIC_CLASS)
		nla_put(skb, RDMA_NLA_F_MANDATORY | LS_NLA_TYPE_TCLASS,
			sizeof(sa_rec->traffic_class), &sa_rec->traffic_class);

	if (comp_mask & IB_SA_PATH_REC_PKEY) {
		val16 = be16_to_cpu(sa_rec->pkey);
		nla_put(skb, RDMA_NLA_F_MANDATORY | LS_NLA_TYPE_PKEY,
			sizeof(val16), &val16);
	}
	if (comp_mask & IB_SA_PATH_REC_QOS_CLASS) {
		val16 = be16_to_cpu(sa_rec->qos_class);
		nla_put(skb, RDMA_NLA_F_MANDATORY | LS_NLA_TYPE_QOS_CLASS,
			sizeof(val16), &val16);
	}
}

static int ib_nl_get_path_rec_attrs_len(ib_sa_comp_mask comp_mask)
{
	int len = 0;

	if (comp_mask & IB_SA_PATH_REC_SERVICE_ID)
		len += nla_total_size(sizeof(u64));
	if (comp_mask & IB_SA_PATH_REC_DGID)
		len += nla_total_size(sizeof(struct rdma_nla_ls_gid));
	if (comp_mask & IB_SA_PATH_REC_SGID)
		len += nla_total_size(sizeof(struct rdma_nla_ls_gid));
	if (comp_mask & IB_SA_PATH_REC_TRAFFIC_CLASS)
		len += nla_total_size(sizeof(u8));
	if (comp_mask & IB_SA_PATH_REC_PKEY)
		len += nla_total_size(sizeof(u16));
	if (comp_mask & IB_SA_PATH_REC_QOS_CLASS)
		len += nla_total_size(sizeof(u16));

	/*
	 * Make sure that at least some of the required comp_mask bits are
	 * set.
	 */
	if (WARN_ON(len == 0))
		return len;

	/* Add the family header */
	len += NLMSG_ALIGN(sizeof(struct rdma_ls_resolve_header));

	return len;
}

static int ib_nl_make_request(struct ib_sa_query *query, gfp_t gfp_mask)
{
	struct sk_buff *skb = NULL;
	struct nlmsghdr *nlh;
	void *data;
	struct ib_sa_mad *mad;
	int len;
	unsigned long flags;
	unsigned long delay;
	gfp_t gfp_flag;
	int ret;

	INIT_LIST_HEAD(&query->list);
	query->seq = (u32)atomic_inc_return(&ib_nl_sa_request_seq);

	mad = query->mad_buf->mad;
	len = ib_nl_get_path_rec_attrs_len(mad->sa_hdr.comp_mask);
	if (len <= 0)
		return -EMSGSIZE;

	skb = nlmsg_new(len, gfp_mask);
	if (!skb)
		return -ENOMEM;

	/* Put nlmsg header only for now */
	data = ibnl_put_msg(skb, &nlh, query->seq, 0, RDMA_NL_LS,
			    RDMA_NL_LS_OP_RESOLVE, NLM_F_REQUEST);
	if (!data) {
		nlmsg_free(skb);
		return -EMSGSIZE;
	}

	/* Add attributes */
	ib_nl_set_path_rec_attrs(skb, query);

	/* Repair the nlmsg header length */
	nlmsg_end(skb, nlh);

	gfp_flag = ((gfp_mask & GFP_ATOMIC) == GFP_ATOMIC) ? GFP_ATOMIC :
		GFP_NOWAIT;

	spin_lock_irqsave(&ib_nl_request_lock, flags);
	ret = rdma_nl_multicast(&init_net, skb, RDMA_NL_GROUP_LS, gfp_flag);

	if (ret)
		goto out;

	/* Put the request on the list.*/
	delay = msecs_to_jiffies(sa_local_svc_timeout_ms);
	query->timeout = delay + jiffies;
	list_add_tail(&query->list, &ib_nl_request_list);
	/* Start the timeout if this is the only request */
	if (ib_nl_request_list.next == &query->list)
		queue_delayed_work(ib_nl_wq, &ib_nl_timed_work, delay);

out:
	spin_unlock_irqrestore(&ib_nl_request_lock, flags);

	return ret;
}

static int ib_nl_cancel_request(struct ib_sa_query *query)
{
	unsigned long flags;
	struct ib_sa_query *wait_query;
	int found = 0;

	spin_lock_irqsave(&ib_nl_request_lock, flags);
	list_for_each_entry(wait_query, &ib_nl_request_list, list) {
		/* Let the timeout to take care of the callback */
		if (query == wait_query) {
			query->flags |= IB_SA_CANCEL;
			query->timeout = jiffies;
			list_move(&query->list, &ib_nl_request_list);
			found = 1;
			mod_delayed_work(ib_nl_wq, &ib_nl_timed_work, 1);
			break;
		}
	}
	spin_unlock_irqrestore(&ib_nl_request_lock, flags);

	return found;
}

static void send_handler(struct ib_mad_agent *agent,
			 struct ib_mad_send_wc *mad_send_wc);

static void ib_nl_process_good_resolve_rsp(struct ib_sa_query *query,
					   const struct nlmsghdr *nlh)
{
	struct ib_mad_send_wc mad_send_wc;
	struct ib_sa_mad *mad = NULL;
	const struct nlattr *head, *curr;
	struct ib_path_rec_data  *rec;
	int len, rem;
	u32 mask = 0;
	int status = -EIO;

	if (query->callback) {
		head = (const struct nlattr *) nlmsg_data(nlh);
		len = nlmsg_len(nlh);
		switch (query->path_use) {
		case LS_RESOLVE_PATH_USE_UNIDIRECTIONAL:
			mask = IB_PATH_PRIMARY | IB_PATH_OUTBOUND;
			break;

		case LS_RESOLVE_PATH_USE_ALL:
		case LS_RESOLVE_PATH_USE_GMP:
		default:
			mask = IB_PATH_PRIMARY | IB_PATH_GMP |
				IB_PATH_BIDIRECTIONAL;
			break;
		}
		nla_for_each_attr(curr, head, len, rem) {
			if (curr->nla_type == LS_NLA_TYPE_PATH_RECORD) {
				rec = nla_data(curr);
				/*
				 * Get the first one. In the future, we may
				 * need to get up to 6 pathrecords.
				 */
				if ((rec->flags & mask) == mask) {
					mad = query->mad_buf->mad;
					mad->mad_hdr.method |=
						IB_MGMT_METHOD_RESP;
					memcpy(mad->data, rec->path_rec,
					       sizeof(rec->path_rec));
					status = 0;
					break;
				}
			}
		}
		query->callback(query, status, mad);
	}

	mad_send_wc.send_buf = query->mad_buf;
	mad_send_wc.status = IB_WC_SUCCESS;
	send_handler(query->mad_buf->mad_agent, &mad_send_wc);
}

static void ib_nl_request_timeout(struct work_struct *work)
{
	unsigned long flags;
	struct ib_sa_query *query;
	unsigned long delay;
	struct ib_mad_send_wc mad_send_wc;
	int ret;

	spin_lock_irqsave(&ib_nl_request_lock, flags);
	while (!list_empty(&ib_nl_request_list)) {
		query = list_entry(ib_nl_request_list.next,
				   struct ib_sa_query, list);

		if (time_after(query->timeout, jiffies)) {
			delay = query->timeout - jiffies;
			if ((long)delay <= 0)
				delay = 1;
			queue_delayed_work(ib_nl_wq, &ib_nl_timed_work, delay);
			break;
		}

		list_del(&query->list);
		ib_sa_disable_local_svc(query);
		/* Hold the lock to protect against query cancellation */
		if (ib_sa_query_cancelled(query))
			ret = -1;
		else
			ret = ib_post_send_mad(query->mad_buf, NULL);
		if (ret) {
			mad_send_wc.send_buf = query->mad_buf;
			mad_send_wc.status = IB_WC_WR_FLUSH_ERR;
			spin_unlock_irqrestore(&ib_nl_request_lock, flags);
			send_handler(query->port->agent, &mad_send_wc);
			spin_lock_irqsave(&ib_nl_request_lock, flags);
		}
	}
	spin_unlock_irqrestore(&ib_nl_request_lock, flags);
}

int ib_nl_handle_set_timeout(struct sk_buff *skb,
			     struct nlmsghdr *nlh,
			     struct netlink_ext_ack *extack)
{
	int timeout, delta, abs_delta;
	const struct nlattr *attr;
	unsigned long flags;
	struct ib_sa_query *query;
	long delay = 0;
	struct nlattr *tb[LS_NLA_TYPE_MAX];
	int ret;

	if (!(nlh->nlmsg_flags & NLM_F_REQUEST) ||
	    !(NETLINK_CB(skb).sk))
		return -EPERM;

	ret = nla_parse_deprecated(tb, LS_NLA_TYPE_MAX - 1, nlmsg_data(nlh),
				   nlmsg_len(nlh), ib_nl_policy, NULL);
	attr = (const struct nlattr *)tb[LS_NLA_TYPE_TIMEOUT];
	if (ret || !attr)
		goto settimeout_out;

	timeout = *(int *) nla_data(attr);
	if (timeout < IB_SA_LOCAL_SVC_TIMEOUT_MIN)
		timeout = IB_SA_LOCAL_SVC_TIMEOUT_MIN;
	if (timeout > IB_SA_LOCAL_SVC_TIMEOUT_MAX)
		timeout = IB_SA_LOCAL_SVC_TIMEOUT_MAX;

	delta = timeout - sa_local_svc_timeout_ms;
	if (delta < 0)
		abs_delta = -delta;
	else
		abs_delta = delta;

	if (delta != 0) {
		spin_lock_irqsave(&ib_nl_request_lock, flags);
		sa_local_svc_timeout_ms = timeout;
		list_for_each_entry(query, &ib_nl_request_list, list) {
			if (delta < 0 && abs_delta > query->timeout)
				query->timeout = 0;
			else
				query->timeout += delta;

			/* Get the new delay from the first entry */
			if (!delay) {
				delay = query->timeout - jiffies;
				if (delay <= 0)
					delay = 1;
			}
		}
		if (delay)
			mod_delayed_work(ib_nl_wq, &ib_nl_timed_work,
					 (unsigned long)delay);
		spin_unlock_irqrestore(&ib_nl_request_lock, flags);
	}

settimeout_out:
	return 0;
}

static inline int ib_nl_is_good_resolve_resp(const struct nlmsghdr *nlh)
{
	struct nlattr *tb[LS_NLA_TYPE_MAX];
	int ret;

	if (nlh->nlmsg_flags & RDMA_NL_LS_F_ERR)
		return 0;

	ret = nla_parse_deprecated(tb, LS_NLA_TYPE_MAX - 1, nlmsg_data(nlh),
				   nlmsg_len(nlh), ib_nl_policy, NULL);
	if (ret)
		return 0;

	return 1;
}

int ib_nl_handle_resolve_resp(struct sk_buff *skb,
			      struct nlmsghdr *nlh,
			      struct netlink_ext_ack *extack)
{
	unsigned long flags;
	struct ib_sa_query *query;
	struct ib_mad_send_buf *send_buf;
	struct ib_mad_send_wc mad_send_wc;
	int found = 0;
	int ret;

	if ((nlh->nlmsg_flags & NLM_F_REQUEST) ||
	    !(NETLINK_CB(skb).sk))
		return -EPERM;

	spin_lock_irqsave(&ib_nl_request_lock, flags);
	list_for_each_entry(query, &ib_nl_request_list, list) {
		/*
		 * If the query is cancelled, let the timeout routine
		 * take care of it.
		 */
		if (nlh->nlmsg_seq == query->seq) {
			found = !ib_sa_query_cancelled(query);
			if (found)
				list_del(&query->list);
			break;
		}
	}

	if (!found) {
		spin_unlock_irqrestore(&ib_nl_request_lock, flags);
		goto resp_out;
	}

	send_buf = query->mad_buf;

	if (!ib_nl_is_good_resolve_resp(nlh)) {
		/* if the result is a failure, send out the packet via IB */
		ib_sa_disable_local_svc(query);
		ret = ib_post_send_mad(query->mad_buf, NULL);
		spin_unlock_irqrestore(&ib_nl_request_lock, flags);
		if (ret) {
			mad_send_wc.send_buf = send_buf;
			mad_send_wc.status = IB_WC_GENERAL_ERR;
			send_handler(query->port->agent, &mad_send_wc);
		}
	} else {
		spin_unlock_irqrestore(&ib_nl_request_lock, flags);
		ib_nl_process_good_resolve_rsp(query, nlh);
	}

resp_out:
	return 0;
}

static void free_sm_ah(struct kref *kref)
{
	struct ib_sa_sm_ah *sm_ah = container_of(kref, struct ib_sa_sm_ah, ref);

	rdma_destroy_ah(sm_ah->ah, 0);
	kfree(sm_ah);
}

void ib_sa_register_client(struct ib_sa_client *client)
{
	atomic_set(&client->users, 1);
	init_completion(&client->comp);
}
EXPORT_SYMBOL(ib_sa_register_client);

void ib_sa_unregister_client(struct ib_sa_client *client)
{
	ib_sa_client_put(client);
	wait_for_completion(&client->comp);
}
EXPORT_SYMBOL(ib_sa_unregister_client);

/**
 * ib_sa_cancel_query - try to cancel an SA query
 * @id:ID of query to cancel
 * @query:query pointer to cancel
 *
 * Try to cancel an SA query.  If the id and query don't match up or
 * the query has already completed, nothing is done.  Otherwise the
 * query is canceled and will complete with a status of -EINTR.
 */
void ib_sa_cancel_query(int id, struct ib_sa_query *query)
{
	unsigned long flags;
	struct ib_mad_send_buf *mad_buf;

	xa_lock_irqsave(&queries, flags);
	if (xa_load(&queries, id) != query) {
		xa_unlock_irqrestore(&queries, flags);
		return;
	}
	mad_buf = query->mad_buf;
	xa_unlock_irqrestore(&queries, flags);

	/*
	 * If the query is still on the netlink request list, schedule
	 * it to be cancelled by the timeout routine. Otherwise, it has been
	 * sent to the MAD layer and has to be cancelled from there.
	 */
	if (!ib_nl_cancel_request(query))
		ib_cancel_mad(mad_buf);
}
EXPORT_SYMBOL(ib_sa_cancel_query);

static u8 get_src_path_mask(struct ib_device *device, u32 port_num)
{
	struct ib_sa_device *sa_dev;
	struct ib_sa_port   *port;
	unsigned long flags;
	u8 src_path_mask;

	sa_dev = ib_get_client_data(device, &sa_client);
	if (!sa_dev)
		return 0x7f;

	port  = &sa_dev->port[port_num - sa_dev->start_port];
	spin_lock_irqsave(&port->ah_lock, flags);
	src_path_mask = port->sm_ah ? port->sm_ah->src_path_mask : 0x7f;
	spin_unlock_irqrestore(&port->ah_lock, flags);

	return src_path_mask;
}

static int init_ah_attr_grh_fields(struct ib_device *device, u32 port_num,
				   struct sa_path_rec *rec,
				   struct rdma_ah_attr *ah_attr,
				   const struct ib_gid_attr *gid_attr)
{
	enum ib_gid_type type = sa_conv_pathrec_to_gid_type(rec);

	if (!gid_attr) {
		gid_attr = rdma_find_gid_by_port(device, &rec->sgid, type,
						 port_num, NULL);
		if (IS_ERR(gid_attr))
			return PTR_ERR(gid_attr);
	} else
		rdma_hold_gid_attr(gid_attr);

	rdma_move_grh_sgid_attr(ah_attr, &rec->dgid,
				be32_to_cpu(rec->flow_label),
				rec->hop_limit,	rec->traffic_class,
				gid_attr);
	return 0;
}

/**
 * ib_init_ah_attr_from_path - Initialize address handle attributes based on
 *   an SA path record.
 * @device: Device associated ah attributes initialization.
 * @port_num: Port on the specified device.
 * @rec: path record entry to use for ah attributes initialization.
 * @ah_attr: address handle attributes to initialization from path record.
 * @gid_attr: SGID attribute to consider during initialization.
 *
 * When ib_init_ah_attr_from_path() returns success,
 * (a) for IB link layer it optionally contains a reference to SGID attribute
 * when GRH is present for IB link layer.
 * (b) for RoCE link layer it contains a reference to SGID attribute.
 * User must invoke rdma_destroy_ah_attr() to release reference to SGID
 * attributes which are initialized using ib_init_ah_attr_from_path().
 */
int ib_init_ah_attr_from_path(struct ib_device *device, u32 port_num,
			      struct sa_path_rec *rec,
			      struct rdma_ah_attr *ah_attr,
			      const struct ib_gid_attr *gid_attr)
{
	int ret = 0;

	memset(ah_attr, 0, sizeof(*ah_attr));
	ah_attr->type = rdma_ah_find_type(device, port_num);
	rdma_ah_set_sl(ah_attr, rec->sl);
	rdma_ah_set_port_num(ah_attr, port_num);
	rdma_ah_set_static_rate(ah_attr, rec->rate);

	if (sa_path_is_roce(rec)) {
		ret = roce_resolve_route_from_path(rec, gid_attr);
		if (ret)
			return ret;

		memcpy(ah_attr->roce.dmac, sa_path_get_dmac(rec), ETH_ALEN);
	} else {
		rdma_ah_set_dlid(ah_attr, be32_to_cpu(sa_path_get_dlid(rec)));
		if (sa_path_is_opa(rec) &&
		    rdma_ah_get_dlid(ah_attr) == be16_to_cpu(IB_LID_PERMISSIVE))
			rdma_ah_set_make_grd(ah_attr, true);

		rdma_ah_set_path_bits(ah_attr,
				      be32_to_cpu(sa_path_get_slid(rec)) &
				      get_src_path_mask(device, port_num));
	}

	if (rec->hop_limit > 0 || sa_path_is_roce(rec))
		ret = init_ah_attr_grh_fields(device, port_num,
					      rec, ah_attr, gid_attr);
	return ret;
}
EXPORT_SYMBOL(ib_init_ah_attr_from_path);

static int alloc_mad(struct ib_sa_query *query, gfp_t gfp_mask)
{
	struct rdma_ah_attr ah_attr;
	unsigned long flags;

	spin_lock_irqsave(&query->port->ah_lock, flags);
	if (!query->port->sm_ah) {
		spin_unlock_irqrestore(&query->port->ah_lock, flags);
		return -EAGAIN;
	}
	kref_get(&query->port->sm_ah->ref);
	query->sm_ah = query->port->sm_ah;
	spin_unlock_irqrestore(&query->port->ah_lock, flags);

	/*
	 * Always check if sm_ah has valid dlid assigned,
	 * before querying for class port info
	 */
	if ((rdma_query_ah(query->sm_ah->ah, &ah_attr) < 0) ||
	    !rdma_is_valid_unicast_lid(&ah_attr)) {
		kref_put(&query->sm_ah->ref, free_sm_ah);
		return -EAGAIN;
	}
	query->mad_buf = ib_create_send_mad(query->port->agent, 1,
					    query->sm_ah->pkey_index,
					    0, IB_MGMT_SA_HDR, IB_MGMT_SA_DATA,
					    gfp_mask,
					    ((query->flags & IB_SA_QUERY_OPA) ?
					     OPA_MGMT_BASE_VERSION :
					     IB_MGMT_BASE_VERSION));
	if (IS_ERR(query->mad_buf)) {
		kref_put(&query->sm_ah->ref, free_sm_ah);
		return -ENOMEM;
	}

	query->mad_buf->ah = query->sm_ah->ah;

	return 0;
}

static void free_mad(struct ib_sa_query *query)
{
	ib_free_send_mad(query->mad_buf);
	kref_put(&query->sm_ah->ref, free_sm_ah);
}

static void init_mad(struct ib_sa_query *query, struct ib_mad_agent *agent)
{
	struct ib_sa_mad *mad = query->mad_buf->mad;
	unsigned long flags;

	memset(mad, 0, sizeof *mad);

	if (query->flags & IB_SA_QUERY_OPA) {
		mad->mad_hdr.base_version  = OPA_MGMT_BASE_VERSION;
		mad->mad_hdr.class_version = OPA_SA_CLASS_VERSION;
	} else {
		mad->mad_hdr.base_version  = IB_MGMT_BASE_VERSION;
		mad->mad_hdr.class_version = IB_SA_CLASS_VERSION;
	}
	mad->mad_hdr.mgmt_class    = IB_MGMT_CLASS_SUBN_ADM;
	spin_lock_irqsave(&tid_lock, flags);
	mad->mad_hdr.tid           =
		cpu_to_be64(((u64) agent->hi_tid) << 32 | tid++);
	spin_unlock_irqrestore(&tid_lock, flags);
}

static int send_mad(struct ib_sa_query *query, unsigned long timeout_ms,
		    gfp_t gfp_mask)
{
	unsigned long flags;
	int ret, id;

	xa_lock_irqsave(&queries, flags);
	ret = __xa_alloc(&queries, &id, query, xa_limit_32b, gfp_mask);
	xa_unlock_irqrestore(&queries, flags);
	if (ret < 0)
		return ret;

	query->mad_buf->timeout_ms  = timeout_ms;
	query->mad_buf->context[0] = query;
	query->id = id;

	if ((query->flags & IB_SA_ENABLE_LOCAL_SERVICE) &&
	    (!(query->flags & IB_SA_QUERY_OPA))) {
		if (rdma_nl_chk_listeners(RDMA_NL_GROUP_LS)) {
			if (!ib_nl_make_request(query, gfp_mask))
				return id;
		}
		ib_sa_disable_local_svc(query);
	}

	ret = ib_post_send_mad(query->mad_buf, NULL);
	if (ret) {
		xa_lock_irqsave(&queries, flags);
		__xa_erase(&queries, id);
		xa_unlock_irqrestore(&queries, flags);
	}

	/*
	 * It's not safe to dereference query any more, because the
	 * send may already have completed and freed the query in
	 * another context.
	 */
	return ret ? ret : id;
}

void ib_sa_unpack_path(void *attribute, struct sa_path_rec *rec)
{
	ib_unpack(path_rec_table, ARRAY_SIZE(path_rec_table), attribute, rec);
}
EXPORT_SYMBOL(ib_sa_unpack_path);

void ib_sa_pack_path(struct sa_path_rec *rec, void *attribute)
{
	ib_pack(path_rec_table, ARRAY_SIZE(path_rec_table), rec, attribute);
}
EXPORT_SYMBOL(ib_sa_pack_path);

static bool ib_sa_opa_pathrecord_support(struct ib_sa_client *client,
					 struct ib_sa_device *sa_dev,
<<<<<<< HEAD
					 u8 port_num)
=======
					 u32 port_num)
>>>>>>> 7d2a07b7
{
	struct ib_sa_port *port;
	unsigned long flags;
	bool ret = false;

	port = &sa_dev->port[port_num - sa_dev->start_port];
	spin_lock_irqsave(&port->classport_lock, flags);
	if (!port->classport_info.valid)
		goto ret;

	if (port->classport_info.data.type == RDMA_CLASS_PORT_INFO_OPA)
		ret = opa_get_cpi_capmask2(&port->classport_info.data.opa) &
			OPA_CLASS_PORT_INFO_PR_SUPPORT;
ret:
	spin_unlock_irqrestore(&port->classport_lock, flags);
	return ret;
}

enum opa_pr_supported {
	PR_NOT_SUPPORTED,
	PR_OPA_SUPPORTED,
	PR_IB_SUPPORTED
};

/*
 * opa_pr_query_possible - Check if current PR query can be an OPA query.
 *
 * Retuns PR_NOT_SUPPORTED if a path record query is not
 * possible, PR_OPA_SUPPORTED if an OPA path record query
 * is possible and PR_IB_SUPPORTED if an IB path record
 * query is possible.
 */
static int opa_pr_query_possible(struct ib_sa_client *client,
				 struct ib_sa_device *sa_dev,
<<<<<<< HEAD
				 struct ib_device *device, u8 port_num,
				 struct sa_path_rec *rec)
=======
				 struct ib_device *device, u32 port_num)
>>>>>>> 7d2a07b7
{
	struct ib_port_attr port_attr;

	if (ib_query_port(device, port_num, &port_attr))
		return PR_NOT_SUPPORTED;

	if (ib_sa_opa_pathrecord_support(client, sa_dev, port_num))
		return PR_OPA_SUPPORTED;

	if (port_attr.lid >= be16_to_cpu(IB_MULTICAST_LID_BASE))
		return PR_NOT_SUPPORTED;
	else
		return PR_IB_SUPPORTED;
}

static void ib_sa_path_rec_callback(struct ib_sa_query *sa_query,
				    int status,
				    struct ib_sa_mad *mad)
{
	struct ib_sa_path_query *query =
		container_of(sa_query, struct ib_sa_path_query, sa_query);

	if (mad) {
		struct sa_path_rec rec;

		if (sa_query->flags & IB_SA_QUERY_OPA) {
			ib_unpack(opa_path_rec_table,
				  ARRAY_SIZE(opa_path_rec_table),
				  mad->data, &rec);
			rec.rec_type = SA_PATH_REC_TYPE_OPA;
			query->callback(status, &rec, query->context);
		} else {
			ib_unpack(path_rec_table,
				  ARRAY_SIZE(path_rec_table),
				  mad->data, &rec);
			rec.rec_type = SA_PATH_REC_TYPE_IB;
			sa_path_set_dmac_zero(&rec);

			if (query->conv_pr) {
				struct sa_path_rec opa;

				memset(&opa, 0, sizeof(struct sa_path_rec));
				sa_convert_path_ib_to_opa(&opa, &rec);
				query->callback(status, &opa, query->context);
			} else {
				query->callback(status, &rec, query->context);
			}
		}
	} else
		query->callback(status, NULL, query->context);
}

static void ib_sa_path_rec_release(struct ib_sa_query *sa_query)
{
	struct ib_sa_path_query *query =
		container_of(sa_query, struct ib_sa_path_query, sa_query);

	kfree(query->conv_pr);
	kfree(query);
}

/**
 * ib_sa_path_rec_get - Start a Path get query
 * @client:SA client
 * @device:device to send query on
 * @port_num: port number to send query on
 * @rec:Path Record to send in query
 * @comp_mask:component mask to send in query
 * @timeout_ms:time to wait for response
 * @gfp_mask:GFP mask to use for internal allocations
 * @callback:function called when query completes, times out or is
 * canceled
 * @context:opaque user context passed to callback
 * @sa_query:query context, used to cancel query
 *
 * Send a Path Record Get query to the SA to look up a path.  The
 * callback function will be called when the query completes (or
 * fails); status is 0 for a successful response, -EINTR if the query
 * is canceled, -ETIMEDOUT is the query timed out, or -EIO if an error
 * occurred sending the query.  The resp parameter of the callback is
 * only valid if status is 0.
 *
 * If the return value of ib_sa_path_rec_get() is negative, it is an
 * error code.  Otherwise it is a query ID that can be used to cancel
 * the query.
 */
int ib_sa_path_rec_get(struct ib_sa_client *client,
		       struct ib_device *device, u32 port_num,
		       struct sa_path_rec *rec,
		       ib_sa_comp_mask comp_mask,
		       unsigned long timeout_ms, gfp_t gfp_mask,
		       void (*callback)(int status,
					struct sa_path_rec *resp,
					void *context),
		       void *context,
		       struct ib_sa_query **sa_query)
{
	struct ib_sa_path_query *query;
	struct ib_sa_device *sa_dev = ib_get_client_data(device, &sa_client);
	struct ib_sa_port   *port;
	struct ib_mad_agent *agent;
	struct ib_sa_mad *mad;
	enum opa_pr_supported status;
	int ret;

	if (!sa_dev)
		return -ENODEV;

	if ((rec->rec_type != SA_PATH_REC_TYPE_IB) &&
	    (rec->rec_type != SA_PATH_REC_TYPE_OPA))
		return -EINVAL;

	port  = &sa_dev->port[port_num - sa_dev->start_port];
	agent = port->agent;

	query = kzalloc(sizeof(*query), gfp_mask);
	if (!query)
		return -ENOMEM;

	query->sa_query.port     = port;
	if (rec->rec_type == SA_PATH_REC_TYPE_OPA) {
<<<<<<< HEAD
		status = opa_pr_query_possible(client, sa_dev, device, port_num,
					       rec);
=======
		status = opa_pr_query_possible(client, sa_dev, device, port_num);
>>>>>>> 7d2a07b7
		if (status == PR_NOT_SUPPORTED) {
			ret = -EINVAL;
			goto err1;
		} else if (status == PR_OPA_SUPPORTED) {
			query->sa_query.flags |= IB_SA_QUERY_OPA;
		} else {
			query->conv_pr =
				kmalloc(sizeof(*query->conv_pr), gfp_mask);
			if (!query->conv_pr) {
				ret = -ENOMEM;
				goto err1;
			}
		}
	}

	ret = alloc_mad(&query->sa_query, gfp_mask);
	if (ret)
		goto err2;

	ib_sa_client_get(client);
	query->sa_query.client = client;
	query->callback        = callback;
	query->context         = context;

	mad = query->sa_query.mad_buf->mad;
	init_mad(&query->sa_query, agent);

	query->sa_query.callback = callback ? ib_sa_path_rec_callback : NULL;
	query->sa_query.release  = ib_sa_path_rec_release;
	mad->mad_hdr.method	 = IB_MGMT_METHOD_GET;
	mad->mad_hdr.attr_id	 = cpu_to_be16(IB_SA_ATTR_PATH_REC);
	mad->sa_hdr.comp_mask	 = comp_mask;

	if (query->sa_query.flags & IB_SA_QUERY_OPA) {
		ib_pack(opa_path_rec_table, ARRAY_SIZE(opa_path_rec_table),
			rec, mad->data);
	} else if (query->conv_pr) {
		sa_convert_path_opa_to_ib(query->conv_pr, rec);
		ib_pack(path_rec_table, ARRAY_SIZE(path_rec_table),
			query->conv_pr, mad->data);
	} else {
		ib_pack(path_rec_table, ARRAY_SIZE(path_rec_table),
			rec, mad->data);
	}

	*sa_query = &query->sa_query;

	query->sa_query.flags |= IB_SA_ENABLE_LOCAL_SERVICE;
	query->sa_query.mad_buf->context[1] = (query->conv_pr) ?
						query->conv_pr : rec;

	ret = send_mad(&query->sa_query, timeout_ms, gfp_mask);
	if (ret < 0)
		goto err3;

	return ret;

err3:
	*sa_query = NULL;
	ib_sa_client_put(query->sa_query.client);
	free_mad(&query->sa_query);
err2:
	kfree(query->conv_pr);
err1:
	kfree(query);
	return ret;
}
EXPORT_SYMBOL(ib_sa_path_rec_get);

static void ib_sa_service_rec_callback(struct ib_sa_query *sa_query,
				    int status,
				    struct ib_sa_mad *mad)
{
	struct ib_sa_service_query *query =
		container_of(sa_query, struct ib_sa_service_query, sa_query);

	if (mad) {
		struct ib_sa_service_rec rec;

		ib_unpack(service_rec_table, ARRAY_SIZE(service_rec_table),
			  mad->data, &rec);
		query->callback(status, &rec, query->context);
	} else
		query->callback(status, NULL, query->context);
}

static void ib_sa_service_rec_release(struct ib_sa_query *sa_query)
{
	kfree(container_of(sa_query, struct ib_sa_service_query, sa_query));
}

/**
 * ib_sa_service_rec_query - Start Service Record operation
 * @client:SA client
 * @device:device to send request on
 * @port_num: port number to send request on
 * @method:SA method - should be get, set, or delete
 * @rec:Service Record to send in request
 * @comp_mask:component mask to send in request
 * @timeout_ms:time to wait for response
 * @gfp_mask:GFP mask to use for internal allocations
 * @callback:function called when request completes, times out or is
 * canceled
 * @context:opaque user context passed to callback
 * @sa_query:request context, used to cancel request
 *
 * Send a Service Record set/get/delete to the SA to register,
 * unregister or query a service record.
 * The callback function will be called when the request completes (or
 * fails); status is 0 for a successful response, -EINTR if the query
 * is canceled, -ETIMEDOUT is the query timed out, or -EIO if an error
 * occurred sending the query.  The resp parameter of the callback is
 * only valid if status is 0.
 *
 * If the return value of ib_sa_service_rec_query() is negative, it is an
 * error code.  Otherwise it is a request ID that can be used to cancel
 * the query.
 */
int ib_sa_service_rec_query(struct ib_sa_client *client,
			    struct ib_device *device, u32 port_num, u8 method,
			    struct ib_sa_service_rec *rec,
			    ib_sa_comp_mask comp_mask,
			    unsigned long timeout_ms, gfp_t gfp_mask,
			    void (*callback)(int status,
					     struct ib_sa_service_rec *resp,
					     void *context),
			    void *context,
			    struct ib_sa_query **sa_query)
{
	struct ib_sa_service_query *query;
	struct ib_sa_device *sa_dev = ib_get_client_data(device, &sa_client);
	struct ib_sa_port   *port;
	struct ib_mad_agent *agent;
	struct ib_sa_mad *mad;
	int ret;

	if (!sa_dev)
		return -ENODEV;

	port  = &sa_dev->port[port_num - sa_dev->start_port];
	agent = port->agent;

	if (method != IB_MGMT_METHOD_GET &&
	    method != IB_MGMT_METHOD_SET &&
	    method != IB_SA_METHOD_DELETE)
		return -EINVAL;

	query = kzalloc(sizeof(*query), gfp_mask);
	if (!query)
		return -ENOMEM;

	query->sa_query.port     = port;
	ret = alloc_mad(&query->sa_query, gfp_mask);
	if (ret)
		goto err1;

	ib_sa_client_get(client);
	query->sa_query.client = client;
	query->callback        = callback;
	query->context         = context;

	mad = query->sa_query.mad_buf->mad;
	init_mad(&query->sa_query, agent);

	query->sa_query.callback = callback ? ib_sa_service_rec_callback : NULL;
	query->sa_query.release  = ib_sa_service_rec_release;
	mad->mad_hdr.method	 = method;
	mad->mad_hdr.attr_id	 = cpu_to_be16(IB_SA_ATTR_SERVICE_REC);
	mad->sa_hdr.comp_mask	 = comp_mask;

	ib_pack(service_rec_table, ARRAY_SIZE(service_rec_table),
		rec, mad->data);

	*sa_query = &query->sa_query;

	ret = send_mad(&query->sa_query, timeout_ms, gfp_mask);
	if (ret < 0)
		goto err2;

	return ret;

err2:
	*sa_query = NULL;
	ib_sa_client_put(query->sa_query.client);
	free_mad(&query->sa_query);

err1:
	kfree(query);
	return ret;
}
EXPORT_SYMBOL(ib_sa_service_rec_query);

static void ib_sa_mcmember_rec_callback(struct ib_sa_query *sa_query,
					int status,
					struct ib_sa_mad *mad)
{
	struct ib_sa_mcmember_query *query =
		container_of(sa_query, struct ib_sa_mcmember_query, sa_query);

	if (mad) {
		struct ib_sa_mcmember_rec rec;

		ib_unpack(mcmember_rec_table, ARRAY_SIZE(mcmember_rec_table),
			  mad->data, &rec);
		query->callback(status, &rec, query->context);
	} else
		query->callback(status, NULL, query->context);
}

static void ib_sa_mcmember_rec_release(struct ib_sa_query *sa_query)
{
	kfree(container_of(sa_query, struct ib_sa_mcmember_query, sa_query));
}

int ib_sa_mcmember_rec_query(struct ib_sa_client *client,
			     struct ib_device *device, u32 port_num,
			     u8 method,
			     struct ib_sa_mcmember_rec *rec,
			     ib_sa_comp_mask comp_mask,
			     unsigned long timeout_ms, gfp_t gfp_mask,
			     void (*callback)(int status,
					      struct ib_sa_mcmember_rec *resp,
					      void *context),
			     void *context,
			     struct ib_sa_query **sa_query)
{
	struct ib_sa_mcmember_query *query;
	struct ib_sa_device *sa_dev = ib_get_client_data(device, &sa_client);
	struct ib_sa_port   *port;
	struct ib_mad_agent *agent;
	struct ib_sa_mad *mad;
	int ret;

	if (!sa_dev)
		return -ENODEV;

	port  = &sa_dev->port[port_num - sa_dev->start_port];
	agent = port->agent;

	query = kzalloc(sizeof(*query), gfp_mask);
	if (!query)
		return -ENOMEM;

	query->sa_query.port     = port;
	ret = alloc_mad(&query->sa_query, gfp_mask);
	if (ret)
		goto err1;

	ib_sa_client_get(client);
	query->sa_query.client = client;
	query->callback        = callback;
	query->context         = context;

	mad = query->sa_query.mad_buf->mad;
	init_mad(&query->sa_query, agent);

	query->sa_query.callback = callback ? ib_sa_mcmember_rec_callback : NULL;
	query->sa_query.release  = ib_sa_mcmember_rec_release;
	mad->mad_hdr.method	 = method;
	mad->mad_hdr.attr_id	 = cpu_to_be16(IB_SA_ATTR_MC_MEMBER_REC);
	mad->sa_hdr.comp_mask	 = comp_mask;

	ib_pack(mcmember_rec_table, ARRAY_SIZE(mcmember_rec_table),
		rec, mad->data);

	*sa_query = &query->sa_query;

	ret = send_mad(&query->sa_query, timeout_ms, gfp_mask);
	if (ret < 0)
		goto err2;

	return ret;

err2:
	*sa_query = NULL;
	ib_sa_client_put(query->sa_query.client);
	free_mad(&query->sa_query);

err1:
	kfree(query);
	return ret;
}

/* Support GuidInfoRecord */
static void ib_sa_guidinfo_rec_callback(struct ib_sa_query *sa_query,
					int status,
					struct ib_sa_mad *mad)
{
	struct ib_sa_guidinfo_query *query =
		container_of(sa_query, struct ib_sa_guidinfo_query, sa_query);

	if (mad) {
		struct ib_sa_guidinfo_rec rec;

		ib_unpack(guidinfo_rec_table, ARRAY_SIZE(guidinfo_rec_table),
			  mad->data, &rec);
		query->callback(status, &rec, query->context);
	} else
		query->callback(status, NULL, query->context);
}

static void ib_sa_guidinfo_rec_release(struct ib_sa_query *sa_query)
{
	kfree(container_of(sa_query, struct ib_sa_guidinfo_query, sa_query));
}

int ib_sa_guid_info_rec_query(struct ib_sa_client *client,
			      struct ib_device *device, u32 port_num,
			      struct ib_sa_guidinfo_rec *rec,
			      ib_sa_comp_mask comp_mask, u8 method,
			      unsigned long timeout_ms, gfp_t gfp_mask,
			      void (*callback)(int status,
					       struct ib_sa_guidinfo_rec *resp,
					       void *context),
			      void *context,
			      struct ib_sa_query **sa_query)
{
	struct ib_sa_guidinfo_query *query;
	struct ib_sa_device *sa_dev = ib_get_client_data(device, &sa_client);
	struct ib_sa_port *port;
	struct ib_mad_agent *agent;
	struct ib_sa_mad *mad;
	int ret;

	if (!sa_dev)
		return -ENODEV;

	if (method != IB_MGMT_METHOD_GET &&
	    method != IB_MGMT_METHOD_SET &&
	    method != IB_SA_METHOD_DELETE) {
		return -EINVAL;
	}

	port  = &sa_dev->port[port_num - sa_dev->start_port];
	agent = port->agent;

	query = kzalloc(sizeof(*query), gfp_mask);
	if (!query)
		return -ENOMEM;

	query->sa_query.port = port;
	ret = alloc_mad(&query->sa_query, gfp_mask);
	if (ret)
		goto err1;

	ib_sa_client_get(client);
	query->sa_query.client = client;
	query->callback        = callback;
	query->context         = context;

	mad = query->sa_query.mad_buf->mad;
	init_mad(&query->sa_query, agent);

	query->sa_query.callback = callback ? ib_sa_guidinfo_rec_callback : NULL;
	query->sa_query.release  = ib_sa_guidinfo_rec_release;

	mad->mad_hdr.method	 = method;
	mad->mad_hdr.attr_id	 = cpu_to_be16(IB_SA_ATTR_GUID_INFO_REC);
	mad->sa_hdr.comp_mask	 = comp_mask;

	ib_pack(guidinfo_rec_table, ARRAY_SIZE(guidinfo_rec_table), rec,
		mad->data);

	*sa_query = &query->sa_query;

	ret = send_mad(&query->sa_query, timeout_ms, gfp_mask);
	if (ret < 0)
		goto err2;

	return ret;

err2:
	*sa_query = NULL;
	ib_sa_client_put(query->sa_query.client);
	free_mad(&query->sa_query);

err1:
	kfree(query);
	return ret;
}
EXPORT_SYMBOL(ib_sa_guid_info_rec_query);

struct ib_classport_info_context {
	struct completion	done;
	struct ib_sa_query	*sa_query;
};

static void ib_classportinfo_cb(void *context)
{
	struct ib_classport_info_context *cb_ctx = context;

	complete(&cb_ctx->done);
}

static void ib_sa_classport_info_rec_callback(struct ib_sa_query *sa_query,
					      int status,
					      struct ib_sa_mad *mad)
{
	unsigned long flags;
	struct ib_sa_classport_info_query *query =
		container_of(sa_query, struct ib_sa_classport_info_query, sa_query);
	struct ib_sa_classport_cache *info = &sa_query->port->classport_info;

	if (mad) {
		if (sa_query->flags & IB_SA_QUERY_OPA) {
			struct opa_class_port_info rec;

			ib_unpack(opa_classport_info_rec_table,
				  ARRAY_SIZE(opa_classport_info_rec_table),
				  mad->data, &rec);

			spin_lock_irqsave(&sa_query->port->classport_lock,
					  flags);
			if (!status && !info->valid) {
				memcpy(&info->data.opa, &rec,
				       sizeof(info->data.opa));

				info->valid = true;
				info->data.type = RDMA_CLASS_PORT_INFO_OPA;
			}
			spin_unlock_irqrestore(&sa_query->port->classport_lock,
					       flags);

		} else {
			struct ib_class_port_info rec;

			ib_unpack(ib_classport_info_rec_table,
				  ARRAY_SIZE(ib_classport_info_rec_table),
				  mad->data, &rec);

			spin_lock_irqsave(&sa_query->port->classport_lock,
					  flags);
			if (!status && !info->valid) {
				memcpy(&info->data.ib, &rec,
				       sizeof(info->data.ib));

				info->valid = true;
				info->data.type = RDMA_CLASS_PORT_INFO_IB;
			}
			spin_unlock_irqrestore(&sa_query->port->classport_lock,
					       flags);
		}
	}
	query->callback(query->context);
}

static void ib_sa_classport_info_rec_release(struct ib_sa_query *sa_query)
{
	kfree(container_of(sa_query, struct ib_sa_classport_info_query,
			   sa_query));
}

static int ib_sa_classport_info_rec_query(struct ib_sa_port *port,
					  unsigned long timeout_ms,
					  void (*callback)(void *context),
					  void *context,
					  struct ib_sa_query **sa_query)
{
	struct ib_mad_agent *agent;
	struct ib_sa_classport_info_query *query;
	struct ib_sa_mad *mad;
	gfp_t gfp_mask = GFP_KERNEL;
	int ret;

	agent = port->agent;

	query = kzalloc(sizeof(*query), gfp_mask);
	if (!query)
		return -ENOMEM;

	query->sa_query.port = port;
	query->sa_query.flags |= rdma_cap_opa_ah(port->agent->device,
						 port->port_num) ?
				 IB_SA_QUERY_OPA : 0;
	ret = alloc_mad(&query->sa_query, gfp_mask);
	if (ret)
		goto err_free;

	query->callback = callback;
	query->context = context;

	mad = query->sa_query.mad_buf->mad;
	init_mad(&query->sa_query, agent);

	query->sa_query.callback = ib_sa_classport_info_rec_callback;
	query->sa_query.release  = ib_sa_classport_info_rec_release;
	mad->mad_hdr.method	 = IB_MGMT_METHOD_GET;
	mad->mad_hdr.attr_id	 = cpu_to_be16(IB_SA_ATTR_CLASS_PORTINFO);
	mad->sa_hdr.comp_mask	 = 0;
	*sa_query = &query->sa_query;

	ret = send_mad(&query->sa_query, timeout_ms, gfp_mask);
	if (ret < 0)
		goto err_free_mad;

	return ret;

err_free_mad:
	*sa_query = NULL;
	free_mad(&query->sa_query);

err_free:
	kfree(query);
	return ret;
}

static void update_ib_cpi(struct work_struct *work)
{
	struct ib_sa_port *port =
		container_of(work, struct ib_sa_port, ib_cpi_work.work);
	struct ib_classport_info_context *cb_context;
	unsigned long flags;
	int ret;

	/* If the classport info is valid, nothing
	 * to do here.
	 */
	spin_lock_irqsave(&port->classport_lock, flags);
	if (port->classport_info.valid) {
		spin_unlock_irqrestore(&port->classport_lock, flags);
		return;
	}
	spin_unlock_irqrestore(&port->classport_lock, flags);

	cb_context = kmalloc(sizeof(*cb_context), GFP_KERNEL);
	if (!cb_context)
		goto err_nomem;

	init_completion(&cb_context->done);

	ret = ib_sa_classport_info_rec_query(port, 3000,
					     ib_classportinfo_cb, cb_context,
					     &cb_context->sa_query);
	if (ret < 0)
		goto free_cb_err;
	wait_for_completion(&cb_context->done);
free_cb_err:
	kfree(cb_context);
	spin_lock_irqsave(&port->classport_lock, flags);

	/* If the classport info is still not valid, the query should have
	 * failed for some reason. Retry issuing the query
	 */
	if (!port->classport_info.valid) {
		port->classport_info.retry_cnt++;
		if (port->classport_info.retry_cnt <=
		    IB_SA_CPI_MAX_RETRY_CNT) {
			unsigned long delay =
				msecs_to_jiffies(IB_SA_CPI_RETRY_WAIT);

			queue_delayed_work(ib_wq, &port->ib_cpi_work, delay);
		}
	}
	spin_unlock_irqrestore(&port->classport_lock, flags);

err_nomem:
	return;
}

static void send_handler(struct ib_mad_agent *agent,
			 struct ib_mad_send_wc *mad_send_wc)
{
	struct ib_sa_query *query = mad_send_wc->send_buf->context[0];
	unsigned long flags;

	if (query->callback)
		switch (mad_send_wc->status) {
		case IB_WC_SUCCESS:
			/* No callback -- already got recv */
			break;
		case IB_WC_RESP_TIMEOUT_ERR:
			query->callback(query, -ETIMEDOUT, NULL);
			break;
		case IB_WC_WR_FLUSH_ERR:
			query->callback(query, -EINTR, NULL);
			break;
		default:
			query->callback(query, -EIO, NULL);
			break;
		}

	xa_lock_irqsave(&queries, flags);
	__xa_erase(&queries, query->id);
	xa_unlock_irqrestore(&queries, flags);

	free_mad(query);
	if (query->client)
		ib_sa_client_put(query->client);
	query->release(query);
}

static void recv_handler(struct ib_mad_agent *mad_agent,
			 struct ib_mad_send_buf *send_buf,
			 struct ib_mad_recv_wc *mad_recv_wc)
{
	struct ib_sa_query *query;

	if (!send_buf)
		return;

	query = send_buf->context[0];
	if (query->callback) {
		if (mad_recv_wc->wc->status == IB_WC_SUCCESS)
			query->callback(query,
					mad_recv_wc->recv_buf.mad->mad_hdr.status ?
					-EINVAL : 0,
					(struct ib_sa_mad *) mad_recv_wc->recv_buf.mad);
		else
			query->callback(query, -EIO, NULL);
	}

	ib_free_recv_mad(mad_recv_wc);
}

static void update_sm_ah(struct work_struct *work)
{
	struct ib_sa_port *port =
		container_of(work, struct ib_sa_port, update_task);
	struct ib_sa_sm_ah *new_ah;
	struct ib_port_attr port_attr;
	struct rdma_ah_attr   ah_attr;
	bool grh_required;

	if (ib_query_port(port->agent->device, port->port_num, &port_attr)) {
		pr_warn("Couldn't query port\n");
		return;
	}

	new_ah = kmalloc(sizeof(*new_ah), GFP_KERNEL);
	if (!new_ah)
		return;

	kref_init(&new_ah->ref);
	new_ah->src_path_mask = (1 << port_attr.lmc) - 1;

	new_ah->pkey_index = 0;
	if (ib_find_pkey(port->agent->device, port->port_num,
			 IB_DEFAULT_PKEY_FULL, &new_ah->pkey_index))
		pr_err("Couldn't find index for default PKey\n");

	memset(&ah_attr, 0, sizeof(ah_attr));
	ah_attr.type = rdma_ah_find_type(port->agent->device,
					 port->port_num);
	rdma_ah_set_dlid(&ah_attr, port_attr.sm_lid);
	rdma_ah_set_sl(&ah_attr, port_attr.sm_sl);
	rdma_ah_set_port_num(&ah_attr, port->port_num);

	grh_required = rdma_is_grh_required(port->agent->device,
					    port->port_num);

	/*
	 * The OPA sm_lid of 0xFFFF needs special handling so that it can be
	 * differentiated from a permissive LID of 0xFFFF.  We set the
	 * grh_required flag here so the SA can program the DGID in the
	 * address handle appropriately
	 */
	if (ah_attr.type == RDMA_AH_ATTR_TYPE_OPA &&
	    (grh_required ||
	     port_attr.sm_lid == be16_to_cpu(IB_LID_PERMISSIVE)))
		rdma_ah_set_make_grd(&ah_attr, true);

	if (ah_attr.type == RDMA_AH_ATTR_TYPE_IB && grh_required) {
		rdma_ah_set_ah_flags(&ah_attr, IB_AH_GRH);
		rdma_ah_set_subnet_prefix(&ah_attr,
					  cpu_to_be64(port_attr.subnet_prefix));
		rdma_ah_set_interface_id(&ah_attr,
					 cpu_to_be64(IB_SA_WELL_KNOWN_GUID));
	}

	new_ah->ah = rdma_create_ah(port->agent->qp->pd, &ah_attr,
				    RDMA_CREATE_AH_SLEEPABLE);
	if (IS_ERR(new_ah->ah)) {
		pr_warn("Couldn't create new SM AH\n");
		kfree(new_ah);
		return;
	}

	spin_lock_irq(&port->ah_lock);
	if (port->sm_ah)
		kref_put(&port->sm_ah->ref, free_sm_ah);
	port->sm_ah = new_ah;
	spin_unlock_irq(&port->ah_lock);
}

static void ib_sa_event(struct ib_event_handler *handler,
			struct ib_event *event)
{
	if (event->event == IB_EVENT_PORT_ERR    ||
	    event->event == IB_EVENT_PORT_ACTIVE ||
	    event->event == IB_EVENT_LID_CHANGE  ||
	    event->event == IB_EVENT_PKEY_CHANGE ||
	    event->event == IB_EVENT_SM_CHANGE   ||
	    event->event == IB_EVENT_CLIENT_REREGISTER) {
		unsigned long flags;
		struct ib_sa_device *sa_dev =
			container_of(handler, typeof(*sa_dev), event_handler);
		u32 port_num = event->element.port_num - sa_dev->start_port;
		struct ib_sa_port *port = &sa_dev->port[port_num];

		if (!rdma_cap_ib_sa(handler->device, port->port_num))
			return;

		spin_lock_irqsave(&port->ah_lock, flags);
		if (port->sm_ah)
			kref_put(&port->sm_ah->ref, free_sm_ah);
		port->sm_ah = NULL;
		spin_unlock_irqrestore(&port->ah_lock, flags);

		if (event->event == IB_EVENT_SM_CHANGE ||
		    event->event == IB_EVENT_CLIENT_REREGISTER ||
		    event->event == IB_EVENT_LID_CHANGE ||
		    event->event == IB_EVENT_PORT_ACTIVE) {
			unsigned long delay =
				msecs_to_jiffies(IB_SA_CPI_RETRY_WAIT);

			spin_lock_irqsave(&port->classport_lock, flags);
			port->classport_info.valid = false;
			port->classport_info.retry_cnt = 0;
			spin_unlock_irqrestore(&port->classport_lock, flags);
			queue_delayed_work(ib_wq,
					   &port->ib_cpi_work, delay);
		}
		queue_work(ib_wq, &sa_dev->port[port_num].update_task);
	}
}

static int ib_sa_add_one(struct ib_device *device)
{
	struct ib_sa_device *sa_dev;
	int s, e, i;
	int count = 0;
	int ret;

	s = rdma_start_port(device);
	e = rdma_end_port(device);

	sa_dev = kzalloc(struct_size(sa_dev, port, e - s + 1), GFP_KERNEL);
	if (!sa_dev)
		return -ENOMEM;

	sa_dev->start_port = s;
	sa_dev->end_port   = e;

	for (i = 0; i <= e - s; ++i) {
		spin_lock_init(&sa_dev->port[i].ah_lock);
		if (!rdma_cap_ib_sa(device, i + 1))
			continue;

		sa_dev->port[i].sm_ah    = NULL;
		sa_dev->port[i].port_num = i + s;

		spin_lock_init(&sa_dev->port[i].classport_lock);
		sa_dev->port[i].classport_info.valid = false;

		sa_dev->port[i].agent =
			ib_register_mad_agent(device, i + s, IB_QPT_GSI,
					      NULL, 0, send_handler,
					      recv_handler, sa_dev, 0);
		if (IS_ERR(sa_dev->port[i].agent)) {
			ret = PTR_ERR(sa_dev->port[i].agent);
			goto err;
		}

		INIT_WORK(&sa_dev->port[i].update_task, update_sm_ah);
		INIT_DELAYED_WORK(&sa_dev->port[i].ib_cpi_work,
				  update_ib_cpi);

		count++;
	}

	if (!count) {
		ret = -EOPNOTSUPP;
		goto free;
	}

	ib_set_client_data(device, &sa_client, sa_dev);

	/*
	 * We register our event handler after everything is set up,
	 * and then update our cached info after the event handler is
	 * registered to avoid any problems if a port changes state
	 * during our initialization.
	 */

	INIT_IB_EVENT_HANDLER(&sa_dev->event_handler, device, ib_sa_event);
	ib_register_event_handler(&sa_dev->event_handler);

	for (i = 0; i <= e - s; ++i) {
		if (rdma_cap_ib_sa(device, i + 1))
			update_sm_ah(&sa_dev->port[i].update_task);
	}

	return 0;

err:
	while (--i >= 0) {
		if (rdma_cap_ib_sa(device, i + 1))
			ib_unregister_mad_agent(sa_dev->port[i].agent);
	}
free:
	kfree(sa_dev);
	return ret;
}

static void ib_sa_remove_one(struct ib_device *device, void *client_data)
{
	struct ib_sa_device *sa_dev = client_data;
	int i;

	ib_unregister_event_handler(&sa_dev->event_handler);
	flush_workqueue(ib_wq);

	for (i = 0; i <= sa_dev->end_port - sa_dev->start_port; ++i) {
		if (rdma_cap_ib_sa(device, i + 1)) {
			cancel_delayed_work_sync(&sa_dev->port[i].ib_cpi_work);
			ib_unregister_mad_agent(sa_dev->port[i].agent);
			if (sa_dev->port[i].sm_ah)
				kref_put(&sa_dev->port[i].sm_ah->ref, free_sm_ah);
		}

	}

	kfree(sa_dev);
}

int ib_sa_init(void)
{
	int ret;

	get_random_bytes(&tid, sizeof tid);

	atomic_set(&ib_nl_sa_request_seq, 0);

	ret = ib_register_client(&sa_client);
	if (ret) {
		pr_err("Couldn't register ib_sa client\n");
		goto err1;
	}

	ret = mcast_init();
	if (ret) {
		pr_err("Couldn't initialize multicast handling\n");
		goto err2;
	}

	ib_nl_wq = alloc_ordered_workqueue("ib_nl_sa_wq", WQ_MEM_RECLAIM);
	if (!ib_nl_wq) {
		ret = -ENOMEM;
		goto err3;
	}

	INIT_DELAYED_WORK(&ib_nl_timed_work, ib_nl_request_timeout);

	return 0;

err3:
	mcast_cleanup();
err2:
	ib_unregister_client(&sa_client);
err1:
	return ret;
}

void ib_sa_cleanup(void)
{
	cancel_delayed_work(&ib_nl_timed_work);
	flush_workqueue(ib_nl_wq);
	destroy_workqueue(ib_nl_wq);
	mcast_cleanup();
	ib_unregister_client(&sa_client);
	WARN_ON(!xa_empty(&queries));
}<|MERGE_RESOLUTION|>--- conflicted
+++ resolved
@@ -1407,11 +1407,7 @@
 
 static bool ib_sa_opa_pathrecord_support(struct ib_sa_client *client,
 					 struct ib_sa_device *sa_dev,
-<<<<<<< HEAD
-					 u8 port_num)
-=======
 					 u32 port_num)
->>>>>>> 7d2a07b7
 {
 	struct ib_sa_port *port;
 	unsigned long flags;
@@ -1446,12 +1442,7 @@
  */
 static int opa_pr_query_possible(struct ib_sa_client *client,
 				 struct ib_sa_device *sa_dev,
-<<<<<<< HEAD
-				 struct ib_device *device, u8 port_num,
-				 struct sa_path_rec *rec)
-=======
 				 struct ib_device *device, u32 port_num)
->>>>>>> 7d2a07b7
 {
 	struct ib_port_attr port_attr;
 
@@ -1573,12 +1564,7 @@
 
 	query->sa_query.port     = port;
 	if (rec->rec_type == SA_PATH_REC_TYPE_OPA) {
-<<<<<<< HEAD
-		status = opa_pr_query_possible(client, sa_dev, device, port_num,
-					       rec);
-=======
 		status = opa_pr_query_possible(client, sa_dev, device, port_num);
->>>>>>> 7d2a07b7
 		if (status == PR_NOT_SUPPORTED) {
 			ret = -EINVAL;
 			goto err1;
