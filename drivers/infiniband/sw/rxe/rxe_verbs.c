// SPDX-License-Identifier: GPL-2.0 OR Linux-OpenIB
/*
 * Copyright (c) 2016 Mellanox Technologies Ltd. All rights reserved.
 * Copyright (c) 2015 System Fabric Works, Inc. All rights reserved.
 */

#include <linux/dma-mapping.h>
#include <net/addrconf.h>
#include <rdma/uverbs_ioctl.h>
#include "rxe.h"
#include "rxe_loc.h"
#include "rxe_queue.h"
#include "rxe_hw_counters.h"

static int rxe_query_device(struct ib_device *dev,
			    struct ib_device_attr *attr,
			    struct ib_udata *uhw)
{
	struct rxe_dev *rxe = to_rdev(dev);

	if (uhw->inlen || uhw->outlen)
		return -EINVAL;

	*attr = rxe->attr;
	return 0;
}

static int rxe_query_port(struct ib_device *dev,
			  u32 port_num, struct ib_port_attr *attr)
{
	struct rxe_dev *rxe = to_rdev(dev);
	struct rxe_port *port;
	int rc;

	port = &rxe->port;

	/* *attr being zeroed by the caller, avoid zeroing it here */
	*attr = port->attr;

	mutex_lock(&rxe->usdev_lock);
	rc = ib_get_eth_speed(dev, port_num, &attr->active_speed,
			      &attr->active_width);

	if (attr->state == IB_PORT_ACTIVE)
		attr->phys_state = IB_PORT_PHYS_STATE_LINK_UP;
	else if (dev_get_flags(rxe->ndev) & IFF_UP)
		attr->phys_state = IB_PORT_PHYS_STATE_POLLING;
	else
		attr->phys_state = IB_PORT_PHYS_STATE_DISABLED;

	mutex_unlock(&rxe->usdev_lock);

	return rc;
}

static int rxe_query_pkey(struct ib_device *device,
			  u32 port_num, u16 index, u16 *pkey)
{
	if (index > 0)
		return -EINVAL;

	*pkey = IB_DEFAULT_PKEY_FULL;
	return 0;
}

static int rxe_modify_device(struct ib_device *dev,
			     int mask, struct ib_device_modify *attr)
{
	struct rxe_dev *rxe = to_rdev(dev);

	if (mask & ~(IB_DEVICE_MODIFY_SYS_IMAGE_GUID |
		     IB_DEVICE_MODIFY_NODE_DESC))
		return -EOPNOTSUPP;

	if (mask & IB_DEVICE_MODIFY_SYS_IMAGE_GUID)
		rxe->attr.sys_image_guid = cpu_to_be64(attr->sys_image_guid);

	if (mask & IB_DEVICE_MODIFY_NODE_DESC) {
		memcpy(rxe->ib_dev.node_desc,
		       attr->node_desc, sizeof(rxe->ib_dev.node_desc));
	}

	return 0;
}

static int rxe_modify_port(struct ib_device *dev,
			   u32 port_num, int mask, struct ib_port_modify *attr)
{
	struct rxe_dev *rxe = to_rdev(dev);
	struct rxe_port *port;

	port = &rxe->port;

	port->attr.port_cap_flags |= attr->set_port_cap_mask;
	port->attr.port_cap_flags &= ~attr->clr_port_cap_mask;

	if (mask & IB_PORT_RESET_QKEY_CNTR)
		port->attr.qkey_viol_cntr = 0;

	return 0;
}

static enum rdma_link_layer rxe_get_link_layer(struct ib_device *dev,
					       u32 port_num)
{
	return IB_LINK_LAYER_ETHERNET;
}

static int rxe_alloc_ucontext(struct ib_ucontext *ibuc, struct ib_udata *udata)
{
	struct rxe_dev *rxe = to_rdev(ibuc->device);
	struct rxe_ucontext *uc = to_ruc(ibuc);

	return rxe_add_to_pool(&rxe->uc_pool, uc);
}

static void rxe_dealloc_ucontext(struct ib_ucontext *ibuc)
{
	struct rxe_ucontext *uc = to_ruc(ibuc);

	rxe_drop_ref(uc);
}

static int rxe_port_immutable(struct ib_device *dev, u32 port_num,
			      struct ib_port_immutable *immutable)
{
	int err;
	struct ib_port_attr attr;

	immutable->core_cap_flags = RDMA_CORE_PORT_IBA_ROCE_UDP_ENCAP;

	err = ib_query_port(dev, port_num, &attr);
	if (err)
		return err;

	immutable->pkey_tbl_len = attr.pkey_tbl_len;
	immutable->gid_tbl_len = attr.gid_tbl_len;
	immutable->max_mad_size = IB_MGMT_MAD_SIZE;

	return 0;
}

static int rxe_alloc_pd(struct ib_pd *ibpd, struct ib_udata *udata)
{
	struct rxe_dev *rxe = to_rdev(ibpd->device);
	struct rxe_pd *pd = to_rpd(ibpd);

	return rxe_add_to_pool(&rxe->pd_pool, pd);
}

static int rxe_dealloc_pd(struct ib_pd *ibpd, struct ib_udata *udata)
{
	struct rxe_pd *pd = to_rpd(ibpd);

	rxe_drop_ref(pd);
	return 0;
}

static int rxe_create_ah(struct ib_ah *ibah,
			 struct rdma_ah_init_attr *init_attr,
			 struct ib_udata *udata)

{
	int err;
	struct rxe_dev *rxe = to_rdev(ibah->device);
	struct rxe_ah *ah = to_rah(ibah);

	err = rxe_av_chk_attr(rxe, init_attr->ah_attr);
	if (err)
		return err;

	err = rxe_add_to_pool(&rxe->ah_pool, ah);
	if (err)
		return err;

	rxe_init_av(init_attr->ah_attr, &ah->av);
	return 0;
}

static int rxe_modify_ah(struct ib_ah *ibah, struct rdma_ah_attr *attr)
{
	int err;
	struct rxe_dev *rxe = to_rdev(ibah->device);
	struct rxe_ah *ah = to_rah(ibah);

	err = rxe_av_chk_attr(rxe, attr);
	if (err)
		return err;

	rxe_init_av(attr, &ah->av);
	return 0;
}

static int rxe_query_ah(struct ib_ah *ibah, struct rdma_ah_attr *attr)
{
	struct rxe_ah *ah = to_rah(ibah);

	memset(attr, 0, sizeof(*attr));
	attr->type = ibah->type;
	rxe_av_to_attr(&ah->av, attr);
	return 0;
}

static int rxe_destroy_ah(struct ib_ah *ibah, u32 flags)
{
	struct rxe_ah *ah = to_rah(ibah);

	rxe_drop_ref(ah);
	return 0;
}

static int post_one_recv(struct rxe_rq *rq, const struct ib_recv_wr *ibwr)
{
	int err;
	int i;
	u32 length;
	struct rxe_recv_wqe *recv_wqe;
	int num_sge = ibwr->num_sge;
	int full;

	if (rq->is_user)
		full = queue_full(rq->queue, QUEUE_TYPE_FROM_USER);
	else
		full = queue_full(rq->queue, QUEUE_TYPE_KERNEL);

	if (unlikely(full)) {
		err = -ENOMEM;
		goto err1;
	}

	if (unlikely(num_sge > rq->max_sge)) {
		err = -EINVAL;
		goto err1;
	}

	length = 0;
	for (i = 0; i < num_sge; i++)
		length += ibwr->sg_list[i].length;

	if (rq->is_user)
		recv_wqe = producer_addr(rq->queue, QUEUE_TYPE_FROM_USER);
	else
		recv_wqe = producer_addr(rq->queue, QUEUE_TYPE_KERNEL);

	recv_wqe->wr_id = ibwr->wr_id;
	recv_wqe->num_sge = num_sge;

	memcpy(recv_wqe->dma.sge, ibwr->sg_list,
	       num_sge * sizeof(struct ib_sge));

	recv_wqe->dma.length		= length;
	recv_wqe->dma.resid		= length;
	recv_wqe->dma.num_sge		= num_sge;
	recv_wqe->dma.cur_sge		= 0;
	recv_wqe->dma.sge_offset	= 0;

	if (rq->is_user)
		advance_producer(rq->queue, QUEUE_TYPE_FROM_USER);
	else
		advance_producer(rq->queue, QUEUE_TYPE_KERNEL);

	return 0;

err1:
	return err;
}

static int rxe_create_srq(struct ib_srq *ibsrq, struct ib_srq_init_attr *init,
			  struct ib_udata *udata)
{
	int err;
	struct rxe_dev *rxe = to_rdev(ibsrq->device);
	struct rxe_pd *pd = to_rpd(ibsrq->pd);
	struct rxe_srq *srq = to_rsrq(ibsrq);
	struct rxe_create_srq_resp __user *uresp = NULL;

	if (init->srq_type != IB_SRQT_BASIC)
		return -EOPNOTSUPP;

	if (udata) {
		if (udata->outlen < sizeof(*uresp))
			return -EINVAL;
		uresp = udata->outbuf;
		srq->is_user = true;
	} else {
		srq->is_user = false;
	}

	err = rxe_srq_chk_attr(rxe, NULL, &init->attr, IB_SRQ_INIT_MASK);
	if (err)
		goto err1;

	err = rxe_add_to_pool(&rxe->srq_pool, srq);
	if (err)
		goto err1;

	rxe_add_ref(pd);
	srq->pd = pd;

	err = rxe_srq_from_init(rxe, srq, init, udata, uresp);
	if (err)
		goto err2;

	return 0;

err2:
	rxe_drop_ref(pd);
	rxe_drop_ref(srq);
err1:
	return err;
}

static int rxe_modify_srq(struct ib_srq *ibsrq, struct ib_srq_attr *attr,
			  enum ib_srq_attr_mask mask,
			  struct ib_udata *udata)
{
	int err;
	struct rxe_srq *srq = to_rsrq(ibsrq);
	struct rxe_dev *rxe = to_rdev(ibsrq->device);
	struct rxe_modify_srq_cmd ucmd = {};

	if (udata) {
		if (udata->inlen < sizeof(ucmd))
			return -EINVAL;

		err = ib_copy_from_udata(&ucmd, udata, sizeof(ucmd));
		if (err)
			return err;
	}

	err = rxe_srq_chk_attr(rxe, srq, attr, mask);
	if (err)
		goto err1;

	err = rxe_srq_from_attr(rxe, srq, attr, mask, &ucmd, udata);
	if (err)
		goto err1;

	return 0;

err1:
	return err;
}

static int rxe_query_srq(struct ib_srq *ibsrq, struct ib_srq_attr *attr)
{
	struct rxe_srq *srq = to_rsrq(ibsrq);

	if (srq->error)
		return -EINVAL;

	attr->max_wr = srq->rq.queue->buf->index_mask;
	attr->max_sge = srq->rq.max_sge;
	attr->srq_limit = srq->limit;
	return 0;
}

static int rxe_destroy_srq(struct ib_srq *ibsrq, struct ib_udata *udata)
{
	struct rxe_srq *srq = to_rsrq(ibsrq);

	if (srq->rq.queue)
		rxe_queue_cleanup(srq->rq.queue);

	rxe_drop_ref(srq->pd);
	rxe_drop_ref(srq);
	return 0;
}

static int rxe_post_srq_recv(struct ib_srq *ibsrq, const struct ib_recv_wr *wr,
			     const struct ib_recv_wr **bad_wr)
{
	int err = 0;
	unsigned long flags;
	struct rxe_srq *srq = to_rsrq(ibsrq);

	spin_lock_irqsave(&srq->rq.producer_lock, flags);

	while (wr) {
		err = post_one_recv(&srq->rq, wr);
		if (unlikely(err))
			break;
		wr = wr->next;
	}

	spin_unlock_irqrestore(&srq->rq.producer_lock, flags);

	if (err)
		*bad_wr = wr;

	return err;
}

static struct ib_qp *rxe_create_qp(struct ib_pd *ibpd,
				   struct ib_qp_init_attr *init,
				   struct ib_udata *udata)
{
	int err;
	struct rxe_dev *rxe = to_rdev(ibpd->device);
	struct rxe_pd *pd = to_rpd(ibpd);
	struct rxe_qp *qp;
	struct rxe_create_qp_resp __user *uresp = NULL;

	if (udata) {
		if (udata->outlen < sizeof(*uresp))
			return ERR_PTR(-EINVAL);
		uresp = udata->outbuf;
	}

	if (init->create_flags)
		return ERR_PTR(-EOPNOTSUPP);

	err = rxe_qp_chk_init(rxe, init);
	if (err)
		goto err1;

	qp = rxe_alloc(&rxe->qp_pool);
	if (!qp) {
		err = -ENOMEM;
		goto err1;
	}

	if (udata) {
		if (udata->inlen) {
			err = -EINVAL;
			goto err2;
		}
		qp->is_user = true;
	} else {
		qp->is_user = false;
	}

	rxe_add_index(qp);

	err = rxe_qp_from_init(rxe, qp, pd, init, uresp, ibpd, udata);
	if (err)
		goto err3;

	return &qp->ibqp;

err3:
	rxe_drop_index(qp);
err2:
	rxe_drop_ref(qp);
err1:
	return ERR_PTR(err);
}

static int rxe_modify_qp(struct ib_qp *ibqp, struct ib_qp_attr *attr,
			 int mask, struct ib_udata *udata)
{
	int err;
	struct rxe_dev *rxe = to_rdev(ibqp->device);
	struct rxe_qp *qp = to_rqp(ibqp);

	if (mask & ~IB_QP_ATTR_STANDARD_BITS)
		return -EOPNOTSUPP;

	err = rxe_qp_chk_attr(rxe, qp, attr, mask);
	if (err)
		goto err1;

	err = rxe_qp_from_attr(qp, attr, mask, udata);
	if (err)
		goto err1;

	return 0;

err1:
	return err;
}

static int rxe_query_qp(struct ib_qp *ibqp, struct ib_qp_attr *attr,
			int mask, struct ib_qp_init_attr *init)
{
	struct rxe_qp *qp = to_rqp(ibqp);

	rxe_qp_to_init(qp, init);
	rxe_qp_to_attr(qp, attr, mask);

	return 0;
}

static int rxe_destroy_qp(struct ib_qp *ibqp, struct ib_udata *udata)
{
	struct rxe_qp *qp = to_rqp(ibqp);

	rxe_qp_destroy(qp);
	rxe_drop_index(qp);
	rxe_drop_ref(qp);
	return 0;
}

static int validate_send_wr(struct rxe_qp *qp, const struct ib_send_wr *ibwr,
			    unsigned int mask, unsigned int length)
{
	int num_sge = ibwr->num_sge;
	struct rxe_sq *sq = &qp->sq;

	if (unlikely(num_sge > sq->max_sge))
		goto err1;

	if (unlikely(mask & WR_ATOMIC_MASK)) {
		if (length < 8)
			goto err1;

		if (atomic_wr(ibwr)->remote_addr & 0x7)
			goto err1;
	}

	if (unlikely((ibwr->send_flags & IB_SEND_INLINE) &&
		     (length > sq->max_inline)))
		goto err1;

	return 0;

err1:
	return -EINVAL;
}

static void init_send_wr(struct rxe_qp *qp, struct rxe_send_wr *wr,
			 const struct ib_send_wr *ibwr)
{
	wr->wr_id = ibwr->wr_id;
	wr->num_sge = ibwr->num_sge;
	wr->opcode = ibwr->opcode;
	wr->send_flags = ibwr->send_flags;

	if (qp_type(qp) == IB_QPT_UD ||
	    qp_type(qp) == IB_QPT_SMI ||
	    qp_type(qp) == IB_QPT_GSI) {
		wr->wr.ud.remote_qpn = ud_wr(ibwr)->remote_qpn;
		wr->wr.ud.remote_qkey = ud_wr(ibwr)->remote_qkey;
		if (qp_type(qp) == IB_QPT_GSI)
			wr->wr.ud.pkey_index = ud_wr(ibwr)->pkey_index;
		if (wr->opcode == IB_WR_SEND_WITH_IMM)
			wr->ex.imm_data = ibwr->ex.imm_data;
	} else {
		switch (wr->opcode) {
		case IB_WR_RDMA_WRITE_WITH_IMM:
			wr->ex.imm_data = ibwr->ex.imm_data;
			fallthrough;
		case IB_WR_RDMA_READ:
		case IB_WR_RDMA_WRITE:
			wr->wr.rdma.remote_addr = rdma_wr(ibwr)->remote_addr;
			wr->wr.rdma.rkey	= rdma_wr(ibwr)->rkey;
			break;
		case IB_WR_SEND_WITH_IMM:
			wr->ex.imm_data = ibwr->ex.imm_data;
			break;
		case IB_WR_SEND_WITH_INV:
			wr->ex.invalidate_rkey = ibwr->ex.invalidate_rkey;
			break;
		case IB_WR_ATOMIC_CMP_AND_SWP:
		case IB_WR_ATOMIC_FETCH_AND_ADD:
			wr->wr.atomic.remote_addr =
				atomic_wr(ibwr)->remote_addr;
			wr->wr.atomic.compare_add =
				atomic_wr(ibwr)->compare_add;
			wr->wr.atomic.swap = atomic_wr(ibwr)->swap;
			wr->wr.atomic.rkey = atomic_wr(ibwr)->rkey;
			break;
		case IB_WR_LOCAL_INV:
			wr->ex.invalidate_rkey = ibwr->ex.invalidate_rkey;
		break;
		case IB_WR_REG_MR:
			wr->wr.reg.mr = reg_wr(ibwr)->mr;
			wr->wr.reg.key = reg_wr(ibwr)->key;
			wr->wr.reg.access = reg_wr(ibwr)->access;
		break;
		default:
			break;
		}
	}
}

static void copy_inline_data_to_wqe(struct rxe_send_wqe *wqe,
				    const struct ib_send_wr *ibwr)
{
	struct ib_sge *sge = ibwr->sg_list;
	u8 *p = wqe->dma.inline_data;
	int i;

	for (i = 0; i < ibwr->num_sge; i++, sge++) {
		memcpy(p, (void *)(uintptr_t)sge->addr, sge->length);
		p += sge->length;
	}
}

static void init_send_wqe(struct rxe_qp *qp, const struct ib_send_wr *ibwr,
			 unsigned int mask, unsigned int length,
			 struct rxe_send_wqe *wqe)
{
	int num_sge = ibwr->num_sge;

	init_send_wr(qp, &wqe->wr, ibwr);

	/* local operation */
	if (unlikely(mask & WR_LOCAL_OP_MASK)) {
		wqe->mask = mask;
		wqe->state = wqe_state_posted;
		return;
	}

	if (qp_type(qp) == IB_QPT_UD ||
	    qp_type(qp) == IB_QPT_SMI ||
	    qp_type(qp) == IB_QPT_GSI)
		memcpy(&wqe->av, &to_rah(ud_wr(ibwr)->ah)->av, sizeof(wqe->av));

	if (unlikely(ibwr->send_flags & IB_SEND_INLINE))
		copy_inline_data_to_wqe(wqe, ibwr);
	else
		memcpy(wqe->dma.sge, ibwr->sg_list,
		       num_sge * sizeof(struct ib_sge));

	wqe->iova = mask & WR_ATOMIC_MASK ? atomic_wr(ibwr)->remote_addr :
		mask & WR_READ_OR_WRITE_MASK ? rdma_wr(ibwr)->remote_addr : 0;
	wqe->mask		= mask;
	wqe->dma.length		= length;
	wqe->dma.resid		= length;
	wqe->dma.num_sge	= num_sge;
	wqe->dma.cur_sge	= 0;
	wqe->dma.sge_offset	= 0;
	wqe->state		= wqe_state_posted;
	wqe->ssn		= atomic_add_return(1, &qp->ssn);
}

static int post_one_send(struct rxe_qp *qp, const struct ib_send_wr *ibwr,
			 unsigned int mask, u32 length)
{
	int err;
	struct rxe_sq *sq = &qp->sq;
	struct rxe_send_wqe *send_wqe;
	unsigned long flags;
	int full;

	err = validate_send_wr(qp, ibwr, mask, length);
	if (err)
		return err;

	spin_lock_irqsave(&qp->sq.sq_lock, flags);

	if (qp->is_user)
		full = queue_full(sq->queue, QUEUE_TYPE_FROM_USER);
	else
		full = queue_full(sq->queue, QUEUE_TYPE_KERNEL);

	if (unlikely(full)) {
		spin_unlock_irqrestore(&qp->sq.sq_lock, flags);
		return -ENOMEM;
	}

	if (qp->is_user)
		send_wqe = producer_addr(sq->queue, QUEUE_TYPE_FROM_USER);
	else
		send_wqe = producer_addr(sq->queue, QUEUE_TYPE_KERNEL);

	init_send_wqe(qp, ibwr, mask, length, send_wqe);

	if (qp->is_user)
		advance_producer(sq->queue, QUEUE_TYPE_FROM_USER);
	else
		advance_producer(sq->queue, QUEUE_TYPE_KERNEL);

	spin_unlock_irqrestore(&qp->sq.sq_lock, flags);

	return 0;
}

static int rxe_post_send_kernel(struct rxe_qp *qp, const struct ib_send_wr *wr,
				const struct ib_send_wr **bad_wr)
{
	int err = 0;
	unsigned int mask;
	unsigned int length = 0;
	int i;
	struct ib_send_wr *next;

	while (wr) {
		mask = wr_opcode_mask(wr->opcode, qp);
		if (unlikely(!mask)) {
			err = -EINVAL;
			*bad_wr = wr;
			break;
		}

		if (unlikely((wr->send_flags & IB_SEND_INLINE) &&
			     !(mask & WR_INLINE_MASK))) {
			err = -EINVAL;
			*bad_wr = wr;
			break;
		}

		next = wr->next;

		length = 0;
		for (i = 0; i < wr->num_sge; i++)
			length += wr->sg_list[i].length;

		err = post_one_send(qp, wr, mask, length);

		if (err) {
			*bad_wr = wr;
			break;
		}
		wr = next;
	}

	rxe_run_task(&qp->req.task, 1);
	if (unlikely(qp->req.state == QP_STATE_ERROR))
		rxe_run_task(&qp->comp.task, 1);

	return err;
}

static int rxe_post_send(struct ib_qp *ibqp, const struct ib_send_wr *wr,
			 const struct ib_send_wr **bad_wr)
{
	struct rxe_qp *qp = to_rqp(ibqp);

	if (unlikely(!qp->valid)) {
		*bad_wr = wr;
		return -EINVAL;
	}

	if (unlikely(qp->req.state < QP_STATE_READY)) {
		*bad_wr = wr;
		return -EINVAL;
	}

	if (qp->is_user) {
		/* Utilize process context to do protocol processing */
		rxe_run_task(&qp->req.task, 0);
		return 0;
	} else
		return rxe_post_send_kernel(qp, wr, bad_wr);
}

static int rxe_post_recv(struct ib_qp *ibqp, const struct ib_recv_wr *wr,
			 const struct ib_recv_wr **bad_wr)
{
	int err = 0;
	struct rxe_qp *qp = to_rqp(ibqp);
	struct rxe_rq *rq = &qp->rq;
	unsigned long flags;

	if (unlikely((qp_state(qp) < IB_QPS_INIT) || !qp->valid)) {
		*bad_wr = wr;
		err = -EINVAL;
		goto err1;
	}

	if (unlikely(qp->srq)) {
		*bad_wr = wr;
		err = -EINVAL;
		goto err1;
	}

	spin_lock_irqsave(&rq->producer_lock, flags);

	while (wr) {
		err = post_one_recv(rq, wr);
		if (unlikely(err)) {
			*bad_wr = wr;
			break;
		}
		wr = wr->next;
	}

	spin_unlock_irqrestore(&rq->producer_lock, flags);

	if (qp->resp.state == QP_STATE_ERROR)
		rxe_run_task(&qp->resp.task, 1);

err1:
	return err;
}

static int rxe_create_cq(struct ib_cq *ibcq, const struct ib_cq_init_attr *attr,
			 struct ib_udata *udata)
{
	int err;
	struct ib_device *dev = ibcq->device;
	struct rxe_dev *rxe = to_rdev(dev);
	struct rxe_cq *cq = to_rcq(ibcq);
	struct rxe_create_cq_resp __user *uresp = NULL;

	if (udata) {
		if (udata->outlen < sizeof(*uresp))
			return -EINVAL;
		uresp = udata->outbuf;
	}

	if (attr->flags)
		return -EOPNOTSUPP;

	err = rxe_cq_chk_attr(rxe, NULL, attr->cqe, attr->comp_vector);
	if (err)
		return err;

	err = rxe_cq_from_init(rxe, cq, attr->cqe, attr->comp_vector, udata,
			       uresp);
	if (err)
		return err;

	return rxe_add_to_pool(&rxe->cq_pool, cq);
}

static int rxe_destroy_cq(struct ib_cq *ibcq, struct ib_udata *udata)
{
	struct rxe_cq *cq = to_rcq(ibcq);

	rxe_cq_disable(cq);

	rxe_drop_ref(cq);
	return 0;
}

static int rxe_resize_cq(struct ib_cq *ibcq, int cqe, struct ib_udata *udata)
{
	int err;
	struct rxe_cq *cq = to_rcq(ibcq);
	struct rxe_dev *rxe = to_rdev(ibcq->device);
	struct rxe_resize_cq_resp __user *uresp = NULL;

	if (udata) {
		if (udata->outlen < sizeof(*uresp))
			return -EINVAL;
		uresp = udata->outbuf;
	}

	err = rxe_cq_chk_attr(rxe, cq, cqe, 0);
	if (err)
		goto err1;

	err = rxe_cq_resize_queue(cq, cqe, uresp, udata);
	if (err)
		goto err1;

	return 0;

err1:
	return err;
}

static int rxe_poll_cq(struct ib_cq *ibcq, int num_entries, struct ib_wc *wc)
{
	int i;
	struct rxe_cq *cq = to_rcq(ibcq);
	struct rxe_cqe *cqe;
	unsigned long flags;

	spin_lock_irqsave(&cq->cq_lock, flags);
	for (i = 0; i < num_entries; i++) {
		if (cq->is_user)
			cqe = queue_head(cq->queue, QUEUE_TYPE_TO_USER);
		else
			cqe = queue_head(cq->queue, QUEUE_TYPE_KERNEL);
		if (!cqe)
			break;

		memcpy(wc++, &cqe->ibwc, sizeof(*wc));
		if (cq->is_user)
			advance_consumer(cq->queue, QUEUE_TYPE_TO_USER);
		else
			advance_consumer(cq->queue, QUEUE_TYPE_KERNEL);
	}
	spin_unlock_irqrestore(&cq->cq_lock, flags);

	return i;
}

static int rxe_peek_cq(struct ib_cq *ibcq, int wc_cnt)
{
	struct rxe_cq *cq = to_rcq(ibcq);
	int count;

	if (cq->is_user)
		count = queue_count(cq->queue, QUEUE_TYPE_TO_USER);
	else
		count = queue_count(cq->queue, QUEUE_TYPE_KERNEL);

	return (count > wc_cnt) ? wc_cnt : count;
}

static int rxe_req_notify_cq(struct ib_cq *ibcq, enum ib_cq_notify_flags flags)
{
	struct rxe_cq *cq = to_rcq(ibcq);
	unsigned long irq_flags;
	int ret = 0;
	int empty;

	spin_lock_irqsave(&cq->cq_lock, irq_flags);
	if (cq->notify != IB_CQ_NEXT_COMP)
		cq->notify = flags & IB_CQ_SOLICITED_MASK;

	if (cq->is_user)
		empty = queue_empty(cq->queue, QUEUE_TYPE_TO_USER);
	else
		empty = queue_empty(cq->queue, QUEUE_TYPE_KERNEL);

	if ((flags & IB_CQ_REPORT_MISSED_EVENTS) && !empty)
		ret = 1;

	spin_unlock_irqrestore(&cq->cq_lock, irq_flags);

	return ret;
}

static struct ib_mr *rxe_get_dma_mr(struct ib_pd *ibpd, int access)
{
	struct rxe_dev *rxe = to_rdev(ibpd->device);
	struct rxe_pd *pd = to_rpd(ibpd);
<<<<<<< HEAD
	struct rxe_mem *mr;
=======
	struct rxe_mr *mr;
>>>>>>> 7d2a07b7

	mr = rxe_alloc(&rxe->mr_pool);
	if (!mr)
		return ERR_PTR(-ENOMEM);

	rxe_add_index(mr);
	rxe_add_ref(pd);
<<<<<<< HEAD
	rxe_mem_init_dma(pd, access, mr);
=======
	rxe_mr_init_dma(pd, access, mr);
>>>>>>> 7d2a07b7

	return &mr->ibmr;
}

static struct ib_mr *rxe_reg_user_mr(struct ib_pd *ibpd,
				     u64 start,
				     u64 length,
				     u64 iova,
				     int access, struct ib_udata *udata)
{
	int err;
	struct rxe_dev *rxe = to_rdev(ibpd->device);
	struct rxe_pd *pd = to_rpd(ibpd);
	struct rxe_mr *mr;

	mr = rxe_alloc(&rxe->mr_pool);
	if (!mr) {
		err = -ENOMEM;
		goto err2;
	}

	rxe_add_index(mr);

	rxe_add_ref(pd);

	err = rxe_mr_init_user(pd, start, length, iova, access, mr);
	if (err)
		goto err3;

	return &mr->ibmr;

err3:
	rxe_drop_ref(pd);
	rxe_drop_index(mr);
	rxe_drop_ref(mr);
err2:
	return ERR_PTR(err);
}

static struct ib_mr *rxe_alloc_mr(struct ib_pd *ibpd, enum ib_mr_type mr_type,
				  u32 max_num_sg)
{
	struct rxe_dev *rxe = to_rdev(ibpd->device);
	struct rxe_pd *pd = to_rpd(ibpd);
	struct rxe_mr *mr;
	int err;

	if (mr_type != IB_MR_TYPE_MEM_REG)
		return ERR_PTR(-EINVAL);

	mr = rxe_alloc(&rxe->mr_pool);
	if (!mr) {
		err = -ENOMEM;
		goto err1;
	}

	rxe_add_index(mr);

	rxe_add_ref(pd);

	err = rxe_mr_init_fast(pd, max_num_sg, mr);
	if (err)
		goto err2;

	return &mr->ibmr;

err2:
	rxe_drop_ref(pd);
	rxe_drop_index(mr);
	rxe_drop_ref(mr);
err1:
	return ERR_PTR(err);
}

static int rxe_set_page(struct ib_mr *ibmr, u64 addr)
{
	struct rxe_mr *mr = to_rmr(ibmr);
	struct rxe_map *map;
	struct rxe_phys_buf *buf;

	if (unlikely(mr->nbuf == mr->num_buf))
		return -ENOMEM;

	map = mr->map[mr->nbuf / RXE_BUF_PER_MAP];
	buf = &map->buf[mr->nbuf % RXE_BUF_PER_MAP];

	buf->addr = addr;
	buf->size = ibmr->page_size;
	mr->nbuf++;

	return 0;
}

static int rxe_map_mr_sg(struct ib_mr *ibmr, struct scatterlist *sg,
			 int sg_nents, unsigned int *sg_offset)
{
	struct rxe_mr *mr = to_rmr(ibmr);
	int n;

	mr->nbuf = 0;

	n = ib_sg_to_pages(ibmr, sg, sg_nents, sg_offset, rxe_set_page);

	mr->va = ibmr->iova;
	mr->iova = ibmr->iova;
	mr->length = ibmr->length;
	mr->page_shift = ilog2(ibmr->page_size);
	mr->page_mask = ibmr->page_size - 1;
	mr->offset = mr->iova & mr->page_mask;

	return n;
}

static int rxe_attach_mcast(struct ib_qp *ibqp, union ib_gid *mgid, u16 mlid)
{
	int err;
	struct rxe_dev *rxe = to_rdev(ibqp->device);
	struct rxe_qp *qp = to_rqp(ibqp);
	struct rxe_mc_grp *grp;

	/* takes a ref on grp if successful */
	err = rxe_mcast_get_grp(rxe, mgid, &grp);
	if (err)
		return err;

	err = rxe_mcast_add_grp_elem(rxe, qp, grp);

	rxe_drop_ref(grp);
	return err;
}

static int rxe_detach_mcast(struct ib_qp *ibqp, union ib_gid *mgid, u16 mlid)
{
	struct rxe_dev *rxe = to_rdev(ibqp->device);
	struct rxe_qp *qp = to_rqp(ibqp);

	return rxe_mcast_drop_grp_elem(rxe, qp, mgid);
}

static ssize_t parent_show(struct device *device,
			   struct device_attribute *attr, char *buf)
{
	struct rxe_dev *rxe =
		rdma_device_to_drv_device(device, struct rxe_dev, ib_dev);

<<<<<<< HEAD
	return scnprintf(buf, PAGE_SIZE, "%s\n", rxe_parent_name(rxe, 1));
=======
	return sysfs_emit(buf, "%s\n", rxe_parent_name(rxe, 1));
>>>>>>> 7d2a07b7
}

static DEVICE_ATTR_RO(parent);

static struct attribute *rxe_dev_attributes[] = {
	&dev_attr_parent.attr,
	NULL
};

static const struct attribute_group rxe_attr_group = {
	.attrs = rxe_dev_attributes,
};

static int rxe_enable_driver(struct ib_device *ib_dev)
{
	struct rxe_dev *rxe = container_of(ib_dev, struct rxe_dev, ib_dev);

	rxe_set_port_state(rxe);
	dev_info(&rxe->ib_dev.dev, "added %s\n", netdev_name(rxe->ndev));
	return 0;
}

static const struct ib_device_ops rxe_dev_ops = {
	.owner = THIS_MODULE,
	.driver_id = RDMA_DRIVER_RXE,
	.uverbs_abi_ver = RXE_UVERBS_ABI_VERSION,

	.alloc_hw_port_stats = rxe_ib_alloc_hw_port_stats,
	.alloc_mr = rxe_alloc_mr,
	.alloc_mw = rxe_alloc_mw,
	.alloc_pd = rxe_alloc_pd,
	.alloc_ucontext = rxe_alloc_ucontext,
	.attach_mcast = rxe_attach_mcast,
	.create_ah = rxe_create_ah,
	.create_cq = rxe_create_cq,
	.create_qp = rxe_create_qp,
	.create_srq = rxe_create_srq,
	.create_user_ah = rxe_create_ah,
	.dealloc_driver = rxe_dealloc,
	.dealloc_mw = rxe_dealloc_mw,
	.dealloc_pd = rxe_dealloc_pd,
	.dealloc_ucontext = rxe_dealloc_ucontext,
	.dereg_mr = rxe_dereg_mr,
	.destroy_ah = rxe_destroy_ah,
	.destroy_cq = rxe_destroy_cq,
	.destroy_qp = rxe_destroy_qp,
	.destroy_srq = rxe_destroy_srq,
	.detach_mcast = rxe_detach_mcast,
	.device_group = &rxe_attr_group,
	.enable_driver = rxe_enable_driver,
	.get_dma_mr = rxe_get_dma_mr,
	.get_hw_stats = rxe_ib_get_hw_stats,
	.get_link_layer = rxe_get_link_layer,
	.get_port_immutable = rxe_port_immutable,
	.map_mr_sg = rxe_map_mr_sg,
	.mmap = rxe_mmap,
	.modify_ah = rxe_modify_ah,
	.modify_device = rxe_modify_device,
	.modify_port = rxe_modify_port,
	.modify_qp = rxe_modify_qp,
	.modify_srq = rxe_modify_srq,
	.peek_cq = rxe_peek_cq,
	.poll_cq = rxe_poll_cq,
	.post_recv = rxe_post_recv,
	.post_send = rxe_post_send,
	.post_srq_recv = rxe_post_srq_recv,
	.query_ah = rxe_query_ah,
	.query_device = rxe_query_device,
	.query_pkey = rxe_query_pkey,
	.query_port = rxe_query_port,
	.query_qp = rxe_query_qp,
	.query_srq = rxe_query_srq,
	.reg_user_mr = rxe_reg_user_mr,
	.req_notify_cq = rxe_req_notify_cq,
	.resize_cq = rxe_resize_cq,

	INIT_RDMA_OBJ_SIZE(ib_ah, rxe_ah, ibah),
	INIT_RDMA_OBJ_SIZE(ib_cq, rxe_cq, ibcq),
	INIT_RDMA_OBJ_SIZE(ib_pd, rxe_pd, ibpd),
	INIT_RDMA_OBJ_SIZE(ib_srq, rxe_srq, ibsrq),
	INIT_RDMA_OBJ_SIZE(ib_ucontext, rxe_ucontext, ibuc),
	INIT_RDMA_OBJ_SIZE(ib_mw, rxe_mw, ibmw),
};

int rxe_register_device(struct rxe_dev *rxe, const char *ibdev_name)
{
	int err;
	struct ib_device *dev = &rxe->ib_dev;
	struct crypto_shash *tfm;

	strscpy(dev->node_desc, "rxe", sizeof(dev->node_desc));

	dev->node_type = RDMA_NODE_IB_CA;
	dev->phys_port_cnt = 1;
	dev->num_comp_vectors = num_possible_cpus();
	dev->local_dma_lkey = 0;
	addrconf_addr_eui48((unsigned char *)&dev->node_guid,
			    rxe->ndev->dev_addr);
<<<<<<< HEAD
	dev->dev.dma_ops = &dma_virt_ops;
	dev->dev.dma_parms = &rxe->dma_parms;
	rxe->dma_parms = (struct device_dma_parameters)
		{ .max_segment_size = SZ_2G };
	dma_coerce_mask_and_coherent(&dev->dev,
				     dma_get_required_mask(&dev->dev));

	dev->uverbs_cmd_mask = BIT_ULL(IB_USER_VERBS_CMD_GET_CONTEXT)
	    | BIT_ULL(IB_USER_VERBS_CMD_CREATE_COMP_CHANNEL)
	    | BIT_ULL(IB_USER_VERBS_CMD_QUERY_DEVICE)
	    | BIT_ULL(IB_USER_VERBS_CMD_QUERY_PORT)
	    | BIT_ULL(IB_USER_VERBS_CMD_ALLOC_PD)
	    | BIT_ULL(IB_USER_VERBS_CMD_DEALLOC_PD)
	    | BIT_ULL(IB_USER_VERBS_CMD_CREATE_SRQ)
	    | BIT_ULL(IB_USER_VERBS_CMD_MODIFY_SRQ)
	    | BIT_ULL(IB_USER_VERBS_CMD_QUERY_SRQ)
	    | BIT_ULL(IB_USER_VERBS_CMD_DESTROY_SRQ)
	    | BIT_ULL(IB_USER_VERBS_CMD_POST_SRQ_RECV)
	    | BIT_ULL(IB_USER_VERBS_CMD_CREATE_QP)
	    | BIT_ULL(IB_USER_VERBS_CMD_MODIFY_QP)
	    | BIT_ULL(IB_USER_VERBS_CMD_QUERY_QP)
	    | BIT_ULL(IB_USER_VERBS_CMD_DESTROY_QP)
	    | BIT_ULL(IB_USER_VERBS_CMD_POST_SEND)
	    | BIT_ULL(IB_USER_VERBS_CMD_POST_RECV)
	    | BIT_ULL(IB_USER_VERBS_CMD_CREATE_CQ)
	    | BIT_ULL(IB_USER_VERBS_CMD_RESIZE_CQ)
	    | BIT_ULL(IB_USER_VERBS_CMD_DESTROY_CQ)
	    | BIT_ULL(IB_USER_VERBS_CMD_POLL_CQ)
	    | BIT_ULL(IB_USER_VERBS_CMD_PEEK_CQ)
	    | BIT_ULL(IB_USER_VERBS_CMD_REQ_NOTIFY_CQ)
	    | BIT_ULL(IB_USER_VERBS_CMD_REG_MR)
	    | BIT_ULL(IB_USER_VERBS_CMD_DEREG_MR)
	    | BIT_ULL(IB_USER_VERBS_CMD_CREATE_AH)
	    | BIT_ULL(IB_USER_VERBS_CMD_MODIFY_AH)
	    | BIT_ULL(IB_USER_VERBS_CMD_QUERY_AH)
	    | BIT_ULL(IB_USER_VERBS_CMD_DESTROY_AH)
	    | BIT_ULL(IB_USER_VERBS_CMD_ATTACH_MCAST)
	    | BIT_ULL(IB_USER_VERBS_CMD_DETACH_MCAST)
	    ;
=======

	dev->uverbs_cmd_mask |= BIT_ULL(IB_USER_VERBS_CMD_POST_SEND) |
				BIT_ULL(IB_USER_VERBS_CMD_REQ_NOTIFY_CQ);
>>>>>>> 7d2a07b7

	ib_set_device_ops(dev, &rxe_dev_ops);
	err = ib_device_set_netdev(&rxe->ib_dev, rxe->ndev, 1);
	if (err)
		return err;

	tfm = crypto_alloc_shash("crc32", 0, 0);
	if (IS_ERR(tfm)) {
		pr_err("failed to allocate crc algorithm err:%ld\n",
		       PTR_ERR(tfm));
		return PTR_ERR(tfm);
	}
	rxe->tfm = tfm;

	err = ib_register_device(dev, ibdev_name, NULL);
	if (err)
		pr_warn("%s failed with error %d\n", __func__, err);

	/*
	 * Note that rxe may be invalid at this point if another thread
	 * unregistered it.
	 */
	return err;
}<|MERGE_RESOLUTION|>--- conflicted
+++ resolved
@@ -911,11 +911,7 @@
 {
 	struct rxe_dev *rxe = to_rdev(ibpd->device);
 	struct rxe_pd *pd = to_rpd(ibpd);
-<<<<<<< HEAD
-	struct rxe_mem *mr;
-=======
 	struct rxe_mr *mr;
->>>>>>> 7d2a07b7
 
 	mr = rxe_alloc(&rxe->mr_pool);
 	if (!mr)
@@ -923,11 +919,7 @@
 
 	rxe_add_index(mr);
 	rxe_add_ref(pd);
-<<<<<<< HEAD
-	rxe_mem_init_dma(pd, access, mr);
-=======
 	rxe_mr_init_dma(pd, access, mr);
->>>>>>> 7d2a07b7
 
 	return &mr->ibmr;
 }
@@ -1073,11 +1065,7 @@
 	struct rxe_dev *rxe =
 		rdma_device_to_drv_device(device, struct rxe_dev, ib_dev);
 
-<<<<<<< HEAD
-	return scnprintf(buf, PAGE_SIZE, "%s\n", rxe_parent_name(rxe, 1));
-=======
 	return sysfs_emit(buf, "%s\n", rxe_parent_name(rxe, 1));
->>>>>>> 7d2a07b7
 }
 
 static DEVICE_ATTR_RO(parent);
@@ -1176,51 +1164,9 @@
 	dev->local_dma_lkey = 0;
 	addrconf_addr_eui48((unsigned char *)&dev->node_guid,
 			    rxe->ndev->dev_addr);
-<<<<<<< HEAD
-	dev->dev.dma_ops = &dma_virt_ops;
-	dev->dev.dma_parms = &rxe->dma_parms;
-	rxe->dma_parms = (struct device_dma_parameters)
-		{ .max_segment_size = SZ_2G };
-	dma_coerce_mask_and_coherent(&dev->dev,
-				     dma_get_required_mask(&dev->dev));
-
-	dev->uverbs_cmd_mask = BIT_ULL(IB_USER_VERBS_CMD_GET_CONTEXT)
-	    | BIT_ULL(IB_USER_VERBS_CMD_CREATE_COMP_CHANNEL)
-	    | BIT_ULL(IB_USER_VERBS_CMD_QUERY_DEVICE)
-	    | BIT_ULL(IB_USER_VERBS_CMD_QUERY_PORT)
-	    | BIT_ULL(IB_USER_VERBS_CMD_ALLOC_PD)
-	    | BIT_ULL(IB_USER_VERBS_CMD_DEALLOC_PD)
-	    | BIT_ULL(IB_USER_VERBS_CMD_CREATE_SRQ)
-	    | BIT_ULL(IB_USER_VERBS_CMD_MODIFY_SRQ)
-	    | BIT_ULL(IB_USER_VERBS_CMD_QUERY_SRQ)
-	    | BIT_ULL(IB_USER_VERBS_CMD_DESTROY_SRQ)
-	    | BIT_ULL(IB_USER_VERBS_CMD_POST_SRQ_RECV)
-	    | BIT_ULL(IB_USER_VERBS_CMD_CREATE_QP)
-	    | BIT_ULL(IB_USER_VERBS_CMD_MODIFY_QP)
-	    | BIT_ULL(IB_USER_VERBS_CMD_QUERY_QP)
-	    | BIT_ULL(IB_USER_VERBS_CMD_DESTROY_QP)
-	    | BIT_ULL(IB_USER_VERBS_CMD_POST_SEND)
-	    | BIT_ULL(IB_USER_VERBS_CMD_POST_RECV)
-	    | BIT_ULL(IB_USER_VERBS_CMD_CREATE_CQ)
-	    | BIT_ULL(IB_USER_VERBS_CMD_RESIZE_CQ)
-	    | BIT_ULL(IB_USER_VERBS_CMD_DESTROY_CQ)
-	    | BIT_ULL(IB_USER_VERBS_CMD_POLL_CQ)
-	    | BIT_ULL(IB_USER_VERBS_CMD_PEEK_CQ)
-	    | BIT_ULL(IB_USER_VERBS_CMD_REQ_NOTIFY_CQ)
-	    | BIT_ULL(IB_USER_VERBS_CMD_REG_MR)
-	    | BIT_ULL(IB_USER_VERBS_CMD_DEREG_MR)
-	    | BIT_ULL(IB_USER_VERBS_CMD_CREATE_AH)
-	    | BIT_ULL(IB_USER_VERBS_CMD_MODIFY_AH)
-	    | BIT_ULL(IB_USER_VERBS_CMD_QUERY_AH)
-	    | BIT_ULL(IB_USER_VERBS_CMD_DESTROY_AH)
-	    | BIT_ULL(IB_USER_VERBS_CMD_ATTACH_MCAST)
-	    | BIT_ULL(IB_USER_VERBS_CMD_DETACH_MCAST)
-	    ;
-=======
 
 	dev->uverbs_cmd_mask |= BIT_ULL(IB_USER_VERBS_CMD_POST_SEND) |
 				BIT_ULL(IB_USER_VERBS_CMD_REQ_NOTIFY_CQ);
->>>>>>> 7d2a07b7
 
 	ib_set_device_ops(dev, &rxe_dev_ops);
 	err = ib_device_set_netdev(&rxe->ib_dev, rxe->ndev, 1);
