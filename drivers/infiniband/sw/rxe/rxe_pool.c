--- conflicted
+++ resolved
@@ -401,11 +401,7 @@
 				 (pool->flags & RXE_POOL_ATOMIC) ?
 				 GFP_ATOMIC : GFP_KERNEL);
 	if (!elem)
-<<<<<<< HEAD
-		return NULL;
-=======
 		goto out_put_pool;
->>>>>>> 0186f2dc
 
 	elem->pool = pool;
 	kref_init(&elem->ref_cnt);
