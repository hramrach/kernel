/*
 * Copyright(c) 2016 - 2020 Intel Corporation.
 *
 * This file is provided under a dual BSD/GPLv2 license.  When using or
 * redistributing this file, you may do so under either license.
 *
 * GPL LICENSE SUMMARY
 *
 * This program is free software; you can redistribute it and/or modify
 * it under the terms of version 2 of the GNU General Public License as
 * published by the Free Software Foundation.
 *
 * This program is distributed in the hope that it will be useful, but
 * WITHOUT ANY WARRANTY; without even the implied warranty of
 * MERCHANTABILITY or FITNESS FOR A PARTICULAR PURPOSE.  See the GNU
 * General Public License for more details.
 *
 * BSD LICENSE
 *
 * Redistribution and use in source and binary forms, with or without
 * modification, are permitted provided that the following conditions
 * are met:
 *
 *  - Redistributions of source code must retain the above copyright
 *    notice, this list of conditions and the following disclaimer.
 *  - Redistributions in binary form must reproduce the above copyright
 *    notice, this list of conditions and the following disclaimer in
 *    the documentation and/or other materials provided with the
 *    distribution.
 *  - Neither the name of Intel Corporation nor the names of its
 *    contributors may be used to endorse or promote products derived
 *    from this software without specific prior written permission.
 *
 * THIS SOFTWARE IS PROVIDED BY THE COPYRIGHT HOLDERS AND CONTRIBUTORS
 * "AS IS" AND ANY EXPRESS OR IMPLIED WARRANTIES, INCLUDING, BUT NOT
 * LIMITED TO, THE IMPLIED WARRANTIES OF MERCHANTABILITY AND FITNESS FOR
 * A PARTICULAR PURPOSE ARE DISCLAIMED. IN NO EVENT SHALL THE COPYRIGHT
 * OWNER OR CONTRIBUTORS BE LIABLE FOR ANY DIRECT, INDIRECT, INCIDENTAL,
 * SPECIAL, EXEMPLARY, OR CONSEQUENTIAL DAMAGES (INCLUDING, BUT NOT
 * LIMITED TO, PROCUREMENT OF SUBSTITUTE GOODS OR SERVICES; LOSS OF USE,
 * DATA, OR PROFITS; OR BUSINESS INTERRUPTION) HOWEVER CAUSED AND ON ANY
 * THEORY OF LIABILITY, WHETHER IN CONTRACT, STRICT LIABILITY, OR TORT
 * (INCLUDING NEGLIGENCE OR OTHERWISE) ARISING IN ANY WAY OUT OF THE USE
 * OF THIS SOFTWARE, EVEN IF ADVISED OF THE POSSIBILITY OF SUCH DAMAGE.
 *
 */

#include <linux/hash.h>
#include <linux/bitops.h>
#include <linux/lockdep.h>
#include <linux/vmalloc.h>
#include <linux/slab.h>
#include <rdma/ib_verbs.h>
#include <rdma/ib_hdrs.h>
#include <rdma/opa_addr.h>
#include <rdma/uverbs_ioctl.h>
#include "qp.h"
#include "vt.h"
#include "trace.h"

#define RVT_RWQ_COUNT_THRESHOLD 16

static void rvt_rc_timeout(struct timer_list *t);
static void rvt_reset_qp(struct rvt_dev_info *rdi, struct rvt_qp *qp,
			 enum ib_qp_type type);

/*
 * Convert the AETH RNR timeout code into the number of microseconds.
 */
static const u32 ib_rvt_rnr_table[32] = {
	655360, /* 00: 655.36 */
	10,     /* 01:    .01 */
	20,     /* 02     .02 */
	30,     /* 03:    .03 */
	40,     /* 04:    .04 */
	60,     /* 05:    .06 */
	80,     /* 06:    .08 */
	120,    /* 07:    .12 */
	160,    /* 08:    .16 */
	240,    /* 09:    .24 */
	320,    /* 0A:    .32 */
	480,    /* 0B:    .48 */
	640,    /* 0C:    .64 */
	960,    /* 0D:    .96 */
	1280,   /* 0E:   1.28 */
	1920,   /* 0F:   1.92 */
	2560,   /* 10:   2.56 */
	3840,   /* 11:   3.84 */
	5120,   /* 12:   5.12 */
	7680,   /* 13:   7.68 */
	10240,  /* 14:  10.24 */
	15360,  /* 15:  15.36 */
	20480,  /* 16:  20.48 */
	30720,  /* 17:  30.72 */
	40960,  /* 18:  40.96 */
	61440,  /* 19:  61.44 */
	81920,  /* 1A:  81.92 */
	122880, /* 1B: 122.88 */
	163840, /* 1C: 163.84 */
	245760, /* 1D: 245.76 */
	327680, /* 1E: 327.68 */
	491520  /* 1F: 491.52 */
};

/*
 * Note that it is OK to post send work requests in the SQE and ERR
 * states; rvt_do_send() will process them and generate error
 * completions as per IB 1.2 C10-96.
 */
const int ib_rvt_state_ops[IB_QPS_ERR + 1] = {
	[IB_QPS_RESET] = 0,
	[IB_QPS_INIT] = RVT_POST_RECV_OK,
	[IB_QPS_RTR] = RVT_POST_RECV_OK | RVT_PROCESS_RECV_OK,
	[IB_QPS_RTS] = RVT_POST_RECV_OK | RVT_PROCESS_RECV_OK |
	    RVT_POST_SEND_OK | RVT_PROCESS_SEND_OK |
	    RVT_PROCESS_NEXT_SEND_OK,
	[IB_QPS_SQD] = RVT_POST_RECV_OK | RVT_PROCESS_RECV_OK |
	    RVT_POST_SEND_OK | RVT_PROCESS_SEND_OK,
	[IB_QPS_SQE] = RVT_POST_RECV_OK | RVT_PROCESS_RECV_OK |
	    RVT_POST_SEND_OK | RVT_FLUSH_SEND,
	[IB_QPS_ERR] = RVT_POST_RECV_OK | RVT_FLUSH_RECV |
	    RVT_POST_SEND_OK | RVT_FLUSH_SEND,
};
EXPORT_SYMBOL(ib_rvt_state_ops);

/* platform specific: return the last level cache (llc) size, in KiB */
static int rvt_wss_llc_size(void)
{
	/* assume that the boot CPU value is universal for all CPUs */
	return boot_cpu_data.x86_cache_size;
}

/* platform specific: cacheless copy */
static void cacheless_memcpy(void *dst, void *src, size_t n)
{
	/*
	 * Use the only available X64 cacheless copy.  Add a __user cast
	 * to quiet sparse.  The src agument is already in the kernel so
	 * there are no security issues.  The extra fault recovery machinery
	 * is not invoked.
	 */
	__copy_user_nocache(dst, (void __user *)src, n, 0);
}

void rvt_wss_exit(struct rvt_dev_info *rdi)
{
	struct rvt_wss *wss = rdi->wss;

	if (!wss)
		return;

	/* coded to handle partially initialized and repeat callers */
	kfree(wss->entries);
	wss->entries = NULL;
	kfree(rdi->wss);
	rdi->wss = NULL;
}

/*
 * rvt_wss_init - Init wss data structures
 *
 * Return: 0 on success
 */
int rvt_wss_init(struct rvt_dev_info *rdi)
{
	unsigned int sge_copy_mode = rdi->dparms.sge_copy_mode;
	unsigned int wss_threshold = rdi->dparms.wss_threshold;
	unsigned int wss_clean_period = rdi->dparms.wss_clean_period;
	long llc_size;
	long llc_bits;
	long table_size;
	long table_bits;
	struct rvt_wss *wss;
	int node = rdi->dparms.node;

	if (sge_copy_mode != RVT_SGE_COPY_ADAPTIVE) {
		rdi->wss = NULL;
		return 0;
	}

	rdi->wss = kzalloc_node(sizeof(*rdi->wss), GFP_KERNEL, node);
	if (!rdi->wss)
		return -ENOMEM;
	wss = rdi->wss;

	/* check for a valid percent range - default to 80 if none or invalid */
	if (wss_threshold < 1 || wss_threshold > 100)
		wss_threshold = 80;

	/* reject a wildly large period */
	if (wss_clean_period > 1000000)
		wss_clean_period = 256;

	/* reject a zero period */
	if (wss_clean_period == 0)
		wss_clean_period = 1;

	/*
	 * Calculate the table size - the next power of 2 larger than the
	 * LLC size.  LLC size is in KiB.
	 */
	llc_size = rvt_wss_llc_size() * 1024;
	table_size = roundup_pow_of_two(llc_size);

	/* one bit per page in rounded up table */
	llc_bits = llc_size / PAGE_SIZE;
	table_bits = table_size / PAGE_SIZE;
	wss->pages_mask = table_bits - 1;
	wss->num_entries = table_bits / BITS_PER_LONG;

	wss->threshold = (llc_bits * wss_threshold) / 100;
	if (wss->threshold == 0)
		wss->threshold = 1;

	wss->clean_period = wss_clean_period;
	atomic_set(&wss->clean_counter, wss_clean_period);

	wss->entries = kcalloc_node(wss->num_entries, sizeof(*wss->entries),
				    GFP_KERNEL, node);
	if (!wss->entries) {
		rvt_wss_exit(rdi);
		return -ENOMEM;
	}

	return 0;
}

/*
 * Advance the clean counter.  When the clean period has expired,
 * clean an entry.
 *
 * This is implemented in atomics to avoid locking.  Because multiple
 * variables are involved, it can be racy which can lead to slightly
 * inaccurate information.  Since this is only a heuristic, this is
 * OK.  Any innaccuracies will clean themselves out as the counter
 * advances.  That said, it is unlikely the entry clean operation will
 * race - the next possible racer will not start until the next clean
 * period.
 *
 * The clean counter is implemented as a decrement to zero.  When zero
 * is reached an entry is cleaned.
 */
static void wss_advance_clean_counter(struct rvt_wss *wss)
{
	int entry;
	int weight;
	unsigned long bits;

	/* become the cleaner if we decrement the counter to zero */
	if (atomic_dec_and_test(&wss->clean_counter)) {
		/*
		 * Set, not add, the clean period.  This avoids an issue
		 * where the counter could decrement below the clean period.
		 * Doing a set can result in lost decrements, slowing the
		 * clean advance.  Since this a heuristic, this possible
		 * slowdown is OK.
		 *
		 * An alternative is to loop, advancing the counter by a
		 * clean period until the result is > 0. However, this could
		 * lead to several threads keeping another in the clean loop.
		 * This could be mitigated by limiting the number of times
		 * we stay in the loop.
		 */
		atomic_set(&wss->clean_counter, wss->clean_period);

		/*
		 * Uniquely grab the entry to clean and move to next.
		 * The current entry is always the lower bits of
		 * wss.clean_entry.  The table size, wss.num_entries,
		 * is always a power-of-2.
		 */
		entry = (atomic_inc_return(&wss->clean_entry) - 1)
			& (wss->num_entries - 1);

		/* clear the entry and count the bits */
		bits = xchg(&wss->entries[entry], 0);
		weight = hweight64((u64)bits);
		/* only adjust the contended total count if needed */
		if (weight)
			atomic_sub(weight, &wss->total_count);
	}
}

/*
 * Insert the given address into the working set array.
 */
static void wss_insert(struct rvt_wss *wss, void *address)
{
	u32 page = ((unsigned long)address >> PAGE_SHIFT) & wss->pages_mask;
	u32 entry = page / BITS_PER_LONG; /* assumes this ends up a shift */
	u32 nr = page & (BITS_PER_LONG - 1);

	if (!test_and_set_bit(nr, &wss->entries[entry]))
		atomic_inc(&wss->total_count);

	wss_advance_clean_counter(wss);
}

/*
 * Is the working set larger than the threshold?
 */
static inline bool wss_exceeds_threshold(struct rvt_wss *wss)
{
	return atomic_read(&wss->total_count) >= wss->threshold;
}

static void get_map_page(struct rvt_qpn_table *qpt,
			 struct rvt_qpn_map *map)
{
	unsigned long page = get_zeroed_page(GFP_KERNEL);

	/*
	 * Free the page if someone raced with us installing it.
	 */

	spin_lock(&qpt->lock);
	if (map->page)
		free_page(page);
	else
		map->page = (void *)page;
	spin_unlock(&qpt->lock);
}

/**
 * init_qpn_table - initialize the QP number table for a device
 * @rdi: rvt dev struct
 * @qpt: the QPN table
 */
static int init_qpn_table(struct rvt_dev_info *rdi, struct rvt_qpn_table *qpt)
{
	u32 offset, i;
	struct rvt_qpn_map *map;
	int ret = 0;

	if (!(rdi->dparms.qpn_res_end >= rdi->dparms.qpn_res_start))
		return -EINVAL;

	spin_lock_init(&qpt->lock);

	qpt->last = rdi->dparms.qpn_start;
	qpt->incr = rdi->dparms.qpn_inc << rdi->dparms.qos_shift;

	/*
	 * Drivers may want some QPs beyond what we need for verbs let them use
	 * our qpn table. No need for two. Lets go ahead and mark the bitmaps
	 * for those. The reserved range must be *after* the range which verbs
	 * will pick from.
	 */

	/* Figure out number of bit maps needed before reserved range */
	qpt->nmaps = rdi->dparms.qpn_res_start / RVT_BITS_PER_PAGE;

	/* This should always be zero */
	offset = rdi->dparms.qpn_res_start & RVT_BITS_PER_PAGE_MASK;

	/* Starting with the first reserved bit map */
	map = &qpt->map[qpt->nmaps];

	rvt_pr_info(rdi, "Reserving QPNs from 0x%x to 0x%x for non-verbs use\n",
		    rdi->dparms.qpn_res_start, rdi->dparms.qpn_res_end);
	for (i = rdi->dparms.qpn_res_start; i <= rdi->dparms.qpn_res_end; i++) {
		if (!map->page) {
			get_map_page(qpt, map);
			if (!map->page) {
				ret = -ENOMEM;
				break;
			}
		}
		set_bit(offset, map->page);
		offset++;
		if (offset == RVT_BITS_PER_PAGE) {
			/* next page */
			qpt->nmaps++;
			map++;
			offset = 0;
		}
	}
	return ret;
}

/**
 * free_qpn_table - free the QP number table for a device
 * @qpt: the QPN table
 */
static void free_qpn_table(struct rvt_qpn_table *qpt)
{
	int i;

	for (i = 0; i < ARRAY_SIZE(qpt->map); i++)
		free_page((unsigned long)qpt->map[i].page);
}

/**
 * rvt_driver_qp_init - Init driver qp resources
 * @rdi: rvt dev strucutre
 *
 * Return: 0 on success
 */
int rvt_driver_qp_init(struct rvt_dev_info *rdi)
{
	int i;
	int ret = -ENOMEM;

	if (!rdi->dparms.qp_table_size)
		return -EINVAL;

	/*
	 * If driver is not doing any QP allocation then make sure it is
	 * providing the necessary QP functions.
	 */
	if (!rdi->driver_f.free_all_qps ||
	    !rdi->driver_f.qp_priv_alloc ||
	    !rdi->driver_f.qp_priv_free ||
	    !rdi->driver_f.notify_qp_reset ||
	    !rdi->driver_f.notify_restart_rc)
		return -EINVAL;

	/* allocate parent object */
	rdi->qp_dev = kzalloc_node(sizeof(*rdi->qp_dev), GFP_KERNEL,
				   rdi->dparms.node);
	if (!rdi->qp_dev)
		return -ENOMEM;

	/* allocate hash table */
	rdi->qp_dev->qp_table_size = rdi->dparms.qp_table_size;
	rdi->qp_dev->qp_table_bits = ilog2(rdi->dparms.qp_table_size);
	rdi->qp_dev->qp_table =
		kmalloc_array_node(rdi->qp_dev->qp_table_size,
			     sizeof(*rdi->qp_dev->qp_table),
			     GFP_KERNEL, rdi->dparms.node);
	if (!rdi->qp_dev->qp_table)
		goto no_qp_table;

	for (i = 0; i < rdi->qp_dev->qp_table_size; i++)
		RCU_INIT_POINTER(rdi->qp_dev->qp_table[i], NULL);

	spin_lock_init(&rdi->qp_dev->qpt_lock);

	/* initialize qpn map */
	if (init_qpn_table(rdi, &rdi->qp_dev->qpn_table))
		goto fail_table;

	spin_lock_init(&rdi->n_qps_lock);

	return 0;

fail_table:
	kfree(rdi->qp_dev->qp_table);
	free_qpn_table(&rdi->qp_dev->qpn_table);

no_qp_table:
	kfree(rdi->qp_dev);

	return ret;
}

/**
 * rvt_free_qp_cb - callback function to reset a qp
 * @qp: the qp to reset
 * @v: a 64-bit value
 *
 * This function resets the qp and removes it from the
 * qp hash table.
 */
static void rvt_free_qp_cb(struct rvt_qp *qp, u64 v)
{
	unsigned int *qp_inuse = (unsigned int *)v;
	struct rvt_dev_info *rdi = ib_to_rvt(qp->ibqp.device);

	/* Reset the qp and remove it from the qp hash list */
	rvt_reset_qp(rdi, qp, qp->ibqp.qp_type);

	/* Increment the qp_inuse count */
	(*qp_inuse)++;
}

/**
 * rvt_free_all_qps - check for QPs still in use
 * @rdi: rvt device info structure
 *
 * There should not be any QPs still in use.
 * Free memory for table.
 * Return the number of QPs still in use.
 */
static unsigned rvt_free_all_qps(struct rvt_dev_info *rdi)
{
	unsigned int qp_inuse = 0;

	qp_inuse += rvt_mcast_tree_empty(rdi);

	rvt_qp_iter(rdi, (u64)&qp_inuse, rvt_free_qp_cb);

	return qp_inuse;
}

/**
 * rvt_qp_exit - clean up qps on device exit
 * @rdi: rvt dev structure
 *
 * Check for qp leaks and free resources.
 */
void rvt_qp_exit(struct rvt_dev_info *rdi)
{
	u32 qps_inuse = rvt_free_all_qps(rdi);

	if (qps_inuse)
		rvt_pr_err(rdi, "QP memory leak! %u still in use\n",
			   qps_inuse);
	if (!rdi->qp_dev)
		return;

	kfree(rdi->qp_dev->qp_table);
	free_qpn_table(&rdi->qp_dev->qpn_table);
	kfree(rdi->qp_dev);
}

static inline unsigned mk_qpn(struct rvt_qpn_table *qpt,
			      struct rvt_qpn_map *map, unsigned off)
{
	return (map - qpt->map) * RVT_BITS_PER_PAGE + off;
}

/**
 * alloc_qpn - Allocate the next available qpn or zero/one for QP type
 *	       IB_QPT_SMI/IB_QPT_GSI
 * @rdi: rvt device info structure
 * @qpt: queue pair number table pointer
 * @type: the QP type
 * @port_num: IB port number, 1 based, comes from core
 * @exclude_prefix: prefix of special queue pair number being allocated
 *
 * Return: The queue pair number
 */
static int alloc_qpn(struct rvt_dev_info *rdi, struct rvt_qpn_table *qpt,
		     enum ib_qp_type type, u8 port_num, u8 exclude_prefix)
{
	u32 i, offset, max_scan, qpn;
	struct rvt_qpn_map *map;
	u32 ret;
	u32 max_qpn = exclude_prefix == RVT_AIP_QP_PREFIX ?
		RVT_AIP_QPN_MAX : RVT_QPN_MAX;

	if (rdi->driver_f.alloc_qpn)
		return rdi->driver_f.alloc_qpn(rdi, qpt, type, port_num);

	if (type == IB_QPT_SMI || type == IB_QPT_GSI) {
		unsigned n;

		ret = type == IB_QPT_GSI;
		n = 1 << (ret + 2 * (port_num - 1));
		spin_lock(&qpt->lock);
		if (qpt->flags & n)
			ret = -EINVAL;
		else
			qpt->flags |= n;
		spin_unlock(&qpt->lock);
		goto bail;
	}

	qpn = qpt->last + qpt->incr;
	if (qpn >= max_qpn)
		qpn = qpt->incr | ((qpt->last & 1) ^ 1);
	/* offset carries bit 0 */
	offset = qpn & RVT_BITS_PER_PAGE_MASK;
	map = &qpt->map[qpn / RVT_BITS_PER_PAGE];
	max_scan = qpt->nmaps - !offset;
	for (i = 0;;) {
		if (unlikely(!map->page)) {
			get_map_page(qpt, map);
			if (unlikely(!map->page))
				break;
		}
		do {
			if (!test_and_set_bit(offset, map->page)) {
				qpt->last = qpn;
				ret = qpn;
				goto bail;
			}
			offset += qpt->incr;
			/*
			 * This qpn might be bogus if offset >= BITS_PER_PAGE.
			 * That is OK.   It gets re-assigned below
			 */
			qpn = mk_qpn(qpt, map, offset);
		} while (offset < RVT_BITS_PER_PAGE && qpn < RVT_QPN_MAX);
		/*
		 * In order to keep the number of pages allocated to a
		 * minimum, we scan the all existing pages before increasing
		 * the size of the bitmap table.
		 */
		if (++i > max_scan) {
			if (qpt->nmaps == RVT_QPNMAP_ENTRIES)
				break;
			map = &qpt->map[qpt->nmaps++];
			/* start at incr with current bit 0 */
			offset = qpt->incr | (offset & 1);
		} else if (map < &qpt->map[qpt->nmaps]) {
			++map;
			/* start at incr with current bit 0 */
			offset = qpt->incr | (offset & 1);
		} else {
			map = &qpt->map[0];
			/* wrap to first map page, invert bit 0 */
			offset = qpt->incr | ((offset & 1) ^ 1);
		}
		/* there can be no set bits in low-order QoS bits */
		WARN_ON(rdi->dparms.qos_shift > 1 &&
			offset & ((BIT(rdi->dparms.qos_shift - 1) - 1) << 1));
		qpn = mk_qpn(qpt, map, offset);
	}

	ret = -ENOMEM;

bail:
	return ret;
}

/**
 * rvt_clear_mr_refs - Drop help mr refs
 * @qp: rvt qp data structure
 * @clr_sends: If shoudl clear send side or not
 */
static void rvt_clear_mr_refs(struct rvt_qp *qp, int clr_sends)
{
	unsigned n;
	struct rvt_dev_info *rdi = ib_to_rvt(qp->ibqp.device);

	if (test_and_clear_bit(RVT_R_REWIND_SGE, &qp->r_aflags))
		rvt_put_ss(&qp->s_rdma_read_sge);

	rvt_put_ss(&qp->r_sge);

	if (clr_sends) {
		while (qp->s_last != qp->s_head) {
			struct rvt_swqe *wqe = rvt_get_swqe_ptr(qp, qp->s_last);

			rvt_put_qp_swqe(qp, wqe);
			if (++qp->s_last >= qp->s_size)
				qp->s_last = 0;
			smp_wmb(); /* see qp_set_savail */
		}
		if (qp->s_rdma_mr) {
			rvt_put_mr(qp->s_rdma_mr);
			qp->s_rdma_mr = NULL;
		}
	}

	for (n = 0; qp->s_ack_queue && n < rvt_max_atomic(rdi); n++) {
		struct rvt_ack_entry *e = &qp->s_ack_queue[n];

		if (e->rdma_sge.mr) {
			rvt_put_mr(e->rdma_sge.mr);
			e->rdma_sge.mr = NULL;
		}
	}
}

/**
 * rvt_swqe_has_lkey - return true if lkey is used by swqe
 * @wqe: the send wqe
 * @lkey: the lkey
 *
 * Test the swqe for using lkey
 */
static bool rvt_swqe_has_lkey(struct rvt_swqe *wqe, u32 lkey)
{
	int i;

	for (i = 0; i < wqe->wr.num_sge; i++) {
		struct rvt_sge *sge = &wqe->sg_list[i];

		if (rvt_mr_has_lkey(sge->mr, lkey))
			return true;
	}
	return false;
}

/**
 * rvt_qp_sends_has_lkey - return true is qp sends use lkey
 * @qp: the rvt_qp
 * @lkey: the lkey
 */
static bool rvt_qp_sends_has_lkey(struct rvt_qp *qp, u32 lkey)
{
	u32 s_last = qp->s_last;

	while (s_last != qp->s_head) {
		struct rvt_swqe *wqe = rvt_get_swqe_ptr(qp, s_last);

		if (rvt_swqe_has_lkey(wqe, lkey))
			return true;

		if (++s_last >= qp->s_size)
			s_last = 0;
	}
	if (qp->s_rdma_mr)
		if (rvt_mr_has_lkey(qp->s_rdma_mr, lkey))
			return true;
	return false;
}

/**
 * rvt_qp_acks_has_lkey - return true if acks have lkey
 * @qp: the qp
 * @lkey: the lkey
 */
static bool rvt_qp_acks_has_lkey(struct rvt_qp *qp, u32 lkey)
{
	int i;
	struct rvt_dev_info *rdi = ib_to_rvt(qp->ibqp.device);

	for (i = 0; qp->s_ack_queue && i < rvt_max_atomic(rdi); i++) {
		struct rvt_ack_entry *e = &qp->s_ack_queue[i];

		if (rvt_mr_has_lkey(e->rdma_sge.mr, lkey))
			return true;
	}
	return false;
}

/**
 * rvt_qp_mr_clean - clean up remote ops for lkey
 * @qp: the qp
 * @lkey: the lkey that is being de-registered
 *
 * This routine checks if the lkey is being used by
 * the qp.
 *
 * If so, the qp is put into an error state to elminate
 * any references from the qp.
 */
void rvt_qp_mr_clean(struct rvt_qp *qp, u32 lkey)
{
	bool lastwqe = false;

	if (qp->ibqp.qp_type == IB_QPT_SMI ||
	    qp->ibqp.qp_type == IB_QPT_GSI)
		/* avoid special QPs */
		return;
	spin_lock_irq(&qp->r_lock);
	spin_lock(&qp->s_hlock);
	spin_lock(&qp->s_lock);

	if (qp->state == IB_QPS_ERR || qp->state == IB_QPS_RESET)
		goto check_lwqe;

	if (rvt_ss_has_lkey(&qp->r_sge, lkey) ||
	    rvt_qp_sends_has_lkey(qp, lkey) ||
	    rvt_qp_acks_has_lkey(qp, lkey))
		lastwqe = rvt_error_qp(qp, IB_WC_LOC_PROT_ERR);
check_lwqe:
	spin_unlock(&qp->s_lock);
	spin_unlock(&qp->s_hlock);
	spin_unlock_irq(&qp->r_lock);
	if (lastwqe) {
		struct ib_event ev;

		ev.device = qp->ibqp.device;
		ev.element.qp = &qp->ibqp;
		ev.event = IB_EVENT_QP_LAST_WQE_REACHED;
		qp->ibqp.event_handler(&ev, qp->ibqp.qp_context);
	}
}

/**
 * rvt_remove_qp - remove qp form table
 * @rdi: rvt dev struct
 * @qp: qp to remove
 *
 * Remove the QP from the table so it can't be found asynchronously by
 * the receive routine.
 */
static void rvt_remove_qp(struct rvt_dev_info *rdi, struct rvt_qp *qp)
{
	struct rvt_ibport *rvp = rdi->ports[qp->port_num - 1];
	u32 n = hash_32(qp->ibqp.qp_num, rdi->qp_dev->qp_table_bits);
	unsigned long flags;
	int removed = 1;

	spin_lock_irqsave(&rdi->qp_dev->qpt_lock, flags);

	if (rcu_dereference_protected(rvp->qp[0],
			lockdep_is_held(&rdi->qp_dev->qpt_lock)) == qp) {
		RCU_INIT_POINTER(rvp->qp[0], NULL);
	} else if (rcu_dereference_protected(rvp->qp[1],
			lockdep_is_held(&rdi->qp_dev->qpt_lock)) == qp) {
		RCU_INIT_POINTER(rvp->qp[1], NULL);
	} else {
		struct rvt_qp *q;
		struct rvt_qp __rcu **qpp;

		removed = 0;
		qpp = &rdi->qp_dev->qp_table[n];
		for (; (q = rcu_dereference_protected(*qpp,
			lockdep_is_held(&rdi->qp_dev->qpt_lock))) != NULL;
			qpp = &q->next) {
			if (q == qp) {
				RCU_INIT_POINTER(*qpp,
				     rcu_dereference_protected(qp->next,
				     lockdep_is_held(&rdi->qp_dev->qpt_lock)));
				removed = 1;
				trace_rvt_qpremove(qp, n);
				break;
			}
		}
	}

	spin_unlock_irqrestore(&rdi->qp_dev->qpt_lock, flags);
	if (removed) {
		synchronize_rcu();
		rvt_put_qp(qp);
	}
}

/**
 * rvt_alloc_rq - allocate memory for user or kernel buffer
 * @rq: receive queue data structure
 * @size: number of request queue entries
 * @node: The NUMA node
 * @udata: True if user data is available or not false
 *
 * Return: If memory allocation failed, return -ENONEM
 * This function is used by both shared receive
 * queues and non-shared receive queues to allocate
 * memory.
 */
int rvt_alloc_rq(struct rvt_rq *rq, u32 size, int node,
		 struct ib_udata *udata)
{
	if (udata) {
		rq->wq = vmalloc_user(sizeof(struct rvt_rwq) + size);
		if (!rq->wq)
			goto bail;
		/* need kwq with no buffers */
		rq->kwq = kzalloc_node(sizeof(*rq->kwq), GFP_KERNEL, node);
		if (!rq->kwq)
			goto bail;
		rq->kwq->curr_wq = rq->wq->wq;
	} else {
		/* need kwq with buffers */
		rq->kwq =
			vzalloc_node(sizeof(struct rvt_krwq) + size, node);
		if (!rq->kwq)
			goto bail;
		rq->kwq->curr_wq = rq->kwq->wq;
	}

	spin_lock_init(&rq->kwq->p_lock);
	spin_lock_init(&rq->kwq->c_lock);
	return 0;
bail:
	rvt_free_rq(rq);
	return -ENOMEM;
}

/**
 * rvt_init_qp - initialize the QP state to the reset state
 * @rdi: rvt dev struct
 * @qp: the QP to init or reinit
 * @type: the QP type
 *
 * This function is called from both rvt_create_qp() and
 * rvt_reset_qp().   The difference is that the reset
 * patch the necessary locks to protect against concurent
 * access.
 */
static void rvt_init_qp(struct rvt_dev_info *rdi, struct rvt_qp *qp,
			enum ib_qp_type type)
{
	qp->remote_qpn = 0;
	qp->qkey = 0;
	qp->qp_access_flags = 0;
	qp->s_flags &= RVT_S_SIGNAL_REQ_WR;
	qp->s_hdrwords = 0;
	qp->s_wqe = NULL;
	qp->s_draining = 0;
	qp->s_next_psn = 0;
	qp->s_last_psn = 0;
	qp->s_sending_psn = 0;
	qp->s_sending_hpsn = 0;
	qp->s_psn = 0;
	qp->r_psn = 0;
	qp->r_msn = 0;
	if (type == IB_QPT_RC) {
		qp->s_state = IB_OPCODE_RC_SEND_LAST;
		qp->r_state = IB_OPCODE_RC_SEND_LAST;
	} else {
		qp->s_state = IB_OPCODE_UC_SEND_LAST;
		qp->r_state = IB_OPCODE_UC_SEND_LAST;
	}
	qp->s_ack_state = IB_OPCODE_RC_ACKNOWLEDGE;
	qp->r_nak_state = 0;
	qp->r_aflags = 0;
	qp->r_flags = 0;
	qp->s_head = 0;
	qp->s_tail = 0;
	qp->s_cur = 0;
	qp->s_acked = 0;
	qp->s_last = 0;
	qp->s_ssn = 1;
	qp->s_lsn = 0;
	qp->s_mig_state = IB_MIG_MIGRATED;
	qp->r_head_ack_queue = 0;
	qp->s_tail_ack_queue = 0;
	qp->s_acked_ack_queue = 0;
	qp->s_num_rd_atomic = 0;
	qp->r_sge.num_sge = 0;
	atomic_set(&qp->s_reserved_used, 0);
}

/**
 * _rvt_reset_qp - initialize the QP state to the reset state
<<<<<<< HEAD
=======
 * @rdi: rvt dev struct
>>>>>>> 7d2a07b7
 * @qp: the QP to reset
 * @type: the QP type
 *
 * r_lock, s_hlock, and s_lock are required to be held by the caller
 */
static void _rvt_reset_qp(struct rvt_dev_info *rdi, struct rvt_qp *qp,
			  enum ib_qp_type type)
	__must_hold(&qp->s_lock)
	__must_hold(&qp->s_hlock)
	__must_hold(&qp->r_lock)
{
	lockdep_assert_held(&qp->r_lock);
	lockdep_assert_held(&qp->s_hlock);
	lockdep_assert_held(&qp->s_lock);
	if (qp->state != IB_QPS_RESET) {
		qp->state = IB_QPS_RESET;

		/* Let drivers flush their waitlist */
		rdi->driver_f.flush_qp_waiters(qp);
		rvt_stop_rc_timers(qp);
		qp->s_flags &= ~(RVT_S_TIMER | RVT_S_ANY_WAIT);
		spin_unlock(&qp->s_lock);
		spin_unlock(&qp->s_hlock);
		spin_unlock_irq(&qp->r_lock);

		/* Stop the send queue and the retry timer */
		rdi->driver_f.stop_send_queue(qp);
		rvt_del_timers_sync(qp);
		/* Wait for things to stop */
		rdi->driver_f.quiesce_qp(qp);

		/* take qp out the hash and wait for it to be unused */
		rvt_remove_qp(rdi, qp);

		/* grab the lock b/c it was locked at call time */
		spin_lock_irq(&qp->r_lock);
		spin_lock(&qp->s_hlock);
		spin_lock(&qp->s_lock);

		rvt_clear_mr_refs(qp, 1);
		/*
		 * Let the driver do any tear down or re-init it needs to for
		 * a qp that has been reset
		 */
		rdi->driver_f.notify_qp_reset(qp);
	}
	rvt_init_qp(rdi, qp, type);
	lockdep_assert_held(&qp->r_lock);
	lockdep_assert_held(&qp->s_hlock);
	lockdep_assert_held(&qp->s_lock);
}

/**
 * rvt_reset_qp - initialize the QP state to the reset state
 * @rdi: the device info
 * @qp: the QP to reset
 * @type: the QP type
 *
 * This is the wrapper function to acquire the r_lock, s_hlock, and s_lock
 * before calling _rvt_reset_qp().
 */
static void rvt_reset_qp(struct rvt_dev_info *rdi, struct rvt_qp *qp,
			 enum ib_qp_type type)
{
	spin_lock_irq(&qp->r_lock);
	spin_lock(&qp->s_hlock);
	spin_lock(&qp->s_lock);
	_rvt_reset_qp(rdi, qp, type);
	spin_unlock(&qp->s_lock);
	spin_unlock(&qp->s_hlock);
	spin_unlock_irq(&qp->r_lock);
}

<<<<<<< HEAD
/** rvt_free_qpn - Free a qpn from the bit map
=======
/**
 * rvt_free_qpn - Free a qpn from the bit map
>>>>>>> 7d2a07b7
 * @qpt: QP table
 * @qpn: queue pair number to free
 */
static void rvt_free_qpn(struct rvt_qpn_table *qpt, u32 qpn)
{
	struct rvt_qpn_map *map;

	if ((qpn & RVT_AIP_QP_PREFIX_MASK) == RVT_AIP_QP_BASE)
		qpn &= RVT_AIP_QP_SUFFIX;

	map = qpt->map + (qpn & RVT_QPN_MASK) / RVT_BITS_PER_PAGE;
	if (map->page)
		clear_bit(qpn & RVT_BITS_PER_PAGE_MASK, map->page);
}

/**
 * get_allowed_ops - Given a QP type return the appropriate allowed OP
 * @type: valid, supported, QP type
 */
static u8 get_allowed_ops(enum ib_qp_type type)
{
	return type == IB_QPT_RC ? IB_OPCODE_RC : type == IB_QPT_UC ?
		IB_OPCODE_UC : IB_OPCODE_UD;
}

/**
 * free_ud_wq_attr - Clean up AH attribute cache for UD QPs
 * @qp: Valid QP with allowed_ops set
 *
 * The rvt_swqe data structure being used is a union, so this is
 * only valid for UD QPs.
 */
static void free_ud_wq_attr(struct rvt_qp *qp)
{
	struct rvt_swqe *wqe;
	int i;

	for (i = 0; qp->allowed_ops == IB_OPCODE_UD && i < qp->s_size; i++) {
		wqe = rvt_get_swqe_ptr(qp, i);
		kfree(wqe->ud_wr.attr);
		wqe->ud_wr.attr = NULL;
	}
}

/**
 * alloc_ud_wq_attr - AH attribute cache for UD QPs
 * @qp: Valid QP with allowed_ops set
 * @node: Numa node for allocation
 *
 * The rvt_swqe data structure being used is a union, so this is
 * only valid for UD QPs.
 */
static int alloc_ud_wq_attr(struct rvt_qp *qp, int node)
{
	struct rvt_swqe *wqe;
	int i;

	for (i = 0; qp->allowed_ops == IB_OPCODE_UD && i < qp->s_size; i++) {
		wqe = rvt_get_swqe_ptr(qp, i);
		wqe->ud_wr.attr = kzalloc_node(sizeof(*wqe->ud_wr.attr),
					       GFP_KERNEL, node);
		if (!wqe->ud_wr.attr) {
			free_ud_wq_attr(qp);
			return -ENOMEM;
		}
	}

	return 0;
}

/**
 * rvt_create_qp - create a queue pair for a device
 * @ibpd: the protection domain who's device we create the queue pair for
 * @init_attr: the attributes of the queue pair
 * @udata: user data for libibverbs.so
 *
 * Queue pair creation is mostly an rvt issue. However, drivers have their own
 * unique idea of what queue pair numbers mean. For instance there is a reserved
 * range for PSM.
 *
 * Return: the queue pair on success, otherwise returns an errno.
 *
 * Called by the ib_create_qp() core verbs function.
 */
struct ib_qp *rvt_create_qp(struct ib_pd *ibpd,
			    struct ib_qp_init_attr *init_attr,
			    struct ib_udata *udata)
{
	struct rvt_qp *qp;
	int err;
	struct rvt_swqe *swq = NULL;
	size_t sz;
	size_t sg_list_sz;
	struct ib_qp *ret = ERR_PTR(-ENOMEM);
	struct rvt_dev_info *rdi = ib_to_rvt(ibpd->device);
	void *priv = NULL;
	size_t sqsize;
	u8 exclude_prefix = 0;

	if (!rdi)
		return ERR_PTR(-EINVAL);

	if (init_attr->create_flags & ~IB_QP_CREATE_NETDEV_USE)
		return ERR_PTR(-EOPNOTSUPP);

	if (init_attr->cap.max_send_sge > rdi->dparms.props.max_send_sge ||
<<<<<<< HEAD
	    init_attr->cap.max_send_wr > rdi->dparms.props.max_qp_wr ||
	    (init_attr->create_flags &&
	     init_attr->create_flags != IB_QP_CREATE_NETDEV_USE))
=======
	    init_attr->cap.max_send_wr > rdi->dparms.props.max_qp_wr)
>>>>>>> 7d2a07b7
		return ERR_PTR(-EINVAL);

	/* Check receive queue parameters if no SRQ is specified. */
	if (!init_attr->srq) {
		if (init_attr->cap.max_recv_sge >
		    rdi->dparms.props.max_recv_sge ||
		    init_attr->cap.max_recv_wr > rdi->dparms.props.max_qp_wr)
			return ERR_PTR(-EINVAL);

		if (init_attr->cap.max_send_sge +
		    init_attr->cap.max_send_wr +
		    init_attr->cap.max_recv_sge +
		    init_attr->cap.max_recv_wr == 0)
			return ERR_PTR(-EINVAL);
	}
	sqsize =
		init_attr->cap.max_send_wr + 1 +
		rdi->dparms.reserved_operations;
	switch (init_attr->qp_type) {
	case IB_QPT_SMI:
	case IB_QPT_GSI:
		if (init_attr->port_num == 0 ||
		    init_attr->port_num > ibpd->device->phys_port_cnt)
			return ERR_PTR(-EINVAL);
		fallthrough;
	case IB_QPT_UC:
	case IB_QPT_RC:
	case IB_QPT_UD:
		sz = struct_size(swq, sg_list, init_attr->cap.max_send_sge);
		swq = vzalloc_node(array_size(sz, sqsize), rdi->dparms.node);
		if (!swq)
			return ERR_PTR(-ENOMEM);

		sz = sizeof(*qp);
		sg_list_sz = 0;
		if (init_attr->srq) {
			struct rvt_srq *srq = ibsrq_to_rvtsrq(init_attr->srq);

			if (srq->rq.max_sge > 1)
				sg_list_sz = sizeof(*qp->r_sg_list) *
					(srq->rq.max_sge - 1);
		} else if (init_attr->cap.max_recv_sge > 1)
			sg_list_sz = sizeof(*qp->r_sg_list) *
				(init_attr->cap.max_recv_sge - 1);
		qp = kzalloc_node(sz + sg_list_sz, GFP_KERNEL,
				  rdi->dparms.node);
		if (!qp)
			goto bail_swq;
		qp->allowed_ops = get_allowed_ops(init_attr->qp_type);

		RCU_INIT_POINTER(qp->next, NULL);
		if (init_attr->qp_type == IB_QPT_RC) {
			qp->s_ack_queue =
				kcalloc_node(rvt_max_atomic(rdi),
					     sizeof(*qp->s_ack_queue),
					     GFP_KERNEL,
					     rdi->dparms.node);
			if (!qp->s_ack_queue)
				goto bail_qp;
		}
		/* initialize timers needed for rc qp */
		timer_setup(&qp->s_timer, rvt_rc_timeout, 0);
		hrtimer_init(&qp->s_rnr_timer, CLOCK_MONOTONIC,
			     HRTIMER_MODE_REL);
		qp->s_rnr_timer.function = rvt_rc_rnr_retry;

		/*
		 * Driver needs to set up it's private QP structure and do any
		 * initialization that is needed.
		 */
		priv = rdi->driver_f.qp_priv_alloc(rdi, qp);
		if (IS_ERR(priv)) {
			ret = priv;
			goto bail_qp;
		}
		qp->priv = priv;
		qp->timeout_jiffies =
			usecs_to_jiffies((4096UL * (1UL << qp->timeout)) /
				1000UL);
		if (init_attr->srq) {
			sz = 0;
		} else {
			qp->r_rq.size = init_attr->cap.max_recv_wr + 1;
			qp->r_rq.max_sge = init_attr->cap.max_recv_sge;
			sz = (sizeof(struct ib_sge) * qp->r_rq.max_sge) +
				sizeof(struct rvt_rwqe);
			err = rvt_alloc_rq(&qp->r_rq, qp->r_rq.size * sz,
					   rdi->dparms.node, udata);
			if (err) {
				ret = ERR_PTR(err);
				goto bail_driver_priv;
			}
		}

		/*
		 * ib_create_qp() will initialize qp->ibqp
		 * except for qp->ibqp.qp_num.
		 */
		spin_lock_init(&qp->r_lock);
		spin_lock_init(&qp->s_hlock);
		spin_lock_init(&qp->s_lock);
		atomic_set(&qp->refcount, 0);
		atomic_set(&qp->local_ops_pending, 0);
		init_waitqueue_head(&qp->wait);
		INIT_LIST_HEAD(&qp->rspwait);
		qp->state = IB_QPS_RESET;
		qp->s_wq = swq;
		qp->s_size = sqsize;
		qp->s_avail = init_attr->cap.max_send_wr;
		qp->s_max_sge = init_attr->cap.max_send_sge;
		if (init_attr->sq_sig_type == IB_SIGNAL_REQ_WR)
			qp->s_flags = RVT_S_SIGNAL_REQ_WR;
		err = alloc_ud_wq_attr(qp, rdi->dparms.node);
		if (err) {
			ret = (ERR_PTR(err));
			goto bail_rq_rvt;
		}

		if (init_attr->create_flags & IB_QP_CREATE_NETDEV_USE)
			exclude_prefix = RVT_AIP_QP_PREFIX;

		err = alloc_qpn(rdi, &rdi->qp_dev->qpn_table,
				init_attr->qp_type,
				init_attr->port_num,
				exclude_prefix);
		if (err < 0) {
			ret = ERR_PTR(err);
			goto bail_rq_wq;
		}
		qp->ibqp.qp_num = err;
		if (init_attr->create_flags & IB_QP_CREATE_NETDEV_USE)
			qp->ibqp.qp_num |= RVT_AIP_QP_BASE;
		qp->port_num = init_attr->port_num;
		rvt_init_qp(rdi, qp, init_attr->qp_type);
		if (rdi->driver_f.qp_priv_init) {
			err = rdi->driver_f.qp_priv_init(rdi, qp, init_attr);
			if (err) {
				ret = ERR_PTR(err);
				goto bail_rq_wq;
			}
		}
		break;

	default:
		/* Don't support raw QPs */
		return ERR_PTR(-EOPNOTSUPP);
	}

	init_attr->cap.max_inline_data = 0;

	/*
	 * Return the address of the RWQ as the offset to mmap.
	 * See rvt_mmap() for details.
	 */
	if (udata && udata->outlen >= sizeof(__u64)) {
		if (!qp->r_rq.wq) {
			__u64 offset = 0;

			err = ib_copy_to_udata(udata, &offset,
					       sizeof(offset));
			if (err) {
				ret = ERR_PTR(err);
				goto bail_qpn;
			}
		} else {
			u32 s = sizeof(struct rvt_rwq) + qp->r_rq.size * sz;

			qp->ip = rvt_create_mmap_info(rdi, s, udata,
						      qp->r_rq.wq);
			if (IS_ERR(qp->ip)) {
				ret = ERR_CAST(qp->ip);
				goto bail_qpn;
			}

			err = ib_copy_to_udata(udata, &qp->ip->offset,
					       sizeof(qp->ip->offset));
			if (err) {
				ret = ERR_PTR(err);
				goto bail_ip;
			}
		}
		qp->pid = current->pid;
	}

	spin_lock(&rdi->n_qps_lock);
	if (rdi->n_qps_allocated == rdi->dparms.props.max_qp) {
		spin_unlock(&rdi->n_qps_lock);
		ret = ERR_PTR(-ENOMEM);
		goto bail_ip;
	}

	rdi->n_qps_allocated++;
	/*
	 * Maintain a busy_jiffies variable that will be added to the timeout
	 * period in mod_retry_timer and add_retry_timer. This busy jiffies
	 * is scaled by the number of rc qps created for the device to reduce
	 * the number of timeouts occurring when there is a large number of
	 * qps. busy_jiffies is incremented every rc qp scaling interval.
	 * The scaling interval is selected based on extensive performance
	 * evaluation of targeted workloads.
	 */
	if (init_attr->qp_type == IB_QPT_RC) {
		rdi->n_rc_qps++;
		rdi->busy_jiffies = rdi->n_rc_qps / RC_QP_SCALING_INTERVAL;
	}
	spin_unlock(&rdi->n_qps_lock);

	if (qp->ip) {
		spin_lock_irq(&rdi->pending_lock);
		list_add(&qp->ip->pending_mmaps, &rdi->pending_mmaps);
		spin_unlock_irq(&rdi->pending_lock);
	}

	ret = &qp->ibqp;

	return ret;

bail_ip:
	if (qp->ip)
		kref_put(&qp->ip->ref, rvt_release_mmap_info);

bail_qpn:
	rvt_free_qpn(&rdi->qp_dev->qpn_table, qp->ibqp.qp_num);

bail_rq_wq:
	free_ud_wq_attr(qp);

bail_rq_rvt:
	rvt_free_rq(&qp->r_rq);

bail_driver_priv:
	rdi->driver_f.qp_priv_free(rdi, qp);

bail_qp:
	kfree(qp->s_ack_queue);
	kfree(qp);

bail_swq:
	vfree(swq);

	return ret;
}

/**
 * rvt_error_qp - put a QP into the error state
 * @qp: the QP to put into the error state
 * @err: the receive completion error to signal if a RWQE is active
 *
 * Flushes both send and receive work queues.
 *
 * Return: true if last WQE event should be generated.
 * The QP r_lock and s_lock should be held and interrupts disabled.
 * If we are already in error state, just return.
 */
int rvt_error_qp(struct rvt_qp *qp, enum ib_wc_status err)
{
	struct ib_wc wc;
	int ret = 0;
	struct rvt_dev_info *rdi = ib_to_rvt(qp->ibqp.device);

	lockdep_assert_held(&qp->r_lock);
	lockdep_assert_held(&qp->s_lock);
	if (qp->state == IB_QPS_ERR || qp->state == IB_QPS_RESET)
		goto bail;

	qp->state = IB_QPS_ERR;

	if (qp->s_flags & (RVT_S_TIMER | RVT_S_WAIT_RNR)) {
		qp->s_flags &= ~(RVT_S_TIMER | RVT_S_WAIT_RNR);
		del_timer(&qp->s_timer);
	}

	if (qp->s_flags & RVT_S_ANY_WAIT_SEND)
		qp->s_flags &= ~RVT_S_ANY_WAIT_SEND;

	rdi->driver_f.notify_error_qp(qp);

	/* Schedule the sending tasklet to drain the send work queue. */
	if (READ_ONCE(qp->s_last) != qp->s_head)
		rdi->driver_f.schedule_send(qp);

	rvt_clear_mr_refs(qp, 0);

	memset(&wc, 0, sizeof(wc));
	wc.qp = &qp->ibqp;
	wc.opcode = IB_WC_RECV;

	if (test_and_clear_bit(RVT_R_WRID_VALID, &qp->r_aflags)) {
		wc.wr_id = qp->r_wr_id;
		wc.status = err;
		rvt_cq_enter(ibcq_to_rvtcq(qp->ibqp.recv_cq), &wc, 1);
	}
	wc.status = IB_WC_WR_FLUSH_ERR;

	if (qp->r_rq.kwq) {
		u32 head;
		u32 tail;
		struct rvt_rwq *wq = NULL;
		struct rvt_krwq *kwq = NULL;

		spin_lock(&qp->r_rq.kwq->c_lock);
		/* qp->ip used to validate if there is a  user buffer mmaped */
		if (qp->ip) {
			wq = qp->r_rq.wq;
			head = RDMA_READ_UAPI_ATOMIC(wq->head);
			tail = RDMA_READ_UAPI_ATOMIC(wq->tail);
		} else {
			kwq = qp->r_rq.kwq;
			head = kwq->head;
			tail = kwq->tail;
		}
		/* sanity check pointers before trusting them */
		if (head >= qp->r_rq.size)
			head = 0;
		if (tail >= qp->r_rq.size)
			tail = 0;
		while (tail != head) {
			wc.wr_id = rvt_get_rwqe_ptr(&qp->r_rq, tail)->wr_id;
			if (++tail >= qp->r_rq.size)
				tail = 0;
			rvt_cq_enter(ibcq_to_rvtcq(qp->ibqp.recv_cq), &wc, 1);
		}
		if (qp->ip)
			RDMA_WRITE_UAPI_ATOMIC(wq->tail, tail);
		else
			kwq->tail = tail;
		spin_unlock(&qp->r_rq.kwq->c_lock);
	} else if (qp->ibqp.event_handler) {
		ret = 1;
	}

bail:
	return ret;
}
EXPORT_SYMBOL(rvt_error_qp);

/*
 * Put the QP into the hash table.
 * The hash table holds a reference to the QP.
 */
static void rvt_insert_qp(struct rvt_dev_info *rdi, struct rvt_qp *qp)
{
	struct rvt_ibport *rvp = rdi->ports[qp->port_num - 1];
	unsigned long flags;

	rvt_get_qp(qp);
	spin_lock_irqsave(&rdi->qp_dev->qpt_lock, flags);

	if (qp->ibqp.qp_num <= 1) {
		rcu_assign_pointer(rvp->qp[qp->ibqp.qp_num], qp);
	} else {
		u32 n = hash_32(qp->ibqp.qp_num, rdi->qp_dev->qp_table_bits);

		qp->next = rdi->qp_dev->qp_table[n];
		rcu_assign_pointer(rdi->qp_dev->qp_table[n], qp);
		trace_rvt_qpinsert(qp, n);
	}

	spin_unlock_irqrestore(&rdi->qp_dev->qpt_lock, flags);
}

/**
 * rvt_modify_qp - modify the attributes of a queue pair
 * @ibqp: the queue pair who's attributes we're modifying
 * @attr: the new attributes
 * @attr_mask: the mask of attributes to modify
 * @udata: user data for libibverbs.so
 *
 * Return: 0 on success, otherwise returns an errno.
 */
int rvt_modify_qp(struct ib_qp *ibqp, struct ib_qp_attr *attr,
		  int attr_mask, struct ib_udata *udata)
{
	struct rvt_dev_info *rdi = ib_to_rvt(ibqp->device);
	struct rvt_qp *qp = ibqp_to_rvtqp(ibqp);
	enum ib_qp_state cur_state, new_state;
	struct ib_event ev;
	int lastwqe = 0;
	int mig = 0;
	int pmtu = 0; /* for gcc warning only */
	int opa_ah;

	if (attr_mask & ~IB_QP_ATTR_STANDARD_BITS)
		return -EOPNOTSUPP;

	spin_lock_irq(&qp->r_lock);
	spin_lock(&qp->s_hlock);
	spin_lock(&qp->s_lock);

	cur_state = attr_mask & IB_QP_CUR_STATE ?
		attr->cur_qp_state : qp->state;
	new_state = attr_mask & IB_QP_STATE ? attr->qp_state : cur_state;
	opa_ah = rdma_cap_opa_ah(ibqp->device, qp->port_num);

	if (!ib_modify_qp_is_ok(cur_state, new_state, ibqp->qp_type,
				attr_mask))
		goto inval;

	if (rdi->driver_f.check_modify_qp &&
	    rdi->driver_f.check_modify_qp(qp, attr, attr_mask, udata))
		goto inval;

	if (attr_mask & IB_QP_AV) {
		if (opa_ah) {
			if (rdma_ah_get_dlid(&attr->ah_attr) >=
				opa_get_mcast_base(OPA_MCAST_NR))
				goto inval;
		} else {
			if (rdma_ah_get_dlid(&attr->ah_attr) >=
				be16_to_cpu(IB_MULTICAST_LID_BASE))
				goto inval;
		}

		if (rvt_check_ah(qp->ibqp.device, &attr->ah_attr))
			goto inval;
	}

	if (attr_mask & IB_QP_ALT_PATH) {
		if (opa_ah) {
			if (rdma_ah_get_dlid(&attr->alt_ah_attr) >=
				opa_get_mcast_base(OPA_MCAST_NR))
				goto inval;
		} else {
			if (rdma_ah_get_dlid(&attr->alt_ah_attr) >=
				be16_to_cpu(IB_MULTICAST_LID_BASE))
				goto inval;
		}

		if (rvt_check_ah(qp->ibqp.device, &attr->alt_ah_attr))
			goto inval;
		if (attr->alt_pkey_index >= rvt_get_npkeys(rdi))
			goto inval;
	}

	if (attr_mask & IB_QP_PKEY_INDEX)
		if (attr->pkey_index >= rvt_get_npkeys(rdi))
			goto inval;

	if (attr_mask & IB_QP_MIN_RNR_TIMER)
		if (attr->min_rnr_timer > 31)
			goto inval;

	if (attr_mask & IB_QP_PORT)
		if (qp->ibqp.qp_type == IB_QPT_SMI ||
		    qp->ibqp.qp_type == IB_QPT_GSI ||
		    attr->port_num == 0 ||
		    attr->port_num > ibqp->device->phys_port_cnt)
			goto inval;

	if (attr_mask & IB_QP_DEST_QPN)
		if (attr->dest_qp_num > RVT_QPN_MASK)
			goto inval;

	if (attr_mask & IB_QP_RETRY_CNT)
		if (attr->retry_cnt > 7)
			goto inval;

	if (attr_mask & IB_QP_RNR_RETRY)
		if (attr->rnr_retry > 7)
			goto inval;

	/*
	 * Don't allow invalid path_mtu values.  OK to set greater
	 * than the active mtu (or even the max_cap, if we have tuned
	 * that to a small mtu.  We'll set qp->path_mtu
	 * to the lesser of requested attribute mtu and active,
	 * for packetizing messages.
	 * Note that the QP port has to be set in INIT and MTU in RTR.
	 */
	if (attr_mask & IB_QP_PATH_MTU) {
		pmtu = rdi->driver_f.get_pmtu_from_attr(rdi, qp, attr);
		if (pmtu < 0)
			goto inval;
	}

	if (attr_mask & IB_QP_PATH_MIG_STATE) {
		if (attr->path_mig_state == IB_MIG_REARM) {
			if (qp->s_mig_state == IB_MIG_ARMED)
				goto inval;
			if (new_state != IB_QPS_RTS)
				goto inval;
		} else if (attr->path_mig_state == IB_MIG_MIGRATED) {
			if (qp->s_mig_state == IB_MIG_REARM)
				goto inval;
			if (new_state != IB_QPS_RTS && new_state != IB_QPS_SQD)
				goto inval;
			if (qp->s_mig_state == IB_MIG_ARMED)
				mig = 1;
		} else {
			goto inval;
		}
	}

	if (attr_mask & IB_QP_MAX_DEST_RD_ATOMIC)
		if (attr->max_dest_rd_atomic > rdi->dparms.max_rdma_atomic)
			goto inval;

	switch (new_state) {
	case IB_QPS_RESET:
		if (qp->state != IB_QPS_RESET)
			_rvt_reset_qp(rdi, qp, ibqp->qp_type);
		break;

	case IB_QPS_RTR:
		/* Allow event to re-trigger if QP set to RTR more than once */
		qp->r_flags &= ~RVT_R_COMM_EST;
		qp->state = new_state;
		break;

	case IB_QPS_SQD:
		qp->s_draining = qp->s_last != qp->s_cur;
		qp->state = new_state;
		break;

	case IB_QPS_SQE:
		if (qp->ibqp.qp_type == IB_QPT_RC)
			goto inval;
		qp->state = new_state;
		break;

	case IB_QPS_ERR:
		lastwqe = rvt_error_qp(qp, IB_WC_WR_FLUSH_ERR);
		break;

	default:
		qp->state = new_state;
		break;
	}

	if (attr_mask & IB_QP_PKEY_INDEX)
		qp->s_pkey_index = attr->pkey_index;

	if (attr_mask & IB_QP_PORT)
		qp->port_num = attr->port_num;

	if (attr_mask & IB_QP_DEST_QPN)
		qp->remote_qpn = attr->dest_qp_num;

	if (attr_mask & IB_QP_SQ_PSN) {
		qp->s_next_psn = attr->sq_psn & rdi->dparms.psn_modify_mask;
		qp->s_psn = qp->s_next_psn;
		qp->s_sending_psn = qp->s_next_psn;
		qp->s_last_psn = qp->s_next_psn - 1;
		qp->s_sending_hpsn = qp->s_last_psn;
	}

	if (attr_mask & IB_QP_RQ_PSN)
		qp->r_psn = attr->rq_psn & rdi->dparms.psn_modify_mask;

	if (attr_mask & IB_QP_ACCESS_FLAGS)
		qp->qp_access_flags = attr->qp_access_flags;

	if (attr_mask & IB_QP_AV) {
		rdma_replace_ah_attr(&qp->remote_ah_attr, &attr->ah_attr);
		qp->s_srate = rdma_ah_get_static_rate(&attr->ah_attr);
		qp->srate_mbps = ib_rate_to_mbps(qp->s_srate);
	}

	if (attr_mask & IB_QP_ALT_PATH) {
		rdma_replace_ah_attr(&qp->alt_ah_attr, &attr->alt_ah_attr);
		qp->s_alt_pkey_index = attr->alt_pkey_index;
	}

	if (attr_mask & IB_QP_PATH_MIG_STATE) {
		qp->s_mig_state = attr->path_mig_state;
		if (mig) {
			qp->remote_ah_attr = qp->alt_ah_attr;
			qp->port_num = rdma_ah_get_port_num(&qp->alt_ah_attr);
			qp->s_pkey_index = qp->s_alt_pkey_index;
		}
	}

	if (attr_mask & IB_QP_PATH_MTU) {
		qp->pmtu = rdi->driver_f.mtu_from_qp(rdi, qp, pmtu);
		qp->log_pmtu = ilog2(qp->pmtu);
	}

	if (attr_mask & IB_QP_RETRY_CNT) {
		qp->s_retry_cnt = attr->retry_cnt;
		qp->s_retry = attr->retry_cnt;
	}

	if (attr_mask & IB_QP_RNR_RETRY) {
		qp->s_rnr_retry_cnt = attr->rnr_retry;
		qp->s_rnr_retry = attr->rnr_retry;
	}

	if (attr_mask & IB_QP_MIN_RNR_TIMER)
		qp->r_min_rnr_timer = attr->min_rnr_timer;

	if (attr_mask & IB_QP_TIMEOUT) {
		qp->timeout = attr->timeout;
		qp->timeout_jiffies = rvt_timeout_to_jiffies(qp->timeout);
	}

	if (attr_mask & IB_QP_QKEY)
		qp->qkey = attr->qkey;

	if (attr_mask & IB_QP_MAX_DEST_RD_ATOMIC)
		qp->r_max_rd_atomic = attr->max_dest_rd_atomic;

	if (attr_mask & IB_QP_MAX_QP_RD_ATOMIC)
		qp->s_max_rd_atomic = attr->max_rd_atomic;

	if (rdi->driver_f.modify_qp)
		rdi->driver_f.modify_qp(qp, attr, attr_mask, udata);

	spin_unlock(&qp->s_lock);
	spin_unlock(&qp->s_hlock);
	spin_unlock_irq(&qp->r_lock);

	if (cur_state == IB_QPS_RESET && new_state == IB_QPS_INIT)
		rvt_insert_qp(rdi, qp);

	if (lastwqe) {
		ev.device = qp->ibqp.device;
		ev.element.qp = &qp->ibqp;
		ev.event = IB_EVENT_QP_LAST_WQE_REACHED;
		qp->ibqp.event_handler(&ev, qp->ibqp.qp_context);
	}
	if (mig) {
		ev.device = qp->ibqp.device;
		ev.element.qp = &qp->ibqp;
		ev.event = IB_EVENT_PATH_MIG;
		qp->ibqp.event_handler(&ev, qp->ibqp.qp_context);
	}
	return 0;

inval:
	spin_unlock(&qp->s_lock);
	spin_unlock(&qp->s_hlock);
	spin_unlock_irq(&qp->r_lock);
	return -EINVAL;
}

/**
 * rvt_destroy_qp - destroy a queue pair
 * @ibqp: the queue pair to destroy
 * @udata: unused by the driver
 *
 * Note that this can be called while the QP is actively sending or
 * receiving!
 *
 * Return: 0 on success.
 */
int rvt_destroy_qp(struct ib_qp *ibqp, struct ib_udata *udata)
{
	struct rvt_qp *qp = ibqp_to_rvtqp(ibqp);
	struct rvt_dev_info *rdi = ib_to_rvt(ibqp->device);

	rvt_reset_qp(rdi, qp, ibqp->qp_type);

	wait_event(qp->wait, !atomic_read(&qp->refcount));
	/* qpn is now available for use again */
	rvt_free_qpn(&rdi->qp_dev->qpn_table, qp->ibqp.qp_num);

	spin_lock(&rdi->n_qps_lock);
	rdi->n_qps_allocated--;
	if (qp->ibqp.qp_type == IB_QPT_RC) {
		rdi->n_rc_qps--;
		rdi->busy_jiffies = rdi->n_rc_qps / RC_QP_SCALING_INTERVAL;
	}
	spin_unlock(&rdi->n_qps_lock);

	if (qp->ip)
		kref_put(&qp->ip->ref, rvt_release_mmap_info);
	kvfree(qp->r_rq.kwq);
	rdi->driver_f.qp_priv_free(rdi, qp);
	kfree(qp->s_ack_queue);
	rdma_destroy_ah_attr(&qp->remote_ah_attr);
	rdma_destroy_ah_attr(&qp->alt_ah_attr);
	free_ud_wq_attr(qp);
	vfree(qp->s_wq);
	kfree(qp);
	return 0;
}

/**
 * rvt_query_qp - query an ipbq
 * @ibqp: IB qp to query
 * @attr: attr struct to fill in
 * @attr_mask: attr mask ignored
 * @init_attr: struct to fill in
 *
 * Return: always 0
 */
int rvt_query_qp(struct ib_qp *ibqp, struct ib_qp_attr *attr,
		 int attr_mask, struct ib_qp_init_attr *init_attr)
{
	struct rvt_qp *qp = ibqp_to_rvtqp(ibqp);
	struct rvt_dev_info *rdi = ib_to_rvt(ibqp->device);

	attr->qp_state = qp->state;
	attr->cur_qp_state = attr->qp_state;
	attr->path_mtu = rdi->driver_f.mtu_to_path_mtu(qp->pmtu);
	attr->path_mig_state = qp->s_mig_state;
	attr->qkey = qp->qkey;
	attr->rq_psn = qp->r_psn & rdi->dparms.psn_mask;
	attr->sq_psn = qp->s_next_psn & rdi->dparms.psn_mask;
	attr->dest_qp_num = qp->remote_qpn;
	attr->qp_access_flags = qp->qp_access_flags;
	attr->cap.max_send_wr = qp->s_size - 1 -
		rdi->dparms.reserved_operations;
	attr->cap.max_recv_wr = qp->ibqp.srq ? 0 : qp->r_rq.size - 1;
	attr->cap.max_send_sge = qp->s_max_sge;
	attr->cap.max_recv_sge = qp->r_rq.max_sge;
	attr->cap.max_inline_data = 0;
	attr->ah_attr = qp->remote_ah_attr;
	attr->alt_ah_attr = qp->alt_ah_attr;
	attr->pkey_index = qp->s_pkey_index;
	attr->alt_pkey_index = qp->s_alt_pkey_index;
	attr->en_sqd_async_notify = 0;
	attr->sq_draining = qp->s_draining;
	attr->max_rd_atomic = qp->s_max_rd_atomic;
	attr->max_dest_rd_atomic = qp->r_max_rd_atomic;
	attr->min_rnr_timer = qp->r_min_rnr_timer;
	attr->port_num = qp->port_num;
	attr->timeout = qp->timeout;
	attr->retry_cnt = qp->s_retry_cnt;
	attr->rnr_retry = qp->s_rnr_retry_cnt;
	attr->alt_port_num =
		rdma_ah_get_port_num(&qp->alt_ah_attr);
	attr->alt_timeout = qp->alt_timeout;

	init_attr->event_handler = qp->ibqp.event_handler;
	init_attr->qp_context = qp->ibqp.qp_context;
	init_attr->send_cq = qp->ibqp.send_cq;
	init_attr->recv_cq = qp->ibqp.recv_cq;
	init_attr->srq = qp->ibqp.srq;
	init_attr->cap = attr->cap;
	if (qp->s_flags & RVT_S_SIGNAL_REQ_WR)
		init_attr->sq_sig_type = IB_SIGNAL_REQ_WR;
	else
		init_attr->sq_sig_type = IB_SIGNAL_ALL_WR;
	init_attr->qp_type = qp->ibqp.qp_type;
	init_attr->port_num = qp->port_num;
	return 0;
}

/**
 * rvt_post_recv - post a receive on a QP
 * @ibqp: the QP to post the receive on
 * @wr: the WR to post
 * @bad_wr: the first bad WR is put here
 *
 * This may be called from interrupt context.
 *
 * Return: 0 on success otherwise errno
 */
int rvt_post_recv(struct ib_qp *ibqp, const struct ib_recv_wr *wr,
		  const struct ib_recv_wr **bad_wr)
{
	struct rvt_qp *qp = ibqp_to_rvtqp(ibqp);
	struct rvt_krwq *wq = qp->r_rq.kwq;
	unsigned long flags;
	int qp_err_flush = (ib_rvt_state_ops[qp->state] & RVT_FLUSH_RECV) &&
				!qp->ibqp.srq;

	/* Check that state is OK to post receive. */
	if (!(ib_rvt_state_ops[qp->state] & RVT_POST_RECV_OK) || !wq) {
		*bad_wr = wr;
		return -EINVAL;
	}

	for (; wr; wr = wr->next) {
		struct rvt_rwqe *wqe;
		u32 next;
		int i;

		if ((unsigned)wr->num_sge > qp->r_rq.max_sge) {
			*bad_wr = wr;
			return -EINVAL;
		}

		spin_lock_irqsave(&qp->r_rq.kwq->p_lock, flags);
		next = wq->head + 1;
		if (next >= qp->r_rq.size)
			next = 0;
		if (next == READ_ONCE(wq->tail)) {
			spin_unlock_irqrestore(&qp->r_rq.kwq->p_lock, flags);
			*bad_wr = wr;
			return -ENOMEM;
		}
		if (unlikely(qp_err_flush)) {
			struct ib_wc wc;

			memset(&wc, 0, sizeof(wc));
			wc.qp = &qp->ibqp;
			wc.opcode = IB_WC_RECV;
			wc.wr_id = wr->wr_id;
			wc.status = IB_WC_WR_FLUSH_ERR;
			rvt_cq_enter(ibcq_to_rvtcq(qp->ibqp.recv_cq), &wc, 1);
		} else {
			wqe = rvt_get_rwqe_ptr(&qp->r_rq, wq->head);
			wqe->wr_id = wr->wr_id;
			wqe->num_sge = wr->num_sge;
			for (i = 0; i < wr->num_sge; i++) {
				wqe->sg_list[i].addr = wr->sg_list[i].addr;
				wqe->sg_list[i].length = wr->sg_list[i].length;
				wqe->sg_list[i].lkey = wr->sg_list[i].lkey;
			}
			/*
			 * Make sure queue entry is written
			 * before the head index.
			 */
			smp_store_release(&wq->head, next);
		}
		spin_unlock_irqrestore(&qp->r_rq.kwq->p_lock, flags);
	}
	return 0;
}

/**
 * rvt_qp_valid_operation - validate post send wr request
 * @qp: the qp
 * @post_parms: the post send table for the driver
 * @wr: the work request
 *
 * The routine validates the operation based on the
 * validation table an returns the length of the operation
 * which can extend beyond the ib_send_bw.  Operation
 * dependent flags key atomic operation validation.
 *
 * There is an exception for UD qps that validates the pd and
 * overrides the length to include the additional UD specific
 * length.
 *
 * Returns a negative error or the length of the work request
 * for building the swqe.
 */
static inline int rvt_qp_valid_operation(
	struct rvt_qp *qp,
	const struct rvt_operation_params *post_parms,
	const struct ib_send_wr *wr)
{
	int len;

	if (wr->opcode >= RVT_OPERATION_MAX || !post_parms[wr->opcode].length)
		return -EINVAL;
	if (!(post_parms[wr->opcode].qpt_support & BIT(qp->ibqp.qp_type)))
		return -EINVAL;
	if ((post_parms[wr->opcode].flags & RVT_OPERATION_PRIV) &&
	    ibpd_to_rvtpd(qp->ibqp.pd)->user)
		return -EINVAL;
	if (post_parms[wr->opcode].flags & RVT_OPERATION_ATOMIC_SGE &&
	    (wr->num_sge == 0 ||
	     wr->sg_list[0].length < sizeof(u64) ||
	     wr->sg_list[0].addr & (sizeof(u64) - 1)))
		return -EINVAL;
	if (post_parms[wr->opcode].flags & RVT_OPERATION_ATOMIC &&
	    !qp->s_max_rd_atomic)
		return -EINVAL;
	len = post_parms[wr->opcode].length;
	/* UD specific */
	if (qp->ibqp.qp_type != IB_QPT_UC &&
	    qp->ibqp.qp_type != IB_QPT_RC) {
		if (qp->ibqp.pd != ud_wr(wr)->ah->pd)
			return -EINVAL;
		len = sizeof(struct ib_ud_wr);
	}
	return len;
}

/**
 * rvt_qp_is_avail - determine queue capacity
 * @qp: the qp
 * @rdi: the rdmavt device
 * @reserved_op: is reserved operation
 *
 * This assumes the s_hlock is held but the s_last
 * qp variable is uncontrolled.
 *
 * For non reserved operations, the qp->s_avail
 * may be changed.
 *
 * The return value is zero or a -ENOMEM.
 */
static inline int rvt_qp_is_avail(
	struct rvt_qp *qp,
	struct rvt_dev_info *rdi,
	bool reserved_op)
{
	u32 slast;
	u32 avail;
	u32 reserved_used;

	/* see rvt_qp_wqe_unreserve() */
	smp_mb__before_atomic();
	if (unlikely(reserved_op)) {
		/* see rvt_qp_wqe_unreserve() */
		reserved_used = atomic_read(&qp->s_reserved_used);
		if (reserved_used >= rdi->dparms.reserved_operations)
			return -ENOMEM;
		return 0;
	}
	/* non-reserved operations */
	if (likely(qp->s_avail))
		return 0;
	/* See rvt_qp_complete_swqe() */
	slast = smp_load_acquire(&qp->s_last);
	if (qp->s_head >= slast)
		avail = qp->s_size - (qp->s_head - slast);
	else
		avail = slast - qp->s_head;

	reserved_used = atomic_read(&qp->s_reserved_used);
	avail =  avail - 1 -
		(rdi->dparms.reserved_operations - reserved_used);
	/* insure we don't assign a negative s_avail */
	if ((s32)avail <= 0)
		return -ENOMEM;
	qp->s_avail = avail;
	if (WARN_ON(qp->s_avail >
		    (qp->s_size - 1 - rdi->dparms.reserved_operations)))
		rvt_pr_err(rdi,
			   "More avail entries than QP RB size.\nQP: %u, size: %u, avail: %u\nhead: %u, tail: %u, cur: %u, acked: %u, last: %u",
			   qp->ibqp.qp_num, qp->s_size, qp->s_avail,
			   qp->s_head, qp->s_tail, qp->s_cur,
			   qp->s_acked, qp->s_last);
	return 0;
}

/**
 * rvt_post_one_wr - post one RC, UC, or UD send work request
 * @qp: the QP to post on
 * @wr: the work request to send
 * @call_send: kick the send engine into gear
 */
static int rvt_post_one_wr(struct rvt_qp *qp,
			   const struct ib_send_wr *wr,
			   bool *call_send)
{
	struct rvt_swqe *wqe;
	u32 next;
	int i;
	int j;
	int acc;
	struct rvt_lkey_table *rkt;
	struct rvt_pd *pd;
	struct rvt_dev_info *rdi = ib_to_rvt(qp->ibqp.device);
	u8 log_pmtu;
	int ret;
	size_t cplen;
	bool reserved_op;
	int local_ops_delayed = 0;

	BUILD_BUG_ON(IB_QPT_MAX >= (sizeof(u32) * BITS_PER_BYTE));

	/* IB spec says that num_sge == 0 is OK. */
	if (unlikely(wr->num_sge > qp->s_max_sge))
		return -EINVAL;

	ret = rvt_qp_valid_operation(qp, rdi->post_parms, wr);
	if (ret < 0)
		return ret;
	cplen = ret;

	/*
	 * Local operations include fast register and local invalidate.
	 * Fast register needs to be processed immediately because the
	 * registered lkey may be used by following work requests and the
	 * lkey needs to be valid at the time those requests are posted.
	 * Local invalidate can be processed immediately if fencing is
	 * not required and no previous local invalidate ops are pending.
	 * Signaled local operations that have been processed immediately
	 * need to have requests with "completion only" flags set posted
	 * to the send queue in order to generate completions.
	 */
	if ((rdi->post_parms[wr->opcode].flags & RVT_OPERATION_LOCAL)) {
		switch (wr->opcode) {
		case IB_WR_REG_MR:
			ret = rvt_fast_reg_mr(qp,
					      reg_wr(wr)->mr,
					      reg_wr(wr)->key,
					      reg_wr(wr)->access);
			if (ret || !(wr->send_flags & IB_SEND_SIGNALED))
				return ret;
			break;
		case IB_WR_LOCAL_INV:
			if ((wr->send_flags & IB_SEND_FENCE) ||
			    atomic_read(&qp->local_ops_pending)) {
				local_ops_delayed = 1;
			} else {
				ret = rvt_invalidate_rkey(
					qp, wr->ex.invalidate_rkey);
				if (ret || !(wr->send_flags & IB_SEND_SIGNALED))
					return ret;
			}
			break;
		default:
			return -EINVAL;
		}
	}

	reserved_op = rdi->post_parms[wr->opcode].flags &
			RVT_OPERATION_USE_RESERVE;
	/* check for avail */
	ret = rvt_qp_is_avail(qp, rdi, reserved_op);
	if (ret)
		return ret;
	next = qp->s_head + 1;
	if (next >= qp->s_size)
		next = 0;

	rkt = &rdi->lkey_table;
	pd = ibpd_to_rvtpd(qp->ibqp.pd);
	wqe = rvt_get_swqe_ptr(qp, qp->s_head);

	/* cplen has length from above */
	memcpy(&wqe->wr, wr, cplen);

	wqe->length = 0;
	j = 0;
	if (wr->num_sge) {
		struct rvt_sge *last_sge = NULL;

		acc = wr->opcode >= IB_WR_RDMA_READ ?
			IB_ACCESS_LOCAL_WRITE : 0;
		for (i = 0; i < wr->num_sge; i++) {
			u32 length = wr->sg_list[i].length;

			if (length == 0)
				continue;
			ret = rvt_lkey_ok(rkt, pd, &wqe->sg_list[j], last_sge,
					  &wr->sg_list[i], acc);
			if (unlikely(ret < 0))
				goto bail_inval_free;
			wqe->length += length;
			if (ret)
				last_sge = &wqe->sg_list[j];
			j += ret;
		}
		wqe->wr.num_sge = j;
	}

	/*
	 * Calculate and set SWQE PSN values prior to handing it off
	 * to the driver's check routine. This give the driver the
	 * opportunity to adjust PSN values based on internal checks.
	 */
	log_pmtu = qp->log_pmtu;
	if (qp->allowed_ops == IB_OPCODE_UD) {
		struct rvt_ah *ah = rvt_get_swqe_ah(wqe);

		log_pmtu = ah->log_pmtu;
		rdma_copy_ah_attr(wqe->ud_wr.attr, &ah->attr);
	}

	if (rdi->post_parms[wr->opcode].flags & RVT_OPERATION_LOCAL) {
		if (local_ops_delayed)
			atomic_inc(&qp->local_ops_pending);
		else
			wqe->wr.send_flags |= RVT_SEND_COMPLETION_ONLY;
		wqe->ssn = 0;
		wqe->psn = 0;
		wqe->lpsn = 0;
	} else {
		wqe->ssn = qp->s_ssn++;
		wqe->psn = qp->s_next_psn;
		wqe->lpsn = wqe->psn +
				(wqe->length ?
					((wqe->length - 1) >> log_pmtu) :
					0);
	}

	/* general part of wqe valid - allow for driver checks */
	if (rdi->driver_f.setup_wqe) {
		ret = rdi->driver_f.setup_wqe(qp, wqe, call_send);
		if (ret < 0)
			goto bail_inval_free_ref;
	}

	if (!(rdi->post_parms[wr->opcode].flags & RVT_OPERATION_LOCAL))
		qp->s_next_psn = wqe->lpsn + 1;

	if (unlikely(reserved_op)) {
		wqe->wr.send_flags |= RVT_SEND_RESERVE_USED;
		rvt_qp_wqe_reserve(qp, wqe);
	} else {
		wqe->wr.send_flags &= ~RVT_SEND_RESERVE_USED;
		qp->s_avail--;
	}
	trace_rvt_post_one_wr(qp, wqe, wr->num_sge);
	smp_wmb(); /* see request builders */
	qp->s_head = next;

	return 0;

bail_inval_free_ref:
	if (qp->allowed_ops == IB_OPCODE_UD)
		rdma_destroy_ah_attr(wqe->ud_wr.attr);
bail_inval_free:
	/* release mr holds */
	while (j) {
		struct rvt_sge *sge = &wqe->sg_list[--j];

		rvt_put_mr(sge->mr);
	}
	return ret;
}

/**
 * rvt_post_send - post a send on a QP
 * @ibqp: the QP to post the send on
 * @wr: the list of work requests to post
 * @bad_wr: the first bad WR is put here
 *
 * This may be called from interrupt context.
 *
 * Return: 0 on success else errno
 */
int rvt_post_send(struct ib_qp *ibqp, const struct ib_send_wr *wr,
		  const struct ib_send_wr **bad_wr)
{
	struct rvt_qp *qp = ibqp_to_rvtqp(ibqp);
	struct rvt_dev_info *rdi = ib_to_rvt(ibqp->device);
	unsigned long flags = 0;
	bool call_send;
	unsigned nreq = 0;
	int err = 0;

	spin_lock_irqsave(&qp->s_hlock, flags);

	/*
	 * Ensure QP state is such that we can send. If not bail out early,
	 * there is no need to do this every time we post a send.
	 */
	if (unlikely(!(ib_rvt_state_ops[qp->state] & RVT_POST_SEND_OK))) {
		spin_unlock_irqrestore(&qp->s_hlock, flags);
		return -EINVAL;
	}

	/*
	 * If the send queue is empty, and we only have a single WR then just go
	 * ahead and kick the send engine into gear. Otherwise we will always
	 * just schedule the send to happen later.
	 */
	call_send = qp->s_head == READ_ONCE(qp->s_last) && !wr->next;

	for (; wr; wr = wr->next) {
		err = rvt_post_one_wr(qp, wr, &call_send);
		if (unlikely(err)) {
			*bad_wr = wr;
			goto bail;
		}
		nreq++;
	}
bail:
	spin_unlock_irqrestore(&qp->s_hlock, flags);
	if (nreq) {
		/*
		 * Only call do_send if there is exactly one packet, and the
		 * driver said it was ok.
		 */
		if (nreq == 1 && call_send)
			rdi->driver_f.do_send(qp);
		else
			rdi->driver_f.schedule_send_no_lock(qp);
	}
	return err;
}

/**
 * rvt_post_srq_recv - post a receive on a shared receive queue
 * @ibsrq: the SRQ to post the receive on
 * @wr: the list of work requests to post
 * @bad_wr: A pointer to the first WR to cause a problem is put here
 *
 * This may be called from interrupt context.
 *
 * Return: 0 on success else errno
 */
int rvt_post_srq_recv(struct ib_srq *ibsrq, const struct ib_recv_wr *wr,
		      const struct ib_recv_wr **bad_wr)
{
	struct rvt_srq *srq = ibsrq_to_rvtsrq(ibsrq);
	struct rvt_krwq *wq;
	unsigned long flags;

	for (; wr; wr = wr->next) {
		struct rvt_rwqe *wqe;
		u32 next;
		int i;

		if ((unsigned)wr->num_sge > srq->rq.max_sge) {
			*bad_wr = wr;
			return -EINVAL;
		}

		spin_lock_irqsave(&srq->rq.kwq->p_lock, flags);
		wq = srq->rq.kwq;
		next = wq->head + 1;
		if (next >= srq->rq.size)
			next = 0;
		if (next == READ_ONCE(wq->tail)) {
			spin_unlock_irqrestore(&srq->rq.kwq->p_lock, flags);
			*bad_wr = wr;
			return -ENOMEM;
		}

		wqe = rvt_get_rwqe_ptr(&srq->rq, wq->head);
		wqe->wr_id = wr->wr_id;
		wqe->num_sge = wr->num_sge;
		for (i = 0; i < wr->num_sge; i++) {
			wqe->sg_list[i].addr = wr->sg_list[i].addr;
			wqe->sg_list[i].length = wr->sg_list[i].length;
			wqe->sg_list[i].lkey = wr->sg_list[i].lkey;
		}
		/* Make sure queue entry is written before the head index. */
		smp_store_release(&wq->head, next);
		spin_unlock_irqrestore(&srq->rq.kwq->p_lock, flags);
	}
	return 0;
}

/*
 * rvt used the internal kernel struct as part of its ABI, for now make sure
 * the kernel struct does not change layout. FIXME: rvt should never cast the
 * user struct to a kernel struct.
 */
static struct ib_sge *rvt_cast_sge(struct rvt_wqe_sge *sge)
{
	BUILD_BUG_ON(offsetof(struct ib_sge, addr) !=
		     offsetof(struct rvt_wqe_sge, addr));
	BUILD_BUG_ON(offsetof(struct ib_sge, length) !=
		     offsetof(struct rvt_wqe_sge, length));
	BUILD_BUG_ON(offsetof(struct ib_sge, lkey) !=
		     offsetof(struct rvt_wqe_sge, lkey));
	return (struct ib_sge *)sge;
}

/*
 * Validate a RWQE and fill in the SGE state.
 * Return 1 if OK.
 */
static int init_sge(struct rvt_qp *qp, struct rvt_rwqe *wqe)
{
	int i, j, ret;
	struct ib_wc wc;
	struct rvt_lkey_table *rkt;
	struct rvt_pd *pd;
	struct rvt_sge_state *ss;
	struct rvt_dev_info *rdi = ib_to_rvt(qp->ibqp.device);

	rkt = &rdi->lkey_table;
	pd = ibpd_to_rvtpd(qp->ibqp.srq ? qp->ibqp.srq->pd : qp->ibqp.pd);
	ss = &qp->r_sge;
	ss->sg_list = qp->r_sg_list;
	qp->r_len = 0;
	for (i = j = 0; i < wqe->num_sge; i++) {
		if (wqe->sg_list[i].length == 0)
			continue;
		/* Check LKEY */
		ret = rvt_lkey_ok(rkt, pd, j ? &ss->sg_list[j - 1] : &ss->sge,
				  NULL, rvt_cast_sge(&wqe->sg_list[i]),
				  IB_ACCESS_LOCAL_WRITE);
		if (unlikely(ret <= 0))
			goto bad_lkey;
		qp->r_len += wqe->sg_list[i].length;
		j++;
	}
	ss->num_sge = j;
	ss->total_len = qp->r_len;
	return 1;

bad_lkey:
	while (j) {
		struct rvt_sge *sge = --j ? &ss->sg_list[j - 1] : &ss->sge;

		rvt_put_mr(sge->mr);
	}
	ss->num_sge = 0;
	memset(&wc, 0, sizeof(wc));
	wc.wr_id = wqe->wr_id;
	wc.status = IB_WC_LOC_PROT_ERR;
	wc.opcode = IB_WC_RECV;
	wc.qp = &qp->ibqp;
	/* Signal solicited completion event. */
	rvt_cq_enter(ibcq_to_rvtcq(qp->ibqp.recv_cq), &wc, 1);
	return 0;
}

/**
 * get_rvt_head - get head indices of the circular buffer
 * @rq: data structure for request queue entry
 * @ip: the QP
 *
 * Return - head index value
 */
static inline u32 get_rvt_head(struct rvt_rq *rq, void *ip)
{
	u32 head;

	if (ip)
		head = RDMA_READ_UAPI_ATOMIC(rq->wq->head);
	else
		head = rq->kwq->head;

	return head;
}

/**
 * rvt_get_rwqe - copy the next RWQE into the QP's RWQE
 * @qp: the QP
 * @wr_id_only: update qp->r_wr_id only, not qp->r_sge
 *
 * Return -1 if there is a local error, 0 if no RWQE is available,
 * otherwise return 1.
 *
 * Can be called from interrupt level.
 */
int rvt_get_rwqe(struct rvt_qp *qp, bool wr_id_only)
{
	unsigned long flags;
	struct rvt_rq *rq;
	struct rvt_krwq *kwq = NULL;
	struct rvt_rwq *wq;
	struct rvt_srq *srq;
	struct rvt_rwqe *wqe;
	void (*handler)(struct ib_event *, void *);
	u32 tail;
	u32 head;
	int ret;
	void *ip = NULL;

	if (qp->ibqp.srq) {
		srq = ibsrq_to_rvtsrq(qp->ibqp.srq);
		handler = srq->ibsrq.event_handler;
		rq = &srq->rq;
		ip = srq->ip;
	} else {
		srq = NULL;
		handler = NULL;
		rq = &qp->r_rq;
		ip = qp->ip;
	}

	spin_lock_irqsave(&rq->kwq->c_lock, flags);
	if (!(ib_rvt_state_ops[qp->state] & RVT_PROCESS_RECV_OK)) {
		ret = 0;
		goto unlock;
	}
	kwq = rq->kwq;
	if (ip) {
		wq = rq->wq;
		tail = RDMA_READ_UAPI_ATOMIC(wq->tail);
	} else {
		tail = kwq->tail;
	}

	/* Validate tail before using it since it is user writable. */
	if (tail >= rq->size)
		tail = 0;

	if (kwq->count < RVT_RWQ_COUNT_THRESHOLD) {
		head = get_rvt_head(rq, ip);
		kwq->count = rvt_get_rq_count(rq, head, tail);
	}
	if (unlikely(kwq->count == 0)) {
		ret = 0;
		goto unlock;
	}
	/* Make sure entry is read after the count is read. */
	smp_rmb();
	wqe = rvt_get_rwqe_ptr(rq, tail);
	/*
	 * Even though we update the tail index in memory, the verbs
	 * consumer is not supposed to post more entries until a
	 * completion is generated.
	 */
	if (++tail >= rq->size)
		tail = 0;
	if (ip)
		RDMA_WRITE_UAPI_ATOMIC(wq->tail, tail);
	else
		kwq->tail = tail;
	if (!wr_id_only && !init_sge(qp, wqe)) {
		ret = -1;
		goto unlock;
	}
	qp->r_wr_id = wqe->wr_id;

	kwq->count--;
	ret = 1;
	set_bit(RVT_R_WRID_VALID, &qp->r_aflags);
	if (handler) {
		/*
		 * Validate head pointer value and compute
		 * the number of remaining WQEs.
		 */
		if (kwq->count < srq->limit) {
			kwq->count =
				rvt_get_rq_count(rq,
						 get_rvt_head(rq, ip), tail);
			if (kwq->count < srq->limit) {
				struct ib_event ev;

				srq->limit = 0;
				spin_unlock_irqrestore(&rq->kwq->c_lock, flags);
				ev.device = qp->ibqp.device;
				ev.element.srq = qp->ibqp.srq;
				ev.event = IB_EVENT_SRQ_LIMIT_REACHED;
				handler(&ev, srq->ibsrq.srq_context);
				goto bail;
			}
		}
	}
unlock:
	spin_unlock_irqrestore(&rq->kwq->c_lock, flags);
bail:
	return ret;
}
EXPORT_SYMBOL(rvt_get_rwqe);

/**
 * rvt_comm_est - handle trap with QP established
 * @qp: the QP
 */
void rvt_comm_est(struct rvt_qp *qp)
{
	qp->r_flags |= RVT_R_COMM_EST;
	if (qp->ibqp.event_handler) {
		struct ib_event ev;

		ev.device = qp->ibqp.device;
		ev.element.qp = &qp->ibqp;
		ev.event = IB_EVENT_COMM_EST;
		qp->ibqp.event_handler(&ev, qp->ibqp.qp_context);
	}
}
EXPORT_SYMBOL(rvt_comm_est);

void rvt_rc_error(struct rvt_qp *qp, enum ib_wc_status err)
{
	unsigned long flags;
	int lastwqe;

	spin_lock_irqsave(&qp->s_lock, flags);
	lastwqe = rvt_error_qp(qp, err);
	spin_unlock_irqrestore(&qp->s_lock, flags);

	if (lastwqe) {
		struct ib_event ev;

		ev.device = qp->ibqp.device;
		ev.element.qp = &qp->ibqp;
		ev.event = IB_EVENT_QP_LAST_WQE_REACHED;
		qp->ibqp.event_handler(&ev, qp->ibqp.qp_context);
	}
}
EXPORT_SYMBOL(rvt_rc_error);

/*
 *  rvt_rnr_tbl_to_usec - return index into ib_rvt_rnr_table
 *  @index - the index
 *  return usec from an index into ib_rvt_rnr_table
 */
unsigned long rvt_rnr_tbl_to_usec(u32 index)
{
	return ib_rvt_rnr_table[(index & IB_AETH_CREDIT_MASK)];
}
EXPORT_SYMBOL(rvt_rnr_tbl_to_usec);

static inline unsigned long rvt_aeth_to_usec(u32 aeth)
{
	return ib_rvt_rnr_table[(aeth >> IB_AETH_CREDIT_SHIFT) &
				  IB_AETH_CREDIT_MASK];
}

/*
 *  rvt_add_retry_timer_ext - add/start a retry timer
 *  @qp - the QP
 *  @shift - timeout shift to wait for multiple packets
 *  add a retry timer on the QP
 */
void rvt_add_retry_timer_ext(struct rvt_qp *qp, u8 shift)
{
	struct ib_qp *ibqp = &qp->ibqp;
	struct rvt_dev_info *rdi = ib_to_rvt(ibqp->device);

	lockdep_assert_held(&qp->s_lock);
	qp->s_flags |= RVT_S_TIMER;
       /* 4.096 usec. * (1 << qp->timeout) */
	qp->s_timer.expires = jiffies + rdi->busy_jiffies +
			      (qp->timeout_jiffies << shift);
	add_timer(&qp->s_timer);
}
EXPORT_SYMBOL(rvt_add_retry_timer_ext);

/**
 * rvt_add_rnr_timer - add/start an rnr timer on the QP
 * @qp: the QP
 * @aeth: aeth of RNR timeout, simulated aeth for loopback
 */
void rvt_add_rnr_timer(struct rvt_qp *qp, u32 aeth)
{
	u32 to;

	lockdep_assert_held(&qp->s_lock);
	qp->s_flags |= RVT_S_WAIT_RNR;
	to = rvt_aeth_to_usec(aeth);
	trace_rvt_rnrnak_add(qp, to);
	hrtimer_start(&qp->s_rnr_timer,
		      ns_to_ktime(1000 * to), HRTIMER_MODE_REL_PINNED);
}
EXPORT_SYMBOL(rvt_add_rnr_timer);

/**
 * rvt_stop_rc_timers - stop all timers
 * @qp: the QP
 * stop any pending timers
 */
void rvt_stop_rc_timers(struct rvt_qp *qp)
{
	lockdep_assert_held(&qp->s_lock);
	/* Remove QP from all timers */
	if (qp->s_flags & (RVT_S_TIMER | RVT_S_WAIT_RNR)) {
		qp->s_flags &= ~(RVT_S_TIMER | RVT_S_WAIT_RNR);
		del_timer(&qp->s_timer);
		hrtimer_try_to_cancel(&qp->s_rnr_timer);
	}
}
EXPORT_SYMBOL(rvt_stop_rc_timers);

/**
 * rvt_stop_rnr_timer - stop an rnr timer
 * @qp: the QP
 *
 * stop an rnr timer and return if the timer
 * had been pending.
 */
static void rvt_stop_rnr_timer(struct rvt_qp *qp)
{
	lockdep_assert_held(&qp->s_lock);
	/* Remove QP from rnr timer */
	if (qp->s_flags & RVT_S_WAIT_RNR) {
		qp->s_flags &= ~RVT_S_WAIT_RNR;
		trace_rvt_rnrnak_stop(qp, 0);
	}
}

/**
 * rvt_del_timers_sync - wait for any timeout routines to exit
 * @qp: the QP
 */
void rvt_del_timers_sync(struct rvt_qp *qp)
{
	del_timer_sync(&qp->s_timer);
	hrtimer_cancel(&qp->s_rnr_timer);
}
EXPORT_SYMBOL(rvt_del_timers_sync);

/*
 * This is called from s_timer for missing responses.
 */
static void rvt_rc_timeout(struct timer_list *t)
{
	struct rvt_qp *qp = from_timer(qp, t, s_timer);
	struct rvt_dev_info *rdi = ib_to_rvt(qp->ibqp.device);
	unsigned long flags;

	spin_lock_irqsave(&qp->r_lock, flags);
	spin_lock(&qp->s_lock);
	if (qp->s_flags & RVT_S_TIMER) {
		struct rvt_ibport *rvp = rdi->ports[qp->port_num - 1];

		qp->s_flags &= ~RVT_S_TIMER;
		rvp->n_rc_timeouts++;
		del_timer(&qp->s_timer);
		trace_rvt_rc_timeout(qp, qp->s_last_psn + 1);
		if (rdi->driver_f.notify_restart_rc)
			rdi->driver_f.notify_restart_rc(qp,
							qp->s_last_psn + 1,
							1);
		rdi->driver_f.schedule_send(qp);
	}
	spin_unlock(&qp->s_lock);
	spin_unlock_irqrestore(&qp->r_lock, flags);
}

/*
 * This is called from s_timer for RNR timeouts.
 */
enum hrtimer_restart rvt_rc_rnr_retry(struct hrtimer *t)
{
	struct rvt_qp *qp = container_of(t, struct rvt_qp, s_rnr_timer);
	struct rvt_dev_info *rdi = ib_to_rvt(qp->ibqp.device);
	unsigned long flags;

	spin_lock_irqsave(&qp->s_lock, flags);
	rvt_stop_rnr_timer(qp);
	trace_rvt_rnrnak_timeout(qp, 0);
	rdi->driver_f.schedule_send(qp);
	spin_unlock_irqrestore(&qp->s_lock, flags);
	return HRTIMER_NORESTART;
}
EXPORT_SYMBOL(rvt_rc_rnr_retry);

/**
 * rvt_qp_iter_init - initial for QP iteration
 * @rdi: rvt devinfo
 * @v: u64 value
 * @cb: user-defined callback
 *
 * This returns an iterator suitable for iterating QPs
 * in the system.
 *
 * The @cb is a user-defined callback and @v is a 64-bit
 * value passed to and relevant for processing in the
 * @cb.  An example use case would be to alter QP processing
 * based on criteria not part of the rvt_qp.
 *
 * Use cases that require memory allocation to succeed
 * must preallocate appropriately.
 *
 * Return: a pointer to an rvt_qp_iter or NULL
 */
struct rvt_qp_iter *rvt_qp_iter_init(struct rvt_dev_info *rdi,
				     u64 v,
				     void (*cb)(struct rvt_qp *qp, u64 v))
{
	struct rvt_qp_iter *i;

	i = kzalloc(sizeof(*i), GFP_KERNEL);
	if (!i)
		return NULL;

	i->rdi = rdi;
	/* number of special QPs (SMI/GSI) for device */
	i->specials = rdi->ibdev.phys_port_cnt * 2;
	i->v = v;
	i->cb = cb;

	return i;
}
EXPORT_SYMBOL(rvt_qp_iter_init);

/**
 * rvt_qp_iter_next - return the next QP in iter
 * @iter: the iterator
 *
 * Fine grained QP iterator suitable for use
 * with debugfs seq_file mechanisms.
 *
 * Updates iter->qp with the current QP when the return
 * value is 0.
 *
 * Return: 0 - iter->qp is valid 1 - no more QPs
 */
int rvt_qp_iter_next(struct rvt_qp_iter *iter)
	__must_hold(RCU)
{
	int n = iter->n;
	int ret = 1;
	struct rvt_qp *pqp = iter->qp;
	struct rvt_qp *qp;
	struct rvt_dev_info *rdi = iter->rdi;

	/*
	 * The approach is to consider the special qps
	 * as additional table entries before the
	 * real hash table.  Since the qp code sets
	 * the qp->next hash link to NULL, this works just fine.
	 *
	 * iter->specials is 2 * # ports
	 *
	 * n = 0..iter->specials is the special qp indices
	 *
	 * n = iter->specials..rdi->qp_dev->qp_table_size+iter->specials are
	 * the potential hash bucket entries
	 *
	 */
	for (; n <  rdi->qp_dev->qp_table_size + iter->specials; n++) {
		if (pqp) {
			qp = rcu_dereference(pqp->next);
		} else {
			if (n < iter->specials) {
				struct rvt_ibport *rvp;
				int pidx;

				pidx = n % rdi->ibdev.phys_port_cnt;
				rvp = rdi->ports[pidx];
				qp = rcu_dereference(rvp->qp[n & 1]);
			} else {
				qp = rcu_dereference(
					rdi->qp_dev->qp_table[
						(n - iter->specials)]);
			}
		}
		pqp = qp;
		if (qp) {
			iter->qp = qp;
			iter->n = n;
			return 0;
		}
	}
	return ret;
}
EXPORT_SYMBOL(rvt_qp_iter_next);

/**
 * rvt_qp_iter - iterate all QPs
 * @rdi: rvt devinfo
 * @v: a 64-bit value
 * @cb: a callback
 *
 * This provides a way for iterating all QPs.
 *
 * The @cb is a user-defined callback and @v is a 64-bit
 * value passed to and relevant for processing in the
 * cb.  An example use case would be to alter QP processing
 * based on criteria not part of the rvt_qp.
 *
 * The code has an internal iterator to simplify
 * non seq_file use cases.
 */
void rvt_qp_iter(struct rvt_dev_info *rdi,
		 u64 v,
		 void (*cb)(struct rvt_qp *qp, u64 v))
{
	int ret;
	struct rvt_qp_iter i = {
		.rdi = rdi,
		.specials = rdi->ibdev.phys_port_cnt * 2,
		.v = v,
		.cb = cb
	};

	rcu_read_lock();
	do {
		ret = rvt_qp_iter_next(&i);
		if (!ret) {
			rvt_get_qp(i.qp);
			rcu_read_unlock();
			i.cb(i.qp, i.v);
			rcu_read_lock();
			rvt_put_qp(i.qp);
		}
	} while (!ret);
	rcu_read_unlock();
}
EXPORT_SYMBOL(rvt_qp_iter);

/*
 * This should be called with s_lock held.
 */
void rvt_send_complete(struct rvt_qp *qp, struct rvt_swqe *wqe,
		       enum ib_wc_status status)
{
	u32 old_last, last;
	struct rvt_dev_info *rdi;

	if (!(ib_rvt_state_ops[qp->state] & RVT_PROCESS_OR_FLUSH_SEND))
		return;
	rdi = ib_to_rvt(qp->ibqp.device);

	old_last = qp->s_last;
	trace_rvt_qp_send_completion(qp, wqe, old_last);
	last = rvt_qp_complete_swqe(qp, wqe, rdi->wc_opcode[wqe->wr.opcode],
				    status);
	if (qp->s_acked == old_last)
		qp->s_acked = last;
	if (qp->s_cur == old_last)
		qp->s_cur = last;
	if (qp->s_tail == old_last)
		qp->s_tail = last;
	if (qp->state == IB_QPS_SQD && last == qp->s_cur)
		qp->s_draining = 0;
}
EXPORT_SYMBOL(rvt_send_complete);

/**
 * rvt_copy_sge - copy data to SGE memory
 * @qp: associated QP
 * @ss: the SGE state
 * @data: the data to copy
 * @length: the length of the data
 * @release: boolean to release MR
 * @copy_last: do a separate copy of the last 8 bytes
 */
void rvt_copy_sge(struct rvt_qp *qp, struct rvt_sge_state *ss,
		  void *data, u32 length,
		  bool release, bool copy_last)
{
	struct rvt_sge *sge = &ss->sge;
	int i;
	bool in_last = false;
	bool cacheless_copy = false;
	struct rvt_dev_info *rdi = ib_to_rvt(qp->ibqp.device);
	struct rvt_wss *wss = rdi->wss;
	unsigned int sge_copy_mode = rdi->dparms.sge_copy_mode;

	if (sge_copy_mode == RVT_SGE_COPY_CACHELESS) {
		cacheless_copy = length >= PAGE_SIZE;
	} else if (sge_copy_mode == RVT_SGE_COPY_ADAPTIVE) {
		if (length >= PAGE_SIZE) {
			/*
			 * NOTE: this *assumes*:
			 * o The first vaddr is the dest.
			 * o If multiple pages, then vaddr is sequential.
			 */
			wss_insert(wss, sge->vaddr);
			if (length >= (2 * PAGE_SIZE))
				wss_insert(wss, (sge->vaddr + PAGE_SIZE));

			cacheless_copy = wss_exceeds_threshold(wss);
		} else {
			wss_advance_clean_counter(wss);
		}
	}

	if (copy_last) {
		if (length > 8) {
			length -= 8;
		} else {
			copy_last = false;
			in_last = true;
		}
	}

again:
	while (length) {
		u32 len = rvt_get_sge_length(sge, length);

		WARN_ON_ONCE(len == 0);
		if (unlikely(in_last)) {
			/* enforce byte transfer ordering */
			for (i = 0; i < len; i++)
				((u8 *)sge->vaddr)[i] = ((u8 *)data)[i];
		} else if (cacheless_copy) {
			cacheless_memcpy(sge->vaddr, data, len);
		} else {
			memcpy(sge->vaddr, data, len);
		}
		rvt_update_sge(ss, len, release);
		data += len;
		length -= len;
	}

	if (copy_last) {
		copy_last = false;
		in_last = true;
		length = 8;
		goto again;
	}
}
EXPORT_SYMBOL(rvt_copy_sge);

static enum ib_wc_status loopback_qp_drop(struct rvt_ibport *rvp,
					  struct rvt_qp *sqp)
{
	rvp->n_pkt_drops++;
	/*
	 * For RC, the requester would timeout and retry so
	 * shortcut the timeouts and just signal too many retries.
	 */
	return sqp->ibqp.qp_type == IB_QPT_RC ?
		IB_WC_RETRY_EXC_ERR : IB_WC_SUCCESS;
}

/**
 * rvt_ruc_loopback - handle UC and RC loopback requests
 * @sqp: the sending QP
 *
 * This is called from rvt_do_send() to forward a WQE addressed to the same HFI
 * Note that although we are single threaded due to the send engine, we still
 * have to protect against post_send().  We don't have to worry about
 * receive interrupts since this is a connected protocol and all packets
 * will pass through here.
 */
void rvt_ruc_loopback(struct rvt_qp *sqp)
{
	struct rvt_ibport *rvp =  NULL;
	struct rvt_dev_info *rdi = ib_to_rvt(sqp->ibqp.device);
	struct rvt_qp *qp;
	struct rvt_swqe *wqe;
	struct rvt_sge *sge;
	unsigned long flags;
	struct ib_wc wc;
	u64 sdata;
	atomic64_t *maddr;
	enum ib_wc_status send_status;
	bool release;
	int ret;
	bool copy_last = false;
	int local_ops = 0;

	rcu_read_lock();
	rvp = rdi->ports[sqp->port_num - 1];

	/*
	 * Note that we check the responder QP state after
	 * checking the requester's state.
	 */

	qp = rvt_lookup_qpn(ib_to_rvt(sqp->ibqp.device), rvp,
			    sqp->remote_qpn);

	spin_lock_irqsave(&sqp->s_lock, flags);

	/* Return if we are already busy processing a work request. */
	if ((sqp->s_flags & (RVT_S_BUSY | RVT_S_ANY_WAIT)) ||
	    !(ib_rvt_state_ops[sqp->state] & RVT_PROCESS_OR_FLUSH_SEND))
		goto unlock;

	sqp->s_flags |= RVT_S_BUSY;

again:
	if (sqp->s_last == READ_ONCE(sqp->s_head))
		goto clr_busy;
	wqe = rvt_get_swqe_ptr(sqp, sqp->s_last);

	/* Return if it is not OK to start a new work request. */
	if (!(ib_rvt_state_ops[sqp->state] & RVT_PROCESS_NEXT_SEND_OK)) {
		if (!(ib_rvt_state_ops[sqp->state] & RVT_FLUSH_SEND))
			goto clr_busy;
		/* We are in the error state, flush the work request. */
		send_status = IB_WC_WR_FLUSH_ERR;
		goto flush_send;
	}

	/*
	 * We can rely on the entry not changing without the s_lock
	 * being held until we update s_last.
	 * We increment s_cur to indicate s_last is in progress.
	 */
	if (sqp->s_last == sqp->s_cur) {
		if (++sqp->s_cur >= sqp->s_size)
			sqp->s_cur = 0;
	}
	spin_unlock_irqrestore(&sqp->s_lock, flags);

	if (!qp) {
		send_status = loopback_qp_drop(rvp, sqp);
		goto serr_no_r_lock;
	}
	spin_lock_irqsave(&qp->r_lock, flags);
	if (!(ib_rvt_state_ops[qp->state] & RVT_PROCESS_RECV_OK) ||
	    qp->ibqp.qp_type != sqp->ibqp.qp_type) {
		send_status = loopback_qp_drop(rvp, sqp);
		goto serr;
	}

	memset(&wc, 0, sizeof(wc));
	send_status = IB_WC_SUCCESS;

	release = true;
	sqp->s_sge.sge = wqe->sg_list[0];
	sqp->s_sge.sg_list = wqe->sg_list + 1;
	sqp->s_sge.num_sge = wqe->wr.num_sge;
	sqp->s_len = wqe->length;
	switch (wqe->wr.opcode) {
	case IB_WR_REG_MR:
		goto send_comp;

	case IB_WR_LOCAL_INV:
		if (!(wqe->wr.send_flags & RVT_SEND_COMPLETION_ONLY)) {
			if (rvt_invalidate_rkey(sqp,
						wqe->wr.ex.invalidate_rkey))
				send_status = IB_WC_LOC_PROT_ERR;
			local_ops = 1;
		}
		goto send_comp;

	case IB_WR_SEND_WITH_INV:
	case IB_WR_SEND_WITH_IMM:
	case IB_WR_SEND:
		ret = rvt_get_rwqe(qp, false);
		if (ret < 0)
			goto op_err;
		if (!ret)
			goto rnr_nak;
		if (wqe->length > qp->r_len)
			goto inv_err;
		switch (wqe->wr.opcode) {
		case IB_WR_SEND_WITH_INV:
			if (!rvt_invalidate_rkey(qp,
						 wqe->wr.ex.invalidate_rkey)) {
				wc.wc_flags = IB_WC_WITH_INVALIDATE;
				wc.ex.invalidate_rkey =
					wqe->wr.ex.invalidate_rkey;
			}
			break;
		case IB_WR_SEND_WITH_IMM:
			wc.wc_flags = IB_WC_WITH_IMM;
			wc.ex.imm_data = wqe->wr.ex.imm_data;
			break;
		default:
			break;
		}
		break;

	case IB_WR_RDMA_WRITE_WITH_IMM:
		if (unlikely(!(qp->qp_access_flags & IB_ACCESS_REMOTE_WRITE)))
			goto inv_err;
		wc.wc_flags = IB_WC_WITH_IMM;
		wc.ex.imm_data = wqe->wr.ex.imm_data;
		ret = rvt_get_rwqe(qp, true);
		if (ret < 0)
			goto op_err;
		if (!ret)
			goto rnr_nak;
		/* skip copy_last set and qp_access_flags recheck */
		goto do_write;
	case IB_WR_RDMA_WRITE:
		copy_last = rvt_is_user_qp(qp);
		if (unlikely(!(qp->qp_access_flags & IB_ACCESS_REMOTE_WRITE)))
			goto inv_err;
do_write:
		if (wqe->length == 0)
			break;
		if (unlikely(!rvt_rkey_ok(qp, &qp->r_sge.sge, wqe->length,
					  wqe->rdma_wr.remote_addr,
					  wqe->rdma_wr.rkey,
					  IB_ACCESS_REMOTE_WRITE)))
			goto acc_err;
		qp->r_sge.sg_list = NULL;
		qp->r_sge.num_sge = 1;
		qp->r_sge.total_len = wqe->length;
		break;

	case IB_WR_RDMA_READ:
		if (unlikely(!(qp->qp_access_flags & IB_ACCESS_REMOTE_READ)))
			goto inv_err;
		if (unlikely(!rvt_rkey_ok(qp, &sqp->s_sge.sge, wqe->length,
					  wqe->rdma_wr.remote_addr,
					  wqe->rdma_wr.rkey,
					  IB_ACCESS_REMOTE_READ)))
			goto acc_err;
		release = false;
		sqp->s_sge.sg_list = NULL;
		sqp->s_sge.num_sge = 1;
		qp->r_sge.sge = wqe->sg_list[0];
		qp->r_sge.sg_list = wqe->sg_list + 1;
		qp->r_sge.num_sge = wqe->wr.num_sge;
		qp->r_sge.total_len = wqe->length;
		break;

	case IB_WR_ATOMIC_CMP_AND_SWP:
	case IB_WR_ATOMIC_FETCH_AND_ADD:
		if (unlikely(!(qp->qp_access_flags & IB_ACCESS_REMOTE_ATOMIC)))
			goto inv_err;
		if (unlikely(!rvt_rkey_ok(qp, &qp->r_sge.sge, sizeof(u64),
					  wqe->atomic_wr.remote_addr,
					  wqe->atomic_wr.rkey,
					  IB_ACCESS_REMOTE_ATOMIC)))
			goto acc_err;
		/* Perform atomic OP and save result. */
		maddr = (atomic64_t *)qp->r_sge.sge.vaddr;
		sdata = wqe->atomic_wr.compare_add;
		*(u64 *)sqp->s_sge.sge.vaddr =
			(wqe->wr.opcode == IB_WR_ATOMIC_FETCH_AND_ADD) ?
			(u64)atomic64_add_return(sdata, maddr) - sdata :
			(u64)cmpxchg((u64 *)qp->r_sge.sge.vaddr,
				      sdata, wqe->atomic_wr.swap);
		rvt_put_mr(qp->r_sge.sge.mr);
		qp->r_sge.num_sge = 0;
		goto send_comp;

	default:
		send_status = IB_WC_LOC_QP_OP_ERR;
		goto serr;
	}

	sge = &sqp->s_sge.sge;
	while (sqp->s_len) {
		u32 len = rvt_get_sge_length(sge, sqp->s_len);

		WARN_ON_ONCE(len == 0);
		rvt_copy_sge(qp, &qp->r_sge, sge->vaddr,
			     len, release, copy_last);
		rvt_update_sge(&sqp->s_sge, len, !release);
		sqp->s_len -= len;
	}
	if (release)
		rvt_put_ss(&qp->r_sge);

	if (!test_and_clear_bit(RVT_R_WRID_VALID, &qp->r_aflags))
		goto send_comp;

	if (wqe->wr.opcode == IB_WR_RDMA_WRITE_WITH_IMM)
		wc.opcode = IB_WC_RECV_RDMA_WITH_IMM;
	else
		wc.opcode = IB_WC_RECV;
	wc.wr_id = qp->r_wr_id;
	wc.status = IB_WC_SUCCESS;
	wc.byte_len = wqe->length;
	wc.qp = &qp->ibqp;
	wc.src_qp = qp->remote_qpn;
	wc.slid = rdma_ah_get_dlid(&qp->remote_ah_attr) & U16_MAX;
	wc.sl = rdma_ah_get_sl(&qp->remote_ah_attr);
	wc.port_num = 1;
	/* Signal completion event if the solicited bit is set. */
	rvt_recv_cq(qp, &wc, wqe->wr.send_flags & IB_SEND_SOLICITED);

send_comp:
	spin_unlock_irqrestore(&qp->r_lock, flags);
	spin_lock_irqsave(&sqp->s_lock, flags);
	rvp->n_loop_pkts++;
flush_send:
	sqp->s_rnr_retry = sqp->s_rnr_retry_cnt;
	rvt_send_complete(sqp, wqe, send_status);
	if (local_ops) {
		atomic_dec(&sqp->local_ops_pending);
		local_ops = 0;
	}
	goto again;

rnr_nak:
	/* Handle RNR NAK */
	if (qp->ibqp.qp_type == IB_QPT_UC)
		goto send_comp;
	rvp->n_rnr_naks++;
	/*
	 * Note: we don't need the s_lock held since the BUSY flag
	 * makes this single threaded.
	 */
	if (sqp->s_rnr_retry == 0) {
		send_status = IB_WC_RNR_RETRY_EXC_ERR;
		goto serr;
	}
	if (sqp->s_rnr_retry_cnt < 7)
		sqp->s_rnr_retry--;
	spin_unlock_irqrestore(&qp->r_lock, flags);
	spin_lock_irqsave(&sqp->s_lock, flags);
	if (!(ib_rvt_state_ops[sqp->state] & RVT_PROCESS_RECV_OK))
		goto clr_busy;
	rvt_add_rnr_timer(sqp, qp->r_min_rnr_timer <<
				IB_AETH_CREDIT_SHIFT);
	goto clr_busy;

op_err:
	send_status = IB_WC_REM_OP_ERR;
	wc.status = IB_WC_LOC_QP_OP_ERR;
	goto err;

inv_err:
	send_status =
		sqp->ibqp.qp_type == IB_QPT_RC ?
			IB_WC_REM_INV_REQ_ERR :
			IB_WC_SUCCESS;
	wc.status = IB_WC_LOC_QP_OP_ERR;
	goto err;

acc_err:
	send_status = IB_WC_REM_ACCESS_ERR;
	wc.status = IB_WC_LOC_PROT_ERR;
err:
	/* responder goes to error state */
	rvt_rc_error(qp, wc.status);

serr:
	spin_unlock_irqrestore(&qp->r_lock, flags);
serr_no_r_lock:
	spin_lock_irqsave(&sqp->s_lock, flags);
	rvt_send_complete(sqp, wqe, send_status);
	if (sqp->ibqp.qp_type == IB_QPT_RC) {
		int lastwqe = rvt_error_qp(sqp, IB_WC_WR_FLUSH_ERR);

		sqp->s_flags &= ~RVT_S_BUSY;
		spin_unlock_irqrestore(&sqp->s_lock, flags);
		if (lastwqe) {
			struct ib_event ev;

			ev.device = sqp->ibqp.device;
			ev.element.qp = &sqp->ibqp;
			ev.event = IB_EVENT_QP_LAST_WQE_REACHED;
			sqp->ibqp.event_handler(&ev, sqp->ibqp.qp_context);
		}
		goto done;
	}
clr_busy:
	sqp->s_flags &= ~RVT_S_BUSY;
unlock:
	spin_unlock_irqrestore(&sqp->s_lock, flags);
done:
	rcu_read_unlock();
}
EXPORT_SYMBOL(rvt_ruc_loopback);<|MERGE_RESOLUTION|>--- conflicted
+++ resolved
@@ -910,10 +910,7 @@
 
 /**
  * _rvt_reset_qp - initialize the QP state to the reset state
-<<<<<<< HEAD
-=======
  * @rdi: rvt dev struct
->>>>>>> 7d2a07b7
  * @qp: the QP to reset
  * @type: the QP type
  *
@@ -987,12 +984,8 @@
 	spin_unlock_irq(&qp->r_lock);
 }
 
-<<<<<<< HEAD
-/** rvt_free_qpn - Free a qpn from the bit map
-=======
 /**
  * rvt_free_qpn - Free a qpn from the bit map
->>>>>>> 7d2a07b7
  * @qpt: QP table
  * @qpn: queue pair number to free
  */
@@ -1099,13 +1092,7 @@
 		return ERR_PTR(-EOPNOTSUPP);
 
 	if (init_attr->cap.max_send_sge > rdi->dparms.props.max_send_sge ||
-<<<<<<< HEAD
-	    init_attr->cap.max_send_wr > rdi->dparms.props.max_qp_wr ||
-	    (init_attr->create_flags &&
-	     init_attr->create_flags != IB_QP_CREATE_NETDEV_USE))
-=======
 	    init_attr->cap.max_send_wr > rdi->dparms.props.max_qp_wr)
->>>>>>> 7d2a07b7
 		return ERR_PTR(-EINVAL);
 
 	/* Check receive queue parameters if no SRQ is specified. */
