--- conflicted
+++ resolved
@@ -409,10 +409,7 @@
 
 	pmem->pfn_flags = PFN_DEV;
 	pmem->pgmap.ref = &q->q_usage_counter;
-<<<<<<< HEAD
 	pmem->pgmap.kill = pmem_freeze_queue;
-=======
->>>>>>> 34e6f0e1
 	if (is_nd_pfn(dev)) {
 		if (setup_pagemap_fsdax(dev, &pmem->pgmap))
 			return -ENOMEM;
@@ -437,16 +434,6 @@
 				pmem->size, ARCH_MEMREMAP_PMEM);
 		memcpy(&bb_res, &nsio->res, sizeof(bb_res));
 	}
-<<<<<<< HEAD
-=======
-
-	/*
-	 * At release time the queue must be frozen before
-	 * devm_memremap_pages is unwound
-	 */
-	if (devm_add_action_or_reset(dev, pmem_freeze_queue, q))
-		return -ENOMEM;
->>>>>>> 34e6f0e1
 
 	if (IS_ERR(addr))
 		return PTR_ERR(addr);
@@ -507,7 +494,6 @@
 {
 	int ret;
 	struct nd_namespace_common *ndns;
-	int ret;
 
 	ndns = nvdimm_namespace_common_probe(dev);
 	if (IS_ERR(ndns))
@@ -523,11 +509,6 @@
 	if (ret)
 		return ret;
 
-<<<<<<< HEAD
-	/* if we find a valid info-block we'll come back as that personality */
-	if (nd_btt_probe(dev, ndns) == 0 || nd_pfn_probe(dev, ndns) == 0
-			|| nd_dax_probe(dev, ndns) == 0)
-=======
 	ret = nd_btt_probe(dev, ndns);
 	if (ret == 0)
 		return -ENXIO;
@@ -551,7 +532,6 @@
 
 	ret = nd_dax_probe(dev, ndns);
 	if (ret == 0)
->>>>>>> 34e6f0e1
 		return -ENXIO;
 	else if (ret == -EOPNOTSUPP)
 		return ret;
@@ -559,13 +539,6 @@
 	/* probe complete, attach handles namespace enabling */
 	devm_namespace_disable(dev, ndns);
 
-<<<<<<< HEAD
-	/* probe complete, attach handles namespace enabling */
-	devm_namespace_disable(dev, ndns);
-
-	/* ...otherwise we're just a raw pmem device */
-=======
->>>>>>> 34e6f0e1
 	return pmem_attach_disk(dev, ndns);
 }
 
