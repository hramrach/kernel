--- conflicted
+++ resolved
@@ -1161,11 +1161,7 @@
 
 static void rk_iommu_release_device(struct device *dev)
 {
-<<<<<<< HEAD
-	struct rk_iommudata *data = dev->archdata.iommu;
-=======
 	struct rk_iommudata *data = dev_iommu_priv_get(dev);
->>>>>>> 7d2a07b7
 
 	device_link_del(data->link);
 }
