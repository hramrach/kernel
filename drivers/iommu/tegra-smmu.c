--- conflicted
+++ resolved
@@ -376,15 +376,9 @@
 		if (client->swgroup != swgroup)
 			continue;
 
-<<<<<<< HEAD
-		value = smmu_readl(smmu, client->smmu.reg);
-		value |= BIT(client->smmu.bit);
-		smmu_writel(smmu, value, client->smmu.reg);
-=======
 		value = smmu_readl(smmu, client->regs.smmu.reg);
 		value |= BIT(client->regs.smmu.bit);
 		smmu_writel(smmu, value, client->regs.smmu.reg);
->>>>>>> 7d2a07b7
 	}
 }
 
@@ -666,10 +660,6 @@
 	smmu_flush(smmu);
 }
 
-<<<<<<< HEAD
-static int tegra_smmu_map(struct iommu_domain *domain, unsigned long iova,
-			  phys_addr_t paddr, size_t size, int prot, gfp_t gfp)
-=======
 static struct page *as_get_pde_page(struct tegra_smmu_as *as,
 				    unsigned long iova, gfp_t gfp,
 				    unsigned long *flags)
@@ -713,7 +703,6 @@
 __tegra_smmu_map(struct iommu_domain *domain, unsigned long iova,
 		 phys_addr_t paddr, size_t size, int prot, gfp_t gfp,
 		 unsigned long *flags)
->>>>>>> 7d2a07b7
 {
 	struct tegra_smmu_as *as = to_smmu_as(domain);
 	dma_addr_t pte_dma;
@@ -747,14 +736,9 @@
 	return 0;
 }
 
-<<<<<<< HEAD
-static size_t tegra_smmu_unmap(struct iommu_domain *domain, unsigned long iova,
-			       size_t size, struct iommu_iotlb_gather *gather)
-=======
 static size_t
 __tegra_smmu_unmap(struct iommu_domain *domain, unsigned long iova,
 		   size_t size, struct iommu_iotlb_gather *gather)
->>>>>>> 7d2a07b7
 {
 	struct tegra_smmu_as *as = to_smmu_as(domain);
 	dma_addr_t pte_dma;
@@ -866,24 +850,10 @@
 		if (smmu) {
 			err = tegra_smmu_configure(smmu, dev, &args);
 
-<<<<<<< HEAD
-			if (err < 0)
-				return ERR_PTR(err);
-
-			/*
-			 * Only a single IOMMU master interface is currently
-			 * supported by the Linux kernel, so abort after the
-			 * first match.
-			 */
-			dev->archdata.iommu = smmu;
-
-			break;
-=======
 			if (err < 0) {
 				of_node_put(args.np);
 				return ERR_PTR(err);
 			}
->>>>>>> 7d2a07b7
 		}
 
 		of_node_put(args.np);
@@ -897,14 +867,7 @@
 	return &smmu->iommu;
 }
 
-<<<<<<< HEAD
-static void tegra_smmu_release_device(struct device *dev)
-{
-	dev->archdata.iommu = NULL;
-}
-=======
 static void tegra_smmu_release_device(struct device *dev) {}
->>>>>>> 7d2a07b7
 
 static const struct tegra_smmu_group_soc *
 tegra_smmu_find_group(struct tegra_smmu *smmu, unsigned int swgroup)
@@ -920,20 +883,6 @@
 }
 
 static void tegra_smmu_group_release(void *iommu_data)
-<<<<<<< HEAD
-{
-	struct tegra_smmu_group *group = iommu_data;
-	struct tegra_smmu *smmu = group->smmu;
-
-	mutex_lock(&smmu->lock);
-	list_del(&group->list);
-	mutex_unlock(&smmu->lock);
-}
-
-static struct iommu_group *tegra_smmu_group_get(struct tegra_smmu *smmu,
-						unsigned int swgroup)
-=======
->>>>>>> 7d2a07b7
 {
 	struct tegra_smmu_group *group = iommu_data;
 	struct tegra_smmu *smmu = group->smmu;
@@ -959,11 +908,7 @@
 
 	/* Find existing iommu_group associating with swgroup or group_soc */
 	list_for_each_entry(group, &smmu->groups, list)
-<<<<<<< HEAD
-		if (group->soc == soc) {
-=======
 		if ((group->swgroup == swgroup) || (soc && group->soc == soc)) {
->>>>>>> 7d2a07b7
 			grp = iommu_group_ref_get(group->group);
 			mutex_unlock(&smmu->lock);
 			return grp;
@@ -976,10 +921,7 @@
 	}
 
 	INIT_LIST_HEAD(&group->list);
-<<<<<<< HEAD
-=======
 	group->swgroup = swgroup;
->>>>>>> 7d2a07b7
 	group->smmu = smmu;
 	group->soc = soc;
 
@@ -995,12 +937,8 @@
 	}
 
 	iommu_group_set_iommudata(group->group, group, tegra_smmu_group_release);
-<<<<<<< HEAD
-	iommu_group_set_name(group->group, soc->name);
-=======
 	if (soc)
 		iommu_group_set_name(group->group, soc->name);
->>>>>>> 7d2a07b7
 	list_add_tail(&group->list, &smmu->groups);
 	mutex_unlock(&smmu->lock);
 
