// SPDX-License-Identifier: GPL-2.0-only
/*
 * Copyright (c) 2019, The Linux Foundation. All rights reserved.
 */

#include <linux/adreno-smmu-priv.h>
#include <linux/of_device.h>
#include <linux/qcom_scm.h>

#include "arm-smmu.h"

struct qcom_smmu {
	struct arm_smmu_device smmu;
	bool bypass_quirk;
	u8 bypass_cbndx;
};

static struct qcom_smmu *to_qcom_smmu(struct arm_smmu_device *smmu)
{
	return container_of(smmu, struct qcom_smmu, smmu);
}

<<<<<<< HEAD
=======
static void qcom_adreno_smmu_write_sctlr(struct arm_smmu_device *smmu, int idx,
		u32 reg)
{
	/*
	 * On the GPU device we want to process subsequent transactions after a
	 * fault to keep the GPU from hanging
	 */
	reg |= ARM_SMMU_SCTLR_HUPCF;

	arm_smmu_cb_write(smmu, idx, ARM_SMMU_CB_SCTLR, reg);
}

#define QCOM_ADRENO_SMMU_GPU_SID 0

static bool qcom_adreno_smmu_is_gpu_device(struct device *dev)
{
	struct iommu_fwspec *fwspec = dev_iommu_fwspec_get(dev);
	int i;

	/*
	 * The GPU will always use SID 0 so that is a handy way to uniquely
	 * identify it and configure it for per-instance pagetables
	 */
	for (i = 0; i < fwspec->num_ids; i++) {
		u16 sid = FIELD_GET(ARM_SMMU_SMR_ID, fwspec->ids[i]);

		if (sid == QCOM_ADRENO_SMMU_GPU_SID)
			return true;
	}

	return false;
}

static const struct io_pgtable_cfg *qcom_adreno_smmu_get_ttbr1_cfg(
		const void *cookie)
{
	struct arm_smmu_domain *smmu_domain = (void *)cookie;
	struct io_pgtable *pgtable =
		io_pgtable_ops_to_pgtable(smmu_domain->pgtbl_ops);
	return &pgtable->cfg;
}

/*
 * Local implementation to configure TTBR0 with the specified pagetable config.
 * The GPU driver will call this to enable TTBR0 when per-instance pagetables
 * are active
 */

static int qcom_adreno_smmu_set_ttbr0_cfg(const void *cookie,
		const struct io_pgtable_cfg *pgtbl_cfg)
{
	struct arm_smmu_domain *smmu_domain = (void *)cookie;
	struct io_pgtable *pgtable = io_pgtable_ops_to_pgtable(smmu_domain->pgtbl_ops);
	struct arm_smmu_cfg *cfg = &smmu_domain->cfg;
	struct arm_smmu_cb *cb = &smmu_domain->smmu->cbs[cfg->cbndx];

	/* The domain must have split pagetables already enabled */
	if (cb->tcr[0] & ARM_SMMU_TCR_EPD1)
		return -EINVAL;

	/* If the pagetable config is NULL, disable TTBR0 */
	if (!pgtbl_cfg) {
		/* Do nothing if it is already disabled */
		if ((cb->tcr[0] & ARM_SMMU_TCR_EPD0))
			return -EINVAL;

		/* Set TCR to the original configuration */
		cb->tcr[0] = arm_smmu_lpae_tcr(&pgtable->cfg);
		cb->ttbr[0] = FIELD_PREP(ARM_SMMU_TTBRn_ASID, cb->cfg->asid);
	} else {
		u32 tcr = cb->tcr[0];

		/* Don't call this again if TTBR0 is already enabled */
		if (!(cb->tcr[0] & ARM_SMMU_TCR_EPD0))
			return -EINVAL;

		tcr |= arm_smmu_lpae_tcr(pgtbl_cfg);
		tcr &= ~(ARM_SMMU_TCR_EPD0 | ARM_SMMU_TCR_EPD1);

		cb->tcr[0] = tcr;
		cb->ttbr[0] = pgtbl_cfg->arm_lpae_s1_cfg.ttbr;
		cb->ttbr[0] |= FIELD_PREP(ARM_SMMU_TTBRn_ASID, cb->cfg->asid);
	}

	arm_smmu_write_context_bank(smmu_domain->smmu, cb->cfg->cbndx);

	return 0;
}

static int qcom_adreno_smmu_alloc_context_bank(struct arm_smmu_domain *smmu_domain,
					       struct arm_smmu_device *smmu,
					       struct device *dev, int start)
{
	int count;

	/*
	 * Assign context bank 0 to the GPU device so the GPU hardware can
	 * switch pagetables
	 */
	if (qcom_adreno_smmu_is_gpu_device(dev)) {
		start = 0;
		count = 1;
	} else {
		start = 1;
		count = smmu->num_context_banks;
	}

	return __arm_smmu_alloc_bitmap(smmu->context_map, start, count);
}

static int qcom_adreno_smmu_init_context(struct arm_smmu_domain *smmu_domain,
		struct io_pgtable_cfg *pgtbl_cfg, struct device *dev)
{
	struct adreno_smmu_priv *priv;

	/* Only enable split pagetables for the GPU device (SID 0) */
	if (!qcom_adreno_smmu_is_gpu_device(dev))
		return 0;

	/*
	 * All targets that use the qcom,adreno-smmu compatible string *should*
	 * be AARCH64 stage 1 but double check because the arm-smmu code assumes
	 * that is the case when the TTBR1 quirk is enabled
	 */
	if ((smmu_domain->stage == ARM_SMMU_DOMAIN_S1) &&
	    (smmu_domain->cfg.fmt == ARM_SMMU_CTX_FMT_AARCH64))
		pgtbl_cfg->quirks |= IO_PGTABLE_QUIRK_ARM_TTBR1;

	/*
	 * Initialize private interface with GPU:
	 */

	priv = dev_get_drvdata(dev);
	priv->cookie = smmu_domain;
	priv->get_ttbr1_cfg = qcom_adreno_smmu_get_ttbr1_cfg;
	priv->set_ttbr0_cfg = qcom_adreno_smmu_set_ttbr0_cfg;

	return 0;
}

>>>>>>> e6b46c3a
static const struct of_device_id qcom_smmu_client_of_match[] __maybe_unused = {
	{ .compatible = "qcom,adreno" },
	{ .compatible = "qcom,mdp4" },
	{ .compatible = "qcom,mdss" },
	{ .compatible = "qcom,sc7180-mdss" },
	{ .compatible = "qcom,sc7180-mss-pil" },
	{ .compatible = "qcom,sdm845-mdss" },
	{ .compatible = "qcom,sdm845-mss-pil" },
	{ }
};

static int qcom_smmu_cfg_probe(struct arm_smmu_device *smmu)
{
	unsigned int last_s2cr = ARM_SMMU_GR0_S2CR(smmu->num_mapping_groups - 1);
	struct qcom_smmu *qsmmu = to_qcom_smmu(smmu);
	u32 reg;
	u32 smr;
	int i;

	/*
	 * With some firmware versions writes to S2CR of type FAULT are
	 * ignored, and writing BYPASS will end up written as FAULT in the
	 * register. Perform a write to S2CR to detect if this is the case and
	 * if so reserve a context bank to emulate bypass streams.
	 */
	reg = FIELD_PREP(ARM_SMMU_S2CR_TYPE, S2CR_TYPE_BYPASS) |
	      FIELD_PREP(ARM_SMMU_S2CR_CBNDX, 0xff) |
	      FIELD_PREP(ARM_SMMU_S2CR_PRIVCFG, S2CR_PRIVCFG_DEFAULT);
	arm_smmu_gr0_write(smmu, last_s2cr, reg);
	reg = arm_smmu_gr0_read(smmu, last_s2cr);
	if (FIELD_GET(ARM_SMMU_S2CR_TYPE, reg) != S2CR_TYPE_BYPASS) {
		qsmmu->bypass_quirk = true;
		qsmmu->bypass_cbndx = smmu->num_context_banks - 1;

		set_bit(qsmmu->bypass_cbndx, smmu->context_map);

		arm_smmu_cb_write(smmu, qsmmu->bypass_cbndx, ARM_SMMU_CB_SCTLR, 0);

		reg = FIELD_PREP(ARM_SMMU_CBAR_TYPE, CBAR_TYPE_S1_TRANS_S2_BYPASS);
		arm_smmu_gr1_write(smmu, ARM_SMMU_GR1_CBAR(qsmmu->bypass_cbndx), reg);
	}

	for (i = 0; i < smmu->num_mapping_groups; i++) {
		smr = arm_smmu_gr0_read(smmu, ARM_SMMU_GR0_SMR(i));

		if (FIELD_GET(ARM_SMMU_SMR_VALID, smr)) {
			smmu->smrs[i].id = FIELD_GET(ARM_SMMU_SMR_ID, smr);
			smmu->smrs[i].mask = FIELD_GET(ARM_SMMU_SMR_MASK, smr);
			smmu->smrs[i].valid = true;

			smmu->s2crs[i].type = S2CR_TYPE_BYPASS;
			smmu->s2crs[i].privcfg = S2CR_PRIVCFG_DEFAULT;
			smmu->s2crs[i].cbndx = 0xff;
		}
	}

	return 0;
}

static void qcom_smmu_write_s2cr(struct arm_smmu_device *smmu, int idx)
{
	struct arm_smmu_s2cr *s2cr = smmu->s2crs + idx;
	struct qcom_smmu *qsmmu = to_qcom_smmu(smmu);
	u32 cbndx = s2cr->cbndx;
	u32 type = s2cr->type;
	u32 reg;

	if (qsmmu->bypass_quirk) {
		if (type == S2CR_TYPE_BYPASS) {
			/*
			 * Firmware with quirky S2CR handling will substitute
			 * BYPASS writes with FAULT, so point the stream to the
			 * reserved context bank and ask for translation on the
			 * stream
			 */
			type = S2CR_TYPE_TRANS;
			cbndx = qsmmu->bypass_cbndx;
		} else if (type == S2CR_TYPE_FAULT) {
			/*
			 * Firmware with quirky S2CR handling will ignore FAULT
			 * writes, so trick it to write FAULT by asking for a
			 * BYPASS.
			 */
			type = S2CR_TYPE_BYPASS;
			cbndx = 0xff;
		}
	}

	reg = FIELD_PREP(ARM_SMMU_S2CR_TYPE, type) |
	      FIELD_PREP(ARM_SMMU_S2CR_CBNDX, cbndx) |
	      FIELD_PREP(ARM_SMMU_S2CR_PRIVCFG, s2cr->privcfg);
	arm_smmu_gr0_write(smmu, ARM_SMMU_GR0_S2CR(idx), reg);
}

static int qcom_smmu_def_domain_type(struct device *dev)
{
	const struct of_device_id *match =
		of_match_device(qcom_smmu_client_of_match, dev);

	return match ? IOMMU_DOMAIN_IDENTITY : 0;
}

static int qcom_sdm845_smmu500_reset(struct arm_smmu_device *smmu)
{
	int ret;

	/*
	 * To address performance degradation in non-real time clients,
	 * such as USB and UFS, turn off wait-for-safe on sdm845 based boards,
	 * such as MTP and db845, whose firmwares implement secure monitor
	 * call handlers to turn on/off the wait-for-safe logic.
	 */
	ret = qcom_scm_qsmmu500_wait_safe_toggle(0);
	if (ret)
		dev_warn(smmu->dev, "Failed to turn off SAFE logic\n");

	return ret;
}

static int qcom_smmu500_reset(struct arm_smmu_device *smmu)
{
	const struct device_node *np = smmu->dev->of_node;

	arm_mmu500_reset(smmu);

	if (of_device_is_compatible(np, "qcom,sdm845-smmu-500"))
		return qcom_sdm845_smmu500_reset(smmu);

	return 0;
}

static const struct arm_smmu_impl qcom_smmu_impl = {
	.cfg_probe = qcom_smmu_cfg_probe,
	.def_domain_type = qcom_smmu_def_domain_type,
	.reset = qcom_smmu500_reset,
	.write_s2cr = qcom_smmu_write_s2cr,
};

static const struct arm_smmu_impl qcom_adreno_smmu_impl = {
	.init_context = qcom_adreno_smmu_init_context,
	.def_domain_type = qcom_smmu_def_domain_type,
	.reset = qcom_smmu500_reset,
	.alloc_context_bank = qcom_adreno_smmu_alloc_context_bank,
	.write_sctlr = qcom_adreno_smmu_write_sctlr,
};

static struct arm_smmu_device *qcom_smmu_create(struct arm_smmu_device *smmu,
		const struct arm_smmu_impl *impl)
{
	struct qcom_smmu *qsmmu;

	/* Check to make sure qcom_scm has finished probing */
	if (!qcom_scm_is_available())
		return ERR_PTR(-EPROBE_DEFER);

	qsmmu = devm_krealloc(smmu->dev, smmu, sizeof(*qsmmu), GFP_KERNEL);
	if (!qsmmu)
		return ERR_PTR(-ENOMEM);

	qsmmu->smmu.impl = impl;

	return &qsmmu->smmu;
}

static const struct of_device_id __maybe_unused qcom_smmu_impl_of_match[] = {
	{ .compatible = "qcom,msm8998-smmu-v2" },
	{ .compatible = "qcom,sc7180-smmu-500" },
	{ .compatible = "qcom,sdm630-smmu-v2" },
	{ .compatible = "qcom,sdm845-smmu-500" },
	{ .compatible = "qcom,sm8150-smmu-500" },
	{ .compatible = "qcom,sm8250-smmu-500" },
	{ }
};

struct arm_smmu_device *qcom_smmu_impl_init(struct arm_smmu_device *smmu)
{
	const struct device_node *np = smmu->dev->of_node;

	if (of_match_node(qcom_smmu_impl_of_match, np))
		return qcom_smmu_create(smmu, &qcom_smmu_impl);

	if (of_device_is_compatible(np, "qcom,adreno-smmu"))
		return qcom_smmu_create(smmu, &qcom_adreno_smmu_impl);

	return smmu;
}<|MERGE_RESOLUTION|>--- conflicted
+++ resolved
@@ -20,8 +20,6 @@
 	return container_of(smmu, struct qcom_smmu, smmu);
 }
 
-<<<<<<< HEAD
-=======
 static void qcom_adreno_smmu_write_sctlr(struct arm_smmu_device *smmu, int idx,
 		u32 reg)
 {
@@ -162,7 +160,6 @@
 	return 0;
 }
 
->>>>>>> e6b46c3a
 static const struct of_device_id qcom_smmu_client_of_match[] __maybe_unused = {
 	{ .compatible = "qcom,adreno" },
 	{ .compatible = "qcom,mdp4" },
