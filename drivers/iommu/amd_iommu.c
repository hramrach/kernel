/*
 * Copyright (C) 2007-2010 Advanced Micro Devices, Inc.
 * Author: Joerg Roedel <jroedel@suse.de>
 *         Leo Duran <leo.duran@amd.com>
 *
 * This program is free software; you can redistribute it and/or modify it
 * under the terms of the GNU General Public License version 2 as published
 * by the Free Software Foundation.
 *
 * This program is distributed in the hope that it will be useful,
 * but WITHOUT ANY WARRANTY; without even the implied warranty of
 * MERCHANTABILITY or FITNESS FOR A PARTICULAR PURPOSE.  See the
 * GNU General Public License for more details.
 *
 * You should have received a copy of the GNU General Public License
 * along with this program; if not, write to the Free Software
 * Foundation, Inc., 59 Temple Place, Suite 330, Boston, MA  02111-1307 USA
 */

#include <linux/ratelimit.h>
#include <linux/pci.h>
#include <linux/acpi.h>
#include <linux/amba/bus.h>
#include <linux/platform_device.h>
#include <linux/pci-ats.h>
#include <linux/bitmap.h>
#include <linux/slab.h>
#include <linux/debugfs.h>
#include <linux/scatterlist.h>
#include <linux/dma-mapping.h>
#include <linux/iommu-helper.h>
#include <linux/iommu.h>
#include <linux/delay.h>
#include <linux/amd-iommu.h>
#include <linux/notifier.h>
#include <linux/export.h>
#include <linux/irq.h>
#include <linux/msi.h>
#include <linux/dma-contiguous.h>
#include <linux/irqdomain.h>
#include <linux/percpu.h>
#include <linux/iova.h>
#include <asm/irq_remapping.h>
#include <asm/io_apic.h>
#include <asm/apic.h>
#include <asm/hw_irq.h>
#include <asm/msidef.h>
#include <asm/proto.h>
#include <asm/iommu.h>
#include <asm/gart.h>
#include <asm/dma.h>

#include "amd_iommu_proto.h"
#include "amd_iommu_types.h"
#include "irq_remapping.h"

#define CMD_SET_TYPE(cmd, t) ((cmd)->data[1] |= ((t) << 28))

#define LOOP_TIMEOUT	100000

/* IO virtual address start page frame number */
#define IOVA_START_PFN		(1)
#define IOVA_PFN(addr)		((addr) >> PAGE_SHIFT)

/* Reserved IOVA ranges */
#define MSI_RANGE_START		(0xfee00000)
#define MSI_RANGE_END		(0xfeefffff)
#define HT_RANGE_START		(0xfd00000000ULL)
#define HT_RANGE_END		(0xffffffffffULL)

/*
 * This bitmap is used to advertise the page sizes our hardware support
 * to the IOMMU core, which will then use this information to split
 * physically contiguous memory regions it is mapping into page sizes
 * that we support.
 *
 * 512GB Pages are not supported due to a hardware bug
 */
#define AMD_IOMMU_PGSIZES	((~0xFFFUL) & ~(2ULL << 38))

static DEFINE_RWLOCK(amd_iommu_devtable_lock);

/* List of all available dev_data structures */
static LIST_HEAD(dev_data_list);
static DEFINE_SPINLOCK(dev_data_list_lock);

LIST_HEAD(ioapic_map);
LIST_HEAD(hpet_map);
LIST_HEAD(acpihid_map);

/*
 * Domain for untranslated devices - only allocated
 * if iommu=pt passed on kernel cmd line.
 */
const struct iommu_ops amd_iommu_ops;

static ATOMIC_NOTIFIER_HEAD(ppr_notifier);
int amd_iommu_max_glx_val = -1;

static const struct dma_map_ops amd_iommu_dma_ops;

/*
 * general struct to manage commands send to an IOMMU
 */
struct iommu_cmd {
	u32 data[4];
};

struct kmem_cache *amd_iommu_irq_cache;

static void update_domain(struct protection_domain *domain);
static int protection_domain_init(struct protection_domain *domain);
static void detach_device(struct device *dev);
<<<<<<< HEAD
static void iova_domain_flush_tlb(struct iova_domain *iovad);
=======
static void update_and_flush_device_table(struct protection_domain *domain,
					  struct domain_pgtable *pgtable);

#define FLUSH_QUEUE_SIZE 256

struct flush_queue_entry {
	unsigned long iova_pfn;
	unsigned long pages;
	u64 counter; /* Flush counter when this entry was added to the queue */
};

struct flush_queue {
	struct flush_queue_entry *entries;
	unsigned head, tail;
	spinlock_t lock;
};
>>>>>>> c6f52231

/*
 * Data container for a dma_ops specific protection domain
 */
struct dma_ops_domain {
	/* generic protection domain information */
	struct protection_domain domain;

	/* IOVA RB-Tree */
	struct iova_domain iovad;
};

static struct iova_domain reserved_iova_ranges;
static struct lock_class_key reserved_rbtree_key;

/****************************************************************************
 *
 * Helper functions
 *
 ****************************************************************************/

static inline int match_hid_uid(struct device *dev,
				struct acpihid_map_entry *entry)
{
	struct acpi_device *adev = ACPI_COMPANION(dev);
	const char *hid, *uid;

	if (!adev)
		return -ENODEV;

	hid = acpi_device_hid(adev);
	uid = acpi_device_uid(adev);

	if (!hid || !(*hid))
		return -ENODEV;

	if (!uid || !(*uid))
		return strcmp(hid, entry->hid);

	if (!(*entry->uid))
		return strcmp(hid, entry->hid);

	return (strcmp(hid, entry->hid) || strcmp(uid, entry->uid));
}

static inline u16 get_pci_device_id(struct device *dev)
{
	struct pci_dev *pdev = to_pci_dev(dev);

	return PCI_DEVID(pdev->bus->number, pdev->devfn);
}

static inline int get_acpihid_device_id(struct device *dev,
					struct acpihid_map_entry **entry)
{
	struct acpihid_map_entry *p;

	list_for_each_entry(p, &acpihid_map, list) {
		if (!match_hid_uid(dev, p)) {
			if (entry)
				*entry = p;
			return p->devid;
		}
	}
	return -EINVAL;
}

static inline int get_device_id(struct device *dev)
{
	int devid;

	if (dev_is_pci(dev))
		devid = get_pci_device_id(dev);
	else
		devid = get_acpihid_device_id(dev, NULL);

	return devid;
}

static struct protection_domain *to_pdomain(struct iommu_domain *dom)
{
	return container_of(dom, struct protection_domain, domain);
}

static struct dma_ops_domain* to_dma_ops_domain(struct protection_domain *domain)
{
	BUG_ON(domain->flags != PD_DMA_OPS_MASK);
	return container_of(domain, struct dma_ops_domain, domain);
}

static void amd_iommu_domain_get_pgtable(struct protection_domain *domain,
					 struct domain_pgtable *pgtable)
{
	u64 pt_root = atomic64_read(&domain->pt_root);

	pgtable->root = (u64 *)(pt_root & PAGE_MASK);
	pgtable->mode = pt_root & 7; /* lowest 3 bits encode pgtable mode */
}

static u64 amd_iommu_domain_encode_pgtable(u64 *root, int mode)
{
	u64 pt_root;

	/* lowest 3 bits encode pgtable mode */
	pt_root = mode & 7;
	pt_root |= (u64)root;

	return pt_root;
}

static struct iommu_dev_data *alloc_dev_data(u16 devid)
{
	struct iommu_dev_data *dev_data;
	unsigned long flags;

	dev_data = kzalloc(sizeof(*dev_data), GFP_KERNEL);
	if (!dev_data)
		return NULL;

	dev_data->devid = devid;

	spin_lock_irqsave(&dev_data_list_lock, flags);
	list_add_tail(&dev_data->dev_data_list, &dev_data_list);
	spin_unlock_irqrestore(&dev_data_list_lock, flags);

	ratelimit_default_init(&dev_data->rs);

	return dev_data;
}

static struct iommu_dev_data *search_dev_data(u16 devid)
{
	struct iommu_dev_data *dev_data;
	unsigned long flags;

	spin_lock_irqsave(&dev_data_list_lock, flags);
	list_for_each_entry(dev_data, &dev_data_list, dev_data_list) {
		if (dev_data->devid == devid)
			goto out_unlock;
	}

	dev_data = NULL;

out_unlock:
	spin_unlock_irqrestore(&dev_data_list_lock, flags);

	return dev_data;
}

static int __last_alias(struct pci_dev *pdev, u16 alias, void *data)
{
	*(u16 *)data = alias;
	return 0;
}

static u16 get_alias(struct device *dev)
{
	struct pci_dev *pdev = to_pci_dev(dev);
	u16 devid, ivrs_alias, pci_alias;

	/* The callers make sure that get_device_id() does not fail here */
	devid = get_device_id(dev);

	/* For ACPI HID devices, we simply return the devid as such */
	if (!dev_is_pci(dev))
		return devid;

	ivrs_alias = amd_iommu_alias_table[devid];

	pci_for_each_dma_alias(pdev, __last_alias, &pci_alias);

	if (ivrs_alias == pci_alias)
		return ivrs_alias;

	/*
	 * DMA alias showdown
	 *
	 * The IVRS is fairly reliable in telling us about aliases, but it
	 * can't know about every screwy device.  If we don't have an IVRS
	 * reported alias, use the PCI reported alias.  In that case we may
	 * still need to initialize the rlookup and dev_table entries if the
	 * alias is to a non-existent device.
	 */
	if (ivrs_alias == devid) {
		if (!amd_iommu_rlookup_table[pci_alias]) {
			amd_iommu_rlookup_table[pci_alias] =
				amd_iommu_rlookup_table[devid];
			memcpy(amd_iommu_dev_table[pci_alias].data,
			       amd_iommu_dev_table[devid].data,
			       sizeof(amd_iommu_dev_table[pci_alias].data));
		}

		return pci_alias;
	}

	pr_info("AMD-Vi: Using IVRS reported alias %02x:%02x.%d "
		"for device %s[%04x:%04x], kernel reported alias "
		"%02x:%02x.%d\n", PCI_BUS_NUM(ivrs_alias), PCI_SLOT(ivrs_alias),
		PCI_FUNC(ivrs_alias), dev_name(dev), pdev->vendor, pdev->device,
		PCI_BUS_NUM(pci_alias), PCI_SLOT(pci_alias),
		PCI_FUNC(pci_alias));

	/*
	 * If we don't have a PCI DMA alias and the IVRS alias is on the same
	 * bus, then the IVRS table may know about a quirk that we don't.
	 */
	if (pci_alias == devid &&
	    PCI_BUS_NUM(ivrs_alias) == pdev->bus->number) {
		pci_add_dma_alias(pdev, ivrs_alias & 0xff);
		pr_info("AMD-Vi: Added PCI DMA alias %02x.%d for %s\n",
			PCI_SLOT(ivrs_alias), PCI_FUNC(ivrs_alias),
			dev_name(dev));
	}

	return ivrs_alias;
}

static struct iommu_dev_data *find_dev_data(u16 devid)
{
	struct iommu_dev_data *dev_data;
	struct amd_iommu *iommu = amd_iommu_rlookup_table[devid];

	dev_data = search_dev_data(devid);

	if (dev_data == NULL) {
		dev_data = alloc_dev_data(devid);
		if (!dev_data)
			return NULL;

		if (translation_pre_enabled(iommu))
			dev_data->defer_attach = true;
	}

	return dev_data;
}

struct iommu_dev_data *get_dev_data(struct device *dev)
{
	return dev->archdata.iommu;
}
EXPORT_SYMBOL(get_dev_data);

/*
* Find or create an IOMMU group for a acpihid device.
*/
static struct iommu_group *acpihid_device_group(struct device *dev)
{
	struct acpihid_map_entry *p, *entry = NULL;
	int devid;

	devid = get_acpihid_device_id(dev, &entry);
	if (devid < 0)
		return ERR_PTR(devid);

	list_for_each_entry(p, &acpihid_map, list) {
		if ((devid == p->devid) && p->group)
			entry->group = p->group;
	}

	if (!entry->group)
		entry->group = generic_device_group(dev);
	else
		iommu_group_ref_get(entry->group);

	return entry->group;
}

static bool pci_iommuv2_capable(struct pci_dev *pdev)
{
	static const int caps[] = {
		PCI_EXT_CAP_ID_ATS,
		PCI_EXT_CAP_ID_PRI,
		PCI_EXT_CAP_ID_PASID,
	};
	int i, pos;

	if (pci_ats_disabled())
		return false;

	for (i = 0; i < 3; ++i) {
		pos = pci_find_ext_capability(pdev, caps[i]);
		if (pos == 0)
			return false;
	}

	return true;
}

static bool pdev_pri_erratum(struct pci_dev *pdev, u32 erratum)
{
	struct iommu_dev_data *dev_data;

	dev_data = get_dev_data(&pdev->dev);

	return dev_data->errata & (1 << erratum) ? true : false;
}

/*
 * This function checks if the driver got a valid device from the caller to
 * avoid dereferencing invalid pointers.
 */
static bool check_device(struct device *dev)
{
	int devid;

	if (!dev || !dev->dma_mask)
		return false;

	devid = get_device_id(dev);
	if (devid < 0)
		return false;

	/* Out of our scope? */
	if (devid > amd_iommu_last_bdf)
		return false;

	if (amd_iommu_rlookup_table[devid] == NULL)
		return false;

	return true;
}

static void init_iommu_group(struct device *dev)
{
	struct iommu_group *group;

	group = iommu_group_get_for_dev(dev);
	if (IS_ERR(group))
		return;

	iommu_group_put(group);
}

static int iommu_init_device(struct device *dev)
{
	struct iommu_dev_data *dev_data;
	struct amd_iommu *iommu;
	int devid;

	if (dev->archdata.iommu)
		return 0;

	devid = get_device_id(dev);
	if (devid < 0)
		return devid;

	iommu = amd_iommu_rlookup_table[devid];

	dev_data = find_dev_data(devid);
	if (!dev_data)
		return -ENOMEM;

	dev_data->alias = get_alias(dev);

	/*
	 * By default we use passthrough mode for IOMMUv2 capable device.
	 * But if amd_iommu=force_isolation is set (e.g. to debug DMA to
	 * invalid address), we ignore the capability for the device so
	 * it'll be forced to go into translation mode.
	 */
	if ((iommu_default_passthrough() || !amd_iommu_force_isolation) &&
	    dev_is_pci(dev) && pci_iommuv2_capable(to_pci_dev(dev))) {
		struct amd_iommu *iommu;

		iommu = amd_iommu_rlookup_table[dev_data->devid];
		dev_data->iommu_v2 = iommu->is_iommu_v2;
	}

	dev->archdata.iommu = dev_data;

	iommu_device_link(&iommu->iommu, dev);

	return 0;
}

static void iommu_ignore_device(struct device *dev)
{
	u16 alias;
	int devid;

	devid = get_device_id(dev);
	if (devid < 0)
		return;

	alias = get_alias(dev);

	memset(&amd_iommu_dev_table[devid], 0, sizeof(struct dev_table_entry));
	memset(&amd_iommu_dev_table[alias], 0, sizeof(struct dev_table_entry));

	amd_iommu_rlookup_table[devid] = NULL;
	amd_iommu_rlookup_table[alias] = NULL;
}

static void iommu_uninit_device(struct device *dev)
{
	struct iommu_dev_data *dev_data;
	struct amd_iommu *iommu;
	int devid;

	devid = get_device_id(dev);
	if (devid < 0)
		return;

	iommu = amd_iommu_rlookup_table[devid];

	dev_data = search_dev_data(devid);
	if (!dev_data)
		return;

	if (dev_data->domain)
		detach_device(dev);

	iommu_device_unlink(&iommu->iommu, dev);

	iommu_group_remove_device(dev);

	/* Remove dma-ops */
	dev->dma_ops = NULL;

	/*
	 * We keep dev_data around for unplugged devices and reuse it when the
	 * device is re-plugged - not doing so would introduce a ton of races.
	 */
}

/****************************************************************************
 *
 * Interrupt handling functions
 *
 ****************************************************************************/

static void dump_dte_entry(u16 devid)
{
	int i;

	for (i = 0; i < 4; ++i)
		pr_err("AMD-Vi: DTE[%d]: %016llx\n", i,
			amd_iommu_dev_table[devid].data[i]);
}

static void dump_command(unsigned long phys_addr)
{
	struct iommu_cmd *cmd = iommu_phys_to_virt(phys_addr);
	int i;

	for (i = 0; i < 4; ++i)
		pr_err("AMD-Vi: CMD[%d]: %08x\n", i, cmd->data[i]);
}

static void amd_iommu_report_page_fault(u16 devid, u16 domain_id,
					u64 address, int flags)
{
	struct iommu_dev_data *dev_data = NULL;
	struct pci_dev *pdev;

	pdev = pci_get_bus_and_slot(PCI_BUS_NUM(devid), devid & 0xff);
	if (pdev)
		dev_data = get_dev_data(&pdev->dev);

	if (dev_data && __ratelimit(&dev_data->rs)) {
		dev_err(&pdev->dev, "AMD-Vi: Event logged [IO_PAGE_FAULT domain=0x%04x address=0x%016llx flags=0x%04x]\n",
			domain_id, address, flags);
	} else if (printk_ratelimit()) {
		pr_err("AMD-Vi: Event logged [IO_PAGE_FAULT device=%02x:%02x.%x domain=0x%04x address=0x%016llx flags=0x%04x]\n",
			PCI_BUS_NUM(devid), PCI_SLOT(devid), PCI_FUNC(devid),
			domain_id, address, flags);
	}

	if (pdev)
		pci_dev_put(pdev);
}

static void iommu_print_event(struct amd_iommu *iommu, void *__evt)
{
	int type, devid, domid, flags;
	volatile u32 *event = __evt;
	int count = 0;
	u64 address;

retry:
	type    = (event[1] >> EVENT_TYPE_SHIFT)  & EVENT_TYPE_MASK;
	devid   = (event[0] >> EVENT_DEVID_SHIFT) & EVENT_DEVID_MASK;
	domid   = (event[1] >> EVENT_DOMID_SHIFT) & EVENT_DOMID_MASK;
	flags   = (event[1] >> EVENT_FLAGS_SHIFT) & EVENT_FLAGS_MASK;
	address = (u64)(((u64)event[3]) << 32) | event[2];

	if (type == 0) {
		/* Did we hit the erratum? */
		if (++count == LOOP_TIMEOUT) {
			pr_err("AMD-Vi: No event written to event log\n");
			return;
		}
		udelay(1);
		goto retry;
	}

	if (type == EVENT_TYPE_IO_FAULT) {
		amd_iommu_report_page_fault(devid, domid, address, flags);
		return;
	} else {
		printk(KERN_ERR "AMD-Vi: Event logged [");
	}

	switch (type) {
	case EVENT_TYPE_ILL_DEV:
		printk("ILLEGAL_DEV_TABLE_ENTRY device=%02x:%02x.%x "
		       "address=0x%016llx flags=0x%04x]\n",
		       PCI_BUS_NUM(devid), PCI_SLOT(devid), PCI_FUNC(devid),
		       address, flags);
		dump_dte_entry(devid);
		break;
	case EVENT_TYPE_DEV_TAB_ERR:
		printk("DEV_TAB_HARDWARE_ERROR device=%02x:%02x.%x "
		       "address=0x%016llx flags=0x%04x]\n",
		       PCI_BUS_NUM(devid), PCI_SLOT(devid), PCI_FUNC(devid),
		       address, flags);
		break;
	case EVENT_TYPE_PAGE_TAB_ERR:
		printk("PAGE_TAB_HARDWARE_ERROR device=%02x:%02x.%x "
		       "domain=0x%04x address=0x%016llx flags=0x%04x]\n",
		       PCI_BUS_NUM(devid), PCI_SLOT(devid), PCI_FUNC(devid),
		       domid, address, flags);
		break;
	case EVENT_TYPE_ILL_CMD:
		printk("ILLEGAL_COMMAND_ERROR address=0x%016llx]\n", address);
		dump_command(address);
		break;
	case EVENT_TYPE_CMD_HARD_ERR:
		printk("COMMAND_HARDWARE_ERROR address=0x%016llx "
		       "flags=0x%04x]\n", address, flags);
		break;
	case EVENT_TYPE_IOTLB_INV_TO:
		printk("IOTLB_INV_TIMEOUT device=%02x:%02x.%x "
		       "address=0x%016llx]\n",
		       PCI_BUS_NUM(devid), PCI_SLOT(devid), PCI_FUNC(devid),
		       address);
		break;
	case EVENT_TYPE_INV_DEV_REQ:
		printk("INVALID_DEVICE_REQUEST device=%02x:%02x.%x "
		       "address=0x%016llx flags=0x%04x]\n",
		       PCI_BUS_NUM(devid), PCI_SLOT(devid), PCI_FUNC(devid),
		       address, flags);
		break;
	default:
		printk(KERN_ERR "UNKNOWN type=0x%02x]\n", type);
	}

	memset(__evt, 0, 4 * sizeof(u32));
}

static void iommu_poll_events(struct amd_iommu *iommu)
{
	u32 head, tail;

	head = readl(iommu->mmio_base + MMIO_EVT_HEAD_OFFSET);
	tail = readl(iommu->mmio_base + MMIO_EVT_TAIL_OFFSET);

	while (head != tail) {
		iommu_print_event(iommu, iommu->evt_buf + head);
		head = (head + EVENT_ENTRY_SIZE) % EVT_BUFFER_SIZE;
	}

	writel(head, iommu->mmio_base + MMIO_EVT_HEAD_OFFSET);
}

static void iommu_handle_ppr_entry(struct amd_iommu *iommu, u64 *raw)
{
	struct amd_iommu_fault fault;

	if (PPR_REQ_TYPE(raw[0]) != PPR_REQ_FAULT) {
		pr_err_ratelimited("AMD-Vi: Unknown PPR request received\n");
		return;
	}

	fault.address   = raw[1];
	fault.pasid     = PPR_PASID(raw[0]);
	fault.device_id = PPR_DEVID(raw[0]);
	fault.tag       = PPR_TAG(raw[0]);
	fault.flags     = PPR_FLAGS(raw[0]);

	atomic_notifier_call_chain(&ppr_notifier, 0, &fault);
}

static void iommu_poll_ppr_log(struct amd_iommu *iommu)
{
	u32 head, tail;

	if (iommu->ppr_log == NULL)
		return;

	head = readl(iommu->mmio_base + MMIO_PPR_HEAD_OFFSET);
	tail = readl(iommu->mmio_base + MMIO_PPR_TAIL_OFFSET);

	while (head != tail) {
		volatile u64 *raw;
		u64 entry[2];
		int i;

		raw = (u64 *)(iommu->ppr_log + head);

		/*
		 * Hardware bug: Interrupt may arrive before the entry is
		 * written to memory. If this happens we need to wait for the
		 * entry to arrive.
		 */
		for (i = 0; i < LOOP_TIMEOUT; ++i) {
			if (PPR_REQ_TYPE(raw[0]) != 0)
				break;
			udelay(1);
		}

		/* Avoid memcpy function-call overhead */
		entry[0] = raw[0];
		entry[1] = raw[1];

		/*
		 * To detect the hardware bug we need to clear the entry
		 * back to zero.
		 */
		raw[0] = raw[1] = 0UL;

		/* Update head pointer of hardware ring-buffer */
		head = (head + PPR_ENTRY_SIZE) % PPR_LOG_SIZE;
		writel(head, iommu->mmio_base + MMIO_PPR_HEAD_OFFSET);

		/* Handle PPR entry */
		iommu_handle_ppr_entry(iommu, entry);

		/* Refresh ring-buffer information */
		head = readl(iommu->mmio_base + MMIO_PPR_HEAD_OFFSET);
		tail = readl(iommu->mmio_base + MMIO_PPR_TAIL_OFFSET);
	}
}

#ifdef CONFIG_IRQ_REMAP
static int (*iommu_ga_log_notifier)(u32);

int amd_iommu_register_ga_log_notifier(int (*notifier)(u32))
{
	iommu_ga_log_notifier = notifier;

	return 0;
}
EXPORT_SYMBOL(amd_iommu_register_ga_log_notifier);

static void iommu_poll_ga_log(struct amd_iommu *iommu)
{
	u32 head, tail, cnt = 0;

	if (iommu->ga_log == NULL)
		return;

	head = readl(iommu->mmio_base + MMIO_GA_HEAD_OFFSET);
	tail = readl(iommu->mmio_base + MMIO_GA_TAIL_OFFSET);

	while (head != tail) {
		volatile u64 *raw;
		u64 log_entry;

		raw = (u64 *)(iommu->ga_log + head);
		cnt++;

		/* Avoid memcpy function-call overhead */
		log_entry = *raw;

		/* Update head pointer of hardware ring-buffer */
		head = (head + GA_ENTRY_SIZE) % GA_LOG_SIZE;
		writel(head, iommu->mmio_base + MMIO_GA_HEAD_OFFSET);

		/* Handle GA entry */
		switch (GA_REQ_TYPE(log_entry)) {
		case GA_GUEST_NR:
			if (!iommu_ga_log_notifier)
				break;

			pr_debug("AMD-Vi: %s: devid=%#x, ga_tag=%#x\n",
				 __func__, GA_DEVID(log_entry),
				 GA_TAG(log_entry));

			if (iommu_ga_log_notifier(GA_TAG(log_entry)) != 0)
				pr_err("AMD-Vi: GA log notifier failed.\n");
			break;
		default:
			break;
		}
	}
}
#endif /* CONFIG_IRQ_REMAP */

#define AMD_IOMMU_INT_MASK	\
	(MMIO_STATUS_EVT_INT_MASK | \
	 MMIO_STATUS_PPR_INT_MASK | \
	 MMIO_STATUS_GALOG_INT_MASK)

irqreturn_t amd_iommu_int_thread(int irq, void *data)
{
	struct amd_iommu *iommu = (struct amd_iommu *) data;
	u32 status = readl(iommu->mmio_base + MMIO_STATUS_OFFSET);

	while (status & AMD_IOMMU_INT_MASK) {
		/* Enable EVT and PPR and GA interrupts again */
		writel(AMD_IOMMU_INT_MASK,
			iommu->mmio_base + MMIO_STATUS_OFFSET);

		if (status & MMIO_STATUS_EVT_INT_MASK) {
			pr_devel("AMD-Vi: Processing IOMMU Event Log\n");
			iommu_poll_events(iommu);
		}

		if (status & MMIO_STATUS_PPR_INT_MASK) {
			pr_devel("AMD-Vi: Processing IOMMU PPR Log\n");
			iommu_poll_ppr_log(iommu);
		}

#ifdef CONFIG_IRQ_REMAP
		if (status & MMIO_STATUS_GALOG_INT_MASK) {
			pr_devel("AMD-Vi: Processing IOMMU GA Log\n");
			iommu_poll_ga_log(iommu);
		}
#endif

		/*
		 * Hardware bug: ERBT1312
		 * When re-enabling interrupt (by writing 1
		 * to clear the bit), the hardware might also try to set
		 * the interrupt bit in the event status register.
		 * In this scenario, the bit will be set, and disable
		 * subsequent interrupts.
		 *
		 * Workaround: The IOMMU driver should read back the
		 * status register and check if the interrupt bits are cleared.
		 * If not, driver will need to go through the interrupt handler
		 * again and re-clear the bits
		 */
		status = readl(iommu->mmio_base + MMIO_STATUS_OFFSET);
	}
	return IRQ_HANDLED;
}

irqreturn_t amd_iommu_int_handler(int irq, void *data)
{
	return IRQ_WAKE_THREAD;
}

/****************************************************************************
 *
 * IOMMU command queuing functions
 *
 ****************************************************************************/

static int wait_on_sem(volatile u64 *sem)
{
	int i = 0;

	while (*sem == 0 && i < LOOP_TIMEOUT) {
		udelay(1);
		i += 1;
	}

	if (i == LOOP_TIMEOUT) {
		pr_alert("AMD-Vi: Completion-Wait loop timed out\n");
		return -EIO;
	}

	return 0;
}

static void copy_cmd_to_buffer(struct amd_iommu *iommu,
			       struct iommu_cmd *cmd)
{
	u8 *target;

	target = iommu->cmd_buf + iommu->cmd_buf_tail;

	iommu->cmd_buf_tail += sizeof(*cmd);
	iommu->cmd_buf_tail %= CMD_BUFFER_SIZE;

	/* Copy command to buffer */
	memcpy(target, cmd, sizeof(*cmd));

	/* Tell the IOMMU about it */
	writel(iommu->cmd_buf_tail, iommu->mmio_base + MMIO_CMD_TAIL_OFFSET);
}

static void build_completion_wait(struct iommu_cmd *cmd, u64 address)
{
	u64 paddr = iommu_virt_to_phys((void *)address);

	WARN_ON(address & 0x7ULL);

	memset(cmd, 0, sizeof(*cmd));
	cmd->data[0] = lower_32_bits(paddr) | CMD_COMPL_WAIT_STORE_MASK;
	cmd->data[1] = upper_32_bits(paddr);
	cmd->data[2] = 1;
	CMD_SET_TYPE(cmd, CMD_COMPL_WAIT);
}

static void build_inv_dte(struct iommu_cmd *cmd, u16 devid)
{
	memset(cmd, 0, sizeof(*cmd));
	cmd->data[0] = devid;
	CMD_SET_TYPE(cmd, CMD_INV_DEV_ENTRY);
}

static void build_inv_iommu_pages(struct iommu_cmd *cmd, u64 address,
				  size_t size, u16 domid, int pde)
{
	u64 pages;
	bool s;

	pages = iommu_num_pages(address, size, PAGE_SIZE);
	s     = false;

	if (pages > 1) {
		/*
		 * If we have to flush more than one page, flush all
		 * TLB entries for this domain
		 */
		address = CMD_INV_IOMMU_ALL_PAGES_ADDRESS;
		s = true;
	}

	address &= PAGE_MASK;

	memset(cmd, 0, sizeof(*cmd));
	cmd->data[1] |= domid;
	cmd->data[2]  = lower_32_bits(address);
	cmd->data[3]  = upper_32_bits(address);
	CMD_SET_TYPE(cmd, CMD_INV_IOMMU_PAGES);
	if (s) /* size bit - we flush more than one 4kb page */
		cmd->data[2] |= CMD_INV_IOMMU_PAGES_SIZE_MASK;
	if (pde) /* PDE bit - we want to flush everything, not only the PTEs */
		cmd->data[2] |= CMD_INV_IOMMU_PAGES_PDE_MASK;
}

static void build_inv_iotlb_pages(struct iommu_cmd *cmd, u16 devid, int qdep,
				  u64 address, size_t size)
{
	u64 pages;
	bool s;

	pages = iommu_num_pages(address, size, PAGE_SIZE);
	s     = false;

	if (pages > 1) {
		/*
		 * If we have to flush more than one page, flush all
		 * TLB entries for this domain
		 */
		address = CMD_INV_IOMMU_ALL_PAGES_ADDRESS;
		s = true;
	}

	address &= PAGE_MASK;

	memset(cmd, 0, sizeof(*cmd));
	cmd->data[0]  = devid;
	cmd->data[0] |= (qdep & 0xff) << 24;
	cmd->data[1]  = devid;
	cmd->data[2]  = lower_32_bits(address);
	cmd->data[3]  = upper_32_bits(address);
	CMD_SET_TYPE(cmd, CMD_INV_IOTLB_PAGES);
	if (s)
		cmd->data[2] |= CMD_INV_IOMMU_PAGES_SIZE_MASK;
}

static void build_inv_iommu_pasid(struct iommu_cmd *cmd, u16 domid, int pasid,
				  u64 address, bool size)
{
	memset(cmd, 0, sizeof(*cmd));

	address &= ~(0xfffULL);

	cmd->data[0]  = pasid;
	cmd->data[1]  = domid;
	cmd->data[2]  = lower_32_bits(address);
	cmd->data[3]  = upper_32_bits(address);
	cmd->data[2] |= CMD_INV_IOMMU_PAGES_PDE_MASK;
	cmd->data[2] |= CMD_INV_IOMMU_PAGES_GN_MASK;
	if (size)
		cmd->data[2] |= CMD_INV_IOMMU_PAGES_SIZE_MASK;
	CMD_SET_TYPE(cmd, CMD_INV_IOMMU_PAGES);
}

static void build_inv_iotlb_pasid(struct iommu_cmd *cmd, u16 devid, int pasid,
				  int qdep, u64 address, bool size)
{
	memset(cmd, 0, sizeof(*cmd));

	address &= ~(0xfffULL);

	cmd->data[0]  = devid;
	cmd->data[0] |= ((pasid >> 8) & 0xff) << 16;
	cmd->data[0] |= (qdep  & 0xff) << 24;
	cmd->data[1]  = devid;
	cmd->data[1] |= (pasid & 0xff) << 16;
	cmd->data[2]  = lower_32_bits(address);
	cmd->data[2] |= CMD_INV_IOMMU_PAGES_GN_MASK;
	cmd->data[3]  = upper_32_bits(address);
	if (size)
		cmd->data[2] |= CMD_INV_IOMMU_PAGES_SIZE_MASK;
	CMD_SET_TYPE(cmd, CMD_INV_IOTLB_PAGES);
}

static void build_complete_ppr(struct iommu_cmd *cmd, u16 devid, int pasid,
			       int status, int tag, bool gn)
{
	memset(cmd, 0, sizeof(*cmd));

	cmd->data[0]  = devid;
	if (gn) {
		cmd->data[1]  = pasid;
		cmd->data[2]  = CMD_INV_IOMMU_PAGES_GN_MASK;
	}
	cmd->data[3]  = tag & 0x1ff;
	cmd->data[3] |= (status & PPR_STATUS_MASK) << PPR_STATUS_SHIFT;

	CMD_SET_TYPE(cmd, CMD_COMPLETE_PPR);
}

static void build_inv_all(struct iommu_cmd *cmd)
{
	memset(cmd, 0, sizeof(*cmd));
	CMD_SET_TYPE(cmd, CMD_INV_ALL);
}

static void build_inv_irt(struct iommu_cmd *cmd, u16 devid)
{
	memset(cmd, 0, sizeof(*cmd));
	cmd->data[0] = devid;
	CMD_SET_TYPE(cmd, CMD_INV_IRT);
}

/*
 * Writes the command to the IOMMUs command buffer and informs the
 * hardware about the new command.
 */
static int __iommu_queue_command_sync(struct amd_iommu *iommu,
				      struct iommu_cmd *cmd,
				      bool sync)
{
	unsigned int count = 0;
	u32 left, next_tail;

	next_tail = (iommu->cmd_buf_tail + sizeof(*cmd)) % CMD_BUFFER_SIZE;
again:
	left      = (iommu->cmd_buf_head - next_tail) % CMD_BUFFER_SIZE;

	if (left <= 0x20) {
		/* Skip udelay() the first time around */
		if (count++) {
			if (count == LOOP_TIMEOUT) {
				pr_err("AMD-Vi: Command buffer timeout\n");
				return -EIO;
			}

			udelay(1);
		}

		/* Update head and recheck remaining space */
		iommu->cmd_buf_head = readl(iommu->mmio_base +
					    MMIO_CMD_HEAD_OFFSET);

		goto again;
	}

	copy_cmd_to_buffer(iommu, cmd);

	/* Do we need to make sure all commands are processed? */
	iommu->need_sync = sync;

	return 0;
}

static int iommu_queue_command_sync(struct amd_iommu *iommu,
				    struct iommu_cmd *cmd,
				    bool sync)
{
	unsigned long flags;
	int ret;

	spin_lock_irqsave(&iommu->lock, flags);
	ret = __iommu_queue_command_sync(iommu, cmd, sync);
	spin_unlock_irqrestore(&iommu->lock, flags);

	return ret;
}

static int iommu_queue_command(struct amd_iommu *iommu, struct iommu_cmd *cmd)
{
	return iommu_queue_command_sync(iommu, cmd, true);
}

/*
 * This function queues a completion wait command into the command
 * buffer of an IOMMU
 */
static int iommu_completion_wait(struct amd_iommu *iommu)
{
	struct iommu_cmd cmd;
	unsigned long flags;
	int ret;

	if (!iommu->need_sync)
		return 0;


	build_completion_wait(&cmd, (u64)&iommu->cmd_sem);

	spin_lock_irqsave(&iommu->lock, flags);

	iommu->cmd_sem = 0;

	ret = __iommu_queue_command_sync(iommu, &cmd, false);
	if (ret)
		goto out_unlock;

	ret = wait_on_sem(&iommu->cmd_sem);

out_unlock:
	spin_unlock_irqrestore(&iommu->lock, flags);

	return ret;
}

static int iommu_flush_dte(struct amd_iommu *iommu, u16 devid)
{
	struct iommu_cmd cmd;

	build_inv_dte(&cmd, devid);

	return iommu_queue_command(iommu, &cmd);
}

static void amd_iommu_flush_dte_all(struct amd_iommu *iommu)
{
	u32 devid;

	for (devid = 0; devid <= 0xffff; ++devid)
		iommu_flush_dte(iommu, devid);

	iommu_completion_wait(iommu);
}

/*
 * This function uses heavy locking and may disable irqs for some time. But
 * this is no issue because it is only called during resume.
 */
static void amd_iommu_flush_tlb_all(struct amd_iommu *iommu)
{
	u32 dom_id;

	for (dom_id = 0; dom_id <= 0xffff; ++dom_id) {
		struct iommu_cmd cmd;
		build_inv_iommu_pages(&cmd, 0, CMD_INV_IOMMU_ALL_PAGES_ADDRESS,
				      dom_id, 1);
		iommu_queue_command(iommu, &cmd);
	}

	iommu_completion_wait(iommu);
}

static void amd_iommu_flush_tlb_domid(struct amd_iommu *iommu, u32 dom_id)
{
	struct iommu_cmd cmd;

	build_inv_iommu_pages(&cmd, 0, CMD_INV_IOMMU_ALL_PAGES_ADDRESS,
			      dom_id, 1);
	iommu_queue_command(iommu, &cmd);

	iommu_completion_wait(iommu);
}

static void amd_iommu_flush_all(struct amd_iommu *iommu)
{
	struct iommu_cmd cmd;

	build_inv_all(&cmd);

	iommu_queue_command(iommu, &cmd);
	iommu_completion_wait(iommu);
}

static void iommu_flush_irt(struct amd_iommu *iommu, u16 devid)
{
	struct iommu_cmd cmd;

	build_inv_irt(&cmd, devid);

	iommu_queue_command(iommu, &cmd);
}

static void amd_iommu_flush_irt_all(struct amd_iommu *iommu)
{
	u32 devid;

	for (devid = 0; devid <= MAX_DEV_TABLE_ENTRIES; devid++)
		iommu_flush_irt(iommu, devid);

	iommu_completion_wait(iommu);
}

void iommu_flush_all_caches(struct amd_iommu *iommu)
{
	if (iommu_feature(iommu, FEATURE_IA)) {
		amd_iommu_flush_all(iommu);
	} else {
		amd_iommu_flush_dte_all(iommu);
		amd_iommu_flush_irt_all(iommu);
		amd_iommu_flush_tlb_all(iommu);
	}
}

/*
 * Command send function for flushing on-device TLB
 */
static int device_flush_iotlb(struct iommu_dev_data *dev_data,
			      u64 address, size_t size)
{
	struct amd_iommu *iommu;
	struct iommu_cmd cmd;
	int qdep;

	qdep     = dev_data->ats.qdep;
	iommu    = amd_iommu_rlookup_table[dev_data->devid];

	build_inv_iotlb_pages(&cmd, dev_data->devid, qdep, address, size);

	return iommu_queue_command(iommu, &cmd);
}

/*
 * Command send function for invalidating a device table entry
 */
static int device_flush_dte(struct iommu_dev_data *dev_data)
{
	struct amd_iommu *iommu;
	u16 alias;
	int ret;

	iommu = amd_iommu_rlookup_table[dev_data->devid];
	alias = dev_data->alias;

	ret = iommu_flush_dte(iommu, dev_data->devid);
	if (!ret && alias != dev_data->devid)
		ret = iommu_flush_dte(iommu, alias);
	if (ret)
		return ret;

	if (dev_data->ats.enabled)
		ret = device_flush_iotlb(dev_data, 0, ~0UL);

	return ret;
}

/*
 * TLB invalidation function which is called from the mapping functions.
 * It invalidates a single PTE if the range to flush is within a single
 * page. Otherwise it flushes the whole TLB of the IOMMU.
 */
static void __domain_flush_pages(struct protection_domain *domain,
				 u64 address, size_t size, int pde)
{
	struct iommu_dev_data *dev_data;
	struct iommu_cmd cmd;
	int ret = 0, i;

	build_inv_iommu_pages(&cmd, address, size, domain->id, pde);

	for (i = 0; i < amd_iommu_get_num_iommus(); ++i) {
		if (!domain->dev_iommu[i])
			continue;

		/*
		 * Devices of this domain are behind this IOMMU
		 * We need a TLB flush
		 */
		ret |= iommu_queue_command(amd_iommus[i], &cmd);
	}

	list_for_each_entry(dev_data, &domain->dev_list, list) {

		if (!dev_data->ats.enabled)
			continue;

		ret |= device_flush_iotlb(dev_data, address, size);
	}

	WARN_ON(ret);
}

static void domain_flush_pages(struct protection_domain *domain,
			       u64 address, size_t size)
{
	__domain_flush_pages(domain, address, size, 0);
}

/* Flush the whole IO/TLB for a given protection domain */
static void domain_flush_tlb(struct protection_domain *domain)
{
	__domain_flush_pages(domain, 0, CMD_INV_IOMMU_ALL_PAGES_ADDRESS, 0);
}

/* Flush the whole IO/TLB for a given protection domain - including PDE */
static void domain_flush_tlb_pde(struct protection_domain *domain)
{
	__domain_flush_pages(domain, 0, CMD_INV_IOMMU_ALL_PAGES_ADDRESS, 1);
}

static void domain_flush_complete(struct protection_domain *domain)
{
	int i;

	for (i = 0; i < amd_iommu_get_num_iommus(); ++i) {
		if (domain && !domain->dev_iommu[i])
			continue;

		/*
		 * Devices of this domain are behind this IOMMU
		 * We need to wait for completion of all commands.
		 */
		iommu_completion_wait(amd_iommus[i]);
	}
}


/*
 * This function flushes the DTEs for all devices in domain
 */
static void domain_flush_devices(struct protection_domain *domain)
{
	struct iommu_dev_data *dev_data;

	list_for_each_entry(dev_data, &domain->dev_list, list)
		device_flush_dte(dev_data);
}

/****************************************************************************
 *
 * The functions below are used the create the page table mappings for
 * unity mapped regions.
 *
 ****************************************************************************/

/*
 * This function is used to add another level to an IO page table. Adding
 * another level increases the size of the address space by 9 bits to a size up
 * to 64 bits.
 */
static bool increase_address_space(struct protection_domain *domain,
				   unsigned long address,
				   gfp_t gfp)
{
	struct domain_pgtable pgtable;
	unsigned long flags;
	bool ret = true;
	u64 *pte, root;

	spin_lock_irqsave(&domain->lock, flags);

	amd_iommu_domain_get_pgtable(domain, &pgtable);

	if (address <= PM_LEVEL_SIZE(pgtable.mode))
		goto out;

	ret = false;
	if (WARN_ON_ONCE(pgtable.mode == PAGE_MODE_6_LEVEL))
		goto out;

	pte = (void *)get_zeroed_page(gfp);
	if (!pte)
		goto out;

	*pte = PM_LEVEL_PDE(pgtable.mode, iommu_virt_to_phys(pgtable.root));

	pgtable.root  = pte;
	pgtable.mode += 1;
	update_and_flush_device_table(domain, &pgtable);
	domain_flush_complete(domain);

	/*
	 * Device Table needs to be updated and flushed before the new root can
	 * be published.
	 */
	root = amd_iommu_domain_encode_pgtable(pte, pgtable.mode);
	atomic64_set(&domain->pt_root, root);

	ret = true;

out:
	spin_unlock_irqrestore(&domain->lock, flags);

	return ret;
}

static u64 *alloc_pte(struct protection_domain *domain,
		      unsigned long address,
		      unsigned long page_size,
		      u64 **pte_page,
		      gfp_t gfp,
		      bool *updated)
{
	struct domain_pgtable pgtable;
	int level, end_lvl;
	u64 *pte, *page;

	BUG_ON(!is_power_of_2(page_size));

	amd_iommu_domain_get_pgtable(domain, &pgtable);

	while (address > PM_LEVEL_SIZE(pgtable.mode)) {
		/*
		 * Return an error if there is no memory to update the
		 * page-table.
		 */
		if (!increase_address_space(domain, address, gfp))
			return NULL;

		/* Read new values to check if update was successful */
		amd_iommu_domain_get_pgtable(domain, &pgtable);
	}


	level   = pgtable.mode - 1;
	pte     = &pgtable.root[PM_LEVEL_INDEX(level, address)];
	address = PAGE_SIZE_ALIGN(address, page_size);
	end_lvl = PAGE_SIZE_LEVEL(page_size);

	while (level > end_lvl) {
		u64 __pte, __npte;

		__pte = *pte;

		if (!IOMMU_PTE_PRESENT(__pte)) {
			page = (u64 *)get_zeroed_page(gfp);
			if (!page)
				return NULL;

			__npte = PM_LEVEL_PDE(level, iommu_virt_to_phys(page));

			/* pte could have been changed somewhere. */
			if (cmpxchg64(pte, __pte, __npte) != __pte) {
				free_page((unsigned long)page);
				continue;
			}
		}

		/* No level skipping support yet */
		if (PM_PTE_LEVEL(*pte) != level)
			return NULL;

		level -= 1;

		pte = IOMMU_PTE_PAGE(*pte);

		if (pte_page && level == end_lvl)
			*pte_page = pte;

		pte = &pte[PM_LEVEL_INDEX(level, address)];
	}

	return pte;
}

/*
 * This function checks if there is a PTE for a given dma address. If
 * there is one, it returns the pointer to it.
 */
static u64 *fetch_pte(struct protection_domain *domain,
		      unsigned long address,
		      unsigned long *page_size)
{
	struct domain_pgtable pgtable;
	int level;
	u64 *pte;

	amd_iommu_domain_get_pgtable(domain, &pgtable);

	if (address > PM_LEVEL_SIZE(pgtable.mode))
		return NULL;

	level	   =  pgtable.mode - 1;
	pte	   = &pgtable.root[PM_LEVEL_INDEX(level, address)];
	*page_size =  PTE_LEVEL_PAGE_SIZE(level);

	while (level > 0) {

		/* Not Present */
		if (!IOMMU_PTE_PRESENT(*pte))
			return NULL;

		/* Large PTE */
		if (PM_PTE_LEVEL(*pte) == 7 ||
		    PM_PTE_LEVEL(*pte) == 0)
			break;

		/* No level skipping support yet */
		if (PM_PTE_LEVEL(*pte) != level)
			return NULL;

		level -= 1;

		/* Walk to the next level */
		pte	   = IOMMU_PTE_PAGE(*pte);
		pte	   = &pte[PM_LEVEL_INDEX(level, address)];
		*page_size = PTE_LEVEL_PAGE_SIZE(level);
	}

	if (PM_PTE_LEVEL(*pte) == 0x07) {
		unsigned long pte_mask;

		/*
		 * If we have a series of large PTEs, make
		 * sure to return a pointer to the first one.
		 */
		*page_size = pte_mask = PTE_PAGE_SIZE(*pte);
		pte_mask   = ~((PAGE_SIZE_PTE_COUNT(pte_mask) << 3) - 1);
		pte        = (u64 *)(((unsigned long)pte) & pte_mask);
	}

	return pte;
}

/*
 * Generic mapping functions. It maps a physical address into a DMA
 * address space. It allocates the page table pages if necessary.
 * In the future it can be extended to a generic mapping function
 * supporting all features of AMD IOMMU page tables like level skipping
 * and full 64 bit address spaces.
 */
static int iommu_map_page(struct protection_domain *dom,
			  unsigned long bus_addr,
			  unsigned long phys_addr,
			  unsigned long page_size,
			  int prot,
			  gfp_t gfp)
{
	bool updated = false;
	u64 __pte, *pte;
	int ret, i, count;

	BUG_ON(!IS_ALIGNED(bus_addr, page_size));
	BUG_ON(!IS_ALIGNED(phys_addr, page_size));

	if (!(prot & IOMMU_PROT_MASK))
		return -EINVAL;

	count = PAGE_SIZE_PTE_COUNT(page_size);
	pte   = alloc_pte(dom, bus_addr, page_size, NULL, gfp, &updated);

	ret = -ENOMEM;
	if (!pte)
		goto out;

	ret = -EBUSY;
	for (i = 0; i < count; ++i)
		if (IOMMU_PTE_PRESENT(pte[i]))
			goto out;

	if (count > 1) {
		__pte = PAGE_SIZE_PTE(__sme_set(phys_addr), page_size);
		__pte |= PM_LEVEL_ENC(7) | IOMMU_PTE_PR | IOMMU_PTE_FC;
	} else
		__pte = __sme_set(phys_addr) | IOMMU_PTE_PR | IOMMU_PTE_FC;

	if (prot & IOMMU_PROT_IR)
		__pte |= IOMMU_PTE_IR;
	if (prot & IOMMU_PROT_IW)
		__pte |= IOMMU_PTE_IW;

	for (i = 0; i < count; ++i)
		pte[i] = __pte;

	ret = 0;

out:
	if (updated) {
		/*
		 * Flush domain TLB(s) and wait for completion. Any Device-Table
		 * Updates and flushing already happened in
		 * increase_address_space().
		 */
		domain_flush_tlb_pde(dom);
		domain_flush_complete(dom);
	}

	return ret;
}

static unsigned long iommu_unmap_page(struct protection_domain *dom,
				      unsigned long bus_addr,
				      unsigned long page_size)
{
	unsigned long long unmapped;
	unsigned long unmap_size;
	u64 *pte;

	BUG_ON(!is_power_of_2(page_size));

	unmapped = 0;

	while (unmapped < page_size) {

		pte = fetch_pte(dom, bus_addr, &unmap_size);

		if (pte) {
			int i, count;

			count = PAGE_SIZE_PTE_COUNT(unmap_size);
			for (i = 0; i < count; i++)
				pte[i] = 0ULL;
		}

		bus_addr  = (bus_addr & ~(unmap_size - 1)) + unmap_size;
		unmapped += unmap_size;
	}

	BUG_ON(unmapped && !is_power_of_2(unmapped));

	return unmapped;
}

/****************************************************************************
 *
 * The next functions belong to the address allocator for the dma_ops
 * interface functions.
 *
 ****************************************************************************/


static unsigned long dma_ops_alloc_iova(struct device *dev,
					struct dma_ops_domain *dma_dom,
					unsigned int pages, u64 dma_mask)
{
	unsigned long pfn = 0;

	pages = __roundup_pow_of_two(pages);

	if (dma_mask > DMA_BIT_MASK(32))
		pfn = alloc_iova_fast(&dma_dom->iovad, pages,
				      IOVA_PFN(DMA_BIT_MASK(32)));

	if (!pfn)
		pfn = alloc_iova_fast(&dma_dom->iovad, pages, IOVA_PFN(dma_mask));

	return (pfn << PAGE_SHIFT);
}

static void dma_ops_free_iova(struct dma_ops_domain *dma_dom,
			      unsigned long address,
			      unsigned int pages)
{
	pages = __roundup_pow_of_two(pages);
	address >>= PAGE_SHIFT;

	free_iova_fast(&dma_dom->iovad, address, pages);
}

/****************************************************************************
 *
 * The next functions belong to the domain allocation. A domain is
 * allocated for every IOMMU as the default domain. If device isolation
 * is enabled, every device get its own domain. The most important thing
 * about domains is the page table mapping the DMA address space they
 * contain.
 *
 ****************************************************************************/

/*
 * This function adds a protection domain to the global protection domain list
 */
static void add_domain_to_list(struct protection_domain *domain)
{
	unsigned long flags;

	spin_lock_irqsave(&amd_iommu_pd_lock, flags);
	list_add(&domain->list, &amd_iommu_pd_list);
	spin_unlock_irqrestore(&amd_iommu_pd_lock, flags);
}

/*
 * This function removes a protection domain to the global
 * protection domain list
 */
static void del_domain_from_list(struct protection_domain *domain)
{
	unsigned long flags;

	spin_lock_irqsave(&amd_iommu_pd_lock, flags);
	list_del(&domain->list);
	spin_unlock_irqrestore(&amd_iommu_pd_lock, flags);
}

static u16 domain_id_alloc(void)
{
	unsigned long flags;
	int id;

	write_lock_irqsave(&amd_iommu_devtable_lock, flags);
	id = find_first_zero_bit(amd_iommu_pd_alloc_bitmap, MAX_DOMAIN_ID);
	BUG_ON(id == 0);
	if (id > 0 && id < MAX_DOMAIN_ID)
		__set_bit(id, amd_iommu_pd_alloc_bitmap);
	else
		id = 0;
	write_unlock_irqrestore(&amd_iommu_devtable_lock, flags);

	return id;
}

static void domain_id_free(int id)
{
	unsigned long flags;

	write_lock_irqsave(&amd_iommu_devtable_lock, flags);
	if (id > 0 && id < MAX_DOMAIN_ID)
		__clear_bit(id, amd_iommu_pd_alloc_bitmap);
	write_unlock_irqrestore(&amd_iommu_devtable_lock, flags);
}

#define DEFINE_FREE_PT_FN(LVL, FN)				\
static void free_pt_##LVL (unsigned long __pt)			\
{								\
	unsigned long p;					\
	u64 *pt;						\
	int i;							\
								\
	pt = (u64 *)__pt;					\
								\
	for (i = 0; i < 512; ++i) {				\
		/* PTE present? */				\
		if (!IOMMU_PTE_PRESENT(pt[i]))			\
			continue;				\
								\
		/* Large PTE? */				\
		if (PM_PTE_LEVEL(pt[i]) == 0 ||			\
		    PM_PTE_LEVEL(pt[i]) == 7)			\
			continue;				\
								\
		p = (unsigned long)IOMMU_PTE_PAGE(pt[i]);	\
		FN(p);						\
	}							\
	free_page((unsigned long)pt);				\
}

DEFINE_FREE_PT_FN(l2, free_page)
DEFINE_FREE_PT_FN(l3, free_pt_l2)
DEFINE_FREE_PT_FN(l4, free_pt_l3)
DEFINE_FREE_PT_FN(l5, free_pt_l4)
DEFINE_FREE_PT_FN(l6, free_pt_l5)

static void free_pagetable(struct protection_domain *domain)
{
	struct domain_pgtable pgtable;
	unsigned long root;

	amd_iommu_domain_get_pgtable(domain, &pgtable);
	atomic64_set(&domain->pt_root, 0);
	root = (unsigned long)pgtable.root;

	switch (pgtable.mode) {
	case PAGE_MODE_NONE:
		break;
	case PAGE_MODE_1_LEVEL:
		free_page(root);
		break;
	case PAGE_MODE_2_LEVEL:
		free_pt_l2(root);
		break;
	case PAGE_MODE_3_LEVEL:
		free_pt_l3(root);
		break;
	case PAGE_MODE_4_LEVEL:
		free_pt_l4(root);
		break;
	case PAGE_MODE_5_LEVEL:
		free_pt_l5(root);
		break;
	case PAGE_MODE_6_LEVEL:
		free_pt_l6(root);
		break;
	default:
		BUG();
	}
}

static void free_gcr3_tbl_level1(u64 *tbl)
{
	u64 *ptr;
	int i;

	for (i = 0; i < 512; ++i) {
		if (!(tbl[i] & GCR3_VALID))
			continue;

		ptr = iommu_phys_to_virt(tbl[i] & PAGE_MASK);

		free_page((unsigned long)ptr);
	}
}

static void free_gcr3_tbl_level2(u64 *tbl)
{
	u64 *ptr;
	int i;

	for (i = 0; i < 512; ++i) {
		if (!(tbl[i] & GCR3_VALID))
			continue;

		ptr = iommu_phys_to_virt(tbl[i] & PAGE_MASK);

		free_gcr3_tbl_level1(ptr);
	}
}

static void free_gcr3_table(struct protection_domain *domain)
{
	if (domain->glx == 2)
		free_gcr3_tbl_level2(domain->gcr3_tbl);
	else if (domain->glx == 1)
		free_gcr3_tbl_level1(domain->gcr3_tbl);
	else
		BUG_ON(domain->glx != 0);

	free_page((unsigned long)domain->gcr3_tbl);
}

static void dma_ops_domain_flush_tlb(struct dma_ops_domain *dom)
{
	domain_flush_tlb(&dom->domain);
	domain_flush_complete(&dom->domain);
}

static void iova_domain_flush_tlb(struct iova_domain *iovad)
{
	struct dma_ops_domain *dom;

	dom = container_of(iovad, struct dma_ops_domain, iovad);

	dma_ops_domain_flush_tlb(dom);
}

/*
 * Free a domain, only used if something went wrong in the
 * allocation path and we need to free an already allocated page table
 */
static void dma_ops_domain_free(struct dma_ops_domain *dom)
{
	if (!dom)
		return;

	del_domain_from_list(&dom->domain);

	put_iova_domain(&dom->iovad);

	free_pagetable(&dom->domain);

	if (dom->domain.id)
		domain_id_free(dom->domain.id);

	kfree(dom);
}

/*
 * Allocates a new protection domain usable for the dma_ops functions.
 * It also initializes the page table and the address allocator data
 * structures required for the dma_ops interface
 */
static struct dma_ops_domain *dma_ops_domain_alloc(void)
{
	struct protection_domain *domain;
	struct dma_ops_domain *dma_dom;
	u64 *pt_root, root;

	dma_dom = kzalloc(sizeof(struct dma_ops_domain), GFP_KERNEL);
	if (!dma_dom)
		return NULL;

	if (protection_domain_init(&dma_dom->domain))
		goto free_dma_dom;

	domain = &dma_dom->domain;

	pt_root = (void *)get_zeroed_page(GFP_KERNEL);
	if (!pt_root)
		goto free_dma_dom;

	root = amd_iommu_domain_encode_pgtable(pt_root, PAGE_MODE_3_LEVEL);
	atomic64_set(&domain->pt_root, root);
	domain->flags = PD_DMA_OPS_MASK;

	init_iova_domain(&dma_dom->iovad, PAGE_SIZE, IOVA_START_PFN);

	if (init_iova_flush_queue(&dma_dom->iovad, iova_domain_flush_tlb, NULL))
		goto free_dma_dom;

	/* Initialize reserved ranges */
	copy_reserved_iova(&reserved_iova_ranges, &dma_dom->iovad);

	add_domain_to_list(&dma_dom->domain);

	return dma_dom;

free_dma_dom:
	dma_ops_domain_free(dma_dom);

	return NULL;
}

/*
 * little helper function to check whether a given protection domain is a
 * dma_ops domain
 */
static bool dma_ops_domain(struct protection_domain *domain)
{
	return domain->flags & PD_DMA_OPS_MASK;
}

static void set_dte_entry(u16 devid, struct protection_domain *domain,
			  struct domain_pgtable *pgtable, bool ats)
{
	u64 pte_root = 0;
	u64 flags = 0;
	u32 old_domid;

	if (pgtable->mode != PAGE_MODE_NONE)
		pte_root = iommu_virt_to_phys(pgtable->root);

	pte_root |= (pgtable->mode & DEV_ENTRY_MODE_MASK)
		    << DEV_ENTRY_MODE_SHIFT;
	pte_root |= DTE_FLAG_IR | DTE_FLAG_IW | DTE_FLAG_V | DTE_FLAG_TV;

	flags = amd_iommu_dev_table[devid].data[1];

	if (ats)
		flags |= DTE_FLAG_IOTLB;

	if (domain->flags & PD_IOMMUV2_MASK) {
		u64 gcr3 = iommu_virt_to_phys(domain->gcr3_tbl);
		u64 glx  = domain->glx;
		u64 tmp;

		pte_root |= DTE_FLAG_GV;
		pte_root |= (glx & DTE_GLX_MASK) << DTE_GLX_SHIFT;

		/* First mask out possible old values for GCR3 table */
		tmp = DTE_GCR3_VAL_B(~0ULL) << DTE_GCR3_SHIFT_B;
		flags    &= ~tmp;

		tmp = DTE_GCR3_VAL_C(~0ULL) << DTE_GCR3_SHIFT_C;
		flags    &= ~tmp;

		/* Encode GCR3 table into DTE */
		tmp = DTE_GCR3_VAL_A(gcr3) << DTE_GCR3_SHIFT_A;
		pte_root |= tmp;

		tmp = DTE_GCR3_VAL_B(gcr3) << DTE_GCR3_SHIFT_B;
		flags    |= tmp;

		tmp = DTE_GCR3_VAL_C(gcr3) << DTE_GCR3_SHIFT_C;
		flags    |= tmp;
	}

	flags &= ~DEV_DOMID_MASK;
	flags |= domain->id;

	old_domid = amd_iommu_dev_table[devid].data[1] & DEV_DOMID_MASK;
	amd_iommu_dev_table[devid].data[1]  = flags;
	amd_iommu_dev_table[devid].data[0]  = pte_root;

	/*
	 * A kdump kernel might be replacing a domain ID that was copied from
	 * the previous kernel--if so, it needs to flush the translation cache
	 * entries for the old domain ID that is being overwritten
	 */
	if (old_domid) {
		struct amd_iommu *iommu = amd_iommu_rlookup_table[devid];

		amd_iommu_flush_tlb_domid(iommu, old_domid);
	}
}

static void clear_dte_entry(u16 devid)
{
	/* remove entry from the device table seen by the hardware */
	amd_iommu_dev_table[devid].data[0]  = DTE_FLAG_V | DTE_FLAG_TV;
	amd_iommu_dev_table[devid].data[1] &= DTE_FLAG_MASK;

	amd_iommu_apply_erratum_63(devid);
}

static void do_attach(struct iommu_dev_data *dev_data,
		      struct protection_domain *domain)
{
	struct domain_pgtable pgtable;
	struct amd_iommu *iommu;
	u16 alias;
	bool ats;

	iommu = amd_iommu_rlookup_table[dev_data->devid];
	alias = dev_data->alias;
	ats   = dev_data->ats.enabled;

	/* Update data structures */
	dev_data->domain = domain;
	list_add(&dev_data->list, &domain->dev_list);

	/* Do reference counting */
	domain->dev_iommu[iommu->index] += 1;
	domain->dev_cnt                 += 1;

	/* Update device table */
	amd_iommu_domain_get_pgtable(domain, &pgtable);
	set_dte_entry(dev_data->devid, domain, &pgtable, ats);
	if (alias != dev_data->devid)
		set_dte_entry(alias, domain, &pgtable, ats);

	device_flush_dte(dev_data);
}

static void do_detach(struct iommu_dev_data *dev_data)
{
	struct protection_domain *domain = dev_data->domain;
	struct amd_iommu *iommu;
	u16 alias;

	/*
	 * First check if the device is still attached. It might already
	 * be detached from its domain because the generic
	 * iommu_detach_group code detached it and we try again here in
	 * our alias handling.
	 */
	if (!dev_data->domain)
		return;

	iommu = amd_iommu_rlookup_table[dev_data->devid];
	alias = dev_data->alias;

	/* Update data structures */
	dev_data->domain = NULL;
	list_del(&dev_data->list);
	clear_dte_entry(dev_data->devid);
	if (alias != dev_data->devid)
		clear_dte_entry(alias);

	/* Flush the DTE entry */
	device_flush_dte(dev_data);

	/* Flush IOTLB */
	domain_flush_tlb_pde(domain);

	/* Wait for the flushes to finish */
	domain_flush_complete(domain);

	/* decrease reference counters - needs to happen after the flushes */
	domain->dev_iommu[iommu->index] -= 1;
	domain->dev_cnt                 -= 1;
}

/*
 * If a device is not yet associated with a domain, this function does
 * assigns it visible for the hardware
 */
static int __attach_device(struct iommu_dev_data *dev_data,
			   struct protection_domain *domain)
{
	int ret;

	/*
	 * Must be called with IRQs disabled. Warn here to detect early
	 * when its not.
	 */
	WARN_ON(!irqs_disabled());

	/* lock domain */
	spin_lock(&domain->lock);

	ret = -EBUSY;
	if (dev_data->domain != NULL)
		goto out_unlock;

	/* Attach alias group root */
	do_attach(dev_data, domain);

	ret = 0;

out_unlock:

	/* ready */
	spin_unlock(&domain->lock);

	return ret;
}


static void pdev_iommuv2_disable(struct pci_dev *pdev)
{
	pci_disable_ats(pdev);
	pci_disable_pri(pdev);
	pci_disable_pasid(pdev);
}

/* FIXME: Change generic reset-function to do the same */
static int pri_reset_while_enabled(struct pci_dev *pdev)
{
	u16 control;
	int pos;

	pos = pci_find_ext_capability(pdev, PCI_EXT_CAP_ID_PRI);
	if (!pos)
		return -EINVAL;

	pci_read_config_word(pdev, pos + PCI_PRI_CTRL, &control);
	control |= PCI_PRI_CTRL_RESET;
	pci_write_config_word(pdev, pos + PCI_PRI_CTRL, control);

	return 0;
}

static int pdev_iommuv2_enable(struct pci_dev *pdev)
{
	bool reset_enable;
	int reqs, ret;

	/* FIXME: Hardcode number of outstanding requests for now */
	reqs = 32;
	if (pdev_pri_erratum(pdev, AMD_PRI_DEV_ERRATUM_LIMIT_REQ_ONE))
		reqs = 1;
	reset_enable = pdev_pri_erratum(pdev, AMD_PRI_DEV_ERRATUM_ENABLE_RESET);

	/* Only allow access to user-accessible pages */
	ret = pci_enable_pasid(pdev, 0);
	if (ret)
		goto out_err;

	/* First reset the PRI state of the device */
	ret = pci_reset_pri(pdev);
	if (ret)
		goto out_err;

	/* Enable PRI */
	ret = pci_enable_pri(pdev, reqs);
	if (ret)
		goto out_err;

	if (reset_enable) {
		ret = pri_reset_while_enabled(pdev);
		if (ret)
			goto out_err;
	}

	ret = pci_enable_ats(pdev, PAGE_SHIFT);
	if (ret)
		goto out_err;

	return 0;

out_err:
	pci_disable_pri(pdev);
	pci_disable_pasid(pdev);

	return ret;
}

/* FIXME: Move this to PCI code */
#define PCI_PRI_TLP_OFF		(1 << 15)

static bool pci_pri_tlp_required(struct pci_dev *pdev)
{
	u16 status;
	int pos;

	pos = pci_find_ext_capability(pdev, PCI_EXT_CAP_ID_PRI);
	if (!pos)
		return false;

	pci_read_config_word(pdev, pos + PCI_PRI_STATUS, &status);

	return (status & PCI_PRI_TLP_OFF) ? true : false;
}

/*
 * If a device is not yet associated with a domain, this function
 * assigns it visible for the hardware
 */
static int attach_device(struct device *dev,
			 struct protection_domain *domain)
{
	struct pci_dev *pdev;
	struct iommu_dev_data *dev_data;
	unsigned long flags;
	int ret;

	dev_data = get_dev_data(dev);

	if (!dev_is_pci(dev))
		goto skip_ats_check;

	pdev = to_pci_dev(dev);
	if (domain->flags & PD_IOMMUV2_MASK) {
		if (!dev_data->passthrough)
			return -EINVAL;

		if (dev_data->iommu_v2) {
			if (pdev_iommuv2_enable(pdev) != 0)
				return -EINVAL;

			dev_data->ats.enabled = true;
			dev_data->ats.qdep    = pci_ats_queue_depth(pdev);
			dev_data->pri_tlp     = pci_pri_tlp_required(pdev);
		}
	} else if (amd_iommu_iotlb_sup &&
		   pci_enable_ats(pdev, PAGE_SHIFT) == 0) {
		dev_data->ats.enabled = true;
		dev_data->ats.qdep    = pci_ats_queue_depth(pdev);
	}

skip_ats_check:
	write_lock_irqsave(&amd_iommu_devtable_lock, flags);
	ret = __attach_device(dev_data, domain);
	write_unlock_irqrestore(&amd_iommu_devtable_lock, flags);

	/*
	 * We might boot into a crash-kernel here. The crashed kernel
	 * left the caches in the IOMMU dirty. So we have to flush
	 * here to evict all dirty stuff.
	 */
	domain_flush_tlb_pde(domain);

	domain_flush_complete(domain);

	return ret;
}

/*
 * Removes a device from a protection domain (unlocked)
 */
static void __detach_device(struct iommu_dev_data *dev_data)
{
	struct protection_domain *domain;

	/*
	 * Must be called with IRQs disabled. Warn here to detect early
	 * when its not.
	 */
	WARN_ON(!irqs_disabled());

	if (WARN_ON(!dev_data->domain))
		return;

	domain = dev_data->domain;

	spin_lock(&domain->lock);

	do_detach(dev_data);

	spin_unlock(&domain->lock);
}

/*
 * Removes a device from a protection domain (with devtable_lock held)
 */
static void detach_device(struct device *dev)
{
	struct protection_domain *domain;
	struct iommu_dev_data *dev_data;
	unsigned long flags;

	dev_data = get_dev_data(dev);
	domain   = dev_data->domain;

	/* lock device table */
	write_lock_irqsave(&amd_iommu_devtable_lock, flags);
	__detach_device(dev_data);
	write_unlock_irqrestore(&amd_iommu_devtable_lock, flags);

	if (!dev_is_pci(dev))
		return;

	if (domain->flags & PD_IOMMUV2_MASK && dev_data->iommu_v2)
		pdev_iommuv2_disable(to_pci_dev(dev));
	else if (dev_data->ats.enabled)
		pci_disable_ats(to_pci_dev(dev));

	dev_data->ats.enabled = false;
}

static int amd_iommu_add_device(struct device *dev)
{
	struct iommu_dev_data *dev_data;
	struct iommu_domain *domain;
	struct amd_iommu *iommu;
	int ret, devid;

	if (!check_device(dev) || get_dev_data(dev))
		return 0;

	devid = get_device_id(dev);
	if (devid < 0)
		return devid;

	iommu = amd_iommu_rlookup_table[devid];

	ret = iommu_init_device(dev);
	if (ret) {
		if (ret != -ENOTSUPP)
			pr_err("Failed to initialize device %s - trying to proceed anyway\n",
				dev_name(dev));

		iommu_ignore_device(dev);
		dev->dma_ops = &nommu_dma_ops;
		goto out;
	}
	init_iommu_group(dev);

	dev_data = get_dev_data(dev);

	BUG_ON(!dev_data);

	if (dev_data->iommu_v2)
		iommu_request_dm_for_dev(dev);

	/* Domains are initialized for this device - have a look what we ended up with */
	domain = iommu_get_domain_for_dev(dev);
	if (domain->type == IOMMU_DOMAIN_IDENTITY)
		dev_data->passthrough = true;
	else
		dev->dma_ops = &amd_iommu_dma_ops;

out:
	iommu_completion_wait(iommu);

	return 0;
}

static void amd_iommu_remove_device(struct device *dev)
{
	struct amd_iommu *iommu;
	int devid;

	if (!check_device(dev))
		return;

	devid = get_device_id(dev);
	if (devid < 0)
		return;

	iommu = amd_iommu_rlookup_table[devid];

	iommu_uninit_device(dev);
	iommu_completion_wait(iommu);
}

static struct iommu_group *amd_iommu_device_group(struct device *dev)
{
	if (dev_is_pci(dev))
		return pci_device_group(dev);

	return acpihid_device_group(dev);
}

/*****************************************************************************
 *
 * The next functions belong to the dma_ops mapping/unmapping code.
 *
 *****************************************************************************/

/*
 * In the dma_ops path we only have the struct device. This function
 * finds the corresponding IOMMU, the protection domain and the
 * requestor id for a given device.
 * If the device is not yet associated with a domain this is also done
 * in this function.
 */
static struct protection_domain *get_domain(struct device *dev)
{
	struct protection_domain *domain;
	struct iommu_domain *io_domain;

	if (!check_device(dev))
		return ERR_PTR(-EINVAL);

	domain = get_dev_data(dev)->domain;
	if (domain == NULL && get_dev_data(dev)->defer_attach) {
		get_dev_data(dev)->defer_attach = false;
		io_domain = iommu_get_domain_for_dev(dev);
		domain = to_pdomain(io_domain);
		attach_device(dev, domain);
	}
	if (domain == NULL)
		return ERR_PTR(-EBUSY);

	if (!dma_ops_domain(domain))
		return ERR_PTR(-EBUSY);

	return domain;
}

static void update_device_table(struct protection_domain *domain,
				struct domain_pgtable *pgtable)
{
	struct iommu_dev_data *dev_data;

	list_for_each_entry(dev_data, &domain->dev_list, list) {
		set_dte_entry(dev_data->devid, domain, pgtable,
			      dev_data->ats.enabled);

		if (dev_data->devid == dev_data->alias)
			continue;

		/* There is an alias, update device table entry for it */
		set_dte_entry(dev_data->alias, domain, pgtable,
			      dev_data->ats.enabled);
	}
}

static void update_and_flush_device_table(struct protection_domain *domain,
					  struct domain_pgtable *pgtable)
{
	update_device_table(domain, pgtable);
	domain_flush_devices(domain);
}

static void update_domain(struct protection_domain *domain)
{
	struct domain_pgtable pgtable;

	/* Update device table */
	amd_iommu_domain_get_pgtable(domain, &pgtable);
	update_and_flush_device_table(domain, &pgtable);

	/* Flush domain TLB(s) and wait for completion */
	domain_flush_tlb_pde(domain);
	domain_flush_complete(domain);
}

static int dir2prot(enum dma_data_direction direction)
{
	if (direction == DMA_TO_DEVICE)
		return IOMMU_PROT_IR;
	else if (direction == DMA_FROM_DEVICE)
		return IOMMU_PROT_IW;
	else if (direction == DMA_BIDIRECTIONAL)
		return IOMMU_PROT_IW | IOMMU_PROT_IR;
	else
		return 0;
}

/*
 * This function contains common code for mapping of a physically
 * contiguous memory region into DMA address space. It is used by all
 * mapping functions provided with this IOMMU driver.
 * Must be called with the domain lock held.
 */
static dma_addr_t __map_single(struct device *dev,
			       struct dma_ops_domain *dma_dom,
			       phys_addr_t paddr,
			       size_t size,
			       enum dma_data_direction direction,
			       u64 dma_mask)
{
	dma_addr_t offset = paddr & ~PAGE_MASK;
	dma_addr_t address, start, ret;
	unsigned int pages;
	int prot = 0;
	int i;

	pages = iommu_num_pages(paddr, size, PAGE_SIZE);
	paddr &= PAGE_MASK;

	address = dma_ops_alloc_iova(dev, dma_dom, pages, dma_mask);
	if (address == DMA_ERROR_CODE)
		goto out;

	prot = dir2prot(direction);

	start = address;
	for (i = 0; i < pages; ++i) {
		ret = iommu_map_page(&dma_dom->domain, start, paddr,
				     PAGE_SIZE, prot, GFP_ATOMIC);
		if (ret)
			goto out_unmap;

		paddr += PAGE_SIZE;
		start += PAGE_SIZE;
	}
	address += offset;

	if (unlikely(amd_iommu_np_cache)) {
		domain_flush_pages(&dma_dom->domain, address, size);
		domain_flush_complete(&dma_dom->domain);
	}

out:
	return address;

out_unmap:

	for (--i; i >= 0; --i) {
		start -= PAGE_SIZE;
		iommu_unmap_page(&dma_dom->domain, start, PAGE_SIZE);
	}

	domain_flush_tlb(&dma_dom->domain);
	domain_flush_complete(&dma_dom->domain);

	dma_ops_free_iova(dma_dom, address, pages);

	return DMA_ERROR_CODE;
}

/*
 * Does the reverse of the __map_single function. Must be called with
 * the domain lock held too
 */
static void __unmap_single(struct dma_ops_domain *dma_dom,
			   dma_addr_t dma_addr,
			   size_t size,
			   int dir)
{
	dma_addr_t flush_addr;
	dma_addr_t i, start;
	unsigned int pages;

	flush_addr = dma_addr;
	pages = iommu_num_pages(dma_addr, size, PAGE_SIZE);
	dma_addr &= PAGE_MASK;
	start = dma_addr;

	for (i = 0; i < pages; ++i) {
		iommu_unmap_page(&dma_dom->domain, start, PAGE_SIZE);
		start += PAGE_SIZE;
	}

	if (amd_iommu_unmap_flush) {
		domain_flush_tlb(&dma_dom->domain);
		domain_flush_complete(&dma_dom->domain);
		dma_ops_free_iova(dma_dom, dma_addr, pages);
	} else {
		pages = __roundup_pow_of_two(pages);
		queue_iova(&dma_dom->iovad, dma_addr >> PAGE_SHIFT, pages, 0);
	}
}

/*
 * The exported map_single function for dma_ops.
 */
static dma_addr_t map_page(struct device *dev, struct page *page,
			   unsigned long offset, size_t size,
			   enum dma_data_direction dir,
			   unsigned long attrs)
{
	phys_addr_t paddr = page_to_phys(page) + offset;
	struct protection_domain *domain;
	struct dma_ops_domain *dma_dom;
	u64 dma_mask;

	domain = get_domain(dev);
	if (PTR_ERR(domain) == -EINVAL)
		return (dma_addr_t)paddr;
	else if (IS_ERR(domain))
		return DMA_ERROR_CODE;

	dma_mask = *dev->dma_mask;
	dma_dom = to_dma_ops_domain(domain);

	return __map_single(dev, dma_dom, paddr, size, dir, dma_mask);
}

/*
 * The exported unmap_single function for dma_ops.
 */
static void unmap_page(struct device *dev, dma_addr_t dma_addr, size_t size,
		       enum dma_data_direction dir, unsigned long attrs)
{
	struct protection_domain *domain;
	struct dma_ops_domain *dma_dom;

	domain = get_domain(dev);
	if (IS_ERR(domain))
		return;

	dma_dom = to_dma_ops_domain(domain);

	__unmap_single(dma_dom, dma_addr, size, dir);
}

static int sg_num_pages(struct device *dev,
			struct scatterlist *sglist,
			int nelems)
{
	unsigned long mask, boundary_size;
	struct scatterlist *s;
	int i, npages = 0;

	mask          = dma_get_seg_boundary(dev);
	boundary_size = mask + 1 ? ALIGN(mask + 1, PAGE_SIZE) >> PAGE_SHIFT :
				   1UL << (BITS_PER_LONG - PAGE_SHIFT);

	for_each_sg(sglist, s, nelems, i) {
		int p, n;

		s->dma_address = npages << PAGE_SHIFT;
		p = npages % boundary_size;
		n = iommu_num_pages(sg_phys(s), s->length, PAGE_SIZE);
		if (p + n > boundary_size)
			npages += boundary_size - p;
		npages += n;
	}

	return npages;
}

/*
 * The exported map_sg function for dma_ops (handles scatter-gather
 * lists).
 */
static int map_sg(struct device *dev, struct scatterlist *sglist,
		  int nelems, enum dma_data_direction direction,
		  unsigned long attrs)
{
	int mapped_pages = 0, npages = 0, prot = 0, i;
	struct protection_domain *domain;
	struct dma_ops_domain *dma_dom;
	struct scatterlist *s;
	unsigned long address;
	u64 dma_mask;

	domain = get_domain(dev);
	if (IS_ERR(domain))
		return 0;

	dma_dom  = to_dma_ops_domain(domain);
	dma_mask = *dev->dma_mask;

	npages = sg_num_pages(dev, sglist, nelems);

	address = dma_ops_alloc_iova(dev, dma_dom, npages, dma_mask);
	if (address == DMA_ERROR_CODE)
		goto out_err;

	prot = dir2prot(direction);

	/* Map all sg entries */
	for_each_sg(sglist, s, nelems, i) {
		int j, pages = iommu_num_pages(sg_phys(s), s->length, PAGE_SIZE);

		for (j = 0; j < pages; ++j) {
			unsigned long bus_addr, phys_addr;
			int ret;

			bus_addr  = address + s->dma_address + (j << PAGE_SHIFT);
			phys_addr = (sg_phys(s) & PAGE_MASK) + (j << PAGE_SHIFT);
			ret = iommu_map_page(domain, bus_addr, phys_addr, PAGE_SIZE, prot, GFP_ATOMIC);
			if (ret)
				goto out_unmap;

			mapped_pages += 1;
		}
	}

	/* Everything is mapped - write the right values into s->dma_address */
	for_each_sg(sglist, s, nelems, i) {
		/*
		 * Add in the remaining piece of the scatter-gather offset that
		 * was masked out when we were determining the physical address
		 * via (sg_phys(s) & PAGE_MASK) earlier.
		 */
		s->dma_address += address + (s->offset & ~PAGE_MASK);
		s->dma_length   = s->length;
	}

	return nelems;

out_unmap:
	pr_err("%s: IOMMU mapping error in map_sg (io-pages: %d)\n",
	       dev_name(dev), npages);

	for_each_sg(sglist, s, nelems, i) {
		int j, pages = iommu_num_pages(sg_phys(s), s->length, PAGE_SIZE);

		for (j = 0; j < pages; ++j) {
			unsigned long bus_addr;

			bus_addr  = address + s->dma_address + (j << PAGE_SHIFT);
			iommu_unmap_page(domain, bus_addr, PAGE_SIZE);

			if (--mapped_pages == 0)
				goto out_free_iova;
		}
	}

out_free_iova:
	free_iova_fast(&dma_dom->iovad, address >> PAGE_SHIFT, npages);

out_err:
	return 0;
}

/*
 * The exported map_sg function for dma_ops (handles scatter-gather
 * lists).
 */
static void unmap_sg(struct device *dev, struct scatterlist *sglist,
		     int nelems, enum dma_data_direction dir,
		     unsigned long attrs)
{
	struct protection_domain *domain;
	struct dma_ops_domain *dma_dom;
	unsigned long startaddr;
	int npages = 2;

	domain = get_domain(dev);
	if (IS_ERR(domain))
		return;

	startaddr = sg_dma_address(sglist) & PAGE_MASK;
	dma_dom   = to_dma_ops_domain(domain);
	npages    = sg_num_pages(dev, sglist, nelems);

	__unmap_single(dma_dom, startaddr, npages << PAGE_SHIFT, dir);
}

/*
 * The exported alloc_coherent function for dma_ops.
 */
static void *alloc_coherent(struct device *dev, size_t size,
			    dma_addr_t *dma_addr, gfp_t flag,
			    unsigned long attrs)
{
	u64 dma_mask = dev->coherent_dma_mask;
	struct protection_domain *domain;
	struct dma_ops_domain *dma_dom;
	struct page *page;

	domain = get_domain(dev);
	if (PTR_ERR(domain) == -EINVAL) {
		page = alloc_pages(flag, get_order(size));
		*dma_addr = page_to_phys(page);
		return page_address(page);
	} else if (IS_ERR(domain))
		return NULL;

	dma_dom   = to_dma_ops_domain(domain);
	size	  = PAGE_ALIGN(size);
	dma_mask  = dev->coherent_dma_mask;
	flag     &= ~(__GFP_DMA | __GFP_HIGHMEM | __GFP_DMA32);
	flag     |= __GFP_ZERO;

	page = alloc_pages(flag | __GFP_NOWARN,  get_order(size));
	if (!page) {
		if (!gfpflags_allow_blocking(flag))
			return NULL;

		page = dma_alloc_from_contiguous(dev, size >> PAGE_SHIFT,
						 get_order(size), flag);
		if (!page)
			return NULL;
	}

	if (!dma_mask)
		dma_mask = *dev->dma_mask;

	*dma_addr = __map_single(dev, dma_dom, page_to_phys(page),
				 size, DMA_BIDIRECTIONAL, dma_mask);

	if (*dma_addr == DMA_ERROR_CODE)
		goto out_free;

	return page_address(page);

out_free:

	if (!dma_release_from_contiguous(dev, page, size >> PAGE_SHIFT))
		__free_pages(page, get_order(size));

	return NULL;
}

/*
 * The exported free_coherent function for dma_ops.
 */
static void free_coherent(struct device *dev, size_t size,
			  void *virt_addr, dma_addr_t dma_addr,
			  unsigned long attrs)
{
	struct protection_domain *domain;
	struct dma_ops_domain *dma_dom;
	struct page *page;

	page = virt_to_page(virt_addr);
	size = PAGE_ALIGN(size);

	domain = get_domain(dev);
	if (IS_ERR(domain))
		goto free_mem;

	dma_dom = to_dma_ops_domain(domain);

	__unmap_single(dma_dom, dma_addr, size, DMA_BIDIRECTIONAL);

free_mem:
	if (!dma_release_from_contiguous(dev, page, size >> PAGE_SHIFT))
		__free_pages(page, get_order(size));
}

/*
 * This function is called by the DMA layer to find out if we can handle a
 * particular device. It is part of the dma_ops.
 */
static int amd_iommu_dma_supported(struct device *dev, u64 mask)
{
	return check_device(dev);
}

static const struct dma_map_ops amd_iommu_dma_ops = {
	.alloc		= alloc_coherent,
	.free		= free_coherent,
	.map_page	= map_page,
	.unmap_page	= unmap_page,
	.map_sg		= map_sg,
	.unmap_sg	= unmap_sg,
	.dma_supported	= amd_iommu_dma_supported,
};

static int init_reserved_iova_ranges(void)
{
	struct pci_dev *pdev = NULL;
	struct iova *val;

	init_iova_domain(&reserved_iova_ranges, PAGE_SIZE, IOVA_START_PFN);

	lockdep_set_class(&reserved_iova_ranges.iova_rbtree_lock,
			  &reserved_rbtree_key);

	/* MSI memory range */
	val = reserve_iova(&reserved_iova_ranges,
			   IOVA_PFN(MSI_RANGE_START), IOVA_PFN(MSI_RANGE_END));
	if (!val) {
		pr_err("Reserving MSI range failed\n");
		return -ENOMEM;
	}

	/* HT memory range */
	val = reserve_iova(&reserved_iova_ranges,
			   IOVA_PFN(HT_RANGE_START), IOVA_PFN(HT_RANGE_END));
	if (!val) {
		pr_err("Reserving HT range failed\n");
		return -ENOMEM;
	}

	/*
	 * Memory used for PCI resources
	 * FIXME: Check whether we can reserve the PCI-hole completly
	 */
	for_each_pci_dev(pdev) {
		int i;

		for (i = 0; i < PCI_NUM_RESOURCES; ++i) {
			struct resource *r = &pdev->resource[i];

			if (!(r->flags & IORESOURCE_MEM))
				continue;

			val = reserve_iova(&reserved_iova_ranges,
					   IOVA_PFN(r->start),
					   IOVA_PFN(r->end));
			if (!val) {
				pr_err("Reserve pci-resource range failed\n");
				return -ENOMEM;
			}
		}
	}

	return 0;
}

int __init amd_iommu_init_api(void)
{
	int ret, err = 0;

	ret = iova_cache_get();
	if (ret)
		return ret;

	ret = init_reserved_iova_ranges();
	if (ret)
		return ret;

	err = bus_set_iommu(&pci_bus_type, &amd_iommu_ops);
	if (err)
		return err;
#ifdef CONFIG_ARM_AMBA
	err = bus_set_iommu(&amba_bustype, &amd_iommu_ops);
	if (err)
		return err;
#endif
	err = bus_set_iommu(&platform_bus_type, &amd_iommu_ops);
	if (err)
		return err;

	return 0;
}

int __init amd_iommu_init_dma_ops(void)
{
	swiotlb        = (iommu_default_passthrough() || sme_me_mask) ? 1 : 0;
	iommu_detected = 1;

	/*
	 * In case we don't initialize SWIOTLB (actually the common case
	 * when AMD IOMMU is enabled and SME is not active), make sure there
	 * are global dma_ops set as a fall-back for devices not handled by
	 * this driver (for example non-PCI devices). When SME is active,
	 * make sure that swiotlb variable remains set so the global dma_ops
	 * continue to be SWIOTLB.
	 */
	if (!swiotlb)
		dma_ops = &nommu_dma_ops;

	if (amd_iommu_unmap_flush)
		pr_info("AMD-Vi: IO/TLB flush on unmap enabled\n");
	else
		pr_info("AMD-Vi: Lazy IO/TLB flushing enabled\n");

	return 0;

}

/*****************************************************************************
 *
 * The following functions belong to the exported interface of AMD IOMMU
 *
 * This interface allows access to lower level functions of the IOMMU
 * like protection domain handling and assignement of devices to domains
 * which is not possible with the dma_ops interface.
 *
 *****************************************************************************/

static void cleanup_domain(struct protection_domain *domain)
{
	struct iommu_dev_data *entry;
	unsigned long flags;

	write_lock_irqsave(&amd_iommu_devtable_lock, flags);

	while (!list_empty(&domain->dev_list)) {
		entry = list_first_entry(&domain->dev_list,
					 struct iommu_dev_data, list);
		__detach_device(entry);
	}

	write_unlock_irqrestore(&amd_iommu_devtable_lock, flags);
}

static void protection_domain_free(struct protection_domain *domain)
{
	if (!domain)
		return;

	del_domain_from_list(domain);

	if (domain->id)
		domain_id_free(domain->id);

	kfree(domain);
}

static int protection_domain_init(struct protection_domain *domain)
{
	spin_lock_init(&domain->lock);
	mutex_init(&domain->api_lock);
	domain->id = domain_id_alloc();
	if (!domain->id)
		return -ENOMEM;
	INIT_LIST_HEAD(&domain->dev_list);

	return 0;
}

static struct protection_domain *protection_domain_alloc(void)
{
	struct protection_domain *domain;

	domain = kzalloc(sizeof(*domain), GFP_KERNEL);
	if (!domain)
		return NULL;

	if (protection_domain_init(domain))
		goto out_err;

	add_domain_to_list(domain);

	return domain;

out_err:
	kfree(domain);

	return NULL;
}

static struct iommu_domain *amd_iommu_domain_alloc(unsigned type)
{
	struct protection_domain *pdomain;
	struct dma_ops_domain *dma_domain;
	u64 *pt_root, root;

	switch (type) {
	case IOMMU_DOMAIN_UNMANAGED:
		pdomain = protection_domain_alloc();
		if (!pdomain)
			return NULL;

		pt_root = (void *)get_zeroed_page(GFP_KERNEL);
		if (!pt_root) {
			protection_domain_free(pdomain);
			return NULL;
		}

		root = amd_iommu_domain_encode_pgtable(pt_root, PAGE_MODE_3_LEVEL);
		atomic64_set(&pdomain->pt_root, root);

		pdomain->domain.geometry.aperture_start = 0;
		pdomain->domain.geometry.aperture_end   = ~0ULL;
		pdomain->domain.geometry.force_aperture = true;

		break;
	case IOMMU_DOMAIN_DMA:
		dma_domain = dma_ops_domain_alloc();
		if (!dma_domain) {
			pr_err("AMD-Vi: Failed to allocate\n");
			return NULL;
		}
		pdomain = &dma_domain->domain;
		break;
	case IOMMU_DOMAIN_IDENTITY:
		pdomain = protection_domain_alloc();
		if (!pdomain)
			return NULL;

		atomic64_set(&pdomain->pt_root, PAGE_MODE_NONE);
		break;
	default:
		return NULL;
	}

	return &pdomain->domain;
}

static void amd_iommu_domain_free(struct iommu_domain *dom)
{
	struct protection_domain *domain;
	struct dma_ops_domain *dma_dom;
	struct domain_pgtable pgtable;

	domain = to_pdomain(dom);

	if (domain->dev_cnt > 0)
		cleanup_domain(domain);

	BUG_ON(domain->dev_cnt != 0);

	if (!dom)
		return;

	switch (dom->type) {
	case IOMMU_DOMAIN_DMA:
		/* Now release the domain */
		dma_dom = to_dma_ops_domain(domain);
		dma_ops_domain_free(dma_dom);
		break;
	default:
		amd_iommu_domain_get_pgtable(domain, &pgtable);

		if (pgtable.mode != PAGE_MODE_NONE)
			free_pagetable(domain);

		if (domain->flags & PD_IOMMUV2_MASK)
			free_gcr3_table(domain);

		protection_domain_free(domain);
		break;
	}
}

static void amd_iommu_detach_device(struct iommu_domain *dom,
				    struct device *dev)
{
	struct iommu_dev_data *dev_data = dev->archdata.iommu;
	struct amd_iommu *iommu;
	int devid;

	if (!check_device(dev))
		return;

	devid = get_device_id(dev);
	if (devid < 0)
		return;

	if (dev_data->domain != NULL)
		detach_device(dev);

	iommu = amd_iommu_rlookup_table[devid];
	if (!iommu)
		return;

#ifdef CONFIG_IRQ_REMAP
	if (AMD_IOMMU_GUEST_IR_VAPIC(amd_iommu_guest_ir) &&
	    (dom->type == IOMMU_DOMAIN_UNMANAGED))
		dev_data->use_vapic = 0;
#endif

	iommu_completion_wait(iommu);
}

static int amd_iommu_attach_device(struct iommu_domain *dom,
				   struct device *dev)
{
	struct protection_domain *domain = to_pdomain(dom);
	struct iommu_dev_data *dev_data;
	struct amd_iommu *iommu;
	int ret;

	if (!check_device(dev))
		return -EINVAL;

	dev_data = dev->archdata.iommu;

	iommu = amd_iommu_rlookup_table[dev_data->devid];
	if (!iommu)
		return -EINVAL;

	if (dev_data->domain)
		detach_device(dev);

	ret = attach_device(dev, domain);

#ifdef CONFIG_IRQ_REMAP
	if (AMD_IOMMU_GUEST_IR_VAPIC(amd_iommu_guest_ir)) {
		if (dom->type == IOMMU_DOMAIN_UNMANAGED)
			dev_data->use_vapic = 1;
		else
			dev_data->use_vapic = 0;
	}
#endif

	iommu_completion_wait(iommu);

	return ret;
}

static int amd_iommu_map(struct iommu_domain *dom, unsigned long iova,
			 phys_addr_t paddr, size_t page_size, int iommu_prot)
{
	struct protection_domain *domain = to_pdomain(dom);
	struct domain_pgtable pgtable;
	int prot = 0;
	int ret;

	amd_iommu_domain_get_pgtable(domain, &pgtable);
	if (pgtable.mode == PAGE_MODE_NONE)
		return -EINVAL;

	if (iommu_prot & IOMMU_READ)
		prot |= IOMMU_PROT_IR;
	if (iommu_prot & IOMMU_WRITE)
		prot |= IOMMU_PROT_IW;

	mutex_lock(&domain->api_lock);
	ret = iommu_map_page(domain, iova, paddr, page_size, prot, GFP_KERNEL);
	mutex_unlock(&domain->api_lock);

	return ret;
}

static size_t amd_iommu_unmap(struct iommu_domain *dom, unsigned long iova,
			   size_t page_size)
{
	struct protection_domain *domain = to_pdomain(dom);
	struct domain_pgtable pgtable;
	size_t unmap_size;

	amd_iommu_domain_get_pgtable(domain, &pgtable);
	if (pgtable.mode == PAGE_MODE_NONE)
		return -EINVAL;

	mutex_lock(&domain->api_lock);
	unmap_size = iommu_unmap_page(domain, iova, page_size);
	mutex_unlock(&domain->api_lock);

	domain_flush_tlb_pde(domain);
	domain_flush_complete(domain);

	return unmap_size;
}

static phys_addr_t amd_iommu_iova_to_phys(struct iommu_domain *dom,
					  dma_addr_t iova)
{
	struct protection_domain *domain = to_pdomain(dom);
	unsigned long offset_mask, pte_pgsize;
	struct domain_pgtable pgtable;
	u64 *pte, __pte;

	amd_iommu_domain_get_pgtable(domain, &pgtable);
	if (pgtable.mode == PAGE_MODE_NONE)
		return iova;

	pte = fetch_pte(domain, iova, &pte_pgsize);

	if (!pte || !IOMMU_PTE_PRESENT(*pte))
		return 0;

	offset_mask = pte_pgsize - 1;
	__pte	    = __sme_clr(*pte & PM_ADDR_MASK);

	return (__pte & ~offset_mask) | (iova & offset_mask);
}

static bool amd_iommu_capable(enum iommu_cap cap)
{
	switch (cap) {
	case IOMMU_CAP_CACHE_COHERENCY:
		return true;
	case IOMMU_CAP_INTR_REMAP:
		return (irq_remapping_enabled == 1);
	case IOMMU_CAP_NOEXEC:
		return false;
	}

	return false;
}

static void amd_iommu_get_resv_regions(struct device *dev,
				       struct list_head *head)
{
	struct iommu_resv_region *region;
	struct unity_map_entry *entry;
	int devid;

	devid = get_device_id(dev);
	if (devid < 0)
		return;

	list_for_each_entry(entry, &amd_iommu_unity_map, list) {
		int type, prot = 0;
		size_t length;

		if (devid < entry->devid_start || devid > entry->devid_end)
			continue;

		type   = IOMMU_RESV_DIRECT;
		length = entry->address_end - entry->address_start;
		if (entry->prot & IOMMU_PROT_IR)
			prot |= IOMMU_READ;
		if (entry->prot & IOMMU_PROT_IW)
			prot |= IOMMU_WRITE;
		if (entry->prot & IOMMU_UNITY_MAP_FLAG_EXCL_RANGE)
			/* Exclusion range */
			type = IOMMU_RESV_RESERVED;

		region = iommu_alloc_resv_region(entry->address_start,
						 length, prot, type);
		if (!region) {
			pr_err("Out of memory allocating dm-regions for %s\n",
				dev_name(dev));
			return;
		}
		list_add_tail(&region->list, head);
	}

	region = iommu_alloc_resv_region(MSI_RANGE_START,
					 MSI_RANGE_END - MSI_RANGE_START + 1,
					 0, IOMMU_RESV_MSI);
	if (!region)
		return;
	list_add_tail(&region->list, head);

	region = iommu_alloc_resv_region(HT_RANGE_START,
					 HT_RANGE_END - HT_RANGE_START + 1,
					 0, IOMMU_RESV_RESERVED);
	if (!region)
		return;
	list_add_tail(&region->list, head);
}

static void amd_iommu_put_resv_regions(struct device *dev,
				     struct list_head *head)
{
	struct iommu_resv_region *entry, *next;

	list_for_each_entry_safe(entry, next, head, list)
		kfree(entry);
}

static void amd_iommu_apply_resv_region(struct device *dev,
				      struct iommu_domain *domain,
				      struct iommu_resv_region *region)
{
	struct dma_ops_domain *dma_dom = to_dma_ops_domain(to_pdomain(domain));
	unsigned long start, end;

	start = IOVA_PFN(region->start);
	end   = IOVA_PFN(region->start + region->length - 1);

	WARN_ON_ONCE(reserve_iova(&dma_dom->iovad, start, end) == NULL);
}

static bool amd_iommu_is_attach_deferred(struct iommu_domain *domain,
					 struct device *dev)
{
	struct iommu_dev_data *dev_data = dev->archdata.iommu;
	return dev_data->defer_attach;
}

const struct iommu_ops amd_iommu_ops = {
	.capable = amd_iommu_capable,
	.domain_alloc = amd_iommu_domain_alloc,
	.domain_free  = amd_iommu_domain_free,
	.attach_dev = amd_iommu_attach_device,
	.detach_dev = amd_iommu_detach_device,
	.map = amd_iommu_map,
	.unmap = amd_iommu_unmap,
	.map_sg = default_iommu_map_sg,
	.iova_to_phys = amd_iommu_iova_to_phys,
	.add_device = amd_iommu_add_device,
	.remove_device = amd_iommu_remove_device,
	.device_group = amd_iommu_device_group,
	.get_resv_regions = amd_iommu_get_resv_regions,
	.put_resv_regions = amd_iommu_put_resv_regions,
	.apply_resv_region = amd_iommu_apply_resv_region,
	.is_attach_deferred = amd_iommu_is_attach_deferred,
	.pgsize_bitmap	= AMD_IOMMU_PGSIZES,
};

/*****************************************************************************
 *
 * The next functions do a basic initialization of IOMMU for pass through
 * mode
 *
 * In passthrough mode the IOMMU is initialized and enabled but not used for
 * DMA-API translation.
 *
 *****************************************************************************/

/* IOMMUv2 specific functions */
int amd_iommu_register_ppr_notifier(struct notifier_block *nb)
{
	return atomic_notifier_chain_register(&ppr_notifier, nb);
}
EXPORT_SYMBOL(amd_iommu_register_ppr_notifier);

int amd_iommu_unregister_ppr_notifier(struct notifier_block *nb)
{
	return atomic_notifier_chain_unregister(&ppr_notifier, nb);
}
EXPORT_SYMBOL(amd_iommu_unregister_ppr_notifier);

void amd_iommu_domain_direct_map(struct iommu_domain *dom)
{
	struct protection_domain *domain = to_pdomain(dom);
	struct domain_pgtable pgtable;
	unsigned long flags;
	u64 pt_root;

	spin_lock_irqsave(&domain->lock, flags);

	/* First save pgtable configuration*/
	amd_iommu_domain_get_pgtable(domain, &pgtable);

	/* Update data structure */
	pt_root = amd_iommu_domain_encode_pgtable(NULL, PAGE_MODE_NONE);
	atomic64_set(&domain->pt_root, pt_root);

	/* Make changes visible to IOMMUs */
	update_domain(domain);

	/* Restore old pgtable in domain->ptroot to free page-table */
	pt_root = amd_iommu_domain_encode_pgtable(pgtable.root, pgtable.mode);
	atomic64_set(&domain->pt_root, pt_root);

	/* Page-table is not visible to IOMMU anymore, so free it */
	free_pagetable(domain);

	spin_unlock_irqrestore(&domain->lock, flags);
}
EXPORT_SYMBOL(amd_iommu_domain_direct_map);

int amd_iommu_domain_enable_v2(struct iommu_domain *dom, int pasids)
{
	struct protection_domain *domain = to_pdomain(dom);
	unsigned long flags;
	int levels, ret;

	if (pasids <= 0 || pasids > (PASID_MASK + 1))
		return -EINVAL;

	/* Number of GCR3 table levels required */
	for (levels = 0; (pasids - 1) & ~0x1ff; pasids >>= 9)
		levels += 1;

	if (levels > amd_iommu_max_glx_val)
		return -EINVAL;

	spin_lock_irqsave(&domain->lock, flags);

	/*
	 * Save us all sanity checks whether devices already in the
	 * domain support IOMMUv2. Just force that the domain has no
	 * devices attached when it is switched into IOMMUv2 mode.
	 */
	ret = -EBUSY;
	if (domain->dev_cnt > 0 || domain->flags & PD_IOMMUV2_MASK)
		goto out;

	ret = -ENOMEM;
	domain->gcr3_tbl = (void *)get_zeroed_page(GFP_ATOMIC);
	if (domain->gcr3_tbl == NULL)
		goto out;

	domain->glx      = levels;
	domain->flags   |= PD_IOMMUV2_MASK;

	update_domain(domain);

	ret = 0;

out:
	spin_unlock_irqrestore(&domain->lock, flags);

	return ret;
}
EXPORT_SYMBOL(amd_iommu_domain_enable_v2);

static int __flush_pasid(struct protection_domain *domain, int pasid,
			 u64 address, bool size)
{
	struct iommu_dev_data *dev_data;
	struct iommu_cmd cmd;
	int i, ret;

	if (!(domain->flags & PD_IOMMUV2_MASK))
		return -EINVAL;

	build_inv_iommu_pasid(&cmd, domain->id, pasid, address, size);

	/*
	 * IOMMU TLB needs to be flushed before Device TLB to
	 * prevent device TLB refill from IOMMU TLB
	 */
	for (i = 0; i < amd_iommu_get_num_iommus(); ++i) {
		if (domain->dev_iommu[i] == 0)
			continue;

		ret = iommu_queue_command(amd_iommus[i], &cmd);
		if (ret != 0)
			goto out;
	}

	/* Wait until IOMMU TLB flushes are complete */
	domain_flush_complete(domain);

	/* Now flush device TLBs */
	list_for_each_entry(dev_data, &domain->dev_list, list) {
		struct amd_iommu *iommu;
		int qdep;

		/*
		   There might be non-IOMMUv2 capable devices in an IOMMUv2
		 * domain.
		 */
		if (!dev_data->ats.enabled)
			continue;

		qdep  = dev_data->ats.qdep;
		iommu = amd_iommu_rlookup_table[dev_data->devid];

		build_inv_iotlb_pasid(&cmd, dev_data->devid, pasid,
				      qdep, address, size);

		ret = iommu_queue_command(iommu, &cmd);
		if (ret != 0)
			goto out;
	}

	/* Wait until all device TLBs are flushed */
	domain_flush_complete(domain);

	ret = 0;

out:

	return ret;
}

static int __amd_iommu_flush_page(struct protection_domain *domain, int pasid,
				  u64 address)
{
	return __flush_pasid(domain, pasid, address, false);
}

int amd_iommu_flush_page(struct iommu_domain *dom, int pasid,
			 u64 address)
{
	struct protection_domain *domain = to_pdomain(dom);
	unsigned long flags;
	int ret;

	spin_lock_irqsave(&domain->lock, flags);
	ret = __amd_iommu_flush_page(domain, pasid, address);
	spin_unlock_irqrestore(&domain->lock, flags);

	return ret;
}
EXPORT_SYMBOL(amd_iommu_flush_page);

static int __amd_iommu_flush_tlb(struct protection_domain *domain, int pasid)
{
	return __flush_pasid(domain, pasid, CMD_INV_IOMMU_ALL_PAGES_ADDRESS,
			     true);
}

int amd_iommu_flush_tlb(struct iommu_domain *dom, int pasid)
{
	struct protection_domain *domain = to_pdomain(dom);
	unsigned long flags;
	int ret;

	spin_lock_irqsave(&domain->lock, flags);
	ret = __amd_iommu_flush_tlb(domain, pasid);
	spin_unlock_irqrestore(&domain->lock, flags);

	return ret;
}
EXPORT_SYMBOL(amd_iommu_flush_tlb);

static u64 *__get_gcr3_pte(u64 *root, int level, int pasid, bool alloc)
{
	int index;
	u64 *pte;

	while (true) {

		index = (pasid >> (9 * level)) & 0x1ff;
		pte   = &root[index];

		if (level == 0)
			break;

		if (!(*pte & GCR3_VALID)) {
			if (!alloc)
				return NULL;

			root = (void *)get_zeroed_page(GFP_ATOMIC);
			if (root == NULL)
				return NULL;

			*pte = iommu_virt_to_phys(root) | GCR3_VALID;
		}

		root = iommu_phys_to_virt(*pte & PAGE_MASK);

		level -= 1;
	}

	return pte;
}

static int __set_gcr3(struct protection_domain *domain, int pasid,
		      unsigned long cr3)
{
	struct domain_pgtable pgtable;
	u64 *pte;

	amd_iommu_domain_get_pgtable(domain, &pgtable);
	if (pgtable.mode != PAGE_MODE_NONE)
		return -EINVAL;

	pte = __get_gcr3_pte(domain->gcr3_tbl, domain->glx, pasid, true);
	if (pte == NULL)
		return -ENOMEM;

	*pte = (cr3 & PAGE_MASK) | GCR3_VALID;

	return __amd_iommu_flush_tlb(domain, pasid);
}

static int __clear_gcr3(struct protection_domain *domain, int pasid)
{
	struct domain_pgtable pgtable;
	u64 *pte;

	amd_iommu_domain_get_pgtable(domain, &pgtable);
	if (pgtable.mode != PAGE_MODE_NONE)
		return -EINVAL;

	pte = __get_gcr3_pte(domain->gcr3_tbl, domain->glx, pasid, false);
	if (pte == NULL)
		return 0;

	*pte = 0;

	return __amd_iommu_flush_tlb(domain, pasid);
}

int amd_iommu_domain_set_gcr3(struct iommu_domain *dom, int pasid,
			      unsigned long cr3)
{
	struct protection_domain *domain = to_pdomain(dom);
	unsigned long flags;
	int ret;

	spin_lock_irqsave(&domain->lock, flags);
	ret = __set_gcr3(domain, pasid, cr3);
	spin_unlock_irqrestore(&domain->lock, flags);

	return ret;
}
EXPORT_SYMBOL(amd_iommu_domain_set_gcr3);

int amd_iommu_domain_clear_gcr3(struct iommu_domain *dom, int pasid)
{
	struct protection_domain *domain = to_pdomain(dom);
	unsigned long flags;
	int ret;

	spin_lock_irqsave(&domain->lock, flags);
	ret = __clear_gcr3(domain, pasid);
	spin_unlock_irqrestore(&domain->lock, flags);

	return ret;
}
EXPORT_SYMBOL(amd_iommu_domain_clear_gcr3);

int amd_iommu_complete_ppr(struct pci_dev *pdev, int pasid,
			   int status, int tag)
{
	struct iommu_dev_data *dev_data;
	struct amd_iommu *iommu;
	struct iommu_cmd cmd;

	dev_data = get_dev_data(&pdev->dev);
	iommu    = amd_iommu_rlookup_table[dev_data->devid];

	build_complete_ppr(&cmd, dev_data->devid, pasid, status,
			   tag, dev_data->pri_tlp);

	return iommu_queue_command(iommu, &cmd);
}
EXPORT_SYMBOL(amd_iommu_complete_ppr);

struct iommu_domain *amd_iommu_get_v2_domain(struct pci_dev *pdev)
{
	struct protection_domain *pdomain;

	pdomain = get_domain(&pdev->dev);
	if (IS_ERR(pdomain))
		return NULL;

	/* Only return IOMMUv2 domains */
	if (!(pdomain->flags & PD_IOMMUV2_MASK))
		return NULL;

	return &pdomain->domain;
}
EXPORT_SYMBOL(amd_iommu_get_v2_domain);

void amd_iommu_enable_device_erratum(struct pci_dev *pdev, u32 erratum)
{
	struct iommu_dev_data *dev_data;

	if (!amd_iommu_v2_supported())
		return;

	dev_data = get_dev_data(&pdev->dev);
	dev_data->errata |= (1 << erratum);
}
EXPORT_SYMBOL(amd_iommu_enable_device_erratum);

int amd_iommu_device_info(struct pci_dev *pdev,
                          struct amd_iommu_device_info *info)
{
	int max_pasids;
	int pos;

	if (pdev == NULL || info == NULL)
		return -EINVAL;

	if (!amd_iommu_v2_supported())
		return -EINVAL;

	memset(info, 0, sizeof(*info));

	if (!pci_ats_disabled()) {
		pos = pci_find_ext_capability(pdev, PCI_EXT_CAP_ID_ATS);
		if (pos)
			info->flags |= AMD_IOMMU_DEVICE_FLAG_ATS_SUP;
	}

	pos = pci_find_ext_capability(pdev, PCI_EXT_CAP_ID_PRI);
	if (pos)
		info->flags |= AMD_IOMMU_DEVICE_FLAG_PRI_SUP;

	pos = pci_find_ext_capability(pdev, PCI_EXT_CAP_ID_PASID);
	if (pos) {
		int features;

		max_pasids = 1 << (9 * (amd_iommu_max_glx_val + 1));
		max_pasids = min(max_pasids, (1 << 20));

		info->flags |= AMD_IOMMU_DEVICE_FLAG_PASID_SUP;
		info->max_pasids = min(pci_max_pasids(pdev), max_pasids);

		features = pci_pasid_features(pdev);
		if (features & PCI_PASID_CAP_EXEC)
			info->flags |= AMD_IOMMU_DEVICE_FLAG_EXEC_SUP;
		if (features & PCI_PASID_CAP_PRIV)
			info->flags |= AMD_IOMMU_DEVICE_FLAG_PRIV_SUP;
	}

	return 0;
}
EXPORT_SYMBOL(amd_iommu_device_info);

#ifdef CONFIG_IRQ_REMAP

/*****************************************************************************
 *
 * Interrupt Remapping Implementation
 *
 *****************************************************************************/

static struct irq_chip amd_ir_chip;

static void set_dte_irq_entry(u16 devid, struct irq_remap_table *table)
{
	u64 dte;

	dte	= amd_iommu_dev_table[devid].data[2];
	dte	&= ~DTE_IRQ_PHYS_ADDR_MASK;
	dte	|= iommu_virt_to_phys(table->table);
	dte	|= DTE_IRQ_REMAP_INTCTL;
	dte	|= DTE_IRQ_TABLE_LEN;
	dte	|= DTE_IRQ_REMAP_ENABLE;

	amd_iommu_dev_table[devid].data[2] = dte;
}

static struct irq_remap_table *get_irq_table(u16 devid, bool ioapic)
{
	struct irq_remap_table *table = NULL;
	struct amd_iommu *iommu;
	unsigned long flags;
	u16 alias;

	write_lock_irqsave(&amd_iommu_devtable_lock, flags);

	iommu = amd_iommu_rlookup_table[devid];
	if (!iommu)
		goto out_unlock;

	table = irq_lookup_table[devid];
	if (table)
		goto out_unlock;

	alias = amd_iommu_alias_table[devid];
	table = irq_lookup_table[alias];
	if (table) {
		irq_lookup_table[devid] = table;
		set_dte_irq_entry(devid, table);
		iommu_flush_dte(iommu, devid);
		goto out;
	}

	/* Nothing there yet, allocate new irq remapping table */
	table = kzalloc(sizeof(*table), GFP_ATOMIC);
	if (!table)
		goto out_unlock;

	/* Initialize table spin-lock */
	spin_lock_init(&table->lock);

	if (ioapic)
		/* Keep the first 32 indexes free for IOAPIC interrupts */
		table->min_index = 32;

	table->table = kmem_cache_alloc(amd_iommu_irq_cache, GFP_ATOMIC);
	if (!table->table) {
		kfree(table);
		table = NULL;
		goto out_unlock;
	}

	if (!AMD_IOMMU_GUEST_IR_GA(amd_iommu_guest_ir))
		memset(table->table, 0,
		       MAX_IRQS_PER_TABLE * sizeof(u32));
	else
		memset(table->table, 0,
		       (MAX_IRQS_PER_TABLE * (sizeof(u64) * 2)));

	if (ioapic) {
		int i;

		for (i = 0; i < 32; ++i)
			iommu->irte_ops->set_allocated(table, i);
	}

	irq_lookup_table[devid] = table;
	set_dte_irq_entry(devid, table);
	iommu_flush_dte(iommu, devid);
	if (devid != alias) {
		irq_lookup_table[alias] = table;
		set_dte_irq_entry(alias, table);
		iommu_flush_dte(iommu, alias);
	}

out:
	iommu_completion_wait(iommu);

out_unlock:
	write_unlock_irqrestore(&amd_iommu_devtable_lock, flags);

	return table;
}

static int alloc_irq_index(u16 devid, int count, bool align)
{
	struct irq_remap_table *table;
	int index, c, alignment = 1;
	unsigned long flags;
	struct amd_iommu *iommu = amd_iommu_rlookup_table[devid];

	if (!iommu)
		return -ENODEV;

	table = get_irq_table(devid, false);
	if (!table)
		return -ENODEV;

	if (align)
		alignment = roundup_pow_of_two(count);

	spin_lock_irqsave(&table->lock, flags);

	/* Scan table for free entries */
	for (index = ALIGN(table->min_index, alignment), c = 0;
	     index < MAX_IRQS_PER_TABLE;) {
		if (!iommu->irte_ops->is_allocated(table, index)) {
			c += 1;
		} else {
			c     = 0;
			index = ALIGN(index + 1, alignment);
			continue;
		}

		if (c == count)	{
			for (; c != 0; --c)
				iommu->irte_ops->set_allocated(table, index - c + 1);

			index -= count - 1;
			goto out;
		}

		index++;
	}

	index = -ENOSPC;

out:
	spin_unlock_irqrestore(&table->lock, flags);

	return index;
}

static int modify_irte_ga(u16 devid, int index, struct irte_ga *irte,
			  struct amd_ir_data *data)
{
	struct irq_remap_table *table;
	struct amd_iommu *iommu;
	unsigned long flags;
	struct irte_ga *entry;

	iommu = amd_iommu_rlookup_table[devid];
	if (iommu == NULL)
		return -EINVAL;

	table = get_irq_table(devid, false);
	if (!table)
		return -ENOMEM;

	spin_lock_irqsave(&table->lock, flags);

	entry = (struct irte_ga *)table->table;
	entry = &entry[index];
	entry->lo.fields_remap.valid = 0;
	entry->hi.val = irte->hi.val;
	entry->lo.val = irte->lo.val;
	entry->lo.fields_remap.valid = 1;
	if (data)
		data->ref = entry;

	spin_unlock_irqrestore(&table->lock, flags);

	iommu_flush_irt(iommu, devid);
	iommu_completion_wait(iommu);

	return 0;
}

static int modify_irte(u16 devid, int index, union irte *irte)
{
	struct irq_remap_table *table;
	struct amd_iommu *iommu;
	unsigned long flags;

	iommu = amd_iommu_rlookup_table[devid];
	if (iommu == NULL)
		return -EINVAL;

	table = get_irq_table(devid, false);
	if (!table)
		return -ENOMEM;

	spin_lock_irqsave(&table->lock, flags);
	table->table[index] = irte->val;
	spin_unlock_irqrestore(&table->lock, flags);

	iommu_flush_irt(iommu, devid);
	iommu_completion_wait(iommu);

	return 0;
}

static void free_irte(u16 devid, int index)
{
	struct irq_remap_table *table;
	struct amd_iommu *iommu;
	unsigned long flags;

	iommu = amd_iommu_rlookup_table[devid];
	if (iommu == NULL)
		return;

	table = get_irq_table(devid, false);
	if (!table)
		return;

	spin_lock_irqsave(&table->lock, flags);
	iommu->irte_ops->clear_allocated(table, index);
	spin_unlock_irqrestore(&table->lock, flags);

	iommu_flush_irt(iommu, devid);
	iommu_completion_wait(iommu);
}

static void irte_prepare(void *entry,
			 u32 delivery_mode, u32 dest_mode,
			 u8 vector, u32 dest_apicid, int devid)
{
	union irte *irte = (union irte *) entry;

	irte->val                = 0;
	irte->fields.vector      = vector;
	irte->fields.int_type    = delivery_mode;
	irte->fields.destination = dest_apicid;
	irte->fields.dm          = dest_mode;
	irte->fields.valid       = 1;
}

static void irte_ga_prepare(void *entry,
			    u32 delivery_mode, u32 dest_mode,
			    u8 vector, u32 dest_apicid, int devid)
{
	struct irte_ga *irte = (struct irte_ga *) entry;

	irte->lo.val                      = 0;
	irte->hi.val                      = 0;
	irte->lo.fields_remap.int_type    = delivery_mode;
	irte->lo.fields_remap.dm          = dest_mode;
	irte->hi.fields.vector            = vector;
	irte->lo.fields_remap.destination = APICID_TO_IRTE_DEST_LO(dest_apicid);
	irte->hi.fields.destination       = APICID_TO_IRTE_DEST_HI(dest_apicid);
	irte->lo.fields_remap.valid       = 1;
}

static void irte_activate(void *entry, u16 devid, u16 index)
{
	union irte *irte = (union irte *) entry;

	irte->fields.valid = 1;
	modify_irte(devid, index, irte);
}

static void irte_ga_activate(void *entry, u16 devid, u16 index)
{
	struct irte_ga *irte = (struct irte_ga *) entry;

	irte->lo.fields_remap.valid = 1;
	modify_irte_ga(devid, index, irte, NULL);
}

static void irte_deactivate(void *entry, u16 devid, u16 index)
{
	union irte *irte = (union irte *) entry;

	irte->fields.valid = 0;
	modify_irte(devid, index, irte);
}

static void irte_ga_deactivate(void *entry, u16 devid, u16 index)
{
	struct irte_ga *irte = (struct irte_ga *) entry;

	irte->lo.fields_remap.valid = 0;
	modify_irte_ga(devid, index, irte, NULL);
}

static void irte_set_affinity(void *entry, u16 devid, u16 index,
			      u8 vector, u32 dest_apicid)
{
	union irte *irte = (union irte *) entry;

	irte->fields.vector = vector;
	irte->fields.destination = dest_apicid;
	modify_irte(devid, index, irte);
}

static void irte_ga_set_affinity(void *entry, u16 devid, u16 index,
				 u8 vector, u32 dest_apicid)
{
	struct irte_ga *irte = (struct irte_ga *) entry;
	struct iommu_dev_data *dev_data = search_dev_data(devid);

	if (!dev_data || !dev_data->use_vapic ||
	    !irte->lo.fields_remap.guest_mode) {
		irte->hi.fields.vector = vector;
		irte->lo.fields_remap.destination =
					APICID_TO_IRTE_DEST_LO(dest_apicid);
		irte->hi.fields.destination =
					APICID_TO_IRTE_DEST_HI(dest_apicid);
		modify_irte_ga(devid, index, irte, NULL);
	}
}

#define IRTE_ALLOCATED (~1U)
static void irte_set_allocated(struct irq_remap_table *table, int index)
{
	table->table[index] = IRTE_ALLOCATED;
}

static void irte_ga_set_allocated(struct irq_remap_table *table, int index)
{
	struct irte_ga *ptr = (struct irte_ga *)table->table;
	struct irte_ga *irte = &ptr[index];

	memset(&irte->lo.val, 0, sizeof(u64));
	memset(&irte->hi.val, 0, sizeof(u64));
	irte->hi.fields.vector = 0xff;
}

static bool irte_is_allocated(struct irq_remap_table *table, int index)
{
	union irte *ptr = (union irte *)table->table;
	union irte *irte = &ptr[index];

	return irte->val != 0;
}

static bool irte_ga_is_allocated(struct irq_remap_table *table, int index)
{
	struct irte_ga *ptr = (struct irte_ga *)table->table;
	struct irte_ga *irte = &ptr[index];

	return irte->hi.fields.vector != 0;
}

static void irte_clear_allocated(struct irq_remap_table *table, int index)
{
	table->table[index] = 0;
}

static void irte_ga_clear_allocated(struct irq_remap_table *table, int index)
{
	struct irte_ga *ptr = (struct irte_ga *)table->table;
	struct irte_ga *irte = &ptr[index];

	memset(&irte->lo.val, 0, sizeof(u64));
	memset(&irte->hi.val, 0, sizeof(u64));
}

static int get_devid(struct irq_alloc_info *info)
{
	int devid = -1;

	switch (info->type) {
	case X86_IRQ_ALLOC_TYPE_IOAPIC:
		devid     = get_ioapic_devid(info->ioapic_id);
		break;
	case X86_IRQ_ALLOC_TYPE_HPET:
		devid     = get_hpet_devid(info->hpet_id);
		break;
	case X86_IRQ_ALLOC_TYPE_MSI:
	case X86_IRQ_ALLOC_TYPE_MSIX:
		devid = get_device_id(&info->msi_dev->dev);
		break;
	default:
		BUG_ON(1);
		break;
	}

	return devid;
}

static struct irq_domain *get_ir_irq_domain(struct irq_alloc_info *info)
{
	struct amd_iommu *iommu;
	int devid;

	if (!info)
		return NULL;

	devid = get_devid(info);
	if (devid >= 0) {
		iommu = amd_iommu_rlookup_table[devid];
		if (iommu)
			return iommu->ir_domain;
	}

	return NULL;
}

static struct irq_domain *get_irq_domain(struct irq_alloc_info *info)
{
	struct amd_iommu *iommu;
	int devid;

	if (!info)
		return NULL;

	switch (info->type) {
	case X86_IRQ_ALLOC_TYPE_MSI:
	case X86_IRQ_ALLOC_TYPE_MSIX:
		devid = get_device_id(&info->msi_dev->dev);
		if (devid < 0)
			return NULL;

		iommu = amd_iommu_rlookup_table[devid];
		if (iommu)
			return iommu->msi_domain;
		break;
	default:
		break;
	}

	return NULL;
}

struct irq_remap_ops amd_iommu_irq_ops = {
	.prepare		= amd_iommu_prepare,
	.enable			= amd_iommu_enable,
	.disable		= amd_iommu_disable,
	.reenable		= amd_iommu_reenable,
	.enable_faulting	= amd_iommu_enable_faulting,
	.get_ir_irq_domain	= get_ir_irq_domain,
	.get_irq_domain		= get_irq_domain,
};

static void irq_remapping_prepare_irte(struct amd_ir_data *data,
				       struct irq_cfg *irq_cfg,
				       struct irq_alloc_info *info,
				       int devid, int index, int sub_handle)
{
	struct irq_2_irte *irte_info = &data->irq_2_irte;
	struct msi_msg *msg = &data->msi_entry;
	struct IO_APIC_route_entry *entry;
	struct amd_iommu *iommu = amd_iommu_rlookup_table[devid];

	if (!iommu)
		return;

	data->irq_2_irte.devid = devid;
	data->irq_2_irte.index = index + sub_handle;
	iommu->irte_ops->prepare(data->entry, apic->irq_delivery_mode,
				 apic->irq_dest_mode, irq_cfg->vector,
				 irq_cfg->dest_apicid, devid);

	switch (info->type) {
	case X86_IRQ_ALLOC_TYPE_IOAPIC:
		/* Setup IOAPIC entry */
		entry = info->ioapic_entry;
		info->ioapic_entry = NULL;
		memset(entry, 0, sizeof(*entry));
		entry->vector        = index;
		entry->mask          = 0;
		entry->trigger       = info->ioapic_trigger;
		entry->polarity      = info->ioapic_polarity;
		/* Mask level triggered irqs. */
		if (info->ioapic_trigger)
			entry->mask = 1;
		break;

	case X86_IRQ_ALLOC_TYPE_HPET:
	case X86_IRQ_ALLOC_TYPE_MSI:
	case X86_IRQ_ALLOC_TYPE_MSIX:
		msg->address_hi = MSI_ADDR_BASE_HI;
		msg->address_lo = MSI_ADDR_BASE_LO;
		msg->data = irte_info->index;
		break;

	default:
		BUG_ON(1);
		break;
	}
}

struct amd_irte_ops irte_32_ops = {
	.prepare = irte_prepare,
	.activate = irte_activate,
	.deactivate = irte_deactivate,
	.set_affinity = irte_set_affinity,
	.set_allocated = irte_set_allocated,
	.is_allocated = irte_is_allocated,
	.clear_allocated = irte_clear_allocated,
};

struct amd_irte_ops irte_128_ops = {
	.prepare = irte_ga_prepare,
	.activate = irte_ga_activate,
	.deactivate = irte_ga_deactivate,
	.set_affinity = irte_ga_set_affinity,
	.set_allocated = irte_ga_set_allocated,
	.is_allocated = irte_ga_is_allocated,
	.clear_allocated = irte_ga_clear_allocated,
};

static int irq_remapping_alloc(struct irq_domain *domain, unsigned int virq,
			       unsigned int nr_irqs, void *arg)
{
	struct irq_alloc_info *info = arg;
	struct irq_data *irq_data;
	struct amd_ir_data *data = NULL;
	struct irq_cfg *cfg;
	int i, ret, devid;
	int index = -1;

	if (!info)
		return -EINVAL;
	if (nr_irqs > 1 && info->type != X86_IRQ_ALLOC_TYPE_MSI &&
	    info->type != X86_IRQ_ALLOC_TYPE_MSIX)
		return -EINVAL;

	/*
	 * With IRQ remapping enabled, don't need contiguous CPU vectors
	 * to support multiple MSI interrupts.
	 */
	if (info->type == X86_IRQ_ALLOC_TYPE_MSI)
		info->flags &= ~X86_IRQ_ALLOC_CONTIGUOUS_VECTORS;

	devid = get_devid(info);
	if (devid < 0)
		return -EINVAL;

	ret = irq_domain_alloc_irqs_parent(domain, virq, nr_irqs, arg);
	if (ret < 0)
		return ret;

	if (info->type == X86_IRQ_ALLOC_TYPE_IOAPIC) {
		if (get_irq_table(devid, true))
			index = info->ioapic_pin;
		else
			ret = -ENOMEM;
	} else {
		bool align = (info->type == X86_IRQ_ALLOC_TYPE_MSI);

		index = alloc_irq_index(devid, nr_irqs, align);
	}
	if (index < 0) {
		pr_warn("Failed to allocate IRTE\n");
		ret = index;
		goto out_free_parent;
	}

	for (i = 0; i < nr_irqs; i++) {
		irq_data = irq_domain_get_irq_data(domain, virq + i);
		cfg = irqd_cfg(irq_data);
		if (!irq_data || !cfg) {
			ret = -EINVAL;
			goto out_free_data;
		}

		ret = -ENOMEM;
		data = kzalloc(sizeof(*data), GFP_KERNEL);
		if (!data)
			goto out_free_data;

		if (!AMD_IOMMU_GUEST_IR_GA(amd_iommu_guest_ir))
			data->entry = kzalloc(sizeof(union irte), GFP_KERNEL);
		else
			data->entry = kzalloc(sizeof(struct irte_ga),
						     GFP_KERNEL);
		if (!data->entry) {
			kfree(data);
			goto out_free_data;
		}

		irq_data->hwirq = (devid << 16) + i;
		irq_data->chip_data = data;
		irq_data->chip = &amd_ir_chip;
		irq_remapping_prepare_irte(data, cfg, info, devid, index, i);
		irq_set_status_flags(virq + i, IRQ_MOVE_PCNTXT);
	}

	return 0;

out_free_data:
	for (i--; i >= 0; i--) {
		irq_data = irq_domain_get_irq_data(domain, virq + i);
		if (irq_data)
			kfree(irq_data->chip_data);
	}
	for (i = 0; i < nr_irqs; i++)
		free_irte(devid, index + i);
out_free_parent:
	irq_domain_free_irqs_common(domain, virq, nr_irqs);
	return ret;
}

static void irq_remapping_free(struct irq_domain *domain, unsigned int virq,
			       unsigned int nr_irqs)
{
	struct irq_2_irte *irte_info;
	struct irq_data *irq_data;
	struct amd_ir_data *data;
	int i;

	for (i = 0; i < nr_irqs; i++) {
		irq_data = irq_domain_get_irq_data(domain, virq  + i);
		if (irq_data && irq_data->chip_data) {
			data = irq_data->chip_data;
			irte_info = &data->irq_2_irte;
			free_irte(irte_info->devid, irte_info->index);
			kfree(data->entry);
			kfree(data);
		}
	}
	irq_domain_free_irqs_common(domain, virq, nr_irqs);
}

static void irq_remapping_activate(struct irq_domain *domain,
				   struct irq_data *irq_data)
{
	struct amd_ir_data *data = irq_data->chip_data;
	struct irq_2_irte *irte_info = &data->irq_2_irte;
	struct amd_iommu *iommu = amd_iommu_rlookup_table[irte_info->devid];

	if (iommu)
		iommu->irte_ops->activate(data->entry, irte_info->devid,
					  irte_info->index);
}

static void irq_remapping_deactivate(struct irq_domain *domain,
				     struct irq_data *irq_data)
{
	struct amd_ir_data *data = irq_data->chip_data;
	struct irq_2_irte *irte_info = &data->irq_2_irte;
	struct amd_iommu *iommu = amd_iommu_rlookup_table[irte_info->devid];

	if (iommu)
		iommu->irte_ops->deactivate(data->entry, irte_info->devid,
					    irte_info->index);
}

static const struct irq_domain_ops amd_ir_domain_ops = {
	.alloc = irq_remapping_alloc,
	.free = irq_remapping_free,
	.activate = irq_remapping_activate,
	.deactivate = irq_remapping_deactivate,
};

static int amd_ir_set_vcpu_affinity(struct irq_data *data, void *vcpu_info)
{
	struct amd_iommu *iommu;
	struct amd_iommu_pi_data *pi_data = vcpu_info;
	struct vcpu_data *vcpu_pi_info = pi_data->vcpu_data;
	struct amd_ir_data *ir_data = data->chip_data;
	struct irte_ga *irte = (struct irte_ga *) ir_data->entry;
	struct irq_2_irte *irte_info = &ir_data->irq_2_irte;
	struct iommu_dev_data *dev_data = search_dev_data(irte_info->devid);

	/* Note:
	 * This device has never been set up for guest mode.
	 * we should not modify the IRTE
	 */
	if (!dev_data || !dev_data->use_vapic)
		return 0;

	pi_data->ir_data = ir_data;

	/* Note:
	 * SVM tries to set up for VAPIC mode, but we are in
	 * legacy mode. So, we force legacy mode instead.
	 */
	if (!AMD_IOMMU_GUEST_IR_VAPIC(amd_iommu_guest_ir)) {
		pr_debug("AMD-Vi: %s: Fall back to using intr legacy remap\n",
			 __func__);
		pi_data->is_guest_mode = false;
	}

	iommu = amd_iommu_rlookup_table[irte_info->devid];
	if (iommu == NULL)
		return -EINVAL;

	pi_data->prev_ga_tag = ir_data->cached_ga_tag;
	if (pi_data->is_guest_mode) {
		/* Setting */
		irte->hi.fields.ga_root_ptr = (pi_data->base >> 12);
		irte->hi.fields.vector = vcpu_pi_info->vector;
		irte->lo.fields_vapic.ga_log_intr = 1;
		irte->lo.fields_vapic.guest_mode = 1;
		irte->lo.fields_vapic.ga_tag = pi_data->ga_tag;

		ir_data->cached_ga_tag = pi_data->ga_tag;
	} else {
		/* Un-Setting */
		struct irq_cfg *cfg = irqd_cfg(data);

		irte->hi.val = 0;
		irte->lo.val = 0;
		irte->hi.fields.vector = cfg->vector;
		irte->lo.fields_remap.guest_mode = 0;
		irte->lo.fields_remap.destination =
				APICID_TO_IRTE_DEST_LO(cfg->dest_apicid);
		irte->hi.fields.destination =
				APICID_TO_IRTE_DEST_HI(cfg->dest_apicid);
		irte->lo.fields_remap.int_type = apic->irq_delivery_mode;
		irte->lo.fields_remap.dm = apic->irq_dest_mode;

		/*
		 * This communicates the ga_tag back to the caller
		 * so that it can do all the necessary clean up.
		 */
		ir_data->cached_ga_tag = 0;
	}

	return modify_irte_ga(irte_info->devid, irte_info->index, irte, ir_data);
}

static int amd_ir_set_affinity(struct irq_data *data,
			       const struct cpumask *mask, bool force)
{
	struct amd_ir_data *ir_data = data->chip_data;
	struct irq_2_irte *irte_info = &ir_data->irq_2_irte;
	struct irq_cfg *cfg = irqd_cfg(data);
	struct irq_data *parent = data->parent_data;
	struct amd_iommu *iommu = amd_iommu_rlookup_table[irte_info->devid];
	int ret;

	if (!iommu)
		return -ENODEV;

	ret = parent->chip->irq_set_affinity(parent, mask, force);
	if (ret < 0 || ret == IRQ_SET_MASK_OK_DONE)
		return ret;

	/*
	 * Atomically updates the IRTE with the new destination, vector
	 * and flushes the interrupt entry cache.
	 */
	iommu->irte_ops->set_affinity(ir_data->entry, irte_info->devid,
			    irte_info->index, cfg->vector, cfg->dest_apicid);

	/*
	 * After this point, all the interrupts will start arriving
	 * at the new destination. So, time to cleanup the previous
	 * vector allocation.
	 */
	send_cleanup_vector(cfg);

	return IRQ_SET_MASK_OK_DONE;
}

static void ir_compose_msi_msg(struct irq_data *irq_data, struct msi_msg *msg)
{
	struct amd_ir_data *ir_data = irq_data->chip_data;

	*msg = ir_data->msi_entry;
}

static struct irq_chip amd_ir_chip = {
	.irq_ack = ir_ack_apic_edge,
	.irq_set_affinity = amd_ir_set_affinity,
	.irq_set_vcpu_affinity = amd_ir_set_vcpu_affinity,
	.irq_compose_msi_msg = ir_compose_msi_msg,
};

int amd_iommu_create_irq_domain(struct amd_iommu *iommu)
{
	iommu->ir_domain = irq_domain_add_tree(NULL, &amd_ir_domain_ops, iommu);
	if (!iommu->ir_domain)
		return -ENOMEM;

	iommu->ir_domain->parent = arch_get_ir_parent_domain();
	iommu->msi_domain = arch_create_msi_irq_domain(iommu->ir_domain);

	return 0;
}

int amd_iommu_update_ga(int cpu, bool is_run, void *data)
{
	unsigned long flags;
	struct amd_iommu *iommu;
	struct irq_remap_table *irt;
	struct amd_ir_data *ir_data = (struct amd_ir_data *)data;
	int devid = ir_data->irq_2_irte.devid;
	struct irte_ga *entry = (struct irte_ga *) ir_data->entry;
	struct irte_ga *ref = (struct irte_ga *) ir_data->ref;

	if (!AMD_IOMMU_GUEST_IR_VAPIC(amd_iommu_guest_ir) ||
	    !ref || !entry || !entry->lo.fields_vapic.guest_mode)
		return 0;

	iommu = amd_iommu_rlookup_table[devid];
	if (!iommu)
		return -ENODEV;

	irt = get_irq_table(devid, false);
	if (!irt)
		return -ENODEV;

	spin_lock_irqsave(&irt->lock, flags);

	if (ref->lo.fields_vapic.guest_mode) {
		if (cpu >= 0) {
			ref->lo.fields_vapic.destination =
						APICID_TO_IRTE_DEST_LO(cpu);
			ref->hi.fields.destination =
						APICID_TO_IRTE_DEST_HI(cpu);
		}
		ref->lo.fields_vapic.is_run = is_run;
		barrier();
	}

	spin_unlock_irqrestore(&irt->lock, flags);

	iommu_flush_irt(iommu, devid);
	iommu_completion_wait(iommu);
	return 0;
}
EXPORT_SYMBOL(amd_iommu_update_ga);
#endif<|MERGE_RESOLUTION|>--- conflicted
+++ resolved
@@ -111,26 +111,9 @@
 static void update_domain(struct protection_domain *domain);
 static int protection_domain_init(struct protection_domain *domain);
 static void detach_device(struct device *dev);
-<<<<<<< HEAD
 static void iova_domain_flush_tlb(struct iova_domain *iovad);
-=======
 static void update_and_flush_device_table(struct protection_domain *domain,
-					  struct domain_pgtable *pgtable);
-
-#define FLUSH_QUEUE_SIZE 256
-
-struct flush_queue_entry {
-	unsigned long iova_pfn;
-	unsigned long pages;
-	u64 counter; /* Flush counter when this entry was added to the queue */
-};
-
-struct flush_queue {
-	struct flush_queue_entry *entries;
-	unsigned head, tail;
-	spinlock_t lock;
-};
->>>>>>> c6f52231
+					 struct domain_pgtable *pgtable);
 
 /*
  * Data container for a dma_ops specific protection domain
