--- conflicted
+++ resolved
@@ -2599,7 +2599,6 @@
 	struct protection_domain *domain;
 	struct dma_ops_domain *dma_dom;
 	struct page *page;
-<<<<<<< HEAD
 
 	domain = get_domain(dev);
 	if (PTR_ERR(domain) == -EINVAL) {
@@ -2609,17 +2608,6 @@
 	} else if (IS_ERR(domain))
 		return NULL;
 
-=======
-
-	domain = get_domain(dev);
-	if (PTR_ERR(domain) == -EINVAL) {
-		page = alloc_pages(flag, get_order(size));
-		*dma_addr = page_to_phys(page);
-		return page_address(page);
-	} else if (IS_ERR(domain))
-		return NULL;
-
->>>>>>> 22cb595e
 	dma_dom   = to_dma_ops_domain(domain);
 	size	  = PAGE_ALIGN(size);
 	dma_mask  = dev->coherent_dma_mask;
@@ -2673,15 +2661,9 @@
 	domain = get_domain(dev);
 	if (IS_ERR(domain))
 		goto free_mem;
-<<<<<<< HEAD
 
 	dma_dom = to_dma_ops_domain(domain);
 
-=======
-
-	dma_dom = to_dma_ops_domain(domain);
-
->>>>>>> 22cb595e
 	__unmap_single(dma_dom, dma_addr, size, DMA_BIDIRECTIONAL);
 
 free_mem:
