// SPDX-License-Identifier: GPL-2.0-only
/* Copyright (c) 2010-2011, Code Aurora Forum. All rights reserved.
 *
 * Author: Stepan Moskovchenko <stepanm@codeaurora.org>
 */

#define pr_fmt(fmt)	KBUILD_MODNAME ": " fmt
#include <linux/kernel.h>
#include <linux/init.h>
#include <linux/platform_device.h>
#include <linux/errno.h>
#include <linux/io.h>
#include <linux/io-pgtable.h>
#include <linux/interrupt.h>
#include <linux/list.h>
#include <linux/spinlock.h>
#include <linux/slab.h>
#include <linux/iommu.h>
#include <linux/clk.h>
#include <linux/err.h>

#include <asm/cacheflush.h>
#include <linux/sizes.h>

#include "msm_iommu_hw-8xxx.h"
#include "msm_iommu.h"

#define MRC(reg, processor, op1, crn, crm, op2)				\
__asm__ __volatile__ (							\
"   mrc   "   #processor "," #op1 ", %0,"  #crn "," #crm "," #op2 "\n"  \
: "=r" (reg))

/* bitmap of the page sizes currently supported */
#define MSM_IOMMU_PGSIZES	(SZ_4K | SZ_64K | SZ_1M | SZ_16M)

static DEFINE_SPINLOCK(msm_iommu_lock);
static LIST_HEAD(qcom_iommu_devices);
static struct iommu_ops msm_iommu_ops;

struct msm_priv {
	struct list_head list_attached;
	struct iommu_domain domain;
	struct io_pgtable_cfg	cfg;
	struct io_pgtable_ops	*iop;
	struct device		*dev;
	spinlock_t		pgtlock; /* pagetable lock */
};

static struct msm_priv *to_msm_priv(struct iommu_domain *dom)
{
	return container_of(dom, struct msm_priv, domain);
}

static int __enable_clocks(struct msm_iommu_dev *iommu)
{
	int ret;

	ret = clk_enable(iommu->pclk);
	if (ret)
		goto fail;

	if (iommu->clk) {
		ret = clk_enable(iommu->clk);
		if (ret)
			clk_disable(iommu->pclk);
	}
fail:
	return ret;
}

static void __disable_clocks(struct msm_iommu_dev *iommu)
{
	if (iommu->clk)
		clk_disable(iommu->clk);
	clk_disable(iommu->pclk);
}

static void msm_iommu_reset(void __iomem *base, int ncb)
{
	int ctx;

	SET_RPUE(base, 0);
	SET_RPUEIE(base, 0);
	SET_ESRRESTORE(base, 0);
	SET_TBE(base, 0);
	SET_CR(base, 0);
	SET_SPDMBE(base, 0);
	SET_TESTBUSCR(base, 0);
	SET_TLBRSW(base, 0);
	SET_GLOBAL_TLBIALL(base, 0);
	SET_RPU_ACR(base, 0);
	SET_TLBLKCRWE(base, 1);

	for (ctx = 0; ctx < ncb; ctx++) {
		SET_BPRCOSH(base, ctx, 0);
		SET_BPRCISH(base, ctx, 0);
		SET_BPRCNSH(base, ctx, 0);
		SET_BPSHCFG(base, ctx, 0);
		SET_BPMTCFG(base, ctx, 0);
		SET_ACTLR(base, ctx, 0);
		SET_SCTLR(base, ctx, 0);
		SET_FSRRESTORE(base, ctx, 0);
		SET_TTBR0(base, ctx, 0);
		SET_TTBR1(base, ctx, 0);
		SET_TTBCR(base, ctx, 0);
		SET_BFBCR(base, ctx, 0);
		SET_PAR(base, ctx, 0);
		SET_FAR(base, ctx, 0);
		SET_CTX_TLBIALL(base, ctx, 0);
		SET_TLBFLPTER(base, ctx, 0);
		SET_TLBSLPTER(base, ctx, 0);
		SET_TLBLKCR(base, ctx, 0);
		SET_CONTEXTIDR(base, ctx, 0);
	}
}

static void __flush_iotlb(void *cookie)
{
	struct msm_priv *priv = cookie;
	struct msm_iommu_dev *iommu = NULL;
	struct msm_iommu_ctx_dev *master;
	int ret = 0;

	list_for_each_entry(iommu, &priv->list_attached, dom_node) {
		ret = __enable_clocks(iommu);
		if (ret)
			goto fail;

		list_for_each_entry(master, &iommu->ctx_list, list)
			SET_CTX_TLBIALL(iommu->base, master->num, 0);

		__disable_clocks(iommu);
	}
fail:
	return;
}

static void __flush_iotlb_range(unsigned long iova, size_t size,
				size_t granule, bool leaf, void *cookie)
{
	struct msm_priv *priv = cookie;
	struct msm_iommu_dev *iommu = NULL;
	struct msm_iommu_ctx_dev *master;
	int ret = 0;
	int temp_size;

	list_for_each_entry(iommu, &priv->list_attached, dom_node) {
		ret = __enable_clocks(iommu);
		if (ret)
			goto fail;

		list_for_each_entry(master, &iommu->ctx_list, list) {
			temp_size = size;
			do {
				iova &= TLBIVA_VA;
				iova |= GET_CONTEXTIDR_ASID(iommu->base,
							    master->num);
				SET_TLBIVA(iommu->base, master->num, iova);
				iova += granule;
			} while (temp_size -= granule);
		}

		__disable_clocks(iommu);
	}

fail:
	return;
}

static void __flush_iotlb_walk(unsigned long iova, size_t size,
			       size_t granule, void *cookie)
{
	__flush_iotlb_range(iova, size, granule, false, cookie);
}

<<<<<<< HEAD
static void __flush_iotlb_leaf(unsigned long iova, size_t size,
			       size_t granule, void *cookie)
{
	__flush_iotlb_range(iova, size, granule, true, cookie);
}

=======
>>>>>>> 7d2a07b7
static void __flush_iotlb_page(struct iommu_iotlb_gather *gather,
			       unsigned long iova, size_t granule, void *cookie)
{
	__flush_iotlb_range(iova, granule, granule, true, cookie);
}

static const struct iommu_flush_ops msm_iommu_flush_ops = {
	.tlb_flush_all = __flush_iotlb,
	.tlb_flush_walk = __flush_iotlb_walk,
<<<<<<< HEAD
	.tlb_flush_leaf = __flush_iotlb_leaf,
=======
>>>>>>> 7d2a07b7
	.tlb_add_page = __flush_iotlb_page,
};

static int msm_iommu_alloc_ctx(unsigned long *map, int start, int end)
{
	int idx;

	do {
		idx = find_next_zero_bit(map, end, start);
		if (idx == end)
			return -ENOSPC;
	} while (test_and_set_bit(idx, map));

	return idx;
}

static void msm_iommu_free_ctx(unsigned long *map, int idx)
{
	clear_bit(idx, map);
}

static void config_mids(struct msm_iommu_dev *iommu,
			struct msm_iommu_ctx_dev *master)
{
	int mid, ctx, i;

	for (i = 0; i < master->num_mids; i++) {
		mid = master->mids[i];
		ctx = master->num;

		SET_M2VCBR_N(iommu->base, mid, 0);
		SET_CBACR_N(iommu->base, ctx, 0);

		/* Set VMID = 0 */
		SET_VMID(iommu->base, mid, 0);

		/* Set the context number for that MID to this context */
		SET_CBNDX(iommu->base, mid, ctx);

		/* Set MID associated with this context bank to 0*/
		SET_CBVMID(iommu->base, ctx, 0);

		/* Set the ASID for TLB tagging for this context */
		SET_CONTEXTIDR_ASID(iommu->base, ctx, ctx);

		/* Set security bit override to be Non-secure */
		SET_NSCFG(iommu->base, mid, 3);
	}
}

static void __reset_context(void __iomem *base, int ctx)
{
	SET_BPRCOSH(base, ctx, 0);
	SET_BPRCISH(base, ctx, 0);
	SET_BPRCNSH(base, ctx, 0);
	SET_BPSHCFG(base, ctx, 0);
	SET_BPMTCFG(base, ctx, 0);
	SET_ACTLR(base, ctx, 0);
	SET_SCTLR(base, ctx, 0);
	SET_FSRRESTORE(base, ctx, 0);
	SET_TTBR0(base, ctx, 0);
	SET_TTBR1(base, ctx, 0);
	SET_TTBCR(base, ctx, 0);
	SET_BFBCR(base, ctx, 0);
	SET_PAR(base, ctx, 0);
	SET_FAR(base, ctx, 0);
	SET_CTX_TLBIALL(base, ctx, 0);
	SET_TLBFLPTER(base, ctx, 0);
	SET_TLBSLPTER(base, ctx, 0);
	SET_TLBLKCR(base, ctx, 0);
}

static void __program_context(void __iomem *base, int ctx,
			      struct msm_priv *priv)
{
	__reset_context(base, ctx);

	/* Turn on TEX Remap */
	SET_TRE(base, ctx, 1);
	SET_AFE(base, ctx, 1);

	/* Set up HTW mode */
	/* TLB miss configuration: perform HTW on miss */
	SET_TLBMCFG(base, ctx, 0x3);

	/* V2P configuration: HTW for access */
	SET_V2PCFG(base, ctx, 0x3);

	SET_TTBCR(base, ctx, priv->cfg.arm_v7s_cfg.tcr);
	SET_TTBR0(base, ctx, priv->cfg.arm_v7s_cfg.ttbr);
	SET_TTBR1(base, ctx, 0);

	/* Set prrr and nmrr */
	SET_PRRR(base, ctx, priv->cfg.arm_v7s_cfg.prrr);
	SET_NMRR(base, ctx, priv->cfg.arm_v7s_cfg.nmrr);

	/* Invalidate the TLB for this context */
	SET_CTX_TLBIALL(base, ctx, 0);

	/* Set interrupt number to "secure" interrupt */
	SET_IRPTNDX(base, ctx, 0);

	/* Enable context fault interrupt */
	SET_CFEIE(base, ctx, 1);

	/* Stall access on a context fault and let the handler deal with it */
	SET_CFCFG(base, ctx, 1);

	/* Redirect all cacheable requests to L2 slave port. */
	SET_RCISH(base, ctx, 1);
	SET_RCOSH(base, ctx, 1);
	SET_RCNSH(base, ctx, 1);

	/* Turn on BFB prefetch */
	SET_BFBDFE(base, ctx, 1);

	/* Enable the MMU */
	SET_M(base, ctx, 1);
}

static struct iommu_domain *msm_iommu_domain_alloc(unsigned type)
{
	struct msm_priv *priv;

	if (type != IOMMU_DOMAIN_UNMANAGED)
		return NULL;

	priv = kzalloc(sizeof(*priv), GFP_KERNEL);
	if (!priv)
		goto fail_nomem;

	INIT_LIST_HEAD(&priv->list_attached);

	priv->domain.geometry.aperture_start = 0;
	priv->domain.geometry.aperture_end   = (1ULL << 32) - 1;
	priv->domain.geometry.force_aperture = true;

	return &priv->domain;

fail_nomem:
	kfree(priv);
	return NULL;
}

static void msm_iommu_domain_free(struct iommu_domain *domain)
{
	struct msm_priv *priv;
	unsigned long flags;

	spin_lock_irqsave(&msm_iommu_lock, flags);
	priv = to_msm_priv(domain);
	kfree(priv);
	spin_unlock_irqrestore(&msm_iommu_lock, flags);
}

static int msm_iommu_domain_config(struct msm_priv *priv)
{
	spin_lock_init(&priv->pgtlock);

	priv->cfg = (struct io_pgtable_cfg) {
		.pgsize_bitmap = msm_iommu_ops.pgsize_bitmap,
		.ias = 32,
		.oas = 32,
		.tlb = &msm_iommu_flush_ops,
		.iommu_dev = priv->dev,
	};

	priv->iop = alloc_io_pgtable_ops(ARM_V7S, &priv->cfg, priv);
	if (!priv->iop) {
		dev_err(priv->dev, "Failed to allocate pgtable\n");
		return -EINVAL;
	}

	msm_iommu_ops.pgsize_bitmap = priv->cfg.pgsize_bitmap;

	return 0;
}

/* Must be called under msm_iommu_lock */
static struct msm_iommu_dev *find_iommu_for_dev(struct device *dev)
{
	struct msm_iommu_dev *iommu, *ret = NULL;
	struct msm_iommu_ctx_dev *master;

	list_for_each_entry(iommu, &qcom_iommu_devices, dev_node) {
		master = list_first_entry(&iommu->ctx_list,
					  struct msm_iommu_ctx_dev,
					  list);
		if (master->of_node == dev->of_node) {
			ret = iommu;
			break;
		}
	}

	return ret;
}

static struct iommu_device *msm_iommu_probe_device(struct device *dev)
{
	struct msm_iommu_dev *iommu;
	unsigned long flags;

	spin_lock_irqsave(&msm_iommu_lock, flags);
	iommu = find_iommu_for_dev(dev);
	spin_unlock_irqrestore(&msm_iommu_lock, flags);

	if (!iommu)
		return ERR_PTR(-ENODEV);

	return &iommu->iommu;
}

static void msm_iommu_release_device(struct device *dev)
{
}

static int msm_iommu_attach_dev(struct iommu_domain *domain, struct device *dev)
{
	int ret = 0;
	unsigned long flags;
	struct msm_iommu_dev *iommu;
	struct msm_priv *priv = to_msm_priv(domain);
	struct msm_iommu_ctx_dev *master;

	priv->dev = dev;
	msm_iommu_domain_config(priv);

	spin_lock_irqsave(&msm_iommu_lock, flags);
	list_for_each_entry(iommu, &qcom_iommu_devices, dev_node) {
		master = list_first_entry(&iommu->ctx_list,
					  struct msm_iommu_ctx_dev,
					  list);
		if (master->of_node == dev->of_node) {
			ret = __enable_clocks(iommu);
			if (ret)
				goto fail;

			list_for_each_entry(master, &iommu->ctx_list, list) {
				if (master->num) {
					dev_err(dev, "domain already attached");
					ret = -EEXIST;
					goto fail;
				}
				master->num =
					msm_iommu_alloc_ctx(iommu->context_map,
							    0, iommu->ncb);
				if (IS_ERR_VALUE(master->num)) {
					ret = -ENODEV;
					goto fail;
				}
				config_mids(iommu, master);
				__program_context(iommu->base, master->num,
						  priv);
			}
			__disable_clocks(iommu);
			list_add(&iommu->dom_node, &priv->list_attached);
		}
	}

fail:
	spin_unlock_irqrestore(&msm_iommu_lock, flags);

	return ret;
}

static void msm_iommu_detach_dev(struct iommu_domain *domain,
				 struct device *dev)
{
	struct msm_priv *priv = to_msm_priv(domain);
	unsigned long flags;
	struct msm_iommu_dev *iommu;
	struct msm_iommu_ctx_dev *master;
	int ret;

	free_io_pgtable_ops(priv->iop);

	spin_lock_irqsave(&msm_iommu_lock, flags);
	list_for_each_entry(iommu, &priv->list_attached, dom_node) {
		ret = __enable_clocks(iommu);
		if (ret)
			goto fail;

		list_for_each_entry(master, &iommu->ctx_list, list) {
			msm_iommu_free_ctx(iommu->context_map, master->num);
			__reset_context(iommu->base, master->num);
		}
		__disable_clocks(iommu);
	}
fail:
	spin_unlock_irqrestore(&msm_iommu_lock, flags);
}

static int msm_iommu_map(struct iommu_domain *domain, unsigned long iova,
			 phys_addr_t pa, size_t len, int prot, gfp_t gfp)
{
	struct msm_priv *priv = to_msm_priv(domain);
	unsigned long flags;
	int ret;

	spin_lock_irqsave(&priv->pgtlock, flags);
	ret = priv->iop->map(priv->iop, iova, pa, len, prot, GFP_ATOMIC);
	spin_unlock_irqrestore(&priv->pgtlock, flags);

	return ret;
}

static void msm_iommu_sync_map(struct iommu_domain *domain, unsigned long iova,
			       size_t size)
{
	struct msm_priv *priv = to_msm_priv(domain);

	__flush_iotlb_range(iova, size, SZ_4K, false, priv);
}

static size_t msm_iommu_unmap(struct iommu_domain *domain, unsigned long iova,
			      size_t len, struct iommu_iotlb_gather *gather)
{
	struct msm_priv *priv = to_msm_priv(domain);
	unsigned long flags;

	spin_lock_irqsave(&priv->pgtlock, flags);
	len = priv->iop->unmap(priv->iop, iova, len, gather);
	spin_unlock_irqrestore(&priv->pgtlock, flags);

	return len;
}

static phys_addr_t msm_iommu_iova_to_phys(struct iommu_domain *domain,
					  dma_addr_t va)
{
	struct msm_priv *priv;
	struct msm_iommu_dev *iommu;
	struct msm_iommu_ctx_dev *master;
	unsigned int par;
	unsigned long flags;
	phys_addr_t ret = 0;

	spin_lock_irqsave(&msm_iommu_lock, flags);

	priv = to_msm_priv(domain);
	iommu = list_first_entry(&priv->list_attached,
				 struct msm_iommu_dev, dom_node);

	if (list_empty(&iommu->ctx_list))
		goto fail;

	master = list_first_entry(&iommu->ctx_list,
				  struct msm_iommu_ctx_dev, list);
	if (!master)
		goto fail;

	ret = __enable_clocks(iommu);
	if (ret)
		goto fail;

	/* Invalidate context TLB */
	SET_CTX_TLBIALL(iommu->base, master->num, 0);
	SET_V2PPR(iommu->base, master->num, va & V2Pxx_VA);

	par = GET_PAR(iommu->base, master->num);

	/* We are dealing with a supersection */
	if (GET_NOFAULT_SS(iommu->base, master->num))
		ret = (par & 0xFF000000) | (va & 0x00FFFFFF);
	else	/* Upper 20 bits from PAR, lower 12 from VA */
		ret = (par & 0xFFFFF000) | (va & 0x00000FFF);

	if (GET_FAULT(iommu->base, master->num))
		ret = 0;

	__disable_clocks(iommu);
fail:
	spin_unlock_irqrestore(&msm_iommu_lock, flags);
	return ret;
}

static bool msm_iommu_capable(enum iommu_cap cap)
{
	return false;
}

static void print_ctx_regs(void __iomem *base, int ctx)
{
	unsigned int fsr = GET_FSR(base, ctx);
	pr_err("FAR    = %08x    PAR    = %08x\n",
	       GET_FAR(base, ctx), GET_PAR(base, ctx));
	pr_err("FSR    = %08x [%s%s%s%s%s%s%s%s%s%s]\n", fsr,
			(fsr & 0x02) ? "TF " : "",
			(fsr & 0x04) ? "AFF " : "",
			(fsr & 0x08) ? "APF " : "",
			(fsr & 0x10) ? "TLBMF " : "",
			(fsr & 0x20) ? "HTWDEEF " : "",
			(fsr & 0x40) ? "HTWSEEF " : "",
			(fsr & 0x80) ? "MHF " : "",
			(fsr & 0x10000) ? "SL " : "",
			(fsr & 0x40000000) ? "SS " : "",
			(fsr & 0x80000000) ? "MULTI " : "");

	pr_err("FSYNR0 = %08x    FSYNR1 = %08x\n",
	       GET_FSYNR0(base, ctx), GET_FSYNR1(base, ctx));
	pr_err("TTBR0  = %08x    TTBR1  = %08x\n",
	       GET_TTBR0(base, ctx), GET_TTBR1(base, ctx));
	pr_err("SCTLR  = %08x    ACTLR  = %08x\n",
	       GET_SCTLR(base, ctx), GET_ACTLR(base, ctx));
}

static void insert_iommu_master(struct device *dev,
				struct msm_iommu_dev **iommu,
				struct of_phandle_args *spec)
{
	struct msm_iommu_ctx_dev *master = dev_iommu_priv_get(dev);
	int sid;

	if (list_empty(&(*iommu)->ctx_list)) {
		master = kzalloc(sizeof(*master), GFP_ATOMIC);
		master->of_node = dev->of_node;
		list_add(&master->list, &(*iommu)->ctx_list);
		dev_iommu_priv_set(dev, master);
	}

	for (sid = 0; sid < master->num_mids; sid++)
		if (master->mids[sid] == spec->args[0]) {
			dev_warn(dev, "Stream ID 0x%hx repeated; ignoring\n",
				 sid);
			return;
		}

	master->mids[master->num_mids++] = spec->args[0];
}

static int qcom_iommu_of_xlate(struct device *dev,
			       struct of_phandle_args *spec)
{
	struct msm_iommu_dev *iommu;
	unsigned long flags;
	int ret = 0;

	spin_lock_irqsave(&msm_iommu_lock, flags);
	list_for_each_entry(iommu, &qcom_iommu_devices, dev_node)
		if (iommu->dev->of_node == spec->np)
			break;

	if (!iommu || iommu->dev->of_node != spec->np) {
		ret = -ENODEV;
		goto fail;
	}

	insert_iommu_master(dev, &iommu, spec);
fail:
	spin_unlock_irqrestore(&msm_iommu_lock, flags);

	return ret;
}

irqreturn_t msm_iommu_fault_handler(int irq, void *dev_id)
{
	struct msm_iommu_dev *iommu = dev_id;
	unsigned int fsr;
	int i, ret;

	spin_lock(&msm_iommu_lock);

	if (!iommu) {
		pr_err("Invalid device ID in context interrupt handler\n");
		goto fail;
	}

	pr_err("Unexpected IOMMU page fault!\n");
	pr_err("base = %08x\n", (unsigned int)iommu->base);

	ret = __enable_clocks(iommu);
	if (ret)
		goto fail;

	for (i = 0; i < iommu->ncb; i++) {
		fsr = GET_FSR(iommu->base, i);
		if (fsr) {
			pr_err("Fault occurred in context %d.\n", i);
			pr_err("Interesting registers:\n");
			print_ctx_regs(iommu->base, i);
			SET_FSR(iommu->base, i, 0x4000000F);
		}
	}
	__disable_clocks(iommu);
fail:
	spin_unlock(&msm_iommu_lock);
	return 0;
}

static struct iommu_ops msm_iommu_ops = {
	.capable = msm_iommu_capable,
	.domain_alloc = msm_iommu_domain_alloc,
	.domain_free = msm_iommu_domain_free,
	.attach_dev = msm_iommu_attach_dev,
	.detach_dev = msm_iommu_detach_dev,
	.map = msm_iommu_map,
	.unmap = msm_iommu_unmap,
	/*
	 * Nothing is needed here, the barrier to guarantee
	 * completion of the tlb sync operation is implicitly
	 * taken care when the iommu client does a writel before
	 * kick starting the other master.
	 */
	.iotlb_sync = NULL,
<<<<<<< HEAD
=======
	.iotlb_sync_map = msm_iommu_sync_map,
>>>>>>> 7d2a07b7
	.iova_to_phys = msm_iommu_iova_to_phys,
	.probe_device = msm_iommu_probe_device,
	.release_device = msm_iommu_release_device,
	.device_group = generic_device_group,
	.pgsize_bitmap = MSM_IOMMU_PGSIZES,
	.of_xlate = qcom_iommu_of_xlate,
};

static int msm_iommu_probe(struct platform_device *pdev)
{
	struct resource *r;
	resource_size_t ioaddr;
	struct msm_iommu_dev *iommu;
	int ret, par, val;

	iommu = devm_kzalloc(&pdev->dev, sizeof(*iommu), GFP_KERNEL);
	if (!iommu)
		return -ENODEV;

	iommu->dev = &pdev->dev;
	INIT_LIST_HEAD(&iommu->ctx_list);

	iommu->pclk = devm_clk_get(iommu->dev, "smmu_pclk");
	if (IS_ERR(iommu->pclk)) {
		dev_err(iommu->dev, "could not get smmu_pclk\n");
		return PTR_ERR(iommu->pclk);
	}

	ret = clk_prepare(iommu->pclk);
	if (ret) {
		dev_err(iommu->dev, "could not prepare smmu_pclk\n");
		return ret;
	}

	iommu->clk = devm_clk_get(iommu->dev, "iommu_clk");
	if (IS_ERR(iommu->clk)) {
		dev_err(iommu->dev, "could not get iommu_clk\n");
		clk_unprepare(iommu->pclk);
		return PTR_ERR(iommu->clk);
	}

	ret = clk_prepare(iommu->clk);
	if (ret) {
		dev_err(iommu->dev, "could not prepare iommu_clk\n");
		clk_unprepare(iommu->pclk);
		return ret;
	}

	r = platform_get_resource(pdev, IORESOURCE_MEM, 0);
	iommu->base = devm_ioremap_resource(iommu->dev, r);
	if (IS_ERR(iommu->base)) {
		dev_err(iommu->dev, "could not get iommu base\n");
		ret = PTR_ERR(iommu->base);
		goto fail;
	}
	ioaddr = r->start;

	iommu->irq = platform_get_irq(pdev, 0);
	if (iommu->irq < 0) {
		ret = -ENODEV;
		goto fail;
	}

	ret = of_property_read_u32(iommu->dev->of_node, "qcom,ncb", &val);
	if (ret) {
		dev_err(iommu->dev, "could not get ncb\n");
		goto fail;
	}
	iommu->ncb = val;

	msm_iommu_reset(iommu->base, iommu->ncb);
	SET_M(iommu->base, 0, 1);
	SET_PAR(iommu->base, 0, 0);
	SET_V2PCFG(iommu->base, 0, 1);
	SET_V2PPR(iommu->base, 0, 0);
	par = GET_PAR(iommu->base, 0);
	SET_V2PCFG(iommu->base, 0, 0);
	SET_M(iommu->base, 0, 0);

	if (!par) {
		pr_err("Invalid PAR value detected\n");
		ret = -ENODEV;
		goto fail;
	}

	ret = devm_request_threaded_irq(iommu->dev, iommu->irq, NULL,
					msm_iommu_fault_handler,
					IRQF_ONESHOT | IRQF_SHARED,
					"msm_iommu_secure_irpt_handler",
					iommu);
	if (ret) {
		pr_err("Request IRQ %d failed with ret=%d\n", iommu->irq, ret);
		goto fail;
	}

	list_add(&iommu->dev_node, &qcom_iommu_devices);

	ret = iommu_device_sysfs_add(&iommu->iommu, iommu->dev, NULL,
				     "msm-smmu.%pa", &ioaddr);
	if (ret) {
		pr_err("Could not add msm-smmu at %pa to sysfs\n", &ioaddr);
		goto fail;
	}

	ret = iommu_device_register(&iommu->iommu, &msm_iommu_ops, &pdev->dev);
	if (ret) {
		pr_err("Could not register msm-smmu at %pa\n", &ioaddr);
		goto fail;
	}

	bus_set_iommu(&platform_bus_type, &msm_iommu_ops);

	pr_info("device mapped at %p, irq %d with %d ctx banks\n",
		iommu->base, iommu->irq, iommu->ncb);

	return ret;
fail:
	clk_unprepare(iommu->clk);
	clk_unprepare(iommu->pclk);
	return ret;
}

static const struct of_device_id msm_iommu_dt_match[] = {
	{ .compatible = "qcom,apq8064-iommu" },
	{}
};

static int msm_iommu_remove(struct platform_device *pdev)
{
	struct msm_iommu_dev *iommu = platform_get_drvdata(pdev);

	clk_unprepare(iommu->clk);
	clk_unprepare(iommu->pclk);
	return 0;
}

static struct platform_driver msm_iommu_driver = {
	.driver = {
		.name	= "msm_iommu",
		.of_match_table = msm_iommu_dt_match,
	},
	.probe		= msm_iommu_probe,
	.remove		= msm_iommu_remove,
};

static int __init msm_iommu_driver_init(void)
{
	int ret;

	ret = platform_driver_register(&msm_iommu_driver);
	if (ret != 0)
		pr_err("Failed to register IOMMU driver\n");

	return ret;
}
subsys_initcall(msm_iommu_driver_init);
<|MERGE_RESOLUTION|>--- conflicted
+++ resolved
@@ -173,15 +173,6 @@
 	__flush_iotlb_range(iova, size, granule, false, cookie);
 }
 
-<<<<<<< HEAD
-static void __flush_iotlb_leaf(unsigned long iova, size_t size,
-			       size_t granule, void *cookie)
-{
-	__flush_iotlb_range(iova, size, granule, true, cookie);
-}
-
-=======
->>>>>>> 7d2a07b7
 static void __flush_iotlb_page(struct iommu_iotlb_gather *gather,
 			       unsigned long iova, size_t granule, void *cookie)
 {
@@ -191,10 +182,6 @@
 static const struct iommu_flush_ops msm_iommu_flush_ops = {
 	.tlb_flush_all = __flush_iotlb,
 	.tlb_flush_walk = __flush_iotlb_walk,
-<<<<<<< HEAD
-	.tlb_flush_leaf = __flush_iotlb_leaf,
-=======
->>>>>>> 7d2a07b7
 	.tlb_add_page = __flush_iotlb_page,
 };
 
@@ -699,10 +686,7 @@
 	 * kick starting the other master.
 	 */
 	.iotlb_sync = NULL,
-<<<<<<< HEAD
-=======
 	.iotlb_sync_map = msm_iommu_sync_map,
->>>>>>> 7d2a07b7
 	.iova_to_phys = msm_iommu_iova_to_phys,
 	.probe_device = msm_iommu_probe_device,
 	.release_device = msm_iommu_release_device,
