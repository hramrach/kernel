--- conflicted
+++ resolved
@@ -31,14 +31,10 @@
 
 static void pps_tty_dcd_change(struct tty_struct *tty, unsigned int status)
 {
-<<<<<<< HEAD
-	struct pps_device *pps = pps_lookup_dev(tty);
-=======
 	struct pps_device *pps;
 	struct pps_event_time ts;
 
 	pps_get_ts(&ts);
->>>>>>> f6161aa1
 
 	pps = pps_lookup_dev(tty);
 	/*
@@ -106,12 +102,9 @@
 
 	alias_n_tty_close(tty);
 
-<<<<<<< HEAD
-=======
 	if (WARN_ON(!pps))
 		return;
 
->>>>>>> f6161aa1
 	dev_info(pps->dev, "removed\n");
 	pps_unregister_source(pps);
 }
