// SPDX-License-Identifier: GPL-2.0

/*
 * OFB: Output FeedBack mode
 *
 * Copyright (C) 2018 ARM Limited or its affiliates.
 * All rights reserved.
 */

#include <crypto/algapi.h>
#include <crypto/internal/skcipher.h>
#include <linux/err.h>
#include <linux/init.h>
#include <linux/kernel.h>
#include <linux/module.h>
<<<<<<< HEAD
#include <linux/scatterlist.h>
#include <linux/slab.h>

struct crypto_ofb_ctx {
	struct crypto_cipher *child;
};
=======
>>>>>>> 1a03a6ab

static int crypto_ofb_crypt(struct skcipher_request *req)
{
	struct crypto_skcipher *tfm = crypto_skcipher_reqtfm(req);
	struct crypto_cipher *cipher = skcipher_cipher_simple(tfm);
	const unsigned int bsize = crypto_cipher_blocksize(cipher);
	struct skcipher_walk walk;
	int err;

<<<<<<< HEAD
	crypto_cipher_clear_flags(child, CRYPTO_TFM_REQ_MASK);
	crypto_cipher_set_flags(child, crypto_skcipher_get_flags(parent) &
				       CRYPTO_TFM_REQ_MASK);
	err = crypto_cipher_setkey(child, key, keylen);
	crypto_skcipher_set_flags(parent, crypto_cipher_get_flags(child) &
				  CRYPTO_TFM_RES_MASK);
	return err;
}

static int crypto_ofb_crypt(struct skcipher_request *req)
{
	struct crypto_skcipher *tfm = crypto_skcipher_reqtfm(req);
	struct crypto_ofb_ctx *ctx = crypto_skcipher_ctx(tfm);
	struct crypto_cipher *cipher = ctx->child;
	const unsigned int bsize = crypto_cipher_blocksize(cipher);
	struct skcipher_walk walk;
	int err;

	err = skcipher_walk_virt(&walk, req, false);

	while (walk.nbytes >= bsize) {
		const u8 *src = walk.src.virt.addr;
		u8 *dst = walk.dst.virt.addr;
		u8 * const iv = walk.iv;
		unsigned int nbytes = walk.nbytes;

		do {
			crypto_cipher_encrypt_one(cipher, iv, iv);
			crypto_xor_cpy(dst, src, iv, bsize);
			dst += bsize;
			src += bsize;
		} while ((nbytes -= bsize) >= bsize);

		err = skcipher_walk_done(&walk, nbytes);
	}

=======
	err = skcipher_walk_virt(&walk, req, false);

	while (walk.nbytes >= bsize) {
		const u8 *src = walk.src.virt.addr;
		u8 *dst = walk.dst.virt.addr;
		u8 * const iv = walk.iv;
		unsigned int nbytes = walk.nbytes;

		do {
			crypto_cipher_encrypt_one(cipher, iv, iv);
			crypto_xor_cpy(dst, src, iv, bsize);
			dst += bsize;
			src += bsize;
		} while ((nbytes -= bsize) >= bsize);

		err = skcipher_walk_done(&walk, nbytes);
	}

>>>>>>> 1a03a6ab
	if (walk.nbytes) {
		crypto_cipher_encrypt_one(cipher, walk.iv, walk.iv);
		crypto_xor_cpy(walk.dst.virt.addr, walk.src.virt.addr, walk.iv,
			       walk.nbytes);
		err = skcipher_walk_done(&walk, 0);
	}
	return err;
<<<<<<< HEAD
}

static int crypto_ofb_init_tfm(struct crypto_skcipher *tfm)
{
	struct skcipher_instance *inst = skcipher_alg_instance(tfm);
	struct crypto_spawn *spawn = skcipher_instance_ctx(inst);
	struct crypto_ofb_ctx *ctx = crypto_skcipher_ctx(tfm);
	struct crypto_cipher *cipher;

	cipher = crypto_spawn_cipher(spawn);
	if (IS_ERR(cipher))
		return PTR_ERR(cipher);

	ctx->child = cipher;
	return 0;
}

static void crypto_ofb_exit_tfm(struct crypto_skcipher *tfm)
{
	struct crypto_ofb_ctx *ctx = crypto_skcipher_ctx(tfm);

	crypto_free_cipher(ctx->child);
}

static void crypto_ofb_free(struct skcipher_instance *inst)
{
	crypto_drop_skcipher(skcipher_instance_ctx(inst));
	kfree(inst);
=======
>>>>>>> 1a03a6ab
}

static int crypto_ofb_create(struct crypto_template *tmpl, struct rtattr **tb)
{
	struct skcipher_instance *inst;
	struct crypto_alg *alg;
	int err;

	inst = skcipher_alloc_instance_simple(tmpl, tb, &alg);
	if (IS_ERR(inst))
		return PTR_ERR(inst);

	/* OFB mode is a stream cipher. */
	inst->alg.base.cra_blocksize = 1;

<<<<<<< HEAD
	spawn = skcipher_instance_ctx(inst);
	err = crypto_init_spawn(spawn, alg, skcipher_crypto_instance(inst),
				CRYPTO_ALG_TYPE_MASK);
	crypto_mod_put(alg);
	if (err)
		goto err_free_inst;

	err = crypto_inst_setname(skcipher_crypto_instance(inst), "ofb", alg);
	if (err)
		goto err_drop_spawn;

	/* OFB mode is a stream cipher. */
	inst->alg.base.cra_blocksize = 1;

=======
>>>>>>> 1a03a6ab
	/*
	 * To simplify the implementation, configure the skcipher walk to only
	 * give a partial block at the very end, never earlier.
	 */
	inst->alg.chunksize = alg->cra_blocksize;

<<<<<<< HEAD
	inst->alg.base.cra_priority = alg->cra_priority;
	inst->alg.base.cra_alignmask = alg->cra_alignmask;

	inst->alg.ivsize = alg->cra_blocksize;
	inst->alg.min_keysize = alg->cra_cipher.cia_min_keysize;
	inst->alg.max_keysize = alg->cra_cipher.cia_max_keysize;

	inst->alg.base.cra_ctxsize = sizeof(struct crypto_ofb_ctx);

	inst->alg.init = crypto_ofb_init_tfm;
	inst->alg.exit = crypto_ofb_exit_tfm;

	inst->alg.setkey = crypto_ofb_setkey;
	inst->alg.encrypt = crypto_ofb_crypt;
	inst->alg.decrypt = crypto_ofb_crypt;

	inst->free = crypto_ofb_free;
=======
	inst->alg.encrypt = crypto_ofb_crypt;
	inst->alg.decrypt = crypto_ofb_crypt;
>>>>>>> 1a03a6ab

	err = skcipher_register_instance(tmpl, inst);
	if (err)
		inst->free(inst);

	crypto_mod_put(alg);
	return err;
}

static struct crypto_template crypto_ofb_tmpl = {
	.name = "ofb",
	.create = crypto_ofb_create,
	.module = THIS_MODULE,
};

static int __init crypto_ofb_module_init(void)
{
	return crypto_register_template(&crypto_ofb_tmpl);
}

static void __exit crypto_ofb_module_exit(void)
{
	crypto_unregister_template(&crypto_ofb_tmpl);
}

module_init(crypto_ofb_module_init);
module_exit(crypto_ofb_module_exit);

MODULE_LICENSE("GPL");
MODULE_DESCRIPTION("OFB block cipher mode of operation");
MODULE_ALIAS_CRYPTO("ofb");<|MERGE_RESOLUTION|>--- conflicted
+++ resolved
@@ -13,39 +13,11 @@
 #include <linux/init.h>
 #include <linux/kernel.h>
 #include <linux/module.h>
-<<<<<<< HEAD
-#include <linux/scatterlist.h>
-#include <linux/slab.h>
-
-struct crypto_ofb_ctx {
-	struct crypto_cipher *child;
-};
-=======
->>>>>>> 1a03a6ab
 
 static int crypto_ofb_crypt(struct skcipher_request *req)
 {
 	struct crypto_skcipher *tfm = crypto_skcipher_reqtfm(req);
 	struct crypto_cipher *cipher = skcipher_cipher_simple(tfm);
-	const unsigned int bsize = crypto_cipher_blocksize(cipher);
-	struct skcipher_walk walk;
-	int err;
-
-<<<<<<< HEAD
-	crypto_cipher_clear_flags(child, CRYPTO_TFM_REQ_MASK);
-	crypto_cipher_set_flags(child, crypto_skcipher_get_flags(parent) &
-				       CRYPTO_TFM_REQ_MASK);
-	err = crypto_cipher_setkey(child, key, keylen);
-	crypto_skcipher_set_flags(parent, crypto_cipher_get_flags(child) &
-				  CRYPTO_TFM_RES_MASK);
-	return err;
-}
-
-static int crypto_ofb_crypt(struct skcipher_request *req)
-{
-	struct crypto_skcipher *tfm = crypto_skcipher_reqtfm(req);
-	struct crypto_ofb_ctx *ctx = crypto_skcipher_ctx(tfm);
-	struct crypto_cipher *cipher = ctx->child;
 	const unsigned int bsize = crypto_cipher_blocksize(cipher);
 	struct skcipher_walk walk;
 	int err;
@@ -68,26 +40,6 @@
 		err = skcipher_walk_done(&walk, nbytes);
 	}
 
-=======
-	err = skcipher_walk_virt(&walk, req, false);
-
-	while (walk.nbytes >= bsize) {
-		const u8 *src = walk.src.virt.addr;
-		u8 *dst = walk.dst.virt.addr;
-		u8 * const iv = walk.iv;
-		unsigned int nbytes = walk.nbytes;
-
-		do {
-			crypto_cipher_encrypt_one(cipher, iv, iv);
-			crypto_xor_cpy(dst, src, iv, bsize);
-			dst += bsize;
-			src += bsize;
-		} while ((nbytes -= bsize) >= bsize);
-
-		err = skcipher_walk_done(&walk, nbytes);
-	}
-
->>>>>>> 1a03a6ab
 	if (walk.nbytes) {
 		crypto_cipher_encrypt_one(cipher, walk.iv, walk.iv);
 		crypto_xor_cpy(walk.dst.virt.addr, walk.src.virt.addr, walk.iv,
@@ -95,37 +47,6 @@
 		err = skcipher_walk_done(&walk, 0);
 	}
 	return err;
-<<<<<<< HEAD
-}
-
-static int crypto_ofb_init_tfm(struct crypto_skcipher *tfm)
-{
-	struct skcipher_instance *inst = skcipher_alg_instance(tfm);
-	struct crypto_spawn *spawn = skcipher_instance_ctx(inst);
-	struct crypto_ofb_ctx *ctx = crypto_skcipher_ctx(tfm);
-	struct crypto_cipher *cipher;
-
-	cipher = crypto_spawn_cipher(spawn);
-	if (IS_ERR(cipher))
-		return PTR_ERR(cipher);
-
-	ctx->child = cipher;
-	return 0;
-}
-
-static void crypto_ofb_exit_tfm(struct crypto_skcipher *tfm)
-{
-	struct crypto_ofb_ctx *ctx = crypto_skcipher_ctx(tfm);
-
-	crypto_free_cipher(ctx->child);
-}
-
-static void crypto_ofb_free(struct skcipher_instance *inst)
-{
-	crypto_drop_skcipher(skcipher_instance_ctx(inst));
-	kfree(inst);
-=======
->>>>>>> 1a03a6ab
 }
 
 static int crypto_ofb_create(struct crypto_template *tmpl, struct rtattr **tb)
@@ -141,51 +62,14 @@
 	/* OFB mode is a stream cipher. */
 	inst->alg.base.cra_blocksize = 1;
 
-<<<<<<< HEAD
-	spawn = skcipher_instance_ctx(inst);
-	err = crypto_init_spawn(spawn, alg, skcipher_crypto_instance(inst),
-				CRYPTO_ALG_TYPE_MASK);
-	crypto_mod_put(alg);
-	if (err)
-		goto err_free_inst;
-
-	err = crypto_inst_setname(skcipher_crypto_instance(inst), "ofb", alg);
-	if (err)
-		goto err_drop_spawn;
-
-	/* OFB mode is a stream cipher. */
-	inst->alg.base.cra_blocksize = 1;
-
-=======
->>>>>>> 1a03a6ab
 	/*
 	 * To simplify the implementation, configure the skcipher walk to only
 	 * give a partial block at the very end, never earlier.
 	 */
 	inst->alg.chunksize = alg->cra_blocksize;
 
-<<<<<<< HEAD
-	inst->alg.base.cra_priority = alg->cra_priority;
-	inst->alg.base.cra_alignmask = alg->cra_alignmask;
-
-	inst->alg.ivsize = alg->cra_blocksize;
-	inst->alg.min_keysize = alg->cra_cipher.cia_min_keysize;
-	inst->alg.max_keysize = alg->cra_cipher.cia_max_keysize;
-
-	inst->alg.base.cra_ctxsize = sizeof(struct crypto_ofb_ctx);
-
-	inst->alg.init = crypto_ofb_init_tfm;
-	inst->alg.exit = crypto_ofb_exit_tfm;
-
-	inst->alg.setkey = crypto_ofb_setkey;
 	inst->alg.encrypt = crypto_ofb_crypt;
 	inst->alg.decrypt = crypto_ofb_crypt;
-
-	inst->free = crypto_ofb_free;
-=======
-	inst->alg.encrypt = crypto_ofb_crypt;
-	inst->alg.decrypt = crypto_ofb_crypt;
->>>>>>> 1a03a6ab
 
 	err = skcipher_register_instance(tmpl, inst);
 	if (err)
