--- conflicted
+++ resolved
@@ -294,13 +294,6 @@
  * After finished, mnt_drop_write must be called as usual to
  * drop the reference.
  */
-<<<<<<< HEAD
-void mnt_clone_write(struct vfsmount *mnt)
-{
-	preempt_disable();
-	inc_mnt_writers(mnt);
-	preempt_enable();
-=======
 int mnt_clone_write(struct vfsmount *mnt)
 {
 	/* superblock may be r/o */
@@ -310,7 +303,6 @@
 	inc_mnt_writers(mnt);
 	preempt_enable();
 	return 0;
->>>>>>> 7c5371c4
 }
 EXPORT_SYMBOL_GPL(mnt_clone_write);
 
@@ -321,23 +313,12 @@
  * This is like mnt_want_write, but it takes a file and can
  * do some optimisations if the file is open for write already
  */
-<<<<<<< HEAD
-int mnt_want_write_file(struct vfsmount *mnt, struct file *file)
-{
-	if (!(file->f_mode & FMODE_WRITE))
-		return mnt_want_write(mnt);
-	else {
-		mnt_clone_write(mnt);
-		return 0;
-	}
-=======
 int mnt_want_write_file(struct file *file)
 {
 	if (!(file->f_mode & FMODE_WRITE))
 		return mnt_want_write(file->f_path.mnt);
 	else
 		return mnt_clone_write(file->f_path.mnt);
->>>>>>> 7c5371c4
 }
 EXPORT_SYMBOL_GPL(mnt_want_write_file);
 
@@ -363,27 +344,6 @@
 
 	spin_lock(&vfsmount_lock);
 	mnt->mnt_flags |= MNT_WRITE_HOLD;
-<<<<<<< HEAD
-	/*
-	 * After storing MNT_WRITE_HOLD, we'll read the counters. This store
-	 * should be visible before we do.
-	 */
-	smp_mb();
-
-	/*
-	 * With writers on hold, if this value is zero, then there are definitely
-	 * no active writers (although held writers may subsequently increment
-	 * the count, they'll have to wait, and decrement it after seeing
-	 * MNT_READONLY).
-	 */
-	if (count_mnt_writers(mnt) > 0) {
-		ret = -EBUSY;
-		goto out;
-	}
-	if (!ret)
-		mnt->mnt_flags |= MNT_READONLY;
-out:
-=======
 	/*
 	 * After storing MNT_WRITE_HOLD, we'll read the counters. This store
 	 * should be visible before we do.
@@ -410,7 +370,6 @@
 		ret = -EBUSY;
 	else
 		mnt->mnt_flags |= MNT_READONLY;
->>>>>>> 7c5371c4
 	/*
 	 * MNT_READONLY must become visible before ~MNT_WRITE_HOLD, so writers
 	 * that become unheld will see MNT_READONLY.
@@ -644,13 +603,10 @@
 	 * happens, the filesystem was probably unable
 	 * to make r/w->r/o transitions.
 	 */
-<<<<<<< HEAD
-=======
 	/*
 	 * atomic_dec_and_lock() used to deal with ->mnt_count decrements
 	 * provides barriers, so count_mnt_writers() below is safe.  AV
 	 */
->>>>>>> 7c5371c4
 	WARN_ON(count_mnt_writers(mnt));
 	dput(mnt->mnt_root);
 	free_vfsmnt(mnt);
