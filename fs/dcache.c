--- conflicted
+++ resolved
@@ -2197,12 +2197,8 @@
 			SLAB_HWCACHE_ALIGN|SLAB_PANIC, NULL);
 
 	filp_cachep = kmem_cache_create("filp", sizeof(struct file), 0,
-<<<<<<< HEAD
 			SLAB_HWCACHE_ALIGN|SLAB_PANIC|SLAB_DESTROY_BY_RCU,
-			NULL, NULL);
-=======
-			SLAB_HWCACHE_ALIGN|SLAB_PANIC, NULL);
->>>>>>> 4367388f
+			NULL);
 
 	dcache_init(mempages);
 	inode_init(mempages);
