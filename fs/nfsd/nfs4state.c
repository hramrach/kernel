--- conflicted
+++ resolved
@@ -3606,11 +3606,7 @@
 {
 	__be32 ret;
 
-<<<<<<< HEAD
-	mutex_lock(&stp->st_mutex);
-=======
 	mutex_lock_nested(&stp->st_mutex, LOCK_STATEID_MUTEX);
->>>>>>> 0186f2dc
 	ret = nfsd4_verify_open_stid(&stp->st_stid);
 	if (ret != nfs_ok)
 		mutex_unlock(&stp->st_mutex);
@@ -4990,18 +4986,6 @@
 {
 	__be32 status;
 	bool return_revoked = false;
-<<<<<<< HEAD
-
-	/*
-	 *  only return revoked delegations if explicitly asked.
-	 *  otherwise we report revoked or bad_stateid status.
-	 */
-	if (typemask & NFS4_REVOKED_DELEG_STID)
-		return_revoked = true;
-	else if (typemask & NFS4_DELEG_STID)
-		typemask |= NFS4_REVOKED_DELEG_STID;
-=======
->>>>>>> 0186f2dc
 
 	/*
 	 *  only return revoked delegations if explicitly asked.
@@ -5501,14 +5485,11 @@
 
 	nfsd4_close_open_stateid(stp);
 	mutex_unlock(&stp->st_mutex);
-<<<<<<< HEAD
-=======
 
 	/* See RFC5661 sectionm 18.2.4 */
 	if (stp->st_stid.sc_client->cl_minorversion)
 		memcpy(&close->cl_stateid, &close_stateid,
 				sizeof(close->cl_stateid));
->>>>>>> 0186f2dc
 
 	/* put reference from nfs4_preprocess_seqid_op */
 	nfs4_put_stid(&stp->st_stid);
