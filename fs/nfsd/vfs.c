--- conflicted
+++ resolved
@@ -454,11 +454,7 @@
 		goto out_put_write_access_nfserror;
 
 	fh_lock(fhp);
-<<<<<<< HEAD
-	host_err = notify_change(dentry, iap);
-=======
 	host_err = notify_change(dentry, iap, NULL);
->>>>>>> 6ce4eac1
 	fh_unlock(fhp);
 
 out_put_write_access_nfserror:
