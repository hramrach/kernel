--- conflicted
+++ resolved
@@ -825,11 +825,7 @@
 	if (commit_transaction->t_need_data_flush &&
 	    (journal->j_fs_dev != journal->j_dev) &&
 	    (journal->j_flags & JBD2_BARRIER))
-<<<<<<< HEAD
-		blkdev_issue_flush(journal->j_fs_dev, GFP_NOFS);
-=======
 		blkdev_issue_flush(journal->j_fs_dev);
->>>>>>> 7d2a07b7
 
 	/* Done it all: now write the commit record asynchronously. */
 	if (jbd2_has_feature_async_commit(journal)) {
@@ -936,11 +932,7 @@
 	stats.run.rs_blocks_logged++;
 	if (jbd2_has_feature_async_commit(journal) &&
 	    journal->j_flags & JBD2_BARRIER) {
-<<<<<<< HEAD
-		blkdev_issue_flush(journal->j_dev, GFP_NOFS);
-=======
 		blkdev_issue_flush(journal->j_dev);
->>>>>>> 7d2a07b7
 	}
 
 	if (err)
@@ -1055,16 +1047,10 @@
 			 * journalled data) we need to unmap buffer and clear
 			 * more bits. We also need to be careful about the check
 			 * because the data page mapping can get cleared under
-<<<<<<< HEAD
-			 * out hands, which alse need not to clear more bits
-			 * because the page and buffers will be freed and can
-			 * never be reused once we are done with them.
-=======
 			 * our hands. Note that if mapping == NULL, we don't
 			 * need to make buffer unmapped because the page is
 			 * already detached from the mapping and buffers cannot
 			 * get reused.
->>>>>>> 7d2a07b7
 			 */
 			mapping = READ_ONCE(bh->b_page->mapping);
 			if (mapping && !sb_is_blkdev_sb(mapping->host->i_sb)) {
