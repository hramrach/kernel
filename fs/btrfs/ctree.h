/* SPDX-License-Identifier: GPL-2.0 */
/*
 * Copyright (C) 2007 Oracle.  All rights reserved.
 */

#ifndef BTRFS_CTREE_H
#define BTRFS_CTREE_H

#include <linux/mm.h>
#include <linux/sched/signal.h>
#include <linux/highmem.h>
#include <linux/fs.h>
#include <linux/rwsem.h>
#include <linux/semaphore.h>
#include <linux/completion.h>
#include <linux/backing-dev.h>
#include <linux/wait.h>
#include <linux/slab.h>
#include <trace/events/btrfs.h>
#include <asm/unaligned.h>
#include <linux/pagemap.h>
#include <linux/btrfs.h>
#include <linux/btrfs_tree.h>
#include <linux/workqueue.h>
#include <linux/security.h>
#include <linux/sizes.h>
#include <linux/dynamic_debug.h>
#include <linux/refcount.h>
#include <linux/crc32c.h>
<<<<<<< HEAD
#include <linux/unsupported-feature.h>
=======
#include <linux/iomap.h>
>>>>>>> 7d2a07b7
#include "extent-io-tree.h"
#include "extent_io.h"
#include "extent_map.h"
#include "async-thread.h"
#include "block-rsv.h"
#include "locking.h"

struct btrfs_trans_handle;
struct btrfs_transaction;
struct btrfs_pending_snapshot;
struct btrfs_delayed_ref_root;
struct btrfs_space_info;
struct btrfs_block_group;
extern struct kmem_cache *btrfs_trans_handle_cachep;
extern struct kmem_cache *btrfs_bit_radix_cachep;
extern struct kmem_cache *btrfs_path_cachep;
extern struct kmem_cache *btrfs_free_space_cachep;
extern struct kmem_cache *btrfs_free_space_bitmap_cachep;
struct btrfs_ordered_sum;
struct btrfs_ref;

#define BTRFS_MAGIC 0x4D5F53665248425FULL /* ascii _BHRfS_M, no null */

/*
 * Maximum number of mirrors that can be available for all profiles counting
 * the target device of dev-replace as one. During an active device replace
 * procedure, the target device of the copy operation is a mirror for the
 * filesystem data as well that can be used to read data in order to repair
 * read errors on other disks.
 *
 * Current value is derived from RAID1C4 with 4 copies.
 */
#define BTRFS_MAX_MIRRORS (4 + 1)

#define BTRFS_MAX_LEVEL 8

#define BTRFS_OLDEST_GENERATION	0ULL

/*
 * we can actually store much bigger names, but lets not confuse the rest
 * of linux
 */
#define BTRFS_NAME_LEN 255

/*
 * Theoretical limit is larger, but we keep this down to a sane
 * value. That should limit greatly the possibility of collisions on
 * inode ref items.
 */
#define BTRFS_LINK_MAX 65535U

#define BTRFS_EMPTY_DIR_SIZE 0

/* ioprio of readahead is set to idle */
#define BTRFS_IOPRIO_READA (IOPRIO_PRIO_VALUE(IOPRIO_CLASS_IDLE, 0))

#define BTRFS_DIRTY_METADATA_THRESH	SZ_32M

/*
 * Use large batch size to reduce overhead of metadata updates.  On the reader
 * side, we only read it when we are close to ENOSPC and the read overhead is
 * mostly related to the number of CPUs, so it is OK to use arbitrary large
 * value here.
 */
#define BTRFS_TOTAL_BYTES_PINNED_BATCH	SZ_128M

#define BTRFS_MAX_EXTENT_SIZE SZ_128M

/*
 * Deltas are an effective way to populate global statistics.  Give macro names
 * to make it clear what we're doing.  An example is discard_extents in
 * btrfs_free_space_ctl.
 */
#define BTRFS_STAT_NR_ENTRIES	2
#define BTRFS_STAT_CURR		0
#define BTRFS_STAT_PREV		1

/*
 * Count how many BTRFS_MAX_EXTENT_SIZE cover the @size
 */
static inline u32 count_max_extents(u64 size)
{
	return div_u64(size + BTRFS_MAX_EXTENT_SIZE - 1, BTRFS_MAX_EXTENT_SIZE);
}

static inline unsigned long btrfs_chunk_item_size(int num_stripes)
{
	BUG_ON(num_stripes == 0);
	return sizeof(struct btrfs_chunk) +
		sizeof(struct btrfs_stripe) * (num_stripes - 1);
}

/*
 * Runtime (in-memory) states of filesystem
 */
enum {
	/* Global indicator of serious filesystem errors */
	BTRFS_FS_STATE_ERROR,
	/*
	 * Filesystem is being remounted, allow to skip some operations, like
	 * defrag
	 */
	BTRFS_FS_STATE_REMOUNTING,
	/* Filesystem in RO mode */
	BTRFS_FS_STATE_RO,
	/* Track if a transaction abort has been reported on this filesystem */
	BTRFS_FS_STATE_TRANS_ABORTED,
	/*
	 * Bio operations should be blocked on this filesystem because a source
	 * or target device is being destroyed as part of a device replace
	 */
	BTRFS_FS_STATE_DEV_REPLACING,
	/* The btrfs_fs_info created for self-tests */
	BTRFS_FS_STATE_DUMMY_FS_INFO,
};

#define BTRFS_BACKREF_REV_MAX		256
#define BTRFS_BACKREF_REV_SHIFT		56
#define BTRFS_BACKREF_REV_MASK		(((u64)BTRFS_BACKREF_REV_MAX - 1) << \
					 BTRFS_BACKREF_REV_SHIFT)

#define BTRFS_OLD_BACKREF_REV		0
#define BTRFS_MIXED_BACKREF_REV		1

/*
 * every tree block (leaf or node) starts with this header.
 */
struct btrfs_header {
	/* these first four must match the super block */
	u8 csum[BTRFS_CSUM_SIZE];
	u8 fsid[BTRFS_FSID_SIZE]; /* FS specific uuid */
	__le64 bytenr; /* which block this node is supposed to live in */
	__le64 flags;

	/* allowed to be different from the super from here on down */
	u8 chunk_tree_uuid[BTRFS_UUID_SIZE];
	__le64 generation;
	__le64 owner;
	__le32 nritems;
	u8 level;
} __attribute__ ((__packed__));

/*
 * this is a very generous portion of the super block, giving us
 * room to translate 14 chunks with 3 stripes each.
 */
#define BTRFS_SYSTEM_CHUNK_ARRAY_SIZE 2048

/*
 * just in case we somehow lose the roots and are not able to mount,
 * we store an array of the roots from previous transactions
 * in the super.
 */
#define BTRFS_NUM_BACKUP_ROOTS 4
struct btrfs_root_backup {
	__le64 tree_root;
	__le64 tree_root_gen;

	__le64 chunk_root;
	__le64 chunk_root_gen;

	__le64 extent_root;
	__le64 extent_root_gen;

	__le64 fs_root;
	__le64 fs_root_gen;

	__le64 dev_root;
	__le64 dev_root_gen;

	__le64 csum_root;
	__le64 csum_root_gen;

	__le64 total_bytes;
	__le64 bytes_used;
	__le64 num_devices;
	/* future */
	__le64 unused_64[4];

	u8 tree_root_level;
	u8 chunk_root_level;
	u8 extent_root_level;
	u8 fs_root_level;
	u8 dev_root_level;
	u8 csum_root_level;
	/* future and to align */
	u8 unused_8[10];
} __attribute__ ((__packed__));

/*
 * the super block basically lists the main trees of the FS
 * it currently lacks any block count etc etc
 */
struct btrfs_super_block {
	/* the first 4 fields must match struct btrfs_header */
	u8 csum[BTRFS_CSUM_SIZE];
	/* FS specific UUID, visible to user */
	u8 fsid[BTRFS_FSID_SIZE];
	__le64 bytenr; /* this block number */
	__le64 flags;

	/* allowed to be different from the btrfs_header from here own down */
	__le64 magic;
	__le64 generation;
	__le64 root;
	__le64 chunk_root;
	__le64 log_root;

	/* this will help find the new super based on the log root */
	__le64 log_root_transid;
	__le64 total_bytes;
	__le64 bytes_used;
	__le64 root_dir_objectid;
	__le64 num_devices;
	__le32 sectorsize;
	__le32 nodesize;
	__le32 __unused_leafsize;
	__le32 stripesize;
	__le32 sys_chunk_array_size;
	__le64 chunk_root_generation;
	__le64 compat_flags;
	__le64 compat_ro_flags;
	__le64 incompat_flags;
	__le16 csum_type;
	u8 root_level;
	u8 chunk_root_level;
	u8 log_root_level;
	struct btrfs_dev_item dev_item;

	char label[BTRFS_LABEL_SIZE];

	__le64 cache_generation;
	__le64 uuid_tree_generation;

	/* the UUID written into btree blocks */
	u8 metadata_uuid[BTRFS_FSID_SIZE];

	/* future expansion */
	__le64 reserved[28];
	u8 sys_chunk_array[BTRFS_SYSTEM_CHUNK_ARRAY_SIZE];
	struct btrfs_root_backup super_roots[BTRFS_NUM_BACKUP_ROOTS];
} __attribute__ ((__packed__));

/*
 * Compat flags that we support.  If any incompat flags are set other than the
 * ones specified below then we will fail to mount
 */
#define BTRFS_FEATURE_COMPAT_SUPP		0ULL
#define BTRFS_FEATURE_COMPAT_SAFE_SET		0ULL
#define BTRFS_FEATURE_COMPAT_SAFE_CLEAR		0ULL

#define BTRFS_FEATURE_COMPAT_RO_SUPP			\
	(BTRFS_FEATURE_COMPAT_RO_FREE_SPACE_TREE |	\
	 BTRFS_FEATURE_COMPAT_RO_FREE_SPACE_TREE_VALID)

#define BTRFS_FEATURE_COMPAT_RO_SAFE_SET	0ULL
#define BTRFS_FEATURE_COMPAT_RO_SAFE_CLEAR	0ULL

#define BTRFS_FEATURE_INCOMPAT_SUPP			\
	(BTRFS_FEATURE_INCOMPAT_MIXED_BACKREF |		\
	 BTRFS_FEATURE_INCOMPAT_DEFAULT_SUBVOL |	\
	 BTRFS_FEATURE_INCOMPAT_MIXED_GROUPS |		\
	 BTRFS_FEATURE_INCOMPAT_BIG_METADATA |		\
	 BTRFS_FEATURE_INCOMPAT_COMPRESS_LZO |		\
	 BTRFS_FEATURE_INCOMPAT_COMPRESS_ZSTD |		\
	 BTRFS_FEATURE_INCOMPAT_RAID56 |		\
	 BTRFS_FEATURE_INCOMPAT_EXTENDED_IREF |		\
	 BTRFS_FEATURE_INCOMPAT_SKINNY_METADATA |	\
	 BTRFS_FEATURE_INCOMPAT_NO_HOLES	|	\
	 BTRFS_FEATURE_INCOMPAT_METADATA_UUID	|	\
	 BTRFS_FEATURE_INCOMPAT_RAID1C34	|	\
	 BTRFS_FEATURE_INCOMPAT_ZONED)

#define BTRFS_FEATURE_INCOMPAT_SAFE_SET			\
	(BTRFS_FEATURE_INCOMPAT_EXTENDED_IREF)
#define BTRFS_FEATURE_INCOMPAT_SAFE_CLEAR		0ULL

/*
 * A leaf is full of items. offset and size tell us where to find
 * the item in the leaf (relative to the start of the data area)
 */
struct btrfs_item {
	struct btrfs_disk_key key;
	__le32 offset;
	__le32 size;
} __attribute__ ((__packed__));

/*
 * leaves have an item area and a data area:
 * [item0, item1....itemN] [free space] [dataN...data1, data0]
 *
 * The data is separate from the items to get the keys closer together
 * during searches.
 */
struct btrfs_leaf {
	struct btrfs_header header;
	struct btrfs_item items[];
} __attribute__ ((__packed__));

/*
 * all non-leaf blocks are nodes, they hold only keys and pointers to
 * other blocks
 */
struct btrfs_key_ptr {
	struct btrfs_disk_key key;
	__le64 blockptr;
	__le64 generation;
} __attribute__ ((__packed__));

struct btrfs_node {
	struct btrfs_header header;
	struct btrfs_key_ptr ptrs[];
} __attribute__ ((__packed__));

/* Read ahead values for struct btrfs_path.reada */
enum {
	READA_NONE,
	READA_BACK,
	READA_FORWARD,
	/*
	 * Similar to READA_FORWARD but unlike it:
	 *
	 * 1) It will trigger readahead even for leaves that are not close to
	 *    each other on disk;
	 * 2) It also triggers readahead for nodes;
	 * 3) During a search, even when a node or leaf is already in memory, it
	 *    will still trigger readahead for other nodes and leaves that follow
	 *    it.
	 *
	 * This is meant to be used only when we know we are iterating over the
	 * entire tree or a very large part of it.
	 */
	READA_FORWARD_ALWAYS,
};

/*
 * btrfs_paths remember the path taken from the root down to the leaf.
 * level 0 is always the leaf, and nodes[1...BTRFS_MAX_LEVEL] will point
 * to any other levels that are present.
 *
 * The slots array records the index of the item or block pointer
 * used while walking the tree.
 */
struct btrfs_path {
	struct extent_buffer *nodes[BTRFS_MAX_LEVEL];
	int slots[BTRFS_MAX_LEVEL];
	/* if there is real range locking, this locks field will change */
	u8 locks[BTRFS_MAX_LEVEL];
	u8 reada;
	/* keep some upper locks as we walk down */
	u8 lowest_level;

	/*
	 * set by btrfs_split_item, tells search_slot to keep all locks
	 * and to force calls to keep space in the nodes
	 */
	unsigned int search_for_split:1;
	unsigned int keep_locks:1;
	unsigned int skip_locking:1;
	unsigned int search_commit_root:1;
	unsigned int need_commit_sem:1;
	unsigned int skip_release_on_error:1;
	/*
	 * Indicate that new item (btrfs_search_slot) is extending already
	 * existing item and ins_len contains only the data size and not item
	 * header (ie. sizeof(struct btrfs_item) is not included).
	 */
	unsigned int search_for_extension:1;
};
#define BTRFS_MAX_EXTENT_ITEM_SIZE(r) ((BTRFS_LEAF_DATA_SIZE(r->fs_info) >> 4) - \
					sizeof(struct btrfs_item))
struct btrfs_dev_replace {
	u64 replace_state;	/* see #define above */
	time64_t time_started;	/* seconds since 1-Jan-1970 */
	time64_t time_stopped;	/* seconds since 1-Jan-1970 */
	atomic64_t num_write_errors;
	atomic64_t num_uncorrectable_read_errors;

	u64 cursor_left;
	u64 committed_cursor_left;
	u64 cursor_left_last_write_of_item;
	u64 cursor_right;

	u64 cont_reading_from_srcdev_mode;	/* see #define above */

	int is_valid;
	int item_needs_writeback;
	struct btrfs_device *srcdev;
	struct btrfs_device *tgtdev;

	struct mutex lock_finishing_cancel_unmount;
	struct rw_semaphore rwsem;

	struct btrfs_scrub_progress scrub_progress;

	struct percpu_counter bio_counter;
	wait_queue_head_t replace_wait;
};

/*
 * free clusters are used to claim free space in relatively large chunks,
 * allowing us to do less seeky writes. They are used for all metadata
 * allocations. In ssd_spread mode they are also used for data allocations.
 */
struct btrfs_free_cluster {
	spinlock_t lock;
	spinlock_t refill_lock;
	struct rb_root root;

	/* largest extent in this cluster */
	u64 max_size;

	/* first extent starting offset */
	u64 window_start;

	/* We did a full search and couldn't create a cluster */
	bool fragmented;

	struct btrfs_block_group *block_group;
	/*
	 * when a cluster is allocated from a block group, we put the
	 * cluster onto a list in the block group so that it can
	 * be freed before the block group is freed.
	 */
	struct list_head block_group_list;
};

enum btrfs_caching_type {
	BTRFS_CACHE_NO,
	BTRFS_CACHE_STARTED,
	BTRFS_CACHE_FAST,
	BTRFS_CACHE_FINISHED,
	BTRFS_CACHE_ERROR,
};

<<<<<<< HEAD
struct btrfs_io_ctl {
	void *cur, *orig;
	struct page *page;
	struct page **pages;
	struct btrfs_fs_info *fs_info;
	struct inode *inode;
	unsigned long size;
	int index;
	int num_pages;
	int entries;
	int bitmaps;
	unsigned check_crcs:1;
};

=======
>>>>>>> 7d2a07b7
/*
 * Tree to record all locked full stripes of a RAID5/6 block group
 */
struct btrfs_full_stripe_locks_tree {
	struct rb_root root;
	struct mutex lock;
};

<<<<<<< HEAD
/* delayed seq elem */
struct seq_list {
	struct list_head list;
	u64 seq;
=======
/* Discard control. */
/*
 * Async discard uses multiple lists to differentiate the discard filter
 * parameters.  Index 0 is for completely free block groups where we need to
 * ensure the entire block group is trimmed without being lossy.  Indices
 * afterwards represent monotonically decreasing discard filter sizes to
 * prioritize what should be discarded next.
 */
#define BTRFS_NR_DISCARD_LISTS		3
#define BTRFS_DISCARD_INDEX_UNUSED	0
#define BTRFS_DISCARD_INDEX_START	1

struct btrfs_discard_ctl {
	struct workqueue_struct *discard_workers;
	struct delayed_work work;
	spinlock_t lock;
	struct btrfs_block_group *block_group;
	struct list_head discard_list[BTRFS_NR_DISCARD_LISTS];
	u64 prev_discard;
	u64 prev_discard_time;
	atomic_t discardable_extents;
	atomic64_t discardable_bytes;
	u64 max_discard_size;
	u64 delay_ms;
	u32 iops_limit;
	u32 kbps_limit;
	u64 discard_extent_bytes;
	u64 discard_bitmap_bytes;
	atomic64_t discard_bytes_saved;
>>>>>>> 7d2a07b7
};

enum btrfs_orphan_cleanup_state {
	ORPHAN_CLEANUP_STARTED	= 1,
	ORPHAN_CLEANUP_DONE	= 2,
};

void btrfs_init_async_reclaim_work(struct btrfs_fs_info *fs_info);

/* fs_info */
struct reloc_control;
struct btrfs_device;
struct btrfs_fs_devices;
struct btrfs_balance_control;
struct btrfs_delayed_root;

/*
 * Block group or device which contains an active swapfile. Used for preventing
 * unsafe operations while a swapfile is active.
 *
 * These are sorted on (ptr, inode) (note that a block group or device can
 * contain more than one swapfile). We compare the pointer values because we
 * don't actually care what the object is, we just need a quick check whether
 * the object exists in the rbtree.
 */
struct btrfs_swapfile_pin {
	struct rb_node node;
	void *ptr;
	struct inode *inode;
	/*
	 * If true, ptr points to a struct btrfs_block_group. Otherwise, ptr
	 * points to a struct btrfs_device.
	 */
	bool is_block_group;
	/*
	 * Only used when 'is_block_group' is true and it is the number of
	 * extents used by a swapfile for this block group ('ptr' field).
	 */
	int bg_extent_count;
};

bool btrfs_pinned_by_swapfile(struct btrfs_fs_info *fs_info, void *ptr);

enum {
	BTRFS_FS_BARRIER,
	BTRFS_FS_CLOSING_START,
	BTRFS_FS_CLOSING_DONE,
	BTRFS_FS_LOG_RECOVERING,
	BTRFS_FS_OPEN,
	BTRFS_FS_QUOTA_ENABLED,
	BTRFS_FS_UPDATE_UUID_TREE_GEN,
	BTRFS_FS_CREATING_FREE_SPACE_TREE,
	BTRFS_FS_BTREE_ERR,
	BTRFS_FS_LOG1_ERR,
	BTRFS_FS_LOG2_ERR,
	BTRFS_FS_QUOTA_OVERRIDE,
	/* Used to record internally whether fs has been frozen */
	BTRFS_FS_FROZEN,
	/*
	 * Indicate that balance has been set up from the ioctl and is in the
	 * main phase. The fs_info::balance_ctl is initialized.
	 */
	BTRFS_FS_BALANCE_RUNNING,

	/*
	 * Indicate that relocation of a chunk has started, it's set per chunk
	 * and is toggled between chunks.
	 * Set, tested and cleared while holding fs_info::send_reloc_lock.
	 */
	BTRFS_FS_RELOC_RUNNING,

	/* Indicate that the cleaner thread is awake and doing something. */
	BTRFS_FS_CLEANER_RUNNING,

	/*
	 * The checksumming has an optimized version and is considered fast,
	 * so we don't need to offload checksums to workqueues.
	 */
	BTRFS_FS_CSUM_IMPL_FAST,

	/* Indicate that the discard workqueue can service discards. */
	BTRFS_FS_DISCARD_RUNNING,

	/* Indicate that we need to cleanup space cache v1 */
	BTRFS_FS_CLEANUP_SPACE_CACHE_V1,

	/* Indicate that we can't trust the free space tree for caching yet */
	BTRFS_FS_FREE_SPACE_TREE_UNTRUSTED,

	/* Indicate whether there are any tree modification log users */
	BTRFS_FS_TREE_MOD_LOG_USERS,

#if BITS_PER_LONG == 32
	/* Indicate if we have error/warn message printed on 32bit systems */
	BTRFS_FS_32BIT_ERROR,
	BTRFS_FS_32BIT_WARN,
#endif
};

/*
 * Exclusive operations (device replace, resize, device add/remove, balance)
 */
enum btrfs_exclusive_operation {
	BTRFS_EXCLOP_NONE,
	BTRFS_EXCLOP_BALANCE,
	BTRFS_EXCLOP_DEV_ADD,
	BTRFS_EXCLOP_DEV_REMOVE,
	BTRFS_EXCLOP_DEV_REPLACE,
	BTRFS_EXCLOP_RESIZE,
	BTRFS_EXCLOP_SWAP_ACTIVATE,
};

/*
 * Exclusive operations (device replace, resize, device add/remove, balance)
 */
enum btrfs_exclusive_operation {
	BTRFS_EXCLOP_NONE,
	BTRFS_EXCLOP_BALANCE,
	BTRFS_EXCLOP_DEV_ADD,
	BTRFS_EXCLOP_DEV_REMOVE,
	BTRFS_EXCLOP_DEV_REPLACE,
	BTRFS_EXCLOP_RESIZE,
	BTRFS_EXCLOP_SWAP_ACTIVATE,
};

struct btrfs_fs_info {
	u8 chunk_tree_uuid[BTRFS_UUID_SIZE];
	unsigned long flags;
	struct btrfs_root *extent_root;
	struct btrfs_root *tree_root;
	struct btrfs_root *chunk_root;
	struct btrfs_root *dev_root;
	struct btrfs_root *fs_root;
	struct btrfs_root *csum_root;
	struct btrfs_root *quota_root;
	struct btrfs_root *uuid_root;
	struct btrfs_root *free_space_root;
	struct btrfs_root *data_reloc_root;

	/* the log root tree is a directory of all the other log roots */
	struct btrfs_root *log_root_tree;

	spinlock_t fs_roots_radix_lock;
	struct radix_tree_root fs_roots_radix;

	/* block group cache stuff */
	spinlock_t block_group_cache_lock;
	u64 first_logical_byte;
	struct rb_root block_group_cache_tree;

	/* keep track of unallocated space */
	atomic64_t free_chunk_space;

	/* Track ranges which are used by log trees blocks/logged data extents */
	struct extent_io_tree excluded_extents;

	/* logical->physical extent mapping */
	struct extent_map_tree mapping_tree;

	/*
	 * block reservation for extent, checksum, root tree and
	 * delayed dir index item
	 */
	struct btrfs_block_rsv global_block_rsv;
	/* block reservation for metadata operations */
	struct btrfs_block_rsv trans_block_rsv;
	/* block reservation for chunk tree */
	struct btrfs_block_rsv chunk_block_rsv;
	/* block reservation for delayed operations */
	struct btrfs_block_rsv delayed_block_rsv;
	/* block reservation for delayed refs */
	struct btrfs_block_rsv delayed_refs_rsv;

	struct btrfs_block_rsv empty_block_rsv;

	u64 generation;
	u64 last_trans_committed;
	u64 avg_delayed_ref_runtime;

	/*
	 * this is updated to the current trans every time a full commit
	 * is required instead of the faster short fsync log commits
	 */
	u64 last_trans_log_full_commit;
	unsigned long mount_opt;
	/*
	 * Track requests for actions that need to be done during transaction
	 * commit (like for some mount options).
	 */
	unsigned long pending_changes;
	unsigned long compress_type:4;
	unsigned int compress_level;
	u32 commit_interval;
	/*
	 * It is a suggestive number, the read side is safe even it gets a
	 * wrong number because we will write out the data into a regular
	 * extent. The write side(mount/remount) is under ->s_umount lock,
	 * so it is also safe.
	 */
	u64 max_inline;

	struct btrfs_transaction *running_transaction;
	wait_queue_head_t transaction_throttle;
	wait_queue_head_t transaction_wait;
	wait_queue_head_t transaction_blocked_wait;
	wait_queue_head_t async_submit_wait;

	/*
	 * Used to protect the incompat_flags, compat_flags, compat_ro_flags
	 * when they are updated.
	 *
	 * Because we do not clear the flags for ever, so we needn't use
	 * the lock on the read side.
	 *
	 * We also needn't use the lock when we mount the fs, because
	 * there is no other task which will update the flag.
	 */
	spinlock_t super_lock;
	struct btrfs_super_block *super_copy;
	struct btrfs_super_block *super_for_commit;
	struct super_block *sb;
	struct inode *btree_inode;
	struct mutex tree_log_mutex;
	struct mutex transaction_kthread_mutex;
	struct mutex cleaner_mutex;
	struct mutex chunk_mutex;

	/*
	 * this is taken to make sure we don't set block groups ro after
	 * the free space cache has been allocated on them
	 */
	struct mutex ro_block_group_mutex;

	/* this is used during read/modify/write to make sure
	 * no two ios are trying to mod the same stripe at the same
	 * time
	 */
	struct btrfs_stripe_hash_table *stripe_hash_table;

	/*
	 * this protects the ordered operations list only while we are
	 * processing all of the entries on it.  This way we make
	 * sure the commit code doesn't find the list temporarily empty
	 * because another function happens to be doing non-waiting preflush
	 * before jumping into the main commit.
	 */
	struct mutex ordered_operations_mutex;

	struct rw_semaphore commit_root_sem;

	struct rw_semaphore cleanup_work_sem;

	struct rw_semaphore subvol_sem;

	spinlock_t trans_lock;
	/*
	 * the reloc mutex goes with the trans lock, it is taken
	 * during commit to protect us from the relocation code
	 */
	struct mutex reloc_mutex;

	struct list_head trans_list;
	struct list_head dead_roots;
	struct list_head caching_block_groups;

	spinlock_t delayed_iput_lock;
	struct list_head delayed_iputs;
	atomic_t nr_delayed_iputs;
	wait_queue_head_t delayed_iputs_wait;

	atomic64_t tree_mod_seq;

	/* this protects tree_mod_log and tree_mod_seq_list */
	rwlock_t tree_mod_log_lock;
	struct rb_root tree_mod_log;
	struct list_head tree_mod_seq_list;

	atomic_t async_delalloc_pages;

	/*
	 * this is used to protect the following list -- ordered_roots.
	 */
	spinlock_t ordered_root_lock;

	/*
	 * all fs/file tree roots in which there are data=ordered extents
	 * pending writeback are added into this list.
	 *
	 * these can span multiple transactions and basically include
	 * every dirty data page that isn't from nodatacow
	 */
	struct list_head ordered_roots;

	struct mutex delalloc_root_mutex;
	spinlock_t delalloc_root_lock;
	/* all fs/file tree roots that have delalloc inodes. */
	struct list_head delalloc_roots;

	/*
	 * there is a pool of worker threads for checksumming during writes
	 * and a pool for checksumming after reads.  This is because readers
	 * can run with FS locks held, and the writers may be waiting for
	 * those locks.  We don't want ordering in the pending list to cause
	 * deadlocks, and so the two are serviced separately.
	 *
	 * A third pool does submit_bio to avoid deadlocking with the other
	 * two
	 */
	struct btrfs_workqueue *workers;
	struct btrfs_workqueue *delalloc_workers;
	struct btrfs_workqueue *flush_workers;
	struct btrfs_workqueue *endio_workers;
	struct btrfs_workqueue *endio_meta_workers;
	struct btrfs_workqueue *endio_raid56_workers;
	struct btrfs_workqueue *rmw_workers;
	struct btrfs_workqueue *endio_meta_write_workers;
	struct btrfs_workqueue *endio_write_workers;
	struct btrfs_workqueue *endio_freespace_worker;
	struct btrfs_workqueue *caching_workers;
	struct btrfs_workqueue *readahead_workers;

	/*
	 * fixup workers take dirty pages that didn't properly go through
	 * the cow mechanism and make them safe to write.  It happens
	 * for the sys_munmap function call path
	 */
	struct btrfs_workqueue *fixup_workers;
	struct btrfs_workqueue *delayed_workers;

	struct task_struct *transaction_kthread;
	struct task_struct *cleaner_kthread;
	u32 thread_pool_size;

	struct kobject *space_info_kobj;
	struct kobject *qgroups_kobj;

	/* used to keep from writing metadata until there is a nice batch */
	struct percpu_counter dirty_metadata_bytes;
	struct percpu_counter delalloc_bytes;
	struct percpu_counter ordered_bytes;
	s32 dirty_metadata_batch;
	s32 delalloc_batch;

	struct list_head dirty_cowonly_roots;

	struct btrfs_fs_devices *fs_devices;

	/*
	 * The space_info list is effectively read only after initial
	 * setup.  It is populated at mount time and cleaned up after
	 * all block groups are removed.  RCU is used to protect it.
	 */
	struct list_head space_info;

	struct btrfs_space_info *data_sinfo;

	struct reloc_control *reloc_ctl;

	/* data_alloc_cluster is only used in ssd_spread mode */
	struct btrfs_free_cluster data_alloc_cluster;

	/* all metadata allocations go through this cluster */
	struct btrfs_free_cluster meta_alloc_cluster;

	/* auto defrag inodes go here */
	spinlock_t defrag_inodes_lock;
	struct rb_root defrag_inodes;
	atomic_t defrag_running;

	/* Used to protect avail_{data, metadata, system}_alloc_bits */
	seqlock_t profiles_lock;
	/*
	 * these three are in extended format (availability of single
	 * chunks is denoted by BTRFS_AVAIL_ALLOC_BIT_SINGLE bit, other
	 * types are denoted by corresponding BTRFS_BLOCK_GROUP_* bits)
	 */
	u64 avail_data_alloc_bits;
	u64 avail_metadata_alloc_bits;
	u64 avail_system_alloc_bits;

	/* restriper state */
	spinlock_t balance_lock;
	struct mutex balance_mutex;
	atomic_t balance_pause_req;
	atomic_t balance_cancel_req;
	struct btrfs_balance_control *balance_ctl;
	wait_queue_head_t balance_wait_q;

	/* Cancellation requests for chunk relocation */
	atomic_t reloc_cancel_req;

	u32 data_chunk_allocations;
	u32 metadata_ratio;

	void *bdev_holder;

	/* private scrub information */
	struct mutex scrub_lock;
	atomic_t scrubs_running;
	atomic_t scrub_pause_req;
	atomic_t scrubs_paused;
	atomic_t scrub_cancel_req;
	wait_queue_head_t scrub_pause_wait;
	/*
	 * The worker pointers are NULL iff the refcount is 0, ie. scrub is not
	 * running.
	 */
	refcount_t scrub_workers_refcnt;
	struct btrfs_workqueue *scrub_workers;
	struct btrfs_workqueue *scrub_wr_completion_workers;
	struct btrfs_workqueue *scrub_parity_workers;

	struct btrfs_discard_ctl discard_ctl;

#ifdef CONFIG_BTRFS_FS_CHECK_INTEGRITY
	u32 check_integrity_print_mask;
#endif
	/* is qgroup tracking in a consistent state? */
	u64 qgroup_flags;

	/* holds configuration and tracking. Protected by qgroup_lock */
	struct rb_root qgroup_tree;
	spinlock_t qgroup_lock;

	/*
	 * used to avoid frequently calling ulist_alloc()/ulist_free()
	 * when doing qgroup accounting, it must be protected by qgroup_lock.
	 */
	struct ulist *qgroup_ulist;

	/*
	 * Protect user change for quota operations. If a transaction is needed,
	 * it must be started before locking this lock.
	 */
	struct mutex qgroup_ioctl_lock;

	/* list of dirty qgroups to be written at next commit */
	struct list_head dirty_qgroups;

	/* used by qgroup for an efficient tree traversal */
	u64 qgroup_seq;

	/* qgroup rescan items */
	struct mutex qgroup_rescan_lock; /* protects the progress item */
	struct btrfs_key qgroup_rescan_progress;
	struct btrfs_workqueue *qgroup_rescan_workers;
	struct completion qgroup_rescan_completion;
	struct btrfs_work qgroup_rescan_work;
	bool qgroup_rescan_running;	/* protected by qgroup_rescan_lock */

	/* filesystem state */
	unsigned long fs_state;

	struct btrfs_delayed_root *delayed_root;

	/* readahead tree */
	spinlock_t reada_lock;
	struct radix_tree_root reada_tree;

	/* readahead works cnt */
	atomic_t reada_works_cnt;

	/* Extent buffer radix tree */
	spinlock_t buffer_lock;
	/* Entries are eb->start / sectorsize */
	struct radix_tree_root buffer_radix;

	/* next backup root to be overwritten */
	int backup_root_index;

	/* device replace state */
	struct btrfs_dev_replace dev_replace;

	struct semaphore uuid_tree_rescan_sem;

	/* Used to reclaim the metadata space in the background. */
	struct work_struct async_reclaim_work;
	struct work_struct async_data_reclaim_work;
	struct work_struct preempt_reclaim_work;

	/* Reclaim partially filled block groups in the background */
	struct work_struct reclaim_bgs_work;
	struct list_head reclaim_bgs;
	int bg_reclaim_threshold;

	spinlock_t unused_bgs_lock;
	struct list_head unused_bgs;
	struct mutex unused_bg_unpin_mutex;
	/* Protect block groups that are going to be deleted */
	struct mutex reclaim_bgs_lock;

	/* Cached block sizes */
	u32 nodesize;
	u32 sectorsize;
	/* ilog2 of sectorsize, use to avoid 64bit division */
	u32 sectorsize_bits;
	u32 csum_size;
	u32 csums_per_leaf;
	u32 stripesize;

	/* Block groups and devices containing active swapfiles. */
	spinlock_t swapfile_pins_lock;
	struct rb_root swapfile_pins;

	struct crypto_shash *csum_shash;

	spinlock_t send_reloc_lock;
	/*
	 * Number of send operations in progress.
	 * Updated while holding fs_info::send_reloc_lock.
	 */
	int send_in_progress;

<<<<<<< HEAD
	/* Type of exclusive operation running */
	unsigned long exclusive_operation;
=======
	/* Type of exclusive operation running, protected by super_lock */
	enum btrfs_exclusive_operation exclusive_operation;

	/*
	 * Zone size > 0 when in ZONED mode, otherwise it's used for a check
	 * if the mode is enabled
	 */
	union {
		u64 zone_size;
		u64 zoned;
	};

	/* Max size to emit ZONE_APPEND write command */
	u64 max_zone_append_size;
	struct mutex zoned_meta_io_lock;
	spinlock_t treelog_bg_lock;
	u64 treelog_bg;
>>>>>>> 7d2a07b7

#ifdef CONFIG_BTRFS_FS_REF_VERIFY
	spinlock_t ref_verify_lock;
	struct rb_root block_tree;
#endif

#ifdef CONFIG_BTRFS_DEBUG
<<<<<<< HEAD
=======
	struct kobject *debug_kobj;
	struct kobject *discard_debug_kobj;
>>>>>>> 7d2a07b7
	struct list_head allocated_roots;

	spinlock_t eb_leak_lock;
	struct list_head allocated_ebs;
#endif
};

static inline struct btrfs_fs_info *btrfs_sb(struct super_block *sb)
{
	return sb->s_fs_info;
}

/*
 * The state of btrfs root
 */
enum {
	/*
	 * btrfs_record_root_in_trans is a multi-step process, and it can race
	 * with the balancing code.   But the race is very small, and only the
	 * first time the root is added to each transaction.  So IN_TRANS_SETUP
	 * is used to tell us when more checks are required
	 */
	BTRFS_ROOT_IN_TRANS_SETUP,

	/*
	 * Set if tree blocks of this root can be shared by other roots.
	 * Only subvolume trees and their reloc trees have this bit set.
	 * Conflicts with TRACK_DIRTY bit.
	 *
	 * This affects two things:
	 *
	 * - How balance works
	 *   For shareable roots, we need to use reloc tree and do path
	 *   replacement for balance, and need various pre/post hooks for
	 *   snapshot creation to handle them.
	 *
	 *   While for non-shareable trees, we just simply do a tree search
	 *   with COW.
	 *
	 * - How dirty roots are tracked
	 *   For shareable roots, btrfs_record_root_in_trans() is needed to
	 *   track them, while non-subvolume roots have TRACK_DIRTY bit, they
	 *   don't need to set this manually.
	 */
	BTRFS_ROOT_SHAREABLE,
	BTRFS_ROOT_TRACK_DIRTY,
	BTRFS_ROOT_IN_RADIX,
	BTRFS_ROOT_ORPHAN_ITEM_INSERTED,
	BTRFS_ROOT_DEFRAG_RUNNING,
	BTRFS_ROOT_FORCE_COW,
	BTRFS_ROOT_MULTI_LOG_TASKS,
	BTRFS_ROOT_DIRTY,
	BTRFS_ROOT_DELETING,

	/*
	 * Reloc tree is orphan, only kept here for qgroup delayed subtree scan
	 *
	 * Set for the subvolume tree owning the reloc tree.
	 */
	BTRFS_ROOT_DEAD_RELOC_TREE,
	/* Mark dead root stored on device whose cleanup needs to be resumed */
	BTRFS_ROOT_DEAD_TREE,
<<<<<<< HEAD
=======
	/* The root has a log tree. Used for subvolume roots and the tree root. */
	BTRFS_ROOT_HAS_LOG_TREE,
>>>>>>> 7d2a07b7
	/* Qgroup flushing is in progress */
	BTRFS_ROOT_QGROUP_FLUSHING,
};

/*
 * Record swapped tree blocks of a subvolume tree for delayed subtree trace
 * code. For detail check comment in fs/btrfs/qgroup.c.
 */
struct btrfs_qgroup_swapped_blocks {
	spinlock_t lock;
	/* RM_EMPTY_ROOT() of above blocks[] */
	bool swapped;
	struct rb_root blocks[BTRFS_MAX_LEVEL];
};

/*
 * in ram representation of the tree.  extent_root is used for all allocations
 * and for the extent tree extent_root root.
 */
struct btrfs_root {
	struct extent_buffer *node;

	struct extent_buffer *commit_root;
	struct btrfs_root *log_root;
	struct btrfs_root *reloc_root;

	unsigned long state;
	struct btrfs_root_item root_item;
	struct btrfs_key root_key;
	struct btrfs_fs_info *fs_info;
	struct extent_io_tree dirty_log_pages;

	struct mutex objectid_mutex;

	spinlock_t accounting_lock;
	struct btrfs_block_rsv *block_rsv;

	struct mutex log_mutex;
	wait_queue_head_t log_writer_wait;
	wait_queue_head_t log_commit_wait[2];
	struct list_head log_ctxs[2];
	/* Used only for log trees of subvolumes, not for the log root tree */
	atomic_t log_writers;
	atomic_t log_commit[2];
	/* Used only for log trees of subvolumes, not for the log root tree */
	atomic_t log_batch;
	int log_transid;
	/* No matter the commit succeeds or not*/
	int log_transid_committed;
	/* Just be updated when the commit succeeds. */
	int last_log_commit;
	pid_t log_start_pid;

	u64 last_trans;

	u32 type;

	u64 free_objectid;

	struct btrfs_key defrag_progress;
	struct btrfs_key defrag_max;

	/* The dirty list is only used by non-shareable roots */
	struct list_head dirty_list;

	struct list_head root_list;

	spinlock_t log_extents_lock[2];
	struct list_head logged_list[2];

	int orphan_cleanup_state;

	spinlock_t inode_lock;
	/* red-black tree that keeps track of in-memory inodes */
	struct rb_root inode_tree;

	/*
	 * radix tree that keeps track of delayed nodes of every inode,
	 * protected by inode_lock
	 */
	struct radix_tree_root delayed_nodes_tree;

	struct super_block_dev sbdev;

	spinlock_t root_item_lock;
	refcount_t refs;

	struct mutex delalloc_mutex;
	spinlock_t delalloc_lock;
	/*
	 * all of the inodes that have delalloc bytes.  It is possible for
	 * this list to be empty even when there is still dirty data=ordered
	 * extents waiting to finish IO.
	 */
	struct list_head delalloc_inodes;
	struct list_head delalloc_root;
	u64 nr_delalloc_inodes;

	struct mutex ordered_extent_mutex;
	/*
	 * this is used by the balancing code to wait for all the pending
	 * ordered extents
	 */
	spinlock_t ordered_extent_lock;

	/*
	 * all of the data=ordered extents pending writeback
	 * these can span multiple transactions and basically include
	 * every dirty data page that isn't from nodatacow
	 */
	struct list_head ordered_extents;
	struct list_head ordered_root;
	u64 nr_ordered_extents;

	/*
	 * Not empty if this subvolume root has gone through tree block swap
	 * (relocation)
	 *
	 * Will be used by reloc_control::dirty_subvol_roots.
	 */
	struct list_head reloc_dirty_list;

	/*
	 * Number of currently running SEND ioctls to prevent
	 * manipulation with the read-only status via SUBVOL_SETFLAGS
	 */
	int send_in_progress;
	/*
	 * Number of currently running deduplication operations that have a
	 * destination inode belonging to this root. Protected by the lock
	 * root_item_lock.
	 */
	int dedupe_in_progress;
	/* For exclusion of snapshot creation and nocow writes */
	struct btrfs_drew_lock snapshot_lock;

	atomic_t snapshot_force_cow;

	/* For qgroup metadata reserved space */
	spinlock_t qgroup_meta_rsv_lock;
	u64 qgroup_meta_rsv_pertrans;
	u64 qgroup_meta_rsv_prealloc;
	wait_queue_head_t qgroup_flush_wait;

	/* Number of active swapfiles */
	atomic_t nr_swapfiles;

	/* Record pairs of swapped blocks for qgroup */
	struct btrfs_qgroup_swapped_blocks swapped_blocks;

	/* Used only by log trees, when logging csum items */
	struct extent_io_tree log_csum_range;

#ifdef CONFIG_BTRFS_FS_RUN_SANITY_TESTS
	u64 alloc_bytenr;
#endif

#ifdef CONFIG_BTRFS_DEBUG
	struct list_head leak_list;
#endif
};

/*
 * Structure that conveys information about an extent that is going to replace
 * all the extents in a file range.
 */
struct btrfs_replace_extent_info {
	u64 disk_offset;
	u64 disk_len;
	u64 data_offset;
	u64 data_len;
	u64 file_offset;
	/* Pointer to a file extent item of type regular or prealloc. */
	char *extent_buf;
	/*
	 * Set to true when attempting to replace a file range with a new extent
	 * described by this structure, set to false when attempting to clone an
	 * existing extent into a file range.
	 */
	bool is_new_extent;
	/* Meaningful only if is_new_extent is true. */
	int qgroup_reserved;
	/*
	 * Meaningful only if is_new_extent is true.
	 * Used to track how many extent items we have already inserted in a
	 * subvolume tree that refer to the extent described by this structure,
	 * so that we know when to create a new delayed ref or update an existing
	 * one.
	 */
	int insertions;
<<<<<<< HEAD
=======
};

/* Arguments for btrfs_drop_extents() */
struct btrfs_drop_extents_args {
	/* Input parameters */

	/*
	 * If NULL, btrfs_drop_extents() will allocate and free its own path.
	 * If 'replace_extent' is true, this must not be NULL. Also the path
	 * is always released except if 'replace_extent' is true and
	 * btrfs_drop_extents() sets 'extent_inserted' to true, in which case
	 * the path is kept locked.
	 */
	struct btrfs_path *path;
	/* Start offset of the range to drop extents from */
	u64 start;
	/* End (exclusive, last byte + 1) of the range to drop extents from */
	u64 end;
	/* If true drop all the extent maps in the range */
	bool drop_cache;
	/*
	 * If true it means we want to insert a new extent after dropping all
	 * the extents in the range. If this is true, the 'extent_item_size'
	 * parameter must be set as well and the 'extent_inserted' field will
	 * be set to true by btrfs_drop_extents() if it could insert the new
	 * extent.
	 * Note: when this is set to true the path must not be NULL.
	 */
	bool replace_extent;
	/*
	 * Used if 'replace_extent' is true. Size of the file extent item to
	 * insert after dropping all existing extents in the range
	 */
	u32 extent_item_size;

	/* Output parameters */

	/*
	 * Set to the minimum between the input parameter 'end' and the end
	 * (exclusive, last byte + 1) of the last dropped extent. This is always
	 * set even if btrfs_drop_extents() returns an error.
	 */
	u64 drop_end;
	/*
	 * The number of allocated bytes found in the range. This can be smaller
	 * than the range's length when there are holes in the range.
	 */
	u64 bytes_found;
	/*
	 * Only set if 'replace_extent' is true. Set to true if we were able
	 * to insert a replacement extent after dropping all extents in the
	 * range, otherwise set to false by btrfs_drop_extents().
	 * Also, if btrfs_drop_extents() has set this to true it means it
	 * returned with the path locked, otherwise if it has set this to
	 * false it has returned with the path released.
	 */
	bool extent_inserted;
>>>>>>> 7d2a07b7
};

struct btrfs_file_private {
	void *filldir_buf;
};


static inline u32 BTRFS_LEAF_DATA_SIZE(const struct btrfs_fs_info *info)
{

	return info->nodesize - sizeof(struct btrfs_header);
}

#define BTRFS_LEAF_DATA_OFFSET		offsetof(struct btrfs_leaf, items)

static inline u32 BTRFS_MAX_ITEM_SIZE(const struct btrfs_fs_info *info)
{
	return BTRFS_LEAF_DATA_SIZE(info) - sizeof(struct btrfs_item);
}

static inline u32 BTRFS_NODEPTRS_PER_BLOCK(const struct btrfs_fs_info *info)
{
	return BTRFS_LEAF_DATA_SIZE(info) / sizeof(struct btrfs_key_ptr);
}

#define BTRFS_FILE_EXTENT_INLINE_DATA_START		\
		(offsetof(struct btrfs_file_extent_item, disk_bytenr))
static inline u32 BTRFS_MAX_INLINE_DATA_SIZE(const struct btrfs_fs_info *info)
{
	return BTRFS_MAX_ITEM_SIZE(info) -
	       BTRFS_FILE_EXTENT_INLINE_DATA_START;
}

static inline u32 BTRFS_MAX_XATTR_SIZE(const struct btrfs_fs_info *info)
{
	return BTRFS_MAX_ITEM_SIZE(info) - sizeof(struct btrfs_dir_item);
}

/*
 * Flags for mount options.
 *
 * Note: don't forget to add new options to btrfs_show_options()
 */
enum {
	BTRFS_MOUNT_NODATASUM			= (1UL << 0),
	BTRFS_MOUNT_NODATACOW			= (1UL << 1),
	BTRFS_MOUNT_NOBARRIER			= (1UL << 2),
	BTRFS_MOUNT_SSD				= (1UL << 3),
	BTRFS_MOUNT_DEGRADED			= (1UL << 4),
	BTRFS_MOUNT_COMPRESS			= (1UL << 5),
	BTRFS_MOUNT_NOTREELOG   		= (1UL << 6),
	BTRFS_MOUNT_FLUSHONCOMMIT		= (1UL << 7),
	BTRFS_MOUNT_SSD_SPREAD			= (1UL << 8),
	BTRFS_MOUNT_NOSSD			= (1UL << 9),
	BTRFS_MOUNT_DISCARD_SYNC		= (1UL << 10),
	BTRFS_MOUNT_FORCE_COMPRESS      	= (1UL << 11),
	BTRFS_MOUNT_SPACE_CACHE			= (1UL << 12),
	BTRFS_MOUNT_CLEAR_CACHE			= (1UL << 13),
	BTRFS_MOUNT_USER_SUBVOL_RM_ALLOWED	= (1UL << 14),
	BTRFS_MOUNT_ENOSPC_DEBUG		= (1UL << 15),
	BTRFS_MOUNT_AUTO_DEFRAG			= (1UL << 16),
	BTRFS_MOUNT_USEBACKUPROOT		= (1UL << 17),
	BTRFS_MOUNT_SKIP_BALANCE		= (1UL << 18),
	BTRFS_MOUNT_CHECK_INTEGRITY		= (1UL << 19),
	BTRFS_MOUNT_CHECK_INTEGRITY_DATA	= (1UL << 20),
	BTRFS_MOUNT_PANIC_ON_FATAL_ERROR	= (1UL << 21),
	BTRFS_MOUNT_RESCAN_UUID_TREE		= (1UL << 22),
	BTRFS_MOUNT_FRAGMENT_DATA		= (1UL << 23),
	BTRFS_MOUNT_FRAGMENT_METADATA		= (1UL << 24),
	BTRFS_MOUNT_FREE_SPACE_TREE		= (1UL << 25),
	BTRFS_MOUNT_NOLOGREPLAY			= (1UL << 26),
	BTRFS_MOUNT_REF_VERIFY			= (1UL << 27),
	BTRFS_MOUNT_DISCARD_ASYNC		= (1UL << 28),
	BTRFS_MOUNT_IGNOREBADROOTS		= (1UL << 29),
	BTRFS_MOUNT_IGNOREDATACSUMS		= (1UL << 30),
};

#define BTRFS_DEFAULT_COMMIT_INTERVAL	(30)
#define BTRFS_DEFAULT_MAX_INLINE	(2048)

#define btrfs_clear_opt(o, opt)		((o) &= ~BTRFS_MOUNT_##opt)
#define btrfs_set_opt(o, opt)		((o) |= BTRFS_MOUNT_##opt)
#define btrfs_raw_test_opt(o, opt)	((o) & BTRFS_MOUNT_##opt)
#define btrfs_test_opt(fs_info, opt)	((fs_info)->mount_opt & \
					 BTRFS_MOUNT_##opt)

#define btrfs_set_and_info(fs_info, opt, fmt, args...)			\
do {									\
	if (!btrfs_test_opt(fs_info, opt))				\
		btrfs_info(fs_info, fmt, ##args);			\
	btrfs_set_opt(fs_info->mount_opt, opt);				\
} while (0)

#define btrfs_clear_and_info(fs_info, opt, fmt, args...)		\
do {									\
	if (btrfs_test_opt(fs_info, opt))				\
		btrfs_info(fs_info, fmt, ##args);			\
	btrfs_clear_opt(fs_info->mount_opt, opt);			\
<<<<<<< HEAD
}
=======
} while (0)
>>>>>>> 7d2a07b7

/*
 * Requests for changes that need to be done during transaction commit.
 *
 * Internal mount options that are used for special handling of the real
 * mount options (eg. cannot be set during remount and have to be set during
 * transaction commit)
 */

#define BTRFS_PENDING_COMMIT			(0)

#define btrfs_test_pending(info, opt)	\
	test_bit(BTRFS_PENDING_##opt, &(info)->pending_changes)
#define btrfs_set_pending(info, opt)	\
	set_bit(BTRFS_PENDING_##opt, &(info)->pending_changes)
#define btrfs_clear_pending(info, opt)	\
	clear_bit(BTRFS_PENDING_##opt, &(info)->pending_changes)

/*
 * Helpers for setting pending mount option changes.
 *
 * Expects corresponding macros
 * BTRFS_PENDING_SET_ and CLEAR_ + short mount option name
 */
#define btrfs_set_pending_and_info(info, opt, fmt, args...)            \
do {                                                                   \
       if (!btrfs_raw_test_opt((info)->mount_opt, opt)) {              \
               btrfs_info((info), fmt, ##args);                        \
               btrfs_set_pending((info), SET_##opt);                   \
               btrfs_clear_pending((info), CLEAR_##opt);               \
       }                                                               \
} while(0)

#define btrfs_clear_pending_and_info(info, opt, fmt, args...)          \
do {                                                                   \
       if (btrfs_raw_test_opt((info)->mount_opt, opt)) {               \
               btrfs_info((info), fmt, ##args);                        \
               btrfs_set_pending((info), CLEAR_##opt);                 \
               btrfs_clear_pending((info), SET_##opt);                 \
       }                                                               \
} while(0)

/*
 * Inode flags
 */
#define BTRFS_INODE_NODATASUM		(1 << 0)
#define BTRFS_INODE_NODATACOW		(1 << 1)
#define BTRFS_INODE_READONLY		(1 << 2)
#define BTRFS_INODE_NOCOMPRESS		(1 << 3)
#define BTRFS_INODE_PREALLOC		(1 << 4)
#define BTRFS_INODE_SYNC		(1 << 5)
#define BTRFS_INODE_IMMUTABLE		(1 << 6)
#define BTRFS_INODE_APPEND		(1 << 7)
#define BTRFS_INODE_NODUMP		(1 << 8)
#define BTRFS_INODE_NOATIME		(1 << 9)
#define BTRFS_INODE_DIRSYNC		(1 << 10)
#define BTRFS_INODE_COMPRESS		(1 << 11)

#define BTRFS_INODE_ROOT_ITEM_INIT	(1 << 31)

#define BTRFS_INODE_FLAG_MASK						\
	(BTRFS_INODE_NODATASUM |					\
	 BTRFS_INODE_NODATACOW |					\
	 BTRFS_INODE_READONLY |						\
	 BTRFS_INODE_NOCOMPRESS |					\
	 BTRFS_INODE_PREALLOC |						\
	 BTRFS_INODE_SYNC |						\
	 BTRFS_INODE_IMMUTABLE |					\
	 BTRFS_INODE_APPEND |						\
	 BTRFS_INODE_NODUMP |						\
	 BTRFS_INODE_NOATIME |						\
	 BTRFS_INODE_DIRSYNC |						\
	 BTRFS_INODE_COMPRESS |						\
	 BTRFS_INODE_ROOT_ITEM_INIT)

struct btrfs_map_token {
	struct extent_buffer *eb;
	char *kaddr;
	unsigned long offset;
};

#define BTRFS_BYTES_TO_BLKS(fs_info, bytes) \
				((bytes) >> (fs_info)->sectorsize_bits)

static inline void btrfs_init_map_token(struct btrfs_map_token *token,
					struct extent_buffer *eb)
{
	token->eb = eb;
	token->kaddr = page_address(eb->pages[0]);
	token->offset = 0;
}

/* some macros to generate set/get functions for the struct fields.  This
 * assumes there is a lefoo_to_cpu for every type, so lets make a simple
 * one for u8:
 */
#define le8_to_cpu(v) (v)
#define cpu_to_le8(v) (v)
#define __le8 u8

static inline u8 get_unaligned_le8(const void *p)
{
       return *(u8 *)p;
}

static inline void put_unaligned_le8(u8 val, void *p)
{
       *(u8 *)p = val;
}

#define read_eb_member(eb, ptr, type, member, result) (\
	read_extent_buffer(eb, (char *)(result),			\
			   ((unsigned long)(ptr)) +			\
			    offsetof(type, member),			\
			   sizeof(((type *)0)->member)))

#define write_eb_member(eb, ptr, type, member, result) (\
	write_extent_buffer(eb, (char *)(result),			\
			   ((unsigned long)(ptr)) +			\
			    offsetof(type, member),			\
			   sizeof(((type *)0)->member)))

#define DECLARE_BTRFS_SETGET_BITS(bits)					\
u##bits btrfs_get_token_##bits(struct btrfs_map_token *token,		\
			       const void *ptr, unsigned long off);	\
void btrfs_set_token_##bits(struct btrfs_map_token *token,		\
			    const void *ptr, unsigned long off,		\
			    u##bits val);				\
u##bits btrfs_get_##bits(const struct extent_buffer *eb,		\
			 const void *ptr, unsigned long off);		\
void btrfs_set_##bits(const struct extent_buffer *eb, void *ptr,	\
		      unsigned long off, u##bits val);

DECLARE_BTRFS_SETGET_BITS(8)
DECLARE_BTRFS_SETGET_BITS(16)
DECLARE_BTRFS_SETGET_BITS(32)
DECLARE_BTRFS_SETGET_BITS(64)

#define BTRFS_SETGET_FUNCS(name, type, member, bits)			\
static inline u##bits btrfs_##name(const struct extent_buffer *eb,	\
				   const type *s)			\
{									\
	BUILD_BUG_ON(sizeof(u##bits) != sizeof(((type *)0))->member);	\
	return btrfs_get_##bits(eb, s, offsetof(type, member));		\
}									\
static inline void btrfs_set_##name(const struct extent_buffer *eb, type *s, \
				    u##bits val)			\
{									\
	BUILD_BUG_ON(sizeof(u##bits) != sizeof(((type *)0))->member);	\
	btrfs_set_##bits(eb, s, offsetof(type, member), val);		\
}									\
static inline u##bits btrfs_token_##name(struct btrfs_map_token *token,	\
					 const type *s)			\
{									\
	BUILD_BUG_ON(sizeof(u##bits) != sizeof(((type *)0))->member);	\
	return btrfs_get_token_##bits(token, s, offsetof(type, member));\
}									\
static inline void btrfs_set_token_##name(struct btrfs_map_token *token,\
					  type *s, u##bits val)		\
{									\
	BUILD_BUG_ON(sizeof(u##bits) != sizeof(((type *)0))->member);	\
	btrfs_set_token_##bits(token, s, offsetof(type, member), val);	\
}

#define BTRFS_SETGET_HEADER_FUNCS(name, type, member, bits)		\
static inline u##bits btrfs_##name(const struct extent_buffer *eb)	\
{									\
	const type *p = page_address(eb->pages[0]) +			\
			offset_in_page(eb->start);			\
	return get_unaligned_le##bits(&p->member);			\
}									\
static inline void btrfs_set_##name(const struct extent_buffer *eb,	\
				    u##bits val)			\
{									\
	type *p = page_address(eb->pages[0]) + offset_in_page(eb->start); \
	put_unaligned_le##bits(val, &p->member);			\
}

#define BTRFS_SETGET_STACK_FUNCS(name, type, member, bits)		\
static inline u##bits btrfs_##name(const type *s)			\
{									\
	return get_unaligned_le##bits(&s->member);			\
}									\
static inline void btrfs_set_##name(type *s, u##bits val)		\
{									\
	put_unaligned_le##bits(val, &s->member);			\
}

static inline u64 btrfs_device_total_bytes(const struct extent_buffer *eb,
					   struct btrfs_dev_item *s)
{
	BUILD_BUG_ON(sizeof(u64) !=
		     sizeof(((struct btrfs_dev_item *)0))->total_bytes);
	return btrfs_get_64(eb, s, offsetof(struct btrfs_dev_item,
					    total_bytes));
}
static inline void btrfs_set_device_total_bytes(const struct extent_buffer *eb,
						struct btrfs_dev_item *s,
						u64 val)
{
	BUILD_BUG_ON(sizeof(u64) !=
		     sizeof(((struct btrfs_dev_item *)0))->total_bytes);
	WARN_ON(!IS_ALIGNED(val, eb->fs_info->sectorsize));
	btrfs_set_64(eb, s, offsetof(struct btrfs_dev_item, total_bytes), val);
}


BTRFS_SETGET_FUNCS(device_type, struct btrfs_dev_item, type, 64);
BTRFS_SETGET_FUNCS(device_bytes_used, struct btrfs_dev_item, bytes_used, 64);
BTRFS_SETGET_FUNCS(device_io_align, struct btrfs_dev_item, io_align, 32);
BTRFS_SETGET_FUNCS(device_io_width, struct btrfs_dev_item, io_width, 32);
BTRFS_SETGET_FUNCS(device_start_offset, struct btrfs_dev_item,
		   start_offset, 64);
BTRFS_SETGET_FUNCS(device_sector_size, struct btrfs_dev_item, sector_size, 32);
BTRFS_SETGET_FUNCS(device_id, struct btrfs_dev_item, devid, 64);
BTRFS_SETGET_FUNCS(device_group, struct btrfs_dev_item, dev_group, 32);
BTRFS_SETGET_FUNCS(device_seek_speed, struct btrfs_dev_item, seek_speed, 8);
BTRFS_SETGET_FUNCS(device_bandwidth, struct btrfs_dev_item, bandwidth, 8);
BTRFS_SETGET_FUNCS(device_generation, struct btrfs_dev_item, generation, 64);

BTRFS_SETGET_STACK_FUNCS(stack_device_type, struct btrfs_dev_item, type, 64);
BTRFS_SETGET_STACK_FUNCS(stack_device_total_bytes, struct btrfs_dev_item,
			 total_bytes, 64);
BTRFS_SETGET_STACK_FUNCS(stack_device_bytes_used, struct btrfs_dev_item,
			 bytes_used, 64);
BTRFS_SETGET_STACK_FUNCS(stack_device_io_align, struct btrfs_dev_item,
			 io_align, 32);
BTRFS_SETGET_STACK_FUNCS(stack_device_io_width, struct btrfs_dev_item,
			 io_width, 32);
BTRFS_SETGET_STACK_FUNCS(stack_device_sector_size, struct btrfs_dev_item,
			 sector_size, 32);
BTRFS_SETGET_STACK_FUNCS(stack_device_id, struct btrfs_dev_item, devid, 64);
BTRFS_SETGET_STACK_FUNCS(stack_device_group, struct btrfs_dev_item,
			 dev_group, 32);
BTRFS_SETGET_STACK_FUNCS(stack_device_seek_speed, struct btrfs_dev_item,
			 seek_speed, 8);
BTRFS_SETGET_STACK_FUNCS(stack_device_bandwidth, struct btrfs_dev_item,
			 bandwidth, 8);
BTRFS_SETGET_STACK_FUNCS(stack_device_generation, struct btrfs_dev_item,
			 generation, 64);

static inline unsigned long btrfs_device_uuid(struct btrfs_dev_item *d)
{
	return (unsigned long)d + offsetof(struct btrfs_dev_item, uuid);
}

static inline unsigned long btrfs_device_fsid(struct btrfs_dev_item *d)
{
	return (unsigned long)d + offsetof(struct btrfs_dev_item, fsid);
}

BTRFS_SETGET_FUNCS(chunk_length, struct btrfs_chunk, length, 64);
BTRFS_SETGET_FUNCS(chunk_owner, struct btrfs_chunk, owner, 64);
BTRFS_SETGET_FUNCS(chunk_stripe_len, struct btrfs_chunk, stripe_len, 64);
BTRFS_SETGET_FUNCS(chunk_io_align, struct btrfs_chunk, io_align, 32);
BTRFS_SETGET_FUNCS(chunk_io_width, struct btrfs_chunk, io_width, 32);
BTRFS_SETGET_FUNCS(chunk_sector_size, struct btrfs_chunk, sector_size, 32);
BTRFS_SETGET_FUNCS(chunk_type, struct btrfs_chunk, type, 64);
BTRFS_SETGET_FUNCS(chunk_num_stripes, struct btrfs_chunk, num_stripes, 16);
BTRFS_SETGET_FUNCS(chunk_sub_stripes, struct btrfs_chunk, sub_stripes, 16);
BTRFS_SETGET_FUNCS(stripe_devid, struct btrfs_stripe, devid, 64);
BTRFS_SETGET_FUNCS(stripe_offset, struct btrfs_stripe, offset, 64);

static inline char *btrfs_stripe_dev_uuid(struct btrfs_stripe *s)
{
	return (char *)s + offsetof(struct btrfs_stripe, dev_uuid);
}

BTRFS_SETGET_STACK_FUNCS(stack_chunk_length, struct btrfs_chunk, length, 64);
BTRFS_SETGET_STACK_FUNCS(stack_chunk_owner, struct btrfs_chunk, owner, 64);
BTRFS_SETGET_STACK_FUNCS(stack_chunk_stripe_len, struct btrfs_chunk,
			 stripe_len, 64);
BTRFS_SETGET_STACK_FUNCS(stack_chunk_io_align, struct btrfs_chunk,
			 io_align, 32);
BTRFS_SETGET_STACK_FUNCS(stack_chunk_io_width, struct btrfs_chunk,
			 io_width, 32);
BTRFS_SETGET_STACK_FUNCS(stack_chunk_sector_size, struct btrfs_chunk,
			 sector_size, 32);
BTRFS_SETGET_STACK_FUNCS(stack_chunk_type, struct btrfs_chunk, type, 64);
BTRFS_SETGET_STACK_FUNCS(stack_chunk_num_stripes, struct btrfs_chunk,
			 num_stripes, 16);
BTRFS_SETGET_STACK_FUNCS(stack_chunk_sub_stripes, struct btrfs_chunk,
			 sub_stripes, 16);
BTRFS_SETGET_STACK_FUNCS(stack_stripe_devid, struct btrfs_stripe, devid, 64);
BTRFS_SETGET_STACK_FUNCS(stack_stripe_offset, struct btrfs_stripe, offset, 64);

static inline struct btrfs_stripe *btrfs_stripe_nr(struct btrfs_chunk *c,
						   int nr)
{
	unsigned long offset = (unsigned long)c;
	offset += offsetof(struct btrfs_chunk, stripe);
	offset += nr * sizeof(struct btrfs_stripe);
	return (struct btrfs_stripe *)offset;
}

static inline char *btrfs_stripe_dev_uuid_nr(struct btrfs_chunk *c, int nr)
{
	return btrfs_stripe_dev_uuid(btrfs_stripe_nr(c, nr));
}

static inline u64 btrfs_stripe_offset_nr(const struct extent_buffer *eb,
					 struct btrfs_chunk *c, int nr)
{
	return btrfs_stripe_offset(eb, btrfs_stripe_nr(c, nr));
}

static inline u64 btrfs_stripe_devid_nr(const struct extent_buffer *eb,
					 struct btrfs_chunk *c, int nr)
{
	return btrfs_stripe_devid(eb, btrfs_stripe_nr(c, nr));
}

/* struct btrfs_block_group_item */
BTRFS_SETGET_STACK_FUNCS(stack_block_group_used, struct btrfs_block_group_item,
			 used, 64);
BTRFS_SETGET_FUNCS(block_group_used, struct btrfs_block_group_item,
			 used, 64);
BTRFS_SETGET_STACK_FUNCS(stack_block_group_chunk_objectid,
			struct btrfs_block_group_item, chunk_objectid, 64);

BTRFS_SETGET_FUNCS(block_group_chunk_objectid,
		   struct btrfs_block_group_item, chunk_objectid, 64);
BTRFS_SETGET_FUNCS(block_group_flags,
		   struct btrfs_block_group_item, flags, 64);
BTRFS_SETGET_STACK_FUNCS(stack_block_group_flags,
			struct btrfs_block_group_item, flags, 64);

/* struct btrfs_free_space_info */
BTRFS_SETGET_FUNCS(free_space_extent_count, struct btrfs_free_space_info,
		   extent_count, 32);
BTRFS_SETGET_FUNCS(free_space_flags, struct btrfs_free_space_info, flags, 32);

/* struct btrfs_inode_ref */
BTRFS_SETGET_FUNCS(inode_ref_name_len, struct btrfs_inode_ref, name_len, 16);
BTRFS_SETGET_FUNCS(inode_ref_index, struct btrfs_inode_ref, index, 64);

/* struct btrfs_inode_extref */
BTRFS_SETGET_FUNCS(inode_extref_parent, struct btrfs_inode_extref,
		   parent_objectid, 64);
BTRFS_SETGET_FUNCS(inode_extref_name_len, struct btrfs_inode_extref,
		   name_len, 16);
BTRFS_SETGET_FUNCS(inode_extref_index, struct btrfs_inode_extref, index, 64);

/* struct btrfs_inode_item */
BTRFS_SETGET_FUNCS(inode_generation, struct btrfs_inode_item, generation, 64);
BTRFS_SETGET_FUNCS(inode_sequence, struct btrfs_inode_item, sequence, 64);
BTRFS_SETGET_FUNCS(inode_transid, struct btrfs_inode_item, transid, 64);
BTRFS_SETGET_FUNCS(inode_size, struct btrfs_inode_item, size, 64);
BTRFS_SETGET_FUNCS(inode_nbytes, struct btrfs_inode_item, nbytes, 64);
BTRFS_SETGET_FUNCS(inode_block_group, struct btrfs_inode_item, block_group, 64);
BTRFS_SETGET_FUNCS(inode_nlink, struct btrfs_inode_item, nlink, 32);
BTRFS_SETGET_FUNCS(inode_uid, struct btrfs_inode_item, uid, 32);
BTRFS_SETGET_FUNCS(inode_gid, struct btrfs_inode_item, gid, 32);
BTRFS_SETGET_FUNCS(inode_mode, struct btrfs_inode_item, mode, 32);
BTRFS_SETGET_FUNCS(inode_rdev, struct btrfs_inode_item, rdev, 64);
BTRFS_SETGET_FUNCS(inode_flags, struct btrfs_inode_item, flags, 64);
BTRFS_SETGET_STACK_FUNCS(stack_inode_generation, struct btrfs_inode_item,
			 generation, 64);
BTRFS_SETGET_STACK_FUNCS(stack_inode_sequence, struct btrfs_inode_item,
			 sequence, 64);
BTRFS_SETGET_STACK_FUNCS(stack_inode_transid, struct btrfs_inode_item,
			 transid, 64);
BTRFS_SETGET_STACK_FUNCS(stack_inode_size, struct btrfs_inode_item, size, 64);
BTRFS_SETGET_STACK_FUNCS(stack_inode_nbytes, struct btrfs_inode_item,
			 nbytes, 64);
BTRFS_SETGET_STACK_FUNCS(stack_inode_block_group, struct btrfs_inode_item,
			 block_group, 64);
BTRFS_SETGET_STACK_FUNCS(stack_inode_nlink, struct btrfs_inode_item, nlink, 32);
BTRFS_SETGET_STACK_FUNCS(stack_inode_uid, struct btrfs_inode_item, uid, 32);
BTRFS_SETGET_STACK_FUNCS(stack_inode_gid, struct btrfs_inode_item, gid, 32);
BTRFS_SETGET_STACK_FUNCS(stack_inode_mode, struct btrfs_inode_item, mode, 32);
BTRFS_SETGET_STACK_FUNCS(stack_inode_rdev, struct btrfs_inode_item, rdev, 64);
BTRFS_SETGET_STACK_FUNCS(stack_inode_flags, struct btrfs_inode_item, flags, 64);
BTRFS_SETGET_FUNCS(timespec_sec, struct btrfs_timespec, sec, 64);
BTRFS_SETGET_FUNCS(timespec_nsec, struct btrfs_timespec, nsec, 32);
BTRFS_SETGET_STACK_FUNCS(stack_timespec_sec, struct btrfs_timespec, sec, 64);
BTRFS_SETGET_STACK_FUNCS(stack_timespec_nsec, struct btrfs_timespec, nsec, 32);

/* struct btrfs_dev_extent */
BTRFS_SETGET_FUNCS(dev_extent_chunk_tree, struct btrfs_dev_extent,
		   chunk_tree, 64);
BTRFS_SETGET_FUNCS(dev_extent_chunk_objectid, struct btrfs_dev_extent,
		   chunk_objectid, 64);
BTRFS_SETGET_FUNCS(dev_extent_chunk_offset, struct btrfs_dev_extent,
		   chunk_offset, 64);
BTRFS_SETGET_FUNCS(dev_extent_length, struct btrfs_dev_extent, length, 64);
BTRFS_SETGET_FUNCS(extent_refs, struct btrfs_extent_item, refs, 64);
BTRFS_SETGET_FUNCS(extent_generation, struct btrfs_extent_item,
		   generation, 64);
BTRFS_SETGET_FUNCS(extent_flags, struct btrfs_extent_item, flags, 64);

BTRFS_SETGET_FUNCS(tree_block_level, struct btrfs_tree_block_info, level, 8);

static inline void btrfs_tree_block_key(const struct extent_buffer *eb,
					struct btrfs_tree_block_info *item,
					struct btrfs_disk_key *key)
{
	read_eb_member(eb, item, struct btrfs_tree_block_info, key, key);
}

static inline void btrfs_set_tree_block_key(const struct extent_buffer *eb,
					    struct btrfs_tree_block_info *item,
					    struct btrfs_disk_key *key)
{
	write_eb_member(eb, item, struct btrfs_tree_block_info, key, key);
}

BTRFS_SETGET_FUNCS(extent_data_ref_root, struct btrfs_extent_data_ref,
		   root, 64);
BTRFS_SETGET_FUNCS(extent_data_ref_objectid, struct btrfs_extent_data_ref,
		   objectid, 64);
BTRFS_SETGET_FUNCS(extent_data_ref_offset, struct btrfs_extent_data_ref,
		   offset, 64);
BTRFS_SETGET_FUNCS(extent_data_ref_count, struct btrfs_extent_data_ref,
		   count, 32);

BTRFS_SETGET_FUNCS(shared_data_ref_count, struct btrfs_shared_data_ref,
		   count, 32);

BTRFS_SETGET_FUNCS(extent_inline_ref_type, struct btrfs_extent_inline_ref,
		   type, 8);
BTRFS_SETGET_FUNCS(extent_inline_ref_offset, struct btrfs_extent_inline_ref,
		   offset, 64);

static inline u32 btrfs_extent_inline_ref_size(int type)
{
	if (type == BTRFS_TREE_BLOCK_REF_KEY ||
	    type == BTRFS_SHARED_BLOCK_REF_KEY)
		return sizeof(struct btrfs_extent_inline_ref);
	if (type == BTRFS_SHARED_DATA_REF_KEY)
		return sizeof(struct btrfs_shared_data_ref) +
		       sizeof(struct btrfs_extent_inline_ref);
	if (type == BTRFS_EXTENT_DATA_REF_KEY)
		return sizeof(struct btrfs_extent_data_ref) +
		       offsetof(struct btrfs_extent_inline_ref, offset);
	return 0;
}

/* struct btrfs_node */
BTRFS_SETGET_FUNCS(key_blockptr, struct btrfs_key_ptr, blockptr, 64);
BTRFS_SETGET_FUNCS(key_generation, struct btrfs_key_ptr, generation, 64);
BTRFS_SETGET_STACK_FUNCS(stack_key_blockptr, struct btrfs_key_ptr,
			 blockptr, 64);
BTRFS_SETGET_STACK_FUNCS(stack_key_generation, struct btrfs_key_ptr,
			 generation, 64);

static inline u64 btrfs_node_blockptr(const struct extent_buffer *eb, int nr)
{
	unsigned long ptr;
	ptr = offsetof(struct btrfs_node, ptrs) +
		sizeof(struct btrfs_key_ptr) * nr;
	return btrfs_key_blockptr(eb, (struct btrfs_key_ptr *)ptr);
}

static inline void btrfs_set_node_blockptr(const struct extent_buffer *eb,
					   int nr, u64 val)
{
	unsigned long ptr;
	ptr = offsetof(struct btrfs_node, ptrs) +
		sizeof(struct btrfs_key_ptr) * nr;
	btrfs_set_key_blockptr(eb, (struct btrfs_key_ptr *)ptr, val);
}

static inline u64 btrfs_node_ptr_generation(const struct extent_buffer *eb, int nr)
{
	unsigned long ptr;
	ptr = offsetof(struct btrfs_node, ptrs) +
		sizeof(struct btrfs_key_ptr) * nr;
	return btrfs_key_generation(eb, (struct btrfs_key_ptr *)ptr);
}

static inline void btrfs_set_node_ptr_generation(const struct extent_buffer *eb,
						 int nr, u64 val)
{
	unsigned long ptr;
	ptr = offsetof(struct btrfs_node, ptrs) +
		sizeof(struct btrfs_key_ptr) * nr;
	btrfs_set_key_generation(eb, (struct btrfs_key_ptr *)ptr, val);
}

static inline unsigned long btrfs_node_key_ptr_offset(int nr)
{
	return offsetof(struct btrfs_node, ptrs) +
		sizeof(struct btrfs_key_ptr) * nr;
}

void btrfs_node_key(const struct extent_buffer *eb,
		    struct btrfs_disk_key *disk_key, int nr);

static inline void btrfs_set_node_key(const struct extent_buffer *eb,
				      struct btrfs_disk_key *disk_key, int nr)
{
	unsigned long ptr;
	ptr = btrfs_node_key_ptr_offset(nr);
	write_eb_member(eb, (struct btrfs_key_ptr *)ptr,
		       struct btrfs_key_ptr, key, disk_key);
}

/* struct btrfs_item */
BTRFS_SETGET_FUNCS(item_offset, struct btrfs_item, offset, 32);
BTRFS_SETGET_FUNCS(item_size, struct btrfs_item, size, 32);
BTRFS_SETGET_STACK_FUNCS(stack_item_offset, struct btrfs_item, offset, 32);
BTRFS_SETGET_STACK_FUNCS(stack_item_size, struct btrfs_item, size, 32);

static inline unsigned long btrfs_item_nr_offset(int nr)
{
	return offsetof(struct btrfs_leaf, items) +
		sizeof(struct btrfs_item) * nr;
}

static inline struct btrfs_item *btrfs_item_nr(int nr)
{
	return (struct btrfs_item *)btrfs_item_nr_offset(nr);
}

static inline u32 btrfs_item_end(const struct extent_buffer *eb,
				 struct btrfs_item *item)
{
	return btrfs_item_offset(eb, item) + btrfs_item_size(eb, item);
}

static inline u32 btrfs_item_end_nr(const struct extent_buffer *eb, int nr)
{
	return btrfs_item_end(eb, btrfs_item_nr(nr));
}

static inline u32 btrfs_item_offset_nr(const struct extent_buffer *eb, int nr)
{
	return btrfs_item_offset(eb, btrfs_item_nr(nr));
}

static inline u32 btrfs_item_size_nr(const struct extent_buffer *eb, int nr)
{
	return btrfs_item_size(eb, btrfs_item_nr(nr));
}

static inline void btrfs_item_key(const struct extent_buffer *eb,
			   struct btrfs_disk_key *disk_key, int nr)
{
	struct btrfs_item *item = btrfs_item_nr(nr);
	read_eb_member(eb, item, struct btrfs_item, key, disk_key);
}

static inline void btrfs_set_item_key(struct extent_buffer *eb,
			       struct btrfs_disk_key *disk_key, int nr)
{
	struct btrfs_item *item = btrfs_item_nr(nr);
	write_eb_member(eb, item, struct btrfs_item, key, disk_key);
}

BTRFS_SETGET_FUNCS(dir_log_end, struct btrfs_dir_log_item, end, 64);

/*
 * struct btrfs_root_ref
 */
BTRFS_SETGET_FUNCS(root_ref_dirid, struct btrfs_root_ref, dirid, 64);
BTRFS_SETGET_FUNCS(root_ref_sequence, struct btrfs_root_ref, sequence, 64);
BTRFS_SETGET_FUNCS(root_ref_name_len, struct btrfs_root_ref, name_len, 16);

/* struct btrfs_dir_item */
BTRFS_SETGET_FUNCS(dir_data_len, struct btrfs_dir_item, data_len, 16);
BTRFS_SETGET_FUNCS(dir_type, struct btrfs_dir_item, type, 8);
BTRFS_SETGET_FUNCS(dir_name_len, struct btrfs_dir_item, name_len, 16);
BTRFS_SETGET_FUNCS(dir_transid, struct btrfs_dir_item, transid, 64);
BTRFS_SETGET_STACK_FUNCS(stack_dir_type, struct btrfs_dir_item, type, 8);
BTRFS_SETGET_STACK_FUNCS(stack_dir_data_len, struct btrfs_dir_item,
			 data_len, 16);
BTRFS_SETGET_STACK_FUNCS(stack_dir_name_len, struct btrfs_dir_item,
			 name_len, 16);
BTRFS_SETGET_STACK_FUNCS(stack_dir_transid, struct btrfs_dir_item,
			 transid, 64);

static inline void btrfs_dir_item_key(const struct extent_buffer *eb,
				      const struct btrfs_dir_item *item,
				      struct btrfs_disk_key *key)
{
	read_eb_member(eb, item, struct btrfs_dir_item, location, key);
}

static inline void btrfs_set_dir_item_key(struct extent_buffer *eb,
					  struct btrfs_dir_item *item,
					  const struct btrfs_disk_key *key)
{
	write_eb_member(eb, item, struct btrfs_dir_item, location, key);
}

BTRFS_SETGET_FUNCS(free_space_entries, struct btrfs_free_space_header,
		   num_entries, 64);
BTRFS_SETGET_FUNCS(free_space_bitmaps, struct btrfs_free_space_header,
		   num_bitmaps, 64);
BTRFS_SETGET_FUNCS(free_space_generation, struct btrfs_free_space_header,
		   generation, 64);

static inline void btrfs_free_space_key(const struct extent_buffer *eb,
					const struct btrfs_free_space_header *h,
					struct btrfs_disk_key *key)
{
	read_eb_member(eb, h, struct btrfs_free_space_header, location, key);
}

static inline void btrfs_set_free_space_key(struct extent_buffer *eb,
					    struct btrfs_free_space_header *h,
					    const struct btrfs_disk_key *key)
{
	write_eb_member(eb, h, struct btrfs_free_space_header, location, key);
}

/* struct btrfs_disk_key */
BTRFS_SETGET_STACK_FUNCS(disk_key_objectid, struct btrfs_disk_key,
			 objectid, 64);
BTRFS_SETGET_STACK_FUNCS(disk_key_offset, struct btrfs_disk_key, offset, 64);
BTRFS_SETGET_STACK_FUNCS(disk_key_type, struct btrfs_disk_key, type, 8);

#ifdef __LITTLE_ENDIAN

/*
 * Optimized helpers for little-endian architectures where CPU and on-disk
 * structures have the same endianness and we can skip conversions.
 */

static inline void btrfs_disk_key_to_cpu(struct btrfs_key *cpu_key,
					 const struct btrfs_disk_key *disk_key)
{
	memcpy(cpu_key, disk_key, sizeof(struct btrfs_key));
}

static inline void btrfs_cpu_key_to_disk(struct btrfs_disk_key *disk_key,
					 const struct btrfs_key *cpu_key)
{
	memcpy(disk_key, cpu_key, sizeof(struct btrfs_key));
}

static inline void btrfs_node_key_to_cpu(const struct extent_buffer *eb,
					 struct btrfs_key *cpu_key, int nr)
{
	struct btrfs_disk_key *disk_key = (struct btrfs_disk_key *)cpu_key;

	btrfs_node_key(eb, disk_key, nr);
}

static inline void btrfs_item_key_to_cpu(const struct extent_buffer *eb,
					 struct btrfs_key *cpu_key, int nr)
{
	struct btrfs_disk_key *disk_key = (struct btrfs_disk_key *)cpu_key;

	btrfs_item_key(eb, disk_key, nr);
}

static inline void btrfs_dir_item_key_to_cpu(const struct extent_buffer *eb,
					     const struct btrfs_dir_item *item,
					     struct btrfs_key *cpu_key)
{
	struct btrfs_disk_key *disk_key = (struct btrfs_disk_key *)cpu_key;

	btrfs_dir_item_key(eb, item, disk_key);
}

#else

static inline void btrfs_disk_key_to_cpu(struct btrfs_key *cpu,
					 const struct btrfs_disk_key *disk)
{
	cpu->offset = le64_to_cpu(disk->offset);
	cpu->type = disk->type;
	cpu->objectid = le64_to_cpu(disk->objectid);
}

static inline void btrfs_cpu_key_to_disk(struct btrfs_disk_key *disk,
					 const struct btrfs_key *cpu)
{
	disk->offset = cpu_to_le64(cpu->offset);
	disk->type = cpu->type;
	disk->objectid = cpu_to_le64(cpu->objectid);
}

static inline void btrfs_node_key_to_cpu(const struct extent_buffer *eb,
					 struct btrfs_key *key, int nr)
{
	struct btrfs_disk_key disk_key;
	btrfs_node_key(eb, &disk_key, nr);
	btrfs_disk_key_to_cpu(key, &disk_key);
}

static inline void btrfs_item_key_to_cpu(const struct extent_buffer *eb,
					 struct btrfs_key *key, int nr)
{
	struct btrfs_disk_key disk_key;
	btrfs_item_key(eb, &disk_key, nr);
	btrfs_disk_key_to_cpu(key, &disk_key);
}

static inline void btrfs_dir_item_key_to_cpu(const struct extent_buffer *eb,
					     const struct btrfs_dir_item *item,
					     struct btrfs_key *key)
{
	struct btrfs_disk_key disk_key;
	btrfs_dir_item_key(eb, item, &disk_key);
	btrfs_disk_key_to_cpu(key, &disk_key);
}

#endif

/* struct btrfs_header */
BTRFS_SETGET_HEADER_FUNCS(header_bytenr, struct btrfs_header, bytenr, 64);
BTRFS_SETGET_HEADER_FUNCS(header_generation, struct btrfs_header,
			  generation, 64);
BTRFS_SETGET_HEADER_FUNCS(header_owner, struct btrfs_header, owner, 64);
BTRFS_SETGET_HEADER_FUNCS(header_nritems, struct btrfs_header, nritems, 32);
BTRFS_SETGET_HEADER_FUNCS(header_flags, struct btrfs_header, flags, 64);
BTRFS_SETGET_HEADER_FUNCS(header_level, struct btrfs_header, level, 8);
BTRFS_SETGET_STACK_FUNCS(stack_header_generation, struct btrfs_header,
			 generation, 64);
BTRFS_SETGET_STACK_FUNCS(stack_header_owner, struct btrfs_header, owner, 64);
BTRFS_SETGET_STACK_FUNCS(stack_header_nritems, struct btrfs_header,
			 nritems, 32);
BTRFS_SETGET_STACK_FUNCS(stack_header_bytenr, struct btrfs_header, bytenr, 64);

static inline int btrfs_header_flag(const struct extent_buffer *eb, u64 flag)
{
	return (btrfs_header_flags(eb) & flag) == flag;
}

static inline void btrfs_set_header_flag(struct extent_buffer *eb, u64 flag)
{
	u64 flags = btrfs_header_flags(eb);
	btrfs_set_header_flags(eb, flags | flag);
}

static inline void btrfs_clear_header_flag(struct extent_buffer *eb, u64 flag)
{
	u64 flags = btrfs_header_flags(eb);
	btrfs_set_header_flags(eb, flags & ~flag);
}

static inline int btrfs_header_backref_rev(const struct extent_buffer *eb)
{
	u64 flags = btrfs_header_flags(eb);
	return flags >> BTRFS_BACKREF_REV_SHIFT;
}

static inline void btrfs_set_header_backref_rev(struct extent_buffer *eb,
						int rev)
{
	u64 flags = btrfs_header_flags(eb);
	flags &= ~BTRFS_BACKREF_REV_MASK;
	flags |= (u64)rev << BTRFS_BACKREF_REV_SHIFT;
	btrfs_set_header_flags(eb, flags);
}

static inline int btrfs_is_leaf(const struct extent_buffer *eb)
{
	return btrfs_header_level(eb) == 0;
}

/* struct btrfs_root_item */
BTRFS_SETGET_FUNCS(disk_root_generation, struct btrfs_root_item,
		   generation, 64);
BTRFS_SETGET_FUNCS(disk_root_refs, struct btrfs_root_item, refs, 32);
BTRFS_SETGET_FUNCS(disk_root_bytenr, struct btrfs_root_item, bytenr, 64);
BTRFS_SETGET_FUNCS(disk_root_level, struct btrfs_root_item, level, 8);

BTRFS_SETGET_STACK_FUNCS(root_generation, struct btrfs_root_item,
			 generation, 64);
BTRFS_SETGET_STACK_FUNCS(root_bytenr, struct btrfs_root_item, bytenr, 64);
BTRFS_SETGET_STACK_FUNCS(root_drop_level, struct btrfs_root_item, drop_level, 8);
BTRFS_SETGET_STACK_FUNCS(root_level, struct btrfs_root_item, level, 8);
BTRFS_SETGET_STACK_FUNCS(root_dirid, struct btrfs_root_item, root_dirid, 64);
BTRFS_SETGET_STACK_FUNCS(root_refs, struct btrfs_root_item, refs, 32);
BTRFS_SETGET_STACK_FUNCS(root_flags, struct btrfs_root_item, flags, 64);
BTRFS_SETGET_STACK_FUNCS(root_used, struct btrfs_root_item, bytes_used, 64);
BTRFS_SETGET_STACK_FUNCS(root_limit, struct btrfs_root_item, byte_limit, 64);
BTRFS_SETGET_STACK_FUNCS(root_last_snapshot, struct btrfs_root_item,
			 last_snapshot, 64);
BTRFS_SETGET_STACK_FUNCS(root_generation_v2, struct btrfs_root_item,
			 generation_v2, 64);
BTRFS_SETGET_STACK_FUNCS(root_ctransid, struct btrfs_root_item,
			 ctransid, 64);
BTRFS_SETGET_STACK_FUNCS(root_otransid, struct btrfs_root_item,
			 otransid, 64);
BTRFS_SETGET_STACK_FUNCS(root_stransid, struct btrfs_root_item,
			 stransid, 64);
BTRFS_SETGET_STACK_FUNCS(root_rtransid, struct btrfs_root_item,
			 rtransid, 64);

static inline bool btrfs_root_readonly(const struct btrfs_root *root)
{
	/* Byte-swap the constant at compile time, root_item::flags is LE */
	return (root->root_item.flags & cpu_to_le64(BTRFS_ROOT_SUBVOL_RDONLY)) != 0;
}

static inline bool btrfs_root_dead(const struct btrfs_root *root)
{
	/* Byte-swap the constant at compile time, root_item::flags is LE */
	return (root->root_item.flags & cpu_to_le64(BTRFS_ROOT_SUBVOL_DEAD)) != 0;
}

/* struct btrfs_root_backup */
BTRFS_SETGET_STACK_FUNCS(backup_tree_root, struct btrfs_root_backup,
		   tree_root, 64);
BTRFS_SETGET_STACK_FUNCS(backup_tree_root_gen, struct btrfs_root_backup,
		   tree_root_gen, 64);
BTRFS_SETGET_STACK_FUNCS(backup_tree_root_level, struct btrfs_root_backup,
		   tree_root_level, 8);

BTRFS_SETGET_STACK_FUNCS(backup_chunk_root, struct btrfs_root_backup,
		   chunk_root, 64);
BTRFS_SETGET_STACK_FUNCS(backup_chunk_root_gen, struct btrfs_root_backup,
		   chunk_root_gen, 64);
BTRFS_SETGET_STACK_FUNCS(backup_chunk_root_level, struct btrfs_root_backup,
		   chunk_root_level, 8);

BTRFS_SETGET_STACK_FUNCS(backup_extent_root, struct btrfs_root_backup,
		   extent_root, 64);
BTRFS_SETGET_STACK_FUNCS(backup_extent_root_gen, struct btrfs_root_backup,
		   extent_root_gen, 64);
BTRFS_SETGET_STACK_FUNCS(backup_extent_root_level, struct btrfs_root_backup,
		   extent_root_level, 8);

BTRFS_SETGET_STACK_FUNCS(backup_fs_root, struct btrfs_root_backup,
		   fs_root, 64);
BTRFS_SETGET_STACK_FUNCS(backup_fs_root_gen, struct btrfs_root_backup,
		   fs_root_gen, 64);
BTRFS_SETGET_STACK_FUNCS(backup_fs_root_level, struct btrfs_root_backup,
		   fs_root_level, 8);

BTRFS_SETGET_STACK_FUNCS(backup_dev_root, struct btrfs_root_backup,
		   dev_root, 64);
BTRFS_SETGET_STACK_FUNCS(backup_dev_root_gen, struct btrfs_root_backup,
		   dev_root_gen, 64);
BTRFS_SETGET_STACK_FUNCS(backup_dev_root_level, struct btrfs_root_backup,
		   dev_root_level, 8);

BTRFS_SETGET_STACK_FUNCS(backup_csum_root, struct btrfs_root_backup,
		   csum_root, 64);
BTRFS_SETGET_STACK_FUNCS(backup_csum_root_gen, struct btrfs_root_backup,
		   csum_root_gen, 64);
BTRFS_SETGET_STACK_FUNCS(backup_csum_root_level, struct btrfs_root_backup,
		   csum_root_level, 8);
BTRFS_SETGET_STACK_FUNCS(backup_total_bytes, struct btrfs_root_backup,
		   total_bytes, 64);
BTRFS_SETGET_STACK_FUNCS(backup_bytes_used, struct btrfs_root_backup,
		   bytes_used, 64);
BTRFS_SETGET_STACK_FUNCS(backup_num_devices, struct btrfs_root_backup,
		   num_devices, 64);

/* struct btrfs_balance_item */
BTRFS_SETGET_FUNCS(balance_flags, struct btrfs_balance_item, flags, 64);

static inline void btrfs_balance_data(const struct extent_buffer *eb,
				      const struct btrfs_balance_item *bi,
				      struct btrfs_disk_balance_args *ba)
{
	read_eb_member(eb, bi, struct btrfs_balance_item, data, ba);
}

static inline void btrfs_set_balance_data(struct extent_buffer *eb,
				  struct btrfs_balance_item *bi,
				  const struct btrfs_disk_balance_args *ba)
{
	write_eb_member(eb, bi, struct btrfs_balance_item, data, ba);
}

static inline void btrfs_balance_meta(const struct extent_buffer *eb,
				      const struct btrfs_balance_item *bi,
				      struct btrfs_disk_balance_args *ba)
{
	read_eb_member(eb, bi, struct btrfs_balance_item, meta, ba);
}

static inline void btrfs_set_balance_meta(struct extent_buffer *eb,
				  struct btrfs_balance_item *bi,
				  const struct btrfs_disk_balance_args *ba)
{
	write_eb_member(eb, bi, struct btrfs_balance_item, meta, ba);
}

static inline void btrfs_balance_sys(const struct extent_buffer *eb,
				     const struct btrfs_balance_item *bi,
				     struct btrfs_disk_balance_args *ba)
{
	read_eb_member(eb, bi, struct btrfs_balance_item, sys, ba);
}

static inline void btrfs_set_balance_sys(struct extent_buffer *eb,
				 struct btrfs_balance_item *bi,
				 const struct btrfs_disk_balance_args *ba)
{
	write_eb_member(eb, bi, struct btrfs_balance_item, sys, ba);
}

static inline void
btrfs_disk_balance_args_to_cpu(struct btrfs_balance_args *cpu,
			       const struct btrfs_disk_balance_args *disk)
{
	memset(cpu, 0, sizeof(*cpu));

	cpu->profiles = le64_to_cpu(disk->profiles);
	cpu->usage = le64_to_cpu(disk->usage);
	cpu->devid = le64_to_cpu(disk->devid);
	cpu->pstart = le64_to_cpu(disk->pstart);
	cpu->pend = le64_to_cpu(disk->pend);
	cpu->vstart = le64_to_cpu(disk->vstart);
	cpu->vend = le64_to_cpu(disk->vend);
	cpu->target = le64_to_cpu(disk->target);
	cpu->flags = le64_to_cpu(disk->flags);
	cpu->limit = le64_to_cpu(disk->limit);
	cpu->stripes_min = le32_to_cpu(disk->stripes_min);
	cpu->stripes_max = le32_to_cpu(disk->stripes_max);
}

static inline void
btrfs_cpu_balance_args_to_disk(struct btrfs_disk_balance_args *disk,
			       const struct btrfs_balance_args *cpu)
{
	memset(disk, 0, sizeof(*disk));

	disk->profiles = cpu_to_le64(cpu->profiles);
	disk->usage = cpu_to_le64(cpu->usage);
	disk->devid = cpu_to_le64(cpu->devid);
	disk->pstart = cpu_to_le64(cpu->pstart);
	disk->pend = cpu_to_le64(cpu->pend);
	disk->vstart = cpu_to_le64(cpu->vstart);
	disk->vend = cpu_to_le64(cpu->vend);
	disk->target = cpu_to_le64(cpu->target);
	disk->flags = cpu_to_le64(cpu->flags);
	disk->limit = cpu_to_le64(cpu->limit);
	disk->stripes_min = cpu_to_le32(cpu->stripes_min);
	disk->stripes_max = cpu_to_le32(cpu->stripes_max);
}

/* struct btrfs_super_block */
BTRFS_SETGET_STACK_FUNCS(super_bytenr, struct btrfs_super_block, bytenr, 64);
BTRFS_SETGET_STACK_FUNCS(super_flags, struct btrfs_super_block, flags, 64);
BTRFS_SETGET_STACK_FUNCS(super_generation, struct btrfs_super_block,
			 generation, 64);
BTRFS_SETGET_STACK_FUNCS(super_root, struct btrfs_super_block, root, 64);
BTRFS_SETGET_STACK_FUNCS(super_sys_array_size,
			 struct btrfs_super_block, sys_chunk_array_size, 32);
BTRFS_SETGET_STACK_FUNCS(super_chunk_root_generation,
			 struct btrfs_super_block, chunk_root_generation, 64);
BTRFS_SETGET_STACK_FUNCS(super_root_level, struct btrfs_super_block,
			 root_level, 8);
BTRFS_SETGET_STACK_FUNCS(super_chunk_root, struct btrfs_super_block,
			 chunk_root, 64);
BTRFS_SETGET_STACK_FUNCS(super_chunk_root_level, struct btrfs_super_block,
			 chunk_root_level, 8);
BTRFS_SETGET_STACK_FUNCS(super_log_root, struct btrfs_super_block,
			 log_root, 64);
BTRFS_SETGET_STACK_FUNCS(super_log_root_transid, struct btrfs_super_block,
			 log_root_transid, 64);
BTRFS_SETGET_STACK_FUNCS(super_log_root_level, struct btrfs_super_block,
			 log_root_level, 8);
BTRFS_SETGET_STACK_FUNCS(super_total_bytes, struct btrfs_super_block,
			 total_bytes, 64);
BTRFS_SETGET_STACK_FUNCS(super_bytes_used, struct btrfs_super_block,
			 bytes_used, 64);
BTRFS_SETGET_STACK_FUNCS(super_sectorsize, struct btrfs_super_block,
			 sectorsize, 32);
BTRFS_SETGET_STACK_FUNCS(super_nodesize, struct btrfs_super_block,
			 nodesize, 32);
BTRFS_SETGET_STACK_FUNCS(super_stripesize, struct btrfs_super_block,
			 stripesize, 32);
BTRFS_SETGET_STACK_FUNCS(super_root_dir, struct btrfs_super_block,
			 root_dir_objectid, 64);
BTRFS_SETGET_STACK_FUNCS(super_num_devices, struct btrfs_super_block,
			 num_devices, 64);
BTRFS_SETGET_STACK_FUNCS(super_compat_flags, struct btrfs_super_block,
			 compat_flags, 64);
BTRFS_SETGET_STACK_FUNCS(super_compat_ro_flags, struct btrfs_super_block,
			 compat_ro_flags, 64);
BTRFS_SETGET_STACK_FUNCS(super_incompat_flags, struct btrfs_super_block,
			 incompat_flags, 64);
BTRFS_SETGET_STACK_FUNCS(super_csum_type, struct btrfs_super_block,
			 csum_type, 16);
BTRFS_SETGET_STACK_FUNCS(super_cache_generation, struct btrfs_super_block,
			 cache_generation, 64);
BTRFS_SETGET_STACK_FUNCS(super_magic, struct btrfs_super_block, magic, 64);
BTRFS_SETGET_STACK_FUNCS(super_uuid_tree_generation, struct btrfs_super_block,
			 uuid_tree_generation, 64);

int btrfs_super_csum_size(const struct btrfs_super_block *s);
const char *btrfs_super_csum_name(u16 csum_type);
const char *btrfs_super_csum_driver(u16 csum_type);
size_t __attribute_const__ btrfs_get_num_csums(void);


/*
 * The leaf data grows from end-to-front in the node.
 * this returns the address of the start of the last item,
 * which is the stop of the leaf data stack
 */
static inline unsigned int leaf_data_end(const struct extent_buffer *leaf)
{
	u32 nr = btrfs_header_nritems(leaf);

	if (nr == 0)
		return BTRFS_LEAF_DATA_SIZE(leaf->fs_info);
	return btrfs_item_offset_nr(leaf, nr - 1);
}

/* struct btrfs_file_extent_item */
BTRFS_SETGET_STACK_FUNCS(stack_file_extent_type, struct btrfs_file_extent_item,
			 type, 8);
BTRFS_SETGET_STACK_FUNCS(stack_file_extent_disk_bytenr,
			 struct btrfs_file_extent_item, disk_bytenr, 64);
BTRFS_SETGET_STACK_FUNCS(stack_file_extent_offset,
			 struct btrfs_file_extent_item, offset, 64);
BTRFS_SETGET_STACK_FUNCS(stack_file_extent_generation,
			 struct btrfs_file_extent_item, generation, 64);
BTRFS_SETGET_STACK_FUNCS(stack_file_extent_num_bytes,
			 struct btrfs_file_extent_item, num_bytes, 64);
BTRFS_SETGET_STACK_FUNCS(stack_file_extent_ram_bytes,
			 struct btrfs_file_extent_item, ram_bytes, 64);
BTRFS_SETGET_STACK_FUNCS(stack_file_extent_disk_num_bytes,
			 struct btrfs_file_extent_item, disk_num_bytes, 64);
BTRFS_SETGET_STACK_FUNCS(stack_file_extent_compression,
			 struct btrfs_file_extent_item, compression, 8);

static inline unsigned long
btrfs_file_extent_inline_start(const struct btrfs_file_extent_item *e)
{
	return (unsigned long)e + BTRFS_FILE_EXTENT_INLINE_DATA_START;
}

static inline u32 btrfs_file_extent_calc_inline_size(u32 datasize)
{
	return BTRFS_FILE_EXTENT_INLINE_DATA_START + datasize;
}

BTRFS_SETGET_FUNCS(file_extent_type, struct btrfs_file_extent_item, type, 8);
BTRFS_SETGET_FUNCS(file_extent_disk_bytenr, struct btrfs_file_extent_item,
		   disk_bytenr, 64);
BTRFS_SETGET_FUNCS(file_extent_generation, struct btrfs_file_extent_item,
		   generation, 64);
BTRFS_SETGET_FUNCS(file_extent_disk_num_bytes, struct btrfs_file_extent_item,
		   disk_num_bytes, 64);
BTRFS_SETGET_FUNCS(file_extent_offset, struct btrfs_file_extent_item,
		  offset, 64);
BTRFS_SETGET_FUNCS(file_extent_num_bytes, struct btrfs_file_extent_item,
		   num_bytes, 64);
BTRFS_SETGET_FUNCS(file_extent_ram_bytes, struct btrfs_file_extent_item,
		   ram_bytes, 64);
BTRFS_SETGET_FUNCS(file_extent_compression, struct btrfs_file_extent_item,
		   compression, 8);
BTRFS_SETGET_FUNCS(file_extent_encryption, struct btrfs_file_extent_item,
		   encryption, 8);
BTRFS_SETGET_FUNCS(file_extent_other_encoding, struct btrfs_file_extent_item,
		   other_encoding, 16);

/*
 * this returns the number of bytes used by the item on disk, minus the
 * size of any extent headers.  If a file is compressed on disk, this is
 * the compressed size
 */
static inline u32 btrfs_file_extent_inline_item_len(
						const struct extent_buffer *eb,
						struct btrfs_item *e)
{
	return btrfs_item_size(eb, e) - BTRFS_FILE_EXTENT_INLINE_DATA_START;
}

/* btrfs_qgroup_status_item */
BTRFS_SETGET_FUNCS(qgroup_status_generation, struct btrfs_qgroup_status_item,
		   generation, 64);
BTRFS_SETGET_FUNCS(qgroup_status_version, struct btrfs_qgroup_status_item,
		   version, 64);
BTRFS_SETGET_FUNCS(qgroup_status_flags, struct btrfs_qgroup_status_item,
		   flags, 64);
BTRFS_SETGET_FUNCS(qgroup_status_rescan, struct btrfs_qgroup_status_item,
		   rescan, 64);

/* btrfs_qgroup_info_item */
BTRFS_SETGET_FUNCS(qgroup_info_generation, struct btrfs_qgroup_info_item,
		   generation, 64);
BTRFS_SETGET_FUNCS(qgroup_info_rfer, struct btrfs_qgroup_info_item, rfer, 64);
BTRFS_SETGET_FUNCS(qgroup_info_rfer_cmpr, struct btrfs_qgroup_info_item,
		   rfer_cmpr, 64);
BTRFS_SETGET_FUNCS(qgroup_info_excl, struct btrfs_qgroup_info_item, excl, 64);
BTRFS_SETGET_FUNCS(qgroup_info_excl_cmpr, struct btrfs_qgroup_info_item,
		   excl_cmpr, 64);

BTRFS_SETGET_STACK_FUNCS(stack_qgroup_info_generation,
			 struct btrfs_qgroup_info_item, generation, 64);
BTRFS_SETGET_STACK_FUNCS(stack_qgroup_info_rfer, struct btrfs_qgroup_info_item,
			 rfer, 64);
BTRFS_SETGET_STACK_FUNCS(stack_qgroup_info_rfer_cmpr,
			 struct btrfs_qgroup_info_item, rfer_cmpr, 64);
BTRFS_SETGET_STACK_FUNCS(stack_qgroup_info_excl, struct btrfs_qgroup_info_item,
			 excl, 64);
BTRFS_SETGET_STACK_FUNCS(stack_qgroup_info_excl_cmpr,
			 struct btrfs_qgroup_info_item, excl_cmpr, 64);

/* btrfs_qgroup_limit_item */
BTRFS_SETGET_FUNCS(qgroup_limit_flags, struct btrfs_qgroup_limit_item,
		   flags, 64);
BTRFS_SETGET_FUNCS(qgroup_limit_max_rfer, struct btrfs_qgroup_limit_item,
		   max_rfer, 64);
BTRFS_SETGET_FUNCS(qgroup_limit_max_excl, struct btrfs_qgroup_limit_item,
		   max_excl, 64);
BTRFS_SETGET_FUNCS(qgroup_limit_rsv_rfer, struct btrfs_qgroup_limit_item,
		   rsv_rfer, 64);
BTRFS_SETGET_FUNCS(qgroup_limit_rsv_excl, struct btrfs_qgroup_limit_item,
		   rsv_excl, 64);

/* btrfs_dev_replace_item */
BTRFS_SETGET_FUNCS(dev_replace_src_devid,
		   struct btrfs_dev_replace_item, src_devid, 64);
BTRFS_SETGET_FUNCS(dev_replace_cont_reading_from_srcdev_mode,
		   struct btrfs_dev_replace_item, cont_reading_from_srcdev_mode,
		   64);
BTRFS_SETGET_FUNCS(dev_replace_replace_state, struct btrfs_dev_replace_item,
		   replace_state, 64);
BTRFS_SETGET_FUNCS(dev_replace_time_started, struct btrfs_dev_replace_item,
		   time_started, 64);
BTRFS_SETGET_FUNCS(dev_replace_time_stopped, struct btrfs_dev_replace_item,
		   time_stopped, 64);
BTRFS_SETGET_FUNCS(dev_replace_num_write_errors, struct btrfs_dev_replace_item,
		   num_write_errors, 64);
BTRFS_SETGET_FUNCS(dev_replace_num_uncorrectable_read_errors,
		   struct btrfs_dev_replace_item, num_uncorrectable_read_errors,
		   64);
BTRFS_SETGET_FUNCS(dev_replace_cursor_left, struct btrfs_dev_replace_item,
		   cursor_left, 64);
BTRFS_SETGET_FUNCS(dev_replace_cursor_right, struct btrfs_dev_replace_item,
		   cursor_right, 64);

BTRFS_SETGET_STACK_FUNCS(stack_dev_replace_src_devid,
			 struct btrfs_dev_replace_item, src_devid, 64);
BTRFS_SETGET_STACK_FUNCS(stack_dev_replace_cont_reading_from_srcdev_mode,
			 struct btrfs_dev_replace_item,
			 cont_reading_from_srcdev_mode, 64);
BTRFS_SETGET_STACK_FUNCS(stack_dev_replace_replace_state,
			 struct btrfs_dev_replace_item, replace_state, 64);
BTRFS_SETGET_STACK_FUNCS(stack_dev_replace_time_started,
			 struct btrfs_dev_replace_item, time_started, 64);
BTRFS_SETGET_STACK_FUNCS(stack_dev_replace_time_stopped,
			 struct btrfs_dev_replace_item, time_stopped, 64);
BTRFS_SETGET_STACK_FUNCS(stack_dev_replace_num_write_errors,
			 struct btrfs_dev_replace_item, num_write_errors, 64);
BTRFS_SETGET_STACK_FUNCS(stack_dev_replace_num_uncorrectable_read_errors,
			 struct btrfs_dev_replace_item,
			 num_uncorrectable_read_errors, 64);
BTRFS_SETGET_STACK_FUNCS(stack_dev_replace_cursor_left,
			 struct btrfs_dev_replace_item, cursor_left, 64);
BTRFS_SETGET_STACK_FUNCS(stack_dev_replace_cursor_right,
			 struct btrfs_dev_replace_item, cursor_right, 64);

/* helper function to cast into the data area of the leaf. */
#define btrfs_item_ptr(leaf, slot, type) \
	((type *)(BTRFS_LEAF_DATA_OFFSET + \
	btrfs_item_offset_nr(leaf, slot)))

#define btrfs_item_ptr_offset(leaf, slot) \
	((unsigned long)(BTRFS_LEAF_DATA_OFFSET + \
	btrfs_item_offset_nr(leaf, slot)))

static inline u32 btrfs_crc32c(u32 crc, const void *address, unsigned length)
{
	return crc32c(crc, address, length);
}

static inline void btrfs_crc32c_final(u32 crc, u8 *result)
{
	put_unaligned_le32(~crc, result);
}

static inline u64 btrfs_name_hash(const char *name, int len)
{
       return crc32c((u32)~1, name, len);
}

/*
 * Figure the key offset of an extended inode ref
 */
static inline u64 btrfs_extref_hash(u64 parent_objectid, const char *name,
                                   int len)
{
       return (u64) crc32c(parent_objectid, name, len);
}

static inline gfp_t btrfs_alloc_write_mask(struct address_space *mapping)
{
	return mapping_gfp_constraint(mapping, ~__GFP_FS);
}

/* extent-tree.c */

enum btrfs_inline_ref_type {
	BTRFS_REF_TYPE_INVALID,
	BTRFS_REF_TYPE_BLOCK,
	BTRFS_REF_TYPE_DATA,
	BTRFS_REF_TYPE_ANY,
};

int btrfs_get_extent_inline_ref_type(const struct extent_buffer *eb,
				     struct btrfs_extent_inline_ref *iref,
				     enum btrfs_inline_ref_type is_data);
u64 hash_extent_data_ref(u64 root_objectid, u64 owner, u64 offset);

/*
 * Take the number of bytes to be checksummmed and figure out how many leaves
 * it would require to store the csums for that many bytes.
 */
static inline u64 btrfs_csum_bytes_to_leaves(
			const struct btrfs_fs_info *fs_info, u64 csum_bytes)
{
	const u64 num_csums = csum_bytes >> fs_info->sectorsize_bits;

<<<<<<< HEAD
=======
	return DIV_ROUND_UP_ULL(num_csums, fs_info->csums_per_leaf);
}

>>>>>>> 7d2a07b7
/*
 * Use this if we would be adding new items, as we could split nodes as we cow
 * down the tree.
 */
static inline u64 btrfs_calc_insert_metadata_size(struct btrfs_fs_info *fs_info,
						  unsigned num_items)
{
	return (u64)fs_info->nodesize * BTRFS_MAX_LEVEL * 2 * num_items;
}

/*
 * Doing a truncate or a modification won't result in new nodes or leaves, just
 * what we need for COW.
 */
static inline u64 btrfs_calc_metadata_size(struct btrfs_fs_info *fs_info,
						 unsigned num_items)
{
	return (u64)fs_info->nodesize * BTRFS_MAX_LEVEL * num_items;
}

int btrfs_add_excluded_extent(struct btrfs_fs_info *fs_info,
			      u64 start, u64 num_bytes);
void btrfs_free_excluded_extents(struct btrfs_block_group *cache);
int btrfs_run_delayed_refs(struct btrfs_trans_handle *trans,
			   unsigned long count);
void btrfs_cleanup_ref_head_accounting(struct btrfs_fs_info *fs_info,
				  struct btrfs_delayed_ref_root *delayed_refs,
				  struct btrfs_delayed_ref_head *head);
int btrfs_lookup_data_extent(struct btrfs_fs_info *fs_info, u64 start, u64 len);
int btrfs_lookup_extent_info(struct btrfs_trans_handle *trans,
			     struct btrfs_fs_info *fs_info, u64 bytenr,
			     u64 offset, int metadata, u64 *refs, u64 *flags);
int btrfs_pin_extent(struct btrfs_trans_handle *trans, u64 bytenr, u64 num,
		     int reserved);
int btrfs_pin_extent_for_log_replay(struct btrfs_trans_handle *trans,
				    u64 bytenr, u64 num_bytes);
int btrfs_exclude_logged_extents(struct extent_buffer *eb);
int btrfs_cross_ref_exist(struct btrfs_root *root,
<<<<<<< HEAD
			  u64 objectid, u64 offset, u64 bytenr);
=======
			  u64 objectid, u64 offset, u64 bytenr, bool strict);
>>>>>>> 7d2a07b7
struct extent_buffer *btrfs_alloc_tree_block(struct btrfs_trans_handle *trans,
					     struct btrfs_root *root,
					     u64 parent, u64 root_objectid,
					     const struct btrfs_disk_key *key,
					     int level, u64 hint,
					     u64 empty_size,
					     enum btrfs_lock_nesting nest);
void btrfs_free_tree_block(struct btrfs_trans_handle *trans,
			   struct btrfs_root *root,
			   struct extent_buffer *buf,
			   u64 parent, int last_ref);
int btrfs_alloc_reserved_file_extent(struct btrfs_trans_handle *trans,
				     struct btrfs_root *root, u64 owner,
				     u64 offset, u64 ram_bytes,
				     struct btrfs_key *ins);
int btrfs_alloc_logged_file_extent(struct btrfs_trans_handle *trans,
				   u64 root_objectid, u64 owner, u64 offset,
				   struct btrfs_key *ins);
int btrfs_reserve_extent(struct btrfs_root *root, u64 ram_bytes, u64 num_bytes,
			 u64 min_alloc_size, u64 empty_size, u64 hint_byte,
			 struct btrfs_key *ins, int is_data, int delalloc);
int btrfs_inc_ref(struct btrfs_trans_handle *trans, struct btrfs_root *root,
		  struct extent_buffer *buf, int full_backref);
int btrfs_dec_ref(struct btrfs_trans_handle *trans, struct btrfs_root *root,
		  struct extent_buffer *buf, int full_backref);
int btrfs_set_disk_extent_flags(struct btrfs_trans_handle *trans,
				struct extent_buffer *eb, u64 flags,
				int level, int is_data);
int btrfs_free_extent(struct btrfs_trans_handle *trans, struct btrfs_ref *ref);

int btrfs_free_reserved_extent(struct btrfs_fs_info *fs_info,
			       u64 start, u64 len, int delalloc);
int btrfs_pin_reserved_extent(struct btrfs_trans_handle *trans, u64 start,
			      u64 len);
int btrfs_finish_extent_commit(struct btrfs_trans_handle *trans);
int btrfs_inc_extent_ref(struct btrfs_trans_handle *trans,
			 struct btrfs_ref *generic_ref);

<<<<<<< HEAD
int btrfs_extent_readonly(struct btrfs_fs_info *fs_info, u64 bytenr);
int btrfs_can_relocate(struct btrfs_fs_info *fs_info, u64 bytenr);
=======
>>>>>>> 7d2a07b7
void btrfs_clear_space_info_full(struct btrfs_fs_info *info);

/*
 * Different levels for to flush space when doing space reservations.
 *
 * The higher the level, the more methods we try to reclaim space.
 */
enum btrfs_reserve_flush_enum {
	/* If we are in the transaction, we can't flush anything.*/
	BTRFS_RESERVE_NO_FLUSH,

	/*
	 * Flush space by:
	 * - Running delayed inode items
	 * - Allocating a new chunk
	 */
	BTRFS_RESERVE_FLUSH_LIMIT,
<<<<<<< HEAD
	BTRFS_RESERVE_FLUSH_EVICT,
	BTRFS_RESERVE_FLUSH_ALL,
=======

	/*
	 * Flush space by:
	 * - Running delayed inode items
	 * - Running delayed refs
	 * - Running delalloc and waiting for ordered extents
	 * - Allocating a new chunk
	 */
	BTRFS_RESERVE_FLUSH_EVICT,

	/*
	 * Flush space by above mentioned methods and by:
	 * - Running delayed iputs
	 * - Committing transaction
	 *
	 * Can be interrupted by a fatal signal.
	 */
	BTRFS_RESERVE_FLUSH_DATA,
	BTRFS_RESERVE_FLUSH_FREE_SPACE_INODE,
	BTRFS_RESERVE_FLUSH_ALL,

	/*
	 * Pretty much the same as FLUSH_ALL, but can also steal space from
	 * global rsv.
	 *
	 * Can be interrupted by a fatal signal.
	 */
>>>>>>> 7d2a07b7
	BTRFS_RESERVE_FLUSH_ALL_STEAL,
};

enum btrfs_flush_state {
	FLUSH_DELAYED_ITEMS_NR	=	1,
	FLUSH_DELAYED_ITEMS	=	2,
	FLUSH_DELAYED_REFS_NR	=	3,
	FLUSH_DELAYED_REFS	=	4,
	FLUSH_DELALLOC		=	5,
	FLUSH_DELALLOC_WAIT	=	6,
	ALLOC_CHUNK		=	7,
	ALLOC_CHUNK_FORCE	=	8,
	RUN_DELAYED_IPUTS	=	9,
	COMMIT_TRANS		=	10,
};

int btrfs_subvolume_reserve_metadata(struct btrfs_root *root,
				     struct btrfs_block_rsv *rsv,
				     int nitems, bool use_global_rsv);
void btrfs_subvolume_release_metadata(struct btrfs_root *root,
				      struct btrfs_block_rsv *rsv);
void btrfs_delalloc_release_extents(struct btrfs_inode *inode, u64 num_bytes);

int btrfs_delalloc_reserve_metadata(struct btrfs_inode *inode, u64 num_bytes);
u64 btrfs_account_ro_block_groups_free_space(struct btrfs_space_info *sinfo);
int btrfs_error_unpin_extent_range(struct btrfs_fs_info *fs_info,
				   u64 start, u64 end);
int btrfs_discard_extent(struct btrfs_fs_info *fs_info, u64 bytenr,
			 u64 num_bytes, u64 *actual_bytes);
int btrfs_trim_fs(struct btrfs_fs_info *fs_info, struct fstrim_range *range);

int btrfs_init_space_info(struct btrfs_fs_info *fs_info);
int btrfs_delayed_refs_qgroup_accounting(struct btrfs_trans_handle *trans,
					 struct btrfs_fs_info *fs_info);
int btrfs_start_write_no_snapshotting(struct btrfs_root *root);
void btrfs_end_write_no_snapshotting(struct btrfs_root *root);
void btrfs_wait_for_snapshot_creation(struct btrfs_root *root);

/* ctree.c */
int btrfs_bin_search(struct extent_buffer *eb, const struct btrfs_key *key,
		     int *slot);
int __pure btrfs_comp_cpu_keys(const struct btrfs_key *k1, const struct btrfs_key *k2);
int btrfs_previous_item(struct btrfs_root *root,
			struct btrfs_path *path, u64 min_objectid,
			int type);
int btrfs_previous_extent_item(struct btrfs_root *root,
			struct btrfs_path *path, u64 min_objectid);
void btrfs_set_item_key_safe(struct btrfs_fs_info *fs_info,
			     struct btrfs_path *path,
			     const struct btrfs_key *new_key);
struct extent_buffer *btrfs_root_node(struct btrfs_root *root);
int btrfs_find_next_key(struct btrfs_root *root, struct btrfs_path *path,
			struct btrfs_key *key, int lowest_level,
			u64 min_trans);
int btrfs_search_forward(struct btrfs_root *root, struct btrfs_key *min_key,
			 struct btrfs_path *path,
			 u64 min_trans);
struct extent_buffer *btrfs_read_node_slot(struct extent_buffer *parent,
					   int slot);

int btrfs_cow_block(struct btrfs_trans_handle *trans,
		    struct btrfs_root *root, struct extent_buffer *buf,
		    struct extent_buffer *parent, int parent_slot,
		    struct extent_buffer **cow_ret,
		    enum btrfs_lock_nesting nest);
int btrfs_copy_root(struct btrfs_trans_handle *trans,
		      struct btrfs_root *root,
		      struct extent_buffer *buf,
		      struct extent_buffer **cow_ret, u64 new_root_objectid);
int btrfs_block_can_be_shared(struct btrfs_root *root,
			      struct extent_buffer *buf);
void btrfs_extend_item(struct btrfs_path *path, u32 data_size);
void btrfs_truncate_item(struct btrfs_path *path, u32 new_size, int from_end);
int btrfs_split_item(struct btrfs_trans_handle *trans,
		     struct btrfs_root *root,
		     struct btrfs_path *path,
		     const struct btrfs_key *new_key,
		     unsigned long split_offset);
int btrfs_duplicate_item(struct btrfs_trans_handle *trans,
			 struct btrfs_root *root,
			 struct btrfs_path *path,
			 const struct btrfs_key *new_key);
int btrfs_find_item(struct btrfs_root *fs_root, struct btrfs_path *path,
		u64 inum, u64 ioff, u8 key_type, struct btrfs_key *found_key);
int btrfs_search_slot(struct btrfs_trans_handle *trans, struct btrfs_root *root,
		      const struct btrfs_key *key, struct btrfs_path *p,
		      int ins_len, int cow);
int btrfs_search_old_slot(struct btrfs_root *root, const struct btrfs_key *key,
			  struct btrfs_path *p, u64 time_seq);
int btrfs_search_slot_for_read(struct btrfs_root *root,
			       const struct btrfs_key *key,
			       struct btrfs_path *p, int find_higher,
			       int return_any);
int btrfs_realloc_node(struct btrfs_trans_handle *trans,
		       struct btrfs_root *root, struct extent_buffer *parent,
		       int start_slot, u64 *last_ret,
		       struct btrfs_key *progress);
void btrfs_release_path(struct btrfs_path *p);
struct btrfs_path *btrfs_alloc_path(void);
void btrfs_free_path(struct btrfs_path *p);

int btrfs_del_items(struct btrfs_trans_handle *trans, struct btrfs_root *root,
		   struct btrfs_path *path, int slot, int nr);
static inline int btrfs_del_item(struct btrfs_trans_handle *trans,
				 struct btrfs_root *root,
				 struct btrfs_path *path)
{
	return btrfs_del_items(trans, root, path, path->slots[0], 1);
}

void setup_items_for_insert(struct btrfs_root *root, struct btrfs_path *path,
			    const struct btrfs_key *cpu_key, u32 *data_size,
			    int nr);
int btrfs_insert_item(struct btrfs_trans_handle *trans, struct btrfs_root *root,
		      const struct btrfs_key *key, void *data, u32 data_size);
int btrfs_insert_empty_items(struct btrfs_trans_handle *trans,
			     struct btrfs_root *root,
			     struct btrfs_path *path,
			     const struct btrfs_key *cpu_key, u32 *data_size,
			     int nr);

static inline int btrfs_insert_empty_item(struct btrfs_trans_handle *trans,
					  struct btrfs_root *root,
					  struct btrfs_path *path,
					  const struct btrfs_key *key,
					  u32 data_size)
{
	return btrfs_insert_empty_items(trans, root, path, key, &data_size, 1);
}

int btrfs_next_leaf(struct btrfs_root *root, struct btrfs_path *path);
int btrfs_prev_leaf(struct btrfs_root *root, struct btrfs_path *path);
int btrfs_next_old_leaf(struct btrfs_root *root, struct btrfs_path *path,
			u64 time_seq);
static inline int btrfs_next_old_item(struct btrfs_root *root,
				      struct btrfs_path *p, u64 time_seq)
{
	++p->slots[0];
	if (p->slots[0] >= btrfs_header_nritems(p->nodes[0]))
		return btrfs_next_old_leaf(root, p, time_seq);
	return 0;
}
static inline int btrfs_next_item(struct btrfs_root *root, struct btrfs_path *p)
{
	return btrfs_next_old_item(root, p, 0);
}
int btrfs_leaf_free_space(struct extent_buffer *leaf);
int __must_check btrfs_drop_snapshot(struct btrfs_root *root, int update_ref,
				     int for_reloc);
int btrfs_drop_subtree(struct btrfs_trans_handle *trans,
			struct btrfs_root *root,
			struct extent_buffer *node,
			struct extent_buffer *parent);
static inline int btrfs_fs_closing(struct btrfs_fs_info *fs_info)
{
	/*
	 * Do it this way so we only ever do one test_bit in the normal case.
	 */
	if (test_bit(BTRFS_FS_CLOSING_START, &fs_info->flags)) {
		if (test_bit(BTRFS_FS_CLOSING_DONE, &fs_info->flags))
			return 2;
		return 1;
	}
	return 0;
}

/*
 * If we remount the fs to be R/O or umount the fs, the cleaner needn't do
 * anything except sleeping. This function is used to check the status of
 * the fs.
 * We check for BTRFS_FS_STATE_RO to avoid races with a concurrent remount,
 * since setting and checking for SB_RDONLY in the superblock's flags is not
 * atomic.
 */
static inline int btrfs_need_cleaner_sleep(struct btrfs_fs_info *fs_info)
{
	return test_bit(BTRFS_FS_STATE_RO, &fs_info->fs_state) ||
		btrfs_fs_closing(fs_info);
}

static inline void btrfs_set_sb_rdonly(struct super_block *sb)
{
	sb->s_flags |= SB_RDONLY;
	set_bit(BTRFS_FS_STATE_RO, &btrfs_sb(sb)->fs_state);
<<<<<<< HEAD
}

static inline void btrfs_clear_sb_rdonly(struct super_block *sb)
{
	sb->s_flags &= ~SB_RDONLY;
	clear_bit(BTRFS_FS_STATE_RO, &btrfs_sb(sb)->fs_state);
=======
>>>>>>> 7d2a07b7
}

static inline void btrfs_clear_sb_rdonly(struct super_block *sb)
{
	sb->s_flags &= ~SB_RDONLY;
	clear_bit(BTRFS_FS_STATE_RO, &btrfs_sb(sb)->fs_state);
}

/* root-item.c */
int btrfs_add_root_ref(struct btrfs_trans_handle *trans, u64 root_id,
		       u64 ref_id, u64 dirid, u64 sequence, const char *name,
		       int name_len);
int btrfs_del_root_ref(struct btrfs_trans_handle *trans, u64 root_id,
		       u64 ref_id, u64 dirid, u64 *sequence, const char *name,
		       int name_len);
int btrfs_del_root(struct btrfs_trans_handle *trans,
		   const struct btrfs_key *key);
int btrfs_insert_root(struct btrfs_trans_handle *trans, struct btrfs_root *root,
		      const struct btrfs_key *key,
		      struct btrfs_root_item *item);
int __must_check btrfs_update_root(struct btrfs_trans_handle *trans,
				   struct btrfs_root *root,
				   struct btrfs_key *key,
				   struct btrfs_root_item *item);
int btrfs_find_root(struct btrfs_root *root, const struct btrfs_key *search_key,
		    struct btrfs_path *path, struct btrfs_root_item *root_item,
		    struct btrfs_key *root_key);
int btrfs_find_orphan_roots(struct btrfs_fs_info *fs_info);
void btrfs_set_root_node(struct btrfs_root_item *item,
			 struct extent_buffer *node);
void btrfs_check_and_init_root_item(struct btrfs_root_item *item);
void btrfs_update_root_times(struct btrfs_trans_handle *trans,
			     struct btrfs_root *root);

/* uuid-tree.c */
int btrfs_uuid_tree_add(struct btrfs_trans_handle *trans, u8 *uuid, u8 type,
			u64 subid);
int btrfs_uuid_tree_remove(struct btrfs_trans_handle *trans, u8 *uuid, u8 type,
			u64 subid);
int btrfs_uuid_tree_iterate(struct btrfs_fs_info *fs_info);

/* dir-item.c */
int btrfs_check_dir_item_collision(struct btrfs_root *root, u64 dir,
			  const char *name, int name_len);
int btrfs_insert_dir_item(struct btrfs_trans_handle *trans, const char *name,
			  int name_len, struct btrfs_inode *dir,
			  struct btrfs_key *location, u8 type, u64 index);
struct btrfs_dir_item *btrfs_lookup_dir_item(struct btrfs_trans_handle *trans,
					     struct btrfs_root *root,
					     struct btrfs_path *path, u64 dir,
					     const char *name, int name_len,
					     int mod);
struct btrfs_dir_item *
btrfs_lookup_dir_index_item(struct btrfs_trans_handle *trans,
			    struct btrfs_root *root,
			    struct btrfs_path *path, u64 dir,
			    u64 objectid, const char *name, int name_len,
			    int mod);
struct btrfs_dir_item *
btrfs_search_dir_index_item(struct btrfs_root *root,
			    struct btrfs_path *path, u64 dirid,
			    const char *name, int name_len);
int btrfs_delete_one_dir_name(struct btrfs_trans_handle *trans,
			      struct btrfs_root *root,
			      struct btrfs_path *path,
			      struct btrfs_dir_item *di);
int btrfs_insert_xattr_item(struct btrfs_trans_handle *trans,
			    struct btrfs_root *root,
			    struct btrfs_path *path, u64 objectid,
			    const char *name, u16 name_len,
			    const void *data, u16 data_len);
struct btrfs_dir_item *btrfs_lookup_xattr(struct btrfs_trans_handle *trans,
					  struct btrfs_root *root,
					  struct btrfs_path *path, u64 dir,
					  const char *name, u16 name_len,
					  int mod);
struct btrfs_dir_item *btrfs_match_dir_item_name(struct btrfs_fs_info *fs_info,
						 struct btrfs_path *path,
						 const char *name,
						 int name_len);

/* orphan.c */
int btrfs_insert_orphan_item(struct btrfs_trans_handle *trans,
			     struct btrfs_root *root, u64 offset);
int btrfs_del_orphan_item(struct btrfs_trans_handle *trans,
			  struct btrfs_root *root, u64 offset);
int btrfs_find_orphan_item(struct btrfs_root *root, u64 offset);

/* inode-item.c */
int btrfs_insert_inode_ref(struct btrfs_trans_handle *trans,
			   struct btrfs_root *root,
			   const char *name, int name_len,
			   u64 inode_objectid, u64 ref_objectid, u64 index);
int btrfs_del_inode_ref(struct btrfs_trans_handle *trans,
			   struct btrfs_root *root,
			   const char *name, int name_len,
			   u64 inode_objectid, u64 ref_objectid, u64 *index);
int btrfs_insert_empty_inode(struct btrfs_trans_handle *trans,
			     struct btrfs_root *root,
			     struct btrfs_path *path, u64 objectid);
int btrfs_lookup_inode(struct btrfs_trans_handle *trans, struct btrfs_root
		       *root, struct btrfs_path *path,
		       struct btrfs_key *location, int mod);

struct btrfs_inode_extref *
btrfs_lookup_inode_extref(struct btrfs_trans_handle *trans,
			  struct btrfs_root *root,
			  struct btrfs_path *path,
			  const char *name, int name_len,
			  u64 inode_objectid, u64 ref_objectid, int ins_len,
			  int cow);

struct btrfs_inode_ref *btrfs_find_name_in_backref(struct extent_buffer *leaf,
						   int slot, const char *name,
						   int name_len);
struct btrfs_inode_extref *btrfs_find_name_in_ext_backref(
		struct extent_buffer *leaf, int slot, u64 ref_objectid,
		const char *name, int name_len);
/* file-item.c */
struct btrfs_dio_private;
int btrfs_del_csums(struct btrfs_trans_handle *trans,
		    struct btrfs_root *root, u64 bytenr, u64 len);
<<<<<<< HEAD
blk_status_t btrfs_lookup_bio_sums(struct inode *inode, struct bio *bio,
				   u8 *dst);
blk_status_t btrfs_lookup_bio_sums_dio(struct inode *inode, struct bio *bio,
			      u64 logical_offset);
=======
blk_status_t btrfs_lookup_bio_sums(struct inode *inode, struct bio *bio, u8 *dst);
>>>>>>> 7d2a07b7
int btrfs_insert_file_extent(struct btrfs_trans_handle *trans,
			     struct btrfs_root *root,
			     u64 objectid, u64 pos,
			     u64 disk_offset, u64 disk_num_bytes,
			     u64 num_bytes, u64 offset, u64 ram_bytes,
			     u8 compression, u8 encryption, u16 other_encoding);
int btrfs_lookup_file_extent(struct btrfs_trans_handle *trans,
			     struct btrfs_root *root,
			     struct btrfs_path *path, u64 objectid,
			     u64 bytenr, int mod);
int btrfs_csum_file_blocks(struct btrfs_trans_handle *trans,
			   struct btrfs_root *root,
			   struct btrfs_ordered_sum *sums);
blk_status_t btrfs_csum_one_bio(struct btrfs_inode *inode, struct bio *bio,
				u64 file_start, int contig);
int btrfs_lookup_csums_range(struct btrfs_root *root, u64 start, u64 end,
			     struct list_head *list, int search_commit);
void btrfs_extent_item_to_extent_map(struct btrfs_inode *inode,
				     const struct btrfs_path *path,
				     struct btrfs_file_extent_item *fi,
				     const bool new_inline,
				     struct extent_map *em);
int btrfs_inode_clear_file_extent_range(struct btrfs_inode *inode, u64 start,
					u64 len);
int btrfs_inode_set_file_extent_range(struct btrfs_inode *inode, u64 start,
				      u64 len);
<<<<<<< HEAD
void btrfs_inode_safe_disk_i_size_write(struct inode *inode, u64 new_i_size);
=======
void btrfs_inode_safe_disk_i_size_write(struct btrfs_inode *inode, u64 new_i_size);
>>>>>>> 7d2a07b7
u64 btrfs_file_extent_end(const struct btrfs_path *path);

/* inode.c */
blk_status_t btrfs_submit_data_bio(struct inode *inode, struct bio *bio,
				   int mirror_num, unsigned long bio_flags);
unsigned int btrfs_verify_data_csum(struct btrfs_io_bio *io_bio, u32 bio_offset,
				    struct page *page, u64 start, u64 end);
struct extent_map *btrfs_get_extent_fiemap(struct btrfs_inode *inode,
					   u64 start, u64 len);
noinline int can_nocow_extent(struct inode *inode, u64 offset, u64 *len,
			      u64 *orig_start, u64 *orig_block_len,
			      u64 *ram_bytes, bool strict);

void __btrfs_del_delalloc_inode(struct btrfs_root *root,
				struct btrfs_inode *inode);
struct inode *btrfs_lookup_dentry(struct inode *dir, struct dentry *dentry);
int btrfs_set_inode_index(struct btrfs_inode *dir, u64 *index);
int btrfs_unlink_inode(struct btrfs_trans_handle *trans,
		       struct btrfs_root *root,
		       struct btrfs_inode *dir, struct btrfs_inode *inode,
		       const char *name, int name_len);
int btrfs_add_link(struct btrfs_trans_handle *trans,
		   struct btrfs_inode *parent_inode, struct btrfs_inode *inode,
		   const char *name, int name_len, int add_backref, u64 index);
int btrfs_delete_subvolume(struct inode *dir, struct dentry *dentry);
int btrfs_truncate_block(struct btrfs_inode *inode, loff_t from, loff_t len,
			 int front);
int btrfs_truncate_inode_items(struct btrfs_trans_handle *trans,
			       struct btrfs_root *root,
			       struct btrfs_inode *inode, u64 new_size,
			       u32 min_type, u64 *extents_found);

<<<<<<< HEAD
int btrfs_start_delalloc_snapshot(struct btrfs_root *root);
int btrfs_start_delalloc_roots(struct btrfs_fs_info *fs_info, int nr);
=======
int btrfs_start_delalloc_snapshot(struct btrfs_root *root, bool in_reclaim_context);
int btrfs_start_delalloc_roots(struct btrfs_fs_info *fs_info, long nr,
			       bool in_reclaim_context);
>>>>>>> 7d2a07b7
int btrfs_set_extent_delalloc(struct btrfs_inode *inode, u64 start, u64 end,
			      unsigned int extra_bits,
			      struct extent_state **cached_state);
int btrfs_create_subvol_root(struct btrfs_trans_handle *trans,
			     struct btrfs_root *new_root,
			     struct btrfs_root *parent_root);
 void btrfs_set_delalloc_extent(struct inode *inode, struct extent_state *state,
			       unsigned *bits);
void btrfs_clear_delalloc_extent(struct inode *inode,
				 struct extent_state *state, unsigned *bits);
void btrfs_merge_delalloc_extent(struct inode *inode, struct extent_state *new,
				 struct extent_state *other);
void btrfs_split_delalloc_extent(struct inode *inode,
				 struct extent_state *orig, u64 split);
int btrfs_bio_fits_in_stripe(struct page *page, size_t size, struct bio *bio,
			     unsigned long bio_flags);
void btrfs_set_range_writeback(struct btrfs_inode *inode, u64 start, u64 end);
vm_fault_t btrfs_page_mkwrite(struct vm_fault *vmf);
int btrfs_readpage(struct file *file, struct page *page);
void btrfs_evict_inode(struct inode *inode);
int btrfs_write_inode(struct inode *inode, struct writeback_control *wbc);
struct inode *btrfs_alloc_inode(struct super_block *sb);
void btrfs_destroy_inode(struct inode *inode);
void btrfs_free_inode(struct inode *inode);
int btrfs_drop_inode(struct inode *inode);
int __init btrfs_init_cachep(void);
void __cold btrfs_destroy_cachep(void);
<<<<<<< HEAD
struct inode *btrfs_iget_path(struct super_block *s, struct btrfs_key *location,
			      struct btrfs_root *root, struct btrfs_path *path);
struct inode *btrfs_iget(struct super_block *s, struct btrfs_key *location,
			 struct btrfs_root *root);
=======
struct inode *btrfs_iget_path(struct super_block *s, u64 ino,
			      struct btrfs_root *root, struct btrfs_path *path);
struct inode *btrfs_iget(struct super_block *s, u64 ino, struct btrfs_root *root);
>>>>>>> 7d2a07b7
struct extent_map *btrfs_get_extent(struct btrfs_inode *inode,
				    struct page *page, size_t pg_offset,
				    u64 start, u64 end);
int btrfs_update_inode(struct btrfs_trans_handle *trans,
		       struct btrfs_root *root, struct btrfs_inode *inode);
int btrfs_update_inode_fallback(struct btrfs_trans_handle *trans,
				struct btrfs_root *root, struct btrfs_inode *inode);
int btrfs_orphan_add(struct btrfs_trans_handle *trans,
		struct btrfs_inode *inode);
int btrfs_orphan_cleanup(struct btrfs_root *root);
int btrfs_cont_expand(struct btrfs_inode *inode, loff_t oldsize, loff_t size);
void btrfs_add_delayed_iput(struct inode *inode);
void btrfs_run_delayed_iputs(struct btrfs_fs_info *fs_info);
int btrfs_wait_on_delayed_iputs(struct btrfs_fs_info *fs_info);
int btrfs_prealloc_file_range(struct inode *inode, int mode,
			      u64 start, u64 num_bytes, u64 min_size,
			      loff_t actual_len, u64 *alloc_hint);
int btrfs_prealloc_file_range_trans(struct inode *inode,
				    struct btrfs_trans_handle *trans, int mode,
				    u64 start, u64 num_bytes, u64 min_size,
				    loff_t actual_len, u64 *alloc_hint);
int btrfs_run_delalloc_range(struct btrfs_inode *inode, struct page *locked_page,
		u64 start, u64 end, int *page_started, unsigned long *nr_written,
		struct writeback_control *wbc);
int btrfs_writepage_cow_fixup(struct page *page, u64 start, u64 end);
void btrfs_writepage_endio_finish_ordered(struct btrfs_inode *inode,
					  struct page *page, u64 start,
					  u64 end, int uptodate);
extern const struct dentry_operations btrfs_dentry_operations;
extern const struct iomap_ops btrfs_dio_iomap_ops;
extern const struct iomap_dio_ops btrfs_dio_ops;

/* Inode locking type flags, by default the exclusive lock is taken */
#define BTRFS_ILOCK_SHARED	(1U << 0)
#define BTRFS_ILOCK_TRY 	(1U << 1)
#define BTRFS_ILOCK_MMAP	(1U << 2)

int btrfs_inode_lock(struct inode *inode, unsigned int ilock_flags);
void btrfs_inode_unlock(struct inode *inode, unsigned int ilock_flags);
void btrfs_update_inode_bytes(struct btrfs_inode *inode,
			      const u64 add_bytes,
			      const u64 del_bytes);

/* ioctl.c */
long btrfs_ioctl(struct file *file, unsigned int cmd, unsigned long arg);
long btrfs_compat_ioctl(struct file *file, unsigned int cmd, unsigned long arg);
int btrfs_fileattr_get(struct dentry *dentry, struct fileattr *fa);
int btrfs_fileattr_set(struct user_namespace *mnt_userns,
		       struct dentry *dentry, struct fileattr *fa);
int btrfs_ioctl_get_supported_features(void __user *arg);
void btrfs_sync_inode_flags_to_i_flags(struct inode *inode);
int __pure btrfs_is_empty_uuid(u8 *uuid);
int btrfs_defrag_file(struct inode *inode, struct file *file,
		      struct btrfs_ioctl_defrag_range_args *range,
		      u64 newer_than, unsigned long max_pages);
void btrfs_get_block_group_info(struct list_head *groups_list,
				struct btrfs_ioctl_space_info *space);
void btrfs_update_ioctl_balance_args(struct btrfs_fs_info *fs_info,
			       struct btrfs_ioctl_balance_args *bargs);
bool btrfs_exclop_start(struct btrfs_fs_info *fs_info,
			enum btrfs_exclusive_operation type);
<<<<<<< HEAD
=======
bool btrfs_exclop_start_try_lock(struct btrfs_fs_info *fs_info,
				 enum btrfs_exclusive_operation type);
void btrfs_exclop_start_unlock(struct btrfs_fs_info *fs_info);
>>>>>>> 7d2a07b7
void btrfs_exclop_finish(struct btrfs_fs_info *fs_info);

/* file.c */
int __init btrfs_auto_defrag_init(void);
void __cold btrfs_auto_defrag_exit(void);
int btrfs_add_inode_defrag(struct btrfs_trans_handle *trans,
			   struct btrfs_inode *inode);
int btrfs_run_defrag_inodes(struct btrfs_fs_info *fs_info);
void btrfs_cleanup_defrag_inodes(struct btrfs_fs_info *fs_info);
int btrfs_sync_file(struct file *file, loff_t start, loff_t end, int datasync);
void btrfs_drop_extent_cache(struct btrfs_inode *inode, u64 start, u64 end,
			     int skip_pinned);
extern const struct file_operations btrfs_file_operations;
int btrfs_drop_extents(struct btrfs_trans_handle *trans,
<<<<<<< HEAD
		       struct btrfs_root *root, struct inode *inode, u64 start,
		       u64 end, int drop_cache);
int btrfs_replace_file_extents(struct inode *inode, struct btrfs_path *path,
			   const u64 start, const u64 end,
=======
		       struct btrfs_root *root, struct btrfs_inode *inode,
		       struct btrfs_drop_extents_args *args);
int btrfs_replace_file_extents(struct btrfs_inode *inode,
			   struct btrfs_path *path, const u64 start,
			   const u64 end,
>>>>>>> 7d2a07b7
			   struct btrfs_replace_extent_info *extent_info,
			   struct btrfs_trans_handle **trans_out);
int btrfs_mark_extent_written(struct btrfs_trans_handle *trans,
			      struct btrfs_inode *inode, u64 start, u64 end);
int btrfs_release_file(struct inode *inode, struct file *file);
int btrfs_dirty_pages(struct btrfs_inode *inode, struct page **pages,
		      size_t num_pages, loff_t pos, size_t write_bytes,
		      struct extent_state **cached, bool noreserve);
int btrfs_fdatawrite_range(struct inode *inode, loff_t start, loff_t end);
<<<<<<< HEAD
int btrfs_check_can_nocow(struct btrfs_inode *inode, loff_t pos,
			  size_t *write_bytes, bool nowait);
=======
int btrfs_check_nocow_lock(struct btrfs_inode *inode, loff_t pos,
			   size_t *write_bytes);
void btrfs_check_nocow_unlock(struct btrfs_inode *inode);
>>>>>>> 7d2a07b7

/* tree-defrag.c */
int btrfs_defrag_leaves(struct btrfs_trans_handle *trans,
			struct btrfs_root *root);

/* super.c */
int btrfs_parse_options(struct btrfs_fs_info *info, char *options,
			unsigned long new_flags);
int btrfs_sync_fs(struct super_block *sb, int wait);
char *btrfs_get_subvol_name_from_objectid(struct btrfs_fs_info *fs_info,
					  u64 subvol_objectid);

static inline __printf(2, 3) __cold
void btrfs_no_printk(const struct btrfs_fs_info *fs_info, const char *fmt, ...)
{
}

#ifdef CONFIG_PRINTK
__printf(2, 3)
__cold
void btrfs_printk(const struct btrfs_fs_info *fs_info, const char *fmt, ...);
#else
#define btrfs_printk(fs_info, fmt, args...) \
	btrfs_no_printk(fs_info, fmt, ##args)
#endif

#define btrfs_emerg(fs_info, fmt, args...) \
	btrfs_printk(fs_info, KERN_EMERG fmt, ##args)
#define btrfs_alert(fs_info, fmt, args...) \
	btrfs_printk(fs_info, KERN_ALERT fmt, ##args)
#define btrfs_crit(fs_info, fmt, args...) \
	btrfs_printk(fs_info, KERN_CRIT fmt, ##args)
#define btrfs_err(fs_info, fmt, args...) \
	btrfs_printk(fs_info, KERN_ERR fmt, ##args)
#define btrfs_warn(fs_info, fmt, args...) \
	btrfs_printk(fs_info, KERN_WARNING fmt, ##args)
#define btrfs_notice(fs_info, fmt, args...) \
	btrfs_printk(fs_info, KERN_NOTICE fmt, ##args)
#define btrfs_info(fs_info, fmt, args...) \
	btrfs_printk(fs_info, KERN_INFO fmt, ##args)

/*
 * Wrappers that use printk_in_rcu
 */
#define btrfs_emerg_in_rcu(fs_info, fmt, args...) \
	btrfs_printk_in_rcu(fs_info, KERN_EMERG fmt, ##args)
#define btrfs_alert_in_rcu(fs_info, fmt, args...) \
	btrfs_printk_in_rcu(fs_info, KERN_ALERT fmt, ##args)
#define btrfs_crit_in_rcu(fs_info, fmt, args...) \
	btrfs_printk_in_rcu(fs_info, KERN_CRIT fmt, ##args)
#define btrfs_err_in_rcu(fs_info, fmt, args...) \
	btrfs_printk_in_rcu(fs_info, KERN_ERR fmt, ##args)
#define btrfs_warn_in_rcu(fs_info, fmt, args...) \
	btrfs_printk_in_rcu(fs_info, KERN_WARNING fmt, ##args)
#define btrfs_notice_in_rcu(fs_info, fmt, args...) \
	btrfs_printk_in_rcu(fs_info, KERN_NOTICE fmt, ##args)
#define btrfs_info_in_rcu(fs_info, fmt, args...) \
	btrfs_printk_in_rcu(fs_info, KERN_INFO fmt, ##args)

/*
 * Wrappers that use a ratelimited printk_in_rcu
 */
#define btrfs_emerg_rl_in_rcu(fs_info, fmt, args...) \
	btrfs_printk_rl_in_rcu(fs_info, KERN_EMERG fmt, ##args)
#define btrfs_alert_rl_in_rcu(fs_info, fmt, args...) \
	btrfs_printk_rl_in_rcu(fs_info, KERN_ALERT fmt, ##args)
#define btrfs_crit_rl_in_rcu(fs_info, fmt, args...) \
	btrfs_printk_rl_in_rcu(fs_info, KERN_CRIT fmt, ##args)
#define btrfs_err_rl_in_rcu(fs_info, fmt, args...) \
	btrfs_printk_rl_in_rcu(fs_info, KERN_ERR fmt, ##args)
#define btrfs_warn_rl_in_rcu(fs_info, fmt, args...) \
	btrfs_printk_rl_in_rcu(fs_info, KERN_WARNING fmt, ##args)
#define btrfs_notice_rl_in_rcu(fs_info, fmt, args...) \
	btrfs_printk_rl_in_rcu(fs_info, KERN_NOTICE fmt, ##args)
#define btrfs_info_rl_in_rcu(fs_info, fmt, args...) \
	btrfs_printk_rl_in_rcu(fs_info, KERN_INFO fmt, ##args)

/*
 * Wrappers that use a ratelimited printk
 */
#define btrfs_emerg_rl(fs_info, fmt, args...) \
	btrfs_printk_ratelimited(fs_info, KERN_EMERG fmt, ##args)
#define btrfs_alert_rl(fs_info, fmt, args...) \
	btrfs_printk_ratelimited(fs_info, KERN_ALERT fmt, ##args)
#define btrfs_crit_rl(fs_info, fmt, args...) \
	btrfs_printk_ratelimited(fs_info, KERN_CRIT fmt, ##args)
#define btrfs_err_rl(fs_info, fmt, args...) \
	btrfs_printk_ratelimited(fs_info, KERN_ERR fmt, ##args)
#define btrfs_warn_rl(fs_info, fmt, args...) \
	btrfs_printk_ratelimited(fs_info, KERN_WARNING fmt, ##args)
#define btrfs_notice_rl(fs_info, fmt, args...) \
	btrfs_printk_ratelimited(fs_info, KERN_NOTICE fmt, ##args)
#define btrfs_info_rl(fs_info, fmt, args...) \
	btrfs_printk_ratelimited(fs_info, KERN_INFO fmt, ##args)

#if defined(CONFIG_DYNAMIC_DEBUG)
#define btrfs_debug(fs_info, fmt, args...)				\
	_dynamic_func_call_no_desc(fmt, btrfs_printk,			\
				   fs_info, KERN_DEBUG fmt, ##args)
#define btrfs_debug_in_rcu(fs_info, fmt, args...)			\
	_dynamic_func_call_no_desc(fmt, btrfs_printk_in_rcu,		\
				   fs_info, KERN_DEBUG fmt, ##args)
#define btrfs_debug_rl_in_rcu(fs_info, fmt, args...)			\
	_dynamic_func_call_no_desc(fmt, btrfs_printk_rl_in_rcu,		\
				   fs_info, KERN_DEBUG fmt, ##args)
#define btrfs_debug_rl(fs_info, fmt, args...)				\
	_dynamic_func_call_no_desc(fmt, btrfs_printk_ratelimited,	\
				   fs_info, KERN_DEBUG fmt, ##args)
#elif defined(DEBUG)
#define btrfs_debug(fs_info, fmt, args...) \
	btrfs_printk(fs_info, KERN_DEBUG fmt, ##args)
#define btrfs_debug_in_rcu(fs_info, fmt, args...) \
	btrfs_printk_in_rcu(fs_info, KERN_DEBUG fmt, ##args)
#define btrfs_debug_rl_in_rcu(fs_info, fmt, args...) \
	btrfs_printk_rl_in_rcu(fs_info, KERN_DEBUG fmt, ##args)
#define btrfs_debug_rl(fs_info, fmt, args...) \
	btrfs_printk_ratelimited(fs_info, KERN_DEBUG fmt, ##args)
#else
#define btrfs_debug(fs_info, fmt, args...) \
	btrfs_no_printk(fs_info, KERN_DEBUG fmt, ##args)
#define btrfs_debug_in_rcu(fs_info, fmt, args...) \
	btrfs_no_printk_in_rcu(fs_info, KERN_DEBUG fmt, ##args)
#define btrfs_debug_rl_in_rcu(fs_info, fmt, args...) \
	btrfs_no_printk_in_rcu(fs_info, KERN_DEBUG fmt, ##args)
#define btrfs_debug_rl(fs_info, fmt, args...) \
	btrfs_no_printk(fs_info, KERN_DEBUG fmt, ##args)
#endif

#define btrfs_printk_in_rcu(fs_info, fmt, args...)	\
do {							\
	rcu_read_lock();				\
	btrfs_printk(fs_info, fmt, ##args);		\
	rcu_read_unlock();				\
} while (0)

#define btrfs_no_printk_in_rcu(fs_info, fmt, args...)	\
do {							\
	rcu_read_lock();				\
	btrfs_no_printk(fs_info, fmt, ##args);		\
	rcu_read_unlock();				\
} while (0)

#define btrfs_printk_ratelimited(fs_info, fmt, args...)		\
do {								\
	static DEFINE_RATELIMIT_STATE(_rs,			\
		DEFAULT_RATELIMIT_INTERVAL,			\
		DEFAULT_RATELIMIT_BURST);       		\
	if (__ratelimit(&_rs))					\
		btrfs_printk(fs_info, fmt, ##args);		\
} while (0)

#define btrfs_printk_rl_in_rcu(fs_info, fmt, args...)		\
do {								\
	rcu_read_lock();					\
	btrfs_printk_ratelimited(fs_info, fmt, ##args);		\
	rcu_read_unlock();					\
} while (0)

#ifdef CONFIG_BTRFS_ASSERT
__cold __noreturn
static inline void assertfail(const char *expr, const char *file, int line)
{
	pr_err("assertion failed: %s, in %s:%d\n", expr, file, line);
	BUG();
<<<<<<< HEAD
}

#define ASSERT(expr)						\
	(likely(expr) ? (void)0 : assertfail(#expr, __FILE__, __LINE__))

#else
static inline void assertfail(const char *expr, const char* file, int line) { }
#define ASSERT(expr)	(void)(expr)
#endif
=======
}

#define ASSERT(expr)						\
	(likely(expr) ? (void)0 : assertfail(#expr, __FILE__, __LINE__))

#else
static inline void assertfail(const char *expr, const char* file, int line) { }
#define ASSERT(expr)	(void)(expr)
#endif

#if BITS_PER_LONG == 32
#define BTRFS_32BIT_MAX_FILE_SIZE (((u64)ULONG_MAX + 1) << PAGE_SHIFT)
/*
 * The warning threshold is 5/8th of the MAX_LFS_FILESIZE that limits the logical
 * addresses of extents.
 *
 * For 4K page size it's about 10T, for 64K it's 160T.
 */
#define BTRFS_32BIT_EARLY_WARN_THRESHOLD (BTRFS_32BIT_MAX_FILE_SIZE * 5 / 8)
void btrfs_warn_32bit_limit(struct btrfs_fs_info *fs_info);
void btrfs_err_32bit_limit(struct btrfs_fs_info *fs_info);
#endif

/*
 * Get the correct offset inside the page of extent buffer.
 *
 * @eb:		target extent buffer
 * @start:	offset inside the extent buffer
 *
 * Will handle both sectorsize == PAGE_SIZE and sectorsize < PAGE_SIZE cases.
 */
static inline size_t get_eb_offset_in_page(const struct extent_buffer *eb,
					   unsigned long offset)
{
	/*
	 * For sectorsize == PAGE_SIZE case, eb->start will always be aligned
	 * to PAGE_SIZE, thus adding it won't cause any difference.
	 *
	 * For sectorsize < PAGE_SIZE, we must only read the data that belongs
	 * to the eb, thus we have to take the eb->start into consideration.
	 */
	return offset_in_page(offset + eb->start);
}

static inline unsigned long get_eb_page_index(unsigned long offset)
{
	/*
	 * For sectorsize == PAGE_SIZE case, plain >> PAGE_SHIFT is enough.
	 *
	 * For sectorsize < PAGE_SIZE case, we only support 64K PAGE_SIZE,
	 * and have ensured that all tree blocks are contained in one page,
	 * thus we always get index == 0.
	 */
	return offset >> PAGE_SHIFT;
}
>>>>>>> 7d2a07b7

/*
 * Use that for functions that are conditionally exported for sanity tests but
 * otherwise static
 */
#ifndef CONFIG_BTRFS_FS_RUN_SANITY_TESTS
#define EXPORT_FOR_TESTS static
#else
#define EXPORT_FOR_TESTS
#endif

__cold
static inline void btrfs_print_v0_err(struct btrfs_fs_info *fs_info)
{
	btrfs_err(fs_info,
"Unsupported V0 extent filesystem detected. Aborting. Please re-create your filesystem with a newer kernel");
}

__printf(5, 6)
__cold
void __btrfs_handle_fs_error(struct btrfs_fs_info *fs_info, const char *function,
		     unsigned int line, int errno, const char *fmt, ...);

const char * __attribute_const__ btrfs_decode_error(int errno);

__cold
void __btrfs_abort_transaction(struct btrfs_trans_handle *trans,
			       const char *function,
			       unsigned int line, int errno);

/*
 * Call btrfs_abort_transaction as early as possible when an error condition is
 * detected, that way the exact line number is reported.
 */
#define btrfs_abort_transaction(trans, errno)		\
do {								\
	/* Report first abort since mount */			\
	if (!test_and_set_bit(BTRFS_FS_STATE_TRANS_ABORTED,	\
			&((trans)->fs_info->fs_state))) {	\
		if ((errno) != -EIO && (errno) != -EROFS) {		\
			WARN(1, KERN_DEBUG				\
			"BTRFS: Transaction aborted (error %d)\n",	\
			(errno));					\
		} else {						\
			btrfs_debug((trans)->fs_info,			\
				    "Transaction aborted (error %d)", \
				  (errno));			\
		}						\
	}							\
	__btrfs_abort_transaction((trans), __func__,		\
				  __LINE__, (errno));		\
} while (0)

#define btrfs_handle_fs_error(fs_info, errno, fmt, args...)		\
do {								\
	__btrfs_handle_fs_error((fs_info), __func__, __LINE__,	\
			  (errno), fmt, ##args);		\
} while (0)

__printf(5, 6)
__cold
void __btrfs_panic(struct btrfs_fs_info *fs_info, const char *function,
		   unsigned int line, int errno, const char *fmt, ...);
/*
 * If BTRFS_MOUNT_PANIC_ON_FATAL_ERROR is in mount_opt, __btrfs_panic
 * will panic().  Otherwise we BUG() here.
 */
#define btrfs_panic(fs_info, errno, fmt, args...)			\
do {									\
	__btrfs_panic(fs_info, __func__, __LINE__, errno, fmt, ##args);	\
	BUG();								\
} while (0)


/* compatibility and incompatibility defines */

#define btrfs_set_fs_incompat(__fs_info, opt) \
	__btrfs_set_fs_incompat((__fs_info), BTRFS_FEATURE_INCOMPAT_##opt, \
				#opt)

static inline void __btrfs_set_fs_incompat(struct btrfs_fs_info *fs_info,
					   u64 flag, const char* name)
{
	struct btrfs_super_block *disk_super;
	u64 features;

	disk_super = fs_info->super_copy;
	features = btrfs_super_incompat_flags(disk_super);
	if (!(features & flag)) {
		spin_lock(&fs_info->super_lock);
		features = btrfs_super_incompat_flags(disk_super);
		if (!(features & flag)) {
			features |= flag;
			btrfs_set_super_incompat_flags(disk_super, features);
			btrfs_info(fs_info,
				"setting incompat feature flag for %s (0x%llx)",
				name, flag);
		}
		spin_unlock(&fs_info->super_lock);
	}
}

#define btrfs_clear_fs_incompat(__fs_info, opt) \
	__btrfs_clear_fs_incompat((__fs_info), BTRFS_FEATURE_INCOMPAT_##opt, \
				  #opt)

static inline void __btrfs_clear_fs_incompat(struct btrfs_fs_info *fs_info,
					     u64 flag, const char* name)
{
	struct btrfs_super_block *disk_super;
	u64 features;

	disk_super = fs_info->super_copy;
	features = btrfs_super_incompat_flags(disk_super);
	if (features & flag) {
		spin_lock(&fs_info->super_lock);
		features = btrfs_super_incompat_flags(disk_super);
		if (features & flag) {
			features &= ~flag;
			btrfs_set_super_incompat_flags(disk_super, features);
			btrfs_info(fs_info,
				"clearing incompat feature flag for %s (0x%llx)",
				name, flag);
		}
		spin_unlock(&fs_info->super_lock);
	}
}

#define btrfs_fs_incompat(fs_info, opt) \
	__btrfs_fs_incompat((fs_info), BTRFS_FEATURE_INCOMPAT_##opt)

static inline bool __btrfs_fs_incompat(struct btrfs_fs_info *fs_info, u64 flag)
{
	struct btrfs_super_block *disk_super;
	disk_super = fs_info->super_copy;
	return !!(btrfs_super_incompat_flags(disk_super) & flag);
}

#define btrfs_set_fs_compat_ro(__fs_info, opt) \
	__btrfs_set_fs_compat_ro((__fs_info), BTRFS_FEATURE_COMPAT_RO_##opt, \
				 #opt)

static inline void __btrfs_set_fs_compat_ro(struct btrfs_fs_info *fs_info,
					    u64 flag, const char *name)
{
	struct btrfs_super_block *disk_super;
	u64 features;

	disk_super = fs_info->super_copy;
	features = btrfs_super_compat_ro_flags(disk_super);
	if (!(features & flag)) {
		spin_lock(&fs_info->super_lock);
		features = btrfs_super_compat_ro_flags(disk_super);
		if (!(features & flag)) {
			features |= flag;
			btrfs_set_super_compat_ro_flags(disk_super, features);
			btrfs_info(fs_info,
				"setting compat-ro feature flag for %s (0x%llx)",
				name, flag);
		}
		spin_unlock(&fs_info->super_lock);
	}
}

#define btrfs_clear_fs_compat_ro(__fs_info, opt) \
	__btrfs_clear_fs_compat_ro((__fs_info), BTRFS_FEATURE_COMPAT_RO_##opt, \
				   #opt)

static inline void __btrfs_clear_fs_compat_ro(struct btrfs_fs_info *fs_info,
					      u64 flag, const char *name)
{
	struct btrfs_super_block *disk_super;
	u64 features;

	disk_super = fs_info->super_copy;
	features = btrfs_super_compat_ro_flags(disk_super);
	if (features & flag) {
		spin_lock(&fs_info->super_lock);
		features = btrfs_super_compat_ro_flags(disk_super);
		if (features & flag) {
			features &= ~flag;
			btrfs_set_super_compat_ro_flags(disk_super, features);
			btrfs_info(fs_info,
				"clearing compat-ro feature flag for %s (0x%llx)",
				name, flag);
		}
		spin_unlock(&fs_info->super_lock);
	}
}

#define btrfs_fs_compat_ro(fs_info, opt) \
	__btrfs_fs_compat_ro((fs_info), BTRFS_FEATURE_COMPAT_RO_##opt)

static inline int __btrfs_fs_compat_ro(struct btrfs_fs_info *fs_info, u64 flag)
{
	struct btrfs_super_block *disk_super;
	disk_super = fs_info->super_copy;
	return !!(btrfs_super_compat_ro_flags(disk_super) & flag);
}

/* acl.c */
#ifdef CONFIG_BTRFS_FS_POSIX_ACL
struct posix_acl *btrfs_get_acl(struct inode *inode, int type);
int btrfs_set_acl(struct user_namespace *mnt_userns, struct inode *inode,
		  struct posix_acl *acl, int type);
int btrfs_init_acl(struct btrfs_trans_handle *trans,
		   struct inode *inode, struct inode *dir);
#else
#define btrfs_get_acl NULL
#define btrfs_set_acl NULL
static inline int btrfs_init_acl(struct btrfs_trans_handle *trans,
				 struct inode *inode, struct inode *dir)
{
	return 0;
}
#endif

/* relocation.c */
int btrfs_relocate_block_group(struct btrfs_fs_info *fs_info, u64 group_start);
int btrfs_init_reloc_root(struct btrfs_trans_handle *trans,
			  struct btrfs_root *root);
int btrfs_update_reloc_root(struct btrfs_trans_handle *trans,
			    struct btrfs_root *root);
int btrfs_recover_relocation(struct btrfs_root *root);
int btrfs_reloc_clone_csums(struct btrfs_inode *inode, u64 file_pos, u64 len);
int btrfs_reloc_cow_block(struct btrfs_trans_handle *trans,
			  struct btrfs_root *root, struct extent_buffer *buf,
			  struct extent_buffer *cow);
void btrfs_reloc_pre_snapshot(struct btrfs_pending_snapshot *pending,
			      u64 *bytes_to_reserve);
int btrfs_reloc_post_snapshot(struct btrfs_trans_handle *trans,
			      struct btrfs_pending_snapshot *pending);
int btrfs_should_cancel_balance(struct btrfs_fs_info *fs_info);
<<<<<<< HEAD
=======
struct btrfs_root *find_reloc_root(struct btrfs_fs_info *fs_info,
				   u64 bytenr);
int btrfs_should_ignore_reloc_root(struct btrfs_root *root);
>>>>>>> 7d2a07b7

/* scrub.c */
int btrfs_scrub_dev(struct btrfs_fs_info *fs_info, u64 devid, u64 start,
		    u64 end, struct btrfs_scrub_progress *progress,
		    int readonly, int is_dev_replace);
void btrfs_scrub_pause(struct btrfs_fs_info *fs_info);
void btrfs_scrub_continue(struct btrfs_fs_info *fs_info);
int btrfs_scrub_cancel(struct btrfs_fs_info *info);
int btrfs_scrub_cancel_dev(struct btrfs_device *dev);
int btrfs_scrub_progress(struct btrfs_fs_info *fs_info, u64 devid,
			 struct btrfs_scrub_progress *progress);
static inline void btrfs_init_full_stripe_locks_tree(
			struct btrfs_full_stripe_locks_tree *locks_root)
{
	locks_root->root = RB_ROOT;
	mutex_init(&locks_root->lock);
}

/* dev-replace.c */
void btrfs_bio_counter_inc_blocked(struct btrfs_fs_info *fs_info);
void btrfs_bio_counter_inc_noblocked(struct btrfs_fs_info *fs_info);
void btrfs_bio_counter_sub(struct btrfs_fs_info *fs_info, s64 amount);

static inline void btrfs_bio_counter_dec(struct btrfs_fs_info *fs_info)
{
	btrfs_bio_counter_sub(fs_info, 1);
}

/* reada.c */
struct reada_control {
	struct btrfs_fs_info	*fs_info;		/* tree to prefetch */
	struct btrfs_key	key_start;
	struct btrfs_key	key_end;	/* exclusive */
	atomic_t		elems;
	struct kref		refcnt;
	wait_queue_head_t	wait;
};
struct reada_control *btrfs_reada_add(struct btrfs_root *root,
			      struct btrfs_key *start, struct btrfs_key *end);
int btrfs_reada_wait(void *handle);
void btrfs_reada_detach(void *handle);
int btree_readahead_hook(struct extent_buffer *eb, int err);
void btrfs_reada_remove_dev(struct btrfs_device *dev);
void btrfs_reada_undo_remove_dev(struct btrfs_device *dev);

static inline int is_fstree(u64 rootid)
{
	if (rootid == BTRFS_FS_TREE_OBJECTID ||
	    ((s64)rootid >= (s64)BTRFS_FIRST_FREE_OBJECTID &&
	      !btrfs_qgroup_level(rootid)))
		return 1;
	return 0;
}

static inline int btrfs_defrag_cancelled(struct btrfs_fs_info *fs_info)
{
	return signal_pending(current);
}

/* Sanity test specific functions */
#ifdef CONFIG_BTRFS_FS_RUN_SANITY_TESTS
void btrfs_test_destroy_inode(struct inode *inode);
static inline int btrfs_is_testing(struct btrfs_fs_info *fs_info)
{
	return test_bit(BTRFS_FS_STATE_DUMMY_FS_INFO, &fs_info->fs_state);
}
#else
static inline int btrfs_is_testing(struct btrfs_fs_info *fs_info)
{
	return 0;
}
#endif

<<<<<<< HEAD
/*
 * Module parameter
 */
DECLARE_SUSE_UNSUPPORTED_FEATURE(btrfs)
#define btrfs_allow_unsupported btrfs_allow_unsupported()

static inline void cond_wake_up(struct wait_queue_head *wq)
=======
static inline bool btrfs_is_zoned(const struct btrfs_fs_info *fs_info)
>>>>>>> 7d2a07b7
{
	return fs_info->zoned != 0;
}

/*
 * We use page status Private2 to indicate there is an ordered extent with
 * unfinished IO.
 *
 * Rename the Private2 accessors to Ordered, to improve readability.
 */
#define PageOrdered(page)		PagePrivate2(page)
#define SetPageOrdered(page)		SetPagePrivate2(page)
#define ClearPageOrdered(page)		ClearPagePrivate2(page)

#endif<|MERGE_RESOLUTION|>--- conflicted
+++ resolved
@@ -27,11 +27,7 @@
 #include <linux/dynamic_debug.h>
 #include <linux/refcount.h>
 #include <linux/crc32c.h>
-<<<<<<< HEAD
-#include <linux/unsupported-feature.h>
-=======
 #include <linux/iomap.h>
->>>>>>> 7d2a07b7
 #include "extent-io-tree.h"
 #include "extent_io.h"
 #include "extent_map.h"
@@ -467,23 +463,6 @@
 	BTRFS_CACHE_ERROR,
 };
 
-<<<<<<< HEAD
-struct btrfs_io_ctl {
-	void *cur, *orig;
-	struct page *page;
-	struct page **pages;
-	struct btrfs_fs_info *fs_info;
-	struct inode *inode;
-	unsigned long size;
-	int index;
-	int num_pages;
-	int entries;
-	int bitmaps;
-	unsigned check_crcs:1;
-};
-
-=======
->>>>>>> 7d2a07b7
 /*
  * Tree to record all locked full stripes of a RAID5/6 block group
  */
@@ -492,12 +471,6 @@
 	struct mutex lock;
 };
 
-<<<<<<< HEAD
-/* delayed seq elem */
-struct seq_list {
-	struct list_head list;
-	u64 seq;
-=======
 /* Discard control. */
 /*
  * Async discard uses multiple lists to differentiate the discard filter
@@ -527,7 +500,6 @@
 	u64 discard_extent_bytes;
 	u64 discard_bitmap_bytes;
 	atomic64_t discard_bytes_saved;
->>>>>>> 7d2a07b7
 };
 
 enum btrfs_orphan_cleanup_state {
@@ -640,19 +612,6 @@
 	BTRFS_EXCLOP_SWAP_ACTIVATE,
 };
 
-/*
- * Exclusive operations (device replace, resize, device add/remove, balance)
- */
-enum btrfs_exclusive_operation {
-	BTRFS_EXCLOP_NONE,
-	BTRFS_EXCLOP_BALANCE,
-	BTRFS_EXCLOP_DEV_ADD,
-	BTRFS_EXCLOP_DEV_REMOVE,
-	BTRFS_EXCLOP_DEV_REPLACE,
-	BTRFS_EXCLOP_RESIZE,
-	BTRFS_EXCLOP_SWAP_ACTIVATE,
-};
-
 struct btrfs_fs_info {
 	u8 chunk_tree_uuid[BTRFS_UUID_SIZE];
 	unsigned long flags;
@@ -1041,10 +1000,6 @@
 	 */
 	int send_in_progress;
 
-<<<<<<< HEAD
-	/* Type of exclusive operation running */
-	unsigned long exclusive_operation;
-=======
 	/* Type of exclusive operation running, protected by super_lock */
 	enum btrfs_exclusive_operation exclusive_operation;
 
@@ -1062,7 +1017,6 @@
 	struct mutex zoned_meta_io_lock;
 	spinlock_t treelog_bg_lock;
 	u64 treelog_bg;
->>>>>>> 7d2a07b7
 
 #ifdef CONFIG_BTRFS_FS_REF_VERIFY
 	spinlock_t ref_verify_lock;
@@ -1070,11 +1024,8 @@
 #endif
 
 #ifdef CONFIG_BTRFS_DEBUG
-<<<<<<< HEAD
-=======
 	struct kobject *debug_kobj;
 	struct kobject *discard_debug_kobj;
->>>>>>> 7d2a07b7
 	struct list_head allocated_roots;
 
 	spinlock_t eb_leak_lock;
@@ -1137,11 +1088,8 @@
 	BTRFS_ROOT_DEAD_RELOC_TREE,
 	/* Mark dead root stored on device whose cleanup needs to be resumed */
 	BTRFS_ROOT_DEAD_TREE,
-<<<<<<< HEAD
-=======
 	/* The root has a log tree. Used for subvolume roots and the tree root. */
 	BTRFS_ROOT_HAS_LOG_TREE,
->>>>>>> 7d2a07b7
 	/* Qgroup flushing is in progress */
 	BTRFS_ROOT_QGROUP_FLUSHING,
 };
@@ -1223,8 +1171,11 @@
 	 * protected by inode_lock
 	 */
 	struct radix_tree_root delayed_nodes_tree;
-
-	struct super_block_dev sbdev;
+	/*
+	 * right now this just gets used so that a root has its own devid
+	 * for stat.  It may be used for more later
+	 */
+	dev_t anon_dev;
 
 	spinlock_t root_item_lock;
 	refcount_t refs;
@@ -1332,8 +1283,6 @@
 	 * one.
 	 */
 	int insertions;
-<<<<<<< HEAD
-=======
 };
 
 /* Arguments for btrfs_drop_extents() */
@@ -1391,7 +1340,6 @@
 	 * false it has returned with the path released.
 	 */
 	bool extent_inserted;
->>>>>>> 7d2a07b7
 };
 
 struct btrfs_file_private {
@@ -1490,11 +1438,7 @@
 	if (btrfs_test_opt(fs_info, opt))				\
 		btrfs_info(fs_info, fmt, ##args);			\
 	btrfs_clear_opt(fs_info->mount_opt, opt);			\
-<<<<<<< HEAD
-}
-=======
 } while (0)
->>>>>>> 7d2a07b7
 
 /*
  * Requests for changes that need to be done during transaction commit.
@@ -2703,12 +2647,9 @@
 {
 	const u64 num_csums = csum_bytes >> fs_info->sectorsize_bits;
 
-<<<<<<< HEAD
-=======
 	return DIV_ROUND_UP_ULL(num_csums, fs_info->csums_per_leaf);
 }
 
->>>>>>> 7d2a07b7
 /*
  * Use this if we would be adding new items, as we could split nodes as we cow
  * down the tree.
@@ -2747,11 +2688,7 @@
 				    u64 bytenr, u64 num_bytes);
 int btrfs_exclude_logged_extents(struct extent_buffer *eb);
 int btrfs_cross_ref_exist(struct btrfs_root *root,
-<<<<<<< HEAD
-			  u64 objectid, u64 offset, u64 bytenr);
-=======
 			  u64 objectid, u64 offset, u64 bytenr, bool strict);
->>>>>>> 7d2a07b7
 struct extent_buffer *btrfs_alloc_tree_block(struct btrfs_trans_handle *trans,
 					     struct btrfs_root *root,
 					     u64 parent, u64 root_objectid,
@@ -2790,11 +2727,6 @@
 int btrfs_inc_extent_ref(struct btrfs_trans_handle *trans,
 			 struct btrfs_ref *generic_ref);
 
-<<<<<<< HEAD
-int btrfs_extent_readonly(struct btrfs_fs_info *fs_info, u64 bytenr);
-int btrfs_can_relocate(struct btrfs_fs_info *fs_info, u64 bytenr);
-=======
->>>>>>> 7d2a07b7
 void btrfs_clear_space_info_full(struct btrfs_fs_info *info);
 
 /*
@@ -2812,10 +2744,6 @@
 	 * - Allocating a new chunk
 	 */
 	BTRFS_RESERVE_FLUSH_LIMIT,
-<<<<<<< HEAD
-	BTRFS_RESERVE_FLUSH_EVICT,
-	BTRFS_RESERVE_FLUSH_ALL,
-=======
 
 	/*
 	 * Flush space by:
@@ -2843,7 +2771,6 @@
 	 *
 	 * Can be interrupted by a fatal signal.
 	 */
->>>>>>> 7d2a07b7
 	BTRFS_RESERVE_FLUSH_ALL_STEAL,
 };
 
@@ -3028,15 +2955,6 @@
 {
 	sb->s_flags |= SB_RDONLY;
 	set_bit(BTRFS_FS_STATE_RO, &btrfs_sb(sb)->fs_state);
-<<<<<<< HEAD
-}
-
-static inline void btrfs_clear_sb_rdonly(struct super_block *sb)
-{
-	sb->s_flags &= ~SB_RDONLY;
-	clear_bit(BTRFS_FS_STATE_RO, &btrfs_sb(sb)->fs_state);
-=======
->>>>>>> 7d2a07b7
 }
 
 static inline void btrfs_clear_sb_rdonly(struct super_block *sb)
@@ -3159,14 +3077,7 @@
 struct btrfs_dio_private;
 int btrfs_del_csums(struct btrfs_trans_handle *trans,
 		    struct btrfs_root *root, u64 bytenr, u64 len);
-<<<<<<< HEAD
-blk_status_t btrfs_lookup_bio_sums(struct inode *inode, struct bio *bio,
-				   u8 *dst);
-blk_status_t btrfs_lookup_bio_sums_dio(struct inode *inode, struct bio *bio,
-			      u64 logical_offset);
-=======
 blk_status_t btrfs_lookup_bio_sums(struct inode *inode, struct bio *bio, u8 *dst);
->>>>>>> 7d2a07b7
 int btrfs_insert_file_extent(struct btrfs_trans_handle *trans,
 			     struct btrfs_root *root,
 			     u64 objectid, u64 pos,
@@ -3193,11 +3104,7 @@
 					u64 len);
 int btrfs_inode_set_file_extent_range(struct btrfs_inode *inode, u64 start,
 				      u64 len);
-<<<<<<< HEAD
-void btrfs_inode_safe_disk_i_size_write(struct inode *inode, u64 new_i_size);
-=======
 void btrfs_inode_safe_disk_i_size_write(struct btrfs_inode *inode, u64 new_i_size);
->>>>>>> 7d2a07b7
 u64 btrfs_file_extent_end(const struct btrfs_path *path);
 
 /* inode.c */
@@ -3230,14 +3137,9 @@
 			       struct btrfs_inode *inode, u64 new_size,
 			       u32 min_type, u64 *extents_found);
 
-<<<<<<< HEAD
-int btrfs_start_delalloc_snapshot(struct btrfs_root *root);
-int btrfs_start_delalloc_roots(struct btrfs_fs_info *fs_info, int nr);
-=======
 int btrfs_start_delalloc_snapshot(struct btrfs_root *root, bool in_reclaim_context);
 int btrfs_start_delalloc_roots(struct btrfs_fs_info *fs_info, long nr,
 			       bool in_reclaim_context);
->>>>>>> 7d2a07b7
 int btrfs_set_extent_delalloc(struct btrfs_inode *inode, u64 start, u64 end,
 			      unsigned int extra_bits,
 			      struct extent_state **cached_state);
@@ -3265,16 +3167,9 @@
 int btrfs_drop_inode(struct inode *inode);
 int __init btrfs_init_cachep(void);
 void __cold btrfs_destroy_cachep(void);
-<<<<<<< HEAD
-struct inode *btrfs_iget_path(struct super_block *s, struct btrfs_key *location,
-			      struct btrfs_root *root, struct btrfs_path *path);
-struct inode *btrfs_iget(struct super_block *s, struct btrfs_key *location,
-			 struct btrfs_root *root);
-=======
 struct inode *btrfs_iget_path(struct super_block *s, u64 ino,
 			      struct btrfs_root *root, struct btrfs_path *path);
 struct inode *btrfs_iget(struct super_block *s, u64 ino, struct btrfs_root *root);
->>>>>>> 7d2a07b7
 struct extent_map *btrfs_get_extent(struct btrfs_inode *inode,
 				    struct page *page, size_t pg_offset,
 				    u64 start, u64 end);
@@ -3336,12 +3231,9 @@
 			       struct btrfs_ioctl_balance_args *bargs);
 bool btrfs_exclop_start(struct btrfs_fs_info *fs_info,
 			enum btrfs_exclusive_operation type);
-<<<<<<< HEAD
-=======
 bool btrfs_exclop_start_try_lock(struct btrfs_fs_info *fs_info,
 				 enum btrfs_exclusive_operation type);
 void btrfs_exclop_start_unlock(struct btrfs_fs_info *fs_info);
->>>>>>> 7d2a07b7
 void btrfs_exclop_finish(struct btrfs_fs_info *fs_info);
 
 /* file.c */
@@ -3356,18 +3248,11 @@
 			     int skip_pinned);
 extern const struct file_operations btrfs_file_operations;
 int btrfs_drop_extents(struct btrfs_trans_handle *trans,
-<<<<<<< HEAD
-		       struct btrfs_root *root, struct inode *inode, u64 start,
-		       u64 end, int drop_cache);
-int btrfs_replace_file_extents(struct inode *inode, struct btrfs_path *path,
-			   const u64 start, const u64 end,
-=======
 		       struct btrfs_root *root, struct btrfs_inode *inode,
 		       struct btrfs_drop_extents_args *args);
 int btrfs_replace_file_extents(struct btrfs_inode *inode,
 			   struct btrfs_path *path, const u64 start,
 			   const u64 end,
->>>>>>> 7d2a07b7
 			   struct btrfs_replace_extent_info *extent_info,
 			   struct btrfs_trans_handle **trans_out);
 int btrfs_mark_extent_written(struct btrfs_trans_handle *trans,
@@ -3377,14 +3262,9 @@
 		      size_t num_pages, loff_t pos, size_t write_bytes,
 		      struct extent_state **cached, bool noreserve);
 int btrfs_fdatawrite_range(struct inode *inode, loff_t start, loff_t end);
-<<<<<<< HEAD
-int btrfs_check_can_nocow(struct btrfs_inode *inode, loff_t pos,
-			  size_t *write_bytes, bool nowait);
-=======
 int btrfs_check_nocow_lock(struct btrfs_inode *inode, loff_t pos,
 			   size_t *write_bytes);
 void btrfs_check_nocow_unlock(struct btrfs_inode *inode);
->>>>>>> 7d2a07b7
 
 /* tree-defrag.c */
 int btrfs_defrag_leaves(struct btrfs_trans_handle *trans,
@@ -3549,17 +3429,6 @@
 {
 	pr_err("assertion failed: %s, in %s:%d\n", expr, file, line);
 	BUG();
-<<<<<<< HEAD
-}
-
-#define ASSERT(expr)						\
-	(likely(expr) ? (void)0 : assertfail(#expr, __FILE__, __LINE__))
-
-#else
-static inline void assertfail(const char *expr, const char* file, int line) { }
-#define ASSERT(expr)	(void)(expr)
-#endif
-=======
 }
 
 #define ASSERT(expr)						\
@@ -3615,7 +3484,6 @@
 	 */
 	return offset >> PAGE_SHIFT;
 }
->>>>>>> 7d2a07b7
 
 /*
  * Use that for functions that are conditionally exported for sanity tests but
@@ -3849,12 +3717,9 @@
 int btrfs_reloc_post_snapshot(struct btrfs_trans_handle *trans,
 			      struct btrfs_pending_snapshot *pending);
 int btrfs_should_cancel_balance(struct btrfs_fs_info *fs_info);
-<<<<<<< HEAD
-=======
 struct btrfs_root *find_reloc_root(struct btrfs_fs_info *fs_info,
 				   u64 bytenr);
 int btrfs_should_ignore_reloc_root(struct btrfs_root *root);
->>>>>>> 7d2a07b7
 
 /* scrub.c */
 int btrfs_scrub_dev(struct btrfs_fs_info *fs_info, u64 devid, u64 start,
@@ -3928,17 +3793,7 @@
 }
 #endif
 
-<<<<<<< HEAD
-/*
- * Module parameter
- */
-DECLARE_SUSE_UNSUPPORTED_FEATURE(btrfs)
-#define btrfs_allow_unsupported btrfs_allow_unsupported()
-
-static inline void cond_wake_up(struct wait_queue_head *wq)
-=======
 static inline bool btrfs_is_zoned(const struct btrfs_fs_info *fs_info)
->>>>>>> 7d2a07b7
 {
 	return fs_info->zoned != 0;
 }
