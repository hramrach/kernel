/*
 * Copyright (C) 2008 Oracle.  All rights reserved.
 *
 * This program is free software; you can redistribute it and/or
 * modify it under the terms of the GNU General Public
 * License v2 as published by the Free Software Foundation.
 *
 * This program is distributed in the hope that it will be useful,
 * but WITHOUT ANY WARRANTY; without even the implied warranty of
 * MERCHANTABILITY or FITNESS FOR A PARTICULAR PURPOSE.  See the GNU
 * General Public License for more details.
 *
 * You should have received a copy of the GNU General Public
 * License along with this program; if not, write to the
 * Free Software Foundation, Inc., 59 Temple Place - Suite 330,
 * Boston, MA 021110-1307, USA.
 */

#include <linux/sched.h>
#include <linux/slab.h>
#include <linux/blkdev.h>
#include <linux/list_sort.h>
#include <linux/iversion.h>
#include "tree-log.h"
#include "disk-io.h"
#include "locking.h"
#include "print-tree.h"
#include "backref.h"
#include "hash.h"
#include "compression.h"
#include "qgroup.h"
#include "inode-map.h"

/* magic values for the inode_only field in btrfs_log_inode:
 *
 * LOG_INODE_ALL means to log everything
 * LOG_INODE_EXISTS means to log just enough to recreate the inode
 * during log replay
 */
#define LOG_INODE_ALL 0
#define LOG_INODE_EXISTS 1
#define LOG_OTHER_INODE 2
#define LOG_OTHER_INODE_ALL 3

/*
 * directory trouble cases
 *
 * 1) on rename or unlink, if the inode being unlinked isn't in the fsync
 * log, we must force a full commit before doing an fsync of the directory
 * where the unlink was done.
 * ---> record transid of last unlink/rename per directory
 *
 * mkdir foo/some_dir
 * normal commit
 * rename foo/some_dir foo2/some_dir
 * mkdir foo/some_dir
 * fsync foo/some_dir/some_file
 *
 * The fsync above will unlink the original some_dir without recording
 * it in its new location (foo2).  After a crash, some_dir will be gone
 * unless the fsync of some_file forces a full commit
 *
 * 2) we must log any new names for any file or dir that is in the fsync
 * log. ---> check inode while renaming/linking.
 *
 * 2a) we must log any new names for any file or dir during rename
 * when the directory they are being removed from was logged.
 * ---> check inode and old parent dir during rename
 *
 *  2a is actually the more important variant.  With the extra logging
 *  a crash might unlink the old name without recreating the new one
 *
 * 3) after a crash, we must go through any directories with a link count
 * of zero and redo the rm -rf
 *
 * mkdir f1/foo
 * normal commit
 * rm -rf f1/foo
 * fsync(f1)
 *
 * The directory f1 was fully removed from the FS, but fsync was never
 * called on f1, only its parent dir.  After a crash the rm -rf must
 * be replayed.  This must be able to recurse down the entire
 * directory tree.  The inode link count fixup code takes care of the
 * ugly details.
 */

/*
 * stages for the tree walking.  The first
 * stage (0) is to only pin down the blocks we find
 * the second stage (1) is to make sure that all the inodes
 * we find in the log are created in the subvolume.
 *
 * The last stage is to deal with directories and links and extents
 * and all the other fun semantics
 */
#define LOG_WALK_PIN_ONLY 0
#define LOG_WALK_REPLAY_INODES 1
#define LOG_WALK_REPLAY_DIR_INDEX 2
#define LOG_WALK_REPLAY_ALL 3

static int btrfs_log_inode(struct btrfs_trans_handle *trans,
			   struct btrfs_root *root, struct btrfs_inode *inode,
			   int inode_only,
			   const loff_t start,
			   const loff_t end,
			   struct btrfs_log_ctx *ctx);
static int link_to_fixup_dir(struct btrfs_trans_handle *trans,
			     struct btrfs_root *root,
			     struct btrfs_path *path, u64 objectid);
static noinline int replay_dir_deletes(struct btrfs_trans_handle *trans,
				       struct btrfs_root *root,
				       struct btrfs_root *log,
				       struct btrfs_path *path,
				       u64 dirid, int del_all);

/*
 * tree logging is a special write ahead log used to make sure that
 * fsyncs and O_SYNCs can happen without doing full tree commits.
 *
 * Full tree commits are expensive because they require commonly
 * modified blocks to be recowed, creating many dirty pages in the
 * extent tree an 4x-6x higher write load than ext3.
 *
 * Instead of doing a tree commit on every fsync, we use the
 * key ranges and transaction ids to find items for a given file or directory
 * that have changed in this transaction.  Those items are copied into
 * a special tree (one per subvolume root), that tree is written to disk
 * and then the fsync is considered complete.
 *
 * After a crash, items are copied out of the log-tree back into the
 * subvolume tree.  Any file data extents found are recorded in the extent
 * allocation tree, and the log-tree freed.
 *
 * The log tree is read three times, once to pin down all the extents it is
 * using in ram and once, once to create all the inodes logged in the tree
 * and once to do all the other items.
 */

/*
 * start a sub transaction and setup the log tree
 * this increments the log tree writer count to make the people
 * syncing the tree wait for us to finish
 */
static int start_log_trans(struct btrfs_trans_handle *trans,
			   struct btrfs_root *root,
			   struct btrfs_log_ctx *ctx)
{
	struct btrfs_fs_info *fs_info = root->fs_info;
	int ret = 0;

	mutex_lock(&root->log_mutex);

	if (root->log_root) {
		if (btrfs_need_log_full_commit(fs_info, trans)) {
			ret = -EAGAIN;
			goto out;
		}

		if (!root->log_start_pid) {
			clear_bit(BTRFS_ROOT_MULTI_LOG_TASKS, &root->state);
			root->log_start_pid = current->pid;
		} else if (root->log_start_pid != current->pid) {
			set_bit(BTRFS_ROOT_MULTI_LOG_TASKS, &root->state);
		}
	} else {
		mutex_lock(&fs_info->tree_log_mutex);
		if (!fs_info->log_root_tree)
			ret = btrfs_init_log_root_tree(trans, fs_info);
		mutex_unlock(&fs_info->tree_log_mutex);
		if (ret)
			goto out;

		ret = btrfs_add_log_tree(trans, root);
		if (ret)
			goto out;

		clear_bit(BTRFS_ROOT_MULTI_LOG_TASKS, &root->state);
		root->log_start_pid = current->pid;
	}

	atomic_inc(&root->log_batch);
	atomic_inc(&root->log_writers);
	if (ctx) {
		int index = root->log_transid % 2;
		list_add_tail(&ctx->list, &root->log_ctxs[index]);
		ctx->log_transid = root->log_transid;
	}

out:
	mutex_unlock(&root->log_mutex);
	return ret;
}

/*
 * returns 0 if there was a log transaction running and we were able
 * to join, or returns -ENOENT if there were not transactions
 * in progress
 */
static int join_running_log_trans(struct btrfs_root *root)
{
	int ret = -ENOENT;

	smp_mb();
	if (!root->log_root)
		return -ENOENT;

	mutex_lock(&root->log_mutex);
	if (root->log_root) {
		ret = 0;
		atomic_inc(&root->log_writers);
	}
	mutex_unlock(&root->log_mutex);
	return ret;
}

/*
 * This either makes the current running log transaction wait
 * until you call btrfs_end_log_trans() or it makes any future
 * log transactions wait until you call btrfs_end_log_trans()
 */
int btrfs_pin_log_trans(struct btrfs_root *root)
{
	int ret = -ENOENT;

	mutex_lock(&root->log_mutex);
	atomic_inc(&root->log_writers);
	mutex_unlock(&root->log_mutex);
	return ret;
}

/*
 * indicate we're done making changes to the log tree
 * and wake up anyone waiting to do a sync
 */
void btrfs_end_log_trans(struct btrfs_root *root)
{
	if (atomic_dec_and_test(&root->log_writers)) {
		/*
		 * Implicit memory barrier after atomic_dec_and_test
		 */
		if (waitqueue_active(&root->log_writer_wait))
			wake_up(&root->log_writer_wait);
	}
}


/*
 * the walk control struct is used to pass state down the chain when
 * processing the log tree.  The stage field tells us which part
 * of the log tree processing we are currently doing.  The others
 * are state fields used for that specific part
 */
struct walk_control {
	/* should we free the extent on disk when done?  This is used
	 * at transaction commit time while freeing a log tree
	 */
	int free;

	/* should we write out the extent buffer?  This is used
	 * while flushing the log tree to disk during a sync
	 */
	int write;

	/* should we wait for the extent buffer io to finish?  Also used
	 * while flushing the log tree to disk for a sync
	 */
	int wait;

	/* pin only walk, we record which extents on disk belong to the
	 * log trees
	 */
	int pin;

	/* what stage of the replay code we're currently in */
	int stage;

	/*
	 * Ignore any items from the inode currently being processed. Needs
	 * to be set every time we find a BTRFS_INODE_ITEM_KEY and we are in
	 * the LOG_WALK_REPLAY_INODES stage.
	 */
	bool ignore_cur_inode;

	/* the root we are currently replaying */
	struct btrfs_root *replay_dest;

	/* the trans handle for the current replay */
	struct btrfs_trans_handle *trans;

	/* the function that gets used to process blocks we find in the
	 * tree.  Note the extent_buffer might not be up to date when it is
	 * passed in, and it must be checked or read if you need the data
	 * inside it
	 */
	int (*process_func)(struct btrfs_root *log, struct extent_buffer *eb,
			    struct walk_control *wc, u64 gen, int level);
};

/*
 * process_func used to pin down extents, write them or wait on them
 */
static int process_one_buffer(struct btrfs_root *log,
			      struct extent_buffer *eb,
			      struct walk_control *wc, u64 gen, int level)
{
	struct btrfs_fs_info *fs_info = log->fs_info;
	int ret = 0;

	/*
	 * If this fs is mixed then we need to be able to process the leaves to
	 * pin down any logged extents, so we have to read the block.
	 */
	if (btrfs_fs_incompat(fs_info, MIXED_GROUPS)) {
		ret = btrfs_read_buffer(eb, gen, level, NULL);
		if (ret)
			return ret;
	}

	if (wc->pin)
		ret = btrfs_pin_extent_for_log_replay(fs_info, eb->start,
						      eb->len);

	if (!ret && btrfs_buffer_uptodate(eb, gen, 0)) {
		if (wc->pin && btrfs_header_level(eb) == 0)
			ret = btrfs_exclude_logged_extents(fs_info, eb);
		if (wc->write)
			btrfs_write_tree_block(eb);
		if (wc->wait)
			btrfs_wait_tree_block_writeback(eb);
	}
	return ret;
}

/*
 * Item overwrite used by replay and tree logging.  eb, slot and key all refer
 * to the src data we are copying out.
 *
 * root is the tree we are copying into, and path is a scratch
 * path for use in this function (it should be released on entry and
 * will be released on exit).
 *
 * If the key is already in the destination tree the existing item is
 * overwritten.  If the existing item isn't big enough, it is extended.
 * If it is too large, it is truncated.
 *
 * If the key isn't in the destination yet, a new item is inserted.
 */
static noinline int overwrite_item(struct btrfs_trans_handle *trans,
				   struct btrfs_root *root,
				   struct btrfs_path *path,
				   struct extent_buffer *eb, int slot,
				   struct btrfs_key *key)
{
	struct btrfs_fs_info *fs_info = root->fs_info;
	int ret;
	u32 item_size;
	u64 saved_i_size = 0;
	int save_old_i_size = 0;
	unsigned long src_ptr;
	unsigned long dst_ptr;
	int overwrite_root = 0;
	bool inode_item = key->type == BTRFS_INODE_ITEM_KEY;

	if (root->root_key.objectid != BTRFS_TREE_LOG_OBJECTID)
		overwrite_root = 1;

	item_size = btrfs_item_size_nr(eb, slot);
	src_ptr = btrfs_item_ptr_offset(eb, slot);

	/* look for the key in the destination tree */
	ret = btrfs_search_slot(NULL, root, key, path, 0, 0);
	if (ret < 0)
		return ret;

	if (ret == 0) {
		char *src_copy;
		char *dst_copy;
		u32 dst_size = btrfs_item_size_nr(path->nodes[0],
						  path->slots[0]);
		if (dst_size != item_size)
			goto insert;

		if (item_size == 0) {
			btrfs_release_path(path);
			return 0;
		}
		dst_copy = kmalloc(item_size, GFP_NOFS);
		src_copy = kmalloc(item_size, GFP_NOFS);
		if (!dst_copy || !src_copy) {
			btrfs_release_path(path);
			kfree(dst_copy);
			kfree(src_copy);
			return -ENOMEM;
		}

		read_extent_buffer(eb, src_copy, src_ptr, item_size);

		dst_ptr = btrfs_item_ptr_offset(path->nodes[0], path->slots[0]);
		read_extent_buffer(path->nodes[0], dst_copy, dst_ptr,
				   item_size);
		ret = memcmp(dst_copy, src_copy, item_size);

		kfree(dst_copy);
		kfree(src_copy);
		/*
		 * they have the same contents, just return, this saves
		 * us from cowing blocks in the destination tree and doing
		 * extra writes that may not have been done by a previous
		 * sync
		 */
		if (ret == 0) {
			btrfs_release_path(path);
			return 0;
		}

		/*
		 * We need to load the old nbytes into the inode so when we
		 * replay the extents we've logged we get the right nbytes.
		 */
		if (inode_item) {
			struct btrfs_inode_item *item;
			u64 nbytes;
			u32 mode;

			item = btrfs_item_ptr(path->nodes[0], path->slots[0],
					      struct btrfs_inode_item);
			nbytes = btrfs_inode_nbytes(path->nodes[0], item);
			item = btrfs_item_ptr(eb, slot,
					      struct btrfs_inode_item);
			btrfs_set_inode_nbytes(eb, item, nbytes);

			/*
			 * If this is a directory we need to reset the i_size to
			 * 0 so that we can set it up properly when replaying
			 * the rest of the items in this log.
			 */
			mode = btrfs_inode_mode(eb, item);
			if (S_ISDIR(mode))
				btrfs_set_inode_size(eb, item, 0);
		}
	} else if (inode_item) {
		struct btrfs_inode_item *item;
		u32 mode;

		/*
		 * New inode, set nbytes to 0 so that the nbytes comes out
		 * properly when we replay the extents.
		 */
		item = btrfs_item_ptr(eb, slot, struct btrfs_inode_item);
		btrfs_set_inode_nbytes(eb, item, 0);

		/*
		 * If this is a directory we need to reset the i_size to 0 so
		 * that we can set it up properly when replaying the rest of
		 * the items in this log.
		 */
		mode = btrfs_inode_mode(eb, item);
		if (S_ISDIR(mode))
			btrfs_set_inode_size(eb, item, 0);
	}
insert:
	btrfs_release_path(path);
	/* try to insert the key into the destination tree */
	path->skip_release_on_error = 1;
	ret = btrfs_insert_empty_item(trans, root, path,
				      key, item_size);
	path->skip_release_on_error = 0;

	/* make sure any existing item is the correct size */
	if (ret == -EEXIST || ret == -EOVERFLOW) {
		u32 found_size;
		found_size = btrfs_item_size_nr(path->nodes[0],
						path->slots[0]);
		if (found_size > item_size)
			btrfs_truncate_item(fs_info, path, item_size, 1);
		else if (found_size < item_size)
			btrfs_extend_item(fs_info, path,
					  item_size - found_size);
	} else if (ret) {
		return ret;
	}
	dst_ptr = btrfs_item_ptr_offset(path->nodes[0],
					path->slots[0]);

	/* don't overwrite an existing inode if the generation number
	 * was logged as zero.  This is done when the tree logging code
	 * is just logging an inode to make sure it exists after recovery.
	 *
	 * Also, don't overwrite i_size on directories during replay.
	 * log replay inserts and removes directory items based on the
	 * state of the tree found in the subvolume, and i_size is modified
	 * as it goes
	 */
	if (key->type == BTRFS_INODE_ITEM_KEY && ret == -EEXIST) {
		struct btrfs_inode_item *src_item;
		struct btrfs_inode_item *dst_item;

		src_item = (struct btrfs_inode_item *)src_ptr;
		dst_item = (struct btrfs_inode_item *)dst_ptr;

		if (btrfs_inode_generation(eb, src_item) == 0) {
			struct extent_buffer *dst_eb = path->nodes[0];
			const u64 ino_size = btrfs_inode_size(eb, src_item);

			/*
			 * For regular files an ino_size == 0 is used only when
			 * logging that an inode exists, as part of a directory
			 * fsync, and the inode wasn't fsynced before. In this
			 * case don't set the size of the inode in the fs/subvol
			 * tree, otherwise we would be throwing valid data away.
			 */
			if (S_ISREG(btrfs_inode_mode(eb, src_item)) &&
			    S_ISREG(btrfs_inode_mode(dst_eb, dst_item)) &&
			    ino_size != 0) {
				struct btrfs_map_token token;

				btrfs_init_map_token(&token);
				btrfs_set_token_inode_size(dst_eb, dst_item,
							   ino_size, &token);
			}
			goto no_copy;
		}

		if (overwrite_root &&
		    S_ISDIR(btrfs_inode_mode(eb, src_item)) &&
		    S_ISDIR(btrfs_inode_mode(path->nodes[0], dst_item))) {
			save_old_i_size = 1;
			saved_i_size = btrfs_inode_size(path->nodes[0],
							dst_item);
		}
	}

	copy_extent_buffer(path->nodes[0], eb, dst_ptr,
			   src_ptr, item_size);

	if (save_old_i_size) {
		struct btrfs_inode_item *dst_item;
		dst_item = (struct btrfs_inode_item *)dst_ptr;
		btrfs_set_inode_size(path->nodes[0], dst_item, saved_i_size);
	}

	/* make sure the generation is filled in */
	if (key->type == BTRFS_INODE_ITEM_KEY) {
		struct btrfs_inode_item *dst_item;
		dst_item = (struct btrfs_inode_item *)dst_ptr;
		if (btrfs_inode_generation(path->nodes[0], dst_item) == 0) {
			btrfs_set_inode_generation(path->nodes[0], dst_item,
						   trans->transid);
		}
	}
no_copy:
	btrfs_mark_buffer_dirty(path->nodes[0]);
	btrfs_release_path(path);
	return 0;
}

/*
 * simple helper to read an inode off the disk from a given root
 * This can only be called for subvolume roots and not for the log
 */
static noinline struct inode *read_one_inode(struct btrfs_root *root,
					     u64 objectid)
{
	struct btrfs_key key;
	struct inode *inode;

	key.objectid = objectid;
	key.type = BTRFS_INODE_ITEM_KEY;
	key.offset = 0;
	inode = btrfs_iget(root->fs_info->sb, &key, root, NULL);
	if (IS_ERR(inode)) {
		inode = NULL;
	} else if (is_bad_inode(inode)) {
		iput(inode);
		inode = NULL;
	}
	return inode;
}

/* replays a single extent in 'eb' at 'slot' with 'key' into the
 * subvolume 'root'.  path is released on entry and should be released
 * on exit.
 *
 * extents in the log tree have not been allocated out of the extent
 * tree yet.  So, this completes the allocation, taking a reference
 * as required if the extent already exists or creating a new extent
 * if it isn't in the extent allocation tree yet.
 *
 * The extent is inserted into the file, dropping any existing extents
 * from the file that overlap the new one.
 */
static noinline int replay_one_extent(struct btrfs_trans_handle *trans,
				      struct btrfs_root *root,
				      struct btrfs_path *path,
				      struct extent_buffer *eb, int slot,
				      struct btrfs_key *key)
{
	struct btrfs_fs_info *fs_info = root->fs_info;
	int found_type;
	u64 extent_end;
	u64 start = key->offset;
	u64 nbytes = 0;
	struct btrfs_file_extent_item *item;
	struct inode *inode = NULL;
	unsigned long size;
	int ret = 0;

	item = btrfs_item_ptr(eb, slot, struct btrfs_file_extent_item);
	found_type = btrfs_file_extent_type(eb, item);

	if (found_type == BTRFS_FILE_EXTENT_REG ||
	    found_type == BTRFS_FILE_EXTENT_PREALLOC) {
		nbytes = btrfs_file_extent_num_bytes(eb, item);
		extent_end = start + nbytes;

		/*
		 * We don't add to the inodes nbytes if we are prealloc or a
		 * hole.
		 */
		if (btrfs_file_extent_disk_bytenr(eb, item) == 0)
			nbytes = 0;
	} else if (found_type == BTRFS_FILE_EXTENT_INLINE) {
		size = btrfs_file_extent_inline_len(eb, slot, item);
		nbytes = btrfs_file_extent_ram_bytes(eb, item);
		extent_end = ALIGN(start + size,
				   fs_info->sectorsize);
	} else {
		ret = 0;
		goto out;
	}

	inode = read_one_inode(root, key->objectid);
	if (!inode) {
		ret = -EIO;
		goto out;
	}

	/*
	 * first check to see if we already have this extent in the
	 * file.  This must be done before the btrfs_drop_extents run
	 * so we don't try to drop this extent.
	 */
	ret = btrfs_lookup_file_extent(trans, root, path,
			btrfs_ino(BTRFS_I(inode)), start, 0);

	if (ret == 0 &&
	    (found_type == BTRFS_FILE_EXTENT_REG ||
	     found_type == BTRFS_FILE_EXTENT_PREALLOC)) {
		struct btrfs_file_extent_item cmp1;
		struct btrfs_file_extent_item cmp2;
		struct btrfs_file_extent_item *existing;
		struct extent_buffer *leaf;

		leaf = path->nodes[0];
		existing = btrfs_item_ptr(leaf, path->slots[0],
					  struct btrfs_file_extent_item);

		read_extent_buffer(eb, &cmp1, (unsigned long)item,
				   sizeof(cmp1));
		read_extent_buffer(leaf, &cmp2, (unsigned long)existing,
				   sizeof(cmp2));

		/*
		 * we already have a pointer to this exact extent,
		 * we don't have to do anything
		 */
		if (memcmp(&cmp1, &cmp2, sizeof(cmp1)) == 0) {
			btrfs_release_path(path);
			goto out;
		}
	}
	btrfs_release_path(path);

	/* drop any overlapping extents */
	ret = btrfs_drop_extents(trans, root, inode, start, extent_end, 1);
	if (ret)
		goto out;

	if (found_type == BTRFS_FILE_EXTENT_REG ||
	    found_type == BTRFS_FILE_EXTENT_PREALLOC) {
		u64 offset;
		unsigned long dest_offset;
		struct btrfs_key ins;

		if (btrfs_file_extent_disk_bytenr(eb, item) == 0 &&
		    btrfs_fs_incompat(fs_info, NO_HOLES))
			goto update_inode;

		ret = btrfs_insert_empty_item(trans, root, path, key,
					      sizeof(*item));
		if (ret)
			goto out;
		dest_offset = btrfs_item_ptr_offset(path->nodes[0],
						    path->slots[0]);
		copy_extent_buffer(path->nodes[0], eb, dest_offset,
				(unsigned long)item,  sizeof(*item));

		ins.objectid = btrfs_file_extent_disk_bytenr(eb, item);
		ins.offset = btrfs_file_extent_disk_num_bytes(eb, item);
		ins.type = BTRFS_EXTENT_ITEM_KEY;
		offset = key->offset - btrfs_file_extent_offset(eb, item);

		/*
		 * Manually record dirty extent, as here we did a shallow
		 * file extent item copy and skip normal backref update,
		 * but modifying extent tree all by ourselves.
		 * So need to manually record dirty extent for qgroup,
		 * as the owner of the file extent changed from log tree
		 * (doesn't affect qgroup) to fs/file tree(affects qgroup)
		 */
		ret = btrfs_qgroup_trace_extent(trans, fs_info,
				btrfs_file_extent_disk_bytenr(eb, item),
				btrfs_file_extent_disk_num_bytes(eb, item),
				GFP_NOFS);
		if (ret < 0)
			goto out;

		if (ins.objectid > 0) {
			struct btrfs_ref ref = { 0 };
			u64 csum_start;
			u64 csum_end;
			LIST_HEAD(ordered_sums);

			/*
			 * is this extent already allocated in the extent
			 * allocation tree?  If so, just add a reference
			 */
			ret = btrfs_lookup_data_extent(fs_info, ins.objectid,
						ins.offset);
			if (ret == 0) {
				btrfs_init_generic_ref(&ref,
						BTRFS_ADD_DELAYED_REF,
						ins.objectid, ins.offset, 0);
				btrfs_init_data_ref(&ref,
						root->root_key.objectid,
						key->objectid, offset);
				ret = btrfs_inc_extent_ref(trans, root, &ref);
				if (ret)
					goto out;
			} else {
				/*
				 * insert the extent pointer in the extent
				 * allocation tree
				 */
				ret = btrfs_alloc_logged_file_extent(trans,
						fs_info,
						root->root_key.objectid,
						key->objectid, offset, &ins);
				if (ret)
					goto out;
			}
			btrfs_release_path(path);

			if (btrfs_file_extent_compression(eb, item)) {
				csum_start = ins.objectid;
				csum_end = csum_start + ins.offset;
			} else {
				csum_start = ins.objectid +
					btrfs_file_extent_offset(eb, item);
				csum_end = csum_start +
					btrfs_file_extent_num_bytes(eb, item);
			}

			ret = btrfs_lookup_csums_range(root->log_root,
						csum_start, csum_end - 1,
						&ordered_sums, 0);
			if (ret)
				goto out;
			/*
			 * Now delete all existing cums in the csum root that
			 * cover our range. We do this because we can have an
			 * extent that is completely referenced by one file
			 * extent item and partially referenced by another
			 * file extent item (like after using the clone or
			 * extent_same ioctls). In this case if we end up doing
			 * the replay of the one that partially references the
			 * extent first, and we do not do the csum deletion
			 * below, we can get 2 csum items in the csum tree that
			 * overlap each other. For example, imagine our log has
			 * the two following file extent items:
			 *
			 * key (257 EXTENT_DATA 409600)
			 *     extent data disk byte 12845056 nr 102400
			 *     extent data offset 20480 nr 20480 ram 102400
			 *
			 * key (257 EXTENT_DATA 819200)
			 *     extent data disk byte 12845056 nr 102400
			 *     extent data offset 0 nr 102400 ram 102400
			 *
			 * Where the second one fully references the 100K extent
			 * that starts at disk byte 12845056, and the log tree
			 * has a single csum item that covers the entire range
			 * of the extent:
			 *
			 * key (EXTENT_CSUM EXTENT_CSUM 12845056) itemsize 100
			 *
			 * After the first file extent item is replayed, the
			 * csum tree gets the following csum item:
			 *
			 * key (EXTENT_CSUM EXTENT_CSUM 12865536) itemsize 20
			 *
			 * Which covers the 20K sub-range starting at offset 20K
			 * of our extent. Now when we replay the second file
			 * extent item, if we do not delete existing csum items
			 * that cover any of its blocks, we end up getting two
			 * csum items in our csum tree that overlap each other:
			 *
			 * key (EXTENT_CSUM EXTENT_CSUM 12845056) itemsize 100
			 * key (EXTENT_CSUM EXTENT_CSUM 12865536) itemsize 20
			 *
			 * Which is a problem, because after this anyone trying
			 * to lookup up for the checksum of any block of our
			 * extent starting at an offset of 40K or higher, will
			 * end up looking at the second csum item only, which
			 * does not contain the checksum for any block starting
			 * at offset 40K or higher of our extent.
			 */
			while (!list_empty(&ordered_sums)) {
				struct btrfs_ordered_sum *sums;
				sums = list_entry(ordered_sums.next,
						struct btrfs_ordered_sum,
						list);
				if (!ret)
					ret = btrfs_del_csums(trans,
							      fs_info->csum_root,
							      sums->bytenr,
							      sums->len);
				if (!ret)
					ret = btrfs_csum_file_blocks(trans,
						fs_info->csum_root, sums);
				list_del(&sums->list);
				kfree(sums);
			}
			if (ret)
				goto out;
		} else {
			btrfs_release_path(path);
		}
	} else if (found_type == BTRFS_FILE_EXTENT_INLINE) {
		/* inline extents are easy, we just overwrite them */
		ret = overwrite_item(trans, root, path, eb, slot, key);
		if (ret)
			goto out;
	}

	inode_add_bytes(inode, nbytes);
update_inode:
	ret = btrfs_update_inode(trans, root, inode);
out:
	if (inode)
		iput(inode);
	return ret;
}

/*
 * when cleaning up conflicts between the directory names in the
 * subvolume, directory names in the log and directory names in the
 * inode back references, we may have to unlink inodes from directories.
 *
 * This is a helper function to do the unlink of a specific directory
 * item
 */
static noinline int drop_one_dir_item(struct btrfs_trans_handle *trans,
				      struct btrfs_root *root,
				      struct btrfs_path *path,
				      struct btrfs_inode *dir,
				      struct btrfs_dir_item *di)
{
	struct btrfs_fs_info *fs_info = root->fs_info;
	struct inode *inode;
	char *name;
	int name_len;
	struct extent_buffer *leaf;
	struct btrfs_key location;
	int ret;

	leaf = path->nodes[0];

	btrfs_dir_item_key_to_cpu(leaf, di, &location);
	name_len = btrfs_dir_name_len(leaf, di);
	name = kmalloc(name_len, GFP_NOFS);
	if (!name)
		return -ENOMEM;

	read_extent_buffer(leaf, name, (unsigned long)(di + 1), name_len);
	btrfs_release_path(path);

	inode = read_one_inode(root, location.objectid);
	if (!inode) {
		ret = -EIO;
		goto out;
	}

	ret = link_to_fixup_dir(trans, root, path, location.objectid);
	if (ret)
		goto out;

	ret = btrfs_unlink_inode(trans, root, dir, BTRFS_I(inode), name,
			name_len);
	if (ret)
		goto out;
	else
		ret = btrfs_run_delayed_items(trans, fs_info);
out:
	kfree(name);
	iput(inode);
	return ret;
}

/*
 * helper function to see if a given name and sequence number found
 * in an inode back reference are already in a directory and correctly
 * point to this inode
 */
static noinline int inode_in_dir(struct btrfs_root *root,
				 struct btrfs_path *path,
				 u64 dirid, u64 objectid, u64 index,
				 const char *name, int name_len)
{
	struct btrfs_dir_item *di;
	struct btrfs_key location;
	int match = 0;

	di = btrfs_lookup_dir_index_item(NULL, root, path, dirid,
					 index, name, name_len, 0);
	if (di && !IS_ERR(di)) {
		btrfs_dir_item_key_to_cpu(path->nodes[0], di, &location);
		if (location.objectid != objectid)
			goto out;
	} else
		goto out;
	btrfs_release_path(path);

	di = btrfs_lookup_dir_item(NULL, root, path, dirid, name, name_len, 0);
	if (di && !IS_ERR(di)) {
		btrfs_dir_item_key_to_cpu(path->nodes[0], di, &location);
		if (location.objectid != objectid)
			goto out;
	} else
		goto out;
	match = 1;
out:
	btrfs_release_path(path);
	return match;
}

/*
 * helper function to check a log tree for a named back reference in
 * an inode.  This is used to decide if a back reference that is
 * found in the subvolume conflicts with what we find in the log.
 *
 * inode backreferences may have multiple refs in a single item,
 * during replay we process one reference at a time, and we don't
 * want to delete valid links to a file from the subvolume if that
 * link is also in the log.
 */
static noinline int backref_in_log(struct btrfs_root *log,
				   struct btrfs_key *key,
				   u64 ref_objectid,
				   const char *name, int namelen)
{
	struct btrfs_path *path;
	struct btrfs_inode_ref *ref;
	unsigned long ptr;
	unsigned long ptr_end;
	unsigned long name_ptr;
	int found_name_len;
	int item_size;
	int ret;
	int match = 0;

	path = btrfs_alloc_path();
	if (!path)
		return -ENOMEM;

	ret = btrfs_search_slot(NULL, log, key, path, 0, 0);
	if (ret != 0)
		goto out;

	ptr = btrfs_item_ptr_offset(path->nodes[0], path->slots[0]);

	if (key->type == BTRFS_INODE_EXTREF_KEY) {
		if (btrfs_find_name_in_ext_backref(path->nodes[0],
						   path->slots[0],
						   ref_objectid,
						   name, namelen, NULL))
			match = 1;

		goto out;
	}

	item_size = btrfs_item_size_nr(path->nodes[0], path->slots[0]);
	ptr_end = ptr + item_size;
	while (ptr < ptr_end) {
		ref = (struct btrfs_inode_ref *)ptr;
		found_name_len = btrfs_inode_ref_name_len(path->nodes[0], ref);
		if (found_name_len == namelen) {
			name_ptr = (unsigned long)(ref + 1);
			ret = memcmp_extent_buffer(path->nodes[0], name,
						   name_ptr, namelen);
			if (ret == 0) {
				match = 1;
				goto out;
			}
		}
		ptr = (unsigned long)(ref + 1) + found_name_len;
	}
out:
	btrfs_free_path(path);
	return match;
}

static inline int __add_inode_ref(struct btrfs_trans_handle *trans,
				  struct btrfs_root *root,
				  struct btrfs_path *path,
				  struct btrfs_root *log_root,
				  struct btrfs_inode *dir,
				  struct btrfs_inode *inode,
				  u64 inode_objectid, u64 parent_objectid,
				  u64 ref_index, char *name, int namelen,
				  int *search_done)
{
	struct btrfs_fs_info *fs_info = root->fs_info;
	int ret;
	char *victim_name;
	int victim_name_len;
	struct extent_buffer *leaf;
	struct btrfs_dir_item *di;
	struct btrfs_key search_key;
	struct btrfs_inode_extref *extref;

again:
	/* Search old style refs */
	search_key.objectid = inode_objectid;
	search_key.type = BTRFS_INODE_REF_KEY;
	search_key.offset = parent_objectid;
	ret = btrfs_search_slot(NULL, root, &search_key, path, 0, 0);
	if (ret == 0) {
		struct btrfs_inode_ref *victim_ref;
		unsigned long ptr;
		unsigned long ptr_end;

		leaf = path->nodes[0];

		/* are we trying to overwrite a back ref for the root directory
		 * if so, just jump out, we're done
		 */
		if (search_key.objectid == search_key.offset)
			return 1;

		/* check all the names in this back reference to see
		 * if they are in the log.  if so, we allow them to stay
		 * otherwise they must be unlinked as a conflict
		 */
		ptr = btrfs_item_ptr_offset(leaf, path->slots[0]);
		ptr_end = ptr + btrfs_item_size_nr(leaf, path->slots[0]);
		while (ptr < ptr_end) {
			victim_ref = (struct btrfs_inode_ref *)ptr;
			victim_name_len = btrfs_inode_ref_name_len(leaf,
								   victim_ref);
			victim_name = kmalloc(victim_name_len, GFP_NOFS);
			if (!victim_name)
				return -ENOMEM;

			read_extent_buffer(leaf, victim_name,
					   (unsigned long)(victim_ref + 1),
					   victim_name_len);

			if (!backref_in_log(log_root, &search_key,
					    parent_objectid,
					    victim_name,
					    victim_name_len)) {
				inc_nlink(&inode->vfs_inode);
				btrfs_release_path(path);

				ret = btrfs_unlink_inode(trans, root, dir, inode,
						victim_name, victim_name_len);
				kfree(victim_name);
				if (ret)
					return ret;
				ret = btrfs_run_delayed_items(trans, fs_info);
				if (ret)
					return ret;
				*search_done = 1;
				goto again;
			}
			kfree(victim_name);

			ptr = (unsigned long)(victim_ref + 1) + victim_name_len;
		}

		/*
		 * NOTE: we have searched root tree and checked the
		 * corresponding ref, it does not need to check again.
		 */
		*search_done = 1;
	}
	btrfs_release_path(path);

	/* Same search but for extended refs */
	extref = btrfs_lookup_inode_extref(NULL, root, path, name, namelen,
					   inode_objectid, parent_objectid, 0,
					   0);
	if (!IS_ERR_OR_NULL(extref)) {
		u32 item_size;
		u32 cur_offset = 0;
		unsigned long base;
		struct inode *victim_parent;

		leaf = path->nodes[0];

		item_size = btrfs_item_size_nr(leaf, path->slots[0]);
		base = btrfs_item_ptr_offset(leaf, path->slots[0]);

		while (cur_offset < item_size) {
			extref = (struct btrfs_inode_extref *)(base + cur_offset);

			victim_name_len = btrfs_inode_extref_name_len(leaf, extref);

			if (btrfs_inode_extref_parent(leaf, extref) != parent_objectid)
				goto next;

			victim_name = kmalloc(victim_name_len, GFP_NOFS);
			if (!victim_name)
				return -ENOMEM;
			read_extent_buffer(leaf, victim_name, (unsigned long)&extref->name,
					   victim_name_len);

			search_key.objectid = inode_objectid;
			search_key.type = BTRFS_INODE_EXTREF_KEY;
			search_key.offset = btrfs_extref_hash(parent_objectid,
							      victim_name,
							      victim_name_len);
			ret = 0;
			if (!backref_in_log(log_root, &search_key,
					    parent_objectid, victim_name,
					    victim_name_len)) {
				ret = -ENOENT;
				victim_parent = read_one_inode(root,
						parent_objectid);
				if (victim_parent) {
					inc_nlink(&inode->vfs_inode);
					btrfs_release_path(path);

					ret = btrfs_unlink_inode(trans, root,
							BTRFS_I(victim_parent),
							inode,
							victim_name,
							victim_name_len);
					if (!ret)
						ret = btrfs_run_delayed_items(
								  trans,
								  fs_info);
				}
				iput(victim_parent);
				kfree(victim_name);
				if (ret)
					return ret;
				*search_done = 1;
				goto again;
			}
			kfree(victim_name);
			if (ret)
				return ret;
next:
			cur_offset += victim_name_len + sizeof(*extref);
		}
		*search_done = 1;
	}
	btrfs_release_path(path);

	/* look for a conflicting sequence number */
	di = btrfs_lookup_dir_index_item(trans, root, path, btrfs_ino(dir),
					 ref_index, name, namelen, 0);
	if (di && !IS_ERR(di)) {
		ret = drop_one_dir_item(trans, root, path, dir, di);
		if (ret)
			return ret;
	}
	btrfs_release_path(path);

	/* look for a conflicing name */
	di = btrfs_lookup_dir_item(trans, root, path, btrfs_ino(dir),
				   name, namelen, 0);
	if (di && !IS_ERR(di)) {
		ret = drop_one_dir_item(trans, root, path, dir, di);
		if (ret)
			return ret;
	}
	btrfs_release_path(path);

	return 0;
}

static int extref_get_fields(struct extent_buffer *eb, unsigned long ref_ptr,
			     u32 *namelen, char **name, u64 *index,
			     u64 *parent_objectid)
{
	struct btrfs_inode_extref *extref;

	extref = (struct btrfs_inode_extref *)ref_ptr;

	*namelen = btrfs_inode_extref_name_len(eb, extref);
	*name = kmalloc(*namelen, GFP_NOFS);
	if (*name == NULL)
		return -ENOMEM;

	read_extent_buffer(eb, *name, (unsigned long)&extref->name,
			   *namelen);

	if (index)
		*index = btrfs_inode_extref_index(eb, extref);
	if (parent_objectid)
		*parent_objectid = btrfs_inode_extref_parent(eb, extref);

	return 0;
}

static int ref_get_fields(struct extent_buffer *eb, unsigned long ref_ptr,
			  u32 *namelen, char **name, u64 *index)
{
	struct btrfs_inode_ref *ref;

	ref = (struct btrfs_inode_ref *)ref_ptr;

	*namelen = btrfs_inode_ref_name_len(eb, ref);
	*name = kmalloc(*namelen, GFP_NOFS);
	if (*name == NULL)
		return -ENOMEM;

	read_extent_buffer(eb, *name, (unsigned long)(ref + 1), *namelen);

	if (index)
		*index = btrfs_inode_ref_index(eb, ref);

	return 0;
}

/*
 * Take an inode reference item from the log tree and iterate all names from the
 * inode reference item in the subvolume tree with the same key (if it exists).
 * For any name that is not in the inode reference item from the log tree, do a
 * proper unlink of that name (that is, remove its entry from the inode
 * reference item and both dir index keys).
 */
static int unlink_old_inode_refs(struct btrfs_trans_handle *trans,
				 struct btrfs_root *root,
				 struct btrfs_path *path,
				 struct btrfs_inode *inode,
				 struct extent_buffer *log_eb,
				 int log_slot,
				 struct btrfs_key *key)
{
	int ret;
	unsigned long ref_ptr;
	unsigned long ref_end;
	struct extent_buffer *eb;

again:
	btrfs_release_path(path);
	ret = btrfs_search_slot(NULL, root, key, path, 0, 0);
	if (ret > 0) {
		ret = 0;
		goto out;
	}
	if (ret < 0)
		goto out;

	eb = path->nodes[0];
	ref_ptr = btrfs_item_ptr_offset(eb, path->slots[0]);
	ref_end = ref_ptr + btrfs_item_size_nr(eb, path->slots[0]);
	while (ref_ptr < ref_end) {
		char *name = NULL;
		int namelen;
		u64 parent_id;

		if (key->type == BTRFS_INODE_EXTREF_KEY) {
			ret = extref_get_fields(eb, ref_ptr, &namelen, &name,
						NULL, &parent_id);
		} else {
			parent_id = key->offset;
			ret = ref_get_fields(eb, ref_ptr, &namelen, &name,
					     NULL);
		}
		if (ret)
			goto out;

		if (key->type == BTRFS_INODE_EXTREF_KEY)
			ret = btrfs_find_name_in_ext_backref(log_eb, log_slot,
							     parent_id, name,
							     namelen, NULL);
		else
			ret = btrfs_find_name_in_backref(log_eb, log_slot, name,
							 namelen, NULL);

		if (!ret) {
			struct inode *dir;

			btrfs_release_path(path);
			dir = read_one_inode(root, parent_id);
			if (!dir) {
				ret = -ENOENT;
				kfree(name);
				goto out;
			}
			ret = btrfs_unlink_inode(trans, root, BTRFS_I(dir),
						 inode, name, namelen);
			kfree(name);
			iput(dir);
			if (ret)
				goto out;
			goto again;
		}

		kfree(name);
		ref_ptr += namelen;
		if (key->type == BTRFS_INODE_EXTREF_KEY)
			ref_ptr += sizeof(struct btrfs_inode_extref);
		else
			ref_ptr += sizeof(struct btrfs_inode_ref);
	}
	ret = 0;
 out:
	btrfs_release_path(path);
	return ret;
}

static int btrfs_inode_ref_exists(struct inode *inode, struct inode *dir,
				  const u8 ref_type, const char *name,
				  const int namelen)
{
	struct btrfs_key key;
	struct btrfs_path *path;
	const u64 parent_id = btrfs_ino(BTRFS_I(dir));
	int ret;

	path = btrfs_alloc_path();
	if (!path)
		return -ENOMEM;

	key.objectid = btrfs_ino(BTRFS_I(inode));
	key.type = ref_type;
	if (key.type == BTRFS_INODE_REF_KEY)
		key.offset = parent_id;
	else
		key.offset = btrfs_extref_hash(parent_id, name, namelen);

	ret = btrfs_search_slot(NULL, BTRFS_I(inode)->root, &key, path, 0, 0);
	if (ret < 0)
		goto out;
	if (ret > 0) {
		ret = 0;
		goto out;
	}
	if (key.type == BTRFS_INODE_EXTREF_KEY)
		ret = btrfs_find_name_in_ext_backref(path->nodes[0],
						     path->slots[0], parent_id,
						     name, namelen, NULL);
	else
		ret = btrfs_find_name_in_backref(path->nodes[0], path->slots[0],
						 name, namelen, NULL);

out:
	btrfs_free_path(path);
	return ret;
}

static int add_link(struct btrfs_trans_handle *trans, struct btrfs_root *root,
		    struct inode *dir, struct inode *inode, const char *name,
		    int namelen, u64 ref_index)
{
	struct btrfs_dir_item *dir_item;
	struct btrfs_key key;
	struct btrfs_path *path;
	struct inode *other_inode = NULL;
	int ret;

	path = btrfs_alloc_path();
	if (!path)
		return -ENOMEM;

	dir_item = btrfs_lookup_dir_item(NULL, root, path,
					 btrfs_ino(BTRFS_I(dir)),
					 name, namelen, 0);
	if (!dir_item) {
		btrfs_release_path(path);
		goto add_link;
	} else if (IS_ERR(dir_item)) {
		ret = PTR_ERR(dir_item);
		goto out;
	}

	/*
	 * Our inode's dentry collides with the dentry of another inode which is
	 * in the log but not yet processed since it has a higher inode number.
	 * So delete that other dentry.
	 */
	btrfs_dir_item_key_to_cpu(path->nodes[0], dir_item, &key);
	btrfs_release_path(path);
	other_inode = read_one_inode(root, key.objectid);
	if (!other_inode) {
		ret = -ENOENT;
		goto out;
	}
	ret = btrfs_unlink_inode(trans, root, BTRFS_I(dir), BTRFS_I(other_inode),
				 name, namelen);
	if (ret)
		goto out;
	/*
	 * If we dropped the link count to 0, bump it so that later the iput()
	 * on the inode will not free it. We will fixup the link count later.
	 */
	if (other_inode->i_nlink == 0)
		inc_nlink(other_inode);

	ret = btrfs_run_delayed_items(trans, trans->fs_info);
	if (ret)
		goto out;
add_link:
	ret = btrfs_add_link(trans, BTRFS_I(dir), BTRFS_I(inode),
			     name, namelen, 0, ref_index);
out:
	iput(other_inode);
	btrfs_free_path(path);

	return ret;
}

/*
 * replay one inode back reference item found in the log tree.
 * eb, slot and key refer to the buffer and key found in the log tree.
 * root is the destination we are replaying into, and path is for temp
 * use by this function.  (it should be released on return).
 */
static noinline int add_inode_ref(struct btrfs_trans_handle *trans,
				  struct btrfs_root *root,
				  struct btrfs_root *log,
				  struct btrfs_path *path,
				  struct extent_buffer *eb, int slot,
				  struct btrfs_key *key)
{
	struct inode *dir = NULL;
	struct inode *inode = NULL;
	unsigned long ref_ptr;
	unsigned long ref_end;
	char *name = NULL;
	int namelen;
	int ret;
	int search_done = 0;
	int log_ref_ver = 0;
	u64 parent_objectid;
	u64 inode_objectid;
	u64 ref_index = 0;
	int ref_struct_size;

	ref_ptr = btrfs_item_ptr_offset(eb, slot);
	ref_end = ref_ptr + btrfs_item_size_nr(eb, slot);

	if (key->type == BTRFS_INODE_EXTREF_KEY) {
		struct btrfs_inode_extref *r;

		ref_struct_size = sizeof(struct btrfs_inode_extref);
		log_ref_ver = 1;
		r = (struct btrfs_inode_extref *)ref_ptr;
		parent_objectid = btrfs_inode_extref_parent(eb, r);
	} else {
		ref_struct_size = sizeof(struct btrfs_inode_ref);
		parent_objectid = key->offset;
	}
	inode_objectid = key->objectid;

	/*
	 * it is possible that we didn't log all the parent directories
	 * for a given inode.  If we don't find the dir, just don't
	 * copy the back ref in.  The link count fixup code will take
	 * care of the rest
	 */
	dir = read_one_inode(root, parent_objectid);
	if (!dir) {
		ret = -ENOENT;
		goto out;
	}

	inode = read_one_inode(root, inode_objectid);
	if (!inode) {
		ret = -EIO;
		goto out;
	}

	while (ref_ptr < ref_end) {
		if (log_ref_ver) {
			ret = extref_get_fields(eb, ref_ptr, &namelen, &name,
						&ref_index, &parent_objectid);
			/*
			 * parent object can change from one array
			 * item to another.
			 */
			if (!dir)
				dir = read_one_inode(root, parent_objectid);
			if (!dir) {
				ret = -ENOENT;
				goto out;
			}
		} else {
			ret = ref_get_fields(eb, ref_ptr, &namelen, &name,
					     &ref_index);
		}
		if (ret)
			goto out;

		/* if we already have a perfect match, we're done */
		if (!inode_in_dir(root, path, btrfs_ino(BTRFS_I(dir)),
					btrfs_ino(BTRFS_I(inode)), ref_index,
					name, namelen)) {
			/*
			 * look for a conflicting back reference in the
			 * metadata. if we find one we have to unlink that name
			 * of the file before we add our new link.  Later on, we
			 * overwrite any existing back reference, and we don't
			 * want to create dangling pointers in the directory.
			 */

			if (!search_done) {
				ret = __add_inode_ref(trans, root, path, log,
						      BTRFS_I(dir),
						      BTRFS_I(inode),
						      inode_objectid,
						      parent_objectid,
						      ref_index, name, namelen,
						      &search_done);
				if (ret) {
					if (ret == 1)
						ret = 0;
					goto out;
				}
			}

			/*
			 * If a reference item already exists for this inode
			 * with the same parent and name, but different index,
			 * drop it and the corresponding directory index entries
			 * from the parent before adding the new reference item
			 * and dir index entries, otherwise we would fail with
			 * -EEXIST returned from btrfs_add_link() below.
			 */
			ret = btrfs_inode_ref_exists(inode, dir, key->type,
						     name, namelen);
			if (ret > 0) {
				ret = btrfs_unlink_inode(trans, root,
							 BTRFS_I(dir),
							 BTRFS_I(inode),
							 name, namelen);
				/*
				 * If we dropped the link count to 0, bump it so
				 * that later the iput() on the inode will not
				 * free it. We will fixup the link count later.
				 */
				if (!ret && inode->i_nlink == 0)
					inc_nlink(inode);
			}
			if (ret < 0)
				goto out;

			/* insert our name */
			ret = add_link(trans, root, dir, inode, name, namelen,
				       ref_index);
			if (ret)
				goto out;

			btrfs_update_inode(trans, root, inode);
		}

		ref_ptr = (unsigned long)(ref_ptr + ref_struct_size) + namelen;
		kfree(name);
		name = NULL;
		if (log_ref_ver) {
			iput(dir);
			dir = NULL;
		}
	}

	/*
	 * Before we overwrite the inode reference item in the subvolume tree
	 * with the item from the log tree, we must unlink all names from the
	 * parent directory that are in the subvolume's tree inode reference
	 * item, otherwise we end up with an inconsistent subvolume tree where
	 * dir index entries exist for a name but there is no inode reference
	 * item with the same name.
	 */
	ret = unlink_old_inode_refs(trans, root, path, BTRFS_I(inode), eb, slot,
				    key);
	if (ret)
		goto out;

	/* finally write the back reference in the inode */
	ret = overwrite_item(trans, root, path, eb, slot, key);
out:
	btrfs_release_path(path);
	kfree(name);
	iput(dir);
	iput(inode);
	return ret;
}

static int insert_orphan_item(struct btrfs_trans_handle *trans,
			      struct btrfs_root *root, u64 ino)
{
	int ret;

	ret = btrfs_insert_orphan_item(trans, root, ino);
	if (ret == -EEXIST)
		ret = 0;

	return ret;
}

static int count_inode_extrefs(struct btrfs_root *root,
		struct btrfs_inode *inode, struct btrfs_path *path)
{
	int ret = 0;
	int name_len;
	unsigned int nlink = 0;
	u32 item_size;
	u32 cur_offset = 0;
	u64 inode_objectid = btrfs_ino(inode);
	u64 offset = 0;
	unsigned long ptr;
	struct btrfs_inode_extref *extref;
	struct extent_buffer *leaf;

	while (1) {
		ret = btrfs_find_one_extref(root, inode_objectid, offset, path,
					    &extref, &offset);
		if (ret)
			break;

		leaf = path->nodes[0];
		item_size = btrfs_item_size_nr(leaf, path->slots[0]);
		ptr = btrfs_item_ptr_offset(leaf, path->slots[0]);
		cur_offset = 0;

		while (cur_offset < item_size) {
			extref = (struct btrfs_inode_extref *) (ptr + cur_offset);
			name_len = btrfs_inode_extref_name_len(leaf, extref);

			nlink++;

			cur_offset += name_len + sizeof(*extref);
		}

		offset++;
		btrfs_release_path(path);
	}
	btrfs_release_path(path);

	if (ret < 0 && ret != -ENOENT)
		return ret;
	return nlink;
}

static int count_inode_refs(struct btrfs_root *root,
			struct btrfs_inode *inode, struct btrfs_path *path)
{
	int ret;
	struct btrfs_key key;
	unsigned int nlink = 0;
	unsigned long ptr;
	unsigned long ptr_end;
	int name_len;
	u64 ino = btrfs_ino(inode);

	key.objectid = ino;
	key.type = BTRFS_INODE_REF_KEY;
	key.offset = (u64)-1;

	while (1) {
		ret = btrfs_search_slot(NULL, root, &key, path, 0, 0);
		if (ret < 0)
			break;
		if (ret > 0) {
			if (path->slots[0] == 0)
				break;
			path->slots[0]--;
		}
process_slot:
		btrfs_item_key_to_cpu(path->nodes[0], &key,
				      path->slots[0]);
		if (key.objectid != ino ||
		    key.type != BTRFS_INODE_REF_KEY)
			break;
		ptr = btrfs_item_ptr_offset(path->nodes[0], path->slots[0]);
		ptr_end = ptr + btrfs_item_size_nr(path->nodes[0],
						   path->slots[0]);
		while (ptr < ptr_end) {
			struct btrfs_inode_ref *ref;

			ref = (struct btrfs_inode_ref *)ptr;
			name_len = btrfs_inode_ref_name_len(path->nodes[0],
							    ref);
			ptr = (unsigned long)(ref + 1) + name_len;
			nlink++;
		}

		if (key.offset == 0)
			break;
		if (path->slots[0] > 0) {
			path->slots[0]--;
			goto process_slot;
		}
		key.offset--;
		btrfs_release_path(path);
	}
	btrfs_release_path(path);

	return nlink;
}

/*
 * There are a few corners where the link count of the file can't
 * be properly maintained during replay.  So, instead of adding
 * lots of complexity to the log code, we just scan the backrefs
 * for any file that has been through replay.
 *
 * The scan will update the link count on the inode to reflect the
 * number of back refs found.  If it goes down to zero, the iput
 * will free the inode.
 */
static noinline int fixup_inode_link_count(struct btrfs_trans_handle *trans,
					   struct btrfs_root *root,
					   struct inode *inode)
{
	struct btrfs_path *path;
	int ret;
	u64 nlink = 0;
	u64 ino = btrfs_ino(BTRFS_I(inode));

	path = btrfs_alloc_path();
	if (!path)
		return -ENOMEM;

	ret = count_inode_refs(root, BTRFS_I(inode), path);
	if (ret < 0)
		goto out;

	nlink = ret;

	ret = count_inode_extrefs(root, BTRFS_I(inode), path);
	if (ret < 0)
		goto out;

	nlink += ret;

	ret = 0;

	if (nlink != inode->i_nlink) {
		set_nlink(inode, nlink);
		btrfs_update_inode(trans, root, inode);
	}
	BTRFS_I(inode)->index_cnt = (u64)-1;

	if (inode->i_nlink == 0) {
		if (S_ISDIR(inode->i_mode)) {
			ret = replay_dir_deletes(trans, root, NULL, path,
						 ino, 1);
			if (ret)
				goto out;
		}
		ret = insert_orphan_item(trans, root, ino);
	}

out:
	btrfs_free_path(path);
	return ret;
}

static noinline int fixup_inode_link_counts(struct btrfs_trans_handle *trans,
					    struct btrfs_root *root,
					    struct btrfs_path *path)
{
	int ret;
	struct btrfs_key key;
	struct inode *inode;

	key.objectid = BTRFS_TREE_LOG_FIXUP_OBJECTID;
	key.type = BTRFS_ORPHAN_ITEM_KEY;
	key.offset = (u64)-1;
	while (1) {
		ret = btrfs_search_slot(trans, root, &key, path, -1, 1);
		if (ret < 0)
			break;

		if (ret == 1) {
			if (path->slots[0] == 0)
				break;
			path->slots[0]--;
		}

		btrfs_item_key_to_cpu(path->nodes[0], &key, path->slots[0]);
		if (key.objectid != BTRFS_TREE_LOG_FIXUP_OBJECTID ||
		    key.type != BTRFS_ORPHAN_ITEM_KEY)
			break;

		ret = btrfs_del_item(trans, root, path);
		if (ret)
			goto out;

		btrfs_release_path(path);
		inode = read_one_inode(root, key.offset);
		if (!inode)
			return -EIO;

		ret = fixup_inode_link_count(trans, root, inode);
		iput(inode);
		if (ret)
			goto out;

		/*
		 * fixup on a directory may create new entries,
		 * make sure we always look for the highset possible
		 * offset
		 */
		key.offset = (u64)-1;
	}
	ret = 0;
out:
	btrfs_release_path(path);
	return ret;
}


/*
 * record a given inode in the fixup dir so we can check its link
 * count when replay is done.  The link count is incremented here
 * so the inode won't go away until we check it
 */
static noinline int link_to_fixup_dir(struct btrfs_trans_handle *trans,
				      struct btrfs_root *root,
				      struct btrfs_path *path,
				      u64 objectid)
{
	struct btrfs_key key;
	int ret = 0;
	struct inode *inode;

	inode = read_one_inode(root, objectid);
	if (!inode)
		return -EIO;

	key.objectid = BTRFS_TREE_LOG_FIXUP_OBJECTID;
	key.type = BTRFS_ORPHAN_ITEM_KEY;
	key.offset = objectid;

	ret = btrfs_insert_empty_item(trans, root, path, &key, 0);

	btrfs_release_path(path);
	if (ret == 0) {
		if (!inode->i_nlink)
			set_nlink(inode, 1);
		else
			inc_nlink(inode);
		ret = btrfs_update_inode(trans, root, inode);
	} else if (ret == -EEXIST) {
		ret = 0;
	} else {
		BUG(); /* Logic Error */
	}
	iput(inode);

	return ret;
}

/*
 * when replaying the log for a directory, we only insert names
 * for inodes that actually exist.  This means an fsync on a directory
 * does not implicitly fsync all the new files in it
 */
static noinline int insert_one_name(struct btrfs_trans_handle *trans,
				    struct btrfs_root *root,
				    u64 dirid, u64 index,
				    char *name, int name_len,
				    struct btrfs_key *location)
{
	struct inode *inode;
	struct inode *dir;
	int ret;

	inode = read_one_inode(root, location->objectid);
	if (!inode)
		return -ENOENT;

	dir = read_one_inode(root, dirid);
	if (!dir) {
		iput(inode);
		return -EIO;
	}

	ret = btrfs_add_link(trans, BTRFS_I(dir), BTRFS_I(inode), name,
			name_len, 1, index);

	/* FIXME, put inode into FIXUP list */

	iput(inode);
	iput(dir);
	return ret;
}

/*
 * Return true if an inode reference exists in the log for the given name,
 * inode and parent inode.
 */
static bool name_in_log_ref(struct btrfs_root *log_root,
			    const char *name, const int name_len,
			    const u64 dirid, const u64 ino)
{
	struct btrfs_key search_key;

	search_key.objectid = ino;
	search_key.type = BTRFS_INODE_REF_KEY;
	search_key.offset = dirid;
	if (backref_in_log(log_root, &search_key, dirid, name, name_len))
		return true;

	search_key.type = BTRFS_INODE_EXTREF_KEY;
	search_key.offset = btrfs_extref_hash(dirid, name, name_len);
	if (backref_in_log(log_root, &search_key, dirid, name, name_len))
		return true;

	return false;
}

/*
 * take a single entry in a log directory item and replay it into
 * the subvolume.
 *
 * if a conflicting item exists in the subdirectory already,
 * the inode it points to is unlinked and put into the link count
 * fix up tree.
 *
 * If a name from the log points to a file or directory that does
 * not exist in the FS, it is skipped.  fsyncs on directories
 * do not force down inodes inside that directory, just changes to the
 * names or unlinks in a directory.
 *
 * Returns < 0 on error, 0 if the name wasn't replayed (dentry points to a
 * non-existing inode) and 1 if the name was replayed.
 */
static noinline int replay_one_name(struct btrfs_trans_handle *trans,
				    struct btrfs_root *root,
				    struct btrfs_path *path,
				    struct extent_buffer *eb,
				    struct btrfs_dir_item *di,
				    struct btrfs_key *key)
{
	char *name;
	int name_len;
	struct btrfs_dir_item *dst_di;
	struct btrfs_key found_key;
	struct btrfs_key log_key;
	struct inode *dir;
	u8 log_type;
	int exists;
	int ret = 0;
	bool update_size = (key->type == BTRFS_DIR_INDEX_KEY);
	bool name_added = false;

	dir = read_one_inode(root, key->objectid);
	if (!dir)
		return -EIO;

	name_len = btrfs_dir_name_len(eb, di);
	name = kmalloc(name_len, GFP_NOFS);
	if (!name) {
		ret = -ENOMEM;
		goto out;
	}

	log_type = btrfs_dir_type(eb, di);
	read_extent_buffer(eb, name, (unsigned long)(di + 1),
		   name_len);

	btrfs_dir_item_key_to_cpu(eb, di, &log_key);
	exists = btrfs_lookup_inode(trans, root, path, &log_key, 0);
	if (exists == 0)
		exists = 1;
	else
		exists = 0;
	btrfs_release_path(path);

	if (key->type == BTRFS_DIR_ITEM_KEY) {
		dst_di = btrfs_lookup_dir_item(trans, root, path, key->objectid,
				       name, name_len, 1);
	} else if (key->type == BTRFS_DIR_INDEX_KEY) {
		dst_di = btrfs_lookup_dir_index_item(trans, root, path,
						     key->objectid,
						     key->offset, name,
						     name_len, 1);
	} else {
		/* Corruption */
		ret = -EINVAL;
		goto out;
	}
	if (IS_ERR_OR_NULL(dst_di)) {
		/* we need a sequence number to insert, so we only
		 * do inserts for the BTRFS_DIR_INDEX_KEY types
		 */
		if (key->type != BTRFS_DIR_INDEX_KEY)
			goto out;
		goto insert;
	}

	btrfs_dir_item_key_to_cpu(path->nodes[0], dst_di, &found_key);
	/* the existing item matches the logged item */
	if (found_key.objectid == log_key.objectid &&
	    found_key.type == log_key.type &&
	    found_key.offset == log_key.offset &&
	    btrfs_dir_type(path->nodes[0], dst_di) == log_type) {
		update_size = false;
		goto out;
	}

	/*
	 * don't drop the conflicting directory entry if the inode
	 * for the new entry doesn't exist
	 */
	if (!exists)
		goto out;

	ret = drop_one_dir_item(trans, root, path, BTRFS_I(dir), dst_di);
	if (ret)
		goto out;

	if (key->type == BTRFS_DIR_INDEX_KEY)
		goto insert;
out:
	btrfs_release_path(path);
	if (!ret && update_size) {
		btrfs_i_size_write(BTRFS_I(dir), dir->i_size + name_len * 2);
		ret = btrfs_update_inode(trans, root, dir);
	}
	kfree(name);
	iput(dir);
	if (!ret && name_added)
		ret = 1;
	return ret;

insert:
	if (name_in_log_ref(root->log_root, name, name_len,
			    key->objectid, log_key.objectid)) {
		/* The dentry will be added later. */
		ret = 0;
		update_size = false;
		goto out;
	}
	btrfs_release_path(path);
	ret = insert_one_name(trans, root, key->objectid, key->offset,
			      name, name_len, &log_key);
	if (ret && ret != -ENOENT && ret != -EEXIST)
		goto out;
	if (!ret)
		name_added = true;
	update_size = false;
	ret = 0;
	goto out;
}

/*
 * find all the names in a directory item and reconcile them into
 * the subvolume.  Only BTRFS_DIR_ITEM_KEY types will have more than
 * one name in a directory item, but the same code gets used for
 * both directory index types
 */
static noinline int replay_one_dir_item(struct btrfs_trans_handle *trans,
					struct btrfs_root *root,
					struct btrfs_path *path,
					struct extent_buffer *eb, int slot,
					struct btrfs_key *key)
{
	struct btrfs_fs_info *fs_info = root->fs_info;
	int ret = 0;
	u32 item_size = btrfs_item_size_nr(eb, slot);
	struct btrfs_dir_item *di;
	int name_len;
	unsigned long ptr;
	unsigned long ptr_end;
	struct btrfs_path *fixup_path = NULL;

	ptr = btrfs_item_ptr_offset(eb, slot);
	ptr_end = ptr + item_size;
	while (ptr < ptr_end) {
		di = (struct btrfs_dir_item *)ptr;
		if (verify_dir_item(fs_info, eb, di))
			return -EIO;
		name_len = btrfs_dir_name_len(eb, di);
		ret = replay_one_name(trans, root, path, eb, di, key);
		if (ret < 0)
			break;
		ptr = (unsigned long)(di + 1);
		ptr += name_len;

		/*
		 * If this entry refers to a non-directory (directories can not
		 * have a link count > 1) and it was added in the transaction
		 * that was not committed, make sure we fixup the link count of
		 * the inode it the entry points to. Otherwise something like
		 * the following would result in a directory pointing to an
		 * inode with a wrong link that does not account for this dir
		 * entry:
		 *
		 * mkdir testdir
		 * touch testdir/foo
		 * touch testdir/bar
		 * sync
		 *
		 * ln testdir/bar testdir/bar_link
		 * ln testdir/foo testdir/foo_link
		 * xfs_io -c "fsync" testdir/bar
		 *
		 * <power failure>
		 *
		 * mount fs, log replay happens
		 *
		 * File foo would remain with a link count of 1 when it has two
		 * entries pointing to it in the directory testdir. This would
		 * make it impossible to ever delete the parent directory has
		 * it would result in stale dentries that can never be deleted.
		 */
		if (ret == 1 && btrfs_dir_type(eb, di) != BTRFS_FT_DIR) {
			struct btrfs_key di_key;

			if (!fixup_path) {
				fixup_path = btrfs_alloc_path();
				if (!fixup_path) {
					ret = -ENOMEM;
					break;
				}
			}

			btrfs_dir_item_key_to_cpu(eb, di, &di_key);
			ret = link_to_fixup_dir(trans, root, fixup_path,
						di_key.objectid);
			if (ret)
				break;
		}
		ret = 0;
	}
	btrfs_free_path(fixup_path);
	return ret;
}

/*
 * directory replay has two parts.  There are the standard directory
 * items in the log copied from the subvolume, and range items
 * created in the log while the subvolume was logged.
 *
 * The range items tell us which parts of the key space the log
 * is authoritative for.  During replay, if a key in the subvolume
 * directory is in a logged range item, but not actually in the log
 * that means it was deleted from the directory before the fsync
 * and should be removed.
 */
static noinline int find_dir_range(struct btrfs_root *root,
				   struct btrfs_path *path,
				   u64 dirid, int key_type,
				   u64 *start_ret, u64 *end_ret)
{
	struct btrfs_key key;
	u64 found_end;
	struct btrfs_dir_log_item *item;
	int ret;
	int nritems;

	if (*start_ret == (u64)-1)
		return 1;

	key.objectid = dirid;
	key.type = key_type;
	key.offset = *start_ret;

	ret = btrfs_search_slot(NULL, root, &key, path, 0, 0);
	if (ret < 0)
		goto out;
	if (ret > 0) {
		if (path->slots[0] == 0)
			goto out;
		path->slots[0]--;
	}
	if (ret != 0)
		btrfs_item_key_to_cpu(path->nodes[0], &key, path->slots[0]);

	if (key.type != key_type || key.objectid != dirid) {
		ret = 1;
		goto next;
	}
	item = btrfs_item_ptr(path->nodes[0], path->slots[0],
			      struct btrfs_dir_log_item);
	found_end = btrfs_dir_log_end(path->nodes[0], item);

	if (*start_ret >= key.offset && *start_ret <= found_end) {
		ret = 0;
		*start_ret = key.offset;
		*end_ret = found_end;
		goto out;
	}
	ret = 1;
next:
	/* check the next slot in the tree to see if it is a valid item */
	nritems = btrfs_header_nritems(path->nodes[0]);
	path->slots[0]++;
	if (path->slots[0] >= nritems) {
		ret = btrfs_next_leaf(root, path);
		if (ret)
			goto out;
	}

	btrfs_item_key_to_cpu(path->nodes[0], &key, path->slots[0]);

	if (key.type != key_type || key.objectid != dirid) {
		ret = 1;
		goto out;
	}
	item = btrfs_item_ptr(path->nodes[0], path->slots[0],
			      struct btrfs_dir_log_item);
	found_end = btrfs_dir_log_end(path->nodes[0], item);
	*start_ret = key.offset;
	*end_ret = found_end;
	ret = 0;
out:
	btrfs_release_path(path);
	return ret;
}

/*
 * this looks for a given directory item in the log.  If the directory
 * item is not in the log, the item is removed and the inode it points
 * to is unlinked
 */
static noinline int check_item_in_log(struct btrfs_trans_handle *trans,
				      struct btrfs_root *root,
				      struct btrfs_root *log,
				      struct btrfs_path *path,
				      struct btrfs_path *log_path,
				      struct inode *dir,
				      struct btrfs_key *dir_key)
{
	struct btrfs_fs_info *fs_info = root->fs_info;
	int ret;
	struct extent_buffer *eb;
	int slot;
	u32 item_size;
	struct btrfs_dir_item *di;
	struct btrfs_dir_item *log_di;
	int name_len;
	unsigned long ptr;
	unsigned long ptr_end;
	char *name;
	struct inode *inode;
	struct btrfs_key location;

again:
	eb = path->nodes[0];
	slot = path->slots[0];
	item_size = btrfs_item_size_nr(eb, slot);
	ptr = btrfs_item_ptr_offset(eb, slot);
	ptr_end = ptr + item_size;
	while (ptr < ptr_end) {
		di = (struct btrfs_dir_item *)ptr;
		if (verify_dir_item(fs_info, eb, di)) {
			ret = -EIO;
			goto out;
		}

		name_len = btrfs_dir_name_len(eb, di);
		name = kmalloc(name_len, GFP_NOFS);
		if (!name) {
			ret = -ENOMEM;
			goto out;
		}
		read_extent_buffer(eb, name, (unsigned long)(di + 1),
				  name_len);
		log_di = NULL;
		if (log && dir_key->type == BTRFS_DIR_ITEM_KEY) {
			log_di = btrfs_lookup_dir_item(trans, log, log_path,
						       dir_key->objectid,
						       name, name_len, 0);
		} else if (log && dir_key->type == BTRFS_DIR_INDEX_KEY) {
			log_di = btrfs_lookup_dir_index_item(trans, log,
						     log_path,
						     dir_key->objectid,
						     dir_key->offset,
						     name, name_len, 0);
		}
		if (!log_di || log_di == ERR_PTR(-ENOENT)) {
			btrfs_dir_item_key_to_cpu(eb, di, &location);
			btrfs_release_path(path);
			btrfs_release_path(log_path);
			inode = read_one_inode(root, location.objectid);
			if (!inode) {
				kfree(name);
				return -EIO;
			}

			ret = link_to_fixup_dir(trans, root,
						path, location.objectid);
			if (ret) {
				kfree(name);
				iput(inode);
				goto out;
			}

			inc_nlink(inode);
			ret = btrfs_unlink_inode(trans, root, BTRFS_I(dir),
					BTRFS_I(inode), name, name_len);
			if (!ret)
				ret = btrfs_run_delayed_items(trans, fs_info);
			kfree(name);
			iput(inode);
			if (ret)
				goto out;

			/* there might still be more names under this key
			 * check and repeat if required
			 */
			ret = btrfs_search_slot(NULL, root, dir_key, path,
						0, 0);
			if (ret == 0)
				goto again;
			ret = 0;
			goto out;
		} else if (IS_ERR(log_di)) {
			kfree(name);
			return PTR_ERR(log_di);
		}
		btrfs_release_path(log_path);
		kfree(name);

		ptr = (unsigned long)(di + 1);
		ptr += name_len;
	}
	ret = 0;
out:
	btrfs_release_path(path);
	btrfs_release_path(log_path);
	return ret;
}

static int replay_xattr_deletes(struct btrfs_trans_handle *trans,
			      struct btrfs_root *root,
			      struct btrfs_root *log,
			      struct btrfs_path *path,
			      const u64 ino)
{
	struct btrfs_key search_key;
	struct btrfs_path *log_path;
	int i;
	int nritems;
	int ret;

	log_path = btrfs_alloc_path();
	if (!log_path)
		return -ENOMEM;

	search_key.objectid = ino;
	search_key.type = BTRFS_XATTR_ITEM_KEY;
	search_key.offset = 0;
again:
	ret = btrfs_search_slot(NULL, root, &search_key, path, 0, 0);
	if (ret < 0)
		goto out;
process_leaf:
	nritems = btrfs_header_nritems(path->nodes[0]);
	for (i = path->slots[0]; i < nritems; i++) {
		struct btrfs_key key;
		struct btrfs_dir_item *di;
		struct btrfs_dir_item *log_di;
		u32 total_size;
		u32 cur;

		btrfs_item_key_to_cpu(path->nodes[0], &key, i);
		if (key.objectid != ino || key.type != BTRFS_XATTR_ITEM_KEY) {
			ret = 0;
			goto out;
		}

		di = btrfs_item_ptr(path->nodes[0], i, struct btrfs_dir_item);
		total_size = btrfs_item_size_nr(path->nodes[0], i);
		cur = 0;
		while (cur < total_size) {
			u16 name_len = btrfs_dir_name_len(path->nodes[0], di);
			u16 data_len = btrfs_dir_data_len(path->nodes[0], di);
			u32 this_len = sizeof(*di) + name_len + data_len;
			char *name;

			name = kmalloc(name_len, GFP_NOFS);
			if (!name) {
				ret = -ENOMEM;
				goto out;
			}
			read_extent_buffer(path->nodes[0], name,
					   (unsigned long)(di + 1), name_len);

			log_di = btrfs_lookup_xattr(NULL, log, log_path, ino,
						    name, name_len, 0);
			btrfs_release_path(log_path);
			if (!log_di) {
				/* Doesn't exist in log tree, so delete it. */
				btrfs_release_path(path);
				di = btrfs_lookup_xattr(trans, root, path, ino,
							name, name_len, -1);
				kfree(name);
				if (IS_ERR(di)) {
					ret = PTR_ERR(di);
					goto out;
				}
				ASSERT(di);
				ret = btrfs_delete_one_dir_name(trans, root,
								path, di);
				if (ret)
					goto out;
				btrfs_release_path(path);
				search_key = key;
				goto again;
			}
			kfree(name);
			if (IS_ERR(log_di)) {
				ret = PTR_ERR(log_di);
				goto out;
			}
			cur += this_len;
			di = (struct btrfs_dir_item *)((char *)di + this_len);
		}
	}
	ret = btrfs_next_leaf(root, path);
	if (ret > 0)
		ret = 0;
	else if (ret == 0)
		goto process_leaf;
out:
	btrfs_free_path(log_path);
	btrfs_release_path(path);
	return ret;
}


/*
 * deletion replay happens before we copy any new directory items
 * out of the log or out of backreferences from inodes.  It
 * scans the log to find ranges of keys that log is authoritative for,
 * and then scans the directory to find items in those ranges that are
 * not present in the log.
 *
 * Anything we don't find in the log is unlinked and removed from the
 * directory.
 */
static noinline int replay_dir_deletes(struct btrfs_trans_handle *trans,
				       struct btrfs_root *root,
				       struct btrfs_root *log,
				       struct btrfs_path *path,
				       u64 dirid, int del_all)
{
	u64 range_start;
	u64 range_end;
	int key_type = BTRFS_DIR_LOG_ITEM_KEY;
	int ret = 0;
	struct btrfs_key dir_key;
	struct btrfs_key found_key;
	struct btrfs_path *log_path;
	struct inode *dir;

	dir_key.objectid = dirid;
	dir_key.type = BTRFS_DIR_ITEM_KEY;
	log_path = btrfs_alloc_path();
	if (!log_path)
		return -ENOMEM;

	dir = read_one_inode(root, dirid);
	/* it isn't an error if the inode isn't there, that can happen
	 * because we replay the deletes before we copy in the inode item
	 * from the log
	 */
	if (!dir) {
		btrfs_free_path(log_path);
		return 0;
	}
again:
	range_start = 0;
	range_end = 0;
	while (1) {
		if (del_all)
			range_end = (u64)-1;
		else {
			ret = find_dir_range(log, path, dirid, key_type,
					     &range_start, &range_end);
			if (ret != 0)
				break;
		}

		dir_key.offset = range_start;
		while (1) {
			int nritems;
			ret = btrfs_search_slot(NULL, root, &dir_key, path,
						0, 0);
			if (ret < 0)
				goto out;

			nritems = btrfs_header_nritems(path->nodes[0]);
			if (path->slots[0] >= nritems) {
				ret = btrfs_next_leaf(root, path);
				if (ret)
					break;
			}
			btrfs_item_key_to_cpu(path->nodes[0], &found_key,
					      path->slots[0]);
			if (found_key.objectid != dirid ||
			    found_key.type != dir_key.type)
				goto next_type;

			if (found_key.offset > range_end)
				break;

			ret = check_item_in_log(trans, root, log, path,
						log_path, dir,
						&found_key);
			if (ret)
				goto out;
			if (found_key.offset == (u64)-1)
				break;
			dir_key.offset = found_key.offset + 1;
		}
		btrfs_release_path(path);
		if (range_end == (u64)-1)
			break;
		range_start = range_end + 1;
	}

next_type:
	ret = 0;
	if (key_type == BTRFS_DIR_LOG_ITEM_KEY) {
		key_type = BTRFS_DIR_LOG_INDEX_KEY;
		dir_key.type = BTRFS_DIR_INDEX_KEY;
		btrfs_release_path(path);
		goto again;
	}
out:
	btrfs_release_path(path);
	btrfs_free_path(log_path);
	iput(dir);
	return ret;
}

/*
 * the process_func used to replay items from the log tree.  This
 * gets called in two different stages.  The first stage just looks
 * for inodes and makes sure they are all copied into the subvolume.
 *
 * The second stage copies all the other item types from the log into
 * the subvolume.  The two stage approach is slower, but gets rid of
 * lots of complexity around inodes referencing other inodes that exist
 * only in the log (references come from either directory items or inode
 * back refs).
 */
static int replay_one_buffer(struct btrfs_root *log, struct extent_buffer *eb,
			     struct walk_control *wc, u64 gen, int level)
{
	int nritems;
	struct btrfs_path *path;
	struct btrfs_root *root = wc->replay_dest;
	struct btrfs_key key;
	int i;
	int ret;

	ret = btrfs_read_buffer(eb, gen, level, NULL);
	if (ret)
		return ret;

	level = btrfs_header_level(eb);

	if (level != 0)
		return 0;

	path = btrfs_alloc_path();
	if (!path)
		return -ENOMEM;

	nritems = btrfs_header_nritems(eb);
	for (i = 0; i < nritems; i++) {
		btrfs_item_key_to_cpu(eb, &key, i);

		/* inode keys are done during the first stage */
		if (key.type == BTRFS_INODE_ITEM_KEY &&
		    wc->stage == LOG_WALK_REPLAY_INODES) {
			struct btrfs_inode_item *inode_item;
			u32 mode;

			inode_item = btrfs_item_ptr(eb, i,
					    struct btrfs_inode_item);
			/*
			 * If we have a tmpfile (O_TMPFILE) that got fsync'ed
			 * and never got linked before the fsync, skip it, as
			 * replaying it is pointless since it would be deleted
			 * later. We skip logging tmpfiles, but it's always
			 * possible we are replaying a log created with a kernel
			 * that used to log tmpfiles.
			 */
			if (btrfs_inode_nlink(eb, inode_item) == 0) {
				wc->ignore_cur_inode = true;
				continue;
			} else {
				wc->ignore_cur_inode = false;
			}
			ret = replay_xattr_deletes(wc->trans, root, log,
						   path, key.objectid);
			if (ret)
				break;
			mode = btrfs_inode_mode(eb, inode_item);
			if (S_ISDIR(mode)) {
				ret = replay_dir_deletes(wc->trans,
					 root, log, path, key.objectid, 0);
				if (ret)
					break;
			}
			ret = overwrite_item(wc->trans, root, path,
					     eb, i, &key);
			if (ret)
				break;

			/*
			 * Before replaying extents, truncate the inode to its
			 * size. We need to do it now and not after log replay
			 * because before an fsync we can have prealloc extents
			 * added beyond the inode's i_size. If we did it after,
			 * through orphan cleanup for example, we would drop
			 * those prealloc extents just after replaying them.
			 */
			if (S_ISREG(mode)) {
				struct inode *inode;
				u64 from;

				inode = read_one_inode(root, key.objectid);
				if (!inode) {
					ret = -EIO;
					break;
				}
				from = ALIGN(i_size_read(inode),
					     root->fs_info->sectorsize);
				ret = btrfs_drop_extents(wc->trans, root, inode,
							 from, (u64)-1, 1);
				if (!ret) {
					/* Update the inode's nbytes. */
					ret = btrfs_update_inode(wc->trans,
								 root, inode);
				}
				iput(inode);
				if (ret)
					break;
			}

			ret = link_to_fixup_dir(wc->trans, root,
						path, key.objectid);
			if (ret)
				break;
		}

		if (wc->ignore_cur_inode)
			continue;

		if (key.type == BTRFS_DIR_INDEX_KEY &&
		    wc->stage == LOG_WALK_REPLAY_DIR_INDEX) {
			ret = replay_one_dir_item(wc->trans, root, path,
						  eb, i, &key);
			if (ret)
				break;
		}

		if (wc->stage < LOG_WALK_REPLAY_ALL)
			continue;

		/* these keys are simply copied */
		if (key.type == BTRFS_XATTR_ITEM_KEY) {
			ret = overwrite_item(wc->trans, root, path,
					     eb, i, &key);
			if (ret)
				break;
		} else if (key.type == BTRFS_INODE_REF_KEY ||
			   key.type == BTRFS_INODE_EXTREF_KEY) {
			ret = add_inode_ref(wc->trans, root, log, path,
					    eb, i, &key);
			if (ret && ret != -ENOENT)
				break;
			ret = 0;
		} else if (key.type == BTRFS_EXTENT_DATA_KEY) {
			ret = replay_one_extent(wc->trans, root, path,
						eb, i, &key);
			if (ret)
				break;
		} else if (key.type == BTRFS_DIR_ITEM_KEY) {
			ret = replay_one_dir_item(wc->trans, root, path,
						  eb, i, &key);
			if (ret)
				break;
		}
	}
	btrfs_free_path(path);
	return ret;
}

static noinline int walk_down_log_tree(struct btrfs_trans_handle *trans,
				   struct btrfs_root *root,
				   struct btrfs_path *path, int *level,
				   struct walk_control *wc)
{
	struct btrfs_fs_info *fs_info = root->fs_info;
	u64 root_owner;
	u64 bytenr;
	u64 ptr_gen;
	struct extent_buffer *next;
	struct extent_buffer *cur;
	struct extent_buffer *parent;
	u32 blocksize;
	int ret = 0;

	WARN_ON(*level < 0);
	WARN_ON(*level >= BTRFS_MAX_LEVEL);

	while (*level > 0) {
		struct btrfs_key first_key;

		WARN_ON(*level < 0);
		WARN_ON(*level >= BTRFS_MAX_LEVEL);
		cur = path->nodes[*level];

		WARN_ON(btrfs_header_level(cur) != *level);

		if (path->slots[*level] >=
		    btrfs_header_nritems(cur))
			break;

		bytenr = btrfs_node_blockptr(cur, path->slots[*level]);
		ptr_gen = btrfs_node_ptr_generation(cur, path->slots[*level]);
		btrfs_node_key_to_cpu(cur, &first_key, path->slots[*level]);
		blocksize = fs_info->nodesize;

		parent = path->nodes[*level];
		root_owner = btrfs_header_owner(parent);

		next = btrfs_find_create_tree_block(fs_info, bytenr);
		if (IS_ERR(next))
			return PTR_ERR(next);

		if (*level == 1) {
			ret = wc->process_func(root, next, wc, ptr_gen,
					       *level - 1);
			if (ret) {
				free_extent_buffer(next);
				return ret;
			}

			path->slots[*level]++;
			if (wc->free) {
				ret = btrfs_read_buffer(next, ptr_gen,
							*level - 1, &first_key);
				if (ret) {
					free_extent_buffer(next);
					return ret;
				}

				if (trans) {
					btrfs_tree_lock(next);
					btrfs_set_lock_blocking(next);
					clean_tree_block(fs_info, next);
					btrfs_wait_tree_block_writeback(next);
					btrfs_tree_unlock(next);
				} else {
					if (test_and_clear_bit(EXTENT_BUFFER_DIRTY, &next->bflags))
						clear_extent_buffer_dirty(next);
				}

				WARN_ON(root_owner !=
					BTRFS_TREE_LOG_OBJECTID);
				ret = btrfs_free_and_pin_reserved_extent(
							fs_info, bytenr,
							blocksize);
				if (ret) {
					free_extent_buffer(next);
					return ret;
				}
			}
			free_extent_buffer(next);
			continue;
		}
		ret = btrfs_read_buffer(next, ptr_gen, *level - 1, &first_key);
		if (ret) {
			free_extent_buffer(next);
			return ret;
		}

		WARN_ON(*level <= 0);
		if (path->nodes[*level-1])
			free_extent_buffer(path->nodes[*level-1]);
		path->nodes[*level-1] = next;
		*level = btrfs_header_level(next);
		path->slots[*level] = 0;
		cond_resched();
	}
	WARN_ON(*level < 0);
	WARN_ON(*level >= BTRFS_MAX_LEVEL);

	path->slots[*level] = btrfs_header_nritems(path->nodes[*level]);

	cond_resched();
	return 0;
}

static noinline int walk_up_log_tree(struct btrfs_trans_handle *trans,
				 struct btrfs_root *root,
				 struct btrfs_path *path, int *level,
				 struct walk_control *wc)
{
	struct btrfs_fs_info *fs_info = root->fs_info;
	u64 root_owner;
	int i;
	int slot;
	int ret;

	for (i = *level; i < BTRFS_MAX_LEVEL - 1 && path->nodes[i]; i++) {
		slot = path->slots[i];
		if (slot + 1 < btrfs_header_nritems(path->nodes[i])) {
			path->slots[i]++;
			*level = i;
			WARN_ON(*level == 0);
			return 0;
		} else {
			struct extent_buffer *parent;
			if (path->nodes[*level] == root->node)
				parent = path->nodes[*level];
			else
				parent = path->nodes[*level + 1];

			root_owner = btrfs_header_owner(parent);
			ret = wc->process_func(root, path->nodes[*level], wc,
				 btrfs_header_generation(path->nodes[*level]),
				 *level);
			if (ret)
				return ret;

			if (wc->free) {
				struct extent_buffer *next;

				next = path->nodes[*level];

				if (trans) {
					btrfs_tree_lock(next);
					btrfs_set_lock_blocking(next);
					clean_tree_block(fs_info, next);
					btrfs_wait_tree_block_writeback(next);
					btrfs_tree_unlock(next);
				} else {
					if (test_and_clear_bit(EXTENT_BUFFER_DIRTY, &next->bflags))
						clear_extent_buffer_dirty(next);
				}

				WARN_ON(root_owner != BTRFS_TREE_LOG_OBJECTID);
				ret = btrfs_free_and_pin_reserved_extent(
						fs_info,
						path->nodes[*level]->start,
						path->nodes[*level]->len);
				if (ret)
					return ret;
			}
			free_extent_buffer(path->nodes[*level]);
			path->nodes[*level] = NULL;
			*level = i + 1;
		}
	}
	return 1;
}

/*
 * drop the reference count on the tree rooted at 'snap'.  This traverses
 * the tree freeing any blocks that have a ref count of zero after being
 * decremented.
 */
static int walk_log_tree(struct btrfs_trans_handle *trans,
			 struct btrfs_root *log, struct walk_control *wc)
{
	struct btrfs_fs_info *fs_info = log->fs_info;
	int ret = 0;
	int wret;
	int level;
	struct btrfs_path *path;
	int orig_level;

	path = btrfs_alloc_path();
	if (!path)
		return -ENOMEM;

	level = btrfs_header_level(log->node);
	orig_level = level;
	path->nodes[level] = log->node;
	extent_buffer_get(log->node);
	path->slots[level] = 0;

	while (1) {
		wret = walk_down_log_tree(trans, log, path, &level, wc);
		if (wret > 0)
			break;
		if (wret < 0) {
			ret = wret;
			goto out;
		}

		wret = walk_up_log_tree(trans, log, path, &level, wc);
		if (wret > 0)
			break;
		if (wret < 0) {
			ret = wret;
			goto out;
		}
	}

	/* was the root node processed? if not, catch it here */
	if (path->nodes[orig_level]) {
		ret = wc->process_func(log, path->nodes[orig_level], wc,
			 btrfs_header_generation(path->nodes[orig_level]),
			 orig_level);
		if (ret)
			goto out;
		if (wc->free) {
			struct extent_buffer *next;

			next = path->nodes[orig_level];

			if (trans) {
				btrfs_tree_lock(next);
				btrfs_set_lock_blocking(next);
				clean_tree_block(fs_info, next);
				btrfs_wait_tree_block_writeback(next);
				btrfs_tree_unlock(next);
			} else {
				if (test_and_clear_bit(EXTENT_BUFFER_DIRTY, &next->bflags))
					clear_extent_buffer_dirty(next);
			}

			WARN_ON(log->root_key.objectid !=
				BTRFS_TREE_LOG_OBJECTID);
			ret = btrfs_free_and_pin_reserved_extent(fs_info,
							next->start, next->len);
			if (ret)
				goto out;
		}
	}

out:
	btrfs_free_path(path);
	return ret;
}

/*
 * helper function to update the item for a given subvolumes log root
 * in the tree of log roots
 */
static int update_log_root(struct btrfs_trans_handle *trans,
			   struct btrfs_root *log)
{
	struct btrfs_fs_info *fs_info = log->fs_info;
	int ret;

	if (log->log_transid == 1) {
		/* insert root item on the first sync */
		ret = btrfs_insert_root(trans, fs_info->log_root_tree,
				&log->root_key, &log->root_item);
	} else {
		ret = btrfs_update_root(trans, fs_info->log_root_tree,
				&log->root_key, &log->root_item);
	}
	return ret;
}

static void wait_log_commit(struct btrfs_root *root, int transid)
{
	DEFINE_WAIT(wait);
	int index = transid % 2;

	/*
	 * we only allow two pending log transactions at a time,
	 * so we know that if ours is more than 2 older than the
	 * current transaction, we're done
	 */
	do {
		prepare_to_wait(&root->log_commit_wait[index],
				&wait, TASK_UNINTERRUPTIBLE);
		mutex_unlock(&root->log_mutex);

		if (root->log_transid_committed < transid &&
		    atomic_read(&root->log_commit[index]))
			schedule();

		finish_wait(&root->log_commit_wait[index], &wait);
		mutex_lock(&root->log_mutex);
	} while (root->log_transid_committed < transid &&
		 atomic_read(&root->log_commit[index]));
}

static void wait_for_writer(struct btrfs_root *root)
{
	DEFINE_WAIT(wait);

	while (atomic_read(&root->log_writers)) {
		prepare_to_wait(&root->log_writer_wait,
				&wait, TASK_UNINTERRUPTIBLE);
		mutex_unlock(&root->log_mutex);
		if (atomic_read(&root->log_writers))
			schedule();
		finish_wait(&root->log_writer_wait, &wait);
		mutex_lock(&root->log_mutex);
	}
}

static inline void btrfs_remove_log_ctx(struct btrfs_root *root,
					struct btrfs_log_ctx *ctx)
{
	if (!ctx)
		return;

	mutex_lock(&root->log_mutex);
	list_del_init(&ctx->list);
	mutex_unlock(&root->log_mutex);
}

/*
 * Invoked in log mutex context, or be sure there is no other task which
 * can access the list.
 */
static inline void btrfs_remove_all_log_ctxs(struct btrfs_root *root,
					     int index, int error)
{
	struct btrfs_log_ctx *ctx;
	struct btrfs_log_ctx *safe;

	list_for_each_entry_safe(ctx, safe, &root->log_ctxs[index], list) {
		list_del_init(&ctx->list);
		ctx->log_ret = error;
	}

	INIT_LIST_HEAD(&root->log_ctxs[index]);
}

/*
 * btrfs_sync_log does sends a given tree log down to the disk and
 * updates the super blocks to record it.  When this call is done,
 * you know that any inodes previously logged are safely on disk only
 * if it returns 0.
 *
 * Any other return value means you need to call btrfs_commit_transaction.
 * Some of the edge cases for fsyncing directories that have had unlinks
 * or renames done in the past mean that sometimes the only safe
 * fsync is to commit the whole FS.  When btrfs_sync_log returns -EAGAIN,
 * that has happened.
 */
int btrfs_sync_log(struct btrfs_trans_handle *trans,
		   struct btrfs_root *root, struct btrfs_log_ctx *ctx)
{
	int index1;
	int index2;
	int mark;
	int ret;
	struct btrfs_fs_info *fs_info = root->fs_info;
	struct btrfs_root *log = root->log_root;
	struct btrfs_root *log_root_tree = fs_info->log_root_tree;
	int log_transid = 0;
	struct btrfs_log_ctx root_log_ctx;
	struct blk_plug plug;

	mutex_lock(&root->log_mutex);
	log_transid = ctx->log_transid;
	if (root->log_transid_committed >= log_transid) {
		mutex_unlock(&root->log_mutex);
		return ctx->log_ret;
	}

	index1 = log_transid % 2;
	if (atomic_read(&root->log_commit[index1])) {
		wait_log_commit(root, log_transid);
		mutex_unlock(&root->log_mutex);
		return ctx->log_ret;
	}
	ASSERT(log_transid == root->log_transid);
	atomic_set(&root->log_commit[index1], 1);

	/* wait for previous tree log sync to complete */
	if (atomic_read(&root->log_commit[(index1 + 1) % 2]))
		wait_log_commit(root, log_transid - 1);

	while (1) {
		int batch = atomic_read(&root->log_batch);
		/* when we're on an ssd, just kick the log commit out */
		if (!btrfs_test_opt(fs_info, SSD) &&
		    test_bit(BTRFS_ROOT_MULTI_LOG_TASKS, &root->state)) {
			mutex_unlock(&root->log_mutex);
			schedule_timeout_uninterruptible(1);
			mutex_lock(&root->log_mutex);
		}
		wait_for_writer(root);
		if (batch == atomic_read(&root->log_batch))
			break;
	}

	/* bail out if we need to do a full commit */
	if (btrfs_need_log_full_commit(fs_info, trans)) {
		ret = -EAGAIN;
		mutex_unlock(&root->log_mutex);
		goto out;
	}

	if (log_transid % 2 == 0)
		mark = EXTENT_DIRTY;
	else
		mark = EXTENT_NEW;

	/* we start IO on  all the marked extents here, but we don't actually
	 * wait for them until later.
	 */
	blk_start_plug(&plug);
	ret = btrfs_write_marked_extents(fs_info, &log->dirty_log_pages, mark);
	if (ret) {
		blk_finish_plug(&plug);
		btrfs_abort_transaction(trans, ret);
		btrfs_set_log_full_commit(fs_info, trans);
		mutex_unlock(&root->log_mutex);
		goto out;
	}

	btrfs_set_root_node(&log->root_item, log->node);

	root->log_transid++;
	log->log_transid = root->log_transid;
	root->log_start_pid = 0;
	/*
	 * Update or create log root item under the root's log_mutex to prevent
	 * races with concurrent log syncs that can lead to failure to update
	 * log root item because it was not created yet.
	 */
	ret = update_log_root(trans, log);
	/*
	 * IO has been started, blocks of the log tree have WRITTEN flag set
	 * in their headers. new modifications of the log will be written to
	 * new positions. so it's safe to allow log writers to go in.
	 */
	mutex_unlock(&root->log_mutex);

	btrfs_init_log_ctx(&root_log_ctx, NULL);

	mutex_lock(&log_root_tree->log_mutex);
	atomic_inc(&log_root_tree->log_batch);
	atomic_inc(&log_root_tree->log_writers);

	index2 = log_root_tree->log_transid % 2;
	list_add_tail(&root_log_ctx.list, &log_root_tree->log_ctxs[index2]);
	root_log_ctx.log_transid = log_root_tree->log_transid;

	mutex_unlock(&log_root_tree->log_mutex);

	mutex_lock(&log_root_tree->log_mutex);
	if (atomic_dec_and_test(&log_root_tree->log_writers)) {
		/*
		 * Implicit memory barrier after atomic_dec_and_test
		 */
		if (waitqueue_active(&log_root_tree->log_writer_wait))
			wake_up(&log_root_tree->log_writer_wait);
	}

	if (ret) {
		if (!list_empty(&root_log_ctx.list))
			list_del_init(&root_log_ctx.list);

		blk_finish_plug(&plug);
		btrfs_set_log_full_commit(fs_info, trans);

		if (ret != -ENOSPC) {
			btrfs_abort_transaction(trans, ret);
			mutex_unlock(&log_root_tree->log_mutex);
			goto out;
		}
		btrfs_wait_tree_log_extents(log, mark);
		mutex_unlock(&log_root_tree->log_mutex);
		ret = -EAGAIN;
		goto out;
	}

	if (log_root_tree->log_transid_committed >= root_log_ctx.log_transid) {
		blk_finish_plug(&plug);
		list_del_init(&root_log_ctx.list);
		mutex_unlock(&log_root_tree->log_mutex);
		ret = root_log_ctx.log_ret;
		goto out;
	}

	index2 = root_log_ctx.log_transid % 2;
	if (atomic_read(&log_root_tree->log_commit[index2])) {
		blk_finish_plug(&plug);
		ret = btrfs_wait_tree_log_extents(log, mark);
		wait_log_commit(log_root_tree,
				root_log_ctx.log_transid);
		mutex_unlock(&log_root_tree->log_mutex);
		if (!ret)
			ret = root_log_ctx.log_ret;
		goto out;
	}
	ASSERT(root_log_ctx.log_transid == log_root_tree->log_transid);
	atomic_set(&log_root_tree->log_commit[index2], 1);

	if (atomic_read(&log_root_tree->log_commit[(index2 + 1) % 2])) {
		wait_log_commit(log_root_tree,
				root_log_ctx.log_transid - 1);
	}

	wait_for_writer(log_root_tree);

	/*
	 * now that we've moved on to the tree of log tree roots,
	 * check the full commit flag again
	 */
	if (btrfs_need_log_full_commit(fs_info, trans)) {
		blk_finish_plug(&plug);
		btrfs_wait_tree_log_extents(log, mark);
		mutex_unlock(&log_root_tree->log_mutex);
		ret = -EAGAIN;
		goto out_wake_log_root;
	}

	ret = btrfs_write_marked_extents(fs_info,
					 &log_root_tree->dirty_log_pages,
					 EXTENT_DIRTY | EXTENT_NEW);
	blk_finish_plug(&plug);
	if (ret) {
		btrfs_set_log_full_commit(fs_info, trans);
		btrfs_abort_transaction(trans, ret);
		mutex_unlock(&log_root_tree->log_mutex);
		goto out_wake_log_root;
	}
	ret = btrfs_wait_tree_log_extents(log, mark);
	if (!ret)
		ret = btrfs_wait_tree_log_extents(log_root_tree,
						  EXTENT_NEW | EXTENT_DIRTY);
	if (ret) {
		btrfs_set_log_full_commit(fs_info, trans);
		mutex_unlock(&log_root_tree->log_mutex);
		goto out_wake_log_root;
	}

	btrfs_set_super_log_root(fs_info->super_for_commit,
				 log_root_tree->node->start);
	btrfs_set_super_log_root_level(fs_info->super_for_commit,
				       btrfs_header_level(log_root_tree->node));

	log_root_tree->log_transid++;
	mutex_unlock(&log_root_tree->log_mutex);

	/*
	 * nobody else is going to jump in and write the the ctree
	 * super here because the log_commit atomic below is protecting
	 * us.  We must be called with a transaction handle pinning
	 * the running transaction open, so a full commit can't hop
	 * in and cause problems either.
	 */
	ret = write_all_supers(fs_info, 1);
	if (ret) {
		btrfs_set_log_full_commit(fs_info, trans);
		btrfs_abort_transaction(trans, ret);
		goto out_wake_log_root;
	}

	mutex_lock(&root->log_mutex);
	if (root->last_log_commit < log_transid)
		root->last_log_commit = log_transid;
	mutex_unlock(&root->log_mutex);

out_wake_log_root:
	mutex_lock(&log_root_tree->log_mutex);
	btrfs_remove_all_log_ctxs(log_root_tree, index2, ret);

	log_root_tree->log_transid_committed++;
	atomic_set(&log_root_tree->log_commit[index2], 0);
	mutex_unlock(&log_root_tree->log_mutex);

	/*
	 * The barrier before waitqueue_active is implied by mutex_unlock
	 */
	if (waitqueue_active(&log_root_tree->log_commit_wait[index2]))
		wake_up(&log_root_tree->log_commit_wait[index2]);
out:
	mutex_lock(&root->log_mutex);
	btrfs_remove_all_log_ctxs(root, index1, ret);
	root->log_transid_committed++;
	atomic_set(&root->log_commit[index1], 0);
	mutex_unlock(&root->log_mutex);

	/*
	 * The barrier before waitqueue_active is implied by mutex_unlock
	 */
	if (waitqueue_active(&root->log_commit_wait[index1]))
		wake_up(&root->log_commit_wait[index1]);
	return ret;
}

static void free_log_tree(struct btrfs_trans_handle *trans,
			  struct btrfs_root *log)
{
	int ret;
	u64 start;
	u64 end;
	struct walk_control wc = {
		.free = 1,
		.process_func = process_one_buffer
	};

	ret = walk_log_tree(trans, log, &wc);
	if (ret) {
		if (trans)
			btrfs_abort_transaction(trans, ret);
		else
			btrfs_handle_fs_error(log->fs_info, ret, NULL);
	}

	while (1) {
		ret = find_first_extent_bit(&log->dirty_log_pages,
				0, &start, &end,
				EXTENT_DIRTY | EXTENT_NEW | EXTENT_NEED_WAIT,
				NULL);
		if (ret)
			break;

		clear_extent_bits(&log->dirty_log_pages, start, end,
				  EXTENT_DIRTY | EXTENT_NEW | EXTENT_NEED_WAIT);
	}

<<<<<<< HEAD
=======
	/*
	 * We may have short-circuited the log tree with the full commit logic
	 * and left ordered extents on our list, so clear these out to keep us
	 * from leaking inodes and memory.
	 */
	btrfs_free_logged_extents(log, 0);
	btrfs_free_logged_extents(log, 1);

	extent_io_tree_release(&log->log_csum_range);

>>>>>>> 392ca4e9
	free_extent_buffer(log->node);
	kfree(log);
}

/*
 * free all the extents used by the tree log.  This should be called
 * at commit time of the full transaction
 */
int btrfs_free_log(struct btrfs_trans_handle *trans, struct btrfs_root *root)
{
	if (root->log_root) {
		free_log_tree(trans, root->log_root);
		root->log_root = NULL;
	}
	return 0;
}

int btrfs_free_log_root_tree(struct btrfs_trans_handle *trans,
			     struct btrfs_fs_info *fs_info)
{
	if (fs_info->log_root_tree) {
		free_log_tree(trans, fs_info->log_root_tree);
		fs_info->log_root_tree = NULL;
	}
	return 0;
}

/*
 * Check if an inode was logged in the current transaction. We can't always rely
 * on an inode's logged_trans value, because it's an in-memory only field and
 * therefore not persisted. This means that its value is lost if the inode gets
 * evicted and loaded again from disk (in which case it has a value of 0, and
 * certainly it is smaller then any possible transaction ID), when that happens
 * the full_sync flag is set in the inode's runtime flags, so on that case we
 * assume eviction happened and ignore the logged_trans value, assuming the
 * worst case, that the inode was logged before in the current transaction.
 */
static bool inode_logged(struct btrfs_trans_handle *trans,
			 struct btrfs_inode *inode)
{
	if (inode->logged_trans == trans->transid)
		return true;

	if (inode->last_trans == trans->transid &&
	    test_bit(BTRFS_INODE_NEEDS_FULL_SYNC, &inode->runtime_flags) &&
	    !test_bit(BTRFS_FS_LOG_RECOVERING, &trans->fs_info->flags))
		return true;

	return false;
}

/*
 * If both a file and directory are logged, and unlinks or renames are
 * mixed in, we have a few interesting corners:
 *
 * create file X in dir Y
 * link file X to X.link in dir Y
 * fsync file X
 * unlink file X but leave X.link
 * fsync dir Y
 *
 * After a crash we would expect only X.link to exist.  But file X
 * didn't get fsync'd again so the log has back refs for X and X.link.
 *
 * We solve this by removing directory entries and inode backrefs from the
 * log when a file that was logged in the current transaction is
 * unlinked.  Any later fsync will include the updated log entries, and
 * we'll be able to reconstruct the proper directory items from backrefs.
 *
 * This optimizations allows us to avoid relogging the entire inode
 * or the entire directory.
 */
int btrfs_del_dir_entries_in_log(struct btrfs_trans_handle *trans,
				 struct btrfs_root *root,
				 const char *name, int name_len,
				 struct btrfs_inode *dir, u64 index)
{
	struct btrfs_root *log;
	struct btrfs_dir_item *di;
	struct btrfs_path *path;
	int ret;
	int err = 0;
	int bytes_del = 0;
	u64 dir_ino = btrfs_ino(dir);

	if (!inode_logged(trans, dir))
		return 0;

	ret = join_running_log_trans(root);
	if (ret)
		return 0;

	mutex_lock(&dir->log_mutex);

	log = root->log_root;
	path = btrfs_alloc_path();
	if (!path) {
		err = -ENOMEM;
		goto out_unlock;
	}

	di = btrfs_lookup_dir_item(trans, log, path, dir_ino,
				   name, name_len, -1);
	if (IS_ERR(di)) {
		err = PTR_ERR(di);
		goto fail;
	}
	if (di) {
		ret = btrfs_delete_one_dir_name(trans, log, path, di);
		bytes_del += name_len;
		if (ret) {
			err = ret;
			goto fail;
		}
	}
	btrfs_release_path(path);
	di = btrfs_lookup_dir_index_item(trans, log, path, dir_ino,
					 index, name, name_len, -1);
	if (IS_ERR(di)) {
		err = PTR_ERR(di);
		goto fail;
	}
	if (di) {
		ret = btrfs_delete_one_dir_name(trans, log, path, di);
		bytes_del += name_len;
		if (ret) {
			err = ret;
			goto fail;
		}
	}

	/* update the directory size in the log to reflect the names
	 * we have removed
	 */
	if (bytes_del) {
		struct btrfs_key key;

		key.objectid = dir_ino;
		key.offset = 0;
		key.type = BTRFS_INODE_ITEM_KEY;
		btrfs_release_path(path);

		ret = btrfs_search_slot(trans, log, &key, path, 0, 1);
		if (ret < 0) {
			err = ret;
			goto fail;
		}
		if (ret == 0) {
			struct btrfs_inode_item *item;
			u64 i_size;

			item = btrfs_item_ptr(path->nodes[0], path->slots[0],
					      struct btrfs_inode_item);
			i_size = btrfs_inode_size(path->nodes[0], item);
			if (i_size > bytes_del)
				i_size -= bytes_del;
			else
				i_size = 0;
			btrfs_set_inode_size(path->nodes[0], item, i_size);
			btrfs_mark_buffer_dirty(path->nodes[0]);
		} else
			ret = 0;
		btrfs_release_path(path);
	}
fail:
	btrfs_free_path(path);
out_unlock:
	mutex_unlock(&dir->log_mutex);
	if (ret == -ENOSPC) {
		btrfs_set_log_full_commit(root->fs_info, trans);
		ret = 0;
	} else if (ret < 0)
		btrfs_abort_transaction(trans, ret);

	btrfs_end_log_trans(root);

	return err;
}

/* see comments for btrfs_del_dir_entries_in_log */
int btrfs_del_inode_ref_in_log(struct btrfs_trans_handle *trans,
			       struct btrfs_root *root,
			       const char *name, int name_len,
			       struct btrfs_inode *inode, u64 dirid)
{
	struct btrfs_fs_info *fs_info = root->fs_info;
	struct btrfs_root *log;
	u64 index;
	int ret;

	if (!inode_logged(trans, inode))
		return 0;

	ret = join_running_log_trans(root);
	if (ret)
		return 0;
	log = root->log_root;
	mutex_lock(&inode->log_mutex);

	ret = btrfs_del_inode_ref(trans, log, name, name_len, btrfs_ino(inode),
				  dirid, &index);
	mutex_unlock(&inode->log_mutex);
	if (ret == -ENOSPC) {
		btrfs_set_log_full_commit(fs_info, trans);
		ret = 0;
	} else if (ret < 0 && ret != -ENOENT)
		btrfs_abort_transaction(trans, ret);
	btrfs_end_log_trans(root);

	return ret;
}

/*
 * creates a range item in the log for 'dirid'.  first_offset and
 * last_offset tell us which parts of the key space the log should
 * be considered authoritative for.
 */
static noinline int insert_dir_log_key(struct btrfs_trans_handle *trans,
				       struct btrfs_root *log,
				       struct btrfs_path *path,
				       int key_type, u64 dirid,
				       u64 first_offset, u64 last_offset)
{
	int ret;
	struct btrfs_key key;
	struct btrfs_dir_log_item *item;

	key.objectid = dirid;
	key.offset = first_offset;
	if (key_type == BTRFS_DIR_ITEM_KEY)
		key.type = BTRFS_DIR_LOG_ITEM_KEY;
	else
		key.type = BTRFS_DIR_LOG_INDEX_KEY;
	ret = btrfs_insert_empty_item(trans, log, path, &key, sizeof(*item));
	if (ret)
		return ret;

	item = btrfs_item_ptr(path->nodes[0], path->slots[0],
			      struct btrfs_dir_log_item);
	btrfs_set_dir_log_end(path->nodes[0], item, last_offset);
	btrfs_mark_buffer_dirty(path->nodes[0]);
	btrfs_release_path(path);
	return 0;
}

/*
 * log all the items included in the current transaction for a given
 * directory.  This also creates the range items in the log tree required
 * to replay anything deleted before the fsync
 */
static noinline int log_dir_items(struct btrfs_trans_handle *trans,
			  struct btrfs_root *root, struct btrfs_inode *inode,
			  struct btrfs_path *path,
			  struct btrfs_path *dst_path, int key_type,
			  struct btrfs_log_ctx *ctx,
			  u64 min_offset, u64 *last_offset_ret)
{
	struct btrfs_key min_key;
	struct btrfs_root *log = root->log_root;
	struct extent_buffer *src;
	int err = 0;
	int ret;
	int i;
	int nritems;
	u64 first_offset = min_offset;
	u64 last_offset = (u64)-1;
	u64 ino = btrfs_ino(inode);

	log = root->log_root;

	min_key.objectid = ino;
	min_key.type = key_type;
	min_key.offset = min_offset;

	ret = btrfs_search_forward(root, &min_key, path, trans->transid);

	/*
	 * we didn't find anything from this transaction, see if there
	 * is anything at all
	 */
	if (ret != 0 || min_key.objectid != ino || min_key.type != key_type) {
		min_key.objectid = ino;
		min_key.type = key_type;
		min_key.offset = (u64)-1;
		btrfs_release_path(path);
		ret = btrfs_search_slot(NULL, root, &min_key, path, 0, 0);
		if (ret < 0) {
			btrfs_release_path(path);
			return ret;
		}
		ret = btrfs_previous_item(root, path, ino, key_type);

		/* if ret == 0 there are items for this type,
		 * create a range to tell us the last key of this type.
		 * otherwise, there are no items in this directory after
		 * *min_offset, and we create a range to indicate that.
		 */
		if (ret == 0) {
			struct btrfs_key tmp;
			btrfs_item_key_to_cpu(path->nodes[0], &tmp,
					      path->slots[0]);
			if (key_type == tmp.type)
				first_offset = max(min_offset, tmp.offset) + 1;
		}
		goto done;
	}

	/* go backward to find any previous key */
	ret = btrfs_previous_item(root, path, ino, key_type);
	if (ret == 0) {
		struct btrfs_key tmp;
		btrfs_item_key_to_cpu(path->nodes[0], &tmp, path->slots[0]);
		if (key_type == tmp.type) {
			first_offset = tmp.offset;
			ret = overwrite_item(trans, log, dst_path,
					     path->nodes[0], path->slots[0],
					     &tmp);
			if (ret) {
				err = ret;
				goto done;
			}
		}
	}
	btrfs_release_path(path);

	/*
	 * Find the first key from this transaction again.  See the note for
	 * log_new_dir_dentries, if we're logging a directory recursively we
	 * won't be holding its i_mutex, which means we can modify the directory
	 * while we're logging it.  If we remove an entry between our first
	 * search and this search we'll not find the key again and can just
	 * bail.
	 */
	ret = btrfs_search_slot(NULL, root, &min_key, path, 0, 0);
	if (ret != 0)
		goto done;

	/*
	 * we have a block from this transaction, log every item in it
	 * from our directory
	 */
	while (1) {
		struct btrfs_key tmp;
		src = path->nodes[0];
		nritems = btrfs_header_nritems(src);
		for (i = path->slots[0]; i < nritems; i++) {
			struct btrfs_dir_item *di;

			btrfs_item_key_to_cpu(src, &min_key, i);

			if (min_key.objectid != ino || min_key.type != key_type)
				goto done;
			ret = overwrite_item(trans, log, dst_path, src, i,
					     &min_key);
			if (ret) {
				err = ret;
				goto done;
			}

			/*
			 * We must make sure that when we log a directory entry,
			 * the corresponding inode, after log replay, has a
			 * matching link count. For example:
			 *
			 * touch foo
			 * mkdir mydir
			 * sync
			 * ln foo mydir/bar
			 * xfs_io -c "fsync" mydir
			 * <crash>
			 * <mount fs and log replay>
			 *
			 * Would result in a fsync log that when replayed, our
			 * file inode would have a link count of 1, but we get
			 * two directory entries pointing to the same inode.
			 * After removing one of the names, it would not be
			 * possible to remove the other name, which resulted
			 * always in stale file handle errors, and would not
			 * be possible to rmdir the parent directory, since
			 * its i_size could never decrement to the value
			 * BTRFS_EMPTY_DIR_SIZE, resulting in -ENOTEMPTY errors.
			 */
			di = btrfs_item_ptr(src, i, struct btrfs_dir_item);
			btrfs_dir_item_key_to_cpu(src, di, &tmp);
			if (ctx &&
			    (btrfs_dir_transid(src, di) == trans->transid ||
			     btrfs_dir_type(src, di) == BTRFS_FT_DIR) &&
			    tmp.type != BTRFS_ROOT_ITEM_KEY)
				ctx->log_new_dentries = true;
		}
		path->slots[0] = nritems;

		/*
		 * look ahead to the next item and see if it is also
		 * from this directory and from this transaction
		 */
		ret = btrfs_next_leaf(root, path);
		if (ret == 1) {
			last_offset = (u64)-1;
			goto done;
		}
		btrfs_item_key_to_cpu(path->nodes[0], &tmp, path->slots[0]);
		if (tmp.objectid != ino || tmp.type != key_type) {
			last_offset = (u64)-1;
			goto done;
		}
		if (btrfs_header_generation(path->nodes[0]) != trans->transid) {
			ret = overwrite_item(trans, log, dst_path,
					     path->nodes[0], path->slots[0],
					     &tmp);
			if (ret)
				err = ret;
			else
				last_offset = tmp.offset;
			goto done;
		}
	}
done:
	btrfs_release_path(path);
	btrfs_release_path(dst_path);

	if (err == 0) {
		*last_offset_ret = last_offset;
		/*
		 * insert the log range keys to indicate where the log
		 * is valid
		 */
		ret = insert_dir_log_key(trans, log, path, key_type,
					 ino, first_offset, last_offset);
		if (ret)
			err = ret;
	}
	return err;
}

/*
 * logging directories is very similar to logging inodes, We find all the items
 * from the current transaction and write them to the log.
 *
 * The recovery code scans the directory in the subvolume, and if it finds a
 * key in the range logged that is not present in the log tree, then it means
 * that dir entry was unlinked during the transaction.
 *
 * In order for that scan to work, we must include one key smaller than
 * the smallest logged by this transaction and one key larger than the largest
 * key logged by this transaction.
 */
static noinline int log_directory_changes(struct btrfs_trans_handle *trans,
			  struct btrfs_root *root, struct btrfs_inode *inode,
			  struct btrfs_path *path,
			  struct btrfs_path *dst_path,
			  struct btrfs_log_ctx *ctx)
{
	u64 min_key;
	u64 max_key;
	int ret;
	int key_type = BTRFS_DIR_ITEM_KEY;

again:
	min_key = 0;
	max_key = 0;
	while (1) {
		ret = log_dir_items(trans, root, inode, path, dst_path, key_type,
				ctx, min_key, &max_key);
		if (ret)
			return ret;
		if (max_key == (u64)-1)
			break;
		min_key = max_key + 1;
	}

	if (key_type == BTRFS_DIR_ITEM_KEY) {
		key_type = BTRFS_DIR_INDEX_KEY;
		goto again;
	}
	return 0;
}

/*
 * a helper function to drop items from the log before we relog an
 * inode.  max_key_type indicates the highest item type to remove.
 * This cannot be run for file data extents because it does not
 * free the extents they point to.
 */
static int drop_objectid_items(struct btrfs_trans_handle *trans,
				  struct btrfs_root *log,
				  struct btrfs_path *path,
				  u64 objectid, int max_key_type)
{
	int ret;
	struct btrfs_key key;
	struct btrfs_key found_key;
	int start_slot;

	key.objectid = objectid;
	key.type = max_key_type;
	key.offset = (u64)-1;

	while (1) {
		ret = btrfs_search_slot(trans, log, &key, path, -1, 1);
		BUG_ON(ret == 0); /* Logic error */
		if (ret < 0)
			break;

		if (path->slots[0] == 0)
			break;

		path->slots[0]--;
		btrfs_item_key_to_cpu(path->nodes[0], &found_key,
				      path->slots[0]);

		if (found_key.objectid != objectid)
			break;

		found_key.offset = 0;
		found_key.type = 0;
		ret = btrfs_bin_search(path->nodes[0], &found_key, 0,
				       &start_slot);

		ret = btrfs_del_items(trans, log, path, start_slot,
				      path->slots[0] - start_slot + 1);
		/*
		 * If start slot isn't 0 then we don't need to re-search, we've
		 * found the last guy with the objectid in this tree.
		 */
		if (ret || start_slot != 0)
			break;
		btrfs_release_path(path);
	}
	btrfs_release_path(path);
	if (ret > 0)
		ret = 0;
	return ret;
}

static void fill_inode_item(struct btrfs_trans_handle *trans,
			    struct extent_buffer *leaf,
			    struct btrfs_inode_item *item,
			    struct inode *inode, int log_inode_only,
			    u64 logged_isize)
{
	struct btrfs_map_token token;

	btrfs_init_map_token(&token);

	if (log_inode_only) {
		/* set the generation to zero so the recover code
		 * can tell the difference between an logging
		 * just to say 'this inode exists' and a logging
		 * to say 'update this inode with these values'
		 */
		btrfs_set_token_inode_generation(leaf, item, 0, &token);
		btrfs_set_token_inode_size(leaf, item, logged_isize, &token);
	} else {
		btrfs_set_token_inode_generation(leaf, item,
						 BTRFS_I(inode)->generation,
						 &token);
		btrfs_set_token_inode_size(leaf, item, inode->i_size, &token);
	}

	btrfs_set_token_inode_uid(leaf, item, i_uid_read(inode), &token);
	btrfs_set_token_inode_gid(leaf, item, i_gid_read(inode), &token);
	btrfs_set_token_inode_mode(leaf, item, inode->i_mode, &token);
	btrfs_set_token_inode_nlink(leaf, item, inode->i_nlink, &token);

	btrfs_set_token_timespec_sec(leaf, &item->atime,
				     inode->i_atime.tv_sec, &token);
	btrfs_set_token_timespec_nsec(leaf, &item->atime,
				      inode->i_atime.tv_nsec, &token);

	btrfs_set_token_timespec_sec(leaf, &item->mtime,
				     inode->i_mtime.tv_sec, &token);
	btrfs_set_token_timespec_nsec(leaf, &item->mtime,
				      inode->i_mtime.tv_nsec, &token);

	btrfs_set_token_timespec_sec(leaf, &item->ctime,
				     inode->i_ctime.tv_sec, &token);
	btrfs_set_token_timespec_nsec(leaf, &item->ctime,
				      inode->i_ctime.tv_nsec, &token);

	btrfs_set_token_inode_nbytes(leaf, item, inode_get_bytes(inode),
				     &token);

	btrfs_set_token_inode_sequence(leaf, item,
				       inode_peek_iversion(inode), &token);
	btrfs_set_token_inode_transid(leaf, item, trans->transid, &token);
	btrfs_set_token_inode_rdev(leaf, item, inode->i_rdev, &token);
	btrfs_set_token_inode_flags(leaf, item, BTRFS_I(inode)->flags, &token);
	btrfs_set_token_inode_block_group(leaf, item, 0, &token);
}

static int log_inode_item(struct btrfs_trans_handle *trans,
			  struct btrfs_root *log, struct btrfs_path *path,
			  struct btrfs_inode *inode)
{
	struct btrfs_inode_item *inode_item;
	int ret;

	ret = btrfs_insert_empty_item(trans, log, path,
				      &inode->location, sizeof(*inode_item));
	if (ret && ret != -EEXIST)
		return ret;
	inode_item = btrfs_item_ptr(path->nodes[0], path->slots[0],
				    struct btrfs_inode_item);
	fill_inode_item(trans, path->nodes[0], inode_item, &inode->vfs_inode,
			0, 0);
	btrfs_release_path(path);
	return 0;
}

static int log_csums(struct btrfs_trans_handle *trans,
		     struct btrfs_root *log_root,
		     struct btrfs_ordered_sum *sums)
{
	const u64 lock_end = sums->bytenr + sums->len - 1;
	struct extent_state *cached_state = NULL;
	int ret;

	/*
	 * Serialize logging for checksums. This is to avoid racing with the
	 * same checksum being logged by another task that is logging another
	 * file which happens to refer to the same extent as well. Such races
	 * can leave checksum items in the log with overlapping ranges.
	 */
	ret = lock_extent_bits(&log_root->log_csum_range, sums->bytenr,
			       lock_end, &cached_state);
	if (ret)
		return ret;

	/*
	 * Due to extent cloning, we might have logged a csum item that covers a
	 * subrange of a cloned extent, and later we can end up logging a csum
	 * item for a larger subrange of the same extent or the entire range.
	 * This would leave csum items in the log tree that cover the same range
	 * and break the searches for checksums in the log tree, resulting in
	 * some checksums missing in the fs/subvolume tree. So just delete (or
	 * trim and adjust) any existing csum items in the log for this range.
	 */
	ret = btrfs_del_csums(trans, log_root, sums->bytenr, sums->len);
	if (!ret)
		ret = btrfs_csum_file_blocks(trans, log_root, sums);

	unlock_extent_cached(&log_root->log_csum_range, sums->bytenr, lock_end,
			     &cached_state, GFP_NOFS);

	return ret;
}

static noinline int copy_items(struct btrfs_trans_handle *trans,
			       struct btrfs_inode *inode,
			       struct btrfs_path *dst_path,
			       struct btrfs_path *src_path,
			       int start_slot, int nr, int inode_only,
			       u64 logged_isize)
{
	struct btrfs_fs_info *fs_info = btrfs_sb(inode->vfs_inode.i_sb);
	unsigned long src_offset;
	unsigned long dst_offset;
	struct btrfs_root *log = inode->root->log_root;
	struct btrfs_file_extent_item *extent;
	struct btrfs_inode_item *inode_item;
	struct extent_buffer *src = src_path->nodes[0];
	int ret;
	struct btrfs_key *ins_keys;
	u32 *ins_sizes;
	char *ins_data;
	int i;
	struct list_head ordered_sums;
	int skip_csum = inode->flags & BTRFS_INODE_NODATASUM;

	INIT_LIST_HEAD(&ordered_sums);

	ins_data = kmalloc(nr * sizeof(struct btrfs_key) +
			   nr * sizeof(u32), GFP_NOFS);
	if (!ins_data)
		return -ENOMEM;

	ins_sizes = (u32 *)ins_data;
	ins_keys = (struct btrfs_key *)(ins_data + nr * sizeof(u32));

	for (i = 0; i < nr; i++) {
		ins_sizes[i] = btrfs_item_size_nr(src, i + start_slot);
		btrfs_item_key_to_cpu(src, ins_keys + i, i + start_slot);
	}
	ret = btrfs_insert_empty_items(trans, log, dst_path,
				       ins_keys, ins_sizes, nr);
	if (ret) {
		kfree(ins_data);
		return ret;
	}

	for (i = 0; i < nr; i++, dst_path->slots[0]++) {
		dst_offset = btrfs_item_ptr_offset(dst_path->nodes[0],
						   dst_path->slots[0]);

		src_offset = btrfs_item_ptr_offset(src, start_slot + i);

		if (ins_keys[i].type == BTRFS_INODE_ITEM_KEY) {
			inode_item = btrfs_item_ptr(dst_path->nodes[0],
						    dst_path->slots[0],
						    struct btrfs_inode_item);
			fill_inode_item(trans, dst_path->nodes[0], inode_item,
					&inode->vfs_inode,
					inode_only == LOG_INODE_EXISTS,
					logged_isize);
		} else {
			copy_extent_buffer(dst_path->nodes[0], src, dst_offset,
					   src_offset, ins_sizes[i]);
		}

		/* take a reference on file data extents so that truncates
		 * or deletes of this inode don't have to relog the inode
		 * again
		 */
		if (ins_keys[i].type == BTRFS_EXTENT_DATA_KEY &&
		    !skip_csum) {
			int found_type;
			extent = btrfs_item_ptr(src, start_slot + i,
						struct btrfs_file_extent_item);

			if (btrfs_file_extent_generation(src, extent) < trans->transid)
				continue;

			found_type = btrfs_file_extent_type(src, extent);
			if (found_type == BTRFS_FILE_EXTENT_REG) {
				u64 ds, dl, cs, cl;
				ds = btrfs_file_extent_disk_bytenr(src,
								extent);
				/* ds == 0 is a hole */
				if (ds == 0)
					continue;

				dl = btrfs_file_extent_disk_num_bytes(src,
								extent);
				cs = btrfs_file_extent_offset(src, extent);
				cl = btrfs_file_extent_num_bytes(src,
								extent);
				if (btrfs_file_extent_compression(src,
								  extent)) {
					cs = 0;
					cl = dl;
				}

				ret = btrfs_lookup_csums_range(
						fs_info->csum_root,
						ds + cs, ds + cs + cl - 1,
						&ordered_sums, 0);
				if (ret) {
					btrfs_release_path(dst_path);
					kfree(ins_data);
					return ret;
				}
			}
		}
	}

	btrfs_mark_buffer_dirty(dst_path->nodes[0]);
	btrfs_release_path(dst_path);
	kfree(ins_data);

	/*
	 * we have to do this after the loop above to avoid changing the
	 * log tree while trying to change the log tree.
	 */
	ret = 0;
	while (!list_empty(&ordered_sums)) {
		struct btrfs_ordered_sum *sums = list_entry(ordered_sums.next,
						   struct btrfs_ordered_sum,
						   list);
		if (!ret)
			ret = log_csums(trans, log, sums);
		list_del(&sums->list);
		kfree(sums);
	}

	return ret;
}

static int extent_cmp(void *priv, struct list_head *a, struct list_head *b)
{
	struct extent_map *em1, *em2;

	em1 = list_entry(a, struct extent_map, list);
	em2 = list_entry(b, struct extent_map, list);

	if (em1->start < em2->start)
		return -1;
	else if (em1->start > em2->start)
		return 1;
	return 0;
}

static int log_extent_csums(struct btrfs_trans_handle *trans,
			    struct btrfs_inode *inode,
			    struct btrfs_root *root,
			    const struct extent_map *em)
{
	struct btrfs_fs_info *fs_info = root->fs_info;
	struct btrfs_root *log = root->log_root;
	u64 csum_offset;
	u64 csum_len;
	LIST_HEAD(ordered_sums);
	int ret = 0;

	if (inode->flags & BTRFS_INODE_NODATASUM ||
	    test_bit(EXTENT_FLAG_PREALLOC, &em->flags) ||
	    em->block_start == EXTENT_MAP_HOLE)
		return 0;

	/* If we're compressed we have to save the entire range of csums. */
	if (em->compress_type) {
		csum_offset = 0;
		csum_len = max(em->block_len, em->orig_block_len);
	} else {
		csum_offset = em->mod_start - em->start;
		csum_len = em->mod_len;
	}

	/* block start is already adjusted for the file extent offset. */
	ret = btrfs_lookup_csums_range(fs_info->csum_root,
				       em->block_start + csum_offset,
				       em->block_start + csum_offset +
				       csum_len - 1, &ordered_sums, 0);
	if (ret)
		return ret;

	while (!list_empty(&ordered_sums)) {
		struct btrfs_ordered_sum *sums = list_entry(ordered_sums.next,
						   struct btrfs_ordered_sum,
						   list);
		if (!ret)
			ret = log_csums(trans, log, sums);
		list_del(&sums->list);
		kfree(sums);
	}

	return ret;
}

static int log_one_extent(struct btrfs_trans_handle *trans,
			  struct btrfs_inode *inode, struct btrfs_root *root,
			  const struct extent_map *em,
			  struct btrfs_path *path,
			  struct btrfs_log_ctx *ctx)
{
	struct btrfs_root *log = root->log_root;
	struct btrfs_file_extent_item *fi;
	struct extent_buffer *leaf;
	struct btrfs_map_token token;
	struct btrfs_key key;
	u64 extent_offset = em->start - em->orig_start;
	u64 block_len;
	int ret;
	int extent_inserted = 0;

	ret = log_extent_csums(trans, inode, root, em);
	if (ret)
		return ret;

	btrfs_init_map_token(&token);

	ret = __btrfs_drop_extents(trans, log, &inode->vfs_inode, path, em->start,
				   em->start + em->len, NULL, 0, 1,
				   sizeof(*fi), &extent_inserted);
	if (ret)
		return ret;

	if (!extent_inserted) {
		key.objectid = btrfs_ino(inode);
		key.type = BTRFS_EXTENT_DATA_KEY;
		key.offset = em->start;

		ret = btrfs_insert_empty_item(trans, log, path, &key,
					      sizeof(*fi));
		if (ret)
			return ret;
	}
	leaf = path->nodes[0];
	fi = btrfs_item_ptr(leaf, path->slots[0],
			    struct btrfs_file_extent_item);

	btrfs_set_token_file_extent_generation(leaf, fi, trans->transid,
					       &token);
	if (test_bit(EXTENT_FLAG_PREALLOC, &em->flags))
		btrfs_set_token_file_extent_type(leaf, fi,
						 BTRFS_FILE_EXTENT_PREALLOC,
						 &token);
	else
		btrfs_set_token_file_extent_type(leaf, fi,
						 BTRFS_FILE_EXTENT_REG,
						 &token);

	block_len = max(em->block_len, em->orig_block_len);
	if (em->compress_type != BTRFS_COMPRESS_NONE) {
		btrfs_set_token_file_extent_disk_bytenr(leaf, fi,
							em->block_start,
							&token);
		btrfs_set_token_file_extent_disk_num_bytes(leaf, fi, block_len,
							   &token);
	} else if (em->block_start < EXTENT_MAP_LAST_BYTE) {
		btrfs_set_token_file_extent_disk_bytenr(leaf, fi,
							em->block_start -
							extent_offset, &token);
		btrfs_set_token_file_extent_disk_num_bytes(leaf, fi, block_len,
							   &token);
	} else {
		btrfs_set_token_file_extent_disk_bytenr(leaf, fi, 0, &token);
		btrfs_set_token_file_extent_disk_num_bytes(leaf, fi, 0,
							   &token);
	}

	btrfs_set_token_file_extent_offset(leaf, fi, extent_offset, &token);
	btrfs_set_token_file_extent_num_bytes(leaf, fi, em->len, &token);
	btrfs_set_token_file_extent_ram_bytes(leaf, fi, em->ram_bytes, &token);
	btrfs_set_token_file_extent_compression(leaf, fi, em->compress_type,
						&token);
	btrfs_set_token_file_extent_encryption(leaf, fi, 0, &token);
	btrfs_set_token_file_extent_other_encoding(leaf, fi, 0, &token);
	btrfs_mark_buffer_dirty(leaf);

	btrfs_release_path(path);

	return ret;
}

/*
 * Log all prealloc extents beyond the inode's i_size to make sure we do not
 * lose them after doing a fast fsync and replaying the log. We scan the
 * subvolume's root instead of iterating the inode's extent map tree because
 * otherwise we can log incorrect extent items based on extent map conversion.
 * That can happen due to the fact that extent maps are merged when they
 * are not in the extent map tree's list of modified extents.
 */
static int btrfs_log_prealloc_extents(struct btrfs_trans_handle *trans,
				      struct btrfs_inode *inode,
				      struct btrfs_path *path)
{
	struct btrfs_root *root = inode->root;
	struct btrfs_key key;
	const u64 i_size = i_size_read(&inode->vfs_inode);
	const u64 ino = btrfs_ino(inode);
	struct btrfs_path *dst_path = NULL;
	bool dropped_extents = false;
	u64 truncate_offset = i_size;
	struct extent_buffer *leaf;
	int slot;
	int ins_nr = 0;
	int start_slot;
	int ret;

	if (!(inode->flags & BTRFS_INODE_PREALLOC))
		return 0;

	key.objectid = ino;
	key.type = BTRFS_EXTENT_DATA_KEY;
	key.offset = i_size;
	ret = btrfs_search_slot(NULL, root, &key, path, 0, 0);
	if (ret < 0)
		goto out;

	/*
	 * We must check if there is a prealloc extent that starts before the
	 * i_size and crosses the i_size boundary. This is to ensure later we
	 * truncate down to the end of that extent and not to the i_size, as
	 * otherwise we end up losing part of the prealloc extent after a log
	 * replay and with an implicit hole if there is another prealloc extent
	 * that starts at an offset beyond i_size.
	 */
	ret = btrfs_previous_item(root, path, ino, BTRFS_EXTENT_DATA_KEY);
	if (ret < 0)
		goto out;

	if (ret == 0) {
		struct btrfs_file_extent_item *ei;

		leaf = path->nodes[0];
		slot = path->slots[0];
		ei = btrfs_item_ptr(leaf, slot, struct btrfs_file_extent_item);

		if (btrfs_file_extent_type(leaf, ei) ==
		    BTRFS_FILE_EXTENT_PREALLOC) {
			u64 extent_end;

			btrfs_item_key_to_cpu(leaf, &key, slot);
			extent_end = key.offset +
				btrfs_file_extent_num_bytes(leaf, ei);

			if (extent_end > i_size)
				truncate_offset = extent_end;
		}
	} else {
		ret = 0;
	}

	while (true) {
		leaf = path->nodes[0];
		slot = path->slots[0];

		if (slot >= btrfs_header_nritems(leaf)) {
			if (ins_nr > 0) {
				ret = copy_items(trans, inode, dst_path, path,
						 start_slot, ins_nr, 1, 0);
				if (ret < 0)
					goto out;
				ins_nr = 0;
			}
			ret = btrfs_next_leaf(root, path);
			if (ret < 0)
				goto out;
			if (ret > 0) {
				ret = 0;
				break;
			}
			continue;
		}

		btrfs_item_key_to_cpu(leaf, &key, slot);
		if (key.objectid > ino)
			break;
		if (WARN_ON_ONCE(key.objectid < ino) ||
		    key.type < BTRFS_EXTENT_DATA_KEY ||
		    key.offset < i_size) {
			path->slots[0]++;
			continue;
		}
		if (!dropped_extents) {
			/*
			 * Avoid logging extent items logged in past fsync calls
			 * and leading to duplicate keys in the log tree.
			 */
			do {
				ret = btrfs_truncate_inode_items(trans,
							 root->log_root,
							 &inode->vfs_inode,
							 truncate_offset,
							 BTRFS_EXTENT_DATA_KEY);
			} while (ret == -EAGAIN);
			if (ret)
				goto out;
			dropped_extents = true;
		}
		if (ins_nr == 0)
			start_slot = slot;
		ins_nr++;
		path->slots[0]++;
		if (!dst_path) {
			dst_path = btrfs_alloc_path();
			if (!dst_path) {
				ret = -ENOMEM;
				goto out;
			}
		}
	}
	if (ins_nr > 0) {
		ret = copy_items(trans, inode, dst_path, path,
				 start_slot, ins_nr, 1, 0);
		if (ret > 0)
			ret = 0;
	}
out:
	btrfs_release_path(path);
	btrfs_free_path(dst_path);
	return ret;
}

static int btrfs_log_changed_extents(struct btrfs_trans_handle *trans,
				     struct btrfs_root *root,
				     struct btrfs_inode *inode,
				     struct btrfs_path *path,
				     struct btrfs_log_ctx *ctx,
				     const u64 start,
				     const u64 end)
{
	struct extent_map *em, *n;
	struct list_head extents;
	struct extent_map_tree *tree = &inode->extent_tree;
	u64 test_gen;
	int ret = 0;
	int num = 0;

	INIT_LIST_HEAD(&extents);

	write_lock(&tree->lock);
	test_gen = root->fs_info->last_trans_committed;

	list_for_each_entry_safe(em, n, &tree->modified_extents, list) {
		/*
		 * Skip extents outside our logging range. It's important to do
		 * it for correctness because if we don't ignore them, we may
		 * log them before their ordered extent completes, and therefore
		 * we could log them without logging their respective checksums
		 * (the checksum items are added to the csum tree at the very
		 * end of btrfs_finish_ordered_io()). Also leave such extents
		 * outside of our range in the list, since we may have another
		 * ranged fsync in the near future that needs them. If an extent
		 * outside our range corresponds to a hole, log it to avoid
		 * leaving gaps between extents (fsck will complain when we are
		 * not using the NO_HOLES feature).
		 */
		if ((em->start > end || em->start + em->len <= start) &&
		    em->block_start != EXTENT_MAP_HOLE)
			continue;

		list_del_init(&em->list);
		/*
		 * Just an arbitrary number, this can be really CPU intensive
		 * once we start getting a lot of extents, and really once we
		 * have a bunch of extents we just want to commit since it will
		 * be faster.
		 */
		if (++num > 32768) {
			list_del_init(&tree->modified_extents);
			ret = -EFBIG;
			goto process;
		}

		if (em->generation <= test_gen)
			continue;

		/* We log prealloc extents beyond eof later. */
		if (test_bit(EXTENT_FLAG_PREALLOC, &em->flags) &&
		    em->start >= i_size_read(&inode->vfs_inode))
			continue;

		/* Need a ref to keep it from getting evicted from cache */
		refcount_inc(&em->refs);
		set_bit(EXTENT_FLAG_LOGGING, &em->flags);
		list_add_tail(&em->list, &extents);
		num++;
	}

	list_sort(NULL, &extents, extent_cmp);
process:
	while (!list_empty(&extents)) {
		em = list_entry(extents.next, struct extent_map, list);

		list_del_init(&em->list);

		/*
		 * If we had an error we just need to delete everybody from our
		 * private list.
		 */
		if (ret) {
			clear_em_logging(tree, em);
			free_extent_map(em);
			continue;
		}

		write_unlock(&tree->lock);

		ret = log_one_extent(trans, inode, root, em, path, ctx);
		write_lock(&tree->lock);
		clear_em_logging(tree, em);
		free_extent_map(em);
	}
	WARN_ON(!list_empty(&extents));
	write_unlock(&tree->lock);

	btrfs_release_path(path);
	if (!ret)
		ret = btrfs_log_prealloc_extents(trans, inode, path);

	return ret;
}

static int logged_inode_size(struct btrfs_root *log, struct btrfs_inode *inode,
			     struct btrfs_path *path, u64 *size_ret)
{
	struct btrfs_key key;
	int ret;

	key.objectid = btrfs_ino(inode);
	key.type = BTRFS_INODE_ITEM_KEY;
	key.offset = 0;

	ret = btrfs_search_slot(NULL, log, &key, path, 0, 0);
	if (ret < 0) {
		return ret;
	} else if (ret > 0) {
		*size_ret = 0;
	} else {
		struct btrfs_inode_item *item;

		item = btrfs_item_ptr(path->nodes[0], path->slots[0],
				      struct btrfs_inode_item);
		*size_ret = btrfs_inode_size(path->nodes[0], item);
		/*
		 * If the in-memory inode's i_size is smaller then the inode
		 * size stored in the btree, return the inode's i_size, so
		 * that we get a correct inode size after replaying the log
		 * when before a power failure we had a shrinking truncate
		 * followed by addition of a new name (rename / new hard link).
		 * Otherwise return the inode size from the btree, to avoid
		 * data loss when replaying a log due to previously doing a
		 * write that expands the inode's size and logging a new name
		 * immediately after.
		 */
		if (*size_ret > inode->vfs_inode.i_size)
			*size_ret = inode->vfs_inode.i_size;
	}

	btrfs_release_path(path);
	return 0;
}

/*
 * At the moment we always log all xattrs. This is to figure out at log replay
 * time which xattrs must have their deletion replayed. If a xattr is missing
 * in the log tree and exists in the fs/subvol tree, we delete it. This is
 * because if a xattr is deleted, the inode is fsynced and a power failure
 * happens, causing the log to be replayed the next time the fs is mounted,
 * we want the xattr to not exist anymore (same behaviour as other filesystems
 * with a journal, ext3/4, xfs, f2fs, etc).
 */
static int btrfs_log_all_xattrs(struct btrfs_trans_handle *trans,
				struct btrfs_root *root,
				struct btrfs_inode *inode,
				struct btrfs_path *path,
				struct btrfs_path *dst_path)
{
	int ret;
	struct btrfs_key key;
	const u64 ino = btrfs_ino(inode);
	int ins_nr = 0;
	int start_slot = 0;

	key.objectid = ino;
	key.type = BTRFS_XATTR_ITEM_KEY;
	key.offset = 0;

	ret = btrfs_search_slot(NULL, root, &key, path, 0, 0);
	if (ret < 0)
		return ret;

	while (true) {
		int slot = path->slots[0];
		struct extent_buffer *leaf = path->nodes[0];
		int nritems = btrfs_header_nritems(leaf);

		if (slot >= nritems) {
			if (ins_nr > 0) {
				ret = copy_items(trans, inode, dst_path, path,
						 start_slot, ins_nr, 1, 0);
				if (ret < 0)
					return ret;
				ins_nr = 0;
			}
			ret = btrfs_next_leaf(root, path);
			if (ret < 0)
				return ret;
			else if (ret > 0)
				break;
			continue;
		}

		btrfs_item_key_to_cpu(leaf, &key, slot);
		if (key.objectid != ino || key.type != BTRFS_XATTR_ITEM_KEY)
			break;

		if (ins_nr == 0)
			start_slot = slot;
		ins_nr++;
		path->slots[0]++;
		cond_resched();
	}
	if (ins_nr > 0) {
		ret = copy_items(trans, inode, dst_path, path,
				 start_slot, ins_nr, 1, 0);
		if (ret < 0)
			return ret;
	}

	return 0;
}

/*
 * When using the NO_HOLES feature if we punched a hole that causes the
 * deletion of entire leafs or all the extent items of the first leaf (the one
 * that contains the inode item and references) we may end up not processing
 * any extents, because there are no leafs with a generation matching the
 * current transaction that have extent items for our inode. So we need to find
 * if any holes exist and then log them. We also need to log holes after any
 * truncate operation that changes the inode's size.
 */
static int btrfs_log_holes(struct btrfs_trans_handle *trans,
			   struct btrfs_root *root,
			   struct btrfs_inode *inode,
			   struct btrfs_path *path)
{
	struct btrfs_fs_info *fs_info = root->fs_info;
	struct btrfs_key key;
	const u64 ino = btrfs_ino(inode);
	const u64 i_size = i_size_read(&inode->vfs_inode);
	u64 prev_extent_end = 0;
	int ret;

	if (!btrfs_fs_incompat(fs_info, NO_HOLES) || i_size == 0)
		return 0;

	key.objectid = ino;
	key.type = BTRFS_EXTENT_DATA_KEY;
	key.offset = 0;

	ret = btrfs_search_slot(NULL, root, &key, path, 0, 0);
	if (ret < 0)
		return ret;

	while (true) {
		struct btrfs_file_extent_item *extent;
		struct extent_buffer *leaf = path->nodes[0];
		u64 len;

		if (path->slots[0] >= btrfs_header_nritems(path->nodes[0])) {
			ret = btrfs_next_leaf(root, path);
			if (ret < 0)
				return ret;
			if (ret > 0) {
				ret = 0;
				break;
			}
			leaf = path->nodes[0];
		}

		btrfs_item_key_to_cpu(leaf, &key, path->slots[0]);
		if (key.objectid != ino || key.type != BTRFS_EXTENT_DATA_KEY)
			break;

		/* We have a hole, log it. */
		if (prev_extent_end < key.offset) {
			const u64 hole_len = key.offset - prev_extent_end;

			/*
			 * Release the path to avoid deadlocks with other code
			 * paths that search the root while holding locks on
			 * leafs from the log root.
			 */
			btrfs_release_path(path);
			ret = btrfs_insert_file_extent(trans, root->log_root,
						       ino, prev_extent_end, 0,
						       0, hole_len, 0, hole_len,
						       0, 0, 0);
			if (ret < 0)
				return ret;

			/*
			 * Search for the same key again in the root. Since it's
			 * an extent item and we are holding the inode lock, the
			 * key must still exist. If it doesn't just emit warning
			 * and return an error to fall back to a transaction
			 * commit.
			 */
			ret = btrfs_search_slot(NULL, root, &key, path, 0, 0);
			if (ret < 0)
				return ret;
			if (WARN_ON(ret > 0))
				return -ENOENT;
			leaf = path->nodes[0];
		}

		extent = btrfs_item_ptr(leaf, path->slots[0],
					struct btrfs_file_extent_item);
		if (btrfs_file_extent_type(leaf, extent) ==
		    BTRFS_FILE_EXTENT_INLINE) {
			len = btrfs_file_extent_ram_bytes(leaf, extent);
			prev_extent_end = ALIGN(key.offset + len,
						fs_info->sectorsize);
		} else {
			len = btrfs_file_extent_num_bytes(leaf, extent);
			prev_extent_end = key.offset + len;
		}

		path->slots[0]++;
		cond_resched();
	}

	if (prev_extent_end < i_size) {
		u64 hole_len;

		btrfs_release_path(path);
		hole_len = ALIGN(i_size - prev_extent_end, fs_info->sectorsize);
		ret = btrfs_insert_file_extent(trans, root->log_root,
					       ino, prev_extent_end, 0, 0,
					       hole_len, 0, hole_len,
					       0, 0, 0);
		if (ret < 0)
			return ret;
	}

	return 0;
}

/*
 * When we are logging a new inode X, check if it doesn't have a reference that
 * matches the reference from some other inode Y created in a past transaction
 * and that was renamed in the current transaction. If we don't do this, then at
 * log replay time we can lose inode Y (and all its files if it's a directory):
 *
 * mkdir /mnt/x
 * echo "hello world" > /mnt/x/foobar
 * sync
 * mv /mnt/x /mnt/y
 * mkdir /mnt/x                 # or touch /mnt/x
 * xfs_io -c fsync /mnt/x
 * <power fail>
 * mount fs, trigger log replay
 *
 * After the log replay procedure, we would lose the first directory and all its
 * files (file foobar).
 * For the case where inode Y is not a directory we simply end up losing it:
 *
 * echo "123" > /mnt/foo
 * sync
 * mv /mnt/foo /mnt/bar
 * echo "abc" > /mnt/foo
 * xfs_io -c fsync /mnt/foo
 * <power fail>
 *
 * We also need this for cases where a snapshot entry is replaced by some other
 * entry (file or directory) otherwise we end up with an unreplayable log due to
 * attempts to delete the snapshot entry (entry of type BTRFS_ROOT_ITEM_KEY) as
 * if it were a regular entry:
 *
 * mkdir /mnt/x
 * btrfs subvolume snapshot /mnt /mnt/x/snap
 * btrfs subvolume delete /mnt/x/snap
 * rmdir /mnt/x
 * mkdir /mnt/x
 * fsync /mnt/x or fsync some new file inside it
 * <power fail>
 *
 * The snapshot delete, rmdir of x, mkdir of a new x and the fsync all happen in
 * the same transaction.
 */
static int btrfs_check_ref_name_override(struct extent_buffer *eb,
					 const int slot,
					 const struct btrfs_key *key,
					 struct btrfs_inode *inode,
					 u64 *other_ino, u64 *other_parent)
{
	int ret;
	struct btrfs_path *search_path;
	char *name = NULL;
	u32 name_len = 0;
	u32 item_size = btrfs_item_size_nr(eb, slot);
	u32 cur_offset = 0;
	unsigned long ptr = btrfs_item_ptr_offset(eb, slot);

	search_path = btrfs_alloc_path();
	if (!search_path)
		return -ENOMEM;
	search_path->search_commit_root = 1;
	search_path->skip_locking = 1;

	while (cur_offset < item_size) {
		u64 parent;
		u32 this_name_len;
		u32 this_len;
		unsigned long name_ptr;
		struct btrfs_dir_item *di;

		if (key->type == BTRFS_INODE_REF_KEY) {
			struct btrfs_inode_ref *iref;

			iref = (struct btrfs_inode_ref *)(ptr + cur_offset);
			parent = key->offset;
			this_name_len = btrfs_inode_ref_name_len(eb, iref);
			name_ptr = (unsigned long)(iref + 1);
			this_len = sizeof(*iref) + this_name_len;
		} else {
			struct btrfs_inode_extref *extref;

			extref = (struct btrfs_inode_extref *)(ptr +
							       cur_offset);
			parent = btrfs_inode_extref_parent(eb, extref);
			this_name_len = btrfs_inode_extref_name_len(eb, extref);
			name_ptr = (unsigned long)&extref->name;
			this_len = sizeof(*extref) + this_name_len;
		}

		if (this_name_len > name_len) {
			char *new_name;

			new_name = krealloc(name, this_name_len, GFP_NOFS);
			if (!new_name) {
				ret = -ENOMEM;
				goto out;
			}
			name_len = this_name_len;
			name = new_name;
		}

		read_extent_buffer(eb, name, name_ptr, this_name_len);
		di = btrfs_lookup_dir_item(NULL, inode->root, search_path,
				parent, name, this_name_len, 0);
		if (di && !IS_ERR(di)) {
			struct btrfs_key di_key;

			btrfs_dir_item_key_to_cpu(search_path->nodes[0],
						  di, &di_key);
			if (di_key.type == BTRFS_INODE_ITEM_KEY) {
				if (di_key.objectid != key->objectid) {
					ret = 1;
					*other_ino = di_key.objectid;
					*other_parent = parent;
				} else {
					ret = 0;
				}
			} else {
				ret = -EAGAIN;
			}
			goto out;
		} else if (IS_ERR(di)) {
			ret = PTR_ERR(di);
			goto out;
		}
		btrfs_release_path(search_path);

		cur_offset += this_len;
	}
	ret = 0;
out:
	btrfs_free_path(search_path);
	kfree(name);
	return ret;
}

struct btrfs_ino_list {
	u64 ino;
	u64 parent;
	struct list_head list;
};

static int log_conflicting_inodes(struct btrfs_trans_handle *trans,
				  struct btrfs_root *root,
				  struct btrfs_path *path,
				  struct btrfs_log_ctx *ctx,
				  u64 ino, u64 parent)
{
	struct btrfs_ino_list *ino_elem;
	LIST_HEAD(inode_list);
	int ret = 0;

	ino_elem = kmalloc(sizeof(*ino_elem), GFP_NOFS);
	if (!ino_elem)
		return -ENOMEM;
	ino_elem->ino = ino;
	ino_elem->parent = parent;
	list_add_tail(&ino_elem->list, &inode_list);

	while (!list_empty(&inode_list)) {
		struct btrfs_fs_info *fs_info = root->fs_info;
		struct btrfs_key key;
		struct inode *inode;

		ino_elem = list_first_entry(&inode_list, struct btrfs_ino_list,
					    list);
		ino = ino_elem->ino;
		parent = ino_elem->parent;
		list_del(&ino_elem->list);
		kfree(ino_elem);
		if (ret)
			continue;

		btrfs_release_path(path);

		key.objectid = ino;
		key.type = BTRFS_INODE_ITEM_KEY;
		key.offset = 0;
		inode = btrfs_iget(fs_info->sb, &key, root, NULL);
		/*
		 * If the other inode that had a conflicting dir entry was
		 * deleted in the current transaction, we need to log its parent
		 * directory.
		 */
		if (IS_ERR(inode)) {
			ret = PTR_ERR(inode);
			if (ret == -ENOENT) {
				key.objectid = parent;
				inode = btrfs_iget(fs_info->sb, &key, root,
						   NULL);
				if (IS_ERR(inode)) {
					ret = PTR_ERR(inode);
				} else {
					ret = btrfs_log_inode(trans, root,
						      BTRFS_I(inode),
						      LOG_OTHER_INODE_ALL,
						      0, LLONG_MAX, ctx);
					btrfs_add_delayed_iput(inode);
				}
			}
			continue;
		}
		/*
		 * If the inode was already logged skip it - otherwise we can
		 * hit an infinite loop. Example:
		 *
		 * From the commit root (previous transaction) we have the
		 * following inodes:
		 *
		 * inode 257 a directory
		 * inode 258 with references "zz" and "zz_link" on inode 257
		 * inode 259 with reference "a" on inode 257
		 *
		 * And in the current (uncommitted) transaction we have:
		 *
		 * inode 257 a directory, unchanged
		 * inode 258 with references "a" and "a2" on inode 257
		 * inode 259 with reference "zz_link" on inode 257
		 * inode 261 with reference "zz" on inode 257
		 *
		 * When logging inode 261 the following infinite loop could
		 * happen if we don't skip already logged inodes:
		 *
		 * - we detect inode 258 as a conflicting inode, with inode 261
		 *   on reference "zz", and log it;
		 *
		 * - we detect inode 259 as a conflicting inode, with inode 258
		 *   on reference "a", and log it;
		 *
		 * - we detect inode 258 as a conflicting inode, with inode 259
		 *   on reference "zz_link", and log it - again! After this we
		 *   repeat the above steps forever.
		 */
		spin_lock(&BTRFS_I(inode)->lock);
		/*
		 * Check the inode's logged_trans only instead of
		 * btrfs_inode_in_log(). This is because the last_log_commit of
		 * the inode is not updated when we only log that it exists and
		 * and it has the full sync bit set (see btrfs_log_inode()).
		 */
		if (BTRFS_I(inode)->logged_trans == trans->transid) {
			spin_unlock(&BTRFS_I(inode)->lock);
			btrfs_add_delayed_iput(inode);
			continue;
		}
		spin_unlock(&BTRFS_I(inode)->lock);
		/*
		 * We are safe logging the other inode without acquiring its
		 * lock as long as we log with the LOG_INODE_EXISTS mode. We
		 * are safe against concurrent renames of the other inode as
		 * well because during a rename we pin the log and update the
		 * log with the new name before we unpin it.
		 */
		ret = btrfs_log_inode(trans, root, BTRFS_I(inode),
				      LOG_OTHER_INODE, 0, LLONG_MAX, ctx);
		if (ret) {
			btrfs_add_delayed_iput(inode);
			continue;
		}

		key.objectid = ino;
		key.type = BTRFS_INODE_REF_KEY;
		key.offset = 0;
		ret = btrfs_search_slot(NULL, root, &key, path, 0, 0);
		if (ret < 0) {
			btrfs_add_delayed_iput(inode);
			continue;
		}

		while (true) {
			struct extent_buffer *leaf = path->nodes[0];
			int slot = path->slots[0];
			u64 other_ino = 0;
			u64 other_parent = 0;

			if (slot >= btrfs_header_nritems(leaf)) {
				ret = btrfs_next_leaf(root, path);
				if (ret < 0) {
					break;
				} else if (ret > 0) {
					ret = 0;
					break;
				}
				continue;
			}

			btrfs_item_key_to_cpu(leaf, &key, slot);
			if (key.objectid != ino ||
			    (key.type != BTRFS_INODE_REF_KEY &&
			     key.type != BTRFS_INODE_EXTREF_KEY)) {
				ret = 0;
				break;
			}

			ret = btrfs_check_ref_name_override(leaf, slot, &key,
					BTRFS_I(inode), &other_ino,
					&other_parent);
			if (ret < 0)
				break;
			if (ret > 0) {
				ino_elem = kmalloc(sizeof(*ino_elem), GFP_NOFS);
				if (!ino_elem) {
					ret = -ENOMEM;
					break;
				}
				ino_elem->ino = other_ino;
				ino_elem->parent = other_parent;
				list_add_tail(&ino_elem->list, &inode_list);
				ret = 0;
			}
			path->slots[0]++;
		}
		btrfs_add_delayed_iput(inode);
	}

	return ret;
}

/* log a single inode in the tree log.
 * At least one parent directory for this inode must exist in the tree
 * or be logged already.
 *
 * Any items from this inode changed by the current transaction are copied
 * to the log tree.  An extra reference is taken on any extents in this
 * file, allowing us to avoid a whole pile of corner cases around logging
 * blocks that have been removed from the tree.
 *
 * See LOG_INODE_ALL and related defines for a description of what inode_only
 * does.
 *
 * This handles both files and directories.
 */
static int btrfs_log_inode(struct btrfs_trans_handle *trans,
			   struct btrfs_root *root, struct btrfs_inode *inode,
			   int inode_only,
			   const loff_t start,
			   const loff_t end,
			   struct btrfs_log_ctx *ctx)
{
	struct btrfs_fs_info *fs_info = root->fs_info;
	struct btrfs_path *path;
	struct btrfs_path *dst_path;
	struct btrfs_key min_key;
	struct btrfs_key max_key;
	struct btrfs_root *log = root->log_root;
	struct extent_buffer *src = NULL;
	int err = 0;
	int ret;
	int nritems;
	int ins_start_slot = 0;
	int ins_nr;
	bool fast_search = false;
	u64 ino = btrfs_ino(inode);
	struct extent_map_tree *em_tree = &inode->extent_tree;
	u64 logged_isize = 0;
	bool need_log_inode_item = true;
	bool xattrs_logged = false;
	bool recursive_logging = false;

	path = btrfs_alloc_path();
	if (!path)
		return -ENOMEM;
	dst_path = btrfs_alloc_path();
	if (!dst_path) {
		btrfs_free_path(path);
		return -ENOMEM;
	}

	min_key.objectid = ino;
	min_key.type = BTRFS_INODE_ITEM_KEY;
	min_key.offset = 0;

	max_key.objectid = ino;


	/* today the code can only do partial logging of directories */
	if (S_ISDIR(inode->vfs_inode.i_mode) ||
	    (!test_bit(BTRFS_INODE_NEEDS_FULL_SYNC,
		       &inode->runtime_flags) &&
	     inode_only >= LOG_INODE_EXISTS))
		max_key.type = BTRFS_XATTR_ITEM_KEY;
	else
		max_key.type = (u8)-1;
	max_key.offset = (u64)-1;

	/*
	 * Only run delayed items if we are a dir or a new file.
	 * Otherwise commit the delayed inode only, which is needed in
	 * order for the log replay code to mark inodes for link count
	 * fixup (create temporary BTRFS_TREE_LOG_FIXUP_OBJECTID items).
	 */
	if (S_ISDIR(inode->vfs_inode.i_mode) ||
	    inode->generation > fs_info->last_trans_committed)
		ret = btrfs_commit_inode_delayed_items(trans, inode);
	else
		ret = btrfs_commit_inode_delayed_inode(inode);

	if (ret) {
		btrfs_free_path(path);
		btrfs_free_path(dst_path);
		return ret;
	}

	if (inode_only == LOG_OTHER_INODE || inode_only == LOG_OTHER_INODE_ALL) {
		recursive_logging = true;
		if (inode_only == LOG_OTHER_INODE)
			inode_only = LOG_INODE_EXISTS;
		else
			inode_only = LOG_INODE_ALL;
		mutex_lock_nested(&inode->log_mutex, SINGLE_DEPTH_NESTING);
	} else {
		mutex_lock(&inode->log_mutex);
	}

	/*
	 * a brute force approach to making sure we get the most uptodate
	 * copies of everything.
	 */
	if (S_ISDIR(inode->vfs_inode.i_mode)) {
		int max_key_type = BTRFS_DIR_LOG_INDEX_KEY;

		if (inode_only == LOG_INODE_EXISTS)
			max_key_type = BTRFS_XATTR_ITEM_KEY;
		ret = drop_objectid_items(trans, log, path, ino, max_key_type);
	} else {
		if (inode_only == LOG_INODE_EXISTS) {
			/*
			 * Make sure the new inode item we write to the log has
			 * the same isize as the current one (if it exists).
			 * This is necessary to prevent data loss after log
			 * replay, and also to prevent doing a wrong expanding
			 * truncate - for e.g. create file, write 4K into offset
			 * 0, fsync, write 4K into offset 4096, add hard link,
			 * fsync some other file (to sync log), power fail - if
			 * we use the inode's current i_size, after log replay
			 * we get a 8Kb file, with the last 4Kb extent as a hole
			 * (zeroes), as if an expanding truncate happened,
			 * instead of getting a file of 4Kb only.
			 */
			err = logged_inode_size(log, inode, path, &logged_isize);
			if (err)
				goto out_unlock;
		}
		if (test_bit(BTRFS_INODE_NEEDS_FULL_SYNC,
			     &inode->runtime_flags)) {
			if (inode_only == LOG_INODE_EXISTS) {
				max_key.type = BTRFS_XATTR_ITEM_KEY;
				ret = drop_objectid_items(trans, log, path, ino,
							  max_key.type);
			} else {
				clear_bit(BTRFS_INODE_NEEDS_FULL_SYNC,
					  &inode->runtime_flags);
				clear_bit(BTRFS_INODE_COPY_EVERYTHING,
					  &inode->runtime_flags);
				while(1) {
					ret = btrfs_truncate_inode_items(trans,
						log, &inode->vfs_inode, 0, 0);
					if (ret != -EAGAIN)
						break;
				}
			}
		} else if (test_and_clear_bit(BTRFS_INODE_COPY_EVERYTHING,
					      &inode->runtime_flags) ||
			   inode_only == LOG_INODE_EXISTS) {
			if (inode_only == LOG_INODE_ALL)
				fast_search = true;
			max_key.type = BTRFS_XATTR_ITEM_KEY;
			ret = drop_objectid_items(trans, log, path, ino,
						  max_key.type);
		} else {
			if (inode_only == LOG_INODE_ALL)
				fast_search = true;
			goto log_extents;
		}

	}
	if (ret) {
		err = ret;
		goto out_unlock;
	}

	while (1) {
		ins_nr = 0;
		ret = btrfs_search_forward(root, &min_key,
					   path, trans->transid);
		if (ret < 0) {
			err = ret;
			goto out_unlock;
		}
		if (ret != 0)
			break;
again:
		/* note, ins_nr might be > 0 here, cleanup outside the loop */
		if (min_key.objectid != ino)
			break;
		if (min_key.type > max_key.type)
			break;

		if (min_key.type == BTRFS_INODE_ITEM_KEY)
			need_log_inode_item = false;

		if ((min_key.type == BTRFS_INODE_REF_KEY ||
		     min_key.type == BTRFS_INODE_EXTREF_KEY) &&
		    inode->generation == trans->transid &&
		    !recursive_logging) {
			u64 other_ino = 0;
			u64 other_parent = 0;

			ret = btrfs_check_ref_name_override(path->nodes[0],
					path->slots[0], &min_key, inode,
					&other_ino, &other_parent);
			if (ret < 0) {
				err = ret;
				goto out_unlock;
			} else if (ret > 0 && ctx &&
				   other_ino != btrfs_ino(BTRFS_I(ctx->inode))) {
				if (ins_nr > 0) {
					ins_nr++;
				} else {
					ins_nr = 1;
					ins_start_slot = path->slots[0];
				}
				ret = copy_items(trans, inode, dst_path, path,
						 ins_start_slot,
						 ins_nr, inode_only,
						 logged_isize);
				if (ret < 0) {
					err = ret;
					goto out_unlock;
				}
				ins_nr = 0;

				err = log_conflicting_inodes(trans, root, path,
						ctx, other_ino, other_parent);
				if (err)
					goto out_unlock;
				btrfs_release_path(path);
				goto next_key;
			}
		}

		/* Skip xattrs, we log them later with btrfs_log_all_xattrs() */
		if (min_key.type == BTRFS_XATTR_ITEM_KEY) {
			if (ins_nr == 0)
				goto next_slot;
			ret = copy_items(trans, inode, dst_path, path,
					 ins_start_slot,
					 ins_nr, inode_only, logged_isize);
			if (ret < 0) {
				err = ret;
				goto out_unlock;
			}
			ins_nr = 0;
			goto next_slot;
		}

		src = path->nodes[0];
		if (ins_nr && ins_start_slot + ins_nr == path->slots[0]) {
			ins_nr++;
			goto next_slot;
		} else if (!ins_nr) {
			ins_start_slot = path->slots[0];
			ins_nr = 1;
			goto next_slot;
		}

		ret = copy_items(trans, inode, dst_path, path,
				 ins_start_slot, ins_nr, inode_only,
				 logged_isize);
		if (ret < 0) {
			err = ret;
			goto out_unlock;
		}
		ins_nr = 1;
		ins_start_slot = path->slots[0];
next_slot:

		nritems = btrfs_header_nritems(path->nodes[0]);
		path->slots[0]++;
		if (path->slots[0] < nritems) {
			btrfs_item_key_to_cpu(path->nodes[0], &min_key,
					      path->slots[0]);
			goto again;
		}
		if (ins_nr) {
			ret = copy_items(trans, inode, dst_path, path,
					 ins_start_slot,
					 ins_nr, inode_only, logged_isize);
			if (ret < 0) {
				err = ret;
				goto out_unlock;
			}
			ins_nr = 0;
		}
		btrfs_release_path(path);
next_key:
		if (min_key.offset < (u64)-1) {
			min_key.offset++;
		} else if (min_key.type < max_key.type) {
			min_key.type++;
			min_key.offset = 0;
		} else {
			break;
		}
	}
	if (ins_nr) {
		ret = copy_items(trans, inode, dst_path, path,
				 ins_start_slot, ins_nr, inode_only,
				 logged_isize);
		if (ret < 0) {
			err = ret;
			goto out_unlock;
		}
		ins_nr = 0;
	}

	btrfs_release_path(path);
	btrfs_release_path(dst_path);
	err = btrfs_log_all_xattrs(trans, root, inode, path, dst_path);
	if (err)
		goto out_unlock;
	xattrs_logged = true;
	if (max_key.type >= BTRFS_EXTENT_DATA_KEY && !fast_search) {
		btrfs_release_path(path);
		btrfs_release_path(dst_path);
		err = btrfs_log_holes(trans, root, inode, path);
		if (err)
			goto out_unlock;
	}
log_extents:
	btrfs_release_path(path);
	btrfs_release_path(dst_path);
	if (need_log_inode_item) {
		err = log_inode_item(trans, log, dst_path, inode);
		if (!err && !xattrs_logged) {
			err = btrfs_log_all_xattrs(trans, root, inode, path,
						   dst_path);
			btrfs_release_path(path);
		}
		if (err)
			goto out_unlock;
	}
	if (fast_search) {
		ret = btrfs_log_changed_extents(trans, root, inode, dst_path,
						ctx, start, end);
		if (ret) {
			err = ret;
			goto out_unlock;
		}
	} else if (inode_only == LOG_INODE_ALL) {
		struct extent_map *em, *n;

		write_lock(&em_tree->lock);
		/*
		 * We can't just remove every em if we're called for a ranged
		 * fsync - that is, one that doesn't cover the whole possible
		 * file range (0 to LLONG_MAX). This is because we can have
		 * em's that fall outside the range we're logging and therefore
		 * their ordered operations haven't completed yet
		 * (btrfs_finish_ordered_io() not invoked yet). This means we
		 * didn't get their respective file extent item in the fs/subvol
		 * tree yet, and need to let the next fast fsync (one which
		 * consults the list of modified extent maps) find the em so
		 * that it logs a matching file extent item and waits for the
		 * respective ordered operation to complete (if it's still
		 * running).
		 *
		 * Removing every em outside the range we're logging would make
		 * the next fast fsync not log their matching file extent items,
		 * therefore making us lose data after a log replay.
		 */
		list_for_each_entry_safe(em, n, &em_tree->modified_extents,
					 list) {
			const u64 mod_end = em->mod_start + em->mod_len - 1;

			if (em->mod_start >= start && mod_end <= end)
				list_del_init(&em->list);
		}
		write_unlock(&em_tree->lock);
	}

	if (inode_only == LOG_INODE_ALL && S_ISDIR(inode->vfs_inode.i_mode)) {
		ret = log_directory_changes(trans, root, inode, path, dst_path,
					ctx);
		if (ret) {
			err = ret;
			goto out_unlock;
		}
	}

	/*
	 * Don't update last_log_commit if we logged that an inode exists after
	 * it was loaded to memory (full_sync bit set).
	 * This is to prevent data loss when we do a write to the inode, then
	 * the inode gets evicted after all delalloc was flushed, then we log
	 * it exists (due to a rename for example) and then fsync it. This last
	 * fsync would do nothing (not logging the extents previously written).
	 */
	spin_lock(&inode->lock);
	inode->logged_trans = trans->transid;
	if (inode_only != LOG_INODE_EXISTS ||
	    !test_bit(BTRFS_INODE_NEEDS_FULL_SYNC, &inode->runtime_flags))
		inode->last_log_commit = inode->last_sub_trans;
	spin_unlock(&inode->lock);
out_unlock:
	mutex_unlock(&inode->log_mutex);

	btrfs_free_path(path);
	btrfs_free_path(dst_path);
	return err;
}

/*
 * Check if we must fallback to a transaction commit when logging an inode.
 * This must be called after logging the inode and is used only in the context
 * when fsyncing an inode requires the need to log some other inode - in which
 * case we can't lock the i_mutex of each other inode we need to log as that
 * can lead to deadlocks with concurrent fsync against other inodes (as we can
 * log inodes up or down in the hierarchy) or rename operations for example. So
 * we take the log_mutex of the inode after we have logged it and then check for
 * its last_unlink_trans value - this is safe because any task setting
 * last_unlink_trans must take the log_mutex and it must do this before it does
 * the actual unlink operation, so if we do this check before a concurrent task
 * sets last_unlink_trans it means we've logged a consistent version/state of
 * all the inode items, otherwise we are not sure and must do a transaction
 * commit (the concurrent task might have only updated last_unlink_trans before
 * we logged the inode or it might have also done the unlink).
 */
static bool btrfs_must_commit_transaction(struct btrfs_trans_handle *trans,
					  struct btrfs_inode *inode)
{
	struct btrfs_fs_info *fs_info = inode->root->fs_info;
	bool ret = false;

	mutex_lock(&inode->log_mutex);
	if (inode->last_unlink_trans > fs_info->last_trans_committed) {
		/*
		 * Make sure any commits to the log are forced to be full
		 * commits.
		 */
		btrfs_set_log_full_commit(fs_info, trans);
		ret = true;
	}
	mutex_unlock(&inode->log_mutex);

	return ret;
}

/*
 * follow the dentry parent pointers up the chain and see if any
 * of the directories in it require a full commit before they can
 * be logged.  Returns zero if nothing special needs to be done or 1 if
 * a full commit is required.
 */
static noinline int check_parent_dirs_for_sync(struct btrfs_trans_handle *trans,
					       struct btrfs_inode *inode,
					       struct dentry *parent,
					       struct super_block *sb,
					       u64 last_committed)
{
	int ret = 0;
	struct dentry *old_parent = NULL;

	/*
	 * for regular files, if its inode is already on disk, we don't
	 * have to worry about the parents at all.  This is because
	 * we can use the last_unlink_trans field to record renames
	 * and other fun in this file.
	 */
	if (S_ISREG(inode->vfs_inode.i_mode) &&
	    inode->generation <= last_committed &&
	    inode->last_unlink_trans <= last_committed)
		goto out;

	if (!S_ISDIR(inode->vfs_inode.i_mode)) {
		if (!parent || d_really_is_negative(parent) || sb != parent->d_sb)
			goto out;
		inode = BTRFS_I(d_inode(parent));
	}

	while (1) {
		if (btrfs_must_commit_transaction(trans, inode)) {
			ret = 1;
			break;
		}

		if (!parent || d_really_is_negative(parent) || sb != parent->d_sb)
			break;

		if (IS_ROOT(parent)) {
			inode = BTRFS_I(d_inode(parent));
			if (btrfs_must_commit_transaction(trans, inode))
				ret = 1;
			break;
		}

		parent = dget_parent(parent);
		dput(old_parent);
		old_parent = parent;
		inode = BTRFS_I(d_inode(parent));

	}
	dput(old_parent);
out:
	return ret;
}

struct btrfs_dir_list {
	u64 ino;
	struct list_head list;
};

/*
 * Log the inodes of the new dentries of a directory. See log_dir_items() for
 * details about the why it is needed.
 * This is a recursive operation - if an existing dentry corresponds to a
 * directory, that directory's new entries are logged too (same behaviour as
 * ext3/4, xfs, f2fs, reiserfs, nilfs2). Note that when logging the inodes
 * the dentries point to we do not lock their i_mutex, otherwise lockdep
 * complains about the following circular lock dependency / possible deadlock:
 *
 *        CPU0                                        CPU1
 *        ----                                        ----
 * lock(&type->i_mutex_dir_key#3/2);
 *                                            lock(sb_internal#2);
 *                                            lock(&type->i_mutex_dir_key#3/2);
 * lock(&sb->s_type->i_mutex_key#14);
 *
 * Where sb_internal is the lock (a counter that works as a lock) acquired by
 * sb_start_intwrite() in btrfs_start_transaction().
 * Not locking i_mutex of the inodes is still safe because:
 *
 * 1) For regular files we log with a mode of LOG_INODE_EXISTS. It's possible
 *    that while logging the inode new references (names) are added or removed
 *    from the inode, leaving the logged inode item with a link count that does
 *    not match the number of logged inode reference items. This is fine because
 *    at log replay time we compute the real number of links and correct the
 *    link count in the inode item (see replay_one_buffer() and
 *    link_to_fixup_dir());
 *
 * 2) For directories we log with a mode of LOG_INODE_ALL. It's possible that
 *    while logging the inode's items new items with keys BTRFS_DIR_ITEM_KEY and
 *    BTRFS_DIR_INDEX_KEY are added to fs/subvol tree and the logged inode item
 *    has a size that doesn't match the sum of the lengths of all the logged
 *    names. This does not result in a problem because if a dir_item key is
 *    logged but its matching dir_index key is not logged, at log replay time we
 *    don't use it to replay the respective name (see replay_one_name()). On the
 *    other hand if only the dir_index key ends up being logged, the respective
 *    name is added to the fs/subvol tree with both the dir_item and dir_index
 *    keys created (see replay_one_name()).
 *    The directory's inode item with a wrong i_size is not a problem as well,
 *    since we don't use it at log replay time to set the i_size in the inode
 *    item of the fs/subvol tree (see overwrite_item()).
 */
static int log_new_dir_dentries(struct btrfs_trans_handle *trans,
				struct btrfs_root *root,
				struct btrfs_inode *start_inode,
				struct btrfs_log_ctx *ctx)
{
	struct btrfs_fs_info *fs_info = root->fs_info;
	struct btrfs_root *log = root->log_root;
	struct btrfs_path *path;
	LIST_HEAD(dir_list);
	struct btrfs_dir_list *dir_elem;
	int ret = 0;

	path = btrfs_alloc_path();
	if (!path)
		return -ENOMEM;

	dir_elem = kmalloc(sizeof(*dir_elem), GFP_NOFS);
	if (!dir_elem) {
		btrfs_free_path(path);
		return -ENOMEM;
	}
	dir_elem->ino = btrfs_ino(start_inode);
	list_add_tail(&dir_elem->list, &dir_list);

	while (!list_empty(&dir_list)) {
		struct extent_buffer *leaf;
		struct btrfs_key min_key;
		int nritems;
		int i;

		dir_elem = list_first_entry(&dir_list, struct btrfs_dir_list,
					    list);
		if (ret)
			goto next_dir_inode;

		min_key.objectid = dir_elem->ino;
		min_key.type = BTRFS_DIR_ITEM_KEY;
		min_key.offset = 0;
again:
		btrfs_release_path(path);
		ret = btrfs_search_forward(log, &min_key, path, trans->transid);
		if (ret < 0) {
			goto next_dir_inode;
		} else if (ret > 0) {
			ret = 0;
			goto next_dir_inode;
		}

process_leaf:
		leaf = path->nodes[0];
		nritems = btrfs_header_nritems(leaf);
		for (i = path->slots[0]; i < nritems; i++) {
			struct btrfs_dir_item *di;
			struct btrfs_key di_key;
			struct inode *di_inode;
			struct btrfs_dir_list *new_dir_elem;
			int log_mode = LOG_INODE_EXISTS;
			int type;

			btrfs_item_key_to_cpu(leaf, &min_key, i);
			if (min_key.objectid != dir_elem->ino ||
			    min_key.type != BTRFS_DIR_ITEM_KEY)
				goto next_dir_inode;

			di = btrfs_item_ptr(leaf, i, struct btrfs_dir_item);
			type = btrfs_dir_type(leaf, di);
			if (btrfs_dir_transid(leaf, di) < trans->transid &&
			    type != BTRFS_FT_DIR)
				continue;
			btrfs_dir_item_key_to_cpu(leaf, di, &di_key);
			if (di_key.type == BTRFS_ROOT_ITEM_KEY)
				continue;

			btrfs_release_path(path);
			di_inode = btrfs_iget(fs_info->sb, &di_key, root, NULL);
			if (IS_ERR(di_inode)) {
				ret = PTR_ERR(di_inode);
				goto next_dir_inode;
			}

			if (btrfs_inode_in_log(BTRFS_I(di_inode), trans->transid)) {
				btrfs_add_delayed_iput(di_inode);
				break;
			}

			ctx->log_new_dentries = false;
			if (type == BTRFS_FT_DIR || type == BTRFS_FT_SYMLINK)
				log_mode = LOG_INODE_ALL;
			ret = btrfs_log_inode(trans, root, BTRFS_I(di_inode),
					      log_mode, 0, LLONG_MAX, ctx);
			if (!ret &&
			    btrfs_must_commit_transaction(trans, BTRFS_I(di_inode)))
				ret = 1;
			btrfs_add_delayed_iput(di_inode);
			if (ret)
				goto next_dir_inode;
			if (ctx->log_new_dentries) {
				new_dir_elem = kmalloc(sizeof(*new_dir_elem),
						       GFP_NOFS);
				if (!new_dir_elem) {
					ret = -ENOMEM;
					goto next_dir_inode;
				}
				new_dir_elem->ino = di_key.objectid;
				list_add_tail(&new_dir_elem->list, &dir_list);
			}
			break;
		}
		if (i == nritems) {
			ret = btrfs_next_leaf(log, path);
			if (ret < 0) {
				goto next_dir_inode;
			} else if (ret > 0) {
				ret = 0;
				goto next_dir_inode;
			}
			goto process_leaf;
		}
		if (min_key.offset < (u64)-1) {
			min_key.offset++;
			goto again;
		}
next_dir_inode:
		list_del(&dir_elem->list);
		kfree(dir_elem);
	}

	btrfs_free_path(path);
	return ret;
}

static int btrfs_log_all_parents(struct btrfs_trans_handle *trans,
				 struct btrfs_inode *inode,
				 struct btrfs_log_ctx *ctx)
{
	struct btrfs_fs_info *fs_info = btrfs_sb(inode->vfs_inode.i_sb);
	int ret;
	struct btrfs_path *path;
	struct btrfs_key key;
	struct btrfs_root *root = inode->root;
	const u64 ino = btrfs_ino(inode);

	path = btrfs_alloc_path();
	if (!path)
		return -ENOMEM;
	path->skip_locking = 1;
	path->search_commit_root = 1;

	key.objectid = ino;
	key.type = BTRFS_INODE_REF_KEY;
	key.offset = 0;
	ret = btrfs_search_slot(NULL, root, &key, path, 0, 0);
	if (ret < 0)
		goto out;

	while (true) {
		struct extent_buffer *leaf = path->nodes[0];
		int slot = path->slots[0];
		u32 cur_offset = 0;
		u32 item_size;
		unsigned long ptr;

		if (slot >= btrfs_header_nritems(leaf)) {
			ret = btrfs_next_leaf(root, path);
			if (ret < 0)
				goto out;
			else if (ret > 0)
				break;
			continue;
		}

		btrfs_item_key_to_cpu(leaf, &key, slot);
		/* BTRFS_INODE_EXTREF_KEY is BTRFS_INODE_REF_KEY + 1 */
		if (key.objectid != ino || key.type > BTRFS_INODE_EXTREF_KEY)
			break;

		item_size = btrfs_item_size_nr(leaf, slot);
		ptr = btrfs_item_ptr_offset(leaf, slot);
		while (cur_offset < item_size) {
			struct btrfs_key inode_key;
			struct inode *dir_inode;

			inode_key.type = BTRFS_INODE_ITEM_KEY;
			inode_key.offset = 0;

			if (key.type == BTRFS_INODE_EXTREF_KEY) {
				struct btrfs_inode_extref *extref;

				extref = (struct btrfs_inode_extref *)
					(ptr + cur_offset);
				inode_key.objectid = btrfs_inode_extref_parent(
					leaf, extref);
				cur_offset += sizeof(*extref);
				cur_offset += btrfs_inode_extref_name_len(leaf,
					extref);
			} else {
				inode_key.objectid = key.offset;
				cur_offset = item_size;
			}

			dir_inode = btrfs_iget(fs_info->sb, &inode_key,
					       root, NULL);
			/*
			 * If the parent inode was deleted, return an error to
			 * fallback to a transaction commit. This is to prevent
			 * getting an inode that was moved from one parent A to
			 * a parent B, got its former parent A deleted and then
			 * it got fsync'ed, from existing at both parents after
			 * a log replay (and the old parent still existing).
			 * Example:
			 *
			 * mkdir /mnt/A
			 * mkdir /mnt/B
			 * touch /mnt/B/bar
			 * sync
			 * mv /mnt/B/bar /mnt/A/bar
			 * mv -T /mnt/A /mnt/B
			 * fsync /mnt/B/bar
			 * <power fail>
			 *
			 * If we ignore the old parent B which got deleted,
			 * after a log replay we would have file bar linked
			 * at both parents and the old parent B would still
			 * exist.
			 */
			if (IS_ERR(dir_inode)) {
				ret = PTR_ERR(dir_inode);
				goto out;
			}

			if (ctx)
				ctx->log_new_dentries = false;
			ret = btrfs_log_inode(trans, root, BTRFS_I(dir_inode),
					      LOG_INODE_ALL, 0, LLONG_MAX, ctx);
			if (!ret &&
			    btrfs_must_commit_transaction(trans, BTRFS_I(dir_inode)))
				ret = 1;
			if (!ret && ctx && ctx->log_new_dentries)
				ret = log_new_dir_dentries(trans, root,
						   BTRFS_I(dir_inode), ctx);
			btrfs_add_delayed_iput(dir_inode);
			if (ret)
				goto out;
		}
		path->slots[0]++;
	}
	ret = 0;
out:
	btrfs_free_path(path);
	return ret;
}

static int log_new_ancestors(struct btrfs_trans_handle *trans,
			     struct btrfs_root *root,
			     struct btrfs_path *path,
			     struct btrfs_log_ctx *ctx)
{
	struct btrfs_key found_key;

	btrfs_item_key_to_cpu(path->nodes[0], &found_key, path->slots[0]);

	while (true) {
		struct btrfs_fs_info *fs_info = root->fs_info;
		const u64 last_committed = fs_info->last_trans_committed;
		struct extent_buffer *leaf = path->nodes[0];
		int slot = path->slots[0];
		struct btrfs_key search_key;
		struct inode *inode;
		int ret = 0;

		btrfs_release_path(path);

		search_key.objectid = found_key.offset;
		search_key.type = BTRFS_INODE_ITEM_KEY;
		search_key.offset = 0;
		inode = btrfs_iget(fs_info->sb, &search_key, root, NULL);
		if (IS_ERR(inode))
			return PTR_ERR(inode);

		if (BTRFS_I(inode)->generation > last_committed)
			ret = btrfs_log_inode(trans, root, BTRFS_I(inode),
					      LOG_INODE_EXISTS,
					      0, LLONG_MAX, ctx);
		btrfs_add_delayed_iput(inode);
		if (ret)
			return ret;

		if (search_key.objectid == BTRFS_FIRST_FREE_OBJECTID)
			break;

		search_key.type = BTRFS_INODE_REF_KEY;
		ret = btrfs_search_slot(NULL, root, &search_key, path, 0, 0);
		if (ret < 0)
			return ret;

		leaf = path->nodes[0];
		slot = path->slots[0];
		if (slot >= btrfs_header_nritems(leaf)) {
			ret = btrfs_next_leaf(root, path);
			if (ret < 0)
				return ret;
			else if (ret > 0)
				return -ENOENT;
			leaf = path->nodes[0];
			slot = path->slots[0];
		}

		btrfs_item_key_to_cpu(leaf, &found_key, slot);
		if (found_key.objectid != search_key.objectid ||
		    found_key.type != BTRFS_INODE_REF_KEY)
			return -ENOENT;
	}
	return 0;
}

static int log_new_ancestors_fast(struct btrfs_trans_handle *trans,
				  struct btrfs_inode *inode,
				  struct dentry *parent,
				  struct btrfs_log_ctx *ctx)
{
	struct btrfs_root *root = inode->root;
	struct btrfs_fs_info *fs_info = root->fs_info;
	struct dentry *old_parent = NULL;
	struct super_block *sb = inode->vfs_inode.i_sb;
	int ret = 0;

	while (true) {
		if (!parent || d_really_is_negative(parent) ||
		    sb != parent->d_sb)
			break;

		inode = BTRFS_I(d_inode(parent));
		if (root != inode->root)
			break;

		if (inode->generation > fs_info->last_trans_committed) {
			ret = btrfs_log_inode(trans, root, inode,
					LOG_INODE_EXISTS, 0, LLONG_MAX, ctx);
			if (ret)
				break;
		}
		if (IS_ROOT(parent))
			break;

		parent = dget_parent(parent);
		dput(old_parent);
		old_parent = parent;
	}
	dput(old_parent);

	return ret;
}

static int log_all_new_ancestors(struct btrfs_trans_handle *trans,
				 struct btrfs_inode *inode,
				 struct dentry *parent,
				 struct btrfs_log_ctx *ctx)
{
	struct btrfs_root *root = inode->root;
	const u64 ino = btrfs_ino(inode);
	struct btrfs_path *path;
	struct btrfs_key search_key;
	int ret;

	/*
	 * For a single hard link case, go through a fast path that does not
	 * need to iterate the fs/subvolume tree.
	 */
	if (inode->vfs_inode.i_nlink < 2)
		return log_new_ancestors_fast(trans, inode, parent, ctx);

	path = btrfs_alloc_path();
	if (!path)
		return -ENOMEM;

	search_key.objectid = ino;
	search_key.type = BTRFS_INODE_REF_KEY;
	search_key.offset = 0;
again:
	ret = btrfs_search_slot(NULL, root, &search_key, path, 0, 0);
	if (ret < 0)
		goto out;
	if (ret == 0)
		path->slots[0]++;

	while (true) {
		struct extent_buffer *leaf = path->nodes[0];
		int slot = path->slots[0];
		struct btrfs_key found_key;

		if (slot >= btrfs_header_nritems(leaf)) {
			ret = btrfs_next_leaf(root, path);
			if (ret < 0)
				goto out;
			else if (ret > 0)
				break;
			continue;
		}

		btrfs_item_key_to_cpu(leaf, &found_key, slot);
		if (found_key.objectid != ino ||
		    found_key.type > BTRFS_INODE_EXTREF_KEY)
			break;

		/*
		 * Don't deal with extended references because they are rare
		 * cases and too complex to deal with (we would need to keep
		 * track of which subitem we are processing for each item in
		 * this loop, etc). So just return some error to fallback to
		 * a transaction commit.
		 */
		if (found_key.type == BTRFS_INODE_EXTREF_KEY) {
			ret = -EMLINK;
			goto out;
		}

		/*
		 * Logging ancestors needs to do more searches on the fs/subvol
		 * tree, so it releases the path as needed to avoid deadlocks.
		 * Keep track of the last inode ref key and resume from that key
		 * after logging all new ancestors for the current hard link.
		 */
		memcpy(&search_key, &found_key, sizeof(search_key));

		ret = log_new_ancestors(trans, root, path, ctx);
		if (ret)
			goto out;
		btrfs_release_path(path);
		goto again;
	}
	ret = 0;
out:
	btrfs_free_path(path);
	return ret;
}

/*
 * helper function around btrfs_log_inode to make sure newly created
 * parent directories also end up in the log.  A minimal inode and backref
 * only logging is done of any parent directories that are older than
 * the last committed transaction
 */
static int btrfs_log_inode_parent(struct btrfs_trans_handle *trans,
				  struct btrfs_root *root,
				  struct btrfs_inode *inode,
				  struct dentry *parent,
				  const loff_t start,
				  const loff_t end,
				  int exists_only,
				  struct btrfs_log_ctx *ctx)
{
	struct btrfs_fs_info *fs_info = root->fs_info;
	int inode_only = exists_only ? LOG_INODE_EXISTS : LOG_INODE_ALL;
	struct super_block *sb;
	int ret = 0;
	u64 last_committed = fs_info->last_trans_committed;
	bool log_dentries = false;

	sb = inode->vfs_inode.i_sb;

	if (btrfs_test_opt(fs_info, NOTREELOG)) {
		ret = 1;
		goto end_no_trans;
	}

	/*
	 * The prev transaction commit doesn't complete, we need do
	 * full commit by ourselves.
	 */
	if (fs_info->last_trans_log_full_commit >
	    fs_info->last_trans_committed) {
		ret = 1;
		goto end_no_trans;
	}

	if (root != inode->root || btrfs_root_refs(&root->root_item) == 0) {
		ret = 1;
		goto end_no_trans;
	}

	ret = check_parent_dirs_for_sync(trans, inode, parent, sb,
			last_committed);
	if (ret)
		goto end_no_trans;

	/*
	 * Skip already logged inodes or inodes corresponding to tmpfiles
	 * (since logging them is pointless, a link count of 0 means they
	 * will never be accessible).
	 */
	if (btrfs_inode_in_log(inode, trans->transid) ||
	    inode->vfs_inode.i_nlink == 0) {
		ret = BTRFS_NO_LOG_SYNC;
		goto end_no_trans;
	}

	ret = start_log_trans(trans, root, ctx);
	if (ret)
		goto end_no_trans;

	ret = btrfs_log_inode(trans, root, inode, inode_only, start, end, ctx);
	if (ret)
		goto end_trans;

	/*
	 * for regular files, if its inode is already on disk, we don't
	 * have to worry about the parents at all.  This is because
	 * we can use the last_unlink_trans field to record renames
	 * and other fun in this file.
	 */
	if (S_ISREG(inode->vfs_inode.i_mode) &&
	    inode->generation <= last_committed &&
	    inode->last_unlink_trans <= last_committed) {
		ret = 0;
		goto end_trans;
	}

	if (S_ISDIR(inode->vfs_inode.i_mode) && ctx && ctx->log_new_dentries)
		log_dentries = true;

	/*
	 * On unlink we must make sure all our current and old parent directory
	 * inodes are fully logged. This is to prevent leaving dangling
	 * directory index entries in directories that were our parents but are
	 * not anymore. Not doing this results in old parent directory being
	 * impossible to delete after log replay (rmdir will always fail with
	 * error -ENOTEMPTY).
	 *
	 * Example 1:
	 *
	 * mkdir testdir
	 * touch testdir/foo
	 * ln testdir/foo testdir/bar
	 * sync
	 * unlink testdir/bar
	 * xfs_io -c fsync testdir/foo
	 * <power failure>
	 * mount fs, triggers log replay
	 *
	 * If we don't log the parent directory (testdir), after log replay the
	 * directory still has an entry pointing to the file inode using the bar
	 * name, but a matching BTRFS_INODE_[REF|EXTREF]_KEY does not exist and
	 * the file inode has a link count of 1.
	 *
	 * Example 2:
	 *
	 * mkdir testdir
	 * touch foo
	 * ln foo testdir/foo2
	 * ln foo testdir/foo3
	 * sync
	 * unlink testdir/foo3
	 * xfs_io -c fsync foo
	 * <power failure>
	 * mount fs, triggers log replay
	 *
	 * Similar as the first example, after log replay the parent directory
	 * testdir still has an entry pointing to the inode file with name foo3
	 * but the file inode does not have a matching BTRFS_INODE_REF_KEY item
	 * and has a link count of 2.
	 */
	if (inode->last_unlink_trans > last_committed) {
		ret = btrfs_log_all_parents(trans, inode, ctx);
		if (ret)
			goto end_trans;
	}

	ret = log_all_new_ancestors(trans, inode, parent, ctx);
	if (ret)
		goto end_trans;

	if (log_dentries)
		ret = log_new_dir_dentries(trans, root, inode, ctx);
	else
		ret = 0;
end_trans:
	if (ret < 0) {
		btrfs_set_log_full_commit(fs_info, trans);
		ret = 1;
	}

	if (ret)
		btrfs_remove_log_ctx(root, ctx);
	btrfs_end_log_trans(root);
end_no_trans:
	return ret;
}

/*
 * it is not safe to log dentry if the chunk root has added new
 * chunks.  This returns 0 if the dentry was logged, and 1 otherwise.
 * If this returns 1, you must commit the transaction to safely get your
 * data on disk.
 */
int btrfs_log_dentry_safe(struct btrfs_trans_handle *trans,
			  struct btrfs_root *root, struct dentry *dentry,
			  const loff_t start,
			  const loff_t end,
			  struct btrfs_log_ctx *ctx)
{
	struct dentry *parent = dget_parent(dentry);
	int ret;

	ret = btrfs_log_inode_parent(trans, root, BTRFS_I(d_inode(dentry)),
			parent, start, end, 0, ctx);
	dput(parent);

	return ret;
}

/*
 * should be called during mount to recover any replay any log trees
 * from the FS
 */
int btrfs_recover_log_trees(struct btrfs_root *log_root_tree)
{
	int ret;
	struct btrfs_path *path;
	struct btrfs_trans_handle *trans;
	struct btrfs_key key;
	struct btrfs_key found_key;
	struct btrfs_key tmp_key;
	struct btrfs_root *log;
	struct btrfs_fs_info *fs_info = log_root_tree->fs_info;
	struct walk_control wc = {
		.process_func = process_one_buffer,
		.stage = 0,
	};

	path = btrfs_alloc_path();
	if (!path)
		return -ENOMEM;

	set_bit(BTRFS_FS_LOG_RECOVERING, &fs_info->flags);

	trans = btrfs_start_transaction(fs_info->tree_root, 0);
	if (IS_ERR(trans)) {
		ret = PTR_ERR(trans);
		goto error;
	}

	wc.trans = trans;
	wc.pin = 1;

	ret = walk_log_tree(trans, log_root_tree, &wc);
	if (ret) {
		btrfs_handle_fs_error(fs_info, ret,
			"Failed to pin buffers while recovering log root tree.");
		goto error;
	}

again:
	key.objectid = BTRFS_TREE_LOG_OBJECTID;
	key.offset = (u64)-1;
	key.type = BTRFS_ROOT_ITEM_KEY;

	while (1) {
		ret = btrfs_search_slot(NULL, log_root_tree, &key, path, 0, 0);

		if (ret < 0) {
			btrfs_handle_fs_error(fs_info, ret,
				    "Couldn't find tree log root.");
			goto error;
		}
		if (ret > 0) {
			if (path->slots[0] == 0)
				break;
			path->slots[0]--;
		}
		btrfs_item_key_to_cpu(path->nodes[0], &found_key,
				      path->slots[0]);
		btrfs_release_path(path);
		if (found_key.objectid != BTRFS_TREE_LOG_OBJECTID)
			break;

		log = btrfs_read_fs_root(log_root_tree, &found_key);
		if (IS_ERR(log)) {
			ret = PTR_ERR(log);
			btrfs_handle_fs_error(fs_info, ret,
				    "Couldn't read tree log root.");
			goto error;
		}

		tmp_key.objectid = found_key.offset;
		tmp_key.type = BTRFS_ROOT_ITEM_KEY;
		tmp_key.offset = (u64)-1;

		wc.replay_dest = btrfs_read_fs_root_no_name(fs_info, &tmp_key);
		if (IS_ERR(wc.replay_dest)) {
			ret = PTR_ERR(wc.replay_dest);

			/*
			 * We didn't find the subvol, likely because it was
			 * deleted.  This is ok, simply skip this log and go to
			 * the next one.
			 *
			 * We need to exclude the root because we can't have
			 * other log replays overwriting this log as we'll read
			 * it back in a few more times.  This will keep our
			 * block from being modified, and we'll just bail for
			 * each subsequent pass.
			 */
			if (ret == -ENOENT)
				ret = btrfs_pin_extent_for_log_replay(fs_info,
							log->node->start,
							log->node->len);
			free_extent_buffer(log->node);
			free_extent_buffer(log->commit_root);
			kfree(log);

			if (!ret)
				goto next;
			btrfs_handle_fs_error(fs_info, ret,
				"Couldn't read target root for tree log recovery.");
			goto error;
		}

		wc.replay_dest->log_root = log;
		btrfs_record_root_in_trans(trans, wc.replay_dest);
		ret = walk_log_tree(trans, log, &wc);

		if (!ret && wc.stage == LOG_WALK_REPLAY_ALL) {
			ret = fixup_inode_link_counts(trans, wc.replay_dest,
						      path);
		}

		if (!ret && wc.stage == LOG_WALK_REPLAY_ALL) {
			struct btrfs_root *root = wc.replay_dest;

			btrfs_release_path(path);

			/*
			 * We have just replayed everything, and the highest
			 * objectid of fs roots probably has changed in case
			 * some inode_item's got replayed.
			 *
			 * root->objectid_mutex is not acquired as log replay
			 * could only happen during mount.
			 */
			ret = btrfs_find_highest_objectid(root,
						  &root->highest_objectid);
		}

		wc.replay_dest->log_root = NULL;
		free_extent_buffer(log->node);
		free_extent_buffer(log->commit_root);
		kfree(log);

		if (ret)
			goto error;
next:
		if (found_key.offset == 0)
			break;
		key.offset = found_key.offset - 1;
	}
	btrfs_release_path(path);

	/* step one is to pin it all, step two is to replay just inodes */
	if (wc.pin) {
		wc.pin = 0;
		wc.process_func = replay_one_buffer;
		wc.stage = LOG_WALK_REPLAY_INODES;
		goto again;
	}
	/* step three is to replay everything */
	if (wc.stage < LOG_WALK_REPLAY_ALL) {
		wc.stage++;
		goto again;
	}

	btrfs_free_path(path);

	/* step 4: commit the transaction, which also unpins the blocks */
	ret = btrfs_commit_transaction(trans);
	if (ret)
		return ret;

	free_extent_buffer(log_root_tree->node);
	log_root_tree->log_root = NULL;
	clear_bit(BTRFS_FS_LOG_RECOVERING, &fs_info->flags);
	kfree(log_root_tree);

	return 0;
error:
	if (wc.trans)
		btrfs_end_transaction(wc.trans);
	btrfs_free_path(path);
	return ret;
}

/*
 * there are some corner cases where we want to force a full
 * commit instead of allowing a directory to be logged.
 *
 * They revolve around files there were unlinked from the directory, and
 * this function updates the parent directory so that a full commit is
 * properly done if it is fsync'd later after the unlinks are done.
 *
 * Must be called before the unlink operations (updates to the subvolume tree,
 * inodes, etc) are done.
 */
void btrfs_record_unlink_dir(struct btrfs_trans_handle *trans,
			     struct btrfs_inode *dir, struct btrfs_inode *inode,
			     int for_rename)
{
	/*
	 * when we're logging a file, if it hasn't been renamed
	 * or unlinked, and its inode is fully committed on disk,
	 * we don't have to worry about walking up the directory chain
	 * to log its parents.
	 *
	 * So, we use the last_unlink_trans field to put this transid
	 * into the file.  When the file is logged we check it and
	 * don't log the parents if the file is fully on disk.
	 */
	mutex_lock(&inode->log_mutex);
	inode->last_unlink_trans = trans->transid;
	mutex_unlock(&inode->log_mutex);

	/*
	 * if this directory was already logged any new
	 * names for this file/dir will get recorded
	 */
	if (dir->logged_trans == trans->transid)
		return;

	/*
	 * if the inode we're about to unlink was logged,
	 * the log will be properly updated for any new names
	 */
	if (inode->logged_trans == trans->transid)
		return;

	/*
	 * when renaming files across directories, if the directory
	 * there we're unlinking from gets fsync'd later on, there's
	 * no way to find the destination directory later and fsync it
	 * properly.  So, we have to be conservative and force commits
	 * so the new name gets discovered.
	 */
	if (for_rename)
		goto record;

	/* we can safely do the unlink without any special recording */
	return;

record:
	mutex_lock(&dir->log_mutex);
	dir->last_unlink_trans = trans->transid;
	mutex_unlock(&dir->log_mutex);
}

/*
 * Make sure that if someone attempts to fsync the parent directory of a deleted
 * snapshot, it ends up triggering a transaction commit. This is to guarantee
 * that after replaying the log tree of the parent directory's root we will not
 * see the snapshot anymore and at log replay time we will not see any log tree
 * corresponding to the deleted snapshot's root, which could lead to replaying
 * it after replaying the log tree of the parent directory (which would replay
 * the snapshot delete operation).
 *
 * Must be called before the actual snapshot destroy operation (updates to the
 * parent root and tree of tree roots trees, etc) are done.
 */
void btrfs_record_snapshot_destroy(struct btrfs_trans_handle *trans,
				   struct btrfs_inode *dir)
{
	mutex_lock(&dir->log_mutex);
	dir->last_unlink_trans = trans->transid;
	mutex_unlock(&dir->log_mutex);
}

/*
 * Call this after adding a new name for a file and it will properly
 * update the log to reflect the new name.
 *
 * @ctx can not be NULL when @sync_log is false, and should be NULL when it's
 * true (because it's not used).
 *
 * Return value depends on whether @sync_log is true or false.
 * When true: returns BTRFS_NEED_TRANS_COMMIT if the transaction needs to be
 *            committed by the caller, and BTRFS_DONT_NEED_TRANS_COMMIT
 *            otherwise.
 * When false: returns BTRFS_DONT_NEED_LOG_SYNC if the caller does not need to
 *             to sync the log, BTRFS_NEED_LOG_SYNC if it needs to sync the log,
 *             or BTRFS_NEED_TRANS_COMMIT if the transaction needs to be
 *             committed (without attempting to sync the log).
 */
int btrfs_log_new_name(struct btrfs_trans_handle *trans,
			struct btrfs_inode *inode, struct btrfs_inode *old_dir,
			struct dentry *parent,
			bool sync_log, struct btrfs_log_ctx *ctx)
{
	struct btrfs_fs_info *fs_info = btrfs_sb(inode->vfs_inode.i_sb);
	struct btrfs_root *root = inode->root;
	int ret;

	/*
	 * this will force the logging code to walk the dentry chain
	 * up for the file
	 */
	if (!S_ISDIR(inode->vfs_inode.i_mode))
		inode->last_unlink_trans = trans->transid;

	/*
	 * if this inode hasn't been logged and directory we're renaming it
	 * from hasn't been logged, we don't need to log it
	 */
	if (inode->logged_trans <= fs_info->last_trans_committed &&
	    (!old_dir || old_dir->logged_trans <= fs_info->last_trans_committed))
		return sync_log ? BTRFS_DONT_NEED_TRANS_COMMIT :
			BTRFS_DONT_NEED_LOG_SYNC;

	if (sync_log) {
		struct btrfs_log_ctx ctx2;

		btrfs_init_log_ctx(&ctx2, &inode->vfs_inode);
		ret = btrfs_log_inode_parent(trans, root, inode, parent, 0,
					     LLONG_MAX, 1, &ctx2);
		if (ret == BTRFS_NO_LOG_SYNC)
			return BTRFS_DONT_NEED_TRANS_COMMIT;
		else if (ret)
			return BTRFS_NEED_TRANS_COMMIT;

		ret = btrfs_sync_log(trans, inode->root, &ctx2);
		if (ret)
			return BTRFS_NEED_TRANS_COMMIT;
		return BTRFS_DONT_NEED_TRANS_COMMIT;
	}

	ASSERT(ctx);
	ret = btrfs_log_inode_parent(trans, root, inode, parent, 0, LLONG_MAX,
				     1, ctx);
	if (ret == BTRFS_NO_LOG_SYNC)
		return BTRFS_DONT_NEED_LOG_SYNC;
	else if (ret)
		return BTRFS_NEED_TRANS_COMMIT;

	return BTRFS_NEED_LOG_SYNC;
}
<|MERGE_RESOLUTION|>--- conflicted
+++ resolved
@@ -3334,19 +3334,8 @@
 				  EXTENT_DIRTY | EXTENT_NEW | EXTENT_NEED_WAIT);
 	}
 
-<<<<<<< HEAD
-=======
-	/*
-	 * We may have short-circuited the log tree with the full commit logic
-	 * and left ordered extents on our list, so clear these out to keep us
-	 * from leaking inodes and memory.
-	 */
-	btrfs_free_logged_extents(log, 0);
-	btrfs_free_logged_extents(log, 1);
-
 	extent_io_tree_release(&log->log_csum_range);
 
->>>>>>> 392ca4e9
 	free_extent_buffer(log->node);
 	kfree(log);
 }
