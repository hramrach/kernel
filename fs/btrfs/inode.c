// SPDX-License-Identifier: GPL-2.0
/*
 * Copyright (C) 2007 Oracle.  All rights reserved.
 */

#include <linux/kernel.h>
#include <linux/bio.h>
#include <linux/buffer_head.h>
#include <linux/file.h>
#include <linux/fs.h>
#include <linux/pagemap.h>
#include <linux/highmem.h>
#include <linux/time.h>
#include <linux/init.h>
#include <linux/string.h>
#include <linux/backing-dev.h>
#include <linux/mpage.h>
#include <linux/swap.h>
#include <linux/writeback.h>
#include <linux/compat.h>
#include <linux/bit_spinlock.h>
#include <linux/xattr.h>
#include <linux/posix_acl.h>
#include <linux/falloc.h>
#include <linux/slab.h>
#include <linux/ratelimit.h>
#include <linux/mount.h>
#include <linux/btrfs.h>
#include <linux/blkdev.h>
#include <linux/posix_acl_xattr.h>
#include <linux/uio.h>
#include <linux/magic.h>
#include <linux/iversion.h>
#include <asm/unaligned.h>
#include "ctree.h"
#include "disk-io.h"
#include "transaction.h"
#include "btrfs_inode.h"
#include "print-tree.h"
#include "ordered-data.h"
#include "xattr.h"
#include "tree-log.h"
#include "volumes.h"
#include "compression.h"
#include "locking.h"
#include "free-space-cache.h"
#include "inode-map.h"
#include "backref.h"
#include "props.h"
#include "qgroup.h"
#include "dedupe.h"

struct btrfs_iget_args {
	struct btrfs_key *location;
	struct btrfs_root *root;
};

struct btrfs_dio_data {
	u64 reserve;
	u64 unsubmitted_oe_range_start;
	u64 unsubmitted_oe_range_end;
	int overwrite;
};

static const struct inode_operations btrfs_dir_inode_operations;
static const struct inode_operations btrfs_symlink_inode_operations;
static const struct inode_operations btrfs_dir_ro_inode_operations;
static const struct inode_operations btrfs_special_inode_operations;
static const struct inode_operations btrfs_file_inode_operations;
static const struct address_space_operations btrfs_aops;
static const struct address_space_operations btrfs_symlink_aops;
static const struct file_operations btrfs_dir_file_operations;
static const struct extent_io_ops btrfs_extent_io_ops;

static struct kmem_cache *btrfs_inode_cachep;
struct kmem_cache *btrfs_trans_handle_cachep;
struct kmem_cache *btrfs_path_cachep;
struct kmem_cache *btrfs_free_space_cachep;

#define S_SHIFT 12
static const unsigned char btrfs_type_by_mode[S_IFMT >> S_SHIFT] = {
	[S_IFREG >> S_SHIFT]	= BTRFS_FT_REG_FILE,
	[S_IFDIR >> S_SHIFT]	= BTRFS_FT_DIR,
	[S_IFCHR >> S_SHIFT]	= BTRFS_FT_CHRDEV,
	[S_IFBLK >> S_SHIFT]	= BTRFS_FT_BLKDEV,
	[S_IFIFO >> S_SHIFT]	= BTRFS_FT_FIFO,
	[S_IFSOCK >> S_SHIFT]	= BTRFS_FT_SOCK,
	[S_IFLNK >> S_SHIFT]	= BTRFS_FT_SYMLINK,
};

static int btrfs_setsize(struct inode *inode, struct iattr *attr);
static int btrfs_truncate(struct inode *inode, bool skip_writeback);
static int btrfs_finish_ordered_io(struct btrfs_ordered_extent *ordered_extent);
static noinline int cow_file_range(struct inode *inode,
				   struct page *locked_page,
				   u64 start, u64 end, u64 delalloc_end,
				   int *page_started, unsigned long *nr_written,
				   int unlock, struct btrfs_dedupe_hash *hash);
static struct extent_map *create_io_em(struct inode *inode, u64 start, u64 len,
				       u64 orig_start, u64 block_start,
				       u64 block_len, u64 orig_block_len,
				       u64 ram_bytes, int compress_type,
				       int type);

static void __endio_write_update_ordered(struct inode *inode,
					 const u64 offset, const u64 bytes,
					 const bool uptodate);

/*
 * Cleanup all submitted ordered extents in specified range to handle errors
 * from the fill_dellaloc() callback.
 *
 * NOTE: caller must ensure that when an error happens, it can not call
 * extent_clear_unlock_delalloc() to clear both the bits EXTENT_DO_ACCOUNTING
 * and EXTENT_DELALLOC simultaneously, because that causes the reserved metadata
 * to be released, which we want to happen only when finishing the ordered
 * extent (btrfs_finish_ordered_io()). Also note that the caller of the
 * fill_delalloc() callback already does proper cleanup for the first page of
 * the range, that is, it invokes the callback writepage_end_io_hook() for the
 * range of the first page.
 */
static inline void btrfs_cleanup_ordered_extents(struct inode *inode,
						 const u64 offset,
						 const u64 bytes)
{
	unsigned long index = offset >> PAGE_SHIFT;
	unsigned long end_index = (offset + bytes - 1) >> PAGE_SHIFT;
	struct page *page;

	while (index <= end_index) {
		page = find_get_page(inode->i_mapping, index);
		index++;
		if (!page)
			continue;
		ClearPagePrivate2(page);
		put_page(page);
	}
	return __endio_write_update_ordered(inode, offset + PAGE_SIZE,
					    bytes - PAGE_SIZE, false);
}

static int btrfs_dirty_inode(struct inode *inode);

#ifdef CONFIG_BTRFS_FS_RUN_SANITY_TESTS
void btrfs_test_inode_set_ops(struct inode *inode)
{
	BTRFS_I(inode)->io_tree.ops = &btrfs_extent_io_ops;
}
#endif

static int btrfs_init_inode_security(struct btrfs_trans_handle *trans,
				     struct inode *inode,  struct inode *dir,
				     const struct qstr *qstr)
{
	int err;

	err = btrfs_init_acl(trans, inode, dir);
	if (!err)
		err = btrfs_xattr_security_init(trans, inode, dir, qstr);
	return err;
}

/*
 * this does all the hard work for inserting an inline extent into
 * the btree.  The caller should have done a btrfs_drop_extents so that
 * no overlapping inline items exist in the btree
 */
static int insert_inline_extent(struct btrfs_trans_handle *trans,
				struct btrfs_path *path, int extent_inserted,
				struct btrfs_root *root, struct inode *inode,
				u64 start, size_t size, size_t compressed_size,
				int compress_type,
				struct page **compressed_pages)
{
	struct extent_buffer *leaf;
	struct page *page = NULL;
	char *kaddr;
	unsigned long ptr;
	struct btrfs_file_extent_item *ei;
	int ret;
	size_t cur_size = size;
	unsigned long offset;

	if (compressed_size && compressed_pages)
		cur_size = compressed_size;

	inode_add_bytes(inode, size);

	if (!extent_inserted) {
		struct btrfs_key key;
		size_t datasize;

		key.objectid = btrfs_ino(BTRFS_I(inode));
		key.offset = start;
		key.type = BTRFS_EXTENT_DATA_KEY;

		datasize = btrfs_file_extent_calc_inline_size(cur_size);
		path->leave_spinning = 1;
		ret = btrfs_insert_empty_item(trans, root, path, &key,
					      datasize);
		if (ret)
			goto fail;
	}
	leaf = path->nodes[0];
	ei = btrfs_item_ptr(leaf, path->slots[0],
			    struct btrfs_file_extent_item);
	btrfs_set_file_extent_generation(leaf, ei, trans->transid);
	btrfs_set_file_extent_type(leaf, ei, BTRFS_FILE_EXTENT_INLINE);
	btrfs_set_file_extent_encryption(leaf, ei, 0);
	btrfs_set_file_extent_other_encoding(leaf, ei, 0);
	btrfs_set_file_extent_ram_bytes(leaf, ei, size);
	ptr = btrfs_file_extent_inline_start(ei);

	if (compress_type != BTRFS_COMPRESS_NONE) {
		struct page *cpage;
		int i = 0;
		while (compressed_size > 0) {
			cpage = compressed_pages[i];
			cur_size = min_t(unsigned long, compressed_size,
				       PAGE_SIZE);

			kaddr = kmap_atomic(cpage);
			write_extent_buffer(leaf, kaddr, ptr, cur_size);
			kunmap_atomic(kaddr);

			i++;
			ptr += cur_size;
			compressed_size -= cur_size;
		}
		btrfs_set_file_extent_compression(leaf, ei,
						  compress_type);
	} else {
		page = find_get_page(inode->i_mapping,
				     start >> PAGE_SHIFT);
		btrfs_set_file_extent_compression(leaf, ei, 0);
		kaddr = kmap_atomic(page);
		offset = start & (PAGE_SIZE - 1);
		write_extent_buffer(leaf, kaddr + offset, ptr, size);
		kunmap_atomic(kaddr);
		put_page(page);
	}
	btrfs_mark_buffer_dirty(leaf);
	btrfs_release_path(path);

	/*
	 * we're an inline extent, so nobody can
	 * extend the file past i_size without locking
	 * a page we already have locked.
	 *
	 * We must do any isize and inode updates
	 * before we unlock the pages.  Otherwise we
	 * could end up racing with unlink.
	 */
	BTRFS_I(inode)->disk_i_size = inode->i_size;
	ret = btrfs_update_inode(trans, root, inode);

fail:
	return ret;
}


/*
 * conditionally insert an inline extent into the file.  This
 * does the checks required to make sure the data is small enough
 * to fit as an inline extent.
 */
static noinline int cow_file_range_inline(struct inode *inode, u64 start,
					  u64 end, size_t compressed_size,
					  int compress_type,
					  struct page **compressed_pages)
{
	struct btrfs_root *root = BTRFS_I(inode)->root;
	struct btrfs_fs_info *fs_info = root->fs_info;
	struct btrfs_trans_handle *trans;
	u64 isize = i_size_read(inode);
	u64 actual_end = min(end + 1, isize);
	u64 inline_len = actual_end - start;
	u64 aligned_end = ALIGN(end, fs_info->sectorsize);
	u64 data_len = inline_len;
	int ret;
	struct btrfs_path *path;
	int extent_inserted = 0;
	u32 extent_item_size;

	if (compressed_size)
		data_len = compressed_size;

	if (start > 0 ||
	    actual_end > fs_info->sectorsize ||
	    data_len > BTRFS_MAX_INLINE_DATA_SIZE(fs_info) ||
	    (!compressed_size &&
	    (actual_end & (fs_info->sectorsize - 1)) == 0) ||
	    end + 1 < isize ||
	    data_len > fs_info->max_inline) {
		return 1;
	}

	path = btrfs_alloc_path();
	if (!path)
		return -ENOMEM;

	trans = btrfs_join_transaction(root);
	if (IS_ERR(trans)) {
		btrfs_free_path(path);
		return PTR_ERR(trans);
	}
	trans->block_rsv = &BTRFS_I(inode)->block_rsv;

	if (compressed_size && compressed_pages)
		extent_item_size = btrfs_file_extent_calc_inline_size(
		   compressed_size);
	else
		extent_item_size = btrfs_file_extent_calc_inline_size(
		    inline_len);

	ret = __btrfs_drop_extents(trans, root, inode, path,
				   start, aligned_end, NULL,
				   1, 1, extent_item_size, &extent_inserted);
	if (ret) {
		btrfs_abort_transaction(trans, ret);
		goto out;
	}

	if (isize > actual_end)
		inline_len = min_t(u64, isize, actual_end);
	ret = insert_inline_extent(trans, path, extent_inserted,
				   root, inode, start,
				   inline_len, compressed_size,
				   compress_type, compressed_pages);
	if (ret && ret != -ENOSPC) {
		btrfs_abort_transaction(trans, ret);
		goto out;
	} else if (ret == -ENOSPC) {
		ret = 1;
		goto out;
	}

	set_bit(BTRFS_INODE_NEEDS_FULL_SYNC, &BTRFS_I(inode)->runtime_flags);
	btrfs_drop_extent_cache(BTRFS_I(inode), start, aligned_end - 1, 0);
out:
	/*
	 * Don't forget to free the reserved space, as for inlined extent
	 * it won't count as data extent, free them directly here.
	 * And at reserve time, it's always aligned to page size, so
	 * just free one page here.
	 */
	btrfs_qgroup_free_data(inode, NULL, 0, PAGE_SIZE);
	btrfs_free_path(path);
	btrfs_end_transaction(trans);
	return ret;
}

struct async_extent {
	u64 start;
	u64 ram_size;
	u64 compressed_size;
	struct page **pages;
	unsigned long nr_pages;
	int compress_type;
	struct list_head list;
};

struct async_cow {
	struct inode *inode;
	struct btrfs_root *root;
	struct page *locked_page;
	u64 start;
	u64 end;
	unsigned int write_flags;
	struct list_head extents;
	struct btrfs_work work;
};

static noinline int add_async_extent(struct async_cow *cow,
				     u64 start, u64 ram_size,
				     u64 compressed_size,
				     struct page **pages,
				     unsigned long nr_pages,
				     int compress_type)
{
	struct async_extent *async_extent;

	async_extent = kmalloc(sizeof(*async_extent), GFP_NOFS);
	BUG_ON(!async_extent); /* -ENOMEM */
	async_extent->start = start;
	async_extent->ram_size = ram_size;
	async_extent->compressed_size = compressed_size;
	async_extent->pages = pages;
	async_extent->nr_pages = nr_pages;
	async_extent->compress_type = compress_type;
	list_add_tail(&async_extent->list, &cow->extents);
	return 0;
}

static inline int inode_need_compress(struct inode *inode, u64 start, u64 end)
{
	struct btrfs_fs_info *fs_info = btrfs_sb(inode->i_sb);

	/* force compress */
	if (btrfs_test_opt(fs_info, FORCE_COMPRESS))
		return 1;
	/* defrag ioctl */
	if (BTRFS_I(inode)->defrag_compress)
		return 1;
	/* bad compression ratios */
	if (BTRFS_I(inode)->flags & BTRFS_INODE_NOCOMPRESS)
		return 0;
	if (btrfs_test_opt(fs_info, COMPRESS) ||
	    BTRFS_I(inode)->flags & BTRFS_INODE_COMPRESS ||
	    BTRFS_I(inode)->prop_compress)
		return btrfs_compress_heuristic(inode, start, end);
	return 0;
}

static inline void inode_should_defrag(struct btrfs_inode *inode,
		u64 start, u64 end, u64 num_bytes, u64 small_write)
{
	/* If this is a small write inside eof, kick off a defrag */
	if (num_bytes < small_write &&
	    (start > 0 || end + 1 < inode->disk_i_size))
		btrfs_add_inode_defrag(NULL, inode);
}

/*
 * we create compressed extents in two phases.  The first
 * phase compresses a range of pages that have already been
 * locked (both pages and state bits are locked).
 *
 * This is done inside an ordered work queue, and the compression
 * is spread across many cpus.  The actual IO submission is step
 * two, and the ordered work queue takes care of making sure that
 * happens in the same order things were put onto the queue by
 * writepages and friends.
 *
 * If this code finds it can't get good compression, it puts an
 * entry onto the work queue to write the uncompressed bytes.  This
 * makes sure that both compressed inodes and uncompressed inodes
 * are written in the same order that the flusher thread sent them
 * down.
 */
static noinline void compress_file_range(struct inode *inode,
					struct page *locked_page,
					u64 start, u64 end,
					struct async_cow *async_cow,
					int *num_added)
{
	struct btrfs_fs_info *fs_info = btrfs_sb(inode->i_sb);
	u64 blocksize = fs_info->sectorsize;
	u64 actual_end;
	u64 isize = i_size_read(inode);
	int ret = 0;
	struct page **pages = NULL;
	unsigned long nr_pages;
	unsigned long total_compressed = 0;
	unsigned long total_in = 0;
	int i;
	int will_compress;
	int compress_type = fs_info->compress_type;
	int redirty = 0;

	inode_should_defrag(BTRFS_I(inode), start, end, end - start + 1,
			SZ_16K);

	actual_end = min_t(u64, isize, end + 1);
again:
	will_compress = 0;
	nr_pages = (end >> PAGE_SHIFT) - (start >> PAGE_SHIFT) + 1;
	BUILD_BUG_ON((BTRFS_MAX_COMPRESSED % PAGE_SIZE) != 0);
	nr_pages = min_t(unsigned long, nr_pages,
			BTRFS_MAX_COMPRESSED / PAGE_SIZE);

	/*
	 * we don't want to send crud past the end of i_size through
	 * compression, that's just a waste of CPU time.  So, if the
	 * end of the file is before the start of our current
	 * requested range of bytes, we bail out to the uncompressed
	 * cleanup code that can deal with all of this.
	 *
	 * It isn't really the fastest way to fix things, but this is a
	 * very uncommon corner.
	 */
	if (actual_end <= start)
		goto cleanup_and_bail_uncompressed;

	total_compressed = actual_end - start;

	/*
	 * skip compression for a small file range(<=blocksize) that
	 * isn't an inline extent, since it doesn't save disk space at all.
	 */
	if (total_compressed <= blocksize &&
	   (start > 0 || end + 1 < BTRFS_I(inode)->disk_i_size))
		goto cleanup_and_bail_uncompressed;

	total_compressed = min_t(unsigned long, total_compressed,
			BTRFS_MAX_UNCOMPRESSED);
	total_in = 0;
	ret = 0;

	/*
	 * we do compression for mount -o compress and when the
	 * inode has not been flagged as nocompress.  This flag can
	 * change at any time if we discover bad compression ratios.
	 */
	if (inode_need_compress(inode, start, end)) {
		WARN_ON(pages);
		pages = kcalloc(nr_pages, sizeof(struct page *), GFP_NOFS);
		if (!pages) {
			/* just bail out to the uncompressed code */
			goto cont;
		}

		if (BTRFS_I(inode)->defrag_compress)
			compress_type = BTRFS_I(inode)->defrag_compress;
		else if (BTRFS_I(inode)->prop_compress)
			compress_type = BTRFS_I(inode)->prop_compress;

		/*
		 * we need to call clear_page_dirty_for_io on each
		 * page in the range.  Otherwise applications with the file
		 * mmap'd can wander in and change the page contents while
		 * we are compressing them.
		 *
		 * If the compression fails for any reason, we set the pages
		 * dirty again later on.
		 *
		 * Note that the remaining part is redirtied, the start pointer
		 * has moved, the end is the original one.
		 */
		if (!redirty) {
			extent_range_clear_dirty_for_io(inode, start, end);
			redirty = 1;
		}

		/* Compression level is applied here and only here */
		ret = btrfs_compress_pages(
			compress_type | (fs_info->compress_level << 4),
					   inode->i_mapping, start,
					   pages,
					   &nr_pages,
					   &total_in,
					   &total_compressed);

		if (!ret) {
			unsigned long offset = total_compressed &
				(PAGE_SIZE - 1);
			struct page *page = pages[nr_pages - 1];
			char *kaddr;

			/* zero the tail end of the last page, we might be
			 * sending it down to disk
			 */
			if (offset) {
				kaddr = kmap_atomic(page);
				memset(kaddr + offset, 0,
				       PAGE_SIZE - offset);
				kunmap_atomic(kaddr);
			}
			will_compress = 1;
		}
	}
cont:
	if (start == 0) {
		/* lets try to make an inline extent */
		if (ret || total_in < actual_end) {
			/* we didn't compress the entire range, try
			 * to make an uncompressed inline extent.
			 */
			ret = cow_file_range_inline(inode, start, end, 0,
						    BTRFS_COMPRESS_NONE, NULL);
		} else {
			/* try making a compressed inline extent */
			ret = cow_file_range_inline(inode, start, end,
						    total_compressed,
						    compress_type, pages);
		}
		if (ret <= 0) {
			unsigned long clear_flags = EXTENT_DELALLOC |
				EXTENT_DELALLOC_NEW | EXTENT_DEFRAG |
				EXTENT_DO_ACCOUNTING;
			unsigned long page_error_op;

			page_error_op = ret < 0 ? PAGE_SET_ERROR : 0;

			/*
			 * inline extent creation worked or returned error,
			 * we don't need to create any more async work items.
			 * Unlock and free up our temp pages.
			 *
			 * We use DO_ACCOUNTING here because we need the
			 * delalloc_release_metadata to be done _after_ we drop
			 * our outstanding extent for clearing delalloc for this
			 * range.
			 */
			extent_clear_unlock_delalloc(inode, start, end, end,
						     NULL, clear_flags,
						     PAGE_UNLOCK |
						     PAGE_CLEAR_DIRTY |
						     PAGE_SET_WRITEBACK |
						     page_error_op |
						     PAGE_END_WRITEBACK);
			goto free_pages_out;
		}
	}

	if (will_compress) {
		/*
		 * we aren't doing an inline extent round the compressed size
		 * up to a block size boundary so the allocator does sane
		 * things
		 */
		total_compressed = ALIGN(total_compressed, blocksize);

		/*
		 * one last check to make sure the compression is really a
		 * win, compare the page count read with the blocks on disk,
		 * compression must free at least one sector size
		 */
		total_in = ALIGN(total_in, PAGE_SIZE);
		if (total_compressed + blocksize <= total_in) {
			*num_added += 1;

			/*
			 * The async work queues will take care of doing actual
			 * allocation on disk for these compressed pages, and
			 * will submit them to the elevator.
			 */
			add_async_extent(async_cow, start, total_in,
					total_compressed, pages, nr_pages,
					compress_type);

			if (start + total_in < end) {
				start += total_in;
				pages = NULL;
				cond_resched();
				goto again;
			}
			return;
		}
	}
	if (pages) {
		/*
		 * the compression code ran but failed to make things smaller,
		 * free any pages it allocated and our page pointer array
		 */
		for (i = 0; i < nr_pages; i++) {
			WARN_ON(pages[i]->mapping);
			put_page(pages[i]);
		}
		kfree(pages);
		pages = NULL;
		total_compressed = 0;
		nr_pages = 0;

		/* flag the file so we don't compress in the future */
		if (!btrfs_test_opt(fs_info, FORCE_COMPRESS) &&
		    !(BTRFS_I(inode)->prop_compress)) {
			BTRFS_I(inode)->flags |= BTRFS_INODE_NOCOMPRESS;
		}
	}
cleanup_and_bail_uncompressed:
	/*
	 * No compression, but we still need to write the pages in the file
	 * we've been given so far.  redirty the locked page if it corresponds
	 * to our extent and set things up for the async work queue to run
	 * cow_file_range to do the normal delalloc dance.
	 */
	if (page_offset(locked_page) >= start &&
	    page_offset(locked_page) <= end)
		__set_page_dirty_nobuffers(locked_page);
		/* unlocked later on in the async handlers */

	if (redirty)
		extent_range_redirty_for_io(inode, start, end);
	add_async_extent(async_cow, start, end - start + 1, 0, NULL, 0,
			 BTRFS_COMPRESS_NONE);
	*num_added += 1;

	return;

free_pages_out:
	for (i = 0; i < nr_pages; i++) {
		WARN_ON(pages[i]->mapping);
		put_page(pages[i]);
	}
	kfree(pages);
}

static void free_async_extent_pages(struct async_extent *async_extent)
{
	int i;

	if (!async_extent->pages)
		return;

	for (i = 0; i < async_extent->nr_pages; i++) {
		WARN_ON(async_extent->pages[i]->mapping);
		put_page(async_extent->pages[i]);
	}
	kfree(async_extent->pages);
	async_extent->nr_pages = 0;
	async_extent->pages = NULL;
}

/*
 * phase two of compressed writeback.  This is the ordered portion
 * of the code, which only gets called in the order the work was
 * queued.  We walk all the async extents created by compress_file_range
 * and send them down to the disk.
 */
static noinline void submit_compressed_extents(struct inode *inode,
					      struct async_cow *async_cow)
{
	struct btrfs_fs_info *fs_info = btrfs_sb(inode->i_sb);
	struct async_extent *async_extent;
	u64 alloc_hint = 0;
	struct btrfs_key ins;
	struct extent_map *em;
	struct btrfs_root *root = BTRFS_I(inode)->root;
	struct extent_io_tree *io_tree;
	int ret = 0;

again:
	while (!list_empty(&async_cow->extents)) {
		async_extent = list_entry(async_cow->extents.next,
					  struct async_extent, list);
		list_del(&async_extent->list);

		io_tree = &BTRFS_I(inode)->io_tree;

retry:
		/* did the compression code fall back to uncompressed IO? */
		if (!async_extent->pages) {
			int page_started = 0;
			unsigned long nr_written = 0;

			lock_extent(io_tree, async_extent->start,
					 async_extent->start +
					 async_extent->ram_size - 1);

			/* allocate blocks */
			ret = cow_file_range(inode, async_cow->locked_page,
					     async_extent->start,
					     async_extent->start +
					     async_extent->ram_size - 1,
					     async_extent->start +
					     async_extent->ram_size - 1,
					     &page_started, &nr_written, 0,
					     NULL);

			/* JDM XXX */

			/*
			 * if page_started, cow_file_range inserted an
			 * inline extent and took care of all the unlocking
			 * and IO for us.  Otherwise, we need to submit
			 * all those pages down to the drive.
			 */
			if (!page_started && !ret)
				extent_write_locked_range(inode,
						  async_extent->start,
						  async_extent->start +
						  async_extent->ram_size - 1,
						  WB_SYNC_ALL);
			else if (ret)
				unlock_page(async_cow->locked_page);
			kfree(async_extent);
			cond_resched();
			continue;
		}

		lock_extent(io_tree, async_extent->start,
			    async_extent->start + async_extent->ram_size - 1);

		ret = btrfs_reserve_extent(root, async_extent->ram_size,
					   async_extent->compressed_size,
					   async_extent->compressed_size,
					   0, alloc_hint, &ins, 1, 1);
		if (ret) {
			free_async_extent_pages(async_extent);

			if (ret == -ENOSPC) {
				unlock_extent(io_tree, async_extent->start,
					      async_extent->start +
					      async_extent->ram_size - 1);

				/*
				 * we need to redirty the pages if we decide to
				 * fallback to uncompressed IO, otherwise we
				 * will not submit these pages down to lower
				 * layers.
				 */
				extent_range_redirty_for_io(inode,
						async_extent->start,
						async_extent->start +
						async_extent->ram_size - 1);

				goto retry;
			}
			goto out_free;
		}
		/*
		 * here we're doing allocation and writeback of the
		 * compressed pages
		 */
		em = create_io_em(inode, async_extent->start,
				  async_extent->ram_size, /* len */
				  async_extent->start, /* orig_start */
				  ins.objectid, /* block_start */
				  ins.offset, /* block_len */
				  ins.offset, /* orig_block_len */
				  async_extent->ram_size, /* ram_bytes */
				  async_extent->compress_type,
				  BTRFS_ORDERED_COMPRESSED);
		if (IS_ERR(em))
			/* ret value is not necessary due to void function */
			goto out_free_reserve;
		free_extent_map(em);

		ret = btrfs_add_ordered_extent_compress(inode,
						async_extent->start,
						ins.objectid,
						async_extent->ram_size,
						ins.offset,
						BTRFS_ORDERED_COMPRESSED,
						async_extent->compress_type);
		if (ret) {
			btrfs_drop_extent_cache(BTRFS_I(inode),
						async_extent->start,
						async_extent->start +
						async_extent->ram_size - 1, 0);
			goto out_free_reserve;
		}
		btrfs_dec_block_group_reservations(fs_info, ins.objectid);

		/*
		 * clear dirty, set writeback and unlock the pages.
		 */
		extent_clear_unlock_delalloc(inode, async_extent->start,
				async_extent->start +
				async_extent->ram_size - 1,
				async_extent->start +
				async_extent->ram_size - 1,
				NULL, EXTENT_LOCKED | EXTENT_DELALLOC,
				PAGE_UNLOCK | PAGE_CLEAR_DIRTY |
				PAGE_SET_WRITEBACK);
		if (btrfs_submit_compressed_write(inode,
				    async_extent->start,
				    async_extent->ram_size,
				    ins.objectid,
				    ins.offset, async_extent->pages,
				    async_extent->nr_pages,
				    async_cow->write_flags)) {
			struct extent_io_tree *tree = &BTRFS_I(inode)->io_tree;
			struct page *p = async_extent->pages[0];
			const u64 start = async_extent->start;
			const u64 end = start + async_extent->ram_size - 1;

			p->mapping = inode->i_mapping;
			tree->ops->writepage_end_io_hook(p, start, end,
							 NULL, 0);
			p->mapping = NULL;
			extent_clear_unlock_delalloc(inode, start, end, end,
						     NULL, 0,
						     PAGE_END_WRITEBACK |
						     PAGE_SET_ERROR);
			free_async_extent_pages(async_extent);
		}
		alloc_hint = ins.objectid + ins.offset;
		kfree(async_extent);
		cond_resched();
	}
	return;
out_free_reserve:
	btrfs_dec_block_group_reservations(fs_info, ins.objectid);
	btrfs_free_reserved_extent(fs_info, ins.objectid, ins.offset, 1);
out_free:
	extent_clear_unlock_delalloc(inode, async_extent->start,
				     async_extent->start +
				     async_extent->ram_size - 1,
				     async_extent->start +
				     async_extent->ram_size - 1,
				     NULL, EXTENT_LOCKED | EXTENT_DELALLOC |
				     EXTENT_DELALLOC_NEW |
				     EXTENT_DEFRAG | EXTENT_DO_ACCOUNTING,
				     PAGE_UNLOCK | PAGE_CLEAR_DIRTY |
				     PAGE_SET_WRITEBACK | PAGE_END_WRITEBACK |
				     PAGE_SET_ERROR);
	free_async_extent_pages(async_extent);
	kfree(async_extent);
	goto again;
}

static u64 get_extent_allocation_hint(struct inode *inode, u64 start,
				      u64 num_bytes)
{
	struct extent_map_tree *em_tree = &BTRFS_I(inode)->extent_tree;
	struct extent_map *em;
	u64 alloc_hint = 0;

	read_lock(&em_tree->lock);
	em = search_extent_mapping(em_tree, start, num_bytes);
	if (em) {
		/*
		 * if block start isn't an actual block number then find the
		 * first block in this inode and use that as a hint.  If that
		 * block is also bogus then just don't worry about it.
		 */
		if (em->block_start >= EXTENT_MAP_LAST_BYTE) {
			free_extent_map(em);
			em = search_extent_mapping(em_tree, 0, 0);
			if (em && em->block_start < EXTENT_MAP_LAST_BYTE)
				alloc_hint = em->block_start;
			if (em)
				free_extent_map(em);
		} else {
			alloc_hint = em->block_start;
			free_extent_map(em);
		}
	}
	read_unlock(&em_tree->lock);

	return alloc_hint;
}

/*
 * when extent_io.c finds a delayed allocation range in the file,
 * the call backs end up in this code.  The basic idea is to
 * allocate extents on disk for the range, and create ordered data structs
 * in ram to track those extents.
 *
 * locked_page is the page that writepage had locked already.  We use
 * it to make sure we don't do extra locks or unlocks.
 *
 * *page_started is set to one if we unlock locked_page and do everything
 * required to start IO on it.  It may be clean and already done with
 * IO when we return.
 */
static noinline int cow_file_range(struct inode *inode,
				   struct page *locked_page,
				   u64 start, u64 end, u64 delalloc_end,
				   int *page_started, unsigned long *nr_written,
				   int unlock, struct btrfs_dedupe_hash *hash)
{
	struct btrfs_fs_info *fs_info = btrfs_sb(inode->i_sb);
	struct btrfs_root *root = BTRFS_I(inode)->root;
	u64 alloc_hint = 0;
	u64 num_bytes;
	unsigned long ram_size;
	u64 cur_alloc_size = 0;
	u64 blocksize = fs_info->sectorsize;
	struct btrfs_key ins;
	struct extent_map *em;
	unsigned clear_bits;
	unsigned long page_ops;
	bool extent_reserved = false;
	int ret = 0;

	if (btrfs_is_free_space_inode(BTRFS_I(inode))) {
		WARN_ON_ONCE(1);
		ret = -EINVAL;
		goto out_unlock;
	}

	num_bytes = ALIGN(end - start + 1, blocksize);
	num_bytes = max(blocksize,  num_bytes);
	ASSERT(num_bytes <= btrfs_super_total_bytes(fs_info->super_copy));

	inode_should_defrag(BTRFS_I(inode), start, end, num_bytes, SZ_64K);

	if (start == 0) {
		/* lets try to make an inline extent */
		ret = cow_file_range_inline(inode, start, end, 0,
					    BTRFS_COMPRESS_NONE, NULL);
		if (ret == 0) {
			/*
			 * We use DO_ACCOUNTING here because we need the
			 * delalloc_release_metadata to be run _after_ we drop
			 * our outstanding extent for clearing delalloc for this
			 * range.
			 */
			extent_clear_unlock_delalloc(inode, start, end,
				     delalloc_end, NULL,
				     EXTENT_LOCKED | EXTENT_DELALLOC |
				     EXTENT_DELALLOC_NEW | EXTENT_DEFRAG |
				     EXTENT_DO_ACCOUNTING, PAGE_UNLOCK |
				     PAGE_CLEAR_DIRTY | PAGE_SET_WRITEBACK |
				     PAGE_END_WRITEBACK);
			*nr_written = *nr_written +
			     (end - start + PAGE_SIZE) / PAGE_SIZE;
			*page_started = 1;
			goto out;
		} else if (ret < 0) {
			goto out_unlock;
		}
	}

	alloc_hint = get_extent_allocation_hint(inode, start, num_bytes);
	btrfs_drop_extent_cache(BTRFS_I(inode), start,
			start + num_bytes - 1, 0);

	while (num_bytes > 0) {
		cur_alloc_size = num_bytes;
		ret = btrfs_reserve_extent(root, cur_alloc_size, cur_alloc_size,
					   fs_info->sectorsize, 0, alloc_hint,
					   &ins, 1, 1);
		if (ret < 0)
			goto out_unlock;
		cur_alloc_size = ins.offset;
		extent_reserved = true;

		ram_size = ins.offset;
		em = create_io_em(inode, start, ins.offset, /* len */
				  start, /* orig_start */
				  ins.objectid, /* block_start */
				  ins.offset, /* block_len */
				  ins.offset, /* orig_block_len */
				  ram_size, /* ram_bytes */
				  BTRFS_COMPRESS_NONE, /* compress_type */
				  BTRFS_ORDERED_REGULAR /* type */);
		if (IS_ERR(em)) {
			ret = PTR_ERR(em);
			goto out_reserve;
		}
		free_extent_map(em);

		ret = btrfs_add_ordered_extent(inode, start, ins.objectid,
					       ram_size, cur_alloc_size, 0);
		if (ret)
			goto out_drop_extent_cache;

		if (root->root_key.objectid ==
		    BTRFS_DATA_RELOC_TREE_OBJECTID) {
			ret = btrfs_reloc_clone_csums(inode, start,
						      cur_alloc_size);
			/*
			 * Only drop cache here, and process as normal.
			 *
			 * We must not allow extent_clear_unlock_delalloc()
			 * at out_unlock label to free meta of this ordered
			 * extent, as its meta should be freed by
			 * btrfs_finish_ordered_io().
			 *
			 * So we must continue until @start is increased to
			 * skip current ordered extent.
			 */
			if (ret)
				btrfs_drop_extent_cache(BTRFS_I(inode), start,
						start + ram_size - 1, 0);
		}

		btrfs_dec_block_group_reservations(fs_info, ins.objectid);

		/* we're not doing compressed IO, don't unlock the first
		 * page (which the caller expects to stay locked), don't
		 * clear any dirty bits and don't set any writeback bits
		 *
		 * Do set the Private2 bit so we know this page was properly
		 * setup for writepage
		 */
		page_ops = unlock ? PAGE_UNLOCK : 0;
		page_ops |= PAGE_SET_PRIVATE2;

		extent_clear_unlock_delalloc(inode, start,
					     start + ram_size - 1,
					     delalloc_end, locked_page,
					     EXTENT_LOCKED | EXTENT_DELALLOC,
					     page_ops);
		if (num_bytes < cur_alloc_size)
			num_bytes = 0;
		else
			num_bytes -= cur_alloc_size;
		alloc_hint = ins.objectid + ins.offset;
		start += cur_alloc_size;
		extent_reserved = false;

		/*
		 * btrfs_reloc_clone_csums() error, since start is increased
		 * extent_clear_unlock_delalloc() at out_unlock label won't
		 * free metadata of current ordered extent, we're OK to exit.
		 */
		if (ret)
			goto out_unlock;
	}
out:
	return ret;

out_drop_extent_cache:
	btrfs_drop_extent_cache(BTRFS_I(inode), start, start + ram_size - 1, 0);
out_reserve:
	btrfs_dec_block_group_reservations(fs_info, ins.objectid);
	btrfs_free_reserved_extent(fs_info, ins.objectid, ins.offset, 1);
out_unlock:
	clear_bits = EXTENT_LOCKED | EXTENT_DELALLOC | EXTENT_DELALLOC_NEW |
		EXTENT_DEFRAG | EXTENT_CLEAR_META_RESV;
	page_ops = PAGE_UNLOCK | PAGE_CLEAR_DIRTY | PAGE_SET_WRITEBACK |
		PAGE_END_WRITEBACK;
	/*
	 * If we reserved an extent for our delalloc range (or a subrange) and
	 * failed to create the respective ordered extent, then it means that
	 * when we reserved the extent we decremented the extent's size from
	 * the data space_info's bytes_may_use counter and incremented the
	 * space_info's bytes_reserved counter by the same amount. We must make
	 * sure extent_clear_unlock_delalloc() does not try to decrement again
	 * the data space_info's bytes_may_use counter, therefore we do not pass
	 * it the flag EXTENT_CLEAR_DATA_RESV.
	 */
	if (extent_reserved) {
		extent_clear_unlock_delalloc(inode, start,
					     start + cur_alloc_size,
					     start + cur_alloc_size,
					     locked_page,
					     clear_bits,
					     page_ops);
		start += cur_alloc_size;
		if (start >= end)
			goto out;
	}
	extent_clear_unlock_delalloc(inode, start, end, delalloc_end,
				     locked_page,
				     clear_bits | EXTENT_CLEAR_DATA_RESV,
				     page_ops);
	goto out;
}

/*
 * work queue call back to started compression on a file and pages
 */
static noinline void async_cow_start(struct btrfs_work *work)
{
	struct async_cow *async_cow;
	int num_added = 0;
	async_cow = container_of(work, struct async_cow, work);

	compress_file_range(async_cow->inode, async_cow->locked_page,
			    async_cow->start, async_cow->end, async_cow,
			    &num_added);
	if (num_added == 0) {
		btrfs_add_delayed_iput(async_cow->inode);
		async_cow->inode = NULL;
	}
}

/*
 * work queue call back to submit previously compressed pages
 */
static noinline void async_cow_submit(struct btrfs_work *work)
{
	struct btrfs_fs_info *fs_info;
	struct async_cow *async_cow;
	struct btrfs_root *root;
	unsigned long nr_pages;

	async_cow = container_of(work, struct async_cow, work);

	root = async_cow->root;
	fs_info = root->fs_info;
	nr_pages = (async_cow->end - async_cow->start + PAGE_SIZE) >>
		PAGE_SHIFT;

	/* atomic_sub_return implies a barrier */
	if (atomic_sub_return(nr_pages, &fs_info->async_delalloc_pages) <
	    5 * SZ_1M)
		cond_wake_up_nomb(&fs_info->async_submit_wait);

	if (async_cow->inode)
		submit_compressed_extents(async_cow->inode, async_cow);
}

static noinline void async_cow_free(struct btrfs_work *work)
{
	struct async_cow *async_cow;
	async_cow = container_of(work, struct async_cow, work);
	if (async_cow->inode)
		btrfs_add_delayed_iput(async_cow->inode);
	kfree(async_cow);
}

static int cow_file_range_async(struct inode *inode, struct page *locked_page,
				u64 start, u64 end, int *page_started,
				unsigned long *nr_written,
				unsigned int write_flags)
{
	struct btrfs_fs_info *fs_info = btrfs_sb(inode->i_sb);
	struct async_cow *async_cow;
	struct btrfs_root *root = BTRFS_I(inode)->root;
	unsigned long nr_pages;
	u64 cur_end;

	clear_extent_bit(&BTRFS_I(inode)->io_tree, start, end, EXTENT_LOCKED,
			 1, 0, NULL);
	while (start < end) {
		async_cow = kmalloc(sizeof(*async_cow), GFP_NOFS);
		BUG_ON(!async_cow); /* -ENOMEM */
		async_cow->inode = igrab(inode);
		async_cow->root = root;
		async_cow->locked_page = locked_page;
		async_cow->start = start;
		async_cow->write_flags = write_flags;

		if (BTRFS_I(inode)->flags & BTRFS_INODE_NOCOMPRESS &&
		    !btrfs_test_opt(fs_info, FORCE_COMPRESS))
			cur_end = end;
		else
			cur_end = min(end, start + SZ_512K - 1);

		async_cow->end = cur_end;
		INIT_LIST_HEAD(&async_cow->extents);

		btrfs_init_work(&async_cow->work,
				btrfs_delalloc_helper,
				async_cow_start, async_cow_submit,
				async_cow_free);

		nr_pages = (cur_end - start + PAGE_SIZE) >>
			PAGE_SHIFT;
		atomic_add(nr_pages, &fs_info->async_delalloc_pages);

		btrfs_queue_work(fs_info->delalloc_workers, &async_cow->work);

		*nr_written += nr_pages;
		start = cur_end + 1;
	}
	*page_started = 1;
	return 0;
}

static noinline int csum_exist_in_range(struct btrfs_fs_info *fs_info,
					u64 bytenr, u64 num_bytes)
{
	int ret;
	struct btrfs_ordered_sum *sums;
	LIST_HEAD(list);

	ret = btrfs_lookup_csums_range(fs_info->csum_root, bytenr,
				       bytenr + num_bytes - 1, &list, 0);
	if (ret == 0 && list_empty(&list))
		return 0;

	while (!list_empty(&list)) {
		sums = list_entry(list.next, struct btrfs_ordered_sum, list);
		list_del(&sums->list);
		kfree(sums);
	}
	if (ret < 0)
		return ret;
	return 1;
}

/*
 * when nowcow writeback call back.  This checks for snapshots or COW copies
 * of the extents that exist in the file, and COWs the file as required.
 *
 * If no cow copies or snapshots exist, we write directly to the existing
 * blocks on disk
 */
static noinline int run_delalloc_nocow(struct inode *inode,
				       struct page *locked_page,
			      u64 start, u64 end, int *page_started, int force,
			      unsigned long *nr_written)
{
	struct btrfs_fs_info *fs_info = btrfs_sb(inode->i_sb);
	struct btrfs_root *root = BTRFS_I(inode)->root;
	struct extent_buffer *leaf;
	struct btrfs_path *path;
	struct btrfs_file_extent_item *fi;
	struct btrfs_key found_key;
	struct extent_map *em;
	u64 cow_start;
	u64 cur_offset;
	u64 extent_end;
	u64 extent_offset;
	u64 disk_bytenr;
	u64 num_bytes;
	u64 disk_num_bytes;
	u64 ram_bytes;
	int extent_type;
	int ret, err;
	int type;
	int nocow;
	int check_prev = 1;
	bool nolock;
	u64 ino = btrfs_ino(BTRFS_I(inode));

	path = btrfs_alloc_path();
	if (!path) {
		extent_clear_unlock_delalloc(inode, start, end, end,
					     locked_page,
					     EXTENT_LOCKED | EXTENT_DELALLOC |
					     EXTENT_DO_ACCOUNTING |
					     EXTENT_DEFRAG, PAGE_UNLOCK |
					     PAGE_CLEAR_DIRTY |
					     PAGE_SET_WRITEBACK |
					     PAGE_END_WRITEBACK);
		return -ENOMEM;
	}

	nolock = btrfs_is_free_space_inode(BTRFS_I(inode));

	cow_start = (u64)-1;
	cur_offset = start;
	while (1) {
		ret = btrfs_lookup_file_extent(NULL, root, path, ino,
					       cur_offset, 0);
		if (ret < 0)
			goto error;
		if (ret > 0 && path->slots[0] > 0 && check_prev) {
			leaf = path->nodes[0];
			btrfs_item_key_to_cpu(leaf, &found_key,
					      path->slots[0] - 1);
			if (found_key.objectid == ino &&
			    found_key.type == BTRFS_EXTENT_DATA_KEY)
				path->slots[0]--;
		}
		check_prev = 0;
next_slot:
		leaf = path->nodes[0];
		if (path->slots[0] >= btrfs_header_nritems(leaf)) {
			ret = btrfs_next_leaf(root, path);
			if (ret < 0) {
				if (cow_start != (u64)-1)
					cur_offset = cow_start;
				goto error;
			}
			if (ret > 0)
				break;
			leaf = path->nodes[0];
		}

		nocow = 0;
		disk_bytenr = 0;
		num_bytes = 0;
		btrfs_item_key_to_cpu(leaf, &found_key, path->slots[0]);

		if (found_key.objectid > ino)
			break;
		if (WARN_ON_ONCE(found_key.objectid < ino) ||
		    found_key.type < BTRFS_EXTENT_DATA_KEY) {
			path->slots[0]++;
			goto next_slot;
		}
		if (found_key.type > BTRFS_EXTENT_DATA_KEY ||
		    found_key.offset > end)
			break;

		if (found_key.offset > cur_offset) {
			extent_end = found_key.offset;
			extent_type = 0;
			goto out_check;
		}

		fi = btrfs_item_ptr(leaf, path->slots[0],
				    struct btrfs_file_extent_item);
		extent_type = btrfs_file_extent_type(leaf, fi);

		ram_bytes = btrfs_file_extent_ram_bytes(leaf, fi);
		if (extent_type == BTRFS_FILE_EXTENT_REG ||
		    extent_type == BTRFS_FILE_EXTENT_PREALLOC) {
			disk_bytenr = btrfs_file_extent_disk_bytenr(leaf, fi);
			extent_offset = btrfs_file_extent_offset(leaf, fi);
			extent_end = found_key.offset +
				btrfs_file_extent_num_bytes(leaf, fi);
			disk_num_bytes =
				btrfs_file_extent_disk_num_bytes(leaf, fi);
			if (extent_end <= start) {
				path->slots[0]++;
				goto next_slot;
			}
			if (disk_bytenr == 0)
				goto out_check;
			if (btrfs_file_extent_compression(leaf, fi) ||
			    btrfs_file_extent_encryption(leaf, fi) ||
			    btrfs_file_extent_other_encoding(leaf, fi))
				goto out_check;
			/*
			 * Do the same check as in btrfs_cross_ref_exist but
			 * without the unnecessary search.
			 */
			if (btrfs_file_extent_generation(leaf, fi) <=
			    btrfs_root_last_snapshot(&root->root_item))
				goto out_check;
			if (extent_type == BTRFS_FILE_EXTENT_REG && !force)
				goto out_check;
			if (btrfs_extent_readonly(fs_info, disk_bytenr))
				goto out_check;
			ret = btrfs_cross_ref_exist(root, ino,
						    found_key.offset -
						    extent_offset, disk_bytenr);
			if (ret) {
				/*
				 * ret could be -EIO if the above fails to read
				 * metadata.
				 */
				if (ret < 0) {
					if (cow_start != (u64)-1)
						cur_offset = cow_start;
					goto error;
				}

				WARN_ON_ONCE(nolock);
				goto out_check;
			}
			disk_bytenr += extent_offset;
			disk_bytenr += cur_offset - found_key.offset;
			num_bytes = min(end + 1, extent_end) - cur_offset;
			/*
			 * if there are pending snapshots for this root,
			 * we fall into common COW way.
			 */
			if (!nolock) {
				err = btrfs_start_write_no_snapshotting(root);
				if (!err)
					goto out_check;
			}
			/*
			 * force cow if csum exists in the range.
			 * this ensure that csum for a given extent are
			 * either valid or do not exist.
			 */
			ret = csum_exist_in_range(fs_info, disk_bytenr,
						  num_bytes);
			if (ret) {
				if (!nolock)
					btrfs_end_write_no_snapshotting(root);

				/*
				 * ret could be -EIO if the above fails to read
				 * metadata.
				 */
				if (ret < 0) {
					if (cow_start != (u64)-1)
						cur_offset = cow_start;
					goto error;
				}
				WARN_ON_ONCE(nolock);
				goto out_check;
			}
			if (!btrfs_inc_nocow_writers(fs_info, disk_bytenr)) {
				if (!nolock)
					btrfs_end_write_no_snapshotting(root);
				goto out_check;
			}
			nocow = 1;
		} else if (extent_type == BTRFS_FILE_EXTENT_INLINE) {
			extent_end = found_key.offset +
				btrfs_file_extent_inline_len(leaf,
						     path->slots[0], fi);
			extent_end = ALIGN(extent_end,
					   fs_info->sectorsize);
		} else {
			BUG_ON(1);
		}
out_check:
		if (extent_end <= start) {
			path->slots[0]++;
			if (!nolock && nocow)
				btrfs_end_write_no_snapshotting(root);
			if (nocow)
				btrfs_dec_nocow_writers(fs_info, disk_bytenr);
			goto next_slot;
		}
		if (!nocow) {
			if (cow_start == (u64)-1)
				cow_start = cur_offset;
			cur_offset = extent_end;
			if (cur_offset > end)
				break;
			path->slots[0]++;
			goto next_slot;
		}

		btrfs_release_path(path);
		if (cow_start != (u64)-1) {
			ret = cow_file_range(inode, locked_page,
					     cow_start, found_key.offset - 1,
					     end, page_started, nr_written, 1,
					     NULL);
			if (ret) {
				if (!nolock && nocow)
					btrfs_end_write_no_snapshotting(root);
				if (nocow)
					btrfs_dec_nocow_writers(fs_info,
								disk_bytenr);
				goto error;
			}
			cow_start = (u64)-1;
		}

		if (extent_type == BTRFS_FILE_EXTENT_PREALLOC) {
			u64 orig_start = found_key.offset - extent_offset;

			em = create_io_em(inode, cur_offset, num_bytes,
					  orig_start,
					  disk_bytenr, /* block_start */
					  num_bytes, /* block_len */
					  disk_num_bytes, /* orig_block_len */
					  ram_bytes, BTRFS_COMPRESS_NONE,
					  BTRFS_ORDERED_PREALLOC);
			if (IS_ERR(em)) {
				if (!nolock && nocow)
					btrfs_end_write_no_snapshotting(root);
				if (nocow)
					btrfs_dec_nocow_writers(fs_info,
								disk_bytenr);
				ret = PTR_ERR(em);
				goto error;
			}
			free_extent_map(em);
		}

		if (extent_type == BTRFS_FILE_EXTENT_PREALLOC) {
			type = BTRFS_ORDERED_PREALLOC;
		} else {
			type = BTRFS_ORDERED_NOCOW;
		}

		ret = btrfs_add_ordered_extent(inode, cur_offset, disk_bytenr,
					       num_bytes, num_bytes, type);
		if (nocow)
			btrfs_dec_nocow_writers(fs_info, disk_bytenr);
		BUG_ON(ret); /* -ENOMEM */

		if (root->root_key.objectid ==
		    BTRFS_DATA_RELOC_TREE_OBJECTID)
			/*
			 * Error handled later, as we must prevent
			 * extent_clear_unlock_delalloc() in error handler
			 * from freeing metadata of created ordered extent.
			 */
			ret = btrfs_reloc_clone_csums(inode, cur_offset,
						      num_bytes);

		extent_clear_unlock_delalloc(inode, cur_offset,
					     cur_offset + num_bytes - 1, end,
					     locked_page, EXTENT_LOCKED |
					     EXTENT_DELALLOC |
					     EXTENT_CLEAR_DATA_RESV,
					     PAGE_UNLOCK | PAGE_SET_PRIVATE2);

		if (!nolock && nocow)
			btrfs_end_write_no_snapshotting(root);
		cur_offset = extent_end;

		/*
		 * btrfs_reloc_clone_csums() error, now we're OK to call error
		 * handler, as metadata for created ordered extent will only
		 * be freed by btrfs_finish_ordered_io().
		 */
		if (ret)
			goto error;
		if (cur_offset > end)
			break;
	}
	btrfs_release_path(path);

	if (cur_offset <= end && cow_start == (u64)-1) {
		cow_start = cur_offset;
		cur_offset = end;
	}

	if (cow_start != (u64)-1) {
		ret = cow_file_range(inode, locked_page, cow_start, end, end,
				     page_started, nr_written, 1, NULL);
		if (ret)
			goto error;
	}

error:
	if (ret && cur_offset < end)
		extent_clear_unlock_delalloc(inode, cur_offset, end, end,
					     locked_page, EXTENT_LOCKED |
					     EXTENT_DELALLOC | EXTENT_DEFRAG |
					     EXTENT_DO_ACCOUNTING, PAGE_UNLOCK |
					     PAGE_CLEAR_DIRTY |
					     PAGE_SET_WRITEBACK |
					     PAGE_END_WRITEBACK);
	btrfs_free_path(path);
	return ret;
}

static inline int need_force_cow(struct inode *inode, u64 start, u64 end)
{

	if (!(BTRFS_I(inode)->flags & BTRFS_INODE_NODATACOW) &&
	    !(BTRFS_I(inode)->flags & BTRFS_INODE_PREALLOC))
		return 0;

	/*
	 * @defrag_bytes is a hint value, no spinlock held here,
	 * if is not zero, it means the file is defragging.
	 * Force cow if given extent needs to be defragged.
	 */
	if (BTRFS_I(inode)->defrag_bytes &&
	    test_range_bit(&BTRFS_I(inode)->io_tree, start, end,
			   EXTENT_DEFRAG, 0, NULL))
		return 1;

	return 0;
}

/*
 * extent_io.c call back to do delayed allocation processing
 */
static int run_delalloc_range(void *private_data, struct page *locked_page,
			      u64 start, u64 end, int *page_started,
			      unsigned long *nr_written,
			      struct writeback_control *wbc)
{
	struct inode *inode = private_data;
	int ret;
	int force_cow = need_force_cow(inode, start, end);
	unsigned int write_flags = wbc_to_write_flags(wbc);

	if (BTRFS_I(inode)->flags & BTRFS_INODE_NODATACOW && !force_cow) {
		ret = run_delalloc_nocow(inode, locked_page, start, end,
					 page_started, 1, nr_written);
	} else if (BTRFS_I(inode)->flags & BTRFS_INODE_PREALLOC && !force_cow) {
		ret = run_delalloc_nocow(inode, locked_page, start, end,
					 page_started, 0, nr_written);
	} else if (!inode_need_compress(inode, start, end)) {
		ret = cow_file_range(inode, locked_page, start, end, end,
				      page_started, nr_written, 1, NULL);
	} else {
		set_bit(BTRFS_INODE_HAS_ASYNC_EXTENT,
			&BTRFS_I(inode)->runtime_flags);
		ret = cow_file_range_async(inode, locked_page, start, end,
					   page_started, nr_written,
					   write_flags);
	}
	if (ret)
		btrfs_cleanup_ordered_extents(inode, start, end - start + 1);
	return ret;
}

static void btrfs_split_extent_hook(void *private_data,
				    struct extent_state *orig, u64 split)
{
	struct inode *inode = private_data;
	u64 size;

	/* not delalloc, ignore it */
	if (!(orig->state & EXTENT_DELALLOC))
		return;

	size = orig->end - orig->start + 1;
	if (size > BTRFS_MAX_EXTENT_SIZE) {
		u32 num_extents;
		u64 new_size;

		/*
		 * See the explanation in btrfs_merge_extent_hook, the same
		 * applies here, just in reverse.
		 */
		new_size = orig->end - split + 1;
		num_extents = count_max_extents(new_size);
		new_size = split - orig->start;
		num_extents += count_max_extents(new_size);
		if (count_max_extents(size) >= num_extents)
			return;
	}

	spin_lock(&BTRFS_I(inode)->lock);
	btrfs_mod_outstanding_extents(BTRFS_I(inode), 1);
	spin_unlock(&BTRFS_I(inode)->lock);
}

/*
 * extent_io.c merge_extent_hook, used to track merged delayed allocation
 * extents so we can keep track of new extents that are just merged onto old
 * extents, such as when we are doing sequential writes, so we can properly
 * account for the metadata space we'll need.
 */
static void btrfs_merge_extent_hook(void *private_data,
				    struct extent_state *new,
				    struct extent_state *other)
{
	struct inode *inode = private_data;
	u64 new_size, old_size;
	u32 num_extents;

	/* not delalloc, ignore it */
	if (!(other->state & EXTENT_DELALLOC))
		return;

	if (new->start > other->start)
		new_size = new->end - other->start + 1;
	else
		new_size = other->end - new->start + 1;

	/* we're not bigger than the max, unreserve the space and go */
	if (new_size <= BTRFS_MAX_EXTENT_SIZE) {
		spin_lock(&BTRFS_I(inode)->lock);
		btrfs_mod_outstanding_extents(BTRFS_I(inode), -1);
		spin_unlock(&BTRFS_I(inode)->lock);
		return;
	}

	/*
	 * We have to add up either side to figure out how many extents were
	 * accounted for before we merged into one big extent.  If the number of
	 * extents we accounted for is <= the amount we need for the new range
	 * then we can return, otherwise drop.  Think of it like this
	 *
	 * [ 4k][MAX_SIZE]
	 *
	 * So we've grown the extent by a MAX_SIZE extent, this would mean we
	 * need 2 outstanding extents, on one side we have 1 and the other side
	 * we have 1 so they are == and we can return.  But in this case
	 *
	 * [MAX_SIZE+4k][MAX_SIZE+4k]
	 *
	 * Each range on their own accounts for 2 extents, but merged together
	 * they are only 3 extents worth of accounting, so we need to drop in
	 * this case.
	 */
	old_size = other->end - other->start + 1;
	num_extents = count_max_extents(old_size);
	old_size = new->end - new->start + 1;
	num_extents += count_max_extents(old_size);
	if (count_max_extents(new_size) >= num_extents)
		return;

	spin_lock(&BTRFS_I(inode)->lock);
	btrfs_mod_outstanding_extents(BTRFS_I(inode), -1);
	spin_unlock(&BTRFS_I(inode)->lock);
}

static void btrfs_add_delalloc_inodes(struct btrfs_root *root,
				      struct inode *inode)
{
	struct btrfs_fs_info *fs_info = btrfs_sb(inode->i_sb);

	spin_lock(&root->delalloc_lock);
	if (list_empty(&BTRFS_I(inode)->delalloc_inodes)) {
		list_add_tail(&BTRFS_I(inode)->delalloc_inodes,
			      &root->delalloc_inodes);
		set_bit(BTRFS_INODE_IN_DELALLOC_LIST,
			&BTRFS_I(inode)->runtime_flags);
		root->nr_delalloc_inodes++;
		if (root->nr_delalloc_inodes == 1) {
			spin_lock(&fs_info->delalloc_root_lock);
			BUG_ON(!list_empty(&root->delalloc_root));
			list_add_tail(&root->delalloc_root,
				      &fs_info->delalloc_roots);
			spin_unlock(&fs_info->delalloc_root_lock);
		}
	}
	spin_unlock(&root->delalloc_lock);
}


void __btrfs_del_delalloc_inode(struct btrfs_root *root,
				struct btrfs_inode *inode)
{
	struct btrfs_fs_info *fs_info = btrfs_sb(inode->vfs_inode.i_sb);

	if (!list_empty(&inode->delalloc_inodes)) {
		list_del_init(&inode->delalloc_inodes);
		clear_bit(BTRFS_INODE_IN_DELALLOC_LIST,
			  &inode->runtime_flags);
		root->nr_delalloc_inodes--;
		if (!root->nr_delalloc_inodes) {
			ASSERT(list_empty(&root->delalloc_inodes));
			spin_lock(&fs_info->delalloc_root_lock);
			BUG_ON(list_empty(&root->delalloc_root));
			list_del_init(&root->delalloc_root);
			spin_unlock(&fs_info->delalloc_root_lock);
		}
	}
}

static void btrfs_del_delalloc_inode(struct btrfs_root *root,
				     struct btrfs_inode *inode)
{
	spin_lock(&root->delalloc_lock);
	__btrfs_del_delalloc_inode(root, inode);
	spin_unlock(&root->delalloc_lock);
}

/*
 * extent_io.c set_bit_hook, used to track delayed allocation
 * bytes in this file, and to maintain the list of inodes that
 * have pending delalloc work to be done.
 */
static void btrfs_set_bit_hook(void *private_data,
			       struct extent_state *state, unsigned *bits)
{
	struct inode *inode = private_data;

	struct btrfs_fs_info *fs_info = btrfs_sb(inode->i_sb);

	if ((*bits & EXTENT_DEFRAG) && !(*bits & EXTENT_DELALLOC))
		WARN_ON(1);
	/*
	 * set_bit and clear bit hooks normally require _irqsave/restore
	 * but in this case, we are only testing for the DELALLOC
	 * bit, which is only set or cleared with irqs on
	 */
	if (!(state->state & EXTENT_DELALLOC) && (*bits & EXTENT_DELALLOC)) {
		struct btrfs_root *root = BTRFS_I(inode)->root;
		u64 len = state->end + 1 - state->start;
		u32 num_extents = count_max_extents(len);
		bool do_list = !btrfs_is_free_space_inode(BTRFS_I(inode));

		spin_lock(&BTRFS_I(inode)->lock);
		btrfs_mod_outstanding_extents(BTRFS_I(inode), num_extents);
		spin_unlock(&BTRFS_I(inode)->lock);

		/* For sanity tests */
		if (btrfs_is_testing(fs_info))
			return;

		percpu_counter_add_batch(&fs_info->delalloc_bytes, len,
					 fs_info->delalloc_batch);
		spin_lock(&BTRFS_I(inode)->lock);
		BTRFS_I(inode)->delalloc_bytes += len;
		if (*bits & EXTENT_DEFRAG)
			BTRFS_I(inode)->defrag_bytes += len;
		if (do_list && !test_bit(BTRFS_INODE_IN_DELALLOC_LIST,
					 &BTRFS_I(inode)->runtime_flags))
			btrfs_add_delalloc_inodes(root, inode);
		spin_unlock(&BTRFS_I(inode)->lock);
	}

	if (!(state->state & EXTENT_DELALLOC_NEW) &&
	    (*bits & EXTENT_DELALLOC_NEW)) {
		spin_lock(&BTRFS_I(inode)->lock);
		BTRFS_I(inode)->new_delalloc_bytes += state->end + 1 -
			state->start;
		spin_unlock(&BTRFS_I(inode)->lock);
	}
}

/*
 * extent_io.c clear_bit_hook, see set_bit_hook for why
 */
static void btrfs_clear_bit_hook(void *private_data,
				 struct extent_state *state,
				 unsigned *bits)
{
	struct btrfs_inode *inode = BTRFS_I((struct inode *)private_data);
	struct btrfs_fs_info *fs_info = btrfs_sb(inode->vfs_inode.i_sb);
	u64 len = state->end + 1 - state->start;
	u32 num_extents = count_max_extents(len);

	if ((state->state & EXTENT_DEFRAG) && (*bits & EXTENT_DEFRAG)) {
		spin_lock(&inode->lock);
		inode->defrag_bytes -= len;
		spin_unlock(&inode->lock);
	}

	/*
	 * set_bit and clear bit hooks normally require _irqsave/restore
	 * but in this case, we are only testing for the DELALLOC
	 * bit, which is only set or cleared with irqs on
	 */
	if ((state->state & EXTENT_DELALLOC) && (*bits & EXTENT_DELALLOC)) {
		struct btrfs_root *root = inode->root;
		bool do_list = !btrfs_is_free_space_inode(inode);

		spin_lock(&inode->lock);
		btrfs_mod_outstanding_extents(inode, -num_extents);
		spin_unlock(&inode->lock);

		/*
		 * We don't reserve metadata space for space cache inodes so we
		 * don't need to call dellalloc_release_metadata if there is an
		 * error.
		 */
		if (*bits & EXTENT_CLEAR_META_RESV &&
		    root != fs_info->tree_root)
			btrfs_delalloc_release_metadata(inode, len, false);

		/* For sanity tests. */
		if (btrfs_is_testing(fs_info))
			return;

		if (root->root_key.objectid != BTRFS_DATA_RELOC_TREE_OBJECTID &&
		    do_list && !(state->state & EXTENT_NORESERVE) &&
		    (*bits & EXTENT_CLEAR_DATA_RESV))
			btrfs_free_reserved_data_space_noquota(
					&inode->vfs_inode,
					state->start, len);

		percpu_counter_add_batch(&fs_info->delalloc_bytes, -len,
					 fs_info->delalloc_batch);
		spin_lock(&inode->lock);
		inode->delalloc_bytes -= len;
		if (do_list && inode->delalloc_bytes == 0 &&
		    test_bit(BTRFS_INODE_IN_DELALLOC_LIST,
					&inode->runtime_flags))
			btrfs_del_delalloc_inode(root, inode);
		spin_unlock(&inode->lock);
	}

	if ((state->state & EXTENT_DELALLOC_NEW) &&
	    (*bits & EXTENT_DELALLOC_NEW)) {
		spin_lock(&inode->lock);
		ASSERT(inode->new_delalloc_bytes >= len);
		inode->new_delalloc_bytes -= len;
		spin_unlock(&inode->lock);
	}
}

/*
 * extent_io.c merge_bio_hook, this must check the chunk tree to make sure
 * we don't create bios that span stripes or chunks
 *
 * return 1 if page cannot be merged to bio
 * return 0 if page can be merged to bio
 * return error otherwise
 */
int btrfs_merge_bio_hook(struct page *page, unsigned long offset,
			 size_t size, struct bio *bio,
			 unsigned long bio_flags)
{
	struct inode *inode = page->mapping->host;
	struct btrfs_fs_info *fs_info = btrfs_sb(inode->i_sb);
	u64 logical = (u64)bio->bi_iter.bi_sector << 9;
	u64 length = 0;
	u64 map_length;
	int ret;

	if (bio_flags & EXTENT_BIO_COMPRESSED)
		return 0;

	length = bio->bi_iter.bi_size;
	map_length = length;
	ret = btrfs_map_block(fs_info, btrfs_op(bio), logical, &map_length,
			      NULL, 0);
	if (ret < 0)
		return ret;
	if (map_length < length + size)
		return 1;
	return 0;
}

/*
 * in order to insert checksums into the metadata in large chunks,
 * we wait until bio submission time.   All the pages in the bio are
 * checksummed and sums are attached onto the ordered extent record.
 *
 * At IO completion time the cums attached on the ordered extent record
 * are inserted into the btree
 */
static blk_status_t btrfs_submit_bio_start(void *private_data, struct bio *bio,
				    u64 bio_offset)
{
	struct inode *inode = private_data;
	blk_status_t ret = 0;

	ret = btrfs_csum_one_bio(inode, bio, 0, 0);
	BUG_ON(ret); /* -ENOMEM */
	return 0;
}

/*
 * in order to insert checksums into the metadata in large chunks,
 * we wait until bio submission time.   All the pages in the bio are
 * checksummed and sums are attached onto the ordered extent record.
 *
 * At IO completion time the cums attached on the ordered extent record
 * are inserted into the btree
 */
static blk_status_t btrfs_submit_bio_done(void *private_data, struct bio *bio,
			  int mirror_num)
{
	struct inode *inode = private_data;
	struct btrfs_fs_info *fs_info = btrfs_sb(inode->i_sb);
	blk_status_t ret;

	ret = btrfs_map_bio(fs_info, bio, mirror_num, 1);
	if (ret) {
		bio->bi_status = ret;
		bio_endio(bio);
	}
	return ret;
}

/*
 * extent_io.c submission hook. This does the right thing for csum calculation
 * on write, or reading the csums from the tree before a read.
 *
 * Rules about async/sync submit,
 * a) read:				sync submit
 *
 * b) write without checksum:		sync submit
 *
 * c) write with checksum:
 *    c-1) if bio is issued by fsync:	sync submit
 *         (sync_writers != 0)
 *
 *    c-2) if root is reloc root:	sync submit
 *         (only in case of buffered IO)
 *
 *    c-3) otherwise:			async submit
 */
static blk_status_t btrfs_submit_bio_hook(void *private_data, struct bio *bio,
				 int mirror_num, unsigned long bio_flags,
				 u64 bio_offset)
{
	struct inode *inode = private_data;
	struct btrfs_fs_info *fs_info = btrfs_sb(inode->i_sb);
	struct btrfs_root *root = BTRFS_I(inode)->root;
	enum btrfs_wq_endio_type metadata = BTRFS_WQ_ENDIO_DATA;
	blk_status_t ret = 0;
	int skip_sum;
	int async = !atomic_read(&BTRFS_I(inode)->sync_writers);

	skip_sum = BTRFS_I(inode)->flags & BTRFS_INODE_NODATASUM;

	if (btrfs_is_free_space_inode(BTRFS_I(inode)))
		metadata = BTRFS_WQ_ENDIO_FREE_SPACE;

	if (bio_op(bio) != REQ_OP_WRITE) {
		ret = btrfs_bio_wq_end_io(fs_info, bio, metadata);
		if (ret)
			goto out;

		if (bio_flags & EXTENT_BIO_COMPRESSED) {
			ret = btrfs_submit_compressed_read(inode, bio,
							   mirror_num,
							   bio_flags);
			goto out;
		} else if (!skip_sum) {
			ret = btrfs_lookup_bio_sums(inode, bio, NULL);
			if (ret)
				goto out;
		}
		goto mapit;
	} else if (async && !skip_sum) {
		/* csum items have already been cloned */
		if (root->root_key.objectid == BTRFS_DATA_RELOC_TREE_OBJECTID)
			goto mapit;
		/* we're doing a write, do the async checksumming */
		ret = btrfs_wq_submit_bio(fs_info, bio, mirror_num, bio_flags,
					  bio_offset, inode,
					  btrfs_submit_bio_start,
					  btrfs_submit_bio_done);
		goto out;
	} else if (!skip_sum) {
		ret = btrfs_csum_one_bio(inode, bio, 0, 0);
		if (ret)
			goto out;
	}

mapit:
	ret = btrfs_map_bio(fs_info, bio, mirror_num, 0);

out:
	if (ret) {
		bio->bi_status = ret;
		bio_endio(bio);
	}
	return ret;
}

/*
 * given a list of ordered sums record them in the inode.  This happens
 * at IO completion time based on sums calculated at bio submission time.
 */
static noinline int add_pending_csums(struct btrfs_trans_handle *trans,
			     struct inode *inode, struct list_head *list)
{
	struct btrfs_ordered_sum *sum;
	int ret;

	list_for_each_entry(sum, list, list) {
		trans->adding_csums = true;
		ret = btrfs_csum_file_blocks(trans,
		       BTRFS_I(inode)->root->fs_info->csum_root, sum);
		trans->adding_csums = false;
		if (ret)
			return ret;
	}
	return 0;
}

int btrfs_set_extent_delalloc(struct inode *inode, u64 start, u64 end,
			      unsigned int extra_bits,
			      struct extent_state **cached_state, int dedupe)
{
	WARN_ON((end & (PAGE_SIZE - 1)) == 0);
	return set_extent_delalloc(&BTRFS_I(inode)->io_tree, start, end,
				   extra_bits, cached_state);
}

/* see btrfs_writepage_start_hook for details on why this is required */
struct btrfs_writepage_fixup {
	struct page *page;
	struct btrfs_work work;
};

static void btrfs_writepage_fixup_worker(struct btrfs_work *work)
{
	struct btrfs_writepage_fixup *fixup;
	struct btrfs_ordered_extent *ordered;
	struct extent_state *cached_state = NULL;
	struct extent_changeset *data_reserved = NULL;
	struct page *page;
	struct inode *inode;
	u64 page_start;
	u64 page_end;
	int ret;

	fixup = container_of(work, struct btrfs_writepage_fixup, work);
	page = fixup->page;
again:
	lock_page(page);
	if (!page->mapping || !PageDirty(page) || !PageChecked(page)) {
		ClearPageChecked(page);
		goto out_page;
	}

	inode = page->mapping->host;
	page_start = page_offset(page);
	page_end = page_offset(page) + PAGE_SIZE - 1;

	lock_extent_bits(&BTRFS_I(inode)->io_tree, page_start, page_end,
			 &cached_state);

	/* already ordered? We're done */
	if (PagePrivate2(page))
		goto out;

	ordered = btrfs_lookup_ordered_range(BTRFS_I(inode), page_start,
					PAGE_SIZE);
	if (ordered) {
		unlock_extent_cached(&BTRFS_I(inode)->io_tree, page_start,
				     page_end, &cached_state);
		unlock_page(page);
		btrfs_start_ordered_extent(inode, ordered, 1);
		btrfs_put_ordered_extent(ordered);
		goto again;
	}

	ret = btrfs_delalloc_reserve_space(inode, &data_reserved, page_start,
					   PAGE_SIZE);
	if (ret) {
		mapping_set_error(page->mapping, ret);
		end_extent_writepage(page, ret, page_start, page_end);
		ClearPageChecked(page);
		goto out;
	 }

	ret = btrfs_set_extent_delalloc(inode, page_start, page_end, 0,
					&cached_state, 0);
	if (ret) {
		mapping_set_error(page->mapping, ret);
		end_extent_writepage(page, ret, page_start, page_end);
		ClearPageChecked(page);
		goto out;
	}

	ClearPageChecked(page);
	set_page_dirty(page);
	btrfs_delalloc_release_extents(BTRFS_I(inode), PAGE_SIZE, false);
out:
	unlock_extent_cached(&BTRFS_I(inode)->io_tree, page_start, page_end,
			     &cached_state);
out_page:
	unlock_page(page);
	put_page(page);
	kfree(fixup);
	extent_changeset_free(data_reserved);
}

/*
 * There are a few paths in the higher layers of the kernel that directly
 * set the page dirty bit without asking the filesystem if it is a
 * good idea.  This causes problems because we want to make sure COW
 * properly happens and the data=ordered rules are followed.
 *
 * In our case any range that doesn't have the ORDERED bit set
 * hasn't been properly setup for IO.  We kick off an async process
 * to fix it up.  The async helper will wait for ordered extents, set
 * the delalloc bit and make it safe to write the page.
 */
static int btrfs_writepage_start_hook(struct page *page, u64 start, u64 end)
{
	struct inode *inode = page->mapping->host;
	struct btrfs_fs_info *fs_info = btrfs_sb(inode->i_sb);
	struct btrfs_writepage_fixup *fixup;

	/* this page is properly in the ordered list */
	if (TestClearPagePrivate2(page))
		return 0;

	if (PageChecked(page))
		return -EAGAIN;

	fixup = kzalloc(sizeof(*fixup), GFP_NOFS);
	if (!fixup)
		return -EAGAIN;

	SetPageChecked(page);
	get_page(page);
	btrfs_init_work(&fixup->work, btrfs_fixup_helper,
			btrfs_writepage_fixup_worker, NULL, NULL);
	fixup->page = page;
	btrfs_queue_work(fs_info->fixup_workers, &fixup->work);
	return -EBUSY;
}

static int insert_reserved_file_extent(struct btrfs_trans_handle *trans,
				       struct inode *inode, u64 file_pos,
				       u64 disk_bytenr, u64 disk_num_bytes,
				       u64 num_bytes, u64 ram_bytes,
				       u8 compression, u8 encryption,
				       u16 other_encoding, int extent_type)
{
	struct btrfs_root *root = BTRFS_I(inode)->root;
	struct btrfs_file_extent_item *fi;
	struct btrfs_path *path;
	struct extent_buffer *leaf;
	struct btrfs_key ins;
	u64 qg_released;
	int extent_inserted = 0;
	int ret;

	path = btrfs_alloc_path();
	if (!path)
		return -ENOMEM;

	/*
	 * we may be replacing one extent in the tree with another.
	 * The new extent is pinned in the extent map, and we don't want
	 * to drop it from the cache until it is completely in the btree.
	 *
	 * So, tell btrfs_drop_extents to leave this extent in the cache.
	 * the caller is expected to unpin it and allow it to be merged
	 * with the others.
	 */
	ret = __btrfs_drop_extents(trans, root, inode, path, file_pos,
				   file_pos + num_bytes, NULL, 0,
				   1, sizeof(*fi), &extent_inserted);
	if (ret)
		goto out;

	if (!extent_inserted) {
		ins.objectid = btrfs_ino(BTRFS_I(inode));
		ins.offset = file_pos;
		ins.type = BTRFS_EXTENT_DATA_KEY;

		path->leave_spinning = 1;
		ret = btrfs_insert_empty_item(trans, root, path, &ins,
					      sizeof(*fi));
		if (ret)
			goto out;
	}
	leaf = path->nodes[0];
	fi = btrfs_item_ptr(leaf, path->slots[0],
			    struct btrfs_file_extent_item);
	btrfs_set_file_extent_generation(leaf, fi, trans->transid);
	btrfs_set_file_extent_type(leaf, fi, extent_type);
	btrfs_set_file_extent_disk_bytenr(leaf, fi, disk_bytenr);
	btrfs_set_file_extent_disk_num_bytes(leaf, fi, disk_num_bytes);
	btrfs_set_file_extent_offset(leaf, fi, 0);
	btrfs_set_file_extent_num_bytes(leaf, fi, num_bytes);
	btrfs_set_file_extent_ram_bytes(leaf, fi, ram_bytes);
	btrfs_set_file_extent_compression(leaf, fi, compression);
	btrfs_set_file_extent_encryption(leaf, fi, encryption);
	btrfs_set_file_extent_other_encoding(leaf, fi, other_encoding);

	btrfs_mark_buffer_dirty(leaf);
	btrfs_release_path(path);

	inode_add_bytes(inode, num_bytes);

	ins.objectid = disk_bytenr;
	ins.offset = disk_num_bytes;
	ins.type = BTRFS_EXTENT_ITEM_KEY;

	/*
	 * Release the reserved range from inode dirty range map, as it is
	 * already moved into delayed_ref_head
	 */
	ret = btrfs_qgroup_release_data(inode, file_pos, ram_bytes);
	if (ret < 0)
		goto out;
	qg_released = ret;
	ret = btrfs_alloc_reserved_file_extent(trans, root,
					       btrfs_ino(BTRFS_I(inode)),
					       file_pos, qg_released, &ins);
out:
	btrfs_free_path(path);

	return ret;
}

/* snapshot-aware defrag */
struct sa_defrag_extent_backref {
	struct rb_node node;
	struct old_sa_defrag_extent *old;
	u64 root_id;
	u64 inum;
	u64 file_pos;
	u64 extent_offset;
	u64 num_bytes;
	u64 generation;
};

struct old_sa_defrag_extent {
	struct list_head list;
	struct new_sa_defrag_extent *new;

	u64 extent_offset;
	u64 bytenr;
	u64 offset;
	u64 len;
	int count;
};

struct new_sa_defrag_extent {
	struct rb_root root;
	struct list_head head;
	struct btrfs_path *path;
	struct inode *inode;
	u64 file_pos;
	u64 len;
	u64 bytenr;
	u64 disk_len;
	u8 compress_type;
};

static int backref_comp(struct sa_defrag_extent_backref *b1,
			struct sa_defrag_extent_backref *b2)
{
	if (b1->root_id < b2->root_id)
		return -1;
	else if (b1->root_id > b2->root_id)
		return 1;

	if (b1->inum < b2->inum)
		return -1;
	else if (b1->inum > b2->inum)
		return 1;

	if (b1->file_pos < b2->file_pos)
		return -1;
	else if (b1->file_pos > b2->file_pos)
		return 1;

	/*
	 * [------------------------------] ===> (a range of space)
	 *     |<--->|   |<---->| =============> (fs/file tree A)
	 * |<---------------------------->| ===> (fs/file tree B)
	 *
	 * A range of space can refer to two file extents in one tree while
	 * refer to only one file extent in another tree.
	 *
	 * So we may process a disk offset more than one time(two extents in A)
	 * and locate at the same extent(one extent in B), then insert two same
	 * backrefs(both refer to the extent in B).
	 */
	return 0;
}

static void backref_insert(struct rb_root *root,
			   struct sa_defrag_extent_backref *backref)
{
	struct rb_node **p = &root->rb_node;
	struct rb_node *parent = NULL;
	struct sa_defrag_extent_backref *entry;
	int ret;

	while (*p) {
		parent = *p;
		entry = rb_entry(parent, struct sa_defrag_extent_backref, node);

		ret = backref_comp(backref, entry);
		if (ret < 0)
			p = &(*p)->rb_left;
		else
			p = &(*p)->rb_right;
	}

	rb_link_node(&backref->node, parent, p);
	rb_insert_color(&backref->node, root);
}

/*
 * Note the backref might has changed, and in this case we just return 0.
 */
static noinline int record_one_backref(u64 inum, u64 offset, u64 root_id,
				       void *ctx)
{
	struct btrfs_file_extent_item *extent;
	struct old_sa_defrag_extent *old = ctx;
	struct new_sa_defrag_extent *new = old->new;
	struct btrfs_path *path = new->path;
	struct btrfs_key key;
	struct btrfs_root *root;
	struct sa_defrag_extent_backref *backref;
	struct extent_buffer *leaf;
	struct inode *inode = new->inode;
	struct btrfs_fs_info *fs_info = btrfs_sb(inode->i_sb);
	int slot;
	int ret;
	u64 extent_offset;
	u64 num_bytes;

	if (BTRFS_I(inode)->root->root_key.objectid == root_id &&
	    inum == btrfs_ino(BTRFS_I(inode)))
		return 0;

	key.objectid = root_id;
	key.type = BTRFS_ROOT_ITEM_KEY;
	key.offset = (u64)-1;

	root = btrfs_read_fs_root_no_name(fs_info, &key);
	if (IS_ERR(root)) {
		if (PTR_ERR(root) == -ENOENT)
			return 0;
		WARN_ON(1);
		btrfs_debug(fs_info, "inum=%llu, offset=%llu, root_id=%llu",
			 inum, offset, root_id);
		return PTR_ERR(root);
	}

	key.objectid = inum;
	key.type = BTRFS_EXTENT_DATA_KEY;
	if (offset > (u64)-1 << 32)
		key.offset = 0;
	else
		key.offset = offset;

	ret = btrfs_search_slot(NULL, root, &key, path, 0, 0);
	if (WARN_ON(ret < 0))
		return ret;
	ret = 0;

	while (1) {
		cond_resched();

		leaf = path->nodes[0];
		slot = path->slots[0];

		if (slot >= btrfs_header_nritems(leaf)) {
			ret = btrfs_next_leaf(root, path);
			if (ret < 0) {
				goto out;
			} else if (ret > 0) {
				ret = 0;
				goto out;
			}
			continue;
		}

		path->slots[0]++;

		btrfs_item_key_to_cpu(leaf, &key, slot);

		if (key.objectid > inum)
			goto out;

		if (key.objectid < inum || key.type != BTRFS_EXTENT_DATA_KEY)
			continue;

		extent = btrfs_item_ptr(leaf, slot,
					struct btrfs_file_extent_item);

		if (btrfs_file_extent_disk_bytenr(leaf, extent) != old->bytenr)
			continue;

		/*
		 * 'offset' refers to the exact key.offset,
		 * NOT the 'offset' field in btrfs_extent_data_ref, ie.
		 * (key.offset - extent_offset).
		 */
		if (key.offset != offset)
			continue;

		extent_offset = btrfs_file_extent_offset(leaf, extent);
		num_bytes = btrfs_file_extent_num_bytes(leaf, extent);

		if (extent_offset >= old->extent_offset + old->offset +
		    old->len || extent_offset + num_bytes <=
		    old->extent_offset + old->offset)
			continue;
		break;
	}

	backref = kmalloc(sizeof(*backref), GFP_NOFS);
	if (!backref) {
		ret = -ENOENT;
		goto out;
	}

	backref->root_id = root_id;
	backref->inum = inum;
	backref->file_pos = offset;
	backref->num_bytes = num_bytes;
	backref->extent_offset = extent_offset;
	backref->generation = btrfs_file_extent_generation(leaf, extent);
	backref->old = old;
	backref_insert(&new->root, backref);
	old->count++;
out:
	btrfs_release_path(path);
	WARN_ON(ret);
	return ret;
}

static noinline bool record_extent_backrefs(struct btrfs_path *path,
				   struct new_sa_defrag_extent *new)
{
	struct btrfs_fs_info *fs_info = btrfs_sb(new->inode->i_sb);
	struct old_sa_defrag_extent *old, *tmp;
	int ret;

	new->path = path;

	list_for_each_entry_safe(old, tmp, &new->head, list) {
		ret = iterate_inodes_from_logical(old->bytenr +
						  old->extent_offset, fs_info,
						  path, record_one_backref,
						  old, false);
		if (ret < 0 && ret != -ENOENT)
			return false;

		/* no backref to be processed for this extent */
		if (!old->count) {
			list_del(&old->list);
			kfree(old);
		}
	}

	if (list_empty(&new->head))
		return false;

	return true;
}

static int relink_is_mergable(struct extent_buffer *leaf,
			      struct btrfs_file_extent_item *fi,
			      struct new_sa_defrag_extent *new)
{
	if (btrfs_file_extent_disk_bytenr(leaf, fi) != new->bytenr)
		return 0;

	if (btrfs_file_extent_type(leaf, fi) != BTRFS_FILE_EXTENT_REG)
		return 0;

	if (btrfs_file_extent_compression(leaf, fi) != new->compress_type)
		return 0;

	if (btrfs_file_extent_encryption(leaf, fi) ||
	    btrfs_file_extent_other_encoding(leaf, fi))
		return 0;

	return 1;
}

/*
 * Note the backref might has changed, and in this case we just return 0.
 */
static noinline int relink_extent_backref(struct btrfs_path *path,
				 struct sa_defrag_extent_backref *prev,
				 struct sa_defrag_extent_backref *backref)
{
	struct btrfs_file_extent_item *extent;
	struct btrfs_file_extent_item *item;
	struct btrfs_ordered_extent *ordered;
	struct btrfs_trans_handle *trans;
	struct btrfs_root *root;
	struct btrfs_key key;
	struct extent_buffer *leaf;
	struct old_sa_defrag_extent *old = backref->old;
	struct new_sa_defrag_extent *new = old->new;
	struct btrfs_fs_info *fs_info = btrfs_sb(new->inode->i_sb);
	struct inode *inode;
	struct extent_state *cached = NULL;
	int ret = 0;
	u64 start;
	u64 len;
	u64 lock_start;
	u64 lock_end;
	bool merge = false;
	int index;

	if (prev && prev->root_id == backref->root_id &&
	    prev->inum == backref->inum &&
	    prev->file_pos + prev->num_bytes == backref->file_pos)
		merge = true;

	/* step 1: get root */
	key.objectid = backref->root_id;
	key.type = BTRFS_ROOT_ITEM_KEY;
	key.offset = (u64)-1;

	index = srcu_read_lock(&fs_info->subvol_srcu);

	root = btrfs_read_fs_root_no_name(fs_info, &key);
	if (IS_ERR(root)) {
		srcu_read_unlock(&fs_info->subvol_srcu, index);
		if (PTR_ERR(root) == -ENOENT)
			return 0;
		return PTR_ERR(root);
	}

	if (btrfs_root_readonly(root)) {
		srcu_read_unlock(&fs_info->subvol_srcu, index);
		return 0;
	}

	/* step 2: get inode */
	key.objectid = backref->inum;
	key.type = BTRFS_INODE_ITEM_KEY;
	key.offset = 0;

	inode = btrfs_iget(fs_info->sb, &key, root, NULL);
	if (IS_ERR(inode)) {
		srcu_read_unlock(&fs_info->subvol_srcu, index);
		return 0;
	}

	srcu_read_unlock(&fs_info->subvol_srcu, index);

	/* step 3: relink backref */
	lock_start = backref->file_pos;
	lock_end = backref->file_pos + backref->num_bytes - 1;
	lock_extent_bits(&BTRFS_I(inode)->io_tree, lock_start, lock_end,
			 &cached);

	ordered = btrfs_lookup_first_ordered_extent(inode, lock_end);
	if (ordered) {
		btrfs_put_ordered_extent(ordered);
		goto out_unlock;
	}

	trans = btrfs_join_transaction(root);
	if (IS_ERR(trans)) {
		ret = PTR_ERR(trans);
		goto out_unlock;
	}

	key.objectid = backref->inum;
	key.type = BTRFS_EXTENT_DATA_KEY;
	key.offset = backref->file_pos;

	ret = btrfs_search_slot(NULL, root, &key, path, 0, 0);
	if (ret < 0) {
		goto out_free_path;
	} else if (ret > 0) {
		ret = 0;
		goto out_free_path;
	}

	extent = btrfs_item_ptr(path->nodes[0], path->slots[0],
				struct btrfs_file_extent_item);

	if (btrfs_file_extent_generation(path->nodes[0], extent) !=
	    backref->generation)
		goto out_free_path;

	btrfs_release_path(path);

	start = backref->file_pos;
	if (backref->extent_offset < old->extent_offset + old->offset)
		start += old->extent_offset + old->offset -
			 backref->extent_offset;

	len = min(backref->extent_offset + backref->num_bytes,
		  old->extent_offset + old->offset + old->len);
	len -= max(backref->extent_offset, old->extent_offset + old->offset);

	ret = btrfs_drop_extents(trans, root, inode, start,
				 start + len, 1);
	if (ret)
		goto out_free_path;
again:
	key.objectid = btrfs_ino(BTRFS_I(inode));
	key.type = BTRFS_EXTENT_DATA_KEY;
	key.offset = start;

	path->leave_spinning = 1;
	if (merge) {
		struct btrfs_file_extent_item *fi;
		u64 extent_len;
		struct btrfs_key found_key;

		ret = btrfs_search_slot(trans, root, &key, path, 0, 1);
		if (ret < 0)
			goto out_free_path;

		path->slots[0]--;
		leaf = path->nodes[0];
		btrfs_item_key_to_cpu(leaf, &found_key, path->slots[0]);

		fi = btrfs_item_ptr(leaf, path->slots[0],
				    struct btrfs_file_extent_item);
		extent_len = btrfs_file_extent_num_bytes(leaf, fi);

		if (extent_len + found_key.offset == start &&
		    relink_is_mergable(leaf, fi, new)) {
			btrfs_set_file_extent_num_bytes(leaf, fi,
							extent_len + len);
			btrfs_mark_buffer_dirty(leaf);
			inode_add_bytes(inode, len);

			ret = 1;
			goto out_free_path;
		} else {
			merge = false;
			btrfs_release_path(path);
			goto again;
		}
	}

	ret = btrfs_insert_empty_item(trans, root, path, &key,
					sizeof(*extent));
	if (ret) {
		btrfs_abort_transaction(trans, ret);
		goto out_free_path;
	}

	leaf = path->nodes[0];
	item = btrfs_item_ptr(leaf, path->slots[0],
				struct btrfs_file_extent_item);
	btrfs_set_file_extent_disk_bytenr(leaf, item, new->bytenr);
	btrfs_set_file_extent_disk_num_bytes(leaf, item, new->disk_len);
	btrfs_set_file_extent_offset(leaf, item, start - new->file_pos);
	btrfs_set_file_extent_num_bytes(leaf, item, len);
	btrfs_set_file_extent_ram_bytes(leaf, item, new->len);
	btrfs_set_file_extent_generation(leaf, item, trans->transid);
	btrfs_set_file_extent_type(leaf, item, BTRFS_FILE_EXTENT_REG);
	btrfs_set_file_extent_compression(leaf, item, new->compress_type);
	btrfs_set_file_extent_encryption(leaf, item, 0);
	btrfs_set_file_extent_other_encoding(leaf, item, 0);

	btrfs_mark_buffer_dirty(leaf);
	inode_add_bytes(inode, len);
	btrfs_release_path(path);

	ret = btrfs_inc_extent_ref(trans, root, new->bytenr,
			new->disk_len, 0,
			backref->root_id, backref->inum,
			new->file_pos);	/* start - extent_offset */
	if (ret) {
		btrfs_abort_transaction(trans, ret);
		goto out_free_path;
	}

	ret = 1;
out_free_path:
	btrfs_release_path(path);
	path->leave_spinning = 0;
	btrfs_end_transaction(trans);
out_unlock:
	unlock_extent_cached(&BTRFS_I(inode)->io_tree, lock_start, lock_end,
			     &cached);
	iput(inode);
	return ret;
}

static void free_sa_defrag_extent(struct new_sa_defrag_extent *new)
{
	struct old_sa_defrag_extent *old, *tmp;

	if (!new)
		return;

	list_for_each_entry_safe(old, tmp, &new->head, list) {
		kfree(old);
	}
	kfree(new);
}

static void relink_file_extents(struct new_sa_defrag_extent *new)
{
	struct btrfs_fs_info *fs_info = btrfs_sb(new->inode->i_sb);
	struct btrfs_path *path;
	struct sa_defrag_extent_backref *backref;
	struct sa_defrag_extent_backref *prev = NULL;
	struct inode *inode;
	struct rb_node *node;
	int ret;

	inode = new->inode;

	path = btrfs_alloc_path();
	if (!path)
		return;

	if (!record_extent_backrefs(path, new)) {
		btrfs_free_path(path);
		goto out;
	}
	btrfs_release_path(path);

	while (1) {
		node = rb_first(&new->root);
		if (!node)
			break;
		rb_erase(node, &new->root);

		backref = rb_entry(node, struct sa_defrag_extent_backref, node);

		ret = relink_extent_backref(path, prev, backref);
		WARN_ON(ret < 0);

		kfree(prev);

		if (ret == 1)
			prev = backref;
		else
			prev = NULL;
		cond_resched();
	}
	kfree(prev);

	btrfs_free_path(path);
out:
	free_sa_defrag_extent(new);

	atomic_dec(&fs_info->defrag_running);
	wake_up(&fs_info->transaction_wait);
}

static struct new_sa_defrag_extent *
record_old_file_extents(struct inode *inode,
			struct btrfs_ordered_extent *ordered)
{
	struct btrfs_fs_info *fs_info = btrfs_sb(inode->i_sb);
	struct btrfs_root *root = BTRFS_I(inode)->root;
	struct btrfs_path *path;
	struct btrfs_key key;
	struct old_sa_defrag_extent *old;
	struct new_sa_defrag_extent *new;
	int ret;

	new = kmalloc(sizeof(*new), GFP_NOFS);
	if (!new)
		return NULL;

	new->inode = inode;
	new->file_pos = ordered->file_offset;
	new->len = ordered->len;
	new->bytenr = ordered->start;
	new->disk_len = ordered->disk_len;
	new->compress_type = ordered->compress_type;
	new->root = RB_ROOT;
	INIT_LIST_HEAD(&new->head);

	path = btrfs_alloc_path();
	if (!path)
		goto out_kfree;

	key.objectid = btrfs_ino(BTRFS_I(inode));
	key.type = BTRFS_EXTENT_DATA_KEY;
	key.offset = new->file_pos;

	ret = btrfs_search_slot(NULL, root, &key, path, 0, 0);
	if (ret < 0)
		goto out_free_path;
	if (ret > 0 && path->slots[0] > 0)
		path->slots[0]--;

	/* find out all the old extents for the file range */
	while (1) {
		struct btrfs_file_extent_item *extent;
		struct extent_buffer *l;
		int slot;
		u64 num_bytes;
		u64 offset;
		u64 end;
		u64 disk_bytenr;
		u64 extent_offset;

		l = path->nodes[0];
		slot = path->slots[0];

		if (slot >= btrfs_header_nritems(l)) {
			ret = btrfs_next_leaf(root, path);
			if (ret < 0)
				goto out_free_path;
			else if (ret > 0)
				break;
			continue;
		}

		btrfs_item_key_to_cpu(l, &key, slot);

		if (key.objectid != btrfs_ino(BTRFS_I(inode)))
			break;
		if (key.type != BTRFS_EXTENT_DATA_KEY)
			break;
		if (key.offset >= new->file_pos + new->len)
			break;

		extent = btrfs_item_ptr(l, slot, struct btrfs_file_extent_item);

		num_bytes = btrfs_file_extent_num_bytes(l, extent);
		if (key.offset + num_bytes < new->file_pos)
			goto next;

		disk_bytenr = btrfs_file_extent_disk_bytenr(l, extent);
		if (!disk_bytenr)
			goto next;

		extent_offset = btrfs_file_extent_offset(l, extent);

		old = kmalloc(sizeof(*old), GFP_NOFS);
		if (!old)
			goto out_free_path;

		offset = max(new->file_pos, key.offset);
		end = min(new->file_pos + new->len, key.offset + num_bytes);

		old->bytenr = disk_bytenr;
		old->extent_offset = extent_offset;
		old->offset = offset - key.offset;
		old->len = end - offset;
		old->new = new;
		old->count = 0;
		list_add_tail(&old->list, &new->head);
next:
		path->slots[0]++;
		cond_resched();
	}

	btrfs_free_path(path);
	atomic_inc(&fs_info->defrag_running);

	return new;

out_free_path:
	btrfs_free_path(path);
out_kfree:
	free_sa_defrag_extent(new);
	return NULL;
}

static void btrfs_release_delalloc_bytes(struct btrfs_fs_info *fs_info,
					 u64 start, u64 len)
{
	struct btrfs_block_group_cache *cache;

	cache = btrfs_lookup_block_group(fs_info, start);
	ASSERT(cache);

	spin_lock(&cache->lock);
	cache->delalloc_bytes -= len;
	spin_unlock(&cache->lock);

	btrfs_put_block_group(cache);
}

/* as ordered data IO finishes, this gets called so we can finish
 * an ordered extent if the range of bytes in the file it covers are
 * fully written.
 */
static int btrfs_finish_ordered_io(struct btrfs_ordered_extent *ordered_extent)
{
	struct inode *inode = ordered_extent->inode;
	struct btrfs_fs_info *fs_info = btrfs_sb(inode->i_sb);
	struct btrfs_root *root = BTRFS_I(inode)->root;
	struct btrfs_trans_handle *trans = NULL;
	struct extent_io_tree *io_tree = &BTRFS_I(inode)->io_tree;
	struct extent_state *cached_state = NULL;
	struct new_sa_defrag_extent *new = NULL;
	int compress_type = 0;
	int ret = 0;
	u64 logical_len = ordered_extent->len;
	bool nolock;
	bool truncated = false;
	bool range_locked = false;
	bool clear_new_delalloc_bytes = false;

	if (!test_bit(BTRFS_ORDERED_NOCOW, &ordered_extent->flags) &&
	    !test_bit(BTRFS_ORDERED_PREALLOC, &ordered_extent->flags) &&
	    !test_bit(BTRFS_ORDERED_DIRECT, &ordered_extent->flags))
		clear_new_delalloc_bytes = true;

	nolock = btrfs_is_free_space_inode(BTRFS_I(inode));

	if (test_bit(BTRFS_ORDERED_IOERR, &ordered_extent->flags)) {
		ret = -EIO;
		goto out;
	}

	btrfs_free_io_failure_record(BTRFS_I(inode),
			ordered_extent->file_offset,
			ordered_extent->file_offset +
			ordered_extent->len - 1);

	if (test_bit(BTRFS_ORDERED_TRUNCATED, &ordered_extent->flags)) {
		truncated = true;
		logical_len = ordered_extent->truncated_len;
		/* Truncated the entire extent, don't bother adding */
		if (!logical_len)
			goto out;
	}

	if (test_bit(BTRFS_ORDERED_NOCOW, &ordered_extent->flags)) {
		BUG_ON(!list_empty(&ordered_extent->list)); /* Logic error */

		/*
		 * For mwrite(mmap + memset to write) case, we still reserve
		 * space for NOCOW range.
		 * As NOCOW won't cause a new delayed ref, just free the space
		 */
		btrfs_qgroup_free_data(inode, NULL, ordered_extent->file_offset,
				       ordered_extent->len);
		btrfs_ordered_update_i_size(inode, 0, ordered_extent);
		if (nolock)
			trans = btrfs_join_transaction_nolock(root);
		else
			trans = btrfs_join_transaction(root);
		if (IS_ERR(trans)) {
			ret = PTR_ERR(trans);
			trans = NULL;
			goto out;
		}
		trans->block_rsv = &BTRFS_I(inode)->block_rsv;
		ret = btrfs_update_inode_fallback(trans, root, inode);
		if (ret) /* -ENOMEM or corruption */
			btrfs_abort_transaction(trans, ret);
		goto out;
	}

	range_locked = true;
	lock_extent_bits(io_tree, ordered_extent->file_offset,
			 ordered_extent->file_offset + ordered_extent->len - 1,
			 &cached_state);

	ret = test_range_bit(io_tree, ordered_extent->file_offset,
			ordered_extent->file_offset + ordered_extent->len - 1,
			EXTENT_DEFRAG, 0, cached_state);
	if (ret) {
		u64 last_snapshot = btrfs_root_last_snapshot(&root->root_item);
		if (0 && last_snapshot >= BTRFS_I(inode)->generation)
			/* the inode is shared */
			new = record_old_file_extents(inode, ordered_extent);

		clear_extent_bit(io_tree, ordered_extent->file_offset,
			ordered_extent->file_offset + ordered_extent->len - 1,
			EXTENT_DEFRAG, 0, 0, &cached_state);
	}

	if (nolock)
		trans = btrfs_join_transaction_nolock(root);
	else
		trans = btrfs_join_transaction(root);
	if (IS_ERR(trans)) {
		ret = PTR_ERR(trans);
		trans = NULL;
		goto out;
	}

	trans->block_rsv = &BTRFS_I(inode)->block_rsv;

	if (test_bit(BTRFS_ORDERED_COMPRESSED, &ordered_extent->flags))
		compress_type = ordered_extent->compress_type;
	if (test_bit(BTRFS_ORDERED_PREALLOC, &ordered_extent->flags)) {
		BUG_ON(compress_type);
		btrfs_qgroup_free_data(inode, NULL, ordered_extent->file_offset,
				       ordered_extent->len);
		ret = btrfs_mark_extent_written(trans, BTRFS_I(inode),
						ordered_extent->file_offset,
						ordered_extent->file_offset +
						logical_len);
	} else {
		BUG_ON(root == fs_info->tree_root);
		ret = insert_reserved_file_extent(trans, inode,
						ordered_extent->file_offset,
						ordered_extent->start,
						ordered_extent->disk_len,
						logical_len, logical_len,
						compress_type, 0, 0,
						BTRFS_FILE_EXTENT_REG);
		if (!ret)
			btrfs_release_delalloc_bytes(fs_info,
						     ordered_extent->start,
						     ordered_extent->disk_len);
	}
	unpin_extent_cache(&BTRFS_I(inode)->extent_tree,
			   ordered_extent->file_offset, ordered_extent->len,
			   trans->transid);
	if (ret < 0) {
		btrfs_abort_transaction(trans, ret);
		goto out;
	}

	ret = add_pending_csums(trans, inode, &ordered_extent->list);
	if (ret) {
		btrfs_abort_transaction(trans, ret);
		goto out;
	}

	btrfs_ordered_update_i_size(inode, 0, ordered_extent);
	ret = btrfs_update_inode_fallback(trans, root, inode);
	if (ret) { /* -ENOMEM or corruption */
		btrfs_abort_transaction(trans, ret);
		goto out;
	}
	ret = 0;
out:
	if (range_locked || clear_new_delalloc_bytes) {
		unsigned int clear_bits = 0;

		if (range_locked)
			clear_bits |= EXTENT_LOCKED;
		if (clear_new_delalloc_bytes)
			clear_bits |= EXTENT_DELALLOC_NEW;
		clear_extent_bit(&BTRFS_I(inode)->io_tree,
				 ordered_extent->file_offset,
				 ordered_extent->file_offset +
				 ordered_extent->len - 1,
				 clear_bits,
				 (clear_bits & EXTENT_LOCKED) ? 1 : 0,
				 0, &cached_state);
	}

	if (trans)
		btrfs_end_transaction(trans);

	if (ret || truncated) {
		u64 start, end;

		if (truncated)
			start = ordered_extent->file_offset + logical_len;
		else
			start = ordered_extent->file_offset;
		end = ordered_extent->file_offset + ordered_extent->len - 1;
		clear_extent_uptodate(io_tree, start, end, NULL);

		/* Drop the cache for the part of the extent we didn't write. */
		btrfs_drop_extent_cache(BTRFS_I(inode), start, end, 0);

		/*
		 * If the ordered extent had an IOERR or something else went
		 * wrong we need to return the space for this ordered extent
		 * back to the allocator.  We only free the extent in the
		 * truncated case if we didn't write out the extent at all.
		 */
		if ((ret || !logical_len) &&
		    !test_bit(BTRFS_ORDERED_NOCOW, &ordered_extent->flags) &&
		    !test_bit(BTRFS_ORDERED_PREALLOC, &ordered_extent->flags))
			btrfs_free_reserved_extent(fs_info,
						   ordered_extent->start,
						   ordered_extent->disk_len, 1);
	}


	/*
	 * This needs to be done to make sure anybody waiting knows we are done
	 * updating everything for this ordered extent.
	 */
	btrfs_remove_ordered_extent(inode, ordered_extent);

	/* for snapshot-aware defrag */
	if (new) {
		if (ret) {
			free_sa_defrag_extent(new);
			atomic_dec(&fs_info->defrag_running);
		} else {
			relink_file_extents(new);
		}
	}

	/* once for us */
	btrfs_put_ordered_extent(ordered_extent);
	/* once for the tree */
	btrfs_put_ordered_extent(ordered_extent);

	/* Try to release some metadata so we don't get an OOM but don't wait */
	btrfs_btree_balance_dirty_nodelay(fs_info);

	return ret;
}

static void finish_ordered_fn(struct btrfs_work *work)
{
	struct btrfs_ordered_extent *ordered_extent;
	ordered_extent = container_of(work, struct btrfs_ordered_extent, work);
	btrfs_finish_ordered_io(ordered_extent);
}

static void btrfs_writepage_end_io_hook(struct page *page, u64 start, u64 end,
				struct extent_state *state, int uptodate)
{
	struct inode *inode = page->mapping->host;
	struct btrfs_fs_info *fs_info = btrfs_sb(inode->i_sb);
	struct btrfs_ordered_extent *ordered_extent = NULL;
	struct btrfs_workqueue *wq;
	btrfs_work_func_t func;

	trace_btrfs_writepage_end_io_hook(page, start, end, uptodate);

	ClearPagePrivate2(page);
	if (!btrfs_dec_test_ordered_pending(inode, &ordered_extent, start,
					    end - start + 1, uptodate))
		return;

	if (btrfs_is_free_space_inode(BTRFS_I(inode))) {
		wq = fs_info->endio_freespace_worker;
		func = btrfs_freespace_write_helper;
	} else {
		wq = fs_info->endio_write_workers;
		func = btrfs_endio_write_helper;
	}

	btrfs_init_work(&ordered_extent->work, func, finish_ordered_fn, NULL,
			NULL);
	btrfs_queue_work(wq, &ordered_extent->work);
}

static int __readpage_endio_check(struct inode *inode,
				  struct btrfs_io_bio *io_bio,
				  int icsum, struct page *page,
				  int pgoff, u64 start, size_t len)
{
	char *kaddr;
	u32 csum_expected;
	u32 csum = ~(u32)0;

	csum_expected = *(((u32 *)io_bio->csum) + icsum);

	kaddr = kmap_atomic(page);
	csum = btrfs_csum_data(kaddr + pgoff, csum,  len);
	btrfs_csum_final(csum, (u8 *)&csum);
	if (csum != csum_expected)
		goto zeroit;

	kunmap_atomic(kaddr);
	return 0;
zeroit:
	btrfs_print_data_csum_error(BTRFS_I(inode), start, csum, csum_expected,
				    io_bio->mirror_num);
	memset(kaddr + pgoff, 1, len);
	flush_dcache_page(page);
	kunmap_atomic(kaddr);
	return -EIO;
}

/*
 * when reads are done, we need to check csums to verify the data is correct
 * if there's a match, we allow the bio to finish.  If not, the code in
 * extent_io.c will try to find good copies for us.
 */
static int btrfs_readpage_end_io_hook(struct btrfs_io_bio *io_bio,
				      u64 phy_offset, struct page *page,
				      u64 start, u64 end, int mirror)
{
	size_t offset = start - page_offset(page);
	struct inode *inode = page->mapping->host;
	struct extent_io_tree *io_tree = &BTRFS_I(inode)->io_tree;
	struct btrfs_root *root = BTRFS_I(inode)->root;

	if (PageChecked(page)) {
		ClearPageChecked(page);
		return 0;
	}

	if (BTRFS_I(inode)->flags & BTRFS_INODE_NODATASUM)
		return 0;

	if (root->root_key.objectid == BTRFS_DATA_RELOC_TREE_OBJECTID &&
	    test_range_bit(io_tree, start, end, EXTENT_NODATASUM, 1, NULL)) {
		clear_extent_bits(io_tree, start, end, EXTENT_NODATASUM);
		return 0;
	}

	phy_offset >>= inode->i_sb->s_blocksize_bits;
	return __readpage_endio_check(inode, io_bio, phy_offset, page, offset,
				      start, (size_t)(end - start + 1));
}

/*
 * btrfs_add_delayed_iput - perform a delayed iput on @inode
 *
 * @inode: The inode we want to perform iput on
 *
 * This function uses the generic vfs_inode::i_count to track whether we should
 * just decrement it (in case it's > 1) or if this is the last iput then link
 * the inode to the delayed iput machinery. Delayed iputs are processed at
 * transaction commit time/superblock commit/cleaner kthread.
 */
void btrfs_add_delayed_iput(struct inode *inode)
{
	struct btrfs_fs_info *fs_info = btrfs_sb(inode->i_sb);
	struct btrfs_inode *binode = BTRFS_I(inode);

	if (atomic_add_unless(&inode->i_count, -1, 1))
		return;

	spin_lock(&fs_info->delayed_iput_lock);
	ASSERT(list_empty(&binode->delayed_iput));
	list_add_tail(&binode->delayed_iput, &fs_info->delayed_iputs);
	spin_unlock(&fs_info->delayed_iput_lock);
}

void btrfs_run_delayed_iputs(struct btrfs_fs_info *fs_info)
{

	spin_lock(&fs_info->delayed_iput_lock);
	while (!list_empty(&fs_info->delayed_iputs)) {
		struct btrfs_inode *inode;

		inode = list_first_entry(&fs_info->delayed_iputs,
				struct btrfs_inode, delayed_iput);
		list_del_init(&inode->delayed_iput);
		spin_unlock(&fs_info->delayed_iput_lock);
		iput(&inode->vfs_inode);
		spin_lock(&fs_info->delayed_iput_lock);
	}
	spin_unlock(&fs_info->delayed_iput_lock);
}

/*
 * This creates an orphan entry for the given inode in case something goes wrong
 * in the middle of an unlink.
 */
int btrfs_orphan_add(struct btrfs_trans_handle *trans,
		     struct btrfs_inode *inode)
{
	int ret;

	ret = btrfs_insert_orphan_item(trans, inode->root, btrfs_ino(inode));
	if (ret && ret != -EEXIST) {
		btrfs_abort_transaction(trans, ret);
		return ret;
	}

	return 0;
}

/*
 * We have done the delete so we can go ahead and remove the orphan item for
 * this particular inode.
 */
static int btrfs_orphan_del(struct btrfs_trans_handle *trans,
			    struct btrfs_inode *inode)
{
	return btrfs_del_orphan_item(trans, inode->root, btrfs_ino(inode));
}

/*
 * this cleans up any orphans that may be left on the list from the last use
 * of this root.
 */
int btrfs_orphan_cleanup(struct btrfs_root *root)
{
	struct btrfs_fs_info *fs_info = root->fs_info;
	struct btrfs_path *path;
	struct extent_buffer *leaf;
	struct btrfs_key key, found_key;
	struct btrfs_trans_handle *trans;
	struct inode *inode;
	u64 last_objectid = 0;
	int ret = 0, nr_unlink = 0;

	if (cmpxchg(&root->orphan_cleanup_state, 0, ORPHAN_CLEANUP_STARTED))
		return 0;

	path = btrfs_alloc_path();
	if (!path) {
		ret = -ENOMEM;
		goto out;
	}
	path->reada = READA_BACK;

	key.objectid = BTRFS_ORPHAN_OBJECTID;
	key.type = BTRFS_ORPHAN_ITEM_KEY;
	key.offset = (u64)-1;

	while (1) {
		ret = btrfs_search_slot(NULL, root, &key, path, 0, 0);
		if (ret < 0)
			goto out;

		/*
		 * if ret == 0 means we found what we were searching for, which
		 * is weird, but possible, so only screw with path if we didn't
		 * find the key and see if we have stuff that matches
		 */
		if (ret > 0) {
			ret = 0;
			if (path->slots[0] == 0)
				break;
			path->slots[0]--;
		}

		/* pull out the item */
		leaf = path->nodes[0];
		btrfs_item_key_to_cpu(leaf, &found_key, path->slots[0]);

		/* make sure the item matches what we want */
		if (found_key.objectid != BTRFS_ORPHAN_OBJECTID)
			break;
		if (found_key.type != BTRFS_ORPHAN_ITEM_KEY)
			break;

		/* release the path since we're done with it */
		btrfs_release_path(path);

		/*
		 * this is where we are basically btrfs_lookup, without the
		 * crossing root thing.  we store the inode number in the
		 * offset of the orphan item.
		 */

		if (found_key.offset == last_objectid) {
			btrfs_err(fs_info,
				  "Error removing orphan entry, stopping orphan cleanup");
			ret = -EINVAL;
			goto out;
		}

		last_objectid = found_key.offset;

		found_key.objectid = found_key.offset;
		found_key.type = BTRFS_INODE_ITEM_KEY;
		found_key.offset = 0;
		inode = btrfs_iget(fs_info->sb, &found_key, root, NULL);
		ret = PTR_ERR_OR_ZERO(inode);
		if (ret && ret != -ENOENT)
			goto out;

		if (ret == -ENOENT && root == fs_info->tree_root) {
			struct btrfs_root *dead_root;
			struct btrfs_fs_info *fs_info = root->fs_info;
			int is_dead_root = 0;

			/*
			 * this is an orphan in the tree root. Currently these
			 * could come from 2 sources:
			 *  a) a snapshot deletion in progress
			 *  b) a free space cache inode
			 * We need to distinguish those two, as the snapshot
			 * orphan must not get deleted.
			 * find_dead_roots already ran before us, so if this
			 * is a snapshot deletion, we should find the root
			 * in the dead_roots list
			 */
			spin_lock(&fs_info->trans_lock);
			list_for_each_entry(dead_root, &fs_info->dead_roots,
					    root_list) {
				if (dead_root->root_key.objectid ==
				    found_key.objectid) {
					is_dead_root = 1;
					break;
				}
			}
			spin_unlock(&fs_info->trans_lock);
			if (is_dead_root) {
				/* prevent this orphan from being found again */
				key.offset = found_key.objectid - 1;
				continue;
			}

		}

		/*
		 * If we have an inode with links, there are a couple of
		 * possibilities. Old kernels (before v3.12) used to create an
		 * orphan item for truncate indicating that there were possibly
		 * extent items past i_size that needed to be deleted. In v3.12,
		 * truncate was changed to update i_size in sync with the extent
		 * items, but the (useless) orphan item was still created. Since
		 * v4.18, we don't create the orphan item for truncate at all.
		 *
		 * So, this item could mean that we need to do a truncate, but
		 * only if this filesystem was last used on a pre-v3.12 kernel
		 * and was not cleanly unmounted. The odds of that are quite
		 * slim, and it's a pain to do the truncate now, so just delete
		 * the orphan item.
		 *
		 * It's also possible that this orphan item was supposed to be
		 * deleted but wasn't. The inode number may have been reused,
		 * but either way, we can delete the orphan item.
		 */
		if (ret == -ENOENT || inode->i_nlink) {
			if (!ret)
				iput(inode);
			trans = btrfs_start_transaction(root, 1);
			if (IS_ERR(trans)) {
				ret = PTR_ERR(trans);
				goto out;
			}
			btrfs_debug(fs_info, "auto deleting %Lu",
				    found_key.objectid);
			ret = btrfs_del_orphan_item(trans, root,
						    found_key.objectid);
			btrfs_end_transaction(trans);
			if (ret)
				goto out;
			continue;
		}

		nr_unlink++;

		/* this will do delete_inode and everything for us */
		iput(inode);
		if (ret)
			goto out;
	}
	/* release the path since we're done with it */
	btrfs_release_path(path);

	root->orphan_cleanup_state = ORPHAN_CLEANUP_DONE;

	if (test_bit(BTRFS_ROOT_ORPHAN_ITEM_INSERTED, &root->state)) {
		trans = btrfs_join_transaction(root);
		if (!IS_ERR(trans))
			btrfs_end_transaction(trans);
	}

	if (nr_unlink)
		btrfs_debug(fs_info, "unlinked %d orphans", nr_unlink);

out:
	if (ret)
		btrfs_err(fs_info, "could not do orphan cleanup %d", ret);
	btrfs_free_path(path);
	return ret;
}

/*
 * very simple check to peek ahead in the leaf looking for xattrs.  If we
 * don't find any xattrs, we know there can't be any acls.
 *
 * slot is the slot the inode is in, objectid is the objectid of the inode
 */
static noinline int acls_after_inode_item(struct extent_buffer *leaf,
					  int slot, u64 objectid,
					  int *first_xattr_slot)
{
	u32 nritems = btrfs_header_nritems(leaf);
	struct btrfs_key found_key;
	static u64 xattr_access = 0;
	static u64 xattr_default = 0;
	int scanned = 0;

	if (!xattr_access) {
		xattr_access = btrfs_name_hash(XATTR_NAME_POSIX_ACL_ACCESS,
					strlen(XATTR_NAME_POSIX_ACL_ACCESS));
		xattr_default = btrfs_name_hash(XATTR_NAME_POSIX_ACL_DEFAULT,
					strlen(XATTR_NAME_POSIX_ACL_DEFAULT));
	}

	slot++;
	*first_xattr_slot = -1;
	while (slot < nritems) {
		btrfs_item_key_to_cpu(leaf, &found_key, slot);

		/* we found a different objectid, there must not be acls */
		if (found_key.objectid != objectid)
			return 0;

		/* we found an xattr, assume we've got an acl */
		if (found_key.type == BTRFS_XATTR_ITEM_KEY) {
			if (*first_xattr_slot == -1)
				*first_xattr_slot = slot;
			if (found_key.offset == xattr_access ||
			    found_key.offset == xattr_default)
				return 1;
		}

		/*
		 * we found a key greater than an xattr key, there can't
		 * be any acls later on
		 */
		if (found_key.type > BTRFS_XATTR_ITEM_KEY)
			return 0;

		slot++;
		scanned++;

		/*
		 * it goes inode, inode backrefs, xattrs, extents,
		 * so if there are a ton of hard links to an inode there can
		 * be a lot of backrefs.  Don't waste time searching too hard,
		 * this is just an optimization
		 */
		if (scanned >= 8)
			break;
	}
	/* we hit the end of the leaf before we found an xattr or
	 * something larger than an xattr.  We have to assume the inode
	 * has acls
	 */
	if (*first_xattr_slot == -1)
		*first_xattr_slot = slot;
	return 1;
}

/*
 * read an inode from the btree into the in-memory inode
 */
static int btrfs_read_locked_inode(struct inode *inode)
{
	struct btrfs_fs_info *fs_info = btrfs_sb(inode->i_sb);
	struct btrfs_path *path;
	struct extent_buffer *leaf;
	struct btrfs_inode_item *inode_item;
	struct btrfs_root *root = BTRFS_I(inode)->root;
	struct btrfs_key location;
	unsigned long ptr;
	int maybe_acls;
	u32 rdev;
	int ret;
	bool filled = false;
	int first_xattr_slot;

	ret = btrfs_fill_inode(inode, &rdev);
	if (!ret)
		filled = true;

	path = btrfs_alloc_path();
	if (!path) {
		ret = -ENOMEM;
		goto make_bad;
	}

	memcpy(&location, &BTRFS_I(inode)->location, sizeof(location));

	ret = btrfs_lookup_inode(NULL, root, path, &location, 0);
	if (ret) {
		if (ret > 0)
			ret = -ENOENT;
		goto make_bad;
	}

	leaf = path->nodes[0];

	if (filled)
		goto cache_index;

	inode_item = btrfs_item_ptr(leaf, path->slots[0],
				    struct btrfs_inode_item);
	inode->i_mode = btrfs_inode_mode(leaf, inode_item);
	set_nlink(inode, btrfs_inode_nlink(leaf, inode_item));
	i_uid_write(inode, btrfs_inode_uid(leaf, inode_item));
	i_gid_write(inode, btrfs_inode_gid(leaf, inode_item));
	btrfs_i_size_write(BTRFS_I(inode), btrfs_inode_size(leaf, inode_item));

	inode->i_atime.tv_sec = btrfs_timespec_sec(leaf, &inode_item->atime);
	inode->i_atime.tv_nsec = btrfs_timespec_nsec(leaf, &inode_item->atime);

	inode->i_mtime.tv_sec = btrfs_timespec_sec(leaf, &inode_item->mtime);
	inode->i_mtime.tv_nsec = btrfs_timespec_nsec(leaf, &inode_item->mtime);

	inode->i_ctime.tv_sec = btrfs_timespec_sec(leaf, &inode_item->ctime);
	inode->i_ctime.tv_nsec = btrfs_timespec_nsec(leaf, &inode_item->ctime);

	BTRFS_I(inode)->i_otime.tv_sec =
		btrfs_timespec_sec(leaf, &inode_item->otime);
	BTRFS_I(inode)->i_otime.tv_nsec =
		btrfs_timespec_nsec(leaf, &inode_item->otime);

	inode_set_bytes(inode, btrfs_inode_nbytes(leaf, inode_item));
	BTRFS_I(inode)->generation = btrfs_inode_generation(leaf, inode_item);
	BTRFS_I(inode)->last_trans = btrfs_inode_transid(leaf, inode_item);

	inode_set_iversion_queried(inode,
				   btrfs_inode_sequence(leaf, inode_item));
	inode->i_generation = BTRFS_I(inode)->generation;
	inode->i_rdev = 0;
	rdev = btrfs_inode_rdev(leaf, inode_item);

	BTRFS_I(inode)->index_cnt = (u64)-1;
	BTRFS_I(inode)->flags = btrfs_inode_flags(leaf, inode_item);

cache_index:
	/*
	 * If we were modified in the current generation and evicted from memory
	 * and then re-read we need to do a full sync since we don't have any
	 * idea about which extents were modified before we were evicted from
	 * cache.
	 *
	 * This is required for both inode re-read from disk and delayed inode
	 * in delayed_nodes_tree.
	 */
	if (BTRFS_I(inode)->last_trans == fs_info->generation)
		set_bit(BTRFS_INODE_NEEDS_FULL_SYNC,
			&BTRFS_I(inode)->runtime_flags);

	/*
	 * We don't persist the id of the transaction where an unlink operation
	 * against the inode was last made. So here we assume the inode might
	 * have been evicted, and therefore the exact value of last_unlink_trans
	 * lost, and set it to last_trans to avoid metadata inconsistencies
	 * between the inode and its parent if the inode is fsync'ed and the log
	 * replayed. For example, in the scenario:
	 *
	 * touch mydir/foo
	 * ln mydir/foo mydir/bar
	 * sync
	 * unlink mydir/bar
	 * echo 2 > /proc/sys/vm/drop_caches   # evicts inode
	 * xfs_io -c fsync mydir/foo
	 * <power failure>
	 * mount fs, triggers fsync log replay
	 *
	 * We must make sure that when we fsync our inode foo we also log its
	 * parent inode, otherwise after log replay the parent still has the
	 * dentry with the "bar" name but our inode foo has a link count of 1
	 * and doesn't have an inode ref with the name "bar" anymore.
	 *
	 * Setting last_unlink_trans to last_trans is a pessimistic approach,
	 * but it guarantees correctness at the expense of occasional full
	 * transaction commits on fsync if our inode is a directory, or if our
	 * inode is not a directory, logging its parent unnecessarily.
	 */
	BTRFS_I(inode)->last_unlink_trans = BTRFS_I(inode)->last_trans;

	path->slots[0]++;
	if (inode->i_nlink != 1 ||
	    path->slots[0] >= btrfs_header_nritems(leaf))
		goto cache_acl;

	btrfs_item_key_to_cpu(leaf, &location, path->slots[0]);
	if (location.objectid != btrfs_ino(BTRFS_I(inode)))
		goto cache_acl;

	ptr = btrfs_item_ptr_offset(leaf, path->slots[0]);
	if (location.type == BTRFS_INODE_REF_KEY) {
		struct btrfs_inode_ref *ref;

		ref = (struct btrfs_inode_ref *)ptr;
		BTRFS_I(inode)->dir_index = btrfs_inode_ref_index(leaf, ref);
	} else if (location.type == BTRFS_INODE_EXTREF_KEY) {
		struct btrfs_inode_extref *extref;

		extref = (struct btrfs_inode_extref *)ptr;
		BTRFS_I(inode)->dir_index = btrfs_inode_extref_index(leaf,
								     extref);
	}
cache_acl:
	/*
	 * try to precache a NULL acl entry for files that don't have
	 * any xattrs or acls
	 */
	maybe_acls = acls_after_inode_item(leaf, path->slots[0],
			btrfs_ino(BTRFS_I(inode)), &first_xattr_slot);
	if (first_xattr_slot != -1) {
		path->slots[0] = first_xattr_slot;
		ret = btrfs_load_inode_props(inode, path);
		if (ret)
			btrfs_err(fs_info,
				  "error loading props for ino %llu (root %llu): %d",
				  btrfs_ino(BTRFS_I(inode)),
				  root->root_key.objectid, ret);
	}
	btrfs_free_path(path);

	if (!maybe_acls)
		cache_no_acl(inode);

	switch (inode->i_mode & S_IFMT) {
	case S_IFREG:
		inode->i_mapping->a_ops = &btrfs_aops;
		BTRFS_I(inode)->io_tree.ops = &btrfs_extent_io_ops;
		inode->i_fop = &btrfs_file_operations;
		inode->i_op = &btrfs_file_inode_operations;
		break;
	case S_IFDIR:
		inode->i_fop = &btrfs_dir_file_operations;
		inode->i_op = &btrfs_dir_inode_operations;
		break;
	case S_IFLNK:
		inode->i_op = &btrfs_symlink_inode_operations;
		inode_nohighmem(inode);
		inode->i_mapping->a_ops = &btrfs_symlink_aops;
		break;
	default:
		inode->i_op = &btrfs_special_inode_operations;
		init_special_inode(inode, inode->i_mode, rdev);
		break;
	}

	btrfs_sync_inode_flags_to_i_flags(inode);
	return 0;

make_bad:
	btrfs_free_path(path);
	make_bad_inode(inode);
	return ret;
}

/*
 * given a leaf and an inode, copy the inode fields into the leaf
 */
static void fill_inode_item(struct btrfs_trans_handle *trans,
			    struct extent_buffer *leaf,
			    struct btrfs_inode_item *item,
			    struct inode *inode)
{
	struct btrfs_map_token token;

	btrfs_init_map_token(&token);

	btrfs_set_token_inode_uid(leaf, item, i_uid_read(inode), &token);
	btrfs_set_token_inode_gid(leaf, item, i_gid_read(inode), &token);
	btrfs_set_token_inode_size(leaf, item, BTRFS_I(inode)->disk_i_size,
				   &token);
	btrfs_set_token_inode_mode(leaf, item, inode->i_mode, &token);
	btrfs_set_token_inode_nlink(leaf, item, inode->i_nlink, &token);

	btrfs_set_token_timespec_sec(leaf, &item->atime,
				     inode->i_atime.tv_sec, &token);
	btrfs_set_token_timespec_nsec(leaf, &item->atime,
				      inode->i_atime.tv_nsec, &token);

	btrfs_set_token_timespec_sec(leaf, &item->mtime,
				     inode->i_mtime.tv_sec, &token);
	btrfs_set_token_timespec_nsec(leaf, &item->mtime,
				      inode->i_mtime.tv_nsec, &token);

	btrfs_set_token_timespec_sec(leaf, &item->ctime,
				     inode->i_ctime.tv_sec, &token);
	btrfs_set_token_timespec_nsec(leaf, &item->ctime,
				      inode->i_ctime.tv_nsec, &token);

	btrfs_set_token_timespec_sec(leaf, &item->otime,
				     BTRFS_I(inode)->i_otime.tv_sec, &token);
	btrfs_set_token_timespec_nsec(leaf, &item->otime,
				      BTRFS_I(inode)->i_otime.tv_nsec, &token);

	btrfs_set_token_inode_nbytes(leaf, item, inode_get_bytes(inode),
				     &token);
	btrfs_set_token_inode_generation(leaf, item, BTRFS_I(inode)->generation,
					 &token);
	btrfs_set_token_inode_sequence(leaf, item, inode_peek_iversion(inode),
				       &token);
	btrfs_set_token_inode_transid(leaf, item, trans->transid, &token);
	btrfs_set_token_inode_rdev(leaf, item, inode->i_rdev, &token);
	btrfs_set_token_inode_flags(leaf, item, BTRFS_I(inode)->flags, &token);
	btrfs_set_token_inode_block_group(leaf, item, 0, &token);
}

/*
 * copy everything in the in-memory inode into the btree.
 */
static noinline int btrfs_update_inode_item(struct btrfs_trans_handle *trans,
				struct btrfs_root *root, struct inode *inode)
{
	struct btrfs_inode_item *inode_item;
	struct btrfs_path *path;
	struct extent_buffer *leaf;
	int ret;

	path = btrfs_alloc_path();
	if (!path)
		return -ENOMEM;

	path->leave_spinning = 1;
	ret = btrfs_lookup_inode(trans, root, path, &BTRFS_I(inode)->location,
				 1);
	if (ret) {
		if (ret > 0)
			ret = -ENOENT;
		goto failed;
	}

	leaf = path->nodes[0];
	inode_item = btrfs_item_ptr(leaf, path->slots[0],
				    struct btrfs_inode_item);

	fill_inode_item(trans, leaf, inode_item, inode);
	btrfs_mark_buffer_dirty(leaf);
	btrfs_set_inode_last_trans(trans, inode);
	ret = 0;
failed:
	btrfs_free_path(path);
	return ret;
}

/*
 * copy everything in the in-memory inode into the btree.
 */
noinline int btrfs_update_inode(struct btrfs_trans_handle *trans,
				struct btrfs_root *root, struct inode *inode)
{
	struct btrfs_fs_info *fs_info = root->fs_info;
	int ret;

	/*
	 * If the inode is a free space inode, we can deadlock during commit
	 * if we put it into the delayed code.
	 *
	 * The data relocation inode should also be directly updated
	 * without delay
	 */
	if (!btrfs_is_free_space_inode(BTRFS_I(inode))
	    && root->root_key.objectid != BTRFS_DATA_RELOC_TREE_OBJECTID
	    && !test_bit(BTRFS_FS_LOG_RECOVERING, &fs_info->flags)) {
		btrfs_update_root_times(trans, root);

		ret = btrfs_delayed_update_inode(trans, root, inode);
		if (!ret)
			btrfs_set_inode_last_trans(trans, inode);
		return ret;
	}

	return btrfs_update_inode_item(trans, root, inode);
}

noinline int btrfs_update_inode_fallback(struct btrfs_trans_handle *trans,
					 struct btrfs_root *root,
					 struct inode *inode)
{
	int ret;

	ret = btrfs_update_inode(trans, root, inode);
	if (ret == -ENOSPC)
		return btrfs_update_inode_item(trans, root, inode);
	return ret;
}

/*
 * unlink helper that gets used here in inode.c and in the tree logging
 * recovery code.  It remove a link in a directory with a given name, and
 * also drops the back refs in the inode to the directory
 */
static int __btrfs_unlink_inode(struct btrfs_trans_handle *trans,
				struct btrfs_root *root,
				struct btrfs_inode *dir,
				struct btrfs_inode *inode,
				const char *name, int name_len)
{
	struct btrfs_fs_info *fs_info = root->fs_info;
	struct btrfs_path *path;
	int ret = 0;
	struct extent_buffer *leaf;
	struct btrfs_dir_item *di;
	struct btrfs_key key;
	u64 index;
	u64 ino = btrfs_ino(inode);
	u64 dir_ino = btrfs_ino(dir);

	path = btrfs_alloc_path();
	if (!path) {
		ret = -ENOMEM;
		goto out;
	}

	path->leave_spinning = 1;
	di = btrfs_lookup_dir_item(trans, root, path, dir_ino,
				    name, name_len, -1);
	if (IS_ERR(di)) {
		ret = PTR_ERR(di);
		goto err;
	}
	if (!di) {
		ret = -ENOENT;
		goto err;
	}
	leaf = path->nodes[0];
	btrfs_dir_item_key_to_cpu(leaf, di, &key);
	ret = btrfs_delete_one_dir_name(trans, root, path, di);
	if (ret)
		goto err;
	btrfs_release_path(path);

	/*
	 * If we don't have dir index, we have to get it by looking up
	 * the inode ref, since we get the inode ref, remove it directly,
	 * it is unnecessary to do delayed deletion.
	 *
	 * But if we have dir index, needn't search inode ref to get it.
	 * Since the inode ref is close to the inode item, it is better
	 * that we delay to delete it, and just do this deletion when
	 * we update the inode item.
	 */
	if (inode->dir_index) {
		ret = btrfs_delayed_delete_inode_ref(inode);
		if (!ret) {
			index = inode->dir_index;
			goto skip_backref;
		}
	}

	ret = btrfs_del_inode_ref(trans, root, name, name_len, ino,
				  dir_ino, &index);
	if (ret) {
		btrfs_info(fs_info,
			"failed to delete reference to %.*s, inode %llu parent %llu",
			name_len, name, ino, dir_ino);
		btrfs_abort_transaction(trans, ret);
		goto err;
	}
skip_backref:
	ret = btrfs_delete_delayed_dir_index(trans, fs_info, dir, index);
	if (ret) {
		btrfs_abort_transaction(trans, ret);
		goto err;
	}

	ret = btrfs_del_inode_ref_in_log(trans, root, name, name_len, inode,
			dir_ino);
	if (ret != 0 && ret != -ENOENT) {
		btrfs_abort_transaction(trans, ret);
		goto err;
	}

	ret = btrfs_del_dir_entries_in_log(trans, root, name, name_len, dir,
			index);
	if (ret == -ENOENT)
		ret = 0;
	else if (ret)
		btrfs_abort_transaction(trans, ret);
err:
	btrfs_free_path(path);
	if (ret)
		goto out;

	btrfs_i_size_write(dir, dir->vfs_inode.i_size - name_len * 2);
	inode_inc_iversion(&inode->vfs_inode);
	inode_inc_iversion(&dir->vfs_inode);
	inode->vfs_inode.i_ctime = dir->vfs_inode.i_mtime =
		dir->vfs_inode.i_ctime = current_time(&inode->vfs_inode);
	ret = btrfs_update_inode(trans, root, &dir->vfs_inode);
out:
	return ret;
}

int btrfs_unlink_inode(struct btrfs_trans_handle *trans,
		       struct btrfs_root *root,
		       struct btrfs_inode *dir, struct btrfs_inode *inode,
		       const char *name, int name_len)
{
	int ret;
	ret = __btrfs_unlink_inode(trans, root, dir, inode, name, name_len);
	if (!ret) {
		drop_nlink(&inode->vfs_inode);
		ret = btrfs_update_inode(trans, root, &inode->vfs_inode);
	}
	return ret;
}

/*
 * helper to start transaction for unlink and rmdir.
 *
 * unlink and rmdir are special in btrfs, they do not always free space, so
 * if we cannot make our reservations the normal way try and see if there is
 * plenty of slack room in the global reserve to migrate, otherwise we cannot
 * allow the unlink to occur.
 */
static struct btrfs_trans_handle *__unlink_start_trans(struct inode *dir)
{
	struct btrfs_root *root = BTRFS_I(dir)->root;

	/*
	 * 1 for the possible orphan item
	 * 1 for the dir item
	 * 1 for the dir index
	 * 1 for the inode ref
	 * 1 for the inode
	 */
	return btrfs_start_transaction_fallback_global_rsv(root, 5, 5);
}

static int btrfs_unlink(struct inode *dir, struct dentry *dentry)
{
	struct btrfs_root *root = BTRFS_I(dir)->root;
	struct btrfs_trans_handle *trans;
	struct inode *inode = d_inode(dentry);
	int ret;

	trans = __unlink_start_trans(dir);
	if (IS_ERR(trans))
		return PTR_ERR(trans);

	btrfs_record_unlink_dir(trans, BTRFS_I(dir), BTRFS_I(d_inode(dentry)),
			0);

	ret = btrfs_unlink_inode(trans, root, BTRFS_I(dir),
			BTRFS_I(d_inode(dentry)), dentry->d_name.name,
			dentry->d_name.len);
	if (ret)
		goto out;

	if (inode->i_nlink == 0) {
		ret = btrfs_orphan_add(trans, BTRFS_I(inode));
		if (ret)
			goto out;
	}

out:
	btrfs_end_transaction(trans);
	btrfs_btree_balance_dirty(root->fs_info);
	return ret;
}

static int btrfs_unlink_subvol(struct btrfs_trans_handle *trans,
			struct btrfs_root *root,
			struct inode *dir, u64 objectid,
			const char *name, int name_len)
{
	struct btrfs_fs_info *fs_info = root->fs_info;
	struct btrfs_path *path;
	struct extent_buffer *leaf;
	struct btrfs_dir_item *di;
	struct btrfs_key key;
	u64 index;
	int ret;
	u64 dir_ino = btrfs_ino(BTRFS_I(dir));

	path = btrfs_alloc_path();
	if (!path)
		return -ENOMEM;

	di = btrfs_lookup_dir_item(trans, root, path, dir_ino,
				   name, name_len, -1);
	if (IS_ERR_OR_NULL(di)) {
		if (!di)
			ret = -ENOENT;
		else
			ret = PTR_ERR(di);
		goto out;
	}

	leaf = path->nodes[0];
	btrfs_dir_item_key_to_cpu(leaf, di, &key);
	WARN_ON(key.type != BTRFS_ROOT_ITEM_KEY || key.objectid != objectid);
	ret = btrfs_delete_one_dir_name(trans, root, path, di);
	if (ret) {
		btrfs_abort_transaction(trans, ret);
		goto out;
	}
	btrfs_release_path(path);

	ret = btrfs_del_root_ref(trans, fs_info, objectid,
				 root->root_key.objectid, dir_ino,
				 &index, name, name_len);
	if (ret < 0) {
		if (ret != -ENOENT) {
			btrfs_abort_transaction(trans, ret);
			goto out;
		}
		di = btrfs_search_dir_index_item(root, path, dir_ino,
						 name, name_len);
		if (IS_ERR_OR_NULL(di)) {
			if (!di)
				ret = -ENOENT;
			else
				ret = PTR_ERR(di);
			btrfs_abort_transaction(trans, ret);
			goto out;
		}

		leaf = path->nodes[0];
		btrfs_item_key_to_cpu(leaf, &key, path->slots[0]);
		btrfs_release_path(path);
		index = key.offset;
	}
	btrfs_release_path(path);

	ret = btrfs_delete_delayed_dir_index(trans, fs_info, BTRFS_I(dir), index);
	if (ret) {
		btrfs_abort_transaction(trans, ret);
		goto out;
	}

	btrfs_i_size_write(BTRFS_I(dir), dir->i_size - name_len * 2);
	inode_inc_iversion(dir);
	dir->i_mtime = dir->i_ctime = current_time(dir);
	ret = btrfs_update_inode_fallback(trans, root, dir);
	if (ret)
		btrfs_abort_transaction(trans, ret);
out:
	btrfs_free_path(path);
	return ret;
}

/*
 * Helper to check if the subvolume references other subvolumes or if it's
 * default.
 */
static noinline int may_destroy_subvol(struct btrfs_root *root)
{
	struct btrfs_fs_info *fs_info = root->fs_info;
	struct btrfs_path *path;
	struct btrfs_dir_item *di;
	struct btrfs_key key;
	u64 dir_id;
	int ret;

	path = btrfs_alloc_path();
	if (!path)
		return -ENOMEM;

	/* Make sure this root isn't set as the default subvol */
	dir_id = btrfs_super_root_dir(fs_info->super_copy);
	di = btrfs_lookup_dir_item(NULL, fs_info->tree_root, path,
				   dir_id, "default", 7, 0);
	if (di && !IS_ERR(di)) {
		btrfs_dir_item_key_to_cpu(path->nodes[0], di, &key);
		if (key.objectid == root->root_key.objectid) {
			ret = -EPERM;
			btrfs_err(fs_info,
				  "deleting default subvolume %llu is not allowed",
				  key.objectid);
			goto out;
		}
		btrfs_release_path(path);
	}

	key.objectid = root->root_key.objectid;
	key.type = BTRFS_ROOT_REF_KEY;
	key.offset = (u64)-1;

	ret = btrfs_search_slot(NULL, fs_info->tree_root, &key, path, 0, 0);
	if (ret < 0)
		goto out;
	BUG_ON(ret == 0);

	ret = 0;
	if (path->slots[0] > 0) {
		path->slots[0]--;
		btrfs_item_key_to_cpu(path->nodes[0], &key, path->slots[0]);
		if (key.objectid == root->root_key.objectid &&
		    key.type == BTRFS_ROOT_REF_KEY)
			ret = -ENOTEMPTY;
	}
out:
	btrfs_free_path(path);
	return ret;
}

/* Delete all dentries for inodes belonging to the root */
static void btrfs_prune_dentries(struct btrfs_root *root)
{
	struct btrfs_fs_info *fs_info = root->fs_info;
	struct rb_node *node;
	struct rb_node *prev;
	struct btrfs_inode *entry;
	struct inode *inode;
	u64 objectid = 0;

	if (!test_bit(BTRFS_FS_STATE_ERROR, &fs_info->fs_state))
		WARN_ON(btrfs_root_refs(&root->root_item) != 0);

	spin_lock(&root->inode_lock);
again:
	node = root->inode_tree.rb_node;
	prev = NULL;
	while (node) {
		prev = node;
		entry = rb_entry(node, struct btrfs_inode, rb_node);

		if (objectid < btrfs_ino(BTRFS_I(&entry->vfs_inode)))
			node = node->rb_left;
		else if (objectid > btrfs_ino(BTRFS_I(&entry->vfs_inode)))
			node = node->rb_right;
		else
			break;
	}
	if (!node) {
		while (prev) {
			entry = rb_entry(prev, struct btrfs_inode, rb_node);
			if (objectid <= btrfs_ino(BTRFS_I(&entry->vfs_inode))) {
				node = prev;
				break;
			}
			prev = rb_next(prev);
		}
	}
	while (node) {
		entry = rb_entry(node, struct btrfs_inode, rb_node);
		objectid = btrfs_ino(BTRFS_I(&entry->vfs_inode)) + 1;
		inode = igrab(&entry->vfs_inode);
		if (inode) {
			spin_unlock(&root->inode_lock);
			if (atomic_read(&inode->i_count) > 1)
				d_prune_aliases(inode);
			/*
			 * btrfs_drop_inode will have it removed from the inode
			 * cache when its usage count hits zero.
			 */
			iput(inode);
			cond_resched();
			spin_lock(&root->inode_lock);
			goto again;
		}

		if (cond_resched_lock(&root->inode_lock))
			goto again;

		node = rb_next(node);
	}
	spin_unlock(&root->inode_lock);
}

int btrfs_delete_subvolume(struct inode *dir, struct dentry *dentry)
{
	struct btrfs_fs_info *fs_info = btrfs_sb(dentry->d_sb);
	struct btrfs_root *root = BTRFS_I(dir)->root;
	struct inode *inode = d_inode(dentry);
	struct btrfs_root *dest = BTRFS_I(inode)->root;
	struct btrfs_trans_handle *trans;
	struct btrfs_block_rsv block_rsv;
	u64 root_flags;
	int ret;
	int err;

	/*
	 * Don't allow to delete a subvolume with send in progress. This is
	 * inside the inode lock so the error handling that has to drop the bit
	 * again is not run concurrently.
	 */
	spin_lock(&dest->root_item_lock);
	root_flags = btrfs_root_flags(&dest->root_item);
	if (dest->send_in_progress == 0) {
		btrfs_set_root_flags(&dest->root_item,
				root_flags | BTRFS_ROOT_SUBVOL_DEAD);
		spin_unlock(&dest->root_item_lock);
	} else {
		spin_unlock(&dest->root_item_lock);
		btrfs_warn(fs_info,
			   "attempt to delete subvolume %llu during send",
			   dest->root_key.objectid);
		return -EPERM;
	}

	down_write(&fs_info->subvol_sem);

	err = may_destroy_subvol(dest);
	if (err)
		goto out_up_write;

	btrfs_init_block_rsv(&block_rsv, BTRFS_BLOCK_RSV_TEMP);
	/*
	 * One for dir inode,
	 * two for dir entries,
	 * two for root ref/backref.
	 */
	err = btrfs_subvolume_reserve_metadata(root, &block_rsv, 5, true);
	if (err)
		goto out_up_write;

	trans = btrfs_start_transaction(root, 0);
	if (IS_ERR(trans)) {
		err = PTR_ERR(trans);
		goto out_release;
	}
	trans->block_rsv = &block_rsv;
	trans->bytes_reserved = block_rsv.size;

	btrfs_record_snapshot_destroy(trans, BTRFS_I(dir));

	ret = btrfs_unlink_subvol(trans, root, dir,
				dest->root_key.objectid,
				dentry->d_name.name,
				dentry->d_name.len);
	if (ret) {
		err = ret;
		btrfs_abort_transaction(trans, ret);
		goto out_end_trans;
	}

	btrfs_record_root_in_trans(trans, dest);

	memset(&dest->root_item.drop_progress, 0,
		sizeof(dest->root_item.drop_progress));
	dest->root_item.drop_level = 0;
	btrfs_set_root_refs(&dest->root_item, 0);

	if (!test_and_set_bit(BTRFS_ROOT_ORPHAN_ITEM_INSERTED, &dest->state)) {
		ret = btrfs_insert_orphan_item(trans,
					fs_info->tree_root,
					dest->root_key.objectid);
		if (ret) {
			btrfs_abort_transaction(trans, ret);
			err = ret;
			goto out_end_trans;
		}
	}

	ret = btrfs_uuid_tree_remove(trans, dest->root_item.uuid,
				  BTRFS_UUID_KEY_SUBVOL,
				  dest->root_key.objectid);
	if (ret && ret != -ENOENT) {
		btrfs_abort_transaction(trans, ret);
		err = ret;
		goto out_end_trans;
	}
	if (!btrfs_is_empty_uuid(dest->root_item.received_uuid)) {
		ret = btrfs_uuid_tree_remove(trans,
					  dest->root_item.received_uuid,
					  BTRFS_UUID_KEY_RECEIVED_SUBVOL,
					  dest->root_key.objectid);
		if (ret && ret != -ENOENT) {
			btrfs_abort_transaction(trans, ret);
			err = ret;
			goto out_end_trans;
		}
	}

out_end_trans:
	trans->block_rsv = NULL;
	trans->bytes_reserved = 0;
	ret = btrfs_end_transaction(trans);
	if (ret && !err)
		err = ret;
	inode->i_flags |= S_DEAD;
out_release:
	btrfs_subvolume_release_metadata(fs_info, &block_rsv);
out_up_write:
	up_write(&fs_info->subvol_sem);
	if (err) {
		spin_lock(&dest->root_item_lock);
		root_flags = btrfs_root_flags(&dest->root_item);
		btrfs_set_root_flags(&dest->root_item,
				root_flags & ~BTRFS_ROOT_SUBVOL_DEAD);
		spin_unlock(&dest->root_item_lock);
	} else {
		d_invalidate(dentry);
		btrfs_prune_dentries(dest);
		ASSERT(dest->send_in_progress == 0);

		/* the last ref */
		if (dest->ino_cache_inode) {
			iput(dest->ino_cache_inode);
			dest->ino_cache_inode = NULL;
		}
	}

	return err;
}

static int btrfs_rmdir(struct inode *dir, struct dentry *dentry)
{
	struct inode *inode = d_inode(dentry);
	int err = 0;
	struct btrfs_root *root = BTRFS_I(dir)->root;
	struct btrfs_trans_handle *trans;
	u64 last_unlink_trans;

	if (inode->i_size > BTRFS_EMPTY_DIR_SIZE)
		return -ENOTEMPTY;
	if (btrfs_ino(BTRFS_I(inode)) == BTRFS_FIRST_FREE_OBJECTID)
		return btrfs_delete_subvolume(dir, dentry);

	trans = __unlink_start_trans(dir);
	if (IS_ERR(trans))
		return PTR_ERR(trans);

	if (unlikely(btrfs_ino(BTRFS_I(inode)) == BTRFS_EMPTY_SUBVOL_DIR_OBJECTID)) {
		err = btrfs_unlink_subvol(trans, root, dir,
					  BTRFS_I(inode)->location.objectid,
					  dentry->d_name.name,
					  dentry->d_name.len);
		goto out;
	}

	err = btrfs_orphan_add(trans, BTRFS_I(inode));
	if (err)
		goto out;

	last_unlink_trans = BTRFS_I(inode)->last_unlink_trans;

	/* now the directory is empty */
	err = btrfs_unlink_inode(trans, root, BTRFS_I(dir),
			BTRFS_I(d_inode(dentry)), dentry->d_name.name,
			dentry->d_name.len);
	if (!err) {
		btrfs_i_size_write(BTRFS_I(inode), 0);
		/*
		 * Propagate the last_unlink_trans value of the deleted dir to
		 * its parent directory. This is to prevent an unrecoverable
		 * log tree in the case we do something like this:
		 * 1) create dir foo
		 * 2) create snapshot under dir foo
		 * 3) delete the snapshot
		 * 4) rmdir foo
		 * 5) mkdir foo
		 * 6) fsync foo or some file inside foo
		 */
		if (last_unlink_trans >= trans->transid)
			BTRFS_I(dir)->last_unlink_trans = last_unlink_trans;
	}
out:
	btrfs_end_transaction(trans);
	btrfs_btree_balance_dirty(root->fs_info);

	return err;
}

static int truncate_space_check(struct btrfs_trans_handle *trans,
				struct btrfs_root *root,
				u64 bytes_deleted)
{
	struct btrfs_fs_info *fs_info = root->fs_info;
	int ret;

	/*
	 * This is only used to apply pressure to the enospc system, we don't
	 * intend to use this reservation at all.
	 */
	bytes_deleted = btrfs_csum_bytes_to_leaves(fs_info, bytes_deleted);
	bytes_deleted *= fs_info->nodesize;
	ret = btrfs_block_rsv_add(root, &fs_info->trans_block_rsv,
				  bytes_deleted, BTRFS_RESERVE_NO_FLUSH);
	if (!ret) {
		trace_btrfs_space_reservation(fs_info, "transaction",
					      trans->transid,
					      bytes_deleted, 1);
		trans->bytes_reserved += bytes_deleted;
	}
	return ret;

}

/*
 * Return this if we need to call truncate_block for the last bit of the
 * truncate.
 */
#define NEED_TRUNCATE_BLOCK 1

/*
 * this can truncate away extent items, csum items and directory items.
 * It starts at a high offset and removes keys until it can't find
 * any higher than new_size
 *
 * csum items that cross the new i_size are truncated to the new size
 * as well.
 *
 * min_type is the minimum key type to truncate down to.  If set to 0, this
 * will kill all the items on this inode, including the INODE_ITEM_KEY.
 */
int btrfs_truncate_inode_items(struct btrfs_trans_handle *trans,
			       struct btrfs_root *root,
			       struct inode *inode,
			       u64 new_size, u32 min_type)
{
	struct btrfs_fs_info *fs_info = root->fs_info;
	struct btrfs_path *path;
	struct extent_buffer *leaf;
	struct btrfs_file_extent_item *fi;
	struct btrfs_key key;
	struct btrfs_key found_key;
	u64 extent_start = 0;
	u64 extent_num_bytes = 0;
	u64 extent_offset = 0;
	u64 item_end = 0;
	u64 last_size = new_size;
	u32 found_type = (u8)-1;
	int found_extent;
	int del_item;
	int pending_del_nr = 0;
	int pending_del_slot = 0;
	int extent_type = -1;
	int ret;
	u64 ino = btrfs_ino(BTRFS_I(inode));
	u64 bytes_deleted = 0;
	bool be_nice = false;
	bool should_throttle = false;
	bool should_end = false;

	BUG_ON(new_size > 0 && min_type != BTRFS_EXTENT_DATA_KEY);

	/*
	 * for non-free space inodes and ref cows, we want to back off from
	 * time to time
	 */
	if (!btrfs_is_free_space_inode(BTRFS_I(inode)) &&
	    test_bit(BTRFS_ROOT_REF_COWS, &root->state))
		be_nice = true;

	path = btrfs_alloc_path();
	if (!path)
		return -ENOMEM;
	path->reada = READA_BACK;

	/*
	 * We want to drop from the next block forward in case this new size is
	 * not block aligned since we will be keeping the last block of the
	 * extent just the way it is.
	 */
	if (test_bit(BTRFS_ROOT_REF_COWS, &root->state) ||
	    root == fs_info->tree_root)
		btrfs_drop_extent_cache(BTRFS_I(inode), ALIGN(new_size,
					fs_info->sectorsize),
					(u64)-1, 0);

	/*
	 * This function is also used to drop the items in the log tree before
	 * we relog the inode, so if root != BTRFS_I(inode)->root, it means
	 * it is used to drop the loged items. So we shouldn't kill the delayed
	 * items.
	 */
	if (min_type == 0 && root == BTRFS_I(inode)->root)
		btrfs_kill_delayed_inode_items(BTRFS_I(inode));

	key.objectid = ino;
	key.offset = (u64)-1;
	key.type = (u8)-1;

search_again:
	/*
	 * with a 16K leaf size and 128MB extents, you can actually queue
	 * up a huge file in a single leaf.  Most of the time that
	 * bytes_deleted is > 0, it will be huge by the time we get here
	 */
	if (be_nice && bytes_deleted > SZ_32M &&
	    btrfs_should_end_transaction(trans)) {
		ret = -EAGAIN;
		goto out;
	}

	path->leave_spinning = 1;
	ret = btrfs_search_slot(trans, root, &key, path, -1, 1);
	if (ret < 0)
		goto out;

	if (ret > 0) {
		ret = 0;
		/* there are no items in the tree for us to truncate, we're
		 * done
		 */
		if (path->slots[0] == 0)
			goto out;
		path->slots[0]--;
	}

	while (1) {
		fi = NULL;
		leaf = path->nodes[0];
		btrfs_item_key_to_cpu(leaf, &found_key, path->slots[0]);
		found_type = found_key.type;

		if (found_key.objectid != ino)
			break;

		if (found_type < min_type)
			break;

		item_end = found_key.offset;
		if (found_type == BTRFS_EXTENT_DATA_KEY) {
			fi = btrfs_item_ptr(leaf, path->slots[0],
					    struct btrfs_file_extent_item);
			extent_type = btrfs_file_extent_type(leaf, fi);
			if (extent_type != BTRFS_FILE_EXTENT_INLINE) {
				item_end +=
				    btrfs_file_extent_num_bytes(leaf, fi);

				trace_btrfs_truncate_show_fi_regular(
					BTRFS_I(inode), leaf, fi,
					found_key.offset);
			} else if (extent_type == BTRFS_FILE_EXTENT_INLINE) {
				item_end += btrfs_file_extent_inline_len(leaf,
							 path->slots[0], fi);

				trace_btrfs_truncate_show_fi_inline(
					BTRFS_I(inode), leaf, fi, path->slots[0],
					found_key.offset);
			}
			item_end--;
		}
		if (found_type > min_type) {
			del_item = 1;
		} else {
			if (item_end < new_size)
				break;
			if (found_key.offset >= new_size)
				del_item = 1;
			else
				del_item = 0;
		}
		found_extent = 0;
		/* FIXME, shrink the extent if the ref count is only 1 */
		if (found_type != BTRFS_EXTENT_DATA_KEY)
			goto delete;

		if (extent_type != BTRFS_FILE_EXTENT_INLINE) {
			u64 num_dec;
			extent_start = btrfs_file_extent_disk_bytenr(leaf, fi);
			if (!del_item) {
				u64 orig_num_bytes =
					btrfs_file_extent_num_bytes(leaf, fi);
				extent_num_bytes = ALIGN(new_size -
						found_key.offset,
						fs_info->sectorsize);
				btrfs_set_file_extent_num_bytes(leaf, fi,
							 extent_num_bytes);
				num_dec = (orig_num_bytes -
					   extent_num_bytes);
				if (test_bit(BTRFS_ROOT_REF_COWS,
					     &root->state) &&
				    extent_start != 0)
					inode_sub_bytes(inode, num_dec);
				btrfs_mark_buffer_dirty(leaf);
			} else {
				extent_num_bytes =
					btrfs_file_extent_disk_num_bytes(leaf,
									 fi);
				extent_offset = found_key.offset -
					btrfs_file_extent_offset(leaf, fi);

				/* FIXME blocksize != 4096 */
				num_dec = btrfs_file_extent_num_bytes(leaf, fi);
				if (extent_start != 0) {
					found_extent = 1;
					if (test_bit(BTRFS_ROOT_REF_COWS,
						     &root->state))
						inode_sub_bytes(inode, num_dec);
				}
			}
		} else if (extent_type == BTRFS_FILE_EXTENT_INLINE) {
			/*
			 * we can't truncate inline items that have had
			 * special encodings
			 */
			if (!del_item &&
			    btrfs_file_extent_encryption(leaf, fi) == 0 &&
			    btrfs_file_extent_other_encoding(leaf, fi) == 0 &&
			    btrfs_file_extent_compression(leaf, fi) == 0) {
				u32 size = (u32)(new_size - found_key.offset);

				btrfs_set_file_extent_ram_bytes(leaf, fi, size);
				size = btrfs_file_extent_calc_inline_size(size);
				btrfs_truncate_item(root->fs_info, path, size, 1);
			} else if (!del_item) {
				/*
				 * We have to bail so the last_size is set to
				 * just before this extent.
				 */
				ret = NEED_TRUNCATE_BLOCK;
				break;
			}

			if (test_bit(BTRFS_ROOT_REF_COWS, &root->state))
				inode_sub_bytes(inode, item_end + 1 - new_size);
		}
delete:
		if (del_item)
			last_size = found_key.offset;
		else
			last_size = new_size;
		if (del_item) {
			if (!pending_del_nr) {
				/* no pending yet, add ourselves */
				pending_del_slot = path->slots[0];
				pending_del_nr = 1;
			} else if (pending_del_nr &&
				   path->slots[0] + 1 == pending_del_slot) {
				/* hop on the pending chunk */
				pending_del_nr++;
				pending_del_slot = path->slots[0];
			} else {
				BUG();
			}
		} else {
			break;
		}
		should_throttle = false;

		if (found_extent &&
		    (test_bit(BTRFS_ROOT_REF_COWS, &root->state) ||
		     root == fs_info->tree_root)) {
			btrfs_set_path_blocking(path);
			bytes_deleted += extent_num_bytes;
			ret = btrfs_free_extent(trans, root, extent_start,
						extent_num_bytes, 0,
						btrfs_header_owner(leaf),
						ino, extent_offset);
			if (ret) {
				btrfs_abort_transaction(trans, ret);
				break;
			}
			if (btrfs_should_throttle_delayed_refs(trans, fs_info))
				btrfs_async_run_delayed_refs(fs_info,
					trans->delayed_ref_updates * 2,
					trans->transid, 0);
			if (be_nice) {
				if (truncate_space_check(trans, root,
							 extent_num_bytes)) {
					should_end = true;
				}
				if (btrfs_should_throttle_delayed_refs(trans,
								       fs_info))
					should_throttle = true;
			}
		}

		if (found_type == BTRFS_INODE_ITEM_KEY)
			break;

		if (path->slots[0] == 0 ||
		    path->slots[0] != pending_del_slot ||
		    should_throttle || should_end) {
			if (pending_del_nr) {
				ret = btrfs_del_items(trans, root, path,
						pending_del_slot,
						pending_del_nr);
				if (ret) {
					btrfs_abort_transaction(trans, ret);
					break;
				}
				pending_del_nr = 0;
			}
			btrfs_release_path(path);
			if (should_throttle) {
				unsigned long updates = trans->delayed_ref_updates;
				if (updates) {
					trans->delayed_ref_updates = 0;
					ret = btrfs_run_delayed_refs(trans,
								   updates * 2);
					if (ret)
						break;
				}
			}
			/*
			 * if we failed to refill our space rsv, bail out
			 * and let the transaction restart
			 */
			if (should_end) {
				ret = -EAGAIN;
				break;
			}
			goto search_again;
		} else {
			path->slots[0]--;
		}
	}
out:
	if (ret >= 0 && pending_del_nr) {
		int err;

		err = btrfs_del_items(trans, root, path, pending_del_slot,
				      pending_del_nr);
		if (err) {
			btrfs_abort_transaction(trans, err);
			ret = err;
		}
	}
	if (root->root_key.objectid != BTRFS_TREE_LOG_OBJECTID) {
		ASSERT(last_size >= new_size);
		if (!ret && last_size > new_size)
			last_size = new_size;
		btrfs_ordered_update_i_size(inode, last_size, NULL);
	}

	btrfs_free_path(path);

	if (be_nice && bytes_deleted > SZ_32M && (ret >= 0 || ret == -EAGAIN)) {
		unsigned long updates = trans->delayed_ref_updates;
		int err;

		if (updates) {
			trans->delayed_ref_updates = 0;
			err = btrfs_run_delayed_refs(trans, updates * 2);
			if (err)
				ret = err;
		}
	}
	return ret;
}

/*
 * btrfs_truncate_block - read, zero a chunk and write a block
 * @inode - inode that we're zeroing
 * @from - the offset to start zeroing
 * @len - the length to zero, 0 to zero the entire range respective to the
 *	offset
 * @front - zero up to the offset instead of from the offset on
 *
 * This will find the block for the "from" offset and cow the block and zero the
 * part we want to zero.  This is used with truncate and hole punching.
 */
int btrfs_truncate_block(struct inode *inode, loff_t from, loff_t len,
			int front)
{
	struct btrfs_fs_info *fs_info = btrfs_sb(inode->i_sb);
	struct address_space *mapping = inode->i_mapping;
	struct extent_io_tree *io_tree = &BTRFS_I(inode)->io_tree;
	struct btrfs_ordered_extent *ordered;
	struct extent_state *cached_state = NULL;
	struct extent_changeset *data_reserved = NULL;
	char *kaddr;
	u32 blocksize = fs_info->sectorsize;
	pgoff_t index = from >> PAGE_SHIFT;
	unsigned offset = from & (blocksize - 1);
	struct page *page;
	gfp_t mask = btrfs_alloc_write_mask(mapping);
	int ret = 0;
	u64 block_start;
	u64 block_end;

	if (IS_ALIGNED(offset, blocksize) &&
	    (!len || IS_ALIGNED(len, blocksize)))
		goto out;

	block_start = round_down(from, blocksize);
	block_end = block_start + blocksize - 1;

	ret = btrfs_delalloc_reserve_space(inode, &data_reserved,
					   block_start, blocksize);
	if (ret)
		goto out;

again:
	page = find_or_create_page(mapping, index, mask);
	if (!page) {
		btrfs_delalloc_release_space(inode, data_reserved,
					     block_start, blocksize, true);
		btrfs_delalloc_release_extents(BTRFS_I(inode), blocksize, true);
		ret = -ENOMEM;
		goto out;
	}

	if (!PageUptodate(page)) {
		ret = btrfs_readpage(NULL, page);
		lock_page(page);
		if (page->mapping != mapping) {
			unlock_page(page);
			put_page(page);
			goto again;
		}
		if (!PageUptodate(page)) {
			ret = -EIO;
			goto out_unlock;
		}
	}
	wait_on_page_writeback(page);

	lock_extent_bits(io_tree, block_start, block_end, &cached_state);
	set_page_extent_mapped(page);

	ordered = btrfs_lookup_ordered_extent(inode, block_start);
	if (ordered) {
		unlock_extent_cached(io_tree, block_start, block_end,
				     &cached_state);
		unlock_page(page);
		put_page(page);
		btrfs_start_ordered_extent(inode, ordered, 1);
		btrfs_put_ordered_extent(ordered);
		goto again;
	}

	clear_extent_bit(&BTRFS_I(inode)->io_tree, block_start, block_end,
			  EXTENT_DIRTY | EXTENT_DELALLOC |
			  EXTENT_DO_ACCOUNTING | EXTENT_DEFRAG,
			  0, 0, &cached_state);

	ret = btrfs_set_extent_delalloc(inode, block_start, block_end, 0,
					&cached_state, 0);
	if (ret) {
		unlock_extent_cached(io_tree, block_start, block_end,
				     &cached_state);
		goto out_unlock;
	}

	if (offset != blocksize) {
		if (!len)
			len = blocksize - offset;
		kaddr = kmap(page);
		if (front)
			memset(kaddr + (block_start - page_offset(page)),
				0, offset);
		else
			memset(kaddr + (block_start - page_offset(page)) +  offset,
				0, len);
		flush_dcache_page(page);
		kunmap(page);
	}
	ClearPageChecked(page);
	set_page_dirty(page);
	unlock_extent_cached(io_tree, block_start, block_end, &cached_state);

out_unlock:
	if (ret)
		btrfs_delalloc_release_space(inode, data_reserved, block_start,
					     blocksize, true);
	btrfs_delalloc_release_extents(BTRFS_I(inode), blocksize, (ret != 0));
	unlock_page(page);
	put_page(page);
out:
	extent_changeset_free(data_reserved);
	return ret;
}

static int maybe_insert_hole(struct btrfs_root *root, struct inode *inode,
			     u64 offset, u64 len)
{
	struct btrfs_fs_info *fs_info = btrfs_sb(inode->i_sb);
	struct btrfs_trans_handle *trans;
	int ret;

	/*
	 * Still need to make sure the inode looks like it's been updated so
	 * that any holes get logged if we fsync.
	 */
	if (btrfs_fs_incompat(fs_info, NO_HOLES)) {
		BTRFS_I(inode)->last_trans = fs_info->generation;
		BTRFS_I(inode)->last_sub_trans = root->log_transid;
		BTRFS_I(inode)->last_log_commit = root->last_log_commit;
		return 0;
	}

	/*
	 * 1 - for the one we're dropping
	 * 1 - for the one we're adding
	 * 1 - for updating the inode.
	 */
	trans = btrfs_start_transaction(root, 3);
	if (IS_ERR(trans))
		return PTR_ERR(trans);

	ret = btrfs_drop_extents(trans, root, inode, offset, offset + len, 1);
	if (ret) {
		btrfs_abort_transaction(trans, ret);
		btrfs_end_transaction(trans);
		return ret;
	}

	ret = btrfs_insert_file_extent(trans, root, btrfs_ino(BTRFS_I(inode)),
			offset, 0, 0, len, 0, len, 0, 0, 0);
	if (ret)
		btrfs_abort_transaction(trans, ret);
	else
		btrfs_update_inode(trans, root, inode);
	btrfs_end_transaction(trans);
	return ret;
}

/*
 * This function puts in dummy file extents for the area we're creating a hole
 * for.  So if we are truncating this file to a larger size we need to insert
 * these file extents so that btrfs_get_extent will return a EXTENT_MAP_HOLE for
 * the range between oldsize and size
 */
int btrfs_cont_expand(struct inode *inode, loff_t oldsize, loff_t size)
{
	struct btrfs_fs_info *fs_info = btrfs_sb(inode->i_sb);
	struct btrfs_root *root = BTRFS_I(inode)->root;
	struct extent_io_tree *io_tree = &BTRFS_I(inode)->io_tree;
	struct extent_map *em = NULL;
	struct extent_state *cached_state = NULL;
	struct extent_map_tree *em_tree = &BTRFS_I(inode)->extent_tree;
	u64 hole_start = ALIGN(oldsize, fs_info->sectorsize);
	u64 block_end = ALIGN(size, fs_info->sectorsize);
	u64 last_byte;
	u64 cur_offset;
	u64 hole_size;
	int err = 0;

	/*
	 * If our size started in the middle of a block we need to zero out the
	 * rest of the block before we expand the i_size, otherwise we could
	 * expose stale data.
	 */
	err = btrfs_truncate_block(inode, oldsize, 0, 0);
	if (err)
		return err;

	if (size <= hole_start)
		return 0;

	while (1) {
		struct btrfs_ordered_extent *ordered;

		lock_extent_bits(io_tree, hole_start, block_end - 1,
				 &cached_state);
		ordered = btrfs_lookup_ordered_range(BTRFS_I(inode), hole_start,
						     block_end - hole_start);
		if (!ordered)
			break;
		unlock_extent_cached(io_tree, hole_start, block_end - 1,
				     &cached_state);
		btrfs_start_ordered_extent(inode, ordered, 1);
		btrfs_put_ordered_extent(ordered);
	}

	cur_offset = hole_start;
	while (1) {
		em = btrfs_get_extent(BTRFS_I(inode), NULL, 0, cur_offset,
				block_end - cur_offset, 0);
		if (IS_ERR(em)) {
			err = PTR_ERR(em);
			em = NULL;
			break;
		}
		last_byte = min(extent_map_end(em), block_end);
		last_byte = ALIGN(last_byte, fs_info->sectorsize);
		if (!test_bit(EXTENT_FLAG_PREALLOC, &em->flags)) {
			struct extent_map *hole_em;
			hole_size = last_byte - cur_offset;

			err = maybe_insert_hole(root, inode, cur_offset,
						hole_size);
			if (err)
				break;
			btrfs_drop_extent_cache(BTRFS_I(inode), cur_offset,
						cur_offset + hole_size - 1, 0);
			hole_em = alloc_extent_map();
			if (!hole_em) {
				set_bit(BTRFS_INODE_NEEDS_FULL_SYNC,
					&BTRFS_I(inode)->runtime_flags);
				goto next;
			}
			hole_em->start = cur_offset;
			hole_em->len = hole_size;
			hole_em->orig_start = cur_offset;

			hole_em->block_start = EXTENT_MAP_HOLE;
			hole_em->block_len = 0;
			hole_em->orig_block_len = 0;
			hole_em->ram_bytes = hole_size;
			hole_em->bdev = fs_info->fs_devices->latest_bdev;
			hole_em->compress_type = BTRFS_COMPRESS_NONE;
			hole_em->generation = fs_info->generation;

			while (1) {
				write_lock(&em_tree->lock);
				err = add_extent_mapping(em_tree, hole_em, 1);
				write_unlock(&em_tree->lock);
				if (err != -EEXIST)
					break;
				btrfs_drop_extent_cache(BTRFS_I(inode),
							cur_offset,
							cur_offset +
							hole_size - 1, 0);
			}
			free_extent_map(hole_em);
		}
next:
		free_extent_map(em);
		em = NULL;
		cur_offset = last_byte;
		if (cur_offset >= block_end)
			break;
	}
	free_extent_map(em);
	unlock_extent_cached(io_tree, hole_start, block_end - 1, &cached_state);
	return err;
}

static int btrfs_setsize(struct inode *inode, struct iattr *attr)
{
	struct btrfs_root *root = BTRFS_I(inode)->root;
	struct btrfs_trans_handle *trans;
	loff_t oldsize = i_size_read(inode);
	loff_t newsize = attr->ia_size;
	int mask = attr->ia_valid;
	int ret;

	/*
	 * The regular truncate() case without ATTR_CTIME and ATTR_MTIME is a
	 * special case where we need to update the times despite not having
	 * these flags set.  For all other operations the VFS set these flags
	 * explicitly if it wants a timestamp update.
	 */
	if (newsize != oldsize) {
		inode_inc_iversion(inode);
		if (!(mask & (ATTR_CTIME | ATTR_MTIME)))
			inode->i_ctime = inode->i_mtime =
				current_time(inode);
	}

	if (newsize > oldsize) {
		/*
		 * Don't do an expanding truncate while snapshotting is ongoing.
		 * This is to ensure the snapshot captures a fully consistent
		 * state of this file - if the snapshot captures this expanding
		 * truncation, it must capture all writes that happened before
		 * this truncation.
		 */
		btrfs_wait_for_snapshot_creation(root);
		ret = btrfs_cont_expand(inode, oldsize, newsize);
		if (ret) {
			btrfs_end_write_no_snapshotting(root);
			return ret;
		}

		trans = btrfs_start_transaction(root, 1);
		if (IS_ERR(trans)) {
			btrfs_end_write_no_snapshotting(root);
			return PTR_ERR(trans);
		}

		i_size_write(inode, newsize);
		btrfs_ordered_update_i_size(inode, i_size_read(inode), NULL);
		pagecache_isize_extended(inode, oldsize, newsize);
		ret = btrfs_update_inode(trans, root, inode);
		btrfs_end_write_no_snapshotting(root);
		btrfs_end_transaction(trans);
	} else {

		/*
		 * We're truncating a file that used to have good data down to
		 * zero. Make sure it gets into the ordered flush list so that
		 * any new writes get down to disk quickly.
		 */
		if (newsize == 0)
			set_bit(BTRFS_INODE_ORDERED_DATA_CLOSE,
				&BTRFS_I(inode)->runtime_flags);

		truncate_setsize(inode, newsize);

		/* Disable nonlocked read DIO to avoid the end less truncate */
		btrfs_inode_block_unlocked_dio(BTRFS_I(inode));
		inode_dio_wait(inode);
		btrfs_inode_resume_unlocked_dio(BTRFS_I(inode));

		ret = btrfs_truncate(inode, newsize == oldsize);
		if (ret && inode->i_nlink) {
			int err;

			/*
			 * Truncate failed, so fix up the in-memory size. We
			 * adjusted disk_i_size down as we removed extents, so
			 * wait for disk_i_size to be stable and then update the
			 * in-memory size to match.
			 */
			err = btrfs_wait_ordered_range(inode, 0, (u64)-1);
			if (err)
				return err;
			i_size_write(inode, BTRFS_I(inode)->disk_i_size);
		}
	}

	return ret;
}

static int btrfs_setattr(struct dentry *dentry, struct iattr *attr)
{
	struct inode *inode = d_inode(dentry);
	struct btrfs_root *root = BTRFS_I(inode)->root;
	int err;

	if (btrfs_root_readonly(root))
		return -EROFS;

	err = setattr_prepare(dentry, attr);
	if (err)
		return err;

	if (S_ISREG(inode->i_mode) && (attr->ia_valid & ATTR_SIZE)) {
		err = btrfs_setsize(inode, attr);
		if (err)
			return err;
	}

	if (attr->ia_valid) {
		setattr_copy(inode, attr);
		inode_inc_iversion(inode);
		err = btrfs_dirty_inode(inode);

		if (!err && attr->ia_valid & ATTR_MODE)
			err = posix_acl_chmod(inode, inode->i_mode);
	}

	return err;
}

/*
 * While truncating the inode pages during eviction, we get the VFS calling
 * btrfs_invalidatepage() against each page of the inode. This is slow because
 * the calls to btrfs_invalidatepage() result in a huge amount of calls to
 * lock_extent_bits() and clear_extent_bit(), which keep merging and splitting
 * extent_state structures over and over, wasting lots of time.
 *
 * Therefore if the inode is being evicted, let btrfs_invalidatepage() skip all
 * those expensive operations on a per page basis and do only the ordered io
 * finishing, while we release here the extent_map and extent_state structures,
 * without the excessive merging and splitting.
 */
static void evict_inode_truncate_pages(struct inode *inode)
{
	struct extent_io_tree *io_tree = &BTRFS_I(inode)->io_tree;
	struct extent_map_tree *map_tree = &BTRFS_I(inode)->extent_tree;
	struct rb_node *node;

	ASSERT(inode->i_state & I_FREEING);
	truncate_inode_pages_final(&inode->i_data);

	write_lock(&map_tree->lock);
	while (!RB_EMPTY_ROOT(&map_tree->map)) {
		struct extent_map *em;

		node = rb_first(&map_tree->map);
		em = rb_entry(node, struct extent_map, rb_node);
		clear_bit(EXTENT_FLAG_PINNED, &em->flags);
		clear_bit(EXTENT_FLAG_LOGGING, &em->flags);
		remove_extent_mapping(map_tree, em);
		free_extent_map(em);
		if (need_resched()) {
			write_unlock(&map_tree->lock);
			cond_resched();
			write_lock(&map_tree->lock);
		}
	}
	write_unlock(&map_tree->lock);

	/*
	 * Keep looping until we have no more ranges in the io tree.
	 * We can have ongoing bios started by readpages (called from readahead)
	 * that have their endio callback (extent_io.c:end_bio_extent_readpage)
	 * still in progress (unlocked the pages in the bio but did not yet
	 * unlocked the ranges in the io tree). Therefore this means some
	 * ranges can still be locked and eviction started because before
	 * submitting those bios, which are executed by a separate task (work
	 * queue kthread), inode references (inode->i_count) were not taken
	 * (which would be dropped in the end io callback of each bio).
	 * Therefore here we effectively end up waiting for those bios and
	 * anyone else holding locked ranges without having bumped the inode's
	 * reference count - if we don't do it, when they access the inode's
	 * io_tree to unlock a range it may be too late, leading to an
	 * use-after-free issue.
	 */
	spin_lock(&io_tree->lock);
	while (!RB_EMPTY_ROOT(&io_tree->state)) {
		struct extent_state *state;
		struct extent_state *cached_state = NULL;
		u64 start;
		u64 end;

		node = rb_first(&io_tree->state);
		state = rb_entry(node, struct extent_state, rb_node);
		start = state->start;
		end = state->end;
		spin_unlock(&io_tree->lock);

		lock_extent_bits(io_tree, start, end, &cached_state);

		/*
		 * If still has DELALLOC flag, the extent didn't reach disk,
		 * and its reserved space won't be freed by delayed_ref.
		 * So we need to free its reserved space here.
		 * (Refer to comment in btrfs_invalidatepage, case 2)
		 *
		 * Note, end is the bytenr of last byte, so we need + 1 here.
		 */
		if (state->state & EXTENT_DELALLOC)
			btrfs_qgroup_free_data(inode, NULL, start, end - start + 1);

		clear_extent_bit(io_tree, start, end,
				 EXTENT_LOCKED | EXTENT_DIRTY |
				 EXTENT_DELALLOC | EXTENT_DO_ACCOUNTING |
				 EXTENT_DEFRAG, 1, 1, &cached_state);

		cond_resched();
		spin_lock(&io_tree->lock);
	}
	spin_unlock(&io_tree->lock);
}

static struct btrfs_trans_handle *evict_refill_and_join(struct btrfs_root *root,
							struct btrfs_block_rsv *rsv,
							u64 min_size)
{
	struct btrfs_fs_info *fs_info = root->fs_info;
	struct btrfs_block_rsv *global_rsv = &fs_info->global_block_rsv;
	int failures = 0;

	for (;;) {
		struct btrfs_trans_handle *trans;
		int ret;

		ret = btrfs_block_rsv_refill(root, rsv, min_size,
					     BTRFS_RESERVE_FLUSH_LIMIT);

		if (ret && ++failures > 2) {
			btrfs_warn(fs_info,
				   "could not allocate space for a delete; will truncate on mount");
			return ERR_PTR(-ENOSPC);
		}

		trans = btrfs_join_transaction(root);
		if (IS_ERR(trans) || !ret)
			return trans;

		/*
		 * Try to steal from the global reserve if there is space for
		 * it.
		 */
		if (!btrfs_check_space_for_delayed_refs(trans, fs_info) &&
		    !btrfs_block_rsv_migrate(global_rsv, rsv, min_size, 0))
			return trans;

		/* If not, commit and try again. */
		ret = btrfs_commit_transaction(trans);
		if (ret)
			return ERR_PTR(ret);
	}
}

void btrfs_evict_inode(struct inode *inode)
{
	struct btrfs_fs_info *fs_info = btrfs_sb(inode->i_sb);
	struct btrfs_trans_handle *trans;
	struct btrfs_root *root = BTRFS_I(inode)->root;
	struct btrfs_block_rsv *rsv;
	u64 min_size;
	int ret;

	trace_btrfs_inode_evict(inode);

	if (!root) {
		clear_inode(inode);
		return;
	}

	min_size = btrfs_calc_trunc_metadata_size(fs_info, 1);

	evict_inode_truncate_pages(inode);

	if (inode->i_nlink &&
	    ((btrfs_root_refs(&root->root_item) != 0 &&
	      root->root_key.objectid != BTRFS_ROOT_TREE_OBJECTID) ||
	     btrfs_is_free_space_inode(BTRFS_I(inode))))
		goto no_delete;

	if (is_bad_inode(inode))
		goto no_delete;
	/* do we really want it for ->i_nlink > 0 and zero btrfs_root_refs? */
	if (!special_file(inode->i_mode))
		btrfs_wait_ordered_range(inode, 0, (u64)-1);

	btrfs_free_io_failure_record(BTRFS_I(inode), 0, (u64)-1);

	if (test_bit(BTRFS_FS_LOG_RECOVERING, &fs_info->flags))
		goto no_delete;

	if (inode->i_nlink > 0) {
		BUG_ON(btrfs_root_refs(&root->root_item) != 0 &&
		       root->root_key.objectid != BTRFS_ROOT_TREE_OBJECTID);
		goto no_delete;
	}

	ret = btrfs_commit_inode_delayed_inode(BTRFS_I(inode));
	if (ret)
		goto no_delete;

	rsv = btrfs_alloc_block_rsv(fs_info, BTRFS_BLOCK_RSV_TEMP);
	if (!rsv)
		goto no_delete;
	rsv->size = min_size;
	rsv->failfast = 1;

	btrfs_i_size_write(BTRFS_I(inode), 0);

	while (1) {
		trans = evict_refill_and_join(root, rsv, min_size);
		if (IS_ERR(trans))
			goto free_rsv;

		trans->block_rsv = rsv;

		ret = btrfs_truncate_inode_items(trans, root, inode, 0, 0);
<<<<<<< HEAD
		if (ret) {
			trans->block_rsv = &fs_info->trans_block_rsv;
			btrfs_end_transaction(trans);
			btrfs_btree_balance_dirty(fs_info);
			if (ret != -ENOSPC && ret != -EAGAIN) {
				btrfs_orphan_del(NULL, BTRFS_I(inode));
				btrfs_free_block_rsv(fs_info, rsv);
				goto no_delete;
			}
		} else {
			break;
		}
=======
		trans->block_rsv = &fs_info->trans_block_rsv;
		btrfs_end_transaction(trans);
		btrfs_btree_balance_dirty(fs_info);
		if (ret && ret != -ENOSPC && ret != -EAGAIN)
			goto free_rsv;
		else if (!ret)
			break;
>>>>>>> 22cb595e
	}

	/*
	 * Errors here aren't a big deal, it just means we leave orphan items in
	 * the tree. They will be cleaned up on the next mount. If the inode
	 * number gets reused, cleanup deletes the orphan item without doing
	 * anything, and unlink reuses the existing orphan item.
	 *
	 * If it turns out that we are dropping too many of these, we might want
	 * to add a mechanism for retrying these after a commit.
	 */
<<<<<<< HEAD
	trans->block_rsv = root->orphan_block_rsv;
	btrfs_orphan_del(trans, BTRFS_I(inode));
=======
	trans = evict_refill_and_join(root, rsv, min_size);
	if (!IS_ERR(trans)) {
		trans->block_rsv = rsv;
		btrfs_orphan_del(trans, BTRFS_I(inode));
		trans->block_rsv = &fs_info->trans_block_rsv;
		btrfs_end_transaction(trans);
	}
>>>>>>> 22cb595e

	if (!(root == fs_info->tree_root ||
	      root->root_key.objectid == BTRFS_TREE_RELOC_OBJECTID))
		btrfs_return_ino(root, btrfs_ino(BTRFS_I(inode)));

free_rsv:
	btrfs_free_block_rsv(fs_info, rsv);
no_delete:
	/*
	 * If we didn't successfully delete, the orphan item will still be in
	 * the tree and we'll retry on the next mount. Again, we might also want
	 * to retry these periodically in the future.
	 */
	btrfs_remove_delayed_node(BTRFS_I(inode));
	clear_inode(inode);
}

/*
 * this returns the key found in the dir entry in the location pointer.
 * If no dir entries were found, returns -ENOENT.
 * If found a corrupted location in dir entry, returns -EUCLEAN.
 */
static int btrfs_inode_by_name(struct inode *dir, struct dentry *dentry,
			       struct btrfs_key *location)
{
	const char *name = dentry->d_name.name;
	int namelen = dentry->d_name.len;
	struct btrfs_dir_item *di;
	struct btrfs_path *path;
	struct btrfs_root *root = BTRFS_I(dir)->root;
	int ret = 0;

	path = btrfs_alloc_path();
	if (!path)
		return -ENOMEM;

	di = btrfs_lookup_dir_item(NULL, root, path, btrfs_ino(BTRFS_I(dir)),
			name, namelen, 0);
	if (!di) {
		ret = -ENOENT;
		goto out;
	}
	if (IS_ERR(di)) {
		ret = PTR_ERR(di);
		goto out;
	}

	btrfs_dir_item_key_to_cpu(path->nodes[0], di, location);
	if (location->type != BTRFS_INODE_ITEM_KEY &&
	    location->type != BTRFS_ROOT_ITEM_KEY) {
		ret = -EUCLEAN;
		btrfs_warn(root->fs_info,
"%s gets something invalid in DIR_ITEM (name %s, directory ino %llu, location(%llu %u %llu))",
			   __func__, name, btrfs_ino(BTRFS_I(dir)),
			   location->objectid, location->type, location->offset);
	}
out:
	btrfs_free_path(path);
	return ret;
}

/*
 * when we hit a tree root in a directory, the btrfs part of the inode
 * needs to be changed to reflect the root directory of the tree root.  This
 * is kind of like crossing a mount point.
 */
static int fixup_tree_root_location(struct btrfs_fs_info *fs_info,
				    struct inode *dir,
				    struct dentry *dentry,
				    struct btrfs_key *location,
				    struct btrfs_root **sub_root)
{
	struct btrfs_path *path;
	struct btrfs_root *new_root;
	struct btrfs_root_ref *ref;
	struct extent_buffer *leaf;
	struct btrfs_key key;
	int ret;
	int err = 0;

	path = btrfs_alloc_path();
	if (!path) {
		err = -ENOMEM;
		goto out;
	}

	err = -ENOENT;
	key.objectid = BTRFS_I(dir)->root->root_key.objectid;
	key.type = BTRFS_ROOT_REF_KEY;
	key.offset = location->objectid;

	ret = btrfs_search_slot(NULL, fs_info->tree_root, &key, path, 0, 0);
	if (ret) {
		if (ret < 0)
			err = ret;
		goto out;
	}

	leaf = path->nodes[0];
	ref = btrfs_item_ptr(leaf, path->slots[0], struct btrfs_root_ref);
	if (btrfs_root_ref_dirid(leaf, ref) != btrfs_ino(BTRFS_I(dir)) ||
	    btrfs_root_ref_name_len(leaf, ref) != dentry->d_name.len)
		goto out;

	ret = memcmp_extent_buffer(leaf, dentry->d_name.name,
				   (unsigned long)(ref + 1),
				   dentry->d_name.len);
	if (ret)
		goto out;

	btrfs_release_path(path);

	new_root = btrfs_read_fs_root_no_name(fs_info, location);
	if (IS_ERR(new_root)) {
		err = PTR_ERR(new_root);
		goto out;
	}

	*sub_root = new_root;
	location->objectid = btrfs_root_dirid(&new_root->root_item);
	location->type = BTRFS_INODE_ITEM_KEY;
	location->offset = 0;
	err = 0;
out:
	btrfs_free_path(path);
	return err;
}

static void inode_tree_add(struct inode *inode)
{
	struct btrfs_root *root = BTRFS_I(inode)->root;
	struct btrfs_inode *entry;
	struct rb_node **p;
	struct rb_node *parent;
	struct rb_node *new = &BTRFS_I(inode)->rb_node;
	u64 ino = btrfs_ino(BTRFS_I(inode));

	if (inode_unhashed(inode))
		return;
	parent = NULL;
	spin_lock(&root->inode_lock);
	p = &root->inode_tree.rb_node;
	while (*p) {
		parent = *p;
		entry = rb_entry(parent, struct btrfs_inode, rb_node);

		if (ino < btrfs_ino(BTRFS_I(&entry->vfs_inode)))
			p = &parent->rb_left;
		else if (ino > btrfs_ino(BTRFS_I(&entry->vfs_inode)))
			p = &parent->rb_right;
		else {
			WARN_ON(!(entry->vfs_inode.i_state &
				  (I_WILL_FREE | I_FREEING)));
			rb_replace_node(parent, new, &root->inode_tree);
			RB_CLEAR_NODE(parent);
			spin_unlock(&root->inode_lock);
			return;
		}
	}
	rb_link_node(new, parent, p);
	rb_insert_color(new, &root->inode_tree);
	spin_unlock(&root->inode_lock);
}

static void inode_tree_del(struct inode *inode)
{
	struct btrfs_fs_info *fs_info = btrfs_sb(inode->i_sb);
	struct btrfs_root *root = BTRFS_I(inode)->root;
	int empty = 0;

	spin_lock(&root->inode_lock);
	if (!RB_EMPTY_NODE(&BTRFS_I(inode)->rb_node)) {
		rb_erase(&BTRFS_I(inode)->rb_node, &root->inode_tree);
		RB_CLEAR_NODE(&BTRFS_I(inode)->rb_node);
		empty = RB_EMPTY_ROOT(&root->inode_tree);
	}
	spin_unlock(&root->inode_lock);

	if (empty && btrfs_root_refs(&root->root_item) == 0) {
		synchronize_srcu(&fs_info->subvol_srcu);
		spin_lock(&root->inode_lock);
		empty = RB_EMPTY_ROOT(&root->inode_tree);
		spin_unlock(&root->inode_lock);
		if (empty)
			btrfs_add_dead_root(root);
	}
}


static int btrfs_init_locked_inode(struct inode *inode, void *p)
{
	struct btrfs_iget_args *args = p;
	inode->i_ino = args->location->objectid;
	memcpy(&BTRFS_I(inode)->location, args->location,
	       sizeof(*args->location));
	BTRFS_I(inode)->root = args->root;
	return 0;
}

static int btrfs_find_actor(struct inode *inode, void *opaque)
{
	struct btrfs_iget_args *args = opaque;
	return args->location->objectid == BTRFS_I(inode)->location.objectid &&
		args->root == BTRFS_I(inode)->root;
}

static struct inode *btrfs_iget_locked(struct super_block *s,
				       struct btrfs_key *location,
				       struct btrfs_root *root)
{
	struct inode *inode;
	struct btrfs_iget_args args;
	unsigned long hashval = btrfs_inode_hash(location->objectid, root);

	args.location = location;
	args.root = root;

	inode = iget5_locked(s, hashval, btrfs_find_actor,
			     btrfs_init_locked_inode,
			     (void *)&args);
	return inode;
}

/* Get an inode object given its location and corresponding root.
 * Returns in *is_new if the inode was read from disk
 */
struct inode *btrfs_iget(struct super_block *s, struct btrfs_key *location,
			 struct btrfs_root *root, int *new)
{
	struct inode *inode;

	inode = btrfs_iget_locked(s, location, root);
	if (!inode)
		return ERR_PTR(-ENOMEM);

	if (inode->i_state & I_NEW) {
		int ret;

		ret = btrfs_read_locked_inode(inode);
		if (!is_bad_inode(inode)) {
			inode_tree_add(inode);
			unlock_new_inode(inode);
			if (new)
				*new = 1;
		} else {
			unlock_new_inode(inode);
			iput(inode);
			ASSERT(ret < 0);
			inode = ERR_PTR(ret < 0 ? ret : -ESTALE);
		}
	}

	return inode;
}

static struct inode *new_simple_dir(struct super_block *s,
				    struct btrfs_key *key,
				    struct btrfs_root *root)
{
	struct inode *inode = new_inode(s);

	if (!inode)
		return ERR_PTR(-ENOMEM);

	BTRFS_I(inode)->root = root;
	memcpy(&BTRFS_I(inode)->location, key, sizeof(*key));
	set_bit(BTRFS_INODE_DUMMY, &BTRFS_I(inode)->runtime_flags);

	inode->i_ino = BTRFS_EMPTY_SUBVOL_DIR_OBJECTID;
	inode->i_op = &btrfs_dir_ro_inode_operations;
	inode->i_opflags &= ~IOP_XATTR;
	inode->i_fop = &simple_dir_operations;
	inode->i_mode = S_IFDIR | S_IRUGO | S_IWUSR | S_IXUGO;
	inode->i_mtime = current_time(inode);
	inode->i_atime = inode->i_mtime;
	inode->i_ctime = inode->i_mtime;
	BTRFS_I(inode)->i_otime = timespec64_to_timespec(inode->i_mtime);

	return inode;
}

struct inode *btrfs_lookup_dentry(struct inode *dir, struct dentry *dentry)
{
	struct btrfs_fs_info *fs_info = btrfs_sb(dir->i_sb);
	struct inode *inode;
	struct btrfs_root *root = BTRFS_I(dir)->root;
	struct btrfs_root *sub_root = root;
	struct btrfs_key location;
	int index;
	int ret = 0;

	if (dentry->d_name.len > BTRFS_NAME_LEN)
		return ERR_PTR(-ENAMETOOLONG);

	ret = btrfs_inode_by_name(dir, dentry, &location);
	if (ret < 0)
		return ERR_PTR(ret);

	if (location.type == BTRFS_INODE_ITEM_KEY) {
		inode = btrfs_iget(dir->i_sb, &location, root, NULL);
		return inode;
	}

	index = srcu_read_lock(&fs_info->subvol_srcu);
	ret = fixup_tree_root_location(fs_info, dir, dentry,
				       &location, &sub_root);
	if (ret < 0) {
		if (ret != -ENOENT)
			inode = ERR_PTR(ret);
		else
			inode = new_simple_dir(dir->i_sb, &location, sub_root);
	} else {
		inode = btrfs_iget(dir->i_sb, &location, sub_root, NULL);
	}
	srcu_read_unlock(&fs_info->subvol_srcu, index);

	if (!IS_ERR(inode) && root != sub_root) {
		down_read(&fs_info->cleanup_work_sem);
		if (!sb_rdonly(inode->i_sb))
			ret = btrfs_orphan_cleanup(sub_root);
		up_read(&fs_info->cleanup_work_sem);
		if (ret) {
			iput(inode);
			inode = ERR_PTR(ret);
		}
	}

	return inode;
}

static int btrfs_dentry_delete(const struct dentry *dentry)
{
	struct btrfs_root *root;
	struct inode *inode = d_inode(dentry);

	if (!inode && !IS_ROOT(dentry))
		inode = d_inode(dentry->d_parent);

	if (inode) {
		root = BTRFS_I(inode)->root;
		if (btrfs_root_refs(&root->root_item) == 0)
			return 1;

		if (btrfs_ino(BTRFS_I(inode)) == BTRFS_EMPTY_SUBVOL_DIR_OBJECTID)
			return 1;
	}
	return 0;
}

static struct dentry *btrfs_lookup(struct inode *dir, struct dentry *dentry,
				   unsigned int flags)
{
	struct inode *inode;

	inode = btrfs_lookup_dentry(dir, dentry);
	if (IS_ERR(inode)) {
		if (PTR_ERR(inode) == -ENOENT)
			inode = NULL;
		else
			return ERR_CAST(inode);
	}

	return d_splice_alias(inode, dentry);
}

unsigned char btrfs_filetype_table[] = {
	DT_UNKNOWN, DT_REG, DT_DIR, DT_CHR, DT_BLK, DT_FIFO, DT_SOCK, DT_LNK
};

/*
 * All this infrastructure exists because dir_emit can fault, and we are holding
 * the tree lock when doing readdir.  For now just allocate a buffer and copy
 * our information into that, and then dir_emit from the buffer.  This is
 * similar to what NFS does, only we don't keep the buffer around in pagecache
 * because I'm afraid I'll mess that up.  Long term we need to make filldir do
 * copy_to_user_inatomic so we don't have to worry about page faulting under the
 * tree lock.
 */
static int btrfs_opendir(struct inode *inode, struct file *file)
{
	struct btrfs_file_private *private;

	private = kzalloc(sizeof(struct btrfs_file_private), GFP_KERNEL);
	if (!private)
		return -ENOMEM;
	private->filldir_buf = kzalloc(PAGE_SIZE, GFP_KERNEL);
	if (!private->filldir_buf) {
		kfree(private);
		return -ENOMEM;
	}
	file->private_data = private;
	return 0;
}

struct dir_entry {
	u64 ino;
	u64 offset;
	unsigned type;
	int name_len;
};

static int btrfs_filldir(void *addr, int entries, struct dir_context *ctx)
{
	while (entries--) {
		struct dir_entry *entry = addr;
		char *name = (char *)(entry + 1);

		ctx->pos = get_unaligned(&entry->offset);
		if (!dir_emit(ctx, name, get_unaligned(&entry->name_len),
					 get_unaligned(&entry->ino),
					 get_unaligned(&entry->type)))
			return 1;
		addr += sizeof(struct dir_entry) +
			get_unaligned(&entry->name_len);
		ctx->pos++;
	}
	return 0;
}

static int btrfs_real_readdir(struct file *file, struct dir_context *ctx)
{
	struct inode *inode = file_inode(file);
	struct btrfs_root *root = BTRFS_I(inode)->root;
	struct btrfs_file_private *private = file->private_data;
	struct btrfs_dir_item *di;
	struct btrfs_key key;
	struct btrfs_key found_key;
	struct btrfs_path *path;
	void *addr;
	struct list_head ins_list;
	struct list_head del_list;
	int ret;
	struct extent_buffer *leaf;
	int slot;
	char *name_ptr;
	int name_len;
	int entries = 0;
	int total_len = 0;
	bool put = false;
	struct btrfs_key location;

	if (!dir_emit_dots(file, ctx))
		return 0;

	path = btrfs_alloc_path();
	if (!path)
		return -ENOMEM;

	addr = private->filldir_buf;
	path->reada = READA_FORWARD;

	INIT_LIST_HEAD(&ins_list);
	INIT_LIST_HEAD(&del_list);
	put = btrfs_readdir_get_delayed_items(inode, &ins_list, &del_list);

again:
	key.type = BTRFS_DIR_INDEX_KEY;
	key.offset = ctx->pos;
	key.objectid = btrfs_ino(BTRFS_I(inode));

	ret = btrfs_search_slot(NULL, root, &key, path, 0, 0);
	if (ret < 0)
		goto err;

	while (1) {
		struct dir_entry *entry;

		leaf = path->nodes[0];
		slot = path->slots[0];
		if (slot >= btrfs_header_nritems(leaf)) {
			ret = btrfs_next_leaf(root, path);
			if (ret < 0)
				goto err;
			else if (ret > 0)
				break;
			continue;
		}

		btrfs_item_key_to_cpu(leaf, &found_key, slot);

		if (found_key.objectid != key.objectid)
			break;
		if (found_key.type != BTRFS_DIR_INDEX_KEY)
			break;
		if (found_key.offset < ctx->pos)
			goto next;
		if (btrfs_should_delete_dir_index(&del_list, found_key.offset))
			goto next;
		di = btrfs_item_ptr(leaf, slot, struct btrfs_dir_item);
		name_len = btrfs_dir_name_len(leaf, di);
		if ((total_len + sizeof(struct dir_entry) + name_len) >=
		    PAGE_SIZE) {
			btrfs_release_path(path);
			ret = btrfs_filldir(private->filldir_buf, entries, ctx);
			if (ret)
				goto nopos;
			addr = private->filldir_buf;
			entries = 0;
			total_len = 0;
			goto again;
		}

		entry = addr;
		put_unaligned(name_len, &entry->name_len);
		name_ptr = (char *)(entry + 1);
		read_extent_buffer(leaf, name_ptr, (unsigned long)(di + 1),
				   name_len);
		put_unaligned(btrfs_filetype_table[btrfs_dir_type(leaf, di)],
				&entry->type);
		btrfs_dir_item_key_to_cpu(leaf, di, &location);
		put_unaligned(location.objectid, &entry->ino);
		put_unaligned(found_key.offset, &entry->offset);
		entries++;
		addr += sizeof(struct dir_entry) + name_len;
		total_len += sizeof(struct dir_entry) + name_len;
next:
		path->slots[0]++;
	}
	btrfs_release_path(path);

	ret = btrfs_filldir(private->filldir_buf, entries, ctx);
	if (ret)
		goto nopos;

	ret = btrfs_readdir_delayed_dir_index(ctx, &ins_list);
	if (ret)
		goto nopos;

	/*
	 * Stop new entries from being returned after we return the last
	 * entry.
	 *
	 * New directory entries are assigned a strictly increasing
	 * offset.  This means that new entries created during readdir
	 * are *guaranteed* to be seen in the future by that readdir.
	 * This has broken buggy programs which operate on names as
	 * they're returned by readdir.  Until we re-use freed offsets
	 * we have this hack to stop new entries from being returned
	 * under the assumption that they'll never reach this huge
	 * offset.
	 *
	 * This is being careful not to overflow 32bit loff_t unless the
	 * last entry requires it because doing so has broken 32bit apps
	 * in the past.
	 */
	if (ctx->pos >= INT_MAX)
		ctx->pos = LLONG_MAX;
	else
		ctx->pos = INT_MAX;
nopos:
	ret = 0;
err:
	if (put)
		btrfs_readdir_put_delayed_items(inode, &ins_list, &del_list);
	btrfs_free_path(path);
	return ret;
}

int btrfs_write_inode(struct inode *inode, struct writeback_control *wbc)
{
	struct btrfs_root *root = BTRFS_I(inode)->root;
	struct btrfs_trans_handle *trans;
	int ret = 0;
	bool nolock = false;

	if (test_bit(BTRFS_INODE_DUMMY, &BTRFS_I(inode)->runtime_flags))
		return 0;

	if (btrfs_fs_closing(root->fs_info) &&
			btrfs_is_free_space_inode(BTRFS_I(inode)))
		nolock = true;

	if (wbc->sync_mode == WB_SYNC_ALL) {
		if (nolock)
			trans = btrfs_join_transaction_nolock(root);
		else
			trans = btrfs_join_transaction(root);
		if (IS_ERR(trans))
			return PTR_ERR(trans);
		ret = btrfs_commit_transaction(trans);
	}
	return ret;
}

/*
 * This is somewhat expensive, updating the tree every time the
 * inode changes.  But, it is most likely to find the inode in cache.
 * FIXME, needs more benchmarking...there are no reasons other than performance
 * to keep or drop this code.
 */
static int btrfs_dirty_inode(struct inode *inode)
{
	struct btrfs_fs_info *fs_info = btrfs_sb(inode->i_sb);
	struct btrfs_root *root = BTRFS_I(inode)->root;
	struct btrfs_trans_handle *trans;
	int ret;

	if (test_bit(BTRFS_INODE_DUMMY, &BTRFS_I(inode)->runtime_flags))
		return 0;

	trans = btrfs_join_transaction(root);
	if (IS_ERR(trans))
		return PTR_ERR(trans);

	ret = btrfs_update_inode(trans, root, inode);
	if (ret && ret == -ENOSPC) {
		/* whoops, lets try again with the full transaction */
		btrfs_end_transaction(trans);
		trans = btrfs_start_transaction(root, 1);
		if (IS_ERR(trans))
			return PTR_ERR(trans);

		ret = btrfs_update_inode(trans, root, inode);
	}
	btrfs_end_transaction(trans);
	if (BTRFS_I(inode)->delayed_node)
		btrfs_balance_delayed_items(fs_info);

	return ret;
}

/*
 * This is a copy of file_update_time.  We need this so we can return error on
 * ENOSPC for updating the inode in the case of file write and mmap writes.
 */
static int btrfs_update_time(struct inode *inode, struct timespec64 *now,
			     int flags)
{
	struct btrfs_root *root = BTRFS_I(inode)->root;
	bool dirty = flags & ~S_VERSION;

	if (btrfs_root_readonly(root))
		return -EROFS;

	if (flags & S_VERSION)
		dirty |= inode_maybe_inc_iversion(inode, dirty);
	if (flags & S_CTIME)
		inode->i_ctime = *now;
	if (flags & S_MTIME)
		inode->i_mtime = *now;
	if (flags & S_ATIME)
		inode->i_atime = *now;
	return dirty ? btrfs_dirty_inode(inode) : 0;
}

/*
 * find the highest existing sequence number in a directory
 * and then set the in-memory index_cnt variable to reflect
 * free sequence numbers
 */
static int btrfs_set_inode_index_count(struct btrfs_inode *inode)
{
	struct btrfs_root *root = inode->root;
	struct btrfs_key key, found_key;
	struct btrfs_path *path;
	struct extent_buffer *leaf;
	int ret;

	key.objectid = btrfs_ino(inode);
	key.type = BTRFS_DIR_INDEX_KEY;
	key.offset = (u64)-1;

	path = btrfs_alloc_path();
	if (!path)
		return -ENOMEM;

	ret = btrfs_search_slot(NULL, root, &key, path, 0, 0);
	if (ret < 0)
		goto out;
	/* FIXME: we should be able to handle this */
	if (ret == 0)
		goto out;
	ret = 0;

	/*
	 * MAGIC NUMBER EXPLANATION:
	 * since we search a directory based on f_pos we have to start at 2
	 * since '.' and '..' have f_pos of 0 and 1 respectively, so everybody
	 * else has to start at 2
	 */
	if (path->slots[0] == 0) {
		inode->index_cnt = 2;
		goto out;
	}

	path->slots[0]--;

	leaf = path->nodes[0];
	btrfs_item_key_to_cpu(leaf, &found_key, path->slots[0]);

	if (found_key.objectid != btrfs_ino(inode) ||
	    found_key.type != BTRFS_DIR_INDEX_KEY) {
		inode->index_cnt = 2;
		goto out;
	}

	inode->index_cnt = found_key.offset + 1;
out:
	btrfs_free_path(path);
	return ret;
}

/*
 * helper to find a free sequence number in a given directory.  This current
 * code is very simple, later versions will do smarter things in the btree
 */
int btrfs_set_inode_index(struct btrfs_inode *dir, u64 *index)
{
	int ret = 0;

	if (dir->index_cnt == (u64)-1) {
		ret = btrfs_inode_delayed_dir_index_count(dir);
		if (ret) {
			ret = btrfs_set_inode_index_count(dir);
			if (ret)
				return ret;
		}
	}

	*index = dir->index_cnt;
	dir->index_cnt++;

	return ret;
}

static int btrfs_insert_inode_locked(struct inode *inode)
{
	struct btrfs_iget_args args;
	args.location = &BTRFS_I(inode)->location;
	args.root = BTRFS_I(inode)->root;

	return insert_inode_locked4(inode,
		   btrfs_inode_hash(inode->i_ino, BTRFS_I(inode)->root),
		   btrfs_find_actor, &args);
}

/*
 * Inherit flags from the parent inode.
 *
 * Currently only the compression flags and the cow flags are inherited.
 */
static void btrfs_inherit_iflags(struct inode *inode, struct inode *dir)
{
	unsigned int flags;

	if (!dir)
		return;

	flags = BTRFS_I(dir)->flags;

	if (flags & BTRFS_INODE_NOCOMPRESS) {
		BTRFS_I(inode)->flags &= ~BTRFS_INODE_COMPRESS;
		BTRFS_I(inode)->flags |= BTRFS_INODE_NOCOMPRESS;
	} else if (flags & BTRFS_INODE_COMPRESS) {
		BTRFS_I(inode)->flags &= ~BTRFS_INODE_NOCOMPRESS;
		BTRFS_I(inode)->flags |= BTRFS_INODE_COMPRESS;
	}

	if (flags & BTRFS_INODE_NODATACOW) {
		BTRFS_I(inode)->flags |= BTRFS_INODE_NODATACOW;
		if (S_ISREG(inode->i_mode))
			BTRFS_I(inode)->flags |= BTRFS_INODE_NODATASUM;
	}

	btrfs_sync_inode_flags_to_i_flags(inode);
}

static struct inode *btrfs_new_inode(struct btrfs_trans_handle *trans,
				     struct btrfs_root *root,
				     struct inode *dir,
				     const char *name, int name_len,
				     u64 ref_objectid, u64 objectid,
				     umode_t mode, u64 *index)
{
	struct btrfs_fs_info *fs_info = root->fs_info;
	struct inode *inode;
	struct btrfs_inode_item *inode_item;
	struct btrfs_key *location;
	struct btrfs_path *path;
	struct btrfs_inode_ref *ref;
	struct btrfs_key key[2];
	u32 sizes[2];
	int nitems = name ? 2 : 1;
	unsigned long ptr;
	int ret;

	path = btrfs_alloc_path();
	if (!path)
		return ERR_PTR(-ENOMEM);

	inode = new_inode(fs_info->sb);
	if (!inode) {
		btrfs_free_path(path);
		return ERR_PTR(-ENOMEM);
	}

	/*
	 * O_TMPFILE, set link count to 0, so that after this point,
	 * we fill in an inode item with the correct link count.
	 */
	if (!name)
		set_nlink(inode, 0);

	/*
	 * we have to initialize this early, so we can reclaim the inode
	 * number if we fail afterwards in this function.
	 */
	inode->i_ino = objectid;

	if (dir && name) {
		trace_btrfs_inode_request(dir);

		ret = btrfs_set_inode_index(BTRFS_I(dir), index);
		if (ret) {
			btrfs_free_path(path);
			iput(inode);
			return ERR_PTR(ret);
		}
	} else if (dir) {
		*index = 0;
	}
	/*
	 * index_cnt is ignored for everything but a dir,
	 * btrfs_set_inode_index_count has an explanation for the magic
	 * number
	 */
	BTRFS_I(inode)->index_cnt = 2;
	BTRFS_I(inode)->dir_index = *index;
	BTRFS_I(inode)->root = root;
	BTRFS_I(inode)->generation = trans->transid;
	inode->i_generation = BTRFS_I(inode)->generation;

	/*
	 * We could have gotten an inode number from somebody who was fsynced
	 * and then removed in this same transaction, so let's just set full
	 * sync since it will be a full sync anyway and this will blow away the
	 * old info in the log.
	 */
	set_bit(BTRFS_INODE_NEEDS_FULL_SYNC, &BTRFS_I(inode)->runtime_flags);

	key[0].objectid = objectid;
	key[0].type = BTRFS_INODE_ITEM_KEY;
	key[0].offset = 0;

	sizes[0] = sizeof(struct btrfs_inode_item);

	if (name) {
		/*
		 * Start new inodes with an inode_ref. This is slightly more
		 * efficient for small numbers of hard links since they will
		 * be packed into one item. Extended refs will kick in if we
		 * add more hard links than can fit in the ref item.
		 */
		key[1].objectid = objectid;
		key[1].type = BTRFS_INODE_REF_KEY;
		key[1].offset = ref_objectid;

		sizes[1] = name_len + sizeof(*ref);
	}

	location = &BTRFS_I(inode)->location;
	location->objectid = objectid;
	location->offset = 0;
	location->type = BTRFS_INODE_ITEM_KEY;

	ret = btrfs_insert_inode_locked(inode);
	if (ret < 0)
		goto fail;

	path->leave_spinning = 1;
	ret = btrfs_insert_empty_items(trans, root, path, key, sizes, nitems);
	if (ret != 0)
		goto fail_unlock;

	inode_init_owner(inode, dir, mode);
	inode_set_bytes(inode, 0);

	inode->i_mtime = current_time(inode);
	inode->i_atime = inode->i_mtime;
	inode->i_ctime = inode->i_mtime;
	BTRFS_I(inode)->i_otime = timespec64_to_timespec(inode->i_mtime);

	inode_item = btrfs_item_ptr(path->nodes[0], path->slots[0],
				  struct btrfs_inode_item);
	memzero_extent_buffer(path->nodes[0], (unsigned long)inode_item,
			     sizeof(*inode_item));
	fill_inode_item(trans, path->nodes[0], inode_item, inode);

	if (name) {
		ref = btrfs_item_ptr(path->nodes[0], path->slots[0] + 1,
				     struct btrfs_inode_ref);
		btrfs_set_inode_ref_name_len(path->nodes[0], ref, name_len);
		btrfs_set_inode_ref_index(path->nodes[0], ref, *index);
		ptr = (unsigned long)(ref + 1);
		write_extent_buffer(path->nodes[0], name, ptr, name_len);
	}

	btrfs_mark_buffer_dirty(path->nodes[0]);
	btrfs_free_path(path);

	btrfs_inherit_iflags(inode, dir);

	if (S_ISREG(mode)) {
		if (btrfs_test_opt(fs_info, NODATASUM))
			BTRFS_I(inode)->flags |= BTRFS_INODE_NODATASUM;
		if (btrfs_test_opt(fs_info, NODATACOW))
			BTRFS_I(inode)->flags |= BTRFS_INODE_NODATACOW |
				BTRFS_INODE_NODATASUM;
	}

	inode_tree_add(inode);

	trace_btrfs_inode_new(inode);
	btrfs_set_inode_last_trans(trans, inode);

	btrfs_update_root_times(trans, root);

	ret = btrfs_inode_inherit_props(trans, inode, dir);
	if (ret)
		btrfs_err(fs_info,
			  "error inheriting props for ino %llu (root %llu): %d",
			btrfs_ino(BTRFS_I(inode)), root->root_key.objectid, ret);

	return inode;

fail_unlock:
	unlock_new_inode(inode);
fail:
	if (dir && name)
		BTRFS_I(dir)->index_cnt--;
	btrfs_free_path(path);
	iput(inode);
	return ERR_PTR(ret);
}

static inline u8 btrfs_inode_type(struct inode *inode)
{
	return btrfs_type_by_mode[(inode->i_mode & S_IFMT) >> S_SHIFT];
}

/*
 * utility function to add 'inode' into 'parent_inode' with
 * a give name and a given sequence number.
 * if 'add_backref' is true, also insert a backref from the
 * inode to the parent directory.
 */
int btrfs_add_link(struct btrfs_trans_handle *trans,
		   struct btrfs_inode *parent_inode, struct btrfs_inode *inode,
		   const char *name, int name_len, int add_backref, u64 index)
{
	struct btrfs_fs_info *fs_info = btrfs_sb(inode->vfs_inode.i_sb);
	int ret = 0;
	struct btrfs_key key;
	struct btrfs_root *root = parent_inode->root;
	u64 ino = btrfs_ino(inode);
	u64 parent_ino = btrfs_ino(parent_inode);

	if (unlikely(ino == BTRFS_FIRST_FREE_OBJECTID)) {
		memcpy(&key, &inode->root->root_key, sizeof(key));
	} else {
		key.objectid = ino;
		key.type = BTRFS_INODE_ITEM_KEY;
		key.offset = 0;
	}

	if (unlikely(ino == BTRFS_FIRST_FREE_OBJECTID)) {
		ret = btrfs_add_root_ref(trans, fs_info, key.objectid,
					 root->root_key.objectid, parent_ino,
					 index, name, name_len);
	} else if (add_backref) {
		ret = btrfs_insert_inode_ref(trans, root, name, name_len, ino,
					     parent_ino, index);
	}

	/* Nothing to clean up yet */
	if (ret)
		return ret;

	ret = btrfs_insert_dir_item(trans, root, name, name_len,
				    parent_inode, &key,
				    btrfs_inode_type(&inode->vfs_inode), index);
	if (ret == -EEXIST || ret == -EOVERFLOW)
		goto fail_dir_item;
	else if (ret) {
		btrfs_abort_transaction(trans, ret);
		return ret;
	}

	btrfs_i_size_write(parent_inode, parent_inode->vfs_inode.i_size +
			   name_len * 2);
	inode_inc_iversion(&parent_inode->vfs_inode);
	parent_inode->vfs_inode.i_mtime = parent_inode->vfs_inode.i_ctime =
		current_time(&parent_inode->vfs_inode);
	ret = btrfs_update_inode(trans, root, &parent_inode->vfs_inode);
	if (ret)
		btrfs_abort_transaction(trans, ret);
	return ret;

fail_dir_item:
	if (unlikely(ino == BTRFS_FIRST_FREE_OBJECTID)) {
		u64 local_index;
		int err;
		err = btrfs_del_root_ref(trans, fs_info, key.objectid,
					 root->root_key.objectid, parent_ino,
					 &local_index, name, name_len);

	} else if (add_backref) {
		u64 local_index;
		int err;

		err = btrfs_del_inode_ref(trans, root, name, name_len,
					  ino, parent_ino, &local_index);
	}
	return ret;
}

static int btrfs_add_nondir(struct btrfs_trans_handle *trans,
			    struct btrfs_inode *dir, struct dentry *dentry,
			    struct btrfs_inode *inode, int backref, u64 index)
{
	int err = btrfs_add_link(trans, dir, inode,
				 dentry->d_name.name, dentry->d_name.len,
				 backref, index);
	if (err > 0)
		err = -EEXIST;
	return err;
}

static int btrfs_mknod(struct inode *dir, struct dentry *dentry,
			umode_t mode, dev_t rdev)
{
	struct btrfs_fs_info *fs_info = btrfs_sb(dir->i_sb);
	struct btrfs_trans_handle *trans;
	struct btrfs_root *root = BTRFS_I(dir)->root;
	struct inode *inode = NULL;
	int err;
	int drop_inode = 0;
	u64 objectid;
	u64 index = 0;

	/*
	 * 2 for inode item and ref
	 * 2 for dir items
	 * 1 for xattr if selinux is on
	 */
	trans = btrfs_start_transaction(root, 5);
	if (IS_ERR(trans))
		return PTR_ERR(trans);

	err = btrfs_find_free_ino(root, &objectid);
	if (err)
		goto out_unlock;

	inode = btrfs_new_inode(trans, root, dir, dentry->d_name.name,
			dentry->d_name.len, btrfs_ino(BTRFS_I(dir)), objectid,
			mode, &index);
	if (IS_ERR(inode)) {
		err = PTR_ERR(inode);
		goto out_unlock;
	}

	/*
	* If the active LSM wants to access the inode during
	* d_instantiate it needs these. Smack checks to see
	* if the filesystem supports xattrs by looking at the
	* ops vector.
	*/
	inode->i_op = &btrfs_special_inode_operations;
	init_special_inode(inode, inode->i_mode, rdev);

	err = btrfs_init_inode_security(trans, inode, dir, &dentry->d_name);
	if (err)
		goto out_unlock_inode;

	err = btrfs_add_nondir(trans, BTRFS_I(dir), dentry, BTRFS_I(inode),
			0, index);
	if (err) {
		goto out_unlock_inode;
	} else {
		btrfs_update_inode(trans, root, inode);
		d_instantiate_new(dentry, inode);
	}

out_unlock:
	btrfs_end_transaction(trans);
	btrfs_btree_balance_dirty(fs_info);
	if (drop_inode) {
		inode_dec_link_count(inode);
		iput(inode);
	}
	return err;

out_unlock_inode:
	drop_inode = 1;
	unlock_new_inode(inode);
	goto out_unlock;

}

static int btrfs_create(struct inode *dir, struct dentry *dentry,
			umode_t mode, bool excl)
{
	struct btrfs_fs_info *fs_info = btrfs_sb(dir->i_sb);
	struct btrfs_trans_handle *trans;
	struct btrfs_root *root = BTRFS_I(dir)->root;
	struct inode *inode = NULL;
	int drop_inode_on_err = 0;
	int err;
	u64 objectid;
	u64 index = 0;

	/*
	 * 2 for inode item and ref
	 * 2 for dir items
	 * 1 for xattr if selinux is on
	 */
	trans = btrfs_start_transaction(root, 5);
	if (IS_ERR(trans))
		return PTR_ERR(trans);

	err = btrfs_find_free_ino(root, &objectid);
	if (err)
		goto out_unlock;

	inode = btrfs_new_inode(trans, root, dir, dentry->d_name.name,
			dentry->d_name.len, btrfs_ino(BTRFS_I(dir)), objectid,
			mode, &index);
	if (IS_ERR(inode)) {
		err = PTR_ERR(inode);
		goto out_unlock;
	}
	drop_inode_on_err = 1;
	/*
	* If the active LSM wants to access the inode during
	* d_instantiate it needs these. Smack checks to see
	* if the filesystem supports xattrs by looking at the
	* ops vector.
	*/
	inode->i_fop = &btrfs_file_operations;
	inode->i_op = &btrfs_file_inode_operations;
	inode->i_mapping->a_ops = &btrfs_aops;

	err = btrfs_init_inode_security(trans, inode, dir, &dentry->d_name);
	if (err)
		goto out_unlock_inode;

	err = btrfs_update_inode(trans, root, inode);
	if (err)
		goto out_unlock_inode;

	err = btrfs_add_nondir(trans, BTRFS_I(dir), dentry, BTRFS_I(inode),
			0, index);
	if (err)
		goto out_unlock_inode;

	BTRFS_I(inode)->io_tree.ops = &btrfs_extent_io_ops;
	d_instantiate_new(dentry, inode);

out_unlock:
	btrfs_end_transaction(trans);
	if (err && drop_inode_on_err) {
		inode_dec_link_count(inode);
		iput(inode);
	}
	btrfs_btree_balance_dirty(fs_info);
	return err;

out_unlock_inode:
	unlock_new_inode(inode);
	goto out_unlock;

}

static int btrfs_link(struct dentry *old_dentry, struct inode *dir,
		      struct dentry *dentry)
{
	struct btrfs_trans_handle *trans = NULL;
	struct btrfs_root *root = BTRFS_I(dir)->root;
	struct inode *inode = d_inode(old_dentry);
	struct btrfs_fs_info *fs_info = btrfs_sb(inode->i_sb);
	u64 index;
	int err;
	int drop_inode = 0;

	/* do not allow sys_link's with other subvols of the same device */
	if (root->objectid != BTRFS_I(inode)->root->objectid)
		return -EXDEV;

	if (inode->i_nlink >= BTRFS_LINK_MAX)
		return -EMLINK;

	err = btrfs_set_inode_index(BTRFS_I(dir), &index);
	if (err)
		goto fail;

	/*
	 * 2 items for inode and inode ref
	 * 2 items for dir items
	 * 1 item for parent inode
	 * 1 item for orphan item deletion if O_TMPFILE
	 */
	trans = btrfs_start_transaction(root, inode->i_nlink ? 5 : 6);
	if (IS_ERR(trans)) {
		err = PTR_ERR(trans);
		trans = NULL;
		goto fail;
	}

	/* There are several dir indexes for this inode, clear the cache. */
	BTRFS_I(inode)->dir_index = 0ULL;
	inc_nlink(inode);
	inode_inc_iversion(inode);
	inode->i_ctime = current_time(inode);
	ihold(inode);
	set_bit(BTRFS_INODE_COPY_EVERYTHING, &BTRFS_I(inode)->runtime_flags);

	err = btrfs_add_nondir(trans, BTRFS_I(dir), dentry, BTRFS_I(inode),
			1, index);

	if (err) {
		drop_inode = 1;
	} else {
		struct dentry *parent = dentry->d_parent;
		err = btrfs_update_inode(trans, root, inode);
		if (err)
			goto fail;
		if (inode->i_nlink == 1) {
			/*
			 * If new hard link count is 1, it's a file created
			 * with open(2) O_TMPFILE flag.
			 */
			err = btrfs_orphan_del(trans, BTRFS_I(inode));
			if (err)
				goto fail;
		}
		d_instantiate(dentry, inode);
		btrfs_log_new_name(trans, BTRFS_I(inode), NULL, parent);
	}

fail:
	if (trans)
		btrfs_end_transaction(trans);
	if (drop_inode) {
		inode_dec_link_count(inode);
		iput(inode);
	}
	btrfs_btree_balance_dirty(fs_info);
	return err;
}

static int btrfs_mkdir(struct inode *dir, struct dentry *dentry, umode_t mode)
{
	struct btrfs_fs_info *fs_info = btrfs_sb(dir->i_sb);
	struct inode *inode = NULL;
	struct btrfs_trans_handle *trans;
	struct btrfs_root *root = BTRFS_I(dir)->root;
	int err = 0;
	int drop_on_err = 0;
	u64 objectid = 0;
	u64 index = 0;

	/*
	 * 2 items for inode and ref
	 * 2 items for dir items
	 * 1 for xattr if selinux is on
	 */
	trans = btrfs_start_transaction(root, 5);
	if (IS_ERR(trans))
		return PTR_ERR(trans);

	err = btrfs_find_free_ino(root, &objectid);
	if (err)
		goto out_fail;

	inode = btrfs_new_inode(trans, root, dir, dentry->d_name.name,
			dentry->d_name.len, btrfs_ino(BTRFS_I(dir)), objectid,
			S_IFDIR | mode, &index);
	if (IS_ERR(inode)) {
		err = PTR_ERR(inode);
		goto out_fail;
	}

	drop_on_err = 1;
	/* these must be set before we unlock the inode */
	inode->i_op = &btrfs_dir_inode_operations;
	inode->i_fop = &btrfs_dir_file_operations;

	err = btrfs_init_inode_security(trans, inode, dir, &dentry->d_name);
	if (err)
		goto out_fail_inode;

	btrfs_i_size_write(BTRFS_I(inode), 0);
	err = btrfs_update_inode(trans, root, inode);
	if (err)
		goto out_fail_inode;

	err = btrfs_add_link(trans, BTRFS_I(dir), BTRFS_I(inode),
			dentry->d_name.name,
			dentry->d_name.len, 0, index);
	if (err)
		goto out_fail_inode;

	d_instantiate_new(dentry, inode);
	drop_on_err = 0;

out_fail:
	btrfs_end_transaction(trans);
	if (drop_on_err) {
		inode_dec_link_count(inode);
		iput(inode);
	}
	btrfs_btree_balance_dirty(fs_info);
	return err;

out_fail_inode:
	unlock_new_inode(inode);
	goto out_fail;
}

static noinline int uncompress_inline(struct btrfs_path *path,
				      struct page *page,
				      size_t pg_offset, u64 extent_offset,
				      struct btrfs_file_extent_item *item)
{
	int ret;
	struct extent_buffer *leaf = path->nodes[0];
	char *tmp;
	size_t max_size;
	unsigned long inline_size;
	unsigned long ptr;
	int compress_type;

	WARN_ON(pg_offset != 0);
	compress_type = btrfs_file_extent_compression(leaf, item);
	max_size = btrfs_file_extent_ram_bytes(leaf, item);
	inline_size = btrfs_file_extent_inline_item_len(leaf,
					btrfs_item_nr(path->slots[0]));
	tmp = kmalloc(inline_size, GFP_NOFS);
	if (!tmp)
		return -ENOMEM;
	ptr = btrfs_file_extent_inline_start(item);

	read_extent_buffer(leaf, tmp, ptr, inline_size);

	max_size = min_t(unsigned long, PAGE_SIZE, max_size);
	ret = btrfs_decompress(compress_type, tmp, page,
			       extent_offset, inline_size, max_size);

	/*
	 * decompression code contains a memset to fill in any space between the end
	 * of the uncompressed data and the end of max_size in case the decompressed
	 * data ends up shorter than ram_bytes.  That doesn't cover the hole between
	 * the end of an inline extent and the beginning of the next block, so we
	 * cover that region here.
	 */

	if (max_size + pg_offset < PAGE_SIZE) {
		char *map = kmap(page);
		memset(map + pg_offset + max_size, 0, PAGE_SIZE - max_size - pg_offset);
		kunmap(page);
	}
	kfree(tmp);
	return ret;
}

/*
 * a bit scary, this does extent mapping from logical file offset to the disk.
 * the ugly parts come from merging extents from the disk with the in-ram
 * representation.  This gets more complex because of the data=ordered code,
 * where the in-ram extents might be locked pending data=ordered completion.
 *
 * This also copies inline extents directly into the page.
 */
struct extent_map *btrfs_get_extent(struct btrfs_inode *inode,
		struct page *page,
	    size_t pg_offset, u64 start, u64 len,
		int create)
{
	struct btrfs_fs_info *fs_info = btrfs_sb(inode->vfs_inode.i_sb);
	int ret;
	int err = 0;
	u64 extent_start = 0;
	u64 extent_end = 0;
	u64 objectid = btrfs_ino(inode);
	u32 found_type;
	struct btrfs_path *path = NULL;
	struct btrfs_root *root = inode->root;
	struct btrfs_file_extent_item *item;
	struct extent_buffer *leaf;
	struct btrfs_key found_key;
	struct extent_map *em = NULL;
	struct extent_map_tree *em_tree = &inode->extent_tree;
	struct extent_io_tree *io_tree = &inode->io_tree;
	const bool new_inline = !page || create;

	read_lock(&em_tree->lock);
	em = lookup_extent_mapping(em_tree, start, len);
	if (em)
		em->bdev = fs_info->fs_devices->latest_bdev;
	read_unlock(&em_tree->lock);

	if (em) {
		if (em->start > start || em->start + em->len <= start)
			free_extent_map(em);
		else if (em->block_start == EXTENT_MAP_INLINE && page)
			free_extent_map(em);
		else
			goto out;
	}
	em = alloc_extent_map();
	if (!em) {
		err = -ENOMEM;
		goto out;
	}
	em->bdev = fs_info->fs_devices->latest_bdev;
	em->start = EXTENT_MAP_HOLE;
	em->orig_start = EXTENT_MAP_HOLE;
	em->len = (u64)-1;
	em->block_len = (u64)-1;

	if (!path) {
		path = btrfs_alloc_path();
		if (!path) {
			err = -ENOMEM;
			goto out;
		}
		/*
		 * Chances are we'll be called again, so go ahead and do
		 * readahead
		 */
		path->reada = READA_FORWARD;
	}

	ret = btrfs_lookup_file_extent(NULL, root, path, objectid, start, 0);
	if (ret < 0) {
		err = ret;
		goto out;
	}

	if (ret != 0) {
		if (path->slots[0] == 0)
			goto not_found;
		path->slots[0]--;
	}

	leaf = path->nodes[0];
	item = btrfs_item_ptr(leaf, path->slots[0],
			      struct btrfs_file_extent_item);
	/* are we inside the extent that was found? */
	btrfs_item_key_to_cpu(leaf, &found_key, path->slots[0]);
	found_type = found_key.type;
	if (found_key.objectid != objectid ||
	    found_type != BTRFS_EXTENT_DATA_KEY) {
		/*
		 * If we backup past the first extent we want to move forward
		 * and see if there is an extent in front of us, otherwise we'll
		 * say there is a hole for our whole search range which can
		 * cause problems.
		 */
		extent_end = start;
		goto next;
	}

	found_type = btrfs_file_extent_type(leaf, item);
	extent_start = found_key.offset;
	if (found_type == BTRFS_FILE_EXTENT_REG ||
	    found_type == BTRFS_FILE_EXTENT_PREALLOC) {
		extent_end = extent_start +
		       btrfs_file_extent_num_bytes(leaf, item);

		trace_btrfs_get_extent_show_fi_regular(inode, leaf, item,
						       extent_start);
	} else if (found_type == BTRFS_FILE_EXTENT_INLINE) {
		size_t size;
		size = btrfs_file_extent_inline_len(leaf, path->slots[0], item);
		extent_end = ALIGN(extent_start + size,
				   fs_info->sectorsize);

		trace_btrfs_get_extent_show_fi_inline(inode, leaf, item,
						      path->slots[0],
						      extent_start);
	}
next:
	if (start >= extent_end) {
		path->slots[0]++;
		if (path->slots[0] >= btrfs_header_nritems(leaf)) {
			ret = btrfs_next_leaf(root, path);
			if (ret < 0) {
				err = ret;
				goto out;
			}
			if (ret > 0)
				goto not_found;
			leaf = path->nodes[0];
		}
		btrfs_item_key_to_cpu(leaf, &found_key, path->slots[0]);
		if (found_key.objectid != objectid ||
		    found_key.type != BTRFS_EXTENT_DATA_KEY)
			goto not_found;
		if (start + len <= found_key.offset)
			goto not_found;
		if (start > found_key.offset)
			goto next;
		em->start = start;
		em->orig_start = start;
		em->len = found_key.offset - start;
		goto not_found_em;
	}

	btrfs_extent_item_to_extent_map(inode, path, item,
			new_inline, em);

	if (found_type == BTRFS_FILE_EXTENT_REG ||
	    found_type == BTRFS_FILE_EXTENT_PREALLOC) {
		goto insert;
	} else if (found_type == BTRFS_FILE_EXTENT_INLINE) {
		unsigned long ptr;
		char *map;
		size_t size;
		size_t extent_offset;
		size_t copy_size;

		if (new_inline)
			goto out;

		size = btrfs_file_extent_inline_len(leaf, path->slots[0], item);
		extent_offset = page_offset(page) + pg_offset - extent_start;
		copy_size = min_t(u64, PAGE_SIZE - pg_offset,
				  size - extent_offset);
		em->start = extent_start + extent_offset;
		em->len = ALIGN(copy_size, fs_info->sectorsize);
		em->orig_block_len = em->len;
		em->orig_start = em->start;
		ptr = btrfs_file_extent_inline_start(item) + extent_offset;
		if (!PageUptodate(page)) {
			if (btrfs_file_extent_compression(leaf, item) !=
			    BTRFS_COMPRESS_NONE) {
				ret = uncompress_inline(path, page, pg_offset,
							extent_offset, item);
				if (ret) {
					err = ret;
					goto out;
				}
			} else {
				map = kmap(page);
				read_extent_buffer(leaf, map + pg_offset, ptr,
						   copy_size);
				if (pg_offset + copy_size < PAGE_SIZE) {
					memset(map + pg_offset + copy_size, 0,
					       PAGE_SIZE - pg_offset -
					       copy_size);
				}
				kunmap(page);
			}
			flush_dcache_page(page);
		}
		set_extent_uptodate(io_tree, em->start,
				    extent_map_end(em) - 1, NULL, GFP_NOFS);
		goto insert;
	}
not_found:
	em->start = start;
	em->orig_start = start;
	em->len = len;
not_found_em:
	em->block_start = EXTENT_MAP_HOLE;
insert:
	btrfs_release_path(path);
	if (em->start > start || extent_map_end(em) <= start) {
		btrfs_err(fs_info,
			  "bad extent! em: [%llu %llu] passed [%llu %llu]",
			  em->start, em->len, start, len);
		err = -EIO;
		goto out;
	}

	err = 0;
	write_lock(&em_tree->lock);
	err = btrfs_add_extent_mapping(fs_info, em_tree, &em, start, len);
	write_unlock(&em_tree->lock);
out:

	trace_btrfs_get_extent(root, inode, em);

	btrfs_free_path(path);
	if (err) {
		free_extent_map(em);
		return ERR_PTR(err);
	}
	BUG_ON(!em); /* Error is always set */
	return em;
}

struct extent_map *btrfs_get_extent_fiemap(struct btrfs_inode *inode,
		struct page *page,
		size_t pg_offset, u64 start, u64 len,
		int create)
{
	struct extent_map *em;
	struct extent_map *hole_em = NULL;
	u64 range_start = start;
	u64 end;
	u64 found;
	u64 found_end;
	int err = 0;

	em = btrfs_get_extent(inode, page, pg_offset, start, len, create);
	if (IS_ERR(em))
		return em;
	/*
	 * If our em maps to:
	 * - a hole or
	 * - a pre-alloc extent,
	 * there might actually be delalloc bytes behind it.
	 */
	if (em->block_start != EXTENT_MAP_HOLE &&
	    !test_bit(EXTENT_FLAG_PREALLOC, &em->flags))
		return em;
	else
		hole_em = em;

	/* check to see if we've wrapped (len == -1 or similar) */
	end = start + len;
	if (end < start)
		end = (u64)-1;
	else
		end -= 1;

	em = NULL;

	/* ok, we didn't find anything, lets look for delalloc */
	found = count_range_bits(&inode->io_tree, &range_start,
				 end, len, EXTENT_DELALLOC, 1);
	found_end = range_start + found;
	if (found_end < range_start)
		found_end = (u64)-1;

	/*
	 * we didn't find anything useful, return
	 * the original results from get_extent()
	 */
	if (range_start > end || found_end <= start) {
		em = hole_em;
		hole_em = NULL;
		goto out;
	}

	/* adjust the range_start to make sure it doesn't
	 * go backwards from the start they passed in
	 */
	range_start = max(start, range_start);
	found = found_end - range_start;

	if (found > 0) {
		u64 hole_start = start;
		u64 hole_len = len;

		em = alloc_extent_map();
		if (!em) {
			err = -ENOMEM;
			goto out;
		}
		/*
		 * when btrfs_get_extent can't find anything it
		 * returns one huge hole
		 *
		 * make sure what it found really fits our range, and
		 * adjust to make sure it is based on the start from
		 * the caller
		 */
		if (hole_em) {
			u64 calc_end = extent_map_end(hole_em);

			if (calc_end <= start || (hole_em->start > end)) {
				free_extent_map(hole_em);
				hole_em = NULL;
			} else {
				hole_start = max(hole_em->start, start);
				hole_len = calc_end - hole_start;
			}
		}
		em->bdev = NULL;
		if (hole_em && range_start > hole_start) {
			/* our hole starts before our delalloc, so we
			 * have to return just the parts of the hole
			 * that go until  the delalloc starts
			 */
			em->len = min(hole_len,
				      range_start - hole_start);
			em->start = hole_start;
			em->orig_start = hole_start;
			/*
			 * don't adjust block start at all,
			 * it is fixed at EXTENT_MAP_HOLE
			 */
			em->block_start = hole_em->block_start;
			em->block_len = hole_len;
			if (test_bit(EXTENT_FLAG_PREALLOC, &hole_em->flags))
				set_bit(EXTENT_FLAG_PREALLOC, &em->flags);
		} else {
			em->start = range_start;
			em->len = found;
			em->orig_start = range_start;
			em->block_start = EXTENT_MAP_DELALLOC;
			em->block_len = found;
		}
	} else {
		return hole_em;
	}
out:

	free_extent_map(hole_em);
	if (err) {
		free_extent_map(em);
		return ERR_PTR(err);
	}
	return em;
}

static struct extent_map *btrfs_create_dio_extent(struct inode *inode,
						  const u64 start,
						  const u64 len,
						  const u64 orig_start,
						  const u64 block_start,
						  const u64 block_len,
						  const u64 orig_block_len,
						  const u64 ram_bytes,
						  const int type)
{
	struct extent_map *em = NULL;
	int ret;

	if (type != BTRFS_ORDERED_NOCOW) {
		em = create_io_em(inode, start, len, orig_start,
				  block_start, block_len, orig_block_len,
				  ram_bytes,
				  BTRFS_COMPRESS_NONE, /* compress_type */
				  type);
		if (IS_ERR(em))
			goto out;
	}
	ret = btrfs_add_ordered_extent_dio(inode, start, block_start,
					   len, block_len, type);
	if (ret) {
		if (em) {
			free_extent_map(em);
			btrfs_drop_extent_cache(BTRFS_I(inode), start,
						start + len - 1, 0);
		}
		em = ERR_PTR(ret);
	}
 out:

	return em;
}

static struct extent_map *btrfs_new_extent_direct(struct inode *inode,
						  u64 start, u64 len)
{
	struct btrfs_fs_info *fs_info = btrfs_sb(inode->i_sb);
	struct btrfs_root *root = BTRFS_I(inode)->root;
	struct extent_map *em;
	struct btrfs_key ins;
	u64 alloc_hint;
	int ret;

	alloc_hint = get_extent_allocation_hint(inode, start, len);
	ret = btrfs_reserve_extent(root, len, len, fs_info->sectorsize,
				   0, alloc_hint, &ins, 1, 1);
	if (ret)
		return ERR_PTR(ret);

	em = btrfs_create_dio_extent(inode, start, ins.offset, start,
				     ins.objectid, ins.offset, ins.offset,
				     ins.offset, BTRFS_ORDERED_REGULAR);
	btrfs_dec_block_group_reservations(fs_info, ins.objectid);
	if (IS_ERR(em))
		btrfs_free_reserved_extent(fs_info, ins.objectid,
					   ins.offset, 1);

	return em;
}

/*
 * returns 1 when the nocow is safe, < 1 on error, 0 if the
 * block must be cow'd
 */
noinline int can_nocow_extent(struct inode *inode, u64 offset, u64 *len,
			      u64 *orig_start, u64 *orig_block_len,
			      u64 *ram_bytes)
{
	struct btrfs_fs_info *fs_info = btrfs_sb(inode->i_sb);
	struct btrfs_path *path;
	int ret;
	struct extent_buffer *leaf;
	struct btrfs_root *root = BTRFS_I(inode)->root;
	struct extent_io_tree *io_tree = &BTRFS_I(inode)->io_tree;
	struct btrfs_file_extent_item *fi;
	struct btrfs_key key;
	u64 disk_bytenr;
	u64 backref_offset;
	u64 extent_end;
	u64 num_bytes;
	int slot;
	int found_type;
	bool nocow = (BTRFS_I(inode)->flags & BTRFS_INODE_NODATACOW);

	path = btrfs_alloc_path();
	if (!path)
		return -ENOMEM;

	ret = btrfs_lookup_file_extent(NULL, root, path,
			btrfs_ino(BTRFS_I(inode)), offset, 0);
	if (ret < 0)
		goto out;

	slot = path->slots[0];
	if (ret == 1) {
		if (slot == 0) {
			/* can't find the item, must cow */
			ret = 0;
			goto out;
		}
		slot--;
	}
	ret = 0;
	leaf = path->nodes[0];
	btrfs_item_key_to_cpu(leaf, &key, slot);
	if (key.objectid != btrfs_ino(BTRFS_I(inode)) ||
	    key.type != BTRFS_EXTENT_DATA_KEY) {
		/* not our file or wrong item type, must cow */
		goto out;
	}

	if (key.offset > offset) {
		/* Wrong offset, must cow */
		goto out;
	}

	fi = btrfs_item_ptr(leaf, slot, struct btrfs_file_extent_item);
	found_type = btrfs_file_extent_type(leaf, fi);
	if (found_type != BTRFS_FILE_EXTENT_REG &&
	    found_type != BTRFS_FILE_EXTENT_PREALLOC) {
		/* not a regular extent, must cow */
		goto out;
	}

	if (!nocow && found_type == BTRFS_FILE_EXTENT_REG)
		goto out;

	extent_end = key.offset + btrfs_file_extent_num_bytes(leaf, fi);
	if (extent_end <= offset)
		goto out;

	disk_bytenr = btrfs_file_extent_disk_bytenr(leaf, fi);
	if (disk_bytenr == 0)
		goto out;

	if (btrfs_file_extent_compression(leaf, fi) ||
	    btrfs_file_extent_encryption(leaf, fi) ||
	    btrfs_file_extent_other_encoding(leaf, fi))
		goto out;

	/*
	 * Do the same check as in btrfs_cross_ref_exist but without the
	 * unnecessary search.
	 */
	if (btrfs_file_extent_generation(leaf, fi) <=
	    btrfs_root_last_snapshot(&root->root_item))
		goto out;

	backref_offset = btrfs_file_extent_offset(leaf, fi);

	if (orig_start) {
		*orig_start = key.offset - backref_offset;
		*orig_block_len = btrfs_file_extent_disk_num_bytes(leaf, fi);
		*ram_bytes = btrfs_file_extent_ram_bytes(leaf, fi);
	}

	if (btrfs_extent_readonly(fs_info, disk_bytenr))
		goto out;

	num_bytes = min(offset + *len, extent_end) - offset;
	if (!nocow && found_type == BTRFS_FILE_EXTENT_PREALLOC) {
		u64 range_end;

		range_end = round_up(offset + num_bytes,
				     root->fs_info->sectorsize) - 1;
		ret = test_range_bit(io_tree, offset, range_end,
				     EXTENT_DELALLOC, 0, NULL);
		if (ret) {
			ret = -EAGAIN;
			goto out;
		}
	}

	btrfs_release_path(path);

	/*
	 * look for other files referencing this extent, if we
	 * find any we must cow
	 */

	ret = btrfs_cross_ref_exist(root, btrfs_ino(BTRFS_I(inode)),
				    key.offset - backref_offset, disk_bytenr);
	if (ret) {
		ret = 0;
		goto out;
	}

	/*
	 * adjust disk_bytenr and num_bytes to cover just the bytes
	 * in this extent we are about to write.  If there
	 * are any csums in that range we have to cow in order
	 * to keep the csums correct
	 */
	disk_bytenr += backref_offset;
	disk_bytenr += offset - key.offset;
	if (csum_exist_in_range(fs_info, disk_bytenr, num_bytes))
		goto out;
	/*
	 * all of the above have passed, it is safe to overwrite this extent
	 * without cow
	 */
	*len = num_bytes;
	ret = 1;
out:
	btrfs_free_path(path);
	return ret;
}

static int lock_extent_direct(struct inode *inode, u64 lockstart, u64 lockend,
			      struct extent_state **cached_state, int writing)
{
	struct btrfs_ordered_extent *ordered;
	int ret = 0;

	while (1) {
		lock_extent_bits(&BTRFS_I(inode)->io_tree, lockstart, lockend,
				 cached_state);
		/*
		 * We're concerned with the entire range that we're going to be
		 * doing DIO to, so we need to make sure there's no ordered
		 * extents in this range.
		 */
		ordered = btrfs_lookup_ordered_range(BTRFS_I(inode), lockstart,
						     lockend - lockstart + 1);

		/*
		 * We need to make sure there are no buffered pages in this
		 * range either, we could have raced between the invalidate in
		 * generic_file_direct_write and locking the extent.  The
		 * invalidate needs to happen so that reads after a write do not
		 * get stale data.
		 */
		if (!ordered &&
		    (!writing || !filemap_range_has_page(inode->i_mapping,
							 lockstart, lockend)))
			break;

		unlock_extent_cached(&BTRFS_I(inode)->io_tree, lockstart, lockend,
				     cached_state);

		if (ordered) {
			/*
			 * If we are doing a DIO read and the ordered extent we
			 * found is for a buffered write, we can not wait for it
			 * to complete and retry, because if we do so we can
			 * deadlock with concurrent buffered writes on page
			 * locks. This happens only if our DIO read covers more
			 * than one extent map, if at this point has already
			 * created an ordered extent for a previous extent map
			 * and locked its range in the inode's io tree, and a
			 * concurrent write against that previous extent map's
			 * range and this range started (we unlock the ranges
			 * in the io tree only when the bios complete and
			 * buffered writes always lock pages before attempting
			 * to lock range in the io tree).
			 */
			if (writing ||
			    test_bit(BTRFS_ORDERED_DIRECT, &ordered->flags))
				btrfs_start_ordered_extent(inode, ordered, 1);
			else
				ret = -ENOTBLK;
			btrfs_put_ordered_extent(ordered);
		} else {
			/*
			 * We could trigger writeback for this range (and wait
			 * for it to complete) and then invalidate the pages for
			 * this range (through invalidate_inode_pages2_range()),
			 * but that can lead us to a deadlock with a concurrent
			 * call to readpages() (a buffered read or a defrag call
			 * triggered a readahead) on a page lock due to an
			 * ordered dio extent we created before but did not have
			 * yet a corresponding bio submitted (whence it can not
			 * complete), which makes readpages() wait for that
			 * ordered extent to complete while holding a lock on
			 * that page.
			 */
			ret = -ENOTBLK;
		}

		if (ret)
			break;

		cond_resched();
	}

	return ret;
}

/* The callers of this must take lock_extent() */
static struct extent_map *create_io_em(struct inode *inode, u64 start, u64 len,
				       u64 orig_start, u64 block_start,
				       u64 block_len, u64 orig_block_len,
				       u64 ram_bytes, int compress_type,
				       int type)
{
	struct extent_map_tree *em_tree;
	struct extent_map *em;
	struct btrfs_root *root = BTRFS_I(inode)->root;
	int ret;

	ASSERT(type == BTRFS_ORDERED_PREALLOC ||
	       type == BTRFS_ORDERED_COMPRESSED ||
	       type == BTRFS_ORDERED_NOCOW ||
	       type == BTRFS_ORDERED_REGULAR);

	em_tree = &BTRFS_I(inode)->extent_tree;
	em = alloc_extent_map();
	if (!em)
		return ERR_PTR(-ENOMEM);

	em->start = start;
	em->orig_start = orig_start;
	em->len = len;
	em->block_len = block_len;
	em->block_start = block_start;
	em->bdev = root->fs_info->fs_devices->latest_bdev;
	em->orig_block_len = orig_block_len;
	em->ram_bytes = ram_bytes;
	em->generation = -1;
	set_bit(EXTENT_FLAG_PINNED, &em->flags);
	if (type == BTRFS_ORDERED_PREALLOC) {
		set_bit(EXTENT_FLAG_FILLING, &em->flags);
	} else if (type == BTRFS_ORDERED_COMPRESSED) {
		set_bit(EXTENT_FLAG_COMPRESSED, &em->flags);
		em->compress_type = compress_type;
	}

	do {
		btrfs_drop_extent_cache(BTRFS_I(inode), em->start,
				em->start + em->len - 1, 0);
		write_lock(&em_tree->lock);
		ret = add_extent_mapping(em_tree, em, 1);
		write_unlock(&em_tree->lock);
		/*
		 * The caller has taken lock_extent(), who could race with us
		 * to add em?
		 */
	} while (ret == -EEXIST);

	if (ret) {
		free_extent_map(em);
		return ERR_PTR(ret);
	}

	/* em got 2 refs now, callers needs to do free_extent_map once. */
	return em;
}


static int btrfs_get_blocks_direct_read(struct extent_map *em,
					struct buffer_head *bh_result,
					struct inode *inode,
					u64 start, u64 len)
{
	if (em->block_start == EXTENT_MAP_HOLE ||
			test_bit(EXTENT_FLAG_PREALLOC, &em->flags))
		return -ENOENT;

	len = min(len, em->len - (start - em->start));

	bh_result->b_blocknr = (em->block_start + (start - em->start)) >>
		inode->i_blkbits;
	bh_result->b_size = len;
	bh_result->b_bdev = em->bdev;
	set_buffer_mapped(bh_result);

	return 0;
}

static int btrfs_get_blocks_direct_write(struct extent_map **map,
					 struct buffer_head *bh_result,
					 struct inode *inode,
					 struct btrfs_dio_data *dio_data,
					 u64 start, u64 len)
{
	struct btrfs_fs_info *fs_info = btrfs_sb(inode->i_sb);
	struct extent_map *em = *map;
	int ret = 0;

	/*
	 * We don't allocate a new extent in the following cases
	 *
	 * 1) The inode is marked as NODATACOW. In this case we'll just use the
	 * existing extent.
	 * 2) The extent is marked as PREALLOC. We're good to go here and can
	 * just use the extent.
	 *
	 */
	if (test_bit(EXTENT_FLAG_PREALLOC, &em->flags) ||
	    ((BTRFS_I(inode)->flags & BTRFS_INODE_NODATACOW) &&
	     em->block_start != EXTENT_MAP_HOLE)) {
		int type;
		u64 block_start, orig_start, orig_block_len, ram_bytes;

		if (test_bit(EXTENT_FLAG_PREALLOC, &em->flags))
			type = BTRFS_ORDERED_PREALLOC;
		else
			type = BTRFS_ORDERED_NOCOW;
		len = min(len, em->len - (start - em->start));
		block_start = em->block_start + (start - em->start);

		if (can_nocow_extent(inode, start, &len, &orig_start,
				     &orig_block_len, &ram_bytes) == 1 &&
		    btrfs_inc_nocow_writers(fs_info, block_start)) {
			struct extent_map *em2;

			em2 = btrfs_create_dio_extent(inode, start, len,
						      orig_start, block_start,
						      len, orig_block_len,
						      ram_bytes, type);
			btrfs_dec_nocow_writers(fs_info, block_start);
			if (type == BTRFS_ORDERED_PREALLOC) {
				free_extent_map(em);
				*map = em = em2;
			}

			if (em2 && IS_ERR(em2)) {
				ret = PTR_ERR(em2);
				goto out;
			}
			/*
			 * For inode marked NODATACOW or extent marked PREALLOC,
			 * use the existing or preallocated extent, so does not
			 * need to adjust btrfs_space_info's bytes_may_use.
			 */
			btrfs_free_reserved_data_space_noquota(inode, start,
							       len);
			goto skip_cow;
		}
	}

	/* this will cow the extent */
	len = bh_result->b_size;
	free_extent_map(em);
	*map = em = btrfs_new_extent_direct(inode, start, len);
	if (IS_ERR(em)) {
		ret = PTR_ERR(em);
		goto out;
	}

	len = min(len, em->len - (start - em->start));

skip_cow:
	bh_result->b_blocknr = (em->block_start + (start - em->start)) >>
		inode->i_blkbits;
	bh_result->b_size = len;
	bh_result->b_bdev = em->bdev;
	set_buffer_mapped(bh_result);

	if (!test_bit(EXTENT_FLAG_PREALLOC, &em->flags))
		set_buffer_new(bh_result);

	/*
	 * Need to update the i_size under the extent lock so buffered
	 * readers will get the updated i_size when we unlock.
	 */
	if (!dio_data->overwrite && start + len > i_size_read(inode))
		i_size_write(inode, start + len);

	WARN_ON(dio_data->reserve < len);
	dio_data->reserve -= len;
	dio_data->unsubmitted_oe_range_end = start + len;
	current->journal_info = dio_data;
out:
	return ret;
}

static int btrfs_get_blocks_direct(struct inode *inode, sector_t iblock,
				   struct buffer_head *bh_result, int create)
{
	struct btrfs_fs_info *fs_info = btrfs_sb(inode->i_sb);
	struct extent_map *em;
	struct extent_state *cached_state = NULL;
	struct btrfs_dio_data *dio_data = NULL;
	u64 start = iblock << inode->i_blkbits;
	u64 lockstart, lockend;
	u64 len = bh_result->b_size;
	int unlock_bits = EXTENT_LOCKED;
	int ret = 0;

	if (create)
		unlock_bits |= EXTENT_DIRTY;
	else
		len = min_t(u64, len, fs_info->sectorsize);

	lockstart = start;
	lockend = start + len - 1;

	if (current->journal_info) {
		/*
		 * Need to pull our outstanding extents and set journal_info to NULL so
		 * that anything that needs to check if there's a transaction doesn't get
		 * confused.
		 */
		dio_data = current->journal_info;
		current->journal_info = NULL;
	}

	/*
	 * If this errors out it's because we couldn't invalidate pagecache for
	 * this range and we need to fallback to buffered.
	 */
	if (lock_extent_direct(inode, lockstart, lockend, &cached_state,
			       create)) {
		ret = -ENOTBLK;
		goto err;
	}

	em = btrfs_get_extent(BTRFS_I(inode), NULL, 0, start, len, 0);
	if (IS_ERR(em)) {
		ret = PTR_ERR(em);
		goto unlock_err;
	}

	/*
	 * Ok for INLINE and COMPRESSED extents we need to fallback on buffered
	 * io.  INLINE is special, and we could probably kludge it in here, but
	 * it's still buffered so for safety lets just fall back to the generic
	 * buffered path.
	 *
	 * For COMPRESSED we _have_ to read the entire extent in so we can
	 * decompress it, so there will be buffering required no matter what we
	 * do, so go ahead and fallback to buffered.
	 *
	 * We return -ENOTBLK because that's what makes DIO go ahead and go back
	 * to buffered IO.  Don't blame me, this is the price we pay for using
	 * the generic code.
	 */
	if (test_bit(EXTENT_FLAG_COMPRESSED, &em->flags) ||
	    em->block_start == EXTENT_MAP_INLINE) {
		free_extent_map(em);
		ret = -ENOTBLK;
		goto unlock_err;
	}

	if (create) {
		ret = btrfs_get_blocks_direct_write(&em, bh_result, inode,
						    dio_data, start, len);
		if (ret < 0)
			goto unlock_err;

		/* clear and unlock the entire range */
		clear_extent_bit(&BTRFS_I(inode)->io_tree, lockstart, lockend,
				 unlock_bits, 1, 0, &cached_state);
	} else {
		ret = btrfs_get_blocks_direct_read(em, bh_result, inode,
						   start, len);
		/* Can be negative only if we read from a hole */
		if (ret < 0) {
			ret = 0;
			free_extent_map(em);
			goto unlock_err;
		}
		/*
		 * We need to unlock only the end area that we aren't using.
		 * The rest is going to be unlocked by the endio routine.
		 */
		lockstart = start + bh_result->b_size;
		if (lockstart < lockend) {
			clear_extent_bit(&BTRFS_I(inode)->io_tree, lockstart,
					 lockend, unlock_bits, 1, 0,
					 &cached_state);
		} else {
			free_extent_state(cached_state);
		}
	}

	free_extent_map(em);

	return 0;

unlock_err:
	clear_extent_bit(&BTRFS_I(inode)->io_tree, lockstart, lockend,
			 unlock_bits, 1, 0, &cached_state);
err:
	if (dio_data)
		current->journal_info = dio_data;
	return ret;
}

static inline blk_status_t submit_dio_repair_bio(struct inode *inode,
						 struct bio *bio,
						 int mirror_num)
{
	struct btrfs_fs_info *fs_info = btrfs_sb(inode->i_sb);
	blk_status_t ret;

	BUG_ON(bio_op(bio) == REQ_OP_WRITE);

	ret = btrfs_bio_wq_end_io(fs_info, bio, BTRFS_WQ_ENDIO_DIO_REPAIR);
	if (ret)
		return ret;

	ret = btrfs_map_bio(fs_info, bio, mirror_num, 0);

	return ret;
}

static int btrfs_check_dio_repairable(struct inode *inode,
				      struct bio *failed_bio,
				      struct io_failure_record *failrec,
				      int failed_mirror)
{
	struct btrfs_fs_info *fs_info = btrfs_sb(inode->i_sb);
	int num_copies;

	num_copies = btrfs_num_copies(fs_info, failrec->logical, failrec->len);
	if (num_copies == 1) {
		/*
		 * we only have a single copy of the data, so don't bother with
		 * all the retry and error correction code that follows. no
		 * matter what the error is, it is very likely to persist.
		 */
		btrfs_debug(fs_info,
			"Check DIO Repairable: cannot repair, num_copies=%d, next_mirror %d, failed_mirror %d",
			num_copies, failrec->this_mirror, failed_mirror);
		return 0;
	}

	failrec->failed_mirror = failed_mirror;
	failrec->this_mirror++;
	if (failrec->this_mirror == failed_mirror)
		failrec->this_mirror++;

	if (failrec->this_mirror > num_copies) {
		btrfs_debug(fs_info,
			"Check DIO Repairable: (fail) num_copies=%d, next_mirror %d, failed_mirror %d",
			num_copies, failrec->this_mirror, failed_mirror);
		return 0;
	}

	return 1;
}

static blk_status_t dio_read_error(struct inode *inode, struct bio *failed_bio,
				   struct page *page, unsigned int pgoff,
				   u64 start, u64 end, int failed_mirror,
				   bio_end_io_t *repair_endio, void *repair_arg)
{
	struct io_failure_record *failrec;
	struct extent_io_tree *io_tree = &BTRFS_I(inode)->io_tree;
	struct extent_io_tree *failure_tree = &BTRFS_I(inode)->io_failure_tree;
	struct bio *bio;
	int isector;
	unsigned int read_mode = 0;
	int segs;
	int ret;
	blk_status_t status;
	struct bio_vec bvec;

	BUG_ON(bio_op(failed_bio) == REQ_OP_WRITE);

	ret = btrfs_get_io_failure_record(inode, start, end, &failrec);
	if (ret)
		return errno_to_blk_status(ret);

	ret = btrfs_check_dio_repairable(inode, failed_bio, failrec,
					 failed_mirror);
	if (!ret) {
		free_io_failure(failure_tree, io_tree, failrec);
		return BLK_STS_IOERR;
	}

	segs = bio_segments(failed_bio);
	bio_get_first_bvec(failed_bio, &bvec);
	if (segs > 1 ||
	    (bvec.bv_len > btrfs_inode_sectorsize(inode)))
		read_mode |= REQ_FAILFAST_DEV;

	isector = start - btrfs_io_bio(failed_bio)->logical;
	isector >>= inode->i_sb->s_blocksize_bits;
	bio = btrfs_create_repair_bio(inode, failed_bio, failrec, page,
				pgoff, isector, repair_endio, repair_arg);
	bio_set_op_attrs(bio, REQ_OP_READ, read_mode);

	btrfs_debug(BTRFS_I(inode)->root->fs_info,
		    "repair DIO read error: submitting new dio read[%#x] to this_mirror=%d, in_validation=%d",
		    read_mode, failrec->this_mirror, failrec->in_validation);

	status = submit_dio_repair_bio(inode, bio, failrec->this_mirror);
	if (status) {
		free_io_failure(failure_tree, io_tree, failrec);
		bio_put(bio);
	}

	return status;
}

struct btrfs_retry_complete {
	struct completion done;
	struct inode *inode;
	u64 start;
	int uptodate;
};

static void btrfs_retry_endio_nocsum(struct bio *bio)
{
	struct btrfs_retry_complete *done = bio->bi_private;
	struct inode *inode = done->inode;
	struct bio_vec *bvec;
	struct extent_io_tree *io_tree, *failure_tree;
	int i;

	if (bio->bi_status)
		goto end;

	ASSERT(bio->bi_vcnt == 1);
	io_tree = &BTRFS_I(inode)->io_tree;
	failure_tree = &BTRFS_I(inode)->io_failure_tree;
	ASSERT(bio_first_bvec_all(bio)->bv_len == btrfs_inode_sectorsize(inode));

	done->uptodate = 1;
	ASSERT(!bio_flagged(bio, BIO_CLONED));
	bio_for_each_segment_all(bvec, bio, i)
		clean_io_failure(BTRFS_I(inode)->root->fs_info, failure_tree,
				 io_tree, done->start, bvec->bv_page,
				 btrfs_ino(BTRFS_I(inode)), 0);
end:
	complete(&done->done);
	bio_put(bio);
}

static blk_status_t __btrfs_correct_data_nocsum(struct inode *inode,
						struct btrfs_io_bio *io_bio)
{
	struct btrfs_fs_info *fs_info;
	struct bio_vec bvec;
	struct bvec_iter iter;
	struct btrfs_retry_complete done;
	u64 start;
	unsigned int pgoff;
	u32 sectorsize;
	int nr_sectors;
	blk_status_t ret;
	blk_status_t err = BLK_STS_OK;

	fs_info = BTRFS_I(inode)->root->fs_info;
	sectorsize = fs_info->sectorsize;

	start = io_bio->logical;
	done.inode = inode;
	io_bio->bio.bi_iter = io_bio->iter;

	bio_for_each_segment(bvec, &io_bio->bio, iter) {
		nr_sectors = BTRFS_BYTES_TO_BLKS(fs_info, bvec.bv_len);
		pgoff = bvec.bv_offset;

next_block_or_try_again:
		done.uptodate = 0;
		done.start = start;
		init_completion(&done.done);

		ret = dio_read_error(inode, &io_bio->bio, bvec.bv_page,
				pgoff, start, start + sectorsize - 1,
				io_bio->mirror_num,
				btrfs_retry_endio_nocsum, &done);
		if (ret) {
			err = ret;
			goto next;
		}

		wait_for_completion_io(&done.done);

		if (!done.uptodate) {
			/* We might have another mirror, so try again */
			goto next_block_or_try_again;
		}

next:
		start += sectorsize;

		nr_sectors--;
		if (nr_sectors) {
			pgoff += sectorsize;
			ASSERT(pgoff < PAGE_SIZE);
			goto next_block_or_try_again;
		}
	}

	return err;
}

static void btrfs_retry_endio(struct bio *bio)
{
	struct btrfs_retry_complete *done = bio->bi_private;
	struct btrfs_io_bio *io_bio = btrfs_io_bio(bio);
	struct extent_io_tree *io_tree, *failure_tree;
	struct inode *inode = done->inode;
	struct bio_vec *bvec;
	int uptodate;
	int ret;
	int i;

	if (bio->bi_status)
		goto end;

	uptodate = 1;

	ASSERT(bio->bi_vcnt == 1);
	ASSERT(bio_first_bvec_all(bio)->bv_len == btrfs_inode_sectorsize(done->inode));

	io_tree = &BTRFS_I(inode)->io_tree;
	failure_tree = &BTRFS_I(inode)->io_failure_tree;

	ASSERT(!bio_flagged(bio, BIO_CLONED));
	bio_for_each_segment_all(bvec, bio, i) {
		ret = __readpage_endio_check(inode, io_bio, i, bvec->bv_page,
					     bvec->bv_offset, done->start,
					     bvec->bv_len);
		if (!ret)
			clean_io_failure(BTRFS_I(inode)->root->fs_info,
					 failure_tree, io_tree, done->start,
					 bvec->bv_page,
					 btrfs_ino(BTRFS_I(inode)),
					 bvec->bv_offset);
		else
			uptodate = 0;
	}

	done->uptodate = uptodate;
end:
	complete(&done->done);
	bio_put(bio);
}

static blk_status_t __btrfs_subio_endio_read(struct inode *inode,
		struct btrfs_io_bio *io_bio, blk_status_t err)
{
	struct btrfs_fs_info *fs_info;
	struct bio_vec bvec;
	struct bvec_iter iter;
	struct btrfs_retry_complete done;
	u64 start;
	u64 offset = 0;
	u32 sectorsize;
	int nr_sectors;
	unsigned int pgoff;
	int csum_pos;
	bool uptodate = (err == 0);
	int ret;
	blk_status_t status;

	fs_info = BTRFS_I(inode)->root->fs_info;
	sectorsize = fs_info->sectorsize;

	err = BLK_STS_OK;
	start = io_bio->logical;
	done.inode = inode;
	io_bio->bio.bi_iter = io_bio->iter;

	bio_for_each_segment(bvec, &io_bio->bio, iter) {
		nr_sectors = BTRFS_BYTES_TO_BLKS(fs_info, bvec.bv_len);

		pgoff = bvec.bv_offset;
next_block:
		if (uptodate) {
			csum_pos = BTRFS_BYTES_TO_BLKS(fs_info, offset);
			ret = __readpage_endio_check(inode, io_bio, csum_pos,
					bvec.bv_page, pgoff, start, sectorsize);
			if (likely(!ret))
				goto next;
		}
try_again:
		done.uptodate = 0;
		done.start = start;
		init_completion(&done.done);

		status = dio_read_error(inode, &io_bio->bio, bvec.bv_page,
					pgoff, start, start + sectorsize - 1,
					io_bio->mirror_num, btrfs_retry_endio,
					&done);
		if (status) {
			err = status;
			goto next;
		}

		wait_for_completion_io(&done.done);

		if (!done.uptodate) {
			/* We might have another mirror, so try again */
			goto try_again;
		}
next:
		offset += sectorsize;
		start += sectorsize;

		ASSERT(nr_sectors);

		nr_sectors--;
		if (nr_sectors) {
			pgoff += sectorsize;
			ASSERT(pgoff < PAGE_SIZE);
			goto next_block;
		}
	}

	return err;
}

static blk_status_t btrfs_subio_endio_read(struct inode *inode,
		struct btrfs_io_bio *io_bio, blk_status_t err)
{
	bool skip_csum = BTRFS_I(inode)->flags & BTRFS_INODE_NODATASUM;

	if (skip_csum) {
		if (unlikely(err))
			return __btrfs_correct_data_nocsum(inode, io_bio);
		else
			return BLK_STS_OK;
	} else {
		return __btrfs_subio_endio_read(inode, io_bio, err);
	}
}

static void btrfs_endio_direct_read(struct bio *bio)
{
	struct btrfs_dio_private *dip = bio->bi_private;
	struct inode *inode = dip->inode;
	struct bio *dio_bio;
	struct btrfs_io_bio *io_bio = btrfs_io_bio(bio);
	blk_status_t err = bio->bi_status;

	if (dip->flags & BTRFS_DIO_ORIG_BIO_SUBMITTED)
		err = btrfs_subio_endio_read(inode, io_bio, err);

	unlock_extent(&BTRFS_I(inode)->io_tree, dip->logical_offset,
		      dip->logical_offset + dip->bytes - 1);
	dio_bio = dip->dio_bio;

	kfree(dip);

	dio_bio->bi_status = err;
	dio_end_io(dio_bio);

	if (io_bio->end_io)
		io_bio->end_io(io_bio, blk_status_to_errno(err));
	bio_put(bio);
}

static void __endio_write_update_ordered(struct inode *inode,
					 const u64 offset, const u64 bytes,
					 const bool uptodate)
{
	struct btrfs_fs_info *fs_info = btrfs_sb(inode->i_sb);
	struct btrfs_ordered_extent *ordered = NULL;
	struct btrfs_workqueue *wq;
	btrfs_work_func_t func;
	u64 ordered_offset = offset;
	u64 ordered_bytes = bytes;
	u64 last_offset;

	if (btrfs_is_free_space_inode(BTRFS_I(inode))) {
		wq = fs_info->endio_freespace_worker;
		func = btrfs_freespace_write_helper;
	} else {
		wq = fs_info->endio_write_workers;
		func = btrfs_endio_write_helper;
	}

	while (ordered_offset < offset + bytes) {
		last_offset = ordered_offset;
		if (btrfs_dec_test_first_ordered_pending(inode, &ordered,
							   &ordered_offset,
							   ordered_bytes,
							   uptodate)) {
			btrfs_init_work(&ordered->work, func,
					finish_ordered_fn,
					NULL, NULL);
			btrfs_queue_work(wq, &ordered->work);
		}
		/*
		 * If btrfs_dec_test_ordered_pending does not find any ordered
		 * extent in the range, we can exit.
		 */
		if (ordered_offset == last_offset)
			return;
		/*
		 * Our bio might span multiple ordered extents. In this case
		 * we keep goin until we have accounted the whole dio.
		 */
		if (ordered_offset < offset + bytes) {
			ordered_bytes = offset + bytes - ordered_offset;
			ordered = NULL;
		}
	}
}

static void btrfs_endio_direct_write(struct bio *bio)
{
	struct btrfs_dio_private *dip = bio->bi_private;
	struct bio *dio_bio = dip->dio_bio;

	__endio_write_update_ordered(dip->inode, dip->logical_offset,
				     dip->bytes, !bio->bi_status);

	kfree(dip);

	dio_bio->bi_status = bio->bi_status;
	dio_end_io(dio_bio);
	bio_put(bio);
}

static blk_status_t btrfs_submit_bio_start_direct_io(void *private_data,
				    struct bio *bio, u64 offset)
{
	struct inode *inode = private_data;
	blk_status_t ret;
	ret = btrfs_csum_one_bio(inode, bio, offset, 1);
	BUG_ON(ret); /* -ENOMEM */
	return 0;
}

static void btrfs_end_dio_bio(struct bio *bio)
{
	struct btrfs_dio_private *dip = bio->bi_private;
	blk_status_t err = bio->bi_status;

	if (err)
		btrfs_warn(BTRFS_I(dip->inode)->root->fs_info,
			   "direct IO failed ino %llu rw %d,%u sector %#Lx len %u err no %d",
			   btrfs_ino(BTRFS_I(dip->inode)), bio_op(bio),
			   bio->bi_opf,
			   (unsigned long long)bio->bi_iter.bi_sector,
			   bio->bi_iter.bi_size, err);

	if (dip->subio_endio)
		err = dip->subio_endio(dip->inode, btrfs_io_bio(bio), err);

	if (err) {
		/*
		 * We want to perceive the errors flag being set before
		 * decrementing the reference count. We don't need a barrier
		 * since atomic operations with a return value are fully
		 * ordered as per atomic_t.txt
		 */
		dip->errors = 1;
	}

	/* if there are more bios still pending for this dio, just exit */
	if (!atomic_dec_and_test(&dip->pending_bios))
		goto out;

	if (dip->errors) {
		bio_io_error(dip->orig_bio);
	} else {
		dip->dio_bio->bi_status = BLK_STS_OK;
		bio_endio(dip->orig_bio);
	}
out:
	bio_put(bio);
}

static inline blk_status_t btrfs_lookup_and_bind_dio_csum(struct inode *inode,
						 struct btrfs_dio_private *dip,
						 struct bio *bio,
						 u64 file_offset)
{
	struct btrfs_io_bio *io_bio = btrfs_io_bio(bio);
	struct btrfs_io_bio *orig_io_bio = btrfs_io_bio(dip->orig_bio);
	blk_status_t ret;

	/*
	 * We load all the csum data we need when we submit
	 * the first bio to reduce the csum tree search and
	 * contention.
	 */
	if (dip->logical_offset == file_offset) {
		ret = btrfs_lookup_bio_sums_dio(inode, dip->orig_bio,
						file_offset);
		if (ret)
			return ret;
	}

	if (bio == dip->orig_bio)
		return 0;

	file_offset -= dip->logical_offset;
	file_offset >>= inode->i_sb->s_blocksize_bits;
	io_bio->csum = (u8 *)(((u32 *)orig_io_bio->csum) + file_offset);

	return 0;
}

static inline blk_status_t btrfs_submit_dio_bio(struct bio *bio,
		struct inode *inode, u64 file_offset, int async_submit)
{
	struct btrfs_fs_info *fs_info = btrfs_sb(inode->i_sb);
	struct btrfs_dio_private *dip = bio->bi_private;
	bool write = bio_op(bio) == REQ_OP_WRITE;
	blk_status_t ret;

	/* Check btrfs_submit_bio_hook() for rules about async submit. */
	if (async_submit)
		async_submit = !atomic_read(&BTRFS_I(inode)->sync_writers);

	if (!write) {
		ret = btrfs_bio_wq_end_io(fs_info, bio, BTRFS_WQ_ENDIO_DATA);
		if (ret)
			goto err;
	}

	if (BTRFS_I(inode)->flags & BTRFS_INODE_NODATASUM)
		goto map;

	if (write && async_submit) {
		ret = btrfs_wq_submit_bio(fs_info, bio, 0, 0,
					  file_offset, inode,
					  btrfs_submit_bio_start_direct_io,
					  btrfs_submit_bio_done);
		goto err;
	} else if (write) {
		/*
		 * If we aren't doing async submit, calculate the csum of the
		 * bio now.
		 */
		ret = btrfs_csum_one_bio(inode, bio, file_offset, 1);
		if (ret)
			goto err;
	} else {
		ret = btrfs_lookup_and_bind_dio_csum(inode, dip, bio,
						     file_offset);
		if (ret)
			goto err;
	}
map:
	ret = btrfs_map_bio(fs_info, bio, 0, 0);
err:
	return ret;
}

static int btrfs_submit_direct_hook(struct btrfs_dio_private *dip)
{
	struct inode *inode = dip->inode;
	struct btrfs_fs_info *fs_info = btrfs_sb(inode->i_sb);
	struct bio *bio;
	struct bio *orig_bio = dip->orig_bio;
	u64 start_sector = orig_bio->bi_iter.bi_sector;
	u64 file_offset = dip->logical_offset;
	u64 map_length;
	int async_submit = 0;
	u64 submit_len;
	int clone_offset = 0;
	int clone_len;
	int ret;
	blk_status_t status;

	map_length = orig_bio->bi_iter.bi_size;
	submit_len = map_length;
	ret = btrfs_map_block(fs_info, btrfs_op(orig_bio), start_sector << 9,
			      &map_length, NULL, 0);
	if (ret)
		return -EIO;

	if (map_length >= submit_len) {
		bio = orig_bio;
		dip->flags |= BTRFS_DIO_ORIG_BIO_SUBMITTED;
		goto submit;
	}

	/* async crcs make it difficult to collect full stripe writes. */
	if (btrfs_data_alloc_profile(fs_info) & BTRFS_BLOCK_GROUP_RAID56_MASK)
		async_submit = 0;
	else
		async_submit = 1;

	/* bio split */
	ASSERT(map_length <= INT_MAX);
	atomic_inc(&dip->pending_bios);
	do {
		clone_len = min_t(int, submit_len, map_length);

		/*
		 * This will never fail as it's passing GPF_NOFS and
		 * the allocation is backed by btrfs_bioset.
		 */
		bio = btrfs_bio_clone_partial(orig_bio, clone_offset,
					      clone_len);
		bio->bi_private = dip;
		bio->bi_end_io = btrfs_end_dio_bio;
		btrfs_io_bio(bio)->logical = file_offset;

		ASSERT(submit_len >= clone_len);
		submit_len -= clone_len;
		if (submit_len == 0)
			break;

		/*
		 * Increase the count before we submit the bio so we know
		 * the end IO handler won't happen before we increase the
		 * count. Otherwise, the dip might get freed before we're
		 * done setting it up.
		 */
		atomic_inc(&dip->pending_bios);

		status = btrfs_submit_dio_bio(bio, inode, file_offset,
						async_submit);
		if (status) {
			bio_put(bio);
			atomic_dec(&dip->pending_bios);
			goto out_err;
		}

		clone_offset += clone_len;
		start_sector += clone_len >> 9;
		file_offset += clone_len;

		map_length = submit_len;
		ret = btrfs_map_block(fs_info, btrfs_op(orig_bio),
				      start_sector << 9, &map_length, NULL, 0);
		if (ret)
			goto out_err;
	} while (submit_len > 0);

submit:
	status = btrfs_submit_dio_bio(bio, inode, file_offset, async_submit);
	if (!status)
		return 0;

	bio_put(bio);
out_err:
	dip->errors = 1;
	/*
	 * Before atomic variable goto zero, we must  make sure dip->errors is
	 * perceived to be set. This ordering is ensured by the fact that an
	 * atomic operations with a return value are fully ordered as per
	 * atomic_t.txt
	 */
	if (atomic_dec_and_test(&dip->pending_bios))
		bio_io_error(dip->orig_bio);

	/* bio_end_io() will handle error, so we needn't return it */
	return 0;
}

static void btrfs_submit_direct(struct bio *dio_bio, struct inode *inode,
				loff_t file_offset)
{
	struct btrfs_dio_private *dip = NULL;
	struct bio *bio = NULL;
	struct btrfs_io_bio *io_bio;
	bool write = (bio_op(dio_bio) == REQ_OP_WRITE);
	int ret = 0;

	bio = btrfs_bio_clone(dio_bio);

	dip = kzalloc(sizeof(*dip), GFP_NOFS);
	if (!dip) {
		ret = -ENOMEM;
		goto free_ordered;
	}

	dip->private = dio_bio->bi_private;
	dip->inode = inode;
	dip->logical_offset = file_offset;
	dip->bytes = dio_bio->bi_iter.bi_size;
	dip->disk_bytenr = (u64)dio_bio->bi_iter.bi_sector << 9;
	bio->bi_private = dip;
	dip->orig_bio = bio;
	dip->dio_bio = dio_bio;
	atomic_set(&dip->pending_bios, 0);
	io_bio = btrfs_io_bio(bio);
	io_bio->logical = file_offset;

	if (write) {
		bio->bi_end_io = btrfs_endio_direct_write;
	} else {
		bio->bi_end_io = btrfs_endio_direct_read;
		dip->subio_endio = btrfs_subio_endio_read;
	}

	/*
	 * Reset the range for unsubmitted ordered extents (to a 0 length range)
	 * even if we fail to submit a bio, because in such case we do the
	 * corresponding error handling below and it must not be done a second
	 * time by btrfs_direct_IO().
	 */
	if (write) {
		struct btrfs_dio_data *dio_data = current->journal_info;

		dio_data->unsubmitted_oe_range_end = dip->logical_offset +
			dip->bytes;
		dio_data->unsubmitted_oe_range_start =
			dio_data->unsubmitted_oe_range_end;
	}

	ret = btrfs_submit_direct_hook(dip);
	if (!ret)
		return;

	if (io_bio->end_io)
		io_bio->end_io(io_bio, ret);

free_ordered:
	/*
	 * If we arrived here it means either we failed to submit the dip
	 * or we either failed to clone the dio_bio or failed to allocate the
	 * dip. If we cloned the dio_bio and allocated the dip, we can just
	 * call bio_endio against our io_bio so that we get proper resource
	 * cleanup if we fail to submit the dip, otherwise, we must do the
	 * same as btrfs_endio_direct_[write|read] because we can't call these
	 * callbacks - they require an allocated dip and a clone of dio_bio.
	 */
	if (bio && dip) {
		bio_io_error(bio);
		/*
		 * The end io callbacks free our dip, do the final put on bio
		 * and all the cleanup and final put for dio_bio (through
		 * dio_end_io()).
		 */
		dip = NULL;
		bio = NULL;
	} else {
		if (write)
			__endio_write_update_ordered(inode,
						file_offset,
						dio_bio->bi_iter.bi_size,
						false);
		else
			unlock_extent(&BTRFS_I(inode)->io_tree, file_offset,
			      file_offset + dio_bio->bi_iter.bi_size - 1);

		dio_bio->bi_status = BLK_STS_IOERR;
		/*
		 * Releases and cleans up our dio_bio, no need to bio_put()
		 * nor bio_endio()/bio_io_error() against dio_bio.
		 */
		dio_end_io(dio_bio);
	}
	if (bio)
		bio_put(bio);
	kfree(dip);
}

static ssize_t check_direct_IO(struct btrfs_fs_info *fs_info,
			       const struct iov_iter *iter, loff_t offset)
{
	int seg;
	int i;
	unsigned int blocksize_mask = fs_info->sectorsize - 1;
	ssize_t retval = -EINVAL;

	if (offset & blocksize_mask)
		goto out;

	if (iov_iter_alignment(iter) & blocksize_mask)
		goto out;

	/* If this is a write we don't need to check anymore */
	if (iov_iter_rw(iter) != READ || !iter_is_iovec(iter))
		return 0;
	/*
	 * Check to make sure we don't have duplicate iov_base's in this
	 * iovec, if so return EINVAL, otherwise we'll get csum errors
	 * when reading back.
	 */
	for (seg = 0; seg < iter->nr_segs; seg++) {
		for (i = seg + 1; i < iter->nr_segs; i++) {
			if (iter->iov[seg].iov_base == iter->iov[i].iov_base)
				goto out;
		}
	}
	retval = 0;
out:
	return retval;
}

static ssize_t btrfs_direct_IO(struct kiocb *iocb, struct iov_iter *iter)
{
	struct file *file = iocb->ki_filp;
	struct inode *inode = file->f_mapping->host;
	struct btrfs_fs_info *fs_info = btrfs_sb(inode->i_sb);
	struct btrfs_dio_data dio_data = { 0 };
	struct extent_changeset *data_reserved = NULL;
	loff_t offset = iocb->ki_pos;
	size_t count = 0;
	int flags = 0;
	bool wakeup = true;
	bool relock = false;
	ssize_t ret;

	if (check_direct_IO(fs_info, iter, offset))
		return 0;

	inode_dio_begin(inode);

	/*
	 * The generic stuff only does filemap_write_and_wait_range, which
	 * isn't enough if we've written compressed pages to this area, so
	 * we need to flush the dirty pages again to make absolutely sure
	 * that any outstanding dirty pages are on disk.
	 */
	count = iov_iter_count(iter);
	if (test_bit(BTRFS_INODE_HAS_ASYNC_EXTENT,
		     &BTRFS_I(inode)->runtime_flags))
		filemap_fdatawrite_range(inode->i_mapping, offset,
					 offset + count - 1);

	if (iov_iter_rw(iter) == WRITE) {
		/*
		 * If the write DIO is beyond the EOF, we need update
		 * the isize, but it is protected by i_mutex. So we can
		 * not unlock the i_mutex at this case.
		 */
		if (offset + count <= inode->i_size) {
			dio_data.overwrite = 1;
			inode_unlock(inode);
			relock = true;
		} else if (iocb->ki_flags & IOCB_NOWAIT) {
			ret = -EAGAIN;
			goto out;
		}
		ret = btrfs_delalloc_reserve_space(inode, &data_reserved,
						   offset, count);
		if (ret)
			goto out;

		/*
		 * We need to know how many extents we reserved so that we can
		 * do the accounting properly if we go over the number we
		 * originally calculated.  Abuse current->journal_info for this.
		 */
		dio_data.reserve = round_up(count,
					    fs_info->sectorsize);
		dio_data.unsubmitted_oe_range_start = (u64)offset;
		dio_data.unsubmitted_oe_range_end = (u64)offset;
		current->journal_info = &dio_data;
		down_read(&BTRFS_I(inode)->dio_sem);
	} else if (test_bit(BTRFS_INODE_READDIO_NEED_LOCK,
				     &BTRFS_I(inode)->runtime_flags)) {
		inode_dio_end(inode);
		flags = DIO_LOCKING | DIO_SKIP_HOLES;
		wakeup = false;
	}

	ret = __blockdev_direct_IO(iocb, inode,
				   fs_info->fs_devices->latest_bdev,
				   iter, btrfs_get_blocks_direct, NULL,
				   btrfs_submit_direct, flags);
	if (iov_iter_rw(iter) == WRITE) {
		up_read(&BTRFS_I(inode)->dio_sem);
		current->journal_info = NULL;
		if (ret < 0 && ret != -EIOCBQUEUED) {
			if (dio_data.reserve)
				btrfs_delalloc_release_space(inode, data_reserved,
					offset, dio_data.reserve, true);
			/*
			 * On error we might have left some ordered extents
			 * without submitting corresponding bios for them, so
			 * cleanup them up to avoid other tasks getting them
			 * and waiting for them to complete forever.
			 */
			if (dio_data.unsubmitted_oe_range_start <
			    dio_data.unsubmitted_oe_range_end)
				__endio_write_update_ordered(inode,
					dio_data.unsubmitted_oe_range_start,
					dio_data.unsubmitted_oe_range_end -
					dio_data.unsubmitted_oe_range_start,
					false);
		} else if (ret >= 0 && (size_t)ret < count)
			btrfs_delalloc_release_space(inode, data_reserved,
					offset, count - (size_t)ret, true);
		btrfs_delalloc_release_extents(BTRFS_I(inode), count, false);
	}
out:
	if (wakeup)
		inode_dio_end(inode);
	if (relock)
		inode_lock(inode);

	extent_changeset_free(data_reserved);
	return ret;
}

#define BTRFS_FIEMAP_FLAGS	(FIEMAP_FLAG_SYNC)

static int btrfs_fiemap(struct inode *inode, struct fiemap_extent_info *fieinfo,
		__u64 start, __u64 len)
{
	int	ret;

	ret = fiemap_check_flags(fieinfo, BTRFS_FIEMAP_FLAGS);
	if (ret)
		return ret;

	return extent_fiemap(inode, fieinfo, start, len);
}

int btrfs_readpage(struct file *file, struct page *page)
{
	struct extent_io_tree *tree;
	tree = &BTRFS_I(page->mapping->host)->io_tree;
	return extent_read_full_page(tree, page, btrfs_get_extent, 0);
}

static int btrfs_writepage(struct page *page, struct writeback_control *wbc)
{
	struct inode *inode = page->mapping->host;
	int ret;

	if (current->flags & PF_MEMALLOC) {
		redirty_page_for_writepage(wbc, page);
		unlock_page(page);
		return 0;
	}

	/*
	 * If we are under memory pressure we will call this directly from the
	 * VM, we need to make sure we have the inode referenced for the ordered
	 * extent.  If not just return like we didn't do anything.
	 */
	if (!igrab(inode)) {
		redirty_page_for_writepage(wbc, page);
		return AOP_WRITEPAGE_ACTIVATE;
	}
	ret = extent_write_full_page(page, wbc);
	btrfs_add_delayed_iput(inode);
	return ret;
}

static int btrfs_writepages(struct address_space *mapping,
			    struct writeback_control *wbc)
{
	return extent_writepages(mapping, wbc);
}

static int
btrfs_readpages(struct file *file, struct address_space *mapping,
		struct list_head *pages, unsigned nr_pages)
{
	return extent_readpages(mapping, pages, nr_pages);
}

static int __btrfs_releasepage(struct page *page, gfp_t gfp_flags)
{
	int ret = try_release_extent_mapping(page, gfp_flags);
	if (ret == 1) {
		ClearPagePrivate(page);
		set_page_private(page, 0);
		put_page(page);
	}
	return ret;
}

static int btrfs_releasepage(struct page *page, gfp_t gfp_flags)
{
	if (PageWriteback(page) || PageDirty(page))
		return 0;
	return __btrfs_releasepage(page, gfp_flags);
}

static void btrfs_invalidatepage(struct page *page, unsigned int offset,
				 unsigned int length)
{
	struct inode *inode = page->mapping->host;
	struct extent_io_tree *tree;
	struct btrfs_ordered_extent *ordered;
	struct extent_state *cached_state = NULL;
	u64 page_start = page_offset(page);
	u64 page_end = page_start + PAGE_SIZE - 1;
	u64 start;
	u64 end;
	int inode_evicting = inode->i_state & I_FREEING;

	/*
	 * we have the page locked, so new writeback can't start,
	 * and the dirty bit won't be cleared while we are here.
	 *
	 * Wait for IO on this page so that we can safely clear
	 * the PagePrivate2 bit and do ordered accounting
	 */
	wait_on_page_writeback(page);

	tree = &BTRFS_I(inode)->io_tree;
	if (offset) {
		btrfs_releasepage(page, GFP_NOFS);
		return;
	}

	if (!inode_evicting)
		lock_extent_bits(tree, page_start, page_end, &cached_state);
again:
	start = page_start;
	ordered = btrfs_lookup_ordered_range(BTRFS_I(inode), start,
					page_end - start + 1);
	if (ordered) {
		end = min(page_end, ordered->file_offset + ordered->len - 1);
		/*
		 * IO on this page will never be started, so we need
		 * to account for any ordered extents now
		 */
		if (!inode_evicting)
			clear_extent_bit(tree, start, end,
					 EXTENT_DIRTY | EXTENT_DELALLOC |
					 EXTENT_DELALLOC_NEW |
					 EXTENT_LOCKED | EXTENT_DO_ACCOUNTING |
					 EXTENT_DEFRAG, 1, 0, &cached_state);
		/*
		 * whoever cleared the private bit is responsible
		 * for the finish_ordered_io
		 */
		if (TestClearPagePrivate2(page)) {
			struct btrfs_ordered_inode_tree *tree;
			u64 new_len;

			tree = &BTRFS_I(inode)->ordered_tree;

			spin_lock_irq(&tree->lock);
			set_bit(BTRFS_ORDERED_TRUNCATED, &ordered->flags);
			new_len = start - ordered->file_offset;
			if (new_len < ordered->truncated_len)
				ordered->truncated_len = new_len;
			spin_unlock_irq(&tree->lock);

			if (btrfs_dec_test_ordered_pending(inode, &ordered,
							   start,
							   end - start + 1, 1))
				btrfs_finish_ordered_io(ordered);
		}
		btrfs_put_ordered_extent(ordered);
		if (!inode_evicting) {
			cached_state = NULL;
			lock_extent_bits(tree, start, end,
					 &cached_state);
		}

		start = end + 1;
		if (start < page_end)
			goto again;
	}

	/*
	 * Qgroup reserved space handler
	 * Page here will be either
	 * 1) Already written to disk
	 *    In this case, its reserved space is released from data rsv map
	 *    and will be freed by delayed_ref handler finally.
	 *    So even we call qgroup_free_data(), it won't decrease reserved
	 *    space.
	 * 2) Not written to disk
	 *    This means the reserved space should be freed here. However,
	 *    if a truncate invalidates the page (by clearing PageDirty)
	 *    and the page is accounted for while allocating extent
	 *    in btrfs_check_data_free_space() we let delayed_ref to
	 *    free the entire extent.
	 */
	if (PageDirty(page))
		btrfs_qgroup_free_data(inode, NULL, page_start, PAGE_SIZE);
	if (!inode_evicting) {
		clear_extent_bit(tree, page_start, page_end,
				 EXTENT_LOCKED | EXTENT_DIRTY |
				 EXTENT_DELALLOC | EXTENT_DELALLOC_NEW |
				 EXTENT_DO_ACCOUNTING | EXTENT_DEFRAG, 1, 1,
				 &cached_state);

		__btrfs_releasepage(page, GFP_NOFS);
	}

	ClearPageChecked(page);
	if (PagePrivate(page)) {
		ClearPagePrivate(page);
		set_page_private(page, 0);
		put_page(page);
	}
}

/*
 * btrfs_page_mkwrite() is not allowed to change the file size as it gets
 * called from a page fault handler when a page is first dirtied. Hence we must
 * be careful to check for EOF conditions here. We set the page up correctly
 * for a written page which means we get ENOSPC checking when writing into
 * holes and correct delalloc and unwritten extent mapping on filesystems that
 * support these features.
 *
 * We are not allowed to take the i_mutex here so we have to play games to
 * protect against truncate races as the page could now be beyond EOF.  Because
 * truncate_setsize() writes the inode size before removing pages, once we have
 * the page lock we can determine safely if the page is beyond EOF. If it is not
 * beyond EOF, then the page is guaranteed safe against truncation until we
 * unlock the page.
 */
vm_fault_t btrfs_page_mkwrite(struct vm_fault *vmf)
{
	struct page *page = vmf->page;
	struct inode *inode = file_inode(vmf->vma->vm_file);
	struct btrfs_fs_info *fs_info = btrfs_sb(inode->i_sb);
	struct extent_io_tree *io_tree = &BTRFS_I(inode)->io_tree;
	struct btrfs_ordered_extent *ordered;
	struct extent_state *cached_state = NULL;
	struct extent_changeset *data_reserved = NULL;
	char *kaddr;
	unsigned long zero_start;
	loff_t size;
	vm_fault_t ret;
	int ret2;
	int reserved = 0;
	u64 reserved_space;
	u64 page_start;
	u64 page_end;
	u64 end;

	reserved_space = PAGE_SIZE;

	sb_start_pagefault(inode->i_sb);
	page_start = page_offset(page);
	page_end = page_start + PAGE_SIZE - 1;
	end = page_end;

	/*
	 * Reserving delalloc space after obtaining the page lock can lead to
	 * deadlock. For example, if a dirty page is locked by this function
	 * and the call to btrfs_delalloc_reserve_space() ends up triggering
	 * dirty page write out, then the btrfs_writepage() function could
	 * end up waiting indefinitely to get a lock on the page currently
	 * being processed by btrfs_page_mkwrite() function.
	 */
	ret2 = btrfs_delalloc_reserve_space(inode, &data_reserved, page_start,
					   reserved_space);
	if (!ret2) {
		ret2 = file_update_time(vmf->vma->vm_file);
		reserved = 1;
	}
	if (ret2) {
		ret = vmf_error(ret2);
		if (reserved)
			goto out;
		goto out_noreserve;
	}

	ret = VM_FAULT_NOPAGE; /* make the VM retry the fault */
again:
	lock_page(page);
	size = i_size_read(inode);

	if ((page->mapping != inode->i_mapping) ||
	    (page_start >= size)) {
		/* page got truncated out from underneath us */
		goto out_unlock;
	}
	wait_on_page_writeback(page);

	lock_extent_bits(io_tree, page_start, page_end, &cached_state);
	set_page_extent_mapped(page);

	/*
	 * we can't set the delalloc bits if there are pending ordered
	 * extents.  Drop our locks and wait for them to finish
	 */
	ordered = btrfs_lookup_ordered_range(BTRFS_I(inode), page_start,
			PAGE_SIZE);
	if (ordered) {
		unlock_extent_cached(io_tree, page_start, page_end,
				     &cached_state);
		unlock_page(page);
		btrfs_start_ordered_extent(inode, ordered, 1);
		btrfs_put_ordered_extent(ordered);
		goto again;
	}

	if (page->index == ((size - 1) >> PAGE_SHIFT)) {
		reserved_space = round_up(size - page_start,
					  fs_info->sectorsize);
		if (reserved_space < PAGE_SIZE) {
			end = page_start + reserved_space - 1;
			btrfs_delalloc_release_space(inode, data_reserved,
					page_start, PAGE_SIZE - reserved_space,
					true);
		}
	}

	/*
	 * page_mkwrite gets called when the page is firstly dirtied after it's
	 * faulted in, but write(2) could also dirty a page and set delalloc
	 * bits, thus in this case for space account reason, we still need to
	 * clear any delalloc bits within this page range since we have to
	 * reserve data&meta space before lock_page() (see above comments).
	 */
	clear_extent_bit(&BTRFS_I(inode)->io_tree, page_start, end,
			  EXTENT_DIRTY | EXTENT_DELALLOC |
			  EXTENT_DO_ACCOUNTING | EXTENT_DEFRAG,
			  0, 0, &cached_state);

	ret2 = btrfs_set_extent_delalloc(inode, page_start, end, 0,
					&cached_state, 0);
	if (ret2) {
		unlock_extent_cached(io_tree, page_start, page_end,
				     &cached_state);
		ret = VM_FAULT_SIGBUS;
		goto out_unlock;
	}
	ret2 = 0;

	/* page is wholly or partially inside EOF */
	if (page_start + PAGE_SIZE > size)
		zero_start = size & ~PAGE_MASK;
	else
		zero_start = PAGE_SIZE;

	if (zero_start != PAGE_SIZE) {
		kaddr = kmap(page);
		memset(kaddr + zero_start, 0, PAGE_SIZE - zero_start);
		flush_dcache_page(page);
		kunmap(page);
	}
	ClearPageChecked(page);
	set_page_dirty(page);
	SetPageUptodate(page);

	BTRFS_I(inode)->last_trans = fs_info->generation;
	BTRFS_I(inode)->last_sub_trans = BTRFS_I(inode)->root->log_transid;
	BTRFS_I(inode)->last_log_commit = BTRFS_I(inode)->root->last_log_commit;

	unlock_extent_cached(io_tree, page_start, page_end, &cached_state);

	if (!ret2) {
		btrfs_delalloc_release_extents(BTRFS_I(inode), PAGE_SIZE, true);
		sb_end_pagefault(inode->i_sb);
		extent_changeset_free(data_reserved);
		return VM_FAULT_LOCKED;
	}

out_unlock:
	unlock_page(page);
out:
	btrfs_delalloc_release_extents(BTRFS_I(inode), PAGE_SIZE, (ret != 0));
	btrfs_delalloc_release_space(inode, data_reserved, page_start,
				     reserved_space, (ret != 0));
out_noreserve:
	sb_end_pagefault(inode->i_sb);
	extent_changeset_free(data_reserved);
	return ret;
}

static int btrfs_truncate(struct inode *inode, bool skip_writeback)
{
	struct btrfs_fs_info *fs_info = btrfs_sb(inode->i_sb);
	struct btrfs_root *root = BTRFS_I(inode)->root;
	struct btrfs_block_rsv *rsv;
	int ret;
	struct btrfs_trans_handle *trans;
	u64 mask = fs_info->sectorsize - 1;
	u64 min_size = btrfs_calc_trunc_metadata_size(fs_info, 1);

	if (!skip_writeback) {
		ret = btrfs_wait_ordered_range(inode, inode->i_size & (~mask),
					       (u64)-1);
		if (ret)
			return ret;
	}

	/*
	 * Yes ladies and gentlemen, this is indeed ugly.  We have a couple of
	 * things going on here:
	 *
	 * 1) We need to reserve space to update our inode.
	 *
	 * 2) We need to have something to cache all the space that is going to
	 * be free'd up by the truncate operation, but also have some slack
	 * space reserved in case it uses space during the truncate (thank you
	 * very much snapshotting).
	 *
	 * And we need these to be separate.  The fact is we can use a lot of
	 * space doing the truncate, and we have no earthly idea how much space
	 * we will use, so we need the truncate reservation to be separate so it
	 * doesn't end up using space reserved for updating the inode.  We also
	 * need to be able to stop the transaction and start a new one, which
	 * means we need to be able to update the inode several times, and we
	 * have no idea of knowing how many times that will be, so we can't just
	 * reserve 1 item for the entirety of the operation, so that has to be
	 * done separately as well.
	 *
	 * So that leaves us with
	 *
	 * 1) rsv - for the truncate reservation, which we will steal from the
	 * transaction reservation.
	 * 2) fs_info->trans_block_rsv - this will have 1 items worth left for
	 * updating the inode.
	 */
	rsv = btrfs_alloc_block_rsv(fs_info, BTRFS_BLOCK_RSV_TEMP);
	if (!rsv)
		return -ENOMEM;
	rsv->size = min_size;
	rsv->failfast = 1;

	/*
	 * 1 for the truncate slack space
	 * 1 for updating the inode.
	 */
	trans = btrfs_start_transaction(root, 2);
	if (IS_ERR(trans)) {
		ret = PTR_ERR(trans);
		goto out;
	}

	/* Migrate the slack space for the truncate to our reserve */
	ret = btrfs_block_rsv_migrate(&fs_info->trans_block_rsv, rsv,
				      min_size, 0);
	BUG_ON(ret);

	/*
	 * So if we truncate and then write and fsync we normally would just
	 * write the extents that changed, which is a problem if we need to
	 * first truncate that entire inode.  So set this flag so we write out
	 * all of the extents in the inode to the sync log so we're completely
	 * safe.
	 */
	set_bit(BTRFS_INODE_NEEDS_FULL_SYNC, &BTRFS_I(inode)->runtime_flags);
	trans->block_rsv = rsv;

	while (1) {
		ret = btrfs_truncate_inode_items(trans, root, inode,
						 inode->i_size,
						 BTRFS_EXTENT_DATA_KEY);
		trans->block_rsv = &fs_info->trans_block_rsv;
		if (ret != -ENOSPC && ret != -EAGAIN)
			break;

		ret = btrfs_update_inode(trans, root, inode);
		if (ret)
			break;

		btrfs_end_transaction(trans);
		btrfs_btree_balance_dirty(fs_info);

		trans = btrfs_start_transaction(root, 2);
		if (IS_ERR(trans)) {
			ret = PTR_ERR(trans);
			trans = NULL;
			break;
		}

		btrfs_block_rsv_release(fs_info, rsv, -1);
		ret = btrfs_block_rsv_migrate(&fs_info->trans_block_rsv,
					      rsv, min_size, 0);
		BUG_ON(ret);	/* shouldn't happen */
		trans->block_rsv = rsv;
	}

	/*
	 * We can't call btrfs_truncate_block inside a trans handle as we could
	 * deadlock with freeze, if we got NEED_TRUNCATE_BLOCK then we know
	 * we've truncated everything except the last little bit, and can do
	 * btrfs_truncate_block and then update the disk_i_size.
	 */
	if (ret == NEED_TRUNCATE_BLOCK) {
		btrfs_end_transaction(trans);
		btrfs_btree_balance_dirty(fs_info);

		ret = btrfs_truncate_block(inode, inode->i_size, 0, 0);
		if (ret)
			goto out;
		trans = btrfs_start_transaction(root, 1);
		if (IS_ERR(trans)) {
			ret = PTR_ERR(trans);
			goto out;
		}
		btrfs_ordered_update_i_size(inode, inode->i_size, NULL);
	}

	if (trans) {
		int ret2;

		trans->block_rsv = &fs_info->trans_block_rsv;
		ret2 = btrfs_update_inode(trans, root, inode);
		if (ret2 && !ret)
			ret = ret2;

		ret2 = btrfs_end_transaction(trans);
		if (ret2 && !ret)
			ret = ret2;
		btrfs_btree_balance_dirty(fs_info);
	}
out:
	btrfs_free_block_rsv(fs_info, rsv);

	return ret;
}

/*
 * create a new subvolume directory/inode (helper for the ioctl).
 */
int btrfs_create_subvol_root(struct btrfs_trans_handle *trans,
			     struct btrfs_root *new_root,
			     struct btrfs_root *parent_root,
			     u64 new_dirid)
{
	struct inode *inode;
	int err;
	u64 index = 0;

	inode = btrfs_new_inode(trans, new_root, NULL, "..", 2,
				new_dirid, new_dirid,
				S_IFDIR | (~current_umask() & S_IRWXUGO),
				&index);
	if (IS_ERR(inode))
		return PTR_ERR(inode);
	inode->i_op = &btrfs_dir_inode_operations;
	inode->i_fop = &btrfs_dir_file_operations;

	set_nlink(inode, 1);
	btrfs_i_size_write(BTRFS_I(inode), 0);
	unlock_new_inode(inode);

	err = btrfs_subvol_inherit_props(trans, new_root, parent_root);
	if (err)
		btrfs_err(new_root->fs_info,
			  "error inheriting subvolume %llu properties: %d",
			  new_root->root_key.objectid, err);

	err = btrfs_update_inode(trans, new_root, inode);

	iput(inode);
	return err;
}

struct inode *btrfs_alloc_inode(struct super_block *sb)
{
	struct btrfs_fs_info *fs_info = btrfs_sb(sb);
	struct btrfs_inode *ei;
	struct inode *inode;

	ei = kmem_cache_alloc(btrfs_inode_cachep, GFP_KERNEL);
	if (!ei)
		return NULL;

	ei->root = NULL;
	ei->generation = 0;
	ei->last_trans = 0;
	ei->last_sub_trans = 0;
	ei->logged_trans = 0;
	ei->delalloc_bytes = 0;
	ei->new_delalloc_bytes = 0;
	ei->defrag_bytes = 0;
	ei->disk_i_size = 0;
	ei->flags = 0;
	ei->csum_bytes = 0;
	ei->index_cnt = (u64)-1;
	ei->dir_index = 0;
	ei->last_unlink_trans = 0;
	ei->last_log_commit = 0;

	spin_lock_init(&ei->lock);
	ei->outstanding_extents = 0;
	if (sb->s_magic != BTRFS_TEST_MAGIC)
		btrfs_init_metadata_block_rsv(fs_info, &ei->block_rsv,
					      BTRFS_BLOCK_RSV_DELALLOC);
	ei->runtime_flags = 0;
	ei->prop_compress = BTRFS_COMPRESS_NONE;
	ei->defrag_compress = BTRFS_COMPRESS_NONE;

	ei->delayed_node = NULL;

	ei->i_otime.tv_sec = 0;
	ei->i_otime.tv_nsec = 0;

	inode = &ei->vfs_inode;
	extent_map_tree_init(&ei->extent_tree);
	extent_io_tree_init(&ei->io_tree, inode);
	extent_io_tree_init(&ei->io_failure_tree, inode);
	ei->io_tree.track_uptodate = 1;
	ei->io_failure_tree.track_uptodate = 1;
	atomic_set(&ei->sync_writers, 0);
	mutex_init(&ei->log_mutex);
	mutex_init(&ei->delalloc_mutex);
	btrfs_ordered_inode_tree_init(&ei->ordered_tree);
	INIT_LIST_HEAD(&ei->delalloc_inodes);
	INIT_LIST_HEAD(&ei->delayed_iput);
	RB_CLEAR_NODE(&ei->rb_node);
	init_rwsem(&ei->dio_sem);

	return inode;
}

#ifdef CONFIG_BTRFS_FS_RUN_SANITY_TESTS
void btrfs_test_destroy_inode(struct inode *inode)
{
	btrfs_drop_extent_cache(BTRFS_I(inode), 0, (u64)-1, 0);
	kmem_cache_free(btrfs_inode_cachep, BTRFS_I(inode));
}
#endif

static void btrfs_i_callback(struct rcu_head *head)
{
	struct inode *inode = container_of(head, struct inode, i_rcu);
	kmem_cache_free(btrfs_inode_cachep, BTRFS_I(inode));
}

void btrfs_destroy_inode(struct inode *inode)
{
	struct btrfs_fs_info *fs_info = btrfs_sb(inode->i_sb);
	struct btrfs_ordered_extent *ordered;
	struct btrfs_root *root = BTRFS_I(inode)->root;

	WARN_ON(!hlist_empty(&inode->i_dentry));
	WARN_ON(inode->i_data.nrpages);
	WARN_ON(BTRFS_I(inode)->block_rsv.reserved);
	WARN_ON(BTRFS_I(inode)->block_rsv.size);
	WARN_ON(BTRFS_I(inode)->outstanding_extents);
	WARN_ON(BTRFS_I(inode)->delalloc_bytes);
	WARN_ON(BTRFS_I(inode)->new_delalloc_bytes);
	WARN_ON(BTRFS_I(inode)->csum_bytes);
	WARN_ON(BTRFS_I(inode)->defrag_bytes);

	/*
	 * This can happen where we create an inode, but somebody else also
	 * created the same inode and we need to destroy the one we already
	 * created.
	 */
	if (!root)
		goto free;

	while (1) {
		ordered = btrfs_lookup_first_ordered_extent(inode, (u64)-1);
		if (!ordered)
			break;
		else {
			btrfs_err(fs_info,
				  "found ordered extent %llu %llu on inode cleanup",
				  ordered->file_offset, ordered->len);
			btrfs_remove_ordered_extent(inode, ordered);
			btrfs_put_ordered_extent(ordered);
			btrfs_put_ordered_extent(ordered);
		}
	}
	btrfs_qgroup_check_reserved_leak(inode);
	inode_tree_del(inode);
	btrfs_drop_extent_cache(BTRFS_I(inode), 0, (u64)-1, 0);
free:
	call_rcu(&inode->i_rcu, btrfs_i_callback);
}

int btrfs_drop_inode(struct inode *inode)
{
	struct btrfs_root *root = BTRFS_I(inode)->root;

	if (root == NULL)
		return 1;

	/* the snap/subvol tree is on deleting */
	if (btrfs_root_refs(&root->root_item) == 0)
		return 1;
	else
		return generic_drop_inode(inode);
}

static void init_once(void *foo)
{
	struct btrfs_inode *ei = (struct btrfs_inode *) foo;

	inode_init_once(&ei->vfs_inode);
}

void __cold btrfs_destroy_cachep(void)
{
	/*
	 * Make sure all delayed rcu free inodes are flushed before we
	 * destroy cache.
	 */
	rcu_barrier();
	kmem_cache_destroy(btrfs_inode_cachep);
	kmem_cache_destroy(btrfs_trans_handle_cachep);
	kmem_cache_destroy(btrfs_path_cachep);
	kmem_cache_destroy(btrfs_free_space_cachep);
}

int __init btrfs_init_cachep(void)
{
	btrfs_inode_cachep = kmem_cache_create("btrfs_inode",
			sizeof(struct btrfs_inode), 0,
			SLAB_RECLAIM_ACCOUNT | SLAB_MEM_SPREAD | SLAB_ACCOUNT,
			init_once);
	if (!btrfs_inode_cachep)
		goto fail;

	btrfs_trans_handle_cachep = kmem_cache_create("btrfs_trans_handle",
			sizeof(struct btrfs_trans_handle), 0,
			SLAB_TEMPORARY | SLAB_MEM_SPREAD, NULL);
	if (!btrfs_trans_handle_cachep)
		goto fail;

	btrfs_path_cachep = kmem_cache_create("btrfs_path",
			sizeof(struct btrfs_path), 0,
			SLAB_MEM_SPREAD, NULL);
	if (!btrfs_path_cachep)
		goto fail;

	btrfs_free_space_cachep = kmem_cache_create("btrfs_free_space",
			sizeof(struct btrfs_free_space), 0,
			SLAB_MEM_SPREAD, NULL);
	if (!btrfs_free_space_cachep)
		goto fail;

	return 0;
fail:
	btrfs_destroy_cachep();
	return -ENOMEM;
}

static int btrfs_getattr(const struct path *path, struct kstat *stat,
			 u32 request_mask, unsigned int flags)
{
	u64 delalloc_bytes;
	struct inode *inode = d_inode(path->dentry);
	u32 blocksize = inode->i_sb->s_blocksize;
	u32 bi_flags = BTRFS_I(inode)->flags;

	stat->result_mask |= STATX_BTIME;
	stat->btime.tv_sec = BTRFS_I(inode)->i_otime.tv_sec;
	stat->btime.tv_nsec = BTRFS_I(inode)->i_otime.tv_nsec;
	if (bi_flags & BTRFS_INODE_APPEND)
		stat->attributes |= STATX_ATTR_APPEND;
	if (bi_flags & BTRFS_INODE_COMPRESS)
		stat->attributes |= STATX_ATTR_COMPRESSED;
	if (bi_flags & BTRFS_INODE_IMMUTABLE)
		stat->attributes |= STATX_ATTR_IMMUTABLE;
	if (bi_flags & BTRFS_INODE_NODUMP)
		stat->attributes |= STATX_ATTR_NODUMP;

	stat->attributes_mask |= (STATX_ATTR_APPEND |
				  STATX_ATTR_COMPRESSED |
				  STATX_ATTR_IMMUTABLE |
				  STATX_ATTR_NODUMP);

	generic_fillattr(inode, stat);
	stat->dev = BTRFS_I(inode)->root->sbdev.anon_dev;

	spin_lock(&BTRFS_I(inode)->lock);
	delalloc_bytes = BTRFS_I(inode)->new_delalloc_bytes;
	spin_unlock(&BTRFS_I(inode)->lock);
	stat->blocks = (ALIGN(inode_get_bytes(inode), blocksize) +
			ALIGN(delalloc_bytes, blocksize)) >> 9;
	return 0;
}

static int btrfs_rename_exchange(struct inode *old_dir,
			      struct dentry *old_dentry,
			      struct inode *new_dir,
			      struct dentry *new_dentry)
{
	struct btrfs_fs_info *fs_info = btrfs_sb(old_dir->i_sb);
	struct btrfs_trans_handle *trans;
	struct btrfs_root *root = BTRFS_I(old_dir)->root;
	struct btrfs_root *dest = BTRFS_I(new_dir)->root;
	struct inode *new_inode = new_dentry->d_inode;
	struct inode *old_inode = old_dentry->d_inode;
	struct timespec64 ctime = current_time(old_inode);
	struct dentry *parent;
	u64 old_ino = btrfs_ino(BTRFS_I(old_inode));
	u64 new_ino = btrfs_ino(BTRFS_I(new_inode));
	u64 old_idx = 0;
	u64 new_idx = 0;
	u64 root_objectid;
	int ret;
	int ret2;
	bool root_log_pinned = false;
	bool dest_log_pinned = false;

	/* we only allow rename subvolume link between subvolumes */
	if (old_ino != BTRFS_FIRST_FREE_OBJECTID && root != dest)
		return -EXDEV;

	/* close the race window with snapshot create/destroy ioctl */
	if (old_ino == BTRFS_FIRST_FREE_OBJECTID)
		down_read(&fs_info->subvol_sem);
	if (new_ino == BTRFS_FIRST_FREE_OBJECTID)
		down_read(&fs_info->subvol_sem);

	/*
	 * We want to reserve the absolute worst case amount of items.  So if
	 * both inodes are subvols and we need to unlink them then that would
	 * require 4 item modifications, but if they are both normal inodes it
	 * would require 5 item modifications, so we'll assume their normal
	 * inodes.  So 5 * 2 is 10, plus 2 for the new links, so 12 total items
	 * should cover the worst case number of items we'll modify.
	 */
	trans = btrfs_start_transaction(root, 12);
	if (IS_ERR(trans)) {
		ret = PTR_ERR(trans);
		goto out_notrans;
	}

	/*
	 * We need to find a free sequence number both in the source and
	 * in the destination directory for the exchange.
	 */
	ret = btrfs_set_inode_index(BTRFS_I(new_dir), &old_idx);
	if (ret)
		goto out_fail;
	ret = btrfs_set_inode_index(BTRFS_I(old_dir), &new_idx);
	if (ret)
		goto out_fail;

	BTRFS_I(old_inode)->dir_index = 0ULL;
	BTRFS_I(new_inode)->dir_index = 0ULL;

	/* Reference for the source. */
	if (old_ino == BTRFS_FIRST_FREE_OBJECTID) {
		/* force full log commit if subvolume involved. */
		btrfs_set_log_full_commit(fs_info, trans);
	} else {
		btrfs_pin_log_trans(root);
		root_log_pinned = true;
		ret = btrfs_insert_inode_ref(trans, dest,
					     new_dentry->d_name.name,
					     new_dentry->d_name.len,
					     old_ino,
					     btrfs_ino(BTRFS_I(new_dir)),
					     old_idx);
		if (ret)
			goto out_fail;
	}

	/* And now for the dest. */
	if (new_ino == BTRFS_FIRST_FREE_OBJECTID) {
		/* force full log commit if subvolume involved. */
		btrfs_set_log_full_commit(fs_info, trans);
	} else {
		btrfs_pin_log_trans(dest);
		dest_log_pinned = true;
		ret = btrfs_insert_inode_ref(trans, root,
					     old_dentry->d_name.name,
					     old_dentry->d_name.len,
					     new_ino,
					     btrfs_ino(BTRFS_I(old_dir)),
					     new_idx);
		if (ret)
			goto out_fail;
	}

	/* Update inode version and ctime/mtime. */
	inode_inc_iversion(old_dir);
	inode_inc_iversion(new_dir);
	inode_inc_iversion(old_inode);
	inode_inc_iversion(new_inode);
	old_dir->i_ctime = old_dir->i_mtime = ctime;
	new_dir->i_ctime = new_dir->i_mtime = ctime;
	old_inode->i_ctime = ctime;
	new_inode->i_ctime = ctime;

	if (old_dentry->d_parent != new_dentry->d_parent) {
		btrfs_record_unlink_dir(trans, BTRFS_I(old_dir),
				BTRFS_I(old_inode), 1);
		btrfs_record_unlink_dir(trans, BTRFS_I(new_dir),
				BTRFS_I(new_inode), 1);
	}

	/* src is a subvolume */
	if (old_ino == BTRFS_FIRST_FREE_OBJECTID) {
		root_objectid = BTRFS_I(old_inode)->root->root_key.objectid;
		ret = btrfs_unlink_subvol(trans, root, old_dir,
					  root_objectid,
					  old_dentry->d_name.name,
					  old_dentry->d_name.len);
	} else { /* src is an inode */
		ret = __btrfs_unlink_inode(trans, root, BTRFS_I(old_dir),
					   BTRFS_I(old_dentry->d_inode),
					   old_dentry->d_name.name,
					   old_dentry->d_name.len);
		if (!ret)
			ret = btrfs_update_inode(trans, root, old_inode);
	}
	if (ret) {
		btrfs_abort_transaction(trans, ret);
		goto out_fail;
	}

	/* dest is a subvolume */
	if (new_ino == BTRFS_FIRST_FREE_OBJECTID) {
		root_objectid = BTRFS_I(new_inode)->root->root_key.objectid;
		ret = btrfs_unlink_subvol(trans, dest, new_dir,
					  root_objectid,
					  new_dentry->d_name.name,
					  new_dentry->d_name.len);
	} else { /* dest is an inode */
		ret = __btrfs_unlink_inode(trans, dest, BTRFS_I(new_dir),
					   BTRFS_I(new_dentry->d_inode),
					   new_dentry->d_name.name,
					   new_dentry->d_name.len);
		if (!ret)
			ret = btrfs_update_inode(trans, dest, new_inode);
	}
	if (ret) {
		btrfs_abort_transaction(trans, ret);
		goto out_fail;
	}

	ret = btrfs_add_link(trans, BTRFS_I(new_dir), BTRFS_I(old_inode),
			     new_dentry->d_name.name,
			     new_dentry->d_name.len, 0, old_idx);
	if (ret) {
		btrfs_abort_transaction(trans, ret);
		goto out_fail;
	}

	ret = btrfs_add_link(trans, BTRFS_I(old_dir), BTRFS_I(new_inode),
			     old_dentry->d_name.name,
			     old_dentry->d_name.len, 0, new_idx);
	if (ret) {
		btrfs_abort_transaction(trans, ret);
		goto out_fail;
	}

	if (old_inode->i_nlink == 1)
		BTRFS_I(old_inode)->dir_index = old_idx;
	if (new_inode->i_nlink == 1)
		BTRFS_I(new_inode)->dir_index = new_idx;

	if (root_log_pinned) {
		parent = new_dentry->d_parent;
		btrfs_log_new_name(trans, BTRFS_I(old_inode), BTRFS_I(old_dir),
				parent);
		btrfs_end_log_trans(root);
		root_log_pinned = false;
	}
	if (dest_log_pinned) {
		parent = old_dentry->d_parent;
		btrfs_log_new_name(trans, BTRFS_I(new_inode), BTRFS_I(new_dir),
				parent);
		btrfs_end_log_trans(dest);
		dest_log_pinned = false;
	}
out_fail:
	/*
	 * If we have pinned a log and an error happened, we unpin tasks
	 * trying to sync the log and force them to fallback to a transaction
	 * commit if the log currently contains any of the inodes involved in
	 * this rename operation (to ensure we do not persist a log with an
	 * inconsistent state for any of these inodes or leading to any
	 * inconsistencies when replayed). If the transaction was aborted, the
	 * abortion reason is propagated to userspace when attempting to commit
	 * the transaction. If the log does not contain any of these inodes, we
	 * allow the tasks to sync it.
	 */
	if (ret && (root_log_pinned || dest_log_pinned)) {
		if (btrfs_inode_in_log(BTRFS_I(old_dir), fs_info->generation) ||
		    btrfs_inode_in_log(BTRFS_I(new_dir), fs_info->generation) ||
		    btrfs_inode_in_log(BTRFS_I(old_inode), fs_info->generation) ||
		    (new_inode &&
		     btrfs_inode_in_log(BTRFS_I(new_inode), fs_info->generation)))
			btrfs_set_log_full_commit(fs_info, trans);

		if (root_log_pinned) {
			btrfs_end_log_trans(root);
			root_log_pinned = false;
		}
		if (dest_log_pinned) {
			btrfs_end_log_trans(dest);
			dest_log_pinned = false;
		}
	}
	ret2 = btrfs_end_transaction(trans);
	ret = ret ? ret : ret2;
out_notrans:
	if (new_ino == BTRFS_FIRST_FREE_OBJECTID)
		up_read(&fs_info->subvol_sem);
	if (old_ino == BTRFS_FIRST_FREE_OBJECTID)
		up_read(&fs_info->subvol_sem);

	return ret;
}

static int btrfs_whiteout_for_rename(struct btrfs_trans_handle *trans,
				     struct btrfs_root *root,
				     struct inode *dir,
				     struct dentry *dentry)
{
	int ret;
	struct inode *inode;
	u64 objectid;
	u64 index;

	ret = btrfs_find_free_ino(root, &objectid);
	if (ret)
		return ret;

	inode = btrfs_new_inode(trans, root, dir,
				dentry->d_name.name,
				dentry->d_name.len,
				btrfs_ino(BTRFS_I(dir)),
				objectid,
				S_IFCHR | WHITEOUT_MODE,
				&index);

	if (IS_ERR(inode)) {
		ret = PTR_ERR(inode);
		return ret;
	}

	inode->i_op = &btrfs_special_inode_operations;
	init_special_inode(inode, inode->i_mode,
		WHITEOUT_DEV);

	ret = btrfs_init_inode_security(trans, inode, dir,
				&dentry->d_name);
	if (ret)
		goto out;

	ret = btrfs_add_nondir(trans, BTRFS_I(dir), dentry,
				BTRFS_I(inode), 0, index);
	if (ret)
		goto out;

	ret = btrfs_update_inode(trans, root, inode);
out:
	unlock_new_inode(inode);
	if (ret)
		inode_dec_link_count(inode);
	iput(inode);

	return ret;
}

static int btrfs_rename(struct inode *old_dir, struct dentry *old_dentry,
			   struct inode *new_dir, struct dentry *new_dentry,
			   unsigned int flags)
{
	struct btrfs_fs_info *fs_info = btrfs_sb(old_dir->i_sb);
	struct btrfs_trans_handle *trans;
	unsigned int trans_num_items;
	struct btrfs_root *root = BTRFS_I(old_dir)->root;
	struct btrfs_root *dest = BTRFS_I(new_dir)->root;
	struct inode *new_inode = d_inode(new_dentry);
	struct inode *old_inode = d_inode(old_dentry);
	u64 index = 0;
	u64 root_objectid;
	int ret;
	u64 old_ino = btrfs_ino(BTRFS_I(old_inode));
	bool log_pinned = false;

	if (btrfs_ino(BTRFS_I(new_dir)) == BTRFS_EMPTY_SUBVOL_DIR_OBJECTID)
		return -EPERM;

	/* we only allow rename subvolume link between subvolumes */
	if (old_ino != BTRFS_FIRST_FREE_OBJECTID && root != dest)
		return -EXDEV;

	if (old_ino == BTRFS_EMPTY_SUBVOL_DIR_OBJECTID ||
	    (new_inode && btrfs_ino(BTRFS_I(new_inode)) == BTRFS_FIRST_FREE_OBJECTID))
		return -ENOTEMPTY;

	if (S_ISDIR(old_inode->i_mode) && new_inode &&
	    new_inode->i_size > BTRFS_EMPTY_DIR_SIZE)
		return -ENOTEMPTY;


	/* check for collisions, even if the  name isn't there */
	ret = btrfs_check_dir_item_collision(dest, new_dir->i_ino,
			     new_dentry->d_name.name,
			     new_dentry->d_name.len);

	if (ret) {
		if (ret == -EEXIST) {
			/* we shouldn't get
			 * eexist without a new_inode */
			if (WARN_ON(!new_inode)) {
				return ret;
			}
		} else {
			/* maybe -EOVERFLOW */
			return ret;
		}
	}
	ret = 0;

	/*
	 * we're using rename to replace one file with another.  Start IO on it
	 * now so  we don't add too much work to the end of the transaction
	 */
	if (new_inode && S_ISREG(old_inode->i_mode) && new_inode->i_size)
		filemap_flush(old_inode->i_mapping);

	/* close the racy window with snapshot create/destroy ioctl */
	if (old_ino == BTRFS_FIRST_FREE_OBJECTID)
		down_read(&fs_info->subvol_sem);
	/*
	 * We want to reserve the absolute worst case amount of items.  So if
	 * both inodes are subvols and we need to unlink them then that would
	 * require 4 item modifications, but if they are both normal inodes it
	 * would require 5 item modifications, so we'll assume they are normal
	 * inodes.  So 5 * 2 is 10, plus 1 for the new link, so 11 total items
	 * should cover the worst case number of items we'll modify.
	 * If our rename has the whiteout flag, we need more 5 units for the
	 * new inode (1 inode item, 1 inode ref, 2 dir items and 1 xattr item
	 * when selinux is enabled).
	 */
	trans_num_items = 11;
	if (flags & RENAME_WHITEOUT)
		trans_num_items += 5;
	trans = btrfs_start_transaction(root, trans_num_items);
	if (IS_ERR(trans)) {
		ret = PTR_ERR(trans);
		goto out_notrans;
	}

	if (dest != root)
		btrfs_record_root_in_trans(trans, dest);

	ret = btrfs_set_inode_index(BTRFS_I(new_dir), &index);
	if (ret)
		goto out_fail;

	BTRFS_I(old_inode)->dir_index = 0ULL;
	if (unlikely(old_ino == BTRFS_FIRST_FREE_OBJECTID)) {
		/* force full log commit if subvolume involved. */
		btrfs_set_log_full_commit(fs_info, trans);
	} else {
		btrfs_pin_log_trans(root);
		log_pinned = true;
		ret = btrfs_insert_inode_ref(trans, dest,
					     new_dentry->d_name.name,
					     new_dentry->d_name.len,
					     old_ino,
					     btrfs_ino(BTRFS_I(new_dir)), index);
		if (ret)
			goto out_fail;
	}

	inode_inc_iversion(old_dir);
	inode_inc_iversion(new_dir);
	inode_inc_iversion(old_inode);
	old_dir->i_ctime = old_dir->i_mtime =
	new_dir->i_ctime = new_dir->i_mtime =
	old_inode->i_ctime = current_time(old_dir);

	if (old_dentry->d_parent != new_dentry->d_parent)
		btrfs_record_unlink_dir(trans, BTRFS_I(old_dir),
				BTRFS_I(old_inode), 1);

	if (unlikely(old_ino == BTRFS_FIRST_FREE_OBJECTID)) {
		root_objectid = BTRFS_I(old_inode)->root->root_key.objectid;
		ret = btrfs_unlink_subvol(trans, root, old_dir, root_objectid,
					old_dentry->d_name.name,
					old_dentry->d_name.len);
	} else {
		ret = __btrfs_unlink_inode(trans, root, BTRFS_I(old_dir),
					BTRFS_I(d_inode(old_dentry)),
					old_dentry->d_name.name,
					old_dentry->d_name.len);
		if (!ret)
			ret = btrfs_update_inode(trans, root, old_inode);
	}
	if (ret) {
		btrfs_abort_transaction(trans, ret);
		goto out_fail;
	}

	if (new_inode) {
		inode_inc_iversion(new_inode);
		new_inode->i_ctime = current_time(new_inode);
		if (unlikely(btrfs_ino(BTRFS_I(new_inode)) ==
			     BTRFS_EMPTY_SUBVOL_DIR_OBJECTID)) {
			root_objectid = BTRFS_I(new_inode)->location.objectid;
			ret = btrfs_unlink_subvol(trans, dest, new_dir,
						root_objectid,
						new_dentry->d_name.name,
						new_dentry->d_name.len);
			BUG_ON(new_inode->i_nlink == 0);
		} else {
			ret = btrfs_unlink_inode(trans, dest, BTRFS_I(new_dir),
						 BTRFS_I(d_inode(new_dentry)),
						 new_dentry->d_name.name,
						 new_dentry->d_name.len);
		}
		if (!ret && new_inode->i_nlink == 0)
			ret = btrfs_orphan_add(trans,
					BTRFS_I(d_inode(new_dentry)));
		if (ret) {
			btrfs_abort_transaction(trans, ret);
			goto out_fail;
		}
	}

	ret = btrfs_add_link(trans, BTRFS_I(new_dir), BTRFS_I(old_inode),
			     new_dentry->d_name.name,
			     new_dentry->d_name.len, 0, index);
	if (ret) {
		btrfs_abort_transaction(trans, ret);
		goto out_fail;
	}

	if (old_inode->i_nlink == 1)
		BTRFS_I(old_inode)->dir_index = index;

	if (log_pinned) {
		struct dentry *parent = new_dentry->d_parent;

		btrfs_log_new_name(trans, BTRFS_I(old_inode), BTRFS_I(old_dir),
				parent);
		btrfs_end_log_trans(root);
		log_pinned = false;
	}

	if (flags & RENAME_WHITEOUT) {
		ret = btrfs_whiteout_for_rename(trans, root, old_dir,
						old_dentry);

		if (ret) {
			btrfs_abort_transaction(trans, ret);
			goto out_fail;
		}
	}
out_fail:
	/*
	 * If we have pinned the log and an error happened, we unpin tasks
	 * trying to sync the log and force them to fallback to a transaction
	 * commit if the log currently contains any of the inodes involved in
	 * this rename operation (to ensure we do not persist a log with an
	 * inconsistent state for any of these inodes or leading to any
	 * inconsistencies when replayed). If the transaction was aborted, the
	 * abortion reason is propagated to userspace when attempting to commit
	 * the transaction. If the log does not contain any of these inodes, we
	 * allow the tasks to sync it.
	 */
	if (ret && log_pinned) {
		if (btrfs_inode_in_log(BTRFS_I(old_dir), fs_info->generation) ||
		    btrfs_inode_in_log(BTRFS_I(new_dir), fs_info->generation) ||
		    btrfs_inode_in_log(BTRFS_I(old_inode), fs_info->generation) ||
		    (new_inode &&
		     btrfs_inode_in_log(BTRFS_I(new_inode), fs_info->generation)))
			btrfs_set_log_full_commit(fs_info, trans);

		btrfs_end_log_trans(root);
		log_pinned = false;
	}
	btrfs_end_transaction(trans);
out_notrans:
	if (old_ino == BTRFS_FIRST_FREE_OBJECTID)
		up_read(&fs_info->subvol_sem);

	return ret;
}

static int btrfs_rename2(struct inode *old_dir, struct dentry *old_dentry,
			 struct inode *new_dir, struct dentry *new_dentry,
			 unsigned int flags)
{
	if (flags & ~(RENAME_NOREPLACE | RENAME_EXCHANGE | RENAME_WHITEOUT))
		return -EINVAL;

	if (flags & RENAME_EXCHANGE)
		return btrfs_rename_exchange(old_dir, old_dentry, new_dir,
					  new_dentry);

	return btrfs_rename(old_dir, old_dentry, new_dir, new_dentry, flags);
}

struct btrfs_delalloc_work {
	struct inode *inode;
	struct completion completion;
	struct list_head list;
	struct btrfs_work work;
};

static void btrfs_run_delalloc_work(struct btrfs_work *work)
{
	struct btrfs_delalloc_work *delalloc_work;
	struct inode *inode;

	delalloc_work = container_of(work, struct btrfs_delalloc_work,
				     work);
	inode = delalloc_work->inode;
	filemap_flush(inode->i_mapping);
	if (test_bit(BTRFS_INODE_HAS_ASYNC_EXTENT,
				&BTRFS_I(inode)->runtime_flags))
		filemap_flush(inode->i_mapping);

	iput(inode);
	complete(&delalloc_work->completion);
}

static struct btrfs_delalloc_work *btrfs_alloc_delalloc_work(struct inode *inode)
{
	struct btrfs_delalloc_work *work;

	work = kmalloc(sizeof(*work), GFP_NOFS);
	if (!work)
		return NULL;

	init_completion(&work->completion);
	INIT_LIST_HEAD(&work->list);
	work->inode = inode;
	WARN_ON_ONCE(!inode);
	btrfs_init_work(&work->work, btrfs_flush_delalloc_helper,
			btrfs_run_delalloc_work, NULL, NULL);

	return work;
}

/*
 * some fairly slow code that needs optimization. This walks the list
 * of all the inodes with pending delalloc and forces them to disk.
 */
static int start_delalloc_inodes(struct btrfs_root *root, int nr)
{
	struct btrfs_inode *binode;
	struct inode *inode;
	struct btrfs_delalloc_work *work, *next;
	struct list_head works;
	struct list_head splice;
	int ret = 0;

	INIT_LIST_HEAD(&works);
	INIT_LIST_HEAD(&splice);

	mutex_lock(&root->delalloc_mutex);
	spin_lock(&root->delalloc_lock);
	list_splice_init(&root->delalloc_inodes, &splice);
	while (!list_empty(&splice)) {
		binode = list_entry(splice.next, struct btrfs_inode,
				    delalloc_inodes);

		list_move_tail(&binode->delalloc_inodes,
			       &root->delalloc_inodes);
		inode = igrab(&binode->vfs_inode);
		if (!inode) {
			cond_resched_lock(&root->delalloc_lock);
			continue;
		}
		spin_unlock(&root->delalloc_lock);

		work = btrfs_alloc_delalloc_work(inode);
		if (!work) {
			iput(inode);
			ret = -ENOMEM;
			goto out;
		}
		list_add_tail(&work->list, &works);
		btrfs_queue_work(root->fs_info->flush_workers,
				 &work->work);
		ret++;
		if (nr != -1 && ret >= nr)
			goto out;
		cond_resched();
		spin_lock(&root->delalloc_lock);
	}
	spin_unlock(&root->delalloc_lock);

out:
	list_for_each_entry_safe(work, next, &works, list) {
		list_del_init(&work->list);
		wait_for_completion(&work->completion);
		kfree(work);
	}

	if (!list_empty(&splice)) {
		spin_lock(&root->delalloc_lock);
		list_splice_tail(&splice, &root->delalloc_inodes);
		spin_unlock(&root->delalloc_lock);
	}
	mutex_unlock(&root->delalloc_mutex);
	return ret;
}

int btrfs_start_delalloc_inodes(struct btrfs_root *root)
{
	struct btrfs_fs_info *fs_info = root->fs_info;
	int ret;

	if (test_bit(BTRFS_FS_STATE_ERROR, &fs_info->fs_state))
		return -EROFS;

	ret = start_delalloc_inodes(root, -1);
	if (ret > 0)
		ret = 0;
	return ret;
}

int btrfs_start_delalloc_roots(struct btrfs_fs_info *fs_info, int nr)
{
	struct btrfs_root *root;
	struct list_head splice;
	int ret;

	if (test_bit(BTRFS_FS_STATE_ERROR, &fs_info->fs_state))
		return -EROFS;

	INIT_LIST_HEAD(&splice);

	mutex_lock(&fs_info->delalloc_root_mutex);
	spin_lock(&fs_info->delalloc_root_lock);
	list_splice_init(&fs_info->delalloc_roots, &splice);
	while (!list_empty(&splice) && nr) {
		root = list_first_entry(&splice, struct btrfs_root,
					delalloc_root);
		root = btrfs_grab_fs_root(root);
		BUG_ON(!root);
		list_move_tail(&root->delalloc_root,
			       &fs_info->delalloc_roots);
		spin_unlock(&fs_info->delalloc_root_lock);

		ret = start_delalloc_inodes(root, nr);
		btrfs_put_fs_root(root);
		if (ret < 0)
			goto out;

		if (nr != -1) {
			nr -= ret;
			WARN_ON(nr < 0);
		}
		spin_lock(&fs_info->delalloc_root_lock);
	}
	spin_unlock(&fs_info->delalloc_root_lock);

	ret = 0;
out:
	if (!list_empty(&splice)) {
		spin_lock(&fs_info->delalloc_root_lock);
		list_splice_tail(&splice, &fs_info->delalloc_roots);
		spin_unlock(&fs_info->delalloc_root_lock);
	}
	mutex_unlock(&fs_info->delalloc_root_mutex);
	return ret;
}

static int btrfs_symlink(struct inode *dir, struct dentry *dentry,
			 const char *symname)
{
	struct btrfs_fs_info *fs_info = btrfs_sb(dir->i_sb);
	struct btrfs_trans_handle *trans;
	struct btrfs_root *root = BTRFS_I(dir)->root;
	struct btrfs_path *path;
	struct btrfs_key key;
	struct inode *inode = NULL;
	int err;
	int drop_inode = 0;
	u64 objectid;
	u64 index = 0;
	int name_len;
	int datasize;
	unsigned long ptr;
	struct btrfs_file_extent_item *ei;
	struct extent_buffer *leaf;

	name_len = strlen(symname);
	if (name_len > BTRFS_MAX_INLINE_DATA_SIZE(fs_info))
		return -ENAMETOOLONG;

	/*
	 * 2 items for inode item and ref
	 * 2 items for dir items
	 * 1 item for updating parent inode item
	 * 1 item for the inline extent item
	 * 1 item for xattr if selinux is on
	 */
	trans = btrfs_start_transaction(root, 7);
	if (IS_ERR(trans))
		return PTR_ERR(trans);

	err = btrfs_find_free_ino(root, &objectid);
	if (err)
		goto out_unlock;

	inode = btrfs_new_inode(trans, root, dir, dentry->d_name.name,
				dentry->d_name.len, btrfs_ino(BTRFS_I(dir)),
				objectid, S_IFLNK|S_IRWXUGO, &index);
	if (IS_ERR(inode)) {
		err = PTR_ERR(inode);
		goto out_unlock;
	}

	/*
	* If the active LSM wants to access the inode during
	* d_instantiate it needs these. Smack checks to see
	* if the filesystem supports xattrs by looking at the
	* ops vector.
	*/
	inode->i_fop = &btrfs_file_operations;
	inode->i_op = &btrfs_file_inode_operations;
	inode->i_mapping->a_ops = &btrfs_aops;
	BTRFS_I(inode)->io_tree.ops = &btrfs_extent_io_ops;

	err = btrfs_init_inode_security(trans, inode, dir, &dentry->d_name);
	if (err)
		goto out_unlock_inode;

	path = btrfs_alloc_path();
	if (!path) {
		err = -ENOMEM;
		goto out_unlock_inode;
	}
	key.objectid = btrfs_ino(BTRFS_I(inode));
	key.offset = 0;
	key.type = BTRFS_EXTENT_DATA_KEY;
	datasize = btrfs_file_extent_calc_inline_size(name_len);
	err = btrfs_insert_empty_item(trans, root, path, &key,
				      datasize);
	if (err) {
		btrfs_free_path(path);
		goto out_unlock_inode;
	}
	leaf = path->nodes[0];
	ei = btrfs_item_ptr(leaf, path->slots[0],
			    struct btrfs_file_extent_item);
	btrfs_set_file_extent_generation(leaf, ei, trans->transid);
	btrfs_set_file_extent_type(leaf, ei,
				   BTRFS_FILE_EXTENT_INLINE);
	btrfs_set_file_extent_encryption(leaf, ei, 0);
	btrfs_set_file_extent_compression(leaf, ei, 0);
	btrfs_set_file_extent_other_encoding(leaf, ei, 0);
	btrfs_set_file_extent_ram_bytes(leaf, ei, name_len);

	ptr = btrfs_file_extent_inline_start(ei);
	write_extent_buffer(leaf, symname, ptr, name_len);
	btrfs_mark_buffer_dirty(leaf);
	btrfs_free_path(path);

	inode->i_op = &btrfs_symlink_inode_operations;
	inode_nohighmem(inode);
	inode->i_mapping->a_ops = &btrfs_symlink_aops;
	inode_set_bytes(inode, name_len);
	btrfs_i_size_write(BTRFS_I(inode), name_len);
	err = btrfs_update_inode(trans, root, inode);
	/*
	 * Last step, add directory indexes for our symlink inode. This is the
	 * last step to avoid extra cleanup of these indexes if an error happens
	 * elsewhere above.
	 */
	if (!err)
		err = btrfs_add_nondir(trans, BTRFS_I(dir), dentry,
				BTRFS_I(inode), 0, index);
	if (err) {
		drop_inode = 1;
		goto out_unlock_inode;
	}

	d_instantiate_new(dentry, inode);

out_unlock:
	btrfs_end_transaction(trans);
	if (drop_inode) {
		inode_dec_link_count(inode);
		iput(inode);
	}
	btrfs_btree_balance_dirty(fs_info);
	return err;

out_unlock_inode:
	drop_inode = 1;
	unlock_new_inode(inode);
	goto out_unlock;
}

static int __btrfs_prealloc_file_range(struct inode *inode, int mode,
				       u64 start, u64 num_bytes, u64 min_size,
				       loff_t actual_len, u64 *alloc_hint,
				       struct btrfs_trans_handle *trans)
{
	struct btrfs_fs_info *fs_info = btrfs_sb(inode->i_sb);
	struct extent_map_tree *em_tree = &BTRFS_I(inode)->extent_tree;
	struct extent_map *em;
	struct btrfs_root *root = BTRFS_I(inode)->root;
	struct btrfs_key ins;
	u64 cur_offset = start;
	u64 i_size;
	u64 cur_bytes;
	u64 last_alloc = (u64)-1;
	int ret = 0;
	bool own_trans = true;
	u64 end = start + num_bytes - 1;

	if (trans)
		own_trans = false;
	while (num_bytes > 0) {
		if (own_trans) {
			trans = btrfs_start_transaction(root, 3);
			if (IS_ERR(trans)) {
				ret = PTR_ERR(trans);
				break;
			}
		}

		cur_bytes = min_t(u64, num_bytes, SZ_256M);
		cur_bytes = max(cur_bytes, min_size);
		/*
		 * If we are severely fragmented we could end up with really
		 * small allocations, so if the allocator is returning small
		 * chunks lets make its job easier by only searching for those
		 * sized chunks.
		 */
		cur_bytes = min(cur_bytes, last_alloc);
		ret = btrfs_reserve_extent(root, cur_bytes, cur_bytes,
				min_size, 0, *alloc_hint, &ins, 1, 0);
		if (ret) {
			if (own_trans)
				btrfs_end_transaction(trans);
			break;
		}
		btrfs_dec_block_group_reservations(fs_info, ins.objectid);

		last_alloc = ins.offset;
		ret = insert_reserved_file_extent(trans, inode,
						  cur_offset, ins.objectid,
						  ins.offset, ins.offset,
						  ins.offset, 0, 0, 0,
						  BTRFS_FILE_EXTENT_PREALLOC);
		if (ret) {
			btrfs_free_reserved_extent(fs_info, ins.objectid,
						   ins.offset, 0);
			btrfs_abort_transaction(trans, ret);
			if (own_trans)
				btrfs_end_transaction(trans);
			break;
		}

		btrfs_drop_extent_cache(BTRFS_I(inode), cur_offset,
					cur_offset + ins.offset -1, 0);

		em = alloc_extent_map();
		if (!em) {
			set_bit(BTRFS_INODE_NEEDS_FULL_SYNC,
				&BTRFS_I(inode)->runtime_flags);
			goto next;
		}

		em->start = cur_offset;
		em->orig_start = cur_offset;
		em->len = ins.offset;
		em->block_start = ins.objectid;
		em->block_len = ins.offset;
		em->orig_block_len = ins.offset;
		em->ram_bytes = ins.offset;
		em->bdev = fs_info->fs_devices->latest_bdev;
		set_bit(EXTENT_FLAG_PREALLOC, &em->flags);
		em->generation = trans->transid;

		while (1) {
			write_lock(&em_tree->lock);
			ret = add_extent_mapping(em_tree, em, 1);
			write_unlock(&em_tree->lock);
			if (ret != -EEXIST)
				break;
			btrfs_drop_extent_cache(BTRFS_I(inode), cur_offset,
						cur_offset + ins.offset - 1,
						0);
		}
		free_extent_map(em);
next:
		num_bytes -= ins.offset;
		cur_offset += ins.offset;
		*alloc_hint = ins.objectid + ins.offset;

		inode_inc_iversion(inode);
		inode->i_ctime = current_time(inode);
		BTRFS_I(inode)->flags |= BTRFS_INODE_PREALLOC;
		if (!(mode & FALLOC_FL_KEEP_SIZE) &&
		    (actual_len > inode->i_size) &&
		    (cur_offset > inode->i_size)) {
			if (cur_offset > actual_len)
				i_size = actual_len;
			else
				i_size = cur_offset;
			i_size_write(inode, i_size);
			btrfs_ordered_update_i_size(inode, i_size, NULL);
		}

		ret = btrfs_update_inode(trans, root, inode);

		if (ret) {
			btrfs_abort_transaction(trans, ret);
			if (own_trans)
				btrfs_end_transaction(trans);
			break;
		}

		if (own_trans)
			btrfs_end_transaction(trans);
	}
	if (cur_offset < end)
		btrfs_free_reserved_data_space(inode, NULL, cur_offset,
			end - cur_offset + 1);
	return ret;
}

int btrfs_prealloc_file_range(struct inode *inode, int mode,
			      u64 start, u64 num_bytes, u64 min_size,
			      loff_t actual_len, u64 *alloc_hint)
{
	return __btrfs_prealloc_file_range(inode, mode, start, num_bytes,
					   min_size, actual_len, alloc_hint,
					   NULL);
}

int btrfs_prealloc_file_range_trans(struct inode *inode,
				    struct btrfs_trans_handle *trans, int mode,
				    u64 start, u64 num_bytes, u64 min_size,
				    loff_t actual_len, u64 *alloc_hint)
{
	return __btrfs_prealloc_file_range(inode, mode, start, num_bytes,
					   min_size, actual_len, alloc_hint, trans);
}

static int btrfs_set_page_dirty(struct page *page)
{
	return __set_page_dirty_nobuffers(page);
}

static int btrfs_permission(struct inode *inode, int mask)
{
	struct btrfs_root *root = BTRFS_I(inode)->root;
	umode_t mode = inode->i_mode;

	if (mask & MAY_WRITE &&
	    (S_ISREG(mode) || S_ISDIR(mode) || S_ISLNK(mode))) {
		if (btrfs_root_readonly(root))
			return -EROFS;
		if (BTRFS_I(inode)->flags & BTRFS_INODE_READONLY)
			return -EACCES;
	}
	return generic_permission(inode, mask);
}

static int btrfs_tmpfile(struct inode *dir, struct dentry *dentry, umode_t mode)
{
	struct btrfs_fs_info *fs_info = btrfs_sb(dir->i_sb);
	struct btrfs_trans_handle *trans;
	struct btrfs_root *root = BTRFS_I(dir)->root;
	struct inode *inode = NULL;
	u64 objectid;
	u64 index;
	int ret = 0;

	/*
	 * 5 units required for adding orphan entry
	 */
	trans = btrfs_start_transaction(root, 5);
	if (IS_ERR(trans))
		return PTR_ERR(trans);

	ret = btrfs_find_free_ino(root, &objectid);
	if (ret)
		goto out;

	inode = btrfs_new_inode(trans, root, dir, NULL, 0,
			btrfs_ino(BTRFS_I(dir)), objectid, mode, &index);
	if (IS_ERR(inode)) {
		ret = PTR_ERR(inode);
		inode = NULL;
		goto out;
	}

	inode->i_fop = &btrfs_file_operations;
	inode->i_op = &btrfs_file_inode_operations;

	inode->i_mapping->a_ops = &btrfs_aops;
	BTRFS_I(inode)->io_tree.ops = &btrfs_extent_io_ops;

	ret = btrfs_init_inode_security(trans, inode, dir, NULL);
	if (ret)
		goto out_inode;

	ret = btrfs_update_inode(trans, root, inode);
	if (ret)
		goto out_inode;
	ret = btrfs_orphan_add(trans, BTRFS_I(inode));
	if (ret)
		goto out_inode;

	/*
	 * We set number of links to 0 in btrfs_new_inode(), and here we set
	 * it to 1 because d_tmpfile() will issue a warning if the count is 0,
	 * through:
	 *
	 *    d_tmpfile() -> inode_dec_link_count() -> drop_nlink()
	 */
	set_nlink(inode, 1);
	unlock_new_inode(inode);
	d_tmpfile(dentry, inode);
	mark_inode_dirty(inode);

out:
	btrfs_end_transaction(trans);
	if (ret)
		iput(inode);
	btrfs_btree_balance_dirty(fs_info);
	return ret;

out_inode:
	unlock_new_inode(inode);
	goto out;

}

__attribute__((const))
static int btrfs_readpage_io_failed_hook(struct page *page, int failed_mirror)
{
	return -EAGAIN;
}

static struct btrfs_fs_info *iotree_fs_info(void *private_data)
{
	struct inode *inode = private_data;
	return btrfs_sb(inode->i_sb);
}

static void btrfs_check_extent_io_range(void *private_data, const char *caller,
					u64 start, u64 end)
{
	struct inode *inode = private_data;
	u64 isize;

	isize = i_size_read(inode);
	if (end >= PAGE_SIZE && (end % 2) == 0 && end != isize - 1) {
		btrfs_debug_rl(BTRFS_I(inode)->root->fs_info,
		    "%s: ino %llu isize %llu odd range [%llu,%llu]",
			caller, btrfs_ino(BTRFS_I(inode)), isize, start, end);
	}
}

void btrfs_set_range_writeback(void *private_data, u64 start, u64 end)
{
	struct inode *inode = private_data;
	unsigned long index = start >> PAGE_SHIFT;
	unsigned long end_index = end >> PAGE_SHIFT;
	struct page *page;

	while (index <= end_index) {
		page = find_get_page(inode->i_mapping, index);
		ASSERT(page); /* Pages should be in the extent_io_tree */
		set_page_writeback(page);
		put_page(page);
		index++;
	}
}

static const struct inode_operations btrfs_dir_inode_operations = {
	.getattr	= btrfs_getattr,
	.lookup		= btrfs_lookup,
	.create		= btrfs_create,
	.unlink		= btrfs_unlink,
	.link		= btrfs_link,
	.mkdir		= btrfs_mkdir,
	.rmdir		= btrfs_rmdir,
	.rename		= btrfs_rename2,
	.symlink	= btrfs_symlink,
	.setattr	= btrfs_setattr,
	.mknod		= btrfs_mknod,
	.listxattr	= btrfs_listxattr,
	.permission	= btrfs_permission,
	.get_acl	= btrfs_get_acl,
	.set_acl	= btrfs_set_acl,
	.update_time	= btrfs_update_time,
	.tmpfile        = btrfs_tmpfile,
};
static const struct inode_operations btrfs_dir_ro_inode_operations = {
	.lookup		= btrfs_lookup,
	.permission	= btrfs_permission,
	.update_time	= btrfs_update_time,
};

static const struct file_operations btrfs_dir_file_operations = {
	.llseek		= generic_file_llseek,
	.read		= generic_read_dir,
	.iterate_shared	= btrfs_real_readdir,
	.open		= btrfs_opendir,
	.unlocked_ioctl	= btrfs_ioctl,
#ifdef CONFIG_COMPAT
	.compat_ioctl	= btrfs_compat_ioctl,
#endif
	.release        = btrfs_release_file,
	.fsync		= btrfs_sync_file,
};

static const struct extent_io_ops btrfs_extent_io_ops = {
	/* mandatory callbacks */
	.submit_bio_hook = btrfs_submit_bio_hook,
	.readpage_end_io_hook = btrfs_readpage_end_io_hook,
	.merge_bio_hook = btrfs_merge_bio_hook,
	.readpage_io_failed_hook = btrfs_readpage_io_failed_hook,
	.tree_fs_info = iotree_fs_info,
	.set_range_writeback = btrfs_set_range_writeback,

	/* optional callbacks */
	.fill_delalloc = run_delalloc_range,
	.writepage_end_io_hook = btrfs_writepage_end_io_hook,
	.writepage_start_hook = btrfs_writepage_start_hook,
	.set_bit_hook = btrfs_set_bit_hook,
	.clear_bit_hook = btrfs_clear_bit_hook,
	.merge_extent_hook = btrfs_merge_extent_hook,
	.split_extent_hook = btrfs_split_extent_hook,
	.check_extent_io_range = btrfs_check_extent_io_range,
};

/*
 * btrfs doesn't support the bmap operation because swapfiles
 * use bmap to make a mapping of extents in the file.  They assume
 * these extents won't change over the life of the file and they
 * use the bmap result to do IO directly to the drive.
 *
 * the btrfs bmap call would return logical addresses that aren't
 * suitable for IO and they also will change frequently as COW
 * operations happen.  So, swapfile + btrfs == corruption.
 *
 * For now we're avoiding this by dropping bmap.
 */
static const struct address_space_operations btrfs_aops = {
	.readpage	= btrfs_readpage,
	.writepage	= btrfs_writepage,
	.writepages	= btrfs_writepages,
	.readpages	= btrfs_readpages,
	.direct_IO	= btrfs_direct_IO,
	.invalidatepage = btrfs_invalidatepage,
	.releasepage	= btrfs_releasepage,
	.set_page_dirty	= btrfs_set_page_dirty,
	.error_remove_page = generic_error_remove_page,
};

static const struct address_space_operations btrfs_symlink_aops = {
	.readpage	= btrfs_readpage,
	.writepage	= btrfs_writepage,
	.invalidatepage = btrfs_invalidatepage,
	.releasepage	= btrfs_releasepage,
};

static const struct inode_operations btrfs_file_inode_operations = {
	.getattr	= btrfs_getattr,
	.setattr	= btrfs_setattr,
	.listxattr      = btrfs_listxattr,
	.permission	= btrfs_permission,
	.fiemap		= btrfs_fiemap,
	.get_acl	= btrfs_get_acl,
	.set_acl	= btrfs_set_acl,
	.update_time	= btrfs_update_time,
};
static const struct inode_operations btrfs_special_inode_operations = {
	.getattr	= btrfs_getattr,
	.setattr	= btrfs_setattr,
	.permission	= btrfs_permission,
	.listxattr	= btrfs_listxattr,
	.get_acl	= btrfs_get_acl,
	.set_acl	= btrfs_set_acl,
	.update_time	= btrfs_update_time,
};
static const struct inode_operations btrfs_symlink_inode_operations = {
	.get_link	= page_get_link,
	.getattr	= btrfs_getattr,
	.setattr	= btrfs_setattr,
	.permission	= btrfs_permission,
	.listxattr	= btrfs_listxattr,
	.update_time	= btrfs_update_time,
};

const struct dentry_operations btrfs_dentry_operations = {
	.d_delete	= btrfs_dentry_delete,
};<|MERGE_RESOLUTION|>--- conflicted
+++ resolved
@@ -5444,20 +5444,6 @@
 		trans->block_rsv = rsv;
 
 		ret = btrfs_truncate_inode_items(trans, root, inode, 0, 0);
-<<<<<<< HEAD
-		if (ret) {
-			trans->block_rsv = &fs_info->trans_block_rsv;
-			btrfs_end_transaction(trans);
-			btrfs_btree_balance_dirty(fs_info);
-			if (ret != -ENOSPC && ret != -EAGAIN) {
-				btrfs_orphan_del(NULL, BTRFS_I(inode));
-				btrfs_free_block_rsv(fs_info, rsv);
-				goto no_delete;
-			}
-		} else {
-			break;
-		}
-=======
 		trans->block_rsv = &fs_info->trans_block_rsv;
 		btrfs_end_transaction(trans);
 		btrfs_btree_balance_dirty(fs_info);
@@ -5465,7 +5451,6 @@
 			goto free_rsv;
 		else if (!ret)
 			break;
->>>>>>> 22cb595e
 	}
 
 	/*
@@ -5477,10 +5462,6 @@
 	 * If it turns out that we are dropping too many of these, we might want
 	 * to add a mechanism for retrying these after a commit.
 	 */
-<<<<<<< HEAD
-	trans->block_rsv = root->orphan_block_rsv;
-	btrfs_orphan_del(trans, BTRFS_I(inode));
-=======
 	trans = evict_refill_and_join(root, rsv, min_size);
 	if (!IS_ERR(trans)) {
 		trans->block_rsv = rsv;
@@ -5488,7 +5469,6 @@
 		trans->block_rsv = &fs_info->trans_block_rsv;
 		btrfs_end_transaction(trans);
 	}
->>>>>>> 22cb595e
 
 	if (!(root == fs_info->tree_root ||
 	      root->root_key.objectid == BTRFS_TREE_RELOC_OBJECTID))
