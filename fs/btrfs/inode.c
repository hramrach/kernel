/*
 * Copyright (C) 2007 Oracle.  All rights reserved.
 *
 * This program is free software; you can redistribute it and/or
 * modify it under the terms of the GNU General Public
 * License v2 as published by the Free Software Foundation.
 *
 * This program is distributed in the hope that it will be useful,
 * but WITHOUT ANY WARRANTY; without even the implied warranty of
 * MERCHANTABILITY or FITNESS FOR A PARTICULAR PURPOSE.  See the GNU
 * General Public License for more details.
 *
 * You should have received a copy of the GNU General Public
 * License along with this program; if not, write to the
 * Free Software Foundation, Inc., 59 Temple Place - Suite 330,
 * Boston, MA 021110-1307, USA.
 */

#include <linux/kernel.h>
#include <linux/bio.h>
#include <linux/buffer_head.h>
#include <linux/file.h>
#include <linux/fs.h>
#include <linux/pagemap.h>
#include <linux/highmem.h>
#include <linux/time.h>
#include <linux/init.h>
#include <linux/string.h>
#include <linux/backing-dev.h>
#include <linux/mpage.h>
#include <linux/swap.h>
#include <linux/writeback.h>
#include <linux/statfs.h>
#include <linux/compat.h>
#include <linux/bit_spinlock.h>
#include <linux/xattr.h>
#include <linux/posix_acl.h>
#include <linux/falloc.h>
#include <linux/slab.h>
#include <linux/ratelimit.h>
#include <linux/mount.h>
#include <linux/btrfs.h>
#include <linux/blkdev.h>
#include <linux/posix_acl_xattr.h>
#include <linux/uio.h>
#include "ctree.h"
#include "disk-io.h"
#include "transaction.h"
#include "btrfs_inode.h"
#include "print-tree.h"
#include "ordered-data.h"
#include "xattr.h"
#include "tree-log.h"
#include "volumes.h"
#include "compression.h"
#include "locking.h"
#include "free-space-cache.h"
#include "inode-map.h"
#include "backref.h"
#include "hash.h"
#include "props.h"
#include "qgroup.h"

struct btrfs_iget_args {
	struct btrfs_key *location;
	struct btrfs_root *root;
};

static const struct inode_operations btrfs_dir_inode_operations;
static const struct inode_operations btrfs_symlink_inode_operations;
static const struct inode_operations btrfs_dir_ro_inode_operations;
static const struct inode_operations btrfs_special_inode_operations;
static const struct inode_operations btrfs_file_inode_operations;
static const struct address_space_operations btrfs_aops;
static const struct address_space_operations btrfs_symlink_aops;
static const struct file_operations btrfs_dir_file_operations;
static struct extent_io_ops btrfs_extent_io_ops;

static struct kmem_cache *btrfs_inode_cachep;
static struct kmem_cache *btrfs_delalloc_work_cachep;
struct kmem_cache *btrfs_trans_handle_cachep;
struct kmem_cache *btrfs_transaction_cachep;
struct kmem_cache *btrfs_path_cachep;
struct kmem_cache *btrfs_free_space_cachep;

#define S_SHIFT 12
static unsigned char btrfs_type_by_mode[S_IFMT >> S_SHIFT] = {
	[S_IFREG >> S_SHIFT]	= BTRFS_FT_REG_FILE,
	[S_IFDIR >> S_SHIFT]	= BTRFS_FT_DIR,
	[S_IFCHR >> S_SHIFT]	= BTRFS_FT_CHRDEV,
	[S_IFBLK >> S_SHIFT]	= BTRFS_FT_BLKDEV,
	[S_IFIFO >> S_SHIFT]	= BTRFS_FT_FIFO,
	[S_IFSOCK >> S_SHIFT]	= BTRFS_FT_SOCK,
	[S_IFLNK >> S_SHIFT]	= BTRFS_FT_SYMLINK,
};

static int btrfs_setsize(struct inode *inode, struct iattr *attr);
static int btrfs_truncate(struct inode *inode);
static int btrfs_finish_ordered_io(struct btrfs_ordered_extent *ordered_extent);
static noinline int cow_file_range(struct inode *inode,
				   struct page *locked_page,
				   u64 start, u64 end, int *page_started,
				   unsigned long *nr_written, int unlock);
static struct extent_map *create_pinned_em(struct inode *inode, u64 start,
					   u64 len, u64 orig_start,
					   u64 block_start, u64 block_len,
					   u64 orig_block_len, u64 ram_bytes,
					   int type);

static int btrfs_dirty_inode(struct inode *inode);

#ifdef CONFIG_BTRFS_FS_RUN_SANITY_TESTS
void btrfs_test_inode_set_ops(struct inode *inode)
{
	BTRFS_I(inode)->io_tree.ops = &btrfs_extent_io_ops;
}
#endif

static int btrfs_init_inode_security(struct btrfs_trans_handle *trans,
				     struct inode *inode,  struct inode *dir,
				     const struct qstr *qstr)
{
	int err;

	err = btrfs_init_acl(trans, inode, dir);
	if (!err)
		err = btrfs_xattr_security_init(trans, inode, dir, qstr);
	return err;
}

/*
 * this does all the hard work for inserting an inline extent into
 * the btree.  The caller should have done a btrfs_drop_extents so that
 * no overlapping inline items exist in the btree
 */
static int insert_inline_extent(struct btrfs_trans_handle *trans,
				struct btrfs_path *path, int extent_inserted,
				struct btrfs_root *root, struct inode *inode,
				u64 start, size_t size, size_t compressed_size,
				int compress_type,
				struct page **compressed_pages)
{
	struct extent_buffer *leaf;
	struct page *page = NULL;
	char *kaddr;
	unsigned long ptr;
	struct btrfs_file_extent_item *ei;
	int err = 0;
	int ret;
	size_t cur_size = size;
	unsigned long offset;

	if (compressed_size && compressed_pages)
		cur_size = compressed_size;

	inode_add_bytes(inode, size);

	if (!extent_inserted) {
		struct btrfs_key key;
		size_t datasize;

		key.objectid = btrfs_ino(inode);
		key.offset = start;
		key.type = BTRFS_EXTENT_DATA_KEY;

		datasize = btrfs_file_extent_calc_inline_size(cur_size);
		path->leave_spinning = 1;
		ret = btrfs_insert_empty_item(trans, root, path, &key,
					      datasize);
		if (ret) {
			err = ret;
			goto fail;
		}
	}
	leaf = path->nodes[0];
	ei = btrfs_item_ptr(leaf, path->slots[0],
			    struct btrfs_file_extent_item);
	btrfs_set_file_extent_generation(leaf, ei, trans->transid);
	btrfs_set_file_extent_type(leaf, ei, BTRFS_FILE_EXTENT_INLINE);
	btrfs_set_file_extent_encryption(leaf, ei, 0);
	btrfs_set_file_extent_other_encoding(leaf, ei, 0);
	btrfs_set_file_extent_ram_bytes(leaf, ei, size);
	ptr = btrfs_file_extent_inline_start(ei);

	if (compress_type != BTRFS_COMPRESS_NONE) {
		struct page *cpage;
		int i = 0;
		while (compressed_size > 0) {
			cpage = compressed_pages[i];
			cur_size = min_t(unsigned long, compressed_size,
				       PAGE_CACHE_SIZE);

			kaddr = kmap_atomic(cpage);
			write_extent_buffer(leaf, kaddr, ptr, cur_size);
			kunmap_atomic(kaddr);

			i++;
			ptr += cur_size;
			compressed_size -= cur_size;
		}
		btrfs_set_file_extent_compression(leaf, ei,
						  compress_type);
	} else {
		page = find_get_page(inode->i_mapping,
				     start >> PAGE_CACHE_SHIFT);
		btrfs_set_file_extent_compression(leaf, ei, 0);
		kaddr = kmap_atomic(page);
		offset = start & (PAGE_CACHE_SIZE - 1);
		write_extent_buffer(leaf, kaddr + offset, ptr, size);
		kunmap_atomic(kaddr);
		page_cache_release(page);
	}
	btrfs_mark_buffer_dirty(leaf);
	btrfs_release_path(path);

	/*
	 * we're an inline extent, so nobody can
	 * extend the file past i_size without locking
	 * a page we already have locked.
	 *
	 * We must do any isize and inode updates
	 * before we unlock the pages.  Otherwise we
	 * could end up racing with unlink.
	 */
	BTRFS_I(inode)->disk_i_size = inode->i_size;
	ret = btrfs_update_inode(trans, root, inode);

	return ret;
fail:
	return err;
}


/*
 * conditionally insert an inline extent into the file.  This
 * does the checks required to make sure the data is small enough
 * to fit as an inline extent.
 */
static noinline int cow_file_range_inline(struct btrfs_root *root,
					  struct inode *inode, u64 start,
					  u64 end, size_t compressed_size,
					  int compress_type,
					  struct page **compressed_pages)
{
	struct btrfs_trans_handle *trans;
	u64 isize = i_size_read(inode);
	u64 actual_end = min(end + 1, isize);
	u64 inline_len = actual_end - start;
	u64 aligned_end = ALIGN(end, root->sectorsize);
	u64 data_len = inline_len;
	int ret;
	struct btrfs_path *path;
	int extent_inserted = 0;
	u32 extent_item_size;

	if (compressed_size)
		data_len = compressed_size;

	if (start > 0 ||
	    actual_end > PAGE_CACHE_SIZE ||
	    data_len > BTRFS_MAX_INLINE_DATA_SIZE(root) ||
	    (!compressed_size &&
	    (actual_end & (root->sectorsize - 1)) == 0) ||
	    end + 1 < isize ||
	    data_len > root->fs_info->max_inline) {
		return 1;
	}

	path = btrfs_alloc_path();
	if (!path)
		return -ENOMEM;

	trans = btrfs_join_transaction(root);
	if (IS_ERR(trans)) {
		btrfs_free_path(path);
		return PTR_ERR(trans);
	}
	trans->block_rsv = &root->fs_info->delalloc_block_rsv;

	if (compressed_size && compressed_pages)
		extent_item_size = btrfs_file_extent_calc_inline_size(
		   compressed_size);
	else
		extent_item_size = btrfs_file_extent_calc_inline_size(
		    inline_len);

	ret = __btrfs_drop_extents(trans, root, inode, path,
				   start, aligned_end, NULL,
				   1, 1, extent_item_size, &extent_inserted);
	if (ret) {
		btrfs_abort_transaction(trans, root, ret);
		goto out;
	}

	if (isize > actual_end)
		inline_len = min_t(u64, isize, actual_end);
	ret = insert_inline_extent(trans, path, extent_inserted,
				   root, inode, start,
				   inline_len, compressed_size,
				   compress_type, compressed_pages);
	if (ret && ret != -ENOSPC) {
		btrfs_abort_transaction(trans, root, ret);
		goto out;
	} else if (ret == -ENOSPC) {
		ret = 1;
		goto out;
	}

	set_bit(BTRFS_INODE_NEEDS_FULL_SYNC, &BTRFS_I(inode)->runtime_flags);
	btrfs_delalloc_release_metadata(inode, end + 1 - start);
	btrfs_drop_extent_cache(inode, start, aligned_end - 1, 0);
out:
	btrfs_free_path(path);
	btrfs_end_transaction(trans, root);
	return ret;
}

struct async_extent {
	u64 start;
	u64 ram_size;
	u64 compressed_size;
	struct page **pages;
	unsigned long nr_pages;
	int compress_type;
	struct list_head list;
};

struct async_cow {
	struct inode *inode;
	struct btrfs_root *root;
	struct page *locked_page;
	u64 start;
	u64 end;
	struct list_head extents;
	struct btrfs_work work;
};

static noinline int add_async_extent(struct async_cow *cow,
				     u64 start, u64 ram_size,
				     u64 compressed_size,
				     struct page **pages,
				     unsigned long nr_pages,
				     int compress_type)
{
	struct async_extent *async_extent;

	async_extent = kmalloc(sizeof(*async_extent), GFP_NOFS);
	BUG_ON(!async_extent); /* -ENOMEM */
	async_extent->start = start;
	async_extent->ram_size = ram_size;
	async_extent->compressed_size = compressed_size;
	async_extent->pages = pages;
	async_extent->nr_pages = nr_pages;
	async_extent->compress_type = compress_type;
	list_add_tail(&async_extent->list, &cow->extents);
	return 0;
}

static inline int inode_need_compress(struct inode *inode)
{
	struct btrfs_root *root = BTRFS_I(inode)->root;

	/* force compress */
	if (btrfs_test_opt(root, FORCE_COMPRESS))
		return 1;
	/* bad compression ratios */
	if (BTRFS_I(inode)->flags & BTRFS_INODE_NOCOMPRESS)
		return 0;
	if (btrfs_test_opt(root, COMPRESS) ||
	    BTRFS_I(inode)->flags & BTRFS_INODE_COMPRESS ||
	    BTRFS_I(inode)->force_compress)
		return 1;
	return 0;
}

/*
 * we create compressed extents in two phases.  The first
 * phase compresses a range of pages that have already been
 * locked (both pages and state bits are locked).
 *
 * This is done inside an ordered work queue, and the compression
 * is spread across many cpus.  The actual IO submission is step
 * two, and the ordered work queue takes care of making sure that
 * happens in the same order things were put onto the queue by
 * writepages and friends.
 *
 * If this code finds it can't get good compression, it puts an
 * entry onto the work queue to write the uncompressed bytes.  This
 * makes sure that both compressed inodes and uncompressed inodes
 * are written in the same order that the flusher thread sent them
 * down.
 */
static noinline void compress_file_range(struct inode *inode,
					struct page *locked_page,
					u64 start, u64 end,
					struct async_cow *async_cow,
					int *num_added)
{
	struct btrfs_root *root = BTRFS_I(inode)->root;
	u64 num_bytes;
	u64 blocksize = root->sectorsize;
	u64 actual_end;
	u64 isize = i_size_read(inode);
	int ret = 0;
	struct page **pages = NULL;
	unsigned long nr_pages;
	unsigned long nr_pages_ret = 0;
	unsigned long total_compressed = 0;
	unsigned long total_in = 0;
	unsigned long max_compressed = 128 * 1024;
	unsigned long max_uncompressed = 128 * 1024;
	int i;
	int will_compress;
	int compress_type = root->fs_info->compress_type;
	int redirty = 0;

	/* if this is a small write inside eof, kick off a defrag */
	if ((end - start + 1) < 16 * 1024 &&
	    (start > 0 || end + 1 < BTRFS_I(inode)->disk_i_size))
		btrfs_add_inode_defrag(NULL, inode);

	actual_end = min_t(u64, isize, end + 1);
again:
	will_compress = 0;
	nr_pages = (end >> PAGE_CACHE_SHIFT) - (start >> PAGE_CACHE_SHIFT) + 1;
	nr_pages = min(nr_pages, (128 * 1024UL) / PAGE_CACHE_SIZE);

	/*
	 * we don't want to send crud past the end of i_size through
	 * compression, that's just a waste of CPU time.  So, if the
	 * end of the file is before the start of our current
	 * requested range of bytes, we bail out to the uncompressed
	 * cleanup code that can deal with all of this.
	 *
	 * It isn't really the fastest way to fix things, but this is a
	 * very uncommon corner.
	 */
	if (actual_end <= start)
		goto cleanup_and_bail_uncompressed;

	total_compressed = actual_end - start;

	/*
	 * skip compression for a small file range(<=blocksize) that
	 * isn't an inline extent, since it dosen't save disk space at all.
	 */
	if (total_compressed <= blocksize &&
	   (start > 0 || end + 1 < BTRFS_I(inode)->disk_i_size))
		goto cleanup_and_bail_uncompressed;

	/* we want to make sure that amount of ram required to uncompress
	 * an extent is reasonable, so we limit the total size in ram
	 * of a compressed extent to 128k.  This is a crucial number
	 * because it also controls how easily we can spread reads across
	 * cpus for decompression.
	 *
	 * We also want to make sure the amount of IO required to do
	 * a random read is reasonably small, so we limit the size of
	 * a compressed extent to 128k.
	 */
	total_compressed = min(total_compressed, max_uncompressed);
	num_bytes = ALIGN(end - start + 1, blocksize);
	num_bytes = max(blocksize,  num_bytes);
	total_in = 0;
	ret = 0;

	/*
	 * we do compression for mount -o compress and when the
	 * inode has not been flagged as nocompress.  This flag can
	 * change at any time if we discover bad compression ratios.
	 */
	if (inode_need_compress(inode)) {
		WARN_ON(pages);
		pages = kcalloc(nr_pages, sizeof(struct page *), GFP_NOFS);
		if (!pages) {
			/* just bail out to the uncompressed code */
			goto cont;
		}

		if (BTRFS_I(inode)->force_compress)
			compress_type = BTRFS_I(inode)->force_compress;

		/*
		 * we need to call clear_page_dirty_for_io on each
		 * page in the range.  Otherwise applications with the file
		 * mmap'd can wander in and change the page contents while
		 * we are compressing them.
		 *
		 * If the compression fails for any reason, we set the pages
		 * dirty again later on.
		 */
		extent_range_clear_dirty_for_io(inode, start, end);
		redirty = 1;
		ret = btrfs_compress_pages(compress_type,
					   inode->i_mapping, start,
					   total_compressed, pages,
					   nr_pages, &nr_pages_ret,
					   &total_in,
					   &total_compressed,
					   max_compressed);

		if (!ret) {
			unsigned long offset = total_compressed &
				(PAGE_CACHE_SIZE - 1);
			struct page *page = pages[nr_pages_ret - 1];
			char *kaddr;

			/* zero the tail end of the last page, we might be
			 * sending it down to disk
			 */
			if (offset) {
				kaddr = kmap_atomic(page);
				memset(kaddr + offset, 0,
				       PAGE_CACHE_SIZE - offset);
				kunmap_atomic(kaddr);
			}
			will_compress = 1;
		}
	}
cont:
	if (start == 0) {
		/* lets try to make an inline extent */
		if (ret || total_in < (actual_end - start)) {
			/* we didn't compress the entire range, try
			 * to make an uncompressed inline extent.
			 */
			ret = cow_file_range_inline(root, inode, start, end,
						    0, 0, NULL);
		} else {
			/* try making a compressed inline extent */
			ret = cow_file_range_inline(root, inode, start, end,
						    total_compressed,
						    compress_type, pages);
		}
		if (ret <= 0) {
			unsigned long clear_flags = EXTENT_DELALLOC |
				EXTENT_DEFRAG;
			unsigned long page_error_op;

			clear_flags |= (ret < 0) ? EXTENT_DO_ACCOUNTING : 0;
			page_error_op = ret < 0 ? PAGE_SET_ERROR : 0;

			/*
			 * inline extent creation worked or returned error,
			 * we don't need to create any more async work items.
			 * Unlock and free up our temp pages.
			 */
			extent_clear_unlock_delalloc(inode, start, end, NULL,
						     clear_flags, PAGE_UNLOCK |
						     PAGE_CLEAR_DIRTY |
						     PAGE_SET_WRITEBACK |
						     page_error_op |
						     PAGE_END_WRITEBACK);
			goto free_pages_out;
		}
	}

	if (will_compress) {
		/*
		 * we aren't doing an inline extent round the compressed size
		 * up to a block size boundary so the allocator does sane
		 * things
		 */
		total_compressed = ALIGN(total_compressed, blocksize);

		/*
		 * one last check to make sure the compression is really a
		 * win, compare the page count read with the blocks on disk
		 */
		total_in = ALIGN(total_in, PAGE_CACHE_SIZE);
		if (total_compressed >= total_in) {
			will_compress = 0;
		} else {
			num_bytes = total_in;
		}
	}
	if (!will_compress && pages) {
		/*
		 * the compression code ran but failed to make things smaller,
		 * free any pages it allocated and our page pointer array
		 */
		for (i = 0; i < nr_pages_ret; i++) {
			WARN_ON(pages[i]->mapping);
			page_cache_release(pages[i]);
		}
		kfree(pages);
		pages = NULL;
		total_compressed = 0;
		nr_pages_ret = 0;

		/* flag the file so we don't compress in the future */
		if (!btrfs_test_opt(root, FORCE_COMPRESS) &&
		    !(BTRFS_I(inode)->force_compress)) {
			BTRFS_I(inode)->flags |= BTRFS_INODE_NOCOMPRESS;
		}
	}
	if (will_compress) {
		*num_added += 1;

		/* the async work queues will take care of doing actual
		 * allocation on disk for these compressed pages,
		 * and will submit them to the elevator.
		 */
		add_async_extent(async_cow, start, num_bytes,
				 total_compressed, pages, nr_pages_ret,
				 compress_type);

		if (start + num_bytes < end) {
			start += num_bytes;
			pages = NULL;
			cond_resched();
			goto again;
		}
	} else {
cleanup_and_bail_uncompressed:
		/*
		 * No compression, but we still need to write the pages in
		 * the file we've been given so far.  redirty the locked
		 * page if it corresponds to our extent and set things up
		 * for the async work queue to run cow_file_range to do
		 * the normal delalloc dance
		 */
		if (page_offset(locked_page) >= start &&
		    page_offset(locked_page) <= end) {
			__set_page_dirty_nobuffers(locked_page);
			/* unlocked later on in the async handlers */
		}
		if (redirty)
			extent_range_redirty_for_io(inode, start, end);
		add_async_extent(async_cow, start, end - start + 1,
				 0, NULL, 0, BTRFS_COMPRESS_NONE);
		*num_added += 1;
	}

	return;

free_pages_out:
	for (i = 0; i < nr_pages_ret; i++) {
		WARN_ON(pages[i]->mapping);
		page_cache_release(pages[i]);
	}
	kfree(pages);
}

static void free_async_extent_pages(struct async_extent *async_extent)
{
	int i;

	if (!async_extent->pages)
		return;

	for (i = 0; i < async_extent->nr_pages; i++) {
		WARN_ON(async_extent->pages[i]->mapping);
		page_cache_release(async_extent->pages[i]);
	}
	kfree(async_extent->pages);
	async_extent->nr_pages = 0;
	async_extent->pages = NULL;
}

/*
 * phase two of compressed writeback.  This is the ordered portion
 * of the code, which only gets called in the order the work was
 * queued.  We walk all the async extents created by compress_file_range
 * and send them down to the disk.
 */
static noinline void submit_compressed_extents(struct inode *inode,
					      struct async_cow *async_cow)
{
	struct async_extent *async_extent;
	u64 alloc_hint = 0;
	struct btrfs_key ins;
	struct extent_map *em;
	struct btrfs_root *root = BTRFS_I(inode)->root;
	struct extent_map_tree *em_tree = &BTRFS_I(inode)->extent_tree;
	struct extent_io_tree *io_tree;
	int ret = 0;

again:
	while (!list_empty(&async_cow->extents)) {
		async_extent = list_entry(async_cow->extents.next,
					  struct async_extent, list);
		list_del(&async_extent->list);

		io_tree = &BTRFS_I(inode)->io_tree;

retry:
		/* did the compression code fall back to uncompressed IO? */
		if (!async_extent->pages) {
			int page_started = 0;
			unsigned long nr_written = 0;

			lock_extent(io_tree, async_extent->start,
					 async_extent->start +
					 async_extent->ram_size - 1);

			/* allocate blocks */
			ret = cow_file_range(inode, async_cow->locked_page,
					     async_extent->start,
					     async_extent->start +
					     async_extent->ram_size - 1,
					     &page_started, &nr_written, 0);

			/* JDM XXX */

			/*
			 * if page_started, cow_file_range inserted an
			 * inline extent and took care of all the unlocking
			 * and IO for us.  Otherwise, we need to submit
			 * all those pages down to the drive.
			 */
			if (!page_started && !ret)
				extent_write_locked_range(io_tree,
						  inode, async_extent->start,
						  async_extent->start +
						  async_extent->ram_size - 1,
						  btrfs_get_extent,
						  WB_SYNC_ALL);
			else if (ret)
				unlock_page(async_cow->locked_page);
			kfree(async_extent);
			cond_resched();
			continue;
		}

		lock_extent(io_tree, async_extent->start,
			    async_extent->start + async_extent->ram_size - 1);

		ret = btrfs_reserve_extent(root,
					   async_extent->compressed_size,
					   async_extent->compressed_size,
					   0, alloc_hint, &ins, 1, 1);
		if (ret) {
			free_async_extent_pages(async_extent);

			if (ret == -ENOSPC) {
				unlock_extent(io_tree, async_extent->start,
					      async_extent->start +
					      async_extent->ram_size - 1);

				/*
				 * we need to redirty the pages if we decide to
				 * fallback to uncompressed IO, otherwise we
				 * will not submit these pages down to lower
				 * layers.
				 */
				extent_range_redirty_for_io(inode,
						async_extent->start,
						async_extent->start +
						async_extent->ram_size - 1);

				goto retry;
			}
			goto out_free;
		}
		/*
		 * here we're doing allocation and writeback of the
		 * compressed pages
		 */
		btrfs_drop_extent_cache(inode, async_extent->start,
					async_extent->start +
					async_extent->ram_size - 1, 0);

		em = alloc_extent_map();
		if (!em) {
			ret = -ENOMEM;
			goto out_free_reserve;
		}
		em->start = async_extent->start;
		em->len = async_extent->ram_size;
		em->orig_start = em->start;
		em->mod_start = em->start;
		em->mod_len = em->len;

		em->block_start = ins.objectid;
		em->block_len = ins.offset;
		em->orig_block_len = ins.offset;
		em->ram_bytes = async_extent->ram_size;
		em->bdev = root->fs_info->fs_devices->latest_bdev;
		em->compress_type = async_extent->compress_type;
		set_bit(EXTENT_FLAG_PINNED, &em->flags);
		set_bit(EXTENT_FLAG_COMPRESSED, &em->flags);
		em->generation = -1;

		while (1) {
			write_lock(&em_tree->lock);
			ret = add_extent_mapping(em_tree, em, 1);
			write_unlock(&em_tree->lock);
			if (ret != -EEXIST) {
				free_extent_map(em);
				break;
			}
			btrfs_drop_extent_cache(inode, async_extent->start,
						async_extent->start +
						async_extent->ram_size - 1, 0);
		}

		if (ret)
			goto out_free_reserve;

		ret = btrfs_add_ordered_extent_compress(inode,
						async_extent->start,
						ins.objectid,
						async_extent->ram_size,
						ins.offset,
						BTRFS_ORDERED_COMPRESSED,
						async_extent->compress_type);
		if (ret) {
			btrfs_drop_extent_cache(inode, async_extent->start,
						async_extent->start +
						async_extent->ram_size - 1, 0);
			goto out_free_reserve;
		}

		/*
		 * clear dirty, set writeback and unlock the pages.
		 */
		extent_clear_unlock_delalloc(inode, async_extent->start,
				async_extent->start +
				async_extent->ram_size - 1,
				NULL, EXTENT_LOCKED | EXTENT_DELALLOC,
				PAGE_UNLOCK | PAGE_CLEAR_DIRTY |
				PAGE_SET_WRITEBACK);
		ret = btrfs_submit_compressed_write(inode,
				    async_extent->start,
				    async_extent->ram_size,
				    ins.objectid,
				    ins.offset, async_extent->pages,
				    async_extent->nr_pages);
		if (ret) {
			struct extent_io_tree *tree = &BTRFS_I(inode)->io_tree;
			struct page *p = async_extent->pages[0];
			const u64 start = async_extent->start;
			const u64 end = start + async_extent->ram_size - 1;

			p->mapping = inode->i_mapping;
			tree->ops->writepage_end_io_hook(p, start, end,
							 NULL, 0);
			p->mapping = NULL;
			extent_clear_unlock_delalloc(inode, start, end, NULL, 0,
						     PAGE_END_WRITEBACK |
						     PAGE_SET_ERROR);
			free_async_extent_pages(async_extent);
		}
		alloc_hint = ins.objectid + ins.offset;
		kfree(async_extent);
		cond_resched();
	}
	return;
out_free_reserve:
	btrfs_free_reserved_extent(root, ins.objectid, ins.offset, 1);
out_free:
	extent_clear_unlock_delalloc(inode, async_extent->start,
				     async_extent->start +
				     async_extent->ram_size - 1,
				     NULL, EXTENT_LOCKED | EXTENT_DELALLOC |
				     EXTENT_DEFRAG | EXTENT_DO_ACCOUNTING,
				     PAGE_UNLOCK | PAGE_CLEAR_DIRTY |
				     PAGE_SET_WRITEBACK | PAGE_END_WRITEBACK |
				     PAGE_SET_ERROR);
	free_async_extent_pages(async_extent);
	kfree(async_extent);
	goto again;
}

static u64 get_extent_allocation_hint(struct inode *inode, u64 start,
				      u64 num_bytes)
{
	struct extent_map_tree *em_tree = &BTRFS_I(inode)->extent_tree;
	struct extent_map *em;
	u64 alloc_hint = 0;

	read_lock(&em_tree->lock);
	em = search_extent_mapping(em_tree, start, num_bytes);
	if (em) {
		/*
		 * if block start isn't an actual block number then find the
		 * first block in this inode and use that as a hint.  If that
		 * block is also bogus then just don't worry about it.
		 */
		if (em->block_start >= EXTENT_MAP_LAST_BYTE) {
			free_extent_map(em);
			em = search_extent_mapping(em_tree, 0, 0);
			if (em && em->block_start < EXTENT_MAP_LAST_BYTE)
				alloc_hint = em->block_start;
			if (em)
				free_extent_map(em);
		} else {
			alloc_hint = em->block_start;
			free_extent_map(em);
		}
	}
	read_unlock(&em_tree->lock);

	return alloc_hint;
}

/*
 * when extent_io.c finds a delayed allocation range in the file,
 * the call backs end up in this code.  The basic idea is to
 * allocate extents on disk for the range, and create ordered data structs
 * in ram to track those extents.
 *
 * locked_page is the page that writepage had locked already.  We use
 * it to make sure we don't do extra locks or unlocks.
 *
 * *page_started is set to one if we unlock locked_page and do everything
 * required to start IO on it.  It may be clean and already done with
 * IO when we return.
 */
static noinline int cow_file_range(struct inode *inode,
				   struct page *locked_page,
				   u64 start, u64 end, int *page_started,
				   unsigned long *nr_written,
				   int unlock)
{
	struct btrfs_root *root = BTRFS_I(inode)->root;
	u64 alloc_hint = 0;
	u64 num_bytes;
	unsigned long ram_size;
	u64 disk_num_bytes;
	u64 cur_alloc_size;
	u64 blocksize = root->sectorsize;
	struct btrfs_key ins;
	struct extent_map *em;
	struct extent_map_tree *em_tree = &BTRFS_I(inode)->extent_tree;
	int ret = 0;

	if (btrfs_is_free_space_inode(inode)) {
		WARN_ON_ONCE(1);
		ret = -EINVAL;
		goto out_unlock;
	}

	num_bytes = ALIGN(end - start + 1, blocksize);
	num_bytes = max(blocksize,  num_bytes);
	disk_num_bytes = num_bytes;

	/* if this is a small write inside eof, kick off defrag */
	if (num_bytes < 64 * 1024 &&
	    (start > 0 || end + 1 < BTRFS_I(inode)->disk_i_size))
		btrfs_add_inode_defrag(NULL, inode);

	if (start == 0) {
		/* lets try to make an inline extent */
		ret = cow_file_range_inline(root, inode, start, end, 0, 0,
					    NULL);
		if (ret == 0) {
			extent_clear_unlock_delalloc(inode, start, end, NULL,
				     EXTENT_LOCKED | EXTENT_DELALLOC |
				     EXTENT_DEFRAG, PAGE_UNLOCK |
				     PAGE_CLEAR_DIRTY | PAGE_SET_WRITEBACK |
				     PAGE_END_WRITEBACK);

			*nr_written = *nr_written +
			     (end - start + PAGE_CACHE_SIZE) / PAGE_CACHE_SIZE;
			*page_started = 1;
			goto out;
		} else if (ret < 0) {
			goto out_unlock;
		}
	}

	BUG_ON(disk_num_bytes >
	       btrfs_super_total_bytes(root->fs_info->super_copy));

	alloc_hint = get_extent_allocation_hint(inode, start, num_bytes);
	btrfs_drop_extent_cache(inode, start, start + num_bytes - 1, 0);

	while (disk_num_bytes > 0) {
		unsigned long op;

		cur_alloc_size = disk_num_bytes;
		ret = btrfs_reserve_extent(root, cur_alloc_size,
					   root->sectorsize, 0, alloc_hint,
					   &ins, 1, 1);
		if (ret < 0)
			goto out_unlock;

		em = alloc_extent_map();
		if (!em) {
			ret = -ENOMEM;
			goto out_reserve;
		}
		em->start = start;
		em->orig_start = em->start;
		ram_size = ins.offset;
		em->len = ins.offset;
		em->mod_start = em->start;
		em->mod_len = em->len;

		em->block_start = ins.objectid;
		em->block_len = ins.offset;
		em->orig_block_len = ins.offset;
		em->ram_bytes = ram_size;
		em->bdev = root->fs_info->fs_devices->latest_bdev;
		set_bit(EXTENT_FLAG_PINNED, &em->flags);
		em->generation = -1;

		while (1) {
			write_lock(&em_tree->lock);
			ret = add_extent_mapping(em_tree, em, 1);
			write_unlock(&em_tree->lock);
			if (ret != -EEXIST) {
				free_extent_map(em);
				break;
			}
			btrfs_drop_extent_cache(inode, start,
						start + ram_size - 1, 0);
		}
		if (ret)
			goto out_reserve;

		cur_alloc_size = ins.offset;
		ret = btrfs_add_ordered_extent(inode, start, ins.objectid,
					       ram_size, cur_alloc_size, 0);
		if (ret)
			goto out_drop_extent_cache;

		if (root->root_key.objectid ==
		    BTRFS_DATA_RELOC_TREE_OBJECTID) {
			ret = btrfs_reloc_clone_csums(inode, start,
						      cur_alloc_size);
			if (ret)
				goto out_drop_extent_cache;
		}

		if (disk_num_bytes < cur_alloc_size)
			break;

		/* we're not doing compressed IO, don't unlock the first
		 * page (which the caller expects to stay locked), don't
		 * clear any dirty bits and don't set any writeback bits
		 *
		 * Do set the Private2 bit so we know this page was properly
		 * setup for writepage
		 */
		op = unlock ? PAGE_UNLOCK : 0;
		op |= PAGE_SET_PRIVATE2;

		extent_clear_unlock_delalloc(inode, start,
					     start + ram_size - 1, locked_page,
					     EXTENT_LOCKED | EXTENT_DELALLOC,
					     op);
		disk_num_bytes -= cur_alloc_size;
		num_bytes -= cur_alloc_size;
		alloc_hint = ins.objectid + ins.offset;
		start += cur_alloc_size;
	}
out:
	return ret;

out_drop_extent_cache:
	btrfs_drop_extent_cache(inode, start, start + ram_size - 1, 0);
out_reserve:
	btrfs_free_reserved_extent(root, ins.objectid, ins.offset, 1);
out_unlock:
	extent_clear_unlock_delalloc(inode, start, end, locked_page,
				     EXTENT_LOCKED | EXTENT_DO_ACCOUNTING |
				     EXTENT_DELALLOC | EXTENT_DEFRAG,
				     PAGE_UNLOCK | PAGE_CLEAR_DIRTY |
				     PAGE_SET_WRITEBACK | PAGE_END_WRITEBACK);
	goto out;
}

/*
 * work queue call back to started compression on a file and pages
 */
static noinline void async_cow_start(struct btrfs_work *work)
{
	struct async_cow *async_cow;
	int num_added = 0;
	async_cow = container_of(work, struct async_cow, work);

	compress_file_range(async_cow->inode, async_cow->locked_page,
			    async_cow->start, async_cow->end, async_cow,
			    &num_added);
	if (num_added == 0) {
		btrfs_add_delayed_iput(async_cow->inode);
		async_cow->inode = NULL;
	}
}

/*
 * work queue call back to submit previously compressed pages
 */
static noinline void async_cow_submit(struct btrfs_work *work)
{
	struct async_cow *async_cow;
	struct btrfs_root *root;
	unsigned long nr_pages;

	async_cow = container_of(work, struct async_cow, work);

	root = async_cow->root;
	nr_pages = (async_cow->end - async_cow->start + PAGE_CACHE_SIZE) >>
		PAGE_CACHE_SHIFT;

	if (atomic_sub_return(nr_pages, &root->fs_info->async_delalloc_pages) <
	    5 * 1024 * 1024 &&
	    waitqueue_active(&root->fs_info->async_submit_wait))
		wake_up(&root->fs_info->async_submit_wait);

	if (async_cow->inode)
		submit_compressed_extents(async_cow->inode, async_cow);
}

static noinline void async_cow_free(struct btrfs_work *work)
{
	struct async_cow *async_cow;
	async_cow = container_of(work, struct async_cow, work);
	if (async_cow->inode)
		btrfs_add_delayed_iput(async_cow->inode);
	kfree(async_cow);
}

static int cow_file_range_async(struct inode *inode, struct page *locked_page,
				u64 start, u64 end, int *page_started,
				unsigned long *nr_written)
{
	struct async_cow *async_cow;
	struct btrfs_root *root = BTRFS_I(inode)->root;
	unsigned long nr_pages;
	u64 cur_end;
	int limit = 10 * 1024 * 1024;

	clear_extent_bit(&BTRFS_I(inode)->io_tree, start, end, EXTENT_LOCKED,
			 1, 0, NULL, GFP_NOFS);
	while (start < end) {
		async_cow = kmalloc(sizeof(*async_cow), GFP_NOFS);
		BUG_ON(!async_cow); /* -ENOMEM */
		async_cow->inode = igrab(inode);
		async_cow->root = root;
		async_cow->locked_page = locked_page;
		async_cow->start = start;

		if (BTRFS_I(inode)->flags & BTRFS_INODE_NOCOMPRESS &&
		    !btrfs_test_opt(root, FORCE_COMPRESS))
			cur_end = end;
		else
			cur_end = min(end, start + 512 * 1024 - 1);

		async_cow->end = cur_end;
		INIT_LIST_HEAD(&async_cow->extents);

		btrfs_init_work(&async_cow->work,
				btrfs_delalloc_helper,
				async_cow_start, async_cow_submit,
				async_cow_free);

		nr_pages = (cur_end - start + PAGE_CACHE_SIZE) >>
			PAGE_CACHE_SHIFT;
		atomic_add(nr_pages, &root->fs_info->async_delalloc_pages);

		btrfs_queue_work(root->fs_info->delalloc_workers,
				 &async_cow->work);

		if (atomic_read(&root->fs_info->async_delalloc_pages) > limit) {
			wait_event(root->fs_info->async_submit_wait,
			   (atomic_read(&root->fs_info->async_delalloc_pages) <
			    limit));
		}

		while (atomic_read(&root->fs_info->async_submit_draining) &&
		      atomic_read(&root->fs_info->async_delalloc_pages)) {
			wait_event(root->fs_info->async_submit_wait,
			  (atomic_read(&root->fs_info->async_delalloc_pages) ==
			   0));
		}

		*nr_written += nr_pages;
		start = cur_end + 1;
	}
	*page_started = 1;
	return 0;
}

static noinline int csum_exist_in_range(struct btrfs_root *root,
					u64 bytenr, u64 num_bytes)
{
	int ret;
	struct btrfs_ordered_sum *sums;
	LIST_HEAD(list);

	ret = btrfs_lookup_csums_range(root->fs_info->csum_root, bytenr,
				       bytenr + num_bytes - 1, &list, 0);
	if (ret == 0 && list_empty(&list))
		return 0;

	while (!list_empty(&list)) {
		sums = list_entry(list.next, struct btrfs_ordered_sum, list);
		list_del(&sums->list);
		kfree(sums);
	}
	return 1;
}

/*
 * when nowcow writeback call back.  This checks for snapshots or COW copies
 * of the extents that exist in the file, and COWs the file as required.
 *
 * If no cow copies or snapshots exist, we write directly to the existing
 * blocks on disk
 */
static noinline int run_delalloc_nocow(struct inode *inode,
				       struct page *locked_page,
			      u64 start, u64 end, int *page_started, int force,
			      unsigned long *nr_written)
{
	struct btrfs_root *root = BTRFS_I(inode)->root;
	struct btrfs_trans_handle *trans;
	struct extent_buffer *leaf;
	struct btrfs_path *path;
	struct btrfs_file_extent_item *fi;
	struct btrfs_key found_key;
	u64 cow_start;
	u64 cur_offset;
	u64 extent_end;
	u64 extent_offset;
	u64 disk_bytenr;
	u64 num_bytes;
	u64 disk_num_bytes;
	u64 ram_bytes;
	int extent_type;
	int ret, err;
	int type;
	int nocow;
	int check_prev = 1;
	bool nolock;
	u64 ino = btrfs_ino(inode);

	path = btrfs_alloc_path();
	if (!path) {
		extent_clear_unlock_delalloc(inode, start, end, locked_page,
					     EXTENT_LOCKED | EXTENT_DELALLOC |
					     EXTENT_DO_ACCOUNTING |
					     EXTENT_DEFRAG, PAGE_UNLOCK |
					     PAGE_CLEAR_DIRTY |
					     PAGE_SET_WRITEBACK |
					     PAGE_END_WRITEBACK);
		return -ENOMEM;
	}

	nolock = btrfs_is_free_space_inode(inode);

	if (nolock)
		trans = btrfs_join_transaction_nolock(root);
	else
		trans = btrfs_join_transaction(root);

	if (IS_ERR(trans)) {
		extent_clear_unlock_delalloc(inode, start, end, locked_page,
					     EXTENT_LOCKED | EXTENT_DELALLOC |
					     EXTENT_DO_ACCOUNTING |
					     EXTENT_DEFRAG, PAGE_UNLOCK |
					     PAGE_CLEAR_DIRTY |
					     PAGE_SET_WRITEBACK |
					     PAGE_END_WRITEBACK);
		btrfs_free_path(path);
		return PTR_ERR(trans);
	}

	trans->block_rsv = &root->fs_info->delalloc_block_rsv;

	cow_start = (u64)-1;
	cur_offset = start;
	while (1) {
		ret = btrfs_lookup_file_extent(trans, root, path, ino,
					       cur_offset, 0);
		if (ret < 0)
			goto error;
		if (ret > 0 && path->slots[0] > 0 && check_prev) {
			leaf = path->nodes[0];
			btrfs_item_key_to_cpu(leaf, &found_key,
					      path->slots[0] - 1);
			if (found_key.objectid == ino &&
			    found_key.type == BTRFS_EXTENT_DATA_KEY)
				path->slots[0]--;
		}
		check_prev = 0;
next_slot:
		leaf = path->nodes[0];
		if (path->slots[0] >= btrfs_header_nritems(leaf)) {
			ret = btrfs_next_leaf(root, path);
			if (ret < 0)
				goto error;
			if (ret > 0)
				break;
			leaf = path->nodes[0];
		}

		nocow = 0;
		disk_bytenr = 0;
		num_bytes = 0;
		btrfs_item_key_to_cpu(leaf, &found_key, path->slots[0]);

		if (found_key.objectid > ino ||
		    found_key.type > BTRFS_EXTENT_DATA_KEY ||
		    found_key.offset > end)
			break;

		if (found_key.offset > cur_offset) {
			extent_end = found_key.offset;
			extent_type = 0;
			goto out_check;
		}

		fi = btrfs_item_ptr(leaf, path->slots[0],
				    struct btrfs_file_extent_item);
		extent_type = btrfs_file_extent_type(leaf, fi);

		ram_bytes = btrfs_file_extent_ram_bytes(leaf, fi);
		if (extent_type == BTRFS_FILE_EXTENT_REG ||
		    extent_type == BTRFS_FILE_EXTENT_PREALLOC) {
			disk_bytenr = btrfs_file_extent_disk_bytenr(leaf, fi);
			extent_offset = btrfs_file_extent_offset(leaf, fi);
			extent_end = found_key.offset +
				btrfs_file_extent_num_bytes(leaf, fi);
			disk_num_bytes =
				btrfs_file_extent_disk_num_bytes(leaf, fi);
			if (extent_end <= start) {
				path->slots[0]++;
				goto next_slot;
			}
			if (disk_bytenr == 0)
				goto out_check;
			if (btrfs_file_extent_compression(leaf, fi) ||
			    btrfs_file_extent_encryption(leaf, fi) ||
			    btrfs_file_extent_other_encoding(leaf, fi))
				goto out_check;
			if (extent_type == BTRFS_FILE_EXTENT_REG && !force)
				goto out_check;
			if (btrfs_extent_readonly(root, disk_bytenr))
				goto out_check;
			if (btrfs_cross_ref_exist(trans, root, ino,
						  found_key.offset -
						  extent_offset, disk_bytenr))
				goto out_check;
			disk_bytenr += extent_offset;
			disk_bytenr += cur_offset - found_key.offset;
			num_bytes = min(end + 1, extent_end) - cur_offset;
			/*
			 * if there are pending snapshots for this root,
			 * we fall into common COW way.
			 */
			if (!nolock) {
				err = btrfs_start_write_no_snapshoting(root);
				if (!err)
					goto out_check;
			}
			/*
			 * force cow if csum exists in the range.
			 * this ensure that csum for a given extent are
			 * either valid or do not exist.
			 */
			if (csum_exist_in_range(root, disk_bytenr, num_bytes))
				goto out_check;
			nocow = 1;
		} else if (extent_type == BTRFS_FILE_EXTENT_INLINE) {
			extent_end = found_key.offset +
				btrfs_file_extent_inline_len(leaf,
						     path->slots[0], fi);
			extent_end = ALIGN(extent_end, root->sectorsize);
		} else {
			BUG_ON(1);
		}
out_check:
		if (extent_end <= start) {
			path->slots[0]++;
			if (!nolock && nocow)
				btrfs_end_write_no_snapshoting(root);
			goto next_slot;
		}
		if (!nocow) {
			if (cow_start == (u64)-1)
				cow_start = cur_offset;
			cur_offset = extent_end;
			if (cur_offset > end)
				break;
			path->slots[0]++;
			goto next_slot;
		}

		btrfs_release_path(path);
		if (cow_start != (u64)-1) {
			ret = cow_file_range(inode, locked_page,
					     cow_start, found_key.offset - 1,
					     page_started, nr_written, 1);
			if (ret) {
				if (!nolock && nocow)
					btrfs_end_write_no_snapshoting(root);
				goto error;
			}
			cow_start = (u64)-1;
		}

		if (extent_type == BTRFS_FILE_EXTENT_PREALLOC) {
			struct extent_map *em;
			struct extent_map_tree *em_tree;
			em_tree = &BTRFS_I(inode)->extent_tree;
			em = alloc_extent_map();
			BUG_ON(!em); /* -ENOMEM */
			em->start = cur_offset;
			em->orig_start = found_key.offset - extent_offset;
			em->len = num_bytes;
			em->block_len = num_bytes;
			em->block_start = disk_bytenr;
			em->orig_block_len = disk_num_bytes;
			em->ram_bytes = ram_bytes;
			em->bdev = root->fs_info->fs_devices->latest_bdev;
			em->mod_start = em->start;
			em->mod_len = em->len;
			set_bit(EXTENT_FLAG_PINNED, &em->flags);
			set_bit(EXTENT_FLAG_FILLING, &em->flags);
			em->generation = -1;
			while (1) {
				write_lock(&em_tree->lock);
				ret = add_extent_mapping(em_tree, em, 1);
				write_unlock(&em_tree->lock);
				if (ret != -EEXIST) {
					free_extent_map(em);
					break;
				}
				btrfs_drop_extent_cache(inode, em->start,
						em->start + em->len - 1, 0);
			}
			type = BTRFS_ORDERED_PREALLOC;
		} else {
			type = BTRFS_ORDERED_NOCOW;
		}

		ret = btrfs_add_ordered_extent(inode, cur_offset, disk_bytenr,
					       num_bytes, num_bytes, type);
		BUG_ON(ret); /* -ENOMEM */

		if (root->root_key.objectid ==
		    BTRFS_DATA_RELOC_TREE_OBJECTID) {
			ret = btrfs_reloc_clone_csums(inode, cur_offset,
						      num_bytes);
			if (ret) {
				if (!nolock && nocow)
					btrfs_end_write_no_snapshoting(root);
				goto error;
			}
		}

		extent_clear_unlock_delalloc(inode, cur_offset,
					     cur_offset + num_bytes - 1,
					     locked_page, EXTENT_LOCKED |
					     EXTENT_DELALLOC, PAGE_UNLOCK |
					     PAGE_SET_PRIVATE2);
		if (!nolock && nocow)
			btrfs_end_write_no_snapshoting(root);
		cur_offset = extent_end;
		if (cur_offset > end)
			break;
	}
	btrfs_release_path(path);

	if (cur_offset <= end && cow_start == (u64)-1) {
		cow_start = cur_offset;
		cur_offset = end;
	}

	if (cow_start != (u64)-1) {
		ret = cow_file_range(inode, locked_page, cow_start, end,
				     page_started, nr_written, 1);
		if (ret)
			goto error;
	}

error:
	err = btrfs_end_transaction(trans, root);
	if (!ret)
		ret = err;

	if (ret && cur_offset < end)
		extent_clear_unlock_delalloc(inode, cur_offset, end,
					     locked_page, EXTENT_LOCKED |
					     EXTENT_DELALLOC | EXTENT_DEFRAG |
					     EXTENT_DO_ACCOUNTING, PAGE_UNLOCK |
					     PAGE_CLEAR_DIRTY |
					     PAGE_SET_WRITEBACK |
					     PAGE_END_WRITEBACK);
	btrfs_free_path(path);
	return ret;
}

static inline int need_force_cow(struct inode *inode, u64 start, u64 end)
{

	if (!(BTRFS_I(inode)->flags & BTRFS_INODE_NODATACOW) &&
	    !(BTRFS_I(inode)->flags & BTRFS_INODE_PREALLOC))
		return 0;

	/*
	 * @defrag_bytes is a hint value, no spinlock held here,
	 * if is not zero, it means the file is defragging.
	 * Force cow if given extent needs to be defragged.
	 */
	if (BTRFS_I(inode)->defrag_bytes &&
	    test_range_bit(&BTRFS_I(inode)->io_tree, start, end,
			   EXTENT_DEFRAG, 0, NULL))
		return 1;

	return 0;
}

/*
 * extent_io.c call back to do delayed allocation processing
 */
static int run_delalloc_range(struct inode *inode, struct page *locked_page,
			      u64 start, u64 end, int *page_started,
			      unsigned long *nr_written)
{
	int ret;
	int force_cow = need_force_cow(inode, start, end);

	if (BTRFS_I(inode)->flags & BTRFS_INODE_NODATACOW && !force_cow) {
		ret = run_delalloc_nocow(inode, locked_page, start, end,
					 page_started, 1, nr_written);
	} else if (BTRFS_I(inode)->flags & BTRFS_INODE_PREALLOC && !force_cow) {
		ret = run_delalloc_nocow(inode, locked_page, start, end,
					 page_started, 0, nr_written);
	} else if (!inode_need_compress(inode)) {
		ret = cow_file_range(inode, locked_page, start, end,
				      page_started, nr_written, 1);
	} else {
		set_bit(BTRFS_INODE_HAS_ASYNC_EXTENT,
			&BTRFS_I(inode)->runtime_flags);
		ret = cow_file_range_async(inode, locked_page, start, end,
					   page_started, nr_written);
	}
	return ret;
}

static void btrfs_split_extent_hook(struct inode *inode,
				    struct extent_state *orig, u64 split)
{
	u64 size;

	/* not delalloc, ignore it */
	if (!(orig->state & EXTENT_DELALLOC))
		return;

	size = orig->end - orig->start + 1;
	if (size > BTRFS_MAX_EXTENT_SIZE) {
		u64 num_extents;
		u64 new_size;

		/*
		 * See the explanation in btrfs_merge_extent_hook, the same
		 * applies here, just in reverse.
		 */
		new_size = orig->end - split + 1;
		num_extents = div64_u64(new_size + BTRFS_MAX_EXTENT_SIZE - 1,
					BTRFS_MAX_EXTENT_SIZE);
		new_size = split - orig->start;
		num_extents += div64_u64(new_size + BTRFS_MAX_EXTENT_SIZE - 1,
					BTRFS_MAX_EXTENT_SIZE);
		if (div64_u64(size + BTRFS_MAX_EXTENT_SIZE - 1,
			      BTRFS_MAX_EXTENT_SIZE) >= num_extents)
			return;
	}

	spin_lock(&BTRFS_I(inode)->lock);
	BTRFS_I(inode)->outstanding_extents++;
	spin_unlock(&BTRFS_I(inode)->lock);
}

/*
 * extent_io.c merge_extent_hook, used to track merged delayed allocation
 * extents so we can keep track of new extents that are just merged onto old
 * extents, such as when we are doing sequential writes, so we can properly
 * account for the metadata space we'll need.
 */
static void btrfs_merge_extent_hook(struct inode *inode,
				    struct extent_state *new,
				    struct extent_state *other)
{
	u64 new_size, old_size;
	u64 num_extents;

	/* not delalloc, ignore it */
	if (!(other->state & EXTENT_DELALLOC))
		return;

	if (new->start > other->start)
		new_size = new->end - other->start + 1;
	else
		new_size = other->end - new->start + 1;

	/* we're not bigger than the max, unreserve the space and go */
	if (new_size <= BTRFS_MAX_EXTENT_SIZE) {
		spin_lock(&BTRFS_I(inode)->lock);
		BTRFS_I(inode)->outstanding_extents--;
		spin_unlock(&BTRFS_I(inode)->lock);
		return;
	}

	/*
	 * We have to add up either side to figure out how many extents were
	 * accounted for before we merged into one big extent.  If the number of
	 * extents we accounted for is <= the amount we need for the new range
	 * then we can return, otherwise drop.  Think of it like this
	 *
	 * [ 4k][MAX_SIZE]
	 *
	 * So we've grown the extent by a MAX_SIZE extent, this would mean we
	 * need 2 outstanding extents, on one side we have 1 and the other side
	 * we have 1 so they are == and we can return.  But in this case
	 *
	 * [MAX_SIZE+4k][MAX_SIZE+4k]
	 *
	 * Each range on their own accounts for 2 extents, but merged together
	 * they are only 3 extents worth of accounting, so we need to drop in
	 * this case.
	 */
	old_size = other->end - other->start + 1;
	num_extents = div64_u64(old_size + BTRFS_MAX_EXTENT_SIZE - 1,
				BTRFS_MAX_EXTENT_SIZE);
	old_size = new->end - new->start + 1;
	num_extents += div64_u64(old_size + BTRFS_MAX_EXTENT_SIZE - 1,
				 BTRFS_MAX_EXTENT_SIZE);

	if (div64_u64(new_size + BTRFS_MAX_EXTENT_SIZE - 1,
		      BTRFS_MAX_EXTENT_SIZE) >= num_extents)
		return;

	spin_lock(&BTRFS_I(inode)->lock);
	BTRFS_I(inode)->outstanding_extents--;
	spin_unlock(&BTRFS_I(inode)->lock);
}

static void btrfs_add_delalloc_inodes(struct btrfs_root *root,
				      struct inode *inode)
{
	spin_lock(&root->delalloc_lock);
	if (list_empty(&BTRFS_I(inode)->delalloc_inodes)) {
		list_add_tail(&BTRFS_I(inode)->delalloc_inodes,
			      &root->delalloc_inodes);
		set_bit(BTRFS_INODE_IN_DELALLOC_LIST,
			&BTRFS_I(inode)->runtime_flags);
		root->nr_delalloc_inodes++;
		if (root->nr_delalloc_inodes == 1) {
			spin_lock(&root->fs_info->delalloc_root_lock);
			BUG_ON(!list_empty(&root->delalloc_root));
			list_add_tail(&root->delalloc_root,
				      &root->fs_info->delalloc_roots);
			spin_unlock(&root->fs_info->delalloc_root_lock);
		}
	}
	spin_unlock(&root->delalloc_lock);
}

static void btrfs_del_delalloc_inode(struct btrfs_root *root,
				     struct inode *inode)
{
	spin_lock(&root->delalloc_lock);
	if (!list_empty(&BTRFS_I(inode)->delalloc_inodes)) {
		list_del_init(&BTRFS_I(inode)->delalloc_inodes);
		clear_bit(BTRFS_INODE_IN_DELALLOC_LIST,
			  &BTRFS_I(inode)->runtime_flags);
		root->nr_delalloc_inodes--;
		if (!root->nr_delalloc_inodes) {
			spin_lock(&root->fs_info->delalloc_root_lock);
			BUG_ON(list_empty(&root->delalloc_root));
			list_del_init(&root->delalloc_root);
			spin_unlock(&root->fs_info->delalloc_root_lock);
		}
	}
	spin_unlock(&root->delalloc_lock);
}

/*
 * extent_io.c set_bit_hook, used to track delayed allocation
 * bytes in this file, and to maintain the list of inodes that
 * have pending delalloc work to be done.
 */
static void btrfs_set_bit_hook(struct inode *inode,
			       struct extent_state *state, unsigned *bits)
{

	if ((*bits & EXTENT_DEFRAG) && !(*bits & EXTENT_DELALLOC))
		WARN_ON(1);
	/*
	 * set_bit and clear bit hooks normally require _irqsave/restore
	 * but in this case, we are only testing for the DELALLOC
	 * bit, which is only set or cleared with irqs on
	 */
	if (!(state->state & EXTENT_DELALLOC) && (*bits & EXTENT_DELALLOC)) {
		struct btrfs_root *root = BTRFS_I(inode)->root;
		u64 len = state->end + 1 - state->start;
		bool do_list = !btrfs_is_free_space_inode(inode);

		if (*bits & EXTENT_FIRST_DELALLOC) {
			*bits &= ~EXTENT_FIRST_DELALLOC;
		} else {
			spin_lock(&BTRFS_I(inode)->lock);
			BTRFS_I(inode)->outstanding_extents++;
			spin_unlock(&BTRFS_I(inode)->lock);
		}

		/* For sanity tests */
		if (btrfs_test_is_dummy_root(root))
			return;

		__percpu_counter_add(&root->fs_info->delalloc_bytes, len,
				     root->fs_info->delalloc_batch);
		spin_lock(&BTRFS_I(inode)->lock);
		BTRFS_I(inode)->delalloc_bytes += len;
		if (*bits & EXTENT_DEFRAG)
			BTRFS_I(inode)->defrag_bytes += len;
		if (do_list && !test_bit(BTRFS_INODE_IN_DELALLOC_LIST,
					 &BTRFS_I(inode)->runtime_flags))
			btrfs_add_delalloc_inodes(root, inode);
		spin_unlock(&BTRFS_I(inode)->lock);
	}
}

/*
 * extent_io.c clear_bit_hook, see set_bit_hook for why
 */
static void btrfs_clear_bit_hook(struct inode *inode,
				 struct extent_state *state,
				 unsigned *bits)
{
	u64 len = state->end + 1 - state->start;
	u64 num_extents = div64_u64(len + BTRFS_MAX_EXTENT_SIZE -1,
				    BTRFS_MAX_EXTENT_SIZE);

	spin_lock(&BTRFS_I(inode)->lock);
	if ((state->state & EXTENT_DEFRAG) && (*bits & EXTENT_DEFRAG))
		BTRFS_I(inode)->defrag_bytes -= len;
	spin_unlock(&BTRFS_I(inode)->lock);

	/*
	 * set_bit and clear bit hooks normally require _irqsave/restore
	 * but in this case, we are only testing for the DELALLOC
	 * bit, which is only set or cleared with irqs on
	 */
	if ((state->state & EXTENT_DELALLOC) && (*bits & EXTENT_DELALLOC)) {
		struct btrfs_root *root = BTRFS_I(inode)->root;
		bool do_list = !btrfs_is_free_space_inode(inode);

		if (*bits & EXTENT_FIRST_DELALLOC) {
			*bits &= ~EXTENT_FIRST_DELALLOC;
		} else if (!(*bits & EXTENT_DO_ACCOUNTING)) {
			spin_lock(&BTRFS_I(inode)->lock);
			BTRFS_I(inode)->outstanding_extents -= num_extents;
			spin_unlock(&BTRFS_I(inode)->lock);
		}

		/*
		 * We don't reserve metadata space for space cache inodes so we
		 * don't need to call dellalloc_release_metadata if there is an
		 * error.
		 */
		if (*bits & EXTENT_DO_ACCOUNTING &&
		    root != root->fs_info->tree_root)
			btrfs_delalloc_release_metadata(inode, len);

		/* For sanity tests. */
		if (btrfs_test_is_dummy_root(root))
			return;

		if (root->root_key.objectid != BTRFS_DATA_RELOC_TREE_OBJECTID
		    && do_list && !(state->state & EXTENT_NORESERVE))
			btrfs_free_reserved_data_space(inode, len);

		__percpu_counter_add(&root->fs_info->delalloc_bytes, -len,
				     root->fs_info->delalloc_batch);
		spin_lock(&BTRFS_I(inode)->lock);
		BTRFS_I(inode)->delalloc_bytes -= len;
		if (do_list && BTRFS_I(inode)->delalloc_bytes == 0 &&
		    test_bit(BTRFS_INODE_IN_DELALLOC_LIST,
			     &BTRFS_I(inode)->runtime_flags))
			btrfs_del_delalloc_inode(root, inode);
		spin_unlock(&BTRFS_I(inode)->lock);
	}
}

/*
 * extent_io.c merge_bio_hook, this must check the chunk tree to make sure
 * we don't create bios that span stripes or chunks
 */
int btrfs_merge_bio_hook(int rw, struct page *page, unsigned long offset,
			 size_t size, struct bio *bio,
			 unsigned long bio_flags)
{
	struct btrfs_root *root = BTRFS_I(page->mapping->host)->root;
	u64 logical = (u64)bio->bi_iter.bi_sector << 9;
	u64 length = 0;
	u64 map_length;
	int ret;

	if (bio_flags & EXTENT_BIO_COMPRESSED)
		return 0;

	length = bio->bi_iter.bi_size;
	map_length = length;
	ret = btrfs_map_block(root->fs_info, rw, logical,
			      &map_length, NULL, 0);
	/* Will always return 0 with map_multi == NULL */
	BUG_ON(ret < 0);
	if (map_length < length + size)
		return 1;
	return 0;
}

/*
 * in order to insert checksums into the metadata in large chunks,
 * we wait until bio submission time.   All the pages in the bio are
 * checksummed and sums are attached onto the ordered extent record.
 *
 * At IO completion time the cums attached on the ordered extent record
 * are inserted into the btree
 */
static int __btrfs_submit_bio_start(struct inode *inode, int rw,
				    struct bio *bio, int mirror_num,
				    unsigned long bio_flags,
				    u64 bio_offset)
{
	struct btrfs_root *root = BTRFS_I(inode)->root;
	int ret = 0;

	ret = btrfs_csum_one_bio(root, inode, bio, 0, 0);
	BUG_ON(ret); /* -ENOMEM */
	return 0;
}

/*
 * in order to insert checksums into the metadata in large chunks,
 * we wait until bio submission time.   All the pages in the bio are
 * checksummed and sums are attached onto the ordered extent record.
 *
 * At IO completion time the cums attached on the ordered extent record
 * are inserted into the btree
 */
static int __btrfs_submit_bio_done(struct inode *inode, int rw, struct bio *bio,
			  int mirror_num, unsigned long bio_flags,
			  u64 bio_offset)
{
	struct btrfs_root *root = BTRFS_I(inode)->root;
	int ret;

	ret = btrfs_map_bio(root, rw, bio, mirror_num, 1);
	if (ret)
		bio_endio(bio, ret);
	return ret;
}

/*
 * extent_io.c submission hook. This does the right thing for csum calculation
 * on write, or reading the csums from the tree before a read
 */
static int btrfs_submit_bio_hook(struct inode *inode, int rw, struct bio *bio,
			  int mirror_num, unsigned long bio_flags,
			  u64 bio_offset)
{
	struct btrfs_root *root = BTRFS_I(inode)->root;
	int ret = 0;
	int skip_sum;
	int metadata = 0;
	int async = !atomic_read(&BTRFS_I(inode)->sync_writers);

	skip_sum = BTRFS_I(inode)->flags & BTRFS_INODE_NODATASUM;

	if (btrfs_is_free_space_inode(inode))
		metadata = 2;

	if (!(rw & REQ_WRITE)) {
		ret = btrfs_bio_wq_end_io(root->fs_info, bio, metadata);
		if (ret)
			goto out;

		if (bio_flags & EXTENT_BIO_COMPRESSED) {
			ret = btrfs_submit_compressed_read(inode, bio,
							   mirror_num,
							   bio_flags);
			goto out;
		} else if (!skip_sum) {
			ret = btrfs_lookup_bio_sums(root, inode, bio, NULL);
			if (ret)
				goto out;
		}
		goto mapit;
	} else if (async && !skip_sum) {
		/* csum items have already been cloned */
		if (root->root_key.objectid == BTRFS_DATA_RELOC_TREE_OBJECTID)
			goto mapit;
		/* we're doing a write, do the async checksumming */
		ret = btrfs_wq_submit_bio(BTRFS_I(inode)->root->fs_info,
				   inode, rw, bio, mirror_num,
				   bio_flags, bio_offset,
				   __btrfs_submit_bio_start,
				   __btrfs_submit_bio_done);
		goto out;
	} else if (!skip_sum) {
		ret = btrfs_csum_one_bio(root, inode, bio, 0, 0);
		if (ret)
			goto out;
	}

mapit:
	ret = btrfs_map_bio(root, rw, bio, mirror_num, 0);

out:
	if (ret < 0)
		bio_endio(bio, ret);
	return ret;
}

/*
 * given a list of ordered sums record them in the inode.  This happens
 * at IO completion time based on sums calculated at bio submission time.
 */
static noinline int add_pending_csums(struct btrfs_trans_handle *trans,
			     struct inode *inode, u64 file_offset,
			     struct list_head *list)
{
	struct btrfs_ordered_sum *sum;

	list_for_each_entry(sum, list, list) {
		trans->adding_csums = 1;
		btrfs_csum_file_blocks(trans,
		       BTRFS_I(inode)->root->fs_info->csum_root, sum);
		trans->adding_csums = 0;
	}
	return 0;
}

int btrfs_set_extent_delalloc(struct inode *inode, u64 start, u64 end,
			      struct extent_state **cached_state)
{
	WARN_ON((end & (PAGE_CACHE_SIZE - 1)) == 0);
	return set_extent_delalloc(&BTRFS_I(inode)->io_tree, start, end,
				   cached_state, GFP_NOFS);
}

/* see btrfs_writepage_start_hook for details on why this is required */
struct btrfs_writepage_fixup {
	struct page *page;
	struct btrfs_work work;
};

static void btrfs_writepage_fixup_worker(struct btrfs_work *work)
{
	struct btrfs_writepage_fixup *fixup;
	struct btrfs_ordered_extent *ordered;
	struct extent_state *cached_state = NULL;
	struct page *page;
	struct inode *inode;
	u64 page_start;
	u64 page_end;
	int ret;

	fixup = container_of(work, struct btrfs_writepage_fixup, work);
	page = fixup->page;
again:
	lock_page(page);
	if (!page->mapping || !PageDirty(page) || !PageChecked(page)) {
		ClearPageChecked(page);
		goto out_page;
	}

	inode = page->mapping->host;
	page_start = page_offset(page);
	page_end = page_offset(page) + PAGE_CACHE_SIZE - 1;

	lock_extent_bits(&BTRFS_I(inode)->io_tree, page_start, page_end, 0,
			 &cached_state);

	/* already ordered? We're done */
	if (PagePrivate2(page))
		goto out;

	ordered = btrfs_lookup_ordered_extent(inode, page_start);
	if (ordered) {
		unlock_extent_cached(&BTRFS_I(inode)->io_tree, page_start,
				     page_end, &cached_state, GFP_NOFS);
		unlock_page(page);
		btrfs_start_ordered_extent(inode, ordered, 1);
		btrfs_put_ordered_extent(ordered);
		goto again;
	}

	ret = btrfs_delalloc_reserve_space(inode, PAGE_CACHE_SIZE);
	if (ret) {
		mapping_set_error(page->mapping, ret);
		end_extent_writepage(page, ret, page_start, page_end);
		ClearPageChecked(page);
		goto out;
	 }

	btrfs_set_extent_delalloc(inode, page_start, page_end, &cached_state);
	ClearPageChecked(page);
	set_page_dirty(page);
out:
	unlock_extent_cached(&BTRFS_I(inode)->io_tree, page_start, page_end,
			     &cached_state, GFP_NOFS);
out_page:
	unlock_page(page);
	page_cache_release(page);
	kfree(fixup);
}

/*
 * There are a few paths in the higher layers of the kernel that directly
 * set the page dirty bit without asking the filesystem if it is a
 * good idea.  This causes problems because we want to make sure COW
 * properly happens and the data=ordered rules are followed.
 *
 * In our case any range that doesn't have the ORDERED bit set
 * hasn't been properly setup for IO.  We kick off an async process
 * to fix it up.  The async helper will wait for ordered extents, set
 * the delalloc bit and make it safe to write the page.
 */
static int btrfs_writepage_start_hook(struct page *page, u64 start, u64 end)
{
	struct inode *inode = page->mapping->host;
	struct btrfs_writepage_fixup *fixup;
	struct btrfs_root *root = BTRFS_I(inode)->root;

	/* this page is properly in the ordered list */
	if (TestClearPagePrivate2(page))
		return 0;

	if (PageChecked(page))
		return -EAGAIN;

	fixup = kzalloc(sizeof(*fixup), GFP_NOFS);
	if (!fixup)
		return -EAGAIN;

	SetPageChecked(page);
	page_cache_get(page);
	btrfs_init_work(&fixup->work, btrfs_fixup_helper,
			btrfs_writepage_fixup_worker, NULL, NULL);
	fixup->page = page;
	btrfs_queue_work(root->fs_info->fixup_workers, &fixup->work);
	return -EBUSY;
}

static int insert_reserved_file_extent(struct btrfs_trans_handle *trans,
				       struct inode *inode, u64 file_pos,
				       u64 disk_bytenr, u64 disk_num_bytes,
				       u64 num_bytes, u64 ram_bytes,
				       u8 compression, u8 encryption,
				       u16 other_encoding, int extent_type)
{
	struct btrfs_root *root = BTRFS_I(inode)->root;
	struct btrfs_file_extent_item *fi;
	struct btrfs_path *path;
	struct extent_buffer *leaf;
	struct btrfs_key ins;
	int extent_inserted = 0;
	int ret;

	path = btrfs_alloc_path();
	if (!path)
		return -ENOMEM;

	/*
	 * we may be replacing one extent in the tree with another.
	 * The new extent is pinned in the extent map, and we don't want
	 * to drop it from the cache until it is completely in the btree.
	 *
	 * So, tell btrfs_drop_extents to leave this extent in the cache.
	 * the caller is expected to unpin it and allow it to be merged
	 * with the others.
	 */
	ret = __btrfs_drop_extents(trans, root, inode, path, file_pos,
				   file_pos + num_bytes, NULL, 0,
				   1, sizeof(*fi), &extent_inserted);
	if (ret)
		goto out;

	if (!extent_inserted) {
		ins.objectid = btrfs_ino(inode);
		ins.offset = file_pos;
		ins.type = BTRFS_EXTENT_DATA_KEY;

		path->leave_spinning = 1;
		ret = btrfs_insert_empty_item(trans, root, path, &ins,
					      sizeof(*fi));
		if (ret)
			goto out;
	}
	leaf = path->nodes[0];
	fi = btrfs_item_ptr(leaf, path->slots[0],
			    struct btrfs_file_extent_item);
	btrfs_set_file_extent_generation(leaf, fi, trans->transid);
	btrfs_set_file_extent_type(leaf, fi, extent_type);
	btrfs_set_file_extent_disk_bytenr(leaf, fi, disk_bytenr);
	btrfs_set_file_extent_disk_num_bytes(leaf, fi, disk_num_bytes);
	btrfs_set_file_extent_offset(leaf, fi, 0);
	btrfs_set_file_extent_num_bytes(leaf, fi, num_bytes);
	btrfs_set_file_extent_ram_bytes(leaf, fi, ram_bytes);
	btrfs_set_file_extent_compression(leaf, fi, compression);
	btrfs_set_file_extent_encryption(leaf, fi, encryption);
	btrfs_set_file_extent_other_encoding(leaf, fi, other_encoding);

	btrfs_mark_buffer_dirty(leaf);
	btrfs_release_path(path);

	inode_add_bytes(inode, num_bytes);

	ins.objectid = disk_bytenr;
	ins.offset = disk_num_bytes;
	ins.type = BTRFS_EXTENT_ITEM_KEY;
	ret = btrfs_alloc_reserved_file_extent(trans, root,
					root->root_key.objectid,
					btrfs_ino(inode), file_pos, &ins);
out:
	btrfs_free_path(path);

	return ret;
}

/* snapshot-aware defrag */
struct sa_defrag_extent_backref {
	struct rb_node node;
	struct old_sa_defrag_extent *old;
	u64 root_id;
	u64 inum;
	u64 file_pos;
	u64 extent_offset;
	u64 num_bytes;
	u64 generation;
};

struct old_sa_defrag_extent {
	struct list_head list;
	struct new_sa_defrag_extent *new;

	u64 extent_offset;
	u64 bytenr;
	u64 offset;
	u64 len;
	int count;
};

struct new_sa_defrag_extent {
	struct rb_root root;
	struct list_head head;
	struct btrfs_path *path;
	struct inode *inode;
	u64 file_pos;
	u64 len;
	u64 bytenr;
	u64 disk_len;
	u8 compress_type;
};

static int backref_comp(struct sa_defrag_extent_backref *b1,
			struct sa_defrag_extent_backref *b2)
{
	if (b1->root_id < b2->root_id)
		return -1;
	else if (b1->root_id > b2->root_id)
		return 1;

	if (b1->inum < b2->inum)
		return -1;
	else if (b1->inum > b2->inum)
		return 1;

	if (b1->file_pos < b2->file_pos)
		return -1;
	else if (b1->file_pos > b2->file_pos)
		return 1;

	/*
	 * [------------------------------] ===> (a range of space)
	 *     |<--->|   |<---->| =============> (fs/file tree A)
	 * |<---------------------------->| ===> (fs/file tree B)
	 *
	 * A range of space can refer to two file extents in one tree while
	 * refer to only one file extent in another tree.
	 *
	 * So we may process a disk offset more than one time(two extents in A)
	 * and locate at the same extent(one extent in B), then insert two same
	 * backrefs(both refer to the extent in B).
	 */
	return 0;
}

static void backref_insert(struct rb_root *root,
			   struct sa_defrag_extent_backref *backref)
{
	struct rb_node **p = &root->rb_node;
	struct rb_node *parent = NULL;
	struct sa_defrag_extent_backref *entry;
	int ret;

	while (*p) {
		parent = *p;
		entry = rb_entry(parent, struct sa_defrag_extent_backref, node);

		ret = backref_comp(backref, entry);
		if (ret < 0)
			p = &(*p)->rb_left;
		else
			p = &(*p)->rb_right;
	}

	rb_link_node(&backref->node, parent, p);
	rb_insert_color(&backref->node, root);
}

/*
 * Note the backref might has changed, and in this case we just return 0.
 */
static noinline int record_one_backref(u64 inum, u64 offset, u64 root_id,
				       void *ctx)
{
	struct btrfs_file_extent_item *extent;
	struct btrfs_fs_info *fs_info;
	struct old_sa_defrag_extent *old = ctx;
	struct new_sa_defrag_extent *new = old->new;
	struct btrfs_path *path = new->path;
	struct btrfs_key key;
	struct btrfs_root *root;
	struct sa_defrag_extent_backref *backref;
	struct extent_buffer *leaf;
	struct inode *inode = new->inode;
	int slot;
	int ret;
	u64 extent_offset;
	u64 num_bytes;

	if (BTRFS_I(inode)->root->root_key.objectid == root_id &&
	    inum == btrfs_ino(inode))
		return 0;

	key.objectid = root_id;
	key.type = BTRFS_ROOT_ITEM_KEY;
	key.offset = (u64)-1;

	fs_info = BTRFS_I(inode)->root->fs_info;
	root = btrfs_read_fs_root_no_name(fs_info, &key);
	if (IS_ERR(root)) {
		if (PTR_ERR(root) == -ENOENT)
			return 0;
		WARN_ON(1);
		pr_debug("inum=%llu, offset=%llu, root_id=%llu\n",
			 inum, offset, root_id);
		return PTR_ERR(root);
	}

	key.objectid = inum;
	key.type = BTRFS_EXTENT_DATA_KEY;
	if (offset > (u64)-1 << 32)
		key.offset = 0;
	else
		key.offset = offset;

	ret = btrfs_search_slot(NULL, root, &key, path, 0, 0);
	if (WARN_ON(ret < 0))
		return ret;
	ret = 0;

	while (1) {
		cond_resched();

		leaf = path->nodes[0];
		slot = path->slots[0];

		if (slot >= btrfs_header_nritems(leaf)) {
			ret = btrfs_next_leaf(root, path);
			if (ret < 0) {
				goto out;
			} else if (ret > 0) {
				ret = 0;
				goto out;
			}
			continue;
		}

		path->slots[0]++;

		btrfs_item_key_to_cpu(leaf, &key, slot);

		if (key.objectid > inum)
			goto out;

		if (key.objectid < inum || key.type != BTRFS_EXTENT_DATA_KEY)
			continue;

		extent = btrfs_item_ptr(leaf, slot,
					struct btrfs_file_extent_item);

		if (btrfs_file_extent_disk_bytenr(leaf, extent) != old->bytenr)
			continue;

		/*
		 * 'offset' refers to the exact key.offset,
		 * NOT the 'offset' field in btrfs_extent_data_ref, ie.
		 * (key.offset - extent_offset).
		 */
		if (key.offset != offset)
			continue;

		extent_offset = btrfs_file_extent_offset(leaf, extent);
		num_bytes = btrfs_file_extent_num_bytes(leaf, extent);

		if (extent_offset >= old->extent_offset + old->offset +
		    old->len || extent_offset + num_bytes <=
		    old->extent_offset + old->offset)
			continue;
		break;
	}

	backref = kmalloc(sizeof(*backref), GFP_NOFS);
	if (!backref) {
		ret = -ENOENT;
		goto out;
	}

	backref->root_id = root_id;
	backref->inum = inum;
	backref->file_pos = offset;
	backref->num_bytes = num_bytes;
	backref->extent_offset = extent_offset;
	backref->generation = btrfs_file_extent_generation(leaf, extent);
	backref->old = old;
	backref_insert(&new->root, backref);
	old->count++;
out:
	btrfs_release_path(path);
	WARN_ON(ret);
	return ret;
}

static noinline bool record_extent_backrefs(struct btrfs_path *path,
				   struct new_sa_defrag_extent *new)
{
	struct btrfs_fs_info *fs_info = BTRFS_I(new->inode)->root->fs_info;
	struct old_sa_defrag_extent *old, *tmp;
	int ret;

	new->path = path;

	list_for_each_entry_safe(old, tmp, &new->head, list) {
		ret = iterate_inodes_from_logical(old->bytenr +
						  old->extent_offset, fs_info,
						  path, record_one_backref,
						  old);
		if (ret < 0 && ret != -ENOENT)
			return false;

		/* no backref to be processed for this extent */
		if (!old->count) {
			list_del(&old->list);
			kfree(old);
		}
	}

	if (list_empty(&new->head))
		return false;

	return true;
}

static int relink_is_mergable(struct extent_buffer *leaf,
			      struct btrfs_file_extent_item *fi,
			      struct new_sa_defrag_extent *new)
{
	if (btrfs_file_extent_disk_bytenr(leaf, fi) != new->bytenr)
		return 0;

	if (btrfs_file_extent_type(leaf, fi) != BTRFS_FILE_EXTENT_REG)
		return 0;

	if (btrfs_file_extent_compression(leaf, fi) != new->compress_type)
		return 0;

	if (btrfs_file_extent_encryption(leaf, fi) ||
	    btrfs_file_extent_other_encoding(leaf, fi))
		return 0;

	return 1;
}

/*
 * Note the backref might has changed, and in this case we just return 0.
 */
static noinline int relink_extent_backref(struct btrfs_path *path,
				 struct sa_defrag_extent_backref *prev,
				 struct sa_defrag_extent_backref *backref)
{
	struct btrfs_file_extent_item *extent;
	struct btrfs_file_extent_item *item;
	struct btrfs_ordered_extent *ordered;
	struct btrfs_trans_handle *trans;
	struct btrfs_fs_info *fs_info;
	struct btrfs_root *root;
	struct btrfs_key key;
	struct extent_buffer *leaf;
	struct old_sa_defrag_extent *old = backref->old;
	struct new_sa_defrag_extent *new = old->new;
	struct inode *src_inode = new->inode;
	struct inode *inode;
	struct extent_state *cached = NULL;
	int ret = 0;
	u64 start;
	u64 len;
	u64 lock_start;
	u64 lock_end;
	bool merge = false;
	int index;

	if (prev && prev->root_id == backref->root_id &&
	    prev->inum == backref->inum &&
	    prev->file_pos + prev->num_bytes == backref->file_pos)
		merge = true;

	/* step 1: get root */
	key.objectid = backref->root_id;
	key.type = BTRFS_ROOT_ITEM_KEY;
	key.offset = (u64)-1;

	fs_info = BTRFS_I(src_inode)->root->fs_info;
	index = srcu_read_lock(&fs_info->subvol_srcu);

	root = btrfs_read_fs_root_no_name(fs_info, &key);
	if (IS_ERR(root)) {
		srcu_read_unlock(&fs_info->subvol_srcu, index);
		if (PTR_ERR(root) == -ENOENT)
			return 0;
		return PTR_ERR(root);
	}

	if (btrfs_root_readonly(root)) {
		srcu_read_unlock(&fs_info->subvol_srcu, index);
		return 0;
	}

	/* step 2: get inode */
	key.objectid = backref->inum;
	key.type = BTRFS_INODE_ITEM_KEY;
	key.offset = 0;

	inode = btrfs_iget(fs_info->sb, &key, root, NULL);
	if (IS_ERR(inode)) {
		srcu_read_unlock(&fs_info->subvol_srcu, index);
		return 0;
	}

	srcu_read_unlock(&fs_info->subvol_srcu, index);

	/* step 3: relink backref */
	lock_start = backref->file_pos;
	lock_end = backref->file_pos + backref->num_bytes - 1;
	lock_extent_bits(&BTRFS_I(inode)->io_tree, lock_start, lock_end,
			 0, &cached);

	ordered = btrfs_lookup_first_ordered_extent(inode, lock_end);
	if (ordered) {
		btrfs_put_ordered_extent(ordered);
		goto out_unlock;
	}

	trans = btrfs_join_transaction(root);
	if (IS_ERR(trans)) {
		ret = PTR_ERR(trans);
		goto out_unlock;
	}

	key.objectid = backref->inum;
	key.type = BTRFS_EXTENT_DATA_KEY;
	key.offset = backref->file_pos;

	ret = btrfs_search_slot(NULL, root, &key, path, 0, 0);
	if (ret < 0) {
		goto out_free_path;
	} else if (ret > 0) {
		ret = 0;
		goto out_free_path;
	}

	extent = btrfs_item_ptr(path->nodes[0], path->slots[0],
				struct btrfs_file_extent_item);

	if (btrfs_file_extent_generation(path->nodes[0], extent) !=
	    backref->generation)
		goto out_free_path;

	btrfs_release_path(path);

	start = backref->file_pos;
	if (backref->extent_offset < old->extent_offset + old->offset)
		start += old->extent_offset + old->offset -
			 backref->extent_offset;

	len = min(backref->extent_offset + backref->num_bytes,
		  old->extent_offset + old->offset + old->len);
	len -= max(backref->extent_offset, old->extent_offset + old->offset);

	ret = btrfs_drop_extents(trans, root, inode, start,
				 start + len, 1);
	if (ret)
		goto out_free_path;
again:
	key.objectid = btrfs_ino(inode);
	key.type = BTRFS_EXTENT_DATA_KEY;
	key.offset = start;

	path->leave_spinning = 1;
	if (merge) {
		struct btrfs_file_extent_item *fi;
		u64 extent_len;
		struct btrfs_key found_key;

		ret = btrfs_search_slot(trans, root, &key, path, 0, 1);
		if (ret < 0)
			goto out_free_path;

		path->slots[0]--;
		leaf = path->nodes[0];
		btrfs_item_key_to_cpu(leaf, &found_key, path->slots[0]);

		fi = btrfs_item_ptr(leaf, path->slots[0],
				    struct btrfs_file_extent_item);
		extent_len = btrfs_file_extent_num_bytes(leaf, fi);

		if (extent_len + found_key.offset == start &&
		    relink_is_mergable(leaf, fi, new)) {
			btrfs_set_file_extent_num_bytes(leaf, fi,
							extent_len + len);
			btrfs_mark_buffer_dirty(leaf);
			inode_add_bytes(inode, len);

			ret = 1;
			goto out_free_path;
		} else {
			merge = false;
			btrfs_release_path(path);
			goto again;
		}
	}

	ret = btrfs_insert_empty_item(trans, root, path, &key,
					sizeof(*extent));
	if (ret) {
		btrfs_abort_transaction(trans, root, ret);
		goto out_free_path;
	}

	leaf = path->nodes[0];
	item = btrfs_item_ptr(leaf, path->slots[0],
				struct btrfs_file_extent_item);
	btrfs_set_file_extent_disk_bytenr(leaf, item, new->bytenr);
	btrfs_set_file_extent_disk_num_bytes(leaf, item, new->disk_len);
	btrfs_set_file_extent_offset(leaf, item, start - new->file_pos);
	btrfs_set_file_extent_num_bytes(leaf, item, len);
	btrfs_set_file_extent_ram_bytes(leaf, item, new->len);
	btrfs_set_file_extent_generation(leaf, item, trans->transid);
	btrfs_set_file_extent_type(leaf, item, BTRFS_FILE_EXTENT_REG);
	btrfs_set_file_extent_compression(leaf, item, new->compress_type);
	btrfs_set_file_extent_encryption(leaf, item, 0);
	btrfs_set_file_extent_other_encoding(leaf, item, 0);

	btrfs_mark_buffer_dirty(leaf);
	inode_add_bytes(inode, len);
	btrfs_release_path(path);

	ret = btrfs_inc_extent_ref(trans, root, new->bytenr,
			new->disk_len, 0,
			backref->root_id, backref->inum,
			new->file_pos, 0);	/* start - extent_offset */
	if (ret) {
		btrfs_abort_transaction(trans, root, ret);
		goto out_free_path;
	}

	ret = 1;
out_free_path:
	btrfs_release_path(path);
	path->leave_spinning = 0;
	btrfs_end_transaction(trans, root);
out_unlock:
	unlock_extent_cached(&BTRFS_I(inode)->io_tree, lock_start, lock_end,
			     &cached, GFP_NOFS);
	iput(inode);
	return ret;
}

static void free_sa_defrag_extent(struct new_sa_defrag_extent *new)
{
	struct old_sa_defrag_extent *old, *tmp;

	if (!new)
		return;

	list_for_each_entry_safe(old, tmp, &new->head, list) {
		list_del(&old->list);
		kfree(old);
	}
	kfree(new);
}

static void relink_file_extents(struct new_sa_defrag_extent *new)
{
	struct btrfs_path *path;
	struct sa_defrag_extent_backref *backref;
	struct sa_defrag_extent_backref *prev = NULL;
	struct inode *inode;
	struct btrfs_root *root;
	struct rb_node *node;
	int ret;

	inode = new->inode;
	root = BTRFS_I(inode)->root;

	path = btrfs_alloc_path();
	if (!path)
		return;

	if (!record_extent_backrefs(path, new)) {
		btrfs_free_path(path);
		goto out;
	}
	btrfs_release_path(path);

	while (1) {
		node = rb_first(&new->root);
		if (!node)
			break;
		rb_erase(node, &new->root);

		backref = rb_entry(node, struct sa_defrag_extent_backref, node);

		ret = relink_extent_backref(path, prev, backref);
		WARN_ON(ret < 0);

		kfree(prev);

		if (ret == 1)
			prev = backref;
		else
			prev = NULL;
		cond_resched();
	}
	kfree(prev);

	btrfs_free_path(path);
out:
	free_sa_defrag_extent(new);

	atomic_dec(&root->fs_info->defrag_running);
	wake_up(&root->fs_info->transaction_wait);
}

static struct new_sa_defrag_extent *
record_old_file_extents(struct inode *inode,
			struct btrfs_ordered_extent *ordered)
{
	struct btrfs_root *root = BTRFS_I(inode)->root;
	struct btrfs_path *path;
	struct btrfs_key key;
	struct old_sa_defrag_extent *old;
	struct new_sa_defrag_extent *new;
	int ret;

	new = kmalloc(sizeof(*new), GFP_NOFS);
	if (!new)
		return NULL;

	new->inode = inode;
	new->file_pos = ordered->file_offset;
	new->len = ordered->len;
	new->bytenr = ordered->start;
	new->disk_len = ordered->disk_len;
	new->compress_type = ordered->compress_type;
	new->root = RB_ROOT;
	INIT_LIST_HEAD(&new->head);

	path = btrfs_alloc_path();
	if (!path)
		goto out_kfree;

	key.objectid = btrfs_ino(inode);
	key.type = BTRFS_EXTENT_DATA_KEY;
	key.offset = new->file_pos;

	ret = btrfs_search_slot(NULL, root, &key, path, 0, 0);
	if (ret < 0)
		goto out_free_path;
	if (ret > 0 && path->slots[0] > 0)
		path->slots[0]--;

	/* find out all the old extents for the file range */
	while (1) {
		struct btrfs_file_extent_item *extent;
		struct extent_buffer *l;
		int slot;
		u64 num_bytes;
		u64 offset;
		u64 end;
		u64 disk_bytenr;
		u64 extent_offset;

		l = path->nodes[0];
		slot = path->slots[0];

		if (slot >= btrfs_header_nritems(l)) {
			ret = btrfs_next_leaf(root, path);
			if (ret < 0)
				goto out_free_path;
			else if (ret > 0)
				break;
			continue;
		}

		btrfs_item_key_to_cpu(l, &key, slot);

		if (key.objectid != btrfs_ino(inode))
			break;
		if (key.type != BTRFS_EXTENT_DATA_KEY)
			break;
		if (key.offset >= new->file_pos + new->len)
			break;

		extent = btrfs_item_ptr(l, slot, struct btrfs_file_extent_item);

		num_bytes = btrfs_file_extent_num_bytes(l, extent);
		if (key.offset + num_bytes < new->file_pos)
			goto next;

		disk_bytenr = btrfs_file_extent_disk_bytenr(l, extent);
		if (!disk_bytenr)
			goto next;

		extent_offset = btrfs_file_extent_offset(l, extent);

		old = kmalloc(sizeof(*old), GFP_NOFS);
		if (!old)
			goto out_free_path;

		offset = max(new->file_pos, key.offset);
		end = min(new->file_pos + new->len, key.offset + num_bytes);

		old->bytenr = disk_bytenr;
		old->extent_offset = extent_offset;
		old->offset = offset - key.offset;
		old->len = end - offset;
		old->new = new;
		old->count = 0;
		list_add_tail(&old->list, &new->head);
next:
		path->slots[0]++;
		cond_resched();
	}

	btrfs_free_path(path);
	atomic_inc(&root->fs_info->defrag_running);

	return new;

out_free_path:
	btrfs_free_path(path);
out_kfree:
	free_sa_defrag_extent(new);
	return NULL;
}

static void btrfs_release_delalloc_bytes(struct btrfs_root *root,
					 u64 start, u64 len)
{
	struct btrfs_block_group_cache *cache;

	cache = btrfs_lookup_block_group(root->fs_info, start);
	ASSERT(cache);

	spin_lock(&cache->lock);
	cache->delalloc_bytes -= len;
	spin_unlock(&cache->lock);

	btrfs_put_block_group(cache);
}

/* as ordered data IO finishes, this gets called so we can finish
 * an ordered extent if the range of bytes in the file it covers are
 * fully written.
 */
static int btrfs_finish_ordered_io(struct btrfs_ordered_extent *ordered_extent)
{
	struct inode *inode = ordered_extent->inode;
	struct btrfs_root *root = BTRFS_I(inode)->root;
	struct btrfs_trans_handle *trans = NULL;
	struct extent_io_tree *io_tree = &BTRFS_I(inode)->io_tree;
	struct extent_state *cached_state = NULL;
	struct new_sa_defrag_extent *new = NULL;
	int compress_type = 0;
	int ret = 0;
	u64 logical_len = ordered_extent->len;
	bool nolock;
	bool truncated = false;

	nolock = btrfs_is_free_space_inode(inode);

	if (test_bit(BTRFS_ORDERED_IOERR, &ordered_extent->flags)) {
		ret = -EIO;
		goto out;
	}

	btrfs_free_io_failure_record(inode, ordered_extent->file_offset,
				     ordered_extent->file_offset +
				     ordered_extent->len - 1);

	if (test_bit(BTRFS_ORDERED_TRUNCATED, &ordered_extent->flags)) {
		truncated = true;
		logical_len = ordered_extent->truncated_len;
		/* Truncated the entire extent, don't bother adding */
		if (!logical_len)
			goto out;
	}

	if (test_bit(BTRFS_ORDERED_NOCOW, &ordered_extent->flags)) {
		BUG_ON(!list_empty(&ordered_extent->list)); /* Logic error */
		btrfs_ordered_update_i_size(inode, 0, ordered_extent);
		if (nolock)
			trans = btrfs_join_transaction_nolock(root);
		else
			trans = btrfs_join_transaction(root);
		if (IS_ERR(trans)) {
			ret = PTR_ERR(trans);
			trans = NULL;
			goto out;
		}
		trans->block_rsv = &root->fs_info->delalloc_block_rsv;
		ret = btrfs_update_inode_fallback(trans, root, inode);
		if (ret) /* -ENOMEM or corruption */
			btrfs_abort_transaction(trans, root, ret);
		goto out;
	}

	lock_extent_bits(io_tree, ordered_extent->file_offset,
			 ordered_extent->file_offset + ordered_extent->len - 1,
			 0, &cached_state);

	ret = test_range_bit(io_tree, ordered_extent->file_offset,
			ordered_extent->file_offset + ordered_extent->len - 1,
			EXTENT_DEFRAG, 1, cached_state);
	if (ret) {
		u64 last_snapshot = btrfs_root_last_snapshot(&root->root_item);
		if (0 && last_snapshot >= BTRFS_I(inode)->generation)
			/* the inode is shared */
			new = record_old_file_extents(inode, ordered_extent);

		clear_extent_bit(io_tree, ordered_extent->file_offset,
			ordered_extent->file_offset + ordered_extent->len - 1,
			EXTENT_DEFRAG, 0, 0, &cached_state, GFP_NOFS);
	}

	if (nolock)
		trans = btrfs_join_transaction_nolock(root);
	else
		trans = btrfs_join_transaction(root);
	if (IS_ERR(trans)) {
		ret = PTR_ERR(trans);
		trans = NULL;
		goto out_unlock;
	}

	trans->block_rsv = &root->fs_info->delalloc_block_rsv;

	if (test_bit(BTRFS_ORDERED_COMPRESSED, &ordered_extent->flags))
		compress_type = ordered_extent->compress_type;
	if (test_bit(BTRFS_ORDERED_PREALLOC, &ordered_extent->flags)) {
		BUG_ON(compress_type);
		ret = btrfs_mark_extent_written(trans, inode,
						ordered_extent->file_offset,
						ordered_extent->file_offset +
						logical_len);
	} else {
		BUG_ON(root == root->fs_info->tree_root);
		ret = insert_reserved_file_extent(trans, inode,
						ordered_extent->file_offset,
						ordered_extent->start,
						ordered_extent->disk_len,
						logical_len, logical_len,
						compress_type, 0, 0,
						BTRFS_FILE_EXTENT_REG);
		if (!ret)
			btrfs_release_delalloc_bytes(root,
						     ordered_extent->start,
						     ordered_extent->disk_len);
	}
	unpin_extent_cache(&BTRFS_I(inode)->extent_tree,
			   ordered_extent->file_offset, ordered_extent->len,
			   trans->transid);
	if (ret < 0) {
		btrfs_abort_transaction(trans, root, ret);
		goto out_unlock;
	}

	add_pending_csums(trans, inode, ordered_extent->file_offset,
			  &ordered_extent->list);

	btrfs_ordered_update_i_size(inode, 0, ordered_extent);
	ret = btrfs_update_inode_fallback(trans, root, inode);
	if (ret) { /* -ENOMEM or corruption */
		btrfs_abort_transaction(trans, root, ret);
		goto out_unlock;
	}
	ret = 0;
out_unlock:
	unlock_extent_cached(io_tree, ordered_extent->file_offset,
			     ordered_extent->file_offset +
			     ordered_extent->len - 1, &cached_state, GFP_NOFS);
out:
	if (root != root->fs_info->tree_root)
		btrfs_delalloc_release_metadata(inode, ordered_extent->len);
	if (trans)
		btrfs_end_transaction(trans, root);

	if (ret || truncated) {
		u64 start, end;

		if (truncated)
			start = ordered_extent->file_offset + logical_len;
		else
			start = ordered_extent->file_offset;
		end = ordered_extent->file_offset + ordered_extent->len - 1;
		clear_extent_uptodate(io_tree, start, end, NULL, GFP_NOFS);

		/* Drop the cache for the part of the extent we didn't write. */
		btrfs_drop_extent_cache(inode, start, end, 0);

		/*
		 * If the ordered extent had an IOERR or something else went
		 * wrong we need to return the space for this ordered extent
		 * back to the allocator.  We only free the extent in the
		 * truncated case if we didn't write out the extent at all.
		 */
		if ((ret || !logical_len) &&
		    !test_bit(BTRFS_ORDERED_NOCOW, &ordered_extent->flags) &&
		    !test_bit(BTRFS_ORDERED_PREALLOC, &ordered_extent->flags))
			btrfs_free_reserved_extent(root, ordered_extent->start,
						   ordered_extent->disk_len, 1);
	}


	/*
	 * This needs to be done to make sure anybody waiting knows we are done
	 * updating everything for this ordered extent.
	 */
	btrfs_remove_ordered_extent(inode, ordered_extent);

	/* for snapshot-aware defrag */
	if (new) {
		if (ret) {
			free_sa_defrag_extent(new);
			atomic_dec(&root->fs_info->defrag_running);
		} else {
			relink_file_extents(new);
		}
	}

	/* once for us */
	btrfs_put_ordered_extent(ordered_extent);
	/* once for the tree */
	btrfs_put_ordered_extent(ordered_extent);

	return ret;
}

static void finish_ordered_fn(struct btrfs_work *work)
{
	struct btrfs_ordered_extent *ordered_extent;
	ordered_extent = container_of(work, struct btrfs_ordered_extent, work);
	btrfs_finish_ordered_io(ordered_extent);
}

static int btrfs_writepage_end_io_hook(struct page *page, u64 start, u64 end,
				struct extent_state *state, int uptodate)
{
	struct inode *inode = page->mapping->host;
	struct btrfs_root *root = BTRFS_I(inode)->root;
	struct btrfs_ordered_extent *ordered_extent = NULL;
	struct btrfs_workqueue *wq;
	btrfs_work_func_t func;

	trace_btrfs_writepage_end_io_hook(page, start, end, uptodate);

	ClearPagePrivate2(page);
	if (!btrfs_dec_test_ordered_pending(inode, &ordered_extent, start,
					    end - start + 1, uptodate))
		return 0;

	if (btrfs_is_free_space_inode(inode)) {
		wq = root->fs_info->endio_freespace_worker;
		func = btrfs_freespace_write_helper;
	} else {
		wq = root->fs_info->endio_write_workers;
		func = btrfs_endio_write_helper;
	}

	btrfs_init_work(&ordered_extent->work, func, finish_ordered_fn, NULL,
			NULL);
	btrfs_queue_work(wq, &ordered_extent->work);

	return 0;
}

static int __readpage_endio_check(struct inode *inode,
				  struct btrfs_io_bio *io_bio,
				  int icsum, struct page *page,
				  int pgoff, u64 start, size_t len)
{
	char *kaddr;
	u32 csum_expected;
	u32 csum = ~(u32)0;
	static DEFINE_RATELIMIT_STATE(_rs, DEFAULT_RATELIMIT_INTERVAL,
				      DEFAULT_RATELIMIT_BURST);

	csum_expected = *(((u32 *)io_bio->csum) + icsum);

	kaddr = kmap_atomic(page);
	csum = btrfs_csum_data(kaddr + pgoff, csum,  len);
	btrfs_csum_final(csum, (char *)&csum);
	if (csum != csum_expected)
		goto zeroit;

	kunmap_atomic(kaddr);
	return 0;
zeroit:
	if (__ratelimit(&_rs))
		btrfs_warn(BTRFS_I(inode)->root->fs_info,
			   "csum failed ino %llu off %llu csum %u expected csum %u",
			   btrfs_ino(inode), start, csum, csum_expected);
	memset(kaddr + pgoff, 1, len);
	flush_dcache_page(page);
	kunmap_atomic(kaddr);
	if (csum_expected == 0)
		return 0;
	return -EIO;
}

/*
 * when reads are done, we need to check csums to verify the data is correct
 * if there's a match, we allow the bio to finish.  If not, the code in
 * extent_io.c will try to find good copies for us.
 */
static int btrfs_readpage_end_io_hook(struct btrfs_io_bio *io_bio,
				      u64 phy_offset, struct page *page,
				      u64 start, u64 end, int mirror)
{
	size_t offset = start - page_offset(page);
	struct inode *inode = page->mapping->host;
	struct extent_io_tree *io_tree = &BTRFS_I(inode)->io_tree;
	struct btrfs_root *root = BTRFS_I(inode)->root;

	if (PageChecked(page)) {
		ClearPageChecked(page);
		return 0;
	}

	if (BTRFS_I(inode)->flags & BTRFS_INODE_NODATASUM)
		return 0;

	if (root->root_key.objectid == BTRFS_DATA_RELOC_TREE_OBJECTID &&
	    test_range_bit(io_tree, start, end, EXTENT_NODATASUM, 1, NULL)) {
		clear_extent_bits(io_tree, start, end, EXTENT_NODATASUM,
				  GFP_NOFS);
		return 0;
	}

	phy_offset >>= inode->i_sb->s_blocksize_bits;
	return __readpage_endio_check(inode, io_bio, phy_offset, page, offset,
				      start, (size_t)(end - start + 1));
}

struct delayed_iput {
	struct list_head list;
	struct inode *inode;
};

/* JDM: If this is fs-wide, why can't we add a pointer to
 * btrfs_inode instead and avoid the allocation? */
void btrfs_add_delayed_iput(struct inode *inode)
{
	struct btrfs_fs_info *fs_info = BTRFS_I(inode)->root->fs_info;
	struct delayed_iput *delayed;

	if (atomic_add_unless(&inode->i_count, -1, 1))
		return;

	delayed = kmalloc(sizeof(*delayed), GFP_NOFS | __GFP_NOFAIL);
	delayed->inode = inode;

	spin_lock(&fs_info->delayed_iput_lock);
	list_add_tail(&delayed->list, &fs_info->delayed_iputs);
	spin_unlock(&fs_info->delayed_iput_lock);
}

void btrfs_run_delayed_iputs(struct btrfs_root *root)
{
	LIST_HEAD(list);
	struct btrfs_fs_info *fs_info = root->fs_info;
	struct delayed_iput *delayed;
	int empty;

	spin_lock(&fs_info->delayed_iput_lock);
	empty = list_empty(&fs_info->delayed_iputs);
	spin_unlock(&fs_info->delayed_iput_lock);
	if (empty)
		return;

	down_read(&fs_info->delayed_iput_sem);

	spin_lock(&fs_info->delayed_iput_lock);
	list_splice_init(&fs_info->delayed_iputs, &list);
	spin_unlock(&fs_info->delayed_iput_lock);

	while (!list_empty(&list)) {
		delayed = list_entry(list.next, struct delayed_iput, list);
		list_del(&delayed->list);
		iput(delayed->inode);
		kfree(delayed);
	}

	up_read(&root->fs_info->delayed_iput_sem);
}

/*
 * This is called in transaction commit time. If there are no orphan
 * files in the subvolume, it removes orphan item and frees block_rsv
 * structure.
 */
void btrfs_orphan_commit_root(struct btrfs_trans_handle *trans,
			      struct btrfs_root *root)
{
	struct btrfs_block_rsv *block_rsv;
	int ret;

	if (atomic_read(&root->orphan_inodes) ||
	    root->orphan_cleanup_state != ORPHAN_CLEANUP_DONE)
		return;

	spin_lock(&root->orphan_lock);
	if (atomic_read(&root->orphan_inodes)) {
		spin_unlock(&root->orphan_lock);
		return;
	}

	if (root->orphan_cleanup_state != ORPHAN_CLEANUP_DONE) {
		spin_unlock(&root->orphan_lock);
		return;
	}

	block_rsv = root->orphan_block_rsv;
	root->orphan_block_rsv = NULL;
	spin_unlock(&root->orphan_lock);

	if (test_bit(BTRFS_ROOT_ORPHAN_ITEM_INSERTED, &root->state) &&
	    btrfs_root_refs(&root->root_item) > 0) {
		ret = btrfs_del_orphan_item(trans, root->fs_info->tree_root,
					    root->root_key.objectid);
		if (ret)
			btrfs_abort_transaction(trans, root, ret);
		else
			clear_bit(BTRFS_ROOT_ORPHAN_ITEM_INSERTED,
				  &root->state);
	}

	if (block_rsv) {
		WARN_ON(block_rsv->size > 0);
		btrfs_free_block_rsv(root, block_rsv);
	}
}

/*
 * This creates an orphan entry for the given inode in case something goes
 * wrong in the middle of an unlink/truncate.
 *
 * NOTE: caller of this function should reserve 5 units of metadata for
 *	 this function.
 */
int btrfs_orphan_add(struct btrfs_trans_handle *trans, struct inode *inode)
{
	struct btrfs_root *root = BTRFS_I(inode)->root;
	struct btrfs_block_rsv *block_rsv = NULL;
	int reserve = 0;
	int insert = 0;
	int ret;

	if (!root->orphan_block_rsv) {
		block_rsv = btrfs_alloc_block_rsv(root, BTRFS_BLOCK_RSV_TEMP);
		if (!block_rsv)
			return -ENOMEM;
	}

	spin_lock(&root->orphan_lock);
	if (!root->orphan_block_rsv) {
		root->orphan_block_rsv = block_rsv;
	} else if (block_rsv) {
		btrfs_free_block_rsv(root, block_rsv);
		block_rsv = NULL;
	}

	if (!test_and_set_bit(BTRFS_INODE_HAS_ORPHAN_ITEM,
			      &BTRFS_I(inode)->runtime_flags)) {
#if 0
		/*
		 * For proper ENOSPC handling, we should do orphan
		 * cleanup when mounting. But this introduces backward
		 * compatibility issue.
		 */
		if (!xchg(&root->orphan_item_inserted, 1))
			insert = 2;
		else
			insert = 1;
#endif
		insert = 1;
		atomic_inc(&root->orphan_inodes);
	}

	if (!test_and_set_bit(BTRFS_INODE_ORPHAN_META_RESERVED,
			      &BTRFS_I(inode)->runtime_flags))
		reserve = 1;
	spin_unlock(&root->orphan_lock);

	/* grab metadata reservation from transaction handle */
	if (reserve) {
		ret = btrfs_orphan_reserve_metadata(trans, inode);
		BUG_ON(ret); /* -ENOSPC in reservation; Logic error? JDM */
	}

	/* insert an orphan item to track this unlinked/truncated file */
	if (insert >= 1) {
		ret = btrfs_insert_orphan_item(trans, root, btrfs_ino(inode));
		if (ret) {
			atomic_dec(&root->orphan_inodes);
			if (reserve) {
				clear_bit(BTRFS_INODE_ORPHAN_META_RESERVED,
					  &BTRFS_I(inode)->runtime_flags);
				btrfs_orphan_release_metadata(inode);
			}
			if (ret != -EEXIST) {
				clear_bit(BTRFS_INODE_HAS_ORPHAN_ITEM,
					  &BTRFS_I(inode)->runtime_flags);
				btrfs_abort_transaction(trans, root, ret);
				return ret;
			}
		}
		ret = 0;
	}

	/* insert an orphan item to track subvolume contains orphan files */
	if (insert >= 2) {
		ret = btrfs_insert_orphan_item(trans, root->fs_info->tree_root,
					       root->root_key.objectid);
		if (ret && ret != -EEXIST) {
			btrfs_abort_transaction(trans, root, ret);
			return ret;
		}
	}
	return 0;
}

/*
 * We have done the truncate/delete so we can go ahead and remove the orphan
 * item for this particular inode.
 */
static int btrfs_orphan_del(struct btrfs_trans_handle *trans,
			    struct inode *inode)
{
	struct btrfs_root *root = BTRFS_I(inode)->root;
	int delete_item = 0;
	int release_rsv = 0;
	int ret = 0;

	spin_lock(&root->orphan_lock);
	if (test_and_clear_bit(BTRFS_INODE_HAS_ORPHAN_ITEM,
			       &BTRFS_I(inode)->runtime_flags))
		delete_item = 1;

	if (test_and_clear_bit(BTRFS_INODE_ORPHAN_META_RESERVED,
			       &BTRFS_I(inode)->runtime_flags))
		release_rsv = 1;
	spin_unlock(&root->orphan_lock);

	if (delete_item) {
		atomic_dec(&root->orphan_inodes);
		if (trans)
			ret = btrfs_del_orphan_item(trans, root,
						    btrfs_ino(inode));
	}

	if (release_rsv)
		btrfs_orphan_release_metadata(inode);

	return ret;
}

/*
 * this cleans up any orphans that may be left on the list from the last use
 * of this root.
 */
int btrfs_orphan_cleanup(struct btrfs_root *root)
{
	struct btrfs_path *path;
	struct extent_buffer *leaf;
	struct btrfs_key key, found_key;
	struct btrfs_trans_handle *trans;
	struct inode *inode;
	u64 last_objectid = 0;
	int ret = 0, nr_unlink = 0, nr_truncate = 0;

	if (cmpxchg(&root->orphan_cleanup_state, 0, ORPHAN_CLEANUP_STARTED))
		return 0;

	path = btrfs_alloc_path();
	if (!path) {
		ret = -ENOMEM;
		goto out;
	}
	path->reada = -1;

	key.objectid = BTRFS_ORPHAN_OBJECTID;
	key.type = BTRFS_ORPHAN_ITEM_KEY;
	key.offset = (u64)-1;

	while (1) {
		ret = btrfs_search_slot(NULL, root, &key, path, 0, 0);
		if (ret < 0)
			goto out;

		/*
		 * if ret == 0 means we found what we were searching for, which
		 * is weird, but possible, so only screw with path if we didn't
		 * find the key and see if we have stuff that matches
		 */
		if (ret > 0) {
			ret = 0;
			if (path->slots[0] == 0)
				break;
			path->slots[0]--;
		}

		/* pull out the item */
		leaf = path->nodes[0];
		btrfs_item_key_to_cpu(leaf, &found_key, path->slots[0]);

		/* make sure the item matches what we want */
		if (found_key.objectid != BTRFS_ORPHAN_OBJECTID)
			break;
		if (found_key.type != BTRFS_ORPHAN_ITEM_KEY)
			break;

		/* release the path since we're done with it */
		btrfs_release_path(path);

		/*
		 * this is where we are basically btrfs_lookup, without the
		 * crossing root thing.  we store the inode number in the
		 * offset of the orphan item.
		 */

		if (found_key.offset == last_objectid) {
			btrfs_err(root->fs_info,
				"Error removing orphan entry, stopping orphan cleanup");
			ret = -EINVAL;
			goto out;
		}

		last_objectid = found_key.offset;

		found_key.objectid = found_key.offset;
		found_key.type = BTRFS_INODE_ITEM_KEY;
		found_key.offset = 0;
		inode = btrfs_iget(root->fs_info->sb, &found_key, root, NULL);
		ret = PTR_ERR_OR_ZERO(inode);
		if (ret && ret != -ESTALE)
			goto out;

		if (ret == -ESTALE && root == root->fs_info->tree_root) {
			struct btrfs_root *dead_root;
			struct btrfs_fs_info *fs_info = root->fs_info;
			int is_dead_root = 0;

			/*
			 * this is an orphan in the tree root. Currently these
			 * could come from 2 sources:
			 *  a) a snapshot deletion in progress
			 *  b) a free space cache inode
			 * We need to distinguish those two, as the snapshot
			 * orphan must not get deleted.
			 * find_dead_roots already ran before us, so if this
			 * is a snapshot deletion, we should find the root
			 * in the dead_roots list
			 */
			spin_lock(&fs_info->trans_lock);
			list_for_each_entry(dead_root, &fs_info->dead_roots,
					    root_list) {
				if (dead_root->root_key.objectid ==
				    found_key.objectid) {
					is_dead_root = 1;
					break;
				}
			}
			spin_unlock(&fs_info->trans_lock);
			if (is_dead_root) {
				/* prevent this orphan from being found again */
				key.offset = found_key.objectid - 1;
				continue;
			}
		}
		/*
		 * Inode is already gone but the orphan item is still there,
		 * kill the orphan item.
		 */
		if (ret == -ESTALE) {
			trans = btrfs_start_transaction(root, 1);
			if (IS_ERR(trans)) {
				ret = PTR_ERR(trans);
				goto out;
			}
			btrfs_debug(root->fs_info, "auto deleting %Lu",
				found_key.objectid);
			ret = btrfs_del_orphan_item(trans, root,
						    found_key.objectid);
			btrfs_end_transaction(trans, root);
			if (ret)
				goto out;
			continue;
		}

		/*
		 * add this inode to the orphan list so btrfs_orphan_del does
		 * the proper thing when we hit it
		 */
		set_bit(BTRFS_INODE_HAS_ORPHAN_ITEM,
			&BTRFS_I(inode)->runtime_flags);
		atomic_inc(&root->orphan_inodes);

		/* if we have links, this was a truncate, lets do that */
		if (inode->i_nlink) {
			if (WARN_ON(!S_ISREG(inode->i_mode))) {
				iput(inode);
				continue;
			}
			nr_truncate++;

			/* 1 for the orphan item deletion. */
			trans = btrfs_start_transaction(root, 1);
			if (IS_ERR(trans)) {
				iput(inode);
				ret = PTR_ERR(trans);
				goto out;
			}
			ret = btrfs_orphan_add(trans, inode);
			btrfs_end_transaction(trans, root);
			if (ret) {
				iput(inode);
				goto out;
			}

			ret = btrfs_truncate(inode);
			if (ret)
				btrfs_orphan_del(NULL, inode);
		} else {
			nr_unlink++;
		}

		/* this will do delete_inode and everything for us */
		iput(inode);
		if (ret)
			goto out;
	}
	/* release the path since we're done with it */
	btrfs_release_path(path);

	root->orphan_cleanup_state = ORPHAN_CLEANUP_DONE;

	if (root->orphan_block_rsv)
		btrfs_block_rsv_release(root, root->orphan_block_rsv,
					(u64)-1);

	if (root->orphan_block_rsv ||
	    test_bit(BTRFS_ROOT_ORPHAN_ITEM_INSERTED, &root->state)) {
		trans = btrfs_join_transaction(root);
		if (!IS_ERR(trans))
			btrfs_end_transaction(trans, root);
	}

	if (nr_unlink)
		btrfs_debug(root->fs_info, "unlinked %d orphans", nr_unlink);
	if (nr_truncate)
		btrfs_debug(root->fs_info, "truncated %d orphans", nr_truncate);

out:
	if (ret)
		btrfs_err(root->fs_info,
			"could not do orphan cleanup %d", ret);
	btrfs_free_path(path);
	return ret;
}

/*
 * very simple check to peek ahead in the leaf looking for xattrs.  If we
 * don't find any xattrs, we know there can't be any acls.
 *
 * slot is the slot the inode is in, objectid is the objectid of the inode
 */
static noinline int acls_after_inode_item(struct extent_buffer *leaf,
					  int slot, u64 objectid,
					  int *first_xattr_slot)
{
	u32 nritems = btrfs_header_nritems(leaf);
	struct btrfs_key found_key;
	static u64 xattr_access = 0;
	static u64 xattr_default = 0;
	int scanned = 0;

	if (!xattr_access) {
		xattr_access = btrfs_name_hash(POSIX_ACL_XATTR_ACCESS,
					strlen(POSIX_ACL_XATTR_ACCESS));
		xattr_default = btrfs_name_hash(POSIX_ACL_XATTR_DEFAULT,
					strlen(POSIX_ACL_XATTR_DEFAULT));
	}

	slot++;
	*first_xattr_slot = -1;
	while (slot < nritems) {
		btrfs_item_key_to_cpu(leaf, &found_key, slot);

		/* we found a different objectid, there must not be acls */
		if (found_key.objectid != objectid)
			return 0;

		/* we found an xattr, assume we've got an acl */
		if (found_key.type == BTRFS_XATTR_ITEM_KEY) {
			if (*first_xattr_slot == -1)
				*first_xattr_slot = slot;
			if (found_key.offset == xattr_access ||
			    found_key.offset == xattr_default)
				return 1;
		}

		/*
		 * we found a key greater than an xattr key, there can't
		 * be any acls later on
		 */
		if (found_key.type > BTRFS_XATTR_ITEM_KEY)
			return 0;

		slot++;
		scanned++;

		/*
		 * it goes inode, inode backrefs, xattrs, extents,
		 * so if there are a ton of hard links to an inode there can
		 * be a lot of backrefs.  Don't waste time searching too hard,
		 * this is just an optimization
		 */
		if (scanned >= 8)
			break;
	}
	/* we hit the end of the leaf before we found an xattr or
	 * something larger than an xattr.  We have to assume the inode
	 * has acls
	 */
	if (*first_xattr_slot == -1)
		*first_xattr_slot = slot;
	return 1;
}

/*
 * read an inode from the btree into the in-memory inode
 */
static void btrfs_read_locked_inode(struct inode *inode)
{
	struct btrfs_path *path;
	struct extent_buffer *leaf;
	struct btrfs_inode_item *inode_item;
	struct btrfs_root *root = BTRFS_I(inode)->root;
	struct btrfs_key location;
	unsigned long ptr;
	int maybe_acls;
	u32 rdev;
	int ret;
	bool filled = false;
	int first_xattr_slot;

	ret = btrfs_fill_inode(inode, &rdev);
	if (!ret)
		filled = true;

	path = btrfs_alloc_path();
	if (!path)
		goto make_bad;

	memcpy(&location, &BTRFS_I(inode)->location, sizeof(location));

	ret = btrfs_lookup_inode(NULL, root, path, &location, 0);
	if (ret)
		goto make_bad;

	leaf = path->nodes[0];

	if (filled)
		goto cache_index;

	inode_item = btrfs_item_ptr(leaf, path->slots[0],
				    struct btrfs_inode_item);
	inode->i_mode = btrfs_inode_mode(leaf, inode_item);
	set_nlink(inode, btrfs_inode_nlink(leaf, inode_item));
	i_uid_write(inode, btrfs_inode_uid(leaf, inode_item));
	i_gid_write(inode, btrfs_inode_gid(leaf, inode_item));
	btrfs_i_size_write(inode, btrfs_inode_size(leaf, inode_item));

	inode->i_atime.tv_sec = btrfs_timespec_sec(leaf, &inode_item->atime);
	inode->i_atime.tv_nsec = btrfs_timespec_nsec(leaf, &inode_item->atime);

	inode->i_mtime.tv_sec = btrfs_timespec_sec(leaf, &inode_item->mtime);
	inode->i_mtime.tv_nsec = btrfs_timespec_nsec(leaf, &inode_item->mtime);

	inode->i_ctime.tv_sec = btrfs_timespec_sec(leaf, &inode_item->ctime);
	inode->i_ctime.tv_nsec = btrfs_timespec_nsec(leaf, &inode_item->ctime);

	BTRFS_I(inode)->i_otime.tv_sec =
		btrfs_timespec_sec(leaf, &inode_item->otime);
	BTRFS_I(inode)->i_otime.tv_nsec =
		btrfs_timespec_nsec(leaf, &inode_item->otime);

	inode_set_bytes(inode, btrfs_inode_nbytes(leaf, inode_item));
	BTRFS_I(inode)->generation = btrfs_inode_generation(leaf, inode_item);
	BTRFS_I(inode)->last_trans = btrfs_inode_transid(leaf, inode_item);

	inode->i_version = btrfs_inode_sequence(leaf, inode_item);
	inode->i_generation = BTRFS_I(inode)->generation;
	inode->i_rdev = 0;
	rdev = btrfs_inode_rdev(leaf, inode_item);

	BTRFS_I(inode)->index_cnt = (u64)-1;
	BTRFS_I(inode)->flags = btrfs_inode_flags(leaf, inode_item);

cache_index:
	/*
	 * If we were modified in the current generation and evicted from memory
	 * and then re-read we need to do a full sync since we don't have any
	 * idea about which extents were modified before we were evicted from
	 * cache.
	 *
	 * This is required for both inode re-read from disk and delayed inode
	 * in delayed_nodes_tree.
	 */
	if (BTRFS_I(inode)->last_trans == root->fs_info->generation)
		set_bit(BTRFS_INODE_NEEDS_FULL_SYNC,
			&BTRFS_I(inode)->runtime_flags);

	/*
	 * We don't persist the id of the transaction where an unlink operation
	 * against the inode was last made. So here we assume the inode might
	 * have been evicted, and therefore the exact value of last_unlink_trans
	 * lost, and set it to last_trans to avoid metadata inconsistencies
	 * between the inode and its if the inode is fsync'ed and the log
	 * replayed. For example, in the scenario:
	 *
	 * touch mydir/foo
	 * ln mydir/foo mydir/bar
	 * sync
	 * unlink mydir/bar
	 * echo 2 > /proc/sys/vm/drop_caches   # evicts inode
	 * xfs_io -c fsync mydir/foo
	 * <power failure>
	 * mount fs, triggers fsync log replay
	 *
	 * We must make sure that when we fsync our inode foo we also log its
	 * parent inode, otherwise after log replay the parent still has the
	 * dentry with the "bar" name but our inode foo has a link count of 1
	 * and doesn't have an inode ref with the name "bar" anymore.
	 *
	 * Setting last_unlink_trans to last_trans is a pessimistic approach,
	 * but it guarantees correctness at the expense of ocassional full
	 * transaction commits on fsync.
	 */
	BTRFS_I(inode)->last_unlink_trans = BTRFS_I(inode)->last_trans;

	path->slots[0]++;
	if (inode->i_nlink != 1 ||
	    path->slots[0] >= btrfs_header_nritems(leaf))
		goto cache_acl;

	btrfs_item_key_to_cpu(leaf, &location, path->slots[0]);
	if (location.objectid != btrfs_ino(inode))
		goto cache_acl;

	ptr = btrfs_item_ptr_offset(leaf, path->slots[0]);
	if (location.type == BTRFS_INODE_REF_KEY) {
		struct btrfs_inode_ref *ref;

		ref = (struct btrfs_inode_ref *)ptr;
		BTRFS_I(inode)->dir_index = btrfs_inode_ref_index(leaf, ref);
	} else if (location.type == BTRFS_INODE_EXTREF_KEY) {
		struct btrfs_inode_extref *extref;

		extref = (struct btrfs_inode_extref *)ptr;
		BTRFS_I(inode)->dir_index = btrfs_inode_extref_index(leaf,
								     extref);
	}
cache_acl:
	/*
	 * try to precache a NULL acl entry for files that don't have
	 * any xattrs or acls
	 */
	maybe_acls = acls_after_inode_item(leaf, path->slots[0],
					   btrfs_ino(inode), &first_xattr_slot);
	if (first_xattr_slot != -1) {
		path->slots[0] = first_xattr_slot;
		ret = btrfs_load_inode_props(inode, path);
		if (ret)
			btrfs_err(root->fs_info,
				  "error loading props for ino %llu (root %llu): %d",
				  btrfs_ino(inode),
				  root->root_key.objectid, ret);
	}
	btrfs_free_path(path);

	if (!maybe_acls)
		cache_no_acl(inode);

	switch (inode->i_mode & S_IFMT) {
	case S_IFREG:
		inode->i_mapping->a_ops = &btrfs_aops;
		BTRFS_I(inode)->io_tree.ops = &btrfs_extent_io_ops;
		inode->i_fop = &btrfs_file_operations;
		inode->i_op = &btrfs_file_inode_operations;
		break;
	case S_IFDIR:
		inode->i_fop = &btrfs_dir_file_operations;
		if (root == root->fs_info->tree_root)
			inode->i_op = &btrfs_dir_ro_inode_operations;
		else
			inode->i_op = &btrfs_dir_inode_operations;
		break;
	case S_IFLNK:
		inode->i_op = &btrfs_symlink_inode_operations;
		inode->i_mapping->a_ops = &btrfs_symlink_aops;
		break;
	default:
		inode->i_op = &btrfs_special_inode_operations;
		init_special_inode(inode, inode->i_mode, rdev);
		break;
	}

	btrfs_update_iflags(inode);
	return;

make_bad:
	btrfs_free_path(path);
	make_bad_inode(inode);
}

/*
 * given a leaf and an inode, copy the inode fields into the leaf
 */
static void fill_inode_item(struct btrfs_trans_handle *trans,
			    struct extent_buffer *leaf,
			    struct btrfs_inode_item *item,
			    struct inode *inode)
{
	struct btrfs_map_token token;

	btrfs_init_map_token(&token);

	btrfs_set_token_inode_uid(leaf, item, i_uid_read(inode), &token);
	btrfs_set_token_inode_gid(leaf, item, i_gid_read(inode), &token);
	btrfs_set_token_inode_size(leaf, item, BTRFS_I(inode)->disk_i_size,
				   &token);
	btrfs_set_token_inode_mode(leaf, item, inode->i_mode, &token);
	btrfs_set_token_inode_nlink(leaf, item, inode->i_nlink, &token);

	btrfs_set_token_timespec_sec(leaf, &item->atime,
				     inode->i_atime.tv_sec, &token);
	btrfs_set_token_timespec_nsec(leaf, &item->atime,
				      inode->i_atime.tv_nsec, &token);

	btrfs_set_token_timespec_sec(leaf, &item->mtime,
				     inode->i_mtime.tv_sec, &token);
	btrfs_set_token_timespec_nsec(leaf, &item->mtime,
				      inode->i_mtime.tv_nsec, &token);

	btrfs_set_token_timespec_sec(leaf, &item->ctime,
				     inode->i_ctime.tv_sec, &token);
	btrfs_set_token_timespec_nsec(leaf, &item->ctime,
				      inode->i_ctime.tv_nsec, &token);

	btrfs_set_token_timespec_sec(leaf, &item->otime,
				     BTRFS_I(inode)->i_otime.tv_sec, &token);
	btrfs_set_token_timespec_nsec(leaf, &item->otime,
				      BTRFS_I(inode)->i_otime.tv_nsec, &token);

	btrfs_set_token_inode_nbytes(leaf, item, inode_get_bytes(inode),
				     &token);
	btrfs_set_token_inode_generation(leaf, item, BTRFS_I(inode)->generation,
					 &token);
	btrfs_set_token_inode_sequence(leaf, item, inode->i_version, &token);
	btrfs_set_token_inode_transid(leaf, item, trans->transid, &token);
	btrfs_set_token_inode_rdev(leaf, item, inode->i_rdev, &token);
	btrfs_set_token_inode_flags(leaf, item, BTRFS_I(inode)->flags, &token);
	btrfs_set_token_inode_block_group(leaf, item, 0, &token);
}

/*
 * copy everything in the in-memory inode into the btree.
 */
static noinline int btrfs_update_inode_item(struct btrfs_trans_handle *trans,
				struct btrfs_root *root, struct inode *inode)
{
	struct btrfs_inode_item *inode_item;
	struct btrfs_path *path;
	struct extent_buffer *leaf;
	int ret;

	path = btrfs_alloc_path();
	if (!path)
		return -ENOMEM;

	path->leave_spinning = 1;
	ret = btrfs_lookup_inode(trans, root, path, &BTRFS_I(inode)->location,
				 1);
	if (ret) {
		if (ret > 0)
			ret = -ENOENT;
		goto failed;
	}

	leaf = path->nodes[0];
	inode_item = btrfs_item_ptr(leaf, path->slots[0],
				    struct btrfs_inode_item);

	fill_inode_item(trans, leaf, inode_item, inode);
	btrfs_mark_buffer_dirty(leaf);
	btrfs_set_inode_last_trans(trans, inode);
	ret = 0;
failed:
	btrfs_free_path(path);
	return ret;
}

/*
 * copy everything in the in-memory inode into the btree.
 */
noinline int btrfs_update_inode(struct btrfs_trans_handle *trans,
				struct btrfs_root *root, struct inode *inode)
{
	int ret;

	/*
	 * If the inode is a free space inode, we can deadlock during commit
	 * if we put it into the delayed code.
	 *
	 * The data relocation inode should also be directly updated
	 * without delay
	 */
	if (!btrfs_is_free_space_inode(inode)
	    && root->root_key.objectid != BTRFS_DATA_RELOC_TREE_OBJECTID
	    && !root->fs_info->log_root_recovering) {
		btrfs_update_root_times(trans, root);

		ret = btrfs_delayed_update_inode(trans, root, inode);
		if (!ret)
			btrfs_set_inode_last_trans(trans, inode);
		return ret;
	}

	return btrfs_update_inode_item(trans, root, inode);
}

noinline int btrfs_update_inode_fallback(struct btrfs_trans_handle *trans,
					 struct btrfs_root *root,
					 struct inode *inode)
{
	int ret;

	ret = btrfs_update_inode(trans, root, inode);
	if (ret == -ENOSPC)
		return btrfs_update_inode_item(trans, root, inode);
	return ret;
}

/*
 * unlink helper that gets used here in inode.c and in the tree logging
 * recovery code.  It remove a link in a directory with a given name, and
 * also drops the back refs in the inode to the directory
 */
static int __btrfs_unlink_inode(struct btrfs_trans_handle *trans,
				struct btrfs_root *root,
				struct inode *dir, struct inode *inode,
				const char *name, int name_len)
{
	struct btrfs_path *path;
	int ret = 0;
	struct extent_buffer *leaf;
	struct btrfs_dir_item *di;
	struct btrfs_key key;
	u64 index;
	u64 ino = btrfs_ino(inode);
	u64 dir_ino = btrfs_ino(dir);

	path = btrfs_alloc_path();
	if (!path) {
		ret = -ENOMEM;
		goto out;
	}

	path->leave_spinning = 1;
	di = btrfs_lookup_dir_item(trans, root, path, dir_ino,
				    name, name_len, -1);
	if (IS_ERR(di)) {
		ret = PTR_ERR(di);
		goto err;
	}
	if (!di) {
		ret = -ENOENT;
		goto err;
	}
	leaf = path->nodes[0];
	btrfs_dir_item_key_to_cpu(leaf, di, &key);
	ret = btrfs_delete_one_dir_name(trans, root, path, di);
	if (ret)
		goto err;
	btrfs_release_path(path);

	/*
	 * If we don't have dir index, we have to get it by looking up
	 * the inode ref, since we get the inode ref, remove it directly,
	 * it is unnecessary to do delayed deletion.
	 *
	 * But if we have dir index, needn't search inode ref to get it.
	 * Since the inode ref is close to the inode item, it is better
	 * that we delay to delete it, and just do this deletion when
	 * we update the inode item.
	 */
	if (BTRFS_I(inode)->dir_index) {
		ret = btrfs_delayed_delete_inode_ref(inode);
		if (!ret) {
			index = BTRFS_I(inode)->dir_index;
			goto skip_backref;
		}
	}

	ret = btrfs_del_inode_ref(trans, root, name, name_len, ino,
				  dir_ino, &index);
	if (ret) {
		btrfs_info(root->fs_info,
			"failed to delete reference to %.*s, inode %llu parent %llu",
			name_len, name, ino, dir_ino);
		btrfs_abort_transaction(trans, root, ret);
		goto err;
	}
skip_backref:
	ret = btrfs_delete_delayed_dir_index(trans, root, dir, index);
	if (ret) {
		btrfs_abort_transaction(trans, root, ret);
		goto err;
	}

	ret = btrfs_del_inode_ref_in_log(trans, root, name, name_len,
					 inode, dir_ino);
	if (ret != 0 && ret != -ENOENT) {
		btrfs_abort_transaction(trans, root, ret);
		goto err;
	}

	ret = btrfs_del_dir_entries_in_log(trans, root, name, name_len,
					   dir, index);
	if (ret == -ENOENT)
		ret = 0;
	else if (ret)
		btrfs_abort_transaction(trans, root, ret);
err:
	btrfs_free_path(path);
	if (ret)
		goto out;

	btrfs_i_size_write(dir, dir->i_size - name_len * 2);
	inode_inc_iversion(inode);
	inode_inc_iversion(dir);
	inode->i_ctime = dir->i_mtime = dir->i_ctime = CURRENT_TIME;
	ret = btrfs_update_inode(trans, root, dir);
out:
	return ret;
}

int btrfs_unlink_inode(struct btrfs_trans_handle *trans,
		       struct btrfs_root *root,
		       struct inode *dir, struct inode *inode,
		       const char *name, int name_len)
{
	int ret;
	ret = __btrfs_unlink_inode(trans, root, dir, inode, name, name_len);
	if (!ret) {
		drop_nlink(inode);
		ret = btrfs_update_inode(trans, root, inode);
	}
	return ret;
}

/*
 * helper to start transaction for unlink and rmdir.
 *
 * unlink and rmdir are special in btrfs, they do not always free space, so
 * if we cannot make our reservations the normal way try and see if there is
 * plenty of slack room in the global reserve to migrate, otherwise we cannot
 * allow the unlink to occur.
 */
static struct btrfs_trans_handle *__unlink_start_trans(struct inode *dir)
{
	struct btrfs_trans_handle *trans;
	struct btrfs_root *root = BTRFS_I(dir)->root;
	int ret;

	/*
	 * 1 for the possible orphan item
	 * 1 for the dir item
	 * 1 for the dir index
	 * 1 for the inode ref
	 * 1 for the inode
	 */
	trans = btrfs_start_transaction(root, 5);
	if (!IS_ERR(trans) || PTR_ERR(trans) != -ENOSPC)
		return trans;

	if (PTR_ERR(trans) == -ENOSPC) {
		u64 num_bytes = btrfs_calc_trans_metadata_size(root, 5);

		trans = btrfs_start_transaction(root, 0);
		if (IS_ERR(trans))
			return trans;
		ret = btrfs_cond_migrate_bytes(root->fs_info,
					       &root->fs_info->trans_block_rsv,
					       num_bytes, 5);
		if (ret) {
			btrfs_end_transaction(trans, root);
			return ERR_PTR(ret);
		}
		trans->block_rsv = &root->fs_info->trans_block_rsv;
		trans->bytes_reserved = num_bytes;
	}
	return trans;
}

static int btrfs_unlink(struct inode *dir, struct dentry *dentry)
{
	struct btrfs_root *root = BTRFS_I(dir)->root;
	struct btrfs_trans_handle *trans;
	struct inode *inode = d_inode(dentry);
	int ret;

	trans = __unlink_start_trans(dir);
	if (IS_ERR(trans))
		return PTR_ERR(trans);

	btrfs_record_unlink_dir(trans, dir, d_inode(dentry), 0);

	ret = btrfs_unlink_inode(trans, root, dir, d_inode(dentry),
				 dentry->d_name.name, dentry->d_name.len);
	if (ret)
		goto out;

	if (inode->i_nlink == 0) {
		ret = btrfs_orphan_add(trans, inode);
		if (ret)
			goto out;
	}

out:
	btrfs_end_transaction(trans, root);
	btrfs_btree_balance_dirty(root);
	return ret;
}

int btrfs_unlink_subvol(struct btrfs_trans_handle *trans,
			struct btrfs_root *root,
			struct inode *dir, u64 objectid,
			const char *name, int name_len)
{
	struct btrfs_path *path;
	struct extent_buffer *leaf;
	struct btrfs_dir_item *di;
	struct btrfs_key key;
	u64 index;
	int ret;
	u64 dir_ino = btrfs_ino(dir);

	path = btrfs_alloc_path();
	if (!path)
		return -ENOMEM;

	di = btrfs_lookup_dir_item(trans, root, path, dir_ino,
				   name, name_len, -1);
	if (IS_ERR_OR_NULL(di)) {
		if (!di)
			ret = -ENOENT;
		else
			ret = PTR_ERR(di);
		goto out;
	}

	leaf = path->nodes[0];
	btrfs_dir_item_key_to_cpu(leaf, di, &key);
	WARN_ON(key.type != BTRFS_ROOT_ITEM_KEY || key.objectid != objectid);
	ret = btrfs_delete_one_dir_name(trans, root, path, di);
	if (ret) {
		btrfs_abort_transaction(trans, root, ret);
		goto out;
	}
	btrfs_release_path(path);

	ret = btrfs_del_root_ref(trans, root->fs_info->tree_root,
				 objectid, root->root_key.objectid,
				 dir_ino, &index, name, name_len);
	if (ret < 0) {
		if (ret != -ENOENT) {
			btrfs_abort_transaction(trans, root, ret);
			goto out;
		}
		di = btrfs_search_dir_index_item(root, path, dir_ino,
						 name, name_len);
		if (IS_ERR_OR_NULL(di)) {
			if (!di)
				ret = -ENOENT;
			else
				ret = PTR_ERR(di);
			btrfs_abort_transaction(trans, root, ret);
			goto out;
		}

		leaf = path->nodes[0];
		btrfs_item_key_to_cpu(leaf, &key, path->slots[0]);
		btrfs_release_path(path);
		index = key.offset;
	}
	btrfs_release_path(path);

	ret = btrfs_delete_delayed_dir_index(trans, root, dir, index);
	if (ret) {
		btrfs_abort_transaction(trans, root, ret);
		goto out;
	}

	btrfs_i_size_write(dir, dir->i_size - name_len * 2);
	inode_inc_iversion(dir);
	dir->i_mtime = dir->i_ctime = CURRENT_TIME;
	ret = btrfs_update_inode_fallback(trans, root, dir);
	if (ret)
		btrfs_abort_transaction(trans, root, ret);
out:
	btrfs_free_path(path);
	return ret;
}

static int btrfs_rmdir(struct inode *dir, struct dentry *dentry)
{
	struct inode *inode = d_inode(dentry);
	int err = 0;
	struct btrfs_root *root = BTRFS_I(dir)->root;
	struct btrfs_trans_handle *trans;

	if (inode->i_size > BTRFS_EMPTY_DIR_SIZE)
		return -ENOTEMPTY;
	if (btrfs_ino(inode) == BTRFS_FIRST_FREE_OBJECTID)
		return -EPERM;

	trans = __unlink_start_trans(dir);
	if (IS_ERR(trans))
		return PTR_ERR(trans);

	if (unlikely(btrfs_ino(inode) == BTRFS_EMPTY_SUBVOL_DIR_OBJECTID)) {
		err = btrfs_unlink_subvol(trans, root, dir,
					  BTRFS_I(inode)->location.objectid,
					  dentry->d_name.name,
					  dentry->d_name.len);
		goto out;
	}

	err = btrfs_orphan_add(trans, inode);
	if (err)
		goto out;

	/* now the directory is empty */
	err = btrfs_unlink_inode(trans, root, dir, d_inode(dentry),
				 dentry->d_name.name, dentry->d_name.len);
	if (!err)
		btrfs_i_size_write(inode, 0);
out:
	btrfs_end_transaction(trans, root);
	btrfs_btree_balance_dirty(root);

	return err;
}

static int truncate_space_check(struct btrfs_trans_handle *trans,
				struct btrfs_root *root,
				u64 bytes_deleted)
{
	int ret;

	bytes_deleted = btrfs_csum_bytes_to_leaves(root, bytes_deleted);
	ret = btrfs_block_rsv_add(root, &root->fs_info->trans_block_rsv,
				  bytes_deleted, BTRFS_RESERVE_NO_FLUSH);
	if (!ret)
		trans->bytes_reserved += bytes_deleted;
	return ret;

}

/*
 * this can truncate away extent items, csum items and directory items.
 * It starts at a high offset and removes keys until it can't find
 * any higher than new_size
 *
 * csum items that cross the new i_size are truncated to the new size
 * as well.
 *
 * min_type is the minimum key type to truncate down to.  If set to 0, this
 * will kill all the items on this inode, including the INODE_ITEM_KEY.
 */
int btrfs_truncate_inode_items(struct btrfs_trans_handle *trans,
			       struct btrfs_root *root,
			       struct inode *inode,
			       u64 new_size, u32 min_type)
{
	struct btrfs_path *path;
	struct extent_buffer *leaf;
	struct btrfs_file_extent_item *fi;
	struct btrfs_key key;
	struct btrfs_key found_key;
	u64 extent_start = 0;
	u64 extent_num_bytes = 0;
	u64 extent_offset = 0;
	u64 item_end = 0;
	u64 last_size = new_size;
	u32 found_type = (u8)-1;
	int found_extent;
	int del_item;
	int pending_del_nr = 0;
	int pending_del_slot = 0;
	int extent_type = -1;
	int ret;
	int err = 0;
	u64 ino = btrfs_ino(inode);
	u64 bytes_deleted = 0;
	bool be_nice = 0;
	bool should_throttle = 0;
	bool should_end = 0;

	BUG_ON(new_size > 0 && min_type != BTRFS_EXTENT_DATA_KEY);

	/*
	 * for non-free space inodes and ref cows, we want to back off from
	 * time to time
	 */
	if (!btrfs_is_free_space_inode(inode) &&
	    test_bit(BTRFS_ROOT_REF_COWS, &root->state))
		be_nice = 1;

	path = btrfs_alloc_path();
	if (!path)
		return -ENOMEM;
	path->reada = -1;

	/*
	 * We want to drop from the next block forward in case this new size is
	 * not block aligned since we will be keeping the last block of the
	 * extent just the way it is.
	 */
	if (test_bit(BTRFS_ROOT_REF_COWS, &root->state) ||
	    root == root->fs_info->tree_root)
		btrfs_drop_extent_cache(inode, ALIGN(new_size,
					root->sectorsize), (u64)-1, 0);

	/*
	 * This function is also used to drop the items in the log tree before
	 * we relog the inode, so if root != BTRFS_I(inode)->root, it means
	 * it is used to drop the loged items. So we shouldn't kill the delayed
	 * items.
	 */
	if (min_type == 0 && root == BTRFS_I(inode)->root)
		btrfs_kill_delayed_inode_items(inode);

	key.objectid = ino;
	key.offset = (u64)-1;
	key.type = (u8)-1;

search_again:
	/*
	 * with a 16K leaf size and 128MB extents, you can actually queue
	 * up a huge file in a single leaf.  Most of the time that
	 * bytes_deleted is > 0, it will be huge by the time we get here
	 */
	if (be_nice && bytes_deleted > 32 * 1024 * 1024) {
		if (btrfs_should_end_transaction(trans, root)) {
			err = -EAGAIN;
			goto error;
		}
	}


	path->leave_spinning = 1;
	ret = btrfs_search_slot(trans, root, &key, path, -1, 1);
	if (ret < 0) {
		err = ret;
		goto out;
	}

	if (ret > 0) {
		/* there are no items in the tree for us to truncate, we're
		 * done
		 */
		if (path->slots[0] == 0)
			goto out;
		path->slots[0]--;
	}

	while (1) {
		fi = NULL;
		leaf = path->nodes[0];
		btrfs_item_key_to_cpu(leaf, &found_key, path->slots[0]);
		found_type = found_key.type;

		if (found_key.objectid != ino)
			break;

		if (found_type < min_type)
			break;

		item_end = found_key.offset;
		if (found_type == BTRFS_EXTENT_DATA_KEY) {
			fi = btrfs_item_ptr(leaf, path->slots[0],
					    struct btrfs_file_extent_item);
			extent_type = btrfs_file_extent_type(leaf, fi);
			if (extent_type != BTRFS_FILE_EXTENT_INLINE) {
				item_end +=
				    btrfs_file_extent_num_bytes(leaf, fi);
			} else if (extent_type == BTRFS_FILE_EXTENT_INLINE) {
				item_end += btrfs_file_extent_inline_len(leaf,
							 path->slots[0], fi);
			}
			item_end--;
		}
		if (found_type > min_type) {
			del_item = 1;
		} else {
			if (item_end < new_size)
				break;
			if (found_key.offset >= new_size)
				del_item = 1;
			else
				del_item = 0;
		}
		found_extent = 0;
		/* FIXME, shrink the extent if the ref count is only 1 */
		if (found_type != BTRFS_EXTENT_DATA_KEY)
			goto delete;

		if (del_item)
			last_size = found_key.offset;
		else
			last_size = new_size;

		if (extent_type != BTRFS_FILE_EXTENT_INLINE) {
			u64 num_dec;
			extent_start = btrfs_file_extent_disk_bytenr(leaf, fi);
			if (!del_item) {
				u64 orig_num_bytes =
					btrfs_file_extent_num_bytes(leaf, fi);
				extent_num_bytes = ALIGN(new_size -
						found_key.offset,
						root->sectorsize);
				btrfs_set_file_extent_num_bytes(leaf, fi,
							 extent_num_bytes);
				num_dec = (orig_num_bytes -
					   extent_num_bytes);
				if (test_bit(BTRFS_ROOT_REF_COWS,
					     &root->state) &&
				    extent_start != 0)
					inode_sub_bytes(inode, num_dec);
				btrfs_mark_buffer_dirty(leaf);
			} else {
				extent_num_bytes =
					btrfs_file_extent_disk_num_bytes(leaf,
									 fi);
				extent_offset = found_key.offset -
					btrfs_file_extent_offset(leaf, fi);

				/* FIXME blocksize != 4096 */
				num_dec = btrfs_file_extent_num_bytes(leaf, fi);
				if (extent_start != 0) {
					found_extent = 1;
					if (test_bit(BTRFS_ROOT_REF_COWS,
						     &root->state))
						inode_sub_bytes(inode, num_dec);
				}
			}
		} else if (extent_type == BTRFS_FILE_EXTENT_INLINE) {
			/*
			 * we can't truncate inline items that have had
			 * special encodings
			 */
			if (!del_item &&
			    btrfs_file_extent_compression(leaf, fi) == 0 &&
			    btrfs_file_extent_encryption(leaf, fi) == 0 &&
			    btrfs_file_extent_other_encoding(leaf, fi) == 0) {
				u32 size = new_size - found_key.offset;

				if (test_bit(BTRFS_ROOT_REF_COWS, &root->state))
					inode_sub_bytes(inode, item_end + 1 -
							new_size);

				/*
				 * update the ram bytes to properly reflect
				 * the new size of our item
				 */
				btrfs_set_file_extent_ram_bytes(leaf, fi, size);
				size =
				    btrfs_file_extent_calc_inline_size(size);
				btrfs_truncate_item(root, path, size, 1);
			} else if (test_bit(BTRFS_ROOT_REF_COWS,
					    &root->state)) {
				inode_sub_bytes(inode, item_end + 1 -
						found_key.offset);
			}
		}
delete:
		if (del_item) {
			if (!pending_del_nr) {
				/* no pending yet, add ourselves */
				pending_del_slot = path->slots[0];
				pending_del_nr = 1;
			} else if (pending_del_nr &&
				   path->slots[0] + 1 == pending_del_slot) {
				/* hop on the pending chunk */
				pending_del_nr++;
				pending_del_slot = path->slots[0];
			} else {
				BUG();
			}
		} else {
			break;
		}
		should_throttle = 0;

		if (found_extent &&
		    (test_bit(BTRFS_ROOT_REF_COWS, &root->state) ||
		     root == root->fs_info->tree_root)) {
			btrfs_set_path_blocking(path);
			bytes_deleted += extent_num_bytes;
			ret = btrfs_free_extent(trans, root, extent_start,
						extent_num_bytes, 0,
						btrfs_header_owner(leaf),
						ino, extent_offset, 0);
			BUG_ON(ret);
			if (btrfs_should_throttle_delayed_refs(trans, root))
				btrfs_async_run_delayed_refs(root,
					trans->delayed_ref_updates * 2, 0);
			if (be_nice) {
				if (truncate_space_check(trans, root,
							 extent_num_bytes)) {
					should_end = 1;
				}
				if (btrfs_should_throttle_delayed_refs(trans,
								       root)) {
					should_throttle = 1;
				}
			}
		}

		if (found_type == BTRFS_INODE_ITEM_KEY)
			break;

		if (path->slots[0] == 0 ||
		    path->slots[0] != pending_del_slot ||
		    should_throttle || should_end) {
			if (pending_del_nr) {
				ret = btrfs_del_items(trans, root, path,
						pending_del_slot,
						pending_del_nr);
				if (ret) {
					btrfs_abort_transaction(trans,
								root, ret);
					goto error;
				}
				pending_del_nr = 0;
			}
			btrfs_release_path(path);
			if (should_throttle) {
				unsigned long updates = trans->delayed_ref_updates;
				if (updates) {
					trans->delayed_ref_updates = 0;
					ret = btrfs_run_delayed_refs(trans, root, updates * 2);
					if (ret && !err)
						err = ret;
				}
			}
			/*
			 * if we failed to refill our space rsv, bail out
			 * and let the transaction restart
			 */
			if (should_end) {
				err = -EAGAIN;
				goto error;
			}
			goto search_again;
		} else {
			path->slots[0]--;
		}
	}
out:
	if (pending_del_nr) {
		ret = btrfs_del_items(trans, root, path, pending_del_slot,
				      pending_del_nr);
		if (ret)
			btrfs_abort_transaction(trans, root, ret);
	}
error:
	if (root->root_key.objectid != BTRFS_TREE_LOG_OBJECTID)
		btrfs_ordered_update_i_size(inode, last_size, NULL);

	btrfs_free_path(path);

	if (be_nice && bytes_deleted > 32 * 1024 * 1024) {
		unsigned long updates = trans->delayed_ref_updates;
		if (updates) {
			trans->delayed_ref_updates = 0;
			ret = btrfs_run_delayed_refs(trans, root, updates * 2);
			if (ret && !err)
				err = ret;
		}
	}
	return err;
}

/*
 * btrfs_truncate_page - read, zero a chunk and write a page
 * @inode - inode that we're zeroing
 * @from - the offset to start zeroing
 * @len - the length to zero, 0 to zero the entire range respective to the
 *	offset
 * @front - zero up to the offset instead of from the offset on
 *
 * This will find the page for the "from" offset and cow the page and zero the
 * part we want to zero.  This is used with truncate and hole punching.
 */
int btrfs_truncate_page(struct inode *inode, loff_t from, loff_t len,
			int front)
{
	struct address_space *mapping = inode->i_mapping;
	struct btrfs_root *root = BTRFS_I(inode)->root;
	struct extent_io_tree *io_tree = &BTRFS_I(inode)->io_tree;
	struct btrfs_ordered_extent *ordered;
	struct extent_state *cached_state = NULL;
	char *kaddr;
	u32 blocksize = root->sectorsize;
	pgoff_t index = from >> PAGE_CACHE_SHIFT;
	unsigned offset = from & (PAGE_CACHE_SIZE-1);
	struct page *page;
	gfp_t mask = btrfs_alloc_write_mask(mapping);
	int ret = 0;
	u64 page_start;
	u64 page_end;

	if ((offset & (blocksize - 1)) == 0 &&
	    (!len || ((len & (blocksize - 1)) == 0)))
		goto out;
	ret = btrfs_delalloc_reserve_space(inode, PAGE_CACHE_SIZE);
	if (ret)
		goto out;

again:
	page = find_or_create_page(mapping, index, mask);
	if (!page) {
		btrfs_delalloc_release_space(inode, PAGE_CACHE_SIZE);
		ret = -ENOMEM;
		goto out;
	}

	page_start = page_offset(page);
	page_end = page_start + PAGE_CACHE_SIZE - 1;

	if (!PageUptodate(page)) {
		ret = btrfs_readpage(NULL, page);
		lock_page(page);
		if (page->mapping != mapping) {
			unlock_page(page);
			page_cache_release(page);
			goto again;
		}
		if (!PageUptodate(page)) {
			ret = -EIO;
			goto out_unlock;
		}
	}
	wait_on_page_writeback(page);

	lock_extent_bits(io_tree, page_start, page_end, 0, &cached_state);
	set_page_extent_mapped(page);

	ordered = btrfs_lookup_ordered_extent(inode, page_start);
	if (ordered) {
		unlock_extent_cached(io_tree, page_start, page_end,
				     &cached_state, GFP_NOFS);
		unlock_page(page);
		page_cache_release(page);
		btrfs_start_ordered_extent(inode, ordered, 1);
		btrfs_put_ordered_extent(ordered);
		goto again;
	}

	clear_extent_bit(&BTRFS_I(inode)->io_tree, page_start, page_end,
			  EXTENT_DIRTY | EXTENT_DELALLOC |
			  EXTENT_DO_ACCOUNTING | EXTENT_DEFRAG,
			  0, 0, &cached_state, GFP_NOFS);

	ret = btrfs_set_extent_delalloc(inode, page_start, page_end,
					&cached_state);
	if (ret) {
		unlock_extent_cached(io_tree, page_start, page_end,
				     &cached_state, GFP_NOFS);
		goto out_unlock;
	}

	if (offset != PAGE_CACHE_SIZE) {
		if (!len)
			len = PAGE_CACHE_SIZE - offset;
		kaddr = kmap(page);
		if (front)
			memset(kaddr, 0, offset);
		else
			memset(kaddr + offset, 0, len);
		flush_dcache_page(page);
		kunmap(page);
	}
	ClearPageChecked(page);
	set_page_dirty(page);
	unlock_extent_cached(io_tree, page_start, page_end, &cached_state,
			     GFP_NOFS);

out_unlock:
	if (ret)
		btrfs_delalloc_release_space(inode, PAGE_CACHE_SIZE);
	unlock_page(page);
	page_cache_release(page);
out:
	return ret;
}

static int maybe_insert_hole(struct btrfs_root *root, struct inode *inode,
			     u64 offset, u64 len)
{
	struct btrfs_trans_handle *trans;
	int ret;

	/*
	 * Still need to make sure the inode looks like it's been updated so
	 * that any holes get logged if we fsync.
	 */
	if (btrfs_fs_incompat(root->fs_info, NO_HOLES)) {
		BTRFS_I(inode)->last_trans = root->fs_info->generation;
		BTRFS_I(inode)->last_sub_trans = root->log_transid;
		BTRFS_I(inode)->last_log_commit = root->last_log_commit;
		return 0;
	}

	/*
	 * 1 - for the one we're dropping
	 * 1 - for the one we're adding
	 * 1 - for updating the inode.
	 */
	trans = btrfs_start_transaction(root, 3);
	if (IS_ERR(trans))
		return PTR_ERR(trans);

	ret = btrfs_drop_extents(trans, root, inode, offset, offset + len, 1);
	if (ret) {
		btrfs_abort_transaction(trans, root, ret);
		btrfs_end_transaction(trans, root);
		return ret;
	}

	ret = btrfs_insert_file_extent(trans, root, btrfs_ino(inode), offset,
				       0, 0, len, 0, len, 0, 0, 0);
	if (ret)
		btrfs_abort_transaction(trans, root, ret);
	else
		btrfs_update_inode(trans, root, inode);
	btrfs_end_transaction(trans, root);
	return ret;
}

/*
 * This function puts in dummy file extents for the area we're creating a hole
 * for.  So if we are truncating this file to a larger size we need to insert
 * these file extents so that btrfs_get_extent will return a EXTENT_MAP_HOLE for
 * the range between oldsize and size
 */
int btrfs_cont_expand(struct inode *inode, loff_t oldsize, loff_t size)
{
	struct btrfs_root *root = BTRFS_I(inode)->root;
	struct extent_io_tree *io_tree = &BTRFS_I(inode)->io_tree;
	struct extent_map *em = NULL;
	struct extent_state *cached_state = NULL;
	struct extent_map_tree *em_tree = &BTRFS_I(inode)->extent_tree;
	u64 hole_start = ALIGN(oldsize, root->sectorsize);
	u64 block_end = ALIGN(size, root->sectorsize);
	u64 last_byte;
	u64 cur_offset;
	u64 hole_size;
	int err = 0;

	/*
	 * If our size started in the middle of a page we need to zero out the
	 * rest of the page before we expand the i_size, otherwise we could
	 * expose stale data.
	 */
	err = btrfs_truncate_page(inode, oldsize, 0, 0);
	if (err)
		return err;

	if (size <= hole_start)
		return 0;

	while (1) {
		struct btrfs_ordered_extent *ordered;

		lock_extent_bits(io_tree, hole_start, block_end - 1, 0,
				 &cached_state);
		ordered = btrfs_lookup_ordered_range(inode, hole_start,
						     block_end - hole_start);
		if (!ordered)
			break;
		unlock_extent_cached(io_tree, hole_start, block_end - 1,
				     &cached_state, GFP_NOFS);
		btrfs_start_ordered_extent(inode, ordered, 1);
		btrfs_put_ordered_extent(ordered);
	}

	cur_offset = hole_start;
	while (1) {
		em = btrfs_get_extent(inode, NULL, 0, cur_offset,
				block_end - cur_offset, 0);
		if (IS_ERR(em)) {
			err = PTR_ERR(em);
			em = NULL;
			break;
		}
		last_byte = min(extent_map_end(em), block_end);
		last_byte = ALIGN(last_byte , root->sectorsize);
		if (!test_bit(EXTENT_FLAG_PREALLOC, &em->flags)) {
			struct extent_map *hole_em;
			hole_size = last_byte - cur_offset;

			err = maybe_insert_hole(root, inode, cur_offset,
						hole_size);
			if (err)
				break;
			btrfs_drop_extent_cache(inode, cur_offset,
						cur_offset + hole_size - 1, 0);
			hole_em = alloc_extent_map();
			if (!hole_em) {
				set_bit(BTRFS_INODE_NEEDS_FULL_SYNC,
					&BTRFS_I(inode)->runtime_flags);
				goto next;
			}
			hole_em->start = cur_offset;
			hole_em->len = hole_size;
			hole_em->orig_start = cur_offset;

			hole_em->block_start = EXTENT_MAP_HOLE;
			hole_em->block_len = 0;
			hole_em->orig_block_len = 0;
			hole_em->ram_bytes = hole_size;
			hole_em->bdev = root->fs_info->fs_devices->latest_bdev;
			hole_em->compress_type = BTRFS_COMPRESS_NONE;
			hole_em->generation = root->fs_info->generation;

			while (1) {
				write_lock(&em_tree->lock);
				err = add_extent_mapping(em_tree, hole_em, 1);
				write_unlock(&em_tree->lock);
				if (err != -EEXIST)
					break;
				btrfs_drop_extent_cache(inode, cur_offset,
							cur_offset +
							hole_size - 1, 0);
			}
			free_extent_map(hole_em);
		}
next:
		free_extent_map(em);
		em = NULL;
		cur_offset = last_byte;
		if (cur_offset >= block_end)
			break;
	}
	free_extent_map(em);
	unlock_extent_cached(io_tree, hole_start, block_end - 1, &cached_state,
			     GFP_NOFS);
	return err;
}

static int wait_snapshoting_atomic_t(atomic_t *a)
{
	schedule();
	return 0;
}

static void wait_for_snapshot_creation(struct btrfs_root *root)
{
	while (true) {
		int ret;

		ret = btrfs_start_write_no_snapshoting(root);
		if (ret)
			break;
		wait_on_atomic_t(&root->will_be_snapshoted,
				 wait_snapshoting_atomic_t,
				 TASK_UNINTERRUPTIBLE);
	}
}

static int btrfs_setsize(struct inode *inode, struct iattr *attr)
{
	struct btrfs_root *root = BTRFS_I(inode)->root;
	struct btrfs_trans_handle *trans;
	loff_t oldsize = i_size_read(inode);
	loff_t newsize = attr->ia_size;
	int mask = attr->ia_valid;
	int ret;

	/*
	 * The regular truncate() case without ATTR_CTIME and ATTR_MTIME is a
	 * special case where we need to update the times despite not having
	 * these flags set.  For all other operations the VFS set these flags
	 * explicitly if it wants a timestamp update.
	 */
	if (newsize != oldsize) {
		inode_inc_iversion(inode);
		if (!(mask & (ATTR_CTIME | ATTR_MTIME)))
			inode->i_ctime = inode->i_mtime =
				current_fs_time(inode->i_sb);
	}

	if (newsize > oldsize) {
		truncate_pagecache(inode, newsize);
		/*
		 * Don't do an expanding truncate while snapshoting is ongoing.
		 * This is to ensure the snapshot captures a fully consistent
		 * state of this file - if the snapshot captures this expanding
		 * truncation, it must capture all writes that happened before
		 * this truncation.
		 */
		wait_for_snapshot_creation(root);
		ret = btrfs_cont_expand(inode, oldsize, newsize);
		if (ret) {
			btrfs_end_write_no_snapshoting(root);
			return ret;
		}

		trans = btrfs_start_transaction(root, 1);
		if (IS_ERR(trans)) {
			btrfs_end_write_no_snapshoting(root);
			return PTR_ERR(trans);
		}

		i_size_write(inode, newsize);
		btrfs_ordered_update_i_size(inode, i_size_read(inode), NULL);
		ret = btrfs_update_inode(trans, root, inode);
		btrfs_end_write_no_snapshoting(root);
		btrfs_end_transaction(trans, root);
	} else {

		/*
		 * We're truncating a file that used to have good data down to
		 * zero. Make sure it gets into the ordered flush list so that
		 * any new writes get down to disk quickly.
		 */
		if (newsize == 0)
			set_bit(BTRFS_INODE_ORDERED_DATA_CLOSE,
				&BTRFS_I(inode)->runtime_flags);

		/*
		 * 1 for the orphan item we're going to add
		 * 1 for the orphan item deletion.
		 */
		trans = btrfs_start_transaction(root, 2);
		if (IS_ERR(trans))
			return PTR_ERR(trans);

		/*
		 * We need to do this in case we fail at _any_ point during the
		 * actual truncate.  Once we do the truncate_setsize we could
		 * invalidate pages which forces any outstanding ordered io to
		 * be instantly completed which will give us extents that need
		 * to be truncated.  If we fail to get an orphan inode down we
		 * could have left over extents that were never meant to live,
		 * so we need to garuntee from this point on that everything
		 * will be consistent.
		 */
		ret = btrfs_orphan_add(trans, inode);
		btrfs_end_transaction(trans, root);
		if (ret)
			return ret;

		/* we don't support swapfiles, so vmtruncate shouldn't fail */
		truncate_setsize(inode, newsize);

		/* Disable nonlocked read DIO to avoid the end less truncate */
		btrfs_inode_block_unlocked_dio(inode);
		inode_dio_wait(inode);
		btrfs_inode_resume_unlocked_dio(inode);

		ret = btrfs_truncate(inode);
		if (ret && inode->i_nlink) {
			int err;

			/*
			 * failed to truncate, disk_i_size is only adjusted down
			 * as we remove extents, so it should represent the true
			 * size of the inode, so reset the in memory size and
			 * delete our orphan entry.
			 */
			trans = btrfs_join_transaction(root);
			if (IS_ERR(trans)) {
				btrfs_orphan_del(NULL, inode);
				return ret;
			}
			i_size_write(inode, BTRFS_I(inode)->disk_i_size);
			err = btrfs_orphan_del(trans, inode);
			if (err)
				btrfs_abort_transaction(trans, root, err);
			btrfs_end_transaction(trans, root);
		}
	}

	return ret;
}

static int btrfs_setattr(struct dentry *dentry, struct iattr *attr)
{
	struct inode *inode = d_inode(dentry);
	struct btrfs_root *root = BTRFS_I(inode)->root;
	int err;

	if (btrfs_root_readonly(root))
		return -EROFS;

	err = inode_change_ok(inode, attr);
	if (err)
		return err;

	if (S_ISREG(inode->i_mode) && (attr->ia_valid & ATTR_SIZE)) {
		err = btrfs_setsize(inode, attr);
		if (err)
			return err;
	}

	if (attr->ia_valid) {
		setattr_copy(inode, attr);
		inode_inc_iversion(inode);
		err = btrfs_dirty_inode(inode);

		if (!err && attr->ia_valid & ATTR_MODE)
			err = posix_acl_chmod(inode, inode->i_mode);
	}

	return err;
}

/*
 * While truncating the inode pages during eviction, we get the VFS calling
 * btrfs_invalidatepage() against each page of the inode. This is slow because
 * the calls to btrfs_invalidatepage() result in a huge amount of calls to
 * lock_extent_bits() and clear_extent_bit(), which keep merging and splitting
 * extent_state structures over and over, wasting lots of time.
 *
 * Therefore if the inode is being evicted, let btrfs_invalidatepage() skip all
 * those expensive operations on a per page basis and do only the ordered io
 * finishing, while we release here the extent_map and extent_state structures,
 * without the excessive merging and splitting.
 */
static void evict_inode_truncate_pages(struct inode *inode)
{
	struct extent_io_tree *io_tree = &BTRFS_I(inode)->io_tree;
	struct extent_map_tree *map_tree = &BTRFS_I(inode)->extent_tree;
	struct rb_node *node;

	ASSERT(inode->i_state & I_FREEING);
	truncate_inode_pages_final(&inode->i_data);

	write_lock(&map_tree->lock);
	while (!RB_EMPTY_ROOT(&map_tree->map)) {
		struct extent_map *em;

		node = rb_first(&map_tree->map);
		em = rb_entry(node, struct extent_map, rb_node);
		clear_bit(EXTENT_FLAG_PINNED, &em->flags);
		clear_bit(EXTENT_FLAG_LOGGING, &em->flags);
		remove_extent_mapping(map_tree, em);
		free_extent_map(em);
		if (need_resched()) {
			write_unlock(&map_tree->lock);
			cond_resched();
			write_lock(&map_tree->lock);
		}
	}
	write_unlock(&map_tree->lock);

	/*
	 * Keep looping until we have no more ranges in the io tree.
	 * We can have ongoing bios started by readpages (called from readahead)
<<<<<<< HEAD
	 * that didn't get their end io callbacks called yet or they are still
	 * in progress ((extent_io.c:end_bio_extent_readpage()). This means some
=======
	 * that have their endio callback (extent_io.c:end_bio_extent_readpage)
	 * still in progress (unlocked the pages in the bio but did not yet
	 * unlocked the ranges in the io tree). Therefore this means some
>>>>>>> 827c24bc
	 * ranges can still be locked and eviction started because before
	 * submitting those bios, which are executed by a separate task (work
	 * queue kthread), inode references (inode->i_count) were not taken
	 * (which would be dropped in the end io callback of each bio).
	 * Therefore here we effectively end up waiting for those bios and
	 * anyone else holding locked ranges without having bumped the inode's
	 * reference count - if we don't do it, when they access the inode's
	 * io_tree to unlock a range it may be too late, leading to an
	 * use-after-free issue.
	 */
	spin_lock(&io_tree->lock);
	while (!RB_EMPTY_ROOT(&io_tree->state)) {
		struct extent_state *state;
		struct extent_state *cached_state = NULL;
		u64 start;
		u64 end;

		node = rb_first(&io_tree->state);
		state = rb_entry(node, struct extent_state, rb_node);
		start = state->start;
		end = state->end;
		spin_unlock(&io_tree->lock);

		lock_extent_bits(io_tree, start, end, 0, &cached_state);
		clear_extent_bit(io_tree, start, end,
				 EXTENT_LOCKED | EXTENT_DIRTY |
				 EXTENT_DELALLOC | EXTENT_DO_ACCOUNTING |
				 EXTENT_DEFRAG, 1, 1,
				 &cached_state, GFP_NOFS);

		cond_resched();
		spin_lock(&io_tree->lock);
	}
	spin_unlock(&io_tree->lock);
}

void btrfs_evict_inode(struct inode *inode)
{
	struct btrfs_trans_handle *trans;
	struct btrfs_root *root = BTRFS_I(inode)->root;
	struct btrfs_block_rsv *rsv, *global_rsv;
	int steal_from_global = 0;
	u64 min_size = btrfs_calc_trunc_metadata_size(root, 1);
	int ret;

	trace_btrfs_inode_evict(inode);

	evict_inode_truncate_pages(inode);

	if (inode->i_nlink &&
	    ((btrfs_root_refs(&root->root_item) != 0 &&
	      root->root_key.objectid != BTRFS_ROOT_TREE_OBJECTID) ||
	     btrfs_is_free_space_inode(inode)))
		goto no_delete;

	if (is_bad_inode(inode)) {
		btrfs_orphan_del(NULL, inode);
		goto no_delete;
	}
	/* do we really want it for ->i_nlink > 0 and zero btrfs_root_refs? */
	btrfs_wait_ordered_range(inode, 0, (u64)-1);

	btrfs_free_io_failure_record(inode, 0, (u64)-1);

	if (root->fs_info->log_root_recovering) {
		BUG_ON(test_bit(BTRFS_INODE_HAS_ORPHAN_ITEM,
				 &BTRFS_I(inode)->runtime_flags));
		goto no_delete;
	}

	if (inode->i_nlink > 0) {
		BUG_ON(btrfs_root_refs(&root->root_item) != 0 &&
		       root->root_key.objectid != BTRFS_ROOT_TREE_OBJECTID);
		goto no_delete;
	}

	ret = btrfs_commit_inode_delayed_inode(inode);
	if (ret) {
		btrfs_orphan_del(NULL, inode);
		goto no_delete;
	}

	rsv = btrfs_alloc_block_rsv(root, BTRFS_BLOCK_RSV_TEMP);
	if (!rsv) {
		btrfs_orphan_del(NULL, inode);
		goto no_delete;
	}
	rsv->size = min_size;
	rsv->failfast = 1;
	global_rsv = &root->fs_info->global_block_rsv;

	btrfs_i_size_write(inode, 0);

	/*
	 * This is a bit simpler than btrfs_truncate since we've already
	 * reserved our space for our orphan item in the unlink, so we just
	 * need to reserve some slack space in case we add bytes and update
	 * inode item when doing the truncate.
	 */
	while (1) {
		ret = btrfs_block_rsv_refill(root, rsv, min_size,
					     BTRFS_RESERVE_FLUSH_LIMIT);

		/*
		 * Try and steal from the global reserve since we will
		 * likely not use this space anyway, we want to try as
		 * hard as possible to get this to work.
		 */
		if (ret)
			steal_from_global++;
		else
			steal_from_global = 0;
		ret = 0;

		/*
		 * steal_from_global == 0: we reserved stuff, hooray!
		 * steal_from_global == 1: we didn't reserve stuff, boo!
		 * steal_from_global == 2: we've committed, still not a lot of
		 * room but maybe we'll have room in the global reserve this
		 * time.
		 * steal_from_global == 3: abandon all hope!
		 */
		if (steal_from_global > 2) {
			btrfs_warn(root->fs_info,
				"Could not get space for a delete, will truncate on mount %d",
				ret);
			btrfs_orphan_del(NULL, inode);
			btrfs_free_block_rsv(root, rsv);
			goto no_delete;
		}

		trans = btrfs_join_transaction(root);
		if (IS_ERR(trans)) {
			btrfs_orphan_del(NULL, inode);
			btrfs_free_block_rsv(root, rsv);
			goto no_delete;
		}

		/*
		 * We can't just steal from the global reserve, we need tomake
		 * sure there is room to do it, if not we need to commit and try
		 * again.
		 */
		if (steal_from_global) {
			if (!btrfs_check_space_for_delayed_refs(trans, root))
				ret = btrfs_block_rsv_migrate(global_rsv, rsv,
							      min_size);
			else
				ret = -ENOSPC;
		}

		/*
		 * Couldn't steal from the global reserve, we have too much
		 * pending stuff built up, commit the transaction and try it
		 * again.
		 */
		if (ret) {
			ret = btrfs_commit_transaction(trans, root);
			if (ret) {
				btrfs_orphan_del(NULL, inode);
				btrfs_free_block_rsv(root, rsv);
				goto no_delete;
			}
			continue;
		} else {
			steal_from_global = 0;
		}

		trans->block_rsv = rsv;

		ret = btrfs_truncate_inode_items(trans, root, inode, 0, 0);
		if (ret != -ENOSPC && ret != -EAGAIN)
			break;

		trans->block_rsv = &root->fs_info->trans_block_rsv;
		btrfs_end_transaction(trans, root);
		trans = NULL;
		btrfs_btree_balance_dirty(root);
	}

	btrfs_free_block_rsv(root, rsv);

	/*
	 * Errors here aren't a big deal, it just means we leave orphan items
	 * in the tree.  They will be cleaned up on the next mount.
	 */
	if (ret == 0) {
		trans->block_rsv = root->orphan_block_rsv;
		btrfs_orphan_del(trans, inode);
	} else {
		btrfs_orphan_del(NULL, inode);
	}

	trans->block_rsv = &root->fs_info->trans_block_rsv;
	if (!(root == root->fs_info->tree_root ||
	      root->root_key.objectid == BTRFS_TREE_RELOC_OBJECTID))
		btrfs_return_ino(root, btrfs_ino(inode));

	btrfs_end_transaction(trans, root);
	btrfs_btree_balance_dirty(root);
no_delete:
	btrfs_remove_delayed_node(inode);
	clear_inode(inode);
	return;
}

/*
 * this returns the key found in the dir entry in the location pointer.
 * If no dir entries were found, location->objectid is 0.
 */
static int btrfs_inode_by_name(struct inode *dir, struct dentry *dentry,
			       struct btrfs_key *location)
{
	const char *name = dentry->d_name.name;
	int namelen = dentry->d_name.len;
	struct btrfs_dir_item *di;
	struct btrfs_path *path;
	struct btrfs_root *root = BTRFS_I(dir)->root;
	int ret = 0;

	path = btrfs_alloc_path();
	if (!path)
		return -ENOMEM;

	di = btrfs_lookup_dir_item(NULL, root, path, btrfs_ino(dir), name,
				    namelen, 0);
	if (IS_ERR(di))
		ret = PTR_ERR(di);

	if (IS_ERR_OR_NULL(di))
		goto out_err;

	btrfs_dir_item_key_to_cpu(path->nodes[0], di, location);
out:
	btrfs_free_path(path);
	return ret;
out_err:
	location->objectid = 0;
	goto out;
}

/*
 * when we hit a tree root in a directory, the btrfs part of the inode
 * needs to be changed to reflect the root directory of the tree root.  This
 * is kind of like crossing a mount point.
 */
static int fixup_tree_root_location(struct btrfs_root *root,
				    struct inode *dir,
				    struct dentry *dentry,
				    struct btrfs_key *location,
				    struct btrfs_root **sub_root)
{
	struct btrfs_path *path;
	struct btrfs_root *new_root;
	struct btrfs_root_ref *ref;
	struct extent_buffer *leaf;
	struct btrfs_key key;
	int ret;
	int err = 0;

	path = btrfs_alloc_path();
	if (!path) {
		err = -ENOMEM;
		goto out;
	}

	err = -ENOENT;
	key.objectid = BTRFS_I(dir)->root->root_key.objectid;
	key.type = BTRFS_ROOT_REF_KEY;
	key.offset = location->objectid;

	ret = btrfs_search_slot(NULL, root->fs_info->tree_root, &key, path,
				0, 0);
	if (ret) {
		if (ret < 0)
			err = ret;
		goto out;
	}

	leaf = path->nodes[0];
	ref = btrfs_item_ptr(leaf, path->slots[0], struct btrfs_root_ref);
	if (btrfs_root_ref_dirid(leaf, ref) != btrfs_ino(dir) ||
	    btrfs_root_ref_name_len(leaf, ref) != dentry->d_name.len)
		goto out;

	ret = memcmp_extent_buffer(leaf, dentry->d_name.name,
				   (unsigned long)(ref + 1),
				   dentry->d_name.len);
	if (ret)
		goto out;

	btrfs_release_path(path);

	new_root = btrfs_read_fs_root_no_name(root->fs_info, location);
	if (IS_ERR(new_root)) {
		err = PTR_ERR(new_root);
		goto out;
	}

	*sub_root = new_root;
	location->objectid = btrfs_root_dirid(&new_root->root_item);
	location->type = BTRFS_INODE_ITEM_KEY;
	location->offset = 0;
	err = 0;
out:
	btrfs_free_path(path);
	return err;
}

static void inode_tree_add(struct inode *inode)
{
	struct btrfs_root *root = BTRFS_I(inode)->root;
	struct btrfs_inode *entry;
	struct rb_node **p;
	struct rb_node *parent;
	struct rb_node *new = &BTRFS_I(inode)->rb_node;
	u64 ino = btrfs_ino(inode);

	if (inode_unhashed(inode))
		return;
	parent = NULL;
	spin_lock(&root->inode_lock);
	p = &root->inode_tree.rb_node;
	while (*p) {
		parent = *p;
		entry = rb_entry(parent, struct btrfs_inode, rb_node);

		if (ino < btrfs_ino(&entry->vfs_inode))
			p = &parent->rb_left;
		else if (ino > btrfs_ino(&entry->vfs_inode))
			p = &parent->rb_right;
		else {
			WARN_ON(!(entry->vfs_inode.i_state &
				  (I_WILL_FREE | I_FREEING)));
			rb_replace_node(parent, new, &root->inode_tree);
			RB_CLEAR_NODE(parent);
			spin_unlock(&root->inode_lock);
			return;
		}
	}
	rb_link_node(new, parent, p);
	rb_insert_color(new, &root->inode_tree);
	spin_unlock(&root->inode_lock);
}

static void inode_tree_del(struct inode *inode)
{
	struct btrfs_root *root = BTRFS_I(inode)->root;
	int empty = 0;

	spin_lock(&root->inode_lock);
	if (!RB_EMPTY_NODE(&BTRFS_I(inode)->rb_node)) {
		rb_erase(&BTRFS_I(inode)->rb_node, &root->inode_tree);
		RB_CLEAR_NODE(&BTRFS_I(inode)->rb_node);
		empty = RB_EMPTY_ROOT(&root->inode_tree);
	}
	spin_unlock(&root->inode_lock);

	if (empty && btrfs_root_refs(&root->root_item) == 0) {
		synchronize_srcu(&root->fs_info->subvol_srcu);
		spin_lock(&root->inode_lock);
		empty = RB_EMPTY_ROOT(&root->inode_tree);
		spin_unlock(&root->inode_lock);
		if (empty)
			btrfs_add_dead_root(root);
	}
}

void btrfs_invalidate_inodes(struct btrfs_root *root)
{
	struct rb_node *node;
	struct rb_node *prev;
	struct btrfs_inode *entry;
	struct inode *inode;
	u64 objectid = 0;

	if (!test_bit(BTRFS_FS_STATE_ERROR, &root->fs_info->fs_state))
		WARN_ON(btrfs_root_refs(&root->root_item) != 0);

	spin_lock(&root->inode_lock);
again:
	node = root->inode_tree.rb_node;
	prev = NULL;
	while (node) {
		prev = node;
		entry = rb_entry(node, struct btrfs_inode, rb_node);

		if (objectid < btrfs_ino(&entry->vfs_inode))
			node = node->rb_left;
		else if (objectid > btrfs_ino(&entry->vfs_inode))
			node = node->rb_right;
		else
			break;
	}
	if (!node) {
		while (prev) {
			entry = rb_entry(prev, struct btrfs_inode, rb_node);
			if (objectid <= btrfs_ino(&entry->vfs_inode)) {
				node = prev;
				break;
			}
			prev = rb_next(prev);
		}
	}
	while (node) {
		entry = rb_entry(node, struct btrfs_inode, rb_node);
		objectid = btrfs_ino(&entry->vfs_inode) + 1;
		inode = igrab(&entry->vfs_inode);
		if (inode) {
			spin_unlock(&root->inode_lock);
			if (atomic_read(&inode->i_count) > 1)
				d_prune_aliases(inode);
			/*
			 * btrfs_drop_inode will have it removed from
			 * the inode cache when its usage count
			 * hits zero.
			 */
			iput(inode);
			cond_resched();
			spin_lock(&root->inode_lock);
			goto again;
		}

		if (cond_resched_lock(&root->inode_lock))
			goto again;

		node = rb_next(node);
	}
	spin_unlock(&root->inode_lock);
}

static int btrfs_init_locked_inode(struct inode *inode, void *p)
{
	struct btrfs_iget_args *args = p;
	inode->i_ino = args->location->objectid;
	memcpy(&BTRFS_I(inode)->location, args->location,
	       sizeof(*args->location));
	BTRFS_I(inode)->root = args->root;
	return 0;
}

static int btrfs_find_actor(struct inode *inode, void *opaque)
{
	struct btrfs_iget_args *args = opaque;
	return args->location->objectid == BTRFS_I(inode)->location.objectid &&
		args->root == BTRFS_I(inode)->root;
}

static struct inode *btrfs_iget_locked(struct super_block *s,
				       struct btrfs_key *location,
				       struct btrfs_root *root)
{
	struct inode *inode;
	struct btrfs_iget_args args;
	unsigned long hashval = btrfs_inode_hash(location->objectid, root);

	args.location = location;
	args.root = root;

	inode = iget5_locked(s, hashval, btrfs_find_actor,
			     btrfs_init_locked_inode,
			     (void *)&args);
	return inode;
}

/* Get an inode object given its location and corresponding root.
 * Returns in *is_new if the inode was read from disk
 */
struct inode *btrfs_iget(struct super_block *s, struct btrfs_key *location,
			 struct btrfs_root *root, int *new)
{
	struct inode *inode;

	inode = btrfs_iget_locked(s, location, root);
	if (!inode)
		return ERR_PTR(-ENOMEM);

	if (inode->i_state & I_NEW) {
		btrfs_read_locked_inode(inode);
		if (!is_bad_inode(inode)) {
			inode_tree_add(inode);
			unlock_new_inode(inode);
			if (new)
				*new = 1;
		} else {
			unlock_new_inode(inode);
			iput(inode);
			inode = ERR_PTR(-ESTALE);
		}
	}

	return inode;
}

static struct inode *new_simple_dir(struct super_block *s,
				    struct btrfs_key *key,
				    struct btrfs_root *root)
{
	struct inode *inode = new_inode(s);

	if (!inode)
		return ERR_PTR(-ENOMEM);

	BTRFS_I(inode)->root = root;
	memcpy(&BTRFS_I(inode)->location, key, sizeof(*key));
	set_bit(BTRFS_INODE_DUMMY, &BTRFS_I(inode)->runtime_flags);

	inode->i_ino = BTRFS_EMPTY_SUBVOL_DIR_OBJECTID;
	inode->i_op = &btrfs_dir_ro_inode_operations;
	inode->i_fop = &simple_dir_operations;
	inode->i_mode = S_IFDIR | S_IRUGO | S_IWUSR | S_IXUGO;
	inode->i_mtime = CURRENT_TIME;
	inode->i_atime = inode->i_mtime;
	inode->i_ctime = inode->i_mtime;
	BTRFS_I(inode)->i_otime = inode->i_mtime;

	return inode;
}

struct inode *btrfs_lookup_dentry(struct inode *dir, struct dentry *dentry)
{
	struct inode *inode;
	struct btrfs_root *root = BTRFS_I(dir)->root;
	struct btrfs_root *sub_root = root;
	struct btrfs_key location;
	int index;
	int ret = 0;

	if (dentry->d_name.len > BTRFS_NAME_LEN)
		return ERR_PTR(-ENAMETOOLONG);

	ret = btrfs_inode_by_name(dir, dentry, &location);
	if (ret < 0)
		return ERR_PTR(ret);

	if (location.objectid == 0)
		return ERR_PTR(-ENOENT);

	if (location.type == BTRFS_INODE_ITEM_KEY) {
		inode = btrfs_iget(dir->i_sb, &location, root, NULL);
		return inode;
	}

	BUG_ON(location.type != BTRFS_ROOT_ITEM_KEY);

	index = srcu_read_lock(&root->fs_info->subvol_srcu);
	ret = fixup_tree_root_location(root, dir, dentry,
				       &location, &sub_root);
	if (ret < 0) {
		if (ret != -ENOENT)
			inode = ERR_PTR(ret);
		else
			inode = new_simple_dir(dir->i_sb, &location, sub_root);
	} else {
		inode = btrfs_iget(dir->i_sb, &location, sub_root, NULL);
	}
	srcu_read_unlock(&root->fs_info->subvol_srcu, index);

	if (!IS_ERR(inode) && root != sub_root) {
		down_read(&root->fs_info->cleanup_work_sem);
		if (!(inode->i_sb->s_flags & MS_RDONLY))
			ret = btrfs_orphan_cleanup(sub_root);
		up_read(&root->fs_info->cleanup_work_sem);
		if (ret) {
			iput(inode);
			inode = ERR_PTR(ret);
		}
	}

	return inode;
}

static int btrfs_dentry_delete(const struct dentry *dentry)
{
	struct btrfs_root *root;
	struct inode *inode = d_inode(dentry);

	if (!inode && !IS_ROOT(dentry))
		inode = d_inode(dentry->d_parent);

	if (inode) {
		root = BTRFS_I(inode)->root;
		if (btrfs_root_refs(&root->root_item) == 0)
			return 1;

		if (btrfs_ino(inode) == BTRFS_EMPTY_SUBVOL_DIR_OBJECTID)
			return 1;
	}
	return 0;
}

static void btrfs_dentry_release(struct dentry *dentry)
{
	kfree(dentry->d_fsdata);
}

static struct dentry *btrfs_lookup(struct inode *dir, struct dentry *dentry,
				   unsigned int flags)
{
	struct inode *inode;

	inode = btrfs_lookup_dentry(dir, dentry);
	if (IS_ERR(inode)) {
		if (PTR_ERR(inode) == -ENOENT)
			inode = NULL;
		else
			return ERR_CAST(inode);
	}

	return d_splice_alias(inode, dentry);
}

unsigned char btrfs_filetype_table[] = {
	DT_UNKNOWN, DT_REG, DT_DIR, DT_CHR, DT_BLK, DT_FIFO, DT_SOCK, DT_LNK
};

static int btrfs_real_readdir(struct file *file, struct dir_context *ctx)
{
	struct inode *inode = file_inode(file);
	struct btrfs_root *root = BTRFS_I(inode)->root;
	struct btrfs_item *item;
	struct btrfs_dir_item *di;
	struct btrfs_key key;
	struct btrfs_key found_key;
	struct btrfs_path *path;
	struct list_head ins_list;
	struct list_head del_list;
	int ret;
	struct extent_buffer *leaf;
	int slot;
	unsigned char d_type;
	int over = 0;
	u32 di_cur;
	u32 di_total;
	u32 di_len;
	int key_type = BTRFS_DIR_INDEX_KEY;
	char tmp_name[32];
	char *name_ptr;
	int name_len;
	int is_curr = 0;	/* ctx->pos points to the current index? */

	/* FIXME, use a real flag for deciding about the key type */
	if (root->fs_info->tree_root == root)
		key_type = BTRFS_DIR_ITEM_KEY;

	if (!dir_emit_dots(file, ctx))
		return 0;

	path = btrfs_alloc_path();
	if (!path)
		return -ENOMEM;

	path->reada = 1;

	if (key_type == BTRFS_DIR_INDEX_KEY) {
		INIT_LIST_HEAD(&ins_list);
		INIT_LIST_HEAD(&del_list);
		btrfs_get_delayed_items(inode, &ins_list, &del_list);
	}

	key.type = key_type;
	key.offset = ctx->pos;
	key.objectid = btrfs_ino(inode);

	ret = btrfs_search_slot(NULL, root, &key, path, 0, 0);
	if (ret < 0)
		goto err;

	while (1) {
		leaf = path->nodes[0];
		slot = path->slots[0];
		if (slot >= btrfs_header_nritems(leaf)) {
			ret = btrfs_next_leaf(root, path);
			if (ret < 0)
				goto err;
			else if (ret > 0)
				break;
			continue;
		}

		item = btrfs_item_nr(slot);
		btrfs_item_key_to_cpu(leaf, &found_key, slot);

		if (found_key.objectid != key.objectid)
			break;
		if (found_key.type != key_type)
			break;
		if (found_key.offset < ctx->pos)
			goto next;
		if (key_type == BTRFS_DIR_INDEX_KEY &&
		    btrfs_should_delete_dir_index(&del_list,
						  found_key.offset))
			goto next;

		ctx->pos = found_key.offset;
		is_curr = 1;

		di = btrfs_item_ptr(leaf, slot, struct btrfs_dir_item);
		di_cur = 0;
		di_total = btrfs_item_size(leaf, item);

		while (di_cur < di_total) {
			struct btrfs_key location;

			if (verify_dir_item(root, leaf, di))
				break;

			name_len = btrfs_dir_name_len(leaf, di);
			if (name_len <= sizeof(tmp_name)) {
				name_ptr = tmp_name;
			} else {
				name_ptr = kmalloc(name_len, GFP_NOFS);
				if (!name_ptr) {
					ret = -ENOMEM;
					goto err;
				}
			}
			read_extent_buffer(leaf, name_ptr,
					   (unsigned long)(di + 1), name_len);

			d_type = btrfs_filetype_table[btrfs_dir_type(leaf, di)];
			btrfs_dir_item_key_to_cpu(leaf, di, &location);


			/* is this a reference to our own snapshot? If so
			 * skip it.
			 *
			 * In contrast to old kernels, we insert the snapshot's
			 * dir item and dir index after it has been created, so
			 * we won't find a reference to our own snapshot. We
			 * still keep the following code for backward
			 * compatibility.
			 */
			if (location.type == BTRFS_ROOT_ITEM_KEY &&
			    location.objectid == root->root_key.objectid) {
				over = 0;
				goto skip;
			}
			over = !dir_emit(ctx, name_ptr, name_len,
				       location.objectid, d_type);

skip:
			if (name_ptr != tmp_name)
				kfree(name_ptr);

			if (over)
				goto nopos;
			di_len = btrfs_dir_name_len(leaf, di) +
				 btrfs_dir_data_len(leaf, di) + sizeof(*di);
			di_cur += di_len;
			di = (struct btrfs_dir_item *)((char *)di + di_len);
		}
next:
		path->slots[0]++;
	}

	if (key_type == BTRFS_DIR_INDEX_KEY) {
		if (is_curr)
			ctx->pos++;
		ret = btrfs_readdir_delayed_dir_index(ctx, &ins_list);
		if (ret)
			goto nopos;
	}

	/* Reached end of directory/root. Bump pos past the last item. */
	ctx->pos++;

	/*
	 * Stop new entries from being returned after we return the last
	 * entry.
	 *
	 * New directory entries are assigned a strictly increasing
	 * offset.  This means that new entries created during readdir
	 * are *guaranteed* to be seen in the future by that readdir.
	 * This has broken buggy programs which operate on names as
	 * they're returned by readdir.  Until we re-use freed offsets
	 * we have this hack to stop new entries from being returned
	 * under the assumption that they'll never reach this huge
	 * offset.
	 *
	 * This is being careful not to overflow 32bit loff_t unless the
	 * last entry requires it because doing so has broken 32bit apps
	 * in the past.
	 */
	if (key_type == BTRFS_DIR_INDEX_KEY) {
		if (ctx->pos >= INT_MAX)
			ctx->pos = LLONG_MAX;
		else
			ctx->pos = INT_MAX;
	}
nopos:
	ret = 0;
err:
	if (key_type == BTRFS_DIR_INDEX_KEY)
		btrfs_put_delayed_items(&ins_list, &del_list);
	btrfs_free_path(path);
	return ret;
}

int btrfs_write_inode(struct inode *inode, struct writeback_control *wbc)
{
	struct btrfs_root *root = BTRFS_I(inode)->root;
	struct btrfs_trans_handle *trans;
	int ret = 0;
	bool nolock = false;

	if (test_bit(BTRFS_INODE_DUMMY, &BTRFS_I(inode)->runtime_flags))
		return 0;

	if (btrfs_fs_closing(root->fs_info) && btrfs_is_free_space_inode(inode))
		nolock = true;

	if (wbc->sync_mode == WB_SYNC_ALL) {
		if (nolock)
			trans = btrfs_join_transaction_nolock(root);
		else
			trans = btrfs_join_transaction(root);
		if (IS_ERR(trans))
			return PTR_ERR(trans);
		ret = btrfs_commit_transaction(trans, root);
	}
	return ret;
}

/*
 * This is somewhat expensive, updating the tree every time the
 * inode changes.  But, it is most likely to find the inode in cache.
 * FIXME, needs more benchmarking...there are no reasons other than performance
 * to keep or drop this code.
 */
static int btrfs_dirty_inode(struct inode *inode)
{
	struct btrfs_root *root = BTRFS_I(inode)->root;
	struct btrfs_trans_handle *trans;
	int ret;

	if (test_bit(BTRFS_INODE_DUMMY, &BTRFS_I(inode)->runtime_flags))
		return 0;

	trans = btrfs_join_transaction(root);
	if (IS_ERR(trans))
		return PTR_ERR(trans);

	ret = btrfs_update_inode(trans, root, inode);
	if (ret && ret == -ENOSPC) {
		/* whoops, lets try again with the full transaction */
		btrfs_end_transaction(trans, root);
		trans = btrfs_start_transaction(root, 1);
		if (IS_ERR(trans))
			return PTR_ERR(trans);

		ret = btrfs_update_inode(trans, root, inode);
	}
	btrfs_end_transaction(trans, root);
	if (BTRFS_I(inode)->delayed_node)
		btrfs_balance_delayed_items(root);

	return ret;
}

/*
 * This is a copy of file_update_time.  We need this so we can return error on
 * ENOSPC for updating the inode in the case of file write and mmap writes.
 */
static int btrfs_update_time(struct inode *inode, struct timespec *now,
			     int flags)
{
	struct btrfs_root *root = BTRFS_I(inode)->root;

	if (btrfs_root_readonly(root))
		return -EROFS;

	if (flags & S_VERSION)
		inode_inc_iversion(inode);
	if (flags & S_CTIME)
		inode->i_ctime = *now;
	if (flags & S_MTIME)
		inode->i_mtime = *now;
	if (flags & S_ATIME)
		inode->i_atime = *now;
	return btrfs_dirty_inode(inode);
}

/*
 * find the highest existing sequence number in a directory
 * and then set the in-memory index_cnt variable to reflect
 * free sequence numbers
 */
static int btrfs_set_inode_index_count(struct inode *inode)
{
	struct btrfs_root *root = BTRFS_I(inode)->root;
	struct btrfs_key key, found_key;
	struct btrfs_path *path;
	struct extent_buffer *leaf;
	int ret;

	key.objectid = btrfs_ino(inode);
	key.type = BTRFS_DIR_INDEX_KEY;
	key.offset = (u64)-1;

	path = btrfs_alloc_path();
	if (!path)
		return -ENOMEM;

	ret = btrfs_search_slot(NULL, root, &key, path, 0, 0);
	if (ret < 0)
		goto out;
	/* FIXME: we should be able to handle this */
	if (ret == 0)
		goto out;
	ret = 0;

	/*
	 * MAGIC NUMBER EXPLANATION:
	 * since we search a directory based on f_pos we have to start at 2
	 * since '.' and '..' have f_pos of 0 and 1 respectively, so everybody
	 * else has to start at 2
	 */
	if (path->slots[0] == 0) {
		BTRFS_I(inode)->index_cnt = 2;
		goto out;
	}

	path->slots[0]--;

	leaf = path->nodes[0];
	btrfs_item_key_to_cpu(leaf, &found_key, path->slots[0]);

	if (found_key.objectid != btrfs_ino(inode) ||
	    found_key.type != BTRFS_DIR_INDEX_KEY) {
		BTRFS_I(inode)->index_cnt = 2;
		goto out;
	}

	BTRFS_I(inode)->index_cnt = found_key.offset + 1;
out:
	btrfs_free_path(path);
	return ret;
}

/*
 * helper to find a free sequence number in a given directory.  This current
 * code is very simple, later versions will do smarter things in the btree
 */
int btrfs_set_inode_index(struct inode *dir, u64 *index)
{
	int ret = 0;

	if (BTRFS_I(dir)->index_cnt == (u64)-1) {
		ret = btrfs_inode_delayed_dir_index_count(dir);
		if (ret) {
			ret = btrfs_set_inode_index_count(dir);
			if (ret)
				return ret;
		}
	}

	*index = BTRFS_I(dir)->index_cnt;
	BTRFS_I(dir)->index_cnt++;

	return ret;
}

static int btrfs_insert_inode_locked(struct inode *inode)
{
	struct btrfs_iget_args args;
	args.location = &BTRFS_I(inode)->location;
	args.root = BTRFS_I(inode)->root;

	return insert_inode_locked4(inode,
		   btrfs_inode_hash(inode->i_ino, BTRFS_I(inode)->root),
		   btrfs_find_actor, &args);
}

static struct inode *btrfs_new_inode(struct btrfs_trans_handle *trans,
				     struct btrfs_root *root,
				     struct inode *dir,
				     const char *name, int name_len,
				     u64 ref_objectid, u64 objectid,
				     umode_t mode, u64 *index)
{
	struct inode *inode;
	struct btrfs_inode_item *inode_item;
	struct btrfs_key *location;
	struct btrfs_path *path;
	struct btrfs_inode_ref *ref;
	struct btrfs_key key[2];
	u32 sizes[2];
	int nitems = name ? 2 : 1;
	unsigned long ptr;
	int ret;

	path = btrfs_alloc_path();
	if (!path)
		return ERR_PTR(-ENOMEM);

	inode = new_inode(root->fs_info->sb);
	if (!inode) {
		btrfs_free_path(path);
		return ERR_PTR(-ENOMEM);
	}

	/*
	 * O_TMPFILE, set link count to 0, so that after this point,
	 * we fill in an inode item with the correct link count.
	 */
	if (!name)
		set_nlink(inode, 0);

	/*
	 * we have to initialize this early, so we can reclaim the inode
	 * number if we fail afterwards in this function.
	 */
	inode->i_ino = objectid;

	if (dir && name) {
		trace_btrfs_inode_request(dir);

		ret = btrfs_set_inode_index(dir, index);
		if (ret) {
			btrfs_free_path(path);
			iput(inode);
			return ERR_PTR(ret);
		}
	} else if (dir) {
		*index = 0;
	}
	/*
	 * index_cnt is ignored for everything but a dir,
	 * btrfs_get_inode_index_count has an explanation for the magic
	 * number
	 */
	BTRFS_I(inode)->index_cnt = 2;
	BTRFS_I(inode)->dir_index = *index;
	BTRFS_I(inode)->root = root;
	BTRFS_I(inode)->generation = trans->transid;
	inode->i_generation = BTRFS_I(inode)->generation;

	/*
	 * We could have gotten an inode number from somebody who was fsynced
	 * and then removed in this same transaction, so let's just set full
	 * sync since it will be a full sync anyway and this will blow away the
	 * old info in the log.
	 */
	set_bit(BTRFS_INODE_NEEDS_FULL_SYNC, &BTRFS_I(inode)->runtime_flags);

	key[0].objectid = objectid;
	key[0].type = BTRFS_INODE_ITEM_KEY;
	key[0].offset = 0;

	sizes[0] = sizeof(struct btrfs_inode_item);

	if (name) {
		/*
		 * Start new inodes with an inode_ref. This is slightly more
		 * efficient for small numbers of hard links since they will
		 * be packed into one item. Extended refs will kick in if we
		 * add more hard links than can fit in the ref item.
		 */
		key[1].objectid = objectid;
		key[1].type = BTRFS_INODE_REF_KEY;
		key[1].offset = ref_objectid;

		sizes[1] = name_len + sizeof(*ref);
	}

	location = &BTRFS_I(inode)->location;
	location->objectid = objectid;
	location->offset = 0;
	location->type = BTRFS_INODE_ITEM_KEY;

	ret = btrfs_insert_inode_locked(inode);
	if (ret < 0)
		goto fail;

	path->leave_spinning = 1;
	ret = btrfs_insert_empty_items(trans, root, path, key, sizes, nitems);
	if (ret != 0)
		goto fail_unlock;

	inode_init_owner(inode, dir, mode);
	inode_set_bytes(inode, 0);

	inode->i_mtime = CURRENT_TIME;
	inode->i_atime = inode->i_mtime;
	inode->i_ctime = inode->i_mtime;
	BTRFS_I(inode)->i_otime = inode->i_mtime;

	inode_item = btrfs_item_ptr(path->nodes[0], path->slots[0],
				  struct btrfs_inode_item);
	memset_extent_buffer(path->nodes[0], 0, (unsigned long)inode_item,
			     sizeof(*inode_item));
	fill_inode_item(trans, path->nodes[0], inode_item, inode);

	if (name) {
		ref = btrfs_item_ptr(path->nodes[0], path->slots[0] + 1,
				     struct btrfs_inode_ref);
		btrfs_set_inode_ref_name_len(path->nodes[0], ref, name_len);
		btrfs_set_inode_ref_index(path->nodes[0], ref, *index);
		ptr = (unsigned long)(ref + 1);
		write_extent_buffer(path->nodes[0], name, ptr, name_len);
	}

	btrfs_mark_buffer_dirty(path->nodes[0]);
	btrfs_free_path(path);

	btrfs_inherit_iflags(inode, dir);

	if (S_ISREG(mode)) {
		if (btrfs_test_opt(root, NODATASUM))
			BTRFS_I(inode)->flags |= BTRFS_INODE_NODATASUM;
		if (btrfs_test_opt(root, NODATACOW))
			BTRFS_I(inode)->flags |= BTRFS_INODE_NODATACOW |
				BTRFS_INODE_NODATASUM;
	}

	inode_tree_add(inode);

	trace_btrfs_inode_new(inode);
	btrfs_set_inode_last_trans(trans, inode);

	btrfs_update_root_times(trans, root);

	ret = btrfs_inode_inherit_props(trans, inode, dir);
	if (ret)
		btrfs_err(root->fs_info,
			  "error inheriting props for ino %llu (root %llu): %d",
			  btrfs_ino(inode), root->root_key.objectid, ret);

	return inode;

fail_unlock:
	unlock_new_inode(inode);
fail:
	if (dir && name)
		BTRFS_I(dir)->index_cnt--;
	btrfs_free_path(path);
	iput(inode);
	return ERR_PTR(ret);
}

static inline u8 btrfs_inode_type(struct inode *inode)
{
	return btrfs_type_by_mode[(inode->i_mode & S_IFMT) >> S_SHIFT];
}

/*
 * utility function to add 'inode' into 'parent_inode' with
 * a give name and a given sequence number.
 * if 'add_backref' is true, also insert a backref from the
 * inode to the parent directory.
 */
int btrfs_add_link(struct btrfs_trans_handle *trans,
		   struct inode *parent_inode, struct inode *inode,
		   const char *name, int name_len, int add_backref, u64 index)
{
	int ret = 0;
	struct btrfs_key key;
	struct btrfs_root *root = BTRFS_I(parent_inode)->root;
	u64 ino = btrfs_ino(inode);
	u64 parent_ino = btrfs_ino(parent_inode);

	if (unlikely(ino == BTRFS_FIRST_FREE_OBJECTID)) {
		memcpy(&key, &BTRFS_I(inode)->root->root_key, sizeof(key));
	} else {
		key.objectid = ino;
		key.type = BTRFS_INODE_ITEM_KEY;
		key.offset = 0;
	}

	if (unlikely(ino == BTRFS_FIRST_FREE_OBJECTID)) {
		ret = btrfs_add_root_ref(trans, root->fs_info->tree_root,
					 key.objectid, root->root_key.objectid,
					 parent_ino, index, name, name_len);
	} else if (add_backref) {
		ret = btrfs_insert_inode_ref(trans, root, name, name_len, ino,
					     parent_ino, index);
	}

	/* Nothing to clean up yet */
	if (ret)
		return ret;

	ret = btrfs_insert_dir_item(trans, root, name, name_len,
				    parent_inode, &key,
				    btrfs_inode_type(inode), index);
	if (ret == -EEXIST || ret == -EOVERFLOW)
		goto fail_dir_item;
	else if (ret) {
		btrfs_abort_transaction(trans, root, ret);
		return ret;
	}

	btrfs_i_size_write(parent_inode, parent_inode->i_size +
			   name_len * 2);
	inode_inc_iversion(parent_inode);
	parent_inode->i_mtime = parent_inode->i_ctime = CURRENT_TIME;
	ret = btrfs_update_inode(trans, root, parent_inode);
	if (ret)
		btrfs_abort_transaction(trans, root, ret);
	return ret;

fail_dir_item:
	if (unlikely(ino == BTRFS_FIRST_FREE_OBJECTID)) {
		u64 local_index;
		int err;
		err = btrfs_del_root_ref(trans, root->fs_info->tree_root,
				 key.objectid, root->root_key.objectid,
				 parent_ino, &local_index, name, name_len);

	} else if (add_backref) {
		u64 local_index;
		int err;

		err = btrfs_del_inode_ref(trans, root, name, name_len,
					  ino, parent_ino, &local_index);
	}
	return ret;
}

static int btrfs_add_nondir(struct btrfs_trans_handle *trans,
			    struct inode *dir, struct dentry *dentry,
			    struct inode *inode, int backref, u64 index)
{
	int err = btrfs_add_link(trans, dir, inode,
				 dentry->d_name.name, dentry->d_name.len,
				 backref, index);
	if (err > 0)
		err = -EEXIST;
	return err;
}

static int btrfs_mknod(struct inode *dir, struct dentry *dentry,
			umode_t mode, dev_t rdev)
{
	struct btrfs_trans_handle *trans;
	struct btrfs_root *root = BTRFS_I(dir)->root;
	struct inode *inode = NULL;
	int err;
	int drop_inode = 0;
	u64 objectid;
	u64 index = 0;

	if (!new_valid_dev(rdev))
		return -EINVAL;

	/*
	 * 2 for inode item and ref
	 * 2 for dir items
	 * 1 for xattr if selinux is on
	 */
	trans = btrfs_start_transaction(root, 5);
	if (IS_ERR(trans))
		return PTR_ERR(trans);

	err = btrfs_find_free_ino(root, &objectid);
	if (err)
		goto out_unlock;

	inode = btrfs_new_inode(trans, root, dir, dentry->d_name.name,
				dentry->d_name.len, btrfs_ino(dir), objectid,
				mode, &index);
	if (IS_ERR(inode)) {
		err = PTR_ERR(inode);
		goto out_unlock;
	}

	/*
	* If the active LSM wants to access the inode during
	* d_instantiate it needs these. Smack checks to see
	* if the filesystem supports xattrs by looking at the
	* ops vector.
	*/
	inode->i_op = &btrfs_special_inode_operations;
	init_special_inode(inode, inode->i_mode, rdev);

	err = btrfs_init_inode_security(trans, inode, dir, &dentry->d_name);
	if (err)
		goto out_unlock_inode;

	err = btrfs_add_nondir(trans, dir, dentry, inode, 0, index);
	if (err) {
		goto out_unlock_inode;
	} else {
		btrfs_update_inode(trans, root, inode);
		unlock_new_inode(inode);
		d_instantiate(dentry, inode);
	}

out_unlock:
	btrfs_end_transaction(trans, root);
	btrfs_balance_delayed_items(root);
	btrfs_btree_balance_dirty(root);
	if (drop_inode) {
		inode_dec_link_count(inode);
		iput(inode);
	}
	return err;

out_unlock_inode:
	drop_inode = 1;
	unlock_new_inode(inode);
	goto out_unlock;

}

static int btrfs_create(struct inode *dir, struct dentry *dentry,
			umode_t mode, bool excl)
{
	struct btrfs_trans_handle *trans;
	struct btrfs_root *root = BTRFS_I(dir)->root;
	struct inode *inode = NULL;
	int drop_inode_on_err = 0;
	int err;
	u64 objectid;
	u64 index = 0;

	/*
	 * 2 for inode item and ref
	 * 2 for dir items
	 * 1 for xattr if selinux is on
	 */
	trans = btrfs_start_transaction(root, 5);
	if (IS_ERR(trans))
		return PTR_ERR(trans);

	err = btrfs_find_free_ino(root, &objectid);
	if (err)
		goto out_unlock;

	inode = btrfs_new_inode(trans, root, dir, dentry->d_name.name,
				dentry->d_name.len, btrfs_ino(dir), objectid,
				mode, &index);
	if (IS_ERR(inode)) {
		err = PTR_ERR(inode);
		goto out_unlock;
	}
	drop_inode_on_err = 1;
	/*
	* If the active LSM wants to access the inode during
	* d_instantiate it needs these. Smack checks to see
	* if the filesystem supports xattrs by looking at the
	* ops vector.
	*/
	inode->i_fop = &btrfs_file_operations;
	inode->i_op = &btrfs_file_inode_operations;
	inode->i_mapping->a_ops = &btrfs_aops;

	err = btrfs_init_inode_security(trans, inode, dir, &dentry->d_name);
	if (err)
		goto out_unlock_inode;

	err = btrfs_update_inode(trans, root, inode);
	if (err)
		goto out_unlock_inode;

	err = btrfs_add_nondir(trans, dir, dentry, inode, 0, index);
	if (err)
		goto out_unlock_inode;

	BTRFS_I(inode)->io_tree.ops = &btrfs_extent_io_ops;
	unlock_new_inode(inode);
	d_instantiate(dentry, inode);

out_unlock:
	btrfs_end_transaction(trans, root);
	if (err && drop_inode_on_err) {
		inode_dec_link_count(inode);
		iput(inode);
	}
	btrfs_balance_delayed_items(root);
	btrfs_btree_balance_dirty(root);
	return err;

out_unlock_inode:
	unlock_new_inode(inode);
	goto out_unlock;

}

static int btrfs_link(struct dentry *old_dentry, struct inode *dir,
		      struct dentry *dentry)
{
	struct btrfs_trans_handle *trans;
	struct btrfs_root *root = BTRFS_I(dir)->root;
	struct inode *inode = d_inode(old_dentry);
	u64 index;
	int err;
	int drop_inode = 0;

	/* do not allow sys_link's with other subvols of the same device */
	if (root->objectid != BTRFS_I(inode)->root->objectid)
		return -EXDEV;

	if (inode->i_nlink >= BTRFS_LINK_MAX)
		return -EMLINK;

	err = btrfs_set_inode_index(dir, &index);
	if (err)
		goto fail;

	/*
	 * 2 items for inode and inode ref
	 * 2 items for dir items
	 * 1 item for parent inode
	 */
	trans = btrfs_start_transaction(root, 5);
	if (IS_ERR(trans)) {
		err = PTR_ERR(trans);
		goto fail;
	}

	/* There are several dir indexes for this inode, clear the cache. */
	BTRFS_I(inode)->dir_index = 0ULL;
	inc_nlink(inode);
	inode_inc_iversion(inode);
	inode->i_ctime = CURRENT_TIME;
	ihold(inode);
	set_bit(BTRFS_INODE_COPY_EVERYTHING, &BTRFS_I(inode)->runtime_flags);

	err = btrfs_add_nondir(trans, dir, dentry, inode, 1, index);

	if (err) {
		drop_inode = 1;
	} else {
		struct dentry *parent = dentry->d_parent;
		err = btrfs_update_inode(trans, root, inode);
		if (err)
			goto fail;
		if (inode->i_nlink == 1) {
			/*
			 * If new hard link count is 1, it's a file created
			 * with open(2) O_TMPFILE flag.
			 */
			err = btrfs_orphan_del(trans, inode);
			if (err)
				goto fail;
		}
		d_instantiate(dentry, inode);
		btrfs_log_new_name(trans, inode, NULL, parent);
	}

	btrfs_end_transaction(trans, root);
	btrfs_balance_delayed_items(root);
fail:
	if (drop_inode) {
		inode_dec_link_count(inode);
		iput(inode);
	}
	btrfs_btree_balance_dirty(root);
	return err;
}

static int btrfs_mkdir(struct inode *dir, struct dentry *dentry, umode_t mode)
{
	struct inode *inode = NULL;
	struct btrfs_trans_handle *trans;
	struct btrfs_root *root = BTRFS_I(dir)->root;
	int err = 0;
	int drop_on_err = 0;
	u64 objectid = 0;
	u64 index = 0;

	/*
	 * 2 items for inode and ref
	 * 2 items for dir items
	 * 1 for xattr if selinux is on
	 */
	trans = btrfs_start_transaction(root, 5);
	if (IS_ERR(trans))
		return PTR_ERR(trans);

	err = btrfs_find_free_ino(root, &objectid);
	if (err)
		goto out_fail;

	inode = btrfs_new_inode(trans, root, dir, dentry->d_name.name,
				dentry->d_name.len, btrfs_ino(dir), objectid,
				S_IFDIR | mode, &index);
	if (IS_ERR(inode)) {
		err = PTR_ERR(inode);
		goto out_fail;
	}

	drop_on_err = 1;
	/* these must be set before we unlock the inode */
	inode->i_op = &btrfs_dir_inode_operations;
	inode->i_fop = &btrfs_dir_file_operations;

	err = btrfs_init_inode_security(trans, inode, dir, &dentry->d_name);
	if (err)
		goto out_fail_inode;

	btrfs_i_size_write(inode, 0);
	err = btrfs_update_inode(trans, root, inode);
	if (err)
		goto out_fail_inode;

	err = btrfs_add_link(trans, dir, inode, dentry->d_name.name,
			     dentry->d_name.len, 0, index);
	if (err)
		goto out_fail_inode;

	d_instantiate(dentry, inode);
	/*
	 * mkdir is special.  We're unlocking after we call d_instantiate
	 * to avoid a race with nfsd calling d_instantiate.
	 */
	unlock_new_inode(inode);
	drop_on_err = 0;

out_fail:
	btrfs_end_transaction(trans, root);
	if (drop_on_err) {
		inode_dec_link_count(inode);
		iput(inode);
	}
	btrfs_balance_delayed_items(root);
	btrfs_btree_balance_dirty(root);
	return err;

out_fail_inode:
	unlock_new_inode(inode);
	goto out_fail;
}

/* Find next extent map of a given extent map, caller needs to ensure locks */
static struct extent_map *next_extent_map(struct extent_map *em)
{
	struct rb_node *next;

	next = rb_next(&em->rb_node);
	if (!next)
		return NULL;
	return container_of(next, struct extent_map, rb_node);
}

static struct extent_map *prev_extent_map(struct extent_map *em)
{
	struct rb_node *prev;

	prev = rb_prev(&em->rb_node);
	if (!prev)
		return NULL;
	return container_of(prev, struct extent_map, rb_node);
}

/* helper for btfs_get_extent.  Given an existing extent in the tree,
 * the existing extent is the nearest extent to map_start,
 * and an extent that you want to insert, deal with overlap and insert
 * the best fitted new extent into the tree.
 */
static int merge_extent_mapping(struct extent_map_tree *em_tree,
				struct extent_map *existing,
				struct extent_map *em,
				u64 map_start)
{
	struct extent_map *prev;
	struct extent_map *next;
	u64 start;
	u64 end;
	u64 start_diff;

	BUG_ON(map_start < em->start || map_start >= extent_map_end(em));

	if (existing->start > map_start) {
		next = existing;
		prev = prev_extent_map(next);
	} else {
		prev = existing;
		next = next_extent_map(prev);
	}

	start = prev ? extent_map_end(prev) : em->start;
	start = max_t(u64, start, em->start);
	end = next ? next->start : extent_map_end(em);
	end = min_t(u64, end, extent_map_end(em));
	start_diff = start - em->start;
	em->start = start;
	em->len = end - start;
	if (em->block_start < EXTENT_MAP_LAST_BYTE &&
	    !test_bit(EXTENT_FLAG_COMPRESSED, &em->flags)) {
		em->block_start += start_diff;
		em->block_len -= start_diff;
	}
	return add_extent_mapping(em_tree, em, 0);
}

static noinline int uncompress_inline(struct btrfs_path *path,
				      struct inode *inode, struct page *page,
				      size_t pg_offset, u64 extent_offset,
				      struct btrfs_file_extent_item *item)
{
	int ret;
	struct extent_buffer *leaf = path->nodes[0];
	char *tmp;
	size_t max_size;
	unsigned long inline_size;
	unsigned long ptr;
	int compress_type;

	WARN_ON(pg_offset != 0);
	compress_type = btrfs_file_extent_compression(leaf, item);
	max_size = btrfs_file_extent_ram_bytes(leaf, item);
	inline_size = btrfs_file_extent_inline_item_len(leaf,
					btrfs_item_nr(path->slots[0]));
	tmp = kmalloc(inline_size, GFP_NOFS);
	if (!tmp)
		return -ENOMEM;
	ptr = btrfs_file_extent_inline_start(item);

	read_extent_buffer(leaf, tmp, ptr, inline_size);

	max_size = min_t(unsigned long, PAGE_CACHE_SIZE, max_size);
	ret = btrfs_decompress(compress_type, tmp, page,
			       extent_offset, inline_size, max_size);
	kfree(tmp);
	return ret;
}

/*
 * a bit scary, this does extent mapping from logical file offset to the disk.
 * the ugly parts come from merging extents from the disk with the in-ram
 * representation.  This gets more complex because of the data=ordered code,
 * where the in-ram extents might be locked pending data=ordered completion.
 *
 * This also copies inline extents directly into the page.
 */

struct extent_map *btrfs_get_extent(struct inode *inode, struct page *page,
				    size_t pg_offset, u64 start, u64 len,
				    int create)
{
	int ret;
	int err = 0;
	u64 extent_start = 0;
	u64 extent_end = 0;
	u64 objectid = btrfs_ino(inode);
	u32 found_type;
	struct btrfs_path *path = NULL;
	struct btrfs_root *root = BTRFS_I(inode)->root;
	struct btrfs_file_extent_item *item;
	struct extent_buffer *leaf;
	struct btrfs_key found_key;
	struct extent_map *em = NULL;
	struct extent_map_tree *em_tree = &BTRFS_I(inode)->extent_tree;
	struct extent_io_tree *io_tree = &BTRFS_I(inode)->io_tree;
	struct btrfs_trans_handle *trans = NULL;
	const bool new_inline = !page || create;

again:
	read_lock(&em_tree->lock);
	em = lookup_extent_mapping(em_tree, start, len);
	if (em)
		em->bdev = root->fs_info->fs_devices->latest_bdev;
	read_unlock(&em_tree->lock);

	if (em) {
		if (em->start > start || em->start + em->len <= start)
			free_extent_map(em);
		else if (em->block_start == EXTENT_MAP_INLINE && page)
			free_extent_map(em);
		else
			goto out;
	}
	em = alloc_extent_map();
	if (!em) {
		err = -ENOMEM;
		goto out;
	}
	em->bdev = root->fs_info->fs_devices->latest_bdev;
	em->start = EXTENT_MAP_HOLE;
	em->orig_start = EXTENT_MAP_HOLE;
	em->len = (u64)-1;
	em->block_len = (u64)-1;

	if (!path) {
		path = btrfs_alloc_path();
		if (!path) {
			err = -ENOMEM;
			goto out;
		}
		/*
		 * Chances are we'll be called again, so go ahead and do
		 * readahead
		 */
		path->reada = 1;
	}

	ret = btrfs_lookup_file_extent(trans, root, path,
				       objectid, start, trans != NULL);
	if (ret < 0) {
		err = ret;
		goto out;
	}

	if (ret != 0) {
		if (path->slots[0] == 0)
			goto not_found;
		path->slots[0]--;
	}

	leaf = path->nodes[0];
	item = btrfs_item_ptr(leaf, path->slots[0],
			      struct btrfs_file_extent_item);
	/* are we inside the extent that was found? */
	btrfs_item_key_to_cpu(leaf, &found_key, path->slots[0]);
	found_type = found_key.type;
	if (found_key.objectid != objectid ||
	    found_type != BTRFS_EXTENT_DATA_KEY) {
		/*
		 * If we backup past the first extent we want to move forward
		 * and see if there is an extent in front of us, otherwise we'll
		 * say there is a hole for our whole search range which can
		 * cause problems.
		 */
		extent_end = start;
		goto next;
	}

	found_type = btrfs_file_extent_type(leaf, item);
	extent_start = found_key.offset;
	if (found_type == BTRFS_FILE_EXTENT_REG ||
	    found_type == BTRFS_FILE_EXTENT_PREALLOC) {
		extent_end = extent_start +
		       btrfs_file_extent_num_bytes(leaf, item);
	} else if (found_type == BTRFS_FILE_EXTENT_INLINE) {
		size_t size;
		size = btrfs_file_extent_inline_len(leaf, path->slots[0], item);
		extent_end = ALIGN(extent_start + size, root->sectorsize);
	}
next:
	if (start >= extent_end) {
		path->slots[0]++;
		if (path->slots[0] >= btrfs_header_nritems(leaf)) {
			ret = btrfs_next_leaf(root, path);
			if (ret < 0) {
				err = ret;
				goto out;
			}
			if (ret > 0)
				goto not_found;
			leaf = path->nodes[0];
		}
		btrfs_item_key_to_cpu(leaf, &found_key, path->slots[0]);
		if (found_key.objectid != objectid ||
		    found_key.type != BTRFS_EXTENT_DATA_KEY)
			goto not_found;
		if (start + len <= found_key.offset)
			goto not_found;
		if (start > found_key.offset)
			goto next;
		em->start = start;
		em->orig_start = start;
		em->len = found_key.offset - start;
		goto not_found_em;
	}

	btrfs_extent_item_to_extent_map(inode, path, item, new_inline, em);

	if (found_type == BTRFS_FILE_EXTENT_REG ||
	    found_type == BTRFS_FILE_EXTENT_PREALLOC) {
		goto insert;
	} else if (found_type == BTRFS_FILE_EXTENT_INLINE) {
		unsigned long ptr;
		char *map;
		size_t size;
		size_t extent_offset;
		size_t copy_size;

		if (new_inline)
			goto out;

		size = btrfs_file_extent_inline_len(leaf, path->slots[0], item);
		extent_offset = page_offset(page) + pg_offset - extent_start;
		copy_size = min_t(u64, PAGE_CACHE_SIZE - pg_offset,
				size - extent_offset);
		em->start = extent_start + extent_offset;
		em->len = ALIGN(copy_size, root->sectorsize);
		em->orig_block_len = em->len;
		em->orig_start = em->start;
		ptr = btrfs_file_extent_inline_start(item) + extent_offset;
		if (create == 0 && !PageUptodate(page)) {
			if (btrfs_file_extent_compression(leaf, item) !=
			    BTRFS_COMPRESS_NONE) {
				ret = uncompress_inline(path, inode, page,
							pg_offset,
							extent_offset, item);
				if (ret) {
					err = ret;
					goto out;
				}
			} else {
				map = kmap(page);
				read_extent_buffer(leaf, map + pg_offset, ptr,
						   copy_size);
				if (pg_offset + copy_size < PAGE_CACHE_SIZE) {
					memset(map + pg_offset + copy_size, 0,
					       PAGE_CACHE_SIZE - pg_offset -
					       copy_size);
				}
				kunmap(page);
			}
			flush_dcache_page(page);
		} else if (create && PageUptodate(page)) {
			BUG();
			if (!trans) {
				kunmap(page);
				free_extent_map(em);
				em = NULL;

				btrfs_release_path(path);
				trans = btrfs_join_transaction(root);

				if (IS_ERR(trans))
					return ERR_CAST(trans);
				goto again;
			}
			map = kmap(page);
			write_extent_buffer(leaf, map + pg_offset, ptr,
					    copy_size);
			kunmap(page);
			btrfs_mark_buffer_dirty(leaf);
		}
		set_extent_uptodate(io_tree, em->start,
				    extent_map_end(em) - 1, NULL, GFP_NOFS);
		goto insert;
	}
not_found:
	em->start = start;
	em->orig_start = start;
	em->len = len;
not_found_em:
	em->block_start = EXTENT_MAP_HOLE;
	set_bit(EXTENT_FLAG_VACANCY, &em->flags);
insert:
	btrfs_release_path(path);
	if (em->start > start || extent_map_end(em) <= start) {
		btrfs_err(root->fs_info, "bad extent! em: [%llu %llu] passed [%llu %llu]",
			em->start, em->len, start, len);
		err = -EIO;
		goto out;
	}

	err = 0;
	write_lock(&em_tree->lock);
	ret = add_extent_mapping(em_tree, em, 0);
	/* it is possible that someone inserted the extent into the tree
	 * while we had the lock dropped.  It is also possible that
	 * an overlapping map exists in the tree
	 */
	if (ret == -EEXIST) {
		struct extent_map *existing;

		ret = 0;

		existing = search_extent_mapping(em_tree, start, len);
		/*
		 * existing will always be non-NULL, since there must be
		 * extent causing the -EEXIST.
		 */
		if (start >= extent_map_end(existing) ||
		    start <= existing->start) {
			/*
			 * The existing extent map is the one nearest to
			 * the [start, start + len) range which overlaps
			 */
			err = merge_extent_mapping(em_tree, existing,
						   em, start);
			free_extent_map(existing);
			if (err) {
				free_extent_map(em);
				em = NULL;
			}
		} else {
			free_extent_map(em);
			em = existing;
			err = 0;
		}
	}
	write_unlock(&em_tree->lock);
out:

	trace_btrfs_get_extent(root, em);

	if (path)
		btrfs_free_path(path);
	if (trans) {
		ret = btrfs_end_transaction(trans, root);
		if (!err)
			err = ret;
	}
	if (err) {
		free_extent_map(em);
		return ERR_PTR(err);
	}
	BUG_ON(!em); /* Error is always set */
	return em;
}

struct extent_map *btrfs_get_extent_fiemap(struct inode *inode, struct page *page,
					   size_t pg_offset, u64 start, u64 len,
					   int create)
{
	struct extent_map *em;
	struct extent_map *hole_em = NULL;
	u64 range_start = start;
	u64 end;
	u64 found;
	u64 found_end;
	int err = 0;

	em = btrfs_get_extent(inode, page, pg_offset, start, len, create);
	if (IS_ERR(em))
		return em;
	if (em) {
		/*
		 * if our em maps to
		 * -  a hole or
		 * -  a pre-alloc extent,
		 * there might actually be delalloc bytes behind it.
		 */
		if (em->block_start != EXTENT_MAP_HOLE &&
		    !test_bit(EXTENT_FLAG_PREALLOC, &em->flags))
			return em;
		else
			hole_em = em;
	}

	/* check to see if we've wrapped (len == -1 or similar) */
	end = start + len;
	if (end < start)
		end = (u64)-1;
	else
		end -= 1;

	em = NULL;

	/* ok, we didn't find anything, lets look for delalloc */
	found = count_range_bits(&BTRFS_I(inode)->io_tree, &range_start,
				 end, len, EXTENT_DELALLOC, 1);
	found_end = range_start + found;
	if (found_end < range_start)
		found_end = (u64)-1;

	/*
	 * we didn't find anything useful, return
	 * the original results from get_extent()
	 */
	if (range_start > end || found_end <= start) {
		em = hole_em;
		hole_em = NULL;
		goto out;
	}

	/* adjust the range_start to make sure it doesn't
	 * go backwards from the start they passed in
	 */
	range_start = max(start, range_start);
	found = found_end - range_start;

	if (found > 0) {
		u64 hole_start = start;
		u64 hole_len = len;

		em = alloc_extent_map();
		if (!em) {
			err = -ENOMEM;
			goto out;
		}
		/*
		 * when btrfs_get_extent can't find anything it
		 * returns one huge hole
		 *
		 * make sure what it found really fits our range, and
		 * adjust to make sure it is based on the start from
		 * the caller
		 */
		if (hole_em) {
			u64 calc_end = extent_map_end(hole_em);

			if (calc_end <= start || (hole_em->start > end)) {
				free_extent_map(hole_em);
				hole_em = NULL;
			} else {
				hole_start = max(hole_em->start, start);
				hole_len = calc_end - hole_start;
			}
		}
		em->bdev = NULL;
		if (hole_em && range_start > hole_start) {
			/* our hole starts before our delalloc, so we
			 * have to return just the parts of the hole
			 * that go until  the delalloc starts
			 */
			em->len = min(hole_len,
				      range_start - hole_start);
			em->start = hole_start;
			em->orig_start = hole_start;
			/*
			 * don't adjust block start at all,
			 * it is fixed at EXTENT_MAP_HOLE
			 */
			em->block_start = hole_em->block_start;
			em->block_len = hole_len;
			if (test_bit(EXTENT_FLAG_PREALLOC, &hole_em->flags))
				set_bit(EXTENT_FLAG_PREALLOC, &em->flags);
		} else {
			em->start = range_start;
			em->len = found;
			em->orig_start = range_start;
			em->block_start = EXTENT_MAP_DELALLOC;
			em->block_len = found;
		}
	} else if (hole_em) {
		return hole_em;
	}
out:

	free_extent_map(hole_em);
	if (err) {
		free_extent_map(em);
		return ERR_PTR(err);
	}
	return em;
}

static struct extent_map *btrfs_new_extent_direct(struct inode *inode,
						  u64 start, u64 len)
{
	struct btrfs_root *root = BTRFS_I(inode)->root;
	struct extent_map *em;
	struct btrfs_key ins;
	u64 alloc_hint;
	int ret;

	alloc_hint = get_extent_allocation_hint(inode, start, len);
	ret = btrfs_reserve_extent(root, len, root->sectorsize, 0,
				   alloc_hint, &ins, 1, 1);
	if (ret)
		return ERR_PTR(ret);

	em = create_pinned_em(inode, start, ins.offset, start, ins.objectid,
			      ins.offset, ins.offset, ins.offset, 0);
	if (IS_ERR(em)) {
		btrfs_free_reserved_extent(root, ins.objectid, ins.offset, 1);
		return em;
	}

	ret = btrfs_add_ordered_extent_dio(inode, start, ins.objectid,
					   ins.offset, ins.offset, 0);
	if (ret) {
		btrfs_free_reserved_extent(root, ins.objectid, ins.offset, 1);
		free_extent_map(em);
		return ERR_PTR(ret);
	}

	return em;
}

/*
 * returns 1 when the nocow is safe, < 1 on error, 0 if the
 * block must be cow'd
 */
noinline int can_nocow_extent(struct inode *inode, u64 offset, u64 *len,
			      u64 *orig_start, u64 *orig_block_len,
			      u64 *ram_bytes)
{
	struct btrfs_trans_handle *trans;
	struct btrfs_path *path;
	int ret;
	struct extent_buffer *leaf;
	struct btrfs_root *root = BTRFS_I(inode)->root;
	struct extent_io_tree *io_tree = &BTRFS_I(inode)->io_tree;
	struct btrfs_file_extent_item *fi;
	struct btrfs_key key;
	u64 disk_bytenr;
	u64 backref_offset;
	u64 extent_end;
	u64 num_bytes;
	int slot;
	int found_type;
	bool nocow = (BTRFS_I(inode)->flags & BTRFS_INODE_NODATACOW);

	path = btrfs_alloc_path();
	if (!path)
		return -ENOMEM;

	ret = btrfs_lookup_file_extent(NULL, root, path, btrfs_ino(inode),
				       offset, 0);
	if (ret < 0)
		goto out;

	slot = path->slots[0];
	if (ret == 1) {
		if (slot == 0) {
			/* can't find the item, must cow */
			ret = 0;
			goto out;
		}
		slot--;
	}
	ret = 0;
	leaf = path->nodes[0];
	btrfs_item_key_to_cpu(leaf, &key, slot);
	if (key.objectid != btrfs_ino(inode) ||
	    key.type != BTRFS_EXTENT_DATA_KEY) {
		/* not our file or wrong item type, must cow */
		goto out;
	}

	if (key.offset > offset) {
		/* Wrong offset, must cow */
		goto out;
	}

	fi = btrfs_item_ptr(leaf, slot, struct btrfs_file_extent_item);
	found_type = btrfs_file_extent_type(leaf, fi);
	if (found_type != BTRFS_FILE_EXTENT_REG &&
	    found_type != BTRFS_FILE_EXTENT_PREALLOC) {
		/* not a regular extent, must cow */
		goto out;
	}

	if (!nocow && found_type == BTRFS_FILE_EXTENT_REG)
		goto out;

	extent_end = key.offset + btrfs_file_extent_num_bytes(leaf, fi);
	if (extent_end <= offset)
		goto out;

	disk_bytenr = btrfs_file_extent_disk_bytenr(leaf, fi);
	if (disk_bytenr == 0)
		goto out;

	if (btrfs_file_extent_compression(leaf, fi) ||
	    btrfs_file_extent_encryption(leaf, fi) ||
	    btrfs_file_extent_other_encoding(leaf, fi))
		goto out;

	backref_offset = btrfs_file_extent_offset(leaf, fi);

	if (orig_start) {
		*orig_start = key.offset - backref_offset;
		*orig_block_len = btrfs_file_extent_disk_num_bytes(leaf, fi);
		*ram_bytes = btrfs_file_extent_ram_bytes(leaf, fi);
	}

	if (btrfs_extent_readonly(root, disk_bytenr))
		goto out;

	num_bytes = min(offset + *len, extent_end) - offset;
	if (!nocow && found_type == BTRFS_FILE_EXTENT_PREALLOC) {
		u64 range_end;

		range_end = round_up(offset + num_bytes, root->sectorsize) - 1;
		ret = test_range_bit(io_tree, offset, range_end,
				     EXTENT_DELALLOC, 0, NULL);
		if (ret) {
			ret = -EAGAIN;
			goto out;
		}
	}

	btrfs_release_path(path);

	/*
	 * look for other files referencing this extent, if we
	 * find any we must cow
	 */
	trans = btrfs_join_transaction(root);
	if (IS_ERR(trans)) {
		ret = 0;
		goto out;
	}

	ret = btrfs_cross_ref_exist(trans, root, btrfs_ino(inode),
				    key.offset - backref_offset, disk_bytenr);
	btrfs_end_transaction(trans, root);
	if (ret) {
		ret = 0;
		goto out;
	}

	/*
	 * adjust disk_bytenr and num_bytes to cover just the bytes
	 * in this extent we are about to write.  If there
	 * are any csums in that range we have to cow in order
	 * to keep the csums correct
	 */
	disk_bytenr += backref_offset;
	disk_bytenr += offset - key.offset;
	if (csum_exist_in_range(root, disk_bytenr, num_bytes))
				goto out;
	/*
	 * all of the above have passed, it is safe to overwrite this extent
	 * without cow
	 */
	*len = num_bytes;
	ret = 1;
out:
	btrfs_free_path(path);
	return ret;
}

bool btrfs_page_exists_in_range(struct inode *inode, loff_t start, loff_t end)
{
	struct radix_tree_root *root = &inode->i_mapping->page_tree;
	int found = false;
	void **pagep = NULL;
	struct page *page = NULL;
	int start_idx;
	int end_idx;

	start_idx = start >> PAGE_CACHE_SHIFT;

	/*
	 * end is the last byte in the last page.  end == start is legal
	 */
	end_idx = end >> PAGE_CACHE_SHIFT;

	rcu_read_lock();

	/* Most of the code in this while loop is lifted from
	 * find_get_page.  It's been modified to begin searching from a
	 * page and return just the first page found in that range.  If the
	 * found idx is less than or equal to the end idx then we know that
	 * a page exists.  If no pages are found or if those pages are
	 * outside of the range then we're fine (yay!) */
	while (page == NULL &&
	       radix_tree_gang_lookup_slot(root, &pagep, NULL, start_idx, 1)) {
		page = radix_tree_deref_slot(pagep);
		if (unlikely(!page))
			break;

		if (radix_tree_exception(page)) {
			if (radix_tree_deref_retry(page)) {
				page = NULL;
				continue;
			}
			/*
			 * Otherwise, shmem/tmpfs must be storing a swap entry
			 * here as an exceptional entry: so return it without
			 * attempting to raise page count.
			 */
			page = NULL;
			break; /* TODO: Is this relevant for this use case? */
		}

		if (!page_cache_get_speculative(page)) {
			page = NULL;
			continue;
		}

		/*
		 * Has the page moved?
		 * This is part of the lockless pagecache protocol. See
		 * include/linux/pagemap.h for details.
		 */
		if (unlikely(page != *pagep)) {
			page_cache_release(page);
			page = NULL;
		}
	}

	if (page) {
		if (page->index <= end_idx)
			found = true;
		page_cache_release(page);
	}

	rcu_read_unlock();
	return found;
}

static int lock_extent_direct(struct inode *inode, u64 lockstart, u64 lockend,
			      struct extent_state **cached_state, int writing)
{
	struct btrfs_ordered_extent *ordered;
	int ret = 0;

	while (1) {
		lock_extent_bits(&BTRFS_I(inode)->io_tree, lockstart, lockend,
				 0, cached_state);
		/*
		 * We're concerned with the entire range that we're going to be
		 * doing DIO to, so we need to make sure theres no ordered
		 * extents in this range.
		 */
		ordered = btrfs_lookup_ordered_range(inode, lockstart,
						     lockend - lockstart + 1);

		/*
		 * We need to make sure there are no buffered pages in this
		 * range either, we could have raced between the invalidate in
		 * generic_file_direct_write and locking the extent.  The
		 * invalidate needs to happen so that reads after a write do not
		 * get stale data.
		 */
		if (!ordered &&
		    (!writing ||
		     !btrfs_page_exists_in_range(inode, lockstart, lockend)))
			break;

		unlock_extent_cached(&BTRFS_I(inode)->io_tree, lockstart, lockend,
				     cached_state, GFP_NOFS);

		if (ordered) {
			btrfs_start_ordered_extent(inode, ordered, 1);
			btrfs_put_ordered_extent(ordered);
		} else {
			/* Screw you mmap */
			ret = btrfs_fdatawrite_range(inode, lockstart, lockend);
			if (ret)
				break;
			ret = filemap_fdatawait_range(inode->i_mapping,
						      lockstart,
						      lockend);
			if (ret)
				break;

			/*
			 * If we found a page that couldn't be invalidated just
			 * fall back to buffered.
			 */
			ret = invalidate_inode_pages2_range(inode->i_mapping,
					lockstart >> PAGE_CACHE_SHIFT,
					lockend >> PAGE_CACHE_SHIFT);
			if (ret)
				break;
		}

		cond_resched();
	}

	return ret;
}

static struct extent_map *create_pinned_em(struct inode *inode, u64 start,
					   u64 len, u64 orig_start,
					   u64 block_start, u64 block_len,
					   u64 orig_block_len, u64 ram_bytes,
					   int type)
{
	struct extent_map_tree *em_tree;
	struct extent_map *em;
	struct btrfs_root *root = BTRFS_I(inode)->root;
	int ret;

	em_tree = &BTRFS_I(inode)->extent_tree;
	em = alloc_extent_map();
	if (!em)
		return ERR_PTR(-ENOMEM);

	em->start = start;
	em->orig_start = orig_start;
	em->mod_start = start;
	em->mod_len = len;
	em->len = len;
	em->block_len = block_len;
	em->block_start = block_start;
	em->bdev = root->fs_info->fs_devices->latest_bdev;
	em->orig_block_len = orig_block_len;
	em->ram_bytes = ram_bytes;
	em->generation = -1;
	set_bit(EXTENT_FLAG_PINNED, &em->flags);
	if (type == BTRFS_ORDERED_PREALLOC)
		set_bit(EXTENT_FLAG_FILLING, &em->flags);

	do {
		btrfs_drop_extent_cache(inode, em->start,
				em->start + em->len - 1, 0);
		write_lock(&em_tree->lock);
		ret = add_extent_mapping(em_tree, em, 1);
		write_unlock(&em_tree->lock);
	} while (ret == -EEXIST);

	if (ret) {
		free_extent_map(em);
		return ERR_PTR(ret);
	}

	return em;
}


static int btrfs_get_blocks_direct(struct inode *inode, sector_t iblock,
				   struct buffer_head *bh_result, int create)
{
	struct extent_map *em;
	struct btrfs_root *root = BTRFS_I(inode)->root;
	struct extent_state *cached_state = NULL;
	u64 start = iblock << inode->i_blkbits;
	u64 lockstart, lockend;
	u64 len = bh_result->b_size;
	u64 *outstanding_extents = NULL;
	int unlock_bits = EXTENT_LOCKED;
	int ret = 0;

	if (create)
		unlock_bits |= EXTENT_DIRTY;
	else
		len = min_t(u64, len, root->sectorsize);

	lockstart = start;
	lockend = start + len - 1;

	if (current->journal_info) {
		/*
		 * Need to pull our outstanding extents and set journal_info to NULL so
		 * that anything that needs to check if there's a transction doesn't get
		 * confused.
		 */
		outstanding_extents = current->journal_info;
		current->journal_info = NULL;
	}

	/*
	 * If this errors out it's because we couldn't invalidate pagecache for
	 * this range and we need to fallback to buffered.
	 */
	if (lock_extent_direct(inode, lockstart, lockend, &cached_state, create))
		return -ENOTBLK;

	em = btrfs_get_extent(inode, NULL, 0, start, len, 0);
	if (IS_ERR(em)) {
		ret = PTR_ERR(em);
		goto unlock_err;
	}

	/*
	 * Ok for INLINE and COMPRESSED extents we need to fallback on buffered
	 * io.  INLINE is special, and we could probably kludge it in here, but
	 * it's still buffered so for safety lets just fall back to the generic
	 * buffered path.
	 *
	 * For COMPRESSED we _have_ to read the entire extent in so we can
	 * decompress it, so there will be buffering required no matter what we
	 * do, so go ahead and fallback to buffered.
	 *
	 * We return -ENOTBLK because thats what makes DIO go ahead and go back
	 * to buffered IO.  Don't blame me, this is the price we pay for using
	 * the generic code.
	 */
	if (test_bit(EXTENT_FLAG_COMPRESSED, &em->flags) ||
	    em->block_start == EXTENT_MAP_INLINE) {
		free_extent_map(em);
		ret = -ENOTBLK;
		goto unlock_err;
	}

	/* Just a good old fashioned hole, return */
	if (!create && (em->block_start == EXTENT_MAP_HOLE ||
			test_bit(EXTENT_FLAG_PREALLOC, &em->flags))) {
		free_extent_map(em);
		goto unlock_err;
	}

	/*
	 * We don't allocate a new extent in the following cases
	 *
	 * 1) The inode is marked as NODATACOW.  In this case we'll just use the
	 * existing extent.
	 * 2) The extent is marked as PREALLOC.  We're good to go here and can
	 * just use the extent.
	 *
	 */
	if (!create) {
		len = min(len, em->len - (start - em->start));
		lockstart = start + len;
		goto unlock;
	}

	if (test_bit(EXTENT_FLAG_PREALLOC, &em->flags) ||
	    ((BTRFS_I(inode)->flags & BTRFS_INODE_NODATACOW) &&
	     em->block_start != EXTENT_MAP_HOLE)) {
		int type;
		u64 block_start, orig_start, orig_block_len, ram_bytes;

		if (test_bit(EXTENT_FLAG_PREALLOC, &em->flags))
			type = BTRFS_ORDERED_PREALLOC;
		else
			type = BTRFS_ORDERED_NOCOW;
		len = min(len, em->len - (start - em->start));
		block_start = em->block_start + (start - em->start);

		if (can_nocow_extent(inode, start, &len, &orig_start,
				     &orig_block_len, &ram_bytes) == 1) {
			if (type == BTRFS_ORDERED_PREALLOC) {
				free_extent_map(em);
				em = create_pinned_em(inode, start, len,
						       orig_start,
						       block_start, len,
						       orig_block_len,
						       ram_bytes, type);
				if (IS_ERR(em)) {
					ret = PTR_ERR(em);
					goto unlock_err;
				}
			}

			ret = btrfs_add_ordered_extent_dio(inode, start,
					   block_start, len, len, type);
			if (ret) {
				free_extent_map(em);
				goto unlock_err;
			}
			goto unlock;
		}
	}

	/*
	 * this will cow the extent, reset the len in case we changed
	 * it above
	 */
	len = bh_result->b_size;
	free_extent_map(em);
	em = btrfs_new_extent_direct(inode, start, len);
	if (IS_ERR(em)) {
		ret = PTR_ERR(em);
		goto unlock_err;
	}
	len = min(len, em->len - (start - em->start));
unlock:
	bh_result->b_blocknr = (em->block_start + (start - em->start)) >>
		inode->i_blkbits;
	bh_result->b_size = len;
	bh_result->b_bdev = em->bdev;
	set_buffer_mapped(bh_result);
	if (create) {
		if (!test_bit(EXTENT_FLAG_PREALLOC, &em->flags))
			set_buffer_new(bh_result);

		/*
		 * Need to update the i_size under the extent lock so buffered
		 * readers will get the updated i_size when we unlock.
		 */
		if (start + len > i_size_read(inode))
			i_size_write(inode, start + len);

		/*
		 * If we have an outstanding_extents count still set then we're
		 * within our reservation, otherwise we need to adjust our inode
		 * counter appropriately.
		 */
		if (*outstanding_extents) {
			(*outstanding_extents)--;
		} else {
			spin_lock(&BTRFS_I(inode)->lock);
			BTRFS_I(inode)->outstanding_extents++;
			spin_unlock(&BTRFS_I(inode)->lock);
		}

		current->journal_info = outstanding_extents;
		btrfs_free_reserved_data_space(inode, len);
		set_bit(BTRFS_INODE_DIO_READY, &BTRFS_I(inode)->runtime_flags);
	}

	/*
	 * In the case of write we need to clear and unlock the entire range,
	 * in the case of read we need to unlock only the end area that we
	 * aren't using if there is any left over space.
	 */
	if (lockstart < lockend) {
		clear_extent_bit(&BTRFS_I(inode)->io_tree, lockstart,
				 lockend, unlock_bits, 1, 0,
				 &cached_state, GFP_NOFS);
	} else {
		free_extent_state(cached_state);
	}

	free_extent_map(em);

	return 0;

unlock_err:
	clear_extent_bit(&BTRFS_I(inode)->io_tree, lockstart, lockend,
			 unlock_bits, 1, 0, &cached_state, GFP_NOFS);
	if (outstanding_extents)
		current->journal_info = outstanding_extents;
	return ret;
}

static inline int submit_dio_repair_bio(struct inode *inode, struct bio *bio,
					int rw, int mirror_num)
{
	struct btrfs_root *root = BTRFS_I(inode)->root;
	int ret;

	BUG_ON(rw & REQ_WRITE);

	bio_get(bio);

	ret = btrfs_bio_wq_end_io(root->fs_info, bio,
				  BTRFS_WQ_ENDIO_DIO_REPAIR);
	if (ret)
		goto err;

	ret = btrfs_map_bio(root, rw, bio, mirror_num, 0);
err:
	bio_put(bio);
	return ret;
}

static int btrfs_check_dio_repairable(struct inode *inode,
				      struct bio *failed_bio,
				      struct io_failure_record *failrec,
				      int failed_mirror)
{
	int num_copies;

	num_copies = btrfs_num_copies(BTRFS_I(inode)->root->fs_info,
				      failrec->logical, failrec->len);
	if (num_copies == 1) {
		/*
		 * we only have a single copy of the data, so don't bother with
		 * all the retry and error correction code that follows. no
		 * matter what the error is, it is very likely to persist.
		 */
		pr_debug("Check DIO Repairable: cannot repair, num_copies=%d, next_mirror %d, failed_mirror %d\n",
			 num_copies, failrec->this_mirror, failed_mirror);
		return 0;
	}

	failrec->failed_mirror = failed_mirror;
	failrec->this_mirror++;
	if (failrec->this_mirror == failed_mirror)
		failrec->this_mirror++;

	if (failrec->this_mirror > num_copies) {
		pr_debug("Check DIO Repairable: (fail) num_copies=%d, next_mirror %d, failed_mirror %d\n",
			 num_copies, failrec->this_mirror, failed_mirror);
		return 0;
	}

	return 1;
}

static int dio_read_error(struct inode *inode, struct bio *failed_bio,
			  struct page *page, u64 start, u64 end,
			  int failed_mirror, bio_end_io_t *repair_endio,
			  void *repair_arg)
{
	struct io_failure_record *failrec;
	struct bio *bio;
	int isector;
	int read_mode;
	int ret;

	BUG_ON(failed_bio->bi_rw & REQ_WRITE);

	ret = btrfs_get_io_failure_record(inode, start, end, &failrec);
	if (ret)
		return ret;

	ret = btrfs_check_dio_repairable(inode, failed_bio, failrec,
					 failed_mirror);
	if (!ret) {
		free_io_failure(inode, failrec);
		return -EIO;
	}

	if (failed_bio->bi_vcnt > 1)
		read_mode = READ_SYNC | REQ_FAILFAST_DEV;
	else
		read_mode = READ_SYNC;

	isector = start - btrfs_io_bio(failed_bio)->logical;
	isector >>= inode->i_sb->s_blocksize_bits;
	bio = btrfs_create_repair_bio(inode, failed_bio, failrec, page,
				      0, isector, repair_endio, repair_arg);
	if (!bio) {
		free_io_failure(inode, failrec);
		return -EIO;
	}

	btrfs_debug(BTRFS_I(inode)->root->fs_info,
		    "Repair DIO Read Error: submitting new dio read[%#x] to this_mirror=%d, in_validation=%d\n",
		    read_mode, failrec->this_mirror, failrec->in_validation);

	ret = submit_dio_repair_bio(inode, bio, read_mode,
				    failrec->this_mirror);
	if (ret) {
		free_io_failure(inode, failrec);
		bio_put(bio);
	}

	return ret;
}

struct btrfs_retry_complete {
	struct completion done;
	struct inode *inode;
	u64 start;
	int uptodate;
};

static void btrfs_retry_endio_nocsum(struct bio *bio, int err)
{
	struct btrfs_retry_complete *done = bio->bi_private;
	struct bio_vec *bvec;
	int i;

	if (err)
		goto end;

	done->uptodate = 1;
	bio_for_each_segment_all(bvec, bio, i)
		clean_io_failure(done->inode, done->start, bvec->bv_page, 0);
end:
	complete(&done->done);
	bio_put(bio);
}

static int __btrfs_correct_data_nocsum(struct inode *inode,
				       struct btrfs_io_bio *io_bio)
{
	struct bio_vec *bvec;
	struct btrfs_retry_complete done;
	u64 start;
	int i;
	int ret;

	start = io_bio->logical;
	done.inode = inode;

	bio_for_each_segment_all(bvec, &io_bio->bio, i) {
try_again:
		done.uptodate = 0;
		done.start = start;
		init_completion(&done.done);

		ret = dio_read_error(inode, &io_bio->bio, bvec->bv_page, start,
				     start + bvec->bv_len - 1,
				     io_bio->mirror_num,
				     btrfs_retry_endio_nocsum, &done);
		if (ret)
			return ret;

		wait_for_completion(&done.done);

		if (!done.uptodate) {
			/* We might have another mirror, so try again */
			goto try_again;
		}

		start += bvec->bv_len;
	}

	return 0;
}

static void btrfs_retry_endio(struct bio *bio, int err)
{
	struct btrfs_retry_complete *done = bio->bi_private;
	struct btrfs_io_bio *io_bio = btrfs_io_bio(bio);
	struct bio_vec *bvec;
	int uptodate;
	int ret;
	int i;

	if (err)
		goto end;

	uptodate = 1;
	bio_for_each_segment_all(bvec, bio, i) {
		ret = __readpage_endio_check(done->inode, io_bio, i,
					     bvec->bv_page, 0,
					     done->start, bvec->bv_len);
		if (!ret)
			clean_io_failure(done->inode, done->start,
					 bvec->bv_page, 0);
		else
			uptodate = 0;
	}

	done->uptodate = uptodate;
end:
	complete(&done->done);
	bio_put(bio);
}

static int __btrfs_subio_endio_read(struct inode *inode,
				    struct btrfs_io_bio *io_bio, int err)
{
	struct bio_vec *bvec;
	struct btrfs_retry_complete done;
	u64 start;
	u64 offset = 0;
	int i;
	int ret;

	err = 0;
	start = io_bio->logical;
	done.inode = inode;

	bio_for_each_segment_all(bvec, &io_bio->bio, i) {
		ret = __readpage_endio_check(inode, io_bio, i, bvec->bv_page,
					     0, start, bvec->bv_len);
		if (likely(!ret))
			goto next;
try_again:
		done.uptodate = 0;
		done.start = start;
		init_completion(&done.done);

		ret = dio_read_error(inode, &io_bio->bio, bvec->bv_page, start,
				     start + bvec->bv_len - 1,
				     io_bio->mirror_num,
				     btrfs_retry_endio, &done);
		if (ret) {
			err = ret;
			goto next;
		}

		wait_for_completion(&done.done);

		if (!done.uptodate) {
			/* We might have another mirror, so try again */
			goto try_again;
		}
next:
		offset += bvec->bv_len;
		start += bvec->bv_len;
	}

	return err;
}

static int btrfs_subio_endio_read(struct inode *inode,
				  struct btrfs_io_bio *io_bio, int err)
{
	bool skip_csum = BTRFS_I(inode)->flags & BTRFS_INODE_NODATASUM;

	if (skip_csum) {
		if (unlikely(err))
			return __btrfs_correct_data_nocsum(inode, io_bio);
		else
			return 0;
	} else {
		return __btrfs_subio_endio_read(inode, io_bio, err);
	}
}

static void btrfs_endio_direct_read(struct bio *bio, int err)
{
	struct btrfs_dio_private *dip = bio->bi_private;
	struct inode *inode = dip->inode;
	struct bio *dio_bio;
	struct btrfs_io_bio *io_bio = btrfs_io_bio(bio);

	if (dip->flags & BTRFS_DIO_ORIG_BIO_SUBMITTED)
		err = btrfs_subio_endio_read(inode, io_bio, err);

	unlock_extent(&BTRFS_I(inode)->io_tree, dip->logical_offset,
		      dip->logical_offset + dip->bytes - 1);
	dio_bio = dip->dio_bio;

	kfree(dip);

	/* If we had a csum failure make sure to clear the uptodate flag */
	if (err)
		clear_bit(BIO_UPTODATE, &dio_bio->bi_flags);
	dio_end_io(dio_bio, err);

	if (io_bio->end_io)
		io_bio->end_io(io_bio, err);
	bio_put(bio);
}

static void btrfs_endio_direct_write(struct bio *bio, int err)
{
	struct btrfs_dio_private *dip = bio->bi_private;
	struct inode *inode = dip->inode;
	struct btrfs_root *root = BTRFS_I(inode)->root;
	struct btrfs_ordered_extent *ordered = NULL;
	u64 ordered_offset = dip->logical_offset;
	u64 ordered_bytes = dip->bytes;
	struct bio *dio_bio;
	int ret;

again:
	ret = btrfs_dec_test_first_ordered_pending(inode, &ordered,
						   &ordered_offset,
						   ordered_bytes, !err);
	if (!ret)
		goto out_test;

	btrfs_init_work(&ordered->work, btrfs_endio_write_helper,
			finish_ordered_fn, NULL, NULL);
	btrfs_queue_work(root->fs_info->endio_write_workers,
			 &ordered->work);
out_test:
	/*
	 * our bio might span multiple ordered extents.  If we haven't
	 * completed the accounting for the whole dio, go back and try again
	 */
	if (ordered_offset < dip->logical_offset + dip->bytes) {
		ordered_bytes = dip->logical_offset + dip->bytes -
			ordered_offset;
		ordered = NULL;
		goto again;
	}
	dio_bio = dip->dio_bio;

	kfree(dip);

	/* If we had an error make sure to clear the uptodate flag */
	if (err)
		clear_bit(BIO_UPTODATE, &dio_bio->bi_flags);
	dio_end_io(dio_bio, err);
	bio_put(bio);
}

static int __btrfs_submit_bio_start_direct_io(struct inode *inode, int rw,
				    struct bio *bio, int mirror_num,
				    unsigned long bio_flags, u64 offset)
{
	int ret;
	struct btrfs_root *root = BTRFS_I(inode)->root;
	ret = btrfs_csum_one_bio(root, inode, bio, offset, 1);
	BUG_ON(ret); /* -ENOMEM */
	return 0;
}

static void btrfs_end_dio_bio(struct bio *bio, int err)
{
	struct btrfs_dio_private *dip = bio->bi_private;

	if (err)
		btrfs_warn(BTRFS_I(dip->inode)->root->fs_info,
			   "direct IO failed ino %llu rw %lu sector %#Lx len %u err no %d",
			   btrfs_ino(dip->inode), bio->bi_rw,
			   (unsigned long long)bio->bi_iter.bi_sector,
			   bio->bi_iter.bi_size, err);

	if (dip->subio_endio)
		err = dip->subio_endio(dip->inode, btrfs_io_bio(bio), err);

	if (err) {
		dip->errors = 1;

		/*
		 * before atomic variable goto zero, we must make sure
		 * dip->errors is perceived to be set.
		 */
		smp_mb__before_atomic();
	}

	/* if there are more bios still pending for this dio, just exit */
	if (!atomic_dec_and_test(&dip->pending_bios))
		goto out;

	if (dip->errors) {
		bio_io_error(dip->orig_bio);
	} else {
		set_bit(BIO_UPTODATE, &dip->dio_bio->bi_flags);
		bio_endio(dip->orig_bio, 0);
	}
out:
	bio_put(bio);
}

static struct bio *btrfs_dio_bio_alloc(struct block_device *bdev,
				       u64 first_sector, gfp_t gfp_flags)
{
	int nr_vecs = bio_get_nr_vecs(bdev);
	return btrfs_bio_alloc(bdev, first_sector, nr_vecs, gfp_flags);
}

static inline int btrfs_lookup_and_bind_dio_csum(struct btrfs_root *root,
						 struct inode *inode,
						 struct btrfs_dio_private *dip,
						 struct bio *bio,
						 u64 file_offset)
{
	struct btrfs_io_bio *io_bio = btrfs_io_bio(bio);
	struct btrfs_io_bio *orig_io_bio = btrfs_io_bio(dip->orig_bio);
	int ret;

	/*
	 * We load all the csum data we need when we submit
	 * the first bio to reduce the csum tree search and
	 * contention.
	 */
	if (dip->logical_offset == file_offset) {
		ret = btrfs_lookup_bio_sums_dio(root, inode, dip->orig_bio,
						file_offset);
		if (ret)
			return ret;
	}

	if (bio == dip->orig_bio)
		return 0;

	file_offset -= dip->logical_offset;
	file_offset >>= inode->i_sb->s_blocksize_bits;
	io_bio->csum = (u8 *)(((u32 *)orig_io_bio->csum) + file_offset);

	return 0;
}

static inline int __btrfs_submit_dio_bio(struct bio *bio, struct inode *inode,
					 int rw, u64 file_offset, int skip_sum,
					 int async_submit)
{
	struct btrfs_dio_private *dip = bio->bi_private;
	int write = rw & REQ_WRITE;
	struct btrfs_root *root = BTRFS_I(inode)->root;
	int ret;

	if (async_submit)
		async_submit = !atomic_read(&BTRFS_I(inode)->sync_writers);

	bio_get(bio);

	if (!write) {
		ret = btrfs_bio_wq_end_io(root->fs_info, bio,
				BTRFS_WQ_ENDIO_DATA);
		if (ret)
			goto err;
	}

	if (skip_sum)
		goto map;

	if (write && async_submit) {
		ret = btrfs_wq_submit_bio(root->fs_info,
				   inode, rw, bio, 0, 0,
				   file_offset,
				   __btrfs_submit_bio_start_direct_io,
				   __btrfs_submit_bio_done);
		goto err;
	} else if (write) {
		/*
		 * If we aren't doing async submit, calculate the csum of the
		 * bio now.
		 */
		ret = btrfs_csum_one_bio(root, inode, bio, file_offset, 1);
		if (ret)
			goto err;
	} else {
		ret = btrfs_lookup_and_bind_dio_csum(root, inode, dip, bio,
						     file_offset);
		if (ret)
			goto err;
	}
map:
	ret = btrfs_map_bio(root, rw, bio, 0, async_submit);
err:
	bio_put(bio);
	return ret;
}

static int btrfs_submit_direct_hook(int rw, struct btrfs_dio_private *dip,
				    int skip_sum)
{
	struct inode *inode = dip->inode;
	struct btrfs_root *root = BTRFS_I(inode)->root;
	struct bio *bio;
	struct bio *orig_bio = dip->orig_bio;
	struct bio_vec *bvec = orig_bio->bi_io_vec;
	u64 start_sector = orig_bio->bi_iter.bi_sector;
	u64 file_offset = dip->logical_offset;
	u64 submit_len = 0;
	u64 map_length;
	int nr_pages = 0;
	int ret;
	int async_submit = 0;

	map_length = orig_bio->bi_iter.bi_size;
	ret = btrfs_map_block(root->fs_info, rw, start_sector << 9,
			      &map_length, NULL, 0);
	if (ret)
		return -EIO;

	if (map_length >= orig_bio->bi_iter.bi_size) {
		bio = orig_bio;
		dip->flags |= BTRFS_DIO_ORIG_BIO_SUBMITTED;
		goto submit;
	}

	/* async crcs make it difficult to collect full stripe writes. */
	if (btrfs_get_alloc_profile(root, 1) & BTRFS_BLOCK_GROUP_RAID56_MASK)
		async_submit = 0;
	else
		async_submit = 1;

	bio = btrfs_dio_bio_alloc(orig_bio->bi_bdev, start_sector, GFP_NOFS);
	if (!bio)
		return -ENOMEM;

	bio->bi_private = dip;
	bio->bi_end_io = btrfs_end_dio_bio;
	btrfs_io_bio(bio)->logical = file_offset;
	atomic_inc(&dip->pending_bios);

	while (bvec <= (orig_bio->bi_io_vec + orig_bio->bi_vcnt - 1)) {
		if (map_length < submit_len + bvec->bv_len ||
		    bio_add_page(bio, bvec->bv_page, bvec->bv_len,
				 bvec->bv_offset) < bvec->bv_len) {
			/*
			 * inc the count before we submit the bio so
			 * we know the end IO handler won't happen before
			 * we inc the count. Otherwise, the dip might get freed
			 * before we're done setting it up
			 */
			atomic_inc(&dip->pending_bios);
			ret = __btrfs_submit_dio_bio(bio, inode, rw,
						     file_offset, skip_sum,
						     async_submit);
			if (ret) {
				bio_put(bio);
				atomic_dec(&dip->pending_bios);
				goto out_err;
			}

			start_sector += submit_len >> 9;
			file_offset += submit_len;

			submit_len = 0;
			nr_pages = 0;

			bio = btrfs_dio_bio_alloc(orig_bio->bi_bdev,
						  start_sector, GFP_NOFS);
			if (!bio)
				goto out_err;
			bio->bi_private = dip;
			bio->bi_end_io = btrfs_end_dio_bio;
			btrfs_io_bio(bio)->logical = file_offset;

			map_length = orig_bio->bi_iter.bi_size;
			ret = btrfs_map_block(root->fs_info, rw,
					      start_sector << 9,
					      &map_length, NULL, 0);
			if (ret) {
				bio_put(bio);
				goto out_err;
			}
		} else {
			submit_len += bvec->bv_len;
			nr_pages++;
			bvec++;
		}
	}

submit:
	ret = __btrfs_submit_dio_bio(bio, inode, rw, file_offset, skip_sum,
				     async_submit);
	if (!ret)
		return 0;

	bio_put(bio);
out_err:
	dip->errors = 1;
	/*
	 * before atomic variable goto zero, we must
	 * make sure dip->errors is perceived to be set.
	 */
	smp_mb__before_atomic();
	if (atomic_dec_and_test(&dip->pending_bios))
		bio_io_error(dip->orig_bio);

	/* bio_end_io() will handle error, so we needn't return it */
	return 0;
}

static void btrfs_submit_direct(int rw, struct bio *dio_bio,
				struct inode *inode, loff_t file_offset)
{
	struct btrfs_dio_private *dip = NULL;
	struct bio *io_bio = NULL;
	struct btrfs_io_bio *btrfs_bio;
	int skip_sum;
	int write = rw & REQ_WRITE;
	int ret = 0;

	skip_sum = BTRFS_I(inode)->flags & BTRFS_INODE_NODATASUM;

	io_bio = btrfs_bio_clone(dio_bio, GFP_NOFS);
	if (!io_bio) {
		ret = -ENOMEM;
		goto free_ordered;
	}

	dip = kzalloc(sizeof(*dip), GFP_NOFS);
	if (!dip) {
		ret = -ENOMEM;
		goto free_ordered;
	}

	dip->private = dio_bio->bi_private;
	dip->inode = inode;
	dip->logical_offset = file_offset;
	dip->bytes = dio_bio->bi_iter.bi_size;
	dip->disk_bytenr = (u64)dio_bio->bi_iter.bi_sector << 9;
	io_bio->bi_private = dip;
	dip->orig_bio = io_bio;
	dip->dio_bio = dio_bio;
	atomic_set(&dip->pending_bios, 0);
	btrfs_bio = btrfs_io_bio(io_bio);
	btrfs_bio->logical = file_offset;

	if (write) {
		io_bio->bi_end_io = btrfs_endio_direct_write;
	} else {
		io_bio->bi_end_io = btrfs_endio_direct_read;
		dip->subio_endio = btrfs_subio_endio_read;
	}

	ret = btrfs_submit_direct_hook(rw, dip, skip_sum);
	if (!ret)
		return;

	if (btrfs_bio->end_io)
		btrfs_bio->end_io(btrfs_bio, ret);

free_ordered:
	/*
	 * If we arrived here it means either we failed to submit the dip
	 * or we either failed to clone the dio_bio or failed to allocate the
	 * dip. If we cloned the dio_bio and allocated the dip, we can just
	 * call bio_endio against our io_bio so that we get proper resource
	 * cleanup if we fail to submit the dip, otherwise, we must do the
	 * same as btrfs_endio_direct_[write|read] because we can't call these
	 * callbacks - they require an allocated dip and a clone of dio_bio.
	 */
	if (io_bio && dip) {
		bio_endio(io_bio, ret);
		/*
		 * The end io callbacks free our dip, do the final put on io_bio
		 * and all the cleanup and final put for dio_bio (through
		 * dio_end_io()).
		 */
		dip = NULL;
		io_bio = NULL;
	} else {
		if (write) {
			struct btrfs_ordered_extent *ordered;

			ordered = btrfs_lookup_ordered_extent(inode,
							      file_offset);
			set_bit(BTRFS_ORDERED_IOERR, &ordered->flags);
			/*
			 * Decrements our ref on the ordered extent and removes
			 * the ordered extent from the inode's ordered tree,
			 * doing all the proper resource cleanup such as for the
			 * reserved space and waking up any waiters for this
			 * ordered extent (through btrfs_remove_ordered_extent).
			 */
			btrfs_finish_ordered_io(ordered);
		} else {
			unlock_extent(&BTRFS_I(inode)->io_tree, file_offset,
			      file_offset + dio_bio->bi_iter.bi_size - 1);
		}
		clear_bit(BIO_UPTODATE, &dio_bio->bi_flags);
		/*
		 * Releases and cleans up our dio_bio, no need to bio_put()
		 * nor bio_endio()/bio_io_error() against dio_bio.
		 */
		dio_end_io(dio_bio, ret);
	}
	if (io_bio)
		bio_put(io_bio);
	kfree(dip);
}

static ssize_t check_direct_IO(struct btrfs_root *root, struct kiocb *iocb,
			const struct iov_iter *iter, loff_t offset)
{
	int seg;
	int i;
	unsigned blocksize_mask = root->sectorsize - 1;
	ssize_t retval = -EINVAL;

	if (offset & blocksize_mask)
		goto out;

	if (iov_iter_alignment(iter) & blocksize_mask)
		goto out;

	/* If this is a write we don't need to check anymore */
	if (iov_iter_rw(iter) == WRITE)
		return 0;
	/*
	 * Check to make sure we don't have duplicate iov_base's in this
	 * iovec, if so return EINVAL, otherwise we'll get csum errors
	 * when reading back.
	 */
	for (seg = 0; seg < iter->nr_segs; seg++) {
		for (i = seg + 1; i < iter->nr_segs; i++) {
			if (iter->iov[seg].iov_base == iter->iov[i].iov_base)
				goto out;
		}
	}
	retval = 0;
out:
	return retval;
}

static ssize_t btrfs_direct_IO(struct kiocb *iocb, struct iov_iter *iter,
			       loff_t offset)
{
	struct file *file = iocb->ki_filp;
	struct inode *inode = file->f_mapping->host;
	u64 outstanding_extents = 0;
	size_t count = 0;
	int flags = 0;
	bool wakeup = true;
	bool relock = false;
	ssize_t ret;

	if (check_direct_IO(BTRFS_I(inode)->root, iocb, iter, offset))
		return 0;

	inode_dio_begin(inode);
	smp_mb__after_atomic();

	/*
	 * The generic stuff only does filemap_write_and_wait_range, which
	 * isn't enough if we've written compressed pages to this area, so
	 * we need to flush the dirty pages again to make absolutely sure
	 * that any outstanding dirty pages are on disk.
	 */
	count = iov_iter_count(iter);
	if (test_bit(BTRFS_INODE_HAS_ASYNC_EXTENT,
		     &BTRFS_I(inode)->runtime_flags))
		filemap_fdatawrite_range(inode->i_mapping, offset,
					 offset + count - 1);

	if (iov_iter_rw(iter) == WRITE) {
		/*
		 * If the write DIO is beyond the EOF, we need update
		 * the isize, but it is protected by i_mutex. So we can
		 * not unlock the i_mutex at this case.
		 */
		if (offset + count <= inode->i_size) {
			mutex_unlock(&inode->i_mutex);
			relock = true;
		}
		ret = btrfs_delalloc_reserve_space(inode, count);
		if (ret)
			goto out;
		outstanding_extents = div64_u64(count +
						BTRFS_MAX_EXTENT_SIZE - 1,
						BTRFS_MAX_EXTENT_SIZE);

		/*
		 * We need to know how many extents we reserved so that we can
		 * do the accounting properly if we go over the number we
		 * originally calculated.  Abuse current->journal_info for this.
		 */
		current->journal_info = &outstanding_extents;
	} else if (test_bit(BTRFS_INODE_READDIO_NEED_LOCK,
				     &BTRFS_I(inode)->runtime_flags)) {
		inode_dio_end(inode);
		flags = DIO_LOCKING | DIO_SKIP_HOLES;
		wakeup = false;
	}

	ret = __blockdev_direct_IO(iocb, inode,
				   BTRFS_I(inode)->root->fs_info->fs_devices->latest_bdev,
				   iter, offset, btrfs_get_blocks_direct, NULL,
				   btrfs_submit_direct, flags);
	if (iov_iter_rw(iter) == WRITE) {
		current->journal_info = NULL;
		if (ret < 0 && ret != -EIOCBQUEUED) {
			/*
			 * If the error comes from submitting stage,
			 * btrfs_get_blocsk_direct() has free'd data space,
			 * and metadata space will be handled by
			 * finish_ordered_fn, don't do that again to make
			 * sure bytes_may_use is correct.
			 */
			if (!test_and_clear_bit(BTRFS_INODE_DIO_READY,
				     &BTRFS_I(inode)->runtime_flags))
				btrfs_delalloc_release_space(inode, count);
		} else if (ret >= 0 && (size_t)ret < count)
			btrfs_delalloc_release_space(inode,
						     count - (size_t)ret);
	}
out:
	if (wakeup)
		inode_dio_end(inode);
	if (relock)
		mutex_lock(&inode->i_mutex);

	return ret;
}

#define BTRFS_FIEMAP_FLAGS	(FIEMAP_FLAG_SYNC)

static int btrfs_fiemap(struct inode *inode, struct fiemap_extent_info *fieinfo,
		__u64 start, __u64 len)
{
	int	ret;

	ret = fiemap_check_flags(fieinfo, BTRFS_FIEMAP_FLAGS);
	if (ret)
		return ret;

	return extent_fiemap(inode, fieinfo, start, len, btrfs_get_extent_fiemap);
}

int btrfs_readpage(struct file *file, struct page *page)
{
	struct extent_io_tree *tree;
	tree = &BTRFS_I(page->mapping->host)->io_tree;
	return extent_read_full_page(tree, page, btrfs_get_extent, 0);
}

static int btrfs_writepage(struct page *page, struct writeback_control *wbc)
{
	struct extent_io_tree *tree;


	if (current->flags & PF_MEMALLOC) {
		redirty_page_for_writepage(wbc, page);
		unlock_page(page);
		return 0;
	}
	tree = &BTRFS_I(page->mapping->host)->io_tree;
	return extent_write_full_page(tree, page, btrfs_get_extent, wbc);
}

static int btrfs_writepages(struct address_space *mapping,
			    struct writeback_control *wbc)
{
	struct extent_io_tree *tree;

	tree = &BTRFS_I(mapping->host)->io_tree;
	return extent_writepages(tree, mapping, btrfs_get_extent, wbc);
}

static int
btrfs_readpages(struct file *file, struct address_space *mapping,
		struct list_head *pages, unsigned nr_pages)
{
	struct extent_io_tree *tree;
	tree = &BTRFS_I(mapping->host)->io_tree;
	return extent_readpages(tree, mapping, pages, nr_pages,
				btrfs_get_extent);
}
static int __btrfs_releasepage(struct page *page, gfp_t gfp_flags)
{
	struct extent_io_tree *tree;
	struct extent_map_tree *map;
	int ret;

	tree = &BTRFS_I(page->mapping->host)->io_tree;
	map = &BTRFS_I(page->mapping->host)->extent_tree;
	ret = try_release_extent_mapping(map, tree, page, gfp_flags);
	if (ret == 1) {
		ClearPagePrivate(page);
		set_page_private(page, 0);
		page_cache_release(page);
	}
	return ret;
}

static int btrfs_releasepage(struct page *page, gfp_t gfp_flags)
{
	if (PageWriteback(page) || PageDirty(page))
		return 0;
	return __btrfs_releasepage(page, gfp_flags & GFP_NOFS);
}

static void btrfs_invalidatepage(struct page *page, unsigned int offset,
				 unsigned int length)
{
	struct inode *inode = page->mapping->host;
	struct extent_io_tree *tree;
	struct btrfs_ordered_extent *ordered;
	struct extent_state *cached_state = NULL;
	u64 page_start = page_offset(page);
	u64 page_end = page_start + PAGE_CACHE_SIZE - 1;
	int inode_evicting = inode->i_state & I_FREEING;

	/*
	 * we have the page locked, so new writeback can't start,
	 * and the dirty bit won't be cleared while we are here.
	 *
	 * Wait for IO on this page so that we can safely clear
	 * the PagePrivate2 bit and do ordered accounting
	 */
	wait_on_page_writeback(page);

	tree = &BTRFS_I(inode)->io_tree;
	if (offset) {
		btrfs_releasepage(page, GFP_NOFS);
		return;
	}

	if (!inode_evicting)
		lock_extent_bits(tree, page_start, page_end, 0, &cached_state);
	ordered = btrfs_lookup_ordered_extent(inode, page_start);
	if (ordered) {
		/*
		 * IO on this page will never be started, so we need
		 * to account for any ordered extents now
		 */
		if (!inode_evicting)
			clear_extent_bit(tree, page_start, page_end,
					 EXTENT_DIRTY | EXTENT_DELALLOC |
					 EXTENT_LOCKED | EXTENT_DO_ACCOUNTING |
					 EXTENT_DEFRAG, 1, 0, &cached_state,
					 GFP_NOFS);
		/*
		 * whoever cleared the private bit is responsible
		 * for the finish_ordered_io
		 */
		if (TestClearPagePrivate2(page)) {
			struct btrfs_ordered_inode_tree *tree;
			u64 new_len;

			tree = &BTRFS_I(inode)->ordered_tree;

			spin_lock_irq(&tree->lock);
			set_bit(BTRFS_ORDERED_TRUNCATED, &ordered->flags);
			new_len = page_start - ordered->file_offset;
			if (new_len < ordered->truncated_len)
				ordered->truncated_len = new_len;
			spin_unlock_irq(&tree->lock);

			if (btrfs_dec_test_ordered_pending(inode, &ordered,
							   page_start,
							   PAGE_CACHE_SIZE, 1))
				btrfs_finish_ordered_io(ordered);
		}
		btrfs_put_ordered_extent(ordered);
		if (!inode_evicting) {
			cached_state = NULL;
			lock_extent_bits(tree, page_start, page_end, 0,
					 &cached_state);
		}
	}

	if (!inode_evicting) {
		clear_extent_bit(tree, page_start, page_end,
				 EXTENT_LOCKED | EXTENT_DIRTY |
				 EXTENT_DELALLOC | EXTENT_DO_ACCOUNTING |
				 EXTENT_DEFRAG, 1, 1,
				 &cached_state, GFP_NOFS);

		__btrfs_releasepage(page, GFP_NOFS);
	}

	ClearPageChecked(page);
	if (PagePrivate(page)) {
		ClearPagePrivate(page);
		set_page_private(page, 0);
		page_cache_release(page);
	}
}

/*
 * btrfs_page_mkwrite() is not allowed to change the file size as it gets
 * called from a page fault handler when a page is first dirtied. Hence we must
 * be careful to check for EOF conditions here. We set the page up correctly
 * for a written page which means we get ENOSPC checking when writing into
 * holes and correct delalloc and unwritten extent mapping on filesystems that
 * support these features.
 *
 * We are not allowed to take the i_mutex here so we have to play games to
 * protect against truncate races as the page could now be beyond EOF.  Because
 * vmtruncate() writes the inode size before removing pages, once we have the
 * page lock we can determine safely if the page is beyond EOF. If it is not
 * beyond EOF, then the page is guaranteed safe against truncation until we
 * unlock the page.
 */
int btrfs_page_mkwrite(struct vm_area_struct *vma, struct vm_fault *vmf)
{
	struct page *page = vmf->page;
	struct inode *inode = file_inode(vma->vm_file);
	struct btrfs_root *root = BTRFS_I(inode)->root;
	struct extent_io_tree *io_tree = &BTRFS_I(inode)->io_tree;
	struct btrfs_ordered_extent *ordered;
	struct extent_state *cached_state = NULL;
	char *kaddr;
	unsigned long zero_start;
	loff_t size;
	int ret;
	int reserved = 0;
	u64 page_start;
	u64 page_end;

	sb_start_pagefault(inode->i_sb);
	ret  = btrfs_delalloc_reserve_space(inode, PAGE_CACHE_SIZE);
	if (!ret) {
		ret = file_update_time(vma->vm_file);
		reserved = 1;
	}
	if (ret) {
		if (ret == -ENOMEM)
			ret = VM_FAULT_OOM;
		else /* -ENOSPC, -EIO, etc */
			ret = VM_FAULT_SIGBUS;
		if (reserved)
			goto out;
		goto out_noreserve;
	}

	ret = VM_FAULT_NOPAGE; /* make the VM retry the fault */
again:
	lock_page(page);
	size = i_size_read(inode);
	page_start = page_offset(page);
	page_end = page_start + PAGE_CACHE_SIZE - 1;

	if ((page->mapping != inode->i_mapping) ||
	    (page_start >= size)) {
		/* page got truncated out from underneath us */
		goto out_unlock;
	}
	wait_on_page_writeback(page);

	lock_extent_bits(io_tree, page_start, page_end, 0, &cached_state);
	set_page_extent_mapped(page);

	/*
	 * we can't set the delalloc bits if there are pending ordered
	 * extents.  Drop our locks and wait for them to finish
	 */
	ordered = btrfs_lookup_ordered_extent(inode, page_start);
	if (ordered) {
		unlock_extent_cached(io_tree, page_start, page_end,
				     &cached_state, GFP_NOFS);
		unlock_page(page);
		btrfs_start_ordered_extent(inode, ordered, 1);
		btrfs_put_ordered_extent(ordered);
		goto again;
	}

	/*
	 * XXX - page_mkwrite gets called every time the page is dirtied, even
	 * if it was already dirty, so for space accounting reasons we need to
	 * clear any delalloc bits for the range we are fixing to save.  There
	 * is probably a better way to do this, but for now keep consistent with
	 * prepare_pages in the normal write path.
	 */
	clear_extent_bit(&BTRFS_I(inode)->io_tree, page_start, page_end,
			  EXTENT_DIRTY | EXTENT_DELALLOC |
			  EXTENT_DO_ACCOUNTING | EXTENT_DEFRAG,
			  0, 0, &cached_state, GFP_NOFS);

	ret = btrfs_set_extent_delalloc(inode, page_start, page_end,
					&cached_state);
	if (ret) {
		unlock_extent_cached(io_tree, page_start, page_end,
				     &cached_state, GFP_NOFS);
		ret = VM_FAULT_SIGBUS;
		goto out_unlock;
	}
	ret = 0;

	/* page is wholly or partially inside EOF */
	if (page_start + PAGE_CACHE_SIZE > size)
		zero_start = size & ~PAGE_CACHE_MASK;
	else
		zero_start = PAGE_CACHE_SIZE;

	if (zero_start != PAGE_CACHE_SIZE) {
		kaddr = kmap(page);
		memset(kaddr + zero_start, 0, PAGE_CACHE_SIZE - zero_start);
		flush_dcache_page(page);
		kunmap(page);
	}
	ClearPageChecked(page);
	set_page_dirty(page);
	SetPageUptodate(page);

	BTRFS_I(inode)->last_trans = root->fs_info->generation;
	BTRFS_I(inode)->last_sub_trans = BTRFS_I(inode)->root->log_transid;
	BTRFS_I(inode)->last_log_commit = BTRFS_I(inode)->root->last_log_commit;

	unlock_extent_cached(io_tree, page_start, page_end, &cached_state, GFP_NOFS);

out_unlock:
	if (!ret) {
		sb_end_pagefault(inode->i_sb);
		return VM_FAULT_LOCKED;
	}
	unlock_page(page);
out:
	btrfs_delalloc_release_space(inode, PAGE_CACHE_SIZE);
out_noreserve:
	sb_end_pagefault(inode->i_sb);
	return ret;
}

static int btrfs_truncate(struct inode *inode)
{
	struct btrfs_root *root = BTRFS_I(inode)->root;
	struct btrfs_block_rsv *rsv;
	int ret = 0;
	int err = 0;
	struct btrfs_trans_handle *trans;
	u64 mask = root->sectorsize - 1;
	u64 min_size = btrfs_calc_trunc_metadata_size(root, 1);

	ret = btrfs_wait_ordered_range(inode, inode->i_size & (~mask),
				       (u64)-1);
	if (ret)
		return ret;

	/*
	 * Yes ladies and gentelment, this is indeed ugly.  The fact is we have
	 * 3 things going on here
	 *
	 * 1) We need to reserve space for our orphan item and the space to
	 * delete our orphan item.  Lord knows we don't want to have a dangling
	 * orphan item because we didn't reserve space to remove it.
	 *
	 * 2) We need to reserve space to update our inode.
	 *
	 * 3) We need to have something to cache all the space that is going to
	 * be free'd up by the truncate operation, but also have some slack
	 * space reserved in case it uses space during the truncate (thank you
	 * very much snapshotting).
	 *
	 * And we need these to all be seperate.  The fact is we can use alot of
	 * space doing the truncate, and we have no earthly idea how much space
	 * we will use, so we need the truncate reservation to be seperate so it
	 * doesn't end up using space reserved for updating the inode or
	 * removing the orphan item.  We also need to be able to stop the
	 * transaction and start a new one, which means we need to be able to
	 * update the inode several times, and we have no idea of knowing how
	 * many times that will be, so we can't just reserve 1 item for the
	 * entirety of the opration, so that has to be done seperately as well.
	 * Then there is the orphan item, which does indeed need to be held on
	 * to for the whole operation, and we need nobody to touch this reserved
	 * space except the orphan code.
	 *
	 * So that leaves us with
	 *
	 * 1) root->orphan_block_rsv - for the orphan deletion.
	 * 2) rsv - for the truncate reservation, which we will steal from the
	 * transaction reservation.
	 * 3) fs_info->trans_block_rsv - this will have 1 items worth left for
	 * updating the inode.
	 */
	rsv = btrfs_alloc_block_rsv(root, BTRFS_BLOCK_RSV_TEMP);
	if (!rsv)
		return -ENOMEM;
	rsv->size = min_size;
	rsv->failfast = 1;

	/*
	 * 1 for the truncate slack space
	 * 1 for updating the inode.
	 */
	trans = btrfs_start_transaction(root, 2);
	if (IS_ERR(trans)) {
		err = PTR_ERR(trans);
		goto out;
	}

	/* Migrate the slack space for the truncate to our reserve */
	ret = btrfs_block_rsv_migrate(&root->fs_info->trans_block_rsv, rsv,
				      min_size);
	BUG_ON(ret);

	/*
	 * So if we truncate and then write and fsync we normally would just
	 * write the extents that changed, which is a problem if we need to
	 * first truncate that entire inode.  So set this flag so we write out
	 * all of the extents in the inode to the sync log so we're completely
	 * safe.
	 */
	set_bit(BTRFS_INODE_NEEDS_FULL_SYNC, &BTRFS_I(inode)->runtime_flags);
	trans->block_rsv = rsv;

	while (1) {
		ret = btrfs_truncate_inode_items(trans, root, inode,
						 inode->i_size,
						 BTRFS_EXTENT_DATA_KEY);
		if (ret != -ENOSPC && ret != -EAGAIN) {
			err = ret;
			break;
		}

		trans->block_rsv = &root->fs_info->trans_block_rsv;
		ret = btrfs_update_inode(trans, root, inode);
		if (ret) {
			err = ret;
			break;
		}

		btrfs_end_transaction(trans, root);
		btrfs_btree_balance_dirty(root);

		trans = btrfs_start_transaction(root, 2);
		if (IS_ERR(trans)) {
			ret = err = PTR_ERR(trans);
			trans = NULL;
			break;
		}

		ret = btrfs_block_rsv_migrate(&root->fs_info->trans_block_rsv,
					      rsv, min_size);
		BUG_ON(ret);	/* shouldn't happen */
		trans->block_rsv = rsv;
	}

	if (ret == 0 && inode->i_nlink > 0) {
		trans->block_rsv = root->orphan_block_rsv;
		ret = btrfs_orphan_del(trans, inode);
		if (ret)
			err = ret;
	}

	if (trans) {
		trans->block_rsv = &root->fs_info->trans_block_rsv;
		ret = btrfs_update_inode(trans, root, inode);
		if (ret && !err)
			err = ret;

		ret = btrfs_end_transaction(trans, root);
		btrfs_btree_balance_dirty(root);
	}

out:
	btrfs_free_block_rsv(root, rsv);

	if (ret && !err)
		err = ret;

	return err;
}

/*
 * create a new subvolume directory/inode (helper for the ioctl).
 */
int btrfs_create_subvol_root(struct btrfs_trans_handle *trans,
			     struct btrfs_root *new_root,
			     struct btrfs_root *parent_root,
			     u64 new_dirid)
{
	struct inode *inode;
	int err;
	u64 index = 0;

	inode = btrfs_new_inode(trans, new_root, NULL, "..", 2,
				new_dirid, new_dirid,
				S_IFDIR | (~current_umask() & S_IRWXUGO),
				&index);
	if (IS_ERR(inode))
		return PTR_ERR(inode);
	inode->i_op = &btrfs_dir_inode_operations;
	inode->i_fop = &btrfs_dir_file_operations;

	set_nlink(inode, 1);
	btrfs_i_size_write(inode, 0);
	unlock_new_inode(inode);

	err = btrfs_subvol_inherit_props(trans, new_root, parent_root);
	if (err)
		btrfs_err(new_root->fs_info,
			  "error inheriting subvolume %llu properties: %d",
			  new_root->root_key.objectid, err);

	err = btrfs_update_inode(trans, new_root, inode);

	iput(inode);
	return err;
}

struct inode *btrfs_alloc_inode(struct super_block *sb)
{
	struct btrfs_inode *ei;
	struct inode *inode;

	ei = kmem_cache_alloc(btrfs_inode_cachep, GFP_NOFS);
	if (!ei)
		return NULL;

	ei->root = NULL;
	ei->generation = 0;
	ei->last_trans = 0;
	ei->last_sub_trans = 0;
	ei->logged_trans = 0;
	ei->delalloc_bytes = 0;
	ei->defrag_bytes = 0;
	ei->disk_i_size = 0;
	ei->flags = 0;
	ei->csum_bytes = 0;
	ei->index_cnt = (u64)-1;
	ei->dir_index = 0;
	ei->last_unlink_trans = 0;
	ei->last_log_commit = 0;

	spin_lock_init(&ei->lock);
	ei->outstanding_extents = 0;
	ei->reserved_extents = 0;

	ei->runtime_flags = 0;
	ei->force_compress = BTRFS_COMPRESS_NONE;

	ei->delayed_node = NULL;

	ei->i_otime.tv_sec = 0;
	ei->i_otime.tv_nsec = 0;

	inode = &ei->vfs_inode;
	extent_map_tree_init(&ei->extent_tree);
	extent_io_tree_init(&ei->io_tree, &inode->i_data);
	extent_io_tree_init(&ei->io_failure_tree, &inode->i_data);
	ei->io_tree.track_uptodate = 1;
	ei->io_failure_tree.track_uptodate = 1;
	atomic_set(&ei->sync_writers, 0);
	mutex_init(&ei->log_mutex);
	mutex_init(&ei->delalloc_mutex);
	btrfs_ordered_inode_tree_init(&ei->ordered_tree);
	INIT_LIST_HEAD(&ei->delalloc_inodes);
	RB_CLEAR_NODE(&ei->rb_node);

	return inode;
}

#ifdef CONFIG_BTRFS_FS_RUN_SANITY_TESTS
void btrfs_test_destroy_inode(struct inode *inode)
{
	btrfs_drop_extent_cache(inode, 0, (u64)-1, 0);
	kmem_cache_free(btrfs_inode_cachep, BTRFS_I(inode));
}
#endif

static void btrfs_i_callback(struct rcu_head *head)
{
	struct inode *inode = container_of(head, struct inode, i_rcu);
	kmem_cache_free(btrfs_inode_cachep, BTRFS_I(inode));
}

void btrfs_destroy_inode(struct inode *inode)
{
	struct btrfs_ordered_extent *ordered;
	struct btrfs_root *root = BTRFS_I(inode)->root;

	WARN_ON(!hlist_empty(&inode->i_dentry));
	WARN_ON(inode->i_data.nrpages);
	WARN_ON(BTRFS_I(inode)->outstanding_extents);
	WARN_ON(BTRFS_I(inode)->reserved_extents);
	WARN_ON(BTRFS_I(inode)->delalloc_bytes);
	WARN_ON(BTRFS_I(inode)->csum_bytes);
	WARN_ON(BTRFS_I(inode)->defrag_bytes);

	/*
	 * This can happen where we create an inode, but somebody else also
	 * created the same inode and we need to destroy the one we already
	 * created.
	 */
	if (!root)
		goto free;

	if (test_bit(BTRFS_INODE_HAS_ORPHAN_ITEM,
		     &BTRFS_I(inode)->runtime_flags)) {
		btrfs_info(root->fs_info, "inode %llu still on the orphan list",
			btrfs_ino(inode));
		atomic_dec(&root->orphan_inodes);
	}

	while (1) {
		ordered = btrfs_lookup_first_ordered_extent(inode, (u64)-1);
		if (!ordered)
			break;
		else {
			btrfs_err(root->fs_info, "found ordered extent %llu %llu on inode cleanup",
				ordered->file_offset, ordered->len);
			btrfs_remove_ordered_extent(inode, ordered);
			btrfs_put_ordered_extent(ordered);
			btrfs_put_ordered_extent(ordered);
		}
	}
	inode_tree_del(inode);
	btrfs_drop_extent_cache(inode, 0, (u64)-1, 0);
free:
	call_rcu(&inode->i_rcu, btrfs_i_callback);
}

int btrfs_drop_inode(struct inode *inode)
{
	struct btrfs_root *root = BTRFS_I(inode)->root;

	if (root == NULL)
		return 1;

	/* the snap/subvol tree is on deleting */
	if (btrfs_root_refs(&root->root_item) == 0)
		return 1;
	else
		return generic_drop_inode(inode);
}

static void init_once(void *foo)
{
	struct btrfs_inode *ei = (struct btrfs_inode *) foo;

	inode_init_once(&ei->vfs_inode);
}

void btrfs_destroy_cachep(void)
{
	/*
	 * Make sure all delayed rcu free inodes are flushed before we
	 * destroy cache.
	 */
	rcu_barrier();
	if (btrfs_inode_cachep)
		kmem_cache_destroy(btrfs_inode_cachep);
	if (btrfs_trans_handle_cachep)
		kmem_cache_destroy(btrfs_trans_handle_cachep);
	if (btrfs_transaction_cachep)
		kmem_cache_destroy(btrfs_transaction_cachep);
	if (btrfs_path_cachep)
		kmem_cache_destroy(btrfs_path_cachep);
	if (btrfs_free_space_cachep)
		kmem_cache_destroy(btrfs_free_space_cachep);
	if (btrfs_delalloc_work_cachep)
		kmem_cache_destroy(btrfs_delalloc_work_cachep);
}

int btrfs_init_cachep(void)
{
	btrfs_inode_cachep = kmem_cache_create("btrfs_inode",
			sizeof(struct btrfs_inode), 0,
			SLAB_RECLAIM_ACCOUNT | SLAB_MEM_SPREAD, init_once);
	if (!btrfs_inode_cachep)
		goto fail;

	btrfs_trans_handle_cachep = kmem_cache_create("btrfs_trans_handle",
			sizeof(struct btrfs_trans_handle), 0,
			SLAB_RECLAIM_ACCOUNT | SLAB_MEM_SPREAD, NULL);
	if (!btrfs_trans_handle_cachep)
		goto fail;

	btrfs_transaction_cachep = kmem_cache_create("btrfs_transaction",
			sizeof(struct btrfs_transaction), 0,
			SLAB_RECLAIM_ACCOUNT | SLAB_MEM_SPREAD, NULL);
	if (!btrfs_transaction_cachep)
		goto fail;

	btrfs_path_cachep = kmem_cache_create("btrfs_path",
			sizeof(struct btrfs_path), 0,
			SLAB_RECLAIM_ACCOUNT | SLAB_MEM_SPREAD, NULL);
	if (!btrfs_path_cachep)
		goto fail;

	btrfs_free_space_cachep = kmem_cache_create("btrfs_free_space",
			sizeof(struct btrfs_free_space), 0,
			SLAB_RECLAIM_ACCOUNT | SLAB_MEM_SPREAD, NULL);
	if (!btrfs_free_space_cachep)
		goto fail;

	btrfs_delalloc_work_cachep = kmem_cache_create("btrfs_delalloc_work",
			sizeof(struct btrfs_delalloc_work), 0,
			SLAB_RECLAIM_ACCOUNT | SLAB_MEM_SPREAD,
			NULL);
	if (!btrfs_delalloc_work_cachep)
		goto fail;

	return 0;
fail:
	btrfs_destroy_cachep();
	return -ENOMEM;
}

static int btrfs_getattr(struct vfsmount *mnt,
			 struct dentry *dentry, struct kstat *stat)
{
	u64 delalloc_bytes;
	struct inode *inode = d_inode(dentry);
	u32 blocksize = inode->i_sb->s_blocksize;

	generic_fillattr(inode, stat);
	stat->dev = BTRFS_I(inode)->root->anon_dev;
	stat->blksize = PAGE_CACHE_SIZE;

	spin_lock(&BTRFS_I(inode)->lock);
	delalloc_bytes = BTRFS_I(inode)->delalloc_bytes;
	spin_unlock(&BTRFS_I(inode)->lock);
	stat->blocks = (ALIGN(inode_get_bytes(inode), blocksize) +
			ALIGN(delalloc_bytes, blocksize)) >> 9;
	return 0;
}

static int btrfs_rename(struct inode *old_dir, struct dentry *old_dentry,
			   struct inode *new_dir, struct dentry *new_dentry)
{
	struct btrfs_trans_handle *trans;
	struct btrfs_root *root = BTRFS_I(old_dir)->root;
	struct btrfs_root *dest = BTRFS_I(new_dir)->root;
	struct inode *new_inode = d_inode(new_dentry);
	struct inode *old_inode = d_inode(old_dentry);
	struct timespec ctime = CURRENT_TIME;
	u64 index = 0;
	u64 root_objectid;
	int ret;
	u64 old_ino = btrfs_ino(old_inode);

	if (btrfs_ino(new_dir) == BTRFS_EMPTY_SUBVOL_DIR_OBJECTID)
		return -EPERM;

	/* we only allow rename subvolume link between subvolumes */
	if (old_ino != BTRFS_FIRST_FREE_OBJECTID && root != dest)
		return -EXDEV;

	if (old_ino == BTRFS_EMPTY_SUBVOL_DIR_OBJECTID ||
	    (new_inode && btrfs_ino(new_inode) == BTRFS_FIRST_FREE_OBJECTID))
		return -ENOTEMPTY;

	if (S_ISDIR(old_inode->i_mode) && new_inode &&
	    new_inode->i_size > BTRFS_EMPTY_DIR_SIZE)
		return -ENOTEMPTY;


	/* check for collisions, even if the  name isn't there */
	ret = btrfs_check_dir_item_collision(dest, new_dir->i_ino,
			     new_dentry->d_name.name,
			     new_dentry->d_name.len);

	if (ret) {
		if (ret == -EEXIST) {
			/* we shouldn't get
			 * eexist without a new_inode */
			if (WARN_ON(!new_inode)) {
				return ret;
			}
		} else {
			/* maybe -EOVERFLOW */
			return ret;
		}
	}
	ret = 0;

	/*
	 * we're using rename to replace one file with another.  Start IO on it
	 * now so  we don't add too much work to the end of the transaction
	 */
	if (new_inode && S_ISREG(old_inode->i_mode) && new_inode->i_size)
		filemap_flush(old_inode->i_mapping);

	/* close the racy window with snapshot create/destroy ioctl */
	if (old_ino == BTRFS_FIRST_FREE_OBJECTID)
		down_read(&root->fs_info->subvol_sem);
	/*
	 * We want to reserve the absolute worst case amount of items.  So if
	 * both inodes are subvols and we need to unlink them then that would
	 * require 4 item modifications, but if they are both normal inodes it
	 * would require 5 item modifications, so we'll assume their normal
	 * inodes.  So 5 * 2 is 10, plus 1 for the new link, so 11 total items
	 * should cover the worst case number of items we'll modify.
	 */
	trans = btrfs_start_transaction(root, 11);
	if (IS_ERR(trans)) {
                ret = PTR_ERR(trans);
                goto out_notrans;
        }

	if (dest != root)
		btrfs_record_root_in_trans(trans, dest);

	ret = btrfs_set_inode_index(new_dir, &index);
	if (ret)
		goto out_fail;

	BTRFS_I(old_inode)->dir_index = 0ULL;
	if (unlikely(old_ino == BTRFS_FIRST_FREE_OBJECTID)) {
		/* force full log commit if subvolume involved. */
		btrfs_set_log_full_commit(root->fs_info, trans);
	} else {
		ret = btrfs_insert_inode_ref(trans, dest,
					     new_dentry->d_name.name,
					     new_dentry->d_name.len,
					     old_ino,
					     btrfs_ino(new_dir), index);
		if (ret)
			goto out_fail;
		/*
		 * this is an ugly little race, but the rename is required
		 * to make sure that if we crash, the inode is either at the
		 * old name or the new one.  pinning the log transaction lets
		 * us make sure we don't allow a log commit to come in after
		 * we unlink the name but before we add the new name back in.
		 */
		btrfs_pin_log_trans(root);
	}

	inode_inc_iversion(old_dir);
	inode_inc_iversion(new_dir);
	inode_inc_iversion(old_inode);
	old_dir->i_ctime = old_dir->i_mtime = ctime;
	new_dir->i_ctime = new_dir->i_mtime = ctime;
	old_inode->i_ctime = ctime;

	if (old_dentry->d_parent != new_dentry->d_parent)
		btrfs_record_unlink_dir(trans, old_dir, old_inode, 1);

	if (unlikely(old_ino == BTRFS_FIRST_FREE_OBJECTID)) {
		root_objectid = BTRFS_I(old_inode)->root->root_key.objectid;
		ret = btrfs_unlink_subvol(trans, root, old_dir, root_objectid,
					old_dentry->d_name.name,
					old_dentry->d_name.len);
	} else {
		ret = __btrfs_unlink_inode(trans, root, old_dir,
					d_inode(old_dentry),
					old_dentry->d_name.name,
					old_dentry->d_name.len);
		if (!ret)
			ret = btrfs_update_inode(trans, root, old_inode);
	}
	if (ret) {
		btrfs_abort_transaction(trans, root, ret);
		goto out_fail;
	}

	if (new_inode) {
		inode_inc_iversion(new_inode);
		new_inode->i_ctime = CURRENT_TIME;
		if (unlikely(btrfs_ino(new_inode) ==
			     BTRFS_EMPTY_SUBVOL_DIR_OBJECTID)) {
			root_objectid = BTRFS_I(new_inode)->location.objectid;
			ret = btrfs_unlink_subvol(trans, dest, new_dir,
						root_objectid,
						new_dentry->d_name.name,
						new_dentry->d_name.len);
			BUG_ON(new_inode->i_nlink == 0);
		} else {
			ret = btrfs_unlink_inode(trans, dest, new_dir,
						 d_inode(new_dentry),
						 new_dentry->d_name.name,
						 new_dentry->d_name.len);
		}
		if (!ret && new_inode->i_nlink == 0)
			ret = btrfs_orphan_add(trans, d_inode(new_dentry));
		if (ret) {
			btrfs_abort_transaction(trans, root, ret);
			goto out_fail;
		}
	}

	ret = btrfs_add_link(trans, new_dir, old_inode,
			     new_dentry->d_name.name,
			     new_dentry->d_name.len, 0, index);
	if (ret) {
		btrfs_abort_transaction(trans, root, ret);
		goto out_fail;
	}

	if (old_inode->i_nlink == 1)
		BTRFS_I(old_inode)->dir_index = index;

	if (old_ino != BTRFS_FIRST_FREE_OBJECTID) {
		struct dentry *parent = new_dentry->d_parent;
		btrfs_log_new_name(trans, old_inode, old_dir, parent);
		btrfs_end_log_trans(root);
	}
out_fail:
	btrfs_end_transaction(trans, root);
out_notrans:
	if (old_ino == BTRFS_FIRST_FREE_OBJECTID)
		up_read(&root->fs_info->subvol_sem);

	return ret;
}

static int btrfs_rename2(struct inode *old_dir, struct dentry *old_dentry,
			 struct inode *new_dir, struct dentry *new_dentry,
			 unsigned int flags)
{
	if (flags & ~RENAME_NOREPLACE)
		return -EINVAL;

	return btrfs_rename(old_dir, old_dentry, new_dir, new_dentry);
}

static void btrfs_run_delalloc_work(struct btrfs_work *work)
{
	struct btrfs_delalloc_work *delalloc_work;
	struct inode *inode;

	delalloc_work = container_of(work, struct btrfs_delalloc_work,
				     work);
	inode = delalloc_work->inode;
	if (delalloc_work->wait) {
		btrfs_wait_ordered_range(inode, 0, (u64)-1);
	} else {
		filemap_flush(inode->i_mapping);
		if (test_bit(BTRFS_INODE_HAS_ASYNC_EXTENT,
			     &BTRFS_I(inode)->runtime_flags))
			filemap_flush(inode->i_mapping);
	}

	if (delalloc_work->delay_iput)
		btrfs_add_delayed_iput(inode);
	else
		iput(inode);
	complete(&delalloc_work->completion);
}

struct btrfs_delalloc_work *btrfs_alloc_delalloc_work(struct inode *inode,
						    int wait, int delay_iput)
{
	struct btrfs_delalloc_work *work;

	work = kmem_cache_zalloc(btrfs_delalloc_work_cachep, GFP_NOFS);
	if (!work)
		return NULL;

	init_completion(&work->completion);
	INIT_LIST_HEAD(&work->list);
	work->inode = inode;
	work->wait = wait;
	work->delay_iput = delay_iput;
	WARN_ON_ONCE(!inode);
	btrfs_init_work(&work->work, btrfs_flush_delalloc_helper,
			btrfs_run_delalloc_work, NULL, NULL);

	return work;
}

void btrfs_wait_and_free_delalloc_work(struct btrfs_delalloc_work *work)
{
	wait_for_completion(&work->completion);
	kmem_cache_free(btrfs_delalloc_work_cachep, work);
}

/*
 * some fairly slow code that needs optimization. This walks the list
 * of all the inodes with pending delalloc and forces them to disk.
 */
static int __start_delalloc_inodes(struct btrfs_root *root, int delay_iput,
				   int nr)
{
	struct btrfs_inode *binode;
	struct inode *inode;
	struct btrfs_delalloc_work *work, *next;
	struct list_head works;
	struct list_head splice;
	int ret = 0;

	INIT_LIST_HEAD(&works);
	INIT_LIST_HEAD(&splice);

	mutex_lock(&root->delalloc_mutex);
	spin_lock(&root->delalloc_lock);
	list_splice_init(&root->delalloc_inodes, &splice);
	while (!list_empty(&splice)) {
		binode = list_entry(splice.next, struct btrfs_inode,
				    delalloc_inodes);

		list_move_tail(&binode->delalloc_inodes,
			       &root->delalloc_inodes);
		inode = igrab(&binode->vfs_inode);
		if (!inode) {
			cond_resched_lock(&root->delalloc_lock);
			continue;
		}
		spin_unlock(&root->delalloc_lock);

		work = btrfs_alloc_delalloc_work(inode, 0, delay_iput);
		if (!work) {
			if (delay_iput)
				btrfs_add_delayed_iput(inode);
			else
				iput(inode);
			ret = -ENOMEM;
			goto out;
		}
		list_add_tail(&work->list, &works);
		btrfs_queue_work(root->fs_info->flush_workers,
				 &work->work);
		ret++;
		if (nr != -1 && ret >= nr)
			goto out;
		cond_resched();
		spin_lock(&root->delalloc_lock);
	}
	spin_unlock(&root->delalloc_lock);

out:
	list_for_each_entry_safe(work, next, &works, list) {
		list_del_init(&work->list);
		btrfs_wait_and_free_delalloc_work(work);
	}

	if (!list_empty_careful(&splice)) {
		spin_lock(&root->delalloc_lock);
		list_splice_tail(&splice, &root->delalloc_inodes);
		spin_unlock(&root->delalloc_lock);
	}
	mutex_unlock(&root->delalloc_mutex);
	return ret;
}

int btrfs_start_delalloc_inodes(struct btrfs_root *root, int delay_iput)
{
	int ret;

	if (test_bit(BTRFS_FS_STATE_ERROR, &root->fs_info->fs_state))
		return -EROFS;

	ret = __start_delalloc_inodes(root, delay_iput, -1);
	if (ret > 0)
		ret = 0;
	/*
	 * the filemap_flush will queue IO into the worker threads, but
	 * we have to make sure the IO is actually started and that
	 * ordered extents get created before we return
	 */
	atomic_inc(&root->fs_info->async_submit_draining);
	while (atomic_read(&root->fs_info->nr_async_submits) ||
	      atomic_read(&root->fs_info->async_delalloc_pages)) {
		wait_event(root->fs_info->async_submit_wait,
		   (atomic_read(&root->fs_info->nr_async_submits) == 0 &&
		    atomic_read(&root->fs_info->async_delalloc_pages) == 0));
	}
	atomic_dec(&root->fs_info->async_submit_draining);
	return ret;
}

int btrfs_start_delalloc_roots(struct btrfs_fs_info *fs_info, int delay_iput,
			       int nr)
{
	struct btrfs_root *root;
	struct list_head splice;
	int ret;

	if (test_bit(BTRFS_FS_STATE_ERROR, &fs_info->fs_state))
		return -EROFS;

	INIT_LIST_HEAD(&splice);

	mutex_lock(&fs_info->delalloc_root_mutex);
	spin_lock(&fs_info->delalloc_root_lock);
	list_splice_init(&fs_info->delalloc_roots, &splice);
	while (!list_empty(&splice) && nr) {
		root = list_first_entry(&splice, struct btrfs_root,
					delalloc_root);
		root = btrfs_grab_fs_root(root);
		BUG_ON(!root);
		list_move_tail(&root->delalloc_root,
			       &fs_info->delalloc_roots);
		spin_unlock(&fs_info->delalloc_root_lock);

		ret = __start_delalloc_inodes(root, delay_iput, nr);
		btrfs_put_fs_root(root);
		if (ret < 0)
			goto out;

		if (nr != -1) {
			nr -= ret;
			WARN_ON(nr < 0);
		}
		spin_lock(&fs_info->delalloc_root_lock);
	}
	spin_unlock(&fs_info->delalloc_root_lock);

	ret = 0;
	atomic_inc(&fs_info->async_submit_draining);
	while (atomic_read(&fs_info->nr_async_submits) ||
	      atomic_read(&fs_info->async_delalloc_pages)) {
		wait_event(fs_info->async_submit_wait,
		   (atomic_read(&fs_info->nr_async_submits) == 0 &&
		    atomic_read(&fs_info->async_delalloc_pages) == 0));
	}
	atomic_dec(&fs_info->async_submit_draining);
out:
	if (!list_empty_careful(&splice)) {
		spin_lock(&fs_info->delalloc_root_lock);
		list_splice_tail(&splice, &fs_info->delalloc_roots);
		spin_unlock(&fs_info->delalloc_root_lock);
	}
	mutex_unlock(&fs_info->delalloc_root_mutex);
	return ret;
}

static int btrfs_symlink(struct inode *dir, struct dentry *dentry,
			 const char *symname)
{
	struct btrfs_trans_handle *trans;
	struct btrfs_root *root = BTRFS_I(dir)->root;
	struct btrfs_path *path;
	struct btrfs_key key;
	struct inode *inode = NULL;
	int err;
	int drop_inode = 0;
	u64 objectid;
	u64 index = 0;
	int name_len;
	int datasize;
	unsigned long ptr;
	struct btrfs_file_extent_item *ei;
	struct extent_buffer *leaf;

	name_len = strlen(symname);
	if (name_len > BTRFS_MAX_INLINE_DATA_SIZE(root))
		return -ENAMETOOLONG;

	/*
	 * 2 items for inode item and ref
	 * 2 items for dir items
	 * 1 item for xattr if selinux is on
	 */
	trans = btrfs_start_transaction(root, 5);
	if (IS_ERR(trans))
		return PTR_ERR(trans);

	err = btrfs_find_free_ino(root, &objectid);
	if (err)
		goto out_unlock;

	inode = btrfs_new_inode(trans, root, dir, dentry->d_name.name,
				dentry->d_name.len, btrfs_ino(dir), objectid,
				S_IFLNK|S_IRWXUGO, &index);
	if (IS_ERR(inode)) {
		err = PTR_ERR(inode);
		goto out_unlock;
	}

	/*
	* If the active LSM wants to access the inode during
	* d_instantiate it needs these. Smack checks to see
	* if the filesystem supports xattrs by looking at the
	* ops vector.
	*/
	inode->i_fop = &btrfs_file_operations;
	inode->i_op = &btrfs_file_inode_operations;
	inode->i_mapping->a_ops = &btrfs_aops;
	BTRFS_I(inode)->io_tree.ops = &btrfs_extent_io_ops;

	err = btrfs_init_inode_security(trans, inode, dir, &dentry->d_name);
	if (err)
		goto out_unlock_inode;

	err = btrfs_add_nondir(trans, dir, dentry, inode, 0, index);
	if (err)
		goto out_unlock_inode;

	path = btrfs_alloc_path();
	if (!path) {
		err = -ENOMEM;
		goto out_unlock_inode;
	}
	key.objectid = btrfs_ino(inode);
	key.offset = 0;
	key.type = BTRFS_EXTENT_DATA_KEY;
	datasize = btrfs_file_extent_calc_inline_size(name_len);
	err = btrfs_insert_empty_item(trans, root, path, &key,
				      datasize);
	if (err) {
		btrfs_free_path(path);
		goto out_unlock_inode;
	}
	leaf = path->nodes[0];
	ei = btrfs_item_ptr(leaf, path->slots[0],
			    struct btrfs_file_extent_item);
	btrfs_set_file_extent_generation(leaf, ei, trans->transid);
	btrfs_set_file_extent_type(leaf, ei,
				   BTRFS_FILE_EXTENT_INLINE);
	btrfs_set_file_extent_encryption(leaf, ei, 0);
	btrfs_set_file_extent_compression(leaf, ei, 0);
	btrfs_set_file_extent_other_encoding(leaf, ei, 0);
	btrfs_set_file_extent_ram_bytes(leaf, ei, name_len);

	ptr = btrfs_file_extent_inline_start(ei);
	write_extent_buffer(leaf, symname, ptr, name_len);
	btrfs_mark_buffer_dirty(leaf);
	btrfs_free_path(path);

	inode->i_op = &btrfs_symlink_inode_operations;
	inode->i_mapping->a_ops = &btrfs_symlink_aops;
	inode_set_bytes(inode, name_len);
	btrfs_i_size_write(inode, name_len);
	err = btrfs_update_inode(trans, root, inode);
	if (err) {
		drop_inode = 1;
		goto out_unlock_inode;
	}

	unlock_new_inode(inode);
	d_instantiate(dentry, inode);

out_unlock:
	btrfs_end_transaction(trans, root);
	if (drop_inode) {
		inode_dec_link_count(inode);
		iput(inode);
	}
	btrfs_btree_balance_dirty(root);
	return err;

out_unlock_inode:
	drop_inode = 1;
	unlock_new_inode(inode);
	goto out_unlock;
}

static int __btrfs_prealloc_file_range(struct inode *inode, int mode,
				       u64 start, u64 num_bytes, u64 min_size,
				       loff_t actual_len, u64 *alloc_hint,
				       struct btrfs_trans_handle *trans)
{
	struct extent_map_tree *em_tree = &BTRFS_I(inode)->extent_tree;
	struct extent_map *em;
	struct btrfs_root *root = BTRFS_I(inode)->root;
	struct btrfs_key ins;
	u64 cur_offset = start;
	u64 i_size;
	u64 cur_bytes;
	int ret = 0;
	bool own_trans = true;

	if (trans)
		own_trans = false;
	while (num_bytes > 0) {
		if (own_trans) {
			trans = btrfs_start_transaction(root, 3);
			if (IS_ERR(trans)) {
				ret = PTR_ERR(trans);
				break;
			}
		}

		cur_bytes = min(num_bytes, 256ULL * 1024 * 1024);
		cur_bytes = max(cur_bytes, min_size);
		ret = btrfs_reserve_extent(root, cur_bytes, min_size, 0,
					   *alloc_hint, &ins, 1, 0);
		if (ret) {
			if (own_trans)
				btrfs_end_transaction(trans, root);
			break;
		}

		ret = insert_reserved_file_extent(trans, inode,
						  cur_offset, ins.objectid,
						  ins.offset, ins.offset,
						  ins.offset, 0, 0, 0,
						  BTRFS_FILE_EXTENT_PREALLOC);
		if (ret) {
			btrfs_free_reserved_extent(root, ins.objectid,
						   ins.offset, 0);
			btrfs_abort_transaction(trans, root, ret);
			if (own_trans)
				btrfs_end_transaction(trans, root);
			break;
		}

		btrfs_drop_extent_cache(inode, cur_offset,
					cur_offset + ins.offset -1, 0);

		em = alloc_extent_map();
		if (!em) {
			set_bit(BTRFS_INODE_NEEDS_FULL_SYNC,
				&BTRFS_I(inode)->runtime_flags);
			goto next;
		}

		em->start = cur_offset;
		em->orig_start = cur_offset;
		em->len = ins.offset;
		em->block_start = ins.objectid;
		em->block_len = ins.offset;
		em->orig_block_len = ins.offset;
		em->ram_bytes = ins.offset;
		em->bdev = root->fs_info->fs_devices->latest_bdev;
		set_bit(EXTENT_FLAG_PREALLOC, &em->flags);
		em->generation = trans->transid;

		while (1) {
			write_lock(&em_tree->lock);
			ret = add_extent_mapping(em_tree, em, 1);
			write_unlock(&em_tree->lock);
			if (ret != -EEXIST)
				break;
			btrfs_drop_extent_cache(inode, cur_offset,
						cur_offset + ins.offset - 1,
						0);
		}
		free_extent_map(em);
next:
		num_bytes -= ins.offset;
		cur_offset += ins.offset;
		*alloc_hint = ins.objectid + ins.offset;

		inode_inc_iversion(inode);
		inode->i_ctime = CURRENT_TIME;
		BTRFS_I(inode)->flags |= BTRFS_INODE_PREALLOC;
		if (!(mode & FALLOC_FL_KEEP_SIZE) &&
		    (actual_len > inode->i_size) &&
		    (cur_offset > inode->i_size)) {
			if (cur_offset > actual_len)
				i_size = actual_len;
			else
				i_size = cur_offset;
			i_size_write(inode, i_size);
			btrfs_ordered_update_i_size(inode, i_size, NULL);
		}

		ret = btrfs_update_inode(trans, root, inode);

		if (ret) {
			btrfs_abort_transaction(trans, root, ret);
			if (own_trans)
				btrfs_end_transaction(trans, root);
			break;
		}

		if (own_trans)
			btrfs_end_transaction(trans, root);
	}
	return ret;
}

int btrfs_prealloc_file_range(struct inode *inode, int mode,
			      u64 start, u64 num_bytes, u64 min_size,
			      loff_t actual_len, u64 *alloc_hint)
{
	return __btrfs_prealloc_file_range(inode, mode, start, num_bytes,
					   min_size, actual_len, alloc_hint,
					   NULL);
}

int btrfs_prealloc_file_range_trans(struct inode *inode,
				    struct btrfs_trans_handle *trans, int mode,
				    u64 start, u64 num_bytes, u64 min_size,
				    loff_t actual_len, u64 *alloc_hint)
{
	return __btrfs_prealloc_file_range(inode, mode, start, num_bytes,
					   min_size, actual_len, alloc_hint, trans);
}

static int btrfs_set_page_dirty(struct page *page)
{
	return __set_page_dirty_nobuffers(page);
}

static int btrfs_permission(struct inode *inode, int mask)
{
	struct btrfs_root *root = BTRFS_I(inode)->root;
	umode_t mode = inode->i_mode;

	if (mask & MAY_WRITE &&
	    (S_ISREG(mode) || S_ISDIR(mode) || S_ISLNK(mode))) {
		if (btrfs_root_readonly(root))
			return -EROFS;
		if (BTRFS_I(inode)->flags & BTRFS_INODE_READONLY)
			return -EACCES;
	}
	return generic_permission(inode, mask);
}

static int btrfs_tmpfile(struct inode *dir, struct dentry *dentry, umode_t mode)
{
	struct btrfs_trans_handle *trans;
	struct btrfs_root *root = BTRFS_I(dir)->root;
	struct inode *inode = NULL;
	u64 objectid;
	u64 index;
	int ret = 0;

	/*
	 * 5 units required for adding orphan entry
	 */
	trans = btrfs_start_transaction(root, 5);
	if (IS_ERR(trans))
		return PTR_ERR(trans);

	ret = btrfs_find_free_ino(root, &objectid);
	if (ret)
		goto out;

	inode = btrfs_new_inode(trans, root, dir, NULL, 0,
				btrfs_ino(dir), objectid, mode, &index);
	if (IS_ERR(inode)) {
		ret = PTR_ERR(inode);
		inode = NULL;
		goto out;
	}

	inode->i_fop = &btrfs_file_operations;
	inode->i_op = &btrfs_file_inode_operations;

	inode->i_mapping->a_ops = &btrfs_aops;
	BTRFS_I(inode)->io_tree.ops = &btrfs_extent_io_ops;

	ret = btrfs_init_inode_security(trans, inode, dir, NULL);
	if (ret)
		goto out_inode;

	ret = btrfs_update_inode(trans, root, inode);
	if (ret)
		goto out_inode;
	ret = btrfs_orphan_add(trans, inode);
	if (ret)
		goto out_inode;

	/*
	 * We set number of links to 0 in btrfs_new_inode(), and here we set
	 * it to 1 because d_tmpfile() will issue a warning if the count is 0,
	 * through:
	 *
	 *    d_tmpfile() -> inode_dec_link_count() -> drop_nlink()
	 */
	set_nlink(inode, 1);
	unlock_new_inode(inode);
	d_tmpfile(dentry, inode);
	mark_inode_dirty(inode);

out:
	btrfs_end_transaction(trans, root);
	if (ret)
		iput(inode);
	btrfs_balance_delayed_items(root);
	btrfs_btree_balance_dirty(root);
	return ret;

out_inode:
	unlock_new_inode(inode);
	goto out;

}

/* Inspired by filemap_check_errors() */
int btrfs_inode_check_errors(struct inode *inode)
{
	int ret = 0;

	if (test_bit(AS_ENOSPC, &inode->i_mapping->flags) &&
	    test_and_clear_bit(AS_ENOSPC, &inode->i_mapping->flags))
		ret = -ENOSPC;
	if (test_bit(AS_EIO, &inode->i_mapping->flags) &&
	    test_and_clear_bit(AS_EIO, &inode->i_mapping->flags))
		ret = -EIO;

	return ret;
}

static const struct inode_operations btrfs_dir_inode_operations = {
	.getattr	= btrfs_getattr,
	.lookup		= btrfs_lookup,
	.create		= btrfs_create,
	.unlink		= btrfs_unlink,
	.link		= btrfs_link,
	.mkdir		= btrfs_mkdir,
	.rmdir		= btrfs_rmdir,
	.rename2	= btrfs_rename2,
	.symlink	= btrfs_symlink,
	.setattr	= btrfs_setattr,
	.mknod		= btrfs_mknod,
	.setxattr	= btrfs_setxattr,
	.getxattr	= btrfs_getxattr,
	.listxattr	= btrfs_listxattr,
	.removexattr	= btrfs_removexattr,
	.permission	= btrfs_permission,
	.get_acl	= btrfs_get_acl,
	.set_acl	= btrfs_set_acl,
	.update_time	= btrfs_update_time,
	.tmpfile        = btrfs_tmpfile,
};
static const struct inode_operations btrfs_dir_ro_inode_operations = {
	.lookup		= btrfs_lookup,
	.permission	= btrfs_permission,
	.get_acl	= btrfs_get_acl,
	.set_acl	= btrfs_set_acl,
	.update_time	= btrfs_update_time,
};

static const struct file_operations btrfs_dir_file_operations = {
	.llseek		= generic_file_llseek,
	.read		= generic_read_dir,
	.iterate	= btrfs_real_readdir,
	.unlocked_ioctl	= btrfs_ioctl,
#ifdef CONFIG_COMPAT
	.compat_ioctl	= btrfs_ioctl,
#endif
	.release        = btrfs_release_file,
	.fsync		= btrfs_sync_file,
};

static struct extent_io_ops btrfs_extent_io_ops = {
	.fill_delalloc = run_delalloc_range,
	.submit_bio_hook = btrfs_submit_bio_hook,
	.merge_bio_hook = btrfs_merge_bio_hook,
	.readpage_end_io_hook = btrfs_readpage_end_io_hook,
	.writepage_end_io_hook = btrfs_writepage_end_io_hook,
	.writepage_start_hook = btrfs_writepage_start_hook,
	.set_bit_hook = btrfs_set_bit_hook,
	.clear_bit_hook = btrfs_clear_bit_hook,
	.merge_extent_hook = btrfs_merge_extent_hook,
	.split_extent_hook = btrfs_split_extent_hook,
};

/*
 * btrfs doesn't support the bmap operation because swapfiles
 * use bmap to make a mapping of extents in the file.  They assume
 * these extents won't change over the life of the file and they
 * use the bmap result to do IO directly to the drive.
 *
 * the btrfs bmap call would return logical addresses that aren't
 * suitable for IO and they also will change frequently as COW
 * operations happen.  So, swapfile + btrfs == corruption.
 *
 * For now we're avoiding this by dropping bmap.
 */
static const struct address_space_operations btrfs_aops = {
	.readpage	= btrfs_readpage,
	.writepage	= btrfs_writepage,
	.writepages	= btrfs_writepages,
	.readpages	= btrfs_readpages,
	.direct_IO	= btrfs_direct_IO,
	.invalidatepage = btrfs_invalidatepage,
	.releasepage	= btrfs_releasepage,
	.set_page_dirty	= btrfs_set_page_dirty,
	.error_remove_page = generic_error_remove_page,
};

static const struct address_space_operations btrfs_symlink_aops = {
	.readpage	= btrfs_readpage,
	.writepage	= btrfs_writepage,
	.invalidatepage = btrfs_invalidatepage,
	.releasepage	= btrfs_releasepage,
};

static const struct inode_operations btrfs_file_inode_operations = {
	.getattr	= btrfs_getattr,
	.setattr	= btrfs_setattr,
	.setxattr	= btrfs_setxattr,
	.getxattr	= btrfs_getxattr,
	.listxattr      = btrfs_listxattr,
	.removexattr	= btrfs_removexattr,
	.permission	= btrfs_permission,
	.fiemap		= btrfs_fiemap,
	.get_acl	= btrfs_get_acl,
	.set_acl	= btrfs_set_acl,
	.update_time	= btrfs_update_time,
};
static const struct inode_operations btrfs_special_inode_operations = {
	.getattr	= btrfs_getattr,
	.setattr	= btrfs_setattr,
	.permission	= btrfs_permission,
	.setxattr	= btrfs_setxattr,
	.getxattr	= btrfs_getxattr,
	.listxattr	= btrfs_listxattr,
	.removexattr	= btrfs_removexattr,
	.get_acl	= btrfs_get_acl,
	.set_acl	= btrfs_set_acl,
	.update_time	= btrfs_update_time,
};
static const struct inode_operations btrfs_symlink_inode_operations = {
	.readlink	= generic_readlink,
	.follow_link	= page_follow_link_light,
	.put_link	= page_put_link,
	.getattr	= btrfs_getattr,
	.setattr	= btrfs_setattr,
	.permission	= btrfs_permission,
	.setxattr	= btrfs_setxattr,
	.getxattr	= btrfs_getxattr,
	.listxattr	= btrfs_listxattr,
	.removexattr	= btrfs_removexattr,
	.update_time	= btrfs_update_time,
};

const struct dentry_operations btrfs_dentry_operations = {
	.d_delete	= btrfs_dentry_delete,
	.d_release	= btrfs_dentry_release,
};<|MERGE_RESOLUTION|>--- conflicted
+++ resolved
@@ -5016,14 +5016,9 @@
 	/*
 	 * Keep looping until we have no more ranges in the io tree.
 	 * We can have ongoing bios started by readpages (called from readahead)
-<<<<<<< HEAD
-	 * that didn't get their end io callbacks called yet or they are still
-	 * in progress ((extent_io.c:end_bio_extent_readpage()). This means some
-=======
 	 * that have their endio callback (extent_io.c:end_bio_extent_readpage)
 	 * still in progress (unlocked the pages in the bio but did not yet
 	 * unlocked the ranges in the io tree). Therefore this means some
->>>>>>> 827c24bc
 	 * ranges can still be locked and eviction started because before
 	 * submitting those bios, which are executed by a separate task (work
 	 * queue kthread), inode references (inode->i_count) were not taken
