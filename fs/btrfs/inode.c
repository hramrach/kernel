// SPDX-License-Identifier: GPL-2.0
/*
 * Copyright (C) 2007 Oracle.  All rights reserved.
 */

#include <crypto/hash.h>
#include <linux/kernel.h>
#include <linux/bio.h>
#include <linux/file.h>
#include <linux/fs.h>
#include <linux/pagemap.h>
#include <linux/highmem.h>
#include <linux/time.h>
#include <linux/init.h>
#include <linux/string.h>
#include <linux/backing-dev.h>
#include <linux/writeback.h>
#include <linux/compat.h>
#include <linux/xattr.h>
#include <linux/posix_acl.h>
#include <linux/falloc.h>
#include <linux/slab.h>
#include <linux/ratelimit.h>
#include <linux/btrfs.h>
#include <linux/blkdev.h>
#include <linux/posix_acl_xattr.h>
#include <linux/uio.h>
#include <linux/magic.h>
#include <linux/iversion.h>
#include <linux/swap.h>
#include <linux/migrate.h>
#include <linux/sched/mm.h>
#include <linux/iomap.h>
#include <asm/unaligned.h>
#include <linux/fsverity.h>
#include "misc.h"
#include "ctree.h"
#include "disk-io.h"
#include "transaction.h"
#include "btrfs_inode.h"
#include "print-tree.h"
#include "ordered-data.h"
#include "xattr.h"
#include "tree-log.h"
#include "volumes.h"
#include "compression.h"
#include "locking.h"
#include "free-space-cache.h"
#include "props.h"
#include "qgroup.h"
#include "delalloc-space.h"
#include "block-group.h"
#include "space-info.h"
#include "zoned.h"
#include "subpage.h"

struct btrfs_iget_args {
	u64 ino;
	struct btrfs_root *root;
};

struct btrfs_dio_data {
	u64 reserve;
	loff_t length;
	ssize_t submitted;
	struct extent_changeset *data_reserved;
};

static const struct inode_operations btrfs_dir_inode_operations;
static const struct inode_operations btrfs_symlink_inode_operations;
static const struct inode_operations btrfs_special_inode_operations;
static const struct inode_operations btrfs_file_inode_operations;
static const struct address_space_operations btrfs_aops;
static const struct file_operations btrfs_dir_file_operations;

static struct kmem_cache *btrfs_inode_cachep;
struct kmem_cache *btrfs_trans_handle_cachep;
struct kmem_cache *btrfs_path_cachep;
struct kmem_cache *btrfs_free_space_cachep;
struct kmem_cache *btrfs_free_space_bitmap_cachep;

static int btrfs_setsize(struct inode *inode, struct iattr *attr);
static int btrfs_truncate(struct inode *inode, bool skip_writeback);
static int btrfs_finish_ordered_io(struct btrfs_ordered_extent *ordered_extent);
static noinline int cow_file_range(struct btrfs_inode *inode,
				   struct page *locked_page,
				   u64 start, u64 end, int *page_started,
				   unsigned long *nr_written, int unlock);
static struct extent_map *create_io_em(struct btrfs_inode *inode, u64 start,
				       u64 len, u64 orig_start, u64 block_start,
				       u64 block_len, u64 orig_block_len,
				       u64 ram_bytes, int compress_type,
				       int type);

static void __endio_write_update_ordered(struct btrfs_inode *inode,
					 const u64 offset, const u64 bytes,
					 const bool uptodate);

/*
 * btrfs_inode_lock - lock inode i_rwsem based on arguments passed
 *
 * ilock_flags can have the following bit set:
 *
 * BTRFS_ILOCK_SHARED - acquire a shared lock on the inode
 * BTRFS_ILOCK_TRY - try to acquire the lock, if fails on first attempt
 *		     return -EAGAIN
 * BTRFS_ILOCK_MMAP - acquire a write lock on the i_mmap_lock
 */
int btrfs_inode_lock(struct inode *inode, unsigned int ilock_flags)
{
	if (ilock_flags & BTRFS_ILOCK_SHARED) {
		if (ilock_flags & BTRFS_ILOCK_TRY) {
			if (!inode_trylock_shared(inode))
				return -EAGAIN;
			else
				return 0;
		}
		inode_lock_shared(inode);
	} else {
		if (ilock_flags & BTRFS_ILOCK_TRY) {
			if (!inode_trylock(inode))
				return -EAGAIN;
			else
				return 0;
		}
		inode_lock(inode);
	}
	if (ilock_flags & BTRFS_ILOCK_MMAP)
		down_write(&BTRFS_I(inode)->i_mmap_lock);
	return 0;
}

/*
 * btrfs_inode_unlock - unock inode i_rwsem
 *
 * ilock_flags should contain the same bits set as passed to btrfs_inode_lock()
 * to decide whether the lock acquired is shared or exclusive.
 */
void btrfs_inode_unlock(struct inode *inode, unsigned int ilock_flags)
{
	if (ilock_flags & BTRFS_ILOCK_MMAP)
		up_write(&BTRFS_I(inode)->i_mmap_lock);
	if (ilock_flags & BTRFS_ILOCK_SHARED)
		inode_unlock_shared(inode);
	else
		inode_unlock(inode);
}

/*
 * Cleanup all submitted ordered extents in specified range to handle errors
 * from the btrfs_run_delalloc_range() callback.
 *
 * NOTE: caller must ensure that when an error happens, it can not call
 * extent_clear_unlock_delalloc() to clear both the bits EXTENT_DO_ACCOUNTING
 * and EXTENT_DELALLOC simultaneously, because that causes the reserved metadata
 * to be released, which we want to happen only when finishing the ordered
 * extent (btrfs_finish_ordered_io()).
 */
static inline void btrfs_cleanup_ordered_extents(struct btrfs_inode *inode,
						 struct page *locked_page,
						 u64 offset, u64 bytes)
{
	unsigned long index = offset >> PAGE_SHIFT;
	unsigned long end_index = (offset + bytes - 1) >> PAGE_SHIFT;
	u64 page_start = page_offset(locked_page);
	u64 page_end = page_start + PAGE_SIZE - 1;

	struct page *page;

	while (index <= end_index) {
		/*
		 * For locked page, we will call end_extent_writepage() on it
		 * in run_delalloc_range() for the error handling.  That
		 * end_extent_writepage() function will call
		 * btrfs_mark_ordered_io_finished() to clear page Ordered and
		 * run the ordered extent accounting.
		 *
		 * Here we can't just clear the Ordered bit, or
		 * btrfs_mark_ordered_io_finished() would skip the accounting
		 * for the page range, and the ordered extent will never finish.
		 */
		if (index == (page_offset(locked_page) >> PAGE_SHIFT)) {
			index++;
			continue;
		}
		page = find_get_page(inode->vfs_inode.i_mapping, index);
		index++;
		if (!page)
			continue;

		/*
		 * Here we just clear all Ordered bits for every page in the
		 * range, then __endio_write_update_ordered() will handle
		 * the ordered extent accounting for the range.
		 */
		btrfs_page_clamp_clear_ordered(inode->root->fs_info, page,
					       offset, bytes);
		put_page(page);
	}

	/* The locked page covers the full range, nothing needs to be done */
	if (bytes + offset <= page_offset(locked_page) + PAGE_SIZE)
		return;
	/*
	 * In case this page belongs to the delalloc range being instantiated
	 * then skip it, since the first page of a range is going to be
	 * properly cleaned up by the caller of run_delalloc_range
	 */
	if (page_start >= offset && page_end <= (offset + bytes - 1)) {
		bytes = offset + bytes - page_offset(locked_page) - PAGE_SIZE;
		offset = page_offset(locked_page) + PAGE_SIZE;
	}

	return __endio_write_update_ordered(inode, offset, bytes, false);
}

static int btrfs_dirty_inode(struct inode *inode);

static int btrfs_init_inode_security(struct btrfs_trans_handle *trans,
				     struct inode *inode,  struct inode *dir,
				     const struct qstr *qstr)
{
	int err;

	err = btrfs_init_acl(trans, inode, dir);
	if (!err)
		err = btrfs_xattr_security_init(trans, inode, dir, qstr);
	return err;
}

/*
 * this does all the hard work for inserting an inline extent into
 * the btree.  The caller should have done a btrfs_drop_extents so that
 * no overlapping inline items exist in the btree
 */
static int insert_inline_extent(struct btrfs_trans_handle *trans,
				struct btrfs_path *path, bool extent_inserted,
				struct btrfs_root *root, struct inode *inode,
				u64 start, size_t size, size_t compressed_size,
				int compress_type,
				struct page **compressed_pages)
{
	struct extent_buffer *leaf;
	struct page *page = NULL;
	char *kaddr;
	unsigned long ptr;
	struct btrfs_file_extent_item *ei;
	int ret;
	size_t cur_size = size;
	unsigned long offset;

	ASSERT((compressed_size > 0 && compressed_pages) ||
	       (compressed_size == 0 && !compressed_pages));

	if (compressed_size && compressed_pages)
		cur_size = compressed_size;

	if (!extent_inserted) {
		struct btrfs_key key;
		size_t datasize;

		key.objectid = btrfs_ino(BTRFS_I(inode));
		key.offset = start;
		key.type = BTRFS_EXTENT_DATA_KEY;

		datasize = btrfs_file_extent_calc_inline_size(cur_size);
		ret = btrfs_insert_empty_item(trans, root, path, &key,
					      datasize);
		if (ret)
			goto fail;
	}
	leaf = path->nodes[0];
	ei = btrfs_item_ptr(leaf, path->slots[0],
			    struct btrfs_file_extent_item);
	btrfs_set_file_extent_generation(leaf, ei, trans->transid);
	btrfs_set_file_extent_type(leaf, ei, BTRFS_FILE_EXTENT_INLINE);
	btrfs_set_file_extent_encryption(leaf, ei, 0);
	btrfs_set_file_extent_other_encoding(leaf, ei, 0);
	btrfs_set_file_extent_ram_bytes(leaf, ei, size);
	ptr = btrfs_file_extent_inline_start(ei);

	if (compress_type != BTRFS_COMPRESS_NONE) {
		struct page *cpage;
		int i = 0;
		while (compressed_size > 0) {
			cpage = compressed_pages[i];
			cur_size = min_t(unsigned long, compressed_size,
				       PAGE_SIZE);

			kaddr = page_address(cpage);
			write_extent_buffer(leaf, kaddr, ptr, cur_size);

			i++;
			ptr += cur_size;
			compressed_size -= cur_size;
		}
		btrfs_set_file_extent_compression(leaf, ei,
						  compress_type);
	} else {
		page = find_get_page(inode->i_mapping,
				     start >> PAGE_SHIFT);
		btrfs_set_file_extent_compression(leaf, ei, 0);
		kaddr = kmap_atomic(page);
		offset = offset_in_page(start);
		write_extent_buffer(leaf, kaddr + offset, ptr, size);
		kunmap_atomic(kaddr);
		put_page(page);
	}
	btrfs_mark_buffer_dirty(leaf);
	btrfs_release_path(path);

	/*
	 * We align size to sectorsize for inline extents just for simplicity
	 * sake.
	 */
	size = ALIGN(size, root->fs_info->sectorsize);
	ret = btrfs_inode_set_file_extent_range(BTRFS_I(inode), start, size);
	if (ret)
		goto fail;

	/*
	 * we're an inline extent, so nobody can
	 * extend the file past i_size without locking
	 * a page we already have locked.
	 *
	 * We must do any isize and inode updates
	 * before we unlock the pages.  Otherwise we
	 * could end up racing with unlink.
	 */
	BTRFS_I(inode)->disk_i_size = inode->i_size;
fail:
	return ret;
}


/*
 * conditionally insert an inline extent into the file.  This
 * does the checks required to make sure the data is small enough
 * to fit as an inline extent.
 */
static noinline int cow_file_range_inline(struct btrfs_inode *inode, u64 start,
					  u64 end, size_t compressed_size,
					  int compress_type,
					  struct page **compressed_pages)
{
	struct btrfs_drop_extents_args drop_args = { 0 };
	struct btrfs_root *root = inode->root;
	struct btrfs_fs_info *fs_info = root->fs_info;
	struct btrfs_trans_handle *trans;
	u64 isize = i_size_read(&inode->vfs_inode);
	u64 actual_end = min(end + 1, isize);
	u64 inline_len = actual_end - start;
	u64 aligned_end = ALIGN(end, fs_info->sectorsize);
	u64 data_len = inline_len;
	int ret;
	struct btrfs_path *path;

	if (compressed_size)
		data_len = compressed_size;

	if (start > 0 ||
	    actual_end > fs_info->sectorsize ||
	    data_len > BTRFS_MAX_INLINE_DATA_SIZE(fs_info) ||
	    (!compressed_size &&
	    (actual_end & (fs_info->sectorsize - 1)) == 0) ||
	    end + 1 < isize ||
	    data_len > fs_info->max_inline) {
		return 1;
	}

	path = btrfs_alloc_path();
	if (!path)
		return -ENOMEM;

	trans = btrfs_join_transaction(root);
	if (IS_ERR(trans)) {
		btrfs_free_path(path);
		return PTR_ERR(trans);
	}
	trans->block_rsv = &inode->block_rsv;

	drop_args.path = path;
	drop_args.start = start;
	drop_args.end = aligned_end;
	drop_args.drop_cache = true;
	drop_args.replace_extent = true;

	if (compressed_size && compressed_pages)
		drop_args.extent_item_size = btrfs_file_extent_calc_inline_size(
		   compressed_size);
	else
		drop_args.extent_item_size = btrfs_file_extent_calc_inline_size(
		    inline_len);

	ret = btrfs_drop_extents(trans, root, inode, &drop_args);
	if (ret) {
		btrfs_abort_transaction(trans, ret);
		goto out;
	}

	if (isize > actual_end)
		inline_len = min_t(u64, isize, actual_end);
	ret = insert_inline_extent(trans, path, drop_args.extent_inserted,
				   root, &inode->vfs_inode, start,
				   inline_len, compressed_size,
				   compress_type, compressed_pages);
	if (ret && ret != -ENOSPC) {
		btrfs_abort_transaction(trans, ret);
		goto out;
	} else if (ret == -ENOSPC) {
		ret = 1;
		goto out;
	}

	btrfs_update_inode_bytes(inode, inline_len, drop_args.bytes_found);
	ret = btrfs_update_inode(trans, root, inode);
	if (ret && ret != -ENOSPC) {
		btrfs_abort_transaction(trans, ret);
		goto out;
	} else if (ret == -ENOSPC) {
		ret = 1;
		goto out;
	}

	set_bit(BTRFS_INODE_NEEDS_FULL_SYNC, &inode->runtime_flags);
out:
	/*
	 * Don't forget to free the reserved space, as for inlined extent
	 * it won't count as data extent, free them directly here.
	 * And at reserve time, it's always aligned to page size, so
	 * just free one page here.
	 */
	btrfs_qgroup_free_data(inode, NULL, 0, PAGE_SIZE);
	btrfs_free_path(path);
	btrfs_end_transaction(trans);
	return ret;
}

struct async_extent {
	u64 start;
	u64 ram_size;
	u64 compressed_size;
	struct page **pages;
	unsigned long nr_pages;
	int compress_type;
	struct list_head list;
};

struct async_chunk {
	struct inode *inode;
	struct page *locked_page;
	u64 start;
	u64 end;
	unsigned int write_flags;
	struct list_head extents;
	struct cgroup_subsys_state *blkcg_css;
	struct btrfs_work work;
	atomic_t *pending;
};

struct async_cow {
	/* Number of chunks in flight; must be first in the structure */
	atomic_t num_chunks;
	struct async_chunk chunks[];
};

static noinline int add_async_extent(struct async_chunk *cow,
				     u64 start, u64 ram_size,
				     u64 compressed_size,
				     struct page **pages,
				     unsigned long nr_pages,
				     int compress_type)
{
	struct async_extent *async_extent;

	async_extent = kmalloc(sizeof(*async_extent), GFP_NOFS);
	BUG_ON(!async_extent); /* -ENOMEM */
	async_extent->start = start;
	async_extent->ram_size = ram_size;
	async_extent->compressed_size = compressed_size;
	async_extent->pages = pages;
	async_extent->nr_pages = nr_pages;
	async_extent->compress_type = compress_type;
	list_add_tail(&async_extent->list, &cow->extents);
	return 0;
}

/*
 * Check if the inode has flags compatible with compression
 */
static inline bool inode_can_compress(struct btrfs_inode *inode)
{
	/* Subpage doesn't support compression yet */
	if (inode->root->fs_info->sectorsize < PAGE_SIZE)
		return false;
	if (inode->flags & BTRFS_INODE_NODATACOW ||
	    inode->flags & BTRFS_INODE_NODATASUM)
		return false;
	return true;
}

/*
 * Check if the inode needs to be submitted to compression, based on mount
 * options, defragmentation, properties or heuristics.
 */
static inline int inode_need_compress(struct btrfs_inode *inode, u64 start,
				      u64 end)
{
	struct btrfs_fs_info *fs_info = inode->root->fs_info;

	if (!inode_can_compress(inode)) {
		WARN(IS_ENABLED(CONFIG_BTRFS_DEBUG),
			KERN_ERR "BTRFS: unexpected compression for ino %llu\n",
			btrfs_ino(inode));
		return 0;
	}
	/* force compress */
	if (btrfs_test_opt(fs_info, FORCE_COMPRESS))
		return 1;
	/* defrag ioctl */
	if (inode->defrag_compress)
		return 1;
	/* bad compression ratios */
	if (inode->flags & BTRFS_INODE_NOCOMPRESS)
		return 0;
	if (btrfs_test_opt(fs_info, COMPRESS) ||
	    inode->flags & BTRFS_INODE_COMPRESS ||
	    inode->prop_compress)
		return btrfs_compress_heuristic(&inode->vfs_inode, start, end);
	return 0;
}

static inline void inode_should_defrag(struct btrfs_inode *inode,
		u64 start, u64 end, u64 num_bytes, u64 small_write)
{
	/* If this is a small write inside eof, kick off a defrag */
	if (num_bytes < small_write &&
	    (start > 0 || end + 1 < inode->disk_i_size))
		btrfs_add_inode_defrag(NULL, inode);
}

/*
 * we create compressed extents in two phases.  The first
 * phase compresses a range of pages that have already been
 * locked (both pages and state bits are locked).
 *
 * This is done inside an ordered work queue, and the compression
 * is spread across many cpus.  The actual IO submission is step
 * two, and the ordered work queue takes care of making sure that
 * happens in the same order things were put onto the queue by
 * writepages and friends.
 *
 * If this code finds it can't get good compression, it puts an
 * entry onto the work queue to write the uncompressed bytes.  This
 * makes sure that both compressed inodes and uncompressed inodes
 * are written in the same order that the flusher thread sent them
 * down.
 */
static noinline int compress_file_range(struct async_chunk *async_chunk)
{
	struct inode *inode = async_chunk->inode;
	struct btrfs_fs_info *fs_info = btrfs_sb(inode->i_sb);
	u64 blocksize = fs_info->sectorsize;
	u64 start = async_chunk->start;
	u64 end = async_chunk->end;
	u64 actual_end;
	u64 i_size;
	int ret = 0;
	struct page **pages = NULL;
	unsigned long nr_pages;
	unsigned long total_compressed = 0;
	unsigned long total_in = 0;
	int i;
	int will_compress;
	int compress_type = fs_info->compress_type;
	int compressed_extents = 0;
	int redirty = 0;

	inode_should_defrag(BTRFS_I(inode), start, end, end - start + 1,
			SZ_16K);

	/*
	 * We need to save i_size before now because it could change in between
	 * us evaluating the size and assigning it.  This is because we lock and
	 * unlock the page in truncate and fallocate, and then modify the i_size
	 * later on.
	 *
	 * The barriers are to emulate READ_ONCE, remove that once i_size_read
	 * does that for us.
	 */
	barrier();
	i_size = i_size_read(inode);
	barrier();
	actual_end = min_t(u64, i_size, end + 1);
again:
	will_compress = 0;
	nr_pages = (end >> PAGE_SHIFT) - (start >> PAGE_SHIFT) + 1;
	BUILD_BUG_ON((BTRFS_MAX_COMPRESSED % PAGE_SIZE) != 0);
	nr_pages = min_t(unsigned long, nr_pages,
			BTRFS_MAX_COMPRESSED / PAGE_SIZE);

	/*
	 * we don't want to send crud past the end of i_size through
	 * compression, that's just a waste of CPU time.  So, if the
	 * end of the file is before the start of our current
	 * requested range of bytes, we bail out to the uncompressed
	 * cleanup code that can deal with all of this.
	 *
	 * It isn't really the fastest way to fix things, but this is a
	 * very uncommon corner.
	 */
	if (actual_end <= start)
		goto cleanup_and_bail_uncompressed;

	total_compressed = actual_end - start;

	/*
	 * skip compression for a small file range(<=blocksize) that
	 * isn't an inline extent, since it doesn't save disk space at all.
	 */
	if (total_compressed <= blocksize &&
	   (start > 0 || end + 1 < BTRFS_I(inode)->disk_i_size))
		goto cleanup_and_bail_uncompressed;

	total_compressed = min_t(unsigned long, total_compressed,
			BTRFS_MAX_UNCOMPRESSED);
	total_in = 0;
	ret = 0;

	/*
	 * we do compression for mount -o compress and when the
	 * inode has not been flagged as nocompress.  This flag can
	 * change at any time if we discover bad compression ratios.
	 */
	if (inode_need_compress(BTRFS_I(inode), start, end)) {
		WARN_ON(pages);
		pages = kcalloc(nr_pages, sizeof(struct page *), GFP_NOFS);
		if (!pages) {
			/* just bail out to the uncompressed code */
			nr_pages = 0;
			goto cont;
		}

		if (BTRFS_I(inode)->defrag_compress)
			compress_type = BTRFS_I(inode)->defrag_compress;
		else if (BTRFS_I(inode)->prop_compress)
			compress_type = BTRFS_I(inode)->prop_compress;

		/*
		 * we need to call clear_page_dirty_for_io on each
		 * page in the range.  Otherwise applications with the file
		 * mmap'd can wander in and change the page contents while
		 * we are compressing them.
		 *
		 * If the compression fails for any reason, we set the pages
		 * dirty again later on.
		 *
		 * Note that the remaining part is redirtied, the start pointer
		 * has moved, the end is the original one.
		 */
		if (!redirty) {
			extent_range_clear_dirty_for_io(inode, start, end);
			redirty = 1;
		}

		/* Compression level is applied here and only here */
		ret = btrfs_compress_pages(
			compress_type | (fs_info->compress_level << 4),
					   inode->i_mapping, start,
					   pages,
					   &nr_pages,
					   &total_in,
					   &total_compressed);

		if (!ret) {
			unsigned long offset = offset_in_page(total_compressed);
			struct page *page = pages[nr_pages - 1];

			/* zero the tail end of the last page, we might be
			 * sending it down to disk
			 */
			if (offset)
				memzero_page(page, offset, PAGE_SIZE - offset);
			will_compress = 1;
		}
	}
cont:
	/*
	 * Check cow_file_range() for why we don't even try to create inline
	 * extent for subpage case.
	 */
	if (start == 0 && fs_info->sectorsize == PAGE_SIZE) {
		/* lets try to make an inline extent */
		if (ret || total_in < actual_end) {
			/* we didn't compress the entire range, try
			 * to make an uncompressed inline extent.
			 */
			ret = cow_file_range_inline(BTRFS_I(inode), start, end,
						    0, BTRFS_COMPRESS_NONE,
						    NULL);
		} else {
			/* try making a compressed inline extent */
			ret = cow_file_range_inline(BTRFS_I(inode), start, end,
						    total_compressed,
						    compress_type, pages);
		}
		if (ret <= 0) {
			unsigned long clear_flags = EXTENT_DELALLOC |
				EXTENT_DELALLOC_NEW | EXTENT_DEFRAG |
				EXTENT_DO_ACCOUNTING;
			unsigned long page_error_op;

			page_error_op = ret < 0 ? PAGE_SET_ERROR : 0;

			/*
			 * inline extent creation worked or returned error,
			 * we don't need to create any more async work items.
			 * Unlock and free up our temp pages.
			 *
			 * We use DO_ACCOUNTING here because we need the
			 * delalloc_release_metadata to be done _after_ we drop
			 * our outstanding extent for clearing delalloc for this
			 * range.
			 */
			extent_clear_unlock_delalloc(BTRFS_I(inode), start, end,
						     NULL,
						     clear_flags,
						     PAGE_UNLOCK |
						     PAGE_START_WRITEBACK |
						     page_error_op |
						     PAGE_END_WRITEBACK);

			/*
			 * Ensure we only free the compressed pages if we have
			 * them allocated, as we can still reach here with
			 * inode_need_compress() == false.
			 */
			if (pages) {
				for (i = 0; i < nr_pages; i++) {
					WARN_ON(pages[i]->mapping);
					put_page(pages[i]);
				}
				kfree(pages);
			}
			return 0;
		}
	}

	if (will_compress) {
		/*
		 * we aren't doing an inline extent round the compressed size
		 * up to a block size boundary so the allocator does sane
		 * things
		 */
		total_compressed = ALIGN(total_compressed, blocksize);

		/*
		 * one last check to make sure the compression is really a
		 * win, compare the page count read with the blocks on disk,
		 * compression must free at least one sector size
		 */
		total_in = ALIGN(total_in, PAGE_SIZE);
		if (total_compressed + blocksize <= total_in) {
			compressed_extents++;

			/*
			 * The async work queues will take care of doing actual
			 * allocation on disk for these compressed pages, and
			 * will submit them to the elevator.
			 */
			add_async_extent(async_chunk, start, total_in,
					total_compressed, pages, nr_pages,
					compress_type);

			if (start + total_in < end) {
				start += total_in;
				pages = NULL;
				cond_resched();
				goto again;
			}
			return compressed_extents;
		}
	}
	if (pages) {
		/*
		 * the compression code ran but failed to make things smaller,
		 * free any pages it allocated and our page pointer array
		 */
		for (i = 0; i < nr_pages; i++) {
			WARN_ON(pages[i]->mapping);
			put_page(pages[i]);
		}
		kfree(pages);
		pages = NULL;
		total_compressed = 0;
		nr_pages = 0;

		/* flag the file so we don't compress in the future */
		if (!btrfs_test_opt(fs_info, FORCE_COMPRESS) &&
		    !(BTRFS_I(inode)->prop_compress)) {
			BTRFS_I(inode)->flags |= BTRFS_INODE_NOCOMPRESS;
		}
	}
cleanup_and_bail_uncompressed:
	/*
	 * No compression, but we still need to write the pages in the file
	 * we've been given so far.  redirty the locked page if it corresponds
	 * to our extent and set things up for the async work queue to run
	 * cow_file_range to do the normal delalloc dance.
	 */
	if (async_chunk->locked_page &&
	    (page_offset(async_chunk->locked_page) >= start &&
	     page_offset(async_chunk->locked_page)) <= end) {
		__set_page_dirty_nobuffers(async_chunk->locked_page);
		/* unlocked later on in the async handlers */
	}

	if (redirty)
		extent_range_redirty_for_io(inode, start, end);
	add_async_extent(async_chunk, start, end - start + 1, 0, NULL, 0,
			 BTRFS_COMPRESS_NONE);
	compressed_extents++;

	return compressed_extents;
}

static void free_async_extent_pages(struct async_extent *async_extent)
{
	int i;

	if (!async_extent->pages)
		return;

	for (i = 0; i < async_extent->nr_pages; i++) {
		WARN_ON(async_extent->pages[i]->mapping);
		put_page(async_extent->pages[i]);
	}
	kfree(async_extent->pages);
	async_extent->nr_pages = 0;
	async_extent->pages = NULL;
}

/*
 * phase two of compressed writeback.  This is the ordered portion
 * of the code, which only gets called in the order the work was
 * queued.  We walk all the async extents created by compress_file_range
 * and send them down to the disk.
 */
static noinline void submit_compressed_extents(struct async_chunk *async_chunk)
{
	struct btrfs_inode *inode = BTRFS_I(async_chunk->inode);
	struct btrfs_fs_info *fs_info = inode->root->fs_info;
	struct async_extent *async_extent;
	u64 alloc_hint = 0;
	struct btrfs_key ins;
	struct extent_map *em;
	struct btrfs_root *root = inode->root;
	struct extent_io_tree *io_tree = &inode->io_tree;
	int ret = 0;

again:
	while (!list_empty(&async_chunk->extents)) {
		async_extent = list_entry(async_chunk->extents.next,
					  struct async_extent, list);
		list_del(&async_extent->list);

retry:
		lock_extent(io_tree, async_extent->start,
			    async_extent->start + async_extent->ram_size - 1);
		/* did the compression code fall back to uncompressed IO? */
		if (!async_extent->pages) {
			int page_started = 0;
			unsigned long nr_written = 0;

			/* allocate blocks */
			ret = cow_file_range(inode, async_chunk->locked_page,
					     async_extent->start,
					     async_extent->start +
					     async_extent->ram_size - 1,
					     &page_started, &nr_written, 0);

			/* JDM XXX */

			/*
			 * if page_started, cow_file_range inserted an
			 * inline extent and took care of all the unlocking
			 * and IO for us.  Otherwise, we need to submit
			 * all those pages down to the drive.
			 */
			if (!page_started && !ret)
				extent_write_locked_range(&inode->vfs_inode,
						  async_extent->start,
						  async_extent->start +
						  async_extent->ram_size - 1,
						  WB_SYNC_ALL);
			else if (ret && async_chunk->locked_page)
				unlock_page(async_chunk->locked_page);
			kfree(async_extent);
			cond_resched();
			continue;
		}

		ret = btrfs_reserve_extent(root, async_extent->ram_size,
					   async_extent->compressed_size,
					   async_extent->compressed_size,
					   0, alloc_hint, &ins, 1, 1);
		if (ret) {
			free_async_extent_pages(async_extent);

			if (ret == -ENOSPC) {
				unlock_extent(io_tree, async_extent->start,
					      async_extent->start +
					      async_extent->ram_size - 1);

				/*
				 * we need to redirty the pages if we decide to
				 * fallback to uncompressed IO, otherwise we
				 * will not submit these pages down to lower
				 * layers.
				 */
				extent_range_redirty_for_io(&inode->vfs_inode,
						async_extent->start,
						async_extent->start +
						async_extent->ram_size - 1);

				goto retry;
			}
			goto out_free;
		}
		/*
		 * here we're doing allocation and writeback of the
		 * compressed pages
		 */
		em = create_io_em(inode, async_extent->start,
				  async_extent->ram_size, /* len */
				  async_extent->start, /* orig_start */
				  ins.objectid, /* block_start */
				  ins.offset, /* block_len */
				  ins.offset, /* orig_block_len */
				  async_extent->ram_size, /* ram_bytes */
				  async_extent->compress_type,
				  BTRFS_ORDERED_COMPRESSED);
		if (IS_ERR(em))
			/* ret value is not necessary due to void function */
			goto out_free_reserve;
		free_extent_map(em);

		ret = btrfs_add_ordered_extent_compress(inode,
						async_extent->start,
						ins.objectid,
						async_extent->ram_size,
						ins.offset,
						async_extent->compress_type);
		if (ret) {
			btrfs_drop_extent_cache(inode, async_extent->start,
						async_extent->start +
						async_extent->ram_size - 1, 0);
			goto out_free_reserve;
		}
		btrfs_dec_block_group_reservations(fs_info, ins.objectid);

		/*
		 * clear dirty, set writeback and unlock the pages.
		 */
		extent_clear_unlock_delalloc(inode, async_extent->start,
				async_extent->start +
				async_extent->ram_size - 1,
				NULL, EXTENT_LOCKED | EXTENT_DELALLOC,
				PAGE_UNLOCK | PAGE_START_WRITEBACK);
		if (btrfs_submit_compressed_write(inode, async_extent->start,
				    async_extent->ram_size,
				    ins.objectid,
				    ins.offset, async_extent->pages,
				    async_extent->nr_pages,
				    async_chunk->write_flags,
				    async_chunk->blkcg_css)) {
			struct page *p = async_extent->pages[0];
			const u64 start = async_extent->start;
			const u64 end = start + async_extent->ram_size - 1;

			p->mapping = inode->vfs_inode.i_mapping;
			btrfs_writepage_endio_finish_ordered(inode, p, start,
							     end, false);

			p->mapping = NULL;
			extent_clear_unlock_delalloc(inode, start, end, NULL, 0,
						     PAGE_END_WRITEBACK |
						     PAGE_SET_ERROR);
			free_async_extent_pages(async_extent);
		}
		alloc_hint = ins.objectid + ins.offset;
		kfree(async_extent);
		cond_resched();
	}
	return;
out_free_reserve:
	btrfs_dec_block_group_reservations(fs_info, ins.objectid);
	btrfs_free_reserved_extent(fs_info, ins.objectid, ins.offset, 1);
out_free:
	extent_clear_unlock_delalloc(inode, async_extent->start,
				     async_extent->start +
				     async_extent->ram_size - 1,
				     NULL, EXTENT_LOCKED | EXTENT_DELALLOC |
				     EXTENT_DELALLOC_NEW |
				     EXTENT_DEFRAG | EXTENT_DO_ACCOUNTING,
				     PAGE_UNLOCK | PAGE_START_WRITEBACK |
				     PAGE_END_WRITEBACK | PAGE_SET_ERROR);
	free_async_extent_pages(async_extent);
	kfree(async_extent);
	goto again;
}

static u64 get_extent_allocation_hint(struct btrfs_inode *inode, u64 start,
				      u64 num_bytes)
{
	struct extent_map_tree *em_tree = &inode->extent_tree;
	struct extent_map *em;
	u64 alloc_hint = 0;

	read_lock(&em_tree->lock);
	em = search_extent_mapping(em_tree, start, num_bytes);
	if (em) {
		/*
		 * if block start isn't an actual block number then find the
		 * first block in this inode and use that as a hint.  If that
		 * block is also bogus then just don't worry about it.
		 */
		if (em->block_start >= EXTENT_MAP_LAST_BYTE) {
			free_extent_map(em);
			em = search_extent_mapping(em_tree, 0, 0);
			if (em && em->block_start < EXTENT_MAP_LAST_BYTE)
				alloc_hint = em->block_start;
			if (em)
				free_extent_map(em);
		} else {
			alloc_hint = em->block_start;
			free_extent_map(em);
		}
	}
	read_unlock(&em_tree->lock);

	return alloc_hint;
}

/*
 * when extent_io.c finds a delayed allocation range in the file,
 * the call backs end up in this code.  The basic idea is to
 * allocate extents on disk for the range, and create ordered data structs
 * in ram to track those extents.
 *
 * locked_page is the page that writepage had locked already.  We use
 * it to make sure we don't do extra locks or unlocks.
 *
 * *page_started is set to one if we unlock locked_page and do everything
 * required to start IO on it.  It may be clean and already done with
 * IO when we return.
 */
static noinline int cow_file_range(struct btrfs_inode *inode,
				   struct page *locked_page,
				   u64 start, u64 end, int *page_started,
				   unsigned long *nr_written, int unlock)
{
	struct btrfs_root *root = inode->root;
	struct btrfs_fs_info *fs_info = root->fs_info;
	u64 alloc_hint = 0;
	u64 num_bytes;
	unsigned long ram_size;
	u64 cur_alloc_size = 0;
	u64 min_alloc_size;
	u64 blocksize = fs_info->sectorsize;
	struct btrfs_key ins;
	struct extent_map *em;
	unsigned clear_bits;
	unsigned long page_ops;
	bool extent_reserved = false;
	int ret = 0;

	if (btrfs_is_free_space_inode(inode)) {
		WARN_ON_ONCE(1);
		ret = -EINVAL;
		goto out_unlock;
	}

	num_bytes = ALIGN(end - start + 1, blocksize);
	num_bytes = max(blocksize,  num_bytes);
	ASSERT(num_bytes <= btrfs_super_total_bytes(fs_info->super_copy));

	inode_should_defrag(inode, start, end, num_bytes, SZ_64K);

	/*
	 * Due to the page size limit, for subpage we can only trigger the
	 * writeback for the dirty sectors of page, that means data writeback
	 * is doing more writeback than what we want.
	 *
	 * This is especially unexpected for some call sites like fallocate,
	 * where we only increase i_size after everything is done.
	 * This means we can trigger inline extent even if we didn't want to.
	 * So here we skip inline extent creation completely.
	 */
	if (start == 0 && fs_info->sectorsize == PAGE_SIZE) {
		/* lets try to make an inline extent */
		ret = cow_file_range_inline(inode, start, end, 0,
					    BTRFS_COMPRESS_NONE, NULL);
		if (ret == 0) {
			/*
			 * We use DO_ACCOUNTING here because we need the
			 * delalloc_release_metadata to be run _after_ we drop
			 * our outstanding extent for clearing delalloc for this
			 * range.
			 */
			extent_clear_unlock_delalloc(inode, start, end,
				     locked_page,
				     EXTENT_LOCKED | EXTENT_DELALLOC |
				     EXTENT_DELALLOC_NEW | EXTENT_DEFRAG |
				     EXTENT_DO_ACCOUNTING, PAGE_UNLOCK |
				     PAGE_START_WRITEBACK | PAGE_END_WRITEBACK);
			*nr_written = *nr_written +
			     (end - start + PAGE_SIZE) / PAGE_SIZE;
			*page_started = 1;
			/*
			 * locked_page is locked by the caller of
			 * writepage_delalloc(), not locked by
			 * __process_pages_contig().
			 *
			 * We can't let __process_pages_contig() to unlock it,
			 * as it doesn't have any subpage::writers recorded.
			 *
			 * Here we manually unlock the page, since the caller
			 * can't use page_started to determine if it's an
			 * inline extent or a compressed extent.
			 */
			unlock_page(locked_page);
			goto out;
		} else if (ret < 0) {
			goto out_unlock;
		}
	}

	alloc_hint = get_extent_allocation_hint(inode, start, num_bytes);
	btrfs_drop_extent_cache(inode, start, start + num_bytes - 1, 0);

	/*
	 * Relocation relies on the relocated extents to have exactly the same
	 * size as the original extents. Normally writeback for relocation data
	 * extents follows a NOCOW path because relocation preallocates the
	 * extents. However, due to an operation such as scrub turning a block
	 * group to RO mode, it may fallback to COW mode, so we must make sure
	 * an extent allocated during COW has exactly the requested size and can
	 * not be split into smaller extents, otherwise relocation breaks and
	 * fails during the stage where it updates the bytenr of file extent
	 * items.
	 */
	if (root->root_key.objectid == BTRFS_DATA_RELOC_TREE_OBJECTID)
		min_alloc_size = num_bytes;
	else
		min_alloc_size = fs_info->sectorsize;

	while (num_bytes > 0) {
		cur_alloc_size = num_bytes;
		ret = btrfs_reserve_extent(root, cur_alloc_size, cur_alloc_size,
					   min_alloc_size, 0, alloc_hint,
					   &ins, 1, 1);
		if (ret < 0)
			goto out_unlock;
		cur_alloc_size = ins.offset;
		extent_reserved = true;

		ram_size = ins.offset;
		em = create_io_em(inode, start, ins.offset, /* len */
				  start, /* orig_start */
				  ins.objectid, /* block_start */
				  ins.offset, /* block_len */
				  ins.offset, /* orig_block_len */
				  ram_size, /* ram_bytes */
				  BTRFS_COMPRESS_NONE, /* compress_type */
				  BTRFS_ORDERED_REGULAR /* type */);
		if (IS_ERR(em)) {
			ret = PTR_ERR(em);
			goto out_reserve;
		}
		free_extent_map(em);

		ret = btrfs_add_ordered_extent(inode, start, ins.objectid,
					       ram_size, cur_alloc_size,
					       BTRFS_ORDERED_REGULAR);
		if (ret)
			goto out_drop_extent_cache;

		if (root->root_key.objectid ==
		    BTRFS_DATA_RELOC_TREE_OBJECTID) {
			ret = btrfs_reloc_clone_csums(inode, start,
						      cur_alloc_size);
			/*
			 * Only drop cache here, and process as normal.
			 *
			 * We must not allow extent_clear_unlock_delalloc()
			 * at out_unlock label to free meta of this ordered
			 * extent, as its meta should be freed by
			 * btrfs_finish_ordered_io().
			 *
			 * So we must continue until @start is increased to
			 * skip current ordered extent.
			 */
			if (ret)
				btrfs_drop_extent_cache(inode, start,
						start + ram_size - 1, 0);
		}

		btrfs_dec_block_group_reservations(fs_info, ins.objectid);

		/*
		 * We're not doing compressed IO, don't unlock the first page
		 * (which the caller expects to stay locked), don't clear any
		 * dirty bits and don't set any writeback bits
		 *
		 * Do set the Ordered (Private2) bit so we know this page was
		 * properly setup for writepage.
		 */
		page_ops = unlock ? PAGE_UNLOCK : 0;
		page_ops |= PAGE_SET_ORDERED;

		extent_clear_unlock_delalloc(inode, start, start + ram_size - 1,
					     locked_page,
					     EXTENT_LOCKED | EXTENT_DELALLOC,
					     page_ops);
		if (num_bytes < cur_alloc_size)
			num_bytes = 0;
		else
			num_bytes -= cur_alloc_size;
		alloc_hint = ins.objectid + ins.offset;
		start += cur_alloc_size;
		extent_reserved = false;

		/*
		 * btrfs_reloc_clone_csums() error, since start is increased
		 * extent_clear_unlock_delalloc() at out_unlock label won't
		 * free metadata of current ordered extent, we're OK to exit.
		 */
		if (ret)
			goto out_unlock;
	}
out:
	return ret;

out_drop_extent_cache:
	btrfs_drop_extent_cache(inode, start, start + ram_size - 1, 0);
out_reserve:
	btrfs_dec_block_group_reservations(fs_info, ins.objectid);
	btrfs_free_reserved_extent(fs_info, ins.objectid, ins.offset, 1);
out_unlock:
	clear_bits = EXTENT_LOCKED | EXTENT_DELALLOC | EXTENT_DELALLOC_NEW |
		EXTENT_DEFRAG | EXTENT_CLEAR_META_RESV;
	page_ops = PAGE_UNLOCK | PAGE_START_WRITEBACK | PAGE_END_WRITEBACK;
	/*
	 * If we reserved an extent for our delalloc range (or a subrange) and
	 * failed to create the respective ordered extent, then it means that
	 * when we reserved the extent we decremented the extent's size from
	 * the data space_info's bytes_may_use counter and incremented the
	 * space_info's bytes_reserved counter by the same amount. We must make
	 * sure extent_clear_unlock_delalloc() does not try to decrement again
	 * the data space_info's bytes_may_use counter, therefore we do not pass
	 * it the flag EXTENT_CLEAR_DATA_RESV.
	 */
	if (extent_reserved) {
		extent_clear_unlock_delalloc(inode, start,
					     start + cur_alloc_size - 1,
					     locked_page,
					     clear_bits,
					     page_ops);
		start += cur_alloc_size;
		if (start >= end)
			goto out;
	}
	extent_clear_unlock_delalloc(inode, start, end, locked_page,
				     clear_bits | EXTENT_CLEAR_DATA_RESV,
				     page_ops);
	goto out;
}

/*
 * work queue call back to started compression on a file and pages
 */
static noinline void async_cow_start(struct btrfs_work *work)
{
	struct async_chunk *async_chunk;
	int compressed_extents;

	async_chunk = container_of(work, struct async_chunk, work);

	compressed_extents = compress_file_range(async_chunk);
	if (compressed_extents == 0) {
		btrfs_add_delayed_iput(async_chunk->inode);
		async_chunk->inode = NULL;
	}
}

/*
 * work queue call back to submit previously compressed pages
 */
static noinline void async_cow_submit(struct btrfs_work *work)
{
	struct async_chunk *async_chunk = container_of(work, struct async_chunk,
						     work);
	struct btrfs_fs_info *fs_info = btrfs_work_owner(work);
	unsigned long nr_pages;

	nr_pages = (async_chunk->end - async_chunk->start + PAGE_SIZE) >>
		PAGE_SHIFT;

	/*
	 * ->inode could be NULL if async_chunk_start has failed to compress,
	 * in which case we don't have anything to submit, yet we need to
	 * always adjust ->async_delalloc_pages as its paired with the init
	 * happening in cow_file_range_async
	 */
	if (async_chunk->inode)
		submit_compressed_extents(async_chunk);

	/* atomic_sub_return implies a barrier */
	if (atomic_sub_return(nr_pages, &fs_info->async_delalloc_pages) <
	    5 * SZ_1M)
		cond_wake_up_nomb(&fs_info->async_submit_wait);
}

static noinline void async_cow_free(struct btrfs_work *work)
{
	struct async_chunk *async_chunk;

	async_chunk = container_of(work, struct async_chunk, work);
	if (async_chunk->inode)
		btrfs_add_delayed_iput(async_chunk->inode);
	if (async_chunk->blkcg_css)
		css_put(async_chunk->blkcg_css);
	/*
	 * Since the pointer to 'pending' is at the beginning of the array of
	 * async_chunk's, freeing it ensures the whole array has been freed.
	 */
	if (atomic_dec_and_test(async_chunk->pending))
		kvfree(async_chunk->pending);
}

static int cow_file_range_async(struct btrfs_inode *inode,
				struct writeback_control *wbc,
				struct page *locked_page,
				u64 start, u64 end, int *page_started,
				unsigned long *nr_written)
{
	struct btrfs_fs_info *fs_info = inode->root->fs_info;
	struct cgroup_subsys_state *blkcg_css = wbc_blkcg_css(wbc);
	struct async_cow *ctx;
	struct async_chunk *async_chunk;
	unsigned long nr_pages;
	u64 cur_end;
	u64 num_chunks = DIV_ROUND_UP(end - start, SZ_512K);
	int i;
	bool should_compress;
	unsigned nofs_flag;
	const unsigned int write_flags = wbc_to_write_flags(wbc);

	unlock_extent(&inode->io_tree, start, end);

	if (inode->flags & BTRFS_INODE_NOCOMPRESS &&
	    !btrfs_test_opt(fs_info, FORCE_COMPRESS)) {
		num_chunks = 1;
		should_compress = false;
	} else {
		should_compress = true;
	}

	nofs_flag = memalloc_nofs_save();
	ctx = kvmalloc(struct_size(ctx, chunks, num_chunks), GFP_KERNEL);
	memalloc_nofs_restore(nofs_flag);

	if (!ctx) {
		unsigned clear_bits = EXTENT_LOCKED | EXTENT_DELALLOC |
			EXTENT_DELALLOC_NEW | EXTENT_DEFRAG |
			EXTENT_DO_ACCOUNTING;
		unsigned long page_ops = PAGE_UNLOCK | PAGE_START_WRITEBACK |
					 PAGE_END_WRITEBACK | PAGE_SET_ERROR;

		extent_clear_unlock_delalloc(inode, start, end, locked_page,
					     clear_bits, page_ops);
		return -ENOMEM;
	}

	async_chunk = ctx->chunks;
	atomic_set(&ctx->num_chunks, num_chunks);

	for (i = 0; i < num_chunks; i++) {
		if (should_compress)
			cur_end = min(end, start + SZ_512K - 1);
		else
			cur_end = end;

		/*
		 * igrab is called higher up in the call chain, take only the
		 * lightweight reference for the callback lifetime
		 */
		ihold(&inode->vfs_inode);
		async_chunk[i].pending = &ctx->num_chunks;
		async_chunk[i].inode = &inode->vfs_inode;
		async_chunk[i].start = start;
		async_chunk[i].end = cur_end;
		async_chunk[i].write_flags = write_flags;
		INIT_LIST_HEAD(&async_chunk[i].extents);

		/*
		 * The locked_page comes all the way from writepage and its
		 * the original page we were actually given.  As we spread
		 * this large delalloc region across multiple async_chunk
		 * structs, only the first struct needs a pointer to locked_page
		 *
		 * This way we don't need racey decisions about who is supposed
		 * to unlock it.
		 */
		if (locked_page) {
			/*
			 * Depending on the compressibility, the pages might or
			 * might not go through async.  We want all of them to
			 * be accounted against wbc once.  Let's do it here
			 * before the paths diverge.  wbc accounting is used
			 * only for foreign writeback detection and doesn't
			 * need full accuracy.  Just account the whole thing
			 * against the first page.
			 */
			wbc_account_cgroup_owner(wbc, locked_page,
						 cur_end - start);
			async_chunk[i].locked_page = locked_page;
			locked_page = NULL;
		} else {
			async_chunk[i].locked_page = NULL;
		}

		if (blkcg_css != blkcg_root_css) {
			css_get(blkcg_css);
			async_chunk[i].blkcg_css = blkcg_css;
		} else {
			async_chunk[i].blkcg_css = NULL;
		}

		btrfs_init_work(&async_chunk[i].work, async_cow_start,
				async_cow_submit, async_cow_free);

		nr_pages = DIV_ROUND_UP(cur_end - start, PAGE_SIZE);
		atomic_add(nr_pages, &fs_info->async_delalloc_pages);

		btrfs_queue_work(fs_info->delalloc_workers, &async_chunk[i].work);

		*nr_written += nr_pages;
		start = cur_end + 1;
	}
	*page_started = 1;
	return 0;
}

static noinline int run_delalloc_zoned(struct btrfs_inode *inode,
				       struct page *locked_page, u64 start,
				       u64 end, int *page_started,
				       unsigned long *nr_written)
{
	int ret;

	ret = cow_file_range(inode, locked_page, start, end, page_started,
			     nr_written, 0);
	if (ret)
		return ret;

	if (*page_started)
		return 0;

	__set_page_dirty_nobuffers(locked_page);
	account_page_redirty(locked_page);
	extent_write_locked_range(&inode->vfs_inode, start, end, WB_SYNC_ALL);
	*page_started = 1;

	return 0;
}

static noinline int csum_exist_in_range(struct btrfs_fs_info *fs_info,
					u64 bytenr, u64 num_bytes)
{
	int ret;
	struct btrfs_ordered_sum *sums;
	LIST_HEAD(list);

	ret = btrfs_lookup_csums_range(fs_info->csum_root, bytenr,
				       bytenr + num_bytes - 1, &list, 0);
	if (ret == 0 && list_empty(&list))
		return 0;

	while (!list_empty(&list)) {
		sums = list_entry(list.next, struct btrfs_ordered_sum, list);
		list_del(&sums->list);
		kfree(sums);
	}
	if (ret < 0)
		return ret;
	return 1;
}

static int fallback_to_cow(struct btrfs_inode *inode, struct page *locked_page,
			   const u64 start, const u64 end,
			   int *page_started, unsigned long *nr_written)
{
	const bool is_space_ino = btrfs_is_free_space_inode(inode);
	const bool is_reloc_ino = (inode->root->root_key.objectid ==
				   BTRFS_DATA_RELOC_TREE_OBJECTID);
	const u64 range_bytes = end + 1 - start;
	struct extent_io_tree *io_tree = &inode->io_tree;
	u64 range_start = start;
	u64 count;

	/*
	 * If EXTENT_NORESERVE is set it means that when the buffered write was
	 * made we had not enough available data space and therefore we did not
	 * reserve data space for it, since we though we could do NOCOW for the
	 * respective file range (either there is prealloc extent or the inode
	 * has the NOCOW bit set).
	 *
	 * However when we need to fallback to COW mode (because for example the
	 * block group for the corresponding extent was turned to RO mode by a
	 * scrub or relocation) we need to do the following:
	 *
	 * 1) We increment the bytes_may_use counter of the data space info.
	 *    If COW succeeds, it allocates a new data extent and after doing
	 *    that it decrements the space info's bytes_may_use counter and
	 *    increments its bytes_reserved counter by the same amount (we do
	 *    this at btrfs_add_reserved_bytes()). So we need to increment the
	 *    bytes_may_use counter to compensate (when space is reserved at
	 *    buffered write time, the bytes_may_use counter is incremented);
	 *
	 * 2) We clear the EXTENT_NORESERVE bit from the range. We do this so
	 *    that if the COW path fails for any reason, it decrements (through
	 *    extent_clear_unlock_delalloc()) the bytes_may_use counter of the
	 *    data space info, which we incremented in the step above.
	 *
	 * If we need to fallback to cow and the inode corresponds to a free
	 * space cache inode or an inode of the data relocation tree, we must
	 * also increment bytes_may_use of the data space_info for the same
	 * reason. Space caches and relocated data extents always get a prealloc
	 * extent for them, however scrub or balance may have set the block
	 * group that contains that extent to RO mode and therefore force COW
	 * when starting writeback.
	 */
	count = count_range_bits(io_tree, &range_start, end, range_bytes,
				 EXTENT_NORESERVE, 0);
	if (count > 0 || is_space_ino || is_reloc_ino) {
		u64 bytes = count;
		struct btrfs_fs_info *fs_info = inode->root->fs_info;
		struct btrfs_space_info *sinfo = fs_info->data_sinfo;

		if (is_space_ino || is_reloc_ino)
			bytes = range_bytes;

		spin_lock(&sinfo->lock);
		btrfs_space_info_update_bytes_may_use(fs_info, sinfo, bytes);
		spin_unlock(&sinfo->lock);

		if (count > 0)
			clear_extent_bit(io_tree, start, end, EXTENT_NORESERVE,
					 0, 0, NULL);
	}

	return cow_file_range(inode, locked_page, start, end, page_started,
			      nr_written, 1);
}

/*
 * when nowcow writeback call back.  This checks for snapshots or COW copies
 * of the extents that exist in the file, and COWs the file as required.
 *
 * If no cow copies or snapshots exist, we write directly to the existing
 * blocks on disk
 */
static noinline int run_delalloc_nocow(struct btrfs_inode *inode,
				       struct page *locked_page,
				       const u64 start, const u64 end,
				       int *page_started,
				       unsigned long *nr_written)
{
	struct btrfs_fs_info *fs_info = inode->root->fs_info;
	struct btrfs_root *root = inode->root;
	struct btrfs_path *path;
	u64 cow_start = (u64)-1;
	u64 cur_offset = start;
	int ret;
	bool check_prev = true;
	const bool freespace_inode = btrfs_is_free_space_inode(inode);
	u64 ino = btrfs_ino(inode);
	bool nocow = false;
	u64 disk_bytenr = 0;
	const bool force = inode->flags & BTRFS_INODE_NODATACOW;

	path = btrfs_alloc_path();
	if (!path) {
		extent_clear_unlock_delalloc(inode, start, end, locked_page,
					     EXTENT_LOCKED | EXTENT_DELALLOC |
					     EXTENT_DO_ACCOUNTING |
					     EXTENT_DEFRAG, PAGE_UNLOCK |
					     PAGE_START_WRITEBACK |
					     PAGE_END_WRITEBACK);
		return -ENOMEM;
	}

	while (1) {
		struct btrfs_key found_key;
		struct btrfs_file_extent_item *fi;
		struct extent_buffer *leaf;
		u64 extent_end;
		u64 extent_offset;
		u64 num_bytes = 0;
		u64 disk_num_bytes;
		u64 ram_bytes;
		int extent_type;

		nocow = false;

		ret = btrfs_lookup_file_extent(NULL, root, path, ino,
					       cur_offset, 0);
		if (ret < 0)
			goto error;

		/*
		 * If there is no extent for our range when doing the initial
		 * search, then go back to the previous slot as it will be the
		 * one containing the search offset
		 */
		if (ret > 0 && path->slots[0] > 0 && check_prev) {
			leaf = path->nodes[0];
			btrfs_item_key_to_cpu(leaf, &found_key,
					      path->slots[0] - 1);
			if (found_key.objectid == ino &&
			    found_key.type == BTRFS_EXTENT_DATA_KEY)
				path->slots[0]--;
		}
		check_prev = false;
next_slot:
		/* Go to next leaf if we have exhausted the current one */
		leaf = path->nodes[0];
		if (path->slots[0] >= btrfs_header_nritems(leaf)) {
			ret = btrfs_next_leaf(root, path);
			if (ret < 0) {
				if (cow_start != (u64)-1)
					cur_offset = cow_start;
				goto error;
			}
			if (ret > 0)
				break;
			leaf = path->nodes[0];
		}

		btrfs_item_key_to_cpu(leaf, &found_key, path->slots[0]);

		/* Didn't find anything for our INO */
		if (found_key.objectid > ino)
			break;
		/*
		 * Keep searching until we find an EXTENT_ITEM or there are no
		 * more extents for this inode
		 */
		if (WARN_ON_ONCE(found_key.objectid < ino) ||
		    found_key.type < BTRFS_EXTENT_DATA_KEY) {
			path->slots[0]++;
			goto next_slot;
		}

		/* Found key is not EXTENT_DATA_KEY or starts after req range */
		if (found_key.type > BTRFS_EXTENT_DATA_KEY ||
		    found_key.offset > end)
			break;

		/*
		 * If the found extent starts after requested offset, then
		 * adjust extent_end to be right before this extent begins
		 */
		if (found_key.offset > cur_offset) {
			extent_end = found_key.offset;
			extent_type = 0;
			goto out_check;
		}

		/*
		 * Found extent which begins before our range and potentially
		 * intersect it
		 */
		fi = btrfs_item_ptr(leaf, path->slots[0],
				    struct btrfs_file_extent_item);
		extent_type = btrfs_file_extent_type(leaf, fi);

		ram_bytes = btrfs_file_extent_ram_bytes(leaf, fi);
		if (extent_type == BTRFS_FILE_EXTENT_REG ||
		    extent_type == BTRFS_FILE_EXTENT_PREALLOC) {
			disk_bytenr = btrfs_file_extent_disk_bytenr(leaf, fi);
			extent_offset = btrfs_file_extent_offset(leaf, fi);
			extent_end = found_key.offset +
				btrfs_file_extent_num_bytes(leaf, fi);
			disk_num_bytes =
				btrfs_file_extent_disk_num_bytes(leaf, fi);
			/*
			 * If the extent we got ends before our current offset,
			 * skip to the next extent.
			 */
			if (extent_end <= cur_offset) {
				path->slots[0]++;
				goto next_slot;
			}
			/* Skip holes */
			if (disk_bytenr == 0)
				goto out_check;
			/* Skip compressed/encrypted/encoded extents */
			if (btrfs_file_extent_compression(leaf, fi) ||
			    btrfs_file_extent_encryption(leaf, fi) ||
			    btrfs_file_extent_other_encoding(leaf, fi))
				goto out_check;
			/*
			 * If extent is created before the last volume's snapshot
			 * this implies the extent is shared, hence we can't do
			 * nocow. This is the same check as in
			 * btrfs_cross_ref_exist but without calling
			 * btrfs_search_slot.
			 */
			if (!freespace_inode &&
			    btrfs_file_extent_generation(leaf, fi) <=
			    btrfs_root_last_snapshot(&root->root_item))
				goto out_check;
			if (extent_type == BTRFS_FILE_EXTENT_REG && !force)
				goto out_check;

			/*
			 * The following checks can be expensive, as they need to
			 * take other locks and do btree or rbtree searches, so
			 * release the path to avoid blocking other tasks for too
			 * long.
			 */
			btrfs_release_path(path);

			ret = btrfs_cross_ref_exist(root, ino,
						    found_key.offset -
						    extent_offset, disk_bytenr, false);
			if (ret) {
				/*
				 * ret could be -EIO if the above fails to read
				 * metadata.
				 */
				if (ret < 0) {
					if (cow_start != (u64)-1)
						cur_offset = cow_start;
					goto error;
				}

				WARN_ON_ONCE(freespace_inode);
				goto out_check;
			}
			disk_bytenr += extent_offset;
			disk_bytenr += cur_offset - found_key.offset;
			num_bytes = min(end + 1, extent_end) - cur_offset;
			/*
			 * If there are pending snapshots for this root, we
			 * fall into common COW way
			 */
			if (!freespace_inode && atomic_read(&root->snapshot_force_cow))
				goto out_check;
			/*
			 * force cow if csum exists in the range.
			 * this ensure that csum for a given extent are
			 * either valid or do not exist.
			 */
			ret = csum_exist_in_range(fs_info, disk_bytenr,
						  num_bytes);
			if (ret) {
				/*
				 * ret could be -EIO if the above fails to read
				 * metadata.
				 */
				if (ret < 0) {
					if (cow_start != (u64)-1)
						cur_offset = cow_start;
					goto error;
				}
				WARN_ON_ONCE(freespace_inode);
				goto out_check;
			}
			/* If the extent's block group is RO, we must COW */
			if (!btrfs_inc_nocow_writers(fs_info, disk_bytenr))
				goto out_check;
			nocow = true;
		} else if (extent_type == BTRFS_FILE_EXTENT_INLINE) {
			extent_end = found_key.offset + ram_bytes;
			extent_end = ALIGN(extent_end, fs_info->sectorsize);
			/* Skip extents outside of our requested range */
			if (extent_end <= start) {
				path->slots[0]++;
				goto next_slot;
			}
		} else {
			/* If this triggers then we have a memory corruption */
			BUG();
		}
out_check:
		/*
		 * If nocow is false then record the beginning of the range
		 * that needs to be COWed
		 */
		if (!nocow) {
			if (cow_start == (u64)-1)
				cow_start = cur_offset;
			cur_offset = extent_end;
			if (cur_offset > end)
				break;
			if (!path->nodes[0])
				continue;
			path->slots[0]++;
			goto next_slot;
		}

		/*
		 * COW range from cow_start to found_key.offset - 1. As the key
		 * will contain the beginning of the first extent that can be
		 * NOCOW, following one which needs to be COW'ed
		 */
		if (cow_start != (u64)-1) {
			ret = fallback_to_cow(inode, locked_page,
					      cow_start, found_key.offset - 1,
					      page_started, nr_written);
			if (ret)
				goto error;
			cow_start = (u64)-1;
		}

		if (extent_type == BTRFS_FILE_EXTENT_PREALLOC) {
			u64 orig_start = found_key.offset - extent_offset;
			struct extent_map *em;

			em = create_io_em(inode, cur_offset, num_bytes,
					  orig_start,
					  disk_bytenr, /* block_start */
					  num_bytes, /* block_len */
					  disk_num_bytes, /* orig_block_len */
					  ram_bytes, BTRFS_COMPRESS_NONE,
					  BTRFS_ORDERED_PREALLOC);
			if (IS_ERR(em)) {
				ret = PTR_ERR(em);
				goto error;
			}
			free_extent_map(em);
			ret = btrfs_add_ordered_extent(inode, cur_offset,
						       disk_bytenr, num_bytes,
						       num_bytes,
						       BTRFS_ORDERED_PREALLOC);
			if (ret) {
				btrfs_drop_extent_cache(inode, cur_offset,
							cur_offset + num_bytes - 1,
							0);
				goto error;
			}
		} else {
			ret = btrfs_add_ordered_extent(inode, cur_offset,
						       disk_bytenr, num_bytes,
						       num_bytes,
						       BTRFS_ORDERED_NOCOW);
			if (ret)
				goto error;
		}

		if (nocow)
			btrfs_dec_nocow_writers(fs_info, disk_bytenr);
		nocow = false;

		if (root->root_key.objectid ==
		    BTRFS_DATA_RELOC_TREE_OBJECTID)
			/*
			 * Error handled later, as we must prevent
			 * extent_clear_unlock_delalloc() in error handler
			 * from freeing metadata of created ordered extent.
			 */
			ret = btrfs_reloc_clone_csums(inode, cur_offset,
						      num_bytes);

		extent_clear_unlock_delalloc(inode, cur_offset,
					     cur_offset + num_bytes - 1,
					     locked_page, EXTENT_LOCKED |
					     EXTENT_DELALLOC |
					     EXTENT_CLEAR_DATA_RESV,
					     PAGE_UNLOCK | PAGE_SET_ORDERED);

		cur_offset = extent_end;

		/*
		 * btrfs_reloc_clone_csums() error, now we're OK to call error
		 * handler, as metadata for created ordered extent will only
		 * be freed by btrfs_finish_ordered_io().
		 */
		if (ret)
			goto error;
		if (cur_offset > end)
			break;
	}
	btrfs_release_path(path);

	if (cur_offset <= end && cow_start == (u64)-1)
		cow_start = cur_offset;

	if (cow_start != (u64)-1) {
		cur_offset = end;
		ret = fallback_to_cow(inode, locked_page, cow_start, end,
				      page_started, nr_written);
		if (ret)
			goto error;
	}

error:
	if (nocow)
		btrfs_dec_nocow_writers(fs_info, disk_bytenr);

	if (ret && cur_offset < end)
		extent_clear_unlock_delalloc(inode, cur_offset, end,
					     locked_page, EXTENT_LOCKED |
					     EXTENT_DELALLOC | EXTENT_DEFRAG |
					     EXTENT_DO_ACCOUNTING, PAGE_UNLOCK |
					     PAGE_START_WRITEBACK |
					     PAGE_END_WRITEBACK);
	btrfs_free_path(path);
	return ret;
}

static bool should_nocow(struct btrfs_inode *inode, u64 start, u64 end)
{
	if (inode->flags & (BTRFS_INODE_NODATACOW | BTRFS_INODE_PREALLOC)) {
		if (inode->defrag_bytes &&
		    test_range_bit(&inode->io_tree, start, end, EXTENT_DEFRAG,
				   0, NULL))
			return false;
		return true;
	}
	return false;
}

/*
 * Function to process delayed allocation (create CoW) for ranges which are
 * being touched for the first time.
 */
int btrfs_run_delalloc_range(struct btrfs_inode *inode, struct page *locked_page,
		u64 start, u64 end, int *page_started, unsigned long *nr_written,
		struct writeback_control *wbc)
{
	int ret;
	const bool zoned = btrfs_is_zoned(inode->root->fs_info);

	if (should_nocow(inode, start, end)) {
		ASSERT(!zoned);
		ret = run_delalloc_nocow(inode, locked_page, start, end,
					 page_started, nr_written);
	} else if (!inode_can_compress(inode) ||
		   !inode_need_compress(inode, start, end)) {
		if (zoned)
			ret = run_delalloc_zoned(inode, locked_page, start, end,
						 page_started, nr_written);
		else
			ret = cow_file_range(inode, locked_page, start, end,
					     page_started, nr_written, 1);
	} else {
		set_bit(BTRFS_INODE_HAS_ASYNC_EXTENT, &inode->runtime_flags);
		ret = cow_file_range_async(inode, wbc, locked_page, start, end,
					   page_started, nr_written);
	}
	ASSERT(ret <= 0);
	if (ret)
		btrfs_cleanup_ordered_extents(inode, locked_page, start,
					      end - start + 1);
	return ret;
}

void btrfs_split_delalloc_extent(struct inode *inode,
				 struct extent_state *orig, u64 split)
{
	u64 size;

	/* not delalloc, ignore it */
	if (!(orig->state & EXTENT_DELALLOC))
		return;

	size = orig->end - orig->start + 1;
	if (size > BTRFS_MAX_EXTENT_SIZE) {
		u32 num_extents;
		u64 new_size;

		/*
		 * See the explanation in btrfs_merge_delalloc_extent, the same
		 * applies here, just in reverse.
		 */
		new_size = orig->end - split + 1;
		num_extents = count_max_extents(new_size);
		new_size = split - orig->start;
		num_extents += count_max_extents(new_size);
		if (count_max_extents(size) >= num_extents)
			return;
	}

	spin_lock(&BTRFS_I(inode)->lock);
	btrfs_mod_outstanding_extents(BTRFS_I(inode), 1);
	spin_unlock(&BTRFS_I(inode)->lock);
}

/*
 * Handle merged delayed allocation extents so we can keep track of new extents
 * that are just merged onto old extents, such as when we are doing sequential
 * writes, so we can properly account for the metadata space we'll need.
 */
void btrfs_merge_delalloc_extent(struct inode *inode, struct extent_state *new,
				 struct extent_state *other)
{
	u64 new_size, old_size;
	u32 num_extents;

	/* not delalloc, ignore it */
	if (!(other->state & EXTENT_DELALLOC))
		return;

	if (new->start > other->start)
		new_size = new->end - other->start + 1;
	else
		new_size = other->end - new->start + 1;

	/* we're not bigger than the max, unreserve the space and go */
	if (new_size <= BTRFS_MAX_EXTENT_SIZE) {
		spin_lock(&BTRFS_I(inode)->lock);
		btrfs_mod_outstanding_extents(BTRFS_I(inode), -1);
		spin_unlock(&BTRFS_I(inode)->lock);
		return;
	}

	/*
	 * We have to add up either side to figure out how many extents were
	 * accounted for before we merged into one big extent.  If the number of
	 * extents we accounted for is <= the amount we need for the new range
	 * then we can return, otherwise drop.  Think of it like this
	 *
	 * [ 4k][MAX_SIZE]
	 *
	 * So we've grown the extent by a MAX_SIZE extent, this would mean we
	 * need 2 outstanding extents, on one side we have 1 and the other side
	 * we have 1 so they are == and we can return.  But in this case
	 *
	 * [MAX_SIZE+4k][MAX_SIZE+4k]
	 *
	 * Each range on their own accounts for 2 extents, but merged together
	 * they are only 3 extents worth of accounting, so we need to drop in
	 * this case.
	 */
	old_size = other->end - other->start + 1;
	num_extents = count_max_extents(old_size);
	old_size = new->end - new->start + 1;
	num_extents += count_max_extents(old_size);
	if (count_max_extents(new_size) >= num_extents)
		return;

	spin_lock(&BTRFS_I(inode)->lock);
	btrfs_mod_outstanding_extents(BTRFS_I(inode), -1);
	spin_unlock(&BTRFS_I(inode)->lock);
}

static void btrfs_add_delalloc_inodes(struct btrfs_root *root,
				      struct inode *inode)
{
	struct btrfs_fs_info *fs_info = btrfs_sb(inode->i_sb);

	spin_lock(&root->delalloc_lock);
	if (list_empty(&BTRFS_I(inode)->delalloc_inodes)) {
		list_add_tail(&BTRFS_I(inode)->delalloc_inodes,
			      &root->delalloc_inodes);
		set_bit(BTRFS_INODE_IN_DELALLOC_LIST,
			&BTRFS_I(inode)->runtime_flags);
		root->nr_delalloc_inodes++;
		if (root->nr_delalloc_inodes == 1) {
			spin_lock(&fs_info->delalloc_root_lock);
			BUG_ON(!list_empty(&root->delalloc_root));
			list_add_tail(&root->delalloc_root,
				      &fs_info->delalloc_roots);
			spin_unlock(&fs_info->delalloc_root_lock);
		}
	}
	spin_unlock(&root->delalloc_lock);
}


void __btrfs_del_delalloc_inode(struct btrfs_root *root,
				struct btrfs_inode *inode)
{
	struct btrfs_fs_info *fs_info = root->fs_info;

	if (!list_empty(&inode->delalloc_inodes)) {
		list_del_init(&inode->delalloc_inodes);
		clear_bit(BTRFS_INODE_IN_DELALLOC_LIST,
			  &inode->runtime_flags);
		root->nr_delalloc_inodes--;
		if (!root->nr_delalloc_inodes) {
			ASSERT(list_empty(&root->delalloc_inodes));
			spin_lock(&fs_info->delalloc_root_lock);
			BUG_ON(list_empty(&root->delalloc_root));
			list_del_init(&root->delalloc_root);
			spin_unlock(&fs_info->delalloc_root_lock);
		}
	}
}

static void btrfs_del_delalloc_inode(struct btrfs_root *root,
				     struct btrfs_inode *inode)
{
	spin_lock(&root->delalloc_lock);
	__btrfs_del_delalloc_inode(root, inode);
	spin_unlock(&root->delalloc_lock);
}

/*
 * Properly track delayed allocation bytes in the inode and to maintain the
 * list of inodes that have pending delalloc work to be done.
 */
void btrfs_set_delalloc_extent(struct inode *inode, struct extent_state *state,
			       unsigned *bits)
{
	struct btrfs_fs_info *fs_info = btrfs_sb(inode->i_sb);

	if ((*bits & EXTENT_DEFRAG) && !(*bits & EXTENT_DELALLOC))
		WARN_ON(1);
	/*
	 * set_bit and clear bit hooks normally require _irqsave/restore
	 * but in this case, we are only testing for the DELALLOC
	 * bit, which is only set or cleared with irqs on
	 */
	if (!(state->state & EXTENT_DELALLOC) && (*bits & EXTENT_DELALLOC)) {
		struct btrfs_root *root = BTRFS_I(inode)->root;
		u64 len = state->end + 1 - state->start;
		u32 num_extents = count_max_extents(len);
		bool do_list = !btrfs_is_free_space_inode(BTRFS_I(inode));

		spin_lock(&BTRFS_I(inode)->lock);
		btrfs_mod_outstanding_extents(BTRFS_I(inode), num_extents);
		spin_unlock(&BTRFS_I(inode)->lock);

		/* For sanity tests */
		if (btrfs_is_testing(fs_info))
			return;

		percpu_counter_add_batch(&fs_info->delalloc_bytes, len,
					 fs_info->delalloc_batch);
		spin_lock(&BTRFS_I(inode)->lock);
		BTRFS_I(inode)->delalloc_bytes += len;
		if (*bits & EXTENT_DEFRAG)
			BTRFS_I(inode)->defrag_bytes += len;
		if (do_list && !test_bit(BTRFS_INODE_IN_DELALLOC_LIST,
					 &BTRFS_I(inode)->runtime_flags))
			btrfs_add_delalloc_inodes(root, inode);
		spin_unlock(&BTRFS_I(inode)->lock);
	}

	if (!(state->state & EXTENT_DELALLOC_NEW) &&
	    (*bits & EXTENT_DELALLOC_NEW)) {
		spin_lock(&BTRFS_I(inode)->lock);
		BTRFS_I(inode)->new_delalloc_bytes += state->end + 1 -
			state->start;
		spin_unlock(&BTRFS_I(inode)->lock);
	}
}

/*
 * Once a range is no longer delalloc this function ensures that proper
 * accounting happens.
 */
void btrfs_clear_delalloc_extent(struct inode *vfs_inode,
				 struct extent_state *state, unsigned *bits)
{
	struct btrfs_inode *inode = BTRFS_I(vfs_inode);
	struct btrfs_fs_info *fs_info = btrfs_sb(vfs_inode->i_sb);
	u64 len = state->end + 1 - state->start;
	u32 num_extents = count_max_extents(len);

	if ((state->state & EXTENT_DEFRAG) && (*bits & EXTENT_DEFRAG)) {
		spin_lock(&inode->lock);
		inode->defrag_bytes -= len;
		spin_unlock(&inode->lock);
	}

	/*
	 * set_bit and clear bit hooks normally require _irqsave/restore
	 * but in this case, we are only testing for the DELALLOC
	 * bit, which is only set or cleared with irqs on
	 */
	if ((state->state & EXTENT_DELALLOC) && (*bits & EXTENT_DELALLOC)) {
		struct btrfs_root *root = inode->root;
		bool do_list = !btrfs_is_free_space_inode(inode);

		spin_lock(&inode->lock);
		btrfs_mod_outstanding_extents(inode, -num_extents);
		spin_unlock(&inode->lock);

		/*
		 * We don't reserve metadata space for space cache inodes so we
		 * don't need to call delalloc_release_metadata if there is an
		 * error.
		 */
		if (*bits & EXTENT_CLEAR_META_RESV &&
		    root != fs_info->tree_root)
			btrfs_delalloc_release_metadata(inode, len, false);

		/* For sanity tests. */
		if (btrfs_is_testing(fs_info))
			return;

		if (root->root_key.objectid != BTRFS_DATA_RELOC_TREE_OBJECTID &&
		    do_list && !(state->state & EXTENT_NORESERVE) &&
		    (*bits & EXTENT_CLEAR_DATA_RESV))
			btrfs_free_reserved_data_space_noquota(fs_info, len);

		percpu_counter_add_batch(&fs_info->delalloc_bytes, -len,
					 fs_info->delalloc_batch);
		spin_lock(&inode->lock);
		inode->delalloc_bytes -= len;
		if (do_list && inode->delalloc_bytes == 0 &&
		    test_bit(BTRFS_INODE_IN_DELALLOC_LIST,
					&inode->runtime_flags))
			btrfs_del_delalloc_inode(root, inode);
		spin_unlock(&inode->lock);
	}

	if ((state->state & EXTENT_DELALLOC_NEW) &&
	    (*bits & EXTENT_DELALLOC_NEW)) {
		spin_lock(&inode->lock);
		ASSERT(inode->new_delalloc_bytes >= len);
		inode->new_delalloc_bytes -= len;
		if (*bits & EXTENT_ADD_INODE_BYTES)
			inode_add_bytes(&inode->vfs_inode, len);
		spin_unlock(&inode->lock);
	}
}

/*
 * btrfs_bio_fits_in_stripe - Checks whether the size of the given bio will fit
 * in a chunk's stripe. This function ensures that bios do not span a
 * stripe/chunk
 *
 * @page - The page we are about to add to the bio
 * @size - size we want to add to the bio
 * @bio - bio we want to ensure is smaller than a stripe
 * @bio_flags - flags of the bio
 *
 * return 1 if page cannot be added to the bio
 * return 0 if page can be added to the bio
 * return error otherwise
 */
int btrfs_bio_fits_in_stripe(struct page *page, size_t size, struct bio *bio,
			     unsigned long bio_flags)
{
	struct inode *inode = page->mapping->host;
	struct btrfs_fs_info *fs_info = btrfs_sb(inode->i_sb);
	u64 logical = bio->bi_iter.bi_sector << 9;
	u32 bio_len = bio->bi_iter.bi_size;
	struct extent_map *em;
	int ret = 0;
	struct btrfs_io_geometry geom;

	if (bio_flags & EXTENT_BIO_COMPRESSED)
		return 0;

	em = btrfs_get_chunk_map(fs_info, logical, fs_info->sectorsize);
	if (IS_ERR(em))
		return PTR_ERR(em);
	ret = btrfs_get_io_geometry(fs_info, em, btrfs_op(bio), logical, &geom);
	if (ret < 0)
		goto out;

	if (geom.len < bio_len + size)
		ret = 1;
out:
	free_extent_map(em);
	return ret;
}

/*
 * in order to insert checksums into the metadata in large chunks,
 * we wait until bio submission time.   All the pages in the bio are
 * checksummed and sums are attached onto the ordered extent record.
 *
 * At IO completion time the cums attached on the ordered extent record
 * are inserted into the btree
 */
static blk_status_t btrfs_submit_bio_start(struct inode *inode, struct bio *bio,
					   u64 dio_file_offset)
{
	return btrfs_csum_one_bio(BTRFS_I(inode), bio, 0, 0);
}

/*
 * Split an extent_map at [start, start + len]
 *
 * This function is intended to be used only for extract_ordered_extent().
 */
static int split_zoned_em(struct btrfs_inode *inode, u64 start, u64 len,
			  u64 pre, u64 post)
{
	struct extent_map_tree *em_tree = &inode->extent_tree;
	struct extent_map *em;
	struct extent_map *split_pre = NULL;
	struct extent_map *split_mid = NULL;
	struct extent_map *split_post = NULL;
	int ret = 0;
	unsigned long flags;

	/* Sanity check */
	if (pre == 0 && post == 0)
		return 0;

	split_pre = alloc_extent_map();
	if (pre)
		split_mid = alloc_extent_map();
	if (post)
		split_post = alloc_extent_map();
	if (!split_pre || (pre && !split_mid) || (post && !split_post)) {
		ret = -ENOMEM;
		goto out;
	}

	ASSERT(pre + post < len);

	lock_extent(&inode->io_tree, start, start + len - 1);
	write_lock(&em_tree->lock);
	em = lookup_extent_mapping(em_tree, start, len);
	if (!em) {
		ret = -EIO;
		goto out_unlock;
	}

	ASSERT(em->len == len);
	ASSERT(!test_bit(EXTENT_FLAG_COMPRESSED, &em->flags));
	ASSERT(em->block_start < EXTENT_MAP_LAST_BYTE);
	ASSERT(test_bit(EXTENT_FLAG_PINNED, &em->flags));
	ASSERT(!test_bit(EXTENT_FLAG_LOGGING, &em->flags));
	ASSERT(!list_empty(&em->list));

	flags = em->flags;
	clear_bit(EXTENT_FLAG_PINNED, &em->flags);

	/* First, replace the em with a new extent_map starting from * em->start */
	split_pre->start = em->start;
	split_pre->len = (pre ? pre : em->len - post);
	split_pre->orig_start = split_pre->start;
	split_pre->block_start = em->block_start;
	split_pre->block_len = split_pre->len;
	split_pre->orig_block_len = split_pre->block_len;
	split_pre->ram_bytes = split_pre->len;
	split_pre->flags = flags;
	split_pre->compress_type = em->compress_type;
	split_pre->generation = em->generation;

	replace_extent_mapping(em_tree, em, split_pre, 1);

	/*
	 * Now we only have an extent_map at:
	 *     [em->start, em->start + pre] if pre != 0
	 *     [em->start, em->start + em->len - post] if pre == 0
	 */

	if (pre) {
		/* Insert the middle extent_map */
		split_mid->start = em->start + pre;
		split_mid->len = em->len - pre - post;
		split_mid->orig_start = split_mid->start;
		split_mid->block_start = em->block_start + pre;
		split_mid->block_len = split_mid->len;
		split_mid->orig_block_len = split_mid->block_len;
		split_mid->ram_bytes = split_mid->len;
		split_mid->flags = flags;
		split_mid->compress_type = em->compress_type;
		split_mid->generation = em->generation;
		add_extent_mapping(em_tree, split_mid, 1);
	}

	if (post) {
		split_post->start = em->start + em->len - post;
		split_post->len = post;
		split_post->orig_start = split_post->start;
		split_post->block_start = em->block_start + em->len - post;
		split_post->block_len = split_post->len;
		split_post->orig_block_len = split_post->block_len;
		split_post->ram_bytes = split_post->len;
		split_post->flags = flags;
		split_post->compress_type = em->compress_type;
		split_post->generation = em->generation;
		add_extent_mapping(em_tree, split_post, 1);
	}

	/* Once for us */
	free_extent_map(em);
	/* Once for the tree */
	free_extent_map(em);

out_unlock:
	write_unlock(&em_tree->lock);
	unlock_extent(&inode->io_tree, start, start + len - 1);
out:
	free_extent_map(split_pre);
	free_extent_map(split_mid);
	free_extent_map(split_post);

	return ret;
}

static blk_status_t extract_ordered_extent(struct btrfs_inode *inode,
					   struct bio *bio, loff_t file_offset)
{
	struct btrfs_ordered_extent *ordered;
	u64 start = (u64)bio->bi_iter.bi_sector << SECTOR_SHIFT;
	u64 file_len;
	u64 len = bio->bi_iter.bi_size;
	u64 end = start + len;
	u64 ordered_end;
	u64 pre, post;
	int ret = 0;

	ordered = btrfs_lookup_ordered_extent(inode, file_offset);
	if (WARN_ON_ONCE(!ordered))
		return BLK_STS_IOERR;

	/* No need to split */
	if (ordered->disk_num_bytes == len)
		goto out;

	/* We cannot split once end_bio'd ordered extent */
	if (WARN_ON_ONCE(ordered->bytes_left != ordered->disk_num_bytes)) {
		ret = -EINVAL;
		goto out;
	}

	/* We cannot split a compressed ordered extent */
	if (WARN_ON_ONCE(ordered->disk_num_bytes != ordered->num_bytes)) {
		ret = -EINVAL;
		goto out;
	}

	ordered_end = ordered->disk_bytenr + ordered->disk_num_bytes;
	/* bio must be in one ordered extent */
	if (WARN_ON_ONCE(start < ordered->disk_bytenr || end > ordered_end)) {
		ret = -EINVAL;
		goto out;
	}

	/* Checksum list should be empty */
	if (WARN_ON_ONCE(!list_empty(&ordered->list))) {
		ret = -EINVAL;
		goto out;
	}

	file_len = ordered->num_bytes;
	pre = start - ordered->disk_bytenr;
	post = ordered_end - end;

	ret = btrfs_split_ordered_extent(ordered, pre, post);
	if (ret)
		goto out;
	ret = split_zoned_em(inode, file_offset, file_len, pre, post);

out:
	btrfs_put_ordered_extent(ordered);

	return errno_to_blk_status(ret);
}

/*
 * extent_io.c submission hook. This does the right thing for csum calculation
 * on write, or reading the csums from the tree before a read.
 *
 * Rules about async/sync submit,
 * a) read:				sync submit
 *
 * b) write without checksum:		sync submit
 *
 * c) write with checksum:
 *    c-1) if bio is issued by fsync:	sync submit
 *         (sync_writers != 0)
 *
 *    c-2) if root is reloc root:	sync submit
 *         (only in case of buffered IO)
 *
 *    c-3) otherwise:			async submit
 */
blk_status_t btrfs_submit_data_bio(struct inode *inode, struct bio *bio,
				   int mirror_num, unsigned long bio_flags)

{
	struct btrfs_fs_info *fs_info = btrfs_sb(inode->i_sb);
	struct btrfs_root *root = BTRFS_I(inode)->root;
	enum btrfs_wq_endio_type metadata = BTRFS_WQ_ENDIO_DATA;
	blk_status_t ret = 0;
	int skip_sum;
	int async = !atomic_read(&BTRFS_I(inode)->sync_writers);

	skip_sum = (BTRFS_I(inode)->flags & BTRFS_INODE_NODATASUM) ||
		   !fs_info->csum_root;

	if (btrfs_is_free_space_inode(BTRFS_I(inode)))
		metadata = BTRFS_WQ_ENDIO_FREE_SPACE;

	if (bio_op(bio) == REQ_OP_ZONE_APPEND) {
		struct page *page = bio_first_bvec_all(bio)->bv_page;
		loff_t file_offset = page_offset(page);

		ret = extract_ordered_extent(BTRFS_I(inode), bio, file_offset);
		if (ret)
			goto out;
	}

	if (btrfs_op(bio) != BTRFS_MAP_WRITE) {
		ret = btrfs_bio_wq_end_io(fs_info, bio, metadata);
		if (ret)
			goto out;

		if (bio_flags & EXTENT_BIO_COMPRESSED) {
			ret = btrfs_submit_compressed_read(inode, bio,
							   mirror_num,
							   bio_flags);
			goto out;
		} else {
			/*
			 * Lookup bio sums does extra checks around whether we
			 * need to csum or not, which is why we ignore skip_sum
			 * here.
			 */
			ret = btrfs_lookup_bio_sums(inode, bio, NULL);
			if (ret)
				goto out;
		}
		goto mapit;
	} else if (async && !skip_sum) {
		/* csum items have already been cloned */
		if (root->root_key.objectid == BTRFS_DATA_RELOC_TREE_OBJECTID)
			goto mapit;
		/* we're doing a write, do the async checksumming */
		ret = btrfs_wq_submit_bio(inode, bio, mirror_num, bio_flags,
					  0, btrfs_submit_bio_start);
		goto out;
	} else if (!skip_sum) {
		ret = btrfs_csum_one_bio(BTRFS_I(inode), bio, 0, 0);
		if (ret)
			goto out;
	}

mapit:
	ret = btrfs_map_bio(fs_info, bio, mirror_num);

out:
	if (ret) {
		bio->bi_status = ret;
		bio_endio(bio);
	}
	return ret;
}

/*
 * given a list of ordered sums record them in the inode.  This happens
 * at IO completion time based on sums calculated at bio submission time.
 */
static int add_pending_csums(struct btrfs_trans_handle *trans,
			     struct list_head *list)
{
	struct btrfs_ordered_sum *sum;
	int ret;

	list_for_each_entry(sum, list, list) {
		trans->adding_csums = true;
		ret = btrfs_csum_file_blocks(trans, trans->fs_info->csum_root, sum);
		trans->adding_csums = false;
		if (ret)
			return ret;
	}
	return 0;
}

static int btrfs_find_new_delalloc_bytes(struct btrfs_inode *inode,
					 const u64 start,
					 const u64 len,
					 struct extent_state **cached_state)
{
	u64 search_start = start;
	const u64 end = start + len - 1;

	while (search_start < end) {
		const u64 search_len = end - search_start + 1;
		struct extent_map *em;
		u64 em_len;
		int ret = 0;

		em = btrfs_get_extent(inode, NULL, 0, search_start, search_len);
		if (IS_ERR(em))
			return PTR_ERR(em);

		if (em->block_start != EXTENT_MAP_HOLE)
			goto next;

		em_len = em->len;
		if (em->start < search_start)
			em_len -= search_start - em->start;
		if (em_len > search_len)
			em_len = search_len;

		ret = set_extent_bit(&inode->io_tree, search_start,
				     search_start + em_len - 1,
				     EXTENT_DELALLOC_NEW, 0, NULL, cached_state,
				     GFP_NOFS, NULL);
next:
		search_start = extent_map_end(em);
		free_extent_map(em);
		if (ret)
			return ret;
	}
	return 0;
}

int btrfs_set_extent_delalloc(struct btrfs_inode *inode, u64 start, u64 end,
			      unsigned int extra_bits,
			      struct extent_state **cached_state)
{
	WARN_ON(PAGE_ALIGNED(end));

	if (start >= i_size_read(&inode->vfs_inode) &&
	    !(inode->flags & BTRFS_INODE_PREALLOC)) {
		/*
		 * There can't be any extents following eof in this case so just
		 * set the delalloc new bit for the range directly.
		 */
		extra_bits |= EXTENT_DELALLOC_NEW;
	} else {
		int ret;

		ret = btrfs_find_new_delalloc_bytes(inode, start,
						    end + 1 - start,
						    cached_state);
		if (ret)
			return ret;
	}

	return set_extent_delalloc(&inode->io_tree, start, end, extra_bits,
				   cached_state);
}

/* see btrfs_writepage_start_hook for details on why this is required */
struct btrfs_writepage_fixup {
	struct page *page;
	struct inode *inode;
	struct btrfs_work work;
};

static void btrfs_writepage_fixup_worker(struct btrfs_work *work)
{
	struct btrfs_writepage_fixup *fixup;
	struct btrfs_ordered_extent *ordered;
	struct extent_state *cached_state = NULL;
	struct extent_changeset *data_reserved = NULL;
	struct page *page;
	struct btrfs_inode *inode;
	u64 page_start;
	u64 page_end;
	int ret = 0;
	bool free_delalloc_space = true;

	fixup = container_of(work, struct btrfs_writepage_fixup, work);
	page = fixup->page;
	inode = BTRFS_I(fixup->inode);
	page_start = page_offset(page);
	page_end = page_offset(page) + PAGE_SIZE - 1;

	/*
	 * This is similar to page_mkwrite, we need to reserve the space before
	 * we take the page lock.
	 */
	ret = btrfs_delalloc_reserve_space(inode, &data_reserved, page_start,
					   PAGE_SIZE);
again:
	lock_page(page);

	/*
	 * Before we queued this fixup, we took a reference on the page.
	 * page->mapping may go NULL, but it shouldn't be moved to a different
	 * address space.
	 */
	if (!page->mapping || !PageDirty(page) || !PageChecked(page)) {
		/*
		 * Unfortunately this is a little tricky, either
		 *
		 * 1) We got here and our page had already been dealt with and
		 *    we reserved our space, thus ret == 0, so we need to just
		 *    drop our space reservation and bail.  This can happen the
		 *    first time we come into the fixup worker, or could happen
		 *    while waiting for the ordered extent.
		 * 2) Our page was already dealt with, but we happened to get an
		 *    ENOSPC above from the btrfs_delalloc_reserve_space.  In
		 *    this case we obviously don't have anything to release, but
		 *    because the page was already dealt with we don't want to
		 *    mark the page with an error, so make sure we're resetting
		 *    ret to 0.  This is why we have this check _before_ the ret
		 *    check, because we do not want to have a surprise ENOSPC
		 *    when the page was already properly dealt with.
		 */
		if (!ret) {
			btrfs_delalloc_release_extents(inode, PAGE_SIZE);
			btrfs_delalloc_release_space(inode, data_reserved,
						     page_start, PAGE_SIZE,
						     true);
		}
		ret = 0;
		goto out_page;
	}

	/*
	 * We can't mess with the page state unless it is locked, so now that
	 * it is locked bail if we failed to make our space reservation.
	 */
	if (ret)
		goto out_page;

	lock_extent_bits(&inode->io_tree, page_start, page_end, &cached_state);

	/* already ordered? We're done */
	if (PageOrdered(page))
		goto out_reserved;

	ordered = btrfs_lookup_ordered_range(inode, page_start, PAGE_SIZE);
	if (ordered) {
		unlock_extent_cached(&inode->io_tree, page_start, page_end,
				     &cached_state);
		unlock_page(page);
		btrfs_start_ordered_extent(ordered, 1);
		btrfs_put_ordered_extent(ordered);
		goto again;
	}

	ret = btrfs_set_extent_delalloc(inode, page_start, page_end, 0,
					&cached_state);
	if (ret)
		goto out_reserved;

	/*
	 * Everything went as planned, we're now the owner of a dirty page with
	 * delayed allocation bits set and space reserved for our COW
	 * destination.
	 *
	 * The page was dirty when we started, nothing should have cleaned it.
	 */
	BUG_ON(!PageDirty(page));
	free_delalloc_space = false;
out_reserved:
	btrfs_delalloc_release_extents(inode, PAGE_SIZE);
	if (free_delalloc_space)
		btrfs_delalloc_release_space(inode, data_reserved, page_start,
					     PAGE_SIZE, true);
	unlock_extent_cached(&inode->io_tree, page_start, page_end,
			     &cached_state);
out_page:
	if (ret) {
		/*
		 * We hit ENOSPC or other errors.  Update the mapping and page
		 * to reflect the errors and clean the page.
		 */
		mapping_set_error(page->mapping, ret);
		end_extent_writepage(page, ret, page_start, page_end);
		clear_page_dirty_for_io(page);
		SetPageError(page);
	}
	ClearPageChecked(page);
	unlock_page(page);
	put_page(page);
	kfree(fixup);
	extent_changeset_free(data_reserved);
	/*
	 * As a precaution, do a delayed iput in case it would be the last iput
	 * that could need flushing space. Recursing back to fixup worker would
	 * deadlock.
	 */
	btrfs_add_delayed_iput(&inode->vfs_inode);
}

/*
 * There are a few paths in the higher layers of the kernel that directly
 * set the page dirty bit without asking the filesystem if it is a
 * good idea.  This causes problems because we want to make sure COW
 * properly happens and the data=ordered rules are followed.
 *
 * In our case any range that doesn't have the ORDERED bit set
 * hasn't been properly setup for IO.  We kick off an async process
 * to fix it up.  The async helper will wait for ordered extents, set
 * the delalloc bit and make it safe to write the page.
 */
int btrfs_writepage_cow_fixup(struct page *page)
{
	struct inode *inode = page->mapping->host;
	struct btrfs_fs_info *fs_info = btrfs_sb(inode->i_sb);
	struct btrfs_writepage_fixup *fixup;

	/* This page has ordered extent covering it already */
	if (PageOrdered(page))
		return 0;

	/*
	 * PageChecked is set below when we create a fixup worker for this page,
	 * don't try to create another one if we're already PageChecked()
	 *
	 * The extent_io writepage code will redirty the page if we send back
	 * EAGAIN.
	 */
	if (PageChecked(page))
		return -EAGAIN;

	fixup = kzalloc(sizeof(*fixup), GFP_NOFS);
	if (!fixup)
		return -EAGAIN;

	/*
	 * We are already holding a reference to this inode from
	 * write_cache_pages.  We need to hold it because the space reservation
	 * takes place outside of the page lock, and we can't trust
	 * page->mapping outside of the page lock.
	 */
	ihold(inode);
	SetPageChecked(page);
	get_page(page);
	btrfs_init_work(&fixup->work, btrfs_writepage_fixup_worker, NULL, NULL);
	fixup->page = page;
	fixup->inode = inode;
	btrfs_queue_work(fs_info->fixup_workers, &fixup->work);

	return -EAGAIN;
}

static int insert_reserved_file_extent(struct btrfs_trans_handle *trans,
				       struct btrfs_inode *inode, u64 file_pos,
				       struct btrfs_file_extent_item *stack_fi,
				       const bool update_inode_bytes,
				       u64 qgroup_reserved)
{
	struct btrfs_root *root = inode->root;
	const u64 sectorsize = root->fs_info->sectorsize;
	struct btrfs_path *path;
	struct extent_buffer *leaf;
	struct btrfs_key ins;
	u64 disk_num_bytes = btrfs_stack_file_extent_disk_num_bytes(stack_fi);
	u64 disk_bytenr = btrfs_stack_file_extent_disk_bytenr(stack_fi);
	u64 num_bytes = btrfs_stack_file_extent_num_bytes(stack_fi);
	u64 ram_bytes = btrfs_stack_file_extent_ram_bytes(stack_fi);
	struct btrfs_drop_extents_args drop_args = { 0 };
	int ret;

	path = btrfs_alloc_path();
	if (!path)
		return -ENOMEM;

	/*
	 * we may be replacing one extent in the tree with another.
	 * The new extent is pinned in the extent map, and we don't want
	 * to drop it from the cache until it is completely in the btree.
	 *
	 * So, tell btrfs_drop_extents to leave this extent in the cache.
	 * the caller is expected to unpin it and allow it to be merged
	 * with the others.
	 */
	drop_args.path = path;
	drop_args.start = file_pos;
	drop_args.end = file_pos + num_bytes;
	drop_args.replace_extent = true;
	drop_args.extent_item_size = sizeof(*stack_fi);
	ret = btrfs_drop_extents(trans, root, inode, &drop_args);
	if (ret)
		goto out;

	if (!drop_args.extent_inserted) {
		ins.objectid = btrfs_ino(inode);
		ins.offset = file_pos;
		ins.type = BTRFS_EXTENT_DATA_KEY;

		ret = btrfs_insert_empty_item(trans, root, path, &ins,
					      sizeof(*stack_fi));
		if (ret)
			goto out;
	}
	leaf = path->nodes[0];
	btrfs_set_stack_file_extent_generation(stack_fi, trans->transid);
	write_extent_buffer(leaf, stack_fi,
			btrfs_item_ptr_offset(leaf, path->slots[0]),
			sizeof(struct btrfs_file_extent_item));

	btrfs_mark_buffer_dirty(leaf);
	btrfs_release_path(path);

	/*
	 * If we dropped an inline extent here, we know the range where it is
	 * was not marked with the EXTENT_DELALLOC_NEW bit, so we update the
	 * number of bytes only for that range containing the inline extent.
	 * The remaining of the range will be processed when clearning the
	 * EXTENT_DELALLOC_BIT bit through the ordered extent completion.
	 */
	if (file_pos == 0 && !IS_ALIGNED(drop_args.bytes_found, sectorsize)) {
		u64 inline_size = round_down(drop_args.bytes_found, sectorsize);

		inline_size = drop_args.bytes_found - inline_size;
		btrfs_update_inode_bytes(inode, sectorsize, inline_size);
		drop_args.bytes_found -= inline_size;
		num_bytes -= sectorsize;
	}

	if (update_inode_bytes)
		btrfs_update_inode_bytes(inode, num_bytes, drop_args.bytes_found);

	ins.objectid = disk_bytenr;
	ins.offset = disk_num_bytes;
	ins.type = BTRFS_EXTENT_ITEM_KEY;

	ret = btrfs_inode_set_file_extent_range(inode, file_pos, ram_bytes);
	if (ret)
		goto out;

	ret = btrfs_alloc_reserved_file_extent(trans, root, btrfs_ino(inode),
					       file_pos, qgroup_reserved, &ins);
out:
	btrfs_free_path(path);

	return ret;
}

static void btrfs_release_delalloc_bytes(struct btrfs_fs_info *fs_info,
					 u64 start, u64 len)
{
	struct btrfs_block_group *cache;

	cache = btrfs_lookup_block_group(fs_info, start);
	ASSERT(cache);

	spin_lock(&cache->lock);
	cache->delalloc_bytes -= len;
	spin_unlock(&cache->lock);

	btrfs_put_block_group(cache);
}

static int insert_ordered_extent_file_extent(struct btrfs_trans_handle *trans,
					     struct btrfs_ordered_extent *oe)
{
	struct btrfs_file_extent_item stack_fi;
	u64 logical_len;
	bool update_inode_bytes;

	memset(&stack_fi, 0, sizeof(stack_fi));
	btrfs_set_stack_file_extent_type(&stack_fi, BTRFS_FILE_EXTENT_REG);
	btrfs_set_stack_file_extent_disk_bytenr(&stack_fi, oe->disk_bytenr);
	btrfs_set_stack_file_extent_disk_num_bytes(&stack_fi,
						   oe->disk_num_bytes);
	if (test_bit(BTRFS_ORDERED_TRUNCATED, &oe->flags))
		logical_len = oe->truncated_len;
	else
		logical_len = oe->num_bytes;
	btrfs_set_stack_file_extent_num_bytes(&stack_fi, logical_len);
	btrfs_set_stack_file_extent_ram_bytes(&stack_fi, logical_len);
	btrfs_set_stack_file_extent_compression(&stack_fi, oe->compress_type);
	/* Encryption and other encoding is reserved and all 0 */

	/*
	 * For delalloc, when completing an ordered extent we update the inode's
	 * bytes when clearing the range in the inode's io tree, so pass false
	 * as the argument 'update_inode_bytes' to insert_reserved_file_extent(),
	 * except if the ordered extent was truncated.
	 */
	update_inode_bytes = test_bit(BTRFS_ORDERED_DIRECT, &oe->flags) ||
			     test_bit(BTRFS_ORDERED_TRUNCATED, &oe->flags);

	return insert_reserved_file_extent(trans, BTRFS_I(oe->inode),
					   oe->file_offset, &stack_fi,
					   update_inode_bytes, oe->qgroup_rsv);
}

/*
 * As ordered data IO finishes, this gets called so we can finish
 * an ordered extent if the range of bytes in the file it covers are
 * fully written.
 */
static int btrfs_finish_ordered_io(struct btrfs_ordered_extent *ordered_extent)
{
	struct btrfs_inode *inode = BTRFS_I(ordered_extent->inode);
	struct btrfs_root *root = inode->root;
	struct btrfs_fs_info *fs_info = root->fs_info;
	struct btrfs_trans_handle *trans = NULL;
	struct extent_io_tree *io_tree = &inode->io_tree;
	struct extent_state *cached_state = NULL;
	u64 start, end;
	int compress_type = 0;
	int ret = 0;
	u64 logical_len = ordered_extent->num_bytes;
	bool freespace_inode;
	bool truncated = false;
	bool clear_reserved_extent = true;
	unsigned int clear_bits = EXTENT_DEFRAG;

	start = ordered_extent->file_offset;
	end = start + ordered_extent->num_bytes - 1;

	if (!test_bit(BTRFS_ORDERED_NOCOW, &ordered_extent->flags) &&
	    !test_bit(BTRFS_ORDERED_PREALLOC, &ordered_extent->flags) &&
	    !test_bit(BTRFS_ORDERED_DIRECT, &ordered_extent->flags))
		clear_bits |= EXTENT_DELALLOC_NEW;

	freespace_inode = btrfs_is_free_space_inode(inode);

	if (test_bit(BTRFS_ORDERED_IOERR, &ordered_extent->flags)) {
		ret = -EIO;
		goto out;
	}

	if (ordered_extent->bdev)
		btrfs_rewrite_logical_zoned(ordered_extent);

	btrfs_free_io_failure_record(inode, start, end);

	if (test_bit(BTRFS_ORDERED_TRUNCATED, &ordered_extent->flags)) {
		truncated = true;
		logical_len = ordered_extent->truncated_len;
		/* Truncated the entire extent, don't bother adding */
		if (!logical_len)
			goto out;
	}

	if (test_bit(BTRFS_ORDERED_NOCOW, &ordered_extent->flags)) {
		BUG_ON(!list_empty(&ordered_extent->list)); /* Logic error */

		btrfs_inode_safe_disk_i_size_write(inode, 0);
		if (freespace_inode)
			trans = btrfs_join_transaction_spacecache(root);
		else
			trans = btrfs_join_transaction(root);
		if (IS_ERR(trans)) {
			ret = PTR_ERR(trans);
			trans = NULL;
			goto out;
		}
		trans->block_rsv = &inode->block_rsv;
		ret = btrfs_update_inode_fallback(trans, root, inode);
		if (ret) /* -ENOMEM or corruption */
			btrfs_abort_transaction(trans, ret);
		goto out;
	}

	clear_bits |= EXTENT_LOCKED;
	lock_extent_bits(io_tree, start, end, &cached_state);

	if (freespace_inode)
		trans = btrfs_join_transaction_spacecache(root);
	else
		trans = btrfs_join_transaction(root);
	if (IS_ERR(trans)) {
		ret = PTR_ERR(trans);
		trans = NULL;
		goto out;
	}

	trans->block_rsv = &inode->block_rsv;

	if (test_bit(BTRFS_ORDERED_COMPRESSED, &ordered_extent->flags))
		compress_type = ordered_extent->compress_type;
	if (test_bit(BTRFS_ORDERED_PREALLOC, &ordered_extent->flags)) {
		BUG_ON(compress_type);
		ret = btrfs_mark_extent_written(trans, inode,
						ordered_extent->file_offset,
						ordered_extent->file_offset +
						logical_len);
	} else {
		BUG_ON(root == fs_info->tree_root);
		ret = insert_ordered_extent_file_extent(trans, ordered_extent);
		if (!ret) {
			clear_reserved_extent = false;
			btrfs_release_delalloc_bytes(fs_info,
						ordered_extent->disk_bytenr,
						ordered_extent->disk_num_bytes);
		}
	}
	unpin_extent_cache(&inode->extent_tree, ordered_extent->file_offset,
			   ordered_extent->num_bytes, trans->transid);
	if (ret < 0) {
		btrfs_abort_transaction(trans, ret);
		goto out;
	}

	ret = add_pending_csums(trans, &ordered_extent->list);
	if (ret) {
		btrfs_abort_transaction(trans, ret);
		goto out;
	}

	/*
	 * If this is a new delalloc range, clear its new delalloc flag to
	 * update the inode's number of bytes. This needs to be done first
	 * before updating the inode item.
	 */
	if ((clear_bits & EXTENT_DELALLOC_NEW) &&
	    !test_bit(BTRFS_ORDERED_TRUNCATED, &ordered_extent->flags))
		clear_extent_bit(&inode->io_tree, start, end,
				 EXTENT_DELALLOC_NEW | EXTENT_ADD_INODE_BYTES,
				 0, 0, &cached_state);

	btrfs_inode_safe_disk_i_size_write(inode, 0);
	ret = btrfs_update_inode_fallback(trans, root, inode);
	if (ret) { /* -ENOMEM or corruption */
		btrfs_abort_transaction(trans, ret);
		goto out;
	}
	ret = 0;
out:
	clear_extent_bit(&inode->io_tree, start, end, clear_bits,
			 (clear_bits & EXTENT_LOCKED) ? 1 : 0, 0,
			 &cached_state);

	if (trans)
		btrfs_end_transaction(trans);

	if (ret || truncated) {
		u64 unwritten_start = start;

		/*
		 * If we failed to finish this ordered extent for any reason we
		 * need to make sure BTRFS_ORDERED_IOERR is set on the ordered
		 * extent, and mark the inode with the error if it wasn't
		 * already set.  Any error during writeback would have already
		 * set the mapping error, so we need to set it if we're the ones
		 * marking this ordered extent as failed.
		 */
		if (ret && !test_and_set_bit(BTRFS_ORDERED_IOERR,
					     &ordered_extent->flags))
			mapping_set_error(ordered_extent->inode->i_mapping, -EIO);

		if (truncated)
			unwritten_start += logical_len;
		clear_extent_uptodate(io_tree, unwritten_start, end, NULL);

		/* Drop the cache for the part of the extent we didn't write. */
		btrfs_drop_extent_cache(inode, unwritten_start, end, 0);

		/*
		 * If the ordered extent had an IOERR or something else went
		 * wrong we need to return the space for this ordered extent
		 * back to the allocator.  We only free the extent in the
		 * truncated case if we didn't write out the extent at all.
		 *
		 * If we made it past insert_reserved_file_extent before we
		 * errored out then we don't need to do this as the accounting
		 * has already been done.
		 */
		if ((ret || !logical_len) &&
		    clear_reserved_extent &&
		    !test_bit(BTRFS_ORDERED_NOCOW, &ordered_extent->flags) &&
		    !test_bit(BTRFS_ORDERED_PREALLOC, &ordered_extent->flags)) {
			/*
			 * Discard the range before returning it back to the
			 * free space pool
			 */
			if (ret && btrfs_test_opt(fs_info, DISCARD_SYNC))
				btrfs_discard_extent(fs_info,
						ordered_extent->disk_bytenr,
						ordered_extent->disk_num_bytes,
						NULL);
			btrfs_free_reserved_extent(fs_info,
					ordered_extent->disk_bytenr,
					ordered_extent->disk_num_bytes, 1);
		}
	}

	/*
	 * This needs to be done to make sure anybody waiting knows we are done
	 * updating everything for this ordered extent.
	 */
	btrfs_remove_ordered_extent(inode, ordered_extent);

	/* once for us */
	btrfs_put_ordered_extent(ordered_extent);
	/* once for the tree */
	btrfs_put_ordered_extent(ordered_extent);

	return ret;
}

static void finish_ordered_fn(struct btrfs_work *work)
{
	struct btrfs_ordered_extent *ordered_extent;
	ordered_extent = container_of(work, struct btrfs_ordered_extent, work);
	btrfs_finish_ordered_io(ordered_extent);
}

void btrfs_writepage_endio_finish_ordered(struct btrfs_inode *inode,
					  struct page *page, u64 start,
					  u64 end, bool uptodate)
{
	trace_btrfs_writepage_end_io_hook(inode, start, end, uptodate);

	btrfs_mark_ordered_io_finished(inode, page, start, end + 1 - start,
				       finish_ordered_fn, uptodate);
}

/*
 * check_data_csum - verify checksum of one sector of uncompressed data
 * @inode:	inode
 * @io_bio:	btrfs_io_bio which contains the csum
 * @bio_offset:	offset to the beginning of the bio (in bytes)
 * @page:	page where is the data to be verified
 * @pgoff:	offset inside the page
 * @start:	logical offset in the file
 *
 * The length of such check is always one sector size.
 */
static int check_data_csum(struct inode *inode, struct btrfs_io_bio *io_bio,
			   u32 bio_offset, struct page *page, u32 pgoff,
			   u64 start)
{
	struct btrfs_fs_info *fs_info = btrfs_sb(inode->i_sb);
	SHASH_DESC_ON_STACK(shash, fs_info->csum_shash);
	char *kaddr;
	u32 len = fs_info->sectorsize;
	const u32 csum_size = fs_info->csum_size;
	unsigned int offset_sectors;
	u8 *csum_expected;
	u8 csum[BTRFS_CSUM_SIZE];

	ASSERT(pgoff + len <= PAGE_SIZE);

	offset_sectors = bio_offset >> fs_info->sectorsize_bits;
	csum_expected = ((u8 *)io_bio->csum) + offset_sectors * csum_size;

	kaddr = kmap_atomic(page);
	shash->tfm = fs_info->csum_shash;

	crypto_shash_digest(shash, kaddr + pgoff, len, csum);

	if (memcmp(csum, csum_expected, csum_size))
		goto zeroit;

	kunmap_atomic(kaddr);
	return 0;
zeroit:
	btrfs_print_data_csum_error(BTRFS_I(inode), start, csum, csum_expected,
				    io_bio->mirror_num);
	if (io_bio->device)
		btrfs_dev_stat_inc_and_print(io_bio->device,
					     BTRFS_DEV_STAT_CORRUPTION_ERRS);
	memset(kaddr + pgoff, 1, len);
	flush_dcache_page(page);
	kunmap_atomic(kaddr);
	return -EIO;
}

/*
 * When reads are done, we need to check csums to verify the data is correct.
 * if there's a match, we allow the bio to finish.  If not, the code in
 * extent_io.c will try to find good copies for us.
 *
 * @bio_offset:	offset to the beginning of the bio (in bytes)
 * @start:	file offset of the range start
 * @end:	file offset of the range end (inclusive)
 *
 * Return a bitmap where bit set means a csum mismatch, and bit not set means
 * csum match.
 */
unsigned int btrfs_verify_data_csum(struct btrfs_io_bio *io_bio, u32 bio_offset,
				    struct page *page, u64 start, u64 end)
{
	struct inode *inode = page->mapping->host;
	struct extent_io_tree *io_tree = &BTRFS_I(inode)->io_tree;
	struct btrfs_root *root = BTRFS_I(inode)->root;
	const u32 sectorsize = root->fs_info->sectorsize;
	u32 pg_off;
	unsigned int result = 0;

	if (PageChecked(page)) {
		ClearPageChecked(page);
		return 0;
	}

	/*
	 * For subpage case, above PageChecked is not safe as it's not subpage
	 * compatible.
	 * But for now only cow fixup and compressed read utilize PageChecked
	 * flag, while in this context we can easily use io_bio->csum to
	 * determine if we really need to do csum verification.
	 *
	 * So for now, just exit if io_bio->csum is NULL, as it means it's
	 * compressed read, and its compressed data csum has already been
	 * verified.
	 */
	if (io_bio->csum == NULL)
		return 0;

	if (BTRFS_I(inode)->flags & BTRFS_INODE_NODATASUM)
		return 0;

	if (!root->fs_info->csum_root)
		return 0;

	ASSERT(page_offset(page) <= start &&
	       end <= page_offset(page) + PAGE_SIZE - 1);
	for (pg_off = offset_in_page(start);
	     pg_off < offset_in_page(end);
	     pg_off += sectorsize, bio_offset += sectorsize) {
		u64 file_offset = pg_off + page_offset(page);
		int ret;

		if (root->root_key.objectid == BTRFS_DATA_RELOC_TREE_OBJECTID &&
		    test_range_bit(io_tree, file_offset,
				   file_offset + sectorsize - 1,
				   EXTENT_NODATASUM, 1, NULL)) {
			/* Skip the range without csum for data reloc inode */
			clear_extent_bits(io_tree, file_offset,
					  file_offset + sectorsize - 1,
					  EXTENT_NODATASUM);
			continue;
		}
		ret = check_data_csum(inode, io_bio, bio_offset, page, pg_off,
				      page_offset(page) + pg_off);
		if (ret < 0) {
			const int nr_bit = (pg_off - offset_in_page(start)) >>
				     root->fs_info->sectorsize_bits;

			result |= (1U << nr_bit);
		}
	}
	return result;
}

/*
 * btrfs_add_delayed_iput - perform a delayed iput on @inode
 *
 * @inode: The inode we want to perform iput on
 *
 * This function uses the generic vfs_inode::i_count to track whether we should
 * just decrement it (in case it's > 1) or if this is the last iput then link
 * the inode to the delayed iput machinery. Delayed iputs are processed at
 * transaction commit time/superblock commit/cleaner kthread.
 */
void btrfs_add_delayed_iput(struct inode *inode)
{
	struct btrfs_fs_info *fs_info = btrfs_sb(inode->i_sb);
	struct btrfs_inode *binode = BTRFS_I(inode);

	if (atomic_add_unless(&inode->i_count, -1, 1))
		return;

	atomic_inc(&fs_info->nr_delayed_iputs);
	spin_lock(&fs_info->delayed_iput_lock);
	ASSERT(list_empty(&binode->delayed_iput));
	list_add_tail(&binode->delayed_iput, &fs_info->delayed_iputs);
	spin_unlock(&fs_info->delayed_iput_lock);
	if (!test_bit(BTRFS_FS_CLEANER_RUNNING, &fs_info->flags))
		wake_up_process(fs_info->cleaner_kthread);
}

static void run_delayed_iput_locked(struct btrfs_fs_info *fs_info,
				    struct btrfs_inode *inode)
{
	list_del_init(&inode->delayed_iput);
	spin_unlock(&fs_info->delayed_iput_lock);
	iput(&inode->vfs_inode);
	if (atomic_dec_and_test(&fs_info->nr_delayed_iputs))
		wake_up(&fs_info->delayed_iputs_wait);
	spin_lock(&fs_info->delayed_iput_lock);
}

static void btrfs_run_delayed_iput(struct btrfs_fs_info *fs_info,
				   struct btrfs_inode *inode)
{
	if (!list_empty(&inode->delayed_iput)) {
		spin_lock(&fs_info->delayed_iput_lock);
		if (!list_empty(&inode->delayed_iput))
			run_delayed_iput_locked(fs_info, inode);
		spin_unlock(&fs_info->delayed_iput_lock);
	}
}

void btrfs_run_delayed_iputs(struct btrfs_fs_info *fs_info)
{

	spin_lock(&fs_info->delayed_iput_lock);
	while (!list_empty(&fs_info->delayed_iputs)) {
		struct btrfs_inode *inode;

		inode = list_first_entry(&fs_info->delayed_iputs,
				struct btrfs_inode, delayed_iput);
		run_delayed_iput_locked(fs_info, inode);
		cond_resched_lock(&fs_info->delayed_iput_lock);
	}
	spin_unlock(&fs_info->delayed_iput_lock);
}

/**
 * Wait for flushing all delayed iputs
 *
 * @fs_info:  the filesystem
 *
 * This will wait on any delayed iputs that are currently running with KILLABLE
 * set.  Once they are all done running we will return, unless we are killed in
 * which case we return EINTR. This helps in user operations like fallocate etc
 * that might get blocked on the iputs.
 *
 * Return EINTR if we were killed, 0 if nothing's pending
 */
int btrfs_wait_on_delayed_iputs(struct btrfs_fs_info *fs_info)
{
	int ret = wait_event_killable(fs_info->delayed_iputs_wait,
			atomic_read(&fs_info->nr_delayed_iputs) == 0);
	if (ret)
		return -EINTR;
	return 0;
}

/*
 * This creates an orphan entry for the given inode in case something goes wrong
 * in the middle of an unlink.
 */
int btrfs_orphan_add(struct btrfs_trans_handle *trans,
		     struct btrfs_inode *inode)
{
	int ret;

	ret = btrfs_insert_orphan_item(trans, inode->root, btrfs_ino(inode));
	if (ret && ret != -EEXIST) {
		btrfs_abort_transaction(trans, ret);
		return ret;
	}

	return 0;
}

/*
 * We have done the delete so we can go ahead and remove the orphan item for
 * this particular inode.
 */
static int btrfs_orphan_del(struct btrfs_trans_handle *trans,
			    struct btrfs_inode *inode)
{
	return btrfs_del_orphan_item(trans, inode->root, btrfs_ino(inode));
}

/*
 * this cleans up any orphans that may be left on the list from the last use
 * of this root.
 */
int btrfs_orphan_cleanup(struct btrfs_root *root)
{
	struct btrfs_fs_info *fs_info = root->fs_info;
	struct btrfs_path *path;
	struct extent_buffer *leaf;
	struct btrfs_key key, found_key;
	struct btrfs_trans_handle *trans;
	struct inode *inode;
	u64 last_objectid = 0;
	int ret = 0, nr_unlink = 0;

	if (cmpxchg(&root->orphan_cleanup_state, 0, ORPHAN_CLEANUP_STARTED))
		return 0;

	path = btrfs_alloc_path();
	if (!path) {
		ret = -ENOMEM;
		goto out;
	}
	path->reada = READA_BACK;

	key.objectid = BTRFS_ORPHAN_OBJECTID;
	key.type = BTRFS_ORPHAN_ITEM_KEY;
	key.offset = (u64)-1;

	while (1) {
		ret = btrfs_search_slot(NULL, root, &key, path, 0, 0);
		if (ret < 0)
			goto out;

		/*
		 * if ret == 0 means we found what we were searching for, which
		 * is weird, but possible, so only screw with path if we didn't
		 * find the key and see if we have stuff that matches
		 */
		if (ret > 0) {
			ret = 0;
			if (path->slots[0] == 0)
				break;
			path->slots[0]--;
		}

		/* pull out the item */
		leaf = path->nodes[0];
		btrfs_item_key_to_cpu(leaf, &found_key, path->slots[0]);

		/* make sure the item matches what we want */
		if (found_key.objectid != BTRFS_ORPHAN_OBJECTID)
			break;
		if (found_key.type != BTRFS_ORPHAN_ITEM_KEY)
			break;

		/* release the path since we're done with it */
		btrfs_release_path(path);

		/*
		 * this is where we are basically btrfs_lookup, without the
		 * crossing root thing.  we store the inode number in the
		 * offset of the orphan item.
		 */

		if (found_key.offset == last_objectid) {
			btrfs_err(fs_info,
				  "Error removing orphan entry, stopping orphan cleanup");
			ret = -EINVAL;
			goto out;
		}

		last_objectid = found_key.offset;

		found_key.objectid = found_key.offset;
		found_key.type = BTRFS_INODE_ITEM_KEY;
		found_key.offset = 0;
		inode = btrfs_iget(fs_info->sb, last_objectid, root);
		ret = PTR_ERR_OR_ZERO(inode);
		if (ret && ret != -ENOENT)
			goto out;

		if (ret == -ENOENT && root == fs_info->tree_root) {
			struct btrfs_root *dead_root;
			int is_dead_root = 0;

			/*
			 * This is an orphan in the tree root. Currently these
			 * could come from 2 sources:
			 *  a) a root (snapshot/subvolume) deletion in progress
			 *  b) a free space cache inode
			 * We need to distinguish those two, as the orphan item
			 * for a root must not get deleted before the deletion
			 * of the snapshot/subvolume's tree completes.
			 *
			 * btrfs_find_orphan_roots() ran before us, which has
			 * found all deleted roots and loaded them into
			 * fs_info->fs_roots_radix. So here we can find if an
			 * orphan item corresponds to a deleted root by looking
			 * up the root from that radix tree.
			 */

			spin_lock(&fs_info->fs_roots_radix_lock);
			dead_root = radix_tree_lookup(&fs_info->fs_roots_radix,
							 (unsigned long)found_key.objectid);
			if (dead_root && btrfs_root_refs(&dead_root->root_item) == 0)
				is_dead_root = 1;
			spin_unlock(&fs_info->fs_roots_radix_lock);

			if (is_dead_root) {
				/* prevent this orphan from being found again */
				key.offset = found_key.objectid - 1;
				continue;
			}

		}

		/*
		 * If we have an inode with links, there are a couple of
		 * possibilities:
		 *
		 * 1. We were halfway through creating fsverity metadata for the
		 * file. In that case, the orphan item represents incomplete
		 * fsverity metadata which must be cleaned up with
		 * btrfs_drop_verity_items and deleting the orphan item.

		 * 2. Old kernels (before v3.12) used to create an
		 * orphan item for truncate indicating that there were possibly
		 * extent items past i_size that needed to be deleted. In v3.12,
		 * truncate was changed to update i_size in sync with the extent
		 * items, but the (useless) orphan item was still created. Since
		 * v4.18, we don't create the orphan item for truncate at all.
		 *
		 * So, this item could mean that we need to do a truncate, but
		 * only if this filesystem was last used on a pre-v3.12 kernel
		 * and was not cleanly unmounted. The odds of that are quite
		 * slim, and it's a pain to do the truncate now, so just delete
		 * the orphan item.
		 *
		 * It's also possible that this orphan item was supposed to be
		 * deleted but wasn't. The inode number may have been reused,
		 * but either way, we can delete the orphan item.
		 */
		if (ret == -ENOENT || inode->i_nlink) {
			if (!ret) {
				ret = btrfs_drop_verity_items(BTRFS_I(inode));
				iput(inode);
				if (ret)
					goto out;
			}
			trans = btrfs_start_transaction(root, 1);
			if (IS_ERR(trans)) {
				ret = PTR_ERR(trans);
				goto out;
			}
			btrfs_debug(fs_info, "auto deleting %Lu",
				    found_key.objectid);
			ret = btrfs_del_orphan_item(trans, root,
						    found_key.objectid);
			btrfs_end_transaction(trans);
			if (ret)
				goto out;
			continue;
		}

		nr_unlink++;

		/* this will do delete_inode and everything for us */
		iput(inode);
	}
	/* release the path since we're done with it */
	btrfs_release_path(path);

	root->orphan_cleanup_state = ORPHAN_CLEANUP_DONE;

	if (test_bit(BTRFS_ROOT_ORPHAN_ITEM_INSERTED, &root->state)) {
		trans = btrfs_join_transaction(root);
		if (!IS_ERR(trans))
			btrfs_end_transaction(trans);
	}

	if (nr_unlink)
		btrfs_debug(fs_info, "unlinked %d orphans", nr_unlink);

out:
	if (ret)
		btrfs_err(fs_info, "could not do orphan cleanup %d", ret);
	btrfs_free_path(path);
	return ret;
}

/*
 * very simple check to peek ahead in the leaf looking for xattrs.  If we
 * don't find any xattrs, we know there can't be any acls.
 *
 * slot is the slot the inode is in, objectid is the objectid of the inode
 */
static noinline int acls_after_inode_item(struct extent_buffer *leaf,
					  int slot, u64 objectid,
					  int *first_xattr_slot)
{
	u32 nritems = btrfs_header_nritems(leaf);
	struct btrfs_key found_key;
	static u64 xattr_access = 0;
	static u64 xattr_default = 0;
	int scanned = 0;

	if (!xattr_access) {
		xattr_access = btrfs_name_hash(XATTR_NAME_POSIX_ACL_ACCESS,
					strlen(XATTR_NAME_POSIX_ACL_ACCESS));
		xattr_default = btrfs_name_hash(XATTR_NAME_POSIX_ACL_DEFAULT,
					strlen(XATTR_NAME_POSIX_ACL_DEFAULT));
	}

	slot++;
	*first_xattr_slot = -1;
	while (slot < nritems) {
		btrfs_item_key_to_cpu(leaf, &found_key, slot);

		/* we found a different objectid, there must not be acls */
		if (found_key.objectid != objectid)
			return 0;

		/* we found an xattr, assume we've got an acl */
		if (found_key.type == BTRFS_XATTR_ITEM_KEY) {
			if (*first_xattr_slot == -1)
				*first_xattr_slot = slot;
			if (found_key.offset == xattr_access ||
			    found_key.offset == xattr_default)
				return 1;
		}

		/*
		 * we found a key greater than an xattr key, there can't
		 * be any acls later on
		 */
		if (found_key.type > BTRFS_XATTR_ITEM_KEY)
			return 0;

		slot++;
		scanned++;

		/*
		 * it goes inode, inode backrefs, xattrs, extents,
		 * so if there are a ton of hard links to an inode there can
		 * be a lot of backrefs.  Don't waste time searching too hard,
		 * this is just an optimization
		 */
		if (scanned >= 8)
			break;
	}
	/* we hit the end of the leaf before we found an xattr or
	 * something larger than an xattr.  We have to assume the inode
	 * has acls
	 */
	if (*first_xattr_slot == -1)
		*first_xattr_slot = slot;
	return 1;
}

/*
 * read an inode from the btree into the in-memory inode
 */
static int btrfs_read_locked_inode(struct inode *inode,
				   struct btrfs_path *in_path)
{
	struct btrfs_fs_info *fs_info = btrfs_sb(inode->i_sb);
	struct btrfs_path *path = in_path;
	struct extent_buffer *leaf;
	struct btrfs_inode_item *inode_item;
	struct btrfs_root *root = BTRFS_I(inode)->root;
	struct btrfs_key location;
	unsigned long ptr;
	int maybe_acls;
	u32 rdev;
	int ret;
	bool filled = false;
	int first_xattr_slot;

	ret = btrfs_fill_inode(inode, &rdev);
	if (!ret)
		filled = true;

	if (!path) {
		path = btrfs_alloc_path();
		if (!path)
			return -ENOMEM;
	}

	memcpy(&location, &BTRFS_I(inode)->location, sizeof(location));

	ret = btrfs_lookup_inode(NULL, root, path, &location, 0);
	if (ret) {
		if (path != in_path)
			btrfs_free_path(path);
		return ret;
	}

	leaf = path->nodes[0];

	if (filled)
		goto cache_index;

	inode_item = btrfs_item_ptr(leaf, path->slots[0],
				    struct btrfs_inode_item);
	inode->i_mode = btrfs_inode_mode(leaf, inode_item);
	set_nlink(inode, btrfs_inode_nlink(leaf, inode_item));
	i_uid_write(inode, btrfs_inode_uid(leaf, inode_item));
	i_gid_write(inode, btrfs_inode_gid(leaf, inode_item));
	btrfs_i_size_write(BTRFS_I(inode), btrfs_inode_size(leaf, inode_item));
	btrfs_inode_set_file_extent_range(BTRFS_I(inode), 0,
			round_up(i_size_read(inode), fs_info->sectorsize));

	inode->i_atime.tv_sec = btrfs_timespec_sec(leaf, &inode_item->atime);
	inode->i_atime.tv_nsec = btrfs_timespec_nsec(leaf, &inode_item->atime);

	inode->i_mtime.tv_sec = btrfs_timespec_sec(leaf, &inode_item->mtime);
	inode->i_mtime.tv_nsec = btrfs_timespec_nsec(leaf, &inode_item->mtime);

	inode->i_ctime.tv_sec = btrfs_timespec_sec(leaf, &inode_item->ctime);
	inode->i_ctime.tv_nsec = btrfs_timespec_nsec(leaf, &inode_item->ctime);

	BTRFS_I(inode)->i_otime.tv_sec =
		btrfs_timespec_sec(leaf, &inode_item->otime);
	BTRFS_I(inode)->i_otime.tv_nsec =
		btrfs_timespec_nsec(leaf, &inode_item->otime);

	inode_set_bytes(inode, btrfs_inode_nbytes(leaf, inode_item));
	BTRFS_I(inode)->generation = btrfs_inode_generation(leaf, inode_item);
	BTRFS_I(inode)->last_trans = btrfs_inode_transid(leaf, inode_item);

	inode_set_iversion_queried(inode,
				   btrfs_inode_sequence(leaf, inode_item));
	inode->i_generation = BTRFS_I(inode)->generation;
	inode->i_rdev = 0;
	rdev = btrfs_inode_rdev(leaf, inode_item);

	BTRFS_I(inode)->index_cnt = (u64)-1;
	btrfs_inode_split_flags(btrfs_inode_flags(leaf, inode_item),
				&BTRFS_I(inode)->flags, &BTRFS_I(inode)->ro_flags);

cache_index:
	/*
	 * If we were modified in the current generation and evicted from memory
	 * and then re-read we need to do a full sync since we don't have any
	 * idea about which extents were modified before we were evicted from
	 * cache.
	 *
	 * This is required for both inode re-read from disk and delayed inode
	 * in delayed_nodes_tree.
	 */
	if (BTRFS_I(inode)->last_trans == fs_info->generation)
		set_bit(BTRFS_INODE_NEEDS_FULL_SYNC,
			&BTRFS_I(inode)->runtime_flags);

	/*
	 * We don't persist the id of the transaction where an unlink operation
	 * against the inode was last made. So here we assume the inode might
	 * have been evicted, and therefore the exact value of last_unlink_trans
	 * lost, and set it to last_trans to avoid metadata inconsistencies
	 * between the inode and its parent if the inode is fsync'ed and the log
	 * replayed. For example, in the scenario:
	 *
	 * touch mydir/foo
	 * ln mydir/foo mydir/bar
	 * sync
	 * unlink mydir/bar
	 * echo 2 > /proc/sys/vm/drop_caches   # evicts inode
	 * xfs_io -c fsync mydir/foo
	 * <power failure>
	 * mount fs, triggers fsync log replay
	 *
	 * We must make sure that when we fsync our inode foo we also log its
	 * parent inode, otherwise after log replay the parent still has the
	 * dentry with the "bar" name but our inode foo has a link count of 1
	 * and doesn't have an inode ref with the name "bar" anymore.
	 *
	 * Setting last_unlink_trans to last_trans is a pessimistic approach,
	 * but it guarantees correctness at the expense of occasional full
	 * transaction commits on fsync if our inode is a directory, or if our
	 * inode is not a directory, logging its parent unnecessarily.
	 */
	BTRFS_I(inode)->last_unlink_trans = BTRFS_I(inode)->last_trans;

	/*
	 * Same logic as for last_unlink_trans. We don't persist the generation
	 * of the last transaction where this inode was used for a reflink
	 * operation, so after eviction and reloading the inode we must be
	 * pessimistic and assume the last transaction that modified the inode.
	 */
	BTRFS_I(inode)->last_reflink_trans = BTRFS_I(inode)->last_trans;

	path->slots[0]++;
	if (inode->i_nlink != 1 ||
	    path->slots[0] >= btrfs_header_nritems(leaf))
		goto cache_acl;

	btrfs_item_key_to_cpu(leaf, &location, path->slots[0]);
	if (location.objectid != btrfs_ino(BTRFS_I(inode)))
		goto cache_acl;

	ptr = btrfs_item_ptr_offset(leaf, path->slots[0]);
	if (location.type == BTRFS_INODE_REF_KEY) {
		struct btrfs_inode_ref *ref;

		ref = (struct btrfs_inode_ref *)ptr;
		BTRFS_I(inode)->dir_index = btrfs_inode_ref_index(leaf, ref);
	} else if (location.type == BTRFS_INODE_EXTREF_KEY) {
		struct btrfs_inode_extref *extref;

		extref = (struct btrfs_inode_extref *)ptr;
		BTRFS_I(inode)->dir_index = btrfs_inode_extref_index(leaf,
								     extref);
	}
cache_acl:
	/*
	 * try to precache a NULL acl entry for files that don't have
	 * any xattrs or acls
	 */
	maybe_acls = acls_after_inode_item(leaf, path->slots[0],
			btrfs_ino(BTRFS_I(inode)), &first_xattr_slot);
	if (first_xattr_slot != -1) {
		path->slots[0] = first_xattr_slot;
		ret = btrfs_load_inode_props(inode, path);
		if (ret)
			btrfs_err(fs_info,
				  "error loading props for ino %llu (root %llu): %d",
				  btrfs_ino(BTRFS_I(inode)),
				  root->root_key.objectid, ret);
	}
	if (path != in_path)
		btrfs_free_path(path);

	if (!maybe_acls)
		cache_no_acl(inode);

	switch (inode->i_mode & S_IFMT) {
	case S_IFREG:
		inode->i_mapping->a_ops = &btrfs_aops;
		inode->i_fop = &btrfs_file_operations;
		inode->i_op = &btrfs_file_inode_operations;
		break;
	case S_IFDIR:
		inode->i_fop = &btrfs_dir_file_operations;
		inode->i_op = &btrfs_dir_inode_operations;
		break;
	case S_IFLNK:
		inode->i_op = &btrfs_symlink_inode_operations;
		inode_nohighmem(inode);
		inode->i_mapping->a_ops = &btrfs_aops;
		break;
	default:
		inode->i_op = &btrfs_special_inode_operations;
		init_special_inode(inode, inode->i_mode, rdev);
		break;
	}

	btrfs_sync_inode_flags_to_i_flags(inode);
	return 0;
}

/*
 * given a leaf and an inode, copy the inode fields into the leaf
 */
static void fill_inode_item(struct btrfs_trans_handle *trans,
			    struct extent_buffer *leaf,
			    struct btrfs_inode_item *item,
			    struct inode *inode)
{
	struct btrfs_map_token token;
	u64 flags;

	btrfs_init_map_token(&token, leaf);

	btrfs_set_token_inode_uid(&token, item, i_uid_read(inode));
	btrfs_set_token_inode_gid(&token, item, i_gid_read(inode));
	btrfs_set_token_inode_size(&token, item, BTRFS_I(inode)->disk_i_size);
	btrfs_set_token_inode_mode(&token, item, inode->i_mode);
	btrfs_set_token_inode_nlink(&token, item, inode->i_nlink);

	btrfs_set_token_timespec_sec(&token, &item->atime,
				     inode->i_atime.tv_sec);
	btrfs_set_token_timespec_nsec(&token, &item->atime,
				      inode->i_atime.tv_nsec);

	btrfs_set_token_timespec_sec(&token, &item->mtime,
				     inode->i_mtime.tv_sec);
	btrfs_set_token_timespec_nsec(&token, &item->mtime,
				      inode->i_mtime.tv_nsec);

	btrfs_set_token_timespec_sec(&token, &item->ctime,
				     inode->i_ctime.tv_sec);
	btrfs_set_token_timespec_nsec(&token, &item->ctime,
				      inode->i_ctime.tv_nsec);

	btrfs_set_token_timespec_sec(&token, &item->otime,
				     BTRFS_I(inode)->i_otime.tv_sec);
	btrfs_set_token_timespec_nsec(&token, &item->otime,
				      BTRFS_I(inode)->i_otime.tv_nsec);

	btrfs_set_token_inode_nbytes(&token, item, inode_get_bytes(inode));
	btrfs_set_token_inode_generation(&token, item,
					 BTRFS_I(inode)->generation);
	btrfs_set_token_inode_sequence(&token, item, inode_peek_iversion(inode));
	btrfs_set_token_inode_transid(&token, item, trans->transid);
	btrfs_set_token_inode_rdev(&token, item, inode->i_rdev);
	flags = btrfs_inode_combine_flags(BTRFS_I(inode)->flags,
					  BTRFS_I(inode)->ro_flags);
	btrfs_set_token_inode_flags(&token, item, flags);
	btrfs_set_token_inode_block_group(&token, item, 0);
}

/*
 * copy everything in the in-memory inode into the btree.
 */
static noinline int btrfs_update_inode_item(struct btrfs_trans_handle *trans,
				struct btrfs_root *root,
				struct btrfs_inode *inode)
{
	struct btrfs_inode_item *inode_item;
	struct btrfs_path *path;
	struct extent_buffer *leaf;
	int ret;

	path = btrfs_alloc_path();
	if (!path)
		return -ENOMEM;

	ret = btrfs_lookup_inode(trans, root, path, &inode->location, 1);
	if (ret) {
		if (ret > 0)
			ret = -ENOENT;
		goto failed;
	}

	leaf = path->nodes[0];
	inode_item = btrfs_item_ptr(leaf, path->slots[0],
				    struct btrfs_inode_item);

	fill_inode_item(trans, leaf, inode_item, &inode->vfs_inode);
	btrfs_mark_buffer_dirty(leaf);
	btrfs_set_inode_last_trans(trans, inode);
	ret = 0;
failed:
	btrfs_free_path(path);
	return ret;
}

/*
 * copy everything in the in-memory inode into the btree.
 */
noinline int btrfs_update_inode(struct btrfs_trans_handle *trans,
				struct btrfs_root *root,
				struct btrfs_inode *inode)
{
	struct btrfs_fs_info *fs_info = root->fs_info;
	int ret;

	/*
	 * If the inode is a free space inode, we can deadlock during commit
	 * if we put it into the delayed code.
	 *
	 * The data relocation inode should also be directly updated
	 * without delay
	 */
	if (!btrfs_is_free_space_inode(inode)
	    && root->root_key.objectid != BTRFS_DATA_RELOC_TREE_OBJECTID
	    && !test_bit(BTRFS_FS_LOG_RECOVERING, &fs_info->flags)) {
		btrfs_update_root_times(trans, root);

		ret = btrfs_delayed_update_inode(trans, root, inode);
		if (!ret)
			btrfs_set_inode_last_trans(trans, inode);
		return ret;
	}

	return btrfs_update_inode_item(trans, root, inode);
}

int btrfs_update_inode_fallback(struct btrfs_trans_handle *trans,
				struct btrfs_root *root, struct btrfs_inode *inode)
{
	int ret;

	ret = btrfs_update_inode(trans, root, inode);
	if (ret == -ENOSPC)
		return btrfs_update_inode_item(trans, root, inode);
	return ret;
}

/*
 * unlink helper that gets used here in inode.c and in the tree logging
 * recovery code.  It remove a link in a directory with a given name, and
 * also drops the back refs in the inode to the directory
 */
static int __btrfs_unlink_inode(struct btrfs_trans_handle *trans,
				struct btrfs_root *root,
				struct btrfs_inode *dir,
				struct btrfs_inode *inode,
				const char *name, int name_len)
{
	struct btrfs_fs_info *fs_info = root->fs_info;
	struct btrfs_path *path;
	int ret = 0;
	struct btrfs_dir_item *di;
	u64 index;
	u64 ino = btrfs_ino(inode);
	u64 dir_ino = btrfs_ino(dir);

	path = btrfs_alloc_path();
	if (!path) {
		ret = -ENOMEM;
		goto out;
	}

	di = btrfs_lookup_dir_item(trans, root, path, dir_ino,
				    name, name_len, -1);
	if (IS_ERR_OR_NULL(di)) {
		ret = di ? PTR_ERR(di) : -ENOENT;
		goto err;
	}
	ret = btrfs_delete_one_dir_name(trans, root, path, di);
	if (ret)
		goto err;
	btrfs_release_path(path);

	/*
	 * If we don't have dir index, we have to get it by looking up
	 * the inode ref, since we get the inode ref, remove it directly,
	 * it is unnecessary to do delayed deletion.
	 *
	 * But if we have dir index, needn't search inode ref to get it.
	 * Since the inode ref is close to the inode item, it is better
	 * that we delay to delete it, and just do this deletion when
	 * we update the inode item.
	 */
	if (inode->dir_index) {
		ret = btrfs_delayed_delete_inode_ref(inode);
		if (!ret) {
			index = inode->dir_index;
			goto skip_backref;
		}
	}

	ret = btrfs_del_inode_ref(trans, root, name, name_len, ino,
				  dir_ino, &index);
	if (ret) {
		btrfs_info(fs_info,
			"failed to delete reference to %.*s, inode %llu parent %llu",
			name_len, name, ino, dir_ino);
		btrfs_abort_transaction(trans, ret);
		goto err;
	}
skip_backref:
	ret = btrfs_delete_delayed_dir_index(trans, dir, index);
	if (ret) {
		btrfs_abort_transaction(trans, ret);
		goto err;
	}

	ret = btrfs_del_inode_ref_in_log(trans, root, name, name_len, inode,
			dir_ino);
	if (ret != 0 && ret != -ENOENT) {
		btrfs_abort_transaction(trans, ret);
		goto err;
	}

	ret = btrfs_del_dir_entries_in_log(trans, root, name, name_len, dir,
			index);
	if (ret == -ENOENT)
		ret = 0;
	else if (ret)
		btrfs_abort_transaction(trans, ret);

	/*
	 * If we have a pending delayed iput we could end up with the final iput
	 * being run in btrfs-cleaner context.  If we have enough of these built
	 * up we can end up burning a lot of time in btrfs-cleaner without any
	 * way to throttle the unlinks.  Since we're currently holding a ref on
	 * the inode we can run the delayed iput here without any issues as the
	 * final iput won't be done until after we drop the ref we're currently
	 * holding.
	 */
	btrfs_run_delayed_iput(fs_info, inode);
err:
	btrfs_free_path(path);
	if (ret)
		goto out;

	btrfs_i_size_write(dir, dir->vfs_inode.i_size - name_len * 2);
	inode_inc_iversion(&inode->vfs_inode);
	inode_inc_iversion(&dir->vfs_inode);
	inode->vfs_inode.i_ctime = dir->vfs_inode.i_mtime =
		dir->vfs_inode.i_ctime = current_time(&inode->vfs_inode);
	ret = btrfs_update_inode(trans, root, dir);
out:
	return ret;
}

int btrfs_unlink_inode(struct btrfs_trans_handle *trans,
		       struct btrfs_root *root,
		       struct btrfs_inode *dir, struct btrfs_inode *inode,
		       const char *name, int name_len)
{
	int ret;
	ret = __btrfs_unlink_inode(trans, root, dir, inode, name, name_len);
	if (!ret) {
		drop_nlink(&inode->vfs_inode);
		ret = btrfs_update_inode(trans, root, inode);
	}
	return ret;
}

/*
 * helper to start transaction for unlink and rmdir.
 *
 * unlink and rmdir are special in btrfs, they do not always free space, so
 * if we cannot make our reservations the normal way try and see if there is
 * plenty of slack room in the global reserve to migrate, otherwise we cannot
 * allow the unlink to occur.
 */
static struct btrfs_trans_handle *__unlink_start_trans(struct inode *dir)
{
	struct btrfs_root *root = BTRFS_I(dir)->root;

	/*
	 * 1 for the possible orphan item
	 * 1 for the dir item
	 * 1 for the dir index
	 * 1 for the inode ref
	 * 1 for the inode
	 */
	return btrfs_start_transaction_fallback_global_rsv(root, 5);
}

static int btrfs_unlink(struct inode *dir, struct dentry *dentry)
{
	struct btrfs_root *root = BTRFS_I(dir)->root;
	struct btrfs_trans_handle *trans;
	struct inode *inode = d_inode(dentry);
	int ret;

	trans = __unlink_start_trans(dir);
	if (IS_ERR(trans))
		return PTR_ERR(trans);

	btrfs_record_unlink_dir(trans, BTRFS_I(dir), BTRFS_I(d_inode(dentry)),
			0);

	ret = btrfs_unlink_inode(trans, root, BTRFS_I(dir),
			BTRFS_I(d_inode(dentry)), dentry->d_name.name,
			dentry->d_name.len);
	if (ret)
		goto out;

	if (inode->i_nlink == 0) {
		ret = btrfs_orphan_add(trans, BTRFS_I(inode));
		if (ret)
			goto out;
	}

out:
	btrfs_end_transaction(trans);
	btrfs_btree_balance_dirty(root->fs_info);
	return ret;
}

static int btrfs_unlink_subvol(struct btrfs_trans_handle *trans,
			       struct inode *dir, struct dentry *dentry)
{
	struct btrfs_root *root = BTRFS_I(dir)->root;
	struct btrfs_inode *inode = BTRFS_I(d_inode(dentry));
	struct btrfs_path *path;
	struct extent_buffer *leaf;
	struct btrfs_dir_item *di;
	struct btrfs_key key;
	const char *name = dentry->d_name.name;
	int name_len = dentry->d_name.len;
	u64 index;
	int ret;
	u64 objectid;
	u64 dir_ino = btrfs_ino(BTRFS_I(dir));

	if (btrfs_ino(inode) == BTRFS_FIRST_FREE_OBJECTID) {
		objectid = inode->root->root_key.objectid;
	} else if (btrfs_ino(inode) == BTRFS_EMPTY_SUBVOL_DIR_OBJECTID) {
		objectid = inode->location.objectid;
	} else {
		WARN_ON(1);
		return -EINVAL;
	}

	path = btrfs_alloc_path();
	if (!path)
		return -ENOMEM;

	di = btrfs_lookup_dir_item(trans, root, path, dir_ino,
				   name, name_len, -1);
	if (IS_ERR_OR_NULL(di)) {
		ret = di ? PTR_ERR(di) : -ENOENT;
		goto out;
	}

	leaf = path->nodes[0];
	btrfs_dir_item_key_to_cpu(leaf, di, &key);
	WARN_ON(key.type != BTRFS_ROOT_ITEM_KEY || key.objectid != objectid);
	ret = btrfs_delete_one_dir_name(trans, root, path, di);
	if (ret) {
		btrfs_abort_transaction(trans, ret);
		goto out;
	}
	btrfs_release_path(path);

	/*
	 * This is a placeholder inode for a subvolume we didn't have a
	 * reference to at the time of the snapshot creation.  In the meantime
	 * we could have renamed the real subvol link into our snapshot, so
	 * depending on btrfs_del_root_ref to return -ENOENT here is incorrect.
	 * Instead simply lookup the dir_index_item for this entry so we can
	 * remove it.  Otherwise we know we have a ref to the root and we can
	 * call btrfs_del_root_ref, and it _shouldn't_ fail.
	 */
	if (btrfs_ino(inode) == BTRFS_EMPTY_SUBVOL_DIR_OBJECTID) {
		di = btrfs_search_dir_index_item(root, path, dir_ino,
						 name, name_len);
		if (IS_ERR_OR_NULL(di)) {
			if (!di)
				ret = -ENOENT;
			else
				ret = PTR_ERR(di);
			btrfs_abort_transaction(trans, ret);
			goto out;
		}

		leaf = path->nodes[0];
		btrfs_item_key_to_cpu(leaf, &key, path->slots[0]);
		index = key.offset;
		btrfs_release_path(path);
	} else {
		ret = btrfs_del_root_ref(trans, objectid,
					 root->root_key.objectid, dir_ino,
					 &index, name, name_len);
		if (ret) {
			btrfs_abort_transaction(trans, ret);
			goto out;
		}
	}

	ret = btrfs_delete_delayed_dir_index(trans, BTRFS_I(dir), index);
	if (ret) {
		btrfs_abort_transaction(trans, ret);
		goto out;
	}

	btrfs_i_size_write(BTRFS_I(dir), dir->i_size - name_len * 2);
	inode_inc_iversion(dir);
	dir->i_mtime = dir->i_ctime = current_time(dir);
	ret = btrfs_update_inode_fallback(trans, root, BTRFS_I(dir));
	if (ret)
		btrfs_abort_transaction(trans, ret);
out:
	btrfs_free_path(path);
	return ret;
}

/*
 * Helper to check if the subvolume references other subvolumes or if it's
 * default.
 */
static noinline int may_destroy_subvol(struct btrfs_root *root)
{
	struct btrfs_fs_info *fs_info = root->fs_info;
	struct btrfs_path *path;
	struct btrfs_dir_item *di;
	struct btrfs_key key;
	u64 dir_id;
	int ret;

	path = btrfs_alloc_path();
	if (!path)
		return -ENOMEM;

	/* Make sure this root isn't set as the default subvol */
	dir_id = btrfs_super_root_dir(fs_info->super_copy);
	di = btrfs_lookup_dir_item(NULL, fs_info->tree_root, path,
				   dir_id, "default", 7, 0);
	if (di && !IS_ERR(di)) {
		btrfs_dir_item_key_to_cpu(path->nodes[0], di, &key);
		if (key.objectid == root->root_key.objectid) {
			ret = -EPERM;
			btrfs_err(fs_info,
				  "deleting default subvolume %llu is not allowed",
				  key.objectid);
			goto out;
		}
		btrfs_release_path(path);
	}

	key.objectid = root->root_key.objectid;
	key.type = BTRFS_ROOT_REF_KEY;
	key.offset = (u64)-1;

	ret = btrfs_search_slot(NULL, fs_info->tree_root, &key, path, 0, 0);
	if (ret < 0)
		goto out;
	BUG_ON(ret == 0);

	ret = 0;
	if (path->slots[0] > 0) {
		path->slots[0]--;
		btrfs_item_key_to_cpu(path->nodes[0], &key, path->slots[0]);
		if (key.objectid == root->root_key.objectid &&
		    key.type == BTRFS_ROOT_REF_KEY)
			ret = -ENOTEMPTY;
	}
out:
	btrfs_free_path(path);
	return ret;
}

/* Delete all dentries for inodes belonging to the root */
static void btrfs_prune_dentries(struct btrfs_root *root)
{
	struct btrfs_fs_info *fs_info = root->fs_info;
	struct rb_node *node;
	struct rb_node *prev;
	struct btrfs_inode *entry;
	struct inode *inode;
	u64 objectid = 0;

	if (!test_bit(BTRFS_FS_STATE_ERROR, &fs_info->fs_state))
		WARN_ON(btrfs_root_refs(&root->root_item) != 0);

	spin_lock(&root->inode_lock);
again:
	node = root->inode_tree.rb_node;
	prev = NULL;
	while (node) {
		prev = node;
		entry = rb_entry(node, struct btrfs_inode, rb_node);

		if (objectid < btrfs_ino(entry))
			node = node->rb_left;
		else if (objectid > btrfs_ino(entry))
			node = node->rb_right;
		else
			break;
	}
	if (!node) {
		while (prev) {
			entry = rb_entry(prev, struct btrfs_inode, rb_node);
			if (objectid <= btrfs_ino(entry)) {
				node = prev;
				break;
			}
			prev = rb_next(prev);
		}
	}
	while (node) {
		entry = rb_entry(node, struct btrfs_inode, rb_node);
		objectid = btrfs_ino(entry) + 1;
		inode = igrab(&entry->vfs_inode);
		if (inode) {
			spin_unlock(&root->inode_lock);
			if (atomic_read(&inode->i_count) > 1)
				d_prune_aliases(inode);
			/*
			 * btrfs_drop_inode will have it removed from the inode
			 * cache when its usage count hits zero.
			 */
			iput(inode);
			cond_resched();
			spin_lock(&root->inode_lock);
			goto again;
		}

		if (cond_resched_lock(&root->inode_lock))
			goto again;

		node = rb_next(node);
	}
	spin_unlock(&root->inode_lock);
}

int btrfs_delete_subvolume(struct inode *dir, struct dentry *dentry)
{
	struct btrfs_fs_info *fs_info = btrfs_sb(dentry->d_sb);
	struct btrfs_root *root = BTRFS_I(dir)->root;
	struct inode *inode = d_inode(dentry);
	struct btrfs_root *dest = BTRFS_I(inode)->root;
	struct btrfs_trans_handle *trans;
	struct btrfs_block_rsv block_rsv;
	u64 root_flags;
	int ret;

	/*
	 * Don't allow to delete a subvolume with send in progress. This is
	 * inside the inode lock so the error handling that has to drop the bit
	 * again is not run concurrently.
	 */
	spin_lock(&dest->root_item_lock);
	if (dest->send_in_progress) {
		spin_unlock(&dest->root_item_lock);
		btrfs_warn(fs_info,
			   "attempt to delete subvolume %llu during send",
			   dest->root_key.objectid);
		return -EPERM;
	}
	root_flags = btrfs_root_flags(&dest->root_item);
	btrfs_set_root_flags(&dest->root_item,
			     root_flags | BTRFS_ROOT_SUBVOL_DEAD);
	spin_unlock(&dest->root_item_lock);

	down_write(&fs_info->subvol_sem);

	ret = may_destroy_subvol(dest);
	if (ret)
		goto out_up_write;

	btrfs_init_block_rsv(&block_rsv, BTRFS_BLOCK_RSV_TEMP);
	/*
	 * One for dir inode,
	 * two for dir entries,
	 * two for root ref/backref.
	 */
	ret = btrfs_subvolume_reserve_metadata(root, &block_rsv, 5, true);
	if (ret)
		goto out_up_write;

	trans = btrfs_start_transaction(root, 0);
	if (IS_ERR(trans)) {
		ret = PTR_ERR(trans);
		goto out_release;
	}
	trans->block_rsv = &block_rsv;
	trans->bytes_reserved = block_rsv.size;

	btrfs_record_snapshot_destroy(trans, BTRFS_I(dir));

	ret = btrfs_unlink_subvol(trans, dir, dentry);
	if (ret) {
		btrfs_abort_transaction(trans, ret);
		goto out_end_trans;
	}

	ret = btrfs_record_root_in_trans(trans, dest);
	if (ret) {
		btrfs_abort_transaction(trans, ret);
		goto out_end_trans;
	}

	memset(&dest->root_item.drop_progress, 0,
		sizeof(dest->root_item.drop_progress));
	btrfs_set_root_drop_level(&dest->root_item, 0);
	btrfs_set_root_refs(&dest->root_item, 0);

	if (!test_and_set_bit(BTRFS_ROOT_ORPHAN_ITEM_INSERTED, &dest->state)) {
		ret = btrfs_insert_orphan_item(trans,
					fs_info->tree_root,
					dest->root_key.objectid);
		if (ret) {
			btrfs_abort_transaction(trans, ret);
			goto out_end_trans;
		}
	}

	ret = btrfs_uuid_tree_remove(trans, dest->root_item.uuid,
				  BTRFS_UUID_KEY_SUBVOL,
				  dest->root_key.objectid);
	if (ret && ret != -ENOENT) {
		btrfs_abort_transaction(trans, ret);
		goto out_end_trans;
	}
	if (!btrfs_is_empty_uuid(dest->root_item.received_uuid)) {
		ret = btrfs_uuid_tree_remove(trans,
					  dest->root_item.received_uuid,
					  BTRFS_UUID_KEY_RECEIVED_SUBVOL,
					  dest->root_key.objectid);
		if (ret && ret != -ENOENT) {
			btrfs_abort_transaction(trans, ret);
			goto out_end_trans;
		}
	}

	remove_anon_sbdev(&dest->sbdev);
out_end_trans:
	trans->block_rsv = NULL;
	trans->bytes_reserved = 0;
	ret = btrfs_end_transaction(trans);
	inode->i_flags |= S_DEAD;
out_release:
	btrfs_subvolume_release_metadata(root, &block_rsv);
out_up_write:
	up_write(&fs_info->subvol_sem);
	if (ret) {
		spin_lock(&dest->root_item_lock);
		root_flags = btrfs_root_flags(&dest->root_item);
		btrfs_set_root_flags(&dest->root_item,
				root_flags & ~BTRFS_ROOT_SUBVOL_DEAD);
		spin_unlock(&dest->root_item_lock);
	} else {
		d_invalidate(dentry);
		btrfs_prune_dentries(dest);
		ASSERT(dest->send_in_progress == 0);
	}

	return ret;
}

static int btrfs_rmdir(struct inode *dir, struct dentry *dentry)
{
	struct inode *inode = d_inode(dentry);
	int err = 0;
	struct btrfs_root *root = BTRFS_I(dir)->root;
	struct btrfs_trans_handle *trans;
	u64 last_unlink_trans;

	if (inode->i_size > BTRFS_EMPTY_DIR_SIZE)
		return -ENOTEMPTY;
	if (btrfs_ino(BTRFS_I(inode)) == BTRFS_FIRST_FREE_OBJECTID)
		return btrfs_delete_subvolume(dir, dentry);

	trans = __unlink_start_trans(dir);
	if (IS_ERR(trans))
		return PTR_ERR(trans);

	if (unlikely(btrfs_ino(BTRFS_I(inode)) == BTRFS_EMPTY_SUBVOL_DIR_OBJECTID)) {
		err = btrfs_unlink_subvol(trans, dir, dentry);
		goto out;
	}

	err = btrfs_orphan_add(trans, BTRFS_I(inode));
	if (err)
		goto out;

	last_unlink_trans = BTRFS_I(inode)->last_unlink_trans;

	/* now the directory is empty */
	err = btrfs_unlink_inode(trans, root, BTRFS_I(dir),
			BTRFS_I(d_inode(dentry)), dentry->d_name.name,
			dentry->d_name.len);
	if (!err) {
		btrfs_i_size_write(BTRFS_I(inode), 0);
		/*
		 * Propagate the last_unlink_trans value of the deleted dir to
		 * its parent directory. This is to prevent an unrecoverable
		 * log tree in the case we do something like this:
		 * 1) create dir foo
		 * 2) create snapshot under dir foo
		 * 3) delete the snapshot
		 * 4) rmdir foo
		 * 5) mkdir foo
		 * 6) fsync foo or some file inside foo
		 */
		if (last_unlink_trans >= trans->transid)
			BTRFS_I(dir)->last_unlink_trans = last_unlink_trans;
	}
out:
	btrfs_end_transaction(trans);
	btrfs_btree_balance_dirty(root->fs_info);

	return err;
}

/*
 * Return this if we need to call truncate_block for the last bit of the
 * truncate.
 */
#define NEED_TRUNCATE_BLOCK 1

/*
 * Remove inode items from a given root.
 *
 * @trans:		A transaction handle.
 * @root:		The root from which to remove items.
 * @inode:		The inode whose items we want to remove.
 * @new_size:		The new i_size for the inode. This is only applicable when
 *			@min_type is BTRFS_EXTENT_DATA_KEY, must be 0 otherwise.
 * @min_type:		The minimum key type to remove. All keys with a type
 *			greater than this value are removed and all keys with
 *			this type are removed only if their offset is >= @new_size.
 * @extents_found:	Output parameter that will contain the number of file
 *			extent items that were removed or adjusted to the new
 *			inode i_size. The caller is responsible for initializing
 *			the counter. Also, it can be NULL if the caller does not
 *			need this counter.
 *
 * Remove all keys associated with the inode from the given root that have a key
 * with a type greater than or equals to @min_type. When @min_type has a value of
 * BTRFS_EXTENT_DATA_KEY, only remove file extent items that have an offset value
 * greater than or equals to @new_size. If a file extent item that starts before
 * @new_size and ends after it is found, its length is adjusted.
 *
 * Returns: 0 on success, < 0 on error and NEED_TRUNCATE_BLOCK when @min_type is
 * BTRFS_EXTENT_DATA_KEY and the caller must truncate the last block.
 */
int btrfs_truncate_inode_items(struct btrfs_trans_handle *trans,
			       struct btrfs_root *root,
			       struct btrfs_inode *inode,
			       u64 new_size, u32 min_type,
			       u64 *extents_found)
{
	struct btrfs_fs_info *fs_info = root->fs_info;
	struct btrfs_path *path;
	struct extent_buffer *leaf;
	struct btrfs_file_extent_item *fi;
	struct btrfs_key key;
	struct btrfs_key found_key;
	u64 extent_start = 0;
	u64 extent_num_bytes = 0;
	u64 extent_offset = 0;
	u64 item_end = 0;
	u64 last_size = new_size;
	u32 found_type = (u8)-1;
	int found_extent;
	int del_item;
	int pending_del_nr = 0;
	int pending_del_slot = 0;
	int extent_type = -1;
	int ret;
	u64 ino = btrfs_ino(inode);
	u64 bytes_deleted = 0;
	bool be_nice = false;
	bool should_throttle = false;
	const u64 lock_start = ALIGN_DOWN(new_size, fs_info->sectorsize);
	struct extent_state *cached_state = NULL;

	BUG_ON(new_size > 0 && min_type != BTRFS_EXTENT_DATA_KEY);

	/*
	 * For non-free space inodes and non-shareable roots, we want to back
	 * off from time to time.  This means all inodes in subvolume roots,
	 * reloc roots, and data reloc roots.
	 */
	if (!btrfs_is_free_space_inode(inode) &&
	    test_bit(BTRFS_ROOT_SHAREABLE, &root->state))
		be_nice = true;

	path = btrfs_alloc_path();
	if (!path)
		return -ENOMEM;
	path->reada = READA_BACK;

	if (root->root_key.objectid != BTRFS_TREE_LOG_OBJECTID) {
		lock_extent_bits(&inode->io_tree, lock_start, (u64)-1,
				 &cached_state);

		/*
		 * We want to drop from the next block forward in case this
		 * new size is not block aligned since we will be keeping the
		 * last block of the extent just the way it is.
		 */
		btrfs_drop_extent_cache(inode, ALIGN(new_size,
					fs_info->sectorsize),
					(u64)-1, 0);
	}

	/*
	 * This function is also used to drop the items in the log tree before
	 * we relog the inode, so if root != BTRFS_I(inode)->root, it means
	 * it is used to drop the logged items. So we shouldn't kill the delayed
	 * items.
	 */
	if (min_type == 0 && root == inode->root)
		btrfs_kill_delayed_inode_items(inode);

	key.objectid = ino;
	key.offset = (u64)-1;
	key.type = (u8)-1;

search_again:
	/*
	 * with a 16K leaf size and 128MB extents, you can actually queue
	 * up a huge file in a single leaf.  Most of the time that
	 * bytes_deleted is > 0, it will be huge by the time we get here
	 */
	if (be_nice && bytes_deleted > SZ_32M &&
	    btrfs_should_end_transaction(trans)) {
		ret = -EAGAIN;
		goto out;
	}

	ret = btrfs_search_slot(trans, root, &key, path, -1, 1);
	if (ret < 0)
		goto out;

	if (ret > 0) {
		ret = 0;
		/* there are no items in the tree for us to truncate, we're
		 * done
		 */
		if (path->slots[0] == 0)
			goto out;
		path->slots[0]--;
	}

	while (1) {
		u64 clear_start = 0, clear_len = 0;

		fi = NULL;
		leaf = path->nodes[0];
		btrfs_item_key_to_cpu(leaf, &found_key, path->slots[0]);
		found_type = found_key.type;

		if (found_key.objectid != ino)
			break;

		if (found_type < min_type)
			break;

		item_end = found_key.offset;
		if (found_type == BTRFS_EXTENT_DATA_KEY) {
			fi = btrfs_item_ptr(leaf, path->slots[0],
					    struct btrfs_file_extent_item);
			extent_type = btrfs_file_extent_type(leaf, fi);
			if (extent_type != BTRFS_FILE_EXTENT_INLINE) {
				item_end +=
				    btrfs_file_extent_num_bytes(leaf, fi);

				trace_btrfs_truncate_show_fi_regular(
					inode, leaf, fi, found_key.offset);
			} else if (extent_type == BTRFS_FILE_EXTENT_INLINE) {
				item_end += btrfs_file_extent_ram_bytes(leaf,
									fi);

				trace_btrfs_truncate_show_fi_inline(
					inode, leaf, fi, path->slots[0],
					found_key.offset);
			}
			item_end--;
		}
		if (found_type > min_type) {
			del_item = 1;
		} else {
			if (item_end < new_size)
				break;
			if (found_key.offset >= new_size)
				del_item = 1;
			else
				del_item = 0;
		}
		found_extent = 0;
		/* FIXME, shrink the extent if the ref count is only 1 */
		if (found_type != BTRFS_EXTENT_DATA_KEY)
			goto delete;

		if (extents_found != NULL)
			(*extents_found)++;

		if (extent_type != BTRFS_FILE_EXTENT_INLINE) {
			u64 num_dec;

			clear_start = found_key.offset;
			extent_start = btrfs_file_extent_disk_bytenr(leaf, fi);
			if (!del_item) {
				u64 orig_num_bytes =
					btrfs_file_extent_num_bytes(leaf, fi);
				extent_num_bytes = ALIGN(new_size -
						found_key.offset,
						fs_info->sectorsize);
				clear_start = ALIGN(new_size, fs_info->sectorsize);
				btrfs_set_file_extent_num_bytes(leaf, fi,
							 extent_num_bytes);
				num_dec = (orig_num_bytes -
					   extent_num_bytes);
				if (test_bit(BTRFS_ROOT_SHAREABLE,
					     &root->state) &&
				    extent_start != 0)
					inode_sub_bytes(&inode->vfs_inode,
							num_dec);
				btrfs_mark_buffer_dirty(leaf);
			} else {
				extent_num_bytes =
					btrfs_file_extent_disk_num_bytes(leaf,
									 fi);
				extent_offset = found_key.offset -
					btrfs_file_extent_offset(leaf, fi);

				/* FIXME blocksize != 4096 */
				num_dec = btrfs_file_extent_num_bytes(leaf, fi);
				if (extent_start != 0) {
					found_extent = 1;
					if (test_bit(BTRFS_ROOT_SHAREABLE,
						     &root->state))
						inode_sub_bytes(&inode->vfs_inode,
								num_dec);
				}
			}
			clear_len = num_dec;
		} else if (extent_type == BTRFS_FILE_EXTENT_INLINE) {
			/*
			 * we can't truncate inline items that have had
			 * special encodings
			 */
			if (!del_item &&
			    btrfs_file_extent_encryption(leaf, fi) == 0 &&
			    btrfs_file_extent_other_encoding(leaf, fi) == 0 &&
			    btrfs_file_extent_compression(leaf, fi) == 0) {
				u32 size = (u32)(new_size - found_key.offset);

				btrfs_set_file_extent_ram_bytes(leaf, fi, size);
				size = btrfs_file_extent_calc_inline_size(size);
				btrfs_truncate_item(path, size, 1);
			} else if (!del_item) {
				/*
				 * We have to bail so the last_size is set to
				 * just before this extent.
				 */
				ret = NEED_TRUNCATE_BLOCK;
				break;
			} else {
				/*
				 * Inline extents are special, we just treat
				 * them as a full sector worth in the file
				 * extent tree just for simplicity sake.
				 */
				clear_len = fs_info->sectorsize;
			}

			if (test_bit(BTRFS_ROOT_SHAREABLE, &root->state))
				inode_sub_bytes(&inode->vfs_inode,
						item_end + 1 - new_size);
		}
delete:
		/*
		 * We use btrfs_truncate_inode_items() to clean up log trees for
		 * multiple fsyncs, and in this case we don't want to clear the
		 * file extent range because it's just the log.
		 */
		if (root == inode->root) {
			ret = btrfs_inode_clear_file_extent_range(inode,
						  clear_start, clear_len);
			if (ret) {
				btrfs_abort_transaction(trans, ret);
				break;
			}
		}

		if (del_item)
			last_size = found_key.offset;
		else
			last_size = new_size;
		if (del_item) {
			if (!pending_del_nr) {
				/* no pending yet, add ourselves */
				pending_del_slot = path->slots[0];
				pending_del_nr = 1;
			} else if (pending_del_nr &&
				   path->slots[0] + 1 == pending_del_slot) {
				/* hop on the pending chunk */
				pending_del_nr++;
				pending_del_slot = path->slots[0];
			} else {
				BUG();
			}
		} else {
			break;
		}
		should_throttle = false;

		if (found_extent &&
		    root->root_key.objectid != BTRFS_TREE_LOG_OBJECTID) {
			struct btrfs_ref ref = { 0 };

			bytes_deleted += extent_num_bytes;

			btrfs_init_generic_ref(&ref, BTRFS_DROP_DELAYED_REF,
					extent_start, extent_num_bytes, 0);
			ref.real_root = root->root_key.objectid;
			btrfs_init_data_ref(&ref, btrfs_header_owner(leaf),
					ino, extent_offset);
			ret = btrfs_free_extent(trans, &ref);
			if (ret) {
				btrfs_abort_transaction(trans, ret);
				break;
			}
			if (be_nice) {
				if (btrfs_should_throttle_delayed_refs(trans))
					should_throttle = true;
			}
		}

		if (found_type == BTRFS_INODE_ITEM_KEY)
			break;

		if (path->slots[0] == 0 ||
		    path->slots[0] != pending_del_slot ||
		    should_throttle) {
			if (pending_del_nr) {
				ret = btrfs_del_items(trans, root, path,
						pending_del_slot,
						pending_del_nr);
				if (ret) {
					btrfs_abort_transaction(trans, ret);
					break;
				}
				pending_del_nr = 0;
			}
			btrfs_release_path(path);

			/*
			 * We can generate a lot of delayed refs, so we need to
			 * throttle every once and a while and make sure we're
			 * adding enough space to keep up with the work we are
			 * generating.  Since we hold a transaction here we
			 * can't flush, and we don't want to FLUSH_LIMIT because
			 * we could have generated too many delayed refs to
			 * actually allocate, so just bail if we're short and
			 * let the normal reservation dance happen higher up.
			 */
			if (should_throttle) {
				ret = btrfs_delayed_refs_rsv_refill(fs_info,
							BTRFS_RESERVE_NO_FLUSH);
				if (ret) {
					ret = -EAGAIN;
					break;
				}
			}
			goto search_again;
		} else {
			path->slots[0]--;
		}
	}
out:
	if (ret >= 0 && pending_del_nr) {
		int err;

		err = btrfs_del_items(trans, root, path, pending_del_slot,
				      pending_del_nr);
		if (err) {
			btrfs_abort_transaction(trans, err);
			ret = err;
		}
	}
	if (root->root_key.objectid != BTRFS_TREE_LOG_OBJECTID) {
		ASSERT(last_size >= new_size);
		if (!ret && last_size > new_size)
			last_size = new_size;
		btrfs_inode_safe_disk_i_size_write(inode, last_size);
		unlock_extent_cached(&inode->io_tree, lock_start, (u64)-1,
				     &cached_state);
	}

	btrfs_free_path(path);
	return ret;
}

/*
 * btrfs_truncate_block - read, zero a chunk and write a block
 * @inode - inode that we're zeroing
 * @from - the offset to start zeroing
 * @len - the length to zero, 0 to zero the entire range respective to the
 *	offset
 * @front - zero up to the offset instead of from the offset on
 *
 * This will find the block for the "from" offset and cow the block and zero the
 * part we want to zero.  This is used with truncate and hole punching.
 */
int btrfs_truncate_block(struct btrfs_inode *inode, loff_t from, loff_t len,
			 int front)
{
	struct btrfs_fs_info *fs_info = inode->root->fs_info;
	struct address_space *mapping = inode->vfs_inode.i_mapping;
	struct extent_io_tree *io_tree = &inode->io_tree;
	struct btrfs_ordered_extent *ordered;
	struct extent_state *cached_state = NULL;
	struct extent_changeset *data_reserved = NULL;
	bool only_release_metadata = false;
	u32 blocksize = fs_info->sectorsize;
	pgoff_t index = from >> PAGE_SHIFT;
	unsigned offset = from & (blocksize - 1);
	struct page *page;
	gfp_t mask = btrfs_alloc_write_mask(mapping);
	size_t write_bytes = blocksize;
	int ret = 0;
	u64 block_start;
	u64 block_end;

	if (IS_ALIGNED(offset, blocksize) &&
	    (!len || IS_ALIGNED(len, blocksize)))
		goto out;

	block_start = round_down(from, blocksize);
	block_end = block_start + blocksize - 1;

	ret = btrfs_check_data_free_space(inode, &data_reserved, block_start,
					  blocksize);
	if (ret < 0) {
		if (btrfs_check_nocow_lock(inode, block_start, &write_bytes) > 0) {
			/* For nocow case, no need to reserve data space */
			only_release_metadata = true;
		} else {
			goto out;
		}
	}
	ret = btrfs_delalloc_reserve_metadata(inode, blocksize);
	if (ret < 0) {
		if (!only_release_metadata)
			btrfs_free_reserved_data_space(inode, data_reserved,
						       block_start, blocksize);
		goto out;
	}
again:
	page = find_or_create_page(mapping, index, mask);
	if (!page) {
		btrfs_delalloc_release_space(inode, data_reserved, block_start,
					     blocksize, true);
		btrfs_delalloc_release_extents(inode, blocksize);
		ret = -ENOMEM;
		goto out;
	}
	ret = set_page_extent_mapped(page);
	if (ret < 0)
		goto out_unlock;

	if (!PageUptodate(page)) {
		ret = btrfs_readpage(NULL, page);
		lock_page(page);
		if (page->mapping != mapping) {
			unlock_page(page);
			put_page(page);
			goto again;
		}
		if (!PageUptodate(page)) {
			ret = -EIO;
			goto out_unlock;
		}
	}
	wait_on_page_writeback(page);

	lock_extent_bits(io_tree, block_start, block_end, &cached_state);

	ordered = btrfs_lookup_ordered_extent(inode, block_start);
	if (ordered) {
		unlock_extent_cached(io_tree, block_start, block_end,
				     &cached_state);
		unlock_page(page);
		put_page(page);
		btrfs_start_ordered_extent(ordered, 1);
		btrfs_put_ordered_extent(ordered);
		goto again;
	}

	clear_extent_bit(&inode->io_tree, block_start, block_end,
			 EXTENT_DELALLOC | EXTENT_DO_ACCOUNTING | EXTENT_DEFRAG,
			 0, 0, &cached_state);

	ret = btrfs_set_extent_delalloc(inode, block_start, block_end, 0,
					&cached_state);
	if (ret) {
		unlock_extent_cached(io_tree, block_start, block_end,
				     &cached_state);
		goto out_unlock;
	}

	if (offset != blocksize) {
		if (!len)
			len = blocksize - offset;
		if (front)
			memzero_page(page, (block_start - page_offset(page)),
				     offset);
		else
			memzero_page(page, (block_start - page_offset(page)) + offset,
				     len);
		flush_dcache_page(page);
	}
	ClearPageChecked(page);
	btrfs_page_set_dirty(fs_info, page, block_start, block_end + 1 - block_start);
	unlock_extent_cached(io_tree, block_start, block_end, &cached_state);

	if (only_release_metadata)
		set_extent_bit(&inode->io_tree, block_start, block_end,
			       EXTENT_NORESERVE, 0, NULL, NULL, GFP_NOFS, NULL);

out_unlock:
	if (ret) {
		if (only_release_metadata)
			btrfs_delalloc_release_metadata(inode, blocksize, true);
		else
			btrfs_delalloc_release_space(inode, data_reserved,
					block_start, blocksize, true);
	}
	btrfs_delalloc_release_extents(inode, blocksize);
	unlock_page(page);
	put_page(page);
out:
	if (only_release_metadata)
		btrfs_check_nocow_unlock(inode);
	extent_changeset_free(data_reserved);
	return ret;
}

static int maybe_insert_hole(struct btrfs_root *root, struct btrfs_inode *inode,
			     u64 offset, u64 len)
{
	struct btrfs_fs_info *fs_info = root->fs_info;
	struct btrfs_trans_handle *trans;
	struct btrfs_drop_extents_args drop_args = { 0 };
	int ret;

	/*
	 * If NO_HOLES is enabled, we don't need to do anything.
	 * Later, up in the call chain, either btrfs_set_inode_last_sub_trans()
	 * or btrfs_update_inode() will be called, which guarantee that the next
	 * fsync will know this inode was changed and needs to be logged.
	 */
	if (btrfs_fs_incompat(fs_info, NO_HOLES))
		return 0;

	/*
	 * 1 - for the one we're dropping
	 * 1 - for the one we're adding
	 * 1 - for updating the inode.
	 */
	trans = btrfs_start_transaction(root, 3);
	if (IS_ERR(trans))
		return PTR_ERR(trans);

	drop_args.start = offset;
	drop_args.end = offset + len;
	drop_args.drop_cache = true;

	ret = btrfs_drop_extents(trans, root, inode, &drop_args);
	if (ret) {
		btrfs_abort_transaction(trans, ret);
		btrfs_end_transaction(trans);
		return ret;
	}

	ret = btrfs_insert_file_extent(trans, root, btrfs_ino(inode),
			offset, 0, 0, len, 0, len, 0, 0, 0);
	if (ret) {
		btrfs_abort_transaction(trans, ret);
	} else {
		btrfs_update_inode_bytes(inode, 0, drop_args.bytes_found);
		btrfs_update_inode(trans, root, inode);
	}
	btrfs_end_transaction(trans);
	return ret;
}

/*
 * This function puts in dummy file extents for the area we're creating a hole
 * for.  So if we are truncating this file to a larger size we need to insert
 * these file extents so that btrfs_get_extent will return a EXTENT_MAP_HOLE for
 * the range between oldsize and size
 */
int btrfs_cont_expand(struct btrfs_inode *inode, loff_t oldsize, loff_t size)
{
	struct btrfs_root *root = inode->root;
	struct btrfs_fs_info *fs_info = root->fs_info;
	struct extent_io_tree *io_tree = &inode->io_tree;
	struct extent_map *em = NULL;
	struct extent_state *cached_state = NULL;
	struct extent_map_tree *em_tree = &inode->extent_tree;
	u64 hole_start = ALIGN(oldsize, fs_info->sectorsize);
	u64 block_end = ALIGN(size, fs_info->sectorsize);
	u64 last_byte;
	u64 cur_offset;
	u64 hole_size;
	int err = 0;

	/*
	 * If our size started in the middle of a block we need to zero out the
	 * rest of the block before we expand the i_size, otherwise we could
	 * expose stale data.
	 */
	err = btrfs_truncate_block(inode, oldsize, 0, 0);
	if (err)
		return err;

	if (size <= hole_start)
		return 0;

	btrfs_lock_and_flush_ordered_range(inode, hole_start, block_end - 1,
					   &cached_state);
	cur_offset = hole_start;
	while (1) {
		em = btrfs_get_extent(inode, NULL, 0, cur_offset,
				      block_end - cur_offset);
		if (IS_ERR(em)) {
			err = PTR_ERR(em);
			em = NULL;
			break;
		}
		last_byte = min(extent_map_end(em), block_end);
		last_byte = ALIGN(last_byte, fs_info->sectorsize);
		hole_size = last_byte - cur_offset;

		if (!test_bit(EXTENT_FLAG_PREALLOC, &em->flags)) {
			struct extent_map *hole_em;

			err = maybe_insert_hole(root, inode, cur_offset,
						hole_size);
			if (err)
				break;

			err = btrfs_inode_set_file_extent_range(inode,
							cur_offset, hole_size);
			if (err)
				break;

			btrfs_drop_extent_cache(inode, cur_offset,
						cur_offset + hole_size - 1, 0);
			hole_em = alloc_extent_map();
			if (!hole_em) {
				set_bit(BTRFS_INODE_NEEDS_FULL_SYNC,
					&inode->runtime_flags);
				goto next;
			}
			hole_em->start = cur_offset;
			hole_em->len = hole_size;
			hole_em->orig_start = cur_offset;

			hole_em->block_start = EXTENT_MAP_HOLE;
			hole_em->block_len = 0;
			hole_em->orig_block_len = 0;
			hole_em->ram_bytes = hole_size;
			hole_em->compress_type = BTRFS_COMPRESS_NONE;
			hole_em->generation = fs_info->generation;

			while (1) {
				write_lock(&em_tree->lock);
				err = add_extent_mapping(em_tree, hole_em, 1);
				write_unlock(&em_tree->lock);
				if (err != -EEXIST)
					break;
				btrfs_drop_extent_cache(inode, cur_offset,
							cur_offset +
							hole_size - 1, 0);
			}
			free_extent_map(hole_em);
		} else {
			err = btrfs_inode_set_file_extent_range(inode,
							cur_offset, hole_size);
			if (err)
				break;
		}
next:
		free_extent_map(em);
		em = NULL;
		cur_offset = last_byte;
		if (cur_offset >= block_end)
			break;
	}
	free_extent_map(em);
	unlock_extent_cached(io_tree, hole_start, block_end - 1, &cached_state);
	return err;
}

static int btrfs_setsize(struct inode *inode, struct iattr *attr)
{
	struct btrfs_root *root = BTRFS_I(inode)->root;
	struct btrfs_trans_handle *trans;
	loff_t oldsize = i_size_read(inode);
	loff_t newsize = attr->ia_size;
	int mask = attr->ia_valid;
	int ret;

	/*
	 * The regular truncate() case without ATTR_CTIME and ATTR_MTIME is a
	 * special case where we need to update the times despite not having
	 * these flags set.  For all other operations the VFS set these flags
	 * explicitly if it wants a timestamp update.
	 */
	if (newsize != oldsize) {
		inode_inc_iversion(inode);
		if (!(mask & (ATTR_CTIME | ATTR_MTIME)))
			inode->i_ctime = inode->i_mtime =
				current_time(inode);
	}

	if (newsize > oldsize) {
		/*
		 * Don't do an expanding truncate while snapshotting is ongoing.
		 * This is to ensure the snapshot captures a fully consistent
		 * state of this file - if the snapshot captures this expanding
		 * truncation, it must capture all writes that happened before
		 * this truncation.
		 */
		btrfs_drew_write_lock(&root->snapshot_lock);
		ret = btrfs_cont_expand(BTRFS_I(inode), oldsize, newsize);
		if (ret) {
			btrfs_drew_write_unlock(&root->snapshot_lock);
			return ret;
		}

		trans = btrfs_start_transaction(root, 1);
		if (IS_ERR(trans)) {
			btrfs_drew_write_unlock(&root->snapshot_lock);
			return PTR_ERR(trans);
		}

		i_size_write(inode, newsize);
		btrfs_inode_safe_disk_i_size_write(BTRFS_I(inode), 0);
		pagecache_isize_extended(inode, oldsize, newsize);
		ret = btrfs_update_inode(trans, root, BTRFS_I(inode));
		btrfs_drew_write_unlock(&root->snapshot_lock);
		btrfs_end_transaction(trans);
	} else {
		struct btrfs_fs_info *fs_info = btrfs_sb(inode->i_sb);

		if (btrfs_is_zoned(fs_info)) {
			ret = btrfs_wait_ordered_range(inode,
					ALIGN(newsize, fs_info->sectorsize),
					(u64)-1);
			if (ret)
				return ret;
		}

		/*
		 * We're truncating a file that used to have good data down to
		 * zero. Make sure any new writes to the file get on disk
		 * on close.
		 */
		if (newsize == 0)
			set_bit(BTRFS_INODE_FLUSH_ON_CLOSE,
				&BTRFS_I(inode)->runtime_flags);

		truncate_setsize(inode, newsize);

		inode_dio_wait(inode);

		ret = btrfs_truncate(inode, newsize == oldsize);
		if (ret && inode->i_nlink) {
			int err;

			/*
			 * Truncate failed, so fix up the in-memory size. We
			 * adjusted disk_i_size down as we removed extents, so
			 * wait for disk_i_size to be stable and then update the
			 * in-memory size to match.
			 */
			err = btrfs_wait_ordered_range(inode, 0, (u64)-1);
			if (err)
				return err;
			i_size_write(inode, BTRFS_I(inode)->disk_i_size);
		}
	}

	return ret;
}

static int btrfs_setattr(struct user_namespace *mnt_userns, struct dentry *dentry,
			 struct iattr *attr)
{
	struct inode *inode = d_inode(dentry);
	struct btrfs_root *root = BTRFS_I(inode)->root;
	int err;

	if (btrfs_root_readonly(root))
		return -EROFS;

	err = setattr_prepare(mnt_userns, dentry, attr);
	if (err)
		return err;

	if (S_ISREG(inode->i_mode) && (attr->ia_valid & ATTR_SIZE)) {
		err = btrfs_setsize(inode, attr);
		if (err)
			return err;
	}

	if (attr->ia_valid) {
		setattr_copy(mnt_userns, inode, attr);
		inode_inc_iversion(inode);
		err = btrfs_dirty_inode(inode);

		if (!err && attr->ia_valid & ATTR_MODE)
			err = posix_acl_chmod(mnt_userns, inode, inode->i_mode);
	}

	return err;
}

/*
 * While truncating the inode pages during eviction, we get the VFS calling
 * btrfs_invalidatepage() against each page of the inode. This is slow because
 * the calls to btrfs_invalidatepage() result in a huge amount of calls to
 * lock_extent_bits() and clear_extent_bit(), which keep merging and splitting
 * extent_state structures over and over, wasting lots of time.
 *
 * Therefore if the inode is being evicted, let btrfs_invalidatepage() skip all
 * those expensive operations on a per page basis and do only the ordered io
 * finishing, while we release here the extent_map and extent_state structures,
 * without the excessive merging and splitting.
 */
static void evict_inode_truncate_pages(struct inode *inode)
{
	struct extent_io_tree *io_tree = &BTRFS_I(inode)->io_tree;
	struct extent_map_tree *map_tree = &BTRFS_I(inode)->extent_tree;
	struct rb_node *node;

	ASSERT(inode->i_state & I_FREEING);
	truncate_inode_pages_final(&inode->i_data);

	write_lock(&map_tree->lock);
	while (!RB_EMPTY_ROOT(&map_tree->map.rb_root)) {
		struct extent_map *em;

		node = rb_first_cached(&map_tree->map);
		em = rb_entry(node, struct extent_map, rb_node);
		clear_bit(EXTENT_FLAG_PINNED, &em->flags);
		clear_bit(EXTENT_FLAG_LOGGING, &em->flags);
		remove_extent_mapping(map_tree, em);
		free_extent_map(em);
		if (need_resched()) {
			write_unlock(&map_tree->lock);
			cond_resched();
			write_lock(&map_tree->lock);
		}
	}
	write_unlock(&map_tree->lock);

	/*
	 * Keep looping until we have no more ranges in the io tree.
	 * We can have ongoing bios started by readahead that have
	 * their endio callback (extent_io.c:end_bio_extent_readpage)
	 * still in progress (unlocked the pages in the bio but did not yet
	 * unlocked the ranges in the io tree). Therefore this means some
	 * ranges can still be locked and eviction started because before
	 * submitting those bios, which are executed by a separate task (work
	 * queue kthread), inode references (inode->i_count) were not taken
	 * (which would be dropped in the end io callback of each bio).
	 * Therefore here we effectively end up waiting for those bios and
	 * anyone else holding locked ranges without having bumped the inode's
	 * reference count - if we don't do it, when they access the inode's
	 * io_tree to unlock a range it may be too late, leading to an
	 * use-after-free issue.
	 */
	spin_lock(&io_tree->lock);
	while (!RB_EMPTY_ROOT(&io_tree->state)) {
		struct extent_state *state;
		struct extent_state *cached_state = NULL;
		u64 start;
		u64 end;
		unsigned state_flags;

		node = rb_first(&io_tree->state);
		state = rb_entry(node, struct extent_state, rb_node);
		start = state->start;
		end = state->end;
		state_flags = state->state;
		spin_unlock(&io_tree->lock);

		lock_extent_bits(io_tree, start, end, &cached_state);

		/*
		 * If still has DELALLOC flag, the extent didn't reach disk,
		 * and its reserved space won't be freed by delayed_ref.
		 * So we need to free its reserved space here.
		 * (Refer to comment in btrfs_invalidatepage, case 2)
		 *
		 * Note, end is the bytenr of last byte, so we need + 1 here.
		 */
		if (state_flags & EXTENT_DELALLOC)
			btrfs_qgroup_free_data(BTRFS_I(inode), NULL, start,
					       end - start + 1);

		clear_extent_bit(io_tree, start, end,
				 EXTENT_LOCKED | EXTENT_DELALLOC |
				 EXTENT_DO_ACCOUNTING | EXTENT_DEFRAG, 1, 1,
				 &cached_state);

		cond_resched();
		spin_lock(&io_tree->lock);
	}
	spin_unlock(&io_tree->lock);
}

static struct btrfs_trans_handle *evict_refill_and_join(struct btrfs_root *root,
							struct btrfs_block_rsv *rsv)
{
	struct btrfs_fs_info *fs_info = root->fs_info;
	struct btrfs_block_rsv *global_rsv = &fs_info->global_block_rsv;
	struct btrfs_trans_handle *trans;
	u64 delayed_refs_extra = btrfs_calc_insert_metadata_size(fs_info, 1);
	int ret;

	/*
	 * Eviction should be taking place at some place safe because of our
	 * delayed iputs.  However the normal flushing code will run delayed
	 * iputs, so we cannot use FLUSH_ALL otherwise we'll deadlock.
	 *
	 * We reserve the delayed_refs_extra here again because we can't use
	 * btrfs_start_transaction(root, 0) for the same deadlocky reason as
	 * above.  We reserve our extra bit here because we generate a ton of
	 * delayed refs activity by truncating.
	 *
	 * If we cannot make our reservation we'll attempt to steal from the
	 * global reserve, because we really want to be able to free up space.
	 */
	ret = btrfs_block_rsv_refill(root, rsv, rsv->size + delayed_refs_extra,
				     BTRFS_RESERVE_FLUSH_EVICT);
	if (ret) {
		/*
		 * Try to steal from the global reserve if there is space for
		 * it.
		 */
		if (btrfs_check_space_for_delayed_refs(fs_info) ||
		    btrfs_block_rsv_migrate(global_rsv, rsv, rsv->size, 0)) {
			btrfs_warn(fs_info,
				   "could not allocate space for delete; will truncate on mount");
			return ERR_PTR(-ENOSPC);
		}
		delayed_refs_extra = 0;
	}

	trans = btrfs_join_transaction(root);
	if (IS_ERR(trans))
		return trans;

	if (delayed_refs_extra) {
		trans->block_rsv = &fs_info->trans_block_rsv;
		trans->bytes_reserved = delayed_refs_extra;
		btrfs_block_rsv_migrate(rsv, trans->block_rsv,
					delayed_refs_extra, 1);
	}
	return trans;
}

void btrfs_evict_inode(struct inode *inode)
{
	struct btrfs_fs_info *fs_info = btrfs_sb(inode->i_sb);
	struct btrfs_trans_handle *trans;
	struct btrfs_root *root = BTRFS_I(inode)->root;
	struct btrfs_block_rsv *rsv;
	int ret;

	trace_btrfs_inode_evict(inode);

	if (!root) {
		fsverity_cleanup_inode(inode);
		clear_inode(inode);
		return;
	}

	evict_inode_truncate_pages(inode);

	if (inode->i_nlink &&
	    ((btrfs_root_refs(&root->root_item) != 0 &&
	      root->root_key.objectid != BTRFS_ROOT_TREE_OBJECTID) ||
	     btrfs_is_free_space_inode(BTRFS_I(inode))))
		goto no_delete;

	if (is_bad_inode(inode))
		goto no_delete;

	btrfs_free_io_failure_record(BTRFS_I(inode), 0, (u64)-1);

	if (test_bit(BTRFS_FS_LOG_RECOVERING, &fs_info->flags))
		goto no_delete;

	if (inode->i_nlink > 0) {
		BUG_ON(btrfs_root_refs(&root->root_item) != 0 &&
		       root->root_key.objectid != BTRFS_ROOT_TREE_OBJECTID);
		goto no_delete;
	}

	ret = btrfs_commit_inode_delayed_inode(BTRFS_I(inode));
	if (ret)
		goto no_delete;

	rsv = btrfs_alloc_block_rsv(fs_info, BTRFS_BLOCK_RSV_TEMP);
	if (!rsv)
		goto no_delete;
	rsv->size = btrfs_calc_metadata_size(fs_info, 1);
	rsv->failfast = 1;

	btrfs_i_size_write(BTRFS_I(inode), 0);

	while (1) {
		trans = evict_refill_and_join(root, rsv);
		if (IS_ERR(trans))
			goto free_rsv;

		trans->block_rsv = rsv;

		ret = btrfs_truncate_inode_items(trans, root, BTRFS_I(inode),
						 0, 0, NULL);
		trans->block_rsv = &fs_info->trans_block_rsv;
		btrfs_end_transaction(trans);
		btrfs_btree_balance_dirty(fs_info);
		if (ret && ret != -ENOSPC && ret != -EAGAIN)
			goto free_rsv;
		else if (!ret)
			break;
	}

	/*
	 * Errors here aren't a big deal, it just means we leave orphan items in
	 * the tree. They will be cleaned up on the next mount. If the inode
	 * number gets reused, cleanup deletes the orphan item without doing
	 * anything, and unlink reuses the existing orphan item.
	 *
	 * If it turns out that we are dropping too many of these, we might want
	 * to add a mechanism for retrying these after a commit.
	 */
	trans = evict_refill_and_join(root, rsv);
	if (!IS_ERR(trans)) {
		trans->block_rsv = rsv;
		btrfs_orphan_del(trans, BTRFS_I(inode));
		trans->block_rsv = &fs_info->trans_block_rsv;
		btrfs_end_transaction(trans);
	}

free_rsv:
	btrfs_free_block_rsv(fs_info, rsv);
no_delete:
	/*
	 * If we didn't successfully delete, the orphan item will still be in
	 * the tree and we'll retry on the next mount. Again, we might also want
	 * to retry these periodically in the future.
	 */
	btrfs_remove_delayed_node(BTRFS_I(inode));
	fsverity_cleanup_inode(inode);
	clear_inode(inode);
}

/*
 * Return the key found in the dir entry in the location pointer, fill @type
 * with BTRFS_FT_*, and return 0.
 *
 * If no dir entries were found, returns -ENOENT.
 * If found a corrupted location in dir entry, returns -EUCLEAN.
 */
static int btrfs_inode_by_name(struct inode *dir, struct dentry *dentry,
			       struct btrfs_key *location, u8 *type)
{
	const char *name = dentry->d_name.name;
	int namelen = dentry->d_name.len;
	struct btrfs_dir_item *di;
	struct btrfs_path *path;
	struct btrfs_root *root = BTRFS_I(dir)->root;
	int ret = 0;

	path = btrfs_alloc_path();
	if (!path)
		return -ENOMEM;

	di = btrfs_lookup_dir_item(NULL, root, path, btrfs_ino(BTRFS_I(dir)),
			name, namelen, 0);
	if (IS_ERR_OR_NULL(di)) {
		ret = di ? PTR_ERR(di) : -ENOENT;
		goto out;
	}

	btrfs_dir_item_key_to_cpu(path->nodes[0], di, location);
	if (location->type != BTRFS_INODE_ITEM_KEY &&
	    location->type != BTRFS_ROOT_ITEM_KEY) {
		ret = -EUCLEAN;
		btrfs_warn(root->fs_info,
"%s gets something invalid in DIR_ITEM (name %s, directory ino %llu, location(%llu %u %llu))",
			   __func__, name, btrfs_ino(BTRFS_I(dir)),
			   location->objectid, location->type, location->offset);
	}
	if (!ret)
		*type = btrfs_dir_type(path->nodes[0], di);
out:
	btrfs_free_path(path);
	return ret;
}

/*
 * when we hit a tree root in a directory, the btrfs part of the inode
 * needs to be changed to reflect the root directory of the tree root.  This
 * is kind of like crossing a mount point.
 */
static int fixup_tree_root_location(struct btrfs_fs_info *fs_info,
				    struct inode *dir,
				    struct dentry *dentry,
				    struct btrfs_key *location,
				    struct btrfs_root **sub_root)
{
	struct btrfs_path *path;
	struct btrfs_root *new_root;
	struct btrfs_root_ref *ref;
	struct extent_buffer *leaf;
	struct btrfs_key key;
	int ret;
	int err = 0;

	path = btrfs_alloc_path();
	if (!path) {
		err = -ENOMEM;
		goto out;
	}

	err = -ENOENT;
	key.objectid = BTRFS_I(dir)->root->root_key.objectid;
	key.type = BTRFS_ROOT_REF_KEY;
	key.offset = location->objectid;

	ret = btrfs_search_slot(NULL, fs_info->tree_root, &key, path, 0, 0);
	if (ret) {
		if (ret < 0)
			err = ret;
		goto out;
	}

	leaf = path->nodes[0];
	ref = btrfs_item_ptr(leaf, path->slots[0], struct btrfs_root_ref);
	if (btrfs_root_ref_dirid(leaf, ref) != btrfs_ino(BTRFS_I(dir)) ||
	    btrfs_root_ref_name_len(leaf, ref) != dentry->d_name.len)
		goto out;

	ret = memcmp_extent_buffer(leaf, dentry->d_name.name,
				   (unsigned long)(ref + 1),
				   dentry->d_name.len);
	if (ret)
		goto out;

	btrfs_release_path(path);

	new_root = btrfs_get_fs_root(fs_info, location->objectid, true);
	if (IS_ERR(new_root)) {
		err = PTR_ERR(new_root);
		goto out;
	}

	*sub_root = new_root;
	location->objectid = btrfs_root_dirid(&new_root->root_item);
	location->type = BTRFS_INODE_ITEM_KEY;
	location->offset = 0;
	err = 0;
out:
	btrfs_free_path(path);
	return err;
}

static void inode_tree_add(struct inode *inode)
{
	struct btrfs_root *root = BTRFS_I(inode)->root;
	struct btrfs_inode *entry;
	struct rb_node **p;
	struct rb_node *parent;
	struct rb_node *new = &BTRFS_I(inode)->rb_node;
	u64 ino = btrfs_ino(BTRFS_I(inode));

	if (inode_unhashed(inode))
		return;
	parent = NULL;
	spin_lock(&root->inode_lock);
	p = &root->inode_tree.rb_node;
	while (*p) {
		parent = *p;
		entry = rb_entry(parent, struct btrfs_inode, rb_node);

		if (ino < btrfs_ino(entry))
			p = &parent->rb_left;
		else if (ino > btrfs_ino(entry))
			p = &parent->rb_right;
		else {
			WARN_ON(!(entry->vfs_inode.i_state &
				  (I_WILL_FREE | I_FREEING)));
			rb_replace_node(parent, new, &root->inode_tree);
			RB_CLEAR_NODE(parent);
			spin_unlock(&root->inode_lock);
			return;
		}
	}
	rb_link_node(new, parent, p);
	rb_insert_color(new, &root->inode_tree);
	spin_unlock(&root->inode_lock);
}

static void inode_tree_del(struct btrfs_inode *inode)
{
	struct btrfs_root *root = inode->root;
	int empty = 0;

	spin_lock(&root->inode_lock);
	if (!RB_EMPTY_NODE(&inode->rb_node)) {
		rb_erase(&inode->rb_node, &root->inode_tree);
		RB_CLEAR_NODE(&inode->rb_node);
		empty = RB_EMPTY_ROOT(&root->inode_tree);
	}
	spin_unlock(&root->inode_lock);

	if (empty && btrfs_root_refs(&root->root_item) == 0) {
		spin_lock(&root->inode_lock);
		empty = RB_EMPTY_ROOT(&root->inode_tree);
		spin_unlock(&root->inode_lock);
		if (empty)
			btrfs_add_dead_root(root);
	}
}


static int btrfs_init_locked_inode(struct inode *inode, void *p)
{
	struct btrfs_iget_args *args = p;

	inode->i_ino = args->ino;
	BTRFS_I(inode)->location.objectid = args->ino;
	BTRFS_I(inode)->location.type = BTRFS_INODE_ITEM_KEY;
	BTRFS_I(inode)->location.offset = 0;
	BTRFS_I(inode)->root = btrfs_grab_root(args->root);
	BUG_ON(args->root && !BTRFS_I(inode)->root);
	return 0;
}

static int btrfs_find_actor(struct inode *inode, void *opaque)
{
	struct btrfs_iget_args *args = opaque;

	return args->ino == BTRFS_I(inode)->location.objectid &&
		args->root == BTRFS_I(inode)->root;
}

static struct inode *btrfs_iget_locked(struct super_block *s, u64 ino,
				       struct btrfs_root *root)
{
	struct inode *inode;
	struct btrfs_iget_args args;
	unsigned long hashval = btrfs_inode_hash(ino, root);

	args.ino = ino;
	args.root = root;

	inode = iget5_locked(s, hashval, btrfs_find_actor,
			     btrfs_init_locked_inode,
			     (void *)&args);
	return inode;
}

/*
 * Get an inode object given its inode number and corresponding root.
 * Path can be preallocated to prevent recursing back to iget through
 * allocator. NULL is also valid but may require an additional allocation
 * later.
 */
struct inode *btrfs_iget_path(struct super_block *s, u64 ino,
			      struct btrfs_root *root, struct btrfs_path *path)
{
	struct inode *inode;

	inode = btrfs_iget_locked(s, ino, root);
	if (!inode)
		return ERR_PTR(-ENOMEM);

	if (inode->i_state & I_NEW) {
		int ret;

		ret = btrfs_read_locked_inode(inode, path);
		if (!ret) {
			inode_tree_add(inode);
			unlock_new_inode(inode);
		} else {
			iget_failed(inode);
			/*
			 * ret > 0 can come from btrfs_search_slot called by
			 * btrfs_read_locked_inode, this means the inode item
			 * was not found.
			 */
			if (ret > 0)
				ret = -ENOENT;
			inode = ERR_PTR(ret);
		}
	}

	return inode;
}

struct inode *btrfs_iget(struct super_block *s, u64 ino, struct btrfs_root *root)
{
	return btrfs_iget_path(s, ino, root, NULL);
}

static struct inode *new_simple_dir(struct super_block *s,
				    struct btrfs_key *key,
				    struct btrfs_root *root)
{
	struct inode *inode = new_inode(s);

	if (!inode)
		return ERR_PTR(-ENOMEM);

	BTRFS_I(inode)->root = btrfs_grab_root(root);
	memcpy(&BTRFS_I(inode)->location, key, sizeof(*key));
	set_bit(BTRFS_INODE_DUMMY, &BTRFS_I(inode)->runtime_flags);

	inode->i_ino = BTRFS_EMPTY_SUBVOL_DIR_OBJECTID;
	/*
	 * We only need lookup, the rest is read-only and there's no inode
	 * associated with the dentry
	 */
	inode->i_op = &simple_dir_inode_operations;
	inode->i_opflags &= ~IOP_XATTR;
	inode->i_fop = &simple_dir_operations;
	inode->i_mode = S_IFDIR | S_IRUGO | S_IWUSR | S_IXUGO;
	inode->i_mtime = current_time(inode);
	inode->i_atime = inode->i_mtime;
	inode->i_ctime = inode->i_mtime;
	BTRFS_I(inode)->i_otime = inode->i_mtime;

	return inode;
}

static inline u8 btrfs_inode_type(struct inode *inode)
{
	/*
	 * Compile-time asserts that generic FT_* types still match
	 * BTRFS_FT_* types
	 */
	BUILD_BUG_ON(BTRFS_FT_UNKNOWN != FT_UNKNOWN);
	BUILD_BUG_ON(BTRFS_FT_REG_FILE != FT_REG_FILE);
	BUILD_BUG_ON(BTRFS_FT_DIR != FT_DIR);
	BUILD_BUG_ON(BTRFS_FT_CHRDEV != FT_CHRDEV);
	BUILD_BUG_ON(BTRFS_FT_BLKDEV != FT_BLKDEV);
	BUILD_BUG_ON(BTRFS_FT_FIFO != FT_FIFO);
	BUILD_BUG_ON(BTRFS_FT_SOCK != FT_SOCK);
	BUILD_BUG_ON(BTRFS_FT_SYMLINK != FT_SYMLINK);

	return fs_umode_to_ftype(inode->i_mode);
}

struct inode *btrfs_lookup_dentry(struct inode *dir, struct dentry *dentry)
{
	struct btrfs_fs_info *fs_info = btrfs_sb(dir->i_sb);
	struct inode *inode;
	struct btrfs_root *root = BTRFS_I(dir)->root;
	struct btrfs_root *sub_root = root;
	struct btrfs_key location;
	u8 di_type = 0;
	int ret = 0;

	if (dentry->d_name.len > BTRFS_NAME_LEN)
		return ERR_PTR(-ENAMETOOLONG);

	ret = btrfs_inode_by_name(dir, dentry, &location, &di_type);
	if (ret < 0)
		return ERR_PTR(ret);

	if (location.type == BTRFS_INODE_ITEM_KEY) {
		inode = btrfs_iget(dir->i_sb, location.objectid, root);
		if (IS_ERR(inode))
			return inode;

		/* Do extra check against inode mode with di_type */
		if (btrfs_inode_type(inode) != di_type) {
			btrfs_crit(fs_info,
"inode mode mismatch with dir: inode mode=0%o btrfs type=%u dir type=%u",
				  inode->i_mode, btrfs_inode_type(inode),
				  di_type);
			iput(inode);
			return ERR_PTR(-EUCLEAN);
		}
		return inode;
	}

	ret = fixup_tree_root_location(fs_info, dir, dentry,
				       &location, &sub_root);
	if (ret < 0) {
		if (ret != -ENOENT)
			inode = ERR_PTR(ret);
		else
			inode = new_simple_dir(dir->i_sb, &location, sub_root);
	} else {
		inode = btrfs_iget(dir->i_sb, location.objectid, sub_root);
	}
	if (root != sub_root)
		btrfs_put_root(sub_root);

	if (!IS_ERR(inode) && root != sub_root) {
		down_read(&fs_info->cleanup_work_sem);
		if (!sb_rdonly(inode->i_sb))
			ret = btrfs_orphan_cleanup(sub_root);
		up_read(&fs_info->cleanup_work_sem);
		if (ret) {
			iput(inode);
			inode = ERR_PTR(ret);
		}
	}

	return inode;
}

static int btrfs_dentry_delete(const struct dentry *dentry)
{
	struct btrfs_root *root;
	struct inode *inode = d_inode(dentry);

	if (!inode && !IS_ROOT(dentry))
		inode = d_inode(dentry->d_parent);

	if (inode) {
		root = BTRFS_I(inode)->root;
		if (btrfs_root_refs(&root->root_item) == 0)
			return 1;

		if (btrfs_ino(BTRFS_I(inode)) == BTRFS_EMPTY_SUBVOL_DIR_OBJECTID)
			return 1;
	}
	return 0;
}

static struct dentry *btrfs_lookup(struct inode *dir, struct dentry *dentry,
				   unsigned int flags)
{
	struct inode *inode = btrfs_lookup_dentry(dir, dentry);

	if (inode == ERR_PTR(-ENOENT))
		inode = NULL;
	return d_splice_alias(inode, dentry);
}

/*
 * All this infrastructure exists because dir_emit can fault, and we are holding
 * the tree lock when doing readdir.  For now just allocate a buffer and copy
 * our information into that, and then dir_emit from the buffer.  This is
 * similar to what NFS does, only we don't keep the buffer around in pagecache
 * because I'm afraid I'll mess that up.  Long term we need to make filldir do
 * copy_to_user_inatomic so we don't have to worry about page faulting under the
 * tree lock.
 */
static int btrfs_opendir(struct inode *inode, struct file *file)
{
	struct btrfs_file_private *private;

	private = kzalloc(sizeof(struct btrfs_file_private), GFP_KERNEL);
	if (!private)
		return -ENOMEM;
	private->filldir_buf = kzalloc(PAGE_SIZE, GFP_KERNEL);
	if (!private->filldir_buf) {
		kfree(private);
		return -ENOMEM;
	}
	file->private_data = private;
	return 0;
}

struct dir_entry {
	u64 ino;
	u64 offset;
	unsigned type;
	int name_len;
};

static int btrfs_filldir(void *addr, int entries, struct dir_context *ctx)
{
	while (entries--) {
		struct dir_entry *entry = addr;
		char *name = (char *)(entry + 1);

		ctx->pos = get_unaligned(&entry->offset);
		if (!dir_emit(ctx, name, get_unaligned(&entry->name_len),
					 get_unaligned(&entry->ino),
					 get_unaligned(&entry->type)))
			return 1;
		addr += sizeof(struct dir_entry) +
			get_unaligned(&entry->name_len);
		ctx->pos++;
	}
	return 0;
}

static int btrfs_real_readdir(struct file *file, struct dir_context *ctx)
{
	struct inode *inode = file_inode(file);
	struct btrfs_root *root = BTRFS_I(inode)->root;
	struct btrfs_file_private *private = file->private_data;
	struct btrfs_dir_item *di;
	struct btrfs_key key;
	struct btrfs_key found_key;
	struct btrfs_path *path;
	void *addr;
	struct list_head ins_list;
	struct list_head del_list;
	int ret;
	struct extent_buffer *leaf;
	int slot;
	char *name_ptr;
	int name_len;
	int entries = 0;
	int total_len = 0;
	bool put = false;
	struct btrfs_key location;

	if (!dir_emit_dots(file, ctx))
		return 0;

	path = btrfs_alloc_path();
	if (!path)
		return -ENOMEM;

	addr = private->filldir_buf;
	path->reada = READA_FORWARD;

	INIT_LIST_HEAD(&ins_list);
	INIT_LIST_HEAD(&del_list);
	put = btrfs_readdir_get_delayed_items(inode, &ins_list, &del_list);

again:
	key.type = BTRFS_DIR_INDEX_KEY;
	key.offset = ctx->pos;
	key.objectid = btrfs_ino(BTRFS_I(inode));

	ret = btrfs_search_slot(NULL, root, &key, path, 0, 0);
	if (ret < 0)
		goto err;

	while (1) {
		struct dir_entry *entry;

		leaf = path->nodes[0];
		slot = path->slots[0];
		if (slot >= btrfs_header_nritems(leaf)) {
			ret = btrfs_next_leaf(root, path);
			if (ret < 0)
				goto err;
			else if (ret > 0)
				break;
			continue;
		}

		btrfs_item_key_to_cpu(leaf, &found_key, slot);

		if (found_key.objectid != key.objectid)
			break;
		if (found_key.type != BTRFS_DIR_INDEX_KEY)
			break;
		if (found_key.offset < ctx->pos)
			goto next;
		if (btrfs_should_delete_dir_index(&del_list, found_key.offset))
			goto next;
		di = btrfs_item_ptr(leaf, slot, struct btrfs_dir_item);
		name_len = btrfs_dir_name_len(leaf, di);
		if ((total_len + sizeof(struct dir_entry) + name_len) >=
		    PAGE_SIZE) {
			btrfs_release_path(path);
			ret = btrfs_filldir(private->filldir_buf, entries, ctx);
			if (ret)
				goto nopos;
			addr = private->filldir_buf;
			entries = 0;
			total_len = 0;
			goto again;
		}

		entry = addr;
		put_unaligned(name_len, &entry->name_len);
		name_ptr = (char *)(entry + 1);
		read_extent_buffer(leaf, name_ptr, (unsigned long)(di + 1),
				   name_len);
		put_unaligned(fs_ftype_to_dtype(btrfs_dir_type(leaf, di)),
				&entry->type);
		btrfs_dir_item_key_to_cpu(leaf, di, &location);
		put_unaligned(location.objectid, &entry->ino);
		put_unaligned(found_key.offset, &entry->offset);
		entries++;
		addr += sizeof(struct dir_entry) + name_len;
		total_len += sizeof(struct dir_entry) + name_len;
next:
		path->slots[0]++;
	}
	btrfs_release_path(path);

	ret = btrfs_filldir(private->filldir_buf, entries, ctx);
	if (ret)
		goto nopos;

	ret = btrfs_readdir_delayed_dir_index(ctx, &ins_list);
	if (ret)
		goto nopos;

	/*
	 * Stop new entries from being returned after we return the last
	 * entry.
	 *
	 * New directory entries are assigned a strictly increasing
	 * offset.  This means that new entries created during readdir
	 * are *guaranteed* to be seen in the future by that readdir.
	 * This has broken buggy programs which operate on names as
	 * they're returned by readdir.  Until we re-use freed offsets
	 * we have this hack to stop new entries from being returned
	 * under the assumption that they'll never reach this huge
	 * offset.
	 *
	 * This is being careful not to overflow 32bit loff_t unless the
	 * last entry requires it because doing so has broken 32bit apps
	 * in the past.
	 */
	if (ctx->pos >= INT_MAX)
		ctx->pos = LLONG_MAX;
	else
		ctx->pos = INT_MAX;
nopos:
	ret = 0;
err:
	if (put)
		btrfs_readdir_put_delayed_items(inode, &ins_list, &del_list);
	btrfs_free_path(path);
	return ret;
}

/*
 * This is somewhat expensive, updating the tree every time the
 * inode changes.  But, it is most likely to find the inode in cache.
 * FIXME, needs more benchmarking...there are no reasons other than performance
 * to keep or drop this code.
 */
static int btrfs_dirty_inode(struct inode *inode)
{
	struct btrfs_fs_info *fs_info = btrfs_sb(inode->i_sb);
	struct btrfs_root *root = BTRFS_I(inode)->root;
	struct btrfs_trans_handle *trans;
	int ret;

	if (test_bit(BTRFS_INODE_DUMMY, &BTRFS_I(inode)->runtime_flags))
		return 0;

	trans = btrfs_join_transaction(root);
	if (IS_ERR(trans))
		return PTR_ERR(trans);

	ret = btrfs_update_inode(trans, root, BTRFS_I(inode));
	if (ret && (ret == -ENOSPC || ret == -EDQUOT)) {
		/* whoops, lets try again with the full transaction */
		btrfs_end_transaction(trans);
		trans = btrfs_start_transaction(root, 1);
		if (IS_ERR(trans))
			return PTR_ERR(trans);

		ret = btrfs_update_inode(trans, root, BTRFS_I(inode));
	}
	btrfs_end_transaction(trans);
	if (BTRFS_I(inode)->delayed_node)
		btrfs_balance_delayed_items(fs_info);

	return ret;
}

/*
 * This is a copy of file_update_time.  We need this so we can return error on
 * ENOSPC for updating the inode in the case of file write and mmap writes.
 */
static int btrfs_update_time(struct inode *inode, struct timespec64 *now,
			     int flags)
{
	struct btrfs_root *root = BTRFS_I(inode)->root;
	bool dirty = flags & ~S_VERSION;

	if (btrfs_root_readonly(root))
		return -EROFS;

	if (flags & S_VERSION)
		dirty |= inode_maybe_inc_iversion(inode, dirty);
	if (flags & S_CTIME)
		inode->i_ctime = *now;
	if (flags & S_MTIME)
		inode->i_mtime = *now;
	if (flags & S_ATIME)
		inode->i_atime = *now;
	return dirty ? btrfs_dirty_inode(inode) : 0;
}

/*
 * find the highest existing sequence number in a directory
 * and then set the in-memory index_cnt variable to reflect
 * free sequence numbers
 */
static int btrfs_set_inode_index_count(struct btrfs_inode *inode)
{
	struct btrfs_root *root = inode->root;
	struct btrfs_key key, found_key;
	struct btrfs_path *path;
	struct extent_buffer *leaf;
	int ret;

	key.objectid = btrfs_ino(inode);
	key.type = BTRFS_DIR_INDEX_KEY;
	key.offset = (u64)-1;

	path = btrfs_alloc_path();
	if (!path)
		return -ENOMEM;

	ret = btrfs_search_slot(NULL, root, &key, path, 0, 0);
	if (ret < 0)
		goto out;
	/* FIXME: we should be able to handle this */
	if (ret == 0)
		goto out;
	ret = 0;

	/*
	 * MAGIC NUMBER EXPLANATION:
	 * since we search a directory based on f_pos we have to start at 2
	 * since '.' and '..' have f_pos of 0 and 1 respectively, so everybody
	 * else has to start at 2
	 */
	if (path->slots[0] == 0) {
		inode->index_cnt = 2;
		goto out;
	}

	path->slots[0]--;

	leaf = path->nodes[0];
	btrfs_item_key_to_cpu(leaf, &found_key, path->slots[0]);

	if (found_key.objectid != btrfs_ino(inode) ||
	    found_key.type != BTRFS_DIR_INDEX_KEY) {
		inode->index_cnt = 2;
		goto out;
	}

	inode->index_cnt = found_key.offset + 1;
out:
	btrfs_free_path(path);
	return ret;
}

/*
 * helper to find a free sequence number in a given directory.  This current
 * code is very simple, later versions will do smarter things in the btree
 */
int btrfs_set_inode_index(struct btrfs_inode *dir, u64 *index)
{
	int ret = 0;

	if (dir->index_cnt == (u64)-1) {
		ret = btrfs_inode_delayed_dir_index_count(dir);
		if (ret) {
			ret = btrfs_set_inode_index_count(dir);
			if (ret)
				return ret;
		}
	}

	*index = dir->index_cnt;
	dir->index_cnt++;

	return ret;
}

static int btrfs_insert_inode_locked(struct inode *inode)
{
	struct btrfs_iget_args args;

	args.ino = BTRFS_I(inode)->location.objectid;
	args.root = BTRFS_I(inode)->root;

	return insert_inode_locked4(inode,
		   btrfs_inode_hash(inode->i_ino, BTRFS_I(inode)->root),
		   btrfs_find_actor, &args);
}

/*
 * Inherit flags from the parent inode.
 *
 * Currently only the compression flags and the cow flags are inherited.
 */
static void btrfs_inherit_iflags(struct inode *inode, struct inode *dir)
{
	unsigned int flags;

	if (!dir)
		return;

	flags = BTRFS_I(dir)->flags;

	if (flags & BTRFS_INODE_NOCOMPRESS) {
		BTRFS_I(inode)->flags &= ~BTRFS_INODE_COMPRESS;
		BTRFS_I(inode)->flags |= BTRFS_INODE_NOCOMPRESS;
	} else if (flags & BTRFS_INODE_COMPRESS) {
		BTRFS_I(inode)->flags &= ~BTRFS_INODE_NOCOMPRESS;
		BTRFS_I(inode)->flags |= BTRFS_INODE_COMPRESS;
	}

	if (flags & BTRFS_INODE_NODATACOW) {
		BTRFS_I(inode)->flags |= BTRFS_INODE_NODATACOW;
		if (S_ISREG(inode->i_mode))
			BTRFS_I(inode)->flags |= BTRFS_INODE_NODATASUM;
	}

	btrfs_sync_inode_flags_to_i_flags(inode);
}

static struct inode *btrfs_new_inode(struct btrfs_trans_handle *trans,
				     struct btrfs_root *root,
				     struct user_namespace *mnt_userns,
				     struct inode *dir,
				     const char *name, int name_len,
				     u64 ref_objectid, u64 objectid,
				     umode_t mode, u64 *index)
{
	struct btrfs_fs_info *fs_info = root->fs_info;
	struct inode *inode;
	struct btrfs_inode_item *inode_item;
	struct btrfs_key *location;
	struct btrfs_path *path;
	struct btrfs_inode_ref *ref;
	struct btrfs_key key[2];
	u32 sizes[2];
	int nitems = name ? 2 : 1;
	unsigned long ptr;
	unsigned int nofs_flag;
	int ret;

	path = btrfs_alloc_path();
	if (!path)
		return ERR_PTR(-ENOMEM);

	nofs_flag = memalloc_nofs_save();
	inode = new_inode(fs_info->sb);
	memalloc_nofs_restore(nofs_flag);
	if (!inode) {
		btrfs_free_path(path);
		return ERR_PTR(-ENOMEM);
	}

	/*
	 * O_TMPFILE, set link count to 0, so that after this point,
	 * we fill in an inode item with the correct link count.
	 */
	if (!name)
		set_nlink(inode, 0);

	/*
	 * we have to initialize this early, so we can reclaim the inode
	 * number if we fail afterwards in this function.
	 */
	inode->i_ino = objectid;

	if (dir && name) {
		trace_btrfs_inode_request(dir);

		ret = btrfs_set_inode_index(BTRFS_I(dir), index);
		if (ret) {
			btrfs_free_path(path);
			iput(inode);
			return ERR_PTR(ret);
		}
	} else if (dir) {
		*index = 0;
	}
	/*
	 * index_cnt is ignored for everything but a dir,
	 * btrfs_set_inode_index_count has an explanation for the magic
	 * number
	 */
	BTRFS_I(inode)->index_cnt = 2;
	BTRFS_I(inode)->dir_index = *index;
	BTRFS_I(inode)->root = btrfs_grab_root(root);
	BTRFS_I(inode)->generation = trans->transid;
	inode->i_generation = BTRFS_I(inode)->generation;

	/*
	 * We could have gotten an inode number from somebody who was fsynced
	 * and then removed in this same transaction, so let's just set full
	 * sync since it will be a full sync anyway and this will blow away the
	 * old info in the log.
	 */
	set_bit(BTRFS_INODE_NEEDS_FULL_SYNC, &BTRFS_I(inode)->runtime_flags);

	key[0].objectid = objectid;
	key[0].type = BTRFS_INODE_ITEM_KEY;
	key[0].offset = 0;

	sizes[0] = sizeof(struct btrfs_inode_item);

	if (name) {
		/*
		 * Start new inodes with an inode_ref. This is slightly more
		 * efficient for small numbers of hard links since they will
		 * be packed into one item. Extended refs will kick in if we
		 * add more hard links than can fit in the ref item.
		 */
		key[1].objectid = objectid;
		key[1].type = BTRFS_INODE_REF_KEY;
		key[1].offset = ref_objectid;

		sizes[1] = name_len + sizeof(*ref);
	}

	location = &BTRFS_I(inode)->location;
	location->objectid = objectid;
	location->offset = 0;
	location->type = BTRFS_INODE_ITEM_KEY;

	ret = btrfs_insert_inode_locked(inode);
	if (ret < 0) {
		iput(inode);
		goto fail;
	}

	ret = btrfs_insert_empty_items(trans, root, path, key, sizes, nitems);
	if (ret != 0)
		goto fail_unlock;

	inode_init_owner(mnt_userns, inode, dir, mode);
	inode_set_bytes(inode, 0);

	inode->i_mtime = current_time(inode);
	inode->i_atime = inode->i_mtime;
	inode->i_ctime = inode->i_mtime;
	BTRFS_I(inode)->i_otime = inode->i_mtime;

	inode_item = btrfs_item_ptr(path->nodes[0], path->slots[0],
				  struct btrfs_inode_item);
	memzero_extent_buffer(path->nodes[0], (unsigned long)inode_item,
			     sizeof(*inode_item));
	fill_inode_item(trans, path->nodes[0], inode_item, inode);

	if (name) {
		ref = btrfs_item_ptr(path->nodes[0], path->slots[0] + 1,
				     struct btrfs_inode_ref);
		btrfs_set_inode_ref_name_len(path->nodes[0], ref, name_len);
		btrfs_set_inode_ref_index(path->nodes[0], ref, *index);
		ptr = (unsigned long)(ref + 1);
		write_extent_buffer(path->nodes[0], name, ptr, name_len);
	}

	btrfs_mark_buffer_dirty(path->nodes[0]);
	btrfs_free_path(path);

	btrfs_inherit_iflags(inode, dir);

	if (S_ISREG(mode)) {
		if (btrfs_test_opt(fs_info, NODATASUM))
			BTRFS_I(inode)->flags |= BTRFS_INODE_NODATASUM;
		if (btrfs_test_opt(fs_info, NODATACOW))
			BTRFS_I(inode)->flags |= BTRFS_INODE_NODATACOW |
				BTRFS_INODE_NODATASUM;
	}

	inode_tree_add(inode);

	trace_btrfs_inode_new(inode);
	btrfs_set_inode_last_trans(trans, BTRFS_I(inode));

	btrfs_update_root_times(trans, root);

	ret = btrfs_inode_inherit_props(trans, inode, dir);
	if (ret)
		btrfs_err(fs_info,
			  "error inheriting props for ino %llu (root %llu): %d",
			btrfs_ino(BTRFS_I(inode)), root->root_key.objectid, ret);

	return inode;

fail_unlock:
	discard_new_inode(inode);
fail:
	if (dir && name)
		BTRFS_I(dir)->index_cnt--;
	btrfs_free_path(path);
	return ERR_PTR(ret);
}

/*
 * utility function to add 'inode' into 'parent_inode' with
 * a give name and a given sequence number.
 * if 'add_backref' is true, also insert a backref from the
 * inode to the parent directory.
 */
int btrfs_add_link(struct btrfs_trans_handle *trans,
		   struct btrfs_inode *parent_inode, struct btrfs_inode *inode,
		   const char *name, int name_len, int add_backref, u64 index)
{
	int ret = 0;
	struct btrfs_key key;
	struct btrfs_root *root = parent_inode->root;
	u64 ino = btrfs_ino(inode);
	u64 parent_ino = btrfs_ino(parent_inode);

	if (unlikely(ino == BTRFS_FIRST_FREE_OBJECTID)) {
		memcpy(&key, &inode->root->root_key, sizeof(key));
	} else {
		key.objectid = ino;
		key.type = BTRFS_INODE_ITEM_KEY;
		key.offset = 0;
	}

	if (unlikely(ino == BTRFS_FIRST_FREE_OBJECTID)) {
		ret = btrfs_add_root_ref(trans, key.objectid,
					 root->root_key.objectid, parent_ino,
					 index, name, name_len);
	} else if (add_backref) {
		ret = btrfs_insert_inode_ref(trans, root, name, name_len, ino,
					     parent_ino, index);
	}

	/* Nothing to clean up yet */
	if (ret)
		return ret;

	ret = btrfs_insert_dir_item(trans, name, name_len, parent_inode, &key,
				    btrfs_inode_type(&inode->vfs_inode), index);
	if (ret == -EEXIST || ret == -EOVERFLOW)
		goto fail_dir_item;
	else if (ret) {
		btrfs_abort_transaction(trans, ret);
		return ret;
	}

	btrfs_i_size_write(parent_inode, parent_inode->vfs_inode.i_size +
			   name_len * 2);
	inode_inc_iversion(&parent_inode->vfs_inode);
	/*
	 * If we are replaying a log tree, we do not want to update the mtime
	 * and ctime of the parent directory with the current time, since the
	 * log replay procedure is responsible for setting them to their correct
	 * values (the ones it had when the fsync was done).
	 */
	if (!test_bit(BTRFS_FS_LOG_RECOVERING, &root->fs_info->flags)) {
		struct timespec64 now = current_time(&parent_inode->vfs_inode);

		parent_inode->vfs_inode.i_mtime = now;
		parent_inode->vfs_inode.i_ctime = now;
	}
	ret = btrfs_update_inode(trans, root, parent_inode);
	if (ret)
		btrfs_abort_transaction(trans, ret);
	return ret;

fail_dir_item:
	if (unlikely(ino == BTRFS_FIRST_FREE_OBJECTID)) {
		u64 local_index;
		int err;
		err = btrfs_del_root_ref(trans, key.objectid,
					 root->root_key.objectid, parent_ino,
					 &local_index, name, name_len);
		if (err)
			btrfs_abort_transaction(trans, err);
	} else if (add_backref) {
		u64 local_index;
		int err;

		err = btrfs_del_inode_ref(trans, root, name, name_len,
					  ino, parent_ino, &local_index);
		if (err)
			btrfs_abort_transaction(trans, err);
	}

	/* Return the original error code */
	return ret;
}

static int btrfs_add_nondir(struct btrfs_trans_handle *trans,
			    struct btrfs_inode *dir, struct dentry *dentry,
			    struct btrfs_inode *inode, int backref, u64 index)
{
	int err = btrfs_add_link(trans, dir, inode,
				 dentry->d_name.name, dentry->d_name.len,
				 backref, index);
	if (err > 0)
		err = -EEXIST;
	return err;
}

static int btrfs_mknod(struct user_namespace *mnt_userns, struct inode *dir,
		       struct dentry *dentry, umode_t mode, dev_t rdev)
{
	struct btrfs_fs_info *fs_info = btrfs_sb(dir->i_sb);
	struct btrfs_trans_handle *trans;
	struct btrfs_root *root = BTRFS_I(dir)->root;
	struct inode *inode = NULL;
	int err;
	u64 objectid;
	u64 index = 0;

	/*
	 * 2 for inode item and ref
	 * 2 for dir items
	 * 1 for xattr if selinux is on
	 */
	trans = btrfs_start_transaction(root, 5);
	if (IS_ERR(trans))
		return PTR_ERR(trans);

	err = btrfs_get_free_objectid(root, &objectid);
	if (err)
		goto out_unlock;

	inode = btrfs_new_inode(trans, root, mnt_userns, dir,
			dentry->d_name.name, dentry->d_name.len,
			btrfs_ino(BTRFS_I(dir)), objectid, mode, &index);
	if (IS_ERR(inode)) {
		err = PTR_ERR(inode);
		inode = NULL;
		goto out_unlock;
	}

	/*
	* If the active LSM wants to access the inode during
	* d_instantiate it needs these. Smack checks to see
	* if the filesystem supports xattrs by looking at the
	* ops vector.
	*/
	inode->i_op = &btrfs_special_inode_operations;
	init_special_inode(inode, inode->i_mode, rdev);

	err = btrfs_init_inode_security(trans, inode, dir, &dentry->d_name);
	if (err)
		goto out_unlock;

	err = btrfs_add_nondir(trans, BTRFS_I(dir), dentry, BTRFS_I(inode),
			0, index);
	if (err)
		goto out_unlock;

	btrfs_update_inode(trans, root, BTRFS_I(inode));
	d_instantiate_new(dentry, inode);

out_unlock:
	btrfs_end_transaction(trans);
	btrfs_btree_balance_dirty(fs_info);
	if (err && inode) {
		inode_dec_link_count(inode);
		discard_new_inode(inode);
	}
	return err;
}

static int btrfs_create(struct user_namespace *mnt_userns, struct inode *dir,
			struct dentry *dentry, umode_t mode, bool excl)
{
	struct btrfs_fs_info *fs_info = btrfs_sb(dir->i_sb);
	struct btrfs_trans_handle *trans;
	struct btrfs_root *root = BTRFS_I(dir)->root;
	struct inode *inode = NULL;
	int err;
	u64 objectid;
	u64 index = 0;

	/*
	 * 2 for inode item and ref
	 * 2 for dir items
	 * 1 for xattr if selinux is on
	 */
	trans = btrfs_start_transaction(root, 5);
	if (IS_ERR(trans))
		return PTR_ERR(trans);

	err = btrfs_get_free_objectid(root, &objectid);
	if (err)
		goto out_unlock;

	inode = btrfs_new_inode(trans, root, mnt_userns, dir,
			dentry->d_name.name, dentry->d_name.len,
			btrfs_ino(BTRFS_I(dir)), objectid, mode, &index);
	if (IS_ERR(inode)) {
		err = PTR_ERR(inode);
		inode = NULL;
		goto out_unlock;
	}
	/*
	* If the active LSM wants to access the inode during
	* d_instantiate it needs these. Smack checks to see
	* if the filesystem supports xattrs by looking at the
	* ops vector.
	*/
	inode->i_fop = &btrfs_file_operations;
	inode->i_op = &btrfs_file_inode_operations;
	inode->i_mapping->a_ops = &btrfs_aops;

	err = btrfs_init_inode_security(trans, inode, dir, &dentry->d_name);
	if (err)
		goto out_unlock;

	err = btrfs_update_inode(trans, root, BTRFS_I(inode));
	if (err)
		goto out_unlock;

	err = btrfs_add_nondir(trans, BTRFS_I(dir), dentry, BTRFS_I(inode),
			0, index);
	if (err)
		goto out_unlock;

	d_instantiate_new(dentry, inode);

out_unlock:
	btrfs_end_transaction(trans);
	if (err && inode) {
		inode_dec_link_count(inode);
		discard_new_inode(inode);
	}
	btrfs_btree_balance_dirty(fs_info);
	return err;
}

static int btrfs_link(struct dentry *old_dentry, struct inode *dir,
		      struct dentry *dentry)
{
	struct btrfs_trans_handle *trans = NULL;
	struct btrfs_root *root = BTRFS_I(dir)->root;
	struct inode *inode = d_inode(old_dentry);
	struct btrfs_fs_info *fs_info = btrfs_sb(inode->i_sb);
	u64 index;
	int err;
	int drop_inode = 0;

	/* do not allow sys_link's with other subvols of the same device */
	if (root->root_key.objectid != BTRFS_I(inode)->root->root_key.objectid)
		return -EXDEV;

	if (inode->i_nlink >= BTRFS_LINK_MAX)
		return -EMLINK;

	err = btrfs_set_inode_index(BTRFS_I(dir), &index);
	if (err)
		goto fail;

	/*
	 * 2 items for inode and inode ref
	 * 2 items for dir items
	 * 1 item for parent inode
	 * 1 item for orphan item deletion if O_TMPFILE
	 */
	trans = btrfs_start_transaction(root, inode->i_nlink ? 5 : 6);
	if (IS_ERR(trans)) {
		err = PTR_ERR(trans);
		trans = NULL;
		goto fail;
	}

	/* There are several dir indexes for this inode, clear the cache. */
	BTRFS_I(inode)->dir_index = 0ULL;
	inc_nlink(inode);
	inode_inc_iversion(inode);
	inode->i_ctime = current_time(inode);
	ihold(inode);
	set_bit(BTRFS_INODE_COPY_EVERYTHING, &BTRFS_I(inode)->runtime_flags);

	err = btrfs_add_nondir(trans, BTRFS_I(dir), dentry, BTRFS_I(inode),
			1, index);

	if (err) {
		drop_inode = 1;
	} else {
		struct dentry *parent = dentry->d_parent;

		err = btrfs_update_inode(trans, root, BTRFS_I(inode));
		if (err)
			goto fail;
		if (inode->i_nlink == 1) {
			/*
			 * If new hard link count is 1, it's a file created
			 * with open(2) O_TMPFILE flag.
			 */
			err = btrfs_orphan_del(trans, BTRFS_I(inode));
			if (err)
				goto fail;
		}
		d_instantiate(dentry, inode);
		btrfs_log_new_name(trans, BTRFS_I(inode), NULL, parent);
	}

fail:
	if (trans)
		btrfs_end_transaction(trans);
	if (drop_inode) {
		inode_dec_link_count(inode);
		iput(inode);
	}
	btrfs_btree_balance_dirty(fs_info);
	return err;
}

static int btrfs_mkdir(struct user_namespace *mnt_userns, struct inode *dir,
		       struct dentry *dentry, umode_t mode)
{
	struct btrfs_fs_info *fs_info = btrfs_sb(dir->i_sb);
	struct inode *inode = NULL;
	struct btrfs_trans_handle *trans;
	struct btrfs_root *root = BTRFS_I(dir)->root;
	int err = 0;
	u64 objectid = 0;
	u64 index = 0;

	/*
	 * 2 items for inode and ref
	 * 2 items for dir items
	 * 1 for xattr if selinux is on
	 */
	trans = btrfs_start_transaction(root, 5);
	if (IS_ERR(trans))
		return PTR_ERR(trans);

	err = btrfs_get_free_objectid(root, &objectid);
	if (err)
		goto out_fail;

	inode = btrfs_new_inode(trans, root, mnt_userns, dir,
			dentry->d_name.name, dentry->d_name.len,
			btrfs_ino(BTRFS_I(dir)), objectid,
			S_IFDIR | mode, &index);
	if (IS_ERR(inode)) {
		err = PTR_ERR(inode);
		inode = NULL;
		goto out_fail;
	}

	/* these must be set before we unlock the inode */
	inode->i_op = &btrfs_dir_inode_operations;
	inode->i_fop = &btrfs_dir_file_operations;

	err = btrfs_init_inode_security(trans, inode, dir, &dentry->d_name);
	if (err)
		goto out_fail;

	btrfs_i_size_write(BTRFS_I(inode), 0);
	err = btrfs_update_inode(trans, root, BTRFS_I(inode));
	if (err)
		goto out_fail;

	err = btrfs_add_link(trans, BTRFS_I(dir), BTRFS_I(inode),
			dentry->d_name.name,
			dentry->d_name.len, 0, index);
	if (err)
		goto out_fail;

	d_instantiate_new(dentry, inode);

out_fail:
	btrfs_end_transaction(trans);
	if (err && inode) {
		inode_dec_link_count(inode);
		discard_new_inode(inode);
	}
	btrfs_btree_balance_dirty(fs_info);
	return err;
}

static noinline int uncompress_inline(struct btrfs_path *path,
				      struct page *page,
				      size_t pg_offset, u64 extent_offset,
				      struct btrfs_file_extent_item *item)
{
	int ret;
	struct extent_buffer *leaf = path->nodes[0];
	char *tmp;
	size_t max_size;
	unsigned long inline_size;
	unsigned long ptr;
	int compress_type;

	WARN_ON(pg_offset != 0);
	compress_type = btrfs_file_extent_compression(leaf, item);
	max_size = btrfs_file_extent_ram_bytes(leaf, item);
	inline_size = btrfs_file_extent_inline_item_len(leaf,
					btrfs_item_nr(path->slots[0]));
	tmp = kmalloc(inline_size, GFP_NOFS);
	if (!tmp)
		return -ENOMEM;
	ptr = btrfs_file_extent_inline_start(item);

	read_extent_buffer(leaf, tmp, ptr, inline_size);

	max_size = min_t(unsigned long, PAGE_SIZE, max_size);
	ret = btrfs_decompress(compress_type, tmp, page,
			       extent_offset, inline_size, max_size);

	/*
	 * decompression code contains a memset to fill in any space between the end
	 * of the uncompressed data and the end of max_size in case the decompressed
	 * data ends up shorter than ram_bytes.  That doesn't cover the hole between
	 * the end of an inline extent and the beginning of the next block, so we
	 * cover that region here.
	 */

	if (max_size + pg_offset < PAGE_SIZE)
		memzero_page(page,  pg_offset + max_size,
			     PAGE_SIZE - max_size - pg_offset);
	kfree(tmp);
	return ret;
}

/**
 * btrfs_get_extent - Lookup the first extent overlapping a range in a file.
 * @inode:	file to search in
 * @page:	page to read extent data into if the extent is inline
 * @pg_offset:	offset into @page to copy to
 * @start:	file offset
 * @len:	length of range starting at @start
 *
 * This returns the first &struct extent_map which overlaps with the given
 * range, reading it from the B-tree and caching it if necessary. Note that
 * there may be more extents which overlap the given range after the returned
 * extent_map.
 *
 * If @page is not NULL and the extent is inline, this also reads the extent
 * data directly into the page and marks the extent up to date in the io_tree.
 *
 * Return: ERR_PTR on error, non-NULL extent_map on success.
 */
struct extent_map *btrfs_get_extent(struct btrfs_inode *inode,
				    struct page *page, size_t pg_offset,
				    u64 start, u64 len)
{
	struct btrfs_fs_info *fs_info = inode->root->fs_info;
	int ret = 0;
	u64 extent_start = 0;
	u64 extent_end = 0;
	u64 objectid = btrfs_ino(inode);
	int extent_type = -1;
	struct btrfs_path *path = NULL;
	struct btrfs_root *root = inode->root;
	struct btrfs_file_extent_item *item;
	struct extent_buffer *leaf;
	struct btrfs_key found_key;
	struct extent_map *em = NULL;
	struct extent_map_tree *em_tree = &inode->extent_tree;
	struct extent_io_tree *io_tree = &inode->io_tree;

	read_lock(&em_tree->lock);
	em = lookup_extent_mapping(em_tree, start, len);
	read_unlock(&em_tree->lock);

	if (em) {
		if (em->start > start || em->start + em->len <= start)
			free_extent_map(em);
		else if (em->block_start == EXTENT_MAP_INLINE && page)
			free_extent_map(em);
		else
			goto out;
	}
	em = alloc_extent_map();
	if (!em) {
		ret = -ENOMEM;
		goto out;
	}
	em->start = EXTENT_MAP_HOLE;
	em->orig_start = EXTENT_MAP_HOLE;
	em->len = (u64)-1;
	em->block_len = (u64)-1;

	path = btrfs_alloc_path();
	if (!path) {
		ret = -ENOMEM;
		goto out;
	}

	/* Chances are we'll be called again, so go ahead and do readahead */
	path->reada = READA_FORWARD;

	/*
	 * The same explanation in load_free_space_cache applies here as well,
	 * we only read when we're loading the free space cache, and at that
	 * point the commit_root has everything we need.
	 */
	if (btrfs_is_free_space_inode(inode)) {
		path->search_commit_root = 1;
		path->skip_locking = 1;
	}

	ret = btrfs_lookup_file_extent(NULL, root, path, objectid, start, 0);
	if (ret < 0) {
		goto out;
	} else if (ret > 0) {
		if (path->slots[0] == 0)
			goto not_found;
		path->slots[0]--;
		ret = 0;
	}

	leaf = path->nodes[0];
	item = btrfs_item_ptr(leaf, path->slots[0],
			      struct btrfs_file_extent_item);
	btrfs_item_key_to_cpu(leaf, &found_key, path->slots[0]);
	if (found_key.objectid != objectid ||
	    found_key.type != BTRFS_EXTENT_DATA_KEY) {
		/*
		 * If we backup past the first extent we want to move forward
		 * and see if there is an extent in front of us, otherwise we'll
		 * say there is a hole for our whole search range which can
		 * cause problems.
		 */
		extent_end = start;
		goto next;
	}

	extent_type = btrfs_file_extent_type(leaf, item);
	extent_start = found_key.offset;
	extent_end = btrfs_file_extent_end(path);
	if (extent_type == BTRFS_FILE_EXTENT_REG ||
	    extent_type == BTRFS_FILE_EXTENT_PREALLOC) {
		/* Only regular file could have regular/prealloc extent */
		if (!S_ISREG(inode->vfs_inode.i_mode)) {
			ret = -EUCLEAN;
			btrfs_crit(fs_info,
		"regular/prealloc extent found for non-regular inode %llu",
				   btrfs_ino(inode));
			goto out;
		}
		trace_btrfs_get_extent_show_fi_regular(inode, leaf, item,
						       extent_start);
	} else if (extent_type == BTRFS_FILE_EXTENT_INLINE) {
		trace_btrfs_get_extent_show_fi_inline(inode, leaf, item,
						      path->slots[0],
						      extent_start);
	}
next:
	if (start >= extent_end) {
		path->slots[0]++;
		if (path->slots[0] >= btrfs_header_nritems(leaf)) {
			ret = btrfs_next_leaf(root, path);
			if (ret < 0)
				goto out;
			else if (ret > 0)
				goto not_found;

			leaf = path->nodes[0];
		}
		btrfs_item_key_to_cpu(leaf, &found_key, path->slots[0]);
		if (found_key.objectid != objectid ||
		    found_key.type != BTRFS_EXTENT_DATA_KEY)
			goto not_found;
		if (start + len <= found_key.offset)
			goto not_found;
		if (start > found_key.offset)
			goto next;

		/* New extent overlaps with existing one */
		em->start = start;
		em->orig_start = start;
		em->len = found_key.offset - start;
		em->block_start = EXTENT_MAP_HOLE;
		goto insert;
	}

	btrfs_extent_item_to_extent_map(inode, path, item, !page, em);

	if (extent_type == BTRFS_FILE_EXTENT_REG ||
	    extent_type == BTRFS_FILE_EXTENT_PREALLOC) {
		goto insert;
	} else if (extent_type == BTRFS_FILE_EXTENT_INLINE) {
		unsigned long ptr;
		char *map;
		size_t size;
		size_t extent_offset;
		size_t copy_size;

		if (!page)
			goto out;

		size = btrfs_file_extent_ram_bytes(leaf, item);
		extent_offset = page_offset(page) + pg_offset - extent_start;
		copy_size = min_t(u64, PAGE_SIZE - pg_offset,
				  size - extent_offset);
		em->start = extent_start + extent_offset;
		em->len = ALIGN(copy_size, fs_info->sectorsize);
		em->orig_block_len = em->len;
		em->orig_start = em->start;
		ptr = btrfs_file_extent_inline_start(item) + extent_offset;

		if (!PageUptodate(page)) {
			if (btrfs_file_extent_compression(leaf, item) !=
			    BTRFS_COMPRESS_NONE) {
				ret = uncompress_inline(path, page, pg_offset,
							extent_offset, item);
				if (ret)
					goto out;
			} else {
				map = kmap_local_page(page);
				read_extent_buffer(leaf, map + pg_offset, ptr,
						   copy_size);
				if (pg_offset + copy_size < PAGE_SIZE) {
					memset(map + pg_offset + copy_size, 0,
					       PAGE_SIZE - pg_offset -
					       copy_size);
				}
				kunmap_local(map);
			}
			flush_dcache_page(page);
		}
		set_extent_uptodate(io_tree, em->start,
				    extent_map_end(em) - 1, NULL, GFP_NOFS);
		goto insert;
	}
not_found:
	em->start = start;
	em->orig_start = start;
	em->len = len;
	em->block_start = EXTENT_MAP_HOLE;
insert:
	ret = 0;
	btrfs_release_path(path);
	if (em->start > start || extent_map_end(em) <= start) {
		btrfs_err(fs_info,
			  "bad extent! em: [%llu %llu] passed [%llu %llu]",
			  em->start, em->len, start, len);
		ret = -EIO;
		goto out;
	}

	write_lock(&em_tree->lock);
	ret = btrfs_add_extent_mapping(fs_info, em_tree, &em, start, len);
	write_unlock(&em_tree->lock);
out:
	btrfs_free_path(path);

	trace_btrfs_get_extent(root, inode, em);

	if (ret) {
		free_extent_map(em);
		return ERR_PTR(ret);
	}
	return em;
}

struct extent_map *btrfs_get_extent_fiemap(struct btrfs_inode *inode,
					   u64 start, u64 len)
{
	struct extent_map *em;
	struct extent_map *hole_em = NULL;
	u64 delalloc_start = start;
	u64 end;
	u64 delalloc_len;
	u64 delalloc_end;
	int err = 0;

	em = btrfs_get_extent(inode, NULL, 0, start, len);
	if (IS_ERR(em))
		return em;
	/*
	 * If our em maps to:
	 * - a hole or
	 * - a pre-alloc extent,
	 * there might actually be delalloc bytes behind it.
	 */
	if (em->block_start != EXTENT_MAP_HOLE &&
	    !test_bit(EXTENT_FLAG_PREALLOC, &em->flags))
		return em;
	else
		hole_em = em;

	/* check to see if we've wrapped (len == -1 or similar) */
	end = start + len;
	if (end < start)
		end = (u64)-1;
	else
		end -= 1;

	em = NULL;

	/* ok, we didn't find anything, lets look for delalloc */
	delalloc_len = count_range_bits(&inode->io_tree, &delalloc_start,
				 end, len, EXTENT_DELALLOC, 1);
	delalloc_end = delalloc_start + delalloc_len;
	if (delalloc_end < delalloc_start)
		delalloc_end = (u64)-1;

	/*
	 * We didn't find anything useful, return the original results from
	 * get_extent()
	 */
	if (delalloc_start > end || delalloc_end <= start) {
		em = hole_em;
		hole_em = NULL;
		goto out;
	}

	/*
	 * Adjust the delalloc_start to make sure it doesn't go backwards from
	 * the start they passed in
	 */
	delalloc_start = max(start, delalloc_start);
	delalloc_len = delalloc_end - delalloc_start;

	if (delalloc_len > 0) {
		u64 hole_start;
		u64 hole_len;
		const u64 hole_end = extent_map_end(hole_em);

		em = alloc_extent_map();
		if (!em) {
			err = -ENOMEM;
			goto out;
		}

		ASSERT(hole_em);
		/*
		 * When btrfs_get_extent can't find anything it returns one
		 * huge hole
		 *
		 * Make sure what it found really fits our range, and adjust to
		 * make sure it is based on the start from the caller
		 */
		if (hole_end <= start || hole_em->start > end) {
		       free_extent_map(hole_em);
		       hole_em = NULL;
		} else {
		       hole_start = max(hole_em->start, start);
		       hole_len = hole_end - hole_start;
		}

		if (hole_em && delalloc_start > hole_start) {
			/*
			 * Our hole starts before our delalloc, so we have to
			 * return just the parts of the hole that go until the
			 * delalloc starts
			 */
			em->len = min(hole_len, delalloc_start - hole_start);
			em->start = hole_start;
			em->orig_start = hole_start;
			/*
			 * Don't adjust block start at all, it is fixed at
			 * EXTENT_MAP_HOLE
			 */
			em->block_start = hole_em->block_start;
			em->block_len = hole_len;
			if (test_bit(EXTENT_FLAG_PREALLOC, &hole_em->flags))
				set_bit(EXTENT_FLAG_PREALLOC, &em->flags);
		} else {
			/*
			 * Hole is out of passed range or it starts after
			 * delalloc range
			 */
			em->start = delalloc_start;
			em->len = delalloc_len;
			em->orig_start = delalloc_start;
			em->block_start = EXTENT_MAP_DELALLOC;
			em->block_len = delalloc_len;
		}
	} else {
		return hole_em;
	}
out:

	free_extent_map(hole_em);
	if (err) {
		free_extent_map(em);
		return ERR_PTR(err);
	}
	return em;
}

static struct extent_map *btrfs_create_dio_extent(struct btrfs_inode *inode,
						  const u64 start,
						  const u64 len,
						  const u64 orig_start,
						  const u64 block_start,
						  const u64 block_len,
						  const u64 orig_block_len,
						  const u64 ram_bytes,
						  const int type)
{
	struct extent_map *em = NULL;
	int ret;

	if (type != BTRFS_ORDERED_NOCOW) {
		em = create_io_em(inode, start, len, orig_start, block_start,
				  block_len, orig_block_len, ram_bytes,
				  BTRFS_COMPRESS_NONE, /* compress_type */
				  type);
		if (IS_ERR(em))
			goto out;
	}
	ret = btrfs_add_ordered_extent_dio(inode, start, block_start, len,
					   block_len, type);
	if (ret) {
		if (em) {
			free_extent_map(em);
			btrfs_drop_extent_cache(inode, start, start + len - 1, 0);
		}
		em = ERR_PTR(ret);
	}
 out:

	return em;
}

static struct extent_map *btrfs_new_extent_direct(struct btrfs_inode *inode,
						  u64 start, u64 len)
{
	struct btrfs_root *root = inode->root;
	struct btrfs_fs_info *fs_info = root->fs_info;
	struct extent_map *em;
	struct btrfs_key ins;
	u64 alloc_hint;
	int ret;

	alloc_hint = get_extent_allocation_hint(inode, start, len);
	ret = btrfs_reserve_extent(root, len, len, fs_info->sectorsize,
				   0, alloc_hint, &ins, 1, 1);
	if (ret)
		return ERR_PTR(ret);

	em = btrfs_create_dio_extent(inode, start, ins.offset, start,
				     ins.objectid, ins.offset, ins.offset,
				     ins.offset, BTRFS_ORDERED_REGULAR);
	btrfs_dec_block_group_reservations(fs_info, ins.objectid);
	if (IS_ERR(em))
		btrfs_free_reserved_extent(fs_info, ins.objectid, ins.offset,
					   1);

	return em;
}

static bool btrfs_extent_readonly(struct btrfs_fs_info *fs_info, u64 bytenr)
{
	struct btrfs_block_group *block_group;
	bool readonly = false;

	block_group = btrfs_lookup_block_group(fs_info, bytenr);
	if (!block_group || block_group->ro)
		readonly = true;
	if (block_group)
		btrfs_put_block_group(block_group);
	return readonly;
}

/*
 * Check if we can do nocow write into the range [@offset, @offset + @len)
 *
 * @offset:	File offset
 * @len:	The length to write, will be updated to the nocow writeable
 *		range
 * @orig_start:	(optional) Return the original file offset of the file extent
 * @orig_len:	(optional) Return the original on-disk length of the file extent
 * @ram_bytes:	(optional) Return the ram_bytes of the file extent
 * @strict:	if true, omit optimizations that might force us into unnecessary
 *		cow. e.g., don't trust generation number.
 *
 * Return:
 * >0	and update @len if we can do nocow write
 *  0	if we can't do nocow write
 * <0	if error happened
 *
 * NOTE: This only checks the file extents, caller is responsible to wait for
 *	 any ordered extents.
 */
noinline int can_nocow_extent(struct inode *inode, u64 offset, u64 *len,
			      u64 *orig_start, u64 *orig_block_len,
			      u64 *ram_bytes, bool strict)
{
	struct btrfs_fs_info *fs_info = btrfs_sb(inode->i_sb);
	struct btrfs_path *path;
	int ret;
	struct extent_buffer *leaf;
	struct btrfs_root *root = BTRFS_I(inode)->root;
	struct extent_io_tree *io_tree = &BTRFS_I(inode)->io_tree;
	struct btrfs_file_extent_item *fi;
	struct btrfs_key key;
	u64 disk_bytenr;
	u64 backref_offset;
	u64 extent_end;
	u64 num_bytes;
	int slot;
	int found_type;
	bool nocow = (BTRFS_I(inode)->flags & BTRFS_INODE_NODATACOW);

	path = btrfs_alloc_path();
	if (!path)
		return -ENOMEM;

	ret = btrfs_lookup_file_extent(NULL, root, path,
			btrfs_ino(BTRFS_I(inode)), offset, 0);
	if (ret < 0)
		goto out;

	slot = path->slots[0];
	if (ret == 1) {
		if (slot == 0) {
			/* can't find the item, must cow */
			ret = 0;
			goto out;
		}
		slot--;
	}
	ret = 0;
	leaf = path->nodes[0];
	btrfs_item_key_to_cpu(leaf, &key, slot);
	if (key.objectid != btrfs_ino(BTRFS_I(inode)) ||
	    key.type != BTRFS_EXTENT_DATA_KEY) {
		/* not our file or wrong item type, must cow */
		goto out;
	}

	if (key.offset > offset) {
		/* Wrong offset, must cow */
		goto out;
	}

	fi = btrfs_item_ptr(leaf, slot, struct btrfs_file_extent_item);
	found_type = btrfs_file_extent_type(leaf, fi);
	if (found_type != BTRFS_FILE_EXTENT_REG &&
	    found_type != BTRFS_FILE_EXTENT_PREALLOC) {
		/* not a regular extent, must cow */
		goto out;
	}

	if (!nocow && found_type == BTRFS_FILE_EXTENT_REG)
		goto out;

	extent_end = key.offset + btrfs_file_extent_num_bytes(leaf, fi);
	if (extent_end <= offset)
		goto out;

	disk_bytenr = btrfs_file_extent_disk_bytenr(leaf, fi);
	if (disk_bytenr == 0)
		goto out;

	if (btrfs_file_extent_compression(leaf, fi) ||
	    btrfs_file_extent_encryption(leaf, fi) ||
	    btrfs_file_extent_other_encoding(leaf, fi))
		goto out;

	/*
	 * Do the same check as in btrfs_cross_ref_exist but without the
	 * unnecessary search.
	 */
	if (!strict &&
	    (btrfs_file_extent_generation(leaf, fi) <=
	     btrfs_root_last_snapshot(&root->root_item)))
		goto out;

	backref_offset = btrfs_file_extent_offset(leaf, fi);

	if (orig_start) {
		*orig_start = key.offset - backref_offset;
		*orig_block_len = btrfs_file_extent_disk_num_bytes(leaf, fi);
		*ram_bytes = btrfs_file_extent_ram_bytes(leaf, fi);
	}

	if (btrfs_extent_readonly(fs_info, disk_bytenr))
		goto out;

	num_bytes = min(offset + *len, extent_end) - offset;
	if (!nocow && found_type == BTRFS_FILE_EXTENT_PREALLOC) {
		u64 range_end;

		range_end = round_up(offset + num_bytes,
				     root->fs_info->sectorsize) - 1;
		ret = test_range_bit(io_tree, offset, range_end,
				     EXTENT_DELALLOC, 0, NULL);
		if (ret) {
			ret = -EAGAIN;
			goto out;
		}
	}

	btrfs_release_path(path);

	/*
	 * look for other files referencing this extent, if we
	 * find any we must cow
	 */

	ret = btrfs_cross_ref_exist(root, btrfs_ino(BTRFS_I(inode)),
				    key.offset - backref_offset, disk_bytenr,
				    strict);
	if (ret) {
		ret = 0;
		goto out;
	}

	/*
	 * adjust disk_bytenr and num_bytes to cover just the bytes
	 * in this extent we are about to write.  If there
	 * are any csums in that range we have to cow in order
	 * to keep the csums correct
	 */
	disk_bytenr += backref_offset;
	disk_bytenr += offset - key.offset;
	if (csum_exist_in_range(fs_info, disk_bytenr, num_bytes))
		goto out;
	/*
	 * all of the above have passed, it is safe to overwrite this extent
	 * without cow
	 */
	*len = num_bytes;
	ret = 1;
out:
	btrfs_free_path(path);
	return ret;
}

static int lock_extent_direct(struct inode *inode, u64 lockstart, u64 lockend,
			      struct extent_state **cached_state, bool writing)
{
	struct btrfs_ordered_extent *ordered;
	int ret = 0;

	while (1) {
		lock_extent_bits(&BTRFS_I(inode)->io_tree, lockstart, lockend,
				 cached_state);
		/*
		 * We're concerned with the entire range that we're going to be
		 * doing DIO to, so we need to make sure there's no ordered
		 * extents in this range.
		 */
		ordered = btrfs_lookup_ordered_range(BTRFS_I(inode), lockstart,
						     lockend - lockstart + 1);

		/*
		 * We need to make sure there are no buffered pages in this
		 * range either, we could have raced between the invalidate in
		 * generic_file_direct_write and locking the extent.  The
		 * invalidate needs to happen so that reads after a write do not
		 * get stale data.
		 */
		if (!ordered &&
		    (!writing || !filemap_range_has_page(inode->i_mapping,
							 lockstart, lockend)))
			break;

		unlock_extent_cached(&BTRFS_I(inode)->io_tree, lockstart, lockend,
				     cached_state);

		if (ordered) {
			/*
			 * If we are doing a DIO read and the ordered extent we
			 * found is for a buffered write, we can not wait for it
			 * to complete and retry, because if we do so we can
			 * deadlock with concurrent buffered writes on page
			 * locks. This happens only if our DIO read covers more
			 * than one extent map, if at this point has already
			 * created an ordered extent for a previous extent map
			 * and locked its range in the inode's io tree, and a
			 * concurrent write against that previous extent map's
			 * range and this range started (we unlock the ranges
			 * in the io tree only when the bios complete and
			 * buffered writes always lock pages before attempting
			 * to lock range in the io tree).
			 */
			if (writing ||
			    test_bit(BTRFS_ORDERED_DIRECT, &ordered->flags))
				btrfs_start_ordered_extent(ordered, 1);
			else
				ret = -ENOTBLK;
			btrfs_put_ordered_extent(ordered);
		} else {
			/*
			 * We could trigger writeback for this range (and wait
			 * for it to complete) and then invalidate the pages for
			 * this range (through invalidate_inode_pages2_range()),
			 * but that can lead us to a deadlock with a concurrent
			 * call to readahead (a buffered read or a defrag call
			 * triggered a readahead) on a page lock due to an
			 * ordered dio extent we created before but did not have
			 * yet a corresponding bio submitted (whence it can not
			 * complete), which makes readahead wait for that
			 * ordered extent to complete while holding a lock on
			 * that page.
			 */
			ret = -ENOTBLK;
		}

		if (ret)
			break;

		cond_resched();
	}

	return ret;
}

/* The callers of this must take lock_extent() */
static struct extent_map *create_io_em(struct btrfs_inode *inode, u64 start,
				       u64 len, u64 orig_start, u64 block_start,
				       u64 block_len, u64 orig_block_len,
				       u64 ram_bytes, int compress_type,
				       int type)
{
	struct extent_map_tree *em_tree;
	struct extent_map *em;
	int ret;

	ASSERT(type == BTRFS_ORDERED_PREALLOC ||
	       type == BTRFS_ORDERED_COMPRESSED ||
	       type == BTRFS_ORDERED_NOCOW ||
	       type == BTRFS_ORDERED_REGULAR);

	em_tree = &inode->extent_tree;
	em = alloc_extent_map();
	if (!em)
		return ERR_PTR(-ENOMEM);

	em->start = start;
	em->orig_start = orig_start;
	em->len = len;
	em->block_len = block_len;
	em->block_start = block_start;
	em->orig_block_len = orig_block_len;
	em->ram_bytes = ram_bytes;
	em->generation = -1;
	set_bit(EXTENT_FLAG_PINNED, &em->flags);
	if (type == BTRFS_ORDERED_PREALLOC) {
		set_bit(EXTENT_FLAG_FILLING, &em->flags);
	} else if (type == BTRFS_ORDERED_COMPRESSED) {
		set_bit(EXTENT_FLAG_COMPRESSED, &em->flags);
		em->compress_type = compress_type;
	}

	do {
		btrfs_drop_extent_cache(inode, em->start,
					em->start + em->len - 1, 0);
		write_lock(&em_tree->lock);
		ret = add_extent_mapping(em_tree, em, 1);
		write_unlock(&em_tree->lock);
		/*
		 * The caller has taken lock_extent(), who could race with us
		 * to add em?
		 */
	} while (ret == -EEXIST);

	if (ret) {
		free_extent_map(em);
		return ERR_PTR(ret);
	}

	/* em got 2 refs now, callers needs to do free_extent_map once. */
	return em;
}


static int btrfs_get_blocks_direct_write(struct extent_map **map,
					 struct inode *inode,
					 struct btrfs_dio_data *dio_data,
					 u64 start, u64 len)
{
	struct btrfs_fs_info *fs_info = btrfs_sb(inode->i_sb);
	struct extent_map *em = *map;
	int ret = 0;

	/*
	 * We don't allocate a new extent in the following cases
	 *
	 * 1) The inode is marked as NODATACOW. In this case we'll just use the
	 * existing extent.
	 * 2) The extent is marked as PREALLOC. We're good to go here and can
	 * just use the extent.
	 *
	 */
	if (test_bit(EXTENT_FLAG_PREALLOC, &em->flags) ||
	    ((BTRFS_I(inode)->flags & BTRFS_INODE_NODATACOW) &&
	     em->block_start != EXTENT_MAP_HOLE)) {
		int type;
		u64 block_start, orig_start, orig_block_len, ram_bytes;

		if (test_bit(EXTENT_FLAG_PREALLOC, &em->flags))
			type = BTRFS_ORDERED_PREALLOC;
		else
			type = BTRFS_ORDERED_NOCOW;
		len = min(len, em->len - (start - em->start));
		block_start = em->block_start + (start - em->start);

		if (can_nocow_extent(inode, start, &len, &orig_start,
				     &orig_block_len, &ram_bytes, false) == 1 &&
		    btrfs_inc_nocow_writers(fs_info, block_start)) {
			struct extent_map *em2;

			em2 = btrfs_create_dio_extent(BTRFS_I(inode), start, len,
						      orig_start, block_start,
						      len, orig_block_len,
						      ram_bytes, type);
			btrfs_dec_nocow_writers(fs_info, block_start);
			if (type == BTRFS_ORDERED_PREALLOC) {
				free_extent_map(em);
				*map = em = em2;
			}

			if (em2 && IS_ERR(em2)) {
				ret = PTR_ERR(em2);
				goto out;
			}
			/*
			 * For inode marked NODATACOW or extent marked PREALLOC,
			 * use the existing or preallocated extent, so does not
			 * need to adjust btrfs_space_info's bytes_may_use.
			 */
			btrfs_free_reserved_data_space_noquota(fs_info, len);
			goto skip_cow;
		}
	}

	/* this will cow the extent */
	free_extent_map(em);
	*map = em = btrfs_new_extent_direct(BTRFS_I(inode), start, len);
	if (IS_ERR(em)) {
		ret = PTR_ERR(em);
		goto out;
	}

	len = min(len, em->len - (start - em->start));

skip_cow:
	/*
	 * Need to update the i_size under the extent lock so buffered
	 * readers will get the updated i_size when we unlock.
	 */
	if (start + len > i_size_read(inode))
		i_size_write(inode, start + len);

	dio_data->reserve -= len;
out:
	return ret;
}

static int btrfs_dio_iomap_begin(struct inode *inode, loff_t start,
		loff_t length, unsigned int flags, struct iomap *iomap,
		struct iomap *srcmap)
{
	struct btrfs_fs_info *fs_info = btrfs_sb(inode->i_sb);
	struct extent_map *em;
	struct extent_state *cached_state = NULL;
	struct btrfs_dio_data *dio_data = NULL;
	u64 lockstart, lockend;
	const bool write = !!(flags & IOMAP_WRITE);
	int ret = 0;
	u64 len = length;
	bool unlock_extents = false;

	if (!write)
		len = min_t(u64, len, fs_info->sectorsize);

	lockstart = start;
	lockend = start + len - 1;

	/*
	 * The generic stuff only does filemap_write_and_wait_range, which
	 * isn't enough if we've written compressed pages to this area, so we
	 * need to flush the dirty pages again to make absolutely sure that any
	 * outstanding dirty pages are on disk.
	 */
	if (test_bit(BTRFS_INODE_HAS_ASYNC_EXTENT,
		     &BTRFS_I(inode)->runtime_flags)) {
		ret = filemap_fdatawrite_range(inode->i_mapping, start,
					       start + length - 1);
		if (ret)
			return ret;
	}

	dio_data = kzalloc(sizeof(*dio_data), GFP_NOFS);
	if (!dio_data)
		return -ENOMEM;

	dio_data->length = length;
	if (write) {
		dio_data->reserve = round_up(length, fs_info->sectorsize);
		ret = btrfs_delalloc_reserve_space(BTRFS_I(inode),
				&dio_data->data_reserved,
				start, dio_data->reserve);
		if (ret) {
			extent_changeset_free(dio_data->data_reserved);
			kfree(dio_data);
			return ret;
		}
	}
	iomap->private = dio_data;


	/*
	 * If this errors out it's because we couldn't invalidate pagecache for
	 * this range and we need to fallback to buffered.
	 */
	if (lock_extent_direct(inode, lockstart, lockend, &cached_state, write)) {
		ret = -ENOTBLK;
		goto err;
	}

	em = btrfs_get_extent(BTRFS_I(inode), NULL, 0, start, len);
	if (IS_ERR(em)) {
		ret = PTR_ERR(em);
		goto unlock_err;
	}

	/*
	 * Ok for INLINE and COMPRESSED extents we need to fallback on buffered
	 * io.  INLINE is special, and we could probably kludge it in here, but
	 * it's still buffered so for safety lets just fall back to the generic
	 * buffered path.
	 *
	 * For COMPRESSED we _have_ to read the entire extent in so we can
	 * decompress it, so there will be buffering required no matter what we
	 * do, so go ahead and fallback to buffered.
	 *
	 * We return -ENOTBLK because that's what makes DIO go ahead and go back
	 * to buffered IO.  Don't blame me, this is the price we pay for using
	 * the generic code.
	 */
	if (test_bit(EXTENT_FLAG_COMPRESSED, &em->flags) ||
	    em->block_start == EXTENT_MAP_INLINE) {
		free_extent_map(em);
		ret = -ENOTBLK;
		goto unlock_err;
	}

	len = min(len, em->len - (start - em->start));
	if (write) {
		ret = btrfs_get_blocks_direct_write(&em, inode, dio_data,
						    start, len);
		if (ret < 0)
			goto unlock_err;
		unlock_extents = true;
		/* Recalc len in case the new em is smaller than requested */
		len = min(len, em->len - (start - em->start));
	} else {
		/*
		 * We need to unlock only the end area that we aren't using.
		 * The rest is going to be unlocked by the endio routine.
		 */
		lockstart = start + len;
		if (lockstart < lockend)
			unlock_extents = true;
	}

	if (unlock_extents)
		unlock_extent_cached(&BTRFS_I(inode)->io_tree,
				     lockstart, lockend, &cached_state);
	else
		free_extent_state(cached_state);

	/*
	 * Translate extent map information to iomap.
	 * We trim the extents (and move the addr) even though iomap code does
	 * that, since we have locked only the parts we are performing I/O in.
	 */
	if ((em->block_start == EXTENT_MAP_HOLE) ||
	    (test_bit(EXTENT_FLAG_PREALLOC, &em->flags) && !write)) {
		iomap->addr = IOMAP_NULL_ADDR;
		iomap->type = IOMAP_HOLE;
	} else {
		iomap->addr = em->block_start + (start - em->start);
		iomap->type = IOMAP_MAPPED;
	}
	iomap->offset = start;
	iomap->bdev = fs_info->fs_devices->latest_bdev;
	iomap->length = len;

	if (write && btrfs_use_zone_append(BTRFS_I(inode), em->block_start))
		iomap->flags |= IOMAP_F_ZONE_APPEND;

	free_extent_map(em);

	return 0;

unlock_err:
	unlock_extent_cached(&BTRFS_I(inode)->io_tree, lockstart, lockend,
			     &cached_state);
err:
	if (dio_data) {
		btrfs_delalloc_release_space(BTRFS_I(inode),
				dio_data->data_reserved, start,
				dio_data->reserve, true);
		btrfs_delalloc_release_extents(BTRFS_I(inode), dio_data->reserve);
		extent_changeset_free(dio_data->data_reserved);
		kfree(dio_data);
	}
	return ret;
}

static int btrfs_dio_iomap_end(struct inode *inode, loff_t pos, loff_t length,
		ssize_t written, unsigned int flags, struct iomap *iomap)
{
	int ret = 0;
	struct btrfs_dio_data *dio_data = iomap->private;
	size_t submitted = dio_data->submitted;
	const bool write = !!(flags & IOMAP_WRITE);

	if (!write && (iomap->type == IOMAP_HOLE)) {
		/* If reading from a hole, unlock and return */
		unlock_extent(&BTRFS_I(inode)->io_tree, pos, pos + length - 1);
		goto out;
	}

	if (submitted < length) {
		pos += submitted;
		length -= submitted;
		if (write)
			__endio_write_update_ordered(BTRFS_I(inode), pos,
					length, false);
		else
			unlock_extent(&BTRFS_I(inode)->io_tree, pos,
				      pos + length - 1);
		ret = -ENOTBLK;
	}

	if (write) {
		if (dio_data->reserve)
			btrfs_delalloc_release_space(BTRFS_I(inode),
					dio_data->data_reserved, pos,
					dio_data->reserve, true);
		btrfs_delalloc_release_extents(BTRFS_I(inode), dio_data->length);
		extent_changeset_free(dio_data->data_reserved);
	}
out:
	kfree(dio_data);
	iomap->private = NULL;

	return ret;
}

static void btrfs_dio_private_put(struct btrfs_dio_private *dip)
{
	/*
	 * This implies a barrier so that stores to dio_bio->bi_status before
	 * this and loads of dio_bio->bi_status after this are fully ordered.
	 */
	if (!refcount_dec_and_test(&dip->refs))
		return;

	if (btrfs_op(dip->dio_bio) == BTRFS_MAP_WRITE) {
		__endio_write_update_ordered(BTRFS_I(dip->inode),
					     dip->logical_offset,
					     dip->bytes,
					     !dip->dio_bio->bi_status);
	} else {
		unlock_extent(&BTRFS_I(dip->inode)->io_tree,
			      dip->logical_offset,
			      dip->logical_offset + dip->bytes - 1);
	}

	bio_endio(dip->dio_bio);
	kfree(dip);
}

static blk_status_t submit_dio_repair_bio(struct inode *inode, struct bio *bio,
					  int mirror_num,
					  unsigned long bio_flags)
{
	struct btrfs_dio_private *dip = bio->bi_private;
	struct btrfs_fs_info *fs_info = btrfs_sb(inode->i_sb);
	blk_status_t ret;

	BUG_ON(bio_op(bio) == REQ_OP_WRITE);

	ret = btrfs_bio_wq_end_io(fs_info, bio, BTRFS_WQ_ENDIO_DATA);
	if (ret)
		return ret;

	refcount_inc(&dip->refs);
	ret = btrfs_map_bio(fs_info, bio, mirror_num);
	if (ret)
		refcount_dec(&dip->refs);
	return ret;
}

static blk_status_t btrfs_check_read_dio_bio(struct inode *inode,
					     struct btrfs_io_bio *io_bio,
					     const bool uptodate)
{
	struct btrfs_fs_info *fs_info = BTRFS_I(inode)->root->fs_info;
	const u32 sectorsize = fs_info->sectorsize;
	struct extent_io_tree *failure_tree = &BTRFS_I(inode)->io_failure_tree;
	struct extent_io_tree *io_tree = &BTRFS_I(inode)->io_tree;
	const bool csum = !(BTRFS_I(inode)->flags & BTRFS_INODE_NODATASUM);
	struct bio_vec bvec;
	struct bvec_iter iter;
	u64 start = io_bio->logical;
	u32 bio_offset = 0;
	blk_status_t err = BLK_STS_OK;

	__bio_for_each_segment(bvec, &io_bio->bio, iter, io_bio->iter) {
		unsigned int i, nr_sectors, pgoff;

		nr_sectors = BTRFS_BYTES_TO_BLKS(fs_info, bvec.bv_len);
		pgoff = bvec.bv_offset;
		for (i = 0; i < nr_sectors; i++) {
			ASSERT(pgoff < PAGE_SIZE);
			if (uptodate &&
			    (!csum || !check_data_csum(inode, io_bio,
						       bio_offset, bvec.bv_page,
						       pgoff, start))) {
				clean_io_failure(fs_info, failure_tree, io_tree,
						 start, bvec.bv_page,
						 btrfs_ino(BTRFS_I(inode)),
						 pgoff);
			} else {
				int ret;

				ASSERT((start - io_bio->logical) < UINT_MAX);
				ret = btrfs_repair_one_sector(inode,
						&io_bio->bio,
						start - io_bio->logical,
						bvec.bv_page, pgoff,
						start, io_bio->mirror_num,
						submit_dio_repair_bio);
				if (ret)
					err = errno_to_blk_status(ret);
			}
			start += sectorsize;
			ASSERT(bio_offset + sectorsize > bio_offset);
			bio_offset += sectorsize;
			pgoff += sectorsize;
		}
	}
	return err;
}

static void __endio_write_update_ordered(struct btrfs_inode *inode,
					 const u64 offset, const u64 bytes,
					 const bool uptodate)
{
	btrfs_mark_ordered_io_finished(inode, NULL, offset, bytes,
				       finish_ordered_fn, uptodate);
}

static blk_status_t btrfs_submit_bio_start_direct_io(struct inode *inode,
						     struct bio *bio,
						     u64 dio_file_offset)
{
	return btrfs_csum_one_bio(BTRFS_I(inode), bio, dio_file_offset, 1);
}

static void btrfs_end_dio_bio(struct bio *bio)
{
	struct btrfs_dio_private *dip = bio->bi_private;
	blk_status_t err = bio->bi_status;

	if (err)
		btrfs_warn(BTRFS_I(dip->inode)->root->fs_info,
			   "direct IO failed ino %llu rw %d,%u sector %#Lx len %u err no %d",
			   btrfs_ino(BTRFS_I(dip->inode)), bio_op(bio),
			   bio->bi_opf, bio->bi_iter.bi_sector,
			   bio->bi_iter.bi_size, err);

	if (bio_op(bio) == REQ_OP_READ) {
		err = btrfs_check_read_dio_bio(dip->inode, btrfs_io_bio(bio),
					       !err);
	}

	if (err)
		dip->dio_bio->bi_status = err;

	btrfs_record_physical_zoned(dip->inode, dip->logical_offset, bio);

	bio_put(bio);
	btrfs_dio_private_put(dip);
}

static inline blk_status_t btrfs_submit_dio_bio(struct bio *bio,
		struct inode *inode, u64 file_offset, int async_submit)
{
	struct btrfs_fs_info *fs_info = btrfs_sb(inode->i_sb);
	struct btrfs_dio_private *dip = bio->bi_private;
	bool write = btrfs_op(bio) == BTRFS_MAP_WRITE;
	blk_status_t ret;

	/* Check btrfs_submit_bio_hook() for rules about async submit. */
	if (async_submit)
		async_submit = !atomic_read(&BTRFS_I(inode)->sync_writers);

	if (!write) {
		ret = btrfs_bio_wq_end_io(fs_info, bio, BTRFS_WQ_ENDIO_DATA);
		if (ret)
			goto err;
	}

	if (BTRFS_I(inode)->flags & BTRFS_INODE_NODATASUM)
		goto map;

	if (write && async_submit) {
		ret = btrfs_wq_submit_bio(inode, bio, 0, 0, file_offset,
					  btrfs_submit_bio_start_direct_io);
		goto err;
	} else if (write) {
		/*
		 * If we aren't doing async submit, calculate the csum of the
		 * bio now.
		 */
		ret = btrfs_csum_one_bio(BTRFS_I(inode), bio, file_offset, 1);
		if (ret)
			goto err;
	} else {
		u64 csum_offset;

		csum_offset = file_offset - dip->logical_offset;
		csum_offset >>= fs_info->sectorsize_bits;
		csum_offset *= fs_info->csum_size;
		btrfs_io_bio(bio)->csum = dip->csums + csum_offset;
	}
map:
	ret = btrfs_map_bio(fs_info, bio, 0);
err:
	return ret;
}

/*
 * If this succeeds, the btrfs_dio_private is responsible for cleaning up locked
 * or ordered extents whether or not we submit any bios.
 */
static struct btrfs_dio_private *btrfs_create_dio_private(struct bio *dio_bio,
							  struct inode *inode,
							  loff_t file_offset)
{
	const bool write = (btrfs_op(dio_bio) == BTRFS_MAP_WRITE);
	const bool csum = !(BTRFS_I(inode)->flags & BTRFS_INODE_NODATASUM);
	size_t dip_size;
	struct btrfs_dio_private *dip;

	dip_size = sizeof(*dip);
	if (!write && csum) {
		struct btrfs_fs_info *fs_info = btrfs_sb(inode->i_sb);
		size_t nblocks;

		nblocks = dio_bio->bi_iter.bi_size >> fs_info->sectorsize_bits;
		dip_size += fs_info->csum_size * nblocks;
	}

	dip = kzalloc(dip_size, GFP_NOFS);
	if (!dip)
		return NULL;

	dip->inode = inode;
	dip->logical_offset = file_offset;
	dip->bytes = dio_bio->bi_iter.bi_size;
	dip->disk_bytenr = dio_bio->bi_iter.bi_sector << 9;
	dip->dio_bio = dio_bio;
	refcount_set(&dip->refs, 1);
	return dip;
}

static blk_qc_t btrfs_submit_direct(const struct iomap_iter *iter,
		struct bio *dio_bio, loff_t file_offset)
{
	struct inode *inode = iter->inode;
	const bool write = (btrfs_op(dio_bio) == BTRFS_MAP_WRITE);
	struct btrfs_fs_info *fs_info = btrfs_sb(inode->i_sb);
	const bool raid56 = (btrfs_data_alloc_profile(fs_info) &
			     BTRFS_BLOCK_GROUP_RAID56_MASK);
	struct btrfs_dio_private *dip;
	struct bio *bio;
	u64 start_sector;
	int async_submit = 0;
	u64 submit_len;
	u64 clone_offset = 0;
	u64 clone_len;
	u64 logical;
	int ret;
	blk_status_t status;
	struct btrfs_io_geometry geom;
	struct btrfs_dio_data *dio_data = iter->iomap.private;
	struct extent_map *em = NULL;

	dip = btrfs_create_dio_private(dio_bio, inode, file_offset);
	if (!dip) {
		if (!write) {
			unlock_extent(&BTRFS_I(inode)->io_tree, file_offset,
				file_offset + dio_bio->bi_iter.bi_size - 1);
		}
		dio_bio->bi_status = BLK_STS_RESOURCE;
		bio_endio(dio_bio);
		return BLK_QC_T_NONE;
	}

	if (!write) {
		/*
		 * Load the csums up front to reduce csum tree searches and
		 * contention when submitting bios.
		 *
		 * If we have csums disabled this will do nothing.
		 */
		status = btrfs_lookup_bio_sums(inode, dio_bio, dip->csums);
		if (status != BLK_STS_OK)
			goto out_err;
	}

	start_sector = dio_bio->bi_iter.bi_sector;
	submit_len = dio_bio->bi_iter.bi_size;

	do {
		logical = start_sector << 9;
		em = btrfs_get_chunk_map(fs_info, logical, submit_len);
		if (IS_ERR(em)) {
			status = errno_to_blk_status(PTR_ERR(em));
			em = NULL;
			goto out_err_em;
		}
		ret = btrfs_get_io_geometry(fs_info, em, btrfs_op(dio_bio),
					    logical, &geom);
		if (ret) {
			status = errno_to_blk_status(ret);
			goto out_err_em;
		}

		clone_len = min(submit_len, geom.len);
		ASSERT(clone_len <= UINT_MAX);

		/*
		 * This will never fail as it's passing GPF_NOFS and
		 * the allocation is backed by btrfs_bioset.
		 */
		bio = btrfs_bio_clone_partial(dio_bio, clone_offset, clone_len);
		bio->bi_private = dip;
		bio->bi_end_io = btrfs_end_dio_bio;
		btrfs_io_bio(bio)->logical = file_offset;

		if (bio_op(bio) == REQ_OP_ZONE_APPEND) {
			status = extract_ordered_extent(BTRFS_I(inode), bio,
							file_offset);
			if (status) {
				bio_put(bio);
				goto out_err;
			}
		}

		ASSERT(submit_len >= clone_len);
		submit_len -= clone_len;

		/*
		 * Increase the count before we submit the bio so we know
		 * the end IO handler won't happen before we increase the
		 * count. Otherwise, the dip might get freed before we're
		 * done setting it up.
		 *
		 * We transfer the initial reference to the last bio, so we
		 * don't need to increment the reference count for the last one.
		 */
		if (submit_len > 0) {
			refcount_inc(&dip->refs);
			/*
			 * If we are submitting more than one bio, submit them
			 * all asynchronously. The exception is RAID 5 or 6, as
			 * asynchronous checksums make it difficult to collect
			 * full stripe writes.
			 */
			if (!raid56)
				async_submit = 1;
		}

		status = btrfs_submit_dio_bio(bio, inode, file_offset,
						async_submit);
		if (status) {
			bio_put(bio);
			if (submit_len > 0)
				refcount_dec(&dip->refs);
			goto out_err_em;
		}

		dio_data->submitted += clone_len;
		clone_offset += clone_len;
		start_sector += clone_len >> 9;
		file_offset += clone_len;

		free_extent_map(em);
	} while (submit_len > 0);
	return BLK_QC_T_NONE;

out_err_em:
	free_extent_map(em);
out_err:
	dip->dio_bio->bi_status = status;
	btrfs_dio_private_put(dip);

	return BLK_QC_T_NONE;
}

const struct iomap_ops btrfs_dio_iomap_ops = {
	.iomap_begin            = btrfs_dio_iomap_begin,
	.iomap_end              = btrfs_dio_iomap_end,
};

const struct iomap_dio_ops btrfs_dio_ops = {
	.submit_io		= btrfs_submit_direct,
};

static int btrfs_fiemap(struct inode *inode, struct fiemap_extent_info *fieinfo,
			u64 start, u64 len)
{
	int	ret;

	ret = fiemap_prep(inode, fieinfo, start, &len, 0);
	if (ret)
		return ret;

	return extent_fiemap(BTRFS_I(inode), fieinfo, start, len);
}

int btrfs_readpage(struct file *file, struct page *page)
{
	struct btrfs_inode *inode = BTRFS_I(page->mapping->host);
	u64 start = page_offset(page);
	u64 end = start + PAGE_SIZE - 1;
	struct btrfs_bio_ctrl bio_ctrl = { 0 };
	int ret;

	btrfs_lock_and_flush_ordered_range(inode, start, end, NULL);

	ret = btrfs_do_readpage(page, NULL, &bio_ctrl, 0, NULL);
	if (bio_ctrl.bio)
		ret = submit_one_bio(bio_ctrl.bio, 0, bio_ctrl.bio_flags);
	return ret;
}

static int btrfs_writepage(struct page *page, struct writeback_control *wbc)
{
	struct inode *inode = page->mapping->host;
	int ret;

	if (current->flags & PF_MEMALLOC) {
		redirty_page_for_writepage(wbc, page);
		unlock_page(page);
		return 0;
	}

	/*
	 * If we are under memory pressure we will call this directly from the
	 * VM, we need to make sure we have the inode referenced for the ordered
	 * extent.  If not just return like we didn't do anything.
	 */
	if (!igrab(inode)) {
		redirty_page_for_writepage(wbc, page);
		return AOP_WRITEPAGE_ACTIVATE;
	}
	ret = extent_write_full_page(page, wbc);
	btrfs_add_delayed_iput(inode);
	return ret;
}

static int btrfs_writepages(struct address_space *mapping,
			    struct writeback_control *wbc)
{
	return extent_writepages(mapping, wbc);
}

static void btrfs_readahead(struct readahead_control *rac)
{
	extent_readahead(rac);
}

/*
 * For releasepage() and invalidatepage() we have a race window where
 * end_page_writeback() is called but the subpage spinlock is not yet released.
 * If we continue to release/invalidate the page, we could cause use-after-free
 * for subpage spinlock.  So this function is to spin and wait for subpage
 * spinlock.
 */
static void wait_subpage_spinlock(struct page *page)
{
	struct btrfs_fs_info *fs_info = btrfs_sb(page->mapping->host->i_sb);
	struct btrfs_subpage *subpage;

	if (fs_info->sectorsize == PAGE_SIZE)
		return;

	ASSERT(PagePrivate(page) && page->private);
	subpage = (struct btrfs_subpage *)page->private;

	/*
	 * This may look insane as we just acquire the spinlock and release it,
	 * without doing anything.  But we just want to make sure no one is
	 * still holding the subpage spinlock.
	 * And since the page is not dirty nor writeback, and we have page
	 * locked, the only possible way to hold a spinlock is from the endio
	 * function to clear page writeback.
	 *
	 * Here we just acquire the spinlock so that all existing callers
	 * should exit and we're safe to release/invalidate the page.
	 */
	spin_lock_irq(&subpage->lock);
	spin_unlock_irq(&subpage->lock);
}

static int __btrfs_releasepage(struct page *page, gfp_t gfp_flags)
{
	int ret = try_release_extent_mapping(page, gfp_flags);

	if (ret == 1) {
		wait_subpage_spinlock(page);
		clear_page_extent_mapped(page);
	}
	return ret;
}

static int btrfs_releasepage(struct page *page, gfp_t gfp_flags)
{
	if (PageWriteback(page) || PageDirty(page))
		return 0;
	return __btrfs_releasepage(page, gfp_flags);
}

#ifdef CONFIG_MIGRATION
static int btrfs_migratepage(struct address_space *mapping,
			     struct page *newpage, struct page *page,
			     enum migrate_mode mode)
{
	int ret;

	ret = migrate_page_move_mapping(mapping, newpage, page, 0);
	if (ret != MIGRATEPAGE_SUCCESS)
		return ret;

	if (page_has_private(page))
		attach_page_private(newpage, detach_page_private(page));

	if (PageOrdered(page)) {
		ClearPageOrdered(page);
		SetPageOrdered(newpage);
	}

	if (mode != MIGRATE_SYNC_NO_COPY)
		migrate_page_copy(newpage, page);
	else
		migrate_page_states(newpage, page);
	return MIGRATEPAGE_SUCCESS;
}
#endif

static void btrfs_invalidatepage(struct page *page, unsigned int offset,
				 unsigned int length)
{
	struct btrfs_inode *inode = BTRFS_I(page->mapping->host);
	struct btrfs_fs_info *fs_info = inode->root->fs_info;
	struct extent_io_tree *tree = &inode->io_tree;
	struct extent_state *cached_state = NULL;
	u64 page_start = page_offset(page);
	u64 page_end = page_start + PAGE_SIZE - 1;
	u64 cur;
	int inode_evicting = inode->vfs_inode.i_state & I_FREEING;

	/*
	 * We have page locked so no new ordered extent can be created on this
	 * page, nor bio can be submitted for this page.
	 *
	 * But already submitted bio can still be finished on this page.
	 * Furthermore, endio function won't skip page which has Ordered
	 * (Private2) already cleared, so it's possible for endio and
	 * invalidatepage to do the same ordered extent accounting twice
	 * on one page.
	 *
	 * So here we wait for any submitted bios to finish, so that we won't
	 * do double ordered extent accounting on the same page.
	 */
	wait_on_page_writeback(page);
	wait_subpage_spinlock(page);

	/*
	 * For subpage case, we have call sites like
	 * btrfs_punch_hole_lock_range() which passes range not aligned to
	 * sectorsize.
	 * If the range doesn't cover the full page, we don't need to and
	 * shouldn't clear page extent mapped, as page->private can still
	 * record subpage dirty bits for other part of the range.
	 *
	 * For cases that can invalidate the full even the range doesn't
	 * cover the full page, like invalidating the last page, we're
	 * still safe to wait for ordered extent to finish.
	 */
	if (!(offset == 0 && length == PAGE_SIZE)) {
		btrfs_releasepage(page, GFP_NOFS);
		return;
	}

	if (!inode_evicting)
		lock_extent_bits(tree, page_start, page_end, &cached_state);

	cur = page_start;
	while (cur < page_end) {
		struct btrfs_ordered_extent *ordered;
		bool delete_states;
		u64 range_end;
		u32 range_len;

		ordered = btrfs_lookup_first_ordered_range(inode, cur,
							   page_end + 1 - cur);
		if (!ordered) {
			range_end = page_end;
			/*
			 * No ordered extent covering this range, we are safe
			 * to delete all extent states in the range.
			 */
			delete_states = true;
			goto next;
		}
		if (ordered->file_offset > cur) {
			/*
			 * There is a range between [cur, oe->file_offset) not
			 * covered by any ordered extent.
			 * We are safe to delete all extent states, and handle
			 * the ordered extent in the next iteration.
			 */
			range_end = ordered->file_offset - 1;
			delete_states = true;
			goto next;
		}

		range_end = min(ordered->file_offset + ordered->num_bytes - 1,
				page_end);
		ASSERT(range_end + 1 - cur < U32_MAX);
		range_len = range_end + 1 - cur;
		if (!btrfs_page_test_ordered(fs_info, page, cur, range_len)) {
			/*
			 * If Ordered (Private2) is cleared, it means endio has
			 * already been executed for the range.
			 * We can't delete the extent states as
			 * btrfs_finish_ordered_io() may still use some of them.
			 */
			delete_states = false;
			goto next;
		}
		btrfs_page_clear_ordered(fs_info, page, cur, range_len);

		/*
		 * IO on this page will never be started, so we need to account
		 * for any ordered extents now. Don't clear EXTENT_DELALLOC_NEW
		 * here, must leave that up for the ordered extent completion.
		 *
		 * This will also unlock the range for incoming
		 * btrfs_finish_ordered_io().
		 */
		if (!inode_evicting)
			clear_extent_bit(tree, cur, range_end,
					 EXTENT_DELALLOC |
					 EXTENT_LOCKED | EXTENT_DO_ACCOUNTING |
					 EXTENT_DEFRAG, 1, 0, &cached_state);

		spin_lock_irq(&inode->ordered_tree.lock);
		set_bit(BTRFS_ORDERED_TRUNCATED, &ordered->flags);
		ordered->truncated_len = min(ordered->truncated_len,
					     cur - ordered->file_offset);
		spin_unlock_irq(&inode->ordered_tree.lock);

		if (btrfs_dec_test_ordered_pending(inode, &ordered,
						   cur, range_end + 1 - cur)) {
			btrfs_finish_ordered_io(ordered);
			/*
			 * The ordered extent has finished, now we're again
			 * safe to delete all extent states of the range.
			 */
			delete_states = true;
		} else {
			/*
			 * btrfs_finish_ordered_io() will get executed by endio
			 * of other pages, thus we can't delete extent states
			 * anymore
			 */
			delete_states = false;
		}
next:
		if (ordered)
			btrfs_put_ordered_extent(ordered);
		/*
		 * Qgroup reserved space handler
		 * Sector(s) here will be either:
		 *
		 * 1) Already written to disk or bio already finished
		 *    Then its QGROUP_RESERVED bit in io_tree is already cleared.
		 *    Qgroup will be handled by its qgroup_record then.
		 *    btrfs_qgroup_free_data() call will do nothing here.
		 *
		 * 2) Not written to disk yet
		 *    Then btrfs_qgroup_free_data() call will clear the
		 *    QGROUP_RESERVED bit of its io_tree, and free the qgroup
		 *    reserved data space.
		 *    Since the IO will never happen for this page.
		 */
		btrfs_qgroup_free_data(inode, NULL, cur, range_end + 1 - cur);
		if (!inode_evicting) {
			clear_extent_bit(tree, cur, range_end, EXTENT_LOCKED |
				 EXTENT_DELALLOC | EXTENT_UPTODATE |
				 EXTENT_DO_ACCOUNTING | EXTENT_DEFRAG, 1,
				 delete_states, &cached_state);
		}
		cur = range_end + 1;
	}
	/*
	 * We have iterated through all ordered extents of the page, the page
	 * should not have Ordered (Private2) anymore, or the above iteration
	 * did something wrong.
	 */
	ASSERT(!PageOrdered(page));
	if (!inode_evicting)
		__btrfs_releasepage(page, GFP_NOFS);
	ClearPageChecked(page);
	clear_page_extent_mapped(page);
}

/*
 * btrfs_page_mkwrite() is not allowed to change the file size as it gets
 * called from a page fault handler when a page is first dirtied. Hence we must
 * be careful to check for EOF conditions here. We set the page up correctly
 * for a written page which means we get ENOSPC checking when writing into
 * holes and correct delalloc and unwritten extent mapping on filesystems that
 * support these features.
 *
 * We are not allowed to take the i_mutex here so we have to play games to
 * protect against truncate races as the page could now be beyond EOF.  Because
 * truncate_setsize() writes the inode size before removing pages, once we have
 * the page lock we can determine safely if the page is beyond EOF. If it is not
 * beyond EOF, then the page is guaranteed safe against truncation until we
 * unlock the page.
 */
vm_fault_t btrfs_page_mkwrite(struct vm_fault *vmf)
{
	struct page *page = vmf->page;
	struct inode *inode = file_inode(vmf->vma->vm_file);
	struct btrfs_fs_info *fs_info = btrfs_sb(inode->i_sb);
	struct extent_io_tree *io_tree = &BTRFS_I(inode)->io_tree;
	struct btrfs_ordered_extent *ordered;
	struct extent_state *cached_state = NULL;
	struct extent_changeset *data_reserved = NULL;
	unsigned long zero_start;
	loff_t size;
	vm_fault_t ret;
	int ret2;
	int reserved = 0;
	u64 reserved_space;
	u64 page_start;
	u64 page_end;
	u64 end;

	reserved_space = PAGE_SIZE;

	sb_start_pagefault(inode->i_sb);
	page_start = page_offset(page);
	page_end = page_start + PAGE_SIZE - 1;
	end = page_end;

	/*
	 * Reserving delalloc space after obtaining the page lock can lead to
	 * deadlock. For example, if a dirty page is locked by this function
	 * and the call to btrfs_delalloc_reserve_space() ends up triggering
	 * dirty page write out, then the btrfs_writepage() function could
	 * end up waiting indefinitely to get a lock on the page currently
	 * being processed by btrfs_page_mkwrite() function.
	 */
	ret2 = btrfs_delalloc_reserve_space(BTRFS_I(inode), &data_reserved,
					    page_start, reserved_space);
	if (!ret2) {
		ret2 = file_update_time(vmf->vma->vm_file);
		reserved = 1;
	}
	if (ret2) {
		ret = vmf_error(ret2);
		if (reserved)
			goto out;
		goto out_noreserve;
	}

	ret = VM_FAULT_NOPAGE; /* make the VM retry the fault */
again:
	down_read(&BTRFS_I(inode)->i_mmap_lock);
	lock_page(page);
	size = i_size_read(inode);

	if ((page->mapping != inode->i_mapping) ||
	    (page_start >= size)) {
		/* page got truncated out from underneath us */
		goto out_unlock;
	}
	wait_on_page_writeback(page);

	lock_extent_bits(io_tree, page_start, page_end, &cached_state);
	ret2 = set_page_extent_mapped(page);
	if (ret2 < 0) {
		ret = vmf_error(ret2);
		unlock_extent_cached(io_tree, page_start, page_end, &cached_state);
		goto out_unlock;
	}

	/*
	 * we can't set the delalloc bits if there are pending ordered
	 * extents.  Drop our locks and wait for them to finish
	 */
	ordered = btrfs_lookup_ordered_range(BTRFS_I(inode), page_start,
			PAGE_SIZE);
	if (ordered) {
		unlock_extent_cached(io_tree, page_start, page_end,
				     &cached_state);
		unlock_page(page);
		up_read(&BTRFS_I(inode)->i_mmap_lock);
		btrfs_start_ordered_extent(ordered, 1);
		btrfs_put_ordered_extent(ordered);
		goto again;
	}

	if (page->index == ((size - 1) >> PAGE_SHIFT)) {
		reserved_space = round_up(size - page_start,
					  fs_info->sectorsize);
		if (reserved_space < PAGE_SIZE) {
			end = page_start + reserved_space - 1;
			btrfs_delalloc_release_space(BTRFS_I(inode),
					data_reserved, page_start,
					PAGE_SIZE - reserved_space, true);
		}
	}

	/*
	 * page_mkwrite gets called when the page is firstly dirtied after it's
	 * faulted in, but write(2) could also dirty a page and set delalloc
	 * bits, thus in this case for space account reason, we still need to
	 * clear any delalloc bits within this page range since we have to
	 * reserve data&meta space before lock_page() (see above comments).
	 */
	clear_extent_bit(&BTRFS_I(inode)->io_tree, page_start, end,
			  EXTENT_DELALLOC | EXTENT_DO_ACCOUNTING |
			  EXTENT_DEFRAG, 0, 0, &cached_state);

	ret2 = btrfs_set_extent_delalloc(BTRFS_I(inode), page_start, end, 0,
					&cached_state);
	if (ret2) {
		unlock_extent_cached(io_tree, page_start, page_end,
				     &cached_state);
		ret = VM_FAULT_SIGBUS;
		goto out_unlock;
	}

	/* page is wholly or partially inside EOF */
	if (page_start + PAGE_SIZE > size)
		zero_start = offset_in_page(size);
	else
		zero_start = PAGE_SIZE;

	if (zero_start != PAGE_SIZE) {
		memzero_page(page, zero_start, PAGE_SIZE - zero_start);
		flush_dcache_page(page);
	}
	ClearPageChecked(page);
	btrfs_page_set_dirty(fs_info, page, page_start, end + 1 - page_start);
	btrfs_page_set_uptodate(fs_info, page, page_start, end + 1 - page_start);

	btrfs_set_inode_last_sub_trans(BTRFS_I(inode));

	unlock_extent_cached(io_tree, page_start, page_end, &cached_state);
	up_read(&BTRFS_I(inode)->i_mmap_lock);

	btrfs_delalloc_release_extents(BTRFS_I(inode), PAGE_SIZE);
	sb_end_pagefault(inode->i_sb);
	extent_changeset_free(data_reserved);
	return VM_FAULT_LOCKED;

out_unlock:
	unlock_page(page);
	up_read(&BTRFS_I(inode)->i_mmap_lock);
out:
	btrfs_delalloc_release_extents(BTRFS_I(inode), PAGE_SIZE);
	btrfs_delalloc_release_space(BTRFS_I(inode), data_reserved, page_start,
				     reserved_space, (ret != 0));
out_noreserve:
	sb_end_pagefault(inode->i_sb);
	extent_changeset_free(data_reserved);
	return ret;
}

static int btrfs_truncate(struct inode *inode, bool skip_writeback)
{
	struct btrfs_fs_info *fs_info = btrfs_sb(inode->i_sb);
	struct btrfs_root *root = BTRFS_I(inode)->root;
	struct btrfs_block_rsv *rsv;
	int ret;
	struct btrfs_trans_handle *trans;
	u64 mask = fs_info->sectorsize - 1;
	u64 min_size = btrfs_calc_metadata_size(fs_info, 1);
	u64 extents_found = 0;

	if (!skip_writeback) {
		ret = btrfs_wait_ordered_range(inode, inode->i_size & (~mask),
					       (u64)-1);
		if (ret)
			return ret;
	}

	/*
	 * Yes ladies and gentlemen, this is indeed ugly.  We have a couple of
	 * things going on here:
	 *
	 * 1) We need to reserve space to update our inode.
	 *
	 * 2) We need to have something to cache all the space that is going to
	 * be free'd up by the truncate operation, but also have some slack
	 * space reserved in case it uses space during the truncate (thank you
	 * very much snapshotting).
	 *
	 * And we need these to be separate.  The fact is we can use a lot of
	 * space doing the truncate, and we have no earthly idea how much space
	 * we will use, so we need the truncate reservation to be separate so it
	 * doesn't end up using space reserved for updating the inode.  We also
	 * need to be able to stop the transaction and start a new one, which
	 * means we need to be able to update the inode several times, and we
	 * have no idea of knowing how many times that will be, so we can't just
	 * reserve 1 item for the entirety of the operation, so that has to be
	 * done separately as well.
	 *
	 * So that leaves us with
	 *
	 * 1) rsv - for the truncate reservation, which we will steal from the
	 * transaction reservation.
	 * 2) fs_info->trans_block_rsv - this will have 1 items worth left for
	 * updating the inode.
	 */
	rsv = btrfs_alloc_block_rsv(fs_info, BTRFS_BLOCK_RSV_TEMP);
	if (!rsv)
		return -ENOMEM;
	rsv->size = min_size;
	rsv->failfast = 1;

	/*
	 * 1 for the truncate slack space
	 * 1 for updating the inode.
	 */
	trans = btrfs_start_transaction(root, 2);
	if (IS_ERR(trans)) {
		ret = PTR_ERR(trans);
		goto out;
	}

	/* Migrate the slack space for the truncate to our reserve */
	ret = btrfs_block_rsv_migrate(&fs_info->trans_block_rsv, rsv,
				      min_size, false);
	BUG_ON(ret);

	trans->block_rsv = rsv;

	while (1) {
		ret = btrfs_truncate_inode_items(trans, root, BTRFS_I(inode),
						 inode->i_size,
						 BTRFS_EXTENT_DATA_KEY,
						 &extents_found);
		trans->block_rsv = &fs_info->trans_block_rsv;
		if (ret != -ENOSPC && ret != -EAGAIN)
			break;

		ret = btrfs_update_inode(trans, root, BTRFS_I(inode));
		if (ret)
			break;

		btrfs_end_transaction(trans);
		btrfs_btree_balance_dirty(fs_info);

		trans = btrfs_start_transaction(root, 2);
		if (IS_ERR(trans)) {
			ret = PTR_ERR(trans);
			trans = NULL;
			break;
		}

		btrfs_block_rsv_release(fs_info, rsv, -1, NULL);
		ret = btrfs_block_rsv_migrate(&fs_info->trans_block_rsv,
					      rsv, min_size, false);
		BUG_ON(ret);	/* shouldn't happen */
		trans->block_rsv = rsv;
	}

	/*
	 * We can't call btrfs_truncate_block inside a trans handle as we could
	 * deadlock with freeze, if we got NEED_TRUNCATE_BLOCK then we know
	 * we've truncated everything except the last little bit, and can do
	 * btrfs_truncate_block and then update the disk_i_size.
	 */
	if (ret == NEED_TRUNCATE_BLOCK) {
		btrfs_end_transaction(trans);
		btrfs_btree_balance_dirty(fs_info);

		ret = btrfs_truncate_block(BTRFS_I(inode), inode->i_size, 0, 0);
		if (ret)
			goto out;
		trans = btrfs_start_transaction(root, 1);
		if (IS_ERR(trans)) {
			ret = PTR_ERR(trans);
			goto out;
		}
		btrfs_inode_safe_disk_i_size_write(BTRFS_I(inode), 0);
	}

	if (trans) {
		int ret2;

		trans->block_rsv = &fs_info->trans_block_rsv;
		ret2 = btrfs_update_inode(trans, root, BTRFS_I(inode));
		if (ret2 && !ret)
			ret = ret2;

		ret2 = btrfs_end_transaction(trans);
		if (ret2 && !ret)
			ret = ret2;
		btrfs_btree_balance_dirty(fs_info);
	}
out:
	btrfs_free_block_rsv(fs_info, rsv);
	/*
	 * So if we truncate and then write and fsync we normally would just
	 * write the extents that changed, which is a problem if we need to
	 * first truncate that entire inode.  So set this flag so we write out
	 * all of the extents in the inode to the sync log so we're completely
	 * safe.
	 *
	 * If no extents were dropped or trimmed we don't need to force the next
	 * fsync to truncate all the inode's items from the log and re-log them
	 * all. This means the truncate operation did not change the file size,
	 * or changed it to a smaller size but there was only an implicit hole
	 * between the old i_size and the new i_size, and there were no prealloc
	 * extents beyond i_size to drop.
	 */
	if (extents_found > 0)
		set_bit(BTRFS_INODE_NEEDS_FULL_SYNC, &BTRFS_I(inode)->runtime_flags);

	return ret;
}

/*
 * create a new subvolume directory/inode (helper for the ioctl).
 */
int btrfs_create_subvol_root(struct btrfs_trans_handle *trans,
			     struct btrfs_root *new_root,
			     struct btrfs_root *parent_root,
			     struct user_namespace *mnt_userns)
{
	struct inode *inode;
	int err;
	u64 index = 0;
	u64 ino;

	err = btrfs_get_free_objectid(new_root, &ino);
	if (err < 0)
		return err;

	inode = btrfs_new_inode(trans, new_root, mnt_userns, NULL, "..", 2,
				ino, ino,
				S_IFDIR | (~current_umask() & S_IRWXUGO),
				&index);
	if (IS_ERR(inode))
		return PTR_ERR(inode);
	inode->i_op = &btrfs_dir_inode_operations;
	inode->i_fop = &btrfs_dir_file_operations;

	set_nlink(inode, 1);
	btrfs_i_size_write(BTRFS_I(inode), 0);
	unlock_new_inode(inode);

	err = btrfs_subvol_inherit_props(trans, new_root, parent_root);
	if (err)
		btrfs_err(new_root->fs_info,
			  "error inheriting subvolume %llu properties: %d",
			  new_root->root_key.objectid, err);

	err = btrfs_update_inode(trans, new_root, BTRFS_I(inode));

	iput(inode);
	return err;
}

struct inode *btrfs_alloc_inode(struct super_block *sb)
{
	struct btrfs_fs_info *fs_info = btrfs_sb(sb);
	struct btrfs_inode *ei;
	struct inode *inode;

	ei = kmem_cache_alloc(btrfs_inode_cachep, GFP_KERNEL);
	if (!ei)
		return NULL;

	ei->root = NULL;
	ei->generation = 0;
	ei->last_trans = 0;
	ei->last_sub_trans = 0;
	ei->logged_trans = 0;
	ei->delalloc_bytes = 0;
	ei->new_delalloc_bytes = 0;
	ei->defrag_bytes = 0;
	ei->disk_i_size = 0;
	ei->flags = 0;
	ei->ro_flags = 0;
	ei->csum_bytes = 0;
	ei->index_cnt = (u64)-1;
	ei->dir_index = 0;
	ei->last_unlink_trans = 0;
	ei->last_reflink_trans = 0;
	ei->last_log_commit = 0;

	spin_lock_init(&ei->lock);
	ei->outstanding_extents = 0;
	if (sb->s_magic != BTRFS_TEST_MAGIC)
		btrfs_init_metadata_block_rsv(fs_info, &ei->block_rsv,
					      BTRFS_BLOCK_RSV_DELALLOC);
	ei->runtime_flags = 0;
	ei->prop_compress = BTRFS_COMPRESS_NONE;
	ei->defrag_compress = BTRFS_COMPRESS_NONE;

	ei->delayed_node = NULL;

	ei->i_otime.tv_sec = 0;
	ei->i_otime.tv_nsec = 0;

	inode = &ei->vfs_inode;
	extent_map_tree_init(&ei->extent_tree);
	extent_io_tree_init(fs_info, &ei->io_tree, IO_TREE_INODE_IO, inode);
	extent_io_tree_init(fs_info, &ei->io_failure_tree,
			    IO_TREE_INODE_IO_FAILURE, inode);
	extent_io_tree_init(fs_info, &ei->file_extent_tree,
			    IO_TREE_INODE_FILE_EXTENT, inode);
	ei->io_tree.track_uptodate = true;
	ei->io_failure_tree.track_uptodate = true;
	atomic_set(&ei->sync_writers, 0);
	mutex_init(&ei->log_mutex);
	btrfs_ordered_inode_tree_init(&ei->ordered_tree);
	INIT_LIST_HEAD(&ei->delalloc_inodes);
	INIT_LIST_HEAD(&ei->delayed_iput);
	RB_CLEAR_NODE(&ei->rb_node);
	init_rwsem(&ei->i_mmap_lock);

	return inode;
}

#ifdef CONFIG_BTRFS_FS_RUN_SANITY_TESTS
void btrfs_test_destroy_inode(struct inode *inode)
{
	btrfs_drop_extent_cache(BTRFS_I(inode), 0, (u64)-1, 0);
	kmem_cache_free(btrfs_inode_cachep, BTRFS_I(inode));
}
#endif

void btrfs_free_inode(struct inode *inode)
{
	kmem_cache_free(btrfs_inode_cachep, BTRFS_I(inode));
}

void btrfs_destroy_inode(struct inode *vfs_inode)
{
	struct btrfs_ordered_extent *ordered;
	struct btrfs_inode *inode = BTRFS_I(vfs_inode);
	struct btrfs_root *root = inode->root;

	WARN_ON(!hlist_empty(&vfs_inode->i_dentry));
	WARN_ON(vfs_inode->i_data.nrpages);
	WARN_ON(inode->block_rsv.reserved);
	WARN_ON(inode->block_rsv.size);
	WARN_ON(inode->outstanding_extents);
	WARN_ON(inode->delalloc_bytes);
	WARN_ON(inode->new_delalloc_bytes);
	WARN_ON(inode->csum_bytes);
	WARN_ON(inode->defrag_bytes);

	/*
	 * This can happen where we create an inode, but somebody else also
	 * created the same inode and we need to destroy the one we already
	 * created.
	 */
	if (!root)
		return;

	while (1) {
		ordered = btrfs_lookup_first_ordered_extent(inode, (u64)-1);
		if (!ordered)
			break;
		else {
			btrfs_err(root->fs_info,
				  "found ordered extent %llu %llu on inode cleanup",
				  ordered->file_offset, ordered->num_bytes);
			btrfs_remove_ordered_extent(inode, ordered);
			btrfs_put_ordered_extent(ordered);
			btrfs_put_ordered_extent(ordered);
		}
	}
	btrfs_qgroup_check_reserved_leak(inode);
	inode_tree_del(inode);
	btrfs_drop_extent_cache(inode, 0, (u64)-1, 0);
	btrfs_inode_clear_file_extent_range(inode, 0, (u64)-1);
	btrfs_put_root(inode->root);
}

int btrfs_drop_inode(struct inode *inode)
{
	struct btrfs_root *root = BTRFS_I(inode)->root;

	if (root == NULL)
		return 1;

	/* the snap/subvol tree is on deleting */
	if (btrfs_root_refs(&root->root_item) == 0)
		return 1;
	else
		return generic_drop_inode(inode);
}

static void init_once(void *foo)
{
	struct btrfs_inode *ei = (struct btrfs_inode *) foo;

	inode_init_once(&ei->vfs_inode);
}

void __cold btrfs_destroy_cachep(void)
{
	/*
	 * Make sure all delayed rcu free inodes are flushed before we
	 * destroy cache.
	 */
	rcu_barrier();
	kmem_cache_destroy(btrfs_inode_cachep);
	kmem_cache_destroy(btrfs_trans_handle_cachep);
	kmem_cache_destroy(btrfs_path_cachep);
	kmem_cache_destroy(btrfs_free_space_cachep);
	kmem_cache_destroy(btrfs_free_space_bitmap_cachep);
}

int __init btrfs_init_cachep(void)
{
	btrfs_inode_cachep = kmem_cache_create("btrfs_inode",
			sizeof(struct btrfs_inode), 0,
			SLAB_RECLAIM_ACCOUNT | SLAB_MEM_SPREAD | SLAB_ACCOUNT,
			init_once);
	if (!btrfs_inode_cachep)
		goto fail;

	btrfs_trans_handle_cachep = kmem_cache_create("btrfs_trans_handle",
			sizeof(struct btrfs_trans_handle), 0,
			SLAB_TEMPORARY | SLAB_MEM_SPREAD, NULL);
	if (!btrfs_trans_handle_cachep)
		goto fail;

	btrfs_path_cachep = kmem_cache_create("btrfs_path",
			sizeof(struct btrfs_path), 0,
			SLAB_MEM_SPREAD, NULL);
	if (!btrfs_path_cachep)
		goto fail;

	btrfs_free_space_cachep = kmem_cache_create("btrfs_free_space",
			sizeof(struct btrfs_free_space), 0,
			SLAB_MEM_SPREAD, NULL);
	if (!btrfs_free_space_cachep)
		goto fail;

	btrfs_free_space_bitmap_cachep = kmem_cache_create("btrfs_free_space_bitmap",
							PAGE_SIZE, PAGE_SIZE,
							SLAB_MEM_SPREAD, NULL);
	if (!btrfs_free_space_bitmap_cachep)
		goto fail;

	return 0;
fail:
	btrfs_destroy_cachep();
	return -ENOMEM;
}

static int btrfs_getattr(struct user_namespace *mnt_userns,
			 const struct path *path, struct kstat *stat,
			 u32 request_mask, unsigned int flags)
{
	u64 delalloc_bytes;
	u64 inode_bytes;
	struct inode *inode = d_inode(path->dentry);
	u32 blocksize = inode->i_sb->s_blocksize;
	u32 bi_flags = BTRFS_I(inode)->flags;
	u32 bi_ro_flags = BTRFS_I(inode)->ro_flags;

	stat->result_mask |= STATX_BTIME;
	stat->btime.tv_sec = BTRFS_I(inode)->i_otime.tv_sec;
	stat->btime.tv_nsec = BTRFS_I(inode)->i_otime.tv_nsec;
	if (bi_flags & BTRFS_INODE_APPEND)
		stat->attributes |= STATX_ATTR_APPEND;
	if (bi_flags & BTRFS_INODE_COMPRESS)
		stat->attributes |= STATX_ATTR_COMPRESSED;
	if (bi_flags & BTRFS_INODE_IMMUTABLE)
		stat->attributes |= STATX_ATTR_IMMUTABLE;
	if (bi_flags & BTRFS_INODE_NODUMP)
		stat->attributes |= STATX_ATTR_NODUMP;
	if (bi_ro_flags & BTRFS_INODE_RO_VERITY)
		stat->attributes |= STATX_ATTR_VERITY;

	stat->attributes_mask |= (STATX_ATTR_APPEND |
				  STATX_ATTR_COMPRESSED |
				  STATX_ATTR_IMMUTABLE |
				  STATX_ATTR_NODUMP);

<<<<<<< HEAD
	generic_fillattr(&init_user_ns, inode, stat);
	stat->dev = BTRFS_I(inode)->root->sbdev.anon_dev;
=======
	generic_fillattr(mnt_userns, inode, stat);
	stat->dev = BTRFS_I(inode)->root->anon_dev;
>>>>>>> 6880fa6c

	spin_lock(&BTRFS_I(inode)->lock);
	delalloc_bytes = BTRFS_I(inode)->new_delalloc_bytes;
	inode_bytes = inode_get_bytes(inode);
	spin_unlock(&BTRFS_I(inode)->lock);
	stat->blocks = (ALIGN(inode_bytes, blocksize) +
			ALIGN(delalloc_bytes, blocksize)) >> 9;
	return 0;
}

static int btrfs_rename_exchange(struct inode *old_dir,
			      struct dentry *old_dentry,
			      struct inode *new_dir,
			      struct dentry *new_dentry)
{
	struct btrfs_fs_info *fs_info = btrfs_sb(old_dir->i_sb);
	struct btrfs_trans_handle *trans;
	struct btrfs_root *root = BTRFS_I(old_dir)->root;
	struct btrfs_root *dest = BTRFS_I(new_dir)->root;
	struct inode *new_inode = new_dentry->d_inode;
	struct inode *old_inode = old_dentry->d_inode;
	struct timespec64 ctime = current_time(old_inode);
	u64 old_ino = btrfs_ino(BTRFS_I(old_inode));
	u64 new_ino = btrfs_ino(BTRFS_I(new_inode));
	u64 old_idx = 0;
	u64 new_idx = 0;
	int ret;
	int ret2;
	bool root_log_pinned = false;
	bool dest_log_pinned = false;
	bool need_abort = false;

	/*
	 * For non-subvolumes allow exchange only within one subvolume, in the
	 * same inode namespace. Two subvolumes (represented as directory) can
	 * be exchanged as they're a logical link and have a fixed inode number.
	 */
	if (root != dest &&
	    (old_ino != BTRFS_FIRST_FREE_OBJECTID ||
	     new_ino != BTRFS_FIRST_FREE_OBJECTID))
		return -EXDEV;

	/* close the race window with snapshot create/destroy ioctl */
	if (old_ino == BTRFS_FIRST_FREE_OBJECTID ||
	    new_ino == BTRFS_FIRST_FREE_OBJECTID)
		down_read(&fs_info->subvol_sem);

	/*
	 * We want to reserve the absolute worst case amount of items.  So if
	 * both inodes are subvols and we need to unlink them then that would
	 * require 4 item modifications, but if they are both normal inodes it
	 * would require 5 item modifications, so we'll assume their normal
	 * inodes.  So 5 * 2 is 10, plus 2 for the new links, so 12 total items
	 * should cover the worst case number of items we'll modify.
	 */
	trans = btrfs_start_transaction(root, 12);
	if (IS_ERR(trans)) {
		ret = PTR_ERR(trans);
		goto out_notrans;
	}

	if (dest != root) {
		ret = btrfs_record_root_in_trans(trans, dest);
		if (ret)
			goto out_fail;
	}

	/*
	 * We need to find a free sequence number both in the source and
	 * in the destination directory for the exchange.
	 */
	ret = btrfs_set_inode_index(BTRFS_I(new_dir), &old_idx);
	if (ret)
		goto out_fail;
	ret = btrfs_set_inode_index(BTRFS_I(old_dir), &new_idx);
	if (ret)
		goto out_fail;

	BTRFS_I(old_inode)->dir_index = 0ULL;
	BTRFS_I(new_inode)->dir_index = 0ULL;

	/* Reference for the source. */
	if (old_ino == BTRFS_FIRST_FREE_OBJECTID) {
		/* force full log commit if subvolume involved. */
		btrfs_set_log_full_commit(trans);
	} else {
		ret = btrfs_insert_inode_ref(trans, dest,
					     new_dentry->d_name.name,
					     new_dentry->d_name.len,
					     old_ino,
					     btrfs_ino(BTRFS_I(new_dir)),
					     old_idx);
		if (ret)
			goto out_fail;
		need_abort = true;
	}

	/* And now for the dest. */
	if (new_ino == BTRFS_FIRST_FREE_OBJECTID) {
		/* force full log commit if subvolume involved. */
		btrfs_set_log_full_commit(trans);
	} else {
		ret = btrfs_insert_inode_ref(trans, root,
					     old_dentry->d_name.name,
					     old_dentry->d_name.len,
					     new_ino,
					     btrfs_ino(BTRFS_I(old_dir)),
					     new_idx);
		if (ret) {
			if (need_abort)
				btrfs_abort_transaction(trans, ret);
			goto out_fail;
		}
	}

	/* Update inode version and ctime/mtime. */
	inode_inc_iversion(old_dir);
	inode_inc_iversion(new_dir);
	inode_inc_iversion(old_inode);
	inode_inc_iversion(new_inode);
	old_dir->i_ctime = old_dir->i_mtime = ctime;
	new_dir->i_ctime = new_dir->i_mtime = ctime;
	old_inode->i_ctime = ctime;
	new_inode->i_ctime = ctime;

	if (old_dentry->d_parent != new_dentry->d_parent) {
		btrfs_record_unlink_dir(trans, BTRFS_I(old_dir),
				BTRFS_I(old_inode), 1);
		btrfs_record_unlink_dir(trans, BTRFS_I(new_dir),
				BTRFS_I(new_inode), 1);
	}

	/*
	 * Now pin the logs of the roots. We do it to ensure that no other task
	 * can sync the logs while we are in progress with the rename, because
	 * that could result in an inconsistency in case any of the inodes that
	 * are part of this rename operation were logged before.
	 *
	 * We pin the logs even if at this precise moment none of the inodes was
	 * logged before. This is because right after we checked for that, some
	 * other task fsyncing some other inode not involved with this rename
	 * operation could log that one of our inodes exists.
	 *
	 * We don't need to pin the logs before the above calls to
	 * btrfs_insert_inode_ref(), since those don't ever need to change a log.
	 */
	if (old_ino != BTRFS_FIRST_FREE_OBJECTID) {
		btrfs_pin_log_trans(root);
		root_log_pinned = true;
	}
	if (new_ino != BTRFS_FIRST_FREE_OBJECTID) {
		btrfs_pin_log_trans(dest);
		dest_log_pinned = true;
	}

	/* src is a subvolume */
	if (old_ino == BTRFS_FIRST_FREE_OBJECTID) {
		ret = btrfs_unlink_subvol(trans, old_dir, old_dentry);
	} else { /* src is an inode */
		ret = __btrfs_unlink_inode(trans, root, BTRFS_I(old_dir),
					   BTRFS_I(old_dentry->d_inode),
					   old_dentry->d_name.name,
					   old_dentry->d_name.len);
		if (!ret)
			ret = btrfs_update_inode(trans, root, BTRFS_I(old_inode));
	}
	if (ret) {
		btrfs_abort_transaction(trans, ret);
		goto out_fail;
	}

	/* dest is a subvolume */
	if (new_ino == BTRFS_FIRST_FREE_OBJECTID) {
		ret = btrfs_unlink_subvol(trans, new_dir, new_dentry);
	} else { /* dest is an inode */
		ret = __btrfs_unlink_inode(trans, dest, BTRFS_I(new_dir),
					   BTRFS_I(new_dentry->d_inode),
					   new_dentry->d_name.name,
					   new_dentry->d_name.len);
		if (!ret)
			ret = btrfs_update_inode(trans, dest, BTRFS_I(new_inode));
	}
	if (ret) {
		btrfs_abort_transaction(trans, ret);
		goto out_fail;
	}

	ret = btrfs_add_link(trans, BTRFS_I(new_dir), BTRFS_I(old_inode),
			     new_dentry->d_name.name,
			     new_dentry->d_name.len, 0, old_idx);
	if (ret) {
		btrfs_abort_transaction(trans, ret);
		goto out_fail;
	}

	ret = btrfs_add_link(trans, BTRFS_I(old_dir), BTRFS_I(new_inode),
			     old_dentry->d_name.name,
			     old_dentry->d_name.len, 0, new_idx);
	if (ret) {
		btrfs_abort_transaction(trans, ret);
		goto out_fail;
	}

	if (old_inode->i_nlink == 1)
		BTRFS_I(old_inode)->dir_index = old_idx;
	if (new_inode->i_nlink == 1)
		BTRFS_I(new_inode)->dir_index = new_idx;

	if (root_log_pinned) {
		btrfs_log_new_name(trans, BTRFS_I(old_inode), BTRFS_I(old_dir),
				   new_dentry->d_parent);
		btrfs_end_log_trans(root);
		root_log_pinned = false;
	}
	if (dest_log_pinned) {
		btrfs_log_new_name(trans, BTRFS_I(new_inode), BTRFS_I(new_dir),
				   old_dentry->d_parent);
		btrfs_end_log_trans(dest);
		dest_log_pinned = false;
	}
out_fail:
	/*
	 * If we have pinned a log and an error happened, we unpin tasks
	 * trying to sync the log and force them to fallback to a transaction
	 * commit if the log currently contains any of the inodes involved in
	 * this rename operation (to ensure we do not persist a log with an
	 * inconsistent state for any of these inodes or leading to any
	 * inconsistencies when replayed). If the transaction was aborted, the
	 * abortion reason is propagated to userspace when attempting to commit
	 * the transaction. If the log does not contain any of these inodes, we
	 * allow the tasks to sync it.
	 */
	if (ret && (root_log_pinned || dest_log_pinned)) {
		if (btrfs_inode_in_log(BTRFS_I(old_dir), fs_info->generation) ||
		    btrfs_inode_in_log(BTRFS_I(new_dir), fs_info->generation) ||
		    btrfs_inode_in_log(BTRFS_I(old_inode), fs_info->generation) ||
		    btrfs_inode_in_log(BTRFS_I(new_inode), fs_info->generation))
			btrfs_set_log_full_commit(trans);

		if (root_log_pinned) {
			btrfs_end_log_trans(root);
			root_log_pinned = false;
		}
		if (dest_log_pinned) {
			btrfs_end_log_trans(dest);
			dest_log_pinned = false;
		}
	}
	ret2 = btrfs_end_transaction(trans);
	ret = ret ? ret : ret2;
out_notrans:
	if (new_ino == BTRFS_FIRST_FREE_OBJECTID ||
	    old_ino == BTRFS_FIRST_FREE_OBJECTID)
		up_read(&fs_info->subvol_sem);

	return ret;
}

static int btrfs_whiteout_for_rename(struct btrfs_trans_handle *trans,
				     struct btrfs_root *root,
				     struct user_namespace *mnt_userns,
				     struct inode *dir,
				     struct dentry *dentry)
{
	int ret;
	struct inode *inode;
	u64 objectid;
	u64 index;

	ret = btrfs_get_free_objectid(root, &objectid);
	if (ret)
		return ret;

	inode = btrfs_new_inode(trans, root, mnt_userns, dir,
				dentry->d_name.name,
				dentry->d_name.len,
				btrfs_ino(BTRFS_I(dir)),
				objectid,
				S_IFCHR | WHITEOUT_MODE,
				&index);

	if (IS_ERR(inode)) {
		ret = PTR_ERR(inode);
		return ret;
	}

	inode->i_op = &btrfs_special_inode_operations;
	init_special_inode(inode, inode->i_mode,
		WHITEOUT_DEV);

	ret = btrfs_init_inode_security(trans, inode, dir,
				&dentry->d_name);
	if (ret)
		goto out;

	ret = btrfs_add_nondir(trans, BTRFS_I(dir), dentry,
				BTRFS_I(inode), 0, index);
	if (ret)
		goto out;

	ret = btrfs_update_inode(trans, root, BTRFS_I(inode));
out:
	unlock_new_inode(inode);
	if (ret)
		inode_dec_link_count(inode);
	iput(inode);

	return ret;
}

static int btrfs_rename(struct user_namespace *mnt_userns,
			struct inode *old_dir, struct dentry *old_dentry,
			struct inode *new_dir, struct dentry *new_dentry,
			unsigned int flags)
{
	struct btrfs_fs_info *fs_info = btrfs_sb(old_dir->i_sb);
	struct btrfs_trans_handle *trans;
	unsigned int trans_num_items;
	struct btrfs_root *root = BTRFS_I(old_dir)->root;
	struct btrfs_root *dest = BTRFS_I(new_dir)->root;
	struct inode *new_inode = d_inode(new_dentry);
	struct inode *old_inode = d_inode(old_dentry);
	u64 index = 0;
	int ret;
	int ret2;
	u64 old_ino = btrfs_ino(BTRFS_I(old_inode));
	bool log_pinned = false;

	if (btrfs_ino(BTRFS_I(new_dir)) == BTRFS_EMPTY_SUBVOL_DIR_OBJECTID)
		return -EPERM;

	/* we only allow rename subvolume link between subvolumes */
	if (old_ino != BTRFS_FIRST_FREE_OBJECTID && root != dest)
		return -EXDEV;

	if (old_ino == BTRFS_EMPTY_SUBVOL_DIR_OBJECTID ||
	    (new_inode && btrfs_ino(BTRFS_I(new_inode)) == BTRFS_FIRST_FREE_OBJECTID))
		return -ENOTEMPTY;

	if (S_ISDIR(old_inode->i_mode) && new_inode &&
	    new_inode->i_size > BTRFS_EMPTY_DIR_SIZE)
		return -ENOTEMPTY;


	/* check for collisions, even if the  name isn't there */
	ret = btrfs_check_dir_item_collision(dest, new_dir->i_ino,
			     new_dentry->d_name.name,
			     new_dentry->d_name.len);

	if (ret) {
		if (ret == -EEXIST) {
			/* we shouldn't get
			 * eexist without a new_inode */
			if (WARN_ON(!new_inode)) {
				return ret;
			}
		} else {
			/* maybe -EOVERFLOW */
			return ret;
		}
	}
	ret = 0;

	/*
	 * we're using rename to replace one file with another.  Start IO on it
	 * now so  we don't add too much work to the end of the transaction
	 */
	if (new_inode && S_ISREG(old_inode->i_mode) && new_inode->i_size)
		filemap_flush(old_inode->i_mapping);

	/* close the racy window with snapshot create/destroy ioctl */
	if (old_ino == BTRFS_FIRST_FREE_OBJECTID)
		down_read(&fs_info->subvol_sem);
	/*
	 * We want to reserve the absolute worst case amount of items.  So if
	 * both inodes are subvols and we need to unlink them then that would
	 * require 4 item modifications, but if they are both normal inodes it
	 * would require 5 item modifications, so we'll assume they are normal
	 * inodes.  So 5 * 2 is 10, plus 1 for the new link, so 11 total items
	 * should cover the worst case number of items we'll modify.
	 * If our rename has the whiteout flag, we need more 5 units for the
	 * new inode (1 inode item, 1 inode ref, 2 dir items and 1 xattr item
	 * when selinux is enabled).
	 */
	trans_num_items = 11;
	if (flags & RENAME_WHITEOUT)
		trans_num_items += 5;
	trans = btrfs_start_transaction(root, trans_num_items);
	if (IS_ERR(trans)) {
		ret = PTR_ERR(trans);
		goto out_notrans;
	}

	if (dest != root) {
		ret = btrfs_record_root_in_trans(trans, dest);
		if (ret)
			goto out_fail;
	}

	ret = btrfs_set_inode_index(BTRFS_I(new_dir), &index);
	if (ret)
		goto out_fail;

	BTRFS_I(old_inode)->dir_index = 0ULL;
	if (unlikely(old_ino == BTRFS_FIRST_FREE_OBJECTID)) {
		/* force full log commit if subvolume involved. */
		btrfs_set_log_full_commit(trans);
	} else {
		ret = btrfs_insert_inode_ref(trans, dest,
					     new_dentry->d_name.name,
					     new_dentry->d_name.len,
					     old_ino,
					     btrfs_ino(BTRFS_I(new_dir)), index);
		if (ret)
			goto out_fail;
	}

	inode_inc_iversion(old_dir);
	inode_inc_iversion(new_dir);
	inode_inc_iversion(old_inode);
	old_dir->i_ctime = old_dir->i_mtime =
	new_dir->i_ctime = new_dir->i_mtime =
	old_inode->i_ctime = current_time(old_dir);

	if (old_dentry->d_parent != new_dentry->d_parent)
		btrfs_record_unlink_dir(trans, BTRFS_I(old_dir),
				BTRFS_I(old_inode), 1);

	if (unlikely(old_ino == BTRFS_FIRST_FREE_OBJECTID)) {
		ret = btrfs_unlink_subvol(trans, old_dir, old_dentry);
	} else {
		/*
		 * Now pin the log. We do it to ensure that no other task can
		 * sync the log while we are in progress with the rename, as
		 * that could result in an inconsistency in case any of the
		 * inodes that are part of this rename operation were logged
		 * before.
		 *
		 * We pin the log even if at this precise moment none of the
		 * inodes was logged before. This is because right after we
		 * checked for that, some other task fsyncing some other inode
		 * not involved with this rename operation could log that one of
		 * our inodes exists.
		 *
		 * We don't need to pin the logs before the above call to
		 * btrfs_insert_inode_ref(), since that does not need to change
		 * a log.
		 */
		btrfs_pin_log_trans(root);
		log_pinned = true;
		ret = __btrfs_unlink_inode(trans, root, BTRFS_I(old_dir),
					BTRFS_I(d_inode(old_dentry)),
					old_dentry->d_name.name,
					old_dentry->d_name.len);
		if (!ret)
			ret = btrfs_update_inode(trans, root, BTRFS_I(old_inode));
	}
	if (ret) {
		btrfs_abort_transaction(trans, ret);
		goto out_fail;
	}

	if (new_inode) {
		inode_inc_iversion(new_inode);
		new_inode->i_ctime = current_time(new_inode);
		if (unlikely(btrfs_ino(BTRFS_I(new_inode)) ==
			     BTRFS_EMPTY_SUBVOL_DIR_OBJECTID)) {
			ret = btrfs_unlink_subvol(trans, new_dir, new_dentry);
			BUG_ON(new_inode->i_nlink == 0);
		} else {
			ret = btrfs_unlink_inode(trans, dest, BTRFS_I(new_dir),
						 BTRFS_I(d_inode(new_dentry)),
						 new_dentry->d_name.name,
						 new_dentry->d_name.len);
		}
		if (!ret && new_inode->i_nlink == 0)
			ret = btrfs_orphan_add(trans,
					BTRFS_I(d_inode(new_dentry)));
		if (ret) {
			btrfs_abort_transaction(trans, ret);
			goto out_fail;
		}
	}

	ret = btrfs_add_link(trans, BTRFS_I(new_dir), BTRFS_I(old_inode),
			     new_dentry->d_name.name,
			     new_dentry->d_name.len, 0, index);
	if (ret) {
		btrfs_abort_transaction(trans, ret);
		goto out_fail;
	}

	if (old_inode->i_nlink == 1)
		BTRFS_I(old_inode)->dir_index = index;

	if (log_pinned) {
		btrfs_log_new_name(trans, BTRFS_I(old_inode), BTRFS_I(old_dir),
				   new_dentry->d_parent);
		btrfs_end_log_trans(root);
		log_pinned = false;
	}

	if (flags & RENAME_WHITEOUT) {
		ret = btrfs_whiteout_for_rename(trans, root, mnt_userns,
						old_dir, old_dentry);

		if (ret) {
			btrfs_abort_transaction(trans, ret);
			goto out_fail;
		}
	}
out_fail:
	/*
	 * If we have pinned the log and an error happened, we unpin tasks
	 * trying to sync the log and force them to fallback to a transaction
	 * commit if the log currently contains any of the inodes involved in
	 * this rename operation (to ensure we do not persist a log with an
	 * inconsistent state for any of these inodes or leading to any
	 * inconsistencies when replayed). If the transaction was aborted, the
	 * abortion reason is propagated to userspace when attempting to commit
	 * the transaction. If the log does not contain any of these inodes, we
	 * allow the tasks to sync it.
	 */
	if (ret && log_pinned) {
		if (btrfs_inode_in_log(BTRFS_I(old_dir), fs_info->generation) ||
		    btrfs_inode_in_log(BTRFS_I(new_dir), fs_info->generation) ||
		    btrfs_inode_in_log(BTRFS_I(old_inode), fs_info->generation) ||
		    (new_inode &&
		     btrfs_inode_in_log(BTRFS_I(new_inode), fs_info->generation)))
			btrfs_set_log_full_commit(trans);

		btrfs_end_log_trans(root);
		log_pinned = false;
	}
	ret2 = btrfs_end_transaction(trans);
	ret = ret ? ret : ret2;
out_notrans:
	if (old_ino == BTRFS_FIRST_FREE_OBJECTID)
		up_read(&fs_info->subvol_sem);

	return ret;
}

static int btrfs_rename2(struct user_namespace *mnt_userns, struct inode *old_dir,
			 struct dentry *old_dentry, struct inode *new_dir,
			 struct dentry *new_dentry, unsigned int flags)
{
	if (flags & ~(RENAME_NOREPLACE | RENAME_EXCHANGE | RENAME_WHITEOUT))
		return -EINVAL;

	if (flags & RENAME_EXCHANGE)
		return btrfs_rename_exchange(old_dir, old_dentry, new_dir,
					  new_dentry);

	return btrfs_rename(mnt_userns, old_dir, old_dentry, new_dir,
			    new_dentry, flags);
}

struct btrfs_delalloc_work {
	struct inode *inode;
	struct completion completion;
	struct list_head list;
	struct btrfs_work work;
};

static void btrfs_run_delalloc_work(struct btrfs_work *work)
{
	struct btrfs_delalloc_work *delalloc_work;
	struct inode *inode;

	delalloc_work = container_of(work, struct btrfs_delalloc_work,
				     work);
	inode = delalloc_work->inode;
	filemap_flush(inode->i_mapping);
	if (test_bit(BTRFS_INODE_HAS_ASYNC_EXTENT,
				&BTRFS_I(inode)->runtime_flags))
		filemap_flush(inode->i_mapping);

	iput(inode);
	complete(&delalloc_work->completion);
}

static struct btrfs_delalloc_work *btrfs_alloc_delalloc_work(struct inode *inode)
{
	struct btrfs_delalloc_work *work;

	work = kmalloc(sizeof(*work), GFP_NOFS);
	if (!work)
		return NULL;

	init_completion(&work->completion);
	INIT_LIST_HEAD(&work->list);
	work->inode = inode;
	btrfs_init_work(&work->work, btrfs_run_delalloc_work, NULL, NULL);

	return work;
}

/*
 * some fairly slow code that needs optimization. This walks the list
 * of all the inodes with pending delalloc and forces them to disk.
 */
static int start_delalloc_inodes(struct btrfs_root *root,
				 struct writeback_control *wbc, bool snapshot,
				 bool in_reclaim_context)
{
	struct btrfs_inode *binode;
	struct inode *inode;
	struct btrfs_delalloc_work *work, *next;
	struct list_head works;
	struct list_head splice;
	int ret = 0;
	bool full_flush = wbc->nr_to_write == LONG_MAX;

	INIT_LIST_HEAD(&works);
	INIT_LIST_HEAD(&splice);

	mutex_lock(&root->delalloc_mutex);
	spin_lock(&root->delalloc_lock);
	list_splice_init(&root->delalloc_inodes, &splice);
	while (!list_empty(&splice)) {
		binode = list_entry(splice.next, struct btrfs_inode,
				    delalloc_inodes);

		list_move_tail(&binode->delalloc_inodes,
			       &root->delalloc_inodes);

		if (in_reclaim_context &&
		    test_bit(BTRFS_INODE_NO_DELALLOC_FLUSH, &binode->runtime_flags))
			continue;

		inode = igrab(&binode->vfs_inode);
		if (!inode) {
			cond_resched_lock(&root->delalloc_lock);
			continue;
		}
		spin_unlock(&root->delalloc_lock);

		if (snapshot)
			set_bit(BTRFS_INODE_SNAPSHOT_FLUSH,
				&binode->runtime_flags);
		if (full_flush) {
			work = btrfs_alloc_delalloc_work(inode);
			if (!work) {
				iput(inode);
				ret = -ENOMEM;
				goto out;
			}
			list_add_tail(&work->list, &works);
			btrfs_queue_work(root->fs_info->flush_workers,
					 &work->work);
		} else {
			ret = filemap_fdatawrite_wbc(inode->i_mapping, wbc);
			btrfs_add_delayed_iput(inode);
			if (ret || wbc->nr_to_write <= 0)
				goto out;
		}
		cond_resched();
		spin_lock(&root->delalloc_lock);
	}
	spin_unlock(&root->delalloc_lock);

out:
	list_for_each_entry_safe(work, next, &works, list) {
		list_del_init(&work->list);
		wait_for_completion(&work->completion);
		kfree(work);
	}

	if (!list_empty(&splice)) {
		spin_lock(&root->delalloc_lock);
		list_splice_tail(&splice, &root->delalloc_inodes);
		spin_unlock(&root->delalloc_lock);
	}
	mutex_unlock(&root->delalloc_mutex);
	return ret;
}

int btrfs_start_delalloc_snapshot(struct btrfs_root *root, bool in_reclaim_context)
{
	struct writeback_control wbc = {
		.nr_to_write = LONG_MAX,
		.sync_mode = WB_SYNC_NONE,
		.range_start = 0,
		.range_end = LLONG_MAX,
	};
	struct btrfs_fs_info *fs_info = root->fs_info;

	if (test_bit(BTRFS_FS_STATE_ERROR, &fs_info->fs_state))
		return -EROFS;

	return start_delalloc_inodes(root, &wbc, true, in_reclaim_context);
}

int btrfs_start_delalloc_roots(struct btrfs_fs_info *fs_info, long nr,
			       bool in_reclaim_context)
{
	struct writeback_control wbc = {
		.nr_to_write = nr,
		.sync_mode = WB_SYNC_NONE,
		.range_start = 0,
		.range_end = LLONG_MAX,
	};
	struct btrfs_root *root;
	struct list_head splice;
	int ret;

	if (test_bit(BTRFS_FS_STATE_ERROR, &fs_info->fs_state))
		return -EROFS;

	INIT_LIST_HEAD(&splice);

	mutex_lock(&fs_info->delalloc_root_mutex);
	spin_lock(&fs_info->delalloc_root_lock);
	list_splice_init(&fs_info->delalloc_roots, &splice);
	while (!list_empty(&splice)) {
		/*
		 * Reset nr_to_write here so we know that we're doing a full
		 * flush.
		 */
		if (nr == LONG_MAX)
			wbc.nr_to_write = LONG_MAX;

		root = list_first_entry(&splice, struct btrfs_root,
					delalloc_root);
		root = btrfs_grab_root(root);
		BUG_ON(!root);
		list_move_tail(&root->delalloc_root,
			       &fs_info->delalloc_roots);
		spin_unlock(&fs_info->delalloc_root_lock);

		ret = start_delalloc_inodes(root, &wbc, false, in_reclaim_context);
		btrfs_put_root(root);
		if (ret < 0 || wbc.nr_to_write <= 0)
			goto out;
		spin_lock(&fs_info->delalloc_root_lock);
	}
	spin_unlock(&fs_info->delalloc_root_lock);

	ret = 0;
out:
	if (!list_empty(&splice)) {
		spin_lock(&fs_info->delalloc_root_lock);
		list_splice_tail(&splice, &fs_info->delalloc_roots);
		spin_unlock(&fs_info->delalloc_root_lock);
	}
	mutex_unlock(&fs_info->delalloc_root_mutex);
	return ret;
}

static int btrfs_symlink(struct user_namespace *mnt_userns, struct inode *dir,
			 struct dentry *dentry, const char *symname)
{
	struct btrfs_fs_info *fs_info = btrfs_sb(dir->i_sb);
	struct btrfs_trans_handle *trans;
	struct btrfs_root *root = BTRFS_I(dir)->root;
	struct btrfs_path *path;
	struct btrfs_key key;
	struct inode *inode = NULL;
	int err;
	u64 objectid;
	u64 index = 0;
	int name_len;
	int datasize;
	unsigned long ptr;
	struct btrfs_file_extent_item *ei;
	struct extent_buffer *leaf;

	name_len = strlen(symname);
	if (name_len > BTRFS_MAX_INLINE_DATA_SIZE(fs_info))
		return -ENAMETOOLONG;

	/*
	 * 2 items for inode item and ref
	 * 2 items for dir items
	 * 1 item for updating parent inode item
	 * 1 item for the inline extent item
	 * 1 item for xattr if selinux is on
	 */
	trans = btrfs_start_transaction(root, 7);
	if (IS_ERR(trans))
		return PTR_ERR(trans);

	err = btrfs_get_free_objectid(root, &objectid);
	if (err)
		goto out_unlock;

	inode = btrfs_new_inode(trans, root, mnt_userns, dir,
				dentry->d_name.name, dentry->d_name.len,
				btrfs_ino(BTRFS_I(dir)), objectid,
				S_IFLNK | S_IRWXUGO, &index);
	if (IS_ERR(inode)) {
		err = PTR_ERR(inode);
		inode = NULL;
		goto out_unlock;
	}

	/*
	* If the active LSM wants to access the inode during
	* d_instantiate it needs these. Smack checks to see
	* if the filesystem supports xattrs by looking at the
	* ops vector.
	*/
	inode->i_fop = &btrfs_file_operations;
	inode->i_op = &btrfs_file_inode_operations;
	inode->i_mapping->a_ops = &btrfs_aops;

	err = btrfs_init_inode_security(trans, inode, dir, &dentry->d_name);
	if (err)
		goto out_unlock;

	path = btrfs_alloc_path();
	if (!path) {
		err = -ENOMEM;
		goto out_unlock;
	}
	key.objectid = btrfs_ino(BTRFS_I(inode));
	key.offset = 0;
	key.type = BTRFS_EXTENT_DATA_KEY;
	datasize = btrfs_file_extent_calc_inline_size(name_len);
	err = btrfs_insert_empty_item(trans, root, path, &key,
				      datasize);
	if (err) {
		btrfs_free_path(path);
		goto out_unlock;
	}
	leaf = path->nodes[0];
	ei = btrfs_item_ptr(leaf, path->slots[0],
			    struct btrfs_file_extent_item);
	btrfs_set_file_extent_generation(leaf, ei, trans->transid);
	btrfs_set_file_extent_type(leaf, ei,
				   BTRFS_FILE_EXTENT_INLINE);
	btrfs_set_file_extent_encryption(leaf, ei, 0);
	btrfs_set_file_extent_compression(leaf, ei, 0);
	btrfs_set_file_extent_other_encoding(leaf, ei, 0);
	btrfs_set_file_extent_ram_bytes(leaf, ei, name_len);

	ptr = btrfs_file_extent_inline_start(ei);
	write_extent_buffer(leaf, symname, ptr, name_len);
	btrfs_mark_buffer_dirty(leaf);
	btrfs_free_path(path);

	inode->i_op = &btrfs_symlink_inode_operations;
	inode_nohighmem(inode);
	inode_set_bytes(inode, name_len);
	btrfs_i_size_write(BTRFS_I(inode), name_len);
	err = btrfs_update_inode(trans, root, BTRFS_I(inode));
	/*
	 * Last step, add directory indexes for our symlink inode. This is the
	 * last step to avoid extra cleanup of these indexes if an error happens
	 * elsewhere above.
	 */
	if (!err)
		err = btrfs_add_nondir(trans, BTRFS_I(dir), dentry,
				BTRFS_I(inode), 0, index);
	if (err)
		goto out_unlock;

	d_instantiate_new(dentry, inode);

out_unlock:
	btrfs_end_transaction(trans);
	if (err && inode) {
		inode_dec_link_count(inode);
		discard_new_inode(inode);
	}
	btrfs_btree_balance_dirty(fs_info);
	return err;
}

static struct btrfs_trans_handle *insert_prealloc_file_extent(
				       struct btrfs_trans_handle *trans_in,
				       struct btrfs_inode *inode,
				       struct btrfs_key *ins,
				       u64 file_offset)
{
	struct btrfs_file_extent_item stack_fi;
	struct btrfs_replace_extent_info extent_info;
	struct btrfs_trans_handle *trans = trans_in;
	struct btrfs_path *path;
	u64 start = ins->objectid;
	u64 len = ins->offset;
	int qgroup_released;
	int ret;

	memset(&stack_fi, 0, sizeof(stack_fi));

	btrfs_set_stack_file_extent_type(&stack_fi, BTRFS_FILE_EXTENT_PREALLOC);
	btrfs_set_stack_file_extent_disk_bytenr(&stack_fi, start);
	btrfs_set_stack_file_extent_disk_num_bytes(&stack_fi, len);
	btrfs_set_stack_file_extent_num_bytes(&stack_fi, len);
	btrfs_set_stack_file_extent_ram_bytes(&stack_fi, len);
	btrfs_set_stack_file_extent_compression(&stack_fi, BTRFS_COMPRESS_NONE);
	/* Encryption and other encoding is reserved and all 0 */

	qgroup_released = btrfs_qgroup_release_data(inode, file_offset, len);
	if (qgroup_released < 0)
		return ERR_PTR(qgroup_released);

	if (trans) {
		ret = insert_reserved_file_extent(trans, inode,
						  file_offset, &stack_fi,
						  true, qgroup_released);
		if (ret)
			goto free_qgroup;
		return trans;
	}

	extent_info.disk_offset = start;
	extent_info.disk_len = len;
	extent_info.data_offset = 0;
	extent_info.data_len = len;
	extent_info.file_offset = file_offset;
	extent_info.extent_buf = (char *)&stack_fi;
	extent_info.is_new_extent = true;
	extent_info.qgroup_reserved = qgroup_released;
	extent_info.insertions = 0;

	path = btrfs_alloc_path();
	if (!path) {
		ret = -ENOMEM;
		goto free_qgroup;
	}

	ret = btrfs_replace_file_extents(inode, path, file_offset,
				     file_offset + len - 1, &extent_info,
				     &trans);
	btrfs_free_path(path);
	if (ret)
		goto free_qgroup;
	return trans;

free_qgroup:
	/*
	 * We have released qgroup data range at the beginning of the function,
	 * and normally qgroup_released bytes will be freed when committing
	 * transaction.
	 * But if we error out early, we have to free what we have released
	 * or we leak qgroup data reservation.
	 */
	btrfs_qgroup_free_refroot(inode->root->fs_info,
			inode->root->root_key.objectid, qgroup_released,
			BTRFS_QGROUP_RSV_DATA);
	return ERR_PTR(ret);
}

static int __btrfs_prealloc_file_range(struct inode *inode, int mode,
				       u64 start, u64 num_bytes, u64 min_size,
				       loff_t actual_len, u64 *alloc_hint,
				       struct btrfs_trans_handle *trans)
{
	struct btrfs_fs_info *fs_info = btrfs_sb(inode->i_sb);
	struct extent_map_tree *em_tree = &BTRFS_I(inode)->extent_tree;
	struct extent_map *em;
	struct btrfs_root *root = BTRFS_I(inode)->root;
	struct btrfs_key ins;
	u64 cur_offset = start;
	u64 clear_offset = start;
	u64 i_size;
	u64 cur_bytes;
	u64 last_alloc = (u64)-1;
	int ret = 0;
	bool own_trans = true;
	u64 end = start + num_bytes - 1;

	if (trans)
		own_trans = false;
	while (num_bytes > 0) {
		cur_bytes = min_t(u64, num_bytes, SZ_256M);
		cur_bytes = max(cur_bytes, min_size);
		/*
		 * If we are severely fragmented we could end up with really
		 * small allocations, so if the allocator is returning small
		 * chunks lets make its job easier by only searching for those
		 * sized chunks.
		 */
		cur_bytes = min(cur_bytes, last_alloc);
		ret = btrfs_reserve_extent(root, cur_bytes, cur_bytes,
				min_size, 0, *alloc_hint, &ins, 1, 0);
		if (ret)
			break;

		/*
		 * We've reserved this space, and thus converted it from
		 * ->bytes_may_use to ->bytes_reserved.  Any error that happens
		 * from here on out we will only need to clear our reservation
		 * for the remaining unreserved area, so advance our
		 * clear_offset by our extent size.
		 */
		clear_offset += ins.offset;

		last_alloc = ins.offset;
		trans = insert_prealloc_file_extent(trans, BTRFS_I(inode),
						    &ins, cur_offset);
		/*
		 * Now that we inserted the prealloc extent we can finally
		 * decrement the number of reservations in the block group.
		 * If we did it before, we could race with relocation and have
		 * relocation miss the reserved extent, making it fail later.
		 */
		btrfs_dec_block_group_reservations(fs_info, ins.objectid);
		if (IS_ERR(trans)) {
			ret = PTR_ERR(trans);
			btrfs_free_reserved_extent(fs_info, ins.objectid,
						   ins.offset, 0);
			break;
		}

		btrfs_drop_extent_cache(BTRFS_I(inode), cur_offset,
					cur_offset + ins.offset -1, 0);

		em = alloc_extent_map();
		if (!em) {
			set_bit(BTRFS_INODE_NEEDS_FULL_SYNC,
				&BTRFS_I(inode)->runtime_flags);
			goto next;
		}

		em->start = cur_offset;
		em->orig_start = cur_offset;
		em->len = ins.offset;
		em->block_start = ins.objectid;
		em->block_len = ins.offset;
		em->orig_block_len = ins.offset;
		em->ram_bytes = ins.offset;
		set_bit(EXTENT_FLAG_PREALLOC, &em->flags);
		em->generation = trans->transid;

		while (1) {
			write_lock(&em_tree->lock);
			ret = add_extent_mapping(em_tree, em, 1);
			write_unlock(&em_tree->lock);
			if (ret != -EEXIST)
				break;
			btrfs_drop_extent_cache(BTRFS_I(inode), cur_offset,
						cur_offset + ins.offset - 1,
						0);
		}
		free_extent_map(em);
next:
		num_bytes -= ins.offset;
		cur_offset += ins.offset;
		*alloc_hint = ins.objectid + ins.offset;

		inode_inc_iversion(inode);
		inode->i_ctime = current_time(inode);
		BTRFS_I(inode)->flags |= BTRFS_INODE_PREALLOC;
		if (!(mode & FALLOC_FL_KEEP_SIZE) &&
		    (actual_len > inode->i_size) &&
		    (cur_offset > inode->i_size)) {
			if (cur_offset > actual_len)
				i_size = actual_len;
			else
				i_size = cur_offset;
			i_size_write(inode, i_size);
			btrfs_inode_safe_disk_i_size_write(BTRFS_I(inode), 0);
		}

		ret = btrfs_update_inode(trans, root, BTRFS_I(inode));

		if (ret) {
			btrfs_abort_transaction(trans, ret);
			if (own_trans)
				btrfs_end_transaction(trans);
			break;
		}

		if (own_trans) {
			btrfs_end_transaction(trans);
			trans = NULL;
		}
	}
	if (clear_offset < end)
		btrfs_free_reserved_data_space(BTRFS_I(inode), NULL, clear_offset,
			end - clear_offset + 1);
	return ret;
}

int btrfs_prealloc_file_range(struct inode *inode, int mode,
			      u64 start, u64 num_bytes, u64 min_size,
			      loff_t actual_len, u64 *alloc_hint)
{
	return __btrfs_prealloc_file_range(inode, mode, start, num_bytes,
					   min_size, actual_len, alloc_hint,
					   NULL);
}

int btrfs_prealloc_file_range_trans(struct inode *inode,
				    struct btrfs_trans_handle *trans, int mode,
				    u64 start, u64 num_bytes, u64 min_size,
				    loff_t actual_len, u64 *alloc_hint)
{
	return __btrfs_prealloc_file_range(inode, mode, start, num_bytes,
					   min_size, actual_len, alloc_hint, trans);
}

static int btrfs_set_page_dirty(struct page *page)
{
	return __set_page_dirty_nobuffers(page);
}

static int btrfs_permission(struct user_namespace *mnt_userns,
			    struct inode *inode, int mask)
{
	struct btrfs_root *root = BTRFS_I(inode)->root;
	umode_t mode = inode->i_mode;

	if (mask & MAY_WRITE &&
	    (S_ISREG(mode) || S_ISDIR(mode) || S_ISLNK(mode))) {
		if (btrfs_root_readonly(root))
			return -EROFS;
		if (BTRFS_I(inode)->flags & BTRFS_INODE_READONLY)
			return -EACCES;
	}
	return generic_permission(mnt_userns, inode, mask);
}

static int btrfs_tmpfile(struct user_namespace *mnt_userns, struct inode *dir,
			 struct dentry *dentry, umode_t mode)
{
	struct btrfs_fs_info *fs_info = btrfs_sb(dir->i_sb);
	struct btrfs_trans_handle *trans;
	struct btrfs_root *root = BTRFS_I(dir)->root;
	struct inode *inode = NULL;
	u64 objectid;
	u64 index;
	int ret = 0;

	/*
	 * 5 units required for adding orphan entry
	 */
	trans = btrfs_start_transaction(root, 5);
	if (IS_ERR(trans))
		return PTR_ERR(trans);

	ret = btrfs_get_free_objectid(root, &objectid);
	if (ret)
		goto out;

	inode = btrfs_new_inode(trans, root, mnt_userns, dir, NULL, 0,
			btrfs_ino(BTRFS_I(dir)), objectid, mode, &index);
	if (IS_ERR(inode)) {
		ret = PTR_ERR(inode);
		inode = NULL;
		goto out;
	}

	inode->i_fop = &btrfs_file_operations;
	inode->i_op = &btrfs_file_inode_operations;

	inode->i_mapping->a_ops = &btrfs_aops;

	ret = btrfs_init_inode_security(trans, inode, dir, NULL);
	if (ret)
		goto out;

	ret = btrfs_update_inode(trans, root, BTRFS_I(inode));
	if (ret)
		goto out;
	ret = btrfs_orphan_add(trans, BTRFS_I(inode));
	if (ret)
		goto out;

	/*
	 * We set number of links to 0 in btrfs_new_inode(), and here we set
	 * it to 1 because d_tmpfile() will issue a warning if the count is 0,
	 * through:
	 *
	 *    d_tmpfile() -> inode_dec_link_count() -> drop_nlink()
	 */
	set_nlink(inode, 1);
	d_tmpfile(dentry, inode);
	unlock_new_inode(inode);
	mark_inode_dirty(inode);
out:
	btrfs_end_transaction(trans);
	if (ret && inode)
		discard_new_inode(inode);
	btrfs_btree_balance_dirty(fs_info);
	return ret;
}

void btrfs_set_range_writeback(struct btrfs_inode *inode, u64 start, u64 end)
{
	struct btrfs_fs_info *fs_info = inode->root->fs_info;
	unsigned long index = start >> PAGE_SHIFT;
	unsigned long end_index = end >> PAGE_SHIFT;
	struct page *page;
	u32 len;

	ASSERT(end + 1 - start <= U32_MAX);
	len = end + 1 - start;
	while (index <= end_index) {
		page = find_get_page(inode->vfs_inode.i_mapping, index);
		ASSERT(page); /* Pages should be in the extent_io_tree */

		btrfs_page_set_writeback(fs_info, page, start, len);
		put_page(page);
		index++;
	}
}

#ifdef CONFIG_SWAP
/*
 * Add an entry indicating a block group or device which is pinned by a
 * swapfile. Returns 0 on success, 1 if there is already an entry for it, or a
 * negative errno on failure.
 */
static int btrfs_add_swapfile_pin(struct inode *inode, void *ptr,
				  bool is_block_group)
{
	struct btrfs_fs_info *fs_info = BTRFS_I(inode)->root->fs_info;
	struct btrfs_swapfile_pin *sp, *entry;
	struct rb_node **p;
	struct rb_node *parent = NULL;

	sp = kmalloc(sizeof(*sp), GFP_NOFS);
	if (!sp)
		return -ENOMEM;
	sp->ptr = ptr;
	sp->inode = inode;
	sp->is_block_group = is_block_group;
	sp->bg_extent_count = 1;

	spin_lock(&fs_info->swapfile_pins_lock);
	p = &fs_info->swapfile_pins.rb_node;
	while (*p) {
		parent = *p;
		entry = rb_entry(parent, struct btrfs_swapfile_pin, node);
		if (sp->ptr < entry->ptr ||
		    (sp->ptr == entry->ptr && sp->inode < entry->inode)) {
			p = &(*p)->rb_left;
		} else if (sp->ptr > entry->ptr ||
			   (sp->ptr == entry->ptr && sp->inode > entry->inode)) {
			p = &(*p)->rb_right;
		} else {
			if (is_block_group)
				entry->bg_extent_count++;
			spin_unlock(&fs_info->swapfile_pins_lock);
			kfree(sp);
			return 1;
		}
	}
	rb_link_node(&sp->node, parent, p);
	rb_insert_color(&sp->node, &fs_info->swapfile_pins);
	spin_unlock(&fs_info->swapfile_pins_lock);
	return 0;
}

/* Free all of the entries pinned by this swapfile. */
static void btrfs_free_swapfile_pins(struct inode *inode)
{
	struct btrfs_fs_info *fs_info = BTRFS_I(inode)->root->fs_info;
	struct btrfs_swapfile_pin *sp;
	struct rb_node *node, *next;

	spin_lock(&fs_info->swapfile_pins_lock);
	node = rb_first(&fs_info->swapfile_pins);
	while (node) {
		next = rb_next(node);
		sp = rb_entry(node, struct btrfs_swapfile_pin, node);
		if (sp->inode == inode) {
			rb_erase(&sp->node, &fs_info->swapfile_pins);
			if (sp->is_block_group) {
				btrfs_dec_block_group_swap_extents(sp->ptr,
							   sp->bg_extent_count);
				btrfs_put_block_group(sp->ptr);
			}
			kfree(sp);
		}
		node = next;
	}
	spin_unlock(&fs_info->swapfile_pins_lock);
}

struct btrfs_swap_info {
	u64 start;
	u64 block_start;
	u64 block_len;
	u64 lowest_ppage;
	u64 highest_ppage;
	unsigned long nr_pages;
	int nr_extents;
};

static int btrfs_add_swap_extent(struct swap_info_struct *sis,
				 struct btrfs_swap_info *bsi)
{
	unsigned long nr_pages;
	u64 first_ppage, first_ppage_reported, next_ppage;
	int ret;

	first_ppage = ALIGN(bsi->block_start, PAGE_SIZE) >> PAGE_SHIFT;
	next_ppage = ALIGN_DOWN(bsi->block_start + bsi->block_len,
				PAGE_SIZE) >> PAGE_SHIFT;

	if (first_ppage >= next_ppage)
		return 0;
	nr_pages = next_ppage - first_ppage;

	first_ppage_reported = first_ppage;
	if (bsi->start == 0)
		first_ppage_reported++;
	if (bsi->lowest_ppage > first_ppage_reported)
		bsi->lowest_ppage = first_ppage_reported;
	if (bsi->highest_ppage < (next_ppage - 1))
		bsi->highest_ppage = next_ppage - 1;

	ret = add_swap_extent(sis, bsi->nr_pages, nr_pages, first_ppage);
	if (ret < 0)
		return ret;
	bsi->nr_extents += ret;
	bsi->nr_pages += nr_pages;
	return 0;
}

static void btrfs_swap_deactivate(struct file *file)
{
	struct inode *inode = file_inode(file);

	btrfs_free_swapfile_pins(inode);
	atomic_dec(&BTRFS_I(inode)->root->nr_swapfiles);
}

static int btrfs_swap_activate(struct swap_info_struct *sis, struct file *file,
			       sector_t *span)
{
	struct inode *inode = file_inode(file);
	struct btrfs_root *root = BTRFS_I(inode)->root;
	struct btrfs_fs_info *fs_info = root->fs_info;
	struct extent_io_tree *io_tree = &BTRFS_I(inode)->io_tree;
	struct extent_state *cached_state = NULL;
	struct extent_map *em = NULL;
	struct btrfs_device *device = NULL;
	struct btrfs_swap_info bsi = {
		.lowest_ppage = (sector_t)-1ULL,
	};
	int ret = 0;
	u64 isize;
	u64 start;

	/*
	 * If the swap file was just created, make sure delalloc is done. If the
	 * file changes again after this, the user is doing something stupid and
	 * we don't really care.
	 */
	ret = btrfs_wait_ordered_range(inode, 0, (u64)-1);
	if (ret)
		return ret;

	/*
	 * The inode is locked, so these flags won't change after we check them.
	 */
	if (BTRFS_I(inode)->flags & BTRFS_INODE_COMPRESS) {
		btrfs_warn(fs_info, "swapfile must not be compressed");
		return -EINVAL;
	}
	if (!(BTRFS_I(inode)->flags & BTRFS_INODE_NODATACOW)) {
		btrfs_warn(fs_info, "swapfile must not be copy-on-write");
		return -EINVAL;
	}
	if (!(BTRFS_I(inode)->flags & BTRFS_INODE_NODATASUM)) {
		btrfs_warn(fs_info, "swapfile must not be checksummed");
		return -EINVAL;
	}

	/*
	 * Balance or device remove/replace/resize can move stuff around from
	 * under us. The exclop protection makes sure they aren't running/won't
	 * run concurrently while we are mapping the swap extents, and
	 * fs_info->swapfile_pins prevents them from running while the swap
	 * file is active and moving the extents. Note that this also prevents
	 * a concurrent device add which isn't actually necessary, but it's not
	 * really worth the trouble to allow it.
	 */
	if (!btrfs_exclop_start(fs_info, BTRFS_EXCLOP_SWAP_ACTIVATE)) {
		btrfs_warn(fs_info,
	   "cannot activate swapfile while exclusive operation is running");
		return -EBUSY;
	}

	/*
	 * Prevent snapshot creation while we are activating the swap file.
	 * We do not want to race with snapshot creation. If snapshot creation
	 * already started before we bumped nr_swapfiles from 0 to 1 and
	 * completes before the first write into the swap file after it is
	 * activated, than that write would fallback to COW.
	 */
	if (!btrfs_drew_try_write_lock(&root->snapshot_lock)) {
		btrfs_exclop_finish(fs_info);
		btrfs_warn(fs_info,
	   "cannot activate swapfile because snapshot creation is in progress");
		return -EINVAL;
	}
	/*
	 * Snapshots can create extents which require COW even if NODATACOW is
	 * set. We use this counter to prevent snapshots. We must increment it
	 * before walking the extents because we don't want a concurrent
	 * snapshot to run after we've already checked the extents.
	 */
	atomic_inc(&root->nr_swapfiles);

	isize = ALIGN_DOWN(inode->i_size, fs_info->sectorsize);

	lock_extent_bits(io_tree, 0, isize - 1, &cached_state);
	start = 0;
	while (start < isize) {
		u64 logical_block_start, physical_block_start;
		struct btrfs_block_group *bg;
		u64 len = isize - start;

		em = btrfs_get_extent(BTRFS_I(inode), NULL, 0, start, len);
		if (IS_ERR(em)) {
			ret = PTR_ERR(em);
			goto out;
		}

		if (em->block_start == EXTENT_MAP_HOLE) {
			btrfs_warn(fs_info, "swapfile must not have holes");
			ret = -EINVAL;
			goto out;
		}
		if (em->block_start == EXTENT_MAP_INLINE) {
			/*
			 * It's unlikely we'll ever actually find ourselves
			 * here, as a file small enough to fit inline won't be
			 * big enough to store more than the swap header, but in
			 * case something changes in the future, let's catch it
			 * here rather than later.
			 */
			btrfs_warn(fs_info, "swapfile must not be inline");
			ret = -EINVAL;
			goto out;
		}
		if (test_bit(EXTENT_FLAG_COMPRESSED, &em->flags)) {
			btrfs_warn(fs_info, "swapfile must not be compressed");
			ret = -EINVAL;
			goto out;
		}

		logical_block_start = em->block_start + (start - em->start);
		len = min(len, em->len - (start - em->start));
		free_extent_map(em);
		em = NULL;

		ret = can_nocow_extent(inode, start, &len, NULL, NULL, NULL, true);
		if (ret < 0) {
			goto out;
		} else if (ret) {
			ret = 0;
		} else {
			btrfs_warn(fs_info,
				   "swapfile must not be copy-on-write");
			ret = -EINVAL;
			goto out;
		}

		em = btrfs_get_chunk_map(fs_info, logical_block_start, len);
		if (IS_ERR(em)) {
			ret = PTR_ERR(em);
			goto out;
		}

		if (em->map_lookup->type & BTRFS_BLOCK_GROUP_PROFILE_MASK) {
			btrfs_warn(fs_info,
				   "swapfile must have single data profile");
			ret = -EINVAL;
			goto out;
		}

		if (device == NULL) {
			device = em->map_lookup->stripes[0].dev;
			ret = btrfs_add_swapfile_pin(inode, device, false);
			if (ret == 1)
				ret = 0;
			else if (ret)
				goto out;
		} else if (device != em->map_lookup->stripes[0].dev) {
			btrfs_warn(fs_info, "swapfile must be on one device");
			ret = -EINVAL;
			goto out;
		}

		physical_block_start = (em->map_lookup->stripes[0].physical +
					(logical_block_start - em->start));
		len = min(len, em->len - (logical_block_start - em->start));
		free_extent_map(em);
		em = NULL;

		bg = btrfs_lookup_block_group(fs_info, logical_block_start);
		if (!bg) {
			btrfs_warn(fs_info,
			   "could not find block group containing swapfile");
			ret = -EINVAL;
			goto out;
		}

		if (!btrfs_inc_block_group_swap_extents(bg)) {
			btrfs_warn(fs_info,
			   "block group for swapfile at %llu is read-only%s",
			   bg->start,
			   atomic_read(&fs_info->scrubs_running) ?
				       " (scrub running)" : "");
			btrfs_put_block_group(bg);
			ret = -EINVAL;
			goto out;
		}

		ret = btrfs_add_swapfile_pin(inode, bg, true);
		if (ret) {
			btrfs_put_block_group(bg);
			if (ret == 1)
				ret = 0;
			else
				goto out;
		}

		if (bsi.block_len &&
		    bsi.block_start + bsi.block_len == physical_block_start) {
			bsi.block_len += len;
		} else {
			if (bsi.block_len) {
				ret = btrfs_add_swap_extent(sis, &bsi);
				if (ret)
					goto out;
			}
			bsi.start = start;
			bsi.block_start = physical_block_start;
			bsi.block_len = len;
		}

		start += len;
	}

	if (bsi.block_len)
		ret = btrfs_add_swap_extent(sis, &bsi);

out:
	if (!IS_ERR_OR_NULL(em))
		free_extent_map(em);

	unlock_extent_cached(io_tree, 0, isize - 1, &cached_state);

	if (ret)
		btrfs_swap_deactivate(file);

	btrfs_drew_write_unlock(&root->snapshot_lock);

	btrfs_exclop_finish(fs_info);

	if (ret)
		return ret;

	if (device)
		sis->bdev = device->bdev;
	*span = bsi.highest_ppage - bsi.lowest_ppage + 1;
	sis->max = bsi.nr_pages;
	sis->pages = bsi.nr_pages - 1;
	sis->highest_bit = bsi.nr_pages - 1;
	return bsi.nr_extents;
}
#else
static void btrfs_swap_deactivate(struct file *file)
{
}

static int btrfs_swap_activate(struct swap_info_struct *sis, struct file *file,
			       sector_t *span)
{
	return -EOPNOTSUPP;
}
#endif

/*
 * Update the number of bytes used in the VFS' inode. When we replace extents in
 * a range (clone, dedupe, fallocate's zero range), we must update the number of
 * bytes used by the inode in an atomic manner, so that concurrent stat(2) calls
 * always get a correct value.
 */
void btrfs_update_inode_bytes(struct btrfs_inode *inode,
			      const u64 add_bytes,
			      const u64 del_bytes)
{
	if (add_bytes == del_bytes)
		return;

	spin_lock(&inode->lock);
	if (del_bytes > 0)
		inode_sub_bytes(&inode->vfs_inode, del_bytes);
	if (add_bytes > 0)
		inode_add_bytes(&inode->vfs_inode, add_bytes);
	spin_unlock(&inode->lock);
}

static const struct inode_operations btrfs_dir_inode_operations = {
	.getattr	= btrfs_getattr,
	.lookup		= btrfs_lookup,
	.create		= btrfs_create,
	.unlink		= btrfs_unlink,
	.link		= btrfs_link,
	.mkdir		= btrfs_mkdir,
	.rmdir		= btrfs_rmdir,
	.rename		= btrfs_rename2,
	.symlink	= btrfs_symlink,
	.setattr	= btrfs_setattr,
	.mknod		= btrfs_mknod,
	.listxattr	= btrfs_listxattr,
	.permission	= btrfs_permission,
	.get_acl	= btrfs_get_acl,
	.set_acl	= btrfs_set_acl,
	.update_time	= btrfs_update_time,
	.tmpfile        = btrfs_tmpfile,
	.fileattr_get	= btrfs_fileattr_get,
	.fileattr_set	= btrfs_fileattr_set,
};

static const struct file_operations btrfs_dir_file_operations = {
	.llseek		= generic_file_llseek,
	.read		= generic_read_dir,
	.iterate_shared	= btrfs_real_readdir,
	.open		= btrfs_opendir,
	.unlocked_ioctl	= btrfs_ioctl,
#ifdef CONFIG_COMPAT
	.compat_ioctl	= btrfs_compat_ioctl,
#endif
	.release        = btrfs_release_file,
	.fsync		= btrfs_sync_file,
};

/*
 * btrfs doesn't support the bmap operation because swapfiles
 * use bmap to make a mapping of extents in the file.  They assume
 * these extents won't change over the life of the file and they
 * use the bmap result to do IO directly to the drive.
 *
 * the btrfs bmap call would return logical addresses that aren't
 * suitable for IO and they also will change frequently as COW
 * operations happen.  So, swapfile + btrfs == corruption.
 *
 * For now we're avoiding this by dropping bmap.
 */
static const struct address_space_operations btrfs_aops = {
	.readpage	= btrfs_readpage,
	.writepage	= btrfs_writepage,
	.writepages	= btrfs_writepages,
	.readahead	= btrfs_readahead,
	.direct_IO	= noop_direct_IO,
	.invalidatepage = btrfs_invalidatepage,
	.releasepage	= btrfs_releasepage,
#ifdef CONFIG_MIGRATION
	.migratepage	= btrfs_migratepage,
#endif
	.set_page_dirty	= btrfs_set_page_dirty,
	.error_remove_page = generic_error_remove_page,
	.swap_activate	= btrfs_swap_activate,
	.swap_deactivate = btrfs_swap_deactivate,
};

static const struct inode_operations btrfs_file_inode_operations = {
	.getattr	= btrfs_getattr,
	.setattr	= btrfs_setattr,
	.listxattr      = btrfs_listxattr,
	.permission	= btrfs_permission,
	.fiemap		= btrfs_fiemap,
	.get_acl	= btrfs_get_acl,
	.set_acl	= btrfs_set_acl,
	.update_time	= btrfs_update_time,
	.fileattr_get	= btrfs_fileattr_get,
	.fileattr_set	= btrfs_fileattr_set,
};
static const struct inode_operations btrfs_special_inode_operations = {
	.getattr	= btrfs_getattr,
	.setattr	= btrfs_setattr,
	.permission	= btrfs_permission,
	.listxattr	= btrfs_listxattr,
	.get_acl	= btrfs_get_acl,
	.set_acl	= btrfs_set_acl,
	.update_time	= btrfs_update_time,
};
static const struct inode_operations btrfs_symlink_inode_operations = {
	.get_link	= page_get_link,
	.getattr	= btrfs_getattr,
	.setattr	= btrfs_setattr,
	.permission	= btrfs_permission,
	.listxattr	= btrfs_listxattr,
	.update_time	= btrfs_update_time,
};

const struct dentry_operations btrfs_dentry_operations = {
	.d_delete	= btrfs_dentry_delete,
};<|MERGE_RESOLUTION|>--- conflicted
+++ resolved
@@ -9288,13 +9288,8 @@
 				  STATX_ATTR_IMMUTABLE |
 				  STATX_ATTR_NODUMP);
 
-<<<<<<< HEAD
-	generic_fillattr(&init_user_ns, inode, stat);
+	generic_fillattr(mnt_userns, inode, stat);
 	stat->dev = BTRFS_I(inode)->root->sbdev.anon_dev;
-=======
-	generic_fillattr(mnt_userns, inode, stat);
-	stat->dev = BTRFS_I(inode)->root->anon_dev;
->>>>>>> 6880fa6c
 
 	spin_lock(&BTRFS_I(inode)->lock);
 	delalloc_bytes = BTRFS_I(inode)->new_delalloc_bytes;
