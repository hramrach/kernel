#include <linux/bitops.h>
#include <linux/slab.h>
#include <linux/bio.h>
#include <linux/mm.h>
#include <linux/pagemap.h>
#include <linux/page-flags.h>
#include <linux/module.h>
#include <linux/spinlock.h>
#include <linux/blkdev.h>
#include <linux/swap.h>
#include <linux/writeback.h>
#include <linux/pagevec.h>
#include <linux/prefetch.h>
#include <linux/cleancache.h>
#include "extent_io.h"
#include "extent_map.h"
#include "compat.h"
#include "ctree.h"
#include "btrfs_inode.h"
#include "volumes.h"
#include "check-integrity.h"
#include "locking.h"

static struct kmem_cache *extent_state_cache;
static struct kmem_cache *extent_buffer_cache;

static LIST_HEAD(buffers);
static LIST_HEAD(states);

#define LEAK_DEBUG 0
#if LEAK_DEBUG
static DEFINE_SPINLOCK(leak_lock);
#endif

#define BUFFER_LRU_MAX 64

struct tree_entry {
	u64 start;
	u64 end;
	struct rb_node rb_node;
};

struct extent_page_data {
	struct bio *bio;
	struct extent_io_tree *tree;
	get_extent_t *get_extent;

	/* tells writepage not to lock the state bits for this range
	 * it still does the unlocking
	 */
	unsigned int extent_locked:1;

	/* tells the submit_bio code to use a WRITE_SYNC */
	unsigned int sync_io:1;
};

<<<<<<< HEAD
=======
static noinline void flush_write_bio(void *data);
>>>>>>> dd775ae2
static inline struct btrfs_fs_info *
tree_fs_info(struct extent_io_tree *tree)
{
	return btrfs_sb(tree->mapping->host->i_sb);
}

int __init extent_io_init(void)
{
	extent_state_cache = kmem_cache_create("extent_state",
			sizeof(struct extent_state), 0,
			SLAB_RECLAIM_ACCOUNT | SLAB_MEM_SPREAD, NULL);
	if (!extent_state_cache)
		return -ENOMEM;

	extent_buffer_cache = kmem_cache_create("extent_buffers",
			sizeof(struct extent_buffer), 0,
			SLAB_RECLAIM_ACCOUNT | SLAB_MEM_SPREAD, NULL);
	if (!extent_buffer_cache)
		goto free_state_cache;
	return 0;

free_state_cache:
	kmem_cache_destroy(extent_state_cache);
	return -ENOMEM;
}

void extent_io_exit(void)
{
	struct extent_state *state;
	struct extent_buffer *eb;

	while (!list_empty(&states)) {
		state = list_entry(states.next, struct extent_state, leak_list);
		printk(KERN_ERR "btrfs state leak: start %llu end %llu "
		       "state %lu in tree %p refs %d\n",
		       (unsigned long long)state->start,
		       (unsigned long long)state->end,
		       state->state, state->tree, atomic_read(&state->refs));
		list_del(&state->leak_list);
		kmem_cache_free(extent_state_cache, state);

	}

	while (!list_empty(&buffers)) {
		eb = list_entry(buffers.next, struct extent_buffer, leak_list);
		printk(KERN_ERR "btrfs buffer leak start %llu len %lu "
		       "refs %d\n", (unsigned long long)eb->start,
		       eb->len, atomic_read(&eb->refs));
		list_del(&eb->leak_list);
		kmem_cache_free(extent_buffer_cache, eb);
	}
	if (extent_state_cache)
		kmem_cache_destroy(extent_state_cache);
	if (extent_buffer_cache)
		kmem_cache_destroy(extent_buffer_cache);
}

void extent_io_tree_init(struct extent_io_tree *tree,
			 struct address_space *mapping)
{
	tree->state = RB_ROOT;
	INIT_RADIX_TREE(&tree->buffer, GFP_ATOMIC);
	tree->ops = NULL;
	tree->dirty_bytes = 0;
	spin_lock_init(&tree->lock);
	spin_lock_init(&tree->buffer_lock);
	tree->mapping = mapping;
}

static struct extent_state *alloc_extent_state(gfp_t mask)
{
	struct extent_state *state;
#if LEAK_DEBUG
	unsigned long flags;
#endif

	state = kmem_cache_alloc(extent_state_cache, mask);
	if (!state)
		return state;
	state->state = 0;
	state->private = 0;
	state->tree = NULL;
#if LEAK_DEBUG
	spin_lock_irqsave(&leak_lock, flags);
	list_add(&state->leak_list, &states);
	spin_unlock_irqrestore(&leak_lock, flags);
#endif
	atomic_set(&state->refs, 1);
	init_waitqueue_head(&state->wq);
	trace_alloc_extent_state(state, mask, _RET_IP_);
	return state;
}

void free_extent_state(struct extent_state *state)
{
	if (!state)
		return;
	if (atomic_dec_and_test(&state->refs)) {
#if LEAK_DEBUG
		unsigned long flags;
#endif
		WARN_ON(state->tree);
#if LEAK_DEBUG
		spin_lock_irqsave(&leak_lock, flags);
		list_del(&state->leak_list);
		spin_unlock_irqrestore(&leak_lock, flags);
#endif
		trace_free_extent_state(state, _RET_IP_);
		kmem_cache_free(extent_state_cache, state);
	}
}

static struct rb_node *tree_insert(struct rb_root *root, u64 offset,
				   struct rb_node *node)
{
	struct rb_node **p = &root->rb_node;
	struct rb_node *parent = NULL;
	struct tree_entry *entry;

	while (*p) {
		parent = *p;
		entry = rb_entry(parent, struct tree_entry, rb_node);

		if (offset < entry->start)
			p = &(*p)->rb_left;
		else if (offset > entry->end)
			p = &(*p)->rb_right;
		else
			return parent;
	}

	entry = rb_entry(node, struct tree_entry, rb_node);
	rb_link_node(node, parent, p);
	rb_insert_color(node, root);
	return NULL;
}

static struct rb_node *__etree_search(struct extent_io_tree *tree, u64 offset,
				     struct rb_node **prev_ret,
				     struct rb_node **next_ret)
{
	struct rb_root *root = &tree->state;
	struct rb_node *n = root->rb_node;
	struct rb_node *prev = NULL;
	struct rb_node *orig_prev = NULL;
	struct tree_entry *entry;
	struct tree_entry *prev_entry = NULL;

	while (n) {
		entry = rb_entry(n, struct tree_entry, rb_node);
		prev = n;
		prev_entry = entry;

		if (offset < entry->start)
			n = n->rb_left;
		else if (offset > entry->end)
			n = n->rb_right;
		else
			return n;
	}

	if (prev_ret) {
		orig_prev = prev;
		while (prev && offset > prev_entry->end) {
			prev = rb_next(prev);
			prev_entry = rb_entry(prev, struct tree_entry, rb_node);
		}
		*prev_ret = prev;
		prev = orig_prev;
	}

	if (next_ret) {
		prev_entry = rb_entry(prev, struct tree_entry, rb_node);
		while (prev && offset < prev_entry->start) {
			prev = rb_prev(prev);
			prev_entry = rb_entry(prev, struct tree_entry, rb_node);
		}
		*next_ret = prev;
	}
	return NULL;
}

static inline struct rb_node *tree_search(struct extent_io_tree *tree,
					  u64 offset)
{
	struct rb_node *prev = NULL;
	struct rb_node *ret;

	ret = __etree_search(tree, offset, &prev, NULL);
	if (!ret)
		return prev;
	return ret;
}

static void merge_cb(struct extent_io_tree *tree, struct extent_state *new,
		     struct extent_state *other)
{
	if (tree->ops && tree->ops->merge_extent_hook)
		tree->ops->merge_extent_hook(tree->mapping->host, new,
					     other);
}

/*
 * utility function to look for merge candidates inside a given range.
 * Any extents with matching state are merged together into a single
 * extent in the tree.  Extents with EXTENT_IO in their state field
 * are not merged because the end_io handlers need to be able to do
 * operations on them without sleeping (or doing allocations/splits).
 *
 * This should be called with the tree lock held.
 */
static void merge_state(struct extent_io_tree *tree,
		        struct extent_state *state)
{
	struct extent_state *other;
	struct rb_node *other_node;

	if (state->state & (EXTENT_IOBITS | EXTENT_BOUNDARY))
		return;

	other_node = rb_prev(&state->rb_node);
	if (other_node) {
		other = rb_entry(other_node, struct extent_state, rb_node);
		if (other->end == state->start - 1 &&
		    other->state == state->state) {
			merge_cb(tree, state, other);
			state->start = other->start;
			other->tree = NULL;
			rb_erase(&other->rb_node, &tree->state);
			free_extent_state(other);
		}
	}
	other_node = rb_next(&state->rb_node);
	if (other_node) {
		other = rb_entry(other_node, struct extent_state, rb_node);
		if (other->start == state->end + 1 &&
		    other->state == state->state) {
			merge_cb(tree, state, other);
			state->end = other->end;
			other->tree = NULL;
			rb_erase(&other->rb_node, &tree->state);
			free_extent_state(other);
		}
	}
}

static void set_state_cb(struct extent_io_tree *tree,
			 struct extent_state *state, int *bits)
{
	if (tree->ops && tree->ops->set_bit_hook)
		tree->ops->set_bit_hook(tree->mapping->host, state, bits);
}

static void clear_state_cb(struct extent_io_tree *tree,
			   struct extent_state *state, int *bits)
{
	if (tree->ops && tree->ops->clear_bit_hook)
		tree->ops->clear_bit_hook(tree->mapping->host, state, bits);
}

static void set_state_bits(struct extent_io_tree *tree,
			   struct extent_state *state, int *bits);

/*
 * insert an extent_state struct into the tree.  'bits' are set on the
 * struct before it is inserted.
 *
 * This may return -EEXIST if the extent is already there, in which case the
 * state struct is freed.
 *
 * The tree lock is not taken internally.  This is a utility function and
 * probably isn't what you want to call (see set/clear_extent_bit).
 */
static int insert_state(struct extent_io_tree *tree,
			struct extent_state *state, u64 start, u64 end,
			int *bits)
{
	struct rb_node *node;

	if (end < start) {
		printk(KERN_ERR "btrfs end < start %llu %llu\n",
		       (unsigned long long)end,
		       (unsigned long long)start);
		WARN_ON(1);
	}
	state->start = start;
	state->end = end;

	set_state_bits(tree, state, bits);

	node = tree_insert(&tree->state, end, &state->rb_node);
	if (node) {
		struct extent_state *found;
		found = rb_entry(node, struct extent_state, rb_node);
		printk(KERN_ERR "btrfs found node %llu %llu on insert of "
		       "%llu %llu\n", (unsigned long long)found->start,
		       (unsigned long long)found->end,
		       (unsigned long long)start, (unsigned long long)end);
		return -EEXIST;
	}
	state->tree = tree;
	merge_state(tree, state);
	return 0;
}

static void split_cb(struct extent_io_tree *tree, struct extent_state *orig,
		     u64 split)
{
	if (tree->ops && tree->ops->split_extent_hook)
		tree->ops->split_extent_hook(tree->mapping->host, orig, split);
}

/*
 * split a given extent state struct in two, inserting the preallocated
 * struct 'prealloc' as the newly created second half.  'split' indicates an
 * offset inside 'orig' where it should be split.
 *
 * Before calling,
 * the tree has 'orig' at [orig->start, orig->end].  After calling, there
 * are two extent state structs in the tree:
 * prealloc: [orig->start, split - 1]
 * orig: [ split, orig->end ]
 *
 * The tree locks are not taken by this function. They need to be held
 * by the caller.
 */
static int split_state(struct extent_io_tree *tree, struct extent_state *orig,
		       struct extent_state *prealloc, u64 split)
{
	struct rb_node *node;

	split_cb(tree, orig, split);

	prealloc->start = orig->start;
	prealloc->end = split - 1;
	prealloc->state = orig->state;
	orig->start = split;

	node = tree_insert(&tree->state, prealloc->end, &prealloc->rb_node);
	if (node) {
		free_extent_state(prealloc);
		return -EEXIST;
	}
	prealloc->tree = tree;
	return 0;
}

/*
 * utility function to clear some bits in an extent state struct.
 * it will optionally wake up any one waiting on this state (wake == 1), or
 * forcibly remove the state from the tree (delete == 1).
 *
 * If no bits are set on the state struct after clearing things, the
 * struct is freed and removed from the tree
 */
static int clear_state_bit(struct extent_io_tree *tree,
			    struct extent_state *state,
			    int *bits, int wake)
{
	int bits_to_clear = *bits & ~EXTENT_CTLBITS;
	int ret = state->state & bits_to_clear;

	if ((bits_to_clear & EXTENT_DIRTY) && (state->state & EXTENT_DIRTY)) {
		u64 range = state->end - state->start + 1;
		WARN_ON(range > tree->dirty_bytes);
		tree->dirty_bytes -= range;
	}
	clear_state_cb(tree, state, bits);
	state->state &= ~bits_to_clear;
	if (wake)
		wake_up(&state->wq);
	if (state->state == 0) {
		if (state->tree) {
			rb_erase(&state->rb_node, &tree->state);
			state->tree = NULL;
			free_extent_state(state);
		} else {
			WARN_ON(1);
		}
	} else {
		merge_state(tree, state);
	}
	return ret;
}

static struct extent_state *
alloc_extent_state_atomic(struct extent_state *prealloc)
{
	if (!prealloc)
		prealloc = alloc_extent_state(GFP_ATOMIC);

	return prealloc;
}

void extent_io_tree_panic(struct extent_io_tree *tree, int err)
{
	btrfs_panic(tree_fs_info(tree), err, "Locking error: "
		    "Extent tree was modified by another "
		    "thread while locked.");
}

/*
 * clear some bits on a range in the tree.  This may require splitting
 * or inserting elements in the tree, so the gfp mask is used to
 * indicate which allocations or sleeping are allowed.
 *
 * pass 'wake' == 1 to kick any sleepers, and 'delete' == 1 to remove
 * the given range from the tree regardless of state (ie for truncate).
 *
 * the range [start, end] is inclusive.
 *
 * This takes the tree lock, and returns 0 on success and < 0 on error.
 */
int clear_extent_bit(struct extent_io_tree *tree, u64 start, u64 end,
		     int bits, int wake, int delete,
		     struct extent_state **cached_state,
		     gfp_t mask)
{
	struct extent_state *state;
	struct extent_state *cached;
	struct extent_state *prealloc = NULL;
	struct rb_node *next_node;
	struct rb_node *node;
	u64 last_end;
	int err;
	int clear = 0;

	if (delete)
		bits |= ~EXTENT_CTLBITS;
	bits |= EXTENT_FIRST_DELALLOC;

	if (bits & (EXTENT_IOBITS | EXTENT_BOUNDARY))
		clear = 1;
again:
	if (!prealloc && (mask & __GFP_WAIT)) {
		prealloc = alloc_extent_state(mask);
		if (!prealloc)
			return -ENOMEM;
	}

	spin_lock(&tree->lock);
	if (cached_state) {
		cached = *cached_state;

		if (clear) {
			*cached_state = NULL;
			cached_state = NULL;
		}

		if (cached && cached->tree && cached->start <= start &&
		    cached->end > start) {
			if (clear)
				atomic_dec(&cached->refs);
			state = cached;
			goto hit_next;
		}
		if (clear)
			free_extent_state(cached);
	}
	/*
	 * this search will find the extents that end after
	 * our range starts
	 */
	node = tree_search(tree, start);
	if (!node)
		goto out;
	state = rb_entry(node, struct extent_state, rb_node);
hit_next:
	if (state->start > end)
		goto out;
	WARN_ON(state->end < start);
	last_end = state->end;

	if (state->end < end && !need_resched())
		next_node = rb_next(&state->rb_node);
	else
		next_node = NULL;

	/* the state doesn't have the wanted bits, go ahead */
	if (!(state->state & bits))
		goto next;

	/*
	 *     | ---- desired range ---- |
	 *  | state | or
	 *  | ------------- state -------------- |
	 *
	 * We need to split the extent we found, and may flip
	 * bits on second half.
	 *
	 * If the extent we found extends past our range, we
	 * just split and search again.  It'll get split again
	 * the next time though.
	 *
	 * If the extent we found is inside our range, we clear
	 * the desired bit on it.
	 */

	if (state->start < start) {
		prealloc = alloc_extent_state_atomic(prealloc);
		BUG_ON(!prealloc);
		err = split_state(tree, state, prealloc, start);
		if (err)
			extent_io_tree_panic(tree, err);

		prealloc = NULL;
		if (err)
			goto out;
		if (state->end <= end) {
			clear_state_bit(tree, state, &bits, wake);
			if (last_end == (u64)-1)
				goto out;
			start = last_end + 1;
		}
		goto search_again;
	}
	/*
	 * | ---- desired range ---- |
	 *                        | state |
	 * We need to split the extent, and clear the bit
	 * on the first half
	 */
	if (state->start <= end && state->end > end) {
		prealloc = alloc_extent_state_atomic(prealloc);
		BUG_ON(!prealloc);
		err = split_state(tree, state, prealloc, end + 1);
		if (err)
			extent_io_tree_panic(tree, err);

		if (wake)
			wake_up(&state->wq);

		clear_state_bit(tree, prealloc, &bits, wake);

		prealloc = NULL;
		goto out;
	}

	clear_state_bit(tree, state, &bits, wake);
next:
	if (last_end == (u64)-1)
		goto out;
	start = last_end + 1;
	if (start <= end && next_node) {
		state = rb_entry(next_node, struct extent_state,
				 rb_node);
		goto hit_next;
	}
	goto search_again;

out:
	spin_unlock(&tree->lock);
	if (prealloc)
		free_extent_state(prealloc);

	return 0;

search_again:
	if (start > end)
		goto out;
	spin_unlock(&tree->lock);
	if (mask & __GFP_WAIT)
		cond_resched();
	goto again;
}

static void wait_on_state(struct extent_io_tree *tree,
			  struct extent_state *state)
		__releases(tree->lock)
		__acquires(tree->lock)
{
	DEFINE_WAIT(wait);
	prepare_to_wait(&state->wq, &wait, TASK_UNINTERRUPTIBLE);
	spin_unlock(&tree->lock);
	schedule();
	spin_lock(&tree->lock);
	finish_wait(&state->wq, &wait);
}

/*
 * waits for one or more bits to clear on a range in the state tree.
 * The range [start, end] is inclusive.
 * The tree lock is taken by this function
 */
void wait_extent_bit(struct extent_io_tree *tree, u64 start, u64 end, int bits)
{
	struct extent_state *state;
	struct rb_node *node;

	spin_lock(&tree->lock);
again:
	while (1) {
		/*
		 * this search will find all the extents that end after
		 * our range starts
		 */
		node = tree_search(tree, start);
		if (!node)
			break;

		state = rb_entry(node, struct extent_state, rb_node);

		if (state->start > end)
			goto out;

		if (state->state & bits) {
			start = state->start;
			atomic_inc(&state->refs);
			wait_on_state(tree, state);
			free_extent_state(state);
			goto again;
		}
		start = state->end + 1;

		if (start > end)
			break;

		cond_resched_lock(&tree->lock);
	}
out:
	spin_unlock(&tree->lock);
}

static void set_state_bits(struct extent_io_tree *tree,
			   struct extent_state *state,
			   int *bits)
{
	int bits_to_set = *bits & ~EXTENT_CTLBITS;

	set_state_cb(tree, state, bits);
	if ((bits_to_set & EXTENT_DIRTY) && !(state->state & EXTENT_DIRTY)) {
		u64 range = state->end - state->start + 1;
		tree->dirty_bytes += range;
	}
	state->state |= bits_to_set;
}

static void cache_state(struct extent_state *state,
			struct extent_state **cached_ptr)
{
	if (cached_ptr && !(*cached_ptr)) {
		if (state->state & (EXTENT_IOBITS | EXTENT_BOUNDARY)) {
			*cached_ptr = state;
			atomic_inc(&state->refs);
		}
	}
}

static void uncache_state(struct extent_state **cached_ptr)
{
	if (cached_ptr && (*cached_ptr)) {
		struct extent_state *state = *cached_ptr;
		*cached_ptr = NULL;
		free_extent_state(state);
	}
}

/*
 * set some bits on a range in the tree.  This may require allocations or
 * sleeping, so the gfp mask is used to indicate what is allowed.
 *
 * If any of the exclusive bits are set, this will fail with -EEXIST if some
 * part of the range already has the desired bits set.  The start of the
 * existing range is returned in failed_start in this case.
 *
 * [start, end] is inclusive This takes the tree lock.
 */

static int __must_check
__set_extent_bit(struct extent_io_tree *tree, u64 start, u64 end,
		 int bits, int exclusive_bits, u64 *failed_start,
		 struct extent_state **cached_state, gfp_t mask)
{
	struct extent_state *state;
	struct extent_state *prealloc = NULL;
	struct rb_node *node;
	int err = 0;
	u64 last_start;
	u64 last_end;

	bits |= EXTENT_FIRST_DELALLOC;
again:
	if (!prealloc && (mask & __GFP_WAIT)) {
		prealloc = alloc_extent_state(mask);
		BUG_ON(!prealloc);
	}

	spin_lock(&tree->lock);
	if (cached_state && *cached_state) {
		state = *cached_state;
		if (state->start <= start && state->end > start &&
		    state->tree) {
			node = &state->rb_node;
			goto hit_next;
		}
	}
	/*
	 * this search will find all the extents that end after
	 * our range starts.
	 */
	node = tree_search(tree, start);
	if (!node) {
		prealloc = alloc_extent_state_atomic(prealloc);
		BUG_ON(!prealloc);
		err = insert_state(tree, prealloc, start, end, &bits);
		if (err)
			extent_io_tree_panic(tree, err);

		prealloc = NULL;
		goto out;
	}
	state = rb_entry(node, struct extent_state, rb_node);
hit_next:
	last_start = state->start;
	last_end = state->end;

	/*
	 * | ---- desired range ---- |
	 * | state |
	 *
	 * Just lock what we found and keep going
	 */
	if (state->start == start && state->end <= end) {
		struct rb_node *next_node;
		if (state->state & exclusive_bits) {
			*failed_start = state->start;
			err = -EEXIST;
			goto out;
		}

		set_state_bits(tree, state, &bits);

		cache_state(state, cached_state);
		merge_state(tree, state);
		if (last_end == (u64)-1)
			goto out;

		start = last_end + 1;
		next_node = rb_next(&state->rb_node);
		if (next_node && start < end && prealloc && !need_resched()) {
			state = rb_entry(next_node, struct extent_state,
					 rb_node);
			if (state->start == start)
				goto hit_next;
		}
		goto search_again;
	}

	/*
	 *     | ---- desired range ---- |
	 * | state |
	 *   or
	 * | ------------- state -------------- |
	 *
	 * We need to split the extent we found, and may flip bits on
	 * second half.
	 *
	 * If the extent we found extends past our
	 * range, we just split and search again.  It'll get split
	 * again the next time though.
	 *
	 * If the extent we found is inside our range, we set the
	 * desired bit on it.
	 */
	if (state->start < start) {
		if (state->state & exclusive_bits) {
			*failed_start = start;
			err = -EEXIST;
			goto out;
		}

		prealloc = alloc_extent_state_atomic(prealloc);
		BUG_ON(!prealloc);
		err = split_state(tree, state, prealloc, start);
		if (err)
			extent_io_tree_panic(tree, err);

		prealloc = NULL;
		if (err)
			goto out;
		if (state->end <= end) {
			set_state_bits(tree, state, &bits);
			cache_state(state, cached_state);
			merge_state(tree, state);
			if (last_end == (u64)-1)
				goto out;
			start = last_end + 1;
		}
		goto search_again;
	}
	/*
	 * | ---- desired range ---- |
	 *     | state | or               | state |
	 *
	 * There's a hole, we need to insert something in it and
	 * ignore the extent we found.
	 */
	if (state->start > start) {
		u64 this_end;
		if (end < last_start)
			this_end = end;
		else
			this_end = last_start - 1;

		prealloc = alloc_extent_state_atomic(prealloc);
		BUG_ON(!prealloc);

		/*
		 * Avoid to free 'prealloc' if it can be merged with
		 * the later extent.
		 */
		err = insert_state(tree, prealloc, start, this_end,
				   &bits);
		if (err)
			extent_io_tree_panic(tree, err);

		cache_state(prealloc, cached_state);
		prealloc = NULL;
		start = this_end + 1;
		goto search_again;
	}
	/*
	 * | ---- desired range ---- |
	 *                        | state |
	 * We need to split the extent, and set the bit
	 * on the first half
	 */
	if (state->start <= end && state->end > end) {
		if (state->state & exclusive_bits) {
			*failed_start = start;
			err = -EEXIST;
			goto out;
		}

		prealloc = alloc_extent_state_atomic(prealloc);
		BUG_ON(!prealloc);
		err = split_state(tree, state, prealloc, end + 1);
		if (err)
			extent_io_tree_panic(tree, err);

		set_state_bits(tree, prealloc, &bits);
		cache_state(prealloc, cached_state);
		merge_state(tree, prealloc);
		prealloc = NULL;
		goto out;
	}

	goto search_again;

out:
	spin_unlock(&tree->lock);
	if (prealloc)
		free_extent_state(prealloc);

	return err;

search_again:
	if (start > end)
		goto out;
	spin_unlock(&tree->lock);
	if (mask & __GFP_WAIT)
		cond_resched();
	goto again;
}

int set_extent_bit(struct extent_io_tree *tree, u64 start, u64 end, int bits,
		   u64 *failed_start, struct extent_state **cached_state,
		   gfp_t mask)
{
	return __set_extent_bit(tree, start, end, bits, 0, failed_start,
				cached_state, mask);
}


/**
 * convert_extent - convert all bits in a given range from one bit to another
 * @tree:	the io tree to search
 * @start:	the start offset in bytes
 * @end:	the end offset in bytes (inclusive)
 * @bits:	the bits to set in this range
 * @clear_bits:	the bits to clear in this range
 * @mask:	the allocation mask
 *
 * This will go through and set bits for the given range.  If any states exist
 * already in this range they are set with the given bit and cleared of the
 * clear_bits.  This is only meant to be used by things that are mergeable, ie
 * converting from say DELALLOC to DIRTY.  This is not meant to be used with
 * boundary bits like LOCK.
 */
int convert_extent_bit(struct extent_io_tree *tree, u64 start, u64 end,
		       int bits, int clear_bits, gfp_t mask)
{
	struct extent_state *state;
	struct extent_state *prealloc = NULL;
	struct rb_node *node;
	int err = 0;
	u64 last_start;
	u64 last_end;

again:
	if (!prealloc && (mask & __GFP_WAIT)) {
		prealloc = alloc_extent_state(mask);
		if (!prealloc)
			return -ENOMEM;
	}

	spin_lock(&tree->lock);
	/*
	 * this search will find all the extents that end after
	 * our range starts.
	 */
	node = tree_search(tree, start);
	if (!node) {
		prealloc = alloc_extent_state_atomic(prealloc);
		if (!prealloc) {
			err = -ENOMEM;
			goto out;
		}
		err = insert_state(tree, prealloc, start, end, &bits);
		prealloc = NULL;
		if (err)
			extent_io_tree_panic(tree, err);
		goto out;
	}
	state = rb_entry(node, struct extent_state, rb_node);
hit_next:
	last_start = state->start;
	last_end = state->end;

	/*
	 * | ---- desired range ---- |
	 * | state |
	 *
	 * Just lock what we found and keep going
	 */
	if (state->start == start && state->end <= end) {
		struct rb_node *next_node;

		set_state_bits(tree, state, &bits);
		clear_state_bit(tree, state, &clear_bits, 0);
		if (last_end == (u64)-1)
			goto out;

		start = last_end + 1;
		next_node = rb_next(&state->rb_node);
		if (next_node && start < end && prealloc && !need_resched()) {
			state = rb_entry(next_node, struct extent_state,
					 rb_node);
			if (state->start == start)
				goto hit_next;
		}
		goto search_again;
	}

	/*
	 *     | ---- desired range ---- |
	 * | state |
	 *   or
	 * | ------------- state -------------- |
	 *
	 * We need to split the extent we found, and may flip bits on
	 * second half.
	 *
	 * If the extent we found extends past our
	 * range, we just split and search again.  It'll get split
	 * again the next time though.
	 *
	 * If the extent we found is inside our range, we set the
	 * desired bit on it.
	 */
	if (state->start < start) {
		prealloc = alloc_extent_state_atomic(prealloc);
		if (!prealloc) {
			err = -ENOMEM;
			goto out;
		}
		err = split_state(tree, state, prealloc, start);
		if (err)
			extent_io_tree_panic(tree, err);
		prealloc = NULL;
		if (err)
			goto out;
		if (state->end <= end) {
			set_state_bits(tree, state, &bits);
			clear_state_bit(tree, state, &clear_bits, 0);
			if (last_end == (u64)-1)
				goto out;
			start = last_end + 1;
		}
		goto search_again;
	}
	/*
	 * | ---- desired range ---- |
	 *     | state | or               | state |
	 *
	 * There's a hole, we need to insert something in it and
	 * ignore the extent we found.
	 */
	if (state->start > start) {
		u64 this_end;
		if (end < last_start)
			this_end = end;
		else
			this_end = last_start - 1;

		prealloc = alloc_extent_state_atomic(prealloc);
		if (!prealloc) {
			err = -ENOMEM;
			goto out;
		}

		/*
		 * Avoid to free 'prealloc' if it can be merged with
		 * the later extent.
		 */
		err = insert_state(tree, prealloc, start, this_end,
				   &bits);
		if (err)
			extent_io_tree_panic(tree, err);
		prealloc = NULL;
		start = this_end + 1;
		goto search_again;
	}
	/*
	 * | ---- desired range ---- |
	 *                        | state |
	 * We need to split the extent, and set the bit
	 * on the first half
	 */
	if (state->start <= end && state->end > end) {
		prealloc = alloc_extent_state_atomic(prealloc);
		if (!prealloc) {
			err = -ENOMEM;
			goto out;
		}

		err = split_state(tree, state, prealloc, end + 1);
		if (err)
			extent_io_tree_panic(tree, err);

		set_state_bits(tree, prealloc, &bits);
		clear_state_bit(tree, prealloc, &clear_bits, 0);
		prealloc = NULL;
		goto out;
	}

	goto search_again;

out:
	spin_unlock(&tree->lock);
	if (prealloc)
		free_extent_state(prealloc);

	return err;

search_again:
	if (start > end)
		goto out;
	spin_unlock(&tree->lock);
	if (mask & __GFP_WAIT)
		cond_resched();
	goto again;
}

/* wrappers around set/clear extent bit */
int set_extent_dirty(struct extent_io_tree *tree, u64 start, u64 end,
		     gfp_t mask)
{
	return set_extent_bit(tree, start, end, EXTENT_DIRTY, NULL,
			      NULL, mask);
}

int set_extent_bits(struct extent_io_tree *tree, u64 start, u64 end,
		    int bits, gfp_t mask)
{
	return set_extent_bit(tree, start, end, bits, NULL,
			      NULL, mask);
}

int clear_extent_bits(struct extent_io_tree *tree, u64 start, u64 end,
		      int bits, gfp_t mask)
{
	return clear_extent_bit(tree, start, end, bits, 0, 0, NULL, mask);
}

int set_extent_delalloc(struct extent_io_tree *tree, u64 start, u64 end,
			struct extent_state **cached_state, gfp_t mask)
{
	return set_extent_bit(tree, start, end,
			      EXTENT_DELALLOC | EXTENT_UPTODATE,
			      NULL, cached_state, mask);
}

int clear_extent_dirty(struct extent_io_tree *tree, u64 start, u64 end,
		       gfp_t mask)
{
	return clear_extent_bit(tree, start, end,
				EXTENT_DIRTY | EXTENT_DELALLOC |
				EXTENT_DO_ACCOUNTING, 0, 0, NULL, mask);
}

int set_extent_new(struct extent_io_tree *tree, u64 start, u64 end,
		     gfp_t mask)
{
	return set_extent_bit(tree, start, end, EXTENT_NEW, NULL,
			      NULL, mask);
}

int set_extent_uptodate(struct extent_io_tree *tree, u64 start, u64 end,
			struct extent_state **cached_state, gfp_t mask)
{
	return set_extent_bit(tree, start, end, EXTENT_UPTODATE, 0,
			      cached_state, mask);
}

static int clear_extent_uptodate(struct extent_io_tree *tree, u64 start,
				 u64 end, struct extent_state **cached_state,
				 gfp_t mask)
{
	return clear_extent_bit(tree, start, end, EXTENT_UPTODATE, 0, 0,
				cached_state, mask);
}

/*
 * either insert or lock state struct between start and end use mask to tell
 * us if waiting is desired.
 */
int lock_extent_bits(struct extent_io_tree *tree, u64 start, u64 end,
		     int bits, struct extent_state **cached_state)
{
	int err;
	u64 failed_start;
	while (1) {
		err = __set_extent_bit(tree, start, end, EXTENT_LOCKED | bits,
				       EXTENT_LOCKED, &failed_start,
				       cached_state, GFP_NOFS);
		if (err == -EEXIST) {
			wait_extent_bit(tree, failed_start, end, EXTENT_LOCKED);
			start = failed_start;
		} else
			break;
		WARN_ON(start > end);
	}
	return err;
}

int lock_extent(struct extent_io_tree *tree, u64 start, u64 end)
{
	return lock_extent_bits(tree, start, end, 0, NULL);
}

int try_lock_extent(struct extent_io_tree *tree, u64 start, u64 end)
{
	int err;
	u64 failed_start;

	err = __set_extent_bit(tree, start, end, EXTENT_LOCKED, EXTENT_LOCKED,
			       &failed_start, NULL, GFP_NOFS);
	if (err == -EEXIST) {
		if (failed_start > start)
			clear_extent_bit(tree, start, failed_start - 1,
					 EXTENT_LOCKED, 1, 0, NULL, GFP_NOFS);
		return 0;
	}
	return 1;
}

int unlock_extent_cached(struct extent_io_tree *tree, u64 start, u64 end,
			 struct extent_state **cached, gfp_t mask)
{
	return clear_extent_bit(tree, start, end, EXTENT_LOCKED, 1, 0, cached,
				mask);
}

int unlock_extent(struct extent_io_tree *tree, u64 start, u64 end)
{
	return clear_extent_bit(tree, start, end, EXTENT_LOCKED, 1, 0, NULL,
				GFP_NOFS);
}

/*
 * helper function to set both pages and extents in the tree writeback
 */
static int set_range_writeback(struct extent_io_tree *tree, u64 start, u64 end)
{
	unsigned long index = start >> PAGE_CACHE_SHIFT;
	unsigned long end_index = end >> PAGE_CACHE_SHIFT;
	struct page *page;

	while (index <= end_index) {
		page = find_get_page(tree->mapping, index);
		BUG_ON(!page); /* Pages should be in the extent_io_tree */
		set_page_writeback(page);
		page_cache_release(page);
		index++;
	}
	return 0;
}

/* find the first state struct with 'bits' set after 'start', and
 * return it.  tree->lock must be held.  NULL will returned if
 * nothing was found after 'start'
 */
struct extent_state *find_first_extent_bit_state(struct extent_io_tree *tree,
						 u64 start, int bits)
{
	struct rb_node *node;
	struct extent_state *state;

	/*
	 * this search will find all the extents that end after
	 * our range starts.
	 */
	node = tree_search(tree, start);
	if (!node)
		goto out;

	while (1) {
		state = rb_entry(node, struct extent_state, rb_node);
		if (state->end >= start && (state->state & bits))
			return state;

		node = rb_next(node);
		if (!node)
			break;
	}
out:
	return NULL;
}

/*
 * find the first offset in the io tree with 'bits' set. zero is
 * returned if we find something, and *start_ret and *end_ret are
 * set to reflect the state struct that was found.
 *
 * If nothing was found, 1 is returned, < 0 on error
 */
int find_first_extent_bit(struct extent_io_tree *tree, u64 start,
			  u64 *start_ret, u64 *end_ret, int bits)
{
	struct extent_state *state;
	int ret = 1;

	spin_lock(&tree->lock);
	state = find_first_extent_bit_state(tree, start, bits);
	if (state) {
		*start_ret = state->start;
		*end_ret = state->end;
		ret = 0;
	}
	spin_unlock(&tree->lock);
	return ret;
}

/*
 * find a contiguous range of bytes in the file marked as delalloc, not
 * more than 'max_bytes'.  start and end are used to return the range,
 *
 * 1 is returned if we find something, 0 if nothing was in the tree
 */
static noinline u64 find_delalloc_range(struct extent_io_tree *tree,
					u64 *start, u64 *end, u64 max_bytes,
					struct extent_state **cached_state)
{
	struct rb_node *node;
	struct extent_state *state;
	u64 cur_start = *start;
	u64 found = 0;
	u64 total_bytes = 0;

	spin_lock(&tree->lock);

	/*
	 * this search will find all the extents that end after
	 * our range starts.
	 */
	node = tree_search(tree, cur_start);
	if (!node) {
		if (!found)
			*end = (u64)-1;
		goto out;
	}

	while (1) {
		state = rb_entry(node, struct extent_state, rb_node);
		if (found && (state->start != cur_start ||
			      (state->state & EXTENT_BOUNDARY))) {
			goto out;
		}
		if (!(state->state & EXTENT_DELALLOC)) {
			if (!found)
				*end = state->end;
			goto out;
		}
		if (!found) {
			*start = state->start;
			*cached_state = state;
			atomic_inc(&state->refs);
		}
		found++;
		*end = state->end;
		cur_start = state->end + 1;
		node = rb_next(node);
		if (!node)
			break;
		total_bytes += state->end - state->start + 1;
		if (total_bytes >= max_bytes)
			break;
	}
out:
	spin_unlock(&tree->lock);
	return found;
}

static noinline void __unlock_for_delalloc(struct inode *inode,
					   struct page *locked_page,
					   u64 start, u64 end)
{
	int ret;
	struct page *pages[16];
	unsigned long index = start >> PAGE_CACHE_SHIFT;
	unsigned long end_index = end >> PAGE_CACHE_SHIFT;
	unsigned long nr_pages = end_index - index + 1;
	int i;

	if (index == locked_page->index && end_index == index)
		return;

	while (nr_pages > 0) {
		ret = find_get_pages_contig(inode->i_mapping, index,
				     min_t(unsigned long, nr_pages,
				     ARRAY_SIZE(pages)), pages);
		for (i = 0; i < ret; i++) {
			if (pages[i] != locked_page)
				unlock_page(pages[i]);
			page_cache_release(pages[i]);
		}
		nr_pages -= ret;
		index += ret;
		cond_resched();
	}
}

static noinline int lock_delalloc_pages(struct inode *inode,
					struct page *locked_page,
					u64 delalloc_start,
					u64 delalloc_end)
{
	unsigned long index = delalloc_start >> PAGE_CACHE_SHIFT;
	unsigned long start_index = index;
	unsigned long end_index = delalloc_end >> PAGE_CACHE_SHIFT;
	unsigned long pages_locked = 0;
	struct page *pages[16];
	unsigned long nrpages;
	int ret;
	int i;

	/* the caller is responsible for locking the start index */
	if (index == locked_page->index && index == end_index)
		return 0;

	/* skip the page at the start index */
	nrpages = end_index - index + 1;
	while (nrpages > 0) {
		ret = find_get_pages_contig(inode->i_mapping, index,
				     min_t(unsigned long,
				     nrpages, ARRAY_SIZE(pages)), pages);
		if (ret == 0) {
			ret = -EAGAIN;
			goto done;
		}
		/* now we have an array of pages, lock them all */
		for (i = 0; i < ret; i++) {
			/*
			 * the caller is taking responsibility for
			 * locked_page
			 */
			if (pages[i] != locked_page) {
				lock_page(pages[i]);
				if (!PageDirty(pages[i]) ||
				    pages[i]->mapping != inode->i_mapping) {
					ret = -EAGAIN;
					unlock_page(pages[i]);
					page_cache_release(pages[i]);
					goto done;
				}
			}
			page_cache_release(pages[i]);
			pages_locked++;
		}
		nrpages -= ret;
		index += ret;
		cond_resched();
	}
	ret = 0;
done:
	if (ret && pages_locked) {
		__unlock_for_delalloc(inode, locked_page,
			      delalloc_start,
			      ((u64)(start_index + pages_locked - 1)) <<
			      PAGE_CACHE_SHIFT);
	}
	return ret;
}

/*
 * find a contiguous range of bytes in the file marked as delalloc, not
 * more than 'max_bytes'.  start and end are used to return the range,
 *
 * 1 is returned if we find something, 0 if nothing was in the tree
 */
static noinline u64 find_lock_delalloc_range(struct inode *inode,
					     struct extent_io_tree *tree,
					     struct page *locked_page,
					     u64 *start, u64 *end,
					     u64 max_bytes)
{
	u64 delalloc_start;
	u64 delalloc_end;
	u64 found;
	struct extent_state *cached_state = NULL;
	int ret;
	int loops = 0;

again:
	/* step one, find a bunch of delalloc bytes starting at start */
	delalloc_start = *start;
	delalloc_end = 0;
	found = find_delalloc_range(tree, &delalloc_start, &delalloc_end,
				    max_bytes, &cached_state);
	if (!found || delalloc_end <= *start) {
		*start = delalloc_start;
		*end = delalloc_end;
		free_extent_state(cached_state);
		return found;
	}

	/*
	 * start comes from the offset of locked_page.  We have to lock
	 * pages in order, so we can't process delalloc bytes before
	 * locked_page
	 */
	if (delalloc_start < *start)
		delalloc_start = *start;

	/*
	 * make sure to limit the number of pages we try to lock down
	 * if we're looping.
	 */
	if (delalloc_end + 1 - delalloc_start > max_bytes && loops)
		delalloc_end = delalloc_start + PAGE_CACHE_SIZE - 1;

	/* step two, lock all the pages after the page that has start */
	ret = lock_delalloc_pages(inode, locked_page,
				  delalloc_start, delalloc_end);
	if (ret == -EAGAIN) {
		/* some of the pages are gone, lets avoid looping by
		 * shortening the size of the delalloc range we're searching
		 */
		free_extent_state(cached_state);
		if (!loops) {
			unsigned long offset = (*start) & (PAGE_CACHE_SIZE - 1);
			max_bytes = PAGE_CACHE_SIZE - offset;
			loops = 1;
			goto again;
		} else {
			found = 0;
			goto out_failed;
		}
	}
	BUG_ON(ret); /* Only valid values are 0 and -EAGAIN */

	/* step three, lock the state bits for the whole range */
	lock_extent_bits(tree, delalloc_start, delalloc_end, 0, &cached_state);

	/* then test to make sure it is all still delalloc */
	ret = test_range_bit(tree, delalloc_start, delalloc_end,
			     EXTENT_DELALLOC, 1, cached_state);
	if (!ret) {
		unlock_extent_cached(tree, delalloc_start, delalloc_end,
				     &cached_state, GFP_NOFS);
		__unlock_for_delalloc(inode, locked_page,
			      delalloc_start, delalloc_end);
		cond_resched();
		goto again;
	}
	free_extent_state(cached_state);
	*start = delalloc_start;
	*end = delalloc_end;
out_failed:
	return found;
}

int extent_clear_unlock_delalloc(struct inode *inode,
				struct extent_io_tree *tree,
				u64 start, u64 end, struct page *locked_page,
				unsigned long op)
{
	int ret;
	struct page *pages[16];
	unsigned long index = start >> PAGE_CACHE_SHIFT;
	unsigned long end_index = end >> PAGE_CACHE_SHIFT;
	unsigned long nr_pages = end_index - index + 1;
	int i;
	int clear_bits = 0;

	if (op & EXTENT_CLEAR_UNLOCK)
		clear_bits |= EXTENT_LOCKED;
	if (op & EXTENT_CLEAR_DIRTY)
		clear_bits |= EXTENT_DIRTY;

	if (op & EXTENT_CLEAR_DELALLOC)
		clear_bits |= EXTENT_DELALLOC;

	clear_extent_bit(tree, start, end, clear_bits, 1, 0, NULL, GFP_NOFS);
	if (!(op & (EXTENT_CLEAR_UNLOCK_PAGE | EXTENT_CLEAR_DIRTY |
		    EXTENT_SET_WRITEBACK | EXTENT_END_WRITEBACK |
		    EXTENT_SET_PRIVATE2)))
		return 0;

	while (nr_pages > 0) {
		ret = find_get_pages_contig(inode->i_mapping, index,
				     min_t(unsigned long,
				     nr_pages, ARRAY_SIZE(pages)), pages);
		for (i = 0; i < ret; i++) {

			if (op & EXTENT_SET_PRIVATE2)
				SetPagePrivate2(pages[i]);

			if (pages[i] == locked_page) {
				page_cache_release(pages[i]);
				continue;
			}
			if (op & EXTENT_CLEAR_DIRTY)
				clear_page_dirty_for_io(pages[i]);
			if (op & EXTENT_SET_WRITEBACK)
				set_page_writeback(pages[i]);
			if (op & EXTENT_END_WRITEBACK)
				end_page_writeback(pages[i]);
			if (op & EXTENT_CLEAR_UNLOCK_PAGE)
				unlock_page(pages[i]);
			page_cache_release(pages[i]);
		}
		nr_pages -= ret;
		index += ret;
		cond_resched();
	}
	return 0;
}

/*
 * count the number of bytes in the tree that have a given bit(s)
 * set.  This can be fairly slow, except for EXTENT_DIRTY which is
 * cached.  The total number found is returned.
 */
u64 count_range_bits(struct extent_io_tree *tree,
		     u64 *start, u64 search_end, u64 max_bytes,
		     unsigned long bits, int contig)
{
	struct rb_node *node;
	struct extent_state *state;
	u64 cur_start = *start;
	u64 total_bytes = 0;
	u64 last = 0;
	int found = 0;

	if (search_end <= cur_start) {
		WARN_ON(1);
		return 0;
	}

	spin_lock(&tree->lock);
	if (cur_start == 0 && bits == EXTENT_DIRTY) {
		total_bytes = tree->dirty_bytes;
		goto out;
	}
	/*
	 * this search will find all the extents that end after
	 * our range starts.
	 */
	node = tree_search(tree, cur_start);
	if (!node)
		goto out;

	while (1) {
		state = rb_entry(node, struct extent_state, rb_node);
		if (state->start > search_end)
			break;
		if (contig && found && state->start > last + 1)
			break;
		if (state->end >= cur_start && (state->state & bits) == bits) {
			total_bytes += min(search_end, state->end) + 1 -
				       max(cur_start, state->start);
			if (total_bytes >= max_bytes)
				break;
			if (!found) {
				*start = max(cur_start, state->start);
				found = 1;
			}
			last = state->end;
		} else if (contig && found) {
			break;
		}
		node = rb_next(node);
		if (!node)
			break;
	}
out:
	spin_unlock(&tree->lock);
	return total_bytes;
}

/*
 * set the private field for a given byte offset in the tree.  If there isn't
 * an extent_state there already, this does nothing.
 */
int set_state_private(struct extent_io_tree *tree, u64 start, u64 private)
{
	struct rb_node *node;
	struct extent_state *state;
	int ret = 0;

	spin_lock(&tree->lock);
	/*
	 * this search will find all the extents that end after
	 * our range starts.
	 */
	node = tree_search(tree, start);
	if (!node) {
		ret = -ENOENT;
		goto out;
	}
	state = rb_entry(node, struct extent_state, rb_node);
	if (state->start != start) {
		ret = -ENOENT;
		goto out;
	}
	state->private = private;
out:
	spin_unlock(&tree->lock);
	return ret;
}

int get_state_private(struct extent_io_tree *tree, u64 start, u64 *private)
{
	struct rb_node *node;
	struct extent_state *state;
	int ret = 0;

	spin_lock(&tree->lock);
	/*
	 * this search will find all the extents that end after
	 * our range starts.
	 */
	node = tree_search(tree, start);
	if (!node) {
		ret = -ENOENT;
		goto out;
	}
	state = rb_entry(node, struct extent_state, rb_node);
	if (state->start != start) {
		ret = -ENOENT;
		goto out;
	}
	*private = state->private;
out:
	spin_unlock(&tree->lock);
	return ret;
}

/*
 * searches a range in the state tree for a given mask.
 * If 'filled' == 1, this returns 1 only if every extent in the tree
 * has the bits set.  Otherwise, 1 is returned if any bit in the
 * range is found set.
 */
int test_range_bit(struct extent_io_tree *tree, u64 start, u64 end,
		   int bits, int filled, struct extent_state *cached)
{
	struct extent_state *state = NULL;
	struct rb_node *node;
	int bitset = 0;

	spin_lock(&tree->lock);
	if (cached && cached->tree && cached->start <= start &&
	    cached->end > start)
		node = &cached->rb_node;
	else
		node = tree_search(tree, start);
	while (node && start <= end) {
		state = rb_entry(node, struct extent_state, rb_node);

		if (filled && state->start > start) {
			bitset = 0;
			break;
		}

		if (state->start > end)
			break;

		if (state->state & bits) {
			bitset = 1;
			if (!filled)
				break;
		} else if (filled) {
			bitset = 0;
			break;
		}

		if (state->end == (u64)-1)
			break;

		start = state->end + 1;
		if (start > end)
			break;
		node = rb_next(node);
		if (!node) {
			if (filled)
				bitset = 0;
			break;
		}
	}
	spin_unlock(&tree->lock);
	return bitset;
}

/*
 * helper function to set a given page up to date if all the
 * extents in the tree for that page are up to date
 */
static void check_page_uptodate(struct extent_io_tree *tree, struct page *page)
{
	u64 start = (u64)page->index << PAGE_CACHE_SHIFT;
	u64 end = start + PAGE_CACHE_SIZE - 1;
	if (test_range_bit(tree, start, end, EXTENT_UPTODATE, 1, NULL))
		SetPageUptodate(page);
}

/*
 * helper function to unlock a page if all the extents in the tree
 * for that page are unlocked
 */
static void check_page_locked(struct extent_io_tree *tree, struct page *page)
{
	u64 start = (u64)page->index << PAGE_CACHE_SHIFT;
	u64 end = start + PAGE_CACHE_SIZE - 1;
	if (!test_range_bit(tree, start, end, EXTENT_LOCKED, 0, NULL))
		unlock_page(page);
}

/*
 * helper function to end page writeback if all the extents
 * in the tree for that page are done with writeback
 */
static void check_page_writeback(struct extent_io_tree *tree,
				 struct page *page)
{
	end_page_writeback(page);
}

/*
 * When IO fails, either with EIO or csum verification fails, we
 * try other mirrors that might have a good copy of the data.  This
 * io_failure_record is used to record state as we go through all the
 * mirrors.  If another mirror has good data, the page is set up to date
 * and things continue.  If a good mirror can't be found, the original
 * bio end_io callback is called to indicate things have failed.
 */
struct io_failure_record {
	struct page *page;
	u64 start;
	u64 len;
	u64 logical;
	unsigned long bio_flags;
	int this_mirror;
	int failed_mirror;
	int in_validation;
};

static int free_io_failure(struct inode *inode, struct io_failure_record *rec,
				int did_repair)
{
	int ret;
	int err = 0;
	struct extent_io_tree *failure_tree = &BTRFS_I(inode)->io_failure_tree;

	set_state_private(failure_tree, rec->start, 0);
	ret = clear_extent_bits(failure_tree, rec->start,
				rec->start + rec->len - 1,
				EXTENT_LOCKED | EXTENT_DIRTY, GFP_NOFS);
	if (ret)
		err = ret;

	if (did_repair) {
		ret = clear_extent_bits(&BTRFS_I(inode)->io_tree, rec->start,
					rec->start + rec->len - 1,
					EXTENT_DAMAGED, GFP_NOFS);
		if (ret && !err)
			err = ret;
	}

	kfree(rec);
	return err;
}

static void repair_io_failure_callback(struct bio *bio, int err)
{
	complete(bio->bi_private);
}

/*
 * this bypasses the standard btrfs submit functions deliberately, as
 * the standard behavior is to write all copies in a raid setup. here we only
 * want to write the one bad copy. so we do the mapping for ourselves and issue
 * submit_bio directly.
 * to avoid any synchonization issues, wait for the data after writing, which
 * actually prevents the read that triggered the error from finishing.
 * currently, there can be no more than two copies of every data bit. thus,
 * exactly one rewrite is required.
 */
int repair_io_failure(struct btrfs_mapping_tree *map_tree, u64 start,
			u64 length, u64 logical, struct page *page,
			int mirror_num)
{
	struct bio *bio;
	struct btrfs_device *dev;
	DECLARE_COMPLETION_ONSTACK(compl);
	u64 map_length = 0;
	u64 sector;
	struct btrfs_bio *bbio = NULL;
	int ret;

	BUG_ON(!mirror_num);

	bio = bio_alloc(GFP_NOFS, 1);
	if (!bio)
		return -EIO;
	bio->bi_private = &compl;
	bio->bi_end_io = repair_io_failure_callback;
	bio->bi_size = 0;
	map_length = length;

	ret = btrfs_map_block(map_tree, WRITE, logical,
			      &map_length, &bbio, mirror_num);
	if (ret) {
		bio_put(bio);
		return -EIO;
	}
	BUG_ON(mirror_num != bbio->mirror_num);
	sector = bbio->stripes[mirror_num-1].physical >> 9;
	bio->bi_sector = sector;
	dev = bbio->stripes[mirror_num-1].dev;
	kfree(bbio);
	if (!dev || !dev->bdev || !dev->writeable) {
		bio_put(bio);
		return -EIO;
	}
	bio->bi_bdev = dev->bdev;
	bio_add_page(bio, page, length, start-page_offset(page));
	btrfsic_submit_bio(WRITE_SYNC, bio);
	wait_for_completion(&compl);

	if (!test_bit(BIO_UPTODATE, &bio->bi_flags)) {
		/* try to remap that extent elsewhere? */
		bio_put(bio);
		return -EIO;
	}

	printk(KERN_INFO "btrfs read error corrected: ino %lu off %llu (dev %s "
			"sector %llu)\n", page->mapping->host->i_ino, start,
			dev->name, sector);

	bio_put(bio);
	return 0;
}

int repair_eb_io_failure(struct btrfs_root *root, struct extent_buffer *eb,
			 int mirror_num)
{
	struct btrfs_mapping_tree *map_tree = &root->fs_info->mapping_tree;
	u64 start = eb->start;
	unsigned long i, num_pages = num_extent_pages(eb->start, eb->len);
	int ret;

	for (i = 0; i < num_pages; i++) {
		struct page *p = extent_buffer_page(eb, i);
		ret = repair_io_failure(map_tree, start, PAGE_CACHE_SIZE,
					start, p, mirror_num);
		if (ret)
			break;
		start += PAGE_CACHE_SIZE;
	}

	return ret;
}

/*
 * each time an IO finishes, we do a fast check in the IO failure tree
 * to see if we need to process or clean up an io_failure_record
 */
static int clean_io_failure(u64 start, struct page *page)
{
	u64 private;
	u64 private_failure;
	struct io_failure_record *failrec;
	struct btrfs_mapping_tree *map_tree;
	struct extent_state *state;
	int num_copies;
	int did_repair = 0;
	int ret;
	struct inode *inode = page->mapping->host;

	private = 0;
	ret = count_range_bits(&BTRFS_I(inode)->io_failure_tree, &private,
				(u64)-1, 1, EXTENT_DIRTY, 0);
	if (!ret)
		return 0;

	ret = get_state_private(&BTRFS_I(inode)->io_failure_tree, start,
				&private_failure);
	if (ret)
		return 0;

	failrec = (struct io_failure_record *)(unsigned long) private_failure;
	BUG_ON(!failrec->this_mirror);

	if (failrec->in_validation) {
		/* there was no real error, just free the record */
		pr_debug("clean_io_failure: freeing dummy error at %llu\n",
			 failrec->start);
		did_repair = 1;
		goto out;
	}

	spin_lock(&BTRFS_I(inode)->io_tree.lock);
	state = find_first_extent_bit_state(&BTRFS_I(inode)->io_tree,
					    failrec->start,
					    EXTENT_LOCKED);
	spin_unlock(&BTRFS_I(inode)->io_tree.lock);

	if (state && state->start == failrec->start) {
		map_tree = &BTRFS_I(inode)->root->fs_info->mapping_tree;
		num_copies = btrfs_num_copies(map_tree, failrec->logical,
						failrec->len);
		if (num_copies > 1)  {
			ret = repair_io_failure(map_tree, start, failrec->len,
						failrec->logical, page,
						failrec->failed_mirror);
			did_repair = !ret;
		}
	}

out:
	if (!ret)
		ret = free_io_failure(inode, failrec, did_repair);

	return ret;
}

/*
 * this is a generic handler for readpage errors (default
 * readpage_io_failed_hook). if other copies exist, read those and write back
 * good data to the failed position. does not investigate in remapping the
 * failed extent elsewhere, hoping the device will be smart enough to do this as
 * needed
 */

static int bio_readpage_error(struct bio *failed_bio, struct page *page,
				u64 start, u64 end, int failed_mirror,
				struct extent_state *state)
{
	struct io_failure_record *failrec = NULL;
	u64 private;
	struct extent_map *em;
	struct inode *inode = page->mapping->host;
	struct extent_io_tree *failure_tree = &BTRFS_I(inode)->io_failure_tree;
	struct extent_io_tree *tree = &BTRFS_I(inode)->io_tree;
	struct extent_map_tree *em_tree = &BTRFS_I(inode)->extent_tree;
	struct bio *bio;
	int num_copies;
	int ret;
	int read_mode;
	u64 logical;

	BUG_ON(failed_bio->bi_rw & REQ_WRITE);

	ret = get_state_private(failure_tree, start, &private);
	if (ret) {
		failrec = kzalloc(sizeof(*failrec), GFP_NOFS);
		if (!failrec)
			return -ENOMEM;
		failrec->start = start;
		failrec->len = end - start + 1;
		failrec->this_mirror = 0;
		failrec->bio_flags = 0;
		failrec->in_validation = 0;

		read_lock(&em_tree->lock);
		em = lookup_extent_mapping(em_tree, start, failrec->len);
		if (!em) {
			read_unlock(&em_tree->lock);
			kfree(failrec);
			return -EIO;
		}

		if (em->start > start || em->start + em->len < start) {
			free_extent_map(em);
			em = NULL;
		}
		read_unlock(&em_tree->lock);

		if (!em || IS_ERR(em)) {
			kfree(failrec);
			return -EIO;
		}
		logical = start - em->start;
		logical = em->block_start + logical;
		if (test_bit(EXTENT_FLAG_COMPRESSED, &em->flags)) {
			logical = em->block_start;
			failrec->bio_flags = EXTENT_BIO_COMPRESSED;
			extent_set_compress_type(&failrec->bio_flags,
						 em->compress_type);
		}
		pr_debug("bio_readpage_error: (new) logical=%llu, start=%llu, "
			 "len=%llu\n", logical, start, failrec->len);
		failrec->logical = logical;
		free_extent_map(em);

		/* set the bits in the private failure tree */
		ret = set_extent_bits(failure_tree, start, end,
					EXTENT_LOCKED | EXTENT_DIRTY, GFP_NOFS);
		if (ret >= 0)
			ret = set_state_private(failure_tree, start,
						(u64)(unsigned long)failrec);
		/* set the bits in the inode's tree */
		if (ret >= 0)
			ret = set_extent_bits(tree, start, end, EXTENT_DAMAGED,
						GFP_NOFS);
		if (ret < 0) {
			kfree(failrec);
			return ret;
		}
	} else {
		failrec = (struct io_failure_record *)(unsigned long)private;
		pr_debug("bio_readpage_error: (found) logical=%llu, "
			 "start=%llu, len=%llu, validation=%d\n",
			 failrec->logical, failrec->start, failrec->len,
			 failrec->in_validation);
		/*
		 * when data can be on disk more than twice, add to failrec here
		 * (e.g. with a list for failed_mirror) to make
		 * clean_io_failure() clean all those errors at once.
		 */
	}
	num_copies = btrfs_num_copies(
			      &BTRFS_I(inode)->root->fs_info->mapping_tree,
			      failrec->logical, failrec->len);
	if (num_copies == 1) {
		/*
		 * we only have a single copy of the data, so don't bother with
		 * all the retry and error correction code that follows. no
		 * matter what the error is, it is very likely to persist.
		 */
		pr_debug("bio_readpage_error: cannot repair, num_copies == 1. "
			 "state=%p, num_copies=%d, next_mirror %d, "
			 "failed_mirror %d\n", state, num_copies,
			 failrec->this_mirror, failed_mirror);
		free_io_failure(inode, failrec, 0);
		return -EIO;
	}

	if (!state) {
		spin_lock(&tree->lock);
		state = find_first_extent_bit_state(tree, failrec->start,
						    EXTENT_LOCKED);
		if (state && state->start != failrec->start)
			state = NULL;
		spin_unlock(&tree->lock);
	}

	/*
	 * there are two premises:
	 *	a) deliver good data to the caller
	 *	b) correct the bad sectors on disk
	 */
	if (failed_bio->bi_vcnt > 1) {
		/*
		 * to fulfill b), we need to know the exact failing sectors, as
		 * we don't want to rewrite any more than the failed ones. thus,
		 * we need separate read requests for the failed bio
		 *
		 * if the following BUG_ON triggers, our validation request got
		 * merged. we need separate requests for our algorithm to work.
		 */
		BUG_ON(failrec->in_validation);
		failrec->in_validation = 1;
		failrec->this_mirror = failed_mirror;
		read_mode = READ_SYNC | REQ_FAILFAST_DEV;
	} else {
		/*
		 * we're ready to fulfill a) and b) alongside. get a good copy
		 * of the failed sector and if we succeed, we have setup
		 * everything for repair_io_failure to do the rest for us.
		 */
		if (failrec->in_validation) {
			BUG_ON(failrec->this_mirror != failed_mirror);
			failrec->in_validation = 0;
			failrec->this_mirror = 0;
		}
		failrec->failed_mirror = failed_mirror;
		failrec->this_mirror++;
		if (failrec->this_mirror == failed_mirror)
			failrec->this_mirror++;
		read_mode = READ_SYNC;
	}

	if (!state || failrec->this_mirror > num_copies) {
		pr_debug("bio_readpage_error: (fail) state=%p, num_copies=%d, "
			 "next_mirror %d, failed_mirror %d\n", state,
			 num_copies, failrec->this_mirror, failed_mirror);
		free_io_failure(inode, failrec, 0);
		return -EIO;
	}

	bio = bio_alloc(GFP_NOFS, 1);
	bio->bi_private = state;
	bio->bi_end_io = failed_bio->bi_end_io;
	bio->bi_sector = failrec->logical >> 9;
	bio->bi_bdev = BTRFS_I(inode)->root->fs_info->fs_devices->latest_bdev;
	bio->bi_size = 0;

	bio_add_page(bio, page, failrec->len, start - page_offset(page));

	pr_debug("bio_readpage_error: submitting new read[%#x] to "
		 "this_mirror=%d, num_copies=%d, in_validation=%d\n", read_mode,
		 failrec->this_mirror, num_copies, failrec->in_validation);

	ret = tree->ops->submit_bio_hook(inode, read_mode, bio,
					 failrec->this_mirror,
					 failrec->bio_flags, 0);
	return ret;
}

/* lots and lots of room for performance fixes in the end_bio funcs */

int end_extent_writepage(struct page *page, int err, u64 start, u64 end)
{
	int uptodate = (err == 0);
	struct extent_io_tree *tree;
	int ret;

	tree = &BTRFS_I(page->mapping->host)->io_tree;

	if (tree->ops && tree->ops->writepage_end_io_hook) {
		ret = tree->ops->writepage_end_io_hook(page, start,
					       end, NULL, uptodate);
		if (ret)
			uptodate = 0;
	}

	if (!uptodate && tree->ops &&
	    tree->ops->writepage_io_failed_hook) {
		ret = tree->ops->writepage_io_failed_hook(NULL, page,
						 start, end, NULL);
		/* Writeback already completed */
		if (ret == 0)
			return 1;
	}

	if (!uptodate) {
		clear_extent_uptodate(tree, start, end, NULL, GFP_NOFS);
		ClearPageUptodate(page);
		SetPageError(page);
	}
	return 0;
}

/*
 * after a writepage IO is done, we need to:
 * clear the uptodate bits on error
 * clear the writeback bits in the extent tree for this IO
 * end_page_writeback if the page has no more pending IO
 *
 * Scheduling is not allowed, so the extent state tree is expected
 * to have one and only one object corresponding to this IO.
 */
static void end_bio_extent_writepage(struct bio *bio, int err)
{
	struct bio_vec *bvec = bio->bi_io_vec + bio->bi_vcnt - 1;
	struct extent_io_tree *tree;
	u64 start;
	u64 end;
	int whole_page;

	do {
		struct page *page = bvec->bv_page;
		tree = &BTRFS_I(page->mapping->host)->io_tree;

		start = ((u64)page->index << PAGE_CACHE_SHIFT) +
			 bvec->bv_offset;
		end = start + bvec->bv_len - 1;

		if (bvec->bv_offset == 0 && bvec->bv_len == PAGE_CACHE_SIZE)
			whole_page = 1;
		else
			whole_page = 0;

		if (--bvec >= bio->bi_io_vec)
			prefetchw(&bvec->bv_page->flags);

		if (end_extent_writepage(page, err, start, end))
			continue;

		if (whole_page)
			end_page_writeback(page);
		else
			check_page_writeback(tree, page);
	} while (bvec >= bio->bi_io_vec);

	bio_put(bio);
}

/*
 * after a readpage IO is done, we need to:
 * clear the uptodate bits on error
 * set the uptodate bits if things worked
 * set the page up to date if all extents in the tree are uptodate
 * clear the lock bit in the extent tree
 * unlock the page if there are no other extents locked for it
 *
 * Scheduling is not allowed, so the extent state tree is expected
 * to have one and only one object corresponding to this IO.
 */
static void end_bio_extent_readpage(struct bio *bio, int err)
{
	int uptodate = test_bit(BIO_UPTODATE, &bio->bi_flags);
	struct bio_vec *bvec_end = bio->bi_io_vec + bio->bi_vcnt - 1;
	struct bio_vec *bvec = bio->bi_io_vec;
	struct extent_io_tree *tree;
	u64 start;
	u64 end;
	int whole_page;
	int failed_mirror;
	int ret;

	if (err)
		uptodate = 0;

	do {
		struct page *page = bvec->bv_page;
		struct extent_state *cached = NULL;
		struct extent_state *state;

		pr_debug("end_bio_extent_readpage: bi_vcnt=%d, idx=%d, err=%d, "
			 "mirror=%ld\n", bio->bi_vcnt, bio->bi_idx, err,
			 (long int)bio->bi_bdev);
		tree = &BTRFS_I(page->mapping->host)->io_tree;

		start = ((u64)page->index << PAGE_CACHE_SHIFT) +
			bvec->bv_offset;
		end = start + bvec->bv_len - 1;

		if (bvec->bv_offset == 0 && bvec->bv_len == PAGE_CACHE_SIZE)
			whole_page = 1;
		else
			whole_page = 0;

		if (++bvec <= bvec_end)
			prefetchw(&bvec->bv_page->flags);

		spin_lock(&tree->lock);
		state = find_first_extent_bit_state(tree, start, EXTENT_LOCKED);
		if (state && state->start == start) {
			/*
			 * take a reference on the state, unlock will drop
			 * the ref
			 */
			cache_state(state, &cached);
		}
		spin_unlock(&tree->lock);

		if (uptodate && tree->ops && tree->ops->readpage_end_io_hook) {
			ret = tree->ops->readpage_end_io_hook(page, start, end,
							      state);
			if (ret)
				uptodate = 0;
			else
				clean_io_failure(start, page);
		}

		if (!uptodate)
			failed_mirror = (int)(unsigned long)bio->bi_bdev;

		if (!uptodate && tree->ops && tree->ops->readpage_io_failed_hook) {
			ret = tree->ops->readpage_io_failed_hook(page, failed_mirror);
			if (!ret && !err &&
			    test_bit(BIO_UPTODATE, &bio->bi_flags))
				uptodate = 1;
		} else if (!uptodate) {
			/*
			 * The generic bio_readpage_error handles errors the
			 * following way: If possible, new read requests are
			 * created and submitted and will end up in
			 * end_bio_extent_readpage as well (if we're lucky, not
			 * in the !uptodate case). In that case it returns 0 and
			 * we just go on with the next page in our bio. If it
			 * can't handle the error it will return -EIO and we
			 * remain responsible for that page.
			 */
			ret = bio_readpage_error(bio, page, start, end,
							failed_mirror, NULL);
			if (ret == 0) {
				uptodate =
					test_bit(BIO_UPTODATE, &bio->bi_flags);
				if (err)
					uptodate = 0;
				uncache_state(&cached);
				continue;
			}
		}

		if (uptodate && tree->track_uptodate) {
			set_extent_uptodate(tree, start, end, &cached,
					    GFP_ATOMIC);
		}
		unlock_extent_cached(tree, start, end, &cached, GFP_ATOMIC);

		if (whole_page) {
			if (uptodate) {
				SetPageUptodate(page);
			} else {
				ClearPageUptodate(page);
				SetPageError(page);
			}
			unlock_page(page);
		} else {
			if (uptodate) {
				check_page_uptodate(tree, page);
			} else {
				ClearPageUptodate(page);
				SetPageError(page);
			}
			check_page_locked(tree, page);
		}
	} while (bvec <= bvec_end);

	bio_put(bio);
}

struct bio *
btrfs_bio_alloc(struct block_device *bdev, u64 first_sector, int nr_vecs,
		gfp_t gfp_flags)
{
	struct bio *bio;

	bio = bio_alloc(gfp_flags, nr_vecs);

	if (bio == NULL && (current->flags & PF_MEMALLOC)) {
		while (!bio && (nr_vecs /= 2))
			bio = bio_alloc(gfp_flags, nr_vecs);
	}

	if (bio) {
		bio->bi_size = 0;
		bio->bi_bdev = bdev;
		bio->bi_sector = first_sector;
	}
	return bio;
}

/*
 * Since writes are async, they will only return -ENOMEM.
 * Reads can return the full range of I/O error conditions.
 */
static int __must_check submit_one_bio(int rw, struct bio *bio,
				       int mirror_num, unsigned long bio_flags)
{
	int ret = 0;
	struct bio_vec *bvec = bio->bi_io_vec + bio->bi_vcnt - 1;
	struct page *page = bvec->bv_page;
	struct extent_io_tree *tree = bio->bi_private;
	u64 start;

	start = ((u64)page->index << PAGE_CACHE_SHIFT) + bvec->bv_offset;

	bio->bi_private = NULL;

	bio_get(bio);

	if (tree->ops && tree->ops->submit_bio_hook)
		ret = tree->ops->submit_bio_hook(page->mapping->host, rw, bio,
					   mirror_num, bio_flags, start);
	else
		btrfsic_submit_bio(rw, bio);

	if (bio_flagged(bio, BIO_EOPNOTSUPP))
		ret = -EOPNOTSUPP;
	bio_put(bio);
	return ret;
}

static int merge_bio(struct extent_io_tree *tree, struct page *page,
		     unsigned long offset, size_t size, struct bio *bio,
		     unsigned long bio_flags)
{
	int ret = 0;
	if (tree->ops && tree->ops->merge_bio_hook)
		ret = tree->ops->merge_bio_hook(page, offset, size, bio,
						bio_flags);
	BUG_ON(ret < 0);
	return ret;

}

static int submit_extent_page(int rw, struct extent_io_tree *tree,
			      struct page *page, sector_t sector,
			      size_t size, unsigned long offset,
			      struct block_device *bdev,
			      struct bio **bio_ret,
			      unsigned long max_pages,
			      bio_end_io_t end_io_func,
			      int mirror_num,
			      unsigned long prev_bio_flags,
			      unsigned long bio_flags)
{
	int ret = 0;
	struct bio *bio;
	int nr;
	int contig = 0;
	int this_compressed = bio_flags & EXTENT_BIO_COMPRESSED;
	int old_compressed = prev_bio_flags & EXTENT_BIO_COMPRESSED;
	size_t page_size = min_t(size_t, size, PAGE_CACHE_SIZE);

	if (bio_ret && *bio_ret) {
		bio = *bio_ret;
		if (old_compressed)
			contig = bio->bi_sector == sector;
		else
			contig = bio->bi_sector + (bio->bi_size >> 9) ==
				sector;

		if (prev_bio_flags != bio_flags || !contig ||
		    merge_bio(tree, page, offset, page_size, bio, bio_flags) ||
		    bio_add_page(bio, page, page_size, offset) < page_size) {
			ret = submit_one_bio(rw, bio, mirror_num,
					     prev_bio_flags);
			if (ret < 0)
				return ret;
			bio = NULL;
		} else {
			return 0;
		}
	}
	if (this_compressed)
		nr = BIO_MAX_PAGES;
	else
		nr = bio_get_nr_vecs(bdev);

	bio = btrfs_bio_alloc(bdev, sector, nr, GFP_NOFS | __GFP_HIGH);
	if (!bio)
		return -ENOMEM;

	bio_add_page(bio, page, page_size, offset);
	bio->bi_end_io = end_io_func;
	bio->bi_private = tree;

	if (bio_ret)
		*bio_ret = bio;
	else
		ret = submit_one_bio(rw, bio, mirror_num, bio_flags);

	return ret;
}

void attach_extent_buffer_page(struct extent_buffer *eb, struct page *page)
{
	if (!PagePrivate(page)) {
		SetPagePrivate(page);
		page_cache_get(page);
		set_page_private(page, (unsigned long)eb);
	} else {
		WARN_ON(page->private != (unsigned long)eb);
	}
}

void set_page_extent_mapped(struct page *page)
{
	if (!PagePrivate(page)) {
		SetPagePrivate(page);
		page_cache_get(page);
		set_page_private(page, EXTENT_PAGE_PRIVATE);
	}
}

/*
 * basic readpage implementation.  Locked extent state structs are inserted
 * into the tree that are removed when the IO is done (by the end_io
 * handlers)
 * XXX JDM: This needs looking at to ensure proper page locking
 */
static int __extent_read_full_page(struct extent_io_tree *tree,
				   struct page *page,
				   get_extent_t *get_extent,
				   struct bio **bio, int mirror_num,
				   unsigned long *bio_flags)
{
	struct inode *inode = page->mapping->host;
	u64 start = (u64)page->index << PAGE_CACHE_SHIFT;
	u64 page_end = start + PAGE_CACHE_SIZE - 1;
	u64 end;
	u64 cur = start;
	u64 extent_offset;
	u64 last_byte = i_size_read(inode);
	u64 block_start;
	u64 cur_end;
	sector_t sector;
	struct extent_map *em;
	struct block_device *bdev;
	struct btrfs_ordered_extent *ordered;
	int ret;
	int nr = 0;
	size_t pg_offset = 0;
	size_t iosize;
	size_t disk_io_size;
	size_t blocksize = inode->i_sb->s_blocksize;
	unsigned long this_bio_flag = 0;

	set_page_extent_mapped(page);

	if (!PageUptodate(page)) {
		if (cleancache_get_page(page) == 0) {
			BUG_ON(blocksize != PAGE_SIZE);
			goto out;
		}
	}

	end = page_end;
	while (1) {
		lock_extent(tree, start, end);
		ordered = btrfs_lookup_ordered_extent(inode, start);
		if (!ordered)
			break;
		unlock_extent(tree, start, end);
		btrfs_start_ordered_extent(inode, ordered, 1);
		btrfs_put_ordered_extent(ordered);
	}

	if (page->index == last_byte >> PAGE_CACHE_SHIFT) {
		char *userpage;
		size_t zero_offset = last_byte & (PAGE_CACHE_SIZE - 1);

		if (zero_offset) {
			iosize = PAGE_CACHE_SIZE - zero_offset;
			userpage = kmap_atomic(page);
			memset(userpage + zero_offset, 0, iosize);
			flush_dcache_page(page);
			kunmap_atomic(userpage);
		}
	}
	while (cur <= end) {
		if (cur >= last_byte) {
			char *userpage;
			struct extent_state *cached = NULL;

			iosize = PAGE_CACHE_SIZE - pg_offset;
			userpage = kmap_atomic(page);
			memset(userpage + pg_offset, 0, iosize);
			flush_dcache_page(page);
			kunmap_atomic(userpage);
			set_extent_uptodate(tree, cur, cur + iosize - 1,
					    &cached, GFP_NOFS);
			unlock_extent_cached(tree, cur, cur + iosize - 1,
					     &cached, GFP_NOFS);
			break;
		}
		em = get_extent(inode, page, pg_offset, cur,
				end - cur + 1, 0);
		if (IS_ERR_OR_NULL(em)) {
			SetPageError(page);
			unlock_extent(tree, cur, end);
			break;
		}
		extent_offset = cur - em->start;
		BUG_ON(extent_map_end(em) <= cur);
		BUG_ON(end < cur);

		if (test_bit(EXTENT_FLAG_COMPRESSED, &em->flags)) {
			this_bio_flag = EXTENT_BIO_COMPRESSED;
			extent_set_compress_type(&this_bio_flag,
						 em->compress_type);
		}

		iosize = min(extent_map_end(em) - cur, end - cur + 1);
		cur_end = min(extent_map_end(em) - 1, end);
		iosize = (iosize + blocksize - 1) & ~((u64)blocksize - 1);
		if (this_bio_flag & EXTENT_BIO_COMPRESSED) {
			disk_io_size = em->block_len;
			sector = em->block_start >> 9;
		} else {
			sector = (em->block_start + extent_offset) >> 9;
			disk_io_size = iosize;
		}
		bdev = em->bdev;
		block_start = em->block_start;
		if (test_bit(EXTENT_FLAG_PREALLOC, &em->flags))
			block_start = EXTENT_MAP_HOLE;
		free_extent_map(em);
		em = NULL;

		/* we've found a hole, just zero and go on */
		if (block_start == EXTENT_MAP_HOLE) {
			char *userpage;
			struct extent_state *cached = NULL;

			userpage = kmap_atomic(page);
			memset(userpage + pg_offset, 0, iosize);
			flush_dcache_page(page);
			kunmap_atomic(userpage);

			set_extent_uptodate(tree, cur, cur + iosize - 1,
					    &cached, GFP_NOFS);
			unlock_extent_cached(tree, cur, cur + iosize - 1,
			                     &cached, GFP_NOFS);
			cur = cur + iosize;
			pg_offset += iosize;
			continue;
		}
		/* the get_extent function already copied into the page */
		if (test_range_bit(tree, cur, cur_end,
				   EXTENT_UPTODATE, 1, NULL)) {
			check_page_uptodate(tree, page);
			unlock_extent(tree, cur, cur + iosize - 1);
			cur = cur + iosize;
			pg_offset += iosize;
			continue;
		}
		/* we have an inline extent but it didn't get marked up
		 * to date.  Error out
		 */
		if (block_start == EXTENT_MAP_INLINE) {
			SetPageError(page);
			unlock_extent(tree, cur, cur + iosize - 1);
			cur = cur + iosize;
			pg_offset += iosize;
			continue;
		}

		ret = 0;
		if (tree->ops && tree->ops->readpage_io_hook) {
			ret = tree->ops->readpage_io_hook(page, cur,
							  cur + iosize - 1);
		}
		if (!ret) {
			unsigned long pnr = (last_byte >> PAGE_CACHE_SHIFT) + 1;
			pnr -= page->index;
			ret = submit_extent_page(READ, tree, page,
					 sector, disk_io_size, pg_offset,
					 bdev, bio, pnr,
					 end_bio_extent_readpage, mirror_num,
					 *bio_flags,
					 this_bio_flag);
			BUG_ON(ret == -ENOMEM);
			nr++;
			*bio_flags = this_bio_flag;
		}
		if (ret)
			SetPageError(page);
		cur = cur + iosize;
		pg_offset += iosize;
	}
out:
	if (!nr) {
		if (!PageError(page))
			SetPageUptodate(page);
		unlock_page(page);
	}
	return 0;
}

int extent_read_full_page(struct extent_io_tree *tree, struct page *page,
			    get_extent_t *get_extent, int mirror_num)
{
	struct bio *bio = NULL;
	unsigned long bio_flags = 0;
	int ret;

	ret = __extent_read_full_page(tree, page, get_extent, &bio, mirror_num,
				      &bio_flags);
	if (bio)
		ret = submit_one_bio(READ, bio, mirror_num, bio_flags);
	return ret;
}

static noinline void update_nr_written(struct page *page,
				      struct writeback_control *wbc,
				      unsigned long nr_written)
{
	wbc->nr_to_write -= nr_written;
	if (wbc->range_cyclic || (wbc->nr_to_write > 0 &&
	    wbc->range_start == 0 && wbc->range_end == LLONG_MAX))
		page->mapping->writeback_index = page->index + nr_written;
}

/*
 * the writepage semantics are similar to regular writepage.  extent
 * records are inserted to lock ranges in the tree, and as dirty areas
 * are found, they are marked writeback.  Then the lock bits are removed
 * and the end_io handler clears the writeback ranges
 */
static int __extent_writepage(struct page *page, struct writeback_control *wbc,
			      void *data)
{
	struct inode *inode = page->mapping->host;
	struct extent_page_data *epd = data;
	struct extent_io_tree *tree = epd->tree;
	u64 start = (u64)page->index << PAGE_CACHE_SHIFT;
	u64 delalloc_start;
	u64 page_end = start + PAGE_CACHE_SIZE - 1;
	u64 end;
	u64 cur = start;
	u64 extent_offset;
	u64 last_byte = i_size_read(inode);
	u64 block_start;
	u64 iosize;
	sector_t sector;
	struct extent_state *cached_state = NULL;
	struct extent_map *em;
	struct block_device *bdev;
	int ret;
	int nr = 0;
	size_t pg_offset = 0;
	size_t blocksize;
	loff_t i_size = i_size_read(inode);
	unsigned long end_index = i_size >> PAGE_CACHE_SHIFT;
	u64 nr_delalloc;
	u64 delalloc_end;
	int page_started;
	int compressed;
	int write_flags;
	unsigned long nr_written = 0;
	bool fill_delalloc = true;

	if (wbc->sync_mode == WB_SYNC_ALL)
		write_flags = WRITE_SYNC;
	else
		write_flags = WRITE;

	trace___extent_writepage(page, inode, wbc);

	WARN_ON(!PageLocked(page));

	ClearPageError(page);

	pg_offset = i_size & (PAGE_CACHE_SIZE - 1);
	if (page->index > end_index ||
	   (page->index == end_index && !pg_offset)) {
		page->mapping->a_ops->invalidatepage(page, 0);
		unlock_page(page);
		return 0;
	}

	if (page->index == end_index) {
		char *userpage;

		userpage = kmap_atomic(page);
		memset(userpage + pg_offset, 0,
		       PAGE_CACHE_SIZE - pg_offset);
		kunmap_atomic(userpage);
		flush_dcache_page(page);
	}
	pg_offset = 0;

	set_page_extent_mapped(page);

	if (!tree->ops || !tree->ops->fill_delalloc)
		fill_delalloc = false;

	delalloc_start = start;
	delalloc_end = 0;
	page_started = 0;
	if (!epd->extent_locked && fill_delalloc) {
		u64 delalloc_to_write = 0;
		/*
		 * make sure the wbc mapping index is at least updated
		 * to this page.
		 */
		update_nr_written(page, wbc, 0);

		while (delalloc_end < page_end) {
			nr_delalloc = find_lock_delalloc_range(inode, tree,
						       page,
						       &delalloc_start,
						       &delalloc_end,
						       128 * 1024 * 1024);
			if (nr_delalloc == 0) {
				delalloc_start = delalloc_end + 1;
				continue;
			}
			ret = tree->ops->fill_delalloc(inode, page,
						       delalloc_start,
						       delalloc_end,
						       &page_started,
						       &nr_written);
			/* File system has been set read-only */
			if (ret) {
				SetPageError(page);
				goto done;
			}
			/*
			 * delalloc_end is already one less than the total
			 * length, so we don't subtract one from
			 * PAGE_CACHE_SIZE
			 */
			delalloc_to_write += (delalloc_end - delalloc_start +
					      PAGE_CACHE_SIZE) >>
					      PAGE_CACHE_SHIFT;
			delalloc_start = delalloc_end + 1;
		}
		if (wbc->nr_to_write < delalloc_to_write) {
			int thresh = 8192;

			if (delalloc_to_write < thresh * 2)
				thresh = delalloc_to_write;
			wbc->nr_to_write = min_t(u64, delalloc_to_write,
						 thresh);
		}

		/* did the fill delalloc function already unlock and start
		 * the IO?
		 */
		if (page_started) {
			ret = 0;
			/*
			 * we've unlocked the page, so we can't update
			 * the mapping's writeback index, just update
			 * nr_to_write.
			 */
			wbc->nr_to_write -= nr_written;
			goto done_unlocked;
		}
	}
	if (tree->ops && tree->ops->writepage_start_hook) {
		ret = tree->ops->writepage_start_hook(page, start,
						      page_end);
		if (ret) {
			/* Fixup worker will requeue */
			if (ret == -EBUSY)
				wbc->pages_skipped++;
			else
				redirty_page_for_writepage(wbc, page);
			update_nr_written(page, wbc, nr_written);
			unlock_page(page);
			ret = 0;
			goto done_unlocked;
		}
	}

	/*
	 * we don't want to touch the inode after unlocking the page,
	 * so we update the mapping writeback index now
	 */
	update_nr_written(page, wbc, nr_written + 1);

	end = page_end;
	if (last_byte <= start) {
		if (tree->ops && tree->ops->writepage_end_io_hook)
			tree->ops->writepage_end_io_hook(page, start,
							 page_end, NULL, 1);
		goto done;
	}

	blocksize = inode->i_sb->s_blocksize;

	while (cur <= end) {
		if (cur >= last_byte) {
			if (tree->ops && tree->ops->writepage_end_io_hook)
				tree->ops->writepage_end_io_hook(page, cur,
							 page_end, NULL, 1);
			break;
		}
		em = epd->get_extent(inode, page, pg_offset, cur,
				     end - cur + 1, 1);
		if (IS_ERR_OR_NULL(em)) {
			SetPageError(page);
			break;
		}

		extent_offset = cur - em->start;
		BUG_ON(extent_map_end(em) <= cur);
		BUG_ON(end < cur);
		iosize = min(extent_map_end(em) - cur, end - cur + 1);
		iosize = (iosize + blocksize - 1) & ~((u64)blocksize - 1);
		sector = (em->block_start + extent_offset) >> 9;
		bdev = em->bdev;
		block_start = em->block_start;
		compressed = test_bit(EXTENT_FLAG_COMPRESSED, &em->flags);
		free_extent_map(em);
		em = NULL;

		/*
		 * compressed and inline extents are written through other
		 * paths in the FS
		 */
		if (compressed || block_start == EXTENT_MAP_HOLE ||
		    block_start == EXTENT_MAP_INLINE) {
			/*
			 * end_io notification does not happen here for
			 * compressed extents
			 */
			if (!compressed && tree->ops &&
			    tree->ops->writepage_end_io_hook)
				tree->ops->writepage_end_io_hook(page, cur,
							 cur + iosize - 1,
							 NULL, 1);
			else if (compressed) {
				/* we don't want to end_page_writeback on
				 * a compressed extent.  this happens
				 * elsewhere
				 */
				nr++;
			}

			cur += iosize;
			pg_offset += iosize;
			continue;
		}
		/* leave this out until we have a page_mkwrite call */
		if (0 && !test_range_bit(tree, cur, cur + iosize - 1,
				   EXTENT_DIRTY, 0, NULL)) {
			cur = cur + iosize;
			pg_offset += iosize;
			continue;
		}

		if (tree->ops && tree->ops->writepage_io_hook) {
			ret = tree->ops->writepage_io_hook(page, cur,
						cur + iosize - 1);
		} else {
			ret = 0;
		}
		if (ret) {
			SetPageError(page);
		} else {
			unsigned long max_nr = end_index + 1;

			set_range_writeback(tree, cur, cur + iosize - 1);
			if (!PageWriteback(page)) {
				printk(KERN_ERR "btrfs warning page %lu not "
				       "writeback, cur %llu end %llu\n",
				       page->index, (unsigned long long)cur,
				       (unsigned long long)end);
			}

			ret = submit_extent_page(write_flags, tree, page,
						 sector, iosize, pg_offset,
						 bdev, &epd->bio, max_nr,
						 end_bio_extent_writepage,
						 0, 0, 0);
			if (ret)
				SetPageError(page);
		}
		cur = cur + iosize;
		pg_offset += iosize;
		nr++;
	}
done:
	if (nr == 0) {
		/* make sure the mapping tag for page dirty gets cleared */
		set_page_writeback(page);
		end_page_writeback(page);
	}
	unlock_page(page);

done_unlocked:

	/* drop our reference on any cached states */
	free_extent_state(cached_state);
	return 0;
}

static int eb_wait(void *word)
{
	io_schedule();
	return 0;
}

static void wait_on_extent_buffer_writeback(struct extent_buffer *eb)
{
	wait_on_bit(&eb->bflags, EXTENT_BUFFER_WRITEBACK, eb_wait,
		    TASK_UNINTERRUPTIBLE);
}

static int lock_extent_buffer_for_io(struct extent_buffer *eb,
				     struct btrfs_fs_info *fs_info,
				     struct extent_page_data *epd)
{
	unsigned long i, num_pages;
	int flush = 0;
	int ret = 0;

	if (!btrfs_try_tree_write_lock(eb)) {
		flush = 1;
		flush_write_bio(epd);
		btrfs_tree_lock(eb);
	}

	if (test_bit(EXTENT_BUFFER_WRITEBACK, &eb->bflags)) {
		btrfs_tree_unlock(eb);
		if (!epd->sync_io)
			return 0;
		if (!flush) {
			flush_write_bio(epd);
			flush = 1;
		}
		while (1) {
			wait_on_extent_buffer_writeback(eb);
			btrfs_tree_lock(eb);
			if (!test_bit(EXTENT_BUFFER_WRITEBACK, &eb->bflags))
				break;
			btrfs_tree_unlock(eb);
		}
	}

	if (test_and_clear_bit(EXTENT_BUFFER_DIRTY, &eb->bflags)) {
		set_bit(EXTENT_BUFFER_WRITEBACK, &eb->bflags);
		btrfs_set_header_flag(eb, BTRFS_HEADER_FLAG_WRITTEN);
		spin_lock(&fs_info->delalloc_lock);
		if (fs_info->dirty_metadata_bytes >= eb->len)
			fs_info->dirty_metadata_bytes -= eb->len;
		else
			WARN_ON(1);
		spin_unlock(&fs_info->delalloc_lock);
		ret = 1;
	}

	btrfs_tree_unlock(eb);

	if (!ret)
		return ret;

	num_pages = num_extent_pages(eb->start, eb->len);
	for (i = 0; i < num_pages; i++) {
		struct page *p = extent_buffer_page(eb, i);

		if (!trylock_page(p)) {
			if (!flush) {
				flush_write_bio(epd);
				flush = 1;
			}
			lock_page(p);
		}
	}

	return ret;
}

static void end_extent_buffer_writeback(struct extent_buffer *eb)
{
	clear_bit(EXTENT_BUFFER_WRITEBACK, &eb->bflags);
	smp_mb__after_clear_bit();
	wake_up_bit(&eb->bflags, EXTENT_BUFFER_WRITEBACK);
}

static void end_bio_extent_buffer_writepage(struct bio *bio, int err)
{
	int uptodate = err == 0;
	struct bio_vec *bvec = bio->bi_io_vec + bio->bi_vcnt - 1;
	struct extent_buffer *eb;
	int done;

	do {
		struct page *page = bvec->bv_page;

		bvec--;
		eb = (struct extent_buffer *)page->private;
		BUG_ON(!eb);
		done = atomic_dec_and_test(&eb->io_pages);

		if (!uptodate || test_bit(EXTENT_BUFFER_IOERR, &eb->bflags)) {
			set_bit(EXTENT_BUFFER_IOERR, &eb->bflags);
			ClearPageUptodate(page);
			SetPageError(page);
		}

		end_page_writeback(page);

		if (!done)
			continue;

		end_extent_buffer_writeback(eb);
	} while (bvec >= bio->bi_io_vec);

	bio_put(bio);

}

static int write_one_eb(struct extent_buffer *eb,
			struct btrfs_fs_info *fs_info,
			struct writeback_control *wbc,
			struct extent_page_data *epd)
{
	struct block_device *bdev = fs_info->fs_devices->latest_bdev;
	u64 offset = eb->start;
	unsigned long i, num_pages;
	int rw = (epd->sync_io ? WRITE_SYNC : WRITE);
	int ret;

	clear_bit(EXTENT_BUFFER_IOERR, &eb->bflags);
	num_pages = num_extent_pages(eb->start, eb->len);
	atomic_set(&eb->io_pages, num_pages);
	for (i = 0; i < num_pages; i++) {
		struct page *p = extent_buffer_page(eb, i);

		clear_page_dirty_for_io(p);
		set_page_writeback(p);
		ret = submit_extent_page(rw, eb->tree, p, offset >> 9,
					 PAGE_CACHE_SIZE, 0, bdev, &epd->bio,
					 -1, end_bio_extent_buffer_writepage,
					 0, 0, 0);
		if (ret) {
			set_bit(EXTENT_BUFFER_IOERR, &eb->bflags);
			SetPageError(p);
			if (atomic_sub_and_test(num_pages - i, &eb->io_pages))
				end_extent_buffer_writeback(eb);
			ret = -EIO;
			break;
		}
		offset += PAGE_CACHE_SIZE;
		update_nr_written(p, wbc, 1);
		unlock_page(p);
	}

	if (unlikely(ret)) {
		for (; i < num_pages; i++) {
			struct page *p = extent_buffer_page(eb, i);
			unlock_page(p);
		}
	}

	return ret;
}

int btree_write_cache_pages(struct address_space *mapping,
				   struct writeback_control *wbc)
{
	struct extent_io_tree *tree = &BTRFS_I(mapping->host)->io_tree;
	struct btrfs_fs_info *fs_info = BTRFS_I(mapping->host)->root->fs_info;
	struct extent_buffer *eb, *prev_eb = NULL;
	struct extent_page_data epd = {
		.bio = NULL,
		.tree = tree,
		.extent_locked = 0,
		.sync_io = wbc->sync_mode == WB_SYNC_ALL,
	};
	int ret = 0;
	int done = 0;
	int nr_to_write_done = 0;
	struct pagevec pvec;
	int nr_pages;
	pgoff_t index;
	pgoff_t end;		/* Inclusive */
	int scanned = 0;
	int tag;

	pagevec_init(&pvec, 0);
	if (wbc->range_cyclic) {
		index = mapping->writeback_index; /* Start from prev offset */
		end = -1;
	} else {
		index = wbc->range_start >> PAGE_CACHE_SHIFT;
		end = wbc->range_end >> PAGE_CACHE_SHIFT;
		scanned = 1;
	}
	if (wbc->sync_mode == WB_SYNC_ALL)
		tag = PAGECACHE_TAG_TOWRITE;
	else
		tag = PAGECACHE_TAG_DIRTY;
retry:
	if (wbc->sync_mode == WB_SYNC_ALL)
		tag_pages_for_writeback(mapping, index, end);
	while (!done && !nr_to_write_done && (index <= end) &&
	       (nr_pages = pagevec_lookup_tag(&pvec, mapping, &index, tag,
			min(end - index, (pgoff_t)PAGEVEC_SIZE-1) + 1))) {
		unsigned i;

		scanned = 1;
		for (i = 0; i < nr_pages; i++) {
			struct page *page = pvec.pages[i];

			if (!PagePrivate(page))
				continue;

			if (!wbc->range_cyclic && page->index > end) {
				done = 1;
				break;
			}

			eb = (struct extent_buffer *)page->private;
			if (!eb) {
				WARN_ON(1);
				continue;
			}

			if (eb == prev_eb)
				continue;

			if (!atomic_inc_not_zero(&eb->refs)) {
				WARN_ON(1);
				continue;
			}

			prev_eb = eb;
			ret = lock_extent_buffer_for_io(eb, fs_info, &epd);
			if (!ret) {
				free_extent_buffer(eb);
				continue;
			}

			ret = write_one_eb(eb, fs_info, wbc, &epd);
			if (ret) {
				done = 1;
				free_extent_buffer(eb);
				break;
			}
			free_extent_buffer(eb);

			/*
			 * the filesystem may choose to bump up nr_to_write.
			 * We have to make sure to honor the new nr_to_write
			 * at any time
			 */
			nr_to_write_done = wbc->nr_to_write <= 0;
		}
		pagevec_release(&pvec);
		cond_resched();
	}
	if (!scanned && !done) {
		/*
		 * We hit the last page and there is more work to be done: wrap
		 * back to the start of the file
		 */
		scanned = 1;
		index = 0;
		goto retry;
	}
	flush_write_bio(&epd);
	return ret;
}

/**
 * write_cache_pages - walk the list of dirty pages of the given address space and write all of them.
 * @mapping: address space structure to write
 * @wbc: subtract the number of written pages from *@wbc->nr_to_write
 * @writepage: function called for each page
 * @data: data passed to writepage function
 *
 * If a page is already under I/O, write_cache_pages() skips it, even
 * if it's dirty.  This is desirable behaviour for memory-cleaning writeback,
 * but it is INCORRECT for data-integrity system calls such as fsync().  fsync()
 * and msync() need to guarantee that all the data which was dirty at the time
 * the call was made get new I/O started against them.  If wbc->sync_mode is
 * WB_SYNC_ALL then we were called for data integrity and we must wait for
 * existing IO to complete.
 */
static int extent_write_cache_pages(struct extent_io_tree *tree,
			     struct address_space *mapping,
			     struct writeback_control *wbc,
			     writepage_t writepage, void *data,
			     void (*flush_fn)(void *))
{
	int ret = 0;
	int done = 0;
	int nr_to_write_done = 0;
	struct pagevec pvec;
	int nr_pages;
	pgoff_t index;
	pgoff_t end;		/* Inclusive */
	int scanned = 0;
	int tag;

	pagevec_init(&pvec, 0);
	if (wbc->range_cyclic) {
		index = mapping->writeback_index; /* Start from prev offset */
		end = -1;
	} else {
		index = wbc->range_start >> PAGE_CACHE_SHIFT;
		end = wbc->range_end >> PAGE_CACHE_SHIFT;
		scanned = 1;
	}
	if (wbc->sync_mode == WB_SYNC_ALL)
		tag = PAGECACHE_TAG_TOWRITE;
	else
		tag = PAGECACHE_TAG_DIRTY;
retry:
	if (wbc->sync_mode == WB_SYNC_ALL)
		tag_pages_for_writeback(mapping, index, end);
	while (!done && !nr_to_write_done && (index <= end) &&
	       (nr_pages = pagevec_lookup_tag(&pvec, mapping, &index, tag,
			min(end - index, (pgoff_t)PAGEVEC_SIZE-1) + 1))) {
		unsigned i;

		scanned = 1;
		for (i = 0; i < nr_pages; i++) {
			struct page *page = pvec.pages[i];

			/*
			 * At this point we hold neither mapping->tree_lock nor
			 * lock on the page itself: the page may be truncated or
			 * invalidated (changing page->mapping to NULL), or even
			 * swizzled back from swapper_space to tmpfs file
			 * mapping
			 */
			if (tree->ops &&
			    tree->ops->write_cache_pages_lock_hook) {
				tree->ops->write_cache_pages_lock_hook(page,
							       data, flush_fn);
			} else {
				if (!trylock_page(page)) {
					flush_fn(data);
					lock_page(page);
				}
			}

			if (unlikely(page->mapping != mapping)) {
				unlock_page(page);
				continue;
			}

			if (!wbc->range_cyclic && page->index > end) {
				done = 1;
				unlock_page(page);
				continue;
			}

			if (wbc->sync_mode != WB_SYNC_NONE) {
				if (PageWriteback(page))
					flush_fn(data);
				wait_on_page_writeback(page);
			}

			if (PageWriteback(page) ||
			    !clear_page_dirty_for_io(page)) {
				unlock_page(page);
				continue;
			}

			ret = (*writepage)(page, wbc, data);

			if (unlikely(ret == AOP_WRITEPAGE_ACTIVATE)) {
				unlock_page(page);
				ret = 0;
			}
			if (ret)
				done = 1;

			/*
			 * the filesystem may choose to bump up nr_to_write.
			 * We have to make sure to honor the new nr_to_write
			 * at any time
			 */
			nr_to_write_done = wbc->nr_to_write <= 0;
		}
		pagevec_release(&pvec);
		cond_resched();
	}
	if (!scanned && !done) {
		/*
		 * We hit the last page and there is more work to be done: wrap
		 * back to the start of the file
		 */
		scanned = 1;
		index = 0;
		goto retry;
	}
	return ret;
}

static void flush_epd_write_bio(struct extent_page_data *epd)
{
	if (epd->bio) {
		int rw = WRITE;
		int ret;

		if (epd->sync_io)
			rw = WRITE_SYNC;

		ret = submit_one_bio(rw, epd->bio, 0, 0);
		BUG_ON(ret < 0); /* -ENOMEM */
		epd->bio = NULL;
	}
}

static noinline void flush_write_bio(void *data)
{
	struct extent_page_data *epd = data;
	flush_epd_write_bio(epd);
}

int extent_write_full_page(struct extent_io_tree *tree, struct page *page,
			  get_extent_t *get_extent,
			  struct writeback_control *wbc)
{
	int ret;
	struct extent_page_data epd = {
		.bio = NULL,
		.tree = tree,
		.get_extent = get_extent,
		.extent_locked = 0,
		.sync_io = wbc->sync_mode == WB_SYNC_ALL,
	};

	ret = __extent_writepage(page, wbc, &epd);

	flush_epd_write_bio(&epd);
	return ret;
}

int extent_write_locked_range(struct extent_io_tree *tree, struct inode *inode,
			      u64 start, u64 end, get_extent_t *get_extent,
			      int mode)
{
	int ret = 0;
	struct address_space *mapping = inode->i_mapping;
	struct page *page;
	unsigned long nr_pages = (end - start + PAGE_CACHE_SIZE) >>
		PAGE_CACHE_SHIFT;

	struct extent_page_data epd = {
		.bio = NULL,
		.tree = tree,
		.get_extent = get_extent,
		.extent_locked = 1,
		.sync_io = mode == WB_SYNC_ALL,
	};
	struct writeback_control wbc_writepages = {
		.sync_mode	= mode,
		.nr_to_write	= nr_pages * 2,
		.range_start	= start,
		.range_end	= end + 1,
	};

	while (start <= end) {
		page = find_get_page(mapping, start >> PAGE_CACHE_SHIFT);
		if (clear_page_dirty_for_io(page))
			ret = __extent_writepage(page, &wbc_writepages, &epd);
		else {
			if (tree->ops && tree->ops->writepage_end_io_hook)
				tree->ops->writepage_end_io_hook(page, start,
						 start + PAGE_CACHE_SIZE - 1,
						 NULL, 1);
			unlock_page(page);
		}
		page_cache_release(page);
		start += PAGE_CACHE_SIZE;
	}

	flush_epd_write_bio(&epd);
	return ret;
}

int extent_writepages(struct extent_io_tree *tree,
		      struct address_space *mapping,
		      get_extent_t *get_extent,
		      struct writeback_control *wbc)
{
	int ret = 0;
	struct extent_page_data epd = {
		.bio = NULL,
		.tree = tree,
		.get_extent = get_extent,
		.extent_locked = 0,
		.sync_io = wbc->sync_mode == WB_SYNC_ALL,
	};

	ret = extent_write_cache_pages(tree, mapping, wbc,
				       __extent_writepage, &epd,
				       flush_write_bio);
	flush_epd_write_bio(&epd);
	return ret;
}

int extent_readpages(struct extent_io_tree *tree,
		     struct address_space *mapping,
		     struct list_head *pages, unsigned nr_pages,
		     get_extent_t get_extent)
{
	struct bio *bio = NULL;
	unsigned page_idx;
	unsigned long bio_flags = 0;

	for (page_idx = 0; page_idx < nr_pages; page_idx++) {
		struct page *page = list_entry(pages->prev, struct page, lru);

		prefetchw(&page->flags);
		list_del(&page->lru);
		if (!add_to_page_cache_lru(page, mapping,
					page->index, GFP_NOFS)) {
			__extent_read_full_page(tree, page, get_extent,
						&bio, 0, &bio_flags);
		}
		page_cache_release(page);
	}
	BUG_ON(!list_empty(pages));
	if (bio)
		return submit_one_bio(READ, bio, 0, bio_flags);
	return 0;
}

/*
 * basic invalidatepage code, this waits on any locked or writeback
 * ranges corresponding to the page, and then deletes any extent state
 * records from the tree
 */
int extent_invalidatepage(struct extent_io_tree *tree,
			  struct page *page, unsigned long offset)
{
	struct extent_state *cached_state = NULL;
	u64 start = ((u64)page->index << PAGE_CACHE_SHIFT);
	u64 end = start + PAGE_CACHE_SIZE - 1;
	size_t blocksize = page->mapping->host->i_sb->s_blocksize;

	start += (offset + blocksize - 1) & ~(blocksize - 1);
	if (start > end)
		return 0;

	lock_extent_bits(tree, start, end, 0, &cached_state);
	wait_on_page_writeback(page);
	clear_extent_bit(tree, start, end,
			 EXTENT_LOCKED | EXTENT_DIRTY | EXTENT_DELALLOC |
			 EXTENT_DO_ACCOUNTING,
			 1, 1, &cached_state, GFP_NOFS);
	return 0;
}

/*
 * a helper for releasepage, this tests for areas of the page that
 * are locked or under IO and drops the related state bits if it is safe
 * to drop the page.
 */
int try_release_extent_state(struct extent_map_tree *map,
			     struct extent_io_tree *tree, struct page *page,
			     gfp_t mask)
{
	u64 start = (u64)page->index << PAGE_CACHE_SHIFT;
	u64 end = start + PAGE_CACHE_SIZE - 1;
	int ret = 1;

	if (test_range_bit(tree, start, end,
			   EXTENT_IOBITS, 0, NULL))
		ret = 0;
	else {
		if ((mask & GFP_NOFS) == GFP_NOFS)
			mask = GFP_NOFS;
		/*
		 * at this point we can safely clear everything except the
		 * locked bit and the nodatasum bit
		 */
		ret = clear_extent_bit(tree, start, end,
				 ~(EXTENT_LOCKED | EXTENT_NODATASUM),
				 0, 0, NULL, mask);

		/* if clear_extent_bit failed for enomem reasons,
		 * we can't allow the release to continue.
		 */
		if (ret < 0)
			ret = 0;
		else
			ret = 1;
	}
	return ret;
}

/*
 * a helper for releasepage.  As long as there are no locked extents
 * in the range corresponding to the page, both state records and extent
 * map records are removed
 */
int try_release_extent_mapping(struct extent_map_tree *map,
			       struct extent_io_tree *tree, struct page *page,
			       gfp_t mask)
{
	struct extent_map *em;
	u64 start = (u64)page->index << PAGE_CACHE_SHIFT;
	u64 end = start + PAGE_CACHE_SIZE - 1;

	if ((mask & __GFP_WAIT) &&
	    page->mapping->host->i_size > 16 * 1024 * 1024) {
		u64 len;
		while (start <= end) {
			len = end - start + 1;
			write_lock(&map->lock);
			em = lookup_extent_mapping(map, start, len);
			if (!em) {
				write_unlock(&map->lock);
				break;
			}
			if (test_bit(EXTENT_FLAG_PINNED, &em->flags) ||
			    em->start != start) {
				write_unlock(&map->lock);
				free_extent_map(em);
				break;
			}
			if (!test_range_bit(tree, em->start,
					    extent_map_end(em) - 1,
					    EXTENT_LOCKED | EXTENT_WRITEBACK,
					    0, NULL)) {
				remove_extent_mapping(map, em);
				/* once for the rb tree */
				free_extent_map(em);
			}
			start = extent_map_end(em);
			write_unlock(&map->lock);

			/* once for us */
			free_extent_map(em);
		}
	}
	return try_release_extent_state(map, tree, page, mask);
}

/*
 * helper function for fiemap, which doesn't want to see any holes.
 * This maps until we find something past 'last'
 */
static struct extent_map *get_extent_skip_holes(struct inode *inode,
						u64 offset,
						u64 last,
						get_extent_t *get_extent)
{
	u64 sectorsize = BTRFS_I(inode)->root->sectorsize;
	struct extent_map *em;
	u64 len;

	if (offset >= last)
		return NULL;

	while(1) {
		len = last - offset;
		if (len == 0)
			break;
		len = (len + sectorsize - 1) & ~(sectorsize - 1);
		em = get_extent(inode, NULL, 0, offset, len, 0);
		if (IS_ERR_OR_NULL(em))
			return em;

		/* if this isn't a hole return it */
		if (!test_bit(EXTENT_FLAG_VACANCY, &em->flags) &&
		    em->block_start != EXTENT_MAP_HOLE) {
			return em;
		}

		/* this is a hole, advance to the next extent */
		offset = extent_map_end(em);
		free_extent_map(em);
		if (offset >= last)
			break;
	}
	return NULL;
}

int extent_fiemap(struct inode *inode, struct fiemap_extent_info *fieinfo,
		__u64 start, __u64 len, get_extent_t *get_extent)
{
	int ret = 0;
	u64 off = start;
	u64 max = start + len;
	u32 flags = 0;
	u32 found_type;
	u64 last;
	u64 last_for_get_extent = 0;
	u64 disko = 0;
	u64 isize = i_size_read(inode);
	struct btrfs_key found_key;
	struct extent_map *em = NULL;
	struct extent_state *cached_state = NULL;
	struct btrfs_path *path;
	struct btrfs_file_extent_item *item;
	int end = 0;
	u64 em_start = 0;
	u64 em_len = 0;
	u64 em_end = 0;
	unsigned long emflags;

	if (len == 0)
		return -EINVAL;

	path = btrfs_alloc_path();
	if (!path)
		return -ENOMEM;
	path->leave_spinning = 1;

	start = ALIGN(start, BTRFS_I(inode)->root->sectorsize);
	len = ALIGN(len, BTRFS_I(inode)->root->sectorsize);

	/*
	 * lookup the last file extent.  We're not using i_size here
	 * because there might be preallocation past i_size
	 */
	ret = btrfs_lookup_file_extent(NULL, BTRFS_I(inode)->root,
				       path, btrfs_ino(inode), -1, 0);
	if (ret < 0) {
		btrfs_free_path(path);
		return ret;
	}
	WARN_ON(!ret);
	path->slots[0]--;
	item = btrfs_item_ptr(path->nodes[0], path->slots[0],
			      struct btrfs_file_extent_item);
	btrfs_item_key_to_cpu(path->nodes[0], &found_key, path->slots[0]);
	found_type = btrfs_key_type(&found_key);

	/* No extents, but there might be delalloc bits */
	if (found_key.objectid != btrfs_ino(inode) ||
	    found_type != BTRFS_EXTENT_DATA_KEY) {
		/* have to trust i_size as the end */
		last = (u64)-1;
		last_for_get_extent = isize;
	} else {
		/*
		 * remember the start of the last extent.  There are a
		 * bunch of different factors that go into the length of the
		 * extent, so its much less complex to remember where it started
		 */
		last = found_key.offset;
		last_for_get_extent = last + 1;
	}
	btrfs_free_path(path);

	/*
	 * we might have some extents allocated but more delalloc past those
	 * extents.  so, we trust isize unless the start of the last extent is
	 * beyond isize
	 */
	if (last < isize) {
		last = (u64)-1;
		last_for_get_extent = isize;
	}

	lock_extent_bits(&BTRFS_I(inode)->io_tree, start, start + len, 0,
			 &cached_state);

	em = get_extent_skip_holes(inode, start, last_for_get_extent,
				   get_extent);
	if (!em)
		goto out;
	if (IS_ERR(em)) {
		ret = PTR_ERR(em);
		goto out;
	}

	while (!end) {
		u64 offset_in_extent;

		/* break if the extent we found is outside the range */
		if (em->start >= max || extent_map_end(em) < off)
			break;

		/*
		 * get_extent may return an extent that starts before our
		 * requested range.  We have to make sure the ranges
		 * we return to fiemap always move forward and don't
		 * overlap, so adjust the offsets here
		 */
		em_start = max(em->start, off);

		/*
		 * record the offset from the start of the extent
		 * for adjusting the disk offset below
		 */
		offset_in_extent = em_start - em->start;
		em_end = extent_map_end(em);
		em_len = em_end - em_start;
		emflags = em->flags;
		disko = 0;
		flags = 0;

		/*
		 * bump off for our next call to get_extent
		 */
		off = extent_map_end(em);
		if (off >= max)
			end = 1;

		if (em->block_start == EXTENT_MAP_LAST_BYTE) {
			end = 1;
			flags |= FIEMAP_EXTENT_LAST;
		} else if (em->block_start == EXTENT_MAP_INLINE) {
			flags |= (FIEMAP_EXTENT_DATA_INLINE |
				  FIEMAP_EXTENT_NOT_ALIGNED);
		} else if (em->block_start == EXTENT_MAP_DELALLOC) {
			flags |= (FIEMAP_EXTENT_DELALLOC |
				  FIEMAP_EXTENT_UNKNOWN);
		} else {
			disko = em->block_start + offset_in_extent;
		}
		if (test_bit(EXTENT_FLAG_COMPRESSED, &em->flags))
			flags |= FIEMAP_EXTENT_ENCODED;

		free_extent_map(em);
		em = NULL;
		if ((em_start >= last) || em_len == (u64)-1 ||
		   (last == (u64)-1 && isize <= em_end)) {
			flags |= FIEMAP_EXTENT_LAST;
			end = 1;
		}

		/* now scan forward to see if this is really the last extent. */
		em = get_extent_skip_holes(inode, off, last_for_get_extent,
					   get_extent);
		if (IS_ERR(em)) {
			ret = PTR_ERR(em);
			goto out;
		}
		if (!em) {
			flags |= FIEMAP_EXTENT_LAST;
			end = 1;
		}
		ret = fiemap_fill_next_extent(fieinfo, em_start, disko,
					      em_len, flags);
		if (ret)
			goto out_free;
	}
out_free:
	free_extent_map(em);
out:
	unlock_extent_cached(&BTRFS_I(inode)->io_tree, start, start + len,
			     &cached_state, GFP_NOFS);
	return ret;
}

inline struct page *extent_buffer_page(struct extent_buffer *eb,
					      unsigned long i)
{
	return eb->pages[i];
}

inline unsigned long num_extent_pages(u64 start, u64 len)
{
	return ((start + len + PAGE_CACHE_SIZE - 1) >> PAGE_CACHE_SHIFT) -
		(start >> PAGE_CACHE_SHIFT);
}

static void __free_extent_buffer(struct extent_buffer *eb)
{
#if LEAK_DEBUG
	unsigned long flags;
	spin_lock_irqsave(&leak_lock, flags);
	list_del(&eb->leak_list);
	spin_unlock_irqrestore(&leak_lock, flags);
#endif
	if (eb->pages && eb->pages != eb->inline_pages)
		kfree(eb->pages);
	kmem_cache_free(extent_buffer_cache, eb);
}

static struct extent_buffer *__alloc_extent_buffer(struct extent_io_tree *tree,
						   u64 start,
						   unsigned long len,
						   gfp_t mask)
{
	struct extent_buffer *eb = NULL;
#if LEAK_DEBUG
	unsigned long flags;
#endif

	eb = kmem_cache_zalloc(extent_buffer_cache, mask);
	if (eb == NULL)
		return NULL;
	eb->start = start;
	eb->len = len;
	eb->tree = tree;
	rwlock_init(&eb->lock);
	atomic_set(&eb->write_locks, 0);
	atomic_set(&eb->read_locks, 0);
	atomic_set(&eb->blocking_readers, 0);
	atomic_set(&eb->blocking_writers, 0);
	atomic_set(&eb->spinning_readers, 0);
	atomic_set(&eb->spinning_writers, 0);
	eb->lock_nested = 0;
	init_waitqueue_head(&eb->write_lock_wq);
	init_waitqueue_head(&eb->read_lock_wq);

#if LEAK_DEBUG
	spin_lock_irqsave(&leak_lock, flags);
	list_add(&eb->leak_list, &buffers);
	spin_unlock_irqrestore(&leak_lock, flags);
#endif
	spin_lock_init(&eb->refs_lock);
	atomic_set(&eb->refs, 1);
	atomic_set(&eb->io_pages, 0);

	if (len > MAX_INLINE_EXTENT_BUFFER_SIZE) {
		struct page **pages;
		int num_pages = (len + PAGE_CACHE_SIZE - 1) >>
			PAGE_CACHE_SHIFT;
		pages = kzalloc(num_pages, mask);
		if (!pages) {
			__free_extent_buffer(eb);
			return NULL;
		}
		eb->pages = pages;
	} else {
		eb->pages = eb->inline_pages;
	}

	return eb;
}

static int extent_buffer_under_io(struct extent_buffer *eb)
{
	return (atomic_read(&eb->io_pages) ||
		test_bit(EXTENT_BUFFER_WRITEBACK, &eb->bflags) ||
		test_bit(EXTENT_BUFFER_DIRTY, &eb->bflags));
}

/*
 * Helper for releasing extent buffer page.
 */
static void btrfs_release_extent_buffer_page(struct extent_buffer *eb,
						unsigned long start_idx)
{
	unsigned long index;
	struct page *page;

	BUG_ON(extent_buffer_under_io(eb));

	index = num_extent_pages(eb->start, eb->len);
	if (start_idx >= index)
		return;

	do {
		index--;
		page = extent_buffer_page(eb, index);
		if (page) {
			spin_lock(&page->mapping->private_lock);
			/*
			 * We do this since we'll remove the pages after we've
			 * removed the eb from the radix tree, so we could race
			 * and have this page now attached to the new eb.  So
			 * only clear page_private if it's still connected to
			 * this eb.
			 */
			if (PagePrivate(page) &&
			    page->private == (unsigned long)eb) {
				BUG_ON(test_bit(EXTENT_BUFFER_DIRTY, &eb->bflags));
				BUG_ON(PageDirty(page));
				BUG_ON(PageWriteback(page));
				/*
				 * We need to make sure we haven't be attached
				 * to a new eb.
				 */
				ClearPagePrivate(page);
				set_page_private(page, 0);
				/* One for the page private */
				page_cache_release(page);
			}
			spin_unlock(&page->mapping->private_lock);

			/* One for when we alloced the page */
			page_cache_release(page);
		}
	} while (index != start_idx);
}

/*
 * Helper for releasing the extent buffer.
 */
static inline void btrfs_release_extent_buffer(struct extent_buffer *eb)
{
	btrfs_release_extent_buffer_page(eb, 0);
	__free_extent_buffer(eb);
}

static void check_buffer_tree_ref(struct extent_buffer *eb)
{
	/* the ref bit is tricky.  We have to make sure it is set
	 * if we have the buffer dirty.   Otherwise the
	 * code to free a buffer can end up dropping a dirty
	 * page
	 *
	 * Once the ref bit is set, it won't go away while the
	 * buffer is dirty or in writeback, and it also won't
	 * go away while we have the reference count on the
	 * eb bumped.
	 *
	 * We can't just set the ref bit without bumping the
	 * ref on the eb because free_extent_buffer might
	 * see the ref bit and try to clear it.  If this happens
	 * free_extent_buffer might end up dropping our original
	 * ref by mistake and freeing the page before we are able
	 * to add one more ref.
	 *
	 * So bump the ref count first, then set the bit.  If someone
	 * beat us to it, drop the ref we added.
	 */
	if (!test_bit(EXTENT_BUFFER_TREE_REF, &eb->bflags)) {
		atomic_inc(&eb->refs);
		if (test_and_set_bit(EXTENT_BUFFER_TREE_REF, &eb->bflags))
			atomic_dec(&eb->refs);
	}
}

static void mark_extent_buffer_accessed(struct extent_buffer *eb)
{
	unsigned long num_pages, i;

	check_buffer_tree_ref(eb);

	num_pages = num_extent_pages(eb->start, eb->len);
	for (i = 0; i < num_pages; i++) {
		struct page *p = extent_buffer_page(eb, i);
		mark_page_accessed(p);
	}
}

struct extent_buffer *alloc_extent_buffer(struct extent_io_tree *tree,
					  u64 start, unsigned long len)
{
	unsigned long num_pages = num_extent_pages(start, len);
	unsigned long i;
	unsigned long index = start >> PAGE_CACHE_SHIFT;
	struct extent_buffer *eb;
	struct extent_buffer *exists = NULL;
	struct page *p;
	struct address_space *mapping = tree->mapping;
	int uptodate = 1;
	int ret;

	rcu_read_lock();
	eb = radix_tree_lookup(&tree->buffer, start >> PAGE_CACHE_SHIFT);
	if (eb && atomic_inc_not_zero(&eb->refs)) {
		rcu_read_unlock();
		mark_extent_buffer_accessed(eb);
		return eb;
	}
	rcu_read_unlock();

	eb = __alloc_extent_buffer(tree, start, len, GFP_NOFS);
	if (!eb)
		return NULL;

	for (i = 0; i < num_pages; i++, index++) {
		p = find_or_create_page(mapping, index, GFP_NOFS);
		if (!p) {
			WARN_ON(1);
			goto free_eb;
		}

		spin_lock(&mapping->private_lock);
		if (PagePrivate(p)) {
			/*
			 * We could have already allocated an eb for this page
			 * and attached one so lets see if we can get a ref on
			 * the existing eb, and if we can we know it's good and
			 * we can just return that one, else we know we can just
			 * overwrite page->private.
			 */
			exists = (struct extent_buffer *)p->private;
			if (atomic_inc_not_zero(&exists->refs)) {
				spin_unlock(&mapping->private_lock);
				unlock_page(p);
				mark_extent_buffer_accessed(exists);
				goto free_eb;
			}

			/*
			 * Do this so attach doesn't complain and we need to
			 * drop the ref the old guy had.
			 */
			ClearPagePrivate(p);
			WARN_ON(PageDirty(p));
			page_cache_release(p);
		}
		attach_extent_buffer_page(eb, p);
		spin_unlock(&mapping->private_lock);
		WARN_ON(PageDirty(p));
		mark_page_accessed(p);
		eb->pages[i] = p;
		if (!PageUptodate(p))
			uptodate = 0;

		/*
		 * see below about how we avoid a nasty race with release page
		 * and why we unlock later
		 */
	}
	if (uptodate)
		set_bit(EXTENT_BUFFER_UPTODATE, &eb->bflags);
again:
	ret = radix_tree_preload(GFP_NOFS & ~__GFP_HIGHMEM);
	if (ret)
		goto free_eb;

	spin_lock(&tree->buffer_lock);
	ret = radix_tree_insert(&tree->buffer, start >> PAGE_CACHE_SHIFT, eb);
	if (ret == -EEXIST) {
		exists = radix_tree_lookup(&tree->buffer,
						start >> PAGE_CACHE_SHIFT);
		if (!atomic_inc_not_zero(&exists->refs)) {
			spin_unlock(&tree->buffer_lock);
			radix_tree_preload_end();
			exists = NULL;
			goto again;
		}
		spin_unlock(&tree->buffer_lock);
		radix_tree_preload_end();
		mark_extent_buffer_accessed(exists);
		goto free_eb;
	}
	/* add one reference for the tree */
	spin_lock(&eb->refs_lock);
	check_buffer_tree_ref(eb);
	spin_unlock(&eb->refs_lock);
	spin_unlock(&tree->buffer_lock);
	radix_tree_preload_end();

	/*
	 * there is a race where release page may have
	 * tried to find this extent buffer in the radix
	 * but failed.  It will tell the VM it is safe to
	 * reclaim the, and it will clear the page private bit.
	 * We must make sure to set the page private bit properly
	 * after the extent buffer is in the radix tree so
	 * it doesn't get lost
	 */
	SetPageChecked(eb->pages[0]);
	for (i = 1; i < num_pages; i++) {
		p = extent_buffer_page(eb, i);
		ClearPageChecked(p);
		unlock_page(p);
	}
	unlock_page(eb->pages[0]);
	return eb;

free_eb:
	for (i = 0; i < num_pages; i++) {
		if (eb->pages[i])
			unlock_page(eb->pages[i]);
	}

	if (!atomic_dec_and_test(&eb->refs))
		return exists;
	btrfs_release_extent_buffer(eb);
	return exists;
}

struct extent_buffer *find_extent_buffer(struct extent_io_tree *tree,
					 u64 start, unsigned long len)
{
	struct extent_buffer *eb;

	rcu_read_lock();
	eb = radix_tree_lookup(&tree->buffer, start >> PAGE_CACHE_SHIFT);
	if (eb && atomic_inc_not_zero(&eb->refs)) {
		rcu_read_unlock();
		mark_extent_buffer_accessed(eb);
		return eb;
	}
	rcu_read_unlock();

	return NULL;
}

static inline void btrfs_release_extent_buffer_rcu(struct rcu_head *head)
{
	struct extent_buffer *eb =
			container_of(head, struct extent_buffer, rcu_head);

	__free_extent_buffer(eb);
}

/* Expects to have eb->eb_lock already held */
static void release_extent_buffer(struct extent_buffer *eb, gfp_t mask)
{
	WARN_ON(atomic_read(&eb->refs) == 0);
	if (atomic_dec_and_test(&eb->refs)) {
		struct extent_io_tree *tree = eb->tree;

		spin_unlock(&eb->refs_lock);

		spin_lock(&tree->buffer_lock);
		radix_tree_delete(&tree->buffer,
				  eb->start >> PAGE_CACHE_SHIFT);
		spin_unlock(&tree->buffer_lock);

		/* Should be safe to release our pages at this point */
		btrfs_release_extent_buffer_page(eb, 0);

		call_rcu(&eb->rcu_head, btrfs_release_extent_buffer_rcu);
		return;
	}
	spin_unlock(&eb->refs_lock);
}

void free_extent_buffer(struct extent_buffer *eb)
{
	if (!eb)
		return;

	spin_lock(&eb->refs_lock);
	if (atomic_read(&eb->refs) == 2 &&
	    test_bit(EXTENT_BUFFER_STALE, &eb->bflags) &&
	    !extent_buffer_under_io(eb) &&
	    test_and_clear_bit(EXTENT_BUFFER_TREE_REF, &eb->bflags))
		atomic_dec(&eb->refs);

	/*
	 * I know this is terrible, but it's temporary until we stop tracking
	 * the uptodate bits and such for the extent buffers.
	 */
	release_extent_buffer(eb, GFP_ATOMIC);
}

void free_extent_buffer_stale(struct extent_buffer *eb)
{
	if (!eb)
		return;

	spin_lock(&eb->refs_lock);
	set_bit(EXTENT_BUFFER_STALE, &eb->bflags);

	if (atomic_read(&eb->refs) == 2 && !extent_buffer_under_io(eb) &&
	    test_and_clear_bit(EXTENT_BUFFER_TREE_REF, &eb->bflags))
		atomic_dec(&eb->refs);
	release_extent_buffer(eb, GFP_NOFS);
}

<<<<<<< HEAD
void clear_extent_buffer_dirty(struct extent_io_tree *tree,
			      struct extent_buffer *eb)
=======
void clear_extent_buffer_dirty(struct extent_buffer *eb)
>>>>>>> dd775ae2
{
	unsigned long i;
	unsigned long num_pages;
	struct page *page;

	num_pages = num_extent_pages(eb->start, eb->len);

	for (i = 0; i < num_pages; i++) {
		page = extent_buffer_page(eb, i);
		if (!PageDirty(page))
			continue;

		lock_page(page);
		WARN_ON(!PagePrivate(page));

		clear_page_dirty_for_io(page);
		spin_lock_irq(&page->mapping->tree_lock);
		if (!PageDirty(page)) {
			radix_tree_tag_clear(&page->mapping->page_tree,
						page_index(page),
						PAGECACHE_TAG_DIRTY);
		}
		spin_unlock_irq(&page->mapping->tree_lock);
		ClearPageError(page);
		unlock_page(page);
	}
<<<<<<< HEAD
=======
	WARN_ON(atomic_read(&eb->refs) == 0);
>>>>>>> dd775ae2
}

int set_extent_buffer_dirty(struct extent_buffer *eb)
{
	unsigned long i;
	unsigned long num_pages;
	int was_dirty = 0;

	check_buffer_tree_ref(eb);

	was_dirty = test_and_set_bit(EXTENT_BUFFER_DIRTY, &eb->bflags);

	num_pages = num_extent_pages(eb->start, eb->len);
	WARN_ON(atomic_read(&eb->refs) == 0);
	WARN_ON(!test_bit(EXTENT_BUFFER_TREE_REF, &eb->bflags));

	for (i = 0; i < num_pages; i++)
		set_page_dirty(extent_buffer_page(eb, i));
	return was_dirty;
}

static int range_straddles_pages(u64 start, u64 len)
{
	if (len < PAGE_CACHE_SIZE)
		return 1;
	if (start & (PAGE_CACHE_SIZE - 1))
		return 1;
	if ((start + len) & (PAGE_CACHE_SIZE - 1))
		return 1;
	return 0;
}

int clear_extent_buffer_uptodate(struct extent_buffer *eb)
{
	unsigned long i;
	struct page *page;
	unsigned long num_pages;

	clear_bit(EXTENT_BUFFER_UPTODATE, &eb->bflags);
	num_pages = num_extent_pages(eb->start, eb->len);
	for (i = 0; i < num_pages; i++) {
		page = extent_buffer_page(eb, i);
		if (page)
			ClearPageUptodate(page);
	}
	return 0;
}

int set_extent_buffer_uptodate(struct extent_buffer *eb)
{
	unsigned long i;
	struct page *page;
	unsigned long num_pages;

	set_bit(EXTENT_BUFFER_UPTODATE, &eb->bflags);
	num_pages = num_extent_pages(eb->start, eb->len);
	for (i = 0; i < num_pages; i++) {
		page = extent_buffer_page(eb, i);
		SetPageUptodate(page);
	}
	return 0;
}

int extent_range_uptodate(struct extent_io_tree *tree,
			  u64 start, u64 end)
{
	struct page *page;
	int ret;
	int pg_uptodate = 1;
	int uptodate;
	unsigned long index;

	if (range_straddles_pages(start, end - start + 1)) {
		ret = test_range_bit(tree, start, end,
				     EXTENT_UPTODATE, 1, NULL);
		if (ret)
			return 1;
	}
	while (start <= end) {
		index = start >> PAGE_CACHE_SHIFT;
		page = find_get_page(tree->mapping, index);
		if (!page)
			return 1;
		uptodate = PageUptodate(page);
		page_cache_release(page);
		if (!uptodate) {
			pg_uptodate = 0;
			break;
		}
		start += PAGE_CACHE_SIZE;
	}
	return pg_uptodate;
}

int extent_buffer_uptodate(struct extent_buffer *eb)
{
	return test_bit(EXTENT_BUFFER_UPTODATE, &eb->bflags);
}

int read_extent_buffer_pages(struct extent_io_tree *tree,
			     struct extent_buffer *eb, u64 start, int wait,
			     get_extent_t *get_extent, int mirror_num)
{
	unsigned long i;
	unsigned long start_i;
	struct page *page;
	int err;
	int ret = 0;
	int locked_pages = 0;
	int all_uptodate = 1;
	unsigned long num_pages;
	unsigned long num_reads = 0;
	struct bio *bio = NULL;
	unsigned long bio_flags = 0;

	if (test_bit(EXTENT_BUFFER_UPTODATE, &eb->bflags))
		return 0;

	if (start) {
		WARN_ON(start < eb->start);
		start_i = (start >> PAGE_CACHE_SHIFT) -
			(eb->start >> PAGE_CACHE_SHIFT);
	} else {
		start_i = 0;
	}

	num_pages = num_extent_pages(eb->start, eb->len);
	for (i = start_i; i < num_pages; i++) {
		page = extent_buffer_page(eb, i);
		if (wait == WAIT_NONE) {
			if (!trylock_page(page))
				goto unlock_exit;
		} else {
			lock_page(page);
		}
		locked_pages++;
		if (!PageUptodate(page)) {
			num_reads++;
			all_uptodate = 0;
		}
	}
	if (all_uptodate) {
		if (start_i == 0)
			set_bit(EXTENT_BUFFER_UPTODATE, &eb->bflags);
		goto unlock_exit;
	}

	clear_bit(EXTENT_BUFFER_IOERR, &eb->bflags);
	eb->failed_mirror = 0;
	atomic_set(&eb->io_pages, num_reads);
	for (i = start_i; i < num_pages; i++) {
		page = extent_buffer_page(eb, i);
		if (!PageUptodate(page)) {
			ClearPageError(page);
			err = __extent_read_full_page(tree, page,
						      get_extent, &bio,
						      mirror_num, &bio_flags);
			if (err)
				ret = err;
		} else {
			unlock_page(page);
		}
	}

	if (bio) {
		err = submit_one_bio(READ, bio, mirror_num, bio_flags);
		if (err)
			return err;
	}

	if (ret || wait != WAIT_COMPLETE)
		return ret;

	for (i = start_i; i < num_pages; i++) {
		page = extent_buffer_page(eb, i);
		wait_on_page_locked(page);
		if (!PageUptodate(page))
			ret = -EIO;
	}

	return ret;

unlock_exit:
	i = start_i;
	while (locked_pages > 0) {
		page = extent_buffer_page(eb, i);
		i++;
		unlock_page(page);
		locked_pages--;
	}
	return ret;
}

void read_extent_buffer(struct extent_buffer *eb, void *dstv,
			unsigned long start,
			unsigned long len)
{
	size_t cur;
	size_t offset;
	struct page *page;
	char *kaddr;
	char *dst = (char *)dstv;
	size_t start_offset = eb->start & ((u64)PAGE_CACHE_SIZE - 1);
	unsigned long i = (start_offset + start) >> PAGE_CACHE_SHIFT;

	WARN_ON(start > eb->len);
	WARN_ON(start + len > eb->start + eb->len);

	offset = (start_offset + start) & ((unsigned long)PAGE_CACHE_SIZE - 1);

	while (len > 0) {
		page = extent_buffer_page(eb, i);

		cur = min(len, (PAGE_CACHE_SIZE - offset));
		kaddr = page_address(page);
		memcpy(dst, kaddr + offset, cur);

		dst += cur;
		len -= cur;
		offset = 0;
		i++;
	}
}

int map_private_extent_buffer(struct extent_buffer *eb, unsigned long start,
			       unsigned long min_len, char **map,
			       unsigned long *map_start,
			       unsigned long *map_len)
{
	size_t offset = start & (PAGE_CACHE_SIZE - 1);
	char *kaddr;
	struct page *p;
	size_t start_offset = eb->start & ((u64)PAGE_CACHE_SIZE - 1);
	unsigned long i = (start_offset + start) >> PAGE_CACHE_SHIFT;
	unsigned long end_i = (start_offset + start + min_len - 1) >>
		PAGE_CACHE_SHIFT;

	if (i != end_i)
		return -EINVAL;

	if (i == 0) {
		offset = start_offset;
		*map_start = 0;
	} else {
		offset = 0;
		*map_start = ((u64)i << PAGE_CACHE_SHIFT) - start_offset;
	}

	if (start + min_len > eb->len) {
		printk(KERN_ERR "btrfs bad mapping eb start %llu len %lu, "
		       "wanted %lu %lu\n", (unsigned long long)eb->start,
		       eb->len, start, min_len);
		WARN_ON(1);
		return -EINVAL;
	}

	p = extent_buffer_page(eb, i);
	kaddr = page_address(p);
	*map = kaddr + offset;
	*map_len = PAGE_CACHE_SIZE - offset;
	return 0;
}

int memcmp_extent_buffer(struct extent_buffer *eb, const void *ptrv,
			  unsigned long start,
			  unsigned long len)
{
	size_t cur;
	size_t offset;
	struct page *page;
	char *kaddr;
	char *ptr = (char *)ptrv;
	size_t start_offset = eb->start & ((u64)PAGE_CACHE_SIZE - 1);
	unsigned long i = (start_offset + start) >> PAGE_CACHE_SHIFT;
	int ret = 0;

	WARN_ON(start > eb->len);
	WARN_ON(start + len > eb->start + eb->len);

	offset = (start_offset + start) & ((unsigned long)PAGE_CACHE_SIZE - 1);

	while (len > 0) {
		page = extent_buffer_page(eb, i);

		cur = min(len, (PAGE_CACHE_SIZE - offset));

		kaddr = page_address(page);
		ret = memcmp(ptr, kaddr + offset, cur);
		if (ret)
			break;

		ptr += cur;
		len -= cur;
		offset = 0;
		i++;
	}
	return ret;
}

void write_extent_buffer(struct extent_buffer *eb, const void *srcv,
			 unsigned long start, unsigned long len)
{
	size_t cur;
	size_t offset;
	struct page *page;
	char *kaddr;
	char *src = (char *)srcv;
	size_t start_offset = eb->start & ((u64)PAGE_CACHE_SIZE - 1);
	unsigned long i = (start_offset + start) >> PAGE_CACHE_SHIFT;

	WARN_ON(start > eb->len);
	WARN_ON(start + len > eb->start + eb->len);

	offset = (start_offset + start) & ((unsigned long)PAGE_CACHE_SIZE - 1);

	while (len > 0) {
		page = extent_buffer_page(eb, i);
		WARN_ON(!PageUptodate(page));

		cur = min(len, PAGE_CACHE_SIZE - offset);
		kaddr = page_address(page);
		memcpy(kaddr + offset, src, cur);

		src += cur;
		len -= cur;
		offset = 0;
		i++;
	}
}

void memset_extent_buffer(struct extent_buffer *eb, char c,
			  unsigned long start, unsigned long len)
{
	size_t cur;
	size_t offset;
	struct page *page;
	char *kaddr;
	size_t start_offset = eb->start & ((u64)PAGE_CACHE_SIZE - 1);
	unsigned long i = (start_offset + start) >> PAGE_CACHE_SHIFT;

	WARN_ON(start > eb->len);
	WARN_ON(start + len > eb->start + eb->len);

	offset = (start_offset + start) & ((unsigned long)PAGE_CACHE_SIZE - 1);

	while (len > 0) {
		page = extent_buffer_page(eb, i);
		WARN_ON(!PageUptodate(page));

		cur = min(len, PAGE_CACHE_SIZE - offset);
		kaddr = page_address(page);
		memset(kaddr + offset, c, cur);

		len -= cur;
		offset = 0;
		i++;
	}
}

void copy_extent_buffer(struct extent_buffer *dst, struct extent_buffer *src,
			unsigned long dst_offset, unsigned long src_offset,
			unsigned long len)
{
	u64 dst_len = dst->len;
	size_t cur;
	size_t offset;
	struct page *page;
	char *kaddr;
	size_t start_offset = dst->start & ((u64)PAGE_CACHE_SIZE - 1);
	unsigned long i = (start_offset + dst_offset) >> PAGE_CACHE_SHIFT;

	WARN_ON(src->len != dst_len);

	offset = (start_offset + dst_offset) &
		((unsigned long)PAGE_CACHE_SIZE - 1);

	while (len > 0) {
		page = extent_buffer_page(dst, i);
		WARN_ON(!PageUptodate(page));

		cur = min(len, (unsigned long)(PAGE_CACHE_SIZE - offset));

		kaddr = page_address(page);
		read_extent_buffer(src, kaddr + offset, src_offset, cur);

		src_offset += cur;
		len -= cur;
		offset = 0;
		i++;
	}
}

static void move_pages(struct page *dst_page, struct page *src_page,
		       unsigned long dst_off, unsigned long src_off,
		       unsigned long len)
{
	char *dst_kaddr = page_address(dst_page);
	if (dst_page == src_page) {
		memmove(dst_kaddr + dst_off, dst_kaddr + src_off, len);
	} else {
		char *src_kaddr = page_address(src_page);
		char *p = dst_kaddr + dst_off + len;
		char *s = src_kaddr + src_off + len;

		while (len--)
			*--p = *--s;
	}
}

static inline bool areas_overlap(unsigned long src, unsigned long dst, unsigned long len)
{
	unsigned long distance = (src > dst) ? src - dst : dst - src;
	return distance < len;
}

static void copy_pages(struct page *dst_page, struct page *src_page,
		       unsigned long dst_off, unsigned long src_off,
		       unsigned long len)
{
	char *dst_kaddr = page_address(dst_page);
	char *src_kaddr;
	int must_memmove = 0;

	if (dst_page != src_page) {
		src_kaddr = page_address(src_page);
	} else {
		src_kaddr = dst_kaddr;
		if (areas_overlap(src_off, dst_off, len))
			must_memmove = 1;
	}

	if (must_memmove)
		memmove(dst_kaddr + dst_off, src_kaddr + src_off, len);
	else
		memcpy(dst_kaddr + dst_off, src_kaddr + src_off, len);
}

void memcpy_extent_buffer(struct extent_buffer *dst, unsigned long dst_offset,
			   unsigned long src_offset, unsigned long len)
{
	size_t cur;
	size_t dst_off_in_page;
	size_t src_off_in_page;
	size_t start_offset = dst->start & ((u64)PAGE_CACHE_SIZE - 1);
	unsigned long dst_i;
	unsigned long src_i;

	if (src_offset + len > dst->len) {
		printk(KERN_ERR "btrfs memmove bogus src_offset %lu move "
		       "len %lu dst len %lu\n", src_offset, len, dst->len);
		BUG_ON(1);
	}
	if (dst_offset + len > dst->len) {
		printk(KERN_ERR "btrfs memmove bogus dst_offset %lu move "
		       "len %lu dst len %lu\n", dst_offset, len, dst->len);
		BUG_ON(1);
	}

	while (len > 0) {
		dst_off_in_page = (start_offset + dst_offset) &
			((unsigned long)PAGE_CACHE_SIZE - 1);
		src_off_in_page = (start_offset + src_offset) &
			((unsigned long)PAGE_CACHE_SIZE - 1);

		dst_i = (start_offset + dst_offset) >> PAGE_CACHE_SHIFT;
		src_i = (start_offset + src_offset) >> PAGE_CACHE_SHIFT;

		cur = min(len, (unsigned long)(PAGE_CACHE_SIZE -
					       src_off_in_page));
		cur = min_t(unsigned long, cur,
			(unsigned long)(PAGE_CACHE_SIZE - dst_off_in_page));

		copy_pages(extent_buffer_page(dst, dst_i),
			   extent_buffer_page(dst, src_i),
			   dst_off_in_page, src_off_in_page, cur);

		src_offset += cur;
		dst_offset += cur;
		len -= cur;
	}
}

void memmove_extent_buffer(struct extent_buffer *dst, unsigned long dst_offset,
			   unsigned long src_offset, unsigned long len)
{
	size_t cur;
	size_t dst_off_in_page;
	size_t src_off_in_page;
	unsigned long dst_end = dst_offset + len - 1;
	unsigned long src_end = src_offset + len - 1;
	size_t start_offset = dst->start & ((u64)PAGE_CACHE_SIZE - 1);
	unsigned long dst_i;
	unsigned long src_i;

	if (src_offset + len > dst->len) {
		printk(KERN_ERR "btrfs memmove bogus src_offset %lu move "
		       "len %lu len %lu\n", src_offset, len, dst->len);
		BUG_ON(1);
	}
	if (dst_offset + len > dst->len) {
		printk(KERN_ERR "btrfs memmove bogus dst_offset %lu move "
		       "len %lu len %lu\n", dst_offset, len, dst->len);
		BUG_ON(1);
	}
	if (dst_offset < src_offset) {
		memcpy_extent_buffer(dst, dst_offset, src_offset, len);
		return;
	}
	while (len > 0) {
		dst_i = (start_offset + dst_end) >> PAGE_CACHE_SHIFT;
		src_i = (start_offset + src_end) >> PAGE_CACHE_SHIFT;

		dst_off_in_page = (start_offset + dst_end) &
			((unsigned long)PAGE_CACHE_SIZE - 1);
		src_off_in_page = (start_offset + src_end) &
			((unsigned long)PAGE_CACHE_SIZE - 1);

		cur = min_t(unsigned long, len, src_off_in_page + 1);
		cur = min(cur, dst_off_in_page + 1);
		move_pages(extent_buffer_page(dst, dst_i),
			   extent_buffer_page(dst, src_i),
			   dst_off_in_page - cur + 1,
			   src_off_in_page - cur + 1, cur);

		dst_end -= cur;
		src_end -= cur;
		len -= cur;
	}
}

int try_release_extent_buffer(struct page *page, gfp_t mask)
{
	struct extent_buffer *eb;

	/*
	 * We need to make sure noboody is attaching this page to an eb right
	 * now.
	 */
	spin_lock(&page->mapping->private_lock);
	if (!PagePrivate(page)) {
		spin_unlock(&page->mapping->private_lock);
		return 1;
	}

	eb = (struct extent_buffer *)page->private;
	BUG_ON(!eb);

	/*
	 * This is a little awful but should be ok, we need to make sure that
	 * the eb doesn't disappear out from under us while we're looking at
	 * this page.
	 */
	spin_lock(&eb->refs_lock);
	if (atomic_read(&eb->refs) != 1 || extent_buffer_under_io(eb)) {
		spin_unlock(&eb->refs_lock);
		spin_unlock(&page->mapping->private_lock);
		return 0;
	}
	spin_unlock(&page->mapping->private_lock);

	if ((mask & GFP_NOFS) == GFP_NOFS)
		mask = GFP_NOFS;

	/*
	 * If tree ref isn't set then we know the ref on this eb is a real ref,
	 * so just return, this page will likely be freed soon anyway.
	 */
	if (!test_and_clear_bit(EXTENT_BUFFER_TREE_REF, &eb->bflags)) {
		spin_unlock(&eb->refs_lock);
		return 0;
	}
	release_extent_buffer(eb, mask);

	return 1;
}<|MERGE_RESOLUTION|>--- conflicted
+++ resolved
@@ -54,10 +54,7 @@
 	unsigned int sync_io:1;
 };
 
-<<<<<<< HEAD
-=======
 static noinline void flush_write_bio(void *data);
->>>>>>> dd775ae2
 static inline struct btrfs_fs_info *
 tree_fs_info(struct extent_io_tree *tree)
 {
@@ -4285,12 +4282,7 @@
 	release_extent_buffer(eb, GFP_NOFS);
 }
 
-<<<<<<< HEAD
-void clear_extent_buffer_dirty(struct extent_io_tree *tree,
-			      struct extent_buffer *eb)
-=======
 void clear_extent_buffer_dirty(struct extent_buffer *eb)
->>>>>>> dd775ae2
 {
 	unsigned long i;
 	unsigned long num_pages;
@@ -4317,10 +4309,7 @@
 		ClearPageError(page);
 		unlock_page(page);
 	}
-<<<<<<< HEAD
-=======
 	WARN_ON(atomic_read(&eb->refs) == 0);
->>>>>>> dd775ae2
 }
 
 int set_extent_buffer_dirty(struct extent_buffer *eb)
