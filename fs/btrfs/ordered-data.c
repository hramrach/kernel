/*
 * Copyright (C) 2007 Oracle.  All rights reserved.
 *
 * This program is free software; you can redistribute it and/or
 * modify it under the terms of the GNU General Public
 * License v2 as published by the Free Software Foundation.
 *
 * This program is distributed in the hope that it will be useful,
 * but WITHOUT ANY WARRANTY; without even the implied warranty of
 * MERCHANTABILITY or FITNESS FOR A PARTICULAR PURPOSE.  See the GNU
 * General Public License for more details.
 *
 * You should have received a copy of the GNU General Public
 * License along with this program; if not, write to the
 * Free Software Foundation, Inc., 59 Temple Place - Suite 330,
 * Boston, MA 021110-1307, USA.
 */

#include <linux/slab.h>
#include <linux/blkdev.h>
#include <linux/writeback.h>
#include <linux/pagevec.h>
#include "ctree.h"
#include "transaction.h"
#include "btrfs_inode.h"
#include "extent_io.h"
#include "disk-io.h"

static struct kmem_cache *btrfs_ordered_extent_cache;

static u64 entry_end(struct btrfs_ordered_extent *entry)
{
	if (entry->file_offset + entry->len < entry->file_offset)
		return (u64)-1;
	return entry->file_offset + entry->len;
}

/* returns NULL if the insertion worked, or it returns the node it did find
 * in the tree
 */
static struct rb_node *tree_insert(struct rb_root *root, u64 file_offset,
				   struct rb_node *node)
{
	struct rb_node **p = &root->rb_node;
	struct rb_node *parent = NULL;
	struct btrfs_ordered_extent *entry;

	while (*p) {
		parent = *p;
		entry = rb_entry(parent, struct btrfs_ordered_extent, rb_node);

		if (file_offset < entry->file_offset)
			p = &(*p)->rb_left;
		else if (file_offset >= entry_end(entry))
			p = &(*p)->rb_right;
		else
			return parent;
	}

	rb_link_node(node, parent, p);
	rb_insert_color(node, root);
	return NULL;
}

static void ordered_data_tree_panic(struct inode *inode, int errno,
					       u64 offset)
{
	struct btrfs_fs_info *fs_info = btrfs_sb(inode->i_sb);
	btrfs_panic(fs_info, errno, "Inconsistency in ordered tree at offset "
		    "%llu", offset);
}

/*
 * look for a given offset in the tree, and if it can't be found return the
 * first lesser offset
 */
static struct rb_node *__tree_search(struct rb_root *root, u64 file_offset,
				     struct rb_node **prev_ret)
{
	struct rb_node *n = root->rb_node;
	struct rb_node *prev = NULL;
	struct rb_node *test;
	struct btrfs_ordered_extent *entry;
	struct btrfs_ordered_extent *prev_entry = NULL;

	while (n) {
		entry = rb_entry(n, struct btrfs_ordered_extent, rb_node);
		prev = n;
		prev_entry = entry;

		if (file_offset < entry->file_offset)
			n = n->rb_left;
		else if (file_offset >= entry_end(entry))
			n = n->rb_right;
		else
			return n;
	}
	if (!prev_ret)
		return NULL;

	while (prev && file_offset >= entry_end(prev_entry)) {
		test = rb_next(prev);
		if (!test)
			break;
		prev_entry = rb_entry(test, struct btrfs_ordered_extent,
				      rb_node);
		if (file_offset < entry_end(prev_entry))
			break;

		prev = test;
	}
	if (prev)
		prev_entry = rb_entry(prev, struct btrfs_ordered_extent,
				      rb_node);
	while (prev && file_offset < entry_end(prev_entry)) {
		test = rb_prev(prev);
		if (!test)
			break;
		prev_entry = rb_entry(test, struct btrfs_ordered_extent,
				      rb_node);
		prev = test;
	}
	*prev_ret = prev;
	return NULL;
}

/*
 * helper to check if a given offset is inside a given entry
 */
static int offset_in_entry(struct btrfs_ordered_extent *entry, u64 file_offset)
{
	if (file_offset < entry->file_offset ||
	    entry->file_offset + entry->len <= file_offset)
		return 0;
	return 1;
}

static int range_overlaps(struct btrfs_ordered_extent *entry, u64 file_offset,
			  u64 len)
{
	if (file_offset + len <= entry->file_offset ||
	    entry->file_offset + entry->len <= file_offset)
		return 0;
	return 1;
}

/*
 * look find the first ordered struct that has this offset, otherwise
 * the first one less than this offset
 */
static inline struct rb_node *tree_search(struct btrfs_ordered_inode_tree *tree,
					  u64 file_offset)
{
	struct rb_root *root = &tree->tree;
	struct rb_node *prev = NULL;
	struct rb_node *ret;
	struct btrfs_ordered_extent *entry;

	if (tree->last) {
		entry = rb_entry(tree->last, struct btrfs_ordered_extent,
				 rb_node);
		if (offset_in_entry(entry, file_offset))
			return tree->last;
	}
	ret = __tree_search(root, file_offset, &prev);
	if (!ret)
		ret = prev;
	if (ret)
		tree->last = ret;
	return ret;
}

/* allocate and add a new ordered_extent into the per-inode tree.
 * file_offset is the logical offset in the file
 *
 * start is the disk block number of an extent already reserved in the
 * extent allocation tree
 *
 * len is the length of the extent
 *
 * The tree is given a single reference on the ordered extent that was
 * inserted.
 */
static int __btrfs_add_ordered_extent(struct inode *inode, u64 file_offset,
				      u64 start, u64 len, u64 disk_len,
				      int type, int dio, int compress_type)
{
	struct btrfs_root *root = BTRFS_I(inode)->root;
	struct btrfs_ordered_inode_tree *tree;
	struct rb_node *node;
	struct btrfs_ordered_extent *entry;

	tree = &BTRFS_I(inode)->ordered_tree;
	entry = kmem_cache_zalloc(btrfs_ordered_extent_cache, GFP_NOFS);
	if (!entry)
		return -ENOMEM;

	entry->file_offset = file_offset;
	entry->start = start;
	entry->len = len;
	if (!(BTRFS_I(inode)->flags & BTRFS_INODE_NODATASUM) &&
	    !(type == BTRFS_ORDERED_NOCOW))
		entry->csum_bytes_left = disk_len;
	entry->disk_len = disk_len;
	entry->bytes_left = len;
	entry->inode = igrab(inode);
	entry->compress_type = compress_type;
	entry->truncated_len = (u64)-1;
	if (type != BTRFS_ORDERED_IO_DONE && type != BTRFS_ORDERED_COMPLETE)
		set_bit(type, &entry->flags);

	if (dio)
		set_bit(BTRFS_ORDERED_DIRECT, &entry->flags);

	/* one ref for the tree */
	atomic_set(&entry->refs, 1);
	init_waitqueue_head(&entry->wait);
	INIT_LIST_HEAD(&entry->list);
	INIT_LIST_HEAD(&entry->root_extent_list);
	INIT_LIST_HEAD(&entry->work_list);
	init_completion(&entry->completion);
	INIT_LIST_HEAD(&entry->log_list);
	INIT_LIST_HEAD(&entry->trans_list);

	trace_btrfs_ordered_extent_add(inode, entry);

	spin_lock_irq(&tree->lock);
	node = tree_insert(&tree->tree, file_offset,
			   &entry->rb_node);
	if (node)
		ordered_data_tree_panic(inode, -EEXIST, file_offset);
	spin_unlock_irq(&tree->lock);

	spin_lock(&root->ordered_extent_lock);
	list_add_tail(&entry->root_extent_list,
		      &root->ordered_extents);
	root->nr_ordered_extents++;
	if (root->nr_ordered_extents == 1) {
		spin_lock(&root->fs_info->ordered_root_lock);
		BUG_ON(!list_empty(&root->ordered_root));
		list_add_tail(&root->ordered_root,
			      &root->fs_info->ordered_roots);
		spin_unlock(&root->fs_info->ordered_root_lock);
	}
	spin_unlock(&root->ordered_extent_lock);

	return 0;
}

int btrfs_add_ordered_extent(struct inode *inode, u64 file_offset,
			     u64 start, u64 len, u64 disk_len, int type)
{
	return __btrfs_add_ordered_extent(inode, file_offset, start, len,
					  disk_len, type, 0,
					  BTRFS_COMPRESS_NONE);
}

int btrfs_add_ordered_extent_dio(struct inode *inode, u64 file_offset,
				 u64 start, u64 len, u64 disk_len, int type)
{
	return __btrfs_add_ordered_extent(inode, file_offset, start, len,
					  disk_len, type, 1,
					  BTRFS_COMPRESS_NONE);
}

int btrfs_add_ordered_extent_compress(struct inode *inode, u64 file_offset,
				      u64 start, u64 len, u64 disk_len,
				      int type, int compress_type)
{
	return __btrfs_add_ordered_extent(inode, file_offset, start, len,
					  disk_len, type, 0,
					  compress_type);
}

/*
 * Add a struct btrfs_ordered_sum into the list of checksums to be inserted
 * when an ordered extent is finished.  If the list covers more than one
 * ordered extent, it is split across multiples.
 */
void btrfs_add_ordered_sum(struct inode *inode,
			   struct btrfs_ordered_extent *entry,
			   struct btrfs_ordered_sum *sum)
{
	struct btrfs_ordered_inode_tree *tree;

	tree = &BTRFS_I(inode)->ordered_tree;
	spin_lock_irq(&tree->lock);
	list_add_tail(&sum->list, &entry->list);
	WARN_ON(entry->csum_bytes_left < sum->len);
	entry->csum_bytes_left -= sum->len;
	if (entry->csum_bytes_left == 0)
		wake_up(&entry->wait);
	spin_unlock_irq(&tree->lock);
}

/*
 * this is used to account for finished IO across a given range
 * of the file.  The IO may span ordered extents.  If
 * a given ordered_extent is completely done, 1 is returned, otherwise
 * 0.
 *
 * test_and_set_bit on a flag in the struct btrfs_ordered_extent is used
 * to make sure this function only returns 1 once for a given ordered extent.
 *
 * file_offset is updated to one byte past the range that is recorded as
 * complete.  This allows you to walk forward in the file.
 */
int btrfs_dec_test_first_ordered_pending(struct inode *inode,
				   struct btrfs_ordered_extent **cached,
				   u64 *file_offset, u64 io_size, int uptodate)
{
	struct btrfs_ordered_inode_tree *tree;
	struct rb_node *node;
	struct btrfs_ordered_extent *entry = NULL;
	int ret;
	unsigned long flags;
	u64 dec_end;
	u64 dec_start;
	u64 to_dec;

	tree = &BTRFS_I(inode)->ordered_tree;
	spin_lock_irqsave(&tree->lock, flags);
	node = tree_search(tree, *file_offset);
	if (!node) {
		ret = 1;
		goto out;
	}

	entry = rb_entry(node, struct btrfs_ordered_extent, rb_node);
	if (!offset_in_entry(entry, *file_offset)) {
		ret = 1;
		goto out;
	}

	dec_start = max(*file_offset, entry->file_offset);
	dec_end = min(*file_offset + io_size, entry->file_offset +
		      entry->len);
	*file_offset = dec_end;
	if (dec_start > dec_end) {
		btrfs_crit(BTRFS_I(inode)->root->fs_info,
			"bad ordering dec_start %llu end %llu", dec_start, dec_end);
	}
	to_dec = dec_end - dec_start;
	if (to_dec > entry->bytes_left) {
		btrfs_crit(BTRFS_I(inode)->root->fs_info,
			"bad ordered accounting left %llu size %llu",
			entry->bytes_left, to_dec);
	}
	entry->bytes_left -= to_dec;
	if (!uptodate)
		set_bit(BTRFS_ORDERED_IOERR, &entry->flags);

	if (entry->bytes_left == 0) {
		ret = test_and_set_bit(BTRFS_ORDERED_IO_DONE, &entry->flags);
		if (waitqueue_active(&entry->wait))
			wake_up(&entry->wait);
	} else {
		ret = 1;
	}
out:
	if (!ret && cached && entry) {
		*cached = entry;
		atomic_inc(&entry->refs);
	}
	spin_unlock_irqrestore(&tree->lock, flags);
	return ret == 0;
}

/*
 * this is used to account for finished IO across a given range
 * of the file.  The IO should not span ordered extents.  If
 * a given ordered_extent is completely done, 1 is returned, otherwise
 * 0.
 *
 * test_and_set_bit on a flag in the struct btrfs_ordered_extent is used
 * to make sure this function only returns 1 once for a given ordered extent.
 */
int btrfs_dec_test_ordered_pending(struct inode *inode,
				   struct btrfs_ordered_extent **cached,
				   u64 file_offset, u64 io_size, int uptodate)
{
	struct btrfs_ordered_inode_tree *tree;
	struct rb_node *node;
	struct btrfs_ordered_extent *entry = NULL;
	unsigned long flags;
	int ret;

	tree = &BTRFS_I(inode)->ordered_tree;
	spin_lock_irqsave(&tree->lock, flags);
	if (cached && *cached) {
		entry = *cached;
		goto have_entry;
	}

	node = tree_search(tree, file_offset);
	if (!node) {
		ret = 1;
		goto out;
	}

	entry = rb_entry(node, struct btrfs_ordered_extent, rb_node);
have_entry:
	if (!offset_in_entry(entry, file_offset)) {
		ret = 1;
		goto out;
	}

	if (io_size > entry->bytes_left) {
		btrfs_crit(BTRFS_I(inode)->root->fs_info,
			   "bad ordered accounting left %llu size %llu",
		       entry->bytes_left, io_size);
	}
	entry->bytes_left -= io_size;
	if (!uptodate)
		set_bit(BTRFS_ORDERED_IOERR, &entry->flags);

	if (entry->bytes_left == 0) {
		ret = test_and_set_bit(BTRFS_ORDERED_IO_DONE, &entry->flags);
		if (waitqueue_active(&entry->wait))
			wake_up(&entry->wait);
	} else {
		ret = 1;
	}
out:
	if (!ret && cached && entry) {
		*cached = entry;
		atomic_inc(&entry->refs);
	}
	spin_unlock_irqrestore(&tree->lock, flags);
	return ret == 0;
}

/* Needs to either be called under a log transaction or the log_mutex */
void btrfs_get_logged_extents(struct inode *inode,
			      struct list_head *logged_list,
			      const loff_t start,
			      const loff_t end)
{
	struct btrfs_ordered_inode_tree *tree;
	struct btrfs_ordered_extent *ordered;
	struct rb_node *n;
	struct rb_node *prev;

	tree = &BTRFS_I(inode)->ordered_tree;
	spin_lock_irq(&tree->lock);
	n = __tree_search(&tree->tree, end, &prev);
	if (!n)
		n = prev;
	for (; n; n = rb_prev(n)) {
		ordered = rb_entry(n, struct btrfs_ordered_extent, rb_node);
		if (ordered->file_offset > end)
			continue;
		if (entry_end(ordered) <= start)
			break;
		if (!list_empty(&ordered->log_list))
			continue;
		if (test_bit(BTRFS_ORDERED_LOGGED, &ordered->flags))
			continue;
<<<<<<< HEAD
		list_add_tail(&ordered->log_list, logged_list);
=======
		list_add(&ordered->log_list, logged_list);
>>>>>>> 07f0dc60
		atomic_inc(&ordered->refs);
	}
	spin_unlock_irq(&tree->lock);
}

void btrfs_put_logged_extents(struct list_head *logged_list)
{
	struct btrfs_ordered_extent *ordered;

	while (!list_empty(logged_list)) {
		ordered = list_first_entry(logged_list,
					   struct btrfs_ordered_extent,
					   log_list);
		list_del_init(&ordered->log_list);
		btrfs_put_ordered_extent(ordered);
	}
}

void btrfs_submit_logged_extents(struct list_head *logged_list,
				 struct btrfs_root *log)
{
	int index = log->log_transid % 2;

	spin_lock_irq(&log->log_extents_lock[index]);
	list_splice_tail(logged_list, &log->logged_list[index]);
	spin_unlock_irq(&log->log_extents_lock[index]);
}

void btrfs_wait_logged_extents(struct btrfs_trans_handle *trans,
			       struct btrfs_root *log, u64 transid)
{
	struct btrfs_ordered_extent *ordered;
	int index = transid % 2;

	spin_lock_irq(&log->log_extents_lock[index]);
	while (!list_empty(&log->logged_list[index])) {
		ordered = list_first_entry(&log->logged_list[index],
					   struct btrfs_ordered_extent,
					   log_list);
		list_del_init(&ordered->log_list);
		spin_unlock_irq(&log->log_extents_lock[index]);

		if (!test_bit(BTRFS_ORDERED_IO_DONE, &ordered->flags) &&
		    !test_bit(BTRFS_ORDERED_DIRECT, &ordered->flags)) {
			struct inode *inode = ordered->inode;
			u64 start = ordered->file_offset;
			u64 end = ordered->file_offset + ordered->len - 1;

			WARN_ON(!inode);
			filemap_fdatawrite_range(inode->i_mapping, start, end);
		}
		wait_event(ordered->wait, test_bit(BTRFS_ORDERED_IO_DONE,
						   &ordered->flags));

		if (!test_and_set_bit(BTRFS_ORDERED_LOGGED, &ordered->flags))
			list_add_tail(&ordered->trans_list, &trans->ordered);
		spin_lock_irq(&log->log_extents_lock[index]);
	}
	spin_unlock_irq(&log->log_extents_lock[index]);
}

void btrfs_free_logged_extents(struct btrfs_root *log, u64 transid)
{
	struct btrfs_ordered_extent *ordered;
	int index = transid % 2;

	spin_lock_irq(&log->log_extents_lock[index]);
	while (!list_empty(&log->logged_list[index])) {
		ordered = list_first_entry(&log->logged_list[index],
					   struct btrfs_ordered_extent,
					   log_list);
		list_del_init(&ordered->log_list);
		spin_unlock_irq(&log->log_extents_lock[index]);
		btrfs_put_ordered_extent(ordered);
		spin_lock_irq(&log->log_extents_lock[index]);
	}
	spin_unlock_irq(&log->log_extents_lock[index]);
}

/*
 * used to drop a reference on an ordered extent.  This will free
 * the extent if the last reference is dropped
 */
void btrfs_put_ordered_extent(struct btrfs_ordered_extent *entry)
{
	struct list_head *cur;
	struct btrfs_ordered_sum *sum;

	trace_btrfs_ordered_extent_put(entry->inode, entry);

	if (atomic_dec_and_test(&entry->refs)) {
		if (entry->inode)
			btrfs_add_delayed_iput(entry->inode);
		while (!list_empty(&entry->list)) {
			cur = entry->list.next;
			sum = list_entry(cur, struct btrfs_ordered_sum, list);
			list_del(&sum->list);
			kfree(sum);
		}
		kmem_cache_free(btrfs_ordered_extent_cache, entry);
	}
}

/*
 * remove an ordered extent from the tree.  No references are dropped
 * and waiters are woken up.
 */
void btrfs_remove_ordered_extent(struct inode *inode,
				 struct btrfs_ordered_extent *entry)
{
	struct btrfs_ordered_inode_tree *tree;
	struct btrfs_root *root = BTRFS_I(inode)->root;
	struct rb_node *node;

	tree = &BTRFS_I(inode)->ordered_tree;
	spin_lock_irq(&tree->lock);
	node = &entry->rb_node;
	rb_erase(node, &tree->tree);
	if (tree->last == node)
		tree->last = NULL;
	set_bit(BTRFS_ORDERED_COMPLETE, &entry->flags);
	spin_unlock_irq(&tree->lock);

	spin_lock(&root->ordered_extent_lock);
	list_del_init(&entry->root_extent_list);
	root->nr_ordered_extents--;

	trace_btrfs_ordered_extent_remove(inode, entry);

	if (!root->nr_ordered_extents) {
		spin_lock(&root->fs_info->ordered_root_lock);
		BUG_ON(list_empty(&root->ordered_root));
		list_del_init(&root->ordered_root);
		spin_unlock(&root->fs_info->ordered_root_lock);
	}
	spin_unlock(&root->ordered_extent_lock);
	wake_up(&entry->wait);
}

static void btrfs_run_ordered_extent_work(struct btrfs_work *work)
{
	struct btrfs_ordered_extent *ordered;

	ordered = container_of(work, struct btrfs_ordered_extent, flush_work);
	btrfs_start_ordered_extent(ordered->inode, ordered, 1);
	complete(&ordered->completion);
}

/*
 * wait for all the ordered extents in a root.  This is done when balancing
 * space between drives.
 */
int btrfs_wait_ordered_extents(struct btrfs_root *root, int nr)
{
	struct list_head splice, works;
	struct btrfs_ordered_extent *ordered, *next;
	int count = 0;

	INIT_LIST_HEAD(&splice);
	INIT_LIST_HEAD(&works);

	mutex_lock(&root->ordered_extent_mutex);
	spin_lock(&root->ordered_extent_lock);
	list_splice_init(&root->ordered_extents, &splice);
	while (!list_empty(&splice) && nr) {
		ordered = list_first_entry(&splice, struct btrfs_ordered_extent,
					   root_extent_list);
		list_move_tail(&ordered->root_extent_list,
			       &root->ordered_extents);
		atomic_inc(&ordered->refs);
		spin_unlock(&root->ordered_extent_lock);

		btrfs_init_work(&ordered->flush_work,
				btrfs_flush_delalloc_helper,
				btrfs_run_ordered_extent_work, NULL, NULL);
		list_add_tail(&ordered->work_list, &works);
		btrfs_queue_work(root->fs_info->flush_workers,
				 &ordered->flush_work);

		cond_resched();
		spin_lock(&root->ordered_extent_lock);
		if (nr != -1)
			nr--;
		count++;
	}
	list_splice_tail(&splice, &root->ordered_extents);
	spin_unlock(&root->ordered_extent_lock);

	list_for_each_entry_safe(ordered, next, &works, work_list) {
		list_del_init(&ordered->work_list);
		wait_for_completion(&ordered->completion);
		btrfs_put_ordered_extent(ordered);
		cond_resched();
	}
	mutex_unlock(&root->ordered_extent_mutex);

	return count;
}

void btrfs_wait_ordered_roots(struct btrfs_fs_info *fs_info, int nr)
{
	struct btrfs_root *root;
	struct list_head splice;
	int done;

	INIT_LIST_HEAD(&splice);

	mutex_lock(&fs_info->ordered_operations_mutex);
	spin_lock(&fs_info->ordered_root_lock);
	list_splice_init(&fs_info->ordered_roots, &splice);
	while (!list_empty(&splice) && nr) {
		root = list_first_entry(&splice, struct btrfs_root,
					ordered_root);
		root = btrfs_grab_fs_root(root);
		BUG_ON(!root);
		list_move_tail(&root->ordered_root,
			       &fs_info->ordered_roots);
		spin_unlock(&fs_info->ordered_root_lock);

		done = btrfs_wait_ordered_extents(root, nr);
		btrfs_put_fs_root(root);

		spin_lock(&fs_info->ordered_root_lock);
		if (nr != -1) {
			nr -= done;
			WARN_ON(nr < 0);
		}
	}
	list_splice_tail(&splice, &fs_info->ordered_roots);
	spin_unlock(&fs_info->ordered_root_lock);
	mutex_unlock(&fs_info->ordered_operations_mutex);
}

/*
 * Used to start IO or wait for a given ordered extent to finish.
 *
 * If wait is one, this effectively waits on page writeback for all the pages
 * in the extent, and it waits on the io completion code to insert
 * metadata into the btree corresponding to the extent
 */
void btrfs_start_ordered_extent(struct inode *inode,
				       struct btrfs_ordered_extent *entry,
				       int wait)
{
	u64 start = entry->file_offset;
	u64 end = start + entry->len - 1;

	trace_btrfs_ordered_extent_start(inode, entry);

	/*
	 * pages in the range can be dirty, clean or writeback.  We
	 * start IO on any dirty ones so the wait doesn't stall waiting
	 * for the flusher thread to find them
	 */
	if (!test_bit(BTRFS_ORDERED_DIRECT, &entry->flags))
		filemap_fdatawrite_range(inode->i_mapping, start, end);
	if (wait) {
		wait_event(entry->wait, test_bit(BTRFS_ORDERED_COMPLETE,
						 &entry->flags));
	}
}

/*
 * Used to wait on ordered extents across a large range of bytes.
 */
int btrfs_wait_ordered_range(struct inode *inode, u64 start, u64 len)
{
	int ret = 0;
	u64 end;
	u64 orig_end;
	struct btrfs_ordered_extent *ordered;

	if (start + len < start) {
		orig_end = INT_LIMIT(loff_t);
	} else {
		orig_end = start + len - 1;
		if (orig_end > INT_LIMIT(loff_t))
			orig_end = INT_LIMIT(loff_t);
	}

	/* start IO across the range first to instantiate any delalloc
	 * extents
	 */
	ret = btrfs_fdatawrite_range(inode, start, orig_end);
	if (ret)
		return ret;

	ret = filemap_fdatawait_range(inode->i_mapping, start, orig_end);
	if (ret)
		return ret;

	end = orig_end;
	while (1) {
		ordered = btrfs_lookup_first_ordered_extent(inode, end);
		if (!ordered)
			break;
		if (ordered->file_offset > orig_end) {
			btrfs_put_ordered_extent(ordered);
			break;
		}
		if (ordered->file_offset + ordered->len <= start) {
			btrfs_put_ordered_extent(ordered);
			break;
		}
		btrfs_start_ordered_extent(inode, ordered, 1);
		end = ordered->file_offset;
		if (test_bit(BTRFS_ORDERED_IOERR, &ordered->flags))
			ret = -EIO;
		btrfs_put_ordered_extent(ordered);
		if (ret || end == 0 || end == start)
			break;
		end--;
	}
	return ret;
}

/*
 * find an ordered extent corresponding to file_offset.  return NULL if
 * nothing is found, otherwise take a reference on the extent and return it
 */
struct btrfs_ordered_extent *btrfs_lookup_ordered_extent(struct inode *inode,
							 u64 file_offset)
{
	struct btrfs_ordered_inode_tree *tree;
	struct rb_node *node;
	struct btrfs_ordered_extent *entry = NULL;

	tree = &BTRFS_I(inode)->ordered_tree;
	spin_lock_irq(&tree->lock);
	node = tree_search(tree, file_offset);
	if (!node)
		goto out;

	entry = rb_entry(node, struct btrfs_ordered_extent, rb_node);
	if (!offset_in_entry(entry, file_offset))
		entry = NULL;
	if (entry)
		atomic_inc(&entry->refs);
out:
	spin_unlock_irq(&tree->lock);
	return entry;
}

/* Since the DIO code tries to lock a wide area we need to look for any ordered
 * extents that exist in the range, rather than just the start of the range.
 */
struct btrfs_ordered_extent *btrfs_lookup_ordered_range(struct inode *inode,
							u64 file_offset,
							u64 len)
{
	struct btrfs_ordered_inode_tree *tree;
	struct rb_node *node;
	struct btrfs_ordered_extent *entry = NULL;

	tree = &BTRFS_I(inode)->ordered_tree;
	spin_lock_irq(&tree->lock);
	node = tree_search(tree, file_offset);
	if (!node) {
		node = tree_search(tree, file_offset + len);
		if (!node)
			goto out;
	}

	while (1) {
		entry = rb_entry(node, struct btrfs_ordered_extent, rb_node);
		if (range_overlaps(entry, file_offset, len))
			break;

		if (entry->file_offset >= file_offset + len) {
			entry = NULL;
			break;
		}
		entry = NULL;
		node = rb_next(node);
		if (!node)
			break;
	}
out:
	if (entry)
		atomic_inc(&entry->refs);
	spin_unlock_irq(&tree->lock);
	return entry;
}

/*
 * lookup and return any extent before 'file_offset'.  NULL is returned
 * if none is found
 */
struct btrfs_ordered_extent *
btrfs_lookup_first_ordered_extent(struct inode *inode, u64 file_offset)
{
	struct btrfs_ordered_inode_tree *tree;
	struct rb_node *node;
	struct btrfs_ordered_extent *entry = NULL;

	tree = &BTRFS_I(inode)->ordered_tree;
	spin_lock_irq(&tree->lock);
	node = tree_search(tree, file_offset);
	if (!node)
		goto out;

	entry = rb_entry(node, struct btrfs_ordered_extent, rb_node);
	atomic_inc(&entry->refs);
out:
	spin_unlock_irq(&tree->lock);
	return entry;
}

/*
 * After an extent is done, call this to conditionally update the on disk
 * i_size.  i_size is updated to cover any fully written part of the file.
 */
int btrfs_ordered_update_i_size(struct inode *inode, u64 offset,
				struct btrfs_ordered_extent *ordered)
{
	struct btrfs_ordered_inode_tree *tree = &BTRFS_I(inode)->ordered_tree;
	u64 disk_i_size;
	u64 new_i_size;
	u64 i_size = i_size_read(inode);
	struct rb_node *node;
	struct rb_node *prev = NULL;
	struct btrfs_ordered_extent *test;
	int ret = 1;

	spin_lock_irq(&tree->lock);
	if (ordered) {
		offset = entry_end(ordered);
		if (test_bit(BTRFS_ORDERED_TRUNCATED, &ordered->flags))
			offset = min(offset,
				     ordered->file_offset +
				     ordered->truncated_len);
	} else {
		offset = ALIGN(offset, BTRFS_I(inode)->root->sectorsize);
	}
	disk_i_size = BTRFS_I(inode)->disk_i_size;

	/* truncate file */
	if (disk_i_size > i_size) {
		BTRFS_I(inode)->disk_i_size = i_size;
		ret = 0;
		goto out;
	}

	/*
	 * if the disk i_size is already at the inode->i_size, or
	 * this ordered extent is inside the disk i_size, we're done
	 */
	if (disk_i_size == i_size)
		goto out;

	/*
	 * We still need to update disk_i_size if outstanding_isize is greater
	 * than disk_i_size.
	 */
	if (offset <= disk_i_size &&
	    (!ordered || ordered->outstanding_isize <= disk_i_size))
		goto out;

	/*
	 * walk backward from this ordered extent to disk_i_size.
	 * if we find an ordered extent then we can't update disk i_size
	 * yet
	 */
	if (ordered) {
		node = rb_prev(&ordered->rb_node);
	} else {
		prev = tree_search(tree, offset);
		/*
		 * we insert file extents without involving ordered struct,
		 * so there should be no ordered struct cover this offset
		 */
		if (prev) {
			test = rb_entry(prev, struct btrfs_ordered_extent,
					rb_node);
			BUG_ON(offset_in_entry(test, offset));
		}
		node = prev;
	}
	for (; node; node = rb_prev(node)) {
		test = rb_entry(node, struct btrfs_ordered_extent, rb_node);

		/* We treat this entry as if it doesnt exist */
		if (test_bit(BTRFS_ORDERED_UPDATED_ISIZE, &test->flags))
			continue;
		if (test->file_offset + test->len <= disk_i_size)
			break;
		if (test->file_offset >= i_size)
			break;
		if (entry_end(test) > disk_i_size) {
			/*
			 * we don't update disk_i_size now, so record this
			 * undealt i_size. Or we will not know the real
			 * i_size.
			 */
			if (test->outstanding_isize < offset)
				test->outstanding_isize = offset;
			if (ordered &&
			    ordered->outstanding_isize >
			    test->outstanding_isize)
				test->outstanding_isize =
						ordered->outstanding_isize;
			goto out;
		}
	}
	new_i_size = min_t(u64, offset, i_size);

	/*
	 * Some ordered extents may completed before the current one, and
	 * we hold the real i_size in ->outstanding_isize.
	 */
	if (ordered && ordered->outstanding_isize > new_i_size)
		new_i_size = min_t(u64, ordered->outstanding_isize, i_size);
	BTRFS_I(inode)->disk_i_size = new_i_size;
	ret = 0;
out:
	/*
	 * We need to do this because we can't remove ordered extents until
	 * after the i_disk_size has been updated and then the inode has been
	 * updated to reflect the change, so we need to tell anybody who finds
	 * this ordered extent that we've already done all the real work, we
	 * just haven't completed all the other work.
	 */
	if (ordered)
		set_bit(BTRFS_ORDERED_UPDATED_ISIZE, &ordered->flags);
	spin_unlock_irq(&tree->lock);
	return ret;
}

/*
 * search the ordered extents for one corresponding to 'offset' and
 * try to find a checksum.  This is used because we allow pages to
 * be reclaimed before their checksum is actually put into the btree
 */
int btrfs_find_ordered_sum(struct inode *inode, u64 offset, u64 disk_bytenr,
			   u32 *sum, int len)
{
	struct btrfs_ordered_sum *ordered_sum;
	struct btrfs_ordered_extent *ordered;
	struct btrfs_ordered_inode_tree *tree = &BTRFS_I(inode)->ordered_tree;
	unsigned long num_sectors;
	unsigned long i;
	u32 sectorsize = BTRFS_I(inode)->root->sectorsize;
	int index = 0;

	ordered = btrfs_lookup_ordered_extent(inode, offset);
	if (!ordered)
		return 0;

	spin_lock_irq(&tree->lock);
	list_for_each_entry_reverse(ordered_sum, &ordered->list, list) {
		if (disk_bytenr >= ordered_sum->bytenr &&
		    disk_bytenr < ordered_sum->bytenr + ordered_sum->len) {
			i = (disk_bytenr - ordered_sum->bytenr) >>
			    inode->i_sb->s_blocksize_bits;
			num_sectors = ordered_sum->len >>
				      inode->i_sb->s_blocksize_bits;
			num_sectors = min_t(int, len - index, num_sectors - i);
			memcpy(sum + index, ordered_sum->sums + i,
			       num_sectors);

			index += (int)num_sectors;
			if (index == len)
				goto out;
			disk_bytenr += num_sectors * sectorsize;
		}
	}
out:
	spin_unlock_irq(&tree->lock);
	btrfs_put_ordered_extent(ordered);
	return index;
}

int __init ordered_data_init(void)
{
	btrfs_ordered_extent_cache = kmem_cache_create("btrfs_ordered_extent",
				     sizeof(struct btrfs_ordered_extent), 0,
				     SLAB_RECLAIM_ACCOUNT | SLAB_MEM_SPREAD,
				     NULL);
	if (!btrfs_ordered_extent_cache)
		return -ENOMEM;

	return 0;
}

void ordered_data_exit(void)
{
	if (btrfs_ordered_extent_cache)
		kmem_cache_destroy(btrfs_ordered_extent_cache);
}<|MERGE_RESOLUTION|>--- conflicted
+++ resolved
@@ -456,11 +456,7 @@
 			continue;
 		if (test_bit(BTRFS_ORDERED_LOGGED, &ordered->flags))
 			continue;
-<<<<<<< HEAD
-		list_add_tail(&ordered->log_list, logged_list);
-=======
 		list_add(&ordered->log_list, logged_list);
->>>>>>> 07f0dc60
 		atomic_inc(&ordered->refs);
 	}
 	spin_unlock_irq(&tree->lock);
