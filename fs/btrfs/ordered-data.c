--- conflicted
+++ resolved
@@ -462,132 +462,6 @@
 	return ret == 0;
 }
 
-<<<<<<< HEAD
-=======
-/* Needs to either be called under a log transaction or the log_mutex */
-void btrfs_get_logged_extents(struct btrfs_inode *inode,
-			      struct list_head *logged_list,
-			      const loff_t start,
-			      const loff_t end)
-{
-	struct btrfs_ordered_inode_tree *tree;
-	struct btrfs_ordered_extent *ordered;
-	struct rb_node *n;
-	struct rb_node *prev;
-
-	tree = &inode->ordered_tree;
-	spin_lock_irq(&tree->lock);
-	n = __tree_search(&tree->tree, end, &prev);
-	if (!n)
-		n = prev;
-	for (; n; n = rb_prev(n)) {
-		ordered = rb_entry(n, struct btrfs_ordered_extent, rb_node);
-		if (ordered->file_offset > end)
-			continue;
-		if (entry_end(ordered) <= start)
-			break;
-		if (test_and_set_bit(BTRFS_ORDERED_LOGGED, &ordered->flags))
-			continue;
-		list_add(&ordered->log_list, logged_list);
-		refcount_inc(&ordered->refs);
-	}
-	spin_unlock_irq(&tree->lock);
-}
-
-void btrfs_put_logged_extents(struct list_head *logged_list)
-{
-	struct btrfs_ordered_extent *ordered;
-
-	while (!list_empty(logged_list)) {
-		ordered = list_first_entry(logged_list,
-					   struct btrfs_ordered_extent,
-					   log_list);
-		list_del_init(&ordered->log_list);
-		btrfs_put_ordered_extent(ordered);
-	}
-}
-
-void btrfs_submit_logged_extents(struct list_head *logged_list,
-				 struct btrfs_root *log)
-{
-	int index = log->log_transid % 2;
-
-	spin_lock_irq(&log->log_extents_lock[index]);
-	list_splice_tail(logged_list, &log->logged_list[index]);
-	spin_unlock_irq(&log->log_extents_lock[index]);
-}
-
-void btrfs_wait_logged_extents(struct btrfs_trans_handle *trans,
-			       struct btrfs_root *log, u64 transid)
-{
-	struct btrfs_ordered_extent *ordered;
-	int index = transid % 2;
-
-	spin_lock_irq(&log->log_extents_lock[index]);
-	while (!list_empty(&log->logged_list[index])) {
-		struct inode *inode;
-		ordered = list_first_entry(&log->logged_list[index],
-					   struct btrfs_ordered_extent,
-					   log_list);
-		list_del_init(&ordered->log_list);
-		inode = ordered->inode;
-		spin_unlock_irq(&log->log_extents_lock[index]);
-
-		if (!test_bit(BTRFS_ORDERED_IO_DONE, &ordered->flags) &&
-		    !test_bit(BTRFS_ORDERED_DIRECT, &ordered->flags)) {
-			u64 start = ordered->file_offset;
-			u64 end = ordered->file_offset + ordered->num_bytes - 1;
-
-			WARN_ON(!inode);
-			filemap_fdatawrite_range(inode->i_mapping, start, end);
-		}
-		wait_event(ordered->wait, test_bit(BTRFS_ORDERED_IO_DONE,
-						   &ordered->flags));
-
-		/*
-		 * In order to keep us from losing our ordered extent
-		 * information when committing the transaction we have to make
-		 * sure that any logged extents are completed when we go to
-		 * commit the transaction.  To do this we simply increase the
-		 * current transactions pending_ordered counter and decrement it
-		 * when the ordered extent completes.
-		 */
-		if (!test_bit(BTRFS_ORDERED_COMPLETE, &ordered->flags)) {
-			struct btrfs_ordered_inode_tree *tree;
-
-			tree = &BTRFS_I(inode)->ordered_tree;
-			spin_lock_irq(&tree->lock);
-			if (!test_bit(BTRFS_ORDERED_COMPLETE, &ordered->flags)) {
-				set_bit(BTRFS_ORDERED_PENDING, &ordered->flags);
-				atomic_inc(&trans->transaction->pending_ordered);
-			}
-			spin_unlock_irq(&tree->lock);
-		}
-		btrfs_put_ordered_extent(ordered);
-		spin_lock_irq(&log->log_extents_lock[index]);
-	}
-	spin_unlock_irq(&log->log_extents_lock[index]);
-}
-
-void btrfs_free_logged_extents(struct btrfs_root *log, u64 transid)
-{
-	struct btrfs_ordered_extent *ordered;
-	int index = transid % 2;
-
-	spin_lock_irq(&log->log_extents_lock[index]);
-	while (!list_empty(&log->logged_list[index])) {
-		ordered = list_first_entry(&log->logged_list[index],
-					   struct btrfs_ordered_extent,
-					   log_list);
-		list_del_init(&ordered->log_list);
-		spin_unlock_irq(&log->log_extents_lock[index]);
-		btrfs_put_ordered_extent(ordered);
-		spin_lock_irq(&log->log_extents_lock[index]);
-	}
-	spin_unlock_irq(&log->log_extents_lock[index]);
-}
-
->>>>>>> 843273ff
 /*
  * used to drop a reference on an ordered extent.  This will free
  * the extent if the last reference is dropped
