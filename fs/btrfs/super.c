// SPDX-License-Identifier: GPL-2.0
/*
 * Copyright (C) 2007 Oracle.  All rights reserved.
 */

#include <linux/blkdev.h>
#include <linux/module.h>
#include <linux/fs.h>
#include <linux/pagemap.h>
#include <linux/highmem.h>
#include <linux/time.h>
#include <linux/init.h>
#include <linux/seq_file.h>
#include <linux/string.h>
#include <linux/backing-dev.h>
#include <linux/mount.h>
#include <linux/writeback.h>
#include <linux/statfs.h>
#include <linux/compat.h>
#include <linux/parser.h>
#include <linux/ctype.h>
#include <linux/namei.h>
#include <linux/miscdevice.h>
#include <linux/magic.h>
#include <linux/slab.h>
#include <linux/cleancache.h>
#include <linux/ratelimit.h>
#include <linux/crc32c.h>
#include <linux/btrfs.h>
#include <linux/moduleparam.h>
#include "delayed-inode.h"
#include "ctree.h"
#include "disk-io.h"
#include "transaction.h"
#include "btrfs_inode.h"
#include "print-tree.h"
#include "props.h"
#include "xattr.h"
#include "volumes.h"
#include "export.h"
#include "compression.h"
#include "rcu-string.h"
#include "dev-replace.h"
#include "free-space-cache.h"
#include "backref.h"
#include "space-info.h"
#include "sysfs.h"
#include "zoned.h"
#include "tests/btrfs-tests.h"
#include "block-group.h"
<<<<<<< HEAD

=======
#include "discard.h"
>>>>>>> 7d2a07b7
#include "qgroup.h"
#define CREATE_TRACE_POINTS
#include <trace/events/btrfs.h>

DEFINE_SUSE_UNSUPPORTED_FEATURE(btrfs)

static const struct super_operations btrfs_super_ops;

/*
 * Types for mounting the default subvolume and a subvolume explicitly
 * requested by subvol=/path. That way the callchain is straightforward and we
 * don't have to play tricks with the mount options and recursive calls to
 * btrfs_mount.
 *
 * The new btrfs_root_fs_type also servers as a tag for the bdev_holder.
 */
static struct file_system_type btrfs_fs_type;
static struct file_system_type btrfs_root_fs_type;

static int btrfs_remount(struct super_block *sb, int *flags, char *data);

/*
 * Generally the error codes correspond to their respective errors, but there
 * are a few special cases.
 *
 * EUCLEAN: Any sort of corruption that we encounter.  The tree-checker for
 *          instance will return EUCLEAN if any of the blocks are corrupted in
 *          a way that is problematic.  We want to reserve EUCLEAN for these
 *          sort of corruptions.
 *
 * EROFS: If we check BTRFS_FS_STATE_ERROR and fail out with a return error, we
 *        need to use EROFS for this case.  We will have no idea of the
 *        original failure, that will have been reported at the time we tripped
 *        over the error.  Each subsequent error that doesn't have any context
 *        of the original error should use EROFS when handling BTRFS_FS_STATE_ERROR.
 */
const char * __attribute_const__ btrfs_decode_error(int errno)
{
	char *errstr = "unknown";

	switch (errno) {
	case -ENOENT:		/* -2 */
		errstr = "No such entry";
		break;
	case -EIO:		/* -5 */
		errstr = "IO failure";
		break;
	case -ENOMEM:		/* -12*/
		errstr = "Out of memory";
		break;
	case -EEXIST:		/* -17 */
		errstr = "Object already exists";
		break;
	case -ENOSPC:		/* -28 */
		errstr = "No space left";
		break;
	case -EROFS:		/* -30 */
		errstr = "Readonly filesystem";
		break;
	case -EOPNOTSUPP:	/* -95 */
		errstr = "Operation not supported";
		break;
	case -EUCLEAN:		/* -117 */
		errstr = "Filesystem corrupted";
		break;
	case -EDQUOT:		/* -122 */
		errstr = "Quota exceeded";
		break;
	}

	return errstr;
}

/*
 * __btrfs_handle_fs_error decodes expected errors from the caller and
 * invokes the appropriate error response.
 */
__cold
void __btrfs_handle_fs_error(struct btrfs_fs_info *fs_info, const char *function,
		       unsigned int line, int errno, const char *fmt, ...)
{
	struct super_block *sb = fs_info->sb;
#ifdef CONFIG_PRINTK
	const char *errstr;
#endif

	/*
	 * Special case: if the error is EROFS, and we're already
	 * under SB_RDONLY, then it is safe here.
	 */
	if (errno == -EROFS && sb_rdonly(sb))
  		return;

#ifdef CONFIG_PRINTK
	errstr = btrfs_decode_error(errno);
	if (fmt) {
		struct va_format vaf;
		va_list args;

		va_start(args, fmt);
		vaf.fmt = fmt;
		vaf.va = &args;

		pr_crit("BTRFS: error (device %s) in %s:%d: errno=%d %s (%pV)\n",
			sb->s_id, function, line, errno, errstr, &vaf);
		va_end(args);
	} else {
		pr_crit("BTRFS: error (device %s) in %s:%d: errno=%d %s\n",
			sb->s_id, function, line, errno, errstr);
	}
#endif

	/*
	 * Today we only save the error info to memory.  Long term we'll
	 * also send it down to the disk
	 */
	set_bit(BTRFS_FS_STATE_ERROR, &fs_info->fs_state);

	/* Don't go through full error handling during mount */
	if (!(sb->s_flags & SB_BORN))
		return;

	if (sb_rdonly(sb))
		return;

	btrfs_discard_stop(fs_info);

	/* btrfs handle error by forcing the filesystem readonly */
	btrfs_set_sb_rdonly(sb);
	btrfs_info(fs_info, "forced readonly");
	/*
	 * Note that a running device replace operation is not canceled here
	 * although there is no way to update the progress. It would add the
	 * risk of a deadlock, therefore the canceling is omitted. The only
	 * penalty is that some I/O remains active until the procedure
	 * completes. The next time when the filesystem is mounted writable
	 * again, the device replace operation continues.
	 */
}

#ifdef CONFIG_PRINTK
static const char * const logtypes[] = {
	"emergency",
	"alert",
	"critical",
	"error",
	"warning",
	"notice",
	"info",
	"debug",
};


/*
 * Use one ratelimit state per log level so that a flood of less important
 * messages doesn't cause more important ones to be dropped.
 */
static struct ratelimit_state printk_limits[] = {
	RATELIMIT_STATE_INIT(printk_limits[0], DEFAULT_RATELIMIT_INTERVAL, 100),
	RATELIMIT_STATE_INIT(printk_limits[1], DEFAULT_RATELIMIT_INTERVAL, 100),
	RATELIMIT_STATE_INIT(printk_limits[2], DEFAULT_RATELIMIT_INTERVAL, 100),
	RATELIMIT_STATE_INIT(printk_limits[3], DEFAULT_RATELIMIT_INTERVAL, 100),
	RATELIMIT_STATE_INIT(printk_limits[4], DEFAULT_RATELIMIT_INTERVAL, 100),
	RATELIMIT_STATE_INIT(printk_limits[5], DEFAULT_RATELIMIT_INTERVAL, 100),
	RATELIMIT_STATE_INIT(printk_limits[6], DEFAULT_RATELIMIT_INTERVAL, 100),
	RATELIMIT_STATE_INIT(printk_limits[7], DEFAULT_RATELIMIT_INTERVAL, 100),
};

void __cold btrfs_printk(const struct btrfs_fs_info *fs_info, const char *fmt, ...)
{
	char lvl[PRINTK_MAX_SINGLE_HEADER_LEN + 1] = "\0";
	struct va_format vaf;
	va_list args;
	int kern_level;
	const char *type = logtypes[4];
	struct ratelimit_state *ratelimit = &printk_limits[4];

	va_start(args, fmt);

	while ((kern_level = printk_get_level(fmt)) != 0) {
		size_t size = printk_skip_level(fmt) - fmt;

		if (kern_level >= '0' && kern_level <= '7') {
			memcpy(lvl, fmt,  size);
			lvl[size] = '\0';
			type = logtypes[kern_level - '0'];
			ratelimit = &printk_limits[kern_level - '0'];
		}
		fmt += size;
	}

	vaf.fmt = fmt;
	vaf.va = &args;

	if (__ratelimit(ratelimit)) {
		if (fs_info)
			printk("%sBTRFS %s (device %s): %pV\n", lvl, type,
				fs_info->sb->s_id, &vaf);
		else
			printk("%sBTRFS %s: %pV\n", lvl, type, &vaf);
	}

	va_end(args);
}
#endif

#if BITS_PER_LONG == 32
void __cold btrfs_warn_32bit_limit(struct btrfs_fs_info *fs_info)
{
	if (!test_and_set_bit(BTRFS_FS_32BIT_WARN, &fs_info->flags)) {
		btrfs_warn(fs_info, "reaching 32bit limit for logical addresses");
		btrfs_warn(fs_info,
"due to page cache limit on 32bit systems, btrfs can't access metadata at or beyond %lluT",
			   BTRFS_32BIT_MAX_FILE_SIZE >> 40);
		btrfs_warn(fs_info,
			   "please consider upgrading to 64bit kernel/hardware");
	}
}

void __cold btrfs_err_32bit_limit(struct btrfs_fs_info *fs_info)
{
	if (!test_and_set_bit(BTRFS_FS_32BIT_ERROR, &fs_info->flags)) {
		btrfs_err(fs_info, "reached 32bit limit for logical addresses");
		btrfs_err(fs_info,
"due to page cache limit on 32bit systems, metadata beyond %lluT can't be accessed",
			  BTRFS_32BIT_MAX_FILE_SIZE >> 40);
		btrfs_err(fs_info,
			   "please consider upgrading to 64bit kernel/hardware");
	}
}
#endif

/*
 * We only mark the transaction aborted and then set the file system read-only.
 * This will prevent new transactions from starting or trying to join this
 * one.
 *
 * This means that error recovery at the call site is limited to freeing
 * any local memory allocations and passing the error code up without
 * further cleanup. The transaction should complete as it normally would
 * in the call path but will return -EIO.
 *
 * We'll complete the cleanup in btrfs_end_transaction and
 * btrfs_commit_transaction.
 */
__cold
void __btrfs_abort_transaction(struct btrfs_trans_handle *trans,
			       const char *function,
			       unsigned int line, int errno)
{
	struct btrfs_fs_info *fs_info = trans->fs_info;

	WRITE_ONCE(trans->aborted, errno);
	WRITE_ONCE(trans->transaction->aborted, errno);
	/* Wake up anybody who may be waiting on this transaction */
	wake_up(&fs_info->transaction_wait);
	wake_up(&fs_info->transaction_blocked_wait);
	__btrfs_handle_fs_error(fs_info, function, line, errno, NULL);
}
/*
 * __btrfs_panic decodes unexpected, fatal errors from the caller,
 * issues an alert, and either panics or BUGs, depending on mount options.
 */
__cold
void __btrfs_panic(struct btrfs_fs_info *fs_info, const char *function,
		   unsigned int line, int errno, const char *fmt, ...)
{
	char *s_id = "<unknown>";
	const char *errstr;
	struct va_format vaf = { .fmt = fmt };
	va_list args;

	if (fs_info)
		s_id = fs_info->sb->s_id;

	va_start(args, fmt);
	vaf.va = &args;

	errstr = btrfs_decode_error(errno);
	if (fs_info && (btrfs_test_opt(fs_info, PANIC_ON_FATAL_ERROR)))
		panic(KERN_CRIT "BTRFS panic (device %s) in %s:%d: %pV (errno=%d %s)\n",
			s_id, function, line, &vaf, errno, errstr);

	btrfs_crit(fs_info, "panic in %s:%d: %pV (errno=%d %s)",
		   function, line, &vaf, errno, errstr);
	va_end(args);
	/* Caller calls BUG() */
}

static void btrfs_put_super(struct super_block *sb)
{
	close_ctree(btrfs_sb(sb));
}

enum {
	Opt_acl, Opt_noacl,
	Opt_clear_cache,
	Opt_commit_interval,
	Opt_compress,
	Opt_compress_force,
	Opt_compress_force_type,
	Opt_compress_type,
	Opt_degraded,
	Opt_device,
	Opt_fatal_errors,
	Opt_flushoncommit, Opt_noflushoncommit,
	Opt_max_inline,
	Opt_barrier, Opt_nobarrier,
	Opt_datacow, Opt_nodatacow,
	Opt_datasum, Opt_nodatasum,
	Opt_defrag, Opt_nodefrag,
	Opt_discard, Opt_nodiscard,
	Opt_discard_mode,
	Opt_norecovery,
	Opt_ratio,
	Opt_rescan_uuid_tree,
	Opt_skip_balance,
	Opt_space_cache, Opt_no_space_cache,
	Opt_space_cache_version,
	Opt_ssd, Opt_nossd,
	Opt_ssd_spread, Opt_nossd_spread,
	Opt_subvol,
	Opt_subvol_empty,
	Opt_subvolid,
	Opt_thread_pool,
	Opt_treelog, Opt_notreelog,
	Opt_user_subvol_rm_allowed,

	/* Rescue options */
	Opt_rescue,
	Opt_usebackuproot,
	Opt_nologreplay,
	Opt_ignorebadroots,
	Opt_ignoredatacsums,
	Opt_rescue_all,

	/* Deprecated options */
	Opt_recovery,
	Opt_inode_cache, Opt_noinode_cache,

	/* Debugging options */
	Opt_check_integrity,
	Opt_check_integrity_including_extent_data,
	Opt_check_integrity_print_mask,
	Opt_enospc_debug, Opt_noenospc_debug,
#ifdef CONFIG_BTRFS_DEBUG
	Opt_fragment_data, Opt_fragment_metadata, Opt_fragment_all,
#endif
#ifdef CONFIG_BTRFS_FS_REF_VERIFY
	Opt_ref_verify,
#endif
	Opt_err,
};

static const match_table_t tokens = {
	{Opt_acl, "acl"},
	{Opt_noacl, "noacl"},
	{Opt_clear_cache, "clear_cache"},
	{Opt_commit_interval, "commit=%u"},
	{Opt_compress, "compress"},
	{Opt_compress_type, "compress=%s"},
	{Opt_compress_force, "compress-force"},
	{Opt_compress_force_type, "compress-force=%s"},
	{Opt_degraded, "degraded"},
	{Opt_device, "device=%s"},
	{Opt_fatal_errors, "fatal_errors=%s"},
	{Opt_flushoncommit, "flushoncommit"},
	{Opt_noflushoncommit, "noflushoncommit"},
	{Opt_inode_cache, "inode_cache"},
	{Opt_noinode_cache, "noinode_cache"},
	{Opt_max_inline, "max_inline=%s"},
	{Opt_barrier, "barrier"},
	{Opt_nobarrier, "nobarrier"},
	{Opt_datacow, "datacow"},
	{Opt_nodatacow, "nodatacow"},
	{Opt_datasum, "datasum"},
	{Opt_nodatasum, "nodatasum"},
	{Opt_defrag, "autodefrag"},
	{Opt_nodefrag, "noautodefrag"},
	{Opt_discard, "discard"},
	{Opt_discard_mode, "discard=%s"},
	{Opt_nodiscard, "nodiscard"},
	{Opt_norecovery, "norecovery"},
	{Opt_ratio, "metadata_ratio=%u"},
	{Opt_rescan_uuid_tree, "rescan_uuid_tree"},
	{Opt_skip_balance, "skip_balance"},
	{Opt_space_cache, "space_cache"},
	{Opt_no_space_cache, "nospace_cache"},
	{Opt_space_cache_version, "space_cache=%s"},
	{Opt_ssd, "ssd"},
	{Opt_nossd, "nossd"},
	{Opt_ssd_spread, "ssd_spread"},
	{Opt_nossd_spread, "nossd_spread"},
	{Opt_subvol, "subvol=%s"},
	{Opt_subvol_empty, "subvol="},
	{Opt_subvolid, "subvolid=%s"},
	{Opt_thread_pool, "thread_pool=%u"},
	{Opt_treelog, "treelog"},
	{Opt_notreelog, "notreelog"},
	{Opt_user_subvol_rm_allowed, "user_subvol_rm_allowed"},

	/* Rescue options */
	{Opt_rescue, "rescue=%s"},
	/* Deprecated, with alias rescue=nologreplay */
	{Opt_nologreplay, "nologreplay"},
	/* Deprecated, with alias rescue=usebackuproot */
	{Opt_usebackuproot, "usebackuproot"},

	/* Deprecated options */
	{Opt_recovery, "recovery"},

	/* Debugging options */
	{Opt_check_integrity, "check_int"},
	{Opt_check_integrity_including_extent_data, "check_int_data"},
	{Opt_check_integrity_print_mask, "check_int_print_mask=%u"},
	{Opt_enospc_debug, "enospc_debug"},
	{Opt_noenospc_debug, "noenospc_debug"},
#ifdef CONFIG_BTRFS_DEBUG
	{Opt_fragment_data, "fragment=data"},
	{Opt_fragment_metadata, "fragment=metadata"},
	{Opt_fragment_all, "fragment=all"},
#endif
#ifdef CONFIG_BTRFS_FS_REF_VERIFY
	{Opt_ref_verify, "ref_verify"},
#endif
	{Opt_err, NULL},
};

static const match_table_t rescue_tokens = {
	{Opt_usebackuproot, "usebackuproot"},
	{Opt_nologreplay, "nologreplay"},
	{Opt_ignorebadroots, "ignorebadroots"},
	{Opt_ignorebadroots, "ibadroots"},
	{Opt_ignoredatacsums, "ignoredatacsums"},
	{Opt_ignoredatacsums, "idatacsums"},
	{Opt_rescue_all, "all"},
	{Opt_err, NULL},
};

static bool check_ro_option(struct btrfs_fs_info *fs_info, unsigned long opt,
			    const char *opt_name)
{
	if (fs_info->mount_opt & opt) {
		btrfs_err(fs_info, "%s must be used with ro mount option",
			  opt_name);
		return true;
	}
	return false;
}

static int parse_rescue_options(struct btrfs_fs_info *info, const char *options)
{
	char *opts;
	char *orig;
	char *p;
	substring_t args[MAX_OPT_ARGS];
	int ret = 0;

	opts = kstrdup(options, GFP_KERNEL);
	if (!opts)
		return -ENOMEM;
	orig = opts;

	while ((p = strsep(&opts, ":")) != NULL) {
		int token;

		if (!*p)
			continue;
		token = match_token(p, rescue_tokens, args);
		switch (token){
		case Opt_usebackuproot:
			btrfs_info(info,
				   "trying to use backup root at mount time");
			btrfs_set_opt(info->mount_opt, USEBACKUPROOT);
			break;
		case Opt_nologreplay:
			btrfs_set_and_info(info, NOLOGREPLAY,
					   "disabling log replay at mount time");
			break;
		case Opt_ignorebadroots:
			btrfs_set_and_info(info, IGNOREBADROOTS,
					   "ignoring bad roots");
			break;
		case Opt_ignoredatacsums:
			btrfs_set_and_info(info, IGNOREDATACSUMS,
					   "ignoring data csums");
			break;
		case Opt_rescue_all:
			btrfs_info(info, "enabling all of the rescue options");
			btrfs_set_and_info(info, IGNOREDATACSUMS,
					   "ignoring data csums");
			btrfs_set_and_info(info, IGNOREBADROOTS,
					   "ignoring bad roots");
			btrfs_set_and_info(info, NOLOGREPLAY,
					   "disabling log replay at mount time");
			break;
		case Opt_err:
			btrfs_info(info, "unrecognized rescue option '%s'", p);
			ret = -EINVAL;
			goto out;
		default:
			break;
		}

	}
out:
	kfree(orig);
	return ret;
}

/*
 * Regular mount options parser.  Everything that is needed only when
 * reading in a new superblock is parsed here.
 * XXX JDM: This needs to be cleaned up for remount.
 */
int btrfs_parse_options(struct btrfs_fs_info *info, char *options,
			unsigned long new_flags)
{
	substring_t args[MAX_OPT_ARGS];
	char *p, *num;
	int intarg;
	int ret = 0;
	char *compress_type;
	bool compress_force = false;
	enum btrfs_compression_type saved_compress_type;
	int saved_compress_level;
	bool saved_compress_force;
	int no_compress = 0;

	if (btrfs_fs_compat_ro(info, FREE_SPACE_TREE))
		btrfs_set_opt(info->mount_opt, FREE_SPACE_TREE);
	else if (btrfs_free_space_cache_v1_active(info)) {
		if (btrfs_is_zoned(info)) {
			btrfs_info(info,
			"zoned: clearing existing space cache");
			btrfs_set_super_cache_generation(info->super_copy, 0);
		} else {
			btrfs_set_opt(info->mount_opt, SPACE_CACHE);
		}
	}

	/*
	 * Even the options are empty, we still need to do extra check
	 * against new flags
	 */
	if (!options)
		goto check;

	while ((p = strsep(&options, ",")) != NULL) {
		int token;
		if (!*p)
			continue;

		token = match_token(p, tokens, args);
		switch (token) {
		case Opt_degraded:
			btrfs_info(info, "allowing degraded mounts");
			btrfs_set_opt(info->mount_opt, DEGRADED);
			break;
		case Opt_subvol:
		case Opt_subvol_empty:
		case Opt_subvolid:
		case Opt_device:
			/*
			 * These are parsed by btrfs_parse_subvol_options or
			 * btrfs_parse_device_options and can be ignored here.
			 */
			break;
		case Opt_nodatasum:
			btrfs_set_and_info(info, NODATASUM,
					   "setting nodatasum");
			break;
		case Opt_datasum:
			if (btrfs_test_opt(info, NODATASUM)) {
				if (btrfs_test_opt(info, NODATACOW))
					btrfs_info(info,
						   "setting datasum, datacow enabled");
				else
					btrfs_info(info, "setting datasum");
			}
			btrfs_clear_opt(info->mount_opt, NODATACOW);
			btrfs_clear_opt(info->mount_opt, NODATASUM);
			break;
		case Opt_nodatacow:
			if (!btrfs_test_opt(info, NODATACOW)) {
				if (!btrfs_test_opt(info, COMPRESS) ||
				    !btrfs_test_opt(info, FORCE_COMPRESS)) {
					btrfs_info(info,
						   "setting nodatacow, compression disabled");
				} else {
					btrfs_info(info, "setting nodatacow");
				}
			}
			btrfs_clear_opt(info->mount_opt, COMPRESS);
			btrfs_clear_opt(info->mount_opt, FORCE_COMPRESS);
			btrfs_set_opt(info->mount_opt, NODATACOW);
			btrfs_set_opt(info->mount_opt, NODATASUM);
			break;
		case Opt_datacow:
			btrfs_clear_and_info(info, NODATACOW,
					     "setting datacow");
			break;
		case Opt_compress_force:
		case Opt_compress_force_type:
			compress_force = true;
			fallthrough;
		case Opt_compress:
		case Opt_compress_type:
			saved_compress_type = btrfs_test_opt(info,
							     COMPRESS) ?
				info->compress_type : BTRFS_COMPRESS_NONE;
			saved_compress_force =
				btrfs_test_opt(info, FORCE_COMPRESS);
			saved_compress_level = info->compress_level;
			if (token == Opt_compress ||
			    token == Opt_compress_force ||
			    strncmp(args[0].from, "zlib", 4) == 0) {
				compress_type = "zlib";

				info->compress_type = BTRFS_COMPRESS_ZLIB;
				info->compress_level = BTRFS_ZLIB_DEFAULT_LEVEL;
				/*
				 * args[0] contains uninitialized data since
				 * for these tokens we don't expect any
				 * parameter.
				 */
				if (token != Opt_compress &&
				    token != Opt_compress_force)
					info->compress_level =
					  btrfs_compress_str2level(
							BTRFS_COMPRESS_ZLIB,
							args[0].from + 4);
				btrfs_set_opt(info->mount_opt, COMPRESS);
				btrfs_clear_opt(info->mount_opt, NODATACOW);
				btrfs_clear_opt(info->mount_opt, NODATASUM);
				no_compress = 0;
			} else if (strncmp(args[0].from, "lzo", 3) == 0) {
				compress_type = "lzo";
				info->compress_type = BTRFS_COMPRESS_LZO;
				info->compress_level = 0;
				btrfs_set_opt(info->mount_opt, COMPRESS);
				btrfs_clear_opt(info->mount_opt, NODATACOW);
				btrfs_clear_opt(info->mount_opt, NODATASUM);
				btrfs_set_fs_incompat(info, COMPRESS_LZO);
				no_compress = 0;
			} else if (strncmp(args[0].from, "zstd", 4) == 0) {
				compress_type = "zstd";
				info->compress_type = BTRFS_COMPRESS_ZSTD;
				info->compress_level =
					btrfs_compress_str2level(
							 BTRFS_COMPRESS_ZSTD,
							 args[0].from + 4);
				btrfs_set_opt(info->mount_opt, COMPRESS);
				btrfs_clear_opt(info->mount_opt, NODATACOW);
				btrfs_clear_opt(info->mount_opt, NODATASUM);
				btrfs_set_fs_incompat(info, COMPRESS_ZSTD);
				no_compress = 0;
			} else if (strncmp(args[0].from, "no", 2) == 0) {
				compress_type = "no";
				info->compress_level = 0;
				info->compress_type = 0;
				btrfs_clear_opt(info->mount_opt, COMPRESS);
				btrfs_clear_opt(info->mount_opt, FORCE_COMPRESS);
				compress_force = false;
				no_compress++;
			} else {
				ret = -EINVAL;
				goto out;
			}

			if (compress_force) {
				btrfs_set_opt(info->mount_opt, FORCE_COMPRESS);
			} else {
				/*
				 * If we remount from compress-force=xxx to
				 * compress=xxx, we need clear FORCE_COMPRESS
				 * flag, otherwise, there is no way for users
				 * to disable forcible compression separately.
				 */
				btrfs_clear_opt(info->mount_opt, FORCE_COMPRESS);
			}
			if (no_compress == 1) {
				btrfs_info(info, "use no compression");
			} else if ((info->compress_type != saved_compress_type) ||
				   (compress_force != saved_compress_force) ||
				   (info->compress_level != saved_compress_level)) {
				btrfs_info(info, "%s %s compression, level %d",
					   (compress_force) ? "force" : "use",
					   compress_type, info->compress_level);
			}
			compress_force = false;
			break;
		case Opt_ssd:
			btrfs_set_and_info(info, SSD,
					   "enabling ssd optimizations");
			btrfs_clear_opt(info->mount_opt, NOSSD);
			break;
		case Opt_ssd_spread:
			btrfs_set_and_info(info, SSD,
					   "enabling ssd optimizations");
			btrfs_set_and_info(info, SSD_SPREAD,
					   "using spread ssd allocation scheme");
			btrfs_clear_opt(info->mount_opt, NOSSD);
			break;
		case Opt_nossd:
			btrfs_set_opt(info->mount_opt, NOSSD);
			btrfs_clear_and_info(info, SSD,
					     "not using ssd optimizations");
			fallthrough;
		case Opt_nossd_spread:
			btrfs_clear_and_info(info, SSD_SPREAD,
					     "not using spread ssd allocation scheme");
			break;
		case Opt_barrier:
			btrfs_clear_and_info(info, NOBARRIER,
					     "turning on barriers");
			break;
		case Opt_nobarrier:
			btrfs_set_and_info(info, NOBARRIER,
					   "turning off barriers");
			break;
		case Opt_thread_pool:
			ret = match_int(&args[0], &intarg);
			if (ret) {
				goto out;
			} else if (intarg == 0) {
				ret = -EINVAL;
				goto out;
			}
			info->thread_pool_size = intarg;
			break;
		case Opt_max_inline:
			num = match_strdup(&args[0]);
			if (num) {
				info->max_inline = memparse(num, NULL);
				kfree(num);

				if (info->max_inline) {
					info->max_inline = min_t(u64,
						info->max_inline,
						info->sectorsize);
				}
				btrfs_info(info, "max_inline at %llu",
					   info->max_inline);
			} else {
				ret = -ENOMEM;
				goto out;
			}
			break;
		case Opt_acl:
#ifdef CONFIG_BTRFS_FS_POSIX_ACL
			info->sb->s_flags |= SB_POSIXACL;
			break;
#else
			btrfs_err(info, "support for ACL not compiled in!");
			ret = -EINVAL;
			goto out;
#endif
		case Opt_noacl:
			info->sb->s_flags &= ~SB_POSIXACL;
			break;
		case Opt_notreelog:
			btrfs_set_and_info(info, NOTREELOG,
					   "disabling tree log");
			break;
		case Opt_treelog:
			btrfs_clear_and_info(info, NOTREELOG,
					     "enabling tree log");
			break;
		case Opt_norecovery:
		case Opt_nologreplay:
			btrfs_warn(info,
		"'nologreplay' is deprecated, use 'rescue=nologreplay' instead");
			btrfs_set_and_info(info, NOLOGREPLAY,
					   "disabling log replay at mount time");
			break;
		case Opt_flushoncommit:
			btrfs_set_and_info(info, FLUSHONCOMMIT,
					   "turning on flush-on-commit");
			break;
		case Opt_noflushoncommit:
			btrfs_clear_and_info(info, FLUSHONCOMMIT,
					     "turning off flush-on-commit");
			break;
		case Opt_ratio:
			ret = match_int(&args[0], &intarg);
			if (ret)
				goto out;
			info->metadata_ratio = intarg;
			btrfs_info(info, "metadata ratio %u",
				   info->metadata_ratio);
			break;
		case Opt_discard:
		case Opt_discard_mode:
			if (token == Opt_discard ||
			    strcmp(args[0].from, "sync") == 0) {
				btrfs_clear_opt(info->mount_opt, DISCARD_ASYNC);
				btrfs_set_and_info(info, DISCARD_SYNC,
						   "turning on sync discard");
			} else if (strcmp(args[0].from, "async") == 0) {
				btrfs_clear_opt(info->mount_opt, DISCARD_SYNC);
				btrfs_set_and_info(info, DISCARD_ASYNC,
						   "turning on async discard");
			} else {
				ret = -EINVAL;
				goto out;
			}
			break;
		case Opt_nodiscard:
			btrfs_clear_and_info(info, DISCARD_SYNC,
					     "turning off discard");
			btrfs_clear_and_info(info, DISCARD_ASYNC,
					     "turning off async discard");
			break;
		case Opt_space_cache:
		case Opt_space_cache_version:
			if (token == Opt_space_cache ||
			    strcmp(args[0].from, "v1") == 0) {
				btrfs_clear_opt(info->mount_opt,
						FREE_SPACE_TREE);
				btrfs_set_and_info(info, SPACE_CACHE,
					   "enabling disk space caching");
			} else if (strcmp(args[0].from, "v2") == 0) {
				btrfs_clear_opt(info->mount_opt,
						SPACE_CACHE);
				btrfs_set_and_info(info, FREE_SPACE_TREE,
						   "enabling free space tree");
			} else {
				ret = -EINVAL;
				goto out;
			}
			break;
		case Opt_rescan_uuid_tree:
			btrfs_set_opt(info->mount_opt, RESCAN_UUID_TREE);
			break;
		case Opt_no_space_cache:
			if (btrfs_test_opt(info, SPACE_CACHE)) {
				btrfs_clear_and_info(info, SPACE_CACHE,
					     "disabling disk space caching");
			}
			if (btrfs_test_opt(info, FREE_SPACE_TREE)) {
				btrfs_clear_and_info(info, FREE_SPACE_TREE,
					     "disabling free space tree");
			}
			break;
		case Opt_inode_cache:
<<<<<<< HEAD
			if (!btrfs_allow_unsupported) {
				printk(KERN_WARNING "btrfs: inode_cache is not supported, load module with allow_unsupported=1\n");
				ret = -EOPNOTSUPP;
				break;
			}
			btrfs_set_pending_and_info(info, INODE_MAP_CACHE,
					   "enabling inode map caching");
			break;
=======
>>>>>>> 7d2a07b7
		case Opt_noinode_cache:
			btrfs_warn(info,
	"the 'inode_cache' option is deprecated and has no effect since 5.11");
			break;
		case Opt_clear_cache:
			btrfs_set_and_info(info, CLEAR_CACHE,
					   "force clearing of disk cache");
			break;
		case Opt_user_subvol_rm_allowed:
			btrfs_set_opt(info->mount_opt, USER_SUBVOL_RM_ALLOWED);
			break;
		case Opt_enospc_debug:
			btrfs_set_opt(info->mount_opt, ENOSPC_DEBUG);
			break;
		case Opt_noenospc_debug:
			btrfs_clear_opt(info->mount_opt, ENOSPC_DEBUG);
			break;
		case Opt_defrag:
			btrfs_set_and_info(info, AUTO_DEFRAG,
					   "enabling auto defrag");
			break;
		case Opt_nodefrag:
			btrfs_clear_and_info(info, AUTO_DEFRAG,
					     "disabling auto defrag");
			break;
		case Opt_recovery:
		case Opt_usebackuproot:
			btrfs_warn(info,
			"'%s' is deprecated, use 'rescue=usebackuproot' instead",
				   token == Opt_recovery ? "recovery" :
				   "usebackuproot");
			btrfs_info(info,
				   "trying to use backup root at mount time");
			btrfs_set_opt(info->mount_opt, USEBACKUPROOT);
			break;
		case Opt_skip_balance:
			btrfs_set_opt(info->mount_opt, SKIP_BALANCE);
			break;
#ifdef CONFIG_BTRFS_FS_CHECK_INTEGRITY
		case Opt_check_integrity_including_extent_data:
			btrfs_info(info,
				   "enabling check integrity including extent data");
			btrfs_set_opt(info->mount_opt, CHECK_INTEGRITY_DATA);
			btrfs_set_opt(info->mount_opt, CHECK_INTEGRITY);
			break;
		case Opt_check_integrity:
			btrfs_info(info, "enabling check integrity");
			btrfs_set_opt(info->mount_opt, CHECK_INTEGRITY);
			break;
		case Opt_check_integrity_print_mask:
			ret = match_int(&args[0], &intarg);
			if (ret)
				goto out;
			info->check_integrity_print_mask = intarg;
			btrfs_info(info, "check_integrity_print_mask 0x%x",
				   info->check_integrity_print_mask);
			break;
#else
		case Opt_check_integrity_including_extent_data:
		case Opt_check_integrity:
		case Opt_check_integrity_print_mask:
			btrfs_err(info,
				  "support for check_integrity* not compiled in!");
			ret = -EINVAL;
			goto out;
#endif
		case Opt_fatal_errors:
			if (strcmp(args[0].from, "panic") == 0)
				btrfs_set_opt(info->mount_opt,
					      PANIC_ON_FATAL_ERROR);
			else if (strcmp(args[0].from, "bug") == 0)
				btrfs_clear_opt(info->mount_opt,
					      PANIC_ON_FATAL_ERROR);
			else {
				ret = -EINVAL;
				goto out;
			}
			break;
		case Opt_commit_interval:
			intarg = 0;
			ret = match_int(&args[0], &intarg);
			if (ret)
				goto out;
			if (intarg == 0) {
				btrfs_info(info,
					   "using default commit interval %us",
					   BTRFS_DEFAULT_COMMIT_INTERVAL);
				intarg = BTRFS_DEFAULT_COMMIT_INTERVAL;
			} else if (intarg > 300) {
				btrfs_warn(info, "excessive commit interval %d",
					   intarg);
			}
			info->commit_interval = intarg;
			break;
		case Opt_rescue:
			ret = parse_rescue_options(info, args[0].from);
			if (ret < 0)
				goto out;
			break;
#ifdef CONFIG_BTRFS_DEBUG
		case Opt_fragment_all:
			btrfs_info(info, "fragmenting all space");
			btrfs_set_opt(info->mount_opt, FRAGMENT_DATA);
			btrfs_set_opt(info->mount_opt, FRAGMENT_METADATA);
			break;
		case Opt_fragment_metadata:
			btrfs_info(info, "fragmenting metadata");
			btrfs_set_opt(info->mount_opt,
				      FRAGMENT_METADATA);
			break;
		case Opt_fragment_data:
			btrfs_info(info, "fragmenting data");
			btrfs_set_opt(info->mount_opt, FRAGMENT_DATA);
			break;
#endif
#ifdef CONFIG_BTRFS_FS_REF_VERIFY
		case Opt_ref_verify:
			btrfs_info(info, "doing ref verification");
			btrfs_set_opt(info->mount_opt, REF_VERIFY);
			break;
#endif
		case Opt_err:
			btrfs_err(info, "unrecognized mount option '%s'", p);
			ret = -EINVAL;
			goto out;
		default:
			break;
		}
	}
check:
	/* We're read-only, don't have to check. */
	if (new_flags & SB_RDONLY)
		goto out;

	if (check_ro_option(info, BTRFS_MOUNT_NOLOGREPLAY, "nologreplay") ||
	    check_ro_option(info, BTRFS_MOUNT_IGNOREBADROOTS, "ignorebadroots") ||
	    check_ro_option(info, BTRFS_MOUNT_IGNOREDATACSUMS, "ignoredatacsums"))
		ret = -EINVAL;
out:
	if (btrfs_fs_compat_ro(info, FREE_SPACE_TREE) &&
	    !btrfs_test_opt(info, FREE_SPACE_TREE) &&
	    !btrfs_test_opt(info, CLEAR_CACHE)) {
		btrfs_err(info, "cannot disable free space tree");
		ret = -EINVAL;

	}
	if (!ret)
		ret = btrfs_check_mountopts_zoned(info);
	if (!ret && btrfs_test_opt(info, SPACE_CACHE))
		btrfs_info(info, "disk space caching is enabled");
	if (!ret && btrfs_test_opt(info, FREE_SPACE_TREE))
		btrfs_info(info, "using free space tree");
	return ret;
}

/*
 * Parse mount options that are required early in the mount process.
 *
 * All other options will be parsed on much later in the mount process and
 * only when we need to allocate a new super block.
 */
static int btrfs_parse_device_options(const char *options, fmode_t flags,
				      void *holder)
{
	substring_t args[MAX_OPT_ARGS];
	char *device_name, *opts, *orig, *p;
	struct btrfs_device *device = NULL;
	int error = 0;

	lockdep_assert_held(&uuid_mutex);

	if (!options)
		return 0;

	/*
	 * strsep changes the string, duplicate it because btrfs_parse_options
	 * gets called later
	 */
	opts = kstrdup(options, GFP_KERNEL);
	if (!opts)
		return -ENOMEM;
	orig = opts;

	while ((p = strsep(&opts, ",")) != NULL) {
		int token;

		if (!*p)
			continue;

		token = match_token(p, tokens, args);
		if (token == Opt_device) {
			device_name = match_strdup(&args[0]);
			if (!device_name) {
				error = -ENOMEM;
				goto out;
			}
			device = btrfs_scan_one_device(device_name, flags,
					holder);
			kfree(device_name);
			if (IS_ERR(device)) {
				error = PTR_ERR(device);
				goto out;
			}
		}
	}

out:
	kfree(orig);
	return error;
}

/*
 * Parse mount options that are related to subvolume id
 *
 * The value is later passed to mount_subvol()
 */
static int btrfs_parse_subvol_options(const char *options, char **subvol_name,
		u64 *subvol_objectid)
{
	substring_t args[MAX_OPT_ARGS];
	char *opts, *orig, *p;
	int error = 0;
	u64 subvolid;

	if (!options)
		return 0;

	/*
	 * strsep changes the string, duplicate it because
	 * btrfs_parse_device_options gets called later
	 */
	opts = kstrdup(options, GFP_KERNEL);
	if (!opts)
		return -ENOMEM;
	orig = opts;

	while ((p = strsep(&opts, ",")) != NULL) {
		int token;
		if (!*p)
			continue;

		token = match_token(p, tokens, args);
		switch (token) {
		case Opt_subvol:
			kfree(*subvol_name);
			*subvol_name = match_strdup(&args[0]);
			if (!*subvol_name) {
				error = -ENOMEM;
				goto out;
			}
			break;
		case Opt_subvolid:
			error = match_u64(&args[0], &subvolid);
			if (error)
				goto out;

			/* we want the original fs_tree */
			if (subvolid == 0)
				subvolid = BTRFS_FS_TREE_OBJECTID;

			*subvol_objectid = subvolid;
			break;
		default:
			break;
		}
	}

out:
	kfree(orig);
	return error;
}

char *btrfs_get_subvol_name_from_objectid(struct btrfs_fs_info *fs_info,
					  u64 subvol_objectid)
{
	struct btrfs_root *root = fs_info->tree_root;
	struct btrfs_root *fs_root = NULL;
	struct btrfs_root_ref *root_ref;
	struct btrfs_inode_ref *inode_ref;
	struct btrfs_key key;
	struct btrfs_path *path = NULL;
	char *name = NULL, *ptr;
	u64 dirid;
	int len;
	int ret;

	path = btrfs_alloc_path();
	if (!path) {
		ret = -ENOMEM;
		goto err;
	}

	name = kmalloc(PATH_MAX, GFP_KERNEL);
	if (!name) {
		ret = -ENOMEM;
		goto err;
	}
	ptr = name + PATH_MAX - 1;
	ptr[0] = '\0';

	/*
	 * Walk up the subvolume trees in the tree of tree roots by root
	 * backrefs until we hit the top-level subvolume.
	 */
	while (subvol_objectid != BTRFS_FS_TREE_OBJECTID) {
		key.objectid = subvol_objectid;
		key.type = BTRFS_ROOT_BACKREF_KEY;
		key.offset = (u64)-1;

		ret = btrfs_search_slot(NULL, root, &key, path, 0, 0);
		if (ret < 0) {
			goto err;
		} else if (ret > 0) {
			ret = btrfs_previous_item(root, path, subvol_objectid,
						  BTRFS_ROOT_BACKREF_KEY);
			if (ret < 0) {
				goto err;
			} else if (ret > 0) {
				ret = -ENOENT;
				goto err;
			}
		}

		btrfs_item_key_to_cpu(path->nodes[0], &key, path->slots[0]);
		subvol_objectid = key.offset;

		root_ref = btrfs_item_ptr(path->nodes[0], path->slots[0],
					  struct btrfs_root_ref);
		len = btrfs_root_ref_name_len(path->nodes[0], root_ref);
		ptr -= len + 1;
		if (ptr < name) {
			ret = -ENAMETOOLONG;
			goto err;
		}
		read_extent_buffer(path->nodes[0], ptr + 1,
				   (unsigned long)(root_ref + 1), len);
		ptr[0] = '/';
		dirid = btrfs_root_ref_dirid(path->nodes[0], root_ref);
		btrfs_release_path(path);

<<<<<<< HEAD
		key.objectid = subvol_objectid;
		key.type = BTRFS_ROOT_ITEM_KEY;
		key.offset = (u64)-1;
		fs_root = btrfs_get_fs_root(fs_info, &key, true);
=======
		fs_root = btrfs_get_fs_root(fs_info, subvol_objectid, true);
>>>>>>> 7d2a07b7
		if (IS_ERR(fs_root)) {
			ret = PTR_ERR(fs_root);
			fs_root = NULL;
			goto err;
		}

		/*
		 * Walk up the filesystem tree by inode refs until we hit the
		 * root directory.
		 */
		while (dirid != BTRFS_FIRST_FREE_OBJECTID) {
			key.objectid = dirid;
			key.type = BTRFS_INODE_REF_KEY;
			key.offset = (u64)-1;

			ret = btrfs_search_slot(NULL, fs_root, &key, path, 0, 0);
			if (ret < 0) {
				goto err;
			} else if (ret > 0) {
				ret = btrfs_previous_item(fs_root, path, dirid,
							  BTRFS_INODE_REF_KEY);
				if (ret < 0) {
					goto err;
				} else if (ret > 0) {
					ret = -ENOENT;
					goto err;
				}
			}

			btrfs_item_key_to_cpu(path->nodes[0], &key, path->slots[0]);
			dirid = key.offset;

			inode_ref = btrfs_item_ptr(path->nodes[0],
						   path->slots[0],
						   struct btrfs_inode_ref);
			len = btrfs_inode_ref_name_len(path->nodes[0],
						       inode_ref);
			ptr -= len + 1;
			if (ptr < name) {
				ret = -ENAMETOOLONG;
				goto err;
			}
			read_extent_buffer(path->nodes[0], ptr + 1,
					   (unsigned long)(inode_ref + 1), len);
			ptr[0] = '/';
			btrfs_release_path(path);
		}
		btrfs_put_root(fs_root);
		fs_root = NULL;
	}

	btrfs_free_path(path);
	if (ptr == name + PATH_MAX - 1) {
		name[0] = '/';
		name[1] = '\0';
	} else {
		memmove(name, ptr, name + PATH_MAX - ptr);
	}
	return name;

err:
	btrfs_put_root(fs_root);
	btrfs_free_path(path);
	kfree(name);
	return ERR_PTR(ret);
}

static int get_default_subvol_objectid(struct btrfs_fs_info *fs_info, u64 *objectid)
{
	struct btrfs_root *root = fs_info->tree_root;
	struct btrfs_dir_item *di;
	struct btrfs_path *path;
	struct btrfs_key location;
	u64 dir_id;

	path = btrfs_alloc_path();
	if (!path)
		return -ENOMEM;

	/*
	 * Find the "default" dir item which points to the root item that we
	 * will mount by default if we haven't been given a specific subvolume
	 * to mount.
	 */
	dir_id = btrfs_super_root_dir(fs_info->super_copy);
	di = btrfs_lookup_dir_item(NULL, root, path, dir_id, "default", 7, 0);
	if (IS_ERR(di)) {
		btrfs_free_path(path);
		return PTR_ERR(di);
	}
	if (!di) {
		/*
		 * Ok the default dir item isn't there.  This is weird since
		 * it's always been there, but don't freak out, just try and
		 * mount the top-level subvolume.
		 */
		btrfs_free_path(path);
		*objectid = BTRFS_FS_TREE_OBJECTID;
		return 0;
	}

	btrfs_dir_item_key_to_cpu(path->nodes[0], di, &location);
	btrfs_free_path(path);
	*objectid = location.objectid;
	return 0;
}

static int btrfs_fill_super(struct super_block *sb,
			    struct btrfs_fs_devices *fs_devices,
			    void *data)
{
	struct inode *inode;
	struct btrfs_fs_info *fs_info = btrfs_sb(sb);
	int err;

	sb->s_maxbytes = MAX_LFS_FILESIZE;
	sb->s_magic = BTRFS_SUPER_MAGIC;
	sb->s_op = &btrfs_super_ops;
	sb->s_d_op = &btrfs_dentry_operations;
	sb->s_export_op = &btrfs_export_ops;
	sb->s_xattr = btrfs_xattr_handlers;
	sb->s_time_gran = 1;
#ifdef CONFIG_BTRFS_FS_POSIX_ACL
	sb->s_flags |= SB_POSIXACL;
#endif
	sb->s_flags |= SB_I_VERSION;
	sb->s_iflags |= SB_I_CGROUPWB;

	err = super_setup_bdi(sb);
	if (err) {
		btrfs_err(fs_info, "super_setup_bdi failed");
		return err;
	}

	err = open_ctree(sb, fs_devices, (char *)data);
	if (err) {
		btrfs_err(fs_info, "open_ctree failed");
		return err;
	}

<<<<<<< HEAD
	key.objectid = BTRFS_FIRST_FREE_OBJECTID;
	key.type = BTRFS_INODE_ITEM_KEY;
	key.offset = 0;
	inode = btrfs_iget(sb, &key, fs_info->fs_root);
=======
	inode = btrfs_iget(sb, BTRFS_FIRST_FREE_OBJECTID, fs_info->fs_root);
>>>>>>> 7d2a07b7
	if (IS_ERR(inode)) {
		err = PTR_ERR(inode);
		goto fail_close;
	}

	sb->s_root = d_make_root(inode);
	if (!sb->s_root) {
		err = -ENOMEM;
		goto fail_close;
	}

	cleancache_init_fs(sb);
	sb->s_flags |= SB_ACTIVE;
	return 0;

fail_close:
	close_ctree(fs_info);
	return err;
}

int btrfs_sync_fs(struct super_block *sb, int wait)
{
	struct btrfs_trans_handle *trans;
	struct btrfs_fs_info *fs_info = btrfs_sb(sb);
	struct btrfs_root *root = fs_info->tree_root;

	trace_btrfs_sync_fs(fs_info, wait);

	if (!wait) {
		filemap_flush(fs_info->btree_inode->i_mapping);
		return 0;
	}

	btrfs_wait_ordered_roots(fs_info, U64_MAX, 0, (u64)-1);

	trans = btrfs_attach_transaction_barrier(root);
	if (IS_ERR(trans)) {
		/* no transaction, don't bother */
		if (PTR_ERR(trans) == -ENOENT) {
			/*
			 * Exit unless we have some pending changes
			 * that need to go through commit
			 */
			if (fs_info->pending_changes == 0)
				return 0;
			/*
			 * A non-blocking test if the fs is frozen. We must not
			 * start a new transaction here otherwise a deadlock
			 * happens. The pending operations are delayed to the
			 * next commit after thawing.
			 */
			if (sb_start_write_trylock(sb))
				sb_end_write(sb);
			else
				return 0;
			trans = btrfs_start_transaction(root, 0);
		}
		if (IS_ERR(trans))
			return PTR_ERR(trans);
	}
	return btrfs_commit_transaction(trans);
}

static void print_rescue_option(struct seq_file *seq, const char *s, bool *printed)
{
	seq_printf(seq, "%s%s", (*printed) ? ":" : ",rescue=", s);
	*printed = true;
}

static int btrfs_show_options(struct seq_file *seq, struct dentry *dentry)
{
	struct btrfs_fs_info *info = btrfs_sb(dentry->d_sb);
	const char *compress_type;
	const char *subvol_name;
	bool printed = false;

	if (btrfs_test_opt(info, DEGRADED))
		seq_puts(seq, ",degraded");
	if (btrfs_test_opt(info, NODATASUM))
		seq_puts(seq, ",nodatasum");
	if (btrfs_test_opt(info, NODATACOW))
		seq_puts(seq, ",nodatacow");
	if (btrfs_test_opt(info, NOBARRIER))
		seq_puts(seq, ",nobarrier");
	if (info->max_inline != BTRFS_DEFAULT_MAX_INLINE)
		seq_printf(seq, ",max_inline=%llu", info->max_inline);
	if (info->thread_pool_size !=  min_t(unsigned long,
					     num_online_cpus() + 2, 8))
		seq_printf(seq, ",thread_pool=%u", info->thread_pool_size);
	if (btrfs_test_opt(info, COMPRESS)) {
		compress_type = btrfs_compress_type2str(info->compress_type);
		if (btrfs_test_opt(info, FORCE_COMPRESS))
			seq_printf(seq, ",compress-force=%s", compress_type);
		else
			seq_printf(seq, ",compress=%s", compress_type);
		if (info->compress_level)
			seq_printf(seq, ":%d", info->compress_level);
	}
	if (btrfs_test_opt(info, NOSSD))
		seq_puts(seq, ",nossd");
	if (btrfs_test_opt(info, SSD_SPREAD))
		seq_puts(seq, ",ssd_spread");
	else if (btrfs_test_opt(info, SSD))
		seq_puts(seq, ",ssd");
	if (btrfs_test_opt(info, NOTREELOG))
		seq_puts(seq, ",notreelog");
	if (btrfs_test_opt(info, NOLOGREPLAY))
		print_rescue_option(seq, "nologreplay", &printed);
	if (btrfs_test_opt(info, USEBACKUPROOT))
		print_rescue_option(seq, "usebackuproot", &printed);
	if (btrfs_test_opt(info, IGNOREBADROOTS))
		print_rescue_option(seq, "ignorebadroots", &printed);
	if (btrfs_test_opt(info, IGNOREDATACSUMS))
		print_rescue_option(seq, "ignoredatacsums", &printed);
	if (btrfs_test_opt(info, FLUSHONCOMMIT))
		seq_puts(seq, ",flushoncommit");
	if (btrfs_test_opt(info, DISCARD_SYNC))
		seq_puts(seq, ",discard");
	if (btrfs_test_opt(info, DISCARD_ASYNC))
		seq_puts(seq, ",discard=async");
	if (!(info->sb->s_flags & SB_POSIXACL))
		seq_puts(seq, ",noacl");
	if (btrfs_free_space_cache_v1_active(info))
		seq_puts(seq, ",space_cache");
	else if (btrfs_fs_compat_ro(info, FREE_SPACE_TREE))
		seq_puts(seq, ",space_cache=v2");
	else
		seq_puts(seq, ",nospace_cache");
	if (btrfs_test_opt(info, RESCAN_UUID_TREE))
		seq_puts(seq, ",rescan_uuid_tree");
	if (btrfs_test_opt(info, CLEAR_CACHE))
		seq_puts(seq, ",clear_cache");
	if (btrfs_test_opt(info, USER_SUBVOL_RM_ALLOWED))
		seq_puts(seq, ",user_subvol_rm_allowed");
	if (btrfs_test_opt(info, ENOSPC_DEBUG))
		seq_puts(seq, ",enospc_debug");
	if (btrfs_test_opt(info, AUTO_DEFRAG))
		seq_puts(seq, ",autodefrag");
	if (btrfs_test_opt(info, SKIP_BALANCE))
		seq_puts(seq, ",skip_balance");
#ifdef CONFIG_BTRFS_FS_CHECK_INTEGRITY
	if (btrfs_test_opt(info, CHECK_INTEGRITY_DATA))
		seq_puts(seq, ",check_int_data");
	else if (btrfs_test_opt(info, CHECK_INTEGRITY))
		seq_puts(seq, ",check_int");
	if (info->check_integrity_print_mask)
		seq_printf(seq, ",check_int_print_mask=%d",
				info->check_integrity_print_mask);
#endif
	if (info->metadata_ratio)
		seq_printf(seq, ",metadata_ratio=%u", info->metadata_ratio);
	if (btrfs_test_opt(info, PANIC_ON_FATAL_ERROR))
		seq_puts(seq, ",fatal_errors=panic");
	if (info->commit_interval != BTRFS_DEFAULT_COMMIT_INTERVAL)
		seq_printf(seq, ",commit=%u", info->commit_interval);
#ifdef CONFIG_BTRFS_DEBUG
	if (btrfs_test_opt(info, FRAGMENT_DATA))
		seq_puts(seq, ",fragment=data");
	if (btrfs_test_opt(info, FRAGMENT_METADATA))
		seq_puts(seq, ",fragment=metadata");
#endif
	if (btrfs_test_opt(info, REF_VERIFY))
		seq_puts(seq, ",ref_verify");
	seq_printf(seq, ",subvolid=%llu",
		  BTRFS_I(d_inode(dentry))->root->root_key.objectid);
	subvol_name = btrfs_get_subvol_name_from_objectid(info,
			BTRFS_I(d_inode(dentry))->root->root_key.objectid);
	if (!IS_ERR(subvol_name)) {
		seq_puts(seq, ",subvol=");
		seq_escape(seq, subvol_name, " \t\n\\");
		kfree(subvol_name);
	}
	return 0;
}

static int btrfs_test_super(struct super_block *s, void *data)
{
	struct btrfs_fs_info *p = data;
	struct btrfs_fs_info *fs_info = btrfs_sb(s);

	return fs_info->fs_devices == p->fs_devices;
}

static int btrfs_set_super(struct super_block *s, void *data)
{
	int err = set_anon_super(s, data);
	if (!err)
		s->s_fs_info = data;
	return err;
}

/*
 * subvolumes are identified by ino 256
 */
static inline int is_subvolume_inode(struct inode *inode)
{
	if (inode && inode->i_ino == BTRFS_FIRST_FREE_OBJECTID)
		return 1;
	return 0;
}

static struct dentry *mount_subvol(const char *subvol_name, u64 subvol_objectid,
				   struct vfsmount *mnt)
{
	struct dentry *root;
	int ret;

	if (!subvol_name) {
		if (!subvol_objectid) {
			ret = get_default_subvol_objectid(btrfs_sb(mnt->mnt_sb),
							  &subvol_objectid);
			if (ret) {
				root = ERR_PTR(ret);
				goto out;
			}
		}
		subvol_name = btrfs_get_subvol_name_from_objectid(
					btrfs_sb(mnt->mnt_sb), subvol_objectid);
		if (IS_ERR(subvol_name)) {
			root = ERR_CAST(subvol_name);
			subvol_name = NULL;
			goto out;
		}

	}

	root = mount_subtree(mnt, subvol_name);
	/* mount_subtree() drops our reference on the vfsmount. */
	mnt = NULL;

	if (!IS_ERR(root)) {
		struct super_block *s = root->d_sb;
		struct btrfs_fs_info *fs_info = btrfs_sb(s);
		struct inode *root_inode = d_inode(root);
		u64 root_objectid = BTRFS_I(root_inode)->root->root_key.objectid;

		ret = 0;
		if (!is_subvolume_inode(root_inode)) {
			btrfs_err(fs_info, "'%s' is not a valid subvolume",
			       subvol_name);
			ret = -EINVAL;
		}
		if (subvol_objectid && root_objectid != subvol_objectid) {
			/*
			 * This will also catch a race condition where a
			 * subvolume which was passed by ID is renamed and
			 * another subvolume is renamed over the old location.
			 */
			btrfs_err(fs_info,
				  "subvol '%s' does not match subvolid %llu",
				  subvol_name, subvol_objectid);
			ret = -EINVAL;
		}
		if (ret) {
			dput(root);
			root = ERR_PTR(ret);
			deactivate_locked_super(s);
		}
	}

out:
	mntput(mnt);
	kfree(subvol_name);
	return root;
}

/*
 * Find a superblock for the given device / mount point.
 *
 * Note: This is based on mount_bdev from fs/super.c with a few additions
 *       for multiple device setup.  Make sure to keep it in sync.
 */
static struct dentry *btrfs_mount_root(struct file_system_type *fs_type,
		int flags, const char *device_name, void *data)
{
	struct block_device *bdev = NULL;
	struct super_block *s;
	struct btrfs_device *device = NULL;
	struct btrfs_fs_devices *fs_devices = NULL;
	struct btrfs_fs_info *fs_info = NULL;
	void *new_sec_opts = NULL;
	fmode_t mode = FMODE_READ;
	int error = 0;

	if (!(flags & SB_RDONLY))
		mode |= FMODE_WRITE;

	if (data) {
		error = security_sb_eat_lsm_opts(data, &new_sec_opts);
		if (error)
			return ERR_PTR(error);
	}

	/*
	 * Setup a dummy root and fs_info for test/set super.  This is because
	 * we don't actually fill this stuff out until open_ctree, but we need
	 * then open_ctree will properly initialize the file system specific
	 * settings later.  btrfs_init_fs_info initializes the static elements
	 * of the fs_info (locks and such) to make cleanup easier if we find a
	 * superblock with our given fs_devices later on at sget() time.
	 */
	fs_info = kvzalloc(sizeof(struct btrfs_fs_info), GFP_KERNEL);
	if (!fs_info) {
		error = -ENOMEM;
		goto error_sec_opts;
	}
	btrfs_init_fs_info(fs_info);

	fs_info->super_copy = kzalloc(BTRFS_SUPER_INFO_SIZE, GFP_KERNEL);
	fs_info->super_for_commit = kzalloc(BTRFS_SUPER_INFO_SIZE, GFP_KERNEL);
	if (!fs_info->super_copy || !fs_info->super_for_commit) {
		error = -ENOMEM;
		goto error_fs_info;
	}

	mutex_lock(&uuid_mutex);
	error = btrfs_parse_device_options(data, mode, fs_type);
	if (error) {
		mutex_unlock(&uuid_mutex);
		goto error_fs_info;
	}

	device = btrfs_scan_one_device(device_name, mode, fs_type);
	if (IS_ERR(device)) {
		mutex_unlock(&uuid_mutex);
		error = PTR_ERR(device);
		goto error_fs_info;
	}

	fs_devices = device->fs_devices;
	fs_info->fs_devices = fs_devices;

	error = btrfs_open_devices(fs_devices, mode, fs_type);
	mutex_unlock(&uuid_mutex);
	if (error)
		goto error_fs_info;

	if (!(flags & SB_RDONLY) && fs_devices->rw_devices == 0) {
		error = -EACCES;
		goto error_close_devices;
	}

	bdev = fs_devices->latest_bdev;
	s = sget(fs_type, btrfs_test_super, btrfs_set_super, flags | SB_NOSEC,
		 fs_info);
	if (IS_ERR(s)) {
		error = PTR_ERR(s);
		goto error_close_devices;
	}

	if (s->s_root) {
		btrfs_close_devices(fs_devices);
		btrfs_free_fs_info(fs_info);
		if ((flags ^ s->s_flags) & SB_RDONLY)
			error = -EBUSY;
	} else {
		snprintf(s->s_id, sizeof(s->s_id), "%pg", bdev);
		btrfs_sb(s)->bdev_holder = fs_type;
		if (!strstr(crc32c_impl(), "generic"))
			set_bit(BTRFS_FS_CSUM_IMPL_FAST, &fs_info->flags);
		error = btrfs_fill_super(s, fs_devices, data);
	}
	if (!error)
		error = security_sb_set_mnt_opts(s, new_sec_opts, 0, NULL);
	security_free_mnt_opts(&new_sec_opts);
	if (error) {
		deactivate_locked_super(s);
		return ERR_PTR(error);
	}

	return dget(s->s_root);

error_close_devices:
	btrfs_close_devices(fs_devices);
error_fs_info:
	btrfs_free_fs_info(fs_info);
error_sec_opts:
	security_free_mnt_opts(&new_sec_opts);
	return ERR_PTR(error);
}

/*
 * Mount function which is called by VFS layer.
 *
 * In order to allow mounting a subvolume directly, btrfs uses mount_subtree()
 * which needs vfsmount* of device's root (/).  This means device's root has to
 * be mounted internally in any case.
 *
 * Operation flow:
 *   1. Parse subvol id related options for later use in mount_subvol().
 *
 *   2. Mount device's root (/) by calling vfs_kern_mount().
 *
 *      NOTE: vfs_kern_mount() is used by VFS to call btrfs_mount() in the
 *      first place. In order to avoid calling btrfs_mount() again, we use
 *      different file_system_type which is not registered to VFS by
 *      register_filesystem() (btrfs_root_fs_type). As a result,
 *      btrfs_mount_root() is called. The return value will be used by
 *      mount_subtree() in mount_subvol().
 *
 *   3. Call mount_subvol() to get the dentry of subvolume. Since there is
 *      "btrfs subvolume set-default", mount_subvol() is called always.
 */
static struct dentry *btrfs_mount(struct file_system_type *fs_type, int flags,
		const char *device_name, void *data)
{
	struct vfsmount *mnt_root;
	struct dentry *root;
	char *subvol_name = NULL;
	u64 subvol_objectid = 0;
	int error = 0;
	static DEFINE_MUTEX(subvol_lock);

	error = btrfs_parse_subvol_options(data, &subvol_name,
					&subvol_objectid);
	if (error) {
		kfree(subvol_name);
		return ERR_PTR(error);
	}

	/*
	 * Protect against racing mounts of subvolumes with different RO/RW
	 * flags.  The first vfs_kern_mount could fail with -EBUSY if the rw
	 * flags do not match with the first and the currently mounted
	 * subvolume.
	 *
	 * To resolve that, we adjust the rw flags and do remount. If another
	 * mounts goes through the same path and hits the window between the
	 * adjusted vfs_kern_mount and btrfs_remount, it will fail because of
	 * the ro/rw mismatch in btrfs_mount.
	 *
	 * If the mounts do not race and are serialized externally, everything
	 * works fine.  The function-local mutex enforces the serialization but
	 * is otherwise only an ugly workaround due to lack of better
	 * solutions.
	 */
	mutex_lock(&subvol_lock);

	/* mount device's root (/) */
	mnt_root = vfs_kern_mount(&btrfs_root_fs_type, flags, device_name, data);
	if (PTR_ERR_OR_ZERO(mnt_root) == -EBUSY) {
		if (flags & SB_RDONLY) {
			mnt_root = vfs_kern_mount(&btrfs_root_fs_type,
				flags & ~SB_RDONLY, device_name, data);
		} else {
			mnt_root = vfs_kern_mount(&btrfs_root_fs_type,
				flags | SB_RDONLY, device_name, data);
			if (IS_ERR(mnt_root)) {
				root = ERR_CAST(mnt_root);
				mutex_unlock(&subvol_lock);
				kfree(subvol_name);
				goto out;
			}

			down_write(&mnt_root->mnt_sb->s_umount);
			error = btrfs_remount(mnt_root->mnt_sb, &flags, NULL);
			up_write(&mnt_root->mnt_sb->s_umount);
			if (error < 0) {
				root = ERR_PTR(error);
				mntput(mnt_root);
				mutex_unlock(&subvol_lock);
				kfree(subvol_name);
				goto out;
			}
		}
	}
	mutex_unlock(&subvol_lock);

	if (IS_ERR(mnt_root)) {
		root = ERR_CAST(mnt_root);
		kfree(subvol_name);
		goto out;
	}

	/* mount_subvol() will free subvol_name and mnt_root */
	root = mount_subvol(subvol_name, subvol_objectid, mnt_root);

out:
	return root;
}

static void btrfs_resize_thread_pool(struct btrfs_fs_info *fs_info,
				     u32 new_pool_size, u32 old_pool_size)
{
	if (new_pool_size == old_pool_size)
		return;

	fs_info->thread_pool_size = new_pool_size;

	btrfs_info(fs_info, "resize thread pool %d -> %d",
	       old_pool_size, new_pool_size);

	btrfs_workqueue_set_max(fs_info->workers, new_pool_size);
	btrfs_workqueue_set_max(fs_info->delalloc_workers, new_pool_size);
	btrfs_workqueue_set_max(fs_info->caching_workers, new_pool_size);
	btrfs_workqueue_set_max(fs_info->endio_workers, new_pool_size);
	btrfs_workqueue_set_max(fs_info->endio_meta_workers, new_pool_size);
	btrfs_workqueue_set_max(fs_info->endio_meta_write_workers,
				new_pool_size);
	btrfs_workqueue_set_max(fs_info->endio_write_workers, new_pool_size);
	btrfs_workqueue_set_max(fs_info->endio_freespace_worker, new_pool_size);
	btrfs_workqueue_set_max(fs_info->delayed_workers, new_pool_size);
	btrfs_workqueue_set_max(fs_info->readahead_workers, new_pool_size);
	btrfs_workqueue_set_max(fs_info->scrub_wr_completion_workers,
				new_pool_size);
}

static inline void btrfs_remount_begin(struct btrfs_fs_info *fs_info,
				       unsigned long old_opts, int flags)
{
	if (btrfs_raw_test_opt(old_opts, AUTO_DEFRAG) &&
	    (!btrfs_raw_test_opt(fs_info->mount_opt, AUTO_DEFRAG) ||
	     (flags & SB_RDONLY))) {
		/* wait for any defraggers to finish */
		wait_event(fs_info->transaction_wait,
			   (atomic_read(&fs_info->defrag_running) == 0));
		if (flags & SB_RDONLY)
			sync_filesystem(fs_info->sb);
	}
}

static inline void btrfs_remount_cleanup(struct btrfs_fs_info *fs_info,
					 unsigned long old_opts)
{
	const bool cache_opt = btrfs_test_opt(fs_info, SPACE_CACHE);

	/*
	 * We need to cleanup all defragable inodes if the autodefragment is
	 * close or the filesystem is read only.
	 */
	if (btrfs_raw_test_opt(old_opts, AUTO_DEFRAG) &&
	    (!btrfs_raw_test_opt(fs_info->mount_opt, AUTO_DEFRAG) || sb_rdonly(fs_info->sb))) {
		btrfs_cleanup_defrag_inodes(fs_info);
	}

	/* If we toggled discard async */
	if (!btrfs_raw_test_opt(old_opts, DISCARD_ASYNC) &&
	    btrfs_test_opt(fs_info, DISCARD_ASYNC))
		btrfs_discard_resume(fs_info);
	else if (btrfs_raw_test_opt(old_opts, DISCARD_ASYNC) &&
		 !btrfs_test_opt(fs_info, DISCARD_ASYNC))
		btrfs_discard_cleanup(fs_info);

	/* If we toggled space cache */
	if (cache_opt != btrfs_free_space_cache_v1_active(fs_info))
		btrfs_set_free_space_cache_v1_active(fs_info, cache_opt);
}

static int btrfs_remount(struct super_block *sb, int *flags, char *data)
{
	struct btrfs_fs_info *fs_info = btrfs_sb(sb);
	unsigned old_flags = sb->s_flags;
	unsigned long old_opts = fs_info->mount_opt;
	unsigned long old_compress_type = fs_info->compress_type;
	u64 old_max_inline = fs_info->max_inline;
	u32 old_thread_pool_size = fs_info->thread_pool_size;
	u32 old_metadata_ratio = fs_info->metadata_ratio;
	int ret;

	sync_filesystem(sb);
	set_bit(BTRFS_FS_STATE_REMOUNTING, &fs_info->fs_state);

	if (data) {
		void *new_sec_opts = NULL;

		ret = security_sb_eat_lsm_opts(data, &new_sec_opts);
		if (!ret)
			ret = security_sb_remount(sb, new_sec_opts);
		security_free_mnt_opts(&new_sec_opts);
		if (ret)
			goto restore;
	}

	ret = btrfs_parse_options(fs_info, data, *flags);
	if (ret)
		goto restore;

	btrfs_remount_begin(fs_info, old_opts, *flags);
	btrfs_resize_thread_pool(fs_info,
		fs_info->thread_pool_size, old_thread_pool_size);

	if ((bool)btrfs_test_opt(fs_info, FREE_SPACE_TREE) !=
	    (bool)btrfs_fs_compat_ro(fs_info, FREE_SPACE_TREE) &&
	    (!sb_rdonly(sb) || (*flags & SB_RDONLY))) {
		btrfs_warn(fs_info,
		"remount supports changing free space tree only from ro to rw");
		/* Make sure free space cache options match the state on disk */
		if (btrfs_fs_compat_ro(fs_info, FREE_SPACE_TREE)) {
			btrfs_set_opt(fs_info->mount_opt, FREE_SPACE_TREE);
			btrfs_clear_opt(fs_info->mount_opt, SPACE_CACHE);
		}
		if (btrfs_free_space_cache_v1_active(fs_info)) {
			btrfs_clear_opt(fs_info->mount_opt, FREE_SPACE_TREE);
			btrfs_set_opt(fs_info->mount_opt, SPACE_CACHE);
		}
	}

	if ((bool)(*flags & SB_RDONLY) == sb_rdonly(sb))
		goto out;

	if (*flags & SB_RDONLY) {
		/*
		 * this also happens on 'umount -rf' or on shutdown, when
		 * the filesystem is busy.
		 */
		cancel_work_sync(&fs_info->async_reclaim_work);
		cancel_work_sync(&fs_info->async_data_reclaim_work);

		btrfs_discard_cleanup(fs_info);

		/* wait for the uuid_scan task to finish */
		down(&fs_info->uuid_tree_rescan_sem);
		/* avoid complains from lockdep et al. */
		up(&fs_info->uuid_tree_rescan_sem);

		btrfs_set_sb_rdonly(sb);

		/*
		 * Setting SB_RDONLY will put the cleaner thread to
		 * sleep at the next loop if it's already active.
		 * If it's already asleep, we'll leave unused block
		 * groups on disk until we're mounted read-write again
		 * unless we clean them up here.
		 */
		btrfs_delete_unused_bgs(fs_info);

		/*
		 * The cleaner task could be already running before we set the
		 * flag BTRFS_FS_STATE_RO (and SB_RDONLY in the superblock).
		 * We must make sure that after we finish the remount, i.e. after
		 * we call btrfs_commit_super(), the cleaner can no longer start
		 * a transaction - either because it was dropping a dead root,
		 * running delayed iputs or deleting an unused block group (the
		 * cleaner picked a block group from the list of unused block
		 * groups before we were able to in the previous call to
		 * btrfs_delete_unused_bgs()).
		 */
		wait_on_bit(&fs_info->flags, BTRFS_FS_CLEANER_RUNNING,
			    TASK_UNINTERRUPTIBLE);

		/*
		 * We've set the superblock to RO mode, so we might have made
		 * the cleaner task sleep without running all pending delayed
		 * iputs. Go through all the delayed iputs here, so that if an
		 * unmount happens without remounting RW we don't end up at
		 * finishing close_ctree() with a non-empty list of delayed
		 * iputs.
		 */
		btrfs_run_delayed_iputs(fs_info);

		btrfs_dev_replace_suspend_for_unmount(fs_info);
		btrfs_scrub_cancel(fs_info);
		btrfs_pause_balance(fs_info);

		/*
		 * Pause the qgroup rescan worker if it is running. We don't want
		 * it to be still running after we are in RO mode, as after that,
		 * by the time we unmount, it might have left a transaction open,
		 * so we would leak the transaction and/or crash.
		 */
		btrfs_qgroup_wait_for_completion(fs_info, false);

		ret = btrfs_commit_super(fs_info);
		if (ret)
			goto restore;
	} else {
		if (test_bit(BTRFS_FS_STATE_ERROR, &fs_info->fs_state)) {
			btrfs_err(fs_info,
				"Remounting read-write after error is not allowed");
			ret = -EINVAL;
			goto restore;
		}
		if (fs_info->fs_devices->rw_devices == 0) {
			ret = -EACCES;
			goto restore;
		}

		if (!btrfs_check_rw_degradable(fs_info, NULL)) {
			btrfs_warn(fs_info,
		"too many missing devices, writable remount is not allowed");
			ret = -EACCES;
			goto restore;
		}
<<<<<<< HEAD
		if ((btrfs_super_incompat_flags(fs_info->super_copy)
					& BTRFS_FEATURE_INCOMPAT_RAID56)
				&& !btrfs_allow_unsupported) {
			printk(KERN_WARNING "btrfs: cannot remount RW, RAID56 is supported read-only, load module with allow_unsupported=1\n");
			ret = -EINVAL;
			goto restore;
		}

		if (btrfs_super_log_root(fs_info->super_copy) != 0) {
			ret = -EINVAL;
=======

		if (btrfs_super_log_root(fs_info->super_copy) != 0) {
			btrfs_warn(fs_info,
		"mount required to replay tree-log, cannot remount read-write");
			ret = -EINVAL;
			goto restore;
		}
		if (fs_info->sectorsize < PAGE_SIZE) {
			btrfs_warn(fs_info,
	"read-write mount is not yet allowed for sectorsize %u page size %lu",
				   fs_info->sectorsize, PAGE_SIZE);
			ret = -EINVAL;
			goto restore;
		}

		/*
		 * NOTE: when remounting with a change that does writes, don't
		 * put it anywhere above this point, as we are not sure to be
		 * safe to write until we pass the above checks.
		 */
		ret = btrfs_start_pre_rw_mount(fs_info);
		if (ret)
>>>>>>> 7d2a07b7
			goto restore;
		}

<<<<<<< HEAD
		/*
		 * NOTE: when remounting with a change that does writes, don't
		 * put it anywhere above this point, as we are not sure to be
		 * safe to write until we pass the above checks.
		 */
		ret = btrfs_start_pre_rw_mount(fs_info);
		if (ret)
			goto restore;

=======
>>>>>>> 7d2a07b7
		btrfs_clear_sb_rdonly(sb);

		set_bit(BTRFS_FS_OPEN, &fs_info->flags);
	}
out:
	/*
	 * We need to set SB_I_VERSION here otherwise it'll get cleared by VFS,
	 * since the absence of the flag means it can be toggled off by remount.
	 */
	*flags |= SB_I_VERSION;

	wake_up_process(fs_info->transaction_kthread);
	btrfs_remount_cleanup(fs_info, old_opts);
	btrfs_clear_oneshot_options(fs_info);
	clear_bit(BTRFS_FS_STATE_REMOUNTING, &fs_info->fs_state);

	return 0;

restore:
	/* We've hit an error - don't reset SB_RDONLY */
	if (sb_rdonly(sb))
		old_flags |= SB_RDONLY;
	if (!(old_flags & SB_RDONLY))
		clear_bit(BTRFS_FS_STATE_RO, &fs_info->fs_state);
	sb->s_flags = old_flags;
	fs_info->mount_opt = old_opts;
	fs_info->compress_type = old_compress_type;
	fs_info->max_inline = old_max_inline;
	btrfs_resize_thread_pool(fs_info,
		old_thread_pool_size, fs_info->thread_pool_size);
	fs_info->metadata_ratio = old_metadata_ratio;
	btrfs_remount_cleanup(fs_info, old_opts);
	clear_bit(BTRFS_FS_STATE_REMOUNTING, &fs_info->fs_state);

	return ret;
}

/* Used to sort the devices by max_avail(descending sort) */
static inline int btrfs_cmp_device_free_bytes(const void *dev_info1,
				       const void *dev_info2)
{
	if (((struct btrfs_device_info *)dev_info1)->max_avail >
	    ((struct btrfs_device_info *)dev_info2)->max_avail)
		return -1;
	else if (((struct btrfs_device_info *)dev_info1)->max_avail <
		 ((struct btrfs_device_info *)dev_info2)->max_avail)
		return 1;
	else
	return 0;
}

/*
 * sort the devices by max_avail, in which max free extent size of each device
 * is stored.(Descending Sort)
 */
static inline void btrfs_descending_sort_devices(
					struct btrfs_device_info *devices,
					size_t nr_devices)
{
	sort(devices, nr_devices, sizeof(struct btrfs_device_info),
	     btrfs_cmp_device_free_bytes, NULL);
}

/*
 * The helper to calc the free space on the devices that can be used to store
 * file data.
 */
static inline int btrfs_calc_avail_data_space(struct btrfs_fs_info *fs_info,
					      u64 *free_bytes)
{
	struct btrfs_device_info *devices_info;
	struct btrfs_fs_devices *fs_devices = fs_info->fs_devices;
	struct btrfs_device *device;
	u64 type;
	u64 avail_space;
	u64 min_stripe_size;
	int num_stripes = 1;
	int i = 0, nr_devices;
	const struct btrfs_raid_attr *rattr;

	/*
	 * We aren't under the device list lock, so this is racy-ish, but good
	 * enough for our purposes.
	 */
	nr_devices = fs_info->fs_devices->open_devices;
	if (!nr_devices) {
		smp_mb();
		nr_devices = fs_info->fs_devices->open_devices;
		ASSERT(nr_devices);
		if (!nr_devices) {
			*free_bytes = 0;
			return 0;
		}
	}

	devices_info = kmalloc_array(nr_devices, sizeof(*devices_info),
			       GFP_KERNEL);
	if (!devices_info)
		return -ENOMEM;

	/* calc min stripe number for data space allocation */
	type = btrfs_data_alloc_profile(fs_info);
	rattr = &btrfs_raid_array[btrfs_bg_flags_to_raid_index(type)];

	if (type & BTRFS_BLOCK_GROUP_RAID0)
		num_stripes = nr_devices;
	else if (type & BTRFS_BLOCK_GROUP_RAID1)
		num_stripes = 2;
	else if (type & BTRFS_BLOCK_GROUP_RAID1C3)
		num_stripes = 3;
	else if (type & BTRFS_BLOCK_GROUP_RAID1C4)
		num_stripes = 4;
	else if (type & BTRFS_BLOCK_GROUP_RAID10)
		num_stripes = 4;

	/* Adjust for more than 1 stripe per device */
	min_stripe_size = rattr->dev_stripes * BTRFS_STRIPE_LEN;

	rcu_read_lock();
	list_for_each_entry_rcu(device, &fs_devices->devices, dev_list) {
		if (!test_bit(BTRFS_DEV_STATE_IN_FS_METADATA,
						&device->dev_state) ||
		    !device->bdev ||
		    test_bit(BTRFS_DEV_STATE_REPLACE_TGT, &device->dev_state))
			continue;

		if (i >= nr_devices)
			break;

		avail_space = device->total_bytes - device->bytes_used;

		/* align with stripe_len */
		avail_space = rounddown(avail_space, BTRFS_STRIPE_LEN);

		/*
		 * In order to avoid overwriting the superblock on the drive,
		 * btrfs starts at an offset of at least 1MB when doing chunk
		 * allocation.
		 *
		 * This ensures we have at least min_stripe_size free space
		 * after excluding 1MB.
		 */
		if (avail_space <= SZ_1M + min_stripe_size)
			continue;

		avail_space -= SZ_1M;

		devices_info[i].dev = device;
		devices_info[i].max_avail = avail_space;

		i++;
	}
	rcu_read_unlock();

	nr_devices = i;

	btrfs_descending_sort_devices(devices_info, nr_devices);

	i = nr_devices - 1;
	avail_space = 0;
	while (nr_devices >= rattr->devs_min) {
		num_stripes = min(num_stripes, nr_devices);

		if (devices_info[i].max_avail >= min_stripe_size) {
			int j;
			u64 alloc_size;

			avail_space += devices_info[i].max_avail * num_stripes;
			alloc_size = devices_info[i].max_avail;
			for (j = i + 1 - num_stripes; j <= i; j++)
				devices_info[j].max_avail -= alloc_size;
		}
		i--;
		nr_devices--;
	}

	kfree(devices_info);
	*free_bytes = avail_space;
	return 0;
}

/*
 * Calculate numbers for 'df', pessimistic in case of mixed raid profiles.
 *
 * If there's a redundant raid level at DATA block groups, use the respective
 * multiplier to scale the sizes.
 *
 * Unused device space usage is based on simulating the chunk allocator
 * algorithm that respects the device sizes and order of allocations.  This is
 * a close approximation of the actual use but there are other factors that may
 * change the result (like a new metadata chunk).
 *
 * If metadata is exhausted, f_bavail will be 0.
 */
static int btrfs_statfs(struct dentry *dentry, struct kstatfs *buf)
{
	struct btrfs_fs_info *fs_info = btrfs_sb(dentry->d_sb);
	struct btrfs_super_block *disk_super = fs_info->super_copy;
	struct btrfs_space_info *found;
	u64 total_used = 0;
	u64 total_free_data = 0;
	u64 total_free_meta = 0;
	u32 bits = fs_info->sectorsize_bits;
	__be32 *fsid = (__be32 *)fs_info->fs_devices->fsid;
	unsigned factor = 1;
	struct btrfs_block_rsv *block_rsv = &fs_info->global_block_rsv;
	int ret;
	u64 thresh = 0;
	int mixed = 0;

	list_for_each_entry(found, &fs_info->space_info, list) {
		if (found->flags & BTRFS_BLOCK_GROUP_DATA) {
			int i;

			total_free_data += found->disk_total - found->disk_used;
			total_free_data -=
				btrfs_account_ro_block_groups_free_space(found);

			for (i = 0; i < BTRFS_NR_RAID_TYPES; i++) {
				if (!list_empty(&found->block_groups[i]))
					factor = btrfs_bg_type_to_factor(
						btrfs_raid_array[i].bg_flag);
			}
		}

		/*
		 * Metadata in mixed block goup profiles are accounted in data
		 */
		if (!mixed && found->flags & BTRFS_BLOCK_GROUP_METADATA) {
			if (found->flags & BTRFS_BLOCK_GROUP_DATA)
				mixed = 1;
			else
				total_free_meta += found->disk_total -
					found->disk_used;
		}

		total_used += found->disk_used;
	}

	buf->f_blocks = div_u64(btrfs_super_total_bytes(disk_super), factor);
	buf->f_blocks >>= bits;
	buf->f_bfree = buf->f_blocks - (div_u64(total_used, factor) >> bits);

	/* Account global block reserve as used, it's in logical size already */
	spin_lock(&block_rsv->lock);
	/* Mixed block groups accounting is not byte-accurate, avoid overflow */
	if (buf->f_bfree >= block_rsv->size >> bits)
		buf->f_bfree -= block_rsv->size >> bits;
	else
		buf->f_bfree = 0;
	spin_unlock(&block_rsv->lock);

	buf->f_bavail = div_u64(total_free_data, factor);
	ret = btrfs_calc_avail_data_space(fs_info, &total_free_data);
	if (ret)
		return ret;
	buf->f_bavail += div_u64(total_free_data, factor);
	buf->f_bavail = buf->f_bavail >> bits;

	/*
	 * We calculate the remaining metadata space minus global reserve. If
	 * this is (supposedly) smaller than zero, there's no space. But this
	 * does not hold in practice, the exhausted state happens where's still
	 * some positive delta. So we apply some guesswork and compare the
	 * delta to a 4M threshold.  (Practically observed delta was ~2M.)
	 *
	 * We probably cannot calculate the exact threshold value because this
	 * depends on the internal reservations requested by various
	 * operations, so some operations that consume a few metadata will
	 * succeed even if the Avail is zero. But this is better than the other
	 * way around.
	 */
	thresh = SZ_4M;

	/*
	 * We only want to claim there's no available space if we can no longer
	 * allocate chunks for our metadata profile and our global reserve will
	 * not fit in the free metadata space.  If we aren't ->full then we
	 * still can allocate chunks and thus are fine using the currently
	 * calculated f_bavail.
	 */
	if (!mixed && block_rsv->space_info->full &&
	    total_free_meta - thresh < block_rsv->size)
		buf->f_bavail = 0;

	buf->f_type = BTRFS_SUPER_MAGIC;
	buf->f_bsize = dentry->d_sb->s_blocksize;
	buf->f_namelen = BTRFS_NAME_LEN;

	/* We treat it as constant endianness (it doesn't matter _which_)
	   because we want the fsid to come out the same whether mounted
	   on a big-endian or little-endian host */
	buf->f_fsid.val[0] = be32_to_cpu(fsid[0]) ^ be32_to_cpu(fsid[2]);
	buf->f_fsid.val[1] = be32_to_cpu(fsid[1]) ^ be32_to_cpu(fsid[3]);
	/* Mask in the root object ID too, to disambiguate subvols */
	buf->f_fsid.val[0] ^=
		BTRFS_I(d_inode(dentry))->root->root_key.objectid >> 32;
	buf->f_fsid.val[1] ^=
		BTRFS_I(d_inode(dentry))->root->root_key.objectid;

	return 0;
}

static void btrfs_kill_super(struct super_block *sb)
{
	struct btrfs_fs_info *fs_info = btrfs_sb(sb);
	kill_anon_super(sb);
	btrfs_free_fs_info(fs_info);
}

static struct file_system_type btrfs_fs_type = {
	.owner		= THIS_MODULE,
	.name		= "btrfs",
	.mount		= btrfs_mount,
	.kill_sb	= btrfs_kill_super,
	.fs_flags	= FS_REQUIRES_DEV | FS_BINARY_MOUNTDATA,
};

static struct file_system_type btrfs_root_fs_type = {
	.owner		= THIS_MODULE,
	.name		= "btrfs",
	.mount		= btrfs_mount_root,
	.kill_sb	= btrfs_kill_super,
	.fs_flags	= FS_REQUIRES_DEV | FS_BINARY_MOUNTDATA,
};

MODULE_ALIAS_FS("btrfs");

static int btrfs_control_open(struct inode *inode, struct file *file)
{
	/*
	 * The control file's private_data is used to hold the
	 * transaction when it is started and is used to keep
	 * track of whether a transaction is already in progress.
	 */
	file->private_data = NULL;
	return 0;
}

/*
 * Used by /dev/btrfs-control for devices ioctls.
 */
static long btrfs_control_ioctl(struct file *file, unsigned int cmd,
				unsigned long arg)
{
	struct btrfs_ioctl_vol_args *vol;
	struct btrfs_device *device = NULL;
	int ret = -ENOTTY;

	if (!capable(CAP_SYS_ADMIN))
		return -EPERM;

	vol = memdup_user((void __user *)arg, sizeof(*vol));
	if (IS_ERR(vol))
		return PTR_ERR(vol);
	vol->name[BTRFS_PATH_NAME_MAX] = '\0';

	switch (cmd) {
	case BTRFS_IOC_SCAN_DEV:
		mutex_lock(&uuid_mutex);
		device = btrfs_scan_one_device(vol->name, FMODE_READ,
					       &btrfs_root_fs_type);
		ret = PTR_ERR_OR_ZERO(device);
		mutex_unlock(&uuid_mutex);
		break;
	case BTRFS_IOC_FORGET_DEV:
		ret = btrfs_forget_devices(vol->name);
		break;
	case BTRFS_IOC_DEVICES_READY:
		mutex_lock(&uuid_mutex);
		device = btrfs_scan_one_device(vol->name, FMODE_READ,
					       &btrfs_root_fs_type);
		if (IS_ERR(device)) {
			mutex_unlock(&uuid_mutex);
			ret = PTR_ERR(device);
			break;
		}
		ret = !(device->fs_devices->num_devices ==
			device->fs_devices->total_devices);
		mutex_unlock(&uuid_mutex);
		break;
	case BTRFS_IOC_GET_SUPPORTED_FEATURES:
		ret = btrfs_ioctl_get_supported_features((void __user*)arg);
		break;
	}

	kfree(vol);
	return ret;
}

static int btrfs_freeze(struct super_block *sb)
{
	struct btrfs_trans_handle *trans;
	struct btrfs_fs_info *fs_info = btrfs_sb(sb);
	struct btrfs_root *root = fs_info->tree_root;

	set_bit(BTRFS_FS_FROZEN, &fs_info->flags);
	/*
	 * We don't need a barrier here, we'll wait for any transaction that
	 * could be in progress on other threads (and do delayed iputs that
	 * we want to avoid on a frozen filesystem), or do the commit
	 * ourselves.
	 */
	trans = btrfs_attach_transaction_barrier(root);
	if (IS_ERR(trans)) {
		/* no transaction, don't bother */
		if (PTR_ERR(trans) == -ENOENT)
			return 0;
		return PTR_ERR(trans);
	}
	return btrfs_commit_transaction(trans);
}

static int btrfs_unfreeze(struct super_block *sb)
{
	struct btrfs_fs_info *fs_info = btrfs_sb(sb);

	clear_bit(BTRFS_FS_FROZEN, &fs_info->flags);
	return 0;
}

static int btrfs_show_devname(struct seq_file *m, struct dentry *root)
{
	struct btrfs_fs_info *fs_info = btrfs_sb(root->d_sb);
	struct btrfs_device *dev, *first_dev = NULL;

	/*
	 * Lightweight locking of the devices. We should not need
	 * device_list_mutex here as we only read the device data and the list
	 * is protected by RCU.  Even if a device is deleted during the list
	 * traversals, we'll get valid data, the freeing callback will wait at
	 * least until the rcu_read_unlock.
	 */
	rcu_read_lock();
	list_for_each_entry_rcu(dev, &fs_info->fs_devices->devices, dev_list) {
		if (test_bit(BTRFS_DEV_STATE_MISSING, &dev->dev_state))
			continue;
		if (!dev->name)
			continue;
		if (!first_dev || dev->devid < first_dev->devid)
			first_dev = dev;
	}

	if (first_dev)
		seq_escape(m, rcu_str_deref(first_dev->name), " \t\n\\");
	else
		WARN_ON(1);
	rcu_read_unlock();
	return 0;
}

static dev_t btrfs_get_inode_dev(const struct inode *inode)
{
	return BTRFS_I(inode)->root->sbdev.anon_dev;
}

static const struct super_operations btrfs_super_ops = {
	.drop_inode	= btrfs_drop_inode,
	.evict_inode	= btrfs_evict_inode,
	.put_super	= btrfs_put_super,
	.sync_fs	= btrfs_sync_fs,
	.show_options	= btrfs_show_options,
	.show_devname	= btrfs_show_devname,
	.alloc_inode	= btrfs_alloc_inode,
	.destroy_inode	= btrfs_destroy_inode,
	.free_inode	= btrfs_free_inode,
	.statfs		= btrfs_statfs,
	.remount_fs	= btrfs_remount,
	.freeze_fs	= btrfs_freeze,
	.unfreeze_fs	= btrfs_unfreeze,
	.get_inode_dev	= btrfs_get_inode_dev,
};

static const struct file_operations btrfs_ctl_fops = {
	.open = btrfs_control_open,
	.unlocked_ioctl	 = btrfs_control_ioctl,
	.compat_ioctl = compat_ptr_ioctl,
	.owner	 = THIS_MODULE,
	.llseek = noop_llseek,
};

static struct miscdevice btrfs_misc = {
	.minor		= BTRFS_MINOR,
	.name		= "btrfs-control",
	.fops		= &btrfs_ctl_fops
};

MODULE_ALIAS_MISCDEV(BTRFS_MINOR);
MODULE_ALIAS("devname:btrfs-control");

static int __init btrfs_interface_init(void)
{
	return misc_register(&btrfs_misc);
}

static __cold void btrfs_interface_exit(void)
{
	misc_deregister(&btrfs_misc);
}

static void __init btrfs_print_mod_info(void)
{
	static const char options[] = ""
#ifdef CONFIG_BTRFS_DEBUG
			", debug=on"
#endif
#ifdef CONFIG_BTRFS_ASSERT
			", assert=on"
#endif
#ifdef CONFIG_BTRFS_FS_CHECK_INTEGRITY
			", integrity-checker=on"
#endif
#ifdef CONFIG_BTRFS_FS_REF_VERIFY
			", ref-verify=on"
#endif
#ifdef CONFIG_BLK_DEV_ZONED
			", zoned=yes"
#else
			", zoned=no"
#endif
			;
	pr_info("Btrfs loaded, crc32c=%s%s\n", crc32c_impl(), options);
}

static int __init init_btrfs_fs(void)
{
	int err;

	btrfs_props_init();

	err = btrfs_init_sysfs();
	if (err)
		return err;

	btrfs_init_compress();

	err = btrfs_init_cachep();
	if (err)
		goto free_compress;

	err = extent_io_init();
	if (err)
		goto free_cachep;

	err = extent_state_cache_init();
	if (err)
		goto free_extent_io;

	err = extent_map_init();
	if (err)
		goto free_extent_state_cache;

	err = ordered_data_init();
	if (err)
		goto free_extent_map;

	err = btrfs_delayed_inode_init();
	if (err)
		goto free_ordered_data;

	err = btrfs_auto_defrag_init();
	if (err)
		goto free_delayed_inode;

	err = btrfs_delayed_ref_init();
	if (err)
		goto free_auto_defrag;

	err = btrfs_prelim_ref_init();
	if (err)
		goto free_delayed_ref;

	err = btrfs_end_io_wq_init();
	if (err)
		goto free_prelim_ref;

	err = btrfs_interface_init();
	if (err)
		goto free_end_io_wq;

	btrfs_print_mod_info();

	err = btrfs_run_sanity_tests();
	if (err)
		goto unregister_ioctl;

	err = register_filesystem(&btrfs_fs_type);
	if (err)
		goto unregister_ioctl;

	return 0;

unregister_ioctl:
	btrfs_interface_exit();
free_end_io_wq:
	btrfs_end_io_wq_exit();
free_prelim_ref:
	btrfs_prelim_ref_exit();
free_delayed_ref:
	btrfs_delayed_ref_exit();
free_auto_defrag:
	btrfs_auto_defrag_exit();
free_delayed_inode:
	btrfs_delayed_inode_exit();
free_ordered_data:
	ordered_data_exit();
free_extent_map:
	extent_map_exit();
free_extent_state_cache:
	extent_state_cache_exit();
free_extent_io:
	extent_io_exit();
free_cachep:
	btrfs_destroy_cachep();
free_compress:
	btrfs_exit_compress();
	btrfs_exit_sysfs();

	return err;
}

static void __exit exit_btrfs_fs(void)
{
	btrfs_destroy_cachep();
	btrfs_delayed_ref_exit();
	btrfs_auto_defrag_exit();
	btrfs_delayed_inode_exit();
	btrfs_prelim_ref_exit();
	ordered_data_exit();
	extent_map_exit();
	extent_state_cache_exit();
	extent_io_exit();
	btrfs_interface_exit();
	btrfs_end_io_wq_exit();
	unregister_filesystem(&btrfs_fs_type);
	btrfs_exit_sysfs();
	btrfs_cleanup_fs_uuids();
	btrfs_exit_compress();
}

late_initcall(init_btrfs_fs);
module_exit(exit_btrfs_fs)

MODULE_LICENSE("GPL");
MODULE_SOFTDEP("pre: crc32c");
MODULE_SOFTDEP("pre: xxhash64");
MODULE_SOFTDEP("pre: sha256");
MODULE_SOFTDEP("pre: blake2b-256");<|MERGE_RESOLUTION|>--- conflicted
+++ resolved
@@ -27,7 +27,6 @@
 #include <linux/ratelimit.h>
 #include <linux/crc32c.h>
 #include <linux/btrfs.h>
-#include <linux/moduleparam.h>
 #include "delayed-inode.h"
 #include "ctree.h"
 #include "disk-io.h"
@@ -48,16 +47,10 @@
 #include "zoned.h"
 #include "tests/btrfs-tests.h"
 #include "block-group.h"
-<<<<<<< HEAD
-
-=======
 #include "discard.h"
->>>>>>> 7d2a07b7
 #include "qgroup.h"
 #define CREATE_TRACE_POINTS
 #include <trace/events/btrfs.h>
-
-DEFINE_SUSE_UNSUPPORTED_FEATURE(btrfs)
 
 static const struct super_operations btrfs_super_ops;
 
@@ -899,17 +892,6 @@
 			}
 			break;
 		case Opt_inode_cache:
-<<<<<<< HEAD
-			if (!btrfs_allow_unsupported) {
-				printk(KERN_WARNING "btrfs: inode_cache is not supported, load module with allow_unsupported=1\n");
-				ret = -EOPNOTSUPP;
-				break;
-			}
-			btrfs_set_pending_and_info(info, INODE_MAP_CACHE,
-					   "enabling inode map caching");
-			break;
-=======
->>>>>>> 7d2a07b7
 		case Opt_noinode_cache:
 			btrfs_warn(info,
 	"the 'inode_cache' option is deprecated and has no effect since 5.11");
@@ -1250,14 +1232,7 @@
 		dirid = btrfs_root_ref_dirid(path->nodes[0], root_ref);
 		btrfs_release_path(path);
 
-<<<<<<< HEAD
-		key.objectid = subvol_objectid;
-		key.type = BTRFS_ROOT_ITEM_KEY;
-		key.offset = (u64)-1;
-		fs_root = btrfs_get_fs_root(fs_info, &key, true);
-=======
 		fs_root = btrfs_get_fs_root(fs_info, subvol_objectid, true);
->>>>>>> 7d2a07b7
 		if (IS_ERR(fs_root)) {
 			ret = PTR_ERR(fs_root);
 			fs_root = NULL;
@@ -1398,14 +1373,7 @@
 		return err;
 	}
 
-<<<<<<< HEAD
-	key.objectid = BTRFS_FIRST_FREE_OBJECTID;
-	key.type = BTRFS_INODE_ITEM_KEY;
-	key.offset = 0;
-	inode = btrfs_iget(sb, &key, fs_info->fs_root);
-=======
 	inode = btrfs_iget(sb, BTRFS_FIRST_FREE_OBJECTID, fs_info->fs_root);
->>>>>>> 7d2a07b7
 	if (IS_ERR(inode)) {
 		err = PTR_ERR(inode);
 		goto fail_close;
@@ -2089,18 +2057,6 @@
 			ret = -EACCES;
 			goto restore;
 		}
-<<<<<<< HEAD
-		if ((btrfs_super_incompat_flags(fs_info->super_copy)
-					& BTRFS_FEATURE_INCOMPAT_RAID56)
-				&& !btrfs_allow_unsupported) {
-			printk(KERN_WARNING "btrfs: cannot remount RW, RAID56 is supported read-only, load module with allow_unsupported=1\n");
-			ret = -EINVAL;
-			goto restore;
-		}
-
-		if (btrfs_super_log_root(fs_info->super_copy) != 0) {
-			ret = -EINVAL;
-=======
 
 		if (btrfs_super_log_root(fs_info->super_copy) != 0) {
 			btrfs_warn(fs_info,
@@ -2116,18 +2072,6 @@
 			goto restore;
 		}
 
-		/*
-		 * NOTE: when remounting with a change that does writes, don't
-		 * put it anywhere above this point, as we are not sure to be
-		 * safe to write until we pass the above checks.
-		 */
-		ret = btrfs_start_pre_rw_mount(fs_info);
-		if (ret)
->>>>>>> 7d2a07b7
-			goto restore;
-		}
-
-<<<<<<< HEAD
 		/*
 		 * NOTE: when remounting with a change that does writes, don't
 		 * put it anywhere above this point, as we are not sure to be
@@ -2137,8 +2081,6 @@
 		if (ret)
 			goto restore;
 
-=======
->>>>>>> 7d2a07b7
 		btrfs_clear_sb_rdonly(sb);
 
 		set_bit(BTRFS_FS_OPEN, &fs_info->flags);
@@ -2590,11 +2532,6 @@
 	return 0;
 }
 
-static dev_t btrfs_get_inode_dev(const struct inode *inode)
-{
-	return BTRFS_I(inode)->root->sbdev.anon_dev;
-}
-
 static const struct super_operations btrfs_super_ops = {
 	.drop_inode	= btrfs_drop_inode,
 	.evict_inode	= btrfs_evict_inode,
@@ -2609,7 +2546,6 @@
 	.remount_fs	= btrfs_remount,
 	.freeze_fs	= btrfs_freeze,
 	.unfreeze_fs	= btrfs_unfreeze,
-	.get_inode_dev	= btrfs_get_inode_dev,
 };
 
 static const struct file_operations btrfs_ctl_fops = {
