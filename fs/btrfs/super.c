// SPDX-License-Identifier: GPL-2.0
/*
 * Copyright (C) 2007 Oracle.  All rights reserved.
 */

#include <linux/blkdev.h>
#include <linux/module.h>
#include <linux/fs.h>
#include <linux/pagemap.h>
#include <linux/highmem.h>
#include <linux/time.h>
#include <linux/init.h>
#include <linux/seq_file.h>
#include <linux/string.h>
#include <linux/backing-dev.h>
#include <linux/mount.h>
#include <linux/writeback.h>
#include <linux/statfs.h>
#include <linux/compat.h>
#include <linux/parser.h>
#include <linux/ctype.h>
#include <linux/namei.h>
#include <linux/miscdevice.h>
#include <linux/magic.h>
#include <linux/slab.h>
#include <linux/cleancache.h>
#include <linux/ratelimit.h>
#include <linux/crc32c.h>
#include <linux/btrfs.h>
#include "delayed-inode.h"
#include "ctree.h"
#include "disk-io.h"
#include "transaction.h"
#include "btrfs_inode.h"
#include "print-tree.h"
#include "props.h"
#include "xattr.h"
#include "volumes.h"
#include "export.h"
#include "compression.h"
#include "rcu-string.h"
#include "dev-replace.h"
#include "free-space-cache.h"
#include "backref.h"
#include "tests/btrfs-tests.h"

#include "qgroup.h"
#define CREATE_TRACE_POINTS
#include <trace/events/btrfs.h>

static const struct super_operations btrfs_super_ops;

/*
 * Types for mounting the default subvolume and a subvolume explicitly
 * requested by subvol=/path. That way the callchain is straightforward and we
 * don't have to play tricks with the mount options and recursive calls to
 * btrfs_mount.
 *
 * The new btrfs_root_fs_type also servers as a tag for the bdev_holder.
 */
static struct file_system_type btrfs_fs_type;
static struct file_system_type btrfs_root_fs_type;

static int btrfs_remount(struct super_block *sb, int *flags, char *data);

const char *btrfs_decode_error(int errno)
{
	char *errstr = "unknown";

	switch (errno) {
	case -EIO:
		errstr = "IO failure";
		break;
	case -ENOMEM:
		errstr = "Out of memory";
		break;
	case -EROFS:
		errstr = "Readonly filesystem";
		break;
	case -EEXIST:
		errstr = "Object already exists";
		break;
	case -ENOSPC:
		errstr = "No space left";
		break;
	case -ENOENT:
		errstr = "No such entry";
		break;
	}

	return errstr;
}

/*
 * __btrfs_handle_fs_error decodes expected errors from the caller and
 * invokes the approciate error response.
 */
__cold
void __btrfs_handle_fs_error(struct btrfs_fs_info *fs_info, const char *function,
		       unsigned int line, int errno, const char *fmt, ...)
{
	struct super_block *sb = fs_info->sb;
#ifdef CONFIG_PRINTK
	const char *errstr;
#endif

	/*
	 * Special case: if the error is EROFS, and we're already
	 * under SB_RDONLY, then it is safe here.
	 */
	if (errno == -EROFS && sb_rdonly(sb))
  		return;

#ifdef CONFIG_PRINTK
	errstr = btrfs_decode_error(errno);
	if (fmt) {
		struct va_format vaf;
		va_list args;

		va_start(args, fmt);
		vaf.fmt = fmt;
		vaf.va = &args;

		pr_crit("BTRFS: error (device %s) in %s:%d: errno=%d %s (%pV)\n",
			sb->s_id, function, line, errno, errstr, &vaf);
		va_end(args);
	} else {
		pr_crit("BTRFS: error (device %s) in %s:%d: errno=%d %s\n",
			sb->s_id, function, line, errno, errstr);
	}
#endif

	/*
	 * Today we only save the error info to memory.  Long term we'll
	 * also send it down to the disk
	 */
	set_bit(BTRFS_FS_STATE_ERROR, &fs_info->fs_state);

	/* Don't go through full error handling during mount */
	if (!(sb->s_flags & SB_BORN))
		return;

	if (sb_rdonly(sb))
		return;

	/* btrfs handle error by forcing the filesystem readonly */
	sb->s_flags |= SB_RDONLY;
	btrfs_info(fs_info, "forced readonly");
	/*
	 * Note that a running device replace operation is not canceled here
	 * although there is no way to update the progress. It would add the
	 * risk of a deadlock, therefore the canceling is omitted. The only
	 * penalty is that some I/O remains active until the procedure
	 * completes. The next time when the filesystem is mounted writeable
	 * again, the device replace operation continues.
	 */
}

#ifdef CONFIG_PRINTK
static const char * const logtypes[] = {
	"emergency",
	"alert",
	"critical",
	"error",
	"warning",
	"notice",
	"info",
	"debug",
};


/*
 * Use one ratelimit state per log level so that a flood of less important
 * messages doesn't cause more important ones to be dropped.
 */
static struct ratelimit_state printk_limits[] = {
	RATELIMIT_STATE_INIT(printk_limits[0], DEFAULT_RATELIMIT_INTERVAL, 100),
	RATELIMIT_STATE_INIT(printk_limits[1], DEFAULT_RATELIMIT_INTERVAL, 100),
	RATELIMIT_STATE_INIT(printk_limits[2], DEFAULT_RATELIMIT_INTERVAL, 100),
	RATELIMIT_STATE_INIT(printk_limits[3], DEFAULT_RATELIMIT_INTERVAL, 100),
	RATELIMIT_STATE_INIT(printk_limits[4], DEFAULT_RATELIMIT_INTERVAL, 100),
	RATELIMIT_STATE_INIT(printk_limits[5], DEFAULT_RATELIMIT_INTERVAL, 100),
	RATELIMIT_STATE_INIT(printk_limits[6], DEFAULT_RATELIMIT_INTERVAL, 100),
	RATELIMIT_STATE_INIT(printk_limits[7], DEFAULT_RATELIMIT_INTERVAL, 100),
};

void btrfs_printk(const struct btrfs_fs_info *fs_info, const char *fmt, ...)
{
	char lvl[PRINTK_MAX_SINGLE_HEADER_LEN + 1] = "\0";
	struct va_format vaf;
	va_list args;
	int kern_level;
	const char *type = logtypes[4];
	struct ratelimit_state *ratelimit = &printk_limits[4];

	va_start(args, fmt);

	while ((kern_level = printk_get_level(fmt)) != 0) {
		size_t size = printk_skip_level(fmt) - fmt;

		if (kern_level >= '0' && kern_level <= '7') {
			memcpy(lvl, fmt,  size);
			lvl[size] = '\0';
			type = logtypes[kern_level - '0'];
			ratelimit = &printk_limits[kern_level - '0'];
		}
		fmt += size;
	}

	vaf.fmt = fmt;
	vaf.va = &args;

	if (__ratelimit(ratelimit))
		printk("%sBTRFS %s (device %s): %pV\n", lvl, type,
			fs_info ? fs_info->sb->s_id : "<unknown>", &vaf);

	va_end(args);
}
#endif

/*
 * We only mark the transaction aborted and then set the file system read-only.
 * This will prevent new transactions from starting or trying to join this
 * one.
 *
 * This means that error recovery at the call site is limited to freeing
 * any local memory allocations and passing the error code up without
 * further cleanup. The transaction should complete as it normally would
 * in the call path but will return -EIO.
 *
 * We'll complete the cleanup in btrfs_end_transaction and
 * btrfs_commit_transaction.
 */
__cold
void __btrfs_abort_transaction(struct btrfs_trans_handle *trans,
			       const char *function,
			       unsigned int line, int errno)
{
	struct btrfs_fs_info *fs_info = trans->fs_info;

	trans->aborted = errno;
	/* Nothing used. The other threads that have joined this
	 * transaction may be able to continue. */
	if (!trans->dirty && list_empty(&trans->new_bgs)) {
		const char *errstr;

		errstr = btrfs_decode_error(errno);
		btrfs_warn(fs_info,
		           "%s:%d: Aborting unused transaction(%s).",
		           function, line, errstr);
		return;
	}
	WRITE_ONCE(trans->transaction->aborted, errno);
	/* Wake up anybody who may be waiting on this transaction */
	wake_up(&fs_info->transaction_wait);
	wake_up(&fs_info->transaction_blocked_wait);
	__btrfs_handle_fs_error(fs_info, function, line, errno, NULL);
}
/*
 * __btrfs_panic decodes unexpected, fatal errors from the caller,
 * issues an alert, and either panics or BUGs, depending on mount options.
 */
__cold
void __btrfs_panic(struct btrfs_fs_info *fs_info, const char *function,
		   unsigned int line, int errno, const char *fmt, ...)
{
	char *s_id = "<unknown>";
	const char *errstr;
	struct va_format vaf = { .fmt = fmt };
	va_list args;

	if (fs_info)
		s_id = fs_info->sb->s_id;

	va_start(args, fmt);
	vaf.va = &args;

	errstr = btrfs_decode_error(errno);
	if (fs_info && (btrfs_test_opt(fs_info, PANIC_ON_FATAL_ERROR)))
		panic(KERN_CRIT "BTRFS panic (device %s) in %s:%d: %pV (errno=%d %s)\n",
			s_id, function, line, &vaf, errno, errstr);

	btrfs_crit(fs_info, "panic in %s:%d: %pV (errno=%d %s)",
		   function, line, &vaf, errno, errstr);
	va_end(args);
	/* Caller calls BUG() */
}

static void btrfs_put_super(struct super_block *sb)
{
	close_ctree(btrfs_sb(sb));
}

enum {
	Opt_acl, Opt_noacl,
	Opt_clear_cache,
	Opt_commit_interval,
	Opt_compress,
	Opt_compress_force,
	Opt_compress_force_type,
	Opt_compress_type,
	Opt_degraded,
	Opt_device,
	Opt_fatal_errors,
	Opt_flushoncommit, Opt_noflushoncommit,
	Opt_inode_cache, Opt_noinode_cache,
	Opt_max_inline,
	Opt_barrier, Opt_nobarrier,
	Opt_datacow, Opt_nodatacow,
	Opt_datasum, Opt_nodatasum,
	Opt_defrag, Opt_nodefrag,
	Opt_discard, Opt_nodiscard,
	Opt_nologreplay,
	Opt_norecovery,
	Opt_ratio,
	Opt_rescan_uuid_tree,
	Opt_skip_balance,
	Opt_space_cache, Opt_no_space_cache,
	Opt_space_cache_version,
	Opt_ssd, Opt_nossd,
	Opt_ssd_spread, Opt_nossd_spread,
	Opt_subvol,
	Opt_subvol_empty,
	Opt_subvolid,
	Opt_thread_pool,
	Opt_treelog, Opt_notreelog,
	Opt_usebackuproot,
	Opt_user_subvol_rm_allowed,

	/* Deprecated options */
	Opt_alloc_start,
	Opt_recovery,
	Opt_subvolrootid,

	/* Debugging options */
	Opt_check_integrity,
	Opt_check_integrity_including_extent_data,
	Opt_check_integrity_print_mask,
	Opt_enospc_debug, Opt_noenospc_debug,
#ifdef CONFIG_BTRFS_DEBUG
	Opt_fragment_data, Opt_fragment_metadata, Opt_fragment_all,
#endif
#ifdef CONFIG_BTRFS_FS_REF_VERIFY
	Opt_ref_verify,
#endif
	Opt_err,
};

static const match_table_t tokens = {
	{Opt_acl, "acl"},
	{Opt_noacl, "noacl"},
	{Opt_clear_cache, "clear_cache"},
	{Opt_commit_interval, "commit=%u"},
	{Opt_compress, "compress"},
	{Opt_compress_type, "compress=%s"},
	{Opt_compress_force, "compress-force"},
	{Opt_compress_force_type, "compress-force=%s"},
	{Opt_degraded, "degraded"},
	{Opt_device, "device=%s"},
	{Opt_fatal_errors, "fatal_errors=%s"},
	{Opt_flushoncommit, "flushoncommit"},
	{Opt_noflushoncommit, "noflushoncommit"},
	{Opt_inode_cache, "inode_cache"},
	{Opt_noinode_cache, "noinode_cache"},
	{Opt_max_inline, "max_inline=%s"},
	{Opt_barrier, "barrier"},
	{Opt_nobarrier, "nobarrier"},
	{Opt_datacow, "datacow"},
	{Opt_nodatacow, "nodatacow"},
	{Opt_datasum, "datasum"},
	{Opt_nodatasum, "nodatasum"},
	{Opt_defrag, "autodefrag"},
	{Opt_nodefrag, "noautodefrag"},
	{Opt_discard, "discard"},
	{Opt_nodiscard, "nodiscard"},
	{Opt_nologreplay, "nologreplay"},
	{Opt_norecovery, "norecovery"},
	{Opt_ratio, "metadata_ratio=%u"},
	{Opt_rescan_uuid_tree, "rescan_uuid_tree"},
	{Opt_skip_balance, "skip_balance"},
	{Opt_space_cache, "space_cache"},
	{Opt_no_space_cache, "nospace_cache"},
	{Opt_space_cache_version, "space_cache=%s"},
	{Opt_ssd, "ssd"},
	{Opt_nossd, "nossd"},
	{Opt_ssd_spread, "ssd_spread"},
	{Opt_nossd_spread, "nossd_spread"},
	{Opt_subvol, "subvol=%s"},
	{Opt_subvol_empty, "subvol="},
	{Opt_subvolid, "subvolid=%s"},
	{Opt_thread_pool, "thread_pool=%u"},
	{Opt_treelog, "treelog"},
	{Opt_notreelog, "notreelog"},
	{Opt_usebackuproot, "usebackuproot"},
	{Opt_user_subvol_rm_allowed, "user_subvol_rm_allowed"},

	/* Deprecated options */
	{Opt_alloc_start, "alloc_start=%s"},
	{Opt_recovery, "recovery"},
	{Opt_subvolrootid, "subvolrootid=%d"},

	/* Debugging options */
	{Opt_check_integrity, "check_int"},
	{Opt_check_integrity_including_extent_data, "check_int_data"},
	{Opt_check_integrity_print_mask, "check_int_print_mask=%u"},
	{Opt_enospc_debug, "enospc_debug"},
	{Opt_noenospc_debug, "noenospc_debug"},
#ifdef CONFIG_BTRFS_DEBUG
	{Opt_fragment_data, "fragment=data"},
	{Opt_fragment_metadata, "fragment=metadata"},
	{Opt_fragment_all, "fragment=all"},
#endif
#ifdef CONFIG_BTRFS_FS_REF_VERIFY
	{Opt_ref_verify, "ref_verify"},
#endif
	{Opt_err, NULL},
};

/*
 * Regular mount options parser.  Everything that is needed only when
 * reading in a new superblock is parsed here.
 * XXX JDM: This needs to be cleaned up for remount.
 */
int btrfs_parse_options(struct btrfs_fs_info *info, char *options,
			unsigned long new_flags)
{
	substring_t args[MAX_OPT_ARGS];
	char *p, *num;
	u64 cache_gen;
	int intarg;
	int ret = 0;
	char *compress_type;
	bool compress_force = false;
	enum btrfs_compression_type saved_compress_type;
	bool saved_compress_force;
	int no_compress = 0;

	cache_gen = btrfs_super_cache_generation(info->super_copy);
	if (btrfs_fs_compat_ro(info, FREE_SPACE_TREE))
		btrfs_set_opt(info->mount_opt, FREE_SPACE_TREE);
	else if (cache_gen)
		btrfs_set_opt(info->mount_opt, SPACE_CACHE);

	/*
	 * Even the options are empty, we still need to do extra check
	 * against new flags
	 */
	if (!options)
		goto check;

	while ((p = strsep(&options, ",")) != NULL) {
		int token;
		if (!*p)
			continue;

		token = match_token(p, tokens, args);
		switch (token) {
		case Opt_degraded:
			btrfs_info(info, "allowing degraded mounts");
			btrfs_set_opt(info->mount_opt, DEGRADED);
			break;
		case Opt_subvol:
		case Opt_subvol_empty:
		case Opt_subvolid:
		case Opt_subvolrootid:
		case Opt_device:
			/*
			 * These are parsed by btrfs_parse_subvol_options or
			 * btrfs_parse_device_options and can be ignored here.
			 */
			break;
		case Opt_nodatasum:
			btrfs_set_and_info(info, NODATASUM,
					   "setting nodatasum");
			break;
		case Opt_datasum:
			if (btrfs_test_opt(info, NODATASUM)) {
				if (btrfs_test_opt(info, NODATACOW))
					btrfs_info(info,
						   "setting datasum, datacow enabled");
				else
					btrfs_info(info, "setting datasum");
			}
			btrfs_clear_opt(info->mount_opt, NODATACOW);
			btrfs_clear_opt(info->mount_opt, NODATASUM);
			break;
		case Opt_nodatacow:
			if (!btrfs_test_opt(info, NODATACOW)) {
				if (!btrfs_test_opt(info, COMPRESS) ||
				    !btrfs_test_opt(info, FORCE_COMPRESS)) {
					btrfs_info(info,
						   "setting nodatacow, compression disabled");
				} else {
					btrfs_info(info, "setting nodatacow");
				}
			}
			btrfs_clear_opt(info->mount_opt, COMPRESS);
			btrfs_clear_opt(info->mount_opt, FORCE_COMPRESS);
			btrfs_set_opt(info->mount_opt, NODATACOW);
			btrfs_set_opt(info->mount_opt, NODATASUM);
			break;
		case Opt_datacow:
			btrfs_clear_and_info(info, NODATACOW,
					     "setting datacow");
			break;
		case Opt_compress_force:
		case Opt_compress_force_type:
			compress_force = true;
			/* Fallthrough */
		case Opt_compress:
		case Opt_compress_type:
			saved_compress_type = btrfs_test_opt(info,
							     COMPRESS) ?
				info->compress_type : BTRFS_COMPRESS_NONE;
			saved_compress_force =
				btrfs_test_opt(info, FORCE_COMPRESS);
			if (token == Opt_compress ||
			    token == Opt_compress_force ||
			    strncmp(args[0].from, "zlib", 4) == 0) {
				compress_type = "zlib";

				info->compress_type = BTRFS_COMPRESS_ZLIB;
				info->compress_level = BTRFS_ZLIB_DEFAULT_LEVEL;
				/*
				 * args[0] contains uninitialized data since
				 * for these tokens we don't expect any
				 * parameter.
				 */
				if (token != Opt_compress &&
				    token != Opt_compress_force)
					info->compress_level =
					  btrfs_compress_str2level(args[0].from);
				btrfs_set_opt(info->mount_opt, COMPRESS);
				btrfs_clear_opt(info->mount_opt, NODATACOW);
				btrfs_clear_opt(info->mount_opt, NODATASUM);
				no_compress = 0;
			} else if (strncmp(args[0].from, "lzo", 3) == 0) {
				compress_type = "lzo";
				info->compress_type = BTRFS_COMPRESS_LZO;
				btrfs_set_opt(info->mount_opt, COMPRESS);
				btrfs_clear_opt(info->mount_opt, NODATACOW);
				btrfs_clear_opt(info->mount_opt, NODATASUM);
				btrfs_set_fs_incompat(info, COMPRESS_LZO);
				no_compress = 0;
			} else if (strcmp(args[0].from, "zstd") == 0) {
				compress_type = "zstd";
				info->compress_type = BTRFS_COMPRESS_ZSTD;
				btrfs_set_opt(info->mount_opt, COMPRESS);
				btrfs_clear_opt(info->mount_opt, NODATACOW);
				btrfs_clear_opt(info->mount_opt, NODATASUM);
				btrfs_set_fs_incompat(info, COMPRESS_ZSTD);
				no_compress = 0;
			} else if (strncmp(args[0].from, "no", 2) == 0) {
				compress_type = "no";
				btrfs_clear_opt(info->mount_opt, COMPRESS);
				btrfs_clear_opt(info->mount_opt, FORCE_COMPRESS);
				compress_force = false;
				no_compress++;
			} else {
				ret = -EINVAL;
				goto out;
			}

			if (compress_force) {
				btrfs_set_opt(info->mount_opt, FORCE_COMPRESS);
			} else {
				/*
				 * If we remount from compress-force=xxx to
				 * compress=xxx, we need clear FORCE_COMPRESS
				 * flag, otherwise, there is no way for users
				 * to disable forcible compression separately.
				 */
				btrfs_clear_opt(info->mount_opt, FORCE_COMPRESS);
			}
			if ((btrfs_test_opt(info, COMPRESS) &&
			     (info->compress_type != saved_compress_type ||
			      compress_force != saved_compress_force)) ||
			    (!btrfs_test_opt(info, COMPRESS) &&
			     no_compress == 1)) {
				btrfs_info(info, "%s %s compression, level %d",
					   (compress_force) ? "force" : "use",
					   compress_type, info->compress_level);
			}
			compress_force = false;
			break;
		case Opt_ssd:
			btrfs_set_and_info(info, SSD,
					   "enabling ssd optimizations");
			btrfs_clear_opt(info->mount_opt, NOSSD);
			break;
		case Opt_ssd_spread:
			btrfs_set_and_info(info, SSD,
					   "enabling ssd optimizations");
			btrfs_set_and_info(info, SSD_SPREAD,
					   "using spread ssd allocation scheme");
			btrfs_clear_opt(info->mount_opt, NOSSD);
			break;
		case Opt_nossd:
			btrfs_set_opt(info->mount_opt, NOSSD);
			btrfs_clear_and_info(info, SSD,
					     "not using ssd optimizations");
			/* Fallthrough */
		case Opt_nossd_spread:
			btrfs_clear_and_info(info, SSD_SPREAD,
					     "not using spread ssd allocation scheme");
			break;
		case Opt_barrier:
			btrfs_clear_and_info(info, NOBARRIER,
					     "turning on barriers");
			break;
		case Opt_nobarrier:
			btrfs_set_and_info(info, NOBARRIER,
					   "turning off barriers");
			break;
		case Opt_thread_pool:
			ret = match_int(&args[0], &intarg);
			if (ret) {
				goto out;
			} else if (intarg == 0) {
				ret = -EINVAL;
				goto out;
			}
			info->thread_pool_size = intarg;
			break;
		case Opt_max_inline:
			num = match_strdup(&args[0]);
			if (num) {
				info->max_inline = memparse(num, NULL);
				kfree(num);

				if (info->max_inline) {
					info->max_inline = min_t(u64,
						info->max_inline,
						info->sectorsize);
				}
				btrfs_info(info, "max_inline at %llu",
					   info->max_inline);
			} else {
				ret = -ENOMEM;
				goto out;
			}
			break;
		case Opt_alloc_start:
			btrfs_info(info,
				"option alloc_start is obsolete, ignored");
			break;
		case Opt_acl:
#ifdef CONFIG_BTRFS_FS_POSIX_ACL
			info->sb->s_flags |= SB_POSIXACL;
			break;
#else
			btrfs_err(info, "support for ACL not compiled in!");
			ret = -EINVAL;
			goto out;
#endif
		case Opt_noacl:
			info->sb->s_flags &= ~SB_POSIXACL;
			break;
		case Opt_notreelog:
			btrfs_set_and_info(info, NOTREELOG,
					   "disabling tree log");
			break;
		case Opt_treelog:
			btrfs_clear_and_info(info, NOTREELOG,
					     "enabling tree log");
			break;
		case Opt_norecovery:
		case Opt_nologreplay:
			btrfs_set_and_info(info, NOLOGREPLAY,
					   "disabling log replay at mount time");
			break;
		case Opt_flushoncommit:
			btrfs_set_and_info(info, FLUSHONCOMMIT,
					   "turning on flush-on-commit");
			break;
		case Opt_noflushoncommit:
			btrfs_clear_and_info(info, FLUSHONCOMMIT,
					     "turning off flush-on-commit");
			break;
		case Opt_ratio:
			ret = match_int(&args[0], &intarg);
			if (ret)
				goto out;
			info->metadata_ratio = intarg;
			btrfs_info(info, "metadata ratio %u",
				   info->metadata_ratio);
			break;
		case Opt_discard:
			btrfs_set_and_info(info, DISCARD,
					   "turning on discard");
			break;
		case Opt_nodiscard:
			btrfs_clear_and_info(info, DISCARD,
					     "turning off discard");
			break;
		case Opt_space_cache:
		case Opt_space_cache_version:
			if (token == Opt_space_cache ||
			    strcmp(args[0].from, "v1") == 0) {
				btrfs_clear_opt(info->mount_opt,
						FREE_SPACE_TREE);
				btrfs_set_and_info(info, SPACE_CACHE,
					   "enabling disk space caching");
			} else if (strcmp(args[0].from, "v2") == 0) {
				btrfs_clear_opt(info->mount_opt,
						SPACE_CACHE);
				btrfs_set_and_info(info, FREE_SPACE_TREE,
						   "enabling free space tree");
			} else {
				ret = -EINVAL;
				goto out;
			}
			break;
		case Opt_rescan_uuid_tree:
			btrfs_set_opt(info->mount_opt, RESCAN_UUID_TREE);
			break;
		case Opt_no_space_cache:
			if (btrfs_test_opt(info, SPACE_CACHE)) {
				btrfs_clear_and_info(info, SPACE_CACHE,
					     "disabling disk space caching");
			}
			if (btrfs_test_opt(info, FREE_SPACE_TREE)) {
				btrfs_clear_and_info(info, FREE_SPACE_TREE,
					     "disabling free space tree");
			}
			break;
		case Opt_inode_cache:
			btrfs_set_pending_and_info(info, INODE_MAP_CACHE,
					   "enabling inode map caching");
			break;
		case Opt_noinode_cache:
			btrfs_clear_pending_and_info(info, INODE_MAP_CACHE,
					     "disabling inode map caching");
			break;
		case Opt_clear_cache:
			btrfs_set_and_info(info, CLEAR_CACHE,
					   "force clearing of disk cache");
			break;
		case Opt_user_subvol_rm_allowed:
			btrfs_set_opt(info->mount_opt, USER_SUBVOL_RM_ALLOWED);
			break;
		case Opt_enospc_debug:
			btrfs_set_opt(info->mount_opt, ENOSPC_DEBUG);
			break;
		case Opt_noenospc_debug:
			btrfs_clear_opt(info->mount_opt, ENOSPC_DEBUG);
			break;
		case Opt_defrag:
			btrfs_set_and_info(info, AUTO_DEFRAG,
					   "enabling auto defrag");
			break;
		case Opt_nodefrag:
			btrfs_clear_and_info(info, AUTO_DEFRAG,
					     "disabling auto defrag");
			break;
		case Opt_recovery:
			btrfs_warn(info,
				   "'recovery' is deprecated, use 'usebackuproot' instead");
			/* fall through */
		case Opt_usebackuproot:
			btrfs_info(info,
				   "trying to use backup root at mount time");
			btrfs_set_opt(info->mount_opt, USEBACKUPROOT);
			break;
		case Opt_skip_balance:
			btrfs_set_opt(info->mount_opt, SKIP_BALANCE);
			break;
#ifdef CONFIG_BTRFS_FS_CHECK_INTEGRITY
		case Opt_check_integrity_including_extent_data:
			btrfs_info(info,
				   "enabling check integrity including extent data");
			btrfs_set_opt(info->mount_opt,
				      CHECK_INTEGRITY_INCLUDING_EXTENT_DATA);
			btrfs_set_opt(info->mount_opt, CHECK_INTEGRITY);
			break;
		case Opt_check_integrity:
			btrfs_info(info, "enabling check integrity");
			btrfs_set_opt(info->mount_opt, CHECK_INTEGRITY);
			break;
		case Opt_check_integrity_print_mask:
			ret = match_int(&args[0], &intarg);
			if (ret)
				goto out;
			info->check_integrity_print_mask = intarg;
			btrfs_info(info, "check_integrity_print_mask 0x%x",
				   info->check_integrity_print_mask);
			break;
#else
		case Opt_check_integrity_including_extent_data:
		case Opt_check_integrity:
		case Opt_check_integrity_print_mask:
			btrfs_err(info,
				  "support for check_integrity* not compiled in!");
			ret = -EINVAL;
			goto out;
#endif
		case Opt_fatal_errors:
			if (strcmp(args[0].from, "panic") == 0)
				btrfs_set_opt(info->mount_opt,
					      PANIC_ON_FATAL_ERROR);
			else if (strcmp(args[0].from, "bug") == 0)
				btrfs_clear_opt(info->mount_opt,
					      PANIC_ON_FATAL_ERROR);
			else {
				ret = -EINVAL;
				goto out;
			}
			break;
		case Opt_commit_interval:
			intarg = 0;
			ret = match_int(&args[0], &intarg);
			if (ret)
				goto out;
			if (intarg == 0) {
				btrfs_info(info,
					   "using default commit interval %us",
					   BTRFS_DEFAULT_COMMIT_INTERVAL);
				intarg = BTRFS_DEFAULT_COMMIT_INTERVAL;
			} else if (intarg > 300) {
				btrfs_warn(info, "excessive commit interval %d",
					   intarg);
			}
			info->commit_interval = intarg;
			break;
#ifdef CONFIG_BTRFS_DEBUG
		case Opt_fragment_all:
			btrfs_info(info, "fragmenting all space");
			btrfs_set_opt(info->mount_opt, FRAGMENT_DATA);
			btrfs_set_opt(info->mount_opt, FRAGMENT_METADATA);
			break;
		case Opt_fragment_metadata:
			btrfs_info(info, "fragmenting metadata");
			btrfs_set_opt(info->mount_opt,
				      FRAGMENT_METADATA);
			break;
		case Opt_fragment_data:
			btrfs_info(info, "fragmenting data");
			btrfs_set_opt(info->mount_opt, FRAGMENT_DATA);
			break;
#endif
#ifdef CONFIG_BTRFS_FS_REF_VERIFY
		case Opt_ref_verify:
			btrfs_info(info, "doing ref verification");
			btrfs_set_opt(info->mount_opt, REF_VERIFY);
			break;
#endif
		case Opt_err:
			btrfs_info(info, "unrecognized mount option '%s'", p);
			ret = -EINVAL;
			goto out;
		default:
			break;
		}
	}
check:
	/*
	 * Extra check for current option against current flag
	 */
	if (btrfs_test_opt(info, NOLOGREPLAY) && !(new_flags & SB_RDONLY)) {
		btrfs_err(info,
			  "nologreplay must be used with ro mount option");
		ret = -EINVAL;
	}
out:
	if (btrfs_fs_compat_ro(info, FREE_SPACE_TREE) &&
	    !btrfs_test_opt(info, FREE_SPACE_TREE) &&
	    !btrfs_test_opt(info, CLEAR_CACHE)) {
		btrfs_err(info, "cannot disable free space tree");
		ret = -EINVAL;

	}
	if (!ret && btrfs_test_opt(info, SPACE_CACHE))
		btrfs_info(info, "disk space caching is enabled");
	if (!ret && btrfs_test_opt(info, FREE_SPACE_TREE))
		btrfs_info(info, "using free space tree");
	return ret;
}

/*
 * Parse mount options that are required early in the mount process.
 *
 * All other options will be parsed on much later in the mount process and
 * only when we need to allocate a new super block.
 */
static int btrfs_parse_device_options(const char *options, fmode_t flags,
				      void *holder)
{
	substring_t args[MAX_OPT_ARGS];
	char *device_name, *opts, *orig, *p;
	struct btrfs_device *device = NULL;
	int error = 0;

	lockdep_assert_held(&uuid_mutex);

	if (!options)
		return 0;

	/*
	 * strsep changes the string, duplicate it because btrfs_parse_options
	 * gets called later
	 */
	opts = kstrdup(options, GFP_KERNEL);
	if (!opts)
		return -ENOMEM;
	orig = opts;

	while ((p = strsep(&opts, ",")) != NULL) {
		int token;

		if (!*p)
			continue;

		token = match_token(p, tokens, args);
		if (token == Opt_device) {
			device_name = match_strdup(&args[0]);
			if (!device_name) {
				error = -ENOMEM;
				goto out;
			}
			device = btrfs_scan_one_device(device_name, flags,
					holder);
			kfree(device_name);
			if (IS_ERR(device)) {
				error = PTR_ERR(device);
				goto out;
			}
		}
	}

out:
	kfree(orig);
	return error;
}

/*
 * Parse mount options that are related to subvolume id
 *
 * The value is later passed to mount_subvol()
 */
static int btrfs_parse_subvol_options(const char *options, char **subvol_name,
		u64 *subvol_objectid)
{
	substring_t args[MAX_OPT_ARGS];
	char *opts, *orig, *p;
	int error = 0;
	u64 subvolid;

	if (!options)
		return 0;

	/*
	 * strsep changes the string, duplicate it because
	 * btrfs_parse_device_options gets called later
	 */
	opts = kstrdup(options, GFP_KERNEL);
	if (!opts)
		return -ENOMEM;
	orig = opts;

	while ((p = strsep(&opts, ",")) != NULL) {
		int token;
		if (!*p)
			continue;

		token = match_token(p, tokens, args);
		switch (token) {
		case Opt_subvol:
			kfree(*subvol_name);
			*subvol_name = match_strdup(&args[0]);
			if (!*subvol_name) {
				error = -ENOMEM;
				goto out;
			}
			break;
		case Opt_subvolid:
			error = match_u64(&args[0], &subvolid);
			if (error)
				goto out;

			/* we want the original fs_tree */
			if (subvolid == 0)
				subvolid = BTRFS_FS_TREE_OBJECTID;

			*subvol_objectid = subvolid;
			break;
		case Opt_subvolrootid:
			pr_warn("BTRFS: 'subvolrootid' mount option is deprecated and has no effect\n");
			break;
		default:
			break;
		}
	}

out:
	kfree(orig);
	return error;
}

static char *get_subvol_name_from_objectid(struct btrfs_fs_info *fs_info,
					   u64 subvol_objectid)
{
	struct btrfs_root *root = fs_info->tree_root;
	struct btrfs_root *fs_root;
	struct btrfs_root_ref *root_ref;
	struct btrfs_inode_ref *inode_ref;
	struct btrfs_key key;
	struct btrfs_path *path = NULL;
	char *name = NULL, *ptr;
	u64 dirid;
	int len;
	int ret;

	path = btrfs_alloc_path();
	if (!path) {
		ret = -ENOMEM;
		goto err;
	}
	path->leave_spinning = 1;

	name = kmalloc(PATH_MAX, GFP_KERNEL);
	if (!name) {
		ret = -ENOMEM;
		goto err;
	}
	ptr = name + PATH_MAX - 1;
	ptr[0] = '\0';

	/*
	 * Walk up the subvolume trees in the tree of tree roots by root
	 * backrefs until we hit the top-level subvolume.
	 */
	while (subvol_objectid != BTRFS_FS_TREE_OBJECTID) {
		key.objectid = subvol_objectid;
		key.type = BTRFS_ROOT_BACKREF_KEY;
		key.offset = (u64)-1;

		ret = btrfs_search_slot(NULL, root, &key, path, 0, 0);
		if (ret < 0) {
			goto err;
		} else if (ret > 0) {
			ret = btrfs_previous_item(root, path, subvol_objectid,
						  BTRFS_ROOT_BACKREF_KEY);
			if (ret < 0) {
				goto err;
			} else if (ret > 0) {
				ret = -ENOENT;
				goto err;
			}
		}

		btrfs_item_key_to_cpu(path->nodes[0], &key, path->slots[0]);
		subvol_objectid = key.offset;

		root_ref = btrfs_item_ptr(path->nodes[0], path->slots[0],
					  struct btrfs_root_ref);
		len = btrfs_root_ref_name_len(path->nodes[0], root_ref);
		ptr -= len + 1;
		if (ptr < name) {
			ret = -ENAMETOOLONG;
			goto err;
		}
		read_extent_buffer(path->nodes[0], ptr + 1,
				   (unsigned long)(root_ref + 1), len);
		ptr[0] = '/';
		dirid = btrfs_root_ref_dirid(path->nodes[0], root_ref);
		btrfs_release_path(path);

		key.objectid = subvol_objectid;
		key.type = BTRFS_ROOT_ITEM_KEY;
		key.offset = (u64)-1;
		fs_root = btrfs_read_fs_root_no_name(fs_info, &key);
		if (IS_ERR(fs_root)) {
			ret = PTR_ERR(fs_root);
			goto err;
		}

		/*
		 * Walk up the filesystem tree by inode refs until we hit the
		 * root directory.
		 */
		while (dirid != BTRFS_FIRST_FREE_OBJECTID) {
			key.objectid = dirid;
			key.type = BTRFS_INODE_REF_KEY;
			key.offset = (u64)-1;

			ret = btrfs_search_slot(NULL, fs_root, &key, path, 0, 0);
			if (ret < 0) {
				goto err;
			} else if (ret > 0) {
				ret = btrfs_previous_item(fs_root, path, dirid,
							  BTRFS_INODE_REF_KEY);
				if (ret < 0) {
					goto err;
				} else if (ret > 0) {
					ret = -ENOENT;
					goto err;
				}
			}

			btrfs_item_key_to_cpu(path->nodes[0], &key, path->slots[0]);
			dirid = key.offset;

			inode_ref = btrfs_item_ptr(path->nodes[0],
						   path->slots[0],
						   struct btrfs_inode_ref);
			len = btrfs_inode_ref_name_len(path->nodes[0],
						       inode_ref);
			ptr -= len + 1;
			if (ptr < name) {
				ret = -ENAMETOOLONG;
				goto err;
			}
			read_extent_buffer(path->nodes[0], ptr + 1,
					   (unsigned long)(inode_ref + 1), len);
			ptr[0] = '/';
			btrfs_release_path(path);
		}
	}

	btrfs_free_path(path);
	if (ptr == name + PATH_MAX - 1) {
		name[0] = '/';
		name[1] = '\0';
	} else {
		memmove(name, ptr, name + PATH_MAX - ptr);
	}
	return name;

err:
	btrfs_free_path(path);
	kfree(name);
	return ERR_PTR(ret);
}

static int get_default_subvol_objectid(struct btrfs_fs_info *fs_info, u64 *objectid)
{
	struct btrfs_root *root = fs_info->tree_root;
	struct btrfs_dir_item *di;
	struct btrfs_path *path;
	struct btrfs_key location;
	u64 dir_id;

	path = btrfs_alloc_path();
	if (!path)
		return -ENOMEM;
	path->leave_spinning = 1;

	/*
	 * Find the "default" dir item which points to the root item that we
	 * will mount by default if we haven't been given a specific subvolume
	 * to mount.
	 */
	dir_id = btrfs_super_root_dir(fs_info->super_copy);
	di = btrfs_lookup_dir_item(NULL, root, path, dir_id, "default", 7, 0);
	if (IS_ERR(di)) {
		btrfs_free_path(path);
		return PTR_ERR(di);
	}
	if (!di) {
		/*
		 * Ok the default dir item isn't there.  This is weird since
		 * it's always been there, but don't freak out, just try and
		 * mount the top-level subvolume.
		 */
		btrfs_free_path(path);
		*objectid = BTRFS_FS_TREE_OBJECTID;
		return 0;
	}

	btrfs_dir_item_key_to_cpu(path->nodes[0], di, &location);
	btrfs_free_path(path);
	*objectid = location.objectid;
	return 0;
}

static int btrfs_fill_super(struct super_block *sb,
			    struct btrfs_fs_devices *fs_devices,
			    void *data)
{
	struct inode *inode;
	struct btrfs_fs_info *fs_info = btrfs_sb(sb);
	struct btrfs_key key;
	int err;

	sb->s_maxbytes = MAX_LFS_FILESIZE;
	sb->s_magic = BTRFS_SUPER_MAGIC;
	sb->s_op = &btrfs_super_ops;
	sb->s_d_op = &btrfs_dentry_operations;
	sb->s_export_op = &btrfs_export_ops;
	sb->s_xattr = btrfs_xattr_handlers;
	sb->s_time_gran = 1;
#ifdef CONFIG_BTRFS_FS_POSIX_ACL
	sb->s_flags |= SB_POSIXACL;
#endif
	sb->s_flags |= SB_I_VERSION;
	sb->s_iflags |= SB_I_CGROUPWB;

	err = super_setup_bdi(sb);
	if (err) {
		btrfs_err(fs_info, "super_setup_bdi failed");
		return err;
	}

	err = open_ctree(sb, fs_devices, (char *)data);
	if (err) {
		btrfs_err(fs_info, "open_ctree failed");
		return err;
	}

	key.objectid = BTRFS_FIRST_FREE_OBJECTID;
	key.type = BTRFS_INODE_ITEM_KEY;
	key.offset = 0;
	inode = btrfs_iget(sb, &key, fs_info->fs_root, NULL);
	if (IS_ERR(inode)) {
		err = PTR_ERR(inode);
		goto fail_close;
	}

	sb->s_root = d_make_root(inode);
	if (!sb->s_root) {
		err = -ENOMEM;
		goto fail_close;
	}

	cleancache_init_fs(sb);
	sb->s_flags |= SB_ACTIVE;
	return 0;

fail_close:
	close_ctree(fs_info);
	return err;
}

int btrfs_sync_fs(struct super_block *sb, int wait)
{
	struct btrfs_trans_handle *trans;
	struct btrfs_fs_info *fs_info = btrfs_sb(sb);
	struct btrfs_root *root = fs_info->tree_root;

	trace_btrfs_sync_fs(fs_info, wait);

	if (!wait) {
		filemap_flush(fs_info->btree_inode->i_mapping);
		return 0;
	}

	btrfs_wait_ordered_roots(fs_info, U64_MAX, 0, (u64)-1);

	trans = btrfs_attach_transaction_barrier(root);
	if (IS_ERR(trans)) {
		/* no transaction, don't bother */
		if (PTR_ERR(trans) == -ENOENT) {
			/*
			 * Exit unless we have some pending changes
			 * that need to go through commit
			 */
			if (fs_info->pending_changes == 0)
				return 0;
			/*
			 * A non-blocking test if the fs is frozen. We must not
			 * start a new transaction here otherwise a deadlock
			 * happens. The pending operations are delayed to the
			 * next commit after thawing.
			 */
			if (sb_start_write_trylock(sb))
				sb_end_write(sb);
			else
				return 0;
			trans = btrfs_start_transaction(root, 0);
		}
		if (IS_ERR(trans))
			return PTR_ERR(trans);
	}
	return btrfs_commit_transaction(trans);
}

static int btrfs_show_options(struct seq_file *seq, struct dentry *dentry)
{
	struct btrfs_fs_info *info = btrfs_sb(dentry->d_sb);
	const char *compress_type;

	if (btrfs_test_opt(info, DEGRADED))
		seq_puts(seq, ",degraded");
	if (btrfs_test_opt(info, NODATASUM))
		seq_puts(seq, ",nodatasum");
	if (btrfs_test_opt(info, NODATACOW))
		seq_puts(seq, ",nodatacow");
	if (btrfs_test_opt(info, NOBARRIER))
		seq_puts(seq, ",nobarrier");
	if (info->max_inline != BTRFS_DEFAULT_MAX_INLINE)
		seq_printf(seq, ",max_inline=%llu", info->max_inline);
	if (info->thread_pool_size !=  min_t(unsigned long,
					     num_online_cpus() + 2, 8))
		seq_printf(seq, ",thread_pool=%u", info->thread_pool_size);
	if (btrfs_test_opt(info, COMPRESS)) {
		compress_type = btrfs_compress_type2str(info->compress_type);
		if (btrfs_test_opt(info, FORCE_COMPRESS))
			seq_printf(seq, ",compress-force=%s", compress_type);
		else
			seq_printf(seq, ",compress=%s", compress_type);
		if (info->compress_level)
			seq_printf(seq, ":%d", info->compress_level);
	}
	if (btrfs_test_opt(info, NOSSD))
		seq_puts(seq, ",nossd");
	if (btrfs_test_opt(info, SSD_SPREAD))
		seq_puts(seq, ",ssd_spread");
	else if (btrfs_test_opt(info, SSD))
		seq_puts(seq, ",ssd");
	if (btrfs_test_opt(info, NOTREELOG))
		seq_puts(seq, ",notreelog");
	if (btrfs_test_opt(info, NOLOGREPLAY))
		seq_puts(seq, ",nologreplay");
	if (btrfs_test_opt(info, FLUSHONCOMMIT))
		seq_puts(seq, ",flushoncommit");
	if (btrfs_test_opt(info, DISCARD))
		seq_puts(seq, ",discard");
	if (!(info->sb->s_flags & SB_POSIXACL))
		seq_puts(seq, ",noacl");
	if (btrfs_test_opt(info, SPACE_CACHE))
		seq_puts(seq, ",space_cache");
	else if (btrfs_test_opt(info, FREE_SPACE_TREE))
		seq_puts(seq, ",space_cache=v2");
	else
		seq_puts(seq, ",nospace_cache");
	if (btrfs_test_opt(info, RESCAN_UUID_TREE))
		seq_puts(seq, ",rescan_uuid_tree");
	if (btrfs_test_opt(info, CLEAR_CACHE))
		seq_puts(seq, ",clear_cache");
	if (btrfs_test_opt(info, USER_SUBVOL_RM_ALLOWED))
		seq_puts(seq, ",user_subvol_rm_allowed");
	if (btrfs_test_opt(info, ENOSPC_DEBUG))
		seq_puts(seq, ",enospc_debug");
	if (btrfs_test_opt(info, AUTO_DEFRAG))
		seq_puts(seq, ",autodefrag");
	if (btrfs_test_opt(info, INODE_MAP_CACHE))
		seq_puts(seq, ",inode_cache");
	if (btrfs_test_opt(info, SKIP_BALANCE))
		seq_puts(seq, ",skip_balance");
#ifdef CONFIG_BTRFS_FS_CHECK_INTEGRITY
	if (btrfs_test_opt(info, CHECK_INTEGRITY_INCLUDING_EXTENT_DATA))
		seq_puts(seq, ",check_int_data");
	else if (btrfs_test_opt(info, CHECK_INTEGRITY))
		seq_puts(seq, ",check_int");
	if (info->check_integrity_print_mask)
		seq_printf(seq, ",check_int_print_mask=%d",
				info->check_integrity_print_mask);
#endif
	if (info->metadata_ratio)
		seq_printf(seq, ",metadata_ratio=%u", info->metadata_ratio);
	if (btrfs_test_opt(info, PANIC_ON_FATAL_ERROR))
		seq_puts(seq, ",fatal_errors=panic");
	if (info->commit_interval != BTRFS_DEFAULT_COMMIT_INTERVAL)
		seq_printf(seq, ",commit=%u", info->commit_interval);
#ifdef CONFIG_BTRFS_DEBUG
	if (btrfs_test_opt(info, FRAGMENT_DATA))
		seq_puts(seq, ",fragment=data");
	if (btrfs_test_opt(info, FRAGMENT_METADATA))
		seq_puts(seq, ",fragment=metadata");
#endif
	if (btrfs_test_opt(info, REF_VERIFY))
		seq_puts(seq, ",ref_verify");
	seq_printf(seq, ",subvolid=%llu",
		  BTRFS_I(d_inode(dentry))->root->root_key.objectid);
	seq_puts(seq, ",subvol=");
	seq_dentry(seq, dentry, " \t\n\\");
	return 0;
}

static int btrfs_test_super(struct super_block *s, void *data)
{
	struct btrfs_fs_info *p = data;
	struct btrfs_fs_info *fs_info = btrfs_sb(s);

	return fs_info->fs_devices == p->fs_devices;
}

static int btrfs_set_super(struct super_block *s, void *data)
{
	int err = set_anon_super(s, data);
	if (!err)
		s->s_fs_info = data;
	return err;
}

/*
 * subvolumes are identified by ino 256
 */
static inline int is_subvolume_inode(struct inode *inode)
{
	if (inode && inode->i_ino == BTRFS_FIRST_FREE_OBJECTID)
		return 1;
	return 0;
}

static struct dentry *mount_subvol(const char *subvol_name, u64 subvol_objectid,
				   const char *device_name, struct vfsmount *mnt)
{
	struct dentry *root;
	int ret;

	if (!subvol_name) {
		if (!subvol_objectid) {
			ret = get_default_subvol_objectid(btrfs_sb(mnt->mnt_sb),
							  &subvol_objectid);
			if (ret) {
				root = ERR_PTR(ret);
				goto out;
			}
		}
		subvol_name = get_subvol_name_from_objectid(btrfs_sb(mnt->mnt_sb),
							    subvol_objectid);
		if (IS_ERR(subvol_name)) {
			root = ERR_CAST(subvol_name);
			subvol_name = NULL;
			goto out;
		}

	}

	root = mount_subtree(mnt, subvol_name);
	/* mount_subtree() drops our reference on the vfsmount. */
	mnt = NULL;

	if (!IS_ERR(root)) {
		struct super_block *s = root->d_sb;
		struct btrfs_fs_info *fs_info = btrfs_sb(s);
		struct inode *root_inode = d_inode(root);
		u64 root_objectid = BTRFS_I(root_inode)->root->root_key.objectid;

		ret = 0;
		if (!is_subvolume_inode(root_inode)) {
			btrfs_err(fs_info, "'%s' is not a valid subvolume",
			       subvol_name);
			ret = -EINVAL;
		}
		if (subvol_objectid && root_objectid != subvol_objectid) {
			/*
			 * This will also catch a race condition where a
			 * subvolume which was passed by ID is renamed and
			 * another subvolume is renamed over the old location.
			 */
			btrfs_err(fs_info,
				  "subvol '%s' does not match subvolid %llu",
				  subvol_name, subvol_objectid);
			ret = -EINVAL;
		}
		if (ret) {
			dput(root);
			root = ERR_PTR(ret);
			deactivate_locked_super(s);
		}
	}

out:
	mntput(mnt);
	kfree(subvol_name);
	return root;
}

static int parse_security_options(char *orig_opts,
				  struct security_mnt_opts *sec_opts)
{
	char *secdata = NULL;
	int ret = 0;

	secdata = alloc_secdata();
	if (!secdata)
		return -ENOMEM;
	ret = security_sb_copy_data(orig_opts, secdata);
	if (ret) {
		free_secdata(secdata);
		return ret;
	}
	ret = security_sb_parse_opts_str(secdata, sec_opts);
	free_secdata(secdata);
	return ret;
}

static int setup_security_options(struct btrfs_fs_info *fs_info,
				  struct super_block *sb,
				  struct security_mnt_opts *sec_opts)
{
	int ret = 0;

	/*
	 * Call security_sb_set_mnt_opts() to check whether new sec_opts
	 * is valid.
	 */
	ret = security_sb_set_mnt_opts(sb, sec_opts, 0, NULL);
	if (ret)
		return ret;

#ifdef CONFIG_SECURITY
	if (!fs_info->security_opts.num_mnt_opts) {
		/* first time security setup, copy sec_opts to fs_info */
		memcpy(&fs_info->security_opts, sec_opts, sizeof(*sec_opts));
	} else {
		/*
		 * Since SELinux (the only one supporting security_mnt_opts)
		 * does NOT support changing context during remount/mount of
		 * the same sb, this must be the same or part of the same
		 * security options, just free it.
		 */
		security_free_mnt_opts(sec_opts);
	}
#endif
	return ret;
}

/*
 * Find a superblock for the given device / mount point.
 *
 * Note: This is based on mount_bdev from fs/super.c with a few additions
 *       for multiple device setup.  Make sure to keep it in sync.
 */
static struct dentry *btrfs_mount_root(struct file_system_type *fs_type,
		int flags, const char *device_name, void *data)
{
	struct block_device *bdev = NULL;
	struct super_block *s;
	struct btrfs_device *device = NULL;
	struct btrfs_fs_devices *fs_devices = NULL;
	struct btrfs_fs_info *fs_info = NULL;
	struct security_mnt_opts new_sec_opts;
	fmode_t mode = FMODE_READ;
	int error = 0;

	if (!(flags & SB_RDONLY))
		mode |= FMODE_WRITE;

	security_init_mnt_opts(&new_sec_opts);
	if (data) {
		error = parse_security_options(data, &new_sec_opts);
		if (error)
			return ERR_PTR(error);
	}

	/*
	 * Setup a dummy root and fs_info for test/set super.  This is because
	 * we don't actually fill this stuff out until open_ctree, but we need
	 * it for searching for existing supers, so this lets us do that and
	 * then open_ctree will properly initialize everything later.
	 */
	fs_info = kvzalloc(sizeof(struct btrfs_fs_info), GFP_KERNEL);
	if (!fs_info) {
		error = -ENOMEM;
		goto error_sec_opts;
	}

	fs_info->super_copy = kzalloc(BTRFS_SUPER_INFO_SIZE, GFP_KERNEL);
	fs_info->super_for_commit = kzalloc(BTRFS_SUPER_INFO_SIZE, GFP_KERNEL);
	security_init_mnt_opts(&fs_info->security_opts);
	if (!fs_info->super_copy || !fs_info->super_for_commit) {
		error = -ENOMEM;
		goto error_fs_info;
	}

	mutex_lock(&uuid_mutex);
<<<<<<< HEAD
	error = btrfs_parse_early_options(data, mode, fs_type, &fs_devices);
=======
	error = btrfs_parse_device_options(data, mode, fs_type);
>>>>>>> 8e6fbfc0
	if (error) {
		mutex_unlock(&uuid_mutex);
		goto error_fs_info;
	}

<<<<<<< HEAD
	error = btrfs_scan_one_device(device_name, mode, fs_type, &fs_devices);
	if (error) {
		mutex_unlock(&uuid_mutex);
		goto error_fs_info;
	}

=======
	device = btrfs_scan_one_device(device_name, mode, fs_type);
	if (IS_ERR(device)) {
		mutex_unlock(&uuid_mutex);
		error = PTR_ERR(device);
		goto error_fs_info;
	}

	fs_devices = device->fs_devices;
>>>>>>> 8e6fbfc0
	fs_info->fs_devices = fs_devices;

	error = btrfs_open_devices(fs_devices, mode, fs_type);
	mutex_unlock(&uuid_mutex);
	if (error)
		goto error_fs_info;

	if (!(flags & SB_RDONLY) && fs_devices->rw_devices == 0) {
		error = -EACCES;
		goto error_close_devices;
	}

	bdev = fs_devices->latest_bdev;
	s = sget(fs_type, btrfs_test_super, btrfs_set_super, flags | SB_NOSEC,
		 fs_info);
	if (IS_ERR(s)) {
		error = PTR_ERR(s);
		goto error_close_devices;
	}

	if (s->s_root) {
		btrfs_close_devices(fs_devices);
		free_fs_info(fs_info);
		if ((flags ^ s->s_flags) & SB_RDONLY)
			error = -EBUSY;
	} else {
		snprintf(s->s_id, sizeof(s->s_id), "%pg", bdev);
		btrfs_sb(s)->bdev_holder = fs_type;
		error = btrfs_fill_super(s, fs_devices, data);
	}
	if (error) {
		deactivate_locked_super(s);
		goto error_sec_opts;
	}

	fs_info = btrfs_sb(s);
	error = setup_security_options(fs_info, s, &new_sec_opts);
	if (error) {
		deactivate_locked_super(s);
		goto error_sec_opts;
	}

	return dget(s->s_root);

error_close_devices:
	btrfs_close_devices(fs_devices);
error_fs_info:
	free_fs_info(fs_info);
error_sec_opts:
	security_free_mnt_opts(&new_sec_opts);
	return ERR_PTR(error);
}

/*
 * Mount function which is called by VFS layer.
 *
 * In order to allow mounting a subvolume directly, btrfs uses mount_subtree()
 * which needs vfsmount* of device's root (/).  This means device's root has to
 * be mounted internally in any case.
 *
 * Operation flow:
 *   1. Parse subvol id related options for later use in mount_subvol().
 *
 *   2. Mount device's root (/) by calling vfs_kern_mount().
 *
 *      NOTE: vfs_kern_mount() is used by VFS to call btrfs_mount() in the
 *      first place. In order to avoid calling btrfs_mount() again, we use
 *      different file_system_type which is not registered to VFS by
 *      register_filesystem() (btrfs_root_fs_type). As a result,
 *      btrfs_mount_root() is called. The return value will be used by
 *      mount_subtree() in mount_subvol().
 *
 *   3. Call mount_subvol() to get the dentry of subvolume. Since there is
 *      "btrfs subvolume set-default", mount_subvol() is called always.
 */
static struct dentry *btrfs_mount(struct file_system_type *fs_type, int flags,
		const char *device_name, void *data)
{
	struct vfsmount *mnt_root;
	struct dentry *root;
	fmode_t mode = FMODE_READ;
	char *subvol_name = NULL;
	u64 subvol_objectid = 0;
	int error = 0;
	static DEFINE_MUTEX(subvol_lock);

	if (!(flags & SB_RDONLY))
		mode |= FMODE_WRITE;

	error = btrfs_parse_subvol_options(data, &subvol_name,
					&subvol_objectid);
	if (error) {
		kfree(subvol_name);
		return ERR_PTR(error);
	}

	/*
	 * Protect against racing mounts of subvolumes with different RO/RW
	 * flags.  The first vfs_kern_mount could fail with -EBUSY if the rw
	 * flags do not match with the first and the currently mounted
	 * subvolume.
	 *
	 * To resolve that, we adjust the rw flags and do remount. If another
	 * mounts goes through the same path and hits the window between the
	 * adjusted vfs_kern_mount and btrfs_remount, it will fail because of
	 * the ro/rw mismatch in btrfs_mount.
	 *
	 * If the mounts do not race and are serialized externally, everything
	 * works fine.  The function-local mutex enforces the serialization but
	 * is otherwise only an ugly workaround due to lack of better
	 * solutions.
	 */
	mutex_lock(&subvol_lock);

	/* mount device's root (/) */
	mnt_root = vfs_kern_mount(&btrfs_root_fs_type, flags, device_name, data);
	if (PTR_ERR_OR_ZERO(mnt_root) == -EBUSY) {
		if (flags & SB_RDONLY) {
			mnt_root = vfs_kern_mount(&btrfs_root_fs_type,
				flags & ~SB_RDONLY, device_name, data);
		} else {
			mnt_root = vfs_kern_mount(&btrfs_root_fs_type,
				flags | SB_RDONLY, device_name, data);
			if (IS_ERR(mnt_root)) {
				root = ERR_CAST(mnt_root);
				mutex_unlock(&subvol_lock);
				goto out;
			}

			down_write(&mnt_root->mnt_sb->s_umount);
			error = btrfs_remount(mnt_root->mnt_sb, &flags, NULL);
			up_write(&mnt_root->mnt_sb->s_umount);
			if (error < 0) {
				root = ERR_PTR(error);
				mntput(mnt_root);
				mutex_unlock(&subvol_lock);
				goto out;
			}
		}
	}
	mutex_unlock(&subvol_lock);

	if (IS_ERR(mnt_root)) {
		root = ERR_CAST(mnt_root);
		goto out;
	}

	/* mount_subvol() will free subvol_name and mnt_root */
	root = mount_subvol(subvol_name, subvol_objectid, device_name, mnt_root);

out:
	return root;
}

static void btrfs_resize_thread_pool(struct btrfs_fs_info *fs_info,
				     u32 new_pool_size, u32 old_pool_size)
{
	if (new_pool_size == old_pool_size)
		return;

	fs_info->thread_pool_size = new_pool_size;

	btrfs_info(fs_info, "resize thread pool %d -> %d",
	       old_pool_size, new_pool_size);

	btrfs_workqueue_set_max(fs_info->workers, new_pool_size);
	btrfs_workqueue_set_max(fs_info->delalloc_workers, new_pool_size);
	btrfs_workqueue_set_max(fs_info->submit_workers, new_pool_size);
	btrfs_workqueue_set_max(fs_info->caching_workers, new_pool_size);
	btrfs_workqueue_set_max(fs_info->endio_workers, new_pool_size);
	btrfs_workqueue_set_max(fs_info->endio_meta_workers, new_pool_size);
	btrfs_workqueue_set_max(fs_info->endio_meta_write_workers,
				new_pool_size);
	btrfs_workqueue_set_max(fs_info->endio_write_workers, new_pool_size);
	btrfs_workqueue_set_max(fs_info->endio_freespace_worker, new_pool_size);
	btrfs_workqueue_set_max(fs_info->delayed_workers, new_pool_size);
	btrfs_workqueue_set_max(fs_info->readahead_workers, new_pool_size);
	btrfs_workqueue_set_max(fs_info->scrub_wr_completion_workers,
				new_pool_size);
}

static inline void btrfs_remount_prepare(struct btrfs_fs_info *fs_info)
{
	set_bit(BTRFS_FS_STATE_REMOUNTING, &fs_info->fs_state);
}

static inline void btrfs_remount_begin(struct btrfs_fs_info *fs_info,
				       unsigned long old_opts, int flags)
{
	if (btrfs_raw_test_opt(old_opts, AUTO_DEFRAG) &&
	    (!btrfs_raw_test_opt(fs_info->mount_opt, AUTO_DEFRAG) ||
	     (flags & SB_RDONLY))) {
		/* wait for any defraggers to finish */
		wait_event(fs_info->transaction_wait,
			   (atomic_read(&fs_info->defrag_running) == 0));
		if (flags & SB_RDONLY)
			sync_filesystem(fs_info->sb);
	}
}

static inline void btrfs_remount_cleanup(struct btrfs_fs_info *fs_info,
					 unsigned long old_opts)
{
	/*
	 * We need to cleanup all defragable inodes if the autodefragment is
	 * close or the filesystem is read only.
	 */
	if (btrfs_raw_test_opt(old_opts, AUTO_DEFRAG) &&
	    (!btrfs_raw_test_opt(fs_info->mount_opt, AUTO_DEFRAG) || sb_rdonly(fs_info->sb))) {
		btrfs_cleanup_defrag_inodes(fs_info);
	}

	clear_bit(BTRFS_FS_STATE_REMOUNTING, &fs_info->fs_state);
}

static int btrfs_remount(struct super_block *sb, int *flags, char *data)
{
	struct btrfs_fs_info *fs_info = btrfs_sb(sb);
	struct btrfs_root *root = fs_info->tree_root;
	unsigned old_flags = sb->s_flags;
	unsigned long old_opts = fs_info->mount_opt;
	unsigned long old_compress_type = fs_info->compress_type;
	u64 old_max_inline = fs_info->max_inline;
	u32 old_thread_pool_size = fs_info->thread_pool_size;
	u32 old_metadata_ratio = fs_info->metadata_ratio;
	int ret;

	sync_filesystem(sb);
	btrfs_remount_prepare(fs_info);

	if (data) {
		struct security_mnt_opts new_sec_opts;

		security_init_mnt_opts(&new_sec_opts);
		ret = parse_security_options(data, &new_sec_opts);
		if (ret)
			goto restore;
		ret = setup_security_options(fs_info, sb,
					     &new_sec_opts);
		if (ret) {
			security_free_mnt_opts(&new_sec_opts);
			goto restore;
		}
	}

	ret = btrfs_parse_options(fs_info, data, *flags);
	if (ret)
		goto restore;

	btrfs_remount_begin(fs_info, old_opts, *flags);
	btrfs_resize_thread_pool(fs_info,
		fs_info->thread_pool_size, old_thread_pool_size);

	if ((bool)(*flags & SB_RDONLY) == sb_rdonly(sb))
		goto out;

	if (*flags & SB_RDONLY) {
		/*
		 * this also happens on 'umount -rf' or on shutdown, when
		 * the filesystem is busy.
		 */
		cancel_work_sync(&fs_info->async_reclaim_work);

		/* wait for the uuid_scan task to finish */
		down(&fs_info->uuid_tree_rescan_sem);
		/* avoid complains from lockdep et al. */
		up(&fs_info->uuid_tree_rescan_sem);

		sb->s_flags |= SB_RDONLY;

		/*
		 * Setting SB_RDONLY will put the cleaner thread to
		 * sleep at the next loop if it's already active.
		 * If it's already asleep, we'll leave unused block
		 * groups on disk until we're mounted read-write again
		 * unless we clean them up here.
		 */
		btrfs_delete_unused_bgs(fs_info);

		btrfs_dev_replace_suspend_for_unmount(fs_info);
		btrfs_scrub_cancel(fs_info);
		btrfs_pause_balance(fs_info);

		ret = btrfs_commit_super(fs_info);
		if (ret)
			goto restore;
	} else {
		if (test_bit(BTRFS_FS_STATE_ERROR, &fs_info->fs_state)) {
			btrfs_err(fs_info,
				"Remounting read-write after error is not allowed");
			ret = -EINVAL;
			goto restore;
		}
		if (fs_info->fs_devices->rw_devices == 0) {
			ret = -EACCES;
			goto restore;
		}

		if (!btrfs_check_rw_degradable(fs_info, NULL)) {
			btrfs_warn(fs_info,
				"too many missing devices, writeable remount is not allowed");
			ret = -EACCES;
			goto restore;
		}

		if (btrfs_super_log_root(fs_info->super_copy) != 0) {
			ret = -EINVAL;
			goto restore;
		}

		ret = btrfs_cleanup_fs_roots(fs_info);
		if (ret)
			goto restore;

		/* recover relocation */
		mutex_lock(&fs_info->cleaner_mutex);
		ret = btrfs_recover_relocation(root);
		mutex_unlock(&fs_info->cleaner_mutex);
		if (ret)
			goto restore;

		ret = btrfs_resume_balance_async(fs_info);
		if (ret)
			goto restore;

		ret = btrfs_resume_dev_replace_async(fs_info);
		if (ret) {
			btrfs_warn(fs_info, "failed to resume dev_replace");
			goto restore;
		}

		btrfs_qgroup_rescan_resume(fs_info);

		if (!fs_info->uuid_root) {
			btrfs_info(fs_info, "creating UUID tree");
			ret = btrfs_create_uuid_tree(fs_info);
			if (ret) {
				btrfs_warn(fs_info,
					   "failed to create the UUID tree %d",
					   ret);
				goto restore;
			}
		}
		sb->s_flags &= ~SB_RDONLY;

		set_bit(BTRFS_FS_OPEN, &fs_info->flags);
	}
out:
	wake_up_process(fs_info->transaction_kthread);
	btrfs_remount_cleanup(fs_info, old_opts);
	return 0;

restore:
	/* We've hit an error - don't reset SB_RDONLY */
	if (sb_rdonly(sb))
		old_flags |= SB_RDONLY;
	sb->s_flags = old_flags;
	fs_info->mount_opt = old_opts;
	fs_info->compress_type = old_compress_type;
	fs_info->max_inline = old_max_inline;
	btrfs_resize_thread_pool(fs_info,
		old_thread_pool_size, fs_info->thread_pool_size);
	fs_info->metadata_ratio = old_metadata_ratio;
	btrfs_remount_cleanup(fs_info, old_opts);
	return ret;
}

/* Used to sort the devices by max_avail(descending sort) */
static int btrfs_cmp_device_free_bytes(const void *dev_info1,
				       const void *dev_info2)
{
	if (((struct btrfs_device_info *)dev_info1)->max_avail >
	    ((struct btrfs_device_info *)dev_info2)->max_avail)
		return -1;
	else if (((struct btrfs_device_info *)dev_info1)->max_avail <
		 ((struct btrfs_device_info *)dev_info2)->max_avail)
		return 1;
	else
	return 0;
}

/*
 * sort the devices by max_avail, in which max free extent size of each device
 * is stored.(Descending Sort)
 */
static inline void btrfs_descending_sort_devices(
					struct btrfs_device_info *devices,
					size_t nr_devices)
{
	sort(devices, nr_devices, sizeof(struct btrfs_device_info),
	     btrfs_cmp_device_free_bytes, NULL);
}

/*
 * The helper to calc the free space on the devices that can be used to store
 * file data.
 */
static int btrfs_calc_avail_data_space(struct btrfs_fs_info *fs_info,
				       u64 *free_bytes)
{
	struct btrfs_device_info *devices_info;
	struct btrfs_fs_devices *fs_devices = fs_info->fs_devices;
	struct btrfs_device *device;
	u64 skip_space;
	u64 type;
	u64 avail_space;
	u64 min_stripe_size;
	int min_stripes = 1, num_stripes = 1;
	int i = 0, nr_devices;

	/*
	 * We aren't under the device list lock, so this is racy-ish, but good
	 * enough for our purposes.
	 */
	nr_devices = fs_info->fs_devices->open_devices;
	if (!nr_devices) {
		smp_mb();
		nr_devices = fs_info->fs_devices->open_devices;
		ASSERT(nr_devices);
		if (!nr_devices) {
			*free_bytes = 0;
			return 0;
		}
	}

	devices_info = kmalloc_array(nr_devices, sizeof(*devices_info),
			       GFP_KERNEL);
	if (!devices_info)
		return -ENOMEM;

	/* calc min stripe number for data space allocation */
	type = btrfs_data_alloc_profile(fs_info);
	if (type & BTRFS_BLOCK_GROUP_RAID0) {
		min_stripes = 2;
		num_stripes = nr_devices;
	} else if (type & BTRFS_BLOCK_GROUP_RAID1) {
		min_stripes = 2;
		num_stripes = 2;
	} else if (type & BTRFS_BLOCK_GROUP_RAID10) {
		min_stripes = 4;
		num_stripes = 4;
	}

	if (type & BTRFS_BLOCK_GROUP_DUP)
		min_stripe_size = 2 * BTRFS_STRIPE_LEN;
	else
		min_stripe_size = BTRFS_STRIPE_LEN;

	rcu_read_lock();
	list_for_each_entry_rcu(device, &fs_devices->devices, dev_list) {
		if (!test_bit(BTRFS_DEV_STATE_IN_FS_METADATA,
						&device->dev_state) ||
		    !device->bdev ||
		    test_bit(BTRFS_DEV_STATE_REPLACE_TGT, &device->dev_state))
			continue;

		if (i >= nr_devices)
			break;

		avail_space = device->total_bytes - device->bytes_used;

		/* align with stripe_len */
		avail_space = div_u64(avail_space, BTRFS_STRIPE_LEN);
		avail_space *= BTRFS_STRIPE_LEN;

		/*
		 * In order to avoid overwriting the superblock on the drive,
		 * btrfs starts at an offset of at least 1MB when doing chunk
		 * allocation.
		 */
		skip_space = SZ_1M;

		/*
		 * we can use the free space in [0, skip_space - 1], subtract
		 * it from the total.
		 */
		if (avail_space && avail_space >= skip_space)
			avail_space -= skip_space;
		else
			avail_space = 0;

		if (avail_space < min_stripe_size)
			continue;

		devices_info[i].dev = device;
		devices_info[i].max_avail = avail_space;

		i++;
	}
	rcu_read_unlock();

	nr_devices = i;

	btrfs_descending_sort_devices(devices_info, nr_devices);

	i = nr_devices - 1;
	avail_space = 0;
	while (nr_devices >= min_stripes) {
		if (num_stripes > nr_devices)
			num_stripes = nr_devices;

		if (devices_info[i].max_avail >= min_stripe_size) {
			int j;
			u64 alloc_size;

			avail_space += devices_info[i].max_avail * num_stripes;
			alloc_size = devices_info[i].max_avail;
			for (j = i + 1 - num_stripes; j <= i; j++)
				devices_info[j].max_avail -= alloc_size;
		}
		i--;
		nr_devices--;
	}

	kfree(devices_info);
	*free_bytes = avail_space;
	return 0;
}

/*
 * Calculate numbers for 'df', pessimistic in case of mixed raid profiles.
 *
 * If there's a redundant raid level at DATA block groups, use the respective
 * multiplier to scale the sizes.
 *
 * Unused device space usage is based on simulating the chunk allocator
 * algorithm that respects the device sizes and order of allocations.  This is
 * a close approximation of the actual use but there are other factors that may
 * change the result (like a new metadata chunk).
 *
 * If metadata is exhausted, f_bavail will be 0.
 */
static int btrfs_statfs(struct dentry *dentry, struct kstatfs *buf)
{
	struct btrfs_fs_info *fs_info = btrfs_sb(dentry->d_sb);
	struct btrfs_super_block *disk_super = fs_info->super_copy;
	struct list_head *head = &fs_info->space_info;
	struct btrfs_space_info *found;
	u64 total_used = 0;
	u64 total_free_data = 0;
	u64 total_free_meta = 0;
	int bits = dentry->d_sb->s_blocksize_bits;
	__be32 *fsid = (__be32 *)fs_info->fsid;
	unsigned factor = 1;
	struct btrfs_block_rsv *block_rsv = &fs_info->global_block_rsv;
	int ret;
	u64 thresh = 0;
	int mixed = 0;

	rcu_read_lock();
	list_for_each_entry_rcu(found, head, list) {
		if (found->flags & BTRFS_BLOCK_GROUP_DATA) {
			int i;

			total_free_data += found->disk_total - found->disk_used;
			total_free_data -=
				btrfs_account_ro_block_groups_free_space(found);

			for (i = 0; i < BTRFS_NR_RAID_TYPES; i++) {
				if (!list_empty(&found->block_groups[i]))
					factor = btrfs_bg_type_to_factor(
						btrfs_raid_array[i].bg_flag);
			}
		}

		/*
		 * Metadata in mixed block goup profiles are accounted in data
		 */
		if (!mixed && found->flags & BTRFS_BLOCK_GROUP_METADATA) {
			if (found->flags & BTRFS_BLOCK_GROUP_DATA)
				mixed = 1;
			else
				total_free_meta += found->disk_total -
					found->disk_used;
		}

		total_used += found->disk_used;
	}

	rcu_read_unlock();

	buf->f_blocks = div_u64(btrfs_super_total_bytes(disk_super), factor);
	buf->f_blocks >>= bits;
	buf->f_bfree = buf->f_blocks - (div_u64(total_used, factor) >> bits);

	/* Account global block reserve as used, it's in logical size already */
	spin_lock(&block_rsv->lock);
	/* Mixed block groups accounting is not byte-accurate, avoid overflow */
	if (buf->f_bfree >= block_rsv->size >> bits)
		buf->f_bfree -= block_rsv->size >> bits;
	else
		buf->f_bfree = 0;
	spin_unlock(&block_rsv->lock);

	buf->f_bavail = div_u64(total_free_data, factor);
	ret = btrfs_calc_avail_data_space(fs_info, &total_free_data);
	if (ret)
		return ret;
	buf->f_bavail += div_u64(total_free_data, factor);
	buf->f_bavail = buf->f_bavail >> bits;

	/*
	 * We calculate the remaining metadata space minus global reserve. If
	 * this is (supposedly) smaller than zero, there's no space. But this
	 * does not hold in practice, the exhausted state happens where's still
	 * some positive delta. So we apply some guesswork and compare the
	 * delta to a 4M threshold.  (Practically observed delta was ~2M.)
	 *
	 * We probably cannot calculate the exact threshold value because this
	 * depends on the internal reservations requested by various
	 * operations, so some operations that consume a few metadata will
	 * succeed even if the Avail is zero. But this is better than the other
	 * way around.
	 */
	thresh = SZ_4M;

	if (!mixed && total_free_meta - thresh < block_rsv->size)
		buf->f_bavail = 0;

	buf->f_type = BTRFS_SUPER_MAGIC;
	buf->f_bsize = dentry->d_sb->s_blocksize;
	buf->f_namelen = BTRFS_NAME_LEN;

	/* We treat it as constant endianness (it doesn't matter _which_)
	   because we want the fsid to come out the same whether mounted
	   on a big-endian or little-endian host */
	buf->f_fsid.val[0] = be32_to_cpu(fsid[0]) ^ be32_to_cpu(fsid[2]);
	buf->f_fsid.val[1] = be32_to_cpu(fsid[1]) ^ be32_to_cpu(fsid[3]);
	/* Mask in the root object ID too, to disambiguate subvols */
	buf->f_fsid.val[0] ^= BTRFS_I(d_inode(dentry))->root->objectid >> 32;
	buf->f_fsid.val[1] ^= BTRFS_I(d_inode(dentry))->root->objectid;

	return 0;
}

static void btrfs_kill_super(struct super_block *sb)
{
	struct btrfs_fs_info *fs_info = btrfs_sb(sb);
	kill_anon_super(sb);
	free_fs_info(fs_info);
}

static struct file_system_type btrfs_fs_type = {
	.owner		= THIS_MODULE,
	.name		= "btrfs",
	.mount		= btrfs_mount,
	.kill_sb	= btrfs_kill_super,
	.fs_flags	= FS_REQUIRES_DEV | FS_BINARY_MOUNTDATA,
};

static struct file_system_type btrfs_root_fs_type = {
	.owner		= THIS_MODULE,
	.name		= "btrfs",
	.mount		= btrfs_mount_root,
	.kill_sb	= btrfs_kill_super,
	.fs_flags	= FS_REQUIRES_DEV | FS_BINARY_MOUNTDATA,
};

MODULE_ALIAS_FS("btrfs");

static int btrfs_control_open(struct inode *inode, struct file *file)
{
	/*
	 * The control file's private_data is used to hold the
	 * transaction when it is started and is used to keep
	 * track of whether a transaction is already in progress.
	 */
	file->private_data = NULL;
	return 0;
}

/*
 * used by btrfsctl to scan devices when no FS is mounted
 */
static long btrfs_control_ioctl(struct file *file, unsigned int cmd,
				unsigned long arg)
{
	struct btrfs_ioctl_vol_args *vol;
	struct btrfs_device *device = NULL;
	int ret = -ENOTTY;

	if (!capable(CAP_SYS_ADMIN))
		return -EPERM;

	vol = memdup_user((void __user *)arg, sizeof(*vol));
	if (IS_ERR(vol))
		return PTR_ERR(vol);

	switch (cmd) {
	case BTRFS_IOC_SCAN_DEV:
		mutex_lock(&uuid_mutex);
<<<<<<< HEAD
		ret = btrfs_scan_one_device(vol->name, FMODE_READ,
					    &btrfs_root_fs_type, &fs_devices);
=======
		device = btrfs_scan_one_device(vol->name, FMODE_READ,
					       &btrfs_root_fs_type);
		ret = PTR_ERR_OR_ZERO(device);
>>>>>>> 8e6fbfc0
		mutex_unlock(&uuid_mutex);
		break;
	case BTRFS_IOC_DEVICES_READY:
		mutex_lock(&uuid_mutex);
<<<<<<< HEAD
		ret = btrfs_scan_one_device(vol->name, FMODE_READ,
					    &btrfs_root_fs_type, &fs_devices);
		if (ret) {
			mutex_unlock(&uuid_mutex);
			break;
		}
		ret = !(fs_devices->num_devices == fs_devices->total_devices);
=======
		device = btrfs_scan_one_device(vol->name, FMODE_READ,
					       &btrfs_root_fs_type);
		if (IS_ERR(device)) {
			mutex_unlock(&uuid_mutex);
			ret = PTR_ERR(device);
			break;
		}
		ret = !(device->fs_devices->num_devices ==
			device->fs_devices->total_devices);
>>>>>>> 8e6fbfc0
		mutex_unlock(&uuid_mutex);
		break;
	case BTRFS_IOC_GET_SUPPORTED_FEATURES:
		ret = btrfs_ioctl_get_supported_features((void __user*)arg);
		break;
	}

	kfree(vol);
	return ret;
}

static int btrfs_freeze(struct super_block *sb)
{
	struct btrfs_trans_handle *trans;
	struct btrfs_fs_info *fs_info = btrfs_sb(sb);
	struct btrfs_root *root = fs_info->tree_root;

	set_bit(BTRFS_FS_FROZEN, &fs_info->flags);
	/*
	 * We don't need a barrier here, we'll wait for any transaction that
	 * could be in progress on other threads (and do delayed iputs that
	 * we want to avoid on a frozen filesystem), or do the commit
	 * ourselves.
	 */
	trans = btrfs_attach_transaction_barrier(root);
	if (IS_ERR(trans)) {
		/* no transaction, don't bother */
		if (PTR_ERR(trans) == -ENOENT)
			return 0;
		return PTR_ERR(trans);
	}
	return btrfs_commit_transaction(trans);
}

static int btrfs_unfreeze(struct super_block *sb)
{
	struct btrfs_fs_info *fs_info = btrfs_sb(sb);

	clear_bit(BTRFS_FS_FROZEN, &fs_info->flags);
	return 0;
}

static int btrfs_show_devname(struct seq_file *m, struct dentry *root)
{
	struct btrfs_fs_info *fs_info = btrfs_sb(root->d_sb);
	struct btrfs_fs_devices *cur_devices;
	struct btrfs_device *dev, *first_dev = NULL;
	struct list_head *head;

	/*
	 * Lightweight locking of the devices. We should not need
	 * device_list_mutex here as we only read the device data and the list
	 * is protected by RCU.  Even if a device is deleted during the list
	 * traversals, we'll get valid data, the freeing callback will wait at
	 * least until until the rcu_read_unlock.
	 */
	rcu_read_lock();
	cur_devices = fs_info->fs_devices;
	while (cur_devices) {
		head = &cur_devices->devices;
		list_for_each_entry_rcu(dev, head, dev_list) {
			if (test_bit(BTRFS_DEV_STATE_MISSING, &dev->dev_state))
				continue;
			if (!dev->name)
				continue;
			if (!first_dev || dev->devid < first_dev->devid)
				first_dev = dev;
		}
		cur_devices = cur_devices->seed;
	}

	if (first_dev)
		seq_escape(m, rcu_str_deref(first_dev->name), " \t\n\\");
	else
		WARN_ON(1);
	rcu_read_unlock();
	return 0;
}

static dev_t btrfs_get_inode_dev(const struct inode *inode)
{
	return BTRFS_I(inode)->root->sbdev.anon_dev;
}

static const struct super_operations btrfs_super_ops = {
	.drop_inode	= btrfs_drop_inode,
	.evict_inode	= btrfs_evict_inode,
	.put_super	= btrfs_put_super,
	.sync_fs	= btrfs_sync_fs,
	.show_options	= btrfs_show_options,
	.show_devname	= btrfs_show_devname,
	.alloc_inode	= btrfs_alloc_inode,
	.destroy_inode	= btrfs_destroy_inode,
	.statfs		= btrfs_statfs,
	.remount_fs	= btrfs_remount,
	.freeze_fs	= btrfs_freeze,
	.unfreeze_fs	= btrfs_unfreeze,
	.get_inode_dev	= btrfs_get_inode_dev,
};

static const struct file_operations btrfs_ctl_fops = {
	.open = btrfs_control_open,
	.unlocked_ioctl	 = btrfs_control_ioctl,
	.compat_ioctl = btrfs_control_ioctl,
	.owner	 = THIS_MODULE,
	.llseek = noop_llseek,
};

static struct miscdevice btrfs_misc = {
	.minor		= BTRFS_MINOR,
	.name		= "btrfs-control",
	.fops		= &btrfs_ctl_fops
};

MODULE_ALIAS_MISCDEV(BTRFS_MINOR);
MODULE_ALIAS("devname:btrfs-control");

static int __init btrfs_interface_init(void)
{
	return misc_register(&btrfs_misc);
}

static __cold void btrfs_interface_exit(void)
{
	misc_deregister(&btrfs_misc);
}

static void __init btrfs_print_mod_info(void)
{
	static const char options[] = ""
#ifdef CONFIG_BTRFS_DEBUG
			", debug=on"
#endif
#ifdef CONFIG_BTRFS_ASSERT
			", assert=on"
#endif
#ifdef CONFIG_BTRFS_FS_CHECK_INTEGRITY
			", integrity-checker=on"
#endif
#ifdef CONFIG_BTRFS_FS_REF_VERIFY
			", ref-verify=on"
#endif
			;
	pr_info("Btrfs loaded, crc32c=%s%s\n", crc32c_impl(), options);
}

static int __init init_btrfs_fs(void)
{
	int err;

	btrfs_props_init();

	err = btrfs_init_sysfs();
	if (err)
		return err;

	btrfs_init_compress();

	err = btrfs_init_cachep();
	if (err)
		goto free_compress;

	err = extent_io_init();
	if (err)
		goto free_cachep;

	err = extent_map_init();
	if (err)
		goto free_extent_io;

	err = ordered_data_init();
	if (err)
		goto free_extent_map;

	err = btrfs_delayed_inode_init();
	if (err)
		goto free_ordered_data;

	err = btrfs_auto_defrag_init();
	if (err)
		goto free_delayed_inode;

	err = btrfs_delayed_ref_init();
	if (err)
		goto free_auto_defrag;

	err = btrfs_prelim_ref_init();
	if (err)
		goto free_delayed_ref;

	err = btrfs_end_io_wq_init();
	if (err)
		goto free_prelim_ref;

	err = btrfs_interface_init();
	if (err)
		goto free_end_io_wq;

	btrfs_init_lockdep();

	btrfs_print_mod_info();

	err = btrfs_run_sanity_tests();
	if (err)
		goto unregister_ioctl;

	err = register_filesystem(&btrfs_fs_type);
	if (err)
		goto unregister_ioctl;

	return 0;

unregister_ioctl:
	btrfs_interface_exit();
free_end_io_wq:
	btrfs_end_io_wq_exit();
free_prelim_ref:
	btrfs_prelim_ref_exit();
free_delayed_ref:
	btrfs_delayed_ref_exit();
free_auto_defrag:
	btrfs_auto_defrag_exit();
free_delayed_inode:
	btrfs_delayed_inode_exit();
free_ordered_data:
	ordered_data_exit();
free_extent_map:
	extent_map_exit();
free_extent_io:
	extent_io_exit();
free_cachep:
	btrfs_destroy_cachep();
free_compress:
	btrfs_exit_compress();
	btrfs_exit_sysfs();

	return err;
}

static void __exit exit_btrfs_fs(void)
{
	btrfs_destroy_cachep();
	btrfs_delayed_ref_exit();
	btrfs_auto_defrag_exit();
	btrfs_delayed_inode_exit();
	btrfs_prelim_ref_exit();
	ordered_data_exit();
	extent_map_exit();
	extent_io_exit();
	btrfs_interface_exit();
	btrfs_end_io_wq_exit();
	unregister_filesystem(&btrfs_fs_type);
	btrfs_exit_sysfs();
	btrfs_cleanup_fs_uuids();
	btrfs_exit_compress();
}

late_initcall(init_btrfs_fs);
module_exit(exit_btrfs_fs)

MODULE_LICENSE("GPL");<|MERGE_RESOLUTION|>--- conflicted
+++ resolved
@@ -1557,24 +1557,12 @@
 	}
 
 	mutex_lock(&uuid_mutex);
-<<<<<<< HEAD
-	error = btrfs_parse_early_options(data, mode, fs_type, &fs_devices);
-=======
 	error = btrfs_parse_device_options(data, mode, fs_type);
->>>>>>> 8e6fbfc0
 	if (error) {
 		mutex_unlock(&uuid_mutex);
 		goto error_fs_info;
 	}
 
-<<<<<<< HEAD
-	error = btrfs_scan_one_device(device_name, mode, fs_type, &fs_devices);
-	if (error) {
-		mutex_unlock(&uuid_mutex);
-		goto error_fs_info;
-	}
-
-=======
 	device = btrfs_scan_one_device(device_name, mode, fs_type);
 	if (IS_ERR(device)) {
 		mutex_unlock(&uuid_mutex);
@@ -1583,7 +1571,6 @@
 	}
 
 	fs_devices = device->fs_devices;
->>>>>>> 8e6fbfc0
 	fs_info->fs_devices = fs_devices;
 
 	error = btrfs_open_devices(fs_devices, mode, fs_type);
@@ -2275,27 +2262,13 @@
 	switch (cmd) {
 	case BTRFS_IOC_SCAN_DEV:
 		mutex_lock(&uuid_mutex);
-<<<<<<< HEAD
-		ret = btrfs_scan_one_device(vol->name, FMODE_READ,
-					    &btrfs_root_fs_type, &fs_devices);
-=======
 		device = btrfs_scan_one_device(vol->name, FMODE_READ,
 					       &btrfs_root_fs_type);
 		ret = PTR_ERR_OR_ZERO(device);
->>>>>>> 8e6fbfc0
 		mutex_unlock(&uuid_mutex);
 		break;
 	case BTRFS_IOC_DEVICES_READY:
 		mutex_lock(&uuid_mutex);
-<<<<<<< HEAD
-		ret = btrfs_scan_one_device(vol->name, FMODE_READ,
-					    &btrfs_root_fs_type, &fs_devices);
-		if (ret) {
-			mutex_unlock(&uuid_mutex);
-			break;
-		}
-		ret = !(fs_devices->num_devices == fs_devices->total_devices);
-=======
 		device = btrfs_scan_one_device(vol->name, FMODE_READ,
 					       &btrfs_root_fs_type);
 		if (IS_ERR(device)) {
@@ -2305,7 +2278,6 @@
 		}
 		ret = !(device->fs_devices->num_devices ==
 			device->fs_devices->total_devices);
->>>>>>> 8e6fbfc0
 		mutex_unlock(&uuid_mutex);
 		break;
 	case BTRFS_IOC_GET_SUPPORTED_FEATURES:
