// SPDX-License-Identifier: GPL-2.0

#include "misc.h"
#include "ctree.h"
#include "block-group.h"
#include "space-info.h"
#include "disk-io.h"
#include "free-space-cache.h"
#include "free-space-tree.h"
#include "volumes.h"
#include "transaction.h"
#include "ref-verify.h"
#include "sysfs.h"
#include "tree-log.h"
#include "delalloc-space.h"
#include "discard.h"
#include "raid56.h"
#include "zoned.h"

/*
 * Return target flags in extended format or 0 if restripe for this chunk_type
 * is not in progress
 *
 * Should be called with balance_lock held
 */
static u64 get_restripe_target(struct btrfs_fs_info *fs_info, u64 flags)
{
	struct btrfs_balance_control *bctl = fs_info->balance_ctl;
	u64 target = 0;

	if (!bctl)
		return 0;

	if (flags & BTRFS_BLOCK_GROUP_DATA &&
	    bctl->data.flags & BTRFS_BALANCE_ARGS_CONVERT) {
		target = BTRFS_BLOCK_GROUP_DATA | bctl->data.target;
	} else if (flags & BTRFS_BLOCK_GROUP_SYSTEM &&
		   bctl->sys.flags & BTRFS_BALANCE_ARGS_CONVERT) {
		target = BTRFS_BLOCK_GROUP_SYSTEM | bctl->sys.target;
	} else if (flags & BTRFS_BLOCK_GROUP_METADATA &&
		   bctl->meta.flags & BTRFS_BALANCE_ARGS_CONVERT) {
		target = BTRFS_BLOCK_GROUP_METADATA | bctl->meta.target;
	}

	return target;
}

/*
 * @flags: available profiles in extended format (see ctree.h)
 *
 * Return reduced profile in chunk format.  If profile changing is in progress
 * (either running or paused) picks the target profile (if it's already
 * available), otherwise falls back to plain reducing.
 */
static u64 btrfs_reduce_alloc_profile(struct btrfs_fs_info *fs_info, u64 flags)
{
	u64 num_devices = fs_info->fs_devices->rw_devices;
	u64 target;
	u64 raid_type;
	u64 allowed = 0;

	/*
	 * See if restripe for this chunk_type is in progress, if so try to
	 * reduce to the target profile
	 */
	spin_lock(&fs_info->balance_lock);
	target = get_restripe_target(fs_info, flags);
	if (target) {
		spin_unlock(&fs_info->balance_lock);
		return extended_to_chunk(target);
	}
	spin_unlock(&fs_info->balance_lock);

	/* First, mask out the RAID levels which aren't possible */
	for (raid_type = 0; raid_type < BTRFS_NR_RAID_TYPES; raid_type++) {
		if (num_devices >= btrfs_raid_array[raid_type].devs_min)
			allowed |= btrfs_raid_array[raid_type].bg_flag;
	}
	allowed &= flags;

	if (allowed & BTRFS_BLOCK_GROUP_RAID6)
		allowed = BTRFS_BLOCK_GROUP_RAID6;
	else if (allowed & BTRFS_BLOCK_GROUP_RAID5)
		allowed = BTRFS_BLOCK_GROUP_RAID5;
	else if (allowed & BTRFS_BLOCK_GROUP_RAID10)
		allowed = BTRFS_BLOCK_GROUP_RAID10;
	else if (allowed & BTRFS_BLOCK_GROUP_RAID1)
		allowed = BTRFS_BLOCK_GROUP_RAID1;
	else if (allowed & BTRFS_BLOCK_GROUP_RAID0)
		allowed = BTRFS_BLOCK_GROUP_RAID0;

	flags &= ~BTRFS_BLOCK_GROUP_PROFILE_MASK;

	return extended_to_chunk(flags | allowed);
}

u64 btrfs_get_alloc_profile(struct btrfs_fs_info *fs_info, u64 orig_flags)
{
	unsigned seq;
	u64 flags;

	do {
		flags = orig_flags;
		seq = read_seqbegin(&fs_info->profiles_lock);

		if (flags & BTRFS_BLOCK_GROUP_DATA)
			flags |= fs_info->avail_data_alloc_bits;
		else if (flags & BTRFS_BLOCK_GROUP_SYSTEM)
			flags |= fs_info->avail_system_alloc_bits;
		else if (flags & BTRFS_BLOCK_GROUP_METADATA)
			flags |= fs_info->avail_metadata_alloc_bits;
	} while (read_seqretry(&fs_info->profiles_lock, seq));

	return btrfs_reduce_alloc_profile(fs_info, flags);
}

void btrfs_get_block_group(struct btrfs_block_group *cache)
{
	refcount_inc(&cache->refs);
}

void btrfs_put_block_group(struct btrfs_block_group *cache)
{
	if (refcount_dec_and_test(&cache->refs)) {
		WARN_ON(cache->pinned > 0);
		WARN_ON(cache->reserved > 0);

		/*
		 * A block_group shouldn't be on the discard_list anymore.
		 * Remove the block_group from the discard_list to prevent us
		 * from causing a panic due to NULL pointer dereference.
		 */
		if (WARN_ON(!list_empty(&cache->discard_list)))
			btrfs_discard_cancel_work(&cache->fs_info->discard_ctl,
						  cache);

		/*
		 * If not empty, someone is still holding mutex of
		 * full_stripe_lock, which can only be released by caller.
		 * And it will definitely cause use-after-free when caller
		 * tries to release full stripe lock.
		 *
		 * No better way to resolve, but only to warn.
		 */
		WARN_ON(!RB_EMPTY_ROOT(&cache->full_stripe_locks_root.root));
		kfree(cache->free_space_ctl);
		kfree(cache);
	}
}

/*
 * This adds the block group to the fs_info rb tree for the block group cache
 */
static int btrfs_add_block_group_cache(struct btrfs_fs_info *info,
				       struct btrfs_block_group *block_group)
{
	struct rb_node **p;
	struct rb_node *parent = NULL;
	struct btrfs_block_group *cache;

	ASSERT(block_group->length != 0);

	spin_lock(&info->block_group_cache_lock);
	p = &info->block_group_cache_tree.rb_node;

	while (*p) {
		parent = *p;
		cache = rb_entry(parent, struct btrfs_block_group, cache_node);
		if (block_group->start < cache->start) {
			p = &(*p)->rb_left;
		} else if (block_group->start > cache->start) {
			p = &(*p)->rb_right;
		} else {
			spin_unlock(&info->block_group_cache_lock);
			return -EEXIST;
		}
	}

	rb_link_node(&block_group->cache_node, parent, p);
	rb_insert_color(&block_group->cache_node,
			&info->block_group_cache_tree);

	if (info->first_logical_byte > block_group->start)
		info->first_logical_byte = block_group->start;

	spin_unlock(&info->block_group_cache_lock);

	return 0;
}

/*
 * This will return the block group at or after bytenr if contains is 0, else
 * it will return the block group that contains the bytenr
 */
static struct btrfs_block_group *block_group_cache_tree_search(
		struct btrfs_fs_info *info, u64 bytenr, int contains)
{
	struct btrfs_block_group *cache, *ret = NULL;
	struct rb_node *n;
	u64 end, start;

	spin_lock(&info->block_group_cache_lock);
	n = info->block_group_cache_tree.rb_node;

	while (n) {
		cache = rb_entry(n, struct btrfs_block_group, cache_node);
		end = cache->start + cache->length - 1;
		start = cache->start;

		if (bytenr < start) {
			if (!contains && (!ret || start < ret->start))
				ret = cache;
			n = n->rb_left;
		} else if (bytenr > start) {
			if (contains && bytenr <= end) {
				ret = cache;
				break;
			}
			n = n->rb_right;
		} else {
			ret = cache;
			break;
		}
	}
	if (ret) {
		btrfs_get_block_group(ret);
		if (bytenr == 0 && info->first_logical_byte > ret->start)
			info->first_logical_byte = ret->start;
	}
	spin_unlock(&info->block_group_cache_lock);

	return ret;
}

/*
 * Return the block group that starts at or after bytenr
 */
struct btrfs_block_group *btrfs_lookup_first_block_group(
		struct btrfs_fs_info *info, u64 bytenr)
{
	return block_group_cache_tree_search(info, bytenr, 0);
}

/*
 * Return the block group that contains the given bytenr
 */
struct btrfs_block_group *btrfs_lookup_block_group(
		struct btrfs_fs_info *info, u64 bytenr)
{
	return block_group_cache_tree_search(info, bytenr, 1);
}

struct btrfs_block_group *btrfs_next_block_group(
		struct btrfs_block_group *cache)
{
	struct btrfs_fs_info *fs_info = cache->fs_info;
	struct rb_node *node;

	spin_lock(&fs_info->block_group_cache_lock);

	/* If our block group was removed, we need a full search. */
	if (RB_EMPTY_NODE(&cache->cache_node)) {
		const u64 next_bytenr = cache->start + cache->length;

		spin_unlock(&fs_info->block_group_cache_lock);
		btrfs_put_block_group(cache);
		cache = btrfs_lookup_first_block_group(fs_info, next_bytenr); return cache;
	}
	node = rb_next(&cache->cache_node);
	btrfs_put_block_group(cache);
	if (node) {
		cache = rb_entry(node, struct btrfs_block_group, cache_node);
		btrfs_get_block_group(cache);
	} else
		cache = NULL;
	spin_unlock(&fs_info->block_group_cache_lock);
	return cache;
}

bool btrfs_inc_nocow_writers(struct btrfs_fs_info *fs_info, u64 bytenr)
{
	struct btrfs_block_group *bg;
	bool ret = true;

	bg = btrfs_lookup_block_group(fs_info, bytenr);
	if (!bg)
		return false;

	spin_lock(&bg->lock);
	if (bg->ro)
		ret = false;
	else
		atomic_inc(&bg->nocow_writers);
	spin_unlock(&bg->lock);

	/* No put on block group, done by btrfs_dec_nocow_writers */
	if (!ret)
		btrfs_put_block_group(bg);

	return ret;
}

void btrfs_dec_nocow_writers(struct btrfs_fs_info *fs_info, u64 bytenr)
{
	struct btrfs_block_group *bg;

	bg = btrfs_lookup_block_group(fs_info, bytenr);
	ASSERT(bg);
	if (atomic_dec_and_test(&bg->nocow_writers))
		wake_up_var(&bg->nocow_writers);
	/*
	 * Once for our lookup and once for the lookup done by a previous call
	 * to btrfs_inc_nocow_writers()
	 */
	btrfs_put_block_group(bg);
	btrfs_put_block_group(bg);
}

void btrfs_wait_nocow_writers(struct btrfs_block_group *bg)
{
	wait_var_event(&bg->nocow_writers, !atomic_read(&bg->nocow_writers));
}

void btrfs_dec_block_group_reservations(struct btrfs_fs_info *fs_info,
					const u64 start)
{
	struct btrfs_block_group *bg;

	bg = btrfs_lookup_block_group(fs_info, start);
	ASSERT(bg);
	if (atomic_dec_and_test(&bg->reservations))
		wake_up_var(&bg->reservations);
	btrfs_put_block_group(bg);
}

void btrfs_wait_block_group_reservations(struct btrfs_block_group *bg)
{
	struct btrfs_space_info *space_info = bg->space_info;

	ASSERT(bg->ro);

	if (!(bg->flags & BTRFS_BLOCK_GROUP_DATA))
		return;

	/*
	 * Our block group is read only but before we set it to read only,
	 * some task might have had allocated an extent from it already, but it
	 * has not yet created a respective ordered extent (and added it to a
	 * root's list of ordered extents).
	 * Therefore wait for any task currently allocating extents, since the
	 * block group's reservations counter is incremented while a read lock
	 * on the groups' semaphore is held and decremented after releasing
	 * the read access on that semaphore and creating the ordered extent.
	 */
	down_write(&space_info->groups_sem);
	up_write(&space_info->groups_sem);

	wait_var_event(&bg->reservations, !atomic_read(&bg->reservations));
}

struct btrfs_caching_control *btrfs_get_caching_control(
		struct btrfs_block_group *cache)
{
	struct btrfs_caching_control *ctl;

	spin_lock(&cache->lock);
	if (!cache->caching_ctl) {
		spin_unlock(&cache->lock);
		return NULL;
	}

	ctl = cache->caching_ctl;
	refcount_inc(&ctl->count);
	spin_unlock(&cache->lock);
	return ctl;
}

void btrfs_put_caching_control(struct btrfs_caching_control *ctl)
{
	if (refcount_dec_and_test(&ctl->count))
		kfree(ctl);
}

/*
 * When we wait for progress in the block group caching, its because our
 * allocation attempt failed at least once.  So, we must sleep and let some
 * progress happen before we try again.
 *
 * This function will sleep at least once waiting for new free space to show
 * up, and then it will check the block group free space numbers for our min
 * num_bytes.  Another option is to have it go ahead and look in the rbtree for
 * a free extent of a given size, but this is a good start.
 *
 * Callers of this must check if cache->cached == BTRFS_CACHE_ERROR before using
 * any of the information in this block group.
 */
void btrfs_wait_block_group_cache_progress(struct btrfs_block_group *cache,
					   u64 num_bytes)
{
	struct btrfs_caching_control *caching_ctl;

	caching_ctl = btrfs_get_caching_control(cache);
	if (!caching_ctl)
		return;

	wait_event(caching_ctl->wait, btrfs_block_group_done(cache) ||
		   (cache->free_space_ctl->free_space >= num_bytes));

	btrfs_put_caching_control(caching_ctl);
}

int btrfs_wait_block_group_cache_done(struct btrfs_block_group *cache)
{
	struct btrfs_caching_control *caching_ctl;
	int ret = 0;

	caching_ctl = btrfs_get_caching_control(cache);
	if (!caching_ctl)
		return (cache->cached == BTRFS_CACHE_ERROR) ? -EIO : 0;

	wait_event(caching_ctl->wait, btrfs_block_group_done(cache));
	if (cache->cached == BTRFS_CACHE_ERROR)
		ret = -EIO;
	btrfs_put_caching_control(caching_ctl);
	return ret;
}

static bool space_cache_v1_done(struct btrfs_block_group *cache)
{
	bool ret;

	spin_lock(&cache->lock);
	ret = cache->cached != BTRFS_CACHE_FAST;
	spin_unlock(&cache->lock);

	return ret;
}

void btrfs_wait_space_cache_v1_finished(struct btrfs_block_group *cache,
				struct btrfs_caching_control *caching_ctl)
{
	wait_event(caching_ctl->wait, space_cache_v1_done(cache));
}

#ifdef CONFIG_BTRFS_DEBUG
static void fragment_free_space(struct btrfs_block_group *block_group)
{
	struct btrfs_fs_info *fs_info = block_group->fs_info;
	u64 start = block_group->start;
	u64 len = block_group->length;
	u64 chunk = block_group->flags & BTRFS_BLOCK_GROUP_METADATA ?
		fs_info->nodesize : fs_info->sectorsize;
	u64 step = chunk << 1;

	while (len > chunk) {
		btrfs_remove_free_space(block_group, start, chunk);
		start += step;
		if (len < step)
			len = 0;
		else
			len -= step;
	}
}
#endif

/*
 * This is only called by btrfs_cache_block_group, since we could have freed
 * extents we need to check the pinned_extents for any extents that can't be
 * used yet since their free space will be released as soon as the transaction
 * commits.
 */
u64 add_new_free_space(struct btrfs_block_group *block_group, u64 start, u64 end)
{
	struct btrfs_fs_info *info = block_group->fs_info;
	u64 extent_start, extent_end, size, total_added = 0;
	int ret;

	while (start < end) {
		ret = find_first_extent_bit(&info->excluded_extents, start,
					    &extent_start, &extent_end,
					    EXTENT_DIRTY | EXTENT_UPTODATE,
					    NULL);
		if (ret)
			break;

		if (extent_start <= start) {
			start = extent_end + 1;
		} else if (extent_start > start && extent_start < end) {
			size = extent_start - start;
			total_added += size;
			ret = btrfs_add_free_space_async_trimmed(block_group,
								 start, size);
			BUG_ON(ret); /* -ENOMEM or logic error */
			start = extent_end + 1;
		} else {
			break;
		}
	}

	if (start < end) {
		size = end - start;
		total_added += size;
		ret = btrfs_add_free_space_async_trimmed(block_group, start,
							 size);
		BUG_ON(ret); /* -ENOMEM or logic error */
	}

	return total_added;
}

static int load_extent_tree_free(struct btrfs_caching_control *caching_ctl)
{
	struct btrfs_block_group *block_group = caching_ctl->block_group;
	struct btrfs_fs_info *fs_info = block_group->fs_info;
	struct btrfs_root *extent_root = fs_info->extent_root;
	struct btrfs_path *path;
	struct extent_buffer *leaf;
	struct btrfs_key key;
	u64 total_found = 0;
	u64 last = 0;
	u32 nritems;
	int ret;
	bool wakeup = true;

	path = btrfs_alloc_path();
	if (!path)
		return -ENOMEM;

	last = max_t(u64, block_group->start, BTRFS_SUPER_INFO_OFFSET);

#ifdef CONFIG_BTRFS_DEBUG
	/*
	 * If we're fragmenting we don't want to make anybody think we can
	 * allocate from this block group until we've had a chance to fragment
	 * the free space.
	 */
	if (btrfs_should_fragment_free_space(block_group))
		wakeup = false;
#endif
	/*
	 * We don't want to deadlock with somebody trying to allocate a new
	 * extent for the extent root while also trying to search the extent
	 * root to add free space.  So we skip locking and search the commit
	 * root, since its read-only
	 */
	path->skip_locking = 1;
	path->search_commit_root = 1;
	path->reada = READA_FORWARD;

	key.objectid = last;
	key.offset = 0;
	key.type = BTRFS_EXTENT_ITEM_KEY;

next:
	ret = btrfs_search_slot(NULL, extent_root, &key, path, 0, 0);
	if (ret < 0)
		goto out;

	leaf = path->nodes[0];
	nritems = btrfs_header_nritems(leaf);

	while (1) {
		if (btrfs_fs_closing(fs_info) > 1) {
			last = (u64)-1;
			break;
		}

		if (path->slots[0] < nritems) {
			btrfs_item_key_to_cpu(leaf, &key, path->slots[0]);
		} else {
			ret = btrfs_find_next_key(extent_root, path, &key, 0, 0);
			if (ret)
				break;

			if (need_resched() ||
			    rwsem_is_contended(&fs_info->commit_root_sem)) {
				if (wakeup)
					caching_ctl->progress = last;
				btrfs_release_path(path);
				up_read(&fs_info->commit_root_sem);
				mutex_unlock(&caching_ctl->mutex);
				cond_resched();
				mutex_lock(&caching_ctl->mutex);
				down_read(&fs_info->commit_root_sem);
				goto next;
			}

			ret = btrfs_next_leaf(extent_root, path);
			if (ret < 0)
				goto out;
			if (ret)
				break;
			leaf = path->nodes[0];
			nritems = btrfs_header_nritems(leaf);
			continue;
		}

		if (key.objectid < last) {
			key.objectid = last;
			key.offset = 0;
			key.type = BTRFS_EXTENT_ITEM_KEY;

			if (wakeup)
				caching_ctl->progress = last;
			btrfs_release_path(path);
			goto next;
		}

		if (key.objectid < block_group->start) {
			path->slots[0]++;
			continue;
		}

		if (key.objectid >= block_group->start + block_group->length)
			break;

		if (key.type == BTRFS_EXTENT_ITEM_KEY ||
		    key.type == BTRFS_METADATA_ITEM_KEY) {
			total_found += add_new_free_space(block_group, last,
							  key.objectid);
			if (key.type == BTRFS_METADATA_ITEM_KEY)
				last = key.objectid +
					fs_info->nodesize;
			else
				last = key.objectid + key.offset;

			if (total_found > CACHING_CTL_WAKE_UP) {
				total_found = 0;
				if (wakeup)
					wake_up(&caching_ctl->wait);
			}
		}
		path->slots[0]++;
	}
	ret = 0;

	total_found += add_new_free_space(block_group, last,
				block_group->start + block_group->length);
	caching_ctl->progress = (u64)-1;

out:
	btrfs_free_path(path);
	return ret;
}

static noinline void caching_thread(struct btrfs_work *work)
{
	struct btrfs_block_group *block_group;
	struct btrfs_fs_info *fs_info;
	struct btrfs_caching_control *caching_ctl;
	int ret;

	caching_ctl = container_of(work, struct btrfs_caching_control, work);
	block_group = caching_ctl->block_group;
	fs_info = block_group->fs_info;

	mutex_lock(&caching_ctl->mutex);
	down_read(&fs_info->commit_root_sem);

	if (btrfs_test_opt(fs_info, SPACE_CACHE)) {
		ret = load_free_space_cache(block_group);
		if (ret == 1) {
			ret = 0;
			goto done;
		}

		/*
		 * We failed to load the space cache, set ourselves to
		 * CACHE_STARTED and carry on.
		 */
		spin_lock(&block_group->lock);
		block_group->cached = BTRFS_CACHE_STARTED;
		spin_unlock(&block_group->lock);
		wake_up(&caching_ctl->wait);
	}

	/*
	 * If we are in the transaction that populated the free space tree we
	 * can't actually cache from the free space tree as our commit root and
	 * real root are the same, so we could change the contents of the blocks
	 * while caching.  Instead do the slow caching in this case, and after
	 * the transaction has committed we will be safe.
	 */
	if (btrfs_fs_compat_ro(fs_info, FREE_SPACE_TREE) &&
	    !(test_bit(BTRFS_FS_FREE_SPACE_TREE_UNTRUSTED, &fs_info->flags)))
		ret = load_free_space_tree(caching_ctl);
	else
		ret = load_extent_tree_free(caching_ctl);
done:
	spin_lock(&block_group->lock);
	block_group->caching_ctl = NULL;
	block_group->cached = ret ? BTRFS_CACHE_ERROR : BTRFS_CACHE_FINISHED;
	spin_unlock(&block_group->lock);

#ifdef CONFIG_BTRFS_DEBUG
	if (btrfs_should_fragment_free_space(block_group)) {
		u64 bytes_used;

		spin_lock(&block_group->space_info->lock);
		spin_lock(&block_group->lock);
		bytes_used = block_group->length - block_group->used;
		block_group->space_info->bytes_used += bytes_used >> 1;
		spin_unlock(&block_group->lock);
		spin_unlock(&block_group->space_info->lock);
		fragment_free_space(block_group);
	}
#endif

	caching_ctl->progress = (u64)-1;

	up_read(&fs_info->commit_root_sem);
	btrfs_free_excluded_extents(block_group);
	mutex_unlock(&caching_ctl->mutex);

	wake_up(&caching_ctl->wait);

	btrfs_put_caching_control(caching_ctl);
	btrfs_put_block_group(block_group);
}

int btrfs_cache_block_group(struct btrfs_block_group *cache, int load_cache_only)
{
	DEFINE_WAIT(wait);
	struct btrfs_fs_info *fs_info = cache->fs_info;
	struct btrfs_caching_control *caching_ctl = NULL;
	int ret = 0;

	/* Allocator for zoned filesystems does not use the cache at all */
	if (btrfs_is_zoned(fs_info))
		return 0;

	caching_ctl = kzalloc(sizeof(*caching_ctl), GFP_NOFS);
	if (!caching_ctl)
		return -ENOMEM;

	INIT_LIST_HEAD(&caching_ctl->list);
	mutex_init(&caching_ctl->mutex);
	init_waitqueue_head(&caching_ctl->wait);
	caching_ctl->block_group = cache;
	caching_ctl->progress = cache->start;
	refcount_set(&caching_ctl->count, 2);
	btrfs_init_work(&caching_ctl->work, caching_thread, NULL, NULL);

	spin_lock(&cache->lock);
	if (cache->cached != BTRFS_CACHE_NO) {
		kfree(caching_ctl);

		caching_ctl = cache->caching_ctl;
		if (caching_ctl)
			refcount_inc(&caching_ctl->count);
		spin_unlock(&cache->lock);
		goto out;
	}
	WARN_ON(cache->caching_ctl);
	cache->caching_ctl = caching_ctl;
	if (btrfs_test_opt(fs_info, SPACE_CACHE))
		cache->cached = BTRFS_CACHE_FAST;
	else
		cache->cached = BTRFS_CACHE_STARTED;
	cache->has_caching_ctl = 1;
	spin_unlock(&cache->lock);

	spin_lock(&fs_info->block_group_cache_lock);
	refcount_inc(&caching_ctl->count);
	list_add_tail(&caching_ctl->list, &fs_info->caching_block_groups);
	spin_unlock(&fs_info->block_group_cache_lock);

	btrfs_get_block_group(cache);

	btrfs_queue_work(fs_info->caching_workers, &caching_ctl->work);
out:
	if (load_cache_only && caching_ctl)
		btrfs_wait_space_cache_v1_finished(cache, caching_ctl);
	if (caching_ctl)
		btrfs_put_caching_control(caching_ctl);

	return ret;
}

static void clear_avail_alloc_bits(struct btrfs_fs_info *fs_info, u64 flags)
{
	u64 extra_flags = chunk_to_extended(flags) &
				BTRFS_EXTENDED_PROFILE_MASK;

	write_seqlock(&fs_info->profiles_lock);
	if (flags & BTRFS_BLOCK_GROUP_DATA)
		fs_info->avail_data_alloc_bits &= ~extra_flags;
	if (flags & BTRFS_BLOCK_GROUP_METADATA)
		fs_info->avail_metadata_alloc_bits &= ~extra_flags;
	if (flags & BTRFS_BLOCK_GROUP_SYSTEM)
		fs_info->avail_system_alloc_bits &= ~extra_flags;
	write_sequnlock(&fs_info->profiles_lock);
}

/*
 * Clear incompat bits for the following feature(s):
 *
 * - RAID56 - in case there's neither RAID5 nor RAID6 profile block group
 *            in the whole filesystem
 *
 * - RAID1C34 - same as above for RAID1C3 and RAID1C4 block groups
 */
static void clear_incompat_bg_bits(struct btrfs_fs_info *fs_info, u64 flags)
{
	bool found_raid56 = false;
	bool found_raid1c34 = false;

	if ((flags & BTRFS_BLOCK_GROUP_RAID56_MASK) ||
	    (flags & BTRFS_BLOCK_GROUP_RAID1C3) ||
	    (flags & BTRFS_BLOCK_GROUP_RAID1C4)) {
		struct list_head *head = &fs_info->space_info;
		struct btrfs_space_info *sinfo;

		list_for_each_entry_rcu(sinfo, head, list) {
			down_read(&sinfo->groups_sem);
			if (!list_empty(&sinfo->block_groups[BTRFS_RAID_RAID5]))
				found_raid56 = true;
			if (!list_empty(&sinfo->block_groups[BTRFS_RAID_RAID6]))
				found_raid56 = true;
			if (!list_empty(&sinfo->block_groups[BTRFS_RAID_RAID1C3]))
				found_raid1c34 = true;
			if (!list_empty(&sinfo->block_groups[BTRFS_RAID_RAID1C4]))
				found_raid1c34 = true;
			up_read(&sinfo->groups_sem);
		}
		if (!found_raid56)
			btrfs_clear_fs_incompat(fs_info, RAID56);
		if (!found_raid1c34)
			btrfs_clear_fs_incompat(fs_info, RAID1C34);
	}
}

static int remove_block_group_item(struct btrfs_trans_handle *trans,
				   struct btrfs_path *path,
				   struct btrfs_block_group *block_group)
{
	struct btrfs_fs_info *fs_info = trans->fs_info;
	struct btrfs_root *root;
	struct btrfs_key key;
	int ret;

	root = fs_info->extent_root;
	key.objectid = block_group->start;
	key.type = BTRFS_BLOCK_GROUP_ITEM_KEY;
	key.offset = block_group->length;

	ret = btrfs_search_slot(trans, root, &key, path, -1, 1);
	if (ret > 0)
		ret = -ENOENT;
	if (ret < 0)
		return ret;

	ret = btrfs_del_item(trans, root, path);
	return ret;
}

int btrfs_remove_block_group(struct btrfs_trans_handle *trans,
			     u64 group_start, struct extent_map *em)
{
	struct btrfs_fs_info *fs_info = trans->fs_info;
	struct btrfs_path *path;
	struct btrfs_block_group *block_group;
	struct btrfs_free_cluster *cluster;
	struct inode *inode;
	struct kobject *kobj = NULL;
	int ret;
	int index;
	int factor;
	struct btrfs_caching_control *caching_ctl = NULL;
	bool remove_em;
	bool remove_rsv = false;

	block_group = btrfs_lookup_block_group(fs_info, group_start);
	BUG_ON(!block_group);
	BUG_ON(!block_group->ro);

	trace_btrfs_remove_block_group(block_group);
	/*
	 * Free the reserved super bytes from this block group before
	 * remove it.
	 */
	btrfs_free_excluded_extents(block_group);
	btrfs_free_ref_tree_range(fs_info, block_group->start,
				  block_group->length);

	index = btrfs_bg_flags_to_raid_index(block_group->flags);
	factor = btrfs_bg_type_to_factor(block_group->flags);

	/* make sure this block group isn't part of an allocation cluster */
	cluster = &fs_info->data_alloc_cluster;
	spin_lock(&cluster->refill_lock);
	btrfs_return_cluster_to_free_space(block_group, cluster);
	spin_unlock(&cluster->refill_lock);

	/*
	 * make sure this block group isn't part of a metadata
	 * allocation cluster
	 */
	cluster = &fs_info->meta_alloc_cluster;
	spin_lock(&cluster->refill_lock);
	btrfs_return_cluster_to_free_space(block_group, cluster);
	spin_unlock(&cluster->refill_lock);

	btrfs_clear_treelog_bg(block_group);

	path = btrfs_alloc_path();
	if (!path) {
		ret = -ENOMEM;
		goto out;
	}

	/*
	 * get the inode first so any iput calls done for the io_list
	 * aren't the final iput (no unlinks allowed now)
	 */
	inode = lookup_free_space_inode(block_group, path);

	mutex_lock(&trans->transaction->cache_write_mutex);
	/*
	 * Make sure our free space cache IO is done before removing the
	 * free space inode
	 */
	spin_lock(&trans->transaction->dirty_bgs_lock);
	if (!list_empty(&block_group->io_list)) {
		list_del_init(&block_group->io_list);

		WARN_ON(!IS_ERR(inode) && inode != block_group->io_ctl.inode);

		spin_unlock(&trans->transaction->dirty_bgs_lock);
		btrfs_wait_cache_io(trans, block_group, path);
		btrfs_put_block_group(block_group);
		spin_lock(&trans->transaction->dirty_bgs_lock);
	}

	if (!list_empty(&block_group->dirty_list)) {
		list_del_init(&block_group->dirty_list);
		remove_rsv = true;
		btrfs_put_block_group(block_group);
	}
	spin_unlock(&trans->transaction->dirty_bgs_lock);
	mutex_unlock(&trans->transaction->cache_write_mutex);

	ret = btrfs_remove_free_space_inode(trans, inode, block_group);
	if (ret)
		goto out;

	spin_lock(&fs_info->block_group_cache_lock);
	rb_erase(&block_group->cache_node,
		 &fs_info->block_group_cache_tree);
	RB_CLEAR_NODE(&block_group->cache_node);

	/* Once for the block groups rbtree */
	btrfs_put_block_group(block_group);

	if (fs_info->first_logical_byte == block_group->start)
		fs_info->first_logical_byte = (u64)-1;
	spin_unlock(&fs_info->block_group_cache_lock);

	down_write(&block_group->space_info->groups_sem);
	/*
	 * we must use list_del_init so people can check to see if they
	 * are still on the list after taking the semaphore
	 */
	list_del_init(&block_group->list);
	if (list_empty(&block_group->space_info->block_groups[index])) {
		kobj = block_group->space_info->block_group_kobjs[index];
		block_group->space_info->block_group_kobjs[index] = NULL;
		clear_avail_alloc_bits(fs_info, block_group->flags);
	}
	up_write(&block_group->space_info->groups_sem);
	clear_incompat_bg_bits(fs_info, block_group->flags);
	if (kobj) {
		kobject_del(kobj);
		kobject_put(kobj);
	}

	if (block_group->has_caching_ctl)
		caching_ctl = btrfs_get_caching_control(block_group);
	if (block_group->cached == BTRFS_CACHE_STARTED)
		btrfs_wait_block_group_cache_done(block_group);
	if (block_group->has_caching_ctl) {
		spin_lock(&fs_info->block_group_cache_lock);
		if (!caching_ctl) {
			struct btrfs_caching_control *ctl;

			list_for_each_entry(ctl,
				    &fs_info->caching_block_groups, list)
				if (ctl->block_group == block_group) {
					caching_ctl = ctl;
					refcount_inc(&caching_ctl->count);
					break;
				}
		}
		if (caching_ctl)
			list_del_init(&caching_ctl->list);
		spin_unlock(&fs_info->block_group_cache_lock);
		if (caching_ctl) {
			/* Once for the caching bgs list and once for us. */
			btrfs_put_caching_control(caching_ctl);
			btrfs_put_caching_control(caching_ctl);
		}
	}

	spin_lock(&trans->transaction->dirty_bgs_lock);
	WARN_ON(!list_empty(&block_group->dirty_list));
	WARN_ON(!list_empty(&block_group->io_list));
	spin_unlock(&trans->transaction->dirty_bgs_lock);

	btrfs_remove_free_space_cache(block_group);

	spin_lock(&block_group->space_info->lock);
	list_del_init(&block_group->ro_list);

	if (btrfs_test_opt(fs_info, ENOSPC_DEBUG)) {
		WARN_ON(block_group->space_info->total_bytes
			< block_group->length);
		WARN_ON(block_group->space_info->bytes_readonly
			< block_group->length - block_group->zone_unusable);
		WARN_ON(block_group->space_info->bytes_zone_unusable
			< block_group->zone_unusable);
		WARN_ON(block_group->space_info->disk_total
			< block_group->length * factor);
	}
	block_group->space_info->total_bytes -= block_group->length;
	block_group->space_info->bytes_readonly -=
		(block_group->length - block_group->zone_unusable);
	block_group->space_info->bytes_zone_unusable -=
		block_group->zone_unusable;
	block_group->space_info->disk_total -= block_group->length * factor;

	spin_unlock(&block_group->space_info->lock);

	/*
	 * Remove the free space for the block group from the free space tree
	 * and the block group's item from the extent tree before marking the
	 * block group as removed. This is to prevent races with tasks that
	 * freeze and unfreeze a block group, this task and another task
	 * allocating a new block group - the unfreeze task ends up removing
	 * the block group's extent map before the task calling this function
	 * deletes the block group item from the extent tree, allowing for
	 * another task to attempt to create another block group with the same
	 * item key (and failing with -EEXIST and a transaction abort).
	 */
	ret = remove_block_group_free_space(trans, block_group);
	if (ret)
		goto out;

	ret = remove_block_group_item(trans, path, block_group);
	if (ret < 0)
		goto out;

	spin_lock(&block_group->lock);
	block_group->removed = 1;
	/*
	 * At this point trimming or scrub can't start on this block group,
	 * because we removed the block group from the rbtree
	 * fs_info->block_group_cache_tree so no one can't find it anymore and
	 * even if someone already got this block group before we removed it
	 * from the rbtree, they have already incremented block_group->frozen -
	 * if they didn't, for the trimming case they won't find any free space
	 * entries because we already removed them all when we called
	 * btrfs_remove_free_space_cache().
	 *
	 * And we must not remove the extent map from the fs_info->mapping_tree
	 * to prevent the same logical address range and physical device space
	 * ranges from being reused for a new block group. This is needed to
	 * avoid races with trimming and scrub.
	 *
	 * An fs trim operation (btrfs_trim_fs() / btrfs_ioctl_fitrim()) is
	 * completely transactionless, so while it is trimming a range the
	 * currently running transaction might finish and a new one start,
	 * allowing for new block groups to be created that can reuse the same
	 * physical device locations unless we take this special care.
	 *
	 * There may also be an implicit trim operation if the file system
	 * is mounted with -odiscard. The same protections must remain
	 * in place until the extents have been discarded completely when
	 * the transaction commit has completed.
	 */
	remove_em = (atomic_read(&block_group->frozen) == 0);
	spin_unlock(&block_group->lock);

	if (remove_em) {
		struct extent_map_tree *em_tree;

		em_tree = &fs_info->mapping_tree;
		write_lock(&em_tree->lock);
		remove_extent_mapping(em_tree, em);
		write_unlock(&em_tree->lock);
		/* once for the tree */
		free_extent_map(em);
	}

out:
	/* Once for the lookup reference */
	btrfs_put_block_group(block_group);
	if (remove_rsv)
		btrfs_delayed_refs_rsv_release(fs_info, 1);
	btrfs_free_path(path);
	return ret;
}

struct btrfs_trans_handle *btrfs_start_trans_remove_block_group(
		struct btrfs_fs_info *fs_info, const u64 chunk_offset)
{
	struct extent_map_tree *em_tree = &fs_info->mapping_tree;
	struct extent_map *em;
	struct map_lookup *map;
	unsigned int num_items;

	read_lock(&em_tree->lock);
	em = lookup_extent_mapping(em_tree, chunk_offset, 1);
	read_unlock(&em_tree->lock);
	ASSERT(em && em->start == chunk_offset);

	/*
	 * We need to reserve 3 + N units from the metadata space info in order
	 * to remove a block group (done at btrfs_remove_chunk() and at
	 * btrfs_remove_block_group()), which are used for:
	 *
	 * 1 unit for adding the free space inode's orphan (located in the tree
	 * of tree roots).
	 * 1 unit for deleting the block group item (located in the extent
	 * tree).
	 * 1 unit for deleting the free space item (located in tree of tree
	 * roots).
	 * N units for deleting N device extent items corresponding to each
	 * stripe (located in the device tree).
	 *
	 * In order to remove a block group we also need to reserve units in the
	 * system space info in order to update the chunk tree (update one or
	 * more device items and remove one chunk item), but this is done at
	 * btrfs_remove_chunk() through a call to check_system_chunk().
	 */
	map = em->map_lookup;
	num_items = 3 + map->num_stripes;
	free_extent_map(em);

	return btrfs_start_transaction_fallback_global_rsv(fs_info->extent_root,
							   num_items);
}

/*
 * Mark block group @cache read-only, so later write won't happen to block
 * group @cache.
 *
 * If @force is not set, this function will only mark the block group readonly
 * if we have enough free space (1M) in other metadata/system block groups.
 * If @force is not set, this function will mark the block group readonly
 * without checking free space.
 *
 * NOTE: This function doesn't care if other block groups can contain all the
 * data in this block group. That check should be done by relocation routine,
 * not this function.
 */
static int inc_block_group_ro(struct btrfs_block_group *cache, int force)
{
	struct btrfs_space_info *sinfo = cache->space_info;
	u64 num_bytes;
	int ret = -ENOSPC;

	spin_lock(&sinfo->lock);
	spin_lock(&cache->lock);

	if (cache->swap_extents) {
		ret = -ETXTBSY;
		goto out;
	}

	if (cache->ro) {
		cache->ro++;
		ret = 0;
		goto out;
	}

	num_bytes = cache->length - cache->reserved - cache->pinned -
		    cache->bytes_super - cache->zone_unusable - cache->used;

	/*
	 * Data never overcommits, even in mixed mode, so do just the straight
	 * check of left over space in how much we have allocated.
	 */
	if (force) {
		ret = 0;
	} else if (sinfo->flags & BTRFS_BLOCK_GROUP_DATA) {
		u64 sinfo_used = btrfs_space_info_used(sinfo, true);

		/*
		 * Here we make sure if we mark this bg RO, we still have enough
		 * free space as buffer.
		 */
		if (sinfo_used + num_bytes <= sinfo->total_bytes)
			ret = 0;
	} else {
		/*
		 * We overcommit metadata, so we need to do the
		 * btrfs_can_overcommit check here, and we need to pass in
		 * BTRFS_RESERVE_NO_FLUSH to give ourselves the most amount of
		 * leeway to allow us to mark this block group as read only.
		 */
		if (btrfs_can_overcommit(cache->fs_info, sinfo, num_bytes,
					 BTRFS_RESERVE_NO_FLUSH))
			ret = 0;
	}

	if (!ret) {
		sinfo->bytes_readonly += num_bytes;
		if (btrfs_is_zoned(cache->fs_info)) {
			/* Migrate zone_unusable bytes to readonly */
			sinfo->bytes_readonly += cache->zone_unusable;
			sinfo->bytes_zone_unusable -= cache->zone_unusable;
			cache->zone_unusable = 0;
		}
		cache->ro++;
		list_add_tail(&cache->ro_list, &sinfo->ro_bgs);
	}
out:
	spin_unlock(&cache->lock);
	spin_unlock(&sinfo->lock);
	if (ret == -ENOSPC && btrfs_test_opt(cache->fs_info, ENOSPC_DEBUG)) {
		btrfs_info(cache->fs_info,
			"unable to make block group %llu ro", cache->start);
		btrfs_dump_space_info(cache->fs_info, cache->space_info, 0, 0);
	}
	return ret;
}

static bool clean_pinned_extents(struct btrfs_trans_handle *trans,
				 struct btrfs_block_group *bg)
{
	struct btrfs_fs_info *fs_info = bg->fs_info;
	struct btrfs_transaction *prev_trans = NULL;
	const u64 start = bg->start;
	const u64 end = start + bg->length - 1;
	int ret;

	spin_lock(&fs_info->trans_lock);
	if (trans->transaction->list.prev != &fs_info->trans_list) {
		prev_trans = list_last_entry(&trans->transaction->list,
					     struct btrfs_transaction, list);
		refcount_inc(&prev_trans->use_count);
	}
	spin_unlock(&fs_info->trans_lock);

	/*
	 * Hold the unused_bg_unpin_mutex lock to avoid racing with
	 * btrfs_finish_extent_commit(). If we are at transaction N, another
	 * task might be running finish_extent_commit() for the previous
	 * transaction N - 1, and have seen a range belonging to the block
	 * group in pinned_extents before we were able to clear the whole block
	 * group range from pinned_extents. This means that task can lookup for
	 * the block group after we unpinned it from pinned_extents and removed
	 * it, leading to a BUG_ON() at unpin_extent_range().
	 */
	mutex_lock(&fs_info->unused_bg_unpin_mutex);
	if (prev_trans) {
		ret = clear_extent_bits(&prev_trans->pinned_extents, start, end,
					EXTENT_DIRTY);
		if (ret)
			goto out;
	}

	ret = clear_extent_bits(&trans->transaction->pinned_extents, start, end,
				EXTENT_DIRTY);
out:
	mutex_unlock(&fs_info->unused_bg_unpin_mutex);
	if (prev_trans)
		btrfs_put_transaction(prev_trans);

	return ret == 0;
}

/*
 * Process the unused_bgs list and remove any that don't have any allocated
 * space inside of them.
 */
void btrfs_delete_unused_bgs(struct btrfs_fs_info *fs_info)
{
	struct btrfs_block_group *block_group;
	struct btrfs_space_info *space_info;
	struct btrfs_trans_handle *trans;
	const bool async_trim_enabled = btrfs_test_opt(fs_info, DISCARD_ASYNC);
	int ret = 0;

	if (!test_bit(BTRFS_FS_OPEN, &fs_info->flags))
		return;

	/*
	 * Long running balances can keep us blocked here for eternity, so
	 * simply skip deletion if we're unable to get the mutex.
	 */
	if (!mutex_trylock(&fs_info->reclaim_bgs_lock))
		return;

	spin_lock(&fs_info->unused_bgs_lock);
	while (!list_empty(&fs_info->unused_bgs)) {
		int trimming;

		block_group = list_first_entry(&fs_info->unused_bgs,
					       struct btrfs_block_group,
					       bg_list);
		list_del_init(&block_group->bg_list);

		space_info = block_group->space_info;

		if (ret || btrfs_mixed_space_info(space_info)) {
			btrfs_put_block_group(block_group);
			continue;
		}
		spin_unlock(&fs_info->unused_bgs_lock);

		btrfs_discard_cancel_work(&fs_info->discard_ctl, block_group);

		/* Don't want to race with allocators so take the groups_sem */
		down_write(&space_info->groups_sem);

		/*
		 * Async discard moves the final block group discard to be prior
		 * to the unused_bgs code path.  Therefore, if it's not fully
		 * trimmed, punt it back to the async discard lists.
		 */
		if (btrfs_test_opt(fs_info, DISCARD_ASYNC) &&
		    !btrfs_is_free_space_trimmed(block_group)) {
			trace_btrfs_skip_unused_block_group(block_group);
			up_write(&space_info->groups_sem);
			/* Requeue if we failed because of async discard */
			btrfs_discard_queue_work(&fs_info->discard_ctl,
						 block_group);
			goto next;
		}

		spin_lock(&block_group->lock);
		if (block_group->reserved || block_group->pinned ||
		    block_group->used || block_group->ro ||
		    list_is_singular(&block_group->list)) {
			/*
			 * We want to bail if we made new allocations or have
			 * outstanding allocations in this block group.  We do
			 * the ro check in case balance is currently acting on
			 * this block group.
			 */
			trace_btrfs_skip_unused_block_group(block_group);
			spin_unlock(&block_group->lock);
			up_write(&space_info->groups_sem);
			goto next;
		}
		spin_unlock(&block_group->lock);

		/* We don't want to force the issue, only flip if it's ok. */
		ret = inc_block_group_ro(block_group, 0);
		up_write(&space_info->groups_sem);
		if (ret < 0) {
			ret = 0;
			goto next;
		}

		/*
		 * Want to do this before we do anything else so we can recover
		 * properly if we fail to join the transaction.
		 */
		trans = btrfs_start_trans_remove_block_group(fs_info,
						     block_group->start);
		if (IS_ERR(trans)) {
			btrfs_dec_block_group_ro(block_group);
			ret = PTR_ERR(trans);
			goto next;
		}

		/*
		 * We could have pending pinned extents for this block group,
		 * just delete them, we don't care about them anymore.
		 */
		if (!clean_pinned_extents(trans, block_group)) {
			btrfs_dec_block_group_ro(block_group);
			goto end_trans;
		}

		/*
		 * At this point, the block_group is read only and should fail
		 * new allocations.  However, btrfs_finish_extent_commit() can
		 * cause this block_group to be placed back on the discard
		 * lists because now the block_group isn't fully discarded.
		 * Bail here and try again later after discarding everything.
		 */
		spin_lock(&fs_info->discard_ctl.lock);
		if (!list_empty(&block_group->discard_list)) {
			spin_unlock(&fs_info->discard_ctl.lock);
			btrfs_dec_block_group_ro(block_group);
			btrfs_discard_queue_work(&fs_info->discard_ctl,
						 block_group);
			goto end_trans;
		}
		spin_unlock(&fs_info->discard_ctl.lock);

		/* Reset pinned so btrfs_put_block_group doesn't complain */
		spin_lock(&space_info->lock);
		spin_lock(&block_group->lock);

		btrfs_space_info_update_bytes_pinned(fs_info, space_info,
						     -block_group->pinned);
		space_info->bytes_readonly += block_group->pinned;
		block_group->pinned = 0;

		spin_unlock(&block_group->lock);
		spin_unlock(&space_info->lock);

		/*
		 * The normal path here is an unused block group is passed here,
		 * then trimming is handled in the transaction commit path.
		 * Async discard interposes before this to do the trimming
		 * before coming down the unused block group path as trimming
		 * will no longer be done later in the transaction commit path.
		 */
		if (!async_trim_enabled && btrfs_test_opt(fs_info, DISCARD_ASYNC))
			goto flip_async;

		/*
		 * DISCARD can flip during remount. On zoned filesystems, we
		 * need to reset sequential-required zones.
		 */
		trimming = btrfs_test_opt(fs_info, DISCARD_SYNC) ||
				btrfs_is_zoned(fs_info);

		/* Implicit trim during transaction commit. */
		if (trimming)
			btrfs_freeze_block_group(block_group);

		/*
		 * Btrfs_remove_chunk will abort the transaction if things go
		 * horribly wrong.
		 */
		ret = btrfs_remove_chunk(trans, block_group->start);

		if (ret) {
			if (trimming)
				btrfs_unfreeze_block_group(block_group);
			goto end_trans;
		}

		/*
		 * If we're not mounted with -odiscard, we can just forget
		 * about this block group. Otherwise we'll need to wait
		 * until transaction commit to do the actual discard.
		 */
		if (trimming) {
			spin_lock(&fs_info->unused_bgs_lock);
			/*
			 * A concurrent scrub might have added us to the list
			 * fs_info->unused_bgs, so use a list_move operation
			 * to add the block group to the deleted_bgs list.
			 */
			list_move(&block_group->bg_list,
				  &trans->transaction->deleted_bgs);
			spin_unlock(&fs_info->unused_bgs_lock);
			btrfs_get_block_group(block_group);
		}
end_trans:
		btrfs_end_transaction(trans);
next:
		btrfs_put_block_group(block_group);
		spin_lock(&fs_info->unused_bgs_lock);
	}
	spin_unlock(&fs_info->unused_bgs_lock);
	mutex_unlock(&fs_info->reclaim_bgs_lock);
	return;

flip_async:
	btrfs_end_transaction(trans);
	mutex_unlock(&fs_info->reclaim_bgs_lock);
	btrfs_put_block_group(block_group);
	btrfs_discard_punt_unused_bgs_list(fs_info);
}

void btrfs_mark_bg_unused(struct btrfs_block_group *bg)
{
	struct btrfs_fs_info *fs_info = bg->fs_info;

	spin_lock(&fs_info->unused_bgs_lock);
	if (list_empty(&bg->bg_list)) {
		btrfs_get_block_group(bg);
		trace_btrfs_add_unused_block_group(bg);
		list_add_tail(&bg->bg_list, &fs_info->unused_bgs);
	}
	spin_unlock(&fs_info->unused_bgs_lock);
}

void btrfs_reclaim_bgs_work(struct work_struct *work)
{
	struct btrfs_fs_info *fs_info =
		container_of(work, struct btrfs_fs_info, reclaim_bgs_work);
	struct btrfs_block_group *bg;
	struct btrfs_space_info *space_info;
	LIST_HEAD(again_list);

	if (!test_bit(BTRFS_FS_OPEN, &fs_info->flags))
		return;

	if (!btrfs_exclop_start(fs_info, BTRFS_EXCLOP_BALANCE))
		return;

	/*
	 * Long running balances can keep us blocked here for eternity, so
	 * simply skip reclaim if we're unable to get the mutex.
	 */
	if (!mutex_trylock(&fs_info->reclaim_bgs_lock)) {
		btrfs_exclop_finish(fs_info);
		return;
	}

	spin_lock(&fs_info->unused_bgs_lock);
	while (!list_empty(&fs_info->reclaim_bgs)) {
		u64 zone_unusable;
		int ret = 0;

		bg = list_first_entry(&fs_info->reclaim_bgs,
				      struct btrfs_block_group,
				      bg_list);
		list_del_init(&bg->bg_list);

		space_info = bg->space_info;
		spin_unlock(&fs_info->unused_bgs_lock);

		/* Don't race with allocators so take the groups_sem */
		down_write(&space_info->groups_sem);

		spin_lock(&bg->lock);
		if (bg->reserved || bg->pinned || bg->ro) {
			/*
			 * We want to bail if we made new allocations or have
			 * outstanding allocations in this block group.  We do
			 * the ro check in case balance is currently acting on
			 * this block group.
			 */
			spin_unlock(&bg->lock);
			up_write(&space_info->groups_sem);
			goto next;
		}
		spin_unlock(&bg->lock);

		/* Get out fast, in case we're unmounting the filesystem */
		if (btrfs_fs_closing(fs_info)) {
			up_write(&space_info->groups_sem);
			goto next;
		}

		/*
		 * Cache the zone_unusable value before turning the block group
		 * to read only. As soon as the blog group is read only it's
		 * zone_unusable value gets moved to the block group's read-only
		 * bytes and isn't available for calculations anymore.
		 */
		zone_unusable = bg->zone_unusable;
		ret = inc_block_group_ro(bg, 0);
		up_write(&space_info->groups_sem);
		if (ret < 0)
			goto next;

<<<<<<< HEAD
		btrfs_info(fs_info, "reclaiming chunk %llu with %llu%% used",
				bg->start, div64_u64(bg->used * 100, bg->length));
=======
		btrfs_info(fs_info,
			"reclaiming chunk %llu with %llu%% used %llu%% unusable",
				bg->start, div_u64(bg->used * 100, bg->length),
				div64_u64(zone_unusable * 100, bg->length));
>>>>>>> f20ef843
		trace_btrfs_reclaim_block_group(bg);
		ret = btrfs_relocate_chunk(fs_info, bg->start);
		if (ret)
			btrfs_err(fs_info, "error relocating chunk %llu",
				  bg->start);

next:
		spin_lock(&fs_info->unused_bgs_lock);
		if (ret == -EAGAIN && list_empty(&bg->bg_list))
			list_add_tail(&bg->bg_list, &again_list);
		else
			btrfs_put_block_group(bg);
	}
	list_splice_tail(&again_list, &fs_info->reclaim_bgs);
	spin_unlock(&fs_info->unused_bgs_lock);
	mutex_unlock(&fs_info->reclaim_bgs_lock);
	btrfs_exclop_finish(fs_info);
}

void btrfs_reclaim_bgs(struct btrfs_fs_info *fs_info)
{
	spin_lock(&fs_info->unused_bgs_lock);
	if (!list_empty(&fs_info->reclaim_bgs))
		queue_work(system_unbound_wq, &fs_info->reclaim_bgs_work);
	spin_unlock(&fs_info->unused_bgs_lock);
}

void btrfs_mark_bg_to_reclaim(struct btrfs_block_group *bg)
{
	struct btrfs_fs_info *fs_info = bg->fs_info;

	spin_lock(&fs_info->unused_bgs_lock);
	if (list_empty(&bg->bg_list)) {
		btrfs_get_block_group(bg);
		trace_btrfs_add_reclaim_block_group(bg);
		list_add_tail(&bg->bg_list, &fs_info->reclaim_bgs);
	}
	spin_unlock(&fs_info->unused_bgs_lock);
}

static int read_bg_from_eb(struct btrfs_fs_info *fs_info, struct btrfs_key *key,
			   struct btrfs_path *path)
{
	struct extent_map_tree *em_tree;
	struct extent_map *em;
	struct btrfs_block_group_item bg;
	struct extent_buffer *leaf;
	int slot;
	u64 flags;
	int ret = 0;

	slot = path->slots[0];
	leaf = path->nodes[0];

	em_tree = &fs_info->mapping_tree;
	read_lock(&em_tree->lock);
	em = lookup_extent_mapping(em_tree, key->objectid, key->offset);
	read_unlock(&em_tree->lock);
	if (!em) {
		btrfs_err(fs_info,
			  "logical %llu len %llu found bg but no related chunk",
			  key->objectid, key->offset);
		return -ENOENT;
	}

	if (em->start != key->objectid || em->len != key->offset) {
		btrfs_err(fs_info,
			"block group %llu len %llu mismatch with chunk %llu len %llu",
			key->objectid, key->offset, em->start, em->len);
		ret = -EUCLEAN;
		goto out_free_em;
	}

	read_extent_buffer(leaf, &bg, btrfs_item_ptr_offset(leaf, slot),
			   sizeof(bg));
	flags = btrfs_stack_block_group_flags(&bg) &
		BTRFS_BLOCK_GROUP_TYPE_MASK;

	if (flags != (em->map_lookup->type & BTRFS_BLOCK_GROUP_TYPE_MASK)) {
		btrfs_err(fs_info,
"block group %llu len %llu type flags 0x%llx mismatch with chunk type flags 0x%llx",
			  key->objectid, key->offset, flags,
			  (BTRFS_BLOCK_GROUP_TYPE_MASK & em->map_lookup->type));
		ret = -EUCLEAN;
	}

out_free_em:
	free_extent_map(em);
	return ret;
}

static int find_first_block_group(struct btrfs_fs_info *fs_info,
				  struct btrfs_path *path,
				  struct btrfs_key *key)
{
	struct btrfs_root *root = fs_info->extent_root;
	int ret;
	struct btrfs_key found_key;
	struct extent_buffer *leaf;
	int slot;

	ret = btrfs_search_slot(NULL, root, key, path, 0, 0);
	if (ret < 0)
		return ret;

	while (1) {
		slot = path->slots[0];
		leaf = path->nodes[0];
		if (slot >= btrfs_header_nritems(leaf)) {
			ret = btrfs_next_leaf(root, path);
			if (ret == 0)
				continue;
			if (ret < 0)
				goto out;
			break;
		}
		btrfs_item_key_to_cpu(leaf, &found_key, slot);

		if (found_key.objectid >= key->objectid &&
		    found_key.type == BTRFS_BLOCK_GROUP_ITEM_KEY) {
			ret = read_bg_from_eb(fs_info, &found_key, path);
			break;
		}

		path->slots[0]++;
	}
out:
	return ret;
}

static void set_avail_alloc_bits(struct btrfs_fs_info *fs_info, u64 flags)
{
	u64 extra_flags = chunk_to_extended(flags) &
				BTRFS_EXTENDED_PROFILE_MASK;

	write_seqlock(&fs_info->profiles_lock);
	if (flags & BTRFS_BLOCK_GROUP_DATA)
		fs_info->avail_data_alloc_bits |= extra_flags;
	if (flags & BTRFS_BLOCK_GROUP_METADATA)
		fs_info->avail_metadata_alloc_bits |= extra_flags;
	if (flags & BTRFS_BLOCK_GROUP_SYSTEM)
		fs_info->avail_system_alloc_bits |= extra_flags;
	write_sequnlock(&fs_info->profiles_lock);
}

/**
 * Map a physical disk address to a list of logical addresses
 *
 * @fs_info:       the filesystem
 * @chunk_start:   logical address of block group
 * @bdev:	   physical device to resolve, can be NULL to indicate any device
 * @physical:	   physical address to map to logical addresses
 * @logical:	   return array of logical addresses which map to @physical
 * @naddrs:	   length of @logical
 * @stripe_len:    size of IO stripe for the given block group
 *
 * Maps a particular @physical disk address to a list of @logical addresses.
 * Used primarily to exclude those portions of a block group that contain super
 * block copies.
 */
int btrfs_rmap_block(struct btrfs_fs_info *fs_info, u64 chunk_start,
		     struct block_device *bdev, u64 physical, u64 **logical,
		     int *naddrs, int *stripe_len)
{
	struct extent_map *em;
	struct map_lookup *map;
	u64 *buf;
	u64 bytenr;
	u64 data_stripe_length;
	u64 io_stripe_size;
	int i, nr = 0;
	int ret = 0;

	em = btrfs_get_chunk_map(fs_info, chunk_start, 1);
	if (IS_ERR(em))
		return -EIO;

	map = em->map_lookup;
	data_stripe_length = em->orig_block_len;
	io_stripe_size = map->stripe_len;
	chunk_start = em->start;

	/* For RAID5/6 adjust to a full IO stripe length */
	if (map->type & BTRFS_BLOCK_GROUP_RAID56_MASK)
		io_stripe_size = map->stripe_len * nr_data_stripes(map);

	buf = kcalloc(map->num_stripes, sizeof(u64), GFP_NOFS);
	if (!buf) {
		ret = -ENOMEM;
		goto out;
	}

	for (i = 0; i < map->num_stripes; i++) {
		bool already_inserted = false;
		u64 stripe_nr;
		u64 offset;
		int j;

		if (!in_range(physical, map->stripes[i].physical,
			      data_stripe_length))
			continue;

		if (bdev && map->stripes[i].dev->bdev != bdev)
			continue;

		stripe_nr = physical - map->stripes[i].physical;
		stripe_nr = div64_u64_rem(stripe_nr, map->stripe_len, &offset);

		if (map->type & BTRFS_BLOCK_GROUP_RAID10) {
			stripe_nr = stripe_nr * map->num_stripes + i;
			stripe_nr = div_u64(stripe_nr, map->sub_stripes);
		} else if (map->type & BTRFS_BLOCK_GROUP_RAID0) {
			stripe_nr = stripe_nr * map->num_stripes + i;
		}
		/*
		 * The remaining case would be for RAID56, multiply by
		 * nr_data_stripes().  Alternatively, just use rmap_len below
		 * instead of map->stripe_len
		 */

		bytenr = chunk_start + stripe_nr * io_stripe_size + offset;

		/* Ensure we don't add duplicate addresses */
		for (j = 0; j < nr; j++) {
			if (buf[j] == bytenr) {
				already_inserted = true;
				break;
			}
		}

		if (!already_inserted)
			buf[nr++] = bytenr;
	}

	*logical = buf;
	*naddrs = nr;
	*stripe_len = io_stripe_size;
out:
	free_extent_map(em);
	return ret;
}

static int exclude_super_stripes(struct btrfs_block_group *cache)
{
	struct btrfs_fs_info *fs_info = cache->fs_info;
	const bool zoned = btrfs_is_zoned(fs_info);
	u64 bytenr;
	u64 *logical;
	int stripe_len;
	int i, nr, ret;

	if (cache->start < BTRFS_SUPER_INFO_OFFSET) {
		stripe_len = BTRFS_SUPER_INFO_OFFSET - cache->start;
		cache->bytes_super += stripe_len;
		ret = btrfs_add_excluded_extent(fs_info, cache->start,
						stripe_len);
		if (ret)
			return ret;
	}

	for (i = 0; i < BTRFS_SUPER_MIRROR_MAX; i++) {
		bytenr = btrfs_sb_offset(i);
		ret = btrfs_rmap_block(fs_info, cache->start, NULL,
				       bytenr, &logical, &nr, &stripe_len);
		if (ret)
			return ret;

		/* Shouldn't have super stripes in sequential zones */
		if (zoned && nr) {
			btrfs_err(fs_info,
			"zoned: block group %llu must not contain super block",
				  cache->start);
			return -EUCLEAN;
		}

		while (nr--) {
			u64 len = min_t(u64, stripe_len,
				cache->start + cache->length - logical[nr]);

			cache->bytes_super += len;
			ret = btrfs_add_excluded_extent(fs_info, logical[nr],
							len);
			if (ret) {
				kfree(logical);
				return ret;
			}
		}

		kfree(logical);
	}
	return 0;
}

static void link_block_group(struct btrfs_block_group *cache)
{
	struct btrfs_space_info *space_info = cache->space_info;
	int index = btrfs_bg_flags_to_raid_index(cache->flags);

	down_write(&space_info->groups_sem);
	list_add_tail(&cache->list, &space_info->block_groups[index]);
	up_write(&space_info->groups_sem);
}

static struct btrfs_block_group *btrfs_create_block_group_cache(
		struct btrfs_fs_info *fs_info, u64 start)
{
	struct btrfs_block_group *cache;

	cache = kzalloc(sizeof(*cache), GFP_NOFS);
	if (!cache)
		return NULL;

	cache->free_space_ctl = kzalloc(sizeof(*cache->free_space_ctl),
					GFP_NOFS);
	if (!cache->free_space_ctl) {
		kfree(cache);
		return NULL;
	}

	cache->start = start;

	cache->fs_info = fs_info;
	cache->full_stripe_len = btrfs_full_stripe_len(fs_info, start);

	cache->discard_index = BTRFS_DISCARD_INDEX_UNUSED;

	refcount_set(&cache->refs, 1);
	spin_lock_init(&cache->lock);
	init_rwsem(&cache->data_rwsem);
	INIT_LIST_HEAD(&cache->list);
	INIT_LIST_HEAD(&cache->cluster_list);
	INIT_LIST_HEAD(&cache->bg_list);
	INIT_LIST_HEAD(&cache->ro_list);
	INIT_LIST_HEAD(&cache->discard_list);
	INIT_LIST_HEAD(&cache->dirty_list);
	INIT_LIST_HEAD(&cache->io_list);
	btrfs_init_free_space_ctl(cache, cache->free_space_ctl);
	atomic_set(&cache->frozen, 0);
	mutex_init(&cache->free_space_lock);
	btrfs_init_full_stripe_locks_tree(&cache->full_stripe_locks_root);

	return cache;
}

/*
 * Iterate all chunks and verify that each of them has the corresponding block
 * group
 */
static int check_chunk_block_group_mappings(struct btrfs_fs_info *fs_info)
{
	struct extent_map_tree *map_tree = &fs_info->mapping_tree;
	struct extent_map *em;
	struct btrfs_block_group *bg;
	u64 start = 0;
	int ret = 0;

	while (1) {
		read_lock(&map_tree->lock);
		/*
		 * lookup_extent_mapping will return the first extent map
		 * intersecting the range, so setting @len to 1 is enough to
		 * get the first chunk.
		 */
		em = lookup_extent_mapping(map_tree, start, 1);
		read_unlock(&map_tree->lock);
		if (!em)
			break;

		bg = btrfs_lookup_block_group(fs_info, em->start);
		if (!bg) {
			btrfs_err(fs_info,
	"chunk start=%llu len=%llu doesn't have corresponding block group",
				     em->start, em->len);
			ret = -EUCLEAN;
			free_extent_map(em);
			break;
		}
		if (bg->start != em->start || bg->length != em->len ||
		    (bg->flags & BTRFS_BLOCK_GROUP_TYPE_MASK) !=
		    (em->map_lookup->type & BTRFS_BLOCK_GROUP_TYPE_MASK)) {
			btrfs_err(fs_info,
"chunk start=%llu len=%llu flags=0x%llx doesn't match block group start=%llu len=%llu flags=0x%llx",
				em->start, em->len,
				em->map_lookup->type & BTRFS_BLOCK_GROUP_TYPE_MASK,
				bg->start, bg->length,
				bg->flags & BTRFS_BLOCK_GROUP_TYPE_MASK);
			ret = -EUCLEAN;
			free_extent_map(em);
			btrfs_put_block_group(bg);
			break;
		}
		start = em->start + em->len;
		free_extent_map(em);
		btrfs_put_block_group(bg);
	}
	return ret;
}

static int read_one_block_group(struct btrfs_fs_info *info,
				struct btrfs_block_group_item *bgi,
				const struct btrfs_key *key,
				int need_clear)
{
	struct btrfs_block_group *cache;
	struct btrfs_space_info *space_info;
	const bool mixed = btrfs_fs_incompat(info, MIXED_GROUPS);
	int ret;

	ASSERT(key->type == BTRFS_BLOCK_GROUP_ITEM_KEY);

	cache = btrfs_create_block_group_cache(info, key->objectid);
	if (!cache)
		return -ENOMEM;

	cache->length = key->offset;
	cache->used = btrfs_stack_block_group_used(bgi);
	cache->flags = btrfs_stack_block_group_flags(bgi);

	set_free_space_tree_thresholds(cache);

	if (need_clear) {
		/*
		 * When we mount with old space cache, we need to
		 * set BTRFS_DC_CLEAR and set dirty flag.
		 *
		 * a) Setting 'BTRFS_DC_CLEAR' makes sure that we
		 *    truncate the old free space cache inode and
		 *    setup a new one.
		 * b) Setting 'dirty flag' makes sure that we flush
		 *    the new space cache info onto disk.
		 */
		if (btrfs_test_opt(info, SPACE_CACHE))
			cache->disk_cache_state = BTRFS_DC_CLEAR;
	}
	if (!mixed && ((cache->flags & BTRFS_BLOCK_GROUP_METADATA) &&
	    (cache->flags & BTRFS_BLOCK_GROUP_DATA))) {
			btrfs_err(info,
"bg %llu is a mixed block group but filesystem hasn't enabled mixed block groups",
				  cache->start);
			ret = -EINVAL;
			goto error;
	}

	ret = btrfs_load_block_group_zone_info(cache, false);
	if (ret) {
		btrfs_err(info, "zoned: failed to load zone info of bg %llu",
			  cache->start);
		goto error;
	}

	/*
	 * We need to exclude the super stripes now so that the space info has
	 * super bytes accounted for, otherwise we'll think we have more space
	 * than we actually do.
	 */
	ret = exclude_super_stripes(cache);
	if (ret) {
		/* We may have excluded something, so call this just in case. */
		btrfs_free_excluded_extents(cache);
		goto error;
	}

	/*
	 * For zoned filesystem, space after the allocation offset is the only
	 * free space for a block group. So, we don't need any caching work.
	 * btrfs_calc_zone_unusable() will set the amount of free space and
	 * zone_unusable space.
	 *
	 * For regular filesystem, check for two cases, either we are full, and
	 * therefore don't need to bother with the caching work since we won't
	 * find any space, or we are empty, and we can just add all the space
	 * in and be done with it.  This saves us _a_lot_ of time, particularly
	 * in the full case.
	 */
	if (btrfs_is_zoned(info)) {
		btrfs_calc_zone_unusable(cache);
	} else if (cache->length == cache->used) {
		cache->last_byte_to_unpin = (u64)-1;
		cache->cached = BTRFS_CACHE_FINISHED;
		btrfs_free_excluded_extents(cache);
	} else if (cache->used == 0) {
		cache->last_byte_to_unpin = (u64)-1;
		cache->cached = BTRFS_CACHE_FINISHED;
		add_new_free_space(cache, cache->start,
				   cache->start + cache->length);
		btrfs_free_excluded_extents(cache);
	}

	ret = btrfs_add_block_group_cache(info, cache);
	if (ret) {
		btrfs_remove_free_space_cache(cache);
		goto error;
	}
	trace_btrfs_add_block_group(info, cache, 0);
	btrfs_update_space_info(info, cache->flags, cache->length,
				cache->used, cache->bytes_super,
				cache->zone_unusable, &space_info);

	cache->space_info = space_info;

	link_block_group(cache);

	set_avail_alloc_bits(info, cache->flags);
	if (btrfs_chunk_readonly(info, cache->start)) {
		inc_block_group_ro(cache, 1);
	} else if (cache->used == 0) {
		ASSERT(list_empty(&cache->bg_list));
		if (btrfs_test_opt(info, DISCARD_ASYNC))
			btrfs_discard_queue_work(&info->discard_ctl, cache);
		else
			btrfs_mark_bg_unused(cache);
	}
	return 0;
error:
	btrfs_put_block_group(cache);
	return ret;
}

static int fill_dummy_bgs(struct btrfs_fs_info *fs_info)
{
	struct extent_map_tree *em_tree = &fs_info->mapping_tree;
	struct btrfs_space_info *space_info;
	struct rb_node *node;
	int ret = 0;

	for (node = rb_first_cached(&em_tree->map); node; node = rb_next(node)) {
		struct extent_map *em;
		struct map_lookup *map;
		struct btrfs_block_group *bg;

		em = rb_entry(node, struct extent_map, rb_node);
		map = em->map_lookup;
		bg = btrfs_create_block_group_cache(fs_info, em->start);
		if (!bg) {
			ret = -ENOMEM;
			break;
		}

		/* Fill dummy cache as FULL */
		bg->length = em->len;
		bg->flags = map->type;
		bg->last_byte_to_unpin = (u64)-1;
		bg->cached = BTRFS_CACHE_FINISHED;
		bg->used = em->len;
		bg->flags = map->type;
		ret = btrfs_add_block_group_cache(fs_info, bg);
		if (ret) {
			btrfs_remove_free_space_cache(bg);
			btrfs_put_block_group(bg);
			break;
		}
		btrfs_update_space_info(fs_info, bg->flags, em->len, em->len,
					0, 0, &space_info);
		bg->space_info = space_info;
		link_block_group(bg);

		set_avail_alloc_bits(fs_info, bg->flags);
	}
	if (!ret)
		btrfs_init_global_block_rsv(fs_info);
	return ret;
}

int btrfs_read_block_groups(struct btrfs_fs_info *info)
{
	struct btrfs_path *path;
	int ret;
	struct btrfs_block_group *cache;
	struct btrfs_space_info *space_info;
	struct btrfs_key key;
	int need_clear = 0;
	u64 cache_gen;

	if (!info->extent_root)
		return fill_dummy_bgs(info);

	key.objectid = 0;
	key.offset = 0;
	key.type = BTRFS_BLOCK_GROUP_ITEM_KEY;
	path = btrfs_alloc_path();
	if (!path)
		return -ENOMEM;

	cache_gen = btrfs_super_cache_generation(info->super_copy);
	if (btrfs_test_opt(info, SPACE_CACHE) &&
	    btrfs_super_generation(info->super_copy) != cache_gen)
		need_clear = 1;
	if (btrfs_test_opt(info, CLEAR_CACHE))
		need_clear = 1;

	while (1) {
		struct btrfs_block_group_item bgi;
		struct extent_buffer *leaf;
		int slot;

		ret = find_first_block_group(info, path, &key);
		if (ret > 0)
			break;
		if (ret != 0)
			goto error;

		leaf = path->nodes[0];
		slot = path->slots[0];

		read_extent_buffer(leaf, &bgi, btrfs_item_ptr_offset(leaf, slot),
				   sizeof(bgi));

		btrfs_item_key_to_cpu(leaf, &key, slot);
		btrfs_release_path(path);
		ret = read_one_block_group(info, &bgi, &key, need_clear);
		if (ret < 0)
			goto error;
		key.objectid += key.offset;
		key.offset = 0;
	}
	btrfs_release_path(path);

	list_for_each_entry(space_info, &info->space_info, list) {
		int i;

		for (i = 0; i < BTRFS_NR_RAID_TYPES; i++) {
			if (list_empty(&space_info->block_groups[i]))
				continue;
			cache = list_first_entry(&space_info->block_groups[i],
						 struct btrfs_block_group,
						 list);
			btrfs_sysfs_add_block_group_type(cache);
		}

		if (!(btrfs_get_alloc_profile(info, space_info->flags) &
		      (BTRFS_BLOCK_GROUP_RAID10 |
		       BTRFS_BLOCK_GROUP_RAID1_MASK |
		       BTRFS_BLOCK_GROUP_RAID56_MASK |
		       BTRFS_BLOCK_GROUP_DUP)))
			continue;
		/*
		 * Avoid allocating from un-mirrored block group if there are
		 * mirrored block groups.
		 */
		list_for_each_entry(cache,
				&space_info->block_groups[BTRFS_RAID_RAID0],
				list)
			inc_block_group_ro(cache, 1);
		list_for_each_entry(cache,
				&space_info->block_groups[BTRFS_RAID_SINGLE],
				list)
			inc_block_group_ro(cache, 1);
	}

	btrfs_init_global_block_rsv(info);
	ret = check_chunk_block_group_mappings(info);
error:
	btrfs_free_path(path);
	return ret;
}

/*
 * This function, insert_block_group_item(), belongs to the phase 2 of chunk
 * allocation.
 *
 * See the comment at btrfs_chunk_alloc() for details about the chunk allocation
 * phases.
 */
static int insert_block_group_item(struct btrfs_trans_handle *trans,
				   struct btrfs_block_group *block_group)
{
	struct btrfs_fs_info *fs_info = trans->fs_info;
	struct btrfs_block_group_item bgi;
	struct btrfs_root *root;
	struct btrfs_key key;

	spin_lock(&block_group->lock);
	btrfs_set_stack_block_group_used(&bgi, block_group->used);
	btrfs_set_stack_block_group_chunk_objectid(&bgi,
				BTRFS_FIRST_CHUNK_TREE_OBJECTID);
	btrfs_set_stack_block_group_flags(&bgi, block_group->flags);
	key.objectid = block_group->start;
	key.type = BTRFS_BLOCK_GROUP_ITEM_KEY;
	key.offset = block_group->length;
	spin_unlock(&block_group->lock);

	root = fs_info->extent_root;
	return btrfs_insert_item(trans, root, &key, &bgi, sizeof(bgi));
}

/*
 * This function, btrfs_create_pending_block_groups(), belongs to the phase 2 of
 * chunk allocation.
 *
 * See the comment at btrfs_chunk_alloc() for details about the chunk allocation
 * phases.
 */
void btrfs_create_pending_block_groups(struct btrfs_trans_handle *trans)
{
	struct btrfs_fs_info *fs_info = trans->fs_info;
	struct btrfs_block_group *block_group;
	int ret = 0;

	while (!list_empty(&trans->new_bgs)) {
		int index;

		block_group = list_first_entry(&trans->new_bgs,
					       struct btrfs_block_group,
					       bg_list);
		if (ret)
			goto next;

		index = btrfs_bg_flags_to_raid_index(block_group->flags);

		ret = insert_block_group_item(trans, block_group);
		if (ret)
			btrfs_abort_transaction(trans, ret);
		if (!block_group->chunk_item_inserted) {
			mutex_lock(&fs_info->chunk_mutex);
			ret = btrfs_chunk_alloc_add_chunk_item(trans, block_group);
			mutex_unlock(&fs_info->chunk_mutex);
			if (ret)
				btrfs_abort_transaction(trans, ret);
		}
		ret = btrfs_finish_chunk_alloc(trans, block_group->start,
					block_group->length);
		if (ret)
			btrfs_abort_transaction(trans, ret);
		add_block_group_free_space(trans, block_group);

		/*
		 * If we restriped during balance, we may have added a new raid
		 * type, so now add the sysfs entries when it is safe to do so.
		 * We don't have to worry about locking here as it's handled in
		 * btrfs_sysfs_add_block_group_type.
		 */
		if (block_group->space_info->block_group_kobjs[index] == NULL)
			btrfs_sysfs_add_block_group_type(block_group);

		/* Already aborted the transaction if it failed. */
next:
		btrfs_delayed_refs_rsv_release(fs_info, 1);
		list_del_init(&block_group->bg_list);
	}
	btrfs_trans_release_chunk_metadata(trans);
}

struct btrfs_block_group *btrfs_make_block_group(struct btrfs_trans_handle *trans,
						 u64 bytes_used, u64 type,
						 u64 chunk_offset, u64 size)
{
	struct btrfs_fs_info *fs_info = trans->fs_info;
	struct btrfs_block_group *cache;
	int ret;

	btrfs_set_log_full_commit(trans);

	cache = btrfs_create_block_group_cache(fs_info, chunk_offset);
	if (!cache)
		return ERR_PTR(-ENOMEM);

	cache->length = size;
	set_free_space_tree_thresholds(cache);
	cache->used = bytes_used;
	cache->flags = type;
	cache->last_byte_to_unpin = (u64)-1;
	cache->cached = BTRFS_CACHE_FINISHED;
	if (btrfs_fs_compat_ro(fs_info, FREE_SPACE_TREE))
		cache->needs_free_space = 1;

	ret = btrfs_load_block_group_zone_info(cache, true);
	if (ret) {
		btrfs_put_block_group(cache);
		return ERR_PTR(ret);
	}

	ret = exclude_super_stripes(cache);
	if (ret) {
		/* We may have excluded something, so call this just in case */
		btrfs_free_excluded_extents(cache);
		btrfs_put_block_group(cache);
		return ERR_PTR(ret);
	}

	add_new_free_space(cache, chunk_offset, chunk_offset + size);

	btrfs_free_excluded_extents(cache);

#ifdef CONFIG_BTRFS_DEBUG
	if (btrfs_should_fragment_free_space(cache)) {
		u64 new_bytes_used = size - bytes_used;

		bytes_used += new_bytes_used >> 1;
		fragment_free_space(cache);
	}
#endif
	/*
	 * Ensure the corresponding space_info object is created and
	 * assigned to our block group. We want our bg to be added to the rbtree
	 * with its ->space_info set.
	 */
	cache->space_info = btrfs_find_space_info(fs_info, cache->flags);
	ASSERT(cache->space_info);

	ret = btrfs_add_block_group_cache(fs_info, cache);
	if (ret) {
		btrfs_remove_free_space_cache(cache);
		btrfs_put_block_group(cache);
		return ERR_PTR(ret);
	}

	/*
	 * Now that our block group has its ->space_info set and is inserted in
	 * the rbtree, update the space info's counters.
	 */
	trace_btrfs_add_block_group(fs_info, cache, 1);
	btrfs_update_space_info(fs_info, cache->flags, size, bytes_used,
				cache->bytes_super, 0, &cache->space_info);
	btrfs_update_global_block_rsv(fs_info);

	link_block_group(cache);

	list_add_tail(&cache->bg_list, &trans->new_bgs);
	trans->delayed_ref_updates++;
	btrfs_update_delayed_refs_rsv(trans);

	set_avail_alloc_bits(fs_info, type);
	return cache;
}

/*
 * Mark one block group RO, can be called several times for the same block
 * group.
 *
 * @cache:		the destination block group
 * @do_chunk_alloc:	whether need to do chunk pre-allocation, this is to
 * 			ensure we still have some free space after marking this
 * 			block group RO.
 */
int btrfs_inc_block_group_ro(struct btrfs_block_group *cache,
			     bool do_chunk_alloc)
{
	struct btrfs_fs_info *fs_info = cache->fs_info;
	struct btrfs_trans_handle *trans;
	u64 alloc_flags;
	int ret;
	bool dirty_bg_running;

	do {
		trans = btrfs_join_transaction(fs_info->extent_root);
		if (IS_ERR(trans))
			return PTR_ERR(trans);

		dirty_bg_running = false;

		/*
		 * We're not allowed to set block groups readonly after the dirty
		 * block group cache has started writing.  If it already started,
		 * back off and let this transaction commit.
		 */
		mutex_lock(&fs_info->ro_block_group_mutex);
		if (test_bit(BTRFS_TRANS_DIRTY_BG_RUN, &trans->transaction->flags)) {
			u64 transid = trans->transid;

			mutex_unlock(&fs_info->ro_block_group_mutex);
			btrfs_end_transaction(trans);

			ret = btrfs_wait_for_commit(fs_info, transid);
			if (ret)
				return ret;
			dirty_bg_running = true;
		}
	} while (dirty_bg_running);

	if (do_chunk_alloc) {
		/*
		 * If we are changing raid levels, try to allocate a
		 * corresponding block group with the new raid level.
		 */
		alloc_flags = btrfs_get_alloc_profile(fs_info, cache->flags);
		if (alloc_flags != cache->flags) {
			ret = btrfs_chunk_alloc(trans, alloc_flags,
						CHUNK_ALLOC_FORCE);
			/*
			 * ENOSPC is allowed here, we may have enough space
			 * already allocated at the new raid level to carry on
			 */
			if (ret == -ENOSPC)
				ret = 0;
			if (ret < 0)
				goto out;
		}
	}

	ret = inc_block_group_ro(cache, 0);
	if (!do_chunk_alloc || ret == -ETXTBSY)
		goto unlock_out;
	if (!ret)
		goto out;
	alloc_flags = btrfs_get_alloc_profile(fs_info, cache->space_info->flags);
	ret = btrfs_chunk_alloc(trans, alloc_flags, CHUNK_ALLOC_FORCE);
	if (ret < 0)
		goto out;
	ret = inc_block_group_ro(cache, 0);
	if (ret == -ETXTBSY)
		goto unlock_out;
out:
	if (cache->flags & BTRFS_BLOCK_GROUP_SYSTEM) {
		alloc_flags = btrfs_get_alloc_profile(fs_info, cache->flags);
		mutex_lock(&fs_info->chunk_mutex);
		check_system_chunk(trans, alloc_flags);
		mutex_unlock(&fs_info->chunk_mutex);
	}
unlock_out:
	mutex_unlock(&fs_info->ro_block_group_mutex);

	btrfs_end_transaction(trans);
	return ret;
}

void btrfs_dec_block_group_ro(struct btrfs_block_group *cache)
{
	struct btrfs_space_info *sinfo = cache->space_info;
	u64 num_bytes;

	BUG_ON(!cache->ro);

	spin_lock(&sinfo->lock);
	spin_lock(&cache->lock);
	if (!--cache->ro) {
		if (btrfs_is_zoned(cache->fs_info)) {
			/* Migrate zone_unusable bytes back */
			cache->zone_unusable = cache->alloc_offset - cache->used;
			sinfo->bytes_zone_unusable += cache->zone_unusable;
			sinfo->bytes_readonly -= cache->zone_unusable;
		}
		num_bytes = cache->length - cache->reserved -
			    cache->pinned - cache->bytes_super -
			    cache->zone_unusable - cache->used;
		sinfo->bytes_readonly -= num_bytes;
		list_del_init(&cache->ro_list);
	}
	spin_unlock(&cache->lock);
	spin_unlock(&sinfo->lock);
}

static int update_block_group_item(struct btrfs_trans_handle *trans,
				   struct btrfs_path *path,
				   struct btrfs_block_group *cache)
{
	struct btrfs_fs_info *fs_info = trans->fs_info;
	int ret;
	struct btrfs_root *root = fs_info->extent_root;
	unsigned long bi;
	struct extent_buffer *leaf;
	struct btrfs_block_group_item bgi;
	struct btrfs_key key;

	key.objectid = cache->start;
	key.type = BTRFS_BLOCK_GROUP_ITEM_KEY;
	key.offset = cache->length;

	ret = btrfs_search_slot(trans, root, &key, path, 0, 1);
	if (ret) {
		if (ret > 0)
			ret = -ENOENT;
		goto fail;
	}

	leaf = path->nodes[0];
	bi = btrfs_item_ptr_offset(leaf, path->slots[0]);
	btrfs_set_stack_block_group_used(&bgi, cache->used);
	btrfs_set_stack_block_group_chunk_objectid(&bgi,
			BTRFS_FIRST_CHUNK_TREE_OBJECTID);
	btrfs_set_stack_block_group_flags(&bgi, cache->flags);
	write_extent_buffer(leaf, &bgi, bi, sizeof(bgi));
	btrfs_mark_buffer_dirty(leaf);
fail:
	btrfs_release_path(path);
	return ret;

}

static int cache_save_setup(struct btrfs_block_group *block_group,
			    struct btrfs_trans_handle *trans,
			    struct btrfs_path *path)
{
	struct btrfs_fs_info *fs_info = block_group->fs_info;
	struct btrfs_root *root = fs_info->tree_root;
	struct inode *inode = NULL;
	struct extent_changeset *data_reserved = NULL;
	u64 alloc_hint = 0;
	int dcs = BTRFS_DC_ERROR;
	u64 cache_size = 0;
	int retries = 0;
	int ret = 0;

	if (!btrfs_test_opt(fs_info, SPACE_CACHE))
		return 0;

	/*
	 * If this block group is smaller than 100 megs don't bother caching the
	 * block group.
	 */
	if (block_group->length < (100 * SZ_1M)) {
		spin_lock(&block_group->lock);
		block_group->disk_cache_state = BTRFS_DC_WRITTEN;
		spin_unlock(&block_group->lock);
		return 0;
	}

	if (TRANS_ABORTED(trans))
		return 0;
again:
	inode = lookup_free_space_inode(block_group, path);
	if (IS_ERR(inode) && PTR_ERR(inode) != -ENOENT) {
		ret = PTR_ERR(inode);
		btrfs_release_path(path);
		goto out;
	}

	if (IS_ERR(inode)) {
		BUG_ON(retries);
		retries++;

		if (block_group->ro)
			goto out_free;

		ret = create_free_space_inode(trans, block_group, path);
		if (ret)
			goto out_free;
		goto again;
	}

	/*
	 * We want to set the generation to 0, that way if anything goes wrong
	 * from here on out we know not to trust this cache when we load up next
	 * time.
	 */
	BTRFS_I(inode)->generation = 0;
	ret = btrfs_update_inode(trans, root, BTRFS_I(inode));
	if (ret) {
		/*
		 * So theoretically we could recover from this, simply set the
		 * super cache generation to 0 so we know to invalidate the
		 * cache, but then we'd have to keep track of the block groups
		 * that fail this way so we know we _have_ to reset this cache
		 * before the next commit or risk reading stale cache.  So to
		 * limit our exposure to horrible edge cases lets just abort the
		 * transaction, this only happens in really bad situations
		 * anyway.
		 */
		btrfs_abort_transaction(trans, ret);
		goto out_put;
	}
	WARN_ON(ret);

	/* We've already setup this transaction, go ahead and exit */
	if (block_group->cache_generation == trans->transid &&
	    i_size_read(inode)) {
		dcs = BTRFS_DC_SETUP;
		goto out_put;
	}

	if (i_size_read(inode) > 0) {
		ret = btrfs_check_trunc_cache_free_space(fs_info,
					&fs_info->global_block_rsv);
		if (ret)
			goto out_put;

		ret = btrfs_truncate_free_space_cache(trans, NULL, inode);
		if (ret)
			goto out_put;
	}

	spin_lock(&block_group->lock);
	if (block_group->cached != BTRFS_CACHE_FINISHED ||
	    !btrfs_test_opt(fs_info, SPACE_CACHE)) {
		/*
		 * don't bother trying to write stuff out _if_
		 * a) we're not cached,
		 * b) we're with nospace_cache mount option,
		 * c) we're with v2 space_cache (FREE_SPACE_TREE).
		 */
		dcs = BTRFS_DC_WRITTEN;
		spin_unlock(&block_group->lock);
		goto out_put;
	}
	spin_unlock(&block_group->lock);

	/*
	 * We hit an ENOSPC when setting up the cache in this transaction, just
	 * skip doing the setup, we've already cleared the cache so we're safe.
	 */
	if (test_bit(BTRFS_TRANS_CACHE_ENOSPC, &trans->transaction->flags)) {
		ret = -ENOSPC;
		goto out_put;
	}

	/*
	 * Try to preallocate enough space based on how big the block group is.
	 * Keep in mind this has to include any pinned space which could end up
	 * taking up quite a bit since it's not folded into the other space
	 * cache.
	 */
	cache_size = div_u64(block_group->length, SZ_256M);
	if (!cache_size)
		cache_size = 1;

	cache_size *= 16;
	cache_size *= fs_info->sectorsize;

	ret = btrfs_check_data_free_space(BTRFS_I(inode), &data_reserved, 0,
					  cache_size);
	if (ret)
		goto out_put;

	ret = btrfs_prealloc_file_range_trans(inode, trans, 0, 0, cache_size,
					      cache_size, cache_size,
					      &alloc_hint);
	/*
	 * Our cache requires contiguous chunks so that we don't modify a bunch
	 * of metadata or split extents when writing the cache out, which means
	 * we can enospc if we are heavily fragmented in addition to just normal
	 * out of space conditions.  So if we hit this just skip setting up any
	 * other block groups for this transaction, maybe we'll unpin enough
	 * space the next time around.
	 */
	if (!ret)
		dcs = BTRFS_DC_SETUP;
	else if (ret == -ENOSPC)
		set_bit(BTRFS_TRANS_CACHE_ENOSPC, &trans->transaction->flags);

out_put:
	iput(inode);
out_free:
	btrfs_release_path(path);
out:
	spin_lock(&block_group->lock);
	if (!ret && dcs == BTRFS_DC_SETUP)
		block_group->cache_generation = trans->transid;
	block_group->disk_cache_state = dcs;
	spin_unlock(&block_group->lock);

	extent_changeset_free(data_reserved);
	return ret;
}

int btrfs_setup_space_cache(struct btrfs_trans_handle *trans)
{
	struct btrfs_fs_info *fs_info = trans->fs_info;
	struct btrfs_block_group *cache, *tmp;
	struct btrfs_transaction *cur_trans = trans->transaction;
	struct btrfs_path *path;

	if (list_empty(&cur_trans->dirty_bgs) ||
	    !btrfs_test_opt(fs_info, SPACE_CACHE))
		return 0;

	path = btrfs_alloc_path();
	if (!path)
		return -ENOMEM;

	/* Could add new block groups, use _safe just in case */
	list_for_each_entry_safe(cache, tmp, &cur_trans->dirty_bgs,
				 dirty_list) {
		if (cache->disk_cache_state == BTRFS_DC_CLEAR)
			cache_save_setup(cache, trans, path);
	}

	btrfs_free_path(path);
	return 0;
}

/*
 * Transaction commit does final block group cache writeback during a critical
 * section where nothing is allowed to change the FS.  This is required in
 * order for the cache to actually match the block group, but can introduce a
 * lot of latency into the commit.
 *
 * So, btrfs_start_dirty_block_groups is here to kick off block group cache IO.
 * There's a chance we'll have to redo some of it if the block group changes
 * again during the commit, but it greatly reduces the commit latency by
 * getting rid of the easy block groups while we're still allowing others to
 * join the commit.
 */
int btrfs_start_dirty_block_groups(struct btrfs_trans_handle *trans)
{
	struct btrfs_fs_info *fs_info = trans->fs_info;
	struct btrfs_block_group *cache;
	struct btrfs_transaction *cur_trans = trans->transaction;
	int ret = 0;
	int should_put;
	struct btrfs_path *path = NULL;
	LIST_HEAD(dirty);
	struct list_head *io = &cur_trans->io_bgs;
	int num_started = 0;
	int loops = 0;

	spin_lock(&cur_trans->dirty_bgs_lock);
	if (list_empty(&cur_trans->dirty_bgs)) {
		spin_unlock(&cur_trans->dirty_bgs_lock);
		return 0;
	}
	list_splice_init(&cur_trans->dirty_bgs, &dirty);
	spin_unlock(&cur_trans->dirty_bgs_lock);

again:
	/* Make sure all the block groups on our dirty list actually exist */
	btrfs_create_pending_block_groups(trans);

	if (!path) {
		path = btrfs_alloc_path();
		if (!path) {
			ret = -ENOMEM;
			goto out;
		}
	}

	/*
	 * cache_write_mutex is here only to save us from balance or automatic
	 * removal of empty block groups deleting this block group while we are
	 * writing out the cache
	 */
	mutex_lock(&trans->transaction->cache_write_mutex);
	while (!list_empty(&dirty)) {
		bool drop_reserve = true;

		cache = list_first_entry(&dirty, struct btrfs_block_group,
					 dirty_list);
		/*
		 * This can happen if something re-dirties a block group that
		 * is already under IO.  Just wait for it to finish and then do
		 * it all again
		 */
		if (!list_empty(&cache->io_list)) {
			list_del_init(&cache->io_list);
			btrfs_wait_cache_io(trans, cache, path);
			btrfs_put_block_group(cache);
		}


		/*
		 * btrfs_wait_cache_io uses the cache->dirty_list to decide if
		 * it should update the cache_state.  Don't delete until after
		 * we wait.
		 *
		 * Since we're not running in the commit critical section
		 * we need the dirty_bgs_lock to protect from update_block_group
		 */
		spin_lock(&cur_trans->dirty_bgs_lock);
		list_del_init(&cache->dirty_list);
		spin_unlock(&cur_trans->dirty_bgs_lock);

		should_put = 1;

		cache_save_setup(cache, trans, path);

		if (cache->disk_cache_state == BTRFS_DC_SETUP) {
			cache->io_ctl.inode = NULL;
			ret = btrfs_write_out_cache(trans, cache, path);
			if (ret == 0 && cache->io_ctl.inode) {
				num_started++;
				should_put = 0;

				/*
				 * The cache_write_mutex is protecting the
				 * io_list, also refer to the definition of
				 * btrfs_transaction::io_bgs for more details
				 */
				list_add_tail(&cache->io_list, io);
			} else {
				/*
				 * If we failed to write the cache, the
				 * generation will be bad and life goes on
				 */
				ret = 0;
			}
		}
		if (!ret) {
			ret = update_block_group_item(trans, path, cache);
			/*
			 * Our block group might still be attached to the list
			 * of new block groups in the transaction handle of some
			 * other task (struct btrfs_trans_handle->new_bgs). This
			 * means its block group item isn't yet in the extent
			 * tree. If this happens ignore the error, as we will
			 * try again later in the critical section of the
			 * transaction commit.
			 */
			if (ret == -ENOENT) {
				ret = 0;
				spin_lock(&cur_trans->dirty_bgs_lock);
				if (list_empty(&cache->dirty_list)) {
					list_add_tail(&cache->dirty_list,
						      &cur_trans->dirty_bgs);
					btrfs_get_block_group(cache);
					drop_reserve = false;
				}
				spin_unlock(&cur_trans->dirty_bgs_lock);
			} else if (ret) {
				btrfs_abort_transaction(trans, ret);
			}
		}

		/* If it's not on the io list, we need to put the block group */
		if (should_put)
			btrfs_put_block_group(cache);
		if (drop_reserve)
			btrfs_delayed_refs_rsv_release(fs_info, 1);
		/*
		 * Avoid blocking other tasks for too long. It might even save
		 * us from writing caches for block groups that are going to be
		 * removed.
		 */
		mutex_unlock(&trans->transaction->cache_write_mutex);
		if (ret)
			goto out;
		mutex_lock(&trans->transaction->cache_write_mutex);
	}
	mutex_unlock(&trans->transaction->cache_write_mutex);

	/*
	 * Go through delayed refs for all the stuff we've just kicked off
	 * and then loop back (just once)
	 */
	if (!ret)
		ret = btrfs_run_delayed_refs(trans, 0);
	if (!ret && loops == 0) {
		loops++;
		spin_lock(&cur_trans->dirty_bgs_lock);
		list_splice_init(&cur_trans->dirty_bgs, &dirty);
		/*
		 * dirty_bgs_lock protects us from concurrent block group
		 * deletes too (not just cache_write_mutex).
		 */
		if (!list_empty(&dirty)) {
			spin_unlock(&cur_trans->dirty_bgs_lock);
			goto again;
		}
		spin_unlock(&cur_trans->dirty_bgs_lock);
	}
out:
	if (ret < 0) {
		spin_lock(&cur_trans->dirty_bgs_lock);
		list_splice_init(&dirty, &cur_trans->dirty_bgs);
		spin_unlock(&cur_trans->dirty_bgs_lock);
		btrfs_cleanup_dirty_bgs(cur_trans, fs_info);
	}

	btrfs_free_path(path);
	return ret;
}

int btrfs_write_dirty_block_groups(struct btrfs_trans_handle *trans)
{
	struct btrfs_fs_info *fs_info = trans->fs_info;
	struct btrfs_block_group *cache;
	struct btrfs_transaction *cur_trans = trans->transaction;
	int ret = 0;
	int should_put;
	struct btrfs_path *path;
	struct list_head *io = &cur_trans->io_bgs;
	int num_started = 0;

	path = btrfs_alloc_path();
	if (!path)
		return -ENOMEM;

	/*
	 * Even though we are in the critical section of the transaction commit,
	 * we can still have concurrent tasks adding elements to this
	 * transaction's list of dirty block groups. These tasks correspond to
	 * endio free space workers started when writeback finishes for a
	 * space cache, which run inode.c:btrfs_finish_ordered_io(), and can
	 * allocate new block groups as a result of COWing nodes of the root
	 * tree when updating the free space inode. The writeback for the space
	 * caches is triggered by an earlier call to
	 * btrfs_start_dirty_block_groups() and iterations of the following
	 * loop.
	 * Also we want to do the cache_save_setup first and then run the
	 * delayed refs to make sure we have the best chance at doing this all
	 * in one shot.
	 */
	spin_lock(&cur_trans->dirty_bgs_lock);
	while (!list_empty(&cur_trans->dirty_bgs)) {
		cache = list_first_entry(&cur_trans->dirty_bgs,
					 struct btrfs_block_group,
					 dirty_list);

		/*
		 * This can happen if cache_save_setup re-dirties a block group
		 * that is already under IO.  Just wait for it to finish and
		 * then do it all again
		 */
		if (!list_empty(&cache->io_list)) {
			spin_unlock(&cur_trans->dirty_bgs_lock);
			list_del_init(&cache->io_list);
			btrfs_wait_cache_io(trans, cache, path);
			btrfs_put_block_group(cache);
			spin_lock(&cur_trans->dirty_bgs_lock);
		}

		/*
		 * Don't remove from the dirty list until after we've waited on
		 * any pending IO
		 */
		list_del_init(&cache->dirty_list);
		spin_unlock(&cur_trans->dirty_bgs_lock);
		should_put = 1;

		cache_save_setup(cache, trans, path);

		if (!ret)
			ret = btrfs_run_delayed_refs(trans,
						     (unsigned long) -1);

		if (!ret && cache->disk_cache_state == BTRFS_DC_SETUP) {
			cache->io_ctl.inode = NULL;
			ret = btrfs_write_out_cache(trans, cache, path);
			if (ret == 0 && cache->io_ctl.inode) {
				num_started++;
				should_put = 0;
				list_add_tail(&cache->io_list, io);
			} else {
				/*
				 * If we failed to write the cache, the
				 * generation will be bad and life goes on
				 */
				ret = 0;
			}
		}
		if (!ret) {
			ret = update_block_group_item(trans, path, cache);
			/*
			 * One of the free space endio workers might have
			 * created a new block group while updating a free space
			 * cache's inode (at inode.c:btrfs_finish_ordered_io())
			 * and hasn't released its transaction handle yet, in
			 * which case the new block group is still attached to
			 * its transaction handle and its creation has not
			 * finished yet (no block group item in the extent tree
			 * yet, etc). If this is the case, wait for all free
			 * space endio workers to finish and retry. This is a
			 * very rare case so no need for a more efficient and
			 * complex approach.
			 */
			if (ret == -ENOENT) {
				wait_event(cur_trans->writer_wait,
				   atomic_read(&cur_trans->num_writers) == 1);
				ret = update_block_group_item(trans, path, cache);
			}
			if (ret)
				btrfs_abort_transaction(trans, ret);
		}

		/* If its not on the io list, we need to put the block group */
		if (should_put)
			btrfs_put_block_group(cache);
		btrfs_delayed_refs_rsv_release(fs_info, 1);
		spin_lock(&cur_trans->dirty_bgs_lock);
	}
	spin_unlock(&cur_trans->dirty_bgs_lock);

	/*
	 * Refer to the definition of io_bgs member for details why it's safe
	 * to use it without any locking
	 */
	while (!list_empty(io)) {
		cache = list_first_entry(io, struct btrfs_block_group,
					 io_list);
		list_del_init(&cache->io_list);
		btrfs_wait_cache_io(trans, cache, path);
		btrfs_put_block_group(cache);
	}

	btrfs_free_path(path);
	return ret;
}

int btrfs_update_block_group(struct btrfs_trans_handle *trans,
			     u64 bytenr, u64 num_bytes, int alloc)
{
	struct btrfs_fs_info *info = trans->fs_info;
	struct btrfs_block_group *cache = NULL;
	u64 total = num_bytes;
	u64 old_val;
	u64 byte_in_group;
	int factor;
	int ret = 0;

	/* Block accounting for super block */
	spin_lock(&info->delalloc_root_lock);
	old_val = btrfs_super_bytes_used(info->super_copy);
	if (alloc)
		old_val += num_bytes;
	else
		old_val -= num_bytes;
	btrfs_set_super_bytes_used(info->super_copy, old_val);
	spin_unlock(&info->delalloc_root_lock);

	while (total) {
		cache = btrfs_lookup_block_group(info, bytenr);
		if (!cache) {
			ret = -ENOENT;
			break;
		}
		factor = btrfs_bg_type_to_factor(cache->flags);

		/*
		 * If this block group has free space cache written out, we
		 * need to make sure to load it if we are removing space.  This
		 * is because we need the unpinning stage to actually add the
		 * space back to the block group, otherwise we will leak space.
		 */
		if (!alloc && !btrfs_block_group_done(cache))
			btrfs_cache_block_group(cache, 1);

		byte_in_group = bytenr - cache->start;
		WARN_ON(byte_in_group > cache->length);

		spin_lock(&cache->space_info->lock);
		spin_lock(&cache->lock);

		if (btrfs_test_opt(info, SPACE_CACHE) &&
		    cache->disk_cache_state < BTRFS_DC_CLEAR)
			cache->disk_cache_state = BTRFS_DC_CLEAR;

		old_val = cache->used;
		num_bytes = min(total, cache->length - byte_in_group);
		if (alloc) {
			old_val += num_bytes;
			cache->used = old_val;
			cache->reserved -= num_bytes;
			cache->space_info->bytes_reserved -= num_bytes;
			cache->space_info->bytes_used += num_bytes;
			cache->space_info->disk_used += num_bytes * factor;
			spin_unlock(&cache->lock);
			spin_unlock(&cache->space_info->lock);
		} else {
			old_val -= num_bytes;
			cache->used = old_val;
			cache->pinned += num_bytes;
			btrfs_space_info_update_bytes_pinned(info,
					cache->space_info, num_bytes);
			cache->space_info->bytes_used -= num_bytes;
			cache->space_info->disk_used -= num_bytes * factor;
			spin_unlock(&cache->lock);
			spin_unlock(&cache->space_info->lock);

			set_extent_dirty(&trans->transaction->pinned_extents,
					 bytenr, bytenr + num_bytes - 1,
					 GFP_NOFS | __GFP_NOFAIL);
		}

		spin_lock(&trans->transaction->dirty_bgs_lock);
		if (list_empty(&cache->dirty_list)) {
			list_add_tail(&cache->dirty_list,
				      &trans->transaction->dirty_bgs);
			trans->delayed_ref_updates++;
			btrfs_get_block_group(cache);
		}
		spin_unlock(&trans->transaction->dirty_bgs_lock);

		/*
		 * No longer have used bytes in this block group, queue it for
		 * deletion. We do this after adding the block group to the
		 * dirty list to avoid races between cleaner kthread and space
		 * cache writeout.
		 */
		if (!alloc && old_val == 0) {
			if (!btrfs_test_opt(info, DISCARD_ASYNC))
				btrfs_mark_bg_unused(cache);
		}

		btrfs_put_block_group(cache);
		total -= num_bytes;
		bytenr += num_bytes;
	}

	/* Modified block groups are accounted for in the delayed_refs_rsv. */
	btrfs_update_delayed_refs_rsv(trans);
	return ret;
}

/**
 * btrfs_add_reserved_bytes - update the block_group and space info counters
 * @cache:	The cache we are manipulating
 * @ram_bytes:  The number of bytes of file content, and will be same to
 *              @num_bytes except for the compress path.
 * @num_bytes:	The number of bytes in question
 * @delalloc:   The blocks are allocated for the delalloc write
 *
 * This is called by the allocator when it reserves space. If this is a
 * reservation and the block group has become read only we cannot make the
 * reservation and return -EAGAIN, otherwise this function always succeeds.
 */
int btrfs_add_reserved_bytes(struct btrfs_block_group *cache,
			     u64 ram_bytes, u64 num_bytes, int delalloc)
{
	struct btrfs_space_info *space_info = cache->space_info;
	int ret = 0;

	spin_lock(&space_info->lock);
	spin_lock(&cache->lock);
	if (cache->ro) {
		ret = -EAGAIN;
	} else {
		cache->reserved += num_bytes;
		space_info->bytes_reserved += num_bytes;
		trace_btrfs_space_reservation(cache->fs_info, "space_info",
					      space_info->flags, num_bytes, 1);
		btrfs_space_info_update_bytes_may_use(cache->fs_info,
						      space_info, -ram_bytes);
		if (delalloc)
			cache->delalloc_bytes += num_bytes;

		/*
		 * Compression can use less space than we reserved, so wake
		 * tickets if that happens
		 */
		if (num_bytes < ram_bytes)
			btrfs_try_granting_tickets(cache->fs_info, space_info);
	}
	spin_unlock(&cache->lock);
	spin_unlock(&space_info->lock);
	return ret;
}

/**
 * btrfs_free_reserved_bytes - update the block_group and space info counters
 * @cache:      The cache we are manipulating
 * @num_bytes:  The number of bytes in question
 * @delalloc:   The blocks are allocated for the delalloc write
 *
 * This is called by somebody who is freeing space that was never actually used
 * on disk.  For example if you reserve some space for a new leaf in transaction
 * A and before transaction A commits you free that leaf, you call this with
 * reserve set to 0 in order to clear the reservation.
 */
void btrfs_free_reserved_bytes(struct btrfs_block_group *cache,
			       u64 num_bytes, int delalloc)
{
	struct btrfs_space_info *space_info = cache->space_info;

	spin_lock(&space_info->lock);
	spin_lock(&cache->lock);
	if (cache->ro)
		space_info->bytes_readonly += num_bytes;
	cache->reserved -= num_bytes;
	space_info->bytes_reserved -= num_bytes;
	space_info->max_extent_size = 0;

	if (delalloc)
		cache->delalloc_bytes -= num_bytes;
	spin_unlock(&cache->lock);

	btrfs_try_granting_tickets(cache->fs_info, space_info);
	spin_unlock(&space_info->lock);
}

static void force_metadata_allocation(struct btrfs_fs_info *info)
{
	struct list_head *head = &info->space_info;
	struct btrfs_space_info *found;

	list_for_each_entry(found, head, list) {
		if (found->flags & BTRFS_BLOCK_GROUP_METADATA)
			found->force_alloc = CHUNK_ALLOC_FORCE;
	}
}

static int should_alloc_chunk(struct btrfs_fs_info *fs_info,
			      struct btrfs_space_info *sinfo, int force)
{
	u64 bytes_used = btrfs_space_info_used(sinfo, false);
	u64 thresh;

	if (force == CHUNK_ALLOC_FORCE)
		return 1;

	/*
	 * in limited mode, we want to have some free space up to
	 * about 1% of the FS size.
	 */
	if (force == CHUNK_ALLOC_LIMITED) {
		thresh = btrfs_super_total_bytes(fs_info->super_copy);
		thresh = max_t(u64, SZ_64M, div_factor_fine(thresh, 1));

		if (sinfo->total_bytes - bytes_used < thresh)
			return 1;
	}

	if (bytes_used + SZ_2M < div_factor(sinfo->total_bytes, 8))
		return 0;
	return 1;
}

int btrfs_force_chunk_alloc(struct btrfs_trans_handle *trans, u64 type)
{
	u64 alloc_flags = btrfs_get_alloc_profile(trans->fs_info, type);

	return btrfs_chunk_alloc(trans, alloc_flags, CHUNK_ALLOC_FORCE);
}

static int do_chunk_alloc(struct btrfs_trans_handle *trans, u64 flags)
{
	struct btrfs_block_group *bg;
	int ret;

	/*
	 * Check if we have enough space in the system space info because we
	 * will need to update device items in the chunk btree and insert a new
	 * chunk item in the chunk btree as well. This will allocate a new
	 * system block group if needed.
	 */
	check_system_chunk(trans, flags);

	bg = btrfs_alloc_chunk(trans, flags);
	if (IS_ERR(bg)) {
		ret = PTR_ERR(bg);
		goto out;
	}

	/*
	 * If this is a system chunk allocation then stop right here and do not
	 * add the chunk item to the chunk btree. This is to prevent a deadlock
	 * because this system chunk allocation can be triggered while COWing
	 * some extent buffer of the chunk btree and while holding a lock on a
	 * parent extent buffer, in which case attempting to insert the chunk
	 * item (or update the device item) would result in a deadlock on that
	 * parent extent buffer. In this case defer the chunk btree updates to
	 * the second phase of chunk allocation and keep our reservation until
	 * the second phase completes.
	 *
	 * This is a rare case and can only be triggered by the very few cases
	 * we have where we need to touch the chunk btree outside chunk allocation
	 * and chunk removal. These cases are basically adding a device, removing
	 * a device or resizing a device.
	 */
	if (flags & BTRFS_BLOCK_GROUP_SYSTEM)
		return 0;

	ret = btrfs_chunk_alloc_add_chunk_item(trans, bg);
	/*
	 * Normally we are not expected to fail with -ENOSPC here, since we have
	 * previously reserved space in the system space_info and allocated one
	 * new system chunk if necessary. However there are two exceptions:
	 *
	 * 1) We may have enough free space in the system space_info but all the
	 *    existing system block groups have a profile which can not be used
	 *    for extent allocation.
	 *
	 *    This happens when mounting in degraded mode. For example we have a
	 *    RAID1 filesystem with 2 devices, lose one device and mount the fs
	 *    using the other device in degraded mode. If we then allocate a chunk,
	 *    we may have enough free space in the existing system space_info, but
	 *    none of the block groups can be used for extent allocation since they
	 *    have a RAID1 profile, and because we are in degraded mode with a
	 *    single device, we are forced to allocate a new system chunk with a
	 *    SINGLE profile. Making check_system_chunk() iterate over all system
	 *    block groups and check if they have a usable profile and enough space
	 *    can be slow on very large filesystems, so we tolerate the -ENOSPC and
	 *    try again after forcing allocation of a new system chunk. Like this
	 *    we avoid paying the cost of that search in normal circumstances, when
	 *    we were not mounted in degraded mode;
	 *
	 * 2) We had enough free space info the system space_info, and one suitable
	 *    block group to allocate from when we called check_system_chunk()
	 *    above. However right after we called it, the only system block group
	 *    with enough free space got turned into RO mode by a running scrub,
	 *    and in this case we have to allocate a new one and retry. We only
	 *    need do this allocate and retry once, since we have a transaction
	 *    handle and scrub uses the commit root to search for block groups.
	 */
	if (ret == -ENOSPC) {
		const u64 sys_flags = btrfs_system_alloc_profile(trans->fs_info);
		struct btrfs_block_group *sys_bg;

		sys_bg = btrfs_alloc_chunk(trans, sys_flags);
		if (IS_ERR(sys_bg)) {
			ret = PTR_ERR(sys_bg);
			btrfs_abort_transaction(trans, ret);
			goto out;
		}

		ret = btrfs_chunk_alloc_add_chunk_item(trans, sys_bg);
		if (ret) {
			btrfs_abort_transaction(trans, ret);
			goto out;
		}

		ret = btrfs_chunk_alloc_add_chunk_item(trans, bg);
		if (ret) {
			btrfs_abort_transaction(trans, ret);
			goto out;
		}
	} else if (ret) {
		btrfs_abort_transaction(trans, ret);
		goto out;
	}
out:
	btrfs_trans_release_chunk_metadata(trans);

	return ret;
}

/*
 * Chunk allocation is done in 2 phases:
 *
 * 1) Phase 1 - through btrfs_chunk_alloc() we allocate device extents for
 *    the chunk, the chunk mapping, create its block group and add the items
 *    that belong in the chunk btree to it - more specifically, we need to
 *    update device items in the chunk btree and add a new chunk item to it.
 *
 * 2) Phase 2 - through btrfs_create_pending_block_groups(), we add the block
 *    group item to the extent btree and the device extent items to the devices
 *    btree.
 *
 * This is done to prevent deadlocks. For example when COWing a node from the
 * extent btree we are holding a write lock on the node's parent and if we
 * trigger chunk allocation and attempted to insert the new block group item
 * in the extent btree right way, we could deadlock because the path for the
 * insertion can include that parent node. At first glance it seems impossible
 * to trigger chunk allocation after starting a transaction since tasks should
 * reserve enough transaction units (metadata space), however while that is true
 * most of the time, chunk allocation may still be triggered for several reasons:
 *
 * 1) When reserving metadata, we check if there is enough free space in the
 *    metadata space_info and therefore don't trigger allocation of a new chunk.
 *    However later when the task actually tries to COW an extent buffer from
 *    the extent btree or from the device btree for example, it is forced to
 *    allocate a new block group (chunk) because the only one that had enough
 *    free space was just turned to RO mode by a running scrub for example (or
 *    device replace, block group reclaim thread, etc), so we can not use it
 *    for allocating an extent and end up being forced to allocate a new one;
 *
 * 2) Because we only check that the metadata space_info has enough free bytes,
 *    we end up not allocating a new metadata chunk in that case. However if
 *    the filesystem was mounted in degraded mode, none of the existing block
 *    groups might be suitable for extent allocation due to their incompatible
 *    profile (for e.g. mounting a 2 devices filesystem, where all block groups
 *    use a RAID1 profile, in degraded mode using a single device). In this case
 *    when the task attempts to COW some extent buffer of the extent btree for
 *    example, it will trigger allocation of a new metadata block group with a
 *    suitable profile (SINGLE profile in the example of the degraded mount of
 *    the RAID1 filesystem);
 *
 * 3) The task has reserved enough transaction units / metadata space, but when
 *    it attempts to COW an extent buffer from the extent or device btree for
 *    example, it does not find any free extent in any metadata block group,
 *    therefore forced to try to allocate a new metadata block group.
 *    This is because some other task allocated all available extents in the
 *    meanwhile - this typically happens with tasks that don't reserve space
 *    properly, either intentionally or as a bug. One example where this is
 *    done intentionally is fsync, as it does not reserve any transaction units
 *    and ends up allocating a variable number of metadata extents for log
 *    tree extent buffers.
 *
 * We also need this 2 phases setup when adding a device to a filesystem with
 * a seed device - we must create new metadata and system chunks without adding
 * any of the block group items to the chunk, extent and device btrees. If we
 * did not do it this way, we would get ENOSPC when attempting to update those
 * btrees, since all the chunks from the seed device are read-only.
 *
 * Phase 1 does the updates and insertions to the chunk btree because if we had
 * it done in phase 2 and have a thundering herd of tasks allocating chunks in
 * parallel, we risk having too many system chunks allocated by many tasks if
 * many tasks reach phase 1 without the previous ones completing phase 2. In the
 * extreme case this leads to exhaustion of the system chunk array in the
 * superblock. This is easier to trigger if using a btree node/leaf size of 64K
 * and with RAID filesystems (so we have more device items in the chunk btree).
 * This has happened before and commit eafa4fd0ad0607 ("btrfs: fix exhaustion of
 * the system chunk array due to concurrent allocations") provides more details.
 *
 * For allocation of system chunks, we defer the updates and insertions into the
 * chunk btree to phase 2. This is to prevent deadlocks on extent buffers because
 * if the chunk allocation is triggered while COWing an extent buffer of the
 * chunk btree, we are holding a lock on the parent of that extent buffer and
 * doing the chunk btree updates and insertions can require locking that parent.
 * This is for the very few and rare cases where we update the chunk btree that
 * are not chunk allocation or chunk removal: adding a device, removing a device
 * or resizing a device.
 *
 * The reservation of system space, done through check_system_chunk(), as well
 * as all the updates and insertions into the chunk btree must be done while
 * holding fs_info->chunk_mutex. This is important to guarantee that while COWing
 * an extent buffer from the chunks btree we never trigger allocation of a new
 * system chunk, which would result in a deadlock (trying to lock twice an
 * extent buffer of the chunk btree, first time before triggering the chunk
 * allocation and the second time during chunk allocation while attempting to
 * update the chunks btree). The system chunk array is also updated while holding
 * that mutex. The same logic applies to removing chunks - we must reserve system
 * space, update the chunk btree and the system chunk array in the superblock
 * while holding fs_info->chunk_mutex.
 *
 * This function, btrfs_chunk_alloc(), belongs to phase 1.
 *
 * If @force is CHUNK_ALLOC_FORCE:
 *    - return 1 if it successfully allocates a chunk,
 *    - return errors including -ENOSPC otherwise.
 * If @force is NOT CHUNK_ALLOC_FORCE:
 *    - return 0 if it doesn't need to allocate a new chunk,
 *    - return 1 if it successfully allocates a chunk,
 *    - return errors including -ENOSPC otherwise.
 */
int btrfs_chunk_alloc(struct btrfs_trans_handle *trans, u64 flags,
		      enum btrfs_chunk_alloc_enum force)
{
	struct btrfs_fs_info *fs_info = trans->fs_info;
	struct btrfs_space_info *space_info;
	bool wait_for_alloc = false;
	bool should_alloc = false;
	int ret = 0;

	/* Don't re-enter if we're already allocating a chunk */
	if (trans->allocating_chunk)
		return -ENOSPC;
	/*
	 * If we are removing a chunk, don't re-enter or we would deadlock.
	 * System space reservation and system chunk allocation is done by the
	 * chunk remove operation (btrfs_remove_chunk()).
	 */
	if (trans->removing_chunk)
		return -ENOSPC;

	space_info = btrfs_find_space_info(fs_info, flags);
	ASSERT(space_info);

	do {
		spin_lock(&space_info->lock);
		if (force < space_info->force_alloc)
			force = space_info->force_alloc;
		should_alloc = should_alloc_chunk(fs_info, space_info, force);
		if (space_info->full) {
			/* No more free physical space */
			if (should_alloc)
				ret = -ENOSPC;
			else
				ret = 0;
			spin_unlock(&space_info->lock);
			return ret;
		} else if (!should_alloc) {
			spin_unlock(&space_info->lock);
			return 0;
		} else if (space_info->chunk_alloc) {
			/*
			 * Someone is already allocating, so we need to block
			 * until this someone is finished and then loop to
			 * recheck if we should continue with our allocation
			 * attempt.
			 */
			wait_for_alloc = true;
			spin_unlock(&space_info->lock);
			mutex_lock(&fs_info->chunk_mutex);
			mutex_unlock(&fs_info->chunk_mutex);
		} else {
			/* Proceed with allocation */
			space_info->chunk_alloc = 1;
			wait_for_alloc = false;
			spin_unlock(&space_info->lock);
		}

		cond_resched();
	} while (wait_for_alloc);

	mutex_lock(&fs_info->chunk_mutex);
	trans->allocating_chunk = true;

	/*
	 * If we have mixed data/metadata chunks we want to make sure we keep
	 * allocating mixed chunks instead of individual chunks.
	 */
	if (btrfs_mixed_space_info(space_info))
		flags |= (BTRFS_BLOCK_GROUP_DATA | BTRFS_BLOCK_GROUP_METADATA);

	/*
	 * if we're doing a data chunk, go ahead and make sure that
	 * we keep a reasonable number of metadata chunks allocated in the
	 * FS as well.
	 */
	if (flags & BTRFS_BLOCK_GROUP_DATA && fs_info->metadata_ratio) {
		fs_info->data_chunk_allocations++;
		if (!(fs_info->data_chunk_allocations %
		      fs_info->metadata_ratio))
			force_metadata_allocation(fs_info);
	}

	ret = do_chunk_alloc(trans, flags);
	trans->allocating_chunk = false;

	spin_lock(&space_info->lock);
	if (ret < 0) {
		if (ret == -ENOSPC)
			space_info->full = 1;
		else
			goto out;
	} else {
		ret = 1;
		space_info->max_extent_size = 0;
	}

	space_info->force_alloc = CHUNK_ALLOC_NO_FORCE;
out:
	space_info->chunk_alloc = 0;
	spin_unlock(&space_info->lock);
	mutex_unlock(&fs_info->chunk_mutex);

	return ret;
}

static u64 get_profile_num_devs(struct btrfs_fs_info *fs_info, u64 type)
{
	u64 num_dev;

	num_dev = btrfs_raid_array[btrfs_bg_flags_to_raid_index(type)].devs_max;
	if (!num_dev)
		num_dev = fs_info->fs_devices->rw_devices;

	return num_dev;
}

/*
 * Reserve space in the system space for allocating or removing a chunk
 */
void check_system_chunk(struct btrfs_trans_handle *trans, u64 type)
{
	struct btrfs_fs_info *fs_info = trans->fs_info;
	struct btrfs_space_info *info;
	u64 left;
	u64 thresh;
	int ret = 0;
	u64 num_devs;

	/*
	 * Needed because we can end up allocating a system chunk and for an
	 * atomic and race free space reservation in the chunk block reserve.
	 */
	lockdep_assert_held(&fs_info->chunk_mutex);

	info = btrfs_find_space_info(fs_info, BTRFS_BLOCK_GROUP_SYSTEM);
	spin_lock(&info->lock);
	left = info->total_bytes - btrfs_space_info_used(info, true);
	spin_unlock(&info->lock);

	num_devs = get_profile_num_devs(fs_info, type);

	/* num_devs device items to update and 1 chunk item to add or remove */
	thresh = btrfs_calc_metadata_size(fs_info, num_devs) +
		btrfs_calc_insert_metadata_size(fs_info, 1);

	if (left < thresh && btrfs_test_opt(fs_info, ENOSPC_DEBUG)) {
		btrfs_info(fs_info, "left=%llu, need=%llu, flags=%llu",
			   left, thresh, type);
		btrfs_dump_space_info(fs_info, info, 0, 0);
	}

	if (left < thresh) {
		u64 flags = btrfs_system_alloc_profile(fs_info);
		struct btrfs_block_group *bg;

		/*
		 * Ignore failure to create system chunk. We might end up not
		 * needing it, as we might not need to COW all nodes/leafs from
		 * the paths we visit in the chunk tree (they were already COWed
		 * or created in the current transaction for example).
		 *
		 * Also, if our caller is allocating a system chunk, do not
		 * attempt to insert the chunk item in the chunk btree, as we
		 * could deadlock on an extent buffer since our caller may be
		 * COWing an extent buffer from the chunk btree.
		 */
		bg = btrfs_alloc_chunk(trans, flags);
		if (IS_ERR(bg)) {
			ret = PTR_ERR(bg);
		} else if (!(type & BTRFS_BLOCK_GROUP_SYSTEM)) {
			/*
			 * If we fail to add the chunk item here, we end up
			 * trying again at phase 2 of chunk allocation, at
			 * btrfs_create_pending_block_groups(). So ignore
			 * any error here.
			 */
			btrfs_chunk_alloc_add_chunk_item(trans, bg);
		}
	}

	if (!ret) {
		ret = btrfs_block_rsv_add(fs_info->chunk_root,
					  &fs_info->chunk_block_rsv,
					  thresh, BTRFS_RESERVE_NO_FLUSH);
		if (!ret)
			trans->chunk_bytes_reserved += thresh;
	}
}

void btrfs_put_block_group_cache(struct btrfs_fs_info *info)
{
	struct btrfs_block_group *block_group;
	u64 last = 0;

	while (1) {
		struct inode *inode;

		block_group = btrfs_lookup_first_block_group(info, last);
		while (block_group) {
			btrfs_wait_block_group_cache_done(block_group);
			spin_lock(&block_group->lock);
			if (block_group->iref)
				break;
			spin_unlock(&block_group->lock);
			block_group = btrfs_next_block_group(block_group);
		}
		if (!block_group) {
			if (last == 0)
				break;
			last = 0;
			continue;
		}

		inode = block_group->inode;
		block_group->iref = 0;
		block_group->inode = NULL;
		spin_unlock(&block_group->lock);
		ASSERT(block_group->io_ctl.inode == NULL);
		iput(inode);
		last = block_group->start + block_group->length;
		btrfs_put_block_group(block_group);
	}
}

/*
 * Must be called only after stopping all workers, since we could have block
 * group caching kthreads running, and therefore they could race with us if we
 * freed the block groups before stopping them.
 */
int btrfs_free_block_groups(struct btrfs_fs_info *info)
{
	struct btrfs_block_group *block_group;
	struct btrfs_space_info *space_info;
	struct btrfs_caching_control *caching_ctl;
	struct rb_node *n;

	spin_lock(&info->block_group_cache_lock);
	while (!list_empty(&info->caching_block_groups)) {
		caching_ctl = list_entry(info->caching_block_groups.next,
					 struct btrfs_caching_control, list);
		list_del(&caching_ctl->list);
		btrfs_put_caching_control(caching_ctl);
	}
	spin_unlock(&info->block_group_cache_lock);

	spin_lock(&info->unused_bgs_lock);
	while (!list_empty(&info->unused_bgs)) {
		block_group = list_first_entry(&info->unused_bgs,
					       struct btrfs_block_group,
					       bg_list);
		list_del_init(&block_group->bg_list);
		btrfs_put_block_group(block_group);
	}
	spin_unlock(&info->unused_bgs_lock);

	spin_lock(&info->unused_bgs_lock);
	while (!list_empty(&info->reclaim_bgs)) {
		block_group = list_first_entry(&info->reclaim_bgs,
					       struct btrfs_block_group,
					       bg_list);
		list_del_init(&block_group->bg_list);
		btrfs_put_block_group(block_group);
	}
	spin_unlock(&info->unused_bgs_lock);

	spin_lock(&info->block_group_cache_lock);
	while ((n = rb_last(&info->block_group_cache_tree)) != NULL) {
		block_group = rb_entry(n, struct btrfs_block_group,
				       cache_node);
		rb_erase(&block_group->cache_node,
			 &info->block_group_cache_tree);
		RB_CLEAR_NODE(&block_group->cache_node);
		spin_unlock(&info->block_group_cache_lock);

		down_write(&block_group->space_info->groups_sem);
		list_del(&block_group->list);
		up_write(&block_group->space_info->groups_sem);

		/*
		 * We haven't cached this block group, which means we could
		 * possibly have excluded extents on this block group.
		 */
		if (block_group->cached == BTRFS_CACHE_NO ||
		    block_group->cached == BTRFS_CACHE_ERROR)
			btrfs_free_excluded_extents(block_group);

		btrfs_remove_free_space_cache(block_group);
		ASSERT(block_group->cached != BTRFS_CACHE_STARTED);
		ASSERT(list_empty(&block_group->dirty_list));
		ASSERT(list_empty(&block_group->io_list));
		ASSERT(list_empty(&block_group->bg_list));
		ASSERT(refcount_read(&block_group->refs) == 1);
		ASSERT(block_group->swap_extents == 0);
		btrfs_put_block_group(block_group);

		spin_lock(&info->block_group_cache_lock);
	}
	spin_unlock(&info->block_group_cache_lock);

	btrfs_release_global_block_rsv(info);

	while (!list_empty(&info->space_info)) {
		space_info = list_entry(info->space_info.next,
					struct btrfs_space_info,
					list);

		/*
		 * Do not hide this behind enospc_debug, this is actually
		 * important and indicates a real bug if this happens.
		 */
		if (WARN_ON(space_info->bytes_pinned > 0 ||
			    space_info->bytes_reserved > 0 ||
			    space_info->bytes_may_use > 0))
			btrfs_dump_space_info(info, space_info, 0, 0);
		WARN_ON(space_info->reclaim_size > 0);
		list_del(&space_info->list);
		btrfs_sysfs_remove_space_info(space_info);
	}
	return 0;
}

void btrfs_freeze_block_group(struct btrfs_block_group *cache)
{
	atomic_inc(&cache->frozen);
}

void btrfs_unfreeze_block_group(struct btrfs_block_group *block_group)
{
	struct btrfs_fs_info *fs_info = block_group->fs_info;
	struct extent_map_tree *em_tree;
	struct extent_map *em;
	bool cleanup;

	spin_lock(&block_group->lock);
	cleanup = (atomic_dec_and_test(&block_group->frozen) &&
		   block_group->removed);
	spin_unlock(&block_group->lock);

	if (cleanup) {
		em_tree = &fs_info->mapping_tree;
		write_lock(&em_tree->lock);
		em = lookup_extent_mapping(em_tree, block_group->start,
					   1);
		BUG_ON(!em); /* logic error, can't happen */
		remove_extent_mapping(em_tree, em);
		write_unlock(&em_tree->lock);

		/* once for us and once for the tree */
		free_extent_map(em);
		free_extent_map(em);

		/*
		 * We may have left one free space entry and other possible
		 * tasks trimming this block group have left 1 entry each one.
		 * Free them if any.
		 */
		__btrfs_remove_free_space_cache(block_group->free_space_ctl);
	}
}

bool btrfs_inc_block_group_swap_extents(struct btrfs_block_group *bg)
{
	bool ret = true;

	spin_lock(&bg->lock);
	if (bg->ro)
		ret = false;
	else
		bg->swap_extents++;
	spin_unlock(&bg->lock);

	return ret;
}

void btrfs_dec_block_group_swap_extents(struct btrfs_block_group *bg, int amount)
{
	spin_lock(&bg->lock);
	ASSERT(!bg->ro);
	ASSERT(bg->swap_extents >= amount);
	bg->swap_extents -= amount;
	spin_unlock(&bg->lock);
}<|MERGE_RESOLUTION|>--- conflicted
+++ resolved
@@ -1555,15 +1555,10 @@
 		if (ret < 0)
 			goto next;
 
-<<<<<<< HEAD
-		btrfs_info(fs_info, "reclaiming chunk %llu with %llu%% used",
-				bg->start, div64_u64(bg->used * 100, bg->length));
-=======
 		btrfs_info(fs_info,
 			"reclaiming chunk %llu with %llu%% used %llu%% unusable",
 				bg->start, div_u64(bg->used * 100, bg->length),
 				div64_u64(zone_unusable * 100, bg->length));
->>>>>>> f20ef843
 		trace_btrfs_reclaim_block_group(bg);
 		ret = btrfs_relocate_chunk(fs_info, bg->start);
 		if (ret)
