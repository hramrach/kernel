// SPDX-License-Identifier: GPL-2.0
/*
 * Copyright (C) 2014 Facebook.  All rights reserved.
 */

#include <linux/sched.h>
#include <linux/stacktrace.h>
#include "ctree.h"
#include "disk-io.h"
#include "locking.h"
#include "delayed-ref.h"
#include "ref-verify.h"

/*
 * Used to keep track the roots and number of refs each root has for a given
 * bytenr.  This just tracks the number of direct references, no shared
 * references.
 */
struct root_entry {
	u64 root_objectid;
	u64 num_refs;
	struct rb_node node;
};

/*
 * These are meant to represent what should exist in the extent tree, these can
 * be used to verify the extent tree is consistent as these should all match
 * what the extent tree says.
 */
struct ref_entry {
	u64 root_objectid;
	u64 parent;
	u64 owner;
	u64 offset;
	u64 num_refs;
	struct rb_node node;
};

#define MAX_TRACE	16

/*
 * Whenever we add/remove a reference we record the action.  The action maps
 * back to the delayed ref action.  We hold the ref we are changing in the
 * action so we can account for the history properly, and we record the root we
 * were called with since it could be different from ref_root.  We also store
 * stack traces because that's how I roll.
 */
struct ref_action {
	int action;
	u64 root;
	struct ref_entry ref;
	struct list_head list;
	unsigned long trace[MAX_TRACE];
	unsigned int trace_len;
};

/*
 * One of these for every block we reference, it holds the roots and references
 * to it as well as all of the ref actions that have occurred to it.  We never
 * free it until we unmount the file system in order to make sure re-allocations
 * are happening properly.
 */
struct block_entry {
	u64 bytenr;
	u64 len;
	u64 num_refs;
	int metadata;
	int from_disk;
	struct rb_root roots;
	struct rb_root refs;
	struct rb_node node;
	struct list_head actions;
};

static struct block_entry *insert_block_entry(struct rb_root *root,
					      struct block_entry *be)
{
	struct rb_node **p = &root->rb_node;
	struct rb_node *parent_node = NULL;
	struct block_entry *entry;

	while (*p) {
		parent_node = *p;
		entry = rb_entry(parent_node, struct block_entry, node);
		if (entry->bytenr > be->bytenr)
			p = &(*p)->rb_left;
		else if (entry->bytenr < be->bytenr)
			p = &(*p)->rb_right;
		else
			return entry;
	}

	rb_link_node(&be->node, parent_node, p);
	rb_insert_color(&be->node, root);
	return NULL;
}

static struct block_entry *lookup_block_entry(struct rb_root *root, u64 bytenr)
{
	struct rb_node *n;
	struct block_entry *entry = NULL;

	n = root->rb_node;
	while (n) {
		entry = rb_entry(n, struct block_entry, node);
		if (entry->bytenr < bytenr)
			n = n->rb_right;
		else if (entry->bytenr > bytenr)
			n = n->rb_left;
		else
			return entry;
	}
	return NULL;
}

static struct root_entry *insert_root_entry(struct rb_root *root,
					    struct root_entry *re)
{
	struct rb_node **p = &root->rb_node;
	struct rb_node *parent_node = NULL;
	struct root_entry *entry;

	while (*p) {
		parent_node = *p;
		entry = rb_entry(parent_node, struct root_entry, node);
		if (entry->root_objectid > re->root_objectid)
			p = &(*p)->rb_left;
		else if (entry->root_objectid < re->root_objectid)
			p = &(*p)->rb_right;
		else
			return entry;
	}

	rb_link_node(&re->node, parent_node, p);
	rb_insert_color(&re->node, root);
	return NULL;

}

static int comp_refs(struct ref_entry *ref1, struct ref_entry *ref2)
{
	if (ref1->root_objectid < ref2->root_objectid)
		return -1;
	if (ref1->root_objectid > ref2->root_objectid)
		return 1;
	if (ref1->parent < ref2->parent)
		return -1;
	if (ref1->parent > ref2->parent)
		return 1;
	if (ref1->owner < ref2->owner)
		return -1;
	if (ref1->owner > ref2->owner)
		return 1;
	if (ref1->offset < ref2->offset)
		return -1;
	if (ref1->offset > ref2->offset)
		return 1;
	return 0;
}

static struct ref_entry *insert_ref_entry(struct rb_root *root,
					  struct ref_entry *ref)
{
	struct rb_node **p = &root->rb_node;
	struct rb_node *parent_node = NULL;
	struct ref_entry *entry;
	int cmp;

	while (*p) {
		parent_node = *p;
		entry = rb_entry(parent_node, struct ref_entry, node);
		cmp = comp_refs(entry, ref);
		if (cmp > 0)
			p = &(*p)->rb_left;
		else if (cmp < 0)
			p = &(*p)->rb_right;
		else
			return entry;
	}

	rb_link_node(&ref->node, parent_node, p);
	rb_insert_color(&ref->node, root);
	return NULL;

}

static struct root_entry *lookup_root_entry(struct rb_root *root, u64 objectid)
{
	struct rb_node *n;
	struct root_entry *entry = NULL;

	n = root->rb_node;
	while (n) {
		entry = rb_entry(n, struct root_entry, node);
		if (entry->root_objectid < objectid)
			n = n->rb_right;
		else if (entry->root_objectid > objectid)
			n = n->rb_left;
		else
			return entry;
	}
	return NULL;
}

#ifdef CONFIG_STACKTRACE
static void __save_stack_trace(struct ref_action *ra)
{
	ra->trace_len = stack_trace_save(ra->trace, MAX_TRACE, 2);
}

static void __print_stack_trace(struct btrfs_fs_info *fs_info,
				struct ref_action *ra)
{
	if (ra->trace_len == 0) {
		btrfs_err(fs_info, "  ref-verify: no stacktrace");
		return;
	}
	stack_trace_print(ra->trace, ra->trace_len, 2);
}
#else
static inline void __save_stack_trace(struct ref_action *ra)
{
}

static inline void __print_stack_trace(struct btrfs_fs_info *fs_info,
				       struct ref_action *ra)
{
	btrfs_err(fs_info, "  ref-verify: no stacktrace support");
}
#endif

static void free_block_entry(struct block_entry *be)
{
	struct root_entry *re;
	struct ref_entry *ref;
	struct ref_action *ra;
	struct rb_node *n;

	while ((n = rb_first(&be->roots))) {
		re = rb_entry(n, struct root_entry, node);
		rb_erase(&re->node, &be->roots);
		kfree(re);
	}

	while((n = rb_first(&be->refs))) {
		ref = rb_entry(n, struct ref_entry, node);
		rb_erase(&ref->node, &be->refs);
		kfree(ref);
	}

	while (!list_empty(&be->actions)) {
		ra = list_first_entry(&be->actions, struct ref_action,
				      list);
		list_del(&ra->list);
		kfree(ra);
	}
	kfree(be);
}

static struct block_entry *add_block_entry(struct btrfs_fs_info *fs_info,
					   u64 bytenr, u64 len,
					   u64 root_objectid)
{
	struct block_entry *be = NULL, *exist;
	struct root_entry *re = NULL;

	re = kzalloc(sizeof(struct root_entry), GFP_KERNEL);
	be = kzalloc(sizeof(struct block_entry), GFP_KERNEL);
	if (!be || !re) {
		kfree(re);
		kfree(be);
		return ERR_PTR(-ENOMEM);
	}
	be->bytenr = bytenr;
	be->len = len;

	re->root_objectid = root_objectid;
	re->num_refs = 0;

	spin_lock(&fs_info->ref_verify_lock);
	exist = insert_block_entry(&fs_info->block_tree, be);
	if (exist) {
		if (root_objectid) {
			struct root_entry *exist_re;

			exist_re = insert_root_entry(&exist->roots, re);
			if (exist_re)
				kfree(re);
		} else {
			kfree(re);
		}
		kfree(be);
		return exist;
	}

	be->num_refs = 0;
	be->metadata = 0;
	be->from_disk = 0;
	be->roots = RB_ROOT;
	be->refs = RB_ROOT;
	INIT_LIST_HEAD(&be->actions);
	if (root_objectid)
		insert_root_entry(&be->roots, re);
	else
		kfree(re);
	return be;
}

static int add_tree_block(struct btrfs_fs_info *fs_info, u64 ref_root,
			  u64 parent, u64 bytenr, int level)
{
	struct block_entry *be;
	struct root_entry *re;
	struct ref_entry *ref = NULL, *exist;

	ref = kmalloc(sizeof(struct ref_entry), GFP_KERNEL);
	if (!ref)
		return -ENOMEM;

	if (parent)
		ref->root_objectid = 0;
	else
		ref->root_objectid = ref_root;
	ref->parent = parent;
	ref->owner = level;
	ref->offset = 0;
	ref->num_refs = 1;

	be = add_block_entry(fs_info, bytenr, fs_info->nodesize, ref_root);
	if (IS_ERR(be)) {
		kfree(ref);
		return PTR_ERR(be);
	}
	be->num_refs++;
	be->from_disk = 1;
	be->metadata = 1;

	if (!parent) {
		ASSERT(ref_root);
		re = lookup_root_entry(&be->roots, ref_root);
		ASSERT(re);
		re->num_refs++;
	}
	exist = insert_ref_entry(&be->refs, ref);
	if (exist) {
		exist->num_refs++;
		kfree(ref);
	}
	spin_unlock(&fs_info->ref_verify_lock);

	return 0;
}

static int add_shared_data_ref(struct btrfs_fs_info *fs_info,
			       u64 parent, u32 num_refs, u64 bytenr,
			       u64 num_bytes)
{
	struct block_entry *be;
	struct ref_entry *ref;

	ref = kzalloc(sizeof(struct ref_entry), GFP_KERNEL);
	if (!ref)
		return -ENOMEM;
	be = add_block_entry(fs_info, bytenr, num_bytes, 0);
	if (IS_ERR(be)) {
		kfree(ref);
		return PTR_ERR(be);
	}
	be->num_refs += num_refs;

	ref->parent = parent;
	ref->num_refs = num_refs;
	if (insert_ref_entry(&be->refs, ref)) {
		spin_unlock(&fs_info->ref_verify_lock);
		btrfs_err(fs_info, "existing shared ref when reading from disk?");
		kfree(ref);
		return -EINVAL;
	}
	spin_unlock(&fs_info->ref_verify_lock);
	return 0;
}

static int add_extent_data_ref(struct btrfs_fs_info *fs_info,
			       struct extent_buffer *leaf,
			       struct btrfs_extent_data_ref *dref,
			       u64 bytenr, u64 num_bytes)
{
	struct block_entry *be;
	struct ref_entry *ref;
	struct root_entry *re;
	u64 ref_root = btrfs_extent_data_ref_root(leaf, dref);
	u64 owner = btrfs_extent_data_ref_objectid(leaf, dref);
	u64 offset = btrfs_extent_data_ref_offset(leaf, dref);
	u32 num_refs = btrfs_extent_data_ref_count(leaf, dref);

	ref = kzalloc(sizeof(struct ref_entry), GFP_KERNEL);
	if (!ref)
		return -ENOMEM;
	be = add_block_entry(fs_info, bytenr, num_bytes, ref_root);
	if (IS_ERR(be)) {
		kfree(ref);
		return PTR_ERR(be);
	}
	be->num_refs += num_refs;

	ref->parent = 0;
	ref->owner = owner;
	ref->root_objectid = ref_root;
	ref->offset = offset;
	ref->num_refs = num_refs;
	if (insert_ref_entry(&be->refs, ref)) {
		spin_unlock(&fs_info->ref_verify_lock);
		btrfs_err(fs_info, "existing ref when reading from disk?");
		kfree(ref);
		return -EINVAL;
	}

	re = lookup_root_entry(&be->roots, ref_root);
	if (!re) {
		spin_unlock(&fs_info->ref_verify_lock);
		btrfs_err(fs_info, "missing root in new block entry?");
		return -EINVAL;
	}
	re->num_refs += num_refs;
	spin_unlock(&fs_info->ref_verify_lock);
	return 0;
}

static int process_extent_item(struct btrfs_fs_info *fs_info,
			       struct btrfs_path *path, struct btrfs_key *key,
			       int slot, int *tree_block_level)
{
	struct btrfs_extent_item *ei;
	struct btrfs_extent_inline_ref *iref;
	struct btrfs_extent_data_ref *dref;
	struct btrfs_shared_data_ref *sref;
	struct extent_buffer *leaf = path->nodes[0];
	u32 item_size = btrfs_item_size_nr(leaf, slot);
	unsigned long end, ptr;
	u64 offset, flags, count;
	int type, ret;

	ei = btrfs_item_ptr(leaf, slot, struct btrfs_extent_item);
	flags = btrfs_extent_flags(leaf, ei);

	if ((key->type == BTRFS_EXTENT_ITEM_KEY) &&
	    flags & BTRFS_EXTENT_FLAG_TREE_BLOCK) {
		struct btrfs_tree_block_info *info;

		info = (struct btrfs_tree_block_info *)(ei + 1);
		*tree_block_level = btrfs_tree_block_level(leaf, info);
		iref = (struct btrfs_extent_inline_ref *)(info + 1);
	} else {
		if (key->type == BTRFS_METADATA_ITEM_KEY)
			*tree_block_level = key->offset;
		iref = (struct btrfs_extent_inline_ref *)(ei + 1);
	}

	ptr = (unsigned long)iref;
	end = (unsigned long)ei + item_size;
	while (ptr < end) {
		iref = (struct btrfs_extent_inline_ref *)ptr;
		type = btrfs_extent_inline_ref_type(leaf, iref);
		offset = btrfs_extent_inline_ref_offset(leaf, iref);
		switch (type) {
		case BTRFS_TREE_BLOCK_REF_KEY:
			ret = add_tree_block(fs_info, offset, 0, key->objectid,
					     *tree_block_level);
			break;
		case BTRFS_SHARED_BLOCK_REF_KEY:
			ret = add_tree_block(fs_info, 0, offset, key->objectid,
					     *tree_block_level);
			break;
		case BTRFS_EXTENT_DATA_REF_KEY:
			dref = (struct btrfs_extent_data_ref *)(&iref->offset);
			ret = add_extent_data_ref(fs_info, leaf, dref,
						  key->objectid, key->offset);
			break;
		case BTRFS_SHARED_DATA_REF_KEY:
			sref = (struct btrfs_shared_data_ref *)(iref + 1);
			count = btrfs_shared_data_ref_count(leaf, sref);
			ret = add_shared_data_ref(fs_info, offset, count,
						  key->objectid, key->offset);
			break;
		default:
			btrfs_err(fs_info, "invalid key type in iref");
			ret = -EINVAL;
			break;
		}
		if (ret)
			break;
		ptr += btrfs_extent_inline_ref_size(type);
	}
	return ret;
}

static int process_leaf(struct btrfs_root *root,
			struct btrfs_path *path, u64 *bytenr, u64 *num_bytes,
			int *tree_block_level)
{
	struct btrfs_fs_info *fs_info = root->fs_info;
	struct extent_buffer *leaf = path->nodes[0];
	struct btrfs_extent_data_ref *dref;
	struct btrfs_shared_data_ref *sref;
	u32 count;
<<<<<<< HEAD
	int i = 0, tree_block_level = 0, ret = 0;
=======
	int i = 0, ret = 0;
>>>>>>> 7d2a07b7
	struct btrfs_key key;
	int nritems = btrfs_header_nritems(leaf);

	for (i = 0; i < nritems; i++) {
		btrfs_item_key_to_cpu(leaf, &key, i);
		switch (key.type) {
		case BTRFS_EXTENT_ITEM_KEY:
			*num_bytes = key.offset;
			fallthrough;
		case BTRFS_METADATA_ITEM_KEY:
			*bytenr = key.objectid;
			ret = process_extent_item(fs_info, path, &key, i,
						  tree_block_level);
			break;
		case BTRFS_TREE_BLOCK_REF_KEY:
			ret = add_tree_block(fs_info, key.offset, 0,
					     key.objectid, *tree_block_level);
			break;
		case BTRFS_SHARED_BLOCK_REF_KEY:
			ret = add_tree_block(fs_info, 0, key.offset,
					     key.objectid, *tree_block_level);
			break;
		case BTRFS_EXTENT_DATA_REF_KEY:
			dref = btrfs_item_ptr(leaf, i,
					      struct btrfs_extent_data_ref);
			ret = add_extent_data_ref(fs_info, leaf, dref, *bytenr,
						  *num_bytes);
			break;
		case BTRFS_SHARED_DATA_REF_KEY:
			sref = btrfs_item_ptr(leaf, i,
					      struct btrfs_shared_data_ref);
			count = btrfs_shared_data_ref_count(leaf, sref);
			ret = add_shared_data_ref(fs_info, key.offset, count,
						  *bytenr, *num_bytes);
			break;
		default:
			break;
		}
		if (ret)
			break;
	}
	return ret;
}

/* Walk down to the leaf from the given level */
static int walk_down_tree(struct btrfs_root *root, struct btrfs_path *path,
			  int level, u64 *bytenr, u64 *num_bytes,
			  int *tree_block_level)
{
	struct extent_buffer *eb;
	int ret = 0;

	while (level >= 0) {
		if (level) {
			eb = btrfs_read_node_slot(path->nodes[level],
						  path->slots[level]);
			if (IS_ERR(eb))
				return PTR_ERR(eb);
			btrfs_tree_read_lock(eb);
			path->nodes[level-1] = eb;
			path->slots[level-1] = 0;
			path->locks[level-1] = BTRFS_READ_LOCK;
		} else {
			ret = process_leaf(root, path, bytenr, num_bytes,
					   tree_block_level);
			if (ret)
				break;
		}
		level--;
	}
	return ret;
}

/* Walk up to the next node that needs to be processed */
static int walk_up_tree(struct btrfs_path *path, int *level)
{
	int l;

	for (l = 0; l < BTRFS_MAX_LEVEL; l++) {
		if (!path->nodes[l])
			continue;
		if (l) {
			path->slots[l]++;
			if (path->slots[l] <
			    btrfs_header_nritems(path->nodes[l])) {
				*level = l;
				return 0;
			}
		}
		btrfs_tree_unlock_rw(path->nodes[l], path->locks[l]);
		free_extent_buffer(path->nodes[l]);
		path->nodes[l] = NULL;
		path->slots[l] = 0;
		path->locks[l] = 0;
	}

	return 1;
}

static void dump_ref_action(struct btrfs_fs_info *fs_info,
			    struct ref_action *ra)
{
	btrfs_err(fs_info,
"  Ref action %d, root %llu, ref_root %llu, parent %llu, owner %llu, offset %llu, num_refs %llu",
		  ra->action, ra->root, ra->ref.root_objectid, ra->ref.parent,
		  ra->ref.owner, ra->ref.offset, ra->ref.num_refs);
	__print_stack_trace(fs_info, ra);
}

/*
 * Dumps all the information from the block entry to printk, it's going to be
 * awesome.
 */
static void dump_block_entry(struct btrfs_fs_info *fs_info,
			     struct block_entry *be)
{
	struct ref_entry *ref;
	struct root_entry *re;
	struct ref_action *ra;
	struct rb_node *n;

	btrfs_err(fs_info,
"dumping block entry [%llu %llu], num_refs %llu, metadata %d, from disk %d",
		  be->bytenr, be->len, be->num_refs, be->metadata,
		  be->from_disk);

	for (n = rb_first(&be->refs); n; n = rb_next(n)) {
		ref = rb_entry(n, struct ref_entry, node);
		btrfs_err(fs_info,
"  ref root %llu, parent %llu, owner %llu, offset %llu, num_refs %llu",
			  ref->root_objectid, ref->parent, ref->owner,
			  ref->offset, ref->num_refs);
	}

	for (n = rb_first(&be->roots); n; n = rb_next(n)) {
		re = rb_entry(n, struct root_entry, node);
		btrfs_err(fs_info, "  root entry %llu, num_refs %llu",
			  re->root_objectid, re->num_refs);
	}

	list_for_each_entry(ra, &be->actions, list)
		dump_ref_action(fs_info, ra);
}

/*
 * btrfs_ref_tree_mod: called when we modify a ref for a bytenr
 *
 * This will add an action item to the given bytenr and do sanity checks to make
 * sure we haven't messed something up.  If we are making a new allocation and
 * this block entry has history we will delete all previous actions as long as
 * our sanity checks pass as they are no longer needed.
 */
int btrfs_ref_tree_mod(struct btrfs_fs_info *fs_info,
		       struct btrfs_ref *generic_ref)
{
	struct ref_entry *ref = NULL, *exist;
	struct ref_action *ra = NULL;
	struct block_entry *be = NULL;
	struct root_entry *re = NULL;
	int action = generic_ref->action;
	int ret = 0;
	bool metadata;
	u64 bytenr = generic_ref->bytenr;
	u64 num_bytes = generic_ref->len;
	u64 parent = generic_ref->parent;
	u64 ref_root = 0;
	u64 owner = 0;
	u64 offset = 0;

	if (!btrfs_test_opt(fs_info, REF_VERIFY))
		return 0;

	if (generic_ref->type == BTRFS_REF_METADATA) {
		if (!parent)
			ref_root = generic_ref->tree_ref.root;
		owner = generic_ref->tree_ref.level;
	} else if (!parent) {
		ref_root = generic_ref->data_ref.ref_root;
		owner = generic_ref->data_ref.ino;
		offset = generic_ref->data_ref.offset;
	}
	metadata = owner < BTRFS_FIRST_FREE_OBJECTID;

	ref = kzalloc(sizeof(struct ref_entry), GFP_NOFS);
	ra = kmalloc(sizeof(struct ref_action), GFP_NOFS);
	if (!ra || !ref) {
		kfree(ref);
		kfree(ra);
		ret = -ENOMEM;
		goto out;
	}

	ref->parent = parent;
	ref->owner = owner;
	ref->root_objectid = ref_root;
	ref->offset = offset;
	ref->num_refs = (action == BTRFS_DROP_DELAYED_REF) ? -1 : 1;

	memcpy(&ra->ref, ref, sizeof(struct ref_entry));
	/*
	 * Save the extra info from the delayed ref in the ref action to make it
	 * easier to figure out what is happening.  The real ref's we add to the
	 * ref tree need to reflect what we save on disk so it matches any
	 * on-disk refs we pre-loaded.
	 */
	ra->ref.owner = owner;
	ra->ref.offset = offset;
	ra->ref.root_objectid = ref_root;
	__save_stack_trace(ra);

	INIT_LIST_HEAD(&ra->list);
	ra->action = action;
	ra->root = generic_ref->real_root;

	/*
	 * This is an allocation, preallocate the block_entry in case we haven't
	 * used it before.
	 */
	ret = -EINVAL;
	if (action == BTRFS_ADD_DELAYED_EXTENT) {
		/*
		 * For subvol_create we'll just pass in whatever the parent root
		 * is and the new root objectid, so let's not treat the passed
		 * in root as if it really has a ref for this bytenr.
		 */
		be = add_block_entry(fs_info, bytenr, num_bytes, ref_root);
		if (IS_ERR(be)) {
			kfree(ref);
			kfree(ra);
			ret = PTR_ERR(be);
			goto out;
		}
		be->num_refs++;
		if (metadata)
			be->metadata = 1;

		if (be->num_refs != 1) {
			btrfs_err(fs_info,
			"re-allocated a block that still has references to it!");
			dump_block_entry(fs_info, be);
			dump_ref_action(fs_info, ra);
			kfree(ref);
			kfree(ra);
			goto out_unlock;
		}

		while (!list_empty(&be->actions)) {
			struct ref_action *tmp;

			tmp = list_first_entry(&be->actions, struct ref_action,
					       list);
			list_del(&tmp->list);
			kfree(tmp);
		}
	} else {
		struct root_entry *tmp;

		if (!parent) {
			re = kmalloc(sizeof(struct root_entry), GFP_NOFS);
			if (!re) {
				kfree(ref);
				kfree(ra);
				ret = -ENOMEM;
				goto out;
			}
			/*
			 * This is the root that is modifying us, so it's the
			 * one we want to lookup below when we modify the
			 * re->num_refs.
			 */
			ref_root = generic_ref->real_root;
			re->root_objectid = generic_ref->real_root;
			re->num_refs = 0;
		}

		spin_lock(&fs_info->ref_verify_lock);
		be = lookup_block_entry(&fs_info->block_tree, bytenr);
		if (!be) {
			btrfs_err(fs_info,
"trying to do action %d to bytenr %llu num_bytes %llu but there is no existing entry!",
				  action, bytenr, num_bytes);
			dump_ref_action(fs_info, ra);
			kfree(ref);
			kfree(ra);
			goto out_unlock;
		} else if (be->num_refs == 0) {
			btrfs_err(fs_info,
		"trying to do action %d for a bytenr that has 0 total references",
				action);
			dump_block_entry(fs_info, be);
			dump_ref_action(fs_info, ra);
			kfree(ref);
			kfree(ra);
			goto out_unlock;
		}

		if (!parent) {
			tmp = insert_root_entry(&be->roots, re);
			if (tmp) {
				kfree(re);
				re = tmp;
			}
		}
	}

	exist = insert_ref_entry(&be->refs, ref);
	if (exist) {
		if (action == BTRFS_DROP_DELAYED_REF) {
			if (exist->num_refs == 0) {
				btrfs_err(fs_info,
"dropping a ref for a existing root that doesn't have a ref on the block");
				dump_block_entry(fs_info, be);
				dump_ref_action(fs_info, ra);
				kfree(ref);
				kfree(ra);
				goto out_unlock;
			}
			exist->num_refs--;
			if (exist->num_refs == 0) {
				rb_erase(&exist->node, &be->refs);
				kfree(exist);
			}
		} else if (!be->metadata) {
			exist->num_refs++;
		} else {
			btrfs_err(fs_info,
"attempting to add another ref for an existing ref on a tree block");
			dump_block_entry(fs_info, be);
			dump_ref_action(fs_info, ra);
			kfree(ref);
			kfree(ra);
			goto out_unlock;
		}
		kfree(ref);
	} else {
		if (action == BTRFS_DROP_DELAYED_REF) {
			btrfs_err(fs_info,
"dropping a ref for a root that doesn't have a ref on the block");
			dump_block_entry(fs_info, be);
			dump_ref_action(fs_info, ra);
			kfree(ref);
			kfree(ra);
			goto out_unlock;
		}
	}

	if (!parent && !re) {
		re = lookup_root_entry(&be->roots, ref_root);
		if (!re) {
			/*
			 * This shouldn't happen because we will add our re
			 * above when we lookup the be with !parent, but just in
			 * case catch this case so we don't panic because I
			 * didn't think of some other corner case.
			 */
			btrfs_err(fs_info, "failed to find root %llu for %llu",
				  generic_ref->real_root, be->bytenr);
			dump_block_entry(fs_info, be);
			dump_ref_action(fs_info, ra);
			kfree(ra);
			goto out_unlock;
		}
	}
	if (action == BTRFS_DROP_DELAYED_REF) {
		if (re)
			re->num_refs--;
		be->num_refs--;
	} else if (action == BTRFS_ADD_DELAYED_REF) {
		be->num_refs++;
		if (re)
			re->num_refs++;
	}
	list_add_tail(&ra->list, &be->actions);
	ret = 0;
out_unlock:
	spin_unlock(&fs_info->ref_verify_lock);
out:
	if (ret)
		btrfs_clear_opt(fs_info->mount_opt, REF_VERIFY);
	return ret;
}

/* Free up the ref cache */
void btrfs_free_ref_cache(struct btrfs_fs_info *fs_info)
{
	struct block_entry *be;
	struct rb_node *n;

	if (!btrfs_test_opt(fs_info, REF_VERIFY))
		return;

	spin_lock(&fs_info->ref_verify_lock);
	while ((n = rb_first(&fs_info->block_tree))) {
		be = rb_entry(n, struct block_entry, node);
		rb_erase(&be->node, &fs_info->block_tree);
		free_block_entry(be);
		cond_resched_lock(&fs_info->ref_verify_lock);
	}
	spin_unlock(&fs_info->ref_verify_lock);
}

void btrfs_free_ref_tree_range(struct btrfs_fs_info *fs_info, u64 start,
			       u64 len)
{
	struct block_entry *be = NULL, *entry;
	struct rb_node *n;

	if (!btrfs_test_opt(fs_info, REF_VERIFY))
		return;

	spin_lock(&fs_info->ref_verify_lock);
	n = fs_info->block_tree.rb_node;
	while (n) {
		entry = rb_entry(n, struct block_entry, node);
		if (entry->bytenr < start) {
			n = n->rb_right;
		} else if (entry->bytenr > start) {
			n = n->rb_left;
		} else {
			be = entry;
			break;
		}
		/* We want to get as close to start as possible */
		if (be == NULL ||
		    (entry->bytenr < start && be->bytenr > start) ||
		    (entry->bytenr < start && entry->bytenr > be->bytenr))
			be = entry;
	}

	/*
	 * Could have an empty block group, maybe have something to check for
	 * this case to verify we were actually empty?
	 */
	if (!be) {
		spin_unlock(&fs_info->ref_verify_lock);
		return;
	}

	n = &be->node;
	while (n) {
		be = rb_entry(n, struct block_entry, node);
		n = rb_next(n);
		if (be->bytenr < start && be->bytenr + be->len > start) {
			btrfs_err(fs_info,
				"block entry overlaps a block group [%llu,%llu]!",
				start, len);
			dump_block_entry(fs_info, be);
			continue;
		}
		if (be->bytenr < start)
			continue;
		if (be->bytenr >= start + len)
			break;
		if (be->bytenr + be->len > start + len) {
			btrfs_err(fs_info,
				"block entry overlaps a block group [%llu,%llu]!",
				start, len);
			dump_block_entry(fs_info, be);
		}
		rb_erase(&be->node, &fs_info->block_tree);
		free_block_entry(be);
	}
	spin_unlock(&fs_info->ref_verify_lock);
}

/* Walk down all roots and build the ref tree, meant to be called at mount */
int btrfs_build_ref_tree(struct btrfs_fs_info *fs_info)
{
	struct btrfs_path *path;
	struct extent_buffer *eb;
	int tree_block_level = 0;
	u64 bytenr = 0, num_bytes = 0;
	int ret, level;

	if (!btrfs_test_opt(fs_info, REF_VERIFY))
		return 0;

	path = btrfs_alloc_path();
	if (!path)
		return -ENOMEM;

	eb = btrfs_read_lock_root_node(fs_info->extent_root);
	level = btrfs_header_level(eb);
	path->nodes[level] = eb;
	path->slots[level] = 0;
	path->locks[level] = BTRFS_READ_LOCK;

	while (1) {
		/*
		 * We have to keep track of the bytenr/num_bytes we last hit
		 * because we could have run out of space for an inline ref, and
		 * would have had to added a ref key item which may appear on a
		 * different leaf from the original extent item.
		 */
		ret = walk_down_tree(fs_info->extent_root, path, level,
				     &bytenr, &num_bytes, &tree_block_level);
		if (ret)
			break;
		ret = walk_up_tree(path, &level);
		if (ret < 0)
			break;
		if (ret > 0) {
			ret = 0;
			break;
		}
	}
	if (ret) {
		btrfs_clear_opt(fs_info->mount_opt, REF_VERIFY);
		btrfs_free_ref_cache(fs_info);
	}
	btrfs_free_path(path);
	return ret;
}<|MERGE_RESOLUTION|>--- conflicted
+++ resolved
@@ -503,11 +503,7 @@
 	struct btrfs_extent_data_ref *dref;
 	struct btrfs_shared_data_ref *sref;
 	u32 count;
-<<<<<<< HEAD
-	int i = 0, tree_block_level = 0, ret = 0;
-=======
 	int i = 0, ret = 0;
->>>>>>> 7d2a07b7
 	struct btrfs_key key;
 	int nritems = btrfs_header_nritems(leaf);
 
