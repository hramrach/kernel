--- conflicted
+++ resolved
@@ -25,11 +25,8 @@
 #include "transaction.h"
 #include "print-tree.h"
 #include "locking.h"
-<<<<<<< HEAD
+#include "qgroup.h"
 #include "volumes.h"
-=======
-#include "qgroup.h"
->>>>>>> d2ac2285
 
 static int split_node(struct btrfs_trans_handle *trans, struct btrfs_root
 		      *root, struct btrfs_path *path, int level);
