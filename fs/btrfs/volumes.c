--- conflicted
+++ resolved
@@ -2507,14 +2507,9 @@
 	btrfs_sysfs_rm_device_link(fs_info->fs_devices, device);
 error_trans:
 	if (seeding_dev)
-<<<<<<< HEAD
-		sb->s_flags |= MS_RDONLY;
-	btrfs_end_transaction(trans);
-=======
 		sb->s_flags |= SB_RDONLY;
 	if (trans)
 		btrfs_end_transaction(trans);
->>>>>>> 0186f2dc
 	rcu_string_free(device->name);
 	bio_put(device->flush_bio);
 	kfree(device);
