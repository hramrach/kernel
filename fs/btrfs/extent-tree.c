/*
 * Copyright (C) 2007 Oracle.  All rights reserved.
 *
 * This program is free software; you can redistribute it and/or
 * modify it under the terms of the GNU General Public
 * License v2 as published by the Free Software Foundation.
 *
 * This program is distributed in the hope that it will be useful,
 * but WITHOUT ANY WARRANTY; without even the implied warranty of
 * MERCHANTABILITY or FITNESS FOR A PARTICULAR PURPOSE.  See the GNU
 * General Public License for more details.
 *
 * You should have received a copy of the GNU General Public
 * License along with this program; if not, write to the
 * Free Software Foundation, Inc., 59 Temple Place - Suite 330,
 * Boston, MA 021110-1307, USA.
 */
#include <linux/sched.h>
#include <linux/pagemap.h>
#include <linux/writeback.h>
#include <linux/blkdev.h>
#include <linux/sort.h>
#include <linux/rcupdate.h>
#include <linux/kthread.h>
#include <linux/slab.h>
#include <linux/ratelimit.h>
#include <linux/percpu_counter.h>
#include "hash.h"
#include "tree-log.h"
#include "disk-io.h"
#include "print-tree.h"
#include "volumes.h"
#include "raid56.h"
#include "locking.h"
#include "free-space-cache.h"
#include "math.h"
#include "sysfs.h"
#include "qgroup.h"

#undef SCRAMBLE_DELAYED_REFS

/*
 * control flags for do_chunk_alloc's force field
 * CHUNK_ALLOC_NO_FORCE means to only allocate a chunk
 * if we really need one.
 *
 * CHUNK_ALLOC_LIMITED means to only try and allocate one
 * if we have very few chunks already allocated.  This is
 * used as part of the clustering code to help make sure
 * we have a good pool of storage to cluster in, without
 * filling the FS with empty chunks
 *
 * CHUNK_ALLOC_FORCE means it must try to allocate one
 *
 */
enum {
	CHUNK_ALLOC_NO_FORCE = 0,
	CHUNK_ALLOC_LIMITED = 1,
	CHUNK_ALLOC_FORCE = 2,
};

/*
 * Control how reservations are dealt with.
 *
 * RESERVE_FREE - freeing a reservation.
 * RESERVE_ALLOC - allocating space and we need to update bytes_may_use for
 *   ENOSPC accounting
 * RESERVE_ALLOC_NO_ACCOUNT - allocating space and we should not update
 *   bytes_may_use as the ENOSPC accounting is done elsewhere
 */
enum {
	RESERVE_FREE = 0,
	RESERVE_ALLOC = 1,
	RESERVE_ALLOC_NO_ACCOUNT = 2,
};

static int update_block_group(struct btrfs_trans_handle *trans,
			      struct btrfs_root *root, u64 bytenr,
			      u64 num_bytes, int alloc);
static int __btrfs_free_extent(struct btrfs_trans_handle *trans,
				struct btrfs_root *root,
				u64 bytenr, u64 num_bytes, u64 parent,
				u64 root_objectid, u64 owner_objectid,
				u64 owner_offset, int refs_to_drop,
				struct btrfs_delayed_extent_op *extra_op,
				int no_quota);
static void __run_delayed_extent_op(struct btrfs_delayed_extent_op *extent_op,
				    struct extent_buffer *leaf,
				    struct btrfs_extent_item *ei);
static int alloc_reserved_file_extent(struct btrfs_trans_handle *trans,
				      struct btrfs_root *root,
				      u64 parent, u64 root_objectid,
				      u64 flags, u64 owner, u64 offset,
				      struct btrfs_key *ins, int ref_mod);
static int alloc_reserved_tree_block(struct btrfs_trans_handle *trans,
				     struct btrfs_root *root,
				     u64 parent, u64 root_objectid,
				     u64 flags, struct btrfs_disk_key *key,
				     int level, struct btrfs_key *ins,
				     int no_quota);
static int do_chunk_alloc(struct btrfs_trans_handle *trans,
			  struct btrfs_root *extent_root, u64 flags,
			  int force);
static int find_next_key(struct btrfs_path *path, int level,
			 struct btrfs_key *key);
static void dump_space_info(struct btrfs_space_info *info, u64 bytes,
			    int dump_block_groups);
static int btrfs_update_reserved_bytes(struct btrfs_block_group_cache *cache,
				       u64 num_bytes, int reserve,
				       int delalloc);
static int block_rsv_use_bytes(struct btrfs_block_rsv *block_rsv,
			       u64 num_bytes);
int btrfs_pin_extent(struct btrfs_root *root,
		     u64 bytenr, u64 num_bytes, int reserved);

static noinline int
block_group_cache_done(struct btrfs_block_group_cache *cache)
{
	smp_mb();
	return cache->cached == BTRFS_CACHE_FINISHED ||
		cache->cached == BTRFS_CACHE_ERROR;
}

static int block_group_bits(struct btrfs_block_group_cache *cache, u64 bits)
{
	return (cache->flags & bits) == bits;
}

static void btrfs_get_block_group(struct btrfs_block_group_cache *cache)
{
	atomic_inc(&cache->count);
}

void btrfs_put_block_group(struct btrfs_block_group_cache *cache)
{
	if (atomic_dec_and_test(&cache->count)) {
		WARN_ON(cache->pinned > 0);
		WARN_ON(cache->reserved > 0);
		kfree(cache->free_space_ctl);
		kfree(cache);
	}
}

/*
 * this adds the block group to the fs_info rb tree for the block group
 * cache
 */
static int btrfs_add_block_group_cache(struct btrfs_fs_info *info,
				struct btrfs_block_group_cache *block_group)
{
	struct rb_node **p;
	struct rb_node *parent = NULL;
	struct btrfs_block_group_cache *cache;

	spin_lock(&info->block_group_cache_lock);
	p = &info->block_group_cache_tree.rb_node;

	while (*p) {
		parent = *p;
		cache = rb_entry(parent, struct btrfs_block_group_cache,
				 cache_node);
		if (block_group->key.objectid < cache->key.objectid) {
			p = &(*p)->rb_left;
		} else if (block_group->key.objectid > cache->key.objectid) {
			p = &(*p)->rb_right;
		} else {
			spin_unlock(&info->block_group_cache_lock);
			return -EEXIST;
		}
	}

	rb_link_node(&block_group->cache_node, parent, p);
	rb_insert_color(&block_group->cache_node,
			&info->block_group_cache_tree);

	if (info->first_logical_byte > block_group->key.objectid)
		info->first_logical_byte = block_group->key.objectid;

	spin_unlock(&info->block_group_cache_lock);

	return 0;
}

/*
 * This will return the block group at or after bytenr if contains is 0, else
 * it will return the block group that contains the bytenr
 */
static struct btrfs_block_group_cache *
block_group_cache_tree_search(struct btrfs_fs_info *info, u64 bytenr,
			      int contains)
{
	struct btrfs_block_group_cache *cache, *ret = NULL;
	struct rb_node *n;
	u64 end, start;

	spin_lock(&info->block_group_cache_lock);
	n = info->block_group_cache_tree.rb_node;

	while (n) {
		cache = rb_entry(n, struct btrfs_block_group_cache,
				 cache_node);
		end = cache->key.objectid + cache->key.offset - 1;
		start = cache->key.objectid;

		if (bytenr < start) {
			if (!contains && (!ret || start < ret->key.objectid))
				ret = cache;
			n = n->rb_left;
		} else if (bytenr > start) {
			if (contains && bytenr <= end) {
				ret = cache;
				break;
			}
			n = n->rb_right;
		} else {
			ret = cache;
			break;
		}
	}
	if (ret) {
		btrfs_get_block_group(ret);
		if (bytenr == 0 && info->first_logical_byte > ret->key.objectid)
			info->first_logical_byte = ret->key.objectid;
	}
	spin_unlock(&info->block_group_cache_lock);

	return ret;
}

static int add_excluded_extent(struct btrfs_root *root,
			       u64 start, u64 num_bytes)
{
	u64 end = start + num_bytes - 1;
	set_extent_bits(&root->fs_info->freed_extents[0],
			start, end, EXTENT_UPTODATE, GFP_NOFS);
	set_extent_bits(&root->fs_info->freed_extents[1],
			start, end, EXTENT_UPTODATE, GFP_NOFS);
	return 0;
}

static void free_excluded_extents(struct btrfs_root *root,
				  struct btrfs_block_group_cache *cache)
{
	u64 start, end;

	start = cache->key.objectid;
	end = start + cache->key.offset - 1;

	clear_extent_bits(&root->fs_info->freed_extents[0],
			  start, end, EXTENT_UPTODATE, GFP_NOFS);
	clear_extent_bits(&root->fs_info->freed_extents[1],
			  start, end, EXTENT_UPTODATE, GFP_NOFS);
}

static int exclude_super_stripes(struct btrfs_root *root,
				 struct btrfs_block_group_cache *cache)
{
	u64 bytenr;
	u64 *logical;
	int stripe_len;
	int i, nr, ret;

	if (cache->key.objectid < BTRFS_SUPER_INFO_OFFSET) {
		stripe_len = BTRFS_SUPER_INFO_OFFSET - cache->key.objectid;
		cache->bytes_super += stripe_len;
		ret = add_excluded_extent(root, cache->key.objectid,
					  stripe_len);
		if (ret)
			return ret;
	}

	for (i = 0; i < BTRFS_SUPER_MIRROR_MAX; i++) {
		bytenr = btrfs_sb_offset(i);
		ret = btrfs_rmap_block(&root->fs_info->mapping_tree,
				       cache->key.objectid, bytenr,
				       0, &logical, &nr, &stripe_len);
		if (ret)
			return ret;

		while (nr--) {
			u64 start, len;

			if (logical[nr] > cache->key.objectid +
			    cache->key.offset)
				continue;

			if (logical[nr] + stripe_len <= cache->key.objectid)
				continue;

			start = logical[nr];
			if (start < cache->key.objectid) {
				start = cache->key.objectid;
				len = (logical[nr] + stripe_len) - start;
			} else {
				len = min_t(u64, stripe_len,
					    cache->key.objectid +
					    cache->key.offset - start);
			}

			cache->bytes_super += len;
			ret = add_excluded_extent(root, start, len);
			if (ret) {
				kfree(logical);
				return ret;
			}
		}

		kfree(logical);
	}
	return 0;
}

static struct btrfs_caching_control *
get_caching_control(struct btrfs_block_group_cache *cache)
{
	struct btrfs_caching_control *ctl;

	spin_lock(&cache->lock);
	if (!cache->caching_ctl) {
		spin_unlock(&cache->lock);
		return NULL;
	}

	ctl = cache->caching_ctl;
	atomic_inc(&ctl->count);
	spin_unlock(&cache->lock);
	return ctl;
}

static void put_caching_control(struct btrfs_caching_control *ctl)
{
	if (atomic_dec_and_test(&ctl->count))
		kfree(ctl);
}

/*
 * this is only called by cache_block_group, since we could have freed extents
 * we need to check the pinned_extents for any extents that can't be used yet
 * since their free space will be released as soon as the transaction commits.
 */
static u64 add_new_free_space(struct btrfs_block_group_cache *block_group,
			      struct btrfs_fs_info *info, u64 start, u64 end)
{
	u64 extent_start, extent_end, size, total_added = 0;
	int ret;

	while (start < end) {
		ret = find_first_extent_bit(info->pinned_extents, start,
					    &extent_start, &extent_end,
					    EXTENT_DIRTY | EXTENT_UPTODATE,
					    NULL);
		if (ret)
			break;

		if (extent_start <= start) {
			start = extent_end + 1;
		} else if (extent_start > start && extent_start < end) {
			size = extent_start - start;
			total_added += size;
			ret = btrfs_add_free_space(block_group, start,
						   size);
			BUG_ON(ret); /* -ENOMEM or logic error */
			start = extent_end + 1;
		} else {
			break;
		}
	}

	if (start < end) {
		size = end - start;
		total_added += size;
		ret = btrfs_add_free_space(block_group, start, size);
		BUG_ON(ret); /* -ENOMEM or logic error */
	}

	return total_added;
}

static noinline void caching_thread(struct btrfs_work *work)
{
	struct btrfs_block_group_cache *block_group;
	struct btrfs_fs_info *fs_info;
	struct btrfs_caching_control *caching_ctl;
	struct btrfs_root *extent_root;
	struct btrfs_path *path;
	struct extent_buffer *leaf;
	struct btrfs_key key;
	u64 total_found = 0;
	u64 last = 0;
	u32 nritems;
	int ret = -ENOMEM;

	caching_ctl = container_of(work, struct btrfs_caching_control, work);
	block_group = caching_ctl->block_group;
	fs_info = block_group->fs_info;
	extent_root = fs_info->extent_root;

	path = btrfs_alloc_path();
	if (!path)
		goto out;

	last = max_t(u64, block_group->key.objectid, BTRFS_SUPER_INFO_OFFSET);

	/*
	 * We don't want to deadlock with somebody trying to allocate a new
	 * extent for the extent root while also trying to search the extent
	 * root to add free space.  So we skip locking and search the commit
	 * root, since its read-only
	 */
	path->skip_locking = 1;
	path->search_commit_root = 1;
	path->reada = 1;

	key.objectid = last;
	key.offset = 0;
	key.type = BTRFS_EXTENT_ITEM_KEY;
again:
	mutex_lock(&caching_ctl->mutex);
	/* need to make sure the commit_root doesn't disappear */
	down_read(&fs_info->commit_root_sem);

next:
	ret = btrfs_search_slot(NULL, extent_root, &key, path, 0, 0);
	if (ret < 0)
		goto err;

	leaf = path->nodes[0];
	nritems = btrfs_header_nritems(leaf);

	while (1) {
		if (btrfs_fs_closing(fs_info) > 1) {
			last = (u64)-1;
			break;
		}

		if (path->slots[0] < nritems) {
			btrfs_item_key_to_cpu(leaf, &key, path->slots[0]);
		} else {
			ret = find_next_key(path, 0, &key);
			if (ret)
				break;

			if (need_resched() ||
			    rwsem_is_contended(&fs_info->commit_root_sem)) {
				caching_ctl->progress = last;
				btrfs_release_path(path);
				up_read(&fs_info->commit_root_sem);
				mutex_unlock(&caching_ctl->mutex);
				cond_resched();
				goto again;
			}

			ret = btrfs_next_leaf(extent_root, path);
			if (ret < 0)
				goto err;
			if (ret)
				break;
			leaf = path->nodes[0];
			nritems = btrfs_header_nritems(leaf);
			continue;
		}

		if (key.objectid < last) {
			key.objectid = last;
			key.offset = 0;
			key.type = BTRFS_EXTENT_ITEM_KEY;

			caching_ctl->progress = last;
			btrfs_release_path(path);
			goto next;
		}

		if (key.objectid < block_group->key.objectid) {
			path->slots[0]++;
			continue;
		}

		if (key.objectid >= block_group->key.objectid +
		    block_group->key.offset)
			break;

		if (key.type == BTRFS_EXTENT_ITEM_KEY ||
		    key.type == BTRFS_METADATA_ITEM_KEY) {
			total_found += add_new_free_space(block_group,
							  fs_info, last,
							  key.objectid);
			if (key.type == BTRFS_METADATA_ITEM_KEY)
				last = key.objectid +
					fs_info->tree_root->nodesize;
			else
				last = key.objectid + key.offset;

			if (total_found > (1024 * 1024 * 2)) {
				total_found = 0;
				wake_up(&caching_ctl->wait);
			}
		}
		path->slots[0]++;
	}
	ret = 0;

	total_found += add_new_free_space(block_group, fs_info, last,
					  block_group->key.objectid +
					  block_group->key.offset);
	caching_ctl->progress = (u64)-1;

	spin_lock(&block_group->lock);
	block_group->caching_ctl = NULL;
	block_group->cached = BTRFS_CACHE_FINISHED;
	spin_unlock(&block_group->lock);

err:
	btrfs_free_path(path);
	up_read(&fs_info->commit_root_sem);

	free_excluded_extents(extent_root, block_group);

	mutex_unlock(&caching_ctl->mutex);
out:
	if (ret) {
		spin_lock(&block_group->lock);
		block_group->caching_ctl = NULL;
		block_group->cached = BTRFS_CACHE_ERROR;
		spin_unlock(&block_group->lock);
	}
	wake_up(&caching_ctl->wait);

	put_caching_control(caching_ctl);
	btrfs_put_block_group(block_group);
}

static int cache_block_group(struct btrfs_block_group_cache *cache,
			     int load_cache_only)
{
	DEFINE_WAIT(wait);
	struct btrfs_fs_info *fs_info = cache->fs_info;
	struct btrfs_caching_control *caching_ctl;
	int ret = 0;

	caching_ctl = kzalloc(sizeof(*caching_ctl), GFP_NOFS);
	if (!caching_ctl)
		return -ENOMEM;

	INIT_LIST_HEAD(&caching_ctl->list);
	mutex_init(&caching_ctl->mutex);
	init_waitqueue_head(&caching_ctl->wait);
	caching_ctl->block_group = cache;
	caching_ctl->progress = cache->key.objectid;
	atomic_set(&caching_ctl->count, 1);
	btrfs_init_work(&caching_ctl->work, btrfs_cache_helper,
			caching_thread, NULL, NULL);

	spin_lock(&cache->lock);
	/*
	 * This should be a rare occasion, but this could happen I think in the
	 * case where one thread starts to load the space cache info, and then
	 * some other thread starts a transaction commit which tries to do an
	 * allocation while the other thread is still loading the space cache
	 * info.  The previous loop should have kept us from choosing this block
	 * group, but if we've moved to the state where we will wait on caching
	 * block groups we need to first check if we're doing a fast load here,
	 * so we can wait for it to finish, otherwise we could end up allocating
	 * from a block group who's cache gets evicted for one reason or
	 * another.
	 */
	while (cache->cached == BTRFS_CACHE_FAST) {
		struct btrfs_caching_control *ctl;

		ctl = cache->caching_ctl;
		atomic_inc(&ctl->count);
		prepare_to_wait(&ctl->wait, &wait, TASK_UNINTERRUPTIBLE);
		spin_unlock(&cache->lock);

		schedule();

		finish_wait(&ctl->wait, &wait);
		put_caching_control(ctl);
		spin_lock(&cache->lock);
	}

	if (cache->cached != BTRFS_CACHE_NO) {
		spin_unlock(&cache->lock);
		kfree(caching_ctl);
		return 0;
	}
	WARN_ON(cache->caching_ctl);
	cache->caching_ctl = caching_ctl;
	cache->cached = BTRFS_CACHE_FAST;
	spin_unlock(&cache->lock);

	if (fs_info->mount_opt & BTRFS_MOUNT_SPACE_CACHE) {
		mutex_lock(&caching_ctl->mutex);
		ret = load_free_space_cache(fs_info, cache);

		spin_lock(&cache->lock);
		if (ret == 1) {
			cache->caching_ctl = NULL;
			cache->cached = BTRFS_CACHE_FINISHED;
			cache->last_byte_to_unpin = (u64)-1;
			caching_ctl->progress = (u64)-1;
		} else {
			if (load_cache_only) {
				cache->caching_ctl = NULL;
				cache->cached = BTRFS_CACHE_NO;
			} else {
				cache->cached = BTRFS_CACHE_STARTED;
				cache->has_caching_ctl = 1;
			}
		}
		spin_unlock(&cache->lock);
		mutex_unlock(&caching_ctl->mutex);

		wake_up(&caching_ctl->wait);
		if (ret == 1) {
			put_caching_control(caching_ctl);
			free_excluded_extents(fs_info->extent_root, cache);
			return 0;
		}
	} else {
		/*
		 * We are not going to do the fast caching, set cached to the
		 * appropriate value and wakeup any waiters.
		 */
		spin_lock(&cache->lock);
		if (load_cache_only) {
			cache->caching_ctl = NULL;
			cache->cached = BTRFS_CACHE_NO;
		} else {
			cache->cached = BTRFS_CACHE_STARTED;
			cache->has_caching_ctl = 1;
		}
		spin_unlock(&cache->lock);
		wake_up(&caching_ctl->wait);
	}

	if (load_cache_only) {
		put_caching_control(caching_ctl);
		return 0;
	}

	down_write(&fs_info->commit_root_sem);
	atomic_inc(&caching_ctl->count);
	list_add_tail(&caching_ctl->list, &fs_info->caching_block_groups);
	up_write(&fs_info->commit_root_sem);

	btrfs_get_block_group(cache);

	btrfs_queue_work(fs_info->caching_workers, &caching_ctl->work);

	return ret;
}

/*
 * return the block group that starts at or after bytenr
 */
static struct btrfs_block_group_cache *
btrfs_lookup_first_block_group(struct btrfs_fs_info *info, u64 bytenr)
{
	struct btrfs_block_group_cache *cache;

	cache = block_group_cache_tree_search(info, bytenr, 0);

	return cache;
}

/*
 * return the block group that contains the given bytenr
 */
struct btrfs_block_group_cache *btrfs_lookup_block_group(
						 struct btrfs_fs_info *info,
						 u64 bytenr)
{
	struct btrfs_block_group_cache *cache;

	cache = block_group_cache_tree_search(info, bytenr, 1);

	return cache;
}

static struct btrfs_space_info *__find_space_info(struct btrfs_fs_info *info,
						  u64 flags)
{
	struct list_head *head = &info->space_info;
	struct btrfs_space_info *found;

	flags &= BTRFS_BLOCK_GROUP_TYPE_MASK;

	rcu_read_lock();
	list_for_each_entry_rcu(found, head, list) {
		if (found->flags & flags) {
			rcu_read_unlock();
			return found;
		}
	}
	rcu_read_unlock();
	return NULL;
}

/*
 * after adding space to the filesystem, we need to clear the full flags
 * on all the space infos.
 */
void btrfs_clear_space_info_full(struct btrfs_fs_info *info)
{
	struct list_head *head = &info->space_info;
	struct btrfs_space_info *found;

	rcu_read_lock();
	list_for_each_entry_rcu(found, head, list)
		found->full = 0;
	rcu_read_unlock();
}

/* simple helper to search for an existing data extent at a given offset */
int btrfs_lookup_data_extent(struct btrfs_root *root, u64 start, u64 len)
{
	int ret;
	struct btrfs_key key;
	struct btrfs_path *path;

	path = btrfs_alloc_path();
	if (!path)
		return -ENOMEM;

	key.objectid = start;
	key.offset = len;
	key.type = BTRFS_EXTENT_ITEM_KEY;
	ret = btrfs_search_slot(NULL, root->fs_info->extent_root, &key, path,
				0, 0);
	btrfs_free_path(path);
	return ret;
}

/*
 * helper function to lookup reference count and flags of a tree block.
 *
 * the head node for delayed ref is used to store the sum of all the
 * reference count modifications queued up in the rbtree. the head
 * node may also store the extent flags to set. This way you can check
 * to see what the reference count and extent flags would be if all of
 * the delayed refs are not processed.
 */
int btrfs_lookup_extent_info(struct btrfs_trans_handle *trans,
			     struct btrfs_root *root, u64 bytenr,
			     u64 offset, int metadata, u64 *refs, u64 *flags)
{
	struct btrfs_delayed_ref_head *head;
	struct btrfs_delayed_ref_root *delayed_refs;
	struct btrfs_path *path;
	struct btrfs_extent_item *ei;
	struct extent_buffer *leaf;
	struct btrfs_key key;
	u32 item_size;
	u64 num_refs;
	u64 extent_flags;
	int ret;

	/*
	 * If we don't have skinny metadata, don't bother doing anything
	 * different
	 */
	if (metadata && !btrfs_fs_incompat(root->fs_info, SKINNY_METADATA)) {
		offset = root->nodesize;
		metadata = 0;
	}

	path = btrfs_alloc_path();
	if (!path)
		return -ENOMEM;

	if (!trans) {
		path->skip_locking = 1;
		path->search_commit_root = 1;
	}

search_again:
	key.objectid = bytenr;
	key.offset = offset;
	if (metadata)
		key.type = BTRFS_METADATA_ITEM_KEY;
	else
		key.type = BTRFS_EXTENT_ITEM_KEY;

	ret = btrfs_search_slot(trans, root->fs_info->extent_root,
				&key, path, 0, 0);
	if (ret < 0)
		goto out_free;

	if (ret > 0 && metadata && key.type == BTRFS_METADATA_ITEM_KEY) {
		if (path->slots[0]) {
			path->slots[0]--;
			btrfs_item_key_to_cpu(path->nodes[0], &key,
					      path->slots[0]);
			if (key.objectid == bytenr &&
			    key.type == BTRFS_EXTENT_ITEM_KEY &&
			    key.offset == root->nodesize)
				ret = 0;
		}
	}

	if (ret == 0) {
		leaf = path->nodes[0];
		item_size = btrfs_item_size_nr(leaf, path->slots[0]);
		if (item_size >= sizeof(*ei)) {
			ei = btrfs_item_ptr(leaf, path->slots[0],
					    struct btrfs_extent_item);
			num_refs = btrfs_extent_refs(leaf, ei);
			extent_flags = btrfs_extent_flags(leaf, ei);
		} else {
#ifdef BTRFS_COMPAT_EXTENT_TREE_V0
			struct btrfs_extent_item_v0 *ei0;
			BUG_ON(item_size != sizeof(*ei0));
			ei0 = btrfs_item_ptr(leaf, path->slots[0],
					     struct btrfs_extent_item_v0);
			num_refs = btrfs_extent_refs_v0(leaf, ei0);
			/* FIXME: this isn't correct for data */
			extent_flags = BTRFS_BLOCK_FLAG_FULL_BACKREF;
#else
			BUG();
#endif
		}
		BUG_ON(num_refs == 0);
	} else {
		num_refs = 0;
		extent_flags = 0;
		ret = 0;
	}

	if (!trans)
		goto out;

	delayed_refs = &trans->transaction->delayed_refs;
	spin_lock(&delayed_refs->lock);
	head = btrfs_find_delayed_ref_head(trans, bytenr);
	if (head) {
		if (!mutex_trylock(&head->mutex)) {
			atomic_inc(&head->node.refs);
			spin_unlock(&delayed_refs->lock);

			btrfs_release_path(path);

			/*
			 * Mutex was contended, block until it's released and try
			 * again
			 */
			mutex_lock(&head->mutex);
			mutex_unlock(&head->mutex);
			btrfs_put_delayed_ref(&head->node);
			goto search_again;
		}
		spin_lock(&head->lock);
		if (head->extent_op && head->extent_op->update_flags)
			extent_flags |= head->extent_op->flags_to_set;
		else
			BUG_ON(num_refs == 0);

		num_refs += head->node.ref_mod;
		spin_unlock(&head->lock);
		mutex_unlock(&head->mutex);
	}
	spin_unlock(&delayed_refs->lock);
out:
	WARN_ON(num_refs == 0);
	if (refs)
		*refs = num_refs;
	if (flags)
		*flags = extent_flags;
out_free:
	btrfs_free_path(path);
	return ret;
}

/*
 * Back reference rules.  Back refs have three main goals:
 *
 * 1) differentiate between all holders of references to an extent so that
 *    when a reference is dropped we can make sure it was a valid reference
 *    before freeing the extent.
 *
 * 2) Provide enough information to quickly find the holders of an extent
 *    if we notice a given block is corrupted or bad.
 *
 * 3) Make it easy to migrate blocks for FS shrinking or storage pool
 *    maintenance.  This is actually the same as #2, but with a slightly
 *    different use case.
 *
 * There are two kinds of back refs. The implicit back refs is optimized
 * for pointers in non-shared tree blocks. For a given pointer in a block,
 * back refs of this kind provide information about the block's owner tree
 * and the pointer's key. These information allow us to find the block by
 * b-tree searching. The full back refs is for pointers in tree blocks not
 * referenced by their owner trees. The location of tree block is recorded
 * in the back refs. Actually the full back refs is generic, and can be
 * used in all cases the implicit back refs is used. The major shortcoming
 * of the full back refs is its overhead. Every time a tree block gets
 * COWed, we have to update back refs entry for all pointers in it.
 *
 * For a newly allocated tree block, we use implicit back refs for
 * pointers in it. This means most tree related operations only involve
 * implicit back refs. For a tree block created in old transaction, the
 * only way to drop a reference to it is COW it. So we can detect the
 * event that tree block loses its owner tree's reference and do the
 * back refs conversion.
 *
 * When a tree block is COW'd through a tree, there are four cases:
 *
 * The reference count of the block is one and the tree is the block's
 * owner tree. Nothing to do in this case.
 *
 * The reference count of the block is one and the tree is not the
 * block's owner tree. In this case, full back refs is used for pointers
 * in the block. Remove these full back refs, add implicit back refs for
 * every pointers in the new block.
 *
 * The reference count of the block is greater than one and the tree is
 * the block's owner tree. In this case, implicit back refs is used for
 * pointers in the block. Add full back refs for every pointers in the
 * block, increase lower level extents' reference counts. The original
 * implicit back refs are entailed to the new block.
 *
 * The reference count of the block is greater than one and the tree is
 * not the block's owner tree. Add implicit back refs for every pointer in
 * the new block, increase lower level extents' reference count.
 *
 * Back Reference Key composing:
 *
 * The key objectid corresponds to the first byte in the extent,
 * The key type is used to differentiate between types of back refs.
 * There are different meanings of the key offset for different types
 * of back refs.
 *
 * File extents can be referenced by:
 *
 * - multiple snapshots, subvolumes, or different generations in one subvol
 * - different files inside a single subvolume
 * - different offsets inside a file (bookend extents in file.c)
 *
 * The extent ref structure for the implicit back refs has fields for:
 *
 * - Objectid of the subvolume root
 * - objectid of the file holding the reference
 * - original offset in the file
 * - how many bookend extents
 *
 * The key offset for the implicit back refs is hash of the first
 * three fields.
 *
 * The extent ref structure for the full back refs has field for:
 *
 * - number of pointers in the tree leaf
 *
 * The key offset for the implicit back refs is the first byte of
 * the tree leaf
 *
 * When a file extent is allocated, The implicit back refs is used.
 * the fields are filled in:
 *
 *     (root_key.objectid, inode objectid, offset in file, 1)
 *
 * When a file extent is removed file truncation, we find the
 * corresponding implicit back refs and check the following fields:
 *
 *     (btrfs_header_owner(leaf), inode objectid, offset in file)
 *
 * Btree extents can be referenced by:
 *
 * - Different subvolumes
 *
 * Both the implicit back refs and the full back refs for tree blocks
 * only consist of key. The key offset for the implicit back refs is
 * objectid of block's owner tree. The key offset for the full back refs
 * is the first byte of parent block.
 *
 * When implicit back refs is used, information about the lowest key and
 * level of the tree block are required. These information are stored in
 * tree block info structure.
 */

#ifdef BTRFS_COMPAT_EXTENT_TREE_V0
static int convert_extent_item_v0(struct btrfs_trans_handle *trans,
				  struct btrfs_root *root,
				  struct btrfs_path *path,
				  u64 owner, u32 extra_size)
{
	struct btrfs_extent_item *item;
	struct btrfs_extent_item_v0 *ei0;
	struct btrfs_extent_ref_v0 *ref0;
	struct btrfs_tree_block_info *bi;
	struct extent_buffer *leaf;
	struct btrfs_key key;
	struct btrfs_key found_key;
	u32 new_size = sizeof(*item);
	u64 refs;
	int ret;

	leaf = path->nodes[0];
	BUG_ON(btrfs_item_size_nr(leaf, path->slots[0]) != sizeof(*ei0));

	btrfs_item_key_to_cpu(leaf, &key, path->slots[0]);
	ei0 = btrfs_item_ptr(leaf, path->slots[0],
			     struct btrfs_extent_item_v0);
	refs = btrfs_extent_refs_v0(leaf, ei0);

	if (owner == (u64)-1) {
		while (1) {
			if (path->slots[0] >= btrfs_header_nritems(leaf)) {
				ret = btrfs_next_leaf(root, path);
				if (ret < 0)
					return ret;
				BUG_ON(ret > 0); /* Corruption */
				leaf = path->nodes[0];
			}
			btrfs_item_key_to_cpu(leaf, &found_key,
					      path->slots[0]);
			BUG_ON(key.objectid != found_key.objectid);
			if (found_key.type != BTRFS_EXTENT_REF_V0_KEY) {
				path->slots[0]++;
				continue;
			}
			ref0 = btrfs_item_ptr(leaf, path->slots[0],
					      struct btrfs_extent_ref_v0);
			owner = btrfs_ref_objectid_v0(leaf, ref0);
			break;
		}
	}
	btrfs_release_path(path);

	if (owner < BTRFS_FIRST_FREE_OBJECTID)
		new_size += sizeof(*bi);

	new_size -= sizeof(*ei0);
	ret = btrfs_search_slot(trans, root, &key, path,
				new_size + extra_size, 1);
	if (ret < 0)
		return ret;
	BUG_ON(ret); /* Corruption */

	btrfs_extend_item(root, path, new_size);

	leaf = path->nodes[0];
	item = btrfs_item_ptr(leaf, path->slots[0], struct btrfs_extent_item);
	btrfs_set_extent_refs(leaf, item, refs);
	/* FIXME: get real generation */
	btrfs_set_extent_generation(leaf, item, 0);
	if (owner < BTRFS_FIRST_FREE_OBJECTID) {
		btrfs_set_extent_flags(leaf, item,
				       BTRFS_EXTENT_FLAG_TREE_BLOCK |
				       BTRFS_BLOCK_FLAG_FULL_BACKREF);
		bi = (struct btrfs_tree_block_info *)(item + 1);
		/* FIXME: get first key of the block */
		memset_extent_buffer(leaf, 0, (unsigned long)bi, sizeof(*bi));
		btrfs_set_tree_block_level(leaf, bi, (int)owner);
	} else {
		btrfs_set_extent_flags(leaf, item, BTRFS_EXTENT_FLAG_DATA);
	}
	btrfs_mark_buffer_dirty(leaf);
	return 0;
}
#endif

static u64 hash_extent_data_ref(u64 root_objectid, u64 owner, u64 offset)
{
	u32 high_crc = ~(u32)0;
	u32 low_crc = ~(u32)0;
	__le64 lenum;

	lenum = cpu_to_le64(root_objectid);
	high_crc = btrfs_crc32c(high_crc, &lenum, sizeof(lenum));
	lenum = cpu_to_le64(owner);
	low_crc = btrfs_crc32c(low_crc, &lenum, sizeof(lenum));
	lenum = cpu_to_le64(offset);
	low_crc = btrfs_crc32c(low_crc, &lenum, sizeof(lenum));

	return ((u64)high_crc << 31) ^ (u64)low_crc;
}

static u64 hash_extent_data_ref_item(struct extent_buffer *leaf,
				     struct btrfs_extent_data_ref *ref)
{
	return hash_extent_data_ref(btrfs_extent_data_ref_root(leaf, ref),
				    btrfs_extent_data_ref_objectid(leaf, ref),
				    btrfs_extent_data_ref_offset(leaf, ref));
}

static int match_extent_data_ref(struct extent_buffer *leaf,
				 struct btrfs_extent_data_ref *ref,
				 u64 root_objectid, u64 owner, u64 offset)
{
	if (btrfs_extent_data_ref_root(leaf, ref) != root_objectid ||
	    btrfs_extent_data_ref_objectid(leaf, ref) != owner ||
	    btrfs_extent_data_ref_offset(leaf, ref) != offset)
		return 0;
	return 1;
}

static noinline int lookup_extent_data_ref(struct btrfs_trans_handle *trans,
					   struct btrfs_root *root,
					   struct btrfs_path *path,
					   u64 bytenr, u64 parent,
					   u64 root_objectid,
					   u64 owner, u64 offset)
{
	struct btrfs_key key;
	struct btrfs_extent_data_ref *ref;
	struct extent_buffer *leaf;
	u32 nritems;
	int ret;
	int recow;
	int err = -ENOENT;

	key.objectid = bytenr;
	if (parent) {
		key.type = BTRFS_SHARED_DATA_REF_KEY;
		key.offset = parent;
	} else {
		key.type = BTRFS_EXTENT_DATA_REF_KEY;
		key.offset = hash_extent_data_ref(root_objectid,
						  owner, offset);
	}
again:
	recow = 0;
	ret = btrfs_search_slot(trans, root, &key, path, -1, 1);
	if (ret < 0) {
		err = ret;
		goto fail;
	}

	if (parent) {
		if (!ret)
			return 0;
#ifdef BTRFS_COMPAT_EXTENT_TREE_V0
		key.type = BTRFS_EXTENT_REF_V0_KEY;
		btrfs_release_path(path);
		ret = btrfs_search_slot(trans, root, &key, path, -1, 1);
		if (ret < 0) {
			err = ret;
			goto fail;
		}
		if (!ret)
			return 0;
#endif
		goto fail;
	}

	leaf = path->nodes[0];
	nritems = btrfs_header_nritems(leaf);
	while (1) {
		if (path->slots[0] >= nritems) {
			ret = btrfs_next_leaf(root, path);
			if (ret < 0)
				err = ret;
			if (ret)
				goto fail;

			leaf = path->nodes[0];
			nritems = btrfs_header_nritems(leaf);
			recow = 1;
		}

		btrfs_item_key_to_cpu(leaf, &key, path->slots[0]);
		if (key.objectid != bytenr ||
		    key.type != BTRFS_EXTENT_DATA_REF_KEY)
			goto fail;

		ref = btrfs_item_ptr(leaf, path->slots[0],
				     struct btrfs_extent_data_ref);

		if (match_extent_data_ref(leaf, ref, root_objectid,
					  owner, offset)) {
			if (recow) {
				btrfs_release_path(path);
				goto again;
			}
			err = 0;
			break;
		}
		path->slots[0]++;
	}
fail:
	return err;
}

static noinline int insert_extent_data_ref(struct btrfs_trans_handle *trans,
					   struct btrfs_root *root,
					   struct btrfs_path *path,
					   u64 bytenr, u64 parent,
					   u64 root_objectid, u64 owner,
					   u64 offset, int refs_to_add)
{
	struct btrfs_key key;
	struct extent_buffer *leaf;
	u32 size;
	u32 num_refs;
	int ret;

	key.objectid = bytenr;
	if (parent) {
		key.type = BTRFS_SHARED_DATA_REF_KEY;
		key.offset = parent;
		size = sizeof(struct btrfs_shared_data_ref);
	} else {
		key.type = BTRFS_EXTENT_DATA_REF_KEY;
		key.offset = hash_extent_data_ref(root_objectid,
						  owner, offset);
		size = sizeof(struct btrfs_extent_data_ref);
	}

	ret = btrfs_insert_empty_item(trans, root, path, &key, size);
	if (ret && ret != -EEXIST)
		goto fail;

	leaf = path->nodes[0];
	if (parent) {
		struct btrfs_shared_data_ref *ref;
		ref = btrfs_item_ptr(leaf, path->slots[0],
				     struct btrfs_shared_data_ref);
		if (ret == 0) {
			btrfs_set_shared_data_ref_count(leaf, ref, refs_to_add);
		} else {
			num_refs = btrfs_shared_data_ref_count(leaf, ref);
			num_refs += refs_to_add;
			btrfs_set_shared_data_ref_count(leaf, ref, num_refs);
		}
	} else {
		struct btrfs_extent_data_ref *ref;
		while (ret == -EEXIST) {
			ref = btrfs_item_ptr(leaf, path->slots[0],
					     struct btrfs_extent_data_ref);
			if (match_extent_data_ref(leaf, ref, root_objectid,
						  owner, offset))
				break;
			btrfs_release_path(path);
			key.offset++;
			ret = btrfs_insert_empty_item(trans, root, path, &key,
						      size);
			if (ret && ret != -EEXIST)
				goto fail;

			leaf = path->nodes[0];
		}
		ref = btrfs_item_ptr(leaf, path->slots[0],
				     struct btrfs_extent_data_ref);
		if (ret == 0) {
			btrfs_set_extent_data_ref_root(leaf, ref,
						       root_objectid);
			btrfs_set_extent_data_ref_objectid(leaf, ref, owner);
			btrfs_set_extent_data_ref_offset(leaf, ref, offset);
			btrfs_set_extent_data_ref_count(leaf, ref, refs_to_add);
		} else {
			num_refs = btrfs_extent_data_ref_count(leaf, ref);
			num_refs += refs_to_add;
			btrfs_set_extent_data_ref_count(leaf, ref, num_refs);
		}
	}
	btrfs_mark_buffer_dirty(leaf);
	ret = 0;
fail:
	btrfs_release_path(path);
	return ret;
}

static noinline int remove_extent_data_ref(struct btrfs_trans_handle *trans,
					   struct btrfs_root *root,
					   struct btrfs_path *path,
					   int refs_to_drop, int *last_ref)
{
	struct btrfs_key key;
	struct btrfs_extent_data_ref *ref1 = NULL;
	struct btrfs_shared_data_ref *ref2 = NULL;
	struct extent_buffer *leaf;
	u32 num_refs = 0;
	int ret = 0;

	leaf = path->nodes[0];
	btrfs_item_key_to_cpu(leaf, &key, path->slots[0]);

	if (key.type == BTRFS_EXTENT_DATA_REF_KEY) {
		ref1 = btrfs_item_ptr(leaf, path->slots[0],
				      struct btrfs_extent_data_ref);
		num_refs = btrfs_extent_data_ref_count(leaf, ref1);
	} else if (key.type == BTRFS_SHARED_DATA_REF_KEY) {
		ref2 = btrfs_item_ptr(leaf, path->slots[0],
				      struct btrfs_shared_data_ref);
		num_refs = btrfs_shared_data_ref_count(leaf, ref2);
#ifdef BTRFS_COMPAT_EXTENT_TREE_V0
	} else if (key.type == BTRFS_EXTENT_REF_V0_KEY) {
		struct btrfs_extent_ref_v0 *ref0;
		ref0 = btrfs_item_ptr(leaf, path->slots[0],
				      struct btrfs_extent_ref_v0);
		num_refs = btrfs_ref_count_v0(leaf, ref0);
#endif
	} else {
		BUG();
	}

	BUG_ON(num_refs < refs_to_drop);
	num_refs -= refs_to_drop;

	if (num_refs == 0) {
		ret = btrfs_del_item(trans, root, path);
		*last_ref = 1;
	} else {
		if (key.type == BTRFS_EXTENT_DATA_REF_KEY)
			btrfs_set_extent_data_ref_count(leaf, ref1, num_refs);
		else if (key.type == BTRFS_SHARED_DATA_REF_KEY)
			btrfs_set_shared_data_ref_count(leaf, ref2, num_refs);
#ifdef BTRFS_COMPAT_EXTENT_TREE_V0
		else {
			struct btrfs_extent_ref_v0 *ref0;
			ref0 = btrfs_item_ptr(leaf, path->slots[0],
					struct btrfs_extent_ref_v0);
			btrfs_set_ref_count_v0(leaf, ref0, num_refs);
		}
#endif
		btrfs_mark_buffer_dirty(leaf);
	}
	return ret;
}

static noinline u32 extent_data_ref_count(struct btrfs_root *root,
					  struct btrfs_path *path,
					  struct btrfs_extent_inline_ref *iref)
{
	struct btrfs_key key;
	struct extent_buffer *leaf;
	struct btrfs_extent_data_ref *ref1;
	struct btrfs_shared_data_ref *ref2;
	u32 num_refs = 0;

	leaf = path->nodes[0];
	btrfs_item_key_to_cpu(leaf, &key, path->slots[0]);
	if (iref) {
		if (btrfs_extent_inline_ref_type(leaf, iref) ==
		    BTRFS_EXTENT_DATA_REF_KEY) {
			ref1 = (struct btrfs_extent_data_ref *)(&iref->offset);
			num_refs = btrfs_extent_data_ref_count(leaf, ref1);
		} else {
			ref2 = (struct btrfs_shared_data_ref *)(iref + 1);
			num_refs = btrfs_shared_data_ref_count(leaf, ref2);
		}
	} else if (key.type == BTRFS_EXTENT_DATA_REF_KEY) {
		ref1 = btrfs_item_ptr(leaf, path->slots[0],
				      struct btrfs_extent_data_ref);
		num_refs = btrfs_extent_data_ref_count(leaf, ref1);
	} else if (key.type == BTRFS_SHARED_DATA_REF_KEY) {
		ref2 = btrfs_item_ptr(leaf, path->slots[0],
				      struct btrfs_shared_data_ref);
		num_refs = btrfs_shared_data_ref_count(leaf, ref2);
#ifdef BTRFS_COMPAT_EXTENT_TREE_V0
	} else if (key.type == BTRFS_EXTENT_REF_V0_KEY) {
		struct btrfs_extent_ref_v0 *ref0;
		ref0 = btrfs_item_ptr(leaf, path->slots[0],
				      struct btrfs_extent_ref_v0);
		num_refs = btrfs_ref_count_v0(leaf, ref0);
#endif
	} else {
		WARN_ON(1);
	}
	return num_refs;
}

static noinline int lookup_tree_block_ref(struct btrfs_trans_handle *trans,
					  struct btrfs_root *root,
					  struct btrfs_path *path,
					  u64 bytenr, u64 parent,
					  u64 root_objectid)
{
	struct btrfs_key key;
	int ret;

	key.objectid = bytenr;
	if (parent) {
		key.type = BTRFS_SHARED_BLOCK_REF_KEY;
		key.offset = parent;
	} else {
		key.type = BTRFS_TREE_BLOCK_REF_KEY;
		key.offset = root_objectid;
	}

	ret = btrfs_search_slot(trans, root, &key, path, -1, 1);
	if (ret > 0)
		ret = -ENOENT;
#ifdef BTRFS_COMPAT_EXTENT_TREE_V0
	if (ret == -ENOENT && parent) {
		btrfs_release_path(path);
		key.type = BTRFS_EXTENT_REF_V0_KEY;
		ret = btrfs_search_slot(trans, root, &key, path, -1, 1);
		if (ret > 0)
			ret = -ENOENT;
	}
#endif
	return ret;
}

static noinline int insert_tree_block_ref(struct btrfs_trans_handle *trans,
					  struct btrfs_root *root,
					  struct btrfs_path *path,
					  u64 bytenr, u64 parent,
					  u64 root_objectid)
{
	struct btrfs_key key;
	int ret;

	key.objectid = bytenr;
	if (parent) {
		key.type = BTRFS_SHARED_BLOCK_REF_KEY;
		key.offset = parent;
	} else {
		key.type = BTRFS_TREE_BLOCK_REF_KEY;
		key.offset = root_objectid;
	}

	ret = btrfs_insert_empty_item(trans, root, path, &key, 0);
	btrfs_release_path(path);
	return ret;
}

static inline int extent_ref_type(u64 parent, u64 owner)
{
	int type;
	if (owner < BTRFS_FIRST_FREE_OBJECTID) {
		if (parent > 0)
			type = BTRFS_SHARED_BLOCK_REF_KEY;
		else
			type = BTRFS_TREE_BLOCK_REF_KEY;
	} else {
		if (parent > 0)
			type = BTRFS_SHARED_DATA_REF_KEY;
		else
			type = BTRFS_EXTENT_DATA_REF_KEY;
	}
	return type;
}

static int find_next_key(struct btrfs_path *path, int level,
			 struct btrfs_key *key)

{
	for (; level < BTRFS_MAX_LEVEL; level++) {
		if (!path->nodes[level])
			break;
		if (path->slots[level] + 1 >=
		    btrfs_header_nritems(path->nodes[level]))
			continue;
		if (level == 0)
			btrfs_item_key_to_cpu(path->nodes[level], key,
					      path->slots[level] + 1);
		else
			btrfs_node_key_to_cpu(path->nodes[level], key,
					      path->slots[level] + 1);
		return 0;
	}
	return 1;
}

/*
 * look for inline back ref. if back ref is found, *ref_ret is set
 * to the address of inline back ref, and 0 is returned.
 *
 * if back ref isn't found, *ref_ret is set to the address where it
 * should be inserted, and -ENOENT is returned.
 *
 * if insert is true and there are too many inline back refs, the path
 * points to the extent item, and -EAGAIN is returned.
 *
 * NOTE: inline back refs are ordered in the same way that back ref
 *	 items in the tree are ordered.
 */
static noinline_for_stack
int lookup_inline_extent_backref(struct btrfs_trans_handle *trans,
				 struct btrfs_root *root,
				 struct btrfs_path *path,
				 struct btrfs_extent_inline_ref **ref_ret,
				 u64 bytenr, u64 num_bytes,
				 u64 parent, u64 root_objectid,
				 u64 owner, u64 offset, int insert)
{
	struct btrfs_key key;
	struct extent_buffer *leaf;
	struct btrfs_extent_item *ei;
	struct btrfs_extent_inline_ref *iref;
	u64 flags;
	u64 item_size;
	unsigned long ptr;
	unsigned long end;
	int extra_size;
	int type;
	int want;
	int ret;
	int err = 0;
	bool skinny_metadata = btrfs_fs_incompat(root->fs_info,
						 SKINNY_METADATA);

	key.objectid = bytenr;
	key.type = BTRFS_EXTENT_ITEM_KEY;
	key.offset = num_bytes;

	want = extent_ref_type(parent, owner);
	if (insert) {
		extra_size = btrfs_extent_inline_ref_size(want);
		path->keep_locks = 1;
	} else
		extra_size = -1;

	/*
	 * Owner is our parent level, so we can just add one to get the level
	 * for the block we are interested in.
	 */
	if (skinny_metadata && owner < BTRFS_FIRST_FREE_OBJECTID) {
		key.type = BTRFS_METADATA_ITEM_KEY;
		key.offset = owner;
	}

again:
	ret = btrfs_search_slot(trans, root, &key, path, extra_size, 1);
	if (ret < 0) {
		err = ret;
		goto out;
	}

	/*
	 * We may be a newly converted file system which still has the old fat
	 * extent entries for metadata, so try and see if we have one of those.
	 */
	if (ret > 0 && skinny_metadata) {
		skinny_metadata = false;
		if (path->slots[0]) {
			path->slots[0]--;
			btrfs_item_key_to_cpu(path->nodes[0], &key,
					      path->slots[0]);
			if (key.objectid == bytenr &&
			    key.type == BTRFS_EXTENT_ITEM_KEY &&
			    key.offset == num_bytes)
				ret = 0;
		}
		if (ret) {
			key.objectid = bytenr;
			key.type = BTRFS_EXTENT_ITEM_KEY;
			key.offset = num_bytes;
			btrfs_release_path(path);
			goto again;
		}
	}

	if (ret && !insert) {
		err = -ENOENT;
		goto out;
	} else if (WARN_ON(ret)) {
		err = -EIO;
		goto out;
	}

	leaf = path->nodes[0];
	item_size = btrfs_item_size_nr(leaf, path->slots[0]);
#ifdef BTRFS_COMPAT_EXTENT_TREE_V0
	if (item_size < sizeof(*ei)) {
		if (!insert) {
			err = -ENOENT;
			goto out;
		}
		ret = convert_extent_item_v0(trans, root, path, owner,
					     extra_size);
		if (ret < 0) {
			err = ret;
			goto out;
		}
		leaf = path->nodes[0];
		item_size = btrfs_item_size_nr(leaf, path->slots[0]);
	}
#endif
	BUG_ON(item_size < sizeof(*ei));

	ei = btrfs_item_ptr(leaf, path->slots[0], struct btrfs_extent_item);
	flags = btrfs_extent_flags(leaf, ei);

	ptr = (unsigned long)(ei + 1);
	end = (unsigned long)ei + item_size;

	if (flags & BTRFS_EXTENT_FLAG_TREE_BLOCK && !skinny_metadata) {
		ptr += sizeof(struct btrfs_tree_block_info);
		BUG_ON(ptr > end);
	}

	err = -ENOENT;
	while (1) {
		if (ptr >= end) {
			WARN_ON(ptr > end);
			break;
		}
		iref = (struct btrfs_extent_inline_ref *)ptr;
		type = btrfs_extent_inline_ref_type(leaf, iref);
		if (want < type)
			break;
		if (want > type) {
			ptr += btrfs_extent_inline_ref_size(type);
			continue;
		}

		if (type == BTRFS_EXTENT_DATA_REF_KEY) {
			struct btrfs_extent_data_ref *dref;
			dref = (struct btrfs_extent_data_ref *)(&iref->offset);
			if (match_extent_data_ref(leaf, dref, root_objectid,
						  owner, offset)) {
				err = 0;
				break;
			}
			if (hash_extent_data_ref_item(leaf, dref) <
			    hash_extent_data_ref(root_objectid, owner, offset))
				break;
		} else {
			u64 ref_offset;
			ref_offset = btrfs_extent_inline_ref_offset(leaf, iref);
			if (parent > 0) {
				if (parent == ref_offset) {
					err = 0;
					break;
				}
				if (ref_offset < parent)
					break;
			} else {
				if (root_objectid == ref_offset) {
					err = 0;
					break;
				}
				if (ref_offset < root_objectid)
					break;
			}
		}
		ptr += btrfs_extent_inline_ref_size(type);
	}
	if (err == -ENOENT && insert) {
		if (item_size + extra_size >=
		    BTRFS_MAX_EXTENT_ITEM_SIZE(root)) {
			err = -EAGAIN;
			goto out;
		}
		/*
		 * To add new inline back ref, we have to make sure
		 * there is no corresponding back ref item.
		 * For simplicity, we just do not add new inline back
		 * ref if there is any kind of item for this block
		 */
		if (find_next_key(path, 0, &key) == 0 &&
		    key.objectid == bytenr &&
		    key.type < BTRFS_BLOCK_GROUP_ITEM_KEY) {
			err = -EAGAIN;
			goto out;
		}
	}
	*ref_ret = (struct btrfs_extent_inline_ref *)ptr;
out:
	if (insert) {
		path->keep_locks = 0;
		btrfs_unlock_up_safe(path, 1);
	}
	return err;
}

/*
 * helper to add new inline back ref
 */
static noinline_for_stack
void setup_inline_extent_backref(struct btrfs_root *root,
				 struct btrfs_path *path,
				 struct btrfs_extent_inline_ref *iref,
				 u64 parent, u64 root_objectid,
				 u64 owner, u64 offset, int refs_to_add,
				 struct btrfs_delayed_extent_op *extent_op)
{
	struct extent_buffer *leaf;
	struct btrfs_extent_item *ei;
	unsigned long ptr;
	unsigned long end;
	unsigned long item_offset;
	u64 refs;
	int size;
	int type;

	leaf = path->nodes[0];
	ei = btrfs_item_ptr(leaf, path->slots[0], struct btrfs_extent_item);
	item_offset = (unsigned long)iref - (unsigned long)ei;

	type = extent_ref_type(parent, owner);
	size = btrfs_extent_inline_ref_size(type);

	btrfs_extend_item(root, path, size);

	ei = btrfs_item_ptr(leaf, path->slots[0], struct btrfs_extent_item);
	refs = btrfs_extent_refs(leaf, ei);
	refs += refs_to_add;
	btrfs_set_extent_refs(leaf, ei, refs);
	if (extent_op)
		__run_delayed_extent_op(extent_op, leaf, ei);

	ptr = (unsigned long)ei + item_offset;
	end = (unsigned long)ei + btrfs_item_size_nr(leaf, path->slots[0]);
	if (ptr < end - size)
		memmove_extent_buffer(leaf, ptr + size, ptr,
				      end - size - ptr);

	iref = (struct btrfs_extent_inline_ref *)ptr;
	btrfs_set_extent_inline_ref_type(leaf, iref, type);
	if (type == BTRFS_EXTENT_DATA_REF_KEY) {
		struct btrfs_extent_data_ref *dref;
		dref = (struct btrfs_extent_data_ref *)(&iref->offset);
		btrfs_set_extent_data_ref_root(leaf, dref, root_objectid);
		btrfs_set_extent_data_ref_objectid(leaf, dref, owner);
		btrfs_set_extent_data_ref_offset(leaf, dref, offset);
		btrfs_set_extent_data_ref_count(leaf, dref, refs_to_add);
	} else if (type == BTRFS_SHARED_DATA_REF_KEY) {
		struct btrfs_shared_data_ref *sref;
		sref = (struct btrfs_shared_data_ref *)(iref + 1);
		btrfs_set_shared_data_ref_count(leaf, sref, refs_to_add);
		btrfs_set_extent_inline_ref_offset(leaf, iref, parent);
	} else if (type == BTRFS_SHARED_BLOCK_REF_KEY) {
		btrfs_set_extent_inline_ref_offset(leaf, iref, parent);
	} else {
		btrfs_set_extent_inline_ref_offset(leaf, iref, root_objectid);
	}
	btrfs_mark_buffer_dirty(leaf);
}

static int lookup_extent_backref(struct btrfs_trans_handle *trans,
				 struct btrfs_root *root,
				 struct btrfs_path *path,
				 struct btrfs_extent_inline_ref **ref_ret,
				 u64 bytenr, u64 num_bytes, u64 parent,
				 u64 root_objectid, u64 owner, u64 offset)
{
	int ret;

	ret = lookup_inline_extent_backref(trans, root, path, ref_ret,
					   bytenr, num_bytes, parent,
					   root_objectid, owner, offset, 0);
	if (ret != -ENOENT)
		return ret;

	btrfs_release_path(path);
	*ref_ret = NULL;

	if (owner < BTRFS_FIRST_FREE_OBJECTID) {
		ret = lookup_tree_block_ref(trans, root, path, bytenr, parent,
					    root_objectid);
	} else {
		ret = lookup_extent_data_ref(trans, root, path, bytenr, parent,
					     root_objectid, owner, offset);
	}
	return ret;
}

/*
 * helper to update/remove inline back ref
 */
static noinline_for_stack
void update_inline_extent_backref(struct btrfs_root *root,
				  struct btrfs_path *path,
				  struct btrfs_extent_inline_ref *iref,
				  int refs_to_mod,
				  struct btrfs_delayed_extent_op *extent_op,
				  int *last_ref)
{
	struct extent_buffer *leaf;
	struct btrfs_extent_item *ei;
	struct btrfs_extent_data_ref *dref = NULL;
	struct btrfs_shared_data_ref *sref = NULL;
	unsigned long ptr;
	unsigned long end;
	u32 item_size;
	int size;
	int type;
	u64 refs;

	leaf = path->nodes[0];
	ei = btrfs_item_ptr(leaf, path->slots[0], struct btrfs_extent_item);
	refs = btrfs_extent_refs(leaf, ei);
	WARN_ON(refs_to_mod < 0 && refs + refs_to_mod <= 0);
	refs += refs_to_mod;
	btrfs_set_extent_refs(leaf, ei, refs);
	if (extent_op)
		__run_delayed_extent_op(extent_op, leaf, ei);

	type = btrfs_extent_inline_ref_type(leaf, iref);

	if (type == BTRFS_EXTENT_DATA_REF_KEY) {
		dref = (struct btrfs_extent_data_ref *)(&iref->offset);
		refs = btrfs_extent_data_ref_count(leaf, dref);
	} else if (type == BTRFS_SHARED_DATA_REF_KEY) {
		sref = (struct btrfs_shared_data_ref *)(iref + 1);
		refs = btrfs_shared_data_ref_count(leaf, sref);
	} else {
		refs = 1;
		BUG_ON(refs_to_mod != -1);
	}

	BUG_ON(refs_to_mod < 0 && refs < -refs_to_mod);
	refs += refs_to_mod;

	if (refs > 0) {
		if (type == BTRFS_EXTENT_DATA_REF_KEY)
			btrfs_set_extent_data_ref_count(leaf, dref, refs);
		else
			btrfs_set_shared_data_ref_count(leaf, sref, refs);
	} else {
		*last_ref = 1;
		size =  btrfs_extent_inline_ref_size(type);
		item_size = btrfs_item_size_nr(leaf, path->slots[0]);
		ptr = (unsigned long)iref;
		end = (unsigned long)ei + item_size;
		if (ptr + size < end)
			memmove_extent_buffer(leaf, ptr, ptr + size,
					      end - ptr - size);
		item_size -= size;
		btrfs_truncate_item(root, path, item_size, 1);
	}
	btrfs_mark_buffer_dirty(leaf);
}

static noinline_for_stack
int insert_inline_extent_backref(struct btrfs_trans_handle *trans,
				 struct btrfs_root *root,
				 struct btrfs_path *path,
				 u64 bytenr, u64 num_bytes, u64 parent,
				 u64 root_objectid, u64 owner,
				 u64 offset, int refs_to_add,
				 struct btrfs_delayed_extent_op *extent_op)
{
	struct btrfs_extent_inline_ref *iref;
	int ret;

	ret = lookup_inline_extent_backref(trans, root, path, &iref,
					   bytenr, num_bytes, parent,
					   root_objectid, owner, offset, 1);
	if (ret == 0) {
		BUG_ON(owner < BTRFS_FIRST_FREE_OBJECTID);
		update_inline_extent_backref(root, path, iref,
					     refs_to_add, extent_op, NULL);
	} else if (ret == -ENOENT) {
		setup_inline_extent_backref(root, path, iref, parent,
					    root_objectid, owner, offset,
					    refs_to_add, extent_op);
		ret = 0;
	}
	return ret;
}

static int insert_extent_backref(struct btrfs_trans_handle *trans,
				 struct btrfs_root *root,
				 struct btrfs_path *path,
				 u64 bytenr, u64 parent, u64 root_objectid,
				 u64 owner, u64 offset, int refs_to_add)
{
	int ret;
	if (owner < BTRFS_FIRST_FREE_OBJECTID) {
		BUG_ON(refs_to_add != 1);
		ret = insert_tree_block_ref(trans, root, path, bytenr,
					    parent, root_objectid);
	} else {
		ret = insert_extent_data_ref(trans, root, path, bytenr,
					     parent, root_objectid,
					     owner, offset, refs_to_add);
	}
	return ret;
}

static int remove_extent_backref(struct btrfs_trans_handle *trans,
				 struct btrfs_root *root,
				 struct btrfs_path *path,
				 struct btrfs_extent_inline_ref *iref,
				 int refs_to_drop, int is_data, int *last_ref)
{
	int ret = 0;

	BUG_ON(!is_data && refs_to_drop != 1);
	if (iref) {
		update_inline_extent_backref(root, path, iref,
					     -refs_to_drop, NULL, last_ref);
	} else if (is_data) {
		ret = remove_extent_data_ref(trans, root, path, refs_to_drop,
					     last_ref);
	} else {
		*last_ref = 1;
		ret = btrfs_del_item(trans, root, path);
	}
	return ret;
}

static int btrfs_issue_discard(struct block_device *bdev,
				u64 start, u64 len)
{
	return blkdev_issue_discard(bdev, start >> 9, len >> 9, GFP_NOFS, 0);
}

int btrfs_discard_extent(struct btrfs_root *root, u64 bytenr,
			 u64 num_bytes, u64 *actual_bytes)
{
	int ret;
	u64 discarded_bytes = 0;
	struct btrfs_bio *bbio = NULL;


	/* Tell the block device(s) that the sectors can be discarded */
	ret = btrfs_map_block(root->fs_info, REQ_DISCARD,
			      bytenr, &num_bytes, &bbio, 0);
	/* Error condition is -ENOMEM */
	if (!ret) {
		struct btrfs_bio_stripe *stripe = bbio->stripes;
		int i;


		for (i = 0; i < bbio->num_stripes; i++, stripe++) {
			if (!stripe->dev->can_discard)
				continue;

			ret = btrfs_issue_discard(stripe->dev->bdev,
						  stripe->physical,
						  stripe->length);
			if (!ret)
				discarded_bytes += stripe->length;
			else if (ret != -EOPNOTSUPP)
				break; /* Logic errors or -ENOMEM, or -EIO but I don't know how that could happen JDM */

			/*
			 * Just in case we get back EOPNOTSUPP for some reason,
			 * just ignore the return value so we don't screw up
			 * people calling discard_extent.
			 */
			ret = 0;
		}
		btrfs_put_bbio(bbio);
	}

	if (actual_bytes)
		*actual_bytes = discarded_bytes;


	if (ret == -EOPNOTSUPP)
		ret = 0;
	return ret;
}

/* Can return -ENOMEM */
int btrfs_inc_extent_ref(struct btrfs_trans_handle *trans,
			 struct btrfs_root *root,
			 u64 bytenr, u64 num_bytes, u64 parent,
			 u64 root_objectid, u64 owner, u64 offset,
			 int no_quota)
{
	int ret;
	struct btrfs_fs_info *fs_info = root->fs_info;

	BUG_ON(owner < BTRFS_FIRST_FREE_OBJECTID &&
	       root_objectid == BTRFS_TREE_LOG_OBJECTID);

	if (owner < BTRFS_FIRST_FREE_OBJECTID) {
		ret = btrfs_add_delayed_tree_ref(fs_info, trans, bytenr,
					num_bytes,
					parent, root_objectid, (int)owner,
					BTRFS_ADD_DELAYED_REF, NULL, no_quota);
	} else {
		ret = btrfs_add_delayed_data_ref(fs_info, trans, bytenr,
					num_bytes,
					parent, root_objectid, owner, offset,
					BTRFS_ADD_DELAYED_REF, NULL, no_quota);
	}
	return ret;
}

static int __btrfs_inc_extent_ref(struct btrfs_trans_handle *trans,
				  struct btrfs_root *root,
				  u64 bytenr, u64 num_bytes,
				  u64 parent, u64 root_objectid,
				  u64 owner, u64 offset, int refs_to_add,
				  int no_quota,
				  struct btrfs_delayed_extent_op *extent_op)
{
	struct btrfs_fs_info *fs_info = root->fs_info;
	struct btrfs_path *path;
	struct extent_buffer *leaf;
	struct btrfs_extent_item *item;
	struct btrfs_key key;
	u64 refs;
	int ret;
	enum btrfs_qgroup_operation_type type = BTRFS_QGROUP_OPER_ADD_EXCL;

	path = btrfs_alloc_path();
	if (!path)
		return -ENOMEM;

	if (!is_fstree(root_objectid) || !root->fs_info->quota_enabled)
		no_quota = 1;

	path->reada = 1;
	path->leave_spinning = 1;
	/* this will setup the path even if it fails to insert the back ref */
	ret = insert_inline_extent_backref(trans, fs_info->extent_root, path,
					   bytenr, num_bytes, parent,
					   root_objectid, owner, offset,
					   refs_to_add, extent_op);
	if ((ret < 0 && ret != -EAGAIN) || (!ret && no_quota))
		goto out;
	/*
	 * Ok we were able to insert an inline extent and it appears to be a new
	 * reference, deal with the qgroup accounting.
	 */
	if (!ret && !no_quota) {
		ASSERT(root->fs_info->quota_enabled);
		leaf = path->nodes[0];
		btrfs_item_key_to_cpu(leaf, &key, path->slots[0]);
		item = btrfs_item_ptr(leaf, path->slots[0],
				      struct btrfs_extent_item);
		if (btrfs_extent_refs(leaf, item) > (u64)refs_to_add)
			type = BTRFS_QGROUP_OPER_ADD_SHARED;
		btrfs_release_path(path);

		ret = btrfs_qgroup_record_ref(trans, fs_info, root_objectid,
					      bytenr, num_bytes, type, 0);
		goto out;
	}

	/*
	 * Ok we had -EAGAIN which means we didn't have space to insert and
	 * inline extent ref, so just update the reference count and add a
	 * normal backref.
	 */
	leaf = path->nodes[0];
	btrfs_item_key_to_cpu(leaf, &key, path->slots[0]);
	item = btrfs_item_ptr(leaf, path->slots[0], struct btrfs_extent_item);
	refs = btrfs_extent_refs(leaf, item);
	if (refs)
		type = BTRFS_QGROUP_OPER_ADD_SHARED;
	btrfs_set_extent_refs(leaf, item, refs + refs_to_add);
	if (extent_op)
		__run_delayed_extent_op(extent_op, leaf, item);

	btrfs_mark_buffer_dirty(leaf);
	btrfs_release_path(path);

	if (!no_quota) {
		ret = btrfs_qgroup_record_ref(trans, fs_info, root_objectid,
					      bytenr, num_bytes, type, 0);
		if (ret)
			goto out;
	}

	path->reada = 1;
	path->leave_spinning = 1;
	/* now insert the actual backref */
	ret = insert_extent_backref(trans, root->fs_info->extent_root,
				    path, bytenr, parent, root_objectid,
				    owner, offset, refs_to_add);
	if (ret)
		btrfs_abort_transaction(trans, root, ret);
out:
	btrfs_free_path(path);
	return ret;
}

static int run_delayed_data_ref(struct btrfs_trans_handle *trans,
				struct btrfs_root *root,
				struct btrfs_delayed_ref_node *node,
				struct btrfs_delayed_extent_op *extent_op,
				int insert_reserved)
{
	int ret = 0;
	struct btrfs_delayed_data_ref *ref;
	struct btrfs_key ins;
	u64 parent = 0;
	u64 ref_root = 0;
	u64 flags = 0;

	ins.objectid = node->bytenr;
	ins.offset = node->num_bytes;
	ins.type = BTRFS_EXTENT_ITEM_KEY;

	ref = btrfs_delayed_node_to_data_ref(node);
	trace_run_delayed_data_ref(node, ref, node->action);

	if (node->type == BTRFS_SHARED_DATA_REF_KEY)
		parent = ref->parent;
	ref_root = ref->root;

	if (node->action == BTRFS_ADD_DELAYED_REF && insert_reserved) {
		if (extent_op)
			flags |= extent_op->flags_to_set;
		ret = alloc_reserved_file_extent(trans, root,
						 parent, ref_root, flags,
						 ref->objectid, ref->offset,
						 &ins, node->ref_mod);
	} else if (node->action == BTRFS_ADD_DELAYED_REF) {
		ret = __btrfs_inc_extent_ref(trans, root, node->bytenr,
					     node->num_bytes, parent,
					     ref_root, ref->objectid,
					     ref->offset, node->ref_mod,
					     node->no_quota, extent_op);
	} else if (node->action == BTRFS_DROP_DELAYED_REF) {
		ret = __btrfs_free_extent(trans, root, node->bytenr,
					  node->num_bytes, parent,
					  ref_root, ref->objectid,
					  ref->offset, node->ref_mod,
					  extent_op, node->no_quota);
	} else {
		BUG();
	}
	return ret;
}

static void __run_delayed_extent_op(struct btrfs_delayed_extent_op *extent_op,
				    struct extent_buffer *leaf,
				    struct btrfs_extent_item *ei)
{
	u64 flags = btrfs_extent_flags(leaf, ei);
	if (extent_op->update_flags) {
		flags |= extent_op->flags_to_set;
		btrfs_set_extent_flags(leaf, ei, flags);
	}

	if (extent_op->update_key) {
		struct btrfs_tree_block_info *bi;
		BUG_ON(!(flags & BTRFS_EXTENT_FLAG_TREE_BLOCK));
		bi = (struct btrfs_tree_block_info *)(ei + 1);
		btrfs_set_tree_block_key(leaf, bi, &extent_op->key);
	}
}

static int run_delayed_extent_op(struct btrfs_trans_handle *trans,
				 struct btrfs_root *root,
				 struct btrfs_delayed_ref_node *node,
				 struct btrfs_delayed_extent_op *extent_op)
{
	struct btrfs_key key;
	struct btrfs_path *path;
	struct btrfs_extent_item *ei;
	struct extent_buffer *leaf;
	u32 item_size;
	int ret;
	int err = 0;
	int metadata = !extent_op->is_data;

	if (trans->aborted)
		return 0;

	if (metadata && !btrfs_fs_incompat(root->fs_info, SKINNY_METADATA))
		metadata = 0;

	path = btrfs_alloc_path();
	if (!path)
		return -ENOMEM;

	key.objectid = node->bytenr;

	if (metadata) {
		key.type = BTRFS_METADATA_ITEM_KEY;
		key.offset = extent_op->level;
	} else {
		key.type = BTRFS_EXTENT_ITEM_KEY;
		key.offset = node->num_bytes;
	}

again:
	path->reada = 1;
	path->leave_spinning = 1;
	ret = btrfs_search_slot(trans, root->fs_info->extent_root, &key,
				path, 0, 1);
	if (ret < 0) {
		err = ret;
		goto out;
	}
	if (ret > 0) {
		if (metadata) {
			if (path->slots[0] > 0) {
				path->slots[0]--;
				btrfs_item_key_to_cpu(path->nodes[0], &key,
						      path->slots[0]);
				if (key.objectid == node->bytenr &&
				    key.type == BTRFS_EXTENT_ITEM_KEY &&
				    key.offset == node->num_bytes)
					ret = 0;
			}
			if (ret > 0) {
				btrfs_release_path(path);
				metadata = 0;

				key.objectid = node->bytenr;
				key.offset = node->num_bytes;
				key.type = BTRFS_EXTENT_ITEM_KEY;
				goto again;
			}
		} else {
			err = -EIO;
			goto out;
		}
	}

	leaf = path->nodes[0];
	item_size = btrfs_item_size_nr(leaf, path->slots[0]);
#ifdef BTRFS_COMPAT_EXTENT_TREE_V0
	if (item_size < sizeof(*ei)) {
		ret = convert_extent_item_v0(trans, root->fs_info->extent_root,
					     path, (u64)-1, 0);
		if (ret < 0) {
			err = ret;
			goto out;
		}
		leaf = path->nodes[0];
		item_size = btrfs_item_size_nr(leaf, path->slots[0]);
	}
#endif
	BUG_ON(item_size < sizeof(*ei));
	ei = btrfs_item_ptr(leaf, path->slots[0], struct btrfs_extent_item);
	__run_delayed_extent_op(extent_op, leaf, ei);

	btrfs_mark_buffer_dirty(leaf);
out:
	btrfs_free_path(path);
	return err;
}

static int run_delayed_tree_ref(struct btrfs_trans_handle *trans,
				struct btrfs_root *root,
				struct btrfs_delayed_ref_node *node,
				struct btrfs_delayed_extent_op *extent_op,
				int insert_reserved)
{
	int ret = 0;
	struct btrfs_delayed_tree_ref *ref;
	struct btrfs_key ins;
	u64 parent = 0;
	u64 ref_root = 0;
	bool skinny_metadata = btrfs_fs_incompat(root->fs_info,
						 SKINNY_METADATA);

	ref = btrfs_delayed_node_to_tree_ref(node);
	trace_run_delayed_tree_ref(node, ref, node->action);

	if (node->type == BTRFS_SHARED_BLOCK_REF_KEY)
		parent = ref->parent;
	ref_root = ref->root;

	ins.objectid = node->bytenr;
	if (skinny_metadata) {
		ins.offset = ref->level;
		ins.type = BTRFS_METADATA_ITEM_KEY;
	} else {
		ins.offset = node->num_bytes;
		ins.type = BTRFS_EXTENT_ITEM_KEY;
	}

	BUG_ON(node->ref_mod != 1);
	if (node->action == BTRFS_ADD_DELAYED_REF && insert_reserved) {
		BUG_ON(!extent_op || !extent_op->update_flags);
		ret = alloc_reserved_tree_block(trans, root,
						parent, ref_root,
						extent_op->flags_to_set,
						&extent_op->key,
						ref->level, &ins,
						node->no_quota);
	} else if (node->action == BTRFS_ADD_DELAYED_REF) {
		ret = __btrfs_inc_extent_ref(trans, root, node->bytenr,
					     node->num_bytes, parent, ref_root,
					     ref->level, 0, 1, node->no_quota,
					     extent_op);
	} else if (node->action == BTRFS_DROP_DELAYED_REF) {
		ret = __btrfs_free_extent(trans, root, node->bytenr,
					  node->num_bytes, parent, ref_root,
					  ref->level, 0, 1, extent_op,
					  node->no_quota);
	} else {
		BUG();
	}
	return ret;
}

/* helper function to actually process a single delayed ref entry */
static int run_one_delayed_ref(struct btrfs_trans_handle *trans,
			       struct btrfs_root *root,
			       struct btrfs_delayed_ref_node *node,
			       struct btrfs_delayed_extent_op *extent_op,
			       int insert_reserved)
{
	int ret = 0;

	if (trans->aborted) {
		if (insert_reserved)
			btrfs_pin_extent(root, node->bytenr,
					 node->num_bytes, 1);
		return 0;
	}

	if (btrfs_delayed_ref_is_head(node)) {
		struct btrfs_delayed_ref_head *head;
		/*
		 * we've hit the end of the chain and we were supposed
		 * to insert this extent into the tree.  But, it got
		 * deleted before we ever needed to insert it, so all
		 * we have to do is clean up the accounting
		 */
		BUG_ON(extent_op);
		head = btrfs_delayed_node_to_head(node);
		trace_run_delayed_ref_head(node, head, node->action);

		if (insert_reserved) {
			btrfs_pin_extent(root, node->bytenr,
					 node->num_bytes, 1);
			if (head->is_data) {
				ret = btrfs_del_csums(trans, root,
						      node->bytenr,
						      node->num_bytes);
			}
		}
		return ret;
	}

	if (node->type == BTRFS_TREE_BLOCK_REF_KEY ||
	    node->type == BTRFS_SHARED_BLOCK_REF_KEY)
		ret = run_delayed_tree_ref(trans, root, node, extent_op,
					   insert_reserved);
	else if (node->type == BTRFS_EXTENT_DATA_REF_KEY ||
		 node->type == BTRFS_SHARED_DATA_REF_KEY)
		ret = run_delayed_data_ref(trans, root, node, extent_op,
					   insert_reserved);
	else
		BUG();
	return ret;
}

static noinline struct btrfs_delayed_ref_node *
select_delayed_ref(struct btrfs_delayed_ref_head *head)
{
	struct rb_node *node;
	struct btrfs_delayed_ref_node *ref, *last = NULL;;

	/*
	 * select delayed ref of type BTRFS_ADD_DELAYED_REF first.
	 * this prevents ref count from going down to zero when
	 * there still are pending delayed ref.
	 */
	node = rb_first(&head->ref_root);
	while (node) {
		ref = rb_entry(node, struct btrfs_delayed_ref_node,
				rb_node);
		if (ref->action == BTRFS_ADD_DELAYED_REF)
			return ref;
		else if (last == NULL)
			last = ref;
		node = rb_next(node);
	}
	return last;
}

/*
 * Returns 0 on success or if called with an already aborted transaction.
 * Returns -ENOMEM or -EIO on failure and will abort the transaction.
 */
static noinline int __btrfs_run_delayed_refs(struct btrfs_trans_handle *trans,
					     struct btrfs_root *root,
					     unsigned long nr)
{
	struct btrfs_delayed_ref_root *delayed_refs;
	struct btrfs_delayed_ref_node *ref;
	struct btrfs_delayed_ref_head *locked_ref = NULL;
	struct btrfs_delayed_extent_op *extent_op;
	struct btrfs_fs_info *fs_info = root->fs_info;
	ktime_t start = ktime_get();
	int ret;
	unsigned long count = 0;
	unsigned long actual_count = 0;
	int must_insert_reserved = 0;

	delayed_refs = &trans->transaction->delayed_refs;
	while (1) {
		if (!locked_ref) {
			if (count >= nr)
				break;

			spin_lock(&delayed_refs->lock);
			locked_ref = btrfs_select_ref_head(trans);
			if (!locked_ref) {
				spin_unlock(&delayed_refs->lock);
				break;
			}

			/* grab the lock that says we are going to process
			 * all the refs for this head */
			ret = btrfs_delayed_ref_lock(trans, locked_ref);
			spin_unlock(&delayed_refs->lock);
			/*
			 * we may have dropped the spin lock to get the head
			 * mutex lock, and that might have given someone else
			 * time to free the head.  If that's true, it has been
			 * removed from our list and we can move on.
			 */
			if (ret == -EAGAIN) {
				locked_ref = NULL;
				count++;
				continue;
			}
		}

		/*
		 * We need to try and merge add/drops of the same ref since we
		 * can run into issues with relocate dropping the implicit ref
		 * and then it being added back again before the drop can
		 * finish.  If we merged anything we need to re-loop so we can
		 * get a good ref.
		 */
		spin_lock(&locked_ref->lock);
		btrfs_merge_delayed_refs(trans, fs_info, delayed_refs,
					 locked_ref);

		/*
		 * locked_ref is the head node, so we have to go one
		 * node back for any delayed ref updates
		 */
		ref = select_delayed_ref(locked_ref);

		if (ref && ref->seq &&
		    btrfs_check_delayed_seq(fs_info, delayed_refs, ref->seq)) {
			spin_unlock(&locked_ref->lock);
			btrfs_delayed_ref_unlock(locked_ref);
			spin_lock(&delayed_refs->lock);
			locked_ref->processing = 0;
			delayed_refs->num_heads_ready++;
			spin_unlock(&delayed_refs->lock);
			locked_ref = NULL;
			cond_resched();
			count++;
			continue;
		}

		/*
		 * record the must insert reserved flag before we
		 * drop the spin lock.
		 */
		must_insert_reserved = locked_ref->must_insert_reserved;
		locked_ref->must_insert_reserved = 0;

		extent_op = locked_ref->extent_op;
		locked_ref->extent_op = NULL;

		if (!ref) {


			/* All delayed refs have been processed, Go ahead
			 * and send the head node to run_one_delayed_ref,
			 * so that any accounting fixes can happen
			 */
			ref = &locked_ref->node;

			if (extent_op && must_insert_reserved) {
				btrfs_free_delayed_extent_op(extent_op);
				extent_op = NULL;
			}

			if (extent_op) {
				spin_unlock(&locked_ref->lock);
				ret = run_delayed_extent_op(trans, root,
							    ref, extent_op);
				btrfs_free_delayed_extent_op(extent_op);

				if (ret) {
					/*
					 * Need to reset must_insert_reserved if
					 * there was an error so the abort stuff
					 * can cleanup the reserved space
					 * properly.
					 */
					if (must_insert_reserved)
						locked_ref->must_insert_reserved = 1;
					locked_ref->processing = 0;
					btrfs_debug(fs_info, "run_delayed_extent_op returned %d", ret);
					btrfs_delayed_ref_unlock(locked_ref);
					return ret;
				}
				continue;
			}

			/*
			 * Need to drop our head ref lock and re-aqcuire the
			 * delayed ref lock and then re-check to make sure
			 * nobody got added.
			 */
			spin_unlock(&locked_ref->lock);
			spin_lock(&delayed_refs->lock);
			spin_lock(&locked_ref->lock);
			if (rb_first(&locked_ref->ref_root) ||
			    locked_ref->extent_op) {
				spin_unlock(&locked_ref->lock);
				spin_unlock(&delayed_refs->lock);
				continue;
			}
			ref->in_tree = 0;
			delayed_refs->num_heads--;
			rb_erase(&locked_ref->href_node,
				 &delayed_refs->href_root);
			spin_unlock(&delayed_refs->lock);
		} else {
			actual_count++;
			ref->in_tree = 0;
			rb_erase(&ref->rb_node, &locked_ref->ref_root);
		}
		atomic_dec(&delayed_refs->num_entries);

		if (!btrfs_delayed_ref_is_head(ref)) {
			/*
			 * when we play the delayed ref, also correct the
			 * ref_mod on head
			 */
			switch (ref->action) {
			case BTRFS_ADD_DELAYED_REF:
			case BTRFS_ADD_DELAYED_EXTENT:
				locked_ref->node.ref_mod -= ref->ref_mod;
				break;
			case BTRFS_DROP_DELAYED_REF:
				locked_ref->node.ref_mod += ref->ref_mod;
				break;
			default:
				WARN_ON(1);
			}
		}
		spin_unlock(&locked_ref->lock);

		ret = run_one_delayed_ref(trans, root, ref, extent_op,
					  must_insert_reserved);

		btrfs_free_delayed_extent_op(extent_op);
		if (ret) {
			locked_ref->processing = 0;
			btrfs_delayed_ref_unlock(locked_ref);
			btrfs_put_delayed_ref(ref);
			btrfs_debug(fs_info, "run_one_delayed_ref returned %d", ret);
			return ret;
		}

		/*
		 * If this node is a head, that means all the refs in this head
		 * have been dealt with, and we will pick the next head to deal
		 * with, so we must unlock the head and drop it from the cluster
		 * list before we release it.
		 */
		if (btrfs_delayed_ref_is_head(ref)) {
			if (locked_ref->is_data &&
			    locked_ref->total_ref_mod < 0) {
				spin_lock(&delayed_refs->lock);
				delayed_refs->pending_csums -= ref->num_bytes;
				spin_unlock(&delayed_refs->lock);
			}
			btrfs_delayed_ref_unlock(locked_ref);
			locked_ref = NULL;
		}
		btrfs_put_delayed_ref(ref);
		count++;
		cond_resched();
	}

	/*
	 * We don't want to include ref heads since we can have empty ref heads
	 * and those will drastically skew our runtime down since we just do
	 * accounting, no actual extent tree updates.
	 */
	if (actual_count > 0) {
		u64 runtime = ktime_to_ns(ktime_sub(ktime_get(), start));
		u64 avg;

		/*
		 * We weigh the current average higher than our current runtime
		 * to avoid large swings in the average.
		 */
		spin_lock(&delayed_refs->lock);
		avg = fs_info->avg_delayed_ref_runtime * 3 + runtime;
		fs_info->avg_delayed_ref_runtime = avg >> 2;	/* div by 4 */
		spin_unlock(&delayed_refs->lock);
	}
	return 0;
}

#ifdef SCRAMBLE_DELAYED_REFS
/*
 * Normally delayed refs get processed in ascending bytenr order. This
 * correlates in most cases to the order added. To expose dependencies on this
 * order, we start to process the tree in the middle instead of the beginning
 */
static u64 find_middle(struct rb_root *root)
{
	struct rb_node *n = root->rb_node;
	struct btrfs_delayed_ref_node *entry;
	int alt = 1;
	u64 middle;
	u64 first = 0, last = 0;

	n = rb_first(root);
	if (n) {
		entry = rb_entry(n, struct btrfs_delayed_ref_node, rb_node);
		first = entry->bytenr;
	}
	n = rb_last(root);
	if (n) {
		entry = rb_entry(n, struct btrfs_delayed_ref_node, rb_node);
		last = entry->bytenr;
	}
	n = root->rb_node;

	while (n) {
		entry = rb_entry(n, struct btrfs_delayed_ref_node, rb_node);
		WARN_ON(!entry->in_tree);

		middle = entry->bytenr;

		if (alt)
			n = n->rb_left;
		else
			n = n->rb_right;

		alt = 1 - alt;
	}
	return middle;
}
#endif

static inline u64 heads_to_leaves(struct btrfs_root *root, u64 heads)
{
	u64 num_bytes;

	num_bytes = heads * (sizeof(struct btrfs_extent_item) +
			     sizeof(struct btrfs_extent_inline_ref));
	if (!btrfs_fs_incompat(root->fs_info, SKINNY_METADATA))
		num_bytes += heads * sizeof(struct btrfs_tree_block_info);

	/*
	 * We don't ever fill up leaves all the way so multiply by 2 just to be
	 * closer to what we're really going to want to ouse.
	 */
	return div_u64(num_bytes, BTRFS_LEAF_DATA_SIZE(root));
}

/*
 * Takes the number of bytes to be csumm'ed and figures out how many leaves it
 * would require to store the csums for that many bytes.
 */
u64 btrfs_csum_bytes_to_leaves(struct btrfs_root *root, u64 csum_bytes)
{
	u64 csum_size;
	u64 num_csums_per_leaf;
	u64 num_csums;

	csum_size = BTRFS_LEAF_DATA_SIZE(root) - sizeof(struct btrfs_item);
	num_csums_per_leaf = div64_u64(csum_size,
			(u64)btrfs_super_csum_size(root->fs_info->super_copy));
	num_csums = div64_u64(csum_bytes, root->sectorsize);
	num_csums += num_csums_per_leaf - 1;
	num_csums = div64_u64(num_csums, num_csums_per_leaf);
	return num_csums;
}

int btrfs_check_space_for_delayed_refs(struct btrfs_trans_handle *trans,
				       struct btrfs_root *root)
{
	struct btrfs_block_rsv *global_rsv;
	u64 num_heads = trans->transaction->delayed_refs.num_heads_ready;
	u64 csum_bytes = trans->transaction->delayed_refs.pending_csums;
	u64 num_dirty_bgs = trans->transaction->num_dirty_bgs;
	u64 num_bytes, num_dirty_bgs_bytes;
	int ret = 0;

	num_bytes = btrfs_calc_trans_metadata_size(root, 1);
	num_heads = heads_to_leaves(root, num_heads);
	if (num_heads > 1)
		num_bytes += (num_heads - 1) * root->nodesize;
	num_bytes <<= 1;
	num_bytes += btrfs_csum_bytes_to_leaves(root, csum_bytes) * root->nodesize;
	num_dirty_bgs_bytes = btrfs_calc_trans_metadata_size(root,
							     num_dirty_bgs);
	global_rsv = &root->fs_info->global_block_rsv;

	/*
	 * If we can't allocate any more chunks lets make sure we have _lots_ of
	 * wiggle room since running delayed refs can create more delayed refs.
	 */
	if (global_rsv->space_info->full) {
		num_dirty_bgs_bytes <<= 1;
		num_bytes <<= 1;
	}

	spin_lock(&global_rsv->lock);
	if (global_rsv->reserved <= num_bytes + num_dirty_bgs_bytes)
		ret = 1;
	spin_unlock(&global_rsv->lock);
	return ret;
}

int btrfs_should_throttle_delayed_refs(struct btrfs_trans_handle *trans,
				       struct btrfs_root *root)
{
	struct btrfs_fs_info *fs_info = root->fs_info;
	u64 num_entries =
		atomic_read(&trans->transaction->delayed_refs.num_entries);
	u64 avg_runtime;
	u64 val;

	smp_mb();
	avg_runtime = fs_info->avg_delayed_ref_runtime;
	val = num_entries * avg_runtime;
	if (num_entries * avg_runtime >= NSEC_PER_SEC)
		return 1;
	if (val >= NSEC_PER_SEC / 2)
		return 2;

	return btrfs_check_space_for_delayed_refs(trans, root);
}

struct async_delayed_refs {
	struct btrfs_root *root;
	int count;
	int error;
	int sync;
	struct completion wait;
	struct btrfs_work work;
};

static void delayed_ref_async_start(struct btrfs_work *work)
{
	struct async_delayed_refs *async;
	struct btrfs_trans_handle *trans;
	int ret;

	async = container_of(work, struct async_delayed_refs, work);

	trans = btrfs_join_transaction(async->root);
	if (IS_ERR(trans)) {
		async->error = PTR_ERR(trans);
		goto done;
	}

	/*
	 * trans->sync means that when we call end_transaciton, we won't
	 * wait on delayed refs
	 */
	trans->sync = true;
	ret = btrfs_run_delayed_refs(trans, async->root, async->count);
	if (ret)
		async->error = ret;

	ret = btrfs_end_transaction(trans, async->root);
	if (ret && !async->error)
		async->error = ret;
done:
	if (async->sync)
		complete(&async->wait);
	else
		kfree(async);
}

int btrfs_async_run_delayed_refs(struct btrfs_root *root,
				 unsigned long count, int wait)
{
	struct async_delayed_refs *async;
	int ret;

	async = kmalloc(sizeof(*async), GFP_NOFS);
	if (!async)
		return -ENOMEM;

	async->root = root->fs_info->tree_root;
	async->count = count;
	async->error = 0;
	if (wait)
		async->sync = 1;
	else
		async->sync = 0;
	init_completion(&async->wait);

	btrfs_init_work(&async->work, btrfs_extent_refs_helper,
			delayed_ref_async_start, NULL, NULL);

	btrfs_queue_work(root->fs_info->extent_workers, &async->work);

	if (wait) {
		wait_for_completion(&async->wait);
		ret = async->error;
		kfree(async);
		return ret;
	}
	return 0;
}

/*
 * this starts processing the delayed reference count updates and
 * extent insertions we have queued up so far.  count can be
 * 0, which means to process everything in the tree at the start
 * of the run (but not newly added entries), or it can be some target
 * number you'd like to process.
 *
 * Returns 0 on success or if called with an aborted transaction
 * Returns <0 on error and aborts the transaction
 */
int btrfs_run_delayed_refs(struct btrfs_trans_handle *trans,
			   struct btrfs_root *root, unsigned long count)
{
	struct rb_node *node;
	struct btrfs_delayed_ref_root *delayed_refs;
	struct btrfs_delayed_ref_head *head;
	int ret;
	int run_all = count == (unsigned long)-1;

	/* We'll clean this up in btrfs_cleanup_transaction */
	if (trans->aborted)
		return 0;

	if (root == root->fs_info->extent_root)
		root = root->fs_info->tree_root;

	delayed_refs = &trans->transaction->delayed_refs;
	if (count == 0)
		count = atomic_read(&delayed_refs->num_entries) * 2;

again:
#ifdef SCRAMBLE_DELAYED_REFS
	delayed_refs->run_delayed_start = find_middle(&delayed_refs->root);
#endif
	ret = __btrfs_run_delayed_refs(trans, root, count);
	if (ret < 0) {
		btrfs_abort_transaction(trans, root, ret);
		return ret;
	}

	if (run_all) {
		if (!list_empty(&trans->new_bgs))
			btrfs_create_pending_block_groups(trans, root);

		spin_lock(&delayed_refs->lock);
		node = rb_first(&delayed_refs->href_root);
		if (!node) {
			spin_unlock(&delayed_refs->lock);
			goto out;
		}
		count = (unsigned long)-1;

		while (node) {
			head = rb_entry(node, struct btrfs_delayed_ref_head,
					href_node);
			if (btrfs_delayed_ref_is_head(&head->node)) {
				struct btrfs_delayed_ref_node *ref;

				ref = &head->node;
				atomic_inc(&ref->refs);

				spin_unlock(&delayed_refs->lock);
				/*
				 * Mutex was contended, block until it's
				 * released and try again
				 */
				mutex_lock(&head->mutex);
				mutex_unlock(&head->mutex);

				btrfs_put_delayed_ref(ref);
				cond_resched();
				goto again;
			} else {
				WARN_ON(1);
			}
			node = rb_next(node);
		}
		spin_unlock(&delayed_refs->lock);
		cond_resched();
		goto again;
	}
out:
	ret = btrfs_delayed_qgroup_accounting(trans, root->fs_info);
	if (ret)
		return ret;
	assert_qgroups_uptodate(trans);
	return 0;
}

int btrfs_set_disk_extent_flags(struct btrfs_trans_handle *trans,
				struct btrfs_root *root,
				u64 bytenr, u64 num_bytes, u64 flags,
				int level, int is_data)
{
	struct btrfs_delayed_extent_op *extent_op;
	int ret;

	extent_op = btrfs_alloc_delayed_extent_op();
	if (!extent_op)
		return -ENOMEM;

	extent_op->flags_to_set = flags;
	extent_op->update_flags = 1;
	extent_op->update_key = 0;
	extent_op->is_data = is_data ? 1 : 0;
	extent_op->level = level;

	ret = btrfs_add_delayed_extent_op(root->fs_info, trans, bytenr,
					  num_bytes, extent_op);
	if (ret)
		btrfs_free_delayed_extent_op(extent_op);
	return ret;
}

static noinline int check_delayed_ref(struct btrfs_trans_handle *trans,
				      struct btrfs_root *root,
				      struct btrfs_path *path,
				      u64 objectid, u64 offset, u64 bytenr)
{
	struct btrfs_delayed_ref_head *head;
	struct btrfs_delayed_ref_node *ref;
	struct btrfs_delayed_data_ref *data_ref;
	struct btrfs_delayed_ref_root *delayed_refs;
	struct rb_node *node;
	int ret = 0;

	delayed_refs = &trans->transaction->delayed_refs;
	spin_lock(&delayed_refs->lock);
	head = btrfs_find_delayed_ref_head(trans, bytenr);
	if (!head) {
		spin_unlock(&delayed_refs->lock);
		return 0;
	}

	if (!mutex_trylock(&head->mutex)) {
		atomic_inc(&head->node.refs);
		spin_unlock(&delayed_refs->lock);

		btrfs_release_path(path);

		/*
		 * Mutex was contended, block until it's released and let
		 * caller try again
		 */
		mutex_lock(&head->mutex);
		mutex_unlock(&head->mutex);
		btrfs_put_delayed_ref(&head->node);
		return -EAGAIN;
	}
	spin_unlock(&delayed_refs->lock);

	spin_lock(&head->lock);
	node = rb_first(&head->ref_root);
	while (node) {
		ref = rb_entry(node, struct btrfs_delayed_ref_node, rb_node);
		node = rb_next(node);

		/* If it's a shared ref we know a cross reference exists */
		if (ref->type != BTRFS_EXTENT_DATA_REF_KEY) {
			ret = 1;
			break;
		}

		data_ref = btrfs_delayed_node_to_data_ref(ref);

		/*
		 * If our ref doesn't match the one we're currently looking at
		 * then we have a cross reference.
		 */
		if (data_ref->root != root->root_key.objectid ||
		    data_ref->objectid != objectid ||
		    data_ref->offset != offset) {
			ret = 1;
			break;
		}
	}
	spin_unlock(&head->lock);
	mutex_unlock(&head->mutex);
	return ret;
}

static noinline int check_committed_ref(struct btrfs_trans_handle *trans,
					struct btrfs_root *root,
					struct btrfs_path *path,
					u64 objectid, u64 offset, u64 bytenr)
{
	struct btrfs_root *extent_root = root->fs_info->extent_root;
	struct extent_buffer *leaf;
	struct btrfs_extent_data_ref *ref;
	struct btrfs_extent_inline_ref *iref;
	struct btrfs_extent_item *ei;
	struct btrfs_key key;
	u32 item_size;
	int ret;

	key.objectid = bytenr;
	key.offset = (u64)-1;
	key.type = BTRFS_EXTENT_ITEM_KEY;

	ret = btrfs_search_slot(NULL, extent_root, &key, path, 0, 0);
	if (ret < 0)
		goto out;
	BUG_ON(ret == 0); /* Corruption */

	ret = -ENOENT;
	if (path->slots[0] == 0)
		goto out;

	path->slots[0]--;
	leaf = path->nodes[0];
	btrfs_item_key_to_cpu(leaf, &key, path->slots[0]);

	if (key.objectid != bytenr || key.type != BTRFS_EXTENT_ITEM_KEY)
		goto out;

	ret = 1;
	item_size = btrfs_item_size_nr(leaf, path->slots[0]);
#ifdef BTRFS_COMPAT_EXTENT_TREE_V0
	if (item_size < sizeof(*ei)) {
		WARN_ON(item_size != sizeof(struct btrfs_extent_item_v0));
		goto out;
	}
#endif
	ei = btrfs_item_ptr(leaf, path->slots[0], struct btrfs_extent_item);

	if (item_size != sizeof(*ei) +
	    btrfs_extent_inline_ref_size(BTRFS_EXTENT_DATA_REF_KEY))
		goto out;

	if (btrfs_extent_generation(leaf, ei) <=
	    btrfs_root_last_snapshot(&root->root_item))
		goto out;

	iref = (struct btrfs_extent_inline_ref *)(ei + 1);
	if (btrfs_extent_inline_ref_type(leaf, iref) !=
	    BTRFS_EXTENT_DATA_REF_KEY)
		goto out;

	ref = (struct btrfs_extent_data_ref *)(&iref->offset);
	if (btrfs_extent_refs(leaf, ei) !=
	    btrfs_extent_data_ref_count(leaf, ref) ||
	    btrfs_extent_data_ref_root(leaf, ref) !=
	    root->root_key.objectid ||
	    btrfs_extent_data_ref_objectid(leaf, ref) != objectid ||
	    btrfs_extent_data_ref_offset(leaf, ref) != offset)
		goto out;

	ret = 0;
out:
	return ret;
}

int btrfs_cross_ref_exist(struct btrfs_trans_handle *trans,
			  struct btrfs_root *root,
			  u64 objectid, u64 offset, u64 bytenr)
{
	struct btrfs_path *path;
	int ret;
	int ret2;

	path = btrfs_alloc_path();
	if (!path)
		return -ENOENT;

	do {
		ret = check_committed_ref(trans, root, path, objectid,
					  offset, bytenr);
		if (ret && ret != -ENOENT)
			goto out;

		ret2 = check_delayed_ref(trans, root, path, objectid,
					 offset, bytenr);
	} while (ret2 == -EAGAIN);

	if (ret2 && ret2 != -ENOENT) {
		ret = ret2;
		goto out;
	}

	if (ret != -ENOENT || ret2 != -ENOENT)
		ret = 0;
out:
	btrfs_free_path(path);
	if (root->root_key.objectid == BTRFS_DATA_RELOC_TREE_OBJECTID)
		WARN_ON(ret > 0);
	return ret;
}

static int __btrfs_mod_ref(struct btrfs_trans_handle *trans,
			   struct btrfs_root *root,
			   struct extent_buffer *buf,
			   int full_backref, int inc)
{
	u64 bytenr;
	u64 num_bytes;
	u64 parent;
	u64 ref_root;
	u32 nritems;
	struct btrfs_key key;
	struct btrfs_file_extent_item *fi;
	int i;
	int level;
	int ret = 0;
	int (*process_func)(struct btrfs_trans_handle *, struct btrfs_root *,
			    u64, u64, u64, u64, u64, u64, int);


	if (btrfs_test_is_dummy_root(root))
		return 0;

	ref_root = btrfs_header_owner(buf);
	nritems = btrfs_header_nritems(buf);
	level = btrfs_header_level(buf);

	if (!test_bit(BTRFS_ROOT_REF_COWS, &root->state) && level == 0)
		return 0;

	if (inc)
		process_func = btrfs_inc_extent_ref;
	else
		process_func = btrfs_free_extent;

	if (full_backref)
		parent = buf->start;
	else
		parent = 0;

	for (i = 0; i < nritems; i++) {
		if (level == 0) {
			btrfs_item_key_to_cpu(buf, &key, i);
			if (key.type != BTRFS_EXTENT_DATA_KEY)
				continue;
			fi = btrfs_item_ptr(buf, i,
					    struct btrfs_file_extent_item);
			if (btrfs_file_extent_type(buf, fi) ==
			    BTRFS_FILE_EXTENT_INLINE)
				continue;
			bytenr = btrfs_file_extent_disk_bytenr(buf, fi);
			if (bytenr == 0)
				continue;

			num_bytes = btrfs_file_extent_disk_num_bytes(buf, fi);
			key.offset -= btrfs_file_extent_offset(buf, fi);
			ret = process_func(trans, root, bytenr, num_bytes,
					   parent, ref_root, key.objectid,
					   key.offset, 1);
			if (ret)
				goto fail;
		} else {
			bytenr = btrfs_node_blockptr(buf, i);
			num_bytes = root->nodesize;
			ret = process_func(trans, root, bytenr, num_bytes,
					   parent, ref_root, level - 1, 0,
					   1);
			if (ret)
				goto fail;
		}
	}
	return 0;
fail:
	return ret;
}

int btrfs_inc_ref(struct btrfs_trans_handle *trans, struct btrfs_root *root,
		  struct extent_buffer *buf, int full_backref)
{
	return __btrfs_mod_ref(trans, root, buf, full_backref, 1);
}

int btrfs_dec_ref(struct btrfs_trans_handle *trans, struct btrfs_root *root,
		  struct extent_buffer *buf, int full_backref)
{
	return __btrfs_mod_ref(trans, root, buf, full_backref, 0);
}

static int write_one_cache_group(struct btrfs_trans_handle *trans,
				 struct btrfs_root *root,
				 struct btrfs_path *path,
				 struct btrfs_block_group_cache *cache)
{
	int ret;
	struct btrfs_root *extent_root = root->fs_info->extent_root;
	unsigned long bi;
	struct extent_buffer *leaf;

	ret = btrfs_search_slot(trans, extent_root, &cache->key, path, 0, 1);
	if (ret) {
		if (ret > 0)
			ret = -ENOENT;
		goto fail;
	}

	leaf = path->nodes[0];
	bi = btrfs_item_ptr_offset(leaf, path->slots[0]);
	write_extent_buffer(leaf, &cache->item, bi, sizeof(cache->item));
	btrfs_mark_buffer_dirty(leaf);
fail:
	btrfs_release_path(path);
	return ret;

}

static struct btrfs_block_group_cache *
next_block_group(struct btrfs_root *root,
		 struct btrfs_block_group_cache *cache)
{
	struct rb_node *node;

	spin_lock(&root->fs_info->block_group_cache_lock);

	/* If our block group was removed, we need a full search. */
	if (RB_EMPTY_NODE(&cache->cache_node)) {
		const u64 next_bytenr = cache->key.objectid + cache->key.offset;

		spin_unlock(&root->fs_info->block_group_cache_lock);
		btrfs_put_block_group(cache);
		cache = btrfs_lookup_first_block_group(root->fs_info,
						       next_bytenr);
		return cache;
	}
	node = rb_next(&cache->cache_node);
	btrfs_put_block_group(cache);
	if (node) {
		cache = rb_entry(node, struct btrfs_block_group_cache,
				 cache_node);
		btrfs_get_block_group(cache);
	} else
		cache = NULL;
	spin_unlock(&root->fs_info->block_group_cache_lock);
	return cache;
}

static int cache_save_setup(struct btrfs_block_group_cache *block_group,
			    struct btrfs_trans_handle *trans,
			    struct btrfs_path *path)
{
	struct btrfs_root *root = block_group->fs_info->tree_root;
	struct inode *inode = NULL;
	u64 alloc_hint = 0;
	int dcs = BTRFS_DC_ERROR;
	u64 num_pages = 0;
	int retries = 0;
	int ret = 0;

	/*
	 * If this block group is smaller than 100 megs don't bother caching the
	 * block group.
	 */
	if (block_group->key.offset < (100 * 1024 * 1024)) {
		spin_lock(&block_group->lock);
		block_group->disk_cache_state = BTRFS_DC_WRITTEN;
		spin_unlock(&block_group->lock);
		return 0;
	}

	if (trans->aborted)
		return 0;
again:
	inode = lookup_free_space_inode(root, block_group, path);
	if (IS_ERR(inode) && PTR_ERR(inode) != -ENOENT) {
		ret = PTR_ERR(inode);
		btrfs_release_path(path);
		goto out;
	}

	if (IS_ERR(inode)) {
		BUG_ON(retries);
		retries++;

		if (block_group->ro)
			goto out_free;

		ret = create_free_space_inode(root, trans, block_group, path);
		if (ret)
			goto out_free;
		goto again;
	}

	/* We've already setup this transaction, go ahead and exit */
	if (block_group->cache_generation == trans->transid &&
	    i_size_read(inode)) {
		dcs = BTRFS_DC_SETUP;
		goto out_put;
	}

	/*
	 * We want to set the generation to 0, that way if anything goes wrong
	 * from here on out we know not to trust this cache when we load up next
	 * time.
	 */
	BTRFS_I(inode)->generation = 0;
	ret = btrfs_update_inode(trans, root, inode);
	if (ret) {
		/*
		 * So theoretically we could recover from this, simply set the
		 * super cache generation to 0 so we know to invalidate the
		 * cache, but then we'd have to keep track of the block groups
		 * that fail this way so we know we _have_ to reset this cache
		 * before the next commit or risk reading stale cache.  So to
		 * limit our exposure to horrible edge cases lets just abort the
		 * transaction, this only happens in really bad situations
		 * anyway.
		 */
		btrfs_abort_transaction(trans, root, ret);
		goto out_put;
	}
	WARN_ON(ret);

	if (i_size_read(inode) > 0) {
		ret = btrfs_check_trunc_cache_free_space(root,
					&root->fs_info->global_block_rsv);
		if (ret)
			goto out_put;

		ret = btrfs_truncate_free_space_cache(root, trans, NULL, inode);
		if (ret)
			goto out_put;
	}

	spin_lock(&block_group->lock);
	if (block_group->cached != BTRFS_CACHE_FINISHED ||
	    !btrfs_test_opt(root, SPACE_CACHE)) {
		/*
		 * don't bother trying to write stuff out _if_
		 * a) we're not cached,
		 * b) we're with nospace_cache mount option.
		 */
		dcs = BTRFS_DC_WRITTEN;
		spin_unlock(&block_group->lock);
		goto out_put;
	}
	spin_unlock(&block_group->lock);

	/*
	 * Try to preallocate enough space based on how big the block group is.
	 * Keep in mind this has to include any pinned space which could end up
	 * taking up quite a bit since it's not folded into the other space
	 * cache.
	 */
	num_pages = div_u64(block_group->key.offset, 256 * 1024 * 1024);
	if (!num_pages)
		num_pages = 1;

	num_pages *= 16;
	num_pages *= PAGE_CACHE_SIZE;

	ret = btrfs_check_data_free_space(inode, num_pages, num_pages);
	if (ret)
		goto out_put;

	ret = btrfs_prealloc_file_range_trans(inode, trans, 0, 0, num_pages,
					      num_pages, num_pages,
					      &alloc_hint);
	if (!ret)
		dcs = BTRFS_DC_SETUP;
	btrfs_free_reserved_data_space(inode, num_pages);

out_put:
	iput(inode);
out_free:
	btrfs_release_path(path);
out:
	spin_lock(&block_group->lock);
	if (!ret && dcs == BTRFS_DC_SETUP)
		block_group->cache_generation = trans->transid;
	block_group->disk_cache_state = dcs;
	spin_unlock(&block_group->lock);

	return ret;
}

int btrfs_setup_space_cache(struct btrfs_trans_handle *trans,
			    struct btrfs_root *root)
{
	struct btrfs_block_group_cache *cache, *tmp;
	struct btrfs_transaction *cur_trans = trans->transaction;
	struct btrfs_path *path;

	if (list_empty(&cur_trans->dirty_bgs) ||
	    !btrfs_test_opt(root, SPACE_CACHE))
		return 0;

	path = btrfs_alloc_path();
	if (!path)
		return -ENOMEM;

	/* Could add new block groups, use _safe just in case */
	list_for_each_entry_safe(cache, tmp, &cur_trans->dirty_bgs,
				 dirty_list) {
		if (cache->disk_cache_state == BTRFS_DC_CLEAR)
			cache_save_setup(cache, trans, path);
	}

	btrfs_free_path(path);
	return 0;
}

/*
 * transaction commit does final block group cache writeback during a
 * critical section where nothing is allowed to change the FS.  This is
 * required in order for the cache to actually match the block group,
 * but can introduce a lot of latency into the commit.
 *
 * So, btrfs_start_dirty_block_groups is here to kick off block group
 * cache IO.  There's a chance we'll have to redo some of it if the
 * block group changes again during the commit, but it greatly reduces
 * the commit latency by getting rid of the easy block groups while
 * we're still allowing others to join the commit.
 */
int btrfs_start_dirty_block_groups(struct btrfs_trans_handle *trans,
				   struct btrfs_root *root)
{
	struct btrfs_block_group_cache *cache;
	struct btrfs_transaction *cur_trans = trans->transaction;
	int ret = 0;
	int should_put;
	struct btrfs_path *path = NULL;
	LIST_HEAD(dirty);
	struct list_head *io = &cur_trans->io_bgs;
	int num_started = 0;
	int loops = 0;

	spin_lock(&cur_trans->dirty_bgs_lock);
	if (list_empty(&cur_trans->dirty_bgs)) {
		spin_unlock(&cur_trans->dirty_bgs_lock);
		return 0;
	}
	list_splice_init(&cur_trans->dirty_bgs, &dirty);
	spin_unlock(&cur_trans->dirty_bgs_lock);

again:
	/*
	 * make sure all the block groups on our dirty list actually
	 * exist
	 */
	btrfs_create_pending_block_groups(trans, root);

	if (!path) {
		path = btrfs_alloc_path();
		if (!path)
			return -ENOMEM;
	}

	/*
	 * cache_write_mutex is here only to save us from balance or automatic
	 * removal of empty block groups deleting this block group while we are
	 * writing out the cache
	 */
	mutex_lock(&trans->transaction->cache_write_mutex);
	while (!list_empty(&dirty)) {
		cache = list_first_entry(&dirty,
					 struct btrfs_block_group_cache,
					 dirty_list);
		/*
		 * this can happen if something re-dirties a block
		 * group that is already under IO.  Just wait for it to
		 * finish and then do it all again
		 */
		if (!list_empty(&cache->io_list)) {
			list_del_init(&cache->io_list);
			btrfs_wait_cache_io(root, trans, cache,
					    &cache->io_ctl, path,
					    cache->key.objectid);
			btrfs_put_block_group(cache);
		}


		/*
		 * btrfs_wait_cache_io uses the cache->dirty_list to decide
		 * if it should update the cache_state.  Don't delete
		 * until after we wait.
		 *
		 * Since we're not running in the commit critical section
		 * we need the dirty_bgs_lock to protect from update_block_group
		 */
		spin_lock(&cur_trans->dirty_bgs_lock);
		list_del_init(&cache->dirty_list);
		spin_unlock(&cur_trans->dirty_bgs_lock);

		should_put = 1;

		cache_save_setup(cache, trans, path);

		if (cache->disk_cache_state == BTRFS_DC_SETUP) {
			cache->io_ctl.inode = NULL;
			ret = btrfs_write_out_cache(root, trans, cache, path);
			if (ret == 0 && cache->io_ctl.inode) {
				num_started++;
				should_put = 0;

				/*
				 * the cache_write_mutex is protecting
				 * the io_list
				 */
				list_add_tail(&cache->io_list, io);
			} else {
				/*
				 * if we failed to write the cache, the
				 * generation will be bad and life goes on
				 */
				ret = 0;
			}
		}
		if (!ret) {
			ret = write_one_cache_group(trans, root, path, cache);
			/*
			 * Our block group might still be attached to the list
			 * of new block groups in the transaction handle of some
			 * other task (struct btrfs_trans_handle->new_bgs). This
			 * means its block group item isn't yet in the extent
			 * tree. If this happens ignore the error, as we will
			 * try again later in the critical section of the
			 * transaction commit.
			 */
			if (ret == -ENOENT) {
				ret = 0;
				spin_lock(&cur_trans->dirty_bgs_lock);
				if (list_empty(&cache->dirty_list)) {
					list_add_tail(&cache->dirty_list,
						      &cur_trans->dirty_bgs);
					btrfs_get_block_group(cache);
				}
				spin_unlock(&cur_trans->dirty_bgs_lock);
			} else if (ret) {
				btrfs_abort_transaction(trans, root, ret);
			}
		}

		/* if its not on the io list, we need to put the block group */
		if (should_put)
			btrfs_put_block_group(cache);

		if (ret)
			break;

		/*
		 * Avoid blocking other tasks for too long. It might even save
		 * us from writing caches for block groups that are going to be
		 * removed.
		 */
		mutex_unlock(&trans->transaction->cache_write_mutex);
		mutex_lock(&trans->transaction->cache_write_mutex);
	}
	mutex_unlock(&trans->transaction->cache_write_mutex);

	/*
	 * go through delayed refs for all the stuff we've just kicked off
	 * and then loop back (just once)
	 */
	ret = btrfs_run_delayed_refs(trans, root, 0);
	if (!ret && loops == 0) {
		loops++;
		spin_lock(&cur_trans->dirty_bgs_lock);
		list_splice_init(&cur_trans->dirty_bgs, &dirty);
		/*
		 * dirty_bgs_lock protects us from concurrent block group
		 * deletes too (not just cache_write_mutex).
		 */
		if (!list_empty(&dirty)) {
			spin_unlock(&cur_trans->dirty_bgs_lock);
			goto again;
		}
		spin_unlock(&cur_trans->dirty_bgs_lock);
	}

	btrfs_free_path(path);
	return ret;
}

int btrfs_write_dirty_block_groups(struct btrfs_trans_handle *trans,
				   struct btrfs_root *root)
{
	struct btrfs_block_group_cache *cache;
	struct btrfs_transaction *cur_trans = trans->transaction;
	int ret = 0;
	int should_put;
	struct btrfs_path *path;
	struct list_head *io = &cur_trans->io_bgs;
	int num_started = 0;

	path = btrfs_alloc_path();
	if (!path)
		return -ENOMEM;

	/*
	 * We don't need the lock here since we are protected by the transaction
	 * commit.  We want to do the cache_save_setup first and then run the
	 * delayed refs to make sure we have the best chance at doing this all
	 * in one shot.
	 */
	while (!list_empty(&cur_trans->dirty_bgs)) {
		cache = list_first_entry(&cur_trans->dirty_bgs,
					 struct btrfs_block_group_cache,
					 dirty_list);

		/*
		 * this can happen if cache_save_setup re-dirties a block
		 * group that is already under IO.  Just wait for it to
		 * finish and then do it all again
		 */
		if (!list_empty(&cache->io_list)) {
			list_del_init(&cache->io_list);
			btrfs_wait_cache_io(root, trans, cache,
					    &cache->io_ctl, path,
					    cache->key.objectid);
			btrfs_put_block_group(cache);
		}

		/*
		 * don't remove from the dirty list until after we've waited
		 * on any pending IO
		 */
		list_del_init(&cache->dirty_list);
		should_put = 1;

		cache_save_setup(cache, trans, path);

		if (!ret)
			ret = btrfs_run_delayed_refs(trans, root, (unsigned long) -1);

		if (!ret && cache->disk_cache_state == BTRFS_DC_SETUP) {
			cache->io_ctl.inode = NULL;
			ret = btrfs_write_out_cache(root, trans, cache, path);
			if (ret == 0 && cache->io_ctl.inode) {
				num_started++;
				should_put = 0;
				list_add_tail(&cache->io_list, io);
			} else {
				/*
				 * if we failed to write the cache, the
				 * generation will be bad and life goes on
				 */
				ret = 0;
			}
		}
		if (!ret) {
			ret = write_one_cache_group(trans, root, path, cache);
			if (ret)
				btrfs_abort_transaction(trans, root, ret);
		}

		/* if its not on the io list, we need to put the block group */
		if (should_put)
			btrfs_put_block_group(cache);
	}

	while (!list_empty(io)) {
		cache = list_first_entry(io, struct btrfs_block_group_cache,
					 io_list);
		list_del_init(&cache->io_list);
		btrfs_wait_cache_io(root, trans, cache,
				    &cache->io_ctl, path, cache->key.objectid);
		btrfs_put_block_group(cache);
	}

	btrfs_free_path(path);
	return ret;
}

int btrfs_extent_readonly(struct btrfs_root *root, u64 bytenr)
{
	struct btrfs_block_group_cache *block_group;
	int readonly = 0;

	block_group = btrfs_lookup_block_group(root->fs_info, bytenr);
	if (!block_group || block_group->ro)
		readonly = 1;
	if (block_group)
		btrfs_put_block_group(block_group);
	return readonly;
}

static const char *alloc_name(u64 flags)
{
	switch (flags) {
	case BTRFS_BLOCK_GROUP_METADATA|BTRFS_BLOCK_GROUP_DATA:
		return "mixed";
	case BTRFS_BLOCK_GROUP_METADATA:
		return "metadata";
	case BTRFS_BLOCK_GROUP_DATA:
		return "data";
	case BTRFS_BLOCK_GROUP_SYSTEM:
		return "system";
	default:
		WARN_ON(1);
		return "invalid-combination";
	};
}

static int update_space_info(struct btrfs_fs_info *info, u64 flags,
			     u64 total_bytes, u64 bytes_used,
			     struct btrfs_space_info **space_info)
{
	struct btrfs_space_info *found;
	int i;
	int factor;
	int ret;

	if (flags & (BTRFS_BLOCK_GROUP_DUP | BTRFS_BLOCK_GROUP_RAID1 |
		     BTRFS_BLOCK_GROUP_RAID10))
		factor = 2;
	else
		factor = 1;

	found = __find_space_info(info, flags);
	if (found) {
		spin_lock(&found->lock);
		found->total_bytes += total_bytes;
		found->disk_total += total_bytes * factor;
		found->bytes_used += bytes_used;
		found->disk_used += bytes_used * factor;
		found->full = 0;
		spin_unlock(&found->lock);
		*space_info = found;
		return 0;
	}
	found = kzalloc(sizeof(*found), GFP_NOFS);
	if (!found)
		return -ENOMEM;

	ret = percpu_counter_init(&found->total_bytes_pinned, 0, GFP_KERNEL);
	if (ret) {
		kfree(found);
		return ret;
	}

	for (i = 0; i < BTRFS_NR_RAID_TYPES; i++)
		INIT_LIST_HEAD(&found->block_groups[i]);
	init_rwsem(&found->groups_sem);
	spin_lock_init(&found->lock);
	found->flags = flags & BTRFS_BLOCK_GROUP_TYPE_MASK;
	found->total_bytes = total_bytes;
	found->disk_total = total_bytes * factor;
	found->bytes_used = bytes_used;
	found->disk_used = bytes_used * factor;
	found->bytes_pinned = 0;
	found->bytes_reserved = 0;
	found->bytes_readonly = 0;
	found->bytes_may_use = 0;
	found->full = 0;
	found->force_alloc = CHUNK_ALLOC_NO_FORCE;
	found->chunk_alloc = 0;
	found->flush = 0;
	init_waitqueue_head(&found->wait);
	INIT_LIST_HEAD(&found->ro_bgs);

	ret = kobject_init_and_add(&found->kobj, &space_info_ktype,
				    info->space_info_kobj, "%s",
				    alloc_name(found->flags));
	if (ret) {
		kfree(found);
		return ret;
	}

	*space_info = found;
	list_add_rcu(&found->list, &info->space_info);
	if (flags & BTRFS_BLOCK_GROUP_DATA)
		info->data_sinfo = found;

	return ret;
}

static void set_avail_alloc_bits(struct btrfs_fs_info *fs_info, u64 flags)
{
	u64 extra_flags = chunk_to_extended(flags) &
				BTRFS_EXTENDED_PROFILE_MASK;

	write_seqlock(&fs_info->profiles_lock);
	if (flags & BTRFS_BLOCK_GROUP_DATA)
		fs_info->avail_data_alloc_bits |= extra_flags;
	if (flags & BTRFS_BLOCK_GROUP_METADATA)
		fs_info->avail_metadata_alloc_bits |= extra_flags;
	if (flags & BTRFS_BLOCK_GROUP_SYSTEM)
		fs_info->avail_system_alloc_bits |= extra_flags;
	write_sequnlock(&fs_info->profiles_lock);
}

/*
 * returns target flags in extended format or 0 if restripe for this
 * chunk_type is not in progress
 *
 * should be called with either volume_mutex or balance_lock held
 */
static u64 get_restripe_target(struct btrfs_fs_info *fs_info, u64 flags)
{
	struct btrfs_balance_control *bctl = fs_info->balance_ctl;
	u64 target = 0;

	if (!bctl)
		return 0;

	if (flags & BTRFS_BLOCK_GROUP_DATA &&
	    bctl->data.flags & BTRFS_BALANCE_ARGS_CONVERT) {
		target = BTRFS_BLOCK_GROUP_DATA | bctl->data.target;
	} else if (flags & BTRFS_BLOCK_GROUP_SYSTEM &&
		   bctl->sys.flags & BTRFS_BALANCE_ARGS_CONVERT) {
		target = BTRFS_BLOCK_GROUP_SYSTEM | bctl->sys.target;
	} else if (flags & BTRFS_BLOCK_GROUP_METADATA &&
		   bctl->meta.flags & BTRFS_BALANCE_ARGS_CONVERT) {
		target = BTRFS_BLOCK_GROUP_METADATA | bctl->meta.target;
	}

	return target;
}

/*
 * @flags: available profiles in extended format (see ctree.h)
 *
 * Returns reduced profile in chunk format.  If profile changing is in
 * progress (either running or paused) picks the target profile (if it's
 * already available), otherwise falls back to plain reducing.
 */
static u64 btrfs_reduce_alloc_profile(struct btrfs_root *root, u64 flags)
{
	u64 num_devices = root->fs_info->fs_devices->rw_devices;
	u64 target;
	u64 tmp;

	/*
	 * see if restripe for this chunk_type is in progress, if so
	 * try to reduce to the target profile
	 */
	spin_lock(&root->fs_info->balance_lock);
	target = get_restripe_target(root->fs_info, flags);
	if (target) {
		/* pick target profile only if it's already available */
		if ((flags & target) & BTRFS_EXTENDED_PROFILE_MASK) {
			spin_unlock(&root->fs_info->balance_lock);
			return extended_to_chunk(target);
		}
	}
	spin_unlock(&root->fs_info->balance_lock);

	/* First, mask out the RAID levels which aren't possible */
	if (num_devices == 1)
		flags &= ~(BTRFS_BLOCK_GROUP_RAID1 | BTRFS_BLOCK_GROUP_RAID0 |
			   BTRFS_BLOCK_GROUP_RAID5);
	if (num_devices < 3)
		flags &= ~BTRFS_BLOCK_GROUP_RAID6;
	if (num_devices < 4)
		flags &= ~BTRFS_BLOCK_GROUP_RAID10;

	tmp = flags & (BTRFS_BLOCK_GROUP_DUP | BTRFS_BLOCK_GROUP_RAID0 |
		       BTRFS_BLOCK_GROUP_RAID1 | BTRFS_BLOCK_GROUP_RAID5 |
		       BTRFS_BLOCK_GROUP_RAID6 | BTRFS_BLOCK_GROUP_RAID10);
	flags &= ~tmp;

	if (tmp & BTRFS_BLOCK_GROUP_RAID6)
		tmp = BTRFS_BLOCK_GROUP_RAID6;
	else if (tmp & BTRFS_BLOCK_GROUP_RAID5)
		tmp = BTRFS_BLOCK_GROUP_RAID5;
	else if (tmp & BTRFS_BLOCK_GROUP_RAID10)
		tmp = BTRFS_BLOCK_GROUP_RAID10;
	else if (tmp & BTRFS_BLOCK_GROUP_RAID1)
		tmp = BTRFS_BLOCK_GROUP_RAID1;
	else if (tmp & BTRFS_BLOCK_GROUP_RAID0)
		tmp = BTRFS_BLOCK_GROUP_RAID0;

	return extended_to_chunk(flags | tmp);
}

static u64 get_alloc_profile(struct btrfs_root *root, u64 orig_flags)
{
	unsigned seq;
	u64 flags;

	do {
		flags = orig_flags;
		seq = read_seqbegin(&root->fs_info->profiles_lock);

		if (flags & BTRFS_BLOCK_GROUP_DATA)
			flags |= root->fs_info->avail_data_alloc_bits;
		else if (flags & BTRFS_BLOCK_GROUP_SYSTEM)
			flags |= root->fs_info->avail_system_alloc_bits;
		else if (flags & BTRFS_BLOCK_GROUP_METADATA)
			flags |= root->fs_info->avail_metadata_alloc_bits;
	} while (read_seqretry(&root->fs_info->profiles_lock, seq));

	return btrfs_reduce_alloc_profile(root, flags);
}

u64 btrfs_get_alloc_profile(struct btrfs_root *root, int data)
{
	u64 flags;
	u64 ret;

	if (data)
		flags = BTRFS_BLOCK_GROUP_DATA;
	else if (root == root->fs_info->chunk_root)
		flags = BTRFS_BLOCK_GROUP_SYSTEM;
	else
		flags = BTRFS_BLOCK_GROUP_METADATA;

	ret = get_alloc_profile(root, flags);
	return ret;
}

/*
 * This will check the space that the inode allocates from to make sure we have
 * enough space for bytes.
 */
int btrfs_check_data_free_space(struct inode *inode, u64 bytes, u64 write_bytes)
{
	struct btrfs_space_info *data_sinfo;
	struct btrfs_root *root = BTRFS_I(inode)->root;
	struct btrfs_fs_info *fs_info = root->fs_info;
	u64 used;
	int ret = 0;
	int need_commit = 2;
	int have_pinned_space;

	/* make sure bytes are sectorsize aligned */
	bytes = ALIGN(bytes, root->sectorsize);

	if (btrfs_is_free_space_inode(inode)) {
		need_commit = 0;
		ASSERT(current->journal_info);
	}

	data_sinfo = fs_info->data_sinfo;
	if (!data_sinfo)
		goto alloc;

again:
	/* make sure we have enough space to handle the data first */
	spin_lock(&data_sinfo->lock);
	used = data_sinfo->bytes_used + data_sinfo->bytes_reserved +
		data_sinfo->bytes_pinned + data_sinfo->bytes_readonly +
		data_sinfo->bytes_may_use;

	if (used + bytes > data_sinfo->total_bytes) {
		struct btrfs_trans_handle *trans;

		/*
		 * if we don't have enough free bytes in this space then we need
		 * to alloc a new chunk.
		 */
		if (!data_sinfo->full) {
			u64 alloc_target;

			data_sinfo->force_alloc = CHUNK_ALLOC_FORCE;
			spin_unlock(&data_sinfo->lock);
alloc:
			alloc_target = btrfs_get_alloc_profile(root, 1);
			/*
			 * It is ugly that we don't call nolock join
			 * transaction for the free space inode case here.
			 * But it is safe because we only do the data space
			 * reservation for the free space cache in the
			 * transaction context, the common join transaction
			 * just increase the counter of the current transaction
			 * handler, doesn't try to acquire the trans_lock of
			 * the fs.
			 */
			trans = btrfs_join_transaction(root);
			if (IS_ERR(trans))
				return PTR_ERR(trans);

			ret = do_chunk_alloc(trans, root->fs_info->extent_root,
					     alloc_target,
					     CHUNK_ALLOC_NO_FORCE);
			btrfs_end_transaction(trans, root);
			if (ret < 0) {
				if (ret != -ENOSPC)
					return ret;
				else {
					have_pinned_space = 1;
					goto commit_trans;
				}
			}

			if (!data_sinfo)
				data_sinfo = fs_info->data_sinfo;

			goto again;
		}

		/*
		 * If we don't have enough pinned space to deal with this
		 * allocation, and no removed chunk in current transaction,
		 * don't bother committing the transaction.
		 */
		have_pinned_space = percpu_counter_compare(
			&data_sinfo->total_bytes_pinned,
			used + bytes - data_sinfo->total_bytes);
		spin_unlock(&data_sinfo->lock);

		/* commit the current transaction and try again */
commit_trans:
		if (need_commit &&
		    !atomic_read(&root->fs_info->open_ioctl_trans)) {
			need_commit--;

			trans = btrfs_join_transaction(root);
			if (IS_ERR(trans))
				return PTR_ERR(trans);
			if (have_pinned_space >= 0 ||
			    trans->transaction->have_free_bgs ||
			    need_commit > 0) {
				ret = btrfs_commit_transaction(trans, root);
				if (ret)
					return ret;
				/*
				 * make sure that all running delayed iput are
				 * done
				 */
				down_write(&root->fs_info->delayed_iput_sem);
				up_write(&root->fs_info->delayed_iput_sem);
				goto again;
			} else {
				btrfs_end_transaction(trans, root);
			}
		}

		trace_btrfs_space_reservation(root->fs_info,
					      "space_info:enospc",
					      data_sinfo->flags, bytes, 1);
		return -ENOSPC;
	}
	ret = btrfs_qgroup_reserve(root, write_bytes);
	if (ret)
		goto out;
	data_sinfo->bytes_may_use += bytes;
	trace_btrfs_space_reservation(root->fs_info, "space_info",
				      data_sinfo->flags, bytes, 1);
out:
	spin_unlock(&data_sinfo->lock);

	return ret;
}

/*
 * Called if we need to clear a data reservation for this inode.
 */
void btrfs_free_reserved_data_space(struct inode *inode, u64 bytes)
{
	struct btrfs_root *root = BTRFS_I(inode)->root;
	struct btrfs_space_info *data_sinfo;

	/* make sure bytes are sectorsize aligned */
	bytes = ALIGN(bytes, root->sectorsize);

	data_sinfo = root->fs_info->data_sinfo;
	spin_lock(&data_sinfo->lock);
	WARN_ON(data_sinfo->bytes_may_use < bytes);
	data_sinfo->bytes_may_use -= bytes;
	trace_btrfs_space_reservation(root->fs_info, "space_info",
				      data_sinfo->flags, bytes, 0);
	spin_unlock(&data_sinfo->lock);
}

static void force_metadata_allocation(struct btrfs_fs_info *info)
{
	struct list_head *head = &info->space_info;
	struct btrfs_space_info *found;

	rcu_read_lock();
	list_for_each_entry_rcu(found, head, list) {
		if (found->flags & BTRFS_BLOCK_GROUP_METADATA)
			found->force_alloc = CHUNK_ALLOC_FORCE;
	}
	rcu_read_unlock();
}

static inline u64 calc_global_rsv_need_space(struct btrfs_block_rsv *global)
{
	return (global->size << 1);
}

static int should_alloc_chunk(struct btrfs_root *root,
			      struct btrfs_space_info *sinfo, int force)
{
	struct btrfs_block_rsv *global_rsv = &root->fs_info->global_block_rsv;
	u64 num_bytes = sinfo->total_bytes - sinfo->bytes_readonly;
	u64 num_allocated = sinfo->bytes_used + sinfo->bytes_reserved;
	u64 thresh;

	if (force == CHUNK_ALLOC_FORCE)
		return 1;

	/*
	 * We need to take into account the global rsv because for all intents
	 * and purposes it's used space.  Don't worry about locking the
	 * global_rsv, it doesn't change except when the transaction commits.
	 */
	if (sinfo->flags & BTRFS_BLOCK_GROUP_METADATA)
		num_allocated += calc_global_rsv_need_space(global_rsv);

	/*
	 * in limited mode, we want to have some free space up to
	 * about 1% of the FS size.
	 */
	if (force == CHUNK_ALLOC_LIMITED) {
		thresh = btrfs_super_total_bytes(root->fs_info->super_copy);
		thresh = max_t(u64, 64 * 1024 * 1024,
			       div_factor_fine(thresh, 1));

		if (num_bytes - num_allocated < thresh)
			return 1;
	}

	if (num_allocated + 2 * 1024 * 1024 < div_factor(num_bytes, 8))
		return 0;
	return 1;
}

static u64 get_system_chunk_thresh(struct btrfs_root *root, u64 type)
{
	u64 num_dev;

	if (type & (BTRFS_BLOCK_GROUP_RAID10 |
		    BTRFS_BLOCK_GROUP_RAID0 |
		    BTRFS_BLOCK_GROUP_RAID5 |
		    BTRFS_BLOCK_GROUP_RAID6))
		num_dev = root->fs_info->fs_devices->rw_devices;
	else if (type & BTRFS_BLOCK_GROUP_RAID1)
		num_dev = 2;
	else
		num_dev = 1;	/* DUP or single */

	/* metadata for updaing devices and chunk tree */
	return btrfs_calc_trans_metadata_size(root, num_dev + 1);
}

static void check_system_chunk(struct btrfs_trans_handle *trans,
			       struct btrfs_root *root, u64 type)
{
	struct btrfs_space_info *info;
	u64 left;
	u64 thresh;

	info = __find_space_info(root->fs_info, BTRFS_BLOCK_GROUP_SYSTEM);
	spin_lock(&info->lock);
	left = info->total_bytes - info->bytes_used - info->bytes_pinned -
		info->bytes_reserved - info->bytes_readonly;
	spin_unlock(&info->lock);

	thresh = get_system_chunk_thresh(root, type);
	if (left < thresh && btrfs_test_opt(root, ENOSPC_DEBUG)) {
		btrfs_info(root->fs_info, "left=%llu, need=%llu, flags=%llu",
			left, thresh, type);
		dump_space_info(info, 0, 0);
	}

	if (left < thresh) {
		u64 flags;

		flags = btrfs_get_alloc_profile(root->fs_info->chunk_root, 0);
		btrfs_alloc_chunk(trans, root, flags);
	}
}

static int do_chunk_alloc(struct btrfs_trans_handle *trans,
			  struct btrfs_root *extent_root, u64 flags, int force)
{
	struct btrfs_space_info *space_info;
	struct btrfs_fs_info *fs_info = extent_root->fs_info;
	int wait_for_alloc = 0;
	int ret = 0;

	/* Don't re-enter if we're already allocating a chunk */
	if (trans->allocating_chunk)
		return -ENOSPC;

	space_info = __find_space_info(extent_root->fs_info, flags);
	if (!space_info) {
		ret = update_space_info(extent_root->fs_info, flags,
					0, 0, &space_info);
		BUG_ON(ret); /* -ENOMEM */
	}
	BUG_ON(!space_info); /* Logic error */

again:
	spin_lock(&space_info->lock);
	if (force < space_info->force_alloc)
		force = space_info->force_alloc;
	if (space_info->full) {
		if (should_alloc_chunk(extent_root, space_info, force))
			ret = -ENOSPC;
		else
			ret = 0;
		spin_unlock(&space_info->lock);
		return ret;
	}

	if (!should_alloc_chunk(extent_root, space_info, force)) {
		spin_unlock(&space_info->lock);
		return 0;
	} else if (space_info->chunk_alloc) {
		wait_for_alloc = 1;
	} else {
		space_info->chunk_alloc = 1;
	}

	spin_unlock(&space_info->lock);

	mutex_lock(&fs_info->chunk_mutex);

	/*
	 * The chunk_mutex is held throughout the entirety of a chunk
	 * allocation, so once we've acquired the chunk_mutex we know that the
	 * other guy is done and we need to recheck and see if we should
	 * allocate.
	 */
	if (wait_for_alloc) {
		mutex_unlock(&fs_info->chunk_mutex);
		wait_for_alloc = 0;
		goto again;
	}

	trans->allocating_chunk = true;

	/*
	 * If we have mixed data/metadata chunks we want to make sure we keep
	 * allocating mixed chunks instead of individual chunks.
	 */
	if (btrfs_mixed_space_info(space_info))
		flags |= (BTRFS_BLOCK_GROUP_DATA | BTRFS_BLOCK_GROUP_METADATA);

	/*
	 * if we're doing a data chunk, go ahead and make sure that
	 * we keep a reasonable number of metadata chunks allocated in the
	 * FS as well.
	 */
	if (flags & BTRFS_BLOCK_GROUP_DATA && fs_info->metadata_ratio) {
		fs_info->data_chunk_allocations++;
		if (!(fs_info->data_chunk_allocations %
		      fs_info->metadata_ratio))
			force_metadata_allocation(fs_info);
	}

	/*
	 * Check if we have enough space in SYSTEM chunk because we may need
	 * to update devices.
	 */
	check_system_chunk(trans, extent_root, flags);

	ret = btrfs_alloc_chunk(trans, extent_root, flags);
	trans->allocating_chunk = false;

	spin_lock(&space_info->lock);
	if (ret < 0 && ret != -ENOSPC)
		goto out;
	if (ret)
		space_info->full = 1;
	else
		ret = 1;

	space_info->force_alloc = CHUNK_ALLOC_NO_FORCE;
out:
	space_info->chunk_alloc = 0;
	spin_unlock(&space_info->lock);
	mutex_unlock(&fs_info->chunk_mutex);
	return ret;
}

static int can_overcommit(struct btrfs_root *root,
			  struct btrfs_space_info *space_info, u64 bytes,
			  enum btrfs_reserve_flush_enum flush)
{
	struct btrfs_block_rsv *global_rsv = &root->fs_info->global_block_rsv;
	u64 profile = btrfs_get_alloc_profile(root, 0);
	u64 space_size;
	u64 avail;
	u64 used;

	used = space_info->bytes_used + space_info->bytes_reserved +
		space_info->bytes_pinned + space_info->bytes_readonly;

	/*
	 * We only want to allow over committing if we have lots of actual space
	 * free, but if we don't have enough space to handle the global reserve
	 * space then we could end up having a real enospc problem when trying
	 * to allocate a chunk or some other such important allocation.
	 */
	spin_lock(&global_rsv->lock);
	space_size = calc_global_rsv_need_space(global_rsv);
	spin_unlock(&global_rsv->lock);
	if (used + space_size >= space_info->total_bytes)
		return 0;

	used += space_info->bytes_may_use;

	spin_lock(&root->fs_info->free_chunk_lock);
	avail = root->fs_info->free_chunk_space;
	spin_unlock(&root->fs_info->free_chunk_lock);

	/*
	 * If we have dup, raid1 or raid10 then only half of the free
	 * space is actually useable.  For raid56, the space info used
	 * doesn't include the parity drive, so we don't have to
	 * change the math
	 */
	if (profile & (BTRFS_BLOCK_GROUP_DUP |
		       BTRFS_BLOCK_GROUP_RAID1 |
		       BTRFS_BLOCK_GROUP_RAID10))
		avail >>= 1;

	/*
	 * If we aren't flushing all things, let us overcommit up to
	 * 1/2th of the space. If we can flush, don't let us overcommit
	 * too much, let it overcommit up to 1/8 of the space.
	 */
	if (flush == BTRFS_RESERVE_FLUSH_ALL)
		avail >>= 3;
	else
		avail >>= 1;

	if (used + bytes < space_info->total_bytes + avail)
		return 1;
	return 0;
}

static void btrfs_writeback_inodes_sb_nr(struct btrfs_root *root,
					 unsigned long nr_pages, int nr_items)
{
	struct super_block *sb = root->fs_info->sb;

	if (down_read_trylock(&sb->s_umount)) {
		writeback_inodes_sb_nr(sb, nr_pages, WB_REASON_FS_FREE_SPACE);
		up_read(&sb->s_umount);
	} else {
		/*
		 * We needn't worry the filesystem going from r/w to r/o though
		 * we don't acquire ->s_umount mutex, because the filesystem
		 * should guarantee the delalloc inodes list be empty after
		 * the filesystem is readonly(all dirty pages are written to
		 * the disk).
		 */
		btrfs_start_delalloc_roots(root->fs_info, 0, nr_items);
		if (!current->journal_info)
			btrfs_wait_ordered_roots(root->fs_info, nr_items);
	}
}

static inline int calc_reclaim_items_nr(struct btrfs_root *root, u64 to_reclaim)
{
	u64 bytes;
	int nr;

	bytes = btrfs_calc_trans_metadata_size(root, 1);
	nr = (int)div64_u64(to_reclaim, bytes);
	if (!nr)
		nr = 1;
	return nr;
}

#define EXTENT_SIZE_PER_ITEM	(256 * 1024)

/*
 * shrink metadata reservation for delalloc
 */
static void shrink_delalloc(struct btrfs_root *root, u64 to_reclaim, u64 orig,
			    bool wait_ordered)
{
	struct btrfs_block_rsv *block_rsv;
	struct btrfs_space_info *space_info;
	struct btrfs_trans_handle *trans;
	u64 delalloc_bytes;
	u64 max_reclaim;
	long time_left;
	unsigned long nr_pages;
	int loops;
	int items;
	enum btrfs_reserve_flush_enum flush;

	/* Calc the number of the pages we need flush for space reservation */
	items = calc_reclaim_items_nr(root, to_reclaim);
	to_reclaim = items * EXTENT_SIZE_PER_ITEM;

	trans = (struct btrfs_trans_handle *)current->journal_info;
	block_rsv = &root->fs_info->delalloc_block_rsv;
	space_info = block_rsv->space_info;

	delalloc_bytes = percpu_counter_sum_positive(
						&root->fs_info->delalloc_bytes);
	if (delalloc_bytes == 0) {
		if (trans)
			return;
		if (wait_ordered)
			btrfs_wait_ordered_roots(root->fs_info, items);
		return;
	}

	loops = 0;
	while (delalloc_bytes && loops < 3) {
		max_reclaim = min(delalloc_bytes, to_reclaim);
		nr_pages = max_reclaim >> PAGE_CACHE_SHIFT;
		btrfs_writeback_inodes_sb_nr(root, nr_pages, items);
		/*
		 * We need to wait for the async pages to actually start before
		 * we do anything.
		 */
		max_reclaim = atomic_read(&root->fs_info->async_delalloc_pages);
		if (!max_reclaim)
			goto skip_async;

		if (max_reclaim <= nr_pages)
			max_reclaim = 0;
		else
			max_reclaim -= nr_pages;

		wait_event(root->fs_info->async_submit_wait,
			   atomic_read(&root->fs_info->async_delalloc_pages) <=
			   (int)max_reclaim);
skip_async:
		if (!trans)
			flush = BTRFS_RESERVE_FLUSH_ALL;
		else
			flush = BTRFS_RESERVE_NO_FLUSH;
		spin_lock(&space_info->lock);
		if (can_overcommit(root, space_info, orig, flush)) {
			spin_unlock(&space_info->lock);
			break;
		}
		spin_unlock(&space_info->lock);

		loops++;
		if (wait_ordered && !trans) {
			btrfs_wait_ordered_roots(root->fs_info, items);
		} else {
			time_left = schedule_timeout_killable(1);
			if (time_left)
				break;
		}
		delalloc_bytes = percpu_counter_sum_positive(
						&root->fs_info->delalloc_bytes);
	}
}

/**
 * maybe_commit_transaction - possibly commit the transaction if its ok to
 * @root - the root we're allocating for
 * @bytes - the number of bytes we want to reserve
 * @force - force the commit
 *
 * This will check to make sure that committing the transaction will actually
 * get us somewhere and then commit the transaction if it does.  Otherwise it
 * will return -ENOSPC.
 */
static int may_commit_transaction(struct btrfs_root *root,
				  struct btrfs_space_info *space_info,
				  u64 bytes, int force)
{
	struct btrfs_block_rsv *delayed_rsv = &root->fs_info->delayed_block_rsv;
	struct btrfs_trans_handle *trans;

	trans = (struct btrfs_trans_handle *)current->journal_info;
	if (trans)
		return -EAGAIN;

	if (force)
		goto commit;

	/* See if there is enough pinned space to make this reservation */
	if (percpu_counter_compare(&space_info->total_bytes_pinned,
				   bytes) >= 0)
		goto commit;

	/*
	 * See if there is some space in the delayed insertion reservation for
	 * this reservation.
	 */
	if (space_info != delayed_rsv->space_info)
		return -ENOSPC;

	spin_lock(&delayed_rsv->lock);
	if (percpu_counter_compare(&space_info->total_bytes_pinned,
				   bytes - delayed_rsv->size) >= 0) {
		spin_unlock(&delayed_rsv->lock);
		return -ENOSPC;
	}
	spin_unlock(&delayed_rsv->lock);

commit:
	trans = btrfs_join_transaction(root);
	if (IS_ERR(trans))
		return -ENOSPC;

	return btrfs_commit_transaction(trans, root);
}

enum flush_state {
	FLUSH_DELAYED_ITEMS_NR	=	1,
	FLUSH_DELAYED_ITEMS	=	2,
	FLUSH_DELALLOC		=	3,
	FLUSH_DELALLOC_WAIT	=	4,
	ALLOC_CHUNK		=	5,
	COMMIT_TRANS		=	6,
};

static int flush_space(struct btrfs_root *root,
		       struct btrfs_space_info *space_info, u64 num_bytes,
		       u64 orig_bytes, int state)
{
	struct btrfs_trans_handle *trans;
	int nr;
	int ret = 0;

	switch (state) {
	case FLUSH_DELAYED_ITEMS_NR:
	case FLUSH_DELAYED_ITEMS:
		if (state == FLUSH_DELAYED_ITEMS_NR)
			nr = calc_reclaim_items_nr(root, num_bytes) * 2;
		else
			nr = -1;

		trans = btrfs_join_transaction(root);
		if (IS_ERR(trans)) {
			ret = PTR_ERR(trans);
			break;
		}
		ret = btrfs_run_delayed_items_nr(trans, root, nr);
		btrfs_end_transaction(trans, root);
		break;
	case FLUSH_DELALLOC:
	case FLUSH_DELALLOC_WAIT:
		shrink_delalloc(root, num_bytes * 2, orig_bytes,
				state == FLUSH_DELALLOC_WAIT);
		break;
	case ALLOC_CHUNK:
		trans = btrfs_join_transaction(root);
		if (IS_ERR(trans)) {
			ret = PTR_ERR(trans);
			break;
		}
		ret = do_chunk_alloc(trans, root->fs_info->extent_root,
				     btrfs_get_alloc_profile(root, 0),
				     CHUNK_ALLOC_NO_FORCE);
		btrfs_end_transaction(trans, root);
		if (ret == -ENOSPC)
			ret = 0;
		break;
	case COMMIT_TRANS:
		ret = may_commit_transaction(root, space_info, orig_bytes, 0);
		break;
	default:
		ret = -ENOSPC;
		break;
	}

	return ret;
}

static inline u64
btrfs_calc_reclaim_metadata_size(struct btrfs_root *root,
				 struct btrfs_space_info *space_info)
{
	u64 used;
	u64 expected;
	u64 to_reclaim;

	to_reclaim = min_t(u64, num_online_cpus() * 1024 * 1024,
				16 * 1024 * 1024);
	spin_lock(&space_info->lock);
	if (can_overcommit(root, space_info, to_reclaim,
			   BTRFS_RESERVE_FLUSH_ALL)) {
		to_reclaim = 0;
		goto out;
	}

	used = space_info->bytes_used + space_info->bytes_reserved +
	       space_info->bytes_pinned + space_info->bytes_readonly +
	       space_info->bytes_may_use;
	if (can_overcommit(root, space_info, 1024 * 1024,
			   BTRFS_RESERVE_FLUSH_ALL))
		expected = div_factor_fine(space_info->total_bytes, 95);
	else
		expected = div_factor_fine(space_info->total_bytes, 90);

	if (used > expected)
		to_reclaim = used - expected;
	else
		to_reclaim = 0;
	to_reclaim = min(to_reclaim, space_info->bytes_may_use +
				     space_info->bytes_reserved);
out:
	spin_unlock(&space_info->lock);

	return to_reclaim;
}

static inline int need_do_async_reclaim(struct btrfs_space_info *space_info,
					struct btrfs_fs_info *fs_info, u64 used)
{
	u64 thresh = div_factor_fine(space_info->total_bytes, 98);

	/* If we're just plain full then async reclaim just slows us down. */
	if (space_info->bytes_used >= thresh)
		return 0;

	return (used >= thresh && !btrfs_fs_closing(fs_info) &&
		!test_bit(BTRFS_FS_STATE_REMOUNTING, &fs_info->fs_state));
}

static int btrfs_need_do_async_reclaim(struct btrfs_space_info *space_info,
				       struct btrfs_fs_info *fs_info,
				       int flush_state)
{
	u64 used;

	spin_lock(&space_info->lock);
	/*
	 * We run out of space and have not got any free space via flush_space,
	 * so don't bother doing async reclaim.
	 */
	if (flush_state > COMMIT_TRANS && space_info->full) {
		spin_unlock(&space_info->lock);
		return 0;
	}

	used = space_info->bytes_used + space_info->bytes_reserved +
	       space_info->bytes_pinned + space_info->bytes_readonly +
	       space_info->bytes_may_use;
	if (need_do_async_reclaim(space_info, fs_info, used)) {
		spin_unlock(&space_info->lock);
		return 1;
	}
	spin_unlock(&space_info->lock);

	return 0;
}

static void btrfs_async_reclaim_metadata_space(struct work_struct *work)
{
	struct btrfs_fs_info *fs_info;
	struct btrfs_space_info *space_info;
	u64 to_reclaim;
	int flush_state;

	fs_info = container_of(work, struct btrfs_fs_info, async_reclaim_work);
	space_info = __find_space_info(fs_info, BTRFS_BLOCK_GROUP_METADATA);

	to_reclaim = btrfs_calc_reclaim_metadata_size(fs_info->fs_root,
						      space_info);
	if (!to_reclaim)
		return;

	flush_state = FLUSH_DELAYED_ITEMS_NR;
	do {
		flush_space(fs_info->fs_root, space_info, to_reclaim,
			    to_reclaim, flush_state);
		flush_state++;
		if (!btrfs_need_do_async_reclaim(space_info, fs_info,
						 flush_state))
			return;
	} while (flush_state < COMMIT_TRANS);
}

void btrfs_init_async_reclaim_work(struct work_struct *work)
{
	INIT_WORK(work, btrfs_async_reclaim_metadata_space);
}

/**
 * reserve_metadata_bytes - try to reserve bytes from the block_rsv's space
 * @root - the root we're allocating for
 * @block_rsv - the block_rsv we're allocating for
 * @orig_bytes - the number of bytes we want
 * @flush - whether or not we can flush to make our reservation
 *
 * This will reserve orgi_bytes number of bytes from the space info associated
 * with the block_rsv.  If there is not enough space it will make an attempt to
 * flush out space to make room.  It will do this by flushing delalloc if
 * possible or committing the transaction.  If flush is 0 then no attempts to
 * regain reservations will be made and this will fail if there is not enough
 * space already.
 */
static int reserve_metadata_bytes(struct btrfs_root *root,
				  struct btrfs_block_rsv *block_rsv,
				  u64 orig_bytes,
				  enum btrfs_reserve_flush_enum flush)
{
	struct btrfs_space_info *space_info = block_rsv->space_info;
	u64 used;
	u64 num_bytes = orig_bytes;
	int flush_state = FLUSH_DELAYED_ITEMS_NR;
	int ret = 0;
	bool flushing = false;

again:
	ret = 0;
	spin_lock(&space_info->lock);
	/*
	 * We only want to wait if somebody other than us is flushing and we
	 * are actually allowed to flush all things.
	 */
	while (flush == BTRFS_RESERVE_FLUSH_ALL && !flushing &&
	       space_info->flush) {
		spin_unlock(&space_info->lock);
		/*
		 * If we have a trans handle we can't wait because the flusher
		 * may have to commit the transaction, which would mean we would
		 * deadlock since we are waiting for the flusher to finish, but
		 * hold the current transaction open.
		 */
		if (current->journal_info)
			return -EAGAIN;
		ret = wait_event_killable(space_info->wait, !space_info->flush);
		/* Must have been killed, return */
		if (ret)
			return -EINTR;

		spin_lock(&space_info->lock);
	}

	ret = -ENOSPC;
	used = space_info->bytes_used + space_info->bytes_reserved +
		space_info->bytes_pinned + space_info->bytes_readonly +
		space_info->bytes_may_use;

	/*
	 * The idea here is that we've not already over-reserved the block group
	 * then we can go ahead and save our reservation first and then start
	 * flushing if we need to.  Otherwise if we've already overcommitted
	 * lets start flushing stuff first and then come back and try to make
	 * our reservation.
	 */
	if (used <= space_info->total_bytes) {
		if (used + orig_bytes <= space_info->total_bytes) {
			space_info->bytes_may_use += orig_bytes;
			trace_btrfs_space_reservation(root->fs_info,
				"space_info", space_info->flags, orig_bytes, 1);
			ret = 0;
		} else {
			/*
			 * Ok set num_bytes to orig_bytes since we aren't
			 * overocmmitted, this way we only try and reclaim what
			 * we need.
			 */
			num_bytes = orig_bytes;
		}
	} else {
		/*
		 * Ok we're over committed, set num_bytes to the overcommitted
		 * amount plus the amount of bytes that we need for this
		 * reservation.
		 */
		num_bytes = used - space_info->total_bytes +
			(orig_bytes * 2);
	}

	if (ret && can_overcommit(root, space_info, orig_bytes, flush)) {
		space_info->bytes_may_use += orig_bytes;
		trace_btrfs_space_reservation(root->fs_info, "space_info",
					      space_info->flags, orig_bytes,
					      1);
		ret = 0;
	}

	/*
	 * Couldn't make our reservation, save our place so while we're trying
	 * to reclaim space we can actually use it instead of somebody else
	 * stealing it from us.
	 *
	 * We make the other tasks wait for the flush only when we can flush
	 * all things.
	 */
	if (ret && flush != BTRFS_RESERVE_NO_FLUSH) {
		flushing = true;
		space_info->flush = 1;
	} else if (!ret && space_info->flags & BTRFS_BLOCK_GROUP_METADATA) {
		used += orig_bytes;
		/*
		 * We will do the space reservation dance during log replay,
		 * which means we won't have fs_info->fs_root set, so don't do
		 * the async reclaim as we will panic.
		 */
		if (!root->fs_info->log_root_recovering &&
		    need_do_async_reclaim(space_info, root->fs_info, used) &&
		    !work_busy(&root->fs_info->async_reclaim_work))
			queue_work(system_unbound_wq,
				   &root->fs_info->async_reclaim_work);
	}
	spin_unlock(&space_info->lock);

	if (!ret || flush == BTRFS_RESERVE_NO_FLUSH)
		goto out;

	ret = flush_space(root, space_info, num_bytes, orig_bytes,
			  flush_state);
	flush_state++;

	/*
	 * If we are FLUSH_LIMIT, we can not flush delalloc, or the deadlock
	 * would happen. So skip delalloc flush.
	 */
	if (flush == BTRFS_RESERVE_FLUSH_LIMIT &&
	    (flush_state == FLUSH_DELALLOC ||
	     flush_state == FLUSH_DELALLOC_WAIT))
		flush_state = ALLOC_CHUNK;

	if (!ret)
		goto again;
	else if (flush == BTRFS_RESERVE_FLUSH_LIMIT &&
		 flush_state < COMMIT_TRANS)
		goto again;
	else if (flush == BTRFS_RESERVE_FLUSH_ALL &&
		 flush_state <= COMMIT_TRANS)
		goto again;

out:
	if (ret == -ENOSPC &&
	    unlikely(root->orphan_cleanup_state == ORPHAN_CLEANUP_STARTED)) {
		struct btrfs_block_rsv *global_rsv =
			&root->fs_info->global_block_rsv;

		if (block_rsv != global_rsv &&
		    !block_rsv_use_bytes(global_rsv, orig_bytes))
			ret = 0;
	}
	if (ret == -ENOSPC)
		trace_btrfs_space_reservation(root->fs_info,
					      "space_info:enospc",
					      space_info->flags, orig_bytes, 1);
	if (flushing) {
		spin_lock(&space_info->lock);
		space_info->flush = 0;
		wake_up_all(&space_info->wait);
		spin_unlock(&space_info->lock);
	}
	return ret;
}

static struct btrfs_block_rsv *get_block_rsv(
					const struct btrfs_trans_handle *trans,
					const struct btrfs_root *root)
{
	struct btrfs_block_rsv *block_rsv = NULL;

	if (test_bit(BTRFS_ROOT_REF_COWS, &root->state))
		block_rsv = trans->block_rsv;

	if (root == root->fs_info->csum_root && trans->adding_csums)
		block_rsv = trans->block_rsv;

	if (root == root->fs_info->uuid_root)
		block_rsv = trans->block_rsv;

	if (!block_rsv)
		block_rsv = root->block_rsv;

	if (!block_rsv)
		block_rsv = &root->fs_info->empty_block_rsv;

	return block_rsv;
}

static int block_rsv_use_bytes(struct btrfs_block_rsv *block_rsv,
			       u64 num_bytes)
{
	int ret = -ENOSPC;
	spin_lock(&block_rsv->lock);
	if (block_rsv->reserved >= num_bytes) {
		block_rsv->reserved -= num_bytes;
		if (block_rsv->reserved < block_rsv->size)
			block_rsv->full = 0;
		ret = 0;
	}
	spin_unlock(&block_rsv->lock);
	return ret;
}

static void block_rsv_add_bytes(struct btrfs_block_rsv *block_rsv,
				u64 num_bytes, int update_size)
{
	spin_lock(&block_rsv->lock);
	block_rsv->reserved += num_bytes;
	if (update_size)
		block_rsv->size += num_bytes;
	else if (block_rsv->reserved >= block_rsv->size)
		block_rsv->full = 1;
	spin_unlock(&block_rsv->lock);
}

int btrfs_cond_migrate_bytes(struct btrfs_fs_info *fs_info,
			     struct btrfs_block_rsv *dest, u64 num_bytes,
			     int min_factor)
{
	struct btrfs_block_rsv *global_rsv = &fs_info->global_block_rsv;
	u64 min_bytes;

	if (global_rsv->space_info != dest->space_info)
		return -ENOSPC;

	spin_lock(&global_rsv->lock);
	min_bytes = div_factor(global_rsv->size, min_factor);
	if (global_rsv->reserved < min_bytes + num_bytes) {
		spin_unlock(&global_rsv->lock);
		return -ENOSPC;
	}
	global_rsv->reserved -= num_bytes;
	if (global_rsv->reserved < global_rsv->size)
		global_rsv->full = 0;
	spin_unlock(&global_rsv->lock);

	block_rsv_add_bytes(dest, num_bytes, 1);
	return 0;
}

static void block_rsv_release_bytes(struct btrfs_fs_info *fs_info,
				    struct btrfs_block_rsv *block_rsv,
				    struct btrfs_block_rsv *dest, u64 num_bytes)
{
	struct btrfs_space_info *space_info = block_rsv->space_info;

	spin_lock(&block_rsv->lock);
	if (num_bytes == (u64)-1)
		num_bytes = block_rsv->size;
	block_rsv->size -= num_bytes;
	if (block_rsv->reserved >= block_rsv->size) {
		num_bytes = block_rsv->reserved - block_rsv->size;
		block_rsv->reserved = block_rsv->size;
		block_rsv->full = 1;
	} else {
		num_bytes = 0;
	}
	spin_unlock(&block_rsv->lock);

	if (num_bytes > 0) {
		if (dest) {
			spin_lock(&dest->lock);
			if (!dest->full) {
				u64 bytes_to_add;

				bytes_to_add = dest->size - dest->reserved;
				bytes_to_add = min(num_bytes, bytes_to_add);
				dest->reserved += bytes_to_add;
				if (dest->reserved >= dest->size)
					dest->full = 1;
				num_bytes -= bytes_to_add;
			}
			spin_unlock(&dest->lock);
		}
		if (num_bytes) {
			spin_lock(&space_info->lock);
			space_info->bytes_may_use -= num_bytes;
			trace_btrfs_space_reservation(fs_info, "space_info",
					space_info->flags, num_bytes, 0);
			spin_unlock(&space_info->lock);
		}
	}
}

static int block_rsv_migrate_bytes(struct btrfs_block_rsv *src,
				   struct btrfs_block_rsv *dst, u64 num_bytes)
{
	int ret;

	ret = block_rsv_use_bytes(src, num_bytes);
	if (ret)
		return ret;

	block_rsv_add_bytes(dst, num_bytes, 1);
	return 0;
}

void btrfs_init_block_rsv(struct btrfs_block_rsv *rsv, unsigned short type)
{
	memset(rsv, 0, sizeof(*rsv));
	spin_lock_init(&rsv->lock);
	rsv->type = type;
}

struct btrfs_block_rsv *btrfs_alloc_block_rsv(struct btrfs_root *root,
					      unsigned short type)
{
	struct btrfs_block_rsv *block_rsv;
	struct btrfs_fs_info *fs_info = root->fs_info;

	block_rsv = kmalloc(sizeof(*block_rsv), GFP_NOFS);
	if (!block_rsv)
		return NULL;

	btrfs_init_block_rsv(block_rsv, type);
	block_rsv->space_info = __find_space_info(fs_info,
						  BTRFS_BLOCK_GROUP_METADATA);
	return block_rsv;
}

void btrfs_free_block_rsv(struct btrfs_root *root,
			  struct btrfs_block_rsv *rsv)
{
	if (!rsv)
		return;
	btrfs_block_rsv_release(root, rsv, (u64)-1);
	kfree(rsv);
}

void __btrfs_free_block_rsv(struct btrfs_block_rsv *rsv)
{
	kfree(rsv);
}

int btrfs_block_rsv_add(struct btrfs_root *root,
			struct btrfs_block_rsv *block_rsv, u64 num_bytes,
			enum btrfs_reserve_flush_enum flush)
{
	int ret;

	if (num_bytes == 0)
		return 0;

	ret = reserve_metadata_bytes(root, block_rsv, num_bytes, flush);
	if (!ret) {
		block_rsv_add_bytes(block_rsv, num_bytes, 1);
		return 0;
	}

	return ret;
}

int btrfs_block_rsv_check(struct btrfs_root *root,
			  struct btrfs_block_rsv *block_rsv, int min_factor)
{
	u64 num_bytes = 0;
	int ret = -ENOSPC;

	if (!block_rsv)
		return 0;

	spin_lock(&block_rsv->lock);
	num_bytes = div_factor(block_rsv->size, min_factor);
	if (block_rsv->reserved >= num_bytes)
		ret = 0;
	spin_unlock(&block_rsv->lock);

	return ret;
}

int btrfs_block_rsv_refill(struct btrfs_root *root,
			   struct btrfs_block_rsv *block_rsv, u64 min_reserved,
			   enum btrfs_reserve_flush_enum flush)
{
	u64 num_bytes = 0;
	int ret = -ENOSPC;

	if (!block_rsv)
		return 0;

	spin_lock(&block_rsv->lock);
	num_bytes = min_reserved;
	if (block_rsv->reserved >= num_bytes)
		ret = 0;
	else
		num_bytes -= block_rsv->reserved;
	spin_unlock(&block_rsv->lock);

	if (!ret)
		return 0;

	ret = reserve_metadata_bytes(root, block_rsv, num_bytes, flush);
	if (!ret) {
		block_rsv_add_bytes(block_rsv, num_bytes, 0);
		return 0;
	}

	return ret;
}

int btrfs_block_rsv_migrate(struct btrfs_block_rsv *src_rsv,
			    struct btrfs_block_rsv *dst_rsv,
			    u64 num_bytes)
{
	return block_rsv_migrate_bytes(src_rsv, dst_rsv, num_bytes);
}

void btrfs_block_rsv_release(struct btrfs_root *root,
			     struct btrfs_block_rsv *block_rsv,
			     u64 num_bytes)
{
	struct btrfs_block_rsv *global_rsv = &root->fs_info->global_block_rsv;
	if (global_rsv == block_rsv ||
	    block_rsv->space_info != global_rsv->space_info)
		global_rsv = NULL;
	block_rsv_release_bytes(root->fs_info, block_rsv, global_rsv,
				num_bytes);
}

/*
 * helper to calculate size of global block reservation.
 * the desired value is sum of space used by extent tree,
 * checksum tree and root tree
 */
static u64 calc_global_metadata_size(struct btrfs_fs_info *fs_info)
{
	struct btrfs_space_info *sinfo;
	u64 num_bytes;
	u64 meta_used;
	u64 data_used;
	int csum_size = btrfs_super_csum_size(fs_info->super_copy);

	sinfo = __find_space_info(fs_info, BTRFS_BLOCK_GROUP_DATA);
	spin_lock(&sinfo->lock);
	data_used = sinfo->bytes_used;
	spin_unlock(&sinfo->lock);

	sinfo = __find_space_info(fs_info, BTRFS_BLOCK_GROUP_METADATA);
	spin_lock(&sinfo->lock);
	if (sinfo->flags & BTRFS_BLOCK_GROUP_DATA)
		data_used = 0;
	meta_used = sinfo->bytes_used;
	spin_unlock(&sinfo->lock);

	num_bytes = (data_used >> fs_info->sb->s_blocksize_bits) *
		    csum_size * 2;
	num_bytes += div_u64(data_used + meta_used, 50);

	if (num_bytes * 3 > meta_used)
		num_bytes = div_u64(meta_used, 3);

	return ALIGN(num_bytes, fs_info->extent_root->nodesize << 10);
}

static void update_global_block_rsv(struct btrfs_fs_info *fs_info)
{
	struct btrfs_block_rsv *block_rsv = &fs_info->global_block_rsv;
	struct btrfs_space_info *sinfo = block_rsv->space_info;
	u64 num_bytes;

	num_bytes = calc_global_metadata_size(fs_info);

	spin_lock(&sinfo->lock);
	spin_lock(&block_rsv->lock);

	block_rsv->size = min_t(u64, num_bytes, 512 * 1024 * 1024);

	num_bytes = sinfo->bytes_used + sinfo->bytes_pinned +
		    sinfo->bytes_reserved + sinfo->bytes_readonly +
		    sinfo->bytes_may_use;

	if (sinfo->total_bytes > num_bytes) {
		num_bytes = sinfo->total_bytes - num_bytes;
		block_rsv->reserved += num_bytes;
		sinfo->bytes_may_use += num_bytes;
		trace_btrfs_space_reservation(fs_info, "space_info",
				      sinfo->flags, num_bytes, 1);
	}

	if (block_rsv->reserved >= block_rsv->size) {
		num_bytes = block_rsv->reserved - block_rsv->size;
		sinfo->bytes_may_use -= num_bytes;
		trace_btrfs_space_reservation(fs_info, "space_info",
				      sinfo->flags, num_bytes, 0);
		block_rsv->reserved = block_rsv->size;
		block_rsv->full = 1;
	}

	spin_unlock(&block_rsv->lock);
	spin_unlock(&sinfo->lock);
}

static void init_global_block_rsv(struct btrfs_fs_info *fs_info)
{
	struct btrfs_space_info *space_info;

	space_info = __find_space_info(fs_info, BTRFS_BLOCK_GROUP_SYSTEM);
	fs_info->chunk_block_rsv.space_info = space_info;

	space_info = __find_space_info(fs_info, BTRFS_BLOCK_GROUP_METADATA);
	fs_info->global_block_rsv.space_info = space_info;
	fs_info->delalloc_block_rsv.space_info = space_info;
	fs_info->trans_block_rsv.space_info = space_info;
	fs_info->empty_block_rsv.space_info = space_info;
	fs_info->delayed_block_rsv.space_info = space_info;

	fs_info->extent_root->block_rsv = &fs_info->global_block_rsv;
	fs_info->csum_root->block_rsv = &fs_info->global_block_rsv;
	fs_info->dev_root->block_rsv = &fs_info->global_block_rsv;
	fs_info->tree_root->block_rsv = &fs_info->global_block_rsv;
	if (fs_info->quota_root)
		fs_info->quota_root->block_rsv = &fs_info->global_block_rsv;
	fs_info->chunk_root->block_rsv = &fs_info->chunk_block_rsv;

	update_global_block_rsv(fs_info);
}

static void release_global_block_rsv(struct btrfs_fs_info *fs_info)
{
	block_rsv_release_bytes(fs_info, &fs_info->global_block_rsv, NULL,
				(u64)-1);
	WARN_ON(fs_info->delalloc_block_rsv.size > 0);
	WARN_ON(fs_info->delalloc_block_rsv.reserved > 0);
	WARN_ON(fs_info->trans_block_rsv.size > 0);
	WARN_ON(fs_info->trans_block_rsv.reserved > 0);
	WARN_ON(fs_info->chunk_block_rsv.size > 0);
	WARN_ON(fs_info->chunk_block_rsv.reserved > 0);
	WARN_ON(fs_info->delayed_block_rsv.size > 0);
	WARN_ON(fs_info->delayed_block_rsv.reserved > 0);
}

void btrfs_trans_release_metadata(struct btrfs_trans_handle *trans,
				  struct btrfs_root *root)
{
	if (!trans->block_rsv)
		return;

	if (!trans->bytes_reserved)
		return;

	trace_btrfs_space_reservation(root->fs_info, "transaction",
				      trans->transid, trans->bytes_reserved, 0);
	btrfs_block_rsv_release(root, trans->block_rsv, trans->bytes_reserved);
	trans->bytes_reserved = 0;
}

/* Can only return 0 or -ENOSPC */
int btrfs_orphan_reserve_metadata(struct btrfs_trans_handle *trans,
				  struct inode *inode)
{
	struct btrfs_root *root = BTRFS_I(inode)->root;
	struct btrfs_block_rsv *src_rsv = get_block_rsv(trans, root);
	struct btrfs_block_rsv *dst_rsv = root->orphan_block_rsv;

	/*
	 * We need to hold space in order to delete our orphan item once we've
	 * added it, so this takes the reservation so we can release it later
	 * when we are truly done with the orphan item.
	 */
	u64 num_bytes = btrfs_calc_trans_metadata_size(root, 1);
	trace_btrfs_space_reservation(root->fs_info, "orphan",
				      btrfs_ino(inode), num_bytes, 1);
	return block_rsv_migrate_bytes(src_rsv, dst_rsv, num_bytes);
}

void btrfs_orphan_release_metadata(struct inode *inode)
{
	struct btrfs_root *root = BTRFS_I(inode)->root;
	u64 num_bytes = btrfs_calc_trans_metadata_size(root, 1);
	trace_btrfs_space_reservation(root->fs_info, "orphan",
				      btrfs_ino(inode), num_bytes, 0);
	btrfs_block_rsv_release(root, root->orphan_block_rsv, num_bytes);
}

/*
 * btrfs_subvolume_reserve_metadata() - reserve space for subvolume operation
 * root: the root of the parent directory
 * rsv: block reservation
 * items: the number of items that we need do reservation
 * qgroup_reserved: used to return the reserved size in qgroup
 *
 * This function is used to reserve the space for snapshot/subvolume
 * creation and deletion. Those operations are different with the
 * common file/directory operations, they change two fs/file trees
 * and root tree, the number of items that the qgroup reserves is
 * different with the free space reservation. So we can not use
 * the space reseravtion mechanism in start_transaction().
 */
int btrfs_subvolume_reserve_metadata(struct btrfs_root *root,
				     struct btrfs_block_rsv *rsv,
				     int items,
				     u64 *qgroup_reserved,
				     bool use_global_rsv)
{
	u64 num_bytes;
	int ret;
	struct btrfs_block_rsv *global_rsv = &root->fs_info->global_block_rsv;

	if (root->fs_info->quota_enabled) {
		/* One for parent inode, two for dir entries */
		num_bytes = 3 * root->nodesize;
		ret = btrfs_qgroup_reserve(root, num_bytes);
		if (ret)
			return ret;
	} else {
		num_bytes = 0;
	}

	*qgroup_reserved = num_bytes;

	num_bytes = btrfs_calc_trans_metadata_size(root, items);
	rsv->space_info = __find_space_info(root->fs_info,
					    BTRFS_BLOCK_GROUP_METADATA);
	ret = btrfs_block_rsv_add(root, rsv, num_bytes,
				  BTRFS_RESERVE_FLUSH_ALL);

	if (ret == -ENOSPC && use_global_rsv)
		ret = btrfs_block_rsv_migrate(global_rsv, rsv, num_bytes);

	if (ret) {
		if (*qgroup_reserved)
			btrfs_qgroup_free(root, *qgroup_reserved);
	}

	return ret;
}

void btrfs_subvolume_release_metadata(struct btrfs_root *root,
				      struct btrfs_block_rsv *rsv,
				      u64 qgroup_reserved)
{
	btrfs_block_rsv_release(root, rsv, (u64)-1);
}

/**
 * drop_outstanding_extent - drop an outstanding extent
 * @inode: the inode we're dropping the extent for
 * @num_bytes: the number of bytes we're relaseing.
 *
 * This is called when we are freeing up an outstanding extent, either called
 * after an error or after an extent is written.  This will return the number of
 * reserved extents that need to be freed.  This must be called with
 * BTRFS_I(inode)->lock held.
 */
static unsigned drop_outstanding_extent(struct inode *inode, u64 num_bytes)
{
	unsigned drop_inode_space = 0;
	unsigned dropped_extents = 0;
	unsigned num_extents = 0;

	num_extents = (unsigned)div64_u64(num_bytes +
					  BTRFS_MAX_EXTENT_SIZE - 1,
					  BTRFS_MAX_EXTENT_SIZE);
	ASSERT(num_extents);
	ASSERT(BTRFS_I(inode)->outstanding_extents >= num_extents);
	BTRFS_I(inode)->outstanding_extents -= num_extents;

	if (BTRFS_I(inode)->outstanding_extents == 0 &&
	    test_and_clear_bit(BTRFS_INODE_DELALLOC_META_RESERVED,
			       &BTRFS_I(inode)->runtime_flags))
		drop_inode_space = 1;

	/*
	 * If we have more or the same amount of outsanding extents than we have
	 * reserved then we need to leave the reserved extents count alone.
	 */
	if (BTRFS_I(inode)->outstanding_extents >=
	    BTRFS_I(inode)->reserved_extents)
		return drop_inode_space;

	dropped_extents = BTRFS_I(inode)->reserved_extents -
		BTRFS_I(inode)->outstanding_extents;
	BTRFS_I(inode)->reserved_extents -= dropped_extents;
	return dropped_extents + drop_inode_space;
}

/**
 * calc_csum_metadata_size - return the amount of metada space that must be
 *	reserved/free'd for the given bytes.
 * @inode: the inode we're manipulating
 * @num_bytes: the number of bytes in question
 * @reserve: 1 if we are reserving space, 0 if we are freeing space
 *
 * This adjusts the number of csum_bytes in the inode and then returns the
 * correct amount of metadata that must either be reserved or freed.  We
 * calculate how many checksums we can fit into one leaf and then divide the
 * number of bytes that will need to be checksumed by this value to figure out
 * how many checksums will be required.  If we are adding bytes then the number
 * may go up and we will return the number of additional bytes that must be
 * reserved.  If it is going down we will return the number of bytes that must
 * be freed.
 *
 * This must be called with BTRFS_I(inode)->lock held.
 */
static u64 calc_csum_metadata_size(struct inode *inode, u64 num_bytes,
				   int reserve)
{
	struct btrfs_root *root = BTRFS_I(inode)->root;
	u64 old_csums, num_csums;

	if (BTRFS_I(inode)->flags & BTRFS_INODE_NODATASUM &&
	    BTRFS_I(inode)->csum_bytes == 0)
		return 0;

	old_csums = btrfs_csum_bytes_to_leaves(root, BTRFS_I(inode)->csum_bytes);
	if (reserve)
		BTRFS_I(inode)->csum_bytes += num_bytes;
	else
		BTRFS_I(inode)->csum_bytes -= num_bytes;
	num_csums = btrfs_csum_bytes_to_leaves(root, BTRFS_I(inode)->csum_bytes);

	/* No change, no need to reserve more */
	if (old_csums == num_csums)
		return 0;

	if (reserve)
		return btrfs_calc_trans_metadata_size(root,
						      num_csums - old_csums);

	return btrfs_calc_trans_metadata_size(root, old_csums - num_csums);
}

int btrfs_delalloc_reserve_metadata(struct inode *inode, u64 num_bytes)
{
	struct btrfs_root *root = BTRFS_I(inode)->root;
	struct btrfs_block_rsv *block_rsv = &root->fs_info->delalloc_block_rsv;
	u64 to_reserve = 0;
	u64 csum_bytes;
	unsigned nr_extents = 0;
	int extra_reserve = 0;
	enum btrfs_reserve_flush_enum flush = BTRFS_RESERVE_FLUSH_ALL;
	int ret = 0;
	bool delalloc_lock = true;
	u64 to_free = 0;
	unsigned dropped;

	/* If we are a free space inode we need to not flush since we will be in
	 * the middle of a transaction commit.  We also don't need the delalloc
	 * mutex since we won't race with anybody.  We need this mostly to make
	 * lockdep shut its filthy mouth.
	 */
	if (btrfs_is_free_space_inode(inode)) {
		flush = BTRFS_RESERVE_NO_FLUSH;
		delalloc_lock = false;
	}

	if (flush != BTRFS_RESERVE_NO_FLUSH &&
	    btrfs_transaction_in_commit(root->fs_info))
		schedule_timeout(1);

	if (delalloc_lock)
		mutex_lock(&BTRFS_I(inode)->delalloc_mutex);

	num_bytes = ALIGN(num_bytes, root->sectorsize);

	spin_lock(&BTRFS_I(inode)->lock);
	nr_extents = (unsigned)div64_u64(num_bytes +
					 BTRFS_MAX_EXTENT_SIZE - 1,
					 BTRFS_MAX_EXTENT_SIZE);
	BTRFS_I(inode)->outstanding_extents += nr_extents;
	nr_extents = 0;

	if (BTRFS_I(inode)->outstanding_extents >
	    BTRFS_I(inode)->reserved_extents)
		nr_extents = BTRFS_I(inode)->outstanding_extents -
			BTRFS_I(inode)->reserved_extents;

	/*
	 * Add an item to reserve for updating the inode when we complete the
	 * delalloc io.
	 */
	if (!test_bit(BTRFS_INODE_DELALLOC_META_RESERVED,
		      &BTRFS_I(inode)->runtime_flags)) {
		nr_extents++;
		extra_reserve = 1;
	}

	to_reserve = btrfs_calc_trans_metadata_size(root, nr_extents);
	to_reserve += calc_csum_metadata_size(inode, num_bytes, 1);
	csum_bytes = BTRFS_I(inode)->csum_bytes;
	spin_unlock(&BTRFS_I(inode)->lock);

	if (root->fs_info->quota_enabled) {
		ret = btrfs_qgroup_reserve(root, nr_extents * root->nodesize);
		if (ret)
			goto out_fail;
	}

	ret = reserve_metadata_bytes(root, block_rsv, to_reserve, flush);
	if (unlikely(ret)) {
		if (root->fs_info->quota_enabled)
			btrfs_qgroup_free(root, nr_extents * root->nodesize);
		goto out_fail;
	}

	spin_lock(&BTRFS_I(inode)->lock);
	if (extra_reserve) {
		set_bit(BTRFS_INODE_DELALLOC_META_RESERVED,
			&BTRFS_I(inode)->runtime_flags);
		nr_extents--;
	}
	BTRFS_I(inode)->reserved_extents += nr_extents;
	spin_unlock(&BTRFS_I(inode)->lock);

	if (delalloc_lock)
		mutex_unlock(&BTRFS_I(inode)->delalloc_mutex);

	if (to_reserve)
		trace_btrfs_space_reservation(root->fs_info, "delalloc",
					      btrfs_ino(inode), to_reserve, 1);
	block_rsv_add_bytes(block_rsv, to_reserve, 1);

	return 0;

out_fail:
	spin_lock(&BTRFS_I(inode)->lock);
	dropped = drop_outstanding_extent(inode, num_bytes);
	/*
	 * If the inodes csum_bytes is the same as the original
	 * csum_bytes then we know we haven't raced with any free()ers
	 * so we can just reduce our inodes csum bytes and carry on.
	 */
	if (BTRFS_I(inode)->csum_bytes == csum_bytes) {
		calc_csum_metadata_size(inode, num_bytes, 0);
	} else {
		u64 orig_csum_bytes = BTRFS_I(inode)->csum_bytes;
		u64 bytes;

		/*
		 * This is tricky, but first we need to figure out how much we
		 * free'd from any free-ers that occured during this
		 * reservation, so we reset ->csum_bytes to the csum_bytes
		 * before we dropped our lock, and then call the free for the
		 * number of bytes that were freed while we were trying our
		 * reservation.
		 */
		bytes = csum_bytes - BTRFS_I(inode)->csum_bytes;
		BTRFS_I(inode)->csum_bytes = csum_bytes;
		to_free = calc_csum_metadata_size(inode, bytes, 0);


		/*
		 * Now we need to see how much we would have freed had we not
		 * been making this reservation and our ->csum_bytes were not
		 * artificially inflated.
		 */
		BTRFS_I(inode)->csum_bytes = csum_bytes - num_bytes;
		bytes = csum_bytes - orig_csum_bytes;
		bytes = calc_csum_metadata_size(inode, bytes, 0);

		/*
		 * Now reset ->csum_bytes to what it should be.  If bytes is
		 * more than to_free then we would have free'd more space had we
		 * not had an artificially high ->csum_bytes, so we need to free
		 * the remainder.  If bytes is the same or less then we don't
		 * need to do anything, the other free-ers did the correct
		 * thing.
		 */
		BTRFS_I(inode)->csum_bytes = orig_csum_bytes - num_bytes;
		if (bytes > to_free)
			to_free = bytes - to_free;
		else
			to_free = 0;
	}
	spin_unlock(&BTRFS_I(inode)->lock);
	if (dropped)
		to_free += btrfs_calc_trans_metadata_size(root, dropped);

	if (to_free) {
		btrfs_block_rsv_release(root, block_rsv, to_free);
		trace_btrfs_space_reservation(root->fs_info, "delalloc",
					      btrfs_ino(inode), to_free, 0);
	}
	if (delalloc_lock)
		mutex_unlock(&BTRFS_I(inode)->delalloc_mutex);
	return ret;
}

/**
 * btrfs_delalloc_release_metadata - release a metadata reservation for an inode
 * @inode: the inode to release the reservation for
 * @num_bytes: the number of bytes we're releasing
 *
 * This will release the metadata reservation for an inode.  This can be called
 * once we complete IO for a given set of bytes to release their metadata
 * reservations.
 */
void btrfs_delalloc_release_metadata(struct inode *inode, u64 num_bytes)
{
	struct btrfs_root *root = BTRFS_I(inode)->root;
	u64 to_free = 0;
	unsigned dropped;

	num_bytes = ALIGN(num_bytes, root->sectorsize);
	spin_lock(&BTRFS_I(inode)->lock);
	dropped = drop_outstanding_extent(inode, num_bytes);

	if (num_bytes)
		to_free = calc_csum_metadata_size(inode, num_bytes, 0);
	spin_unlock(&BTRFS_I(inode)->lock);
	if (dropped > 0)
		to_free += btrfs_calc_trans_metadata_size(root, dropped);

	if (btrfs_test_is_dummy_root(root))
		return;

	trace_btrfs_space_reservation(root->fs_info, "delalloc",
				      btrfs_ino(inode), to_free, 0);

	btrfs_block_rsv_release(root, &root->fs_info->delalloc_block_rsv,
				to_free);
}

/**
 * btrfs_delalloc_reserve_space - reserve data and metadata space for delalloc
 * @inode: inode we're writing to
 * @num_bytes: the number of bytes we want to allocate
 *
 * This will do the following things
 *
 * o reserve space in the data space info for num_bytes
 * o reserve space in the metadata space info based on number of outstanding
 *   extents and how much csums will be needed
 * o add to the inodes ->delalloc_bytes
 * o add it to the fs_info's delalloc inodes list.
 *
 * This will return 0 for success and -ENOSPC if there is no space left.
 */
int btrfs_delalloc_reserve_space(struct inode *inode, u64 num_bytes)
{
	int ret;

	ret = btrfs_check_data_free_space(inode, num_bytes, num_bytes);
	if (ret)
		return ret;

	ret = btrfs_delalloc_reserve_metadata(inode, num_bytes);
	if (ret) {
		btrfs_free_reserved_data_space(inode, num_bytes);
		return ret;
	}

	return 0;
}

/**
 * btrfs_delalloc_release_space - release data and metadata space for delalloc
 * @inode: inode we're releasing space for
 * @num_bytes: the number of bytes we want to free up
 *
 * This must be matched with a call to btrfs_delalloc_reserve_space.  This is
 * called in the case that we don't need the metadata AND data reservations
 * anymore.  So if there is an error or we insert an inline extent.
 *
 * This function will release the metadata space that was not used and will
 * decrement ->delalloc_bytes and remove it from the fs_info delalloc_inodes
 * list if there are no delalloc bytes left.
 */
void btrfs_delalloc_release_space(struct inode *inode, u64 num_bytes)
{
	btrfs_delalloc_release_metadata(inode, num_bytes);
	btrfs_free_reserved_data_space(inode, num_bytes);
}

static int update_block_group(struct btrfs_trans_handle *trans,
			      struct btrfs_root *root, u64 bytenr,
			      u64 num_bytes, int alloc)
{
	struct btrfs_block_group_cache *cache = NULL;
	struct btrfs_fs_info *info = root->fs_info;
	u64 total = num_bytes;
	u64 old_val;
	u64 byte_in_group;
	int factor;

	/* block accounting for super block */
	spin_lock(&info->delalloc_root_lock);
	old_val = btrfs_super_bytes_used(info->super_copy);
	if (alloc)
		old_val += num_bytes;
	else
		old_val -= num_bytes;
	btrfs_set_super_bytes_used(info->super_copy, old_val);
	spin_unlock(&info->delalloc_root_lock);

	while (total) {
		cache = btrfs_lookup_block_group(info, bytenr);
		if (!cache)
			return -ENOENT;
		if (cache->flags & (BTRFS_BLOCK_GROUP_DUP |
				    BTRFS_BLOCK_GROUP_RAID1 |
				    BTRFS_BLOCK_GROUP_RAID10))
			factor = 2;
		else
			factor = 1;
		/*
		 * If this block group has free space cache written out, we
		 * need to make sure to load it if we are removing space.  This
		 * is because we need the unpinning stage to actually add the
		 * space back to the block group, otherwise we will leak space.
		 */
		if (!alloc && cache->cached == BTRFS_CACHE_NO)
			cache_block_group(cache, 1);

		byte_in_group = bytenr - cache->key.objectid;
		WARN_ON(byte_in_group > cache->key.offset);

		spin_lock(&cache->space_info->lock);
		spin_lock(&cache->lock);

		if (btrfs_test_opt(root, SPACE_CACHE) &&
		    cache->disk_cache_state < BTRFS_DC_CLEAR)
			cache->disk_cache_state = BTRFS_DC_CLEAR;

		old_val = btrfs_block_group_used(&cache->item);
		num_bytes = min(total, cache->key.offset - byte_in_group);
		if (alloc) {
			old_val += num_bytes;
			btrfs_set_block_group_used(&cache->item, old_val);
			cache->reserved -= num_bytes;
			cache->space_info->bytes_reserved -= num_bytes;
			cache->space_info->bytes_used += num_bytes;
			cache->space_info->disk_used += num_bytes * factor;
			spin_unlock(&cache->lock);
			spin_unlock(&cache->space_info->lock);
		} else {
			old_val -= num_bytes;
			btrfs_set_block_group_used(&cache->item, old_val);
			cache->pinned += num_bytes;
			cache->space_info->bytes_pinned += num_bytes;
			cache->space_info->bytes_used -= num_bytes;
			cache->space_info->disk_used -= num_bytes * factor;
			spin_unlock(&cache->lock);
			spin_unlock(&cache->space_info->lock);

			set_extent_dirty(info->pinned_extents,
					 bytenr, bytenr + num_bytes - 1,
					 GFP_NOFS | __GFP_NOFAIL);
			/*
			 * No longer have used bytes in this block group, queue
			 * it for deletion.
			 */
			if (old_val == 0) {
				spin_lock(&info->unused_bgs_lock);
				if (list_empty(&cache->bg_list)) {
					btrfs_get_block_group(cache);
					list_add_tail(&cache->bg_list,
						      &info->unused_bgs);
				}
				spin_unlock(&info->unused_bgs_lock);
			}
		}

		spin_lock(&trans->transaction->dirty_bgs_lock);
		if (list_empty(&cache->dirty_list)) {
			list_add_tail(&cache->dirty_list,
				      &trans->transaction->dirty_bgs);
				trans->transaction->num_dirty_bgs++;
			btrfs_get_block_group(cache);
		}
		spin_unlock(&trans->transaction->dirty_bgs_lock);

		btrfs_put_block_group(cache);
		total -= num_bytes;
		bytenr += num_bytes;
	}
	return 0;
}

static u64 first_logical_byte(struct btrfs_root *root, u64 search_start)
{
	struct btrfs_block_group_cache *cache;
	u64 bytenr;

	spin_lock(&root->fs_info->block_group_cache_lock);
	bytenr = root->fs_info->first_logical_byte;
	spin_unlock(&root->fs_info->block_group_cache_lock);

	if (bytenr < (u64)-1)
		return bytenr;

	cache = btrfs_lookup_first_block_group(root->fs_info, search_start);
	if (!cache)
		return 0;

	bytenr = cache->key.objectid;
	btrfs_put_block_group(cache);

	return bytenr;
}

static int pin_down_extent(struct btrfs_root *root,
			   struct btrfs_block_group_cache *cache,
			   u64 bytenr, u64 num_bytes, int reserved)
{
	spin_lock(&cache->space_info->lock);
	spin_lock(&cache->lock);
	cache->pinned += num_bytes;
	cache->space_info->bytes_pinned += num_bytes;
	if (reserved) {
		cache->reserved -= num_bytes;
		cache->space_info->bytes_reserved -= num_bytes;
	}
	spin_unlock(&cache->lock);
	spin_unlock(&cache->space_info->lock);

	set_extent_dirty(root->fs_info->pinned_extents, bytenr,
			 bytenr + num_bytes - 1, GFP_NOFS | __GFP_NOFAIL);
	if (reserved)
		trace_btrfs_reserved_extent_free(root, bytenr, num_bytes);
	return 0;
}

/*
 * this function must be called within transaction
 */
int btrfs_pin_extent(struct btrfs_root *root,
		     u64 bytenr, u64 num_bytes, int reserved)
{
	struct btrfs_block_group_cache *cache;

	cache = btrfs_lookup_block_group(root->fs_info, bytenr);
	BUG_ON(!cache); /* Logic error */

	pin_down_extent(root, cache, bytenr, num_bytes, reserved);

	btrfs_put_block_group(cache);
	return 0;
}

/*
 * this function must be called within transaction
 */
int btrfs_pin_extent_for_log_replay(struct btrfs_root *root,
				    u64 bytenr, u64 num_bytes)
{
	struct btrfs_block_group_cache *cache;
	int ret;

	cache = btrfs_lookup_block_group(root->fs_info, bytenr);
	if (!cache)
		return -EINVAL;

	/*
	 * pull in the free space cache (if any) so that our pin
	 * removes the free space from the cache.  We have load_only set
	 * to one because the slow code to read in the free extents does check
	 * the pinned extents.
	 */
	cache_block_group(cache, 1);

	pin_down_extent(root, cache, bytenr, num_bytes, 0);

	/* remove us from the free space cache (if we're there at all) */
	ret = btrfs_remove_free_space(cache, bytenr, num_bytes);
	btrfs_put_block_group(cache);
	return ret;
}

static int __exclude_logged_extent(struct btrfs_root *root, u64 start, u64 num_bytes)
{
	int ret;
	struct btrfs_block_group_cache *block_group;
	struct btrfs_caching_control *caching_ctl;

	block_group = btrfs_lookup_block_group(root->fs_info, start);
	if (!block_group)
		return -EINVAL;

	cache_block_group(block_group, 0);
	caching_ctl = get_caching_control(block_group);

	if (!caching_ctl) {
		/* Logic error */
		BUG_ON(!block_group_cache_done(block_group));
		ret = btrfs_remove_free_space(block_group, start, num_bytes);
	} else {
		mutex_lock(&caching_ctl->mutex);

		if (start >= caching_ctl->progress) {
			ret = add_excluded_extent(root, start, num_bytes);
		} else if (start + num_bytes <= caching_ctl->progress) {
			ret = btrfs_remove_free_space(block_group,
						      start, num_bytes);
		} else {
			num_bytes = caching_ctl->progress - start;
			ret = btrfs_remove_free_space(block_group,
						      start, num_bytes);
			if (ret)
				goto out_lock;

			num_bytes = (start + num_bytes) -
				caching_ctl->progress;
			start = caching_ctl->progress;
			ret = add_excluded_extent(root, start, num_bytes);
		}
out_lock:
		mutex_unlock(&caching_ctl->mutex);
		put_caching_control(caching_ctl);
	}
	btrfs_put_block_group(block_group);
	return ret;
}

int btrfs_exclude_logged_extents(struct btrfs_root *log,
				 struct extent_buffer *eb)
{
	struct btrfs_file_extent_item *item;
	struct btrfs_key key;
	int found_type;
	int i;

	if (!btrfs_fs_incompat(log->fs_info, MIXED_GROUPS))
		return 0;

	for (i = 0; i < btrfs_header_nritems(eb); i++) {
		btrfs_item_key_to_cpu(eb, &key, i);
		if (key.type != BTRFS_EXTENT_DATA_KEY)
			continue;
		item = btrfs_item_ptr(eb, i, struct btrfs_file_extent_item);
		found_type = btrfs_file_extent_type(eb, item);
		if (found_type == BTRFS_FILE_EXTENT_INLINE)
			continue;
		if (btrfs_file_extent_disk_bytenr(eb, item) == 0)
			continue;
		key.objectid = btrfs_file_extent_disk_bytenr(eb, item);
		key.offset = btrfs_file_extent_disk_num_bytes(eb, item);
		__exclude_logged_extent(log, key.objectid, key.offset);
	}

	return 0;
}

/**
 * btrfs_update_reserved_bytes - update the block_group and space info counters
 * @cache:	The cache we are manipulating
 * @num_bytes:	The number of bytes in question
 * @reserve:	One of the reservation enums
 * @delalloc:   The blocks are allocated for the delalloc write
 *
 * This is called by the allocator when it reserves space, or by somebody who is
 * freeing space that was never actually used on disk.  For example if you
 * reserve some space for a new leaf in transaction A and before transaction A
 * commits you free that leaf, you call this with reserve set to 0 in order to
 * clear the reservation.
 *
 * Metadata reservations should be called with RESERVE_ALLOC so we do the proper
 * ENOSPC accounting.  For data we handle the reservation through clearing the
 * delalloc bits in the io_tree.  We have to do this since we could end up
 * allocating less disk space for the amount of data we have reserved in the
 * case of compression.
 *
 * If this is a reservation and the block group has become read only we cannot
 * make the reservation and return -EAGAIN, otherwise this function always
 * succeeds.
 */
static int btrfs_update_reserved_bytes(struct btrfs_block_group_cache *cache,
				       u64 num_bytes, int reserve, int delalloc)
{
	struct btrfs_space_info *space_info = cache->space_info;
	int ret = 0;

	spin_lock(&space_info->lock);
	spin_lock(&cache->lock);
	if (reserve != RESERVE_FREE) {
		if (cache->ro) {
			ret = -EAGAIN;
		} else {
			cache->reserved += num_bytes;
			space_info->bytes_reserved += num_bytes;
			if (reserve == RESERVE_ALLOC) {
				trace_btrfs_space_reservation(cache->fs_info,
						"space_info", space_info->flags,
						num_bytes, 0);
				space_info->bytes_may_use -= num_bytes;
			}

			if (delalloc)
				cache->delalloc_bytes += num_bytes;
		}
	} else {
		if (cache->ro)
			space_info->bytes_readonly += num_bytes;
		cache->reserved -= num_bytes;
		space_info->bytes_reserved -= num_bytes;

		if (delalloc)
			cache->delalloc_bytes -= num_bytes;
	}
	spin_unlock(&cache->lock);
	spin_unlock(&space_info->lock);
	return ret;
}

void btrfs_prepare_extent_commit(struct btrfs_trans_handle *trans,
				struct btrfs_root *root)
{
	struct btrfs_fs_info *fs_info = root->fs_info;
	struct btrfs_caching_control *next;
	struct btrfs_caching_control *caching_ctl;
	struct btrfs_block_group_cache *cache;

	down_write(&fs_info->commit_root_sem);

	list_for_each_entry_safe(caching_ctl, next,
				 &fs_info->caching_block_groups, list) {
		cache = caching_ctl->block_group;
		if (block_group_cache_done(cache)) {
			cache->last_byte_to_unpin = (u64)-1;
			list_del_init(&caching_ctl->list);
			put_caching_control(caching_ctl);
		} else {
			cache->last_byte_to_unpin = caching_ctl->progress;
		}
	}

	if (fs_info->pinned_extents == &fs_info->freed_extents[0])
		fs_info->pinned_extents = &fs_info->freed_extents[1];
	else
		fs_info->pinned_extents = &fs_info->freed_extents[0];

	up_write(&fs_info->commit_root_sem);

	update_global_block_rsv(fs_info);
}

static int unpin_extent_range(struct btrfs_root *root, u64 start, u64 end,
			      const bool return_free_space)
{
	struct btrfs_fs_info *fs_info = root->fs_info;
	struct btrfs_block_group_cache *cache = NULL;
	struct btrfs_space_info *space_info;
	struct btrfs_block_rsv *global_rsv = &fs_info->global_block_rsv;
	u64 len;
	bool readonly;

	while (start <= end) {
		readonly = false;
		if (!cache ||
		    start >= cache->key.objectid + cache->key.offset) {
			if (cache)
				btrfs_put_block_group(cache);
			cache = btrfs_lookup_block_group(fs_info, start);
			BUG_ON(!cache); /* Logic error */
		}

		len = cache->key.objectid + cache->key.offset - start;
		len = min(len, end + 1 - start);

		if (start < cache->last_byte_to_unpin) {
			len = min(len, cache->last_byte_to_unpin - start);
			if (return_free_space)
				btrfs_add_free_space(cache, start, len);
		}

		start += len;
		space_info = cache->space_info;

		spin_lock(&space_info->lock);
		spin_lock(&cache->lock);
		cache->pinned -= len;
		space_info->bytes_pinned -= len;
		percpu_counter_add(&space_info->total_bytes_pinned, -len);
		if (cache->ro) {
			space_info->bytes_readonly += len;
			readonly = true;
		}
		spin_unlock(&cache->lock);
		if (!readonly && global_rsv->space_info == space_info) {
			spin_lock(&global_rsv->lock);
			if (!global_rsv->full) {
				len = min(len, global_rsv->size -
					  global_rsv->reserved);
				global_rsv->reserved += len;
				space_info->bytes_may_use += len;
				if (global_rsv->reserved >= global_rsv->size)
					global_rsv->full = 1;
			}
			spin_unlock(&global_rsv->lock);
		}
		spin_unlock(&space_info->lock);
	}

	if (cache)
		btrfs_put_block_group(cache);
	return 0;
}

int btrfs_finish_extent_commit(struct btrfs_trans_handle *trans,
			       struct btrfs_root *root)
{
	struct btrfs_fs_info *fs_info = root->fs_info;
	struct extent_io_tree *unpin;
	u64 start;
	u64 end;
	int ret;

	if (trans->aborted)
		return 0;

	if (fs_info->pinned_extents == &fs_info->freed_extents[0])
		unpin = &fs_info->freed_extents[1];
	else
		unpin = &fs_info->freed_extents[0];

	while (1) {
		mutex_lock(&fs_info->unused_bg_unpin_mutex);
		ret = find_first_extent_bit(unpin, 0, &start, &end,
					    EXTENT_DIRTY, NULL);
		if (ret) {
			mutex_unlock(&fs_info->unused_bg_unpin_mutex);
			break;
		}

		if (btrfs_test_opt(root, DISCARD))
			ret = btrfs_discard_extent(root, start,
						   end + 1 - start, NULL);

		clear_extent_dirty(unpin, start, end, GFP_NOFS);
		unpin_extent_range(root, start, end, true);
		mutex_unlock(&fs_info->unused_bg_unpin_mutex);
		cond_resched();
	}

	return 0;
}

static void add_pinned_bytes(struct btrfs_fs_info *fs_info, u64 num_bytes,
			     u64 owner, u64 root_objectid)
{
	struct btrfs_space_info *space_info;
	u64 flags;

	if (owner < BTRFS_FIRST_FREE_OBJECTID) {
		if (root_objectid == BTRFS_CHUNK_TREE_OBJECTID)
			flags = BTRFS_BLOCK_GROUP_SYSTEM;
		else
			flags = BTRFS_BLOCK_GROUP_METADATA;
	} else {
		flags = BTRFS_BLOCK_GROUP_DATA;
	}

	space_info = __find_space_info(fs_info, flags);
	BUG_ON(!space_info); /* Logic bug */
	percpu_counter_add(&space_info->total_bytes_pinned, num_bytes);
}


static int __btrfs_free_extent(struct btrfs_trans_handle *trans,
				struct btrfs_root *root,
				u64 bytenr, u64 num_bytes, u64 parent,
				u64 root_objectid, u64 owner_objectid,
				u64 owner_offset, int refs_to_drop,
				struct btrfs_delayed_extent_op *extent_op,
				int no_quota)
{
	struct btrfs_key key;
	struct btrfs_path *path;
	struct btrfs_fs_info *info = root->fs_info;
	struct btrfs_root *extent_root = info->extent_root;
	struct extent_buffer *leaf;
	struct btrfs_extent_item *ei;
	struct btrfs_extent_inline_ref *iref;
	int ret;
	int is_data;
	int extent_slot = 0;
	int found_extent = 0;
	int num_to_del = 1;
	u32 item_size;
	u64 refs;
	int last_ref = 0;
	enum btrfs_qgroup_operation_type type = BTRFS_QGROUP_OPER_SUB_EXCL;
	bool skinny_metadata = btrfs_fs_incompat(root->fs_info,
						 SKINNY_METADATA);

	if (!info->quota_enabled || !is_fstree(root_objectid))
		no_quota = 1;

	path = btrfs_alloc_path();
	if (!path)
		return -ENOMEM;

	path->reada = 1;
	path->leave_spinning = 1;

	is_data = owner_objectid >= BTRFS_FIRST_FREE_OBJECTID;
	BUG_ON(!is_data && refs_to_drop != 1);

	if (is_data)
		skinny_metadata = 0;

	ret = lookup_extent_backref(trans, extent_root, path, &iref,
				    bytenr, num_bytes, parent,
				    root_objectid, owner_objectid,
				    owner_offset);
	if (ret == 0) {
		extent_slot = path->slots[0];
		while (extent_slot >= 0) {
			btrfs_item_key_to_cpu(path->nodes[0], &key,
					      extent_slot);
			if (key.objectid != bytenr)
				break;
			if (key.type == BTRFS_EXTENT_ITEM_KEY &&
			    key.offset == num_bytes) {
				found_extent = 1;
				break;
			}
			if (key.type == BTRFS_METADATA_ITEM_KEY &&
			    key.offset == owner_objectid) {
				found_extent = 1;
				break;
			}
			if (path->slots[0] - extent_slot > 5)
				break;
			extent_slot--;
		}
#ifdef BTRFS_COMPAT_EXTENT_TREE_V0
		item_size = btrfs_item_size_nr(path->nodes[0], extent_slot);
		if (found_extent && item_size < sizeof(*ei))
			found_extent = 0;
#endif
		if (!found_extent) {
			BUG_ON(iref);
			ret = remove_extent_backref(trans, extent_root, path,
						    NULL, refs_to_drop,
						    is_data, &last_ref);
			if (ret) {
				btrfs_abort_transaction(trans, extent_root, ret);
				goto out;
			}
			btrfs_release_path(path);
			path->leave_spinning = 1;

			key.objectid = bytenr;
			key.type = BTRFS_EXTENT_ITEM_KEY;
			key.offset = num_bytes;

			if (!is_data && skinny_metadata) {
				key.type = BTRFS_METADATA_ITEM_KEY;
				key.offset = owner_objectid;
			}

			ret = btrfs_search_slot(trans, extent_root,
						&key, path, -1, 1);
			if (ret > 0 && skinny_metadata && path->slots[0]) {
				/*
				 * Couldn't find our skinny metadata item,
				 * see if we have ye olde extent item.
				 */
				path->slots[0]--;
				btrfs_item_key_to_cpu(path->nodes[0], &key,
						      path->slots[0]);
				if (key.objectid == bytenr &&
				    key.type == BTRFS_EXTENT_ITEM_KEY &&
				    key.offset == num_bytes)
					ret = 0;
			}

			if (ret > 0 && skinny_metadata) {
				skinny_metadata = false;
				key.objectid = bytenr;
				key.type = BTRFS_EXTENT_ITEM_KEY;
				key.offset = num_bytes;
				btrfs_release_path(path);
				ret = btrfs_search_slot(trans, extent_root,
							&key, path, -1, 1);
			}

			if (ret) {
				btrfs_err(info, "umm, got %d back from search, was looking for %llu",
					ret, bytenr);
				if (ret > 0)
					btrfs_print_leaf(extent_root,
							 path->nodes[0]);
			}
			if (ret < 0) {
				btrfs_abort_transaction(trans, extent_root, ret);
				goto out;
			}
			extent_slot = path->slots[0];
		}
	} else if (WARN_ON(ret == -ENOENT)) {
		btrfs_print_leaf(extent_root, path->nodes[0]);
		btrfs_err(info,
			"unable to find ref byte nr %llu parent %llu root %llu  owner %llu offset %llu",
			bytenr, parent, root_objectid, owner_objectid,
			owner_offset);
		btrfs_abort_transaction(trans, extent_root, ret);
		goto out;
	} else {
		btrfs_abort_transaction(trans, extent_root, ret);
		goto out;
	}

	leaf = path->nodes[0];
	item_size = btrfs_item_size_nr(leaf, extent_slot);
#ifdef BTRFS_COMPAT_EXTENT_TREE_V0
	if (item_size < sizeof(*ei)) {
		BUG_ON(found_extent || extent_slot != path->slots[0]);
		ret = convert_extent_item_v0(trans, extent_root, path,
					     owner_objectid, 0);
		if (ret < 0) {
			btrfs_abort_transaction(trans, extent_root, ret);
			goto out;
		}

		btrfs_release_path(path);
		path->leave_spinning = 1;

		key.objectid = bytenr;
		key.type = BTRFS_EXTENT_ITEM_KEY;
		key.offset = num_bytes;

		ret = btrfs_search_slot(trans, extent_root, &key, path,
					-1, 1);
		if (ret) {
			btrfs_err(info, "umm, got %d back from search, was looking for %llu",
				ret, bytenr);
			btrfs_print_leaf(extent_root, path->nodes[0]);
		}
		if (ret < 0) {
			btrfs_abort_transaction(trans, extent_root, ret);
			goto out;
		}

		extent_slot = path->slots[0];
		leaf = path->nodes[0];
		item_size = btrfs_item_size_nr(leaf, extent_slot);
	}
#endif
	BUG_ON(item_size < sizeof(*ei));
	ei = btrfs_item_ptr(leaf, extent_slot,
			    struct btrfs_extent_item);
	if (owner_objectid < BTRFS_FIRST_FREE_OBJECTID &&
	    key.type == BTRFS_EXTENT_ITEM_KEY) {
		struct btrfs_tree_block_info *bi;
		BUG_ON(item_size < sizeof(*ei) + sizeof(*bi));
		bi = (struct btrfs_tree_block_info *)(ei + 1);
		WARN_ON(owner_objectid != btrfs_tree_block_level(leaf, bi));
	}

	refs = btrfs_extent_refs(leaf, ei);
	if (refs < refs_to_drop) {
		btrfs_err(info, "trying to drop %d refs but we only have %Lu "
			  "for bytenr %Lu", refs_to_drop, refs, bytenr);
		ret = -EINVAL;
		btrfs_abort_transaction(trans, extent_root, ret);
		goto out;
	}
	refs -= refs_to_drop;

	if (refs > 0) {
		type = BTRFS_QGROUP_OPER_SUB_SHARED;
		if (extent_op)
			__run_delayed_extent_op(extent_op, leaf, ei);
		/*
		 * In the case of inline back ref, reference count will
		 * be updated by remove_extent_backref
		 */
		if (iref) {
			BUG_ON(!found_extent);
		} else {
			btrfs_set_extent_refs(leaf, ei, refs);
			btrfs_mark_buffer_dirty(leaf);
		}
		if (found_extent) {
			ret = remove_extent_backref(trans, extent_root, path,
						    iref, refs_to_drop,
						    is_data, &last_ref);
			if (ret) {
				btrfs_abort_transaction(trans, extent_root, ret);
				goto out;
			}
		}
		add_pinned_bytes(root->fs_info, -num_bytes, owner_objectid,
				 root_objectid);
	} else {
		if (found_extent) {
			BUG_ON(is_data && refs_to_drop !=
			       extent_data_ref_count(root, path, iref));
			if (iref) {
				BUG_ON(path->slots[0] != extent_slot);
			} else {
				BUG_ON(path->slots[0] != extent_slot + 1);
				path->slots[0] = extent_slot;
				num_to_del = 2;
			}
		}

		last_ref = 1;
		ret = btrfs_del_items(trans, extent_root, path, path->slots[0],
				      num_to_del);
		if (ret) {
			btrfs_abort_transaction(trans, extent_root, ret);
			goto out;
		}
		btrfs_release_path(path);

		if (is_data) {
			ret = btrfs_del_csums(trans, root, bytenr, num_bytes);
			if (ret) {
				btrfs_abort_transaction(trans, extent_root, ret);
				goto out;
			}
		}

		ret = update_block_group(trans, root, bytenr, num_bytes, 0);
		if (ret) {
			btrfs_abort_transaction(trans, extent_root, ret);
			goto out;
		}
	}
	btrfs_release_path(path);

	/* Deal with the quota accounting */
	if (!ret && last_ref && !no_quota) {
		int mod_seq = 0;

		if (owner_objectid >= BTRFS_FIRST_FREE_OBJECTID &&
		    type == BTRFS_QGROUP_OPER_SUB_SHARED)
			mod_seq = 1;

		ret = btrfs_qgroup_record_ref(trans, info, root_objectid,
					      bytenr, num_bytes, type,
					      mod_seq);
	}
out:
	btrfs_free_path(path);
	return ret;
}

/*
 * when we free an block, it is possible (and likely) that we free the last
 * delayed ref for that extent as well.  This searches the delayed ref tree for
 * a given extent, and if there are no other delayed refs to be processed, it
 * removes it from the tree.
 */
static noinline int check_ref_cleanup(struct btrfs_trans_handle *trans,
				      struct btrfs_root *root, u64 bytenr)
{
	struct btrfs_delayed_ref_head *head;
	struct btrfs_delayed_ref_root *delayed_refs;
	int ret = 0;

	delayed_refs = &trans->transaction->delayed_refs;
	spin_lock(&delayed_refs->lock);
	head = btrfs_find_delayed_ref_head(trans, bytenr);
	if (!head)
		goto out_delayed_unlock;

	spin_lock(&head->lock);
	if (rb_first(&head->ref_root))
		goto out;

	if (head->extent_op) {
		if (!head->must_insert_reserved)
			goto out;
		btrfs_free_delayed_extent_op(head->extent_op);
		head->extent_op = NULL;
	}

	/*
	 * waiting for the lock here would deadlock.  If someone else has it
	 * locked they are already in the process of dropping it anyway
	 */
	if (!mutex_trylock(&head->mutex))
		goto out;

	/*
	 * at this point we have a head with no other entries.  Go
	 * ahead and process it.
	 */
	head->node.in_tree = 0;
	rb_erase(&head->href_node, &delayed_refs->href_root);

	atomic_dec(&delayed_refs->num_entries);

	/*
	 * we don't take a ref on the node because we're removing it from the
	 * tree, so we just steal the ref the tree was holding.
	 */
	delayed_refs->num_heads--;
	if (head->processing == 0)
		delayed_refs->num_heads_ready--;
	head->processing = 0;
	spin_unlock(&head->lock);
	spin_unlock(&delayed_refs->lock);

	BUG_ON(head->extent_op);
	if (head->must_insert_reserved)
		ret = 1;

	mutex_unlock(&head->mutex);
	btrfs_put_delayed_ref(&head->node);
	return ret;
out:
	spin_unlock(&head->lock);

out_delayed_unlock:
	spin_unlock(&delayed_refs->lock);
	return 0;
}

void btrfs_free_tree_block(struct btrfs_trans_handle *trans,
			   struct btrfs_root *root,
			   struct extent_buffer *buf,
			   u64 parent, int last_ref)
{
	int pin = 1;
	int ret;

	if (root->root_key.objectid != BTRFS_TREE_LOG_OBJECTID) {
		ret = btrfs_add_delayed_tree_ref(root->fs_info, trans,
					buf->start, buf->len,
					parent, root->root_key.objectid,
					btrfs_header_level(buf),
					BTRFS_DROP_DELAYED_REF, NULL, 0);
		BUG_ON(ret); /* -ENOMEM */
	}

	if (!last_ref)
		return;

	if (btrfs_header_generation(buf) == trans->transid) {
		struct btrfs_block_group_cache *cache;

		if (root->root_key.objectid != BTRFS_TREE_LOG_OBJECTID) {
			ret = check_ref_cleanup(trans, root, buf->start);
			if (!ret)
				goto out;
		}

		cache = btrfs_lookup_block_group(root->fs_info, buf->start);

		if (btrfs_header_flag(buf, BTRFS_HEADER_FLAG_WRITTEN)) {
			pin_down_extent(root, cache, buf->start, buf->len, 1);
			btrfs_put_block_group(cache);
			goto out;
		}

		WARN_ON(test_bit(EXTENT_BUFFER_DIRTY, &buf->bflags));

		btrfs_add_free_space(cache, buf->start, buf->len);
		btrfs_update_reserved_bytes(cache, buf->len, RESERVE_FREE, 0);
		btrfs_put_block_group(cache);
		trace_btrfs_reserved_extent_free(root, buf->start, buf->len);
		pin = 0;
	}
out:
	if (pin)
		add_pinned_bytes(root->fs_info, buf->len,
				 btrfs_header_level(buf),
				 root->root_key.objectid);

	/*
	 * Deleting the buffer, clear the corrupt flag since it doesn't matter
	 * anymore.
	 */
	clear_bit(EXTENT_BUFFER_CORRUPT, &buf->bflags);
}

/* Can return -ENOMEM */
int btrfs_free_extent(struct btrfs_trans_handle *trans, struct btrfs_root *root,
		      u64 bytenr, u64 num_bytes, u64 parent, u64 root_objectid,
		      u64 owner, u64 offset, int no_quota)
{
	int ret;
	struct btrfs_fs_info *fs_info = root->fs_info;

	if (btrfs_test_is_dummy_root(root))
		return 0;

	add_pinned_bytes(root->fs_info, num_bytes, owner, root_objectid);

	/*
	 * tree log blocks never actually go into the extent allocation
	 * tree, just update pinning info and exit early.
	 */
	if (root_objectid == BTRFS_TREE_LOG_OBJECTID) {
		WARN_ON(owner >= BTRFS_FIRST_FREE_OBJECTID);
		/* unlocks the pinned mutex */
		btrfs_pin_extent(root, bytenr, num_bytes, 1);
		ret = 0;
	} else if (owner < BTRFS_FIRST_FREE_OBJECTID) {
		ret = btrfs_add_delayed_tree_ref(fs_info, trans, bytenr,
					num_bytes,
					parent, root_objectid, (int)owner,
					BTRFS_DROP_DELAYED_REF, NULL, no_quota);
	} else {
		ret = btrfs_add_delayed_data_ref(fs_info, trans, bytenr,
						num_bytes,
						parent, root_objectid, owner,
						offset, BTRFS_DROP_DELAYED_REF,
						NULL, no_quota);
	}
	return ret;
}

/*
 * when we wait for progress in the block group caching, its because
 * our allocation attempt failed at least once.  So, we must sleep
 * and let some progress happen before we try again.
 *
 * This function will sleep at least once waiting for new free space to
 * show up, and then it will check the block group free space numbers
 * for our min num_bytes.  Another option is to have it go ahead
 * and look in the rbtree for a free extent of a given size, but this
 * is a good start.
 *
 * Callers of this must check if cache->cached == BTRFS_CACHE_ERROR before using
 * any of the information in this block group.
 */
static noinline void
wait_block_group_cache_progress(struct btrfs_block_group_cache *cache,
				u64 num_bytes)
{
	struct btrfs_caching_control *caching_ctl;

	caching_ctl = get_caching_control(cache);
	if (!caching_ctl)
		return;

	wait_event(caching_ctl->wait, block_group_cache_done(cache) ||
		   (cache->free_space_ctl->free_space >= num_bytes));

	put_caching_control(caching_ctl);
}

static noinline int
wait_block_group_cache_done(struct btrfs_block_group_cache *cache)
{
	struct btrfs_caching_control *caching_ctl;
	int ret = 0;

	caching_ctl = get_caching_control(cache);
	if (!caching_ctl)
		return (cache->cached == BTRFS_CACHE_ERROR) ? -EIO : 0;

	wait_event(caching_ctl->wait, block_group_cache_done(cache));
	if (cache->cached == BTRFS_CACHE_ERROR)
		ret = -EIO;
	put_caching_control(caching_ctl);
	return ret;
}

int __get_raid_index(u64 flags)
{
	if (flags & BTRFS_BLOCK_GROUP_RAID10)
		return BTRFS_RAID_RAID10;
	else if (flags & BTRFS_BLOCK_GROUP_RAID1)
		return BTRFS_RAID_RAID1;
	else if (flags & BTRFS_BLOCK_GROUP_DUP)
		return BTRFS_RAID_DUP;
	else if (flags & BTRFS_BLOCK_GROUP_RAID0)
		return BTRFS_RAID_RAID0;
	else if (flags & BTRFS_BLOCK_GROUP_RAID5)
		return BTRFS_RAID_RAID5;
	else if (flags & BTRFS_BLOCK_GROUP_RAID6)
		return BTRFS_RAID_RAID6;

	return BTRFS_RAID_SINGLE; /* BTRFS_BLOCK_GROUP_SINGLE */
}

int get_block_group_index(struct btrfs_block_group_cache *cache)
{
	return __get_raid_index(cache->flags);
}

static const char *btrfs_raid_type_names[BTRFS_NR_RAID_TYPES] = {
	[BTRFS_RAID_RAID10]	= "raid10",
	[BTRFS_RAID_RAID1]	= "raid1",
	[BTRFS_RAID_DUP]	= "dup",
	[BTRFS_RAID_RAID0]	= "raid0",
	[BTRFS_RAID_SINGLE]	= "single",
	[BTRFS_RAID_RAID5]	= "raid5",
	[BTRFS_RAID_RAID6]	= "raid6",
};

static const char *get_raid_name(enum btrfs_raid_types type)
{
	if (type >= BTRFS_NR_RAID_TYPES)
		return NULL;

	return btrfs_raid_type_names[type];
}

enum btrfs_loop_type {
	LOOP_CACHING_NOWAIT = 0,
	LOOP_CACHING_WAIT = 1,
	LOOP_ALLOC_CHUNK = 2,
	LOOP_NO_EMPTY_SIZE = 3,
};

static inline void
btrfs_lock_block_group(struct btrfs_block_group_cache *cache,
		       int delalloc)
{
	if (delalloc)
		down_read(&cache->data_rwsem);
}

static inline void
btrfs_grab_block_group(struct btrfs_block_group_cache *cache,
		       int delalloc)
{
	btrfs_get_block_group(cache);
	if (delalloc)
		down_read(&cache->data_rwsem);
}

static struct btrfs_block_group_cache *
btrfs_lock_cluster(struct btrfs_block_group_cache *block_group,
		   struct btrfs_free_cluster *cluster,
		   int delalloc)
{
	struct btrfs_block_group_cache *used_bg;
	bool locked = false;
again:
	spin_lock(&cluster->refill_lock);
	if (locked) {
		if (used_bg == cluster->block_group)
			return used_bg;

		up_read(&used_bg->data_rwsem);
		btrfs_put_block_group(used_bg);
	}

	used_bg = cluster->block_group;
	if (!used_bg)
		return NULL;

	if (used_bg == block_group)
		return used_bg;

	btrfs_get_block_group(used_bg);

	if (!delalloc)
		return used_bg;

	if (down_read_trylock(&used_bg->data_rwsem))
		return used_bg;

	spin_unlock(&cluster->refill_lock);
	down_read(&used_bg->data_rwsem);
	locked = true;
	goto again;
}

static inline void
btrfs_release_block_group(struct btrfs_block_group_cache *cache,
			 int delalloc)
{
	if (delalloc)
		up_read(&cache->data_rwsem);
	btrfs_put_block_group(cache);
}

/*
 * walks the btree of allocated extents and find a hole of a given size.
 * The key ins is changed to record the hole:
 * ins->objectid == start position
 * ins->flags = BTRFS_EXTENT_ITEM_KEY
 * ins->offset == the size of the hole.
 * Any available blocks before search_start are skipped.
 *
 * If there is no suitable free space, we will record the max size of
 * the free space extent currently.
 */
static noinline int find_free_extent(struct btrfs_root *orig_root,
				     u64 num_bytes, u64 empty_size,
				     u64 hint_byte, struct btrfs_key *ins,
				     u64 flags, int delalloc)
{
	int ret = 0;
	struct btrfs_root *root = orig_root->fs_info->extent_root;
	struct btrfs_free_cluster *last_ptr = NULL;
	struct btrfs_block_group_cache *block_group = NULL;
	u64 search_start = 0;
	u64 max_extent_size = 0;
	int empty_cluster = 2 * 1024 * 1024;
	struct btrfs_space_info *space_info;
	int loop = 0;
	int index = __get_raid_index(flags);
	int alloc_type = (flags & BTRFS_BLOCK_GROUP_DATA) ?
		RESERVE_ALLOC_NO_ACCOUNT : RESERVE_ALLOC;
	bool failed_cluster_refill = false;
	bool failed_alloc = false;
	bool use_cluster = true;
	bool have_caching_bg = false;

	WARN_ON(num_bytes < root->sectorsize);
	ins->type = BTRFS_EXTENT_ITEM_KEY;
	ins->objectid = 0;
	ins->offset = 0;

	trace_find_free_extent(orig_root, num_bytes, empty_size, flags);

	space_info = __find_space_info(root->fs_info, flags);
	if (!space_info) {
		btrfs_err(root->fs_info, "No space info for %llu", flags);
		return -ENOSPC;
	}

	/*
	 * If the space info is for both data and metadata it means we have a
	 * small filesystem and we can't use the clustering stuff.
	 */
	if (btrfs_mixed_space_info(space_info))
		use_cluster = false;

	if (flags & BTRFS_BLOCK_GROUP_METADATA && use_cluster) {
		last_ptr = &root->fs_info->meta_alloc_cluster;
		if (!btrfs_test_opt(root, SSD))
			empty_cluster = 64 * 1024;
	}

	if ((flags & BTRFS_BLOCK_GROUP_DATA) && use_cluster &&
	    btrfs_test_opt(root, SSD)) {
		last_ptr = &root->fs_info->data_alloc_cluster;
	}

	if (last_ptr) {
		spin_lock(&last_ptr->lock);
		if (last_ptr->block_group)
			hint_byte = last_ptr->window_start;
		spin_unlock(&last_ptr->lock);
	}

	search_start = max(search_start, first_logical_byte(root, 0));
	search_start = max(search_start, hint_byte);

	if (!last_ptr)
		empty_cluster = 0;

	if (search_start == hint_byte) {
		block_group = btrfs_lookup_block_group(root->fs_info,
						       search_start);
		/*
		 * we don't want to use the block group if it doesn't match our
		 * allocation bits, or if its not cached.
		 *
		 * However if we are re-searching with an ideal block group
		 * picked out then we don't care that the block group is cached.
		 */
		if (block_group && block_group_bits(block_group, flags) &&
		    block_group->cached != BTRFS_CACHE_NO) {
			down_read(&space_info->groups_sem);
			if (list_empty(&block_group->list) ||
			    block_group->ro) {
				/*
				 * someone is removing this block group,
				 * we can't jump into the have_block_group
				 * target because our list pointers are not
				 * valid
				 */
				btrfs_put_block_group(block_group);
				up_read(&space_info->groups_sem);
			} else {
				index = get_block_group_index(block_group);
				btrfs_lock_block_group(block_group, delalloc);
				goto have_block_group;
			}
		} else if (block_group) {
			btrfs_put_block_group(block_group);
		}
	}
search:
	have_caching_bg = false;
	down_read(&space_info->groups_sem);
	list_for_each_entry(block_group, &space_info->block_groups[index],
			    list) {
		u64 offset;
		int cached;

		btrfs_grab_block_group(block_group, delalloc);
		search_start = block_group->key.objectid;

		/*
		 * this can happen if we end up cycling through all the
		 * raid types, but we want to make sure we only allocate
		 * for the proper type.
		 */
		if (!block_group_bits(block_group, flags)) {
		    u64 extra = BTRFS_BLOCK_GROUP_DUP |
				BTRFS_BLOCK_GROUP_RAID1 |
				BTRFS_BLOCK_GROUP_RAID5 |
				BTRFS_BLOCK_GROUP_RAID6 |
				BTRFS_BLOCK_GROUP_RAID10;

			/*
			 * if they asked for extra copies and this block group
			 * doesn't provide them, bail.  This does allow us to
			 * fill raid0 from raid1.
			 */
			if ((flags & extra) && !(block_group->flags & extra))
				goto loop;
		}

have_block_group:
		cached = block_group_cache_done(block_group);
		if (unlikely(!cached)) {
			ret = cache_block_group(block_group, 0);
			BUG_ON(ret < 0);
			ret = 0;
		}

		if (unlikely(block_group->cached == BTRFS_CACHE_ERROR))
			goto loop;
		if (unlikely(block_group->ro))
			goto loop;

		/*
		 * Ok we want to try and use the cluster allocator, so
		 * lets look there
		 */
		if (last_ptr) {
			struct btrfs_block_group_cache *used_block_group;
			unsigned long aligned_cluster;
			/*
			 * the refill lock keeps out other
			 * people trying to start a new cluster
			 */
			used_block_group = btrfs_lock_cluster(block_group,
							      last_ptr,
							      delalloc);
			if (!used_block_group)
				goto refill_cluster;

			if (used_block_group != block_group &&
			    (used_block_group->ro ||
			     !block_group_bits(used_block_group, flags)))
				goto release_cluster;

			offset = btrfs_alloc_from_cluster(used_block_group,
						last_ptr,
						num_bytes,
						used_block_group->key.objectid,
						&max_extent_size);
			if (offset) {
				/* we have a block, we're done */
				spin_unlock(&last_ptr->refill_lock);
				trace_btrfs_reserve_extent_cluster(root,
						used_block_group,
						search_start, num_bytes);
				if (used_block_group != block_group) {
					btrfs_release_block_group(block_group,
								  delalloc);
					block_group = used_block_group;
				}
				goto checks;
			}

			WARN_ON(last_ptr->block_group != used_block_group);
release_cluster:
			/* If we are on LOOP_NO_EMPTY_SIZE, we can't
			 * set up a new clusters, so lets just skip it
			 * and let the allocator find whatever block
			 * it can find.  If we reach this point, we
			 * will have tried the cluster allocator
			 * plenty of times and not have found
			 * anything, so we are likely way too
			 * fragmented for the clustering stuff to find
			 * anything.
			 *
			 * However, if the cluster is taken from the
			 * current block group, release the cluster
			 * first, so that we stand a better chance of
			 * succeeding in the unclustered
			 * allocation.  */
			if (loop >= LOOP_NO_EMPTY_SIZE &&
			    used_block_group != block_group) {
				spin_unlock(&last_ptr->refill_lock);
				btrfs_release_block_group(used_block_group,
							  delalloc);
				goto unclustered_alloc;
			}

			/*
			 * this cluster didn't work out, free it and
			 * start over
			 */
			btrfs_return_cluster_to_free_space(NULL, last_ptr);

			if (used_block_group != block_group)
				btrfs_release_block_group(used_block_group,
							  delalloc);
refill_cluster:
			if (loop >= LOOP_NO_EMPTY_SIZE) {
				spin_unlock(&last_ptr->refill_lock);
				goto unclustered_alloc;
			}

			aligned_cluster = max_t(unsigned long,
						empty_cluster + empty_size,
					      block_group->full_stripe_len);

			/* allocate a cluster in this block group */
			ret = btrfs_find_space_cluster(root, block_group,
						       last_ptr, search_start,
						       num_bytes,
						       aligned_cluster);
			if (ret == 0) {
				/*
				 * now pull our allocation out of this
				 * cluster
				 */
				offset = btrfs_alloc_from_cluster(block_group,
							last_ptr,
							num_bytes,
							search_start,
							&max_extent_size);
				if (offset) {
					/* we found one, proceed */
					spin_unlock(&last_ptr->refill_lock);
					trace_btrfs_reserve_extent_cluster(root,
						block_group, search_start,
						num_bytes);
					goto checks;
				}
			} else if (!cached && loop > LOOP_CACHING_NOWAIT
				   && !failed_cluster_refill) {
				spin_unlock(&last_ptr->refill_lock);

				failed_cluster_refill = true;
				wait_block_group_cache_progress(block_group,
				       num_bytes + empty_cluster + empty_size);
				goto have_block_group;
			}

			/*
			 * at this point we either didn't find a cluster
			 * or we weren't able to allocate a block from our
			 * cluster.  Free the cluster we've been trying
			 * to use, and go to the next block group
			 */
			btrfs_return_cluster_to_free_space(NULL, last_ptr);
			spin_unlock(&last_ptr->refill_lock);
			goto loop;
		}

unclustered_alloc:
		spin_lock(&block_group->free_space_ctl->tree_lock);
		if (cached &&
		    block_group->free_space_ctl->free_space <
		    num_bytes + empty_cluster + empty_size) {
			if (block_group->free_space_ctl->free_space >
			    max_extent_size)
				max_extent_size =
					block_group->free_space_ctl->free_space;
			spin_unlock(&block_group->free_space_ctl->tree_lock);
			goto loop;
		}
		spin_unlock(&block_group->free_space_ctl->tree_lock);

		offset = btrfs_find_space_for_alloc(block_group, search_start,
						    num_bytes, empty_size,
						    &max_extent_size);
		/*
		 * If we didn't find a chunk, and we haven't failed on this
		 * block group before, and this block group is in the middle of
		 * caching and we are ok with waiting, then go ahead and wait
		 * for progress to be made, and set failed_alloc to true.
		 *
		 * If failed_alloc is true then we've already waited on this
		 * block group once and should move on to the next block group.
		 */
		if (!offset && !failed_alloc && !cached &&
		    loop > LOOP_CACHING_NOWAIT) {
			wait_block_group_cache_progress(block_group,
						num_bytes + empty_size);
			failed_alloc = true;
			goto have_block_group;
		} else if (!offset) {
			if (!cached)
				have_caching_bg = true;
			goto loop;
		}
checks:
		search_start = ALIGN(offset, root->stripesize);

		/* move on to the next group */
		if (search_start + num_bytes >
		    block_group->key.objectid + block_group->key.offset) {
			btrfs_add_free_space(block_group, offset, num_bytes);
			goto loop;
		}

		if (offset < search_start)
			btrfs_add_free_space(block_group, offset,
					     search_start - offset);
		BUG_ON(offset > search_start);

		ret = btrfs_update_reserved_bytes(block_group, num_bytes,
						  alloc_type, delalloc);
		if (ret == -EAGAIN) {
			btrfs_add_free_space(block_group, offset, num_bytes);
			goto loop;
		}

		/* we are all good, lets return */
		ins->objectid = search_start;
		ins->offset = num_bytes;

		trace_btrfs_reserve_extent(orig_root, block_group,
					   search_start, num_bytes);
		btrfs_release_block_group(block_group, delalloc);
		break;
loop:
		failed_cluster_refill = false;
		failed_alloc = false;
		BUG_ON(index != get_block_group_index(block_group));
		btrfs_release_block_group(block_group, delalloc);
	}
	up_read(&space_info->groups_sem);

	if (!ins->objectid && loop >= LOOP_CACHING_WAIT && have_caching_bg)
		goto search;

	if (!ins->objectid && ++index < BTRFS_NR_RAID_TYPES)
		goto search;

	/*
	 * LOOP_CACHING_NOWAIT, search partially cached block groups, kicking
	 *			caching kthreads as we move along
	 * LOOP_CACHING_WAIT, search everything, and wait if our bg is caching
	 * LOOP_ALLOC_CHUNK, force a chunk allocation and try again
	 * LOOP_NO_EMPTY_SIZE, set empty_size and empty_cluster to 0 and try
	 *			again
	 */
	if (!ins->objectid && loop < LOOP_NO_EMPTY_SIZE) {
		index = 0;
		loop++;
		if (loop == LOOP_ALLOC_CHUNK) {
			struct btrfs_trans_handle *trans;
			int exist = 0;

			trans = current->journal_info;
			if (trans)
				exist = 1;
			else
				trans = btrfs_join_transaction(root);

			if (IS_ERR(trans)) {
				ret = PTR_ERR(trans);
				goto out;
			}

			ret = do_chunk_alloc(trans, root, flags,
					     CHUNK_ALLOC_FORCE);
			/*
			 * Do not bail out on ENOSPC since we
			 * can do more things.
			 */
			if (ret < 0 && ret != -ENOSPC)
				btrfs_abort_transaction(trans,
							root, ret);
			else
				ret = 0;
			if (!exist)
				btrfs_end_transaction(trans, root);
			if (ret)
				goto out;
		}

		if (loop == LOOP_NO_EMPTY_SIZE) {
			empty_size = 0;
			empty_cluster = 0;
		}

		goto search;
	} else if (!ins->objectid) {
		ret = -ENOSPC;
	} else if (ins->objectid) {
		ret = 0;
	}
out:
	if (ret == -ENOSPC)
		ins->offset = max_extent_size;
	return ret;
}

static void dump_space_info(struct btrfs_space_info *info, u64 bytes,
			    int dump_block_groups)
{
	struct btrfs_block_group_cache *cache;
	int index = 0;

	spin_lock(&info->lock);
	printk(KERN_INFO "BTRFS: space_info %llu has %llu free, is %sfull\n",
	       info->flags,
	       info->total_bytes - info->bytes_used - info->bytes_pinned -
	       info->bytes_reserved - info->bytes_readonly,
	       (info->full) ? "" : "not ");
	printk(KERN_INFO "BTRFS: space_info total=%llu, used=%llu, pinned=%llu, "
	       "reserved=%llu, may_use=%llu, readonly=%llu\n",
	       info->total_bytes, info->bytes_used, info->bytes_pinned,
	       info->bytes_reserved, info->bytes_may_use,
	       info->bytes_readonly);
	spin_unlock(&info->lock);

	if (!dump_block_groups)
		return;

	down_read(&info->groups_sem);
again:
	list_for_each_entry(cache, &info->block_groups[index], list) {
		spin_lock(&cache->lock);
		printk(KERN_INFO "BTRFS: "
			   "block group %llu has %llu bytes, "
			   "%llu used %llu pinned %llu reserved %s\n",
		       cache->key.objectid, cache->key.offset,
		       btrfs_block_group_used(&cache->item), cache->pinned,
		       cache->reserved, cache->ro ? "[readonly]" : "");
		btrfs_dump_free_space(cache, bytes);
		spin_unlock(&cache->lock);
	}
	if (++index < BTRFS_NR_RAID_TYPES)
		goto again;
	up_read(&info->groups_sem);
}

int btrfs_reserve_extent(struct btrfs_root *root,
			 u64 num_bytes, u64 min_alloc_size,
			 u64 empty_size, u64 hint_byte,
			 struct btrfs_key *ins, int is_data, int delalloc)
{
	bool final_tried = false;
	u64 flags;
	int ret;

	flags = btrfs_get_alloc_profile(root, is_data);
again:
	WARN_ON(num_bytes < root->sectorsize);
	ret = find_free_extent(root, num_bytes, empty_size, hint_byte, ins,
			       flags, delalloc);

	if (ret == -ENOSPC) {
		if (!final_tried && ins->offset) {
			num_bytes = min(num_bytes >> 1, ins->offset);
			num_bytes = round_down(num_bytes, root->sectorsize);
			num_bytes = max(num_bytes, min_alloc_size);
			if (num_bytes == min_alloc_size)
				final_tried = true;
			goto again;
		} else if (btrfs_test_opt(root, ENOSPC_DEBUG)) {
			struct btrfs_space_info *sinfo;

			sinfo = __find_space_info(root->fs_info, flags);
			btrfs_err(root->fs_info, "allocation failed flags %llu, wanted %llu",
				flags, num_bytes);
			if (sinfo)
				dump_space_info(sinfo, num_bytes, 1);
		}
	}

	return ret;
}

static int __btrfs_free_reserved_extent(struct btrfs_root *root,
					u64 start, u64 len,
					int pin, int delalloc)
{
	struct btrfs_block_group_cache *cache;
	int ret = 0;

	cache = btrfs_lookup_block_group(root->fs_info, start);
	if (!cache) {
		btrfs_err(root->fs_info, "Unable to find block group for %llu",
			start);
		return -ENOSPC;
	}

	if (pin)
		pin_down_extent(root, cache, start, len, 1);
	else {
		if (btrfs_test_opt(root, DISCARD))
			ret = btrfs_discard_extent(root, start, len, NULL);
		btrfs_add_free_space(cache, start, len);
		btrfs_update_reserved_bytes(cache, len, RESERVE_FREE, delalloc);
	}

	btrfs_put_block_group(cache);

	trace_btrfs_reserved_extent_free(root, start, len);

	return ret;
}

int btrfs_free_reserved_extent(struct btrfs_root *root,
			       u64 start, u64 len, int delalloc)
{
	return __btrfs_free_reserved_extent(root, start, len, 0, delalloc);
}

int btrfs_free_and_pin_reserved_extent(struct btrfs_root *root,
				       u64 start, u64 len)
{
	return __btrfs_free_reserved_extent(root, start, len, 1, 0);
}

static int alloc_reserved_file_extent(struct btrfs_trans_handle *trans,
				      struct btrfs_root *root,
				      u64 parent, u64 root_objectid,
				      u64 flags, u64 owner, u64 offset,
				      struct btrfs_key *ins, int ref_mod)
{
	int ret;
	struct btrfs_fs_info *fs_info = root->fs_info;
	struct btrfs_extent_item *extent_item;
	struct btrfs_extent_inline_ref *iref;
	struct btrfs_path *path;
	struct extent_buffer *leaf;
	int type;
	u32 size;

	if (parent > 0)
		type = BTRFS_SHARED_DATA_REF_KEY;
	else
		type = BTRFS_EXTENT_DATA_REF_KEY;

	size = sizeof(*extent_item) + btrfs_extent_inline_ref_size(type);

	path = btrfs_alloc_path();
	if (!path)
		return -ENOMEM;

	path->leave_spinning = 1;
	ret = btrfs_insert_empty_item(trans, fs_info->extent_root, path,
				      ins, size);
	if (ret) {
		btrfs_free_path(path);
		return ret;
	}

	leaf = path->nodes[0];
	extent_item = btrfs_item_ptr(leaf, path->slots[0],
				     struct btrfs_extent_item);
	btrfs_set_extent_refs(leaf, extent_item, ref_mod);
	btrfs_set_extent_generation(leaf, extent_item, trans->transid);
	btrfs_set_extent_flags(leaf, extent_item,
			       flags | BTRFS_EXTENT_FLAG_DATA);

	iref = (struct btrfs_extent_inline_ref *)(extent_item + 1);
	btrfs_set_extent_inline_ref_type(leaf, iref, type);
	if (parent > 0) {
		struct btrfs_shared_data_ref *ref;
		ref = (struct btrfs_shared_data_ref *)(iref + 1);
		btrfs_set_extent_inline_ref_offset(leaf, iref, parent);
		btrfs_set_shared_data_ref_count(leaf, ref, ref_mod);
	} else {
		struct btrfs_extent_data_ref *ref;
		ref = (struct btrfs_extent_data_ref *)(&iref->offset);
		btrfs_set_extent_data_ref_root(leaf, ref, root_objectid);
		btrfs_set_extent_data_ref_objectid(leaf, ref, owner);
		btrfs_set_extent_data_ref_offset(leaf, ref, offset);
		btrfs_set_extent_data_ref_count(leaf, ref, ref_mod);
	}

	btrfs_mark_buffer_dirty(path->nodes[0]);
	btrfs_free_path(path);

	/* Always set parent to 0 here since its exclusive anyway. */
	ret = btrfs_qgroup_record_ref(trans, fs_info, root_objectid,
				      ins->objectid, ins->offset,
				      BTRFS_QGROUP_OPER_ADD_EXCL, 0);
	if (ret)
		return ret;

	ret = update_block_group(trans, root, ins->objectid, ins->offset, 1);
	if (ret) { /* -ENOENT, logic error */
		btrfs_err(fs_info, "update block group failed for %llu %llu",
			ins->objectid, ins->offset);
		BUG();
	}
	trace_btrfs_reserved_extent_alloc(root, ins->objectid, ins->offset);
	return ret;
}

static int alloc_reserved_tree_block(struct btrfs_trans_handle *trans,
				     struct btrfs_root *root,
				     u64 parent, u64 root_objectid,
				     u64 flags, struct btrfs_disk_key *key,
				     int level, struct btrfs_key *ins,
				     int no_quota)
{
	int ret;
	struct btrfs_fs_info *fs_info = root->fs_info;
	struct btrfs_extent_item *extent_item;
	struct btrfs_tree_block_info *block_info;
	struct btrfs_extent_inline_ref *iref;
	struct btrfs_path *path;
	struct extent_buffer *leaf;
	u32 size = sizeof(*extent_item) + sizeof(*iref);
	u64 num_bytes = ins->offset;
	bool skinny_metadata = btrfs_fs_incompat(root->fs_info,
						 SKINNY_METADATA);

	if (!skinny_metadata)
		size += sizeof(*block_info);

	path = btrfs_alloc_path();
	if (!path) {
		btrfs_free_and_pin_reserved_extent(root, ins->objectid,
						   root->nodesize);
		return -ENOMEM;
	}

	path->leave_spinning = 1;
	ret = btrfs_insert_empty_item(trans, fs_info->extent_root, path,
				      ins, size);
	if (ret) {
		btrfs_free_path(path);
		btrfs_free_and_pin_reserved_extent(root, ins->objectid,
						   root->nodesize);
		return ret;
	}

	leaf = path->nodes[0];
	extent_item = btrfs_item_ptr(leaf, path->slots[0],
				     struct btrfs_extent_item);
	btrfs_set_extent_refs(leaf, extent_item, 1);
	btrfs_set_extent_generation(leaf, extent_item, trans->transid);
	btrfs_set_extent_flags(leaf, extent_item,
			       flags | BTRFS_EXTENT_FLAG_TREE_BLOCK);

	if (skinny_metadata) {
		iref = (struct btrfs_extent_inline_ref *)(extent_item + 1);
		num_bytes = root->nodesize;
	} else {
		block_info = (struct btrfs_tree_block_info *)(extent_item + 1);
		btrfs_set_tree_block_key(leaf, block_info, key);
		btrfs_set_tree_block_level(leaf, block_info, level);
		iref = (struct btrfs_extent_inline_ref *)(block_info + 1);
	}

	if (parent > 0) {
		BUG_ON(!(flags & BTRFS_BLOCK_FLAG_FULL_BACKREF));
		btrfs_set_extent_inline_ref_type(leaf, iref,
						 BTRFS_SHARED_BLOCK_REF_KEY);
		btrfs_set_extent_inline_ref_offset(leaf, iref, parent);
	} else {
		btrfs_set_extent_inline_ref_type(leaf, iref,
						 BTRFS_TREE_BLOCK_REF_KEY);
		btrfs_set_extent_inline_ref_offset(leaf, iref, root_objectid);
	}

	btrfs_mark_buffer_dirty(leaf);
	btrfs_free_path(path);

	if (!no_quota) {
		ret = btrfs_qgroup_record_ref(trans, fs_info, root_objectid,
					      ins->objectid, num_bytes,
					      BTRFS_QGROUP_OPER_ADD_EXCL, 0);
		if (ret)
			return ret;
	}

	ret = update_block_group(trans, root, ins->objectid, root->nodesize,
				 1);
	if (ret) { /* -ENOENT, logic error */
		btrfs_err(fs_info, "update block group failed for %llu %llu",
			ins->objectid, ins->offset);
		BUG();
	}

	trace_btrfs_reserved_extent_alloc(root, ins->objectid, root->nodesize);
	return ret;
}

int btrfs_alloc_reserved_file_extent(struct btrfs_trans_handle *trans,
				     struct btrfs_root *root,
				     u64 root_objectid, u64 owner,
				     u64 offset, struct btrfs_key *ins)
{
	int ret;

	BUG_ON(root_objectid == BTRFS_TREE_LOG_OBJECTID);

	ret = btrfs_add_delayed_data_ref(root->fs_info, trans, ins->objectid,
					 ins->offset, 0,
					 root_objectid, owner, offset,
					 BTRFS_ADD_DELAYED_EXTENT, NULL, 0);
	return ret;
}

/*
 * this is used by the tree logging recovery code.  It records that
 * an extent has been allocated and makes sure to clear the free
 * space cache bits as well
 */
int btrfs_alloc_logged_file_extent(struct btrfs_trans_handle *trans,
				   struct btrfs_root *root,
				   u64 root_objectid, u64 owner, u64 offset,
				   struct btrfs_key *ins)
{
	int ret;
	struct btrfs_block_group_cache *block_group;

	/*
	 * Mixed block groups will exclude before processing the log so we only
	 * need to do the exlude dance if this fs isn't mixed.
	 */
	if (!btrfs_fs_incompat(root->fs_info, MIXED_GROUPS)) {
		ret = __exclude_logged_extent(root, ins->objectid, ins->offset);
		if (ret)
			return ret;
	}

	block_group = btrfs_lookup_block_group(root->fs_info, ins->objectid);
	if (!block_group)
		return -EINVAL;

	ret = btrfs_update_reserved_bytes(block_group, ins->offset,
					  RESERVE_ALLOC_NO_ACCOUNT, 0);
	BUG_ON(ret); /* logic error */
	ret = alloc_reserved_file_extent(trans, root, 0, root_objectid,
					 0, owner, offset, ins, 1);
	btrfs_put_block_group(block_group);
	return ret;
}

static struct extent_buffer *
btrfs_init_new_buffer(struct btrfs_trans_handle *trans, struct btrfs_root *root,
		      u64 bytenr, int level)
{
	struct extent_buffer *buf;

	buf = btrfs_find_create_tree_block(root, bytenr);
	if (!buf)
		return ERR_PTR(-ENOMEM);
	btrfs_set_header_generation(buf, trans->transid);
	btrfs_set_buffer_lockdep_class(root->root_key.objectid, buf, level);
	btrfs_tree_lock(buf);
	clean_tree_block(trans, root->fs_info, buf);
	clear_bit(EXTENT_BUFFER_STALE, &buf->bflags);

	btrfs_set_lock_blocking(buf);
	btrfs_set_buffer_uptodate(buf);

	if (root->root_key.objectid == BTRFS_TREE_LOG_OBJECTID) {
		buf->log_index = root->log_transid % 2;
		/*
		 * we allow two log transactions at a time, use different
		 * EXENT bit to differentiate dirty pages.
		 */
		if (buf->log_index == 0)
			set_extent_dirty(&root->dirty_log_pages, buf->start,
					buf->start + buf->len - 1, GFP_NOFS);
		else
			set_extent_new(&root->dirty_log_pages, buf->start,
					buf->start + buf->len - 1, GFP_NOFS);
	} else {
		buf->log_index = -1;
		set_extent_dirty(&trans->transaction->dirty_pages, buf->start,
			 buf->start + buf->len - 1, GFP_NOFS);
	}
	trans->blocks_used++;
	/* this returns a buffer locked for blocking */
	return buf;
}

static struct btrfs_block_rsv *
use_block_rsv(struct btrfs_trans_handle *trans,
	      struct btrfs_root *root, u32 blocksize)
{
	struct btrfs_block_rsv *block_rsv;
	struct btrfs_block_rsv *global_rsv = &root->fs_info->global_block_rsv;
	int ret;
	bool global_updated = false;

	block_rsv = get_block_rsv(trans, root);

	if (unlikely(block_rsv->size == 0))
		goto try_reserve;
again:
	ret = block_rsv_use_bytes(block_rsv, blocksize);
	if (!ret)
		return block_rsv;

	if (block_rsv->failfast)
		return ERR_PTR(ret);

	if (block_rsv->type == BTRFS_BLOCK_RSV_GLOBAL && !global_updated) {
		global_updated = true;
		update_global_block_rsv(root->fs_info);
		goto again;
	}

	if (btrfs_test_opt(root, ENOSPC_DEBUG)) {
		static DEFINE_RATELIMIT_STATE(_rs,
				DEFAULT_RATELIMIT_INTERVAL * 10,
				/*DEFAULT_RATELIMIT_BURST*/ 1);
		if (__ratelimit(&_rs))
			WARN(1, KERN_DEBUG
				"BTRFS: block rsv returned %d\n", ret);
	}
try_reserve:
	ret = reserve_metadata_bytes(root, block_rsv, blocksize,
				     BTRFS_RESERVE_NO_FLUSH);
	if (!ret)
		return block_rsv;
	/*
	 * If we couldn't reserve metadata bytes try and use some from
	 * the global reserve if its space type is the same as the global
	 * reservation.
	 */
	if (block_rsv->type != BTRFS_BLOCK_RSV_GLOBAL &&
	    block_rsv->space_info == global_rsv->space_info) {
		ret = block_rsv_use_bytes(global_rsv, blocksize);
		if (!ret)
			return global_rsv;
	}
	return ERR_PTR(ret);
}

static void unuse_block_rsv(struct btrfs_fs_info *fs_info,
			    struct btrfs_block_rsv *block_rsv, u32 blocksize)
{
	block_rsv_add_bytes(block_rsv, blocksize, 0);
	block_rsv_release_bytes(fs_info, block_rsv, NULL, 0);
}

/*
 * finds a free extent and does all the dirty work required for allocation
 * returns the key for the extent through ins, and a tree buffer for
 * the first block of the extent through buf.
 *
 * returns the tree buffer or an ERR_PTR on error.
 */
struct extent_buffer *btrfs_alloc_tree_block(struct btrfs_trans_handle *trans,
					struct btrfs_root *root,
					u64 parent, u64 root_objectid,
					struct btrfs_disk_key *key, int level,
					u64 hint, u64 empty_size)
{
	struct btrfs_key ins;
	struct btrfs_block_rsv *block_rsv;
	struct extent_buffer *buf;
	struct btrfs_delayed_extent_op *extent_op;
	u64 flags = 0;
	int ret;
	u32 blocksize = root->nodesize;
	bool skinny_metadata = btrfs_fs_incompat(root->fs_info,
						 SKINNY_METADATA);

	if (btrfs_test_is_dummy_root(root)) {
		buf = btrfs_init_new_buffer(trans, root, root->alloc_bytenr,
					    level);
		if (!IS_ERR(buf))
			root->alloc_bytenr += blocksize;
		return buf;
	}

	block_rsv = use_block_rsv(trans, root, blocksize);
	if (IS_ERR(block_rsv))
		return ERR_CAST(block_rsv);

	ret = btrfs_reserve_extent(root, blocksize, blocksize,
				   empty_size, hint, &ins, 0, 0);
	if (ret)
		goto out_unuse;

	buf = btrfs_init_new_buffer(trans, root, ins.objectid, level);
	if (IS_ERR(buf)) {
		ret = PTR_ERR(buf);
		goto out_free_reserved;
	}

	if (root_objectid == BTRFS_TREE_RELOC_OBJECTID) {
		if (parent == 0)
			parent = ins.objectid;
		flags |= BTRFS_BLOCK_FLAG_FULL_BACKREF;
	} else
		BUG_ON(parent > 0);

	if (root_objectid != BTRFS_TREE_LOG_OBJECTID) {
		extent_op = btrfs_alloc_delayed_extent_op();
		if (!extent_op) {
			ret = -ENOMEM;
			goto out_free_buf;
		}
		if (key)
			memcpy(&extent_op->key, key, sizeof(extent_op->key));
		else
			memset(&extent_op->key, 0, sizeof(extent_op->key));
		extent_op->flags_to_set = flags;
		if (skinny_metadata)
			extent_op->update_key = 0;
		else
			extent_op->update_key = 1;
		extent_op->update_flags = 1;
		extent_op->is_data = 0;
		extent_op->level = level;

		ret = btrfs_add_delayed_tree_ref(root->fs_info, trans,
						 ins.objectid, ins.offset,
						 parent, root_objectid, level,
						 BTRFS_ADD_DELAYED_EXTENT,
						 extent_op, 0);
		if (ret)
			goto out_free_delayed;
	}
	return buf;

out_free_delayed:
	btrfs_free_delayed_extent_op(extent_op);
out_free_buf:
	free_extent_buffer(buf);
out_free_reserved:
	btrfs_free_reserved_extent(root, ins.objectid, ins.offset, 0);
out_unuse:
	unuse_block_rsv(root->fs_info, block_rsv, blocksize);
	return ERR_PTR(ret);
}

struct walk_control {
	u64 refs[BTRFS_MAX_LEVEL];
	u64 flags[BTRFS_MAX_LEVEL];
	struct btrfs_key update_progress;
	int stage;
	int level;
	int shared_level;
	int update_ref;
	int keep_locks;
	int reada_slot;
	int reada_count;
	int for_reloc;
};

#define DROP_REFERENCE	1
#define UPDATE_BACKREF	2

static noinline void reada_walk_down(struct btrfs_trans_handle *trans,
				     struct btrfs_root *root,
				     struct walk_control *wc,
				     struct btrfs_path *path)
{
	u64 bytenr;
	u64 generation;
	u64 refs;
	u64 flags;
	u32 nritems;
	u32 blocksize;
	struct btrfs_key key;
	struct extent_buffer *eb;
	int ret;
	int slot;
	int nread = 0;

	if (path->slots[wc->level] < wc->reada_slot) {
		wc->reada_count = wc->reada_count * 2 / 3;
		wc->reada_count = max(wc->reada_count, 2);
	} else {
		wc->reada_count = wc->reada_count * 3 / 2;
		wc->reada_count = min_t(int, wc->reada_count,
					BTRFS_NODEPTRS_PER_BLOCK(root));
	}

	eb = path->nodes[wc->level];
	nritems = btrfs_header_nritems(eb);
	blocksize = root->nodesize;

	for (slot = path->slots[wc->level]; slot < nritems; slot++) {
		if (nread >= wc->reada_count)
			break;

		cond_resched();
		bytenr = btrfs_node_blockptr(eb, slot);
		generation = btrfs_node_ptr_generation(eb, slot);

		if (slot == path->slots[wc->level])
			goto reada;

		if (wc->stage == UPDATE_BACKREF &&
		    generation <= root->root_key.offset)
			continue;

		/* We don't lock the tree block, it's OK to be racy here */
		ret = btrfs_lookup_extent_info(trans, root, bytenr,
					       wc->level - 1, 1, &refs,
					       &flags);
		/* We don't care about errors in readahead. */
		if (ret < 0)
			continue;
		BUG_ON(refs == 0);

		if (wc->stage == DROP_REFERENCE) {
			if (refs == 1)
				goto reada;

			if (wc->level == 1 &&
			    (flags & BTRFS_BLOCK_FLAG_FULL_BACKREF))
				continue;
			if (!wc->update_ref ||
			    generation <= root->root_key.offset)
				continue;
			btrfs_node_key_to_cpu(eb, &key, slot);
			ret = btrfs_comp_cpu_keys(&key,
						  &wc->update_progress);
			if (ret < 0)
				continue;
		} else {
			if (wc->level == 1 &&
			    (flags & BTRFS_BLOCK_FLAG_FULL_BACKREF))
				continue;
		}
reada:
		readahead_tree_block(root, bytenr);
		nread++;
	}
	wc->reada_slot = slot;
}

static int account_leaf_items(struct btrfs_trans_handle *trans,
			      struct btrfs_root *root,
			      struct extent_buffer *eb)
{
	int nr = btrfs_header_nritems(eb);
	int i, extent_type, ret;
	struct btrfs_key key;
	struct btrfs_file_extent_item *fi;
	u64 bytenr, num_bytes;

	for (i = 0; i < nr; i++) {
		btrfs_item_key_to_cpu(eb, &key, i);

		if (key.type != BTRFS_EXTENT_DATA_KEY)
			continue;

		fi = btrfs_item_ptr(eb, i, struct btrfs_file_extent_item);
		/* filter out non qgroup-accountable extents  */
		extent_type = btrfs_file_extent_type(eb, fi);

		if (extent_type == BTRFS_FILE_EXTENT_INLINE)
			continue;

		bytenr = btrfs_file_extent_disk_bytenr(eb, fi);
		if (!bytenr)
			continue;

		num_bytes = btrfs_file_extent_disk_num_bytes(eb, fi);

		ret = btrfs_qgroup_record_ref(trans, root->fs_info,
					      root->objectid,
					      bytenr, num_bytes,
					      BTRFS_QGROUP_OPER_SUB_SUBTREE, 0);
		if (ret)
			return ret;
	}
	return 0;
}

/*
 * Walk up the tree from the bottom, freeing leaves and any interior
 * nodes which have had all slots visited. If a node (leaf or
 * interior) is freed, the node above it will have it's slot
 * incremented. The root node will never be freed.
 *
 * At the end of this function, we should have a path which has all
 * slots incremented to the next position for a search. If we need to
 * read a new node it will be NULL and the node above it will have the
 * correct slot selected for a later read.
 *
 * If we increment the root nodes slot counter past the number of
 * elements, 1 is returned to signal completion of the search.
 */
static int adjust_slots_upwards(struct btrfs_root *root,
				struct btrfs_path *path, int root_level)
{
	int level = 0;
	int nr, slot;
	struct extent_buffer *eb;

	if (root_level == 0)
		return 1;

	while (level <= root_level) {
		eb = path->nodes[level];
		nr = btrfs_header_nritems(eb);
		path->slots[level]++;
		slot = path->slots[level];
		if (slot >= nr || level == 0) {
			/*
			 * Don't free the root -  we will detect this
			 * condition after our loop and return a
			 * positive value for caller to stop walking the tree.
			 */
			if (level != root_level) {
				btrfs_tree_unlock_rw(eb, path->locks[level]);
				path->locks[level] = 0;

				free_extent_buffer(eb);
				path->nodes[level] = NULL;
				path->slots[level] = 0;
			}
		} else {
			/*
			 * We have a valid slot to walk back down
			 * from. Stop here so caller can process these
			 * new nodes.
			 */
			break;
		}

		level++;
	}

	eb = path->nodes[root_level];
	if (path->slots[root_level] >= btrfs_header_nritems(eb))
		return 1;

	return 0;
}

/*
 * root_eb is the subtree root and is locked before this function is called.
 */
static int account_shared_subtree(struct btrfs_trans_handle *trans,
				  struct btrfs_root *root,
				  struct extent_buffer *root_eb,
				  u64 root_gen,
				  int root_level)
{
	int ret = 0;
	int level;
	struct extent_buffer *eb = root_eb;
	struct btrfs_path *path = NULL;

	BUG_ON(root_level < 0 || root_level > BTRFS_MAX_LEVEL);
	BUG_ON(root_eb == NULL);

	if (!root->fs_info->quota_enabled)
		return 0;

	if (!extent_buffer_uptodate(root_eb)) {
		ret = btrfs_read_buffer(root_eb, root_gen);
		if (ret)
			goto out;
	}

	if (root_level == 0) {
		ret = account_leaf_items(trans, root, root_eb);
		goto out;
	}

	path = btrfs_alloc_path();
	if (!path)
		return -ENOMEM;

	/*
	 * Walk down the tree.  Missing extent blocks are filled in as
	 * we go. Metadata is accounted every time we read a new
	 * extent block.
	 *
	 * When we reach a leaf, we account for file extent items in it,
	 * walk back up the tree (adjusting slot pointers as we go)
	 * and restart the search process.
	 */
	extent_buffer_get(root_eb); /* For path */
	path->nodes[root_level] = root_eb;
	path->slots[root_level] = 0;
	path->locks[root_level] = 0; /* so release_path doesn't try to unlock */
walk_down:
	level = root_level;
	while (level >= 0) {
		if (path->nodes[level] == NULL) {
			int parent_slot;
			u64 child_gen;
			u64 child_bytenr;

			/* We need to get child blockptr/gen from
			 * parent before we can read it. */
			eb = path->nodes[level + 1];
			parent_slot = path->slots[level + 1];
			child_bytenr = btrfs_node_blockptr(eb, parent_slot);
			child_gen = btrfs_node_ptr_generation(eb, parent_slot);

			eb = read_tree_block(root, child_bytenr, child_gen);
			if (!eb || !extent_buffer_uptodate(eb)) {
				ret = -EIO;
				goto out;
			}

			path->nodes[level] = eb;
			path->slots[level] = 0;

			btrfs_tree_read_lock(eb);
			btrfs_set_lock_blocking_rw(eb, BTRFS_READ_LOCK);
			path->locks[level] = BTRFS_READ_LOCK_BLOCKING;

			ret = btrfs_qgroup_record_ref(trans, root->fs_info,
						root->objectid,
						child_bytenr,
						root->nodesize,
						BTRFS_QGROUP_OPER_SUB_SUBTREE,
						0);
			if (ret)
				goto out;

		}

		if (level == 0) {
			ret = account_leaf_items(trans, root, path->nodes[level]);
			if (ret)
				goto out;

			/* Nonzero return here means we completed our search */
			ret = adjust_slots_upwards(root, path, root_level);
			if (ret)
				break;

			/* Restart search with new slots */
			goto walk_down;
		}

		level--;
	}

	ret = 0;
out:
	btrfs_free_path(path);

	return ret;
}

/*
 * helper to process tree block while walking down the tree.
 *
 * when wc->stage == UPDATE_BACKREF, this function updates
 * back refs for pointers in the block.
 *
 * NOTE: return value 1 means we should stop walking down.
 */
static noinline int walk_down_proc(struct btrfs_trans_handle *trans,
				   struct btrfs_root *root,
				   struct btrfs_path *path,
				   struct walk_control *wc, int lookup_info)
{
	int level = wc->level;
	struct extent_buffer *eb = path->nodes[level];
	u64 flag = BTRFS_BLOCK_FLAG_FULL_BACKREF;
	int ret;

	if (wc->stage == UPDATE_BACKREF &&
	    btrfs_header_owner(eb) != root->root_key.objectid)
		return 1;

	/*
	 * when reference count of tree block is 1, it won't increase
	 * again. once full backref flag is set, we never clear it.
	 */
	if (lookup_info &&
	    ((wc->stage == DROP_REFERENCE && wc->refs[level] != 1) ||
	     (wc->stage == UPDATE_BACKREF && !(wc->flags[level] & flag)))) {
		BUG_ON(!path->locks[level]);
		ret = btrfs_lookup_extent_info(trans, root,
					       eb->start, level, 1,
					       &wc->refs[level],
					       &wc->flags[level]);
		BUG_ON(ret == -ENOMEM);
		if (ret)
			return ret;
		BUG_ON(wc->refs[level] == 0);
	}

	if (wc->stage == DROP_REFERENCE) {
		if (wc->refs[level] > 1)
			return 1;

		if (path->locks[level] && !wc->keep_locks) {
			btrfs_tree_unlock_rw(eb, path->locks[level]);
			path->locks[level] = 0;
		}
		return 0;
	}

	/* wc->stage == UPDATE_BACKREF */
	if (!(wc->flags[level] & flag)) {
		BUG_ON(!path->locks[level]);
		ret = btrfs_inc_ref(trans, root, eb, 1);
		BUG_ON(ret); /* -ENOMEM */
		ret = btrfs_dec_ref(trans, root, eb, 0);
		BUG_ON(ret); /* -ENOMEM */
		ret = btrfs_set_disk_extent_flags(trans, root, eb->start,
						  eb->len, flag,
						  btrfs_header_level(eb), 0);
		BUG_ON(ret); /* -ENOMEM */
		wc->flags[level] |= flag;
	}

	/*
	 * the block is shared by multiple trees, so it's not good to
	 * keep the tree lock
	 */
	if (path->locks[level] && level > 0) {
		btrfs_tree_unlock_rw(eb, path->locks[level]);
		path->locks[level] = 0;
	}
	return 0;
}

/*
 * helper to process tree block pointer.
 *
 * when wc->stage == DROP_REFERENCE, this function checks
 * reference count of the block pointed to. if the block
 * is shared and we need update back refs for the subtree
 * rooted at the block, this function changes wc->stage to
 * UPDATE_BACKREF. if the block is shared and there is no
 * need to update back, this function drops the reference
 * to the block.
 *
 * NOTE: return value 1 means we should stop walking down.
 */
static noinline int do_walk_down(struct btrfs_trans_handle *trans,
				 struct btrfs_root *root,
				 struct btrfs_path *path,
				 struct walk_control *wc, int *lookup_info)
{
	u64 bytenr;
	u64 generation;
	u64 parent;
	u32 blocksize;
	struct btrfs_key key;
	struct extent_buffer *next;
	int level = wc->level;
	int reada = 0;
	int ret = 0;
	bool need_account = false;

	generation = btrfs_node_ptr_generation(path->nodes[level],
					       path->slots[level]);
	/*
	 * if the lower level block was created before the snapshot
	 * was created, we know there is no need to update back refs
	 * for the subtree
	 */
	if (wc->stage == UPDATE_BACKREF &&
	    generation <= root->root_key.offset) {
		*lookup_info = 1;
		return 1;
	}

	bytenr = btrfs_node_blockptr(path->nodes[level], path->slots[level]);
	blocksize = root->nodesize;

	next = btrfs_find_tree_block(root->fs_info, bytenr);
	if (!next) {
		next = btrfs_find_create_tree_block(root, bytenr);
		if (!next)
			return -ENOMEM;
		btrfs_set_buffer_lockdep_class(root->root_key.objectid, next,
					       level - 1);
		reada = 1;
	}
	btrfs_tree_lock(next);
	btrfs_set_lock_blocking(next);

	ret = btrfs_lookup_extent_info(trans, root, bytenr, level - 1, 1,
				       &wc->refs[level - 1],
				       &wc->flags[level - 1]);
	if (ret < 0) {
		btrfs_tree_unlock(next);
		return ret;
	}

	if (unlikely(wc->refs[level - 1] == 0)) {
		btrfs_err(root->fs_info, "Missing references.");
		BUG();
	}
	*lookup_info = 0;

	if (wc->stage == DROP_REFERENCE) {
		if (wc->refs[level - 1] > 1) {
			need_account = true;
			if (level == 1 &&
			    (wc->flags[0] & BTRFS_BLOCK_FLAG_FULL_BACKREF))
				goto skip;

			if (!wc->update_ref ||
			    generation <= root->root_key.offset)
				goto skip;

			btrfs_node_key_to_cpu(path->nodes[level], &key,
					      path->slots[level]);
			ret = btrfs_comp_cpu_keys(&key, &wc->update_progress);
			if (ret < 0)
				goto skip;

			wc->stage = UPDATE_BACKREF;
			wc->shared_level = level - 1;
		}
	} else {
		if (level == 1 &&
		    (wc->flags[0] & BTRFS_BLOCK_FLAG_FULL_BACKREF))
			goto skip;
	}

	if (!btrfs_buffer_uptodate(next, generation, 0)) {
		btrfs_tree_unlock(next);
		free_extent_buffer(next);
		next = NULL;
		*lookup_info = 1;
	}

	if (!next) {
		if (reada && level == 1)
			reada_walk_down(trans, root, wc, path);
		next = read_tree_block(root, bytenr, generation);
		if (!next || !extent_buffer_uptodate(next)) {
			free_extent_buffer(next);
			return -EIO;
		}
		btrfs_tree_lock(next);
		btrfs_set_lock_blocking(next);
	}

	level--;
	BUG_ON(level != btrfs_header_level(next));
	path->nodes[level] = next;
	path->slots[level] = 0;
	path->locks[level] = BTRFS_WRITE_LOCK_BLOCKING;
	wc->level = level;
	if (wc->level == 1)
		wc->reada_slot = 0;
	return 0;
skip:
	wc->refs[level - 1] = 0;
	wc->flags[level - 1] = 0;
	if (wc->stage == DROP_REFERENCE) {
		if (wc->flags[level] & BTRFS_BLOCK_FLAG_FULL_BACKREF) {
			parent = path->nodes[level]->start;
		} else {
			BUG_ON(root->root_key.objectid !=
			       btrfs_header_owner(path->nodes[level]));
			parent = 0;
		}

		if (need_account) {
			ret = account_shared_subtree(trans, root, next,
						     generation, level - 1);
			if (ret) {
				printk_ratelimited(KERN_ERR "BTRFS: %s Error "
					"%d accounting shared subtree. Quota "
					"is out of sync, rescan required.\n",
					root->fs_info->sb->s_id, ret);
			}
		}
		ret = btrfs_free_extent(trans, root, bytenr, blocksize, parent,
				root->root_key.objectid, level - 1, 0, 0);
		BUG_ON(ret); /* -ENOMEM */
	}
	btrfs_tree_unlock(next);
	free_extent_buffer(next);
	*lookup_info = 1;
	return 1;
}

/*
 * helper to process tree block while walking up the tree.
 *
 * when wc->stage == DROP_REFERENCE, this function drops
 * reference count on the block.
 *
 * when wc->stage == UPDATE_BACKREF, this function changes
 * wc->stage back to DROP_REFERENCE if we changed wc->stage
 * to UPDATE_BACKREF previously while processing the block.
 *
 * NOTE: return value 1 means we should stop walking up.
 */
static noinline int walk_up_proc(struct btrfs_trans_handle *trans,
				 struct btrfs_root *root,
				 struct btrfs_path *path,
				 struct walk_control *wc)
{
	int ret;
	int level = wc->level;
	struct extent_buffer *eb = path->nodes[level];
	u64 parent = 0;

	if (wc->stage == UPDATE_BACKREF) {
		BUG_ON(wc->shared_level < level);
		if (level < wc->shared_level)
			goto out;

		ret = find_next_key(path, level + 1, &wc->update_progress);
		if (ret > 0)
			wc->update_ref = 0;

		wc->stage = DROP_REFERENCE;
		wc->shared_level = -1;
		path->slots[level] = 0;

		/*
		 * check reference count again if the block isn't locked.
		 * we should start walking down the tree again if reference
		 * count is one.
		 */
		if (!path->locks[level]) {
			BUG_ON(level == 0);
			btrfs_tree_lock(eb);
			btrfs_set_lock_blocking(eb);
			path->locks[level] = BTRFS_WRITE_LOCK_BLOCKING;

			ret = btrfs_lookup_extent_info(trans, root,
						       eb->start, level, 1,
						       &wc->refs[level],
						       &wc->flags[level]);
			if (ret < 0) {
				btrfs_tree_unlock_rw(eb, path->locks[level]);
				path->locks[level] = 0;
				return ret;
			}
			BUG_ON(wc->refs[level] == 0);
			if (wc->refs[level] == 1) {
				btrfs_tree_unlock_rw(eb, path->locks[level]);
				path->locks[level] = 0;
				return 1;
			}
		}
	}

	/* wc->stage == DROP_REFERENCE */
	BUG_ON(wc->refs[level] > 1 && !path->locks[level]);

	if (wc->refs[level] == 1) {
		if (level == 0) {
			if (wc->flags[level] & BTRFS_BLOCK_FLAG_FULL_BACKREF)
				ret = btrfs_dec_ref(trans, root, eb, 1);
			else
				ret = btrfs_dec_ref(trans, root, eb, 0);
			BUG_ON(ret); /* -ENOMEM */
			ret = account_leaf_items(trans, root, eb);
			if (ret) {
				printk_ratelimited(KERN_ERR "BTRFS: %s Error "
					"%d accounting leaf items. Quota "
					"is out of sync, rescan required.\n",
					root->fs_info->sb->s_id, ret);
			}
		}
		/* make block locked assertion in clean_tree_block happy */
		if (!path->locks[level] &&
		    btrfs_header_generation(eb) == trans->transid) {
			btrfs_tree_lock(eb);
			btrfs_set_lock_blocking(eb);
			path->locks[level] = BTRFS_WRITE_LOCK_BLOCKING;
		}
		clean_tree_block(trans, root->fs_info, eb);
	}

	if (eb == root->node) {
		if (wc->flags[level] & BTRFS_BLOCK_FLAG_FULL_BACKREF)
			parent = eb->start;
		else
			BUG_ON(root->root_key.objectid !=
			       btrfs_header_owner(eb));
	} else {
		if (wc->flags[level + 1] & BTRFS_BLOCK_FLAG_FULL_BACKREF)
			parent = path->nodes[level + 1]->start;
		else
			BUG_ON(root->root_key.objectid !=
			       btrfs_header_owner(path->nodes[level + 1]));
	}

	btrfs_free_tree_block(trans, root, eb, parent, wc->refs[level] == 1);
out:
	wc->refs[level] = 0;
	wc->flags[level] = 0;
	return 0;
}

static noinline int walk_down_tree(struct btrfs_trans_handle *trans,
				   struct btrfs_root *root,
				   struct btrfs_path *path,
				   struct walk_control *wc)
{
	int level = wc->level;
	int lookup_info = 1;
	int ret;

	while (level >= 0) {
		ret = walk_down_proc(trans, root, path, wc, lookup_info);
		if (ret > 0)
			break;

		if (level == 0)
			break;

		if (path->slots[level] >=
		    btrfs_header_nritems(path->nodes[level]))
			break;

		ret = do_walk_down(trans, root, path, wc, &lookup_info);
		if (ret > 0) {
			path->slots[level]++;
			continue;
		} else if (ret < 0)
			return ret;
		level = wc->level;
	}
	return 0;
}

static noinline int walk_up_tree(struct btrfs_trans_handle *trans,
				 struct btrfs_root *root,
				 struct btrfs_path *path,
				 struct walk_control *wc, int max_level)
{
	int level = wc->level;
	int ret;

	path->slots[level] = btrfs_header_nritems(path->nodes[level]);
	while (level < max_level && path->nodes[level]) {
		wc->level = level;
		if (path->slots[level] + 1 <
		    btrfs_header_nritems(path->nodes[level])) {
			path->slots[level]++;
			return 0;
		} else {
			ret = walk_up_proc(trans, root, path, wc);
			if (ret > 0)
				return 0;

			if (path->locks[level]) {
				btrfs_tree_unlock_rw(path->nodes[level],
						     path->locks[level]);
				path->locks[level] = 0;
			}
			free_extent_buffer(path->nodes[level]);
			path->nodes[level] = NULL;
			level++;
		}
	}
	return 1;
}

/*
 * drop a subvolume tree.
 *
 * this function traverses the tree freeing any blocks that only
 * referenced by the tree.
 *
 * when a shared tree block is found. this function decreases its
 * reference count by one. if update_ref is true, this function
 * also make sure backrefs for the shared block and all lower level
 * blocks are properly updated.
 *
 * If called with for_reloc == 0, may exit early with -EAGAIN
 */
int btrfs_drop_snapshot(struct btrfs_root *root,
			 struct btrfs_block_rsv *block_rsv, int update_ref,
			 int for_reloc)
{
	struct btrfs_path *path;
	struct btrfs_trans_handle *trans;
	struct btrfs_root *tree_root = root->fs_info->tree_root;
	struct btrfs_root_item *root_item = &root->root_item;
	struct walk_control *wc;
	struct btrfs_key key;
	int err = 0;
	int ret;
	int level;
	bool root_dropped = false;

	btrfs_debug(root->fs_info, "Drop subvolume %llu", root->objectid);

	path = btrfs_alloc_path();
	if (!path) {
		err = -ENOMEM;
		goto out;
	}

	wc = kzalloc(sizeof(*wc), GFP_NOFS);
	if (!wc) {
		btrfs_free_path(path);
		err = -ENOMEM;
		goto out;
	}

	trans = btrfs_start_transaction(tree_root, 0);
	if (IS_ERR(trans)) {
		err = PTR_ERR(trans);
		goto out_free;
	}

	if (block_rsv)
		trans->block_rsv = block_rsv;

	if (btrfs_disk_key_objectid(&root_item->drop_progress) == 0) {
		level = btrfs_header_level(root->node);
		path->nodes[level] = btrfs_lock_root_node(root);
		btrfs_set_lock_blocking(path->nodes[level]);
		path->slots[level] = 0;
		path->locks[level] = BTRFS_WRITE_LOCK_BLOCKING;
		memset(&wc->update_progress, 0,
		       sizeof(wc->update_progress));
	} else {
		btrfs_disk_key_to_cpu(&key, &root_item->drop_progress);
		memcpy(&wc->update_progress, &key,
		       sizeof(wc->update_progress));

		level = root_item->drop_level;
		BUG_ON(level == 0);
		path->lowest_level = level;
		ret = btrfs_search_slot(NULL, root, &key, path, 0, 0);
		path->lowest_level = 0;
		if (ret < 0) {
			err = ret;
			goto out_end_trans;
		}
		WARN_ON(ret > 0);

		/*
		 * unlock our path, this is safe because only this
		 * function is allowed to delete this snapshot
		 */
		btrfs_unlock_up_safe(path, 0);

		level = btrfs_header_level(root->node);
		while (1) {
			btrfs_tree_lock(path->nodes[level]);
			btrfs_set_lock_blocking(path->nodes[level]);
			path->locks[level] = BTRFS_WRITE_LOCK_BLOCKING;

			ret = btrfs_lookup_extent_info(trans, root,
						path->nodes[level]->start,
						level, 1, &wc->refs[level],
						&wc->flags[level]);
			if (ret < 0) {
				err = ret;
				goto out_end_trans;
			}
			BUG_ON(wc->refs[level] == 0);

			if (level == root_item->drop_level)
				break;

			btrfs_tree_unlock(path->nodes[level]);
			path->locks[level] = 0;
			WARN_ON(wc->refs[level] != 1);
			level--;
		}
	}

	wc->level = level;
	wc->shared_level = -1;
	wc->stage = DROP_REFERENCE;
	wc->update_ref = update_ref;
	wc->keep_locks = 0;
	wc->for_reloc = for_reloc;
	wc->reada_count = BTRFS_NODEPTRS_PER_BLOCK(root);

	while (1) {

		ret = walk_down_tree(trans, root, path, wc);
		if (ret < 0) {
			err = ret;
			break;
		}

		ret = walk_up_tree(trans, root, path, wc, BTRFS_MAX_LEVEL);
		if (ret < 0) {
			err = ret;
			break;
		}

		if (ret > 0) {
			BUG_ON(wc->stage != DROP_REFERENCE);
			break;
		}

		if (wc->stage == DROP_REFERENCE) {
			level = wc->level;
			btrfs_node_key(path->nodes[level],
				       &root_item->drop_progress,
				       path->slots[level]);
			root_item->drop_level = level;
		}

		BUG_ON(wc->level == 0);
		if (btrfs_should_end_transaction(trans, tree_root) ||
		    (!for_reloc && btrfs_need_cleaner_sleep(root))) {
			ret = btrfs_update_root(trans, tree_root,
						&root->root_key,
						root_item);
			if (ret) {
				btrfs_abort_transaction(trans, tree_root, ret);
				err = ret;
				goto out_end_trans;
			}

			/*
			 * Qgroup update accounting is run from
			 * delayed ref handling. This usually works
			 * out because delayed refs are normally the
			 * only way qgroup updates are added. However,
			 * we may have added updates during our tree
			 * walk so run qgroups here to make sure we
			 * don't lose any updates.
			 */
			ret = btrfs_delayed_qgroup_accounting(trans,
							      root->fs_info);
			if (ret)
				printk_ratelimited(KERN_ERR "BTRFS: Failure %d "
						   "running qgroup updates "
						   "during snapshot delete. "
						   "Quota is out of sync, "
						   "rescan required.\n", ret);

			btrfs_end_transaction_throttle(trans, tree_root);
			if (!for_reloc && btrfs_need_cleaner_sleep(root)) {
				pr_debug("BTRFS: drop snapshot early exit\n");
				err = -EAGAIN;
				goto out_free;
			}

			trans = btrfs_start_transaction(tree_root, 0);
			if (IS_ERR(trans)) {
				err = PTR_ERR(trans);
				goto out_free;
			}
			if (block_rsv)
				trans->block_rsv = block_rsv;
		}
	}
	btrfs_release_path(path);
	if (err)
		goto out_end_trans;

	ret = btrfs_del_root(trans, tree_root, &root->root_key);
	if (ret) {
		btrfs_abort_transaction(trans, tree_root, ret);
		goto out_end_trans;
	}

	if (root->root_key.objectid != BTRFS_TREE_RELOC_OBJECTID) {
		ret = btrfs_find_root(tree_root, &root->root_key, path,
				      NULL, NULL);
		if (ret < 0) {
			btrfs_abort_transaction(trans, tree_root, ret);
			err = ret;
			goto out_end_trans;
		} else if (ret > 0) {
			/* if we fail to delete the orphan item this time
			 * around, it'll get picked up the next time.
			 *
			 * The most common failure here is just -ENOENT.
			 */
			btrfs_del_orphan_item(trans, tree_root,
					      root->root_key.objectid);
		}
	}

	if (test_bit(BTRFS_ROOT_IN_RADIX, &root->state)) {
		btrfs_drop_and_free_fs_root(tree_root->fs_info, root);
	} else {
		free_extent_buffer(root->node);
		free_extent_buffer(root->commit_root);
		btrfs_put_fs_root(root);
	}
	root_dropped = true;
out_end_trans:
	ret = btrfs_delayed_qgroup_accounting(trans, tree_root->fs_info);
	if (ret)
		printk_ratelimited(KERN_ERR "BTRFS: Failure %d "
				   "running qgroup updates "
				   "during snapshot delete. "
				   "Quota is out of sync, "
				   "rescan required.\n", ret);

	btrfs_end_transaction_throttle(trans, tree_root);
out_free:
	kfree(wc);
	btrfs_free_path(path);
out:
	/*
	 * So if we need to stop dropping the snapshot for whatever reason we
	 * need to make sure to add it back to the dead root list so that we
	 * keep trying to do the work later.  This also cleans up roots if we
	 * don't have it in the radix (like when we recover after a power fail
	 * or unmount) so we don't leak memory.
	 */
	if (!for_reloc && root_dropped == false)
		btrfs_add_dead_root(root);
	if (err && err != -EAGAIN)
		btrfs_std_error(root->fs_info, err);
	return err;
}

/*
 * drop subtree rooted at tree block 'node'.
 *
 * NOTE: this function will unlock and release tree block 'node'
 * only used by relocation code
 */
int btrfs_drop_subtree(struct btrfs_trans_handle *trans,
			struct btrfs_root *root,
			struct extent_buffer *node,
			struct extent_buffer *parent)
{
	struct btrfs_path *path;
	struct walk_control *wc;
	int level;
	int parent_level;
	int ret = 0;
	int wret;

	BUG_ON(root->root_key.objectid != BTRFS_TREE_RELOC_OBJECTID);

	path = btrfs_alloc_path();
	if (!path)
		return -ENOMEM;

	wc = kzalloc(sizeof(*wc), GFP_NOFS);
	if (!wc) {
		btrfs_free_path(path);
		return -ENOMEM;
	}

	btrfs_assert_tree_locked(parent);
	parent_level = btrfs_header_level(parent);
	extent_buffer_get(parent);
	path->nodes[parent_level] = parent;
	path->slots[parent_level] = btrfs_header_nritems(parent);

	btrfs_assert_tree_locked(node);
	level = btrfs_header_level(node);
	path->nodes[level] = node;
	path->slots[level] = 0;
	path->locks[level] = BTRFS_WRITE_LOCK_BLOCKING;

	wc->refs[parent_level] = 1;
	wc->flags[parent_level] = BTRFS_BLOCK_FLAG_FULL_BACKREF;
	wc->level = level;
	wc->shared_level = -1;
	wc->stage = DROP_REFERENCE;
	wc->update_ref = 0;
	wc->keep_locks = 1;
	wc->for_reloc = 1;
	wc->reada_count = BTRFS_NODEPTRS_PER_BLOCK(root);

	while (1) {
		wret = walk_down_tree(trans, root, path, wc);
		if (wret < 0) {
			ret = wret;
			break;
		}

		wret = walk_up_tree(trans, root, path, wc, parent_level);
		if (wret < 0)
			ret = wret;
		if (wret != 0)
			break;
	}

	kfree(wc);
	btrfs_free_path(path);
	return ret;
}

static u64 update_block_group_flags(struct btrfs_root *root, u64 flags)
{
	u64 num_devices;
	u64 stripped;

	/*
	 * if restripe for this chunk_type is on pick target profile and
	 * return, otherwise do the usual balance
	 */
	stripped = get_restripe_target(root->fs_info, flags);
	if (stripped)
		return extended_to_chunk(stripped);

	num_devices = root->fs_info->fs_devices->rw_devices;

	stripped = BTRFS_BLOCK_GROUP_RAID0 |
		BTRFS_BLOCK_GROUP_RAID5 | BTRFS_BLOCK_GROUP_RAID6 |
		BTRFS_BLOCK_GROUP_RAID1 | BTRFS_BLOCK_GROUP_RAID10;

	if (num_devices == 1) {
		stripped |= BTRFS_BLOCK_GROUP_DUP;
		stripped = flags & ~stripped;

		/* turn raid0 into single device chunks */
		if (flags & BTRFS_BLOCK_GROUP_RAID0)
			return stripped;

		/* turn mirroring into duplication */
		if (flags & (BTRFS_BLOCK_GROUP_RAID1 |
			     BTRFS_BLOCK_GROUP_RAID10))
			return stripped | BTRFS_BLOCK_GROUP_DUP;
	} else {
		/* they already had raid on here, just return */
		if (flags & stripped)
			return flags;

		stripped |= BTRFS_BLOCK_GROUP_DUP;
		stripped = flags & ~stripped;

		/* switch duplicated blocks with raid1 */
		if (flags & BTRFS_BLOCK_GROUP_DUP)
			return stripped | BTRFS_BLOCK_GROUP_RAID1;

		/* this is drive concat, leave it alone */
	}

	return flags;
}

static int set_block_group_ro(struct btrfs_block_group_cache *cache, int force)
{
	struct btrfs_space_info *sinfo = cache->space_info;
	u64 num_bytes;
	u64 min_allocable_bytes;
	int ret = -ENOSPC;


	/*
	 * We need some metadata space and system metadata space for
	 * allocating chunks in some corner cases until we force to set
	 * it to be readonly.
	 */
	if ((sinfo->flags &
	     (BTRFS_BLOCK_GROUP_SYSTEM | BTRFS_BLOCK_GROUP_METADATA)) &&
	    !force)
		min_allocable_bytes = 1 * 1024 * 1024;
	else
		min_allocable_bytes = 0;

	spin_lock(&sinfo->lock);
	spin_lock(&cache->lock);

	if (cache->ro) {
		ret = 0;
		goto out;
	}

	num_bytes = cache->key.offset - cache->reserved - cache->pinned -
		    cache->bytes_super - btrfs_block_group_used(&cache->item);

	if (sinfo->bytes_used + sinfo->bytes_reserved + sinfo->bytes_pinned +
	    sinfo->bytes_may_use + sinfo->bytes_readonly + num_bytes +
	    min_allocable_bytes <= sinfo->total_bytes) {
		sinfo->bytes_readonly += num_bytes;
		cache->ro = 1;
		list_add_tail(&cache->ro_list, &sinfo->ro_bgs);
		ret = 0;
	}
out:
	spin_unlock(&cache->lock);
	spin_unlock(&sinfo->lock);
	return ret;
}

int btrfs_set_block_group_ro(struct btrfs_root *root,
			     struct btrfs_block_group_cache *cache)

{
	struct btrfs_trans_handle *trans;
	u64 alloc_flags;
	int ret;

	BUG_ON(cache->ro);

again:
	trans = btrfs_join_transaction(root);
	if (IS_ERR(trans))
		return PTR_ERR(trans);

<<<<<<< HEAD
	alloc_flags = update_block_group_flags(root, cache->flags);
	if (alloc_flags != cache->flags) {
		ret = do_chunk_alloc(trans, root, alloc_flags,
				     CHUNK_ALLOC_FORCE);
		if (ret < 0)
			goto out;
=======
	/*
	 * we're not allowed to set block groups readonly after the dirty
	 * block groups cache has started writing.  If it already started,
	 * back off and let this transaction commit
	 */
	mutex_lock(&root->fs_info->ro_block_group_mutex);
	if (trans->transaction->dirty_bg_run) {
		u64 transid = trans->transid;

		mutex_unlock(&root->fs_info->ro_block_group_mutex);
		btrfs_end_transaction(trans, root);

		ret = btrfs_wait_for_commit(root, transid);
		if (ret)
			return ret;
		goto again;
>>>>>>> 53b729de
	}

	/*
	 * if we are changing raid levels, try to allocate a corresponding
	 * block group with the new raid level.
	 */
	alloc_flags = update_block_group_flags(root, cache->flags);
	if (alloc_flags != cache->flags) {
		ret = do_chunk_alloc(trans, root, alloc_flags,
				     CHUNK_ALLOC_FORCE);
		/*
		 * ENOSPC is allowed here, we may have enough space
		 * already allocated at the new raid level to
		 * carry on
		 */
		if (ret == -ENOSPC)
			ret = 0;
		if (ret < 0)
			goto out;
	}

	ret = set_block_group_ro(cache, 0);
	if (!ret)
		goto out;
	alloc_flags = get_alloc_profile(root, cache->space_info->flags);
	ret = do_chunk_alloc(trans, root, alloc_flags,
			     CHUNK_ALLOC_FORCE);
	if (ret < 0)
		goto out;
	ret = set_block_group_ro(cache, 0);
out:
<<<<<<< HEAD
=======
	if (cache->flags & BTRFS_BLOCK_GROUP_SYSTEM) {
		alloc_flags = update_block_group_flags(root, cache->flags);
		lock_chunks(root->fs_info->chunk_root);
		check_system_chunk(trans, root, alloc_flags);
		unlock_chunks(root->fs_info->chunk_root);
	}
	mutex_unlock(&root->fs_info->ro_block_group_mutex);

>>>>>>> 53b729de
	btrfs_end_transaction(trans, root);
	return ret;
}

int btrfs_force_chunk_alloc(struct btrfs_trans_handle *trans,
			    struct btrfs_root *root, u64 type)
{
	u64 alloc_flags = get_alloc_profile(root, type);
	return do_chunk_alloc(trans, root, alloc_flags,
			      CHUNK_ALLOC_FORCE);
}

/*
 * helper to account the unused space of all the readonly block group in the
 * space_info. takes mirrors into account.
 */
u64 btrfs_account_ro_block_groups_free_space(struct btrfs_space_info *sinfo)
{
	struct btrfs_block_group_cache *block_group;
	u64 free_bytes = 0;
	int factor;

	/* It's df, we don't care if it's racey */
	if (list_empty(&sinfo->ro_bgs))
		return 0;

	spin_lock(&sinfo->lock);
	list_for_each_entry(block_group, &sinfo->ro_bgs, ro_list) {
		spin_lock(&block_group->lock);

		if (!block_group->ro) {
			spin_unlock(&block_group->lock);
			continue;
		}

		if (block_group->flags & (BTRFS_BLOCK_GROUP_RAID1 |
					  BTRFS_BLOCK_GROUP_RAID10 |
					  BTRFS_BLOCK_GROUP_DUP))
			factor = 2;
		else
			factor = 1;

		free_bytes += (block_group->key.offset -
			       btrfs_block_group_used(&block_group->item)) *
			       factor;

		spin_unlock(&block_group->lock);
	}
	spin_unlock(&sinfo->lock);

	return free_bytes;
}

void btrfs_set_block_group_rw(struct btrfs_root *root,
			      struct btrfs_block_group_cache *cache)
{
	struct btrfs_space_info *sinfo = cache->space_info;
	u64 num_bytes;

	BUG_ON(!cache->ro);

	spin_lock(&sinfo->lock);
	spin_lock(&cache->lock);
	num_bytes = cache->key.offset - cache->reserved - cache->pinned -
		    cache->bytes_super - btrfs_block_group_used(&cache->item);
	sinfo->bytes_readonly -= num_bytes;
	cache->ro = 0;
	list_del_init(&cache->ro_list);
	spin_unlock(&cache->lock);
	spin_unlock(&sinfo->lock);
}

/*
 * checks to see if its even possible to relocate this block group.
 *
 * @return - -1 if it's not a good idea to relocate this block group, 0 if its
 * ok to go ahead and try.
 */
int btrfs_can_relocate(struct btrfs_root *root, u64 bytenr)
{
	struct btrfs_block_group_cache *block_group;
	struct btrfs_space_info *space_info;
	struct btrfs_fs_devices *fs_devices = root->fs_info->fs_devices;
	struct btrfs_device *device;
	struct btrfs_trans_handle *trans;
	u64 min_free;
	u64 dev_min = 1;
	u64 dev_nr = 0;
	u64 target;
	int index;
	int full = 0;
	int ret = 0;

	block_group = btrfs_lookup_block_group(root->fs_info, bytenr);

	/* odd, couldn't find the block group, leave it alone */
	if (!block_group)
		return -1;

	min_free = btrfs_block_group_used(&block_group->item);

	/* no bytes used, we're good */
	if (!min_free)
		goto out;

	space_info = block_group->space_info;
	spin_lock(&space_info->lock);

	full = space_info->full;

	/*
	 * if this is the last block group we have in this space, we can't
	 * relocate it unless we're able to allocate a new chunk below.
	 *
	 * Otherwise, we need to make sure we have room in the space to handle
	 * all of the extents from this block group.  If we can, we're good
	 */
	if ((space_info->total_bytes != block_group->key.offset) &&
	    (space_info->bytes_used + space_info->bytes_reserved +
	     space_info->bytes_pinned + space_info->bytes_readonly +
	     min_free < space_info->total_bytes)) {
		spin_unlock(&space_info->lock);
		goto out;
	}
	spin_unlock(&space_info->lock);

	/*
	 * ok we don't have enough space, but maybe we have free space on our
	 * devices to allocate new chunks for relocation, so loop through our
	 * alloc devices and guess if we have enough space.  if this block
	 * group is going to be restriped, run checks against the target
	 * profile instead of the current one.
	 */
	ret = -1;

	/*
	 * index:
	 *      0: raid10
	 *      1: raid1
	 *      2: dup
	 *      3: raid0
	 *      4: single
	 */
	target = get_restripe_target(root->fs_info, block_group->flags);
	if (target) {
		index = __get_raid_index(extended_to_chunk(target));
	} else {
		/*
		 * this is just a balance, so if we were marked as full
		 * we know there is no space for a new chunk
		 */
		if (full)
			goto out;

		index = get_block_group_index(block_group);
	}

	if (index == BTRFS_RAID_RAID10) {
		dev_min = 4;
		/* Divide by 2 */
		min_free >>= 1;
	} else if (index == BTRFS_RAID_RAID1) {
		dev_min = 2;
	} else if (index == BTRFS_RAID_DUP) {
		/* Multiply by 2 */
		min_free <<= 1;
	} else if (index == BTRFS_RAID_RAID0) {
		dev_min = fs_devices->rw_devices;
		min_free = div64_u64(min_free, dev_min);
	}

	/* We need to do this so that we can look at pending chunks */
	trans = btrfs_join_transaction(root);
	if (IS_ERR(trans)) {
		ret = PTR_ERR(trans);
		goto out;
	}

	mutex_lock(&root->fs_info->chunk_mutex);
	list_for_each_entry(device, &fs_devices->alloc_list, dev_alloc_list) {
		u64 dev_offset;

		/*
		 * check to make sure we can actually find a chunk with enough
		 * space to fit our block group in.
		 */
		if (device->total_bytes > device->bytes_used + min_free &&
		    !device->is_tgtdev_for_dev_replace) {
			ret = find_free_dev_extent(trans, device, min_free,
						   &dev_offset, NULL);
			if (!ret)
				dev_nr++;

			if (dev_nr >= dev_min)
				break;

			ret = -1;
		}
	}
	mutex_unlock(&root->fs_info->chunk_mutex);
	btrfs_end_transaction(trans, root);
out:
	btrfs_put_block_group(block_group);
	return ret;
}

static int find_first_block_group(struct btrfs_root *root,
		struct btrfs_path *path, struct btrfs_key *key)
{
	int ret = 0;
	struct btrfs_key found_key;
	struct extent_buffer *leaf;
	int slot;

	ret = btrfs_search_slot(NULL, root, key, path, 0, 0);
	if (ret < 0)
		goto out;

	while (1) {
		slot = path->slots[0];
		leaf = path->nodes[0];
		if (slot >= btrfs_header_nritems(leaf)) {
			ret = btrfs_next_leaf(root, path);
			if (ret == 0)
				continue;
			if (ret < 0)
				goto out;
			break;
		}
		btrfs_item_key_to_cpu(leaf, &found_key, slot);

		if (found_key.objectid >= key->objectid &&
		    found_key.type == BTRFS_BLOCK_GROUP_ITEM_KEY) {
			ret = 0;
			goto out;
		}
		path->slots[0]++;
	}
out:
	return ret;
}

void btrfs_put_block_group_cache(struct btrfs_fs_info *info)
{
	struct btrfs_block_group_cache *block_group;
	u64 last = 0;

	while (1) {
		struct inode *inode;

		block_group = btrfs_lookup_first_block_group(info, last);
		while (block_group) {
			spin_lock(&block_group->lock);
			if (block_group->iref)
				break;
			spin_unlock(&block_group->lock);
			block_group = next_block_group(info->tree_root,
						       block_group);
		}
		if (!block_group) {
			if (last == 0)
				break;
			last = 0;
			continue;
		}

		inode = block_group->inode;
		block_group->iref = 0;
		block_group->inode = NULL;
		spin_unlock(&block_group->lock);
		iput(inode);
		last = block_group->key.objectid + block_group->key.offset;
		btrfs_put_block_group(block_group);
	}
}

int btrfs_free_block_groups(struct btrfs_fs_info *info)
{
	struct btrfs_block_group_cache *block_group;
	struct btrfs_space_info *space_info;
	struct btrfs_caching_control *caching_ctl;
	struct rb_node *n;

	down_write(&info->commit_root_sem);
	while (!list_empty(&info->caching_block_groups)) {
		caching_ctl = list_entry(info->caching_block_groups.next,
					 struct btrfs_caching_control, list);
		list_del(&caching_ctl->list);
		put_caching_control(caching_ctl);
	}
	up_write(&info->commit_root_sem);

	spin_lock(&info->unused_bgs_lock);
	while (!list_empty(&info->unused_bgs)) {
		block_group = list_first_entry(&info->unused_bgs,
					       struct btrfs_block_group_cache,
					       bg_list);
		list_del_init(&block_group->bg_list);
		btrfs_put_block_group(block_group);
	}
	spin_unlock(&info->unused_bgs_lock);

	spin_lock(&info->block_group_cache_lock);
	while ((n = rb_last(&info->block_group_cache_tree)) != NULL) {
		block_group = rb_entry(n, struct btrfs_block_group_cache,
				       cache_node);
		rb_erase(&block_group->cache_node,
			 &info->block_group_cache_tree);
		RB_CLEAR_NODE(&block_group->cache_node);
		spin_unlock(&info->block_group_cache_lock);

		down_write(&block_group->space_info->groups_sem);
		list_del(&block_group->list);
		up_write(&block_group->space_info->groups_sem);

		if (block_group->cached == BTRFS_CACHE_STARTED)
			wait_block_group_cache_done(block_group);

		/*
		 * We haven't cached this block group, which means we could
		 * possibly have excluded extents on this block group.
		 */
		if (block_group->cached == BTRFS_CACHE_NO ||
		    block_group->cached == BTRFS_CACHE_ERROR)
			free_excluded_extents(info->extent_root, block_group);

		btrfs_remove_free_space_cache(block_group);
		btrfs_put_block_group(block_group);

		spin_lock(&info->block_group_cache_lock);
	}
	spin_unlock(&info->block_group_cache_lock);

	/* now that all the block groups are freed, go through and
	 * free all the space_info structs.  This is only called during
	 * the final stages of unmount, and so we know nobody is
	 * using them.  We call synchronize_rcu() once before we start,
	 * just to be on the safe side.
	 */
	synchronize_rcu();

	release_global_block_rsv(info);

	while (!list_empty(&info->space_info)) {
		int i;

		space_info = list_entry(info->space_info.next,
					struct btrfs_space_info,
					list);
		if (btrfs_test_opt(info->tree_root, ENOSPC_DEBUG)) {
			if (WARN_ON(space_info->bytes_pinned > 0 ||
			    space_info->bytes_reserved > 0 ||
			    space_info->bytes_may_use > 0)) {
				dump_space_info(space_info, 0, 0);
			}
		}
		list_del(&space_info->list);
		for (i = 0; i < BTRFS_NR_RAID_TYPES; i++) {
			struct kobject *kobj;
			kobj = space_info->block_group_kobjs[i];
			space_info->block_group_kobjs[i] = NULL;
			if (kobj) {
				kobject_del(kobj);
				kobject_put(kobj);
			}
		}
		kobject_del(&space_info->kobj);
		kobject_put(&space_info->kobj);
	}
	return 0;
}

static void __link_block_group(struct btrfs_space_info *space_info,
			       struct btrfs_block_group_cache *cache)
{
	int index = get_block_group_index(cache);
	bool first = false;

	down_write(&space_info->groups_sem);
	if (list_empty(&space_info->block_groups[index]))
		first = true;
	list_add_tail(&cache->list, &space_info->block_groups[index]);
	up_write(&space_info->groups_sem);

	if (first) {
		struct raid_kobject *rkobj;
		int ret;

		rkobj = kzalloc(sizeof(*rkobj), GFP_NOFS);
		if (!rkobj)
			goto out_err;
		rkobj->raid_type = index;
		kobject_init(&rkobj->kobj, &btrfs_raid_ktype);
		ret = kobject_add(&rkobj->kobj, &space_info->kobj,
				  "%s", get_raid_name(index));
		if (ret) {
			kobject_put(&rkobj->kobj);
			goto out_err;
		}
		space_info->block_group_kobjs[index] = &rkobj->kobj;
	}

	return;
out_err:
	pr_warn("BTRFS: failed to add kobject for block cache. ignoring.\n");
}

static struct btrfs_block_group_cache *
btrfs_create_block_group_cache(struct btrfs_root *root, u64 start, u64 size)
{
	struct btrfs_block_group_cache *cache;

	cache = kzalloc(sizeof(*cache), GFP_NOFS);
	if (!cache)
		return NULL;

	cache->free_space_ctl = kzalloc(sizeof(*cache->free_space_ctl),
					GFP_NOFS);
	if (!cache->free_space_ctl) {
		kfree(cache);
		return NULL;
	}

	cache->key.objectid = start;
	cache->key.offset = size;
	cache->key.type = BTRFS_BLOCK_GROUP_ITEM_KEY;

	cache->sectorsize = root->sectorsize;
	cache->fs_info = root->fs_info;
	cache->full_stripe_len = btrfs_full_stripe_len(root,
					       &root->fs_info->mapping_tree,
					       start);
	atomic_set(&cache->count, 1);
	spin_lock_init(&cache->lock);
	init_rwsem(&cache->data_rwsem);
	INIT_LIST_HEAD(&cache->list);
	INIT_LIST_HEAD(&cache->cluster_list);
	INIT_LIST_HEAD(&cache->bg_list);
	INIT_LIST_HEAD(&cache->ro_list);
	INIT_LIST_HEAD(&cache->dirty_list);
	INIT_LIST_HEAD(&cache->io_list);
	btrfs_init_free_space_ctl(cache);
	atomic_set(&cache->trimming, 0);

	return cache;
}

int btrfs_read_block_groups(struct btrfs_root *root)
{
	struct btrfs_path *path;
	int ret;
	struct btrfs_block_group_cache *cache;
	struct btrfs_fs_info *info = root->fs_info;
	struct btrfs_space_info *space_info;
	struct btrfs_key key;
	struct btrfs_key found_key;
	struct extent_buffer *leaf;
	int need_clear = 0;
	u64 cache_gen;

	root = info->extent_root;
	key.objectid = 0;
	key.offset = 0;
	key.type = BTRFS_BLOCK_GROUP_ITEM_KEY;
	path = btrfs_alloc_path();
	if (!path)
		return -ENOMEM;
	path->reada = 1;

	cache_gen = btrfs_super_cache_generation(root->fs_info->super_copy);
	if (btrfs_test_opt(root, SPACE_CACHE) &&
	    btrfs_super_generation(root->fs_info->super_copy) != cache_gen)
		need_clear = 1;
	if (btrfs_test_opt(root, CLEAR_CACHE))
		need_clear = 1;

	while (1) {
		ret = find_first_block_group(root, path, &key);
		if (ret > 0)
			break;
		if (ret != 0)
			goto error;

		leaf = path->nodes[0];
		btrfs_item_key_to_cpu(leaf, &found_key, path->slots[0]);

		cache = btrfs_create_block_group_cache(root, found_key.objectid,
						       found_key.offset);
		if (!cache) {
			ret = -ENOMEM;
			goto error;
		}

		if (need_clear) {
			/*
			 * When we mount with old space cache, we need to
			 * set BTRFS_DC_CLEAR and set dirty flag.
			 *
			 * a) Setting 'BTRFS_DC_CLEAR' makes sure that we
			 *    truncate the old free space cache inode and
			 *    setup a new one.
			 * b) Setting 'dirty flag' makes sure that we flush
			 *    the new space cache info onto disk.
			 */
			if (btrfs_test_opt(root, SPACE_CACHE))
				cache->disk_cache_state = BTRFS_DC_CLEAR;
		}

		read_extent_buffer(leaf, &cache->item,
				   btrfs_item_ptr_offset(leaf, path->slots[0]),
				   sizeof(cache->item));
		cache->flags = btrfs_block_group_flags(&cache->item);

		key.objectid = found_key.objectid + found_key.offset;
		btrfs_release_path(path);

		/*
		 * We need to exclude the super stripes now so that the space
		 * info has super bytes accounted for, otherwise we'll think
		 * we have more space than we actually do.
		 */
		ret = exclude_super_stripes(root, cache);
		if (ret) {
			/*
			 * We may have excluded something, so call this just in
			 * case.
			 */
			free_excluded_extents(root, cache);
			btrfs_put_block_group(cache);
			goto error;
		}

		/*
		 * check for two cases, either we are full, and therefore
		 * don't need to bother with the caching work since we won't
		 * find any space, or we are empty, and we can just add all
		 * the space in and be done with it.  This saves us _alot_ of
		 * time, particularly in the full case.
		 */
		if (found_key.offset == btrfs_block_group_used(&cache->item)) {
			cache->last_byte_to_unpin = (u64)-1;
			cache->cached = BTRFS_CACHE_FINISHED;
			free_excluded_extents(root, cache);
		} else if (btrfs_block_group_used(&cache->item) == 0) {
			cache->last_byte_to_unpin = (u64)-1;
			cache->cached = BTRFS_CACHE_FINISHED;
			add_new_free_space(cache, root->fs_info,
					   found_key.objectid,
					   found_key.objectid +
					   found_key.offset);
			free_excluded_extents(root, cache);
		}

		ret = btrfs_add_block_group_cache(root->fs_info, cache);
		if (ret) {
			btrfs_remove_free_space_cache(cache);
			btrfs_put_block_group(cache);
			goto error;
		}

		ret = update_space_info(info, cache->flags, found_key.offset,
					btrfs_block_group_used(&cache->item),
					&space_info);
		if (ret) {
			btrfs_remove_free_space_cache(cache);
			spin_lock(&info->block_group_cache_lock);
			rb_erase(&cache->cache_node,
				 &info->block_group_cache_tree);
			RB_CLEAR_NODE(&cache->cache_node);
			spin_unlock(&info->block_group_cache_lock);
			btrfs_put_block_group(cache);
			goto error;
		}

		cache->space_info = space_info;
		spin_lock(&cache->space_info->lock);
		cache->space_info->bytes_readonly += cache->bytes_super;
		spin_unlock(&cache->space_info->lock);

		__link_block_group(space_info, cache);

		set_avail_alloc_bits(root->fs_info, cache->flags);
		if (btrfs_chunk_readonly(root, cache->key.objectid)) {
			set_block_group_ro(cache, 1);
		} else if (btrfs_block_group_used(&cache->item) == 0) {
			spin_lock(&info->unused_bgs_lock);
			/* Should always be true but just in case. */
			if (list_empty(&cache->bg_list)) {
				btrfs_get_block_group(cache);
				list_add_tail(&cache->bg_list,
					      &info->unused_bgs);
			}
			spin_unlock(&info->unused_bgs_lock);
		}
	}

	list_for_each_entry_rcu(space_info, &root->fs_info->space_info, list) {
		if (!(get_alloc_profile(root, space_info->flags) &
		      (BTRFS_BLOCK_GROUP_RAID10 |
		       BTRFS_BLOCK_GROUP_RAID1 |
		       BTRFS_BLOCK_GROUP_RAID5 |
		       BTRFS_BLOCK_GROUP_RAID6 |
		       BTRFS_BLOCK_GROUP_DUP)))
			continue;
		/*
		 * avoid allocating from un-mirrored block group if there are
		 * mirrored block groups.
		 */
		list_for_each_entry(cache,
				&space_info->block_groups[BTRFS_RAID_RAID0],
				list)
			set_block_group_ro(cache, 1);
		list_for_each_entry(cache,
				&space_info->block_groups[BTRFS_RAID_SINGLE],
				list)
			set_block_group_ro(cache, 1);
	}

	init_global_block_rsv(info);
	ret = 0;
error:
	btrfs_free_path(path);
	return ret;
}

void btrfs_create_pending_block_groups(struct btrfs_trans_handle *trans,
				       struct btrfs_root *root)
{
	struct btrfs_block_group_cache *block_group, *tmp;
	struct btrfs_root *extent_root = root->fs_info->extent_root;
	struct btrfs_block_group_item item;
	struct btrfs_key key;
	int ret = 0;

	list_for_each_entry_safe(block_group, tmp, &trans->new_bgs, bg_list) {
		if (ret)
			goto next;

		spin_lock(&block_group->lock);
		memcpy(&item, &block_group->item, sizeof(item));
		memcpy(&key, &block_group->key, sizeof(key));
		spin_unlock(&block_group->lock);

		ret = btrfs_insert_item(trans, extent_root, &key, &item,
					sizeof(item));
		if (ret)
			btrfs_abort_transaction(trans, extent_root, ret);
		ret = btrfs_finish_chunk_alloc(trans, extent_root,
					       key.objectid, key.offset);
		if (ret)
			btrfs_abort_transaction(trans, extent_root, ret);
next:
		list_del_init(&block_group->bg_list);
	}
}

int btrfs_make_block_group(struct btrfs_trans_handle *trans,
			   struct btrfs_root *root, u64 bytes_used,
			   u64 type, u64 chunk_objectid, u64 chunk_offset,
			   u64 size)
{
	int ret;
	struct btrfs_root *extent_root;
	struct btrfs_block_group_cache *cache;

	extent_root = root->fs_info->extent_root;

	btrfs_set_log_full_commit(root->fs_info, trans);

	cache = btrfs_create_block_group_cache(root, chunk_offset, size);
	if (!cache)
		return -ENOMEM;

	btrfs_set_block_group_used(&cache->item, bytes_used);
	btrfs_set_block_group_chunk_objectid(&cache->item, chunk_objectid);
	btrfs_set_block_group_flags(&cache->item, type);

	cache->flags = type;
	cache->last_byte_to_unpin = (u64)-1;
	cache->cached = BTRFS_CACHE_FINISHED;
	ret = exclude_super_stripes(root, cache);
	if (ret) {
		/*
		 * We may have excluded something, so call this just in
		 * case.
		 */
		free_excluded_extents(root, cache);
		btrfs_put_block_group(cache);
		return ret;
	}

	add_new_free_space(cache, root->fs_info, chunk_offset,
			   chunk_offset + size);

	free_excluded_extents(root, cache);

	ret = btrfs_add_block_group_cache(root->fs_info, cache);
	if (ret) {
		btrfs_remove_free_space_cache(cache);
		btrfs_put_block_group(cache);
		return ret;
	}

	ret = update_space_info(root->fs_info, cache->flags, size, bytes_used,
				&cache->space_info);
	if (ret) {
		btrfs_remove_free_space_cache(cache);
		spin_lock(&root->fs_info->block_group_cache_lock);
		rb_erase(&cache->cache_node,
			 &root->fs_info->block_group_cache_tree);
		RB_CLEAR_NODE(&cache->cache_node);
		spin_unlock(&root->fs_info->block_group_cache_lock);
		btrfs_put_block_group(cache);
		return ret;
	}
	update_global_block_rsv(root->fs_info);

	spin_lock(&cache->space_info->lock);
	cache->space_info->bytes_readonly += cache->bytes_super;
	spin_unlock(&cache->space_info->lock);

	__link_block_group(cache->space_info, cache);

	list_add_tail(&cache->bg_list, &trans->new_bgs);

	set_avail_alloc_bits(extent_root->fs_info, type);

	return 0;
}

static void clear_avail_alloc_bits(struct btrfs_fs_info *fs_info, u64 flags)
{
	u64 extra_flags = chunk_to_extended(flags) &
				BTRFS_EXTENDED_PROFILE_MASK;

	write_seqlock(&fs_info->profiles_lock);
	if (flags & BTRFS_BLOCK_GROUP_DATA)
		fs_info->avail_data_alloc_bits &= ~extra_flags;
	if (flags & BTRFS_BLOCK_GROUP_METADATA)
		fs_info->avail_metadata_alloc_bits &= ~extra_flags;
	if (flags & BTRFS_BLOCK_GROUP_SYSTEM)
		fs_info->avail_system_alloc_bits &= ~extra_flags;
	write_sequnlock(&fs_info->profiles_lock);
}

int btrfs_remove_block_group(struct btrfs_trans_handle *trans,
			     struct btrfs_root *root, u64 group_start,
			     struct extent_map *em)
{
	struct btrfs_path *path;
	struct btrfs_block_group_cache *block_group;
	struct btrfs_free_cluster *cluster;
	struct btrfs_root *tree_root = root->fs_info->tree_root;
	struct btrfs_key key;
	struct inode *inode;
	struct kobject *kobj = NULL;
	int ret;
	int index;
	int factor;
	struct btrfs_caching_control *caching_ctl = NULL;
	bool remove_em;

	root = root->fs_info->extent_root;

	block_group = btrfs_lookup_block_group(root->fs_info, group_start);
	BUG_ON(!block_group);
	BUG_ON(!block_group->ro);

	/*
	 * Free the reserved super bytes from this block group before
	 * remove it.
	 */
	free_excluded_extents(root, block_group);

	memcpy(&key, &block_group->key, sizeof(key));
	index = get_block_group_index(block_group);
	if (block_group->flags & (BTRFS_BLOCK_GROUP_DUP |
				  BTRFS_BLOCK_GROUP_RAID1 |
				  BTRFS_BLOCK_GROUP_RAID10))
		factor = 2;
	else
		factor = 1;

	/* make sure this block group isn't part of an allocation cluster */
	cluster = &root->fs_info->data_alloc_cluster;
	spin_lock(&cluster->refill_lock);
	btrfs_return_cluster_to_free_space(block_group, cluster);
	spin_unlock(&cluster->refill_lock);

	/*
	 * make sure this block group isn't part of a metadata
	 * allocation cluster
	 */
	cluster = &root->fs_info->meta_alloc_cluster;
	spin_lock(&cluster->refill_lock);
	btrfs_return_cluster_to_free_space(block_group, cluster);
	spin_unlock(&cluster->refill_lock);

	path = btrfs_alloc_path();
	if (!path) {
		ret = -ENOMEM;
		goto out;
	}

	/*
	 * get the inode first so any iput calls done for the io_list
	 * aren't the final iput (no unlinks allowed now)
	 */
	inode = lookup_free_space_inode(tree_root, block_group, path);

	mutex_lock(&trans->transaction->cache_write_mutex);
	/*
	 * make sure our free spache cache IO is done before remove the
	 * free space inode
	 */
	spin_lock(&trans->transaction->dirty_bgs_lock);
	if (!list_empty(&block_group->io_list)) {
		list_del_init(&block_group->io_list);

		WARN_ON(!IS_ERR(inode) && inode != block_group->io_ctl.inode);

		spin_unlock(&trans->transaction->dirty_bgs_lock);
		btrfs_wait_cache_io(root, trans, block_group,
				    &block_group->io_ctl, path,
				    block_group->key.objectid);
		btrfs_put_block_group(block_group);
		spin_lock(&trans->transaction->dirty_bgs_lock);
	}

	if (!list_empty(&block_group->dirty_list)) {
		list_del_init(&block_group->dirty_list);
		btrfs_put_block_group(block_group);
	}
	spin_unlock(&trans->transaction->dirty_bgs_lock);
	mutex_unlock(&trans->transaction->cache_write_mutex);

	if (!IS_ERR(inode)) {
		ret = btrfs_orphan_add(trans, inode);
		if (ret) {
			btrfs_add_delayed_iput(inode);
			goto out;
		}
		clear_nlink(inode);
		/* One for the block groups ref */
		spin_lock(&block_group->lock);
		if (block_group->iref) {
			block_group->iref = 0;
			block_group->inode = NULL;
			spin_unlock(&block_group->lock);
			iput(inode);
		} else {
			spin_unlock(&block_group->lock);
		}
		/* One for our lookup ref */
		btrfs_add_delayed_iput(inode);
	}

	key.objectid = BTRFS_FREE_SPACE_OBJECTID;
	key.offset = block_group->key.objectid;
	key.type = 0;

	ret = btrfs_search_slot(trans, tree_root, &key, path, -1, 1);
	if (ret < 0)
		goto out;
	if (ret > 0)
		btrfs_release_path(path);
	if (ret == 0) {
		ret = btrfs_del_item(trans, tree_root, path);
		if (ret)
			goto out;
		btrfs_release_path(path);
	}

	spin_lock(&root->fs_info->block_group_cache_lock);
	rb_erase(&block_group->cache_node,
		 &root->fs_info->block_group_cache_tree);
	RB_CLEAR_NODE(&block_group->cache_node);

	if (root->fs_info->first_logical_byte == block_group->key.objectid)
		root->fs_info->first_logical_byte = (u64)-1;
	spin_unlock(&root->fs_info->block_group_cache_lock);

	down_write(&block_group->space_info->groups_sem);
	/*
	 * we must use list_del_init so people can check to see if they
	 * are still on the list after taking the semaphore
	 */
	list_del_init(&block_group->list);
	if (list_empty(&block_group->space_info->block_groups[index])) {
		kobj = block_group->space_info->block_group_kobjs[index];
		block_group->space_info->block_group_kobjs[index] = NULL;
		clear_avail_alloc_bits(root->fs_info, block_group->flags);
	}
	up_write(&block_group->space_info->groups_sem);
	if (kobj) {
		kobject_del(kobj);
		kobject_put(kobj);
	}

	if (block_group->has_caching_ctl)
		caching_ctl = get_caching_control(block_group);
	if (block_group->cached == BTRFS_CACHE_STARTED)
		wait_block_group_cache_done(block_group);
	if (block_group->has_caching_ctl) {
		down_write(&root->fs_info->commit_root_sem);
		if (!caching_ctl) {
			struct btrfs_caching_control *ctl;

			list_for_each_entry(ctl,
				    &root->fs_info->caching_block_groups, list)
				if (ctl->block_group == block_group) {
					caching_ctl = ctl;
					atomic_inc(&caching_ctl->count);
					break;
				}
		}
		if (caching_ctl)
			list_del_init(&caching_ctl->list);
		up_write(&root->fs_info->commit_root_sem);
		if (caching_ctl) {
			/* Once for the caching bgs list and once for us. */
			put_caching_control(caching_ctl);
			put_caching_control(caching_ctl);
		}
	}

	spin_lock(&trans->transaction->dirty_bgs_lock);
	if (!list_empty(&block_group->dirty_list)) {
		WARN_ON(1);
	}
	if (!list_empty(&block_group->io_list)) {
		WARN_ON(1);
	}
	spin_unlock(&trans->transaction->dirty_bgs_lock);
	btrfs_remove_free_space_cache(block_group);

	spin_lock(&block_group->space_info->lock);
	list_del_init(&block_group->ro_list);

	if (btrfs_test_opt(root, ENOSPC_DEBUG)) {
		WARN_ON(block_group->space_info->total_bytes
			< block_group->key.offset);
		WARN_ON(block_group->space_info->bytes_readonly
			< block_group->key.offset);
		WARN_ON(block_group->space_info->disk_total
			< block_group->key.offset * factor);
	}
	block_group->space_info->total_bytes -= block_group->key.offset;
	block_group->space_info->bytes_readonly -= block_group->key.offset;
	block_group->space_info->disk_total -= block_group->key.offset * factor;

	spin_unlock(&block_group->space_info->lock);

	memcpy(&key, &block_group->key, sizeof(key));

	lock_chunks(root);
	if (!list_empty(&em->list)) {
		/* We're in the transaction->pending_chunks list. */
		free_extent_map(em);
	}
	spin_lock(&block_group->lock);
	block_group->removed = 1;
	/*
	 * At this point trimming can't start on this block group, because we
	 * removed the block group from the tree fs_info->block_group_cache_tree
	 * so no one can't find it anymore and even if someone already got this
	 * block group before we removed it from the rbtree, they have already
	 * incremented block_group->trimming - if they didn't, they won't find
	 * any free space entries because we already removed them all when we
	 * called btrfs_remove_free_space_cache().
	 *
	 * And we must not remove the extent map from the fs_info->mapping_tree
	 * to prevent the same logical address range and physical device space
	 * ranges from being reused for a new block group. This is because our
	 * fs trim operation (btrfs_trim_fs() / btrfs_ioctl_fitrim()) is
	 * completely transactionless, so while it is trimming a range the
	 * currently running transaction might finish and a new one start,
	 * allowing for new block groups to be created that can reuse the same
	 * physical device locations unless we take this special care.
	 */
	remove_em = (atomic_read(&block_group->trimming) == 0);
	/*
	 * Make sure a trimmer task always sees the em in the pinned_chunks list
	 * if it sees block_group->removed == 1 (needs to lock block_group->lock
	 * before checking block_group->removed).
	 */
	if (!remove_em) {
		/*
		 * Our em might be in trans->transaction->pending_chunks which
		 * is protected by fs_info->chunk_mutex ([lock|unlock]_chunks),
		 * and so is the fs_info->pinned_chunks list.
		 *
		 * So at this point we must be holding the chunk_mutex to avoid
		 * any races with chunk allocation (more specifically at
		 * volumes.c:contains_pending_extent()), to ensure it always
		 * sees the em, either in the pending_chunks list or in the
		 * pinned_chunks list.
		 */
		list_move_tail(&em->list, &root->fs_info->pinned_chunks);
	}
	spin_unlock(&block_group->lock);

	if (remove_em) {
		struct extent_map_tree *em_tree;

		em_tree = &root->fs_info->mapping_tree.map_tree;
		write_lock(&em_tree->lock);
		/*
		 * The em might be in the pending_chunks list, so make sure the
		 * chunk mutex is locked, since remove_extent_mapping() will
		 * delete us from that list.
		 */
		remove_extent_mapping(em_tree, em);
		write_unlock(&em_tree->lock);
		/* once for the tree */
		free_extent_map(em);
	}

	unlock_chunks(root);

	btrfs_put_block_group(block_group);
	btrfs_put_block_group(block_group);

	ret = btrfs_search_slot(trans, root, &key, path, -1, 1);
	if (ret > 0)
		ret = -EIO;
	if (ret < 0)
		goto out;

	ret = btrfs_del_item(trans, root, path);
out:
	btrfs_free_path(path);
	return ret;
}

/*
 * Process the unused_bgs list and remove any that don't have any allocated
 * space inside of them.
 */
void btrfs_delete_unused_bgs(struct btrfs_fs_info *fs_info)
{
	struct btrfs_block_group_cache *block_group;
	struct btrfs_space_info *space_info;
	struct btrfs_root *root = fs_info->extent_root;
	struct btrfs_trans_handle *trans;
	int ret = 0;

	if (!fs_info->open)
		return;

	spin_lock(&fs_info->unused_bgs_lock);
	while (!list_empty(&fs_info->unused_bgs)) {
		u64 start, end;

		block_group = list_first_entry(&fs_info->unused_bgs,
					       struct btrfs_block_group_cache,
					       bg_list);
		space_info = block_group->space_info;
		list_del_init(&block_group->bg_list);
		if (ret || btrfs_mixed_space_info(space_info)) {
			btrfs_put_block_group(block_group);
			continue;
		}
		spin_unlock(&fs_info->unused_bgs_lock);

		/* Don't want to race with allocators so take the groups_sem */
		down_write(&space_info->groups_sem);
		spin_lock(&block_group->lock);
		if (block_group->reserved ||
		    btrfs_block_group_used(&block_group->item) ||
		    block_group->ro) {
			/*
			 * We want to bail if we made new allocations or have
			 * outstanding allocations in this block group.  We do
			 * the ro check in case balance is currently acting on
			 * this block group.
			 */
			spin_unlock(&block_group->lock);
			up_write(&space_info->groups_sem);
			goto next;
		}
		spin_unlock(&block_group->lock);

		/* We don't want to force the issue, only flip if it's ok. */
		ret = set_block_group_ro(block_group, 0);
		up_write(&space_info->groups_sem);
		if (ret < 0) {
			ret = 0;
			goto next;
		}

		/*
		 * Want to do this before we do anything else so we can recover
		 * properly if we fail to join the transaction.
		 */
		/* 1 for btrfs_orphan_reserve_metadata() */
		trans = btrfs_start_transaction(root, 1);
		if (IS_ERR(trans)) {
			btrfs_set_block_group_rw(root, block_group);
			ret = PTR_ERR(trans);
			goto next;
		}

		/*
		 * We could have pending pinned extents for this block group,
		 * just delete them, we don't care about them anymore.
		 */
		start = block_group->key.objectid;
		end = start + block_group->key.offset - 1;
		/*
		 * Hold the unused_bg_unpin_mutex lock to avoid racing with
		 * btrfs_finish_extent_commit(). If we are at transaction N,
		 * another task might be running finish_extent_commit() for the
		 * previous transaction N - 1, and have seen a range belonging
		 * to the block group in freed_extents[] before we were able to
		 * clear the whole block group range from freed_extents[]. This
		 * means that task can lookup for the block group after we
		 * unpinned it from freed_extents[] and removed it, leading to
		 * a BUG_ON() at btrfs_unpin_extent_range().
		 */
		mutex_lock(&fs_info->unused_bg_unpin_mutex);
		ret = clear_extent_bits(&fs_info->freed_extents[0], start, end,
				  EXTENT_DIRTY, GFP_NOFS);
		if (ret) {
			mutex_unlock(&fs_info->unused_bg_unpin_mutex);
			btrfs_set_block_group_rw(root, block_group);
			goto end_trans;
		}
		ret = clear_extent_bits(&fs_info->freed_extents[1], start, end,
				  EXTENT_DIRTY, GFP_NOFS);
		if (ret) {
			mutex_unlock(&fs_info->unused_bg_unpin_mutex);
			btrfs_set_block_group_rw(root, block_group);
			goto end_trans;
		}
		mutex_unlock(&fs_info->unused_bg_unpin_mutex);

		/* Reset pinned so btrfs_put_block_group doesn't complain */
		spin_lock(&space_info->lock);
		spin_lock(&block_group->lock);

		space_info->bytes_pinned -= block_group->pinned;
		space_info->bytes_readonly += block_group->pinned;
		percpu_counter_add(&space_info->total_bytes_pinned,
				   -block_group->pinned);
		block_group->pinned = 0;

		spin_unlock(&block_group->lock);
		spin_unlock(&space_info->lock);

		/*
		 * Btrfs_remove_chunk will abort the transaction if things go
		 * horribly wrong.
		 */
		ret = btrfs_remove_chunk(trans, root,
					 block_group->key.objectid);
end_trans:
		btrfs_end_transaction(trans, root);
next:
		btrfs_put_block_group(block_group);
		spin_lock(&fs_info->unused_bgs_lock);
	}
	spin_unlock(&fs_info->unused_bgs_lock);
}

int btrfs_init_space_info(struct btrfs_fs_info *fs_info)
{
	struct btrfs_space_info *space_info;
	struct btrfs_super_block *disk_super;
	u64 features;
	u64 flags;
	int mixed = 0;
	int ret;

	disk_super = fs_info->super_copy;
	if (!btrfs_super_root(disk_super))
		return 1;

	features = btrfs_super_incompat_flags(disk_super);
	if (features & BTRFS_FEATURE_INCOMPAT_MIXED_GROUPS)
		mixed = 1;

	flags = BTRFS_BLOCK_GROUP_SYSTEM;
	ret = update_space_info(fs_info, flags, 0, 0, &space_info);
	if (ret)
		goto out;

	if (mixed) {
		flags = BTRFS_BLOCK_GROUP_METADATA | BTRFS_BLOCK_GROUP_DATA;
		ret = update_space_info(fs_info, flags, 0, 0, &space_info);
	} else {
		flags = BTRFS_BLOCK_GROUP_METADATA;
		ret = update_space_info(fs_info, flags, 0, 0, &space_info);
		if (ret)
			goto out;

		flags = BTRFS_BLOCK_GROUP_DATA;
		ret = update_space_info(fs_info, flags, 0, 0, &space_info);
	}
out:
	return ret;
}

int btrfs_error_unpin_extent_range(struct btrfs_root *root, u64 start, u64 end)
{
	return unpin_extent_range(root, start, end, false);
}

int btrfs_trim_fs(struct btrfs_root *root, struct fstrim_range *range)
{
	struct btrfs_fs_info *fs_info = root->fs_info;
	struct btrfs_block_group_cache *cache = NULL;
	u64 group_trimmed;
	u64 start;
	u64 end;
	u64 trimmed = 0;
	u64 total_bytes = btrfs_super_total_bytes(fs_info->super_copy);
	int ret = 0;

	/*
	 * try to trim all FS space, our block group may start from non-zero.
	 */
	if (range->len == total_bytes)
		cache = btrfs_lookup_first_block_group(fs_info, range->start);
	else
		cache = btrfs_lookup_block_group(fs_info, range->start);

	while (cache) {
		if (cache->key.objectid >= (range->start + range->len)) {
			btrfs_put_block_group(cache);
			break;
		}

		start = max(range->start, cache->key.objectid);
		end = min(range->start + range->len,
				cache->key.objectid + cache->key.offset);

		if (end - start >= range->minlen) {
			if (!block_group_cache_done(cache)) {
				ret = cache_block_group(cache, 0);
				if (ret) {
					btrfs_put_block_group(cache);
					break;
				}
				ret = wait_block_group_cache_done(cache);
				if (ret) {
					btrfs_put_block_group(cache);
					break;
				}
			}
			ret = btrfs_trim_block_group(cache,
						     &group_trimmed,
						     start,
						     end,
						     range->minlen);

			trimmed += group_trimmed;
			if (ret) {
				btrfs_put_block_group(cache);
				break;
			}
		}

		cache = next_block_group(fs_info->tree_root, cache);
	}

	range->len = trimmed;
	return ret;
}

/*
 * btrfs_{start,end}_write_no_snapshoting() are similar to
 * mnt_{want,drop}_write(), they are used to prevent some tasks from writing
 * data into the page cache through nocow before the subvolume is snapshoted,
 * but flush the data into disk after the snapshot creation, or to prevent
 * operations while snapshoting is ongoing and that cause the snapshot to be
 * inconsistent (writes followed by expanding truncates for example).
 */
void btrfs_end_write_no_snapshoting(struct btrfs_root *root)
{
	percpu_counter_dec(&root->subv_writers->counter);
	/*
	 * Make sure counter is updated before we wake up
	 * waiters.
	 */
	smp_mb();
	if (waitqueue_active(&root->subv_writers->wait))
		wake_up(&root->subv_writers->wait);
}

int btrfs_start_write_no_snapshoting(struct btrfs_root *root)
{
	if (atomic_read(&root->will_be_snapshoted))
		return 0;

	percpu_counter_inc(&root->subv_writers->counter);
	/*
	 * Make sure counter is updated before we check for snapshot creation.
	 */
	smp_mb();
	if (atomic_read(&root->will_be_snapshoted)) {
		btrfs_end_write_no_snapshoting(root);
		return 0;
	}
	return 1;
}<|MERGE_RESOLUTION|>--- conflicted
+++ resolved
@@ -8811,14 +8811,6 @@
 	if (IS_ERR(trans))
 		return PTR_ERR(trans);
 
-<<<<<<< HEAD
-	alloc_flags = update_block_group_flags(root, cache->flags);
-	if (alloc_flags != cache->flags) {
-		ret = do_chunk_alloc(trans, root, alloc_flags,
-				     CHUNK_ALLOC_FORCE);
-		if (ret < 0)
-			goto out;
-=======
 	/*
 	 * we're not allowed to set block groups readonly after the dirty
 	 * block groups cache has started writing.  If it already started,
@@ -8835,7 +8827,6 @@
 		if (ret)
 			return ret;
 		goto again;
->>>>>>> 53b729de
 	}
 
 	/*
@@ -8867,8 +8858,6 @@
 		goto out;
 	ret = set_block_group_ro(cache, 0);
 out:
-<<<<<<< HEAD
-=======
 	if (cache->flags & BTRFS_BLOCK_GROUP_SYSTEM) {
 		alloc_flags = update_block_group_flags(root, cache->flags);
 		lock_chunks(root->fs_info->chunk_root);
@@ -8877,7 +8866,6 @@
 	}
 	mutex_unlock(&root->fs_info->ro_block_group_mutex);
 
->>>>>>> 53b729de
 	btrfs_end_transaction(trans, root);
 	return ret;
 }
