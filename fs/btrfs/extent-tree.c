--- conflicted
+++ resolved
@@ -2087,13 +2087,8 @@
 					BTRFS_ADD_DELAYED_REF, NULL);
 	} else {
 		ret = btrfs_add_delayed_data_ref(fs_info, trans, bytenr,
-<<<<<<< HEAD
-					num_bytes,
-					parent, root_objectid, owner, offset,
-=======
 					num_bytes, parent, root_objectid,
 					owner, offset, 0,
->>>>>>> daba514f
 					BTRFS_ADD_DELAYED_REF, NULL);
 	}
 	return ret;
@@ -6840,13 +6835,8 @@
 		ret = btrfs_add_delayed_data_ref(fs_info, trans, bytenr,
 						num_bytes,
 						parent, root_objectid, owner,
-<<<<<<< HEAD
-						offset, BTRFS_DROP_DELAYED_REF,
-						NULL);
-=======
 						offset, 0,
 						BTRFS_DROP_DELAYED_REF, NULL);
->>>>>>> daba514f
 	}
 	return ret;
 }
@@ -7787,12 +7777,8 @@
 	ret = btrfs_add_delayed_data_ref(root->fs_info, trans, ins->objectid,
 					 ins->offset, 0,
 					 root_objectid, owner, offset,
-<<<<<<< HEAD
-					 BTRFS_ADD_DELAYED_EXTENT, NULL);
-=======
 					 ram_bytes, BTRFS_ADD_DELAYED_EXTENT,
 					 NULL);
->>>>>>> daba514f
 	return ret;
 }
 
