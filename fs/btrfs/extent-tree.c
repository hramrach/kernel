--- conflicted
+++ resolved
@@ -4764,85 +4764,9 @@
 			goto out_fail;
 	}
 
-<<<<<<< HEAD
-	/*
-	 * ret != 0 here means the qgroup reservation failed, we go straight to
-	 * the shared error handling then.
-	 */
-	if (ret == 0)
-		ret = reserve_metadata_bytes(root, block_rsv,
-					     to_reserve, flush);
-
-	if (ret) {
-		u64 to_free = 0;
-		unsigned dropped;
-
-		spin_lock(&BTRFS_I(inode)->lock);
-		dropped = drop_outstanding_extent(inode);
-		/*
-		 * If the inodes csum_bytes is the same as the original
-		 * csum_bytes then we know we haven't raced with any free()ers
-		 * so we can just reduce our inodes csum bytes and carry on.
-		 */
-		if (BTRFS_I(inode)->csum_bytes == csum_bytes) {
-			calc_csum_metadata_size(inode, num_bytes, 0);
-		} else {
-			u64 orig_csum_bytes = BTRFS_I(inode)->csum_bytes;
-			u64 bytes;
-
-			/*
-			 * This is tricky, but first we need to figure out how much we
-			 * free'd from any free-ers that occured during this
-			 * reservation, so we reset ->csum_bytes to the csum_bytes
-			 * before we dropped our lock, and then call the free for the
-			 * number of bytes that were freed while we were trying our
-			 * reservation.
-			 */
-			bytes = csum_bytes - BTRFS_I(inode)->csum_bytes;
-			BTRFS_I(inode)->csum_bytes = csum_bytes;
-			to_free = calc_csum_metadata_size(inode, bytes, 0);
-
-
-			/*
-			 * Now we need to see how much we would have freed had we not
-			 * been making this reservation and our ->csum_bytes were not
-			 * artificially inflated.
-			 */
-			BTRFS_I(inode)->csum_bytes = csum_bytes - num_bytes;
-			bytes = csum_bytes - orig_csum_bytes;
-			bytes = calc_csum_metadata_size(inode, bytes, 0);
-
-			/*
-			 * Now reset ->csum_bytes to what it should be.  If bytes is
-			 * more than to_free then we would have free'd more space had we
-			 * not had an artificially high ->csum_bytes, so we need to free
-			 * the remainder.  If bytes is the same or less then we don't
-			 * need to do anything, the other free-ers did the correct
-			 * thing.
-			 */
-			BTRFS_I(inode)->csum_bytes = orig_csum_bytes - num_bytes;
-			if (bytes > to_free)
-				to_free = bytes - to_free;
-			else
-				to_free = 0;
-		}
-		spin_unlock(&BTRFS_I(inode)->lock);
-		if (dropped)
-			to_free += btrfs_calc_trans_metadata_size(root, dropped);
-
-		if (to_free) {
-			btrfs_block_rsv_release(root, block_rsv, to_free);
-			trace_btrfs_space_reservation(root->fs_info,
-						      "delalloc",
-						      btrfs_ino(inode),
-						      to_free, 0);
-		}
-		if (root->fs_info->quota_enabled) {
-=======
 	ret = reserve_metadata_bytes(root, block_rsv, to_reserve, flush);
 	if (unlikely(ret)) {
 		if (root->fs_info->quota_enabled)
->>>>>>> 8ca7cd1b
 			btrfs_qgroup_free(root, num_bytes +
 						nr_extents * root->leafsize);
 		goto out_fail;
