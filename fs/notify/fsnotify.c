--- conflicted
+++ resolved
@@ -126,11 +126,7 @@
 	take_dentry_name_snapshot(&name, dentry);
 
 	fsnotify(d_inode(parent), mask, d_inode(dentry), FSNOTIFY_EVENT_INODE,
-<<<<<<< HEAD
-		 name.name, 0);
-=======
 		 &name.name, 0);
->>>>>>> c59c1e66
 
 	release_dentry_name_snapshot(&name);
 
