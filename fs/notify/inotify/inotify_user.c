--- conflicted
+++ resolved
@@ -356,11 +356,7 @@
 	if (error)
 		return error;
 	/* you can only watch an inode if you have read permissions on it */
-<<<<<<< HEAD
-	error = inode_permission(path->dentry->d_inode, MAY_READ);
-=======
 	error = path_permission(path, MAY_READ);
->>>>>>> 7d2a07b7
 	if (error) {
 		path_put(path);
 		return error;
