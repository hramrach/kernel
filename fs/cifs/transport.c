--- conflicted
+++ resolved
@@ -100,11 +100,7 @@
 #ifdef CONFIG_CIFS_STATS2
 	now = jiffies;
 	if (now < midEntry->when_alloc)
-<<<<<<< HEAD
-		cifs_server_dbg(VFS, "invalid mid allocation time\n");
-=======
 		cifs_server_dbg(VFS, "Invalid mid allocation time\n");
->>>>>>> 7d2a07b7
 	roundtrip_time = now - midEntry->when_alloc;
 
 	if (smb_cmd < NUMBER_OF_SMB2_COMMANDS) {
@@ -484,15 +480,6 @@
 	cur_rqst[0].rq_iov = &iov;
 	cur_rqst[0].rq_nvec = 1;
 
-<<<<<<< HEAD
-	if (!server->ops->init_transform_rq) {
-		cifs_server_dbg(VFS, "Encryption requested but transform "
-				"callback is missing\n");
-		return -EIO;
-	}
-
-=======
->>>>>>> 7d2a07b7
 	rc = server->ops->init_transform_rq(server, num_rqst + 1,
 					    &cur_rqst[0], rqst);
 	if (rc)
@@ -530,11 +517,7 @@
 	int *credits;
 	int optype;
 	long int t;
-<<<<<<< HEAD
-	int scredits = server->credits;
-=======
 	int scredits, in_flight;
->>>>>>> 7d2a07b7
 
 	if (timeout < 0)
 		t = MAX_JIFFY_OFFSET;
@@ -586,18 +569,11 @@
 				spin_unlock(&server->req_lock);
 
 				trace_smb3_credit_timeout(server->CurrentMid,
-<<<<<<< HEAD
-					server->hostname, num_credits, 0);
-				cifs_server_dbg(VFS, "wait timed out after %d ms\n",
-					 timeout);
-				return -ENOTSUPP;
-=======
 						server->conn_id, server->hostname, scredits,
 						num_credits, in_flight);
 				cifs_server_dbg(VFS, "wait timed out after %d ms\n",
 						timeout);
 				return -EBUSY;
->>>>>>> 7d2a07b7
 			}
 			if (rc == -ERESTARTSYS)
 				return -ERESTARTSYS;
@@ -640,21 +616,12 @@
 					spin_unlock(&server->req_lock);
 
 					trace_smb3_credit_timeout(
-<<<<<<< HEAD
-						server->CurrentMid,
-						server->hostname, num_credits,
-						0);
-					cifs_server_dbg(VFS, "wait timed out after %d ms\n",
-						 timeout);
-					return -ENOTSUPP;
-=======
 							server->CurrentMid,
 							server->conn_id, server->hostname,
 							scredits, num_credits, in_flight);
 					cifs_server_dbg(VFS, "wait timed out after %d ms\n",
 							timeout);
 					return -EBUSY;
->>>>>>> 7d2a07b7
 				}
 				if (rc == -ERESTARTSYS)
 					return -ERESTARTSYS;
@@ -670,7 +637,6 @@
 			/* update # of requests on the wire to server */
 			if ((flags & CIFS_TIMEOUT_MASK) != CIFS_BLOCKING_OP) {
 				*credits -= num_credits;
-				scredits = *credits;
 				server->in_flight += num_credits;
 				if (server->in_flight > server->max_in_flight)
 					server->max_in_flight = server->in_flight;
@@ -681,12 +647,8 @@
 			spin_unlock(&server->req_lock);
 
 			trace_smb3_add_credits(server->CurrentMid,
-<<<<<<< HEAD
-					server->hostname, scredits, -(num_credits));
-=======
 					server->conn_id, server->hostname, scredits,
 					-(num_credits), in_flight);
->>>>>>> 7d2a07b7
 			cifs_dbg(FYI, "%s: remove %u credits total=%d\n",
 					__func__, num_credits, scredits);
 			break;
@@ -708,21 +670,13 @@
 			  const int flags, unsigned int *instance)
 {
 	int *credits;
-<<<<<<< HEAD
-	int scredits, sin_flight;
-=======
 	int scredits, in_flight;
->>>>>>> 7d2a07b7
 
 	credits = server->ops->get_credits_field(server, flags & CIFS_OP_MASK);
 
 	spin_lock(&server->req_lock);
 	scredits = *credits;
-<<<<<<< HEAD
-	sin_flight = server->in_flight;
-=======
 	in_flight = server->in_flight;
->>>>>>> 7d2a07b7
 
 	if (*credits < num) {
 		/*
@@ -744,18 +698,11 @@
 		if (server->in_flight == 0) {
 			spin_unlock(&server->req_lock);
 			trace_smb3_insufficient_credits(server->CurrentMid,
-<<<<<<< HEAD
-					server->hostname, scredits, sin_flight);
-			cifs_dbg(FYI, "%s: %d requests in flight, needed %d total=%d\n",
-					__func__, sin_flight, num, scredits);
-			return -ENOTSUPP;
-=======
 					server->conn_id, server->hostname, scredits,
 					num, in_flight);
 			cifs_dbg(FYI, "%s: %d requests in flight, needed %d total=%d\n",
 					__func__, in_flight, num, scredits);
 			return -EDEADLK;
->>>>>>> 7d2a07b7
 		}
 	}
 	spin_unlock(&server->req_lock);
@@ -982,10 +929,6 @@
 		rc = -EHOSTDOWN;
 		break;
 	default:
-<<<<<<< HEAD
-		list_del_init(&mid->qhead);
-=======
->>>>>>> 7d2a07b7
 		if (!(mid->mid_flags & MID_DELETED)) {
 			list_del_init(&mid->qhead);
 			mid->mid_flags |= MID_DELETED;
@@ -1416,13 +1359,8 @@
 	   use ses->maxReq */
 
 	if (len > CIFSMaxBufSize + MAX_CIFS_HDR_SIZE - 4) {
-<<<<<<< HEAD
-		cifs_server_dbg(VFS, "Illegal length, greater than maximum frame, %d\n",
-			 len);
-=======
 		cifs_server_dbg(VFS, "Invalid length, greater than maximum frame, %d\n",
 				len);
->>>>>>> 7d2a07b7
 		return -EIO;
 	}
 
@@ -1562,13 +1500,8 @@
 	   use ses->maxReq */
 
 	if (len > CIFSMaxBufSize + MAX_CIFS_HDR_SIZE - 4) {
-<<<<<<< HEAD
-		cifs_tcon_dbg(VFS, "Illegal length, greater than maximum frame, %d\n",
-			 len);
-=======
 		cifs_tcon_dbg(VFS, "Invalid length, greater than maximum frame, %d\n",
 			      len);
->>>>>>> 7d2a07b7
 		return -EIO;
 	}
 
