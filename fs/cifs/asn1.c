// SPDX-License-Identifier: GPL-2.0-or-later

#include <linux/module.h>
#include <linux/kernel.h>
#include <linux/oid_registry.h>
#include "cifsglob.h"
#include "cifs_debug.h"
#include "cifsproto.h"
#include "cifs_spnego_negtokeninit.asn1.h"

int
decode_negTokenInit(unsigned char *security_blob, int length,
		    struct TCP_Server_Info *server)
{
	if (asn1_ber_decoder(&cifs_spnego_negtokeninit_decoder, server,
			     security_blob, length) == 0)
		return 1;
	else
		return 0;
}

int cifs_gssapi_this_mech(void *context, size_t hdrlen,
			  unsigned char tag, const void *value, size_t vlen)
{
	enum OID oid;

	oid = look_up_OID(value, vlen);
	if (oid != OID_spnego) {
		char buf[50];

		sprint_oid(value, vlen, buf, sizeof(buf));
		cifs_dbg(FYI, "Error decoding negTokenInit header: unexpected OID %s\n",
			 buf);
		return -EBADMSG;
	}
	return 0;
}

int cifs_neg_token_init_mech_type(void *context, size_t hdrlen,
				  unsigned char tag,
				  const void *value, size_t vlen)
{
	struct TCP_Server_Info *server = context;
	enum OID oid;

	oid = look_up_OID(value, vlen);
	if (oid == OID_mskrb5)
		server->sec_mskerberos = true;
	else if (oid == OID_krb5u2u)
		server->sec_kerberosu2u = true;
	else if (oid == OID_krb5)
		server->sec_kerberos = true;
	else if (oid == OID_ntlmssp)
		server->sec_ntlmssp = true;
	else {
		char buf[50];

		sprint_oid(value, vlen, buf, sizeof(buf));
		cifs_dbg(FYI, "Decoding negTokenInit: unsupported OID %s\n",
			 buf);
	}
<<<<<<< HEAD

	/* Check for SPNEGO OID -- remember to free obj->oid */
	rc = asn1_header_decode(&ctx, &end, &cls, &con, &tag);
	if (rc) {
		if ((tag == ASN1_OJI) && (con == ASN1_PRI) &&
		    (cls == ASN1_UNI)) {
			rc = asn1_oid_decode(&ctx, end, &oid, &oidlen);
			if (rc) {
				rc = compare_oid(oid, oidlen, SPNEGO_OID,
						 SPNEGO_OID_LEN);
				kfree(oid);
			}
		} else
			rc = 0;
	}

	/* SPNEGO OID not present or garbled -- bail out */
	if (!rc) {
		cifs_dbg(FYI, "Error decoding negTokenInit header\n");
		return 0;
	}

	/* SPNEGO */
	if (asn1_header_decode(&ctx, &end, &cls, &con, &tag) == 0) {
		cifs_dbg(FYI, "Error decoding negTokenInit\n");
		return 0;
	} else if ((cls != ASN1_CTX) || (con != ASN1_CON)
		   || (tag != ASN1_EOC)) {
		cifs_dbg(FYI, "cls = %d con = %d tag = %d end = %p exit 0\n",
			 cls, con, tag, end);
		return 0;
	}

	/* negTokenInit */
	if (asn1_header_decode(&ctx, &end, &cls, &con, &tag) == 0) {
		cifs_dbg(FYI, "Error decoding negTokenInit\n");
		return 0;
	} else if ((cls != ASN1_UNI) || (con != ASN1_CON)
		   || (tag != ASN1_SEQ)) {
		cifs_dbg(FYI, "cls = %d con = %d tag = %d end = %p exit 1\n",
			 cls, con, tag, end);
		return 0;
	}

	/* sequence */
	if (asn1_header_decode(&ctx, &end, &cls, &con, &tag) == 0) {
		cifs_dbg(FYI, "Error decoding 2nd part of negTokenInit\n");
		return 0;
	} else if ((cls != ASN1_CTX) || (con != ASN1_CON)
		   || (tag != ASN1_EOC)) {
		cifs_dbg(FYI, "cls = %d con = %d tag = %d end = %p exit 0\n",
			 cls, con, tag, end);
		return 0;
	}

	/* sequence of */
	if (asn1_header_decode
	    (&ctx, &sequence_end, &cls, &con, &tag) == 0) {
		cifs_dbg(FYI, "Error decoding 2nd part of negTokenInit\n");
		return 0;
	} else if ((cls != ASN1_UNI) || (con != ASN1_CON)
		   || (tag != ASN1_SEQ)) {
		cifs_dbg(FYI, "cls = %d con = %d tag = %d sequence_end = %p exit 1\n",
			 cls, con, tag, sequence_end);
		return 0;
	}

	/* list of security mechanisms */
	while (!asn1_eoc_decode(&ctx, sequence_end)) {
		rc = asn1_header_decode(&ctx, &end, &cls, &con, &tag);
		if (!rc) {
			cifs_dbg(FYI, "Error decoding negTokenInit hdr exit2\n");
			return 0;
		}
		if ((tag == ASN1_OJI) && (con == ASN1_PRI)) {
			if (asn1_oid_decode(&ctx, end, &oid, &oidlen)) {

				cifs_dbg(FYI, "OID len = %d oid = 0x%lx 0x%lx 0x%lx 0x%lx\n",
					 oidlen, *oid, *(oid + 1), *(oid + 2),
					 *(oid + 3));

				if (compare_oid(oid, oidlen, MSKRB5_OID,
						MSKRB5_OID_LEN))
					server->sec_mskerberos = true;
				else if (compare_oid(oid, oidlen, KRB5U2U_OID,
						     KRB5U2U_OID_LEN))
					server->sec_kerberosu2u = true;
				else if (compare_oid(oid, oidlen, KRB5_OID,
						     KRB5_OID_LEN))
					server->sec_kerberos = true;
				else if (compare_oid(oid, oidlen, NTLMSSP_OID,
						     NTLMSSP_OID_LEN))
					server->sec_ntlmssp = true;

				kfree(oid);
			}
		} else {
			cifs_dbg(FYI, "Should be an oid what is going on?\n");
		}
	}

	/*
	 * We currently ignore anything at the end of the SPNEGO blob after
	 * the mechTypes have been parsed, since none of that info is
	 * used at the moment.
	 */
	return 1;
=======
	return 0;
>>>>>>> 7d2a07b7
}<|MERGE_RESOLUTION|>--- conflicted
+++ resolved
@@ -59,115 +59,5 @@
 		cifs_dbg(FYI, "Decoding negTokenInit: unsupported OID %s\n",
 			 buf);
 	}
-<<<<<<< HEAD
-
-	/* Check for SPNEGO OID -- remember to free obj->oid */
-	rc = asn1_header_decode(&ctx, &end, &cls, &con, &tag);
-	if (rc) {
-		if ((tag == ASN1_OJI) && (con == ASN1_PRI) &&
-		    (cls == ASN1_UNI)) {
-			rc = asn1_oid_decode(&ctx, end, &oid, &oidlen);
-			if (rc) {
-				rc = compare_oid(oid, oidlen, SPNEGO_OID,
-						 SPNEGO_OID_LEN);
-				kfree(oid);
-			}
-		} else
-			rc = 0;
-	}
-
-	/* SPNEGO OID not present or garbled -- bail out */
-	if (!rc) {
-		cifs_dbg(FYI, "Error decoding negTokenInit header\n");
-		return 0;
-	}
-
-	/* SPNEGO */
-	if (asn1_header_decode(&ctx, &end, &cls, &con, &tag) == 0) {
-		cifs_dbg(FYI, "Error decoding negTokenInit\n");
-		return 0;
-	} else if ((cls != ASN1_CTX) || (con != ASN1_CON)
-		   || (tag != ASN1_EOC)) {
-		cifs_dbg(FYI, "cls = %d con = %d tag = %d end = %p exit 0\n",
-			 cls, con, tag, end);
-		return 0;
-	}
-
-	/* negTokenInit */
-	if (asn1_header_decode(&ctx, &end, &cls, &con, &tag) == 0) {
-		cifs_dbg(FYI, "Error decoding negTokenInit\n");
-		return 0;
-	} else if ((cls != ASN1_UNI) || (con != ASN1_CON)
-		   || (tag != ASN1_SEQ)) {
-		cifs_dbg(FYI, "cls = %d con = %d tag = %d end = %p exit 1\n",
-			 cls, con, tag, end);
-		return 0;
-	}
-
-	/* sequence */
-	if (asn1_header_decode(&ctx, &end, &cls, &con, &tag) == 0) {
-		cifs_dbg(FYI, "Error decoding 2nd part of negTokenInit\n");
-		return 0;
-	} else if ((cls != ASN1_CTX) || (con != ASN1_CON)
-		   || (tag != ASN1_EOC)) {
-		cifs_dbg(FYI, "cls = %d con = %d tag = %d end = %p exit 0\n",
-			 cls, con, tag, end);
-		return 0;
-	}
-
-	/* sequence of */
-	if (asn1_header_decode
-	    (&ctx, &sequence_end, &cls, &con, &tag) == 0) {
-		cifs_dbg(FYI, "Error decoding 2nd part of negTokenInit\n");
-		return 0;
-	} else if ((cls != ASN1_UNI) || (con != ASN1_CON)
-		   || (tag != ASN1_SEQ)) {
-		cifs_dbg(FYI, "cls = %d con = %d tag = %d sequence_end = %p exit 1\n",
-			 cls, con, tag, sequence_end);
-		return 0;
-	}
-
-	/* list of security mechanisms */
-	while (!asn1_eoc_decode(&ctx, sequence_end)) {
-		rc = asn1_header_decode(&ctx, &end, &cls, &con, &tag);
-		if (!rc) {
-			cifs_dbg(FYI, "Error decoding negTokenInit hdr exit2\n");
-			return 0;
-		}
-		if ((tag == ASN1_OJI) && (con == ASN1_PRI)) {
-			if (asn1_oid_decode(&ctx, end, &oid, &oidlen)) {
-
-				cifs_dbg(FYI, "OID len = %d oid = 0x%lx 0x%lx 0x%lx 0x%lx\n",
-					 oidlen, *oid, *(oid + 1), *(oid + 2),
-					 *(oid + 3));
-
-				if (compare_oid(oid, oidlen, MSKRB5_OID,
-						MSKRB5_OID_LEN))
-					server->sec_mskerberos = true;
-				else if (compare_oid(oid, oidlen, KRB5U2U_OID,
-						     KRB5U2U_OID_LEN))
-					server->sec_kerberosu2u = true;
-				else if (compare_oid(oid, oidlen, KRB5_OID,
-						     KRB5_OID_LEN))
-					server->sec_kerberos = true;
-				else if (compare_oid(oid, oidlen, NTLMSSP_OID,
-						     NTLMSSP_OID_LEN))
-					server->sec_ntlmssp = true;
-
-				kfree(oid);
-			}
-		} else {
-			cifs_dbg(FYI, "Should be an oid what is going on?\n");
-		}
-	}
-
-	/*
-	 * We currently ignore anything at the end of the SPNEGO blob after
-	 * the mechTypes have been parsed, since none of that info is
-	 * used at the moment.
-	 */
-	return 1;
-=======
 	return 0;
->>>>>>> 7d2a07b7
 }