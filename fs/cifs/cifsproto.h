--- conflicted
+++ resolved
@@ -110,10 +110,7 @@
 				struct super_block *sb,
 				int mode, int oflags,
 				__u32 *poplock, __u16 *pnetfid, int xid);
-<<<<<<< HEAD
-=======
 void cifs_fill_uniqueid(struct super_block *sb, struct cifs_fattr *fattr);
->>>>>>> e44a21b7
 extern void cifs_unix_basic_to_fattr(struct cifs_fattr *fattr,
 				     FILE_UNIX_BASIC_INFO *info,
 				     struct cifs_sb_info *cifs_sb);
