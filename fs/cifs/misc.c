/*
 *   fs/cifs/misc.c
 *
 *   Copyright (C) International Business Machines  Corp., 2002,2008
 *   Author(s): Steve French (sfrench@us.ibm.com)
 *
 *   This library is free software; you can redistribute it and/or modify
 *   it under the terms of the GNU Lesser General Public License as published
 *   by the Free Software Foundation; either version 2.1 of the License, or
 *   (at your option) any later version.
 *
 *   This library is distributed in the hope that it will be useful,
 *   but WITHOUT ANY WARRANTY; without even the implied warranty of
 *   MERCHANTABILITY or FITNESS FOR A PARTICULAR PURPOSE.  See
 *   the GNU Lesser General Public License for more details.
 *
 *   You should have received a copy of the GNU Lesser General Public License
 *   along with this library; if not, write to the Free Software
 *   Foundation, Inc., 59 Temple Place, Suite 330, Boston, MA 02111-1307 USA
 */

#include <linux/slab.h>
#include <linux/ctype.h>
#include <linux/mempool.h>
#include <linux/vmalloc.h>
#include "cifspdu.h"
#include "cifsglob.h"
#include "cifsproto.h"
#include "cifs_debug.h"
#include "smberr.h"
#include "nterr.h"
#include "cifs_unicode.h"
#include "smb2pdu.h"

extern mempool_t *cifs_sm_req_poolp;
extern mempool_t *cifs_req_poolp;

/* The xid serves as a useful identifier for each incoming vfs request,
   in a similar way to the mid which is useful to track each sent smb,
   and CurrentXid can also provide a running counter (although it
   will eventually wrap past zero) of the total vfs operations handled
   since the cifs fs was mounted */

unsigned int
_get_xid(void)
{
	unsigned int xid;

	spin_lock(&GlobalMid_Lock);
	GlobalTotalActiveXid++;

	/* keep high water mark for number of simultaneous ops in filesystem */
	if (GlobalTotalActiveXid > GlobalMaxActiveXid)
		GlobalMaxActiveXid = GlobalTotalActiveXid;
	if (GlobalTotalActiveXid > 65000)
		cifs_dbg(FYI, "warning: more than 65000 requests active\n");
	xid = GlobalCurrentXid++;
	spin_unlock(&GlobalMid_Lock);
	return xid;
}

void
_free_xid(unsigned int xid)
{
	spin_lock(&GlobalMid_Lock);
	/* if (GlobalTotalActiveXid == 0)
		BUG(); */
	GlobalTotalActiveXid--;
	spin_unlock(&GlobalMid_Lock);
}

struct cifs_ses *
sesInfoAlloc(void)
{
	struct cifs_ses *ret_buf;

	ret_buf = kzalloc(sizeof(struct cifs_ses), GFP_KERNEL);
	if (ret_buf) {
		atomic_inc(&sesInfoAllocCount);
		ret_buf->status = CifsNew;
		++ret_buf->ses_count;
		INIT_LIST_HEAD(&ret_buf->smb_ses_list);
		INIT_LIST_HEAD(&ret_buf->tcon_list);
		mutex_init(&ret_buf->session_mutex);
		spin_lock_init(&ret_buf->iface_lock);
	}
	return ret_buf;
}

void
sesInfoFree(struct cifs_ses *buf_to_free)
{
	if (buf_to_free == NULL) {
		cifs_dbg(FYI, "Null buffer passed to sesInfoFree\n");
		return;
	}

	atomic_dec(&sesInfoAllocCount);
	kfree(buf_to_free->serverOS);
	kfree(buf_to_free->serverDomain);
	kfree(buf_to_free->serverNOS);
	kzfree(buf_to_free->password);
	kfree(buf_to_free->user_name);
	kfree(buf_to_free->domainName);
	kzfree(buf_to_free->auth_key.response);
	kfree(buf_to_free->iface_list);
	kzfree(buf_to_free);
}

struct cifs_tcon *
tconInfoAlloc(void)
{
	struct cifs_tcon *ret_buf;

	ret_buf = kzalloc(sizeof(*ret_buf), GFP_KERNEL);
	if (!ret_buf)
		return NULL;
	ret_buf->crfid.fid = kzalloc(sizeof(*ret_buf->crfid.fid), GFP_KERNEL);
	if (!ret_buf->crfid.fid) {
		kfree(ret_buf);
		return NULL;
	}

	atomic_inc(&tconInfoAllocCount);
	ret_buf->tidStatus = CifsNew;
	++ret_buf->tc_count;
	INIT_LIST_HEAD(&ret_buf->openFileList);
	INIT_LIST_HEAD(&ret_buf->tcon_list);
	spin_lock_init(&ret_buf->open_file_lock);
	mutex_init(&ret_buf->crfid.fid_mutex);
	spin_lock_init(&ret_buf->stat_lock);
	atomic_set(&ret_buf->num_local_opens, 0);
	atomic_set(&ret_buf->num_remote_opens, 0);

	return ret_buf;
}

void
tconInfoFree(struct cifs_tcon *buf_to_free)
{
	if (buf_to_free == NULL) {
		cifs_dbg(FYI, "Null buffer passed to tconInfoFree\n");
		return;
	}
	atomic_dec(&tconInfoAllocCount);
	kfree(buf_to_free->nativeFileSystem);
	kzfree(buf_to_free->password);
<<<<<<< HEAD
=======
	kfree(buf_to_free->crfid.fid);
>>>>>>> da4190fc
#ifdef CONFIG_CIFS_DFS_UPCALL
	kfree(buf_to_free->dfs_path);
#endif
	kfree(buf_to_free);
}

struct smb_hdr *
cifs_buf_get(void)
{
	struct smb_hdr *ret_buf = NULL;
	/*
	 * SMB2 header is bigger than CIFS one - no problems to clean some
	 * more bytes for CIFS.
	 */
	size_t buf_size = sizeof(struct smb2_sync_hdr);

	/*
	 * We could use negotiated size instead of max_msgsize -
	 * but it may be more efficient to always alloc same size
	 * albeit slightly larger than necessary and maxbuffersize
	 * defaults to this and can not be bigger.
	 */
	ret_buf = mempool_alloc(cifs_req_poolp, GFP_NOFS);

	/* clear the first few header bytes */
	/* for most paths, more is cleared in header_assemble */
	memset(ret_buf, 0, buf_size + 3);
	atomic_inc(&bufAllocCount);
#ifdef CONFIG_CIFS_STATS2
	atomic_inc(&totBufAllocCount);
#endif /* CONFIG_CIFS_STATS2 */

	return ret_buf;
}

void
cifs_buf_release(void *buf_to_free)
{
	if (buf_to_free == NULL) {
		/* cifs_dbg(FYI, "Null buffer passed to cifs_buf_release\n");*/
		return;
	}
	mempool_free(buf_to_free, cifs_req_poolp);

	atomic_dec(&bufAllocCount);
	return;
}

struct smb_hdr *
cifs_small_buf_get(void)
{
	struct smb_hdr *ret_buf = NULL;

/* We could use negotiated size instead of max_msgsize -
   but it may be more efficient to always alloc same size
   albeit slightly larger than necessary and maxbuffersize
   defaults to this and can not be bigger */
	ret_buf = mempool_alloc(cifs_sm_req_poolp, GFP_NOFS);
	/* No need to clear memory here, cleared in header assemble */
	/*	memset(ret_buf, 0, sizeof(struct smb_hdr) + 27);*/
	atomic_inc(&smBufAllocCount);
#ifdef CONFIG_CIFS_STATS2
	atomic_inc(&totSmBufAllocCount);
#endif /* CONFIG_CIFS_STATS2 */

	return ret_buf;
}

void
cifs_small_buf_release(void *buf_to_free)
{

	if (buf_to_free == NULL) {
		cifs_dbg(FYI, "Null buffer passed to cifs_small_buf_release\n");
		return;
	}
	mempool_free(buf_to_free, cifs_sm_req_poolp);

	atomic_dec(&smBufAllocCount);
	return;
}

void
free_rsp_buf(int resp_buftype, void *rsp)
{
	if (resp_buftype == CIFS_SMALL_BUFFER)
		cifs_small_buf_release(rsp);
	else if (resp_buftype == CIFS_LARGE_BUFFER)
		cifs_buf_release(rsp);
}

/* NB: MID can not be set if treeCon not passed in, in that
   case it is responsbility of caller to set the mid */
void
header_assemble(struct smb_hdr *buffer, char smb_command /* command */ ,
		const struct cifs_tcon *treeCon, int word_count
		/* length of fixed section (word count) in two byte units  */)
{
	char *temp = (char *) buffer;

	memset(temp, 0, 256); /* bigger than MAX_CIFS_HDR_SIZE */

	buffer->smb_buf_length = cpu_to_be32(
	    (2 * word_count) + sizeof(struct smb_hdr) -
	    4 /*  RFC 1001 length field does not count */  +
	    2 /* for bcc field itself */) ;

	buffer->Protocol[0] = 0xFF;
	buffer->Protocol[1] = 'S';
	buffer->Protocol[2] = 'M';
	buffer->Protocol[3] = 'B';
	buffer->Command = smb_command;
	buffer->Flags = 0x00;	/* case sensitive */
	buffer->Flags2 = SMBFLG2_KNOWS_LONG_NAMES;
	buffer->Pid = cpu_to_le16((__u16)current->tgid);
	buffer->PidHigh = cpu_to_le16((__u16)(current->tgid >> 16));
	if (treeCon) {
		buffer->Tid = treeCon->tid;
		if (treeCon->ses) {
			if (treeCon->ses->capabilities & CAP_UNICODE)
				buffer->Flags2 |= SMBFLG2_UNICODE;
			if (treeCon->ses->capabilities & CAP_STATUS32)
				buffer->Flags2 |= SMBFLG2_ERR_STATUS;

			/* Uid is not converted */
			buffer->Uid = treeCon->ses->Suid;
			buffer->Mid = get_next_mid(treeCon->ses->server);
		}
		if (treeCon->Flags & SMB_SHARE_IS_IN_DFS)
			buffer->Flags2 |= SMBFLG2_DFS;
		if (treeCon->nocase)
			buffer->Flags  |= SMBFLG_CASELESS;
		if ((treeCon->ses) && (treeCon->ses->server))
			if (treeCon->ses->server->sign)
				buffer->Flags2 |= SMBFLG2_SECURITY_SIGNATURE;
	}

/*  endian conversion of flags is now done just before sending */
	buffer->WordCount = (char) word_count;
	return;
}

static int
check_smb_hdr(struct smb_hdr *smb)
{
	/* does it have the right SMB "signature" ? */
	if (*(__le32 *) smb->Protocol != cpu_to_le32(0x424d53ff)) {
		cifs_dbg(VFS, "Bad protocol string signature header 0x%x\n",
			 *(unsigned int *)smb->Protocol);
		return 1;
	}

	/* if it's a response then accept */
	if (smb->Flags & SMBFLG_RESPONSE)
		return 0;

	/* only one valid case where server sends us request */
	if (smb->Command == SMB_COM_LOCKING_ANDX)
		return 0;

	cifs_dbg(VFS, "Server sent request, not response. mid=%u\n",
		 get_mid(smb));
	return 1;
}

int
checkSMB(char *buf, unsigned int total_read, struct TCP_Server_Info *server)
{
	struct smb_hdr *smb = (struct smb_hdr *)buf;
	__u32 rfclen = be32_to_cpu(smb->smb_buf_length);
	__u32 clc_len;  /* calculated length */
	cifs_dbg(FYI, "checkSMB Length: 0x%x, smb_buf_length: 0x%x\n",
		 total_read, rfclen);

	/* is this frame too small to even get to a BCC? */
	if (total_read < 2 + sizeof(struct smb_hdr)) {
		if ((total_read >= sizeof(struct smb_hdr) - 1)
			    && (smb->Status.CifsError != 0)) {
			/* it's an error return */
			smb->WordCount = 0;
			/* some error cases do not return wct and bcc */
			return 0;
		} else if ((total_read == sizeof(struct smb_hdr) + 1) &&
				(smb->WordCount == 0)) {
			char *tmp = (char *)smb;
			/* Need to work around a bug in two servers here */
			/* First, check if the part of bcc they sent was zero */
			if (tmp[sizeof(struct smb_hdr)] == 0) {
				/* some servers return only half of bcc
				 * on simple responses (wct, bcc both zero)
				 * in particular have seen this on
				 * ulogoffX and FindClose. This leaves
				 * one byte of bcc potentially unitialized
				 */
				/* zero rest of bcc */
				tmp[sizeof(struct smb_hdr)+1] = 0;
				return 0;
			}
			cifs_dbg(VFS, "rcvd invalid byte count (bcc)\n");
		} else {
			cifs_dbg(VFS, "Length less than smb header size\n");
		}
		return -EIO;
	}

	/* otherwise, there is enough to get to the BCC */
	if (check_smb_hdr(smb))
		return -EIO;
	clc_len = smbCalcSize(smb, server);

	if (4 + rfclen != total_read) {
		cifs_dbg(VFS, "Length read does not match RFC1001 length %d\n",
			 rfclen);
		return -EIO;
	}

	if (4 + rfclen != clc_len) {
		__u16 mid = get_mid(smb);
		/* check if bcc wrapped around for large read responses */
		if ((rfclen > 64 * 1024) && (rfclen > clc_len)) {
			/* check if lengths match mod 64K */
			if (((4 + rfclen) & 0xFFFF) == (clc_len & 0xFFFF))
				return 0; /* bcc wrapped */
		}
		cifs_dbg(FYI, "Calculated size %u vs length %u mismatch for mid=%u\n",
			 clc_len, 4 + rfclen, mid);

		if (4 + rfclen < clc_len) {
			cifs_dbg(VFS, "RFC1001 size %u smaller than SMB for mid=%u\n",
				 rfclen, mid);
			return -EIO;
		} else if (rfclen > clc_len + 512) {
			/*
			 * Some servers (Windows XP in particular) send more
			 * data than the lengths in the SMB packet would
			 * indicate on certain calls (byte range locks and
			 * trans2 find first calls in particular). While the
			 * client can handle such a frame by ignoring the
			 * trailing data, we choose limit the amount of extra
			 * data to 512 bytes.
			 */
			cifs_dbg(VFS, "RFC1001 size %u more than 512 bytes larger than SMB for mid=%u\n",
				 rfclen, mid);
			return -EIO;
		}
	}
	return 0;
}

bool
is_valid_oplock_break(char *buffer, struct TCP_Server_Info *srv)
{
	struct smb_hdr *buf = (struct smb_hdr *)buffer;
	struct smb_com_lock_req *pSMB = (struct smb_com_lock_req *)buf;
	struct list_head *tmp, *tmp1, *tmp2;
	struct cifs_ses *ses;
	struct cifs_tcon *tcon;
	struct cifsInodeInfo *pCifsInode;
	struct cifsFileInfo *netfile;

	cifs_dbg(FYI, "Checking for oplock break or dnotify response\n");
	if ((pSMB->hdr.Command == SMB_COM_NT_TRANSACT) &&
	   (pSMB->hdr.Flags & SMBFLG_RESPONSE)) {
		struct smb_com_transaction_change_notify_rsp *pSMBr =
			(struct smb_com_transaction_change_notify_rsp *)buf;
		struct file_notify_information *pnotify;
		__u32 data_offset = 0;
		size_t len = srv->total_read - sizeof(pSMBr->hdr.smb_buf_length);

		if (get_bcc(buf) > sizeof(struct file_notify_information)) {
			data_offset = le32_to_cpu(pSMBr->DataOffset);

			if (data_offset >
			    len - sizeof(struct file_notify_information)) {
				cifs_dbg(FYI, "invalid data_offset %u\n",
					 data_offset);
				return true;
			}
			pnotify = (struct file_notify_information *)
				((char *)&pSMBr->hdr.Protocol + data_offset);
			cifs_dbg(FYI, "dnotify on %s Action: 0x%x\n",
				 pnotify->FileName, pnotify->Action);
			/*   cifs_dump_mem("Rcvd notify Data: ",buf,
				sizeof(struct smb_hdr)+60); */
			return true;
		}
		if (pSMBr->hdr.Status.CifsError) {
			cifs_dbg(FYI, "notify err 0x%x\n",
				 pSMBr->hdr.Status.CifsError);
			return true;
		}
		return false;
	}
	if (pSMB->hdr.Command != SMB_COM_LOCKING_ANDX)
		return false;
	if (pSMB->hdr.Flags & SMBFLG_RESPONSE) {
		/* no sense logging error on invalid handle on oplock
		   break - harmless race between close request and oplock
		   break response is expected from time to time writing out
		   large dirty files cached on the client */
		if ((NT_STATUS_INVALID_HANDLE) ==
		   le32_to_cpu(pSMB->hdr.Status.CifsError)) {
			cifs_dbg(FYI, "invalid handle on oplock break\n");
			return true;
		} else if (ERRbadfid ==
		   le16_to_cpu(pSMB->hdr.Status.DosError.Error)) {
			return true;
		} else {
			return false; /* on valid oplock brk we get "request" */
		}
	}
	if (pSMB->hdr.WordCount != 8)
		return false;

	cifs_dbg(FYI, "oplock type 0x%x level 0x%x\n",
		 pSMB->LockType, pSMB->OplockLevel);
	if (!(pSMB->LockType & LOCKING_ANDX_OPLOCK_RELEASE))
		return false;

	/* look up tcon based on tid & uid */
	spin_lock(&cifs_tcp_ses_lock);
	list_for_each(tmp, &srv->smb_ses_list) {
		ses = list_entry(tmp, struct cifs_ses, smb_ses_list);
		list_for_each(tmp1, &ses->tcon_list) {
			tcon = list_entry(tmp1, struct cifs_tcon, tcon_list);
			if (tcon->tid != buf->Tid)
				continue;

			cifs_stats_inc(&tcon->stats.cifs_stats.num_oplock_brks);
			spin_lock(&tcon->open_file_lock);
			list_for_each(tmp2, &tcon->openFileList) {
				netfile = list_entry(tmp2, struct cifsFileInfo,
						     tlist);
				if (pSMB->Fid != netfile->fid.netfid)
					continue;

				cifs_dbg(FYI, "file id match, oplock break\n");
				pCifsInode = CIFS_I(d_inode(netfile->dentry));

				set_bit(CIFS_INODE_PENDING_OPLOCK_BREAK,
					&pCifsInode->flags);

				/*
				 * Set flag if the server downgrades the oplock
				 * to L2 else clear.
				 */
				if (pSMB->OplockLevel)
					set_bit(
					   CIFS_INODE_DOWNGRADE_OPLOCK_TO_L2,
					   &pCifsInode->flags);
				else
					clear_bit(
					   CIFS_INODE_DOWNGRADE_OPLOCK_TO_L2,
					   &pCifsInode->flags);

				cifs_queue_oplock_break(netfile);
				netfile->oplock_break_cancelled = false;

				spin_unlock(&tcon->open_file_lock);
				spin_unlock(&cifs_tcp_ses_lock);
				return true;
			}
			spin_unlock(&tcon->open_file_lock);
			spin_unlock(&cifs_tcp_ses_lock);
			cifs_dbg(FYI, "No matching file for oplock break\n");
			return true;
		}
	}
	spin_unlock(&cifs_tcp_ses_lock);
	cifs_dbg(FYI, "Can not process oplock break for non-existent connection\n");
	return true;
}

void
dump_smb(void *buf, int smb_buf_length)
{
	if (traceSMB == 0)
		return;

	print_hex_dump(KERN_DEBUG, "", DUMP_PREFIX_NONE, 8, 2, buf,
		       smb_buf_length, true);
}

void
cifs_autodisable_serverino(struct cifs_sb_info *cifs_sb)
{
	if (cifs_sb->mnt_cifs_flags & CIFS_MOUNT_SERVER_INUM) {
		struct cifs_tcon *tcon = NULL;

		if (cifs_sb->master_tlink)
			tcon = cifs_sb_master_tcon(cifs_sb);

		cifs_sb->mnt_cifs_flags &= ~CIFS_MOUNT_SERVER_INUM;
<<<<<<< HEAD
=======
		cifs_sb->mnt_cifs_serverino_autodisabled = true;
>>>>>>> da4190fc
		cifs_dbg(VFS, "Autodisabling the use of server inode numbers on %s.\n",
			 tcon ? tcon->treeName : "new server");
		cifs_dbg(VFS, "The server doesn't seem to support them properly or the files might be on different servers (DFS).\n");
		cifs_dbg(VFS, "Hardlinks will not be recognized on this mount. Consider mounting with the \"noserverino\" option to silence this message.\n");

	}
}

void cifs_set_oplock_level(struct cifsInodeInfo *cinode, __u32 oplock)
{
	oplock &= 0xF;

	if (oplock == OPLOCK_EXCLUSIVE) {
		cinode->oplock = CIFS_CACHE_WRITE_FLG | CIFS_CACHE_READ_FLG;
		cifs_dbg(FYI, "Exclusive Oplock granted on inode %p\n",
			 &cinode->vfs_inode);
	} else if (oplock == OPLOCK_READ) {
		cinode->oplock = CIFS_CACHE_READ_FLG;
		cifs_dbg(FYI, "Level II Oplock granted on inode %p\n",
			 &cinode->vfs_inode);
	} else
		cinode->oplock = 0;
}

/*
 * We wait for oplock breaks to be processed before we attempt to perform
 * writes.
 */
int cifs_get_writer(struct cifsInodeInfo *cinode)
{
	int rc;

start:
	rc = wait_on_bit(&cinode->flags, CIFS_INODE_PENDING_OPLOCK_BREAK,
			 TASK_KILLABLE);
	if (rc)
		return rc;

	spin_lock(&cinode->writers_lock);
	if (!cinode->writers)
		set_bit(CIFS_INODE_PENDING_WRITERS, &cinode->flags);
	cinode->writers++;
	/* Check to see if we have started servicing an oplock break */
	if (test_bit(CIFS_INODE_PENDING_OPLOCK_BREAK, &cinode->flags)) {
		cinode->writers--;
		if (cinode->writers == 0) {
			clear_bit(CIFS_INODE_PENDING_WRITERS, &cinode->flags);
			wake_up_bit(&cinode->flags, CIFS_INODE_PENDING_WRITERS);
		}
		spin_unlock(&cinode->writers_lock);
		goto start;
	}
	spin_unlock(&cinode->writers_lock);
	return 0;
}

void cifs_put_writer(struct cifsInodeInfo *cinode)
{
	spin_lock(&cinode->writers_lock);
	cinode->writers--;
	if (cinode->writers == 0) {
		clear_bit(CIFS_INODE_PENDING_WRITERS, &cinode->flags);
		wake_up_bit(&cinode->flags, CIFS_INODE_PENDING_WRITERS);
	}
	spin_unlock(&cinode->writers_lock);
}

/**
 * cifs_queue_oplock_break - queue the oplock break handler for cfile
 *
 * This function is called from the demultiplex thread when it
 * receives an oplock break for @cfile.
 *
 * Assumes the tcon->open_file_lock is held.
 * Assumes cfile->file_info_lock is NOT held.
 */
void cifs_queue_oplock_break(struct cifsFileInfo *cfile)
{
	/*
	 * Bump the handle refcount now while we hold the
	 * open_file_lock to enforce the validity of it for the oplock
	 * break handler. The matching put is done at the end of the
	 * handler.
	 */
	cifsFileInfo_get(cfile);

	queue_work(cifsoplockd_wq, &cfile->oplock_break);
}

void cifs_done_oplock_break(struct cifsInodeInfo *cinode)
{
	clear_bit(CIFS_INODE_PENDING_OPLOCK_BREAK, &cinode->flags);
	wake_up_bit(&cinode->flags, CIFS_INODE_PENDING_OPLOCK_BREAK);
}

bool
backup_cred(struct cifs_sb_info *cifs_sb)
{
	if (cifs_sb->mnt_cifs_flags & CIFS_MOUNT_CIFS_BACKUPUID) {
		if (uid_eq(cifs_sb->mnt_backupuid, current_fsuid()))
			return true;
	}
	if (cifs_sb->mnt_cifs_flags & CIFS_MOUNT_CIFS_BACKUPGID) {
		if (in_group_p(cifs_sb->mnt_backupgid))
			return true;
	}

	return false;
}

void
cifs_del_pending_open(struct cifs_pending_open *open)
{
	spin_lock(&tlink_tcon(open->tlink)->open_file_lock);
	list_del(&open->olist);
	spin_unlock(&tlink_tcon(open->tlink)->open_file_lock);
}

void
cifs_add_pending_open_locked(struct cifs_fid *fid, struct tcon_link *tlink,
			     struct cifs_pending_open *open)
{
	memcpy(open->lease_key, fid->lease_key, SMB2_LEASE_KEY_SIZE);
	open->oplock = CIFS_OPLOCK_NO_CHANGE;
	open->tlink = tlink;
	fid->pending_open = open;
	list_add_tail(&open->olist, &tlink_tcon(tlink)->pending_opens);
}

void
cifs_add_pending_open(struct cifs_fid *fid, struct tcon_link *tlink,
		      struct cifs_pending_open *open)
{
	spin_lock(&tlink_tcon(tlink)->open_file_lock);
	cifs_add_pending_open_locked(fid, tlink, open);
	spin_unlock(&tlink_tcon(open->tlink)->open_file_lock);
}

/* parses DFS refferal V3 structure
 * caller is responsible for freeing target_nodes
 * returns:
 * - on success - 0
 * - on failure - errno
 */
int
parse_dfs_referrals(struct get_dfs_referral_rsp *rsp, u32 rsp_size,
		    unsigned int *num_of_nodes,
		    struct dfs_info3_param **target_nodes,
		    const struct nls_table *nls_codepage, int remap,
		    const char *searchName, bool is_unicode)
{
	int i, rc = 0;
	char *data_end;
	struct dfs_referral_level_3 *ref;

	*num_of_nodes = le16_to_cpu(rsp->NumberOfReferrals);

	if (*num_of_nodes < 1) {
		cifs_dbg(VFS, "num_referrals: must be at least > 0, but we get num_referrals = %d\n",
			 *num_of_nodes);
		rc = -EINVAL;
		goto parse_DFS_referrals_exit;
	}

	ref = (struct dfs_referral_level_3 *) &(rsp->referrals);
	if (ref->VersionNumber != cpu_to_le16(3)) {
		cifs_dbg(VFS, "Referrals of V%d version are not supported, should be V3\n",
			 le16_to_cpu(ref->VersionNumber));
		rc = -EINVAL;
		goto parse_DFS_referrals_exit;
	}

	/* get the upper boundary of the resp buffer */
	data_end = (char *)rsp + rsp_size;

	cifs_dbg(FYI, "num_referrals: %d dfs flags: 0x%x ...\n",
		 *num_of_nodes, le32_to_cpu(rsp->DFSFlags));

	*target_nodes = kcalloc(*num_of_nodes, sizeof(struct dfs_info3_param),
				GFP_KERNEL);
	if (*target_nodes == NULL) {
		rc = -ENOMEM;
		goto parse_DFS_referrals_exit;
	}

	/* collect necessary data from referrals */
	for (i = 0; i < *num_of_nodes; i++) {
		char *temp;
		int max_len;
		struct dfs_info3_param *node = (*target_nodes)+i;

		node->flags = le32_to_cpu(rsp->DFSFlags);
		if (is_unicode) {
			__le16 *tmp = kmalloc(strlen(searchName)*2 + 2,
						GFP_KERNEL);
			if (tmp == NULL) {
				rc = -ENOMEM;
				goto parse_DFS_referrals_exit;
			}
			cifsConvertToUTF16((__le16 *) tmp, searchName,
					   PATH_MAX, nls_codepage, remap);
			node->path_consumed = cifs_utf16_bytes(tmp,
					le16_to_cpu(rsp->PathConsumed),
					nls_codepage);
			kfree(tmp);
		} else
			node->path_consumed = le16_to_cpu(rsp->PathConsumed);

		node->server_type = le16_to_cpu(ref->ServerType);
		node->ref_flag = le16_to_cpu(ref->ReferralEntryFlags);

		/* copy DfsPath */
		temp = (char *)ref + le16_to_cpu(ref->DfsPathOffset);
		max_len = data_end - temp;
		node->path_name = cifs_strndup_from_utf16(temp, max_len,
						is_unicode, nls_codepage);
		if (!node->path_name) {
			rc = -ENOMEM;
			goto parse_DFS_referrals_exit;
		}

		/* copy link target UNC */
		temp = (char *)ref + le16_to_cpu(ref->NetworkAddressOffset);
		max_len = data_end - temp;
		node->node_name = cifs_strndup_from_utf16(temp, max_len,
						is_unicode, nls_codepage);
		if (!node->node_name) {
			rc = -ENOMEM;
			goto parse_DFS_referrals_exit;
		}

		node->ttl = le32_to_cpu(ref->TimeToLive);

		ref++;
	}

parse_DFS_referrals_exit:
	if (rc) {
		free_dfs_info_array(*target_nodes, *num_of_nodes);
		*target_nodes = NULL;
		*num_of_nodes = 0;
	}
	return rc;
}

struct cifs_aio_ctx *
cifs_aio_ctx_alloc(void)
{
	struct cifs_aio_ctx *ctx;

	/*
	 * Must use kzalloc to initialize ctx->bv to NULL and ctx->direct_io
	 * to false so that we know when we have to unreference pages within
	 * cifs_aio_ctx_release()
	 */
	ctx = kzalloc(sizeof(struct cifs_aio_ctx), GFP_KERNEL);
	if (!ctx)
		return NULL;

	INIT_LIST_HEAD(&ctx->list);
	mutex_init(&ctx->aio_mutex);
	init_completion(&ctx->done);
	kref_init(&ctx->refcount);
	return ctx;
}

void
cifs_aio_ctx_release(struct kref *refcount)
{
	struct cifs_aio_ctx *ctx = container_of(refcount,
					struct cifs_aio_ctx, refcount);

	cifsFileInfo_put(ctx->cfile);

	/*
	 * ctx->bv is only set if setup_aio_ctx_iter() was call successfuly
	 * which means that iov_iter_get_pages() was a success and thus that
	 * we have taken reference on pages.
	 */
	if (ctx->bv) {
		unsigned i;

		for (i = 0; i < ctx->npages; i++) {
			if (ctx->should_dirty)
				set_page_dirty(ctx->bv[i].bv_page);
			put_page(ctx->bv[i].bv_page);
		}
		kvfree(ctx->bv);
	}

	kfree(ctx);
}

#define CIFS_AIO_KMALLOC_LIMIT (1024 * 1024)

int
setup_aio_ctx_iter(struct cifs_aio_ctx *ctx, struct iov_iter *iter, int rw)
{
	ssize_t rc;
	unsigned int cur_npages;
	unsigned int npages = 0;
	unsigned int i;
	size_t len;
	size_t count = iov_iter_count(iter);
	unsigned int saved_len;
	size_t start;
	unsigned int max_pages = iov_iter_npages(iter, INT_MAX);
	struct page **pages = NULL;
	struct bio_vec *bv = NULL;

	if (iter->type & ITER_KVEC) {
		memcpy(&ctx->iter, iter, sizeof(struct iov_iter));
		ctx->len = count;
		iov_iter_advance(iter, count);
		return 0;
	}

	if (max_pages * sizeof(struct bio_vec) <= CIFS_AIO_KMALLOC_LIMIT)
		bv = kmalloc_array(max_pages, sizeof(struct bio_vec),
				   GFP_KERNEL);

	if (!bv) {
		bv = vmalloc(max_pages * sizeof(struct bio_vec));
		if (!bv)
			return -ENOMEM;
	}

	if (max_pages * sizeof(struct page *) <= CIFS_AIO_KMALLOC_LIMIT)
		pages = kmalloc_array(max_pages, sizeof(struct page *),
				      GFP_KERNEL);

	if (!pages) {
		pages = vmalloc(max_pages * sizeof(struct page *));
		if (!pages) {
			kvfree(bv);
			return -ENOMEM;
		}
	}

	saved_len = count;

	while (count && npages < max_pages) {
		rc = iov_iter_get_pages(iter, pages, count, max_pages, &start);
		if (rc < 0) {
			cifs_dbg(VFS, "couldn't get user pages (rc=%zd)\n", rc);
			break;
		}

		if (rc > count) {
			cifs_dbg(VFS, "get pages rc=%zd more than %zu\n", rc,
				 count);
			break;
		}

		iov_iter_advance(iter, rc);
		count -= rc;
		rc += start;
		cur_npages = DIV_ROUND_UP(rc, PAGE_SIZE);

		if (npages + cur_npages > max_pages) {
			cifs_dbg(VFS, "out of vec array capacity (%u vs %u)\n",
				 npages + cur_npages, max_pages);
			break;
		}

		for (i = 0; i < cur_npages; i++) {
			len = rc > PAGE_SIZE ? PAGE_SIZE : rc;
			bv[npages + i].bv_page = pages[i];
			bv[npages + i].bv_offset = start;
			bv[npages + i].bv_len = len - start;
			rc -= len;
			start = 0;
		}

		npages += cur_npages;
	}

	kvfree(pages);
	ctx->bv = bv;
	ctx->len = saved_len - count;
	ctx->npages = npages;
	iov_iter_bvec(&ctx->iter, ITER_BVEC | rw, ctx->bv, npages, ctx->len);
	return 0;
}

/**
 * cifs_alloc_hash - allocate hash and hash context together
 *
 * The caller has to make sure @sdesc is initialized to either NULL or
 * a valid context. Both can be freed via cifs_free_hash().
 */
int
cifs_alloc_hash(const char *name,
		struct crypto_shash **shash, struct sdesc **sdesc)
{
	int rc = 0;
	size_t size;

	if (*sdesc != NULL)
		return 0;

	*shash = crypto_alloc_shash(name, 0, 0);
	if (IS_ERR(*shash)) {
		cifs_dbg(VFS, "could not allocate crypto %s\n", name);
		rc = PTR_ERR(*shash);
		*shash = NULL;
		*sdesc = NULL;
		return rc;
	}

	size = sizeof(struct shash_desc) + crypto_shash_descsize(*shash);
	*sdesc = kmalloc(size, GFP_KERNEL);
	if (*sdesc == NULL) {
		cifs_dbg(VFS, "no memory left to allocate crypto %s\n", name);
		crypto_free_shash(*shash);
		*shash = NULL;
		return -ENOMEM;
	}

	(*sdesc)->shash.tfm = *shash;
	(*sdesc)->shash.flags = 0x0;
	return 0;
}

/**
 * cifs_free_hash - free hash and hash context together
 *
 * Freeing a NULL hash or context is safe.
 */
void
cifs_free_hash(struct crypto_shash **shash, struct sdesc **sdesc)
{
	kfree(*sdesc);
	*sdesc = NULL;
	if (*shash)
		crypto_free_shash(*shash);
	*shash = NULL;
}

<<<<<<< HEAD
=======
/**
 * rqst_page_get_length - obtain the length and offset for a page in smb_rqst
 * Input: rqst - a smb_rqst, page - a page index for rqst
 * Output: *len - the length for this page, *offset - the offset for this page
 */
void rqst_page_get_length(struct smb_rqst *rqst, unsigned int page,
				unsigned int *len, unsigned int *offset)
{
	*len = rqst->rq_pagesz;
	*offset = (page == 0) ? rqst->rq_offset : 0;

	if (rqst->rq_npages == 1 || page == rqst->rq_npages-1)
		*len = rqst->rq_tailsz;
	else if (page == 0)
		*len = rqst->rq_pagesz - rqst->rq_offset;
}

>>>>>>> da4190fc
void extract_unc_hostname(const char *unc, const char **h, size_t *len)
{
	const char *end;

	/* skip initial slashes */
	while (*unc && (*unc == '\\' || *unc == '/'))
		unc++;

	end = unc;

	while (*end && !(*end == '\\' || *end == '/'))
		end++;

	*h = unc;
	*len = end - unc;
}<|MERGE_RESOLUTION|>--- conflicted
+++ resolved
@@ -145,10 +145,7 @@
 	atomic_dec(&tconInfoAllocCount);
 	kfree(buf_to_free->nativeFileSystem);
 	kzfree(buf_to_free->password);
-<<<<<<< HEAD
-=======
 	kfree(buf_to_free->crfid.fid);
->>>>>>> da4190fc
 #ifdef CONFIG_CIFS_DFS_UPCALL
 	kfree(buf_to_free->dfs_path);
 #endif
@@ -542,10 +539,7 @@
 			tcon = cifs_sb_master_tcon(cifs_sb);
 
 		cifs_sb->mnt_cifs_flags &= ~CIFS_MOUNT_SERVER_INUM;
-<<<<<<< HEAD
-=======
 		cifs_sb->mnt_cifs_serverino_autodisabled = true;
->>>>>>> da4190fc
 		cifs_dbg(VFS, "Autodisabling the use of server inode numbers on %s.\n",
 			 tcon ? tcon->treeName : "new server");
 		cifs_dbg(VFS, "The server doesn't seem to support them properly or the files might be on different servers (DFS).\n");
@@ -985,8 +979,6 @@
 	*shash = NULL;
 }
 
-<<<<<<< HEAD
-=======
 /**
  * rqst_page_get_length - obtain the length and offset for a page in smb_rqst
  * Input: rqst - a smb_rqst, page - a page index for rqst
@@ -1004,7 +996,6 @@
 		*len = rqst->rq_pagesz - rqst->rq_offset;
 }
 
->>>>>>> da4190fc
 void extract_unc_hostname(const char *unc, const char **h, size_t *len)
 {
 	const char *end;
