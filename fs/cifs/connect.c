--- conflicted
+++ resolved
@@ -528,6 +528,21 @@
 	/* do not want to be sending data on a socket we are freeing */
 	cifs_dbg(FYI, "%s: tearing down socket\n", __func__);
 	mutex_lock(&server->srv_mutex);
+	if (server->ssocket) {
+		cifs_dbg(FYI, "State: 0x%x Flags: 0x%lx\n",
+			 server->ssocket->state, server->ssocket->flags);
+		kernel_sock_shutdown(server->ssocket, SHUT_WR);
+		cifs_dbg(FYI, "Post shutdown state: 0x%x Flags: 0x%lx\n",
+			 server->ssocket->state, server->ssocket->flags);
+		sock_release(server->ssocket);
+		server->ssocket = NULL;
+	}
+	server->sequence_number = 0;
+	server->session_estab = false;
+	kfree(server->session_key.response);
+	server->session_key.response = NULL;
+	server->session_key.len = 0;
+	server->lstrp = jiffies;
 
 	/* mark submitted MIDs for retry and issue callback */
 	INIT_LIST_HEAD(&retry_list);
@@ -540,6 +555,7 @@
 		list_move(&mid_entry->qhead, &retry_list);
 	}
 	spin_unlock(&GlobalMid_Lock);
+	mutex_unlock(&server->srv_mutex);
 
 	cifs_dbg(FYI, "%s: issuing mid callbacks\n", __func__);
 	list_for_each_safe(tmp, tmp2, &retry_list) {
@@ -548,32 +564,11 @@
 		mid_entry->callback(mid_entry);
 	}
 
-<<<<<<< HEAD
-	if (server->ssocket) {
-		cifs_dbg(FYI, "State: 0x%x Flags: 0x%lx\n",
-			 server->ssocket->state, server->ssocket->flags);
-		kernel_sock_shutdown(server->ssocket, SHUT_WR);
-		cifs_dbg(FYI, "Post shutdown state: 0x%x Flags: 0x%lx\n",
-			 server->ssocket->state, server->ssocket->flags);
-		sock_release(server->ssocket);
-		server->ssocket = NULL;
-	} else if (cifs_rdma_enabled(server))
-		smbd_destroy(server);
-	server->sequence_number = 0;
-	server->session_estab = false;
-	kfree(server->session_key.response);
-	server->session_key.response = NULL;
-	server->session_key.len = 0;
-	server->lstrp = jiffies;
-
-	mutex_unlock(&server->srv_mutex);
-=======
 	if (cifs_rdma_enabled(server)) {
 		mutex_lock(&server->srv_mutex);
 		smbd_destroy(server);
 		mutex_unlock(&server->srv_mutex);
 	}
->>>>>>> a188339c
 
 	do {
 		try_to_freeze();
