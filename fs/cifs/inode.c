/*
 *   fs/cifs/inode.c
 *
 *   Copyright (C) International Business Machines  Corp., 2002,2010
 *   Author(s): Steve French (sfrench@us.ibm.com)
 *
 *   This library is free software; you can redistribute it and/or modify
 *   it under the terms of the GNU Lesser General Public License as published
 *   by the Free Software Foundation; either version 2.1 of the License, or
 *   (at your option) any later version.
 *
 *   This library is distributed in the hope that it will be useful,
 *   but WITHOUT ANY WARRANTY; without even the implied warranty of
 *   MERCHANTABILITY or FITNESS FOR A PARTICULAR PURPOSE.  See
 *   the GNU Lesser General Public License for more details.
 *
 *   You should have received a copy of the GNU Lesser General Public License
 *   along with this library; if not, write to the Free Software
 *   Foundation, Inc., 59 Temple Place, Suite 330, Boston, MA 02111-1307 USA
 */
#include <linux/fs.h>
#include <linux/stat.h>
#include <linux/slab.h>
#include <linux/pagemap.h>
#include <linux/freezer.h>
#include <linux/sched/signal.h>
#include <linux/wait_bit.h>

#include <asm/div64.h>
#include "cifsfs.h"
#include "cifspdu.h"
#include "cifsglob.h"
#include "cifsproto.h"
#include "cifs_debug.h"
#include "cifs_fs_sb.h"
#include "cifs_unicode.h"
#include "fscache.h"


static void cifs_set_ops(struct inode *inode)
{
	struct cifs_sb_info *cifs_sb = CIFS_SB(inode->i_sb);

	switch (inode->i_mode & S_IFMT) {
	case S_IFREG:
		inode->i_op = &cifs_file_inode_ops;
		if (cifs_sb->mnt_cifs_flags & CIFS_MOUNT_DIRECT_IO) {
			if (cifs_sb->mnt_cifs_flags & CIFS_MOUNT_NO_BRL)
				inode->i_fop = &cifs_file_direct_nobrl_ops;
			else
				inode->i_fop = &cifs_file_direct_ops;
		} else if (cifs_sb->mnt_cifs_flags & CIFS_MOUNT_STRICT_IO) {
			if (cifs_sb->mnt_cifs_flags & CIFS_MOUNT_NO_BRL)
				inode->i_fop = &cifs_file_strict_nobrl_ops;
			else
				inode->i_fop = &cifs_file_strict_ops;
		} else if (cifs_sb->mnt_cifs_flags & CIFS_MOUNT_NO_BRL)
			inode->i_fop = &cifs_file_nobrl_ops;
		else { /* not direct, send byte range locks */
			inode->i_fop = &cifs_file_ops;
		}

		/* check if server can support readpages */
		if (cifs_sb_master_tcon(cifs_sb)->ses->server->maxBuf <
				PAGE_SIZE + MAX_CIFS_HDR_SIZE)
			inode->i_data.a_ops = &cifs_addr_ops_smallbuf;
		else
			inode->i_data.a_ops = &cifs_addr_ops;
		break;
	case S_IFDIR:
#ifdef CONFIG_CIFS_DFS_UPCALL
		if (IS_AUTOMOUNT(inode)) {
			inode->i_op = &cifs_dfs_referral_inode_operations;
		} else {
#else /* NO DFS support, treat as a directory */
		{
#endif
			inode->i_op = &cifs_dir_inode_ops;
			inode->i_fop = &cifs_dir_ops;
		}
		break;
	case S_IFLNK:
		inode->i_op = &cifs_symlink_inode_ops;
		break;
	default:
		init_special_inode(inode, inode->i_mode, inode->i_rdev);
		break;
	}
}

/* check inode attributes against fattr. If they don't match, tag the
 * inode for cache invalidation
 */
static void
cifs_revalidate_cache(struct inode *inode, struct cifs_fattr *fattr)
{
	struct cifsInodeInfo *cifs_i = CIFS_I(inode);

	cifs_dbg(FYI, "%s: revalidating inode %llu\n",
		 __func__, cifs_i->uniqueid);

	if (inode->i_state & I_NEW) {
		cifs_dbg(FYI, "%s: inode %llu is new\n",
			 __func__, cifs_i->uniqueid);
		return;
	}

	/* don't bother with revalidation if we have an oplock */
	if (CIFS_CACHE_READ(cifs_i)) {
		cifs_dbg(FYI, "%s: inode %llu is oplocked\n",
			 __func__, cifs_i->uniqueid);
		return;
	}

	 /* revalidate if mtime or size have changed */
	if (timespec64_equal(&inode->i_mtime, &fattr->cf_mtime) &&
	    cifs_i->server_eof == fattr->cf_eof) {
		cifs_dbg(FYI, "%s: inode %llu is unchanged\n",
			 __func__, cifs_i->uniqueid);
		return;
	}

	cifs_dbg(FYI, "%s: invalidating inode %llu mapping\n",
		 __func__, cifs_i->uniqueid);
	set_bit(CIFS_INO_INVALID_MAPPING, &cifs_i->flags);
}

/*
 * copy nlink to the inode, unless it wasn't provided.  Provide
 * sane values if we don't have an existing one and none was provided
 */
static void
cifs_nlink_fattr_to_inode(struct inode *inode, struct cifs_fattr *fattr)
{
	/*
	 * if we're in a situation where we can't trust what we
	 * got from the server (readdir, some non-unix cases)
	 * fake reasonable values
	 */
	if (fattr->cf_flags & CIFS_FATTR_UNKNOWN_NLINK) {
		/* only provide fake values on a new inode */
		if (inode->i_state & I_NEW) {
			if (fattr->cf_cifsattrs & ATTR_DIRECTORY)
				set_nlink(inode, 2);
			else
				set_nlink(inode, 1);
		}
		return;
	}

	/* we trust the server, so update it */
	set_nlink(inode, fattr->cf_nlink);
}

/* populate an inode with info from a cifs_fattr struct */
void
cifs_fattr_to_inode(struct inode *inode, struct cifs_fattr *fattr)
{
	struct cifsInodeInfo *cifs_i = CIFS_I(inode);
	struct cifs_sb_info *cifs_sb = CIFS_SB(inode->i_sb);

	cifs_revalidate_cache(inode, fattr);

	spin_lock(&inode->i_lock);
	/* we do not want atime to be less than mtime, it broke some apps */
	if (timespec64_compare(&fattr->cf_atime, &fattr->cf_mtime))
		inode->i_atime = fattr->cf_mtime;
	else
		inode->i_atime = fattr->cf_atime;
	inode->i_mtime = fattr->cf_mtime;
	inode->i_ctime = fattr->cf_ctime;
	inode->i_rdev = fattr->cf_rdev;
	cifs_nlink_fattr_to_inode(inode, fattr);
	inode->i_uid = fattr->cf_uid;
	inode->i_gid = fattr->cf_gid;

	/* if dynperm is set, don't clobber existing mode */
	if (inode->i_state & I_NEW ||
	    !(cifs_sb->mnt_cifs_flags & CIFS_MOUNT_DYNPERM))
		inode->i_mode = fattr->cf_mode;

	cifs_i->cifsAttrs = fattr->cf_cifsattrs;

	if (fattr->cf_flags & CIFS_FATTR_NEED_REVAL)
		cifs_i->time = 0;
	else
		cifs_i->time = jiffies;

	if (fattr->cf_flags & CIFS_FATTR_DELETE_PENDING)
		set_bit(CIFS_INO_DELETE_PENDING, &cifs_i->flags);
	else
		clear_bit(CIFS_INO_DELETE_PENDING, &cifs_i->flags);

	cifs_i->server_eof = fattr->cf_eof;
	/*
	 * Can't safely change the file size here if the client is writing to
	 * it due to potential races.
	 */
	if (is_size_safe_to_change(cifs_i, fattr->cf_eof)) {
		i_size_write(inode, fattr->cf_eof);

		/*
		 * i_blocks is not related to (i_size / i_blksize),
		 * but instead 512 byte (2**9) size is required for
		 * calculating num blocks.
		 */
		inode->i_blocks = (512 - 1 + fattr->cf_bytes) >> 9;
	}
	spin_unlock(&inode->i_lock);

	if (fattr->cf_flags & CIFS_FATTR_DFS_REFERRAL)
		inode->i_flags |= S_AUTOMOUNT;
	if (inode->i_state & I_NEW)
		cifs_set_ops(inode);
}

void
cifs_fill_uniqueid(struct super_block *sb, struct cifs_fattr *fattr)
{
	struct cifs_sb_info *cifs_sb = CIFS_SB(sb);

	if (cifs_sb->mnt_cifs_flags & CIFS_MOUNT_SERVER_INUM)
		return;

	fattr->cf_uniqueid = iunique(sb, ROOT_I);
}

/* Fill a cifs_fattr struct with info from FILE_UNIX_BASIC_INFO. */
void
cifs_unix_basic_to_fattr(struct cifs_fattr *fattr, FILE_UNIX_BASIC_INFO *info,
			 struct cifs_sb_info *cifs_sb)
{
	memset(fattr, 0, sizeof(*fattr));
	fattr->cf_uniqueid = le64_to_cpu(info->UniqueId);
	fattr->cf_bytes = le64_to_cpu(info->NumOfBytes);
	fattr->cf_eof = le64_to_cpu(info->EndOfFile);

	fattr->cf_atime = cifs_NTtimeToUnix(info->LastAccessTime);
	fattr->cf_mtime = cifs_NTtimeToUnix(info->LastModificationTime);
	fattr->cf_ctime = cifs_NTtimeToUnix(info->LastStatusChange);
	/* old POSIX extensions don't get create time */

	fattr->cf_mode = le64_to_cpu(info->Permissions);

	/*
	 * Since we set the inode type below we need to mask off
	 * to avoid strange results if bits set above.
	 */
	fattr->cf_mode &= ~S_IFMT;
	switch (le32_to_cpu(info->Type)) {
	case UNIX_FILE:
		fattr->cf_mode |= S_IFREG;
		fattr->cf_dtype = DT_REG;
		break;
	case UNIX_SYMLINK:
		fattr->cf_mode |= S_IFLNK;
		fattr->cf_dtype = DT_LNK;
		break;
	case UNIX_DIR:
		fattr->cf_mode |= S_IFDIR;
		fattr->cf_dtype = DT_DIR;
		break;
	case UNIX_CHARDEV:
		fattr->cf_mode |= S_IFCHR;
		fattr->cf_dtype = DT_CHR;
		fattr->cf_rdev = MKDEV(le64_to_cpu(info->DevMajor),
				       le64_to_cpu(info->DevMinor) & MINORMASK);
		break;
	case UNIX_BLOCKDEV:
		fattr->cf_mode |= S_IFBLK;
		fattr->cf_dtype = DT_BLK;
		fattr->cf_rdev = MKDEV(le64_to_cpu(info->DevMajor),
				       le64_to_cpu(info->DevMinor) & MINORMASK);
		break;
	case UNIX_FIFO:
		fattr->cf_mode |= S_IFIFO;
		fattr->cf_dtype = DT_FIFO;
		break;
	case UNIX_SOCKET:
		fattr->cf_mode |= S_IFSOCK;
		fattr->cf_dtype = DT_SOCK;
		break;
	default:
		/* safest to call it a file if we do not know */
		fattr->cf_mode |= S_IFREG;
		fattr->cf_dtype = DT_REG;
		cifs_dbg(FYI, "unknown type %d\n", le32_to_cpu(info->Type));
		break;
	}

	fattr->cf_uid = cifs_sb->mnt_uid;
	if (!(cifs_sb->mnt_cifs_flags & CIFS_MOUNT_OVERR_UID)) {
		u64 id = le64_to_cpu(info->Uid);
		if (id < ((uid_t)-1)) {
			kuid_t uid = make_kuid(&init_user_ns, id);
			if (uid_valid(uid))
				fattr->cf_uid = uid;
		}
	}
	
	fattr->cf_gid = cifs_sb->mnt_gid;
	if (!(cifs_sb->mnt_cifs_flags & CIFS_MOUNT_OVERR_GID)) {
		u64 id = le64_to_cpu(info->Gid);
		if (id < ((gid_t)-1)) {
			kgid_t gid = make_kgid(&init_user_ns, id);
			if (gid_valid(gid))
				fattr->cf_gid = gid;
		}
	}

	fattr->cf_nlink = le64_to_cpu(info->Nlinks);
}

/*
 * Fill a cifs_fattr struct with fake inode info.
 *
 * Needed to setup cifs_fattr data for the directory which is the
 * junction to the new submount (ie to setup the fake directory
 * which represents a DFS referral).
 */
static void
cifs_create_dfs_fattr(struct cifs_fattr *fattr, struct super_block *sb)
{
	struct cifs_sb_info *cifs_sb = CIFS_SB(sb);

	cifs_dbg(FYI, "creating fake fattr for DFS referral\n");

	memset(fattr, 0, sizeof(*fattr));
	fattr->cf_mode = S_IFDIR | S_IXUGO | S_IRWXU;
	fattr->cf_uid = cifs_sb->mnt_uid;
	fattr->cf_gid = cifs_sb->mnt_gid;
	ktime_get_real_ts64(&fattr->cf_mtime);
	fattr->cf_mtime = timespec64_trunc(fattr->cf_mtime, sb->s_time_gran);
	fattr->cf_atime = fattr->cf_ctime = fattr->cf_mtime;
	fattr->cf_nlink = 2;
	fattr->cf_flags |= CIFS_FATTR_DFS_REFERRAL;
}

static int
cifs_get_file_info_unix(struct file *filp)
{
	int rc;
	unsigned int xid;
	FILE_UNIX_BASIC_INFO find_data;
	struct cifs_fattr fattr;
	struct inode *inode = file_inode(filp);
	struct cifs_sb_info *cifs_sb = CIFS_SB(inode->i_sb);
	struct cifsFileInfo *cfile = filp->private_data;
	struct cifs_tcon *tcon = tlink_tcon(cfile->tlink);

	xid = get_xid();
	rc = CIFSSMBUnixQFileInfo(xid, tcon, cfile->fid.netfid, &find_data);
	if (!rc) {
		cifs_unix_basic_to_fattr(&fattr, &find_data, cifs_sb);
	} else if (rc == -EREMOTE) {
		cifs_create_dfs_fattr(&fattr, inode->i_sb);
		rc = 0;
	}

	cifs_fattr_to_inode(inode, &fattr);
	free_xid(xid);
	return rc;
}

int cifs_get_inode_info_unix(struct inode **pinode,
			     const unsigned char *full_path,
			     struct super_block *sb, unsigned int xid)
{
	int rc;
	FILE_UNIX_BASIC_INFO find_data;
	struct cifs_fattr fattr;
	struct cifs_tcon *tcon;
	struct tcon_link *tlink;
	struct cifs_sb_info *cifs_sb = CIFS_SB(sb);

	cifs_dbg(FYI, "Getting info on %s\n", full_path);

	tlink = cifs_sb_tlink(cifs_sb);
	if (IS_ERR(tlink))
		return PTR_ERR(tlink);
	tcon = tlink_tcon(tlink);

	/* could have done a find first instead but this returns more info */
	rc = CIFSSMBUnixQPathInfo(xid, tcon, full_path, &find_data,
				  cifs_sb->local_nls, cifs_remap(cifs_sb));
	cifs_put_tlink(tlink);

	if (!rc) {
		cifs_unix_basic_to_fattr(&fattr, &find_data, cifs_sb);
	} else if (rc == -EREMOTE) {
		cifs_create_dfs_fattr(&fattr, sb);
		rc = 0;
	} else {
		return rc;
	}

	/* check for Minshall+French symlinks */
	if (cifs_sb->mnt_cifs_flags & CIFS_MOUNT_MF_SYMLINKS) {
		int tmprc = check_mf_symlink(xid, tcon, cifs_sb, &fattr,
					     full_path);
		if (tmprc)
			cifs_dbg(FYI, "check_mf_symlink: %d\n", tmprc);
	}

	if (*pinode == NULL) {
		/* get new inode */
		cifs_fill_uniqueid(sb, &fattr);
		*pinode = cifs_iget(sb, &fattr);
		if (!*pinode)
			rc = -ENOMEM;
	} else {
		/* we already have inode, update it */

		/* if uniqueid is different, return error */
		if (unlikely(cifs_sb->mnt_cifs_flags & CIFS_MOUNT_SERVER_INUM &&
		    CIFS_I(*pinode)->uniqueid != fattr.cf_uniqueid)) {
			rc = -ESTALE;
			goto cgiiu_exit;
		}

		/* if filetype is different, return error */
		if (unlikely(((*pinode)->i_mode & S_IFMT) !=
		    (fattr.cf_mode & S_IFMT))) {
			rc = -ESTALE;
			goto cgiiu_exit;
		}

		cifs_fattr_to_inode(*pinode, &fattr);
	}

cgiiu_exit:
	return rc;
}

static int
cifs_sfu_type(struct cifs_fattr *fattr, const char *path,
	      struct cifs_sb_info *cifs_sb, unsigned int xid)
{
	int rc;
	__u32 oplock;
	struct tcon_link *tlink;
	struct cifs_tcon *tcon;
	struct cifs_fid fid;
	struct cifs_open_parms oparms;
	struct cifs_io_parms io_parms;
	char buf[24];
	unsigned int bytes_read;
	char *pbuf;
	int buf_type = CIFS_NO_BUFFER;

	pbuf = buf;

	fattr->cf_mode &= ~S_IFMT;

	if (fattr->cf_eof == 0) {
		fattr->cf_mode |= S_IFIFO;
		fattr->cf_dtype = DT_FIFO;
		return 0;
	} else if (fattr->cf_eof < 8) {
		fattr->cf_mode |= S_IFREG;
		fattr->cf_dtype = DT_REG;
		return -EINVAL;	 /* EOPNOTSUPP? */
	}

	tlink = cifs_sb_tlink(cifs_sb);
	if (IS_ERR(tlink))
		return PTR_ERR(tlink);
	tcon = tlink_tcon(tlink);

	oparms.tcon = tcon;
	oparms.cifs_sb = cifs_sb;
	oparms.desired_access = GENERIC_READ;
	oparms.create_options = CREATE_NOT_DIR;
	if (backup_cred(cifs_sb))
		oparms.create_options |= CREATE_OPEN_BACKUP_INTENT;
	oparms.disposition = FILE_OPEN;
	oparms.path = path;
	oparms.fid = &fid;
	oparms.reconnect = false;

	if (tcon->ses->server->oplocks)
		oplock = REQ_OPLOCK;
	else
		oplock = 0;
	rc = tcon->ses->server->ops->open(xid, &oparms, &oplock, NULL);
	if (rc) {
		cifs_dbg(FYI, "check sfu type of %s, open rc = %d\n", path, rc);
		cifs_put_tlink(tlink);
		return rc;
	}

	/* Read header */
	io_parms.netfid = fid.netfid;
	io_parms.pid = current->tgid;
	io_parms.tcon = tcon;
	io_parms.offset = 0;
	io_parms.length = 24;

	rc = tcon->ses->server->ops->sync_read(xid, &fid, &io_parms,
					&bytes_read, &pbuf, &buf_type);
	if ((rc == 0) && (bytes_read >= 8)) {
		if (memcmp("IntxBLK", pbuf, 8) == 0) {
			cifs_dbg(FYI, "Block device\n");
			fattr->cf_mode |= S_IFBLK;
			fattr->cf_dtype = DT_BLK;
			if (bytes_read == 24) {
				/* we have enough to decode dev num */
				__u64 mjr; /* major */
				__u64 mnr; /* minor */
				mjr = le64_to_cpu(*(__le64 *)(pbuf+8));
				mnr = le64_to_cpu(*(__le64 *)(pbuf+16));
				fattr->cf_rdev = MKDEV(mjr, mnr);
			}
		} else if (memcmp("IntxCHR", pbuf, 8) == 0) {
			cifs_dbg(FYI, "Char device\n");
			fattr->cf_mode |= S_IFCHR;
			fattr->cf_dtype = DT_CHR;
			if (bytes_read == 24) {
				/* we have enough to decode dev num */
				__u64 mjr; /* major */
				__u64 mnr; /* minor */
				mjr = le64_to_cpu(*(__le64 *)(pbuf+8));
				mnr = le64_to_cpu(*(__le64 *)(pbuf+16));
				fattr->cf_rdev = MKDEV(mjr, mnr);
			}
		} else if (memcmp("IntxLNK", pbuf, 7) == 0) {
			cifs_dbg(FYI, "Symlink\n");
			fattr->cf_mode |= S_IFLNK;
			fattr->cf_dtype = DT_LNK;
		} else {
			fattr->cf_mode |= S_IFREG; /* file? */
			fattr->cf_dtype = DT_REG;
			rc = -EOPNOTSUPP;
		}
	} else {
		fattr->cf_mode |= S_IFREG; /* then it is a file */
		fattr->cf_dtype = DT_REG;
		rc = -EOPNOTSUPP; /* or some unknown SFU type */
	}

	tcon->ses->server->ops->close(xid, tcon, &fid);
	cifs_put_tlink(tlink);
	return rc;
}

#define SFBITS_MASK (S_ISVTX | S_ISGID | S_ISUID)  /* SETFILEBITS valid bits */

/*
 * Fetch mode bits as provided by SFU.
 *
 * FIXME: Doesn't this clobber the type bit we got from cifs_sfu_type ?
 */
static int cifs_sfu_mode(struct cifs_fattr *fattr, const unsigned char *path,
			 struct cifs_sb_info *cifs_sb, unsigned int xid)
{
#ifdef CONFIG_CIFS_XATTR
	ssize_t rc;
	char ea_value[4];
	__u32 mode;
	struct tcon_link *tlink;
	struct cifs_tcon *tcon;

	tlink = cifs_sb_tlink(cifs_sb);
	if (IS_ERR(tlink))
		return PTR_ERR(tlink);
	tcon = tlink_tcon(tlink);

	if (tcon->ses->server->ops->query_all_EAs == NULL) {
		cifs_put_tlink(tlink);
		return -EOPNOTSUPP;
	}

	rc = tcon->ses->server->ops->query_all_EAs(xid, tcon, path,
			"SETFILEBITS", ea_value, 4 /* size of buf */,
			cifs_sb);
	cifs_put_tlink(tlink);
	if (rc < 0)
		return (int)rc;
	else if (rc > 3) {
		mode = le32_to_cpu(*((__le32 *)ea_value));
		fattr->cf_mode &= ~SFBITS_MASK;
		cifs_dbg(FYI, "special bits 0%o org mode 0%o\n",
			 mode, fattr->cf_mode);
		fattr->cf_mode = (mode & SFBITS_MASK) | fattr->cf_mode;
		cifs_dbg(FYI, "special mode bits 0%o\n", mode);
	}

	return 0;
#else
	return -EOPNOTSUPP;
#endif
}

/* Fill a cifs_fattr struct with info from FILE_ALL_INFO */
static void
cifs_all_info_to_fattr(struct cifs_fattr *fattr, FILE_ALL_INFO *info,
		       struct super_block *sb, bool adjust_tz,
		       bool symlink)
{
	struct cifs_sb_info *cifs_sb = CIFS_SB(sb);
	struct cifs_tcon *tcon = cifs_sb_master_tcon(cifs_sb);

	memset(fattr, 0, sizeof(*fattr));
	fattr->cf_cifsattrs = le32_to_cpu(info->Attributes);
	if (info->DeletePending)
		fattr->cf_flags |= CIFS_FATTR_DELETE_PENDING;

	if (info->LastAccessTime)
		fattr->cf_atime = cifs_NTtimeToUnix(info->LastAccessTime);
	else {
		ktime_get_real_ts64(&fattr->cf_atime);
		fattr->cf_atime = timespec64_trunc(fattr->cf_atime, sb->s_time_gran);
	}

	fattr->cf_ctime = cifs_NTtimeToUnix(info->ChangeTime);
	fattr->cf_mtime = cifs_NTtimeToUnix(info->LastWriteTime);

	if (adjust_tz) {
		fattr->cf_ctime.tv_sec += tcon->ses->server->timeAdj;
		fattr->cf_mtime.tv_sec += tcon->ses->server->timeAdj;
	}

	fattr->cf_eof = le64_to_cpu(info->EndOfFile);
	fattr->cf_bytes = le64_to_cpu(info->AllocationSize);
	fattr->cf_createtime = le64_to_cpu(info->CreationTime);

	fattr->cf_nlink = le32_to_cpu(info->NumberOfLinks);

	if (symlink) {
		fattr->cf_mode = S_IFLNK;
		fattr->cf_dtype = DT_LNK;
	} else if (fattr->cf_cifsattrs & ATTR_DIRECTORY) {
		fattr->cf_mode = S_IFDIR | cifs_sb->mnt_dir_mode;
		fattr->cf_dtype = DT_DIR;
		/*
		 * Server can return wrong NumberOfLinks value for directories
		 * when Unix extensions are disabled - fake it.
		 */
		if (!tcon->unix_ext)
			fattr->cf_flags |= CIFS_FATTR_UNKNOWN_NLINK;
	} else {
		fattr->cf_mode = S_IFREG | cifs_sb->mnt_file_mode;
		fattr->cf_dtype = DT_REG;

		/* clear write bits if ATTR_READONLY is set */
		if (fattr->cf_cifsattrs & ATTR_READONLY)
			fattr->cf_mode &= ~(S_IWUGO);

		/*
		 * Don't accept zero nlink from non-unix servers unless
		 * delete is pending.  Instead mark it as unknown.
		 */
		if ((fattr->cf_nlink < 1) && !tcon->unix_ext &&
		    !info->DeletePending) {
			cifs_dbg(1, "bogus file nlink value %u\n",
				fattr->cf_nlink);
			fattr->cf_flags |= CIFS_FATTR_UNKNOWN_NLINK;
		}
	}

	fattr->cf_uid = cifs_sb->mnt_uid;
	fattr->cf_gid = cifs_sb->mnt_gid;
}

static int
cifs_get_file_info(struct file *filp)
{
	int rc;
	unsigned int xid;
	FILE_ALL_INFO find_data;
	struct cifs_fattr fattr;
	struct inode *inode = file_inode(filp);
	struct cifsFileInfo *cfile = filp->private_data;
	struct cifs_tcon *tcon = tlink_tcon(cfile->tlink);
	struct TCP_Server_Info *server = tcon->ses->server;

	if (!server->ops->query_file_info)
		return -ENOSYS;

	xid = get_xid();
	rc = server->ops->query_file_info(xid, tcon, &cfile->fid, &find_data);
	switch (rc) {
	case 0:
		cifs_all_info_to_fattr(&fattr, &find_data, inode->i_sb, false,
				       false);
		break;
	case -EREMOTE:
		cifs_create_dfs_fattr(&fattr, inode->i_sb);
		rc = 0;
		break;
	case -EOPNOTSUPP:
	case -EINVAL:
		/*
		 * FIXME: legacy server -- fall back to path-based call?
		 * for now, just skip revalidating and mark inode for
		 * immediate reval.
		 */
		rc = 0;
		CIFS_I(inode)->time = 0;
	default:
		goto cgfi_exit;
	}

	/*
	 * don't bother with SFU junk here -- just mark inode as needing
	 * revalidation.
	 */
	fattr.cf_uniqueid = CIFS_I(inode)->uniqueid;
	fattr.cf_flags |= CIFS_FATTR_NEED_REVAL;
	cifs_fattr_to_inode(inode, &fattr);
cgfi_exit:
	free_xid(xid);
	return rc;
}

/* Simple function to return a 64 bit hash of string.  Rarely called */
static __u64 simple_hashstr(const char *str)
{
	const __u64 hash_mult =  1125899906842597ULL; /* a big enough prime */
	__u64 hash = 0;

	while (*str)
		hash = (hash + (__u64) *str++) * hash_mult;

	return hash;
}

int
cifs_get_inode_info(struct inode **inode, const char *full_path,
		    FILE_ALL_INFO *data, struct super_block *sb, int xid,
		    const struct cifs_fid *fid)
{
	bool validinum = false;
	__u16 srchflgs;
	int rc = 0, tmprc = ENOSYS;
	struct cifs_tcon *tcon;
	struct TCP_Server_Info *server;
	struct tcon_link *tlink;
	struct cifs_sb_info *cifs_sb = CIFS_SB(sb);
	char *buf = NULL;
	bool adjust_tz = false;
	struct cifs_fattr fattr;
	struct cifs_search_info *srchinf = NULL;
	bool symlink = false;

	tlink = cifs_sb_tlink(cifs_sb);
	if (IS_ERR(tlink))
		return PTR_ERR(tlink);
	tcon = tlink_tcon(tlink);
	server = tcon->ses->server;

	cifs_dbg(FYI, "Getting info on %s\n", full_path);

	if ((data == NULL) && (*inode != NULL)) {
		if (CIFS_CACHE_READ(CIFS_I(*inode)) &&
		    CIFS_I(*inode)->time != 0) {
			cifs_dbg(FYI, "No need to revalidate cached inode sizes\n");
			goto cgii_exit;
		}
	}

	/* if inode info is not passed, get it from server */
	if (data == NULL) {
		if (!server->ops->query_path_info) {
			rc = -ENOSYS;
			goto cgii_exit;
		}
		buf = kmalloc(sizeof(FILE_ALL_INFO), GFP_KERNEL);
		if (buf == NULL) {
			rc = -ENOMEM;
			goto cgii_exit;
		}
		data = (FILE_ALL_INFO *)buf;
		rc = server->ops->query_path_info(xid, tcon, cifs_sb, full_path,
						  data, &adjust_tz, &symlink);
	}

	if (!rc) {
		cifs_all_info_to_fattr(&fattr, data, sb, adjust_tz,
				       symlink);
	} else if (rc == -EREMOTE) {
		cifs_create_dfs_fattr(&fattr, sb);
		rc = 0;
	} else if ((rc == -EACCES) && backup_cred(cifs_sb) &&
		   (strcmp(server->vals->version_string, SMB1_VERSION_STRING)
		      == 0)) {
<<<<<<< HEAD
			/*
			 * For SMB2 and later the backup intent flag is already
			 * sent if needed on open and there is no path based
			 * FindFirst operation to use to retry with
			 */

			srchinf = kzalloc(sizeof(struct cifs_search_info),
						GFP_KERNEL);
			if (srchinf == NULL) {
				rc = -ENOMEM;
				goto cgii_exit;
			}
=======
		/*
		 * For SMB2 and later the backup intent flag is already
		 * sent if needed on open and there is no path based
		 * FindFirst operation to use to retry with
		 */
>>>>>>> e2afa97a

		srchinf = kzalloc(sizeof(struct cifs_search_info),
					GFP_KERNEL);
		if (srchinf == NULL) {
			rc = -ENOMEM;
			goto cgii_exit;
		}

		srchinf->endOfSearch = false;
		if (tcon->unix_ext)
			srchinf->info_level = SMB_FIND_FILE_UNIX;
		else if ((tcon->ses->capabilities &
			 tcon->ses->server->vals->cap_nt_find) == 0)
			srchinf->info_level = SMB_FIND_FILE_INFO_STANDARD;
		else if (cifs_sb->mnt_cifs_flags & CIFS_MOUNT_SERVER_INUM)
			srchinf->info_level = SMB_FIND_FILE_ID_FULL_DIR_INFO;
		else /* no srvino useful for fallback to some netapp */
			srchinf->info_level = SMB_FIND_FILE_DIRECTORY_INFO;

		srchflgs = CIFS_SEARCH_CLOSE_ALWAYS |
				CIFS_SEARCH_CLOSE_AT_END |
				CIFS_SEARCH_BACKUP_SEARCH;

		rc = CIFSFindFirst(xid, tcon, full_path,
			cifs_sb, NULL, srchflgs, srchinf, false);
		if (!rc) {
			data = (FILE_ALL_INFO *)srchinf->srch_entries_start;

			cifs_dir_info_to_fattr(&fattr,
			(FILE_DIRECTORY_INFO *)data, cifs_sb);
			fattr.cf_uniqueid = le64_to_cpu(
			((SEARCH_ID_FULL_DIR_INFO *)data)->UniqueId);
			validinum = true;

			cifs_buf_release(srchinf->ntwrk_buf_start);
		}
		kfree(srchinf);
		if (rc)
			goto cgii_exit;
	} else
		goto cgii_exit;

	/*
	 * If an inode wasn't passed in, then get the inode number
	 *
	 * Is an i_ino of zero legal? Can we use that to check if the server
	 * supports returning inode numbers?  Are there other sanity checks we
	 * can use to ensure that the server is really filling in that field?
	 */
	if (*inode == NULL) {
		if (cifs_sb->mnt_cifs_flags & CIFS_MOUNT_SERVER_INUM) {
			if (validinum == false) {
				if (server->ops->get_srv_inum)
					tmprc = server->ops->get_srv_inum(xid,
						tcon, cifs_sb, full_path,
						&fattr.cf_uniqueid, data);
				if (tmprc) {
					cifs_dbg(FYI, "GetSrvInodeNum rc %d\n",
						 tmprc);
					fattr.cf_uniqueid = iunique(sb, ROOT_I);
					cifs_autodisable_serverino(cifs_sb);
				} else if ((fattr.cf_uniqueid == 0) &&
						strlen(full_path) == 0) {
					/* some servers ret bad root ino ie 0 */
					cifs_dbg(FYI, "Invalid (0) inodenum\n");
					fattr.cf_flags |=
						CIFS_FATTR_FAKE_ROOT_INO;
					fattr.cf_uniqueid =
						simple_hashstr(tcon->treeName);
				}
			}
		} else
			fattr.cf_uniqueid = iunique(sb, ROOT_I);
	} else {
		if ((cifs_sb->mnt_cifs_flags & CIFS_MOUNT_SERVER_INUM) &&
		    validinum == false && server->ops->get_srv_inum) {
			/*
			 * Pass a NULL tcon to ensure we don't make a round
			 * trip to the server. This only works for SMB2+.
			 */
			tmprc = server->ops->get_srv_inum(xid,
				NULL, cifs_sb, full_path,
				&fattr.cf_uniqueid, data);
			if (tmprc)
				fattr.cf_uniqueid = CIFS_I(*inode)->uniqueid;
			else if ((fattr.cf_uniqueid == 0) &&
					strlen(full_path) == 0) {
				/*
				 * Reuse existing root inode num since
				 * inum zero for root causes ls of . and .. to
				 * not be returned
				 */
				cifs_dbg(FYI, "Srv ret 0 inode num for root\n");
				fattr.cf_uniqueid = CIFS_I(*inode)->uniqueid;
			}
		} else
			fattr.cf_uniqueid = CIFS_I(*inode)->uniqueid;
	}

	/* query for SFU type info if supported and needed */
	if (fattr.cf_cifsattrs & ATTR_SYSTEM &&
	    cifs_sb->mnt_cifs_flags & CIFS_MOUNT_UNX_EMUL) {
		tmprc = cifs_sfu_type(&fattr, full_path, cifs_sb, xid);
		if (tmprc)
			cifs_dbg(FYI, "cifs_sfu_type failed: %d\n", tmprc);
	}

#ifdef CONFIG_CIFS_ACL
	/* fill in 0777 bits from ACL */
	if (cifs_sb->mnt_cifs_flags & CIFS_MOUNT_CIFS_ACL) {
		rc = cifs_acl_to_fattr(cifs_sb, &fattr, *inode, full_path, fid);
		if (rc) {
			cifs_dbg(FYI, "%s: Getting ACL failed with error: %d\n",
				 __func__, rc);
			goto cgii_exit;
		}
	}
#endif /* CONFIG_CIFS_ACL */

	/* fill in remaining high mode bits e.g. SUID, VTX */
	if (cifs_sb->mnt_cifs_flags & CIFS_MOUNT_UNX_EMUL)
		cifs_sfu_mode(&fattr, full_path, cifs_sb, xid);

	/* check for Minshall+French symlinks */
	if (cifs_sb->mnt_cifs_flags & CIFS_MOUNT_MF_SYMLINKS) {
		tmprc = check_mf_symlink(xid, tcon, cifs_sb, &fattr,
					 full_path);
		if (tmprc)
			cifs_dbg(FYI, "check_mf_symlink: %d\n", tmprc);
	}

	if (!*inode) {
		*inode = cifs_iget(sb, &fattr);
		if (!*inode)
			rc = -ENOMEM;
	} else {
		/* we already have inode, update it */

		/* if uniqueid is different, return error */
		if (unlikely(cifs_sb->mnt_cifs_flags & CIFS_MOUNT_SERVER_INUM &&
		    CIFS_I(*inode)->uniqueid != fattr.cf_uniqueid)) {
			rc = -ESTALE;
			goto cgii_exit;
		}

		/* if filetype is different, return error */
		if (unlikely(((*inode)->i_mode & S_IFMT) !=
		    (fattr.cf_mode & S_IFMT))) {
			rc = -ESTALE;
			goto cgii_exit;
		}

		cifs_fattr_to_inode(*inode, &fattr);
	}

cgii_exit:
	if ((*inode) && ((*inode)->i_ino == 0))
		cifs_dbg(FYI, "inode number of zero returned\n");

	kfree(buf);
	cifs_put_tlink(tlink);
	return rc;
}

static const struct inode_operations cifs_ipc_inode_ops = {
	.lookup = cifs_lookup,
};

static int
cifs_find_inode(struct inode *inode, void *opaque)
{
	struct cifs_fattr *fattr = (struct cifs_fattr *) opaque;

	/* don't match inode with different uniqueid */
	if (CIFS_I(inode)->uniqueid != fattr->cf_uniqueid)
		return 0;

	/* use createtime like an i_generation field */
	if (CIFS_I(inode)->createtime != fattr->cf_createtime)
		return 0;

	/* don't match inode of different type */
	if ((inode->i_mode & S_IFMT) != (fattr->cf_mode & S_IFMT))
		return 0;

	/* if it's not a directory or has no dentries, then flag it */
	if (S_ISDIR(inode->i_mode) && !hlist_empty(&inode->i_dentry))
		fattr->cf_flags |= CIFS_FATTR_INO_COLLISION;

	return 1;
}

static int
cifs_init_inode(struct inode *inode, void *opaque)
{
	struct cifs_fattr *fattr = (struct cifs_fattr *) opaque;

	CIFS_I(inode)->uniqueid = fattr->cf_uniqueid;
	CIFS_I(inode)->createtime = fattr->cf_createtime;
	return 0;
}

/*
 * walk dentry list for an inode and report whether it has aliases that
 * are hashed. We use this to determine if a directory inode can actually
 * be used.
 */
static bool
inode_has_hashed_dentries(struct inode *inode)
{
	struct dentry *dentry;

	spin_lock(&inode->i_lock);
	hlist_for_each_entry(dentry, &inode->i_dentry, d_u.d_alias) {
		if (!d_unhashed(dentry) || IS_ROOT(dentry)) {
			spin_unlock(&inode->i_lock);
			return true;
		}
	}
	spin_unlock(&inode->i_lock);
	return false;
}

/* Given fattrs, get a corresponding inode */
struct inode *
cifs_iget(struct super_block *sb, struct cifs_fattr *fattr)
{
	unsigned long hash;
	struct inode *inode;

retry_iget5_locked:
	cifs_dbg(FYI, "looking for uniqueid=%llu\n", fattr->cf_uniqueid);

	/* hash down to 32-bits on 32-bit arch */
	hash = cifs_uniqueid_to_ino_t(fattr->cf_uniqueid);

	inode = iget5_locked(sb, hash, cifs_find_inode, cifs_init_inode, fattr);
	if (inode) {
		/* was there a potentially problematic inode collision? */
		if (fattr->cf_flags & CIFS_FATTR_INO_COLLISION) {
			fattr->cf_flags &= ~CIFS_FATTR_INO_COLLISION;

			if (inode_has_hashed_dentries(inode)) {
				cifs_autodisable_serverino(CIFS_SB(sb));
				iput(inode);
				fattr->cf_uniqueid = iunique(sb, ROOT_I);
				goto retry_iget5_locked;
			}
		}

		cifs_fattr_to_inode(inode, fattr);
		if (sb->s_flags & SB_NOATIME)
			inode->i_flags |= S_NOATIME | S_NOCMTIME;
		if (inode->i_state & I_NEW) {
			inode->i_ino = hash;
#ifdef CONFIG_CIFS_FSCACHE
			/* initialize per-inode cache cookie pointer */
			CIFS_I(inode)->fscache = NULL;
#endif
			unlock_new_inode(inode);
		}
	}

	return inode;
}

/* gets root inode */
struct inode *cifs_root_iget(struct super_block *sb)
{
	unsigned int xid;
	struct cifs_sb_info *cifs_sb = CIFS_SB(sb);
	struct inode *inode = NULL;
	long rc;
	struct cifs_tcon *tcon = cifs_sb_master_tcon(cifs_sb);
	char *path = NULL;
	int len;

	if ((cifs_sb->mnt_cifs_flags & CIFS_MOUNT_USE_PREFIX_PATH)
	    && cifs_sb->prepath) {
		len = strlen(cifs_sb->prepath);
		path = kzalloc(len + 2 /* leading sep + null */, GFP_KERNEL);
		if (path == NULL)
			return ERR_PTR(-ENOMEM);
		path[0] = '/';
		memcpy(path+1, cifs_sb->prepath, len);
	} else {
		path = kstrdup("", GFP_KERNEL);
		if (path == NULL)
			return ERR_PTR(-ENOMEM);
	}

	xid = get_xid();
	if (tcon->unix_ext) {
		rc = cifs_get_inode_info_unix(&inode, path, sb, xid);
		/* some servers mistakenly claim POSIX support */
		if (rc != -EOPNOTSUPP)
			goto iget_no_retry;
		cifs_dbg(VFS, "server does not support POSIX extensions");
		tcon->unix_ext = false;
	}

	convert_delimiter(path, CIFS_DIR_SEP(cifs_sb));
	rc = cifs_get_inode_info(&inode, path, NULL, sb, xid, NULL);

iget_no_retry:
	if (!inode) {
		inode = ERR_PTR(rc);
		goto out;
	}

#ifdef CONFIG_CIFS_FSCACHE
	/* populate tcon->resource_id */
	tcon->resource_id = CIFS_I(inode)->uniqueid;
#endif

	if (rc && tcon->pipe) {
		cifs_dbg(FYI, "ipc connection - fake read inode\n");
		spin_lock(&inode->i_lock);
		inode->i_mode |= S_IFDIR;
		set_nlink(inode, 2);
		inode->i_op = &cifs_ipc_inode_ops;
		inode->i_fop = &simple_dir_operations;
		inode->i_uid = cifs_sb->mnt_uid;
		inode->i_gid = cifs_sb->mnt_gid;
		spin_unlock(&inode->i_lock);
	} else if (rc) {
		iget_failed(inode);
		inode = ERR_PTR(rc);
	}

out:
	kfree(path);
	free_xid(xid);
	return inode;
}

int
cifs_set_file_info(struct inode *inode, struct iattr *attrs, unsigned int xid,
		   char *full_path, __u32 dosattr)
{
	bool set_time = false;
	struct cifs_sb_info *cifs_sb = CIFS_SB(inode->i_sb);
	struct TCP_Server_Info *server;
	FILE_BASIC_INFO	info_buf;

	if (attrs == NULL)
		return -EINVAL;

	server = cifs_sb_master_tcon(cifs_sb)->ses->server;
	if (!server->ops->set_file_info)
		return -ENOSYS;

	info_buf.Pad = 0;

	if (attrs->ia_valid & ATTR_ATIME) {
		set_time = true;
		info_buf.LastAccessTime =
			cpu_to_le64(cifs_UnixTimeToNT(attrs->ia_atime));
	} else
		info_buf.LastAccessTime = 0;

	if (attrs->ia_valid & ATTR_MTIME) {
		set_time = true;
		info_buf.LastWriteTime =
		    cpu_to_le64(cifs_UnixTimeToNT(attrs->ia_mtime));
	} else
		info_buf.LastWriteTime = 0;

	/*
	 * Samba throws this field away, but windows may actually use it.
	 * Do not set ctime unless other time stamps are changed explicitly
	 * (i.e. by utimes()) since we would then have a mix of client and
	 * server times.
	 */
	if (set_time && (attrs->ia_valid & ATTR_CTIME)) {
		cifs_dbg(FYI, "CIFS - CTIME changed\n");
		info_buf.ChangeTime =
		    cpu_to_le64(cifs_UnixTimeToNT(attrs->ia_ctime));
	} else
		info_buf.ChangeTime = 0;

	info_buf.CreationTime = 0;	/* don't change */
	info_buf.Attributes = cpu_to_le32(dosattr);

	return server->ops->set_file_info(inode, full_path, &info_buf, xid);
}

/*
 * Open the given file (if it isn't already), set the DELETE_ON_CLOSE bit
 * and rename it to a random name that hopefully won't conflict with
 * anything else.
 */
int
cifs_rename_pending_delete(const char *full_path, struct dentry *dentry,
			   const unsigned int xid)
{
	int oplock = 0;
	int rc;
	struct cifs_fid fid;
	struct cifs_open_parms oparms;
	struct inode *inode = d_inode(dentry);
	struct cifsInodeInfo *cifsInode = CIFS_I(inode);
	struct cifs_sb_info *cifs_sb = CIFS_SB(inode->i_sb);
	struct tcon_link *tlink;
	struct cifs_tcon *tcon;
	__u32 dosattr, origattr;
	FILE_BASIC_INFO *info_buf = NULL;

	tlink = cifs_sb_tlink(cifs_sb);
	if (IS_ERR(tlink))
		return PTR_ERR(tlink);
	tcon = tlink_tcon(tlink);

	/*
	 * We cannot rename the file if the server doesn't support
	 * CAP_INFOLEVEL_PASSTHRU
	 */
	if (!(tcon->ses->capabilities & CAP_INFOLEVEL_PASSTHRU)) {
		rc = -EBUSY;
		goto out;
	}

	oparms.tcon = tcon;
	oparms.cifs_sb = cifs_sb;
	oparms.desired_access = DELETE | FILE_WRITE_ATTRIBUTES;
	oparms.create_options = CREATE_NOT_DIR;
	oparms.disposition = FILE_OPEN;
	oparms.path = full_path;
	oparms.fid = &fid;
	oparms.reconnect = false;

	rc = CIFS_open(xid, &oparms, &oplock, NULL);
	if (rc != 0)
		goto out;

	origattr = cifsInode->cifsAttrs;
	if (origattr == 0)
		origattr |= ATTR_NORMAL;

	dosattr = origattr & ~ATTR_READONLY;
	if (dosattr == 0)
		dosattr |= ATTR_NORMAL;
	dosattr |= ATTR_HIDDEN;

	/* set ATTR_HIDDEN and clear ATTR_READONLY, but only if needed */
	if (dosattr != origattr) {
		info_buf = kzalloc(sizeof(*info_buf), GFP_KERNEL);
		if (info_buf == NULL) {
			rc = -ENOMEM;
			goto out_close;
		}
		info_buf->Attributes = cpu_to_le32(dosattr);
		rc = CIFSSMBSetFileInfo(xid, tcon, info_buf, fid.netfid,
					current->tgid);
		/* although we would like to mark the file hidden
 		   if that fails we will still try to rename it */
		if (!rc)
			cifsInode->cifsAttrs = dosattr;
		else
			dosattr = origattr; /* since not able to change them */
	}

	/* rename the file */
	rc = CIFSSMBRenameOpenFile(xid, tcon, fid.netfid, NULL,
				   cifs_sb->local_nls,
				   cifs_remap(cifs_sb));
	if (rc != 0) {
		rc = -EBUSY;
		goto undo_setattr;
	}

	/* try to set DELETE_ON_CLOSE */
	if (!test_bit(CIFS_INO_DELETE_PENDING, &cifsInode->flags)) {
		rc = CIFSSMBSetFileDisposition(xid, tcon, true, fid.netfid,
					       current->tgid);
		/*
		 * some samba versions return -ENOENT when we try to set the
		 * file disposition here. Likely a samba bug, but work around
		 * it for now. This means that some cifsXXX files may hang
		 * around after they shouldn't.
		 *
		 * BB: remove this hack after more servers have the fix
		 */
		if (rc == -ENOENT)
			rc = 0;
		else if (rc != 0) {
			rc = -EBUSY;
			goto undo_rename;
		}
		set_bit(CIFS_INO_DELETE_PENDING, &cifsInode->flags);
	}

out_close:
	CIFSSMBClose(xid, tcon, fid.netfid);
out:
	kfree(info_buf);
	cifs_put_tlink(tlink);
	return rc;

	/*
	 * reset everything back to the original state. Don't bother
	 * dealing with errors here since we can't do anything about
	 * them anyway.
	 */
undo_rename:
	CIFSSMBRenameOpenFile(xid, tcon, fid.netfid, dentry->d_name.name,
				cifs_sb->local_nls, cifs_remap(cifs_sb));
undo_setattr:
	if (dosattr != origattr) {
		info_buf->Attributes = cpu_to_le32(origattr);
		if (!CIFSSMBSetFileInfo(xid, tcon, info_buf, fid.netfid,
					current->tgid))
			cifsInode->cifsAttrs = origattr;
	}

	goto out_close;
}

/* copied from fs/nfs/dir.c with small changes */
static void
cifs_drop_nlink(struct inode *inode)
{
	spin_lock(&inode->i_lock);
	if (inode->i_nlink > 0)
		drop_nlink(inode);
	spin_unlock(&inode->i_lock);
}

/*
 * If d_inode(dentry) is null (usually meaning the cached dentry
 * is a negative dentry) then we would attempt a standard SMB delete, but
 * if that fails we can not attempt the fall back mechanisms on EACCES
 * but will return the EACCES to the caller. Note that the VFS does not call
 * unlink on negative dentries currently.
 */
int cifs_unlink(struct inode *dir, struct dentry *dentry)
{
	int rc = 0;
	unsigned int xid;
	char *full_path = NULL;
	struct inode *inode = d_inode(dentry);
	struct cifsInodeInfo *cifs_inode;
	struct super_block *sb = dir->i_sb;
	struct cifs_sb_info *cifs_sb = CIFS_SB(sb);
	struct tcon_link *tlink;
	struct cifs_tcon *tcon;
	struct TCP_Server_Info *server;
	struct iattr *attrs = NULL;
	__u32 dosattr = 0, origattr = 0;

	cifs_dbg(FYI, "cifs_unlink, dir=0x%p, dentry=0x%p\n", dir, dentry);

	tlink = cifs_sb_tlink(cifs_sb);
	if (IS_ERR(tlink))
		return PTR_ERR(tlink);
	tcon = tlink_tcon(tlink);
	server = tcon->ses->server;

	xid = get_xid();

	/* Unlink can be called from rename so we can not take the
	 * sb->s_vfs_rename_mutex here */
	full_path = build_path_from_dentry(dentry);
	if (full_path == NULL) {
		rc = -ENOMEM;
		goto unlink_out;
	}

	if (cap_unix(tcon->ses) && (CIFS_UNIX_POSIX_PATH_OPS_CAP &
				le64_to_cpu(tcon->fsUnixInfo.Capability))) {
		rc = CIFSPOSIXDelFile(xid, tcon, full_path,
			SMB_POSIX_UNLINK_FILE_TARGET, cifs_sb->local_nls,
			cifs_remap(cifs_sb));
		cifs_dbg(FYI, "posix del rc %d\n", rc);
		if ((rc == 0) || (rc == -ENOENT))
			goto psx_del_no_retry;
	}

retry_std_delete:
	if (!server->ops->unlink) {
		rc = -ENOSYS;
		goto psx_del_no_retry;
	}

	rc = server->ops->unlink(xid, tcon, full_path, cifs_sb);

psx_del_no_retry:
	if (!rc) {
		if (inode)
			cifs_drop_nlink(inode);
	} else if (rc == -ENOENT) {
		d_drop(dentry);
	} else if (rc == -EBUSY) {
		if (server->ops->rename_pending_delete) {
			rc = server->ops->rename_pending_delete(full_path,
								dentry, xid);
			if (rc == 0)
				cifs_drop_nlink(inode);
		}
	} else if ((rc == -EACCES) && (dosattr == 0) && inode) {
		attrs = kzalloc(sizeof(*attrs), GFP_KERNEL);
		if (attrs == NULL) {
			rc = -ENOMEM;
			goto out_reval;
		}

		/* try to reset dos attributes */
		cifs_inode = CIFS_I(inode);
		origattr = cifs_inode->cifsAttrs;
		if (origattr == 0)
			origattr |= ATTR_NORMAL;
		dosattr = origattr & ~ATTR_READONLY;
		if (dosattr == 0)
			dosattr |= ATTR_NORMAL;
		dosattr |= ATTR_HIDDEN;

		rc = cifs_set_file_info(inode, attrs, xid, full_path, dosattr);
		if (rc != 0)
			goto out_reval;

		goto retry_std_delete;
	}

	/* undo the setattr if we errored out and it's needed */
	if (rc != 0 && dosattr != 0)
		cifs_set_file_info(inode, attrs, xid, full_path, origattr);

out_reval:
	if (inode) {
		cifs_inode = CIFS_I(inode);
		cifs_inode->time = 0;	/* will force revalidate to get info
					   when needed */
		inode->i_ctime = current_time(inode);
	}
	dir->i_ctime = dir->i_mtime = current_time(dir);
	cifs_inode = CIFS_I(dir);
	CIFS_I(dir)->time = 0;	/* force revalidate of dir as well */
unlink_out:
	kfree(full_path);
	kfree(attrs);
	free_xid(xid);
	cifs_put_tlink(tlink);
	return rc;
}

static int
cifs_mkdir_qinfo(struct inode *parent, struct dentry *dentry, umode_t mode,
		 const char *full_path, struct cifs_sb_info *cifs_sb,
		 struct cifs_tcon *tcon, const unsigned int xid)
{
	int rc = 0;
	struct inode *inode = NULL;

	if (tcon->unix_ext)
		rc = cifs_get_inode_info_unix(&inode, full_path, parent->i_sb,
					      xid);
	else
		rc = cifs_get_inode_info(&inode, full_path, NULL, parent->i_sb,
					 xid, NULL);

	if (rc)
		return rc;

	/*
	 * setting nlink not necessary except in cases where we failed to get it
	 * from the server or was set bogus. Also, since this is a brand new
	 * inode, no need to grab the i_lock before setting the i_nlink.
	 */
	if (inode->i_nlink < 2)
		set_nlink(inode, 2);
	mode &= ~current_umask();
	/* must turn on setgid bit if parent dir has it */
	if (parent->i_mode & S_ISGID)
		mode |= S_ISGID;

	if (tcon->unix_ext) {
		struct cifs_unix_set_info_args args = {
			.mode	= mode,
			.ctime	= NO_CHANGE_64,
			.atime	= NO_CHANGE_64,
			.mtime	= NO_CHANGE_64,
			.device	= 0,
		};
		if (cifs_sb->mnt_cifs_flags & CIFS_MOUNT_SET_UID) {
			args.uid = current_fsuid();
			if (parent->i_mode & S_ISGID)
				args.gid = parent->i_gid;
			else
				args.gid = current_fsgid();
		} else {
			args.uid = INVALID_UID; /* no change */
			args.gid = INVALID_GID; /* no change */
		}
		CIFSSMBUnixSetPathInfo(xid, tcon, full_path, &args,
				       cifs_sb->local_nls,
				       cifs_remap(cifs_sb));
	} else {
		struct TCP_Server_Info *server = tcon->ses->server;
		if (!(cifs_sb->mnt_cifs_flags & CIFS_MOUNT_CIFS_ACL) &&
		    (mode & S_IWUGO) == 0 && server->ops->mkdir_setinfo)
			server->ops->mkdir_setinfo(inode, full_path, cifs_sb,
						   tcon, xid);
		if (cifs_sb->mnt_cifs_flags & CIFS_MOUNT_DYNPERM)
			inode->i_mode = (mode | S_IFDIR);

		if (cifs_sb->mnt_cifs_flags & CIFS_MOUNT_SET_UID) {
			inode->i_uid = current_fsuid();
			if (inode->i_mode & S_ISGID)
				inode->i_gid = parent->i_gid;
			else
				inode->i_gid = current_fsgid();
		}
	}
	d_instantiate(dentry, inode);
	return rc;
}

static int
cifs_posix_mkdir(struct inode *inode, struct dentry *dentry, umode_t mode,
		 const char *full_path, struct cifs_sb_info *cifs_sb,
		 struct cifs_tcon *tcon, const unsigned int xid)
{
	int rc = 0;
	u32 oplock = 0;
	FILE_UNIX_BASIC_INFO *info = NULL;
	struct inode *newinode = NULL;
	struct cifs_fattr fattr;

	info = kzalloc(sizeof(FILE_UNIX_BASIC_INFO), GFP_KERNEL);
	if (info == NULL) {
		rc = -ENOMEM;
		goto posix_mkdir_out;
	}

	mode &= ~current_umask();
	rc = CIFSPOSIXCreate(xid, tcon, SMB_O_DIRECTORY | SMB_O_CREAT, mode,
			     NULL /* netfid */, info, &oplock, full_path,
			     cifs_sb->local_nls, cifs_remap(cifs_sb));
	if (rc == -EOPNOTSUPP)
		goto posix_mkdir_out;
	else if (rc) {
		cifs_dbg(FYI, "posix mkdir returned 0x%x\n", rc);
		d_drop(dentry);
		goto posix_mkdir_out;
	}

	if (info->Type == cpu_to_le32(-1))
		/* no return info, go query for it */
		goto posix_mkdir_get_info;
	/*
	 * BB check (cifs_sb->mnt_cifs_flags & CIFS_MOUNT_SET_UID ) to see if
	 * need to set uid/gid.
	 */

	cifs_unix_basic_to_fattr(&fattr, info, cifs_sb);
	cifs_fill_uniqueid(inode->i_sb, &fattr);
	newinode = cifs_iget(inode->i_sb, &fattr);
	if (!newinode)
		goto posix_mkdir_get_info;

	d_instantiate(dentry, newinode);

#ifdef CONFIG_CIFS_DEBUG2
	cifs_dbg(FYI, "instantiated dentry %p %pd to inode %p\n",
		 dentry, dentry, newinode);

	if (newinode->i_nlink != 2)
		cifs_dbg(FYI, "unexpected number of links %d\n",
			 newinode->i_nlink);
#endif

posix_mkdir_out:
	kfree(info);
	return rc;
posix_mkdir_get_info:
	rc = cifs_mkdir_qinfo(inode, dentry, mode, full_path, cifs_sb, tcon,
			      xid);
	goto posix_mkdir_out;
}

int cifs_mkdir(struct inode *inode, struct dentry *direntry, umode_t mode)
{
	int rc = 0;
	unsigned int xid;
	struct cifs_sb_info *cifs_sb;
	struct tcon_link *tlink;
	struct cifs_tcon *tcon;
	struct TCP_Server_Info *server;
	char *full_path;

	cifs_dbg(FYI, "In cifs_mkdir, mode = 0x%hx inode = 0x%p\n",
		 mode, inode);

	cifs_sb = CIFS_SB(inode->i_sb);
	tlink = cifs_sb_tlink(cifs_sb);
	if (IS_ERR(tlink))
		return PTR_ERR(tlink);
	tcon = tlink_tcon(tlink);

	xid = get_xid();

	full_path = build_path_from_dentry(direntry);
	if (full_path == NULL) {
		rc = -ENOMEM;
		goto mkdir_out;
	}

	server = tcon->ses->server;

	if ((server->ops->posix_mkdir) && (tcon->posix_extensions)) {
		rc = server->ops->posix_mkdir(xid, inode, mode, tcon, full_path,
					      cifs_sb);
		d_drop(direntry); /* for time being always refresh inode info */
		goto mkdir_out;
	}

	if (cap_unix(tcon->ses) && (CIFS_UNIX_POSIX_PATH_OPS_CAP &
				le64_to_cpu(tcon->fsUnixInfo.Capability))) {
		rc = cifs_posix_mkdir(inode, direntry, mode, full_path, cifs_sb,
				      tcon, xid);
		if (rc != -EOPNOTSUPP)
			goto mkdir_out;
	}

	if (!server->ops->mkdir) {
		rc = -ENOSYS;
		goto mkdir_out;
	}

	/* BB add setting the equivalent of mode via CreateX w/ACLs */
	rc = server->ops->mkdir(xid, tcon, full_path, cifs_sb);
	if (rc) {
		cifs_dbg(FYI, "cifs_mkdir returned 0x%x\n", rc);
		d_drop(direntry);
		goto mkdir_out;
	}

	rc = cifs_mkdir_qinfo(inode, direntry, mode, full_path, cifs_sb, tcon,
			      xid);
mkdir_out:
	/*
	 * Force revalidate to get parent dir info when needed since cached
	 * attributes are invalid now.
	 */
	CIFS_I(inode)->time = 0;
	kfree(full_path);
	free_xid(xid);
	cifs_put_tlink(tlink);
	return rc;
}

int cifs_rmdir(struct inode *inode, struct dentry *direntry)
{
	int rc = 0;
	unsigned int xid;
	struct cifs_sb_info *cifs_sb;
	struct tcon_link *tlink;
	struct cifs_tcon *tcon;
	struct TCP_Server_Info *server;
	char *full_path = NULL;
	struct cifsInodeInfo *cifsInode;

	cifs_dbg(FYI, "cifs_rmdir, inode = 0x%p\n", inode);

	xid = get_xid();

	full_path = build_path_from_dentry(direntry);
	if (full_path == NULL) {
		rc = -ENOMEM;
		goto rmdir_exit;
	}

	cifs_sb = CIFS_SB(inode->i_sb);
	tlink = cifs_sb_tlink(cifs_sb);
	if (IS_ERR(tlink)) {
		rc = PTR_ERR(tlink);
		goto rmdir_exit;
	}
	tcon = tlink_tcon(tlink);
	server = tcon->ses->server;

	if (!server->ops->rmdir) {
		rc = -ENOSYS;
		cifs_put_tlink(tlink);
		goto rmdir_exit;
	}

	rc = server->ops->rmdir(xid, tcon, full_path, cifs_sb);
	cifs_put_tlink(tlink);

	if (!rc) {
		spin_lock(&d_inode(direntry)->i_lock);
		i_size_write(d_inode(direntry), 0);
		clear_nlink(d_inode(direntry));
		spin_unlock(&d_inode(direntry)->i_lock);
	}

	cifsInode = CIFS_I(d_inode(direntry));
	/* force revalidate to go get info when needed */
	cifsInode->time = 0;

	cifsInode = CIFS_I(inode);
	/*
	 * Force revalidate to get parent dir info when needed since cached
	 * attributes are invalid now.
	 */
	cifsInode->time = 0;

	d_inode(direntry)->i_ctime = inode->i_ctime = inode->i_mtime =
		current_time(inode);

rmdir_exit:
	kfree(full_path);
	free_xid(xid);
	return rc;
}

static int
cifs_do_rename(const unsigned int xid, struct dentry *from_dentry,
	       const char *from_path, struct dentry *to_dentry,
	       const char *to_path)
{
	struct cifs_sb_info *cifs_sb = CIFS_SB(from_dentry->d_sb);
	struct tcon_link *tlink;
	struct cifs_tcon *tcon;
	struct TCP_Server_Info *server;
	struct cifs_fid fid;
	struct cifs_open_parms oparms;
	int oplock, rc;

	tlink = cifs_sb_tlink(cifs_sb);
	if (IS_ERR(tlink))
		return PTR_ERR(tlink);
	tcon = tlink_tcon(tlink);
	server = tcon->ses->server;

	if (!server->ops->rename)
		return -ENOSYS;

	/* try path-based rename first */
	rc = server->ops->rename(xid, tcon, from_path, to_path, cifs_sb);

	/*
	 * Don't bother with rename by filehandle unless file is busy and
	 * source. Note that cross directory moves do not work with
	 * rename by filehandle to various Windows servers.
	 */
	if (rc == 0 || rc != -EBUSY)
		goto do_rename_exit;

	/* open-file renames don't work across directories */
	if (to_dentry->d_parent != from_dentry->d_parent)
		goto do_rename_exit;

	oparms.tcon = tcon;
	oparms.cifs_sb = cifs_sb;
	/* open the file to be renamed -- we need DELETE perms */
	oparms.desired_access = DELETE;
	oparms.create_options = CREATE_NOT_DIR;
	oparms.disposition = FILE_OPEN;
	oparms.path = from_path;
	oparms.fid = &fid;
	oparms.reconnect = false;

	rc = CIFS_open(xid, &oparms, &oplock, NULL);
	if (rc == 0) {
		rc = CIFSSMBRenameOpenFile(xid, tcon, fid.netfid,
				(const char *) to_dentry->d_name.name,
				cifs_sb->local_nls, cifs_remap(cifs_sb));
		CIFSSMBClose(xid, tcon, fid.netfid);
	}
do_rename_exit:
	cifs_put_tlink(tlink);
	return rc;
}

int
cifs_rename2(struct inode *source_dir, struct dentry *source_dentry,
	     struct inode *target_dir, struct dentry *target_dentry,
	     unsigned int flags)
{
	char *from_name = NULL;
	char *to_name = NULL;
	struct cifs_sb_info *cifs_sb;
	struct tcon_link *tlink;
	struct cifs_tcon *tcon;
	FILE_UNIX_BASIC_INFO *info_buf_source = NULL;
	FILE_UNIX_BASIC_INFO *info_buf_target;
	unsigned int xid;
	int rc, tmprc;

	if (flags & ~RENAME_NOREPLACE)
		return -EINVAL;

	cifs_sb = CIFS_SB(source_dir->i_sb);
	tlink = cifs_sb_tlink(cifs_sb);
	if (IS_ERR(tlink))
		return PTR_ERR(tlink);
	tcon = tlink_tcon(tlink);

	xid = get_xid();

	/*
	 * we already have the rename sem so we do not need to
	 * grab it again here to protect the path integrity
	 */
	from_name = build_path_from_dentry(source_dentry);
	if (from_name == NULL) {
		rc = -ENOMEM;
		goto cifs_rename_exit;
	}

	to_name = build_path_from_dentry(target_dentry);
	if (to_name == NULL) {
		rc = -ENOMEM;
		goto cifs_rename_exit;
	}

	rc = cifs_do_rename(xid, source_dentry, from_name, target_dentry,
			    to_name);

	/*
	 * No-replace is the natural behavior for CIFS, so skip unlink hacks.
	 */
	if (flags & RENAME_NOREPLACE)
		goto cifs_rename_exit;

	if (rc == -EEXIST && tcon->unix_ext) {
		/*
		 * Are src and dst hardlinks of same inode? We can only tell
		 * with unix extensions enabled.
		 */
		info_buf_source =
			kmalloc_array(2, sizeof(FILE_UNIX_BASIC_INFO),
					GFP_KERNEL);
		if (info_buf_source == NULL) {
			rc = -ENOMEM;
			goto cifs_rename_exit;
		}

		info_buf_target = info_buf_source + 1;
		tmprc = CIFSSMBUnixQPathInfo(xid, tcon, from_name,
					     info_buf_source,
					     cifs_sb->local_nls,
					     cifs_remap(cifs_sb));
		if (tmprc != 0)
			goto unlink_target;

		tmprc = CIFSSMBUnixQPathInfo(xid, tcon, to_name,
					     info_buf_target,
					     cifs_sb->local_nls,
					     cifs_remap(cifs_sb));

		if (tmprc == 0 && (info_buf_source->UniqueId ==
				   info_buf_target->UniqueId)) {
			/* same file, POSIX says that this is a noop */
			rc = 0;
			goto cifs_rename_exit;
		}
	}
	/*
	 * else ... BB we could add the same check for Windows by
	 * checking the UniqueId via FILE_INTERNAL_INFO
	 */

unlink_target:
	/* Try unlinking the target dentry if it's not negative */
	if (d_really_is_positive(target_dentry) && (rc == -EACCES || rc == -EEXIST)) {
		if (d_is_dir(target_dentry))
			tmprc = cifs_rmdir(target_dir, target_dentry);
		else
			tmprc = cifs_unlink(target_dir, target_dentry);
		if (tmprc)
			goto cifs_rename_exit;
		rc = cifs_do_rename(xid, source_dentry, from_name,
				    target_dentry, to_name);
	}

	/* force revalidate to go get info when needed */
	CIFS_I(source_dir)->time = CIFS_I(target_dir)->time = 0;

	source_dir->i_ctime = source_dir->i_mtime = target_dir->i_ctime =
		target_dir->i_mtime = current_time(source_dir);

cifs_rename_exit:
	kfree(info_buf_source);
	kfree(from_name);
	kfree(to_name);
	free_xid(xid);
	cifs_put_tlink(tlink);
	return rc;
}

static bool
cifs_inode_needs_reval(struct inode *inode)
{
	struct cifsInodeInfo *cifs_i = CIFS_I(inode);
	struct cifs_sb_info *cifs_sb = CIFS_SB(inode->i_sb);

	if (cifs_i->time == 0)
		return true;

	if (CIFS_CACHE_READ(cifs_i))
		return false;

	if (!lookupCacheEnabled)
		return true;

	if (!cifs_sb->actimeo)
		return true;

	if (!time_in_range(jiffies, cifs_i->time,
				cifs_i->time + cifs_sb->actimeo))
		return true;

	/* hardlinked files w/ noserverino get "special" treatment */
	if (!(cifs_sb->mnt_cifs_flags & CIFS_MOUNT_SERVER_INUM) &&
	    S_ISREG(inode->i_mode) && inode->i_nlink != 1)
		return true;

	return false;
}

/*
 * Zap the cache. Called when invalid_mapping flag is set.
 */
int
cifs_invalidate_mapping(struct inode *inode)
{
	int rc = 0;

	if (inode->i_mapping && inode->i_mapping->nrpages != 0) {
		rc = invalidate_inode_pages2(inode->i_mapping);
		if (rc)
			cifs_dbg(VFS, "%s: could not invalidate inode %p\n",
				 __func__, inode);
	}

	cifs_fscache_reset_inode_cookie(inode);
	return rc;
}

/**
 * cifs_wait_bit_killable - helper for functions that are sleeping on bit locks
 * @word: long word containing the bit lock
 */
static int
cifs_wait_bit_killable(struct wait_bit_key *key, int mode)
{
	freezable_schedule_unsafe();
	if (signal_pending_state(mode, current))
		return -ERESTARTSYS;
	return 0;
}

int
cifs_revalidate_mapping(struct inode *inode)
{
	int rc;
	unsigned long *flags = &CIFS_I(inode)->flags;

	rc = wait_on_bit_lock_action(flags, CIFS_INO_LOCK, cifs_wait_bit_killable,
				     TASK_KILLABLE);
	if (rc)
		return rc;

	if (test_and_clear_bit(CIFS_INO_INVALID_MAPPING, flags)) {
		rc = cifs_invalidate_mapping(inode);
		if (rc)
			set_bit(CIFS_INO_INVALID_MAPPING, flags);
	}

	clear_bit_unlock(CIFS_INO_LOCK, flags);
	smp_mb__after_atomic();
	wake_up_bit(flags, CIFS_INO_LOCK);

	return rc;
}

int
cifs_zap_mapping(struct inode *inode)
{
	set_bit(CIFS_INO_INVALID_MAPPING, &CIFS_I(inode)->flags);
	return cifs_revalidate_mapping(inode);
}

int cifs_revalidate_file_attr(struct file *filp)
{
	int rc = 0;
	struct inode *inode = file_inode(filp);
	struct cifsFileInfo *cfile = (struct cifsFileInfo *) filp->private_data;

	if (!cifs_inode_needs_reval(inode))
		return rc;

	if (tlink_tcon(cfile->tlink)->unix_ext)
		rc = cifs_get_file_info_unix(filp);
	else
		rc = cifs_get_file_info(filp);

	return rc;
}

int cifs_revalidate_dentry_attr(struct dentry *dentry)
{
	unsigned int xid;
	int rc = 0;
	struct inode *inode = d_inode(dentry);
	struct super_block *sb = dentry->d_sb;
	char *full_path = NULL;

	if (inode == NULL)
		return -ENOENT;

	if (!cifs_inode_needs_reval(inode))
		return rc;

	xid = get_xid();

	/* can not safely grab the rename sem here if rename calls revalidate
	   since that would deadlock */
	full_path = build_path_from_dentry(dentry);
	if (full_path == NULL) {
		rc = -ENOMEM;
		goto out;
	}

	cifs_dbg(FYI, "Update attributes: %s inode 0x%p count %d dentry: 0x%p d_time %ld jiffies %ld\n",
		 full_path, inode, inode->i_count.counter,
		 dentry, cifs_get_time(dentry), jiffies);

	if (cifs_sb_master_tcon(CIFS_SB(sb))->unix_ext)
		rc = cifs_get_inode_info_unix(&inode, full_path, sb, xid);
	else
		rc = cifs_get_inode_info(&inode, full_path, NULL, sb,
					 xid, NULL);

out:
	kfree(full_path);
	free_xid(xid);
	return rc;
}

int cifs_revalidate_file(struct file *filp)
{
	int rc;
	struct inode *inode = file_inode(filp);

	rc = cifs_revalidate_file_attr(filp);
	if (rc)
		return rc;

	return cifs_revalidate_mapping(inode);
}

/* revalidate a dentry's inode attributes */
int cifs_revalidate_dentry(struct dentry *dentry)
{
	int rc;
	struct inode *inode = d_inode(dentry);

	rc = cifs_revalidate_dentry_attr(dentry);
	if (rc)
		return rc;

	return cifs_revalidate_mapping(inode);
}

int cifs_getattr(const struct path *path, struct kstat *stat,
		 u32 request_mask, unsigned int flags)
{
	struct dentry *dentry = path->dentry;
	struct cifs_sb_info *cifs_sb = CIFS_SB(dentry->d_sb);
	struct cifs_tcon *tcon = cifs_sb_master_tcon(cifs_sb);
	struct inode *inode = d_inode(dentry);
	int rc;

	/*
	 * We need to be sure that all dirty pages are written and the server
	 * has actual ctime, mtime and file length.
	 */
	if (!CIFS_CACHE_READ(CIFS_I(inode)) && inode->i_mapping &&
	    inode->i_mapping->nrpages != 0) {
		rc = filemap_fdatawait(inode->i_mapping);
		if (rc) {
			mapping_set_error(inode->i_mapping, rc);
			return rc;
		}
	}

	rc = cifs_revalidate_dentry_attr(dentry);
	if (rc)
		return rc;

	generic_fillattr(inode, stat);
	stat->blksize = CIFS_MAX_MSGSIZE;
	stat->ino = CIFS_I(inode)->uniqueid;

	/* old CIFS Unix Extensions doesn't return create time */
	if (CIFS_I(inode)->createtime) {
		stat->result_mask |= STATX_BTIME;
		stat->btime =
		      cifs_NTtimeToUnix(cpu_to_le64(CIFS_I(inode)->createtime));
	}

	stat->attributes_mask |= (STATX_ATTR_COMPRESSED | STATX_ATTR_ENCRYPTED);
	if (CIFS_I(inode)->cifsAttrs & FILE_ATTRIBUTE_COMPRESSED)
		stat->attributes |= STATX_ATTR_COMPRESSED;
	if (CIFS_I(inode)->cifsAttrs & FILE_ATTRIBUTE_ENCRYPTED)
		stat->attributes |= STATX_ATTR_ENCRYPTED;

	/*
	 * If on a multiuser mount without unix extensions or cifsacl being
	 * enabled, and the admin hasn't overridden them, set the ownership
	 * to the fsuid/fsgid of the current process.
	 */
	if ((cifs_sb->mnt_cifs_flags & CIFS_MOUNT_MULTIUSER) &&
	    !(cifs_sb->mnt_cifs_flags & CIFS_MOUNT_CIFS_ACL) &&
	    !tcon->unix_ext) {
		if (!(cifs_sb->mnt_cifs_flags & CIFS_MOUNT_OVERR_UID))
			stat->uid = current_fsuid();
		if (!(cifs_sb->mnt_cifs_flags & CIFS_MOUNT_OVERR_GID))
			stat->gid = current_fsgid();
	}
	return rc;
}

static int cifs_truncate_page(struct address_space *mapping, loff_t from)
{
	pgoff_t index = from >> PAGE_SHIFT;
	unsigned offset = from & (PAGE_SIZE - 1);
	struct page *page;
	int rc = 0;

	page = grab_cache_page(mapping, index);
	if (!page)
		return -ENOMEM;

	zero_user_segment(page, offset, PAGE_SIZE);
	unlock_page(page);
	put_page(page);
	return rc;
}

static void cifs_setsize(struct inode *inode, loff_t offset)
{
	struct cifsInodeInfo *cifs_i = CIFS_I(inode);

	spin_lock(&inode->i_lock);
	i_size_write(inode, offset);
	spin_unlock(&inode->i_lock);

	/* Cached inode must be refreshed on truncate */
	cifs_i->time = 0;
	truncate_pagecache(inode, offset);
}

static int
cifs_set_file_size(struct inode *inode, struct iattr *attrs,
		   unsigned int xid, char *full_path)
{
	int rc;
	struct cifsFileInfo *open_file;
	struct cifsInodeInfo *cifsInode = CIFS_I(inode);
	struct cifs_sb_info *cifs_sb = CIFS_SB(inode->i_sb);
	struct tcon_link *tlink = NULL;
	struct cifs_tcon *tcon = NULL;
	struct TCP_Server_Info *server;

	/*
	 * To avoid spurious oplock breaks from server, in the case of
	 * inodes that we already have open, avoid doing path based
	 * setting of file size if we can do it by handle.
	 * This keeps our caching token (oplock) and avoids timeouts
	 * when the local oplock break takes longer to flush
	 * writebehind data than the SMB timeout for the SetPathInfo
	 * request would allow
	 */
	open_file = find_writable_file(cifsInode, true);
	if (open_file) {
		tcon = tlink_tcon(open_file->tlink);
		server = tcon->ses->server;
		if (server->ops->set_file_size)
			rc = server->ops->set_file_size(xid, tcon, open_file,
							attrs->ia_size, false);
		else
			rc = -ENOSYS;
		cifsFileInfo_put(open_file);
		cifs_dbg(FYI, "SetFSize for attrs rc = %d\n", rc);
	} else
		rc = -EINVAL;

	if (!rc)
		goto set_size_out;

	if (tcon == NULL) {
		tlink = cifs_sb_tlink(cifs_sb);
		if (IS_ERR(tlink))
			return PTR_ERR(tlink);
		tcon = tlink_tcon(tlink);
		server = tcon->ses->server;
	}

	/*
	 * Set file size by pathname rather than by handle either because no
	 * valid, writeable file handle for it was found or because there was
	 * an error setting it by handle.
	 */
	if (server->ops->set_path_size)
		rc = server->ops->set_path_size(xid, tcon, full_path,
						attrs->ia_size, cifs_sb, false);
	else
		rc = -ENOSYS;
	cifs_dbg(FYI, "SetEOF by path (setattrs) rc = %d\n", rc);

	if (tlink)
		cifs_put_tlink(tlink);

set_size_out:
	if (rc == 0) {
		cifsInode->server_eof = attrs->ia_size;
		cifs_setsize(inode, attrs->ia_size);
		cifs_truncate_page(inode->i_mapping, inode->i_size);
	}

	return rc;
}

static int
cifs_setattr_unix(struct dentry *direntry, struct iattr *attrs)
{
	int rc;
	unsigned int xid;
	char *full_path = NULL;
	struct inode *inode = d_inode(direntry);
	struct cifsInodeInfo *cifsInode = CIFS_I(inode);
	struct cifs_sb_info *cifs_sb = CIFS_SB(inode->i_sb);
	struct tcon_link *tlink;
	struct cifs_tcon *pTcon;
	struct cifs_unix_set_info_args *args = NULL;
	struct cifsFileInfo *open_file;

	cifs_dbg(FYI, "setattr_unix on file %pd attrs->ia_valid=0x%x\n",
		 direntry, attrs->ia_valid);

	xid = get_xid();

	if (cifs_sb->mnt_cifs_flags & CIFS_MOUNT_NO_PERM)
		attrs->ia_valid |= ATTR_FORCE;

	rc = setattr_prepare(direntry, attrs);
	if (rc < 0)
		goto out;

	full_path = build_path_from_dentry(direntry);
	if (full_path == NULL) {
		rc = -ENOMEM;
		goto out;
	}

	/*
	 * Attempt to flush data before changing attributes. We need to do
	 * this for ATTR_SIZE and ATTR_MTIME for sure, and if we change the
	 * ownership or mode then we may also need to do this. Here, we take
	 * the safe way out and just do the flush on all setattr requests. If
	 * the flush returns error, store it to report later and continue.
	 *
	 * BB: This should be smarter. Why bother flushing pages that
	 * will be truncated anyway? Also, should we error out here if
	 * the flush returns error?
	 */
	rc = filemap_write_and_wait(inode->i_mapping);
	mapping_set_error(inode->i_mapping, rc);
	rc = 0;

	if (attrs->ia_valid & ATTR_SIZE) {
		rc = cifs_set_file_size(inode, attrs, xid, full_path);
		if (rc != 0)
			goto out;
	}

	/* skip mode change if it's just for clearing setuid/setgid */
	if (attrs->ia_valid & (ATTR_KILL_SUID|ATTR_KILL_SGID))
		attrs->ia_valid &= ~ATTR_MODE;

	args = kmalloc(sizeof(*args), GFP_KERNEL);
	if (args == NULL) {
		rc = -ENOMEM;
		goto out;
	}

	/* set up the struct */
	if (attrs->ia_valid & ATTR_MODE)
		args->mode = attrs->ia_mode;
	else
		args->mode = NO_CHANGE_64;

	if (attrs->ia_valid & ATTR_UID)
		args->uid = attrs->ia_uid;
	else
		args->uid = INVALID_UID; /* no change */

	if (attrs->ia_valid & ATTR_GID)
		args->gid = attrs->ia_gid;
	else
		args->gid = INVALID_GID; /* no change */

	if (attrs->ia_valid & ATTR_ATIME)
		args->atime = cifs_UnixTimeToNT(attrs->ia_atime);
	else
		args->atime = NO_CHANGE_64;

	if (attrs->ia_valid & ATTR_MTIME)
		args->mtime = cifs_UnixTimeToNT(attrs->ia_mtime);
	else
		args->mtime = NO_CHANGE_64;

	if (attrs->ia_valid & ATTR_CTIME)
		args->ctime = cifs_UnixTimeToNT(attrs->ia_ctime);
	else
		args->ctime = NO_CHANGE_64;

	args->device = 0;
	open_file = find_writable_file(cifsInode, true);
	if (open_file) {
		u16 nfid = open_file->fid.netfid;
		u32 npid = open_file->pid;
		pTcon = tlink_tcon(open_file->tlink);
		rc = CIFSSMBUnixSetFileInfo(xid, pTcon, args, nfid, npid);
		cifsFileInfo_put(open_file);
	} else {
		tlink = cifs_sb_tlink(cifs_sb);
		if (IS_ERR(tlink)) {
			rc = PTR_ERR(tlink);
			goto out;
		}
		pTcon = tlink_tcon(tlink);
		rc = CIFSSMBUnixSetPathInfo(xid, pTcon, full_path, args,
				    cifs_sb->local_nls,
				    cifs_remap(cifs_sb));
		cifs_put_tlink(tlink);
	}

	if (rc)
		goto out;

	if ((attrs->ia_valid & ATTR_SIZE) &&
	    attrs->ia_size != i_size_read(inode))
		truncate_setsize(inode, attrs->ia_size);

	setattr_copy(inode, attrs);
	mark_inode_dirty(inode);

	/* force revalidate when any of these times are set since some
	   of the fs types (eg ext3, fat) do not have fine enough
	   time granularity to match protocol, and we do not have a
	   a way (yet) to query the server fs's time granularity (and
	   whether it rounds times down).
	*/
	if (attrs->ia_valid & (ATTR_MTIME | ATTR_CTIME))
		cifsInode->time = 0;
out:
	kfree(args);
	kfree(full_path);
	free_xid(xid);
	return rc;
}

static int
cifs_setattr_nounix(struct dentry *direntry, struct iattr *attrs)
{
	unsigned int xid;
	kuid_t uid = INVALID_UID;
	kgid_t gid = INVALID_GID;
	struct inode *inode = d_inode(direntry);
	struct cifs_sb_info *cifs_sb = CIFS_SB(inode->i_sb);
	struct cifsInodeInfo *cifsInode = CIFS_I(inode);
	char *full_path = NULL;
	int rc = -EACCES;
	__u32 dosattr = 0;
	__u64 mode = NO_CHANGE_64;

	xid = get_xid();

	cifs_dbg(FYI, "setattr on file %pd attrs->iavalid 0x%x\n",
		 direntry, attrs->ia_valid);

	if (cifs_sb->mnt_cifs_flags & CIFS_MOUNT_NO_PERM)
		attrs->ia_valid |= ATTR_FORCE;

	rc = setattr_prepare(direntry, attrs);
	if (rc < 0) {
		free_xid(xid);
		return rc;
	}

	full_path = build_path_from_dentry(direntry);
	if (full_path == NULL) {
		rc = -ENOMEM;
		free_xid(xid);
		return rc;
	}

	/*
	 * Attempt to flush data before changing attributes. We need to do
	 * this for ATTR_SIZE and ATTR_MTIME for sure, and if we change the
	 * ownership or mode then we may also need to do this. Here, we take
	 * the safe way out and just do the flush on all setattr requests. If
	 * the flush returns error, store it to report later and continue.
	 *
	 * BB: This should be smarter. Why bother flushing pages that
	 * will be truncated anyway? Also, should we error out here if
	 * the flush returns error?
	 */
	rc = filemap_write_and_wait(inode->i_mapping);
	mapping_set_error(inode->i_mapping, rc);
	rc = 0;

	if (attrs->ia_valid & ATTR_SIZE) {
		rc = cifs_set_file_size(inode, attrs, xid, full_path);
		if (rc != 0)
			goto cifs_setattr_exit;
	}

	if (attrs->ia_valid & ATTR_UID)
		uid = attrs->ia_uid;

	if (attrs->ia_valid & ATTR_GID)
		gid = attrs->ia_gid;

#ifdef CONFIG_CIFS_ACL
	if (cifs_sb->mnt_cifs_flags & CIFS_MOUNT_CIFS_ACL) {
		if (uid_valid(uid) || gid_valid(gid)) {
			rc = id_mode_to_cifs_acl(inode, full_path, NO_CHANGE_64,
							uid, gid);
			if (rc) {
				cifs_dbg(FYI, "%s: Setting id failed with error: %d\n",
					 __func__, rc);
				goto cifs_setattr_exit;
			}
		}
	} else
#endif /* CONFIG_CIFS_ACL */
	if (!(cifs_sb->mnt_cifs_flags & CIFS_MOUNT_SET_UID))
		attrs->ia_valid &= ~(ATTR_UID | ATTR_GID);

	/* skip mode change if it's just for clearing setuid/setgid */
	if (attrs->ia_valid & (ATTR_KILL_SUID|ATTR_KILL_SGID))
		attrs->ia_valid &= ~ATTR_MODE;

	if (attrs->ia_valid & ATTR_MODE) {
		mode = attrs->ia_mode;
		rc = 0;
#ifdef CONFIG_CIFS_ACL
		if (cifs_sb->mnt_cifs_flags & CIFS_MOUNT_CIFS_ACL) {
			rc = id_mode_to_cifs_acl(inode, full_path, mode,
						INVALID_UID, INVALID_GID);
			if (rc) {
				cifs_dbg(FYI, "%s: Setting ACL failed with error: %d\n",
					 __func__, rc);
				goto cifs_setattr_exit;
			}
		} else
#endif /* CONFIG_CIFS_ACL */
		if (((mode & S_IWUGO) == 0) &&
		    (cifsInode->cifsAttrs & ATTR_READONLY) == 0) {

			dosattr = cifsInode->cifsAttrs | ATTR_READONLY;

			/* fix up mode if we're not using dynperm */
			if ((cifs_sb->mnt_cifs_flags & CIFS_MOUNT_DYNPERM) == 0)
				attrs->ia_mode = inode->i_mode & ~S_IWUGO;
		} else if ((mode & S_IWUGO) &&
			   (cifsInode->cifsAttrs & ATTR_READONLY)) {

			dosattr = cifsInode->cifsAttrs & ~ATTR_READONLY;
			/* Attributes of 0 are ignored */
			if (dosattr == 0)
				dosattr |= ATTR_NORMAL;

			/* reset local inode permissions to normal */
			if (!(cifs_sb->mnt_cifs_flags & CIFS_MOUNT_DYNPERM)) {
				attrs->ia_mode &= ~(S_IALLUGO);
				if (S_ISDIR(inode->i_mode))
					attrs->ia_mode |=
						cifs_sb->mnt_dir_mode;
				else
					attrs->ia_mode |=
						cifs_sb->mnt_file_mode;
			}
		} else if (!(cifs_sb->mnt_cifs_flags & CIFS_MOUNT_DYNPERM)) {
			/* ignore mode change - ATTR_READONLY hasn't changed */
			attrs->ia_valid &= ~ATTR_MODE;
		}
	}

	if (attrs->ia_valid & (ATTR_MTIME|ATTR_ATIME|ATTR_CTIME) ||
	    ((attrs->ia_valid & ATTR_MODE) && dosattr)) {
		rc = cifs_set_file_info(inode, attrs, xid, full_path, dosattr);
		/* BB: check for rc = -EOPNOTSUPP and switch to legacy mode */

		/* Even if error on time set, no sense failing the call if
		the server would set the time to a reasonable value anyway,
		and this check ensures that we are not being called from
		sys_utimes in which case we ought to fail the call back to
		the user when the server rejects the call */
		if ((rc) && (attrs->ia_valid &
				(ATTR_MODE | ATTR_GID | ATTR_UID | ATTR_SIZE)))
			rc = 0;
	}

	/* do not need local check to inode_check_ok since the server does
	   that */
	if (rc)
		goto cifs_setattr_exit;

	if ((attrs->ia_valid & ATTR_SIZE) &&
	    attrs->ia_size != i_size_read(inode))
		truncate_setsize(inode, attrs->ia_size);

	setattr_copy(inode, attrs);
	mark_inode_dirty(inode);

cifs_setattr_exit:
	kfree(full_path);
	free_xid(xid);
	return rc;
}

int
cifs_setattr(struct dentry *direntry, struct iattr *attrs)
{
	struct cifs_sb_info *cifs_sb = CIFS_SB(direntry->d_sb);
	struct cifs_tcon *pTcon = cifs_sb_master_tcon(cifs_sb);

	if (pTcon->unix_ext)
		return cifs_setattr_unix(direntry, attrs);

	return cifs_setattr_nounix(direntry, attrs);

	/* BB: add cifs_setattr_legacy for really old servers */
}

#if 0
void cifs_delete_inode(struct inode *inode)
{
	cifs_dbg(FYI, "In cifs_delete_inode, inode = 0x%p\n", inode);
	/* may have to add back in if and when safe distributed caching of
	   directories added e.g. via FindNotify */
}
#endif<|MERGE_RESOLUTION|>--- conflicted
+++ resolved
@@ -784,26 +784,11 @@
 	} else if ((rc == -EACCES) && backup_cred(cifs_sb) &&
 		   (strcmp(server->vals->version_string, SMB1_VERSION_STRING)
 		      == 0)) {
-<<<<<<< HEAD
-			/*
-			 * For SMB2 and later the backup intent flag is already
-			 * sent if needed on open and there is no path based
-			 * FindFirst operation to use to retry with
-			 */
-
-			srchinf = kzalloc(sizeof(struct cifs_search_info),
-						GFP_KERNEL);
-			if (srchinf == NULL) {
-				rc = -ENOMEM;
-				goto cgii_exit;
-			}
-=======
 		/*
 		 * For SMB2 and later the backup intent flag is already
 		 * sent if needed on open and there is no path based
 		 * FindFirst operation to use to retry with
 		 */
->>>>>>> e2afa97a
 
 		srchinf = kzalloc(sizeof(struct cifs_search_info),
 					GFP_KERNEL);
