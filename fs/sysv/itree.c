/*
 *  linux/fs/sysv/itree.c
 *
 *  Handling of indirect blocks' trees.
 *  AV, Sep--Dec 2000
 */

#include <linux/locks.h>
#include "sysv.h"

enum {DIRECT = 10, DEPTH = 4};	/* Have triple indirect */

static inline void dirty_indirect(struct buffer_head *bh, struct inode *inode)
{
	mark_buffer_dirty_inode(bh, inode);
	if (IS_SYNC(inode)) {
		ll_rw_block (WRITE, 1, &bh);
		wait_on_buffer (bh);
	}
}

static int block_to_path(struct inode *inode, long block, int offsets[DEPTH])
{
	struct super_block *sb = inode->i_sb;
	struct sysv_sb_info *sbi = SYSV_SB(sb);
	int ptrs_bits = sbi->s_ind_per_block_bits;
	unsigned long	indirect_blocks = sbi->s_ind_per_block,
			double_blocks = sbi->s_ind_per_block_2;
	int n = 0;

	if (block < 0) {
		printk("sysv_block_map: block < 0\n");
	} else if (block < DIRECT) {
		offsets[n++] = block;
	} else if ( (block -= DIRECT) < indirect_blocks) {
		offsets[n++] = DIRECT;
		offsets[n++] = block;
	} else if ((block -= indirect_blocks) < double_blocks) {
		offsets[n++] = DIRECT+1;
		offsets[n++] = block >> ptrs_bits;
		offsets[n++] = block & (indirect_blocks - 1);
	} else if (((block -= double_blocks) >> (ptrs_bits * 2)) < indirect_blocks) {
		offsets[n++] = DIRECT+2;
		offsets[n++] = block >> (ptrs_bits * 2);
		offsets[n++] = (block >> ptrs_bits) & (indirect_blocks - 1);
		offsets[n++] = block & (indirect_blocks - 1);
	} else {
		/* nothing */;
	}
	return n;
}

static inline int block_to_cpu(struct sysv_sb_info *sbi, u32 nr)
{
	return sbi->s_block_base + fs32_to_cpu(sbi, nr);
}

typedef struct {
	u32     *p;
	u32     key;
	struct buffer_head *bh;
} Indirect;

static rwlock_t pointers_lock = RW_LOCK_UNLOCKED;

static inline void add_chain(Indirect *p, struct buffer_head *bh, u32 *v)
{
	p->key = *(p->p = v);
	p->bh = bh;
}

static inline int verify_chain(Indirect *from, Indirect *to)
{
	while (from <= to && from->key == *from->p)
		from++;
	return (from > to);
}

static inline u32 *block_end(struct buffer_head *bh)
{
	return (u32*)((char*)bh->b_data + bh->b_size);
}

static Indirect *get_branch(struct inode *inode,
			    int depth,
			    int offsets[],
			    Indirect chain[],
			    int *err)
{
	struct super_block *sb = inode->i_sb;
	Indirect *p = chain;
	struct buffer_head *bh;

	*err = 0;
	add_chain(chain, NULL, SYSV_I(inode)->i_data + *offsets);
	if (!p->key)
		goto no_block;
	while (--depth) {
		int block = block_to_cpu(SYSV_SB(sb), p->key);
		bh = sb_bread(sb, block);
		if (!bh)
			goto failure;
		read_lock(&pointers_lock);
		if (!verify_chain(chain, p))
			goto changed;
		add_chain(++p, bh, (u32*)bh->b_data + *++offsets);
		read_unlock(&pointers_lock);
		if (!p->key)
			goto no_block;
	}
	return NULL;

changed:
<<<<<<< HEAD
	brelse(bh);
=======
	read_unlock(&pointers_lock);
>>>>>>> 825ab03e
	*err = -EAGAIN;
	goto no_block;
failure:
	*err = -EIO;
no_block:
	return p;
}

static int alloc_branch(struct inode *inode,
			int num,
			int *offsets,
			Indirect *branch)
{
	int blocksize = inode->i_sb->s_blocksize;
	int n = 0;
	int i;

	branch[0].key = sysv_new_block(inode->i_sb);
	if (branch[0].key) for (n = 1; n < num; n++) {
		struct buffer_head *bh;
		int parent;
		/* Allocate the next block */
		branch[n].key = sysv_new_block(inode->i_sb);
		if (!branch[n].key)
			break;
		/*
		 * Get buffer_head for parent block, zero it out and set 
		 * the pointer to new one, then send parent to disk.
		 */
		parent = block_to_cpu(SYSV_SB(inode->i_sb), branch[n-1].key);
		bh = sb_getblk(inode->i_sb, parent);
		lock_buffer(bh);
		memset(bh->b_data, 0, blocksize);
		branch[n].bh = bh;
		branch[n].p = (u32*) bh->b_data + offsets[n];
		*branch[n].p = branch[n].key;
		mark_buffer_uptodate(bh, 1);
		unlock_buffer(bh);
		dirty_indirect(bh, inode);
	}
	if (n == num)
		return 0;

	/* Allocation failed, free what we already allocated */
	for (i = 1; i < n; i++)
		bforget(branch[i].bh);
	for (i = 0; i < n; i++)
		sysv_free_block(inode->i_sb, branch[i].key);
	return -ENOSPC;
}

static inline int splice_branch(struct inode *inode,
				Indirect chain[],
				Indirect *where,
				int num)
{
	int i;

	/* Verify that place we are splicing to is still there and vacant */
	write_lock(&pointers_lock);
	if (!verify_chain(chain, where-1) || *where->p)
		goto changed;
	*where->p = where->key;
	write_unlock(&pointers_lock);

	inode->i_ctime = CURRENT_TIME;

	/* had we spliced it onto indirect block? */
	if (where->bh)
		dirty_indirect(where->bh, inode);

	if (IS_SYNC(inode))
		sysv_sync_inode(inode);
	else
		mark_inode_dirty(inode);
	return 0;

changed:
	write_unlock(&pointers_lock);
	for (i = 1; i < num; i++)
		bforget(where[i].bh);
	for (i = 0; i < num; i++)
		sysv_free_block(inode->i_sb, where[i].key);
	return -EAGAIN;
}

static int get_block(struct inode *inode, sector_t iblock, struct buffer_head *bh_result, int create)
{
	int err = -EIO;
	int offsets[DEPTH];
	Indirect chain[DEPTH];
	struct super_block *sb = inode->i_sb;
	Indirect *partial;
	int left;
	int depth = block_to_path(inode, iblock, offsets);

	if (depth == 0)
		goto out;

reread:
	partial = get_branch(inode, depth, offsets, chain, &err);

	/* Simplest case - block found, no allocation needed */
	if (!partial) {
got_it:
		map_bh(bh_result, sb, block_to_cpu(SYSV_SB(sb),
					chain[depth-1].key));
		/* Clean up and exit */
		partial = chain+depth-1; /* the whole chain */
		goto cleanup;
	}

	/* Next simple case - plain lookup or failed read of indirect block */
	if (!create || err == -EIO) {
cleanup:
		while (partial > chain) {
			brelse(partial->bh);
			partial--;
		}
out:
		return err;
	}

	/*
	 * Indirect block might be removed by truncate while we were
	 * reading it. Handling of that case (forget what we've got and
	 * reread) is taken out of the main path.
	 */
	if (err == -EAGAIN)
		goto changed;

	left = (chain + depth) - partial;
	err = alloc_branch(inode, left, offsets+(partial-chain), partial);
	if (err)
		goto cleanup;

	if (splice_branch(inode, chain, partial, left) < 0)
		goto changed;

	bh_result->b_state |= (1UL << BH_New);
	goto got_it;

changed:
	while (partial > chain) {
		brelse(partial->bh);
		partial--;
	}
	goto reread;
}

static inline int all_zeroes(u32 *p, u32 *q)
{
	while (p < q)
		if (*p++)
			return 0;
	return 1;
}

static Indirect *find_shared(struct inode *inode,
				int depth,
				int offsets[],
				Indirect chain[],
				u32 *top)
{
	Indirect *partial, *p;
	int k, err;

	*top = 0;
	for (k = depth; k > 1 && !offsets[k-1]; k--)
		;

	write_lock(&pointers_lock);
	partial = get_branch(inode, k, offsets, chain, &err);
	if (!partial)
		partial = chain + k-1;
	/*
	 * If the branch acquired continuation since we've looked at it -
	 * fine, it should all survive and (new) top doesn't belong to us.
	 */
	if (!partial->key && *partial->p) {
		write_unlock(&pointers_lock);
		goto no_top;
	}
	for (p=partial; p>chain && all_zeroes((u32*)p->bh->b_data,p->p); p--)
		;
	/*
	 * OK, we've found the last block that must survive. The rest of our
	 * branch should be detached before unlocking. However, if that rest
	 * of branch is all ours and does not grow immediately from the inode
	 * it's easier to cheat and just decrement partial->p.
	 */
	if (p == chain + k - 1 && p > chain) {
		p->p--;
	} else {
		*top = *p->p;
		*p->p = 0;
	}
	write_unlock(&pointers_lock);

	while (partial > p) {
		brelse(partial->bh);
		partial--;
	}
no_top:
	return partial;
}

static inline void free_data(struct inode *inode, u32 *p, u32 *q)
{
	for ( ; p < q ; p++) {
		u32 nr = *p;
		if (nr) {
			*p = 0;
			sysv_free_block(inode->i_sb, nr);
			mark_inode_dirty(inode);
		}
	}
}

static void free_branches(struct inode *inode, u32 *p, u32 *q, int depth)
{
	struct buffer_head * bh;
	struct super_block *sb = inode->i_sb;

	if (depth--) {
		for ( ; p < q ; p++) {
			int block;
			u32 nr = *p;
			if (!nr)
				continue;
			*p = 0;
			block = block_to_cpu(SYSV_SB(sb), nr);
			bh = sb_bread(sb, block);
			if (!bh)
				continue;
			free_branches(inode, (u32*)bh->b_data,
					block_end(bh), depth);
			bforget(bh);
			sysv_free_block(sb, nr);
			mark_inode_dirty(inode);
		}
	} else
		free_data(inode, p, q);
}

void sysv_truncate (struct inode * inode)
{
	u32 *i_data = SYSV_I(inode)->i_data;
	int offsets[DEPTH];
	Indirect chain[DEPTH];
	Indirect *partial;
	int nr = 0;
	int n;
	long iblock;
	unsigned blocksize;

	if (!(S_ISREG(inode->i_mode) || S_ISDIR(inode->i_mode) ||
	    S_ISLNK(inode->i_mode)))
		return;

	blocksize = inode->i_sb->s_blocksize;
	iblock = (inode->i_size + blocksize-1)
					>> inode->i_sb->s_blocksize_bits;

	block_truncate_page(inode->i_mapping, inode->i_size, get_block);

	n = block_to_path(inode, iblock, offsets);
	if (n == 0)
		return;

	if (n == 1) {
		free_data(inode, i_data+offsets[0], i_data + DIRECT);
		goto do_indirects;
	}

	partial = find_shared(inode, n, offsets, chain, &nr);
	/* Kill the top of shared branch (already detached) */
	if (nr) {
		if (partial == chain)
			mark_inode_dirty(inode);
		else
			dirty_indirect(partial->bh, inode);
		free_branches(inode, &nr, &nr+1, (chain+n-1) - partial);
	}
	/* Clear the ends of indirect blocks on the shared branch */
	while (partial > chain) {
		free_branches(inode, partial->p + 1, block_end(partial->bh),
				(chain+n-1) - partial);
		dirty_indirect(partial->bh, inode);
		brelse (partial->bh);
		partial--;
	}
do_indirects:
	/* Kill the remaining (whole) subtrees (== subtrees deeper than...) */
	while (n < DEPTH) {
		nr = i_data[DIRECT + n - 1];
		if (nr) {
			i_data[DIRECT + n - 1] = 0;
			mark_inode_dirty(inode);
			free_branches(inode, &nr, &nr+1, n);
		}
		n++;
	}
	inode->i_mtime = inode->i_ctime = CURRENT_TIME;
	if (IS_SYNC(inode))
		sysv_sync_inode (inode);
	else
		mark_inode_dirty(inode);
}

static int sysv_writepage(struct page *page)
{
	return block_write_full_page(page,get_block);
}
static int sysv_readpage(struct file *file, struct page *page)
{
	return block_read_full_page(page,get_block);
}
static int sysv_prepare_write(struct file *file, struct page *page, unsigned from, unsigned to)
{
	return block_prepare_write(page,from,to,get_block);
}
static int sysv_bmap(struct address_space *mapping, long block)
{
	return generic_block_bmap(mapping,block,get_block);
}
struct address_space_operations sysv_aops = {
	readpage: sysv_readpage,
	writepage: sysv_writepage,
	sync_page: block_sync_page,
	prepare_write: sysv_prepare_write,
	commit_write: generic_commit_write,
	bmap: sysv_bmap
};<|MERGE_RESOLUTION|>--- conflicted
+++ resolved
@@ -111,11 +111,8 @@
 	return NULL;
 
 changed:
-<<<<<<< HEAD
+	read_unlock(&pointers_lock);
 	brelse(bh);
-=======
-	read_unlock(&pointers_lock);
->>>>>>> 825ab03e
 	*err = -EAGAIN;
 	goto no_block;
 failure:
