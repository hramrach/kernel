// SPDX-License-Identifier: GPL-2.0-or-later
/* handling of writes to regular files and writing back to the server
 *
 * Copyright (C) 2007 Red Hat, Inc. All Rights Reserved.
 * Written by David Howells (dhowells@redhat.com)
 */

#include <linux/backing-dev.h>
#include <linux/slab.h>
#include <linux/fs.h>
#include <linux/pagemap.h>
#include <linux/writeback.h>
#include <linux/pagevec.h>
#include <linux/netfs.h>
#include <linux/fscache.h>
#include "internal.h"

/*
 * mark a page as having been made dirty and thus needing writeback
 */
int afs_set_page_dirty(struct page *page)
{
	_enter("");
	return __set_page_dirty_nobuffers(page);
}

/*
 * prepare to perform part of a write to a page
 */
int afs_write_begin(struct file *file, struct address_space *mapping,
		    loff_t pos, unsigned len, unsigned flags,
		    struct page **_page, void **fsdata)
{
	struct afs_vnode *vnode = AFS_FS_I(file_inode(file));
	struct page *page;
	unsigned long priv;
	unsigned f, from;
	unsigned t, to;
	pgoff_t index;
	int ret;

	_enter("{%llx:%llu},%llx,%x",
	       vnode->fid.vid, vnode->fid.vnode, pos, len);

	/* Prefetch area to be written into the cache if we're caching this
	 * file.  We need to do this before we get a lock on the page in case
	 * there's more than one writer competing for the same cache block.
	 */
	ret = netfs_write_begin(file, mapping, pos, len, flags, &page, fsdata,
				&afs_req_ops, NULL);
	if (ret < 0)
		return ret;

	index = page->index;
	from = pos - index * PAGE_SIZE;
	to = from + len;

try_again:
	/* See if this page is already partially written in a way that we can
	 * merge the new write with.
	 */
	if (PagePrivate(page)) {
		priv = page_private(page);
		f = afs_page_dirty_from(page, priv);
		t = afs_page_dirty_to(page, priv);
		ASSERTCMP(f, <=, t);

		if (PageWriteback(page)) {
			trace_afs_page_dirty(vnode, tracepoint_string("alrdy"), page);
			goto flush_conflicting_write;
		}
		/* If the file is being filled locally, allow inter-write
		 * spaces to be merged into writes.  If it's not, only write
		 * back what the user gives us.
		 */
		if (!test_bit(AFS_VNODE_NEW_CONTENT, &vnode->flags) &&
		    (to < f || from > t))
			goto flush_conflicting_write;
	}

	*_page = page;
	_leave(" = 0");
	return 0;

	/* The previous write and this write aren't adjacent or overlapping, so
	 * flush the page out.
	 */
flush_conflicting_write:
	_debug("flush conflict");
	ret = write_one_page(page);
	if (ret < 0)
		goto error;

	ret = lock_page_killable(page);
	if (ret < 0)
		goto error;
	goto try_again;

error:
	put_page(page);
	_leave(" = %d", ret);
	return ret;
}

/*
 * finalise part of a write to a page
 */
int afs_write_end(struct file *file, struct address_space *mapping,
		  loff_t pos, unsigned len, unsigned copied,
		  struct page *page, void *fsdata)
{
	struct afs_vnode *vnode = AFS_FS_I(file_inode(file));
	unsigned long priv;
	unsigned int f, from = pos & (thp_size(page) - 1);
	unsigned int t, to = from + copied;
	loff_t i_size, maybe_i_size;

	_enter("{%llx:%llu},{%lx}",
	       vnode->fid.vid, vnode->fid.vnode, page->index);

	if (!PageUptodate(page)) {
		if (copied < len) {
			copied = 0;
			goto out;
		}

		SetPageUptodate(page);
	}

	if (copied == 0)
		goto out;

	maybe_i_size = pos + copied;

	i_size = i_size_read(&vnode->vfs_inode);
	if (maybe_i_size > i_size) {
		write_seqlock(&vnode->cb_lock);
		i_size = i_size_read(&vnode->vfs_inode);
		if (maybe_i_size > i_size)
			i_size_write(&vnode->vfs_inode, maybe_i_size);
		write_sequnlock(&vnode->cb_lock);
	}

	if (PagePrivate(page)) {
		priv = page_private(page);
		f = afs_page_dirty_from(page, priv);
		t = afs_page_dirty_to(page, priv);
		if (from < f)
			f = from;
		if (to > t)
			t = to;
		priv = afs_page_dirty(page, f, t);
		set_page_private(page, priv);
		trace_afs_page_dirty(vnode, tracepoint_string("dirty+"), page);
	} else {
		priv = afs_page_dirty(page, from, to);
		attach_page_private(page, (void *)priv);
		trace_afs_page_dirty(vnode, tracepoint_string("dirty"), page);
	}

	if (set_page_dirty(page))
		_debug("dirtied %lx", page->index);

out:
	unlock_page(page);
	put_page(page);
	return copied;
}

/*
 * kill all the pages in the given range
 */
static void afs_kill_pages(struct address_space *mapping,
			   loff_t start, loff_t len)
{
	struct afs_vnode *vnode = AFS_FS_I(mapping->host);
	struct pagevec pv;
	unsigned int loop, psize;

	_enter("{%llx:%llu},%llx @%llx",
	       vnode->fid.vid, vnode->fid.vnode, len, start);

	pagevec_init(&pv);

	do {
		_debug("kill %llx @%llx", len, start);

		pv.nr = find_get_pages_contig(mapping, start / PAGE_SIZE,
					      PAGEVEC_SIZE, pv.pages);
		if (pv.nr == 0)
			break;

		for (loop = 0; loop < pv.nr; loop++) {
			struct page *page = pv.pages[loop];

			if (page->index * PAGE_SIZE >= start + len)
				break;

			psize = thp_size(page);
			start += psize;
			len -= psize;
			ClearPageUptodate(page);
			end_page_writeback(page);
			lock_page(page);
			generic_error_remove_page(mapping, page);
			unlock_page(page);
		}

		__pagevec_release(&pv);
	} while (len > 0);

	_leave("");
}

/*
 * Redirty all the pages in a given range.
 */
static void afs_redirty_pages(struct writeback_control *wbc,
			      struct address_space *mapping,
			      loff_t start, loff_t len)
{
	struct afs_vnode *vnode = AFS_FS_I(mapping->host);
	struct pagevec pv;
	unsigned int loop, psize;

	_enter("{%llx:%llu},%llx @%llx",
	       vnode->fid.vid, vnode->fid.vnode, len, start);

	pagevec_init(&pv);

	do {
		_debug("redirty %llx @%llx", len, start);

		pv.nr = find_get_pages_contig(mapping, start / PAGE_SIZE,
					      PAGEVEC_SIZE, pv.pages);
		if (pv.nr == 0)
			break;

		for (loop = 0; loop < pv.nr; loop++) {
			struct page *page = pv.pages[loop];

			if (page->index * PAGE_SIZE >= start + len)
				break;

			psize = thp_size(page);
			start += psize;
			len -= psize;
			redirty_page_for_writepage(wbc, page);
			end_page_writeback(page);
		}

		__pagevec_release(&pv);
	} while (len > 0);

	_leave("");
}

/*
 * completion of write to server
 */
static void afs_pages_written_back(struct afs_vnode *vnode, loff_t start, unsigned int len)
{
	struct address_space *mapping = vnode->vfs_inode.i_mapping;
	struct page *page;
	pgoff_t end;

	XA_STATE(xas, &mapping->i_pages, start / PAGE_SIZE);

	_enter("{%llx:%llu},{%x @%llx}",
	       vnode->fid.vid, vnode->fid.vnode, len, start);

	rcu_read_lock();

	end = (start + len - 1) / PAGE_SIZE;
	xas_for_each(&xas, page, end) {
		if (!PageWriteback(page)) {
			kdebug("bad %x @%llx page %lx %lx", len, start, page->index, end);
			ASSERT(PageWriteback(page));
		}

		trace_afs_page_dirty(vnode, tracepoint_string("clear"), page);
		detach_page_private(page);
		page_endio(page, true, 0);
	}

	rcu_read_unlock();

	afs_prune_wb_keys(vnode);
	_leave("");
}

/*
 * Find a key to use for the writeback.  We cached the keys used to author the
 * writes on the vnode.  *_wbk will contain the last writeback key used or NULL
 * and we need to start from there if it's set.
 */
static int afs_get_writeback_key(struct afs_vnode *vnode,
				 struct afs_wb_key **_wbk)
{
	struct afs_wb_key *wbk = NULL;
	struct list_head *p;
	int ret = -ENOKEY, ret2;

	spin_lock(&vnode->wb_lock);
	if (*_wbk)
		p = (*_wbk)->vnode_link.next;
	else
		p = vnode->wb_keys.next;

	while (p != &vnode->wb_keys) {
		wbk = list_entry(p, struct afs_wb_key, vnode_link);
		_debug("wbk %u", key_serial(wbk->key));
		ret2 = key_validate(wbk->key);
		if (ret2 == 0) {
			refcount_inc(&wbk->usage);
			_debug("USE WB KEY %u", key_serial(wbk->key));
			break;
		}

		wbk = NULL;
		if (ret == -ENOKEY)
			ret = ret2;
		p = p->next;
	}

	spin_unlock(&vnode->wb_lock);
	if (*_wbk)
		afs_put_wb_key(*_wbk);
	*_wbk = wbk;
	return 0;
}

static void afs_store_data_success(struct afs_operation *op)
{
	struct afs_vnode *vnode = op->file[0].vnode;

	op->ctime = op->file[0].scb.status.mtime_client;
	afs_vnode_commit_status(op, &op->file[0]);
	if (op->error == 0) {
		if (!op->store.laundering)
			afs_pages_written_back(vnode, op->store.pos, op->store.size);
		afs_stat_v(vnode, n_stores);
		atomic_long_add(op->store.size, &afs_v2net(vnode)->n_store_bytes);
	}
}

static const struct afs_operation_ops afs_store_data_operation = {
	.issue_afs_rpc	= afs_fs_store_data,
	.issue_yfs_rpc	= yfs_fs_store_data,
	.success	= afs_store_data_success,
};

/*
 * write to a file
 */
static int afs_store_data(struct afs_vnode *vnode, struct iov_iter *iter, loff_t pos,
			  bool laundering)
{
	struct afs_operation *op;
	struct afs_wb_key *wbk = NULL;
	loff_t size = iov_iter_count(iter), i_size;
	int ret = -ENOKEY;

	_enter("%s{%llx:%llu.%u},%llx,%llx",
	       vnode->volume->name,
	       vnode->fid.vid,
	       vnode->fid.vnode,
	       vnode->fid.unique,
	       size, pos);

	ret = afs_get_writeback_key(vnode, &wbk);
	if (ret) {
		_leave(" = %d [no keys]", ret);
		return ret;
	}

	op = afs_alloc_operation(wbk->key, vnode->volume);
	if (IS_ERR(op)) {
		afs_put_wb_key(wbk);
		return -ENOMEM;
	}

	i_size = i_size_read(&vnode->vfs_inode);

	afs_op_set_vnode(op, 0, vnode);
	op->file[0].dv_delta = 1;
<<<<<<< HEAD
	op->store.mapping = mapping;
	op->file[0].modification = true;
	op->store.first = first;
	op->store.last = last;
	op->store.first_offset = offset;
	op->store.last_to = to;
=======
	op->file[0].modification = true;
	op->store.write_iter = iter;
	op->store.pos = pos;
	op->store.size = size;
	op->store.i_size = max(pos + size, i_size);
>>>>>>> 07fa30c8
	op->store.laundering = laundering;
	op->mtime = vnode->vfs_inode.i_mtime;
	op->flags |= AFS_OPERATION_UNINTR;
	op->ops = &afs_store_data_operation;

try_next_key:
	afs_begin_vnode_operation(op);
	afs_wait_for_operation(op);

	switch (op->error) {
	case -EACCES:
	case -EPERM:
	case -ENOKEY:
	case -EKEYEXPIRED:
	case -EKEYREJECTED:
	case -EKEYREVOKED:
		_debug("next");

		ret = afs_get_writeback_key(vnode, &wbk);
		if (ret == 0) {
			key_put(op->key);
			op->key = key_get(wbk->key);
			goto try_next_key;
		}
		break;
	}

	afs_put_wb_key(wbk);
	_leave(" = %d", op->error);
	return afs_put_operation(op);
}

/*
 * Extend the region to be written back to include subsequent contiguously
 * dirty pages if possible, but don't sleep while doing so.
 *
 * If this page holds new content, then we can include filler zeros in the
 * writeback.
 */
static void afs_extend_writeback(struct address_space *mapping,
				 struct afs_vnode *vnode,
				 long *_count,
				 loff_t start,
				 loff_t max_len,
				 bool new_content,
				 unsigned int *_len)
{
	struct pagevec pvec;
	struct page *page;
	unsigned long priv;
	unsigned int psize, filler = 0;
	unsigned int f, t;
	loff_t len = *_len;
	pgoff_t index = (start + len) / PAGE_SIZE;
	bool stop = true;
	unsigned int i;

	XA_STATE(xas, &mapping->i_pages, index);
	pagevec_init(&pvec);

	do {
		/* Firstly, we gather up a batch of contiguous dirty pages
		 * under the RCU read lock - but we can't clear the dirty flags
		 * there if any of those pages are mapped.
		 */
		rcu_read_lock();

		xas_for_each(&xas, page, ULONG_MAX) {
			stop = true;
			if (xas_retry(&xas, page))
				continue;
			if (xa_is_value(page))
				break;
			if (page->index != index)
				break;

			if (!page_cache_get_speculative(page)) {
				xas_reset(&xas);
				continue;
			}

			/* Has the page moved or been split? */
			if (unlikely(page != xas_reload(&xas)))
				break;

			if (!trylock_page(page))
				break;
			if (!PageDirty(page) || PageWriteback(page)) {
				unlock_page(page);
				break;
			}

			psize = thp_size(page);
			priv = page_private(page);
			f = afs_page_dirty_from(page, priv);
			t = afs_page_dirty_to(page, priv);
			if (f != 0 && !new_content) {
				unlock_page(page);
				break;
			}

			len += filler + t;
			filler = psize - t;
			if (len >= max_len || *_count <= 0)
				stop = true;
			else if (t == psize || new_content)
				stop = false;

			index += thp_nr_pages(page);
			if (!pagevec_add(&pvec, page))
				break;
			if (stop)
				break;
		}

		if (!stop)
			xas_pause(&xas);
		rcu_read_unlock();

		/* Now, if we obtained any pages, we can shift them to being
		 * writable and mark them for caching.
		 */
		if (!pagevec_count(&pvec))
			break;

		for (i = 0; i < pagevec_count(&pvec); i++) {
			page = pvec.pages[i];
			trace_afs_page_dirty(vnode, tracepoint_string("store+"), page);

			if (!clear_page_dirty_for_io(page))
				BUG();
			if (test_set_page_writeback(page))
				BUG();

			*_count -= thp_nr_pages(page);
			unlock_page(page);
		}

		pagevec_release(&pvec);
		cond_resched();
	} while (!stop);

	*_len = len;
}

/*
 * Synchronously write back the locked page and any subsequent non-locked dirty
 * pages.
 */
static ssize_t afs_write_back_from_locked_page(struct address_space *mapping,
					       struct writeback_control *wbc,
					       struct page *page,
					       loff_t start, loff_t end)
{
	struct afs_vnode *vnode = AFS_FS_I(mapping->host);
	struct iov_iter iter;
	unsigned long priv;
	unsigned int offset, to, len, max_len;
	loff_t i_size = i_size_read(&vnode->vfs_inode);
	bool new_content = test_bit(AFS_VNODE_NEW_CONTENT, &vnode->flags);
	long count = wbc->nr_to_write;
	int ret;

	_enter(",%lx,%llx-%llx", page->index, start, end);

	if (test_set_page_writeback(page))
		BUG();

	count -= thp_nr_pages(page);

	/* Find all consecutive lockable dirty pages that have contiguous
	 * written regions, stopping when we find a page that is not
	 * immediately lockable, is not dirty or is missing, or we reach the
	 * end of the range.
	 */
	priv = page_private(page);
	offset = afs_page_dirty_from(page, priv);
	to = afs_page_dirty_to(page, priv);
	trace_afs_page_dirty(vnode, tracepoint_string("store"), page);

	len = to - offset;
	start += offset;
	if (start < i_size) {
		/* Trim the write to the EOF; the extra data is ignored.  Also
		 * put an upper limit on the size of a single storedata op.
		 */
		max_len = 65536 * 4096;
		max_len = min_t(unsigned long long, max_len, end - start + 1);
		max_len = min_t(unsigned long long, max_len, i_size - start);

		if (len < max_len &&
		    (to == thp_size(page) || new_content))
			afs_extend_writeback(mapping, vnode, &count,
					     start, max_len, new_content, &len);
		len = min_t(loff_t, len, max_len);
	}

	/* We now have a contiguous set of dirty pages, each with writeback
	 * set; the first page is still locked at this point, but all the rest
	 * have been unlocked.
	 */
	unlock_page(page);

	if (start < i_size) {
		_debug("write back %x @%llx [%llx]", len, start, i_size);

		iov_iter_xarray(&iter, WRITE, &mapping->i_pages, start, len);
		ret = afs_store_data(vnode, &iter, start, false);
	} else {
		_debug("write discard %x @%llx [%llx]", len, start, i_size);

		/* The dirty region was entirely beyond the EOF. */
		afs_pages_written_back(vnode, start, len);
		ret = 0;
	}

	switch (ret) {
	case 0:
		wbc->nr_to_write = count;
		ret = len;
		break;

	default:
		pr_notice("kAFS: Unexpected error from FS.StoreData %d\n", ret);
		fallthrough;
	case -EACCES:
	case -EPERM:
	case -ENOKEY:
	case -EKEYEXPIRED:
	case -EKEYREJECTED:
	case -EKEYREVOKED:
		afs_redirty_pages(wbc, mapping, start, len);
		mapping_set_error(mapping, ret);
		break;

	case -EDQUOT:
	case -ENOSPC:
		afs_redirty_pages(wbc, mapping, start, len);
		mapping_set_error(mapping, -ENOSPC);
		break;

	case -EROFS:
	case -EIO:
	case -EREMOTEIO:
	case -EFBIG:
	case -ENOENT:
	case -ENOMEDIUM:
	case -ENXIO:
		trace_afs_file_error(vnode, ret, afs_file_error_writeback_fail);
		afs_kill_pages(mapping, start, len);
		mapping_set_error(mapping, ret);
		break;
	}

	_leave(" = %d", ret);
	return ret;
}

/*
 * write a page back to the server
 * - the caller locked the page for us
 */
int afs_writepage(struct page *page, struct writeback_control *wbc)
{
	ssize_t ret;
	loff_t start;

	_enter("{%lx},", page->index);

	start = page->index * PAGE_SIZE;
	ret = afs_write_back_from_locked_page(page->mapping, wbc, page,
					      start, LLONG_MAX - start);
	if (ret < 0) {
		_leave(" = %zd", ret);
		return ret;
	}

	_leave(" = 0");
	return 0;
}

/*
 * write a region of pages back to the server
 */
static int afs_writepages_region(struct address_space *mapping,
				 struct writeback_control *wbc,
				 loff_t start, loff_t end, loff_t *_next)
{
	struct page *page;
	ssize_t ret;
	int n;

	_enter("%llx,%llx,", start, end);

	do {
		pgoff_t index = start / PAGE_SIZE;

		n = find_get_pages_range_tag(mapping, &index, end / PAGE_SIZE,
					     PAGECACHE_TAG_DIRTY, 1, &page);
		if (!n)
			break;

		start = (loff_t)page->index * PAGE_SIZE; /* May regress with THPs */

		_debug("wback %lx", page->index);

		/* At this point we hold neither the i_pages lock nor the
		 * page lock: the page may be truncated or invalidated
		 * (changing page->mapping to NULL), or even swizzled
		 * back from swapper_space to tmpfs file mapping
		 */
		if (wbc->sync_mode != WB_SYNC_NONE) {
			ret = lock_page_killable(page);
			if (ret < 0) {
				put_page(page);
				return ret;
			}
		} else {
			if (!trylock_page(page)) {
				put_page(page);
				return 0;
			}
		}

		if (page->mapping != mapping || !PageDirty(page)) {
			start += thp_size(page);
			unlock_page(page);
			put_page(page);
			continue;
		}

		if (PageWriteback(page)) {
			unlock_page(page);
			if (wbc->sync_mode != WB_SYNC_NONE)
				wait_on_page_writeback(page);
			put_page(page);
			continue;
		}

		if (!clear_page_dirty_for_io(page))
			BUG();
		ret = afs_write_back_from_locked_page(mapping, wbc, page, start, end);
		put_page(page);
		if (ret < 0) {
			_leave(" = %zd", ret);
			return ret;
		}

		start += ret;

		cond_resched();
	} while (wbc->nr_to_write > 0);

	*_next = start;
	_leave(" = 0 [%llx]", *_next);
	return 0;
}

/*
 * write some of the pending data back to the server
 */
int afs_writepages(struct address_space *mapping,
		   struct writeback_control *wbc)
{
	struct afs_vnode *vnode = AFS_FS_I(mapping->host);
	loff_t start, next;
	int ret;

	_enter("");

	/* We have to be careful as we can end up racing with setattr()
	 * truncating the pagecache since the caller doesn't take a lock here
	 * to prevent it.
	 */
	if (wbc->sync_mode == WB_SYNC_ALL)
		down_read(&vnode->validate_lock);
	else if (!down_read_trylock(&vnode->validate_lock))
		return 0;

	if (wbc->range_cyclic) {
		start = mapping->writeback_index * PAGE_SIZE;
		ret = afs_writepages_region(mapping, wbc, start, LLONG_MAX, &next);
		if (start > 0 && wbc->nr_to_write > 0 && ret == 0)
			ret = afs_writepages_region(mapping, wbc, 0, start,
						    &next);
		mapping->writeback_index = next / PAGE_SIZE;
	} else if (wbc->range_start == 0 && wbc->range_end == LLONG_MAX) {
		ret = afs_writepages_region(mapping, wbc, 0, LLONG_MAX, &next);
		if (wbc->nr_to_write > 0)
			mapping->writeback_index = next;
	} else {
		ret = afs_writepages_region(mapping, wbc,
					    wbc->range_start, wbc->range_end, &next);
	}

	up_read(&vnode->validate_lock);
	_leave(" = %d", ret);
	return ret;
}

/*
 * write to an AFS file
 */
ssize_t afs_file_write(struct kiocb *iocb, struct iov_iter *from)
{
	struct afs_vnode *vnode = AFS_FS_I(file_inode(iocb->ki_filp));
	ssize_t result;
	size_t count = iov_iter_count(from);

	_enter("{%llx:%llu},{%zu},",
	       vnode->fid.vid, vnode->fid.vnode, count);

	if (IS_SWAPFILE(&vnode->vfs_inode)) {
		printk(KERN_INFO
		       "AFS: Attempt to write to active swap file!\n");
		return -EBUSY;
	}

	if (!count)
		return 0;

	result = generic_file_write_iter(iocb, from);

	_leave(" = %zd", result);
	return result;
}

/*
 * flush any dirty pages for this process, and check for write errors.
 * - the return status from this call provides a reliable indication of
 *   whether any write errors occurred for this process.
 */
int afs_fsync(struct file *file, loff_t start, loff_t end, int datasync)
{
	struct inode *inode = file_inode(file);
	struct afs_vnode *vnode = AFS_FS_I(inode);

	_enter("{%llx:%llu},{n=%pD},%d",
	       vnode->fid.vid, vnode->fid.vnode, file,
	       datasync);

	return file_write_and_wait_range(file, start, end);
}

/*
 * notification that a previously read-only page is about to become writable
 * - if it returns an error, the caller will deliver a bus error signal
 */
vm_fault_t afs_page_mkwrite(struct vm_fault *vmf)
{
	struct page *page = thp_head(vmf->page);
	struct file *file = vmf->vma->vm_file;
	struct inode *inode = file_inode(file);
	struct afs_vnode *vnode = AFS_FS_I(inode);
	unsigned long priv;
	vm_fault_t ret = VM_FAULT_RETRY;

	_enter("{{%llx:%llu}},{%lx}", vnode->fid.vid, vnode->fid.vnode, page->index);

	sb_start_pagefault(inode->i_sb);

	/* Wait for the page to be written to the cache before we allow it to
	 * be modified.  We then assume the entire page will need writing back.
	 */
#ifdef CONFIG_AFS_FSCACHE
	if (PageFsCache(page) &&
	    wait_on_page_fscache_killable(page) < 0)
		goto out;
#endif

	if (wait_on_page_writeback_killable(page))
		goto out;

	if (lock_page_killable(page) < 0)
		goto out;

	/* We mustn't change page->private until writeback is complete as that
	 * details the portion of the page we need to write back and we might
	 * need to redirty the page if there's a problem.
	 */
	if (wait_on_page_writeback_killable(page) < 0) {
		unlock_page(page);
		goto out;
	}

	priv = afs_page_dirty(page, 0, thp_size(page));
	priv = afs_page_dirty_mmapped(priv);
	if (PagePrivate(page)) {
		set_page_private(page, priv);
		trace_afs_page_dirty(vnode, tracepoint_string("mkwrite+"), page);
	} else {
		attach_page_private(page, (void *)priv);
		trace_afs_page_dirty(vnode, tracepoint_string("mkwrite"), page);
	}
	file_update_time(file);

	ret = VM_FAULT_LOCKED;
out:
	sb_end_pagefault(inode->i_sb);
	return ret;
}

/*
 * Prune the keys cached for writeback.  The caller must hold vnode->wb_lock.
 */
void afs_prune_wb_keys(struct afs_vnode *vnode)
{
	LIST_HEAD(graveyard);
	struct afs_wb_key *wbk, *tmp;

	/* Discard unused keys */
	spin_lock(&vnode->wb_lock);

	if (!mapping_tagged(&vnode->vfs_inode.i_data, PAGECACHE_TAG_WRITEBACK) &&
	    !mapping_tagged(&vnode->vfs_inode.i_data, PAGECACHE_TAG_DIRTY)) {
		list_for_each_entry_safe(wbk, tmp, &vnode->wb_keys, vnode_link) {
			if (refcount_read(&wbk->usage) == 1)
				list_move(&wbk->vnode_link, &graveyard);
		}
	}

	spin_unlock(&vnode->wb_lock);

	while (!list_empty(&graveyard)) {
		wbk = list_entry(graveyard.next, struct afs_wb_key, vnode_link);
		list_del(&wbk->vnode_link);
		afs_put_wb_key(wbk);
	}
}

/*
 * Clean up a page during invalidation.
 */
int afs_launder_page(struct page *page)
{
	struct address_space *mapping = page->mapping;
	struct afs_vnode *vnode = AFS_FS_I(mapping->host);
	struct iov_iter iter;
	struct bio_vec bv[1];
	unsigned long priv;
	unsigned int f, t;
	int ret = 0;

	_enter("{%lx}", page->index);

	priv = page_private(page);
	if (clear_page_dirty_for_io(page)) {
		f = 0;
		t = thp_size(page);
		if (PagePrivate(page)) {
			f = afs_page_dirty_from(page, priv);
			t = afs_page_dirty_to(page, priv);
		}

		bv[0].bv_page = page;
		bv[0].bv_offset = f;
		bv[0].bv_len = t - f;
		iov_iter_bvec(&iter, WRITE, bv, 1, bv[0].bv_len);

		trace_afs_page_dirty(vnode, tracepoint_string("launder"), page);
		ret = afs_store_data(vnode, &iter, (loff_t)page->index * PAGE_SIZE,
				     true);
	}

	trace_afs_page_dirty(vnode, tracepoint_string("laundered"), page);
	detach_page_private(page);
	wait_on_page_fscache(page);
	return ret;
}<|MERGE_RESOLUTION|>--- conflicted
+++ resolved
@@ -384,20 +384,11 @@
 
 	afs_op_set_vnode(op, 0, vnode);
 	op->file[0].dv_delta = 1;
-<<<<<<< HEAD
-	op->store.mapping = mapping;
-	op->file[0].modification = true;
-	op->store.first = first;
-	op->store.last = last;
-	op->store.first_offset = offset;
-	op->store.last_to = to;
-=======
 	op->file[0].modification = true;
 	op->store.write_iter = iter;
 	op->store.pos = pos;
 	op->store.size = size;
 	op->store.i_size = max(pos + size, i_size);
->>>>>>> 07fa30c8
 	op->store.laundering = laundering;
 	op->mtime = vnode->vfs_inode.i_mtime;
 	op->flags |= AFS_OPERATION_UNINTR;
