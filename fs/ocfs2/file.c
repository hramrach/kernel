/* -*- mode: c; c-basic-offset: 8; -*-
 * vim: noexpandtab sw=8 ts=8 sts=0:
 *
 * file.c
 *
 * File open, close, extend, truncate
 *
 * Copyright (C) 2002, 2004 Oracle.  All rights reserved.
 *
 * This program is free software; you can redistribute it and/or
 * modify it under the terms of the GNU General Public
 * License as published by the Free Software Foundation; either
 * version 2 of the License, or (at your option) any later version.
 *
 * This program is distributed in the hope that it will be useful,
 * but WITHOUT ANY WARRANTY; without even the implied warranty of
 * MERCHANTABILITY or FITNESS FOR A PARTICULAR PURPOSE.  See the GNU
 * General Public License for more details.
 *
 * You should have received a copy of the GNU General Public
 * License along with this program; if not, write to the
 * Free Software Foundation, Inc., 59 Temple Place - Suite 330,
 * Boston, MA 021110-1307, USA.
 */

#include <linux/capability.h>
#include <linux/fs.h>
#include <linux/types.h>
#include <linux/slab.h>
#include <linux/highmem.h>
#include <linux/pagemap.h>
#include <linux/uio.h>
#include <linux/sched.h>
#include <linux/splice.h>
#include <linux/mount.h>
#include <linux/writeback.h>
#include <linux/falloc.h>
#include <linux/quotaops.h>
#include <linux/blkdev.h>
#include <linux/backing-dev.h>

#include <cluster/masklog.h>

#include "ocfs2.h"

#include "alloc.h"
#include "aops.h"
#include "dir.h"
#include "dlmglue.h"
#include "extent_map.h"
#include "file.h"
#include "sysfile.h"
#include "inode.h"
#include "ioctl.h"
#include "journal.h"
#include "locks.h"
#include "mmap.h"
#include "suballoc.h"
#include "super.h"
#include "xattr.h"
#include "acl.h"
#include "quota.h"
#include "refcounttree.h"
#include "ocfs2_trace.h"

#include "buffer_head_io.h"

static int ocfs2_init_file_private(struct inode *inode, struct file *file)
{
	struct ocfs2_file_private *fp;

	fp = kzalloc(sizeof(struct ocfs2_file_private), GFP_KERNEL);
	if (!fp)
		return -ENOMEM;

	fp->fp_file = file;
	mutex_init(&fp->fp_mutex);
	ocfs2_file_lock_res_init(&fp->fp_flock, fp);
	file->private_data = fp;

	return 0;
}

static void ocfs2_free_file_private(struct inode *inode, struct file *file)
{
	struct ocfs2_file_private *fp = file->private_data;
	struct ocfs2_super *osb = OCFS2_SB(inode->i_sb);

	if (fp) {
		ocfs2_simple_drop_lockres(osb, &fp->fp_flock);
		ocfs2_lock_res_free(&fp->fp_flock);
		kfree(fp);
		file->private_data = NULL;
	}
}

static int ocfs2_file_open(struct inode *inode, struct file *file)
{
	int status;
	int mode = file->f_flags;
	struct ocfs2_inode_info *oi = OCFS2_I(inode);

	trace_ocfs2_file_open(inode, file, file->f_path.dentry,
			      (unsigned long long)OCFS2_I(inode)->ip_blkno,
			      file->f_path.dentry->d_name.len,
			      file->f_path.dentry->d_name.name, mode);

	if (file->f_mode & FMODE_WRITE) {
		status = dquot_initialize(inode);
		if (status)
			goto leave;
	}

	spin_lock(&oi->ip_lock);

	/* Check that the inode hasn't been wiped from disk by another
	 * node. If it hasn't then we're safe as long as we hold the
	 * spin lock until our increment of open count. */
	if (OCFS2_I(inode)->ip_flags & OCFS2_INODE_DELETED) {
		spin_unlock(&oi->ip_lock);

		status = -ENOENT;
		goto leave;
	}

	if (mode & O_DIRECT)
		oi->ip_flags |= OCFS2_INODE_OPEN_DIRECT;

	oi->ip_open_count++;
	spin_unlock(&oi->ip_lock);

	status = ocfs2_init_file_private(inode, file);
	if (status) {
		/*
		 * We want to set open count back if we're failing the
		 * open.
		 */
		spin_lock(&oi->ip_lock);
		oi->ip_open_count--;
		spin_unlock(&oi->ip_lock);
	}

leave:
	return status;
}

static int ocfs2_file_release(struct inode *inode, struct file *file)
{
	struct ocfs2_inode_info *oi = OCFS2_I(inode);

	spin_lock(&oi->ip_lock);
	if (!--oi->ip_open_count)
		oi->ip_flags &= ~OCFS2_INODE_OPEN_DIRECT;

	trace_ocfs2_file_release(inode, file, file->f_path.dentry,
				 oi->ip_blkno,
				 file->f_path.dentry->d_name.len,
				 file->f_path.dentry->d_name.name,
				 oi->ip_open_count);
	spin_unlock(&oi->ip_lock);

	ocfs2_free_file_private(inode, file);

	return 0;
}

static int ocfs2_dir_open(struct inode *inode, struct file *file)
{
	return ocfs2_init_file_private(inode, file);
}

static int ocfs2_dir_release(struct inode *inode, struct file *file)
{
	ocfs2_free_file_private(inode, file);
	return 0;
}

static int ocfs2_sync_file(struct file *file, loff_t start, loff_t end,
			   int datasync)
{
	int err = 0;
	struct inode *inode = file->f_mapping->host;
	struct ocfs2_super *osb = OCFS2_SB(inode->i_sb);
	struct ocfs2_inode_info *oi = OCFS2_I(inode);
	journal_t *journal = osb->journal->j_journal;
	int ret;
	tid_t commit_tid;
	bool needs_barrier = false;

	trace_ocfs2_sync_file(inode, file, file->f_path.dentry,
			      OCFS2_I(inode)->ip_blkno,
			      file->f_path.dentry->d_name.len,
			      file->f_path.dentry->d_name.name,
			      (unsigned long long)datasync);

	if (ocfs2_is_hard_readonly(osb) || ocfs2_is_soft_readonly(osb))
		return -EROFS;

	err = filemap_write_and_wait_range(inode->i_mapping, start, end);
	if (err)
		return err;

	commit_tid = datasync ? oi->i_datasync_tid : oi->i_sync_tid;
	if (journal->j_flags & JBD2_BARRIER &&
	    !jbd2_trans_will_send_data_barrier(journal, commit_tid))
		needs_barrier = true;
	err = jbd2_complete_transaction(journal, commit_tid);
	if (needs_barrier) {
		ret = blkdev_issue_flush(inode->i_sb->s_bdev, GFP_KERNEL, NULL);
		if (!err)
			err = ret;
	}

	if (err)
		mlog_errno(err);

	return (err < 0) ? -EIO : 0;
}

int ocfs2_should_update_atime(struct inode *inode,
			      struct vfsmount *vfsmnt)
{
	struct timespec now;
	struct ocfs2_super *osb = OCFS2_SB(inode->i_sb);

	if (ocfs2_is_hard_readonly(osb) || ocfs2_is_soft_readonly(osb))
		return 0;

	if ((inode->i_flags & S_NOATIME) ||
	    ((inode->i_sb->s_flags & MS_NODIRATIME) && S_ISDIR(inode->i_mode)))
		return 0;

	/*
	 * We can be called with no vfsmnt structure - NFSD will
	 * sometimes do this.
	 *
	 * Note that our action here is different than touch_atime() -
	 * if we can't tell whether this is a noatime mount, then we
	 * don't know whether to trust the value of s_atime_quantum.
	 */
	if (vfsmnt == NULL)
		return 0;

	if ((vfsmnt->mnt_flags & MNT_NOATIME) ||
	    ((vfsmnt->mnt_flags & MNT_NODIRATIME) && S_ISDIR(inode->i_mode)))
		return 0;

	if (vfsmnt->mnt_flags & MNT_RELATIME) {
		if ((timespec_compare(&inode->i_atime, &inode->i_mtime) <= 0) ||
		    (timespec_compare(&inode->i_atime, &inode->i_ctime) <= 0))
			return 1;

		return 0;
	}

	now = CURRENT_TIME;
	if ((now.tv_sec - inode->i_atime.tv_sec <= osb->s_atime_quantum))
		return 0;
	else
		return 1;
}

int ocfs2_update_inode_atime(struct inode *inode,
			     struct buffer_head *bh)
{
	int ret;
	struct ocfs2_super *osb = OCFS2_SB(inode->i_sb);
	handle_t *handle;
	struct ocfs2_dinode *di = (struct ocfs2_dinode *) bh->b_data;

	handle = ocfs2_start_trans(osb, OCFS2_INODE_UPDATE_CREDITS);
	if (IS_ERR(handle)) {
		ret = PTR_ERR(handle);
		mlog_errno(ret);
		goto out;
	}

	ret = ocfs2_journal_access_di(handle, INODE_CACHE(inode), bh,
				      OCFS2_JOURNAL_ACCESS_WRITE);
	if (ret) {
		mlog_errno(ret);
		goto out_commit;
	}

	/*
	 * Don't use ocfs2_mark_inode_dirty() here as we don't always
	 * have i_mutex to guard against concurrent changes to other
	 * inode fields.
	 */
	inode->i_atime = CURRENT_TIME;
	di->i_atime = cpu_to_le64(inode->i_atime.tv_sec);
	di->i_atime_nsec = cpu_to_le32(inode->i_atime.tv_nsec);
	ocfs2_update_inode_fsync_trans(handle, inode, 0);
	ocfs2_journal_dirty(handle, bh);

out_commit:
	ocfs2_commit_trans(OCFS2_SB(inode->i_sb), handle);
out:
	return ret;
}

int ocfs2_set_inode_size(handle_t *handle,
				struct inode *inode,
				struct buffer_head *fe_bh,
				u64 new_i_size)
{
	int status;

	i_size_write(inode, new_i_size);
	inode->i_blocks = ocfs2_inode_sector_count(inode);
	inode->i_ctime = inode->i_mtime = CURRENT_TIME;

	status = ocfs2_mark_inode_dirty(handle, inode, fe_bh);
	if (status < 0) {
		mlog_errno(status);
		goto bail;
	}

bail:
	return status;
}

int ocfs2_simple_size_update(struct inode *inode,
			     struct buffer_head *di_bh,
			     u64 new_i_size)
{
	int ret;
	struct ocfs2_super *osb = OCFS2_SB(inode->i_sb);
	handle_t *handle = NULL;

	handle = ocfs2_start_trans(osb, OCFS2_INODE_UPDATE_CREDITS);
	if (IS_ERR(handle)) {
		ret = PTR_ERR(handle);
		mlog_errno(ret);
		goto out;
	}

	ret = ocfs2_set_inode_size(handle, inode, di_bh,
				   new_i_size);
	if (ret < 0)
		mlog_errno(ret);

	ocfs2_update_inode_fsync_trans(handle, inode, 0);
	ocfs2_commit_trans(osb, handle);
out:
	return ret;
}

static int ocfs2_cow_file_pos(struct inode *inode,
			      struct buffer_head *fe_bh,
			      u64 offset)
{
	int status;
	u32 phys, cpos = offset >> OCFS2_SB(inode->i_sb)->s_clustersize_bits;
	unsigned int num_clusters = 0;
	unsigned int ext_flags = 0;

	/*
	 * If the new offset is aligned to the range of the cluster, there is
	 * no space for ocfs2_zero_range_for_truncate to fill, so no need to
	 * CoW either.
	 */
	if ((offset & (OCFS2_SB(inode->i_sb)->s_clustersize - 1)) == 0)
		return 0;

	status = ocfs2_get_clusters(inode, cpos, &phys,
				    &num_clusters, &ext_flags);
	if (status) {
		mlog_errno(status);
		goto out;
	}

	if (!(ext_flags & OCFS2_EXT_REFCOUNTED))
		goto out;

	return ocfs2_refcount_cow(inode, fe_bh, cpos, 1, cpos+1);

out:
	return status;
}

static int ocfs2_orphan_for_truncate(struct ocfs2_super *osb,
				     struct inode *inode,
				     struct buffer_head *fe_bh,
				     u64 new_i_size)
{
	int status;
	handle_t *handle;
	struct ocfs2_dinode *di;
	u64 cluster_bytes;

	/*
	 * We need to CoW the cluster contains the offset if it is reflinked
	 * since we will call ocfs2_zero_range_for_truncate later which will
	 * write "0" from offset to the end of the cluster.
	 */
	status = ocfs2_cow_file_pos(inode, fe_bh, new_i_size);
	if (status) {
		mlog_errno(status);
		return status;
	}

	/* TODO: This needs to actually orphan the inode in this
	 * transaction. */

	handle = ocfs2_start_trans(osb, OCFS2_INODE_UPDATE_CREDITS);
	if (IS_ERR(handle)) {
		status = PTR_ERR(handle);
		mlog_errno(status);
		goto out;
	}

	status = ocfs2_journal_access_di(handle, INODE_CACHE(inode), fe_bh,
					 OCFS2_JOURNAL_ACCESS_WRITE);
	if (status < 0) {
		mlog_errno(status);
		goto out_commit;
	}

	/*
	 * Do this before setting i_size.
	 */
	cluster_bytes = ocfs2_align_bytes_to_clusters(inode->i_sb, new_i_size);
	status = ocfs2_zero_range_for_truncate(inode, handle, new_i_size,
					       cluster_bytes);
	if (status) {
		mlog_errno(status);
		goto out_commit;
	}

	i_size_write(inode, new_i_size);
	inode->i_ctime = inode->i_mtime = CURRENT_TIME;

	di = (struct ocfs2_dinode *) fe_bh->b_data;
	di->i_size = cpu_to_le64(new_i_size);
	di->i_ctime = di->i_mtime = cpu_to_le64(inode->i_ctime.tv_sec);
	di->i_ctime_nsec = di->i_mtime_nsec = cpu_to_le32(inode->i_ctime.tv_nsec);
	ocfs2_update_inode_fsync_trans(handle, inode, 0);

	ocfs2_journal_dirty(handle, fe_bh);

out_commit:
	ocfs2_commit_trans(osb, handle);
out:
	return status;
}

int ocfs2_truncate_file(struct inode *inode,
			       struct buffer_head *di_bh,
			       u64 new_i_size)
{
	int status = 0;
	struct ocfs2_dinode *fe = NULL;
	struct ocfs2_super *osb = OCFS2_SB(inode->i_sb);

	/* We trust di_bh because it comes from ocfs2_inode_lock(), which
	 * already validated it */
	fe = (struct ocfs2_dinode *) di_bh->b_data;

	trace_ocfs2_truncate_file((unsigned long long)OCFS2_I(inode)->ip_blkno,
				  (unsigned long long)le64_to_cpu(fe->i_size),
				  (unsigned long long)new_i_size);

	mlog_bug_on_msg(le64_to_cpu(fe->i_size) != i_size_read(inode),
			"Inode %llu, inode i_size = %lld != di "
			"i_size = %llu, i_flags = 0x%x\n",
			(unsigned long long)OCFS2_I(inode)->ip_blkno,
			i_size_read(inode),
			(unsigned long long)le64_to_cpu(fe->i_size),
			le32_to_cpu(fe->i_flags));

	if (new_i_size > le64_to_cpu(fe->i_size)) {
		trace_ocfs2_truncate_file_error(
			(unsigned long long)le64_to_cpu(fe->i_size),
			(unsigned long long)new_i_size);
		status = -EINVAL;
		mlog_errno(status);
		goto bail;
	}

	down_write(&OCFS2_I(inode)->ip_alloc_sem);

	ocfs2_resv_discard(&osb->osb_la_resmap,
			   &OCFS2_I(inode)->ip_la_data_resv);

	/*
	 * The inode lock forced other nodes to sync and drop their
	 * pages, which (correctly) happens even if we have a truncate
	 * without allocation change - ocfs2 cluster sizes can be much
	 * greater than page size, so we have to truncate them
	 * anyway.
	 */
	unmap_mapping_range(inode->i_mapping, new_i_size + PAGE_SIZE - 1, 0, 1);
	truncate_inode_pages(inode->i_mapping, new_i_size);

	if (OCFS2_I(inode)->ip_dyn_features & OCFS2_INLINE_DATA_FL) {
		status = ocfs2_truncate_inline(inode, di_bh, new_i_size,
					       i_size_read(inode), 1);
		if (status)
			mlog_errno(status);

		goto bail_unlock_sem;
	}

	/* alright, we're going to need to do a full blown alloc size
	 * change. Orphan the inode so that recovery can complete the
	 * truncate if necessary. This does the task of marking
	 * i_size. */
	status = ocfs2_orphan_for_truncate(osb, inode, di_bh, new_i_size);
	if (status < 0) {
		mlog_errno(status);
		goto bail_unlock_sem;
	}

	status = ocfs2_commit_truncate(osb, inode, di_bh);
	if (status < 0) {
		mlog_errno(status);
		goto bail_unlock_sem;
	}

	/* TODO: orphan dir cleanup here. */
bail_unlock_sem:
	up_write(&OCFS2_I(inode)->ip_alloc_sem);

bail:
	if (!status && OCFS2_I(inode)->ip_clusters == 0)
		status = ocfs2_try_remove_refcount_tree(inode, di_bh);

	return status;
}

/*
 * extend file allocation only here.
 * we'll update all the disk stuff, and oip->alloc_size
 *
 * expect stuff to be locked, a transaction started and enough data /
 * metadata reservations in the contexts.
 *
 * Will return -EAGAIN, and a reason if a restart is needed.
 * If passed in, *reason will always be set, even in error.
 */
int ocfs2_add_inode_data(struct ocfs2_super *osb,
			 struct inode *inode,
			 u32 *logical_offset,
			 u32 clusters_to_add,
			 int mark_unwritten,
			 struct buffer_head *fe_bh,
			 handle_t *handle,
			 struct ocfs2_alloc_context *data_ac,
			 struct ocfs2_alloc_context *meta_ac,
			 enum ocfs2_alloc_restarted *reason_ret)
{
	int ret;
	struct ocfs2_extent_tree et;

	ocfs2_init_dinode_extent_tree(&et, INODE_CACHE(inode), fe_bh);
	ret = ocfs2_add_clusters_in_btree(handle, &et, logical_offset,
					  clusters_to_add, mark_unwritten,
					  data_ac, meta_ac, reason_ret);

	return ret;
}

static int __ocfs2_extend_allocation(struct inode *inode, u32 logical_start,
				     u32 clusters_to_add, int mark_unwritten)
{
	int status = 0;
	int restart_func = 0;
	int credits;
	u32 prev_clusters;
	struct buffer_head *bh = NULL;
	struct ocfs2_dinode *fe = NULL;
	handle_t *handle = NULL;
	struct ocfs2_alloc_context *data_ac = NULL;
	struct ocfs2_alloc_context *meta_ac = NULL;
	enum ocfs2_alloc_restarted why = RESTART_NONE;
	struct ocfs2_super *osb = OCFS2_SB(inode->i_sb);
	struct ocfs2_extent_tree et;
	int did_quota = 0;

	/*
	 * Unwritten extent only exists for file systems which
	 * support holes.
	 */
	BUG_ON(mark_unwritten && !ocfs2_sparse_alloc(osb));

	status = ocfs2_read_inode_block(inode, &bh);
	if (status < 0) {
		mlog_errno(status);
		goto leave;
	}
	fe = (struct ocfs2_dinode *) bh->b_data;

restart_all:
	BUG_ON(le32_to_cpu(fe->i_clusters) != OCFS2_I(inode)->ip_clusters);

	ocfs2_init_dinode_extent_tree(&et, INODE_CACHE(inode), bh);
	status = ocfs2_lock_allocators(inode, &et, clusters_to_add, 0,
				       &data_ac, &meta_ac);
	if (status) {
		mlog_errno(status);
		goto leave;
	}

	credits = ocfs2_calc_extend_credits(osb->sb, &fe->id2.i_list);
	handle = ocfs2_start_trans(osb, credits);
	if (IS_ERR(handle)) {
		status = PTR_ERR(handle);
		handle = NULL;
		mlog_errno(status);
		goto leave;
	}

restarted_transaction:
	trace_ocfs2_extend_allocation(
		(unsigned long long)OCFS2_I(inode)->ip_blkno,
		(unsigned long long)i_size_read(inode),
		le32_to_cpu(fe->i_clusters), clusters_to_add,
		why, restart_func);

	status = dquot_alloc_space_nodirty(inode,
			ocfs2_clusters_to_bytes(osb->sb, clusters_to_add));
	if (status)
		goto leave;
	did_quota = 1;

	/* reserve a write to the file entry early on - that we if we
	 * run out of credits in the allocation path, we can still
	 * update i_size. */
	status = ocfs2_journal_access_di(handle, INODE_CACHE(inode), bh,
					 OCFS2_JOURNAL_ACCESS_WRITE);
	if (status < 0) {
		mlog_errno(status);
		goto leave;
	}

	prev_clusters = OCFS2_I(inode)->ip_clusters;

	status = ocfs2_add_inode_data(osb,
				      inode,
				      &logical_start,
				      clusters_to_add,
				      mark_unwritten,
				      bh,
				      handle,
				      data_ac,
				      meta_ac,
				      &why);
	if ((status < 0) && (status != -EAGAIN)) {
		if (status != -ENOSPC)
			mlog_errno(status);
		goto leave;
	}
	ocfs2_update_inode_fsync_trans(handle, inode, 1);
	ocfs2_journal_dirty(handle, bh);

	spin_lock(&OCFS2_I(inode)->ip_lock);
	clusters_to_add -= (OCFS2_I(inode)->ip_clusters - prev_clusters);
	spin_unlock(&OCFS2_I(inode)->ip_lock);
	/* Release unused quota reservation */
	dquot_free_space(inode,
			ocfs2_clusters_to_bytes(osb->sb, clusters_to_add));
	did_quota = 0;

	if (why != RESTART_NONE && clusters_to_add) {
		if (why == RESTART_META) {
			restart_func = 1;
			status = 0;
		} else {
			BUG_ON(why != RESTART_TRANS);

			status = ocfs2_allocate_extend_trans(handle, 1);
			if (status < 0) {
				/* handle still has to be committed at
				 * this point. */
				status = -ENOMEM;
				mlog_errno(status);
				goto leave;
			}
			goto restarted_transaction;
		}
	}

	trace_ocfs2_extend_allocation_end(OCFS2_I(inode)->ip_blkno,
	     le32_to_cpu(fe->i_clusters),
	     (unsigned long long)le64_to_cpu(fe->i_size),
	     OCFS2_I(inode)->ip_clusters,
	     (unsigned long long)i_size_read(inode));

leave:
	if (status < 0 && did_quota)
		dquot_free_space(inode,
			ocfs2_clusters_to_bytes(osb->sb, clusters_to_add));
	if (handle) {
		ocfs2_commit_trans(osb, handle);
		handle = NULL;
	}
	if (data_ac) {
		ocfs2_free_alloc_context(data_ac);
		data_ac = NULL;
	}
	if (meta_ac) {
		ocfs2_free_alloc_context(meta_ac);
		meta_ac = NULL;
	}
	if ((!status) && restart_func) {
		restart_func = 0;
		goto restart_all;
	}
	brelse(bh);
	bh = NULL;

	return status;
}

int ocfs2_extend_allocation(struct inode *inode, u32 logical_start,
		u32 clusters_to_add, int mark_unwritten)
{
	return __ocfs2_extend_allocation(inode, logical_start,
			clusters_to_add, mark_unwritten);
}

/*
 * While a write will already be ordering the data, a truncate will not.
 * Thus, we need to explicitly order the zeroed pages.
 */
static handle_t *ocfs2_zero_start_ordered_transaction(struct inode *inode,
						struct buffer_head *di_bh)
{
	struct ocfs2_super *osb = OCFS2_SB(inode->i_sb);
	handle_t *handle = NULL;
	int ret = 0;

	if (!ocfs2_should_order_data(inode))
		goto out;

	handle = ocfs2_start_trans(osb, OCFS2_INODE_UPDATE_CREDITS);
	if (IS_ERR(handle)) {
		ret = -ENOMEM;
		mlog_errno(ret);
		goto out;
	}

	ret = ocfs2_jbd2_file_inode(handle, inode);
	if (ret < 0) {
		mlog_errno(ret);
		goto out;
	}

	ret = ocfs2_journal_access_di(handle, INODE_CACHE(inode), di_bh,
				      OCFS2_JOURNAL_ACCESS_WRITE);
	if (ret)
		mlog_errno(ret);
	ocfs2_update_inode_fsync_trans(handle, inode, 1);

out:
	if (ret) {
		if (!IS_ERR(handle))
			ocfs2_commit_trans(osb, handle);
		handle = ERR_PTR(ret);
	}
	return handle;
}

/* Some parts of this taken from generic_cont_expand, which turned out
 * to be too fragile to do exactly what we need without us having to
 * worry about recursive locking in ->write_begin() and ->write_end(). */
static int ocfs2_write_zero_page(struct inode *inode, u64 abs_from,
				 u64 abs_to, struct buffer_head *di_bh)
{
	struct address_space *mapping = inode->i_mapping;
	struct page *page;
	unsigned long index = abs_from >> PAGE_CACHE_SHIFT;
	handle_t *handle;
	int ret = 0;
	unsigned zero_from, zero_to, block_start, block_end;
	struct ocfs2_dinode *di = (struct ocfs2_dinode *)di_bh->b_data;

	BUG_ON(abs_from >= abs_to);
	BUG_ON(abs_to > (((u64)index + 1) << PAGE_CACHE_SHIFT));
	BUG_ON(abs_from & (inode->i_blkbits - 1));

	handle = ocfs2_zero_start_ordered_transaction(inode, di_bh);
	if (IS_ERR(handle)) {
		ret = PTR_ERR(handle);
		goto out;
	}

	page = find_or_create_page(mapping, index, GFP_NOFS);
	if (!page) {
		ret = -ENOMEM;
		mlog_errno(ret);
		goto out_commit_trans;
	}

	/* Get the offsets within the page that we want to zero */
	zero_from = abs_from & (PAGE_CACHE_SIZE - 1);
	zero_to = abs_to & (PAGE_CACHE_SIZE - 1);
	if (!zero_to)
		zero_to = PAGE_CACHE_SIZE;

	trace_ocfs2_write_zero_page(
			(unsigned long long)OCFS2_I(inode)->ip_blkno,
			(unsigned long long)abs_from,
			(unsigned long long)abs_to,
			index, zero_from, zero_to);

	/* We know that zero_from is block aligned */
	for (block_start = zero_from; block_start < zero_to;
	     block_start = block_end) {
		block_end = block_start + (1 << inode->i_blkbits);

		/*
		 * block_start is block-aligned.  Bump it by one to force
		 * __block_write_begin and block_commit_write to zero the
		 * whole block.
		 */
		ret = __block_write_begin(page, block_start + 1, 0,
					  ocfs2_get_block);
		if (ret < 0) {
			mlog_errno(ret);
			goto out_unlock;
		}


		/* must not update i_size! */
		ret = block_commit_write(page, block_start + 1,
					 block_start + 1);
		if (ret < 0)
			mlog_errno(ret);
		else
			ret = 0;
	}

	/*
	 * fs-writeback will release the dirty pages without page lock
	 * whose offset are over inode size, the release happens at
	 * block_write_full_page().
	 */
	i_size_write(inode, abs_to);
	inode->i_blocks = ocfs2_inode_sector_count(inode);
	di->i_size = cpu_to_le64((u64)i_size_read(inode));
	inode->i_mtime = inode->i_ctime = CURRENT_TIME;
	di->i_mtime = di->i_ctime = cpu_to_le64(inode->i_mtime.tv_sec);
	di->i_ctime_nsec = cpu_to_le32(inode->i_mtime.tv_nsec);
	di->i_mtime_nsec = di->i_ctime_nsec;
	if (handle) {
		ocfs2_journal_dirty(handle, di_bh);
		ocfs2_update_inode_fsync_trans(handle, inode, 1);
	}

out_unlock:
	unlock_page(page);
	page_cache_release(page);
out_commit_trans:
	if (handle)
		ocfs2_commit_trans(OCFS2_SB(inode->i_sb), handle);
out:
	return ret;
}

/*
 * Find the next range to zero.  We do this in terms of bytes because
 * that's what ocfs2_zero_extend() wants, and it is dealing with the
 * pagecache.  We may return multiple extents.
 *
 * zero_start and zero_end are ocfs2_zero_extend()s current idea of what
 * needs to be zeroed.  range_start and range_end return the next zeroing
 * range.  A subsequent call should pass the previous range_end as its
 * zero_start.  If range_end is 0, there's nothing to do.
 *
 * Unwritten extents are skipped over.  Refcounted extents are CoWd.
 */
static int ocfs2_zero_extend_get_range(struct inode *inode,
				       struct buffer_head *di_bh,
				       u64 zero_start, u64 zero_end,
				       u64 *range_start, u64 *range_end)
{
	int rc = 0, needs_cow = 0;
	u32 p_cpos, zero_clusters = 0;
	u32 zero_cpos =
		zero_start >> OCFS2_SB(inode->i_sb)->s_clustersize_bits;
	u32 last_cpos = ocfs2_clusters_for_bytes(inode->i_sb, zero_end);
	unsigned int num_clusters = 0;
	unsigned int ext_flags = 0;

	while (zero_cpos < last_cpos) {
		rc = ocfs2_get_clusters(inode, zero_cpos, &p_cpos,
					&num_clusters, &ext_flags);
		if (rc) {
			mlog_errno(rc);
			goto out;
		}

		if (p_cpos && !(ext_flags & OCFS2_EXT_UNWRITTEN)) {
			zero_clusters = num_clusters;
			if (ext_flags & OCFS2_EXT_REFCOUNTED)
				needs_cow = 1;
			break;
		}

		zero_cpos += num_clusters;
	}
	if (!zero_clusters) {
		*range_end = 0;
		goto out;
	}

	while ((zero_cpos + zero_clusters) < last_cpos) {
		rc = ocfs2_get_clusters(inode, zero_cpos + zero_clusters,
					&p_cpos, &num_clusters,
					&ext_flags);
		if (rc) {
			mlog_errno(rc);
			goto out;
		}

		if (!p_cpos || (ext_flags & OCFS2_EXT_UNWRITTEN))
			break;
		if (ext_flags & OCFS2_EXT_REFCOUNTED)
			needs_cow = 1;
		zero_clusters += num_clusters;
	}
	if ((zero_cpos + zero_clusters) > last_cpos)
		zero_clusters = last_cpos - zero_cpos;

	if (needs_cow) {
		rc = ocfs2_refcount_cow(inode, di_bh, zero_cpos,
					zero_clusters, UINT_MAX);
		if (rc) {
			mlog_errno(rc);
			goto out;
		}
	}

	*range_start = ocfs2_clusters_to_bytes(inode->i_sb, zero_cpos);
	*range_end = ocfs2_clusters_to_bytes(inode->i_sb,
					     zero_cpos + zero_clusters);

out:
	return rc;
}

/*
 * Zero one range returned from ocfs2_zero_extend_get_range().  The caller
 * has made sure that the entire range needs zeroing.
 */
static int ocfs2_zero_extend_range(struct inode *inode, u64 range_start,
				   u64 range_end, struct buffer_head *di_bh)
{
	int rc = 0;
	u64 next_pos;
	u64 zero_pos = range_start;

	trace_ocfs2_zero_extend_range(
			(unsigned long long)OCFS2_I(inode)->ip_blkno,
			(unsigned long long)range_start,
			(unsigned long long)range_end);
	BUG_ON(range_start >= range_end);

	while (zero_pos < range_end) {
		next_pos = (zero_pos & PAGE_CACHE_MASK) + PAGE_CACHE_SIZE;
		if (next_pos > range_end)
			next_pos = range_end;
		rc = ocfs2_write_zero_page(inode, zero_pos, next_pos, di_bh);
		if (rc < 0) {
			mlog_errno(rc);
			break;
		}
		zero_pos = next_pos;

		/*
		 * Very large extends have the potential to lock up
		 * the cpu for extended periods of time.
		 */
		cond_resched();
	}

	return rc;
}

int ocfs2_zero_extend(struct inode *inode, struct buffer_head *di_bh,
		      loff_t zero_to_size)
{
	int ret = 0;
	u64 zero_start, range_start = 0, range_end = 0;
	struct super_block *sb = inode->i_sb;

	zero_start = ocfs2_align_bytes_to_blocks(sb, i_size_read(inode));
	trace_ocfs2_zero_extend((unsigned long long)OCFS2_I(inode)->ip_blkno,
				(unsigned long long)zero_start,
				(unsigned long long)i_size_read(inode));
	while (zero_start < zero_to_size) {
		ret = ocfs2_zero_extend_get_range(inode, di_bh, zero_start,
						  zero_to_size,
						  &range_start,
						  &range_end);
		if (ret) {
			mlog_errno(ret);
			break;
		}
		if (!range_end)
			break;
		/* Trim the ends */
		if (range_start < zero_start)
			range_start = zero_start;
		if (range_end > zero_to_size)
			range_end = zero_to_size;

		ret = ocfs2_zero_extend_range(inode, range_start,
					      range_end, di_bh);
		if (ret) {
			mlog_errno(ret);
			break;
		}
		zero_start = range_end;
	}

	return ret;
}

int ocfs2_extend_no_holes(struct inode *inode, struct buffer_head *di_bh,
			  u64 new_i_size, u64 zero_to)
{
	int ret;
	u32 clusters_to_add;
	struct ocfs2_inode_info *oi = OCFS2_I(inode);

	/*
	 * Only quota files call this without a bh, and they can't be
	 * refcounted.
	 */
	BUG_ON(!di_bh && (oi->ip_dyn_features & OCFS2_HAS_REFCOUNT_FL));
	BUG_ON(!di_bh && !(oi->ip_flags & OCFS2_INODE_SYSTEM_FILE));

	clusters_to_add = ocfs2_clusters_for_bytes(inode->i_sb, new_i_size);
	if (clusters_to_add < oi->ip_clusters)
		clusters_to_add = 0;
	else
		clusters_to_add -= oi->ip_clusters;

	if (clusters_to_add) {
		ret = __ocfs2_extend_allocation(inode, oi->ip_clusters,
						clusters_to_add, 0);
		if (ret) {
			mlog_errno(ret);
			goto out;
		}
	}

	/*
	 * Call this even if we don't add any clusters to the tree. We
	 * still need to zero the area between the old i_size and the
	 * new i_size.
	 */
	ret = ocfs2_zero_extend(inode, di_bh, zero_to);
	if (ret < 0)
		mlog_errno(ret);

out:
	return ret;
}

static int ocfs2_extend_file(struct inode *inode,
			     struct buffer_head *di_bh,
			     u64 new_i_size)
{
	int ret = 0;
	struct ocfs2_inode_info *oi = OCFS2_I(inode);

	BUG_ON(!di_bh);

	/* setattr sometimes calls us like this. */
	if (new_i_size == 0)
		goto out;

	if (i_size_read(inode) == new_i_size)
		goto out;
	BUG_ON(new_i_size < i_size_read(inode));

	/*
	 * The alloc sem blocks people in read/write from reading our
	 * allocation until we're done changing it. We depend on
	 * i_mutex to block other extend/truncate calls while we're
	 * here.  We even have to hold it for sparse files because there
	 * might be some tail zeroing.
	 */
	down_write(&oi->ip_alloc_sem);

	if (oi->ip_dyn_features & OCFS2_INLINE_DATA_FL) {
		/*
		 * We can optimize small extends by keeping the inodes
		 * inline data.
		 */
		if (ocfs2_size_fits_inline_data(di_bh, new_i_size)) {
			up_write(&oi->ip_alloc_sem);
			goto out_update_size;
		}

		ret = ocfs2_convert_inline_data_to_extents(inode, di_bh);
		if (ret) {
			up_write(&oi->ip_alloc_sem);
			mlog_errno(ret);
			goto out;
		}
	}

	if (ocfs2_sparse_alloc(OCFS2_SB(inode->i_sb)))
		ret = ocfs2_zero_extend(inode, di_bh, new_i_size);
	else
		ret = ocfs2_extend_no_holes(inode, di_bh, new_i_size,
					    new_i_size);

	up_write(&oi->ip_alloc_sem);

	if (ret < 0) {
		mlog_errno(ret);
		goto out;
	}

out_update_size:
	ret = ocfs2_simple_size_update(inode, di_bh, new_i_size);
	if (ret < 0)
		mlog_errno(ret);

out:
	return ret;
}

int ocfs2_setattr(struct dentry *dentry, struct iattr *attr)
{
	int status = 0, size_change;
	int inode_locked = 0;
	struct inode *inode = d_inode(dentry);
	struct super_block *sb = inode->i_sb;
	struct ocfs2_super *osb = OCFS2_SB(sb);
	struct buffer_head *bh = NULL;
	handle_t *handle = NULL;
	struct dquot *transfer_to[MAXQUOTAS] = { };
	int qtype;

	trace_ocfs2_setattr(inode, dentry,
			    (unsigned long long)OCFS2_I(inode)->ip_blkno,
			    dentry->d_name.len, dentry->d_name.name,
			    attr->ia_valid, attr->ia_mode,
			    from_kuid(&init_user_ns, attr->ia_uid),
			    from_kgid(&init_user_ns, attr->ia_gid));

	/* ensuring we don't even attempt to truncate a symlink */
	if (S_ISLNK(inode->i_mode))
		attr->ia_valid &= ~ATTR_SIZE;

#define OCFS2_VALID_ATTRS (ATTR_ATIME | ATTR_MTIME | ATTR_CTIME | ATTR_SIZE \
			   | ATTR_GID | ATTR_UID | ATTR_MODE)
	if (!(attr->ia_valid & OCFS2_VALID_ATTRS))
		return 0;

	status = inode_change_ok(inode, attr);
	if (status)
		return status;

	if (is_quota_modification(inode, attr)) {
		status = dquot_initialize(inode);
		if (status)
			return status;
	}
	size_change = S_ISREG(inode->i_mode) && attr->ia_valid & ATTR_SIZE;
	if (size_change) {
		status = ocfs2_rw_lock(inode, 1);
		if (status < 0) {
			mlog_errno(status);
			goto bail;
		}
	}

	status = ocfs2_inode_lock(inode, &bh, 1);
	if (status < 0) {
		if (status != -ENOENT)
			mlog_errno(status);
		goto bail_unlock_rw;
	}
	inode_locked = 1;

	if (size_change) {
		status = inode_newsize_ok(inode, attr->ia_size);
		if (status)
			goto bail_unlock;

		inode_dio_wait(inode);

		if (i_size_read(inode) >= attr->ia_size) {
			if (ocfs2_should_order_data(inode)) {
				status = ocfs2_begin_ordered_truncate(inode,
								      attr->ia_size);
				if (status)
					goto bail_unlock;
			}
			status = ocfs2_truncate_file(inode, bh, attr->ia_size);
		} else
			status = ocfs2_extend_file(inode, bh, attr->ia_size);
		if (status < 0) {
			if (status != -ENOSPC)
				mlog_errno(status);
			status = -ENOSPC;
			goto bail_unlock;
		}
	}

	if ((attr->ia_valid & ATTR_UID && !uid_eq(attr->ia_uid, inode->i_uid)) ||
	    (attr->ia_valid & ATTR_GID && !gid_eq(attr->ia_gid, inode->i_gid))) {
		/*
		 * Gather pointers to quota structures so that allocation /
		 * freeing of quota structures happens here and not inside
		 * dquot_transfer() where we have problems with lock ordering
		 */
		if (attr->ia_valid & ATTR_UID && !uid_eq(attr->ia_uid, inode->i_uid)
		    && OCFS2_HAS_RO_COMPAT_FEATURE(sb,
		    OCFS2_FEATURE_RO_COMPAT_USRQUOTA)) {
			transfer_to[USRQUOTA] = dqget(sb, make_kqid_uid(attr->ia_uid));
			if (IS_ERR(transfer_to[USRQUOTA])) {
				status = PTR_ERR(transfer_to[USRQUOTA]);
				goto bail_unlock;
			}
		}
		if (attr->ia_valid & ATTR_GID && !gid_eq(attr->ia_gid, inode->i_gid)
		    && OCFS2_HAS_RO_COMPAT_FEATURE(sb,
		    OCFS2_FEATURE_RO_COMPAT_GRPQUOTA)) {
			transfer_to[GRPQUOTA] = dqget(sb, make_kqid_gid(attr->ia_gid));
			if (IS_ERR(transfer_to[GRPQUOTA])) {
				status = PTR_ERR(transfer_to[GRPQUOTA]);
				goto bail_unlock;
			}
		}
		handle = ocfs2_start_trans(osb, OCFS2_INODE_UPDATE_CREDITS +
					   2 * ocfs2_quota_trans_credits(sb));
		if (IS_ERR(handle)) {
			status = PTR_ERR(handle);
			mlog_errno(status);
			goto bail_unlock;
		}
		status = __dquot_transfer(inode, transfer_to);
		if (status < 0)
			goto bail_commit;
	} else {
		handle = ocfs2_start_trans(osb, OCFS2_INODE_UPDATE_CREDITS);
		if (IS_ERR(handle)) {
			status = PTR_ERR(handle);
			mlog_errno(status);
			goto bail_unlock;
		}
	}

	setattr_copy(inode, attr);
	mark_inode_dirty(inode);

	status = ocfs2_mark_inode_dirty(handle, inode, bh);
	if (status < 0)
		mlog_errno(status);

bail_commit:
	ocfs2_commit_trans(osb, handle);
bail_unlock:
	if (status) {
		ocfs2_inode_unlock(inode, 1);
		inode_locked = 0;
	}
bail_unlock_rw:
	if (size_change)
		ocfs2_rw_unlock(inode, 1);
bail:
	brelse(bh);

	/* Release quota pointers in case we acquired them */
	for (qtype = 0; qtype < OCFS2_MAXQUOTAS; qtype++)
		dqput(transfer_to[qtype]);

	if (!status && attr->ia_valid & ATTR_MODE) {
		status = posix_acl_chmod(inode, inode->i_mode);
		if (status < 0)
			mlog_errno(status);
	}
	if (inode_locked)
		ocfs2_inode_unlock(inode, 1);

	return status;
}

int ocfs2_getattr(struct vfsmount *mnt,
		  struct dentry *dentry,
		  struct kstat *stat)
{
	struct inode *inode = d_inode(dentry);
	struct super_block *sb = d_inode(dentry)->i_sb;
	struct ocfs2_super *osb = sb->s_fs_info;
	int err;

	err = ocfs2_inode_revalidate(dentry);
	if (err) {
		if (err != -ENOENT)
			mlog_errno(err);
		goto bail;
	}

	generic_fillattr(inode, stat);

	/* We set the blksize from the cluster size for performance */
	stat->blksize = osb->s_clustersize;

bail:
	return err;
}

int ocfs2_permission(struct inode *inode, int mask)
{
	int ret;

	if (mask & MAY_NOT_BLOCK)
		return -ECHILD;

	ret = ocfs2_inode_lock(inode, NULL, 0);
	if (ret) {
		if (ret != -ENOENT)
			mlog_errno(ret);
		goto out;
	}

	ret = generic_permission(inode, mask);

	ocfs2_inode_unlock(inode, 0);
out:
	return ret;
}

static int __ocfs2_write_remove_suid(struct inode *inode,
				     struct buffer_head *bh)
{
	int ret;
	handle_t *handle;
	struct ocfs2_super *osb = OCFS2_SB(inode->i_sb);
	struct ocfs2_dinode *di;

	trace_ocfs2_write_remove_suid(
			(unsigned long long)OCFS2_I(inode)->ip_blkno,
			inode->i_mode);

	handle = ocfs2_start_trans(osb, OCFS2_INODE_UPDATE_CREDITS);
	if (IS_ERR(handle)) {
		ret = PTR_ERR(handle);
		mlog_errno(ret);
		goto out;
	}

	ret = ocfs2_journal_access_di(handle, INODE_CACHE(inode), bh,
				      OCFS2_JOURNAL_ACCESS_WRITE);
	if (ret < 0) {
		mlog_errno(ret);
		goto out_trans;
	}

	inode->i_mode &= ~S_ISUID;
	if ((inode->i_mode & S_ISGID) && (inode->i_mode & S_IXGRP))
		inode->i_mode &= ~S_ISGID;

	di = (struct ocfs2_dinode *) bh->b_data;
	di->i_mode = cpu_to_le16(inode->i_mode);
	ocfs2_update_inode_fsync_trans(handle, inode, 0);

	ocfs2_journal_dirty(handle, bh);

out_trans:
	ocfs2_commit_trans(osb, handle);
out:
	return ret;
}

/*
 * Will look for holes and unwritten extents in the range starting at
 * pos for count bytes (inclusive).
 */
static int ocfs2_check_range_for_holes(struct inode *inode, loff_t pos,
				       size_t count)
{
	int ret = 0;
	unsigned int extent_flags;
	u32 cpos, clusters, extent_len, phys_cpos;
	struct super_block *sb = inode->i_sb;

	cpos = pos >> OCFS2_SB(sb)->s_clustersize_bits;
	clusters = ocfs2_clusters_for_bytes(sb, pos + count) - cpos;

	while (clusters) {
		ret = ocfs2_get_clusters(inode, cpos, &phys_cpos, &extent_len,
					 &extent_flags);
		if (ret < 0) {
			mlog_errno(ret);
			goto out;
		}

		if (phys_cpos == 0 || (extent_flags & OCFS2_EXT_UNWRITTEN)) {
			ret = 1;
			break;
		}

		if (extent_len > clusters)
			extent_len = clusters;

		clusters -= extent_len;
		cpos += extent_len;
	}
out:
	return ret;
}

static int ocfs2_write_remove_suid(struct inode *inode)
{
	int ret;
	struct buffer_head *bh = NULL;

	ret = ocfs2_read_inode_block(inode, &bh);
	if (ret < 0) {
		mlog_errno(ret);
		goto out;
	}

	ret =  __ocfs2_write_remove_suid(inode, bh);
out:
	brelse(bh);
	return ret;
}

/*
 * Allocate enough extents to cover the region starting at byte offset
 * start for len bytes. Existing extents are skipped, any extents
 * added are marked as "unwritten".
 */
static int ocfs2_allocate_unwritten_extents(struct inode *inode,
					    u64 start, u64 len)
{
	int ret;
	u32 cpos, phys_cpos, clusters, alloc_size;
	u64 end = start + len;
	struct buffer_head *di_bh = NULL;

	if (OCFS2_I(inode)->ip_dyn_features & OCFS2_INLINE_DATA_FL) {
		ret = ocfs2_read_inode_block(inode, &di_bh);
		if (ret) {
			mlog_errno(ret);
			goto out;
		}

		/*
		 * Nothing to do if the requested reservation range
		 * fits within the inode.
		 */
		if (ocfs2_size_fits_inline_data(di_bh, end))
			goto out;

		ret = ocfs2_convert_inline_data_to_extents(inode, di_bh);
		if (ret) {
			mlog_errno(ret);
			goto out;
		}
	}

	/*
	 * We consider both start and len to be inclusive.
	 */
	cpos = start >> OCFS2_SB(inode->i_sb)->s_clustersize_bits;
	clusters = ocfs2_clusters_for_bytes(inode->i_sb, start + len);
	clusters -= cpos;

	while (clusters) {
		ret = ocfs2_get_clusters(inode, cpos, &phys_cpos,
					 &alloc_size, NULL);
		if (ret) {
			mlog_errno(ret);
			goto out;
		}

		/*
		 * Hole or existing extent len can be arbitrary, so
		 * cap it to our own allocation request.
		 */
		if (alloc_size > clusters)
			alloc_size = clusters;

		if (phys_cpos) {
			/*
			 * We already have an allocation at this
			 * region so we can safely skip it.
			 */
			goto next;
		}

		ret = __ocfs2_extend_allocation(inode, cpos, alloc_size, 1);
		if (ret) {
			if (ret != -ENOSPC)
				mlog_errno(ret);
			goto out;
		}

next:
		cpos += alloc_size;
		clusters -= alloc_size;
	}

	ret = 0;
out:

	brelse(di_bh);
	return ret;
}

/*
 * Truncate a byte range, avoiding pages within partial clusters. This
 * preserves those pages for the zeroing code to write to.
 */
static void ocfs2_truncate_cluster_pages(struct inode *inode, u64 byte_start,
					 u64 byte_len)
{
	struct ocfs2_super *osb = OCFS2_SB(inode->i_sb);
	loff_t start, end;
	struct address_space *mapping = inode->i_mapping;

	start = (loff_t)ocfs2_align_bytes_to_clusters(inode->i_sb, byte_start);
	end = byte_start + byte_len;
	end = end & ~(osb->s_clustersize - 1);

	if (start < end) {
		unmap_mapping_range(mapping, start, end - start, 0);
		truncate_inode_pages_range(mapping, start, end - 1);
	}
}

static int ocfs2_zero_partial_clusters(struct inode *inode,
				       u64 start, u64 len)
{
	int ret = 0;
	u64 tmpend, end = start + len;
	struct ocfs2_super *osb = OCFS2_SB(inode->i_sb);
	unsigned int csize = osb->s_clustersize;
	handle_t *handle;

	/*
	 * The "start" and "end" values are NOT necessarily part of
	 * the range whose allocation is being deleted. Rather, this
	 * is what the user passed in with the request. We must zero
	 * partial clusters here. There's no need to worry about
	 * physical allocation - the zeroing code knows to skip holes.
	 */
	trace_ocfs2_zero_partial_clusters(
		(unsigned long long)OCFS2_I(inode)->ip_blkno,
		(unsigned long long)start, (unsigned long long)end);

	/*
	 * If both edges are on a cluster boundary then there's no
	 * zeroing required as the region is part of the allocation to
	 * be truncated.
	 */
	if ((start & (csize - 1)) == 0 && (end & (csize - 1)) == 0)
		goto out;

	handle = ocfs2_start_trans(osb, OCFS2_INODE_UPDATE_CREDITS);
	if (IS_ERR(handle)) {
		ret = PTR_ERR(handle);
		mlog_errno(ret);
		goto out;
	}

	/*
	 * We want to get the byte offset of the end of the 1st cluster.
	 */
	tmpend = (u64)osb->s_clustersize + (start & ~(osb->s_clustersize - 1));
	if (tmpend > end)
		tmpend = end;

	trace_ocfs2_zero_partial_clusters_range1((unsigned long long)start,
						 (unsigned long long)tmpend);

	ret = ocfs2_zero_range_for_truncate(inode, handle, start, tmpend);
	if (ret)
		mlog_errno(ret);

	if (tmpend < end) {
		/*
		 * This may make start and end equal, but the zeroing
		 * code will skip any work in that case so there's no
		 * need to catch it up here.
		 */
		start = end & ~(osb->s_clustersize - 1);

		trace_ocfs2_zero_partial_clusters_range2(
			(unsigned long long)start, (unsigned long long)end);

		ret = ocfs2_zero_range_for_truncate(inode, handle, start, end);
		if (ret)
			mlog_errno(ret);
	}
	ocfs2_update_inode_fsync_trans(handle, inode, 1);

	ocfs2_commit_trans(osb, handle);
out:
	return ret;
}

static int ocfs2_find_rec(struct ocfs2_extent_list *el, u32 pos)
{
	int i;
	struct ocfs2_extent_rec *rec = NULL;

	for (i = le16_to_cpu(el->l_next_free_rec) - 1; i >= 0; i--) {

		rec = &el->l_recs[i];

		if (le32_to_cpu(rec->e_cpos) < pos)
			break;
	}

	return i;
}

/*
 * Helper to calculate the punching pos and length in one run, we handle the
 * following three cases in order:
 *
 * - remove the entire record
 * - remove a partial record
 * - no record needs to be removed (hole-punching completed)
*/
static void ocfs2_calc_trunc_pos(struct inode *inode,
				 struct ocfs2_extent_list *el,
				 struct ocfs2_extent_rec *rec,
				 u32 trunc_start, u32 *trunc_cpos,
				 u32 *trunc_len, u32 *trunc_end,
				 u64 *blkno, int *done)
{
	int ret = 0;
	u32 coff, range;

	range = le32_to_cpu(rec->e_cpos) + ocfs2_rec_clusters(el, rec);

	if (le32_to_cpu(rec->e_cpos) >= trunc_start) {
		/*
		 * remove an entire extent record.
		 */
		*trunc_cpos = le32_to_cpu(rec->e_cpos);
		/*
		 * Skip holes if any.
		 */
		if (range < *trunc_end)
			*trunc_end = range;
		*trunc_len = *trunc_end - le32_to_cpu(rec->e_cpos);
		*blkno = le64_to_cpu(rec->e_blkno);
		*trunc_end = le32_to_cpu(rec->e_cpos);
	} else if (range > trunc_start) {
		/*
		 * remove a partial extent record, which means we're
		 * removing the last extent record.
		 */
		*trunc_cpos = trunc_start;
		/*
		 * skip hole if any.
		 */
		if (range < *trunc_end)
			*trunc_end = range;
		*trunc_len = *trunc_end - trunc_start;
		coff = trunc_start - le32_to_cpu(rec->e_cpos);
		*blkno = le64_to_cpu(rec->e_blkno) +
				ocfs2_clusters_to_blocks(inode->i_sb, coff);
		*trunc_end = trunc_start;
	} else {
		/*
		 * It may have two following possibilities:
		 *
		 * - last record has been removed
		 * - trunc_start was within a hole
		 *
		 * both two cases mean the completion of hole punching.
		 */
		ret = 1;
	}

	*done = ret;
}

static int ocfs2_remove_inode_range(struct inode *inode,
				    struct buffer_head *di_bh, u64 byte_start,
				    u64 byte_len)
{
	int ret = 0, flags = 0, done = 0, i;
	u32 trunc_start, trunc_len, trunc_end, trunc_cpos, phys_cpos;
	u32 cluster_in_el;
	struct ocfs2_super *osb = OCFS2_SB(inode->i_sb);
	struct ocfs2_cached_dealloc_ctxt dealloc;
	struct address_space *mapping = inode->i_mapping;
	struct ocfs2_extent_tree et;
	struct ocfs2_path *path = NULL;
	struct ocfs2_extent_list *el = NULL;
	struct ocfs2_extent_rec *rec = NULL;
	struct ocfs2_dinode *di = (struct ocfs2_dinode *)di_bh->b_data;
	u64 blkno, refcount_loc = le64_to_cpu(di->i_refcount_loc);

	ocfs2_init_dinode_extent_tree(&et, INODE_CACHE(inode), di_bh);
	ocfs2_init_dealloc_ctxt(&dealloc);

	trace_ocfs2_remove_inode_range(
			(unsigned long long)OCFS2_I(inode)->ip_blkno,
			(unsigned long long)byte_start,
			(unsigned long long)byte_len);

	if (byte_len == 0)
		return 0;

	if (OCFS2_I(inode)->ip_dyn_features & OCFS2_INLINE_DATA_FL) {
		ret = ocfs2_truncate_inline(inode, di_bh, byte_start,
					    byte_start + byte_len, 0);
		if (ret) {
			mlog_errno(ret);
			goto out;
		}
		/*
		 * There's no need to get fancy with the page cache
		 * truncate of an inline-data inode. We're talking
		 * about less than a page here, which will be cached
		 * in the dinode buffer anyway.
		 */
		unmap_mapping_range(mapping, 0, 0, 0);
		truncate_inode_pages(mapping, 0);
		goto out;
	}

	/*
	 * For reflinks, we may need to CoW 2 clusters which might be
	 * partially zero'd later, if hole's start and end offset were
	 * within one cluster(means is not exactly aligned to clustersize).
	 */

	if (OCFS2_I(inode)->ip_dyn_features & OCFS2_HAS_REFCOUNT_FL) {

		ret = ocfs2_cow_file_pos(inode, di_bh, byte_start);
		if (ret) {
			mlog_errno(ret);
			goto out;
		}

		ret = ocfs2_cow_file_pos(inode, di_bh, byte_start + byte_len);
		if (ret) {
			mlog_errno(ret);
			goto out;
		}
	}

	trunc_start = ocfs2_clusters_for_bytes(osb->sb, byte_start);
	trunc_end = (byte_start + byte_len) >> osb->s_clustersize_bits;
	cluster_in_el = trunc_end;

	ret = ocfs2_zero_partial_clusters(inode, byte_start, byte_len);
	if (ret) {
		mlog_errno(ret);
		goto out;
	}

	path = ocfs2_new_path_from_et(&et);
	if (!path) {
		ret = -ENOMEM;
		mlog_errno(ret);
		goto out;
	}

	while (trunc_end > trunc_start) {

		ret = ocfs2_find_path(INODE_CACHE(inode), path,
				      cluster_in_el);
		if (ret) {
			mlog_errno(ret);
			goto out;
		}

		el = path_leaf_el(path);

		i = ocfs2_find_rec(el, trunc_end);
		/*
		 * Need to go to previous extent block.
		 */
		if (i < 0) {
			if (path->p_tree_depth == 0)
				break;

			ret = ocfs2_find_cpos_for_left_leaf(inode->i_sb,
							    path,
							    &cluster_in_el);
			if (ret) {
				mlog_errno(ret);
				goto out;
			}

			/*
			 * We've reached the leftmost extent block,
			 * it's safe to leave.
			 */
			if (cluster_in_el == 0)
				break;

			/*
			 * The 'pos' searched for previous extent block is
			 * always one cluster less than actual trunc_end.
			 */
			trunc_end = cluster_in_el + 1;

			ocfs2_reinit_path(path, 1);

			continue;

		} else
			rec = &el->l_recs[i];

		ocfs2_calc_trunc_pos(inode, el, rec, trunc_start, &trunc_cpos,
				     &trunc_len, &trunc_end, &blkno, &done);
		if (done)
			break;

		flags = rec->e_flags;
		phys_cpos = ocfs2_blocks_to_clusters(inode->i_sb, blkno);

		ret = ocfs2_remove_btree_range(inode, &et, trunc_cpos,
					       phys_cpos, trunc_len, flags,
					       &dealloc, refcount_loc, false);
		if (ret < 0) {
			mlog_errno(ret);
			goto out;
		}

		cluster_in_el = trunc_end;

		ocfs2_reinit_path(path, 1);
	}

	ocfs2_truncate_cluster_pages(inode, byte_start, byte_len);

out:
	ocfs2_free_path(path);
	ocfs2_schedule_truncate_log_flush(osb, 1);
	ocfs2_run_deallocs(osb, &dealloc);

	return ret;
}

/*
 * Parts of this function taken from xfs_change_file_space()
 */
static int __ocfs2_change_file_space(struct file *file, struct inode *inode,
				     loff_t f_pos, unsigned int cmd,
				     struct ocfs2_space_resv *sr,
				     int change_size)
{
	int ret;
	s64 llen;
	loff_t size;
	struct ocfs2_super *osb = OCFS2_SB(inode->i_sb);
	struct buffer_head *di_bh = NULL;
	handle_t *handle;
	unsigned long long max_off = inode->i_sb->s_maxbytes;

	if (ocfs2_is_hard_readonly(osb) || ocfs2_is_soft_readonly(osb))
		return -EROFS;

	mutex_lock(&inode->i_mutex);

	/*
	 * This prevents concurrent writes on other nodes
	 */
	ret = ocfs2_rw_lock(inode, 1);
	if (ret) {
		mlog_errno(ret);
		goto out;
	}

	ret = ocfs2_inode_lock(inode, &di_bh, 1);
	if (ret) {
		mlog_errno(ret);
		goto out_rw_unlock;
	}

	if (inode->i_flags & (S_IMMUTABLE|S_APPEND)) {
		ret = -EPERM;
		goto out_inode_unlock;
	}

	switch (sr->l_whence) {
	case 0: /*SEEK_SET*/
		break;
	case 1: /*SEEK_CUR*/
		sr->l_start += f_pos;
		break;
	case 2: /*SEEK_END*/
		sr->l_start += i_size_read(inode);
		break;
	default:
		ret = -EINVAL;
		goto out_inode_unlock;
	}
	sr->l_whence = 0;

	llen = sr->l_len > 0 ? sr->l_len - 1 : sr->l_len;

	if (sr->l_start < 0
	    || sr->l_start > max_off
	    || (sr->l_start + llen) < 0
	    || (sr->l_start + llen) > max_off) {
		ret = -EINVAL;
		goto out_inode_unlock;
	}
	size = sr->l_start + sr->l_len;

	if (cmd == OCFS2_IOC_RESVSP || cmd == OCFS2_IOC_RESVSP64 ||
	    cmd == OCFS2_IOC_UNRESVSP || cmd == OCFS2_IOC_UNRESVSP64) {
		if (sr->l_len <= 0) {
			ret = -EINVAL;
			goto out_inode_unlock;
		}
	}

	if (file && should_remove_suid(file->f_path.dentry)) {
		ret = __ocfs2_write_remove_suid(inode, di_bh);
		if (ret) {
			mlog_errno(ret);
			goto out_inode_unlock;
		}
	}

	down_write(&OCFS2_I(inode)->ip_alloc_sem);
	switch (cmd) {
	case OCFS2_IOC_RESVSP:
	case OCFS2_IOC_RESVSP64:
		/*
		 * This takes unsigned offsets, but the signed ones we
		 * pass have been checked against overflow above.
		 */
		ret = ocfs2_allocate_unwritten_extents(inode, sr->l_start,
						       sr->l_len);
		break;
	case OCFS2_IOC_UNRESVSP:
	case OCFS2_IOC_UNRESVSP64:
		ret = ocfs2_remove_inode_range(inode, di_bh, sr->l_start,
					       sr->l_len);
		break;
	default:
		ret = -EINVAL;
	}
	up_write(&OCFS2_I(inode)->ip_alloc_sem);
	if (ret) {
		mlog_errno(ret);
		goto out_inode_unlock;
	}

	/*
	 * We update c/mtime for these changes
	 */
	handle = ocfs2_start_trans(osb, OCFS2_INODE_UPDATE_CREDITS);
	if (IS_ERR(handle)) {
		ret = PTR_ERR(handle);
		mlog_errno(ret);
		goto out_inode_unlock;
	}

	if (change_size && i_size_read(inode) < size)
		i_size_write(inode, size);

	inode->i_ctime = inode->i_mtime = CURRENT_TIME;
	ret = ocfs2_mark_inode_dirty(handle, inode, di_bh);
	if (ret < 0)
		mlog_errno(ret);

	if (file && (file->f_flags & O_SYNC))
		handle->h_sync = 1;

	ocfs2_commit_trans(osb, handle);

out_inode_unlock:
	brelse(di_bh);
	ocfs2_inode_unlock(inode, 1);
out_rw_unlock:
	ocfs2_rw_unlock(inode, 1);

out:
	mutex_unlock(&inode->i_mutex);
	return ret;
}

int ocfs2_change_file_space(struct file *file, unsigned int cmd,
			    struct ocfs2_space_resv *sr)
{
	struct inode *inode = file_inode(file);
	struct ocfs2_super *osb = OCFS2_SB(inode->i_sb);
	int ret;

	if ((cmd == OCFS2_IOC_RESVSP || cmd == OCFS2_IOC_RESVSP64) &&
	    !ocfs2_writes_unwritten_extents(osb))
		return -ENOTTY;
	else if ((cmd == OCFS2_IOC_UNRESVSP || cmd == OCFS2_IOC_UNRESVSP64) &&
		 !ocfs2_sparse_alloc(osb))
		return -ENOTTY;

	if (!S_ISREG(inode->i_mode))
		return -EINVAL;

	if (!(file->f_mode & FMODE_WRITE))
		return -EBADF;

	ret = mnt_want_write_file(file);
	if (ret)
		return ret;
	ret = __ocfs2_change_file_space(file, inode, file->f_pos, cmd, sr, 0);
	mnt_drop_write_file(file);
	return ret;
}

static long ocfs2_fallocate(struct file *file, int mode, loff_t offset,
			    loff_t len)
{
	struct inode *inode = file_inode(file);
	struct ocfs2_super *osb = OCFS2_SB(inode->i_sb);
	struct ocfs2_space_resv sr;
	int change_size = 1;
	int cmd = OCFS2_IOC_RESVSP64;

	if (mode & ~(FALLOC_FL_KEEP_SIZE | FALLOC_FL_PUNCH_HOLE))
		return -EOPNOTSUPP;
	if (!ocfs2_writes_unwritten_extents(osb))
		return -EOPNOTSUPP;

	if (mode & FALLOC_FL_KEEP_SIZE)
		change_size = 0;

	if (mode & FALLOC_FL_PUNCH_HOLE)
		cmd = OCFS2_IOC_UNRESVSP64;

	sr.l_whence = 0;
	sr.l_start = (s64)offset;
	sr.l_len = (s64)len;

	return __ocfs2_change_file_space(NULL, inode, offset, cmd, &sr,
					 change_size);
}

int ocfs2_check_range_for_refcount(struct inode *inode, loff_t pos,
				   size_t count)
{
	int ret = 0;
	unsigned int extent_flags;
	u32 cpos, clusters, extent_len, phys_cpos;
	struct super_block *sb = inode->i_sb;

	if (!ocfs2_refcount_tree(OCFS2_SB(inode->i_sb)) ||
	    !(OCFS2_I(inode)->ip_dyn_features & OCFS2_HAS_REFCOUNT_FL) ||
	    OCFS2_I(inode)->ip_dyn_features & OCFS2_INLINE_DATA_FL)
		return 0;

	cpos = pos >> OCFS2_SB(sb)->s_clustersize_bits;
	clusters = ocfs2_clusters_for_bytes(sb, pos + count) - cpos;

	while (clusters) {
		ret = ocfs2_get_clusters(inode, cpos, &phys_cpos, &extent_len,
					 &extent_flags);
		if (ret < 0) {
			mlog_errno(ret);
			goto out;
		}

		if (phys_cpos && (extent_flags & OCFS2_EXT_REFCOUNTED)) {
			ret = 1;
			break;
		}

		if (extent_len > clusters)
			extent_len = clusters;

		clusters -= extent_len;
		cpos += extent_len;
	}
out:
	return ret;
}

static int ocfs2_is_io_unaligned(struct inode *inode, size_t count, loff_t pos)
{
	int blockmask = inode->i_sb->s_blocksize - 1;
	loff_t final_size = pos + count;

	if ((pos & blockmask) || (final_size & blockmask))
		return 1;
	return 0;
}

static int ocfs2_prepare_inode_for_refcount(struct inode *inode,
					    struct file *file,
					    loff_t pos, size_t count,
					    int *meta_level)
{
	int ret;
	struct buffer_head *di_bh = NULL;
	u32 cpos = pos >> OCFS2_SB(inode->i_sb)->s_clustersize_bits;
	u32 clusters =
		ocfs2_clusters_for_bytes(inode->i_sb, pos + count) - cpos;

	ret = ocfs2_inode_lock(inode, &di_bh, 1);
	if (ret) {
		mlog_errno(ret);
		goto out;
	}

	*meta_level = 1;

	ret = ocfs2_refcount_cow(inode, di_bh, cpos, clusters, UINT_MAX);
	if (ret)
		mlog_errno(ret);
out:
	brelse(di_bh);
	return ret;
}

static int ocfs2_prepare_inode_for_write(struct file *file,
					 loff_t pos,
					 size_t count,
					 int appending,
					 int *direct_io,
					 int *has_refcount)
{
	int ret = 0, meta_level = 0;
	struct dentry *dentry = file->f_path.dentry;
	struct inode *inode = d_inode(dentry);
	loff_t end;
	struct ocfs2_super *osb = OCFS2_SB(inode->i_sb);
	int full_coherency = !(osb->s_mount_opt &
		OCFS2_MOUNT_COHERENCY_BUFFERED);

	/*
	 * We start with a read level meta lock and only jump to an ex
	 * if we need to make modifications here.
	 */
	for(;;) {
		ret = ocfs2_inode_lock(inode, NULL, meta_level);
		if (ret < 0) {
			meta_level = -1;
			mlog_errno(ret);
			goto out;
		}

		/* Clear suid / sgid if necessary. We do this here
		 * instead of later in the write path because
		 * remove_suid() calls ->setattr without any hint that
		 * we may have already done our cluster locking. Since
		 * ocfs2_setattr() *must* take cluster locks to
		 * proceed, this will lead us to recursively lock the
		 * inode. There's also the dinode i_size state which
		 * can be lost via setattr during extending writes (we
		 * set inode->i_size at the end of a write. */
		if (should_remove_suid(dentry)) {
			if (meta_level == 0) {
				ocfs2_inode_unlock(inode, meta_level);
				meta_level = 1;
				continue;
			}

			ret = ocfs2_write_remove_suid(inode);
			if (ret < 0) {
				mlog_errno(ret);
				goto out_unlock;
			}
		}

		end = pos + count;

		ret = ocfs2_check_range_for_refcount(inode, pos, count);
		if (ret == 1) {
			ocfs2_inode_unlock(inode, meta_level);
			meta_level = -1;

			ret = ocfs2_prepare_inode_for_refcount(inode,
							       file,
							       pos,
							       count,
							       &meta_level);
			if (has_refcount)
				*has_refcount = 1;
			if (direct_io)
				*direct_io = 0;
		}

		if (ret < 0) {
			mlog_errno(ret);
			goto out_unlock;
		}

		/*
		 * Skip the O_DIRECT checks if we don't need
		 * them.
		 */
		if (!direct_io || !(*direct_io))
			break;

		/*
		 * There's no sane way to do direct writes to an inode
		 * with inline data.
		 */
		if (OCFS2_I(inode)->ip_dyn_features & OCFS2_INLINE_DATA_FL) {
			*direct_io = 0;
			break;
		}

		/*
		 * Allowing concurrent direct writes means
		 * i_size changes wouldn't be synchronized, so
		 * one node could wind up truncating another
		 * nodes writes.
		 */
		if (end > i_size_read(inode) && !full_coherency) {
			*direct_io = 0;
			break;
		}

		/*
		 * Fallback to old way if the feature bit is not set.
		 */
		if (end > i_size_read(inode) &&
				!ocfs2_supports_append_dio(osb)) {
			*direct_io = 0;
			break;
		}

		/*
		 * We don't fill holes during direct io, so
		 * check for them here. If any are found, the
		 * caller will have to retake some cluster
		 * locks and initiate the io as buffered.
		 */
		ret = ocfs2_check_range_for_holes(inode, pos, count);
		if (ret == 1) {
			/*
			 * Fallback to old way if the feature bit is not set.
			 * Otherwise try dio first and then complete the rest
			 * request through buffer io.
			 */
			if (!ocfs2_supports_append_dio(osb))
				*direct_io = 0;
			ret = 0;
		} else if (ret < 0)
			mlog_errno(ret);
		break;
	}

out_unlock:
	trace_ocfs2_prepare_inode_for_write(OCFS2_I(inode)->ip_blkno,
					    pos, appending, count,
					    direct_io, has_refcount);

	if (meta_level >= 0)
		ocfs2_inode_unlock(inode, meta_level);

out:
	return ret;
}

static ssize_t ocfs2_file_write_iter(struct kiocb *iocb,
				    struct iov_iter *from)
{
	int direct_io, appending, rw_level;
	int can_do_direct, has_refcount = 0;
	ssize_t written = 0;
	ssize_t ret;
	size_t count = iov_iter_count(from), orig_count;
	struct file *file = iocb->ki_filp;
	struct inode *inode = file_inode(file);
	struct ocfs2_super *osb = OCFS2_SB(inode->i_sb);
	int full_coherency = !(osb->s_mount_opt &
			       OCFS2_MOUNT_COHERENCY_BUFFERED);
	int unaligned_dio = 0;
	int dropped_dio = 0;
	int append_write = ((iocb->ki_pos + count) >=
			i_size_read(inode) ? 1 : 0);

	trace_ocfs2_file_aio_write(inode, file, file->f_path.dentry,
		(unsigned long long)OCFS2_I(inode)->ip_blkno,
		file->f_path.dentry->d_name.len,
		file->f_path.dentry->d_name.name,
		(unsigned int)from->nr_segs);	/* GRRRRR */

	if (count == 0)
		return 0;

	appending = iocb->ki_flags & IOCB_APPEND ? 1 : 0;
	direct_io = iocb->ki_flags & IOCB_DIRECT ? 1 : 0;

	mutex_lock(&inode->i_mutex);

relock:
	/*
	 * Concurrent O_DIRECT writes are allowed with
	 * mount_option "coherency=buffered".
	 * For append write, we must take rw EX.
	 */
	rw_level = (!direct_io || full_coherency || append_write);

	ret = ocfs2_rw_lock(inode, rw_level);
	if (ret < 0) {
		mlog_errno(ret);
		goto out_mutex;
	}

	/*
	 * O_DIRECT writes with "coherency=full" need to take EX cluster
	 * inode_lock to guarantee coherency.
	 */
	if (direct_io && full_coherency) {
		/*
		 * We need to take and drop the inode lock to force
		 * other nodes to drop their caches.  Buffered I/O
		 * already does this in write_begin().
		 */
		ret = ocfs2_inode_lock(inode, NULL, 1);
		if (ret < 0) {
			mlog_errno(ret);
			goto out;
		}

		ocfs2_inode_unlock(inode, 1);
	}

	orig_count = iov_iter_count(from);
	ret = generic_write_checks(iocb, from);
	if (ret <= 0) {
		if (ret)
			mlog_errno(ret);
		goto out;
	}
	count = ret;

	can_do_direct = direct_io;
	ret = ocfs2_prepare_inode_for_write(file, iocb->ki_pos, count, appending,
					    &can_do_direct, &has_refcount);
	if (ret < 0) {
		mlog_errno(ret);
		goto out;
	}

	if (direct_io && !is_sync_kiocb(iocb))
		unaligned_dio = ocfs2_is_io_unaligned(inode, count, iocb->ki_pos);

	/*
	 * We can't complete the direct I/O as requested, fall back to
	 * buffered I/O.
	 */
	if (direct_io && !can_do_direct) {
		ocfs2_rw_unlock(inode, rw_level);

		rw_level = -1;

		direct_io = 0;
		iocb->ki_flags &= ~IOCB_DIRECT;
		iov_iter_reexpand(from, orig_count);
		dropped_dio = 1;
		goto relock;
	}

	if (unaligned_dio) {
		/*
		 * Wait on previous unaligned aio to complete before
		 * proceeding.
		 */
		mutex_lock(&OCFS2_I(inode)->ip_unaligned_aio);
		/* Mark the iocb as needing an unlock in ocfs2_dio_end_io */
		ocfs2_iocb_set_unaligned_aio(iocb);
	}

	/* communicate with ocfs2_dio_end_io */
	ocfs2_iocb_set_rw_locked(iocb, rw_level);

	written = __generic_file_write_iter(iocb, from);
	/* buffered aio wouldn't have proper lock coverage today */
	BUG_ON(written == -EIOCBQUEUED && !(iocb->ki_flags & IOCB_DIRECT));

	/*
	 * deep in g_f_a_w_n()->ocfs2_direct_IO we pass in a ocfs2_dio_end_io
	 * function pointer which is called when o_direct io completes so that
	 * it can unlock our rw lock.
	 * Unfortunately there are error cases which call end_io and others
	 * that don't.  so we don't have to unlock the rw_lock if either an
	 * async dio is going to do it in the future or an end_io after an
	 * error has already done it.
	 */
	if ((written == -EIOCBQUEUED) || (!ocfs2_iocb_is_rw_locked(iocb))) {
		rw_level = -1;
		unaligned_dio = 0;
	}

	if (unlikely(written <= 0))
		goto no_sync;

	if (((file->f_flags & O_DSYNC) && !direct_io) ||
	    IS_SYNC(inode) || dropped_dio) {
		ret = filemap_fdatawrite_range(file->f_mapping,
					       iocb->ki_pos - written,
					       iocb->ki_pos - 1);
		if (ret < 0)
			written = ret;

		if (!ret) {
			ret = jbd2_journal_force_commit(osb->journal->j_journal);
			if (ret < 0)
				written = ret;
		}

		if (!ret)
			ret = filemap_fdatawait_range(file->f_mapping,
						      iocb->ki_pos - written,
						      iocb->ki_pos - 1);
	}

no_sync:
<<<<<<< HEAD
	if (unaligned_dio) {
=======
	if (unaligned_dio && ocfs2_iocb_is_unaligned_aio(iocb)) {
>>>>>>> 61328de2
		ocfs2_iocb_clear_unaligned_aio(iocb);
		mutex_unlock(&OCFS2_I(inode)->ip_unaligned_aio);
	}

out:
	if (rw_level != -1)
		ocfs2_rw_unlock(inode, rw_level);

out_mutex:
	mutex_unlock(&inode->i_mutex);

	if (written)
		ret = written;
	return ret;
}

static ssize_t ocfs2_file_splice_read(struct file *in,
				      loff_t *ppos,
				      struct pipe_inode_info *pipe,
				      size_t len,
				      unsigned int flags)
{
	int ret = 0, lock_level = 0;
	struct inode *inode = file_inode(in);

	trace_ocfs2_file_splice_read(inode, in, in->f_path.dentry,
			(unsigned long long)OCFS2_I(inode)->ip_blkno,
			in->f_path.dentry->d_name.len,
			in->f_path.dentry->d_name.name, len);

	/*
	 * See the comment in ocfs2_file_read_iter()
	 */
	ret = ocfs2_inode_lock_atime(inode, in->f_path.mnt, &lock_level);
	if (ret < 0) {
		mlog_errno(ret);
		goto bail;
	}
	ocfs2_inode_unlock(inode, lock_level);

	ret = generic_file_splice_read(in, ppos, pipe, len, flags);

bail:
	return ret;
}

static ssize_t ocfs2_file_read_iter(struct kiocb *iocb,
				   struct iov_iter *to)
{
	int ret = 0, rw_level = -1, lock_level = 0;
	struct file *filp = iocb->ki_filp;
	struct inode *inode = file_inode(filp);

	trace_ocfs2_file_aio_read(inode, filp, filp->f_path.dentry,
			(unsigned long long)OCFS2_I(inode)->ip_blkno,
			filp->f_path.dentry->d_name.len,
			filp->f_path.dentry->d_name.name,
			to->nr_segs);	/* GRRRRR */


	if (!inode) {
		ret = -EINVAL;
		mlog_errno(ret);
		goto bail;
	}

	/*
	 * buffered reads protect themselves in ->readpage().  O_DIRECT reads
	 * need locks to protect pending reads from racing with truncate.
	 */
	if (iocb->ki_flags & IOCB_DIRECT) {
		ret = ocfs2_rw_lock(inode, 0);
		if (ret < 0) {
			mlog_errno(ret);
			goto bail;
		}
		rw_level = 0;
		/* communicate with ocfs2_dio_end_io */
		ocfs2_iocb_set_rw_locked(iocb, rw_level);
	}

	/*
	 * We're fine letting folks race truncates and extending
	 * writes with read across the cluster, just like they can
	 * locally. Hence no rw_lock during read.
	 *
	 * Take and drop the meta data lock to update inode fields
	 * like i_size. This allows the checks down below
	 * generic_file_aio_read() a chance of actually working.
	 */
	ret = ocfs2_inode_lock_atime(inode, filp->f_path.mnt, &lock_level);
	if (ret < 0) {
		mlog_errno(ret);
		goto bail;
	}
	ocfs2_inode_unlock(inode, lock_level);

	ret = generic_file_read_iter(iocb, to);
	trace_generic_file_aio_read_ret(ret);

	/* buffered aio wouldn't have proper lock coverage today */
	BUG_ON(ret == -EIOCBQUEUED && !(iocb->ki_flags & IOCB_DIRECT));

	/* see ocfs2_file_write_iter */
	if (ret == -EIOCBQUEUED || !ocfs2_iocb_is_rw_locked(iocb)) {
		rw_level = -1;
	}

bail:
	if (rw_level != -1)
		ocfs2_rw_unlock(inode, rw_level);

	return ret;
}

/* Refer generic_file_llseek_unlocked() */
static loff_t ocfs2_file_llseek(struct file *file, loff_t offset, int whence)
{
	struct inode *inode = file->f_mapping->host;
	int ret = 0;

	mutex_lock(&inode->i_mutex);

	switch (whence) {
	case SEEK_SET:
		break;
	case SEEK_END:
		/* SEEK_END requires the OCFS2 inode lock for the file
		 * because it references the file's size.
		 */
		ret = ocfs2_inode_lock(inode, NULL, 0);
		if (ret < 0) {
			mlog_errno(ret);
			goto out;
		}
		offset += i_size_read(inode);
		ocfs2_inode_unlock(inode, 0);
		break;
	case SEEK_CUR:
		if (offset == 0) {
			offset = file->f_pos;
			goto out;
		}
		offset += file->f_pos;
		break;
	case SEEK_DATA:
	case SEEK_HOLE:
		ret = ocfs2_seek_data_hole_offset(file, &offset, whence);
		if (ret)
			goto out;
		break;
	default:
		ret = -EINVAL;
		goto out;
	}

	offset = vfs_setpos(file, offset, inode->i_sb->s_maxbytes);

out:
	mutex_unlock(&inode->i_mutex);
	if (ret)
		return ret;
	return offset;
}

const struct inode_operations ocfs2_file_iops = {
	.setattr	= ocfs2_setattr,
	.getattr	= ocfs2_getattr,
	.permission	= ocfs2_permission,
	.setxattr	= generic_setxattr,
	.getxattr	= generic_getxattr,
	.listxattr	= ocfs2_listxattr,
	.removexattr	= generic_removexattr,
	.fiemap		= ocfs2_fiemap,
	.get_acl	= ocfs2_iop_get_acl,
	.set_acl	= ocfs2_iop_set_acl,
};

const struct inode_operations ocfs2_special_file_iops = {
	.setattr	= ocfs2_setattr,
	.getattr	= ocfs2_getattr,
	.permission	= ocfs2_permission,
	.get_acl	= ocfs2_iop_get_acl,
	.set_acl	= ocfs2_iop_set_acl,
};

/*
 * Other than ->lock, keep ocfs2_fops and ocfs2_dops in sync with
 * ocfs2_fops_no_plocks and ocfs2_dops_no_plocks!
 */
const struct file_operations ocfs2_fops = {
	.llseek		= ocfs2_file_llseek,
	.mmap		= ocfs2_mmap,
	.fsync		= ocfs2_sync_file,
	.release	= ocfs2_file_release,
	.open		= ocfs2_file_open,
	.read_iter	= ocfs2_file_read_iter,
	.write_iter	= ocfs2_file_write_iter,
	.unlocked_ioctl	= ocfs2_ioctl,
#ifdef CONFIG_COMPAT
	.compat_ioctl   = ocfs2_compat_ioctl,
#endif
	.lock		= ocfs2_lock,
	.flock		= ocfs2_flock,
	.splice_read	= ocfs2_file_splice_read,
	.splice_write	= iter_file_splice_write,
	.fallocate	= ocfs2_fallocate,
};

const struct file_operations ocfs2_dops = {
	.llseek		= generic_file_llseek,
	.read		= generic_read_dir,
	.iterate	= ocfs2_readdir,
	.fsync		= ocfs2_sync_file,
	.release	= ocfs2_dir_release,
	.open		= ocfs2_dir_open,
	.unlocked_ioctl	= ocfs2_ioctl,
#ifdef CONFIG_COMPAT
	.compat_ioctl   = ocfs2_compat_ioctl,
#endif
	.lock		= ocfs2_lock,
	.flock		= ocfs2_flock,
};

/*
 * POSIX-lockless variants of our file_operations.
 *
 * These will be used if the underlying cluster stack does not support
 * posix file locking, if the user passes the "localflocks" mount
 * option, or if we have a local-only fs.
 *
 * ocfs2_flock is in here because all stacks handle UNIX file locks,
 * so we still want it in the case of no stack support for
 * plocks. Internally, it will do the right thing when asked to ignore
 * the cluster.
 */
const struct file_operations ocfs2_fops_no_plocks = {
	.llseek		= ocfs2_file_llseek,
	.mmap		= ocfs2_mmap,
	.fsync		= ocfs2_sync_file,
	.release	= ocfs2_file_release,
	.open		= ocfs2_file_open,
	.read_iter	= ocfs2_file_read_iter,
	.write_iter	= ocfs2_file_write_iter,
	.unlocked_ioctl	= ocfs2_ioctl,
#ifdef CONFIG_COMPAT
	.compat_ioctl   = ocfs2_compat_ioctl,
#endif
	.flock		= ocfs2_flock,
	.splice_read	= ocfs2_file_splice_read,
	.splice_write	= iter_file_splice_write,
	.fallocate	= ocfs2_fallocate,
};

const struct file_operations ocfs2_dops_no_plocks = {
	.llseek		= generic_file_llseek,
	.read		= generic_read_dir,
	.iterate	= ocfs2_readdir,
	.fsync		= ocfs2_sync_file,
	.release	= ocfs2_dir_release,
	.open		= ocfs2_dir_open,
	.unlocked_ioctl	= ocfs2_ioctl,
#ifdef CONFIG_COMPAT
	.compat_ioctl   = ocfs2_compat_ioctl,
#endif
	.flock		= ocfs2_flock,
};<|MERGE_RESOLUTION|>--- conflicted
+++ resolved
@@ -2417,11 +2417,7 @@
 	}
 
 no_sync:
-<<<<<<< HEAD
-	if (unaligned_dio) {
-=======
 	if (unaligned_dio && ocfs2_iocb_is_unaligned_aio(iocb)) {
->>>>>>> 61328de2
 		ocfs2_iocb_clear_unaligned_aio(iocb);
 		mutex_unlock(&OCFS2_I(inode)->ip_unaligned_aio);
 	}
