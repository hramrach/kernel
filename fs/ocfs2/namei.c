/* -*- mode: c; c-basic-offset: 8; -*-
 * vim: noexpandtab sw=8 ts=8 sts=0:
 *
 * namei.c
 *
 * Create and rename file, directory, symlinks
 *
 * Copyright (C) 2002, 2004 Oracle.  All rights reserved.
 *
 *  Portions of this code from linux/fs/ext3/dir.c
 *
 *  Copyright (C) 1992, 1993, 1994, 1995
 *  Remy Card (card@masi.ibp.fr)
 *  Laboratoire MASI - Institut Blaise pascal
 *  Universite Pierre et Marie Curie (Paris VI)
 *
 *   from
 *
 *   linux/fs/minix/dir.c
 *
 *   Copyright (C) 1991, 1992 Linux Torvalds
 *
 * This program is free software; you can redistribute it and/or
 * modify it under the terms of the GNU General Public
 * License as published by the Free Software Foundation; either
 * version 2 of the License, or (at your option) any later version.
 *
 * This program is distributed in the hope that it will be useful,
 * but WITHOUT ANY WARRANTY; without even the implied warranty of
 * MERCHANTABILITY or FITNESS FOR A PARTICULAR PURPOSE.  See the GNU
 * General Public License for more details.
 *
 * You should have received a copy of the GNU General Public
 * License along with this program; if not, write to the
 * Free Software Foundation, Inc., 59 Temple Place - Suite 330,
 * Boston, MA 021110-1307, USA.
 */

#include <linux/fs.h>
#include <linux/types.h>
#include <linux/slab.h>
#include <linux/highmem.h>
#include <linux/quotaops.h>

#define MLOG_MASK_PREFIX ML_NAMEI
#include <cluster/masklog.h>

#include "ocfs2.h"

#include "alloc.h"
#include "dcache.h"
#include "dir.h"
#include "dlmglue.h"
#include "extent_map.h"
#include "file.h"
#include "inode.h"
#include "journal.h"
#include "namei.h"
#include "suballoc.h"
#include "super.h"
#include "symlink.h"
#include "sysfile.h"
#include "uptodate.h"
#include "xattr.h"
#include "acl.h"

#include "buffer_head_io.h"

static int ocfs2_mknod_locked(struct ocfs2_super *osb,
			      struct inode *dir,
			      struct inode *inode,
			      struct dentry *dentry,
			      dev_t dev,
			      struct buffer_head **new_fe_bh,
			      struct buffer_head *parent_fe_bh,
			      handle_t *handle,
			      struct ocfs2_alloc_context *inode_ac);

static int ocfs2_prepare_orphan_dir(struct ocfs2_super *osb,
				    struct inode **ret_orphan_dir,
				    struct inode *inode,
				    char *name,
				    struct buffer_head **de_bh);

static int ocfs2_orphan_add(struct ocfs2_super *osb,
			    handle_t *handle,
			    struct inode *inode,
			    struct ocfs2_dinode *fe,
			    char *name,
			    struct buffer_head *de_bh,
			    struct inode *orphan_dir_inode);

static int ocfs2_create_symlink_data(struct ocfs2_super *osb,
				     handle_t *handle,
				     struct inode *inode,
				     const char *symname);

/* An orphan dir name is an 8 byte value, printed as a hex string */
#define OCFS2_ORPHAN_NAMELEN ((int)(2 * sizeof(u64)))

static struct dentry *ocfs2_lookup(struct inode *dir, struct dentry *dentry,
				   struct nameidata *nd)
{
	int status;
	u64 blkno;
	struct inode *inode = NULL;
	struct dentry *ret;
	struct ocfs2_inode_info *oi;

	mlog_entry("(0x%p, 0x%p, '%.*s')\n", dir, dentry,
		   dentry->d_name.len, dentry->d_name.name);

	if (dentry->d_name.len > OCFS2_MAX_FILENAME_LEN) {
		ret = ERR_PTR(-ENAMETOOLONG);
		goto bail;
	}

	mlog(0, "find name %.*s in directory %llu\n", dentry->d_name.len,
	     dentry->d_name.name, (unsigned long long)OCFS2_I(dir)->ip_blkno);

	status = ocfs2_inode_lock(dir, NULL, 0);
	if (status < 0) {
		if (status != -ENOENT)
			mlog_errno(status);
		ret = ERR_PTR(status);
		goto bail;
	}

	status = ocfs2_lookup_ino_from_name(dir, dentry->d_name.name,
					    dentry->d_name.len, &blkno);
	if (status < 0)
		goto bail_add;

	inode = ocfs2_iget(OCFS2_SB(dir->i_sb), blkno, 0, 0);
	if (IS_ERR(inode)) {
		ret = ERR_PTR(-EACCES);
		goto bail_unlock;
	}

	oi = OCFS2_I(inode);
	/* Clear any orphaned state... If we were able to look up the
	 * inode from a directory, it certainly can't be orphaned. We
	 * might have the bad state from a node which intended to
	 * orphan this inode but crashed before it could commit the
	 * unlink. */
	spin_lock(&oi->ip_lock);
	oi->ip_flags &= ~OCFS2_INODE_MAYBE_ORPHANED;
	spin_unlock(&oi->ip_lock);

bail_add:
	dentry->d_op = &ocfs2_dentry_ops;
	ret = d_splice_alias(inode, dentry);

	if (inode) {
		/*
		 * If d_splice_alias() finds a DCACHE_DISCONNECTED
		 * dentry, it will d_move() it on top of ourse. The
		 * return value will indicate this however, so in
		 * those cases, we switch them around for the locking
		 * code.
		 *
		 * NOTE: This dentry already has ->d_op set from
		 * ocfs2_get_parent() and ocfs2_get_dentry()
		 */
		if (ret)
			dentry = ret;

		status = ocfs2_dentry_attach_lock(dentry, inode,
						  OCFS2_I(dir)->ip_blkno);
		if (status) {
			mlog_errno(status);
			ret = ERR_PTR(status);
			goto bail_unlock;
		}
	}

bail_unlock:
	/* Don't drop the cluster lock until *after* the d_add --
	 * unlink on another node will message us to remove that
	 * dentry under this lock so otherwise we can race this with
	 * the downconvert thread and have a stale dentry. */
	ocfs2_inode_unlock(dir, 0);

bail:

	mlog_exit_ptr(ret);

	return ret;
}

static struct inode *ocfs2_get_init_inode(struct inode *dir, int mode)
{
	struct inode *inode;

	inode = new_inode(dir->i_sb);
	if (!inode) {
		mlog(ML_ERROR, "new_inode failed!\n");
		return NULL;
	}

	/* populate as many fields early on as possible - many of
	 * these are used by the support functions here and in
	 * callers. */
	if (S_ISDIR(mode))
		inode->i_nlink = 2;
	else
		inode->i_nlink = 1;
<<<<<<< HEAD
	inode->i_uid = current->fsuid;
=======
	inode->i_uid = current_fsuid();
>>>>>>> 18e352e4
	if (dir->i_mode & S_ISGID) {
		inode->i_gid = dir->i_gid;
		if (S_ISDIR(mode))
			mode |= S_ISGID;
	} else
<<<<<<< HEAD
		inode->i_gid = current->fsgid;
=======
		inode->i_gid = current_fsgid();
>>>>>>> 18e352e4
	inode->i_mode = mode;
	vfs_dq_init(inode);
	return inode;
}

static int ocfs2_mknod(struct inode *dir,
		       struct dentry *dentry,
		       int mode,
		       dev_t dev)
{
	int status = 0;
	struct buffer_head *parent_fe_bh = NULL;
	handle_t *handle = NULL;
	struct ocfs2_super *osb;
	struct ocfs2_dinode *dirfe;
	struct buffer_head *new_fe_bh = NULL;
	struct buffer_head *de_bh = NULL;
	struct inode *inode = NULL;
	struct ocfs2_alloc_context *inode_ac = NULL;
	struct ocfs2_alloc_context *data_ac = NULL;
<<<<<<< HEAD
=======
	struct ocfs2_alloc_context *xattr_ac = NULL;
	int want_clusters = 0;
	int xattr_credits = 0;
	struct ocfs2_security_xattr_info si = {
		.enable = 1,
	};
>>>>>>> 18e352e4
	int did_quota_inode = 0;

	mlog_entry("(0x%p, 0x%p, %d, %lu, '%.*s')\n", dir, dentry, mode,
		   (unsigned long)dev, dentry->d_name.len,
		   dentry->d_name.name);

	/* get our super block */
	osb = OCFS2_SB(dir->i_sb);

	status = ocfs2_inode_lock(dir, &parent_fe_bh, 1);
	if (status < 0) {
		if (status != -ENOENT)
			mlog_errno(status);
		return status;
	}

	if (S_ISDIR(mode) && (dir->i_nlink >= OCFS2_LINK_MAX)) {
		status = -EMLINK;
		goto leave;
	}

	dirfe = (struct ocfs2_dinode *) parent_fe_bh->b_data;
	if (!dirfe->i_links_count) {
		/* can't make a file in a deleted directory. */
		status = -ENOENT;
		goto leave;
	}

	status = ocfs2_check_dir_for_entry(dir, dentry->d_name.name,
					   dentry->d_name.len);
	if (status)
		goto leave;

	/* get a spot inside the dir. */
	status = ocfs2_prepare_dir_for_insert(osb, dir, parent_fe_bh,
					      dentry->d_name.name,
					      dentry->d_name.len, &de_bh);
	if (status < 0) {
		mlog_errno(status);
		goto leave;
	}

	/* reserve an inode spot */
	status = ocfs2_reserve_new_inode(osb, &inode_ac);
	if (status < 0) {
		if (status != -ENOSPC)
			mlog_errno(status);
		goto leave;
	}

	inode = ocfs2_get_init_inode(dir, mode);
	if (!inode) {
		status = -ENOMEM;
		mlog_errno(status);
		goto leave;
	}

	/* get security xattr */
	status = ocfs2_init_security_get(inode, dir, &si);
	if (status) {
		if (status == -EOPNOTSUPP)
			si.enable = 0;
		else {
			mlog_errno(status);
			goto leave;
		}
	}

<<<<<<< HEAD
	inode = ocfs2_get_init_inode(dir, mode);
	if (!inode) {
		status = -ENOMEM;
=======
	/* calculate meta data/clusters for setting security and acl xattr */
	status = ocfs2_calc_xattr_init(dir, parent_fe_bh, mode,
					&si, &want_clusters,
					&xattr_credits, &xattr_ac);
	if (status < 0) {
>>>>>>> 18e352e4
		mlog_errno(status);
		goto leave;
	}

<<<<<<< HEAD
	handle = ocfs2_start_trans(osb, ocfs2_mknod_credits(dir->i_sb));
=======
	/* Reserve a cluster if creating an extent based directory. */
	if (S_ISDIR(mode) && !ocfs2_supports_inline_data(osb))
		want_clusters += 1;

	status = ocfs2_reserve_clusters(osb, want_clusters, &data_ac);
	if (status < 0) {
		if (status != -ENOSPC)
			mlog_errno(status);
		goto leave;
	}

	handle = ocfs2_start_trans(osb, ocfs2_mknod_credits(osb->sb) +
				   xattr_credits);
>>>>>>> 18e352e4
	if (IS_ERR(handle)) {
		status = PTR_ERR(handle);
		handle = NULL;
		mlog_errno(status);
		goto leave;
	}

	/* We don't use standard VFS wrapper because we don't want vfs_dq_init
	 * to be called. */
	if (sb_any_quota_active(osb->sb) &&
	    osb->sb->dq_op->alloc_inode(inode, 1) == NO_QUOTA) {
		status = -EDQUOT;
		goto leave;
	}
	did_quota_inode = 1;

	/* do the real work now. */
	status = ocfs2_mknod_locked(osb, dir, inode, dentry, dev,
				    &new_fe_bh, parent_fe_bh, handle,
				    inode_ac);
	if (status < 0) {
		mlog_errno(status);
		goto leave;
	}

	if (S_ISDIR(mode)) {
		status = ocfs2_fill_new_dir(osb, handle, dir, inode,
					    new_fe_bh, data_ac);
		if (status < 0) {
			mlog_errno(status);
			goto leave;
		}

		status = ocfs2_journal_access_di(handle, dir, parent_fe_bh,
						 OCFS2_JOURNAL_ACCESS_WRITE);
		if (status < 0) {
			mlog_errno(status);
			goto leave;
		}
		le16_add_cpu(&dirfe->i_links_count, 1);
		status = ocfs2_journal_dirty(handle, parent_fe_bh);
		if (status < 0) {
			mlog_errno(status);
			goto leave;
		}
		inc_nlink(dir);
	}

<<<<<<< HEAD
	status = ocfs2_init_acl(handle, inode, dir, new_fe_bh, parent_fe_bh);
=======
	status = ocfs2_init_acl(handle, inode, dir, new_fe_bh, parent_fe_bh,
				xattr_ac, data_ac);
>>>>>>> 18e352e4
	if (status < 0) {
		mlog_errno(status);
		goto leave;
	}

<<<<<<< HEAD
	status = ocfs2_init_security(handle, inode, dir, new_fe_bh);
	if (status < 0) {
		mlog_errno(status);
		goto leave;
=======
	if (si.enable) {
		status = ocfs2_init_security_set(handle, inode, new_fe_bh, &si,
						 xattr_ac, data_ac);
		if (status < 0) {
			mlog_errno(status);
			goto leave;
		}
>>>>>>> 18e352e4
	}

	status = ocfs2_add_entry(handle, dentry, inode,
				 OCFS2_I(inode)->ip_blkno, parent_fe_bh,
				 de_bh);
	if (status < 0) {
		mlog_errno(status);
		goto leave;
	}

	status = ocfs2_dentry_attach_lock(dentry, inode,
					  OCFS2_I(dir)->ip_blkno);
	if (status) {
		mlog_errno(status);
		goto leave;
	}

	insert_inode_hash(inode);
	dentry->d_op = &ocfs2_dentry_ops;
	d_instantiate(dentry, inode);
	status = 0;
leave:
	if (status < 0 && did_quota_inode)
		vfs_dq_free_inode(inode);
	if (handle)
		ocfs2_commit_trans(osb, handle);

	ocfs2_inode_unlock(dir, 1);

	if (status == -ENOSPC)
		mlog(0, "Disk is full\n");

	brelse(new_fe_bh);
	brelse(de_bh);
	brelse(parent_fe_bh);
<<<<<<< HEAD
=======
	kfree(si.name);
	kfree(si.value);
>>>>>>> 18e352e4

	if ((status < 0) && inode) {
		clear_nlink(inode);
		iput(inode);
	}

	if (inode_ac)
		ocfs2_free_alloc_context(inode_ac);

	if (data_ac)
		ocfs2_free_alloc_context(data_ac);

	if (xattr_ac)
		ocfs2_free_alloc_context(xattr_ac);

	mlog_exit(status);

	return status;
}

static int ocfs2_mknod_locked(struct ocfs2_super *osb,
			      struct inode *dir,
			      struct inode *inode,
			      struct dentry *dentry,
			      dev_t dev,
			      struct buffer_head **new_fe_bh,
			      struct buffer_head *parent_fe_bh,
			      handle_t *handle,
			      struct ocfs2_alloc_context *inode_ac)
{
	int status = 0;
	struct ocfs2_dinode *fe = NULL;
	struct ocfs2_extent_list *fel;
	u64 fe_blkno = 0;
	u16 suballoc_bit;

	mlog_entry("(0x%p, 0x%p, %d, %lu, '%.*s')\n", dir, dentry,
		   inode->i_mode, (unsigned long)dev, dentry->d_name.len,
		   dentry->d_name.name);

	*new_fe_bh = NULL;

	status = ocfs2_claim_new_inode(osb, handle, inode_ac, &suballoc_bit,
				       &fe_blkno);
	if (status < 0) {
		mlog_errno(status);
		goto leave;
	}

	/* populate as many fields early on as possible - many of
	 * these are used by the support functions here and in
	 * callers. */
	inode->i_ino = ino_from_blkno(osb->sb, fe_blkno);
	OCFS2_I(inode)->ip_blkno = fe_blkno;
	spin_lock(&osb->osb_lock);
	inode->i_generation = osb->s_next_generation++;
	spin_unlock(&osb->osb_lock);

	*new_fe_bh = sb_getblk(osb->sb, fe_blkno);
	if (!*new_fe_bh) {
		status = -EIO;
		mlog_errno(status);
		goto leave;
	}
	ocfs2_set_new_buffer_uptodate(inode, *new_fe_bh);

	status = ocfs2_journal_access_di(handle, inode, *new_fe_bh,
					 OCFS2_JOURNAL_ACCESS_CREATE);
	if (status < 0) {
		mlog_errno(status);
		goto leave;
	}

	fe = (struct ocfs2_dinode *) (*new_fe_bh)->b_data;
	memset(fe, 0, osb->sb->s_blocksize);

	fe->i_generation = cpu_to_le32(inode->i_generation);
	fe->i_fs_generation = cpu_to_le32(osb->fs_generation);
	fe->i_blkno = cpu_to_le64(fe_blkno);
	fe->i_suballoc_bit = cpu_to_le16(suballoc_bit);
	fe->i_suballoc_slot = cpu_to_le16(inode_ac->ac_alloc_slot);
	fe->i_uid = cpu_to_le32(inode->i_uid);
	fe->i_gid = cpu_to_le32(inode->i_gid);
	fe->i_mode = cpu_to_le16(inode->i_mode);
	if (S_ISCHR(inode->i_mode) || S_ISBLK(inode->i_mode))
		fe->id1.dev1.i_rdev = cpu_to_le64(huge_encode_dev(dev));
	fe->i_links_count = cpu_to_le16(inode->i_nlink);

	fe->i_last_eb_blk = 0;
	strcpy(fe->i_signature, OCFS2_INODE_SIGNATURE);
	le32_add_cpu(&fe->i_flags, OCFS2_VALID_FL);
	fe->i_atime = fe->i_ctime = fe->i_mtime =
		cpu_to_le64(CURRENT_TIME.tv_sec);
	fe->i_mtime_nsec = fe->i_ctime_nsec = fe->i_atime_nsec =
		cpu_to_le32(CURRENT_TIME.tv_nsec);
	fe->i_dtime = 0;

	/*
	 * If supported, directories start with inline data.
	 */
	if (S_ISDIR(inode->i_mode) && ocfs2_supports_inline_data(osb)) {
		u16 feat = le16_to_cpu(fe->i_dyn_features);

		fe->i_dyn_features = cpu_to_le16(feat | OCFS2_INLINE_DATA_FL);

		fe->id2.i_data.id_count = cpu_to_le16(ocfs2_max_inline_data(osb->sb));
	} else {
		fel = &fe->id2.i_list;
		fel->l_tree_depth = 0;
		fel->l_next_free_rec = 0;
		fel->l_count = cpu_to_le16(ocfs2_extent_recs_per_inode(osb->sb));
	}

	status = ocfs2_journal_dirty(handle, *new_fe_bh);
	if (status < 0) {
		mlog_errno(status);
		goto leave;
	}

	ocfs2_populate_inode(inode, fe, 1);
	ocfs2_inode_set_new(osb, inode);
	if (!ocfs2_mount_local(osb)) {
		status = ocfs2_create_new_inode_locks(inode);
		if (status < 0)
			mlog_errno(status);
	}

	status = 0; /* error in ocfs2_create_new_inode_locks is not
		     * critical */

leave:
	if (status < 0) {
		if (*new_fe_bh) {
			brelse(*new_fe_bh);
			*new_fe_bh = NULL;
		}
	}

	mlog_exit(status);
	return status;
}

static int ocfs2_mkdir(struct inode *dir,
		       struct dentry *dentry,
		       int mode)
{
	int ret;

	mlog_entry("(0x%p, 0x%p, %d, '%.*s')\n", dir, dentry, mode,
		   dentry->d_name.len, dentry->d_name.name);
	ret = ocfs2_mknod(dir, dentry, mode | S_IFDIR, 0);
	mlog_exit(ret);

	return ret;
}

static int ocfs2_create(struct inode *dir,
			struct dentry *dentry,
			int mode,
			struct nameidata *nd)
{
	int ret;

	mlog_entry("(0x%p, 0x%p, %d, '%.*s')\n", dir, dentry, mode,
		   dentry->d_name.len, dentry->d_name.name);
	ret = ocfs2_mknod(dir, dentry, mode | S_IFREG, 0);
	mlog_exit(ret);

	return ret;
}

static int ocfs2_link(struct dentry *old_dentry,
		      struct inode *dir,
		      struct dentry *dentry)
{
	handle_t *handle;
	struct inode *inode = old_dentry->d_inode;
	int err;
	struct buffer_head *fe_bh = NULL;
	struct buffer_head *parent_fe_bh = NULL;
	struct buffer_head *de_bh = NULL;
	struct ocfs2_dinode *fe = NULL;
	struct ocfs2_super *osb = OCFS2_SB(dir->i_sb);

	mlog_entry("(inode=%lu, old='%.*s' new='%.*s')\n", inode->i_ino,
		   old_dentry->d_name.len, old_dentry->d_name.name,
		   dentry->d_name.len, dentry->d_name.name);

	if (S_ISDIR(inode->i_mode))
		return -EPERM;

	err = ocfs2_inode_lock(dir, &parent_fe_bh, 1);
	if (err < 0) {
		if (err != -ENOENT)
			mlog_errno(err);
		return err;
	}

	if (!dir->i_nlink) {
		err = -ENOENT;
		goto out;
	}

	err = ocfs2_check_dir_for_entry(dir, dentry->d_name.name,
					dentry->d_name.len);
	if (err)
		goto out;

	err = ocfs2_prepare_dir_for_insert(osb, dir, parent_fe_bh,
					   dentry->d_name.name,
					   dentry->d_name.len, &de_bh);
	if (err < 0) {
		mlog_errno(err);
		goto out;
	}

	err = ocfs2_inode_lock(inode, &fe_bh, 1);
	if (err < 0) {
		if (err != -ENOENT)
			mlog_errno(err);
		goto out;
	}

	fe = (struct ocfs2_dinode *) fe_bh->b_data;
	if (le16_to_cpu(fe->i_links_count) >= OCFS2_LINK_MAX) {
		err = -EMLINK;
		goto out_unlock_inode;
	}

	handle = ocfs2_start_trans(osb, ocfs2_link_credits(osb->sb));
	if (IS_ERR(handle)) {
		err = PTR_ERR(handle);
		handle = NULL;
		mlog_errno(err);
		goto out_unlock_inode;
	}

	err = ocfs2_journal_access_di(handle, inode, fe_bh,
				      OCFS2_JOURNAL_ACCESS_WRITE);
	if (err < 0) {
		mlog_errno(err);
		goto out_commit;
	}

	inc_nlink(inode);
	inode->i_ctime = CURRENT_TIME;
	fe->i_links_count = cpu_to_le16(inode->i_nlink);
	fe->i_ctime = cpu_to_le64(inode->i_ctime.tv_sec);
	fe->i_ctime_nsec = cpu_to_le32(inode->i_ctime.tv_nsec);

	err = ocfs2_journal_dirty(handle, fe_bh);
	if (err < 0) {
		le16_add_cpu(&fe->i_links_count, -1);
		drop_nlink(inode);
		mlog_errno(err);
		goto out_commit;
	}

	err = ocfs2_add_entry(handle, dentry, inode,
			      OCFS2_I(inode)->ip_blkno,
			      parent_fe_bh, de_bh);
	if (err) {
		le16_add_cpu(&fe->i_links_count, -1);
		drop_nlink(inode);
		mlog_errno(err);
		goto out_commit;
	}

	err = ocfs2_dentry_attach_lock(dentry, inode, OCFS2_I(dir)->ip_blkno);
	if (err) {
		mlog_errno(err);
		goto out_commit;
	}

	atomic_inc(&inode->i_count);
	dentry->d_op = &ocfs2_dentry_ops;
	d_instantiate(dentry, inode);

out_commit:
	ocfs2_commit_trans(osb, handle);
out_unlock_inode:
	ocfs2_inode_unlock(inode, 1);

out:
	ocfs2_inode_unlock(dir, 1);

	brelse(de_bh);
	brelse(fe_bh);
	brelse(parent_fe_bh);

	mlog_exit(err);

	return err;
}

/*
 * Takes and drops an exclusive lock on the given dentry. This will
 * force other nodes to drop it.
 */
static int ocfs2_remote_dentry_delete(struct dentry *dentry)
{
	int ret;

	ret = ocfs2_dentry_lock(dentry, 1);
	if (ret)
		mlog_errno(ret);
	else
		ocfs2_dentry_unlock(dentry, 1);

	return ret;
}

static inline int inode_is_unlinkable(struct inode *inode)
{
	if (S_ISDIR(inode->i_mode)) {
		if (inode->i_nlink == 2)
			return 1;
		return 0;
	}

	if (inode->i_nlink == 1)
		return 1;
	return 0;
}

static int ocfs2_unlink(struct inode *dir,
			struct dentry *dentry)
{
	int status;
	int child_locked = 0;
	struct inode *inode = dentry->d_inode;
	struct inode *orphan_dir = NULL;
	struct ocfs2_super *osb = OCFS2_SB(dir->i_sb);
	u64 blkno;
	struct ocfs2_dinode *fe = NULL;
	struct buffer_head *fe_bh = NULL;
	struct buffer_head *parent_node_bh = NULL;
	handle_t *handle = NULL;
	struct ocfs2_dir_entry *dirent = NULL;
	struct buffer_head *dirent_bh = NULL;
	char orphan_name[OCFS2_ORPHAN_NAMELEN + 1];
	struct buffer_head *orphan_entry_bh = NULL;

	mlog_entry("(0x%p, 0x%p, '%.*s')\n", dir, dentry,
		   dentry->d_name.len, dentry->d_name.name);

	BUG_ON(dentry->d_parent->d_inode != dir);

	mlog(0, "ino = %llu\n", (unsigned long long)OCFS2_I(inode)->ip_blkno);

	if (inode == osb->root_inode) {
		mlog(0, "Cannot delete the root directory\n");
		return -EPERM;
	}

	status = ocfs2_inode_lock(dir, &parent_node_bh, 1);
	if (status < 0) {
		if (status != -ENOENT)
			mlog_errno(status);
		return status;
	}

	status = ocfs2_find_files_on_disk(dentry->d_name.name,
					  dentry->d_name.len, &blkno,
					  dir, &dirent_bh, &dirent);
	if (status < 0) {
		if (status != -ENOENT)
			mlog_errno(status);
		goto leave;
	}

	if (OCFS2_I(inode)->ip_blkno != blkno) {
		status = -ENOENT;

		mlog(0, "ip_blkno %llu != dirent blkno %llu ip_flags = %x\n",
		     (unsigned long long)OCFS2_I(inode)->ip_blkno,
		     (unsigned long long)blkno, OCFS2_I(inode)->ip_flags);
		goto leave;
	}

	status = ocfs2_inode_lock(inode, &fe_bh, 1);
	if (status < 0) {
		if (status != -ENOENT)
			mlog_errno(status);
		goto leave;
	}
	child_locked = 1;

	if (S_ISDIR(inode->i_mode)) {
	       	if (!ocfs2_empty_dir(inode)) {
			status = -ENOTEMPTY;
			goto leave;
		} else if (inode->i_nlink != 2) {
			status = -ENOTEMPTY;
			goto leave;
		}
	}

	status = ocfs2_remote_dentry_delete(dentry);
	if (status < 0) {
		/* This remote delete should succeed under all normal
		 * circumstances. */
		mlog_errno(status);
		goto leave;
	}

	if (inode_is_unlinkable(inode)) {
		status = ocfs2_prepare_orphan_dir(osb, &orphan_dir, inode,
						  orphan_name,
						  &orphan_entry_bh);
		if (status < 0) {
			mlog_errno(status);
			goto leave;
		}
	}

	handle = ocfs2_start_trans(osb, ocfs2_unlink_credits(osb->sb));
	if (IS_ERR(handle)) {
		status = PTR_ERR(handle);
		handle = NULL;
		mlog_errno(status);
		goto leave;
	}

	status = ocfs2_journal_access_di(handle, inode, fe_bh,
					 OCFS2_JOURNAL_ACCESS_WRITE);
	if (status < 0) {
		mlog_errno(status);
		goto leave;
	}

	fe = (struct ocfs2_dinode *) fe_bh->b_data;

	if (inode_is_unlinkable(inode)) {
		status = ocfs2_orphan_add(osb, handle, inode, fe, orphan_name,
					  orphan_entry_bh, orphan_dir);
		if (status < 0) {
			mlog_errno(status);
			goto leave;
		}
	}

	/* delete the name from the parent dir */
	status = ocfs2_delete_entry(handle, dir, dirent, dirent_bh);
	if (status < 0) {
		mlog_errno(status);
		goto leave;
	}

	if (S_ISDIR(inode->i_mode))
		drop_nlink(inode);
	drop_nlink(inode);
	fe->i_links_count = cpu_to_le16(inode->i_nlink);

	status = ocfs2_journal_dirty(handle, fe_bh);
	if (status < 0) {
		mlog_errno(status);
		goto leave;
	}

	dir->i_ctime = dir->i_mtime = CURRENT_TIME;
	if (S_ISDIR(inode->i_mode))
		drop_nlink(dir);

	status = ocfs2_mark_inode_dirty(handle, dir, parent_node_bh);
	if (status < 0) {
		mlog_errno(status);
		if (S_ISDIR(inode->i_mode))
			inc_nlink(dir);
	}

leave:
	if (handle)
		ocfs2_commit_trans(osb, handle);

	if (child_locked)
		ocfs2_inode_unlock(inode, 1);

	ocfs2_inode_unlock(dir, 1);

	if (orphan_dir) {
		/* This was locked for us in ocfs2_prepare_orphan_dir() */
		ocfs2_inode_unlock(orphan_dir, 1);
		mutex_unlock(&orphan_dir->i_mutex);
		iput(orphan_dir);
	}

	brelse(fe_bh);
	brelse(dirent_bh);
	brelse(parent_node_bh);
	brelse(orphan_entry_bh);

	mlog_exit(status);

	return status;
}

/*
 * The only place this should be used is rename!
 * if they have the same id, then the 1st one is the only one locked.
 */
static int ocfs2_double_lock(struct ocfs2_super *osb,
			     struct buffer_head **bh1,
			     struct inode *inode1,
			     struct buffer_head **bh2,
			     struct inode *inode2)
{
	int status;
	struct ocfs2_inode_info *oi1 = OCFS2_I(inode1);
	struct ocfs2_inode_info *oi2 = OCFS2_I(inode2);
	struct buffer_head **tmpbh;
	struct inode *tmpinode;

	mlog_entry("(inode1 = %llu, inode2 = %llu)\n",
		   (unsigned long long)oi1->ip_blkno,
		   (unsigned long long)oi2->ip_blkno);

	if (*bh1)
		*bh1 = NULL;
	if (*bh2)
		*bh2 = NULL;

	/* we always want to lock the one with the lower lockid first. */
	if (oi1->ip_blkno != oi2->ip_blkno) {
		if (oi1->ip_blkno < oi2->ip_blkno) {
			/* switch id1 and id2 around */
			mlog(0, "switching them around...\n");
			tmpbh = bh2;
			bh2 = bh1;
			bh1 = tmpbh;

			tmpinode = inode2;
			inode2 = inode1;
			inode1 = tmpinode;
		}
		/* lock id2 */
		status = ocfs2_inode_lock(inode2, bh2, 1);
		if (status < 0) {
			if (status != -ENOENT)
				mlog_errno(status);
			goto bail;
		}
	}

	/* lock id1 */
	status = ocfs2_inode_lock(inode1, bh1, 1);
	if (status < 0) {
		/*
		 * An error return must mean that no cluster locks
		 * were held on function exit.
		 */
		if (oi1->ip_blkno != oi2->ip_blkno)
			ocfs2_inode_unlock(inode2, 1);

		if (status != -ENOENT)
			mlog_errno(status);
	}

bail:
	mlog_exit(status);
	return status;
}

static void ocfs2_double_unlock(struct inode *inode1, struct inode *inode2)
{
	ocfs2_inode_unlock(inode1, 1);

	if (inode1 != inode2)
		ocfs2_inode_unlock(inode2, 1);
}

static int ocfs2_rename(struct inode *old_dir,
			struct dentry *old_dentry,
			struct inode *new_dir,
			struct dentry *new_dentry)
{
	int status = 0, rename_lock = 0, parents_locked = 0;
	int old_child_locked = 0, new_child_locked = 0;
	struct inode *old_inode = old_dentry->d_inode;
	struct inode *new_inode = new_dentry->d_inode;
	struct inode *orphan_dir = NULL;
	struct ocfs2_dinode *newfe = NULL;
	char orphan_name[OCFS2_ORPHAN_NAMELEN + 1];
	struct buffer_head *orphan_entry_bh = NULL;
	struct buffer_head *newfe_bh = NULL;
	struct buffer_head *old_inode_bh = NULL;
	struct buffer_head *insert_entry_bh = NULL;
	struct ocfs2_super *osb = NULL;
	u64 newfe_blkno, old_de_ino;
	handle_t *handle = NULL;
	struct buffer_head *old_dir_bh = NULL;
	struct buffer_head *new_dir_bh = NULL;
	struct ocfs2_dir_entry *old_inode_dot_dot_de = NULL, *old_de = NULL,
		*new_de = NULL;
	struct buffer_head *new_de_bh = NULL, *old_de_bh = NULL; // bhs for above
	struct buffer_head *old_inode_de_bh = NULL; // if old_dentry is a dir,
						    // this is the 1st dirent bh
	nlink_t old_dir_nlink = old_dir->i_nlink;
	struct ocfs2_dinode *old_di;

	/* At some point it might be nice to break this function up a
	 * bit. */

	mlog_entry("(0x%p, 0x%p, 0x%p, 0x%p, from='%.*s' to='%.*s')\n",
		   old_dir, old_dentry, new_dir, new_dentry,
		   old_dentry->d_name.len, old_dentry->d_name.name,
		   new_dentry->d_name.len, new_dentry->d_name.name);

	osb = OCFS2_SB(old_dir->i_sb);

	if (new_inode) {
		if (!igrab(new_inode))
			BUG();
	}

	/* Assume a directory hierarchy thusly:
	 * a/b/c
	 * a/d
	 * a,b,c, and d are all directories.
	 *
	 * from cwd of 'a' on both nodes:
	 * node1: mv b/c d
	 * node2: mv d   b/c
	 *
	 * And that's why, just like the VFS, we need a file system
	 * rename lock. */
	if (old_dir != new_dir && S_ISDIR(old_inode->i_mode)) {
		status = ocfs2_rename_lock(osb);
		if (status < 0) {
			mlog_errno(status);
			goto bail;
		}
		rename_lock = 1;
	}

	/* if old and new are the same, this'll just do one lock. */
	status = ocfs2_double_lock(osb, &old_dir_bh, old_dir,
				   &new_dir_bh, new_dir);
	if (status < 0) {
		mlog_errno(status);
		goto bail;
	}
	parents_locked = 1;

	/* make sure both dirs have bhs
	 * get an extra ref on old_dir_bh if old==new */
	if (!new_dir_bh) {
		if (old_dir_bh) {
			new_dir_bh = old_dir_bh;
			get_bh(new_dir_bh);
		} else {
			mlog(ML_ERROR, "no old_dir_bh!\n");
			status = -EIO;
			goto bail;
		}
	}

	/*
	 * Aside from allowing a meta data update, the locking here
	 * also ensures that the downconvert thread on other nodes
	 * won't have to concurrently downconvert the inode and the
	 * dentry locks.
	 */
	status = ocfs2_inode_lock(old_inode, &old_inode_bh, 1);
	if (status < 0) {
		if (status != -ENOENT)
			mlog_errno(status);
		goto bail;
	}
	old_child_locked = 1;

	status = ocfs2_remote_dentry_delete(old_dentry);
	if (status < 0) {
		mlog_errno(status);
		goto bail;
	}

	if (S_ISDIR(old_inode->i_mode)) {
		u64 old_inode_parent;

		status = ocfs2_find_files_on_disk("..", 2, &old_inode_parent,
						  old_inode, &old_inode_de_bh,
						  &old_inode_dot_dot_de);
		if (status) {
			status = -EIO;
			goto bail;
		}

		if (old_inode_parent != OCFS2_I(old_dir)->ip_blkno) {
			status = -EIO;
			goto bail;
		}

		if (!new_inode && new_dir != old_dir &&
		    new_dir->i_nlink >= OCFS2_LINK_MAX) {
			status = -EMLINK;
			goto bail;
		}
	}

	status = ocfs2_lookup_ino_from_name(old_dir, old_dentry->d_name.name,
					    old_dentry->d_name.len,
					    &old_de_ino);
	if (status) {
		status = -ENOENT;
		goto bail;
	}

	/*
	 *  Check for inode number is _not_ due to possible IO errors.
	 *  We might rmdir the source, keep it as pwd of some process
	 *  and merrily kill the link to whatever was created under the
	 *  same name. Goodbye sticky bit ;-<
	 */
	if (old_de_ino != OCFS2_I(old_inode)->ip_blkno) {
		status = -ENOENT;
		goto bail;
	}

	/* check if the target already exists (in which case we need
	 * to delete it */
	status = ocfs2_find_files_on_disk(new_dentry->d_name.name,
					  new_dentry->d_name.len,
					  &newfe_blkno, new_dir, &new_de_bh,
					  &new_de);
	/* The only error we allow here is -ENOENT because the new
	 * file not existing is perfectly valid. */
	if ((status < 0) && (status != -ENOENT)) {
		/* If we cannot find the file specified we should just */
		/* return the error... */
		mlog_errno(status);
		goto bail;
	}

	if (!new_de && new_inode) {
		/*
		 * Target was unlinked by another node while we were
		 * waiting to get to ocfs2_rename(). There isn't
		 * anything we can do here to help the situation, so
		 * bubble up the appropriate error.
		 */
		status = -ENOENT;
		goto bail;
	}

	/* In case we need to overwrite an existing file, we blow it
	 * away first */
	if (new_de) {
		/* VFS didn't think there existed an inode here, but
		 * someone else in the cluster must have raced our
		 * rename to create one. Today we error cleanly, in
		 * the future we should consider calling iget to build
		 * a new struct inode for this entry. */
		if (!new_inode) {
			status = -EACCES;

			mlog(0, "We found an inode for name %.*s but VFS "
			     "didn't give us one.\n", new_dentry->d_name.len,
			     new_dentry->d_name.name);
			goto bail;
		}

		if (OCFS2_I(new_inode)->ip_blkno != newfe_blkno) {
			status = -EACCES;

			mlog(0, "Inode %llu and dir %llu disagree. flags = %x\n",
			     (unsigned long long)OCFS2_I(new_inode)->ip_blkno,
			     (unsigned long long)newfe_blkno,
			     OCFS2_I(new_inode)->ip_flags);
			goto bail;
		}

		status = ocfs2_inode_lock(new_inode, &newfe_bh, 1);
		if (status < 0) {
			if (status != -ENOENT)
				mlog_errno(status);
			goto bail;
		}
		new_child_locked = 1;

		status = ocfs2_remote_dentry_delete(new_dentry);
		if (status < 0) {
			mlog_errno(status);
			goto bail;
		}

		newfe = (struct ocfs2_dinode *) newfe_bh->b_data;

		mlog(0, "aha rename over existing... new_de=%p new_blkno=%llu "
		     "newfebh=%p bhblocknr=%llu\n", new_de,
		     (unsigned long long)newfe_blkno, newfe_bh, newfe_bh ?
		     (unsigned long long)newfe_bh->b_blocknr : 0ULL);

		if (S_ISDIR(new_inode->i_mode) || (new_inode->i_nlink == 1)) {
			status = ocfs2_prepare_orphan_dir(osb, &orphan_dir,
							  new_inode,
							  orphan_name,
							  &orphan_entry_bh);
			if (status < 0) {
				mlog_errno(status);
				goto bail;
			}
		}
	} else {
		BUG_ON(new_dentry->d_parent->d_inode != new_dir);

		status = ocfs2_check_dir_for_entry(new_dir,
						   new_dentry->d_name.name,
						   new_dentry->d_name.len);
		if (status)
			goto bail;

		status = ocfs2_prepare_dir_for_insert(osb, new_dir, new_dir_bh,
						      new_dentry->d_name.name,
						      new_dentry->d_name.len,
						      &insert_entry_bh);
		if (status < 0) {
			mlog_errno(status);
			goto bail;
		}
	}

	handle = ocfs2_start_trans(osb, ocfs2_rename_credits(osb->sb));
	if (IS_ERR(handle)) {
		status = PTR_ERR(handle);
		handle = NULL;
		mlog_errno(status);
		goto bail;
	}

	if (new_de) {
		if (S_ISDIR(new_inode->i_mode)) {
			if (!ocfs2_empty_dir(new_inode) ||
			    new_inode->i_nlink != 2) {
				status = -ENOTEMPTY;
				goto bail;
			}
		}
		status = ocfs2_journal_access_di(handle, new_inode, newfe_bh,
						 OCFS2_JOURNAL_ACCESS_WRITE);
		if (status < 0) {
			mlog_errno(status);
			goto bail;
		}

		if (S_ISDIR(new_inode->i_mode) ||
		    (newfe->i_links_count == cpu_to_le16(1))){
			status = ocfs2_orphan_add(osb, handle, new_inode,
						  newfe, orphan_name,
						  orphan_entry_bh, orphan_dir);
			if (status < 0) {
				mlog_errno(status);
				goto bail;
			}
		}

		/* change the dirent to point to the correct inode */
		status = ocfs2_update_entry(new_dir, handle, new_de_bh,
					    new_de, old_inode);
		if (status < 0) {
			mlog_errno(status);
			goto bail;
		}
		new_dir->i_version++;

		if (S_ISDIR(new_inode->i_mode))
			newfe->i_links_count = 0;
		else
			le16_add_cpu(&newfe->i_links_count, -1);

		status = ocfs2_journal_dirty(handle, newfe_bh);
		if (status < 0) {
			mlog_errno(status);
			goto bail;
		}
	} else {
		/* if the name was not found in new_dir, add it now */
		status = ocfs2_add_entry(handle, new_dentry, old_inode,
					 OCFS2_I(old_inode)->ip_blkno,
					 new_dir_bh, insert_entry_bh);
	}

	old_inode->i_ctime = CURRENT_TIME;
	mark_inode_dirty(old_inode);

	status = ocfs2_journal_access_di(handle, old_inode, old_inode_bh,
					 OCFS2_JOURNAL_ACCESS_WRITE);
	if (status >= 0) {
		old_di = (struct ocfs2_dinode *) old_inode_bh->b_data;

		old_di->i_ctime = cpu_to_le64(old_inode->i_ctime.tv_sec);
		old_di->i_ctime_nsec = cpu_to_le32(old_inode->i_ctime.tv_nsec);

		status = ocfs2_journal_dirty(handle, old_inode_bh);
		if (status < 0)
			mlog_errno(status);
	} else
		mlog_errno(status);

	/*
	 * Now that the name has been added to new_dir, remove the old name.
	 *
	 * We don't keep any directory entry context around until now
	 * because the insert might have changed the type of directory
	 * we're dealing with.
	 */
	old_de_bh = ocfs2_find_entry(old_dentry->d_name.name,
				     old_dentry->d_name.len,
				     old_dir, &old_de);
	if (!old_de_bh) {
		status = -EIO;
		goto bail;
	}

	status = ocfs2_delete_entry(handle, old_dir, old_de, old_de_bh);
	if (status < 0) {
		mlog_errno(status);
		goto bail;
	}

	if (new_inode) {
		new_inode->i_nlink--;
		new_inode->i_ctime = CURRENT_TIME;
	}
	old_dir->i_ctime = old_dir->i_mtime = CURRENT_TIME;
	if (old_inode_de_bh) {
		status = ocfs2_update_entry(old_inode, handle, old_inode_de_bh,
					    old_inode_dot_dot_de, new_dir);
		old_dir->i_nlink--;
		if (new_inode) {
			new_inode->i_nlink--;
		} else {
			inc_nlink(new_dir);
			mark_inode_dirty(new_dir);
		}
	}
	mark_inode_dirty(old_dir);
	ocfs2_mark_inode_dirty(handle, old_dir, old_dir_bh);
	if (new_inode) {
		mark_inode_dirty(new_inode);
		ocfs2_mark_inode_dirty(handle, new_inode, newfe_bh);
	}

	if (old_dir != new_dir) {
		/* Keep the same times on both directories.*/
		new_dir->i_ctime = new_dir->i_mtime = old_dir->i_ctime;

		/*
		 * This will also pick up the i_nlink change from the
		 * block above.
		 */
		ocfs2_mark_inode_dirty(handle, new_dir, new_dir_bh);
	}

	if (old_dir_nlink != old_dir->i_nlink) {
		if (!old_dir_bh) {
			mlog(ML_ERROR, "need to change nlink for old dir "
			     "%llu from %d to %d but bh is NULL!\n",
			     (unsigned long long)OCFS2_I(old_dir)->ip_blkno,
			     (int)old_dir_nlink, old_dir->i_nlink);
		} else {
			struct ocfs2_dinode *fe;
			status = ocfs2_journal_access_di(handle, old_dir,
							 old_dir_bh,
							 OCFS2_JOURNAL_ACCESS_WRITE);
			fe = (struct ocfs2_dinode *) old_dir_bh->b_data;
			fe->i_links_count = cpu_to_le16(old_dir->i_nlink);
			status = ocfs2_journal_dirty(handle, old_dir_bh);
		}
	}

	ocfs2_dentry_move(old_dentry, new_dentry, old_dir, new_dir);
	status = 0;
bail:
	if (rename_lock)
		ocfs2_rename_unlock(osb);

	if (handle)
		ocfs2_commit_trans(osb, handle);

	if (parents_locked)
		ocfs2_double_unlock(old_dir, new_dir);

	if (old_child_locked)
		ocfs2_inode_unlock(old_inode, 1);

	if (new_child_locked)
		ocfs2_inode_unlock(new_inode, 1);

	if (orphan_dir) {
		/* This was locked for us in ocfs2_prepare_orphan_dir() */
		ocfs2_inode_unlock(orphan_dir, 1);
		mutex_unlock(&orphan_dir->i_mutex);
		iput(orphan_dir);
	}

	if (new_inode)
		sync_mapping_buffers(old_inode->i_mapping);

	if (new_inode)
		iput(new_inode);
	brelse(newfe_bh);
	brelse(old_inode_bh);
	brelse(old_dir_bh);
	brelse(new_dir_bh);
	brelse(new_de_bh);
	brelse(old_de_bh);
	brelse(old_inode_de_bh);
	brelse(orphan_entry_bh);
	brelse(insert_entry_bh);

	mlog_exit(status);

	return status;
}

/*
 * we expect i_size = strlen(symname). Copy symname into the file
 * data, including the null terminator.
 */
static int ocfs2_create_symlink_data(struct ocfs2_super *osb,
				     handle_t *handle,
				     struct inode *inode,
				     const char *symname)
{
	struct buffer_head **bhs = NULL;
	const char *c;
	struct super_block *sb = osb->sb;
	u64 p_blkno, p_blocks;
	int virtual, blocks, status, i, bytes_left;

	bytes_left = i_size_read(inode) + 1;
	/* we can't trust i_blocks because we're actually going to
	 * write i_size + 1 bytes. */
	blocks = (bytes_left + sb->s_blocksize - 1) >> sb->s_blocksize_bits;

	mlog_entry("i_blocks = %llu, i_size = %llu, blocks = %d\n",
			(unsigned long long)inode->i_blocks,
			i_size_read(inode), blocks);

	/* Sanity check -- make sure we're going to fit. */
	if (bytes_left >
	    ocfs2_clusters_to_bytes(sb, OCFS2_I(inode)->ip_clusters)) {
		status = -EIO;
		mlog_errno(status);
		goto bail;
	}

	bhs = kcalloc(blocks, sizeof(struct buffer_head *), GFP_KERNEL);
	if (!bhs) {
		status = -ENOMEM;
		mlog_errno(status);
		goto bail;
	}

	status = ocfs2_extent_map_get_blocks(inode, 0, &p_blkno, &p_blocks,
					     NULL);
	if (status < 0) {
		mlog_errno(status);
		goto bail;
	}

	/* links can never be larger than one cluster so we know this
	 * is all going to be contiguous, but do a sanity check
	 * anyway. */
	if ((p_blocks << sb->s_blocksize_bits) < bytes_left) {
		status = -EIO;
		mlog_errno(status);
		goto bail;
	}

	virtual = 0;
	while(bytes_left > 0) {
		c = &symname[virtual * sb->s_blocksize];

		bhs[virtual] = sb_getblk(sb, p_blkno);
		if (!bhs[virtual]) {
			status = -ENOMEM;
			mlog_errno(status);
			goto bail;
		}
		ocfs2_set_new_buffer_uptodate(inode, bhs[virtual]);

		status = ocfs2_journal_access(handle, inode, bhs[virtual],
					      OCFS2_JOURNAL_ACCESS_CREATE);
		if (status < 0) {
			mlog_errno(status);
			goto bail;
		}

		memset(bhs[virtual]->b_data, 0, sb->s_blocksize);

		memcpy(bhs[virtual]->b_data, c,
		       (bytes_left > sb->s_blocksize) ? sb->s_blocksize :
		       bytes_left);

		status = ocfs2_journal_dirty(handle, bhs[virtual]);
		if (status < 0) {
			mlog_errno(status);
			goto bail;
		}

		virtual++;
		p_blkno++;
		bytes_left -= sb->s_blocksize;
	}

	status = 0;
bail:

	if (bhs) {
		for(i = 0; i < blocks; i++)
			brelse(bhs[i]);
		kfree(bhs);
	}

	mlog_exit(status);
	return status;
}

static int ocfs2_symlink(struct inode *dir,
			 struct dentry *dentry,
			 const char *symname)
{
	int status, l, credits;
	u64 newsize;
	struct ocfs2_super *osb = NULL;
	struct inode *inode = NULL;
	struct super_block *sb;
	struct buffer_head *new_fe_bh = NULL;
	struct buffer_head *de_bh = NULL;
	struct buffer_head *parent_fe_bh = NULL;
	struct ocfs2_dinode *fe = NULL;
	struct ocfs2_dinode *dirfe;
	handle_t *handle = NULL;
	struct ocfs2_alloc_context *inode_ac = NULL;
	struct ocfs2_alloc_context *data_ac = NULL;
<<<<<<< HEAD
=======
	struct ocfs2_alloc_context *xattr_ac = NULL;
	int want_clusters = 0;
	int xattr_credits = 0;
	struct ocfs2_security_xattr_info si = {
		.enable = 1,
	};
>>>>>>> 18e352e4
	int did_quota = 0, did_quota_inode = 0;

	mlog_entry("(0x%p, 0x%p, symname='%s' actual='%.*s')\n", dir,
		   dentry, symname, dentry->d_name.len, dentry->d_name.name);

	sb = dir->i_sb;
	osb = OCFS2_SB(sb);

	l = strlen(symname) + 1;

	credits = ocfs2_calc_symlink_credits(sb);

	/* lock the parent directory */
	status = ocfs2_inode_lock(dir, &parent_fe_bh, 1);
	if (status < 0) {
		if (status != -ENOENT)
			mlog_errno(status);
		return status;
	}

	dirfe = (struct ocfs2_dinode *) parent_fe_bh->b_data;
	if (!dirfe->i_links_count) {
		/* can't make a file in a deleted directory. */
		status = -ENOENT;
		goto bail;
	}

	status = ocfs2_check_dir_for_entry(dir, dentry->d_name.name,
					   dentry->d_name.len);
	if (status)
		goto bail;

	status = ocfs2_prepare_dir_for_insert(osb, dir, parent_fe_bh,
					      dentry->d_name.name,
					      dentry->d_name.len, &de_bh);
	if (status < 0) {
		mlog_errno(status);
		goto bail;
	}

	status = ocfs2_reserve_new_inode(osb, &inode_ac);
	if (status < 0) {
		if (status != -ENOSPC)
			mlog_errno(status);
		goto bail;
	}

	inode = ocfs2_get_init_inode(dir, S_IFLNK | S_IRWXUGO);
	if (!inode) {
		status = -ENOMEM;
		mlog_errno(status);
		goto bail;
	}

	/* get security xattr */
	status = ocfs2_init_security_get(inode, dir, &si);
	if (status) {
		if (status == -EOPNOTSUPP)
			si.enable = 0;
		else {
			mlog_errno(status);
			goto bail;
		}
	}

	/* calculate meta data/clusters for setting security xattr */
	if (si.enable) {
		status = ocfs2_calc_security_init(dir, &si, &want_clusters,
						  &xattr_credits, &xattr_ac);
		if (status < 0) {
			mlog_errno(status);
			goto bail;
		}
	}

<<<<<<< HEAD
	inode = ocfs2_get_init_inode(dir, S_IFLNK | S_IRWXUGO);
	if (!inode) {
		status = -ENOMEM;
		mlog_errno(status);
		goto bail;
	}

	handle = ocfs2_start_trans(osb, credits);
=======
	/* don't reserve bitmap space for fast symlinks. */
	if (l > ocfs2_fast_symlink_chars(sb))
		want_clusters += 1;

	status = ocfs2_reserve_clusters(osb, want_clusters, &data_ac);
	if (status < 0) {
		if (status != -ENOSPC)
			mlog_errno(status);
		goto bail;
	}

	handle = ocfs2_start_trans(osb, credits + xattr_credits);
>>>>>>> 18e352e4
	if (IS_ERR(handle)) {
		status = PTR_ERR(handle);
		handle = NULL;
		mlog_errno(status);
		goto bail;
	}

	/* We don't use standard VFS wrapper because we don't want vfs_dq_init
	 * to be called. */
	if (sb_any_quota_active(osb->sb) &&
	    osb->sb->dq_op->alloc_inode(inode, 1) == NO_QUOTA) {
		status = -EDQUOT;
		goto bail;
	}
	did_quota_inode = 1;

	status = ocfs2_mknod_locked(osb, dir, inode, dentry,
				    0, &new_fe_bh, parent_fe_bh, handle,
				    inode_ac);
	if (status < 0) {
		mlog_errno(status);
		goto bail;
	}

	fe = (struct ocfs2_dinode *) new_fe_bh->b_data;
	inode->i_rdev = 0;
	newsize = l - 1;
	if (l > ocfs2_fast_symlink_chars(sb)) {
		u32 offset = 0;

		inode->i_op = &ocfs2_symlink_inode_operations;
		if (vfs_dq_alloc_space_nodirty(inode,
		    ocfs2_clusters_to_bytes(osb->sb, 1))) {
			status = -EDQUOT;
			goto bail;
		}
		did_quota = 1;
		status = ocfs2_add_inode_data(osb, inode, &offset, 1, 0,
					      new_fe_bh,
					      handle, data_ac, NULL,
					      NULL);
		if (status < 0) {
			if (status != -ENOSPC && status != -EINTR) {
				mlog(ML_ERROR,
				     "Failed to extend file to %llu\n",
				     (unsigned long long)newsize);
				mlog_errno(status);
				status = -ENOSPC;
			}
			goto bail;
		}
		i_size_write(inode, newsize);
		inode->i_blocks = ocfs2_inode_sector_count(inode);
	} else {
		inode->i_op = &ocfs2_fast_symlink_inode_operations;
		memcpy((char *) fe->id2.i_symlink, symname, l);
		i_size_write(inode, newsize);
		inode->i_blocks = 0;
	}

	status = ocfs2_mark_inode_dirty(handle, inode, new_fe_bh);
	if (status < 0) {
		mlog_errno(status);
		goto bail;
	}

	if (!ocfs2_inode_is_fast_symlink(inode)) {
		status = ocfs2_create_symlink_data(osb, handle, inode,
						   symname);
		if (status < 0) {
			mlog_errno(status);
			goto bail;
		}
	}

	if (si.enable) {
		status = ocfs2_init_security_set(handle, inode, new_fe_bh, &si,
						 xattr_ac, data_ac);
		if (status < 0) {
			mlog_errno(status);
			goto bail;
		}
	}

	status = ocfs2_add_entry(handle, dentry, inode,
				 le64_to_cpu(fe->i_blkno), parent_fe_bh,
				 de_bh);
	if (status < 0) {
		mlog_errno(status);
		goto bail;
	}

	status = ocfs2_dentry_attach_lock(dentry, inode, OCFS2_I(dir)->ip_blkno);
	if (status) {
		mlog_errno(status);
		goto bail;
	}

	insert_inode_hash(inode);
	dentry->d_op = &ocfs2_dentry_ops;
	d_instantiate(dentry, inode);
bail:
	if (status < 0 && did_quota)
		vfs_dq_free_space_nodirty(inode,
<<<<<<< HEAD
					  ocfs2_clusters_to_bytes(osb->sb, 1));
=======
					ocfs2_clusters_to_bytes(osb->sb, 1));
>>>>>>> 18e352e4
	if (status < 0 && did_quota_inode)
		vfs_dq_free_inode(inode);
	if (handle)
		ocfs2_commit_trans(osb, handle);

	ocfs2_inode_unlock(dir, 1);

	brelse(new_fe_bh);
	brelse(parent_fe_bh);
	brelse(de_bh);
<<<<<<< HEAD
=======
	kfree(si.name);
	kfree(si.value);
>>>>>>> 18e352e4
	if (inode_ac)
		ocfs2_free_alloc_context(inode_ac);
	if (data_ac)
		ocfs2_free_alloc_context(data_ac);
<<<<<<< HEAD
=======
	if (xattr_ac)
		ocfs2_free_alloc_context(xattr_ac);
>>>>>>> 18e352e4
	if ((status < 0) && inode) {
		clear_nlink(inode);
		iput(inode);
	}

	mlog_exit(status);

	return status;
}

static int ocfs2_blkno_stringify(u64 blkno, char *name)
{
	int status, namelen;

	mlog_entry_void();

	namelen = snprintf(name, OCFS2_ORPHAN_NAMELEN + 1, "%016llx",
			   (long long)blkno);
	if (namelen <= 0) {
		if (namelen)
			status = namelen;
		else
			status = -EINVAL;
		mlog_errno(status);
		goto bail;
	}
	if (namelen != OCFS2_ORPHAN_NAMELEN) {
		status = -EINVAL;
		mlog_errno(status);
		goto bail;
	}

	mlog(0, "built filename '%s' for orphan dir (len=%d)\n", name,
	     namelen);

	status = 0;
bail:
	mlog_exit(status);
	return status;
}

static int ocfs2_prepare_orphan_dir(struct ocfs2_super *osb,
				    struct inode **ret_orphan_dir,
				    struct inode *inode,
				    char *name,
				    struct buffer_head **de_bh)
{
	struct inode *orphan_dir_inode;
	struct buffer_head *orphan_dir_bh = NULL;
	int status = 0;

	status = ocfs2_blkno_stringify(OCFS2_I(inode)->ip_blkno, name);
	if (status < 0) {
		mlog_errno(status);
		return status;
	}

	orphan_dir_inode = ocfs2_get_system_file_inode(osb,
						       ORPHAN_DIR_SYSTEM_INODE,
						       osb->slot_num);
	if (!orphan_dir_inode) {
		status = -ENOENT;
		mlog_errno(status);
		return status;
	}

	mutex_lock(&orphan_dir_inode->i_mutex);

	status = ocfs2_inode_lock(orphan_dir_inode, &orphan_dir_bh, 1);
	if (status < 0) {
		mlog_errno(status);
		goto leave;
	}

	status = ocfs2_prepare_dir_for_insert(osb, orphan_dir_inode,
					      orphan_dir_bh, name,
					      OCFS2_ORPHAN_NAMELEN, de_bh);
	if (status < 0) {
		ocfs2_inode_unlock(orphan_dir_inode, 1);

		mlog_errno(status);
		goto leave;
	}

	*ret_orphan_dir = orphan_dir_inode;

leave:
	if (status) {
		mutex_unlock(&orphan_dir_inode->i_mutex);
		iput(orphan_dir_inode);
	}

	brelse(orphan_dir_bh);

	mlog_exit(status);
	return status;
}

static int ocfs2_orphan_add(struct ocfs2_super *osb,
			    handle_t *handle,
			    struct inode *inode,
			    struct ocfs2_dinode *fe,
			    char *name,
			    struct buffer_head *de_bh,
			    struct inode *orphan_dir_inode)
{
	struct buffer_head *orphan_dir_bh = NULL;
	int status = 0;
	struct ocfs2_dinode *orphan_fe;

	mlog_entry("(inode->i_ino = %lu)\n", inode->i_ino);

<<<<<<< HEAD
	status = ocfs2_read_block(orphan_dir_inode,
				  OCFS2_I(orphan_dir_inode)->ip_blkno,
				  &orphan_dir_bh);
=======
	status = ocfs2_read_inode_block(orphan_dir_inode, &orphan_dir_bh);
>>>>>>> 18e352e4
	if (status < 0) {
		mlog_errno(status);
		goto leave;
	}

	status = ocfs2_journal_access_di(handle, orphan_dir_inode, orphan_dir_bh,
					 OCFS2_JOURNAL_ACCESS_WRITE);
	if (status < 0) {
		mlog_errno(status);
		goto leave;
	}

	/* we're a cluster, and nlink can change on disk from
	 * underneath us... */
	orphan_fe = (struct ocfs2_dinode *) orphan_dir_bh->b_data;
	if (S_ISDIR(inode->i_mode))
		le16_add_cpu(&orphan_fe->i_links_count, 1);
	orphan_dir_inode->i_nlink = le16_to_cpu(orphan_fe->i_links_count);

	status = ocfs2_journal_dirty(handle, orphan_dir_bh);
	if (status < 0) {
		mlog_errno(status);
		goto leave;
	}

	status = __ocfs2_add_entry(handle, orphan_dir_inode, name,
				   OCFS2_ORPHAN_NAMELEN, inode,
				   OCFS2_I(inode)->ip_blkno,
				   orphan_dir_bh, de_bh);
	if (status < 0) {
		mlog_errno(status);
		goto leave;
	}

	le32_add_cpu(&fe->i_flags, OCFS2_ORPHANED_FL);

	/* Record which orphan dir our inode now resides
	 * in. delete_inode will use this to determine which orphan
	 * dir to lock. */
	fe->i_orphaned_slot = cpu_to_le16(osb->slot_num);

	mlog(0, "Inode %llu orphaned in slot %d\n",
	     (unsigned long long)OCFS2_I(inode)->ip_blkno, osb->slot_num);

leave:
	brelse(orphan_dir_bh);

	mlog_exit(status);
	return status;
}

/* unlike orphan_add, we expect the orphan dir to already be locked here. */
int ocfs2_orphan_del(struct ocfs2_super *osb,
		     handle_t *handle,
		     struct inode *orphan_dir_inode,
		     struct inode *inode,
		     struct buffer_head *orphan_dir_bh)
{
	char name[OCFS2_ORPHAN_NAMELEN + 1];
	struct ocfs2_dinode *orphan_fe;
	int status = 0;
	struct buffer_head *target_de_bh = NULL;
	struct ocfs2_dir_entry *target_de = NULL;

	mlog_entry_void();

	status = ocfs2_blkno_stringify(OCFS2_I(inode)->ip_blkno, name);
	if (status < 0) {
		mlog_errno(status);
		goto leave;
	}

	mlog(0, "removing '%s' from orphan dir %llu (namelen=%d)\n",
	     name, (unsigned long long)OCFS2_I(orphan_dir_inode)->ip_blkno,
	     OCFS2_ORPHAN_NAMELEN);

	/* find it's spot in the orphan directory */
	target_de_bh = ocfs2_find_entry(name, OCFS2_ORPHAN_NAMELEN,
					orphan_dir_inode, &target_de);
	if (!target_de_bh) {
		status = -ENOENT;
		mlog_errno(status);
		goto leave;
	}

	/* remove it from the orphan directory */
	status = ocfs2_delete_entry(handle, orphan_dir_inode, target_de,
				    target_de_bh);
	if (status < 0) {
		mlog_errno(status);
		goto leave;
	}

	status = ocfs2_journal_access_di(handle,orphan_dir_inode,  orphan_dir_bh,
					 OCFS2_JOURNAL_ACCESS_WRITE);
	if (status < 0) {
		mlog_errno(status);
		goto leave;
	}

	/* do the i_nlink dance! :) */
	orphan_fe = (struct ocfs2_dinode *) orphan_dir_bh->b_data;
	if (S_ISDIR(inode->i_mode))
		le16_add_cpu(&orphan_fe->i_links_count, -1);
	orphan_dir_inode->i_nlink = le16_to_cpu(orphan_fe->i_links_count);

	status = ocfs2_journal_dirty(handle, orphan_dir_bh);
	if (status < 0) {
		mlog_errno(status);
		goto leave;
	}

leave:
	brelse(target_de_bh);

	mlog_exit(status);
	return status;
}

const struct inode_operations ocfs2_dir_iops = {
	.create		= ocfs2_create,
	.lookup		= ocfs2_lookup,
	.link		= ocfs2_link,
	.unlink		= ocfs2_unlink,
	.rmdir		= ocfs2_unlink,
	.symlink	= ocfs2_symlink,
	.mkdir		= ocfs2_mkdir,
	.mknod		= ocfs2_mknod,
	.rename		= ocfs2_rename,
	.setattr	= ocfs2_setattr,
	.getattr	= ocfs2_getattr,
	.permission	= ocfs2_permission,
	.setxattr	= generic_setxattr,
	.getxattr	= generic_getxattr,
	.listxattr	= ocfs2_listxattr,
	.removexattr	= generic_removexattr,
};<|MERGE_RESOLUTION|>--- conflicted
+++ resolved
@@ -205,21 +205,13 @@
 		inode->i_nlink = 2;
 	else
 		inode->i_nlink = 1;
-<<<<<<< HEAD
-	inode->i_uid = current->fsuid;
-=======
 	inode->i_uid = current_fsuid();
->>>>>>> 18e352e4
 	if (dir->i_mode & S_ISGID) {
 		inode->i_gid = dir->i_gid;
 		if (S_ISDIR(mode))
 			mode |= S_ISGID;
 	} else
-<<<<<<< HEAD
-		inode->i_gid = current->fsgid;
-=======
 		inode->i_gid = current_fsgid();
->>>>>>> 18e352e4
 	inode->i_mode = mode;
 	vfs_dq_init(inode);
 	return inode;
@@ -240,15 +232,12 @@
 	struct inode *inode = NULL;
 	struct ocfs2_alloc_context *inode_ac = NULL;
 	struct ocfs2_alloc_context *data_ac = NULL;
-<<<<<<< HEAD
-=======
 	struct ocfs2_alloc_context *xattr_ac = NULL;
 	int want_clusters = 0;
 	int xattr_credits = 0;
 	struct ocfs2_security_xattr_info si = {
 		.enable = 1,
 	};
->>>>>>> 18e352e4
 	int did_quota_inode = 0;
 
 	mlog_entry("(0x%p, 0x%p, %d, %lu, '%.*s')\n", dir, dentry, mode,
@@ -317,24 +306,15 @@
 		}
 	}
 
-<<<<<<< HEAD
-	inode = ocfs2_get_init_inode(dir, mode);
-	if (!inode) {
-		status = -ENOMEM;
-=======
 	/* calculate meta data/clusters for setting security and acl xattr */
 	status = ocfs2_calc_xattr_init(dir, parent_fe_bh, mode,
 					&si, &want_clusters,
 					&xattr_credits, &xattr_ac);
 	if (status < 0) {
->>>>>>> 18e352e4
-		mlog_errno(status);
-		goto leave;
-	}
-
-<<<<<<< HEAD
-	handle = ocfs2_start_trans(osb, ocfs2_mknod_credits(dir->i_sb));
-=======
+		mlog_errno(status);
+		goto leave;
+	}
+
 	/* Reserve a cluster if creating an extent based directory. */
 	if (S_ISDIR(mode) && !ocfs2_supports_inline_data(osb))
 		want_clusters += 1;
@@ -348,7 +328,6 @@
 
 	handle = ocfs2_start_trans(osb, ocfs2_mknod_credits(osb->sb) +
 				   xattr_credits);
->>>>>>> 18e352e4
 	if (IS_ERR(handle)) {
 		status = PTR_ERR(handle);
 		handle = NULL;
@@ -397,23 +376,13 @@
 		inc_nlink(dir);
 	}
 
-<<<<<<< HEAD
-	status = ocfs2_init_acl(handle, inode, dir, new_fe_bh, parent_fe_bh);
-=======
 	status = ocfs2_init_acl(handle, inode, dir, new_fe_bh, parent_fe_bh,
 				xattr_ac, data_ac);
->>>>>>> 18e352e4
-	if (status < 0) {
-		mlog_errno(status);
-		goto leave;
-	}
-
-<<<<<<< HEAD
-	status = ocfs2_init_security(handle, inode, dir, new_fe_bh);
-	if (status < 0) {
-		mlog_errno(status);
-		goto leave;
-=======
+	if (status < 0) {
+		mlog_errno(status);
+		goto leave;
+	}
+
 	if (si.enable) {
 		status = ocfs2_init_security_set(handle, inode, new_fe_bh, &si,
 						 xattr_ac, data_ac);
@@ -421,7 +390,6 @@
 			mlog_errno(status);
 			goto leave;
 		}
->>>>>>> 18e352e4
 	}
 
 	status = ocfs2_add_entry(handle, dentry, inode,
@@ -457,11 +425,8 @@
 	brelse(new_fe_bh);
 	brelse(de_bh);
 	brelse(parent_fe_bh);
-<<<<<<< HEAD
-=======
 	kfree(si.name);
 	kfree(si.value);
->>>>>>> 18e352e4
 
 	if ((status < 0) && inode) {
 		clear_nlink(inode);
@@ -1599,15 +1564,12 @@
 	handle_t *handle = NULL;
 	struct ocfs2_alloc_context *inode_ac = NULL;
 	struct ocfs2_alloc_context *data_ac = NULL;
-<<<<<<< HEAD
-=======
 	struct ocfs2_alloc_context *xattr_ac = NULL;
 	int want_clusters = 0;
 	int xattr_credits = 0;
 	struct ocfs2_security_xattr_info si = {
 		.enable = 1,
 	};
->>>>>>> 18e352e4
 	int did_quota = 0, did_quota_inode = 0;
 
 	mlog_entry("(0x%p, 0x%p, symname='%s' actual='%.*s')\n", dir,
@@ -1683,16 +1645,6 @@
 		}
 	}
 
-<<<<<<< HEAD
-	inode = ocfs2_get_init_inode(dir, S_IFLNK | S_IRWXUGO);
-	if (!inode) {
-		status = -ENOMEM;
-		mlog_errno(status);
-		goto bail;
-	}
-
-	handle = ocfs2_start_trans(osb, credits);
-=======
 	/* don't reserve bitmap space for fast symlinks. */
 	if (l > ocfs2_fast_symlink_chars(sb))
 		want_clusters += 1;
@@ -1705,7 +1657,6 @@
 	}
 
 	handle = ocfs2_start_trans(osb, credits + xattr_credits);
->>>>>>> 18e352e4
 	if (IS_ERR(handle)) {
 		status = PTR_ERR(handle);
 		handle = NULL;
@@ -1810,11 +1761,7 @@
 bail:
 	if (status < 0 && did_quota)
 		vfs_dq_free_space_nodirty(inode,
-<<<<<<< HEAD
-					  ocfs2_clusters_to_bytes(osb->sb, 1));
-=======
 					ocfs2_clusters_to_bytes(osb->sb, 1));
->>>>>>> 18e352e4
 	if (status < 0 && did_quota_inode)
 		vfs_dq_free_inode(inode);
 	if (handle)
@@ -1825,20 +1772,14 @@
 	brelse(new_fe_bh);
 	brelse(parent_fe_bh);
 	brelse(de_bh);
-<<<<<<< HEAD
-=======
 	kfree(si.name);
 	kfree(si.value);
->>>>>>> 18e352e4
 	if (inode_ac)
 		ocfs2_free_alloc_context(inode_ac);
 	if (data_ac)
 		ocfs2_free_alloc_context(data_ac);
-<<<<<<< HEAD
-=======
 	if (xattr_ac)
 		ocfs2_free_alloc_context(xattr_ac);
->>>>>>> 18e352e4
 	if ((status < 0) && inode) {
 		clear_nlink(inode);
 		iput(inode);
@@ -1951,13 +1892,7 @@
 
 	mlog_entry("(inode->i_ino = %lu)\n", inode->i_ino);
 
-<<<<<<< HEAD
-	status = ocfs2_read_block(orphan_dir_inode,
-				  OCFS2_I(orphan_dir_inode)->ip_blkno,
-				  &orphan_dir_bh);
-=======
 	status = ocfs2_read_inode_block(orphan_dir_inode, &orphan_dir_bh);
->>>>>>> 18e352e4
 	if (status < 0) {
 		mlog_errno(status);
 		goto leave;
