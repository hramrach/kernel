/*
 *  linux/fs/attr.c
 *
 *  Copyright (C) 1991, 1992  Linus Torvalds
 *  changes by Thomas Schoebel-Theuer
 */

#include <linux/module.h>
#include <linux/time.h>
#include <linux/mm.h>
#include <linux/string.h>
#include <linux/capability.h>
#include <linux/fsnotify.h>
#include <linux/fcntl.h>
#include <linux/quotaops.h>
#include <linux/security.h>

/* Taken over from the old code... */

/* POSIX UID/GID verification for setting inode attributes. */
int inode_change_ok(struct inode *inode, struct iattr *attr)
{
	int retval = -EPERM;
	unsigned int ia_valid = attr->ia_valid;

	/* If force is set do it anyway. */
	if (ia_valid & ATTR_FORCE)
		goto fine;

	/* Make sure a caller can chown. */
	if ((ia_valid & ATTR_UID) &&
	    (current_fsuid() != inode->i_uid ||
	     attr->ia_uid != inode->i_uid) && !capable(CAP_CHOWN))
		goto error;

	/* Make sure caller can chgrp. */
	if ((ia_valid & ATTR_GID) &&
	    (current_fsuid() != inode->i_uid ||
	    (!in_group_p(attr->ia_gid) && attr->ia_gid != inode->i_gid)) &&
	    !capable(CAP_CHOWN))
		goto error;

	/* Make sure a caller can chmod. */
	if (ia_valid & ATTR_MODE) {
		if (!is_owner_or_cap(inode))
			goto error;
		/* Also check the setgid bit! */
		if (!in_group_p((ia_valid & ATTR_GID) ? attr->ia_gid :
				inode->i_gid) && !capable(CAP_FSETID))
			attr->ia_mode &= ~S_ISGID;
	}

	/* Check for setting the inode time. */
	if (ia_valid & (ATTR_MTIME_SET | ATTR_ATIME_SET | ATTR_TIMES_SET)) {
		if (!is_owner_or_cap(inode))
			goto error;
	}
fine:
	retval = 0;
error:
	return retval;
}

EXPORT_SYMBOL(inode_change_ok);

int inode_setattr(struct inode * inode, struct iattr * attr)
{
	unsigned int ia_valid = attr->ia_valid;

	if (ia_valid & ATTR_SIZE &&
	    attr->ia_size != i_size_read(inode)) {
		int error = vmtruncate(inode, attr->ia_size);
		if (error)
			return error;
	}

	if (ia_valid & ATTR_UID)
		inode->i_uid = attr->ia_uid;
	if (ia_valid & ATTR_GID)
		inode->i_gid = attr->ia_gid;
	if (ia_valid & ATTR_ATIME)
		inode->i_atime = timespec_trunc(attr->ia_atime,
						inode->i_sb->s_time_gran);
	if (ia_valid & ATTR_MTIME)
		inode->i_mtime = timespec_trunc(attr->ia_mtime,
						inode->i_sb->s_time_gran);
	if (ia_valid & ATTR_CTIME)
		inode->i_ctime = timespec_trunc(attr->ia_ctime,
						inode->i_sb->s_time_gran);
	if (ia_valid & ATTR_MODE) {
		umode_t mode = attr->ia_mode;

		if (!in_group_p(inode->i_gid) && !capable(CAP_FSETID))
			mode &= ~S_ISGID;
		inode->i_mode = mode;
	}
	mark_inode_dirty(inode);

	return 0;
}
EXPORT_SYMBOL(inode_setattr);

int fnotify_change(struct dentry *dentry, struct vfsmount *mnt,
		   struct iattr *attr, struct file *file)
{
	struct inode *inode = dentry->d_inode;
	mode_t mode = inode->i_mode;
	int error;
	struct timespec now;
	unsigned int ia_valid = attr->ia_valid;

	if (ia_valid & (ATTR_MODE | ATTR_UID | ATTR_GID | ATTR_TIMES_SET)) {
		if (IS_IMMUTABLE(inode) || IS_APPEND(inode))
			return -EPERM;
	}

	now = current_fs_time(inode->i_sb);

	attr->ia_ctime = now;
	if (!(ia_valid & ATTR_ATIME_SET))
		attr->ia_atime = now;
	if (!(ia_valid & ATTR_MTIME_SET))
		attr->ia_mtime = now;
	if (ia_valid & ATTR_KILL_PRIV) {
		attr->ia_valid &= ~ATTR_KILL_PRIV;
		ia_valid &= ~ATTR_KILL_PRIV;
		error = security_inode_need_killpriv(dentry);
		if (error > 0)
			error = security_inode_killpriv(dentry);
		if (error)
			return error;
	}

	/*
	 * We now pass ATTR_KILL_S*ID to the lower level setattr function so
	 * that the function has the ability to reinterpret a mode change
	 * that's due to these bits. This adds an implicit restriction that
	 * no function will ever call notify_change with both ATTR_MODE and
	 * ATTR_KILL_S*ID set.
	 */
	if ((ia_valid & (ATTR_KILL_SUID|ATTR_KILL_SGID)) &&
	    (ia_valid & ATTR_MODE))
		BUG();

	if (ia_valid & ATTR_KILL_SUID) {
		if (mode & S_ISUID) {
			ia_valid = attr->ia_valid |= ATTR_MODE;
			attr->ia_mode = (inode->i_mode & ~S_ISUID);
		}
	}
	if (ia_valid & ATTR_KILL_SGID) {
		if ((mode & (S_ISGID | S_IXGRP)) == (S_ISGID | S_IXGRP)) {
			if (!(ia_valid & ATTR_MODE)) {
				ia_valid = attr->ia_valid |= ATTR_MODE;
				attr->ia_mode = inode->i_mode;
			}
			attr->ia_mode &= ~S_ISGID;
		}
	}
	if (!(attr->ia_valid & ~(ATTR_KILL_SUID | ATTR_KILL_SGID)))
		return 0;

	error = security_inode_setattr(dentry, attr);
	if (error)
		return error;

	if (ia_valid & ATTR_SIZE)
		down_write(&dentry->d_inode->i_alloc_sem);

	if (inode->i_op && inode->i_op->setattr) {
<<<<<<< HEAD
		error = security_inode_setattr(dentry, mnt, attr);
		if (!error) {
			if (file && file->f_op && file->f_op->fsetattr)
				error = file->f_op->fsetattr(file, attr);
			else {
				/* External file system still expect to be
				 * passed a file pointer via ia_file and
				 * have it announced via ATTR_FILE. This
				 * just makes it so they don't need to
				 * change their API just for us. External
				 * callers will have set these themselves. */
				if (file) {
					attr->ia_valid |= ATTR_FILE;
					attr->ia_file = file;
				}
				error = inode->i_op->setattr(dentry, attr);
			}
		}
	} else {
		error = inode_change_ok(inode, attr);
		if (!error)
			error = security_inode_setattr(dentry, mnt, attr);
=======
		error = inode->i_op->setattr(dentry, attr);
	} else {
		error = inode_change_ok(inode, attr);
>>>>>>> 18e352e4
		if (!error) {
			if ((ia_valid & ATTR_UID && attr->ia_uid != inode->i_uid) ||
			    (ia_valid & ATTR_GID && attr->ia_gid != inode->i_gid))
				error = DQUOT_TRANSFER(inode, attr) ? -EDQUOT : 0;
			if (!error)
				error = inode_setattr(inode, attr);
		}
	}

	if (ia_valid & ATTR_SIZE)
		up_write(&dentry->d_inode->i_alloc_sem);

	if (!error)
		fsnotify_change(dentry, ia_valid);

	return error;
}
EXPORT_SYMBOL_GPL(fnotify_change);

int notify_change(struct dentry *dentry, struct vfsmount *mnt,
		  struct iattr *attr)
{
	return fnotify_change(dentry, mnt, attr, NULL);
}

EXPORT_SYMBOL(notify_change);<|MERGE_RESOLUTION|>--- conflicted
+++ resolved
@@ -100,8 +100,7 @@
 }
 EXPORT_SYMBOL(inode_setattr);
 
-int fnotify_change(struct dentry *dentry, struct vfsmount *mnt,
-		   struct iattr *attr, struct file *file)
+int notify_change(struct dentry * dentry, struct iattr * attr)
 {
 	struct inode *inode = dentry->d_inode;
 	mode_t mode = inode->i_mode;
@@ -168,34 +167,9 @@
 		down_write(&dentry->d_inode->i_alloc_sem);
 
 	if (inode->i_op && inode->i_op->setattr) {
-<<<<<<< HEAD
-		error = security_inode_setattr(dentry, mnt, attr);
-		if (!error) {
-			if (file && file->f_op && file->f_op->fsetattr)
-				error = file->f_op->fsetattr(file, attr);
-			else {
-				/* External file system still expect to be
-				 * passed a file pointer via ia_file and
-				 * have it announced via ATTR_FILE. This
-				 * just makes it so they don't need to
-				 * change their API just for us. External
-				 * callers will have set these themselves. */
-				if (file) {
-					attr->ia_valid |= ATTR_FILE;
-					attr->ia_file = file;
-				}
-				error = inode->i_op->setattr(dentry, attr);
-			}
-		}
-	} else {
-		error = inode_change_ok(inode, attr);
-		if (!error)
-			error = security_inode_setattr(dentry, mnt, attr);
-=======
 		error = inode->i_op->setattr(dentry, attr);
 	} else {
 		error = inode_change_ok(inode, attr);
->>>>>>> 18e352e4
 		if (!error) {
 			if ((ia_valid & ATTR_UID && attr->ia_uid != inode->i_uid) ||
 			    (ia_valid & ATTR_GID && attr->ia_gid != inode->i_gid))
@@ -213,12 +187,5 @@
 
 	return error;
 }
-EXPORT_SYMBOL_GPL(fnotify_change);
-
-int notify_change(struct dentry *dentry, struct vfsmount *mnt,
-		  struct iattr *attr)
-{
-	return fnotify_change(dentry, mnt, attr, NULL);
-}
 
 EXPORT_SYMBOL(notify_change);