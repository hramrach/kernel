/*
 * linux/fs/lockd/host.c
 *
 * Management for NLM peer hosts. The nlm_host struct is shared
 * between client and server implementation. The only reason to
 * do so is to reduce code bloat.
 *
 * Copyright (C) 1996, Olaf Kirch <okir@monad.swb.de>
 */

#include <linux/types.h>
#include <linux/sched.h>
#include <linux/slab.h>
#include <linux/in.h>
#include <linux/sunrpc/clnt.h>
#include <linux/sunrpc/svc.h>
#include <linux/lockd/lockd.h>
#include <linux/lockd/sm_inter.h>
#include <linux/mutex.h>


#define NLMDBG_FACILITY		NLMDBG_HOSTCACHE
#define NLM_HOST_NRHASH		32
#define NLM_ADDRHASH(addr)	(ntohl(addr) & (NLM_HOST_NRHASH-1))
#define NLM_HOST_REBIND		(60 * HZ)
<<<<<<< HEAD
#define NLM_HOST_EXPIRE		((nrhosts > nlm_max_hosts)? 300 * HZ : 120 * HZ)
#define NLM_HOST_COLLECT	((nrhosts > nlm_max_hosts)? 120 * HZ :  60 * HZ)
#define NLM_HOST_ADDR(sv)	(&(sv)->s_nlmclnt->cl_xprt->addr)
=======
#define NLM_HOST_EXPIRE		((nrhosts > NLM_HOST_MAX)? 300 * HZ : 120 * HZ)
#define NLM_HOST_COLLECT	((nrhosts > NLM_HOST_MAX)? 120 * HZ :  60 * HZ)
>>>>>>> 0215ffb0

static struct hlist_head	nlm_hosts[NLM_HOST_NRHASH];
static unsigned long		next_gc;
static int			nrhosts;
static DEFINE_MUTEX(nlm_host_mutex);

/*
 * Function pointers - will reference either the
 * "standard" statd functions that do upcalls to user land,
 * or the kernel statd functions.
 */
int				(*nsm_monitor)(struct nlm_host *);
int				(*nsm_unmonitor)(struct nlm_host *);

static void			nlm_gc_hosts(void);
static struct nsm_handle *	__nsm_find(const struct sockaddr_in *,
					const char *, int, int);

/*
 * Find an NLM server handle in the cache. If there is none, create it.
 */
struct nlm_host *
nlmclnt_lookup_host(const struct sockaddr_in *sin, int proto, int version,
			const char *hostname, int hostname_len)
{
	return nlm_lookup_host(0, sin, proto, version,
			       hostname, hostname_len);
}

/*
 * Find an NLM client handle in the cache. If there is none, create it.
 */
struct nlm_host *
nlmsvc_lookup_host(struct svc_rqst *rqstp,
			const char *hostname, int hostname_len)
{
	return nlm_lookup_host(1, &rqstp->rq_addr,
			       rqstp->rq_prot, rqstp->rq_vers,
			       hostname, hostname_len);
}

/*
 * Common host lookup routine for server & client
 */
struct nlm_host *
nlm_lookup_host(int server, const struct sockaddr_in *sin,
					int proto, int version,
					const char *hostname,
					int hostname_len)
{
	struct hlist_head *chain;
	struct hlist_node *pos;
	struct nlm_host	*host;
	struct nsm_handle *nsm = NULL;
	int		hash;

	dprintk("lockd: nlm_lookup_host(%u.%u.%u.%u, p=%d, v=%d, my role=%s, name=%.*s)\n",
			NIPQUAD(sin->sin_addr.s_addr), proto, version,
			server? "server" : "client",
			hostname_len,
			hostname? hostname : "<none>");


	hash = NLM_ADDRHASH(sin->sin_addr.s_addr);

	/* Lock hash table */
	mutex_lock(&nlm_host_mutex);

	if (time_after_eq(jiffies, next_gc))
		nlm_gc_hosts();

	/* We may keep several nlm_host objects for a peer, because each
	 * nlm_host is identified by
	 * (address, protocol, version, server/client)
	 * We could probably simplify this a little by putting all those
	 * different NLM rpc_clients into one single nlm_host object.
	 * This would allow us to have one nlm_host per address.
	 */
	chain = &nlm_hosts[hash];
	hlist_for_each_entry(host, pos, chain, h_hash) {
		if (!nlm_cmp_addr(&host->h_addr, sin))
			continue;

		/* See if we have an NSM handle for this client */
<<<<<<< HEAD
		if (!nsm && (nsm = host->h_nsmhandle) != 0)
			atomic_inc(&nsm->sm_count);
=======
		if (!nsm)
			nsm = host->h_nsmhandle;
>>>>>>> 0215ffb0

		if (host->h_proto != proto)
			continue;
		if (host->h_version != version)
			continue;
		if (host->h_server != server)
			continue;

		/* Move to head of hash chain. */
		hlist_del(&host->h_hash);
		hlist_add_head(&host->h_hash, chain);

		nlm_get_host(host);
		goto out;
	}
<<<<<<< HEAD
=======
	if (nsm)
		atomic_inc(&nsm->sm_count);
>>>>>>> 0215ffb0

	host = NULL;

	/* Sadly, the host isn't in our hash table yet. See if
	 * we have an NSM handle for it. If not, create one.
	 */
	if (!nsm && !(nsm = nsm_find(sin, hostname, hostname_len)))
		goto out;

<<<<<<< HEAD
	if (!(host = (struct nlm_host *) kmalloc(sizeof(*host), GFP_KERNEL))) {
		nsm_release(nsm);
		goto out;
	}
	memset(host, 0, sizeof(*host));
=======
	host = kzalloc(sizeof(*host), GFP_KERNEL);
	if (!host) {
		nsm_release(nsm);
		goto out;
	}
>>>>>>> 0215ffb0
	host->h_name	   = nsm->sm_name;
	host->h_addr       = *sin;
	host->h_addr.sin_port = 0;	/* ouch! */
	host->h_version    = version;
	host->h_proto      = proto;
	host->h_rpcclnt    = NULL;
	mutex_init(&host->h_mutex);
	host->h_nextrebind = jiffies + NLM_HOST_REBIND;
	host->h_expires    = jiffies + NLM_HOST_EXPIRE;
	atomic_set(&host->h_count, 1);
	init_waitqueue_head(&host->h_gracewait);
	init_rwsem(&host->h_rwsem);
	host->h_state      = 0;			/* pseudo NSM state */
	host->h_nsmstate   = 0;			/* real NSM state */
	host->h_nsmhandle  = nsm;
	host->h_server	   = server;
	hlist_add_head(&host->h_hash, chain);
	INIT_LIST_HEAD(&host->h_lockowners);
	spin_lock_init(&host->h_lock);
	INIT_LIST_HEAD(&host->h_granted);
	INIT_LIST_HEAD(&host->h_reclaim);

	if (++nrhosts > nlm_max_hosts)
		next_gc = 0;

out:
	mutex_unlock(&nlm_host_mutex);
	return host;
}

/*
 * Destroy a host
 */
static void
nlm_destroy_host(struct nlm_host *host)
{
	struct rpc_clnt	*clnt;

	BUG_ON(!list_empty(&host->h_lockowners));
	BUG_ON(atomic_read(&host->h_count));

	/*
	 * Release NSM handle and unmonitor host.
	 */
	nsm_unmonitor(host);

	if ((clnt = host->h_rpcclnt) != NULL) {
		if (atomic_read(&clnt->cl_users)) {
			printk(KERN_WARNING
				"lockd: active RPC handle\n");
			clnt->cl_dead = 1;
		} else {
			rpc_destroy_client(host->h_rpcclnt);
		}
	}
	kfree(host);
<<<<<<< HEAD
}

/*
 * Destroy all host structs for our clients.
 */
void
nlm_destroy_clients(void)
{
	struct hlist_head *chain;
	struct hlist_node *pos, *next;

	mutex_lock(&nlm_host_mutex);
	for (chain = nlm_hosts; chain < nlm_hosts + NLM_HOST_NRHASH; ++chain) {
		struct nlm_host *host;

		hlist_for_each_entry_safe(host, pos, next, chain, h_hash) {
			if (!host->h_server)
				continue;

			/* Remove from hash list. This will also
			 * tell nlm_release_host that it should
			 * destroy this host when the refcount
			 * reaches 0.
			 */
			hlist_del_init(&host->h_hash);
			if (atomic_read(&host->h_count) == 0) {
				nlm_destroy_host(host);
			} else {
				/* This shouldn't happen, but it's not a desaster
				 * either. nlm_release_host will just destroy it
				 * later. */
				printk(KERN_NOTICE "lockd: host %s has refcount %u "
						"in nlm_destroy_clients\n",
						host->h_name,
						atomic_read(&host->h_count));
  			}
  		}
	}
	mutex_unlock(&nlm_host_mutex);
=======
>>>>>>> 0215ffb0
}

/*
 * Create the NLM RPC client for an NLM peer
 */
struct rpc_clnt *
nlm_bind_host(struct nlm_host *host)
{
	struct rpc_clnt	*clnt;

	dprintk("lockd: nlm_bind_host(%08x)\n",
			(unsigned)ntohl(host->h_addr.sin_addr.s_addr));

	/* Lock host handle */
	mutex_lock(&host->h_mutex);

	/* If we've already created an RPC client, check whether
	 * RPC rebind is required
	 */
	if ((clnt = host->h_rpcclnt) != NULL) {
		if (time_after_eq(jiffies, host->h_nextrebind)) {
			rpc_force_rebind(clnt);
			host->h_nextrebind = jiffies + NLM_HOST_REBIND;
			dprintk("lockd: next rebind in %ld jiffies\n",
					host->h_nextrebind - jiffies);
		}
	} else {
		unsigned long increment = nlmsvc_timeout * HZ;
		struct rpc_timeout timeparms = {
			.to_initval	= increment,
			.to_increment	= increment,
			.to_maxval	= increment * 6UL,
			.to_retries	= 5U,
		};
		struct rpc_create_args args = {
			.protocol	= host->h_proto,
			.address	= (struct sockaddr *)&host->h_addr,
			.addrsize	= sizeof(host->h_addr),
			.timeout	= &timeparms,
			.servername	= host->h_name,
			.program	= &nlm_program,
			.version	= host->h_version,
			.authflavor	= RPC_AUTH_UNIX,
			.flags		= (RPC_CLNT_CREATE_HARDRTRY |
					   RPC_CLNT_CREATE_AUTOBIND),
		};

		clnt = rpc_create(&args);
		if (!IS_ERR(clnt))
			host->h_rpcclnt = clnt;
		else {
			printk("lockd: couldn't create RPC handle for %s\n", host->h_name);
			clnt = NULL;
		}
	}

	mutex_unlock(&host->h_mutex);
	return clnt;
}

/*
 * Force a portmap lookup of the remote lockd port
 */
void
nlm_rebind_host(struct nlm_host *host)
{
	dprintk("lockd: rebind host %s\n", host->h_name);
	if (host->h_rpcclnt && time_after_eq(jiffies, host->h_nextrebind)) {
		rpc_force_rebind(host->h_rpcclnt);
		host->h_nextrebind = jiffies + NLM_HOST_REBIND;
	}
}

/*
 * Increment NLM host count
 */
struct nlm_host * nlm_get_host(struct nlm_host *host)
{
	if (host) {
		dprintk("lockd: get host %s\n", host->h_name);
		atomic_inc(&host->h_count);
		host->h_expires = jiffies + NLM_HOST_EXPIRE;
	}
	return host;
}

/*
 * Release NLM host after use
 */
void nlm_release_host(struct nlm_host *host)
{
	if (host != NULL) {
		dprintk("lockd: release host %s\n", host->h_name);
		BUG_ON(atomic_read(&host->h_count) < 0);
		if (atomic_dec_and_test(&host->h_count)) {
			BUG_ON(!list_empty(&host->h_lockowners));
			BUG_ON(!list_empty(&host->h_granted));
			BUG_ON(!list_empty(&host->h_reclaim));
		}
	}
}

/*
 * We were notified that the host indicated by address &sin
 * has rebooted.
 * Release all resources held by that peer.
 */
void nlm_host_rebooted(const struct sockaddr_in *sin,
				const char *hostname, int hostname_len,
				u32 new_state)
{
	struct hlist_head *chain;
	struct hlist_node *pos;
	struct nsm_handle *nsm;
	struct nlm_host	*host;

	dprintk("lockd: nlm_host_rebooted(%s, %u.%u.%u.%u)\n",
			hostname, NIPQUAD(sin->sin_addr));

	/* Find the NSM handle for this peer */
	if (!(nsm = __nsm_find(sin, hostname, hostname_len, 0)))
		return;

	/* When reclaiming locks on this peer, make sure that
	 * we set up a new notification */
	nsm->sm_monitored = 0;

	/* Mark all hosts tied to this NSM state as having rebooted.
	 * We run the loop repeatedly, because we drop the host table
	 * lock for this.
	 * To avoid processing a host several times, we match the nsmstate.
	 */
again:	mutex_lock(&nlm_host_mutex);
	for (chain = nlm_hosts; chain < nlm_hosts + NLM_HOST_NRHASH; ++chain) {
		hlist_for_each_entry(host, pos, chain, h_hash) {
			if (host->h_nsmhandle == nsm
			 && host->h_nsmstate != new_state) {
				host->h_nsmstate = new_state;
				host->h_state++;

				nlm_get_host(host);
				mutex_unlock(&nlm_host_mutex);

				if (host->h_server) {
					/* We're server for this guy, just ditch
					 * all the locks he held. */
					nlmsvc_free_host_resources(host);
				} else {
					/* He's the server, initiate lock recovery. */
					nlmclnt_recovery(host);
				}

				nlm_release_host(host);
				goto again;
			}
		}
	}

	mutex_unlock(&nlm_host_mutex);
}

/*
 * Shut down the hosts module.
 * Note that this routine is called only at server shutdown time.
 */
void
nlm_shutdown_hosts(void)
{
	struct hlist_head *chain;
	struct hlist_node *pos;
	struct nlm_host	*host;

	dprintk("lockd: shutting down host module\n");
	mutex_lock(&nlm_host_mutex);

	/* First, make all hosts eligible for gc */
	dprintk("lockd: nuking all hosts...\n");
	for (chain = nlm_hosts; chain < nlm_hosts + NLM_HOST_NRHASH; ++chain) {
		hlist_for_each_entry(host, pos, chain, h_hash)
			host->h_expires = jiffies - 1;
	}

	/* Then, perform a garbage collection pass */
	nlm_gc_hosts();
	mutex_unlock(&nlm_host_mutex);

	/* complain if any hosts are left */
	if (nrhosts) {
		printk(KERN_WARNING "lockd: couldn't shutdown host module!\n");
		dprintk("lockd: %d hosts left:\n", nrhosts);
		for (chain = nlm_hosts; chain < nlm_hosts + NLM_HOST_NRHASH; ++chain) {
			hlist_for_each_entry(host, pos, chain, h_hash) {
				dprintk("       %s (cnt %d use %d exp %ld)\n",
					host->h_name, atomic_read(&host->h_count),
					host->h_inuse, host->h_expires);
			}
		}
	}
}

/*
 * Garbage collect any unused NLM hosts.
 * This GC combines reference counting for async operations with
 * mark & sweep for resources held by remote clients.
 */
static void
nlm_gc_hosts(void)
{
	struct hlist_head *chain;
	struct hlist_node *pos, *next;
	struct nlm_host	*host;

	dprintk("lockd: host garbage collection\n");
	for (chain = nlm_hosts; chain < nlm_hosts + NLM_HOST_NRHASH; ++chain) {
		hlist_for_each_entry(host, pos, chain, h_hash)
			host->h_inuse = 0;
	}

	/* Mark all hosts that hold locks, blocks or shares */
	nlmsvc_mark_resources();

	for (chain = nlm_hosts; chain < nlm_hosts + NLM_HOST_NRHASH; ++chain) {
		hlist_for_each_entry_safe(host, pos, next, chain, h_hash) {
			if (atomic_read(&host->h_count) || host->h_inuse
			 || time_before(jiffies, host->h_expires)) {
				dprintk("nlm_gc_hosts skipping %s (cnt %d use %d exp %ld)\n",
					host->h_name, atomic_read(&host->h_count),
					host->h_inuse, host->h_expires);
				continue;
			}
			dprintk("lockd: delete host %s\n", host->h_name);
			hlist_del_init(&host->h_hash);

			nlm_destroy_host(host);
			nrhosts--;
		}
	}

	next_gc = jiffies + NLM_HOST_COLLECT;
}


/*
 * Manage NSM handles
 */
static LIST_HEAD(nsm_handles);
<<<<<<< HEAD
static DECLARE_MUTEX(nsm_sema);
=======
static DEFINE_MUTEX(nsm_mutex);
>>>>>>> 0215ffb0

static struct nsm_handle *
__nsm_find(const struct sockaddr_in *sin,
		const char *hostname, int hostname_len,
		int create)
{
	struct nsm_handle *nsm = NULL;
	struct list_head *pos;

	if (!sin)
		return NULL;

	if (hostname && memchr(hostname, '/', hostname_len) != NULL) {
		if (printk_ratelimit()) {
			printk(KERN_WARNING "Invalid hostname \"%.*s\" "
					    "in NFS lock request\n",
				hostname_len, hostname);
		}
		return NULL;
	}

<<<<<<< HEAD
	down(&nsm_sema);
=======
	mutex_lock(&nsm_mutex);
>>>>>>> 0215ffb0
	list_for_each(pos, &nsm_handles) {
		nsm = list_entry(pos, struct nsm_handle, sm_link);

		if (hostname && nsm_use_hostnames) {
			if (strlen(nsm->sm_name) != hostname_len
			 || memcmp(nsm->sm_name, hostname, hostname_len))
				continue;
<<<<<<< HEAD
		} else
		if (!nlm_cmp_addr(&nsm->sm_addr, sin))
=======
		} else if (!nlm_cmp_addr(&nsm->sm_addr, sin))
>>>>>>> 0215ffb0
			continue;
		atomic_inc(&nsm->sm_count);
		goto out;
	}

	if (!create) {
		nsm = NULL;
		goto out;
	}

	nsm = kzalloc(sizeof(*nsm) + hostname_len + 1, GFP_KERNEL);
	if (nsm != NULL) {
		nsm->sm_addr = *sin;
		nsm->sm_name = (char *) (nsm + 1);
		memcpy(nsm->sm_name, hostname, hostname_len);
		nsm->sm_name[hostname_len] = '\0';
		atomic_set(&nsm->sm_count, 1);

		list_add(&nsm->sm_link, &nsm_handles);
	}

<<<<<<< HEAD
out:	up(&nsm_sema);
=======
out:
	mutex_unlock(&nsm_mutex);
>>>>>>> 0215ffb0
	return nsm;
}

struct nsm_handle *
nsm_find(const struct sockaddr_in *sin, const char *hostname, int hostname_len)
{
	return __nsm_find(sin, hostname, hostname_len, 1);
}

/*
 * Release an NSM handle
 */
void
nsm_release(struct nsm_handle *nsm)
{
	if (!nsm)
		return;
<<<<<<< HEAD
	if (atomic_read(&nsm->sm_count) == 1) {
		down(&nsm_sema);
		if (atomic_dec_and_test(&nsm->sm_count)) {
			list_del(&nsm->sm_link);
			kfree(nsm);
		}
		up(&nsm_sema);
=======
	if (atomic_dec_and_test(&nsm->sm_count)) {
		mutex_lock(&nsm_mutex);
		if (atomic_read(&nsm->sm_count) == 0) {
			list_del(&nsm->sm_link);
			kfree(nsm);
		}
		mutex_unlock(&nsm_mutex);
>>>>>>> 0215ffb0
	}
}<|MERGE_RESOLUTION|>--- conflicted
+++ resolved
@@ -20,30 +20,18 @@
 
 
 #define NLMDBG_FACILITY		NLMDBG_HOSTCACHE
+#define NLM_HOST_MAX		64
 #define NLM_HOST_NRHASH		32
 #define NLM_ADDRHASH(addr)	(ntohl(addr) & (NLM_HOST_NRHASH-1))
 #define NLM_HOST_REBIND		(60 * HZ)
-<<<<<<< HEAD
-#define NLM_HOST_EXPIRE		((nrhosts > nlm_max_hosts)? 300 * HZ : 120 * HZ)
-#define NLM_HOST_COLLECT	((nrhosts > nlm_max_hosts)? 120 * HZ :  60 * HZ)
-#define NLM_HOST_ADDR(sv)	(&(sv)->s_nlmclnt->cl_xprt->addr)
-=======
 #define NLM_HOST_EXPIRE		((nrhosts > NLM_HOST_MAX)? 300 * HZ : 120 * HZ)
 #define NLM_HOST_COLLECT	((nrhosts > NLM_HOST_MAX)? 120 * HZ :  60 * HZ)
->>>>>>> 0215ffb0
 
 static struct hlist_head	nlm_hosts[NLM_HOST_NRHASH];
 static unsigned long		next_gc;
 static int			nrhosts;
 static DEFINE_MUTEX(nlm_host_mutex);
 
-/*
- * Function pointers - will reference either the
- * "standard" statd functions that do upcalls to user land,
- * or the kernel statd functions.
- */
-int				(*nsm_monitor)(struct nlm_host *);
-int				(*nsm_unmonitor)(struct nlm_host *);
 
 static void			nlm_gc_hosts(void);
 static struct nsm_handle *	__nsm_find(const struct sockaddr_in *,
@@ -115,13 +103,8 @@
 			continue;
 
 		/* See if we have an NSM handle for this client */
-<<<<<<< HEAD
-		if (!nsm && (nsm = host->h_nsmhandle) != 0)
-			atomic_inc(&nsm->sm_count);
-=======
 		if (!nsm)
 			nsm = host->h_nsmhandle;
->>>>>>> 0215ffb0
 
 		if (host->h_proto != proto)
 			continue;
@@ -137,11 +120,8 @@
 		nlm_get_host(host);
 		goto out;
 	}
-<<<<<<< HEAD
-=======
 	if (nsm)
 		atomic_inc(&nsm->sm_count);
->>>>>>> 0215ffb0
 
 	host = NULL;
 
@@ -151,19 +131,11 @@
 	if (!nsm && !(nsm = nsm_find(sin, hostname, hostname_len)))
 		goto out;
 
-<<<<<<< HEAD
-	if (!(host = (struct nlm_host *) kmalloc(sizeof(*host), GFP_KERNEL))) {
-		nsm_release(nsm);
-		goto out;
-	}
-	memset(host, 0, sizeof(*host));
-=======
 	host = kzalloc(sizeof(*host), GFP_KERNEL);
 	if (!host) {
 		nsm_release(nsm);
 		goto out;
 	}
->>>>>>> 0215ffb0
 	host->h_name	   = nsm->sm_name;
 	host->h_addr       = *sin;
 	host->h_addr.sin_port = 0;	/* ouch! */
@@ -186,7 +158,7 @@
 	INIT_LIST_HEAD(&host->h_granted);
 	INIT_LIST_HEAD(&host->h_reclaim);
 
-	if (++nrhosts > nlm_max_hosts)
+	if (++nrhosts > NLM_HOST_MAX)
 		next_gc = 0;
 
 out:
@@ -220,48 +192,6 @@
 		}
 	}
 	kfree(host);
-<<<<<<< HEAD
-}
-
-/*
- * Destroy all host structs for our clients.
- */
-void
-nlm_destroy_clients(void)
-{
-	struct hlist_head *chain;
-	struct hlist_node *pos, *next;
-
-	mutex_lock(&nlm_host_mutex);
-	for (chain = nlm_hosts; chain < nlm_hosts + NLM_HOST_NRHASH; ++chain) {
-		struct nlm_host *host;
-
-		hlist_for_each_entry_safe(host, pos, next, chain, h_hash) {
-			if (!host->h_server)
-				continue;
-
-			/* Remove from hash list. This will also
-			 * tell nlm_release_host that it should
-			 * destroy this host when the refcount
-			 * reaches 0.
-			 */
-			hlist_del_init(&host->h_hash);
-			if (atomic_read(&host->h_count) == 0) {
-				nlm_destroy_host(host);
-			} else {
-				/* This shouldn't happen, but it's not a desaster
-				 * either. nlm_release_host will just destroy it
-				 * later. */
-				printk(KERN_NOTICE "lockd: host %s has refcount %u "
-						"in nlm_destroy_clients\n",
-						host->h_name,
-						atomic_read(&host->h_count));
-  			}
-  		}
-	}
-	mutex_unlock(&nlm_host_mutex);
-=======
->>>>>>> 0215ffb0
 }
 
 /*
@@ -508,11 +438,7 @@
  * Manage NSM handles
  */
 static LIST_HEAD(nsm_handles);
-<<<<<<< HEAD
-static DECLARE_MUTEX(nsm_sema);
-=======
 static DEFINE_MUTEX(nsm_mutex);
->>>>>>> 0215ffb0
 
 static struct nsm_handle *
 __nsm_find(const struct sockaddr_in *sin,
@@ -534,11 +460,7 @@
 		return NULL;
 	}
 
-<<<<<<< HEAD
-	down(&nsm_sema);
-=======
 	mutex_lock(&nsm_mutex);
->>>>>>> 0215ffb0
 	list_for_each(pos, &nsm_handles) {
 		nsm = list_entry(pos, struct nsm_handle, sm_link);
 
@@ -546,12 +468,7 @@
 			if (strlen(nsm->sm_name) != hostname_len
 			 || memcmp(nsm->sm_name, hostname, hostname_len))
 				continue;
-<<<<<<< HEAD
-		} else
-		if (!nlm_cmp_addr(&nsm->sm_addr, sin))
-=======
 		} else if (!nlm_cmp_addr(&nsm->sm_addr, sin))
->>>>>>> 0215ffb0
 			continue;
 		atomic_inc(&nsm->sm_count);
 		goto out;
@@ -573,12 +490,8 @@
 		list_add(&nsm->sm_link, &nsm_handles);
 	}
 
-<<<<<<< HEAD
-out:	up(&nsm_sema);
-=======
 out:
 	mutex_unlock(&nsm_mutex);
->>>>>>> 0215ffb0
 	return nsm;
 }
 
@@ -596,15 +509,6 @@
 {
 	if (!nsm)
 		return;
-<<<<<<< HEAD
-	if (atomic_read(&nsm->sm_count) == 1) {
-		down(&nsm_sema);
-		if (atomic_dec_and_test(&nsm->sm_count)) {
-			list_del(&nsm->sm_link);
-			kfree(nsm);
-		}
-		up(&nsm_sema);
-=======
 	if (atomic_dec_and_test(&nsm->sm_count)) {
 		mutex_lock(&nsm_mutex);
 		if (atomic_read(&nsm->sm_count) == 0) {
@@ -612,6 +516,5 @@
 			kfree(nsm);
 		}
 		mutex_unlock(&nsm_mutex);
->>>>>>> 0215ffb0
 	}
 }