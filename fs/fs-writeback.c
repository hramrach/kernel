/*
 * fs/fs-writeback.c
 *
 * Copyright (C) 2002, Linus Torvalds.
 *
 * Contains all the functions related to writing back and waiting
 * upon dirty inodes against superblocks, and writing back dirty
 * pages against inodes.  ie: data writeback.  Writeout of the
 * inode itself is not handled here.
 *
 * 10Apr2002	Andrew Morton
 *		Split out of fs/inode.c
 *		Additions for address_space-based writeback
 */

#include <linux/kernel.h>
#include <linux/module.h>
#include <linux/spinlock.h>
#include <linux/sched.h>
#include <linux/fs.h>
#include <linux/mm.h>
#include <linux/kthread.h>
#include <linux/freezer.h>
#include <linux/writeback.h>
#include <linux/blkdev.h>
#include <linux/backing-dev.h>
#include <linux/buffer_head.h>
#include "internal.h"

#define inode_to_bdi(inode)	((inode)->i_mapping->backing_dev_info)

/*
 * We don't actually have pdflush, but this one is exported though /proc...
 */
int nr_pdflush_threads;

/*
 * Passed into wb_writeback(), essentially a subset of writeback_control
 */
struct wb_writeback_args {
	long nr_pages;
	struct super_block *sb;
	enum writeback_sync_modes sync_mode;
	int for_kupdate:1;
	int range_cyclic:1;
	int for_background:1;
};

/*
 * Work items for the bdi_writeback threads
 */
struct bdi_work {
	struct list_head list;		/* pending work list */
	struct rcu_head rcu_head;	/* for RCU free/clear of work */

	unsigned long seen;		/* threads that have seen this work */
	atomic_t pending;		/* number of threads still to do work */

	struct wb_writeback_args args;	/* writeback arguments */

	unsigned long state;		/* flag bits, see WS_* */
};

enum {
	WS_USED_B = 0,
	WS_ONSTACK_B,
};

#define WS_USED (1 << WS_USED_B)
#define WS_ONSTACK (1 << WS_ONSTACK_B)

static inline bool bdi_work_on_stack(struct bdi_work *work)
{
	return test_bit(WS_ONSTACK_B, &work->state);
}

static inline void bdi_work_init(struct bdi_work *work,
				 struct wb_writeback_args *args)
{
	INIT_RCU_HEAD(&work->rcu_head);
	work->args = *args;
	work->state = WS_USED;
}

/**
 * writeback_in_progress - determine whether there is writeback in progress
 * @bdi: the device's backing_dev_info structure.
 *
 * Determine whether there is writeback waiting to be handled against a
 * backing device.
 */
int writeback_in_progress(struct backing_dev_info *bdi)
{
	return !list_empty(&bdi->work_list);
}

static void bdi_work_clear(struct bdi_work *work)
{
	clear_bit(WS_USED_B, &work->state);
	smp_mb__after_clear_bit();
	/*
	 * work can have disappeared at this point. bit waitq functions
	 * should be able to tolerate this, provided bdi_sched_wait does
	 * not dereference it's pointer argument.
	*/
	wake_up_bit(&work->state, WS_USED_B);
}

static void bdi_work_free(struct rcu_head *head)
{
	struct bdi_work *work = container_of(head, struct bdi_work, rcu_head);

	if (!bdi_work_on_stack(work))
		kfree(work);
	else
		bdi_work_clear(work);
}

static void wb_work_complete(struct bdi_work *work)
{
	const enum writeback_sync_modes sync_mode = work->args.sync_mode;
	int onstack = bdi_work_on_stack(work);

	/*
	 * For allocated work, we can clear the done/seen bit right here.
	 * For on-stack work, we need to postpone both the clear and free
	 * to after the RCU grace period, since the stack could be invalidated
	 * as soon as bdi_work_clear() has done the wakeup.
	 */
	if (!onstack)
		bdi_work_clear(work);
	if (sync_mode == WB_SYNC_NONE || onstack)
		call_rcu(&work->rcu_head, bdi_work_free);
}

static void wb_clear_pending(struct bdi_writeback *wb, struct bdi_work *work)
{
	/*
	 * The caller has retrieved the work arguments from this work,
	 * drop our reference. If this is the last ref, delete and free it
	 */
	if (atomic_dec_and_test(&work->pending)) {
		struct backing_dev_info *bdi = wb->bdi;

		spin_lock(&bdi->wb_lock);
		list_del_rcu(&work->list);
		spin_unlock(&bdi->wb_lock);

		wb_work_complete(work);
	}
}

static void bdi_queue_work(struct backing_dev_info *bdi, struct bdi_work *work)
{
	work->seen = bdi->wb_mask;
	BUG_ON(!work->seen);
	atomic_set(&work->pending, bdi->wb_cnt);
	BUG_ON(!bdi->wb_cnt);

	/*
	 * list_add_tail_rcu() contains the necessary barriers to
	 * make sure the above stores are seen before the item is
	 * noticed on the list
	 */
	spin_lock(&bdi->wb_lock);
	list_add_tail_rcu(&work->list, &bdi->work_list);
	spin_unlock(&bdi->wb_lock);

	/*
	 * If the default thread isn't there, make sure we add it. When
	 * it gets created and wakes up, we'll run this work.
	 */
	if (unlikely(list_empty_careful(&bdi->wb_list)))
		wake_up_process(default_backing_dev_info.wb.task);
	else {
		struct bdi_writeback *wb = &bdi->wb;

		if (wb->task)
			wake_up_process(wb->task);
	}
}

/*
 * Used for on-stack allocated work items. The caller needs to wait until
 * the wb threads have acked the work before it's safe to continue.
 */
static void bdi_wait_on_work_clear(struct bdi_work *work)
{
	wait_on_bit(&work->state, WS_USED_B, bdi_sched_wait,
		    TASK_UNINTERRUPTIBLE);
}

static void bdi_alloc_queue_work(struct backing_dev_info *bdi,
				 struct wb_writeback_args *args)
{
	struct bdi_work *work;

	/*
	 * This is WB_SYNC_NONE writeback, so if allocation fails just
	 * wakeup the thread for old dirty data writeback
	 */
	work = kmalloc(sizeof(*work), GFP_ATOMIC);
	if (work) {
		bdi_work_init(work, args);
		bdi_queue_work(bdi, work);
	} else {
		struct bdi_writeback *wb = &bdi->wb;

		if (wb->task)
			wake_up_process(wb->task);
	}
}

/**
 * bdi_sync_writeback - start and wait for writeback
 * @bdi: the backing device to write from
 * @sb: write inodes from this super_block
 *
 * Description:
 *   This does WB_SYNC_ALL data integrity writeback and waits for the
 *   IO to complete. Callers must hold the sb s_umount semaphore for
 *   reading, to avoid having the super disappear before we are done.
 */
static void bdi_sync_writeback(struct backing_dev_info *bdi,
			       struct super_block *sb)
{
	struct wb_writeback_args args = {
		.sb		= sb,
		.sync_mode	= WB_SYNC_ALL,
		.nr_pages	= LONG_MAX,
		.range_cyclic	= 0,
	};
	struct bdi_work work;

	bdi_work_init(&work, &args);
	work.state |= WS_ONSTACK;

	bdi_queue_work(bdi, &work);
	bdi_wait_on_work_clear(&work);
}

/**
 * bdi_start_writeback - start writeback
 * @bdi: the backing device to write from
 * @nr_pages: the number of pages to write
 *
 * Description:
 *   This does WB_SYNC_NONE opportunistic writeback. The IO is only
 *   started when this function returns, we make no guarentees on
 *   completion. Caller need not hold sb s_umount semaphore.
 *
 */
void bdi_start_writeback(struct backing_dev_info *bdi, struct super_block *sb,
			 long nr_pages)
{
	struct wb_writeback_args args = {
		.sb		= sb,
		.sync_mode	= WB_SYNC_NONE,
		.nr_pages	= nr_pages,
		.range_cyclic	= 1,
	};

	/*
	 * We treat @nr_pages=0 as the special case to do background writeback,
	 * ie. to sync pages until the background dirty threshold is reached.
	 */
	if (!nr_pages) {
		args.nr_pages = LONG_MAX;
		args.for_background = 1;
	}

	bdi_alloc_queue_work(bdi, &args);
}

/*
 * Redirty an inode: set its when-it-was dirtied timestamp and move it to the
 * furthest end of its superblock's dirty-inode list.
 *
 * Before stamping the inode's ->dirtied_when, we check to see whether it is
 * already the most-recently-dirtied inode on the b_dirty list.  If that is
 * the case then the inode must have been redirtied while it was being written
 * out and we don't reset its dirtied_when.
 */
static void redirty_tail(struct inode *inode)
{
	struct bdi_writeback *wb = &inode_to_bdi(inode)->wb;

	if (!list_empty(&wb->b_dirty)) {
		struct inode *tail;

		tail = list_entry(wb->b_dirty.next, struct inode, i_list);
		if (time_before(inode->dirtied_when, tail->dirtied_when))
			inode->dirtied_when = jiffies;
	}
	list_move(&inode->i_list, &wb->b_dirty);
}

/*
 * requeue inode for re-scanning after bdi->b_io list is exhausted.
 */
static void requeue_io(struct inode *inode)
{
	struct bdi_writeback *wb = &inode_to_bdi(inode)->wb;

	list_move(&inode->i_list, &wb->b_more_io);
}

static void inode_sync_complete(struct inode *inode)
{
	/*
	 * Prevent speculative execution through spin_unlock(&inode_lock);
	 */
	smp_mb();
	wake_up_bit(&inode->i_state, __I_SYNC);
}

static bool inode_dirtied_after(struct inode *inode, unsigned long t)
{
	bool ret = time_after(inode->dirtied_when, t);
#ifndef CONFIG_64BIT
	/*
	 * For inodes being constantly redirtied, dirtied_when can get stuck.
	 * It _appears_ to be in the future, but is actually in distant past.
	 * This test is necessary to prevent such wrapped-around relative times
	 * from permanently stopping the whole bdi writeback.
	 */
	ret = ret && time_before_eq(inode->dirtied_when, jiffies);
#endif
	return ret;
}

/*
 * Move expired dirty inodes from @delaying_queue to @dispatch_queue.
 */
static void move_expired_inodes(struct list_head *delaying_queue,
			       struct list_head *dispatch_queue,
				unsigned long *older_than_this)
{
	LIST_HEAD(tmp);
	struct list_head *pos, *node;
	struct super_block *sb = NULL;
	struct inode *inode;
	int do_sb_sort = 0;

	while (!list_empty(delaying_queue)) {
		inode = list_entry(delaying_queue->prev, struct inode, i_list);
		if (older_than_this &&
		    inode_dirtied_after(inode, *older_than_this))
			break;
		if (sb && sb != inode->i_sb)
			do_sb_sort = 1;
		sb = inode->i_sb;
		list_move(&inode->i_list, &tmp);
	}

	/* just one sb in list, splice to dispatch_queue and we're done */
	if (!do_sb_sort) {
		list_splice(&tmp, dispatch_queue);
		return;
	}

	/* Move inodes from one superblock together */
	while (!list_empty(&tmp)) {
		inode = list_entry(tmp.prev, struct inode, i_list);
		sb = inode->i_sb;
		list_for_each_prev_safe(pos, node, &tmp) {
			inode = list_entry(pos, struct inode, i_list);
			if (inode->i_sb == sb)
				list_move(&inode->i_list, dispatch_queue);
		}
	}
}

/*
 * Queue all expired dirty inodes for io, eldest first.
 */
static void queue_io(struct bdi_writeback *wb, unsigned long *older_than_this)
{
	list_splice_init(&wb->b_more_io, wb->b_io.prev);
	move_expired_inodes(&wb->b_dirty, &wb->b_io, older_than_this);
}

static int write_inode(struct inode *inode, int sync)
{
	if (inode->i_sb->s_op->write_inode && !is_bad_inode(inode))
		return inode->i_sb->s_op->write_inode(inode, sync);
	return 0;
}

/*
 * Wait for writeback on an inode to complete.
 */
static void inode_wait_for_writeback(struct inode *inode)
{
	DEFINE_WAIT_BIT(wq, &inode->i_state, __I_SYNC);
	wait_queue_head_t *wqh;

	wqh = bit_waitqueue(&inode->i_state, __I_SYNC);
	do {
		spin_unlock(&inode_lock);
		__wait_on_bit(wqh, &wq, inode_wait, TASK_UNINTERRUPTIBLE);
		spin_lock(&inode_lock);
	} while (inode->i_state & I_SYNC);
}

/*
 * Write out an inode's dirty pages.  Called under inode_lock.  Either the
 * caller has ref on the inode (either via __iget or via syscall against an fd)
 * or the inode has I_WILL_FREE set (via generic_forget_inode)
 *
 * If `wait' is set, wait on the writeout.
 *
 * The whole writeout design is quite complex and fragile.  We want to avoid
 * starvation of particular inodes when others are being redirtied, prevent
 * livelocks, etc.
 *
 * Called under inode_lock.
 */
static int
writeback_single_inode(struct inode *inode, struct writeback_control *wbc)
{
	struct address_space *mapping = inode->i_mapping;
	int wait = wbc->sync_mode == WB_SYNC_ALL;
	unsigned dirty;
	int ret;

	if (!atomic_read(&inode->i_count))
		WARN_ON(!(inode->i_state & (I_WILL_FREE|I_FREEING)));
	else
		WARN_ON(inode->i_state & I_WILL_FREE);

	if (inode->i_state & I_SYNC) {
		/*
		 * If this inode is locked for writeback and we are not doing
		 * writeback-for-data-integrity, move it to b_more_io so that
		 * writeback can proceed with the other inodes on s_io.
		 *
		 * We'll have another go at writing back this inode when we
		 * completed a full scan of b_io.
		 */
		if (!wait) {
			requeue_io(inode);
			return 0;
		}

		/*
		 * It's a data-integrity sync.  We must wait.
		 */
		inode_wait_for_writeback(inode);
	}

	BUG_ON(inode->i_state & I_SYNC);

	/* Set I_SYNC, reset I_DIRTY */
	dirty = inode->i_state & I_DIRTY;
	inode->i_state |= I_SYNC;
	inode->i_state &= ~I_DIRTY;

	spin_unlock(&inode_lock);

	ret = do_writepages(mapping, wbc);

	/* Don't write the inode if only I_DIRTY_PAGES was set */
	if (dirty & (I_DIRTY_SYNC | I_DIRTY_DATASYNC)) {
		int err = write_inode(inode, wait);
		if (ret == 0)
			ret = err;
	}

	if (wait) {
		int err = filemap_fdatawait(mapping);
		if (ret == 0)
			ret = err;
	}

	spin_lock(&inode_lock);
	inode->i_state &= ~I_SYNC;
	if (!(inode->i_state & (I_FREEING | I_CLEAR))) {
		if ((inode->i_state & I_DIRTY_PAGES) && wbc->for_kupdate) {
			/*
			 * More pages get dirtied by a fast dirtier.
			 */
			goto select_queue;
		} else if (inode->i_state & I_DIRTY) {
			/*
			 * At least XFS will redirty the inode during the
			 * writeback (delalloc) and on io completion (isize).
			 */
			redirty_tail(inode);
		} else if (mapping_tagged(mapping, PAGECACHE_TAG_DIRTY)) {
			/*
			 * We didn't write back all the pages.  nfs_writepages()
			 * sometimes bales out without doing anything. Redirty
			 * the inode; Move it from b_io onto b_more_io/b_dirty.
			 */
			/*
			 * akpm: if the caller was the kupdate function we put
			 * this inode at the head of b_dirty so it gets first
			 * consideration.  Otherwise, move it to the tail, for
			 * the reasons described there.  I'm not really sure
			 * how much sense this makes.  Presumably I had a good
			 * reasons for doing it this way, and I'd rather not
			 * muck with it at present.
			 */
			if (wbc->for_kupdate) {
				/*
				 * For the kupdate function we move the inode
				 * to b_more_io so it will get more writeout as
				 * soon as the queue becomes uncongested.
				 */
				inode->i_state |= I_DIRTY_PAGES;
select_queue:
				if (wbc->nr_to_write <= 0) {
					/*
					 * slice used up: queue for next turn
					 */
					requeue_io(inode);
				} else {
					/*
					 * somehow blocked: retry later
					 */
					redirty_tail(inode);
				}
			} else {
				/*
				 * Otherwise fully redirty the inode so that
				 * other inodes on this superblock will get some
				 * writeout.  Otherwise heavy writing to one
				 * file would indefinitely suspend writeout of
				 * all the other files.
				 */
				inode->i_state |= I_DIRTY_PAGES;
				redirty_tail(inode);
			}
		} else if (atomic_read(&inode->i_count)) {
			/*
			 * The inode is clean, inuse
			 */
			list_move(&inode->i_list, &inode_in_use);
		} else {
			/*
			 * The inode is clean, unused
			 */
			list_move(&inode->i_list, &inode_unused);
		}
	}
	inode_sync_complete(inode);
	return ret;
}

static void unpin_sb_for_writeback(struct super_block **psb)
{
	struct super_block *sb = *psb;

	if (sb) {
		up_read(&sb->s_umount);
		put_super(sb);
		*psb = NULL;
	}
}

/*
 * For WB_SYNC_NONE writeback, the caller does not have the sb pinned
 * before calling writeback. So make sure that we do pin it, so it doesn't
 * go away while we are writing inodes from it.
 *
 * Returns 0 if the super was successfully pinned (or pinning wasn't needed),
 * 1 if we failed.
 */
static int pin_sb_for_writeback(struct writeback_control *wbc,
				struct inode *inode, struct super_block **psb)
{
	struct super_block *sb = inode->i_sb;

	/*
	 * If this sb is already pinned, nothing more to do. If not and
	 * *psb is non-NULL, unpin the old one first
	 */
	if (sb == *psb)
		return 0;
	else if (*psb)
		unpin_sb_for_writeback(psb);

	/*
	 * Caller must already hold the ref for this
	 */
	if (wbc->sync_mode == WB_SYNC_ALL) {
		WARN_ON(!rwsem_is_locked(&sb->s_umount));
		return 0;
	}

	spin_lock(&sb_lock);
	sb->s_count++;
	if (down_read_trylock(&sb->s_umount)) {
		if (sb->s_root) {
			spin_unlock(&sb_lock);
			goto pinned;
		}
		/*
		 * umounted, drop rwsem again and fall through to failure
		 */
		up_read(&sb->s_umount);
	}

	sb->s_count--;
	spin_unlock(&sb_lock);
	return 1;
pinned:
	*psb = sb;
	return 0;
}

static void writeback_inodes_wb(struct bdi_writeback *wb,
				struct writeback_control *wbc)
{
	struct super_block *sb = wbc->sb, *pin_sb = NULL;
	const int is_blkdev_sb = sb_is_blkdev_sb(sb);
	const unsigned long start = jiffies;	/* livelock avoidance */

	spin_lock(&inode_lock);

	if (!wbc->for_kupdate || list_empty(&wb->b_io))
		queue_io(wb, wbc->older_than_this);

	while (!list_empty(&wb->b_io)) {
		struct inode *inode = list_entry(wb->b_io.prev,
						struct inode, i_list);
		long pages_skipped;

		/*
		 * super block given and doesn't match, skip this inode
		 */
		if (sb && sb != inode->i_sb) {
			redirty_tail(inode);
			continue;
		}

		if (!bdi_cap_writeback_dirty(wb->bdi)) {
			redirty_tail(inode);
			if (is_blkdev_sb) {
				/*
				 * Dirty memory-backed blockdev: the ramdisk
				 * driver does this.  Skip just this inode
				 */
				continue;
			}
			/*
			 * Dirty memory-backed inode against a filesystem other
			 * than the kernel-internal bdev filesystem.  Skip the
			 * entire superblock.
			 */
			break;
		}

		if (inode->i_state & (I_NEW | I_WILL_FREE)) {
			requeue_io(inode);
			continue;
		}

		if (wbc->nonblocking && bdi_write_congested(wb->bdi)) {
			wbc->encountered_congestion = 1;
			if (!is_blkdev_sb)
				break;		/* Skip a congested fs */
			requeue_io(inode);
			continue;		/* Skip a congested blockdev */
		}

		/*
		 * Was this inode dirtied after sync_sb_inodes was called?
		 * This keeps sync from extra jobs and livelock.
		 */
		if (inode_dirtied_after(inode, start))
			break;

		if (pin_sb_for_writeback(wbc, inode, &pin_sb)) {
			requeue_io(inode);
			continue;
		}

		BUG_ON(inode->i_state & (I_FREEING | I_CLEAR));
		__iget(inode);
		pages_skipped = wbc->pages_skipped;
		writeback_single_inode(inode, wbc);
		if (wbc->pages_skipped != pages_skipped) {
			/*
			 * writeback is not making progress due to locked
			 * buffers.  Skip this inode for now.
			 */
			redirty_tail(inode);
		}
		spin_unlock(&inode_lock);
		iput(inode);
		cond_resched();
		spin_lock(&inode_lock);
		if (wbc->nr_to_write <= 0) {
			wbc->more_io = 1;
			break;
		}
		if (!list_empty(&wb->b_more_io))
			wbc->more_io = 1;
	}

	unpin_sb_for_writeback(&pin_sb);

	spin_unlock(&inode_lock);
	/* Leave any unwritten inodes on b_io */
}

void writeback_inodes_wbc(struct writeback_control *wbc)
{
	struct backing_dev_info *bdi = wbc->bdi;

	writeback_inodes_wb(&bdi->wb, wbc);
}

/*
 * The maximum number of pages to writeout in a single bdi flush/kupdate
 * operation.  We do this so we don't hold I_SYNC against an inode for
 * enormous amounts of time, which would block a userspace task which has
 * been forced to throttle against that inode.  Also, the code reevaluates
 * the dirty each time it has written this many pages.
 */
#define MAX_WRITEBACK_PAGES     1024

static inline bool over_bground_thresh(void)
{
	unsigned long background_thresh, dirty_thresh;

	get_dirty_limits(&background_thresh, &dirty_thresh, NULL, NULL);

<<<<<<< HEAD
static void sync_sb_inodes(struct super_block *sb,
				struct writeback_control *wbc)
{
	if (sb->s_op->sync_inodes)
		sb->s_op->sync_inodes(sb, wbc);
	else
		generic_sync_sb_inodes(sb, wbc);
=======
	return (global_page_state(NR_FILE_DIRTY) +
		global_page_state(NR_UNSTABLE_NFS) >= background_thresh);
>>>>>>> 17d857be
}

/*
 * Explicit flushing or periodic writeback of "old" data.
 *
 * Define "old": the first time one of an inode's pages is dirtied, we mark the
 * dirtying-time in the inode's address_space.  So this periodic writeback code
 * just walks the superblock inode list, writing back any inodes which are
 * older than a specific point in time.
 *
 * Try to run once per dirty_writeback_interval.  But if a writeback event
 * takes longer than a dirty_writeback_interval interval, then leave a
 * one-second gap.
 *
 * older_than_this takes precedence over nr_to_write.  So we'll only write back
 * all dirty pages if they are all attached to "old" mappings.
 */
static long wb_writeback(struct bdi_writeback *wb,
			 struct wb_writeback_args *args)
{
	struct writeback_control wbc = {
		.bdi			= wb->bdi,
		.sb			= args->sb,
		.sync_mode		= args->sync_mode,
		.older_than_this	= NULL,
		.for_kupdate		= args->for_kupdate,
		.range_cyclic		= args->range_cyclic,
	};
	unsigned long oldest_jif;
	long wrote = 0;
	struct inode *inode;

	if (wbc.for_kupdate) {
		wbc.older_than_this = &oldest_jif;
		oldest_jif = jiffies -
				msecs_to_jiffies(dirty_expire_interval * 10);
	}
	if (!wbc.range_cyclic) {
		wbc.range_start = 0;
		wbc.range_end = LLONG_MAX;
	}

	for (;;) {
		/*
		 * Stop writeback when nr_pages has been consumed
		 */
		if (args->nr_pages <= 0)
			break;

		/*
		 * For background writeout, stop when we are below the
		 * background dirty threshold
		 */
		if (args->for_background && !over_bground_thresh())
			break;

		wbc.more_io = 0;
		wbc.encountered_congestion = 0;
		wbc.nr_to_write = MAX_WRITEBACK_PAGES;
		wbc.pages_skipped = 0;
		writeback_inodes_wb(wb, &wbc);
		args->nr_pages -= MAX_WRITEBACK_PAGES - wbc.nr_to_write;
		wrote += MAX_WRITEBACK_PAGES - wbc.nr_to_write;

		/*
		 * If we consumed everything, see if we have more
		 */
		if (wbc.nr_to_write <= 0)
			continue;
		/*
		 * Didn't write everything and we don't have more IO, bail
		 */
		if (!wbc.more_io)
			break;
		/*
		 * Did we write something? Try for more
		 */
		if (wbc.nr_to_write < MAX_WRITEBACK_PAGES)
			continue;
		/*
		 * Nothing written. Wait for some inode to
		 * become available for writeback. Otherwise
		 * we'll just busyloop.
		 */
		spin_lock(&inode_lock);
		if (!list_empty(&wb->b_more_io))  {
			inode = list_entry(wb->b_more_io.prev,
						struct inode, i_list);
			inode_wait_for_writeback(inode);
		}
		spin_unlock(&inode_lock);
	}

	return wrote;
}

/*
 * Return the next bdi_work struct that hasn't been processed by this
 * wb thread yet. ->seen is initially set for each thread that exists
 * for this device, when a thread first notices a piece of work it
 * clears its bit. Depending on writeback type, the thread will notify
 * completion on either receiving the work (WB_SYNC_NONE) or after
 * it is done (WB_SYNC_ALL).
 */
static struct bdi_work *get_next_work_item(struct backing_dev_info *bdi,
					   struct bdi_writeback *wb)
{
	struct bdi_work *work, *ret = NULL;

	rcu_read_lock();

	list_for_each_entry_rcu(work, &bdi->work_list, list) {
		if (!test_bit(wb->nr, &work->seen))
			continue;
		clear_bit(wb->nr, &work->seen);

		ret = work;
		break;
	}

	rcu_read_unlock();
	return ret;
}

static long wb_check_old_data_flush(struct bdi_writeback *wb)
{
	unsigned long expired;
	long nr_pages;

	expired = wb->last_old_flush +
			msecs_to_jiffies(dirty_writeback_interval * 10);
	if (time_before(jiffies, expired))
		return 0;

	wb->last_old_flush = jiffies;
	nr_pages = global_page_state(NR_FILE_DIRTY) +
			global_page_state(NR_UNSTABLE_NFS) +
			(inodes_stat.nr_inodes - inodes_stat.nr_unused);

	if (nr_pages) {
		struct wb_writeback_args args = {
			.nr_pages	= nr_pages,
			.sync_mode	= WB_SYNC_NONE,
			.for_kupdate	= 1,
			.range_cyclic	= 1,
		};

		return wb_writeback(wb, &args);
	}

	return 0;
}

/*
 * Retrieve work items and do the writeback they describe
 */
long wb_do_writeback(struct bdi_writeback *wb, int force_wait)
{
	struct backing_dev_info *bdi = wb->bdi;
	struct bdi_work *work;
	long wrote = 0;

	while ((work = get_next_work_item(bdi, wb)) != NULL) {
		struct wb_writeback_args args = work->args;

		/*
		 * Override sync mode, in case we must wait for completion
		 */
		if (force_wait)
			work->args.sync_mode = args.sync_mode = WB_SYNC_ALL;

		/*
		 * If this isn't a data integrity operation, just notify
		 * that we have seen this work and we are now starting it.
		 */
		if (args.sync_mode == WB_SYNC_NONE)
			wb_clear_pending(wb, work);

		wrote += wb_writeback(wb, &args);

		/*
		 * This is a data integrity writeback, so only do the
		 * notification when we have completed the work.
		 */
		if (args.sync_mode == WB_SYNC_ALL)
			wb_clear_pending(wb, work);
	}

	/*
	 * Check for periodic writeback, kupdated() style
	 */
	wrote += wb_check_old_data_flush(wb);

	return wrote;
}

/*
 * Handle writeback of dirty data for the device backed by this bdi. Also
 * wakes up periodically and does kupdated style flushing.
 */
int bdi_writeback_task(struct bdi_writeback *wb)
{
	unsigned long last_active = jiffies;
	unsigned long wait_jiffies = -1UL;
	long pages_written;

	while (!kthread_should_stop()) {
		pages_written = wb_do_writeback(wb, 0);

		if (pages_written)
			last_active = jiffies;
		else if (wait_jiffies != -1UL) {
			unsigned long max_idle;

			/*
			 * Longest period of inactivity that we tolerate. If we
			 * see dirty data again later, the task will get
			 * recreated automatically.
			 */
			max_idle = max(5UL * 60 * HZ, wait_jiffies);
			if (time_after(jiffies, max_idle + last_active))
				break;
		}

		wait_jiffies = msecs_to_jiffies(dirty_writeback_interval * 10);
		schedule_timeout_interruptible(wait_jiffies);
		try_to_freeze();
	}

	return 0;
}

/*
 * Schedule writeback for all backing devices. This does WB_SYNC_NONE
 * writeback, for integrity writeback see bdi_sync_writeback().
 */
static void bdi_writeback_all(struct super_block *sb, long nr_pages)
{
	struct wb_writeback_args args = {
		.sb		= sb,
		.nr_pages	= nr_pages,
		.sync_mode	= WB_SYNC_NONE,
	};
	struct backing_dev_info *bdi;

	rcu_read_lock();

	list_for_each_entry_rcu(bdi, &bdi_list, bdi_list) {
		if (!bdi_has_dirty_io(bdi))
			continue;

		bdi_alloc_queue_work(bdi, &args);
	}

	rcu_read_unlock();
}

/*
 * Start writeback of `nr_pages' pages.  If `nr_pages' is zero, write back
 * the whole world.
 */
void wakeup_flusher_threads(long nr_pages)
{
	if (nr_pages == 0)
		nr_pages = global_page_state(NR_FILE_DIRTY) +
				global_page_state(NR_UNSTABLE_NFS);
	bdi_writeback_all(NULL, nr_pages);
}

static noinline void block_dump___mark_inode_dirty(struct inode *inode)
{
	if (inode->i_ino || strcmp(inode->i_sb->s_id, "bdev")) {
		struct dentry *dentry;
		const char *name = "?";

		dentry = d_find_alias(inode);
		if (dentry) {
			spin_lock(&dentry->d_lock);
			name = (const char *) dentry->d_name.name;
		}
		printk(KERN_DEBUG
		       "%s(%d): dirtied inode %lu (%s) on %s\n",
		       current->comm, task_pid_nr(current), inode->i_ino,
		       name, inode->i_sb->s_id);
		if (dentry) {
			spin_unlock(&dentry->d_lock);
			dput(dentry);
		}
	}
}

/**
 *	__mark_inode_dirty -	internal function
 *	@inode: inode to mark
 *	@flags: what kind of dirty (i.e. I_DIRTY_SYNC)
 *	Mark an inode as dirty. Callers should use mark_inode_dirty or
 *  	mark_inode_dirty_sync.
 *
 * Put the inode on the super block's dirty list.
 *
 * CAREFUL! We mark it dirty unconditionally, but move it onto the
 * dirty list only if it is hashed or if it refers to a blockdev.
 * If it was not hashed, it will never be added to the dirty list
 * even if it is later hashed, as it will have been marked dirty already.
 *
 * In short, make sure you hash any inodes _before_ you start marking
 * them dirty.
 *
 * This function *must* be atomic for the I_DIRTY_PAGES case -
 * set_page_dirty() is called under spinlock in several places.
 *
 * Note that for blockdevs, inode->dirtied_when represents the dirtying time of
 * the block-special inode (/dev/hda1) itself.  And the ->dirtied_when field of
 * the kernel-internal blockdev inode represents the dirtying time of the
 * blockdev's pages.  This is why for I_DIRTY_PAGES we always use
 * page->mapping->host, so the page-dirtying time is recorded in the internal
 * blockdev inode.
 */
void __mark_inode_dirty(struct inode *inode, int flags)
{
	struct super_block *sb = inode->i_sb;

	/*
	 * Don't do this for I_DIRTY_PAGES - that doesn't actually
	 * dirty the inode itself
	 */
	if (flags & (I_DIRTY_SYNC | I_DIRTY_DATASYNC)) {
		if (sb->s_op->dirty_inode)
			sb->s_op->dirty_inode(inode);
	}

	/*
	 * make sure that changes are seen by all cpus before we test i_state
	 * -- mikulas
	 */
	smp_mb();

	/* avoid the locking if we can */
	if ((inode->i_state & flags) == flags)
		return;

	if (unlikely(block_dump))
		block_dump___mark_inode_dirty(inode);

	spin_lock(&inode_lock);
	if ((inode->i_state & flags) != flags) {
		const int was_dirty = inode->i_state & I_DIRTY;

		inode->i_state |= flags;

		/*
		 * If the inode is being synced, just update its dirty state.
		 * The unlocker will place the inode on the appropriate
		 * superblock list, based upon its state.
		 */
		if (inode->i_state & I_SYNC)
			goto out;

		/*
		 * Only add valid (hashed) inodes to the superblock's
		 * dirty list.  Add blockdev inodes as well.
		 */
		if (!S_ISBLK(inode->i_mode)) {
			if (hlist_unhashed(&inode->i_hash))
				goto out;
		}
		if (inode->i_state & (I_FREEING|I_CLEAR))
			goto out;

		/*
		 * If the inode was already on b_dirty/b_io/b_more_io, don't
		 * reposition it (that would break b_dirty time-ordering).
		 */
		if (!was_dirty) {
			struct bdi_writeback *wb = &inode_to_bdi(inode)->wb;
			struct backing_dev_info *bdi = wb->bdi;

			if (bdi_cap_writeback_dirty(bdi) &&
			    !test_bit(BDI_registered, &bdi->state)) {
				WARN_ON(1);
				printk(KERN_ERR "bdi-%s not registered\n",
								bdi->name);
			}

			inode->dirtied_when = jiffies;
			list_move(&inode->i_list, &wb->b_dirty);
		}
	}
out:
	spin_unlock(&inode_lock);
}
EXPORT_SYMBOL(__mark_inode_dirty);

/*
 * Write out a superblock's list of dirty inodes.  A wait will be performed
 * upon no inodes, all inodes or the final one, depending upon sync_mode.
 *
 * If older_than_this is non-NULL, then only write out inodes which
 * had their first dirtying at a time earlier than *older_than_this.
 *
 * If `bdi' is non-zero then we're being asked to writeback a specific queue.
 * This function assumes that the blockdev superblock's inodes are backed by
 * a variety of queues, so all inodes are searched.  For other superblocks,
 * assume that all inodes are backed by the same queue.
 *
 * The inodes to be written are parked on bdi->b_io.  They are moved back onto
 * bdi->b_dirty as they are selected for writing.  This way, none can be missed
 * on the writer throttling path, and we get decent balancing between many
 * throttled threads: we don't want them all piling up on inode_sync_wait.
 */
static void wait_sb_inodes(struct super_block *sb)
{
	struct inode *inode, *old_inode = NULL;

	/*
	 * We need to be protected against the filesystem going from
	 * r/o to r/w or vice versa.
	 */
	WARN_ON(!rwsem_is_locked(&sb->s_umount));

	spin_lock(&inode_lock);

	/*
	 * Data integrity sync. Must wait for all pages under writeback,
	 * because there may have been pages dirtied before our sync
	 * call, but which had writeout started before we write it out.
	 * In which case, the inode may not be on the dirty list, but
	 * we still have to wait for that writeout.
	 */
	list_for_each_entry(inode, &sb->s_inodes, i_sb_list) {
		struct address_space *mapping;

		if (inode->i_state & (I_FREEING|I_CLEAR|I_WILL_FREE|I_NEW))
			continue;
		mapping = inode->i_mapping;
		if (mapping->nrpages == 0)
			continue;
		__iget(inode);
		spin_unlock(&inode_lock);
		/*
		 * We hold a reference to 'inode' so it couldn't have
		 * been removed from s_inodes list while we dropped the
		 * inode_lock.  We cannot iput the inode now as we can
		 * be holding the last reference and we cannot iput it
		 * under inode_lock. So we keep the reference and iput
		 * it later.
		 */
		iput(old_inode);
		old_inode = inode;

		filemap_fdatawait(mapping);

		cond_resched();

		spin_lock(&inode_lock);
	}
	spin_unlock(&inode_lock);
	iput(old_inode);
}

/**
 * writeback_inodes_sb	-	writeback dirty inodes from given super_block
 * @sb: the superblock
 *
 * Start writeback on some inodes on this super_block. No guarantees are made
 * on how many (if any) will be written, and this function does not wait
 * for IO completion of submitted IO. The number of pages submitted is
 * returned.
 */
void writeback_inodes_sb(struct super_block *sb)
{
	unsigned long nr_dirty = global_page_state(NR_FILE_DIRTY);
	unsigned long nr_unstable = global_page_state(NR_UNSTABLE_NFS);
	long nr_to_write;

	nr_to_write = nr_dirty + nr_unstable +
			(inodes_stat.nr_inodes - inodes_stat.nr_unused);

	bdi_start_writeback(sb->s_bdi, sb, nr_to_write);
}
EXPORT_SYMBOL(writeback_inodes_sb);

/**
 * sync_inodes_sb	-	sync sb inode pages
 * @sb: the superblock
 *
 * This function writes and waits on any dirty inode belonging to this
 * super_block. The number of pages synced is returned.
 */
void sync_inodes_sb(struct super_block *sb)
{
	bdi_sync_writeback(sb->s_bdi, sb);
	wait_sb_inodes(sb);
}
EXPORT_SYMBOL(sync_inodes_sb);

/**
 * write_inode_now	-	write an inode to disk
 * @inode: inode to write to disk
 * @sync: whether the write should be synchronous or not
 *
 * This function commits an inode to disk immediately if it is dirty. This is
 * primarily needed by knfsd.
 *
 * The caller must either have a ref on the inode or must have set I_WILL_FREE.
 */
int write_inode_now(struct inode *inode, int sync)
{
	int ret;
	struct writeback_control wbc = {
		.nr_to_write = LONG_MAX,
		.sync_mode = sync ? WB_SYNC_ALL : WB_SYNC_NONE,
		.range_start = 0,
		.range_end = LLONG_MAX,
	};

	if (!mapping_cap_writeback_dirty(inode->i_mapping))
		wbc.nr_to_write = 0;

	might_sleep();
	spin_lock(&inode_lock);
	ret = writeback_single_inode(inode, &wbc);
	spin_unlock(&inode_lock);
	if (sync)
		inode_sync_wait(inode);
	return ret;
}
EXPORT_SYMBOL(write_inode_now);

/**
 * sync_inode - write an inode and its pages to disk.
 * @inode: the inode to sync
 * @wbc: controls the writeback mode
 *
 * sync_inode() will write an inode and its pages to disk.  It will also
 * correctly update the inode on its superblock's dirty inode lists and will
 * update inode->i_state.
 *
 * The caller must have a ref on the inode.
 */
int sync_inode(struct inode *inode, struct writeback_control *wbc)
{
	int ret;

	spin_lock(&inode_lock);
	ret = writeback_single_inode(inode, wbc);
	spin_unlock(&inode_lock);
	return ret;
}
EXPORT_SYMBOL(sync_inode);<|MERGE_RESOLUTION|>--- conflicted
+++ resolved
@@ -728,18 +728,8 @@
 
 	get_dirty_limits(&background_thresh, &dirty_thresh, NULL, NULL);
 
-<<<<<<< HEAD
-static void sync_sb_inodes(struct super_block *sb,
-				struct writeback_control *wbc)
-{
-	if (sb->s_op->sync_inodes)
-		sb->s_op->sync_inodes(sb, wbc);
-	else
-		generic_sync_sb_inodes(sb, wbc);
-=======
 	return (global_page_state(NR_FILE_DIRTY) +
 		global_page_state(NR_UNSTABLE_NFS) >= background_thresh);
->>>>>>> 17d857be
 }
 
 /*
