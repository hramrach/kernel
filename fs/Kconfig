#
# File system configuration
#

menu "File systems"

if BLOCK

source "fs/ext2/Kconfig"
source "fs/ext3/Kconfig"
source "fs/ext4/Kconfig"

config FS_XIP
# execute in place
	bool
	depends on EXT2_FS_XIP
	default y

source "fs/jbd/Kconfig"
source "fs/jbd2/Kconfig"

config FS_MBCACHE
# Meta block cache for Extended Attributes (ext2/ext3/ext4)
	tristate
	default y if EXT2_FS=y && EXT2_FS_XATTR
	default y if EXT3_FS=y && EXT3_FS_XATTR
	default y if EXT4_FS=y && EXT4_FS_XATTR
	default m if EXT2_FS_XATTR || EXT3_FS_XATTR || EXT4_FS_XATTR

source "fs/reiserfs/Kconfig"
source "fs/jfs/Kconfig"

config FS_POSIX_ACL
# Posix ACL utility routines (for now, only ext2/ext3/jfs/reiserfs/nfs4)
#
# NOTE: you can implement Posix ACLs without these helpers (XFS does).
# 	Never use this symbol for ifdefs.
#
	bool
	default n

source "fs/xfs/Kconfig"
source "fs/gfs2/Kconfig"
source "fs/ocfs2/Kconfig"
source "fs/btrfs/Kconfig"

endif # BLOCK

config FILE_LOCKING
	bool "Enable POSIX file locking API" if EMBEDDED
	default y
	help
	  This option enables standard file locking support, required
          for filesystems like NFS and for the flock() system
          call. Disabling this option saves about 11k.

<<<<<<< HEAD
config FS_NFS4ACL
	bool
	default n

source "fs/xfs/Kconfig"
source "fs/gfs2/Kconfig"
source "fs/ocfs2/Kconfig"
source "fs/btrfs/Kconfig"

endif # BLOCK

=======
>>>>>>> 93dadb0c
source "fs/notify/Kconfig"

config DMAPI
	tristate "DMAPI support"
	help
	  The Data Management API is a system interface used to implement
	  the interface defined in the X/Open document:
	  "Systems Management: Data Storage Management (XDSM) API",
	  dated February 1997.  This interface is used by hierarchical
	  storage management systems.

	  If any DMAPI-capable filesystem is built into the kernel, then
	  DMAPI must also be built into the kernel.

config DMAPI_DEBUG
	bool "DMAPI debugging support"
	depends on DMAPI
	help
	  If you don't know whether you need it, then you don't need it:
	  answer N.

source "fs/quota/Kconfig"

source "fs/autofs/Kconfig"
source "fs/autofs4/Kconfig"
source "fs/fuse/Kconfig"

config GENERIC_ACL
	bool
	select FS_POSIX_ACL

menu "Caches"

source "fs/fscache/Kconfig"
source "fs/cachefiles/Kconfig"

endmenu

if BLOCK
menu "CD-ROM/DVD Filesystems"

source "fs/isofs/Kconfig"
source "fs/udf/Kconfig"

endmenu
endif # BLOCK

if BLOCK
menu "DOS/FAT/NT Filesystems"

source "fs/fat/Kconfig"
source "fs/ntfs/Kconfig"

endmenu
endif # BLOCK

menu "Pseudo filesystems"

source "fs/proc/Kconfig"
source "fs/sysfs/Kconfig"

config TMPFS
	bool "Virtual memory file system support (former shm fs)"
	help
	  Tmpfs is a file system which keeps all files in virtual memory.

	  Everything in tmpfs is temporary in the sense that no files will be
	  created on your hard drive. The files live in memory and swap
	  space. If you unmount a tmpfs instance, everything stored therein is
	  lost.

	  See <file:Documentation/filesystems/tmpfs.txt> for details.

config TMPFS_POSIX_ACL
	bool "Tmpfs POSIX Access Control Lists"
	depends on TMPFS
	select GENERIC_ACL
	help
	  POSIX Access Control Lists (ACLs) support permissions for users and
	  groups beyond the owner/group/world scheme.

	  To learn more about Access Control Lists, visit the POSIX ACLs for
	  Linux website <http://acl.bestbits.at/>.

	  If you don't know what Access Control Lists are, say N.

config HUGETLBFS
	bool "HugeTLB file system support"
	depends on X86 || IA64 || PPC64 || SPARC64 || (SUPERH && MMU) || \
		   (S390 && 64BIT) || BROKEN
	depends on !XEN
	help
	  hugetlbfs is a filesystem backing for HugeTLB pages, based on
	  ramfs. For architectures that support it, say Y here and read
	  <file:Documentation/vm/hugetlbpage.txt> for details.

	  If unsure, say N.

config HUGETLB_PAGE
	def_bool HUGETLBFS

source "fs/configfs/Kconfig"

endmenu

menuconfig MISC_FILESYSTEMS
	bool "Miscellaneous filesystems"
	default y
	---help---
	  Say Y here to get to see options for various miscellaneous
	  filesystems, such as filesystems that came from other
	  operating systems.

	  This option alone does not add any kernel code.

	  If you say N, all options in this submenu will be skipped and
	  disabled; if unsure, say Y here.

if MISC_FILESYSTEMS

source "fs/adfs/Kconfig"
source "fs/affs/Kconfig"
source "fs/ecryptfs/Kconfig"
source "fs/hfs/Kconfig"
source "fs/hfsplus/Kconfig"
source "fs/befs/Kconfig"
source "fs/bfs/Kconfig"
source "fs/efs/Kconfig"
source "fs/jffs2/Kconfig"
# UBIFS File system configuration
source "fs/ubifs/Kconfig"
source "fs/cramfs/Kconfig"
source "fs/squashfs/Kconfig"
source "fs/freevxfs/Kconfig"
source "fs/minix/Kconfig"
source "fs/omfs/Kconfig"
source "fs/hpfs/Kconfig"
source "fs/qnx4/Kconfig"
source "fs/romfs/Kconfig"
source "fs/sysv/Kconfig"
source "fs/ufs/Kconfig"
source "fs/exofs/Kconfig"

config NILFS2_FS
	tristate "NILFS2 file system support (EXPERIMENTAL)"
	depends on BLOCK && EXPERIMENTAL
	select CRC32
	help
	  NILFS2 is a log-structured file system (LFS) supporting continuous
	  snapshotting.  In addition to versioning capability of the entire
	  file system, users can even restore files mistakenly overwritten or
	  destroyed just a few seconds ago.  Since this file system can keep
	  consistency like conventional LFS, it achieves quick recovery after
	  system crashes.

	  NILFS2 creates a number of checkpoints every few seconds or per
	  synchronous write basis (unless there is no change).  Users can
	  select significant versions among continuously created checkpoints,
	  and can change them into snapshots which will be preserved for long
	  periods until they are changed back to checkpoints.  Each
	  snapshot is mountable as a read-only file system concurrently with
	  its writable mount, and this feature is convenient for online backup.

	  Some features including atime, extended attributes, and POSIX ACLs,
	  are not supported yet.

	  To compile this file system support as a module, choose M here: the
	  module will be called nilfs2.  If unsure, say N.

endif # MISC_FILESYSTEMS

menuconfig NETWORK_FILESYSTEMS
	bool "Network File Systems"
	default y
	depends on NET
	---help---
	  Say Y here to get to see options for network filesystems and
	  filesystem-related networking code, such as NFS daemon and
	  RPCSEC security modules.

	  This option alone does not add any kernel code.

	  If you say N, all options in this submenu will be skipped and
	  disabled; if unsure, say Y here.

if NETWORK_FILESYSTEMS

source "fs/nfs/Kconfig"
source "fs/nfsd/Kconfig"

config LOCKD
	tristate

config LOCKD_V4
	bool
	depends on NFSD_V3 || NFS_V3
	default y

config EXPORTFS
	tristate

config NFS_ACL_SUPPORT
	tristate
	select FS_POSIX_ACL

config NFS_COMMON
	bool
	depends on NFSD || NFS_FS
	default y

source "net/sunrpc/Kconfig"
source "fs/smbfs/Kconfig"
source "fs/cifs/Kconfig"
source "fs/ncpfs/Kconfig"
source "fs/coda/Kconfig"
source "fs/afs/Kconfig"
source "fs/9p/Kconfig"
source "fs/novfs/Kconfig"

endif # NETWORK_FILESYSTEMS

if BLOCK
menu "Partition Types"

source "fs/partitions/Kconfig"

endmenu
endif

source "fs/nls/Kconfig"
source "fs/dlm/Kconfig"

endmenu<|MERGE_RESOLUTION|>--- conflicted
+++ resolved
@@ -39,6 +39,10 @@
 	bool
 	default n
 
+config FS_NFS4ACL
+	bool
+	default n
+
 source "fs/xfs/Kconfig"
 source "fs/gfs2/Kconfig"
 source "fs/ocfs2/Kconfig"
@@ -54,20 +58,6 @@
           for filesystems like NFS and for the flock() system
           call. Disabling this option saves about 11k.
 
-<<<<<<< HEAD
-config FS_NFS4ACL
-	bool
-	default n
-
-source "fs/xfs/Kconfig"
-source "fs/gfs2/Kconfig"
-source "fs/ocfs2/Kconfig"
-source "fs/btrfs/Kconfig"
-
-endif # BLOCK
-
-=======
->>>>>>> 93dadb0c
 source "fs/notify/Kconfig"
 
 config DMAPI
