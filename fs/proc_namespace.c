--- conflicted
+++ resolved
@@ -23,11 +23,7 @@
 	struct seq_file *m = file->private_data;
 	struct proc_mounts *p = m->private;
 	struct mnt_namespace *ns = p->ns;
-<<<<<<< HEAD
-	__poll_t res = POLLIN | POLLRDNORM;
-=======
 	__poll_t res = EPOLLIN | EPOLLRDNORM;
->>>>>>> 7928b2cb
 	int event;
 
 	poll_wait(file, &p->ns->poll, wait);
