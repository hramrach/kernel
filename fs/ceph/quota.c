// SPDX-License-Identifier: GPL-2.0
/*
 * quota.c - CephFS quota
 *
 * Copyright (C) 2017-2018 SUSE
 *
 * This program is free software; you can redistribute it and/or
 * modify it under the terms of the GNU General Public License
 * as published by the Free Software Foundation; either version 2
 * of the License, or (at your option) any later version.
 *
 * This program is distributed in the hope that it will be useful,
 * but WITHOUT ANY WARRANTY; without even the implied warranty of
 * MERCHANTABILITY or FITNESS FOR A PARTICULAR PURPOSE.  See the
 * GNU General Public License for more details.
 *
 * You should have received a copy of the GNU General Public License
 * along with this program; if not, see <http://www.gnu.org/licenses/>.
 */

#include <linux/statfs.h>

#include "super.h"
#include "mds_client.h"

void ceph_adjust_quota_realms_count(struct inode *inode, bool inc)
{
	struct ceph_mds_client *mdsc = ceph_inode_to_client(inode)->mdsc;
	if (inc)
		atomic64_inc(&mdsc->quotarealms_count);
	else
		atomic64_dec(&mdsc->quotarealms_count);
}

static inline bool ceph_has_realms_with_quotas(struct inode *inode)
{
	struct ceph_mds_client *mdsc = ceph_inode_to_client(inode)->mdsc;
	struct super_block *sb = mdsc->fsc->sb;

	if (atomic64_read(&mdsc->quotarealms_count) > 0)
		return true;
	/* if root is the real CephFS root, we don't have quota realms */
	if (sb->s_root->d_inode &&
	    (sb->s_root->d_inode->i_ino == CEPH_INO_ROOT))
		return false;
	/* otherwise, we can't know for sure */
	return true;
}

void ceph_handle_quota(struct ceph_mds_client *mdsc,
		       struct ceph_mds_session *session,
		       struct ceph_msg *msg)
{
	struct super_block *sb = mdsc->fsc->sb;
	struct ceph_mds_quota *h = msg->front.iov_base;
	struct ceph_vino vino;
	struct inode *inode;
	struct ceph_inode_info *ci;

	if (msg->front.iov_len < sizeof(*h)) {
		pr_err("%s corrupt message mds%d len %d\n", __func__,
		       session->s_mds, (int)msg->front.iov_len);
		ceph_msg_dump(msg);
		return;
	}

	/* increment msg sequence number */
	mutex_lock(&session->s_mutex);
	session->s_seq++;
	mutex_unlock(&session->s_mutex);

	/* lookup inode */
	vino.ino = le64_to_cpu(h->ino);
	vino.snap = CEPH_NOSNAP;
	inode = ceph_find_inode(sb, vino);
	if (!inode) {
		pr_warn("Failed to find inode %llu\n", vino.ino);
		return;
	}
	ci = ceph_inode(inode);

	spin_lock(&ci->i_ceph_lock);
	ci->i_rbytes = le64_to_cpu(h->rbytes);
	ci->i_rfiles = le64_to_cpu(h->rfiles);
	ci->i_rsubdirs = le64_to_cpu(h->rsubdirs);
	__ceph_update_quota(ci, le64_to_cpu(h->max_bytes),
		            le64_to_cpu(h->max_files));
	spin_unlock(&ci->i_ceph_lock);

	iput(inode);
}

static struct ceph_quotarealm_inode *
find_quotarealm_inode(struct ceph_mds_client *mdsc, u64 ino)
{
	struct ceph_quotarealm_inode *qri = NULL;
	struct rb_node **node, *parent = NULL;

	mutex_lock(&mdsc->quotarealms_inodes_mutex);
	node = &(mdsc->quotarealms_inodes.rb_node);
	while (*node) {
		parent = *node;
		qri = container_of(*node, struct ceph_quotarealm_inode, node);

		if (ino < qri->ino)
			node = &((*node)->rb_left);
		else if (ino > qri->ino)
			node = &((*node)->rb_right);
		else
			break;
	}
	if (!qri || (qri->ino != ino)) {
		/* Not found, create a new one and insert it */
		qri = kmalloc(sizeof(*qri), GFP_KERNEL);
		if (qri) {
			qri->ino = ino;
			qri->inode = NULL;
			qri->timeout = 0;
			mutex_init(&qri->mutex);
			rb_link_node(&qri->node, parent, node);
			rb_insert_color(&qri->node, &mdsc->quotarealms_inodes);
		} else
			pr_warn("Failed to alloc quotarealms_inode\n");
	}
	mutex_unlock(&mdsc->quotarealms_inodes_mutex);

	return qri;
}

/*
 * This function will try to lookup a realm inode which isn't visible in the
 * filesystem mountpoint.  A list of these kind of inodes (not visible) is
 * maintained in the mdsc and freed only when the filesystem is umounted.
 *
 * Note that these inodes are kept in this list even if the lookup fails, which
 * allows to prevent useless lookup requests.
 */
static struct inode *lookup_quotarealm_inode(struct ceph_mds_client *mdsc,
					     struct super_block *sb,
					     struct ceph_snap_realm *realm)
{
	struct ceph_quotarealm_inode *qri;
	struct inode *in;

	qri = find_quotarealm_inode(mdsc, realm->ino);
	if (!qri)
		return NULL;

	mutex_lock(&qri->mutex);
	if (qri->inode && ceph_is_any_caps(qri->inode)) {
		/* A request has already returned the inode */
		mutex_unlock(&qri->mutex);
		return qri->inode;
	}
	/* Check if this inode lookup has failed recently */
	if (qri->timeout &&
	    time_before_eq(jiffies, qri->timeout)) {
		mutex_unlock(&qri->mutex);
		return NULL;
	}
	if (qri->inode) {
		/* get caps */
		int ret = __ceph_do_getattr(qri->inode, NULL,
					    CEPH_STAT_CAP_INODE, true);
		if (ret >= 0)
			in = qri->inode;
		else
			in = ERR_PTR(ret);
	}  else {
		in = ceph_lookup_inode(sb, realm->ino);
	}

	if (IS_ERR(in)) {
<<<<<<< HEAD
		pr_warn("Can't lookup inode %llx (err: %ld)\n",
			realm->ino, PTR_ERR(in));
=======
		dout("Can't lookup inode %llx (err: %ld)\n",
		     realm->ino, PTR_ERR(in));
>>>>>>> c9429efc
		qri->timeout = jiffies + msecs_to_jiffies(60 * 1000); /* XXX */
	} else {
		qri->timeout = 0;
		qri->inode = in;
	}
	mutex_unlock(&qri->mutex);

	return in;
}

void ceph_cleanup_quotarealms_inodes(struct ceph_mds_client *mdsc)
{
	struct ceph_quotarealm_inode *qri;
	struct rb_node *node;

	/*
	 * It should now be safe to clean quotarealms_inode tree without holding
	 * mdsc->quotarealms_inodes_mutex...
	 */
	mutex_lock(&mdsc->quotarealms_inodes_mutex);
	while (!RB_EMPTY_ROOT(&mdsc->quotarealms_inodes)) {
		node = rb_first(&mdsc->quotarealms_inodes);
		qri = rb_entry(node, struct ceph_quotarealm_inode, node);
		rb_erase(node, &mdsc->quotarealms_inodes);
		iput(qri->inode);
		kfree(qri);
	}
	mutex_unlock(&mdsc->quotarealms_inodes_mutex);
}

/*
 * This function walks through the snaprealm for an inode and returns the
 * ceph_snap_realm for the first snaprealm that has quotas set (either max_files
 * or max_bytes).  If the root is reached, return the root ceph_snap_realm
 * instead.
 *
 * Note that the caller is responsible for calling ceph_put_snap_realm() on the
 * returned realm.
 *
 * Callers of this function need to hold mdsc->snap_rwsem.  However, if there's
 * a need to do an inode lookup, this rwsem will be temporarily dropped.  Hence
 * the 'retry' argument: if rwsem needs to be dropped and 'retry' is 'false'
 * this function will return -EAGAIN; otherwise, the snaprealms walk-through
 * will be restarted.
 */
static struct ceph_snap_realm *get_quota_realm(struct ceph_mds_client *mdsc,
					       struct inode *inode, bool retry)
{
	struct ceph_inode_info *ci = NULL;
	struct ceph_snap_realm *realm, *next;
	struct inode *in;
	bool has_quota;

	if (ceph_snap(inode) != CEPH_NOSNAP)
		return NULL;

restart:
	realm = ceph_inode(inode)->i_snap_realm;
	if (realm)
		ceph_get_snap_realm(mdsc, realm);
	else
		pr_err_ratelimited("get_quota_realm: ino (%llx.%llx) "
				   "null i_snap_realm\n", ceph_vinop(inode));
	while (realm) {
		bool has_inode;

		spin_lock(&realm->inodes_with_caps_lock);
		has_inode = realm->inode;
		in = has_inode ? igrab(realm->inode) : NULL;
		spin_unlock(&realm->inodes_with_caps_lock);
		if (has_inode && !in)
			break;
		if (!in) {
			up_read(&mdsc->snap_rwsem);
			in = lookup_quotarealm_inode(mdsc, inode->i_sb, realm);
			down_read(&mdsc->snap_rwsem);
			if (IS_ERR_OR_NULL(in))
				break;
			ceph_put_snap_realm(mdsc, realm);
			if (!retry)
				return ERR_PTR(-EAGAIN);
			goto restart;
		}

		ci = ceph_inode(in);
		has_quota = __ceph_has_any_quota(ci);
		iput(in);

		next = realm->parent;
		if (has_quota || !next)
		       return realm;

		ceph_get_snap_realm(mdsc, next);
		ceph_put_snap_realm(mdsc, realm);
		realm = next;
	}
	if (realm)
		ceph_put_snap_realm(mdsc, realm);

	return NULL;
}

bool ceph_quota_is_same_realm(struct inode *old, struct inode *new)
{
	struct ceph_mds_client *mdsc = ceph_inode_to_client(old)->mdsc;
	struct ceph_snap_realm *old_realm, *new_realm;
	bool is_same;

restart:
	/*
	 * We need to lookup 2 quota realms atomically, i.e. with snap_rwsem.
	 * However, get_quota_realm may drop it temporarily.  By setting the
	 * 'retry' parameter to 'false', we'll get -EAGAIN if the rwsem was
	 * dropped and we can then restart the whole operation.
	 */
	down_read(&mdsc->snap_rwsem);
	old_realm = get_quota_realm(mdsc, old, true);
	new_realm = get_quota_realm(mdsc, new, false);
	if (PTR_ERR(new_realm) == -EAGAIN) {
		up_read(&mdsc->snap_rwsem);
		if (old_realm)
			ceph_put_snap_realm(mdsc, old_realm);
		goto restart;
	}
	is_same = (old_realm == new_realm);
	up_read(&mdsc->snap_rwsem);

	if (old_realm)
		ceph_put_snap_realm(mdsc, old_realm);
	if (new_realm)
		ceph_put_snap_realm(mdsc, new_realm);

	return is_same;
}

enum quota_check_op {
	QUOTA_CHECK_MAX_FILES_OP,	/* check quota max_files limit */
	QUOTA_CHECK_MAX_BYTES_OP,	/* check quota max_files limit */
	QUOTA_CHECK_MAX_BYTES_APPROACHING_OP	/* check if quota max_files
						   limit is approaching */
};

/*
 * check_quota_exceeded() will walk up the snaprealm hierarchy and, for each
 * realm, it will execute quota check operation defined by the 'op' parameter.
 * The snaprealm walk is interrupted if the quota check detects that the quota
 * is exceeded or if the root inode is reached.
 */
static bool check_quota_exceeded(struct inode *inode, enum quota_check_op op,
				 loff_t delta)
{
	struct ceph_mds_client *mdsc = ceph_inode_to_client(inode)->mdsc;
	struct ceph_inode_info *ci;
	struct ceph_snap_realm *realm, *next;
	struct inode *in;
	u64 max, rvalue;
	bool exceeded = false;

	if (ceph_snap(inode) != CEPH_NOSNAP)
		return false;

	down_read(&mdsc->snap_rwsem);
restart:
	realm = ceph_inode(inode)->i_snap_realm;
	if (realm)
		ceph_get_snap_realm(mdsc, realm);
	else
		pr_err_ratelimited("check_quota_exceeded: ino (%llx.%llx) "
				   "null i_snap_realm\n", ceph_vinop(inode));
	while (realm) {
		bool has_inode;

		spin_lock(&realm->inodes_with_caps_lock);
		has_inode = realm->inode;
		in = has_inode ? igrab(realm->inode) : NULL;
		spin_unlock(&realm->inodes_with_caps_lock);
		if (has_inode && !in)
			break;
		if (!in) {
			up_read(&mdsc->snap_rwsem);
			in = lookup_quotarealm_inode(mdsc, inode->i_sb, realm);
			down_read(&mdsc->snap_rwsem);
			if (IS_ERR_OR_NULL(in))
				break;
			ceph_put_snap_realm(mdsc, realm);
			goto restart;
		}
		ci = ceph_inode(in);
		spin_lock(&ci->i_ceph_lock);
		if (op == QUOTA_CHECK_MAX_FILES_OP) {
			max = ci->i_max_files;
			rvalue = ci->i_rfiles + ci->i_rsubdirs;
		} else {
			max = ci->i_max_bytes;
			rvalue = ci->i_rbytes;
		}
		spin_unlock(&ci->i_ceph_lock);
		switch (op) {
		case QUOTA_CHECK_MAX_FILES_OP:
			exceeded = (max && (rvalue >= max));
			break;
		case QUOTA_CHECK_MAX_BYTES_OP:
			exceeded = (max && (rvalue + delta > max));
			break;
		case QUOTA_CHECK_MAX_BYTES_APPROACHING_OP:
			if (max) {
				if (rvalue >= max)
					exceeded = true;
				else {
					/*
					 * when we're writing more that 1/16th
					 * of the available space
					 */
					exceeded =
						(((max - rvalue) >> 4) < delta);
				}
			}
			break;
		default:
			/* Shouldn't happen */
			pr_warn("Invalid quota check op (%d)\n", op);
			exceeded = true; /* Just break the loop */
		}
		iput(in);

		next = realm->parent;
		if (exceeded || !next)
			break;
		ceph_get_snap_realm(mdsc, next);
		ceph_put_snap_realm(mdsc, realm);
		realm = next;
	}
	if (realm)
		ceph_put_snap_realm(mdsc, realm);
	up_read(&mdsc->snap_rwsem);

	return exceeded;
}

/*
 * ceph_quota_is_max_files_exceeded - check if we can create a new file
 * @inode:	directory where a new file is being created
 *
 * This functions returns true is max_files quota allows a new file to be
 * created.  It is necessary to walk through the snaprealm hierarchy (until the
 * FS root) to check all realms with quotas set.
 */
bool ceph_quota_is_max_files_exceeded(struct inode *inode)
{
	if (!ceph_has_realms_with_quotas(inode))
		return false;

	WARN_ON(!S_ISDIR(inode->i_mode));

	return check_quota_exceeded(inode, QUOTA_CHECK_MAX_FILES_OP, 0);
}

/*
 * ceph_quota_is_max_bytes_exceeded - check if we can write to a file
 * @inode:	inode being written
 * @newsize:	new size if write succeeds
 *
 * This functions returns true is max_bytes quota allows a file size to reach
 * @newsize; it returns false otherwise.
 */
bool ceph_quota_is_max_bytes_exceeded(struct inode *inode, loff_t newsize)
{
	loff_t size = i_size_read(inode);

	if (!ceph_has_realms_with_quotas(inode))
		return false;

	/* return immediately if we're decreasing file size */
	if (newsize <= size)
		return false;

	return check_quota_exceeded(inode, QUOTA_CHECK_MAX_BYTES_OP, (newsize - size));
}

/*
 * ceph_quota_is_max_bytes_approaching - check if we're reaching max_bytes
 * @inode:	inode being written
 * @newsize:	new size if write succeeds
 *
 * This function returns true if the new file size @newsize will be consuming
 * more than 1/16th of the available quota space; it returns false otherwise.
 */
bool ceph_quota_is_max_bytes_approaching(struct inode *inode, loff_t newsize)
{
	loff_t size = ceph_inode(inode)->i_reported_size;

	if (!ceph_has_realms_with_quotas(inode))
		return false;

	/* return immediately if we're decreasing file size */
	if (newsize <= size)
		return false;

	return check_quota_exceeded(inode, QUOTA_CHECK_MAX_BYTES_APPROACHING_OP,
				    (newsize - size));
}

/*
 * ceph_quota_update_statfs - if root has quota update statfs with quota status
 * @fsc:	filesystem client instance
 * @buf:	statfs to update
 *
 * If the mounted filesystem root has max_bytes quota set, update the filesystem
 * statistics with the quota status.
 *
 * This function returns true if the stats have been updated, false otherwise.
 */
bool ceph_quota_update_statfs(struct ceph_fs_client *fsc, struct kstatfs *buf)
{
	struct ceph_mds_client *mdsc = fsc->mdsc;
	struct ceph_inode_info *ci;
	struct ceph_snap_realm *realm;
	struct inode *in;
	u64 total = 0, used, free;
	bool is_updated = false;

	down_read(&mdsc->snap_rwsem);
	realm = get_quota_realm(mdsc, d_inode(fsc->sb->s_root), true);
	up_read(&mdsc->snap_rwsem);
	if (!realm)
		return false;

	spin_lock(&realm->inodes_with_caps_lock);
	in = realm->inode ? igrab(realm->inode) : NULL;
	spin_unlock(&realm->inodes_with_caps_lock);
	if (in) {
		ci = ceph_inode(in);
		spin_lock(&ci->i_ceph_lock);
		if (ci->i_max_bytes) {
			total = ci->i_max_bytes >> CEPH_BLOCK_SHIFT;
			used = ci->i_rbytes >> CEPH_BLOCK_SHIFT;
			/* It is possible for a quota to be exceeded.
			 * Report 'zero' in that case
			 */
			free = total > used ? total - used : 0;
		}
		spin_unlock(&ci->i_ceph_lock);
		if (total) {
			buf->f_blocks = total;
			buf->f_bfree = free;
			buf->f_bavail = free;
			is_updated = true;
		}
		iput(in);
	}
	ceph_put_snap_realm(mdsc, realm);

	return is_updated;
}
<|MERGE_RESOLUTION|>--- conflicted
+++ resolved
@@ -171,13 +171,8 @@
 	}
 
 	if (IS_ERR(in)) {
-<<<<<<< HEAD
-		pr_warn("Can't lookup inode %llx (err: %ld)\n",
-			realm->ino, PTR_ERR(in));
-=======
 		dout("Can't lookup inode %llx (err: %ld)\n",
 		     realm->ino, PTR_ERR(in));
->>>>>>> c9429efc
 		qri->timeout = jiffies + msecs_to_jiffies(60 * 1000); /* XXX */
 	} else {
 		qri->timeout = 0;
