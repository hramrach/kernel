--- conflicted
+++ resolved
@@ -25,8 +25,6 @@
 	struct completion active_users_drained;
 };
 
-<<<<<<< HEAD
-=======
 /*
  * A dentry's ->d_fsdata either points to the real fops or to a
  * dynamically allocated debugfs_fsdata instance.
@@ -35,5 +33,4 @@
  */
 #define DEBUGFS_FSDATA_IS_REAL_FOPS_BIT BIT(0)
 
->>>>>>> a682ed89
 #endif /* _DEBUGFS_INTERNAL_H_ */