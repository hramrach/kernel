/*
 * Copyright (C) 2012 Red Hat, Inc.
 * Copyright (C) 2012 Jeremy Kerr <jeremy.kerr@canonical.com>
 *
 * This program is free software; you can redistribute it and/or modify
 * it under the terms of the GNU General Public License version 2 as
 * published by the Free Software Foundation.
 */

#include <linux/efi.h>
#include <linux/fs.h>
#include <linux/slab.h>
#include <linux/mount.h>

#include "internal.h"

static ssize_t efivarfs_file_write(struct file *file,
		const char __user *userbuf, size_t count, loff_t *ppos)
{
	struct efivar_entry *var = file->private_data;
	void *data;
	u32 attributes;
	struct inode *inode = file->f_mapping->host;
	unsigned long datasize = count - sizeof(attributes);
	ssize_t bytes;
	bool set = false;

	if (count < sizeof(attributes))
		return -EINVAL;

	if (copy_from_user(&attributes, userbuf, sizeof(attributes)))
		return -EFAULT;

	if (attributes & ~(EFI_VARIABLE_MASK))
		return -EINVAL;

	data = memdup_user(userbuf + sizeof(attributes), datasize);
	if (IS_ERR(data))
		return PTR_ERR(data);

	bytes = efivar_entry_set_get_size(var, attributes, &datasize,
					  data, &set);
	if (!set && bytes) {
		if (bytes == -ENOENT)
			bytes = -EIO;
		goto out;
	}

	if (bytes == -ENOENT) {
		drop_nlink(inode);
		d_delete(file->f_path.dentry);
		dput(file->f_path.dentry);
	} else {
		inode_lock(inode);
		i_size_write(inode, datasize + sizeof(attributes));
		inode_unlock(inode);
	}

	bytes = count;

out:
	kfree(data);

	return bytes;
}

static ssize_t efivarfs_file_read(struct file *file, char __user *userbuf,
		size_t count, loff_t *ppos)
{
	struct efivar_entry *var = file->private_data;
	unsigned long datasize = 0;
	u32 attributes;
	void *data;
	ssize_t size = 0;
	int err;

	err = efivar_entry_size(var, &datasize);

	/*
	 * efivarfs represents uncommitted variables with
	 * zero-length files. Reading them should return EOF.
	 */
	if (err == -ENOENT)
		return 0;
	else if (err)
		return err;

	data = kmalloc(datasize + sizeof(attributes), GFP_KERNEL);

	if (!data)
		return -ENOMEM;

	size = efivar_entry_get(var, &attributes, &datasize,
				data + sizeof(attributes));
	if (size)
		goto out_free;

	memcpy(data, &attributes, sizeof(attributes));
	size = simple_read_from_buffer(userbuf, count, ppos,
				       data, datasize + sizeof(attributes));
out_free:
	kfree(data);

	return size;
}

static int
efivarfs_ioc_getxflags(struct file *file, void __user *arg)
{
	struct inode *inode = file->f_mapping->host;
	unsigned int i_flags;
	unsigned int flags = 0;

	i_flags = inode->i_flags;
	if (i_flags & S_IMMUTABLE)
		flags |= FS_IMMUTABLE_FL;

	if (copy_to_user(arg, &flags, sizeof(flags)))
		return -EFAULT;
	return 0;
}

static int
efivarfs_ioc_setxflags(struct file *file, void __user *arg)
{
	struct inode *inode = file->f_mapping->host;
	unsigned int flags;
	unsigned int i_flags = 0;
	int error;

	if (!inode_owner_or_capable(inode))
		return -EACCES;

	if (copy_from_user(&flags, arg, sizeof(flags)))
		return -EFAULT;

	if (flags & ~FS_IMMUTABLE_FL)
		return -EOPNOTSUPP;

	if (!capable(CAP_LINUX_IMMUTABLE))
		return -EPERM;

	if (flags & FS_IMMUTABLE_FL)
		i_flags |= S_IMMUTABLE;


	error = mnt_want_write_file(file);
	if (error)
		return error;

<<<<<<< HEAD
	mutex_lock(&inode->i_mutex);
	inode_set_flags(inode, i_flags, S_IMMUTABLE);
	mutex_unlock(&inode->i_mutex);
=======
	inode_lock(inode);
	inode_set_flags(inode, i_flags, S_IMMUTABLE);
	inode_unlock(inode);
>>>>>>> 05ec7de7

	mnt_drop_write_file(file);

	return 0;
}

long
efivarfs_file_ioctl(struct file *file, unsigned int cmd, unsigned long p)
{
	void __user *arg = (void __user *)p;

	switch (cmd) {
	case FS_IOC_GETFLAGS:
		return efivarfs_ioc_getxflags(file, arg);
	case FS_IOC_SETFLAGS:
		return efivarfs_ioc_setxflags(file, arg);
	}

	return -ENOTTY;
}

const struct file_operations efivarfs_file_operations = {
	.open	= simple_open,
	.read	= efivarfs_file_read,
	.write	= efivarfs_file_write,
	.llseek	= no_llseek,
	.unlocked_ioctl = efivarfs_file_ioctl,
};<|MERGE_RESOLUTION|>--- conflicted
+++ resolved
@@ -148,15 +148,9 @@
 	if (error)
 		return error;
 
-<<<<<<< HEAD
-	mutex_lock(&inode->i_mutex);
-	inode_set_flags(inode, i_flags, S_IMMUTABLE);
-	mutex_unlock(&inode->i_mutex);
-=======
 	inode_lock(inode);
 	inode_set_flags(inode, i_flags, S_IMMUTABLE);
 	inode_unlock(inode);
->>>>>>> 05ec7de7
 
 	mnt_drop_write_file(file);
 
