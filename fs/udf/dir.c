/*
 * dir.c
 *
 * PURPOSE
 *  Directory handling routines for the OSTA-UDF(tm) filesystem.
 *
 * COPYRIGHT
 *	This file is distributed under the terms of the GNU General Public
 *	License (GPL). Copies of the GPL can be obtained from:
 *		ftp://prep.ai.mit.edu/pub/gnu/GPL
 *	Each contributing author retains all rights to their own work.
 *
 *  (C) 1998-2004 Ben Fennema
 *
 * HISTORY
 *
 *  10/05/98 dgb  Split directory operations into its own file
 *                Implemented directory reads via do_udf_readdir
 *  10/06/98      Made directory operations work!
 *  11/17/98      Rewrote directory to support ICBTAG_FLAG_AD_LONG
 *  11/25/98 blf  Rewrote directory handling (readdir+lookup) to support reading
 *                across blocks.
 *  12/12/98      Split out the lookup code to namei.c. bulk of directory
 *                code now in directory.c:udf_fileident_read.
 */

#include "udfdecl.h"

#include <linux/string.h>
#include <linux/errno.h>
#include <linux/mm.h>
#include <linux/slab.h>
#include <linux/buffer_head.h>

#include "udf_i.h"
#include "udf_sb.h"


static int udf_readdir(struct file *file, struct dir_context *ctx)
{
	struct inode *dir = file_inode(file);
	struct udf_inode_info *iinfo = UDF_I(dir);
	struct udf_fileident_bh fibh = { .sbh = NULL, .ebh = NULL};
	struct fileIdentDesc *fi = NULL;
	struct fileIdentDesc cfi;
	int block, iblock;
	loff_t nf_pos;
	int flen;
	unsigned char *fname = NULL;
	unsigned char *nameptr;
	uint16_t liu;
	uint8_t lfi;
	loff_t size = udf_ext0_offset(dir) + dir->i_size;
	struct buffer_head *tmp, *bha[16];
	struct kernel_lb_addr eloc;
	uint32_t elen;
	sector_t offset;
	int i, num, ret = 0;
	struct extent_position epos = { NULL, 0, {0, 0} };
	struct super_block *sb = dir->i_sb;

	if (ctx->pos == 0) {
		if (!dir_emit_dot(file, ctx))
			return 0;
		ctx->pos = 1;
	}
	nf_pos = (ctx->pos - 1) << 2;
	if (nf_pos >= size)
		goto out;

	fname = kmalloc(UDF_NAME_LEN, GFP_NOFS);
	if (!fname) {
		ret = -ENOMEM;
		goto out;
	}

	if (nf_pos == 0)
		nf_pos = udf_ext0_offset(dir);

	fibh.soffset = fibh.eoffset = nf_pos & (sb->s_blocksize - 1);
	if (iinfo->i_alloc_type != ICBTAG_FLAG_AD_IN_ICB) {
		if (inode_bmap(dir, nf_pos >> sb->s_blocksize_bits,
		    &epos, &eloc, &elen, &offset)
		    != (EXT_RECORDED_ALLOCATED >> 30)) {
			ret = -ENOENT;
			goto out;
		}
		block = udf_get_lb_pblock(sb, &eloc, offset);
		if ((++offset << sb->s_blocksize_bits) < elen) {
			if (iinfo->i_alloc_type == ICBTAG_FLAG_AD_SHORT)
				epos.offset -= sizeof(struct short_ad);
			else if (iinfo->i_alloc_type ==
					ICBTAG_FLAG_AD_LONG)
				epos.offset -= sizeof(struct long_ad);
		} else {
			offset = 0;
		}

		if (!(fibh.sbh = fibh.ebh = udf_tread(sb, block))) {
			ret = -EIO;
			goto out;
		}

		if (!(offset & ((16 >> (sb->s_blocksize_bits - 9)) - 1))) {
			i = 16 >> (sb->s_blocksize_bits - 9);
			if (i + offset > (elen >> sb->s_blocksize_bits))
				i = (elen >> sb->s_blocksize_bits) - offset;
			for (num = 0; i > 0; i--) {
				block = udf_get_lb_pblock(sb, &eloc, offset + i);
				tmp = udf_tgetblk(sb, block);
				if (tmp && !buffer_uptodate(tmp) && !buffer_locked(tmp))
					bha[num++] = tmp;
				else
					brelse(tmp);
			}
			if (num) {
				ll_rw_block(READA, num, bha);
				for (i = 0; i < num; i++)
					brelse(bha[i]);
			}
		}
	}

	while (nf_pos < size) {
		struct kernel_lb_addr tloc;

		ctx->pos = (nf_pos >> 2) + 1;

		fi = udf_fileident_read(dir, &nf_pos, &fibh, &cfi, &epos, &eloc,
					&elen, &offset);
		if (!fi)
			goto out;

		liu = le16_to_cpu(cfi.lengthOfImpUse);
		lfi = cfi.lengthFileIdent;

		if (fibh.sbh == fibh.ebh) {
			nameptr = fi->fileIdent + liu;
		} else {
			int poffset;	/* Unpaded ending offset */

			poffset = fibh.soffset + sizeof(struct fileIdentDesc) + liu + lfi;

			if (poffset >= lfi) {
				nameptr = (char *)(fibh.ebh->b_data + poffset - lfi);
			} else {
				nameptr = fname;
				memcpy(nameptr, fi->fileIdent + liu,
				       lfi - poffset);
				memcpy(nameptr + lfi - poffset,
				       fibh.ebh->b_data, poffset);
			}
		}

		if ((cfi.fileCharacteristics & FID_FILE_CHAR_DELETED) != 0) {
			if (!UDF_QUERY_FLAG(sb, UDF_FLAG_UNDELETE))
				continue;
		}

		if ((cfi.fileCharacteristics & FID_FILE_CHAR_HIDDEN) != 0) {
			if (!UDF_QUERY_FLAG(sb, UDF_FLAG_UNHIDE))
				continue;
		}

		if (cfi.fileCharacteristics & FID_FILE_CHAR_PARENT) {
			if (!dir_emit_dotdot(file, ctx))
				goto out;
			continue;
		}

<<<<<<< HEAD
		flen = udf_get_filename(dir->i_sb, nameptr, lfi, fname,
					UDF_NAME_LEN);
=======
		flen = udf_get_filename(sb, nameptr, lfi, fname, UDF_NAME_LEN);
>>>>>>> 07f0dc60
		if (!flen)
			continue;

		tloc = lelb_to_cpu(cfi.icb.extLocation);
		iblock = udf_get_lb_pblock(sb, &tloc, 0);
		if (!dir_emit(ctx, fname, flen, iblock, DT_UNKNOWN))
			goto out;
	} /* end while */

	ctx->pos = (nf_pos >> 2) + 1;

out:
	if (fibh.sbh != fibh.ebh)
		brelse(fibh.ebh);
	brelse(fibh.sbh);
	brelse(epos.bh);
	kfree(fname);

	return ret;
}

/* readdir and lookup functions */
const struct file_operations udf_dir_operations = {
	.llseek			= generic_file_llseek,
	.read			= generic_read_dir,
	.iterate		= udf_readdir,
	.unlocked_ioctl		= udf_ioctl,
	.fsync			= generic_file_fsync,
};<|MERGE_RESOLUTION|>--- conflicted
+++ resolved
@@ -168,12 +168,7 @@
 			continue;
 		}
 
-<<<<<<< HEAD
-		flen = udf_get_filename(dir->i_sb, nameptr, lfi, fname,
-					UDF_NAME_LEN);
-=======
 		flen = udf_get_filename(sb, nameptr, lfi, fname, UDF_NAME_LEN);
->>>>>>> 07f0dc60
 		if (!flen)
 			continue;
 
