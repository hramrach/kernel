--- conflicted
+++ resolved
@@ -234,12 +234,7 @@
 		if (!lfi)
 			continue;
 
-<<<<<<< HEAD
-		flen = udf_get_filename(dir->i_sb, nameptr, lfi, fname,
-					UDF_NAME_LEN);
-=======
 		flen = udf_get_filename(sb, nameptr, lfi, fname, UDF_NAME_LEN);
->>>>>>> 07f0dc60
 		if (flen && udf_match(flen, fname, child->len, child->name))
 			goto out_ok;
 	}
