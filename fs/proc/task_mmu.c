--- conflicted
+++ resolved
@@ -259,12 +259,6 @@
 	struct proc_maps_private *priv = m->private;
 	struct task_struct *task = priv->task;
 
-<<<<<<< HEAD
-	if (maps_protect && !ptrace_may_access(task, PTRACE_MODE_READ))
-		return -EACCES;
-
-=======
->>>>>>> 18e352e4
 	show_map_vma(m, vma);
 
 	if (m->count < m->size)  /* vma is copied successfully */
@@ -385,9 +379,6 @@
 		.mm = vma->vm_mm,
 		.private = &mss,
 	};
-
-	if (maps_protect && !ptrace_may_access(task, PTRACE_MODE_READ))
-		return -EACCES;
 
 	memset(&mss, 0, sizeof mss);
 	mss.vma = vma;
