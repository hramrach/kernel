#include <linux/mm.h>
#include <linux/hugetlb.h>
#include <linux/huge_mm.h>
#include <linux/mount.h>
#include <linux/seq_file.h>
#include <linux/highmem.h>
#include <linux/ptrace.h>
#include <linux/slab.h>
#include <linux/pagemap.h>
#include <linux/mempolicy.h>
#include <linux/rmap.h>
#include <linux/swap.h>
#include <linux/swapops.h>

#include <asm/elf.h>
#include <asm/uaccess.h>
#include <asm/tlbflush.h>
#include "internal.h"

void task_mem(struct seq_file *m, struct mm_struct *mm)
{
	unsigned long data, text, lib, swap;
	unsigned long hiwater_vm, total_vm, hiwater_rss, total_rss;

	/*
	 * Note: to minimize their overhead, mm maintains hiwater_vm and
	 * hiwater_rss only when about to *lower* total_vm or rss.  Any
	 * collector of these hiwater stats must therefore get total_vm
	 * and rss too, which will usually be the higher.  Barriers? not
	 * worth the effort, such snapshots can always be inconsistent.
	 */
	hiwater_vm = total_vm = mm->total_vm;
	if (hiwater_vm < mm->hiwater_vm)
		hiwater_vm = mm->hiwater_vm;
	hiwater_rss = total_rss = get_mm_rss(mm);
	if (hiwater_rss < mm->hiwater_rss)
		hiwater_rss = mm->hiwater_rss;

	data = mm->total_vm - mm->shared_vm - mm->stack_vm;
	text = (PAGE_ALIGN(mm->end_code) - (mm->start_code & PAGE_MASK)) >> 10;
	lib = (mm->exec_vm << (PAGE_SHIFT-10)) - text;
	swap = get_mm_counter(mm, MM_SWAPENTS);
	seq_printf(m,
		"VmPeak:\t%8lu kB\n"
		"VmSize:\t%8lu kB\n"
		"VmLck:\t%8lu kB\n"
		"VmPin:\t%8lu kB\n"
		"VmHWM:\t%8lu kB\n"
		"VmRSS:\t%8lu kB\n"
		"VmData:\t%8lu kB\n"
		"VmStk:\t%8lu kB\n"
		"VmExe:\t%8lu kB\n"
		"VmLib:\t%8lu kB\n"
		"VmPTE:\t%8lu kB\n"
		"VmSwap:\t%8lu kB\n",
		hiwater_vm << (PAGE_SHIFT-10),
		(total_vm - mm->reserved_vm) << (PAGE_SHIFT-10),
		mm->locked_vm << (PAGE_SHIFT-10),
		mm->pinned_vm << (PAGE_SHIFT-10),
		hiwater_rss << (PAGE_SHIFT-10),
		total_rss << (PAGE_SHIFT-10),
		data << (PAGE_SHIFT-10),
		mm->stack_vm << (PAGE_SHIFT-10), text, lib,
		(PTRS_PER_PTE*sizeof(pte_t)*mm->nr_ptes) >> 10,
		swap << (PAGE_SHIFT-10));
}

unsigned long task_vsize(struct mm_struct *mm)
{
	return PAGE_SIZE * mm->total_vm;
}

unsigned long task_statm(struct mm_struct *mm,
			 unsigned long *shared, unsigned long *text,
			 unsigned long *data, unsigned long *resident)
{
	*shared = get_mm_counter(mm, MM_FILEPAGES);
	*text = (PAGE_ALIGN(mm->end_code) - (mm->start_code & PAGE_MASK))
								>> PAGE_SHIFT;
	*data = mm->total_vm - mm->shared_vm;
	*resident = *shared + get_mm_counter(mm, MM_ANONPAGES);
	return mm->total_vm;
}

static void pad_len_spaces(struct seq_file *m, int len)
{
	len = 25 + sizeof(void*) * 6 - len;
	if (len < 1)
		len = 1;
	seq_printf(m, "%*c", len, ' ');
}

static void vma_stop(struct proc_maps_private *priv, struct vm_area_struct *vma)
{
	if (vma && vma != priv->tail_vma) {
		struct mm_struct *mm = vma->vm_mm;
		up_read(&mm->mmap_sem);
		mmput(mm);
	}
}

static void *m_start(struct seq_file *m, loff_t *pos)
{
	struct proc_maps_private *priv = m->private;
	unsigned long last_addr = m->version;
	struct mm_struct *mm;
	struct vm_area_struct *vma, *tail_vma = NULL;
	loff_t l = *pos;

	/* Clear the per syscall fields in priv */
	priv->task = NULL;
	priv->tail_vma = NULL;

	/*
	 * We remember last_addr rather than next_addr to hit with
	 * mmap_cache most of the time. We have zero last_addr at
	 * the beginning and also after lseek. We will have -1 last_addr
	 * after the end of the vmas.
	 */

	if (last_addr == -1UL)
		return NULL;

	priv->task = get_pid_task(priv->pid, PIDTYPE_PID);
	if (!priv->task)
		return ERR_PTR(-ESRCH);

	mm = mm_for_maps(priv->task);
	if (!mm || IS_ERR(mm))
		return mm;
	down_read(&mm->mmap_sem);

	tail_vma = get_gate_vma(priv->task->mm);
	priv->tail_vma = tail_vma;

	/* Start with last addr hint */
	vma = find_vma(mm, last_addr);
	if (last_addr && vma) {
		vma = vma->vm_next;
		goto out;
	}

	/*
	 * Check the vma index is within the range and do
	 * sequential scan until m_index.
	 */
	vma = NULL;
	if ((unsigned long)l < mm->map_count) {
		vma = mm->mmap;
		while (l-- && vma)
			vma = vma->vm_next;
		goto out;
	}

	if (l != mm->map_count)
		tail_vma = NULL; /* After gate vma */

out:
	if (vma)
		return vma;

	/* End of vmas has been reached */
	m->version = (tail_vma != NULL)? 0: -1UL;
	up_read(&mm->mmap_sem);
	mmput(mm);
	return tail_vma;
}

static void *m_next(struct seq_file *m, void *v, loff_t *pos)
{
	struct proc_maps_private *priv = m->private;
	struct vm_area_struct *vma = v;
	struct vm_area_struct *tail_vma = priv->tail_vma;

	(*pos)++;
	if (vma && (vma != tail_vma) && vma->vm_next)
		return vma->vm_next;
	vma_stop(priv, vma);
	return (vma != tail_vma)? tail_vma: NULL;
}

static void m_stop(struct seq_file *m, void *v)
{
	struct proc_maps_private *priv = m->private;
	struct vm_area_struct *vma = v;

	if (!IS_ERR(vma))
		vma_stop(priv, vma);
	if (priv->task)
		put_task_struct(priv->task);
}

static int do_maps_open(struct inode *inode, struct file *file,
			const struct seq_operations *ops)
{
	struct proc_maps_private *priv;
	int ret = -ENOMEM;
	priv = kzalloc(sizeof(*priv), GFP_KERNEL);
	if (priv) {
		priv->pid = proc_pid(inode);
		ret = seq_open(file, ops);
		if (!ret) {
			struct seq_file *m = file->private_data;
			m->private = priv;
		} else {
			kfree(priv);
		}
	}
	return ret;
}

static void
show_map_vma(struct seq_file *m, struct vm_area_struct *vma, int is_pid)
{
	struct mm_struct *mm = vma->vm_mm;
	struct file *file = vma->vm_file;
	struct proc_maps_private *priv = m->private;
	struct task_struct *task = priv->task;
	vm_flags_t flags = vma->vm_flags;
	unsigned long ino = 0;
	unsigned long long pgoff = 0;
	unsigned long start, end;
	dev_t dev = 0;
	int len;
	const char *name = NULL;

	if (file) {
		struct inode *inode = vma->vm_file->f_path.dentry->d_inode;
		dev = inode->i_sb->s_dev;
		ino = inode->i_ino;
		pgoff = ((loff_t)vma->vm_pgoff) << PAGE_SHIFT;
	}

	/* We don't show the stack guard page in /proc/maps */
	start = vma->vm_start;
	if (stack_guard_page_start(vma, start))
		start += PAGE_SIZE;
	end = vma->vm_end;
	if (stack_guard_page_end(vma, end))
		end -= PAGE_SIZE;

	seq_printf(m, "%08lx-%08lx %c%c%c%c %08llx %02x:%02x %lu %n",
			start,
			end,
			flags & VM_READ ? 'r' : '-',
			flags & VM_WRITE ? 'w' : '-',
			flags & VM_EXEC ? 'x' : '-',
			flags & VM_MAYSHARE ? 's' : 'p',
			pgoff,
			MAJOR(dev), MINOR(dev), ino, &len);

	/*
	 * Print the dentry name for named mappings, and a
	 * special [heap] marker for the heap:
	 */
	if (file) {
		pad_len_spaces(m, len);
		seq_path(m, &file->f_path, "\n");
		goto done;
	}

	name = arch_vma_name(vma);
	if (!name) {
		pid_t tid;

		if (!mm) {
			name = "[vdso]";
			goto done;
		}

		if (vma->vm_start <= mm->brk &&
		    vma->vm_end >= mm->start_brk) {
			name = "[heap]";
			goto done;
		}

		tid = vm_is_stack(task, vma, is_pid);

		if (tid != 0) {
			/*
			 * Thread stack in /proc/PID/task/TID/maps or
			 * the main process stack.
			 */
			if (!is_pid || (vma->vm_start <= mm->start_stack &&
			    vma->vm_end >= mm->start_stack)) {
				name = "[stack]";
			} else {
				/* Thread stack in /proc/PID/maps */
				pad_len_spaces(m, len);
				seq_printf(m, "[stack:%d]", tid);
			}
		}
	}

done:
	if (name) {
		pad_len_spaces(m, len);
		seq_puts(m, name);
	}
	seq_putc(m, '\n');
}

static int show_map(struct seq_file *m, void *v, int is_pid)
{
	struct vm_area_struct *vma = v;
	struct proc_maps_private *priv = m->private;
	struct task_struct *task = priv->task;

	show_map_vma(m, vma, is_pid);

	if (m->count < m->size)  /* vma is copied successfully */
		m->version = (vma != get_gate_vma(task->mm))
			? vma->vm_start : 0;
	return 0;
}

static int show_pid_map(struct seq_file *m, void *v)
{
	return show_map(m, v, 1);
}

static int show_tid_map(struct seq_file *m, void *v)
{
	return show_map(m, v, 0);
}

static const struct seq_operations proc_pid_maps_op = {
	.start	= m_start,
	.next	= m_next,
	.stop	= m_stop,
	.show	= show_pid_map
};

static const struct seq_operations proc_tid_maps_op = {
	.start	= m_start,
	.next	= m_next,
	.stop	= m_stop,
	.show	= show_tid_map
};

static int pid_maps_open(struct inode *inode, struct file *file)
{
	return do_maps_open(inode, file, &proc_pid_maps_op);
}

static int tid_maps_open(struct inode *inode, struct file *file)
{
	return do_maps_open(inode, file, &proc_tid_maps_op);
}

const struct file_operations proc_pid_maps_operations = {
	.open		= pid_maps_open,
	.read		= seq_read,
	.llseek		= seq_lseek,
	.release	= seq_release_private,
};

const struct file_operations proc_tid_maps_operations = {
	.open		= tid_maps_open,
	.read		= seq_read,
	.llseek		= seq_lseek,
	.release	= seq_release_private,
};

/*
 * Proportional Set Size(PSS): my share of RSS.
 *
 * PSS of a process is the count of pages it has in memory, where each
 * page is divided by the number of processes sharing it.  So if a
 * process has 1000 pages all to itself, and 1000 shared with one other
 * process, its PSS will be 1500.
 *
 * To keep (accumulated) division errors low, we adopt a 64bit
 * fixed-point pss counter to minimize division errors. So (pss >>
 * PSS_SHIFT) would be the real byte count.
 *
 * A shift of 12 before division means (assuming 4K page size):
 * 	- 1M 3-user-pages add up to 8KB errors;
 * 	- supports mapcount up to 2^24, or 16M;
 * 	- supports PSS up to 2^52 bytes, or 4PB.
 */
#define PSS_SHIFT 12

#ifdef CONFIG_PROC_PAGE_MONITOR
struct mem_size_stats {
	struct vm_area_struct *vma;
	unsigned long resident;
	unsigned long shared_clean;
	unsigned long shared_dirty;
	unsigned long private_clean;
	unsigned long private_dirty;
	unsigned long referenced;
	unsigned long anonymous;
	unsigned long anonymous_thp;
	unsigned long swap;
	u64 pss;
};


static void smaps_pte_entry(pte_t ptent, unsigned long addr,
		unsigned long ptent_size, struct mm_walk *walk)
{
	struct mem_size_stats *mss = walk->private;
	struct vm_area_struct *vma = mss->vma;
	struct page *page;
	int mapcount;

	if (is_swap_pte(ptent)) {
		mss->swap += ptent_size;
		return;
	}

	if (!pte_present(ptent))
		return;

	page = vm_normal_page(vma, addr, ptent);
	if (!page)
		return;

	if (PageAnon(page))
		mss->anonymous += ptent_size;

	mss->resident += ptent_size;
	/* Accumulate the size in pages that have been accessed. */
	if (pte_young(ptent) || PageReferenced(page))
		mss->referenced += ptent_size;
	mapcount = page_mapcount(page);
	if (mapcount >= 2) {
		if (pte_dirty(ptent) || PageDirty(page))
			mss->shared_dirty += ptent_size;
		else
			mss->shared_clean += ptent_size;
		mss->pss += (ptent_size << PSS_SHIFT) / mapcount;
	} else {
		if (pte_dirty(ptent) || PageDirty(page))
			mss->private_dirty += ptent_size;
		else
			mss->private_clean += ptent_size;
		mss->pss += (ptent_size << PSS_SHIFT);
	}
}

static int smaps_pte_range(pmd_t *pmd, unsigned long addr, unsigned long end,
			   struct mm_walk *walk)
{
	struct mem_size_stats *mss = walk->private;
	struct vm_area_struct *vma = mss->vma;
	pte_t *pte;
	spinlock_t *ptl;

	if (pmd_trans_huge_lock(pmd, vma) == 1) {
		smaps_pte_entry(*(pte_t *)pmd, addr, HPAGE_PMD_SIZE, walk);
		spin_unlock(&walk->mm->page_table_lock);
		mss->anonymous_thp += HPAGE_PMD_SIZE;
		return 0;
	}

	if (pmd_trans_unstable(pmd))
		return 0;
	/*
	 * The mmap_sem held all the way back in m_start() is what
	 * keeps khugepaged out of here and from collapsing things
	 * in here.
	 */
	pte = pte_offset_map_lock(vma->vm_mm, pmd, addr, &ptl);
	for (; addr != end; pte++, addr += PAGE_SIZE)
		smaps_pte_entry(*pte, addr, PAGE_SIZE, walk);
	pte_unmap_unlock(pte - 1, ptl);
	cond_resched();
	return 0;
}

static int show_smap(struct seq_file *m, void *v, int is_pid)
{
	struct proc_maps_private *priv = m->private;
	struct task_struct *task = priv->task;
	struct vm_area_struct *vma = v;
	struct mem_size_stats mss;
	struct mm_walk smaps_walk = {
		.pmd_entry = smaps_pte_range,
		.mm = vma->vm_mm,
		.private = &mss,
	};

	memset(&mss, 0, sizeof mss);
	mss.vma = vma;
	/* mmap_sem is held in m_start */
	if (vma->vm_mm && !is_vm_hugetlb_page(vma))
		walk_page_range(vma->vm_start, vma->vm_end, &smaps_walk);

	show_map_vma(m, vma, is_pid);

	seq_printf(m,
		   "Size:           %8lu kB\n"
		   "Rss:            %8lu kB\n"
		   "Pss:            %8lu kB\n"
		   "Shared_Clean:   %8lu kB\n"
		   "Shared_Dirty:   %8lu kB\n"
		   "Private_Clean:  %8lu kB\n"
		   "Private_Dirty:  %8lu kB\n"
		   "Referenced:     %8lu kB\n"
		   "Anonymous:      %8lu kB\n"
		   "AnonHugePages:  %8lu kB\n"
		   "Swap:           %8lu kB\n"
		   "KernelPageSize: %8lu kB\n"
		   "MMUPageSize:    %8lu kB\n"
		   "Locked:         %8lu kB\n",
		   (vma->vm_end - vma->vm_start) >> 10,
		   mss.resident >> 10,
		   (unsigned long)(mss.pss >> (10 + PSS_SHIFT)),
		   mss.shared_clean  >> 10,
		   mss.shared_dirty  >> 10,
		   mss.private_clean >> 10,
		   mss.private_dirty >> 10,
		   mss.referenced >> 10,
		   mss.anonymous >> 10,
		   mss.anonymous_thp >> 10,
		   mss.swap >> 10,
		   vma_kernel_pagesize(vma) >> 10,
		   vma_mmu_pagesize(vma) >> 10,
		   (vma->vm_flags & VM_LOCKED) ?
			(unsigned long)(mss.pss >> (10 + PSS_SHIFT)) : 0);

	if (m->count < m->size)  /* vma is copied successfully */
		m->version = (vma != get_gate_vma(task->mm))
			? vma->vm_start : 0;
	return 0;
}

static int show_pid_smap(struct seq_file *m, void *v)
{
	return show_smap(m, v, 1);
}

static int show_tid_smap(struct seq_file *m, void *v)
{
	return show_smap(m, v, 0);
}

static const struct seq_operations proc_pid_smaps_op = {
	.start	= m_start,
	.next	= m_next,
	.stop	= m_stop,
	.show	= show_pid_smap
};

static const struct seq_operations proc_tid_smaps_op = {
	.start	= m_start,
	.next	= m_next,
	.stop	= m_stop,
	.show	= show_tid_smap
};

static int pid_smaps_open(struct inode *inode, struct file *file)
{
	return do_maps_open(inode, file, &proc_pid_smaps_op);
}

static int tid_smaps_open(struct inode *inode, struct file *file)
{
	return do_maps_open(inode, file, &proc_tid_smaps_op);
}

const struct file_operations proc_pid_smaps_operations = {
	.open		= pid_smaps_open,
	.read		= seq_read,
	.llseek		= seq_lseek,
	.release	= seq_release_private,
};

const struct file_operations proc_tid_smaps_operations = {
	.open		= tid_smaps_open,
	.read		= seq_read,
	.llseek		= seq_lseek,
	.release	= seq_release_private,
};

static int clear_refs_pte_range(pmd_t *pmd, unsigned long addr,
				unsigned long end, struct mm_walk *walk)
{
	struct vm_area_struct *vma = walk->private;
	pte_t *pte, ptent;
	spinlock_t *ptl;
	struct page *page;

	split_huge_page_pmd(walk->mm, pmd);
	if (pmd_trans_unstable(pmd))
		return 0;

	pte = pte_offset_map_lock(vma->vm_mm, pmd, addr, &ptl);
	for (; addr != end; pte++, addr += PAGE_SIZE) {
		ptent = *pte;
		if (!pte_present(ptent))
			continue;

		page = vm_normal_page(vma, addr, ptent);
		if (!page)
			continue;

		/* Clear accessed and referenced bits. */
		ptep_test_and_clear_young(vma, addr, pte);
		ClearPageReferenced(page);
	}
	pte_unmap_unlock(pte - 1, ptl);
	cond_resched();
	return 0;
}

#define CLEAR_REFS_ALL 1
#define CLEAR_REFS_ANON 2
#define CLEAR_REFS_MAPPED 3

static ssize_t clear_refs_write(struct file *file, const char __user *buf,
				size_t count, loff_t *ppos)
{
	struct task_struct *task;
	char buffer[PROC_NUMBUF];
	struct mm_struct *mm;
	struct vm_area_struct *vma;
	int type;
	int rv;

	memset(buffer, 0, sizeof(buffer));
	if (count > sizeof(buffer) - 1)
		count = sizeof(buffer) - 1;
	if (copy_from_user(buffer, buf, count))
		return -EFAULT;
	rv = kstrtoint(strstrip(buffer), 10, &type);
	if (rv < 0)
		return rv;
	if (type < CLEAR_REFS_ALL || type > CLEAR_REFS_MAPPED)
		return -EINVAL;
	task = get_proc_task(file->f_path.dentry->d_inode);
	if (!task)
		return -ESRCH;
	mm = get_task_mm(task);
	if (mm) {
		struct mm_walk clear_refs_walk = {
			.pmd_entry = clear_refs_pte_range,
			.mm = mm,
		};
		down_read(&mm->mmap_sem);
		for (vma = mm->mmap; vma; vma = vma->vm_next) {
			clear_refs_walk.private = vma;
			if (is_vm_hugetlb_page(vma))
				continue;
			/*
			 * Writing 1 to /proc/pid/clear_refs affects all pages.
			 *
			 * Writing 2 to /proc/pid/clear_refs only affects
			 * Anonymous pages.
			 *
			 * Writing 3 to /proc/pid/clear_refs only affects file
			 * mapped pages.
			 */
			if (type == CLEAR_REFS_ANON && vma->vm_file)
				continue;
			if (type == CLEAR_REFS_MAPPED && !vma->vm_file)
				continue;
			walk_page_range(vma->vm_start, vma->vm_end,
					&clear_refs_walk);
		}
		flush_tlb_mm(mm);
		up_read(&mm->mmap_sem);
		mmput(mm);
	}
	put_task_struct(task);

	return count;
}

const struct file_operations proc_clear_refs_operations = {
	.write		= clear_refs_write,
	.llseek		= noop_llseek,
};

typedef struct {
	u64 pme;
} pagemap_entry_t;

struct pagemapread {
	int pos, len;
	pagemap_entry_t *buffer;
};

#define PAGEMAP_WALK_SIZE	(PMD_SIZE)
#define PAGEMAP_WALK_MASK	(PMD_MASK)

#define PM_ENTRY_BYTES      sizeof(u64)
#define PM_STATUS_BITS      3
#define PM_STATUS_OFFSET    (64 - PM_STATUS_BITS)
#define PM_STATUS_MASK      (((1LL << PM_STATUS_BITS) - 1) << PM_STATUS_OFFSET)
#define PM_STATUS(nr)       (((nr) << PM_STATUS_OFFSET) & PM_STATUS_MASK)
#define PM_PSHIFT_BITS      6
#define PM_PSHIFT_OFFSET    (PM_STATUS_OFFSET - PM_PSHIFT_BITS)
#define PM_PSHIFT_MASK      (((1LL << PM_PSHIFT_BITS) - 1) << PM_PSHIFT_OFFSET)
#define PM_PSHIFT(x)        (((u64) (x) << PM_PSHIFT_OFFSET) & PM_PSHIFT_MASK)
#define PM_PFRAME_MASK      ((1LL << PM_PSHIFT_OFFSET) - 1)
#define PM_PFRAME(x)        ((x) & PM_PFRAME_MASK)

#define PM_PRESENT          PM_STATUS(4LL)
#define PM_SWAP             PM_STATUS(2LL)
#define PM_NOT_PRESENT      PM_PSHIFT(PAGE_SHIFT)
#define PM_END_OF_BUFFER    1

static inline pagemap_entry_t make_pme(u64 val)
{
	return (pagemap_entry_t) { .pme = val };
}

static int add_to_pagemap(unsigned long addr, pagemap_entry_t *pme,
			  struct pagemapread *pm)
{
	pm->buffer[pm->pos++] = *pme;
	if (pm->pos >= pm->len)
		return PM_END_OF_BUFFER;
	return 0;
}

static int pagemap_pte_hole(unsigned long start, unsigned long end,
				struct mm_walk *walk)
{
	struct pagemapread *pm = walk->private;
	unsigned long addr;
	int err = 0;
	pagemap_entry_t pme = make_pme(PM_NOT_PRESENT);

	for (addr = start; addr < end; addr += PAGE_SIZE) {
		err = add_to_pagemap(addr, &pme, pm);
		if (err)
			break;
	}
	return err;
}

static u64 swap_pte_to_pagemap_entry(pte_t pte)
{
	swp_entry_t e = pte_to_swp_entry(pte);
	return swp_type(e) | (swp_offset(e) << MAX_SWAPFILES_SHIFT);
}

static void pte_to_pagemap_entry(pagemap_entry_t *pme, pte_t pte)
{
	if (is_swap_pte(pte))
		*pme = make_pme(PM_PFRAME(swap_pte_to_pagemap_entry(pte))
				| PM_PSHIFT(PAGE_SHIFT) | PM_SWAP);
	else if (pte_present(pte))
		*pme = make_pme(PM_PFRAME(pte_pfn(pte))
				| PM_PSHIFT(PAGE_SHIFT) | PM_PRESENT);
	else
		*pme = make_pme(PM_NOT_PRESENT);
}

#ifdef CONFIG_TRANSPARENT_HUGEPAGE
static void thp_pmd_to_pagemap_entry(pagemap_entry_t *pme,
					pmd_t pmd, int offset)
{
	/*
	 * Currently pmd for thp is always present because thp can not be
	 * swapped-out, migrated, or HWPOISONed (split in such cases instead.)
	 * This if-check is just to prepare for future implementation.
	 */
	if (pmd_present(pmd))
		*pme = make_pme(PM_PFRAME(pmd_pfn(pmd) + offset)
				| PM_PSHIFT(PAGE_SHIFT) | PM_PRESENT);
	else
		*pme = make_pme(PM_NOT_PRESENT);
}
#else
static inline void thp_pmd_to_pagemap_entry(pagemap_entry_t *pme,
						pmd_t pmd, int offset)
{
}
#endif

static int pagemap_pte_range(pmd_t *pmd, unsigned long addr, unsigned long end,
			     struct mm_walk *walk)
{
	struct vm_area_struct *vma;
	struct pagemapread *pm = walk->private;
	pte_t *pte;
	int err = 0;
<<<<<<< HEAD

	split_huge_page_pmd(walk->mm, pmd);
	if (pmd_trans_unstable(pmd))
		return 0;
=======
	pagemap_entry_t pme = make_pme(PM_NOT_PRESENT);
>>>>>>> b0b9e5c5

	/* find the first VMA at or above 'addr' */
	vma = find_vma(walk->mm, addr);
	if (pmd_trans_huge_lock(pmd, vma) == 1) {
		for (; addr != end; addr += PAGE_SIZE) {
			unsigned long offset;

			offset = (addr & ~PAGEMAP_WALK_MASK) >>
					PAGE_SHIFT;
			thp_pmd_to_pagemap_entry(&pme, *pmd, offset);
			err = add_to_pagemap(addr, &pme, pm);
			if (err)
				break;
		}
		spin_unlock(&walk->mm->page_table_lock);
		return err;
	}

	if (pmd_trans_unstable(pmd))
		return 0;
	for (; addr != end; addr += PAGE_SIZE) {

		/* check to see if we've left 'vma' behind
		 * and need a new, higher one */
		if (vma && (addr >= vma->vm_end)) {
			vma = find_vma(walk->mm, addr);
			pme = make_pme(PM_NOT_PRESENT);
		}

		/* check that 'vma' actually covers this address,
		 * and that it isn't a huge page vma */
		if (vma && (vma->vm_start <= addr) &&
		    !is_vm_hugetlb_page(vma)) {
			pte = pte_offset_map(pmd, addr);
			pte_to_pagemap_entry(&pme, *pte);
			/* unmap before userspace copy */
			pte_unmap(pte);
		}
		err = add_to_pagemap(addr, &pme, pm);
		if (err)
			return err;
	}

	cond_resched();

	return err;
}

#ifdef CONFIG_HUGETLB_PAGE
static void huge_pte_to_pagemap_entry(pagemap_entry_t *pme,
					pte_t pte, int offset)
{
	if (pte_present(pte))
		*pme = make_pme(PM_PFRAME(pte_pfn(pte) + offset)
				| PM_PSHIFT(PAGE_SHIFT) | PM_PRESENT);
	else
		*pme = make_pme(PM_NOT_PRESENT);
}

/* This function walks within one hugetlb entry in the single call */
static int pagemap_hugetlb_range(pte_t *pte, unsigned long hmask,
				 unsigned long addr, unsigned long end,
				 struct mm_walk *walk)
{
	struct pagemapread *pm = walk->private;
	int err = 0;
	pagemap_entry_t pme;

	for (; addr != end; addr += PAGE_SIZE) {
		int offset = (addr & ~hmask) >> PAGE_SHIFT;
		huge_pte_to_pagemap_entry(&pme, *pte, offset);
		err = add_to_pagemap(addr, &pme, pm);
		if (err)
			return err;
	}

	cond_resched();

	return err;
}
#endif /* HUGETLB_PAGE */

/*
 * /proc/pid/pagemap - an array mapping virtual pages to pfns
 *
 * For each page in the address space, this file contains one 64-bit entry
 * consisting of the following:
 *
 * Bits 0-55  page frame number (PFN) if present
 * Bits 0-4   swap type if swapped
 * Bits 5-55  swap offset if swapped
 * Bits 55-60 page shift (page size = 1<<page shift)
 * Bit  61    reserved for future use
 * Bit  62    page swapped
 * Bit  63    page present
 *
 * If the page is not present but in swap, then the PFN contains an
 * encoding of the swap file number and the page's offset into the
 * swap. Unmapped pages return a null PFN. This allows determining
 * precisely which pages are mapped (or in swap) and comparing mapped
 * pages between processes.
 *
 * Efficient users of this interface will use /proc/pid/maps to
 * determine which areas of memory are actually mapped and llseek to
 * skip over unmapped regions.
 */
static ssize_t pagemap_read(struct file *file, char __user *buf,
			    size_t count, loff_t *ppos)
{
	struct task_struct *task = get_proc_task(file->f_path.dentry->d_inode);
	struct mm_struct *mm;
	struct pagemapread pm;
	int ret = -ESRCH;
	struct mm_walk pagemap_walk = {};
	unsigned long src;
	unsigned long svpfn;
	unsigned long start_vaddr;
	unsigned long end_vaddr;
	int copied = 0;

	if (!task)
		goto out;

	ret = -EINVAL;
	/* file position must be aligned */
	if ((*ppos % PM_ENTRY_BYTES) || (count % PM_ENTRY_BYTES))
		goto out_task;

	ret = 0;
	if (!count)
		goto out_task;

	pm.len = PM_ENTRY_BYTES * (PAGEMAP_WALK_SIZE >> PAGE_SHIFT);
	pm.buffer = kmalloc(pm.len, GFP_TEMPORARY);
	ret = -ENOMEM;
	if (!pm.buffer)
		goto out_task;

	mm = mm_for_maps(task);
	ret = PTR_ERR(mm);
	if (!mm || IS_ERR(mm))
		goto out_free;

	pagemap_walk.pmd_entry = pagemap_pte_range;
	pagemap_walk.pte_hole = pagemap_pte_hole;
#ifdef CONFIG_HUGETLB_PAGE
	pagemap_walk.hugetlb_entry = pagemap_hugetlb_range;
#endif
	pagemap_walk.mm = mm;
	pagemap_walk.private = &pm;

	src = *ppos;
	svpfn = src / PM_ENTRY_BYTES;
	start_vaddr = svpfn << PAGE_SHIFT;
	end_vaddr = TASK_SIZE_OF(task);

	/* watch out for wraparound */
	if (svpfn > TASK_SIZE_OF(task) >> PAGE_SHIFT)
		start_vaddr = end_vaddr;

	/*
	 * The odds are that this will stop walking way
	 * before end_vaddr, because the length of the
	 * user buffer is tracked in "pm", and the walk
	 * will stop when we hit the end of the buffer.
	 */
	ret = 0;
	while (count && (start_vaddr < end_vaddr)) {
		int len;
		unsigned long end;

		pm.pos = 0;
		end = (start_vaddr + PAGEMAP_WALK_SIZE) & PAGEMAP_WALK_MASK;
		/* overflow ? */
		if (end < start_vaddr || end > end_vaddr)
			end = end_vaddr;
		down_read(&mm->mmap_sem);
		ret = walk_page_range(start_vaddr, end, &pagemap_walk);
		up_read(&mm->mmap_sem);
		start_vaddr = end;

		len = min(count, PM_ENTRY_BYTES * pm.pos);
		if (copy_to_user(buf, pm.buffer, len)) {
			ret = -EFAULT;
			goto out_mm;
		}
		copied += len;
		buf += len;
		count -= len;
	}
	*ppos += copied;
	if (!ret || ret == PM_END_OF_BUFFER)
		ret = copied;

out_mm:
	mmput(mm);
out_free:
	kfree(pm.buffer);
out_task:
	put_task_struct(task);
out:
	return ret;
}

const struct file_operations proc_pagemap_operations = {
	.llseek		= mem_lseek, /* borrow this */
	.read		= pagemap_read,
};
#endif /* CONFIG_PROC_PAGE_MONITOR */

#ifdef CONFIG_NUMA

struct numa_maps {
	struct vm_area_struct *vma;
	unsigned long pages;
	unsigned long anon;
	unsigned long active;
	unsigned long writeback;
	unsigned long mapcount_max;
	unsigned long dirty;
	unsigned long swapcache;
	unsigned long node[MAX_NUMNODES];
};

struct numa_maps_private {
	struct proc_maps_private proc_maps;
	struct numa_maps md;
};

static void gather_stats(struct page *page, struct numa_maps *md, int pte_dirty,
			unsigned long nr_pages)
{
	int count = page_mapcount(page);

	md->pages += nr_pages;
	if (pte_dirty || PageDirty(page))
		md->dirty += nr_pages;

	if (PageSwapCache(page))
		md->swapcache += nr_pages;

	if (PageActive(page) || PageUnevictable(page))
		md->active += nr_pages;

	if (PageWriteback(page))
		md->writeback += nr_pages;

	if (PageAnon(page))
		md->anon += nr_pages;

	if (count > md->mapcount_max)
		md->mapcount_max = count;

	md->node[page_to_nid(page)] += nr_pages;
}

static struct page *can_gather_numa_stats(pte_t pte, struct vm_area_struct *vma,
		unsigned long addr)
{
	struct page *page;
	int nid;

	if (!pte_present(pte))
		return NULL;

	page = vm_normal_page(vma, addr, pte);
	if (!page)
		return NULL;

	if (PageReserved(page))
		return NULL;

	nid = page_to_nid(page);
	if (!node_isset(nid, node_states[N_HIGH_MEMORY]))
		return NULL;

	return page;
}

static int gather_pte_stats(pmd_t *pmd, unsigned long addr,
		unsigned long end, struct mm_walk *walk)
{
	struct numa_maps *md;
	spinlock_t *ptl;
	pte_t *orig_pte;
	pte_t *pte;

	md = walk->private;

	if (pmd_trans_huge_lock(pmd, md->vma) == 1) {
		pte_t huge_pte = *(pte_t *)pmd;
		struct page *page;

		page = can_gather_numa_stats(huge_pte, md->vma, addr);
		if (page)
			gather_stats(page, md, pte_dirty(huge_pte),
				     HPAGE_PMD_SIZE/PAGE_SIZE);
		spin_unlock(&walk->mm->page_table_lock);
		return 0;
	}

	if (pmd_trans_unstable(pmd))
		return 0;
	orig_pte = pte = pte_offset_map_lock(walk->mm, pmd, addr, &ptl);
	do {
		struct page *page = can_gather_numa_stats(*pte, md->vma, addr);
		if (!page)
			continue;
		gather_stats(page, md, pte_dirty(*pte), 1);

	} while (pte++, addr += PAGE_SIZE, addr != end);
	pte_unmap_unlock(orig_pte, ptl);
	return 0;
}
#ifdef CONFIG_HUGETLB_PAGE
static int gather_hugetbl_stats(pte_t *pte, unsigned long hmask,
		unsigned long addr, unsigned long end, struct mm_walk *walk)
{
	struct numa_maps *md;
	struct page *page;

	if (pte_none(*pte))
		return 0;

	page = pte_page(*pte);
	if (!page)
		return 0;

	md = walk->private;
	gather_stats(page, md, pte_dirty(*pte), 1);
	return 0;
}

#else
static int gather_hugetbl_stats(pte_t *pte, unsigned long hmask,
		unsigned long addr, unsigned long end, struct mm_walk *walk)
{
	return 0;
}
#endif

/*
 * Display pages allocated per node and memory policy via /proc.
 */
static int show_numa_map(struct seq_file *m, void *v, int is_pid)
{
	struct numa_maps_private *numa_priv = m->private;
	struct proc_maps_private *proc_priv = &numa_priv->proc_maps;
	struct vm_area_struct *vma = v;
	struct numa_maps *md = &numa_priv->md;
	struct file *file = vma->vm_file;
	struct mm_struct *mm = vma->vm_mm;
	struct mm_walk walk = {};
	struct mempolicy *pol;
	int n;
	char buffer[50];

	if (!mm)
		return 0;

	/* Ensure we start with an empty set of numa_maps statistics. */
	memset(md, 0, sizeof(*md));

	md->vma = vma;

	walk.hugetlb_entry = gather_hugetbl_stats;
	walk.pmd_entry = gather_pte_stats;
	walk.private = md;
	walk.mm = mm;

	pol = get_vma_policy(proc_priv->task, vma, vma->vm_start);
	mpol_to_str(buffer, sizeof(buffer), pol, 0);
	mpol_cond_put(pol);

	seq_printf(m, "%08lx %s", vma->vm_start, buffer);

	if (file) {
		seq_printf(m, " file=");
		seq_path(m, &file->f_path, "\n\t= ");
	} else if (vma->vm_start <= mm->brk && vma->vm_end >= mm->start_brk) {
		seq_printf(m, " heap");
	} else {
		pid_t tid = vm_is_stack(proc_priv->task, vma, is_pid);
		if (tid != 0) {
			/*
			 * Thread stack in /proc/PID/task/TID/maps or
			 * the main process stack.
			 */
			if (!is_pid || (vma->vm_start <= mm->start_stack &&
			    vma->vm_end >= mm->start_stack))
				seq_printf(m, " stack");
			else
				seq_printf(m, " stack:%d", tid);
		}
	}

	if (is_vm_hugetlb_page(vma))
		seq_printf(m, " huge");

	walk_page_range(vma->vm_start, vma->vm_end, &walk);

	if (!md->pages)
		goto out;

	if (md->anon)
		seq_printf(m, " anon=%lu", md->anon);

	if (md->dirty)
		seq_printf(m, " dirty=%lu", md->dirty);

	if (md->pages != md->anon && md->pages != md->dirty)
		seq_printf(m, " mapped=%lu", md->pages);

	if (md->mapcount_max > 1)
		seq_printf(m, " mapmax=%lu", md->mapcount_max);

	if (md->swapcache)
		seq_printf(m, " swapcache=%lu", md->swapcache);

	if (md->active < md->pages && !is_vm_hugetlb_page(vma))
		seq_printf(m, " active=%lu", md->active);

	if (md->writeback)
		seq_printf(m, " writeback=%lu", md->writeback);

	for_each_node_state(n, N_HIGH_MEMORY)
		if (md->node[n])
			seq_printf(m, " N%d=%lu", n, md->node[n]);
out:
	seq_putc(m, '\n');

	if (m->count < m->size)
		m->version = (vma != proc_priv->tail_vma) ? vma->vm_start : 0;
	return 0;
}

static int show_pid_numa_map(struct seq_file *m, void *v)
{
	return show_numa_map(m, v, 1);
}

static int show_tid_numa_map(struct seq_file *m, void *v)
{
	return show_numa_map(m, v, 0);
}

static const struct seq_operations proc_pid_numa_maps_op = {
	.start  = m_start,
	.next   = m_next,
	.stop   = m_stop,
	.show   = show_pid_numa_map,
};

static const struct seq_operations proc_tid_numa_maps_op = {
	.start  = m_start,
	.next   = m_next,
	.stop   = m_stop,
	.show   = show_tid_numa_map,
};

static int numa_maps_open(struct inode *inode, struct file *file,
			  const struct seq_operations *ops)
{
	struct numa_maps_private *priv;
	int ret = -ENOMEM;
	priv = kzalloc(sizeof(*priv), GFP_KERNEL);
	if (priv) {
		priv->proc_maps.pid = proc_pid(inode);
		ret = seq_open(file, ops);
		if (!ret) {
			struct seq_file *m = file->private_data;
			m->private = priv;
		} else {
			kfree(priv);
		}
	}
	return ret;
}

static int pid_numa_maps_open(struct inode *inode, struct file *file)
{
	return numa_maps_open(inode, file, &proc_pid_numa_maps_op);
}

static int tid_numa_maps_open(struct inode *inode, struct file *file)
{
	return numa_maps_open(inode, file, &proc_tid_numa_maps_op);
}

const struct file_operations proc_pid_numa_maps_operations = {
	.open		= pid_numa_maps_open,
	.read		= seq_read,
	.llseek		= seq_lseek,
	.release	= seq_release_private,
};

const struct file_operations proc_tid_numa_maps_operations = {
	.open		= tid_numa_maps_open,
	.read		= seq_read,
	.llseek		= seq_lseek,
	.release	= seq_release_private,
};
#endif /* CONFIG_NUMA */<|MERGE_RESOLUTION|>--- conflicted
+++ resolved
@@ -780,14 +780,7 @@
 	struct pagemapread *pm = walk->private;
 	pte_t *pte;
 	int err = 0;
-<<<<<<< HEAD
-
-	split_huge_page_pmd(walk->mm, pmd);
-	if (pmd_trans_unstable(pmd))
-		return 0;
-=======
 	pagemap_entry_t pme = make_pme(PM_NOT_PRESENT);
->>>>>>> b0b9e5c5
 
 	/* find the first VMA at or above 'addr' */
 	vma = find_vma(walk->mm, addr);
