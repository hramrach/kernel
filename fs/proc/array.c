/*
 *  linux/fs/proc/array.c
 *
 *  Copyright (C) 1992  by Linus Torvalds
 *  based on ideas by Darren Senn
 *
 * Fixes:
 * Michael. K. Johnson: stat,statm extensions.
 *                      <johnsonm@stolaf.edu>
 *
 * Pauline Middelink :  Made cmdline,envline only break at '\0's, to
 *                      make sure SET_PROCTITLE works. Also removed
 *                      bad '!' which forced address recalculation for
 *                      EVERY character on the current page.
 *                      <middelin@polyware.iaf.nl>
 *
 * Danny ter Haar    :	added cpuinfo
 *			<dth@cistron.nl>
 *
 * Alessandro Rubini :  profile extension.
 *                      <rubini@ipvvis.unipv.it>
 *
 * Jeff Tranter      :  added BogoMips field to cpuinfo
 *                      <Jeff_Tranter@Mitel.COM>
 *
 * Bruno Haible      :  remove 4K limit for the maps file
 *			<haible@ma2s2.mathematik.uni-karlsruhe.de>
 *
 * Yves Arrouye      :  remove removal of trailing spaces in get_array.
 *			<Yves.Arrouye@marin.fdn.fr>
 *
 * Jerome Forissier  :  added per-CPU time information to /proc/stat
 *                      and /proc/<pid>/cpu extension
 *                      <forissier@isia.cma.fr>
 *			- Incorporation and non-SMP safe operation
 *			of forissier patch in 2.1.78 by
 *			Hans Marcus <crowbar@concepts.nl>
 *
 * aeb@cwi.nl        :  /proc/partitions
 *
 *
 * Alan Cox	     :  security fixes.
 *			<alan@lxorguk.ukuu.org.uk>
 *
 * Al Viro           :  safe handling of mm_struct
 *
 * Gerhard Wichert   :  added BIGMEM support
 * Siemens AG           <Gerhard.Wichert@pdb.siemens.de>
 *
 * Al Viro & Jeff Garzik :  moved most of the thing into base.c and
 *			 :  proc_misc.c. The rest may eventually go into
 *			 :  base.c too.
 */

#include <linux/types.h>
#include <linux/errno.h>
#include <linux/time.h>
#include <linux/kernel.h>
#include <linux/kernel_stat.h>
#include <linux/tty.h>
#include <linux/string.h>
#include <linux/mman.h>
#include <linux/proc_fs.h>
#include <linux/ioport.h>
#include <linux/uaccess.h>
#include <linux/io.h>
#include <linux/mm.h>
#include <linux/hugetlb.h>
#include <linux/pagemap.h>
#include <linux/swap.h>
#include <linux/slab.h>
#include <linux/smp.h>
#include <linux/signal.h>
#include <linux/highmem.h>
#include <linux/file.h>
#include <linux/fdtable.h>
#include <linux/times.h>
#include <linux/cpuset.h>
#include <linux/rcupdate.h>
#include <linux/delayacct.h>
#include <linux/seq_file.h>
#include <linux/pid_namespace.h>
#include <linux/ptrace.h>
#include <linux/tracehook.h>
#include <linux/swapops.h>

#include <asm/pgtable.h>
#include <asm/processor.h>
#include "internal.h"

static inline void task_name(struct seq_file *m, struct task_struct *p)
{
	int i;
	char *buf, *end;
	char *name;
	char tcomm[sizeof(p->comm)];

	get_task_comm(tcomm, p);

	seq_printf(m, "Name:\t");
	end = m->buf + m->size;
	buf = m->buf + m->count;
	name = tcomm;
	i = sizeof(tcomm);
	while (i && (buf < end)) {
		unsigned char c = *name;
		name++;
		i--;
		*buf = c;
		if (!c)
			break;
		if (c == '\\') {
			buf++;
			if (buf < end)
				*buf++ = c;
			continue;
		}
		if (c == '\n') {
			*buf++ = '\\';
			if (buf < end)
				*buf++ = 'n';
			continue;
		}
		buf++;
	}
	m->count = buf - m->buf;
	seq_printf(m, "\n");
}

/*
 * The task state array is a strange "bitmap" of
 * reasons to sleep. Thus "running" is zero, and
 * you can test for combinations of others with
 * simple bit tests.
 */
static const char *task_state_array[] = {
<<<<<<< HEAD
	"R (running)",		/*  0 */
	"M (running-mutex)",	/*  1 */
	"S (sleeping)",		/*  2 */
	"D (disk sleep)",	/*  4 */
	"T (stopped)",		/*  8 */
	"T (tracing stop)",	/* 16 */
	"Z (zombie)",		/* 32 */
	"X (dead)"		/* 64 */
=======
	"R (running)",		/*   0 */
	"S (sleeping)",		/*   1 */
	"D (disk sleep)",	/*   2 */
	"T (stopped)",		/*   4 */
	"t (tracing stop)",	/*   8 */
	"Z (zombie)",		/*  16 */
	"X (dead)",		/*  32 */
	"x (dead)",		/*  64 */
	"K (wakekill)",		/* 128 */
	"W (waking)",		/* 256 */
>>>>>>> 4ec62b2b
};

static inline const char *get_task_state(struct task_struct *tsk)
{
	unsigned int state = (tsk->state & TASK_REPORT) | tsk->exit_state;
	const char **p = &task_state_array[0];

	BUILD_BUG_ON(1 + ilog2(TASK_STATE_MAX) != ARRAY_SIZE(task_state_array));

	while (state) {
		p++;
		state >>= 1;
	}
	return *p;
}

static inline void task_state(struct seq_file *m, struct pid_namespace *ns,
				struct pid *pid, struct task_struct *p)
{
	struct group_info *group_info;
	int g;
	struct fdtable *fdt = NULL;
	const struct cred *cred;
	pid_t ppid, tpid;

	rcu_read_lock();
	ppid = pid_alive(p) ?
		task_tgid_nr_ns(rcu_dereference(p->real_parent), ns) : 0;
	tpid = 0;
	if (pid_alive(p)) {
		struct task_struct *tracer = tracehook_tracer_task(p);
		if (tracer)
			tpid = task_pid_nr_ns(tracer, ns);
	}
	cred = get_cred((struct cred *) __task_cred(p));
	seq_printf(m,
		"State:\t%s\n"
		"Tgid:\t%d\n"
		"Pid:\t%d\n"
		"PPid:\t%d\n"
		"TracerPid:\t%d\n"
		"Uid:\t%d\t%d\t%d\t%d\n"
		"Gid:\t%d\t%d\t%d\t%d\n",
		get_task_state(p),
		task_tgid_nr_ns(p, ns),
		pid_nr_ns(pid, ns),
		ppid, tpid,
		cred->uid, cred->euid, cred->suid, cred->fsuid,
		cred->gid, cred->egid, cred->sgid, cred->fsgid);

	task_lock(p);
	if (p->files)
		fdt = files_fdtable(p->files);
	seq_printf(m,
		"FDSize:\t%d\n"
		"Groups:\t",
		fdt ? fdt->max_fds : 0);
	rcu_read_unlock();

	group_info = cred->group_info;
	task_unlock(p);

	for (g = 0; g < min(group_info->ngroups, NGROUPS_SMALL); g++)
		seq_printf(m, "%d ", GROUP_AT(group_info, g));
	put_cred(cred);

	seq_printf(m, "\n");
}

static void render_sigset_t(struct seq_file *m, const char *header,
				sigset_t *set)
{
	int i;

	seq_printf(m, "%s", header);

	i = _NSIG;
	do {
		int x = 0;

		i -= 4;
		if (sigismember(set, i+1)) x |= 1;
		if (sigismember(set, i+2)) x |= 2;
		if (sigismember(set, i+3)) x |= 4;
		if (sigismember(set, i+4)) x |= 8;
		seq_printf(m, "%x", x);
	} while (i >= 4);

	seq_printf(m, "\n");
}

static void collect_sigign_sigcatch(struct task_struct *p, sigset_t *ign,
				    sigset_t *catch)
{
	struct k_sigaction *k;
	int i;

	k = p->sighand->action;
	for (i = 1; i <= _NSIG; ++i, ++k) {
		if (k->sa.sa_handler == SIG_IGN)
			sigaddset(ign, i);
		else if (k->sa.sa_handler != SIG_DFL)
			sigaddset(catch, i);
	}
}

static inline void task_sig(struct seq_file *m, struct task_struct *p)
{
	unsigned long flags;
	sigset_t pending, shpending, blocked, ignored, caught;
	int num_threads = 0;
	unsigned long qsize = 0;
	unsigned long qlim = 0;

	sigemptyset(&pending);
	sigemptyset(&shpending);
	sigemptyset(&blocked);
	sigemptyset(&ignored);
	sigemptyset(&caught);

	if (lock_task_sighand(p, &flags)) {
		pending = p->pending.signal;
		shpending = p->signal->shared_pending.signal;
		blocked = p->blocked;
		collect_sigign_sigcatch(p, &ignored, &caught);
		num_threads = atomic_read(&p->signal->count);
		qsize = atomic_read(&__task_cred(p)->user->sigpending);
		qlim = p->signal->rlim[RLIMIT_SIGPENDING].rlim_cur;
		unlock_task_sighand(p, &flags);
	}

	seq_printf(m, "Threads:\t%d\n", num_threads);
	seq_printf(m, "SigQ:\t%lu/%lu\n", qsize, qlim);

	/* render them all */
	render_sigset_t(m, "SigPnd:\t", &pending);
	render_sigset_t(m, "ShdPnd:\t", &shpending);
	render_sigset_t(m, "SigBlk:\t", &blocked);
	render_sigset_t(m, "SigIgn:\t", &ignored);
	render_sigset_t(m, "SigCgt:\t", &caught);
}

static void render_cap_t(struct seq_file *m, const char *header,
			kernel_cap_t *a)
{
	unsigned __capi;

	seq_printf(m, "%s", header);
	CAP_FOR_EACH_U32(__capi) {
		seq_printf(m, "%08x",
			   a->cap[(_KERNEL_CAPABILITY_U32S-1) - __capi]);
	}
	seq_printf(m, "\n");
}

static inline void task_cap(struct seq_file *m, struct task_struct *p)
{
	const struct cred *cred;
	kernel_cap_t cap_inheritable, cap_permitted, cap_effective, cap_bset;

	rcu_read_lock();
	cred = __task_cred(p);
	cap_inheritable	= cred->cap_inheritable;
	cap_permitted	= cred->cap_permitted;
	cap_effective	= cred->cap_effective;
	cap_bset	= cred->cap_bset;
	rcu_read_unlock();

	render_cap_t(m, "CapInh:\t", &cap_inheritable);
	render_cap_t(m, "CapPrm:\t", &cap_permitted);
	render_cap_t(m, "CapEff:\t", &cap_effective);
	render_cap_t(m, "CapBnd:\t", &cap_bset);
}

static inline void task_context_switch_counts(struct seq_file *m,
						struct task_struct *p)
{
	seq_printf(m,	"voluntary_ctxt_switches:\t%lu\n"
			"nonvoluntary_ctxt_switches:\t%lu\n",
			p->nvcsw,
			p->nivcsw);
}

<<<<<<< HEAD
#define get_blocked_on(t)	(-1)

static inline void show_blocked_on(struct seq_file *m, struct task_struct *p)
{
	pid_t pid = get_blocked_on(p);

	if (pid < 0)
		return;

	seq_printf(m, "BlckOn: %d\n", pid);
}


=======
static void task_cpus_allowed(struct seq_file *m, struct task_struct *task)
{
	seq_printf(m, "Cpus_allowed:\t");
	seq_cpumask(m, &task->cpus_allowed);
	seq_printf(m, "\n");
	seq_printf(m, "Cpus_allowed_list:\t");
	seq_cpumask_list(m, &task->cpus_allowed);
	seq_printf(m, "\n");
}

>>>>>>> 4ec62b2b
int proc_pid_status(struct seq_file *m, struct pid_namespace *ns,
			struct pid *pid, struct task_struct *task)
{
	struct mm_struct *mm = get_task_mm(task);

	task_name(m, task);
	task_state(m, ns, pid, task);

	if (mm) {
		task_mem(m, mm);
		mmput(mm);
	}
	task_sig(m, task);
	task_cap(m, task);
	task_cpus_allowed(m, task);
	cpuset_task_status_allowed(m, task);
#if defined(CONFIG_S390)
	task_show_regs(m, task);
#endif
	task_context_switch_counts(m, task);
	show_blocked_on(m, task);
	return 0;
}

static int do_task_stat(struct seq_file *m, struct pid_namespace *ns,
			struct pid *pid, struct task_struct *task, int whole)
{
	unsigned long vsize, eip, esp, wchan = ~0UL;
	long priority, nice;
	int tty_pgrp = -1, tty_nr = 0;
	sigset_t sigign, sigcatch;
	char state;
	pid_t ppid = 0, pgid = -1, sid = -1;
	int num_threads = 0;
	int permitted;
	struct mm_struct *mm;
	unsigned long long start_time;
	unsigned long cmin_flt = 0, cmaj_flt = 0;
	unsigned long  min_flt = 0,  maj_flt = 0;
	cputime_t cutime, cstime, utime, stime;
	cputime_t cgtime, gtime;
	unsigned long rsslim = 0;
	char tcomm[sizeof(task->comm)];
	unsigned long flags;

	state = *get_task_state(task);
	vsize = eip = esp = 0;
	permitted = ptrace_may_access(task, PTRACE_MODE_READ);
	mm = get_task_mm(task);
	if (mm) {
		vsize = task_vsize(mm);
		if (permitted) {
			eip = KSTK_EIP(task);
			esp = KSTK_ESP(task);
		}
	}

	get_task_comm(tcomm, task);

	sigemptyset(&sigign);
	sigemptyset(&sigcatch);
	cutime = cstime = utime = stime = cputime_zero;
	cgtime = gtime = cputime_zero;

	if (lock_task_sighand(task, &flags)) {
		struct signal_struct *sig = task->signal;

		if (sig->tty) {
			struct pid *pgrp = tty_get_pgrp(sig->tty);
			tty_pgrp = pid_nr_ns(pgrp, ns);
			put_pid(pgrp);
			tty_nr = new_encode_dev(tty_devnum(sig->tty));
		}

		num_threads = atomic_read(&sig->count);
		collect_sigign_sigcatch(task, &sigign, &sigcatch);

		cmin_flt = sig->cmin_flt;
		cmaj_flt = sig->cmaj_flt;
		cutime = sig->cutime;
		cstime = sig->cstime;
		cgtime = sig->cgtime;
		rsslim = sig->rlim[RLIMIT_RSS].rlim_cur;

		/* add up live thread stats at the group level */
		if (whole) {
			struct task_struct *t = task;
			do {
				min_flt += t->min_flt;
				maj_flt += t->maj_flt;
				gtime = cputime_add(gtime, t->gtime);
				t = next_thread(t);
			} while (t != task);

			min_flt += sig->min_flt;
			maj_flt += sig->maj_flt;
			thread_group_times(task, &utime, &stime);
			gtime = cputime_add(gtime, sig->gtime);
		}

		sid = task_session_nr_ns(task, ns);
		ppid = task_tgid_nr_ns(task->real_parent, ns);
		pgid = task_pgrp_nr_ns(task, ns);

		unlock_task_sighand(task, &flags);
	}

	if (permitted && (!whole || num_threads < 2))
		wchan = get_wchan(task);
	if (!whole) {
		min_flt = task->min_flt;
		maj_flt = task->maj_flt;
		task_times(task, &utime, &stime);
		gtime = task->gtime;
	}

	/* scale priority and nice values from timeslices to -20..20 */
	/* to make it look like a "normal" Unix priority/nice value  */
	priority = task_prio(task);
	nice = task_nice(task);

	/* Temporary variable needed for gcc-2.96 */
	/* convert timespec -> nsec*/
	start_time =
		(unsigned long long)task->real_start_time.tv_sec * NSEC_PER_SEC
				+ task->real_start_time.tv_nsec;
	/* convert nsec -> ticks */
	start_time = nsec_to_clock_t(start_time);

	seq_printf(m, "%d (%s) %c %d %d %d %d %d %u %lu \
%lu %lu %lu %lu %lu %ld %ld %ld %ld %d 0 %llu %lu %ld %lu %lu %lu %lu %lu \
%lu %lu %lu %lu %lu %lu %lu %lu %d %d %u %u %llu %lu %ld\n",
		pid_nr_ns(pid, ns),
		tcomm,
		state,
		ppid,
		pgid,
		sid,
		tty_nr,
		tty_pgrp,
		task->flags,
		min_flt,
		cmin_flt,
		maj_flt,
		cmaj_flt,
		cputime_to_clock_t(utime),
		cputime_to_clock_t(stime),
		cputime_to_clock_t(cutime),
		cputime_to_clock_t(cstime),
		priority,
		nice,
		num_threads,
		start_time,
		vsize,
		mm ? get_mm_rss(mm) : 0,
		rsslim,
		mm ? mm->start_code : 0,
		mm ? mm->end_code : 0,
		(permitted && mm) ? task->stack_start : 0,
		esp,
		eip,
		/* The signal information here is obsolete.
		 * It must be decimal for Linux 2.0 compatibility.
		 * Use /proc/#/status for real-time signals.
		 */
		task->pending.signal.sig[0] & 0x7fffffffUL,
		task->blocked.sig[0] & 0x7fffffffUL,
		sigign      .sig[0] & 0x7fffffffUL,
		sigcatch    .sig[0] & 0x7fffffffUL,
		wchan,
		0UL,
		0UL,
		task->exit_signal,
		task_cpu(task),
		task->rt_priority,
		task->policy,
		(unsigned long long)delayacct_blkio_ticks(task),
		cputime_to_clock_t(gtime),
		cputime_to_clock_t(cgtime));
	if (mm)
		mmput(mm);
	return 0;
}

int proc_tid_stat(struct seq_file *m, struct pid_namespace *ns,
			struct pid *pid, struct task_struct *task)
{
	return do_task_stat(m, ns, pid, task, 0);
}

int proc_tgid_stat(struct seq_file *m, struct pid_namespace *ns,
			struct pid *pid, struct task_struct *task)
{
	return do_task_stat(m, ns, pid, task, 1);
}

int proc_pid_statm(struct seq_file *m, struct pid_namespace *ns,
			struct pid *pid, struct task_struct *task)
{
	int size = 0, resident = 0, shared = 0, text = 0, lib = 0, data = 0;
	struct mm_struct *mm = get_task_mm(task);

	if (mm) {
		size = task_statm(mm, &shared, &text, &data, &resident);
		mmput(mm);
	}
	seq_printf(m, "%d %d %d %d %d %d %d\n",
			size, resident, shared, text, lib, data, 0);

	return 0;
}<|MERGE_RESOLUTION|>--- conflicted
+++ resolved
@@ -134,27 +134,17 @@
  * simple bit tests.
  */
 static const char *task_state_array[] = {
-<<<<<<< HEAD
-	"R (running)",		/*  0 */
-	"M (running-mutex)",	/*  1 */
-	"S (sleeping)",		/*  2 */
-	"D (disk sleep)",	/*  4 */
-	"T (stopped)",		/*  8 */
-	"T (tracing stop)",	/* 16 */
-	"Z (zombie)",		/* 32 */
-	"X (dead)"		/* 64 */
-=======
 	"R (running)",		/*   0 */
-	"S (sleeping)",		/*   1 */
-	"D (disk sleep)",	/*   2 */
-	"T (stopped)",		/*   4 */
-	"t (tracing stop)",	/*   8 */
-	"Z (zombie)",		/*  16 */
-	"X (dead)",		/*  32 */
-	"x (dead)",		/*  64 */
-	"K (wakekill)",		/* 128 */
-	"W (waking)",		/* 256 */
->>>>>>> 4ec62b2b
+	"M (running-mutex)",	/*   1 */
+	"S (sleeping)",		/*   2 */
+	"D (disk sleep)",	/*   4 */
+	"T (stopped)",		/*   8 */
+	"t (tracing stop)",	/*  16 */
+	"Z (zombie)",		/*  32 */
+	"X (dead)",		/*  64 */
+	"x (dead)",		/* 128 */
+	"K (wakekill)",		/* 256 */
+	"W (waking)",		/* 512 */
 };
 
 static inline const char *get_task_state(struct task_struct *tsk)
@@ -338,21 +328,6 @@
 			p->nivcsw);
 }
 
-<<<<<<< HEAD
-#define get_blocked_on(t)	(-1)
-
-static inline void show_blocked_on(struct seq_file *m, struct task_struct *p)
-{
-	pid_t pid = get_blocked_on(p);
-
-	if (pid < 0)
-		return;
-
-	seq_printf(m, "BlckOn: %d\n", pid);
-}
-
-
-=======
 static void task_cpus_allowed(struct seq_file *m, struct task_struct *task)
 {
 	seq_printf(m, "Cpus_allowed:\t");
@@ -363,7 +338,18 @@
 	seq_printf(m, "\n");
 }
 
->>>>>>> 4ec62b2b
+#define get_blocked_on(t)	(-1)
+
+static inline void show_blocked_on(struct seq_file *m, struct task_struct *p)
+{
+	pid_t pid = get_blocked_on(p);
+
+	if (pid < 0)
+		return;
+
+	seq_printf(m, "BlckOn: %d\n", pid);
+}
+
 int proc_pid_status(struct seq_file *m, struct pid_namespace *ns,
 			struct pid *pid, struct task_struct *task)
 {
