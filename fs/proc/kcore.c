--- conflicted
+++ resolved
@@ -500,47 +500,8 @@
 			elf_buf = kzalloc(tsz, GFP_KERNEL);
 			if (!elf_buf)
 				return -ENOMEM;
-<<<<<<< HEAD
-
-			read_lock(&vmlist_lock);
-			for (m=vmlist; m && cursize; m=m->next) {
-				unsigned long vmstart;
-				unsigned long vmsize;
-				unsigned long msize = m->size - PAGE_SIZE;
-
-				if (((unsigned long)m->addr + msize) < 
-								curstart)
-					continue;
-				if ((unsigned long)m->addr > (curstart + 
-								cursize))
-					break;
-				vmstart = (curstart < (unsigned long)m->addr ? 
-					(unsigned long)m->addr : curstart);
-				if (((unsigned long)m->addr + msize) > 
-							(curstart + cursize))
-					vmsize = curstart + cursize - vmstart;
-				else
-					vmsize = (unsigned long)m->addr + 
-							msize - vmstart;
-				curstart = vmstart + vmsize;
-				cursize -= vmsize;
-				/* don't dump ioremap'd stuff! (TA) */
-				if (m->flags & VM_IOREMAP)
-					continue;
-				/*
-				 * we may access memory holes, then use
-				 * ex_table. checking return value just for
-				 * avoid warnings.
-				 */
-				vmsize = __copy_from_user_inatomic(
-					elf_buf + (vmstart - start),
-					(char *)vmstart, vmsize);
-			}
-			read_unlock(&vmlist_lock);
-=======
 			vread(elf_buf, (char *)start, tsz);
 			/* we have to zero-fill user buffer even if no read */
->>>>>>> 17d857be
 			if (copy_to_user(buffer, elf_buf, tsz)) {
 				kfree(elf_buf);
 				return -EFAULT;
