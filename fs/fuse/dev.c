/*
  FUSE: Filesystem in Userspace
  Copyright (C) 2001-2008  Miklos Szeredi <miklos@szeredi.hu>

  This program can be distributed under the terms of the GNU GPL.
  See the file COPYING.
*/

#include "fuse_i.h"

#include <linux/init.h>
#include <linux/module.h>
#include <linux/poll.h>
#include <linux/sched/signal.h>
#include <linux/uio.h>
#include <linux/miscdevice.h>
#include <linux/pagemap.h>
#include <linux/file.h>
#include <linux/slab.h>
#include <linux/pipe_fs_i.h>
#include <linux/swap.h>
#include <linux/splice.h>
#include <linux/sched.h>

MODULE_ALIAS_MISCDEV(FUSE_MINOR);
MODULE_ALIAS("devname:fuse");

/* Ordinary requests have even IDs, while interrupts IDs are odd */
#define FUSE_INT_REQ_BIT (1ULL << 0)
#define FUSE_REQ_ID_STEP (1ULL << 1)

static struct kmem_cache *fuse_req_cachep;

static struct fuse_dev *fuse_get_dev(struct file *file)
{
	/*
	 * Lockless access is OK, because file->private data is set
	 * once during mount and is valid until the file is released.
	 */
	return READ_ONCE(file->private_data);
}

static void fuse_request_init(struct fuse_req *req, struct page **pages,
			      struct fuse_page_desc *page_descs,
			      unsigned npages)
{
	INIT_LIST_HEAD(&req->list);
	INIT_LIST_HEAD(&req->intr_entry);
	init_waitqueue_head(&req->waitq);
	refcount_set(&req->count, 1);
	req->pages = pages;
	req->page_descs = page_descs;
	req->max_pages = npages;
	__set_bit(FR_PENDING, &req->flags);
}

static struct page **fuse_req_pages_alloc(unsigned int npages, gfp_t flags,
					  struct fuse_page_desc **desc)
{
	struct page **pages;

	pages = kzalloc(npages * (sizeof(struct page *) +
				  sizeof(struct fuse_page_desc)), flags);
	*desc = (void *) pages + npages * sizeof(struct page *);

	return pages;
}

static struct fuse_req *__fuse_request_alloc(unsigned npages, gfp_t flags)
{
	struct fuse_req *req = kmem_cache_zalloc(fuse_req_cachep, flags);
	if (req) {
		struct page **pages = NULL;
		struct fuse_page_desc *page_descs = NULL;

		WARN_ON(npages > FUSE_MAX_MAX_PAGES);
		if (npages > FUSE_REQ_INLINE_PAGES) {
			pages = fuse_req_pages_alloc(npages, flags,
						     &page_descs);
			if (!pages) {
				kmem_cache_free(fuse_req_cachep, req);
				return NULL;
			}
		} else if (npages) {
			pages = req->inline_pages;
			page_descs = req->inline_page_descs;
		}

		fuse_request_init(req, pages, page_descs, npages);
	}
	return req;
}

struct fuse_req *fuse_request_alloc(unsigned npages)
{
	return __fuse_request_alloc(npages, GFP_KERNEL);
}
EXPORT_SYMBOL_GPL(fuse_request_alloc);

struct fuse_req *fuse_request_alloc_nofs(unsigned npages)
{
	return __fuse_request_alloc(npages, GFP_NOFS);
}

static void fuse_req_pages_free(struct fuse_req *req)
{
	if (req->pages != req->inline_pages)
		kfree(req->pages);
}

bool fuse_req_realloc_pages(struct fuse_conn *fc, struct fuse_req *req,
			    gfp_t flags)
{
	struct page **pages;
	struct fuse_page_desc *page_descs;
	unsigned int npages = min_t(unsigned int,
				    max_t(unsigned int, req->max_pages * 2,
					  FUSE_DEFAULT_MAX_PAGES_PER_REQ),
				    fc->max_pages);
	WARN_ON(npages <= req->max_pages);

	pages = fuse_req_pages_alloc(npages, flags, &page_descs);
	if (!pages)
		return false;

	memcpy(pages, req->pages, sizeof(struct page *) * req->max_pages);
	memcpy(page_descs, req->page_descs,
	       sizeof(struct fuse_page_desc) * req->max_pages);
	fuse_req_pages_free(req);
	req->pages = pages;
	req->page_descs = page_descs;
	req->max_pages = npages;

	return true;
}

void fuse_request_free(struct fuse_req *req)
{
	fuse_req_pages_free(req);
	kmem_cache_free(fuse_req_cachep, req);
}

void __fuse_get_request(struct fuse_req *req)
{
	refcount_inc(&req->count);
}

/* Must be called with > 1 refcount */
static void __fuse_put_request(struct fuse_req *req)
{
	refcount_dec(&req->count);
}

void fuse_set_initialized(struct fuse_conn *fc)
{
	/* Make sure stores before this are seen on another CPU */
	smp_wmb();
	fc->initialized = 1;
}

static bool fuse_block_alloc(struct fuse_conn *fc, bool for_background)
{
	return !fc->initialized || (for_background && fc->blocked);
}

static void fuse_drop_waiting(struct fuse_conn *fc)
{
	/*
	 * lockess check of fc->connected is okay, because atomic_dec_and_test()
	 * provides a memory barrier mached with the one in fuse_wait_aborted()
	 * to ensure no wake-up is missed.
	 */
	if (atomic_dec_and_test(&fc->num_waiting) &&
	    !READ_ONCE(fc->connected)) {
		/* wake up aborters */
		wake_up_all(&fc->blocked_waitq);
	}
}

static struct fuse_req *__fuse_get_req(struct fuse_conn *fc, unsigned npages,
				       bool for_background)
{
	struct fuse_req *req;
	int err;
	atomic_inc(&fc->num_waiting);

	if (fuse_block_alloc(fc, for_background)) {
		err = -EINTR;
		if (wait_event_killable_exclusive(fc->blocked_waitq,
				!fuse_block_alloc(fc, for_background)))
			goto out;
	}
	/* Matches smp_wmb() in fuse_set_initialized() */
	smp_rmb();

	err = -ENOTCONN;
	if (!fc->connected)
		goto out;

	err = -ECONNREFUSED;
	if (fc->conn_error)
		goto out;

	req = fuse_request_alloc(npages);
	err = -ENOMEM;
	if (!req) {
		if (for_background)
			wake_up(&fc->blocked_waitq);
		goto out;
	}

	req->in.h.uid = from_kuid(fc->user_ns, current_fsuid());
	req->in.h.gid = from_kgid(fc->user_ns, current_fsgid());
	req->in.h.pid = pid_nr_ns(task_pid(current), fc->pid_ns);

	__set_bit(FR_WAITING, &req->flags);
	if (for_background)
		__set_bit(FR_BACKGROUND, &req->flags);

	if (unlikely(req->in.h.uid == ((uid_t)-1) ||
		     req->in.h.gid == ((gid_t)-1))) {
		fuse_put_request(fc, req);
		return ERR_PTR(-EOVERFLOW);
	}
	return req;

 out:
	fuse_drop_waiting(fc);
	return ERR_PTR(err);
}

struct fuse_req *fuse_get_req(struct fuse_conn *fc, unsigned npages)
{
	return __fuse_get_req(fc, npages, false);
}
EXPORT_SYMBOL_GPL(fuse_get_req);

struct fuse_req *fuse_get_req_for_background(struct fuse_conn *fc,
					     unsigned npages)
{
	return __fuse_get_req(fc, npages, true);
}
EXPORT_SYMBOL_GPL(fuse_get_req_for_background);

/*
 * Return request in fuse_file->reserved_req.  However that may
 * currently be in use.  If that is the case, wait for it to become
 * available.
 */
static struct fuse_req *get_reserved_req(struct fuse_conn *fc,
					 struct file *file)
{
	struct fuse_req *req = NULL;
	struct fuse_file *ff = file->private_data;

	do {
		wait_event(fc->reserved_req_waitq, ff->reserved_req);
		spin_lock(&fc->lock);
		if (ff->reserved_req) {
			req = ff->reserved_req;
			ff->reserved_req = NULL;
			req->stolen_file = get_file(file);
		}
		spin_unlock(&fc->lock);
	} while (!req);

	return req;
}

/*
 * Put stolen request back into fuse_file->reserved_req
 */
static void put_reserved_req(struct fuse_conn *fc, struct fuse_req *req)
{
	struct file *file = req->stolen_file;
	struct fuse_file *ff = file->private_data;

	WARN_ON(req->max_pages);
	spin_lock(&fc->lock);
	memset(req, 0, sizeof(*req));
	fuse_request_init(req, NULL, NULL, 0);
	BUG_ON(ff->reserved_req);
	ff->reserved_req = req;
	wake_up_all(&fc->reserved_req_waitq);
	spin_unlock(&fc->lock);
	fput(file);
}

/*
 * Gets a requests for a file operation, always succeeds
 *
 * This is used for sending the FLUSH request, which must get to
 * userspace, due to POSIX locks which may need to be unlocked.
 *
 * If allocation fails due to OOM, use the reserved request in
 * fuse_file.
 *
 * This is very unlikely to deadlock accidentally, since the
 * filesystem should not have it's own file open.  If deadlock is
 * intentional, it can still be broken by "aborting" the filesystem.
 */
struct fuse_req *fuse_get_req_nofail_nopages(struct fuse_conn *fc,
					     struct file *file)
{
	struct fuse_req *req;

	atomic_inc(&fc->num_waiting);
	wait_event(fc->blocked_waitq, fc->initialized);
	/* Matches smp_wmb() in fuse_set_initialized() */
	smp_rmb();
	req = fuse_request_alloc(0);
	if (!req)
		req = get_reserved_req(fc, file);

	req->in.h.uid = from_kuid_munged(fc->user_ns, current_fsuid());
	req->in.h.gid = from_kgid_munged(fc->user_ns, current_fsgid());
	req->in.h.pid = pid_nr_ns(task_pid(current), fc->pid_ns);

	__set_bit(FR_WAITING, &req->flags);
	__clear_bit(FR_BACKGROUND, &req->flags);
	return req;
}

void fuse_put_request(struct fuse_conn *fc, struct fuse_req *req)
{
	if (refcount_dec_and_test(&req->count)) {
		if (test_bit(FR_BACKGROUND, &req->flags)) {
			/*
			 * We get here in the unlikely case that a background
			 * request was allocated but not sent
			 */
			spin_lock(&fc->bg_lock);
			if (!fc->blocked)
				wake_up(&fc->blocked_waitq);
			spin_unlock(&fc->bg_lock);
		}

		if (test_bit(FR_WAITING, &req->flags)) {
			__clear_bit(FR_WAITING, &req->flags);
			fuse_drop_waiting(fc);
		}

		if (req->stolen_file)
			put_reserved_req(fc, req);
		else
			fuse_request_free(req);
	}
}
EXPORT_SYMBOL_GPL(fuse_put_request);

static unsigned len_args(unsigned numargs, struct fuse_arg *args)
{
	unsigned nbytes = 0;
	unsigned i;

	for (i = 0; i < numargs; i++)
		nbytes += args[i].size;

	return nbytes;
}

static u64 fuse_get_unique(struct fuse_iqueue *fiq)
{
	fiq->reqctr += FUSE_REQ_ID_STEP;
	return fiq->reqctr;
}

static unsigned int fuse_req_hash(u64 unique)
{
	return hash_long(unique & ~FUSE_INT_REQ_BIT, FUSE_PQ_HASH_BITS);
}

static void queue_request(struct fuse_iqueue *fiq, struct fuse_req *req)
{
	req->in.h.len = sizeof(struct fuse_in_header) +
		len_args(req->in.numargs, (struct fuse_arg *) req->in.args);
	list_add_tail(&req->list, &fiq->pending);
	wake_up_locked(&fiq->waitq);
	kill_fasync(&fiq->fasync, SIGIO, POLL_IN);
}

void fuse_queue_forget(struct fuse_conn *fc, struct fuse_forget_link *forget,
		       u64 nodeid, u64 nlookup)
{
	struct fuse_iqueue *fiq = &fc->iq;

	forget->forget_one.nodeid = nodeid;
	forget->forget_one.nlookup = nlookup;

	spin_lock(&fiq->waitq.lock);
	if (fiq->connected) {
		fiq->forget_list_tail->next = forget;
		fiq->forget_list_tail = forget;
		wake_up_locked(&fiq->waitq);
		kill_fasync(&fiq->fasync, SIGIO, POLL_IN);
	} else {
		kfree(forget);
	}
	spin_unlock(&fiq->waitq.lock);
}

static void flush_bg_queue(struct fuse_conn *fc)
{
	struct fuse_iqueue *fiq = &fc->iq;

	while (fc->active_background < fc->max_background &&
	       !list_empty(&fc->bg_queue)) {
		struct fuse_req *req;

		req = list_first_entry(&fc->bg_queue, struct fuse_req, list);
		list_del(&req->list);
		fc->active_background++;
		spin_lock(&fiq->waitq.lock);
		req->in.h.unique = fuse_get_unique(fiq);
		queue_request(fiq, req);
		spin_unlock(&fiq->waitq.lock);
	}
}

/*
 * This function is called when a request is finished.  Either a reply
 * has arrived or it was aborted (and not yet sent) or some error
 * occurred during communication with userspace, or the device file
 * was closed.  The requester thread is woken up (if still waiting),
 * the 'end' callback is called if given, else the reference to the
 * request is released
 */
static void request_end(struct fuse_conn *fc, struct fuse_req *req)
{
	struct fuse_iqueue *fiq = &fc->iq;

	if (test_and_set_bit(FR_FINISHED, &req->flags))
		goto put_request;

	spin_lock(&fiq->waitq.lock);
	list_del_init(&req->intr_entry);
	spin_unlock(&fiq->waitq.lock);
	WARN_ON(test_bit(FR_PENDING, &req->flags));
	WARN_ON(test_bit(FR_SENT, &req->flags));
	if (test_bit(FR_BACKGROUND, &req->flags)) {
		spin_lock(&fc->bg_lock);
		clear_bit(FR_BACKGROUND, &req->flags);
		if (fc->num_background == fc->max_background) {
			fc->blocked = 0;
			wake_up(&fc->blocked_waitq);
		} else if (!fc->blocked) {
			/*
			 * Wake up next waiter, if any.  It's okay to use
			 * waitqueue_active(), as we've already synced up
			 * fc->blocked with waiters with the wake_up() call
			 * above.
			 */
			if (waitqueue_active(&fc->blocked_waitq))
				wake_up(&fc->blocked_waitq);
		}

		if (fc->num_background == fc->congestion_threshold && fc->sb) {
			clear_bdi_congested(fc->sb->s_bdi, BLK_RW_SYNC);
			clear_bdi_congested(fc->sb->s_bdi, BLK_RW_ASYNC);
		}
		fc->num_background--;
		fc->active_background--;
		flush_bg_queue(fc);
		spin_unlock(&fc->bg_lock);
	}
	wake_up(&req->waitq);
	if (req->end)
		req->end(fc, req);
put_request:
	fuse_put_request(fc, req);
}

static void queue_interrupt(struct fuse_iqueue *fiq, struct fuse_req *req)
{
	spin_lock(&fiq->waitq.lock);
	if (test_bit(FR_FINISHED, &req->flags)) {
		spin_unlock(&fiq->waitq.lock);
		return;
	}
	if (list_empty(&req->intr_entry)) {
		list_add_tail(&req->intr_entry, &fiq->interrupts);
		wake_up_locked(&fiq->waitq);
	}
	spin_unlock(&fiq->waitq.lock);
	kill_fasync(&fiq->fasync, SIGIO, POLL_IN);
}

static void request_wait_answer(struct fuse_conn *fc, struct fuse_req *req)
{
	struct fuse_iqueue *fiq = &fc->iq;
	int err;

	if (!fc->no_interrupt) {
		/* Any signal may interrupt this */
		err = wait_event_interruptible(req->waitq,
					test_bit(FR_FINISHED, &req->flags));
		if (!err)
			return;

		set_bit(FR_INTERRUPTED, &req->flags);
		/* matches barrier in fuse_dev_do_read() */
		smp_mb__after_atomic();
		if (test_bit(FR_SENT, &req->flags))
			queue_interrupt(fiq, req);
	}

	if (!test_bit(FR_FORCE, &req->flags)) {
		/* Only fatal signals may interrupt this */
		err = wait_event_killable(req->waitq,
					test_bit(FR_FINISHED, &req->flags));
		if (!err)
			return;

		spin_lock(&fiq->waitq.lock);
		/* Request is not yet in userspace, bail out */
		if (test_bit(FR_PENDING, &req->flags)) {
			list_del(&req->list);
			spin_unlock(&fiq->waitq.lock);
			__fuse_put_request(req);
			req->out.h.error = -EINTR;
			return;
		}
		spin_unlock(&fiq->waitq.lock);
	}

	/*
	 * Either request is already in userspace, or it was forced.
	 * Wait it out.
	 */
	wait_event(req->waitq, test_bit(FR_FINISHED, &req->flags));
}

static void __fuse_request_send(struct fuse_conn *fc, struct fuse_req *req)
{
	struct fuse_iqueue *fiq = &fc->iq;

	BUG_ON(test_bit(FR_BACKGROUND, &req->flags));
	spin_lock(&fiq->waitq.lock);
	if (!fiq->connected) {
		spin_unlock(&fiq->waitq.lock);
		req->out.h.error = -ENOTCONN;
	} else {
		req->in.h.unique = fuse_get_unique(fiq);
		queue_request(fiq, req);
		/* acquire extra reference, since request is still needed
		   after request_end() */
		__fuse_get_request(req);
		spin_unlock(&fiq->waitq.lock);

		request_wait_answer(fc, req);
		/* Pairs with smp_wmb() in request_end() */
		smp_rmb();
	}
}

void fuse_request_send(struct fuse_conn *fc, struct fuse_req *req)
{
	__set_bit(FR_ISREPLY, &req->flags);
	if (!test_bit(FR_WAITING, &req->flags)) {
		__set_bit(FR_WAITING, &req->flags);
		atomic_inc(&fc->num_waiting);
	}
	__fuse_request_send(fc, req);
}
EXPORT_SYMBOL_GPL(fuse_request_send);

static void fuse_adjust_compat(struct fuse_conn *fc, struct fuse_args *args)
{
	if (fc->minor < 4 && args->in.h.opcode == FUSE_STATFS)
		args->out.args[0].size = FUSE_COMPAT_STATFS_SIZE;

	if (fc->minor < 9) {
		switch (args->in.h.opcode) {
		case FUSE_LOOKUP:
		case FUSE_CREATE:
		case FUSE_MKNOD:
		case FUSE_MKDIR:
		case FUSE_SYMLINK:
		case FUSE_LINK:
			args->out.args[0].size = FUSE_COMPAT_ENTRY_OUT_SIZE;
			break;
		case FUSE_GETATTR:
		case FUSE_SETATTR:
			args->out.args[0].size = FUSE_COMPAT_ATTR_OUT_SIZE;
			break;
		}
	}
	if (fc->minor < 12) {
		switch (args->in.h.opcode) {
		case FUSE_CREATE:
			args->in.args[0].size = sizeof(struct fuse_open_in);
			break;
		case FUSE_MKNOD:
			args->in.args[0].size = FUSE_COMPAT_MKNOD_IN_SIZE;
			break;
		}
	}
}

ssize_t fuse_simple_request(struct fuse_conn *fc, struct fuse_args *args)
{
	struct fuse_req *req;
	ssize_t ret;

	req = fuse_get_req(fc, 0);
	if (IS_ERR(req))
		return PTR_ERR(req);

	/* Needs to be done after fuse_get_req() so that fc->minor is valid */
	fuse_adjust_compat(fc, args);

	req->in.h.opcode = args->in.h.opcode;
	req->in.h.nodeid = args->in.h.nodeid;
	req->in.numargs = args->in.numargs;
	memcpy(req->in.args, args->in.args,
	       args->in.numargs * sizeof(struct fuse_in_arg));
	req->out.argvar = args->out.argvar;
	req->out.numargs = args->out.numargs;
	memcpy(req->out.args, args->out.args,
	       args->out.numargs * sizeof(struct fuse_arg));
	fuse_request_send(fc, req);
	ret = req->out.h.error;
	if (!ret && args->out.argvar) {
		BUG_ON(args->out.numargs != 1);
		ret = req->out.args[0].size;
	}
	fuse_put_request(fc, req);

	return ret;
}

bool fuse_request_queue_background(struct fuse_conn *fc, struct fuse_req *req)
{
	bool queued = false;

	WARN_ON(!test_bit(FR_BACKGROUND, &req->flags));
	if (!test_bit(FR_WAITING, &req->flags)) {
		__set_bit(FR_WAITING, &req->flags);
		atomic_inc(&fc->num_waiting);
	}
	__set_bit(FR_ISREPLY, &req->flags);
	spin_lock(&fc->bg_lock);
	if (likely(fc->connected)) {
		fc->num_background++;
		if (fc->num_background == fc->max_background)
			fc->blocked = 1;
		if (fc->num_background == fc->congestion_threshold && fc->sb) {
			set_bdi_congested(fc->sb->s_bdi, BLK_RW_SYNC);
			set_bdi_congested(fc->sb->s_bdi, BLK_RW_ASYNC);
		}
		list_add_tail(&req->list, &fc->bg_queue);
		flush_bg_queue(fc);
		queued = true;
	}
	spin_unlock(&fc->bg_lock);

	return queued;
}

void fuse_request_send_background(struct fuse_conn *fc, struct fuse_req *req)
{
	WARN_ON(!req->end);
	if (!fuse_request_queue_background(fc, req)) {
		req->out.h.error = -ENOTCONN;
		req->end(fc, req);
		fuse_put_request(fc, req);
	}
}
EXPORT_SYMBOL_GPL(fuse_request_send_background);

static int fuse_request_send_notify_reply(struct fuse_conn *fc,
					  struct fuse_req *req, u64 unique)
{
	int err = -ENODEV;
	struct fuse_iqueue *fiq = &fc->iq;

	__clear_bit(FR_ISREPLY, &req->flags);
	req->in.h.unique = unique;
	spin_lock(&fiq->waitq.lock);
	if (fiq->connected) {
		queue_request(fiq, req);
		err = 0;
	}
	spin_unlock(&fiq->waitq.lock);

	return err;
}

void fuse_force_forget(struct file *file, u64 nodeid)
{
	struct inode *inode = file_inode(file);
	struct fuse_conn *fc = get_fuse_conn(inode);
	struct fuse_req *req;
	struct fuse_forget_in inarg;

	memset(&inarg, 0, sizeof(inarg));
	inarg.nlookup = 1;
	req = fuse_get_req_nofail_nopages(fc, file);
	req->in.h.opcode = FUSE_FORGET;
	req->in.h.nodeid = nodeid;
	req->in.numargs = 1;
	req->in.args[0].size = sizeof(inarg);
	req->in.args[0].value = &inarg;
	__clear_bit(FR_ISREPLY, &req->flags);
	__fuse_request_send(fc, req);
	/* ignore errors */
	fuse_put_request(fc, req);
}

/*
 * Lock the request.  Up to the next unlock_request() there mustn't be
 * anything that could cause a page-fault.  If the request was already
 * aborted bail out.
 */
static int lock_request(struct fuse_req *req)
{
	int err = 0;
	if (req) {
		spin_lock(&req->waitq.lock);
		if (test_bit(FR_ABORTED, &req->flags))
			err = -ENOENT;
		else
			set_bit(FR_LOCKED, &req->flags);
		spin_unlock(&req->waitq.lock);
	}
	return err;
}

/*
 * Unlock request.  If it was aborted while locked, caller is responsible
 * for unlocking and ending the request.
 */
static int unlock_request(struct fuse_req *req)
{
	int err = 0;
	if (req) {
		spin_lock(&req->waitq.lock);
		if (test_bit(FR_ABORTED, &req->flags))
			err = -ENOENT;
		else
			clear_bit(FR_LOCKED, &req->flags);
		spin_unlock(&req->waitq.lock);
	}
	return err;
}

struct fuse_copy_state {
	int write;
	struct fuse_req *req;
	struct iov_iter *iter;
	struct pipe_buffer *pipebufs;
	struct pipe_buffer *currbuf;
	struct pipe_inode_info *pipe;
	unsigned long nr_segs;
	struct page *pg;
	unsigned len;
	unsigned offset;
	unsigned move_pages:1;
};

static void fuse_copy_init(struct fuse_copy_state *cs, int write,
			   struct iov_iter *iter)
{
	memset(cs, 0, sizeof(*cs));
	cs->write = write;
	cs->iter = iter;
}

/* Unmap and put previous page of userspace buffer */
static void fuse_copy_finish(struct fuse_copy_state *cs)
{
	if (cs->currbuf) {
		struct pipe_buffer *buf = cs->currbuf;

		if (cs->write)
			buf->len = PAGE_SIZE - cs->len;
		cs->currbuf = NULL;
	} else if (cs->pg) {
		if (cs->write) {
			flush_dcache_page(cs->pg);
			set_page_dirty_lock(cs->pg);
		}
		put_page(cs->pg);
	}
	cs->pg = NULL;
}

/*
 * Get another pagefull of userspace buffer, and map it to kernel
 * address space, and lock request
 */
static int fuse_copy_fill(struct fuse_copy_state *cs)
{
	struct page *page;
	int err;

	err = unlock_request(cs->req);
	if (err)
		return err;

	fuse_copy_finish(cs);
	if (cs->pipebufs) {
		struct pipe_buffer *buf = cs->pipebufs;

		if (!cs->write) {
			err = pipe_buf_confirm(cs->pipe, buf);
			if (err)
				return err;

			BUG_ON(!cs->nr_segs);
			cs->currbuf = buf;
			cs->pg = buf->page;
			cs->offset = buf->offset;
			cs->len = buf->len;
			cs->pipebufs++;
			cs->nr_segs--;
		} else {
			if (cs->nr_segs == cs->pipe->buffers)
				return -EIO;

			page = alloc_page(GFP_HIGHUSER);
			if (!page)
				return -ENOMEM;

			buf->page = page;
			buf->offset = 0;
			buf->len = 0;

			cs->currbuf = buf;
			cs->pg = page;
			cs->offset = 0;
			cs->len = PAGE_SIZE;
			cs->pipebufs++;
			cs->nr_segs++;
		}
	} else {
		size_t off;
		err = iov_iter_get_pages(cs->iter, &page, PAGE_SIZE, 1, &off);
		if (err < 0)
			return err;
		BUG_ON(!err);
		cs->len = err;
		cs->offset = off;
		cs->pg = page;
		iov_iter_advance(cs->iter, err);
	}

	return lock_request(cs->req);
}

/* Do as much copy to/from userspace buffer as we can */
static int fuse_copy_do(struct fuse_copy_state *cs, void **val, unsigned *size)
{
	unsigned ncpy = min(*size, cs->len);
	if (val) {
		void *pgaddr = kmap_atomic(cs->pg);
		void *buf = pgaddr + cs->offset;

		if (cs->write)
			memcpy(buf, *val, ncpy);
		else
			memcpy(*val, buf, ncpy);

		kunmap_atomic(pgaddr);
		*val += ncpy;
	}
	*size -= ncpy;
	cs->len -= ncpy;
	cs->offset += ncpy;
	return ncpy;
}

static int fuse_check_page(struct page *page)
{
	if (page_mapcount(page) ||
	    page->mapping != NULL ||
	    page_count(page) != 1 ||
	    (page->flags & PAGE_FLAGS_CHECK_AT_PREP &
	     ~(1 << PG_locked |
	       1 << PG_referenced |
	       1 << PG_uptodate |
	       1 << PG_lru |
	       1 << PG_active |
	       1 << PG_reclaim))) {
		printk(KERN_WARNING "fuse: trying to steal weird page\n");
		printk(KERN_WARNING "  page=%p index=%li flags=%08lx, count=%i, mapcount=%i, mapping=%p\n", page, page->index, page->flags, page_count(page), page_mapcount(page), page->mapping);
		return 1;
	}
	return 0;
}

static int fuse_try_move_page(struct fuse_copy_state *cs, struct page **pagep)
{
	int err;
	struct page *oldpage = *pagep;
	struct page *newpage;
	struct pipe_buffer *buf = cs->pipebufs;

	err = unlock_request(cs->req);
	if (err)
		return err;

	fuse_copy_finish(cs);

	err = pipe_buf_confirm(cs->pipe, buf);
	if (err)
		return err;

	BUG_ON(!cs->nr_segs);
	cs->currbuf = buf;
	cs->len = buf->len;
	cs->pipebufs++;
	cs->nr_segs--;

	if (cs->len != PAGE_SIZE)
		goto out_fallback;

	if (pipe_buf_steal(cs->pipe, buf) != 0)
		goto out_fallback;

	newpage = buf->page;

	if (!PageUptodate(newpage))
		SetPageUptodate(newpage);

	ClearPageMappedToDisk(newpage);

	if (fuse_check_page(newpage) != 0)
		goto out_fallback_unlock;

	/*
	 * This is a new and locked page, it shouldn't be mapped or
	 * have any special flags on it
	 */
	if (WARN_ON(page_mapped(oldpage)))
		goto out_fallback_unlock;
	if (WARN_ON(page_has_private(oldpage)))
		goto out_fallback_unlock;
	if (WARN_ON(PageDirty(oldpage) || PageWriteback(oldpage)))
		goto out_fallback_unlock;
	if (WARN_ON(PageMlocked(oldpage)))
		goto out_fallback_unlock;

	err = replace_page_cache_page(oldpage, newpage, GFP_KERNEL);
	if (err) {
		unlock_page(newpage);
		return err;
	}

	get_page(newpage);

	if (!(buf->flags & PIPE_BUF_FLAG_LRU))
		lru_cache_add_file(newpage);

	err = 0;
	spin_lock(&cs->req->waitq.lock);
	if (test_bit(FR_ABORTED, &cs->req->flags))
		err = -ENOENT;
	else
		*pagep = newpage;
	spin_unlock(&cs->req->waitq.lock);

	if (err) {
		unlock_page(newpage);
		put_page(newpage);
		return err;
	}

	unlock_page(oldpage);
	put_page(oldpage);
	cs->len = 0;

	return 0;

out_fallback_unlock:
	unlock_page(newpage);
out_fallback:
	cs->pg = buf->page;
	cs->offset = buf->offset;

	err = lock_request(cs->req);
	if (err)
		return err;

	return 1;
}

static int fuse_ref_page(struct fuse_copy_state *cs, struct page *page,
			 unsigned offset, unsigned count)
{
	struct pipe_buffer *buf;
	int err;

	if (cs->nr_segs == cs->pipe->buffers)
		return -EIO;

	err = unlock_request(cs->req);
	if (err)
		return err;

	fuse_copy_finish(cs);

	buf = cs->pipebufs;
	get_page(page);
	buf->page = page;
	buf->offset = offset;
	buf->len = count;

	cs->pipebufs++;
	cs->nr_segs++;
	cs->len = 0;

	return 0;
}

/*
 * Copy a page in the request to/from the userspace buffer.  Must be
 * done atomically
 */
static int fuse_copy_page(struct fuse_copy_state *cs, struct page **pagep,
			  unsigned offset, unsigned count, int zeroing)
{
	int err;
	struct page *page = *pagep;

	if (page && zeroing && count < PAGE_SIZE)
		clear_highpage(page);

	while (count) {
		if (cs->write && cs->pipebufs && page) {
			return fuse_ref_page(cs, page, offset, count);
		} else if (!cs->len) {
			if (cs->move_pages && page &&
			    offset == 0 && count == PAGE_SIZE) {
				err = fuse_try_move_page(cs, pagep);
				if (err <= 0)
					return err;
			} else {
				err = fuse_copy_fill(cs);
				if (err)
					return err;
			}
		}
		if (page) {
			void *mapaddr = kmap_atomic(page);
			void *buf = mapaddr + offset;
			offset += fuse_copy_do(cs, &buf, &count);
			kunmap_atomic(mapaddr);
		} else
			offset += fuse_copy_do(cs, NULL, &count);
	}
	if (page && !cs->write)
		flush_dcache_page(page);
	return 0;
}

/* Copy pages in the request to/from userspace buffer */
static int fuse_copy_pages(struct fuse_copy_state *cs, unsigned nbytes,
			   int zeroing)
{
	unsigned i;
	struct fuse_req *req = cs->req;

	for (i = 0; i < req->num_pages && (nbytes || zeroing); i++) {
		int err;
		unsigned offset = req->page_descs[i].offset;
		unsigned count = min(nbytes, req->page_descs[i].length);

		err = fuse_copy_page(cs, &req->pages[i], offset, count,
				     zeroing);
		if (err)
			return err;

		nbytes -= count;
	}
	return 0;
}

/* Copy a single argument in the request to/from userspace buffer */
static int fuse_copy_one(struct fuse_copy_state *cs, void *val, unsigned size)
{
	while (size) {
		if (!cs->len) {
			int err = fuse_copy_fill(cs);
			if (err)
				return err;
		}
		fuse_copy_do(cs, &val, &size);
	}
	return 0;
}

/* Copy request arguments to/from userspace buffer */
static int fuse_copy_args(struct fuse_copy_state *cs, unsigned numargs,
			  unsigned argpages, struct fuse_arg *args,
			  int zeroing)
{
	int err = 0;
	unsigned i;

	for (i = 0; !err && i < numargs; i++)  {
		struct fuse_arg *arg = &args[i];
		if (i == numargs - 1 && argpages)
			err = fuse_copy_pages(cs, arg->size, zeroing);
		else
			err = fuse_copy_one(cs, arg->value, arg->size);
	}
	return err;
}

static int forget_pending(struct fuse_iqueue *fiq)
{
	return fiq->forget_list_head.next != NULL;
}

static int request_pending(struct fuse_iqueue *fiq)
{
	return !list_empty(&fiq->pending) || !list_empty(&fiq->interrupts) ||
		forget_pending(fiq);
}

/*
 * Transfer an interrupt request to userspace
 *
 * Unlike other requests this is assembled on demand, without a need
 * to allocate a separate fuse_req structure.
 *
 * Called with fiq->waitq.lock held, releases it
 */
static int fuse_read_interrupt(struct fuse_iqueue *fiq,
			       struct fuse_copy_state *cs,
			       size_t nbytes, struct fuse_req *req)
__releases(fiq->waitq.lock)
{
	struct fuse_in_header ih;
	struct fuse_interrupt_in arg;
	unsigned reqsize = sizeof(ih) + sizeof(arg);
	int err;

	list_del_init(&req->intr_entry);
	memset(&ih, 0, sizeof(ih));
	memset(&arg, 0, sizeof(arg));
	ih.len = reqsize;
	ih.opcode = FUSE_INTERRUPT;
	ih.unique = (req->in.h.unique | FUSE_INT_REQ_BIT);
	arg.unique = req->in.h.unique;

	spin_unlock(&fiq->waitq.lock);
	if (nbytes < reqsize)
		return -EINVAL;

	err = fuse_copy_one(cs, &ih, sizeof(ih));
	if (!err)
		err = fuse_copy_one(cs, &arg, sizeof(arg));
	fuse_copy_finish(cs);

	return err ? err : reqsize;
}

static struct fuse_forget_link *dequeue_forget(struct fuse_iqueue *fiq,
					       unsigned max,
					       unsigned *countp)
{
	struct fuse_forget_link *head = fiq->forget_list_head.next;
	struct fuse_forget_link **newhead = &head;
	unsigned count;

	for (count = 0; *newhead != NULL && count < max; count++)
		newhead = &(*newhead)->next;

	fiq->forget_list_head.next = *newhead;
	*newhead = NULL;
	if (fiq->forget_list_head.next == NULL)
		fiq->forget_list_tail = &fiq->forget_list_head;

	if (countp != NULL)
		*countp = count;

	return head;
}

static int fuse_read_single_forget(struct fuse_iqueue *fiq,
				   struct fuse_copy_state *cs,
				   size_t nbytes)
__releases(fiq->waitq.lock)
{
	int err;
	struct fuse_forget_link *forget = dequeue_forget(fiq, 1, NULL);
	struct fuse_forget_in arg = {
		.nlookup = forget->forget_one.nlookup,
	};
	struct fuse_in_header ih = {
		.opcode = FUSE_FORGET,
		.nodeid = forget->forget_one.nodeid,
		.unique = fuse_get_unique(fiq),
		.len = sizeof(ih) + sizeof(arg),
	};

	spin_unlock(&fiq->waitq.lock);
	kfree(forget);
	if (nbytes < ih.len)
		return -EINVAL;

	err = fuse_copy_one(cs, &ih, sizeof(ih));
	if (!err)
		err = fuse_copy_one(cs, &arg, sizeof(arg));
	fuse_copy_finish(cs);

	if (err)
		return err;

	return ih.len;
}

static int fuse_read_batch_forget(struct fuse_iqueue *fiq,
				   struct fuse_copy_state *cs, size_t nbytes)
__releases(fiq->waitq.lock)
{
	int err;
	unsigned max_forgets;
	unsigned count;
	struct fuse_forget_link *head;
	struct fuse_batch_forget_in arg = { .count = 0 };
	struct fuse_in_header ih = {
		.opcode = FUSE_BATCH_FORGET,
		.unique = fuse_get_unique(fiq),
		.len = sizeof(ih) + sizeof(arg),
	};

	if (nbytes < ih.len) {
		spin_unlock(&fiq->waitq.lock);
		return -EINVAL;
	}

	max_forgets = (nbytes - ih.len) / sizeof(struct fuse_forget_one);
	head = dequeue_forget(fiq, max_forgets, &count);
	spin_unlock(&fiq->waitq.lock);

	arg.count = count;
	ih.len += count * sizeof(struct fuse_forget_one);
	err = fuse_copy_one(cs, &ih, sizeof(ih));
	if (!err)
		err = fuse_copy_one(cs, &arg, sizeof(arg));

	while (head) {
		struct fuse_forget_link *forget = head;

		if (!err) {
			err = fuse_copy_one(cs, &forget->forget_one,
					    sizeof(forget->forget_one));
		}
		head = forget->next;
		kfree(forget);
	}

	fuse_copy_finish(cs);

	if (err)
		return err;

	return ih.len;
}

static int fuse_read_forget(struct fuse_conn *fc, struct fuse_iqueue *fiq,
			    struct fuse_copy_state *cs,
			    size_t nbytes)
__releases(fiq->waitq.lock)
{
	if (fc->minor < 16 || fiq->forget_list_head.next->next == NULL)
		return fuse_read_single_forget(fiq, cs, nbytes);
	else
		return fuse_read_batch_forget(fiq, cs, nbytes);
}

/*
 * Read a single request into the userspace filesystem's buffer.  This
 * function waits until a request is available, then removes it from
 * the pending list and copies request data to userspace buffer.  If
 * no reply is needed (FORGET) or request has been aborted or there
 * was an error during the copying then it's finished by calling
 * request_end().  Otherwise add it to the processing list, and set
 * the 'sent' flag.
 */
static ssize_t fuse_dev_do_read(struct fuse_dev *fud, struct file *file,
				struct fuse_copy_state *cs, size_t nbytes)
{
	ssize_t err;
	struct fuse_conn *fc = fud->fc;
	struct fuse_iqueue *fiq = &fc->iq;
	struct fuse_pqueue *fpq = &fud->pq;
	struct fuse_req *req;
	struct fuse_in *in;
	unsigned reqsize;
	unsigned int hash;

 restart:
	spin_lock(&fiq->waitq.lock);
	err = -EAGAIN;
	if ((file->f_flags & O_NONBLOCK) && fiq->connected &&
	    !request_pending(fiq))
		goto err_unlock;

	err = wait_event_interruptible_exclusive_locked(fiq->waitq,
				!fiq->connected || request_pending(fiq));
	if (err)
		goto err_unlock;

	if (!fiq->connected) {
		err = (fc->aborted && fc->abort_err) ? -ECONNABORTED : -ENODEV;
		goto err_unlock;
	}

	if (!list_empty(&fiq->interrupts)) {
		req = list_entry(fiq->interrupts.next, struct fuse_req,
				 intr_entry);
		return fuse_read_interrupt(fiq, cs, nbytes, req);
	}

	if (forget_pending(fiq)) {
		if (list_empty(&fiq->pending) || fiq->forget_batch-- > 0)
			return fuse_read_forget(fc, fiq, cs, nbytes);

		if (fiq->forget_batch <= -8)
			fiq->forget_batch = 16;
	}

	req = list_entry(fiq->pending.next, struct fuse_req, list);
	clear_bit(FR_PENDING, &req->flags);
	list_del_init(&req->list);
	spin_unlock(&fiq->waitq.lock);

	in = &req->in;
	reqsize = in->h.len;

	/* If request is too large, reply with an error and restart the read */
	if (nbytes < reqsize) {
		req->out.h.error = -EIO;
		/* SETXATTR is special, since it may contain too large data */
		if (in->h.opcode == FUSE_SETXATTR)
			req->out.h.error = -E2BIG;
		request_end(fc, req);
		goto restart;
	}
	spin_lock(&fpq->lock);
	list_add(&req->list, &fpq->io);
	spin_unlock(&fpq->lock);
	cs->req = req;
	err = fuse_copy_one(cs, &in->h, sizeof(in->h));
	if (!err)
		err = fuse_copy_args(cs, in->numargs, in->argpages,
				     (struct fuse_arg *) in->args, 0);
	fuse_copy_finish(cs);
	spin_lock(&fpq->lock);
	clear_bit(FR_LOCKED, &req->flags);
	if (!fpq->connected) {
		err = (fc->aborted && fc->abort_err) ? -ECONNABORTED : -ENODEV;
		goto out_end;
	}
	if (err) {
		req->out.h.error = -EIO;
		goto out_end;
	}
	if (!test_bit(FR_ISREPLY, &req->flags)) {
		err = reqsize;
		goto out_end;
	}
<<<<<<< HEAD
	list_move_tail(&req->list, &fpq->processing);
=======
	hash = fuse_req_hash(req->in.h.unique);
	list_move_tail(&req->list, &fpq->processing[hash]);
>>>>>>> e2afa97a
	__fuse_get_request(req);
	set_bit(FR_SENT, &req->flags);
	spin_unlock(&fpq->lock);
	/* matches barrier in request_wait_answer() */
	smp_mb__after_atomic();
	if (test_bit(FR_INTERRUPTED, &req->flags))
		queue_interrupt(fiq, req);
	fuse_put_request(fc, req);

	return reqsize;

out_end:
	if (!test_bit(FR_PRIVATE, &req->flags))
		list_del_init(&req->list);
	spin_unlock(&fpq->lock);
	request_end(fc, req);
	return err;

 err_unlock:
	spin_unlock(&fiq->waitq.lock);
	return err;
}

static int fuse_dev_open(struct inode *inode, struct file *file)
{
	/*
	 * The fuse device's file's private_data is used to hold
	 * the fuse_conn(ection) when it is mounted, and is used to
	 * keep track of whether the file has been mounted already.
	 */
	file->private_data = NULL;
	return 0;
}

static ssize_t fuse_dev_read(struct kiocb *iocb, struct iov_iter *to)
{
	struct fuse_copy_state cs;
	struct file *file = iocb->ki_filp;
	struct fuse_dev *fud = fuse_get_dev(file);

	if (!fud)
		return -EPERM;

	if (!iter_is_iovec(to))
		return -EINVAL;

	fuse_copy_init(&cs, 1, to);

	return fuse_dev_do_read(fud, file, &cs, iov_iter_count(to));
}

static ssize_t fuse_dev_splice_read(struct file *in, loff_t *ppos,
				    struct pipe_inode_info *pipe,
				    size_t len, unsigned int flags)
{
	int total, ret;
	int page_nr = 0;
	struct pipe_buffer *bufs;
	struct fuse_copy_state cs;
	struct fuse_dev *fud = fuse_get_dev(in);

	if (!fud)
		return -EPERM;

	bufs = kvmalloc_array(pipe->buffers, sizeof(struct pipe_buffer),
			      GFP_KERNEL);
	if (!bufs)
		return -ENOMEM;

	fuse_copy_init(&cs, 1, NULL);
	cs.pipebufs = bufs;
	cs.pipe = pipe;
	ret = fuse_dev_do_read(fud, in, &cs, len);
	if (ret < 0)
		goto out;

	if (pipe->nrbufs + cs.nr_segs > pipe->buffers) {
		ret = -EIO;
		goto out;
	}

	for (ret = total = 0; page_nr < cs.nr_segs; total += ret) {
		/*
		 * Need to be careful about this.  Having buf->ops in module
		 * code can Oops if the buffer persists after module unload.
		 */
		bufs[page_nr].ops = &nosteal_pipe_buf_ops;
		bufs[page_nr].flags = 0;
		ret = add_to_pipe(pipe, &bufs[page_nr++]);
		if (unlikely(ret < 0))
			break;
	}
	if (total)
		ret = total;
out:
	for (; page_nr < cs.nr_segs; page_nr++)
		put_page(bufs[page_nr].page);

	kvfree(bufs);
	return ret;
}

static int fuse_notify_poll(struct fuse_conn *fc, unsigned int size,
			    struct fuse_copy_state *cs)
{
	struct fuse_notify_poll_wakeup_out outarg;
	int err = -EINVAL;

	if (size != sizeof(outarg))
		goto err;

	err = fuse_copy_one(cs, &outarg, sizeof(outarg));
	if (err)
		goto err;

	fuse_copy_finish(cs);
	return fuse_notify_poll_wakeup(fc, &outarg);

err:
	fuse_copy_finish(cs);
	return err;
}

static int fuse_notify_inval_inode(struct fuse_conn *fc, unsigned int size,
				   struct fuse_copy_state *cs)
{
	struct fuse_notify_inval_inode_out outarg;
	int err = -EINVAL;

	if (size != sizeof(outarg))
		goto err;

	err = fuse_copy_one(cs, &outarg, sizeof(outarg));
	if (err)
		goto err;
	fuse_copy_finish(cs);

	down_read(&fc->killsb);
	err = -ENOENT;
	if (fc->sb) {
		err = fuse_reverse_inval_inode(fc->sb, outarg.ino,
					       outarg.off, outarg.len);
	}
	up_read(&fc->killsb);
	return err;

err:
	fuse_copy_finish(cs);
	return err;
}

static int fuse_notify_inval_entry(struct fuse_conn *fc, unsigned int size,
				   struct fuse_copy_state *cs)
{
	struct fuse_notify_inval_entry_out outarg;
	int err = -ENOMEM;
	char *buf;
	struct qstr name;

	buf = kzalloc(FUSE_NAME_MAX + 1, GFP_KERNEL);
	if (!buf)
		goto err;

	err = -EINVAL;
	if (size < sizeof(outarg))
		goto err;

	err = fuse_copy_one(cs, &outarg, sizeof(outarg));
	if (err)
		goto err;

	err = -ENAMETOOLONG;
	if (outarg.namelen > FUSE_NAME_MAX)
		goto err;

	err = -EINVAL;
	if (size != sizeof(outarg) + outarg.namelen + 1)
		goto err;

	name.name = buf;
	name.len = outarg.namelen;
	err = fuse_copy_one(cs, buf, outarg.namelen + 1);
	if (err)
		goto err;
	fuse_copy_finish(cs);
	buf[outarg.namelen] = 0;

	down_read(&fc->killsb);
	err = -ENOENT;
	if (fc->sb)
		err = fuse_reverse_inval_entry(fc->sb, outarg.parent, 0, &name);
	up_read(&fc->killsb);
	kfree(buf);
	return err;

err:
	kfree(buf);
	fuse_copy_finish(cs);
	return err;
}

static int fuse_notify_delete(struct fuse_conn *fc, unsigned int size,
			      struct fuse_copy_state *cs)
{
	struct fuse_notify_delete_out outarg;
	int err = -ENOMEM;
	char *buf;
	struct qstr name;

	buf = kzalloc(FUSE_NAME_MAX + 1, GFP_KERNEL);
	if (!buf)
		goto err;

	err = -EINVAL;
	if (size < sizeof(outarg))
		goto err;

	err = fuse_copy_one(cs, &outarg, sizeof(outarg));
	if (err)
		goto err;

	err = -ENAMETOOLONG;
	if (outarg.namelen > FUSE_NAME_MAX)
		goto err;

	err = -EINVAL;
	if (size != sizeof(outarg) + outarg.namelen + 1)
		goto err;

	name.name = buf;
	name.len = outarg.namelen;
	err = fuse_copy_one(cs, buf, outarg.namelen + 1);
	if (err)
		goto err;
	fuse_copy_finish(cs);
	buf[outarg.namelen] = 0;

	down_read(&fc->killsb);
	err = -ENOENT;
	if (fc->sb)
		err = fuse_reverse_inval_entry(fc->sb, outarg.parent,
					       outarg.child, &name);
	up_read(&fc->killsb);
	kfree(buf);
	return err;

err:
	kfree(buf);
	fuse_copy_finish(cs);
	return err;
}

static int fuse_notify_store(struct fuse_conn *fc, unsigned int size,
			     struct fuse_copy_state *cs)
{
	struct fuse_notify_store_out outarg;
	struct inode *inode;
	struct address_space *mapping;
	u64 nodeid;
	int err;
	pgoff_t index;
	unsigned int offset;
	unsigned int num;
	loff_t file_size;
	loff_t end;

	err = -EINVAL;
	if (size < sizeof(outarg))
		goto out_finish;

	err = fuse_copy_one(cs, &outarg, sizeof(outarg));
	if (err)
		goto out_finish;

	err = -EINVAL;
	if (size - sizeof(outarg) != outarg.size)
		goto out_finish;

	nodeid = outarg.nodeid;

	down_read(&fc->killsb);

	err = -ENOENT;
	if (!fc->sb)
		goto out_up_killsb;

	inode = ilookup5(fc->sb, nodeid, fuse_inode_eq, &nodeid);
	if (!inode)
		goto out_up_killsb;

	mapping = inode->i_mapping;
	index = outarg.offset >> PAGE_SHIFT;
	offset = outarg.offset & ~PAGE_MASK;
	file_size = i_size_read(inode);
	end = outarg.offset + outarg.size;
	if (end > file_size) {
		file_size = end;
		fuse_write_update_size(inode, file_size);
	}

	num = outarg.size;
	while (num) {
		struct page *page;
		unsigned int this_num;

		err = -ENOMEM;
		page = find_or_create_page(mapping, index,
					   mapping_gfp_mask(mapping));
		if (!page)
			goto out_iput;

		this_num = min_t(unsigned, num, PAGE_SIZE - offset);
		err = fuse_copy_page(cs, &page, offset, this_num, 0);
		if (!err && offset == 0 &&
		    (this_num == PAGE_SIZE || file_size == end))
			SetPageUptodate(page);
		unlock_page(page);
		put_page(page);

		if (err)
			goto out_iput;

		num -= this_num;
		offset = 0;
		index++;
	}

	err = 0;

out_iput:
	iput(inode);
out_up_killsb:
	up_read(&fc->killsb);
out_finish:
	fuse_copy_finish(cs);
	return err;
}

static void fuse_retrieve_end(struct fuse_conn *fc, struct fuse_req *req)
{
	release_pages(req->pages, req->num_pages);
}

static int fuse_retrieve(struct fuse_conn *fc, struct inode *inode,
			 struct fuse_notify_retrieve_out *outarg)
{
	int err;
	struct address_space *mapping = inode->i_mapping;
	struct fuse_req *req;
	pgoff_t index;
	loff_t file_size;
	unsigned int num;
	unsigned int offset;
	size_t total_len = 0;
	unsigned int num_pages;

	offset = outarg->offset & ~PAGE_MASK;
	file_size = i_size_read(inode);

	num = outarg->size;
	if (outarg->offset > file_size)
		num = 0;
	else if (outarg->offset + num > file_size)
		num = file_size - outarg->offset;

	num_pages = (num + offset + PAGE_SIZE - 1) >> PAGE_SHIFT;
	num_pages = min(num_pages, fc->max_pages);

	req = fuse_get_req(fc, num_pages);
	if (IS_ERR(req))
		return PTR_ERR(req);

	req->in.h.opcode = FUSE_NOTIFY_REPLY;
	req->in.h.nodeid = outarg->nodeid;
	req->in.numargs = 2;
	req->in.argpages = 1;
	req->page_descs[0].offset = offset;
	req->end = fuse_retrieve_end;

	index = outarg->offset >> PAGE_SHIFT;

	while (num && req->num_pages < num_pages) {
		struct page *page;
		unsigned int this_num;

		page = find_get_page(mapping, index);
		if (!page)
			break;

		this_num = min_t(unsigned, num, PAGE_SIZE - offset);
		req->pages[req->num_pages] = page;
		req->page_descs[req->num_pages].length = this_num;
		req->num_pages++;

		offset = 0;
		num -= this_num;
		total_len += this_num;
		index++;
	}
	req->misc.retrieve_in.offset = outarg->offset;
	req->misc.retrieve_in.size = total_len;
	req->in.args[0].size = sizeof(req->misc.retrieve_in);
	req->in.args[0].value = &req->misc.retrieve_in;
	req->in.args[1].size = total_len;

	err = fuse_request_send_notify_reply(fc, req, outarg->notify_unique);
	if (err) {
		fuse_retrieve_end(fc, req);
		fuse_put_request(fc, req);
	}

	return err;
}

static int fuse_notify_retrieve(struct fuse_conn *fc, unsigned int size,
				struct fuse_copy_state *cs)
{
	struct fuse_notify_retrieve_out outarg;
	struct inode *inode;
	int err;

	err = -EINVAL;
	if (size != sizeof(outarg))
		goto copy_finish;

	err = fuse_copy_one(cs, &outarg, sizeof(outarg));
	if (err)
		goto copy_finish;

	fuse_copy_finish(cs);

	down_read(&fc->killsb);
	err = -ENOENT;
	if (fc->sb) {
		u64 nodeid = outarg.nodeid;

		inode = ilookup5(fc->sb, nodeid, fuse_inode_eq, &nodeid);
		if (inode) {
			err = fuse_retrieve(fc, inode, &outarg);
			iput(inode);
		}
	}
	up_read(&fc->killsb);

	return err;

copy_finish:
	fuse_copy_finish(cs);
	return err;
}

static int fuse_notify(struct fuse_conn *fc, enum fuse_notify_code code,
		       unsigned int size, struct fuse_copy_state *cs)
{
	/* Don't try to move pages (yet) */
	cs->move_pages = 0;

	switch (code) {
	case FUSE_NOTIFY_POLL:
		return fuse_notify_poll(fc, size, cs);

	case FUSE_NOTIFY_INVAL_INODE:
		return fuse_notify_inval_inode(fc, size, cs);

	case FUSE_NOTIFY_INVAL_ENTRY:
		return fuse_notify_inval_entry(fc, size, cs);

	case FUSE_NOTIFY_STORE:
		return fuse_notify_store(fc, size, cs);

	case FUSE_NOTIFY_RETRIEVE:
		return fuse_notify_retrieve(fc, size, cs);

	case FUSE_NOTIFY_DELETE:
		return fuse_notify_delete(fc, size, cs);

	default:
		fuse_copy_finish(cs);
		return -EINVAL;
	}
}

/* Look up request on processing list by unique ID */
static struct fuse_req *request_find(struct fuse_pqueue *fpq, u64 unique)
{
	unsigned int hash = fuse_req_hash(unique);
	struct fuse_req *req;

	list_for_each_entry(req, &fpq->processing[hash], list) {
		if (req->in.h.unique == unique)
			return req;
	}
	return NULL;
}

static int copy_out_args(struct fuse_copy_state *cs, struct fuse_out *out,
			 unsigned nbytes)
{
	unsigned reqsize = sizeof(struct fuse_out_header);

	if (out->h.error)
		return nbytes != reqsize ? -EINVAL : 0;

	reqsize += len_args(out->numargs, out->args);

	if (reqsize < nbytes || (reqsize > nbytes && !out->argvar))
		return -EINVAL;
	else if (reqsize > nbytes) {
		struct fuse_arg *lastarg = &out->args[out->numargs-1];
		unsigned diffsize = reqsize - nbytes;
		if (diffsize > lastarg->size)
			return -EINVAL;
		lastarg->size -= diffsize;
	}
	return fuse_copy_args(cs, out->numargs, out->argpages, out->args,
			      out->page_zeroing);
}

/*
 * Write a single reply to a request.  First the header is copied from
 * the write buffer.  The request is then searched on the processing
 * list by the unique ID found in the header.  If found, then remove
 * it from the list and copy the rest of the buffer to the request.
 * The request is finished by calling request_end()
 */
static ssize_t fuse_dev_do_write(struct fuse_dev *fud,
				 struct fuse_copy_state *cs, size_t nbytes)
{
	int err;
	struct fuse_conn *fc = fud->fc;
	struct fuse_pqueue *fpq = &fud->pq;
	struct fuse_req *req;
	struct fuse_out_header oh;

	if (nbytes < sizeof(struct fuse_out_header))
		return -EINVAL;

	err = fuse_copy_one(cs, &oh, sizeof(oh));
	if (err)
		goto err_finish;

	err = -EINVAL;
	if (oh.len != nbytes)
		goto err_finish;

	/*
	 * Zero oh.unique indicates unsolicited notification message
	 * and error contains notification code.
	 */
	if (!oh.unique) {
		err = fuse_notify(fc, oh.error, nbytes - sizeof(oh), cs);
		return err ? err : nbytes;
	}

	err = -EINVAL;
	if (oh.error <= -1000 || oh.error > 0)
		goto err_finish;

	spin_lock(&fpq->lock);
	err = -ENOENT;
	if (!fpq->connected)
		goto err_unlock_pq;

	req = request_find(fpq, oh.unique & ~FUSE_INT_REQ_BIT);
	if (!req)
		goto err_unlock_pq;

<<<<<<< HEAD
	/* Is it an interrupt reply? */
	if (req->intr_unique == oh.unique) {
=======
	/* Is it an interrupt reply ID? */
	if (oh.unique & FUSE_INT_REQ_BIT) {
>>>>>>> e2afa97a
		__fuse_get_request(req);
		spin_unlock(&fpq->lock);

		err = -EINVAL;
		if (nbytes != sizeof(struct fuse_out_header)) {
			fuse_put_request(fc, req);
			goto err_finish;
		}

		if (oh.error == -ENOSYS)
			fc->no_interrupt = 1;
		else if (oh.error == -EAGAIN)
			queue_interrupt(&fc->iq, req);
		fuse_put_request(fc, req);

		fuse_copy_finish(cs);
		return nbytes;
	}

	clear_bit(FR_SENT, &req->flags);
	list_move(&req->list, &fpq->io);
	req->out.h = oh;
	set_bit(FR_LOCKED, &req->flags);
	spin_unlock(&fpq->lock);
	cs->req = req;
	if (!req->out.page_replace)
		cs->move_pages = 0;

	err = copy_out_args(cs, &req->out, nbytes);
	fuse_copy_finish(cs);

	spin_lock(&fpq->lock);
	clear_bit(FR_LOCKED, &req->flags);
	if (!fpq->connected)
		err = -ENOENT;
	else if (err)
		req->out.h.error = -EIO;
	if (!test_bit(FR_PRIVATE, &req->flags))
		list_del_init(&req->list);
	spin_unlock(&fpq->lock);

	request_end(fc, req);

	return err ? err : nbytes;

 err_unlock_pq:
	spin_unlock(&fpq->lock);
 err_finish:
	fuse_copy_finish(cs);
	return err;
}

static ssize_t fuse_dev_write(struct kiocb *iocb, struct iov_iter *from)
{
	struct fuse_copy_state cs;
	struct fuse_dev *fud = fuse_get_dev(iocb->ki_filp);

	if (!fud)
		return -EPERM;

	if (!iter_is_iovec(from))
		return -EINVAL;

	fuse_copy_init(&cs, 0, from);

	return fuse_dev_do_write(fud, &cs, iov_iter_count(from));
}

static ssize_t fuse_dev_splice_write(struct pipe_inode_info *pipe,
				     struct file *out, loff_t *ppos,
				     size_t len, unsigned int flags)
{
	unsigned nbuf;
	unsigned idx;
	struct pipe_buffer *bufs;
	struct fuse_copy_state cs;
	struct fuse_dev *fud;
	size_t rem;
	ssize_t ret;

	fud = fuse_get_dev(out);
	if (!fud)
		return -EPERM;

	pipe_lock(pipe);

	bufs = kvmalloc_array(pipe->nrbufs, sizeof(struct pipe_buffer),
			      GFP_KERNEL);
	if (!bufs) {
		pipe_unlock(pipe);
		return -ENOMEM;
	}

	nbuf = 0;
	rem = 0;
	for (idx = 0; idx < pipe->nrbufs && rem < len; idx++)
		rem += pipe->bufs[(pipe->curbuf + idx) & (pipe->buffers - 1)].len;

	ret = -EINVAL;
	if (rem < len) {
		pipe_unlock(pipe);
		goto out;
	}

	rem = len;
	while (rem) {
		struct pipe_buffer *ibuf;
		struct pipe_buffer *obuf;

		BUG_ON(nbuf >= pipe->buffers);
		BUG_ON(!pipe->nrbufs);
		ibuf = &pipe->bufs[pipe->curbuf];
		obuf = &bufs[nbuf];

		if (rem >= ibuf->len) {
			*obuf = *ibuf;
			ibuf->ops = NULL;
			pipe->curbuf = (pipe->curbuf + 1) & (pipe->buffers - 1);
			pipe->nrbufs--;
		} else {
			pipe_buf_get(pipe, ibuf);
			*obuf = *ibuf;
			obuf->flags &= ~PIPE_BUF_FLAG_GIFT;
			obuf->len = rem;
			ibuf->offset += obuf->len;
			ibuf->len -= obuf->len;
		}
		nbuf++;
		rem -= obuf->len;
	}
	pipe_unlock(pipe);

	fuse_copy_init(&cs, 0, NULL);
	cs.pipebufs = bufs;
	cs.nr_segs = nbuf;
	cs.pipe = pipe;

	if (flags & SPLICE_F_MOVE)
		cs.move_pages = 1;

	ret = fuse_dev_do_write(fud, &cs, len);

	for (idx = 0; idx < nbuf; idx++)
		pipe_buf_release(pipe, &bufs[idx]);

out:
	kvfree(bufs);
	return ret;
}

static __poll_t fuse_dev_poll(struct file *file, poll_table *wait)
{
	__poll_t mask = EPOLLOUT | EPOLLWRNORM;
	struct fuse_iqueue *fiq;
	struct fuse_dev *fud = fuse_get_dev(file);

	if (!fud)
		return EPOLLERR;

	fiq = &fud->fc->iq;
	poll_wait(file, &fiq->waitq, wait);

	spin_lock(&fiq->waitq.lock);
	if (!fiq->connected)
		mask = EPOLLERR;
	else if (request_pending(fiq))
		mask |= EPOLLIN | EPOLLRDNORM;
	spin_unlock(&fiq->waitq.lock);

	return mask;
}

/*
 * Abort all requests on the given list (pending or processing)
 *
 * This function releases and reacquires fc->lock
 */
static void end_requests(struct fuse_conn *fc, struct list_head *head)
{
	while (!list_empty(head)) {
		struct fuse_req *req;
		req = list_entry(head->next, struct fuse_req, list);
		req->out.h.error = -ECONNABORTED;
		clear_bit(FR_SENT, &req->flags);
		list_del_init(&req->list);
		request_end(fc, req);
	}
}

static void end_polls(struct fuse_conn *fc)
{
	struct rb_node *p;

	p = rb_first(&fc->polled_files);

	while (p) {
		struct fuse_file *ff;
		ff = rb_entry(p, struct fuse_file, polled_node);
		wake_up_interruptible_all(&ff->poll_wait);

		p = rb_next(p);
	}
}

/*
 * Abort all requests.
 *
 * Emergency exit in case of a malicious or accidental deadlock, or just a hung
 * filesystem.
 *
 * The same effect is usually achievable through killing the filesystem daemon
 * and all users of the filesystem.  The exception is the combination of an
 * asynchronous request and the tricky deadlock (see
 * Documentation/filesystems/fuse.txt).
 *
 * Aborting requests under I/O goes as follows: 1: Separate out unlocked
 * requests, they should be finished off immediately.  Locked requests will be
 * finished after unlock; see unlock_request(). 2: Finish off the unlocked
 * requests.  It is possible that some request will finish before we can.  This
 * is OK, the request will in that case be removed from the list before we touch
 * it.
 */
void fuse_abort_conn(struct fuse_conn *fc, bool is_abort)
{
	struct fuse_iqueue *fiq = &fc->iq;

	spin_lock(&fc->lock);
	if (fc->connected) {
		struct fuse_dev *fud;
		struct fuse_req *req, *next;
		LIST_HEAD(to_end);
		unsigned int i;

		/* Background queuing checks fc->connected under bg_lock */
		spin_lock(&fc->bg_lock);
		fc->connected = 0;
		spin_unlock(&fc->bg_lock);

		fc->aborted = is_abort;
		fuse_set_initialized(fc);
		list_for_each_entry(fud, &fc->devices, entry) {
			struct fuse_pqueue *fpq = &fud->pq;

			spin_lock(&fpq->lock);
			fpq->connected = 0;
			list_for_each_entry_safe(req, next, &fpq->io, list) {
				req->out.h.error = -ECONNABORTED;
				spin_lock(&req->waitq.lock);
				set_bit(FR_ABORTED, &req->flags);
				if (!test_bit(FR_LOCKED, &req->flags)) {
					set_bit(FR_PRIVATE, &req->flags);
					__fuse_get_request(req);
					list_move(&req->list, &to_end);
				}
				spin_unlock(&req->waitq.lock);
			}
			for (i = 0; i < FUSE_PQ_HASH_SIZE; i++)
				list_splice_tail_init(&fpq->processing[i],
						      &to_end);
			spin_unlock(&fpq->lock);
		}
		spin_lock(&fc->bg_lock);
		fc->blocked = 0;
		fc->max_background = UINT_MAX;
		flush_bg_queue(fc);
		spin_unlock(&fc->bg_lock);

		spin_lock(&fiq->waitq.lock);
		fiq->connected = 0;
		list_for_each_entry(req, &fiq->pending, list)
			clear_bit(FR_PENDING, &req->flags);
		list_splice_tail_init(&fiq->pending, &to_end);
		while (forget_pending(fiq))
			kfree(dequeue_forget(fiq, 1, NULL));
		wake_up_all_locked(&fiq->waitq);
		spin_unlock(&fiq->waitq.lock);
		kill_fasync(&fiq->fasync, SIGIO, POLL_IN);
		end_polls(fc);
		wake_up_all(&fc->blocked_waitq);
		spin_unlock(&fc->lock);

		end_requests(fc, &to_end);
	} else {
		spin_unlock(&fc->lock);
	}
}
EXPORT_SYMBOL_GPL(fuse_abort_conn);

void fuse_wait_aborted(struct fuse_conn *fc)
{
	/* matches implicit memory barrier in fuse_drop_waiting() */
	smp_mb();
	wait_event(fc->blocked_waitq, atomic_read(&fc->num_waiting) == 0);
}

int fuse_dev_release(struct inode *inode, struct file *file)
{
	struct fuse_dev *fud = fuse_get_dev(file);

	if (fud) {
		struct fuse_conn *fc = fud->fc;
		struct fuse_pqueue *fpq = &fud->pq;
		LIST_HEAD(to_end);
		unsigned int i;

		spin_lock(&fpq->lock);
		WARN_ON(!list_empty(&fpq->io));
		for (i = 0; i < FUSE_PQ_HASH_SIZE; i++)
			list_splice_init(&fpq->processing[i], &to_end);
		spin_unlock(&fpq->lock);

		end_requests(fc, &to_end);

		/* Are we the last open device? */
		if (atomic_dec_and_test(&fc->dev_count)) {
			WARN_ON(fc->iq.fasync != NULL);
			fuse_abort_conn(fc, false);
		}
		fuse_dev_free(fud);
	}
	return 0;
}
EXPORT_SYMBOL_GPL(fuse_dev_release);

static int fuse_dev_fasync(int fd, struct file *file, int on)
{
	struct fuse_dev *fud = fuse_get_dev(file);

	if (!fud)
		return -EPERM;

	/* No locking - fasync_helper does its own locking */
	return fasync_helper(fd, file, on, &fud->fc->iq.fasync);
}

static int fuse_device_clone(struct fuse_conn *fc, struct file *new)
{
	struct fuse_dev *fud;

	if (new->private_data)
		return -EINVAL;

	fud = fuse_dev_alloc(fc);
	if (!fud)
		return -ENOMEM;

	new->private_data = fud;
	atomic_inc(&fc->dev_count);

	return 0;
}

static long fuse_dev_ioctl(struct file *file, unsigned int cmd,
			   unsigned long arg)
{
	int err = -ENOTTY;

	if (cmd == FUSE_DEV_IOC_CLONE) {
		int oldfd;

		err = -EFAULT;
		if (!get_user(oldfd, (__u32 __user *) arg)) {
			struct file *old = fget(oldfd);

			err = -EINVAL;
			if (old) {
				struct fuse_dev *fud = NULL;

				/*
				 * Check against file->f_op because CUSE
				 * uses the same ioctl handler.
				 */
				if (old->f_op == file->f_op &&
				    old->f_cred->user_ns == file->f_cred->user_ns)
					fud = fuse_get_dev(old);

				if (fud) {
					mutex_lock(&fuse_mutex);
					err = fuse_device_clone(fud->fc, file);
					mutex_unlock(&fuse_mutex);
				}
				fput(old);
			}
		}
	}
	return err;
}

const struct file_operations fuse_dev_operations = {
	.owner		= THIS_MODULE,
	.open		= fuse_dev_open,
	.llseek		= no_llseek,
	.read_iter	= fuse_dev_read,
	.splice_read	= fuse_dev_splice_read,
	.write_iter	= fuse_dev_write,
	.splice_write	= fuse_dev_splice_write,
	.poll		= fuse_dev_poll,
	.release	= fuse_dev_release,
	.fasync		= fuse_dev_fasync,
	.unlocked_ioctl = fuse_dev_ioctl,
	.compat_ioctl   = fuse_dev_ioctl,
};
EXPORT_SYMBOL_GPL(fuse_dev_operations);

static struct miscdevice fuse_miscdevice = {
	.minor = FUSE_MINOR,
	.name  = "fuse",
	.fops = &fuse_dev_operations,
};

int __init fuse_dev_init(void)
{
	int err = -ENOMEM;
	fuse_req_cachep = kmem_cache_create("fuse_request",
					    sizeof(struct fuse_req),
					    0, 0, NULL);
	if (!fuse_req_cachep)
		goto out;

	err = misc_register(&fuse_miscdevice);
	if (err)
		goto out_cache_clean;

	return 0;

 out_cache_clean:
	kmem_cache_destroy(fuse_req_cachep);
 out:
	return err;
}

void fuse_dev_cleanup(void)
{
	misc_deregister(&fuse_miscdevice);
	kmem_cache_destroy(fuse_req_cachep);
}<|MERGE_RESOLUTION|>--- conflicted
+++ resolved
@@ -1364,12 +1364,8 @@
 		err = reqsize;
 		goto out_end;
 	}
-<<<<<<< HEAD
-	list_move_tail(&req->list, &fpq->processing);
-=======
 	hash = fuse_req_hash(req->in.h.unique);
 	list_move_tail(&req->list, &fpq->processing[hash]);
->>>>>>> e2afa97a
 	__fuse_get_request(req);
 	set_bit(FR_SENT, &req->flags);
 	spin_unlock(&fpq->lock);
@@ -1937,13 +1933,8 @@
 	if (!req)
 		goto err_unlock_pq;
 
-<<<<<<< HEAD
-	/* Is it an interrupt reply? */
-	if (req->intr_unique == oh.unique) {
-=======
 	/* Is it an interrupt reply ID? */
 	if (oh.unique & FUSE_INT_REQ_BIT) {
->>>>>>> e2afa97a
 		__fuse_get_request(req);
 		spin_unlock(&fpq->lock);
 
