/*
 *  linux/fs/block_dev.c
 *
 *  Copyright (C) 1991, 1992  Linus Torvalds
 *  Copyright (C) 2001  Andrea Arcangeli <andrea@suse.de> SuSE
 */

#include <linux/init.h>
#include <linux/mm.h>
#include <linux/fcntl.h>
#include <linux/slab.h>
#include <linux/kmod.h>
#include <linux/major.h>
#include <linux/device_cgroup.h>
#include <linux/highmem.h>
#include <linux/blkdev.h>
#include <linux/backing-dev.h>
#include <linux/module.h>
#include <linux/blkpg.h>
#include <linux/magic.h>
#include <linux/dax.h>
#include <linux/buffer_head.h>
#include <linux/swap.h>
#include <linux/pagevec.h>
#include <linux/writeback.h>
#include <linux/mpage.h>
#include <linux/mount.h>
#include <linux/uio.h>
#include <linux/namei.h>
#include <linux/log2.h>
#include <linux/cleancache.h>
#include <linux/dax.h>
#include <linux/badblocks.h>
#include <linux/task_io_accounting_ops.h>
#include <linux/falloc.h>
#include <linux/uaccess.h>
#include "internal.h"

struct bdev_inode {
	struct block_device bdev;
	struct inode vfs_inode;
};

static const struct address_space_operations def_blk_aops;

static inline struct bdev_inode *BDEV_I(struct inode *inode)
{
	return container_of(inode, struct bdev_inode, vfs_inode);
}

struct block_device *I_BDEV(struct inode *inode)
{
	return &BDEV_I(inode)->bdev;
}
EXPORT_SYMBOL(I_BDEV);

void __vfs_msg(struct super_block *sb, const char *prefix, const char *fmt, ...)
{
	struct va_format vaf;
	va_list args;

	va_start(args, fmt);
	vaf.fmt = fmt;
	vaf.va = &args;
	printk_ratelimited("%sVFS (%s): %pV\n", prefix, sb->s_id, &vaf);
	va_end(args);
}

static void bdev_write_inode(struct block_device *bdev)
{
	struct inode *inode = bdev->bd_inode;
	int ret;

	spin_lock(&inode->i_lock);
	while (inode->i_state & I_DIRTY) {
		spin_unlock(&inode->i_lock);
		ret = write_inode_now(inode, true);
		if (ret) {
			char name[BDEVNAME_SIZE];
			pr_warn_ratelimited("VFS: Dirty inode writeback failed "
					    "for block device %s (err=%d).\n",
					    bdevname(bdev, name), ret);
		}
		spin_lock(&inode->i_lock);
	}
	spin_unlock(&inode->i_lock);
}

/* Kill _all_ buffers and pagecache , dirty or not.. */
void kill_bdev(struct block_device *bdev)
{
	struct address_space *mapping = bdev->bd_inode->i_mapping;

	if (mapping->nrpages == 0 && mapping->nrexceptional == 0)
		return;

	invalidate_bh_lrus();
	truncate_inode_pages(mapping, 0);
}	
EXPORT_SYMBOL(kill_bdev);

/* Invalidate clean unused buffers and pagecache. */
void invalidate_bdev(struct block_device *bdev)
{
	struct address_space *mapping = bdev->bd_inode->i_mapping;

	if (mapping->nrpages) {
		invalidate_bh_lrus();
		lru_add_drain_all();	/* make sure all lru add caches are flushed */
		invalidate_mapping_pages(mapping, 0, -1);
	}
	/* 99% of the time, we don't need to flush the cleancache on the bdev.
	 * But, for the strange corners, lets be cautious
	 */
	cleancache_invalidate_inode(mapping);
}
EXPORT_SYMBOL(invalidate_bdev);

static void set_init_blocksize(struct block_device *bdev)
{
	unsigned bsize = bdev_logical_block_size(bdev);
	loff_t size = i_size_read(bdev->bd_inode);

	while (bsize < PAGE_SIZE) {
		if (size & bsize)
			break;
		bsize <<= 1;
	}
	bdev->bd_block_size = bsize;
	bdev->bd_inode->i_blkbits = blksize_bits(bsize);
}

int set_blocksize(struct block_device *bdev, int size)
{
	/* Size must be a power of two, and between 512 and PAGE_SIZE */
	if (size > PAGE_SIZE || size < 512 || !is_power_of_2(size))
		return -EINVAL;

	/* Size cannot be smaller than the size supported by the device */
	if (size < bdev_logical_block_size(bdev))
		return -EINVAL;

	/* Don't change the size if it is same as current */
	if (bdev->bd_block_size != size) {
		sync_blockdev(bdev);
		bdev->bd_block_size = size;
		bdev->bd_inode->i_blkbits = blksize_bits(size);
		kill_bdev(bdev);
	}
	return 0;
}

EXPORT_SYMBOL(set_blocksize);

int sb_set_blocksize(struct super_block *sb, int size)
{
	if (set_blocksize(sb->s_bdev, size))
		return 0;
	/* If we get here, we know size is power of two
	 * and it's value is between 512 and PAGE_SIZE */
	sb->s_blocksize = size;
	sb->s_blocksize_bits = blksize_bits(size);
	return sb->s_blocksize;
}

EXPORT_SYMBOL(sb_set_blocksize);

int sb_min_blocksize(struct super_block *sb, int size)
{
	int minsize = bdev_logical_block_size(sb->s_bdev);
	if (size < minsize)
		size = minsize;
	return sb_set_blocksize(sb, size);
}

EXPORT_SYMBOL(sb_min_blocksize);

static int
blkdev_get_block(struct inode *inode, sector_t iblock,
		struct buffer_head *bh, int create)
{
	bh->b_bdev = I_BDEV(inode);
	bh->b_blocknr = iblock;
	set_buffer_mapped(bh);
	return 0;
}

static struct inode *bdev_file_inode(struct file *file)
{
	return file->f_mapping->host;
}

static unsigned int dio_bio_write_op(struct kiocb *iocb)
{
	unsigned int op = REQ_OP_WRITE | REQ_SYNC | REQ_IDLE;

	/* avoid the need for a I/O completion work item */
	if (iocb->ki_flags & IOCB_DSYNC)
		op |= REQ_FUA;
	return op;
}

#define DIO_INLINE_BIO_VECS 4

static void blkdev_bio_end_io_simple(struct bio *bio)
{
	struct task_struct *waiter = bio->bi_private;

	WRITE_ONCE(bio->bi_private, NULL);
	wake_up_process(waiter);
}

static ssize_t
__blkdev_direct_IO_simple(struct kiocb *iocb, struct iov_iter *iter,
		int nr_pages)
{
	struct file *file = iocb->ki_filp;
	struct block_device *bdev = I_BDEV(bdev_file_inode(file));
	struct bio_vec inline_vecs[DIO_INLINE_BIO_VECS], *vecs, *bvec;
	loff_t pos = iocb->ki_pos;
	bool should_dirty = false;
	struct bio bio;
	ssize_t ret;
	blk_qc_t qc;
	int i;

	if ((pos | iov_iter_alignment(iter)) &
	    (bdev_logical_block_size(bdev) - 1))
		return -EINVAL;

	if (nr_pages <= DIO_INLINE_BIO_VECS)
		vecs = inline_vecs;
	else {
		vecs = kmalloc(nr_pages * sizeof(struct bio_vec), GFP_KERNEL);
		if (!vecs)
			return -ENOMEM;
	}

	bio_init(&bio, vecs, nr_pages);
	bio_set_dev(&bio, bdev);
	bio.bi_iter.bi_sector = pos >> 9;
	bio.bi_write_hint = iocb->ki_hint;
	bio.bi_private = current;
	bio.bi_end_io = blkdev_bio_end_io_simple;

	ret = bio_iov_iter_get_pages(&bio, iter);
	if (unlikely(ret))
		goto out;
	ret = bio.bi_iter.bi_size;

	if (iov_iter_rw(iter) == READ) {
		bio.bi_opf = REQ_OP_READ;
		if (iter_is_iovec(iter))
			should_dirty = true;
	} else {
		bio.bi_opf = dio_bio_write_op(iocb);
		task_io_account_write(ret);
	}

	qc = submit_bio(&bio);
	for (;;) {
		set_current_state(TASK_UNINTERRUPTIBLE);
		if (!READ_ONCE(bio.bi_private))
			break;
		if (!(iocb->ki_flags & IOCB_HIPRI) ||
		    !blk_poll(bdev_get_queue(bdev), qc))
			io_schedule();
	}
	__set_current_state(TASK_RUNNING);

	bio_for_each_segment_all(bvec, &bio, i) {
		if (should_dirty && !PageCompound(bvec->bv_page))
			set_page_dirty_lock(bvec->bv_page);
		put_page(bvec->bv_page);
	}

	if (unlikely(bio.bi_status))
		ret = blk_status_to_errno(bio.bi_status);

out:
	if (vecs != inline_vecs)
		kfree(vecs);

	bio_uninit(&bio);

	return ret;
}

struct blkdev_dio {
	union {
		struct kiocb		*iocb;
		struct task_struct	*waiter;
	};
	size_t			size;
	atomic_t		ref;
	bool			multi_bio : 1;
	bool			should_dirty : 1;
	bool			is_sync : 1;
	struct bio		bio;
};

static struct bio_set blkdev_dio_pool;

static void blkdev_bio_end_io(struct bio *bio)
{
	struct blkdev_dio *dio = bio->bi_private;
	bool should_dirty = dio->should_dirty;

	if (bio->bi_status && !dio->bio.bi_status)
		dio->bio.bi_status = bio->bi_status;

	if (!dio->multi_bio || atomic_dec_and_test(&dio->ref)) {
		if (!dio->is_sync) {
			struct kiocb *iocb = dio->iocb;
			ssize_t ret;

			if (likely(!dio->bio.bi_status)) {
				ret = dio->size;
				iocb->ki_pos += ret;
			} else {
				ret = blk_status_to_errno(dio->bio.bi_status);
			}

			dio->iocb->ki_complete(iocb, ret, 0);
			bio_put(&dio->bio);
		} else {
			struct task_struct *waiter = dio->waiter;

			WRITE_ONCE(dio->waiter, NULL);
			wake_up_process(waiter);
		}
	}

	if (should_dirty) {
		bio_check_pages_dirty(bio);
	} else {
		struct bio_vec *bvec;
		int i;

		bio_for_each_segment_all(bvec, bio, i)
			put_page(bvec->bv_page);
		bio_put(bio);
	}
}

static ssize_t
__blkdev_direct_IO(struct kiocb *iocb, struct iov_iter *iter, int nr_pages)
{
	struct file *file = iocb->ki_filp;
	struct inode *inode = bdev_file_inode(file);
	struct block_device *bdev = I_BDEV(inode);
	struct blk_plug plug;
	struct blkdev_dio *dio;
	struct bio *bio;
	bool is_read = (iov_iter_rw(iter) == READ), is_sync;
	loff_t pos = iocb->ki_pos;
	blk_qc_t qc = BLK_QC_T_NONE;
	int ret = 0;

	if ((pos | iov_iter_alignment(iter)) &
	    (bdev_logical_block_size(bdev) - 1))
		return -EINVAL;

	bio = bio_alloc_bioset(GFP_KERNEL, nr_pages, &blkdev_dio_pool);
	bio_get(bio); /* extra ref for the completion handler */

	dio = container_of(bio, struct blkdev_dio, bio);
	dio->is_sync = is_sync = is_sync_kiocb(iocb);
	if (dio->is_sync)
		dio->waiter = current;
	else
		dio->iocb = iocb;

	dio->size = 0;
	dio->multi_bio = false;
	dio->should_dirty = is_read && (iter->type == ITER_IOVEC);

	blk_start_plug(&plug);
	for (;;) {
		bio_set_dev(bio, bdev);
		bio->bi_iter.bi_sector = pos >> 9;
		bio->bi_write_hint = iocb->ki_hint;
		bio->bi_private = dio;
		bio->bi_end_io = blkdev_bio_end_io;

		ret = bio_iov_iter_get_pages(bio, iter);
		if (unlikely(ret)) {
			bio->bi_status = BLK_STS_IOERR;
			bio_endio(bio);
			break;
		}

		if (is_read) {
			bio->bi_opf = REQ_OP_READ;
			if (dio->should_dirty)
				bio_set_pages_dirty(bio);
		} else {
			bio->bi_opf = dio_bio_write_op(iocb);
			task_io_account_write(bio->bi_iter.bi_size);
		}

		dio->size += bio->bi_iter.bi_size;
		pos += bio->bi_iter.bi_size;

		nr_pages = iov_iter_npages(iter, BIO_MAX_PAGES);
		if (!nr_pages) {
			qc = submit_bio(bio);
			break;
		}

		if (!dio->multi_bio) {
			dio->multi_bio = true;
			atomic_set(&dio->ref, 2);
		} else {
			atomic_inc(&dio->ref);
		}

		submit_bio(bio);
		bio = bio_alloc(GFP_KERNEL, nr_pages);
	}
	blk_finish_plug(&plug);

	if (!is_sync)
		return -EIOCBQUEUED;

	for (;;) {
		set_current_state(TASK_UNINTERRUPTIBLE);
		if (!READ_ONCE(dio->waiter))
			break;

		if (!(iocb->ki_flags & IOCB_HIPRI) ||
		    !blk_poll(bdev_get_queue(bdev), qc))
			io_schedule();
	}
	__set_current_state(TASK_RUNNING);

	if (!ret)
		ret = blk_status_to_errno(dio->bio.bi_status);
	if (likely(!ret))
		ret = dio->size;

	bio_put(&dio->bio);
	return ret;
}

static ssize_t
blkdev_direct_IO(struct kiocb *iocb, struct iov_iter *iter)
{
	int nr_pages;

	nr_pages = iov_iter_npages(iter, BIO_MAX_PAGES + 1);
	if (!nr_pages)
		return 0;
	if (is_sync_kiocb(iocb) && nr_pages <= BIO_MAX_PAGES)
		return __blkdev_direct_IO_simple(iocb, iter, nr_pages);

	return __blkdev_direct_IO(iocb, iter, min(nr_pages, BIO_MAX_PAGES));
}

static __init int blkdev_init(void)
{
	return bioset_init(&blkdev_dio_pool, 4, offsetof(struct blkdev_dio, bio), BIOSET_NEED_BVECS);
}
module_init(blkdev_init);

int __sync_blockdev(struct block_device *bdev, int wait)
{
	if (!bdev)
		return 0;
	if (!wait)
		return filemap_flush(bdev->bd_inode->i_mapping);
	return filemap_write_and_wait(bdev->bd_inode->i_mapping);
}

/*
 * Write out and wait upon all the dirty data associated with a block
 * device via its mapping.  Does not take the superblock lock.
 */
int sync_blockdev(struct block_device *bdev)
{
	return __sync_blockdev(bdev, 1);
}
EXPORT_SYMBOL(sync_blockdev);

/*
 * Write out and wait upon all dirty data associated with this
 * device.   Filesystem data as well as the underlying block
 * device.  Takes the superblock lock.
 */
int fsync_bdev(struct block_device *bdev)
{
	struct super_block *sb = get_super(bdev);
	if (sb) {
		int res = sync_filesystem(sb);
		drop_super(sb);
		return res;
	}
	return sync_blockdev(bdev);
}
EXPORT_SYMBOL(fsync_bdev);

/**
 * freeze_bdev  --  lock a filesystem and force it into a consistent state
 * @bdev:	blockdevice to lock
 *
 * If a superblock is found on this device, we take the s_umount semaphore
 * on it to make sure nobody unmounts until the snapshot creation is done.
 * The reference counter (bd_fsfreeze_count) guarantees that only the last
 * unfreeze process can unfreeze the frozen filesystem actually when multiple
 * freeze requests arrive simultaneously. It counts up in freeze_bdev() and
 * count down in thaw_bdev(). When it becomes 0, thaw_bdev() will unfreeze
 * actually.
 */
struct super_block *freeze_bdev(struct block_device *bdev)
{
	struct super_block *sb;
	int error = 0;

	mutex_lock(&bdev->bd_fsfreeze_mutex);
	if (++bdev->bd_fsfreeze_count > 1) {
		/*
		 * We don't even need to grab a reference - the first call
		 * to freeze_bdev grab an active reference and only the last
		 * thaw_bdev drops it.
		 */
		sb = get_super(bdev);
		if (sb)
			drop_super(sb);
		mutex_unlock(&bdev->bd_fsfreeze_mutex);
		return sb;
	}

	sb = get_active_super(bdev);
	if (!sb)
		goto out;
	if (sb->s_op->freeze_super)
		error = sb->s_op->freeze_super(sb);
	else
		error = freeze_super(sb);
	if (error) {
		deactivate_super(sb);
		bdev->bd_fsfreeze_count--;
		mutex_unlock(&bdev->bd_fsfreeze_mutex);
		return ERR_PTR(error);
	}
	deactivate_super(sb);
 out:
	sync_blockdev(bdev);
	mutex_unlock(&bdev->bd_fsfreeze_mutex);
	return sb;	/* thaw_bdev releases s->s_umount */
}
EXPORT_SYMBOL(freeze_bdev);

/**
 * thaw_bdev  -- unlock filesystem
 * @bdev:	blockdevice to unlock
 * @sb:		associated superblock
 *
 * Unlocks the filesystem and marks it writeable again after freeze_bdev().
 */
int thaw_bdev(struct block_device *bdev, struct super_block *sb)
{
	int error = -EINVAL;

	mutex_lock(&bdev->bd_fsfreeze_mutex);
	if (!bdev->bd_fsfreeze_count)
		goto out;

	error = 0;
	if (--bdev->bd_fsfreeze_count > 0)
		goto out;

	if (!sb)
		goto out;

	if (sb->s_op->thaw_super)
		error = sb->s_op->thaw_super(sb);
	else
		error = thaw_super(sb);
	if (error)
		bdev->bd_fsfreeze_count++;
out:
	mutex_unlock(&bdev->bd_fsfreeze_mutex);
	return error;
}
EXPORT_SYMBOL(thaw_bdev);

static int blkdev_writepage(struct page *page, struct writeback_control *wbc)
{
	return block_write_full_page(page, blkdev_get_block, wbc);
}

static int blkdev_readpage(struct file * file, struct page * page)
{
	return block_read_full_page(page, blkdev_get_block);
}

static int blkdev_readpages(struct file *file, struct address_space *mapping,
			struct list_head *pages, unsigned nr_pages)
{
	return mpage_readpages(mapping, pages, nr_pages, blkdev_get_block);
}

static int blkdev_write_begin(struct file *file, struct address_space *mapping,
			loff_t pos, unsigned len, unsigned flags,
			struct page **pagep, void **fsdata)
{
	return block_write_begin(mapping, pos, len, flags, pagep,
				 blkdev_get_block);
}

static int blkdev_write_end(struct file *file, struct address_space *mapping,
			loff_t pos, unsigned len, unsigned copied,
			struct page *page, void *fsdata)
{
	int ret;
	ret = block_write_end(file, mapping, pos, len, copied, page, fsdata);

	unlock_page(page);
	put_page(page);

	return ret;
}

/*
 * private llseek:
 * for a block special file file_inode(file)->i_size is zero
 * so we compute the size by hand (just as in block_read/write above)
 */
static loff_t block_llseek(struct file *file, loff_t offset, int whence)
{
	struct inode *bd_inode = bdev_file_inode(file);
	loff_t retval;

	inode_lock(bd_inode);
	retval = fixed_size_llseek(file, offset, whence, i_size_read(bd_inode));
	inode_unlock(bd_inode);
	return retval;
}
	
int blkdev_fsync(struct file *filp, loff_t start, loff_t end, int datasync)
{
	struct inode *bd_inode = bdev_file_inode(filp);
	struct block_device *bdev = I_BDEV(bd_inode);
	int error;
	
	error = file_write_and_wait_range(filp, start, end);
	if (error)
		return error;

	/*
	 * There is no need to serialise calls to blkdev_issue_flush with
	 * i_mutex and doing so causes performance issues with concurrent
	 * O_SYNC writers to a block device.
	 */
	error = blkdev_issue_flush(bdev, GFP_KERNEL, NULL);
	if (error == -EOPNOTSUPP)
		error = 0;

	return error;
}
EXPORT_SYMBOL(blkdev_fsync);

/**
 * bdev_read_page() - Start reading a page from a block device
 * @bdev: The device to read the page from
 * @sector: The offset on the device to read the page to (need not be aligned)
 * @page: The page to read
 *
 * On entry, the page should be locked.  It will be unlocked when the page
 * has been read.  If the block driver implements rw_page synchronously,
 * that will be true on exit from this function, but it need not be.
 *
 * Errors returned by this function are usually "soft", eg out of memory, or
 * queue full; callers should try a different route to read this page rather
 * than propagate an error back up the stack.
 *
 * Return: negative errno if an error occurs, 0 if submission was successful.
 */
int bdev_read_page(struct block_device *bdev, sector_t sector,
			struct page *page)
{
	const struct block_device_operations *ops = bdev->bd_disk->fops;
	int result = -EOPNOTSUPP;

	if (!ops->rw_page || bdev_get_integrity(bdev))
		return result;

	result = blk_queue_enter(bdev->bd_queue, 0);
	if (result)
		return result;
	result = ops->rw_page(bdev, sector + get_start_sect(bdev), page, false);
	blk_queue_exit(bdev->bd_queue);
	return result;
}
EXPORT_SYMBOL_GPL(bdev_read_page);

/**
 * bdev_write_page() - Start writing a page to a block device
 * @bdev: The device to write the page to
 * @sector: The offset on the device to write the page to (need not be aligned)
 * @page: The page to write
 * @wbc: The writeback_control for the write
 *
 * On entry, the page should be locked and not currently under writeback.
 * On exit, if the write started successfully, the page will be unlocked and
 * under writeback.  If the write failed already (eg the driver failed to
 * queue the page to the device), the page will still be locked.  If the
 * caller is a ->writepage implementation, it will need to unlock the page.
 *
 * Errors returned by this function are usually "soft", eg out of memory, or
 * queue full; callers should try a different route to write this page rather
 * than propagate an error back up the stack.
 *
 * Return: negative errno if an error occurs, 0 if submission was successful.
 */
int bdev_write_page(struct block_device *bdev, sector_t sector,
			struct page *page, struct writeback_control *wbc)
{
	int result;
	const struct block_device_operations *ops = bdev->bd_disk->fops;

	if (!ops->rw_page || bdev_get_integrity(bdev))
		return -EOPNOTSUPP;
	result = blk_queue_enter(bdev->bd_queue, 0);
	if (result)
		return result;

	set_page_writeback(page);
	result = ops->rw_page(bdev, sector + get_start_sect(bdev), page, true);
	if (result) {
		end_page_writeback(page);
	} else {
		clean_page_buffers(page);
		unlock_page(page);
	}
	blk_queue_exit(bdev->bd_queue);
	return result;
}
EXPORT_SYMBOL_GPL(bdev_write_page);

/*
 * pseudo-fs
 */

static  __cacheline_aligned_in_smp DEFINE_SPINLOCK(bdev_lock);
static struct kmem_cache * bdev_cachep __read_mostly;

static struct inode *bdev_alloc_inode(struct super_block *sb)
{
	struct bdev_inode *ei = kmem_cache_alloc(bdev_cachep, GFP_KERNEL);
	if (!ei)
		return NULL;
	return &ei->vfs_inode;
}

static void bdev_i_callback(struct rcu_head *head)
{
	struct inode *inode = container_of(head, struct inode, i_rcu);
	struct bdev_inode *bdi = BDEV_I(inode);

	kmem_cache_free(bdev_cachep, bdi);
}

static void bdev_destroy_inode(struct inode *inode)
{
	call_rcu(&inode->i_rcu, bdev_i_callback);
}

static void init_once(void *foo)
{
	struct bdev_inode *ei = (struct bdev_inode *) foo;
	struct block_device *bdev = &ei->bdev;

	memset(bdev, 0, sizeof(*bdev));
	mutex_init(&bdev->bd_mutex);
	INIT_LIST_HEAD(&bdev->bd_list);
#ifdef CONFIG_SYSFS
	INIT_LIST_HEAD(&bdev->bd_holder_disks);
#endif
	bdev->bd_bdi = &noop_backing_dev_info;
	inode_init_once(&ei->vfs_inode);
	/* Initialize mutex for freeze. */
	mutex_init(&bdev->bd_fsfreeze_mutex);
}

static void bdev_evict_inode(struct inode *inode)
{
	struct block_device *bdev = &BDEV_I(inode)->bdev;
	truncate_inode_pages_final(&inode->i_data);
	invalidate_inode_buffers(inode); /* is it needed here? */
	clear_inode(inode);
	spin_lock(&bdev_lock);
	list_del_init(&bdev->bd_list);
	spin_unlock(&bdev_lock);
	/* Detach inode from wb early as bdi_put() may free bdi->wb */
	inode_detach_wb(inode);
	if (bdev->bd_bdi != &noop_backing_dev_info) {
		bdi_put(bdev->bd_bdi);
		bdev->bd_bdi = &noop_backing_dev_info;
	}
}

static const struct super_operations bdev_sops = {
	.statfs = simple_statfs,
	.alloc_inode = bdev_alloc_inode,
	.destroy_inode = bdev_destroy_inode,
	.drop_inode = generic_delete_inode,
	.evict_inode = bdev_evict_inode,
};

static struct dentry *bd_mount(struct file_system_type *fs_type,
	int flags, const char *dev_name, void *data)
{
	struct dentry *dent;
	dent = mount_pseudo(fs_type, "bdev:", &bdev_sops, NULL, BDEVFS_MAGIC);
	if (!IS_ERR(dent))
		dent->d_sb->s_iflags |= SB_I_CGROUPWB;
	return dent;
}

static struct file_system_type bd_type = {
	.name		= "bdev",
	.mount		= bd_mount,
	.kill_sb	= kill_anon_super,
};

struct super_block *blockdev_superblock __read_mostly;
EXPORT_SYMBOL_GPL(blockdev_superblock);

void __init bdev_cache_init(void)
{
	int err;
	static struct vfsmount *bd_mnt;

	bdev_cachep = kmem_cache_create("bdev_cache", sizeof(struct bdev_inode),
			0, (SLAB_HWCACHE_ALIGN|SLAB_RECLAIM_ACCOUNT|
				SLAB_MEM_SPREAD|SLAB_ACCOUNT|SLAB_PANIC),
			init_once);
	err = register_filesystem(&bd_type);
	if (err)
		panic("Cannot register bdev pseudo-fs");
	bd_mnt = kern_mount(&bd_type);
	if (IS_ERR(bd_mnt))
		panic("Cannot create bdev pseudo-fs");
	blockdev_superblock = bd_mnt->mnt_sb;   /* For writeback */
}

/*
 * Most likely _very_ bad one - but then it's hardly critical for small
 * /dev and can be fixed when somebody will need really large one.
 * Keep in mind that it will be fed through icache hash function too.
 */
static inline unsigned long hash(dev_t dev)
{
	return MAJOR(dev)+MINOR(dev);
}

static int bdev_test(struct inode *inode, void *data)
{
	return BDEV_I(inode)->bdev.bd_dev == *(dev_t *)data;
}

static int bdev_set(struct inode *inode, void *data)
{
	BDEV_I(inode)->bdev.bd_dev = *(dev_t *)data;
	return 0;
}

static LIST_HEAD(all_bdevs);

/*
 * If there is a bdev inode for this device, unhash it so that it gets evicted
 * as soon as last inode reference is dropped.
 */
void bdev_unhash_inode(dev_t dev)
{
	struct inode *inode;

	inode = ilookup5(blockdev_superblock, hash(dev), bdev_test, &dev);
	if (inode) {
		remove_inode_hash(inode);
		iput(inode);
	}
}

struct block_device *bdget(dev_t dev)
{
	struct block_device *bdev;
	struct inode *inode;

	inode = iget5_locked(blockdev_superblock, hash(dev),
			bdev_test, bdev_set, &dev);

	if (!inode)
		return NULL;

	bdev = &BDEV_I(inode)->bdev;

	if (inode->i_state & I_NEW) {
		bdev->bd_contains = NULL;
		bdev->bd_super = NULL;
		bdev->bd_inode = inode;
		bdev->bd_block_size = i_blocksize(inode);
		bdev->bd_part_count = 0;
		bdev->bd_invalidated = 0;
		inode->i_mode = S_IFBLK;
		inode->i_rdev = dev;
		inode->i_bdev = bdev;
		inode->i_data.a_ops = &def_blk_aops;
		mapping_set_gfp_mask(&inode->i_data, GFP_USER);
		spin_lock(&bdev_lock);
		list_add(&bdev->bd_list, &all_bdevs);
		spin_unlock(&bdev_lock);
		unlock_new_inode(inode);
	}
	return bdev;
}

EXPORT_SYMBOL(bdget);

/**
 * bdgrab -- Grab a reference to an already referenced block device
 * @bdev:	Block device to grab a reference to.
 */
struct block_device *bdgrab(struct block_device *bdev)
{
	ihold(bdev->bd_inode);
	return bdev;
}
EXPORT_SYMBOL(bdgrab);

long nr_blockdev_pages(void)
{
	struct block_device *bdev;
	long ret = 0;
	spin_lock(&bdev_lock);
	list_for_each_entry(bdev, &all_bdevs, bd_list) {
		ret += bdev->bd_inode->i_mapping->nrpages;
	}
	spin_unlock(&bdev_lock);
	return ret;
}

void bdput(struct block_device *bdev)
{
	iput(bdev->bd_inode);
}

EXPORT_SYMBOL(bdput);
 
static struct block_device *bd_acquire(struct inode *inode)
{
	struct block_device *bdev;

	spin_lock(&bdev_lock);
	bdev = inode->i_bdev;
	if (bdev && !inode_unhashed(bdev->bd_inode)) {
		bdgrab(bdev);
		spin_unlock(&bdev_lock);
		return bdev;
	}
	spin_unlock(&bdev_lock);

	/*
	 * i_bdev references block device inode that was already shut down
	 * (corresponding device got removed).  Remove the reference and look
	 * up block device inode again just in case new device got
	 * reestablished under the same device number.
	 */
	if (bdev)
		bd_forget(inode);

	bdev = bdget(inode->i_rdev);
	if (bdev) {
		spin_lock(&bdev_lock);
		if (!inode->i_bdev) {
			/*
			 * We take an additional reference to bd_inode,
			 * and it's released in clear_inode() of inode.
			 * So, we can access it via ->i_mapping always
			 * without igrab().
			 */
			bdgrab(bdev);
			inode->i_bdev = bdev;
			inode->i_mapping = bdev->bd_inode->i_mapping;
		}
		spin_unlock(&bdev_lock);
	}
	return bdev;
}

/* Call when you free inode */

void bd_forget(struct inode *inode)
{
	struct block_device *bdev = NULL;

	spin_lock(&bdev_lock);
	if (!sb_is_blkdev_sb(inode->i_sb))
		bdev = inode->i_bdev;
	inode->i_bdev = NULL;
	inode->i_mapping = &inode->i_data;
	spin_unlock(&bdev_lock);

	if (bdev)
		bdput(bdev);
}

/**
 * bd_may_claim - test whether a block device can be claimed
 * @bdev: block device of interest
 * @whole: whole block device containing @bdev, may equal @bdev
 * @holder: holder trying to claim @bdev
 *
 * Test whether @bdev can be claimed by @holder.
 *
 * CONTEXT:
 * spin_lock(&bdev_lock).
 *
 * RETURNS:
 * %true if @bdev can be claimed, %false otherwise.
 */
static bool bd_may_claim(struct block_device *bdev, struct block_device *whole,
			 void *holder)
{
	if (bdev->bd_holder == holder)
		return true;	 /* already a holder */
	else if (bdev->bd_holder != NULL)
		return false; 	 /* held by someone else */
	else if (whole == bdev)
		return true;  	 /* is a whole device which isn't held */

	else if (whole->bd_holder == bd_may_claim)
		return true; 	 /* is a partition of a device that is being partitioned */
	else if (whole->bd_holder != NULL)
		return false;	 /* is a partition of a held device */
	else
		return true;	 /* is a partition of an un-held device */
}

/**
 * bd_prepare_to_claim - prepare to claim a block device
 * @bdev: block device of interest
 * @whole: the whole device containing @bdev, may equal @bdev
 * @holder: holder trying to claim @bdev
 *
 * Prepare to claim @bdev.  This function fails if @bdev is already
 * claimed by another holder and waits if another claiming is in
 * progress.  This function doesn't actually claim.  On successful
 * return, the caller has ownership of bd_claiming and bd_holder[s].
 *
 * CONTEXT:
 * spin_lock(&bdev_lock).  Might release bdev_lock, sleep and regrab
 * it multiple times.
 *
 * RETURNS:
 * 0 if @bdev can be claimed, -EBUSY otherwise.
 */
static int bd_prepare_to_claim(struct block_device *bdev,
			       struct block_device *whole, void *holder)
{
retry:
	/* if someone else claimed, fail */
	if (!bd_may_claim(bdev, whole, holder))
		return -EBUSY;

	/* if claiming is already in progress, wait for it to finish */
	if (whole->bd_claiming) {
		wait_queue_head_t *wq = bit_waitqueue(&whole->bd_claiming, 0);
		DEFINE_WAIT(wait);

		prepare_to_wait(wq, &wait, TASK_UNINTERRUPTIBLE);
		spin_unlock(&bdev_lock);
		schedule();
		finish_wait(wq, &wait);
		spin_lock(&bdev_lock);
		goto retry;
	}

	/* yay, all mine */
	return 0;
}

static struct gendisk *bdev_get_gendisk(struct block_device *bdev, int *partno)
{
	struct gendisk *disk = get_gendisk(bdev->bd_dev, partno);

	if (!disk)
		return NULL;
	/*
	 * Now that we hold gendisk reference we make sure bdev we looked up is
	 * not stale. If it is, it means device got removed and created before
	 * we looked up gendisk and we fail open in such case. Associating
	 * unhashed bdev with newly created gendisk could lead to two bdevs
	 * (and thus two independent caches) being associated with one device
	 * which is bad.
	 */
	if (inode_unhashed(bdev->bd_inode)) {
		put_disk_and_module(disk);
		return NULL;
	}
	return disk;
}

/**
 * bd_start_claiming - start claiming a block device
 * @bdev: block device of interest
 * @holder: holder trying to claim @bdev
 *
 * @bdev is about to be opened exclusively.  Check @bdev can be opened
 * exclusively and mark that an exclusive open is in progress.  Each
 * successful call to this function must be matched with a call to
 * either bd_finish_claiming() or bd_abort_claiming() (which do not
 * fail).
 *
 * This function is used to gain exclusive access to the block device
 * without actually causing other exclusive open attempts to fail. It
 * should be used when the open sequence itself requires exclusive
 * access but may subsequently fail.
 *
 * CONTEXT:
 * Might sleep.
 *
 * RETURNS:
 * Pointer to the block device containing @bdev on success, ERR_PTR()
 * value on failure.
 */
static struct block_device *bd_start_claiming(struct block_device *bdev,
					      void *holder)
{
	struct gendisk *disk;
	struct block_device *whole;
	int partno, err;

	might_sleep();

	/*
	 * @bdev might not have been initialized properly yet, look up
	 * and grab the outer block device the hard way.
	 */
	disk = bdev_get_gendisk(bdev, &partno);
	if (!disk)
		return ERR_PTR(-ENXIO);

	/*
	 * Normally, @bdev should equal what's returned from bdget_disk()
	 * if partno is 0; however, some drivers (floppy) use multiple
	 * bdev's for the same physical device and @bdev may be one of the
	 * aliases.  Keep @bdev if partno is 0.  This means claimer
	 * tracking is broken for those devices but it has always been that
	 * way.
	 */
	if (partno)
		whole = bdget_disk(disk, 0);
	else
		whole = bdgrab(bdev);

	put_disk_and_module(disk);
	if (!whole)
		return ERR_PTR(-ENOMEM);

	/* prepare to claim, if successful, mark claiming in progress */
	spin_lock(&bdev_lock);

	err = bd_prepare_to_claim(bdev, whole, holder);
	if (err == 0) {
		whole->bd_claiming = holder;
		spin_unlock(&bdev_lock);
		return whole;
	} else {
		spin_unlock(&bdev_lock);
		bdput(whole);
		return ERR_PTR(err);
	}
}

#ifdef CONFIG_SYSFS
struct bd_holder_disk {
	struct list_head	list;
	struct gendisk		*disk;
	int			refcnt;
};

static struct bd_holder_disk *bd_find_holder_disk(struct block_device *bdev,
						  struct gendisk *disk)
{
	struct bd_holder_disk *holder;

	list_for_each_entry(holder, &bdev->bd_holder_disks, list)
		if (holder->disk == disk)
			return holder;
	return NULL;
}

static int add_symlink(struct kobject *from, struct kobject *to)
{
	return sysfs_create_link(from, to, kobject_name(to));
}

static void del_symlink(struct kobject *from, struct kobject *to)
{
	sysfs_remove_link(from, kobject_name(to));
}

/**
 * bd_link_disk_holder - create symlinks between holding disk and slave bdev
 * @bdev: the claimed slave bdev
 * @disk: the holding disk
 *
 * DON'T USE THIS UNLESS YOU'RE ALREADY USING IT.
 *
 * This functions creates the following sysfs symlinks.
 *
 * - from "slaves" directory of the holder @disk to the claimed @bdev
 * - from "holders" directory of the @bdev to the holder @disk
 *
 * For example, if /dev/dm-0 maps to /dev/sda and disk for dm-0 is
 * passed to bd_link_disk_holder(), then:
 *
 *   /sys/block/dm-0/slaves/sda --> /sys/block/sda
 *   /sys/block/sda/holders/dm-0 --> /sys/block/dm-0
 *
 * The caller must have claimed @bdev before calling this function and
 * ensure that both @bdev and @disk are valid during the creation and
 * lifetime of these symlinks.
 *
 * CONTEXT:
 * Might sleep.
 *
 * RETURNS:
 * 0 on success, -errno on failure.
 */
int bd_link_disk_holder(struct block_device *bdev, struct gendisk *disk)
{
	struct bd_holder_disk *holder;
	int ret = 0;

	mutex_lock(&bdev->bd_mutex);

	WARN_ON_ONCE(!bdev->bd_holder);

	/* FIXME: remove the following once add_disk() handles errors */
	if (WARN_ON(!disk->slave_dir || !bdev->bd_part->holder_dir))
		goto out_unlock;

	holder = bd_find_holder_disk(bdev, disk);
	if (holder) {
		holder->refcnt++;
		goto out_unlock;
	}

	holder = kzalloc(sizeof(*holder), GFP_KERNEL);
	if (!holder) {
		ret = -ENOMEM;
		goto out_unlock;
	}

	INIT_LIST_HEAD(&holder->list);
	holder->disk = disk;
	holder->refcnt = 1;

	ret = add_symlink(disk->slave_dir, &part_to_dev(bdev->bd_part)->kobj);
	if (ret)
		goto out_free;

	ret = add_symlink(bdev->bd_part->holder_dir, &disk_to_dev(disk)->kobj);
	if (ret)
		goto out_del;
	/*
	 * bdev could be deleted beneath us which would implicitly destroy
	 * the holder directory.  Hold on to it.
	 */
	kobject_get(bdev->bd_part->holder_dir);

	list_add(&holder->list, &bdev->bd_holder_disks);
	goto out_unlock;

out_del:
	del_symlink(disk->slave_dir, &part_to_dev(bdev->bd_part)->kobj);
out_free:
	kfree(holder);
out_unlock:
	mutex_unlock(&bdev->bd_mutex);
	return ret;
}
EXPORT_SYMBOL_GPL(bd_link_disk_holder);

/**
 * bd_unlink_disk_holder - destroy symlinks created by bd_link_disk_holder()
 * @bdev: the calimed slave bdev
 * @disk: the holding disk
 *
 * DON'T USE THIS UNLESS YOU'RE ALREADY USING IT.
 *
 * CONTEXT:
 * Might sleep.
 */
void bd_unlink_disk_holder(struct block_device *bdev, struct gendisk *disk)
{
	struct bd_holder_disk *holder;

	mutex_lock(&bdev->bd_mutex);

	holder = bd_find_holder_disk(bdev, disk);

	if (!WARN_ON_ONCE(holder == NULL) && !--holder->refcnt) {
		del_symlink(disk->slave_dir, &part_to_dev(bdev->bd_part)->kobj);
		del_symlink(bdev->bd_part->holder_dir,
			    &disk_to_dev(disk)->kobj);
		kobject_put(bdev->bd_part->holder_dir);
		list_del_init(&holder->list);
		kfree(holder);
	}

	mutex_unlock(&bdev->bd_mutex);
}
EXPORT_SYMBOL_GPL(bd_unlink_disk_holder);
#endif

/**
 * flush_disk - invalidates all buffer-cache entries on a disk
 *
 * @bdev:      struct block device to be flushed
 * @kill_dirty: flag to guide handling of dirty inodes
 *
 * Invalidates all buffer-cache entries on a disk. It should be called
 * when a disk has been changed -- either by a media change or online
 * resize.
 */
static void flush_disk(struct block_device *bdev, bool kill_dirty)
{
	if (__invalidate_device(bdev, kill_dirty)) {
		printk(KERN_WARNING "VFS: busy inodes on changed media or "
		       "resized disk %s\n",
		       bdev->bd_disk ? bdev->bd_disk->disk_name : "");
	}

	if (!bdev->bd_disk)
		return;
	if (disk_part_scan_enabled(bdev->bd_disk))
		bdev->bd_invalidated = 1;
}

/**
 * check_disk_size_change - checks for disk size change and adjusts bdev size.
 * @disk: struct gendisk to check
 * @bdev: struct bdev to adjust.
 * @verbose: if %true log a message about a size change if there is any
 *
 * This routine checks to see if the bdev size does not match the disk size
 * and adjusts it if it differs. When shrinking the bdev size, its all caches
 * are freed.
 */
void check_disk_size_change(struct gendisk *disk, struct block_device *bdev,
		bool verbose)
{
	loff_t disk_size, bdev_size;

	disk_size = (loff_t)get_capacity(disk) << 9;
	bdev_size = i_size_read(bdev->bd_inode);
	if (disk_size != bdev_size) {
		if (verbose) {
			printk(KERN_INFO
			       "%s: detected capacity change from %lld to %lld\n",
			       disk->disk_name, bdev_size, disk_size);
		}
		i_size_write(bdev->bd_inode, disk_size);
		if (bdev_size > disk_size)
			flush_disk(bdev, false);
	}
}

/**
 * revalidate_disk - wrapper for lower-level driver's revalidate_disk call-back
 * @disk: struct gendisk to be revalidated
 *
 * This routine is a wrapper for lower-level driver's revalidate_disk
 * call-backs.  It is used to do common pre and post operations needed
 * for all revalidate_disk operations.
 */
int revalidate_disk(struct gendisk *disk)
{
	int ret = 0;

	if (disk->fops->revalidate_disk)
		ret = disk->fops->revalidate_disk(disk);

<<<<<<< HEAD
	mutex_lock(&bdev->bd_mutex);
	check_disk_size_change(disk, bdev, ret == 0);
	bdev->bd_invalidated = 0;
	mutex_unlock(&bdev->bd_mutex);
	bdput(bdev);
=======
	/*
	 * Hidden disks don't have associated bdev so there's no point in
	 * revalidating it.
	 */
	if (!(disk->flags & GENHD_FL_HIDDEN)) {
		struct block_device *bdev = bdget_disk(disk, 0);

		if (!bdev)
			return ret;

		mutex_lock(&bdev->bd_mutex);
		if (ret == 0)
			check_disk_size_change(disk, bdev);
		else
			__check_disk_size_change(disk, bdev);
		bdev->bd_invalidated = 0;
		mutex_unlock(&bdev->bd_mutex);
		bdput(bdev);
	}
>>>>>>> 8d868c99
	return ret;
}
EXPORT_SYMBOL(revalidate_disk);

/*
 * This routine checks whether a removable media has been changed,
 * and invalidates all buffer-cache-entries in that case. This
 * is a relatively slow routine, so we have to try to minimize using
 * it. Thus it is called only upon a 'mount' or 'open'. This
 * is the best way of combining speed and utility, I think.
 * People changing diskettes in the middle of an operation deserve
 * to lose :-)
 */
int check_disk_change(struct block_device *bdev)
{
	struct gendisk *disk = bdev->bd_disk;
	const struct block_device_operations *bdops = disk->fops;
	unsigned int events;

	events = disk_clear_events(disk, DISK_EVENT_MEDIA_CHANGE |
				   DISK_EVENT_EJECT_REQUEST);
	if (!(events & DISK_EVENT_MEDIA_CHANGE))
		return 0;

	flush_disk(bdev, true);
	if (bdops->revalidate_disk)
		bdops->revalidate_disk(bdev->bd_disk);
	return 1;
}

EXPORT_SYMBOL(check_disk_change);

void bd_set_size(struct block_device *bdev, loff_t size)
{
	inode_lock(bdev->bd_inode);
	i_size_write(bdev->bd_inode, size);
	inode_unlock(bdev->bd_inode);
}
EXPORT_SYMBOL(bd_set_size);

static void __blkdev_put(struct block_device *bdev, fmode_t mode, int for_part);

/*
 * bd_mutex locking:
 *
 *  mutex_lock(part->bd_mutex)
 *    mutex_lock_nested(whole->bd_mutex, 1)
 */

static int __blkdev_get(struct block_device *bdev, fmode_t mode, int for_part)
{
	struct gendisk *disk;
	int ret;
	int partno;
	int perm = 0;
	bool first_open = false;

	if (mode & FMODE_READ)
		perm |= MAY_READ;
	if (mode & FMODE_WRITE)
		perm |= MAY_WRITE;
	/*
	 * hooks: /n/, see "layering violations".
	 */
	if (!for_part) {
		ret = devcgroup_inode_permission(bdev->bd_inode, perm);
		if (ret != 0) {
			bdput(bdev);
			return ret;
		}
	}

 restart:

	ret = -ENXIO;
	disk = bdev_get_gendisk(bdev, &partno);
	if (!disk)
		goto out;

	disk_block_events(disk);
	mutex_lock_nested(&bdev->bd_mutex, for_part);
	if (!bdev->bd_openers) {
		first_open = true;
		bdev->bd_disk = disk;
		bdev->bd_queue = disk->queue;
		bdev->bd_contains = bdev;
		bdev->bd_partno = partno;

		if (!partno) {
			ret = -ENXIO;
			bdev->bd_part = disk_get_part(disk, partno);
			if (!bdev->bd_part)
				goto out_clear;

			ret = 0;
			if (disk->fops->open) {
				ret = disk->fops->open(bdev, mode);
				if (ret == -ERESTARTSYS) {
					/* Lost a race with 'disk' being
					 * deleted, try again.
					 * See md.c
					 */
					disk_put_part(bdev->bd_part);
					bdev->bd_part = NULL;
					bdev->bd_disk = NULL;
					bdev->bd_queue = NULL;
					mutex_unlock(&bdev->bd_mutex);
					disk_unblock_events(disk);
					put_disk_and_module(disk);
					goto restart;
				}
			}

			if (!ret) {
				bd_set_size(bdev,(loff_t)get_capacity(disk)<<9);
				set_init_blocksize(bdev);
			}

			/*
			 * If the device is invalidated, rescan partition
			 * if open succeeded or failed with -ENOMEDIUM.
			 * The latter is necessary to prevent ghost
			 * partitions on a removed medium.
			 */
			if (bdev->bd_invalidated) {
				if (!ret)
					rescan_partitions(disk, bdev);
				else if (ret == -ENOMEDIUM)
					invalidate_partitions(disk, bdev);
			}

			if (ret)
				goto out_clear;
		} else {
			struct block_device *whole;
			whole = bdget_disk(disk, 0);
			ret = -ENOMEM;
			if (!whole)
				goto out_clear;
			BUG_ON(for_part);
			ret = __blkdev_get(whole, mode, 1);
			if (ret)
				goto out_clear;
			bdev->bd_contains = whole;
			bdev->bd_part = disk_get_part(disk, partno);
			if (!(disk->flags & GENHD_FL_UP) ||
			    !bdev->bd_part || !bdev->bd_part->nr_sects) {
				ret = -ENXIO;
				goto out_clear;
			}
			bd_set_size(bdev, (loff_t)bdev->bd_part->nr_sects << 9);
			set_init_blocksize(bdev);
		}

		if (bdev->bd_bdi == &noop_backing_dev_info)
			bdev->bd_bdi = bdi_get(disk->queue->backing_dev_info);
	} else {
		if (bdev->bd_contains == bdev) {
			ret = 0;
			if (bdev->bd_disk->fops->open)
				ret = bdev->bd_disk->fops->open(bdev, mode);
			/* the same as first opener case, read comment there */
			if (bdev->bd_invalidated) {
				if (!ret)
					rescan_partitions(bdev->bd_disk, bdev);
				else if (ret == -ENOMEDIUM)
					invalidate_partitions(bdev->bd_disk, bdev);
			}
			if (ret)
				goto out_unlock_bdev;
		}
	}
	bdev->bd_openers++;
	if (for_part)
		bdev->bd_part_count++;
	mutex_unlock(&bdev->bd_mutex);
	disk_unblock_events(disk);
	/* only one opener holds refs to the module and disk */
	if (!first_open)
		put_disk_and_module(disk);
	return 0;

 out_clear:
	disk_put_part(bdev->bd_part);
	bdev->bd_disk = NULL;
	bdev->bd_part = NULL;
	bdev->bd_queue = NULL;
	if (bdev != bdev->bd_contains)
		__blkdev_put(bdev->bd_contains, mode, 1);
	bdev->bd_contains = NULL;
 out_unlock_bdev:
	mutex_unlock(&bdev->bd_mutex);
	disk_unblock_events(disk);
	put_disk_and_module(disk);
 out:
	bdput(bdev);

	return ret;
}

/**
 * blkdev_get - open a block device
 * @bdev: block_device to open
 * @mode: FMODE_* mask
 * @holder: exclusive holder identifier
 *
 * Open @bdev with @mode.  If @mode includes %FMODE_EXCL, @bdev is
 * open with exclusive access.  Specifying %FMODE_EXCL with %NULL
 * @holder is invalid.  Exclusive opens may nest for the same @holder.
 *
 * On success, the reference count of @bdev is unchanged.  On failure,
 * @bdev is put.
 *
 * CONTEXT:
 * Might sleep.
 *
 * RETURNS:
 * 0 on success, -errno on failure.
 */
int blkdev_get(struct block_device *bdev, fmode_t mode, void *holder)
{
	struct block_device *whole = NULL;
	int res;

	WARN_ON_ONCE((mode & FMODE_EXCL) && !holder);

	if ((mode & FMODE_EXCL) && holder) {
		whole = bd_start_claiming(bdev, holder);
		if (IS_ERR(whole)) {
			bdput(bdev);
			return PTR_ERR(whole);
		}
	}

	res = __blkdev_get(bdev, mode, 0);

	if (whole) {
		struct gendisk *disk = whole->bd_disk;

		/* finish claiming */
		mutex_lock(&bdev->bd_mutex);
		spin_lock(&bdev_lock);

		if (!res) {
			BUG_ON(!bd_may_claim(bdev, whole, holder));
			/*
			 * Note that for a whole device bd_holders
			 * will be incremented twice, and bd_holder
			 * will be set to bd_may_claim before being
			 * set to holder
			 */
			whole->bd_holders++;
			whole->bd_holder = bd_may_claim;
			bdev->bd_holders++;
			bdev->bd_holder = holder;
		}

		/* tell others that we're done */
		BUG_ON(whole->bd_claiming != holder);
		whole->bd_claiming = NULL;
		wake_up_bit(&whole->bd_claiming, 0);

		spin_unlock(&bdev_lock);

		/*
		 * Block event polling for write claims if requested.  Any
		 * write holder makes the write_holder state stick until
		 * all are released.  This is good enough and tracking
		 * individual writeable reference is too fragile given the
		 * way @mode is used in blkdev_get/put().
		 */
		if (!res && (mode & FMODE_WRITE) && !bdev->bd_write_holder &&
		    (disk->flags & GENHD_FL_BLOCK_EVENTS_ON_EXCL_WRITE)) {
			bdev->bd_write_holder = true;
			disk_block_events(disk);
		}

		mutex_unlock(&bdev->bd_mutex);
		bdput(whole);
	}

	return res;
}
EXPORT_SYMBOL(blkdev_get);

/**
 * blkdev_get_by_path - open a block device by name
 * @path: path to the block device to open
 * @mode: FMODE_* mask
 * @holder: exclusive holder identifier
 *
 * Open the blockdevice described by the device file at @path.  @mode
 * and @holder are identical to blkdev_get().
 *
 * On success, the returned block_device has reference count of one.
 *
 * CONTEXT:
 * Might sleep.
 *
 * RETURNS:
 * Pointer to block_device on success, ERR_PTR(-errno) on failure.
 */
struct block_device *blkdev_get_by_path(const char *path, fmode_t mode,
					void *holder)
{
	struct block_device *bdev;
	int err;

	bdev = lookup_bdev(path);
	if (IS_ERR(bdev))
		return bdev;

	err = blkdev_get(bdev, mode, holder);
	if (err)
		return ERR_PTR(err);

	if ((mode & FMODE_WRITE) && bdev_read_only(bdev)) {
		blkdev_put(bdev, mode);
		return ERR_PTR(-EACCES);
	}

	return bdev;
}
EXPORT_SYMBOL(blkdev_get_by_path);

/**
 * blkdev_get_by_dev - open a block device by device number
 * @dev: device number of block device to open
 * @mode: FMODE_* mask
 * @holder: exclusive holder identifier
 *
 * Open the blockdevice described by device number @dev.  @mode and
 * @holder are identical to blkdev_get().
 *
 * Use it ONLY if you really do not have anything better - i.e. when
 * you are behind a truly sucky interface and all you are given is a
 * device number.  _Never_ to be used for internal purposes.  If you
 * ever need it - reconsider your API.
 *
 * On success, the returned block_device has reference count of one.
 *
 * CONTEXT:
 * Might sleep.
 *
 * RETURNS:
 * Pointer to block_device on success, ERR_PTR(-errno) on failure.
 */
struct block_device *blkdev_get_by_dev(dev_t dev, fmode_t mode, void *holder)
{
	struct block_device *bdev;
	int err;

	bdev = bdget(dev);
	if (!bdev)
		return ERR_PTR(-ENOMEM);

	err = blkdev_get(bdev, mode, holder);
	if (err)
		return ERR_PTR(err);

	return bdev;
}
EXPORT_SYMBOL(blkdev_get_by_dev);

static int blkdev_open(struct inode * inode, struct file * filp)
{
	struct block_device *bdev;

	/*
	 * Preserve backwards compatibility and allow large file access
	 * even if userspace doesn't ask for it explicitly. Some mkfs
	 * binary needs it. We might want to drop this workaround
	 * during an unstable branch.
	 */
	filp->f_flags |= O_LARGEFILE;

	if (filp->f_flags & O_NDELAY)
		filp->f_mode |= FMODE_NDELAY;
	if (filp->f_flags & O_EXCL)
		filp->f_mode |= FMODE_EXCL;
	if ((filp->f_flags & O_ACCMODE) == 3)
		filp->f_mode |= FMODE_WRITE_IOCTL;

	bdev = bd_acquire(inode);
	if (bdev == NULL)
		return -ENOMEM;

	filp->f_mapping = bdev->bd_inode->i_mapping;
	filp->f_wb_err = filemap_sample_wb_err(filp->f_mapping);

	return blkdev_get(bdev, filp->f_mode, filp);
}

static void __blkdev_put(struct block_device *bdev, fmode_t mode, int for_part)
{
	struct gendisk *disk = bdev->bd_disk;
	struct block_device *victim = NULL;

	mutex_lock_nested(&bdev->bd_mutex, for_part);
	if (for_part)
		bdev->bd_part_count--;

	if (!--bdev->bd_openers) {
		WARN_ON_ONCE(bdev->bd_holders);
		sync_blockdev(bdev);
		kill_bdev(bdev);

		bdev_write_inode(bdev);
	}
	if (bdev->bd_contains == bdev) {
		if (disk->fops->release)
			disk->fops->release(disk, mode);
	}
	if (!bdev->bd_openers) {
		disk_put_part(bdev->bd_part);
		bdev->bd_part = NULL;
		bdev->bd_disk = NULL;
		if (bdev != bdev->bd_contains)
			victim = bdev->bd_contains;
		bdev->bd_contains = NULL;

		put_disk_and_module(disk);
	}
	mutex_unlock(&bdev->bd_mutex);
	bdput(bdev);
	if (victim)
		__blkdev_put(victim, mode, 1);
}

void blkdev_put(struct block_device *bdev, fmode_t mode)
{
	mutex_lock(&bdev->bd_mutex);

	if (mode & FMODE_EXCL) {
		bool bdev_free;

		/*
		 * Release a claim on the device.  The holder fields
		 * are protected with bdev_lock.  bd_mutex is to
		 * synchronize disk_holder unlinking.
		 */
		spin_lock(&bdev_lock);

		WARN_ON_ONCE(--bdev->bd_holders < 0);
		WARN_ON_ONCE(--bdev->bd_contains->bd_holders < 0);

		/* bd_contains might point to self, check in a separate step */
		if ((bdev_free = !bdev->bd_holders))
			bdev->bd_holder = NULL;
		if (!bdev->bd_contains->bd_holders)
			bdev->bd_contains->bd_holder = NULL;

		spin_unlock(&bdev_lock);

		/*
		 * If this was the last claim, remove holder link and
		 * unblock evpoll if it was a write holder.
		 */
		if (bdev_free && bdev->bd_write_holder) {
			disk_unblock_events(bdev->bd_disk);
			bdev->bd_write_holder = false;
		}
	}

	/*
	 * Trigger event checking and tell drivers to flush MEDIA_CHANGE
	 * event.  This is to ensure detection of media removal commanded
	 * from userland - e.g. eject(1).
	 */
	disk_flush_events(bdev->bd_disk, DISK_EVENT_MEDIA_CHANGE);

	mutex_unlock(&bdev->bd_mutex);

	__blkdev_put(bdev, mode, 0);
}
EXPORT_SYMBOL(blkdev_put);

static int blkdev_close(struct inode * inode, struct file * filp)
{
	struct block_device *bdev = I_BDEV(bdev_file_inode(filp));
	blkdev_put(bdev, filp->f_mode);
	return 0;
}

static long block_ioctl(struct file *file, unsigned cmd, unsigned long arg)
{
	struct block_device *bdev = I_BDEV(bdev_file_inode(file));
	fmode_t mode = file->f_mode;

	/*
	 * O_NDELAY can be altered using fcntl(.., F_SETFL, ..), so we have
	 * to updated it before every ioctl.
	 */
	if (file->f_flags & O_NDELAY)
		mode |= FMODE_NDELAY;
	else
		mode &= ~FMODE_NDELAY;

	return blkdev_ioctl(bdev, mode, cmd, arg);
}

/*
 * Write data to the block device.  Only intended for the block device itself
 * and the raw driver which basically is a fake block device.
 *
 * Does not take i_mutex for the write and thus is not for general purpose
 * use.
 */
ssize_t blkdev_write_iter(struct kiocb *iocb, struct iov_iter *from)
{
	struct file *file = iocb->ki_filp;
	struct inode *bd_inode = bdev_file_inode(file);
	loff_t size = i_size_read(bd_inode);
	struct blk_plug plug;
	ssize_t ret;

	if (bdev_read_only(I_BDEV(bd_inode)))
		return -EPERM;

	if (!iov_iter_count(from))
		return 0;

	if (iocb->ki_pos >= size)
		return -ENOSPC;

	iov_iter_truncate(from, size - iocb->ki_pos);

	blk_start_plug(&plug);
	ret = __generic_file_write_iter(iocb, from);
	if (ret > 0)
		ret = generic_write_sync(iocb, ret);
	blk_finish_plug(&plug);
	return ret;
}
EXPORT_SYMBOL_GPL(blkdev_write_iter);

ssize_t blkdev_read_iter(struct kiocb *iocb, struct iov_iter *to)
{
	struct file *file = iocb->ki_filp;
	struct inode *bd_inode = bdev_file_inode(file);
	loff_t size = i_size_read(bd_inode);
	loff_t pos = iocb->ki_pos;

	if (pos >= size)
		return 0;

	size -= pos;
	iov_iter_truncate(to, size);
	return generic_file_read_iter(iocb, to);
}
EXPORT_SYMBOL_GPL(blkdev_read_iter);

/*
 * Try to release a page associated with block device when the system
 * is under memory pressure.
 */
static int blkdev_releasepage(struct page *page, gfp_t wait)
{
	struct super_block *super = BDEV_I(page->mapping->host)->bdev.bd_super;

	if (super && super->s_op->bdev_try_to_free_page)
		return super->s_op->bdev_try_to_free_page(super, page, wait);

	return try_to_free_buffers(page);
}

static int blkdev_writepages(struct address_space *mapping,
			     struct writeback_control *wbc)
{
	return generic_writepages(mapping, wbc);
}

static const struct address_space_operations def_blk_aops = {
	.readpage	= blkdev_readpage,
	.readpages	= blkdev_readpages,
	.writepage	= blkdev_writepage,
	.write_begin	= blkdev_write_begin,
	.write_end	= blkdev_write_end,
	.writepages	= blkdev_writepages,
	.releasepage	= blkdev_releasepage,
	.direct_IO	= blkdev_direct_IO,
	.migratepage	= buffer_migrate_page_norefs,
	.is_dirty_writeback = buffer_check_dirty_writeback,
};

#define	BLKDEV_FALLOC_FL_SUPPORTED					\
		(FALLOC_FL_KEEP_SIZE | FALLOC_FL_PUNCH_HOLE |		\
		 FALLOC_FL_ZERO_RANGE | FALLOC_FL_NO_HIDE_STALE)

static long blkdev_fallocate(struct file *file, int mode, loff_t start,
			     loff_t len)
{
	struct block_device *bdev = I_BDEV(bdev_file_inode(file));
	struct address_space *mapping;
	loff_t end = start + len - 1;
	loff_t isize;
	int error;

	/* Fail if we don't recognize the flags. */
	if (mode & ~BLKDEV_FALLOC_FL_SUPPORTED)
		return -EOPNOTSUPP;

	/* Don't go off the end of the device. */
	isize = i_size_read(bdev->bd_inode);
	if (start >= isize)
		return -EINVAL;
	if (end >= isize) {
		if (mode & FALLOC_FL_KEEP_SIZE) {
			len = isize - start;
			end = start + len - 1;
		} else
			return -EINVAL;
	}

	/*
	 * Don't allow IO that isn't aligned to logical block size.
	 */
	if ((start | len) & (bdev_logical_block_size(bdev) - 1))
		return -EINVAL;

	/* Invalidate the page cache, including dirty pages. */
	mapping = bdev->bd_inode->i_mapping;
	truncate_inode_pages_range(mapping, start, end);

	switch (mode) {
	case FALLOC_FL_ZERO_RANGE:
	case FALLOC_FL_ZERO_RANGE | FALLOC_FL_KEEP_SIZE:
		error = blkdev_issue_zeroout(bdev, start >> 9, len >> 9,
					    GFP_KERNEL, BLKDEV_ZERO_NOUNMAP);
		break;
	case FALLOC_FL_PUNCH_HOLE | FALLOC_FL_KEEP_SIZE:
		error = blkdev_issue_zeroout(bdev, start >> 9, len >> 9,
					     GFP_KERNEL, BLKDEV_ZERO_NOFALLBACK);
		break;
	case FALLOC_FL_PUNCH_HOLE | FALLOC_FL_KEEP_SIZE | FALLOC_FL_NO_HIDE_STALE:
		error = blkdev_issue_discard(bdev, start >> 9, len >> 9,
					     GFP_KERNEL, 0);
		break;
	default:
		return -EOPNOTSUPP;
	}
	if (error)
		return error;

	/*
	 * Invalidate again; if someone wandered in and dirtied a page,
	 * the caller will be given -EBUSY.  The third argument is
	 * inclusive, so the rounding here is safe.
	 */
	return invalidate_inode_pages2_range(mapping,
					     start >> PAGE_SHIFT,
					     end >> PAGE_SHIFT);
}

const struct file_operations def_blk_fops = {
	.open		= blkdev_open,
	.release	= blkdev_close,
	.llseek		= block_llseek,
	.read_iter	= blkdev_read_iter,
	.write_iter	= blkdev_write_iter,
	.mmap		= generic_file_mmap,
	.fsync		= blkdev_fsync,
	.unlocked_ioctl	= block_ioctl,
#ifdef CONFIG_COMPAT
	.compat_ioctl	= compat_blkdev_ioctl,
#endif
	.splice_read	= generic_file_splice_read,
	.splice_write	= iter_file_splice_write,
	.fallocate	= blkdev_fallocate,
};

int ioctl_by_bdev(struct block_device *bdev, unsigned cmd, unsigned long arg)
{
	int res;
	mm_segment_t old_fs = get_fs();
	set_fs(KERNEL_DS);
	res = blkdev_ioctl(bdev, 0, cmd, arg);
	set_fs(old_fs);
	return res;
}

EXPORT_SYMBOL(ioctl_by_bdev);

/**
 * lookup_bdev  - lookup a struct block_device by name
 * @pathname:	special file representing the block device
 *
 * Get a reference to the blockdevice at @pathname in the current
 * namespace if possible and return it.  Return ERR_PTR(error)
 * otherwise.
 */
struct block_device *lookup_bdev(const char *pathname)
{
	struct block_device *bdev;
	struct inode *inode;
	struct path path;
	int error;

	if (!pathname || !*pathname)
		return ERR_PTR(-EINVAL);

	error = kern_path(pathname, LOOKUP_FOLLOW, &path);
	if (error)
		return ERR_PTR(error);

	inode = d_backing_inode(path.dentry);
	error = -ENOTBLK;
	if (!S_ISBLK(inode->i_mode))
		goto fail;
	error = -EACCES;
	if (!may_open_dev(&path))
		goto fail;
	error = -ENOMEM;
	bdev = bd_acquire(inode);
	if (!bdev)
		goto fail;
out:
	path_put(&path);
	return bdev;
fail:
	bdev = ERR_PTR(error);
	goto out;
}
EXPORT_SYMBOL(lookup_bdev);

int __invalidate_device(struct block_device *bdev, bool kill_dirty)
{
	struct super_block *sb = get_super(bdev);
	int res = 0;

	if (sb) {
		/*
		 * no need to lock the super, get_super holds the
		 * read mutex so the filesystem cannot go away
		 * under us (->put_super runs with the write lock
		 * hold).
		 */
		shrink_dcache_sb(sb);
		res = invalidate_inodes(sb, kill_dirty);
		drop_super(sb);
	}
	invalidate_bdev(bdev);
	return res;
}
EXPORT_SYMBOL(__invalidate_device);

void iterate_bdevs(void (*func)(struct block_device *, void *), void *arg)
{
	struct inode *inode, *old_inode = NULL;

	spin_lock(&blockdev_superblock->s_inode_list_lock);
	list_for_each_entry(inode, &blockdev_superblock->s_inodes, i_sb_list) {
		struct address_space *mapping = inode->i_mapping;
		struct block_device *bdev;

		spin_lock(&inode->i_lock);
		if (inode->i_state & (I_FREEING|I_WILL_FREE|I_NEW) ||
		    mapping->nrpages == 0) {
			spin_unlock(&inode->i_lock);
			continue;
		}
		__iget(inode);
		spin_unlock(&inode->i_lock);
		spin_unlock(&blockdev_superblock->s_inode_list_lock);
		/*
		 * We hold a reference to 'inode' so it couldn't have been
		 * removed from s_inodes list while we dropped the
		 * s_inode_list_lock  We cannot iput the inode now as we can
		 * be holding the last reference and we cannot iput it under
		 * s_inode_list_lock. So we keep the reference and iput it
		 * later.
		 */
		iput(old_inode);
		old_inode = inode;
		bdev = I_BDEV(inode);

		mutex_lock(&bdev->bd_mutex);
		if (bdev->bd_openers)
			func(bdev, arg);
		mutex_unlock(&bdev->bd_mutex);

		spin_lock(&blockdev_superblock->s_inode_list_lock);
	}
	spin_unlock(&blockdev_superblock->s_inode_list_lock);
	iput(old_inode);
}<|MERGE_RESOLUTION|>--- conflicted
+++ resolved
@@ -1386,13 +1386,6 @@
 	if (disk->fops->revalidate_disk)
 		ret = disk->fops->revalidate_disk(disk);
 
-<<<<<<< HEAD
-	mutex_lock(&bdev->bd_mutex);
-	check_disk_size_change(disk, bdev, ret == 0);
-	bdev->bd_invalidated = 0;
-	mutex_unlock(&bdev->bd_mutex);
-	bdput(bdev);
-=======
 	/*
 	 * Hidden disks don't have associated bdev so there's no point in
 	 * revalidating it.
@@ -1404,15 +1397,11 @@
 			return ret;
 
 		mutex_lock(&bdev->bd_mutex);
-		if (ret == 0)
-			check_disk_size_change(disk, bdev);
-		else
-			__check_disk_size_change(disk, bdev);
+		check_disk_size_change(disk, bdev, ret == 0);
 		bdev->bd_invalidated = 0;
 		mutex_unlock(&bdev->bd_mutex);
 		bdput(bdev);
 	}
->>>>>>> 8d868c99
 	return ret;
 }
 EXPORT_SYMBOL(revalidate_disk);
