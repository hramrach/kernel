// SPDX-License-Identifier: GPL-2.0-only
/*
 *  linux/fs/block_dev.c
 *
 *  Copyright (C) 1991, 1992  Linus Torvalds
 *  Copyright (C) 2001  Andrea Arcangeli <andrea@suse.de> SuSE
 */

#include <linux/init.h>
#include <linux/mm.h>
#include <linux/fcntl.h>
#include <linux/slab.h>
#include <linux/kmod.h>
#include <linux/major.h>
#include <linux/device_cgroup.h>
#include <linux/highmem.h>
#include <linux/blkdev.h>
#include <linux/backing-dev.h>
#include <linux/module.h>
#include <linux/blkpg.h>
#include <linux/magic.h>
#include <linux/dax.h>
#include <linux/buffer_head.h>
#include <linux/swap.h>
#include <linux/pagevec.h>
#include <linux/writeback.h>
#include <linux/mpage.h>
#include <linux/mount.h>
#include <linux/pseudo_fs.h>
#include <linux/uio.h>
#include <linux/namei.h>
#include <linux/log2.h>
#include <linux/cleancache.h>
#include <linux/task_io_accounting_ops.h>
#include <linux/falloc.h>
#include <linux/uaccess.h>
#include "internal.h"

struct bdev_inode {
	struct block_device bdev;
	struct inode vfs_inode;
};

static const struct address_space_operations def_blk_aops;

static inline struct bdev_inode *BDEV_I(struct inode *inode)
{
	return container_of(inode, struct bdev_inode, vfs_inode);
}

struct block_device *I_BDEV(struct inode *inode)
{
	return &BDEV_I(inode)->bdev;
}
EXPORT_SYMBOL(I_BDEV);

static void bdev_write_inode(struct block_device *bdev)
{
	struct inode *inode = bdev->bd_inode;
	int ret;

	spin_lock(&inode->i_lock);
	while (inode->i_state & I_DIRTY) {
		spin_unlock(&inode->i_lock);
		ret = write_inode_now(inode, true);
		if (ret) {
			char name[BDEVNAME_SIZE];
			pr_warn_ratelimited("VFS: Dirty inode writeback failed "
					    "for block device %s (err=%d).\n",
					    bdevname(bdev, name), ret);
		}
		spin_lock(&inode->i_lock);
	}
	spin_unlock(&inode->i_lock);
}

/* Kill _all_ buffers and pagecache , dirty or not.. */
void kill_bdev(struct block_device *bdev)
{
	struct address_space *mapping = bdev->bd_inode->i_mapping;

	if (mapping->nrpages == 0 && mapping->nrexceptional == 0)
		return;

	invalidate_bh_lrus();
	truncate_inode_pages(mapping, 0);
}	
EXPORT_SYMBOL(kill_bdev);

/* Invalidate clean unused buffers and pagecache. */
void invalidate_bdev(struct block_device *bdev)
{
	struct address_space *mapping = bdev->bd_inode->i_mapping;

	if (mapping->nrpages) {
		invalidate_bh_lrus();
		lru_add_drain_all();	/* make sure all lru add caches are flushed */
		invalidate_mapping_pages(mapping, 0, -1);
	}
	/* 99% of the time, we don't need to flush the cleancache on the bdev.
	 * But, for the strange corners, lets be cautious
	 */
	cleancache_invalidate_inode(mapping);
}
EXPORT_SYMBOL(invalidate_bdev);

static void set_init_blocksize(struct block_device *bdev)
{
	unsigned bsize = bdev_logical_block_size(bdev);
	loff_t size = i_size_read(bdev->bd_inode);

	while (bsize < PAGE_SIZE) {
		if (size & bsize)
			break;
		bsize <<= 1;
	}
	bdev->bd_block_size = bsize;
	bdev->bd_inode->i_blkbits = blksize_bits(bsize);
}

int set_blocksize(struct block_device *bdev, int size)
{
	/* Size must be a power of two, and between 512 and PAGE_SIZE */
	if (size > PAGE_SIZE || size < 512 || !is_power_of_2(size))
		return -EINVAL;

	/* Size cannot be smaller than the size supported by the device */
	if (size < bdev_logical_block_size(bdev))
		return -EINVAL;

	/* Don't change the size if it is same as current */
	if (bdev->bd_block_size != size) {
		sync_blockdev(bdev);
		bdev->bd_block_size = size;
		bdev->bd_inode->i_blkbits = blksize_bits(size);
		kill_bdev(bdev);
	}
	return 0;
}

EXPORT_SYMBOL(set_blocksize);

int sb_set_blocksize(struct super_block *sb, int size)
{
	if (set_blocksize(sb->s_bdev, size))
		return 0;
	/* If we get here, we know size is power of two
	 * and it's value is between 512 and PAGE_SIZE */
	sb->s_blocksize = size;
	sb->s_blocksize_bits = blksize_bits(size);
	return sb->s_blocksize;
}

EXPORT_SYMBOL(sb_set_blocksize);

int sb_min_blocksize(struct super_block *sb, int size)
{
	int minsize = bdev_logical_block_size(sb->s_bdev);
	if (size < minsize)
		size = minsize;
	return sb_set_blocksize(sb, size);
}

EXPORT_SYMBOL(sb_min_blocksize);

static int
blkdev_get_block(struct inode *inode, sector_t iblock,
		struct buffer_head *bh, int create)
{
	bh->b_bdev = I_BDEV(inode);
	bh->b_blocknr = iblock;
	set_buffer_mapped(bh);
	return 0;
}

static struct inode *bdev_file_inode(struct file *file)
{
	return file->f_mapping->host;
}

static unsigned int dio_bio_write_op(struct kiocb *iocb)
{
	unsigned int op = REQ_OP_WRITE | REQ_SYNC | REQ_IDLE;

	/* avoid the need for a I/O completion work item */
	if (iocb->ki_flags & IOCB_DSYNC)
		op |= REQ_FUA;
	return op;
}

#define DIO_INLINE_BIO_VECS 4

static void blkdev_bio_end_io_simple(struct bio *bio)
{
	struct task_struct *waiter = bio->bi_private;

	WRITE_ONCE(bio->bi_private, NULL);
	blk_wake_io_task(waiter);
}

static ssize_t
__blkdev_direct_IO_simple(struct kiocb *iocb, struct iov_iter *iter,
		int nr_pages)
{
	struct file *file = iocb->ki_filp;
	struct block_device *bdev = I_BDEV(bdev_file_inode(file));
	struct bio_vec inline_vecs[DIO_INLINE_BIO_VECS], *vecs;
	loff_t pos = iocb->ki_pos;
	bool should_dirty = false;
	struct bio bio;
	ssize_t ret;
	blk_qc_t qc;

	if ((pos | iov_iter_alignment(iter)) &
	    (bdev_logical_block_size(bdev) - 1))
		return -EINVAL;

	if (nr_pages <= DIO_INLINE_BIO_VECS)
		vecs = inline_vecs;
	else {
		vecs = kmalloc_array(nr_pages, sizeof(struct bio_vec),
				     GFP_KERNEL);
		if (!vecs)
			return -ENOMEM;
	}

	bio_init(&bio, vecs, nr_pages);
	bio_set_dev(&bio, bdev);
	bio.bi_iter.bi_sector = pos >> 9;
	bio.bi_write_hint = iocb->ki_hint;
	bio.bi_private = current;
	bio.bi_end_io = blkdev_bio_end_io_simple;
	bio.bi_ioprio = iocb->ki_ioprio;

	ret = bio_iov_iter_get_pages(&bio, iter);
	if (unlikely(ret))
		goto out;
	ret = bio.bi_iter.bi_size;

	if (iov_iter_rw(iter) == READ) {
		bio.bi_opf = REQ_OP_READ;
		if (iter_is_iovec(iter))
			should_dirty = true;
	} else {
		bio.bi_opf = dio_bio_write_op(iocb);
		task_io_account_write(ret);
	}
	if (iocb->ki_flags & IOCB_HIPRI)
		bio_set_polled(&bio, iocb);

	qc = submit_bio(&bio);
	for (;;) {
		set_current_state(TASK_UNINTERRUPTIBLE);
		if (!READ_ONCE(bio.bi_private))
			break;
		if (!(iocb->ki_flags & IOCB_HIPRI) ||
		    !blk_poll(bdev_get_queue(bdev), qc, true))
			io_schedule();
	}
	__set_current_state(TASK_RUNNING);

	bio_release_pages(&bio, should_dirty);
	if (unlikely(bio.bi_status))
		ret = blk_status_to_errno(bio.bi_status);

out:
	if (vecs != inline_vecs)
		kfree(vecs);

	bio_uninit(&bio);

	return ret;
}

struct blkdev_dio {
	union {
		struct kiocb		*iocb;
		struct task_struct	*waiter;
	};
	size_t			size;
	atomic_t		ref;
	bool			multi_bio : 1;
	bool			should_dirty : 1;
	bool			is_sync : 1;
	struct bio		bio;
};

static struct bio_set blkdev_dio_pool;

static int blkdev_iopoll(struct kiocb *kiocb, bool wait)
{
	struct block_device *bdev = I_BDEV(kiocb->ki_filp->f_mapping->host);
	struct request_queue *q = bdev_get_queue(bdev);

	return blk_poll(q, READ_ONCE(kiocb->ki_cookie), wait);
}

static void blkdev_bio_end_io(struct bio *bio)
{
	struct blkdev_dio *dio = bio->bi_private;
	bool should_dirty = dio->should_dirty;

	if (bio->bi_status && !dio->bio.bi_status)
		dio->bio.bi_status = bio->bi_status;

	if (!dio->multi_bio || atomic_dec_and_test(&dio->ref)) {
		if (!dio->is_sync) {
			struct kiocb *iocb = dio->iocb;
			ssize_t ret;

			if (likely(!dio->bio.bi_status)) {
				ret = dio->size;
				iocb->ki_pos += ret;
			} else {
				ret = blk_status_to_errno(dio->bio.bi_status);
			}

			dio->iocb->ki_complete(iocb, ret, 0);
			if (dio->multi_bio)
				bio_put(&dio->bio);
		} else {
			struct task_struct *waiter = dio->waiter;

			WRITE_ONCE(dio->waiter, NULL);
			blk_wake_io_task(waiter);
		}
	}

	if (should_dirty) {
		bio_check_pages_dirty(bio);
	} else {
		bio_release_pages(bio, false);
		bio_put(bio);
	}
}

static ssize_t
__blkdev_direct_IO(struct kiocb *iocb, struct iov_iter *iter, int nr_pages)
{
	struct file *file = iocb->ki_filp;
	struct inode *inode = bdev_file_inode(file);
	struct block_device *bdev = I_BDEV(inode);
	struct blk_plug plug;
	struct blkdev_dio *dio;
	struct bio *bio;
	bool is_poll = (iocb->ki_flags & IOCB_HIPRI) != 0;
	bool is_read = (iov_iter_rw(iter) == READ), is_sync;
	loff_t pos = iocb->ki_pos;
	blk_qc_t qc = BLK_QC_T_NONE;
	int ret = 0;

	if ((pos | iov_iter_alignment(iter)) &
	    (bdev_logical_block_size(bdev) - 1))
		return -EINVAL;

	bio = bio_alloc_bioset(GFP_KERNEL, nr_pages, &blkdev_dio_pool);

	dio = container_of(bio, struct blkdev_dio, bio);
	dio->is_sync = is_sync = is_sync_kiocb(iocb);
	if (dio->is_sync) {
		dio->waiter = current;
		bio_get(bio);
	} else {
		dio->iocb = iocb;
	}

	dio->size = 0;
	dio->multi_bio = false;
	dio->should_dirty = is_read && iter_is_iovec(iter);

	/*
	 * Don't plug for HIPRI/polled IO, as those should go straight
	 * to issue
	 */
	if (!is_poll)
		blk_start_plug(&plug);

	for (;;) {
		bio_set_dev(bio, bdev);
		bio->bi_iter.bi_sector = pos >> 9;
		bio->bi_write_hint = iocb->ki_hint;
		bio->bi_private = dio;
		bio->bi_end_io = blkdev_bio_end_io;
		bio->bi_ioprio = iocb->ki_ioprio;

		ret = bio_iov_iter_get_pages(bio, iter);
		if (unlikely(ret)) {
			bio->bi_status = BLK_STS_IOERR;
			bio_endio(bio);
			break;
		}

		if (is_read) {
			bio->bi_opf = REQ_OP_READ;
			if (dio->should_dirty)
				bio_set_pages_dirty(bio);
		} else {
			bio->bi_opf = dio_bio_write_op(iocb);
			task_io_account_write(bio->bi_iter.bi_size);
		}

		dio->size += bio->bi_iter.bi_size;
		pos += bio->bi_iter.bi_size;

		nr_pages = iov_iter_npages(iter, BIO_MAX_PAGES);
		if (!nr_pages) {
			bool polled = false;

			if (iocb->ki_flags & IOCB_HIPRI) {
				bio_set_polled(bio, iocb);
				polled = true;
			}

			qc = submit_bio(bio);

			if (polled)
				WRITE_ONCE(iocb->ki_cookie, qc);
			break;
		}

		if (!dio->multi_bio) {
			/*
			 * AIO needs an extra reference to ensure the dio
			 * structure which is embedded into the first bio
			 * stays around.
			 */
			if (!is_sync)
				bio_get(bio);
			dio->multi_bio = true;
			atomic_set(&dio->ref, 2);
		} else {
			atomic_inc(&dio->ref);
		}

		submit_bio(bio);
		bio = bio_alloc(GFP_KERNEL, nr_pages);
	}

	if (!is_poll)
		blk_finish_plug(&plug);

	if (!is_sync)
		return -EIOCBQUEUED;

	for (;;) {
		set_current_state(TASK_UNINTERRUPTIBLE);
		if (!READ_ONCE(dio->waiter))
			break;

		if (!(iocb->ki_flags & IOCB_HIPRI) ||
		    !blk_poll(bdev_get_queue(bdev), qc, true))
			io_schedule();
	}
	__set_current_state(TASK_RUNNING);

	if (!ret)
		ret = blk_status_to_errno(dio->bio.bi_status);
	if (likely(!ret))
		ret = dio->size;

	bio_put(&dio->bio);
	return ret;
}

static ssize_t
blkdev_direct_IO(struct kiocb *iocb, struct iov_iter *iter)
{
	int nr_pages;

	nr_pages = iov_iter_npages(iter, BIO_MAX_PAGES + 1);
	if (!nr_pages)
		return 0;
	if (is_sync_kiocb(iocb) && nr_pages <= BIO_MAX_PAGES)
		return __blkdev_direct_IO_simple(iocb, iter, nr_pages);

	return __blkdev_direct_IO(iocb, iter, min(nr_pages, BIO_MAX_PAGES));
}

static __init int blkdev_init(void)
{
	return bioset_init(&blkdev_dio_pool, 4, offsetof(struct blkdev_dio, bio), BIOSET_NEED_BVECS);
}
module_init(blkdev_init);

int __sync_blockdev(struct block_device *bdev, int wait)
{
	if (!bdev)
		return 0;
	if (!wait)
		return filemap_flush(bdev->bd_inode->i_mapping);
	return filemap_write_and_wait(bdev->bd_inode->i_mapping);
}

/*
 * Write out and wait upon all the dirty data associated with a block
 * device via its mapping.  Does not take the superblock lock.
 */
int sync_blockdev(struct block_device *bdev)
{
	return __sync_blockdev(bdev, 1);
}
EXPORT_SYMBOL(sync_blockdev);

/*
 * Write out and wait upon all dirty data associated with this
 * device.   Filesystem data as well as the underlying block
 * device.  Takes the superblock lock.
 */
int fsync_bdev(struct block_device *bdev)
{
	struct super_block *sb = get_super(bdev);
	if (sb) {
		int res = sync_filesystem(sb);
		drop_super(sb);
		return res;
	}
	return sync_blockdev(bdev);
}
EXPORT_SYMBOL(fsync_bdev);

/**
 * freeze_bdev  --  lock a filesystem and force it into a consistent state
 * @bdev:	blockdevice to lock
 *
 * If a superblock is found on this device, we take the s_umount semaphore
 * on it to make sure nobody unmounts until the snapshot creation is done.
 * The reference counter (bd_fsfreeze_count) guarantees that only the last
 * unfreeze process can unfreeze the frozen filesystem actually when multiple
 * freeze requests arrive simultaneously. It counts up in freeze_bdev() and
 * count down in thaw_bdev(). When it becomes 0, thaw_bdev() will unfreeze
 * actually.
 */
struct super_block *freeze_bdev(struct block_device *bdev)
{
	struct super_block *sb;
	int error = 0;

	mutex_lock(&bdev->bd_fsfreeze_mutex);
	if (++bdev->bd_fsfreeze_count > 1) {
		/*
		 * We don't even need to grab a reference - the first call
		 * to freeze_bdev grab an active reference and only the last
		 * thaw_bdev drops it.
		 */
		sb = get_super(bdev);
		if (sb)
			drop_super(sb);
		mutex_unlock(&bdev->bd_fsfreeze_mutex);
		return sb;
	}

	sb = get_active_super(bdev);
	if (!sb)
		goto out;
	if (sb->s_op->freeze_super)
		error = sb->s_op->freeze_super(sb);
	else
		error = freeze_super(sb);
	if (error) {
		deactivate_super(sb);
		bdev->bd_fsfreeze_count--;
		mutex_unlock(&bdev->bd_fsfreeze_mutex);
		return ERR_PTR(error);
	}
	deactivate_super(sb);
 out:
	sync_blockdev(bdev);
	mutex_unlock(&bdev->bd_fsfreeze_mutex);
	return sb;	/* thaw_bdev releases s->s_umount */
}
EXPORT_SYMBOL(freeze_bdev);

/**
 * thaw_bdev  -- unlock filesystem
 * @bdev:	blockdevice to unlock
 * @sb:		associated superblock
 *
 * Unlocks the filesystem and marks it writeable again after freeze_bdev().
 */
int thaw_bdev(struct block_device *bdev, struct super_block *sb)
{
	int error = -EINVAL;

	mutex_lock(&bdev->bd_fsfreeze_mutex);
	if (!bdev->bd_fsfreeze_count)
		goto out;

	error = 0;
	if (--bdev->bd_fsfreeze_count > 0)
		goto out;

	if (!sb)
		goto out;

	if (sb->s_op->thaw_super)
		error = sb->s_op->thaw_super(sb);
	else
		error = thaw_super(sb);
	if (error)
		bdev->bd_fsfreeze_count++;
out:
	mutex_unlock(&bdev->bd_fsfreeze_mutex);
	return error;
}
EXPORT_SYMBOL(thaw_bdev);

static int blkdev_writepage(struct page *page, struct writeback_control *wbc)
{
	return block_write_full_page(page, blkdev_get_block, wbc);
}

static int blkdev_readpage(struct file * file, struct page * page)
{
	return block_read_full_page(page, blkdev_get_block);
}

static int blkdev_readpages(struct file *file, struct address_space *mapping,
			struct list_head *pages, unsigned nr_pages)
{
	return mpage_readpages(mapping, pages, nr_pages, blkdev_get_block);
}

static int blkdev_write_begin(struct file *file, struct address_space *mapping,
			loff_t pos, unsigned len, unsigned flags,
			struct page **pagep, void **fsdata)
{
	return block_write_begin(mapping, pos, len, flags, pagep,
				 blkdev_get_block);
}

static int blkdev_write_end(struct file *file, struct address_space *mapping,
			loff_t pos, unsigned len, unsigned copied,
			struct page *page, void *fsdata)
{
	int ret;
	ret = block_write_end(file, mapping, pos, len, copied, page, fsdata);

	unlock_page(page);
	put_page(page);

	return ret;
}

/*
 * private llseek:
 * for a block special file file_inode(file)->i_size is zero
 * so we compute the size by hand (just as in block_read/write above)
 */
static loff_t block_llseek(struct file *file, loff_t offset, int whence)
{
	struct inode *bd_inode = bdev_file_inode(file);
	loff_t retval;

	inode_lock(bd_inode);
	retval = fixed_size_llseek(file, offset, whence, i_size_read(bd_inode));
	inode_unlock(bd_inode);
	return retval;
}
	
int blkdev_fsync(struct file *filp, loff_t start, loff_t end, int datasync)
{
	struct inode *bd_inode = bdev_file_inode(filp);
	struct block_device *bdev = I_BDEV(bd_inode);
	int error;
	
	error = file_write_and_wait_range(filp, start, end);
	if (error)
		return error;

	/*
	 * There is no need to serialise calls to blkdev_issue_flush with
	 * i_mutex and doing so causes performance issues with concurrent
	 * O_SYNC writers to a block device.
	 */
	error = blkdev_issue_flush(bdev, GFP_KERNEL, NULL);
	if (error == -EOPNOTSUPP)
		error = 0;

	return error;
}
EXPORT_SYMBOL(blkdev_fsync);

/**
 * bdev_read_page() - Start reading a page from a block device
 * @bdev: The device to read the page from
 * @sector: The offset on the device to read the page to (need not be aligned)
 * @page: The page to read
 *
 * On entry, the page should be locked.  It will be unlocked when the page
 * has been read.  If the block driver implements rw_page synchronously,
 * that will be true on exit from this function, but it need not be.
 *
 * Errors returned by this function are usually "soft", eg out of memory, or
 * queue full; callers should try a different route to read this page rather
 * than propagate an error back up the stack.
 *
 * Return: negative errno if an error occurs, 0 if submission was successful.
 */
int bdev_read_page(struct block_device *bdev, sector_t sector,
			struct page *page)
{
	const struct block_device_operations *ops = bdev->bd_disk->fops;
	int result = -EOPNOTSUPP;

	if (!ops->rw_page || bdev_get_integrity(bdev))
		return result;

	result = blk_queue_enter(bdev->bd_queue, 0);
	if (result)
		return result;
	result = ops->rw_page(bdev, sector + get_start_sect(bdev), page,
			      REQ_OP_READ);
	blk_queue_exit(bdev->bd_queue);
	return result;
}
EXPORT_SYMBOL_GPL(bdev_read_page);

/**
 * bdev_write_page() - Start writing a page to a block device
 * @bdev: The device to write the page to
 * @sector: The offset on the device to write the page to (need not be aligned)
 * @page: The page to write
 * @wbc: The writeback_control for the write
 *
 * On entry, the page should be locked and not currently under writeback.
 * On exit, if the write started successfully, the page will be unlocked and
 * under writeback.  If the write failed already (eg the driver failed to
 * queue the page to the device), the page will still be locked.  If the
 * caller is a ->writepage implementation, it will need to unlock the page.
 *
 * Errors returned by this function are usually "soft", eg out of memory, or
 * queue full; callers should try a different route to write this page rather
 * than propagate an error back up the stack.
 *
 * Return: negative errno if an error occurs, 0 if submission was successful.
 */
int bdev_write_page(struct block_device *bdev, sector_t sector,
			struct page *page, struct writeback_control *wbc)
{
	int result;
	const struct block_device_operations *ops = bdev->bd_disk->fops;

	if (!ops->rw_page || bdev_get_integrity(bdev))
		return -EOPNOTSUPP;
	result = blk_queue_enter(bdev->bd_queue, 0);
	if (result)
		return result;

	set_page_writeback(page);
	result = ops->rw_page(bdev, sector + get_start_sect(bdev), page,
			      REQ_OP_WRITE);
	if (result) {
		end_page_writeback(page);
	} else {
		clean_page_buffers(page);
		unlock_page(page);
	}
	blk_queue_exit(bdev->bd_queue);
	return result;
}
EXPORT_SYMBOL_GPL(bdev_write_page);

/*
 * pseudo-fs
 */

static  __cacheline_aligned_in_smp DEFINE_SPINLOCK(bdev_lock);
static struct kmem_cache * bdev_cachep __read_mostly;

static struct inode *bdev_alloc_inode(struct super_block *sb)
{
	struct bdev_inode *ei = kmem_cache_alloc(bdev_cachep, GFP_KERNEL);
	if (!ei)
		return NULL;
	return &ei->vfs_inode;
}

static void bdev_free_inode(struct inode *inode)
{
	kmem_cache_free(bdev_cachep, BDEV_I(inode));
}

static void init_once(void *foo)
{
	struct bdev_inode *ei = (struct bdev_inode *) foo;
	struct block_device *bdev = &ei->bdev;

	memset(bdev, 0, sizeof(*bdev));
	mutex_init(&bdev->bd_mutex);
	INIT_LIST_HEAD(&bdev->bd_list);
#ifdef CONFIG_SYSFS
	INIT_LIST_HEAD(&bdev->bd_holder_disks);
#endif
	bdev->bd_bdi = &noop_backing_dev_info;
	inode_init_once(&ei->vfs_inode);
	/* Initialize mutex for freeze. */
	mutex_init(&bdev->bd_fsfreeze_mutex);
}

static void bdev_evict_inode(struct inode *inode)
{
	struct block_device *bdev = &BDEV_I(inode)->bdev;
	truncate_inode_pages_final(&inode->i_data);
	invalidate_inode_buffers(inode); /* is it needed here? */
	clear_inode(inode);
	spin_lock(&bdev_lock);
	list_del_init(&bdev->bd_list);
	spin_unlock(&bdev_lock);
	/* Detach inode from wb early as bdi_put() may free bdi->wb */
	inode_detach_wb(inode);
	if (bdev->bd_bdi != &noop_backing_dev_info) {
		bdi_put(bdev->bd_bdi);
		bdev->bd_bdi = &noop_backing_dev_info;
	}
}

static const struct super_operations bdev_sops = {
	.statfs = simple_statfs,
	.alloc_inode = bdev_alloc_inode,
	.free_inode = bdev_free_inode,
	.drop_inode = generic_delete_inode,
	.evict_inode = bdev_evict_inode,
};

static int bd_init_fs_context(struct fs_context *fc)
{
	struct pseudo_fs_context *ctx = init_pseudo(fc, BDEVFS_MAGIC);
	if (!ctx)
		return -ENOMEM;
	fc->s_iflags |= SB_I_CGROUPWB;
	ctx->ops = &bdev_sops;
	return 0;
}

static struct file_system_type bd_type = {
	.name		= "bdev",
	.init_fs_context = bd_init_fs_context,
	.kill_sb	= kill_anon_super,
};

struct super_block *blockdev_superblock __read_mostly;
EXPORT_SYMBOL_GPL(blockdev_superblock);

void __init bdev_cache_init(void)
{
	int err;
	static struct vfsmount *bd_mnt;

	bdev_cachep = kmem_cache_create("bdev_cache", sizeof(struct bdev_inode),
			0, (SLAB_HWCACHE_ALIGN|SLAB_RECLAIM_ACCOUNT|
				SLAB_MEM_SPREAD|SLAB_ACCOUNT|SLAB_PANIC),
			init_once);
	err = register_filesystem(&bd_type);
	if (err)
		panic("Cannot register bdev pseudo-fs");
	bd_mnt = kern_mount(&bd_type);
	if (IS_ERR(bd_mnt))
		panic("Cannot create bdev pseudo-fs");
	blockdev_superblock = bd_mnt->mnt_sb;   /* For writeback */
}

/*
 * Most likely _very_ bad one - but then it's hardly critical for small
 * /dev and can be fixed when somebody will need really large one.
 * Keep in mind that it will be fed through icache hash function too.
 */
static inline unsigned long hash(dev_t dev)
{
	return MAJOR(dev)+MINOR(dev);
}

static int bdev_test(struct inode *inode, void *data)
{
	return BDEV_I(inode)->bdev.bd_dev == *(dev_t *)data;
}

static int bdev_set(struct inode *inode, void *data)
{
	BDEV_I(inode)->bdev.bd_dev = *(dev_t *)data;
	return 0;
}

static LIST_HEAD(all_bdevs);

/*
 * If there is a bdev inode for this device, unhash it so that it gets evicted
 * as soon as last inode reference is dropped.
 */
void bdev_unhash_inode(dev_t dev)
{
	struct inode *inode;

	inode = ilookup5(blockdev_superblock, hash(dev), bdev_test, &dev);
	if (inode) {
		remove_inode_hash(inode);
		iput(inode);
	}
}

struct block_device *bdget(dev_t dev)
{
	struct block_device *bdev;
	struct inode *inode;

	inode = iget5_locked(blockdev_superblock, hash(dev),
			bdev_test, bdev_set, &dev);

	if (!inode)
		return NULL;

	bdev = &BDEV_I(inode)->bdev;

	if (inode->i_state & I_NEW) {
		bdev->bd_contains = NULL;
		bdev->bd_super = NULL;
		bdev->bd_inode = inode;
		bdev->bd_block_size = i_blocksize(inode);
		bdev->bd_part_count = 0;
		bdev->bd_invalidated = 0;
		inode->i_mode = S_IFBLK;
		inode->i_rdev = dev;
		inode->i_bdev = bdev;
		inode->i_data.a_ops = &def_blk_aops;
		mapping_set_gfp_mask(&inode->i_data, GFP_USER);
		spin_lock(&bdev_lock);
		list_add(&bdev->bd_list, &all_bdevs);
		spin_unlock(&bdev_lock);
		unlock_new_inode(inode);
	}
	return bdev;
}

EXPORT_SYMBOL(bdget);

/**
 * bdgrab -- Grab a reference to an already referenced block device
 * @bdev:	Block device to grab a reference to.
 */
struct block_device *bdgrab(struct block_device *bdev)
{
	ihold(bdev->bd_inode);
	return bdev;
}
EXPORT_SYMBOL(bdgrab);

long nr_blockdev_pages(void)
{
	struct block_device *bdev;
	long ret = 0;
	spin_lock(&bdev_lock);
	list_for_each_entry(bdev, &all_bdevs, bd_list) {
		ret += bdev->bd_inode->i_mapping->nrpages;
	}
	spin_unlock(&bdev_lock);
	return ret;
}

void bdput(struct block_device *bdev)
{
	iput(bdev->bd_inode);
}

EXPORT_SYMBOL(bdput);
 
static struct block_device *bd_acquire(struct inode *inode)
{
	struct block_device *bdev;

	spin_lock(&bdev_lock);
	bdev = inode->i_bdev;
	if (bdev && !inode_unhashed(bdev->bd_inode)) {
		bdgrab(bdev);
		spin_unlock(&bdev_lock);
		return bdev;
	}
	spin_unlock(&bdev_lock);

	/*
	 * i_bdev references block device inode that was already shut down
	 * (corresponding device got removed).  Remove the reference and look
	 * up block device inode again just in case new device got
	 * reestablished under the same device number.
	 */
	if (bdev)
		bd_forget(inode);

	bdev = bdget(inode->i_rdev);
	if (bdev) {
		spin_lock(&bdev_lock);
		if (!inode->i_bdev) {
			/*
			 * We take an additional reference to bd_inode,
			 * and it's released in clear_inode() of inode.
			 * So, we can access it via ->i_mapping always
			 * without igrab().
			 */
			bdgrab(bdev);
			inode->i_bdev = bdev;
			inode->i_mapping = bdev->bd_inode->i_mapping;
		}
		spin_unlock(&bdev_lock);
	}
	return bdev;
}

/* Call when you free inode */

void bd_forget(struct inode *inode)
{
	struct block_device *bdev = NULL;

	spin_lock(&bdev_lock);
	if (!sb_is_blkdev_sb(inode->i_sb))
		bdev = inode->i_bdev;
	inode->i_bdev = NULL;
	inode->i_mapping = &inode->i_data;
	spin_unlock(&bdev_lock);

	if (bdev)
		bdput(bdev);
}

/**
 * bd_may_claim - test whether a block device can be claimed
 * @bdev: block device of interest
 * @whole: whole block device containing @bdev, may equal @bdev
 * @holder: holder trying to claim @bdev
 *
 * Test whether @bdev can be claimed by @holder.
 *
 * CONTEXT:
 * spin_lock(&bdev_lock).
 *
 * RETURNS:
 * %true if @bdev can be claimed, %false otherwise.
 */
static bool bd_may_claim(struct block_device *bdev, struct block_device *whole,
			 void *holder)
{
	if (bdev->bd_holder == holder)
		return true;	 /* already a holder */
	else if (bdev->bd_holder != NULL)
		return false; 	 /* held by someone else */
	else if (whole == bdev)
		return true;  	 /* is a whole device which isn't held */

	else if (whole->bd_holder == bd_may_claim)
		return true; 	 /* is a partition of a device that is being partitioned */
	else if (whole->bd_holder != NULL)
		return false;	 /* is a partition of a held device */
	else
		return true;	 /* is a partition of an un-held device */
}

/**
 * bd_prepare_to_claim - prepare to claim a block device
 * @bdev: block device of interest
 * @whole: the whole device containing @bdev, may equal @bdev
 * @holder: holder trying to claim @bdev
 *
 * Prepare to claim @bdev.  This function fails if @bdev is already
 * claimed by another holder and waits if another claiming is in
 * progress.  This function doesn't actually claim.  On successful
 * return, the caller has ownership of bd_claiming and bd_holder[s].
 *
 * CONTEXT:
 * spin_lock(&bdev_lock).  Might release bdev_lock, sleep and regrab
 * it multiple times.
 *
 * RETURNS:
 * 0 if @bdev can be claimed, -EBUSY otherwise.
 */
static int bd_prepare_to_claim(struct block_device *bdev,
			       struct block_device *whole, void *holder)
{
retry:
	/* if someone else claimed, fail */
	if (!bd_may_claim(bdev, whole, holder))
		return -EBUSY;

	/* if claiming is already in progress, wait for it to finish */
	if (whole->bd_claiming) {
		wait_queue_head_t *wq = bit_waitqueue(&whole->bd_claiming, 0);
		DEFINE_WAIT(wait);

		prepare_to_wait(wq, &wait, TASK_UNINTERRUPTIBLE);
		spin_unlock(&bdev_lock);
		schedule();
		finish_wait(wq, &wait);
		spin_lock(&bdev_lock);
		goto retry;
	}

	/* yay, all mine */
	return 0;
}

static struct gendisk *bdev_get_gendisk(struct block_device *bdev, int *partno)
{
	struct gendisk *disk = get_gendisk(bdev->bd_dev, partno);

	if (!disk)
		return NULL;
	/*
	 * Now that we hold gendisk reference we make sure bdev we looked up is
	 * not stale. If it is, it means device got removed and created before
	 * we looked up gendisk and we fail open in such case. Associating
	 * unhashed bdev with newly created gendisk could lead to two bdevs
	 * (and thus two independent caches) being associated with one device
	 * which is bad.
	 */
	if (inode_unhashed(bdev->bd_inode)) {
		put_disk_and_module(disk);
		return NULL;
	}
	return disk;
}

/**
 * bd_start_claiming - start claiming a block device
 * @bdev: block device of interest
 * @holder: holder trying to claim @bdev
 *
 * @bdev is about to be opened exclusively.  Check @bdev can be opened
 * exclusively and mark that an exclusive open is in progress.  Each
 * successful call to this function must be matched with a call to
 * either bd_finish_claiming() or bd_abort_claiming() (which do not
 * fail).
 *
 * This function is used to gain exclusive access to the block device
 * without actually causing other exclusive open attempts to fail. It
 * should be used when the open sequence itself requires exclusive
 * access but may subsequently fail.
 *
 * CONTEXT:
 * Might sleep.
 *
 * RETURNS:
 * Pointer to the block device containing @bdev on success, ERR_PTR()
 * value on failure.
 */
struct block_device *bd_start_claiming(struct block_device *bdev, void *holder)
{
	struct gendisk *disk;
	struct block_device *whole;
	int partno, err;

	might_sleep();

	/*
	 * @bdev might not have been initialized properly yet, look up
	 * and grab the outer block device the hard way.
	 */
	disk = bdev_get_gendisk(bdev, &partno);
	if (!disk)
		return ERR_PTR(-ENXIO);

	/*
	 * Normally, @bdev should equal what's returned from bdget_disk()
	 * if partno is 0; however, some drivers (floppy) use multiple
	 * bdev's for the same physical device and @bdev may be one of the
	 * aliases.  Keep @bdev if partno is 0.  This means claimer
	 * tracking is broken for those devices but it has always been that
	 * way.
	 */
	if (partno)
		whole = bdget_disk(disk, 0);
	else
		whole = bdgrab(bdev);

	put_disk_and_module(disk);
	if (!whole)
		return ERR_PTR(-ENOMEM);

	/* prepare to claim, if successful, mark claiming in progress */
	spin_lock(&bdev_lock);

	err = bd_prepare_to_claim(bdev, whole, holder);
	if (err == 0) {
		whole->bd_claiming = holder;
		spin_unlock(&bdev_lock);
		return whole;
	} else {
		spin_unlock(&bdev_lock);
		bdput(whole);
		return ERR_PTR(err);
	}
}
EXPORT_SYMBOL(bd_start_claiming);

static void bd_clear_claiming(struct block_device *whole, void *holder)
{
	lockdep_assert_held(&bdev_lock);
	/* tell others that we're done */
	BUG_ON(whole->bd_claiming != holder);
	whole->bd_claiming = NULL;
	wake_up_bit(&whole->bd_claiming, 0);
}

/**
 * bd_finish_claiming - finish claiming of a block device
 * @bdev: block device of interest
 * @whole: whole block device (returned from bd_start_claiming())
 * @holder: holder that has claimed @bdev
 *
 * Finish exclusive open of a block device. Mark the device as exlusively
 * open by the holder and wake up all waiters for exclusive open to finish.
 */
void bd_finish_claiming(struct block_device *bdev, struct block_device *whole,
			void *holder)
{
	spin_lock(&bdev_lock);
	BUG_ON(!bd_may_claim(bdev, whole, holder));
	/*
	 * Note that for a whole device bd_holders will be incremented twice,
	 * and bd_holder will be set to bd_may_claim before being set to holder
	 */
	whole->bd_holders++;
	whole->bd_holder = bd_may_claim;
	bdev->bd_holders++;
	bdev->bd_holder = holder;
	bd_clear_claiming(whole, holder);
	spin_unlock(&bdev_lock);
}
EXPORT_SYMBOL(bd_finish_claiming);

/**
 * bd_abort_claiming - abort claiming of a block device
 * @bdev: block device of interest
 * @whole: whole block device (returned from bd_start_claiming())
 * @holder: holder that has claimed @bdev
 *
 * Abort claiming of a block device when the exclusive open failed. This can be
 * also used when exclusive open is not actually desired and we just needed
 * to block other exclusive openers for a while.
 */
void bd_abort_claiming(struct block_device *bdev, struct block_device *whole,
		       void *holder)
{
	spin_lock(&bdev_lock);
	bd_clear_claiming(whole, holder);
	spin_unlock(&bdev_lock);
}
EXPORT_SYMBOL(bd_abort_claiming);

#ifdef CONFIG_SYSFS
struct bd_holder_disk {
	struct list_head	list;
	struct gendisk		*disk;
	int			refcnt;
};

static struct bd_holder_disk *bd_find_holder_disk(struct block_device *bdev,
						  struct gendisk *disk)
{
	struct bd_holder_disk *holder;

	list_for_each_entry(holder, &bdev->bd_holder_disks, list)
		if (holder->disk == disk)
			return holder;
	return NULL;
}

static int add_symlink(struct kobject *from, struct kobject *to)
{
	return sysfs_create_link(from, to, kobject_name(to));
}

static void del_symlink(struct kobject *from, struct kobject *to)
{
	sysfs_remove_link(from, kobject_name(to));
}

/**
 * bd_link_disk_holder - create symlinks between holding disk and slave bdev
 * @bdev: the claimed slave bdev
 * @disk: the holding disk
 *
 * DON'T USE THIS UNLESS YOU'RE ALREADY USING IT.
 *
 * This functions creates the following sysfs symlinks.
 *
 * - from "slaves" directory of the holder @disk to the claimed @bdev
 * - from "holders" directory of the @bdev to the holder @disk
 *
 * For example, if /dev/dm-0 maps to /dev/sda and disk for dm-0 is
 * passed to bd_link_disk_holder(), then:
 *
 *   /sys/block/dm-0/slaves/sda --> /sys/block/sda
 *   /sys/block/sda/holders/dm-0 --> /sys/block/dm-0
 *
 * The caller must have claimed @bdev before calling this function and
 * ensure that both @bdev and @disk are valid during the creation and
 * lifetime of these symlinks.
 *
 * CONTEXT:
 * Might sleep.
 *
 * RETURNS:
 * 0 on success, -errno on failure.
 */
int bd_link_disk_holder(struct block_device *bdev, struct gendisk *disk)
{
	struct bd_holder_disk *holder;
	int ret = 0;

	mutex_lock(&bdev->bd_mutex);

	WARN_ON_ONCE(!bdev->bd_holder);

	/* FIXME: remove the following once add_disk() handles errors */
	if (WARN_ON(!disk->slave_dir || !bdev->bd_part->holder_dir))
		goto out_unlock;

	holder = bd_find_holder_disk(bdev, disk);
	if (holder) {
		holder->refcnt++;
		goto out_unlock;
	}

	holder = kzalloc(sizeof(*holder), GFP_KERNEL);
	if (!holder) {
		ret = -ENOMEM;
		goto out_unlock;
	}

	INIT_LIST_HEAD(&holder->list);
	holder->disk = disk;
	holder->refcnt = 1;

	ret = add_symlink(disk->slave_dir, &part_to_dev(bdev->bd_part)->kobj);
	if (ret)
		goto out_free;

	ret = add_symlink(bdev->bd_part->holder_dir, &disk_to_dev(disk)->kobj);
	if (ret)
		goto out_del;
	/*
	 * bdev could be deleted beneath us which would implicitly destroy
	 * the holder directory.  Hold on to it.
	 */
	kobject_get(bdev->bd_part->holder_dir);

	list_add(&holder->list, &bdev->bd_holder_disks);
	goto out_unlock;

out_del:
	del_symlink(disk->slave_dir, &part_to_dev(bdev->bd_part)->kobj);
out_free:
	kfree(holder);
out_unlock:
	mutex_unlock(&bdev->bd_mutex);
	return ret;
}
EXPORT_SYMBOL_GPL(bd_link_disk_holder);

/**
 * bd_unlink_disk_holder - destroy symlinks created by bd_link_disk_holder()
 * @bdev: the calimed slave bdev
 * @disk: the holding disk
 *
 * DON'T USE THIS UNLESS YOU'RE ALREADY USING IT.
 *
 * CONTEXT:
 * Might sleep.
 */
void bd_unlink_disk_holder(struct block_device *bdev, struct gendisk *disk)
{
	struct bd_holder_disk *holder;

	mutex_lock(&bdev->bd_mutex);

	holder = bd_find_holder_disk(bdev, disk);

	if (!WARN_ON_ONCE(holder == NULL) && !--holder->refcnt) {
		del_symlink(disk->slave_dir, &part_to_dev(bdev->bd_part)->kobj);
		del_symlink(bdev->bd_part->holder_dir,
			    &disk_to_dev(disk)->kobj);
		kobject_put(bdev->bd_part->holder_dir);
		list_del_init(&holder->list);
		kfree(holder);
	}

	mutex_unlock(&bdev->bd_mutex);
}
EXPORT_SYMBOL_GPL(bd_unlink_disk_holder);
#endif

/**
 * flush_disk - invalidates all buffer-cache entries on a disk
 *
 * @bdev:      struct block device to be flushed
 * @kill_dirty: flag to guide handling of dirty inodes
 *
 * Invalidates all buffer-cache entries on a disk. It should be called
 * when a disk has been changed -- either by a media change or online
 * resize.
 */
static void flush_disk(struct block_device *bdev, bool kill_dirty)
{
	if (__invalidate_device(bdev, kill_dirty)) {
		printk(KERN_WARNING "VFS: busy inodes on changed media or "
		       "resized disk %s\n",
		       bdev->bd_disk ? bdev->bd_disk->disk_name : "");
	}
	bdev->bd_invalidated = 1;
}

/**
 * check_disk_size_change - checks for disk size change and adjusts bdev size.
 * @disk: struct gendisk to check
 * @bdev: struct bdev to adjust.
 * @verbose: if %true log a message about a size change if there is any
 *
 * This routine checks to see if the bdev size does not match the disk size
 * and adjusts it if it differs. When shrinking the bdev size, its all caches
 * are freed.
 */
static void check_disk_size_change(struct gendisk *disk,
		struct block_device *bdev, bool verbose)
{
	loff_t disk_size, bdev_size;

	disk_size = (loff_t)get_capacity(disk) << 9;
	bdev_size = i_size_read(bdev->bd_inode);
	if (disk_size != bdev_size) {
		if (verbose) {
			printk(KERN_INFO
			       "%s: detected capacity change from %lld to %lld\n",
			       disk->disk_name, bdev_size, disk_size);
		}
		i_size_write(bdev->bd_inode, disk_size);
		if (bdev_size > disk_size)
			flush_disk(bdev, false);
	}
	bdev->bd_invalidated = 0;
}

/**
 * revalidate_disk - wrapper for lower-level driver's revalidate_disk call-back
 * @disk: struct gendisk to be revalidated
 *
 * This routine is a wrapper for lower-level driver's revalidate_disk
 * call-backs.  It is used to do common pre and post operations needed
 * for all revalidate_disk operations.
 */
int revalidate_disk(struct gendisk *disk)
{
	int ret = 0;

	if (disk->fops->revalidate_disk)
		ret = disk->fops->revalidate_disk(disk);

	/*
	 * Hidden disks don't have associated bdev so there's no point in
	 * revalidating it.
	 */
	if (!(disk->flags & GENHD_FL_HIDDEN)) {
		struct block_device *bdev = bdget_disk(disk, 0);

		if (!bdev)
			return ret;

		mutex_lock(&bdev->bd_mutex);
		check_disk_size_change(disk, bdev, ret == 0);
		mutex_unlock(&bdev->bd_mutex);
		bdput(bdev);
	}
	return ret;
}
EXPORT_SYMBOL(revalidate_disk);

/*
 * This routine checks whether a removable media has been changed,
 * and invalidates all buffer-cache-entries in that case. This
 * is a relatively slow routine, so we have to try to minimize using
 * it. Thus it is called only upon a 'mount' or 'open'. This
 * is the best way of combining speed and utility, I think.
 * People changing diskettes in the middle of an operation deserve
 * to lose :-)
 */
int check_disk_change(struct block_device *bdev)
{
	struct gendisk *disk = bdev->bd_disk;
	const struct block_device_operations *bdops = disk->fops;
	unsigned int events;

	events = disk_clear_events(disk, DISK_EVENT_MEDIA_CHANGE |
				   DISK_EVENT_EJECT_REQUEST);
	if (!(events & DISK_EVENT_MEDIA_CHANGE))
		return 0;

	flush_disk(bdev, true);
	if (bdops->revalidate_disk)
		bdops->revalidate_disk(bdev->bd_disk);
	return 1;
}

EXPORT_SYMBOL(check_disk_change);

void bd_set_size(struct block_device *bdev, loff_t size)
{
	inode_lock(bdev->bd_inode);
	i_size_write(bdev->bd_inode, size);
	inode_unlock(bdev->bd_inode);
}
EXPORT_SYMBOL(bd_set_size);

static void __blkdev_put(struct block_device *bdev, fmode_t mode, int for_part);

<<<<<<< HEAD
static void bdev_disk_changed(struct block_device *bdev, bool invalidate)
{
	if (disk_part_scan_enabled(bdev->bd_disk)) {
		if (invalidate)
			invalidate_partitions(bdev->bd_disk, bdev);
		else
			rescan_partitions(bdev->bd_disk, bdev);
	} else {
		check_disk_size_change(bdev->bd_disk, bdev, !invalidate);
		bdev->bd_invalidated = 0;
	}
}
=======
int bdev_disk_changed(struct block_device *bdev, bool invalidate)
{
	struct gendisk *disk = bdev->bd_disk;
	int ret;

	lockdep_assert_held(&bdev->bd_mutex);

rescan:
	ret = blk_drop_partitions(disk, bdev);
	if (ret)
		return ret;

	if (invalidate)
		set_capacity(disk, 0);
	else if (disk->fops->revalidate_disk)
		disk->fops->revalidate_disk(disk);

	check_disk_size_change(disk, bdev, !invalidate);

	if (get_capacity(disk)) {
		ret = blk_add_partitions(disk, bdev);
		if (ret == -EAGAIN)
			goto rescan;
	} else if (invalidate) {
		/*
		 * Tell userspace that the media / partition table may have
		 * changed.
		 */
		kobject_uevent(&disk_to_dev(disk)->kobj, KOBJ_CHANGE);
	}

	return ret;
}
/*
 * Only exported for for loop and dasd for historic reasons.  Don't use in new
 * code!
 */
EXPORT_SYMBOL_GPL(bdev_disk_changed);
>>>>>>> 0d3821eb

/*
 * bd_mutex locking:
 *
 *  mutex_lock(part->bd_mutex)
 *    mutex_lock_nested(whole->bd_mutex, 1)
 */

static int __blkdev_get(struct block_device *bdev, fmode_t mode, int for_part)
{
	struct gendisk *disk;
	int ret;
	int partno;
	int perm = 0;
	bool first_open = false;

	if (mode & FMODE_READ)
		perm |= MAY_READ;
	if (mode & FMODE_WRITE)
		perm |= MAY_WRITE;
	/*
	 * hooks: /n/, see "layering violations".
	 */
	if (!for_part) {
		ret = devcgroup_inode_permission(bdev->bd_inode, perm);
		if (ret != 0) {
			bdput(bdev);
			return ret;
		}
	}

 restart:

	ret = -ENXIO;
	disk = bdev_get_gendisk(bdev, &partno);
	if (!disk)
		goto out;

	disk_block_events(disk);
	mutex_lock_nested(&bdev->bd_mutex, for_part);
	if (!bdev->bd_openers) {
		first_open = true;
		bdev->bd_disk = disk;
		bdev->bd_queue = disk->queue;
		bdev->bd_contains = bdev;
		bdev->bd_partno = partno;

		if (!partno) {
			ret = -ENXIO;
			bdev->bd_part = disk_get_part(disk, partno);
			if (!bdev->bd_part)
				goto out_clear;

			ret = 0;
			if (disk->fops->open) {
				ret = disk->fops->open(bdev, mode);
				if (ret == -ERESTARTSYS) {
					/* Lost a race with 'disk' being
					 * deleted, try again.
					 * See md.c
					 */
					disk_put_part(bdev->bd_part);
					bdev->bd_part = NULL;
					bdev->bd_disk = NULL;
					bdev->bd_queue = NULL;
					mutex_unlock(&bdev->bd_mutex);
					disk_unblock_events(disk);
					put_disk_and_module(disk);
					goto restart;
				}
			}

			if (!ret) {
				bd_set_size(bdev,(loff_t)get_capacity(disk)<<9);
				set_init_blocksize(bdev);
			}

			/*
			 * If the device is invalidated, rescan partition
			 * if open succeeded or failed with -ENOMEDIUM.
			 * The latter is necessary to prevent ghost
			 * partitions on a removed medium.
			 */
			if (bdev->bd_invalidated &&
			    (!ret || ret == -ENOMEDIUM))
				bdev_disk_changed(bdev, ret == -ENOMEDIUM);

			if (ret)
				goto out_clear;
		} else {
			struct block_device *whole;
			whole = bdget_disk(disk, 0);
			ret = -ENOMEM;
			if (!whole)
				goto out_clear;
			BUG_ON(for_part);
			ret = __blkdev_get(whole, mode, 1);
			if (ret)
				goto out_clear;
			bdev->bd_contains = whole;
			bdev->bd_part = disk_get_part(disk, partno);
			if (!(disk->flags & GENHD_FL_UP) ||
			    !bdev->bd_part || !bdev->bd_part->nr_sects) {
				ret = -ENXIO;
				goto out_clear;
			}
			bd_set_size(bdev, (loff_t)bdev->bd_part->nr_sects << 9);
			set_init_blocksize(bdev);
		}

		if (bdev->bd_bdi == &noop_backing_dev_info)
			bdev->bd_bdi = bdi_get(disk->queue->backing_dev_info);
	} else {
		if (bdev->bd_contains == bdev) {
			ret = 0;
			if (bdev->bd_disk->fops->open)
				ret = bdev->bd_disk->fops->open(bdev, mode);
			/* the same as first opener case, read comment there */
			if (bdev->bd_invalidated &&
			    (!ret || ret == -ENOMEDIUM))
				bdev_disk_changed(bdev, ret == -ENOMEDIUM);
			if (ret)
				goto out_unlock_bdev;
		}
	}
	bdev->bd_openers++;
	if (for_part)
		bdev->bd_part_count++;
	mutex_unlock(&bdev->bd_mutex);
	disk_unblock_events(disk);
	/* only one opener holds refs to the module and disk */
	if (!first_open)
		put_disk_and_module(disk);
	return 0;

 out_clear:
	disk_put_part(bdev->bd_part);
	bdev->bd_disk = NULL;
	bdev->bd_part = NULL;
	bdev->bd_queue = NULL;
	if (bdev != bdev->bd_contains)
		__blkdev_put(bdev->bd_contains, mode, 1);
	bdev->bd_contains = NULL;
 out_unlock_bdev:
	mutex_unlock(&bdev->bd_mutex);
	disk_unblock_events(disk);
	put_disk_and_module(disk);
 out:
	bdput(bdev);

	return ret;
}

/**
 * blkdev_get - open a block device
 * @bdev: block_device to open
 * @mode: FMODE_* mask
 * @holder: exclusive holder identifier
 *
 * Open @bdev with @mode.  If @mode includes %FMODE_EXCL, @bdev is
 * open with exclusive access.  Specifying %FMODE_EXCL with %NULL
 * @holder is invalid.  Exclusive opens may nest for the same @holder.
 *
 * On success, the reference count of @bdev is unchanged.  On failure,
 * @bdev is put.
 *
 * CONTEXT:
 * Might sleep.
 *
 * RETURNS:
 * 0 on success, -errno on failure.
 */
int blkdev_get(struct block_device *bdev, fmode_t mode, void *holder)
{
	struct block_device *whole = NULL;
	int res;

	WARN_ON_ONCE((mode & FMODE_EXCL) && !holder);

	if ((mode & FMODE_EXCL) && holder) {
		whole = bd_start_claiming(bdev, holder);
		if (IS_ERR(whole)) {
			bdput(bdev);
			return PTR_ERR(whole);
		}
	}

	res = __blkdev_get(bdev, mode, 0);

	if (whole) {
		struct gendisk *disk = whole->bd_disk;

		/* finish claiming */
		mutex_lock(&bdev->bd_mutex);
		if (!res)
			bd_finish_claiming(bdev, whole, holder);
		else
			bd_abort_claiming(bdev, whole, holder);
		/*
		 * Block event polling for write claims if requested.  Any
		 * write holder makes the write_holder state stick until
		 * all are released.  This is good enough and tracking
		 * individual writeable reference is too fragile given the
		 * way @mode is used in blkdev_get/put().
		 */
		if (!res && (mode & FMODE_WRITE) && !bdev->bd_write_holder &&
		    (disk->flags & GENHD_FL_BLOCK_EVENTS_ON_EXCL_WRITE)) {
			bdev->bd_write_holder = true;
			disk_block_events(disk);
		}

		mutex_unlock(&bdev->bd_mutex);
		bdput(whole);
	}

	return res;
}
EXPORT_SYMBOL(blkdev_get);

/**
 * blkdev_get_by_path - open a block device by name
 * @path: path to the block device to open
 * @mode: FMODE_* mask
 * @holder: exclusive holder identifier
 *
 * Open the blockdevice described by the device file at @path.  @mode
 * and @holder are identical to blkdev_get().
 *
 * On success, the returned block_device has reference count of one.
 *
 * CONTEXT:
 * Might sleep.
 *
 * RETURNS:
 * Pointer to block_device on success, ERR_PTR(-errno) on failure.
 */
struct block_device *blkdev_get_by_path(const char *path, fmode_t mode,
					void *holder)
{
	struct block_device *bdev;
	int err;

	bdev = lookup_bdev(path);
	if (IS_ERR(bdev))
		return bdev;

	err = blkdev_get(bdev, mode, holder);
	if (err)
		return ERR_PTR(err);

	if ((mode & FMODE_WRITE) && bdev_read_only(bdev)) {
		blkdev_put(bdev, mode);
		return ERR_PTR(-EACCES);
	}

	return bdev;
}
EXPORT_SYMBOL(blkdev_get_by_path);

/**
 * blkdev_get_by_dev - open a block device by device number
 * @dev: device number of block device to open
 * @mode: FMODE_* mask
 * @holder: exclusive holder identifier
 *
 * Open the blockdevice described by device number @dev.  @mode and
 * @holder are identical to blkdev_get().
 *
 * Use it ONLY if you really do not have anything better - i.e. when
 * you are behind a truly sucky interface and all you are given is a
 * device number.  _Never_ to be used for internal purposes.  If you
 * ever need it - reconsider your API.
 *
 * On success, the returned block_device has reference count of one.
 *
 * CONTEXT:
 * Might sleep.
 *
 * RETURNS:
 * Pointer to block_device on success, ERR_PTR(-errno) on failure.
 */
struct block_device *blkdev_get_by_dev(dev_t dev, fmode_t mode, void *holder)
{
	struct block_device *bdev;
	int err;

	bdev = bdget(dev);
	if (!bdev)
		return ERR_PTR(-ENOMEM);

	err = blkdev_get(bdev, mode, holder);
	if (err)
		return ERR_PTR(err);

	return bdev;
}
EXPORT_SYMBOL(blkdev_get_by_dev);

static int blkdev_open(struct inode * inode, struct file * filp)
{
	struct block_device *bdev;

	/*
	 * Preserve backwards compatibility and allow large file access
	 * even if userspace doesn't ask for it explicitly. Some mkfs
	 * binary needs it. We might want to drop this workaround
	 * during an unstable branch.
	 */
	filp->f_flags |= O_LARGEFILE;

	filp->f_mode |= FMODE_NOWAIT;

	if (filp->f_flags & O_NDELAY)
		filp->f_mode |= FMODE_NDELAY;
	if (filp->f_flags & O_EXCL)
		filp->f_mode |= FMODE_EXCL;
	if ((filp->f_flags & O_ACCMODE) == 3)
		filp->f_mode |= FMODE_WRITE_IOCTL;

	bdev = bd_acquire(inode);
	if (bdev == NULL)
		return -ENOMEM;

	filp->f_mapping = bdev->bd_inode->i_mapping;
	filp->f_wb_err = filemap_sample_wb_err(filp->f_mapping);

	return blkdev_get(bdev, filp->f_mode, filp);
}

static void __blkdev_put(struct block_device *bdev, fmode_t mode, int for_part)
{
	struct gendisk *disk = bdev->bd_disk;
	struct block_device *victim = NULL;

	mutex_lock_nested(&bdev->bd_mutex, for_part);
	if (for_part)
		bdev->bd_part_count--;

	if (!--bdev->bd_openers) {
		WARN_ON_ONCE(bdev->bd_holders);
		sync_blockdev(bdev);
		kill_bdev(bdev);

		bdev_write_inode(bdev);
	}
	if (bdev->bd_contains == bdev) {
		if (disk->fops->release)
			disk->fops->release(disk, mode);
	}
	if (!bdev->bd_openers) {
		disk_put_part(bdev->bd_part);
		bdev->bd_part = NULL;
		bdev->bd_disk = NULL;
		if (bdev != bdev->bd_contains)
			victim = bdev->bd_contains;
		bdev->bd_contains = NULL;

		put_disk_and_module(disk);
	}
	mutex_unlock(&bdev->bd_mutex);
	bdput(bdev);
	if (victim)
		__blkdev_put(victim, mode, 1);
}

void blkdev_put(struct block_device *bdev, fmode_t mode)
{
	mutex_lock(&bdev->bd_mutex);

	if (mode & FMODE_EXCL) {
		bool bdev_free;

		/*
		 * Release a claim on the device.  The holder fields
		 * are protected with bdev_lock.  bd_mutex is to
		 * synchronize disk_holder unlinking.
		 */
		spin_lock(&bdev_lock);

		WARN_ON_ONCE(--bdev->bd_holders < 0);
		WARN_ON_ONCE(--bdev->bd_contains->bd_holders < 0);

		/* bd_contains might point to self, check in a separate step */
		if ((bdev_free = !bdev->bd_holders))
			bdev->bd_holder = NULL;
		if (!bdev->bd_contains->bd_holders)
			bdev->bd_contains->bd_holder = NULL;

		spin_unlock(&bdev_lock);

		/*
		 * If this was the last claim, remove holder link and
		 * unblock evpoll if it was a write holder.
		 */
		if (bdev_free && bdev->bd_write_holder) {
			disk_unblock_events(bdev->bd_disk);
			bdev->bd_write_holder = false;
		}
	}

	/*
	 * Trigger event checking and tell drivers to flush MEDIA_CHANGE
	 * event.  This is to ensure detection of media removal commanded
	 * from userland - e.g. eject(1).
	 */
	disk_flush_events(bdev->bd_disk, DISK_EVENT_MEDIA_CHANGE);

	mutex_unlock(&bdev->bd_mutex);

	__blkdev_put(bdev, mode, 0);
}
EXPORT_SYMBOL(blkdev_put);

static int blkdev_close(struct inode * inode, struct file * filp)
{
	struct block_device *bdev = I_BDEV(bdev_file_inode(filp));
	blkdev_put(bdev, filp->f_mode);
	return 0;
}

static long block_ioctl(struct file *file, unsigned cmd, unsigned long arg)
{
	struct block_device *bdev = I_BDEV(bdev_file_inode(file));
	fmode_t mode = file->f_mode;

	/*
	 * O_NDELAY can be altered using fcntl(.., F_SETFL, ..), so we have
	 * to updated it before every ioctl.
	 */
	if (file->f_flags & O_NDELAY)
		mode |= FMODE_NDELAY;
	else
		mode &= ~FMODE_NDELAY;

	return blkdev_ioctl(bdev, mode, cmd, arg);
}

/*
 * Write data to the block device.  Only intended for the block device itself
 * and the raw driver which basically is a fake block device.
 *
 * Does not take i_mutex for the write and thus is not for general purpose
 * use.
 */
ssize_t blkdev_write_iter(struct kiocb *iocb, struct iov_iter *from)
{
	struct file *file = iocb->ki_filp;
	struct inode *bd_inode = bdev_file_inode(file);
	loff_t size = i_size_read(bd_inode);
	struct blk_plug plug;
	ssize_t ret;

	if (bdev_read_only(I_BDEV(bd_inode)))
		return -EPERM;

	if (IS_SWAPFILE(bd_inode))
		return -ETXTBSY;

	if (!iov_iter_count(from))
		return 0;

	if (iocb->ki_pos >= size)
		return -ENOSPC;

	if ((iocb->ki_flags & (IOCB_NOWAIT | IOCB_DIRECT)) == IOCB_NOWAIT)
		return -EOPNOTSUPP;

	iov_iter_truncate(from, size - iocb->ki_pos);

	blk_start_plug(&plug);
	ret = __generic_file_write_iter(iocb, from);
	if (ret > 0)
		ret = generic_write_sync(iocb, ret);
	blk_finish_plug(&plug);
	return ret;
}
EXPORT_SYMBOL_GPL(blkdev_write_iter);

ssize_t blkdev_read_iter(struct kiocb *iocb, struct iov_iter *to)
{
	struct file *file = iocb->ki_filp;
	struct inode *bd_inode = bdev_file_inode(file);
	loff_t size = i_size_read(bd_inode);
	loff_t pos = iocb->ki_pos;

	if (pos >= size)
		return 0;

	size -= pos;
	iov_iter_truncate(to, size);
	return generic_file_read_iter(iocb, to);
}
EXPORT_SYMBOL_GPL(blkdev_read_iter);

/*
 * Try to release a page associated with block device when the system
 * is under memory pressure.
 */
static int blkdev_releasepage(struct page *page, gfp_t wait)
{
	struct super_block *super = BDEV_I(page->mapping->host)->bdev.bd_super;

	if (super && super->s_op->bdev_try_to_free_page)
		return super->s_op->bdev_try_to_free_page(super, page, wait);

	return try_to_free_buffers(page);
}

static int blkdev_writepages(struct address_space *mapping,
			     struct writeback_control *wbc)
{
	return generic_writepages(mapping, wbc);
}

static const struct address_space_operations def_blk_aops = {
	.readpage	= blkdev_readpage,
	.readpages	= blkdev_readpages,
	.writepage	= blkdev_writepage,
	.write_begin	= blkdev_write_begin,
	.write_end	= blkdev_write_end,
	.writepages	= blkdev_writepages,
	.releasepage	= blkdev_releasepage,
	.direct_IO	= blkdev_direct_IO,
	.migratepage	= buffer_migrate_page_norefs,
	.is_dirty_writeback = buffer_check_dirty_writeback,
};

#define	BLKDEV_FALLOC_FL_SUPPORTED					\
		(FALLOC_FL_KEEP_SIZE | FALLOC_FL_PUNCH_HOLE |		\
		 FALLOC_FL_ZERO_RANGE | FALLOC_FL_NO_HIDE_STALE)

static long blkdev_fallocate(struct file *file, int mode, loff_t start,
			     loff_t len)
{
	struct block_device *bdev = I_BDEV(bdev_file_inode(file));
	struct address_space *mapping;
	loff_t end = start + len - 1;
	loff_t isize;
	int error;

	/* Fail if we don't recognize the flags. */
	if (mode & ~BLKDEV_FALLOC_FL_SUPPORTED)
		return -EOPNOTSUPP;

	/* Don't go off the end of the device. */
	isize = i_size_read(bdev->bd_inode);
	if (start >= isize)
		return -EINVAL;
	if (end >= isize) {
		if (mode & FALLOC_FL_KEEP_SIZE) {
			len = isize - start;
			end = start + len - 1;
		} else
			return -EINVAL;
	}

	/*
	 * Don't allow IO that isn't aligned to logical block size.
	 */
	if ((start | len) & (bdev_logical_block_size(bdev) - 1))
		return -EINVAL;

	/* Invalidate the page cache, including dirty pages. */
	mapping = bdev->bd_inode->i_mapping;
	truncate_inode_pages_range(mapping, start, end);

	switch (mode) {
	case FALLOC_FL_ZERO_RANGE:
	case FALLOC_FL_ZERO_RANGE | FALLOC_FL_KEEP_SIZE:
		error = blkdev_issue_zeroout(bdev, start >> 9, len >> 9,
					    GFP_KERNEL, BLKDEV_ZERO_NOUNMAP);
		break;
	case FALLOC_FL_PUNCH_HOLE | FALLOC_FL_KEEP_SIZE:
		error = blkdev_issue_zeroout(bdev, start >> 9, len >> 9,
					     GFP_KERNEL, BLKDEV_ZERO_NOFALLBACK);
		break;
	case FALLOC_FL_PUNCH_HOLE | FALLOC_FL_KEEP_SIZE | FALLOC_FL_NO_HIDE_STALE:
		error = blkdev_issue_discard(bdev, start >> 9, len >> 9,
					     GFP_KERNEL, 0);
		break;
	default:
		return -EOPNOTSUPP;
	}
	if (error)
		return error;

	/*
	 * Invalidate again; if someone wandered in and dirtied a page,
	 * the caller will be given -EBUSY.  The third argument is
	 * inclusive, so the rounding here is safe.
	 */
	return invalidate_inode_pages2_range(mapping,
					     start >> PAGE_SHIFT,
					     end >> PAGE_SHIFT);
}

const struct file_operations def_blk_fops = {
	.open		= blkdev_open,
	.release	= blkdev_close,
	.llseek		= block_llseek,
	.read_iter	= blkdev_read_iter,
	.write_iter	= blkdev_write_iter,
	.iopoll		= blkdev_iopoll,
	.mmap		= generic_file_mmap,
	.fsync		= blkdev_fsync,
	.unlocked_ioctl	= block_ioctl,
#ifdef CONFIG_COMPAT
	.compat_ioctl	= compat_blkdev_ioctl,
#endif
	.splice_read	= generic_file_splice_read,
	.splice_write	= iter_file_splice_write,
	.fallocate	= blkdev_fallocate,
};

int ioctl_by_bdev(struct block_device *bdev, unsigned cmd, unsigned long arg)
{
	int res;
	mm_segment_t old_fs = get_fs();
	set_fs(KERNEL_DS);
	res = blkdev_ioctl(bdev, 0, cmd, arg);
	set_fs(old_fs);
	return res;
}

EXPORT_SYMBOL(ioctl_by_bdev);

/**
 * lookup_bdev  - lookup a struct block_device by name
 * @pathname:	special file representing the block device
 *
 * Get a reference to the blockdevice at @pathname in the current
 * namespace if possible and return it.  Return ERR_PTR(error)
 * otherwise.
 */
struct block_device *lookup_bdev(const char *pathname)
{
	struct block_device *bdev;
	struct inode *inode;
	struct path path;
	int error;

	if (!pathname || !*pathname)
		return ERR_PTR(-EINVAL);

	error = kern_path(pathname, LOOKUP_FOLLOW, &path);
	if (error)
		return ERR_PTR(error);

	inode = d_backing_inode(path.dentry);
	error = -ENOTBLK;
	if (!S_ISBLK(inode->i_mode))
		goto fail;
	error = -EACCES;
	if (!may_open_dev(&path))
		goto fail;
	error = -ENOMEM;
	bdev = bd_acquire(inode);
	if (!bdev)
		goto fail;
out:
	path_put(&path);
	return bdev;
fail:
	bdev = ERR_PTR(error);
	goto out;
}
EXPORT_SYMBOL(lookup_bdev);

int __invalidate_device(struct block_device *bdev, bool kill_dirty)
{
	struct super_block *sb = get_super(bdev);
	int res = 0;

	if (sb) {
		/*
		 * no need to lock the super, get_super holds the
		 * read mutex so the filesystem cannot go away
		 * under us (->put_super runs with the write lock
		 * hold).
		 */
		shrink_dcache_sb(sb);
		res = invalidate_inodes(sb, kill_dirty);
		drop_super(sb);
	}
	invalidate_bdev(bdev);
	return res;
}
EXPORT_SYMBOL(__invalidate_device);

void iterate_bdevs(void (*func)(struct block_device *, void *), void *arg)
{
	struct inode *inode, *old_inode = NULL;

	spin_lock(&blockdev_superblock->s_inode_list_lock);
	list_for_each_entry(inode, &blockdev_superblock->s_inodes, i_sb_list) {
		struct address_space *mapping = inode->i_mapping;
		struct block_device *bdev;

		spin_lock(&inode->i_lock);
		if (inode->i_state & (I_FREEING|I_WILL_FREE|I_NEW) ||
		    mapping->nrpages == 0) {
			spin_unlock(&inode->i_lock);
			continue;
		}
		__iget(inode);
		spin_unlock(&inode->i_lock);
		spin_unlock(&blockdev_superblock->s_inode_list_lock);
		/*
		 * We hold a reference to 'inode' so it couldn't have been
		 * removed from s_inodes list while we dropped the
		 * s_inode_list_lock  We cannot iput the inode now as we can
		 * be holding the last reference and we cannot iput it under
		 * s_inode_list_lock. So we keep the reference and iput it
		 * later.
		 */
		iput(old_inode);
		old_inode = inode;
		bdev = I_BDEV(inode);

		mutex_lock(&bdev->bd_mutex);
		if (bdev->bd_openers)
			func(bdev, arg);
		mutex_unlock(&bdev->bd_mutex);

		spin_lock(&blockdev_superblock->s_inode_list_lock);
	}
	spin_unlock(&blockdev_superblock->s_inode_list_lock);
	iput(old_inode);
}<|MERGE_RESOLUTION|>--- conflicted
+++ resolved
@@ -1508,20 +1508,6 @@
 
 static void __blkdev_put(struct block_device *bdev, fmode_t mode, int for_part);
 
-<<<<<<< HEAD
-static void bdev_disk_changed(struct block_device *bdev, bool invalidate)
-{
-	if (disk_part_scan_enabled(bdev->bd_disk)) {
-		if (invalidate)
-			invalidate_partitions(bdev->bd_disk, bdev);
-		else
-			rescan_partitions(bdev->bd_disk, bdev);
-	} else {
-		check_disk_size_change(bdev->bd_disk, bdev, !invalidate);
-		bdev->bd_invalidated = 0;
-	}
-}
-=======
 int bdev_disk_changed(struct block_device *bdev, bool invalidate)
 {
 	struct gendisk *disk = bdev->bd_disk;
@@ -1560,7 +1546,6 @@
  * code!
  */
 EXPORT_SYMBOL_GPL(bdev_disk_changed);
->>>>>>> 0d3821eb
 
 /*
  * bd_mutex locking:
