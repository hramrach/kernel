// SPDX-License-Identifier: GPL-2.0
/*
 * Copyright (c) 2000-2001,2005 Silicon Graphics, Inc.
 * All Rights Reserved.
 */
#include "xfs.h"
#include "xfs_fs.h"
#include "xfs_format.h"
#include "xfs_log_format.h"
#include "xfs_trans_resv.h"
#include "xfs_bit.h"
#include "xfs_shared.h"
#include "xfs_mount.h"
#include "xfs_defer.h"
#include "xfs_trans.h"
#include "xfs_trans_priv.h"
#include "xfs_extfree_item.h"
#include "xfs_log.h"
#include "xfs_btree.h"
#include "xfs_rmap.h"
#include "xfs_alloc.h"
#include "xfs_bmap.h"
#include "xfs_trace.h"
#include "xfs_error.h"
<<<<<<< HEAD
=======
#include "xfs_log_priv.h"
#include "xfs_log_recover.h"
>>>>>>> 7d2a07b7

kmem_zone_t	*xfs_efi_zone;
kmem_zone_t	*xfs_efd_zone;

static const struct xfs_item_ops xfs_efi_item_ops;

static inline struct xfs_efi_log_item *EFI_ITEM(struct xfs_log_item *lip)
{
	return container_of(lip, struct xfs_efi_log_item, efi_item);
}

STATIC void
xfs_efi_item_free(
	struct xfs_efi_log_item	*efip)
{
	kmem_free(efip->efi_item.li_lv_shadow);
	if (efip->efi_format.efi_nextents > XFS_EFI_MAX_FAST_EXTENTS)
		kmem_free(efip);
	else
		kmem_cache_free(xfs_efi_zone, efip);
}

/*
 * Freeing the efi requires that we remove it from the AIL if it has already
 * been placed there. However, the EFI may not yet have been placed in the AIL
 * when called by xfs_efi_release() from EFD processing due to the ordering of
 * committed vs unpin operations in bulk insert operations. Hence the reference
 * count to ensure only the last caller frees the EFI.
 */
STATIC void
xfs_efi_release(
	struct xfs_efi_log_item	*efip)
{
	ASSERT(atomic_read(&efip->efi_refcount) > 0);
	if (atomic_dec_and_test(&efip->efi_refcount)) {
		xfs_trans_ail_delete(&efip->efi_item, SHUTDOWN_LOG_IO_ERROR);
		xfs_efi_item_free(efip);
	}
}

/*
 * This returns the number of iovecs needed to log the given efi item.
 * We only need 1 iovec for an efi item.  It just logs the efi_log_format
 * structure.
 */
static inline int
xfs_efi_item_sizeof(
	struct xfs_efi_log_item *efip)
{
	return sizeof(struct xfs_efi_log_format) +
	       (efip->efi_format.efi_nextents - 1) * sizeof(xfs_extent_t);
}

STATIC void
xfs_efi_item_size(
	struct xfs_log_item	*lip,
	int			*nvecs,
	int			*nbytes)
{
	*nvecs += 1;
	*nbytes += xfs_efi_item_sizeof(EFI_ITEM(lip));
}

/*
 * This is called to fill in the vector of log iovecs for the
 * given efi log item. We use only 1 iovec, and we point that
 * at the efi_log_format structure embedded in the efi item.
 * It is at this point that we assert that all of the extent
 * slots in the efi item have been filled.
 */
STATIC void
xfs_efi_item_format(
	struct xfs_log_item	*lip,
	struct xfs_log_vec	*lv)
{
	struct xfs_efi_log_item	*efip = EFI_ITEM(lip);
	struct xfs_log_iovec	*vecp = NULL;

	ASSERT(atomic_read(&efip->efi_next_extent) ==
				efip->efi_format.efi_nextents);

	efip->efi_format.efi_type = XFS_LI_EFI;
	efip->efi_format.efi_size = 1;

	xlog_copy_iovec(lv, &vecp, XLOG_REG_TYPE_EFI_FORMAT,
			&efip->efi_format,
			xfs_efi_item_sizeof(efip));
}


/*
 * The unpin operation is the last place an EFI is manipulated in the log. It is
 * either inserted in the AIL or aborted in the event of a log I/O error. In
 * either case, the EFI transaction has been successfully committed to make it
 * this far. Therefore, we expect whoever committed the EFI to either construct
 * and commit the EFD or drop the EFD's reference in the event of error. Simply
 * drop the log's EFI reference now that the log is done with it.
 */
STATIC void
xfs_efi_item_unpin(
	struct xfs_log_item	*lip,
	int			remove)
{
	struct xfs_efi_log_item	*efip = EFI_ITEM(lip);
	xfs_efi_release(efip);
}

/*
 * The EFI has been either committed or aborted if the transaction has been
 * cancelled. If the transaction was cancelled, an EFD isn't going to be
 * constructed and thus we free the EFI here directly.
 */
STATIC void
xfs_efi_item_release(
	struct xfs_log_item	*lip)
{
	xfs_efi_release(EFI_ITEM(lip));
}

/*
 * Allocate and initialize an efi item with the given number of extents.
 */
STATIC struct xfs_efi_log_item *
xfs_efi_init(
	struct xfs_mount	*mp,
	uint			nextents)

{
	struct xfs_efi_log_item	*efip;
	uint			size;

	ASSERT(nextents > 0);
	if (nextents > XFS_EFI_MAX_FAST_EXTENTS) {
		size = (uint)(sizeof(struct xfs_efi_log_item) +
			((nextents - 1) * sizeof(xfs_extent_t)));
		efip = kmem_zalloc(size, 0);
	} else {
<<<<<<< HEAD
		efip = kmem_zone_zalloc(xfs_efi_zone, 0);
=======
		efip = kmem_cache_zalloc(xfs_efi_zone,
					 GFP_KERNEL | __GFP_NOFAIL);
>>>>>>> 7d2a07b7
	}

	xfs_log_item_init(mp, &efip->efi_item, XFS_LI_EFI, &xfs_efi_item_ops);
	efip->efi_format.efi_nextents = nextents;
	efip->efi_format.efi_id = (uintptr_t)(void *)efip;
	atomic_set(&efip->efi_next_extent, 0);
	atomic_set(&efip->efi_refcount, 2);

	return efip;
}

/*
 * Copy an EFI format buffer from the given buf, and into the destination
 * EFI format structure.
 * The given buffer can be in 32 bit or 64 bit form (which has different padding),
 * one of which will be the native format for this kernel.
 * It will handle the conversion of formats if necessary.
 */
STATIC int
xfs_efi_copy_format(xfs_log_iovec_t *buf, xfs_efi_log_format_t *dst_efi_fmt)
{
	xfs_efi_log_format_t *src_efi_fmt = buf->i_addr;
	uint i;
	uint len = sizeof(xfs_efi_log_format_t) + 
		(src_efi_fmt->efi_nextents - 1) * sizeof(xfs_extent_t);  
	uint len32 = sizeof(xfs_efi_log_format_32_t) + 
		(src_efi_fmt->efi_nextents - 1) * sizeof(xfs_extent_32_t);  
	uint len64 = sizeof(xfs_efi_log_format_64_t) + 
		(src_efi_fmt->efi_nextents - 1) * sizeof(xfs_extent_64_t);  

	if (buf->i_len == len) {
		memcpy((char *)dst_efi_fmt, (char*)src_efi_fmt, len);
		return 0;
	} else if (buf->i_len == len32) {
		xfs_efi_log_format_32_t *src_efi_fmt_32 = buf->i_addr;

		dst_efi_fmt->efi_type     = src_efi_fmt_32->efi_type;
		dst_efi_fmt->efi_size     = src_efi_fmt_32->efi_size;
		dst_efi_fmt->efi_nextents = src_efi_fmt_32->efi_nextents;
		dst_efi_fmt->efi_id       = src_efi_fmt_32->efi_id;
		for (i = 0; i < dst_efi_fmt->efi_nextents; i++) {
			dst_efi_fmt->efi_extents[i].ext_start =
				src_efi_fmt_32->efi_extents[i].ext_start;
			dst_efi_fmt->efi_extents[i].ext_len =
				src_efi_fmt_32->efi_extents[i].ext_len;
		}
		return 0;
	} else if (buf->i_len == len64) {
		xfs_efi_log_format_64_t *src_efi_fmt_64 = buf->i_addr;

		dst_efi_fmt->efi_type     = src_efi_fmt_64->efi_type;
		dst_efi_fmt->efi_size     = src_efi_fmt_64->efi_size;
		dst_efi_fmt->efi_nextents = src_efi_fmt_64->efi_nextents;
		dst_efi_fmt->efi_id       = src_efi_fmt_64->efi_id;
		for (i = 0; i < dst_efi_fmt->efi_nextents; i++) {
			dst_efi_fmt->efi_extents[i].ext_start =
				src_efi_fmt_64->efi_extents[i].ext_start;
			dst_efi_fmt->efi_extents[i].ext_len =
				src_efi_fmt_64->efi_extents[i].ext_len;
		}
		return 0;
	}
	XFS_ERROR_REPORT(__func__, XFS_ERRLEVEL_LOW, NULL);
	return -EFSCORRUPTED;
}

static inline struct xfs_efd_log_item *EFD_ITEM(struct xfs_log_item *lip)
{
	return container_of(lip, struct xfs_efd_log_item, efd_item);
}

STATIC void
xfs_efd_item_free(struct xfs_efd_log_item *efdp)
{
	kmem_free(efdp->efd_item.li_lv_shadow);
	if (efdp->efd_format.efd_nextents > XFS_EFD_MAX_FAST_EXTENTS)
		kmem_free(efdp);
	else
		kmem_cache_free(xfs_efd_zone, efdp);
}

/*
 * This returns the number of iovecs needed to log the given efd item.
 * We only need 1 iovec for an efd item.  It just logs the efd_log_format
 * structure.
 */
static inline int
xfs_efd_item_sizeof(
	struct xfs_efd_log_item *efdp)
{
	return sizeof(xfs_efd_log_format_t) +
	       (efdp->efd_format.efd_nextents - 1) * sizeof(xfs_extent_t);
}

STATIC void
xfs_efd_item_size(
	struct xfs_log_item	*lip,
	int			*nvecs,
	int			*nbytes)
{
	*nvecs += 1;
	*nbytes += xfs_efd_item_sizeof(EFD_ITEM(lip));
}

/*
 * This is called to fill in the vector of log iovecs for the
 * given efd log item. We use only 1 iovec, and we point that
 * at the efd_log_format structure embedded in the efd item.
 * It is at this point that we assert that all of the extent
 * slots in the efd item have been filled.
 */
STATIC void
xfs_efd_item_format(
	struct xfs_log_item	*lip,
	struct xfs_log_vec	*lv)
{
	struct xfs_efd_log_item	*efdp = EFD_ITEM(lip);
	struct xfs_log_iovec	*vecp = NULL;

	ASSERT(efdp->efd_next_extent == efdp->efd_format.efd_nextents);

	efdp->efd_format.efd_type = XFS_LI_EFD;
	efdp->efd_format.efd_size = 1;

	xlog_copy_iovec(lv, &vecp, XLOG_REG_TYPE_EFD_FORMAT,
			&efdp->efd_format,
			xfs_efd_item_sizeof(efdp));
}

/*
 * The EFD is either committed or aborted if the transaction is cancelled. If
 * the transaction is cancelled, drop our reference to the EFI and free the EFD.
 */
STATIC void
xfs_efd_item_release(
	struct xfs_log_item	*lip)
{
	struct xfs_efd_log_item	*efdp = EFD_ITEM(lip);

	xfs_efi_release(efdp->efd_efip);
	xfs_efd_item_free(efdp);
}

static const struct xfs_item_ops xfs_efd_item_ops = {
	.flags		= XFS_ITEM_RELEASE_WHEN_COMMITTED,
	.iop_size	= xfs_efd_item_size,
	.iop_format	= xfs_efd_item_format,
	.iop_release	= xfs_efd_item_release,
};

/*
 * Allocate an "extent free done" log item that will hold nextents worth of
 * extents.  The caller must use all nextents extents, because we are not
 * flexible about this at all.
 */
static struct xfs_efd_log_item *
xfs_trans_get_efd(
	struct xfs_trans		*tp,
	struct xfs_efi_log_item		*efip,
	unsigned int			nextents)
{
	struct xfs_efd_log_item		*efdp;

	ASSERT(nextents > 0);

	if (nextents > XFS_EFD_MAX_FAST_EXTENTS) {
		efdp = kmem_zalloc(sizeof(struct xfs_efd_log_item) +
				(nextents - 1) * sizeof(struct xfs_extent),
				0);
	} else {
<<<<<<< HEAD
		efdp = kmem_zone_zalloc(xfs_efd_zone, 0);
=======
		efdp = kmem_cache_zalloc(xfs_efd_zone,
					GFP_KERNEL | __GFP_NOFAIL);
>>>>>>> 7d2a07b7
	}

	xfs_log_item_init(tp->t_mountp, &efdp->efd_item, XFS_LI_EFD,
			  &xfs_efd_item_ops);
	efdp->efd_efip = efip;
	efdp->efd_format.efd_nextents = nextents;
	efdp->efd_format.efd_efi_id = efip->efi_format.efi_id;

	xfs_trans_add_item(tp, &efdp->efd_item);
	return efdp;
}

/*
 * Free an extent and log it to the EFD. Note that the transaction is marked
 * dirty regardless of whether the extent free succeeds or fails to support the
 * EFI/EFD lifecycle rules.
 */
static int
xfs_trans_free_extent(
	struct xfs_trans		*tp,
	struct xfs_efd_log_item		*efdp,
	xfs_fsblock_t			start_block,
	xfs_extlen_t			ext_len,
	const struct xfs_owner_info	*oinfo,
	bool				skip_discard)
{
	struct xfs_mount		*mp = tp->t_mountp;
	struct xfs_extent		*extp;
	uint				next_extent;
	xfs_agnumber_t			agno = XFS_FSB_TO_AGNO(mp, start_block);
	xfs_agblock_t			agbno = XFS_FSB_TO_AGBNO(mp,
								start_block);
	int				error;

	trace_xfs_bmap_free_deferred(tp->t_mountp, agno, 0, agbno, ext_len);

	error = __xfs_free_extent(tp, start_block, ext_len,
				  oinfo, XFS_AG_RESV_NONE, skip_discard);
	/*
	 * Mark the transaction dirty, even on error. This ensures the
	 * transaction is aborted, which:
	 *
	 * 1.) releases the EFI and frees the EFD
	 * 2.) shuts down the filesystem
	 */
	tp->t_flags |= XFS_TRANS_DIRTY;
	set_bit(XFS_LI_DIRTY, &efdp->efd_item.li_flags);

	next_extent = efdp->efd_next_extent;
	ASSERT(next_extent < efdp->efd_format.efd_nextents);
	extp = &(efdp->efd_format.efd_extents[next_extent]);
	extp->ext_start = start_block;
	extp->ext_len = ext_len;
	efdp->efd_next_extent++;

	return error;
}

/* Sort bmap items by AG. */
static int
xfs_extent_free_diff_items(
	void				*priv,
	const struct list_head		*a,
	const struct list_head		*b)
{
	struct xfs_mount		*mp = priv;
	struct xfs_extent_free_item	*ra;
	struct xfs_extent_free_item	*rb;

	ra = container_of(a, struct xfs_extent_free_item, xefi_list);
	rb = container_of(b, struct xfs_extent_free_item, xefi_list);
	return  XFS_FSB_TO_AGNO(mp, ra->xefi_startblock) -
		XFS_FSB_TO_AGNO(mp, rb->xefi_startblock);
}

/* Log a free extent to the intent item. */
STATIC void
xfs_extent_free_log_item(
	struct xfs_trans		*tp,
	struct xfs_efi_log_item		*efip,
	struct xfs_extent_free_item	*free)
{
	uint				next_extent;
	struct xfs_extent		*extp;

	tp->t_flags |= XFS_TRANS_DIRTY;
	set_bit(XFS_LI_DIRTY, &efip->efi_item.li_flags);

	/*
	 * atomic_inc_return gives us the value after the increment;
	 * we want to use it as an array index so we need to subtract 1 from
	 * it.
	 */
	next_extent = atomic_inc_return(&efip->efi_next_extent) - 1;
	ASSERT(next_extent < efip->efi_format.efi_nextents);
	extp = &efip->efi_format.efi_extents[next_extent];
	extp->ext_start = free->xefi_startblock;
	extp->ext_len = free->xefi_blockcount;
}

static struct xfs_log_item *
xfs_extent_free_create_intent(
	struct xfs_trans		*tp,
	struct list_head		*items,
	unsigned int			count,
	bool				sort)
{
	struct xfs_mount		*mp = tp->t_mountp;
	struct xfs_efi_log_item		*efip = xfs_efi_init(mp, count);
	struct xfs_extent_free_item	*free;

	ASSERT(count > 0);

	xfs_trans_add_item(tp, &efip->efi_item);
	if (sort)
		list_sort(mp, items, xfs_extent_free_diff_items);
	list_for_each_entry(free, items, xefi_list)
		xfs_extent_free_log_item(tp, efip, free);
	return &efip->efi_item;
}

/* Get an EFD so we can process all the free extents. */
static struct xfs_log_item *
xfs_extent_free_create_done(
	struct xfs_trans		*tp,
	struct xfs_log_item		*intent,
	unsigned int			count)
{
	return &xfs_trans_get_efd(tp, EFI_ITEM(intent), count)->efd_item;
}

/* Process a free extent. */
STATIC int
xfs_extent_free_finish_item(
	struct xfs_trans		*tp,
	struct xfs_log_item		*done,
	struct list_head		*item,
	struct xfs_btree_cur		**state)
{
	struct xfs_extent_free_item	*free;
	int				error;

	free = container_of(item, struct xfs_extent_free_item, xefi_list);
	error = xfs_trans_free_extent(tp, EFD_ITEM(done),
			free->xefi_startblock,
			free->xefi_blockcount,
			&free->xefi_oinfo, free->xefi_skip_discard);
	kmem_free(free);
	return error;
}

/* Abort all pending EFIs. */
STATIC void
xfs_extent_free_abort_intent(
	struct xfs_log_item		*intent)
{
	xfs_efi_release(EFI_ITEM(intent));
}

/* Cancel a free extent. */
STATIC void
xfs_extent_free_cancel_item(
	struct list_head		*item)
{
	struct xfs_extent_free_item	*free;

	free = container_of(item, struct xfs_extent_free_item, xefi_list);
	kmem_free(free);
}

const struct xfs_defer_op_type xfs_extent_free_defer_type = {
	.max_items	= XFS_EFI_MAX_FAST_EXTENTS,
	.create_intent	= xfs_extent_free_create_intent,
	.abort_intent	= xfs_extent_free_abort_intent,
	.create_done	= xfs_extent_free_create_done,
	.finish_item	= xfs_extent_free_finish_item,
	.cancel_item	= xfs_extent_free_cancel_item,
};

/*
 * AGFL blocks are accounted differently in the reserve pools and are not
 * inserted into the busy extent list.
 */
STATIC int
xfs_agfl_free_finish_item(
	struct xfs_trans		*tp,
	struct xfs_log_item		*done,
	struct list_head		*item,
	struct xfs_btree_cur		**state)
{
	struct xfs_mount		*mp = tp->t_mountp;
	struct xfs_efd_log_item		*efdp = EFD_ITEM(done);
	struct xfs_extent_free_item	*free;
	struct xfs_extent		*extp;
	struct xfs_buf			*agbp;
	int				error;
	xfs_agnumber_t			agno;
	xfs_agblock_t			agbno;
	uint				next_extent;

	free = container_of(item, struct xfs_extent_free_item, xefi_list);
	ASSERT(free->xefi_blockcount == 1);
	agno = XFS_FSB_TO_AGNO(mp, free->xefi_startblock);
	agbno = XFS_FSB_TO_AGBNO(mp, free->xefi_startblock);

	trace_xfs_agfl_free_deferred(mp, agno, 0, agbno, free->xefi_blockcount);

	error = xfs_alloc_read_agf(mp, tp, agno, 0, &agbp);
	if (!error)
		error = xfs_free_agfl_block(tp, agno, agbno, agbp,
					    &free->xefi_oinfo);

	/*
	 * Mark the transaction dirty, even on error. This ensures the
	 * transaction is aborted, which:
	 *
	 * 1.) releases the EFI and frees the EFD
	 * 2.) shuts down the filesystem
	 */
	tp->t_flags |= XFS_TRANS_DIRTY;
	set_bit(XFS_LI_DIRTY, &efdp->efd_item.li_flags);

	next_extent = efdp->efd_next_extent;
	ASSERT(next_extent < efdp->efd_format.efd_nextents);
	extp = &(efdp->efd_format.efd_extents[next_extent]);
	extp->ext_start = free->xefi_startblock;
	extp->ext_len = free->xefi_blockcount;
	efdp->efd_next_extent++;

	kmem_free(free);
	return error;
}

/* sub-type with special handling for AGFL deferred frees */
const struct xfs_defer_op_type xfs_agfl_free_defer_type = {
	.max_items	= XFS_EFI_MAX_FAST_EXTENTS,
	.create_intent	= xfs_extent_free_create_intent,
	.abort_intent	= xfs_extent_free_abort_intent,
	.create_done	= xfs_extent_free_create_done,
	.finish_item	= xfs_agfl_free_finish_item,
	.cancel_item	= xfs_extent_free_cancel_item,
};

/* Is this recovered EFI ok? */
static inline bool
xfs_efi_validate_ext(
	struct xfs_mount		*mp,
	struct xfs_extent		*extp)
{
	return xfs_verify_fsbext(mp, extp->ext_start, extp->ext_len);
}

/*
 * Process an extent free intent item that was recovered from
 * the log.  We need to free the extents that it describes.
 */
STATIC int
xfs_efi_item_recover(
	struct xfs_log_item		*lip,
	struct list_head		*capture_list)
{
	struct xfs_efi_log_item		*efip = EFI_ITEM(lip);
	struct xfs_mount		*mp = lip->li_mountp;
	struct xfs_efd_log_item		*efdp;
	struct xfs_trans		*tp;
	struct xfs_extent		*extp;
	int				i;
	int				error = 0;

	/*
	 * First check the validity of the extents described by the
	 * EFI.  If any are bad, then assume that all are bad and
	 * just toss the EFI.
	 */
	for (i = 0; i < efip->efi_format.efi_nextents; i++) {
<<<<<<< HEAD
		extp = &efip->efi_format.efi_extents[i];
		startblock_fsb = XFS_BB_TO_FSB(mp,
				   XFS_FSB_TO_DADDR(mp, extp->ext_start));
		if (startblock_fsb == 0 ||
		    extp->ext_len == 0 ||
		    startblock_fsb >= mp->m_sb.sb_dblocks ||
		    extp->ext_len >= mp->m_sb.sb_agblocks) {
			/*
			 * This will pull the EFI from the AIL and
			 * free the memory associated with it.
			 */
			set_bit(XFS_EFI_RECOVERED, &efip->efi_flags);
			xfs_efi_release(efip);
=======
		if (!xfs_efi_validate_ext(mp,
					&efip->efi_format.efi_extents[i])) {
			XFS_CORRUPTION_ERROR(__func__, XFS_ERRLEVEL_LOW, mp,
					&efip->efi_format,
					sizeof(efip->efi_format));
>>>>>>> 7d2a07b7
			return -EFSCORRUPTED;
		}
	}

	error = xfs_trans_alloc(mp, &M_RES(mp)->tr_itruncate, 0, 0, 0, &tp);
	if (error)
		return error;
	efdp = xfs_trans_get_efd(tp, efip, efip->efi_format.efi_nextents);

	for (i = 0; i < efip->efi_format.efi_nextents; i++) {
		extp = &efip->efi_format.efi_extents[i];
		error = xfs_trans_free_extent(tp, efdp, extp->ext_start,
					      extp->ext_len,
					      &XFS_RMAP_OINFO_ANY_OWNER, false);
		if (error)
			goto abort_error;

	}

	return xfs_defer_ops_capture_and_commit(tp, NULL, capture_list);

abort_error:
	xfs_trans_cancel(tp);
	return error;
}

STATIC bool
xfs_efi_item_match(
	struct xfs_log_item	*lip,
	uint64_t		intent_id)
{
	return EFI_ITEM(lip)->efi_format.efi_id == intent_id;
}

/* Relog an intent item to push the log tail forward. */
static struct xfs_log_item *
xfs_efi_item_relog(
	struct xfs_log_item		*intent,
	struct xfs_trans		*tp)
{
	struct xfs_efd_log_item		*efdp;
	struct xfs_efi_log_item		*efip;
	struct xfs_extent		*extp;
	unsigned int			count;

	count = EFI_ITEM(intent)->efi_format.efi_nextents;
	extp = EFI_ITEM(intent)->efi_format.efi_extents;

	tp->t_flags |= XFS_TRANS_DIRTY;
	efdp = xfs_trans_get_efd(tp, EFI_ITEM(intent), count);
	efdp->efd_next_extent = count;
	memcpy(efdp->efd_format.efd_extents, extp, count * sizeof(*extp));
	set_bit(XFS_LI_DIRTY, &efdp->efd_item.li_flags);

	efip = xfs_efi_init(tp->t_mountp, count);
	memcpy(efip->efi_format.efi_extents, extp, count * sizeof(*extp));
	atomic_set(&efip->efi_next_extent, count);
	xfs_trans_add_item(tp, &efip->efi_item);
	set_bit(XFS_LI_DIRTY, &efip->efi_item.li_flags);
	return &efip->efi_item;
}

static const struct xfs_item_ops xfs_efi_item_ops = {
	.iop_size	= xfs_efi_item_size,
	.iop_format	= xfs_efi_item_format,
	.iop_unpin	= xfs_efi_item_unpin,
	.iop_release	= xfs_efi_item_release,
	.iop_recover	= xfs_efi_item_recover,
	.iop_match	= xfs_efi_item_match,
	.iop_relog	= xfs_efi_item_relog,
};

/*
 * This routine is called to create an in-core extent free intent
 * item from the efi format structure which was logged on disk.
 * It allocates an in-core efi, copies the extents from the format
 * structure into it, and adds the efi to the AIL with the given
 * LSN.
 */
STATIC int
xlog_recover_efi_commit_pass2(
	struct xlog			*log,
	struct list_head		*buffer_list,
	struct xlog_recover_item	*item,
	xfs_lsn_t			lsn)
{
	struct xfs_mount		*mp = log->l_mp;
	struct xfs_efi_log_item		*efip;
	struct xfs_efi_log_format	*efi_formatp;
	int				error;

	efi_formatp = item->ri_buf[0].i_addr;

	efip = xfs_efi_init(mp, efi_formatp->efi_nextents);
	error = xfs_efi_copy_format(&item->ri_buf[0], &efip->efi_format);
	if (error) {
		xfs_efi_item_free(efip);
		return error;
	}
	atomic_set(&efip->efi_next_extent, efi_formatp->efi_nextents);
	/*
	 * Insert the intent into the AIL directly and drop one reference so
	 * that finishing or canceling the work will drop the other.
	 */
	xfs_trans_ail_insert(log->l_ailp, &efip->efi_item, lsn);
	xfs_efi_release(efip);
	return 0;
}

const struct xlog_recover_item_ops xlog_efi_item_ops = {
	.item_type		= XFS_LI_EFI,
	.commit_pass2		= xlog_recover_efi_commit_pass2,
};

/*
 * This routine is called when an EFD format structure is found in a committed
 * transaction in the log. Its purpose is to cancel the corresponding EFI if it
 * was still in the log. To do this it searches the AIL for the EFI with an id
 * equal to that in the EFD format structure. If we find it we drop the EFD
 * reference, which removes the EFI from the AIL and frees it.
 */
STATIC int
xlog_recover_efd_commit_pass2(
	struct xlog			*log,
	struct list_head		*buffer_list,
	struct xlog_recover_item	*item,
	xfs_lsn_t			lsn)
{
	struct xfs_efd_log_format	*efd_formatp;

	efd_formatp = item->ri_buf[0].i_addr;
	ASSERT((item->ri_buf[0].i_len == (sizeof(xfs_efd_log_format_32_t) +
		((efd_formatp->efd_nextents - 1) * sizeof(xfs_extent_32_t)))) ||
	       (item->ri_buf[0].i_len == (sizeof(xfs_efd_log_format_64_t) +
		((efd_formatp->efd_nextents - 1) * sizeof(xfs_extent_64_t)))));

	xlog_recover_release_intent(log, XFS_LI_EFI, efd_formatp->efd_efi_id);
	return 0;
}

const struct xlog_recover_item_ops xlog_efd_item_ops = {
	.item_type		= XFS_LI_EFD,
	.commit_pass2		= xlog_recover_efd_commit_pass2,
};<|MERGE_RESOLUTION|>--- conflicted
+++ resolved
@@ -22,11 +22,8 @@
 #include "xfs_bmap.h"
 #include "xfs_trace.h"
 #include "xfs_error.h"
-<<<<<<< HEAD
-=======
 #include "xfs_log_priv.h"
 #include "xfs_log_recover.h"
->>>>>>> 7d2a07b7
 
 kmem_zone_t	*xfs_efi_zone;
 kmem_zone_t	*xfs_efd_zone;
@@ -164,12 +161,8 @@
 			((nextents - 1) * sizeof(xfs_extent_t)));
 		efip = kmem_zalloc(size, 0);
 	} else {
-<<<<<<< HEAD
-		efip = kmem_zone_zalloc(xfs_efi_zone, 0);
-=======
 		efip = kmem_cache_zalloc(xfs_efi_zone,
 					 GFP_KERNEL | __GFP_NOFAIL);
->>>>>>> 7d2a07b7
 	}
 
 	xfs_log_item_init(mp, &efip->efi_item, XFS_LI_EFI, &xfs_efi_item_ops);
@@ -340,12 +333,8 @@
 				(nextents - 1) * sizeof(struct xfs_extent),
 				0);
 	} else {
-<<<<<<< HEAD
-		efdp = kmem_zone_zalloc(xfs_efd_zone, 0);
-=======
 		efdp = kmem_cache_zalloc(xfs_efd_zone,
 					GFP_KERNEL | __GFP_NOFAIL);
->>>>>>> 7d2a07b7
 	}
 
 	xfs_log_item_init(tp->t_mountp, &efdp->efd_item, XFS_LI_EFD,
@@ -621,27 +610,11 @@
 	 * just toss the EFI.
 	 */
 	for (i = 0; i < efip->efi_format.efi_nextents; i++) {
-<<<<<<< HEAD
-		extp = &efip->efi_format.efi_extents[i];
-		startblock_fsb = XFS_BB_TO_FSB(mp,
-				   XFS_FSB_TO_DADDR(mp, extp->ext_start));
-		if (startblock_fsb == 0 ||
-		    extp->ext_len == 0 ||
-		    startblock_fsb >= mp->m_sb.sb_dblocks ||
-		    extp->ext_len >= mp->m_sb.sb_agblocks) {
-			/*
-			 * This will pull the EFI from the AIL and
-			 * free the memory associated with it.
-			 */
-			set_bit(XFS_EFI_RECOVERED, &efip->efi_flags);
-			xfs_efi_release(efip);
-=======
 		if (!xfs_efi_validate_ext(mp,
 					&efip->efi_format.efi_extents[i])) {
 			XFS_CORRUPTION_ERROR(__func__, XFS_ERRLEVEL_LOW, mp,
 					&efip->efi_format,
 					sizeof(efip->efi_format));
->>>>>>> 7d2a07b7
 			return -EFSCORRUPTED;
 		}
 	}
