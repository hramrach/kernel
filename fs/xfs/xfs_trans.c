// SPDX-License-Identifier: GPL-2.0
/*
 * Copyright (c) 2000-2003,2005 Silicon Graphics, Inc.
 * Copyright (C) 2010 Red Hat, Inc.
 * All Rights Reserved.
 */
#include "xfs.h"
#include "xfs_fs.h"
#include "xfs_shared.h"
#include "xfs_format.h"
#include "xfs_log_format.h"
#include "xfs_log_priv.h"
#include "xfs_trans_resv.h"
#include "xfs_mount.h"
#include "xfs_extent_busy.h"
#include "xfs_quota.h"
#include "xfs_trans.h"
#include "xfs_trans_priv.h"
#include "xfs_log.h"
#include "xfs_trace.h"
#include "xfs_error.h"
#include "xfs_defer.h"
#include "xfs_inode.h"
#include "xfs_dquot_item.h"
#include "xfs_dquot.h"
#include "xfs_icache.h"

kmem_zone_t	*xfs_trans_zone;

#if defined(CONFIG_TRACEPOINTS)
static void
xfs_trans_trace_reservations(
	struct xfs_mount	*mp)
{
	struct xfs_trans_res	resv;
	struct xfs_trans_res	*res;
	struct xfs_trans_res	*end_res;
	int			i;

	res = (struct xfs_trans_res *)M_RES(mp);
	end_res = (struct xfs_trans_res *)(M_RES(mp) + 1);
	for (i = 0; res < end_res; i++, res++)
		trace_xfs_trans_resv_calc(mp, i, res);
	xfs_log_get_max_trans_res(mp, &resv);
	trace_xfs_trans_resv_calc(mp, -1, &resv);
}
#else
# define xfs_trans_trace_reservations(mp)
#endif

/*
 * Initialize the precomputed transaction reservation values
 * in the mount structure.
 */
void
xfs_trans_init(
	struct xfs_mount	*mp)
{
	xfs_trans_resv_calc(mp, M_RES(mp));
	xfs_trans_trace_reservations(mp);
}

/*
 * Free the transaction structure.  If there is more clean up
 * to do when the structure is freed, add it here.
 */
STATIC void
xfs_trans_free(
	struct xfs_trans	*tp)
{
	xfs_extent_busy_sort(&tp->t_busy);
	xfs_extent_busy_clear(tp->t_mountp, &tp->t_busy, false);

	trace_xfs_trans_free(tp, _RET_IP_);
	xfs_trans_clear_context(tp);
	if (!(tp->t_flags & XFS_TRANS_NO_WRITECOUNT))
		sb_end_intwrite(tp->t_mountp->m_super);
	xfs_trans_free_dqinfo(tp);
	kmem_cache_free(xfs_trans_zone, tp);
}

/*
 * This is called to create a new transaction which will share the
 * permanent log reservation of the given transaction.  The remaining
 * unused block and rt extent reservations are also inherited.  This
 * implies that the original transaction is no longer allowed to allocate
 * blocks.  Locks and log items, however, are no inherited.  They must
 * be added to the new transaction explicitly.
 */
STATIC struct xfs_trans *
xfs_trans_dup(
	struct xfs_trans	*tp)
{
	struct xfs_trans	*ntp;

	trace_xfs_trans_dup(tp, _RET_IP_);

<<<<<<< HEAD
	ntp = kmem_zone_zalloc(xfs_trans_zone, 0);
=======
	ntp = kmem_cache_zalloc(xfs_trans_zone, GFP_KERNEL | __GFP_NOFAIL);
>>>>>>> 7d2a07b7

	/*
	 * Initialize the new transaction structure.
	 */
	ntp->t_magic = XFS_TRANS_HEADER_MAGIC;
	ntp->t_mountp = tp->t_mountp;
	INIT_LIST_HEAD(&ntp->t_items);
	INIT_LIST_HEAD(&ntp->t_busy);
	INIT_LIST_HEAD(&ntp->t_dfops);
	ntp->t_firstblock = NULLFSBLOCK;

	ASSERT(tp->t_flags & XFS_TRANS_PERM_LOG_RES);
	ASSERT(tp->t_ticket != NULL);

	ntp->t_flags = XFS_TRANS_PERM_LOG_RES |
		       (tp->t_flags & XFS_TRANS_RESERVE) |
		       (tp->t_flags & XFS_TRANS_NO_WRITECOUNT) |
		       (tp->t_flags & XFS_TRANS_RES_FDBLKS);
	/* We gave our writer reference to the new transaction */
	tp->t_flags |= XFS_TRANS_NO_WRITECOUNT;
	ntp->t_ticket = xfs_log_ticket_get(tp->t_ticket);

	ASSERT(tp->t_blk_res >= tp->t_blk_res_used);
	ntp->t_blk_res = tp->t_blk_res - tp->t_blk_res_used;
	tp->t_blk_res = tp->t_blk_res_used;

	ntp->t_rtx_res = tp->t_rtx_res - tp->t_rtx_res_used;
	tp->t_rtx_res = tp->t_rtx_res_used;

	xfs_trans_switch_context(tp, ntp);

	/* move deferred ops over to the new tp */
	xfs_defer_move(ntp, tp);

	xfs_trans_dup_dqinfo(tp, ntp);
	return ntp;
}

/*
 * This is called to reserve free disk blocks and log space for the
 * given transaction.  This must be done before allocating any resources
 * within the transaction.
 *
 * This will return ENOSPC if there are not enough blocks available.
 * It will sleep waiting for available log space.
 * The only valid value for the flags parameter is XFS_RES_LOG_PERM, which
 * is used by long running transactions.  If any one of the reservations
 * fails then they will all be backed out.
 *
 * This does not do quota reservations. That typically is done by the
 * caller afterwards.
 */
static int
xfs_trans_reserve(
	struct xfs_trans	*tp,
	struct xfs_trans_res	*resp,
	uint			blocks,
	uint			rtextents)
{
	struct xfs_mount	*mp = tp->t_mountp;
	int			error = 0;
	bool			rsvd = (tp->t_flags & XFS_TRANS_RESERVE) != 0;
<<<<<<< HEAD

	/* Mark this thread as being in a transaction */
	current_set_flags_nested(&tp->t_pflags, PF_MEMALLOC_NOFS);
=======
>>>>>>> 7d2a07b7

	/*
	 * Attempt to reserve the needed disk blocks by decrementing
	 * the number needed from the number available.  This will
	 * fail if the count would go below zero.
	 */
	if (blocks > 0) {
		error = xfs_mod_fdblocks(mp, -((int64_t)blocks), rsvd);
<<<<<<< HEAD
		if (error != 0) {
			current_restore_flags_nested(&tp->t_pflags, PF_MEMALLOC_NOFS);
=======
		if (error != 0)
>>>>>>> 7d2a07b7
			return -ENOSPC;
		tp->t_blk_res += blocks;
	}

	/*
	 * Reserve the log space needed for this transaction.
	 */
	if (resp->tr_logres > 0) {
		bool	permanent = false;

		ASSERT(tp->t_log_res == 0 ||
		       tp->t_log_res == resp->tr_logres);
		ASSERT(tp->t_log_count == 0 ||
		       tp->t_log_count == resp->tr_logcount);

		if (resp->tr_logflags & XFS_TRANS_PERM_LOG_RES) {
			tp->t_flags |= XFS_TRANS_PERM_LOG_RES;
			permanent = true;
		} else {
			ASSERT(tp->t_ticket == NULL);
			ASSERT(!(tp->t_flags & XFS_TRANS_PERM_LOG_RES));
		}

		if (tp->t_ticket != NULL) {
			ASSERT(resp->tr_logflags & XFS_TRANS_PERM_LOG_RES);
			error = xfs_log_regrant(mp, tp->t_ticket);
		} else {
			error = xfs_log_reserve(mp,
						resp->tr_logres,
						resp->tr_logcount,
						&tp->t_ticket, XFS_TRANSACTION,
						permanent);
		}

		if (error)
			goto undo_blocks;

		tp->t_log_res = resp->tr_logres;
		tp->t_log_count = resp->tr_logcount;
	}

	/*
	 * Attempt to reserve the needed realtime extents by decrementing
	 * the number needed from the number available.  This will
	 * fail if the count would go below zero.
	 */
	if (rtextents > 0) {
		error = xfs_mod_frextents(mp, -((int64_t)rtextents));
		if (error) {
			error = -ENOSPC;
			goto undo_log;
		}
		tp->t_rtx_res += rtextents;
	}

	return 0;

	/*
	 * Error cases jump to one of these labels to undo any
	 * reservations which have already been performed.
	 */
undo_log:
	if (resp->tr_logres > 0) {
		xfs_log_ticket_ungrant(mp->m_log, tp->t_ticket);
		tp->t_ticket = NULL;
		tp->t_log_res = 0;
		tp->t_flags &= ~XFS_TRANS_PERM_LOG_RES;
	}

undo_blocks:
	if (blocks > 0) {
		xfs_mod_fdblocks(mp, (int64_t)blocks, rsvd);
		tp->t_blk_res = 0;
	}
	return error;
}

int
xfs_trans_alloc(
	struct xfs_mount	*mp,
	struct xfs_trans_res	*resp,
	uint			blocks,
	uint			rtextents,
	uint			flags,
	struct xfs_trans	**tpp)
{
	struct xfs_trans	*tp;
	bool			want_retry = true;
	int			error;

	/*
	 * Allocate the handle before we do our freeze accounting and setting up
	 * GFP_NOFS allocation context so that we avoid lockdep false positives
	 * by doing GFP_KERNEL allocations inside sb_start_intwrite().
	 */
<<<<<<< HEAD
	tp = kmem_zone_zalloc(xfs_trans_zone, 0);
=======
retry:
	tp = kmem_cache_zalloc(xfs_trans_zone, GFP_KERNEL | __GFP_NOFAIL);
>>>>>>> 7d2a07b7
	if (!(flags & XFS_TRANS_NO_WRITECOUNT))
		sb_start_intwrite(mp->m_super);
	xfs_trans_set_context(tp);

	/*
	 * Zero-reservation ("empty") transactions can't modify anything, so
	 * they're allowed to run while we're frozen.
	 */
	WARN_ON(resp->tr_logres > 0 &&
		mp->m_super->s_writers.frozen == SB_FREEZE_COMPLETE);
	ASSERT(!(flags & XFS_TRANS_RES_FDBLKS) ||
	       xfs_sb_version_haslazysbcount(&mp->m_sb));
<<<<<<< HEAD
	atomic_inc(&mp->m_active_trans);
=======
>>>>>>> 7d2a07b7

	tp->t_magic = XFS_TRANS_HEADER_MAGIC;
	tp->t_flags = flags;
	tp->t_mountp = mp;
	INIT_LIST_HEAD(&tp->t_items);
	INIT_LIST_HEAD(&tp->t_busy);
	INIT_LIST_HEAD(&tp->t_dfops);
	tp->t_firstblock = NULLFSBLOCK;

	error = xfs_trans_reserve(tp, resp, blocks, rtextents);
	if (error == -ENOSPC && want_retry) {
		xfs_trans_cancel(tp);

		/*
		 * We weren't able to reserve enough space for the transaction.
		 * Flush the other speculative space allocations to free space.
		 * Do not perform a synchronous scan because callers can hold
		 * other locks.
		 */
		error = xfs_blockgc_free_space(mp, NULL);
		if (error)
			return error;

		want_retry = false;
		goto retry;
	}
	if (error) {
		xfs_trans_cancel(tp);
		return error;
	}

	trace_xfs_trans_alloc(tp, _RET_IP_);

	*tpp = tp;
	return 0;
}

/*
 * Create an empty transaction with no reservation.  This is a defensive
 * mechanism for routines that query metadata without actually modifying them --
 * if the metadata being queried is somehow cross-linked (think a btree block
 * pointer that points higher in the tree), we risk deadlock.  However, blocks
 * grabbed as part of a transaction can be re-grabbed.  The verifiers will
 * notice the corrupt block and the operation will fail back to userspace
 * without deadlocking.
 *
<<<<<<< HEAD
 * Note the zero-length reservation; this transaction MUST be cancelled
 * without any dirty data.
 *
 * Callers should obtain freeze protection to avoid two conflicts with fs
 * freezing: (1) having active transactions trip the m_active_trans ASSERTs;
 * and (2) grabbing buffers at the same time that freeze is trying to drain
 * the buffer LRU list.
=======
 * Note the zero-length reservation; this transaction MUST be cancelled without
 * any dirty data.
 *
 * Callers should obtain freeze protection to avoid a conflict with fs freezing
 * where we can be grabbing buffers at the same time that freeze is trying to
 * drain the buffer LRU list.
>>>>>>> 7d2a07b7
 */
int
xfs_trans_alloc_empty(
	struct xfs_mount		*mp,
	struct xfs_trans		**tpp)
{
	struct xfs_trans_res		resv = {0};

	return xfs_trans_alloc(mp, &resv, 0, 0, XFS_TRANS_NO_WRITECOUNT, tpp);
}

/*
 * Record the indicated change to the given field for application
 * to the file system's superblock when the transaction commits.
 * For now, just store the change in the transaction structure.
 *
 * Mark the transaction structure to indicate that the superblock
 * needs to be updated before committing.
 *
 * Because we may not be keeping track of allocated/free inodes and
 * used filesystem blocks in the superblock, we do not mark the
 * superblock dirty in this transaction if we modify these fields.
 * We still need to update the transaction deltas so that they get
 * applied to the incore superblock, but we don't want them to
 * cause the superblock to get locked and logged if these are the
 * only fields in the superblock that the transaction modifies.
 */
void
xfs_trans_mod_sb(
	xfs_trans_t	*tp,
	uint		field,
	int64_t		delta)
{
	uint32_t	flags = (XFS_TRANS_DIRTY|XFS_TRANS_SB_DIRTY);
	xfs_mount_t	*mp = tp->t_mountp;

	switch (field) {
	case XFS_TRANS_SB_ICOUNT:
		tp->t_icount_delta += delta;
		if (xfs_sb_version_haslazysbcount(&mp->m_sb))
			flags &= ~XFS_TRANS_SB_DIRTY;
		break;
	case XFS_TRANS_SB_IFREE:
		tp->t_ifree_delta += delta;
		if (xfs_sb_version_haslazysbcount(&mp->m_sb))
			flags &= ~XFS_TRANS_SB_DIRTY;
		break;
	case XFS_TRANS_SB_FDBLOCKS:
		/*
		 * Track the number of blocks allocated in the transaction.
		 * Make sure it does not exceed the number reserved. If so,
		 * shutdown as this can lead to accounting inconsistency.
		 */
		if (delta < 0) {
			tp->t_blk_res_used += (uint)-delta;
			if (tp->t_blk_res_used > tp->t_blk_res)
				xfs_force_shutdown(mp, SHUTDOWN_CORRUPT_INCORE);
		} else if (delta > 0 && (tp->t_flags & XFS_TRANS_RES_FDBLKS)) {
			int64_t	blkres_delta;

			/*
			 * Return freed blocks directly to the reservation
			 * instead of the global pool, being careful not to
			 * overflow the trans counter. This is used to preserve
			 * reservation across chains of transaction rolls that
			 * repeatedly free and allocate blocks.
			 */
			blkres_delta = min_t(int64_t, delta,
					     UINT_MAX - tp->t_blk_res);
			tp->t_blk_res += blkres_delta;
			delta -= blkres_delta;
		}
		tp->t_fdblocks_delta += delta;
		if (xfs_sb_version_haslazysbcount(&mp->m_sb))
			flags &= ~XFS_TRANS_SB_DIRTY;
		break;
	case XFS_TRANS_SB_RES_FDBLOCKS:
		/*
		 * The allocation has already been applied to the
		 * in-core superblock's counter.  This should only
		 * be applied to the on-disk superblock.
		 */
		tp->t_res_fdblocks_delta += delta;
		if (xfs_sb_version_haslazysbcount(&mp->m_sb))
			flags &= ~XFS_TRANS_SB_DIRTY;
		break;
	case XFS_TRANS_SB_FREXTENTS:
		/*
		 * Track the number of blocks allocated in the
		 * transaction.  Make sure it does not exceed the
		 * number reserved.
		 */
		if (delta < 0) {
			tp->t_rtx_res_used += (uint)-delta;
			ASSERT(tp->t_rtx_res_used <= tp->t_rtx_res);
		}
		tp->t_frextents_delta += delta;
		break;
	case XFS_TRANS_SB_RES_FREXTENTS:
		/*
		 * The allocation has already been applied to the
		 * in-core superblock's counter.  This should only
		 * be applied to the on-disk superblock.
		 */
		ASSERT(delta < 0);
		tp->t_res_frextents_delta += delta;
		break;
	case XFS_TRANS_SB_DBLOCKS:
		tp->t_dblocks_delta += delta;
		break;
	case XFS_TRANS_SB_AGCOUNT:
		ASSERT(delta > 0);
		tp->t_agcount_delta += delta;
		break;
	case XFS_TRANS_SB_IMAXPCT:
		tp->t_imaxpct_delta += delta;
		break;
	case XFS_TRANS_SB_REXTSIZE:
		tp->t_rextsize_delta += delta;
		break;
	case XFS_TRANS_SB_RBMBLOCKS:
		tp->t_rbmblocks_delta += delta;
		break;
	case XFS_TRANS_SB_RBLOCKS:
		tp->t_rblocks_delta += delta;
		break;
	case XFS_TRANS_SB_REXTENTS:
		tp->t_rextents_delta += delta;
		break;
	case XFS_TRANS_SB_REXTSLOG:
		tp->t_rextslog_delta += delta;
		break;
	default:
		ASSERT(0);
		return;
	}

	tp->t_flags |= flags;
}

/*
 * xfs_trans_apply_sb_deltas() is called from the commit code
 * to bring the superblock buffer into the current transaction
 * and modify it as requested by earlier calls to xfs_trans_mod_sb().
 *
 * For now we just look at each field allowed to change and change
 * it if necessary.
 */
STATIC void
xfs_trans_apply_sb_deltas(
	xfs_trans_t	*tp)
{
	xfs_dsb_t	*sbp;
	struct xfs_buf	*bp;
	int		whole = 0;

	bp = xfs_trans_getsb(tp);
	sbp = bp->b_addr;

	/*
	 * Only update the superblock counters if we are logging them
	 */
	if (!xfs_sb_version_haslazysbcount(&(tp->t_mountp->m_sb))) {
		if (tp->t_icount_delta)
			be64_add_cpu(&sbp->sb_icount, tp->t_icount_delta);
		if (tp->t_ifree_delta)
			be64_add_cpu(&sbp->sb_ifree, tp->t_ifree_delta);
		if (tp->t_fdblocks_delta)
			be64_add_cpu(&sbp->sb_fdblocks, tp->t_fdblocks_delta);
		if (tp->t_res_fdblocks_delta)
			be64_add_cpu(&sbp->sb_fdblocks, tp->t_res_fdblocks_delta);
	}

	if (tp->t_frextents_delta)
		be64_add_cpu(&sbp->sb_frextents, tp->t_frextents_delta);
	if (tp->t_res_frextents_delta)
		be64_add_cpu(&sbp->sb_frextents, tp->t_res_frextents_delta);

	if (tp->t_dblocks_delta) {
		be64_add_cpu(&sbp->sb_dblocks, tp->t_dblocks_delta);
		whole = 1;
	}
	if (tp->t_agcount_delta) {
		be32_add_cpu(&sbp->sb_agcount, tp->t_agcount_delta);
		whole = 1;
	}
	if (tp->t_imaxpct_delta) {
		sbp->sb_imax_pct += tp->t_imaxpct_delta;
		whole = 1;
	}
	if (tp->t_rextsize_delta) {
		be32_add_cpu(&sbp->sb_rextsize, tp->t_rextsize_delta);
		whole = 1;
	}
	if (tp->t_rbmblocks_delta) {
		be32_add_cpu(&sbp->sb_rbmblocks, tp->t_rbmblocks_delta);
		whole = 1;
	}
	if (tp->t_rblocks_delta) {
		be64_add_cpu(&sbp->sb_rblocks, tp->t_rblocks_delta);
		whole = 1;
	}
	if (tp->t_rextents_delta) {
		be64_add_cpu(&sbp->sb_rextents, tp->t_rextents_delta);
		whole = 1;
	}
	if (tp->t_rextslog_delta) {
		sbp->sb_rextslog += tp->t_rextslog_delta;
		whole = 1;
	}

	xfs_trans_buf_set_type(tp, bp, XFS_BLFT_SB_BUF);
	if (whole)
		/*
		 * Log the whole thing, the fields are noncontiguous.
		 */
		xfs_trans_log_buf(tp, bp, 0, sizeof(xfs_dsb_t) - 1);
	else
		/*
		 * Since all the modifiable fields are contiguous, we
		 * can get away with this.
		 */
		xfs_trans_log_buf(tp, bp, offsetof(xfs_dsb_t, sb_icount),
				  offsetof(xfs_dsb_t, sb_frextents) +
				  sizeof(sbp->sb_frextents) - 1);
}

/*
 * xfs_trans_unreserve_and_mod_sb() is called to release unused reservations and
 * apply superblock counter changes to the in-core superblock.  The
 * t_res_fdblocks_delta and t_res_frextents_delta fields are explicitly NOT
 * applied to the in-core superblock.  The idea is that that has already been
 * done.
 *
 * If we are not logging superblock counters, then the inode allocated/free and
 * used block counts are not updated in the on disk superblock. In this case,
 * XFS_TRANS_SB_DIRTY will not be set when the transaction is updated but we
 * still need to update the incore superblock with the changes.
 *
 * Deltas for the inode count are +/-64, hence we use a large batch size of 128
 * so we don't need to take the counter lock on every update.
 */
#define XFS_ICOUNT_BATCH	128

void
xfs_trans_unreserve_and_mod_sb(
	struct xfs_trans	*tp)
{
	struct xfs_mount	*mp = tp->t_mountp;
	bool			rsvd = (tp->t_flags & XFS_TRANS_RESERVE) != 0;
	int64_t			blkdelta = 0;
	int64_t			rtxdelta = 0;
	int64_t			idelta = 0;
	int64_t			ifreedelta = 0;
	int			error;

	/* calculate deltas */
	if (tp->t_blk_res > 0)
		blkdelta = tp->t_blk_res;
	if ((tp->t_fdblocks_delta != 0) &&
	    (xfs_sb_version_haslazysbcount(&mp->m_sb) ||
	     (tp->t_flags & XFS_TRANS_SB_DIRTY)))
	        blkdelta += tp->t_fdblocks_delta;

	if (tp->t_rtx_res > 0)
		rtxdelta = tp->t_rtx_res;
	if ((tp->t_frextents_delta != 0) &&
	    (tp->t_flags & XFS_TRANS_SB_DIRTY))
		rtxdelta += tp->t_frextents_delta;

	if (xfs_sb_version_haslazysbcount(&mp->m_sb) ||
	     (tp->t_flags & XFS_TRANS_SB_DIRTY)) {
		idelta = tp->t_icount_delta;
		ifreedelta = tp->t_ifree_delta;
	}

	/* apply the per-cpu counters */
	if (blkdelta) {
		error = xfs_mod_fdblocks(mp, blkdelta, rsvd);
		ASSERT(!error);
	}

	if (idelta)
		percpu_counter_add_batch(&mp->m_icount, idelta,
					 XFS_ICOUNT_BATCH);

	if (ifreedelta)
		percpu_counter_add(&mp->m_ifree, ifreedelta);

	if (rtxdelta == 0 && !(tp->t_flags & XFS_TRANS_SB_DIRTY))
		return;

	/* apply remaining deltas */
	spin_lock(&mp->m_sb_lock);
	mp->m_sb.sb_fdblocks += tp->t_fdblocks_delta + tp->t_res_fdblocks_delta;
	mp->m_sb.sb_icount += idelta;
	mp->m_sb.sb_ifree += ifreedelta;
	mp->m_sb.sb_frextents += rtxdelta;
	mp->m_sb.sb_dblocks += tp->t_dblocks_delta;
	mp->m_sb.sb_agcount += tp->t_agcount_delta;
	mp->m_sb.sb_imax_pct += tp->t_imaxpct_delta;
	mp->m_sb.sb_rextsize += tp->t_rextsize_delta;
	mp->m_sb.sb_rbmblocks += tp->t_rbmblocks_delta;
	mp->m_sb.sb_rblocks += tp->t_rblocks_delta;
	mp->m_sb.sb_rextents += tp->t_rextents_delta;
	mp->m_sb.sb_rextslog += tp->t_rextslog_delta;
	spin_unlock(&mp->m_sb_lock);

	/*
	 * Debug checks outside of the spinlock so they don't lock up the
	 * machine if they fail.
	 */
	ASSERT(mp->m_sb.sb_imax_pct >= 0);
	ASSERT(mp->m_sb.sb_rextslog >= 0);
	return;
}

/* Add the given log item to the transaction's list of log items. */
void
xfs_trans_add_item(
	struct xfs_trans	*tp,
	struct xfs_log_item	*lip)
{
	ASSERT(lip->li_mountp == tp->t_mountp);
	ASSERT(lip->li_ailp == tp->t_mountp->m_ail);
	ASSERT(list_empty(&lip->li_trans));
	ASSERT(!test_bit(XFS_LI_DIRTY, &lip->li_flags));

	list_add_tail(&lip->li_trans, &tp->t_items);
	trace_xfs_trans_add_item(tp, _RET_IP_);
}

/*
 * Unlink the log item from the transaction. the log item is no longer
 * considered dirty in this transaction, as the linked transaction has
 * finished, either by abort or commit completion.
 */
void
xfs_trans_del_item(
	struct xfs_log_item	*lip)
{
	clear_bit(XFS_LI_DIRTY, &lip->li_flags);
	list_del_init(&lip->li_trans);
}

/* Detach and unlock all of the items in a transaction */
static void
xfs_trans_free_items(
	struct xfs_trans	*tp,
	bool			abort)
{
	struct xfs_log_item	*lip, *next;

	trace_xfs_trans_free_items(tp, _RET_IP_);

	list_for_each_entry_safe(lip, next, &tp->t_items, li_trans) {
		xfs_trans_del_item(lip);
		if (abort)
			set_bit(XFS_LI_ABORTED, &lip->li_flags);
		if (lip->li_ops->iop_release)
			lip->li_ops->iop_release(lip);
	}
}

static inline void
xfs_log_item_batch_insert(
	struct xfs_ail		*ailp,
	struct xfs_ail_cursor	*cur,
	struct xfs_log_item	**log_items,
	int			nr_items,
	xfs_lsn_t		commit_lsn)
{
	int	i;

	spin_lock(&ailp->ail_lock);
	/* xfs_trans_ail_update_bulk drops ailp->ail_lock */
	xfs_trans_ail_update_bulk(ailp, cur, log_items, nr_items, commit_lsn);

	for (i = 0; i < nr_items; i++) {
		struct xfs_log_item *lip = log_items[i];

		if (lip->li_ops->iop_unpin)
			lip->li_ops->iop_unpin(lip, 0);
	}
}

/*
 * Bulk operation version of xfs_trans_committed that takes a log vector of
 * items to insert into the AIL. This uses bulk AIL insertion techniques to
 * minimise lock traffic.
 *
 * If we are called with the aborted flag set, it is because a log write during
 * a CIL checkpoint commit has failed. In this case, all the items in the
 * checkpoint have already gone through iop_committed and iop_committing, which
 * means that checkpoint commit abort handling is treated exactly the same
 * as an iclog write error even though we haven't started any IO yet. Hence in
 * this case all we need to do is iop_committed processing, followed by an
 * iop_unpin(aborted) call.
 *
 * The AIL cursor is used to optimise the insert process. If commit_lsn is not
 * at the end of the AIL, the insert cursor avoids the need to walk
 * the AIL to find the insertion point on every xfs_log_item_batch_insert()
 * call. This saves a lot of needless list walking and is a net win, even
 * though it slightly increases that amount of AIL lock traffic to set it up
 * and tear it down.
 */
void
xfs_trans_committed_bulk(
	struct xfs_ail		*ailp,
	struct xfs_log_vec	*log_vector,
	xfs_lsn_t		commit_lsn,
	bool			aborted)
{
#define LOG_ITEM_BATCH_SIZE	32
	struct xfs_log_item	*log_items[LOG_ITEM_BATCH_SIZE];
	struct xfs_log_vec	*lv;
	struct xfs_ail_cursor	cur;
	int			i = 0;

	spin_lock(&ailp->ail_lock);
	xfs_trans_ail_cursor_last(ailp, &cur, commit_lsn);
	spin_unlock(&ailp->ail_lock);

	/* unpin all the log items */
	for (lv = log_vector; lv; lv = lv->lv_next ) {
		struct xfs_log_item	*lip = lv->lv_item;
		xfs_lsn_t		item_lsn;

		if (aborted)
			set_bit(XFS_LI_ABORTED, &lip->li_flags);

		if (lip->li_ops->flags & XFS_ITEM_RELEASE_WHEN_COMMITTED) {
			lip->li_ops->iop_release(lip);
			continue;
		}

		if (lip->li_ops->iop_committed)
			item_lsn = lip->li_ops->iop_committed(lip, commit_lsn);
		else
			item_lsn = commit_lsn;

		/* item_lsn of -1 means the item needs no further processing */
		if (XFS_LSN_CMP(item_lsn, (xfs_lsn_t)-1) == 0)
			continue;

		/*
		 * if we are aborting the operation, no point in inserting the
		 * object into the AIL as we are in a shutdown situation.
		 */
		if (aborted) {
			ASSERT(XFS_FORCED_SHUTDOWN(ailp->ail_mount));
			if (lip->li_ops->iop_unpin)
				lip->li_ops->iop_unpin(lip, 1);
			continue;
		}

		if (item_lsn != commit_lsn) {

			/*
			 * Not a bulk update option due to unusual item_lsn.
			 * Push into AIL immediately, rechecking the lsn once
			 * we have the ail lock. Then unpin the item. This does
			 * not affect the AIL cursor the bulk insert path is
			 * using.
			 */
			spin_lock(&ailp->ail_lock);
			if (XFS_LSN_CMP(item_lsn, lip->li_lsn) > 0)
				xfs_trans_ail_update(ailp, lip, item_lsn);
			else
				spin_unlock(&ailp->ail_lock);
			if (lip->li_ops->iop_unpin)
				lip->li_ops->iop_unpin(lip, 0);
			continue;
		}

		/* Item is a candidate for bulk AIL insert.  */
		log_items[i++] = lv->lv_item;
		if (i >= LOG_ITEM_BATCH_SIZE) {
			xfs_log_item_batch_insert(ailp, &cur, log_items,
					LOG_ITEM_BATCH_SIZE, commit_lsn);
			i = 0;
		}
	}

	/* make sure we insert the remainder! */
	if (i)
		xfs_log_item_batch_insert(ailp, &cur, log_items, i, commit_lsn);

	spin_lock(&ailp->ail_lock);
	xfs_trans_ail_cursor_done(&cur);
	spin_unlock(&ailp->ail_lock);
}

/*
 * Commit the given transaction to the log.
 *
 * XFS disk error handling mechanism is not based on a typical
 * transaction abort mechanism. Logically after the filesystem
 * gets marked 'SHUTDOWN', we can't let any new transactions
 * be durable - ie. committed to disk - because some metadata might
 * be inconsistent. In such cases, this returns an error, and the
 * caller may assume that all locked objects joined to the transaction
 * have already been unlocked as if the commit had succeeded.
 * Do not reference the transaction structure after this call.
 */
static int
__xfs_trans_commit(
	struct xfs_trans	*tp,
	bool			regrant)
{
	struct xfs_mount	*mp = tp->t_mountp;
	xfs_csn_t		commit_seq = 0;
	int			error = 0;
	int			sync = tp->t_flags & XFS_TRANS_SYNC;

	trace_xfs_trans_commit(tp, _RET_IP_);

	/*
	 * Finish deferred items on final commit. Only permanent transactions
	 * should ever have deferred ops.
	 */
	WARN_ON_ONCE(!list_empty(&tp->t_dfops) &&
		     !(tp->t_flags & XFS_TRANS_PERM_LOG_RES));
	if (!regrant && (tp->t_flags & XFS_TRANS_PERM_LOG_RES)) {
		error = xfs_defer_finish_noroll(&tp);
		if (error)
			goto out_unreserve;
	}

	/*
	 * If there is nothing to be logged by the transaction,
	 * then unlock all of the items associated with the
	 * transaction and free the transaction structure.
	 * Also make sure to return any reserved blocks to
	 * the free pool.
	 */
	if (!(tp->t_flags & XFS_TRANS_DIRTY))
		goto out_unreserve;

	if (XFS_FORCED_SHUTDOWN(mp)) {
		error = -EIO;
		goto out_unreserve;
	}

	ASSERT(tp->t_ticket != NULL);

	/*
	 * If we need to update the superblock, then do it now.
	 */
	if (tp->t_flags & XFS_TRANS_SB_DIRTY)
		xfs_trans_apply_sb_deltas(tp);
	xfs_trans_apply_dquot_deltas(tp);

	xlog_cil_commit(mp->m_log, tp, &commit_seq, regrant);

	xfs_trans_free(tp);

	/*
	 * If the transaction needs to be synchronous, then force the
	 * log out now and wait for it.
	 */
	if (sync) {
		error = xfs_log_force_seq(mp, commit_seq, XFS_LOG_SYNC, NULL);
		XFS_STATS_INC(mp, xs_trans_sync);
	} else {
		XFS_STATS_INC(mp, xs_trans_async);
	}

	return error;

out_unreserve:
	xfs_trans_unreserve_and_mod_sb(tp);

	/*
	 * It is indeed possible for the transaction to be not dirty but
	 * the dqinfo portion to be.  All that means is that we have some
	 * (non-persistent) quota reservations that need to be unreserved.
	 */
	xfs_trans_unreserve_and_mod_dquots(tp);
	if (tp->t_ticket) {
		if (regrant && !XLOG_FORCED_SHUTDOWN(mp->m_log))
			xfs_log_ticket_regrant(mp->m_log, tp->t_ticket);
		else
			xfs_log_ticket_ungrant(mp->m_log, tp->t_ticket);
		tp->t_ticket = NULL;
	}
	xfs_trans_free_items(tp, !!error);
	xfs_trans_free(tp);

	XFS_STATS_INC(mp, xs_trans_empty);
	return error;
}

int
xfs_trans_commit(
	struct xfs_trans	*tp)
{
	return __xfs_trans_commit(tp, false);
}

/*
 * Unlock all of the transaction's items and free the transaction.
 * The transaction must not have modified any of its items, because
 * there is no way to restore them to their previous state.
 *
 * If the transaction has made a log reservation, make sure to release
 * it as well.
 */
void
xfs_trans_cancel(
	struct xfs_trans	*tp)
{
	struct xfs_mount	*mp = tp->t_mountp;
	bool			dirty = (tp->t_flags & XFS_TRANS_DIRTY);

	trace_xfs_trans_cancel(tp, _RET_IP_);

	if (tp->t_flags & XFS_TRANS_PERM_LOG_RES)
		xfs_defer_cancel(tp);

	/*
	 * See if the caller is relying on us to shut down the
	 * filesystem.  This happens in paths where we detect
	 * corruption and decide to give up.
	 */
	if (dirty && !XFS_FORCED_SHUTDOWN(mp)) {
		XFS_ERROR_REPORT("xfs_trans_cancel", XFS_ERRLEVEL_LOW, mp);
		xfs_force_shutdown(mp, SHUTDOWN_CORRUPT_INCORE);
	}
#ifdef DEBUG
	if (!dirty && !XFS_FORCED_SHUTDOWN(mp)) {
		struct xfs_log_item *lip;

		list_for_each_entry(lip, &tp->t_items, li_trans)
			ASSERT(!xlog_item_is_intent_done(lip));
	}
#endif
	xfs_trans_unreserve_and_mod_sb(tp);
	xfs_trans_unreserve_and_mod_dquots(tp);

	if (tp->t_ticket) {
		xfs_log_ticket_ungrant(mp->m_log, tp->t_ticket);
		tp->t_ticket = NULL;
	}

	xfs_trans_free_items(tp, dirty);
	xfs_trans_free(tp);
}

/*
 * Roll from one trans in the sequence of PERMANENT transactions to
 * the next: permanent transactions are only flushed out when
 * committed with xfs_trans_commit(), but we still want as soon
 * as possible to let chunks of it go to the log. So we commit the
 * chunk we've been working on and get a new transaction to continue.
 */
int
xfs_trans_roll(
	struct xfs_trans	**tpp)
{
	struct xfs_trans	*trans = *tpp;
	struct xfs_trans_res	tres;
	int			error;

	trace_xfs_trans_roll(trans, _RET_IP_);

	/*
	 * Copy the critical parameters from one trans to the next.
	 */
	tres.tr_logres = trans->t_log_res;
	tres.tr_logcount = trans->t_log_count;

	*tpp = xfs_trans_dup(trans);

	/*
	 * Commit the current transaction.
	 * If this commit failed, then it'd just unlock those items that
	 * are not marked ihold. That also means that a filesystem shutdown
	 * is in progress. The caller takes the responsibility to cancel
	 * the duplicate transaction that gets returned.
	 */
	error = __xfs_trans_commit(trans, true);
	if (error)
		return error;

	/*
	 * Reserve space in the log for the next transaction.
	 * This also pushes items in the "AIL", the list of logged items,
	 * out to disk if they are taking up space at the tail of the log
	 * that we want to use.  This requires that either nothing be locked
	 * across this call, or that anything that is locked be logged in
	 * the prior and the next transactions.
	 */
	tres.tr_logflags = XFS_TRANS_PERM_LOG_RES;
	return xfs_trans_reserve(*tpp, &tres, 0, 0);
}

/*
 * Allocate an transaction, lock and join the inode to it, and reserve quota.
 *
 * The caller must ensure that the on-disk dquots attached to this inode have
 * already been allocated and initialized.  The caller is responsible for
 * releasing ILOCK_EXCL if a new transaction is returned.
 */
int
xfs_trans_alloc_inode(
	struct xfs_inode	*ip,
	struct xfs_trans_res	*resv,
	unsigned int		dblocks,
	unsigned int		rblocks,
	bool			force,
	struct xfs_trans	**tpp)
{
	struct xfs_trans	*tp;
	struct xfs_mount	*mp = ip->i_mount;
	bool			retried = false;
	int			error;

retry:
	error = xfs_trans_alloc(mp, resv, dblocks,
			rblocks / mp->m_sb.sb_rextsize,
			force ? XFS_TRANS_RESERVE : 0, &tp);
	if (error)
		return error;

	xfs_ilock(ip, XFS_ILOCK_EXCL);
	xfs_trans_ijoin(tp, ip, 0);

	error = xfs_qm_dqattach_locked(ip, false);
	if (error) {
		/* Caller should have allocated the dquots! */
		ASSERT(error != -ENOENT);
		goto out_cancel;
	}

	error = xfs_trans_reserve_quota_nblks(tp, ip, dblocks, rblocks, force);
	if ((error == -EDQUOT || error == -ENOSPC) && !retried) {
		xfs_trans_cancel(tp);
		xfs_iunlock(ip, XFS_ILOCK_EXCL);
		xfs_blockgc_free_quota(ip, 0);
		retried = true;
		goto retry;
	}
	if (error)
		goto out_cancel;

	*tpp = tp;
	return 0;

out_cancel:
	xfs_trans_cancel(tp);
	xfs_iunlock(ip, XFS_ILOCK_EXCL);
	return error;
}

/*
 * Allocate an transaction in preparation for inode creation by reserving quota
 * against the given dquots.  Callers are not required to hold any inode locks.
 */
int
xfs_trans_alloc_icreate(
	struct xfs_mount	*mp,
	struct xfs_trans_res	*resv,
	struct xfs_dquot	*udqp,
	struct xfs_dquot	*gdqp,
	struct xfs_dquot	*pdqp,
	unsigned int		dblocks,
	struct xfs_trans	**tpp)
{
	struct xfs_trans	*tp;
	bool			retried = false;
	int			error;

retry:
	error = xfs_trans_alloc(mp, resv, dblocks, 0, 0, &tp);
	if (error)
		return error;

	error = xfs_trans_reserve_quota_icreate(tp, udqp, gdqp, pdqp, dblocks);
	if ((error == -EDQUOT || error == -ENOSPC) && !retried) {
		xfs_trans_cancel(tp);
		xfs_blockgc_free_dquots(mp, udqp, gdqp, pdqp, 0);
		retried = true;
		goto retry;
	}
	if (error) {
		xfs_trans_cancel(tp);
		return error;
	}

	*tpp = tp;
	return 0;
}

/*
 * Allocate an transaction, lock and join the inode to it, and reserve quota
 * in preparation for inode attribute changes that include uid, gid, or prid
 * changes.
 *
 * The caller must ensure that the on-disk dquots attached to this inode have
 * already been allocated and initialized.  The ILOCK will be dropped when the
 * transaction is committed or cancelled.
 */
int
xfs_trans_alloc_ichange(
	struct xfs_inode	*ip,
	struct xfs_dquot	*new_udqp,
	struct xfs_dquot	*new_gdqp,
	struct xfs_dquot	*new_pdqp,
	bool			force,
	struct xfs_trans	**tpp)
{
	struct xfs_trans	*tp;
	struct xfs_mount	*mp = ip->i_mount;
	struct xfs_dquot	*udqp;
	struct xfs_dquot	*gdqp;
	struct xfs_dquot	*pdqp;
	bool			retried = false;
	int			error;

retry:
	error = xfs_trans_alloc(mp, &M_RES(mp)->tr_ichange, 0, 0, 0, &tp);
	if (error)
		return error;

	xfs_ilock(ip, XFS_ILOCK_EXCL);
	xfs_trans_ijoin(tp, ip, XFS_ILOCK_EXCL);

	error = xfs_qm_dqattach_locked(ip, false);
	if (error) {
		/* Caller should have allocated the dquots! */
		ASSERT(error != -ENOENT);
		goto out_cancel;
	}

	/*
	 * For each quota type, skip quota reservations if the inode's dquots
	 * now match the ones that came from the caller, or the caller didn't
	 * pass one in.  The inode's dquots can change if we drop the ILOCK to
	 * perform a blockgc scan, so we must preserve the caller's arguments.
	 */
	udqp = (new_udqp != ip->i_udquot) ? new_udqp : NULL;
	gdqp = (new_gdqp != ip->i_gdquot) ? new_gdqp : NULL;
	pdqp = (new_pdqp != ip->i_pdquot) ? new_pdqp : NULL;
	if (udqp || gdqp || pdqp) {
		unsigned int	qflags = XFS_QMOPT_RES_REGBLKS;

		if (force)
			qflags |= XFS_QMOPT_FORCE_RES;

		/*
		 * Reserve enough quota to handle blocks on disk and reserved
		 * for a delayed allocation.  We'll actually transfer the
		 * delalloc reservation between dquots at chown time, even
		 * though that part is only semi-transactional.
		 */
		error = xfs_trans_reserve_quota_bydquots(tp, mp, udqp, gdqp,
				pdqp, ip->i_nblocks + ip->i_delayed_blks,
				1, qflags);
		if ((error == -EDQUOT || error == -ENOSPC) && !retried) {
			xfs_trans_cancel(tp);
			xfs_blockgc_free_dquots(mp, udqp, gdqp, pdqp, 0);
			retried = true;
			goto retry;
		}
		if (error)
			goto out_cancel;
	}

	*tpp = tp;
	return 0;

out_cancel:
	xfs_trans_cancel(tp);
	return error;
}<|MERGE_RESOLUTION|>--- conflicted
+++ resolved
@@ -95,11 +95,7 @@
 
 	trace_xfs_trans_dup(tp, _RET_IP_);
 
-<<<<<<< HEAD
-	ntp = kmem_zone_zalloc(xfs_trans_zone, 0);
-=======
 	ntp = kmem_cache_zalloc(xfs_trans_zone, GFP_KERNEL | __GFP_NOFAIL);
->>>>>>> 7d2a07b7
 
 	/*
 	 * Initialize the new transaction structure.
@@ -162,12 +158,6 @@
 	struct xfs_mount	*mp = tp->t_mountp;
 	int			error = 0;
 	bool			rsvd = (tp->t_flags & XFS_TRANS_RESERVE) != 0;
-<<<<<<< HEAD
-
-	/* Mark this thread as being in a transaction */
-	current_set_flags_nested(&tp->t_pflags, PF_MEMALLOC_NOFS);
-=======
->>>>>>> 7d2a07b7
 
 	/*
 	 * Attempt to reserve the needed disk blocks by decrementing
@@ -176,12 +166,7 @@
 	 */
 	if (blocks > 0) {
 		error = xfs_mod_fdblocks(mp, -((int64_t)blocks), rsvd);
-<<<<<<< HEAD
-		if (error != 0) {
-			current_restore_flags_nested(&tp->t_pflags, PF_MEMALLOC_NOFS);
-=======
 		if (error != 0)
->>>>>>> 7d2a07b7
 			return -ENOSPC;
 		tp->t_blk_res += blocks;
 	}
@@ -277,12 +262,8 @@
 	 * GFP_NOFS allocation context so that we avoid lockdep false positives
 	 * by doing GFP_KERNEL allocations inside sb_start_intwrite().
 	 */
-<<<<<<< HEAD
-	tp = kmem_zone_zalloc(xfs_trans_zone, 0);
-=======
 retry:
 	tp = kmem_cache_zalloc(xfs_trans_zone, GFP_KERNEL | __GFP_NOFAIL);
->>>>>>> 7d2a07b7
 	if (!(flags & XFS_TRANS_NO_WRITECOUNT))
 		sb_start_intwrite(mp->m_super);
 	xfs_trans_set_context(tp);
@@ -295,10 +276,6 @@
 		mp->m_super->s_writers.frozen == SB_FREEZE_COMPLETE);
 	ASSERT(!(flags & XFS_TRANS_RES_FDBLKS) ||
 	       xfs_sb_version_haslazysbcount(&mp->m_sb));
-<<<<<<< HEAD
-	atomic_inc(&mp->m_active_trans);
-=======
->>>>>>> 7d2a07b7
 
 	tp->t_magic = XFS_TRANS_HEADER_MAGIC;
 	tp->t_flags = flags;
@@ -345,22 +322,12 @@
  * notice the corrupt block and the operation will fail back to userspace
  * without deadlocking.
  *
-<<<<<<< HEAD
- * Note the zero-length reservation; this transaction MUST be cancelled
- * without any dirty data.
- *
- * Callers should obtain freeze protection to avoid two conflicts with fs
- * freezing: (1) having active transactions trip the m_active_trans ASSERTs;
- * and (2) grabbing buffers at the same time that freeze is trying to drain
- * the buffer LRU list.
-=======
  * Note the zero-length reservation; this transaction MUST be cancelled without
  * any dirty data.
  *
  * Callers should obtain freeze protection to avoid a conflict with fs freezing
  * where we can be grabbing buffers at the same time that freeze is trying to
  * drain the buffer LRU list.
->>>>>>> 7d2a07b7
  */
 int
 xfs_trans_alloc_empty(
