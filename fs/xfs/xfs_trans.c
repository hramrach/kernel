// SPDX-License-Identifier: GPL-2.0
/*
 * Copyright (c) 2000-2003,2005 Silicon Graphics, Inc.
 * Copyright (C) 2010 Red Hat, Inc.
 * All Rights Reserved.
 */
#include "xfs.h"
#include "xfs_fs.h"
#include "xfs_shared.h"
#include "xfs_format.h"
#include "xfs_log_format.h"
#include "xfs_log_priv.h"
#include "xfs_trans_resv.h"
#include "xfs_mount.h"
#include "xfs_extent_busy.h"
#include "xfs_quota.h"
#include "xfs_trans.h"
#include "xfs_trans_priv.h"
#include "xfs_log.h"
#include "xfs_trace.h"
#include "xfs_error.h"
#include "xfs_defer.h"
#include "xfs_inode.h"
#include "xfs_dquot_item.h"
#include "xfs_dquot.h"
#include "xfs_icache.h"

kmem_zone_t	*xfs_trans_zone;

#if defined(CONFIG_TRACEPOINTS)
static void
xfs_trans_trace_reservations(
	struct xfs_mount	*mp)
{
	struct xfs_trans_res	resv;
	struct xfs_trans_res	*res;
	struct xfs_trans_res	*end_res;
	int			i;

	res = (struct xfs_trans_res *)M_RES(mp);
	end_res = (struct xfs_trans_res *)(M_RES(mp) + 1);
	for (i = 0; res < end_res; i++, res++)
		trace_xfs_trans_resv_calc(mp, i, res);
	xfs_log_get_max_trans_res(mp, &resv);
	trace_xfs_trans_resv_calc(mp, -1, &resv);
}
#else
# define xfs_trans_trace_reservations(mp)
#endif

/*
 * Initialize the precomputed transaction reservation values
 * in the mount structure.
 */
void
xfs_trans_init(
	struct xfs_mount	*mp)
{
	xfs_trans_resv_calc(mp, M_RES(mp));
	xfs_trans_trace_reservations(mp);
}

/*
 * Free the transaction structure.  If there is more clean up
 * to do when the structure is freed, add it here.
 */
STATIC void
xfs_trans_free(
	struct xfs_trans	*tp)
{
	xfs_extent_busy_sort(&tp->t_busy);
	xfs_extent_busy_clear(tp->t_mountp, &tp->t_busy, false);

	trace_xfs_trans_free(tp, _RET_IP_);
	xfs_trans_clear_context(tp);
	if (!(tp->t_flags & XFS_TRANS_NO_WRITECOUNT))
		sb_end_intwrite(tp->t_mountp->m_super);
	xfs_trans_free_dqinfo(tp);
	kmem_cache_free(xfs_trans_zone, tp);
}

/*
 * This is called to create a new transaction which will share the
 * permanent log reservation of the given transaction.  The remaining
 * unused block and rt extent reservations are also inherited.  This
 * implies that the original transaction is no longer allowed to allocate
 * blocks.  Locks and log items, however, are no inherited.  They must
 * be added to the new transaction explicitly.
 */
STATIC struct xfs_trans *
xfs_trans_dup(
	struct xfs_trans	*tp)
{
	struct xfs_trans	*ntp;

	trace_xfs_trans_dup(tp, _RET_IP_);

	ntp = kmem_cache_zalloc(xfs_trans_zone, GFP_KERNEL | __GFP_NOFAIL);

	/*
	 * Initialize the new transaction structure.
	 */
	ntp->t_magic = XFS_TRANS_HEADER_MAGIC;
	ntp->t_mountp = tp->t_mountp;
	INIT_LIST_HEAD(&ntp->t_items);
	INIT_LIST_HEAD(&ntp->t_busy);
	INIT_LIST_HEAD(&ntp->t_dfops);
	ntp->t_firstblock = NULLFSBLOCK;

	ASSERT(tp->t_flags & XFS_TRANS_PERM_LOG_RES);
	ASSERT(tp->t_ticket != NULL);

	ntp->t_flags = XFS_TRANS_PERM_LOG_RES |
		       (tp->t_flags & XFS_TRANS_RESERVE) |
		       (tp->t_flags & XFS_TRANS_NO_WRITECOUNT) |
		       (tp->t_flags & XFS_TRANS_RES_FDBLKS);
	/* We gave our writer reference to the new transaction */
	tp->t_flags |= XFS_TRANS_NO_WRITECOUNT;
	ntp->t_ticket = xfs_log_ticket_get(tp->t_ticket);

	ASSERT(tp->t_blk_res >= tp->t_blk_res_used);
	ntp->t_blk_res = tp->t_blk_res - tp->t_blk_res_used;
	tp->t_blk_res = tp->t_blk_res_used;

	ntp->t_rtx_res = tp->t_rtx_res - tp->t_rtx_res_used;
	tp->t_rtx_res = tp->t_rtx_res_used;

	xfs_trans_switch_context(tp, ntp);

	/* move deferred ops over to the new tp */
	xfs_defer_move(ntp, tp);

	xfs_trans_dup_dqinfo(tp, ntp);
	return ntp;
}

/*
 * This is called to reserve free disk blocks and log space for the
 * given transaction.  This must be done before allocating any resources
 * within the transaction.
 *
 * This will return ENOSPC if there are not enough blocks available.
 * It will sleep waiting for available log space.
 * The only valid value for the flags parameter is XFS_RES_LOG_PERM, which
 * is used by long running transactions.  If any one of the reservations
 * fails then they will all be backed out.
 *
 * This does not do quota reservations. That typically is done by the
 * caller afterwards.
 */
static int
xfs_trans_reserve(
	struct xfs_trans	*tp,
	struct xfs_trans_res	*resp,
	uint			blocks,
	uint			rtextents)
{
	struct xfs_mount	*mp = tp->t_mountp;
	int			error = 0;
	bool			rsvd = (tp->t_flags & XFS_TRANS_RESERVE) != 0;

	/*
	 * Attempt to reserve the needed disk blocks by decrementing
	 * the number needed from the number available.  This will
	 * fail if the count would go below zero.
	 */
	if (blocks > 0) {
		error = xfs_mod_fdblocks(mp, -((int64_t)blocks), rsvd);
		if (error != 0)
			return -ENOSPC;
		tp->t_blk_res += blocks;
	}

	/*
	 * Reserve the log space needed for this transaction.
	 */
	if (resp->tr_logres > 0) {
		bool	permanent = false;

		ASSERT(tp->t_log_res == 0 ||
		       tp->t_log_res == resp->tr_logres);
		ASSERT(tp->t_log_count == 0 ||
		       tp->t_log_count == resp->tr_logcount);

		if (resp->tr_logflags & XFS_TRANS_PERM_LOG_RES) {
			tp->t_flags |= XFS_TRANS_PERM_LOG_RES;
			permanent = true;
		} else {
			ASSERT(tp->t_ticket == NULL);
			ASSERT(!(tp->t_flags & XFS_TRANS_PERM_LOG_RES));
		}

		if (tp->t_ticket != NULL) {
			ASSERT(resp->tr_logflags & XFS_TRANS_PERM_LOG_RES);
			error = xfs_log_regrant(mp, tp->t_ticket);
		} else {
			error = xfs_log_reserve(mp,
						resp->tr_logres,
						resp->tr_logcount,
						&tp->t_ticket, XFS_TRANSACTION,
						permanent);
		}

		if (error)
			goto undo_blocks;

		tp->t_log_res = resp->tr_logres;
		tp->t_log_count = resp->tr_logcount;
	}

	/*
	 * Attempt to reserve the needed realtime extents by decrementing
	 * the number needed from the number available.  This will
	 * fail if the count would go below zero.
	 */
	if (rtextents > 0) {
		error = xfs_mod_frextents(mp, -((int64_t)rtextents));
		if (error) {
			error = -ENOSPC;
			goto undo_log;
		}
		tp->t_rtx_res += rtextents;
	}

	return 0;

	/*
	 * Error cases jump to one of these labels to undo any
	 * reservations which have already been performed.
	 */
undo_log:
	if (resp->tr_logres > 0) {
		xfs_log_ticket_ungrant(mp->m_log, tp->t_ticket);
		tp->t_ticket = NULL;
		tp->t_log_res = 0;
		tp->t_flags &= ~XFS_TRANS_PERM_LOG_RES;
	}

undo_blocks:
	if (blocks > 0) {
		xfs_mod_fdblocks(mp, (int64_t)blocks, rsvd);
		tp->t_blk_res = 0;
	}
	return error;
}

int
xfs_trans_alloc(
	struct xfs_mount	*mp,
	struct xfs_trans_res	*resp,
	uint			blocks,
	uint			rtextents,
	uint			flags,
	struct xfs_trans	**tpp)
{
	struct xfs_trans	*tp;
	bool			want_retry = true;
	int			error;

	/*
	 * Allocate the handle before we do our freeze accounting and setting up
	 * GFP_NOFS allocation context so that we avoid lockdep false positives
	 * by doing GFP_KERNEL allocations inside sb_start_intwrite().
	 */
retry:
	tp = kmem_cache_zalloc(xfs_trans_zone, GFP_KERNEL | __GFP_NOFAIL);
	if (!(flags & XFS_TRANS_NO_WRITECOUNT))
		sb_start_intwrite(mp->m_super);
	xfs_trans_set_context(tp);

	/*
	 * Zero-reservation ("empty") transactions can't modify anything, so
	 * they're allowed to run while we're frozen.
	 */
	WARN_ON(resp->tr_logres > 0 &&
		mp->m_super->s_writers.frozen == SB_FREEZE_COMPLETE);
	ASSERT(!(flags & XFS_TRANS_RES_FDBLKS) ||
	       xfs_sb_version_haslazysbcount(&mp->m_sb));

	tp->t_magic = XFS_TRANS_HEADER_MAGIC;
	tp->t_flags = flags;
	tp->t_mountp = mp;
	INIT_LIST_HEAD(&tp->t_items);
	INIT_LIST_HEAD(&tp->t_busy);
	INIT_LIST_HEAD(&tp->t_dfops);
	tp->t_firstblock = NULLFSBLOCK;

	error = xfs_trans_reserve(tp, resp, blocks, rtextents);
<<<<<<< HEAD
	if (error == -ENOSPC) {
=======
	if (error == -ENOSPC && want_retry) {
		xfs_trans_cancel(tp);

>>>>>>> fe07bfda
		/*
		 * We weren't able to reserve enough space for the transaction.
		 * Flush the other speculative space allocations to free space.
		 * Do not perform a synchronous scan because callers can hold
		 * other locks.
		 */
		error = xfs_blockgc_free_space(mp, NULL);
<<<<<<< HEAD
		if (!error)
			error = xfs_trans_reserve(tp, resp, blocks, rtextents);
=======
		if (error)
			return error;

		want_retry = false;
		goto retry;
>>>>>>> fe07bfda
	}
	if (error) {
		xfs_trans_cancel(tp);
		return error;
	}

	trace_xfs_trans_alloc(tp, _RET_IP_);

	*tpp = tp;
	return 0;
}

/*
 * Create an empty transaction with no reservation.  This is a defensive
 * mechanism for routines that query metadata without actually modifying them --
 * if the metadata being queried is somehow cross-linked (think a btree block
 * pointer that points higher in the tree), we risk deadlock.  However, blocks
 * grabbed as part of a transaction can be re-grabbed.  The verifiers will
 * notice the corrupt block and the operation will fail back to userspace
 * without deadlocking.
 *
 * Note the zero-length reservation; this transaction MUST be cancelled without
 * any dirty data.
 *
 * Callers should obtain freeze protection to avoid a conflict with fs freezing
 * where we can be grabbing buffers at the same time that freeze is trying to
 * drain the buffer LRU list.
 */
int
xfs_trans_alloc_empty(
	struct xfs_mount		*mp,
	struct xfs_trans		**tpp)
{
	struct xfs_trans_res		resv = {0};

	return xfs_trans_alloc(mp, &resv, 0, 0, XFS_TRANS_NO_WRITECOUNT, tpp);
}

/*
 * Record the indicated change to the given field for application
 * to the file system's superblock when the transaction commits.
 * For now, just store the change in the transaction structure.
 *
 * Mark the transaction structure to indicate that the superblock
 * needs to be updated before committing.
 *
 * Because we may not be keeping track of allocated/free inodes and
 * used filesystem blocks in the superblock, we do not mark the
 * superblock dirty in this transaction if we modify these fields.
 * We still need to update the transaction deltas so that they get
 * applied to the incore superblock, but we don't want them to
 * cause the superblock to get locked and logged if these are the
 * only fields in the superblock that the transaction modifies.
 */
void
xfs_trans_mod_sb(
	xfs_trans_t	*tp,
	uint		field,
	int64_t		delta)
{
	uint32_t	flags = (XFS_TRANS_DIRTY|XFS_TRANS_SB_DIRTY);
	xfs_mount_t	*mp = tp->t_mountp;

	switch (field) {
	case XFS_TRANS_SB_ICOUNT:
		tp->t_icount_delta += delta;
		if (xfs_sb_version_haslazysbcount(&mp->m_sb))
			flags &= ~XFS_TRANS_SB_DIRTY;
		break;
	case XFS_TRANS_SB_IFREE:
		tp->t_ifree_delta += delta;
		if (xfs_sb_version_haslazysbcount(&mp->m_sb))
			flags &= ~XFS_TRANS_SB_DIRTY;
		break;
	case XFS_TRANS_SB_FDBLOCKS:
		/*
		 * Track the number of blocks allocated in the transaction.
		 * Make sure it does not exceed the number reserved. If so,
		 * shutdown as this can lead to accounting inconsistency.
		 */
		if (delta < 0) {
			tp->t_blk_res_used += (uint)-delta;
			if (tp->t_blk_res_used > tp->t_blk_res)
				xfs_force_shutdown(mp, SHUTDOWN_CORRUPT_INCORE);
		} else if (delta > 0 && (tp->t_flags & XFS_TRANS_RES_FDBLKS)) {
			int64_t	blkres_delta;

			/*
			 * Return freed blocks directly to the reservation
			 * instead of the global pool, being careful not to
			 * overflow the trans counter. This is used to preserve
			 * reservation across chains of transaction rolls that
			 * repeatedly free and allocate blocks.
			 */
			blkres_delta = min_t(int64_t, delta,
					     UINT_MAX - tp->t_blk_res);
			tp->t_blk_res += blkres_delta;
			delta -= blkres_delta;
		}
		tp->t_fdblocks_delta += delta;
		if (xfs_sb_version_haslazysbcount(&mp->m_sb))
			flags &= ~XFS_TRANS_SB_DIRTY;
		break;
	case XFS_TRANS_SB_RES_FDBLOCKS:
		/*
		 * The allocation has already been applied to the
		 * in-core superblock's counter.  This should only
		 * be applied to the on-disk superblock.
		 */
		tp->t_res_fdblocks_delta += delta;
		if (xfs_sb_version_haslazysbcount(&mp->m_sb))
			flags &= ~XFS_TRANS_SB_DIRTY;
		break;
	case XFS_TRANS_SB_FREXTENTS:
		/*
		 * Track the number of blocks allocated in the
		 * transaction.  Make sure it does not exceed the
		 * number reserved.
		 */
		if (delta < 0) {
			tp->t_rtx_res_used += (uint)-delta;
			ASSERT(tp->t_rtx_res_used <= tp->t_rtx_res);
		}
		tp->t_frextents_delta += delta;
		break;
	case XFS_TRANS_SB_RES_FREXTENTS:
		/*
		 * The allocation has already been applied to the
		 * in-core superblock's counter.  This should only
		 * be applied to the on-disk superblock.
		 */
		ASSERT(delta < 0);
		tp->t_res_frextents_delta += delta;
		break;
	case XFS_TRANS_SB_DBLOCKS:
		ASSERT(delta > 0);
		tp->t_dblocks_delta += delta;
		break;
	case XFS_TRANS_SB_AGCOUNT:
		ASSERT(delta > 0);
		tp->t_agcount_delta += delta;
		break;
	case XFS_TRANS_SB_IMAXPCT:
		tp->t_imaxpct_delta += delta;
		break;
	case XFS_TRANS_SB_REXTSIZE:
		tp->t_rextsize_delta += delta;
		break;
	case XFS_TRANS_SB_RBMBLOCKS:
		tp->t_rbmblocks_delta += delta;
		break;
	case XFS_TRANS_SB_RBLOCKS:
		tp->t_rblocks_delta += delta;
		break;
	case XFS_TRANS_SB_REXTENTS:
		tp->t_rextents_delta += delta;
		break;
	case XFS_TRANS_SB_REXTSLOG:
		tp->t_rextslog_delta += delta;
		break;
	default:
		ASSERT(0);
		return;
	}

	tp->t_flags |= flags;
}

/*
 * xfs_trans_apply_sb_deltas() is called from the commit code
 * to bring the superblock buffer into the current transaction
 * and modify it as requested by earlier calls to xfs_trans_mod_sb().
 *
 * For now we just look at each field allowed to change and change
 * it if necessary.
 */
STATIC void
xfs_trans_apply_sb_deltas(
	xfs_trans_t	*tp)
{
	xfs_dsb_t	*sbp;
	struct xfs_buf	*bp;
	int		whole = 0;

	bp = xfs_trans_getsb(tp);
	sbp = bp->b_addr;

	/*
	 * Check that superblock mods match the mods made to AGF counters.
	 */
	ASSERT((tp->t_fdblocks_delta + tp->t_res_fdblocks_delta) ==
	       (tp->t_ag_freeblks_delta + tp->t_ag_flist_delta +
		tp->t_ag_btree_delta));

	/*
	 * Only update the superblock counters if we are logging them
	 */
	if (!xfs_sb_version_haslazysbcount(&(tp->t_mountp->m_sb))) {
		if (tp->t_icount_delta)
			be64_add_cpu(&sbp->sb_icount, tp->t_icount_delta);
		if (tp->t_ifree_delta)
			be64_add_cpu(&sbp->sb_ifree, tp->t_ifree_delta);
		if (tp->t_fdblocks_delta)
			be64_add_cpu(&sbp->sb_fdblocks, tp->t_fdblocks_delta);
		if (tp->t_res_fdblocks_delta)
			be64_add_cpu(&sbp->sb_fdblocks, tp->t_res_fdblocks_delta);
	}

	if (tp->t_frextents_delta)
		be64_add_cpu(&sbp->sb_frextents, tp->t_frextents_delta);
	if (tp->t_res_frextents_delta)
		be64_add_cpu(&sbp->sb_frextents, tp->t_res_frextents_delta);

	if (tp->t_dblocks_delta) {
		be64_add_cpu(&sbp->sb_dblocks, tp->t_dblocks_delta);
		whole = 1;
	}
	if (tp->t_agcount_delta) {
		be32_add_cpu(&sbp->sb_agcount, tp->t_agcount_delta);
		whole = 1;
	}
	if (tp->t_imaxpct_delta) {
		sbp->sb_imax_pct += tp->t_imaxpct_delta;
		whole = 1;
	}
	if (tp->t_rextsize_delta) {
		be32_add_cpu(&sbp->sb_rextsize, tp->t_rextsize_delta);
		whole = 1;
	}
	if (tp->t_rbmblocks_delta) {
		be32_add_cpu(&sbp->sb_rbmblocks, tp->t_rbmblocks_delta);
		whole = 1;
	}
	if (tp->t_rblocks_delta) {
		be64_add_cpu(&sbp->sb_rblocks, tp->t_rblocks_delta);
		whole = 1;
	}
	if (tp->t_rextents_delta) {
		be64_add_cpu(&sbp->sb_rextents, tp->t_rextents_delta);
		whole = 1;
	}
	if (tp->t_rextslog_delta) {
		sbp->sb_rextslog += tp->t_rextslog_delta;
		whole = 1;
	}

	xfs_trans_buf_set_type(tp, bp, XFS_BLFT_SB_BUF);
	if (whole)
		/*
		 * Log the whole thing, the fields are noncontiguous.
		 */
		xfs_trans_log_buf(tp, bp, 0, sizeof(xfs_dsb_t) - 1);
	else
		/*
		 * Since all the modifiable fields are contiguous, we
		 * can get away with this.
		 */
		xfs_trans_log_buf(tp, bp, offsetof(xfs_dsb_t, sb_icount),
				  offsetof(xfs_dsb_t, sb_frextents) +
				  sizeof(sbp->sb_frextents) - 1);
}

/*
 * xfs_trans_unreserve_and_mod_sb() is called to release unused reservations and
 * apply superblock counter changes to the in-core superblock.  The
 * t_res_fdblocks_delta and t_res_frextents_delta fields are explicitly NOT
 * applied to the in-core superblock.  The idea is that that has already been
 * done.
 *
 * If we are not logging superblock counters, then the inode allocated/free and
 * used block counts are not updated in the on disk superblock. In this case,
 * XFS_TRANS_SB_DIRTY will not be set when the transaction is updated but we
 * still need to update the incore superblock with the changes.
 *
 * Deltas for the inode count are +/-64, hence we use a large batch size of 128
 * so we don't need to take the counter lock on every update.
 */
#define XFS_ICOUNT_BATCH	128

void
xfs_trans_unreserve_and_mod_sb(
	struct xfs_trans	*tp)
{
	struct xfs_mount	*mp = tp->t_mountp;
	bool			rsvd = (tp->t_flags & XFS_TRANS_RESERVE) != 0;
	int64_t			blkdelta = 0;
	int64_t			rtxdelta = 0;
	int64_t			idelta = 0;
	int64_t			ifreedelta = 0;
	int			error;

	/* calculate deltas */
	if (tp->t_blk_res > 0)
		blkdelta = tp->t_blk_res;
	if ((tp->t_fdblocks_delta != 0) &&
	    (xfs_sb_version_haslazysbcount(&mp->m_sb) ||
	     (tp->t_flags & XFS_TRANS_SB_DIRTY)))
	        blkdelta += tp->t_fdblocks_delta;

	if (tp->t_rtx_res > 0)
		rtxdelta = tp->t_rtx_res;
	if ((tp->t_frextents_delta != 0) &&
	    (tp->t_flags & XFS_TRANS_SB_DIRTY))
		rtxdelta += tp->t_frextents_delta;

	if (xfs_sb_version_haslazysbcount(&mp->m_sb) ||
	     (tp->t_flags & XFS_TRANS_SB_DIRTY)) {
		idelta = tp->t_icount_delta;
		ifreedelta = tp->t_ifree_delta;
	}

	/* apply the per-cpu counters */
	if (blkdelta) {
		error = xfs_mod_fdblocks(mp, blkdelta, rsvd);
		ASSERT(!error);
	}

	if (idelta) {
		percpu_counter_add_batch(&mp->m_icount, idelta,
					 XFS_ICOUNT_BATCH);
		if (idelta < 0)
			ASSERT(__percpu_counter_compare(&mp->m_icount, 0,
							XFS_ICOUNT_BATCH) >= 0);
	}

	if (ifreedelta) {
		percpu_counter_add(&mp->m_ifree, ifreedelta);
		if (ifreedelta < 0)
			ASSERT(percpu_counter_compare(&mp->m_ifree, 0) >= 0);
	}

	if (rtxdelta == 0 && !(tp->t_flags & XFS_TRANS_SB_DIRTY))
		return;

	/* apply remaining deltas */
	spin_lock(&mp->m_sb_lock);
	mp->m_sb.sb_frextents += rtxdelta;
	mp->m_sb.sb_dblocks += tp->t_dblocks_delta;
	mp->m_sb.sb_agcount += tp->t_agcount_delta;
	mp->m_sb.sb_imax_pct += tp->t_imaxpct_delta;
	mp->m_sb.sb_rextsize += tp->t_rextsize_delta;
	mp->m_sb.sb_rbmblocks += tp->t_rbmblocks_delta;
	mp->m_sb.sb_rblocks += tp->t_rblocks_delta;
	mp->m_sb.sb_rextents += tp->t_rextents_delta;
	mp->m_sb.sb_rextslog += tp->t_rextslog_delta;
	spin_unlock(&mp->m_sb_lock);

	/*
	 * Debug checks outside of the spinlock so they don't lock up the
	 * machine if they fail.
	 */
	ASSERT(mp->m_sb.sb_imax_pct >= 0);
	ASSERT(mp->m_sb.sb_rextslog >= 0);
	return;
}

/* Add the given log item to the transaction's list of log items. */
void
xfs_trans_add_item(
	struct xfs_trans	*tp,
	struct xfs_log_item	*lip)
{
	ASSERT(lip->li_mountp == tp->t_mountp);
	ASSERT(lip->li_ailp == tp->t_mountp->m_ail);
	ASSERT(list_empty(&lip->li_trans));
	ASSERT(!test_bit(XFS_LI_DIRTY, &lip->li_flags));

	list_add_tail(&lip->li_trans, &tp->t_items);
	trace_xfs_trans_add_item(tp, _RET_IP_);
}

/*
 * Unlink the log item from the transaction. the log item is no longer
 * considered dirty in this transaction, as the linked transaction has
 * finished, either by abort or commit completion.
 */
void
xfs_trans_del_item(
	struct xfs_log_item	*lip)
{
	clear_bit(XFS_LI_DIRTY, &lip->li_flags);
	list_del_init(&lip->li_trans);
}

/* Detach and unlock all of the items in a transaction */
static void
xfs_trans_free_items(
	struct xfs_trans	*tp,
	bool			abort)
{
	struct xfs_log_item	*lip, *next;

	trace_xfs_trans_free_items(tp, _RET_IP_);

	list_for_each_entry_safe(lip, next, &tp->t_items, li_trans) {
		xfs_trans_del_item(lip);
		if (abort)
			set_bit(XFS_LI_ABORTED, &lip->li_flags);
		if (lip->li_ops->iop_release)
			lip->li_ops->iop_release(lip);
	}
}

static inline void
xfs_log_item_batch_insert(
	struct xfs_ail		*ailp,
	struct xfs_ail_cursor	*cur,
	struct xfs_log_item	**log_items,
	int			nr_items,
	xfs_lsn_t		commit_lsn)
{
	int	i;

	spin_lock(&ailp->ail_lock);
	/* xfs_trans_ail_update_bulk drops ailp->ail_lock */
	xfs_trans_ail_update_bulk(ailp, cur, log_items, nr_items, commit_lsn);

	for (i = 0; i < nr_items; i++) {
		struct xfs_log_item *lip = log_items[i];

		if (lip->li_ops->iop_unpin)
			lip->li_ops->iop_unpin(lip, 0);
	}
}

/*
 * Bulk operation version of xfs_trans_committed that takes a log vector of
 * items to insert into the AIL. This uses bulk AIL insertion techniques to
 * minimise lock traffic.
 *
 * If we are called with the aborted flag set, it is because a log write during
 * a CIL checkpoint commit has failed. In this case, all the items in the
 * checkpoint have already gone through iop_committed and iop_committing, which
 * means that checkpoint commit abort handling is treated exactly the same
 * as an iclog write error even though we haven't started any IO yet. Hence in
 * this case all we need to do is iop_committed processing, followed by an
 * iop_unpin(aborted) call.
 *
 * The AIL cursor is used to optimise the insert process. If commit_lsn is not
 * at the end of the AIL, the insert cursor avoids the need to walk
 * the AIL to find the insertion point on every xfs_log_item_batch_insert()
 * call. This saves a lot of needless list walking and is a net win, even
 * though it slightly increases that amount of AIL lock traffic to set it up
 * and tear it down.
 */
void
xfs_trans_committed_bulk(
	struct xfs_ail		*ailp,
	struct xfs_log_vec	*log_vector,
	xfs_lsn_t		commit_lsn,
	bool			aborted)
{
#define LOG_ITEM_BATCH_SIZE	32
	struct xfs_log_item	*log_items[LOG_ITEM_BATCH_SIZE];
	struct xfs_log_vec	*lv;
	struct xfs_ail_cursor	cur;
	int			i = 0;

	spin_lock(&ailp->ail_lock);
	xfs_trans_ail_cursor_last(ailp, &cur, commit_lsn);
	spin_unlock(&ailp->ail_lock);

	/* unpin all the log items */
	for (lv = log_vector; lv; lv = lv->lv_next ) {
		struct xfs_log_item	*lip = lv->lv_item;
		xfs_lsn_t		item_lsn;

		if (aborted)
			set_bit(XFS_LI_ABORTED, &lip->li_flags);

		if (lip->li_ops->flags & XFS_ITEM_RELEASE_WHEN_COMMITTED) {
			lip->li_ops->iop_release(lip);
			continue;
		}

		if (lip->li_ops->iop_committed)
			item_lsn = lip->li_ops->iop_committed(lip, commit_lsn);
		else
			item_lsn = commit_lsn;

		/* item_lsn of -1 means the item needs no further processing */
		if (XFS_LSN_CMP(item_lsn, (xfs_lsn_t)-1) == 0)
			continue;

		/*
		 * if we are aborting the operation, no point in inserting the
		 * object into the AIL as we are in a shutdown situation.
		 */
		if (aborted) {
			ASSERT(XFS_FORCED_SHUTDOWN(ailp->ail_mount));
			if (lip->li_ops->iop_unpin)
				lip->li_ops->iop_unpin(lip, 1);
			continue;
		}

		if (item_lsn != commit_lsn) {

			/*
			 * Not a bulk update option due to unusual item_lsn.
			 * Push into AIL immediately, rechecking the lsn once
			 * we have the ail lock. Then unpin the item. This does
			 * not affect the AIL cursor the bulk insert path is
			 * using.
			 */
			spin_lock(&ailp->ail_lock);
			if (XFS_LSN_CMP(item_lsn, lip->li_lsn) > 0)
				xfs_trans_ail_update(ailp, lip, item_lsn);
			else
				spin_unlock(&ailp->ail_lock);
			if (lip->li_ops->iop_unpin)
				lip->li_ops->iop_unpin(lip, 0);
			continue;
		}

		/* Item is a candidate for bulk AIL insert.  */
		log_items[i++] = lv->lv_item;
		if (i >= LOG_ITEM_BATCH_SIZE) {
			xfs_log_item_batch_insert(ailp, &cur, log_items,
					LOG_ITEM_BATCH_SIZE, commit_lsn);
			i = 0;
		}
	}

	/* make sure we insert the remainder! */
	if (i)
		xfs_log_item_batch_insert(ailp, &cur, log_items, i, commit_lsn);

	spin_lock(&ailp->ail_lock);
	xfs_trans_ail_cursor_done(&cur);
	spin_unlock(&ailp->ail_lock);
}

/*
 * Commit the given transaction to the log.
 *
 * XFS disk error handling mechanism is not based on a typical
 * transaction abort mechanism. Logically after the filesystem
 * gets marked 'SHUTDOWN', we can't let any new transactions
 * be durable - ie. committed to disk - because some metadata might
 * be inconsistent. In such cases, this returns an error, and the
 * caller may assume that all locked objects joined to the transaction
 * have already been unlocked as if the commit had succeeded.
 * Do not reference the transaction structure after this call.
 */
static int
__xfs_trans_commit(
	struct xfs_trans	*tp,
	bool			regrant)
{
	struct xfs_mount	*mp = tp->t_mountp;
	xfs_lsn_t		commit_lsn = -1;
	int			error = 0;
	int			sync = tp->t_flags & XFS_TRANS_SYNC;

	trace_xfs_trans_commit(tp, _RET_IP_);

	/*
	 * Finish deferred items on final commit. Only permanent transactions
	 * should ever have deferred ops.
	 */
	WARN_ON_ONCE(!list_empty(&tp->t_dfops) &&
		     !(tp->t_flags & XFS_TRANS_PERM_LOG_RES));
	if (!regrant && (tp->t_flags & XFS_TRANS_PERM_LOG_RES)) {
		error = xfs_defer_finish_noroll(&tp);
		if (error)
			goto out_unreserve;
	}

	/*
	 * If there is nothing to be logged by the transaction,
	 * then unlock all of the items associated with the
	 * transaction and free the transaction structure.
	 * Also make sure to return any reserved blocks to
	 * the free pool.
	 */
	if (!(tp->t_flags & XFS_TRANS_DIRTY))
		goto out_unreserve;

	if (XFS_FORCED_SHUTDOWN(mp)) {
		error = -EIO;
		goto out_unreserve;
	}

	ASSERT(tp->t_ticket != NULL);

	/*
	 * If we need to update the superblock, then do it now.
	 */
	if (tp->t_flags & XFS_TRANS_SB_DIRTY)
		xfs_trans_apply_sb_deltas(tp);
	xfs_trans_apply_dquot_deltas(tp);

	xfs_log_commit_cil(mp, tp, &commit_lsn, regrant);

	xfs_trans_free(tp);

	/*
	 * If the transaction needs to be synchronous, then force the
	 * log out now and wait for it.
	 */
	if (sync) {
		error = xfs_log_force_lsn(mp, commit_lsn, XFS_LOG_SYNC, NULL);
		XFS_STATS_INC(mp, xs_trans_sync);
	} else {
		XFS_STATS_INC(mp, xs_trans_async);
	}

	return error;

out_unreserve:
	xfs_trans_unreserve_and_mod_sb(tp);

	/*
	 * It is indeed possible for the transaction to be not dirty but
	 * the dqinfo portion to be.  All that means is that we have some
	 * (non-persistent) quota reservations that need to be unreserved.
	 */
	xfs_trans_unreserve_and_mod_dquots(tp);
	if (tp->t_ticket) {
		if (regrant && !XLOG_FORCED_SHUTDOWN(mp->m_log))
			xfs_log_ticket_regrant(mp->m_log, tp->t_ticket);
		else
			xfs_log_ticket_ungrant(mp->m_log, tp->t_ticket);
		tp->t_ticket = NULL;
	}
	xfs_trans_free_items(tp, !!error);
	xfs_trans_free(tp);

	XFS_STATS_INC(mp, xs_trans_empty);
	return error;
}

int
xfs_trans_commit(
	struct xfs_trans	*tp)
{
	return __xfs_trans_commit(tp, false);
}

/*
 * Unlock all of the transaction's items and free the transaction.
 * The transaction must not have modified any of its items, because
 * there is no way to restore them to their previous state.
 *
 * If the transaction has made a log reservation, make sure to release
 * it as well.
 */
void
xfs_trans_cancel(
	struct xfs_trans	*tp)
{
	struct xfs_mount	*mp = tp->t_mountp;
	bool			dirty = (tp->t_flags & XFS_TRANS_DIRTY);

	trace_xfs_trans_cancel(tp, _RET_IP_);

	if (tp->t_flags & XFS_TRANS_PERM_LOG_RES)
		xfs_defer_cancel(tp);

	/*
	 * See if the caller is relying on us to shut down the
	 * filesystem.  This happens in paths where we detect
	 * corruption and decide to give up.
	 */
	if (dirty && !XFS_FORCED_SHUTDOWN(mp)) {
		XFS_ERROR_REPORT("xfs_trans_cancel", XFS_ERRLEVEL_LOW, mp);
		xfs_force_shutdown(mp, SHUTDOWN_CORRUPT_INCORE);
	}
#ifdef DEBUG
	if (!dirty && !XFS_FORCED_SHUTDOWN(mp)) {
		struct xfs_log_item *lip;

		list_for_each_entry(lip, &tp->t_items, li_trans)
			ASSERT(!xlog_item_is_intent_done(lip));
	}
#endif
	xfs_trans_unreserve_and_mod_sb(tp);
	xfs_trans_unreserve_and_mod_dquots(tp);

	if (tp->t_ticket) {
		xfs_log_ticket_ungrant(mp->m_log, tp->t_ticket);
		tp->t_ticket = NULL;
	}

	xfs_trans_free_items(tp, dirty);
	xfs_trans_free(tp);
}

/*
 * Roll from one trans in the sequence of PERMANENT transactions to
 * the next: permanent transactions are only flushed out when
 * committed with xfs_trans_commit(), but we still want as soon
 * as possible to let chunks of it go to the log. So we commit the
 * chunk we've been working on and get a new transaction to continue.
 */
int
xfs_trans_roll(
	struct xfs_trans	**tpp)
{
	struct xfs_trans	*trans = *tpp;
	struct xfs_trans_res	tres;
	int			error;

	trace_xfs_trans_roll(trans, _RET_IP_);

	/*
	 * Copy the critical parameters from one trans to the next.
	 */
	tres.tr_logres = trans->t_log_res;
	tres.tr_logcount = trans->t_log_count;

	*tpp = xfs_trans_dup(trans);

	/*
	 * Commit the current transaction.
	 * If this commit failed, then it'd just unlock those items that
	 * are not marked ihold. That also means that a filesystem shutdown
	 * is in progress. The caller takes the responsibility to cancel
	 * the duplicate transaction that gets returned.
	 */
	error = __xfs_trans_commit(trans, true);
	if (error)
		return error;

	/*
	 * Reserve space in the log for the next transaction.
	 * This also pushes items in the "AIL", the list of logged items,
	 * out to disk if they are taking up space at the tail of the log
	 * that we want to use.  This requires that either nothing be locked
	 * across this call, or that anything that is locked be logged in
	 * the prior and the next transactions.
	 */
	tres.tr_logflags = XFS_TRANS_PERM_LOG_RES;
	return xfs_trans_reserve(*tpp, &tres, 0, 0);
}

/*
 * Allocate an transaction, lock and join the inode to it, and reserve quota.
 *
 * The caller must ensure that the on-disk dquots attached to this inode have
 * already been allocated and initialized.  The caller is responsible for
 * releasing ILOCK_EXCL if a new transaction is returned.
 */
int
xfs_trans_alloc_inode(
	struct xfs_inode	*ip,
	struct xfs_trans_res	*resv,
	unsigned int		dblocks,
	unsigned int		rblocks,
	bool			force,
	struct xfs_trans	**tpp)
{
	struct xfs_trans	*tp;
	struct xfs_mount	*mp = ip->i_mount;
	bool			retried = false;
	int			error;

retry:
	error = xfs_trans_alloc(mp, resv, dblocks,
			rblocks / mp->m_sb.sb_rextsize,
			force ? XFS_TRANS_RESERVE : 0, &tp);
	if (error)
		return error;

	xfs_ilock(ip, XFS_ILOCK_EXCL);
	xfs_trans_ijoin(tp, ip, 0);

	error = xfs_qm_dqattach_locked(ip, false);
	if (error) {
		/* Caller should have allocated the dquots! */
		ASSERT(error != -ENOENT);
		goto out_cancel;
	}

	error = xfs_trans_reserve_quota_nblks(tp, ip, dblocks, rblocks, force);
	if ((error == -EDQUOT || error == -ENOSPC) && !retried) {
		xfs_trans_cancel(tp);
		xfs_iunlock(ip, XFS_ILOCK_EXCL);
		xfs_blockgc_free_quota(ip, 0);
		retried = true;
		goto retry;
	}
	if (error)
		goto out_cancel;

	*tpp = tp;
	return 0;

out_cancel:
	xfs_trans_cancel(tp);
	xfs_iunlock(ip, XFS_ILOCK_EXCL);
	return error;
}

/*
 * Allocate an transaction in preparation for inode creation by reserving quota
 * against the given dquots.  Callers are not required to hold any inode locks.
 */
int
xfs_trans_alloc_icreate(
	struct xfs_mount	*mp,
	struct xfs_trans_res	*resv,
	struct xfs_dquot	*udqp,
	struct xfs_dquot	*gdqp,
	struct xfs_dquot	*pdqp,
	unsigned int		dblocks,
	struct xfs_trans	**tpp)
{
	struct xfs_trans	*tp;
	bool			retried = false;
	int			error;

retry:
	error = xfs_trans_alloc(mp, resv, dblocks, 0, 0, &tp);
	if (error)
		return error;

	error = xfs_trans_reserve_quota_icreate(tp, udqp, gdqp, pdqp, dblocks);
	if ((error == -EDQUOT || error == -ENOSPC) && !retried) {
		xfs_trans_cancel(tp);
		xfs_blockgc_free_dquots(mp, udqp, gdqp, pdqp, 0);
		retried = true;
		goto retry;
	}
	if (error) {
		xfs_trans_cancel(tp);
		return error;
	}

	*tpp = tp;
	return 0;
}

/*
 * Allocate an transaction, lock and join the inode to it, and reserve quota
 * in preparation for inode attribute changes that include uid, gid, or prid
 * changes.
 *
 * The caller must ensure that the on-disk dquots attached to this inode have
 * already been allocated and initialized.  The ILOCK will be dropped when the
 * transaction is committed or cancelled.
 */
int
xfs_trans_alloc_ichange(
	struct xfs_inode	*ip,
	struct xfs_dquot	*new_udqp,
	struct xfs_dquot	*new_gdqp,
	struct xfs_dquot	*new_pdqp,
	bool			force,
	struct xfs_trans	**tpp)
{
	struct xfs_trans	*tp;
	struct xfs_mount	*mp = ip->i_mount;
	struct xfs_dquot	*udqp;
	struct xfs_dquot	*gdqp;
	struct xfs_dquot	*pdqp;
	bool			retried = false;
	int			error;

retry:
	error = xfs_trans_alloc(mp, &M_RES(mp)->tr_ichange, 0, 0, 0, &tp);
	if (error)
		return error;

	xfs_ilock(ip, XFS_ILOCK_EXCL);
	xfs_trans_ijoin(tp, ip, XFS_ILOCK_EXCL);

	error = xfs_qm_dqattach_locked(ip, false);
	if (error) {
		/* Caller should have allocated the dquots! */
		ASSERT(error != -ENOENT);
		goto out_cancel;
	}

	/*
	 * For each quota type, skip quota reservations if the inode's dquots
	 * now match the ones that came from the caller, or the caller didn't
	 * pass one in.  The inode's dquots can change if we drop the ILOCK to
	 * perform a blockgc scan, so we must preserve the caller's arguments.
	 */
	udqp = (new_udqp != ip->i_udquot) ? new_udqp : NULL;
	gdqp = (new_gdqp != ip->i_gdquot) ? new_gdqp : NULL;
	pdqp = (new_pdqp != ip->i_pdquot) ? new_pdqp : NULL;
	if (udqp || gdqp || pdqp) {
		unsigned int	qflags = XFS_QMOPT_RES_REGBLKS;

		if (force)
			qflags |= XFS_QMOPT_FORCE_RES;

		/*
		 * Reserve enough quota to handle blocks on disk and reserved
		 * for a delayed allocation.  We'll actually transfer the
		 * delalloc reservation between dquots at chown time, even
		 * though that part is only semi-transactional.
		 */
		error = xfs_trans_reserve_quota_bydquots(tp, mp, udqp, gdqp,
				pdqp, ip->i_d.di_nblocks + ip->i_delayed_blks,
				1, qflags);
		if ((error == -EDQUOT || error == -ENOSPC) && !retried) {
			xfs_trans_cancel(tp);
			xfs_blockgc_free_dquots(mp, udqp, gdqp, pdqp, 0);
			retried = true;
			goto retry;
		}
		if (error)
			goto out_cancel;
	}

	*tpp = tp;
	return 0;

out_cancel:
	xfs_trans_cancel(tp);
	return error;
}<|MERGE_RESOLUTION|>--- conflicted
+++ resolved
@@ -286,13 +286,9 @@
 	tp->t_firstblock = NULLFSBLOCK;
 
 	error = xfs_trans_reserve(tp, resp, blocks, rtextents);
-<<<<<<< HEAD
-	if (error == -ENOSPC) {
-=======
 	if (error == -ENOSPC && want_retry) {
 		xfs_trans_cancel(tp);
 
->>>>>>> fe07bfda
 		/*
 		 * We weren't able to reserve enough space for the transaction.
 		 * Flush the other speculative space allocations to free space.
@@ -300,16 +296,11 @@
 		 * other locks.
 		 */
 		error = xfs_blockgc_free_space(mp, NULL);
-<<<<<<< HEAD
-		if (!error)
-			error = xfs_trans_reserve(tp, resp, blocks, rtextents);
-=======
 		if (error)
 			return error;
 
 		want_retry = false;
 		goto retry;
->>>>>>> fe07bfda
 	}
 	if (error) {
 		xfs_trans_cancel(tp);
