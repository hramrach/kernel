--- conflicted
+++ resolved
@@ -496,14 +496,8 @@
 	mp->m_log = xlog_alloc_log(mp, log_target, blk_offset, num_bblks);
 
 #if defined(DEBUG) || defined(XLOG_NOLOG)
-<<<<<<< HEAD
-	if (! xlog_debug) {
-		cmn_err(CE_NOTE, "log dev: %u:%u",
-			MAJOR(log_dev), MINOR(log_dev));
-=======
 	if (!xlog_debug) {
 		cmn_err(CE_NOTE, "log dev: %s", XFS_BUFTARG_NAME(log_target));
->>>>>>> c9a94a3d
 		return 0;
 	}
 #endif
