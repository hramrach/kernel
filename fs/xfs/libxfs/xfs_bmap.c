/*
 * Copyright (c) 2000-2006 Silicon Graphics, Inc.
 * All Rights Reserved.
 *
 * This program is free software; you can redistribute it and/or
 * modify it under the terms of the GNU General Public License as
 * published by the Free Software Foundation.
 *
 * This program is distributed in the hope that it would be useful,
 * but WITHOUT ANY WARRANTY; without even the implied warranty of
 * MERCHANTABILITY or FITNESS FOR A PARTICULAR PURPOSE.  See the
 * GNU General Public License for more details.
 *
 * You should have received a copy of the GNU General Public License
 * along with this program; if not, write the Free Software Foundation,
 * Inc.,  51 Franklin St, Fifth Floor, Boston, MA  02110-1301  USA
 */
#include "xfs.h"
#include "xfs_fs.h"
#include "xfs_shared.h"
#include "xfs_format.h"
#include "xfs_log_format.h"
#include "xfs_trans_resv.h"
#include "xfs_bit.h"
#include "xfs_sb.h"
#include "xfs_mount.h"
#include "xfs_defer.h"
#include "xfs_da_format.h"
#include "xfs_da_btree.h"
#include "xfs_dir2.h"
#include "xfs_inode.h"
#include "xfs_btree.h"
#include "xfs_trans.h"
#include "xfs_inode_item.h"
#include "xfs_extfree_item.h"
#include "xfs_alloc.h"
#include "xfs_bmap.h"
#include "xfs_bmap_util.h"
#include "xfs_bmap_btree.h"
#include "xfs_rtalloc.h"
#include "xfs_errortag.h"
#include "xfs_error.h"
#include "xfs_quota.h"
#include "xfs_trans_space.h"
#include "xfs_buf_item.h"
#include "xfs_trace.h"
#include "xfs_symlink.h"
#include "xfs_attr_leaf.h"
#include "xfs_filestream.h"
#include "xfs_rmap.h"
#include "xfs_ag_resv.h"
#include "xfs_refcount.h"
#include "xfs_icache.h"


kmem_zone_t		*xfs_bmap_free_item_zone;

/*
 * Miscellaneous helper functions
 */

/*
 * Compute and fill in the value of the maximum depth of a bmap btree
 * in this filesystem.  Done once, during mount.
 */
void
xfs_bmap_compute_maxlevels(
	xfs_mount_t	*mp,		/* file system mount structure */
	int		whichfork)	/* data or attr fork */
{
	int		level;		/* btree level */
	uint		maxblocks;	/* max blocks at this level */
	uint		maxleafents;	/* max leaf entries possible */
	int		maxrootrecs;	/* max records in root block */
	int		minleafrecs;	/* min records in leaf block */
	int		minnoderecs;	/* min records in node block */
	int		sz;		/* root block size */

	/*
	 * The maximum number of extents in a file, hence the maximum
	 * number of leaf entries, is controlled by the type of di_nextents
	 * (a signed 32-bit number, xfs_extnum_t), or by di_anextents
	 * (a signed 16-bit number, xfs_aextnum_t).
	 *
	 * Note that we can no longer assume that if we are in ATTR1 that
	 * the fork offset of all the inodes will be
	 * (xfs_default_attroffset(ip) >> 3) because we could have mounted
	 * with ATTR2 and then mounted back with ATTR1, keeping the
	 * di_forkoff's fixed but probably at various positions. Therefore,
	 * for both ATTR1 and ATTR2 we have to assume the worst case scenario
	 * of a minimum size available.
	 */
	if (whichfork == XFS_DATA_FORK) {
		maxleafents = MAXEXTNUM;
		sz = XFS_BMDR_SPACE_CALC(MINDBTPTRS);
	} else {
		maxleafents = MAXAEXTNUM;
		sz = XFS_BMDR_SPACE_CALC(MINABTPTRS);
	}
	maxrootrecs = xfs_bmdr_maxrecs(sz, 0);
	minleafrecs = mp->m_bmap_dmnr[0];
	minnoderecs = mp->m_bmap_dmnr[1];
	maxblocks = (maxleafents + minleafrecs - 1) / minleafrecs;
	for (level = 1; maxblocks > 1; level++) {
		if (maxblocks <= maxrootrecs)
			maxblocks = 1;
		else
			maxblocks = (maxblocks + minnoderecs - 1) / minnoderecs;
	}
	mp->m_bm_maxlevels[whichfork] = level;
}

STATIC int				/* error */
xfs_bmbt_lookup_eq(
	struct xfs_btree_cur	*cur,
	struct xfs_bmbt_irec	*irec,
	int			*stat)	/* success/failure */
{
	cur->bc_rec.b = *irec;
	return xfs_btree_lookup(cur, XFS_LOOKUP_EQ, stat);
}

STATIC int				/* error */
xfs_bmbt_lookup_first(
	struct xfs_btree_cur	*cur,
	int			*stat)	/* success/failure */
{
	cur->bc_rec.b.br_startoff = 0;
	cur->bc_rec.b.br_startblock = 0;
	cur->bc_rec.b.br_blockcount = 0;
	return xfs_btree_lookup(cur, XFS_LOOKUP_GE, stat);
}

/*
 * Check if the inode needs to be converted to btree format.
 */
static inline bool xfs_bmap_needs_btree(struct xfs_inode *ip, int whichfork)
{
	return whichfork != XFS_COW_FORK &&
		XFS_IFORK_FORMAT(ip, whichfork) == XFS_DINODE_FMT_EXTENTS &&
		XFS_IFORK_NEXTENTS(ip, whichfork) >
			XFS_IFORK_MAXEXT(ip, whichfork);
}

/*
 * Check if the inode should be converted to extent format.
 */
static inline bool xfs_bmap_wants_extents(struct xfs_inode *ip, int whichfork)
{
	return whichfork != XFS_COW_FORK &&
		XFS_IFORK_FORMAT(ip, whichfork) == XFS_DINODE_FMT_BTREE &&
		XFS_IFORK_NEXTENTS(ip, whichfork) <=
			XFS_IFORK_MAXEXT(ip, whichfork);
}

/*
 * Update the record referred to by cur to the value given by irec
 * This either works (return 0) or gets an EFSCORRUPTED error.
 */
STATIC int
xfs_bmbt_update(
	struct xfs_btree_cur	*cur,
	struct xfs_bmbt_irec	*irec)
{
	union xfs_btree_rec	rec;

	xfs_bmbt_disk_set_all(&rec.bmbt, irec);
	return xfs_btree_update(cur, &rec);
}

/*
 * Compute the worst-case number of indirect blocks that will be used
 * for ip's delayed extent of length "len".
 */
STATIC xfs_filblks_t
xfs_bmap_worst_indlen(
	xfs_inode_t	*ip,		/* incore inode pointer */
	xfs_filblks_t	len)		/* delayed extent length */
{
	int		level;		/* btree level number */
	int		maxrecs;	/* maximum record count at this level */
	xfs_mount_t	*mp;		/* mount structure */
	xfs_filblks_t	rval;		/* return value */

	mp = ip->i_mount;
	maxrecs = mp->m_bmap_dmxr[0];
	for (level = 0, rval = 0;
	     level < XFS_BM_MAXLEVELS(mp, XFS_DATA_FORK);
	     level++) {
		len += maxrecs - 1;
		do_div(len, maxrecs);
		rval += len;
		if (len == 1)
			return rval + XFS_BM_MAXLEVELS(mp, XFS_DATA_FORK) -
				level - 1;
		if (level == 0)
			maxrecs = mp->m_bmap_dmxr[1];
	}
	return rval;
}

/*
 * Calculate the default attribute fork offset for newly created inodes.
 */
uint
xfs_default_attroffset(
	struct xfs_inode	*ip)
{
	struct xfs_mount	*mp = ip->i_mount;
	uint			offset;

	if (mp->m_sb.sb_inodesize == 256) {
		offset = XFS_LITINO(mp, ip->i_d.di_version) -
				XFS_BMDR_SPACE_CALC(MINABTPTRS);
	} else {
		offset = XFS_BMDR_SPACE_CALC(6 * MINABTPTRS);
	}

	ASSERT(offset < XFS_LITINO(mp, ip->i_d.di_version));
	return offset;
}

/*
 * Helper routine to reset inode di_forkoff field when switching
 * attribute fork from local to extent format - we reset it where
 * possible to make space available for inline data fork extents.
 */
STATIC void
xfs_bmap_forkoff_reset(
	xfs_inode_t	*ip,
	int		whichfork)
{
	if (whichfork == XFS_ATTR_FORK &&
	    ip->i_d.di_format != XFS_DINODE_FMT_DEV &&
	    ip->i_d.di_format != XFS_DINODE_FMT_BTREE) {
		uint	dfl_forkoff = xfs_default_attroffset(ip) >> 3;

		if (dfl_forkoff > ip->i_d.di_forkoff)
			ip->i_d.di_forkoff = dfl_forkoff;
	}
}

#ifdef DEBUG
STATIC struct xfs_buf *
xfs_bmap_get_bp(
	struct xfs_btree_cur	*cur,
	xfs_fsblock_t		bno)
{
	struct xfs_log_item_desc *lidp;
	int			i;

	if (!cur)
		return NULL;

	for (i = 0; i < XFS_BTREE_MAXLEVELS; i++) {
		if (!cur->bc_bufs[i])
			break;
		if (XFS_BUF_ADDR(cur->bc_bufs[i]) == bno)
			return cur->bc_bufs[i];
	}

	/* Chase down all the log items to see if the bp is there */
	list_for_each_entry(lidp, &cur->bc_tp->t_items, lid_trans) {
		struct xfs_buf_log_item	*bip;
		bip = (struct xfs_buf_log_item *)lidp->lid_item;
		if (bip->bli_item.li_type == XFS_LI_BUF &&
		    XFS_BUF_ADDR(bip->bli_buf) == bno)
			return bip->bli_buf;
	}

	return NULL;
}

STATIC void
xfs_check_block(
	struct xfs_btree_block	*block,
	xfs_mount_t		*mp,
	int			root,
	short			sz)
{
	int			i, j, dmxr;
	__be64			*pp, *thispa;	/* pointer to block address */
	xfs_bmbt_key_t		*prevp, *keyp;

	ASSERT(be16_to_cpu(block->bb_level) > 0);

	prevp = NULL;
	for( i = 1; i <= xfs_btree_get_numrecs(block); i++) {
		dmxr = mp->m_bmap_dmxr[0];
		keyp = XFS_BMBT_KEY_ADDR(mp, block, i);

		if (prevp) {
			ASSERT(be64_to_cpu(prevp->br_startoff) <
			       be64_to_cpu(keyp->br_startoff));
		}
		prevp = keyp;

		/*
		 * Compare the block numbers to see if there are dups.
		 */
		if (root)
			pp = XFS_BMAP_BROOT_PTR_ADDR(mp, block, i, sz);
		else
			pp = XFS_BMBT_PTR_ADDR(mp, block, i, dmxr);

		for (j = i+1; j <= be16_to_cpu(block->bb_numrecs); j++) {
			if (root)
				thispa = XFS_BMAP_BROOT_PTR_ADDR(mp, block, j, sz);
			else
				thispa = XFS_BMBT_PTR_ADDR(mp, block, j, dmxr);
			if (*thispa == *pp) {
				xfs_warn(mp, "%s: thispa(%d) == pp(%d) %Ld",
					__func__, j, i,
					(unsigned long long)be64_to_cpu(*thispa));
				panic("%s: ptrs are equal in node\n",
					__func__);
			}
		}
	}
}

/*
 * Check that the extents for the inode ip are in the right order in all
 * btree leaves. THis becomes prohibitively expensive for large extent count
 * files, so don't bother with inodes that have more than 10,000 extents in
 * them. The btree record ordering checks will still be done, so for such large
 * bmapbt constructs that is going to catch most corruptions.
 */
STATIC void
xfs_bmap_check_leaf_extents(
	xfs_btree_cur_t		*cur,	/* btree cursor or null */
	xfs_inode_t		*ip,		/* incore inode pointer */
	int			whichfork)	/* data or attr fork */
{
	struct xfs_btree_block	*block;	/* current btree block */
	xfs_fsblock_t		bno;	/* block # of "block" */
	xfs_buf_t		*bp;	/* buffer for "block" */
	int			error;	/* error return value */
	xfs_extnum_t		i=0, j;	/* index into the extents list */
	xfs_ifork_t		*ifp;	/* fork structure */
	int			level;	/* btree level, for checking */
	xfs_mount_t		*mp;	/* file system mount structure */
	__be64			*pp;	/* pointer to block address */
	xfs_bmbt_rec_t		*ep;	/* pointer to current extent */
	xfs_bmbt_rec_t		last = {0, 0}; /* last extent in prev block */
	xfs_bmbt_rec_t		*nextp;	/* pointer to next extent */
	int			bp_release = 0;

	if (XFS_IFORK_FORMAT(ip, whichfork) != XFS_DINODE_FMT_BTREE) {
		return;
	}

	/* skip large extent count inodes */
	if (ip->i_d.di_nextents > 10000)
		return;

	bno = NULLFSBLOCK;
	mp = ip->i_mount;
	ifp = XFS_IFORK_PTR(ip, whichfork);
	block = ifp->if_broot;
	/*
	 * Root level must use BMAP_BROOT_PTR_ADDR macro to get ptr out.
	 */
	level = be16_to_cpu(block->bb_level);
	ASSERT(level > 0);
	xfs_check_block(block, mp, 1, ifp->if_broot_bytes);
	pp = XFS_BMAP_BROOT_PTR_ADDR(mp, block, 1, ifp->if_broot_bytes);
	bno = be64_to_cpu(*pp);

	ASSERT(bno != NULLFSBLOCK);
	ASSERT(XFS_FSB_TO_AGNO(mp, bno) < mp->m_sb.sb_agcount);
	ASSERT(XFS_FSB_TO_AGBNO(mp, bno) < mp->m_sb.sb_agblocks);

	/*
	 * Go down the tree until leaf level is reached, following the first
	 * pointer (leftmost) at each level.
	 */
	while (level-- > 0) {
		/* See if buf is in cur first */
		bp_release = 0;
		bp = xfs_bmap_get_bp(cur, XFS_FSB_TO_DADDR(mp, bno));
		if (!bp) {
			bp_release = 1;
			error = xfs_btree_read_bufl(mp, NULL, bno, 0, &bp,
						XFS_BMAP_BTREE_REF,
						&xfs_bmbt_buf_ops);
			if (error)
				goto error_norelse;
		}
		block = XFS_BUF_TO_BLOCK(bp);
		if (level == 0)
			break;

		/*
		 * Check this block for basic sanity (increasing keys and
		 * no duplicate blocks).
		 */

		xfs_check_block(block, mp, 0, 0);
		pp = XFS_BMBT_PTR_ADDR(mp, block, 1, mp->m_bmap_dmxr[1]);
		bno = be64_to_cpu(*pp);
		XFS_WANT_CORRUPTED_GOTO(mp,
					XFS_FSB_SANITY_CHECK(mp, bno), error0);
		if (bp_release) {
			bp_release = 0;
			xfs_trans_brelse(NULL, bp);
		}
	}

	/*
	 * Here with bp and block set to the leftmost leaf node in the tree.
	 */
	i = 0;

	/*
	 * Loop over all leaf nodes checking that all extents are in the right order.
	 */
	for (;;) {
		xfs_fsblock_t	nextbno;
		xfs_extnum_t	num_recs;


		num_recs = xfs_btree_get_numrecs(block);

		/*
		 * Read-ahead the next leaf block, if any.
		 */

		nextbno = be64_to_cpu(block->bb_u.l.bb_rightsib);

		/*
		 * Check all the extents to make sure they are OK.
		 * If we had a previous block, the last entry should
		 * conform with the first entry in this one.
		 */

		ep = XFS_BMBT_REC_ADDR(mp, block, 1);
		if (i) {
			ASSERT(xfs_bmbt_disk_get_startoff(&last) +
			       xfs_bmbt_disk_get_blockcount(&last) <=
			       xfs_bmbt_disk_get_startoff(ep));
		}
		for (j = 1; j < num_recs; j++) {
			nextp = XFS_BMBT_REC_ADDR(mp, block, j + 1);
			ASSERT(xfs_bmbt_disk_get_startoff(ep) +
			       xfs_bmbt_disk_get_blockcount(ep) <=
			       xfs_bmbt_disk_get_startoff(nextp));
			ep = nextp;
		}

		last = *ep;
		i += num_recs;
		if (bp_release) {
			bp_release = 0;
			xfs_trans_brelse(NULL, bp);
		}
		bno = nextbno;
		/*
		 * If we've reached the end, stop.
		 */
		if (bno == NULLFSBLOCK)
			break;

		bp_release = 0;
		bp = xfs_bmap_get_bp(cur, XFS_FSB_TO_DADDR(mp, bno));
		if (!bp) {
			bp_release = 1;
			error = xfs_btree_read_bufl(mp, NULL, bno, 0, &bp,
						XFS_BMAP_BTREE_REF,
						&xfs_bmbt_buf_ops);
			if (error)
				goto error_norelse;
		}
		block = XFS_BUF_TO_BLOCK(bp);
	}

	return;

error0:
	xfs_warn(mp, "%s: at error0", __func__);
	if (bp_release)
		xfs_trans_brelse(NULL, bp);
error_norelse:
	xfs_warn(mp, "%s: BAD after btree leaves for %d extents",
		__func__, i);
	panic("%s: CORRUPTED BTREE OR SOMETHING", __func__);
	return;
}

/*
 * Validate that the bmbt_irecs being returned from bmapi are valid
 * given the caller's original parameters.  Specifically check the
 * ranges of the returned irecs to ensure that they only extend beyond
 * the given parameters if the XFS_BMAPI_ENTIRE flag was set.
 */
STATIC void
xfs_bmap_validate_ret(
	xfs_fileoff_t		bno,
	xfs_filblks_t		len,
	int			flags,
	xfs_bmbt_irec_t		*mval,
	int			nmap,
	int			ret_nmap)
{
	int			i;		/* index to map values */

	ASSERT(ret_nmap <= nmap);

	for (i = 0; i < ret_nmap; i++) {
		ASSERT(mval[i].br_blockcount > 0);
		if (!(flags & XFS_BMAPI_ENTIRE)) {
			ASSERT(mval[i].br_startoff >= bno);
			ASSERT(mval[i].br_blockcount <= len);
			ASSERT(mval[i].br_startoff + mval[i].br_blockcount <=
			       bno + len);
		} else {
			ASSERT(mval[i].br_startoff < bno + len);
			ASSERT(mval[i].br_startoff + mval[i].br_blockcount >
			       bno);
		}
		ASSERT(i == 0 ||
		       mval[i - 1].br_startoff + mval[i - 1].br_blockcount ==
		       mval[i].br_startoff);
		ASSERT(mval[i].br_startblock != DELAYSTARTBLOCK &&
		       mval[i].br_startblock != HOLESTARTBLOCK);
		ASSERT(mval[i].br_state == XFS_EXT_NORM ||
		       mval[i].br_state == XFS_EXT_UNWRITTEN);
	}
}

#else
#define xfs_bmap_check_leaf_extents(cur, ip, whichfork)		do { } while (0)
#define	xfs_bmap_validate_ret(bno,len,flags,mval,onmap,nmap)	do { } while (0)
#endif /* DEBUG */

/*
 * bmap free list manipulation functions
 */

/*
 * Add the extent to the list of extents to be free at transaction end.
 * The list is maintained sorted (by block number).
 */
void
xfs_bmap_add_free(
	struct xfs_mount		*mp,
	struct xfs_defer_ops		*dfops,
	xfs_fsblock_t			bno,
	xfs_filblks_t			len,
	struct xfs_owner_info		*oinfo)
{
	struct xfs_extent_free_item	*new;		/* new element */
#ifdef DEBUG
	xfs_agnumber_t		agno;
	xfs_agblock_t		agbno;

	ASSERT(bno != NULLFSBLOCK);
	ASSERT(len > 0);
	ASSERT(len <= MAXEXTLEN);
	ASSERT(!isnullstartblock(bno));
	agno = XFS_FSB_TO_AGNO(mp, bno);
	agbno = XFS_FSB_TO_AGBNO(mp, bno);
	ASSERT(agno < mp->m_sb.sb_agcount);
	ASSERT(agbno < mp->m_sb.sb_agblocks);
	ASSERT(len < mp->m_sb.sb_agblocks);
	ASSERT(agbno + len <= mp->m_sb.sb_agblocks);
#endif
	ASSERT(xfs_bmap_free_item_zone != NULL);

	new = kmem_zone_alloc(xfs_bmap_free_item_zone, KM_SLEEP);
	new->xefi_startblock = bno;
	new->xefi_blockcount = (xfs_extlen_t)len;
	if (oinfo)
		new->xefi_oinfo = *oinfo;
	else
		xfs_rmap_skip_owner_update(&new->xefi_oinfo);
	trace_xfs_bmap_free_defer(mp, XFS_FSB_TO_AGNO(mp, bno), 0,
			XFS_FSB_TO_AGBNO(mp, bno), len);
	xfs_defer_add(dfops, XFS_DEFER_OPS_TYPE_FREE, &new->xefi_list);
}

/*
 * Inode fork format manipulation functions
 */

/*
 * Transform a btree format file with only one leaf node, where the
 * extents list will fit in the inode, into an extents format file.
 * Since the file extents are already in-core, all we have to do is
 * give up the space for the btree root and pitch the leaf block.
 */
STATIC int				/* error */
xfs_bmap_btree_to_extents(
	xfs_trans_t		*tp,	/* transaction pointer */
	xfs_inode_t		*ip,	/* incore inode pointer */
	xfs_btree_cur_t		*cur,	/* btree cursor */
	int			*logflagsp, /* inode logging flags */
	int			whichfork)  /* data or attr fork */
{
	/* REFERENCED */
	struct xfs_btree_block	*cblock;/* child btree block */
	xfs_fsblock_t		cbno;	/* child block number */
	xfs_buf_t		*cbp;	/* child block's buffer */
	int			error;	/* error return value */
	xfs_ifork_t		*ifp;	/* inode fork data */
	xfs_mount_t		*mp;	/* mount point structure */
	__be64			*pp;	/* ptr to block address */
	struct xfs_btree_block	*rblock;/* root btree block */
	struct xfs_owner_info	oinfo;

	mp = ip->i_mount;
	ifp = XFS_IFORK_PTR(ip, whichfork);
	ASSERT(whichfork != XFS_COW_FORK);
	ASSERT(ifp->if_flags & XFS_IFEXTENTS);
	ASSERT(XFS_IFORK_FORMAT(ip, whichfork) == XFS_DINODE_FMT_BTREE);
	rblock = ifp->if_broot;
	ASSERT(be16_to_cpu(rblock->bb_level) == 1);
	ASSERT(be16_to_cpu(rblock->bb_numrecs) == 1);
	ASSERT(xfs_bmbt_maxrecs(mp, ifp->if_broot_bytes, 0) == 1);
	pp = XFS_BMAP_BROOT_PTR_ADDR(mp, rblock, 1, ifp->if_broot_bytes);
	cbno = be64_to_cpu(*pp);
	*logflagsp = 0;
#ifdef DEBUG
	XFS_WANT_CORRUPTED_RETURN(cur->bc_mp,
			xfs_btree_check_lptr(cur, cbno, 1));
#endif
	error = xfs_btree_read_bufl(mp, tp, cbno, 0, &cbp, XFS_BMAP_BTREE_REF,
				&xfs_bmbt_buf_ops);
	if (error)
		return error;
	cblock = XFS_BUF_TO_BLOCK(cbp);
	if ((error = xfs_btree_check_block(cur, cblock, 0, cbp)))
		return error;
	xfs_rmap_ino_bmbt_owner(&oinfo, ip->i_ino, whichfork);
	xfs_bmap_add_free(mp, cur->bc_private.b.dfops, cbno, 1, &oinfo);
	ip->i_d.di_nblocks--;
	xfs_trans_mod_dquot_byino(tp, ip, XFS_TRANS_DQ_BCOUNT, -1L);
	xfs_trans_binval(tp, cbp);
	if (cur->bc_bufs[0] == cbp)
		cur->bc_bufs[0] = NULL;
	xfs_iroot_realloc(ip, -1, whichfork);
	ASSERT(ifp->if_broot == NULL);
	ASSERT((ifp->if_flags & XFS_IFBROOT) == 0);
	XFS_IFORK_FMT_SET(ip, whichfork, XFS_DINODE_FMT_EXTENTS);
	*logflagsp = XFS_ILOG_CORE | xfs_ilog_fext(whichfork);
	return 0;
}

/*
 * Convert an extents-format file into a btree-format file.
 * The new file will have a root block (in the inode) and a single child block.
 */
STATIC int					/* error */
xfs_bmap_extents_to_btree(
	xfs_trans_t		*tp,		/* transaction pointer */
	xfs_inode_t		*ip,		/* incore inode pointer */
	xfs_fsblock_t		*firstblock,	/* first-block-allocated */
	struct xfs_defer_ops	*dfops,		/* blocks freed in xaction */
	xfs_btree_cur_t		**curp,		/* cursor returned to caller */
	int			wasdel,		/* converting a delayed alloc */
	int			*logflagsp,	/* inode logging flags */
	int			whichfork)	/* data or attr fork */
{
	struct xfs_btree_block	*ablock;	/* allocated (child) bt block */
	xfs_buf_t		*abp;		/* buffer for ablock */
	xfs_alloc_arg_t		args;		/* allocation arguments */
	xfs_bmbt_rec_t		*arp;		/* child record pointer */
	struct xfs_btree_block	*block;		/* btree root block */
	xfs_btree_cur_t		*cur;		/* bmap btree cursor */
	int			error;		/* error return value */
	xfs_ifork_t		*ifp;		/* inode fork pointer */
	xfs_bmbt_key_t		*kp;		/* root block key pointer */
	xfs_mount_t		*mp;		/* mount structure */
	xfs_bmbt_ptr_t		*pp;		/* root block address pointer */
	struct xfs_iext_cursor	icur;
	struct xfs_bmbt_irec	rec;
	xfs_extnum_t		cnt = 0;

	mp = ip->i_mount;
	ASSERT(whichfork != XFS_COW_FORK);
	ifp = XFS_IFORK_PTR(ip, whichfork);
	ASSERT(XFS_IFORK_FORMAT(ip, whichfork) == XFS_DINODE_FMT_EXTENTS);

	/*
	 * Make space in the inode incore.
	 */
	xfs_iroot_realloc(ip, 1, whichfork);
	ifp->if_flags |= XFS_IFBROOT;

	/*
	 * Fill in the root.
	 */
	block = ifp->if_broot;
	xfs_btree_init_block_int(mp, block, XFS_BUF_DADDR_NULL,
				 XFS_BTNUM_BMAP, 1, 1, ip->i_ino,
				 XFS_BTREE_LONG_PTRS);
	/*
	 * Need a cursor.  Can't allocate until bb_level is filled in.
	 */
	cur = xfs_bmbt_init_cursor(mp, tp, ip, whichfork);
	cur->bc_private.b.firstblock = *firstblock;
	cur->bc_private.b.dfops = dfops;
	cur->bc_private.b.flags = wasdel ? XFS_BTCUR_BPRV_WASDEL : 0;
	/*
	 * Convert to a btree with two levels, one record in root.
	 */
	XFS_IFORK_FMT_SET(ip, whichfork, XFS_DINODE_FMT_BTREE);
	memset(&args, 0, sizeof(args));
	args.tp = tp;
	args.mp = mp;
	xfs_rmap_ino_bmbt_owner(&args.oinfo, ip->i_ino, whichfork);
	args.firstblock = *firstblock;
	if (*firstblock == NULLFSBLOCK) {
		args.type = XFS_ALLOCTYPE_START_BNO;
		args.fsbno = XFS_INO_TO_FSB(mp, ip->i_ino);
	} else if (dfops->dop_low) {
		args.type = XFS_ALLOCTYPE_START_BNO;
		args.fsbno = *firstblock;
	} else {
		args.type = XFS_ALLOCTYPE_NEAR_BNO;
		args.fsbno = *firstblock;
	}
	args.minlen = args.maxlen = args.prod = 1;
	args.wasdel = wasdel;
	*logflagsp = 0;
	if ((error = xfs_alloc_vextent(&args))) {
		xfs_iroot_realloc(ip, -1, whichfork);
		xfs_btree_del_cursor(cur, XFS_BTREE_ERROR);
		return error;
	}

	if (WARN_ON_ONCE(args.fsbno == NULLFSBLOCK)) {
		xfs_iroot_realloc(ip, -1, whichfork);
		xfs_btree_del_cursor(cur, XFS_BTREE_ERROR);
		return -ENOSPC;
	}
	/*
	 * Allocation can't fail, the space was reserved.
	 */
	ASSERT(*firstblock == NULLFSBLOCK ||
	       args.agno >= XFS_FSB_TO_AGNO(mp, *firstblock));
	*firstblock = cur->bc_private.b.firstblock = args.fsbno;
	cur->bc_private.b.allocated++;
	ip->i_d.di_nblocks++;
	xfs_trans_mod_dquot_byino(tp, ip, XFS_TRANS_DQ_BCOUNT, 1L);
	abp = xfs_btree_get_bufl(mp, tp, args.fsbno, 0);
	/*
	 * Fill in the child block.
	 */
	abp->b_ops = &xfs_bmbt_buf_ops;
	ablock = XFS_BUF_TO_BLOCK(abp);
	xfs_btree_init_block_int(mp, ablock, abp->b_bn,
				XFS_BTNUM_BMAP, 0, 0, ip->i_ino,
				XFS_BTREE_LONG_PTRS);

	for_each_xfs_iext(ifp, &icur, &rec) {
		if (isnullstartblock(rec.br_startblock))
			continue;
		arp = XFS_BMBT_REC_ADDR(mp, ablock, 1 + cnt);
		xfs_bmbt_disk_set_all(arp, &rec);
		cnt++;
	}
	ASSERT(cnt == XFS_IFORK_NEXTENTS(ip, whichfork));
	xfs_btree_set_numrecs(ablock, cnt);

	/*
	 * Fill in the root key and pointer.
	 */
	kp = XFS_BMBT_KEY_ADDR(mp, block, 1);
	arp = XFS_BMBT_REC_ADDR(mp, ablock, 1);
	kp->br_startoff = cpu_to_be64(xfs_bmbt_disk_get_startoff(arp));
	pp = XFS_BMBT_PTR_ADDR(mp, block, 1, xfs_bmbt_get_maxrecs(cur,
						be16_to_cpu(block->bb_level)));
	*pp = cpu_to_be64(args.fsbno);

	/*
	 * Do all this logging at the end so that
	 * the root is at the right level.
	 */
	xfs_btree_log_block(cur, abp, XFS_BB_ALL_BITS);
	xfs_btree_log_recs(cur, abp, 1, be16_to_cpu(ablock->bb_numrecs));
	ASSERT(*curp == NULL);
	*curp = cur;
	*logflagsp = XFS_ILOG_CORE | xfs_ilog_fbroot(whichfork);
	return 0;
}

/*
 * Convert a local file to an extents file.
 * This code is out of bounds for data forks of regular files,
 * since the file data needs to get logged so things will stay consistent.
 * (The bmap-level manipulations are ok, though).
 */
void
xfs_bmap_local_to_extents_empty(
	struct xfs_inode	*ip,
	int			whichfork)
{
	struct xfs_ifork	*ifp = XFS_IFORK_PTR(ip, whichfork);

	ASSERT(whichfork != XFS_COW_FORK);
	ASSERT(XFS_IFORK_FORMAT(ip, whichfork) == XFS_DINODE_FMT_LOCAL);
	ASSERT(ifp->if_bytes == 0);
	ASSERT(XFS_IFORK_NEXTENTS(ip, whichfork) == 0);

	xfs_bmap_forkoff_reset(ip, whichfork);
	ifp->if_flags &= ~XFS_IFINLINE;
	ifp->if_flags |= XFS_IFEXTENTS;
	ifp->if_u1.if_root = NULL;
	ifp->if_height = 0;
	XFS_IFORK_FMT_SET(ip, whichfork, XFS_DINODE_FMT_EXTENTS);
}


STATIC int				/* error */
xfs_bmap_local_to_extents(
	xfs_trans_t	*tp,		/* transaction pointer */
	xfs_inode_t	*ip,		/* incore inode pointer */
	xfs_fsblock_t	*firstblock,	/* first block allocated in xaction */
	xfs_extlen_t	total,		/* total blocks needed by transaction */
	int		*logflagsp,	/* inode logging flags */
	int		whichfork,
	void		(*init_fn)(struct xfs_trans *tp,
				   struct xfs_buf *bp,
				   struct xfs_inode *ip,
				   struct xfs_ifork *ifp))
{
	int		error = 0;
	int		flags;		/* logging flags returned */
	xfs_ifork_t	*ifp;		/* inode fork pointer */
	xfs_alloc_arg_t	args;		/* allocation arguments */
	xfs_buf_t	*bp;		/* buffer for extent block */
	struct xfs_bmbt_irec rec;
	struct xfs_iext_cursor icur;

	/*
	 * We don't want to deal with the case of keeping inode data inline yet.
	 * So sending the data fork of a regular inode is invalid.
	 */
	ASSERT(!(S_ISREG(VFS_I(ip)->i_mode) && whichfork == XFS_DATA_FORK));
	ifp = XFS_IFORK_PTR(ip, whichfork);
	ASSERT(XFS_IFORK_FORMAT(ip, whichfork) == XFS_DINODE_FMT_LOCAL);

	if (!ifp->if_bytes) {
		xfs_bmap_local_to_extents_empty(ip, whichfork);
		flags = XFS_ILOG_CORE;
		goto done;
	}

	flags = 0;
	error = 0;
	ASSERT((ifp->if_flags & (XFS_IFINLINE|XFS_IFEXTENTS)) == XFS_IFINLINE);
	memset(&args, 0, sizeof(args));
	args.tp = tp;
	args.mp = ip->i_mount;
	xfs_rmap_ino_owner(&args.oinfo, ip->i_ino, whichfork, 0);
	args.firstblock = *firstblock;
	/*
	 * Allocate a block.  We know we need only one, since the
	 * file currently fits in an inode.
	 */
	if (*firstblock == NULLFSBLOCK) {
		args.fsbno = XFS_INO_TO_FSB(args.mp, ip->i_ino);
		args.type = XFS_ALLOCTYPE_START_BNO;
	} else {
		args.fsbno = *firstblock;
		args.type = XFS_ALLOCTYPE_NEAR_BNO;
	}
	args.total = total;
	args.minlen = args.maxlen = args.prod = 1;
	error = xfs_alloc_vextent(&args);
	if (error)
		goto done;

	/* Can't fail, the space was reserved. */
	ASSERT(args.fsbno != NULLFSBLOCK);
	ASSERT(args.len == 1);
	*firstblock = args.fsbno;
	bp = xfs_btree_get_bufl(args.mp, tp, args.fsbno, 0);

	/*
	 * Initialize the block, copy the data and log the remote buffer.
	 *
	 * The callout is responsible for logging because the remote format
	 * might differ from the local format and thus we don't know how much to
	 * log here. Note that init_fn must also set the buffer log item type
	 * correctly.
	 */
	init_fn(tp, bp, ip, ifp);

	/* account for the change in fork size */
	xfs_idata_realloc(ip, -ifp->if_bytes, whichfork);
	xfs_bmap_local_to_extents_empty(ip, whichfork);
	flags |= XFS_ILOG_CORE;

	ifp->if_u1.if_root = NULL;
	ifp->if_height = 0;

	rec.br_startoff = 0;
	rec.br_startblock = args.fsbno;
	rec.br_blockcount = 1;
	rec.br_state = XFS_EXT_NORM;
	xfs_iext_first(ifp, &icur);
	xfs_iext_insert(ip, &icur, &rec, 0);

	XFS_IFORK_NEXT_SET(ip, whichfork, 1);
	ip->i_d.di_nblocks = 1;
	xfs_trans_mod_dquot_byino(tp, ip,
		XFS_TRANS_DQ_BCOUNT, 1L);
	flags |= xfs_ilog_fext(whichfork);

done:
	*logflagsp = flags;
	return error;
}

/*
 * Called from xfs_bmap_add_attrfork to handle btree format files.
 */
STATIC int					/* error */
xfs_bmap_add_attrfork_btree(
	xfs_trans_t		*tp,		/* transaction pointer */
	xfs_inode_t		*ip,		/* incore inode pointer */
	xfs_fsblock_t		*firstblock,	/* first block allocated */
	struct xfs_defer_ops	*dfops,		/* blocks to free at commit */
	int			*flags)		/* inode logging flags */
{
	xfs_btree_cur_t		*cur;		/* btree cursor */
	int			error;		/* error return value */
	xfs_mount_t		*mp;		/* file system mount struct */
	int			stat;		/* newroot status */

	mp = ip->i_mount;
	if (ip->i_df.if_broot_bytes <= XFS_IFORK_DSIZE(ip))
		*flags |= XFS_ILOG_DBROOT;
	else {
		cur = xfs_bmbt_init_cursor(mp, tp, ip, XFS_DATA_FORK);
		cur->bc_private.b.dfops = dfops;
		cur->bc_private.b.firstblock = *firstblock;
		error = xfs_bmbt_lookup_first(cur, &stat);
		if (error)
			goto error0;
		/* must be at least one entry */
		XFS_WANT_CORRUPTED_GOTO(mp, stat == 1, error0);
		if ((error = xfs_btree_new_iroot(cur, flags, &stat)))
			goto error0;
		if (stat == 0) {
			xfs_btree_del_cursor(cur, XFS_BTREE_NOERROR);
			return -ENOSPC;
		}
		*firstblock = cur->bc_private.b.firstblock;
		cur->bc_private.b.allocated = 0;
		xfs_btree_del_cursor(cur, XFS_BTREE_NOERROR);
	}
	return 0;
error0:
	xfs_btree_del_cursor(cur, XFS_BTREE_ERROR);
	return error;
}

/*
 * Called from xfs_bmap_add_attrfork to handle extents format files.
 */
STATIC int					/* error */
xfs_bmap_add_attrfork_extents(
	xfs_trans_t		*tp,		/* transaction pointer */
	xfs_inode_t		*ip,		/* incore inode pointer */
	xfs_fsblock_t		*firstblock,	/* first block allocated */
	struct xfs_defer_ops	*dfops,		/* blocks to free at commit */
	int			*flags)		/* inode logging flags */
{
	xfs_btree_cur_t		*cur;		/* bmap btree cursor */
	int			error;		/* error return value */

	if (ip->i_d.di_nextents * sizeof(xfs_bmbt_rec_t) <= XFS_IFORK_DSIZE(ip))
		return 0;
	cur = NULL;
	error = xfs_bmap_extents_to_btree(tp, ip, firstblock, dfops, &cur, 0,
		flags, XFS_DATA_FORK);
	if (cur) {
		cur->bc_private.b.allocated = 0;
		xfs_btree_del_cursor(cur,
			error ? XFS_BTREE_ERROR : XFS_BTREE_NOERROR);
	}
	return error;
}

/*
 * Called from xfs_bmap_add_attrfork to handle local format files. Each
 * different data fork content type needs a different callout to do the
 * conversion. Some are basic and only require special block initialisation
 * callouts for the data formating, others (directories) are so specialised they
 * handle everything themselves.
 *
 * XXX (dgc): investigate whether directory conversion can use the generic
 * formatting callout. It should be possible - it's just a very complex
 * formatter.
 */
STATIC int					/* error */
xfs_bmap_add_attrfork_local(
	xfs_trans_t		*tp,		/* transaction pointer */
	xfs_inode_t		*ip,		/* incore inode pointer */
	xfs_fsblock_t		*firstblock,	/* first block allocated */
	struct xfs_defer_ops	*dfops,		/* blocks to free at commit */
	int			*flags)		/* inode logging flags */
{
	xfs_da_args_t		dargs;		/* args for dir/attr code */

	if (ip->i_df.if_bytes <= XFS_IFORK_DSIZE(ip))
		return 0;

	if (S_ISDIR(VFS_I(ip)->i_mode)) {
		memset(&dargs, 0, sizeof(dargs));
		dargs.geo = ip->i_mount->m_dir_geo;
		dargs.dp = ip;
		dargs.firstblock = firstblock;
		dargs.dfops = dfops;
		dargs.total = dargs.geo->fsbcount;
		dargs.whichfork = XFS_DATA_FORK;
		dargs.trans = tp;
		return xfs_dir2_sf_to_block(&dargs);
	}

	if (S_ISLNK(VFS_I(ip)->i_mode))
		return xfs_bmap_local_to_extents(tp, ip, firstblock, 1,
						 flags, XFS_DATA_FORK,
						 xfs_symlink_local_to_remote);

	/* should only be called for types that support local format data */
	ASSERT(0);
	return -EFSCORRUPTED;
}

/*
 * Convert inode from non-attributed to attributed.
 * Must not be in a transaction, ip must not be locked.
 */
int						/* error code */
xfs_bmap_add_attrfork(
	xfs_inode_t		*ip,		/* incore inode pointer */
	int			size,		/* space new attribute needs */
	int			rsvd)		/* xact may use reserved blks */
{
	xfs_fsblock_t		firstblock;	/* 1st block/ag allocated */
	struct xfs_defer_ops	dfops;		/* freed extent records */
	xfs_mount_t		*mp;		/* mount structure */
	xfs_trans_t		*tp;		/* transaction pointer */
	int			blks;		/* space reservation */
	int			version = 1;	/* superblock attr version */
	int			logflags;	/* logging flags */
	int			error;		/* error return value */

	ASSERT(XFS_IFORK_Q(ip) == 0);

	mp = ip->i_mount;
	ASSERT(!XFS_NOT_DQATTACHED(mp, ip));

	blks = XFS_ADDAFORK_SPACE_RES(mp);

	error = xfs_trans_alloc(mp, &M_RES(mp)->tr_addafork, blks, 0,
			rsvd ? XFS_TRANS_RESERVE : 0, &tp);
	if (error)
		return error;

	xfs_ilock(ip, XFS_ILOCK_EXCL);
	error = xfs_trans_reserve_quota_nblks(tp, ip, blks, 0, rsvd ?
			XFS_QMOPT_RES_REGBLKS | XFS_QMOPT_FORCE_RES :
			XFS_QMOPT_RES_REGBLKS);
	if (error)
		goto trans_cancel;
	if (XFS_IFORK_Q(ip))
		goto trans_cancel;
	if (ip->i_d.di_anextents != 0) {
		error = -EFSCORRUPTED;
		goto trans_cancel;
	}
	if (ip->i_d.di_aformat != XFS_DINODE_FMT_EXTENTS) {
		/*
		 * For inodes coming from pre-6.2 filesystems.
		 */
		ASSERT(ip->i_d.di_aformat == 0);
		ip->i_d.di_aformat = XFS_DINODE_FMT_EXTENTS;
	}

	xfs_trans_ijoin(tp, ip, 0);
	xfs_trans_log_inode(tp, ip, XFS_ILOG_CORE);

	switch (ip->i_d.di_format) {
	case XFS_DINODE_FMT_DEV:
		ip->i_d.di_forkoff = roundup(sizeof(xfs_dev_t), 8) >> 3;
		break;
	case XFS_DINODE_FMT_LOCAL:
	case XFS_DINODE_FMT_EXTENTS:
	case XFS_DINODE_FMT_BTREE:
		ip->i_d.di_forkoff = xfs_attr_shortform_bytesfit(ip, size);
		if (!ip->i_d.di_forkoff)
			ip->i_d.di_forkoff = xfs_default_attroffset(ip) >> 3;
		else if (mp->m_flags & XFS_MOUNT_ATTR2)
			version = 2;
		break;
	default:
		ASSERT(0);
		error = -EINVAL;
		goto trans_cancel;
	}

	ASSERT(ip->i_afp == NULL);
	ip->i_afp = kmem_zone_zalloc(xfs_ifork_zone, KM_SLEEP);
	ip->i_afp->if_flags = XFS_IFEXTENTS;
	logflags = 0;
	xfs_defer_init(&dfops, &firstblock);
	switch (ip->i_d.di_format) {
	case XFS_DINODE_FMT_LOCAL:
		error = xfs_bmap_add_attrfork_local(tp, ip, &firstblock, &dfops,
			&logflags);
		break;
	case XFS_DINODE_FMT_EXTENTS:
		error = xfs_bmap_add_attrfork_extents(tp, ip, &firstblock,
			&dfops, &logflags);
		break;
	case XFS_DINODE_FMT_BTREE:
		error = xfs_bmap_add_attrfork_btree(tp, ip, &firstblock, &dfops,
			&logflags);
		break;
	default:
		error = 0;
		break;
	}
	if (logflags)
		xfs_trans_log_inode(tp, ip, logflags);
	if (error)
		goto bmap_cancel;
	if (!xfs_sb_version_hasattr(&mp->m_sb) ||
	   (!xfs_sb_version_hasattr2(&mp->m_sb) && version == 2)) {
		bool log_sb = false;

		spin_lock(&mp->m_sb_lock);
		if (!xfs_sb_version_hasattr(&mp->m_sb)) {
			xfs_sb_version_addattr(&mp->m_sb);
			log_sb = true;
		}
		if (!xfs_sb_version_hasattr2(&mp->m_sb) && version == 2) {
			xfs_sb_version_addattr2(&mp->m_sb);
			log_sb = true;
		}
		spin_unlock(&mp->m_sb_lock);
		if (log_sb)
			xfs_log_sb(tp);
	}

	error = xfs_defer_finish(&tp, &dfops);
	if (error)
		goto bmap_cancel;
	error = xfs_trans_commit(tp);
	xfs_iunlock(ip, XFS_ILOCK_EXCL);
	return error;

bmap_cancel:
	xfs_defer_cancel(&dfops);
trans_cancel:
	xfs_trans_cancel(tp);
	xfs_iunlock(ip, XFS_ILOCK_EXCL);
	return error;
}

/*
 * Internal and external extent tree search functions.
 */

/*
 * Read in extents from a btree-format inode.
 */
int
xfs_iread_extents(
	struct xfs_trans	*tp,
	struct xfs_inode	*ip,
	int			whichfork)
{
	struct xfs_mount	*mp = ip->i_mount;
	int			state = xfs_bmap_fork_to_state(whichfork);
	struct xfs_ifork	*ifp = XFS_IFORK_PTR(ip, whichfork);
	xfs_extnum_t		nextents = XFS_IFORK_NEXTENTS(ip, whichfork);
	struct xfs_btree_block	*block = ifp->if_broot;
	struct xfs_iext_cursor	icur;
	struct xfs_bmbt_irec	new;
	xfs_fsblock_t		bno;
	struct xfs_buf		*bp;
	xfs_extnum_t		i, j;
	int			level;
	__be64			*pp;
	int			error;

	ASSERT(xfs_isilocked(ip, XFS_ILOCK_EXCL));

	if (unlikely(XFS_IFORK_FORMAT(ip, whichfork) != XFS_DINODE_FMT_BTREE)) {
		XFS_ERROR_REPORT(__func__, XFS_ERRLEVEL_LOW, mp);
		return -EFSCORRUPTED;
	}

	/*
	 * Root level must use BMAP_BROOT_PTR_ADDR macro to get ptr out.
	 */
	level = be16_to_cpu(block->bb_level);
	ASSERT(level > 0);
	pp = XFS_BMAP_BROOT_PTR_ADDR(mp, block, 1, ifp->if_broot_bytes);
	bno = be64_to_cpu(*pp);

	/*
	 * Go down the tree until leaf level is reached, following the first
	 * pointer (leftmost) at each level.
	 */
	while (level-- > 0) {
		error = xfs_btree_read_bufl(mp, tp, bno, 0, &bp,
				XFS_BMAP_BTREE_REF, &xfs_bmbt_buf_ops);
		if (error)
			goto out;
		block = XFS_BUF_TO_BLOCK(bp);
		if (level == 0)
			break;
		pp = XFS_BMBT_PTR_ADDR(mp, block, 1, mp->m_bmap_dmxr[1]);
		bno = be64_to_cpu(*pp);
		XFS_WANT_CORRUPTED_GOTO(mp,
			XFS_FSB_SANITY_CHECK(mp, bno), out_brelse);
		xfs_trans_brelse(tp, bp);
	}

	/*
	 * Here with bp and block set to the leftmost leaf node in the tree.
	 */
	i = 0;
	xfs_iext_first(ifp, &icur);

	/*
	 * Loop over all leaf nodes.  Copy information to the extent records.
	 */
	for (;;) {
		xfs_bmbt_rec_t	*frp;
		xfs_fsblock_t	nextbno;
		xfs_extnum_t	num_recs;

		num_recs = xfs_btree_get_numrecs(block);
		if (unlikely(i + num_recs > nextents)) {
			ASSERT(i + num_recs <= nextents);
			xfs_warn(ip->i_mount,
				"corrupt dinode %Lu, (btree extents).",
				(unsigned long long) ip->i_ino);
			XFS_CORRUPTION_ERROR(__func__,
				XFS_ERRLEVEL_LOW, ip->i_mount, block);
			error = -EFSCORRUPTED;
			goto out_brelse;
		}
		/*
		 * Read-ahead the next leaf block, if any.
		 */
		nextbno = be64_to_cpu(block->bb_u.l.bb_rightsib);
		if (nextbno != NULLFSBLOCK)
			xfs_btree_reada_bufl(mp, nextbno, 1,
					     &xfs_bmbt_buf_ops);
		/*
		 * Copy records into the extent records.
		 */
		frp = XFS_BMBT_REC_ADDR(mp, block, 1);
		for (j = 0; j < num_recs; j++, frp++, i++) {
			xfs_bmbt_disk_get_all(frp, &new);
			if (!xfs_bmbt_validate_extent(mp, whichfork, &new)) {
				XFS_ERROR_REPORT("xfs_bmap_read_extents(2)",
						 XFS_ERRLEVEL_LOW, mp);
				error = -EFSCORRUPTED;
				goto out_brelse;
			}
			xfs_iext_insert(ip, &icur, &new, state);
			trace_xfs_read_extent(ip, &icur, state, _THIS_IP_);
			xfs_iext_next(ifp, &icur);
		}
		xfs_trans_brelse(tp, bp);
		bno = nextbno;
		/*
		 * If we've reached the end, stop.
		 */
		if (bno == NULLFSBLOCK)
			break;
		error = xfs_btree_read_bufl(mp, tp, bno, 0, &bp,
				XFS_BMAP_BTREE_REF, &xfs_bmbt_buf_ops);
		if (error)
			goto out;
		block = XFS_BUF_TO_BLOCK(bp);
	}

	if (i != XFS_IFORK_NEXTENTS(ip, whichfork)) {
		error = -EFSCORRUPTED;
		goto out;
	}
	ASSERT(i == xfs_iext_count(ifp));

	ifp->if_flags |= XFS_IFEXTENTS;
	return 0;

out_brelse:
	xfs_trans_brelse(tp, bp);
out:
	xfs_iext_destroy(ifp);
	return error;
}

/*
 * Returns the relative block number of the first unused block(s) in the given
 * fork with at least "len" logically contiguous blocks free.  This is the
 * lowest-address hole if the fork has holes, else the first block past the end
 * of fork.  Return 0 if the fork is currently local (in-inode).
 */
int						/* error */
xfs_bmap_first_unused(
	struct xfs_trans	*tp,		/* transaction pointer */
	struct xfs_inode	*ip,		/* incore inode */
	xfs_extlen_t		len,		/* size of hole to find */
	xfs_fileoff_t		*first_unused,	/* unused block */
	int			whichfork)	/* data or attr fork */
{
	struct xfs_ifork	*ifp = XFS_IFORK_PTR(ip, whichfork);
	struct xfs_bmbt_irec	got;
	struct xfs_iext_cursor	icur;
	xfs_fileoff_t		lastaddr = 0;
	xfs_fileoff_t		lowest, max;
	int			error;

	ASSERT(XFS_IFORK_FORMAT(ip, whichfork) == XFS_DINODE_FMT_BTREE ||
	       XFS_IFORK_FORMAT(ip, whichfork) == XFS_DINODE_FMT_EXTENTS ||
	       XFS_IFORK_FORMAT(ip, whichfork) == XFS_DINODE_FMT_LOCAL);

	if (XFS_IFORK_FORMAT(ip, whichfork) == XFS_DINODE_FMT_LOCAL) {
		*first_unused = 0;
		return 0;
	}

	if (!(ifp->if_flags & XFS_IFEXTENTS)) {
		error = xfs_iread_extents(tp, ip, whichfork);
		if (error)
			return error;
	}

	lowest = max = *first_unused;
	for_each_xfs_iext(ifp, &icur, &got) {
		/*
		 * See if the hole before this extent will work.
		 */
		if (got.br_startoff >= lowest + len &&
		    got.br_startoff - max >= len)
			break;
		lastaddr = got.br_startoff + got.br_blockcount;
		max = XFS_FILEOFF_MAX(lastaddr, lowest);
	}

	*first_unused = max;
	return 0;
}

/*
 * Returns the file-relative block number of the last block - 1 before
 * last_block (input value) in the file.
 * This is not based on i_size, it is based on the extent records.
 * Returns 0 for local files, as they do not have extent records.
 */
int						/* error */
xfs_bmap_last_before(
	struct xfs_trans	*tp,		/* transaction pointer */
	struct xfs_inode	*ip,		/* incore inode */
	xfs_fileoff_t		*last_block,	/* last block */
	int			whichfork)	/* data or attr fork */
{
	struct xfs_ifork	*ifp = XFS_IFORK_PTR(ip, whichfork);
	struct xfs_bmbt_irec	got;
	struct xfs_iext_cursor	icur;
	int			error;

	switch (XFS_IFORK_FORMAT(ip, whichfork)) {
	case XFS_DINODE_FMT_LOCAL:
		*last_block = 0;
		return 0;
	case XFS_DINODE_FMT_BTREE:
	case XFS_DINODE_FMT_EXTENTS:
		break;
	default:
		return -EIO;
	}

	if (!(ifp->if_flags & XFS_IFEXTENTS)) {
		error = xfs_iread_extents(tp, ip, whichfork);
		if (error)
			return error;
	}

	if (!xfs_iext_lookup_extent_before(ip, ifp, last_block, &icur, &got))
		*last_block = 0;
	return 0;
}

int
xfs_bmap_last_extent(
	struct xfs_trans	*tp,
	struct xfs_inode	*ip,
	int			whichfork,
	struct xfs_bmbt_irec	*rec,
	int			*is_empty)
{
	struct xfs_ifork	*ifp = XFS_IFORK_PTR(ip, whichfork);
	struct xfs_iext_cursor	icur;
	int			error;

	if (!(ifp->if_flags & XFS_IFEXTENTS)) {
		error = xfs_iread_extents(tp, ip, whichfork);
		if (error)
			return error;
	}

	xfs_iext_last(ifp, &icur);
	if (!xfs_iext_get_extent(ifp, &icur, rec))
		*is_empty = 1;
	else
		*is_empty = 0;
	return 0;
}

/*
 * Check the last inode extent to determine whether this allocation will result
 * in blocks being allocated at the end of the file. When we allocate new data
 * blocks at the end of the file which do not start at the previous data block,
 * we will try to align the new blocks at stripe unit boundaries.
 *
 * Returns 1 in bma->aeof if the file (fork) is empty as any new write will be
 * at, or past the EOF.
 */
STATIC int
xfs_bmap_isaeof(
	struct xfs_bmalloca	*bma,
	int			whichfork)
{
	struct xfs_bmbt_irec	rec;
	int			is_empty;
	int			error;

	bma->aeof = false;
	error = xfs_bmap_last_extent(NULL, bma->ip, whichfork, &rec,
				     &is_empty);
	if (error)
		return error;

	if (is_empty) {
		bma->aeof = true;
		return 0;
	}

	/*
	 * Check if we are allocation or past the last extent, or at least into
	 * the last delayed allocated extent.
	 */
	bma->aeof = bma->offset >= rec.br_startoff + rec.br_blockcount ||
		(bma->offset >= rec.br_startoff &&
		 isnullstartblock(rec.br_startblock));
	return 0;
}

/*
 * Returns the file-relative block number of the first block past eof in
 * the file.  This is not based on i_size, it is based on the extent records.
 * Returns 0 for local files, as they do not have extent records.
 */
int
xfs_bmap_last_offset(
	struct xfs_inode	*ip,
	xfs_fileoff_t		*last_block,
	int			whichfork)
{
	struct xfs_bmbt_irec	rec;
	int			is_empty;
	int			error;

	*last_block = 0;

	if (XFS_IFORK_FORMAT(ip, whichfork) == XFS_DINODE_FMT_LOCAL)
		return 0;

	if (XFS_IFORK_FORMAT(ip, whichfork) != XFS_DINODE_FMT_BTREE &&
	    XFS_IFORK_FORMAT(ip, whichfork) != XFS_DINODE_FMT_EXTENTS)
	       return -EIO;

	error = xfs_bmap_last_extent(NULL, ip, whichfork, &rec, &is_empty);
	if (error || is_empty)
		return error;

	*last_block = rec.br_startoff + rec.br_blockcount;
	return 0;
}

/*
 * Returns whether the selected fork of the inode has exactly one
 * block or not.  For the data fork we check this matches di_size,
 * implying the file's range is 0..bsize-1.
 */
int					/* 1=>1 block, 0=>otherwise */
xfs_bmap_one_block(
	xfs_inode_t	*ip,		/* incore inode */
	int		whichfork)	/* data or attr fork */
{
	xfs_ifork_t	*ifp;		/* inode fork pointer */
	int		rval;		/* return value */
	xfs_bmbt_irec_t	s;		/* internal version of extent */
	struct xfs_iext_cursor icur;

#ifndef DEBUG
	if (whichfork == XFS_DATA_FORK)
		return XFS_ISIZE(ip) == ip->i_mount->m_sb.sb_blocksize;
#endif	/* !DEBUG */
	if (XFS_IFORK_NEXTENTS(ip, whichfork) != 1)
		return 0;
	if (XFS_IFORK_FORMAT(ip, whichfork) != XFS_DINODE_FMT_EXTENTS)
		return 0;
	ifp = XFS_IFORK_PTR(ip, whichfork);
	ASSERT(ifp->if_flags & XFS_IFEXTENTS);
	xfs_iext_first(ifp, &icur);
	xfs_iext_get_extent(ifp, &icur, &s);
	rval = s.br_startoff == 0 && s.br_blockcount == 1;
	if (rval && whichfork == XFS_DATA_FORK)
		ASSERT(XFS_ISIZE(ip) == ip->i_mount->m_sb.sb_blocksize);
	return rval;
}

/*
 * Extent tree manipulation functions used during allocation.
 */

/*
 * Convert a delayed allocation to a real allocation.
 */
STATIC int				/* error */
xfs_bmap_add_extent_delay_real(
	struct xfs_bmalloca	*bma,
	int			whichfork)
{
	struct xfs_bmbt_irec	*new = &bma->got;
	int			error;	/* error return value */
	int			i;	/* temp state */
	xfs_ifork_t		*ifp;	/* inode fork pointer */
	xfs_fileoff_t		new_endoff;	/* end offset of new entry */
	xfs_bmbt_irec_t		r[3];	/* neighbor extent entries */
					/* left is 0, right is 1, prev is 2 */
	int			rval=0;	/* return value (logging flags) */
	int			state = xfs_bmap_fork_to_state(whichfork);
	xfs_filblks_t		da_new; /* new count del alloc blocks used */
	xfs_filblks_t		da_old; /* old count del alloc blocks used */
	xfs_filblks_t		temp=0;	/* value for da_new calculations */
	int			tmp_rval;	/* partial logging flags */
	struct xfs_mount	*mp;
	xfs_extnum_t		*nextents;
	struct xfs_bmbt_irec	old;

	mp = bma->ip->i_mount;
	ifp = XFS_IFORK_PTR(bma->ip, whichfork);
	ASSERT(whichfork != XFS_ATTR_FORK);
	nextents = (whichfork == XFS_COW_FORK ? &bma->ip->i_cnextents :
						&bma->ip->i_d.di_nextents);

	ASSERT(!isnullstartblock(new->br_startblock));
	ASSERT(!bma->cur ||
	       (bma->cur->bc_private.b.flags & XFS_BTCUR_BPRV_WASDEL));

	XFS_STATS_INC(mp, xs_add_exlist);

#define	LEFT		r[0]
#define	RIGHT		r[1]
#define	PREV		r[2]

	/*
	 * Set up a bunch of variables to make the tests simpler.
	 */
	xfs_iext_get_extent(ifp, &bma->icur, &PREV);
	new_endoff = new->br_startoff + new->br_blockcount;
	ASSERT(isnullstartblock(PREV.br_startblock));
	ASSERT(PREV.br_startoff <= new->br_startoff);
	ASSERT(PREV.br_startoff + PREV.br_blockcount >= new_endoff);

	da_old = startblockval(PREV.br_startblock);
	da_new = 0;

	/*
	 * Set flags determining what part of the previous delayed allocation
	 * extent is being replaced by a real allocation.
	 */
	if (PREV.br_startoff == new->br_startoff)
		state |= BMAP_LEFT_FILLING;
	if (PREV.br_startoff + PREV.br_blockcount == new_endoff)
		state |= BMAP_RIGHT_FILLING;

	/*
	 * Check and set flags if this segment has a left neighbor.
	 * Don't set contiguous if the combined extent would be too large.
	 */
	if (xfs_iext_peek_prev_extent(ifp, &bma->icur, &LEFT)) {
		state |= BMAP_LEFT_VALID;
		if (isnullstartblock(LEFT.br_startblock))
			state |= BMAP_LEFT_DELAY;
	}

	if ((state & BMAP_LEFT_VALID) && !(state & BMAP_LEFT_DELAY) &&
	    LEFT.br_startoff + LEFT.br_blockcount == new->br_startoff &&
	    LEFT.br_startblock + LEFT.br_blockcount == new->br_startblock &&
	    LEFT.br_state == new->br_state &&
	    LEFT.br_blockcount + new->br_blockcount <= MAXEXTLEN)
		state |= BMAP_LEFT_CONTIG;

	/*
	 * Check and set flags if this segment has a right neighbor.
	 * Don't set contiguous if the combined extent would be too large.
	 * Also check for all-three-contiguous being too large.
	 */
	if (xfs_iext_peek_next_extent(ifp, &bma->icur, &RIGHT)) {
		state |= BMAP_RIGHT_VALID;
		if (isnullstartblock(RIGHT.br_startblock))
			state |= BMAP_RIGHT_DELAY;
	}

	if ((state & BMAP_RIGHT_VALID) && !(state & BMAP_RIGHT_DELAY) &&
	    new_endoff == RIGHT.br_startoff &&
	    new->br_startblock + new->br_blockcount == RIGHT.br_startblock &&
	    new->br_state == RIGHT.br_state &&
	    new->br_blockcount + RIGHT.br_blockcount <= MAXEXTLEN &&
	    ((state & (BMAP_LEFT_CONTIG | BMAP_LEFT_FILLING |
		       BMAP_RIGHT_FILLING)) !=
		      (BMAP_LEFT_CONTIG | BMAP_LEFT_FILLING |
		       BMAP_RIGHT_FILLING) ||
	     LEFT.br_blockcount + new->br_blockcount + RIGHT.br_blockcount
			<= MAXEXTLEN))
		state |= BMAP_RIGHT_CONTIG;

	error = 0;
	/*
	 * Switch out based on the FILLING and CONTIG state bits.
	 */
	switch (state & (BMAP_LEFT_FILLING | BMAP_LEFT_CONTIG |
			 BMAP_RIGHT_FILLING | BMAP_RIGHT_CONTIG)) {
	case BMAP_LEFT_FILLING | BMAP_LEFT_CONTIG |
	     BMAP_RIGHT_FILLING | BMAP_RIGHT_CONTIG:
		/*
		 * Filling in all of a previously delayed allocation extent.
		 * The left and right neighbors are both contiguous with new.
		 */
		LEFT.br_blockcount += PREV.br_blockcount + RIGHT.br_blockcount;

		xfs_iext_remove(bma->ip, &bma->icur, state);
		xfs_iext_remove(bma->ip, &bma->icur, state);
		xfs_iext_prev(ifp, &bma->icur);
		xfs_iext_update_extent(bma->ip, state, &bma->icur, &LEFT);
		(*nextents)--;

		if (bma->cur == NULL)
			rval = XFS_ILOG_CORE | XFS_ILOG_DEXT;
		else {
			rval = XFS_ILOG_CORE;
			error = xfs_bmbt_lookup_eq(bma->cur, &RIGHT, &i);
			if (error)
				goto done;
			XFS_WANT_CORRUPTED_GOTO(mp, i == 1, done);
			error = xfs_btree_delete(bma->cur, &i);
			if (error)
				goto done;
			XFS_WANT_CORRUPTED_GOTO(mp, i == 1, done);
			error = xfs_btree_decrement(bma->cur, 0, &i);
			if (error)
				goto done;
			XFS_WANT_CORRUPTED_GOTO(mp, i == 1, done);
			error = xfs_bmbt_update(bma->cur, &LEFT);
			if (error)
				goto done;
		}
		break;

	case BMAP_LEFT_FILLING | BMAP_RIGHT_FILLING | BMAP_LEFT_CONTIG:
		/*
		 * Filling in all of a previously delayed allocation extent.
		 * The left neighbor is contiguous, the right is not.
		 */
		old = LEFT;
		LEFT.br_blockcount += PREV.br_blockcount;

		xfs_iext_remove(bma->ip, &bma->icur, state);
		xfs_iext_prev(ifp, &bma->icur);
		xfs_iext_update_extent(bma->ip, state, &bma->icur, &LEFT);

		if (bma->cur == NULL)
			rval = XFS_ILOG_DEXT;
		else {
			rval = 0;
			error = xfs_bmbt_lookup_eq(bma->cur, &old, &i);
			if (error)
				goto done;
			XFS_WANT_CORRUPTED_GOTO(mp, i == 1, done);
			error = xfs_bmbt_update(bma->cur, &LEFT);
			if (error)
				goto done;
		}
		break;

	case BMAP_LEFT_FILLING | BMAP_RIGHT_FILLING | BMAP_RIGHT_CONTIG:
		/*
		 * Filling in all of a previously delayed allocation extent.
		 * The right neighbor is contiguous, the left is not.
		 */
		PREV.br_startblock = new->br_startblock;
		PREV.br_blockcount += RIGHT.br_blockcount;

		xfs_iext_next(ifp, &bma->icur);
		xfs_iext_remove(bma->ip, &bma->icur, state);
		xfs_iext_prev(ifp, &bma->icur);
		xfs_iext_update_extent(bma->ip, state, &bma->icur, &PREV);

		if (bma->cur == NULL)
			rval = XFS_ILOG_DEXT;
		else {
			rval = 0;
			error = xfs_bmbt_lookup_eq(bma->cur, &RIGHT, &i);
			if (error)
				goto done;
			XFS_WANT_CORRUPTED_GOTO(mp, i == 1, done);
			error = xfs_bmbt_update(bma->cur, &PREV);
			if (error)
				goto done;
		}
		break;

	case BMAP_LEFT_FILLING | BMAP_RIGHT_FILLING:
		/*
		 * Filling in all of a previously delayed allocation extent.
		 * Neither the left nor right neighbors are contiguous with
		 * the new one.
		 */
		PREV.br_startblock = new->br_startblock;
		PREV.br_state = new->br_state;
		xfs_iext_update_extent(bma->ip, state, &bma->icur, &PREV);

		(*nextents)++;
		if (bma->cur == NULL)
			rval = XFS_ILOG_CORE | XFS_ILOG_DEXT;
		else {
			rval = XFS_ILOG_CORE;
			error = xfs_bmbt_lookup_eq(bma->cur, new, &i);
			if (error)
				goto done;
			XFS_WANT_CORRUPTED_GOTO(mp, i == 0, done);
			error = xfs_btree_insert(bma->cur, &i);
			if (error)
				goto done;
			XFS_WANT_CORRUPTED_GOTO(mp, i == 1, done);
		}
		break;

	case BMAP_LEFT_FILLING | BMAP_LEFT_CONTIG:
		/*
		 * Filling in the first part of a previous delayed allocation.
		 * The left neighbor is contiguous.
		 */
		old = LEFT;
		temp = PREV.br_blockcount - new->br_blockcount;
		da_new = XFS_FILBLKS_MIN(xfs_bmap_worst_indlen(bma->ip, temp),
				startblockval(PREV.br_startblock));

		LEFT.br_blockcount += new->br_blockcount;

		PREV.br_blockcount = temp;
		PREV.br_startoff += new->br_blockcount;
		PREV.br_startblock = nullstartblock(da_new);

		xfs_iext_update_extent(bma->ip, state, &bma->icur, &PREV);
		xfs_iext_prev(ifp, &bma->icur);
		xfs_iext_update_extent(bma->ip, state, &bma->icur, &LEFT);

		if (bma->cur == NULL)
			rval = XFS_ILOG_DEXT;
		else {
			rval = 0;
			error = xfs_bmbt_lookup_eq(bma->cur, &old, &i);
			if (error)
				goto done;
			XFS_WANT_CORRUPTED_GOTO(mp, i == 1, done);
			error = xfs_bmbt_update(bma->cur, &LEFT);
			if (error)
				goto done;
		}
		break;

	case BMAP_LEFT_FILLING:
		/*
		 * Filling in the first part of a previous delayed allocation.
		 * The left neighbor is not contiguous.
		 */
		xfs_iext_update_extent(bma->ip, state, &bma->icur, new);
		(*nextents)++;
		if (bma->cur == NULL)
			rval = XFS_ILOG_CORE | XFS_ILOG_DEXT;
		else {
			rval = XFS_ILOG_CORE;
			error = xfs_bmbt_lookup_eq(bma->cur, new, &i);
			if (error)
				goto done;
			XFS_WANT_CORRUPTED_GOTO(mp, i == 0, done);
			error = xfs_btree_insert(bma->cur, &i);
			if (error)
				goto done;
			XFS_WANT_CORRUPTED_GOTO(mp, i == 1, done);
		}

		if (xfs_bmap_needs_btree(bma->ip, whichfork)) {
			error = xfs_bmap_extents_to_btree(bma->tp, bma->ip,
					bma->firstblock, bma->dfops,
					&bma->cur, 1, &tmp_rval, whichfork);
			rval |= tmp_rval;
			if (error)
				goto done;
		}

		temp = PREV.br_blockcount - new->br_blockcount;
		da_new = XFS_FILBLKS_MIN(xfs_bmap_worst_indlen(bma->ip, temp),
			startblockval(PREV.br_startblock) -
			(bma->cur ? bma->cur->bc_private.b.allocated : 0));

		PREV.br_startoff = new_endoff;
		PREV.br_blockcount = temp;
		PREV.br_startblock = nullstartblock(da_new);
		xfs_iext_next(ifp, &bma->icur);
		xfs_iext_insert(bma->ip, &bma->icur, &PREV, state);
		xfs_iext_prev(ifp, &bma->icur);
		break;

	case BMAP_RIGHT_FILLING | BMAP_RIGHT_CONTIG:
		/*
		 * Filling in the last part of a previous delayed allocation.
		 * The right neighbor is contiguous with the new allocation.
		 */
		old = RIGHT;
		RIGHT.br_startoff = new->br_startoff;
		RIGHT.br_startblock = new->br_startblock;
		RIGHT.br_blockcount += new->br_blockcount;

		if (bma->cur == NULL)
			rval = XFS_ILOG_DEXT;
		else {
			rval = 0;
			error = xfs_bmbt_lookup_eq(bma->cur, &old, &i);
			if (error)
				goto done;
			XFS_WANT_CORRUPTED_GOTO(mp, i == 1, done);
			error = xfs_bmbt_update(bma->cur, &RIGHT);
			if (error)
				goto done;
		}

		temp = PREV.br_blockcount - new->br_blockcount;
		da_new = XFS_FILBLKS_MIN(xfs_bmap_worst_indlen(bma->ip, temp),
			startblockval(PREV.br_startblock));

		PREV.br_blockcount = temp;
		PREV.br_startblock = nullstartblock(da_new);

		xfs_iext_update_extent(bma->ip, state, &bma->icur, &PREV);
		xfs_iext_next(ifp, &bma->icur);
		xfs_iext_update_extent(bma->ip, state, &bma->icur, &RIGHT);
		break;

	case BMAP_RIGHT_FILLING:
		/*
		 * Filling in the last part of a previous delayed allocation.
		 * The right neighbor is not contiguous.
		 */
		xfs_iext_update_extent(bma->ip, state, &bma->icur, new);
		(*nextents)++;
		if (bma->cur == NULL)
			rval = XFS_ILOG_CORE | XFS_ILOG_DEXT;
		else {
			rval = XFS_ILOG_CORE;
			error = xfs_bmbt_lookup_eq(bma->cur, new, &i);
			if (error)
				goto done;
			XFS_WANT_CORRUPTED_GOTO(mp, i == 0, done);
			error = xfs_btree_insert(bma->cur, &i);
			if (error)
				goto done;
			XFS_WANT_CORRUPTED_GOTO(mp, i == 1, done);
		}

		if (xfs_bmap_needs_btree(bma->ip, whichfork)) {
			error = xfs_bmap_extents_to_btree(bma->tp, bma->ip,
				bma->firstblock, bma->dfops, &bma->cur, 1,
				&tmp_rval, whichfork);
			rval |= tmp_rval;
			if (error)
				goto done;
		}

		temp = PREV.br_blockcount - new->br_blockcount;
		da_new = XFS_FILBLKS_MIN(xfs_bmap_worst_indlen(bma->ip, temp),
			startblockval(PREV.br_startblock) -
			(bma->cur ? bma->cur->bc_private.b.allocated : 0));

		PREV.br_startblock = nullstartblock(da_new);
		PREV.br_blockcount = temp;
		xfs_iext_insert(bma->ip, &bma->icur, &PREV, state);
		xfs_iext_next(ifp, &bma->icur);
		break;

	case 0:
		/*
		 * Filling in the middle part of a previous delayed allocation.
		 * Contiguity is impossible here.
		 * This case is avoided almost all the time.
		 *
		 * We start with a delayed allocation:
		 *
		 * +ddddddddddddddddddddddddddddddddddddddddddddddddddddddd+
		 *  PREV @ idx
		 *
	         * and we are allocating:
		 *                     +rrrrrrrrrrrrrrrrr+
		 *			      new
		 *
		 * and we set it up for insertion as:
		 * +ddddddddddddddddddd+rrrrrrrrrrrrrrrrr+ddddddddddddddddd+
		 *                            new
		 *  PREV @ idx          LEFT              RIGHT
		 *                      inserted at idx + 1
		 */
		old = PREV;

		/* LEFT is the new middle */
		LEFT = *new;

		/* RIGHT is the new right */
		RIGHT.br_state = PREV.br_state;
		RIGHT.br_startoff = new_endoff;
		RIGHT.br_blockcount =
			PREV.br_startoff + PREV.br_blockcount - new_endoff;
		RIGHT.br_startblock =
			nullstartblock(xfs_bmap_worst_indlen(bma->ip,
					RIGHT.br_blockcount));

		/* truncate PREV */
		PREV.br_blockcount = new->br_startoff - PREV.br_startoff;
		PREV.br_startblock =
			nullstartblock(xfs_bmap_worst_indlen(bma->ip,
					PREV.br_blockcount));
		xfs_iext_update_extent(bma->ip, state, &bma->icur, &PREV);

		xfs_iext_next(ifp, &bma->icur);
		xfs_iext_insert(bma->ip, &bma->icur, &RIGHT, state);
		xfs_iext_insert(bma->ip, &bma->icur, &LEFT, state);
		(*nextents)++;

		if (bma->cur == NULL)
			rval = XFS_ILOG_CORE | XFS_ILOG_DEXT;
		else {
			rval = XFS_ILOG_CORE;
			error = xfs_bmbt_lookup_eq(bma->cur, new, &i);
			if (error)
				goto done;
			XFS_WANT_CORRUPTED_GOTO(mp, i == 0, done);
			error = xfs_btree_insert(bma->cur, &i);
			if (error)
				goto done;
			XFS_WANT_CORRUPTED_GOTO(mp, i == 1, done);
		}

		if (xfs_bmap_needs_btree(bma->ip, whichfork)) {
			error = xfs_bmap_extents_to_btree(bma->tp, bma->ip,
					bma->firstblock, bma->dfops, &bma->cur,
					1, &tmp_rval, whichfork);
			rval |= tmp_rval;
			if (error)
				goto done;
		}

		da_new = startblockval(PREV.br_startblock) +
			 startblockval(RIGHT.br_startblock);
		break;

	case BMAP_LEFT_FILLING | BMAP_LEFT_CONTIG | BMAP_RIGHT_CONTIG:
	case BMAP_RIGHT_FILLING | BMAP_LEFT_CONTIG | BMAP_RIGHT_CONTIG:
	case BMAP_LEFT_FILLING | BMAP_RIGHT_CONTIG:
	case BMAP_RIGHT_FILLING | BMAP_LEFT_CONTIG:
	case BMAP_LEFT_CONTIG | BMAP_RIGHT_CONTIG:
	case BMAP_LEFT_CONTIG:
	case BMAP_RIGHT_CONTIG:
		/*
		 * These cases are all impossible.
		 */
		ASSERT(0);
	}

	/* add reverse mapping */
	error = xfs_rmap_map_extent(mp, bma->dfops, bma->ip, whichfork, new);
	if (error)
		goto done;

	/* convert to a btree if necessary */
	if (xfs_bmap_needs_btree(bma->ip, whichfork)) {
		int	tmp_logflags;	/* partial log flag return val */

		ASSERT(bma->cur == NULL);
		error = xfs_bmap_extents_to_btree(bma->tp, bma->ip,
				bma->firstblock, bma->dfops, &bma->cur,
				da_old > 0, &tmp_logflags, whichfork);
		bma->logflags |= tmp_logflags;
		if (error)
			goto done;
	}

	if (bma->cur) {
		da_new += bma->cur->bc_private.b.allocated;
		bma->cur->bc_private.b.allocated = 0;
	}

	/* adjust for changes in reserved delayed indirect blocks */
	if (da_new != da_old) {
		ASSERT(state == 0 || da_new < da_old);
		error = xfs_mod_fdblocks(mp, (int64_t)(da_old - da_new),
				false);
	}

	xfs_bmap_check_leaf_extents(bma->cur, bma->ip, whichfork);
done:
	if (whichfork != XFS_COW_FORK)
		bma->logflags |= rval;
	return error;
#undef	LEFT
#undef	RIGHT
#undef	PREV
}

/*
 * Convert an unwritten allocation to a real allocation or vice versa.
 */
STATIC int				/* error */
xfs_bmap_add_extent_unwritten_real(
	struct xfs_trans	*tp,
	xfs_inode_t		*ip,	/* incore inode pointer */
	int			whichfork,
	struct xfs_iext_cursor	*icur,
	xfs_btree_cur_t		**curp,	/* if *curp is null, not a btree */
	xfs_bmbt_irec_t		*new,	/* new data to add to file extents */
	xfs_fsblock_t		*first,	/* pointer to firstblock variable */
	struct xfs_defer_ops	*dfops,	/* list of extents to be freed */
	int			*logflagsp) /* inode logging flags */
{
	xfs_btree_cur_t		*cur;	/* btree cursor */
	int			error;	/* error return value */
	int			i;	/* temp state */
	xfs_ifork_t		*ifp;	/* inode fork pointer */
	xfs_fileoff_t		new_endoff;	/* end offset of new entry */
	xfs_bmbt_irec_t		r[3];	/* neighbor extent entries */
					/* left is 0, right is 1, prev is 2 */
	int			rval=0;	/* return value (logging flags) */
	int			state = xfs_bmap_fork_to_state(whichfork);
	struct xfs_mount	*mp = ip->i_mount;
	struct xfs_bmbt_irec	old;

	*logflagsp = 0;

	cur = *curp;
	ifp = XFS_IFORK_PTR(ip, whichfork);

	ASSERT(!isnullstartblock(new->br_startblock));

	XFS_STATS_INC(mp, xs_add_exlist);

#define	LEFT		r[0]
#define	RIGHT		r[1]
#define	PREV		r[2]

	/*
	 * Set up a bunch of variables to make the tests simpler.
	 */
	error = 0;
	xfs_iext_get_extent(ifp, icur, &PREV);
	ASSERT(new->br_state != PREV.br_state);
	new_endoff = new->br_startoff + new->br_blockcount;
	ASSERT(PREV.br_startoff <= new->br_startoff);
	ASSERT(PREV.br_startoff + PREV.br_blockcount >= new_endoff);

	/*
	 * Set flags determining what part of the previous oldext allocation
	 * extent is being replaced by a newext allocation.
	 */
	if (PREV.br_startoff == new->br_startoff)
		state |= BMAP_LEFT_FILLING;
	if (PREV.br_startoff + PREV.br_blockcount == new_endoff)
		state |= BMAP_RIGHT_FILLING;

	/*
	 * Check and set flags if this segment has a left neighbor.
	 * Don't set contiguous if the combined extent would be too large.
	 */
	if (xfs_iext_peek_prev_extent(ifp, icur, &LEFT)) {
		state |= BMAP_LEFT_VALID;
		if (isnullstartblock(LEFT.br_startblock))
			state |= BMAP_LEFT_DELAY;
	}

	if ((state & BMAP_LEFT_VALID) && !(state & BMAP_LEFT_DELAY) &&
	    LEFT.br_startoff + LEFT.br_blockcount == new->br_startoff &&
	    LEFT.br_startblock + LEFT.br_blockcount == new->br_startblock &&
	    LEFT.br_state == new->br_state &&
	    LEFT.br_blockcount + new->br_blockcount <= MAXEXTLEN)
		state |= BMAP_LEFT_CONTIG;

	/*
	 * Check and set flags if this segment has a right neighbor.
	 * Don't set contiguous if the combined extent would be too large.
	 * Also check for all-three-contiguous being too large.
	 */
	if (xfs_iext_peek_next_extent(ifp, icur, &RIGHT)) {
		state |= BMAP_RIGHT_VALID;
		if (isnullstartblock(RIGHT.br_startblock))
			state |= BMAP_RIGHT_DELAY;
	}

	if ((state & BMAP_RIGHT_VALID) && !(state & BMAP_RIGHT_DELAY) &&
	    new_endoff == RIGHT.br_startoff &&
	    new->br_startblock + new->br_blockcount == RIGHT.br_startblock &&
	    new->br_state == RIGHT.br_state &&
	    new->br_blockcount + RIGHT.br_blockcount <= MAXEXTLEN &&
	    ((state & (BMAP_LEFT_CONTIG | BMAP_LEFT_FILLING |
		       BMAP_RIGHT_FILLING)) !=
		      (BMAP_LEFT_CONTIG | BMAP_LEFT_FILLING |
		       BMAP_RIGHT_FILLING) ||
	     LEFT.br_blockcount + new->br_blockcount + RIGHT.br_blockcount
			<= MAXEXTLEN))
		state |= BMAP_RIGHT_CONTIG;

	/*
	 * Switch out based on the FILLING and CONTIG state bits.
	 */
	switch (state & (BMAP_LEFT_FILLING | BMAP_LEFT_CONTIG |
			 BMAP_RIGHT_FILLING | BMAP_RIGHT_CONTIG)) {
	case BMAP_LEFT_FILLING | BMAP_LEFT_CONTIG |
	     BMAP_RIGHT_FILLING | BMAP_RIGHT_CONTIG:
		/*
		 * Setting all of a previous oldext extent to newext.
		 * The left and right neighbors are both contiguous with new.
		 */
		LEFT.br_blockcount += PREV.br_blockcount + RIGHT.br_blockcount;

		xfs_iext_remove(ip, icur, state);
		xfs_iext_remove(ip, icur, state);
		xfs_iext_prev(ifp, icur);
		xfs_iext_update_extent(ip, state, icur, &LEFT);
		XFS_IFORK_NEXT_SET(ip, whichfork,
				XFS_IFORK_NEXTENTS(ip, whichfork) - 2);
		if (cur == NULL)
			rval = XFS_ILOG_CORE | XFS_ILOG_DEXT;
		else {
			rval = XFS_ILOG_CORE;
			error = xfs_bmbt_lookup_eq(cur, &RIGHT, &i);
			if (error)
				goto done;
			XFS_WANT_CORRUPTED_GOTO(mp, i == 1, done);
			if ((error = xfs_btree_delete(cur, &i)))
				goto done;
			XFS_WANT_CORRUPTED_GOTO(mp, i == 1, done);
			if ((error = xfs_btree_decrement(cur, 0, &i)))
				goto done;
			XFS_WANT_CORRUPTED_GOTO(mp, i == 1, done);
			if ((error = xfs_btree_delete(cur, &i)))
				goto done;
			XFS_WANT_CORRUPTED_GOTO(mp, i == 1, done);
			if ((error = xfs_btree_decrement(cur, 0, &i)))
				goto done;
			XFS_WANT_CORRUPTED_GOTO(mp, i == 1, done);
			error = xfs_bmbt_update(cur, &LEFT);
			if (error)
				goto done;
		}
		break;

	case BMAP_LEFT_FILLING | BMAP_RIGHT_FILLING | BMAP_LEFT_CONTIG:
		/*
		 * Setting all of a previous oldext extent to newext.
		 * The left neighbor is contiguous, the right is not.
		 */
		LEFT.br_blockcount += PREV.br_blockcount;

		xfs_iext_remove(ip, icur, state);
		xfs_iext_prev(ifp, icur);
		xfs_iext_update_extent(ip, state, icur, &LEFT);
		XFS_IFORK_NEXT_SET(ip, whichfork,
				XFS_IFORK_NEXTENTS(ip, whichfork) - 1);
		if (cur == NULL)
			rval = XFS_ILOG_CORE | XFS_ILOG_DEXT;
		else {
			rval = XFS_ILOG_CORE;
			error = xfs_bmbt_lookup_eq(cur, &PREV, &i);
			if (error)
				goto done;
			XFS_WANT_CORRUPTED_GOTO(mp, i == 1, done);
			if ((error = xfs_btree_delete(cur, &i)))
				goto done;
			XFS_WANT_CORRUPTED_GOTO(mp, i == 1, done);
			if ((error = xfs_btree_decrement(cur, 0, &i)))
				goto done;
			XFS_WANT_CORRUPTED_GOTO(mp, i == 1, done);
			error = xfs_bmbt_update(cur, &LEFT);
			if (error)
				goto done;
		}
		break;

	case BMAP_LEFT_FILLING | BMAP_RIGHT_FILLING | BMAP_RIGHT_CONTIG:
		/*
		 * Setting all of a previous oldext extent to newext.
		 * The right neighbor is contiguous, the left is not.
		 */
		PREV.br_blockcount += RIGHT.br_blockcount;
		PREV.br_state = new->br_state;

		xfs_iext_next(ifp, icur);
		xfs_iext_remove(ip, icur, state);
		xfs_iext_prev(ifp, icur);
		xfs_iext_update_extent(ip, state, icur, &PREV);

		XFS_IFORK_NEXT_SET(ip, whichfork,
				XFS_IFORK_NEXTENTS(ip, whichfork) - 1);
		if (cur == NULL)
			rval = XFS_ILOG_CORE | XFS_ILOG_DEXT;
		else {
			rval = XFS_ILOG_CORE;
			error = xfs_bmbt_lookup_eq(cur, &RIGHT, &i);
			if (error)
				goto done;
			XFS_WANT_CORRUPTED_GOTO(mp, i == 1, done);
			if ((error = xfs_btree_delete(cur, &i)))
				goto done;
			XFS_WANT_CORRUPTED_GOTO(mp, i == 1, done);
			if ((error = xfs_btree_decrement(cur, 0, &i)))
				goto done;
			XFS_WANT_CORRUPTED_GOTO(mp, i == 1, done);
			error = xfs_bmbt_update(cur, &PREV);
			if (error)
				goto done;
		}
		break;

	case BMAP_LEFT_FILLING | BMAP_RIGHT_FILLING:
		/*
		 * Setting all of a previous oldext extent to newext.
		 * Neither the left nor right neighbors are contiguous with
		 * the new one.
		 */
		PREV.br_state = new->br_state;
		xfs_iext_update_extent(ip, state, icur, &PREV);

		if (cur == NULL)
			rval = XFS_ILOG_DEXT;
		else {
			rval = 0;
			error = xfs_bmbt_lookup_eq(cur, new, &i);
			if (error)
				goto done;
			XFS_WANT_CORRUPTED_GOTO(mp, i == 1, done);
			error = xfs_bmbt_update(cur, &PREV);
			if (error)
				goto done;
		}
		break;

	case BMAP_LEFT_FILLING | BMAP_LEFT_CONTIG:
		/*
		 * Setting the first part of a previous oldext extent to newext.
		 * The left neighbor is contiguous.
		 */
		LEFT.br_blockcount += new->br_blockcount;

		old = PREV;
		PREV.br_startoff += new->br_blockcount;
		PREV.br_startblock += new->br_blockcount;
		PREV.br_blockcount -= new->br_blockcount;

		xfs_iext_update_extent(ip, state, icur, &PREV);
		xfs_iext_prev(ifp, icur);
		xfs_iext_update_extent(ip, state, icur, &LEFT);

		if (cur == NULL)
			rval = XFS_ILOG_DEXT;
		else {
			rval = 0;
			error = xfs_bmbt_lookup_eq(cur, &old, &i);
			if (error)
				goto done;
			XFS_WANT_CORRUPTED_GOTO(mp, i == 1, done);
			error = xfs_bmbt_update(cur, &PREV);
			if (error)
				goto done;
			error = xfs_btree_decrement(cur, 0, &i);
			if (error)
				goto done;
			error = xfs_bmbt_update(cur, &LEFT);
			if (error)
				goto done;
		}
		break;

	case BMAP_LEFT_FILLING:
		/*
		 * Setting the first part of a previous oldext extent to newext.
		 * The left neighbor is not contiguous.
		 */
		old = PREV;
		PREV.br_startoff += new->br_blockcount;
		PREV.br_startblock += new->br_blockcount;
		PREV.br_blockcount -= new->br_blockcount;

		xfs_iext_update_extent(ip, state, icur, &PREV);
		xfs_iext_insert(ip, icur, new, state);
		XFS_IFORK_NEXT_SET(ip, whichfork,
				XFS_IFORK_NEXTENTS(ip, whichfork) + 1);
		if (cur == NULL)
			rval = XFS_ILOG_CORE | XFS_ILOG_DEXT;
		else {
			rval = XFS_ILOG_CORE;
			error = xfs_bmbt_lookup_eq(cur, &old, &i);
			if (error)
				goto done;
			XFS_WANT_CORRUPTED_GOTO(mp, i == 1, done);
			error = xfs_bmbt_update(cur, &PREV);
			if (error)
				goto done;
			cur->bc_rec.b = *new;
			if ((error = xfs_btree_insert(cur, &i)))
				goto done;
			XFS_WANT_CORRUPTED_GOTO(mp, i == 1, done);
		}
		break;

	case BMAP_RIGHT_FILLING | BMAP_RIGHT_CONTIG:
		/*
		 * Setting the last part of a previous oldext extent to newext.
		 * The right neighbor is contiguous with the new allocation.
		 */
		old = PREV;
		PREV.br_blockcount -= new->br_blockcount;

		RIGHT.br_startoff = new->br_startoff;
		RIGHT.br_startblock = new->br_startblock;
		RIGHT.br_blockcount += new->br_blockcount;

		xfs_iext_update_extent(ip, state, icur, &PREV);
		xfs_iext_next(ifp, icur);
		xfs_iext_update_extent(ip, state, icur, &RIGHT);

		if (cur == NULL)
			rval = XFS_ILOG_DEXT;
		else {
			rval = 0;
			error = xfs_bmbt_lookup_eq(cur, &old, &i);
			if (error)
				goto done;
			XFS_WANT_CORRUPTED_GOTO(mp, i == 1, done);
			error = xfs_bmbt_update(cur, &PREV);
			if (error)
				goto done;
			error = xfs_btree_increment(cur, 0, &i);
			if (error)
				goto done;
			error = xfs_bmbt_update(cur, &RIGHT);
			if (error)
				goto done;
		}
		break;

	case BMAP_RIGHT_FILLING:
		/*
		 * Setting the last part of a previous oldext extent to newext.
		 * The right neighbor is not contiguous.
		 */
		old = PREV;
		PREV.br_blockcount -= new->br_blockcount;

		xfs_iext_update_extent(ip, state, icur, &PREV);
		xfs_iext_next(ifp, icur);
		xfs_iext_insert(ip, icur, new, state);

		XFS_IFORK_NEXT_SET(ip, whichfork,
				XFS_IFORK_NEXTENTS(ip, whichfork) + 1);
		if (cur == NULL)
			rval = XFS_ILOG_CORE | XFS_ILOG_DEXT;
		else {
			rval = XFS_ILOG_CORE;
			error = xfs_bmbt_lookup_eq(cur, &old, &i);
			if (error)
				goto done;
			XFS_WANT_CORRUPTED_GOTO(mp, i == 1, done);
			error = xfs_bmbt_update(cur, &PREV);
			if (error)
				goto done;
			error = xfs_bmbt_lookup_eq(cur, new, &i);
			if (error)
				goto done;
			XFS_WANT_CORRUPTED_GOTO(mp, i == 0, done);
<<<<<<< HEAD
			cur->bc_rec.b.br_state = new->br_state;
=======
>>>>>>> 0186f2dc
			if ((error = xfs_btree_insert(cur, &i)))
				goto done;
			XFS_WANT_CORRUPTED_GOTO(mp, i == 1, done);
		}
		break;

	case 0:
		/*
		 * Setting the middle part of a previous oldext extent to
		 * newext.  Contiguity is impossible here.
		 * One extent becomes three extents.
		 */
		old = PREV;
		PREV.br_blockcount = new->br_startoff - PREV.br_startoff;

		r[0] = *new;
		r[1].br_startoff = new_endoff;
		r[1].br_blockcount =
			old.br_startoff + old.br_blockcount - new_endoff;
		r[1].br_startblock = new->br_startblock + new->br_blockcount;
		r[1].br_state = PREV.br_state;

		xfs_iext_update_extent(ip, state, icur, &PREV);
		xfs_iext_next(ifp, icur);
		xfs_iext_insert(ip, icur, &r[1], state);
		xfs_iext_insert(ip, icur, &r[0], state);

		XFS_IFORK_NEXT_SET(ip, whichfork,
				XFS_IFORK_NEXTENTS(ip, whichfork) + 2);
		if (cur == NULL)
			rval = XFS_ILOG_CORE | XFS_ILOG_DEXT;
		else {
			rval = XFS_ILOG_CORE;
			error = xfs_bmbt_lookup_eq(cur, &old, &i);
			if (error)
				goto done;
			XFS_WANT_CORRUPTED_GOTO(mp, i == 1, done);
			/* new right extent - oldext */
			error = xfs_bmbt_update(cur, &r[1]);
			if (error)
				goto done;
			/* new left extent - oldext */
			cur->bc_rec.b = PREV;
			if ((error = xfs_btree_insert(cur, &i)))
				goto done;
			XFS_WANT_CORRUPTED_GOTO(mp, i == 1, done);
			/*
			 * Reset the cursor to the position of the new extent
			 * we are about to insert as we can't trust it after
			 * the previous insert.
			 */
			error = xfs_bmbt_lookup_eq(cur, new, &i);
			if (error)
				goto done;
			XFS_WANT_CORRUPTED_GOTO(mp, i == 0, done);
			/* new middle extent - newext */
			if ((error = xfs_btree_insert(cur, &i)))
				goto done;
			XFS_WANT_CORRUPTED_GOTO(mp, i == 1, done);
		}
		break;

	case BMAP_LEFT_FILLING | BMAP_LEFT_CONTIG | BMAP_RIGHT_CONTIG:
	case BMAP_RIGHT_FILLING | BMAP_LEFT_CONTIG | BMAP_RIGHT_CONTIG:
	case BMAP_LEFT_FILLING | BMAP_RIGHT_CONTIG:
	case BMAP_RIGHT_FILLING | BMAP_LEFT_CONTIG:
	case BMAP_LEFT_CONTIG | BMAP_RIGHT_CONTIG:
	case BMAP_LEFT_CONTIG:
	case BMAP_RIGHT_CONTIG:
		/*
		 * These cases are all impossible.
		 */
		ASSERT(0);
	}

	/* update reverse mappings */
	error = xfs_rmap_convert_extent(mp, dfops, ip, whichfork, new);
	if (error)
		goto done;

	/* convert to a btree if necessary */
	if (xfs_bmap_needs_btree(ip, whichfork)) {
		int	tmp_logflags;	/* partial log flag return val */

		ASSERT(cur == NULL);
		error = xfs_bmap_extents_to_btree(tp, ip, first, dfops, &cur,
				0, &tmp_logflags, whichfork);
		*logflagsp |= tmp_logflags;
		if (error)
			goto done;
	}

	/* clear out the allocated field, done with it now in any case. */
	if (cur) {
		cur->bc_private.b.allocated = 0;
		*curp = cur;
	}

	xfs_bmap_check_leaf_extents(*curp, ip, whichfork);
done:
	*logflagsp |= rval;
	return error;
#undef	LEFT
#undef	RIGHT
#undef	PREV
}

/*
 * Convert a hole to a delayed allocation.
 */
STATIC void
xfs_bmap_add_extent_hole_delay(
	xfs_inode_t		*ip,	/* incore inode pointer */
	int			whichfork,
	struct xfs_iext_cursor	*icur,
	xfs_bmbt_irec_t		*new)	/* new data to add to file extents */
{
	xfs_ifork_t		*ifp;	/* inode fork pointer */
	xfs_bmbt_irec_t		left;	/* left neighbor extent entry */
	xfs_filblks_t		newlen=0;	/* new indirect size */
	xfs_filblks_t		oldlen=0;	/* old indirect size */
	xfs_bmbt_irec_t		right;	/* right neighbor extent entry */
	int			state = xfs_bmap_fork_to_state(whichfork);
	xfs_filblks_t		temp;	 /* temp for indirect calculations */

	ifp = XFS_IFORK_PTR(ip, whichfork);
	ASSERT(isnullstartblock(new->br_startblock));

	/*
	 * Check and set flags if this segment has a left neighbor
	 */
	if (xfs_iext_peek_prev_extent(ifp, icur, &left)) {
		state |= BMAP_LEFT_VALID;
		if (isnullstartblock(left.br_startblock))
			state |= BMAP_LEFT_DELAY;
	}

	/*
	 * Check and set flags if the current (right) segment exists.
	 * If it doesn't exist, we're converting the hole at end-of-file.
	 */
	if (xfs_iext_get_extent(ifp, icur, &right)) {
		state |= BMAP_RIGHT_VALID;
		if (isnullstartblock(right.br_startblock))
			state |= BMAP_RIGHT_DELAY;
	}

	/*
	 * Set contiguity flags on the left and right neighbors.
	 * Don't let extents get too large, even if the pieces are contiguous.
	 */
	if ((state & BMAP_LEFT_VALID) && (state & BMAP_LEFT_DELAY) &&
	    left.br_startoff + left.br_blockcount == new->br_startoff &&
	    left.br_blockcount + new->br_blockcount <= MAXEXTLEN)
		state |= BMAP_LEFT_CONTIG;

	if ((state & BMAP_RIGHT_VALID) && (state & BMAP_RIGHT_DELAY) &&
	    new->br_startoff + new->br_blockcount == right.br_startoff &&
	    new->br_blockcount + right.br_blockcount <= MAXEXTLEN &&
	    (!(state & BMAP_LEFT_CONTIG) ||
	     (left.br_blockcount + new->br_blockcount +
	      right.br_blockcount <= MAXEXTLEN)))
		state |= BMAP_RIGHT_CONTIG;

	/*
	 * Switch out based on the contiguity flags.
	 */
	switch (state & (BMAP_LEFT_CONTIG | BMAP_RIGHT_CONTIG)) {
	case BMAP_LEFT_CONTIG | BMAP_RIGHT_CONTIG:
		/*
		 * New allocation is contiguous with delayed allocations
		 * on the left and on the right.
		 * Merge all three into a single extent record.
		 */
		temp = left.br_blockcount + new->br_blockcount +
			right.br_blockcount;

		oldlen = startblockval(left.br_startblock) +
			startblockval(new->br_startblock) +
			startblockval(right.br_startblock);
		newlen = XFS_FILBLKS_MIN(xfs_bmap_worst_indlen(ip, temp),
					 oldlen);
		left.br_startblock = nullstartblock(newlen);
		left.br_blockcount = temp;

		xfs_iext_remove(ip, icur, state);
		xfs_iext_prev(ifp, icur);
		xfs_iext_update_extent(ip, state, icur, &left);
		break;

	case BMAP_LEFT_CONTIG:
		/*
		 * New allocation is contiguous with a delayed allocation
		 * on the left.
		 * Merge the new allocation with the left neighbor.
		 */
		temp = left.br_blockcount + new->br_blockcount;

		oldlen = startblockval(left.br_startblock) +
			startblockval(new->br_startblock);
		newlen = XFS_FILBLKS_MIN(xfs_bmap_worst_indlen(ip, temp),
					 oldlen);
		left.br_blockcount = temp;
		left.br_startblock = nullstartblock(newlen);

		xfs_iext_prev(ifp, icur);
		xfs_iext_update_extent(ip, state, icur, &left);
		break;

	case BMAP_RIGHT_CONTIG:
		/*
		 * New allocation is contiguous with a delayed allocation
		 * on the right.
		 * Merge the new allocation with the right neighbor.
		 */
		temp = new->br_blockcount + right.br_blockcount;
		oldlen = startblockval(new->br_startblock) +
			startblockval(right.br_startblock);
		newlen = XFS_FILBLKS_MIN(xfs_bmap_worst_indlen(ip, temp),
					 oldlen);
		right.br_startoff = new->br_startoff;
		right.br_startblock = nullstartblock(newlen);
		right.br_blockcount = temp;
		xfs_iext_update_extent(ip, state, icur, &right);
		break;

	case 0:
		/*
		 * New allocation is not contiguous with another
		 * delayed allocation.
		 * Insert a new entry.
		 */
		oldlen = newlen = 0;
		xfs_iext_insert(ip, icur, new, state);
		break;
	}
	if (oldlen != newlen) {
		ASSERT(oldlen > newlen);
		xfs_mod_fdblocks(ip->i_mount, (int64_t)(oldlen - newlen),
				 false);
		/*
		 * Nothing to do for disk quota accounting here.
		 */
	}
}

/*
 * Convert a hole to a real allocation.
 */
STATIC int				/* error */
xfs_bmap_add_extent_hole_real(
	struct xfs_trans	*tp,
	struct xfs_inode	*ip,
	int			whichfork,
	struct xfs_iext_cursor	*icur,
	struct xfs_btree_cur	**curp,
	struct xfs_bmbt_irec	*new,
	xfs_fsblock_t		*first,
	struct xfs_defer_ops	*dfops,
	int			*logflagsp)
{
	struct xfs_ifork	*ifp = XFS_IFORK_PTR(ip, whichfork);
	struct xfs_mount	*mp = ip->i_mount;
	struct xfs_btree_cur	*cur = *curp;
	int			error;	/* error return value */
	int			i;	/* temp state */
	xfs_bmbt_irec_t		left;	/* left neighbor extent entry */
	xfs_bmbt_irec_t		right;	/* right neighbor extent entry */
	int			rval=0;	/* return value (logging flags) */
	int			state = xfs_bmap_fork_to_state(whichfork);
	struct xfs_bmbt_irec	old;

	ASSERT(!isnullstartblock(new->br_startblock));
	ASSERT(!cur || !(cur->bc_private.b.flags & XFS_BTCUR_BPRV_WASDEL));

	XFS_STATS_INC(mp, xs_add_exlist);

	/*
	 * Check and set flags if this segment has a left neighbor.
	 */
	if (xfs_iext_peek_prev_extent(ifp, icur, &left)) {
		state |= BMAP_LEFT_VALID;
		if (isnullstartblock(left.br_startblock))
			state |= BMAP_LEFT_DELAY;
	}

	/*
	 * Check and set flags if this segment has a current value.
	 * Not true if we're inserting into the "hole" at eof.
	 */
	if (xfs_iext_get_extent(ifp, icur, &right)) {
		state |= BMAP_RIGHT_VALID;
		if (isnullstartblock(right.br_startblock))
			state |= BMAP_RIGHT_DELAY;
	}

	/*
	 * We're inserting a real allocation between "left" and "right".
	 * Set the contiguity flags.  Don't let extents get too large.
	 */
	if ((state & BMAP_LEFT_VALID) && !(state & BMAP_LEFT_DELAY) &&
	    left.br_startoff + left.br_blockcount == new->br_startoff &&
	    left.br_startblock + left.br_blockcount == new->br_startblock &&
	    left.br_state == new->br_state &&
	    left.br_blockcount + new->br_blockcount <= MAXEXTLEN)
		state |= BMAP_LEFT_CONTIG;

	if ((state & BMAP_RIGHT_VALID) && !(state & BMAP_RIGHT_DELAY) &&
	    new->br_startoff + new->br_blockcount == right.br_startoff &&
	    new->br_startblock + new->br_blockcount == right.br_startblock &&
	    new->br_state == right.br_state &&
	    new->br_blockcount + right.br_blockcount <= MAXEXTLEN &&
	    (!(state & BMAP_LEFT_CONTIG) ||
	     left.br_blockcount + new->br_blockcount +
	     right.br_blockcount <= MAXEXTLEN))
		state |= BMAP_RIGHT_CONTIG;

	error = 0;
	/*
	 * Select which case we're in here, and implement it.
	 */
	switch (state & (BMAP_LEFT_CONTIG | BMAP_RIGHT_CONTIG)) {
	case BMAP_LEFT_CONTIG | BMAP_RIGHT_CONTIG:
		/*
		 * New allocation is contiguous with real allocations on the
		 * left and on the right.
		 * Merge all three into a single extent record.
		 */
		left.br_blockcount += new->br_blockcount + right.br_blockcount;

		xfs_iext_remove(ip, icur, state);
		xfs_iext_prev(ifp, icur);
		xfs_iext_update_extent(ip, state, icur, &left);

		XFS_IFORK_NEXT_SET(ip, whichfork,
			XFS_IFORK_NEXTENTS(ip, whichfork) - 1);
		if (cur == NULL) {
			rval = XFS_ILOG_CORE | xfs_ilog_fext(whichfork);
		} else {
			rval = XFS_ILOG_CORE;
			error = xfs_bmbt_lookup_eq(cur, &right, &i);
			if (error)
				goto done;
			XFS_WANT_CORRUPTED_GOTO(mp, i == 1, done);
			error = xfs_btree_delete(cur, &i);
			if (error)
				goto done;
			XFS_WANT_CORRUPTED_GOTO(mp, i == 1, done);
			error = xfs_btree_decrement(cur, 0, &i);
			if (error)
				goto done;
			XFS_WANT_CORRUPTED_GOTO(mp, i == 1, done);
			error = xfs_bmbt_update(cur, &left);
			if (error)
				goto done;
		}
		break;

	case BMAP_LEFT_CONTIG:
		/*
		 * New allocation is contiguous with a real allocation
		 * on the left.
		 * Merge the new allocation with the left neighbor.
		 */
		old = left;
		left.br_blockcount += new->br_blockcount;

		xfs_iext_prev(ifp, icur);
		xfs_iext_update_extent(ip, state, icur, &left);

		if (cur == NULL) {
			rval = xfs_ilog_fext(whichfork);
		} else {
			rval = 0;
			error = xfs_bmbt_lookup_eq(cur, &old, &i);
			if (error)
				goto done;
			XFS_WANT_CORRUPTED_GOTO(mp, i == 1, done);
			error = xfs_bmbt_update(cur, &left);
			if (error)
				goto done;
		}
		break;

	case BMAP_RIGHT_CONTIG:
		/*
		 * New allocation is contiguous with a real allocation
		 * on the right.
		 * Merge the new allocation with the right neighbor.
		 */
		old = right;

		right.br_startoff = new->br_startoff;
		right.br_startblock = new->br_startblock;
		right.br_blockcount += new->br_blockcount;
		xfs_iext_update_extent(ip, state, icur, &right);

		if (cur == NULL) {
			rval = xfs_ilog_fext(whichfork);
		} else {
			rval = 0;
			error = xfs_bmbt_lookup_eq(cur, &old, &i);
			if (error)
				goto done;
			XFS_WANT_CORRUPTED_GOTO(mp, i == 1, done);
			error = xfs_bmbt_update(cur, &right);
			if (error)
				goto done;
		}
		break;

	case 0:
		/*
		 * New allocation is not contiguous with another
		 * real allocation.
		 * Insert a new entry.
		 */
		xfs_iext_insert(ip, icur, new, state);
		XFS_IFORK_NEXT_SET(ip, whichfork,
			XFS_IFORK_NEXTENTS(ip, whichfork) + 1);
		if (cur == NULL) {
			rval = XFS_ILOG_CORE | xfs_ilog_fext(whichfork);
		} else {
			rval = XFS_ILOG_CORE;
			error = xfs_bmbt_lookup_eq(cur, new, &i);
			if (error)
				goto done;
			XFS_WANT_CORRUPTED_GOTO(mp, i == 0, done);
			error = xfs_btree_insert(cur, &i);
			if (error)
				goto done;
			XFS_WANT_CORRUPTED_GOTO(mp, i == 1, done);
		}
		break;
	}

	/* add reverse mapping */
	error = xfs_rmap_map_extent(mp, dfops, ip, whichfork, new);
	if (error)
		goto done;

	/* convert to a btree if necessary */
	if (xfs_bmap_needs_btree(ip, whichfork)) {
		int	tmp_logflags;	/* partial log flag return val */

		ASSERT(cur == NULL);
		error = xfs_bmap_extents_to_btree(tp, ip, first, dfops, curp,
				0, &tmp_logflags, whichfork);
		*logflagsp |= tmp_logflags;
		cur = *curp;
		if (error)
			goto done;
	}

	/* clear out the allocated field, done with it now in any case. */
	if (cur)
		cur->bc_private.b.allocated = 0;

	xfs_bmap_check_leaf_extents(cur, ip, whichfork);
done:
	*logflagsp |= rval;
	return error;
}

/*
 * Functions used in the extent read, allocate and remove paths
 */

/*
 * Adjust the size of the new extent based on di_extsize and rt extsize.
 */
int
xfs_bmap_extsize_align(
	xfs_mount_t	*mp,
	xfs_bmbt_irec_t	*gotp,		/* next extent pointer */
	xfs_bmbt_irec_t	*prevp,		/* previous extent pointer */
	xfs_extlen_t	extsz,		/* align to this extent size */
	int		rt,		/* is this a realtime inode? */
	int		eof,		/* is extent at end-of-file? */
	int		delay,		/* creating delalloc extent? */
	int		convert,	/* overwriting unwritten extent? */
	xfs_fileoff_t	*offp,		/* in/out: aligned offset */
	xfs_extlen_t	*lenp)		/* in/out: aligned length */
{
	xfs_fileoff_t	orig_off;	/* original offset */
	xfs_extlen_t	orig_alen;	/* original length */
	xfs_fileoff_t	orig_end;	/* original off+len */
	xfs_fileoff_t	nexto;		/* next file offset */
	xfs_fileoff_t	prevo;		/* previous file offset */
	xfs_fileoff_t	align_off;	/* temp for offset */
	xfs_extlen_t	align_alen;	/* temp for length */
	xfs_extlen_t	temp;		/* temp for calculations */

	if (convert)
		return 0;

	orig_off = align_off = *offp;
	orig_alen = align_alen = *lenp;
	orig_end = orig_off + orig_alen;

	/*
	 * If this request overlaps an existing extent, then don't
	 * attempt to perform any additional alignment.
	 */
	if (!delay && !eof &&
	    (orig_off >= gotp->br_startoff) &&
	    (orig_end <= gotp->br_startoff + gotp->br_blockcount)) {
		return 0;
	}

	/*
	 * If the file offset is unaligned vs. the extent size
	 * we need to align it.  This will be possible unless
	 * the file was previously written with a kernel that didn't
	 * perform this alignment, or if a truncate shot us in the
	 * foot.
	 */
	temp = do_mod(orig_off, extsz);
	if (temp) {
		align_alen += temp;
		align_off -= temp;
	}

	/* Same adjustment for the end of the requested area. */
	temp = (align_alen % extsz);
	if (temp)
		align_alen += extsz - temp;

	/*
	 * For large extent hint sizes, the aligned extent might be larger than
	 * MAXEXTLEN. In that case, reduce the size by an extsz so that it pulls
	 * the length back under MAXEXTLEN. The outer allocation loops handle
	 * short allocation just fine, so it is safe to do this. We only want to
	 * do it when we are forced to, though, because it means more allocation
	 * operations are required.
	 */
	while (align_alen > MAXEXTLEN)
		align_alen -= extsz;
	ASSERT(align_alen <= MAXEXTLEN);

	/*
	 * If the previous block overlaps with this proposed allocation
	 * then move the start forward without adjusting the length.
	 */
	if (prevp->br_startoff != NULLFILEOFF) {
		if (prevp->br_startblock == HOLESTARTBLOCK)
			prevo = prevp->br_startoff;
		else
			prevo = prevp->br_startoff + prevp->br_blockcount;
	} else
		prevo = 0;
	if (align_off != orig_off && align_off < prevo)
		align_off = prevo;
	/*
	 * If the next block overlaps with this proposed allocation
	 * then move the start back without adjusting the length,
	 * but not before offset 0.
	 * This may of course make the start overlap previous block,
	 * and if we hit the offset 0 limit then the next block
	 * can still overlap too.
	 */
	if (!eof && gotp->br_startoff != NULLFILEOFF) {
		if ((delay && gotp->br_startblock == HOLESTARTBLOCK) ||
		    (!delay && gotp->br_startblock == DELAYSTARTBLOCK))
			nexto = gotp->br_startoff + gotp->br_blockcount;
		else
			nexto = gotp->br_startoff;
	} else
		nexto = NULLFILEOFF;
	if (!eof &&
	    align_off + align_alen != orig_end &&
	    align_off + align_alen > nexto)
		align_off = nexto > align_alen ? nexto - align_alen : 0;
	/*
	 * If we're now overlapping the next or previous extent that
	 * means we can't fit an extsz piece in this hole.  Just move
	 * the start forward to the first valid spot and set
	 * the length so we hit the end.
	 */
	if (align_off != orig_off && align_off < prevo)
		align_off = prevo;
	if (align_off + align_alen != orig_end &&
	    align_off + align_alen > nexto &&
	    nexto != NULLFILEOFF) {
		ASSERT(nexto > prevo);
		align_alen = nexto - align_off;
	}

	/*
	 * If realtime, and the result isn't a multiple of the realtime
	 * extent size we need to remove blocks until it is.
	 */
	if (rt && (temp = (align_alen % mp->m_sb.sb_rextsize))) {
		/*
		 * We're not covering the original request, or
		 * we won't be able to once we fix the length.
		 */
		if (orig_off < align_off ||
		    orig_end > align_off + align_alen ||
		    align_alen - temp < orig_alen)
			return -EINVAL;
		/*
		 * Try to fix it by moving the start up.
		 */
		if (align_off + temp <= orig_off) {
			align_alen -= temp;
			align_off += temp;
		}
		/*
		 * Try to fix it by moving the end in.
		 */
		else if (align_off + align_alen - temp >= orig_end)
			align_alen -= temp;
		/*
		 * Set the start to the minimum then trim the length.
		 */
		else {
			align_alen -= orig_off - align_off;
			align_off = orig_off;
			align_alen -= align_alen % mp->m_sb.sb_rextsize;
		}
		/*
		 * Result doesn't cover the request, fail it.
		 */
		if (orig_off < align_off || orig_end > align_off + align_alen)
			return -EINVAL;
	} else {
		ASSERT(orig_off >= align_off);
		/* see MAXEXTLEN handling above */
		ASSERT(orig_end <= align_off + align_alen ||
		       align_alen + extsz > MAXEXTLEN);
	}

#ifdef DEBUG
	if (!eof && gotp->br_startoff != NULLFILEOFF)
		ASSERT(align_off + align_alen <= gotp->br_startoff);
	if (prevp->br_startoff != NULLFILEOFF)
		ASSERT(align_off >= prevp->br_startoff + prevp->br_blockcount);
#endif

	*lenp = align_alen;
	*offp = align_off;
	return 0;
}

#define XFS_ALLOC_GAP_UNITS	4

void
xfs_bmap_adjacent(
	struct xfs_bmalloca	*ap)	/* bmap alloc argument struct */
{
	xfs_fsblock_t	adjust;		/* adjustment to block numbers */
	xfs_agnumber_t	fb_agno;	/* ag number of ap->firstblock */
	xfs_mount_t	*mp;		/* mount point structure */
	int		nullfb;		/* true if ap->firstblock isn't set */
	int		rt;		/* true if inode is realtime */

#define	ISVALID(x,y)	\
	(rt ? \
		(x) < mp->m_sb.sb_rblocks : \
		XFS_FSB_TO_AGNO(mp, x) == XFS_FSB_TO_AGNO(mp, y) && \
		XFS_FSB_TO_AGNO(mp, x) < mp->m_sb.sb_agcount && \
		XFS_FSB_TO_AGBNO(mp, x) < mp->m_sb.sb_agblocks)

	mp = ap->ip->i_mount;
	nullfb = *ap->firstblock == NULLFSBLOCK;
	rt = XFS_IS_REALTIME_INODE(ap->ip) &&
		xfs_alloc_is_userdata(ap->datatype);
	fb_agno = nullfb ? NULLAGNUMBER : XFS_FSB_TO_AGNO(mp, *ap->firstblock);
	/*
	 * If allocating at eof, and there's a previous real block,
	 * try to use its last block as our starting point.
	 */
	if (ap->eof && ap->prev.br_startoff != NULLFILEOFF &&
	    !isnullstartblock(ap->prev.br_startblock) &&
	    ISVALID(ap->prev.br_startblock + ap->prev.br_blockcount,
		    ap->prev.br_startblock)) {
		ap->blkno = ap->prev.br_startblock + ap->prev.br_blockcount;
		/*
		 * Adjust for the gap between prevp and us.
		 */
		adjust = ap->offset -
			(ap->prev.br_startoff + ap->prev.br_blockcount);
		if (adjust &&
		    ISVALID(ap->blkno + adjust, ap->prev.br_startblock))
			ap->blkno += adjust;
	}
	/*
	 * If not at eof, then compare the two neighbor blocks.
	 * Figure out whether either one gives us a good starting point,
	 * and pick the better one.
	 */
	else if (!ap->eof) {
		xfs_fsblock_t	gotbno;		/* right side block number */
		xfs_fsblock_t	gotdiff=0;	/* right side difference */
		xfs_fsblock_t	prevbno;	/* left side block number */
		xfs_fsblock_t	prevdiff=0;	/* left side difference */

		/*
		 * If there's a previous (left) block, select a requested
		 * start block based on it.
		 */
		if (ap->prev.br_startoff != NULLFILEOFF &&
		    !isnullstartblock(ap->prev.br_startblock) &&
		    (prevbno = ap->prev.br_startblock +
			       ap->prev.br_blockcount) &&
		    ISVALID(prevbno, ap->prev.br_startblock)) {
			/*
			 * Calculate gap to end of previous block.
			 */
			adjust = prevdiff = ap->offset -
				(ap->prev.br_startoff +
				 ap->prev.br_blockcount);
			/*
			 * Figure the startblock based on the previous block's
			 * end and the gap size.
			 * Heuristic!
			 * If the gap is large relative to the piece we're
			 * allocating, or using it gives us an invalid block
			 * number, then just use the end of the previous block.
			 */
			if (prevdiff <= XFS_ALLOC_GAP_UNITS * ap->length &&
			    ISVALID(prevbno + prevdiff,
				    ap->prev.br_startblock))
				prevbno += adjust;
			else
				prevdiff += adjust;
			/*
			 * If the firstblock forbids it, can't use it,
			 * must use default.
			 */
			if (!rt && !nullfb &&
			    XFS_FSB_TO_AGNO(mp, prevbno) != fb_agno)
				prevbno = NULLFSBLOCK;
		}
		/*
		 * No previous block or can't follow it, just default.
		 */
		else
			prevbno = NULLFSBLOCK;
		/*
		 * If there's a following (right) block, select a requested
		 * start block based on it.
		 */
		if (!isnullstartblock(ap->got.br_startblock)) {
			/*
			 * Calculate gap to start of next block.
			 */
			adjust = gotdiff = ap->got.br_startoff - ap->offset;
			/*
			 * Figure the startblock based on the next block's
			 * start and the gap size.
			 */
			gotbno = ap->got.br_startblock;
			/*
			 * Heuristic!
			 * If the gap is large relative to the piece we're
			 * allocating, or using it gives us an invalid block
			 * number, then just use the start of the next block
			 * offset by our length.
			 */
			if (gotdiff <= XFS_ALLOC_GAP_UNITS * ap->length &&
			    ISVALID(gotbno - gotdiff, gotbno))
				gotbno -= adjust;
			else if (ISVALID(gotbno - ap->length, gotbno)) {
				gotbno -= ap->length;
				gotdiff += adjust - ap->length;
			} else
				gotdiff += adjust;
			/*
			 * If the firstblock forbids it, can't use it,
			 * must use default.
			 */
			if (!rt && !nullfb &&
			    XFS_FSB_TO_AGNO(mp, gotbno) != fb_agno)
				gotbno = NULLFSBLOCK;
		}
		/*
		 * No next block, just default.
		 */
		else
			gotbno = NULLFSBLOCK;
		/*
		 * If both valid, pick the better one, else the only good
		 * one, else ap->blkno is already set (to 0 or the inode block).
		 */
		if (prevbno != NULLFSBLOCK && gotbno != NULLFSBLOCK)
			ap->blkno = prevdiff <= gotdiff ? prevbno : gotbno;
		else if (prevbno != NULLFSBLOCK)
			ap->blkno = prevbno;
		else if (gotbno != NULLFSBLOCK)
			ap->blkno = gotbno;
	}
#undef ISVALID
}

static int
xfs_bmap_longest_free_extent(
	struct xfs_trans	*tp,
	xfs_agnumber_t		ag,
	xfs_extlen_t		*blen,
	int			*notinit)
{
	struct xfs_mount	*mp = tp->t_mountp;
	struct xfs_perag	*pag;
	xfs_extlen_t		longest;
	int			error = 0;

	pag = xfs_perag_get(mp, ag);
	if (!pag->pagf_init) {
		error = xfs_alloc_pagf_init(mp, tp, ag, XFS_ALLOC_FLAG_TRYLOCK);
		if (error)
			goto out;

		if (!pag->pagf_init) {
			*notinit = 1;
			goto out;
		}
	}

	longest = xfs_alloc_longest_free_extent(mp, pag,
				xfs_alloc_min_freelist(mp, pag),
				xfs_ag_resv_needed(pag, XFS_AG_RESV_NONE));
	if (*blen < longest)
		*blen = longest;

out:
	xfs_perag_put(pag);
	return error;
}

static void
xfs_bmap_select_minlen(
	struct xfs_bmalloca	*ap,
	struct xfs_alloc_arg	*args,
	xfs_extlen_t		*blen,
	int			notinit)
{
	if (notinit || *blen < ap->minlen) {
		/*
		 * Since we did a BUF_TRYLOCK above, it is possible that
		 * there is space for this request.
		 */
		args->minlen = ap->minlen;
	} else if (*blen < args->maxlen) {
		/*
		 * If the best seen length is less than the request length,
		 * use the best as the minimum.
		 */
		args->minlen = *blen;
	} else {
		/*
		 * Otherwise we've seen an extent as big as maxlen, use that
		 * as the minimum.
		 */
		args->minlen = args->maxlen;
	}
}

STATIC int
xfs_bmap_btalloc_nullfb(
	struct xfs_bmalloca	*ap,
	struct xfs_alloc_arg	*args,
	xfs_extlen_t		*blen)
{
	struct xfs_mount	*mp = ap->ip->i_mount;
	xfs_agnumber_t		ag, startag;
	int			notinit = 0;
	int			error;

	args->type = XFS_ALLOCTYPE_START_BNO;
	args->total = ap->total;

	startag = ag = XFS_FSB_TO_AGNO(mp, args->fsbno);
	if (startag == NULLAGNUMBER)
		startag = ag = 0;

	while (*blen < args->maxlen) {
		error = xfs_bmap_longest_free_extent(args->tp, ag, blen,
						     &notinit);
		if (error)
			return error;

		if (++ag == mp->m_sb.sb_agcount)
			ag = 0;
		if (ag == startag)
			break;
	}

	xfs_bmap_select_minlen(ap, args, blen, notinit);
	return 0;
}

STATIC int
xfs_bmap_btalloc_filestreams(
	struct xfs_bmalloca	*ap,
	struct xfs_alloc_arg	*args,
	xfs_extlen_t		*blen)
{
	struct xfs_mount	*mp = ap->ip->i_mount;
	xfs_agnumber_t		ag;
	int			notinit = 0;
	int			error;

	args->type = XFS_ALLOCTYPE_NEAR_BNO;
	args->total = ap->total;

	ag = XFS_FSB_TO_AGNO(mp, args->fsbno);
	if (ag == NULLAGNUMBER)
		ag = 0;

	error = xfs_bmap_longest_free_extent(args->tp, ag, blen, &notinit);
	if (error)
		return error;

	if (*blen < args->maxlen) {
		error = xfs_filestream_new_ag(ap, &ag);
		if (error)
			return error;

		error = xfs_bmap_longest_free_extent(args->tp, ag, blen,
						     &notinit);
		if (error)
			return error;

	}

	xfs_bmap_select_minlen(ap, args, blen, notinit);

	/*
	 * Set the failure fallback case to look in the selected AG as stream
	 * may have moved.
	 */
	ap->blkno = args->fsbno = XFS_AGB_TO_FSB(mp, ag, 0);
	return 0;
}

STATIC int
xfs_bmap_btalloc(
	struct xfs_bmalloca	*ap)	/* bmap alloc argument struct */
{
	xfs_mount_t	*mp;		/* mount point structure */
	xfs_alloctype_t	atype = 0;	/* type for allocation routines */
	xfs_extlen_t	align = 0;	/* minimum allocation alignment */
	xfs_agnumber_t	fb_agno;	/* ag number of ap->firstblock */
	xfs_agnumber_t	ag;
	xfs_alloc_arg_t	args;
	xfs_extlen_t	blen;
	xfs_extlen_t	nextminlen = 0;
	int		nullfb;		/* true if ap->firstblock isn't set */
	int		isaligned;
	int		tryagain;
	int		error;
	int		stripe_align;

	ASSERT(ap->length);

	mp = ap->ip->i_mount;

	/* stripe alignment for allocation is determined by mount parameters */
	stripe_align = 0;
	if (mp->m_swidth && (mp->m_flags & XFS_MOUNT_SWALLOC))
		stripe_align = mp->m_swidth;
	else if (mp->m_dalign)
		stripe_align = mp->m_dalign;

	if (ap->flags & XFS_BMAPI_COWFORK)
		align = xfs_get_cowextsz_hint(ap->ip);
	else if (xfs_alloc_is_userdata(ap->datatype))
		align = xfs_get_extsz_hint(ap->ip);
	if (align) {
		error = xfs_bmap_extsize_align(mp, &ap->got, &ap->prev,
						align, 0, ap->eof, 0, ap->conv,
						&ap->offset, &ap->length);
		ASSERT(!error);
		ASSERT(ap->length);
	}


	nullfb = *ap->firstblock == NULLFSBLOCK;
	fb_agno = nullfb ? NULLAGNUMBER : XFS_FSB_TO_AGNO(mp, *ap->firstblock);
	if (nullfb) {
		if (xfs_alloc_is_userdata(ap->datatype) &&
		    xfs_inode_is_filestream(ap->ip)) {
			ag = xfs_filestream_lookup_ag(ap->ip);
			ag = (ag != NULLAGNUMBER) ? ag : 0;
			ap->blkno = XFS_AGB_TO_FSB(mp, ag, 0);
		} else {
			ap->blkno = XFS_INO_TO_FSB(mp, ap->ip->i_ino);
		}
	} else
		ap->blkno = *ap->firstblock;

	xfs_bmap_adjacent(ap);

	/*
	 * If allowed, use ap->blkno; otherwise must use firstblock since
	 * it's in the right allocation group.
	 */
	if (nullfb || XFS_FSB_TO_AGNO(mp, ap->blkno) == fb_agno)
		;
	else
		ap->blkno = *ap->firstblock;
	/*
	 * Normal allocation, done through xfs_alloc_vextent.
	 */
	tryagain = isaligned = 0;
	memset(&args, 0, sizeof(args));
	args.tp = ap->tp;
	args.mp = mp;
	args.fsbno = ap->blkno;
	xfs_rmap_skip_owner_update(&args.oinfo);

	/* Trim the allocation back to the maximum an AG can fit. */
	args.maxlen = MIN(ap->length, mp->m_ag_max_usable);
	args.firstblock = *ap->firstblock;
	blen = 0;
	if (nullfb) {
		/*
		 * Search for an allocation group with a single extent large
		 * enough for the request.  If one isn't found, then adjust
		 * the minimum allocation size to the largest space found.
		 */
		if (xfs_alloc_is_userdata(ap->datatype) &&
		    xfs_inode_is_filestream(ap->ip))
			error = xfs_bmap_btalloc_filestreams(ap, &args, &blen);
		else
			error = xfs_bmap_btalloc_nullfb(ap, &args, &blen);
		if (error)
			return error;
	} else if (ap->dfops->dop_low) {
		if (xfs_inode_is_filestream(ap->ip))
			args.type = XFS_ALLOCTYPE_FIRST_AG;
		else
			args.type = XFS_ALLOCTYPE_START_BNO;
		args.total = args.minlen = ap->minlen;
	} else {
		args.type = XFS_ALLOCTYPE_NEAR_BNO;
		args.total = ap->total;
		args.minlen = ap->minlen;
	}
	/* apply extent size hints if obtained earlier */
	if (align) {
		args.prod = align;
		if ((args.mod = (xfs_extlen_t)do_mod(ap->offset, args.prod)))
			args.mod = (xfs_extlen_t)(args.prod - args.mod);
	} else if (mp->m_sb.sb_blocksize >= PAGE_SIZE) {
		args.prod = 1;
		args.mod = 0;
	} else {
		args.prod = PAGE_SIZE >> mp->m_sb.sb_blocklog;
		if ((args.mod = (xfs_extlen_t)(do_mod(ap->offset, args.prod))))
			args.mod = (xfs_extlen_t)(args.prod - args.mod);
	}
	/*
	 * If we are not low on available data blocks, and the
	 * underlying logical volume manager is a stripe, and
	 * the file offset is zero then try to allocate data
	 * blocks on stripe unit boundary.
	 * NOTE: ap->aeof is only set if the allocation length
	 * is >= the stripe unit and the allocation offset is
	 * at the end of file.
	 */
	if (!ap->dfops->dop_low && ap->aeof) {
		if (!ap->offset) {
			args.alignment = stripe_align;
			atype = args.type;
			isaligned = 1;
			/*
			 * Adjust for alignment
			 */
			if (blen > args.alignment && blen <= args.maxlen)
				args.minlen = blen - args.alignment;
			args.minalignslop = 0;
		} else {
			/*
			 * First try an exact bno allocation.
			 * If it fails then do a near or start bno
			 * allocation with alignment turned on.
			 */
			atype = args.type;
			tryagain = 1;
			args.type = XFS_ALLOCTYPE_THIS_BNO;
			args.alignment = 1;
			/*
			 * Compute the minlen+alignment for the
			 * next case.  Set slop so that the value
			 * of minlen+alignment+slop doesn't go up
			 * between the calls.
			 */
			if (blen > stripe_align && blen <= args.maxlen)
				nextminlen = blen - stripe_align;
			else
				nextminlen = args.minlen;
			if (nextminlen + stripe_align > args.minlen + 1)
				args.minalignslop =
					nextminlen + stripe_align -
					args.minlen - 1;
			else
				args.minalignslop = 0;
		}
	} else {
		args.alignment = 1;
		args.minalignslop = 0;
	}
	args.minleft = ap->minleft;
	args.wasdel = ap->wasdel;
	args.resv = XFS_AG_RESV_NONE;
	args.datatype = ap->datatype;
	if (ap->datatype & XFS_ALLOC_USERDATA_ZERO)
		args.ip = ap->ip;

	error = xfs_alloc_vextent(&args);
	if (error)
		return error;

	if (tryagain && args.fsbno == NULLFSBLOCK) {
		/*
		 * Exact allocation failed. Now try with alignment
		 * turned on.
		 */
		args.type = atype;
		args.fsbno = ap->blkno;
		args.alignment = stripe_align;
		args.minlen = nextminlen;
		args.minalignslop = 0;
		isaligned = 1;
		if ((error = xfs_alloc_vextent(&args)))
			return error;
	}
	if (isaligned && args.fsbno == NULLFSBLOCK) {
		/*
		 * allocation failed, so turn off alignment and
		 * try again.
		 */
		args.type = atype;
		args.fsbno = ap->blkno;
		args.alignment = 0;
		if ((error = xfs_alloc_vextent(&args)))
			return error;
	}
	if (args.fsbno == NULLFSBLOCK && nullfb &&
	    args.minlen > ap->minlen) {
		args.minlen = ap->minlen;
		args.type = XFS_ALLOCTYPE_START_BNO;
		args.fsbno = ap->blkno;
		if ((error = xfs_alloc_vextent(&args)))
			return error;
	}
	if (args.fsbno == NULLFSBLOCK && nullfb) {
		args.fsbno = 0;
		args.type = XFS_ALLOCTYPE_FIRST_AG;
		args.total = ap->minlen;
		if ((error = xfs_alloc_vextent(&args)))
			return error;
		ap->dfops->dop_low = true;
	}
	if (args.fsbno != NULLFSBLOCK) {
		/*
		 * check the allocation happened at the same or higher AG than
		 * the first block that was allocated.
		 */
		ASSERT(*ap->firstblock == NULLFSBLOCK ||
		       XFS_FSB_TO_AGNO(mp, *ap->firstblock) <=
		       XFS_FSB_TO_AGNO(mp, args.fsbno));

		ap->blkno = args.fsbno;
		if (*ap->firstblock == NULLFSBLOCK)
			*ap->firstblock = args.fsbno;
		ASSERT(nullfb || fb_agno <= args.agno);
		ap->length = args.len;
		if (!(ap->flags & XFS_BMAPI_COWFORK))
			ap->ip->i_d.di_nblocks += args.len;
		xfs_trans_log_inode(ap->tp, ap->ip, XFS_ILOG_CORE);
		if (ap->wasdel)
			ap->ip->i_delayed_blks -= args.len;
		/*
		 * Adjust the disk quota also. This was reserved
		 * earlier.
		 */
		xfs_trans_mod_dquot_byino(ap->tp, ap->ip,
			ap->wasdel ? XFS_TRANS_DQ_DELBCOUNT :
					XFS_TRANS_DQ_BCOUNT,
			(long) args.len);
	} else {
		ap->blkno = NULLFSBLOCK;
		ap->length = 0;
	}
	return 0;
}

/*
 * xfs_bmap_alloc is called by xfs_bmapi to allocate an extent for a file.
 * It figures out where to ask the underlying allocator to put the new extent.
 */
STATIC int
xfs_bmap_alloc(
	struct xfs_bmalloca	*ap)	/* bmap alloc argument struct */
{
	if (XFS_IS_REALTIME_INODE(ap->ip) &&
	    xfs_alloc_is_userdata(ap->datatype))
		return xfs_bmap_rtalloc(ap);
	return xfs_bmap_btalloc(ap);
}

/* Trim extent to fit a logical block range. */
void
xfs_trim_extent(
	struct xfs_bmbt_irec	*irec,
	xfs_fileoff_t		bno,
	xfs_filblks_t		len)
{
	xfs_fileoff_t		distance;
	xfs_fileoff_t		end = bno + len;

	if (irec->br_startoff + irec->br_blockcount <= bno ||
	    irec->br_startoff >= end) {
		irec->br_blockcount = 0;
		return;
	}

	if (irec->br_startoff < bno) {
		distance = bno - irec->br_startoff;
		if (isnullstartblock(irec->br_startblock))
			irec->br_startblock = DELAYSTARTBLOCK;
		if (irec->br_startblock != DELAYSTARTBLOCK &&
		    irec->br_startblock != HOLESTARTBLOCK)
			irec->br_startblock += distance;
		irec->br_startoff += distance;
		irec->br_blockcount -= distance;
	}

	if (end < irec->br_startoff + irec->br_blockcount) {
		distance = irec->br_startoff + irec->br_blockcount - end;
		irec->br_blockcount -= distance;
	}
}

/* trim extent to within eof */
void
xfs_trim_extent_eof(
	struct xfs_bmbt_irec	*irec,
	struct xfs_inode	*ip)

{
	xfs_trim_extent(irec, 0, XFS_B_TO_FSB(ip->i_mount,
					      i_size_read(VFS_I(ip))));
}

/*
 * Trim the returned map to the required bounds
 */
STATIC void
xfs_bmapi_trim_map(
	struct xfs_bmbt_irec	*mval,
	struct xfs_bmbt_irec	*got,
	xfs_fileoff_t		*bno,
	xfs_filblks_t		len,
	xfs_fileoff_t		obno,
	xfs_fileoff_t		end,
	int			n,
	int			flags)
{
	if ((flags & XFS_BMAPI_ENTIRE) ||
	    got->br_startoff + got->br_blockcount <= obno) {
		*mval = *got;
		if (isnullstartblock(got->br_startblock))
			mval->br_startblock = DELAYSTARTBLOCK;
		return;
	}

	if (obno > *bno)
		*bno = obno;
	ASSERT((*bno >= obno) || (n == 0));
	ASSERT(*bno < end);
	mval->br_startoff = *bno;
	if (isnullstartblock(got->br_startblock))
		mval->br_startblock = DELAYSTARTBLOCK;
	else
		mval->br_startblock = got->br_startblock +
					(*bno - got->br_startoff);
	/*
	 * Return the minimum of what we got and what we asked for for
	 * the length.  We can use the len variable here because it is
	 * modified below and we could have been there before coming
	 * here if the first part of the allocation didn't overlap what
	 * was asked for.
	 */
	mval->br_blockcount = XFS_FILBLKS_MIN(end - *bno,
			got->br_blockcount - (*bno - got->br_startoff));
	mval->br_state = got->br_state;
	ASSERT(mval->br_blockcount <= len);
	return;
}

/*
 * Update and validate the extent map to return
 */
STATIC void
xfs_bmapi_update_map(
	struct xfs_bmbt_irec	**map,
	xfs_fileoff_t		*bno,
	xfs_filblks_t		*len,
	xfs_fileoff_t		obno,
	xfs_fileoff_t		end,
	int			*n,
	int			flags)
{
	xfs_bmbt_irec_t	*mval = *map;

	ASSERT((flags & XFS_BMAPI_ENTIRE) ||
	       ((mval->br_startoff + mval->br_blockcount) <= end));
	ASSERT((flags & XFS_BMAPI_ENTIRE) || (mval->br_blockcount <= *len) ||
	       (mval->br_startoff < obno));

	*bno = mval->br_startoff + mval->br_blockcount;
	*len = end - *bno;
	if (*n > 0 && mval->br_startoff == mval[-1].br_startoff) {
		/* update previous map with new information */
		ASSERT(mval->br_startblock == mval[-1].br_startblock);
		ASSERT(mval->br_blockcount > mval[-1].br_blockcount);
		ASSERT(mval->br_state == mval[-1].br_state);
		mval[-1].br_blockcount = mval->br_blockcount;
		mval[-1].br_state = mval->br_state;
	} else if (*n > 0 && mval->br_startblock != DELAYSTARTBLOCK &&
		   mval[-1].br_startblock != DELAYSTARTBLOCK &&
		   mval[-1].br_startblock != HOLESTARTBLOCK &&
		   mval->br_startblock == mval[-1].br_startblock +
					  mval[-1].br_blockcount &&
		   ((flags & XFS_BMAPI_IGSTATE) ||
			mval[-1].br_state == mval->br_state)) {
		ASSERT(mval->br_startoff ==
		       mval[-1].br_startoff + mval[-1].br_blockcount);
		mval[-1].br_blockcount += mval->br_blockcount;
	} else if (*n > 0 &&
		   mval->br_startblock == DELAYSTARTBLOCK &&
		   mval[-1].br_startblock == DELAYSTARTBLOCK &&
		   mval->br_startoff ==
		   mval[-1].br_startoff + mval[-1].br_blockcount) {
		mval[-1].br_blockcount += mval->br_blockcount;
		mval[-1].br_state = mval->br_state;
	} else if (!((*n == 0) &&
		     ((mval->br_startoff + mval->br_blockcount) <=
		      obno))) {
		mval++;
		(*n)++;
	}
	*map = mval;
}

/*
 * Map file blocks to filesystem blocks without allocation.
 */
int
xfs_bmapi_read(
	struct xfs_inode	*ip,
	xfs_fileoff_t		bno,
	xfs_filblks_t		len,
	struct xfs_bmbt_irec	*mval,
	int			*nmap,
	int			flags)
{
	struct xfs_mount	*mp = ip->i_mount;
	struct xfs_ifork	*ifp;
	struct xfs_bmbt_irec	got;
	xfs_fileoff_t		obno;
	xfs_fileoff_t		end;
	struct xfs_iext_cursor	icur;
	int			error;
	bool			eof = false;
	int			n = 0;
	int			whichfork = xfs_bmapi_whichfork(flags);

	ASSERT(*nmap >= 1);
	ASSERT(!(flags & ~(XFS_BMAPI_ATTRFORK|XFS_BMAPI_ENTIRE|
			   XFS_BMAPI_IGSTATE|XFS_BMAPI_COWFORK)));
	ASSERT(xfs_isilocked(ip, XFS_ILOCK_SHARED|XFS_ILOCK_EXCL));

	if (unlikely(XFS_TEST_ERROR(
	    (XFS_IFORK_FORMAT(ip, whichfork) != XFS_DINODE_FMT_EXTENTS &&
	     XFS_IFORK_FORMAT(ip, whichfork) != XFS_DINODE_FMT_BTREE),
	     mp, XFS_ERRTAG_BMAPIFORMAT))) {
		XFS_ERROR_REPORT("xfs_bmapi_read", XFS_ERRLEVEL_LOW, mp);
		return -EFSCORRUPTED;
	}

	if (XFS_FORCED_SHUTDOWN(mp))
		return -EIO;

	XFS_STATS_INC(mp, xs_blk_mapr);

	ifp = XFS_IFORK_PTR(ip, whichfork);

	/* No CoW fork?  Return a hole. */
	if (whichfork == XFS_COW_FORK && !ifp) {
		mval->br_startoff = bno;
		mval->br_startblock = HOLESTARTBLOCK;
		mval->br_blockcount = len;
		mval->br_state = XFS_EXT_NORM;
		*nmap = 1;
		return 0;
	}

	if (!(ifp->if_flags & XFS_IFEXTENTS)) {
		error = xfs_iread_extents(NULL, ip, whichfork);
		if (error)
			return error;
	}

	if (!xfs_iext_lookup_extent(ip, ifp, bno, &icur, &got))
		eof = true;
	end = bno + len;
	obno = bno;

	while (bno < end && n < *nmap) {
		/* Reading past eof, act as though there's a hole up to end. */
		if (eof)
			got.br_startoff = end;
		if (got.br_startoff > bno) {
			/* Reading in a hole.  */
			mval->br_startoff = bno;
			mval->br_startblock = HOLESTARTBLOCK;
			mval->br_blockcount =
				XFS_FILBLKS_MIN(len, got.br_startoff - bno);
			mval->br_state = XFS_EXT_NORM;
			bno += mval->br_blockcount;
			len -= mval->br_blockcount;
			mval++;
			n++;
			continue;
		}

		/* set up the extent map to return. */
		xfs_bmapi_trim_map(mval, &got, &bno, len, obno, end, n, flags);
		xfs_bmapi_update_map(&mval, &bno, &len, obno, end, &n, flags);

		/* If we're done, stop now. */
		if (bno >= end || n >= *nmap)
			break;

		/* Else go on to the next record. */
		if (!xfs_iext_next_extent(ifp, &icur, &got))
			eof = true;
	}
	*nmap = n;
	return 0;
}

/*
 * Add a delayed allocation extent to an inode. Blocks are reserved from the
 * global pool and the extent inserted into the inode in-core extent tree.
 *
 * On entry, got refers to the first extent beyond the offset of the extent to
 * allocate or eof is specified if no such extent exists. On return, got refers
 * to the extent record that was inserted to the inode fork.
 *
 * Note that the allocated extent may have been merged with contiguous extents
 * during insertion into the inode fork. Thus, got does not reflect the current
 * state of the inode fork on return. If necessary, the caller can use lastx to
 * look up the updated record in the inode fork.
 */
int
xfs_bmapi_reserve_delalloc(
	struct xfs_inode	*ip,
	int			whichfork,
	xfs_fileoff_t		off,
	xfs_filblks_t		len,
	xfs_filblks_t		prealloc,
	struct xfs_bmbt_irec	*got,
	struct xfs_iext_cursor	*icur,
	int			eof)
{
	struct xfs_mount	*mp = ip->i_mount;
	struct xfs_ifork	*ifp = XFS_IFORK_PTR(ip, whichfork);
	xfs_extlen_t		alen;
	xfs_extlen_t		indlen;
	char			rt = XFS_IS_REALTIME_INODE(ip);
	xfs_extlen_t		extsz;
	int			error;
	xfs_fileoff_t		aoff = off;

	/*
	 * Cap the alloc length. Keep track of prealloc so we know whether to
	 * tag the inode before we return.
	 */
	alen = XFS_FILBLKS_MIN(len + prealloc, MAXEXTLEN);
	if (!eof)
		alen = XFS_FILBLKS_MIN(alen, got->br_startoff - aoff);
	if (prealloc && alen >= len)
		prealloc = alen - len;

	/* Figure out the extent size, adjust alen */
	if (whichfork == XFS_COW_FORK)
		extsz = xfs_get_cowextsz_hint(ip);
	else
		extsz = xfs_get_extsz_hint(ip);
	if (extsz) {
		struct xfs_bmbt_irec	prev;

		if (!xfs_iext_peek_prev_extent(ifp, icur, &prev))
			prev.br_startoff = NULLFILEOFF;

		error = xfs_bmap_extsize_align(mp, got, &prev, extsz, rt, eof,
					       1, 0, &aoff, &alen);
		ASSERT(!error);
	}

	if (rt)
		extsz = alen / mp->m_sb.sb_rextsize;

	/*
	 * Make a transaction-less quota reservation for delayed allocation
	 * blocks.  This number gets adjusted later.  We return if we haven't
	 * allocated blocks already inside this loop.
	 */
	error = xfs_trans_reserve_quota_nblks(NULL, ip, (long)alen, 0,
			rt ? XFS_QMOPT_RES_RTBLKS : XFS_QMOPT_RES_REGBLKS);
	if (error)
		return error;

	/*
	 * Split changing sb for alen and indlen since they could be coming
	 * from different places.
	 */
	indlen = (xfs_extlen_t)xfs_bmap_worst_indlen(ip, alen);
	ASSERT(indlen > 0);

	if (rt) {
		error = xfs_mod_frextents(mp, -((int64_t)extsz));
	} else {
		error = xfs_mod_fdblocks(mp, -((int64_t)alen), false);
	}

	if (error)
		goto out_unreserve_quota;

	error = xfs_mod_fdblocks(mp, -((int64_t)indlen), false);
	if (error)
		goto out_unreserve_blocks;


	ip->i_delayed_blks += alen;

	got->br_startoff = aoff;
	got->br_startblock = nullstartblock(indlen);
	got->br_blockcount = alen;
	got->br_state = XFS_EXT_NORM;

	xfs_bmap_add_extent_hole_delay(ip, whichfork, icur, got);

	/*
	 * Tag the inode if blocks were preallocated. Note that COW fork
	 * preallocation can occur at the start or end of the extent, even when
	 * prealloc == 0, so we must also check the aligned offset and length.
	 */
	if (whichfork == XFS_DATA_FORK && prealloc)
		xfs_inode_set_eofblocks_tag(ip);
	if (whichfork == XFS_COW_FORK && (prealloc || aoff < off || alen > len))
		xfs_inode_set_cowblocks_tag(ip);

	return 0;

out_unreserve_blocks:
	if (rt)
		xfs_mod_frextents(mp, extsz);
	else
		xfs_mod_fdblocks(mp, alen, false);
out_unreserve_quota:
	if (XFS_IS_QUOTA_ON(mp))
		xfs_trans_unreserve_quota_nblks(NULL, ip, (long)alen, 0, rt ?
				XFS_QMOPT_RES_RTBLKS : XFS_QMOPT_RES_REGBLKS);
	return error;
}

static int
xfs_bmapi_allocate(
	struct xfs_bmalloca	*bma)
{
	struct xfs_mount	*mp = bma->ip->i_mount;
	int			whichfork = xfs_bmapi_whichfork(bma->flags);
	struct xfs_ifork	*ifp = XFS_IFORK_PTR(bma->ip, whichfork);
	int			tmp_logflags = 0;
	int			error;

	ASSERT(bma->length > 0);

	/*
	 * For the wasdelay case, we could also just allocate the stuff asked
	 * for in this bmap call but that wouldn't be as good.
	 */
	if (bma->wasdel) {
		bma->length = (xfs_extlen_t)bma->got.br_blockcount;
		bma->offset = bma->got.br_startoff;
		xfs_iext_peek_prev_extent(ifp, &bma->icur, &bma->prev);
	} else {
		bma->length = XFS_FILBLKS_MIN(bma->length, MAXEXTLEN);
		if (!bma->eof)
			bma->length = XFS_FILBLKS_MIN(bma->length,
					bma->got.br_startoff - bma->offset);
	}

	/*
	 * Set the data type being allocated. For the data fork, the first data
	 * in the file is treated differently to all other allocations. For the
	 * attribute fork, we only need to ensure the allocated range is not on
	 * the busy list.
	 */
	if (!(bma->flags & XFS_BMAPI_METADATA)) {
		bma->datatype = XFS_ALLOC_NOBUSY;
		if (whichfork == XFS_DATA_FORK) {
			if (bma->offset == 0)
				bma->datatype |= XFS_ALLOC_INITIAL_USER_DATA;
			else
				bma->datatype |= XFS_ALLOC_USERDATA;
		}
		if (bma->flags & XFS_BMAPI_ZERO)
			bma->datatype |= XFS_ALLOC_USERDATA_ZERO;
	}

	bma->minlen = (bma->flags & XFS_BMAPI_CONTIG) ? bma->length : 1;

	/*
	 * Only want to do the alignment at the eof if it is userdata and
	 * allocation length is larger than a stripe unit.
	 */
	if (mp->m_dalign && bma->length >= mp->m_dalign &&
	    !(bma->flags & XFS_BMAPI_METADATA) && whichfork == XFS_DATA_FORK) {
		error = xfs_bmap_isaeof(bma, whichfork);
		if (error)
			return error;
	}

	error = xfs_bmap_alloc(bma);
	if (error)
		return error;

	if (bma->cur)
		bma->cur->bc_private.b.firstblock = *bma->firstblock;
	if (bma->blkno == NULLFSBLOCK)
		return 0;
	if ((ifp->if_flags & XFS_IFBROOT) && !bma->cur) {
		bma->cur = xfs_bmbt_init_cursor(mp, bma->tp, bma->ip, whichfork);
		bma->cur->bc_private.b.firstblock = *bma->firstblock;
		bma->cur->bc_private.b.dfops = bma->dfops;
	}
	/*
	 * Bump the number of extents we've allocated
	 * in this call.
	 */
	bma->nallocs++;

	if (bma->cur)
		bma->cur->bc_private.b.flags =
			bma->wasdel ? XFS_BTCUR_BPRV_WASDEL : 0;

	bma->got.br_startoff = bma->offset;
	bma->got.br_startblock = bma->blkno;
	bma->got.br_blockcount = bma->length;
	bma->got.br_state = XFS_EXT_NORM;

	/*
	 * In the data fork, a wasdelay extent has been initialized, so
	 * shouldn't be flagged as unwritten.
	 *
	 * For the cow fork, however, we convert delalloc reservations
	 * (extents allocated for speculative preallocation) to
	 * allocated unwritten extents, and only convert the unwritten
	 * extents to real extents when we're about to write the data.
	 */
	if ((!bma->wasdel || (bma->flags & XFS_BMAPI_COWFORK)) &&
	    (bma->flags & XFS_BMAPI_PREALLOC) &&
	    xfs_sb_version_hasextflgbit(&mp->m_sb))
		bma->got.br_state = XFS_EXT_UNWRITTEN;

	if (bma->wasdel)
		error = xfs_bmap_add_extent_delay_real(bma, whichfork);
	else
		error = xfs_bmap_add_extent_hole_real(bma->tp, bma->ip,
				whichfork, &bma->icur, &bma->cur, &bma->got,
				bma->firstblock, bma->dfops, &bma->logflags);

	bma->logflags |= tmp_logflags;
	if (error)
		return error;

	/*
	 * Update our extent pointer, given that xfs_bmap_add_extent_delay_real
	 * or xfs_bmap_add_extent_hole_real might have merged it into one of
	 * the neighbouring ones.
	 */
	xfs_iext_get_extent(ifp, &bma->icur, &bma->got);

	ASSERT(bma->got.br_startoff <= bma->offset);
	ASSERT(bma->got.br_startoff + bma->got.br_blockcount >=
	       bma->offset + bma->length);
	ASSERT(bma->got.br_state == XFS_EXT_NORM ||
	       bma->got.br_state == XFS_EXT_UNWRITTEN);
	return 0;
}

STATIC int
xfs_bmapi_convert_unwritten(
	struct xfs_bmalloca	*bma,
	struct xfs_bmbt_irec	*mval,
	xfs_filblks_t		len,
	int			flags)
{
	int			whichfork = xfs_bmapi_whichfork(flags);
	struct xfs_ifork	*ifp = XFS_IFORK_PTR(bma->ip, whichfork);
	int			tmp_logflags = 0;
	int			error;

	/* check if we need to do unwritten->real conversion */
	if (mval->br_state == XFS_EXT_UNWRITTEN &&
	    (flags & XFS_BMAPI_PREALLOC))
		return 0;

	/* check if we need to do real->unwritten conversion */
	if (mval->br_state == XFS_EXT_NORM &&
	    (flags & (XFS_BMAPI_PREALLOC | XFS_BMAPI_CONVERT)) !=
			(XFS_BMAPI_PREALLOC | XFS_BMAPI_CONVERT))
		return 0;

	/*
	 * Modify (by adding) the state flag, if writing.
	 */
	ASSERT(mval->br_blockcount <= len);
	if ((ifp->if_flags & XFS_IFBROOT) && !bma->cur) {
		bma->cur = xfs_bmbt_init_cursor(bma->ip->i_mount, bma->tp,
					bma->ip, whichfork);
		bma->cur->bc_private.b.firstblock = *bma->firstblock;
		bma->cur->bc_private.b.dfops = bma->dfops;
	}
	mval->br_state = (mval->br_state == XFS_EXT_UNWRITTEN)
				? XFS_EXT_NORM : XFS_EXT_UNWRITTEN;

	/*
	 * Before insertion into the bmbt, zero the range being converted
	 * if required.
	 */
	if (flags & XFS_BMAPI_ZERO) {
		error = xfs_zero_extent(bma->ip, mval->br_startblock,
					mval->br_blockcount);
		if (error)
			return error;
	}

	error = xfs_bmap_add_extent_unwritten_real(bma->tp, bma->ip, whichfork,
			&bma->icur, &bma->cur, mval, bma->firstblock,
			bma->dfops, &tmp_logflags);
	/*
	 * Log the inode core unconditionally in the unwritten extent conversion
	 * path because the conversion might not have done so (e.g., if the
	 * extent count hasn't changed). We need to make sure the inode is dirty
	 * in the transaction for the sake of fsync(), even if nothing has
	 * changed, because fsync() will not force the log for this transaction
	 * unless it sees the inode pinned.
	 *
	 * Note: If we're only converting cow fork extents, there aren't
	 * any on-disk updates to make, so we don't need to log anything.
	 */
	if (whichfork != XFS_COW_FORK)
		bma->logflags |= tmp_logflags | XFS_ILOG_CORE;
	if (error)
		return error;

	/*
	 * Update our extent pointer, given that
	 * xfs_bmap_add_extent_unwritten_real might have merged it into one
	 * of the neighbouring ones.
	 */
	xfs_iext_get_extent(ifp, &bma->icur, &bma->got);

	/*
	 * We may have combined previously unwritten space with written space,
	 * so generate another request.
	 */
	if (mval->br_blockcount < len)
		return -EAGAIN;
	return 0;
}

/*
 * Map file blocks to filesystem blocks, and allocate blocks or convert the
 * extent state if necessary.  Details behaviour is controlled by the flags
 * parameter.  Only allocates blocks from a single allocation group, to avoid
 * locking problems.
 *
 * The returned value in "firstblock" from the first call in a transaction
 * must be remembered and presented to subsequent calls in "firstblock".
 * An upper bound for the number of blocks to be allocated is supplied to
 * the first call in "total"; if no allocation group has that many free
 * blocks then the call will fail (return NULLFSBLOCK in "firstblock").
 */
int
xfs_bmapi_write(
	struct xfs_trans	*tp,		/* transaction pointer */
	struct xfs_inode	*ip,		/* incore inode */
	xfs_fileoff_t		bno,		/* starting file offs. mapped */
	xfs_filblks_t		len,		/* length to map in file */
	int			flags,		/* XFS_BMAPI_... */
	xfs_fsblock_t		*firstblock,	/* first allocated block
						   controls a.g. for allocs */
	xfs_extlen_t		total,		/* total blocks needed */
	struct xfs_bmbt_irec	*mval,		/* output: map values */
	int			*nmap,		/* i/o: mval size/count */
	struct xfs_defer_ops	*dfops)		/* i/o: list extents to free */
{
	struct xfs_mount	*mp = ip->i_mount;
	struct xfs_ifork	*ifp;
	struct xfs_bmalloca	bma = { NULL };	/* args for xfs_bmap_alloc */
	xfs_fileoff_t		end;		/* end of mapped file region */
	bool			eof = false;	/* after the end of extents */
	int			error;		/* error return */
	int			n;		/* current extent index */
	xfs_fileoff_t		obno;		/* old block number (offset) */
	int			whichfork;	/* data or attr fork */

#ifdef DEBUG
	xfs_fileoff_t		orig_bno;	/* original block number value */
	int			orig_flags;	/* original flags arg value */
	xfs_filblks_t		orig_len;	/* original value of len arg */
	struct xfs_bmbt_irec	*orig_mval;	/* original value of mval */
	int			orig_nmap;	/* original value of *nmap */

	orig_bno = bno;
	orig_len = len;
	orig_flags = flags;
	orig_mval = mval;
	orig_nmap = *nmap;
#endif
	whichfork = xfs_bmapi_whichfork(flags);

	ASSERT(*nmap >= 1);
	ASSERT(*nmap <= XFS_BMAP_MAX_NMAP);
	ASSERT(!(flags & XFS_BMAPI_IGSTATE));
	ASSERT(tp != NULL ||
	       (flags & (XFS_BMAPI_CONVERT | XFS_BMAPI_COWFORK)) ==
			(XFS_BMAPI_CONVERT | XFS_BMAPI_COWFORK));
	ASSERT(len > 0);
	ASSERT(XFS_IFORK_FORMAT(ip, whichfork) != XFS_DINODE_FMT_LOCAL);
	ASSERT(xfs_isilocked(ip, XFS_ILOCK_EXCL));
	ASSERT(!(flags & XFS_BMAPI_REMAP));

	/* zeroing is for currently only for data extents, not metadata */
	ASSERT((flags & (XFS_BMAPI_METADATA | XFS_BMAPI_ZERO)) !=
			(XFS_BMAPI_METADATA | XFS_BMAPI_ZERO));
	/*
	 * we can allocate unwritten extents or pre-zero allocated blocks,
	 * but it makes no sense to do both at once. This would result in
	 * zeroing the unwritten extent twice, but it still being an
	 * unwritten extent....
	 */
	ASSERT((flags & (XFS_BMAPI_PREALLOC | XFS_BMAPI_ZERO)) !=
			(XFS_BMAPI_PREALLOC | XFS_BMAPI_ZERO));

	if (unlikely(XFS_TEST_ERROR(
	    (XFS_IFORK_FORMAT(ip, whichfork) != XFS_DINODE_FMT_EXTENTS &&
	     XFS_IFORK_FORMAT(ip, whichfork) != XFS_DINODE_FMT_BTREE),
	     mp, XFS_ERRTAG_BMAPIFORMAT))) {
		XFS_ERROR_REPORT("xfs_bmapi_write", XFS_ERRLEVEL_LOW, mp);
		return -EFSCORRUPTED;
	}

	if (XFS_FORCED_SHUTDOWN(mp))
		return -EIO;

	ifp = XFS_IFORK_PTR(ip, whichfork);

	XFS_STATS_INC(mp, xs_blk_mapw);

	if (*firstblock == NULLFSBLOCK) {
		if (XFS_IFORK_FORMAT(ip, whichfork) == XFS_DINODE_FMT_BTREE)
			bma.minleft = be16_to_cpu(ifp->if_broot->bb_level) + 1;
		else
			bma.minleft = 1;
	} else {
		bma.minleft = 0;
	}

	if (!(ifp->if_flags & XFS_IFEXTENTS)) {
		error = xfs_iread_extents(tp, ip, whichfork);
		if (error)
			goto error0;
	}

	n = 0;
	end = bno + len;
	obno = bno;

	if (!xfs_iext_lookup_extent(ip, ifp, bno, &bma.icur, &bma.got))
		eof = true;
	if (!xfs_iext_peek_prev_extent(ifp, &bma.icur, &bma.prev))
		bma.prev.br_startoff = NULLFILEOFF;
	bma.tp = tp;
	bma.ip = ip;
	bma.total = total;
	bma.datatype = 0;
	bma.dfops = dfops;
	bma.firstblock = firstblock;

	while (bno < end && n < *nmap) {
		bool			need_alloc = false, wasdelay = false;

		/* in hole or beyoned EOF? */
		if (eof || bma.got.br_startoff > bno) {
			if (flags & XFS_BMAPI_DELALLOC) {
				/*
				 * For the COW fork we can reasonably get a
				 * request for converting an extent that races
				 * with other threads already having converted
				 * part of it, as there converting COW to
				 * regular blocks is not protected using the
				 * IOLOCK.
				 */
				ASSERT(flags & XFS_BMAPI_COWFORK);
				if (!(flags & XFS_BMAPI_COWFORK)) {
					error = -EIO;
					goto error0;
				}

				if (eof || bno >= end)
					break;
			} else {
				need_alloc = true;
			}
		} else if (isnullstartblock(bma.got.br_startblock)) {
			wasdelay = true;
		}

		/*
		 * First, deal with the hole before the allocated space
		 * that we found, if any.
		 */
		if ((need_alloc || wasdelay) &&
		    !(flags & XFS_BMAPI_CONVERT_ONLY)) {
			bma.eof = eof;
			bma.conv = !!(flags & XFS_BMAPI_CONVERT);
			bma.wasdel = wasdelay;
			bma.offset = bno;
			bma.flags = flags;

			/*
			 * There's a 32/64 bit type mismatch between the
			 * allocation length request (which can be 64 bits in
			 * length) and the bma length request, which is
			 * xfs_extlen_t and therefore 32 bits. Hence we have to
			 * check for 32-bit overflows and handle them here.
			 */
			if (len > (xfs_filblks_t)MAXEXTLEN)
				bma.length = MAXEXTLEN;
			else
				bma.length = len;

			ASSERT(len > 0);
			ASSERT(bma.length > 0);
			error = xfs_bmapi_allocate(&bma);
			if (error)
				goto error0;
			if (bma.blkno == NULLFSBLOCK)
				break;

			/*
			 * If this is a CoW allocation, record the data in
			 * the refcount btree for orphan recovery.
			 */
			if (whichfork == XFS_COW_FORK) {
				error = xfs_refcount_alloc_cow_extent(mp, dfops,
						bma.blkno, bma.length);
				if (error)
					goto error0;
			}
		}

		/* Deal with the allocated space we found.  */
		xfs_bmapi_trim_map(mval, &bma.got, &bno, len, obno,
							end, n, flags);

		/* Execute unwritten extent conversion if necessary */
		error = xfs_bmapi_convert_unwritten(&bma, mval, len, flags);
		if (error == -EAGAIN)
			continue;
		if (error)
			goto error0;

		/* update the extent map to return */
		xfs_bmapi_update_map(&mval, &bno, &len, obno, end, &n, flags);

		/*
		 * If we're done, stop now.  Stop when we've allocated
		 * XFS_BMAP_MAX_NMAP extents no matter what.  Otherwise
		 * the transaction may get too big.
		 */
		if (bno >= end || n >= *nmap || bma.nallocs >= *nmap)
			break;

		/* Else go on to the next record. */
		bma.prev = bma.got;
		if (!xfs_iext_next_extent(ifp, &bma.icur, &bma.got))
			eof = true;
	}
	*nmap = n;

	/*
	 * Transform from btree to extents, give it cur.
	 */
	if (xfs_bmap_wants_extents(ip, whichfork)) {
		int		tmp_logflags = 0;

		ASSERT(bma.cur);
		error = xfs_bmap_btree_to_extents(tp, ip, bma.cur,
			&tmp_logflags, whichfork);
		bma.logflags |= tmp_logflags;
		if (error)
			goto error0;
	}

	ASSERT(XFS_IFORK_FORMAT(ip, whichfork) != XFS_DINODE_FMT_BTREE ||
	       XFS_IFORK_NEXTENTS(ip, whichfork) >
		XFS_IFORK_MAXEXT(ip, whichfork));
	error = 0;
error0:
	/*
	 * Log everything.  Do this after conversion, there's no point in
	 * logging the extent records if we've converted to btree format.
	 */
	if ((bma.logflags & xfs_ilog_fext(whichfork)) &&
	    XFS_IFORK_FORMAT(ip, whichfork) != XFS_DINODE_FMT_EXTENTS)
		bma.logflags &= ~xfs_ilog_fext(whichfork);
	else if ((bma.logflags & xfs_ilog_fbroot(whichfork)) &&
		 XFS_IFORK_FORMAT(ip, whichfork) != XFS_DINODE_FMT_BTREE)
		bma.logflags &= ~xfs_ilog_fbroot(whichfork);
	/*
	 * Log whatever the flags say, even if error.  Otherwise we might miss
	 * detecting a case where the data is changed, there's an error,
	 * and it's not logged so we don't shutdown when we should.
	 */
	if (bma.logflags)
		xfs_trans_log_inode(tp, ip, bma.logflags);

	if (bma.cur) {
		if (!error) {
			ASSERT(*firstblock == NULLFSBLOCK ||
			       XFS_FSB_TO_AGNO(mp, *firstblock) <=
			       XFS_FSB_TO_AGNO(mp,
				       bma.cur->bc_private.b.firstblock));
			*firstblock = bma.cur->bc_private.b.firstblock;
		}
		xfs_btree_del_cursor(bma.cur,
			error ? XFS_BTREE_ERROR : XFS_BTREE_NOERROR);
	}
	if (!error)
		xfs_bmap_validate_ret(orig_bno, orig_len, orig_flags, orig_mval,
			orig_nmap, *nmap);
	return error;
}

static int
xfs_bmapi_remap(
	struct xfs_trans	*tp,
	struct xfs_inode	*ip,
	xfs_fileoff_t		bno,
	xfs_filblks_t		len,
	xfs_fsblock_t		startblock,
	struct xfs_defer_ops	*dfops)
{
	struct xfs_mount	*mp = ip->i_mount;
	struct xfs_ifork	*ifp = XFS_IFORK_PTR(ip, XFS_DATA_FORK);
	struct xfs_btree_cur	*cur = NULL;
	xfs_fsblock_t		firstblock = NULLFSBLOCK;
	struct xfs_bmbt_irec	got;
	struct xfs_iext_cursor	icur;
	int			logflags = 0, error;

	ASSERT(len > 0);
	ASSERT(len <= (xfs_filblks_t)MAXEXTLEN);
	ASSERT(xfs_isilocked(ip, XFS_ILOCK_EXCL));

	if (unlikely(XFS_TEST_ERROR(
	    (XFS_IFORK_FORMAT(ip, XFS_DATA_FORK) != XFS_DINODE_FMT_EXTENTS &&
	     XFS_IFORK_FORMAT(ip, XFS_DATA_FORK) != XFS_DINODE_FMT_BTREE),
	     mp, XFS_ERRTAG_BMAPIFORMAT))) {
		XFS_ERROR_REPORT("xfs_bmapi_remap", XFS_ERRLEVEL_LOW, mp);
		return -EFSCORRUPTED;
	}

	if (XFS_FORCED_SHUTDOWN(mp))
		return -EIO;

	if (!(ifp->if_flags & XFS_IFEXTENTS)) {
		error = xfs_iread_extents(NULL, ip, XFS_DATA_FORK);
		if (error)
			return error;
	}

	if (xfs_iext_lookup_extent(ip, ifp, bno, &icur, &got)) {
		/* make sure we only reflink into a hole. */
		ASSERT(got.br_startoff > bno);
		ASSERT(got.br_startoff - bno >= len);
	}

	ip->i_d.di_nblocks += len;
	xfs_trans_log_inode(tp, ip, XFS_ILOG_CORE);

	if (ifp->if_flags & XFS_IFBROOT) {
		cur = xfs_bmbt_init_cursor(mp, tp, ip, XFS_DATA_FORK);
		cur->bc_private.b.firstblock = firstblock;
		cur->bc_private.b.dfops = dfops;
		cur->bc_private.b.flags = 0;
	}

	got.br_startoff = bno;
	got.br_startblock = startblock;
	got.br_blockcount = len;
	got.br_state = XFS_EXT_NORM;

	error = xfs_bmap_add_extent_hole_real(tp, ip, XFS_DATA_FORK, &icur,
			&cur, &got, &firstblock, dfops, &logflags);
	if (error)
		goto error0;

	if (xfs_bmap_wants_extents(ip, XFS_DATA_FORK)) {
		int		tmp_logflags = 0;

		error = xfs_bmap_btree_to_extents(tp, ip, cur,
			&tmp_logflags, XFS_DATA_FORK);
		logflags |= tmp_logflags;
	}

error0:
	if (ip->i_d.di_format != XFS_DINODE_FMT_EXTENTS)
		logflags &= ~XFS_ILOG_DEXT;
	else if (ip->i_d.di_format != XFS_DINODE_FMT_BTREE)
		logflags &= ~XFS_ILOG_DBROOT;

	if (logflags)
		xfs_trans_log_inode(tp, ip, logflags);
	if (cur) {
		xfs_btree_del_cursor(cur,
				error ? XFS_BTREE_ERROR : XFS_BTREE_NOERROR);
	}
	return error;
}

/*
 * When a delalloc extent is split (e.g., due to a hole punch), the original
 * indlen reservation must be shared across the two new extents that are left
 * behind.
 *
 * Given the original reservation and the worst case indlen for the two new
 * extents (as calculated by xfs_bmap_worst_indlen()), split the original
 * reservation fairly across the two new extents. If necessary, steal available
 * blocks from a deleted extent to make up a reservation deficiency (e.g., if
 * ores == 1). The number of stolen blocks is returned. The availability and
 * subsequent accounting of stolen blocks is the responsibility of the caller.
 */
static xfs_filblks_t
xfs_bmap_split_indlen(
	xfs_filblks_t			ores,		/* original res. */
	xfs_filblks_t			*indlen1,	/* ext1 worst indlen */
	xfs_filblks_t			*indlen2,	/* ext2 worst indlen */
	xfs_filblks_t			avail)		/* stealable blocks */
{
	xfs_filblks_t			len1 = *indlen1;
	xfs_filblks_t			len2 = *indlen2;
	xfs_filblks_t			nres = len1 + len2; /* new total res. */
	xfs_filblks_t			stolen = 0;
	xfs_filblks_t			resfactor;

	/*
	 * Steal as many blocks as we can to try and satisfy the worst case
	 * indlen for both new extents.
	 */
	if (ores < nres && avail)
		stolen = XFS_FILBLKS_MIN(nres - ores, avail);
	ores += stolen;

	 /* nothing else to do if we've satisfied the new reservation */
	if (ores >= nres)
		return stolen;

	/*
	 * We can't meet the total required reservation for the two extents.
	 * Calculate the percent of the overall shortage between both extents
	 * and apply this percentage to each of the requested indlen values.
	 * This distributes the shortage fairly and reduces the chances that one
	 * of the two extents is left with nothing when extents are repeatedly
	 * split.
	 */
	resfactor = (ores * 100);
	do_div(resfactor, nres);
	len1 *= resfactor;
	do_div(len1, 100);
	len2 *= resfactor;
	do_div(len2, 100);
	ASSERT(len1 + len2 <= ores);
	ASSERT(len1 < *indlen1 && len2 < *indlen2);

	/*
	 * Hand out the remainder to each extent. If one of the two reservations
	 * is zero, we want to make sure that one gets a block first. The loop
	 * below starts with len1, so hand len2 a block right off the bat if it
	 * is zero.
	 */
	ores -= (len1 + len2);
	ASSERT((*indlen1 - len1) + (*indlen2 - len2) >= ores);
	if (ores && !len2 && *indlen2) {
		len2++;
		ores--;
	}
	while (ores) {
		if (len1 < *indlen1) {
			len1++;
			ores--;
		}
		if (!ores)
			break;
		if (len2 < *indlen2) {
			len2++;
			ores--;
		}
	}

	*indlen1 = len1;
	*indlen2 = len2;

	return stolen;
}

int
xfs_bmap_del_extent_delay(
	struct xfs_inode	*ip,
	int			whichfork,
	struct xfs_iext_cursor	*icur,
	struct xfs_bmbt_irec	*got,
	struct xfs_bmbt_irec	*del)
{
	struct xfs_mount	*mp = ip->i_mount;
	struct xfs_ifork	*ifp = XFS_IFORK_PTR(ip, whichfork);
	struct xfs_bmbt_irec	new;
	int64_t			da_old, da_new, da_diff = 0;
	xfs_fileoff_t		del_endoff, got_endoff;
	xfs_filblks_t		got_indlen, new_indlen, stolen;
	int			state = xfs_bmap_fork_to_state(whichfork);
	int			error = 0;
	bool			isrt;

	XFS_STATS_INC(mp, xs_del_exlist);

	isrt = (whichfork == XFS_DATA_FORK) && XFS_IS_REALTIME_INODE(ip);
	del_endoff = del->br_startoff + del->br_blockcount;
	got_endoff = got->br_startoff + got->br_blockcount;
	da_old = startblockval(got->br_startblock);
	da_new = 0;

	ASSERT(del->br_blockcount > 0);
	ASSERT(got->br_startoff <= del->br_startoff);
	ASSERT(got_endoff >= del_endoff);

	if (isrt) {
		uint64_t rtexts = XFS_FSB_TO_B(mp, del->br_blockcount);

		do_div(rtexts, mp->m_sb.sb_rextsize);
		xfs_mod_frextents(mp, rtexts);
	}

	/*
	 * Update the inode delalloc counter now and wait to update the
	 * sb counters as we might have to borrow some blocks for the
	 * indirect block accounting.
	 */
	error = xfs_trans_reserve_quota_nblks(NULL, ip,
			-((long)del->br_blockcount), 0,
			isrt ? XFS_QMOPT_RES_RTBLKS : XFS_QMOPT_RES_REGBLKS);
	if (error)
		return error;
	ip->i_delayed_blks -= del->br_blockcount;

	if (got->br_startoff == del->br_startoff)
		state |= BMAP_LEFT_FILLING;
	if (got_endoff == del_endoff)
		state |= BMAP_RIGHT_FILLING;

	switch (state & (BMAP_LEFT_FILLING | BMAP_RIGHT_FILLING)) {
	case BMAP_LEFT_FILLING | BMAP_RIGHT_FILLING:
		/*
		 * Matches the whole extent.  Delete the entry.
		 */
		xfs_iext_remove(ip, icur, state);
		xfs_iext_prev(ifp, icur);
		break;
	case BMAP_LEFT_FILLING:
		/*
		 * Deleting the first part of the extent.
		 */
		got->br_startoff = del_endoff;
		got->br_blockcount -= del->br_blockcount;
		da_new = XFS_FILBLKS_MIN(xfs_bmap_worst_indlen(ip,
				got->br_blockcount), da_old);
		got->br_startblock = nullstartblock((int)da_new);
		xfs_iext_update_extent(ip, state, icur, got);
		break;
	case BMAP_RIGHT_FILLING:
		/*
		 * Deleting the last part of the extent.
		 */
		got->br_blockcount = got->br_blockcount - del->br_blockcount;
		da_new = XFS_FILBLKS_MIN(xfs_bmap_worst_indlen(ip,
				got->br_blockcount), da_old);
		got->br_startblock = nullstartblock((int)da_new);
		xfs_iext_update_extent(ip, state, icur, got);
		break;
	case 0:
		/*
		 * Deleting the middle of the extent.
		 *
		 * Distribute the original indlen reservation across the two new
		 * extents.  Steal blocks from the deleted extent if necessary.
		 * Stealing blocks simply fudges the fdblocks accounting below.
		 * Warn if either of the new indlen reservations is zero as this
		 * can lead to delalloc problems.
		 */
		got->br_blockcount = del->br_startoff - got->br_startoff;
		got_indlen = xfs_bmap_worst_indlen(ip, got->br_blockcount);

		new.br_blockcount = got_endoff - del_endoff;
		new_indlen = xfs_bmap_worst_indlen(ip, new.br_blockcount);

		WARN_ON_ONCE(!got_indlen || !new_indlen);
		stolen = xfs_bmap_split_indlen(da_old, &got_indlen, &new_indlen,
						       del->br_blockcount);

		got->br_startblock = nullstartblock((int)got_indlen);

		new.br_startoff = del_endoff;
		new.br_state = got->br_state;
		new.br_startblock = nullstartblock((int)new_indlen);

		xfs_iext_update_extent(ip, state, icur, got);
		xfs_iext_next(ifp, icur);
		xfs_iext_insert(ip, icur, &new, state);

		da_new = got_indlen + new_indlen - stolen;
		del->br_blockcount -= stolen;
		break;
	}

	ASSERT(da_old >= da_new);
	da_diff = da_old - da_new;
	if (!isrt)
		da_diff += del->br_blockcount;
	if (da_diff)
		xfs_mod_fdblocks(mp, da_diff, false);
	return error;
}

void
xfs_bmap_del_extent_cow(
	struct xfs_inode	*ip,
	struct xfs_iext_cursor	*icur,
	struct xfs_bmbt_irec	*got,
	struct xfs_bmbt_irec	*del)
{
	struct xfs_mount	*mp = ip->i_mount;
	struct xfs_ifork	*ifp = XFS_IFORK_PTR(ip, XFS_COW_FORK);
	struct xfs_bmbt_irec	new;
	xfs_fileoff_t		del_endoff, got_endoff;
	int			state = BMAP_COWFORK;

	XFS_STATS_INC(mp, xs_del_exlist);

	del_endoff = del->br_startoff + del->br_blockcount;
	got_endoff = got->br_startoff + got->br_blockcount;

	ASSERT(del->br_blockcount > 0);
	ASSERT(got->br_startoff <= del->br_startoff);
	ASSERT(got_endoff >= del_endoff);
	ASSERT(!isnullstartblock(got->br_startblock));

	if (got->br_startoff == del->br_startoff)
		state |= BMAP_LEFT_FILLING;
	if (got_endoff == del_endoff)
		state |= BMAP_RIGHT_FILLING;

	switch (state & (BMAP_LEFT_FILLING | BMAP_RIGHT_FILLING)) {
	case BMAP_LEFT_FILLING | BMAP_RIGHT_FILLING:
		/*
		 * Matches the whole extent.  Delete the entry.
		 */
		xfs_iext_remove(ip, icur, state);
		xfs_iext_prev(ifp, icur);
		break;
	case BMAP_LEFT_FILLING:
		/*
		 * Deleting the first part of the extent.
		 */
		got->br_startoff = del_endoff;
		got->br_blockcount -= del->br_blockcount;
		got->br_startblock = del->br_startblock + del->br_blockcount;
		xfs_iext_update_extent(ip, state, icur, got);
		break;
	case BMAP_RIGHT_FILLING:
		/*
		 * Deleting the last part of the extent.
		 */
		got->br_blockcount -= del->br_blockcount;
		xfs_iext_update_extent(ip, state, icur, got);
		break;
	case 0:
		/*
		 * Deleting the middle of the extent.
		 */
		got->br_blockcount = del->br_startoff - got->br_startoff;

		new.br_startoff = del_endoff;
		new.br_blockcount = got_endoff - del_endoff;
		new.br_state = got->br_state;
		new.br_startblock = del->br_startblock + del->br_blockcount;

		xfs_iext_update_extent(ip, state, icur, got);
		xfs_iext_next(ifp, icur);
		xfs_iext_insert(ip, icur, &new, state);
		break;
	}
}

/*
 * Called by xfs_bmapi to update file extent records and the btree
 * after removing space.
 */
STATIC int				/* error */
xfs_bmap_del_extent_real(
	xfs_inode_t		*ip,	/* incore inode pointer */
	xfs_trans_t		*tp,	/* current transaction pointer */
	struct xfs_iext_cursor	*icur,
	struct xfs_defer_ops	*dfops,	/* list of extents to be freed */
	xfs_btree_cur_t		*cur,	/* if null, not a btree */
	xfs_bmbt_irec_t		*del,	/* data to remove from extents */
	int			*logflagsp, /* inode logging flags */
	int			whichfork, /* data or attr fork */
	int			bflags)	/* bmapi flags */
{
	xfs_fsblock_t		del_endblock=0;	/* first block past del */
	xfs_fileoff_t		del_endoff;	/* first offset past del */
	int			do_fx;	/* free extent at end of routine */
	int			error;	/* error return value */
	int			flags = 0;/* inode logging flags */
	struct xfs_bmbt_irec	got;	/* current extent entry */
	xfs_fileoff_t		got_endoff;	/* first offset past got */
	int			i;	/* temp state */
	xfs_ifork_t		*ifp;	/* inode fork pointer */
	xfs_mount_t		*mp;	/* mount structure */
	xfs_filblks_t		nblks;	/* quota/sb block count */
	xfs_bmbt_irec_t		new;	/* new record to be inserted */
	/* REFERENCED */
	uint			qfield;	/* quota field to update */
	int			state = xfs_bmap_fork_to_state(whichfork);
	struct xfs_bmbt_irec	old;

	mp = ip->i_mount;
	XFS_STATS_INC(mp, xs_del_exlist);

	ifp = XFS_IFORK_PTR(ip, whichfork);
	ASSERT(del->br_blockcount > 0);
	xfs_iext_get_extent(ifp, icur, &got);
	ASSERT(got.br_startoff <= del->br_startoff);
	del_endoff = del->br_startoff + del->br_blockcount;
	got_endoff = got.br_startoff + got.br_blockcount;
	ASSERT(got_endoff >= del_endoff);
	ASSERT(!isnullstartblock(got.br_startblock));
	qfield = 0;
	error = 0;

	/*
	 * If it's the case where the directory code is running with no block
	 * reservation, and the deleted block is in the middle of its extent,
	 * and the resulting insert of an extent would cause transformation to
	 * btree format, then reject it.  The calling code will then swap blocks
	 * around instead.  We have to do this now, rather than waiting for the
	 * conversion to btree format, since the transaction will be dirty then.
	 */
	if (tp->t_blk_res == 0 &&
	    XFS_IFORK_FORMAT(ip, whichfork) == XFS_DINODE_FMT_EXTENTS &&
	    XFS_IFORK_NEXTENTS(ip, whichfork) >=
			XFS_IFORK_MAXEXT(ip, whichfork) &&
	    del->br_startoff > got.br_startoff && del_endoff < got_endoff)
		return -ENOSPC;

	flags = XFS_ILOG_CORE;
	if (whichfork == XFS_DATA_FORK && XFS_IS_REALTIME_INODE(ip)) {
		xfs_fsblock_t	bno;
		xfs_filblks_t	len;

		ASSERT(do_mod(del->br_blockcount, mp->m_sb.sb_rextsize) == 0);
		ASSERT(do_mod(del->br_startblock, mp->m_sb.sb_rextsize) == 0);
		bno = del->br_startblock;
		len = del->br_blockcount;
		do_div(bno, mp->m_sb.sb_rextsize);
		do_div(len, mp->m_sb.sb_rextsize);
		error = xfs_rtfree_extent(tp, bno, (xfs_extlen_t)len);
		if (error)
			goto done;
		do_fx = 0;
		nblks = len * mp->m_sb.sb_rextsize;
		qfield = XFS_TRANS_DQ_RTBCOUNT;
	} else {
		do_fx = 1;
		nblks = del->br_blockcount;
		qfield = XFS_TRANS_DQ_BCOUNT;
	}

	del_endblock = del->br_startblock + del->br_blockcount;
	if (cur) {
		error = xfs_bmbt_lookup_eq(cur, &got, &i);
		if (error)
			goto done;
		XFS_WANT_CORRUPTED_GOTO(mp, i == 1, done);
	}

	if (got.br_startoff == del->br_startoff)
		state |= BMAP_LEFT_FILLING;
	if (got_endoff == del_endoff)
		state |= BMAP_RIGHT_FILLING;

	switch (state & (BMAP_LEFT_FILLING | BMAP_RIGHT_FILLING)) {
	case BMAP_LEFT_FILLING | BMAP_RIGHT_FILLING:
		/*
		 * Matches the whole extent.  Delete the entry.
		 */
		xfs_iext_remove(ip, icur, state);
		xfs_iext_prev(ifp, icur);
		XFS_IFORK_NEXT_SET(ip, whichfork,
			XFS_IFORK_NEXTENTS(ip, whichfork) - 1);
		flags |= XFS_ILOG_CORE;
		if (!cur) {
			flags |= xfs_ilog_fext(whichfork);
			break;
		}
		if ((error = xfs_btree_delete(cur, &i)))
			goto done;
		XFS_WANT_CORRUPTED_GOTO(mp, i == 1, done);
		break;
	case BMAP_LEFT_FILLING:
		/*
		 * Deleting the first part of the extent.
		 */
		got.br_startoff = del_endoff;
		got.br_startblock = del_endblock;
		got.br_blockcount -= del->br_blockcount;
		xfs_iext_update_extent(ip, state, icur, &got);
		if (!cur) {
			flags |= xfs_ilog_fext(whichfork);
			break;
		}
		error = xfs_bmbt_update(cur, &got);
		if (error)
			goto done;
		break;
	case BMAP_RIGHT_FILLING:
		/*
		 * Deleting the last part of the extent.
		 */
		got.br_blockcount -= del->br_blockcount;
		xfs_iext_update_extent(ip, state, icur, &got);
		if (!cur) {
			flags |= xfs_ilog_fext(whichfork);
			break;
		}
		error = xfs_bmbt_update(cur, &got);
		if (error)
			goto done;
		break;
	case 0:
		/*
		 * Deleting the middle of the extent.
		 */
		old = got;

		got.br_blockcount = del->br_startoff - got.br_startoff;
		xfs_iext_update_extent(ip, state, icur, &got);

		new.br_startoff = del_endoff;
		new.br_blockcount = got_endoff - del_endoff;
		new.br_state = got.br_state;
		new.br_startblock = del_endblock;

		flags |= XFS_ILOG_CORE;
		if (cur) {
			error = xfs_bmbt_update(cur, &got);
			if (error)
				goto done;
			error = xfs_btree_increment(cur, 0, &i);
			if (error)
				goto done;
			cur->bc_rec.b = new;
			error = xfs_btree_insert(cur, &i);
			if (error && error != -ENOSPC)
				goto done;
			/*
			 * If get no-space back from btree insert, it tried a
			 * split, and we have a zero block reservation.  Fix up
			 * our state and return the error.
			 */
			if (error == -ENOSPC) {
				/*
				 * Reset the cursor, don't trust it after any
				 * insert operation.
				 */
				error = xfs_bmbt_lookup_eq(cur, &got, &i);
				if (error)
					goto done;
				XFS_WANT_CORRUPTED_GOTO(mp, i == 1, done);
				/*
				 * Update the btree record back
				 * to the original value.
				 */
				error = xfs_bmbt_update(cur, &old);
				if (error)
					goto done;
				/*
				 * Reset the extent record back
				 * to the original value.
				 */
				xfs_iext_update_extent(ip, state, icur, &old);
				flags = 0;
				error = -ENOSPC;
				goto done;
			}
			XFS_WANT_CORRUPTED_GOTO(mp, i == 1, done);
		} else
			flags |= xfs_ilog_fext(whichfork);
		XFS_IFORK_NEXT_SET(ip, whichfork,
			XFS_IFORK_NEXTENTS(ip, whichfork) + 1);
		xfs_iext_next(ifp, icur);
		xfs_iext_insert(ip, icur, &new, state);
		break;
	}

	/* remove reverse mapping */
	error = xfs_rmap_unmap_extent(mp, dfops, ip, whichfork, del);
	if (error)
		goto done;

	/*
	 * If we need to, add to list of extents to delete.
	 */
	if (do_fx && !(bflags & XFS_BMAPI_REMAP)) {
		if (xfs_is_reflink_inode(ip) && whichfork == XFS_DATA_FORK) {
			error = xfs_refcount_decrease_extent(mp, dfops, del);
			if (error)
				goto done;
		} else
			xfs_bmap_add_free(mp, dfops, del->br_startblock,
					del->br_blockcount, NULL);
	}

	/*
	 * Adjust inode # blocks in the file.
	 */
	if (nblks)
		ip->i_d.di_nblocks -= nblks;
	/*
	 * Adjust quota data.
	 */
	if (qfield && !(bflags & XFS_BMAPI_REMAP))
		xfs_trans_mod_dquot_byino(tp, ip, qfield, (long)-nblks);

done:
	*logflagsp = flags;
	return error;
}

/*
 * Unmap (remove) blocks from a file.
 * If nexts is nonzero then the number of extents to remove is limited to
 * that value.  If not all extents in the block range can be removed then
 * *done is set.
 */
int						/* error */
__xfs_bunmapi(
	xfs_trans_t		*tp,		/* transaction pointer */
	struct xfs_inode	*ip,		/* incore inode */
	xfs_fileoff_t		start,		/* first file offset deleted */
	xfs_filblks_t		*rlen,		/* i/o: amount remaining */
	int			flags,		/* misc flags */
	xfs_extnum_t		nexts,		/* number of extents max */
	xfs_fsblock_t		*firstblock,	/* first allocated block
						   controls a.g. for allocs */
	struct xfs_defer_ops	*dfops)		/* i/o: deferred updates */
{
	xfs_btree_cur_t		*cur;		/* bmap btree cursor */
	xfs_bmbt_irec_t		del;		/* extent being deleted */
	int			error;		/* error return value */
	xfs_extnum_t		extno;		/* extent number in list */
	xfs_bmbt_irec_t		got;		/* current extent record */
	xfs_ifork_t		*ifp;		/* inode fork pointer */
	int			isrt;		/* freeing in rt area */
	int			logflags;	/* transaction logging flags */
	xfs_extlen_t		mod;		/* rt extent offset */
	xfs_mount_t		*mp;		/* mount structure */
	int			tmp_logflags;	/* partial logging flags */
	int			wasdel;		/* was a delayed alloc extent */
	int			whichfork;	/* data or attribute fork */
	xfs_fsblock_t		sum;
	xfs_filblks_t		len = *rlen;	/* length to unmap in file */
	xfs_fileoff_t		max_len;
	xfs_agnumber_t		prev_agno = NULLAGNUMBER, agno;
	xfs_fileoff_t		end;
	struct xfs_iext_cursor	icur;
	bool			done = false;

	trace_xfs_bunmap(ip, start, len, flags, _RET_IP_);

	whichfork = xfs_bmapi_whichfork(flags);
	ASSERT(whichfork != XFS_COW_FORK);
	ifp = XFS_IFORK_PTR(ip, whichfork);
	if (unlikely(
	    XFS_IFORK_FORMAT(ip, whichfork) != XFS_DINODE_FMT_EXTENTS &&
	    XFS_IFORK_FORMAT(ip, whichfork) != XFS_DINODE_FMT_BTREE)) {
		XFS_ERROR_REPORT("xfs_bunmapi", XFS_ERRLEVEL_LOW,
				 ip->i_mount);
		return -EFSCORRUPTED;
	}
	mp = ip->i_mount;
	if (XFS_FORCED_SHUTDOWN(mp))
		return -EIO;

	ASSERT(xfs_isilocked(ip, XFS_ILOCK_EXCL));
	ASSERT(len > 0);
	ASSERT(nexts >= 0);

	/*
	 * Guesstimate how many blocks we can unmap without running the risk of
	 * blowing out the transaction with a mix of EFIs and reflink
	 * adjustments.
	 */
	if (tp && xfs_is_reflink_inode(ip) && whichfork == XFS_DATA_FORK)
		max_len = min(len, xfs_refcount_max_unmap(tp->t_log_res));
	else
		max_len = len;

	if (!(ifp->if_flags & XFS_IFEXTENTS) &&
	    (error = xfs_iread_extents(tp, ip, whichfork)))
		return error;
	if (xfs_iext_count(ifp) == 0) {
		*rlen = 0;
		return 0;
	}
	XFS_STATS_INC(mp, xs_blk_unmap);
	isrt = (whichfork == XFS_DATA_FORK) && XFS_IS_REALTIME_INODE(ip);
	end = start + len;

	if (!xfs_iext_lookup_extent_before(ip, ifp, &end, &icur, &got)) {
		*rlen = 0;
		return 0;
	}
	end--;

	logflags = 0;
	if (ifp->if_flags & XFS_IFBROOT) {
		ASSERT(XFS_IFORK_FORMAT(ip, whichfork) == XFS_DINODE_FMT_BTREE);
		cur = xfs_bmbt_init_cursor(mp, tp, ip, whichfork);
		cur->bc_private.b.firstblock = *firstblock;
		cur->bc_private.b.dfops = dfops;
		cur->bc_private.b.flags = 0;
	} else
		cur = NULL;

	if (isrt) {
		/*
		 * Synchronize by locking the bitmap inode.
		 */
		xfs_ilock(mp->m_rbmip, XFS_ILOCK_EXCL|XFS_ILOCK_RTBITMAP);
		xfs_trans_ijoin(tp, mp->m_rbmip, XFS_ILOCK_EXCL);
		xfs_ilock(mp->m_rsumip, XFS_ILOCK_EXCL|XFS_ILOCK_RTSUM);
		xfs_trans_ijoin(tp, mp->m_rsumip, XFS_ILOCK_EXCL);
	}

	extno = 0;
	while (end != (xfs_fileoff_t)-1 && end >= start &&
	       (nexts == 0 || extno < nexts) && max_len > 0) {
		/*
		 * Is the found extent after a hole in which end lives?
		 * Just back up to the previous extent, if so.
		 */
		if (got.br_startoff > end &&
		    !xfs_iext_prev_extent(ifp, &icur, &got)) {
			done = true;
			break;
		}
		/*
		 * Is the last block of this extent before the range
		 * we're supposed to delete?  If so, we're done.
		 */
		end = XFS_FILEOFF_MIN(end,
			got.br_startoff + got.br_blockcount - 1);
		if (end < start)
			break;
		/*
		 * Then deal with the (possibly delayed) allocated space
		 * we found.
		 */
		del = got;
		wasdel = isnullstartblock(del.br_startblock);

		/*
		 * Make sure we don't touch multiple AGF headers out of order
		 * in a single transaction, as that could cause AB-BA deadlocks.
		 */
		if (!wasdel) {
			agno = XFS_FSB_TO_AGNO(mp, del.br_startblock);
			if (prev_agno != NULLAGNUMBER && prev_agno > agno)
				break;
			prev_agno = agno;
		}
		if (got.br_startoff < start) {
			del.br_startoff = start;
			del.br_blockcount -= start - got.br_startoff;
			if (!wasdel)
				del.br_startblock += start - got.br_startoff;
		}
		if (del.br_startoff + del.br_blockcount > end + 1)
			del.br_blockcount = end + 1 - del.br_startoff;

		/* How much can we safely unmap? */
		if (max_len < del.br_blockcount) {
			del.br_startoff += del.br_blockcount - max_len;
			if (!wasdel)
				del.br_startblock += del.br_blockcount - max_len;
			del.br_blockcount = max_len;
		}

		sum = del.br_startblock + del.br_blockcount;
		if (isrt &&
		    (mod = do_mod(sum, mp->m_sb.sb_rextsize))) {
			/*
			 * Realtime extent not lined up at the end.
			 * The extent could have been split into written
			 * and unwritten pieces, or we could just be
			 * unmapping part of it.  But we can't really
			 * get rid of part of a realtime extent.
			 */
			if (del.br_state == XFS_EXT_UNWRITTEN ||
			    !xfs_sb_version_hasextflgbit(&mp->m_sb)) {
				/*
				 * This piece is unwritten, or we're not
				 * using unwritten extents.  Skip over it.
				 */
				ASSERT(end >= mod);
				end -= mod > del.br_blockcount ?
					del.br_blockcount : mod;
				if (end < got.br_startoff &&
				    !xfs_iext_prev_extent(ifp, &icur, &got)) {
					done = true;
					break;
				}
				continue;
			}
			/*
			 * It's written, turn it unwritten.
			 * This is better than zeroing it.
			 */
			ASSERT(del.br_state == XFS_EXT_NORM);
			ASSERT(tp->t_blk_res > 0);
			/*
			 * If this spans a realtime extent boundary,
			 * chop it back to the start of the one we end at.
			 */
			if (del.br_blockcount > mod) {
				del.br_startoff += del.br_blockcount - mod;
				del.br_startblock += del.br_blockcount - mod;
				del.br_blockcount = mod;
			}
			del.br_state = XFS_EXT_UNWRITTEN;
			error = xfs_bmap_add_extent_unwritten_real(tp, ip,
					whichfork, &icur, &cur, &del,
					firstblock, dfops, &logflags);
			if (error)
				goto error0;
			goto nodelete;
		}
		if (isrt && (mod = do_mod(del.br_startblock, mp->m_sb.sb_rextsize))) {
			/*
			 * Realtime extent is lined up at the end but not
			 * at the front.  We'll get rid of full extents if
			 * we can.
			 */
			mod = mp->m_sb.sb_rextsize - mod;
			if (del.br_blockcount > mod) {
				del.br_blockcount -= mod;
				del.br_startoff += mod;
				del.br_startblock += mod;
			} else if ((del.br_startoff == start &&
				    (del.br_state == XFS_EXT_UNWRITTEN ||
				     tp->t_blk_res == 0)) ||
				   !xfs_sb_version_hasextflgbit(&mp->m_sb)) {
				/*
				 * Can't make it unwritten.  There isn't
				 * a full extent here so just skip it.
				 */
				ASSERT(end >= del.br_blockcount);
				end -= del.br_blockcount;
				if (got.br_startoff > end &&
				    !xfs_iext_prev_extent(ifp, &icur, &got)) {
					done = true;
					break;
				}
				continue;
			} else if (del.br_state == XFS_EXT_UNWRITTEN) {
				struct xfs_bmbt_irec	prev;

				/*
				 * This one is already unwritten.
				 * It must have a written left neighbor.
				 * Unwrite the killed part of that one and
				 * try again.
				 */
				if (!xfs_iext_prev_extent(ifp, &icur, &prev))
					ASSERT(0);
				ASSERT(prev.br_state == XFS_EXT_NORM);
				ASSERT(!isnullstartblock(prev.br_startblock));
				ASSERT(del.br_startblock ==
				       prev.br_startblock + prev.br_blockcount);
				if (prev.br_startoff < start) {
					mod = start - prev.br_startoff;
					prev.br_blockcount -= mod;
					prev.br_startblock += mod;
					prev.br_startoff = start;
				}
				prev.br_state = XFS_EXT_UNWRITTEN;
				error = xfs_bmap_add_extent_unwritten_real(tp,
						ip, whichfork, &icur, &cur,
						&prev, firstblock, dfops,
						&logflags);
				if (error)
					goto error0;
				goto nodelete;
			} else {
				ASSERT(del.br_state == XFS_EXT_NORM);
				del.br_state = XFS_EXT_UNWRITTEN;
				error = xfs_bmap_add_extent_unwritten_real(tp,
						ip, whichfork, &icur, &cur,
						&del, firstblock, dfops,
						&logflags);
				if (error)
					goto error0;
				goto nodelete;
			}
		}

		if (wasdel) {
			error = xfs_bmap_del_extent_delay(ip, whichfork, &icur,
					&got, &del);
		} else {
			error = xfs_bmap_del_extent_real(ip, tp, &icur, dfops,
					cur, &del, &tmp_logflags, whichfork,
					flags);
			logflags |= tmp_logflags;
		}

		if (error)
			goto error0;

		max_len -= del.br_blockcount;
		end = del.br_startoff - 1;
nodelete:
		/*
		 * If not done go on to the next (previous) record.
		 */
		if (end != (xfs_fileoff_t)-1 && end >= start) {
			if (!xfs_iext_get_extent(ifp, &icur, &got) ||
			    (got.br_startoff > end &&
			     !xfs_iext_prev_extent(ifp, &icur, &got))) {
				done = true;
				break;
			}
			extno++;
		}
	}
	if (done || end == (xfs_fileoff_t)-1 || end < start)
		*rlen = 0;
	else
		*rlen = end - start + 1;

	/*
	 * Convert to a btree if necessary.
	 */
	if (xfs_bmap_needs_btree(ip, whichfork)) {
		ASSERT(cur == NULL);
		error = xfs_bmap_extents_to_btree(tp, ip, firstblock, dfops,
			&cur, 0, &tmp_logflags, whichfork);
		logflags |= tmp_logflags;
		if (error)
			goto error0;
	}
	/*
	 * transform from btree to extents, give it cur
	 */
	else if (xfs_bmap_wants_extents(ip, whichfork)) {
		ASSERT(cur != NULL);
		error = xfs_bmap_btree_to_extents(tp, ip, cur, &tmp_logflags,
			whichfork);
		logflags |= tmp_logflags;
		if (error)
			goto error0;
	}
	/*
	 * transform from extents to local?
	 */
	error = 0;
error0:
	/*
	 * Log everything.  Do this after conversion, there's no point in
	 * logging the extent records if we've converted to btree format.
	 */
	if ((logflags & xfs_ilog_fext(whichfork)) &&
	    XFS_IFORK_FORMAT(ip, whichfork) != XFS_DINODE_FMT_EXTENTS)
		logflags &= ~xfs_ilog_fext(whichfork);
	else if ((logflags & xfs_ilog_fbroot(whichfork)) &&
		 XFS_IFORK_FORMAT(ip, whichfork) != XFS_DINODE_FMT_BTREE)
		logflags &= ~xfs_ilog_fbroot(whichfork);
	/*
	 * Log inode even in the error case, if the transaction
	 * is dirty we'll need to shut down the filesystem.
	 */
	if (logflags)
		xfs_trans_log_inode(tp, ip, logflags);
	if (cur) {
		if (!error) {
			*firstblock = cur->bc_private.b.firstblock;
			cur->bc_private.b.allocated = 0;
		}
		xfs_btree_del_cursor(cur,
			error ? XFS_BTREE_ERROR : XFS_BTREE_NOERROR);
	}
	return error;
}

/* Unmap a range of a file. */
int
xfs_bunmapi(
	xfs_trans_t		*tp,
	struct xfs_inode	*ip,
	xfs_fileoff_t		bno,
	xfs_filblks_t		len,
	int			flags,
	xfs_extnum_t		nexts,
	xfs_fsblock_t		*firstblock,
	struct xfs_defer_ops	*dfops,
	int			*done)
{
	int			error;

	error = __xfs_bunmapi(tp, ip, bno, &len, flags, nexts, firstblock,
			dfops);
	*done = (len == 0);
	return error;
}

/*
 * Determine whether an extent shift can be accomplished by a merge with the
 * extent that precedes the target hole of the shift.
 */
STATIC bool
xfs_bmse_can_merge(
	struct xfs_bmbt_irec	*left,	/* preceding extent */
	struct xfs_bmbt_irec	*got,	/* current extent to shift */
	xfs_fileoff_t		shift)	/* shift fsb */
{
	xfs_fileoff_t		startoff;

	startoff = got->br_startoff - shift;

	/*
	 * The extent, once shifted, must be adjacent in-file and on-disk with
	 * the preceding extent.
	 */
	if ((left->br_startoff + left->br_blockcount != startoff) ||
	    (left->br_startblock + left->br_blockcount != got->br_startblock) ||
	    (left->br_state != got->br_state) ||
	    (left->br_blockcount + got->br_blockcount > MAXEXTLEN))
		return false;

	return true;
}

/*
 * A bmap extent shift adjusts the file offset of an extent to fill a preceding
 * hole in the file. If an extent shift would result in the extent being fully
 * adjacent to the extent that currently precedes the hole, we can merge with
 * the preceding extent rather than do the shift.
 *
 * This function assumes the caller has verified a shift-by-merge is possible
 * with the provided extents via xfs_bmse_can_merge().
 */
STATIC int
xfs_bmse_merge(
	struct xfs_inode		*ip,
	int				whichfork,
	xfs_fileoff_t			shift,		/* shift fsb */
	struct xfs_iext_cursor		*icur,
	struct xfs_bmbt_irec		*got,		/* extent to shift */
	struct xfs_bmbt_irec		*left,		/* preceding extent */
	struct xfs_btree_cur		*cur,
	int				*logflags,	/* output */
	struct xfs_defer_ops		*dfops)
{
	struct xfs_bmbt_irec		new;
	xfs_filblks_t			blockcount;
	int				error, i;
	struct xfs_mount		*mp = ip->i_mount;

	blockcount = left->br_blockcount + got->br_blockcount;

	ASSERT(xfs_isilocked(ip, XFS_IOLOCK_EXCL));
	ASSERT(xfs_isilocked(ip, XFS_ILOCK_EXCL));
	ASSERT(xfs_bmse_can_merge(left, got, shift));

	new = *left;
	new.br_blockcount = blockcount;

	/*
	 * Update the on-disk extent count, the btree if necessary and log the
	 * inode.
	 */
	XFS_IFORK_NEXT_SET(ip, whichfork,
			   XFS_IFORK_NEXTENTS(ip, whichfork) - 1);
	*logflags |= XFS_ILOG_CORE;
	if (!cur) {
		*logflags |= XFS_ILOG_DEXT;
		goto done;
	}

	/* lookup and remove the extent to merge */
	error = xfs_bmbt_lookup_eq(cur, got, &i);
	if (error)
		return error;
	XFS_WANT_CORRUPTED_RETURN(mp, i == 1);

	error = xfs_btree_delete(cur, &i);
	if (error)
		return error;
	XFS_WANT_CORRUPTED_RETURN(mp, i == 1);

	/* lookup and update size of the previous extent */
	error = xfs_bmbt_lookup_eq(cur, left, &i);
	if (error)
		return error;
	XFS_WANT_CORRUPTED_RETURN(mp, i == 1);

	error = xfs_bmbt_update(cur, &new);
	if (error)
		return error;

done:
	xfs_iext_remove(ip, icur, 0);
	xfs_iext_prev(XFS_IFORK_PTR(ip, whichfork), icur);
	xfs_iext_update_extent(ip, xfs_bmap_fork_to_state(whichfork), icur,
			&new);

	/* update reverse mapping. rmap functions merge the rmaps for us */
	error = xfs_rmap_unmap_extent(mp, dfops, ip, whichfork, got);
	if (error)
		return error;
	memcpy(&new, got, sizeof(new));
	new.br_startoff = left->br_startoff + left->br_blockcount;
	return xfs_rmap_map_extent(mp, dfops, ip, whichfork, &new);
}

static int
xfs_bmap_shift_update_extent(
	struct xfs_inode	*ip,
	int			whichfork,
	struct xfs_iext_cursor	*icur,
	struct xfs_bmbt_irec	*got,
	struct xfs_btree_cur	*cur,
	int			*logflags,
	struct xfs_defer_ops	*dfops,
	xfs_fileoff_t		startoff)
{
	struct xfs_mount	*mp = ip->i_mount;
	struct xfs_bmbt_irec	prev = *got;
	int			error, i;

	*logflags |= XFS_ILOG_CORE;

	got->br_startoff = startoff;

	if (cur) {
		error = xfs_bmbt_lookup_eq(cur, &prev, &i);
		if (error)
			return error;
		XFS_WANT_CORRUPTED_RETURN(mp, i == 1);

		error = xfs_bmbt_update(cur, got);
		if (error)
			return error;
	} else {
		*logflags |= XFS_ILOG_DEXT;
	}

	xfs_iext_update_extent(ip, xfs_bmap_fork_to_state(whichfork), icur,
			got);

	/* update reverse mapping */
	error = xfs_rmap_unmap_extent(mp, dfops, ip, whichfork, &prev);
	if (error)
		return error;
	return xfs_rmap_map_extent(mp, dfops, ip, whichfork, got);
}

int
xfs_bmap_collapse_extents(
	struct xfs_trans	*tp,
	struct xfs_inode	*ip,
	xfs_fileoff_t		*next_fsb,
	xfs_fileoff_t		offset_shift_fsb,
	bool			*done,
	xfs_fileoff_t		stop_fsb,
	xfs_fsblock_t		*firstblock,
	struct xfs_defer_ops	*dfops)
{
	int			whichfork = XFS_DATA_FORK;
	struct xfs_mount	*mp = ip->i_mount;
	struct xfs_ifork	*ifp = XFS_IFORK_PTR(ip, whichfork);
	struct xfs_btree_cur	*cur = NULL;
	struct xfs_bmbt_irec	got, prev;
	struct xfs_iext_cursor	icur;
	xfs_fileoff_t		new_startoff;
	int			error = 0;
	int			logflags = 0;

	if (unlikely(XFS_TEST_ERROR(
	    (XFS_IFORK_FORMAT(ip, whichfork) != XFS_DINODE_FMT_EXTENTS &&
	     XFS_IFORK_FORMAT(ip, whichfork) != XFS_DINODE_FMT_BTREE),
	     mp, XFS_ERRTAG_BMAPIFORMAT))) {
		XFS_ERROR_REPORT(__func__, XFS_ERRLEVEL_LOW, mp);
		return -EFSCORRUPTED;
	}

	if (XFS_FORCED_SHUTDOWN(mp))
		return -EIO;

	ASSERT(xfs_isilocked(ip, XFS_IOLOCK_EXCL | XFS_ILOCK_EXCL));

	if (!(ifp->if_flags & XFS_IFEXTENTS)) {
		error = xfs_iread_extents(tp, ip, whichfork);
		if (error)
			return error;
	}

	if (ifp->if_flags & XFS_IFBROOT) {
		cur = xfs_bmbt_init_cursor(mp, tp, ip, whichfork);
		cur->bc_private.b.firstblock = *firstblock;
		cur->bc_private.b.dfops = dfops;
		cur->bc_private.b.flags = 0;
	}

	if (!xfs_iext_lookup_extent(ip, ifp, *next_fsb, &icur, &got)) {
		*done = true;
		goto del_cursor;
	}
	XFS_WANT_CORRUPTED_GOTO(mp, !isnullstartblock(got.br_startblock),
				del_cursor);

	new_startoff = got.br_startoff - offset_shift_fsb;
	if (xfs_iext_peek_prev_extent(ifp, &icur, &prev)) {
		if (new_startoff < prev.br_startoff + prev.br_blockcount) {
			error = -EINVAL;
			goto del_cursor;
		}

		if (xfs_bmse_can_merge(&prev, &got, offset_shift_fsb)) {
			error = xfs_bmse_merge(ip, whichfork, offset_shift_fsb,
					&icur, &got, &prev, cur, &logflags,
					dfops);
			if (error)
				goto del_cursor;
			goto done;
		}
	} else {
		if (got.br_startoff < offset_shift_fsb) {
			error = -EINVAL;
			goto del_cursor;
		}
	}

	error = xfs_bmap_shift_update_extent(ip, whichfork, &icur, &got, cur,
			&logflags, dfops, new_startoff);
	if (error)
		goto del_cursor;

done:
	if (!xfs_iext_next_extent(ifp, &icur, &got)) {
		*done = true;
		goto del_cursor;
	}

	*next_fsb = got.br_startoff;
del_cursor:
	if (cur)
		xfs_btree_del_cursor(cur,
			error ? XFS_BTREE_ERROR : XFS_BTREE_NOERROR);
	if (logflags)
		xfs_trans_log_inode(tp, ip, logflags);
	return error;
}

int
xfs_bmap_insert_extents(
	struct xfs_trans	*tp,
	struct xfs_inode	*ip,
	xfs_fileoff_t		*next_fsb,
	xfs_fileoff_t		offset_shift_fsb,
	bool			*done,
	xfs_fileoff_t		stop_fsb,
	xfs_fsblock_t		*firstblock,
	struct xfs_defer_ops	*dfops)
{
	int			whichfork = XFS_DATA_FORK;
	struct xfs_mount	*mp = ip->i_mount;
	struct xfs_ifork	*ifp = XFS_IFORK_PTR(ip, whichfork);
	struct xfs_btree_cur	*cur = NULL;
	struct xfs_bmbt_irec	got, next;
	struct xfs_iext_cursor	icur;
	xfs_fileoff_t		new_startoff;
	int			error = 0;
	int			logflags = 0;

	if (unlikely(XFS_TEST_ERROR(
	    (XFS_IFORK_FORMAT(ip, whichfork) != XFS_DINODE_FMT_EXTENTS &&
	     XFS_IFORK_FORMAT(ip, whichfork) != XFS_DINODE_FMT_BTREE),
	     mp, XFS_ERRTAG_BMAPIFORMAT))) {
		XFS_ERROR_REPORT(__func__, XFS_ERRLEVEL_LOW, mp);
		return -EFSCORRUPTED;
	}

	if (XFS_FORCED_SHUTDOWN(mp))
		return -EIO;

	ASSERT(xfs_isilocked(ip, XFS_IOLOCK_EXCL | XFS_ILOCK_EXCL));

	if (!(ifp->if_flags & XFS_IFEXTENTS)) {
		error = xfs_iread_extents(tp, ip, whichfork);
		if (error)
			return error;
	}

	if (ifp->if_flags & XFS_IFBROOT) {
		cur = xfs_bmbt_init_cursor(mp, tp, ip, whichfork);
		cur->bc_private.b.firstblock = *firstblock;
		cur->bc_private.b.dfops = dfops;
		cur->bc_private.b.flags = 0;
	}

	if (*next_fsb == NULLFSBLOCK) {
		xfs_iext_last(ifp, &icur);
		if (!xfs_iext_get_extent(ifp, &icur, &got) ||
		    stop_fsb > got.br_startoff) {
			*done = true;
			goto del_cursor;
		}
	} else {
		if (!xfs_iext_lookup_extent(ip, ifp, *next_fsb, &icur, &got)) {
			*done = true;
			goto del_cursor;
		}
	}
	XFS_WANT_CORRUPTED_GOTO(mp, !isnullstartblock(got.br_startblock),
				del_cursor);

	if (stop_fsb >= got.br_startoff + got.br_blockcount) {
		error = -EIO;
		goto del_cursor;
	}

	new_startoff = got.br_startoff + offset_shift_fsb;
	if (xfs_iext_peek_next_extent(ifp, &icur, &next)) {
		if (new_startoff + got.br_blockcount > next.br_startoff) {
			error = -EINVAL;
			goto del_cursor;
		}

		/*
		 * Unlike a left shift (which involves a hole punch), a right
		 * shift does not modify extent neighbors in any way.  We should
		 * never find mergeable extents in this scenario.  Check anyways
		 * and warn if we encounter two extents that could be one.
		 */
		if (xfs_bmse_can_merge(&got, &next, offset_shift_fsb))
			WARN_ON_ONCE(1);
	}

	error = xfs_bmap_shift_update_extent(ip, whichfork, &icur, &got, cur,
			&logflags, dfops, new_startoff);
	if (error)
		goto del_cursor;

	if (!xfs_iext_prev_extent(ifp, &icur, &got) ||
	    stop_fsb >= got.br_startoff + got.br_blockcount) {
		*done = true;
		goto del_cursor;
	}

	*next_fsb = got.br_startoff;
del_cursor:
	if (cur)
		xfs_btree_del_cursor(cur,
			error ? XFS_BTREE_ERROR : XFS_BTREE_NOERROR);
	if (logflags)
		xfs_trans_log_inode(tp, ip, logflags);
	return error;
}

/*
 * Splits an extent into two extents at split_fsb block such that it is the
 * first block of the current_ext. @ext is a target extent to be split.
 * @split_fsb is a block where the extents is split.  If split_fsb lies in a
 * hole or the first block of extents, just return 0.
 */
STATIC int
xfs_bmap_split_extent_at(
	struct xfs_trans	*tp,
	struct xfs_inode	*ip,
	xfs_fileoff_t		split_fsb,
	xfs_fsblock_t		*firstfsb,
	struct xfs_defer_ops	*dfops)
{
	int				whichfork = XFS_DATA_FORK;
	struct xfs_btree_cur		*cur = NULL;
	struct xfs_bmbt_irec		got;
	struct xfs_bmbt_irec		new; /* split extent */
	struct xfs_mount		*mp = ip->i_mount;
	struct xfs_ifork		*ifp;
	xfs_fsblock_t			gotblkcnt; /* new block count for got */
	struct xfs_iext_cursor		icur;
	int				error = 0;
	int				logflags = 0;
	int				i = 0;

	if (unlikely(XFS_TEST_ERROR(
	    (XFS_IFORK_FORMAT(ip, whichfork) != XFS_DINODE_FMT_EXTENTS &&
	     XFS_IFORK_FORMAT(ip, whichfork) != XFS_DINODE_FMT_BTREE),
	     mp, XFS_ERRTAG_BMAPIFORMAT))) {
		XFS_ERROR_REPORT("xfs_bmap_split_extent_at",
				 XFS_ERRLEVEL_LOW, mp);
		return -EFSCORRUPTED;
	}

	if (XFS_FORCED_SHUTDOWN(mp))
		return -EIO;

	ifp = XFS_IFORK_PTR(ip, whichfork);
	if (!(ifp->if_flags & XFS_IFEXTENTS)) {
		/* Read in all the extents */
		error = xfs_iread_extents(tp, ip, whichfork);
		if (error)
			return error;
	}

	/*
	 * If there are not extents, or split_fsb lies in a hole we are done.
	 */
	if (!xfs_iext_lookup_extent(ip, ifp, split_fsb, &icur, &got) ||
	    got.br_startoff >= split_fsb)
		return 0;

	gotblkcnt = split_fsb - got.br_startoff;
	new.br_startoff = split_fsb;
	new.br_startblock = got.br_startblock + gotblkcnt;
	new.br_blockcount = got.br_blockcount - gotblkcnt;
	new.br_state = got.br_state;

	if (ifp->if_flags & XFS_IFBROOT) {
		cur = xfs_bmbt_init_cursor(mp, tp, ip, whichfork);
		cur->bc_private.b.firstblock = *firstfsb;
		cur->bc_private.b.dfops = dfops;
		cur->bc_private.b.flags = 0;
		error = xfs_bmbt_lookup_eq(cur, &got, &i);
		if (error)
			goto del_cursor;
		XFS_WANT_CORRUPTED_GOTO(mp, i == 1, del_cursor);
	}

	got.br_blockcount = gotblkcnt;
	xfs_iext_update_extent(ip, xfs_bmap_fork_to_state(whichfork), &icur,
			&got);

	logflags = XFS_ILOG_CORE;
	if (cur) {
		error = xfs_bmbt_update(cur, &got);
		if (error)
			goto del_cursor;
	} else
		logflags |= XFS_ILOG_DEXT;

	/* Add new extent */
	xfs_iext_next(ifp, &icur);
	xfs_iext_insert(ip, &icur, &new, 0);
	XFS_IFORK_NEXT_SET(ip, whichfork,
			   XFS_IFORK_NEXTENTS(ip, whichfork) + 1);

	if (cur) {
		error = xfs_bmbt_lookup_eq(cur, &new, &i);
		if (error)
			goto del_cursor;
		XFS_WANT_CORRUPTED_GOTO(mp, i == 0, del_cursor);
		error = xfs_btree_insert(cur, &i);
		if (error)
			goto del_cursor;
		XFS_WANT_CORRUPTED_GOTO(mp, i == 1, del_cursor);
	}

	/*
	 * Convert to a btree if necessary.
	 */
	if (xfs_bmap_needs_btree(ip, whichfork)) {
		int tmp_logflags; /* partial log flag return val */

		ASSERT(cur == NULL);
		error = xfs_bmap_extents_to_btree(tp, ip, firstfsb, dfops,
				&cur, 0, &tmp_logflags, whichfork);
		logflags |= tmp_logflags;
	}

del_cursor:
	if (cur) {
		cur->bc_private.b.allocated = 0;
		xfs_btree_del_cursor(cur,
				error ? XFS_BTREE_ERROR : XFS_BTREE_NOERROR);
	}

	if (logflags)
		xfs_trans_log_inode(tp, ip, logflags);
	return error;
}

int
xfs_bmap_split_extent(
	struct xfs_inode        *ip,
	xfs_fileoff_t           split_fsb)
{
	struct xfs_mount        *mp = ip->i_mount;
	struct xfs_trans        *tp;
	struct xfs_defer_ops    dfops;
	xfs_fsblock_t           firstfsb;
	int                     error;

	error = xfs_trans_alloc(mp, &M_RES(mp)->tr_write,
			XFS_DIOSTRAT_SPACE_RES(mp, 0), 0, 0, &tp);
	if (error)
		return error;

	xfs_ilock(ip, XFS_ILOCK_EXCL);
	xfs_trans_ijoin(tp, ip, XFS_ILOCK_EXCL);

	xfs_defer_init(&dfops, &firstfsb);

	error = xfs_bmap_split_extent_at(tp, ip, split_fsb,
			&firstfsb, &dfops);
	if (error)
		goto out;

	error = xfs_defer_finish(&tp, &dfops);
	if (error)
		goto out;

	return xfs_trans_commit(tp);

out:
	xfs_defer_cancel(&dfops);
	xfs_trans_cancel(tp);
	return error;
}

/* Deferred mapping is only for real extents in the data fork. */
static bool
xfs_bmap_is_update_needed(
	struct xfs_bmbt_irec	*bmap)
{
	return  bmap->br_startblock != HOLESTARTBLOCK &&
		bmap->br_startblock != DELAYSTARTBLOCK;
}

/* Record a bmap intent. */
static int
__xfs_bmap_add(
	struct xfs_mount		*mp,
	struct xfs_defer_ops		*dfops,
	enum xfs_bmap_intent_type	type,
	struct xfs_inode		*ip,
	int				whichfork,
	struct xfs_bmbt_irec		*bmap)
{
	int				error;
	struct xfs_bmap_intent		*bi;

	trace_xfs_bmap_defer(mp,
			XFS_FSB_TO_AGNO(mp, bmap->br_startblock),
			type,
			XFS_FSB_TO_AGBNO(mp, bmap->br_startblock),
			ip->i_ino, whichfork,
			bmap->br_startoff,
			bmap->br_blockcount,
			bmap->br_state);

	bi = kmem_alloc(sizeof(struct xfs_bmap_intent), KM_SLEEP | KM_NOFS);
	INIT_LIST_HEAD(&bi->bi_list);
	bi->bi_type = type;
	bi->bi_owner = ip;
	bi->bi_whichfork = whichfork;
	bi->bi_bmap = *bmap;

	error = xfs_defer_ijoin(dfops, bi->bi_owner);
	if (error) {
		kmem_free(bi);
		return error;
	}

	xfs_defer_add(dfops, XFS_DEFER_OPS_TYPE_BMAP, &bi->bi_list);
	return 0;
}

/* Map an extent into a file. */
int
xfs_bmap_map_extent(
	struct xfs_mount	*mp,
	struct xfs_defer_ops	*dfops,
	struct xfs_inode	*ip,
	struct xfs_bmbt_irec	*PREV)
{
	if (!xfs_bmap_is_update_needed(PREV))
		return 0;

	return __xfs_bmap_add(mp, dfops, XFS_BMAP_MAP, ip,
			XFS_DATA_FORK, PREV);
}

/* Unmap an extent out of a file. */
int
xfs_bmap_unmap_extent(
	struct xfs_mount	*mp,
	struct xfs_defer_ops	*dfops,
	struct xfs_inode	*ip,
	struct xfs_bmbt_irec	*PREV)
{
	if (!xfs_bmap_is_update_needed(PREV))
		return 0;

	return __xfs_bmap_add(mp, dfops, XFS_BMAP_UNMAP, ip,
			XFS_DATA_FORK, PREV);
}

/*
 * Process one of the deferred bmap operations.  We pass back the
 * btree cursor to maintain our lock on the bmapbt between calls.
 */
int
xfs_bmap_finish_one(
	struct xfs_trans		*tp,
	struct xfs_defer_ops		*dfops,
	struct xfs_inode		*ip,
	enum xfs_bmap_intent_type	type,
	int				whichfork,
	xfs_fileoff_t			startoff,
	xfs_fsblock_t			startblock,
	xfs_filblks_t			*blockcount,
	xfs_exntst_t			state)
{
	xfs_fsblock_t			firstfsb;
	int				error = 0;

	/*
	 * firstfsb is tied to the transaction lifetime and is used to
	 * ensure correct AG locking order and schedule work item
	 * continuations.  XFS_BUI_MAX_FAST_EXTENTS (== 1) restricts us
	 * to only making one bmap call per transaction, so it should
	 * be safe to have it as a local variable here.
	 */
	firstfsb = NULLFSBLOCK;

	trace_xfs_bmap_deferred(tp->t_mountp,
			XFS_FSB_TO_AGNO(tp->t_mountp, startblock), type,
			XFS_FSB_TO_AGBNO(tp->t_mountp, startblock),
			ip->i_ino, whichfork, startoff, *blockcount, state);

	if (WARN_ON_ONCE(whichfork != XFS_DATA_FORK))
		return -EFSCORRUPTED;

	if (XFS_TEST_ERROR(false, tp->t_mountp,
			XFS_ERRTAG_BMAP_FINISH_ONE))
		return -EIO;

	switch (type) {
	case XFS_BMAP_MAP:
		error = xfs_bmapi_remap(tp, ip, startoff, *blockcount,
				startblock, dfops);
		*blockcount = 0;
		break;
	case XFS_BMAP_UNMAP:
		error = __xfs_bunmapi(tp, ip, startoff, blockcount,
				XFS_BMAPI_REMAP, 1, &firstfsb, dfops);
		break;
	default:
		ASSERT(0);
		error = -EFSCORRUPTED;
	}

	return error;
}<|MERGE_RESOLUTION|>--- conflicted
+++ resolved
@@ -2400,10 +2400,6 @@
 			if (error)
 				goto done;
 			XFS_WANT_CORRUPTED_GOTO(mp, i == 0, done);
-<<<<<<< HEAD
-			cur->bc_rec.b.br_state = new->br_state;
-=======
->>>>>>> 0186f2dc
 			if ((error = xfs_btree_insert(cur, &i)))
 				goto done;
 			XFS_WANT_CORRUPTED_GOTO(mp, i == 1, done);
