--- conflicted
+++ resolved
@@ -187,10 +187,6 @@
 		xfs_filblks_t len);
 unsigned int xfs_bmap_compute_attr_offset(struct xfs_mount *mp);
 int	xfs_bmap_add_attrfork(struct xfs_inode *ip, int size, int rsvd);
-<<<<<<< HEAD
-int	xfs_bmap_set_attrforkoff(struct xfs_inode *ip, int size, int *version);
-=======
->>>>>>> 7d2a07b7
 void	xfs_bmap_local_to_extents_empty(struct xfs_trans *tp,
 		struct xfs_inode *ip, int whichfork);
 void	__xfs_bmap_add_free(struct xfs_trans *tp, xfs_fsblock_t bno,
