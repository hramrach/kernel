--- conflicted
+++ resolved
@@ -469,14 +469,11 @@
 
 	error = 0;
 	for (i = 0; i < am_hreq.opcount; i++) {
-<<<<<<< HEAD
-=======
 		if ((ops[i].am_flags & ATTR_ROOT) &&
 		    (ops[i].am_flags & ATTR_SECURE)) {
 			ops[i].am_error = -EINVAL;
 			continue;
 		}
->>>>>>> 7117be3f
 		ops[i].am_flags &= ~ATTR_KERNEL_FLAGS;
 
 		ops[i].am_error = strncpy_from_user((char *)attr_name,
