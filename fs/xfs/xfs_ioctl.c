--- conflicted
+++ resolved
@@ -455,32 +455,8 @@
 	if (IS_ERR(dentry))
 		return PTR_ERR(dentry);
 
-<<<<<<< HEAD
-	kbuf = kmem_zalloc_large(al_hreq.buflen, 0);
-	if (!kbuf)
-		goto out_dput;
-
-	cursor = (attrlist_cursor_kern_t *)&al_hreq.pos;
-	error = xfs_attr_list(XFS_I(d_inode(dentry)), kbuf, al_hreq.buflen,
-					al_hreq.flags, cursor);
-	if (error)
-		goto out_kfree;
-
-	if (copy_to_user(&p->pos, cursor, sizeof(attrlist_cursor_kern_t))) {
-		error = -EFAULT;
-		goto out_kfree;
-	}
-
-	if (copy_to_user(al_hreq.buffer, kbuf, al_hreq.buflen))
-		error = -EFAULT;
-
-out_kfree:
-	kmem_free(kbuf);
-out_dput:
-=======
 	error = xfs_ioc_attr_list(XFS_I(d_inode(dentry)), al_hreq.buffer,
 				  al_hreq.buflen, al_hreq.flags, &p->pos);
->>>>>>> 7d2a07b7
 	dput(dentry);
 	return error;
 }
@@ -505,12 +481,6 @@
 
 	if (*len > XFS_XATTR_SIZE_MAX)
 		return -EINVAL;
-<<<<<<< HEAD
-	kbuf = kmem_zalloc_large(*len, 0);
-	if (!kbuf)
-		return -ENOMEM;
-=======
->>>>>>> 7d2a07b7
 
 	error = xfs_attr_get(&args);
 	if (error)
@@ -724,12 +694,8 @@
 
 	iattr.ia_valid = ATTR_SIZE;
 	iattr.ia_size = bf->l_start;
-<<<<<<< HEAD
-	error = xfs_vn_setattr_size(file_dentry(filp), &iattr);
-=======
 	error = xfs_vn_setattr_size(file_mnt_user_ns(filp), file_dentry(filp),
 				    &iattr);
->>>>>>> 7d2a07b7
 	if (error)
 		goto out_unlock;
 
@@ -1263,11 +1229,7 @@
 static void
 xfs_ioctl_setattr_prepare_dax(
 	struct xfs_inode	*ip,
-<<<<<<< HEAD
-	struct fsxattr		*fa)
-=======
 	struct fileattr		*fa)
->>>>>>> 7d2a07b7
 {
 	struct xfs_mount	*mp = ip->i_mount;
 	struct inode            *inode = VFS_I(ip);
@@ -1280,15 +1242,9 @@
 		return;
 
 	if (((fa->fsx_xflags & FS_XFLAG_DAX) &&
-<<<<<<< HEAD
-	    !(ip->i_d.di_flags2 & XFS_DIFLAG2_DAX)) ||
-	    (!(fa->fsx_xflags & FS_XFLAG_DAX) &&
-	     (ip->i_d.di_flags2 & XFS_DIFLAG2_DAX)))
-=======
 	    !(ip->i_diflags2 & XFS_DIFLAG2_DAX)) ||
 	    (!(fa->fsx_xflags & FS_XFLAG_DAX) &&
 	     (ip->i_diflags2 & XFS_DIFLAG2_DAX)))
->>>>>>> 7d2a07b7
 		d_mark_dontcache(inode);
 }
 
@@ -1300,12 +1256,8 @@
  */
 static struct xfs_trans *
 xfs_ioctl_setattr_get_trans(
-<<<<<<< HEAD
-	struct xfs_inode	*ip)
-=======
 	struct xfs_inode	*ip,
 	struct xfs_dquot	*pdqp)
->>>>>>> 7d2a07b7
 {
 	struct xfs_mount	*mp = ip->i_mount;
 	struct xfs_trans	*tp;
@@ -1320,38 +1272,14 @@
 	error = xfs_trans_alloc_ichange(ip, NULL, NULL, pdqp,
 			capable(CAP_FOWNER), &tp);
 	if (error)
-<<<<<<< HEAD
-		goto out_unlock;
-
-	xfs_ilock(ip, XFS_ILOCK_EXCL);
-	xfs_trans_ijoin(tp, ip, XFS_ILOCK_EXCL);
-
-	/*
-	 * CAP_FOWNER overrides the following restrictions:
-	 *
-	 * The user ID of the calling process must be equal to the file owner
-	 * ID, except in cases where the CAP_FSETID capability is applicable.
-	 */
-	if (!inode_owner_or_capable(VFS_I(ip))) {
-		error = -EPERM;
-		goto out_cancel;
-	}
-=======
 		goto out_error;
->>>>>>> 7d2a07b7
 
 	if (mp->m_flags & XFS_MOUNT_WSYNC)
 		xfs_trans_set_sync(tp);
 
 	return tp;
 
-<<<<<<< HEAD
-out_cancel:
-	xfs_trans_cancel(tp);
-out_unlock:
-=======
 out_error:
->>>>>>> 7d2a07b7
 	return ERR_PTR(error);
 }
 
@@ -1452,11 +1380,7 @@
 	struct xfs_trans	*tp;
 	struct xfs_dquot	*pdqp = NULL;
 	struct xfs_dquot	*olddquot = NULL;
-<<<<<<< HEAD
-	int			code;
-=======
 	int			error;
->>>>>>> 7d2a07b7
 
 	trace_xfs_ioctl_setattr(ip);
 
@@ -1492,11 +1416,7 @@
 
 	xfs_ioctl_setattr_prepare_dax(ip, fa);
 
-<<<<<<< HEAD
-	tp = xfs_ioctl_setattr_get_trans(ip);
-=======
 	tp = xfs_ioctl_setattr_get_trans(ip, pdqp);
->>>>>>> 7d2a07b7
 	if (IS_ERR(tp)) {
 		error = PTR_ERR(tp);
 		goto error_free_dquots;
@@ -1569,95 +1489,6 @@
 	xfs_trans_cancel(tp);
 error_free_dquots:
 	xfs_qm_dqrele(pdqp);
-<<<<<<< HEAD
-	return code;
-}
-
-STATIC int
-xfs_ioc_fssetxattr(
-	xfs_inode_t		*ip,
-	struct file		*filp,
-	void			__user *arg)
-{
-	struct fsxattr		fa;
-	int error;
-
-	if (copy_from_user(&fa, arg, sizeof(fa)))
-		return -EFAULT;
-
-	error = mnt_want_write_file(filp);
-	if (error)
-		return error;
-	error = xfs_ioctl_setattr(ip, &fa);
-	mnt_drop_write_file(filp);
-	return error;
-}
-
-STATIC int
-xfs_ioc_getxflags(
-	xfs_inode_t		*ip,
-	void			__user *arg)
-{
-	unsigned int		flags;
-
-	flags = xfs_di2lxflags(ip->i_d.di_flags);
-	if (copy_to_user(arg, &flags, sizeof(flags)))
-		return -EFAULT;
-	return 0;
-}
-
-STATIC int
-xfs_ioc_setxflags(
-	struct xfs_inode	*ip,
-	struct file		*filp,
-	void			__user *arg)
-{
-	struct xfs_trans	*tp;
-	struct fsxattr		fa;
-	struct fsxattr		old_fa;
-	unsigned int		flags;
-	int			error;
-
-	if (copy_from_user(&flags, arg, sizeof(flags)))
-		return -EFAULT;
-
-	if (flags & ~(FS_IMMUTABLE_FL | FS_APPEND_FL | \
-		      FS_NOATIME_FL | FS_NODUMP_FL | \
-		      FS_SYNC_FL))
-		return -EOPNOTSUPP;
-
-	fa.fsx_xflags = xfs_merge_ioc_xflags(flags, xfs_ip2xflags(ip));
-
-	error = mnt_want_write_file(filp);
-	if (error)
-		return error;
-
-	xfs_ioctl_setattr_prepare_dax(ip, &fa);
-
-	tp = xfs_ioctl_setattr_get_trans(ip);
-	if (IS_ERR(tp)) {
-		error = PTR_ERR(tp);
-		goto out_drop_write;
-	}
-
-	xfs_fill_fsxattr(ip, false, &old_fa);
-	error = vfs_ioc_fssetxattr_check(VFS_I(ip), &old_fa, &fa);
-	if (error) {
-		xfs_trans_cancel(tp);
-		goto out_drop_write;
-	}
-
-	error = xfs_ioctl_setattr_xflags(tp, ip, &fa);
-	if (error) {
-		xfs_trans_cancel(tp);
-		goto out_drop_write;
-	}
-
-	error = xfs_trans_commit(tp);
-out_drop_write:
-	mnt_drop_write_file(filp);
-=======
->>>>>>> 7d2a07b7
 	return error;
 }
 
@@ -2377,15 +2208,10 @@
 		if (error)
 			return error;
 
-<<<<<<< HEAD
-		sb_start_write(mp->m_super);
-		error = xfs_icache_free_eofblocks(mp, &keofb);
-=======
 		trace_xfs_ioc_free_eofblocks(mp, &icw, _RET_IP_);
 
 		sb_start_write(mp->m_super);
 		error = xfs_blockgc_free_space(mp, &icw);
->>>>>>> 7d2a07b7
 		sb_end_write(mp->m_super);
 		return error;
 	}
