--- conflicted
+++ resolved
@@ -88,16 +88,10 @@
 /*
  * Prototypes for functions in xfs_vnodeops.c.
  */
-<<<<<<< HEAD
-extern int xfs_rwlock(bhv_desc_t *bdp, vrwlock_t write_lock);
-extern void xfs_rwunlock(bhv_desc_t *bdp, vrwlock_t write_lock);
-extern int xfs_setattr(bhv_desc_t *bdp, vattr_t *vap, int flags, cred_t *credp);
-=======
 extern int xfs_rwlock(bhv_desc_t *bdp, bhv_vrwlock_t write_lock);
 extern void xfs_rwunlock(bhv_desc_t *bdp, bhv_vrwlock_t write_lock);
 extern int xfs_setattr(bhv_desc_t *, bhv_vattr_t *vap, int flags,
 		       cred_t *credp);
->>>>>>> 120bda20
 extern int xfs_change_file_space(bhv_desc_t *bdp, int cmd, xfs_flock64_t *bf,
 				 xfs_off_t offset, cred_t *credp, int flags);
 extern int xfs_set_dmattrs(bhv_desc_t *bdp, u_int evmask, u_int16_t state,
