/*
 * Copyright (c) 2000-2005 Silicon Graphics, Inc.
 * All Rights Reserved.
 *
 * This program is free software; you can redistribute it and/or
 * modify it under the terms of the GNU General Public License as
 * published by the Free Software Foundation.
 *
 * This program is distributed in the hope that it would be useful,
 * but WITHOUT ANY WARRANTY; without even the implied warranty of
 * MERCHANTABILITY or FITNESS FOR A PARTICULAR PURPOSE.  See the
 * GNU General Public License for more details.
 *
 * You should have received a copy of the GNU General Public License
 * along with this program; if not, write the Free Software Foundation,
 * Inc.,  51 Franklin St, Fifth Floor, Boston, MA  02110-1301  USA
 */
#include "xfs.h"
#include "xfs_fs.h"
#include "xfs_shared.h"
#include "xfs_format.h"
#include "xfs_log_format.h"
#include "xfs_trans_resv.h"
#include "xfs_bit.h"
#include "xfs_sb.h"
#include "xfs_mount.h"
#include "xfs_defer.h"
#include "xfs_da_format.h"
#include "xfs_da_btree.h"
#include "xfs_inode.h"
#include "xfs_dir2.h"
#include "xfs_ialloc.h"
#include "xfs_alloc.h"
#include "xfs_rtalloc.h"
#include "xfs_bmap.h"
#include "xfs_trans.h"
#include "xfs_trans_priv.h"
#include "xfs_log.h"
#include "xfs_error.h"
#include "xfs_quota.h"
#include "xfs_fsops.h"
#include "xfs_trace.h"
#include "xfs_icache.h"
#include "xfs_sysfs.h"
#include "xfs_rmap_btree.h"
#include "xfs_refcount_btree.h"
#include "xfs_reflink.h"
#include "xfs_extent_busy.h"


static DEFINE_MUTEX(xfs_uuid_table_mutex);
static int xfs_uuid_table_size;
static uuid_t *xfs_uuid_table;

void
xfs_uuid_table_free(void)
{
	if (xfs_uuid_table_size == 0)
		return;
	kmem_free(xfs_uuid_table);
	xfs_uuid_table = NULL;
	xfs_uuid_table_size = 0;
}

/*
 * See if the UUID is unique among mounted XFS filesystems.
 * Mount fails if UUID is nil or a FS with the same UUID is already mounted.
 */
STATIC int
xfs_uuid_mount(
	struct xfs_mount	*mp)
{
	uuid_t			*uuid = &mp->m_sb.sb_uuid;
	int			hole, i;

	if (mp->m_flags & XFS_MOUNT_NOUUID)
		return 0;

	if (uuid_is_nil(uuid)) {
		xfs_warn(mp, "Filesystem has nil UUID - can't mount");
		return -EINVAL;
	}

	mutex_lock(&xfs_uuid_table_mutex);
	for (i = 0, hole = -1; i < xfs_uuid_table_size; i++) {
		if (uuid_is_nil(&xfs_uuid_table[i])) {
			hole = i;
			continue;
		}
		if (uuid_equal(uuid, &xfs_uuid_table[i]))
			goto out_duplicate;
	}

	if (hole < 0) {
		xfs_uuid_table = kmem_realloc(xfs_uuid_table,
			(xfs_uuid_table_size + 1) * sizeof(*xfs_uuid_table),
			KM_SLEEP);
		hole = xfs_uuid_table_size++;
	}
	xfs_uuid_table[hole] = *uuid;
	mutex_unlock(&xfs_uuid_table_mutex);

	return 0;

 out_duplicate:
	mutex_unlock(&xfs_uuid_table_mutex);
	xfs_warn(mp, "Filesystem has duplicate UUID %pU - can't mount", uuid);
	return -EINVAL;
}

STATIC void
xfs_uuid_unmount(
	struct xfs_mount	*mp)
{
	uuid_t			*uuid = &mp->m_sb.sb_uuid;
	int			i;

	if (mp->m_flags & XFS_MOUNT_NOUUID)
		return;

	mutex_lock(&xfs_uuid_table_mutex);
	for (i = 0; i < xfs_uuid_table_size; i++) {
		if (uuid_is_nil(&xfs_uuid_table[i]))
			continue;
		if (!uuid_equal(uuid, &xfs_uuid_table[i]))
			continue;
		memset(&xfs_uuid_table[i], 0, sizeof(uuid_t));
		break;
	}
	ASSERT(i < xfs_uuid_table_size);
	mutex_unlock(&xfs_uuid_table_mutex);
}


STATIC void
__xfs_free_perag(
	struct rcu_head	*head)
{
	struct xfs_perag *pag = container_of(head, struct xfs_perag, rcu_head);

	ASSERT(atomic_read(&pag->pag_ref) == 0);
	kmem_free(pag);
}

/*
 * Free up the per-ag resources associated with the mount structure.
 */
STATIC void
xfs_free_perag(
	xfs_mount_t	*mp)
{
	xfs_agnumber_t	agno;
	struct xfs_perag *pag;

	for (agno = 0; agno < mp->m_sb.sb_agcount; agno++) {
		spin_lock(&mp->m_perag_lock);
		pag = radix_tree_delete(&mp->m_perag_tree, agno);
		spin_unlock(&mp->m_perag_lock);
		ASSERT(pag);
		ASSERT(atomic_read(&pag->pag_ref) == 0);
		xfs_buf_hash_destroy(pag);
		call_rcu(&pag->rcu_head, __xfs_free_perag);
	}
}

/*
 * Check size of device based on the (data/realtime) block count.
 * Note: this check is used by the growfs code as well as mount.
 */
int
xfs_sb_validate_fsb_count(
	xfs_sb_t	*sbp,
	__uint64_t	nblocks)
{
	ASSERT(PAGE_SHIFT >= sbp->sb_blocklog);
	ASSERT(sbp->sb_blocklog >= BBSHIFT);

	/* Limited by ULONG_MAX of page cache index */
	if (nblocks >> (PAGE_SHIFT - sbp->sb_blocklog) > ULONG_MAX)
		return -EFBIG;
	return 0;
}

int
xfs_initialize_perag(
	xfs_mount_t	*mp,
	xfs_agnumber_t	agcount,
	xfs_agnumber_t	*maxagi)
{
	xfs_agnumber_t	index;
	xfs_agnumber_t	first_initialised = NULLAGNUMBER;
	xfs_perag_t	*pag;
	int		error = -ENOMEM;

	/*
	 * Walk the current per-ag tree so we don't try to initialise AGs
	 * that already exist (growfs case). Allocate and insert all the
	 * AGs we don't find ready for initialisation.
	 */
	for (index = 0; index < agcount; index++) {
		pag = xfs_perag_get(mp, index);
		if (pag) {
			xfs_perag_put(pag);
			continue;
		}

		pag = kmem_zalloc(sizeof(*pag), KM_MAYFAIL);
		if (!pag)
			goto out_unwind_new_pags;
		pag->pag_agno = index;
		pag->pag_mount = mp;
		spin_lock_init(&pag->pag_ici_lock);
		mutex_init(&pag->pag_ici_reclaim_lock);
		INIT_RADIX_TREE(&pag->pag_ici_root, GFP_ATOMIC);
		if (xfs_buf_hash_init(pag))
			goto out_free_pag;
<<<<<<< HEAD
=======
		init_waitqueue_head(&pag->pagb_wait);
>>>>>>> f2e5fa84

		if (radix_tree_preload(GFP_NOFS))
			goto out_hash_destroy;

		spin_lock(&mp->m_perag_lock);
		if (radix_tree_insert(&mp->m_perag_tree, index, pag)) {
			BUG();
			spin_unlock(&mp->m_perag_lock);
			radix_tree_preload_end();
			error = -EEXIST;
			goto out_hash_destroy;
		}
		spin_unlock(&mp->m_perag_lock);
		radix_tree_preload_end();
		/* first new pag is fully initialized */
		if (first_initialised == NULLAGNUMBER)
			first_initialised = index;
	}

	index = xfs_set_inode_alloc(mp, agcount);

	if (maxagi)
		*maxagi = index;

	mp->m_ag_prealloc_blocks = xfs_prealloc_blocks(mp);
	return 0;

out_hash_destroy:
	xfs_buf_hash_destroy(pag);
out_free_pag:
	kmem_free(pag);
out_unwind_new_pags:
	/* unwind any prior newly initialized pags */
	for (index = first_initialised; index < agcount; index++) {
		pag = radix_tree_delete(&mp->m_perag_tree, index);
		if (!pag)
			break;
		xfs_buf_hash_destroy(pag);
		kmem_free(pag);
	}
	return error;
}

/*
 * xfs_readsb
 *
 * Does the initial read of the superblock.
 */
int
xfs_readsb(
	struct xfs_mount *mp,
	int		flags)
{
	unsigned int	sector_size;
	struct xfs_buf	*bp;
	struct xfs_sb	*sbp = &mp->m_sb;
	int		error;
	int		loud = !(flags & XFS_MFSI_QUIET);
	const struct xfs_buf_ops *buf_ops;

	ASSERT(mp->m_sb_bp == NULL);
	ASSERT(mp->m_ddev_targp != NULL);

	/*
	 * For the initial read, we must guess at the sector
	 * size based on the block device.  It's enough to
	 * get the sb_sectsize out of the superblock and
	 * then reread with the proper length.
	 * We don't verify it yet, because it may not be complete.
	 */
	sector_size = xfs_getsize_buftarg(mp->m_ddev_targp);
	buf_ops = NULL;

	/*
	 * Allocate a (locked) buffer to hold the superblock. This will be kept
	 * around at all times to optimize access to the superblock. Therefore,
	 * set XBF_NO_IOACCT to make sure it doesn't hold the buftarg count
	 * elevated.
	 */
reread:
	error = xfs_buf_read_uncached(mp->m_ddev_targp, XFS_SB_DADDR,
				      BTOBB(sector_size), XBF_NO_IOACCT, &bp,
				      buf_ops);
	if (error) {
		if (loud)
			xfs_warn(mp, "SB validate failed with error %d.", error);
		/* bad CRC means corrupted metadata */
		if (error == -EFSBADCRC)
			error = -EFSCORRUPTED;
		return error;
	}

	/*
	 * Initialize the mount structure from the superblock.
	 */
	xfs_sb_from_disk(sbp, XFS_BUF_TO_SBP(bp));

	/*
	 * If we haven't validated the superblock, do so now before we try
	 * to check the sector size and reread the superblock appropriately.
	 */
	if (sbp->sb_magicnum != XFS_SB_MAGIC) {
		if (loud)
			xfs_warn(mp, "Invalid superblock magic number");
		error = -EINVAL;
		goto release_buf;
	}

	/*
	 * We must be able to do sector-sized and sector-aligned IO.
	 */
	if (sector_size > sbp->sb_sectsize) {
		if (loud)
			xfs_warn(mp, "device supports %u byte sectors (not %u)",
				sector_size, sbp->sb_sectsize);
		error = -ENOSYS;
		goto release_buf;
	}

	if (buf_ops == NULL) {
		/*
		 * Re-read the superblock so the buffer is correctly sized,
		 * and properly verified.
		 */
		xfs_buf_relse(bp);
		sector_size = sbp->sb_sectsize;
		buf_ops = loud ? &xfs_sb_buf_ops : &xfs_sb_quiet_buf_ops;
		goto reread;
	}

	xfs_reinit_percpu_counters(mp);

	/* no need to be quiet anymore, so reset the buf ops */
	bp->b_ops = &xfs_sb_buf_ops;

	mp->m_sb_bp = bp;
	xfs_buf_unlock(bp);
	return 0;

release_buf:
	xfs_buf_relse(bp);
	return error;
}

/*
 * Update alignment values based on mount options and sb values
 */
STATIC int
xfs_update_alignment(xfs_mount_t *mp)
{
	xfs_sb_t	*sbp = &(mp->m_sb);

	if (mp->m_dalign) {
		/*
		 * If stripe unit and stripe width are not multiples
		 * of the fs blocksize turn off alignment.
		 */
		if ((BBTOB(mp->m_dalign) & mp->m_blockmask) ||
		    (BBTOB(mp->m_swidth) & mp->m_blockmask)) {
			xfs_warn(mp,
		"alignment check failed: sunit/swidth vs. blocksize(%d)",
				sbp->sb_blocksize);
			return -EINVAL;
		} else {
			/*
			 * Convert the stripe unit and width to FSBs.
			 */
			mp->m_dalign = XFS_BB_TO_FSBT(mp, mp->m_dalign);
			if (mp->m_dalign && (sbp->sb_agblocks % mp->m_dalign)) {
				xfs_warn(mp,
			"alignment check failed: sunit/swidth vs. agsize(%d)",
					 sbp->sb_agblocks);
				return -EINVAL;
			} else if (mp->m_dalign) {
				mp->m_swidth = XFS_BB_TO_FSBT(mp, mp->m_swidth);
			} else {
				xfs_warn(mp,
			"alignment check failed: sunit(%d) less than bsize(%d)",
					 mp->m_dalign, sbp->sb_blocksize);
				return -EINVAL;
			}
		}

		/*
		 * Update superblock with new values
		 * and log changes
		 */
		if (xfs_sb_version_hasdalign(sbp)) {
			if (sbp->sb_unit != mp->m_dalign) {
				sbp->sb_unit = mp->m_dalign;
				mp->m_update_sb = true;
			}
			if (sbp->sb_width != mp->m_swidth) {
				sbp->sb_width = mp->m_swidth;
				mp->m_update_sb = true;
			}
		} else {
			xfs_warn(mp,
	"cannot change alignment: superblock does not support data alignment");
			return -EINVAL;
		}
	} else if ((mp->m_flags & XFS_MOUNT_NOALIGN) != XFS_MOUNT_NOALIGN &&
		    xfs_sb_version_hasdalign(&mp->m_sb)) {
			mp->m_dalign = sbp->sb_unit;
			mp->m_swidth = sbp->sb_width;
	}

	return 0;
}

/*
 * Set the maximum inode count for this filesystem
 */
STATIC void
xfs_set_maxicount(xfs_mount_t *mp)
{
	xfs_sb_t	*sbp = &(mp->m_sb);
	__uint64_t	icount;

	if (sbp->sb_imax_pct) {
		/*
		 * Make sure the maximum inode count is a multiple
		 * of the units we allocate inodes in.
		 */
		icount = sbp->sb_dblocks * sbp->sb_imax_pct;
		do_div(icount, 100);
		do_div(icount, mp->m_ialloc_blks);
		mp->m_maxicount = (icount * mp->m_ialloc_blks)  <<
				   sbp->sb_inopblog;
	} else {
		mp->m_maxicount = 0;
	}
}

/*
 * Set the default minimum read and write sizes unless
 * already specified in a mount option.
 * We use smaller I/O sizes when the file system
 * is being used for NFS service (wsync mount option).
 */
STATIC void
xfs_set_rw_sizes(xfs_mount_t *mp)
{
	xfs_sb_t	*sbp = &(mp->m_sb);
	int		readio_log, writeio_log;

	if (!(mp->m_flags & XFS_MOUNT_DFLT_IOSIZE)) {
		if (mp->m_flags & XFS_MOUNT_WSYNC) {
			readio_log = XFS_WSYNC_READIO_LOG;
			writeio_log = XFS_WSYNC_WRITEIO_LOG;
		} else {
			readio_log = XFS_READIO_LOG_LARGE;
			writeio_log = XFS_WRITEIO_LOG_LARGE;
		}
	} else {
		readio_log = mp->m_readio_log;
		writeio_log = mp->m_writeio_log;
	}

	if (sbp->sb_blocklog > readio_log) {
		mp->m_readio_log = sbp->sb_blocklog;
	} else {
		mp->m_readio_log = readio_log;
	}
	mp->m_readio_blocks = 1 << (mp->m_readio_log - sbp->sb_blocklog);
	if (sbp->sb_blocklog > writeio_log) {
		mp->m_writeio_log = sbp->sb_blocklog;
	} else {
		mp->m_writeio_log = writeio_log;
	}
	mp->m_writeio_blocks = 1 << (mp->m_writeio_log - sbp->sb_blocklog);
}

/*
 * precalculate the low space thresholds for dynamic speculative preallocation.
 */
void
xfs_set_low_space_thresholds(
	struct xfs_mount	*mp)
{
	int i;

	for (i = 0; i < XFS_LOWSP_MAX; i++) {
		__uint64_t space = mp->m_sb.sb_dblocks;

		do_div(space, 100);
		mp->m_low_space[i] = space * (i + 1);
	}
}


/*
 * Set whether we're using inode alignment.
 */
STATIC void
xfs_set_inoalignment(xfs_mount_t *mp)
{
	if (xfs_sb_version_hasalign(&mp->m_sb) &&
		mp->m_sb.sb_inoalignmt >= xfs_icluster_size_fsb(mp))
		mp->m_inoalign_mask = mp->m_sb.sb_inoalignmt - 1;
	else
		mp->m_inoalign_mask = 0;
	/*
	 * If we are using stripe alignment, check whether
	 * the stripe unit is a multiple of the inode alignment
	 */
	if (mp->m_dalign && mp->m_inoalign_mask &&
	    !(mp->m_dalign & mp->m_inoalign_mask))
		mp->m_sinoalign = mp->m_dalign;
	else
		mp->m_sinoalign = 0;
}

/*
 * Check that the data (and log if separate) is an ok size.
 */
STATIC int
xfs_check_sizes(
	struct xfs_mount *mp)
{
	struct xfs_buf	*bp;
	xfs_daddr_t	d;
	int		error;

	d = (xfs_daddr_t)XFS_FSB_TO_BB(mp, mp->m_sb.sb_dblocks);
	if (XFS_BB_TO_FSB(mp, d) != mp->m_sb.sb_dblocks) {
		xfs_warn(mp, "filesystem size mismatch detected");
		return -EFBIG;
	}
	error = xfs_buf_read_uncached(mp->m_ddev_targp,
					d - XFS_FSS_TO_BB(mp, 1),
					XFS_FSS_TO_BB(mp, 1), 0, &bp, NULL);
	if (error) {
		xfs_warn(mp, "last sector read failed");
		return error;
	}
	xfs_buf_relse(bp);

	if (mp->m_logdev_targp == mp->m_ddev_targp)
		return 0;

	d = (xfs_daddr_t)XFS_FSB_TO_BB(mp, mp->m_sb.sb_logblocks);
	if (XFS_BB_TO_FSB(mp, d) != mp->m_sb.sb_logblocks) {
		xfs_warn(mp, "log size mismatch detected");
		return -EFBIG;
	}
	error = xfs_buf_read_uncached(mp->m_logdev_targp,
					d - XFS_FSB_TO_BB(mp, 1),
					XFS_FSB_TO_BB(mp, 1), 0, &bp, NULL);
	if (error) {
		xfs_warn(mp, "log device read failed");
		return error;
	}
	xfs_buf_relse(bp);
	return 0;
}

/*
 * Clear the quotaflags in memory and in the superblock.
 */
int
xfs_mount_reset_sbqflags(
	struct xfs_mount	*mp)
{
	mp->m_qflags = 0;

	/* It is OK to look at sb_qflags in the mount path without m_sb_lock. */
	if (mp->m_sb.sb_qflags == 0)
		return 0;
	spin_lock(&mp->m_sb_lock);
	mp->m_sb.sb_qflags = 0;
	spin_unlock(&mp->m_sb_lock);

	if (!xfs_fs_writable(mp, SB_FREEZE_WRITE))
		return 0;

	return xfs_sync_sb(mp, false);
}

__uint64_t
xfs_default_resblks(xfs_mount_t *mp)
{
	__uint64_t resblks;

	/*
	 * We default to 5% or 8192 fsbs of space reserved, whichever is
	 * smaller.  This is intended to cover concurrent allocation
	 * transactions when we initially hit enospc. These each require a 4
	 * block reservation. Hence by default we cover roughly 2000 concurrent
	 * allocation reservations.
	 */
	resblks = mp->m_sb.sb_dblocks;
	do_div(resblks, 20);
	resblks = min_t(__uint64_t, resblks, 8192);
	return resblks;
}

/*
 * This function does the following on an initial mount of a file system:
 *	- reads the superblock from disk and init the mount struct
 *	- if we're a 32-bit kernel, do a size check on the superblock
 *		so we don't mount terabyte filesystems
 *	- init mount struct realtime fields
 *	- allocate inode hash table for fs
 *	- init directory manager
 *	- perform recovery and init the log manager
 */
int
xfs_mountfs(
	struct xfs_mount	*mp)
{
	struct xfs_sb		*sbp = &(mp->m_sb);
	struct xfs_inode	*rip;
	__uint64_t		resblks;
	uint			quotamount = 0;
	uint			quotaflags = 0;
	int			error = 0;

	xfs_sb_mount_common(mp, sbp);

	/*
	 * Check for a mismatched features2 values.  Older kernels read & wrote
	 * into the wrong sb offset for sb_features2 on some platforms due to
	 * xfs_sb_t not being 64bit size aligned when sb_features2 was added,
	 * which made older superblock reading/writing routines swap it as a
	 * 64-bit value.
	 *
	 * For backwards compatibility, we make both slots equal.
	 *
	 * If we detect a mismatched field, we OR the set bits into the existing
	 * features2 field in case it has already been modified; we don't want
	 * to lose any features.  We then update the bad location with the ORed
	 * value so that older kernels will see any features2 flags. The
	 * superblock writeback code ensures the new sb_features2 is copied to
	 * sb_bad_features2 before it is logged or written to disk.
	 */
	if (xfs_sb_has_mismatched_features2(sbp)) {
		xfs_warn(mp, "correcting sb_features alignment problem");
		sbp->sb_features2 |= sbp->sb_bad_features2;
		mp->m_update_sb = true;

		/*
		 * Re-check for ATTR2 in case it was found in bad_features2
		 * slot.
		 */
		if (xfs_sb_version_hasattr2(&mp->m_sb) &&
		   !(mp->m_flags & XFS_MOUNT_NOATTR2))
			mp->m_flags |= XFS_MOUNT_ATTR2;
	}

	if (xfs_sb_version_hasattr2(&mp->m_sb) &&
	   (mp->m_flags & XFS_MOUNT_NOATTR2)) {
		xfs_sb_version_removeattr2(&mp->m_sb);
		mp->m_update_sb = true;

		/* update sb_versionnum for the clearing of the morebits */
		if (!sbp->sb_features2)
			mp->m_update_sb = true;
	}

	/* always use v2 inodes by default now */
	if (!(mp->m_sb.sb_versionnum & XFS_SB_VERSION_NLINKBIT)) {
		mp->m_sb.sb_versionnum |= XFS_SB_VERSION_NLINKBIT;
		mp->m_update_sb = true;
	}

	/*
	 * Check if sb_agblocks is aligned at stripe boundary
	 * If sb_agblocks is NOT aligned turn off m_dalign since
	 * allocator alignment is within an ag, therefore ag has
	 * to be aligned at stripe boundary.
	 */
	error = xfs_update_alignment(mp);
	if (error)
		goto out;

	xfs_alloc_compute_maxlevels(mp);
	xfs_bmap_compute_maxlevels(mp, XFS_DATA_FORK);
	xfs_bmap_compute_maxlevels(mp, XFS_ATTR_FORK);
	xfs_ialloc_compute_maxlevels(mp);
	xfs_rmapbt_compute_maxlevels(mp);
	xfs_refcountbt_compute_maxlevels(mp);

	xfs_set_maxicount(mp);

	/* enable fail_at_unmount as default */
	mp->m_fail_unmount = 1;

	error = xfs_sysfs_init(&mp->m_kobj, &xfs_mp_ktype, NULL, mp->m_fsname);
	if (error)
		goto out;

	error = xfs_sysfs_init(&mp->m_stats.xs_kobj, &xfs_stats_ktype,
			       &mp->m_kobj, "stats");
	if (error)
		goto out_remove_sysfs;

	error = xfs_error_sysfs_init(mp);
	if (error)
		goto out_del_stats;


	error = xfs_uuid_mount(mp);
	if (error)
		goto out_remove_error_sysfs;

	/*
	 * Set the minimum read and write sizes
	 */
	xfs_set_rw_sizes(mp);

	/* set the low space thresholds for dynamic preallocation */
	xfs_set_low_space_thresholds(mp);

	/*
	 * Set the inode cluster size.
	 * This may still be overridden by the file system
	 * block size if it is larger than the chosen cluster size.
	 *
	 * For v5 filesystems, scale the cluster size with the inode size to
	 * keep a constant ratio of inode per cluster buffer, but only if mkfs
	 * has set the inode alignment value appropriately for larger cluster
	 * sizes.
	 */
	mp->m_inode_cluster_size = XFS_INODE_BIG_CLUSTER_SIZE;
	if (xfs_sb_version_hascrc(&mp->m_sb)) {
		int	new_size = mp->m_inode_cluster_size;

		new_size *= mp->m_sb.sb_inodesize / XFS_DINODE_MIN_SIZE;
		if (mp->m_sb.sb_inoalignmt >= XFS_B_TO_FSBT(mp, new_size))
			mp->m_inode_cluster_size = new_size;
	}

	/*
	 * If enabled, sparse inode chunk alignment is expected to match the
	 * cluster size. Full inode chunk alignment must match the chunk size,
	 * but that is checked on sb read verification...
	 */
	if (xfs_sb_version_hassparseinodes(&mp->m_sb) &&
	    mp->m_sb.sb_spino_align !=
			XFS_B_TO_FSBT(mp, mp->m_inode_cluster_size)) {
		xfs_warn(mp,
	"Sparse inode block alignment (%u) must match cluster size (%llu).",
			 mp->m_sb.sb_spino_align,
			 XFS_B_TO_FSBT(mp, mp->m_inode_cluster_size));
		error = -EINVAL;
		goto out_remove_uuid;
	}

	/*
	 * Set inode alignment fields
	 */
	xfs_set_inoalignment(mp);

	/*
	 * Check that the data (and log if separate) is an ok size.
	 */
	error = xfs_check_sizes(mp);
	if (error)
		goto out_remove_uuid;

	/*
	 * Initialize realtime fields in the mount structure
	 */
	error = xfs_rtmount_init(mp);
	if (error) {
		xfs_warn(mp, "RT mount failed");
		goto out_remove_uuid;
	}

	/*
	 *  Copies the low order bits of the timestamp and the randomly
	 *  set "sequence" number out of a UUID.
	 */
	uuid_getnodeuniq(&sbp->sb_uuid, mp->m_fixedfsid);

	mp->m_dmevmask = 0;	/* not persistent; set after each mount */

	error = xfs_da_mount(mp);
	if (error) {
		xfs_warn(mp, "Failed dir/attr init: %d", error);
		goto out_remove_uuid;
	}

	/*
	 * Initialize the precomputed transaction reservations values.
	 */
	xfs_trans_init(mp);

	/*
	 * Allocate and initialize the per-ag data.
	 */
	spin_lock_init(&mp->m_perag_lock);
	INIT_RADIX_TREE(&mp->m_perag_tree, GFP_ATOMIC);
	error = xfs_initialize_perag(mp, sbp->sb_agcount, &mp->m_maxagi);
	if (error) {
		xfs_warn(mp, "Failed per-ag init: %d", error);
		goto out_free_dir;
	}

	if (!sbp->sb_logblocks) {
		xfs_warn(mp, "no log defined");
		XFS_ERROR_REPORT("xfs_mountfs", XFS_ERRLEVEL_LOW, mp);
		error = -EFSCORRUPTED;
		goto out_free_perag;
	}

	/*
	 * Log's mount-time initialization. The first part of recovery can place
	 * some items on the AIL, to be handled when recovery is finished or
	 * cancelled.
	 */
	error = xfs_log_mount(mp, mp->m_logdev_targp,
			      XFS_FSB_TO_DADDR(mp, sbp->sb_logstart),
			      XFS_FSB_TO_BB(mp, sbp->sb_logblocks));
	if (error) {
		xfs_warn(mp, "log mount failed");
		goto out_fail_wait;
	}

	/*
	 * Now the log is mounted, we know if it was an unclean shutdown or
	 * not. If it was, with the first phase of recovery has completed, we
	 * have consistent AG blocks on disk. We have not recovered EFIs yet,
	 * but they are recovered transactionally in the second recovery phase
	 * later.
	 *
	 * Hence we can safely re-initialise incore superblock counters from
	 * the per-ag data. These may not be correct if the filesystem was not
	 * cleanly unmounted, so we need to wait for recovery to finish before
	 * doing this.
	 *
	 * If the filesystem was cleanly unmounted, then we can trust the
	 * values in the superblock to be correct and we don't need to do
	 * anything here.
	 *
	 * If we are currently making the filesystem, the initialisation will
	 * fail as the perag data is in an undefined state.
	 */
	if (xfs_sb_version_haslazysbcount(&mp->m_sb) &&
	    !XFS_LAST_UNMOUNT_WAS_CLEAN(mp) &&
	     !mp->m_sb.sb_inprogress) {
		error = xfs_initialize_perag_data(mp, sbp->sb_agcount);
		if (error)
			goto out_log_dealloc;
	}

	/*
	 * Get and sanity-check the root inode.
	 * Save the pointer to it in the mount structure.
	 */
	error = xfs_iget(mp, NULL, sbp->sb_rootino, 0, XFS_ILOCK_EXCL, &rip);
	if (error) {
		xfs_warn(mp, "failed to read root inode");
		goto out_log_dealloc;
	}

	ASSERT(rip != NULL);

	if (unlikely(!S_ISDIR(VFS_I(rip)->i_mode))) {
		xfs_warn(mp, "corrupted root inode %llu: not a directory",
			(unsigned long long)rip->i_ino);
		xfs_iunlock(rip, XFS_ILOCK_EXCL);
		XFS_ERROR_REPORT("xfs_mountfs_int(2)", XFS_ERRLEVEL_LOW,
				 mp);
		error = -EFSCORRUPTED;
		goto out_rele_rip;
	}
	mp->m_rootip = rip;	/* save it */

	xfs_iunlock(rip, XFS_ILOCK_EXCL);

	/*
	 * Initialize realtime inode pointers in the mount structure
	 */
	error = xfs_rtmount_inodes(mp);
	if (error) {
		/*
		 * Free up the root inode.
		 */
		xfs_warn(mp, "failed to read RT inodes");
		goto out_rele_rip;
	}

	/*
	 * If this is a read-only mount defer the superblock updates until
	 * the next remount into writeable mode.  Otherwise we would never
	 * perform the update e.g. for the root filesystem.
	 */
	if (mp->m_update_sb && !(mp->m_flags & XFS_MOUNT_RDONLY)) {
		error = xfs_sync_sb(mp, false);
		if (error) {
			xfs_warn(mp, "failed to write sb changes");
			goto out_rtunmount;
		}
	}

	/*
	 * Initialise the XFS quota management subsystem for this mount
	 */
	if (XFS_IS_QUOTA_RUNNING(mp)) {
		error = xfs_qm_newmount(mp, &quotamount, &quotaflags);
		if (error)
			goto out_rtunmount;
	} else {
		ASSERT(!XFS_IS_QUOTA_ON(mp));

		/*
		 * If a file system had quotas running earlier, but decided to
		 * mount without -o uquota/pquota/gquota options, revoke the
		 * quotachecked license.
		 */
		if (mp->m_sb.sb_qflags & XFS_ALL_QUOTA_ACCT) {
			xfs_notice(mp, "resetting quota flags");
			error = xfs_mount_reset_sbqflags(mp);
			if (error)
				goto out_rtunmount;
		}
	}

	/*
	 * During the second phase of log recovery, we need iget and
	 * iput to behave like they do for an active filesystem.
	 * xfs_fs_drop_inode needs to be able to prevent the deletion
	 * of inodes before we're done replaying log items on those
	 * inodes.
	 */
	mp->m_super->s_flags |= MS_ACTIVE;

	/*
	 * Finish recovering the file system.  This part needed to be delayed
	 * until after the root and real-time bitmap inodes were consistently
	 * read in.
	 */
	error = xfs_log_mount_finish(mp);
	if (error) {
		xfs_warn(mp, "log mount finish failed");
		goto out_rtunmount;
	}

	/*
	 * Now the log is fully replayed, we can transition to full read-only
	 * mode for read-only mounts. This will sync all the metadata and clean
	 * the log so that the recovery we just performed does not have to be
	 * replayed again on the next mount.
	 *
	 * We use the same quiesce mechanism as the rw->ro remount, as they are
	 * semantically identical operations.
	 */
	if ((mp->m_flags & (XFS_MOUNT_RDONLY|XFS_MOUNT_NORECOVERY)) ==
							XFS_MOUNT_RDONLY) {
		xfs_quiesce_attr(mp);
	}

	/*
	 * Complete the quota initialisation, post-log-replay component.
	 */
	if (quotamount) {
		ASSERT(mp->m_qflags == 0);
		mp->m_qflags = quotaflags;

		xfs_qm_mount_quotas(mp);
	}

	/*
	 * Now we are mounted, reserve a small amount of unused space for
	 * privileged transactions. This is needed so that transaction
	 * space required for critical operations can dip into this pool
	 * when at ENOSPC. This is needed for operations like create with
	 * attr, unwritten extent conversion at ENOSPC, etc. Data allocations
	 * are not allowed to use this reserved space.
	 *
	 * This may drive us straight to ENOSPC on mount, but that implies
	 * we were already there on the last unmount. Warn if this occurs.
	 */
	if (!(mp->m_flags & XFS_MOUNT_RDONLY)) {
		resblks = xfs_default_resblks(mp);
		error = xfs_reserve_blocks(mp, &resblks, NULL);
		if (error)
			xfs_warn(mp,
	"Unable to allocate reserve blocks. Continuing without reserve pool.");

		/* Recover any CoW blocks that never got remapped. */
		error = xfs_reflink_recover_cow(mp);
		if (error) {
			xfs_err(mp,
	"Error %d recovering leftover CoW allocations.", error);
			xfs_force_shutdown(mp, SHUTDOWN_CORRUPT_INCORE);
			goto out_quota;
		}

		/* Reserve AG blocks for future btree expansion. */
		error = xfs_fs_reserve_ag_blocks(mp);
		if (error && error != -ENOSPC)
			goto out_agresv;
	}

	return 0;

 out_agresv:
	xfs_fs_unreserve_ag_blocks(mp);
 out_quota:
	xfs_qm_unmount_quotas(mp);
 out_rtunmount:
	mp->m_super->s_flags &= ~MS_ACTIVE;
	xfs_rtunmount_inodes(mp);
 out_rele_rip:
	IRELE(rip);
	cancel_delayed_work_sync(&mp->m_reclaim_work);
	xfs_reclaim_inodes(mp, SYNC_WAIT);
 out_log_dealloc:
	mp->m_flags |= XFS_MOUNT_UNMOUNTING;
	xfs_log_mount_cancel(mp);
 out_fail_wait:
	if (mp->m_logdev_targp && mp->m_logdev_targp != mp->m_ddev_targp)
		xfs_wait_buftarg(mp->m_logdev_targp);
	xfs_wait_buftarg(mp->m_ddev_targp);
 out_free_perag:
	xfs_free_perag(mp);
 out_free_dir:
	xfs_da_unmount(mp);
 out_remove_uuid:
	xfs_uuid_unmount(mp);
 out_remove_error_sysfs:
	xfs_error_sysfs_del(mp);
 out_del_stats:
	xfs_sysfs_del(&mp->m_stats.xs_kobj);
 out_remove_sysfs:
	xfs_sysfs_del(&mp->m_kobj);
 out:
	return error;
}

/*
 * This flushes out the inodes,dquots and the superblock, unmounts the
 * log and makes sure that incore structures are freed.
 */
void
xfs_unmountfs(
	struct xfs_mount	*mp)
{
	__uint64_t		resblks;
	int			error;

	cancel_delayed_work_sync(&mp->m_eofblocks_work);
	cancel_delayed_work_sync(&mp->m_cowblocks_work);

	xfs_fs_unreserve_ag_blocks(mp);
	xfs_qm_unmount_quotas(mp);
	xfs_rtunmount_inodes(mp);
	IRELE(mp->m_rootip);

	/*
	 * We can potentially deadlock here if we have an inode cluster
	 * that has been freed has its buffer still pinned in memory because
	 * the transaction is still sitting in a iclog. The stale inodes
	 * on that buffer will have their flush locks held until the
	 * transaction hits the disk and the callbacks run. the inode
	 * flush takes the flush lock unconditionally and with nothing to
	 * push out the iclog we will never get that unlocked. hence we
	 * need to force the log first.
	 */
	xfs_log_force(mp, XFS_LOG_SYNC);

	/*
	 * Wait for all busy extents to be freed, including completion of
	 * any discard operation.
	 */
	xfs_extent_busy_wait_all(mp);
	flush_workqueue(xfs_discard_wq);

	/*
	 * We now need to tell the world we are unmounting. This will allow
	 * us to detect that the filesystem is going away and we should error
	 * out anything that we have been retrying in the background. This will
	 * prevent neverending retries in AIL pushing from hanging the unmount.
	 */
	mp->m_flags |= XFS_MOUNT_UNMOUNTING;

	/*
	 * Flush all pending changes from the AIL.
	 */
	xfs_ail_push_all_sync(mp->m_ail);

	/*
	 * And reclaim all inodes.  At this point there should be no dirty
	 * inodes and none should be pinned or locked, but use synchronous
	 * reclaim just to be sure. We can stop background inode reclaim
	 * here as well if it is still running.
	 */
	cancel_delayed_work_sync(&mp->m_reclaim_work);
	xfs_reclaim_inodes(mp, SYNC_WAIT);

	xfs_qm_unmount(mp);

	/*
	 * Unreserve any blocks we have so that when we unmount we don't account
	 * the reserved free space as used. This is really only necessary for
	 * lazy superblock counting because it trusts the incore superblock
	 * counters to be absolutely correct on clean unmount.
	 *
	 * We don't bother correcting this elsewhere for lazy superblock
	 * counting because on mount of an unclean filesystem we reconstruct the
	 * correct counter value and this is irrelevant.
	 *
	 * For non-lazy counter filesystems, this doesn't matter at all because
	 * we only every apply deltas to the superblock and hence the incore
	 * value does not matter....
	 */
	resblks = 0;
	error = xfs_reserve_blocks(mp, &resblks, NULL);
	if (error)
		xfs_warn(mp, "Unable to free reserved block pool. "
				"Freespace may not be correct on next mount.");

	error = xfs_log_sbcount(mp);
	if (error)
		xfs_warn(mp, "Unable to update superblock counters. "
				"Freespace may not be correct on next mount.");


	xfs_log_unmount(mp);
	xfs_da_unmount(mp);
	xfs_uuid_unmount(mp);

#if defined(DEBUG)
	xfs_errortag_clearall(mp, 0);
#endif
	xfs_free_perag(mp);

	xfs_error_sysfs_del(mp);
	xfs_sysfs_del(&mp->m_stats.xs_kobj);
	xfs_sysfs_del(&mp->m_kobj);
}

/*
 * Determine whether modifications can proceed. The caller specifies the minimum
 * freeze level for which modifications should not be allowed. This allows
 * certain operations to proceed while the freeze sequence is in progress, if
 * necessary.
 */
bool
xfs_fs_writable(
	struct xfs_mount	*mp,
	int			level)
{
	ASSERT(level > SB_UNFROZEN);
	if ((mp->m_super->s_writers.frozen >= level) ||
	    XFS_FORCED_SHUTDOWN(mp) || (mp->m_flags & XFS_MOUNT_RDONLY))
		return false;

	return true;
}

/*
 * xfs_log_sbcount
 *
 * Sync the superblock counters to disk.
 *
 * Note this code can be called during the process of freezing, so we use the
 * transaction allocator that does not block when the transaction subsystem is
 * in its frozen state.
 */
int
xfs_log_sbcount(xfs_mount_t *mp)
{
	/* allow this to proceed during the freeze sequence... */
	if (!xfs_fs_writable(mp, SB_FREEZE_COMPLETE))
		return 0;

	/*
	 * we don't need to do this if we are updating the superblock
	 * counters on every modification.
	 */
	if (!xfs_sb_version_haslazysbcount(&mp->m_sb))
		return 0;

	return xfs_sync_sb(mp, true);
}

/*
 * Deltas for the inode count are +/-64, hence we use a large batch size
 * of 128 so we don't need to take the counter lock on every update.
 */
#define XFS_ICOUNT_BATCH	128
int
xfs_mod_icount(
	struct xfs_mount	*mp,
	int64_t			delta)
{
	__percpu_counter_add(&mp->m_icount, delta, XFS_ICOUNT_BATCH);
	if (__percpu_counter_compare(&mp->m_icount, 0, XFS_ICOUNT_BATCH) < 0) {
		ASSERT(0);
		percpu_counter_add(&mp->m_icount, -delta);
		return -EINVAL;
	}
	return 0;
}

int
xfs_mod_ifree(
	struct xfs_mount	*mp,
	int64_t			delta)
{
	percpu_counter_add(&mp->m_ifree, delta);
	if (percpu_counter_compare(&mp->m_ifree, 0) < 0) {
		ASSERT(0);
		percpu_counter_add(&mp->m_ifree, -delta);
		return -EINVAL;
	}
	return 0;
}

/*
 * Deltas for the block count can vary from 1 to very large, but lock contention
 * only occurs on frequent small block count updates such as in the delayed
 * allocation path for buffered writes (page a time updates). Hence we set
 * a large batch count (1024) to minimise global counter updates except when
 * we get near to ENOSPC and we have to be very accurate with our updates.
 */
#define XFS_FDBLOCKS_BATCH	1024
int
xfs_mod_fdblocks(
	struct xfs_mount	*mp,
	int64_t			delta,
	bool			rsvd)
{
	int64_t			lcounter;
	long long		res_used;
	s32			batch;

	if (delta > 0) {
		/*
		 * If the reserve pool is depleted, put blocks back into it
		 * first. Most of the time the pool is full.
		 */
		if (likely(mp->m_resblks == mp->m_resblks_avail)) {
			percpu_counter_add(&mp->m_fdblocks, delta);
			return 0;
		}

		spin_lock(&mp->m_sb_lock);
		res_used = (long long)(mp->m_resblks - mp->m_resblks_avail);

		if (res_used > delta) {
			mp->m_resblks_avail += delta;
		} else {
			delta -= res_used;
			mp->m_resblks_avail = mp->m_resblks;
			percpu_counter_add(&mp->m_fdblocks, delta);
		}
		spin_unlock(&mp->m_sb_lock);
		return 0;
	}

	/*
	 * Taking blocks away, need to be more accurate the closer we
	 * are to zero.
	 *
	 * If the counter has a value of less than 2 * max batch size,
	 * then make everything serialise as we are real close to
	 * ENOSPC.
	 */
	if (__percpu_counter_compare(&mp->m_fdblocks, 2 * XFS_FDBLOCKS_BATCH,
				     XFS_FDBLOCKS_BATCH) < 0)
		batch = 1;
	else
		batch = XFS_FDBLOCKS_BATCH;

	__percpu_counter_add(&mp->m_fdblocks, delta, batch);
	if (__percpu_counter_compare(&mp->m_fdblocks, mp->m_alloc_set_aside,
				     XFS_FDBLOCKS_BATCH) >= 0) {
		/* we had space! */
		return 0;
	}

	/*
	 * lock up the sb for dipping into reserves before releasing the space
	 * that took us to ENOSPC.
	 */
	spin_lock(&mp->m_sb_lock);
	percpu_counter_add(&mp->m_fdblocks, -delta);
	if (!rsvd)
		goto fdblocks_enospc;

	lcounter = (long long)mp->m_resblks_avail + delta;
	if (lcounter >= 0) {
		mp->m_resblks_avail = lcounter;
		spin_unlock(&mp->m_sb_lock);
		return 0;
	}
	printk_once(KERN_WARNING
		"Filesystem \"%s\": reserve blocks depleted! "
		"Consider increasing reserve pool size.",
		mp->m_fsname);
fdblocks_enospc:
	spin_unlock(&mp->m_sb_lock);
	return -ENOSPC;
}

int
xfs_mod_frextents(
	struct xfs_mount	*mp,
	int64_t			delta)
{
	int64_t			lcounter;
	int			ret = 0;

	spin_lock(&mp->m_sb_lock);
	lcounter = mp->m_sb.sb_frextents + delta;
	if (lcounter < 0)
		ret = -ENOSPC;
	else
		mp->m_sb.sb_frextents = lcounter;
	spin_unlock(&mp->m_sb_lock);
	return ret;
}

/*
 * xfs_getsb() is called to obtain the buffer for the superblock.
 * The buffer is returned locked and read in from disk.
 * The buffer should be released with a call to xfs_brelse().
 *
 * If the flags parameter is BUF_TRYLOCK, then we'll only return
 * the superblock buffer if it can be locked without sleeping.
 * If it can't then we'll return NULL.
 */
struct xfs_buf *
xfs_getsb(
	struct xfs_mount	*mp,
	int			flags)
{
	struct xfs_buf		*bp = mp->m_sb_bp;

	if (!xfs_buf_trylock(bp)) {
		if (flags & XBF_TRYLOCK)
			return NULL;
		xfs_buf_lock(bp);
	}

	xfs_buf_hold(bp);
	ASSERT(bp->b_flags & XBF_DONE);
	return bp;
}

/*
 * Used to free the superblock along various error paths.
 */
void
xfs_freesb(
	struct xfs_mount	*mp)
{
	struct xfs_buf		*bp = mp->m_sb_bp;

	xfs_buf_lock(bp);
	mp->m_sb_bp = NULL;
	xfs_buf_relse(bp);
}

/*
 * If the underlying (data/log/rt) device is readonly, there are some
 * operations that cannot proceed.
 */
int
xfs_dev_is_read_only(
	struct xfs_mount	*mp,
	char			*message)
{
	if (xfs_readonly_buftarg(mp->m_ddev_targp) ||
	    xfs_readonly_buftarg(mp->m_logdev_targp) ||
	    (mp->m_rtdev_targp && xfs_readonly_buftarg(mp->m_rtdev_targp))) {
		xfs_notice(mp, "%s required on read-only device.", message);
		xfs_notice(mp, "write access unavailable, cannot proceed.");
		return -EROFS;
	}
	return 0;
}<|MERGE_RESOLUTION|>--- conflicted
+++ resolved
@@ -214,10 +214,7 @@
 		INIT_RADIX_TREE(&pag->pag_ici_root, GFP_ATOMIC);
 		if (xfs_buf_hash_init(pag))
 			goto out_free_pag;
-<<<<<<< HEAD
-=======
 		init_waitqueue_head(&pag->pagb_wait);
->>>>>>> f2e5fa84
 
 		if (radix_tree_preload(GFP_NOFS))
 			goto out_hash_destroy;
