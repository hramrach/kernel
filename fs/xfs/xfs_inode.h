/*
 * Copyright (c) 2000-2003,2005 Silicon Graphics, Inc.
 * All Rights Reserved.
 *
 * This program is free software; you can redistribute it and/or
 * modify it under the terms of the GNU General Public License as
 * published by the Free Software Foundation.
 *
 * This program is distributed in the hope that it would be useful,
 * but WITHOUT ANY WARRANTY; without even the implied warranty of
 * MERCHANTABILITY or FITNESS FOR A PARTICULAR PURPOSE.  See the
 * GNU General Public License for more details.
 *
 * You should have received a copy of the GNU General Public License
 * along with this program; if not, write the Free Software Foundation,
 * Inc.,  51 Franklin St, Fifth Floor, Boston, MA  02110-1301  USA
 */
#ifndef	__XFS_INODE_H__
#define	__XFS_INODE_H__

#include "xfs_inode_buf.h"
#include "xfs_inode_fork.h"

/*
 * Kernel only inode definitions
 */
struct xfs_dinode;
struct xfs_inode;
struct xfs_buf;
struct xfs_defer_ops;
struct xfs_bmbt_irec;
struct xfs_inode_log_item;
struct xfs_mount;
struct xfs_trans;
struct xfs_dquot;

typedef struct xfs_inode {
	/* Inode linking and identification information. */
	struct xfs_mount	*i_mount;	/* fs mount struct ptr */
	struct xfs_dquot	*i_udquot;	/* user dquot */
	struct xfs_dquot	*i_gdquot;	/* group dquot */
	struct xfs_dquot	*i_pdquot;	/* project dquot */

	/* Inode location stuff */
	xfs_ino_t		i_ino;		/* inode number (agno/agino)*/
	struct xfs_imap		i_imap;		/* location for xfs_imap() */

	/* Extent information. */
	xfs_ifork_t		*i_afp;		/* attribute fork pointer */
	xfs_ifork_t		*i_cowfp;	/* copy on write extents */
	xfs_ifork_t		i_df;		/* data fork */

	/* operations vectors */
	const struct xfs_dir_ops *d_ops;		/* directory ops vector */

	/* Transaction and locking information. */
	struct xfs_inode_log_item *i_itemp;	/* logging information */
	mrlock_t		i_lock;		/* inode lock */
	mrlock_t		i_mmaplock;	/* inode mmap IO lock */
	atomic_t		i_pincount;	/* inode pin count */
	spinlock_t		i_flags_lock;	/* inode i_flags lock */
	/* Miscellaneous state. */
	unsigned long		i_flags;	/* see defined flags below */
	unsigned int		i_delayed_blks;	/* count of delay alloc blks */

	struct xfs_icdinode	i_d;		/* most of ondisk inode */

	xfs_extnum_t		i_cnextents;	/* # of extents in cow fork */
	unsigned int		i_cformat;	/* format of cow fork */

	/* VFS inode */
	struct inode		i_vnode;	/* embedded VFS inode */
} xfs_inode_t;

/* Convert from vfs inode to xfs inode */
static inline struct xfs_inode *XFS_I(struct inode *inode)
{
	return container_of(inode, struct xfs_inode, i_vnode);
}

/* convert from xfs inode to vfs inode */
static inline struct inode *VFS_I(struct xfs_inode *ip)
{
	return &ip->i_vnode;
}

/*
 * For regular files we only update the on-disk filesize when actually
 * writing data back to disk.  Until then only the copy in the VFS inode
 * is uptodate.
 */
static inline xfs_fsize_t XFS_ISIZE(struct xfs_inode *ip)
{
	if (S_ISREG(VFS_I(ip)->i_mode))
		return i_size_read(VFS_I(ip));
	return ip->i_d.di_size;
}

/*
 * If this I/O goes past the on-disk inode size update it unless it would
 * be past the current in-core inode size.
 */
static inline xfs_fsize_t
xfs_new_eof(struct xfs_inode *ip, xfs_fsize_t new_size)
{
	xfs_fsize_t i_size = i_size_read(VFS_I(ip));

	if (new_size > i_size || new_size < 0)
		new_size = i_size;
	return new_size > ip->i_d.di_size ? new_size : 0;
}

/*
 * i_flags helper functions
 */
static inline void
__xfs_iflags_set(xfs_inode_t *ip, unsigned short flags)
{
	ip->i_flags |= flags;
}

static inline void
xfs_iflags_set(xfs_inode_t *ip, unsigned short flags)
{
	spin_lock(&ip->i_flags_lock);
	__xfs_iflags_set(ip, flags);
	spin_unlock(&ip->i_flags_lock);
}

static inline void
xfs_iflags_clear(xfs_inode_t *ip, unsigned short flags)
{
	spin_lock(&ip->i_flags_lock);
	ip->i_flags &= ~flags;
	spin_unlock(&ip->i_flags_lock);
}

static inline int
__xfs_iflags_test(xfs_inode_t *ip, unsigned short flags)
{
	return (ip->i_flags & flags);
}

static inline int
xfs_iflags_test(xfs_inode_t *ip, unsigned short flags)
{
	int ret;
	spin_lock(&ip->i_flags_lock);
	ret = __xfs_iflags_test(ip, flags);
	spin_unlock(&ip->i_flags_lock);
	return ret;
}

static inline int
xfs_iflags_test_and_clear(xfs_inode_t *ip, unsigned short flags)
{
	int ret;

	spin_lock(&ip->i_flags_lock);
	ret = ip->i_flags & flags;
	if (ret)
		ip->i_flags &= ~flags;
	spin_unlock(&ip->i_flags_lock);
	return ret;
}

static inline int
xfs_iflags_test_and_set(xfs_inode_t *ip, unsigned short flags)
{
	int ret;

	spin_lock(&ip->i_flags_lock);
	ret = ip->i_flags & flags;
	if (!ret)
		ip->i_flags |= flags;
	spin_unlock(&ip->i_flags_lock);
	return ret;
}

/*
 * Project quota id helpers (previously projid was 16bit only
 * and using two 16bit values to hold new 32bit projid was chosen
 * to retain compatibility with "old" filesystems).
 */
static inline prid_t
xfs_get_projid(struct xfs_inode *ip)
{
	return (prid_t)ip->i_d.di_projid_hi << 16 | ip->i_d.di_projid_lo;
}

static inline void
xfs_set_projid(struct xfs_inode *ip,
		prid_t projid)
{
	ip->i_d.di_projid_hi = (uint16_t) (projid >> 16);
	ip->i_d.di_projid_lo = (uint16_t) (projid & 0xffff);
}

static inline prid_t
xfs_get_initial_prid(struct xfs_inode *dp)
{
	if (dp->i_d.di_flags & XFS_DIFLAG_PROJINHERIT)
		return xfs_get_projid(dp);

	return XFS_PROJID_DEFAULT;
}

static inline bool xfs_is_reflink_inode(struct xfs_inode *ip)
{
	return ip->i_d.di_flags2 & XFS_DIFLAG2_REFLINK;
}

/*
 * In-core inode flags.
 */
#define XFS_IRECLAIM		(1 << 0) /* started reclaiming this inode */
#define XFS_ISTALE		(1 << 1) /* inode has been staled */
#define XFS_IRECLAIMABLE	(1 << 2) /* inode can be reclaimed */
#define __XFS_INEW_BIT		3	 /* inode has just been allocated */
#define XFS_INEW		(1 << __XFS_INEW_BIT)
#define XFS_ITRUNCATED		(1 << 5) /* truncated down so flush-on-close */
#define XFS_IDIRTY_RELEASE	(1 << 6) /* dirty release already seen */
#define __XFS_IFLOCK_BIT	7	 /* inode is being flushed right now */
#define XFS_IFLOCK		(1 << __XFS_IFLOCK_BIT)
#define __XFS_IPINNED_BIT	8	 /* wakeup key for zero pin count */
#define XFS_IPINNED		(1 << __XFS_IPINNED_BIT)
#define XFS_IDONTCACHE		(1 << 9) /* don't cache the inode long term */
#define XFS_IEOFBLOCKS		(1 << 10)/* has the preallocblocks tag set */
/*
 * If this unlinked inode is in the middle of recovery, don't let drop_inode
 * truncate and free the inode.  This can happen if we iget the inode during
 * log recovery to replay a bmap operation on the inode.
 */
#define XFS_IRECOVERY		(1 << 11)

/*
 * Per-lifetime flags need to be reset when re-using a reclaimable inode during
 * inode lookup. This prevents unintended behaviour on the new inode from
 * ocurring.
 */
#define XFS_IRECLAIM_RESET_FLAGS	\
	(XFS_IRECLAIMABLE | XFS_IRECLAIM | \
	 XFS_IDIRTY_RELEASE | XFS_ITRUNCATED)

/*
 * Synchronize processes attempting to flush the in-core inode back to disk.
 */

static inline int xfs_isiflocked(struct xfs_inode *ip)
{
	return xfs_iflags_test(ip, XFS_IFLOCK);
}

extern void __xfs_iflock(struct xfs_inode *ip);

static inline int xfs_iflock_nowait(struct xfs_inode *ip)
{
	return !xfs_iflags_test_and_set(ip, XFS_IFLOCK);
}

static inline void xfs_iflock(struct xfs_inode *ip)
{
	if (!xfs_iflock_nowait(ip))
		__xfs_iflock(ip);
}

static inline void xfs_ifunlock(struct xfs_inode *ip)
{
	ASSERT(xfs_isiflocked(ip));
	xfs_iflags_clear(ip, XFS_IFLOCK);
	smp_mb();
	wake_up_bit(&ip->i_flags, __XFS_IFLOCK_BIT);
}

/*
 * Flags for inode locking.
 * Bit ranges:	1<<1  - 1<<16-1 -- iolock/ilock modes (bitfield)
 *		1<<16 - 1<<32-1 -- lockdep annotation (integers)
 */
#define	XFS_IOLOCK_EXCL		(1<<0)
#define	XFS_IOLOCK_SHARED	(1<<1)
#define	XFS_ILOCK_EXCL		(1<<2)
#define	XFS_ILOCK_SHARED	(1<<3)
#define	XFS_MMAPLOCK_EXCL	(1<<4)
#define	XFS_MMAPLOCK_SHARED	(1<<5)

#define XFS_LOCK_MASK		(XFS_IOLOCK_EXCL | XFS_IOLOCK_SHARED \
				| XFS_ILOCK_EXCL | XFS_ILOCK_SHARED \
				| XFS_MMAPLOCK_EXCL | XFS_MMAPLOCK_SHARED)

#define XFS_LOCK_FLAGS \
	{ XFS_IOLOCK_EXCL,	"IOLOCK_EXCL" }, \
	{ XFS_IOLOCK_SHARED,	"IOLOCK_SHARED" }, \
	{ XFS_ILOCK_EXCL,	"ILOCK_EXCL" }, \
	{ XFS_ILOCK_SHARED,	"ILOCK_SHARED" }, \
	{ XFS_MMAPLOCK_EXCL,	"MMAPLOCK_EXCL" }, \
	{ XFS_MMAPLOCK_SHARED,	"MMAPLOCK_SHARED" }


/*
 * Flags for lockdep annotations.
 *
 * XFS_LOCK_PARENT - for directory operations that require locking a
 * parent directory inode and a child entry inode. IOLOCK requires nesting,
 * MMAPLOCK does not support this class, ILOCK requires a single subclass
 * to differentiate parent from child.
 *
 * XFS_LOCK_RTBITMAP/XFS_LOCK_RTSUM - the realtime device bitmap and summary
 * inodes do not participate in the normal lock order, and thus have their
 * own subclasses.
 *
 * XFS_LOCK_INUMORDER - for locking several inodes at the some time
 * with xfs_lock_inodes().  This flag is used as the starting subclass
 * and each subsequent lock acquired will increment the subclass by one.
 * However, MAX_LOCKDEP_SUBCLASSES == 8, which means we are greatly
 * limited to the subclasses we can represent via nesting. We need at least
 * 5 inodes nest depth for the ILOCK through rename, and we also have to support
 * XFS_ILOCK_PARENT, which gives 6 subclasses. Then we have XFS_ILOCK_RTBITMAP
 * and XFS_ILOCK_RTSUM, which are another 2 unique subclasses, so that's all
 * 8 subclasses supported by lockdep.
 *
 * This also means we have to number the sub-classes in the lowest bits of
 * the mask we keep, and we have to ensure we never exceed 3 bits of lockdep
 * mask and we can't use bit-masking to build the subclasses. What a mess.
 *
 * Bit layout:
 *
 * Bit		Lock Region
 * 16-19	XFS_IOLOCK_SHIFT dependencies
 * 20-23	XFS_MMAPLOCK_SHIFT dependencies
 * 24-31	XFS_ILOCK_SHIFT dependencies
 *
 * IOLOCK values
 *
 * 0-3		subclass value
 * 4-7		unused
 *
 * MMAPLOCK values
 *
 * 0-3		subclass value
 * 4-7		unused
 *
 * ILOCK values
 * 0-4		subclass values
 * 5		PARENT subclass (not nestable)
 * 6		RTBITMAP subclass (not nestable)
 * 7		RTSUM subclass (not nestable)
 * 
 */
#define XFS_IOLOCK_SHIFT		16
#define XFS_IOLOCK_MAX_SUBCLASS		3
#define XFS_IOLOCK_DEP_MASK		0x000f0000

#define XFS_MMAPLOCK_SHIFT		20
#define XFS_MMAPLOCK_NUMORDER		0
#define XFS_MMAPLOCK_MAX_SUBCLASS	3
#define XFS_MMAPLOCK_DEP_MASK		0x00f00000

#define XFS_ILOCK_SHIFT			24
#define XFS_ILOCK_PARENT_VAL		5
#define XFS_ILOCK_MAX_SUBCLASS		(XFS_ILOCK_PARENT_VAL - 1)
#define XFS_ILOCK_RTBITMAP_VAL		6
#define XFS_ILOCK_RTSUM_VAL		7
#define XFS_ILOCK_DEP_MASK		0xff000000
#define	XFS_ILOCK_PARENT		(XFS_ILOCK_PARENT_VAL << XFS_ILOCK_SHIFT)
#define	XFS_ILOCK_RTBITMAP		(XFS_ILOCK_RTBITMAP_VAL << XFS_ILOCK_SHIFT)
#define	XFS_ILOCK_RTSUM			(XFS_ILOCK_RTSUM_VAL << XFS_ILOCK_SHIFT)

#define XFS_LOCK_SUBCLASS_MASK	(XFS_IOLOCK_DEP_MASK | \
				 XFS_MMAPLOCK_DEP_MASK | \
				 XFS_ILOCK_DEP_MASK)

#define XFS_IOLOCK_DEP(flags)	(((flags) & XFS_IOLOCK_DEP_MASK) \
					>> XFS_IOLOCK_SHIFT)
#define XFS_MMAPLOCK_DEP(flags)	(((flags) & XFS_MMAPLOCK_DEP_MASK) \
					>> XFS_MMAPLOCK_SHIFT)
#define XFS_ILOCK_DEP(flags)	(((flags) & XFS_ILOCK_DEP_MASK) \
					>> XFS_ILOCK_SHIFT)

/*
 * Layouts are broken in the BREAK_WRITE case to ensure that
 * layout-holders do not collide with local writes. Additionally,
 * layouts are broken in the BREAK_UNMAP case to make sure the
 * layout-holder has a consistent view of the file's extent map. While
 * BREAK_WRITE breaks can be satisfied by recalling FL_LAYOUT leases,
 * BREAK_UNMAP breaks additionally require waiting for busy dax-pages to
 * go idle.
 */
enum layout_break_reason {
        BREAK_WRITE,
        BREAK_UNMAP,
};

/*
 * For multiple groups support: if S_ISGID bit is set in the parent
 * directory, group of new file is set to that of the parent, and
 * new subdirectory gets S_ISGID bit from parent.
 */
#define XFS_INHERIT_GID(pip)	\
	(((pip)->i_mount->m_flags & XFS_MOUNT_GRPID) || \
	 (VFS_I(pip)->i_mode & S_ISGID))

int		xfs_release(struct xfs_inode *ip);
void		xfs_inactive(struct xfs_inode *ip);
int		xfs_lookup(struct xfs_inode *dp, struct xfs_name *name,
			   struct xfs_inode **ipp, struct xfs_name *ci_name);
int		xfs_create(struct xfs_inode *dp, struct xfs_name *name,
			   umode_t mode, dev_t rdev, struct xfs_inode **ipp);
int		xfs_create_tmpfile(struct xfs_inode *dp, struct dentry *dentry,
			   umode_t mode, struct xfs_inode **ipp);
int		xfs_remove(struct xfs_inode *dp, struct xfs_name *name,
			   struct xfs_inode *ip);
int		xfs_link(struct xfs_inode *tdp, struct xfs_inode *sip,
			 struct xfs_name *target_name);
int		xfs_rename(struct xfs_inode *src_dp, struct xfs_name *src_name,
			   struct xfs_inode *src_ip, struct xfs_inode *target_dp,
			   struct xfs_name *target_name,
			   struct xfs_inode *target_ip, unsigned int flags);

void		xfs_ilock(xfs_inode_t *, uint);
int		xfs_ilock_nowait(xfs_inode_t *, uint);
void		xfs_iunlock(xfs_inode_t *, uint);
void		xfs_ilock_demote(xfs_inode_t *, uint);
int		xfs_isilocked(xfs_inode_t *, uint);
uint		xfs_ilock_data_map_shared(struct xfs_inode *);
uint		xfs_ilock_attr_map_shared(struct xfs_inode *);

uint		xfs_ip2xflags(struct xfs_inode *);
int		xfs_ifree(struct xfs_trans *, xfs_inode_t *,
			   struct xfs_defer_ops *);
int		xfs_itruncate_extents(struct xfs_trans **, struct xfs_inode *,
				      int, xfs_fsize_t);
void		xfs_iext_realloc(xfs_inode_t *, int, int);

void		xfs_iunpin_wait(xfs_inode_t *);
#define xfs_ipincount(ip)	((unsigned int) atomic_read(&ip->i_pincount))

int		xfs_iflush(struct xfs_inode *, struct xfs_buf **);
void		xfs_lock_two_inodes(xfs_inode_t *, xfs_inode_t *, uint);

xfs_extlen_t	xfs_get_extsz_hint(struct xfs_inode *ip);
xfs_extlen_t	xfs_get_cowextsz_hint(struct xfs_inode *ip);

int		xfs_dir_ialloc(struct xfs_trans **, struct xfs_inode *, umode_t,
			       xfs_nlink_t, dev_t, prid_t, int,
			       struct xfs_inode **, int *);

/* from xfs_file.c */
enum xfs_prealloc_flags {
	XFS_PREALLOC_SET	= (1 << 1),
	XFS_PREALLOC_CLEAR	= (1 << 2),
	XFS_PREALLOC_SYNC	= (1 << 3),
	XFS_PREALLOC_INVISIBLE	= (1 << 4),
};

int	xfs_update_prealloc_flags(struct xfs_inode *ip,
				  enum xfs_prealloc_flags flags);
int	xfs_zero_eof(struct xfs_inode *ip, xfs_off_t offset,
		     xfs_fsize_t isize, bool *did_zeroing);
int	xfs_zero_range(struct xfs_inode *ip, xfs_off_t pos, xfs_off_t count,
		bool *did_zero);
<<<<<<< HEAD
loff_t	__xfs_seek_hole_data(struct inode *inode, loff_t start,
			     loff_t eof, int whence);

int	xfs_break_layouts(struct inode *inode, uint *iolock,
		enum layout_break_reason reason);
=======
>>>>>>> b4f92dc8

/* from xfs_iops.c */
extern void xfs_setup_inode(struct xfs_inode *ip);
extern void xfs_setup_iops(struct xfs_inode *ip);

/*
 * When setting up a newly allocated inode, we need to call
 * xfs_finish_inode_setup() once the inode is fully instantiated at
 * the VFS level to prevent the rest of the world seeing the inode
 * before we've completed instantiation. Otherwise we can do it
 * the moment the inode lookup is complete.
 */
static inline void xfs_finish_inode_setup(struct xfs_inode *ip)
{
	xfs_iflags_clear(ip, XFS_INEW);
	barrier();
	unlock_new_inode(VFS_I(ip));
	wake_up_bit(&ip->i_flags, __XFS_INEW_BIT);
}

static inline void xfs_setup_existing_inode(struct xfs_inode *ip)
{
	xfs_setup_inode(ip);
	xfs_setup_iops(ip);
	xfs_finish_inode_setup(ip);
}

#define IHOLD(ip) \
do { \
	ASSERT(atomic_read(&VFS_I(ip)->i_count) > 0) ; \
	ihold(VFS_I(ip)); \
	trace_xfs_ihold(ip, _THIS_IP_); \
} while (0)

#define IRELE(ip) \
do { \
	trace_xfs_irele(ip, _THIS_IP_); \
	iput(VFS_I(ip)); \
} while (0)

extern struct kmem_zone	*xfs_inode_zone;

/* The default CoW extent size hint. */
#define XFS_DEFAULT_COWEXTSZ_HINT 32

#endif	/* __XFS_INODE_H__ */<|MERGE_RESOLUTION|>--- conflicted
+++ resolved
@@ -459,14 +459,9 @@
 		     xfs_fsize_t isize, bool *did_zeroing);
 int	xfs_zero_range(struct xfs_inode *ip, xfs_off_t pos, xfs_off_t count,
 		bool *did_zero);
-<<<<<<< HEAD
-loff_t	__xfs_seek_hole_data(struct inode *inode, loff_t start,
-			     loff_t eof, int whence);
 
 int	xfs_break_layouts(struct inode *inode, uint *iolock,
 		enum layout_break_reason reason);
-=======
->>>>>>> b4f92dc8
 
 /* from xfs_iops.c */
 extern void xfs_setup_inode(struct xfs_inode *ip);
