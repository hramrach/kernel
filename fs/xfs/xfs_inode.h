/*
 * Copyright (c) 2000-2003,2005 Silicon Graphics, Inc.
 * All Rights Reserved.
 *
 * This program is free software; you can redistribute it and/or
 * modify it under the terms of the GNU General Public License as
 * published by the Free Software Foundation.
 *
 * This program is distributed in the hope that it would be useful,
 * but WITHOUT ANY WARRANTY; without even the implied warranty of
 * MERCHANTABILITY or FITNESS FOR A PARTICULAR PURPOSE.  See the
 * GNU General Public License for more details.
 *
 * You should have received a copy of the GNU General Public License
 * along with this program; if not, write the Free Software Foundation,
 * Inc.,  51 Franklin St, Fifth Floor, Boston, MA  02110-1301  USA
 */
#ifndef	__XFS_INODE_H__
#define	__XFS_INODE_H__

#include "xfs_inode_buf.h"
#include "xfs_inode_fork.h"

/*
 * Kernel only inode definitions
 */
struct xfs_dinode;
struct xfs_inode;
struct xfs_buf;
struct xfs_defer_ops;
struct xfs_bmbt_irec;
struct xfs_inode_log_item;
struct xfs_mount;
struct xfs_trans;
struct xfs_dquot;

typedef struct xfs_inode {
	/* Inode linking and identification information. */
	struct xfs_mount	*i_mount;	/* fs mount struct ptr */
	struct xfs_dquot	*i_udquot;	/* user dquot */
	struct xfs_dquot	*i_gdquot;	/* group dquot */
	struct xfs_dquot	*i_pdquot;	/* project dquot */

	/* Inode location stuff */
	xfs_ino_t		i_ino;		/* inode number (agno/agino)*/
	struct xfs_imap		i_imap;		/* location for xfs_imap() */

	/* Extent information. */
	xfs_ifork_t		*i_afp;		/* attribute fork pointer */
	xfs_ifork_t		*i_cowfp;	/* copy on write extents */
	xfs_ifork_t		i_df;		/* data fork */

	/* operations vectors */
	const struct xfs_dir_ops *d_ops;		/* directory ops vector */

	/* Transaction and locking information. */
	struct xfs_inode_log_item *i_itemp;	/* logging information */
	mrlock_t		i_lock;		/* inode lock */
	mrlock_t		i_mmaplock;	/* inode mmap IO lock */
	atomic_t		i_pincount;	/* inode pin count */
	spinlock_t		i_flags_lock;	/* inode i_flags lock */
	/* Miscellaneous state. */
	unsigned long		i_flags;	/* see defined flags below */
	unsigned int		i_delayed_blks;	/* count of delay alloc blks */

	struct xfs_icdinode	i_d;		/* most of ondisk inode */

	xfs_extnum_t		i_cnextents;	/* # of extents in cow fork */
	unsigned int		i_cformat;	/* format of cow fork */

	/* VFS inode */
	struct inode		i_vnode;	/* embedded VFS inode */
} xfs_inode_t;

/* Convert from vfs inode to xfs inode */
static inline struct xfs_inode *XFS_I(struct inode *inode)
{
	return container_of(inode, struct xfs_inode, i_vnode);
}

/* convert from xfs inode to vfs inode */
static inline struct inode *VFS_I(struct xfs_inode *ip)
{
	return &ip->i_vnode;
}

/*
 * For regular files we only update the on-disk filesize when actually
 * writing data back to disk.  Until then only the copy in the VFS inode
 * is uptodate.
 */
static inline xfs_fsize_t XFS_ISIZE(struct xfs_inode *ip)
{
	if (S_ISREG(VFS_I(ip)->i_mode))
		return i_size_read(VFS_I(ip));
	return ip->i_d.di_size;
}

/*
 * If this I/O goes past the on-disk inode size update it unless it would
 * be past the current in-core inode size.
 */
static inline xfs_fsize_t
xfs_new_eof(struct xfs_inode *ip, xfs_fsize_t new_size)
{
	xfs_fsize_t i_size = i_size_read(VFS_I(ip));

	if (new_size > i_size || new_size < 0)
		new_size = i_size;
	return new_size > ip->i_d.di_size ? new_size : 0;
}

/*
 * i_flags helper functions
 */
static inline void
__xfs_iflags_set(xfs_inode_t *ip, unsigned short flags)
{
	ip->i_flags |= flags;
}

static inline void
xfs_iflags_set(xfs_inode_t *ip, unsigned short flags)
{
	spin_lock(&ip->i_flags_lock);
	__xfs_iflags_set(ip, flags);
	spin_unlock(&ip->i_flags_lock);
}

static inline void
xfs_iflags_clear(xfs_inode_t *ip, unsigned short flags)
{
	spin_lock(&ip->i_flags_lock);
	ip->i_flags &= ~flags;
	spin_unlock(&ip->i_flags_lock);
}

static inline int
__xfs_iflags_test(xfs_inode_t *ip, unsigned short flags)
{
	return (ip->i_flags & flags);
}

static inline int
xfs_iflags_test(xfs_inode_t *ip, unsigned short flags)
{
	int ret;
	spin_lock(&ip->i_flags_lock);
	ret = __xfs_iflags_test(ip, flags);
	spin_unlock(&ip->i_flags_lock);
	return ret;
}

static inline int
xfs_iflags_test_and_clear(xfs_inode_t *ip, unsigned short flags)
{
	int ret;

	spin_lock(&ip->i_flags_lock);
	ret = ip->i_flags & flags;
	if (ret)
		ip->i_flags &= ~flags;
	spin_unlock(&ip->i_flags_lock);
	return ret;
}

static inline int
xfs_iflags_test_and_set(xfs_inode_t *ip, unsigned short flags)
{
	int ret;

	spin_lock(&ip->i_flags_lock);
	ret = ip->i_flags & flags;
	if (!ret)
		ip->i_flags |= flags;
	spin_unlock(&ip->i_flags_lock);
	return ret;
}

/*
 * Project quota id helpers (previously projid was 16bit only
 * and using two 16bit values to hold new 32bit projid was chosen
 * to retain compatibility with "old" filesystems).
 */
static inline prid_t
xfs_get_projid(struct xfs_inode *ip)
{
	return (prid_t)ip->i_d.di_projid_hi << 16 | ip->i_d.di_projid_lo;
}

static inline void
xfs_set_projid(struct xfs_inode *ip,
		prid_t projid)
{
	ip->i_d.di_projid_hi = (uint16_t) (projid >> 16);
	ip->i_d.di_projid_lo = (uint16_t) (projid & 0xffff);
}

static inline prid_t
xfs_get_initial_prid(struct xfs_inode *dp)
{
	if (dp->i_d.di_flags & XFS_DIFLAG_PROJINHERIT)
		return xfs_get_projid(dp);

	return XFS_PROJID_DEFAULT;
}

static inline bool xfs_is_reflink_inode(struct xfs_inode *ip)
{
	return ip->i_d.di_flags2 & XFS_DIFLAG2_REFLINK;
}

/*
 * In-core inode flags.
 */
#define XFS_IRECLAIM		(1 << 0) /* started reclaiming this inode */
#define XFS_ISTALE		(1 << 1) /* inode has been staled */
#define XFS_IRECLAIMABLE	(1 << 2) /* inode can be reclaimed */
#define __XFS_INEW_BIT		3	 /* inode has just been allocated */
#define XFS_INEW		(1 << __XFS_INEW_BIT)
#define XFS_ITRUNCATED		(1 << 5) /* truncated down so flush-on-close */
#define XFS_IDIRTY_RELEASE	(1 << 6) /* dirty release already seen */
#define __XFS_IFLOCK_BIT	7	 /* inode is being flushed right now */
#define XFS_IFLOCK		(1 << __XFS_IFLOCK_BIT)
#define __XFS_IPINNED_BIT	8	 /* wakeup key for zero pin count */
#define XFS_IPINNED		(1 << __XFS_IPINNED_BIT)
#define XFS_IDONTCACHE		(1 << 9) /* don't cache the inode long term */
#define XFS_IEOFBLOCKS		(1 << 10)/* has the preallocblocks tag set */
/*
 * If this unlinked inode is in the middle of recovery, don't let drop_inode
 * truncate and free the inode.  This can happen if we iget the inode during
 * log recovery to replay a bmap operation on the inode.
 */
#define XFS_IRECOVERY		(1 << 11)

/*
 * Per-lifetime flags need to be reset when re-using a reclaimable inode during
 * inode lookup. This prevents unintended behaviour on the new inode from
 * ocurring.
 */
#define XFS_IRECLAIM_RESET_FLAGS	\
	(XFS_IRECLAIMABLE | XFS_IRECLAIM | \
	 XFS_IDIRTY_RELEASE | XFS_ITRUNCATED)

/*
 * Synchronize processes attempting to flush the in-core inode back to disk.
 */

static inline int xfs_isiflocked(struct xfs_inode *ip)
{
	return xfs_iflags_test(ip, XFS_IFLOCK);
}

extern void __xfs_iflock(struct xfs_inode *ip);

static inline int xfs_iflock_nowait(struct xfs_inode *ip)
{
	return !xfs_iflags_test_and_set(ip, XFS_IFLOCK);
}

static inline void xfs_iflock(struct xfs_inode *ip)
{
	if (!xfs_iflock_nowait(ip))
		__xfs_iflock(ip);
}

static inline void xfs_ifunlock(struct xfs_inode *ip)
{
	ASSERT(xfs_isiflocked(ip));
	xfs_iflags_clear(ip, XFS_IFLOCK);
	smp_mb();
	wake_up_bit(&ip->i_flags, __XFS_IFLOCK_BIT);
}

/*
 * Flags for inode locking.
 * Bit ranges:	1<<1  - 1<<16-1 -- iolock/ilock modes (bitfield)
 *		1<<16 - 1<<32-1 -- lockdep annotation (integers)
 */
#define	XFS_IOLOCK_EXCL		(1<<0)
#define	XFS_IOLOCK_SHARED	(1<<1)
#define	XFS_ILOCK_EXCL		(1<<2)
#define	XFS_ILOCK_SHARED	(1<<3)
#define	XFS_MMAPLOCK_EXCL	(1<<4)
#define	XFS_MMAPLOCK_SHARED	(1<<5)

#define XFS_LOCK_MASK		(XFS_IOLOCK_EXCL | XFS_IOLOCK_SHARED \
				| XFS_ILOCK_EXCL | XFS_ILOCK_SHARED \
				| XFS_MMAPLOCK_EXCL | XFS_MMAPLOCK_SHARED)

#define XFS_LOCK_FLAGS \
	{ XFS_IOLOCK_EXCL,	"IOLOCK_EXCL" }, \
	{ XFS_IOLOCK_SHARED,	"IOLOCK_SHARED" }, \
	{ XFS_ILOCK_EXCL,	"ILOCK_EXCL" }, \
	{ XFS_ILOCK_SHARED,	"ILOCK_SHARED" }, \
	{ XFS_MMAPLOCK_EXCL,	"MMAPLOCK_EXCL" }, \
	{ XFS_MMAPLOCK_SHARED,	"MMAPLOCK_SHARED" }


/*
 * Flags for lockdep annotations.
 *
 * XFS_LOCK_PARENT - for directory operations that require locking a
 * parent directory inode and a child entry inode. IOLOCK requires nesting,
 * MMAPLOCK does not support this class, ILOCK requires a single subclass
 * to differentiate parent from child.
 *
 * XFS_LOCK_RTBITMAP/XFS_LOCK_RTSUM - the realtime device bitmap and summary
 * inodes do not participate in the normal lock order, and thus have their
 * own subclasses.
 *
 * XFS_LOCK_INUMORDER - for locking several inodes at the some time
 * with xfs_lock_inodes().  This flag is used as the starting subclass
 * and each subsequent lock acquired will increment the subclass by one.
 * However, MAX_LOCKDEP_SUBCLASSES == 8, which means we are greatly
 * limited to the subclasses we can represent via nesting. We need at least
 * 5 inodes nest depth for the ILOCK through rename, and we also have to support
 * XFS_ILOCK_PARENT, which gives 6 subclasses. Then we have XFS_ILOCK_RTBITMAP
 * and XFS_ILOCK_RTSUM, which are another 2 unique subclasses, so that's all
 * 8 subclasses supported by lockdep.
 *
 * This also means we have to number the sub-classes in the lowest bits of
 * the mask we keep, and we have to ensure we never exceed 3 bits of lockdep
 * mask and we can't use bit-masking to build the subclasses. What a mess.
 *
 * Bit layout:
 *
 * Bit		Lock Region
 * 16-19	XFS_IOLOCK_SHIFT dependencies
 * 20-23	XFS_MMAPLOCK_SHIFT dependencies
 * 24-31	XFS_ILOCK_SHIFT dependencies
 *
 * IOLOCK values
 *
 * 0-3		subclass value
 * 4-7		unused
 *
 * MMAPLOCK values
 *
 * 0-3		subclass value
 * 4-7		unused
 *
 * ILOCK values
 * 0-4		subclass values
 * 5		PARENT subclass (not nestable)
 * 6		RTBITMAP subclass (not nestable)
 * 7		RTSUM subclass (not nestable)
 * 
 */
#define XFS_IOLOCK_SHIFT		16
#define XFS_IOLOCK_MAX_SUBCLASS		3
#define XFS_IOLOCK_DEP_MASK		0x000f0000

#define XFS_MMAPLOCK_SHIFT		20
#define XFS_MMAPLOCK_NUMORDER		0
#define XFS_MMAPLOCK_MAX_SUBCLASS	3
#define XFS_MMAPLOCK_DEP_MASK		0x00f00000

#define XFS_ILOCK_SHIFT			24
#define XFS_ILOCK_PARENT_VAL		5
#define XFS_ILOCK_MAX_SUBCLASS		(XFS_ILOCK_PARENT_VAL - 1)
#define XFS_ILOCK_RTBITMAP_VAL		6
#define XFS_ILOCK_RTSUM_VAL		7
#define XFS_ILOCK_DEP_MASK		0xff000000
#define	XFS_ILOCK_PARENT		(XFS_ILOCK_PARENT_VAL << XFS_ILOCK_SHIFT)
#define	XFS_ILOCK_RTBITMAP		(XFS_ILOCK_RTBITMAP_VAL << XFS_ILOCK_SHIFT)
#define	XFS_ILOCK_RTSUM			(XFS_ILOCK_RTSUM_VAL << XFS_ILOCK_SHIFT)

#define XFS_LOCK_SUBCLASS_MASK	(XFS_IOLOCK_DEP_MASK | \
				 XFS_MMAPLOCK_DEP_MASK | \
				 XFS_ILOCK_DEP_MASK)

#define XFS_IOLOCK_DEP(flags)	(((flags) & XFS_IOLOCK_DEP_MASK) \
					>> XFS_IOLOCK_SHIFT)
#define XFS_MMAPLOCK_DEP(flags)	(((flags) & XFS_MMAPLOCK_DEP_MASK) \
					>> XFS_MMAPLOCK_SHIFT)
#define XFS_ILOCK_DEP(flags)	(((flags) & XFS_ILOCK_DEP_MASK) \
					>> XFS_ILOCK_SHIFT)

/*
 * Layouts are broken in the BREAK_WRITE case to ensure that
 * layout-holders do not collide with local writes. Additionally,
 * layouts are broken in the BREAK_UNMAP case to make sure the
 * layout-holder has a consistent view of the file's extent map. While
 * BREAK_WRITE breaks can be satisfied by recalling FL_LAYOUT leases,
 * BREAK_UNMAP breaks additionally require waiting for busy dax-pages to
 * go idle.
 */
enum layout_break_reason {
        BREAK_WRITE,
        BREAK_UNMAP,
};

/*
 * For multiple groups support: if S_ISGID bit is set in the parent
 * directory, group of new file is set to that of the parent, and
 * new subdirectory gets S_ISGID bit from parent.
 */
#define XFS_INHERIT_GID(pip)	\
	(((pip)->i_mount->m_flags & XFS_MOUNT_GRPID) || \
	 (VFS_I(pip)->i_mode & S_ISGID))

int		xfs_release(struct xfs_inode *ip);
void		xfs_inactive(struct xfs_inode *ip);
int		xfs_lookup(struct xfs_inode *dp, struct xfs_name *name,
			   struct xfs_inode **ipp, struct xfs_name *ci_name);
int		xfs_create(struct xfs_inode *dp, struct xfs_name *name,
			   umode_t mode, dev_t rdev, struct xfs_inode **ipp);
int		xfs_create_tmpfile(struct xfs_inode *dp, struct dentry *dentry,
			   umode_t mode, struct xfs_inode **ipp);
int		xfs_remove(struct xfs_inode *dp, struct xfs_name *name,
			   struct xfs_inode *ip);
int		xfs_link(struct xfs_inode *tdp, struct xfs_inode *sip,
			 struct xfs_name *target_name);
int		xfs_rename(struct xfs_inode *src_dp, struct xfs_name *src_name,
			   struct xfs_inode *src_ip, struct xfs_inode *target_dp,
			   struct xfs_name *target_name,
			   struct xfs_inode *target_ip, unsigned int flags);

void		xfs_ilock(xfs_inode_t *, uint);
int		xfs_ilock_nowait(xfs_inode_t *, uint);
void		xfs_iunlock(xfs_inode_t *, uint);
void		xfs_ilock_demote(xfs_inode_t *, uint);
int		xfs_isilocked(xfs_inode_t *, uint);
uint		xfs_ilock_data_map_shared(struct xfs_inode *);
uint		xfs_ilock_attr_map_shared(struct xfs_inode *);

uint		xfs_ip2xflags(struct xfs_inode *);
int		xfs_ifree(struct xfs_trans *, xfs_inode_t *,
			   struct xfs_defer_ops *);
int		xfs_itruncate_extents(struct xfs_trans **, struct xfs_inode *,
				      int, xfs_fsize_t);
void		xfs_iext_realloc(xfs_inode_t *, int, int);

void		xfs_iunpin_wait(xfs_inode_t *);
#define xfs_ipincount(ip)	((unsigned int) atomic_read(&ip->i_pincount))

int		xfs_iflush(struct xfs_inode *, struct xfs_buf **);
void		xfs_lock_two_inodes(struct xfs_inode *ip0, uint ip0_mode,
				struct xfs_inode *ip1, uint ip1_mode);

xfs_extlen_t	xfs_get_extsz_hint(struct xfs_inode *ip);
xfs_extlen_t	xfs_get_cowextsz_hint(struct xfs_inode *ip);

int		xfs_dir_ialloc(struct xfs_trans **, struct xfs_inode *, umode_t,
			       xfs_nlink_t, dev_t, prid_t, int,
			       struct xfs_inode **, int *);

/* from xfs_file.c */
enum xfs_prealloc_flags {
	XFS_PREALLOC_SET	= (1 << 1),
	XFS_PREALLOC_CLEAR	= (1 << 2),
	XFS_PREALLOC_SYNC	= (1 << 3),
	XFS_PREALLOC_INVISIBLE	= (1 << 4),
};

int	xfs_update_prealloc_flags(struct xfs_inode *ip,
				  enum xfs_prealloc_flags flags);
<<<<<<< HEAD
int	xfs_zero_eof(struct xfs_inode *ip, xfs_off_t offset,
		     xfs_fsize_t isize, bool *did_zeroing);
int	xfs_zero_range(struct xfs_inode *ip, xfs_off_t pos, xfs_off_t count,
		bool *did_zero);
=======
>>>>>>> fd0bf00a
int	xfs_break_layouts(struct inode *inode, uint *iolock,
		enum layout_break_reason reason);

/* from xfs_iops.c */
extern void xfs_setup_inode(struct xfs_inode *ip);
extern void xfs_setup_iops(struct xfs_inode *ip);

/*
 * When setting up a newly allocated inode, we need to call
 * xfs_finish_inode_setup() once the inode is fully instantiated at
 * the VFS level to prevent the rest of the world seeing the inode
 * before we've completed instantiation. Otherwise we can do it
 * the moment the inode lookup is complete.
 */
static inline void xfs_finish_inode_setup(struct xfs_inode *ip)
{
	xfs_iflags_clear(ip, XFS_INEW);
	barrier();
	unlock_new_inode(VFS_I(ip));
	wake_up_bit(&ip->i_flags, __XFS_INEW_BIT);
}

static inline void xfs_setup_existing_inode(struct xfs_inode *ip)
{
	xfs_setup_inode(ip);
	xfs_setup_iops(ip);
	xfs_finish_inode_setup(ip);
}

#define IHOLD(ip) \
do { \
	ASSERT(atomic_read(&VFS_I(ip)->i_count) > 0) ; \
	ihold(VFS_I(ip)); \
	trace_xfs_ihold(ip, _THIS_IP_); \
} while (0)

#define IRELE(ip) \
do { \
	trace_xfs_irele(ip, _THIS_IP_); \
	iput(VFS_I(ip)); \
} while (0)

extern struct kmem_zone	*xfs_inode_zone;

/* The default CoW extent size hint. */
#define XFS_DEFAULT_COWEXTSZ_HINT 32

#endif	/* __XFS_INODE_H__ */<|MERGE_RESOLUTION|>--- conflicted
+++ resolved
@@ -456,13 +456,6 @@
 
 int	xfs_update_prealloc_flags(struct xfs_inode *ip,
 				  enum xfs_prealloc_flags flags);
-<<<<<<< HEAD
-int	xfs_zero_eof(struct xfs_inode *ip, xfs_off_t offset,
-		     xfs_fsize_t isize, bool *did_zeroing);
-int	xfs_zero_range(struct xfs_inode *ip, xfs_off_t pos, xfs_off_t count,
-		bool *did_zero);
-=======
->>>>>>> fd0bf00a
 int	xfs_break_layouts(struct inode *inode, uint *iolock,
 		enum layout_break_reason reason);
 
