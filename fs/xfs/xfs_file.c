--- conflicted
+++ resolved
@@ -705,7 +705,6 @@
 	return ret;
 }
 
-<<<<<<< HEAD
 static void
 xfs_wait_dax_page(
 	struct inode		*inode)
@@ -736,8 +735,6 @@
 			0, 0, xfs_wait_dax_page(inode));
 }
 
-=======
->>>>>>> 9a4ad3c8
 int
 xfs_break_layouts(
 	struct inode		*inode,
@@ -745,7 +742,6 @@
 	enum layout_break_reason reason)
 {
 	bool			retry;
-<<<<<<< HEAD
 	int			error;
 
 	ASSERT(xfs_isilocked(XFS_I(inode), XFS_IOLOCK_SHARED|XFS_IOLOCK_EXCL));
@@ -768,21 +764,6 @@
 	} while (error == 0 && retry);
 
 	return error;
-=======
-
-	ASSERT(xfs_isilocked(XFS_I(inode), XFS_IOLOCK_SHARED|XFS_IOLOCK_EXCL));
-
-	switch (reason) {
-	case BREAK_UNMAP:
-		ASSERT(xfs_isilocked(XFS_I(inode), XFS_MMAPLOCK_EXCL));
-		/* fall through */
-	case BREAK_WRITE:
-		return xfs_break_leased_layouts(inode, iolock, &retry);
-	default:
-		WARN_ON_ONCE(1);
-		return -EINVAL;
-	}
->>>>>>> 9a4ad3c8
 }
 
 #define	XFS_FALLOC_FL_SUPPORTED						\
