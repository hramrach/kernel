--- conflicted
+++ resolved
@@ -2267,8 +2267,7 @@
 		return -ENOENT;
 
 	BUG_ON(victim->d_parent->d_inode != dir);
-<<<<<<< HEAD
-	audit_inode_child(victim, dir);
+	audit_inode_child(dir, victim, AUDIT_TYPE_CHILD_DELETE);
 	if (dir->i_op->may_delete)
 		error = may_delete_iop(dir, victim->d_inode, replace);
 	else {
@@ -2276,11 +2275,6 @@
 		if (!error && check_sticky(dir, victim->d_inode))
 			error = -EPERM;
 	}
-=======
-	audit_inode_child(dir, victim, AUDIT_TYPE_CHILD_DELETE);
-
-	error = inode_permission(dir, MAY_WRITE | MAY_EXEC);
->>>>>>> ddffeb8c
 	if (error)
 		return error;
 	if (IS_APPEND(dir))
