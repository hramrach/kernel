--- conflicted
+++ resolved
@@ -892,9 +892,6 @@
 	 */
 	revents = tfile->f_op->poll(tfile, &epq.pt);
 
-<<<<<<< HEAD
-	poll_freewait(&epq.pt);
-
 	/*
 	 * We have to check if something went wrong during the poll wait queue
 	 * install process. Namely an allocation for a wait queue failed due
@@ -903,8 +900,6 @@
 	if (dpi->nwait < 0)
 		goto eexit_2;
 
-=======
->>>>>>> 1f688548
 	/* We have to drop the new item inside our item list to keep track of it */
 	write_lock_irqsave(&ep->lock, flags);
 
