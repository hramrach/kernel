--- conflicted
+++ resolved
@@ -191,7 +191,6 @@
 {
 	struct bio_vec *bv;
 	struct bvec_iter_all iter_all;
-<<<<<<< HEAD
 
 	bio_for_each_segment_all(bv, bio, iter_all) {
 		struct page *page = bv->bv_page;
@@ -211,27 +210,6 @@
 		if (bio->bi_status || PageError(page))
 			goto clear_uptodate;
 
-=======
-
-	bio_for_each_segment_all(bv, bio, iter_all) {
-		struct page *page = bv->bv_page;
-		struct decompress_io_ctx *dic;
-
-		dic = (struct decompress_io_ctx *)page_private(page);
-
-		if (dic) {
-			if (refcount_dec_not_one(&dic->ref))
-				continue;
-			f2fs_verify_pages(dic->rpages,
-						dic->cluster_size);
-			f2fs_free_dic(dic);
-			continue;
-		}
-
-		if (bio->bi_status || PageError(page))
-			goto clear_uptodate;
-
->>>>>>> a222011a
 		if (fsverity_verify_page(page)) {
 			SetPageUptodate(page);
 			goto unlock;
@@ -240,10 +218,7 @@
 		ClearPageUptodate(page);
 		ClearPageError(page);
 unlock:
-<<<<<<< HEAD
-=======
 		dec_page_count(F2FS_P_SB(page), __read_io_type(page));
->>>>>>> a222011a
 		unlock_page(page);
 	}
 }
