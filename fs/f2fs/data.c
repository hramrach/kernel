/*
 * fs/f2fs/data.c
 *
 * Copyright (c) 2012 Samsung Electronics Co., Ltd.
 *             http://www.samsung.com/
 *
 * This program is free software; you can redistribute it and/or modify
 * it under the terms of the GNU General Public License version 2 as
 * published by the Free Software Foundation.
 */
#include <linux/fs.h>
#include <linux/f2fs_fs.h>
#include <linux/buffer_head.h>
#include <linux/mpage.h>
#include <linux/writeback.h>
#include <linux/backing-dev.h>
#include <linux/pagevec.h>
#include <linux/blkdev.h>
#include <linux/bio.h>
#include <linux/prefetch.h>
#include <linux/uio.h>
#include <linux/cleancache.h>
#include <linux/sched/signal.h>

#include "f2fs.h"
#include "node.h"
#include "segment.h"
#include "trace.h"
#include <trace/events/f2fs.h>

#define NUM_PREALLOC_POST_READ_CTXS	128

static struct kmem_cache *bio_post_read_ctx_cache;
static mempool_t *bio_post_read_ctx_pool;

static bool __is_cp_guaranteed(struct page *page)
{
	struct address_space *mapping = page->mapping;
	struct inode *inode;
	struct f2fs_sb_info *sbi;

	if (!mapping)
		return false;

	inode = mapping->host;
	sbi = F2FS_I_SB(inode);

	if (inode->i_ino == F2FS_META_INO(sbi) ||
			inode->i_ino ==  F2FS_NODE_INO(sbi) ||
			S_ISDIR(inode->i_mode) ||
			(S_ISREG(inode->i_mode) &&
			is_inode_flag_set(inode, FI_ATOMIC_FILE)) ||
			is_cold_data(page))
		return true;
	return false;
}

/* postprocessing steps for read bios */
enum bio_post_read_step {
	STEP_INITIAL = 0,
	STEP_DECRYPT,
};

struct bio_post_read_ctx {
	struct bio *bio;
	struct work_struct work;
	unsigned int cur_step;
	unsigned int enabled_steps;
};

static void __read_end_io(struct bio *bio)
{
	struct page *page;
	struct bio_vec *bv;
	int i;

	bio_for_each_segment_all(bv, bio, i) {
		page = bv->bv_page;

		/* PG_error was set if any post_read step failed */
		if (bio->bi_status || PageError(page)) {
			ClearPageUptodate(page);
			SetPageError(page);
		} else {
			SetPageUptodate(page);
		}
		unlock_page(page);
	}
	if (bio->bi_private)
		mempool_free(bio->bi_private, bio_post_read_ctx_pool);
	bio_put(bio);
}

static void bio_post_read_processing(struct bio_post_read_ctx *ctx);

static void decrypt_work(struct work_struct *work)
{
	struct bio_post_read_ctx *ctx =
		container_of(work, struct bio_post_read_ctx, work);

	fscrypt_decrypt_bio(ctx->bio);

	bio_post_read_processing(ctx);
}

static void bio_post_read_processing(struct bio_post_read_ctx *ctx)
{
	switch (++ctx->cur_step) {
	case STEP_DECRYPT:
		if (ctx->enabled_steps & (1 << STEP_DECRYPT)) {
			INIT_WORK(&ctx->work, decrypt_work);
			fscrypt_enqueue_decrypt_work(&ctx->work);
			return;
		}
		ctx->cur_step++;
		/* fall-through */
	default:
		__read_end_io(ctx->bio);
	}
}

static bool f2fs_bio_post_read_required(struct bio *bio)
{
	return bio->bi_private && !bio->bi_status;
}

static void f2fs_read_end_io(struct bio *bio)
{
	if (time_to_inject(F2FS_P_SB(bio_first_page_all(bio)), FAULT_IO)) {
		f2fs_show_injection_info(FAULT_IO);
		bio->bi_status = BLK_STS_IOERR;
	}

	if (f2fs_bio_post_read_required(bio)) {
		struct bio_post_read_ctx *ctx = bio->bi_private;

		ctx->cur_step = STEP_INITIAL;
		bio_post_read_processing(ctx);
		return;
	}

	__read_end_io(bio);
}

static void f2fs_write_end_io(struct bio *bio)
{
	struct f2fs_sb_info *sbi = bio->bi_private;
	struct bio_vec *bvec;
	int i;

	bio_for_each_segment_all(bvec, bio, i) {
		struct page *page = bvec->bv_page;
		enum count_type type = WB_DATA_TYPE(page);

		if (IS_DUMMY_WRITTEN_PAGE(page)) {
			set_page_private(page, (unsigned long)NULL);
			ClearPagePrivate(page);
			unlock_page(page);
			mempool_free(page, sbi->write_io_dummy);

			if (unlikely(bio->bi_status))
				f2fs_stop_checkpoint(sbi, true);
			continue;
		}

		fscrypt_pullback_bio_page(&page, true);

		if (unlikely(bio->bi_status)) {
			mapping_set_error(page->mapping, -EIO);
			if (type == F2FS_WB_CP_DATA)
				f2fs_stop_checkpoint(sbi, true);
		}

		f2fs_bug_on(sbi, page->mapping == NODE_MAPPING(sbi) &&
					page->index != nid_of_node(page));

		dec_page_count(sbi, type);
		if (f2fs_in_warm_node_list(sbi, page))
			f2fs_del_fsync_node_entry(sbi, page);
		clear_cold_data(page);
		end_page_writeback(page);
	}
	if (!get_pages(sbi, F2FS_WB_CP_DATA) &&
				wq_has_sleeper(&sbi->cp_wait))
		wake_up(&sbi->cp_wait);

	bio_put(bio);
}

/*
 * Return true, if pre_bio's bdev is same as its target device.
 */
struct block_device *f2fs_target_device(struct f2fs_sb_info *sbi,
				block_t blk_addr, struct bio *bio)
{
	struct block_device *bdev = sbi->sb->s_bdev;
	int i;

	for (i = 0; i < sbi->s_ndevs; i++) {
		if (FDEV(i).start_blk <= blk_addr &&
					FDEV(i).end_blk >= blk_addr) {
			blk_addr -= FDEV(i).start_blk;
			bdev = FDEV(i).bdev;
			break;
		}
	}
	if (bio) {
		bio_set_dev(bio, bdev);
		bio->bi_iter.bi_sector = SECTOR_FROM_BLOCK(blk_addr);
	}
	return bdev;
}

int f2fs_target_device_index(struct f2fs_sb_info *sbi, block_t blkaddr)
{
	int i;

	for (i = 0; i < sbi->s_ndevs; i++)
		if (FDEV(i).start_blk <= blkaddr && FDEV(i).end_blk >= blkaddr)
			return i;
	return 0;
}

static bool __same_bdev(struct f2fs_sb_info *sbi,
				block_t blk_addr, struct bio *bio)
{
	struct block_device *b = f2fs_target_device(sbi, blk_addr, NULL);
	return bio->bi_disk == b->bd_disk && bio->bi_partno == b->bd_partno;
}

/*
 * Low-level block read/write IO operations.
 */
static struct bio *__bio_alloc(struct f2fs_sb_info *sbi, block_t blk_addr,
				struct writeback_control *wbc,
				int npages, bool is_read,
				enum page_type type, enum temp_type temp)
{
	struct bio *bio;

	bio = f2fs_bio_alloc(sbi, npages, true);

	f2fs_target_device(sbi, blk_addr, bio);
	if (is_read) {
		bio->bi_end_io = f2fs_read_end_io;
		bio->bi_private = NULL;
	} else {
		bio->bi_end_io = f2fs_write_end_io;
		bio->bi_private = sbi;
		bio->bi_write_hint = f2fs_io_type_to_rw_hint(sbi, type, temp);
	}
	if (wbc)
		wbc_init_bio(wbc, bio);

	return bio;
}

static inline void __submit_bio(struct f2fs_sb_info *sbi,
				struct bio *bio, enum page_type type)
{
	if (!is_read_io(bio_op(bio))) {
		unsigned int start;

		if (type != DATA && type != NODE)
			goto submit_io;

		if (test_opt(sbi, LFS) && current->plug)
			blk_finish_plug(current->plug);

		start = bio->bi_iter.bi_size >> F2FS_BLKSIZE_BITS;
		start %= F2FS_IO_SIZE(sbi);

		if (start == 0)
			goto submit_io;

		/* fill dummy pages */
		for (; start < F2FS_IO_SIZE(sbi); start++) {
			struct page *page =
				mempool_alloc(sbi->write_io_dummy,
					GFP_NOIO | __GFP_ZERO | __GFP_NOFAIL);
			f2fs_bug_on(sbi, !page);

			SetPagePrivate(page);
			set_page_private(page, (unsigned long)DUMMY_WRITTEN_PAGE);
			lock_page(page);
			if (bio_add_page(bio, page, PAGE_SIZE, 0) < PAGE_SIZE)
				f2fs_bug_on(sbi, 1);
		}
		/*
		 * In the NODE case, we lose next block address chain. So, we
		 * need to do checkpoint in f2fs_sync_file.
		 */
		if (type == NODE)
			set_sbi_flag(sbi, SBI_NEED_CP);
	}
submit_io:
	if (is_read_io(bio_op(bio)))
		trace_f2fs_submit_read_bio(sbi->sb, type, bio);
	else
		trace_f2fs_submit_write_bio(sbi->sb, type, bio);
	submit_bio(bio);
}

static void __submit_merged_bio(struct f2fs_bio_info *io)
{
	struct f2fs_io_info *fio = &io->fio;

	if (!io->bio)
		return;

	bio_set_op_attrs(io->bio, fio->op, fio->op_flags);

	if (is_read_io(fio->op))
		trace_f2fs_prepare_read_bio(io->sbi->sb, fio->type, io->bio);
	else
		trace_f2fs_prepare_write_bio(io->sbi->sb, fio->type, io->bio);

	__submit_bio(io->sbi, io->bio, fio->type);
	io->bio = NULL;
}

static bool __has_merged_page(struct f2fs_bio_info *io,
				struct inode *inode, nid_t ino, pgoff_t idx)
{
	struct bio_vec *bvec;
	struct page *target;
	int i;

	if (!io->bio)
		return false;

	if (!inode && !ino)
		return true;

	bio_for_each_segment_all(bvec, io->bio, i) {

		if (bvec->bv_page->mapping)
			target = bvec->bv_page;
		else
			target = fscrypt_control_page(bvec->bv_page);

		if (idx != target->index)
			continue;

		if (inode && inode == target->mapping->host)
			return true;
		if (ino && ino == ino_of_node(target))
			return true;
	}

	return false;
}

static bool has_merged_page(struct f2fs_sb_info *sbi, struct inode *inode,
				nid_t ino, pgoff_t idx, enum page_type type)
{
	enum page_type btype = PAGE_TYPE_OF_BIO(type);
	enum temp_type temp;
	struct f2fs_bio_info *io;
	bool ret = false;

	for (temp = HOT; temp < NR_TEMP_TYPE; temp++) {
		io = sbi->write_io[btype] + temp;

		down_read(&io->io_rwsem);
		ret = __has_merged_page(io, inode, ino, idx);
		up_read(&io->io_rwsem);

		/* TODO: use HOT temp only for meta pages now. */
		if (ret || btype == META)
			break;
	}
	return ret;
}

static void __f2fs_submit_merged_write(struct f2fs_sb_info *sbi,
				enum page_type type, enum temp_type temp)
{
	enum page_type btype = PAGE_TYPE_OF_BIO(type);
	struct f2fs_bio_info *io = sbi->write_io[btype] + temp;

	down_write(&io->io_rwsem);

	/* change META to META_FLUSH in the checkpoint procedure */
	if (type >= META_FLUSH) {
		io->fio.type = META_FLUSH;
		io->fio.op = REQ_OP_WRITE;
		io->fio.op_flags = REQ_META | REQ_PRIO | REQ_SYNC;
		if (!test_opt(sbi, NOBARRIER))
			io->fio.op_flags |= REQ_PREFLUSH | REQ_FUA;
	}
	__submit_merged_bio(io);
	up_write(&io->io_rwsem);
}

static void __submit_merged_write_cond(struct f2fs_sb_info *sbi,
				struct inode *inode, nid_t ino, pgoff_t idx,
				enum page_type type, bool force)
{
	enum temp_type temp;

	if (!force && !has_merged_page(sbi, inode, ino, idx, type))
		return;

	for (temp = HOT; temp < NR_TEMP_TYPE; temp++) {

		__f2fs_submit_merged_write(sbi, type, temp);

		/* TODO: use HOT temp only for meta pages now. */
		if (type >= META)
			break;
	}
}

void f2fs_submit_merged_write(struct f2fs_sb_info *sbi, enum page_type type)
{
	__submit_merged_write_cond(sbi, NULL, 0, 0, type, true);
}

void f2fs_submit_merged_write_cond(struct f2fs_sb_info *sbi,
				struct inode *inode, nid_t ino, pgoff_t idx,
				enum page_type type)
{
	__submit_merged_write_cond(sbi, inode, ino, idx, type, false);
}

void f2fs_flush_merged_writes(struct f2fs_sb_info *sbi)
{
	f2fs_submit_merged_write(sbi, DATA);
	f2fs_submit_merged_write(sbi, NODE);
	f2fs_submit_merged_write(sbi, META);
}

/*
 * Fill the locked page with data located in the block address.
 * A caller needs to unlock the page on failure.
 */
int f2fs_submit_page_bio(struct f2fs_io_info *fio)
{
	struct bio *bio;
	struct page *page = fio->encrypted_page ?
			fio->encrypted_page : fio->page;

	if (!f2fs_is_valid_blkaddr(fio->sbi, fio->new_blkaddr,
			__is_meta_io(fio) ? META_GENERIC : DATA_GENERIC))
		return -EFAULT;

	trace_f2fs_submit_page_bio(page, fio);
	f2fs_trace_ios(fio, 0);

	/* Allocate a new bio */
	bio = __bio_alloc(fio->sbi, fio->new_blkaddr, fio->io_wbc,
				1, is_read_io(fio->op), fio->type, fio->temp);

	if (bio_add_page(bio, page, PAGE_SIZE, 0) < PAGE_SIZE) {
		bio_put(bio);
		return -EFAULT;
	}
	bio_set_op_attrs(bio, fio->op, fio->op_flags);

	__submit_bio(fio->sbi, bio, fio->type);

	if (!is_read_io(fio->op))
		inc_page_count(fio->sbi, WB_DATA_TYPE(fio->page));
	return 0;
}

void f2fs_submit_page_write(struct f2fs_io_info *fio)
{
	struct f2fs_sb_info *sbi = fio->sbi;
	enum page_type btype = PAGE_TYPE_OF_BIO(fio->type);
	struct f2fs_bio_info *io = sbi->write_io[btype] + fio->temp;
	struct page *bio_page;

	f2fs_bug_on(sbi, is_read_io(fio->op));

	down_write(&io->io_rwsem);
next:
	if (fio->in_list) {
		spin_lock(&io->io_lock);
		if (list_empty(&io->io_list)) {
			spin_unlock(&io->io_lock);
			goto out;
		}
		fio = list_first_entry(&io->io_list,
						struct f2fs_io_info, list);
		list_del(&fio->list);
		spin_unlock(&io->io_lock);
	}

	if (__is_valid_data_blkaddr(fio->old_blkaddr))
		verify_block_addr(fio, fio->old_blkaddr);
	verify_block_addr(fio, fio->new_blkaddr);

	bio_page = fio->encrypted_page ? fio->encrypted_page : fio->page;

	/* set submitted = true as a return value */
	fio->submitted = true;

	inc_page_count(sbi, WB_DATA_TYPE(bio_page));

	if (io->bio && (io->last_block_in_bio != fio->new_blkaddr - 1 ||
	    (io->fio.op != fio->op || io->fio.op_flags != fio->op_flags) ||
			!__same_bdev(sbi, fio->new_blkaddr, io->bio)))
		__submit_merged_bio(io);
alloc_new:
	if (io->bio == NULL) {
		if ((fio->type == DATA || fio->type == NODE) &&
				fio->new_blkaddr & F2FS_IO_SIZE_MASK(sbi)) {
			dec_page_count(sbi, WB_DATA_TYPE(bio_page));
			fio->retry = true;
			goto skip;
		}
		io->bio = __bio_alloc(sbi, fio->new_blkaddr, fio->io_wbc,
						BIO_MAX_PAGES, false,
						fio->type, fio->temp);
		io->fio = *fio;
	}

	if (bio_add_page(io->bio, bio_page, PAGE_SIZE, 0) < PAGE_SIZE) {
		__submit_merged_bio(io);
		goto alloc_new;
	}

	if (fio->io_wbc)
		wbc_account_io(fio->io_wbc, bio_page, PAGE_SIZE);

	io->last_block_in_bio = fio->new_blkaddr;
	f2fs_trace_ios(fio, 0);

	trace_f2fs_submit_page_write(fio->page, fio);
skip:
	if (fio->in_list)
		goto next;
out:
	up_write(&io->io_rwsem);
}

static struct bio *f2fs_grab_read_bio(struct inode *inode, block_t blkaddr,
					unsigned nr_pages, unsigned op_flag)
{
	struct f2fs_sb_info *sbi = F2FS_I_SB(inode);
	struct bio *bio;
	struct bio_post_read_ctx *ctx;
	unsigned int post_read_steps = 0;

	if (!f2fs_is_valid_blkaddr(sbi, blkaddr, DATA_GENERIC))
		return ERR_PTR(-EFAULT);

	bio = f2fs_bio_alloc(sbi, min_t(int, nr_pages, BIO_MAX_PAGES), false);
	if (!bio)
		return ERR_PTR(-ENOMEM);
	f2fs_target_device(sbi, blkaddr, bio);
	bio->bi_end_io = f2fs_read_end_io;
	bio_set_op_attrs(bio, REQ_OP_READ, op_flag);

	if (f2fs_encrypted_file(inode))
		post_read_steps |= 1 << STEP_DECRYPT;
	if (post_read_steps) {
		ctx = mempool_alloc(bio_post_read_ctx_pool, GFP_NOFS);
		if (!ctx) {
			bio_put(bio);
			return ERR_PTR(-ENOMEM);
		}
		ctx->bio = bio;
		ctx->enabled_steps = post_read_steps;
		bio->bi_private = ctx;

		/* wait the page to be moved by cleaning */
		f2fs_wait_on_block_writeback(sbi, blkaddr);
	}

	return bio;
}

/* This can handle encryption stuffs */
static int f2fs_submit_page_read(struct inode *inode, struct page *page,
							block_t blkaddr)
{
	struct bio *bio = f2fs_grab_read_bio(inode, blkaddr, 1, 0);

	if (IS_ERR(bio))
		return PTR_ERR(bio);

	if (bio_add_page(bio, page, PAGE_SIZE, 0) < PAGE_SIZE) {
		bio_put(bio);
		return -EFAULT;
	}
	__submit_bio(F2FS_I_SB(inode), bio, DATA);
	return 0;
}

static void __set_data_blkaddr(struct dnode_of_data *dn)
{
	struct f2fs_node *rn = F2FS_NODE(dn->node_page);
	__le32 *addr_array;
	int base = 0;

	if (IS_INODE(dn->node_page) && f2fs_has_extra_attr(dn->inode))
		base = get_extra_isize(dn->inode);

	/* Get physical address of data block */
	addr_array = blkaddr_in_node(rn);
	addr_array[base + dn->ofs_in_node] = cpu_to_le32(dn->data_blkaddr);
}

/*
 * Lock ordering for the change of data block address:
 * ->data_page
 *  ->node_page
 *    update block addresses in the node page
 */
void f2fs_set_data_blkaddr(struct dnode_of_data *dn)
{
	f2fs_wait_on_page_writeback(dn->node_page, NODE, true);
	__set_data_blkaddr(dn);
	if (set_page_dirty(dn->node_page))
		dn->node_changed = true;
}

void f2fs_update_data_blkaddr(struct dnode_of_data *dn, block_t blkaddr)
{
	dn->data_blkaddr = blkaddr;
	f2fs_set_data_blkaddr(dn);
	f2fs_update_extent_cache(dn);
}

/* dn->ofs_in_node will be returned with up-to-date last block pointer */
int f2fs_reserve_new_blocks(struct dnode_of_data *dn, blkcnt_t count)
{
	struct f2fs_sb_info *sbi = F2FS_I_SB(dn->inode);
	int err;

	if (!count)
		return 0;

	if (unlikely(is_inode_flag_set(dn->inode, FI_NO_ALLOC)))
		return -EPERM;
	if (unlikely((err = inc_valid_block_count(sbi, dn->inode, &count))))
		return err;

	trace_f2fs_reserve_new_blocks(dn->inode, dn->nid,
						dn->ofs_in_node, count);

	f2fs_wait_on_page_writeback(dn->node_page, NODE, true);

	for (; count > 0; dn->ofs_in_node++) {
		block_t blkaddr = datablock_addr(dn->inode,
					dn->node_page, dn->ofs_in_node);
		if (blkaddr == NULL_ADDR) {
			dn->data_blkaddr = NEW_ADDR;
			__set_data_blkaddr(dn);
			count--;
		}
	}

	if (set_page_dirty(dn->node_page))
		dn->node_changed = true;
	return 0;
}

/* Should keep dn->ofs_in_node unchanged */
int f2fs_reserve_new_block(struct dnode_of_data *dn)
{
	unsigned int ofs_in_node = dn->ofs_in_node;
	int ret;

	ret = f2fs_reserve_new_blocks(dn, 1);
	dn->ofs_in_node = ofs_in_node;
	return ret;
}

int f2fs_reserve_block(struct dnode_of_data *dn, pgoff_t index)
{
	bool need_put = dn->inode_page ? false : true;
	int err;

	err = f2fs_get_dnode_of_data(dn, index, ALLOC_NODE);
	if (err)
		return err;

	if (dn->data_blkaddr == NULL_ADDR)
		err = f2fs_reserve_new_block(dn);
	if (err || need_put)
		f2fs_put_dnode(dn);
	return err;
}

int f2fs_get_block(struct dnode_of_data *dn, pgoff_t index)
{
	struct extent_info ei  = {0,0,0};
	struct inode *inode = dn->inode;

	if (f2fs_lookup_extent_cache(inode, index, &ei)) {
		dn->data_blkaddr = ei.blk + index - ei.fofs;
		return 0;
	}

	return f2fs_reserve_block(dn, index);
}

struct page *f2fs_get_read_data_page(struct inode *inode, pgoff_t index,
						int op_flags, bool for_write)
{
	struct address_space *mapping = inode->i_mapping;
	struct dnode_of_data dn;
	struct page *page;
	struct extent_info ei = {0,0,0};
	int err;

	page = f2fs_grab_cache_page(mapping, index, for_write);
	if (!page)
		return ERR_PTR(-ENOMEM);

	if (f2fs_lookup_extent_cache(inode, index, &ei)) {
		dn.data_blkaddr = ei.blk + index - ei.fofs;
		goto got_it;
	}

	set_new_dnode(&dn, inode, NULL, NULL, 0);
	err = f2fs_get_dnode_of_data(&dn, index, LOOKUP_NODE);
	if (err)
		goto put_err;
	f2fs_put_dnode(&dn);

	if (unlikely(dn.data_blkaddr == NULL_ADDR)) {
		err = -ENOENT;
		goto put_err;
	}
got_it:
	if (PageUptodate(page)) {
		unlock_page(page);
		return page;
	}

	/*
	 * A new dentry page is allocated but not able to be written, since its
	 * new inode page couldn't be allocated due to -ENOSPC.
	 * In such the case, its blkaddr can be remained as NEW_ADDR.
	 * see, f2fs_add_link -> f2fs_get_new_data_page ->
	 * f2fs_init_inode_metadata.
	 */
	if (dn.data_blkaddr == NEW_ADDR) {
		zero_user_segment(page, 0, PAGE_SIZE);
		if (!PageUptodate(page))
			SetPageUptodate(page);
		unlock_page(page);
		return page;
	}

	err = f2fs_submit_page_read(inode, page, dn.data_blkaddr);
	if (err)
		goto put_err;
	return page;

put_err:
	f2fs_put_page(page, 1);
	return ERR_PTR(err);
}

struct page *f2fs_find_data_page(struct inode *inode, pgoff_t index)
{
	struct address_space *mapping = inode->i_mapping;
	struct page *page;

	page = find_get_page(mapping, index);
	if (page && PageUptodate(page))
		return page;
	f2fs_put_page(page, 0);

	page = f2fs_get_read_data_page(inode, index, 0, false);
	if (IS_ERR(page))
		return page;

	if (PageUptodate(page))
		return page;

	wait_on_page_locked(page);
	if (unlikely(!PageUptodate(page))) {
		f2fs_put_page(page, 0);
		return ERR_PTR(-EIO);
	}
	return page;
}

/*
 * If it tries to access a hole, return an error.
 * Because, the callers, functions in dir.c and GC, should be able to know
 * whether this page exists or not.
 */
struct page *f2fs_get_lock_data_page(struct inode *inode, pgoff_t index,
							bool for_write)
{
	struct address_space *mapping = inode->i_mapping;
	struct page *page;
repeat:
	page = f2fs_get_read_data_page(inode, index, 0, for_write);
	if (IS_ERR(page))
		return page;

	/* wait for read completion */
	lock_page(page);
	if (unlikely(page->mapping != mapping)) {
		f2fs_put_page(page, 1);
		goto repeat;
	}
	if (unlikely(!PageUptodate(page))) {
		f2fs_put_page(page, 1);
		return ERR_PTR(-EIO);
	}
	return page;
}

/*
 * Caller ensures that this data page is never allocated.
 * A new zero-filled data page is allocated in the page cache.
 *
 * Also, caller should grab and release a rwsem by calling f2fs_lock_op() and
 * f2fs_unlock_op().
 * Note that, ipage is set only by make_empty_dir, and if any error occur,
 * ipage should be released by this function.
 */
struct page *f2fs_get_new_data_page(struct inode *inode,
		struct page *ipage, pgoff_t index, bool new_i_size)
{
	struct address_space *mapping = inode->i_mapping;
	struct page *page;
	struct dnode_of_data dn;
	int err;

	page = f2fs_grab_cache_page(mapping, index, true);
	if (!page) {
		/*
		 * before exiting, we should make sure ipage will be released
		 * if any error occur.
		 */
		f2fs_put_page(ipage, 1);
		return ERR_PTR(-ENOMEM);
	}

	set_new_dnode(&dn, inode, ipage, NULL, 0);
	err = f2fs_reserve_block(&dn, index);
	if (err) {
		f2fs_put_page(page, 1);
		return ERR_PTR(err);
	}
	if (!ipage)
		f2fs_put_dnode(&dn);

	if (PageUptodate(page))
		goto got_it;

	if (dn.data_blkaddr == NEW_ADDR) {
		zero_user_segment(page, 0, PAGE_SIZE);
		if (!PageUptodate(page))
			SetPageUptodate(page);
	} else {
		f2fs_put_page(page, 1);

		/* if ipage exists, blkaddr should be NEW_ADDR */
		f2fs_bug_on(F2FS_I_SB(inode), ipage);
		page = f2fs_get_lock_data_page(inode, index, true);
		if (IS_ERR(page))
			return page;
	}
got_it:
	if (new_i_size && i_size_read(inode) <
				((loff_t)(index + 1) << PAGE_SHIFT))
		f2fs_i_size_write(inode, ((loff_t)(index + 1) << PAGE_SHIFT));
	return page;
}

static int __allocate_data_block(struct dnode_of_data *dn, int seg_type)
{
	struct f2fs_sb_info *sbi = F2FS_I_SB(dn->inode);
	struct f2fs_summary sum;
	struct node_info ni;
	block_t old_blkaddr;
	pgoff_t fofs;
	blkcnt_t count = 1;
	int err;

	if (unlikely(is_inode_flag_set(dn->inode, FI_NO_ALLOC)))
		return -EPERM;

	err = f2fs_get_node_info(sbi, dn->nid, &ni);
	if (err)
		return err;

	dn->data_blkaddr = datablock_addr(dn->inode,
				dn->node_page, dn->ofs_in_node);
	if (dn->data_blkaddr == NEW_ADDR)
		goto alloc;

	if (unlikely((err = inc_valid_block_count(sbi, dn->inode, &count))))
		return err;

alloc:
	set_summary(&sum, dn->nid, dn->ofs_in_node, ni.version);
	old_blkaddr = dn->data_blkaddr;
	f2fs_allocate_data_block(sbi, NULL, old_blkaddr, &dn->data_blkaddr,
					&sum, seg_type, NULL, false);
	if (GET_SEGNO(sbi, old_blkaddr) != NULL_SEGNO)
		invalidate_mapping_pages(META_MAPPING(sbi),
					old_blkaddr, old_blkaddr);
	f2fs_set_data_blkaddr(dn);

	/* update i_size */
	fofs = f2fs_start_bidx_of_node(ofs_of_node(dn->node_page), dn->inode) +
							dn->ofs_in_node;
	if (i_size_read(dn->inode) < ((loff_t)(fofs + 1) << PAGE_SHIFT))
		f2fs_i_size_write(dn->inode,
				((loff_t)(fofs + 1) << PAGE_SHIFT));
	return 0;
}

int f2fs_preallocate_blocks(struct kiocb *iocb, struct iov_iter *from)
{
	struct inode *inode = file_inode(iocb->ki_filp);
	struct f2fs_map_blocks map;
	int flag;
	int err = 0;
	bool direct_io = iocb->ki_flags & IOCB_DIRECT;

	/* convert inline data for Direct I/O*/
	if (direct_io) {
		err = f2fs_convert_inline_inode(inode);
		if (err)
			return err;
	}

	if (is_inode_flag_set(inode, FI_NO_PREALLOC))
		return 0;

	map.m_lblk = F2FS_BLK_ALIGN(iocb->ki_pos);
	map.m_len = F2FS_BYTES_TO_BLK(iocb->ki_pos + iov_iter_count(from));
	if (map.m_len > map.m_lblk)
		map.m_len -= map.m_lblk;
	else
		map.m_len = 0;

	map.m_next_pgofs = NULL;
	map.m_next_extent = NULL;
	map.m_seg_type = NO_CHECK_TYPE;

	if (direct_io) {
		map.m_seg_type = f2fs_rw_hint_to_seg_type(iocb->ki_hint);
		flag = f2fs_force_buffered_io(inode, WRITE) ?
					F2FS_GET_BLOCK_PRE_AIO :
					F2FS_GET_BLOCK_PRE_DIO;
		goto map_blocks;
	}
	if (iocb->ki_pos + iov_iter_count(from) > MAX_INLINE_DATA(inode)) {
		err = f2fs_convert_inline_inode(inode);
		if (err)
			return err;
	}
	if (f2fs_has_inline_data(inode))
		return err;

	flag = F2FS_GET_BLOCK_PRE_AIO;

map_blocks:
	err = f2fs_map_blocks(inode, &map, 1, flag);
	if (map.m_len > 0 && err == -ENOSPC) {
		if (!direct_io)
			set_inode_flag(inode, FI_NO_PREALLOC);
		err = 0;
	}
	return err;
}

static inline void __do_map_lock(struct f2fs_sb_info *sbi, int flag, bool lock)
{
	if (flag == F2FS_GET_BLOCK_PRE_AIO) {
		if (lock)
			down_read(&sbi->node_change);
		else
			up_read(&sbi->node_change);
	} else {
		if (lock)
			f2fs_lock_op(sbi);
		else
			f2fs_unlock_op(sbi);
	}
}

/*
 * f2fs_map_blocks() now supported readahead/bmap/rw direct_IO with
 * f2fs_map_blocks structure.
 * If original data blocks are allocated, then give them to blockdev.
 * Otherwise,
 *     a. preallocate requested block addresses
 *     b. do not use extent cache for better performance
 *     c. give the block addresses to blockdev
 */
int f2fs_map_blocks(struct inode *inode, struct f2fs_map_blocks *map,
						int create, int flag)
{
	unsigned int maxblocks = map->m_len;
	struct dnode_of_data dn;
	struct f2fs_sb_info *sbi = F2FS_I_SB(inode);
	int mode = create ? ALLOC_NODE : LOOKUP_NODE;
	pgoff_t pgofs, end_offset, end;
	int err = 0, ofs = 1;
	unsigned int ofs_in_node, last_ofs_in_node;
	blkcnt_t prealloc;
	struct extent_info ei = {0,0,0};
	block_t blkaddr;
	unsigned int start_pgofs;

	if (!maxblocks)
		return 0;

	map->m_len = 0;
	map->m_flags = 0;

	/* it only supports block size == page size */
	pgofs =	(pgoff_t)map->m_lblk;
	end = pgofs + maxblocks;

	if (!create && f2fs_lookup_extent_cache(inode, pgofs, &ei)) {
		map->m_pblk = ei.blk + pgofs - ei.fofs;
		map->m_len = min((pgoff_t)maxblocks, ei.fofs + ei.len - pgofs);
		map->m_flags = F2FS_MAP_MAPPED;
		if (map->m_next_extent)
			*map->m_next_extent = pgofs + map->m_len;
		goto out;
	}

next_dnode:
	if (create)
		__do_map_lock(sbi, flag, true);

	/* When reading holes, we need its node page */
	set_new_dnode(&dn, inode, NULL, NULL, 0);
	err = f2fs_get_dnode_of_data(&dn, pgofs, mode);
	if (err) {
		if (flag == F2FS_GET_BLOCK_BMAP)
			map->m_pblk = 0;
		if (err == -ENOENT) {
			err = 0;
			if (map->m_next_pgofs)
				*map->m_next_pgofs =
					f2fs_get_next_page_offset(&dn, pgofs);
			if (map->m_next_extent)
				*map->m_next_extent =
					f2fs_get_next_page_offset(&dn, pgofs);
		}
		goto unlock_out;
	}

	start_pgofs = pgofs;
	prealloc = 0;
	last_ofs_in_node = ofs_in_node = dn.ofs_in_node;
	end_offset = ADDRS_PER_PAGE(dn.node_page, inode);

next_block:
	blkaddr = datablock_addr(dn.inode, dn.node_page, dn.ofs_in_node);

	if (__is_valid_data_blkaddr(blkaddr) &&
		!f2fs_is_valid_blkaddr(sbi, blkaddr, DATA_GENERIC)) {
		err = -EFAULT;
		goto sync_out;
	}

	if (!is_valid_data_blkaddr(sbi, blkaddr)) {
		if (create) {
			if (unlikely(f2fs_cp_error(sbi))) {
				err = -EIO;
				goto sync_out;
			}
			if (flag == F2FS_GET_BLOCK_PRE_AIO) {
				if (blkaddr == NULL_ADDR) {
					prealloc++;
					last_ofs_in_node = dn.ofs_in_node;
				}
			} else {
				err = __allocate_data_block(&dn,
							map->m_seg_type);
				if (!err)
					set_inode_flag(inode, FI_APPEND_WRITE);
			}
			if (err)
				goto sync_out;
			map->m_flags |= F2FS_MAP_NEW;
			blkaddr = dn.data_blkaddr;
		} else {
			if (flag == F2FS_GET_BLOCK_BMAP) {
				map->m_pblk = 0;
				goto sync_out;
			}
			if (flag == F2FS_GET_BLOCK_PRECACHE)
				goto sync_out;
			if (flag == F2FS_GET_BLOCK_FIEMAP &&
						blkaddr == NULL_ADDR) {
				if (map->m_next_pgofs)
					*map->m_next_pgofs = pgofs + 1;
				goto sync_out;
			}
			if (flag != F2FS_GET_BLOCK_FIEMAP) {
				/* for defragment case */
				if (map->m_next_pgofs)
					*map->m_next_pgofs = pgofs + 1;
				goto sync_out;
			}
		}
	}

	if (flag == F2FS_GET_BLOCK_PRE_AIO)
		goto skip;

	if (map->m_len == 0) {
		/* preallocated unwritten block should be mapped for fiemap. */
		if (blkaddr == NEW_ADDR)
			map->m_flags |= F2FS_MAP_UNWRITTEN;
		map->m_flags |= F2FS_MAP_MAPPED;

		map->m_pblk = blkaddr;
		map->m_len = 1;
	} else if ((map->m_pblk != NEW_ADDR &&
			blkaddr == (map->m_pblk + ofs)) ||
			(map->m_pblk == NEW_ADDR && blkaddr == NEW_ADDR) ||
			flag == F2FS_GET_BLOCK_PRE_DIO) {
		ofs++;
		map->m_len++;
	} else {
		goto sync_out;
	}

skip:
	dn.ofs_in_node++;
	pgofs++;

	/* preallocate blocks in batch for one dnode page */
	if (flag == F2FS_GET_BLOCK_PRE_AIO &&
			(pgofs == end || dn.ofs_in_node == end_offset)) {

		dn.ofs_in_node = ofs_in_node;
		err = f2fs_reserve_new_blocks(&dn, prealloc);
		if (err)
			goto sync_out;

		map->m_len += dn.ofs_in_node - ofs_in_node;
		if (prealloc && dn.ofs_in_node != last_ofs_in_node + 1) {
			err = -ENOSPC;
			goto sync_out;
		}
		dn.ofs_in_node = end_offset;
	}

	if (pgofs >= end)
		goto sync_out;
	else if (dn.ofs_in_node < end_offset)
		goto next_block;

	if (flag == F2FS_GET_BLOCK_PRECACHE) {
		if (map->m_flags & F2FS_MAP_MAPPED) {
			unsigned int ofs = start_pgofs - map->m_lblk;

			f2fs_update_extent_cache_range(&dn,
				start_pgofs, map->m_pblk + ofs,
				map->m_len - ofs);
		}
	}

	f2fs_put_dnode(&dn);

	if (create) {
		__do_map_lock(sbi, flag, false);
		f2fs_balance_fs(sbi, dn.node_changed);
	}
	goto next_dnode;

sync_out:
	if (flag == F2FS_GET_BLOCK_PRECACHE) {
		if (map->m_flags & F2FS_MAP_MAPPED) {
			unsigned int ofs = start_pgofs - map->m_lblk;

			f2fs_update_extent_cache_range(&dn,
				start_pgofs, map->m_pblk + ofs,
				map->m_len - ofs);
		}
		if (map->m_next_extent)
			*map->m_next_extent = pgofs + 1;
	}
	f2fs_put_dnode(&dn);
unlock_out:
	if (create) {
		__do_map_lock(sbi, flag, false);
		f2fs_balance_fs(sbi, dn.node_changed);
	}
out:
	trace_f2fs_map_blocks(inode, map, err);
	return err;
}

bool f2fs_overwrite_io(struct inode *inode, loff_t pos, size_t len)
{
	struct f2fs_map_blocks map;
	block_t last_lblk;
	int err;

	if (pos + len > i_size_read(inode))
		return false;

	map.m_lblk = F2FS_BYTES_TO_BLK(pos);
	map.m_next_pgofs = NULL;
	map.m_next_extent = NULL;
	map.m_seg_type = NO_CHECK_TYPE;
	last_lblk = F2FS_BLK_ALIGN(pos + len);

	while (map.m_lblk < last_lblk) {
		map.m_len = last_lblk - map.m_lblk;
		err = f2fs_map_blocks(inode, &map, 0, F2FS_GET_BLOCK_DEFAULT);
		if (err || map.m_len == 0)
			return false;
		map.m_lblk += map.m_len;
	}
	return true;
}

static int __get_data_block(struct inode *inode, sector_t iblock,
			struct buffer_head *bh, int create, int flag,
			pgoff_t *next_pgofs, int seg_type)
{
	struct f2fs_map_blocks map;
	int err;

	map.m_lblk = iblock;
	map.m_len = bh->b_size >> inode->i_blkbits;
	map.m_next_pgofs = next_pgofs;
	map.m_next_extent = NULL;
	map.m_seg_type = seg_type;

	err = f2fs_map_blocks(inode, &map, create, flag);
	if (!err) {
		map_bh(bh, inode->i_sb, map.m_pblk);
		bh->b_state = (bh->b_state & ~F2FS_MAP_FLAGS) | map.m_flags;
		bh->b_size = (u64)map.m_len << inode->i_blkbits;
	}
	return err;
}

static int get_data_block(struct inode *inode, sector_t iblock,
			struct buffer_head *bh_result, int create, int flag,
			pgoff_t *next_pgofs)
{
	return __get_data_block(inode, iblock, bh_result, create,
							flag, next_pgofs,
							NO_CHECK_TYPE);
}

static int get_data_block_dio(struct inode *inode, sector_t iblock,
			struct buffer_head *bh_result, int create)
{
	return __get_data_block(inode, iblock, bh_result, create,
						F2FS_GET_BLOCK_DEFAULT, NULL,
						f2fs_rw_hint_to_seg_type(
							inode->i_write_hint));
}

static int get_data_block_bmap(struct inode *inode, sector_t iblock,
			struct buffer_head *bh_result, int create)
{
	/* Block number less than F2FS MAX BLOCKS */
	if (unlikely(iblock >= F2FS_I_SB(inode)->max_file_blocks))
		return -EFBIG;

	return __get_data_block(inode, iblock, bh_result, create,
						F2FS_GET_BLOCK_BMAP, NULL,
						NO_CHECK_TYPE);
}

static inline sector_t logical_to_blk(struct inode *inode, loff_t offset)
{
	return (offset >> inode->i_blkbits);
}

static inline loff_t blk_to_logical(struct inode *inode, sector_t blk)
{
	return (blk << inode->i_blkbits);
}

static int f2fs_xattr_fiemap(struct inode *inode,
				struct fiemap_extent_info *fieinfo)
{
	struct f2fs_sb_info *sbi = F2FS_I_SB(inode);
	struct page *page;
	struct node_info ni;
	__u64 phys = 0, len;
	__u32 flags;
	nid_t xnid = F2FS_I(inode)->i_xattr_nid;
	int err = 0;

	if (f2fs_has_inline_xattr(inode)) {
		int offset;

		page = f2fs_grab_cache_page(NODE_MAPPING(sbi),
						inode->i_ino, false);
		if (!page)
			return -ENOMEM;

		err = f2fs_get_node_info(sbi, inode->i_ino, &ni);
		if (err) {
			f2fs_put_page(page, 1);
			return err;
		}

		phys = (__u64)blk_to_logical(inode, ni.blk_addr);
		offset = offsetof(struct f2fs_inode, i_addr) +
					sizeof(__le32) * (DEF_ADDRS_PER_INODE -
					get_inline_xattr_addrs(inode));

		phys += offset;
		len = inline_xattr_size(inode);

		f2fs_put_page(page, 1);

		flags = FIEMAP_EXTENT_DATA_INLINE | FIEMAP_EXTENT_NOT_ALIGNED;

		if (!xnid)
			flags |= FIEMAP_EXTENT_LAST;

		err = fiemap_fill_next_extent(fieinfo, 0, phys, len, flags);
		if (err || err == 1)
			return err;
	}

	if (xnid) {
		page = f2fs_grab_cache_page(NODE_MAPPING(sbi), xnid, false);
		if (!page)
			return -ENOMEM;

		err = f2fs_get_node_info(sbi, xnid, &ni);
		if (err) {
			f2fs_put_page(page, 1);
			return err;
		}

		phys = (__u64)blk_to_logical(inode, ni.blk_addr);
		len = inode->i_sb->s_blocksize;

		f2fs_put_page(page, 1);

		flags = FIEMAP_EXTENT_LAST;
	}

	if (phys)
		err = fiemap_fill_next_extent(fieinfo, 0, phys, len, flags);

	return (err < 0 ? err : 0);
}

int f2fs_fiemap(struct inode *inode, struct fiemap_extent_info *fieinfo,
		u64 start, u64 len)
{
	struct buffer_head map_bh;
	sector_t start_blk, last_blk;
	pgoff_t next_pgofs;
	u64 logical = 0, phys = 0, size = 0;
	u32 flags = 0;
	int ret = 0;

	if (fieinfo->fi_flags & FIEMAP_FLAG_CACHE) {
		ret = f2fs_precache_extents(inode);
		if (ret)
			return ret;
	}

	ret = fiemap_check_flags(fieinfo, FIEMAP_FLAG_SYNC | FIEMAP_FLAG_XATTR);
	if (ret)
		return ret;

	inode_lock(inode);

	if (fieinfo->fi_flags & FIEMAP_FLAG_XATTR) {
		ret = f2fs_xattr_fiemap(inode, fieinfo);
		goto out;
	}

	if (f2fs_has_inline_data(inode)) {
		ret = f2fs_inline_data_fiemap(inode, fieinfo, start, len);
		if (ret != -EAGAIN)
			goto out;
	}

	if (logical_to_blk(inode, len) == 0)
		len = blk_to_logical(inode, 1);

	start_blk = logical_to_blk(inode, start);
	last_blk = logical_to_blk(inode, start + len - 1);

next:
	memset(&map_bh, 0, sizeof(struct buffer_head));
	map_bh.b_size = len;

	ret = get_data_block(inode, start_blk, &map_bh, 0,
					F2FS_GET_BLOCK_FIEMAP, &next_pgofs);
	if (ret)
		goto out;

	/* HOLE */
	if (!buffer_mapped(&map_bh)) {
		start_blk = next_pgofs;

		if (blk_to_logical(inode, start_blk) < blk_to_logical(inode,
					F2FS_I_SB(inode)->max_file_blocks))
			goto prep_next;

		flags |= FIEMAP_EXTENT_LAST;
	}

	if (size) {
		if (f2fs_encrypted_inode(inode))
			flags |= FIEMAP_EXTENT_DATA_ENCRYPTED;

		ret = fiemap_fill_next_extent(fieinfo, logical,
				phys, size, flags);
	}

	if (start_blk > last_blk || ret)
		goto out;

	logical = blk_to_logical(inode, start_blk);
	phys = blk_to_logical(inode, map_bh.b_blocknr);
	size = map_bh.b_size;
	flags = 0;
	if (buffer_unwritten(&map_bh))
		flags = FIEMAP_EXTENT_UNWRITTEN;

	start_blk += logical_to_blk(inode, size);

prep_next:
	cond_resched();
	if (fatal_signal_pending(current))
		ret = -EINTR;
	else
		goto next;
out:
	if (ret == 1)
		ret = 0;

	inode_unlock(inode);
	return ret;
}

/*
 * This function was originally taken from fs/mpage.c, and customized for f2fs.
 * Major change was from block_size == page_size in f2fs by default.
 *
 * Note that the aops->readpages() function is ONLY used for read-ahead. If
 * this function ever deviates from doing just read-ahead, it should either
 * use ->readpage() or do the necessary surgery to decouple ->readpages()
 * from read-ahead.
 */
static int f2fs_mpage_readpages(struct address_space *mapping,
			struct list_head *pages, struct page *page,
			unsigned nr_pages, bool is_readahead)
{
	struct bio *bio = NULL;
	sector_t last_block_in_bio = 0;
	struct inode *inode = mapping->host;
	const unsigned blkbits = inode->i_blkbits;
	const unsigned blocksize = 1 << blkbits;
	sector_t block_in_file;
	sector_t last_block;
	sector_t last_block_in_file;
	sector_t block_nr;
	struct f2fs_map_blocks map;

	map.m_pblk = 0;
	map.m_lblk = 0;
	map.m_len = 0;
	map.m_flags = 0;
	map.m_next_pgofs = NULL;
	map.m_next_extent = NULL;
	map.m_seg_type = NO_CHECK_TYPE;

	for (; nr_pages; nr_pages--) {
		if (pages) {
			page = list_last_entry(pages, struct page, lru);

			prefetchw(&page->flags);
			list_del(&page->lru);
			if (add_to_page_cache_lru(page, mapping,
						  page->index,
						  readahead_gfp_mask(mapping)))
				goto next_page;
		}

		block_in_file = (sector_t)page->index;
		last_block = block_in_file + nr_pages;
		last_block_in_file = (i_size_read(inode) + blocksize - 1) >>
								blkbits;
		if (last_block > last_block_in_file)
			last_block = last_block_in_file;

		/*
		 * Map blocks using the previous result first.
		 */
		if ((map.m_flags & F2FS_MAP_MAPPED) &&
				block_in_file > map.m_lblk &&
				block_in_file < (map.m_lblk + map.m_len))
			goto got_it;

		/*
		 * Then do more f2fs_map_blocks() calls until we are
		 * done with this page.
		 */
		map.m_flags = 0;

		if (block_in_file < last_block) {
			map.m_lblk = block_in_file;
			map.m_len = last_block - block_in_file;

			if (f2fs_map_blocks(inode, &map, 0,
						F2FS_GET_BLOCK_DEFAULT))
				goto set_error_page;
		}
got_it:
		if ((map.m_flags & F2FS_MAP_MAPPED)) {
			block_nr = map.m_pblk + block_in_file - map.m_lblk;
			SetPageMappedToDisk(page);

			if (!PageUptodate(page) && !cleancache_get_page(page)) {
				SetPageUptodate(page);
				goto confused;
			}

			if (!f2fs_is_valid_blkaddr(F2FS_I_SB(inode), block_nr,
								DATA_GENERIC))
				goto set_error_page;
		} else {
			zero_user_segment(page, 0, PAGE_SIZE);
			if (!PageUptodate(page))
				SetPageUptodate(page);
			unlock_page(page);
			goto next_page;
		}

		/*
		 * This page will go to BIO.  Do we need to send this
		 * BIO off first?
		 */
		if (bio && (last_block_in_bio != block_nr - 1 ||
			!__same_bdev(F2FS_I_SB(inode), block_nr, bio))) {
submit_and_realloc:
			__submit_bio(F2FS_I_SB(inode), bio, DATA);
			bio = NULL;
		}
		if (bio == NULL) {
			bio = f2fs_grab_read_bio(inode, block_nr, nr_pages,
					is_readahead ? REQ_RAHEAD : 0);
			if (IS_ERR(bio)) {
				bio = NULL;
				goto set_error_page;
			}
		}

		if (bio_add_page(bio, page, blocksize, 0) < blocksize)
			goto submit_and_realloc;

		last_block_in_bio = block_nr;
		goto next_page;
set_error_page:
		SetPageError(page);
		zero_user_segment(page, 0, PAGE_SIZE);
		unlock_page(page);
		goto next_page;
confused:
		if (bio) {
			__submit_bio(F2FS_I_SB(inode), bio, DATA);
			bio = NULL;
		}
		unlock_page(page);
next_page:
		if (pages)
			put_page(page);
	}
	BUG_ON(pages && !list_empty(pages));
	if (bio)
		__submit_bio(F2FS_I_SB(inode), bio, DATA);
	return 0;
}

static int f2fs_read_data_page(struct file *file, struct page *page)
{
	struct inode *inode = page->mapping->host;
	int ret = -EAGAIN;

	trace_f2fs_readpage(page, DATA);

	/* If the file has inline data, try to read it directly */
	if (f2fs_has_inline_data(inode))
		ret = f2fs_read_inline_data(inode, page);
	if (ret == -EAGAIN)
		ret = f2fs_mpage_readpages(page->mapping, NULL, page, 1, false);
	return ret;
}

static int f2fs_read_data_pages(struct file *file,
			struct address_space *mapping,
			struct list_head *pages, unsigned nr_pages)
{
	struct inode *inode = mapping->host;
	struct page *page = list_last_entry(pages, struct page, lru);

	trace_f2fs_readpages(inode, page, nr_pages);

	/* If the file has inline data, skip readpages */
	if (f2fs_has_inline_data(inode))
		return 0;

	return f2fs_mpage_readpages(mapping, pages, NULL, nr_pages, true);
}

static int encrypt_one_page(struct f2fs_io_info *fio)
{
	struct inode *inode = fio->page->mapping->host;
	struct page *mpage;
	gfp_t gfp_flags = GFP_NOFS;

	if (!f2fs_encrypted_file(inode))
		return 0;

	/* wait for GCed page writeback via META_MAPPING */
	f2fs_wait_on_block_writeback(fio->sbi, fio->old_blkaddr);

retry_encrypt:
	fio->encrypted_page = fscrypt_encrypt_page(inode, fio->page,
			PAGE_SIZE, 0, fio->page->index, gfp_flags);
	if (IS_ERR(fio->encrypted_page)) {
		/* flush pending IOs and wait for a while in the ENOMEM case */
		if (PTR_ERR(fio->encrypted_page) == -ENOMEM) {
			f2fs_flush_merged_writes(fio->sbi);
			congestion_wait(BLK_RW_ASYNC, HZ/50);
			gfp_flags |= __GFP_NOFAIL;
			goto retry_encrypt;
		}
		return PTR_ERR(fio->encrypted_page);
	}

	mpage = find_lock_page(META_MAPPING(fio->sbi), fio->old_blkaddr);
	if (mpage) {
		if (PageUptodate(mpage))
			memcpy(page_address(mpage),
				page_address(fio->encrypted_page), PAGE_SIZE);
		f2fs_put_page(mpage, 1);
	}
	return 0;
}

static inline bool check_inplace_update_policy(struct inode *inode,
				struct f2fs_io_info *fio)
{
	struct f2fs_sb_info *sbi = F2FS_I_SB(inode);
	unsigned int policy = SM_I(sbi)->ipu_policy;

	if (policy & (0x1 << F2FS_IPU_FORCE))
		return true;
	if (policy & (0x1 << F2FS_IPU_SSR) && f2fs_need_SSR(sbi))
		return true;
	if (policy & (0x1 << F2FS_IPU_UTIL) &&
			utilization(sbi) > SM_I(sbi)->min_ipu_util)
		return true;
	if (policy & (0x1 << F2FS_IPU_SSR_UTIL) && f2fs_need_SSR(sbi) &&
			utilization(sbi) > SM_I(sbi)->min_ipu_util)
		return true;

	/*
	 * IPU for rewrite async pages
	 */
	if (policy & (0x1 << F2FS_IPU_ASYNC) &&
			fio && fio->op == REQ_OP_WRITE &&
			!(fio->op_flags & REQ_SYNC) &&
			!f2fs_encrypted_inode(inode))
		return true;

	/* this is only set during fdatasync */
	if (policy & (0x1 << F2FS_IPU_FSYNC) &&
			is_inode_flag_set(inode, FI_NEED_IPU))
		return true;

	return false;
}

bool f2fs_should_update_inplace(struct inode *inode, struct f2fs_io_info *fio)
{
	if (f2fs_is_pinned_file(inode))
		return true;

	/* if this is cold file, we should overwrite to avoid fragmentation */
	if (file_is_cold(inode))
		return true;

	return check_inplace_update_policy(inode, fio);
}

bool f2fs_should_update_outplace(struct inode *inode, struct f2fs_io_info *fio)
{
	struct f2fs_sb_info *sbi = F2FS_I_SB(inode);

	if (test_opt(sbi, LFS))
		return true;
	if (S_ISDIR(inode->i_mode))
		return true;
	if (f2fs_is_atomic_file(inode))
		return true;
	if (fio) {
		if (is_cold_data(fio->page))
			return true;
		if (IS_ATOMIC_WRITTEN_PAGE(fio->page))
			return true;
	}
	return false;
}

static inline bool need_inplace_update(struct f2fs_io_info *fio)
{
	struct inode *inode = fio->page->mapping->host;

	if (f2fs_should_update_outplace(inode, fio))
		return false;

	return f2fs_should_update_inplace(inode, fio);
}

int f2fs_do_write_data_page(struct f2fs_io_info *fio)
{
	struct page *page = fio->page;
	struct inode *inode = page->mapping->host;
	struct dnode_of_data dn;
	struct extent_info ei = {0,0,0};
	struct node_info ni;
	bool ipu_force = false;
	int err = 0;

	set_new_dnode(&dn, inode, NULL, NULL, 0);
	if (need_inplace_update(fio) &&
			f2fs_lookup_extent_cache(inode, page->index, &ei)) {
		fio->old_blkaddr = ei.blk + page->index - ei.fofs;

		if (!f2fs_is_valid_blkaddr(fio->sbi, fio->old_blkaddr,
							DATA_GENERIC))
			return -EFAULT;

		ipu_force = true;
		fio->need_lock = LOCK_DONE;
		goto got_it;
	}

	/* Deadlock due to between page->lock and f2fs_lock_op */
	if (fio->need_lock == LOCK_REQ && !f2fs_trylock_op(fio->sbi))
		return -EAGAIN;

	err = f2fs_get_dnode_of_data(&dn, page->index, LOOKUP_NODE);
	if (err)
		goto out;

	fio->old_blkaddr = dn.data_blkaddr;

	/* This page is already truncated */
	if (fio->old_blkaddr == NULL_ADDR) {
		ClearPageUptodate(page);
		goto out_writepage;
	}
got_it:
	if (__is_valid_data_blkaddr(fio->old_blkaddr) &&
		!f2fs_is_valid_blkaddr(fio->sbi, fio->old_blkaddr,
							DATA_GENERIC)) {
		err = -EFAULT;
		goto out_writepage;
	}
	/*
	 * If current allocation needs SSR,
	 * it had better in-place writes for updated data.
	 */
	if (ipu_force || (is_valid_data_blkaddr(fio->sbi, fio->old_blkaddr) &&
					need_inplace_update(fio))) {
		err = encrypt_one_page(fio);
		if (err)
			goto out_writepage;

		set_page_writeback(page);
		ClearPageError(page);
		f2fs_put_dnode(&dn);
		if (fio->need_lock == LOCK_REQ)
			f2fs_unlock_op(fio->sbi);
		err = f2fs_inplace_write_data(fio);
		trace_f2fs_do_write_data_page(fio->page, IPU);
		set_inode_flag(inode, FI_UPDATE_WRITE);
		return err;
	}

	if (fio->need_lock == LOCK_RETRY) {
		if (!f2fs_trylock_op(fio->sbi)) {
			err = -EAGAIN;
			goto out_writepage;
		}
		fio->need_lock = LOCK_REQ;
	}

	err = f2fs_get_node_info(fio->sbi, dn.nid, &ni);
	if (err)
		goto out_writepage;

	fio->version = ni.version;

	err = encrypt_one_page(fio);
	if (err)
		goto out_writepage;

	set_page_writeback(page);
	ClearPageError(page);

	/* LFS mode write path */
	f2fs_outplace_write_data(&dn, fio);
	trace_f2fs_do_write_data_page(page, OPU);
	set_inode_flag(inode, FI_APPEND_WRITE);
	if (page->index == 0)
		set_inode_flag(inode, FI_FIRST_BLOCK_WRITTEN);
out_writepage:
	f2fs_put_dnode(&dn);
out:
	if (fio->need_lock == LOCK_REQ)
		f2fs_unlock_op(fio->sbi);
	return err;
}

static int __write_data_page(struct page *page, bool *submitted,
				struct writeback_control *wbc,
				enum iostat_type io_type)
{
	struct inode *inode = page->mapping->host;
	struct f2fs_sb_info *sbi = F2FS_I_SB(inode);
	loff_t i_size = i_size_read(inode);
	const pgoff_t end_index = ((unsigned long long) i_size)
							>> PAGE_SHIFT;
	loff_t psize = (page->index + 1) << PAGE_SHIFT;
	unsigned offset = 0;
	bool need_balance_fs = false;
	int err = 0;
	struct f2fs_io_info fio = {
		.sbi = sbi,
		.ino = inode->i_ino,
		.type = DATA,
		.op = REQ_OP_WRITE,
		.op_flags = wbc_to_write_flags(wbc),
		.old_blkaddr = NULL_ADDR,
		.page = page,
		.encrypted_page = NULL,
		.submitted = false,
		.need_lock = LOCK_RETRY,
		.io_type = io_type,
		.io_wbc = wbc,
	};

	trace_f2fs_writepage(page, DATA);

	/* we should bypass data pages to proceed the kworkder jobs */
	if (unlikely(f2fs_cp_error(sbi))) {
		mapping_set_error(page->mapping, -EIO);
		/*
		 * don't drop any dirty dentry pages for keeping lastest
		 * directory structure.
		 */
		if (S_ISDIR(inode->i_mode))
			goto redirty_out;
		goto out;
	}

	if (unlikely(is_sbi_flag_set(sbi, SBI_POR_DOING)))
		goto redirty_out;

	if (page->index < end_index)
		goto write;

	/*
	 * If the offset is out-of-range of file size,
	 * this page does not have to be written to disk.
	 */
	offset = i_size & (PAGE_SIZE - 1);
	if ((page->index >= end_index + 1) || !offset)
		goto out;

	zero_user_segment(page, offset, PAGE_SIZE);
write:
	if (f2fs_is_drop_cache(inode))
		goto out;
	/* we should not write 0'th page having journal header */
	if (f2fs_is_volatile_file(inode) && (!page->index ||
			(!wbc->for_reclaim &&
			f2fs_available_free_memory(sbi, BASE_CHECK))))
		goto redirty_out;

	/* Dentry blocks are controlled by checkpoint */
	if (S_ISDIR(inode->i_mode)) {
		fio.need_lock = LOCK_DONE;
		err = f2fs_do_write_data_page(&fio);
		goto done;
	}

	if (!wbc->for_reclaim)
		need_balance_fs = true;
	else if (has_not_enough_free_secs(sbi, 0, 0))
		goto redirty_out;
	else
		set_inode_flag(inode, FI_HOT_DATA);

	err = -EAGAIN;
	if (f2fs_has_inline_data(inode)) {
		err = f2fs_write_inline_data(inode, page);
		if (!err)
			goto out;
	}

	if (err == -EAGAIN) {
		err = f2fs_do_write_data_page(&fio);
		if (err == -EAGAIN) {
			fio.need_lock = LOCK_REQ;
			err = f2fs_do_write_data_page(&fio);
		}
	}

	if (err) {
		file_set_keep_isize(inode);
	} else {
		down_write(&F2FS_I(inode)->i_sem);
		if (F2FS_I(inode)->last_disk_size < psize)
			F2FS_I(inode)->last_disk_size = psize;
		up_write(&F2FS_I(inode)->i_sem);
	}

done:
	if (err && err != -ENOENT)
		goto redirty_out;

out:
	inode_dec_dirty_pages(inode);
	if (err)
		ClearPageUptodate(page);

	if (wbc->for_reclaim) {
		f2fs_submit_merged_write_cond(sbi, inode, 0, page->index, DATA);
		clear_inode_flag(inode, FI_HOT_DATA);
		f2fs_remove_dirty_inode(inode);
		submitted = NULL;
	}

	unlock_page(page);
	if (!S_ISDIR(inode->i_mode))
		f2fs_balance_fs(sbi, need_balance_fs);

	if (unlikely(f2fs_cp_error(sbi))) {
		f2fs_submit_merged_write(sbi, DATA);
		submitted = NULL;
	}

	if (submitted)
		*submitted = fio.submitted;

	return 0;

redirty_out:
	redirty_page_for_writepage(wbc, page);
	/*
	 * pageout() in MM traslates EAGAIN, so calls handle_write_error()
	 * -> mapping_set_error() -> set_bit(AS_EIO, ...).
	 * file_write_and_wait_range() will see EIO error, which is critical
	 * to return value of fsync() followed by atomic_write failure to user.
	 */
	if (!err || wbc->for_reclaim)
		return AOP_WRITEPAGE_ACTIVATE;
	unlock_page(page);
	return err;
}

static int f2fs_write_data_page(struct page *page,
					struct writeback_control *wbc)
{
	return __write_data_page(page, NULL, wbc, FS_DATA_IO);
}

/*
 * This function was copied from write_cche_pages from mm/page-writeback.c.
 * The major change is making write step of cold data page separately from
 * warm/hot data page.
 */
static int f2fs_write_cache_pages(struct address_space *mapping,
					struct writeback_control *wbc,
					enum iostat_type io_type)
{
	int ret = 0;
	int done = 0;
	struct pagevec pvec;
	struct f2fs_sb_info *sbi = F2FS_M_SB(mapping);
	int nr_pages;
	pgoff_t uninitialized_var(writeback_index);
	pgoff_t index;
	pgoff_t end;		/* Inclusive */
	pgoff_t done_index;
	pgoff_t last_idx = ULONG_MAX;
	int cycled;
	int range_whole = 0;
	int tag;

	pagevec_init(&pvec);

	if (get_dirty_pages(mapping->host) <=
				SM_I(F2FS_M_SB(mapping))->min_hot_blocks)
		set_inode_flag(mapping->host, FI_HOT_DATA);
	else
		clear_inode_flag(mapping->host, FI_HOT_DATA);

	if (wbc->range_cyclic) {
		writeback_index = mapping->writeback_index; /* prev offset */
		index = writeback_index;
		if (index == 0)
			cycled = 1;
		else
			cycled = 0;
		end = -1;
	} else {
		index = wbc->range_start >> PAGE_SHIFT;
		end = wbc->range_end >> PAGE_SHIFT;
		if (wbc->range_start == 0 && wbc->range_end == LLONG_MAX)
			range_whole = 1;
		cycled = 1; /* ignore range_cyclic tests */
	}
	if (wbc->sync_mode == WB_SYNC_ALL || wbc->tagged_writepages)
		tag = PAGECACHE_TAG_TOWRITE;
	else
		tag = PAGECACHE_TAG_DIRTY;
retry:
	if (wbc->sync_mode == WB_SYNC_ALL || wbc->tagged_writepages)
		tag_pages_for_writeback(mapping, index, end);
	done_index = index;
	while (!done && (index <= end)) {
		int i;

		nr_pages = pagevec_lookup_range_tag(&pvec, mapping, &index, end,
				tag);
		if (nr_pages == 0)
			break;

		for (i = 0; i < nr_pages; i++) {
			struct page *page = pvec.pages[i];
			bool submitted = false;

			/* give a priority to WB_SYNC threads */
			if (atomic_read(&sbi->wb_sync_req[DATA]) &&
					wbc->sync_mode == WB_SYNC_NONE) {
				done = 1;
				break;
			}

			done_index = page->index;
retry_write:
			lock_page(page);

			if (unlikely(page->mapping != mapping)) {
continue_unlock:
				unlock_page(page);
				continue;
			}

			if (!PageDirty(page)) {
				/* someone wrote it for us */
				goto continue_unlock;
			}

			if (PageWriteback(page)) {
				if (wbc->sync_mode != WB_SYNC_NONE)
					f2fs_wait_on_page_writeback(page,
								DATA, true);
				else
					goto continue_unlock;
			}

			BUG_ON(PageWriteback(page));
			if (!clear_page_dirty_for_io(page))
				goto continue_unlock;

			ret = __write_data_page(page, &submitted, wbc, io_type);
			if (unlikely(ret)) {
				/*
				 * keep nr_to_write, since vfs uses this to
				 * get # of written pages.
				 */
				if (ret == AOP_WRITEPAGE_ACTIVATE) {
					unlock_page(page);
					ret = 0;
					continue;
				} else if (ret == -EAGAIN) {
					ret = 0;
					if (wbc->sync_mode == WB_SYNC_ALL) {
						cond_resched();
						congestion_wait(BLK_RW_ASYNC,
									HZ/50);
						goto retry_write;
					}
					continue;
				}
				done_index = page->index + 1;
				done = 1;
				break;
			} else if (submitted) {
				last_idx = page->index;
			}

			if (--wbc->nr_to_write <= 0 &&
					wbc->sync_mode == WB_SYNC_NONE) {
				done = 1;
				break;
			}
		}
		pagevec_release(&pvec);
		cond_resched();
	}

	if (!cycled && !done) {
		cycled = 1;
		index = 0;
		end = writeback_index - 1;
		goto retry;
	}
	if (wbc->range_cyclic || (range_whole && wbc->nr_to_write > 0))
		mapping->writeback_index = done_index;

	if (last_idx != ULONG_MAX)
		f2fs_submit_merged_write_cond(F2FS_M_SB(mapping), mapping->host,
						0, last_idx, DATA);

	return ret;
}

static inline bool __should_serialize_io(struct inode *inode,
					struct writeback_control *wbc)
{
	if (!S_ISREG(inode->i_mode))
		return false;
	if (wbc->sync_mode != WB_SYNC_ALL)
		return true;
	if (get_dirty_pages(inode) >= SM_I(F2FS_I_SB(inode))->min_seq_blocks)
		return true;
	return false;
}

static int __f2fs_write_data_pages(struct address_space *mapping,
						struct writeback_control *wbc,
						enum iostat_type io_type)
{
	struct inode *inode = mapping->host;
	struct f2fs_sb_info *sbi = F2FS_I_SB(inode);
	struct blk_plug plug;
	int ret;
	bool locked = false;

	/* deal with chardevs and other special file */
	if (!mapping->a_ops->writepage)
		return 0;

	/* skip writing if there is no dirty page in this inode */
	if (!get_dirty_pages(inode) && wbc->sync_mode == WB_SYNC_NONE)
		return 0;

	/* during POR, we don't need to trigger writepage at all. */
	if (unlikely(is_sbi_flag_set(sbi, SBI_POR_DOING)))
		goto skip_write;

	if (S_ISDIR(inode->i_mode) && wbc->sync_mode == WB_SYNC_NONE &&
			get_dirty_pages(inode) < nr_pages_to_skip(sbi, DATA) &&
			f2fs_available_free_memory(sbi, DIRTY_DENTS))
		goto skip_write;

	/* skip writing during file defragment */
	if (is_inode_flag_set(inode, FI_DO_DEFRAG))
		goto skip_write;

	trace_f2fs_writepages(mapping->host, wbc, DATA);

	/* to avoid spliting IOs due to mixed WB_SYNC_ALL and WB_SYNC_NONE */
	if (wbc->sync_mode == WB_SYNC_ALL)
		atomic_inc(&sbi->wb_sync_req[DATA]);
	else if (atomic_read(&sbi->wb_sync_req[DATA]))
		goto skip_write;

	if (__should_serialize_io(inode, wbc)) {
		mutex_lock(&sbi->writepages);
		locked = true;
	}

	blk_start_plug(&plug);
	ret = f2fs_write_cache_pages(mapping, wbc, io_type);
	blk_finish_plug(&plug);

	if (locked)
		mutex_unlock(&sbi->writepages);

	if (wbc->sync_mode == WB_SYNC_ALL)
		atomic_dec(&sbi->wb_sync_req[DATA]);
	/*
	 * if some pages were truncated, we cannot guarantee its mapping->host
	 * to detect pending bios.
	 */

	f2fs_remove_dirty_inode(inode);
	return ret;

skip_write:
	wbc->pages_skipped += get_dirty_pages(inode);
	trace_f2fs_writepages(mapping->host, wbc, DATA);
	return 0;
}

static int f2fs_write_data_pages(struct address_space *mapping,
			    struct writeback_control *wbc)
{
	struct inode *inode = mapping->host;

	return __f2fs_write_data_pages(mapping, wbc,
			F2FS_I(inode)->cp_task == current ?
			FS_CP_DATA_IO : FS_DATA_IO);
}

static void f2fs_write_failed(struct address_space *mapping, loff_t to)
{
	struct inode *inode = mapping->host;
	loff_t i_size = i_size_read(inode);

	if (to > i_size) {
		down_write(&F2FS_I(inode)->i_gc_rwsem[WRITE]);
		down_write(&F2FS_I(inode)->i_mmap_sem);
<<<<<<< HEAD
		down_write(&F2FS_I(inode)->i_gc_rwsem[WRITE]);
=======
>>>>>>> 8e6fbfc0

		truncate_pagecache(inode, i_size);
		f2fs_truncate_blocks(inode, i_size, true);

<<<<<<< HEAD
		up_write(&F2FS_I(inode)->i_gc_rwsem[WRITE]);
=======
>>>>>>> 8e6fbfc0
		up_write(&F2FS_I(inode)->i_mmap_sem);
		up_write(&F2FS_I(inode)->i_gc_rwsem[WRITE]);
	}
}

static int prepare_write_begin(struct f2fs_sb_info *sbi,
			struct page *page, loff_t pos, unsigned len,
			block_t *blk_addr, bool *node_changed)
{
	struct inode *inode = page->mapping->host;
	pgoff_t index = page->index;
	struct dnode_of_data dn;
	struct page *ipage;
	bool locked = false;
	struct extent_info ei = {0,0,0};
	int err = 0;

	/*
	 * we already allocated all the blocks, so we don't need to get
	 * the block addresses when there is no need to fill the page.
	 */
	if (!f2fs_has_inline_data(inode) && len == PAGE_SIZE &&
			!is_inode_flag_set(inode, FI_NO_PREALLOC))
		return 0;

	if (f2fs_has_inline_data(inode) ||
			(pos & PAGE_MASK) >= i_size_read(inode)) {
		__do_map_lock(sbi, F2FS_GET_BLOCK_PRE_AIO, true);
		locked = true;
	}
restart:
	/* check inline_data */
	ipage = f2fs_get_node_page(sbi, inode->i_ino);
	if (IS_ERR(ipage)) {
		err = PTR_ERR(ipage);
		goto unlock_out;
	}

	set_new_dnode(&dn, inode, ipage, ipage, 0);

	if (f2fs_has_inline_data(inode)) {
		if (pos + len <= MAX_INLINE_DATA(inode)) {
			f2fs_do_read_inline_data(page, ipage);
			set_inode_flag(inode, FI_DATA_EXIST);
			if (inode->i_nlink)
				set_inline_node(ipage);
		} else {
			err = f2fs_convert_inline_page(&dn, page);
			if (err)
				goto out;
			if (dn.data_blkaddr == NULL_ADDR)
				err = f2fs_get_block(&dn, index);
		}
	} else if (locked) {
		err = f2fs_get_block(&dn, index);
	} else {
		if (f2fs_lookup_extent_cache(inode, index, &ei)) {
			dn.data_blkaddr = ei.blk + index - ei.fofs;
		} else {
			/* hole case */
			err = f2fs_get_dnode_of_data(&dn, index, LOOKUP_NODE);
			if (err || dn.data_blkaddr == NULL_ADDR) {
				f2fs_put_dnode(&dn);
				__do_map_lock(sbi, F2FS_GET_BLOCK_PRE_AIO,
								true);
				locked = true;
				goto restart;
			}
		}
	}

	/* convert_inline_page can make node_changed */
	*blk_addr = dn.data_blkaddr;
	*node_changed = dn.node_changed;
out:
	f2fs_put_dnode(&dn);
unlock_out:
	if (locked)
		__do_map_lock(sbi, F2FS_GET_BLOCK_PRE_AIO, false);
	return err;
}

static int f2fs_write_begin(struct file *file, struct address_space *mapping,
		loff_t pos, unsigned len, unsigned flags,
		struct page **pagep, void **fsdata)
{
	struct inode *inode = mapping->host;
	struct f2fs_sb_info *sbi = F2FS_I_SB(inode);
	struct page *page = NULL;
	pgoff_t index = ((unsigned long long) pos) >> PAGE_SHIFT;
	bool need_balance = false, drop_atomic = false;
	block_t blkaddr = NULL_ADDR;
	int err = 0;

	trace_f2fs_write_begin(inode, pos, len, flags);

	if ((f2fs_is_atomic_file(inode) &&
			!f2fs_available_free_memory(sbi, INMEM_PAGES)) ||
			is_inode_flag_set(inode, FI_ATOMIC_REVOKE_REQUEST)) {
		err = -ENOMEM;
		drop_atomic = true;
		goto fail;
	}

	/*
	 * We should check this at this moment to avoid deadlock on inode page
	 * and #0 page. The locking rule for inline_data conversion should be:
	 * lock_page(page #0) -> lock_page(inode_page)
	 */
	if (index != 0) {
		err = f2fs_convert_inline_inode(inode);
		if (err)
			goto fail;
	}
repeat:
	/*
	 * Do not use grab_cache_page_write_begin() to avoid deadlock due to
	 * wait_for_stable_page. Will wait that below with our IO control.
	 */
	page = f2fs_pagecache_get_page(mapping, index,
				FGP_LOCK | FGP_WRITE | FGP_CREAT, GFP_NOFS);
	if (!page) {
		err = -ENOMEM;
		goto fail;
	}

	*pagep = page;

	err = prepare_write_begin(sbi, page, pos, len,
					&blkaddr, &need_balance);
	if (err)
		goto fail;

	if (need_balance && has_not_enough_free_secs(sbi, 0, 0)) {
		unlock_page(page);
		f2fs_balance_fs(sbi, true);
		lock_page(page);
		if (page->mapping != mapping) {
			/* The page got truncated from under us */
			f2fs_put_page(page, 1);
			goto repeat;
		}
	}

	f2fs_wait_on_page_writeback(page, DATA, false);

	/* wait for GCed page writeback via META_MAPPING */
	if (f2fs_post_read_required(inode))
		f2fs_wait_on_block_writeback(sbi, blkaddr);

	if (len == PAGE_SIZE || PageUptodate(page))
		return 0;

	if (!(pos & (PAGE_SIZE - 1)) && (pos + len) >= i_size_read(inode)) {
		zero_user_segment(page, len, PAGE_SIZE);
		return 0;
	}

	if (blkaddr == NEW_ADDR) {
		zero_user_segment(page, 0, PAGE_SIZE);
		SetPageUptodate(page);
	} else {
		err = f2fs_submit_page_read(inode, page, blkaddr);
		if (err)
			goto fail;

		lock_page(page);
		if (unlikely(page->mapping != mapping)) {
			f2fs_put_page(page, 1);
			goto repeat;
		}
		if (unlikely(!PageUptodate(page))) {
			err = -EIO;
			goto fail;
		}
	}
	return 0;

fail:
	f2fs_put_page(page, 1);
	f2fs_write_failed(mapping, pos + len);
	if (drop_atomic)
		f2fs_drop_inmem_pages_all(sbi, false);
	return err;
}

static int f2fs_write_end(struct file *file,
			struct address_space *mapping,
			loff_t pos, unsigned len, unsigned copied,
			struct page *page, void *fsdata)
{
	struct inode *inode = page->mapping->host;

	trace_f2fs_write_end(inode, pos, len, copied);

	/*
	 * This should be come from len == PAGE_SIZE, and we expect copied
	 * should be PAGE_SIZE. Otherwise, we treat it with zero copied and
	 * let generic_perform_write() try to copy data again through copied=0.
	 */
	if (!PageUptodate(page)) {
		if (unlikely(copied != len))
			copied = 0;
		else
			SetPageUptodate(page);
	}
	if (!copied)
		goto unlock_out;

	set_page_dirty(page);

	if (pos + copied > i_size_read(inode))
		f2fs_i_size_write(inode, pos + copied);
unlock_out:
	f2fs_put_page(page, 1);
	f2fs_update_time(F2FS_I_SB(inode), REQ_TIME);
	return copied;
}

static int check_direct_IO(struct inode *inode, struct iov_iter *iter,
			   loff_t offset)
{
	unsigned i_blkbits = READ_ONCE(inode->i_blkbits);
	unsigned blkbits = i_blkbits;
	unsigned blocksize_mask = (1 << blkbits) - 1;
	unsigned long align = offset | iov_iter_alignment(iter);
	struct block_device *bdev = inode->i_sb->s_bdev;

	if (align & blocksize_mask) {
		if (bdev)
			blkbits = blksize_bits(bdev_logical_block_size(bdev));
		blocksize_mask = (1 << blkbits) - 1;
		if (align & blocksize_mask)
			return -EINVAL;
		return 1;
	}
	return 0;
}

static ssize_t f2fs_direct_IO(struct kiocb *iocb, struct iov_iter *iter)
{
	struct address_space *mapping = iocb->ki_filp->f_mapping;
	struct inode *inode = mapping->host;
	struct f2fs_sb_info *sbi = F2FS_I_SB(inode);
	size_t count = iov_iter_count(iter);
	loff_t offset = iocb->ki_pos;
	int rw = iov_iter_rw(iter);
	int err;
	enum rw_hint hint = iocb->ki_hint;
	int whint_mode = F2FS_OPTION(sbi).whint_mode;

	err = check_direct_IO(inode, iter, offset);
	if (err)
		return err < 0 ? err : 0;

	if (f2fs_force_buffered_io(inode, rw))
		return 0;

	trace_f2fs_direct_IO_enter(inode, offset, count, rw);

	if (rw == WRITE && whint_mode == WHINT_MODE_OFF)
		iocb->ki_hint = WRITE_LIFE_NOT_SET;

	if (!down_read_trylock(&F2FS_I(inode)->i_gc_rwsem[rw])) {
		if (iocb->ki_flags & IOCB_NOWAIT) {
			iocb->ki_hint = hint;
			err = -EAGAIN;
			goto out;
		}
		down_read(&F2FS_I(inode)->i_gc_rwsem[rw]);
	}

	err = blockdev_direct_IO(iocb, inode, iter, get_data_block_dio);
	up_read(&F2FS_I(inode)->i_gc_rwsem[rw]);

	if (rw == WRITE) {
		if (whint_mode == WHINT_MODE_OFF)
			iocb->ki_hint = hint;
		if (err > 0) {
			f2fs_update_iostat(F2FS_I_SB(inode), APP_DIRECT_IO,
									err);
			set_inode_flag(inode, FI_UPDATE_WRITE);
		} else if (err < 0) {
			f2fs_write_failed(mapping, offset + count);
		}
	}

out:
	trace_f2fs_direct_IO_exit(inode, offset, count, rw, err);

	return err;
}

void f2fs_invalidate_page(struct page *page, unsigned int offset,
							unsigned int length)
{
	struct inode *inode = page->mapping->host;
	struct f2fs_sb_info *sbi = F2FS_I_SB(inode);

	if (inode->i_ino >= F2FS_ROOT_INO(sbi) &&
		(offset % PAGE_SIZE || length != PAGE_SIZE))
		return;

	if (PageDirty(page)) {
		if (inode->i_ino == F2FS_META_INO(sbi)) {
			dec_page_count(sbi, F2FS_DIRTY_META);
		} else if (inode->i_ino == F2FS_NODE_INO(sbi)) {
			dec_page_count(sbi, F2FS_DIRTY_NODES);
		} else {
			inode_dec_dirty_pages(inode);
			f2fs_remove_dirty_inode(inode);
		}
	}

	/* This is atomic written page, keep Private */
	if (IS_ATOMIC_WRITTEN_PAGE(page))
		return f2fs_drop_inmem_page(inode, page);

	set_page_private(page, 0);
	ClearPagePrivate(page);
}

int f2fs_release_page(struct page *page, gfp_t wait)
{
	/* If this is dirty page, keep PagePrivate */
	if (PageDirty(page))
		return 0;

	/* This is atomic written page, keep Private */
	if (IS_ATOMIC_WRITTEN_PAGE(page))
		return 0;

	set_page_private(page, 0);
	ClearPagePrivate(page);
	return 1;
}

static int f2fs_set_data_page_dirty(struct page *page)
{
	struct address_space *mapping = page->mapping;
	struct inode *inode = mapping->host;

	trace_f2fs_set_page_dirty(page, DATA);

	if (!PageUptodate(page))
		SetPageUptodate(page);

	/* don't remain PG_checked flag which was set during GC */
	if (is_cold_data(page))
		clear_cold_data(page);

	if (f2fs_is_atomic_file(inode) && !f2fs_is_commit_atomic_write(inode)) {
		if (!IS_ATOMIC_WRITTEN_PAGE(page)) {
			f2fs_register_inmem_page(inode, page);
			return 1;
		}
		/*
		 * Previously, this page has been registered, we just
		 * return here.
		 */
		return 0;
	}

	if (!PageDirty(page)) {
		__set_page_dirty_nobuffers(page);
		f2fs_update_dirty_page(inode, page);
		return 1;
	}
	return 0;
}

static sector_t f2fs_bmap(struct address_space *mapping, sector_t block)
{
	struct inode *inode = mapping->host;

	if (f2fs_has_inline_data(inode))
		return 0;

	/* make sure allocating whole blocks */
	if (mapping_tagged(mapping, PAGECACHE_TAG_DIRTY))
		filemap_write_and_wait(mapping);

	return generic_block_bmap(mapping, block, get_data_block_bmap);
}

#ifdef CONFIG_MIGRATION
#include <linux/migrate.h>

int f2fs_migrate_page(struct address_space *mapping,
		struct page *newpage, struct page *page, enum migrate_mode mode)
{
	int rc, extra_count;
	struct f2fs_inode_info *fi = F2FS_I(mapping->host);
	bool atomic_written = IS_ATOMIC_WRITTEN_PAGE(page);

	BUG_ON(PageWriteback(page));

	/* migrating an atomic written page is safe with the inmem_lock hold */
	if (atomic_written) {
		if (mode != MIGRATE_SYNC)
			return -EBUSY;
		if (!mutex_trylock(&fi->inmem_lock))
			return -EAGAIN;
	}

	/*
	 * A reference is expected if PagePrivate set when move mapping,
	 * however F2FS breaks this for maintaining dirty page counts when
	 * truncating pages. So here adjusting the 'extra_count' make it work.
	 */
	extra_count = (atomic_written ? 1 : 0) - page_has_private(page);
	rc = migrate_page_move_mapping(mapping, newpage,
				page, NULL, mode, extra_count);
	if (rc != MIGRATEPAGE_SUCCESS) {
		if (atomic_written)
			mutex_unlock(&fi->inmem_lock);
		return rc;
	}

	if (atomic_written) {
		struct inmem_pages *cur;
		list_for_each_entry(cur, &fi->inmem_pages, list)
			if (cur->page == page) {
				cur->page = newpage;
				break;
			}
		mutex_unlock(&fi->inmem_lock);
		put_page(page);
		get_page(newpage);
	}

	if (PagePrivate(page))
		SetPagePrivate(newpage);
	set_page_private(newpage, page_private(page));

	if (mode != MIGRATE_SYNC_NO_COPY)
		migrate_page_copy(newpage, page);
	else
		migrate_page_states(newpage, page);

	return MIGRATEPAGE_SUCCESS;
}
#endif

const struct address_space_operations f2fs_dblock_aops = {
	.readpage	= f2fs_read_data_page,
	.readpages	= f2fs_read_data_pages,
	.writepage	= f2fs_write_data_page,
	.writepages	= f2fs_write_data_pages,
	.write_begin	= f2fs_write_begin,
	.write_end	= f2fs_write_end,
	.set_page_dirty	= f2fs_set_data_page_dirty,
	.invalidatepage	= f2fs_invalidate_page,
	.releasepage	= f2fs_release_page,
	.direct_IO	= f2fs_direct_IO,
	.bmap		= f2fs_bmap,
#ifdef CONFIG_MIGRATION
	.migratepage    = f2fs_migrate_page,
#endif
};

void f2fs_clear_radix_tree_dirty_tag(struct page *page)
{
	struct address_space *mapping = page_mapping(page);
	unsigned long flags;

	xa_lock_irqsave(&mapping->i_pages, flags);
	radix_tree_tag_clear(&mapping->i_pages, page_index(page),
						PAGECACHE_TAG_DIRTY);
	xa_unlock_irqrestore(&mapping->i_pages, flags);
}

int __init f2fs_init_post_read_processing(void)
{
	bio_post_read_ctx_cache = KMEM_CACHE(bio_post_read_ctx, 0);
	if (!bio_post_read_ctx_cache)
		goto fail;
	bio_post_read_ctx_pool =
		mempool_create_slab_pool(NUM_PREALLOC_POST_READ_CTXS,
					 bio_post_read_ctx_cache);
	if (!bio_post_read_ctx_pool)
		goto fail_free_cache;
	return 0;

fail_free_cache:
	kmem_cache_destroy(bio_post_read_ctx_cache);
fail:
	return -ENOMEM;
}

void __exit f2fs_destroy_post_read_processing(void)
{
	mempool_destroy(bio_post_read_ctx_pool);
	kmem_cache_destroy(bio_post_read_ctx_cache);
}<|MERGE_RESOLUTION|>--- conflicted
+++ resolved
@@ -2232,18 +2232,10 @@
 	if (to > i_size) {
 		down_write(&F2FS_I(inode)->i_gc_rwsem[WRITE]);
 		down_write(&F2FS_I(inode)->i_mmap_sem);
-<<<<<<< HEAD
-		down_write(&F2FS_I(inode)->i_gc_rwsem[WRITE]);
-=======
->>>>>>> 8e6fbfc0
 
 		truncate_pagecache(inode, i_size);
 		f2fs_truncate_blocks(inode, i_size, true);
 
-<<<<<<< HEAD
-		up_write(&F2FS_I(inode)->i_gc_rwsem[WRITE]);
-=======
->>>>>>> 8e6fbfc0
 		up_write(&F2FS_I(inode)->i_mmap_sem);
 		up_write(&F2FS_I(inode)->i_gc_rwsem[WRITE]);
 	}
