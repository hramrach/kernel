--- conflicted
+++ resolved
@@ -113,12 +113,9 @@
 	if (f2fs_sb_has_quota_ino(sb))
 		len += snprintf(buf + len, PAGE_SIZE - len, "%s%s",
 				len ? ", " : "", "quota_ino");
-<<<<<<< HEAD
-=======
 	if (f2fs_sb_has_inode_crtime(sb))
 		len += snprintf(buf + len, PAGE_SIZE - len, "%s%s",
 				len ? ", " : "", "inode_crtime");
->>>>>>> 661e50bc
 	len += snprintf(buf + len, PAGE_SIZE - len, "\n");
 	return len;
 }
@@ -168,12 +165,8 @@
 #endif
 	if (a->struct_type == RESERVED_BLOCKS) {
 		spin_lock(&sbi->stat_lock);
-<<<<<<< HEAD
-		if (t > (unsigned long)sbi->user_block_count) {
-=======
 		if (t > (unsigned long)(sbi->user_block_count -
 					sbi->root_reserved_blocks)) {
->>>>>>> 661e50bc
 			spin_unlock(&sbi->stat_lock);
 			return -EINVAL;
 		}
@@ -242,10 +235,7 @@
 	FEAT_INODE_CHECKSUM,
 	FEAT_FLEXIBLE_INLINE_XATTR,
 	FEAT_QUOTA_INO,
-<<<<<<< HEAD
-=======
 	FEAT_INODE_CRTIME,
->>>>>>> 661e50bc
 };
 
 static ssize_t f2fs_feature_show(struct f2fs_attr *a,
@@ -260,10 +250,7 @@
 	case FEAT_INODE_CHECKSUM:
 	case FEAT_FLEXIBLE_INLINE_XATTR:
 	case FEAT_QUOTA_INO:
-<<<<<<< HEAD
-=======
 	case FEAT_INODE_CRTIME:
->>>>>>> 661e50bc
 		return snprintf(buf, PAGE_SIZE, "supported\n");
 	}
 	return 0;
@@ -341,10 +328,7 @@
 F2FS_FEATURE_RO_ATTR(inode_checksum, FEAT_INODE_CHECKSUM);
 F2FS_FEATURE_RO_ATTR(flexible_inline_xattr, FEAT_FLEXIBLE_INLINE_XATTR);
 F2FS_FEATURE_RO_ATTR(quota_ino, FEAT_QUOTA_INO);
-<<<<<<< HEAD
-=======
 F2FS_FEATURE_RO_ATTR(inode_crtime, FEAT_INODE_CRTIME);
->>>>>>> 661e50bc
 
 #define ATTR_LIST(name) (&f2fs_attr_##name.attr)
 static struct attribute *f2fs_attrs[] = {
@@ -398,10 +382,7 @@
 	ATTR_LIST(inode_checksum),
 	ATTR_LIST(flexible_inline_xattr),
 	ATTR_LIST(quota_ino),
-<<<<<<< HEAD
-=======
 	ATTR_LIST(inode_crtime),
->>>>>>> 661e50bc
 	NULL,
 };
 
