/*
 * linux/fs/nfs/write.c
 *
 * Write file data over NFS.
 *
 * Copyright (C) 1996, 1997, Olaf Kirch <okir@monad.swb.de>
 */

#include <linux/types.h>
#include <linux/slab.h>
#include <linux/mm.h>
#include <linux/pagemap.h>
#include <linux/file.h>
#include <linux/writeback.h>
#include <linux/swap.h>
#include <linux/migrate.h>

#include <linux/sunrpc/clnt.h>
#include <linux/nfs_fs.h>
#include <linux/nfs_mount.h>
#include <linux/nfs_page.h>
#include <linux/backing-dev.h>
#include <linux/export.h>
#include <linux/freezer.h>
#include <linux/wait.h>

#include <linux/uaccess.h>

#include "delegation.h"
#include "internal.h"
#include "iostat.h"
#include "nfs4_fs.h"
#include "fscache.h"
#include "pnfs.h"

#include "nfstrace.h"

#define NFSDBG_FACILITY		NFSDBG_PAGECACHE

#define MIN_POOL_WRITE		(32)
#define MIN_POOL_COMMIT		(4)

/*
 * Local function declarations
 */
static void nfs_redirty_request(struct nfs_page *req);
static const struct rpc_call_ops nfs_commit_ops;
static const struct nfs_pgio_completion_ops nfs_async_write_completion_ops;
static const struct nfs_commit_completion_ops nfs_commit_completion_ops;
static const struct nfs_rw_ops nfs_rw_write_ops;
static void nfs_clear_request_commit(struct nfs_page *req);
static void nfs_init_cinfo_from_inode(struct nfs_commit_info *cinfo,
				      struct inode *inode);
static struct nfs_page *
nfs_page_search_commits_for_head_request_locked(struct nfs_inode *nfsi,
						struct page *page);

static struct kmem_cache *nfs_wdata_cachep;
static mempool_t *nfs_wdata_mempool;
static struct kmem_cache *nfs_cdata_cachep;
static mempool_t *nfs_commit_mempool;

struct nfs_commit_data *nfs_commitdata_alloc(bool never_fail)
{
	struct nfs_commit_data *p;

	if (never_fail)
		p = mempool_alloc(nfs_commit_mempool, GFP_NOIO);
	else {
		/* It is OK to do some reclaim, not no safe to wait
		 * for anything to be returned to the pool.
		 * mempool_alloc() cannot handle that particular combination,
		 * so we need two separate attempts.
		 */
		p = mempool_alloc(nfs_commit_mempool, GFP_NOWAIT);
		if (!p)
			p = kmem_cache_alloc(nfs_cdata_cachep, GFP_NOIO |
					     __GFP_NOWARN | __GFP_NORETRY);
		if (!p)
			return NULL;
	}

	memset(p, 0, sizeof(*p));
	INIT_LIST_HEAD(&p->pages);
	return p;
}
EXPORT_SYMBOL_GPL(nfs_commitdata_alloc);

void nfs_commit_free(struct nfs_commit_data *p)
{
	mempool_free(p, nfs_commit_mempool);
}
EXPORT_SYMBOL_GPL(nfs_commit_free);

static struct nfs_pgio_header *nfs_writehdr_alloc(void)
{
	struct nfs_pgio_header *p = mempool_alloc(nfs_wdata_mempool, GFP_NOIO);

	if (p) {
		memset(p, 0, sizeof(*p));
		p->rw_mode = FMODE_WRITE;
	}
	return p;
}

static void nfs_writehdr_free(struct nfs_pgio_header *hdr)
{
	mempool_free(hdr, nfs_wdata_mempool);
}

static void nfs_context_set_write_error(struct nfs_open_context *ctx, int error)
{
	ctx->error = error;
	smp_wmb();
	set_bit(NFS_CONTEXT_ERROR_WRITE, &ctx->flags);
}

/*
 * nfs_page_find_head_request_locked - find head request associated with @page
 *
 * must be called while holding the inode lock.
 *
 * returns matching head request with reference held, or NULL if not found.
 */
static struct nfs_page *
nfs_page_find_head_request_locked(struct nfs_inode *nfsi, struct page *page)
{
	struct nfs_page *req = NULL;

	if (PagePrivate(page))
		req = (struct nfs_page *)page_private(page);
	else if (unlikely(PageSwapCache(page)))
		req = nfs_page_search_commits_for_head_request_locked(nfsi,
			page);

	if (req) {
		WARN_ON_ONCE(req->wb_head != req);
		kref_get(&req->wb_kref);
	}

	return req;
}

/*
 * nfs_page_find_head_request - find head request associated with @page
 *
 * returns matching head request with reference held, or NULL if not found.
 */
static struct nfs_page *nfs_page_find_head_request(struct page *page)
{
	struct inode *inode = page_file_mapping(page)->host;
	struct nfs_page *req = NULL;

	spin_lock(&inode->i_lock);
	req = nfs_page_find_head_request_locked(NFS_I(inode), page);
	spin_unlock(&inode->i_lock);
	return req;
}

/* Adjust the file length if we're writing beyond the end */
static void nfs_grow_file(struct page *page, unsigned int offset, unsigned int count)
{
	struct inode *inode = page_file_mapping(page)->host;
	loff_t end, i_size;
	pgoff_t end_index;

	spin_lock(&inode->i_lock);
	i_size = i_size_read(inode);
	end_index = (i_size - 1) >> PAGE_SHIFT;
	if (i_size > 0 && page_index(page) < end_index)
		goto out;
	end = page_file_offset(page) + ((loff_t)offset+count);
	if (i_size >= end)
		goto out;
	i_size_write(inode, end);
	nfs_inc_stats(inode, NFSIOS_EXTENDWRITE);
out:
	spin_unlock(&inode->i_lock);
}

/* A writeback failed: mark the page as bad, and invalidate the page cache */
static void nfs_set_pageerror(struct page *page)
{
	nfs_zap_mapping(page_file_mapping(page)->host, page_file_mapping(page));
}

/*
 * nfs_page_group_search_locked
 * @head - head request of page group
 * @page_offset - offset into page
 *
 * Search page group with head @head to find a request that contains the
 * page offset @page_offset.
 *
 * Returns a pointer to the first matching nfs request, or NULL if no
 * match is found.
 *
 * Must be called with the page group lock held
 */
static struct nfs_page *
nfs_page_group_search_locked(struct nfs_page *head, unsigned int page_offset)
{
	struct nfs_page *req;

	WARN_ON_ONCE(head != head->wb_head);
	WARN_ON_ONCE(!test_bit(PG_HEADLOCK, &head->wb_head->wb_flags));

	req = head;
	do {
		if (page_offset >= req->wb_pgbase &&
		    page_offset < (req->wb_pgbase + req->wb_bytes))
			return req;

		req = req->wb_this_page;
	} while (req != head);

	return NULL;
}

/*
 * nfs_page_group_covers_page
 * @head - head request of page group
 *
 * Return true if the page group with head @head covers the whole page,
 * returns false otherwise
 */
static bool nfs_page_group_covers_page(struct nfs_page *req)
{
	struct nfs_page *tmp;
	unsigned int pos = 0;
	unsigned int len = nfs_page_length(req->wb_page);

	nfs_page_group_lock(req, false);

	do {
		tmp = nfs_page_group_search_locked(req->wb_head, pos);
		if (tmp) {
			/* no way this should happen */
			WARN_ON_ONCE(tmp->wb_pgbase != pos);
			pos += tmp->wb_bytes - (pos - tmp->wb_pgbase);
		}
	} while (tmp && pos < len);

	nfs_page_group_unlock(req);
	WARN_ON_ONCE(pos > len);
	return pos == len;
}

/* We can set the PG_uptodate flag if we see that a write request
 * covers the full page.
 */
static void nfs_mark_uptodate(struct nfs_page *req)
{
	if (PageUptodate(req->wb_page))
		return;
	if (!nfs_page_group_covers_page(req))
		return;
	SetPageUptodate(req->wb_page);
}

static int wb_priority(struct writeback_control *wbc)
{
	int ret = 0;

	if (wbc->sync_mode == WB_SYNC_ALL)
		ret = FLUSH_COND_STABLE;
	return ret;
}

/*
 * NFS congestion control
 */

int nfs_congestion_kb;

#define NFS_CONGESTION_ON_THRESH 	(nfs_congestion_kb >> (PAGE_SHIFT-10))
#define NFS_CONGESTION_OFF_THRESH	\
	(NFS_CONGESTION_ON_THRESH - (NFS_CONGESTION_ON_THRESH >> 2))

static void nfs_set_page_writeback(struct page *page)
{
	struct inode *inode = page_file_mapping(page)->host;
	struct nfs_server *nfss = NFS_SERVER(inode);
	int ret = test_set_page_writeback(page);

	WARN_ON_ONCE(ret != 0);

	if (atomic_long_inc_return(&nfss->writeback) >
			NFS_CONGESTION_ON_THRESH)
		set_bdi_congested(inode_to_bdi(inode), BLK_RW_ASYNC);
}

static void nfs_end_page_writeback(struct nfs_page *req)
{
	struct inode *inode = page_file_mapping(req->wb_page)->host;
	struct nfs_server *nfss = NFS_SERVER(inode);

	if (!nfs_page_group_sync_on_bit(req, PG_WB_END))
		return;

	end_page_writeback(req->wb_page);
	if (atomic_long_dec_return(&nfss->writeback) < NFS_CONGESTION_OFF_THRESH)
		clear_bdi_congested(inode_to_bdi(inode), BLK_RW_ASYNC);
}


/* nfs_page_group_clear_bits
 *   @req - an nfs request
 * clears all page group related bits from @req
 */
static void
nfs_page_group_clear_bits(struct nfs_page *req)
{
	clear_bit(PG_TEARDOWN, &req->wb_flags);
	clear_bit(PG_UNLOCKPAGE, &req->wb_flags);
	clear_bit(PG_UPTODATE, &req->wb_flags);
	clear_bit(PG_WB_END, &req->wb_flags);
	clear_bit(PG_REMOVE, &req->wb_flags);
}


/*
 * nfs_unroll_locks_and_wait -  unlock all newly locked reqs and wait on @req
 *
 * this is a helper function for nfs_lock_and_join_requests
 *
 * @inode - inode associated with request page group, must be holding inode lock
 * @head  - head request of page group, must be holding head lock
 * @req   - request that couldn't lock and needs to wait on the req bit lock
 * @nonblock - if true, don't actually wait
 *
 * NOTE: this must be called holding page_group bit lock and inode spin lock
 *       and BOTH will be released before returning.
 *
 * returns 0 on success, < 0 on error.
 */
static int
nfs_unroll_locks_and_wait(struct inode *inode, struct nfs_page *head,
			  struct nfs_page *req, bool nonblock)
	__releases(&inode->i_lock)
{
	struct nfs_page *tmp;
	int ret;

	/* relinquish all the locks successfully grabbed this run */
	for (tmp = head ; tmp != req; tmp = tmp->wb_this_page)
		nfs_unlock_request(tmp);

	WARN_ON_ONCE(test_bit(PG_TEARDOWN, &req->wb_flags));

	/* grab a ref on the request that will be waited on */
	kref_get(&req->wb_kref);

	nfs_page_group_unlock(head);
	spin_unlock(&inode->i_lock);

	/* release ref from nfs_page_find_head_request_locked */
	nfs_release_request(head);

	if (!nonblock)
		ret = nfs_wait_on_request(req);
	else
		ret = -EAGAIN;
	nfs_release_request(req);

	return ret;
}

/*
 * nfs_destroy_unlinked_subrequests - destroy recently unlinked subrequests
 *
 * @destroy_list - request list (using wb_this_page) terminated by @old_head
 * @old_head - the old head of the list
 *
 * All subrequests must be locked and removed from all lists, so at this point
 * they are only "active" in this function, and possibly in nfs_wait_on_request
 * with a reference held by some other context.
 */
static void
nfs_destroy_unlinked_subrequests(struct nfs_page *destroy_list,
				 struct nfs_page *old_head)
{
	while (destroy_list) {
		struct nfs_page *subreq = destroy_list;

		destroy_list = (subreq->wb_this_page == old_head) ?
				   NULL : subreq->wb_this_page;

		WARN_ON_ONCE(old_head != subreq->wb_head);

		/* make sure old group is not used */
		subreq->wb_head = subreq;
		subreq->wb_this_page = subreq;

		/* subreq is now totally disconnected from page group or any
		 * write / commit lists. last chance to wake any waiters */
		nfs_unlock_request(subreq);

		if (!test_bit(PG_TEARDOWN, &subreq->wb_flags)) {
			/* release ref on old head request */
			nfs_release_request(old_head);

			nfs_page_group_clear_bits(subreq);

			/* release the PG_INODE_REF reference */
			if (test_and_clear_bit(PG_INODE_REF, &subreq->wb_flags))
				nfs_release_request(subreq);
			else
				WARN_ON_ONCE(1);
		} else {
			WARN_ON_ONCE(test_bit(PG_CLEAN, &subreq->wb_flags));
			/* zombie requests have already released the last
			 * reference and were waiting on the rest of the
			 * group to complete. Since it's no longer part of a
			 * group, simply free the request */
			nfs_page_group_clear_bits(subreq);
			nfs_free_request(subreq);
		}
	}
}

/*
 * nfs_lock_and_join_requests - join all subreqs to the head req and return
 *                              a locked reference, cancelling any pending
 *                              operations for this page.
 *
 * @page - the page used to lookup the "page group" of nfs_page structures
 * @nonblock - if true, don't block waiting for request locks
 *
 * This function joins all sub requests to the head request by first
 * locking all requests in the group, cancelling any pending operations
 * and finally updating the head request to cover the whole range covered by
 * the (former) group.  All subrequests are removed from any write or commit
 * lists, unlinked from the group and destroyed.
 *
 * Returns a locked, referenced pointer to the head request - which after
 * this call is guaranteed to be the only request associated with the page.
 * Returns NULL if no requests are found for @page, or a ERR_PTR if an
 * error was encountered.
 */
static struct nfs_page *
nfs_lock_and_join_requests(struct page *page, bool nonblock)
{
	struct inode *inode = page_file_mapping(page)->host;
	struct nfs_page *head, *subreq;
	struct nfs_page *destroy_list = NULL;
	unsigned int total_bytes;
	int ret;

try_again:
	total_bytes = 0;

	WARN_ON_ONCE(destroy_list);

	spin_lock(&inode->i_lock);

	/*
	 * A reference is taken only on the head request which acts as a
	 * reference to the whole page group - the group will not be destroyed
	 * until the head reference is released.
	 */
	head = nfs_page_find_head_request_locked(NFS_I(inode), page);

	if (!head) {
		spin_unlock(&inode->i_lock);
		return NULL;
	}

	/* holding inode lock, so always make a non-blocking call to try the
	 * page group lock */
	ret = nfs_page_group_lock(head, true);
	if (ret < 0) {
		spin_unlock(&inode->i_lock);

		if (!nonblock && ret == -EAGAIN) {
			nfs_page_group_lock_wait(head);
			nfs_release_request(head);
			goto try_again;
		}

		nfs_release_request(head);
		return ERR_PTR(ret);
	}

	/* lock each request in the page group */
	subreq = head;
	do {
		/*
		 * Subrequests are always contiguous, non overlapping
		 * and in order - but may be repeated (mirrored writes).
		 */
		if (subreq->wb_offset == (head->wb_offset + total_bytes)) {
			/* keep track of how many bytes this group covers */
			total_bytes += subreq->wb_bytes;
		} else if (WARN_ON_ONCE(subreq->wb_offset < head->wb_offset ||
			    ((subreq->wb_offset + subreq->wb_bytes) >
			     (head->wb_offset + total_bytes)))) {
			nfs_page_group_unlock(head);
			spin_unlock(&inode->i_lock);
			return ERR_PTR(-EIO);
		}

		if (!nfs_lock_request(subreq)) {
			/* releases page group bit lock and
			 * inode spin lock and all references */
			ret = nfs_unroll_locks_and_wait(inode, head,
				subreq, nonblock);

			if (ret == 0)
				goto try_again;

			return ERR_PTR(ret);
		}

		subreq = subreq->wb_this_page;
	} while (subreq != head);

	/* Now that all requests are locked, make sure they aren't on any list.
	 * Commit list removal accounting is done after locks are dropped */
	subreq = head;
	do {
		nfs_clear_request_commit(subreq);
		subreq = subreq->wb_this_page;
	} while (subreq != head);

	/* unlink subrequests from head, destroy them later */
	if (head->wb_this_page != head) {
		/* destroy list will be terminated by head */
		destroy_list = head->wb_this_page;
		head->wb_this_page = head;

		/* change head request to cover whole range that
		 * the former page group covered */
		head->wb_bytes = total_bytes;
	}

	/*
	 * prepare head request to be added to new pgio descriptor
	 */
	nfs_page_group_clear_bits(head);

	/*
	 * some part of the group was still on the inode list - otherwise
	 * the group wouldn't be involved in async write.
	 * grab a reference for the head request, iff it needs one.
	 */
	if (!test_and_set_bit(PG_INODE_REF, &head->wb_flags))
		kref_get(&head->wb_kref);

	nfs_page_group_unlock(head);

	/* drop lock to clean uprequests on destroy list */
	spin_unlock(&inode->i_lock);

	nfs_destroy_unlinked_subrequests(destroy_list, head);

	/* still holds ref on head from nfs_page_find_head_request_locked
	 * and still has lock on head from lock loop */
	return head;
}

static void nfs_write_error_remove_page(struct nfs_page *req)
{
	nfs_unlock_request(req);
	nfs_end_page_writeback(req);
	generic_error_remove_page(page_file_mapping(req->wb_page),
				  req->wb_page);
	nfs_release_request(req);
<<<<<<< HEAD
=======
}

static bool
nfs_error_is_fatal_on_server(int err)
{
	switch (err) {
	case 0:
	case -ERESTARTSYS:
	case -EINTR:
		return false;
	}
	return nfs_error_is_fatal(err);
>>>>>>> a122c576
}

/*
 * Find an associated nfs write request, and prepare to flush it out
 * May return an error if the user signalled nfs_wait_on_request().
 */
static int nfs_page_async_flush(struct nfs_pageio_descriptor *pgio,
				struct page *page, bool nonblock)
{
	struct nfs_page *req;
	int ret = 0;

	req = nfs_lock_and_join_requests(page, nonblock);
	if (!req)
		goto out;
	ret = PTR_ERR(req);
	if (IS_ERR(req))
		goto out;

	nfs_set_page_writeback(page);
	WARN_ON_ONCE(test_bit(PG_CLEAN, &req->wb_flags));

	ret = 0;
	/* If there is a fatal error that covers this write, just exit */
	if (nfs_error_is_fatal_on_server(req->wb_context->error))
		goto out_launder;

	if (!nfs_pageio_add_request(pgio, req)) {
		ret = pgio->pg_error;
		/*
		 * Remove the problematic req upon fatal errors on the server
		 */
		if (nfs_error_is_fatal(ret)) {
			nfs_context_set_write_error(req->wb_context, ret);
			if (nfs_error_is_fatal_on_server(ret))
				goto out_launder;
		}
		nfs_redirty_request(req);
		ret = -EAGAIN;
	} else
		nfs_add_stats(page_file_mapping(page)->host,
				NFSIOS_WRITEPAGES, 1);
out:
	return ret;
out_launder:
	nfs_write_error_remove_page(req);
	return ret;
}

static int nfs_do_writepage(struct page *page, struct writeback_control *wbc,
			    struct nfs_pageio_descriptor *pgio)
{
	int ret;

	nfs_pageio_cond_complete(pgio, page_index(page));
	ret = nfs_page_async_flush(pgio, page, wbc->sync_mode == WB_SYNC_NONE);
	if (ret == -EAGAIN) {
		redirty_page_for_writepage(wbc, page);
		ret = 0;
	}
	return ret;
}

/*
 * Write an mmapped page to the server.
 */
static int nfs_writepage_locked(struct page *page,
				struct writeback_control *wbc)
{
	struct nfs_pageio_descriptor pgio;
	struct inode *inode = page_file_mapping(page)->host;
	int err;

	nfs_inc_stats(inode, NFSIOS_VFSWRITEPAGE);
	nfs_pageio_init_write(&pgio, inode, 0,
				false, &nfs_async_write_completion_ops);
	err = nfs_do_writepage(page, wbc, &pgio);
	nfs_pageio_complete(&pgio);
	if (err < 0)
		return err;
	if (pgio.pg_error < 0)
		return pgio.pg_error;
	return 0;
}

int nfs_writepage(struct page *page, struct writeback_control *wbc)
{
	int ret;

	ret = nfs_writepage_locked(page, wbc);
	unlock_page(page);
	return ret;
}

static int nfs_writepages_callback(struct page *page, struct writeback_control *wbc, void *data)
{
	int ret;

	ret = nfs_do_writepage(page, wbc, data);
	unlock_page(page);
	return ret;
}

int nfs_writepages(struct address_space *mapping, struct writeback_control *wbc)
{
	struct inode *inode = mapping->host;
	struct nfs_pageio_descriptor pgio;
	int err;

	nfs_inc_stats(inode, NFSIOS_VFSWRITEPAGES);

	nfs_pageio_init_write(&pgio, inode, wb_priority(wbc), false,
				&nfs_async_write_completion_ops);
	err = write_cache_pages(mapping, wbc, nfs_writepages_callback, &pgio);
	nfs_pageio_complete(&pgio);

	if (err < 0)
		goto out_err;
	err = pgio.pg_error;
	if (err < 0)
		goto out_err;
	return 0;
out_err:
	return err;
}

/*
 * Insert a write request into an inode
 */
static void nfs_inode_add_request(struct inode *inode, struct nfs_page *req)
{
	struct nfs_inode *nfsi = NFS_I(inode);

	WARN_ON_ONCE(req->wb_this_page != req);

	/* Lock the request! */
	nfs_lock_request(req);

	spin_lock(&inode->i_lock);
	if (!nfsi->nrequests &&
	    NFS_PROTO(inode)->have_delegation(inode, FMODE_WRITE))
		inode->i_version++;
	/*
	 * Swap-space should not get truncated. Hence no need to plug the race
	 * with invalidate/truncate.
	 */
	if (likely(!PageSwapCache(req->wb_page))) {
		set_bit(PG_MAPPED, &req->wb_flags);
		SetPagePrivate(req->wb_page);
		set_page_private(req->wb_page, (unsigned long)req);
	}
	nfsi->nrequests++;
	/* this a head request for a page group - mark it as having an
	 * extra reference so sub groups can follow suit.
	 * This flag also informs pgio layer when to bump nrequests when
	 * adding subrequests. */
	WARN_ON(test_and_set_bit(PG_INODE_REF, &req->wb_flags));
	kref_get(&req->wb_kref);
	spin_unlock(&inode->i_lock);
}

/*
 * Remove a write request from an inode
 */
static void nfs_inode_remove_request(struct nfs_page *req)
{
	struct inode *inode = d_inode(req->wb_context->dentry);
	struct nfs_inode *nfsi = NFS_I(inode);
	struct nfs_page *head;

	if (nfs_page_group_sync_on_bit(req, PG_REMOVE)) {
		head = req->wb_head;

		spin_lock(&inode->i_lock);
		if (likely(head->wb_page && !PageSwapCache(head->wb_page))) {
			set_page_private(head->wb_page, 0);
			ClearPagePrivate(head->wb_page);
			clear_bit(PG_MAPPED, &head->wb_flags);
		}
		nfsi->nrequests--;
		spin_unlock(&inode->i_lock);
	} else {
		spin_lock(&inode->i_lock);
		nfsi->nrequests--;
		spin_unlock(&inode->i_lock);
	}

	if (test_and_clear_bit(PG_INODE_REF, &req->wb_flags))
		nfs_release_request(req);
}

static void
nfs_mark_request_dirty(struct nfs_page *req)
{
	if (req->wb_page)
		__set_page_dirty_nobuffers(req->wb_page);
}

/*
 * nfs_page_search_commits_for_head_request_locked
 *
 * Search through commit lists on @inode for the head request for @page.
 * Must be called while holding the inode (which is cinfo) lock.
 *
 * Returns the head request if found, or NULL if not found.
 */
static struct nfs_page *
nfs_page_search_commits_for_head_request_locked(struct nfs_inode *nfsi,
						struct page *page)
{
	struct nfs_page *freq, *t;
	struct nfs_commit_info cinfo;
	struct inode *inode = &nfsi->vfs_inode;

	nfs_init_cinfo_from_inode(&cinfo, inode);

	/* search through pnfs commit lists */
	freq = pnfs_search_commit_reqs(inode, &cinfo, page);
	if (freq)
		return freq->wb_head;

	/* Linearly search the commit list for the correct request */
	list_for_each_entry_safe(freq, t, &cinfo.mds->list, wb_list) {
		if (freq->wb_page == page)
			return freq->wb_head;
	}

	return NULL;
}

/**
 * nfs_request_add_commit_list_locked - add request to a commit list
 * @req: pointer to a struct nfs_page
 * @dst: commit list head
 * @cinfo: holds list lock and accounting info
 *
 * This sets the PG_CLEAN bit, updates the cinfo count of
 * number of outstanding requests requiring a commit as well as
 * the MM page stats.
 *
 * The caller must hold cinfo->inode->i_lock, and the nfs_page lock.
 */
void
nfs_request_add_commit_list_locked(struct nfs_page *req, struct list_head *dst,
			    struct nfs_commit_info *cinfo)
{
	set_bit(PG_CLEAN, &req->wb_flags);
	nfs_list_add_request(req, dst);
	cinfo->mds->ncommit++;
}
EXPORT_SYMBOL_GPL(nfs_request_add_commit_list_locked);

/**
 * nfs_request_add_commit_list - add request to a commit list
 * @req: pointer to a struct nfs_page
 * @dst: commit list head
 * @cinfo: holds list lock and accounting info
 *
 * This sets the PG_CLEAN bit, updates the cinfo count of
 * number of outstanding requests requiring a commit as well as
 * the MM page stats.
 *
 * The caller must _not_ hold the cinfo->lock, but must be
 * holding the nfs_page lock.
 */
void
nfs_request_add_commit_list(struct nfs_page *req, struct nfs_commit_info *cinfo)
{
	spin_lock(&cinfo->inode->i_lock);
	nfs_request_add_commit_list_locked(req, &cinfo->mds->list, cinfo);
	spin_unlock(&cinfo->inode->i_lock);
	if (req->wb_page)
		nfs_mark_page_unstable(req->wb_page, cinfo);
}
EXPORT_SYMBOL_GPL(nfs_request_add_commit_list);

/**
 * nfs_request_remove_commit_list - Remove request from a commit list
 * @req: pointer to a nfs_page
 * @cinfo: holds list lock and accounting info
 *
 * This clears the PG_CLEAN bit, and updates the cinfo's count of
 * number of outstanding requests requiring a commit
 * It does not update the MM page stats.
 *
 * The caller _must_ hold the cinfo->lock and the nfs_page lock.
 */
void
nfs_request_remove_commit_list(struct nfs_page *req,
			       struct nfs_commit_info *cinfo)
{
	if (!test_and_clear_bit(PG_CLEAN, &(req)->wb_flags))
		return;
	nfs_list_remove_request(req);
	cinfo->mds->ncommit--;
}
EXPORT_SYMBOL_GPL(nfs_request_remove_commit_list);

static void nfs_init_cinfo_from_inode(struct nfs_commit_info *cinfo,
				      struct inode *inode)
{
	cinfo->inode = inode;
	cinfo->mds = &NFS_I(inode)->commit_info;
	cinfo->ds = pnfs_get_ds_info(inode);
	cinfo->dreq = NULL;
	cinfo->completion_ops = &nfs_commit_completion_ops;
}

void nfs_init_cinfo(struct nfs_commit_info *cinfo,
		    struct inode *inode,
		    struct nfs_direct_req *dreq)
{
	if (dreq)
		nfs_init_cinfo_from_dreq(cinfo, dreq);
	else
		nfs_init_cinfo_from_inode(cinfo, inode);
}
EXPORT_SYMBOL_GPL(nfs_init_cinfo);

/*
 * Add a request to the inode's commit list.
 */
void
nfs_mark_request_commit(struct nfs_page *req, struct pnfs_layout_segment *lseg,
			struct nfs_commit_info *cinfo, u32 ds_commit_idx)
{
	if (pnfs_mark_request_commit(req, lseg, cinfo, ds_commit_idx))
		return;
	nfs_request_add_commit_list(req, cinfo);
}

static void
nfs_clear_page_commit(struct page *page)
{
	dec_node_page_state(page, NR_UNSTABLE_NFS);
	dec_wb_stat(&inode_to_bdi(page_file_mapping(page)->host)->wb,
		    WB_RECLAIMABLE);
}

/* Called holding inode (/cinfo) lock */
static void
nfs_clear_request_commit(struct nfs_page *req)
{
	if (test_bit(PG_CLEAN, &req->wb_flags)) {
		struct inode *inode = d_inode(req->wb_context->dentry);
		struct nfs_commit_info cinfo;

		nfs_init_cinfo_from_inode(&cinfo, inode);
		if (!pnfs_clear_request_commit(req, &cinfo)) {
			nfs_request_remove_commit_list(req, &cinfo);
		}
		nfs_clear_page_commit(req->wb_page);
	}
}

int nfs_write_need_commit(struct nfs_pgio_header *hdr)
{
	if (hdr->verf.committed == NFS_DATA_SYNC)
		return hdr->lseg == NULL;
	return hdr->verf.committed != NFS_FILE_SYNC;
}

static void nfs_write_completion(struct nfs_pgio_header *hdr)
{
	struct nfs_commit_info cinfo;
	unsigned long bytes = 0;

	if (test_bit(NFS_IOHDR_REDO, &hdr->flags))
		goto out;
	nfs_init_cinfo_from_inode(&cinfo, hdr->inode);
	while (!list_empty(&hdr->pages)) {
		struct nfs_page *req = nfs_list_entry(hdr->pages.next);

		bytes += req->wb_bytes;
		nfs_list_remove_request(req);
		if (test_bit(NFS_IOHDR_ERROR, &hdr->flags) &&
		    (hdr->good_bytes < bytes)) {
			nfs_set_pageerror(req->wb_page);
			nfs_context_set_write_error(req->wb_context, hdr->error);
			goto remove_req;
		}
		if (nfs_write_need_commit(hdr)) {
			memcpy(&req->wb_verf, &hdr->verf.verifier, sizeof(req->wb_verf));
			nfs_mark_request_commit(req, hdr->lseg, &cinfo,
				hdr->pgio_mirror_idx);
			goto next;
		}
remove_req:
		nfs_inode_remove_request(req);
next:
		nfs_unlock_request(req);
		nfs_end_page_writeback(req);
		nfs_release_request(req);
	}
out:
	hdr->release(hdr);
}

unsigned long
nfs_reqs_to_commit(struct nfs_commit_info *cinfo)
{
	return cinfo->mds->ncommit;
}

/* cinfo->inode->i_lock held by caller */
int
nfs_scan_commit_list(struct list_head *src, struct list_head *dst,
		     struct nfs_commit_info *cinfo, int max)
{
	struct nfs_page *req, *tmp;
	int ret = 0;

	list_for_each_entry_safe(req, tmp, src, wb_list) {
		if (!nfs_lock_request(req))
			continue;
		kref_get(&req->wb_kref);
		if (cond_resched_lock(&cinfo->inode->i_lock))
			list_safe_reset_next(req, tmp, wb_list);
		nfs_request_remove_commit_list(req, cinfo);
		nfs_list_add_request(req, dst);
		ret++;
		if ((ret == max) && !cinfo->dreq)
			break;
	}
	return ret;
}

/*
 * nfs_scan_commit - Scan an inode for commit requests
 * @inode: NFS inode to scan
 * @dst: mds destination list
 * @cinfo: mds and ds lists of reqs ready to commit
 *
 * Moves requests from the inode's 'commit' request list.
 * The requests are *not* checked to ensure that they form a contiguous set.
 */
int
nfs_scan_commit(struct inode *inode, struct list_head *dst,
		struct nfs_commit_info *cinfo)
{
	int ret = 0;

	spin_lock(&cinfo->inode->i_lock);
	if (cinfo->mds->ncommit > 0) {
		const int max = INT_MAX;

		ret = nfs_scan_commit_list(&cinfo->mds->list, dst,
					   cinfo, max);
		ret += pnfs_scan_commit_lists(inode, cinfo, max - ret);
	}
	spin_unlock(&cinfo->inode->i_lock);
	return ret;
}

/*
 * Search for an existing write request, and attempt to update
 * it to reflect a new dirty region on a given page.
 *
 * If the attempt fails, then the existing request is flushed out
 * to disk.
 */
static struct nfs_page *nfs_try_to_update_request(struct inode *inode,
		struct page *page,
		unsigned int offset,
		unsigned int bytes)
{
	struct nfs_page *req;
	unsigned int rqend;
	unsigned int end;
	int error;

	if (!PagePrivate(page))
		return NULL;

	end = offset + bytes;
	spin_lock(&inode->i_lock);

	for (;;) {
		req = nfs_page_find_head_request_locked(NFS_I(inode), page);
		if (req == NULL)
			goto out_unlock;

		/* should be handled by nfs_flush_incompatible */
		WARN_ON_ONCE(req->wb_head != req);
		WARN_ON_ONCE(req->wb_this_page != req);

		rqend = req->wb_offset + req->wb_bytes;
		/*
		 * Tell the caller to flush out the request if
		 * the offsets are non-contiguous.
		 * Note: nfs_flush_incompatible() will already
		 * have flushed out requests having wrong owners.
		 */
		if (offset > rqend
		    || end < req->wb_offset)
			goto out_flushme;

		if (nfs_lock_request(req))
			break;

		/* The request is locked, so wait and then retry */
		spin_unlock(&inode->i_lock);
		error = nfs_wait_on_request(req);
		nfs_release_request(req);
		if (error != 0)
			goto out_err;
		spin_lock(&inode->i_lock);
	}

	/* Okay, the request matches. Update the region */
	if (offset < req->wb_offset) {
		req->wb_offset = offset;
		req->wb_pgbase = offset;
	}
	if (end > rqend)
		req->wb_bytes = end - req->wb_offset;
	else
		req->wb_bytes = rqend - req->wb_offset;
out_unlock:
	if (req)
		nfs_clear_request_commit(req);
	spin_unlock(&inode->i_lock);
	return req;
out_flushme:
	spin_unlock(&inode->i_lock);
	nfs_release_request(req);
	error = nfs_wb_page(inode, page);
out_err:
	return ERR_PTR(error);
}

/*
 * Try to update an existing write request, or create one if there is none.
 *
 * Note: Should always be called with the Page Lock held to prevent races
 * if we have to add a new request. Also assumes that the caller has
 * already called nfs_flush_incompatible() if necessary.
 */
static struct nfs_page * nfs_setup_write_request(struct nfs_open_context* ctx,
		struct page *page, unsigned int offset, unsigned int bytes)
{
	struct inode *inode = page_file_mapping(page)->host;
	struct nfs_page	*req;

	req = nfs_try_to_update_request(inode, page, offset, bytes);
	if (req != NULL)
		goto out;
	req = nfs_create_request(ctx, page, NULL, offset, bytes);
	if (IS_ERR(req))
		goto out;
	nfs_inode_add_request(inode, req);
out:
	return req;
}

static int nfs_writepage_setup(struct nfs_open_context *ctx, struct page *page,
		unsigned int offset, unsigned int count)
{
	struct nfs_page	*req;

	req = nfs_setup_write_request(ctx, page, offset, count);
	if (IS_ERR(req))
		return PTR_ERR(req);
	/* Update file length */
	nfs_grow_file(page, offset, count);
	nfs_mark_uptodate(req);
	nfs_mark_request_dirty(req);
	nfs_unlock_and_release_request(req);
	return 0;
}

int nfs_flush_incompatible(struct file *file, struct page *page)
{
	struct nfs_open_context *ctx = nfs_file_open_context(file);
	struct nfs_lock_context *l_ctx;
	struct file_lock_context *flctx = file_inode(file)->i_flctx;
	struct nfs_page	*req;
	int do_flush, status;
	/*
	 * Look for a request corresponding to this page. If there
	 * is one, and it belongs to another file, we flush it out
	 * before we try to copy anything into the page. Do this
	 * due to the lack of an ACCESS-type call in NFSv2.
	 * Also do the same if we find a request from an existing
	 * dropped page.
	 */
	do {
		req = nfs_page_find_head_request(page);
		if (req == NULL)
			return 0;
		l_ctx = req->wb_lock_context;
		do_flush = req->wb_page != page ||
			!nfs_match_open_context(req->wb_context, ctx);
		/* for now, flush if more than 1 request in page_group */
		do_flush |= req->wb_this_page != req;
		if (l_ctx && flctx &&
		    !(list_empty_careful(&flctx->flc_posix) &&
		      list_empty_careful(&flctx->flc_flock))) {
			do_flush |= l_ctx->lockowner != current->files;
		}
		nfs_release_request(req);
		if (!do_flush)
			return 0;
		status = nfs_wb_page(page_file_mapping(page)->host, page);
	} while (status == 0);
	return status;
}

/*
 * Avoid buffered writes when a open context credential's key would
 * expire soon.
 *
 * Returns -EACCES if the key will expire within RPC_KEY_EXPIRE_FAIL.
 *
 * Return 0 and set a credential flag which triggers the inode to flush
 * and performs  NFS_FILE_SYNC writes if the key will expired within
 * RPC_KEY_EXPIRE_TIMEO.
 */
int
nfs_key_timeout_notify(struct file *filp, struct inode *inode)
{
	struct nfs_open_context *ctx = nfs_file_open_context(filp);
	struct rpc_auth *auth = NFS_SERVER(inode)->client->cl_auth;

	return rpcauth_key_timeout_notify(auth, ctx->cred);
}

/*
 * Test if the open context credential key is marked to expire soon.
 */
bool nfs_ctx_key_to_expire(struct nfs_open_context *ctx, struct inode *inode)
{
	struct rpc_auth *auth = NFS_SERVER(inode)->client->cl_auth;

	return rpcauth_cred_key_to_expire(auth, ctx->cred);
}

/*
 * If the page cache is marked as unsafe or invalid, then we can't rely on
 * the PageUptodate() flag. In this case, we will need to turn off
 * write optimisations that depend on the page contents being correct.
 */
static bool nfs_write_pageuptodate(struct page *page, struct inode *inode)
{
	struct nfs_inode *nfsi = NFS_I(inode);

	if (nfs_have_delegated_attributes(inode))
		goto out;
	if (nfsi->cache_validity & NFS_INO_REVAL_PAGECACHE)
		return false;
	smp_rmb();
	if (test_bit(NFS_INO_INVALIDATING, &nfsi->flags))
		return false;
out:
	if (nfsi->cache_validity & NFS_INO_INVALID_DATA)
		return false;
	return PageUptodate(page) != 0;
}

static bool
is_whole_file_wrlock(struct file_lock *fl)
{
	return fl->fl_start == 0 && fl->fl_end == OFFSET_MAX &&
			fl->fl_type == F_WRLCK;
}

/* If we know the page is up to date, and we're not using byte range locks (or
 * if we have the whole file locked for writing), it may be more efficient to
 * extend the write to cover the entire page in order to avoid fragmentation
 * inefficiencies.
 *
 * If the file is opened for synchronous writes then we can just skip the rest
 * of the checks.
 */
static int nfs_can_extend_write(struct file *file, struct page *page, struct inode *inode)
{
	int ret;
	struct file_lock_context *flctx = inode->i_flctx;
	struct file_lock *fl;

	if (file->f_flags & O_DSYNC)
		return 0;
	if (!nfs_write_pageuptodate(page, inode))
		return 0;
	if (NFS_PROTO(inode)->have_delegation(inode, FMODE_WRITE))
		return 1;
	if (!flctx || (list_empty_careful(&flctx->flc_flock) &&
		       list_empty_careful(&flctx->flc_posix)))
		return 1;

	/* Check to see if there are whole file write locks */
	ret = 0;
	spin_lock(&flctx->flc_lock);
	if (!list_empty(&flctx->flc_posix)) {
		fl = list_first_entry(&flctx->flc_posix, struct file_lock,
					fl_list);
		if (is_whole_file_wrlock(fl))
			ret = 1;
	} else if (!list_empty(&flctx->flc_flock)) {
		fl = list_first_entry(&flctx->flc_flock, struct file_lock,
					fl_list);
		if (fl->fl_type == F_WRLCK)
			ret = 1;
	}
	spin_unlock(&flctx->flc_lock);
	return ret;
}

/*
 * Update and possibly write a cached page of an NFS file.
 *
 * XXX: Keep an eye on generic_file_read to make sure it doesn't do bad
 * things with a page scheduled for an RPC call (e.g. invalidate it).
 */
int nfs_updatepage(struct file *file, struct page *page,
		unsigned int offset, unsigned int count)
{
	struct nfs_open_context *ctx = nfs_file_open_context(file);
	struct inode	*inode = page_file_mapping(page)->host;
	int		status = 0;

	nfs_inc_stats(inode, NFSIOS_VFSUPDATEPAGE);

	dprintk("NFS:       nfs_updatepage(%pD2 %d@%lld)\n",
		file, count, (long long)(page_file_offset(page) + offset));

	if (!count)
		goto out;

	if (nfs_can_extend_write(file, page, inode)) {
		count = max(count + offset, nfs_page_length(page));
		offset = 0;
	}

	status = nfs_writepage_setup(ctx, page, offset, count);
	if (status < 0)
		nfs_set_pageerror(page);
	else
		__set_page_dirty_nobuffers(page);
out:
	dprintk("NFS:       nfs_updatepage returns %d (isize %lld)\n",
			status, (long long)i_size_read(inode));
	return status;
}

static int flush_task_priority(int how)
{
	switch (how & (FLUSH_HIGHPRI|FLUSH_LOWPRI)) {
		case FLUSH_HIGHPRI:
			return RPC_PRIORITY_HIGH;
		case FLUSH_LOWPRI:
			return RPC_PRIORITY_LOW;
	}
	return RPC_PRIORITY_NORMAL;
}

static void nfs_initiate_write(struct nfs_pgio_header *hdr,
			       struct rpc_message *msg,
			       const struct nfs_rpc_ops *rpc_ops,
			       struct rpc_task_setup *task_setup_data, int how)
{
	int priority = flush_task_priority(how);

	task_setup_data->priority = priority;
	rpc_ops->write_setup(hdr, msg);

	nfs4_state_protect_write(NFS_SERVER(hdr->inode)->nfs_client,
				 &task_setup_data->rpc_client, msg, hdr);
}

/* If a nfs_flush_* function fails, it should remove reqs from @head and
 * call this on each, which will prepare them to be retried on next
 * writeback using standard nfs.
 */
static void nfs_redirty_request(struct nfs_page *req)
{
	nfs_mark_request_dirty(req);
	set_bit(NFS_CONTEXT_RESEND_WRITES, &req->wb_context->flags);
	nfs_unlock_request(req);
	nfs_end_page_writeback(req);
	nfs_release_request(req);
}

static void nfs_async_write_error(struct list_head *head)
{
	struct nfs_page	*req;

	while (!list_empty(head)) {
		req = nfs_list_entry(head->next);
		nfs_list_remove_request(req);
		nfs_redirty_request(req);
	}
}

static void nfs_async_write_reschedule_io(struct nfs_pgio_header *hdr)
{
	nfs_async_write_error(&hdr->pages);
}

static const struct nfs_pgio_completion_ops nfs_async_write_completion_ops = {
	.error_cleanup = nfs_async_write_error,
	.completion = nfs_write_completion,
	.reschedule_io = nfs_async_write_reschedule_io,
};

void nfs_pageio_init_write(struct nfs_pageio_descriptor *pgio,
			       struct inode *inode, int ioflags, bool force_mds,
			       const struct nfs_pgio_completion_ops *compl_ops)
{
	struct nfs_server *server = NFS_SERVER(inode);
	const struct nfs_pageio_ops *pg_ops = &nfs_pgio_rw_ops;

#ifdef CONFIG_NFS_V4_1
	if (server->pnfs_curr_ld && !force_mds)
		pg_ops = server->pnfs_curr_ld->pg_write_ops;
#endif
	nfs_pageio_init(pgio, inode, pg_ops, compl_ops, &nfs_rw_write_ops,
			server->wsize, ioflags, GFP_NOIO);
}
EXPORT_SYMBOL_GPL(nfs_pageio_init_write);

void nfs_pageio_reset_write_mds(struct nfs_pageio_descriptor *pgio)
{
	struct nfs_pgio_mirror *mirror;

	if (pgio->pg_ops && pgio->pg_ops->pg_cleanup)
		pgio->pg_ops->pg_cleanup(pgio);

	pgio->pg_ops = &nfs_pgio_rw_ops;

	nfs_pageio_stop_mirroring(pgio);

	mirror = &pgio->pg_mirrors[0];
	mirror->pg_bsize = NFS_SERVER(pgio->pg_inode)->wsize;
}
EXPORT_SYMBOL_GPL(nfs_pageio_reset_write_mds);


void nfs_commit_prepare(struct rpc_task *task, void *calldata)
{
	struct nfs_commit_data *data = calldata;

	NFS_PROTO(data->inode)->commit_rpc_prepare(task, data);
}

/*
 * Special version of should_remove_suid() that ignores capabilities.
 */
static int nfs_should_remove_suid(const struct inode *inode)
{
	umode_t mode = inode->i_mode;
	int kill = 0;

	/* suid always must be killed */
	if (unlikely(mode & S_ISUID))
		kill = ATTR_KILL_SUID;

	/*
	 * sgid without any exec bits is just a mandatory locking mark; leave
	 * it alone.  If some exec bits are set, it's a real sgid; kill it.
	 */
	if (unlikely((mode & S_ISGID) && (mode & S_IXGRP)))
		kill |= ATTR_KILL_SGID;

	if (unlikely(kill && S_ISREG(mode)))
		return kill;

	return 0;
}

static void nfs_writeback_check_extend(struct nfs_pgio_header *hdr,
		struct nfs_fattr *fattr)
{
	struct nfs_pgio_args *argp = &hdr->args;
	struct nfs_pgio_res *resp = &hdr->res;
	u64 size = argp->offset + resp->count;

	if (!(fattr->valid & NFS_ATTR_FATTR_SIZE))
		fattr->size = size;
	if (nfs_size_to_loff_t(fattr->size) < i_size_read(hdr->inode)) {
		fattr->valid &= ~NFS_ATTR_FATTR_SIZE;
		return;
	}
	if (size != fattr->size)
		return;
	/* Set attribute barrier */
	nfs_fattr_set_barrier(fattr);
	/* ...and update size */
	fattr->valid |= NFS_ATTR_FATTR_SIZE;
}

void nfs_writeback_update_inode(struct nfs_pgio_header *hdr)
{
	struct nfs_fattr *fattr = &hdr->fattr;
	struct inode *inode = hdr->inode;

	spin_lock(&inode->i_lock);
	nfs_writeback_check_extend(hdr, fattr);
	nfs_post_op_update_inode_force_wcc_locked(inode, fattr);
	spin_unlock(&inode->i_lock);
}
EXPORT_SYMBOL_GPL(nfs_writeback_update_inode);

/*
 * This function is called when the WRITE call is complete.
 */
static int nfs_writeback_done(struct rpc_task *task,
			      struct nfs_pgio_header *hdr,
			      struct inode *inode)
{
	int status;

	/*
	 * ->write_done will attempt to use post-op attributes to detect
	 * conflicting writes by other clients.  A strict interpretation
	 * of close-to-open would allow us to continue caching even if
	 * another writer had changed the file, but some applications
	 * depend on tighter cache coherency when writing.
	 */
	status = NFS_PROTO(inode)->write_done(task, hdr);
	if (status != 0)
		return status;
	nfs_add_stats(inode, NFSIOS_SERVERWRITTENBYTES, hdr->res.count);

	if (hdr->res.verf->committed < hdr->args.stable &&
	    task->tk_status >= 0) {
		/* We tried a write call, but the server did not
		 * commit data to stable storage even though we
		 * requested it.
		 * Note: There is a known bug in Tru64 < 5.0 in which
		 *	 the server reports NFS_DATA_SYNC, but performs
		 *	 NFS_FILE_SYNC. We therefore implement this checking
		 *	 as a dprintk() in order to avoid filling syslog.
		 */
		static unsigned long    complain;

		/* Note this will print the MDS for a DS write */
		if (time_before(complain, jiffies)) {
			dprintk("NFS:       faulty NFS server %s:"
				" (committed = %d) != (stable = %d)\n",
				NFS_SERVER(inode)->nfs_client->cl_hostname,
				hdr->res.verf->committed, hdr->args.stable);
			complain = jiffies + 300 * HZ;
		}
	}

	/* Deal with the suid/sgid bit corner case */
	if (nfs_should_remove_suid(inode))
		nfs_mark_for_revalidate(inode);
	return 0;
}

/*
 * This function is called when the WRITE call is complete.
 */
static void nfs_writeback_result(struct rpc_task *task,
				 struct nfs_pgio_header *hdr)
{
	struct nfs_pgio_args	*argp = &hdr->args;
	struct nfs_pgio_res	*resp = &hdr->res;

	if (resp->count < argp->count) {
		static unsigned long    complain;

		/* This a short write! */
		nfs_inc_stats(hdr->inode, NFSIOS_SHORTWRITE);

		/* Has the server at least made some progress? */
		if (resp->count == 0) {
			if (time_before(complain, jiffies)) {
				printk(KERN_WARNING
				       "NFS: Server wrote zero bytes, expected %u.\n",
				       argp->count);
				complain = jiffies + 300 * HZ;
			}
			nfs_set_pgio_error(hdr, -EIO, argp->offset);
			task->tk_status = -EIO;
			return;
		}

		/* For non rpc-based layout drivers, retry-through-MDS */
		if (!task->tk_ops) {
			hdr->pnfs_error = -EAGAIN;
			return;
		}

		/* Was this an NFSv2 write or an NFSv3 stable write? */
		if (resp->verf->committed != NFS_UNSTABLE) {
			/* Resend from where the server left off */
			hdr->mds_offset += resp->count;
			argp->offset += resp->count;
			argp->pgbase += resp->count;
			argp->count -= resp->count;
		} else {
			/* Resend as a stable write in order to avoid
			 * headaches in the case of a server crash.
			 */
			argp->stable = NFS_FILE_SYNC;
		}
		rpc_restart_call_prepare(task);
	}
}

static int wait_on_commit(struct nfs_mds_commit_info *cinfo)
{
	return wait_on_atomic_t(&cinfo->rpcs_out,
			nfs_wait_atomic_killable, TASK_KILLABLE);
}

static void nfs_commit_begin(struct nfs_mds_commit_info *cinfo)
{
	atomic_inc(&cinfo->rpcs_out);
}

static void nfs_commit_end(struct nfs_mds_commit_info *cinfo)
{
	if (atomic_dec_and_test(&cinfo->rpcs_out))
		wake_up_atomic_t(&cinfo->rpcs_out);
}

void nfs_commitdata_release(struct nfs_commit_data *data)
{
	put_nfs_open_context(data->context);
	nfs_commit_free(data);
}
EXPORT_SYMBOL_GPL(nfs_commitdata_release);

int nfs_initiate_commit(struct rpc_clnt *clnt, struct nfs_commit_data *data,
			const struct nfs_rpc_ops *nfs_ops,
			const struct rpc_call_ops *call_ops,
			int how, int flags)
{
	struct rpc_task *task;
	int priority = flush_task_priority(how);
	struct rpc_message msg = {
		.rpc_argp = &data->args,
		.rpc_resp = &data->res,
		.rpc_cred = data->cred,
	};
	struct rpc_task_setup task_setup_data = {
		.task = &data->task,
		.rpc_client = clnt,
		.rpc_message = &msg,
		.callback_ops = call_ops,
		.callback_data = data,
		.workqueue = nfsiod_workqueue,
		.flags = RPC_TASK_ASYNC | flags,
		.priority = priority,
	};
	/* Set up the initial task struct.  */
	nfs_ops->commit_setup(data, &msg);

	dprintk("NFS: initiated commit call\n");

	nfs4_state_protect(NFS_SERVER(data->inode)->nfs_client,
		NFS_SP4_MACH_CRED_COMMIT, &task_setup_data.rpc_client, &msg);

	task = rpc_run_task(&task_setup_data);
	if (IS_ERR(task))
		return PTR_ERR(task);
	if (how & FLUSH_SYNC)
		rpc_wait_for_completion_task(task);
	rpc_put_task(task);
	return 0;
}
EXPORT_SYMBOL_GPL(nfs_initiate_commit);

static loff_t nfs_get_lwb(struct list_head *head)
{
	loff_t lwb = 0;
	struct nfs_page *req;

	list_for_each_entry(req, head, wb_list)
		if (lwb < (req_offset(req) + req->wb_bytes))
			lwb = req_offset(req) + req->wb_bytes;

	return lwb;
}

/*
 * Set up the argument/result storage required for the RPC call.
 */
void nfs_init_commit(struct nfs_commit_data *data,
		     struct list_head *head,
		     struct pnfs_layout_segment *lseg,
		     struct nfs_commit_info *cinfo)
{
	struct nfs_page *first = nfs_list_entry(head->next);
	struct inode *inode = d_inode(first->wb_context->dentry);

	/* Set up the RPC argument and reply structs
	 * NB: take care not to mess about with data->commit et al. */

	list_splice_init(head, &data->pages);

	data->inode	  = inode;
	data->cred	  = first->wb_context->cred;
	data->lseg	  = lseg; /* reference transferred */
	/* only set lwb for pnfs commit */
	if (lseg)
		data->lwb = nfs_get_lwb(&data->pages);
	data->mds_ops     = &nfs_commit_ops;
	data->completion_ops = cinfo->completion_ops;
	data->dreq	  = cinfo->dreq;

	data->args.fh     = NFS_FH(data->inode);
	/* Note: we always request a commit of the entire inode */
	data->args.offset = 0;
	data->args.count  = 0;
	data->context     = get_nfs_open_context(first->wb_context);
	data->res.fattr   = &data->fattr;
	data->res.verf    = &data->verf;
	nfs_fattr_init(&data->fattr);
}
EXPORT_SYMBOL_GPL(nfs_init_commit);

void nfs_retry_commit(struct list_head *page_list,
		      struct pnfs_layout_segment *lseg,
		      struct nfs_commit_info *cinfo,
		      u32 ds_commit_idx)
{
	struct nfs_page *req;

	while (!list_empty(page_list)) {
		req = nfs_list_entry(page_list->next);
		nfs_list_remove_request(req);
		nfs_mark_request_commit(req, lseg, cinfo, ds_commit_idx);
		if (!cinfo->dreq)
			nfs_clear_page_commit(req->wb_page);
		nfs_unlock_and_release_request(req);
	}
}
EXPORT_SYMBOL_GPL(nfs_retry_commit);

static void
nfs_commit_resched_write(struct nfs_commit_info *cinfo,
		struct nfs_page *req)
{
	__set_page_dirty_nobuffers(req->wb_page);
}

/*
 * Commit dirty pages
 */
static int
nfs_commit_list(struct inode *inode, struct list_head *head, int how,
		struct nfs_commit_info *cinfo)
{
	struct nfs_commit_data	*data;

	/* another commit raced with us */
	if (list_empty(head))
		return 0;

	data = nfs_commitdata_alloc(true);

	/* Set up the argument struct */
	nfs_init_commit(data, head, NULL, cinfo);
	atomic_inc(&cinfo->mds->rpcs_out);
	return nfs_initiate_commit(NFS_CLIENT(inode), data, NFS_PROTO(inode),
				   data->mds_ops, how, 0);
}

/*
 * COMMIT call returned
 */
static void nfs_commit_done(struct rpc_task *task, void *calldata)
{
	struct nfs_commit_data	*data = calldata;

        dprintk("NFS: %5u nfs_commit_done (status %d)\n",
                                task->tk_pid, task->tk_status);

	/* Call the NFS version-specific code */
	NFS_PROTO(data->inode)->commit_done(task, data);
}

static void nfs_commit_release_pages(struct nfs_commit_data *data)
{
	struct nfs_page	*req;
	int status = data->task.tk_status;
	struct nfs_commit_info cinfo;
	struct nfs_server *nfss;

	while (!list_empty(&data->pages)) {
		req = nfs_list_entry(data->pages.next);
		nfs_list_remove_request(req);
		if (req->wb_page)
			nfs_clear_page_commit(req->wb_page);

		dprintk("NFS:       commit (%s/%llu %d@%lld)",
			req->wb_context->dentry->d_sb->s_id,
			(unsigned long long)NFS_FILEID(d_inode(req->wb_context->dentry)),
			req->wb_bytes,
			(long long)req_offset(req));
		if (status < 0) {
			nfs_context_set_write_error(req->wb_context, status);
			if (req->wb_page)
				nfs_inode_remove_request(req);
			dprintk_cont(", error = %d\n", status);
			goto next;
		}

		/* Okay, COMMIT succeeded, apparently. Check the verifier
		 * returned by the server against all stored verfs. */
		if (!nfs_write_verifier_cmp(&req->wb_verf, &data->verf.verifier)) {
			/* We have a match */
			if (req->wb_page)
				nfs_inode_remove_request(req);
			dprintk_cont(" OK\n");
			goto next;
		}
		/* We have a mismatch. Write the page again */
		dprintk_cont(" mismatch\n");
		nfs_mark_request_dirty(req);
		set_bit(NFS_CONTEXT_RESEND_WRITES, &req->wb_context->flags);
	next:
		nfs_unlock_and_release_request(req);
	}
	nfss = NFS_SERVER(data->inode);
	if (atomic_long_read(&nfss->writeback) < NFS_CONGESTION_OFF_THRESH)
		clear_bdi_congested(inode_to_bdi(data->inode), BLK_RW_ASYNC);

	nfs_init_cinfo(&cinfo, data->inode, data->dreq);
	nfs_commit_end(cinfo.mds);
}

static void nfs_commit_release(void *calldata)
{
	struct nfs_commit_data *data = calldata;

	data->completion_ops->completion(data);
	nfs_commitdata_release(calldata);
}

static const struct rpc_call_ops nfs_commit_ops = {
	.rpc_call_prepare = nfs_commit_prepare,
	.rpc_call_done = nfs_commit_done,
	.rpc_release = nfs_commit_release,
};

static const struct nfs_commit_completion_ops nfs_commit_completion_ops = {
	.completion = nfs_commit_release_pages,
	.resched_write = nfs_commit_resched_write,
};

int nfs_generic_commit_list(struct inode *inode, struct list_head *head,
			    int how, struct nfs_commit_info *cinfo)
{
	int status;

	status = pnfs_commit_list(inode, head, how, cinfo);
	if (status == PNFS_NOT_ATTEMPTED)
		status = nfs_commit_list(inode, head, how, cinfo);
	return status;
}

int nfs_commit_inode(struct inode *inode, int how)
{
	LIST_HEAD(head);
	struct nfs_commit_info cinfo;
	int may_wait = how & FLUSH_SYNC;
	int error = 0;
	int res;

	nfs_init_cinfo_from_inode(&cinfo, inode);
	nfs_commit_begin(cinfo.mds);
	res = nfs_scan_commit(inode, &head, &cinfo);
	if (res)
		error = nfs_generic_commit_list(inode, &head, how, &cinfo);
	nfs_commit_end(cinfo.mds);
	if (error < 0)
		goto out_error;
	if (!may_wait)
		goto out_mark_dirty;
	error = wait_on_commit(cinfo.mds);
	if (error < 0)
		return error;
	return res;
out_error:
	res = error;
	/* Note: If we exit without ensuring that the commit is complete,
	 * we must mark the inode as dirty. Otherwise, future calls to
	 * sync_inode() with the WB_SYNC_ALL flag set will fail to ensure
	 * that the data is on the disk.
	 */
out_mark_dirty:
	__mark_inode_dirty(inode, I_DIRTY_DATASYNC);
	return res;
}
EXPORT_SYMBOL_GPL(nfs_commit_inode);

int nfs_write_inode(struct inode *inode, struct writeback_control *wbc)
{
	struct nfs_inode *nfsi = NFS_I(inode);
	int flags = FLUSH_SYNC;
	int ret = 0;

	/* no commits means nothing needs to be done */
	if (!nfsi->commit_info.ncommit)
		return ret;

	if (wbc->sync_mode == WB_SYNC_NONE) {
		/* Don't commit yet if this is a non-blocking flush and there
		 * are a lot of outstanding writes for this mapping.
		 */
		if (nfsi->commit_info.ncommit <= (nfsi->nrequests >> 1))
			goto out_mark_dirty;

		/* don't wait for the COMMIT response */
		flags = 0;
	}

	ret = nfs_commit_inode(inode, flags);
	if (ret >= 0) {
		if (wbc->sync_mode == WB_SYNC_NONE) {
			if (ret < wbc->nr_to_write)
				wbc->nr_to_write -= ret;
			else
				wbc->nr_to_write = 0;
		}
		return 0;
	}
out_mark_dirty:
	__mark_inode_dirty(inode, I_DIRTY_DATASYNC);
	return ret;
}
EXPORT_SYMBOL_GPL(nfs_write_inode);

/*
 * Wrapper for filemap_write_and_wait_range()
 *
 * Needed for pNFS in order to ensure data becomes visible to the
 * client.
 */
int nfs_filemap_write_and_wait_range(struct address_space *mapping,
		loff_t lstart, loff_t lend)
{
	int ret;

	ret = filemap_write_and_wait_range(mapping, lstart, lend);
	if (ret == 0)
		ret = pnfs_sync_inode(mapping->host, true);
	return ret;
}
EXPORT_SYMBOL_GPL(nfs_filemap_write_and_wait_range);

/*
 * flush the inode to disk.
 */
int nfs_wb_all(struct inode *inode)
{
	int ret;

	trace_nfs_writeback_inode_enter(inode);

	ret = filemap_write_and_wait(inode->i_mapping);
	if (ret)
		goto out;
	ret = nfs_commit_inode(inode, FLUSH_SYNC);
	if (ret < 0)
		goto out;
	pnfs_sync_inode(inode, true);
	ret = 0;

out:
	trace_nfs_writeback_inode_exit(inode, ret);
	return ret;
}
EXPORT_SYMBOL_GPL(nfs_wb_all);

int nfs_wb_page_cancel(struct inode *inode, struct page *page)
{
	struct nfs_page *req;
	int ret = 0;

	wait_on_page_writeback(page);

	/* blocking call to cancel all requests and join to a single (head)
	 * request */
	req = nfs_lock_and_join_requests(page, false);

	if (IS_ERR(req)) {
		ret = PTR_ERR(req);
	} else if (req) {
		/* all requests from this page have been cancelled by
		 * nfs_lock_and_join_requests, so just remove the head
		 * request from the inode / page_private pointer and
		 * release it */
		nfs_inode_remove_request(req);
		nfs_unlock_and_release_request(req);
	}

	return ret;
}

/*
 * Write back all requests on one page - we do this before reading it.
 */
int nfs_wb_page(struct inode *inode, struct page *page)
{
	loff_t range_start = page_file_offset(page);
	loff_t range_end = range_start + (loff_t)(PAGE_SIZE - 1);
	struct writeback_control wbc = {
		.sync_mode = WB_SYNC_ALL,
		.nr_to_write = 0,
		.range_start = range_start,
		.range_end = range_end,
	};
	int ret;

	trace_nfs_writeback_page_enter(inode);

	for (;;) {
		wait_on_page_writeback(page);
		if (clear_page_dirty_for_io(page)) {
			ret = nfs_writepage_locked(page, &wbc);
			if (ret < 0)
				goto out_error;
			continue;
		}
		ret = 0;
		if (!PagePrivate(page))
			break;
		ret = nfs_commit_inode(inode, FLUSH_SYNC);
		if (ret < 0)
			goto out_error;
	}
out_error:
	trace_nfs_writeback_page_exit(inode, ret);
	return ret;
}

#ifdef CONFIG_MIGRATION
int nfs_migrate_page(struct address_space *mapping, struct page *newpage,
		struct page *page, enum migrate_mode mode)
{
	/*
	 * If PagePrivate is set, then the page is currently associated with
	 * an in-progress read or write request. Don't try to migrate it.
	 *
	 * FIXME: we could do this in principle, but we'll need a way to ensure
	 *        that we can safely release the inode reference while holding
	 *        the page lock.
	 */
	if (PagePrivate(page))
		return -EBUSY;

	if (!nfs_fscache_release_page(page, GFP_KERNEL))
		return -EBUSY;

	return migrate_page(mapping, newpage, page, mode);
}
#endif

int __init nfs_init_writepagecache(void)
{
	nfs_wdata_cachep = kmem_cache_create("nfs_write_data",
					     sizeof(struct nfs_pgio_header),
					     0, SLAB_HWCACHE_ALIGN,
					     NULL);
	if (nfs_wdata_cachep == NULL)
		return -ENOMEM;

	nfs_wdata_mempool = mempool_create_slab_pool(MIN_POOL_WRITE,
						     nfs_wdata_cachep);
	if (nfs_wdata_mempool == NULL)
		goto out_destroy_write_cache;

	nfs_cdata_cachep = kmem_cache_create("nfs_commit_data",
					     sizeof(struct nfs_commit_data),
					     0, SLAB_HWCACHE_ALIGN,
					     NULL);
	if (nfs_cdata_cachep == NULL)
		goto out_destroy_write_mempool;

	nfs_commit_mempool = mempool_create_slab_pool(MIN_POOL_COMMIT,
						      nfs_cdata_cachep);
	if (nfs_commit_mempool == NULL)
		goto out_destroy_commit_cache;

	/*
	 * NFS congestion size, scale with available memory.
	 *
	 *  64MB:    8192k
	 * 128MB:   11585k
	 * 256MB:   16384k
	 * 512MB:   23170k
	 *   1GB:   32768k
	 *   2GB:   46340k
	 *   4GB:   65536k
	 *   8GB:   92681k
	 *  16GB:  131072k
	 *
	 * This allows larger machines to have larger/more transfers.
	 * Limit the default to 256M
	 */
	nfs_congestion_kb = (16*int_sqrt(totalram_pages)) << (PAGE_SHIFT-10);
	if (nfs_congestion_kb > 256*1024)
		nfs_congestion_kb = 256*1024;

	return 0;

out_destroy_commit_cache:
	kmem_cache_destroy(nfs_cdata_cachep);
out_destroy_write_mempool:
	mempool_destroy(nfs_wdata_mempool);
out_destroy_write_cache:
	kmem_cache_destroy(nfs_wdata_cachep);
	return -ENOMEM;
}

void nfs_destroy_writepagecache(void)
{
	mempool_destroy(nfs_commit_mempool);
	kmem_cache_destroy(nfs_cdata_cachep);
	mempool_destroy(nfs_wdata_mempool);
	kmem_cache_destroy(nfs_wdata_cachep);
}

static const struct nfs_rw_ops nfs_rw_write_ops = {
	.rw_alloc_header	= nfs_writehdr_alloc,
	.rw_free_header		= nfs_writehdr_free,
	.rw_done		= nfs_writeback_done,
	.rw_result		= nfs_writeback_result,
	.rw_initiate		= nfs_initiate_write,
};<|MERGE_RESOLUTION|>--- conflicted
+++ resolved
@@ -566,8 +566,6 @@
 	generic_error_remove_page(page_file_mapping(req->wb_page),
 				  req->wb_page);
 	nfs_release_request(req);
-<<<<<<< HEAD
-=======
 }
 
 static bool
@@ -580,7 +578,6 @@
 		return false;
 	}
 	return nfs_error_is_fatal(err);
->>>>>>> a122c576
 }
 
 /*
