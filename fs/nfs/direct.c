--- conflicted
+++ resolved
@@ -117,11 +117,6 @@
 			    const struct nfs_pgio_header *hdr,
 			    ssize_t dreq_len)
 {
-<<<<<<< HEAD
-	struct nfs_direct_mirror *mirror = &dreq->mirrors[hdr->pgio_mirror_idx];
-
-=======
->>>>>>> fec38890
 	if (!(test_bit(NFS_IOHDR_ERROR, &hdr->flags) ||
 	      test_bit(NFS_IOHDR_EOF, &hdr->flags)))
 		return;
@@ -135,21 +130,12 @@
 		else /* Clear outstanding error if this is EOF */
 			dreq->error = 0;
 	}
-<<<<<<< HEAD
-	if (mirror->count > dreq_len)
-		mirror->count = dreq_len;
-=======
->>>>>>> fec38890
 }
 
 static void
 nfs_direct_count_bytes(struct nfs_direct_req *dreq,
 		       const struct nfs_pgio_header *hdr)
 {
-<<<<<<< HEAD
-	struct nfs_direct_mirror *mirror = &dreq->mirrors[hdr->pgio_mirror_idx];
-=======
->>>>>>> fec38890
 	loff_t hdr_end = hdr->io_start + hdr->good_bytes;
 	ssize_t dreq_len = 0;
 
@@ -161,11 +147,6 @@
 	if (dreq_len > dreq->max_count)
 		dreq_len = dreq->max_count;
 
-<<<<<<< HEAD
-	if (mirror->count < dreq_len)
-		mirror->count = dreq_len;
-=======
->>>>>>> fec38890
 	if (dreq->count < dreq_len)
 		dreq->count = dreq_len;
 }
