--- conflicted
+++ resolved
@@ -610,8 +610,6 @@
 	return seq2 == seq1 + 1U || (seq2 == 1U && seq1 == 0xffffffffU);
 }
 
-<<<<<<< HEAD
-=======
 static inline bool nfs4_stateid_match_or_older(const nfs4_stateid *dst, const nfs4_stateid *src)
 {
 	return nfs4_stateid_match_other(dst, src) &&
@@ -627,7 +625,6 @@
 	s1->seqid = cpu_to_be32(seqid);
 }
 
->>>>>>> 7d2a07b7
 static inline bool nfs4_valid_open_stateid(const struct nfs4_state *state)
 {
 	return test_bit(NFS_STATE_RECOVERY_FAILED, &state->flags) == 0;
