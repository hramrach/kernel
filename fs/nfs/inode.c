// SPDX-License-Identifier: GPL-2.0-only
/*
 *  linux/fs/nfs/inode.c
 *
 *  Copyright (C) 1992  Rick Sladkey
 *
 *  nfs inode and superblock handling functions
 *
 *  Modularised by Alan Cox <alan@lxorguk.ukuu.org.uk>, while hacking some
 *  experimental NFS changes. Modularisation taken straight from SYS5 fs.
 *
 *  Change to nfs_read_super() to permit NFS mounts to multi-homed hosts.
 *  J.S.Peatfield@damtp.cam.ac.uk
 *
 */

#include <linux/module.h>
#include <linux/init.h>
#include <linux/sched/signal.h>
#include <linux/time.h>
#include <linux/kernel.h>
#include <linux/mm.h>
#include <linux/string.h>
#include <linux/stat.h>
#include <linux/errno.h>
#include <linux/unistd.h>
#include <linux/sunrpc/clnt.h>
#include <linux/sunrpc/stats.h>
#include <linux/sunrpc/metrics.h>
#include <linux/nfs_fs.h>
#include <linux/nfs_mount.h>
#include <linux/nfs4_mount.h>
#include <linux/lockd/bind.h>
#include <linux/seq_file.h>
#include <linux/mount.h>
#include <linux/vfs.h>
#include <linux/inet.h>
#include <linux/nfs_xdr.h>
#include <linux/slab.h>
#include <linux/compat.h>
#include <linux/freezer.h>
#include <linux/uaccess.h>
#include <linux/iversion.h>

#include "nfs4_fs.h"
#include "callback.h"
#include "delegation.h"
#include "iostat.h"
#include "internal.h"
#include "fscache.h"
#include "pnfs.h"
#include "nfs.h"
#include "netns.h"
#include "sysfs.h"

#include "nfstrace.h"

#define NFSDBG_FACILITY		NFSDBG_VFS

#define NFS_64_BIT_INODE_NUMBERS_ENABLED	1

/* Default is to see 64-bit inode numbers */
static bool enable_ino64 = NFS_64_BIT_INODE_NUMBERS_ENABLED;

static int nfs_update_inode(struct inode *, struct nfs_fattr *);

static struct kmem_cache * nfs_inode_cachep;

static inline unsigned long
nfs_fattr_to_ino_t(struct nfs_fattr *fattr)
{
	return nfs_fileid_to_ino_t(fattr->fileid);
}

static int nfs_wait_killable(int mode)
{
	freezable_schedule_unsafe();
	if (signal_pending_state(mode, current))
		return -ERESTARTSYS;
	return 0;
}

int nfs_wait_bit_killable(struct wait_bit_key *key, int mode)
{
	return nfs_wait_killable(mode);
}
EXPORT_SYMBOL_GPL(nfs_wait_bit_killable);

/**
 * nfs_compat_user_ino64 - returns the user-visible inode number
 * @fileid: 64-bit fileid
 *
 * This function returns a 32-bit inode number if the boot parameter
 * nfs.enable_ino64 is zero.
 */
u64 nfs_compat_user_ino64(u64 fileid)
{
#ifdef CONFIG_COMPAT
	compat_ulong_t ino;
#else	
	unsigned long ino;
#endif

	if (enable_ino64)
		return fileid;
	ino = fileid;
	if (sizeof(ino) < sizeof(fileid))
		ino ^= fileid >> (sizeof(fileid)-sizeof(ino)) * 8;
	return ino;
}

int nfs_drop_inode(struct inode *inode)
{
	return NFS_STALE(inode) || generic_drop_inode(inode);
}
EXPORT_SYMBOL_GPL(nfs_drop_inode);

void nfs_clear_inode(struct inode *inode)
{
	/*
	 * The following should never happen...
	 */
	WARN_ON_ONCE(nfs_have_writebacks(inode));
	WARN_ON_ONCE(!list_empty(&NFS_I(inode)->open_files));
	nfs_zap_acl_cache(inode);
	nfs_access_zap_cache(inode);
	nfs_fscache_clear_inode(inode);
}
EXPORT_SYMBOL_GPL(nfs_clear_inode);

void nfs_evict_inode(struct inode *inode)
{
	truncate_inode_pages_final(&inode->i_data);
	clear_inode(inode);
	nfs_clear_inode(inode);
}

int nfs_sync_inode(struct inode *inode)
{
	inode_dio_wait(inode);
	return nfs_wb_all(inode);
}
EXPORT_SYMBOL_GPL(nfs_sync_inode);

/**
 * nfs_sync_mapping - helper to flush all mmapped dirty data to disk
 * @mapping: pointer to struct address_space
 */
int nfs_sync_mapping(struct address_space *mapping)
{
	int ret = 0;

	if (mapping->nrpages != 0) {
		unmap_mapping_range(mapping, 0, 0, 0);
		ret = nfs_wb_all(mapping->host);
	}
	return ret;
}

static int nfs_attribute_timeout(struct inode *inode)
{
	struct nfs_inode *nfsi = NFS_I(inode);

	return !time_in_range_open(jiffies, nfsi->read_cache_jiffies, nfsi->read_cache_jiffies + nfsi->attrtimeo);
}

static bool nfs_check_cache_flags_invalid(struct inode *inode,
					  unsigned long flags)
{
	unsigned long cache_validity = READ_ONCE(NFS_I(inode)->cache_validity);

	return (cache_validity & flags) != 0;
}

bool nfs_check_cache_invalid(struct inode *inode, unsigned long flags)
{
	if (nfs_check_cache_flags_invalid(inode, flags))
		return true;
	return nfs_attribute_cache_expired(inode);
}
EXPORT_SYMBOL_GPL(nfs_check_cache_invalid);

#ifdef CONFIG_NFS_V4_2
static bool nfs_has_xattr_cache(const struct nfs_inode *nfsi)
{
	return nfsi->xattr_cache != NULL;
}
#else
static bool nfs_has_xattr_cache(const struct nfs_inode *nfsi)
{
	return false;
}
#endif

void nfs_set_cache_invalid(struct inode *inode, unsigned long flags)
{
	struct nfs_inode *nfsi = NFS_I(inode);
	bool have_delegation = NFS_PROTO(inode)->have_delegation(inode, FMODE_READ);

	if (have_delegation) {
		if (!(flags & NFS_INO_REVAL_FORCED))
			flags &= ~(NFS_INO_INVALID_MODE |
				   NFS_INO_INVALID_OTHER |
				   NFS_INO_INVALID_XATTR);
		flags &= ~(NFS_INO_INVALID_CHANGE | NFS_INO_INVALID_SIZE);
	} else if (flags & NFS_INO_REVAL_PAGECACHE)
		flags |= NFS_INO_INVALID_CHANGE | NFS_INO_INVALID_SIZE;

	if (!nfs_has_xattr_cache(nfsi))
		flags &= ~NFS_INO_INVALID_XATTR;
	if (flags & NFS_INO_INVALID_DATA)
		nfs_fscache_invalidate(inode);
	if (inode->i_mapping->nrpages == 0)
		flags &= ~(NFS_INO_INVALID_DATA|NFS_INO_DATA_INVAL_DEFER);
	flags &= ~(NFS_INO_REVAL_PAGECACHE | NFS_INO_REVAL_FORCED);
	nfsi->cache_validity |= flags;
}
EXPORT_SYMBOL_GPL(nfs_set_cache_invalid);

/*
 * Invalidate the local caches
 */
static void nfs_zap_caches_locked(struct inode *inode)
{
	struct nfs_inode *nfsi = NFS_I(inode);
	int mode = inode->i_mode;

	nfs_inc_stats(inode, NFSIOS_ATTRINVALIDATE);

	nfsi->attrtimeo = NFS_MINATTRTIMEO(inode);
	nfsi->attrtimeo_timestamp = jiffies;

	if (S_ISREG(mode) || S_ISDIR(mode) || S_ISLNK(mode)) {
		nfs_set_cache_invalid(inode, NFS_INO_INVALID_ATTR
					| NFS_INO_INVALID_DATA
					| NFS_INO_INVALID_ACCESS
					| NFS_INO_INVALID_ACL
					| NFS_INO_INVALID_XATTR
					| NFS_INO_REVAL_PAGECACHE);
	} else
		nfs_set_cache_invalid(inode, NFS_INO_INVALID_ATTR
					| NFS_INO_INVALID_ACCESS
					| NFS_INO_INVALID_ACL
					| NFS_INO_INVALID_XATTR
					| NFS_INO_REVAL_PAGECACHE);
	nfs_zap_label_cache_locked(nfsi);
}

void nfs_zap_caches(struct inode *inode)
{
	spin_lock(&inode->i_lock);
	nfs_zap_caches_locked(inode);
	spin_unlock(&inode->i_lock);
}

void nfs_zap_mapping(struct inode *inode, struct address_space *mapping)
{
	if (mapping->nrpages != 0) {
		spin_lock(&inode->i_lock);
		nfs_set_cache_invalid(inode, NFS_INO_INVALID_DATA);
		spin_unlock(&inode->i_lock);
	}
}

void nfs_zap_acl_cache(struct inode *inode)
{
	void (*clear_acl_cache)(struct inode *);

	clear_acl_cache = NFS_PROTO(inode)->clear_acl_cache;
	if (clear_acl_cache != NULL)
		clear_acl_cache(inode);
	spin_lock(&inode->i_lock);
	NFS_I(inode)->cache_validity &= ~NFS_INO_INVALID_ACL;
	spin_unlock(&inode->i_lock);
}
EXPORT_SYMBOL_GPL(nfs_zap_acl_cache);

void nfs_invalidate_atime(struct inode *inode)
{
	spin_lock(&inode->i_lock);
	nfs_set_cache_invalid(inode, NFS_INO_INVALID_ATIME);
	spin_unlock(&inode->i_lock);
}
EXPORT_SYMBOL_GPL(nfs_invalidate_atime);

/*
 * Invalidate, but do not unhash, the inode.
 * NB: must be called with inode->i_lock held!
 */
static void nfs_set_inode_stale_locked(struct inode *inode)
{
	set_bit(NFS_INO_STALE, &NFS_I(inode)->flags);
	nfs_zap_caches_locked(inode);
	trace_nfs_set_inode_stale(inode);
}

void nfs_set_inode_stale(struct inode *inode)
{
	spin_lock(&inode->i_lock);
	nfs_set_inode_stale_locked(inode);
	spin_unlock(&inode->i_lock);
}

struct nfs_find_desc {
	struct nfs_fh		*fh;
	struct nfs_fattr	*fattr;
};

/*
 * In NFSv3 we can have 64bit inode numbers. In order to support
 * this, and re-exported directories (also seen in NFSv2)
 * we are forced to allow 2 different inodes to have the same
 * i_ino.
 */
static int
nfs_find_actor(struct inode *inode, void *opaque)
{
	struct nfs_find_desc	*desc = (struct nfs_find_desc *)opaque;
	struct nfs_fh		*fh = desc->fh;
	struct nfs_fattr	*fattr = desc->fattr;

	if (NFS_FILEID(inode) != fattr->fileid)
		return 0;
	if (inode_wrong_type(inode, fattr->mode))
		return 0;
	if (nfs_compare_fh(NFS_FH(inode), fh))
		return 0;
	if (is_bad_inode(inode) || NFS_STALE(inode))
		return 0;
	return 1;
}

static int
nfs_init_locked(struct inode *inode, void *opaque)
{
	struct nfs_find_desc	*desc = (struct nfs_find_desc *)opaque;
	struct nfs_fattr	*fattr = desc->fattr;

	set_nfs_fileid(inode, fattr->fileid);
	inode->i_mode = fattr->mode;
	nfs_copy_fh(NFS_FH(inode), desc->fh);
	return 0;
}

#ifdef CONFIG_NFS_V4_SECURITY_LABEL
static void nfs_clear_label_invalid(struct inode *inode)
{
	spin_lock(&inode->i_lock);
	NFS_I(inode)->cache_validity &= ~NFS_INO_INVALID_LABEL;
	spin_unlock(&inode->i_lock);
}

void nfs_setsecurity(struct inode *inode, struct nfs_fattr *fattr,
					struct nfs4_label *label)
{
	int error;

	if (label == NULL)
		return;

	if ((fattr->valid & NFS_ATTR_FATTR_V4_SECURITY_LABEL) && inode->i_security) {
		error = security_inode_notifysecctx(inode, label->label,
				label->len);
		if (error)
			printk(KERN_ERR "%s() %s %d "
					"security_inode_notifysecctx() %d\n",
					__func__,
					(char *)label->label,
					label->len, error);
		nfs_clear_label_invalid(inode);
	}
}

struct nfs4_label *nfs4_label_alloc(struct nfs_server *server, gfp_t flags)
{
	struct nfs4_label *label = NULL;
	int minor_version = server->nfs_client->cl_minorversion;

	if (minor_version < 2)
		return label;

	if (!(server->caps & NFS_CAP_SECURITY_LABEL))
		return label;

	label = kzalloc(sizeof(struct nfs4_label), flags);
	if (label == NULL)
		return ERR_PTR(-ENOMEM);

	label->label = kzalloc(NFS4_MAXLABELLEN, flags);
	if (label->label == NULL) {
		kfree(label);
		return ERR_PTR(-ENOMEM);
	}
	label->len = NFS4_MAXLABELLEN;

	return label;
}
EXPORT_SYMBOL_GPL(nfs4_label_alloc);
#else
void nfs_setsecurity(struct inode *inode, struct nfs_fattr *fattr,
					struct nfs4_label *label)
{
}
#endif
EXPORT_SYMBOL_GPL(nfs_setsecurity);

/* Search for inode identified by fh, fileid and i_mode in inode cache. */
struct inode *
nfs_ilookup(struct super_block *sb, struct nfs_fattr *fattr, struct nfs_fh *fh)
{
	struct nfs_find_desc desc = {
		.fh	= fh,
		.fattr	= fattr,
	};
	struct inode *inode;
	unsigned long hash;

	if (!(fattr->valid & NFS_ATTR_FATTR_FILEID) ||
	    !(fattr->valid & NFS_ATTR_FATTR_TYPE))
		return NULL;

	hash = nfs_fattr_to_ino_t(fattr);
	inode = ilookup5(sb, hash, nfs_find_actor, &desc);

	dprintk("%s: returning %p\n", __func__, inode);
	return inode;
}

/*
 * This is our front-end to iget that looks up inodes by file handle
 * instead of inode number.
 */
struct inode *
nfs_fhget(struct super_block *sb, struct nfs_fh *fh, struct nfs_fattr *fattr, struct nfs4_label *label)
{
	struct nfs_find_desc desc = {
		.fh	= fh,
		.fattr	= fattr
	};
	struct inode *inode = ERR_PTR(-ENOENT);
	u64 fattr_supported = NFS_SB(sb)->fattr_valid;
	unsigned long hash;

	nfs_attr_check_mountpoint(sb, fattr);

	if (nfs_attr_use_mounted_on_fileid(fattr))
		fattr->fileid = fattr->mounted_on_fileid;
	else if ((fattr->valid & NFS_ATTR_FATTR_FILEID) == 0)
		goto out_no_inode;
	if ((fattr->valid & NFS_ATTR_FATTR_TYPE) == 0)
		goto out_no_inode;

	hash = nfs_fattr_to_ino_t(fattr);

	inode = iget5_locked(sb, hash, nfs_find_actor, nfs_init_locked, &desc);
	if (inode == NULL) {
		inode = ERR_PTR(-ENOMEM);
		goto out_no_inode;
	}

	if (inode->i_state & I_NEW) {
		struct nfs_inode *nfsi = NFS_I(inode);
		unsigned long now = jiffies;

		/* We set i_ino for the few things that still rely on it,
		 * such as stat(2) */
		inode->i_ino = hash;

		/* We can't support update_atime(), since the server will reset it */
		inode->i_flags |= S_NOATIME|S_NOCMTIME;
		inode->i_mode = fattr->mode;
		nfsi->cache_validity = 0;
		if ((fattr->valid & NFS_ATTR_FATTR_MODE) == 0
				&& (fattr_supported & NFS_ATTR_FATTR_MODE))
			nfs_set_cache_invalid(inode, NFS_INO_INVALID_MODE);
		/* Why so? Because we want revalidate for devices/FIFOs, and
		 * that's precisely what we have in nfs_file_inode_operations.
		 */
		inode->i_op = NFS_SB(sb)->nfs_client->rpc_ops->file_inode_ops;
		if (S_ISREG(inode->i_mode)) {
			inode->i_fop = NFS_SB(sb)->nfs_client->rpc_ops->file_ops;
			inode->i_data.a_ops = &nfs_file_aops;
		} else if (S_ISDIR(inode->i_mode)) {
			inode->i_op = NFS_SB(sb)->nfs_client->rpc_ops->dir_inode_ops;
			inode->i_fop = &nfs_dir_operations;
			inode->i_data.a_ops = &nfs_dir_aops;
			/* Deal with crossing mountpoints */
			if (fattr->valid & NFS_ATTR_FATTR_MOUNTPOINT ||
					fattr->valid & NFS_ATTR_FATTR_V4_REFERRAL) {
				if (fattr->valid & NFS_ATTR_FATTR_V4_REFERRAL)
					inode->i_op = &nfs_referral_inode_operations;
				else
					inode->i_op = &nfs_mountpoint_inode_operations;
				inode->i_fop = NULL;
				inode->i_flags |= S_AUTOMOUNT;
			}
		} else if (S_ISLNK(inode->i_mode)) {
			inode->i_op = &nfs_symlink_inode_operations;
			inode_nohighmem(inode);
		} else
			init_special_inode(inode, inode->i_mode, fattr->rdev);

		memset(&inode->i_atime, 0, sizeof(inode->i_atime));
		memset(&inode->i_mtime, 0, sizeof(inode->i_mtime));
		memset(&inode->i_ctime, 0, sizeof(inode->i_ctime));
		inode_set_iversion_raw(inode, 0);
		inode->i_size = 0;
		clear_nlink(inode);
		inode->i_uid = make_kuid(&init_user_ns, -2);
		inode->i_gid = make_kgid(&init_user_ns, -2);
		inode->i_blocks = 0;
		memset(nfsi->cookieverf, 0, sizeof(nfsi->cookieverf));
		nfsi->write_io = 0;
		nfsi->read_io = 0;

		nfsi->read_cache_jiffies = fattr->time_start;
		nfsi->attr_gencount = fattr->gencount;
		if (fattr->valid & NFS_ATTR_FATTR_ATIME)
			inode->i_atime = fattr->atime;
		else if (fattr_supported & NFS_ATTR_FATTR_ATIME)
			nfs_set_cache_invalid(inode, NFS_INO_INVALID_ATIME);
		if (fattr->valid & NFS_ATTR_FATTR_MTIME)
			inode->i_mtime = fattr->mtime;
		else if (fattr_supported & NFS_ATTR_FATTR_MTIME)
			nfs_set_cache_invalid(inode, NFS_INO_INVALID_MTIME);
		if (fattr->valid & NFS_ATTR_FATTR_CTIME)
			inode->i_ctime = fattr->ctime;
		else if (fattr_supported & NFS_ATTR_FATTR_CTIME)
			nfs_set_cache_invalid(inode, NFS_INO_INVALID_CTIME);
		if (fattr->valid & NFS_ATTR_FATTR_CHANGE)
			inode_set_iversion_raw(inode, fattr->change_attr);
		else
			nfs_set_cache_invalid(inode, NFS_INO_INVALID_CHANGE);
		if (fattr->valid & NFS_ATTR_FATTR_SIZE)
			inode->i_size = nfs_size_to_loff_t(fattr->size);
		else
			nfs_set_cache_invalid(inode, NFS_INO_INVALID_SIZE);
		if (fattr->valid & NFS_ATTR_FATTR_NLINK)
			set_nlink(inode, fattr->nlink);
		else if (fattr_supported & NFS_ATTR_FATTR_NLINK)
			nfs_set_cache_invalid(inode, NFS_INO_INVALID_NLINK);
		if (fattr->valid & NFS_ATTR_FATTR_OWNER)
			inode->i_uid = fattr->uid;
		else if (fattr_supported & NFS_ATTR_FATTR_OWNER)
			nfs_set_cache_invalid(inode, NFS_INO_INVALID_OTHER);
		if (fattr->valid & NFS_ATTR_FATTR_GROUP)
			inode->i_gid = fattr->gid;
		else if (fattr_supported & NFS_ATTR_FATTR_GROUP)
			nfs_set_cache_invalid(inode, NFS_INO_INVALID_OTHER);
		if (nfs_server_capable(inode, NFS_CAP_XATTR))
			nfs_set_cache_invalid(inode, NFS_INO_INVALID_XATTR);
		if (fattr->valid & NFS_ATTR_FATTR_BLOCKS_USED)
			inode->i_blocks = fattr->du.nfs2.blocks;
		else if (fattr_supported & NFS_ATTR_FATTR_BLOCKS_USED &&
			 fattr->size != 0)
			nfs_set_cache_invalid(inode, NFS_INO_INVALID_BLOCKS);
		if (fattr->valid & NFS_ATTR_FATTR_SPACE_USED) {
			/*
			 * report the blocks in 512byte units
			 */
			inode->i_blocks = nfs_calc_block_size(fattr->du.nfs3.used);
		} else if (fattr_supported & NFS_ATTR_FATTR_SPACE_USED &&
			   fattr->size != 0)
			nfs_set_cache_invalid(inode, NFS_INO_INVALID_BLOCKS);

		nfs_setsecurity(inode, fattr, label);

		nfsi->attrtimeo = NFS_MINATTRTIMEO(inode);
		nfsi->attrtimeo_timestamp = now;
		nfsi->access_cache = RB_ROOT;

		nfs_fscache_init_inode(inode);

		unlock_new_inode(inode);
	} else {
		int err = nfs_refresh_inode(inode, fattr);
		if (err < 0) {
			iput(inode);
			inode = ERR_PTR(err);
			goto out_no_inode;
		}
	}
	dprintk("NFS: nfs_fhget(%s/%Lu fh_crc=0x%08x ct=%d)\n",
		inode->i_sb->s_id,
		(unsigned long long)NFS_FILEID(inode),
		nfs_display_fhandle_hash(fh),
		atomic_read(&inode->i_count));

out:
	return inode;

out_no_inode:
	dprintk("nfs_fhget: iget failed with error %ld\n", PTR_ERR(inode));
	goto out;
}
EXPORT_SYMBOL_GPL(nfs_fhget);

#define NFS_VALID_ATTRS (ATTR_MODE|ATTR_UID|ATTR_GID|ATTR_SIZE|ATTR_ATIME|ATTR_ATIME_SET|ATTR_MTIME|ATTR_MTIME_SET|ATTR_FILE|ATTR_OPEN)

int
nfs_setattr(struct user_namespace *mnt_userns, struct dentry *dentry,
	    struct iattr *attr)
{
	struct inode *inode = d_inode(dentry);
	struct nfs_fattr *fattr;
	int error = 0;

	nfs_inc_stats(inode, NFSIOS_VFSSETATTR);

	/* skip mode change if it's just for clearing setuid/setgid */
	if (attr->ia_valid & (ATTR_KILL_SUID | ATTR_KILL_SGID))
		attr->ia_valid &= ~ATTR_MODE;

	if (attr->ia_valid & ATTR_SIZE) {
		BUG_ON(!S_ISREG(inode->i_mode));

		error = inode_newsize_ok(inode, attr->ia_size);
		if (error)
			return error;

		if (attr->ia_size == i_size_read(inode))
			attr->ia_valid &= ~ATTR_SIZE;
	}

	/* Optimization: if the end result is no change, don't RPC */
	if (((attr->ia_valid & NFS_VALID_ATTRS) & ~(ATTR_FILE|ATTR_OPEN)) == 0)
		return 0;

	trace_nfs_setattr_enter(inode);

	/* Write all dirty data */
	if (S_ISREG(inode->i_mode))
		nfs_sync_inode(inode);

	fattr = nfs_alloc_fattr();
	if (fattr == NULL) {
		error = -ENOMEM;
		goto out;
	}

	error = NFS_PROTO(inode)->setattr(dentry, fattr, attr);
	if (error == 0)
		error = nfs_refresh_inode(inode, fattr);
	nfs_free_fattr(fattr);
out:
	trace_nfs_setattr_exit(inode, error);
	return error;
}
EXPORT_SYMBOL_GPL(nfs_setattr);

/**
 * nfs_vmtruncate - unmap mappings "freed" by truncate() syscall
 * @inode: inode of the file used
 * @offset: file offset to start truncating
 *
 * This is a copy of the common vmtruncate, but with the locking
 * corrected to take into account the fact that NFS requires
 * inode->i_size to be updated under the inode->i_lock.
 * Note: must be called with inode->i_lock held!
 */
static int nfs_vmtruncate(struct inode * inode, loff_t offset)
{
	int err;

	err = inode_newsize_ok(inode, offset);
	if (err)
		goto out;

	i_size_write(inode, offset);
	/* Optimisation */
	if (offset == 0)
		NFS_I(inode)->cache_validity &= ~(NFS_INO_INVALID_DATA |
				NFS_INO_DATA_INVAL_DEFER);
	NFS_I(inode)->cache_validity &= ~NFS_INO_INVALID_SIZE;

	spin_unlock(&inode->i_lock);
	truncate_pagecache(inode, offset);
	spin_lock(&inode->i_lock);
out:
	return err;
}

/**
 * nfs_setattr_update_inode - Update inode metadata after a setattr call.
 * @inode: pointer to struct inode
 * @attr: pointer to struct iattr
 * @fattr: pointer to struct nfs_fattr
 *
 * Note: we do this in the *proc.c in order to ensure that
 *       it works for things like exclusive creates too.
 */
void nfs_setattr_update_inode(struct inode *inode, struct iattr *attr,
		struct nfs_fattr *fattr)
{
	/* Barrier: bump the attribute generation count. */
	nfs_fattr_set_barrier(fattr);

	spin_lock(&inode->i_lock);
	NFS_I(inode)->attr_gencount = fattr->gencount;
	if ((attr->ia_valid & ATTR_SIZE) != 0) {
		nfs_set_cache_invalid(inode, NFS_INO_INVALID_MTIME |
						     NFS_INO_INVALID_BLOCKS);
		nfs_inc_stats(inode, NFSIOS_SETATTRTRUNC);
		nfs_vmtruncate(inode, attr->ia_size);
	}
	if ((attr->ia_valid & (ATTR_MODE|ATTR_UID|ATTR_GID)) != 0) {
		NFS_I(inode)->cache_validity &= ~NFS_INO_INVALID_CTIME;
		if ((attr->ia_valid & ATTR_KILL_SUID) != 0 &&
		    inode->i_mode & S_ISUID)
			inode->i_mode &= ~S_ISUID;
		if ((attr->ia_valid & ATTR_KILL_SGID) != 0 &&
		    (inode->i_mode & (S_ISGID | S_IXGRP)) ==
		     (S_ISGID | S_IXGRP))
			inode->i_mode &= ~S_ISGID;
		if ((attr->ia_valid & ATTR_MODE) != 0) {
			int mode = attr->ia_mode & S_IALLUGO;
			mode |= inode->i_mode & ~S_IALLUGO;
			inode->i_mode = mode;
		}
		if ((attr->ia_valid & ATTR_UID) != 0)
			inode->i_uid = attr->ia_uid;
		if ((attr->ia_valid & ATTR_GID) != 0)
			inode->i_gid = attr->ia_gid;
		if (fattr->valid & NFS_ATTR_FATTR_CTIME)
			inode->i_ctime = fattr->ctime;
		else
			nfs_set_cache_invalid(inode, NFS_INO_INVALID_CHANGE
					| NFS_INO_INVALID_CTIME);
		nfs_set_cache_invalid(inode, NFS_INO_INVALID_ACCESS
				| NFS_INO_INVALID_ACL);
	}
	if (attr->ia_valid & (ATTR_ATIME_SET|ATTR_ATIME)) {
		NFS_I(inode)->cache_validity &= ~(NFS_INO_INVALID_ATIME
				| NFS_INO_INVALID_CTIME);
		if (fattr->valid & NFS_ATTR_FATTR_ATIME)
			inode->i_atime = fattr->atime;
		else if (attr->ia_valid & ATTR_ATIME_SET)
			inode->i_atime = attr->ia_atime;
		else
			nfs_set_cache_invalid(inode, NFS_INO_INVALID_ATIME);

		if (fattr->valid & NFS_ATTR_FATTR_CTIME)
			inode->i_ctime = fattr->ctime;
		else
			nfs_set_cache_invalid(inode, NFS_INO_INVALID_CHANGE
					| NFS_INO_INVALID_CTIME);
	}
	if (attr->ia_valid & (ATTR_MTIME_SET|ATTR_MTIME)) {
		NFS_I(inode)->cache_validity &= ~(NFS_INO_INVALID_MTIME
				| NFS_INO_INVALID_CTIME);
		if (fattr->valid & NFS_ATTR_FATTR_MTIME)
			inode->i_mtime = fattr->mtime;
		else if (attr->ia_valid & ATTR_MTIME_SET)
			inode->i_mtime = attr->ia_mtime;
		else
			nfs_set_cache_invalid(inode, NFS_INO_INVALID_MTIME);

		if (fattr->valid & NFS_ATTR_FATTR_CTIME)
			inode->i_ctime = fattr->ctime;
		else
			nfs_set_cache_invalid(inode, NFS_INO_INVALID_CHANGE
					| NFS_INO_INVALID_CTIME);
	}
	if (fattr->valid)
		nfs_update_inode(inode, fattr);
	spin_unlock(&inode->i_lock);
}
EXPORT_SYMBOL_GPL(nfs_setattr_update_inode);

static void nfs_readdirplus_parent_cache_miss(struct dentry *dentry)
{
	struct dentry *parent;

	if (!nfs_server_capable(d_inode(dentry), NFS_CAP_READDIRPLUS))
		return;
	parent = dget_parent(dentry);
	nfs_force_use_readdirplus(d_inode(parent));
	dput(parent);
}

static void nfs_readdirplus_parent_cache_hit(struct dentry *dentry)
{
	struct dentry *parent;

	if (!nfs_server_capable(d_inode(dentry), NFS_CAP_READDIRPLUS))
		return;
	parent = dget_parent(dentry);
	nfs_advise_use_readdirplus(d_inode(parent));
	dput(parent);
}

static u32 nfs_get_valid_attrmask(struct inode *inode)
{
	unsigned long cache_validity = READ_ONCE(NFS_I(inode)->cache_validity);
	u32 reply_mask = STATX_INO | STATX_TYPE;

	if (!(cache_validity & NFS_INO_INVALID_ATIME))
		reply_mask |= STATX_ATIME;
	if (!(cache_validity & NFS_INO_INVALID_CTIME))
		reply_mask |= STATX_CTIME;
	if (!(cache_validity & NFS_INO_INVALID_MTIME))
		reply_mask |= STATX_MTIME;
	if (!(cache_validity & NFS_INO_INVALID_SIZE))
		reply_mask |= STATX_SIZE;
	if (!(cache_validity & NFS_INO_INVALID_NLINK))
		reply_mask |= STATX_NLINK;
	if (!(cache_validity & NFS_INO_INVALID_MODE))
		reply_mask |= STATX_MODE;
	if (!(cache_validity & NFS_INO_INVALID_OTHER))
		reply_mask |= STATX_UID | STATX_GID;
	if (!(cache_validity & NFS_INO_INVALID_BLOCKS))
		reply_mask |= STATX_BLOCKS;
	return reply_mask;
}

int nfs_getattr(struct user_namespace *mnt_userns, const struct path *path,
		struct kstat *stat, u32 request_mask, unsigned int query_flags)
{
	struct inode *inode = d_inode(path->dentry);
	struct nfs_server *server = NFS_SERVER(inode);
	unsigned long cache_validity;
	int err = 0;
	bool force_sync = query_flags & AT_STATX_FORCE_SYNC;
	bool do_update = false;

	trace_nfs_getattr_enter(inode);

	request_mask &= STATX_TYPE | STATX_MODE | STATX_NLINK | STATX_UID |
			STATX_GID | STATX_ATIME | STATX_MTIME | STATX_CTIME |
			STATX_INO | STATX_SIZE | STATX_BLOCKS;

	if ((query_flags & AT_STATX_DONT_SYNC) && !force_sync) {
		nfs_readdirplus_parent_cache_hit(path->dentry);
		goto out_no_revalidate;
	}

	/* Flush out writes to the server in order to update c/mtime.  */
	if ((request_mask & (STATX_CTIME|STATX_MTIME)) &&
			S_ISREG(inode->i_mode)) {
		err = filemap_write_and_wait(inode->i_mapping);
		if (err)
			goto out;
	}

	/*
	 * We may force a getattr if the user cares about atime.
	 *
	 * Note that we only have to check the vfsmount flags here:
	 *  - NFS always sets S_NOATIME by so checking it would give a
	 *    bogus result
	 *  - NFS never sets SB_NOATIME or SB_NODIRATIME so there is
	 *    no point in checking those.
	 */
	if ((path->mnt->mnt_flags & MNT_NOATIME) ||
	    ((path->mnt->mnt_flags & MNT_NODIRATIME) && S_ISDIR(inode->i_mode)))
		request_mask &= ~STATX_ATIME;

	/* Is the user requesting attributes that might need revalidation? */
	if (!(request_mask & (STATX_MODE|STATX_NLINK|STATX_ATIME|STATX_CTIME|
					STATX_MTIME|STATX_UID|STATX_GID|
					STATX_SIZE|STATX_BLOCKS)))
		goto out_no_revalidate;

	/* Check whether the cached attributes are stale */
	do_update |= force_sync || nfs_attribute_cache_expired(inode);
	cache_validity = READ_ONCE(NFS_I(inode)->cache_validity);
	do_update |= cache_validity & NFS_INO_INVALID_CHANGE;
	if (request_mask & STATX_ATIME)
		do_update |= cache_validity & NFS_INO_INVALID_ATIME;
<<<<<<< HEAD
	if (request_mask & (STATX_CTIME|STATX_MTIME))
		do_update |= cache_validity & NFS_INO_REVAL_PAGECACHE;
	if (request_mask & STATX_BLOCKS)
		do_update |= cache_validity & NFS_INO_INVALID_BLOCKS;
=======
	if (request_mask & STATX_CTIME)
		do_update |= cache_validity & NFS_INO_INVALID_CTIME;
	if (request_mask & STATX_MTIME)
		do_update |= cache_validity & NFS_INO_INVALID_MTIME;
	if (request_mask & STATX_SIZE)
		do_update |= cache_validity & NFS_INO_INVALID_SIZE;
	if (request_mask & STATX_NLINK)
		do_update |= cache_validity & NFS_INO_INVALID_NLINK;
	if (request_mask & STATX_MODE)
		do_update |= cache_validity & NFS_INO_INVALID_MODE;
	if (request_mask & (STATX_UID | STATX_GID))
		do_update |= cache_validity & NFS_INO_INVALID_OTHER;
	if (request_mask & STATX_BLOCKS)
		do_update |= cache_validity & NFS_INO_INVALID_BLOCKS;

>>>>>>> 7d2a07b7
	if (do_update) {
		/* Update the attribute cache */
		if (!(server->flags & NFS_MOUNT_NOAC))
			nfs_readdirplus_parent_cache_miss(path->dentry);
		else
			nfs_readdirplus_parent_cache_hit(path->dentry);
		err = __nfs_revalidate_inode(server, inode);
		if (err)
			goto out;
	} else
		nfs_readdirplus_parent_cache_hit(path->dentry);
out_no_revalidate:
	/* Only return attributes that were revalidated. */
	stat->result_mask = nfs_get_valid_attrmask(inode) | request_mask;

	generic_fillattr(&init_user_ns, inode, stat);
	stat->ino = nfs_compat_user_ino64(NFS_FILEID(inode));
	if (S_ISDIR(inode->i_mode))
		stat->blksize = NFS_SERVER(inode)->dtsize;
out:
	trace_nfs_getattr_exit(inode, err);
	return err;
}
EXPORT_SYMBOL_GPL(nfs_getattr);

static void nfs_init_lock_context(struct nfs_lock_context *l_ctx)
{
	refcount_set(&l_ctx->count, 1);
	l_ctx->lockowner = current->files;
	INIT_LIST_HEAD(&l_ctx->list);
	atomic_set(&l_ctx->io_count, 0);
}

static struct nfs_lock_context *__nfs_find_lock_context(struct nfs_open_context *ctx)
{
	struct nfs_lock_context *pos;

	list_for_each_entry_rcu(pos, &ctx->lock_context.list, list) {
		if (pos->lockowner != current->files)
			continue;
		if (refcount_inc_not_zero(&pos->count))
			return pos;
	}
	return NULL;
}

struct nfs_lock_context *nfs_get_lock_context(struct nfs_open_context *ctx)
{
	struct nfs_lock_context *res, *new = NULL;
	struct inode *inode = d_inode(ctx->dentry);

	rcu_read_lock();
	res = __nfs_find_lock_context(ctx);
	rcu_read_unlock();
	if (res == NULL) {
		new = kmalloc(sizeof(*new), GFP_KERNEL);
		if (new == NULL)
			return ERR_PTR(-ENOMEM);
		nfs_init_lock_context(new);
		spin_lock(&inode->i_lock);
		res = __nfs_find_lock_context(ctx);
		if (res == NULL) {
			new->open_context = get_nfs_open_context(ctx);
			if (new->open_context) {
				list_add_tail_rcu(&new->list,
						&ctx->lock_context.list);
				res = new;
				new = NULL;
			} else
				res = ERR_PTR(-EBADF);
		}
		spin_unlock(&inode->i_lock);
		kfree(new);
	}
	return res;
}
EXPORT_SYMBOL_GPL(nfs_get_lock_context);

void nfs_put_lock_context(struct nfs_lock_context *l_ctx)
{
	struct nfs_open_context *ctx = l_ctx->open_context;
	struct inode *inode = d_inode(ctx->dentry);

	if (!refcount_dec_and_lock(&l_ctx->count, &inode->i_lock))
		return;
	list_del_rcu(&l_ctx->list);
	spin_unlock(&inode->i_lock);
	put_nfs_open_context(ctx);
	kfree_rcu(l_ctx, rcu_head);
}
EXPORT_SYMBOL_GPL(nfs_put_lock_context);

/**
 * nfs_close_context - Common close_context() routine NFSv2/v3
 * @ctx: pointer to context
 * @is_sync: is this a synchronous close
 *
 * Ensure that the attributes are up to date if we're mounted
 * with close-to-open semantics and we have cached data that will
 * need to be revalidated on open.
 */
void nfs_close_context(struct nfs_open_context *ctx, int is_sync)
{
	struct nfs_inode *nfsi;
	struct inode *inode;

	if (!(ctx->mode & FMODE_WRITE))
		return;
	if (!is_sync)
		return;
	inode = d_inode(ctx->dentry);
	if (NFS_PROTO(inode)->have_delegation(inode, FMODE_READ))
		return;
	nfsi = NFS_I(inode);
	if (inode->i_mapping->nrpages == 0)
		return;
	if (nfsi->cache_validity & NFS_INO_INVALID_DATA)
		return;
	if (!list_empty(&nfsi->open_files))
		return;
	if (NFS_SERVER(inode)->flags & NFS_MOUNT_NOCTO)
		return;
	nfs_revalidate_inode(inode,
			     NFS_INO_INVALID_CHANGE | NFS_INO_INVALID_SIZE);
}
EXPORT_SYMBOL_GPL(nfs_close_context);

struct nfs_open_context *alloc_nfs_open_context(struct dentry *dentry,
						fmode_t f_mode,
						struct file *filp)
{
	struct nfs_open_context *ctx;

	ctx = kmalloc(sizeof(*ctx), GFP_KERNEL);
	if (!ctx)
		return ERR_PTR(-ENOMEM);
	nfs_sb_active(dentry->d_sb);
	ctx->dentry = dget(dentry);
	if (filp)
		ctx->cred = get_cred(filp->f_cred);
	else
		ctx->cred = get_current_cred();
	ctx->ll_cred = NULL;
	ctx->state = NULL;
	ctx->mode = f_mode;
	ctx->flags = 0;
	ctx->error = 0;
	ctx->flock_owner = (fl_owner_t)filp;
	nfs_init_lock_context(&ctx->lock_context);
	ctx->lock_context.open_context = ctx;
	INIT_LIST_HEAD(&ctx->list);
	ctx->mdsthreshold = NULL;
	return ctx;
}
EXPORT_SYMBOL_GPL(alloc_nfs_open_context);

struct nfs_open_context *get_nfs_open_context(struct nfs_open_context *ctx)
{
	if (ctx != NULL && refcount_inc_not_zero(&ctx->lock_context.count))
		return ctx;
	return NULL;
}
EXPORT_SYMBOL_GPL(get_nfs_open_context);

static void __put_nfs_open_context(struct nfs_open_context *ctx, int is_sync)
{
	struct inode *inode = d_inode(ctx->dentry);
	struct super_block *sb = ctx->dentry->d_sb;

	if (!refcount_dec_and_test(&ctx->lock_context.count))
		return;
	if (!list_empty(&ctx->list)) {
		spin_lock(&inode->i_lock);
		list_del_rcu(&ctx->list);
		spin_unlock(&inode->i_lock);
	}
	if (inode != NULL)
		NFS_PROTO(inode)->close_context(ctx, is_sync);
	put_cred(ctx->cred);
	dput(ctx->dentry);
	nfs_sb_deactive(sb);
	put_rpccred(ctx->ll_cred);
	kfree(ctx->mdsthreshold);
	kfree_rcu(ctx, rcu_head);
}

void put_nfs_open_context(struct nfs_open_context *ctx)
{
	__put_nfs_open_context(ctx, 0);
}
EXPORT_SYMBOL_GPL(put_nfs_open_context);

static void put_nfs_open_context_sync(struct nfs_open_context *ctx)
{
	__put_nfs_open_context(ctx, 1);
}

/*
 * Ensure that mmap has a recent RPC credential for use when writing out
 * shared pages
 */
void nfs_inode_attach_open_context(struct nfs_open_context *ctx)
{
	struct inode *inode = d_inode(ctx->dentry);
	struct nfs_inode *nfsi = NFS_I(inode);

	spin_lock(&inode->i_lock);
	if (list_empty(&nfsi->open_files) &&
	    (nfsi->cache_validity & NFS_INO_DATA_INVAL_DEFER))
		nfs_set_cache_invalid(inode, NFS_INO_INVALID_DATA |
						     NFS_INO_REVAL_FORCED);
	list_add_tail_rcu(&ctx->list, &nfsi->open_files);
	spin_unlock(&inode->i_lock);
}
EXPORT_SYMBOL_GPL(nfs_inode_attach_open_context);

void nfs_file_set_open_context(struct file *filp, struct nfs_open_context *ctx)
{
	filp->private_data = get_nfs_open_context(ctx);
	set_bit(NFS_CONTEXT_FILE_OPEN, &ctx->flags);
	if (list_empty(&ctx->list))
		nfs_inode_attach_open_context(ctx);
}
EXPORT_SYMBOL_GPL(nfs_file_set_open_context);

/*
 * Given an inode, search for an open context with the desired characteristics
 */
struct nfs_open_context *nfs_find_open_context(struct inode *inode, const struct cred *cred, fmode_t mode)
{
	struct nfs_inode *nfsi = NFS_I(inode);
	struct nfs_open_context *pos, *ctx = NULL;

	rcu_read_lock();
	list_for_each_entry_rcu(pos, &nfsi->open_files, list) {
		if (cred != NULL && cred_fscmp(pos->cred, cred) != 0)
			continue;
		if ((pos->mode & (FMODE_READ|FMODE_WRITE)) != mode)
			continue;
		if (!test_bit(NFS_CONTEXT_FILE_OPEN, &pos->flags))
			continue;
		ctx = get_nfs_open_context(pos);
		if (ctx)
			break;
	}
	rcu_read_unlock();
	return ctx;
}

void nfs_file_clear_open_context(struct file *filp)
{
	struct nfs_open_context *ctx = nfs_file_open_context(filp);

	if (ctx) {
		struct inode *inode = d_inode(ctx->dentry);

		clear_bit(NFS_CONTEXT_FILE_OPEN, &ctx->flags);
		/*
		 * We fatal error on write before. Try to writeback
		 * every page again.
		 */
		if (ctx->error < 0)
			invalidate_inode_pages2(inode->i_mapping);
		filp->private_data = NULL;
		put_nfs_open_context_sync(ctx);
	}
}

/*
 * These allocate and release file read/write context information.
 */
int nfs_open(struct inode *inode, struct file *filp)
{
	struct nfs_open_context *ctx;

	ctx = alloc_nfs_open_context(file_dentry(filp), filp->f_mode, filp);
	if (IS_ERR(ctx))
		return PTR_ERR(ctx);
	nfs_file_set_open_context(filp, ctx);
	put_nfs_open_context(ctx);
	nfs_fscache_open_file(inode, filp);
	return 0;
}
EXPORT_SYMBOL_GPL(nfs_open);

/*
 * This function is called whenever some part of NFS notices that
 * the cached attributes have to be refreshed.
 */
int
__nfs_revalidate_inode(struct nfs_server *server, struct inode *inode)
{
	int		 status = -ESTALE;
	struct nfs4_label *label = NULL;
	struct nfs_fattr *fattr = NULL;
	struct nfs_inode *nfsi = NFS_I(inode);

	dfprintk(PAGECACHE, "NFS: revalidating (%s/%Lu)\n",
		inode->i_sb->s_id, (unsigned long long)NFS_FILEID(inode));

	trace_nfs_revalidate_inode_enter(inode);

	if (is_bad_inode(inode))
		goto out;
	if (NFS_STALE(inode))
		goto out;

	/* pNFS: Attributes aren't updated until we layoutcommit */
	if (S_ISREG(inode->i_mode)) {
		status = pnfs_sync_inode(inode, false);
		if (status)
			goto out;
	}

	status = -ENOMEM;
	fattr = nfs_alloc_fattr();
	if (fattr == NULL)
		goto out;

	nfs_inc_stats(inode, NFSIOS_INODEREVALIDATE);

	label = nfs4_label_alloc(NFS_SERVER(inode), GFP_KERNEL);
	if (IS_ERR(label)) {
		status = PTR_ERR(label);
		goto out;
	}

	status = NFS_PROTO(inode)->getattr(server, NFS_FH(inode), fattr,
			label, inode);
	if (status != 0) {
		dfprintk(PAGECACHE, "nfs_revalidate_inode: (%s/%Lu) getattr failed, error=%d\n",
			 inode->i_sb->s_id,
			 (unsigned long long)NFS_FILEID(inode), status);
		switch (status) {
		case -ETIMEDOUT:
			/* A soft timeout occurred. Use cached information? */
			if (server->flags & NFS_MOUNT_SOFTREVAL)
				status = 0;
			break;
		case -ESTALE:
			if (!S_ISDIR(inode->i_mode))
				nfs_set_inode_stale(inode);
			else
				nfs_zap_caches(inode);
		}
		goto err_out;
	}

	status = nfs_refresh_inode(inode, fattr);
	if (status) {
		dfprintk(PAGECACHE, "nfs_revalidate_inode: (%s/%Lu) refresh failed, error=%d\n",
			 inode->i_sb->s_id,
			 (unsigned long long)NFS_FILEID(inode), status);
		goto err_out;
	}

	if (nfsi->cache_validity & NFS_INO_INVALID_ACL)
		nfs_zap_acl_cache(inode);

	nfs_setsecurity(inode, fattr, label);

	dfprintk(PAGECACHE, "NFS: (%s/%Lu) revalidation complete\n",
		inode->i_sb->s_id,
		(unsigned long long)NFS_FILEID(inode));

err_out:
	nfs4_label_free(label);
out:
	nfs_free_fattr(fattr);
	trace_nfs_revalidate_inode_exit(inode, status);
	return status;
}

int nfs_attribute_cache_expired(struct inode *inode)
{
	if (nfs_have_delegated_attributes(inode))
		return 0;
	return nfs_attribute_timeout(inode);
}

/**
 * nfs_revalidate_inode - Revalidate the inode attributes
 * @inode: pointer to inode struct
 * @flags: cache flags to check
 *
 * Updates inode attribute information by retrieving the data from the server.
 */
int nfs_revalidate_inode(struct inode *inode, unsigned long flags)
{
	if (!nfs_check_cache_invalid(inode, flags))
		return NFS_STALE(inode) ? -ESTALE : 0;
	return __nfs_revalidate_inode(NFS_SERVER(inode), inode);
}
EXPORT_SYMBOL_GPL(nfs_revalidate_inode);

static int nfs_invalidate_mapping(struct inode *inode, struct address_space *mapping)
{
	int ret;

	if (mapping->nrpages != 0) {
		if (S_ISREG(inode->i_mode)) {
			ret = nfs_sync_mapping(mapping);
			if (ret < 0)
				return ret;
		}
		ret = invalidate_inode_pages2(mapping);
		if (ret < 0)
			return ret;
	}
	nfs_inc_stats(inode, NFSIOS_DATAINVALIDATE);
	nfs_fscache_wait_on_invalidate(inode);

	dfprintk(PAGECACHE, "NFS: (%s/%Lu) data cache invalidated\n",
			inode->i_sb->s_id,
			(unsigned long long)NFS_FILEID(inode));
	return 0;
}

/**
 * nfs_clear_invalid_mapping - Conditionally clear a mapping
 * @mapping: pointer to mapping
 *
 * If the NFS_INO_INVALID_DATA inode flag is set, clear the mapping.
 */
int nfs_clear_invalid_mapping(struct address_space *mapping)
{
	struct inode *inode = mapping->host;
	struct nfs_inode *nfsi = NFS_I(inode);
	unsigned long *bitlock = &nfsi->flags;
	int ret = 0;

	/*
	 * We must clear NFS_INO_INVALID_DATA first to ensure that
	 * invalidations that come in while we're shooting down the mappings
	 * are respected. But, that leaves a race window where one revalidator
	 * can clear the flag, and then another checks it before the mapping
	 * gets invalidated. Fix that by serializing access to this part of
	 * the function.
	 *
	 * At the same time, we need to allow other tasks to see whether we
	 * might be in the middle of invalidating the pages, so we only set
	 * the bit lock here if it looks like we're going to be doing that.
	 */
	for (;;) {
		ret = wait_on_bit_action(bitlock, NFS_INO_INVALIDATING,
					 nfs_wait_bit_killable, TASK_KILLABLE);
		if (ret)
			goto out;
		spin_lock(&inode->i_lock);
		if (test_bit(NFS_INO_INVALIDATING, bitlock)) {
			spin_unlock(&inode->i_lock);
			continue;
		}
		if (nfsi->cache_validity & NFS_INO_INVALID_DATA)
			break;
		spin_unlock(&inode->i_lock);
		goto out;
	}

	set_bit(NFS_INO_INVALIDATING, bitlock);
	smp_wmb();
	nfsi->cache_validity &=
		~(NFS_INO_INVALID_DATA | NFS_INO_DATA_INVAL_DEFER);
	spin_unlock(&inode->i_lock);
	trace_nfs_invalidate_mapping_enter(inode);
	ret = nfs_invalidate_mapping(inode, mapping);
	trace_nfs_invalidate_mapping_exit(inode, ret);

	clear_bit_unlock(NFS_INO_INVALIDATING, bitlock);
	smp_mb__after_atomic();
	wake_up_bit(bitlock, NFS_INO_INVALIDATING);
out:
	return ret;
}

bool nfs_mapping_need_revalidate_inode(struct inode *inode)
{
	return nfs_check_cache_invalid(inode, NFS_INO_INVALID_CHANGE) ||
		NFS_STALE(inode);
}

int nfs_revalidate_mapping_rcu(struct inode *inode)
{
	struct nfs_inode *nfsi = NFS_I(inode);
	unsigned long *bitlock = &nfsi->flags;
	int ret = 0;

	if (IS_SWAPFILE(inode))
		goto out;
	if (nfs_mapping_need_revalidate_inode(inode)) {
		ret = -ECHILD;
		goto out;
	}
	spin_lock(&inode->i_lock);
	if (test_bit(NFS_INO_INVALIDATING, bitlock) ||
	    (nfsi->cache_validity & NFS_INO_INVALID_DATA))
		ret = -ECHILD;
	spin_unlock(&inode->i_lock);
out:
	return ret;
}

/**
 * nfs_revalidate_mapping - Revalidate the pagecache
 * @inode: pointer to host inode
 * @mapping: pointer to mapping
 */
int nfs_revalidate_mapping(struct inode *inode, struct address_space *mapping)
{
	/* swapfiles are not supposed to be shared. */
	if (IS_SWAPFILE(inode))
		return 0;

	if (nfs_mapping_need_revalidate_inode(inode)) {
		int ret = __nfs_revalidate_inode(NFS_SERVER(inode), inode);
		if (ret < 0)
			return ret;
	}

	return nfs_clear_invalid_mapping(mapping);
}

static bool nfs_file_has_writers(struct nfs_inode *nfsi)
{
	struct inode *inode = &nfsi->vfs_inode;

	if (!S_ISREG(inode->i_mode))
		return false;
	if (list_empty(&nfsi->open_files))
		return false;
	return inode_is_open_for_write(inode);
}

static bool nfs_file_has_buffered_writers(struct nfs_inode *nfsi)
{
	return nfs_file_has_writers(nfsi) && nfs_file_io_is_buffered(nfsi);
}

static void nfs_wcc_update_inode(struct inode *inode, struct nfs_fattr *fattr)
{
	struct timespec64 ts;

	if ((fattr->valid & NFS_ATTR_FATTR_PRECHANGE)
			&& (fattr->valid & NFS_ATTR_FATTR_CHANGE)
			&& inode_eq_iversion_raw(inode, fattr->pre_change_attr)) {
		inode_set_iversion_raw(inode, fattr->change_attr);
		if (S_ISDIR(inode->i_mode))
			nfs_set_cache_invalid(inode, NFS_INO_INVALID_DATA);
		else if (nfs_server_capable(inode, NFS_CAP_XATTR))
			nfs_set_cache_invalid(inode, NFS_INO_INVALID_XATTR);
	}
	/* If we have atomic WCC data, we may update some attributes */
	ts = inode->i_ctime;
	if ((fattr->valid & NFS_ATTR_FATTR_PRECTIME)
			&& (fattr->valid & NFS_ATTR_FATTR_CTIME)
			&& timespec64_equal(&ts, &fattr->pre_ctime)) {
		inode->i_ctime = fattr->ctime;
	}

	ts = inode->i_mtime;
	if ((fattr->valid & NFS_ATTR_FATTR_PREMTIME)
			&& (fattr->valid & NFS_ATTR_FATTR_MTIME)
			&& timespec64_equal(&ts, &fattr->pre_mtime)) {
		inode->i_mtime = fattr->mtime;
		if (S_ISDIR(inode->i_mode))
			nfs_set_cache_invalid(inode, NFS_INO_INVALID_DATA);
	}
	if ((fattr->valid & NFS_ATTR_FATTR_PRESIZE)
			&& (fattr->valid & NFS_ATTR_FATTR_SIZE)
			&& i_size_read(inode) == nfs_size_to_loff_t(fattr->pre_size)
			&& !nfs_have_writebacks(inode)) {
		i_size_write(inode, nfs_size_to_loff_t(fattr->size));
	}
}

/**
 * nfs_check_inode_attributes - verify consistency of the inode attribute cache
 * @inode: pointer to inode
 * @fattr: updated attributes
 *
 * Verifies the attribute cache. If we have just changed the attributes,
 * so that fattr carries weak cache consistency data, then it may
 * also update the ctime/mtime/change_attribute.
 */
static int nfs_check_inode_attributes(struct inode *inode, struct nfs_fattr *fattr)
{
	struct nfs_inode *nfsi = NFS_I(inode);
	loff_t cur_size, new_isize;
	unsigned long invalid = 0;
	struct timespec64 ts;

	if (NFS_PROTO(inode)->have_delegation(inode, FMODE_READ))
		return 0;

	if (!(fattr->valid & NFS_ATTR_FATTR_FILEID)) {
		/* Only a mounted-on-fileid? Just exit */
		if (fattr->valid & NFS_ATTR_FATTR_MOUNTED_ON_FILEID)
			return 0;
	/* Has the inode gone and changed behind our back? */
	} else if (nfsi->fileid != fattr->fileid) {
		/* Is this perhaps the mounted-on fileid? */
		if ((fattr->valid & NFS_ATTR_FATTR_MOUNTED_ON_FILEID) &&
		    nfsi->fileid == fattr->mounted_on_fileid)
			return 0;
		return -ESTALE;
	}
	if ((fattr->valid & NFS_ATTR_FATTR_TYPE) && inode_wrong_type(inode, fattr->mode))
		return -ESTALE;


	if (!nfs_file_has_buffered_writers(nfsi)) {
		/* Verify a few of the more important attributes */
		if ((fattr->valid & NFS_ATTR_FATTR_CHANGE) != 0 && !inode_eq_iversion_raw(inode, fattr->change_attr))
			invalid |= NFS_INO_INVALID_CHANGE;

		ts = inode->i_mtime;
		if ((fattr->valid & NFS_ATTR_FATTR_MTIME) && !timespec64_equal(&ts, &fattr->mtime))
			invalid |= NFS_INO_INVALID_MTIME;

		ts = inode->i_ctime;
		if ((fattr->valid & NFS_ATTR_FATTR_CTIME) && !timespec64_equal(&ts, &fattr->ctime))
			invalid |= NFS_INO_INVALID_CTIME;

		if (fattr->valid & NFS_ATTR_FATTR_SIZE) {
			cur_size = i_size_read(inode);
			new_isize = nfs_size_to_loff_t(fattr->size);
			if (cur_size != new_isize)
				invalid |= NFS_INO_INVALID_SIZE;
		}
	}

	/* Have any file permissions changed? */
	if ((fattr->valid & NFS_ATTR_FATTR_MODE) && (inode->i_mode & S_IALLUGO) != (fattr->mode & S_IALLUGO))
		invalid |= NFS_INO_INVALID_MODE;
	if ((fattr->valid & NFS_ATTR_FATTR_OWNER) && !uid_eq(inode->i_uid, fattr->uid))
		invalid |= NFS_INO_INVALID_OTHER;
	if ((fattr->valid & NFS_ATTR_FATTR_GROUP) && !gid_eq(inode->i_gid, fattr->gid))
		invalid |= NFS_INO_INVALID_OTHER;

	/* Has the link count changed? */
	if ((fattr->valid & NFS_ATTR_FATTR_NLINK) && inode->i_nlink != fattr->nlink)
		invalid |= NFS_INO_INVALID_NLINK;

	ts = inode->i_atime;
	if ((fattr->valid & NFS_ATTR_FATTR_ATIME) && !timespec64_equal(&ts, &fattr->atime))
		invalid |= NFS_INO_INVALID_ATIME;

	if (invalid != 0)
		nfs_set_cache_invalid(inode, invalid);

	nfsi->read_cache_jiffies = fattr->time_start;
	return 0;
}

static atomic_long_t nfs_attr_generation_counter;

static unsigned long nfs_read_attr_generation_counter(void)
{
	return atomic_long_read(&nfs_attr_generation_counter);
}

unsigned long nfs_inc_attr_generation_counter(void)
{
	return atomic_long_inc_return(&nfs_attr_generation_counter);
}
EXPORT_SYMBOL_GPL(nfs_inc_attr_generation_counter);

void nfs_fattr_init(struct nfs_fattr *fattr)
{
	fattr->valid = 0;
	fattr->time_start = jiffies;
	fattr->gencount = nfs_inc_attr_generation_counter();
	fattr->owner_name = NULL;
	fattr->group_name = NULL;
}
EXPORT_SYMBOL_GPL(nfs_fattr_init);

/**
 * nfs_fattr_set_barrier
 * @fattr: attributes
 *
 * Used to set a barrier after an attribute was updated. This
 * barrier ensures that older attributes from RPC calls that may
 * have raced with our update cannot clobber these new values.
 * Note that you are still responsible for ensuring that other
 * operations which change the attribute on the server do not
 * collide.
 */
void nfs_fattr_set_barrier(struct nfs_fattr *fattr)
{
	fattr->gencount = nfs_inc_attr_generation_counter();
}

struct nfs_fattr *nfs_alloc_fattr(void)
{
	struct nfs_fattr *fattr;

	fattr = kmalloc(sizeof(*fattr), GFP_NOFS);
	if (fattr != NULL)
		nfs_fattr_init(fattr);
	return fattr;
}
EXPORT_SYMBOL_GPL(nfs_alloc_fattr);

struct nfs_fh *nfs_alloc_fhandle(void)
{
	struct nfs_fh *fh;

	fh = kmalloc(sizeof(struct nfs_fh), GFP_NOFS);
	if (fh != NULL)
		fh->size = 0;
	return fh;
}
EXPORT_SYMBOL_GPL(nfs_alloc_fhandle);

#ifdef NFS_DEBUG
/*
 * _nfs_display_fhandle_hash - calculate the crc32 hash for the filehandle
 *                             in the same way that wireshark does
 *
 * @fh: file handle
 *
 * For debugging only.
 */
u32 _nfs_display_fhandle_hash(const struct nfs_fh *fh)
{
	/* wireshark uses 32-bit AUTODIN crc and does a bitwise
	 * not on the result */
	return nfs_fhandle_hash(fh);
}
EXPORT_SYMBOL_GPL(_nfs_display_fhandle_hash);

/*
 * _nfs_display_fhandle - display an NFS file handle on the console
 *
 * @fh: file handle to display
 * @caption: display caption
 *
 * For debugging only.
 */
void _nfs_display_fhandle(const struct nfs_fh *fh, const char *caption)
{
	unsigned short i;

	if (fh == NULL || fh->size == 0) {
		printk(KERN_DEFAULT "%s at %p is empty\n", caption, fh);
		return;
	}

	printk(KERN_DEFAULT "%s at %p is %u bytes, crc: 0x%08x:\n",
	       caption, fh, fh->size, _nfs_display_fhandle_hash(fh));
	for (i = 0; i < fh->size; i += 16) {
		__be32 *pos = (__be32 *)&fh->data[i];

		switch ((fh->size - i - 1) >> 2) {
		case 0:
			printk(KERN_DEFAULT " %08x\n",
				be32_to_cpup(pos));
			break;
		case 1:
			printk(KERN_DEFAULT " %08x %08x\n",
				be32_to_cpup(pos), be32_to_cpup(pos + 1));
			break;
		case 2:
			printk(KERN_DEFAULT " %08x %08x %08x\n",
				be32_to_cpup(pos), be32_to_cpup(pos + 1),
				be32_to_cpup(pos + 2));
			break;
		default:
			printk(KERN_DEFAULT " %08x %08x %08x %08x\n",
				be32_to_cpup(pos), be32_to_cpup(pos + 1),
				be32_to_cpup(pos + 2), be32_to_cpup(pos + 3));
		}
	}
}
EXPORT_SYMBOL_GPL(_nfs_display_fhandle);
#endif

/**
 * nfs_inode_attrs_cmp_generic - compare attributes
 * @fattr: attributes
 * @inode: pointer to inode
 *
 * Attempt to divine whether or not an RPC call reply carrying stale
 * attributes got scheduled after another call carrying updated ones.
 * Note also the check for wraparound of 'attr_gencount'
 *
 * The function returns '1' if it thinks the attributes in @fattr are
 * more recent than the ones cached in @inode. Otherwise it returns
 * the value '0'.
 */
static int nfs_inode_attrs_cmp_generic(const struct nfs_fattr *fattr,
				       const struct inode *inode)
{
	unsigned long attr_gencount = NFS_I(inode)->attr_gencount;

	return (long)(fattr->gencount - attr_gencount) > 0 ||
	       (long)(attr_gencount - nfs_read_attr_generation_counter()) > 0;
}

/**
 * nfs_inode_attrs_cmp_monotonic - compare attributes
 * @fattr: attributes
 * @inode: pointer to inode
 *
 * Attempt to divine whether or not an RPC call reply carrying stale
 * attributes got scheduled after another call carrying updated ones.
 *
 * We assume that the server observes monotonic semantics for
 * the change attribute, so a larger value means that the attributes in
 * @fattr are more recent, in which case the function returns the
 * value '1'.
 * A return value of '0' indicates no measurable change
 * A return value of '-1' means that the attributes in @inode are
 * more recent.
 */
static int nfs_inode_attrs_cmp_monotonic(const struct nfs_fattr *fattr,
					 const struct inode *inode)
{
	s64 diff = fattr->change_attr - inode_peek_iversion_raw(inode);
	if (diff > 0)
		return 1;
	return diff == 0 ? 0 : -1;
}

/**
 * nfs_inode_attrs_cmp_strict_monotonic - compare attributes
 * @fattr: attributes
 * @inode: pointer to inode
 *
 * Attempt to divine whether or not an RPC call reply carrying stale
 * attributes got scheduled after another call carrying updated ones.
 *
 * We assume that the server observes strictly monotonic semantics for
 * the change attribute, so a larger value means that the attributes in
 * @fattr are more recent, in which case the function returns the
 * value '1'.
 * A return value of '-1' means that the attributes in @inode are
 * more recent or unchanged.
 */
static int nfs_inode_attrs_cmp_strict_monotonic(const struct nfs_fattr *fattr,
						const struct inode *inode)
{
<<<<<<< HEAD
	unsigned long attr_gencount = NFS_I(inode)->attr_gencount;

	return (long)(fattr->gencount - attr_gencount) > 0 ||
	       (long)(attr_gencount - nfs_read_attr_generation_counter()) > 0;
=======
	return  nfs_inode_attrs_cmp_monotonic(fattr, inode) > 0 ? 1 : -1;
}

/**
 * nfs_inode_attrs_cmp - compare attributes
 * @fattr: attributes
 * @inode: pointer to inode
 *
 * This function returns '1' if it thinks the attributes in @fattr are
 * more recent than the ones cached in @inode. It returns '-1' if
 * the attributes in @inode are more recent than the ones in @fattr,
 * and it returns 0 if not sure.
 */
static int nfs_inode_attrs_cmp(const struct nfs_fattr *fattr,
			       const struct inode *inode)
{
	if (nfs_inode_attrs_cmp_generic(fattr, inode) > 0)
		return 1;
	switch (NFS_SERVER(inode)->change_attr_type) {
	case NFS4_CHANGE_TYPE_IS_UNDEFINED:
		break;
	case NFS4_CHANGE_TYPE_IS_TIME_METADATA:
		if (!(fattr->valid & NFS_ATTR_FATTR_CHANGE))
			break;
		return nfs_inode_attrs_cmp_monotonic(fattr, inode);
	default:
		if (!(fattr->valid & NFS_ATTR_FATTR_CHANGE))
			break;
		return nfs_inode_attrs_cmp_strict_monotonic(fattr, inode);
	}
	return 0;
}

/**
 * nfs_inode_finish_partial_attr_update - complete a previous inode update
 * @fattr: attributes
 * @inode: pointer to inode
 *
 * Returns '1' if the last attribute update left the inode cached
 * attributes in a partially unrevalidated state, and @fattr
 * matches the change attribute of that partial update.
 * Otherwise returns '0'.
 */
static int nfs_inode_finish_partial_attr_update(const struct nfs_fattr *fattr,
						const struct inode *inode)
{
	const unsigned long check_valid =
		NFS_INO_INVALID_ATIME | NFS_INO_INVALID_CTIME |
		NFS_INO_INVALID_MTIME | NFS_INO_INVALID_SIZE |
		NFS_INO_INVALID_BLOCKS | NFS_INO_INVALID_OTHER |
		NFS_INO_INVALID_NLINK;
	unsigned long cache_validity = NFS_I(inode)->cache_validity;

	if (!(cache_validity & NFS_INO_INVALID_CHANGE) &&
	    (cache_validity & check_valid) != 0 &&
	    (fattr->valid & NFS_ATTR_FATTR_CHANGE) != 0 &&
	    nfs_inode_attrs_cmp_monotonic(fattr, inode) == 0)
		return 1;
	return 0;
>>>>>>> 7d2a07b7
}

static int nfs_refresh_inode_locked(struct inode *inode,
				    struct nfs_fattr *fattr)
{
	int attr_cmp = nfs_inode_attrs_cmp(fattr, inode);
	int ret = 0;

	trace_nfs_refresh_inode_enter(inode);

	if (attr_cmp > 0 || nfs_inode_finish_partial_attr_update(fattr, inode))
		ret = nfs_update_inode(inode, fattr);
	else if (attr_cmp == 0)
		ret = nfs_check_inode_attributes(inode, fattr);

	trace_nfs_refresh_inode_exit(inode, ret);
	return ret;
}

/**
 * nfs_refresh_inode - try to update the inode attribute cache
 * @inode: pointer to inode
 * @fattr: updated attributes
 *
 * Check that an RPC call that returned attributes has not overlapped with
 * other recent updates of the inode metadata, then decide whether it is
 * safe to do a full update of the inode attributes, or whether just to
 * call nfs_check_inode_attributes.
 */
int nfs_refresh_inode(struct inode *inode, struct nfs_fattr *fattr)
{
	int status;

	if ((fattr->valid & NFS_ATTR_FATTR) == 0)
		return 0;
	spin_lock(&inode->i_lock);
	status = nfs_refresh_inode_locked(inode, fattr);
	spin_unlock(&inode->i_lock);

	return status;
}
EXPORT_SYMBOL_GPL(nfs_refresh_inode);

static int nfs_post_op_update_inode_locked(struct inode *inode,
		struct nfs_fattr *fattr, unsigned int invalid)
{
	if (S_ISDIR(inode->i_mode))
		invalid |= NFS_INO_INVALID_DATA;
	nfs_set_cache_invalid(inode, invalid);
	if ((fattr->valid & NFS_ATTR_FATTR) == 0)
		return 0;
	return nfs_refresh_inode_locked(inode, fattr);
}

/**
 * nfs_post_op_update_inode - try to update the inode attribute cache
 * @inode: pointer to inode
 * @fattr: updated attributes
 *
 * After an operation that has changed the inode metadata, mark the
 * attribute cache as being invalid, then try to update it.
 *
 * NB: if the server didn't return any post op attributes, this
 * function will force the retrieval of attributes before the next
 * NFS request.  Thus it should be used only for operations that
 * are expected to change one or more attributes, to avoid
 * unnecessary NFS requests and trips through nfs_update_inode().
 */
int nfs_post_op_update_inode(struct inode *inode, struct nfs_fattr *fattr)
{
	int status;

	spin_lock(&inode->i_lock);
	nfs_fattr_set_barrier(fattr);
	status = nfs_post_op_update_inode_locked(inode, fattr,
			NFS_INO_INVALID_CHANGE
			| NFS_INO_INVALID_CTIME
			| NFS_INO_REVAL_FORCED);
	spin_unlock(&inode->i_lock);

	return status;
}
EXPORT_SYMBOL_GPL(nfs_post_op_update_inode);

/**
 * nfs_post_op_update_inode_force_wcc_locked - update the inode attribute cache
 * @inode: pointer to inode
 * @fattr: updated attributes
 *
 * After an operation that has changed the inode metadata, mark the
 * attribute cache as being invalid, then try to update it. Fake up
 * weak cache consistency data, if none exist.
 *
 * This function is mainly designed to be used by the ->write_done() functions.
 */
int nfs_post_op_update_inode_force_wcc_locked(struct inode *inode, struct nfs_fattr *fattr)
{
	int attr_cmp = nfs_inode_attrs_cmp(fattr, inode);
	int status;

	/* Don't do a WCC update if these attributes are already stale */
	if (attr_cmp < 0)
		return 0;
	if ((fattr->valid & NFS_ATTR_FATTR) == 0 || !attr_cmp) {
		fattr->valid &= ~(NFS_ATTR_FATTR_PRECHANGE
				| NFS_ATTR_FATTR_PRESIZE
				| NFS_ATTR_FATTR_PREMTIME
				| NFS_ATTR_FATTR_PRECTIME);
		goto out_noforce;
	}
	if ((fattr->valid & NFS_ATTR_FATTR_CHANGE) != 0 &&
			(fattr->valid & NFS_ATTR_FATTR_PRECHANGE) == 0) {
		fattr->pre_change_attr = inode_peek_iversion_raw(inode);
		fattr->valid |= NFS_ATTR_FATTR_PRECHANGE;
	}
	if ((fattr->valid & NFS_ATTR_FATTR_CTIME) != 0 &&
			(fattr->valid & NFS_ATTR_FATTR_PRECTIME) == 0) {
		fattr->pre_ctime = inode->i_ctime;
		fattr->valid |= NFS_ATTR_FATTR_PRECTIME;
	}
	if ((fattr->valid & NFS_ATTR_FATTR_MTIME) != 0 &&
			(fattr->valid & NFS_ATTR_FATTR_PREMTIME) == 0) {
		fattr->pre_mtime = inode->i_mtime;
		fattr->valid |= NFS_ATTR_FATTR_PREMTIME;
	}
	if ((fattr->valid & NFS_ATTR_FATTR_SIZE) != 0 &&
			(fattr->valid & NFS_ATTR_FATTR_PRESIZE) == 0) {
		fattr->pre_size = i_size_read(inode);
		fattr->valid |= NFS_ATTR_FATTR_PRESIZE;
	}
out_noforce:
	status = nfs_post_op_update_inode_locked(inode, fattr,
			NFS_INO_INVALID_CHANGE
			| NFS_INO_INVALID_CTIME
			| NFS_INO_INVALID_MTIME
			| NFS_INO_INVALID_BLOCKS);
	return status;
}

/**
 * nfs_post_op_update_inode_force_wcc - try to update the inode attribute cache
 * @inode: pointer to inode
 * @fattr: updated attributes
 *
 * After an operation that has changed the inode metadata, mark the
 * attribute cache as being invalid, then try to update it. Fake up
 * weak cache consistency data, if none exist.
 *
 * This function is mainly designed to be used by the ->write_done() functions.
 */
int nfs_post_op_update_inode_force_wcc(struct inode *inode, struct nfs_fattr *fattr)
{
	int status;

	spin_lock(&inode->i_lock);
	nfs_fattr_set_barrier(fattr);
	status = nfs_post_op_update_inode_force_wcc_locked(inode, fattr);
	spin_unlock(&inode->i_lock);
	return status;
}
EXPORT_SYMBOL_GPL(nfs_post_op_update_inode_force_wcc);


/*
 * Many nfs protocol calls return the new file attributes after
 * an operation.  Here we update the inode to reflect the state
 * of the server's inode.
 *
 * This is a bit tricky because we have to make sure all dirty pages
 * have been sent off to the server before calling invalidate_inode_pages.
 * To make sure no other process adds more write requests while we try
 * our best to flush them, we make them sleep during the attribute refresh.
 *
 * A very similar scenario holds for the dir cache.
 */
static int nfs_update_inode(struct inode *inode, struct nfs_fattr *fattr)
{
	struct nfs_server *server = NFS_SERVER(inode);
	struct nfs_inode *nfsi = NFS_I(inode);
	loff_t cur_isize, new_isize;
	u64 fattr_supported = server->fattr_valid;
	unsigned long invalid = 0;
	unsigned long now = jiffies;
	unsigned long save_cache_validity;
	bool have_writers = nfs_file_has_buffered_writers(nfsi);
	bool cache_revalidated = true;
	bool attr_changed = false;
	bool have_delegation;

	dfprintk(VFS, "NFS: %s(%s/%lu fh_crc=0x%08x ct=%d info=0x%x)\n",
			__func__, inode->i_sb->s_id, inode->i_ino,
			nfs_display_fhandle_hash(NFS_FH(inode)),
			atomic_read(&inode->i_count), fattr->valid);

	if (!(fattr->valid & NFS_ATTR_FATTR_FILEID)) {
		/* Only a mounted-on-fileid? Just exit */
		if (fattr->valid & NFS_ATTR_FATTR_MOUNTED_ON_FILEID)
			return 0;
	/* Has the inode gone and changed behind our back? */
	} else if (nfsi->fileid != fattr->fileid) {
		/* Is this perhaps the mounted-on fileid? */
		if ((fattr->valid & NFS_ATTR_FATTR_MOUNTED_ON_FILEID) &&
		    nfsi->fileid == fattr->mounted_on_fileid)
			return 0;
		printk(KERN_ERR "NFS: server %s error: fileid changed\n"
			"fsid %s: expected fileid 0x%Lx, got 0x%Lx\n",
			NFS_SERVER(inode)->nfs_client->cl_hostname,
			inode->i_sb->s_id, (long long)nfsi->fileid,
			(long long)fattr->fileid);
		goto out_err;
	}

	/*
	 * Make sure the inode's type hasn't changed.
	 */
	if ((fattr->valid & NFS_ATTR_FATTR_TYPE) && inode_wrong_type(inode, fattr->mode)) {
		/*
		* Big trouble! The inode has become a different object.
		*/
		printk(KERN_DEBUG "NFS: %s: inode %lu mode changed, %07o to %07o\n",
				__func__, inode->i_ino, inode->i_mode, fattr->mode);
		goto out_err;
	}

	/* Update the fsid? */
	if (S_ISDIR(inode->i_mode) && (fattr->valid & NFS_ATTR_FATTR_FSID) &&
			!nfs_fsid_equal(&server->fsid, &fattr->fsid) &&
			!IS_AUTOMOUNT(inode))
		server->fsid = fattr->fsid;

	/* Save the delegation state before clearing cache_validity */
	have_delegation = nfs_have_delegated_attributes(inode);

	/*
	 * Update the read time so we don't revalidate too often.
	 */
	nfsi->read_cache_jiffies = fattr->time_start;

	save_cache_validity = nfsi->cache_validity;
	nfsi->cache_validity &= ~(NFS_INO_INVALID_ATTR
			| NFS_INO_INVALID_ATIME
			| NFS_INO_REVAL_FORCED
<<<<<<< HEAD
			| NFS_INO_REVAL_PAGECACHE
=======
>>>>>>> 7d2a07b7
			| NFS_INO_INVALID_BLOCKS);

	/* Do atomic weak cache consistency updates */
	nfs_wcc_update_inode(inode, fattr);

	if (pnfs_layoutcommit_outstanding(inode)) {
		nfsi->cache_validity |=
			save_cache_validity &
			(NFS_INO_INVALID_CHANGE | NFS_INO_INVALID_CTIME |
			 NFS_INO_INVALID_MTIME | NFS_INO_INVALID_SIZE |
			 NFS_INO_INVALID_BLOCKS);
		cache_revalidated = false;
	}

	/* More cache consistency checks */
	if (fattr->valid & NFS_ATTR_FATTR_CHANGE) {
		if (!inode_eq_iversion_raw(inode, fattr->change_attr)) {
			/* Could it be a race with writeback? */
			if (!(have_writers || have_delegation)) {
				invalid |= NFS_INO_INVALID_DATA
					| NFS_INO_INVALID_ACCESS
					| NFS_INO_INVALID_ACL
					| NFS_INO_INVALID_XATTR;
				/* Force revalidate of all attributes */
				save_cache_validity |= NFS_INO_INVALID_CTIME
					| NFS_INO_INVALID_MTIME
					| NFS_INO_INVALID_SIZE
					| NFS_INO_INVALID_BLOCKS
					| NFS_INO_INVALID_NLINK
					| NFS_INO_INVALID_MODE
					| NFS_INO_INVALID_OTHER;
				if (S_ISDIR(inode->i_mode))
					nfs_force_lookup_revalidate(inode);
				attr_changed = true;
				dprintk("NFS: change_attr change on server for file %s/%ld\n",
						inode->i_sb->s_id,
						inode->i_ino);
			} else if (!have_delegation)
				nfsi->cache_validity |= NFS_INO_DATA_INVAL_DEFER;
			inode_set_iversion_raw(inode, fattr->change_attr);
		}
	} else {
		nfsi->cache_validity |=
			save_cache_validity & NFS_INO_INVALID_CHANGE;
		if (!have_delegation ||
		    (nfsi->cache_validity & NFS_INO_INVALID_CHANGE) != 0)
			cache_revalidated = false;
	}

	if (fattr->valid & NFS_ATTR_FATTR_MTIME)
		inode->i_mtime = fattr->mtime;
	else if (fattr_supported & NFS_ATTR_FATTR_MTIME)
		nfsi->cache_validity |=
			save_cache_validity & NFS_INO_INVALID_MTIME;

	if (fattr->valid & NFS_ATTR_FATTR_CTIME)
		inode->i_ctime = fattr->ctime;
	else if (fattr_supported & NFS_ATTR_FATTR_CTIME)
		nfsi->cache_validity |=
			save_cache_validity & NFS_INO_INVALID_CTIME;

	/* Check if our cached file size is stale */
	if (fattr->valid & NFS_ATTR_FATTR_SIZE) {
		new_isize = nfs_size_to_loff_t(fattr->size);
		cur_isize = i_size_read(inode);
		if (new_isize != cur_isize && !have_delegation) {
			/* Do we perhaps have any outstanding writes, or has
			 * the file grown beyond our last write? */
			if (!nfs_have_writebacks(inode) || new_isize > cur_isize) {
				i_size_write(inode, new_isize);
				if (!have_writers)
					invalid |= NFS_INO_INVALID_DATA;
			}
			dprintk("NFS: isize change on server for file %s/%ld "
					"(%Ld to %Ld)\n",
					inode->i_sb->s_id,
					inode->i_ino,
					(long long)cur_isize,
					(long long)new_isize);
		}
		if (new_isize == 0 &&
		    !(fattr->valid & (NFS_ATTR_FATTR_SPACE_USED |
				      NFS_ATTR_FATTR_BLOCKS_USED))) {
			fattr->du.nfs3.used = 0;
			fattr->valid |= NFS_ATTR_FATTR_SPACE_USED;
		}
	} else
		nfsi->cache_validity |=
			save_cache_validity & NFS_INO_INVALID_SIZE;

	if (fattr->valid & NFS_ATTR_FATTR_ATIME)
		inode->i_atime = fattr->atime;
	else if (fattr_supported & NFS_ATTR_FATTR_ATIME)
		nfsi->cache_validity |=
			save_cache_validity & NFS_INO_INVALID_ATIME;

	if (fattr->valid & NFS_ATTR_FATTR_MODE) {
		if ((inode->i_mode & S_IALLUGO) != (fattr->mode & S_IALLUGO)) {
			umode_t newmode = inode->i_mode & S_IFMT;
			newmode |= fattr->mode & S_IALLUGO;
			inode->i_mode = newmode;
			invalid |= NFS_INO_INVALID_ACCESS
				| NFS_INO_INVALID_ACL;
		}
	} else if (fattr_supported & NFS_ATTR_FATTR_MODE)
		nfsi->cache_validity |=
			save_cache_validity & NFS_INO_INVALID_MODE;

	if (fattr->valid & NFS_ATTR_FATTR_OWNER) {
		if (!uid_eq(inode->i_uid, fattr->uid)) {
			invalid |= NFS_INO_INVALID_ACCESS
				| NFS_INO_INVALID_ACL;
			inode->i_uid = fattr->uid;
		}
	} else if (fattr_supported & NFS_ATTR_FATTR_OWNER)
		nfsi->cache_validity |=
			save_cache_validity & NFS_INO_INVALID_OTHER;

	if (fattr->valid & NFS_ATTR_FATTR_GROUP) {
		if (!gid_eq(inode->i_gid, fattr->gid)) {
			invalid |= NFS_INO_INVALID_ACCESS
				| NFS_INO_INVALID_ACL;
			inode->i_gid = fattr->gid;
		}
	} else if (fattr_supported & NFS_ATTR_FATTR_GROUP)
		nfsi->cache_validity |=
			save_cache_validity & NFS_INO_INVALID_OTHER;

	if (fattr->valid & NFS_ATTR_FATTR_NLINK) {
		if (inode->i_nlink != fattr->nlink) {
			if (S_ISDIR(inode->i_mode))
				invalid |= NFS_INO_INVALID_DATA;
			set_nlink(inode, fattr->nlink);
		}
	} else if (fattr_supported & NFS_ATTR_FATTR_NLINK)
		nfsi->cache_validity |=
			save_cache_validity & NFS_INO_INVALID_NLINK;

	if (fattr->valid & NFS_ATTR_FATTR_SPACE_USED) {
		/*
		 * report the blocks in 512byte units
		 */
		inode->i_blocks = nfs_calc_block_size(fattr->du.nfs3.used);
	} else if (fattr_supported & NFS_ATTR_FATTR_SPACE_USED)
		nfsi->cache_validity |=
			save_cache_validity & NFS_INO_INVALID_BLOCKS;

	if (fattr->valid & NFS_ATTR_FATTR_BLOCKS_USED)
		inode->i_blocks = fattr->du.nfs2.blocks;
<<<<<<< HEAD
	else {
		nfsi->cache_validity |= save_cache_validity &
				(NFS_INO_INVALID_BLOCKS
				| NFS_INO_REVAL_FORCED);
		cache_revalidated = false;
	}
=======
	else if (fattr_supported & NFS_ATTR_FATTR_BLOCKS_USED)
		nfsi->cache_validity |=
			save_cache_validity & NFS_INO_INVALID_BLOCKS;
>>>>>>> 7d2a07b7

	/* Update attrtimeo value if we're out of the unstable period */
	if (attr_changed) {
		nfs_inc_stats(inode, NFSIOS_ATTRINVALIDATE);
		nfsi->attrtimeo = NFS_MINATTRTIMEO(inode);
		nfsi->attrtimeo_timestamp = now;
		/* Set barrier to be more recent than all outstanding updates */
		nfsi->attr_gencount = nfs_inc_attr_generation_counter();
	} else {
		if (cache_revalidated) {
			if (!time_in_range_open(now, nfsi->attrtimeo_timestamp,
				nfsi->attrtimeo_timestamp + nfsi->attrtimeo)) {
				nfsi->attrtimeo <<= 1;
				if (nfsi->attrtimeo > NFS_MAXATTRTIMEO(inode))
					nfsi->attrtimeo = NFS_MAXATTRTIMEO(inode);
			}
			nfsi->attrtimeo_timestamp = now;
		}
		/* Set the barrier to be more recent than this fattr */
		if ((long)(fattr->gencount - nfsi->attr_gencount) > 0)
			nfsi->attr_gencount = fattr->gencount;
	}

	/* Don't invalidate the data if we were to blame */
	if (!(S_ISREG(inode->i_mode) || S_ISDIR(inode->i_mode)
				|| S_ISLNK(inode->i_mode)))
		invalid &= ~NFS_INO_INVALID_DATA;
	nfs_set_cache_invalid(inode, invalid);

	return 0;
 out_err:
	/*
	 * No need to worry about unhashing the dentry, as the
	 * lookup validation will know that the inode is bad.
	 * (But we fall through to invalidate the caches.)
	 */
	nfs_set_inode_stale_locked(inode);
	return -ESTALE;
}

struct inode *nfs_alloc_inode(struct super_block *sb)
{
	struct nfs_inode *nfsi;
	nfsi = kmem_cache_alloc(nfs_inode_cachep, GFP_KERNEL);
	if (!nfsi)
		return NULL;
	nfsi->flags = 0UL;
	nfsi->cache_validity = 0UL;
#if IS_ENABLED(CONFIG_NFS_V4)
	nfsi->nfs4_acl = NULL;
#endif /* CONFIG_NFS_V4 */
#ifdef CONFIG_NFS_V4_2
	nfsi->xattr_cache = NULL;
#endif
	return &nfsi->vfs_inode;
}
EXPORT_SYMBOL_GPL(nfs_alloc_inode);

void nfs_free_inode(struct inode *inode)
{
	kmem_cache_free(nfs_inode_cachep, NFS_I(inode));
}
EXPORT_SYMBOL_GPL(nfs_free_inode);

static inline void nfs4_init_once(struct nfs_inode *nfsi)
{
#if IS_ENABLED(CONFIG_NFS_V4)
	INIT_LIST_HEAD(&nfsi->open_states);
	nfsi->delegation = NULL;
	init_rwsem(&nfsi->rwsem);
	nfsi->layout = NULL;
#endif
}

static void init_once(void *foo)
{
	struct nfs_inode *nfsi = (struct nfs_inode *) foo;

	inode_init_once(&nfsi->vfs_inode);
	INIT_LIST_HEAD(&nfsi->open_files);
	INIT_LIST_HEAD(&nfsi->access_cache_entry_lru);
	INIT_LIST_HEAD(&nfsi->access_cache_inode_lru);
	INIT_LIST_HEAD(&nfsi->commit_info.list);
	atomic_long_set(&nfsi->nrequests, 0);
	atomic_long_set(&nfsi->commit_info.ncommit, 0);
	atomic_set(&nfsi->commit_info.rpcs_out, 0);
	init_rwsem(&nfsi->rmdir_sem);
	mutex_init(&nfsi->commit_mutex);
	nfs4_init_once(nfsi);
	nfsi->cache_change_attribute = 0;
}

static int __init nfs_init_inodecache(void)
{
	nfs_inode_cachep = kmem_cache_create("nfs_inode_cache",
					     sizeof(struct nfs_inode),
					     0, (SLAB_RECLAIM_ACCOUNT|
						SLAB_MEM_SPREAD|SLAB_ACCOUNT),
					     init_once);
	if (nfs_inode_cachep == NULL)
		return -ENOMEM;

	return 0;
}

static void nfs_destroy_inodecache(void)
{
	/*
	 * Make sure all delayed rcu free inodes are flushed before we
	 * destroy cache.
	 */
	rcu_barrier();
	kmem_cache_destroy(nfs_inode_cachep);
}

struct workqueue_struct *nfsiod_workqueue;
EXPORT_SYMBOL_GPL(nfsiod_workqueue);

/*
 * start up the nfsiod workqueue
 */
static int nfsiod_start(void)
{
	struct workqueue_struct *wq;
	dprintk("RPC:       creating workqueue nfsiod\n");
	wq = alloc_workqueue("nfsiod", WQ_MEM_RECLAIM | WQ_UNBOUND, 0);
	if (wq == NULL)
		return -ENOMEM;
	nfsiod_workqueue = wq;
	return 0;
}

/*
 * Destroy the nfsiod workqueue
 */
static void nfsiod_stop(void)
{
	struct workqueue_struct *wq;

	wq = nfsiod_workqueue;
	if (wq == NULL)
		return;
	nfsiod_workqueue = NULL;
	destroy_workqueue(wq);
}

unsigned int nfs_net_id;
EXPORT_SYMBOL_GPL(nfs_net_id);

static int nfs_net_init(struct net *net)
{
	nfs_clients_init(net);
	return nfs_fs_proc_net_init(net);
}

static void nfs_net_exit(struct net *net)
{
	nfs_fs_proc_net_exit(net);
	nfs_clients_exit(net);
}

static struct pernet_operations nfs_net_ops = {
	.init = nfs_net_init,
	.exit = nfs_net_exit,
	.id   = &nfs_net_id,
	.size = sizeof(struct nfs_net),
};

/*
 * Initialize NFS
 */
static int __init init_nfs_fs(void)
{
	int err;

	err = nfs_sysfs_init();
	if (err < 0)
		goto out10;

	err = register_pernet_subsys(&nfs_net_ops);
	if (err < 0)
		goto out9;

	err = nfs_fscache_register();
	if (err < 0)
		goto out8;

	err = nfsiod_start();
	if (err)
		goto out7;

	err = nfs_fs_proc_init();
	if (err)
		goto out6;

	err = nfs_init_nfspagecache();
	if (err)
		goto out5;

	err = nfs_init_inodecache();
	if (err)
		goto out4;

	err = nfs_init_readpagecache();
	if (err)
		goto out3;

	err = nfs_init_writepagecache();
	if (err)
		goto out2;

	err = nfs_init_directcache();
	if (err)
		goto out1;

	rpc_proc_register(&init_net, &nfs_rpcstat);

	err = register_nfs_fs();
	if (err)
		goto out0;

	return 0;
out0:
	rpc_proc_unregister(&init_net, "nfs");
	nfs_destroy_directcache();
out1:
	nfs_destroy_writepagecache();
out2:
	nfs_destroy_readpagecache();
out3:
	nfs_destroy_inodecache();
out4:
	nfs_destroy_nfspagecache();
out5:
	nfs_fs_proc_exit();
out6:
	nfsiod_stop();
out7:
	nfs_fscache_unregister();
out8:
	unregister_pernet_subsys(&nfs_net_ops);
out9:
	nfs_sysfs_exit();
out10:
	return err;
}

static void __exit exit_nfs_fs(void)
{
	nfs_destroy_directcache();
	nfs_destroy_writepagecache();
	nfs_destroy_readpagecache();
	nfs_destroy_inodecache();
	nfs_destroy_nfspagecache();
	nfs_fscache_unregister();
	unregister_pernet_subsys(&nfs_net_ops);
	rpc_proc_unregister(&init_net, "nfs");
	unregister_nfs_fs();
	nfs_fs_proc_exit();
	nfsiod_stop();
	nfs_sysfs_exit();
}

/* Not quite true; I just maintain it */
MODULE_AUTHOR("Olaf Kirch <okir@monad.swb.de>");
MODULE_LICENSE("GPL");
module_param(enable_ino64, bool, 0644);

module_init(init_nfs_fs)
module_exit(exit_nfs_fs)<|MERGE_RESOLUTION|>--- conflicted
+++ resolved
@@ -867,12 +867,6 @@
 	do_update |= cache_validity & NFS_INO_INVALID_CHANGE;
 	if (request_mask & STATX_ATIME)
 		do_update |= cache_validity & NFS_INO_INVALID_ATIME;
-<<<<<<< HEAD
-	if (request_mask & (STATX_CTIME|STATX_MTIME))
-		do_update |= cache_validity & NFS_INO_REVAL_PAGECACHE;
-	if (request_mask & STATX_BLOCKS)
-		do_update |= cache_validity & NFS_INO_INVALID_BLOCKS;
-=======
 	if (request_mask & STATX_CTIME)
 		do_update |= cache_validity & NFS_INO_INVALID_CTIME;
 	if (request_mask & STATX_MTIME)
@@ -888,7 +882,6 @@
 	if (request_mask & STATX_BLOCKS)
 		do_update |= cache_validity & NFS_INO_INVALID_BLOCKS;
 
->>>>>>> 7d2a07b7
 	if (do_update) {
 		/* Update the attribute cache */
 		if (!(server->flags & NFS_MOUNT_NOAC))
@@ -1732,12 +1725,6 @@
 static int nfs_inode_attrs_cmp_strict_monotonic(const struct nfs_fattr *fattr,
 						const struct inode *inode)
 {
-<<<<<<< HEAD
-	unsigned long attr_gencount = NFS_I(inode)->attr_gencount;
-
-	return (long)(fattr->gencount - attr_gencount) > 0 ||
-	       (long)(attr_gencount - nfs_read_attr_generation_counter()) > 0;
-=======
 	return  nfs_inode_attrs_cmp_monotonic(fattr, inode) > 0 ? 1 : -1;
 }
 
@@ -1797,7 +1784,6 @@
 	    nfs_inode_attrs_cmp_monotonic(fattr, inode) == 0)
 		return 1;
 	return 0;
->>>>>>> 7d2a07b7
 }
 
 static int nfs_refresh_inode_locked(struct inode *inode,
@@ -2040,10 +2026,6 @@
 	nfsi->cache_validity &= ~(NFS_INO_INVALID_ATTR
 			| NFS_INO_INVALID_ATIME
 			| NFS_INO_REVAL_FORCED
-<<<<<<< HEAD
-			| NFS_INO_REVAL_PAGECACHE
-=======
->>>>>>> 7d2a07b7
 			| NFS_INO_INVALID_BLOCKS);
 
 	/* Do atomic weak cache consistency updates */
@@ -2193,18 +2175,9 @@
 
 	if (fattr->valid & NFS_ATTR_FATTR_BLOCKS_USED)
 		inode->i_blocks = fattr->du.nfs2.blocks;
-<<<<<<< HEAD
-	else {
-		nfsi->cache_validity |= save_cache_validity &
-				(NFS_INO_INVALID_BLOCKS
-				| NFS_INO_REVAL_FORCED);
-		cache_revalidated = false;
-	}
-=======
 	else if (fattr_supported & NFS_ATTR_FATTR_BLOCKS_USED)
 		nfsi->cache_validity |=
 			save_cache_validity & NFS_INO_INVALID_BLOCKS;
->>>>>>> 7d2a07b7
 
 	/* Update attrtimeo value if we're out of the unstable period */
 	if (attr_changed) {
