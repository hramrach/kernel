/*
 *  fs/nfs/nfs4proc.c
 *
 *  Client-side procedure declarations for NFSv4.
 *
 *  Copyright (c) 2002 The Regents of the University of Michigan.
 *  All rights reserved.
 *
 *  Kendrick Smith <kmsmith@umich.edu>
 *  Andy Adamson   <andros@umich.edu>
 *
 *  Redistribution and use in source and binary forms, with or without
 *  modification, are permitted provided that the following conditions
 *  are met:
 *
 *  1. Redistributions of source code must retain the above copyright
 *     notice, this list of conditions and the following disclaimer.
 *  2. Redistributions in binary form must reproduce the above copyright
 *     notice, this list of conditions and the following disclaimer in the
 *     documentation and/or other materials provided with the distribution.
 *  3. Neither the name of the University nor the names of its
 *     contributors may be used to endorse or promote products derived
 *     from this software without specific prior written permission.
 *
 *  THIS SOFTWARE IS PROVIDED ``AS IS'' AND ANY EXPRESS OR IMPLIED
 *  WARRANTIES, INCLUDING, BUT NOT LIMITED TO, THE IMPLIED WARRANTIES OF
 *  MERCHANTABILITY AND FITNESS FOR A PARTICULAR PURPOSE ARE
 *  DISCLAIMED. IN NO EVENT SHALL THE REGENTS OR CONTRIBUTORS BE LIABLE
 *  FOR ANY DIRECT, INDIRECT, INCIDENTAL, SPECIAL, EXEMPLARY, OR
 *  CONSEQUENTIAL DAMAGES (INCLUDING, BUT NOT LIMITED TO, PROCUREMENT OF
 *  SUBSTITUTE GOODS OR SERVICES; LOSS OF USE, DATA, OR PROFITS; OR
 *  BUSINESS INTERRUPTION) HOWEVER CAUSED AND ON ANY THEORY OF
 *  LIABILITY, WHETHER IN CONTRACT, STRICT LIABILITY, OR TORT (INCLUDING
 *  NEGLIGENCE OR OTHERWISE) ARISING IN ANY WAY OUT OF THE USE OF THIS
 *  SOFTWARE, EVEN IF ADVISED OF THE POSSIBILITY OF SUCH DAMAGE.
 */

#include <linux/mm.h>
#include <linux/delay.h>
#include <linux/errno.h>
#include <linux/string.h>
#include <linux/ratelimit.h>
#include <linux/printk.h>
#include <linux/slab.h>
#include <linux/sunrpc/clnt.h>
#include <linux/nfs.h>
#include <linux/nfs4.h>
#include <linux/nfs_fs.h>
#include <linux/nfs_page.h>
#include <linux/nfs_mount.h>
#include <linux/namei.h>
#include <linux/mount.h>
#include <linux/module.h>
#include <linux/nfs_idmap.h>
#include <linux/xattr.h>
#include <linux/utsname.h>
#include <linux/freezer.h>

#include "nfs4_fs.h"
#include "delegation.h"
#include "internal.h"
#include "iostat.h"
#include "callback.h"
#include "pnfs.h"
#include "netns.h"
#include "nfs4session.h"
#include "fscache.h"

#define NFSDBG_FACILITY		NFSDBG_PROC

#define NFS4_POLL_RETRY_MIN	(HZ/10)
#define NFS4_POLL_RETRY_MAX	(15*HZ)

struct nfs4_opendata;
static int _nfs4_proc_open(struct nfs4_opendata *data);
static int _nfs4_recover_proc_open(struct nfs4_opendata *data);
static int nfs4_do_fsinfo(struct nfs_server *, struct nfs_fh *, struct nfs_fsinfo *);
static int nfs4_async_handle_error(struct rpc_task *, const struct nfs_server *, struct nfs4_state *);
static void nfs_fixup_referral_attributes(struct nfs_fattr *fattr);
static int nfs4_proc_getattr(struct nfs_server *, struct nfs_fh *, struct nfs_fattr *);
static int _nfs4_proc_getattr(struct nfs_server *server, struct nfs_fh *fhandle, struct nfs_fattr *fattr);
static int nfs4_do_setattr(struct inode *inode, struct rpc_cred *cred,
			    struct nfs_fattr *fattr, struct iattr *sattr,
			    struct nfs4_state *state);
#ifdef CONFIG_NFS_V4_1
static int nfs41_test_stateid(struct nfs_server *, nfs4_stateid *);
static int nfs41_free_stateid(struct nfs_server *, nfs4_stateid *);
#endif
/* Prevent leaks of NFSv4 errors into userland */
static int nfs4_map_errors(int err)
{
	if (err >= -1000)
		return err;
	switch (err) {
	case -NFS4ERR_RESOURCE:
		return -EREMOTEIO;
	case -NFS4ERR_WRONGSEC:
		return -EPERM;
	case -NFS4ERR_BADOWNER:
	case -NFS4ERR_BADNAME:
		return -EINVAL;
	case -NFS4ERR_SHARE_DENIED:
		return -EACCES;
	case -NFS4ERR_MINOR_VERS_MISMATCH:
		return -EPROTONOSUPPORT;
	case -NFS4ERR_ACCESS:
		return -EACCES;
	default:
		dprintk("%s could not handle NFSv4 error %d\n",
				__func__, -err);
		break;
	}
	return -EIO;
}

/*
 * This is our standard bitmap for GETATTR requests.
 */
const u32 nfs4_fattr_bitmap[3] = {
	FATTR4_WORD0_TYPE
	| FATTR4_WORD0_CHANGE
	| FATTR4_WORD0_SIZE
	| FATTR4_WORD0_FSID
	| FATTR4_WORD0_FILEID,
	FATTR4_WORD1_MODE
	| FATTR4_WORD1_NUMLINKS
	| FATTR4_WORD1_OWNER
	| FATTR4_WORD1_OWNER_GROUP
	| FATTR4_WORD1_RAWDEV
	| FATTR4_WORD1_SPACE_USED
	| FATTR4_WORD1_TIME_ACCESS
	| FATTR4_WORD1_TIME_METADATA
	| FATTR4_WORD1_TIME_MODIFY
};

static const u32 nfs4_pnfs_open_bitmap[3] = {
	FATTR4_WORD0_TYPE
	| FATTR4_WORD0_CHANGE
	| FATTR4_WORD0_SIZE
	| FATTR4_WORD0_FSID
	| FATTR4_WORD0_FILEID,
	FATTR4_WORD1_MODE
	| FATTR4_WORD1_NUMLINKS
	| FATTR4_WORD1_OWNER
	| FATTR4_WORD1_OWNER_GROUP
	| FATTR4_WORD1_RAWDEV
	| FATTR4_WORD1_SPACE_USED
	| FATTR4_WORD1_TIME_ACCESS
	| FATTR4_WORD1_TIME_METADATA
	| FATTR4_WORD1_TIME_MODIFY,
	FATTR4_WORD2_MDSTHRESHOLD
};

static const u32 nfs4_open_noattr_bitmap[3] = {
	FATTR4_WORD0_TYPE
	| FATTR4_WORD0_CHANGE
	| FATTR4_WORD0_FILEID,
};

const u32 nfs4_statfs_bitmap[2] = {
	FATTR4_WORD0_FILES_AVAIL
	| FATTR4_WORD0_FILES_FREE
	| FATTR4_WORD0_FILES_TOTAL,
	FATTR4_WORD1_SPACE_AVAIL
	| FATTR4_WORD1_SPACE_FREE
	| FATTR4_WORD1_SPACE_TOTAL
};

const u32 nfs4_pathconf_bitmap[2] = {
	FATTR4_WORD0_MAXLINK
	| FATTR4_WORD0_MAXNAME,
	0
};

const u32 nfs4_fsinfo_bitmap[3] = { FATTR4_WORD0_MAXFILESIZE
			| FATTR4_WORD0_MAXREAD
			| FATTR4_WORD0_MAXWRITE
			| FATTR4_WORD0_LEASE_TIME,
			FATTR4_WORD1_TIME_DELTA
			| FATTR4_WORD1_FS_LAYOUT_TYPES,
			FATTR4_WORD2_LAYOUT_BLKSIZE
};

const u32 nfs4_fs_locations_bitmap[2] = {
	FATTR4_WORD0_TYPE
	| FATTR4_WORD0_CHANGE
	| FATTR4_WORD0_SIZE
	| FATTR4_WORD0_FSID
	| FATTR4_WORD0_FILEID
	| FATTR4_WORD0_FS_LOCATIONS,
	FATTR4_WORD1_MODE
	| FATTR4_WORD1_NUMLINKS
	| FATTR4_WORD1_OWNER
	| FATTR4_WORD1_OWNER_GROUP
	| FATTR4_WORD1_RAWDEV
	| FATTR4_WORD1_SPACE_USED
	| FATTR4_WORD1_TIME_ACCESS
	| FATTR4_WORD1_TIME_METADATA
	| FATTR4_WORD1_TIME_MODIFY
	| FATTR4_WORD1_MOUNTED_ON_FILEID
};

static void nfs4_setup_readdir(u64 cookie, __be32 *verifier, struct dentry *dentry,
		struct nfs4_readdir_arg *readdir)
{
	__be32 *start, *p;

	if (cookie > 2) {
		readdir->cookie = cookie;
		memcpy(&readdir->verifier, verifier, sizeof(readdir->verifier));
		return;
	}

	readdir->cookie = 0;
	memset(&readdir->verifier, 0, sizeof(readdir->verifier));
	if (cookie == 2)
		return;
	
	/*
	 * NFSv4 servers do not return entries for '.' and '..'
	 * Therefore, we fake these entries here.  We let '.'
	 * have cookie 0 and '..' have cookie 1.  Note that
	 * when talking to the server, we always send cookie 0
	 * instead of 1 or 2.
	 */
	start = p = kmap_atomic(*readdir->pages);
	
	if (cookie == 0) {
		*p++ = xdr_one;                                  /* next */
		*p++ = xdr_zero;                   /* cookie, first word */
		*p++ = xdr_one;                   /* cookie, second word */
		*p++ = xdr_one;                             /* entry len */
		memcpy(p, ".\0\0\0", 4);                        /* entry */
		p++;
		*p++ = xdr_one;                         /* bitmap length */
		*p++ = htonl(FATTR4_WORD0_FILEID);             /* bitmap */
		*p++ = htonl(8);              /* attribute buffer length */
		p = xdr_encode_hyper(p, NFS_FILEID(dentry->d_inode));
	}
	
	*p++ = xdr_one;                                  /* next */
	*p++ = xdr_zero;                   /* cookie, first word */
	*p++ = xdr_two;                   /* cookie, second word */
	*p++ = xdr_two;                             /* entry len */
	memcpy(p, "..\0\0", 4);                         /* entry */
	p++;
	*p++ = xdr_one;                         /* bitmap length */
	*p++ = htonl(FATTR4_WORD0_FILEID);             /* bitmap */
	*p++ = htonl(8);              /* attribute buffer length */
	p = xdr_encode_hyper(p, NFS_FILEID(dentry->d_parent->d_inode));

	readdir->pgbase = (char *)p - (char *)start;
	readdir->count -= readdir->pgbase;
	kunmap_atomic(start);
}

static int nfs4_delay(struct rpc_clnt *clnt, long *timeout)
{
	int res = 0;

	might_sleep();

	if (*timeout <= 0)
		*timeout = NFS4_POLL_RETRY_MIN;
	if (*timeout > NFS4_POLL_RETRY_MAX)
		*timeout = NFS4_POLL_RETRY_MAX;
	freezable_schedule_timeout_killable(*timeout);
	if (fatal_signal_pending(current))
		res = -ERESTARTSYS;
	*timeout <<= 1;
	return res;
}

/* This is the error handling routine for processes that are allowed
 * to sleep.
 */
static int nfs4_handle_exception(struct nfs_server *server, int errorcode, struct nfs4_exception *exception)
{
	struct nfs_client *clp = server->nfs_client;
	struct nfs4_state *state = exception->state;
	struct inode *inode = exception->inode;
	int ret = errorcode;

	exception->retry = 0;
	switch(errorcode) {
		case 0:
			return 0;
		case -NFS4ERR_OPENMODE:
			if (inode && nfs4_have_delegation(inode, FMODE_READ)) {
				nfs4_inode_return_delegation(inode);
				exception->retry = 1;
				return 0;
			}
			if (state == NULL)
				break;
			nfs4_schedule_stateid_recovery(server, state);
			goto wait_on_recovery;
		case -NFS4ERR_DELEG_REVOKED:
		case -NFS4ERR_ADMIN_REVOKED:
		case -NFS4ERR_BAD_STATEID:
			if (state == NULL)
				break;
			nfs_remove_bad_delegation(state->inode);
			nfs4_schedule_stateid_recovery(server, state);
			goto wait_on_recovery;
		case -NFS4ERR_EXPIRED:
			if (state != NULL)
				nfs4_schedule_stateid_recovery(server, state);
		case -NFS4ERR_STALE_STATEID:
		case -NFS4ERR_STALE_CLIENTID:
			nfs4_schedule_lease_recovery(clp);
			goto wait_on_recovery;
#if defined(CONFIG_NFS_V4_1)
		case -NFS4ERR_BADSESSION:
		case -NFS4ERR_BADSLOT:
		case -NFS4ERR_BAD_HIGH_SLOT:
		case -NFS4ERR_CONN_NOT_BOUND_TO_SESSION:
		case -NFS4ERR_DEADSESSION:
		case -NFS4ERR_SEQ_FALSE_RETRY:
		case -NFS4ERR_SEQ_MISORDERED:
			dprintk("%s ERROR: %d Reset session\n", __func__,
				errorcode);
			nfs4_schedule_session_recovery(clp->cl_session, errorcode);
			goto wait_on_recovery;
#endif /* defined(CONFIG_NFS_V4_1) */
		case -NFS4ERR_FILE_OPEN:
			if (exception->timeout > HZ) {
				/* We have retried a decent amount, time to
				 * fail
				 */
				ret = -EBUSY;
				break;
			}
		case -NFS4ERR_GRACE:
		case -NFS4ERR_DELAY:
			ret = nfs4_delay(server->client, &exception->timeout);
			if (ret != 0)
				break;
		case -NFS4ERR_RETRY_UNCACHED_REP:
		case -NFS4ERR_OLD_STATEID:
			exception->retry = 1;
			break;
		case -NFS4ERR_BADOWNER:
			/* The following works around a Linux server bug! */
		case -NFS4ERR_BADNAME:
			if (server->caps & NFS_CAP_UIDGID_NOMAP) {
				server->caps &= ~NFS_CAP_UIDGID_NOMAP;
				exception->retry = 1;
				printk(KERN_WARNING "NFS: v4 server %s "
						"does not accept raw "
						"uid/gids. "
						"Reenabling the idmapper.\n",
						server->nfs_client->cl_hostname);
			}
	}
	/* We failed to handle the error */
	return nfs4_map_errors(ret);
wait_on_recovery:
	ret = nfs4_wait_clnt_recover(clp);
	if (ret == 0)
		exception->retry = 1;
	return ret;
}


static void do_renew_lease(struct nfs_client *clp, unsigned long timestamp)
{
	spin_lock(&clp->cl_lock);
	if (time_before(clp->cl_last_renewal,timestamp))
		clp->cl_last_renewal = timestamp;
	spin_unlock(&clp->cl_lock);
}

static void renew_lease(const struct nfs_server *server, unsigned long timestamp)
{
	do_renew_lease(server->nfs_client, timestamp);
}

#if defined(CONFIG_NFS_V4_1)

static void nfs41_sequence_free_slot(struct nfs4_sequence_res *res)
{
	struct nfs4_session *session;
	struct nfs4_slot_table *tbl;
	bool send_new_highest_used_slotid = false;

	if (!res->sr_slot) {
		/* just wake up the next guy waiting since
		 * we may have not consumed a slot after all */
		dprintk("%s: No slot\n", __func__);
		return;
	}
	tbl = res->sr_slot->table;
	session = tbl->session;

	spin_lock(&tbl->slot_tbl_lock);
	/* Be nice to the server: try to ensure that the last transmitted
	 * value for highest_user_slotid <= target_highest_slotid
	 */
	if (tbl->highest_used_slotid > tbl->target_highest_slotid)
		send_new_highest_used_slotid = true;

	if (nfs41_wake_and_assign_slot(tbl, res->sr_slot)) {
		send_new_highest_used_slotid = false;
		goto out_unlock;
	}
	nfs4_free_slot(tbl, res->sr_slot);

	if (tbl->highest_used_slotid != NFS4_NO_SLOT)
		send_new_highest_used_slotid = false;
out_unlock:
	spin_unlock(&tbl->slot_tbl_lock);
	res->sr_slot = NULL;
	if (send_new_highest_used_slotid)
		nfs41_server_notify_highest_slotid_update(session->clp);
}

static int nfs41_sequence_done(struct rpc_task *task, struct nfs4_sequence_res *res)
{
	struct nfs4_session *session;
	struct nfs4_slot *slot;
	struct nfs_client *clp;
	bool interrupted = false;
	int ret = 1;

	/* don't increment the sequence number if the task wasn't sent */
	if (!RPC_WAS_SENT(task))
		goto out;

	slot = res->sr_slot;
	session = slot->table->session;

	if (slot->interrupted) {
		slot->interrupted = 0;
		interrupted = true;
	}

	/* Check the SEQUENCE operation status */
	switch (res->sr_status) {
	case 0:
		/* Update the slot's sequence and clientid lease timer */
		++slot->seq_nr;
		clp = session->clp;
		do_renew_lease(clp, res->sr_timestamp);
		/* Check sequence flags */
		if (res->sr_status_flags != 0)
			nfs4_schedule_lease_recovery(clp);
		nfs41_update_target_slotid(slot->table, slot, res);
		break;
	case 1:
		/*
		 * sr_status remains 1 if an RPC level error occurred.
		 * The server may or may not have processed the sequence
		 * operation..
		 * Mark the slot as having hosted an interrupted RPC call.
		 */
		slot->interrupted = 1;
		goto out;
	case -NFS4ERR_DELAY:
		/* The server detected a resend of the RPC call and
		 * returned NFS4ERR_DELAY as per Section 2.10.6.2
		 * of RFC5661.
		 */
		dprintk("%s: slot=%u seq=%u: Operation in progress\n",
			__func__,
			slot->slot_nr,
			slot->seq_nr);
		goto out_retry;
	case -NFS4ERR_BADSLOT:
		/*
		 * The slot id we used was probably retired. Try again
		 * using a different slot id.
		 */
		goto retry_nowait;
	case -NFS4ERR_SEQ_MISORDERED:
		/*
		 * Was the last operation on this sequence interrupted?
		 * If so, retry after bumping the sequence number.
		 */
		if (interrupted) {
			++slot->seq_nr;
			goto retry_nowait;
		}
		/*
		 * Could this slot have been previously retired?
		 * If so, then the server may be expecting seq_nr = 1!
		 */
		if (slot->seq_nr != 1) {
			slot->seq_nr = 1;
			goto retry_nowait;
		}
		break;
	case -NFS4ERR_SEQ_FALSE_RETRY:
		++slot->seq_nr;
		goto retry_nowait;
	default:
		/* Just update the slot sequence no. */
		++slot->seq_nr;
	}
out:
	/* The session may be reset by one of the error handlers. */
	dprintk("%s: Error %d free the slot \n", __func__, res->sr_status);
	nfs41_sequence_free_slot(res);
	return ret;
retry_nowait:
	if (rpc_restart_call_prepare(task)) {
		task->tk_status = 0;
		ret = 0;
	}
	goto out;
out_retry:
	if (!rpc_restart_call(task))
		goto out;
	rpc_delay(task, NFS4_POLL_RETRY_MAX);
	return 0;
}

static int nfs4_sequence_done(struct rpc_task *task,
			       struct nfs4_sequence_res *res)
{
	if (res->sr_slot == NULL)
		return 1;
	return nfs41_sequence_done(task, res);
}

static void nfs41_init_sequence(struct nfs4_sequence_args *args,
		struct nfs4_sequence_res *res, int cache_reply)
{
	args->sa_slot = NULL;
	args->sa_cache_this = 0;
	args->sa_privileged = 0;
	if (cache_reply)
		args->sa_cache_this = 1;
	res->sr_slot = NULL;
}

static void nfs4_set_sequence_privileged(struct nfs4_sequence_args *args)
{
	args->sa_privileged = 1;
}

int nfs41_setup_sequence(struct nfs4_session *session,
				struct nfs4_sequence_args *args,
				struct nfs4_sequence_res *res,
				struct rpc_task *task)
{
	struct nfs4_slot *slot;
	struct nfs4_slot_table *tbl;

	dprintk("--> %s\n", __func__);
	/* slot already allocated? */
	if (res->sr_slot != NULL)
		goto out_success;

	tbl = &session->fc_slot_table;

	task->tk_timeout = 0;

	spin_lock(&tbl->slot_tbl_lock);
	if (test_bit(NFS4_SESSION_DRAINING, &session->session_state) &&
	    !args->sa_privileged) {
		/* The state manager will wait until the slot table is empty */
		dprintk("%s session is draining\n", __func__);
		goto out_sleep;
	}

	slot = nfs4_alloc_slot(tbl);
	if (IS_ERR(slot)) {
		/* If out of memory, try again in 1/4 second */
		if (slot == ERR_PTR(-ENOMEM))
			task->tk_timeout = HZ >> 2;
		dprintk("<-- %s: no free slots\n", __func__);
		goto out_sleep;
	}
	spin_unlock(&tbl->slot_tbl_lock);

	args->sa_slot = slot;

	dprintk("<-- %s slotid=%d seqid=%d\n", __func__,
			slot->slot_nr, slot->seq_nr);

	res->sr_slot = slot;
	res->sr_timestamp = jiffies;
	res->sr_status_flags = 0;
	/*
	 * sr_status is only set in decode_sequence, and so will remain
	 * set to 1 if an rpc level failure occurs.
	 */
	res->sr_status = 1;
out_success:
	rpc_call_start(task);
	return 0;
out_sleep:
	/* Privileged tasks are queued with top priority */
	if (args->sa_privileged)
		rpc_sleep_on_priority(&tbl->slot_tbl_waitq, task,
				NULL, RPC_PRIORITY_PRIVILEGED);
	else
		rpc_sleep_on(&tbl->slot_tbl_waitq, task, NULL);
	spin_unlock(&tbl->slot_tbl_lock);
	return -EAGAIN;
}
EXPORT_SYMBOL_GPL(nfs41_setup_sequence);

int nfs4_setup_sequence(const struct nfs_server *server,
			struct nfs4_sequence_args *args,
			struct nfs4_sequence_res *res,
			struct rpc_task *task)
{
	struct nfs4_session *session = nfs4_get_session(server);
	int ret = 0;

	if (session == NULL) {
		rpc_call_start(task);
		goto out;
	}

	dprintk("--> %s clp %p session %p sr_slot %d\n",
		__func__, session->clp, session, res->sr_slot ?
			res->sr_slot->slot_nr : -1);

	ret = nfs41_setup_sequence(session, args, res, task);
out:
	dprintk("<-- %s status=%d\n", __func__, ret);
	return ret;
}

struct nfs41_call_sync_data {
	const struct nfs_server *seq_server;
	struct nfs4_sequence_args *seq_args;
	struct nfs4_sequence_res *seq_res;
};

static void nfs41_call_sync_prepare(struct rpc_task *task, void *calldata)
{
	struct nfs41_call_sync_data *data = calldata;
	struct nfs4_session *session = nfs4_get_session(data->seq_server);

	dprintk("--> %s data->seq_server %p\n", __func__, data->seq_server);

	nfs41_setup_sequence(session, data->seq_args, data->seq_res, task);
}

static void nfs41_call_sync_done(struct rpc_task *task, void *calldata)
{
	struct nfs41_call_sync_data *data = calldata;

	nfs41_sequence_done(task, data->seq_res);
}

static const struct rpc_call_ops nfs41_call_sync_ops = {
	.rpc_call_prepare = nfs41_call_sync_prepare,
	.rpc_call_done = nfs41_call_sync_done,
};

static int nfs4_call_sync_sequence(struct rpc_clnt *clnt,
				   struct nfs_server *server,
				   struct rpc_message *msg,
				   struct nfs4_sequence_args *args,
				   struct nfs4_sequence_res *res)
{
	int ret;
	struct rpc_task *task;
	struct nfs41_call_sync_data data = {
		.seq_server = server,
		.seq_args = args,
		.seq_res = res,
	};
	struct rpc_task_setup task_setup = {
		.rpc_client = clnt,
		.rpc_message = msg,
		.callback_ops = &nfs41_call_sync_ops,
		.callback_data = &data
	};

	task = rpc_run_task(&task_setup);
	if (IS_ERR(task))
		ret = PTR_ERR(task);
	else {
		ret = task->tk_status;
		rpc_put_task(task);
	}
	return ret;
}

#else
static
void nfs41_init_sequence(struct nfs4_sequence_args *args,
		struct nfs4_sequence_res *res, int cache_reply)
{
}

static void nfs4_set_sequence_privileged(struct nfs4_sequence_args *args)
{
}


static int nfs4_sequence_done(struct rpc_task *task,
			       struct nfs4_sequence_res *res)
{
	return 1;
}
#endif /* CONFIG_NFS_V4_1 */

static
int _nfs4_call_sync(struct rpc_clnt *clnt,
		    struct nfs_server *server,
		    struct rpc_message *msg,
		    struct nfs4_sequence_args *args,
		    struct nfs4_sequence_res *res)
{
	return rpc_call_sync(clnt, msg, 0);
}

static
int nfs4_call_sync(struct rpc_clnt *clnt,
		   struct nfs_server *server,
		   struct rpc_message *msg,
		   struct nfs4_sequence_args *args,
		   struct nfs4_sequence_res *res,
		   int cache_reply)
{
	nfs41_init_sequence(args, res, cache_reply);
	return server->nfs_client->cl_mvops->call_sync(clnt, server, msg,
						args, res);
}

static void update_changeattr(struct inode *dir, struct nfs4_change_info *cinfo)
{
	struct nfs_inode *nfsi = NFS_I(dir);

	spin_lock(&dir->i_lock);
	nfsi->cache_validity |= NFS_INO_INVALID_ATTR|NFS_INO_INVALID_DATA;
	if (!cinfo->atomic || cinfo->before != dir->i_version)
		nfs_force_lookup_revalidate(dir);
	dir->i_version = cinfo->after;
	nfs_fscache_invalidate(dir);
	spin_unlock(&dir->i_lock);
}

struct nfs4_opendata {
	struct kref kref;
	struct nfs_openargs o_arg;
	struct nfs_openres o_res;
	struct nfs_open_confirmargs c_arg;
	struct nfs_open_confirmres c_res;
	struct nfs4_string owner_name;
	struct nfs4_string group_name;
	struct nfs_fattr f_attr;
	struct dentry *dir;
	struct dentry *dentry;
	struct nfs4_state_owner *owner;
	struct nfs4_state *state;
	struct iattr attrs;
	unsigned long timestamp;
	unsigned int rpc_done : 1;
	int rpc_status;
	int cancelled;
};


static void nfs4_init_opendata_res(struct nfs4_opendata *p)
{
	p->o_res.f_attr = &p->f_attr;
	p->o_res.seqid = p->o_arg.seqid;
	p->c_res.seqid = p->c_arg.seqid;
	p->o_res.server = p->o_arg.server;
	p->o_res.access_request = p->o_arg.access;
	nfs_fattr_init(&p->f_attr);
	nfs_fattr_init_names(&p->f_attr, &p->owner_name, &p->group_name);
}

static struct nfs4_opendata *nfs4_opendata_alloc(struct dentry *dentry,
		struct nfs4_state_owner *sp, fmode_t fmode, int flags,
		const struct iattr *attrs,
		gfp_t gfp_mask)
{
	struct dentry *parent = dget_parent(dentry);
	struct inode *dir = parent->d_inode;
	struct nfs_server *server = NFS_SERVER(dir);
	struct nfs4_opendata *p;

	p = kzalloc(sizeof(*p), gfp_mask);
	if (p == NULL)
		goto err;
	p->o_arg.seqid = nfs_alloc_seqid(&sp->so_seqid, gfp_mask);
	if (p->o_arg.seqid == NULL)
		goto err_free;
	nfs_sb_active(dentry->d_sb);
	p->dentry = dget(dentry);
	p->dir = parent;
	p->owner = sp;
	atomic_inc(&sp->so_count);
	p->o_arg.fh = NFS_FH(dir);
	p->o_arg.open_flags = flags;
	p->o_arg.fmode = fmode & (FMODE_READ|FMODE_WRITE);
	/* don't put an ACCESS op in OPEN compound if O_EXCL, because ACCESS
	 * will return permission denied for all bits until close */
	if (!(flags & O_EXCL)) {
		/* ask server to check for all possible rights as results
		 * are cached */
		p->o_arg.access = NFS4_ACCESS_READ | NFS4_ACCESS_MODIFY |
				  NFS4_ACCESS_EXTEND | NFS4_ACCESS_EXECUTE;
	}
	p->o_arg.clientid = server->nfs_client->cl_clientid;
	p->o_arg.id.create_time = ktime_to_ns(sp->so_seqid.create_time);
	p->o_arg.id.uniquifier = sp->so_seqid.owner_id;
	p->o_arg.name = &dentry->d_name;
	p->o_arg.server = server;
	p->o_arg.bitmask = server->attr_bitmask;
	p->o_arg.open_bitmap = &nfs4_fattr_bitmap[0];
	p->o_arg.claim = NFS4_OPEN_CLAIM_NULL;
	if (attrs != NULL && attrs->ia_valid != 0) {
		__be32 verf[2];

		p->o_arg.u.attrs = &p->attrs;
		memcpy(&p->attrs, attrs, sizeof(p->attrs));

		verf[0] = jiffies;
		verf[1] = current->pid;
		memcpy(p->o_arg.u.verifier.data, verf,
				sizeof(p->o_arg.u.verifier.data));
	}
	p->c_arg.fh = &p->o_res.fh;
	p->c_arg.stateid = &p->o_res.stateid;
	p->c_arg.seqid = p->o_arg.seqid;
	nfs4_init_opendata_res(p);
	kref_init(&p->kref);
	return p;
err_free:
	kfree(p);
err:
	dput(parent);
	return NULL;
}

static void nfs4_opendata_free(struct kref *kref)
{
	struct nfs4_opendata *p = container_of(kref,
			struct nfs4_opendata, kref);
	struct super_block *sb = p->dentry->d_sb;

	nfs_free_seqid(p->o_arg.seqid);
	if (p->state != NULL)
		nfs4_put_open_state(p->state);
	nfs4_put_state_owner(p->owner);
	dput(p->dir);
	dput(p->dentry);
	nfs_sb_deactive(sb);
	nfs_fattr_free_names(&p->f_attr);
	kfree(p);
}

static void nfs4_opendata_put(struct nfs4_opendata *p)
{
	if (p != NULL)
		kref_put(&p->kref, nfs4_opendata_free);
}

static int nfs4_wait_for_completion_rpc_task(struct rpc_task *task)
{
	int ret;

	ret = rpc_wait_for_completion_task(task);
	return ret;
}

static int can_open_cached(struct nfs4_state *state, fmode_t mode, int open_mode)
{
	int ret = 0;

	if (open_mode & (O_EXCL|O_TRUNC))
		goto out;
	switch (mode & (FMODE_READ|FMODE_WRITE)) {
		case FMODE_READ:
			ret |= test_bit(NFS_O_RDONLY_STATE, &state->flags) != 0
				&& state->n_rdonly != 0;
			break;
		case FMODE_WRITE:
			ret |= test_bit(NFS_O_WRONLY_STATE, &state->flags) != 0
				&& state->n_wronly != 0;
			break;
		case FMODE_READ|FMODE_WRITE:
			ret |= test_bit(NFS_O_RDWR_STATE, &state->flags) != 0
				&& state->n_rdwr != 0;
	}
out:
	return ret;
}

static int can_open_delegated(struct nfs_delegation *delegation, fmode_t fmode)
{
	if (delegation == NULL)
		return 0;
	if ((delegation->type & fmode) != fmode)
		return 0;
	if (test_bit(NFS_DELEGATION_NEED_RECLAIM, &delegation->flags))
		return 0;
	nfs_mark_delegation_referenced(delegation);
	return 1;
}

static void update_open_stateflags(struct nfs4_state *state, fmode_t fmode)
{
	switch (fmode) {
		case FMODE_WRITE:
			state->n_wronly++;
			break;
		case FMODE_READ:
			state->n_rdonly++;
			break;
		case FMODE_READ|FMODE_WRITE:
			state->n_rdwr++;
	}
	nfs4_state_set_mode_locked(state, state->state | fmode);
}

static void nfs_set_open_stateid_locked(struct nfs4_state *state, nfs4_stateid *stateid, fmode_t fmode)
{
	if (test_bit(NFS_DELEGATED_STATE, &state->flags) == 0)
		nfs4_stateid_copy(&state->stateid, stateid);
	nfs4_stateid_copy(&state->open_stateid, stateid);
	switch (fmode) {
		case FMODE_READ:
			set_bit(NFS_O_RDONLY_STATE, &state->flags);
			break;
		case FMODE_WRITE:
			set_bit(NFS_O_WRONLY_STATE, &state->flags);
			break;
		case FMODE_READ|FMODE_WRITE:
			set_bit(NFS_O_RDWR_STATE, &state->flags);
	}
}

static void nfs_set_open_stateid(struct nfs4_state *state, nfs4_stateid *stateid, fmode_t fmode)
{
	write_seqlock(&state->seqlock);
	nfs_set_open_stateid_locked(state, stateid, fmode);
	write_sequnlock(&state->seqlock);
}

static void __update_open_stateid(struct nfs4_state *state, nfs4_stateid *open_stateid, const nfs4_stateid *deleg_stateid, fmode_t fmode)
{
	/*
	 * Protect the call to nfs4_state_set_mode_locked and
	 * serialise the stateid update
	 */
	write_seqlock(&state->seqlock);
	if (deleg_stateid != NULL) {
		nfs4_stateid_copy(&state->stateid, deleg_stateid);
		set_bit(NFS_DELEGATED_STATE, &state->flags);
	}
	if (open_stateid != NULL)
		nfs_set_open_stateid_locked(state, open_stateid, fmode);
	write_sequnlock(&state->seqlock);
	spin_lock(&state->owner->so_lock);
	update_open_stateflags(state, fmode);
	spin_unlock(&state->owner->so_lock);
}

static int update_open_stateid(struct nfs4_state *state, nfs4_stateid *open_stateid, nfs4_stateid *delegation, fmode_t fmode)
{
	struct nfs_inode *nfsi = NFS_I(state->inode);
	struct nfs_delegation *deleg_cur;
	int ret = 0;

	fmode &= (FMODE_READ|FMODE_WRITE);

	rcu_read_lock();
	deleg_cur = rcu_dereference(nfsi->delegation);
	if (deleg_cur == NULL)
		goto no_delegation;

	spin_lock(&deleg_cur->lock);
	if (nfsi->delegation != deleg_cur ||
	    (deleg_cur->type & fmode) != fmode)
		goto no_delegation_unlock;

	if (delegation == NULL)
		delegation = &deleg_cur->stateid;
	else if (!nfs4_stateid_match(&deleg_cur->stateid, delegation))
		goto no_delegation_unlock;

	nfs_mark_delegation_referenced(deleg_cur);
	__update_open_stateid(state, open_stateid, &deleg_cur->stateid, fmode);
	ret = 1;
no_delegation_unlock:
	spin_unlock(&deleg_cur->lock);
no_delegation:
	rcu_read_unlock();

	if (!ret && open_stateid != NULL) {
		__update_open_stateid(state, open_stateid, NULL, fmode);
		ret = 1;
	}

	return ret;
}


static void nfs4_return_incompatible_delegation(struct inode *inode, fmode_t fmode)
{
	struct nfs_delegation *delegation;

	rcu_read_lock();
	delegation = rcu_dereference(NFS_I(inode)->delegation);
	if (delegation == NULL || (delegation->type & fmode) == fmode) {
		rcu_read_unlock();
		return;
	}
	rcu_read_unlock();
	nfs4_inode_return_delegation(inode);
}

static struct nfs4_state *nfs4_try_open_cached(struct nfs4_opendata *opendata)
{
	struct nfs4_state *state = opendata->state;
	struct nfs_inode *nfsi = NFS_I(state->inode);
	struct nfs_delegation *delegation;
	int open_mode = opendata->o_arg.open_flags & (O_EXCL|O_TRUNC);
	fmode_t fmode = opendata->o_arg.fmode;
	nfs4_stateid stateid;
	int ret = -EAGAIN;

	for (;;) {
		if (can_open_cached(state, fmode, open_mode)) {
			spin_lock(&state->owner->so_lock);
			if (can_open_cached(state, fmode, open_mode)) {
				update_open_stateflags(state, fmode);
				spin_unlock(&state->owner->so_lock);
				goto out_return_state;
			}
			spin_unlock(&state->owner->so_lock);
		}
		rcu_read_lock();
		delegation = rcu_dereference(nfsi->delegation);
		if (!can_open_delegated(delegation, fmode)) {
			rcu_read_unlock();
			break;
		}
		/* Save the delegation */
		nfs4_stateid_copy(&stateid, &delegation->stateid);
		rcu_read_unlock();
		ret = nfs_may_open(state->inode, state->owner->so_cred, open_mode);
		if (ret != 0)
			goto out;
		ret = -EAGAIN;

		/* Try to update the stateid using the delegation */
		if (update_open_stateid(state, NULL, &stateid, fmode))
			goto out_return_state;
	}
out:
	return ERR_PTR(ret);
out_return_state:
	atomic_inc(&state->count);
	return state;
}

static void
nfs4_opendata_check_deleg(struct nfs4_opendata *data, struct nfs4_state *state)
{
	struct nfs_client *clp = NFS_SERVER(state->inode)->nfs_client;
	struct nfs_delegation *delegation;
	int delegation_flags = 0;

	rcu_read_lock();
	delegation = rcu_dereference(NFS_I(state->inode)->delegation);
	if (delegation)
		delegation_flags = delegation->flags;
	rcu_read_unlock();
	if (data->o_arg.claim == NFS4_OPEN_CLAIM_DELEGATE_CUR) {
		pr_err_ratelimited("NFS: Broken NFSv4 server %s is "
				   "returning a delegation for "
				   "OPEN(CLAIM_DELEGATE_CUR)\n",
				   clp->cl_hostname);
	} else if ((delegation_flags & 1UL<<NFS_DELEGATION_NEED_RECLAIM) == 0)
		nfs_inode_set_delegation(state->inode,
					 data->owner->so_cred,
					 &data->o_res);
	else
		nfs_inode_reclaim_delegation(state->inode,
					     data->owner->so_cred,
					     &data->o_res);
}

/*
 * Check the inode attributes against the CLAIM_PREVIOUS returned attributes
 * and update the nfs4_state.
 */
static struct nfs4_state *
_nfs4_opendata_reclaim_to_nfs4_state(struct nfs4_opendata *data)
{
	struct inode *inode = data->state->inode;
	struct nfs4_state *state = data->state;
	int ret;

	if (!data->rpc_done) {
		ret = data->rpc_status;
		goto err;
	}

	ret = -ESTALE;
	if (!(data->f_attr.valid & NFS_ATTR_FATTR_TYPE) ||
	    !(data->f_attr.valid & NFS_ATTR_FATTR_FILEID) ||
	    !(data->f_attr.valid & NFS_ATTR_FATTR_CHANGE))
		goto err;

	ret = -ENOMEM;
	state = nfs4_get_open_state(inode, data->owner);
	if (state == NULL)
		goto err;

	ret = nfs_refresh_inode(inode, &data->f_attr);
	if (ret)
		goto err;

	if (data->o_res.delegation_type != 0)
		nfs4_opendata_check_deleg(data, state);
	update_open_stateid(state, &data->o_res.stateid, NULL,
			    data->o_arg.fmode);

	return state;
err:
	return ERR_PTR(ret);

}

static struct nfs4_state *
_nfs4_opendata_to_nfs4_state(struct nfs4_opendata *data)
{
	struct inode *inode;
	struct nfs4_state *state = NULL;
	int ret;

	if (!data->rpc_done) {
		state = nfs4_try_open_cached(data);
		goto out;
	}

	ret = -EAGAIN;
	if (!(data->f_attr.valid & NFS_ATTR_FATTR))
		goto err;
	inode = nfs_fhget(data->dir->d_sb, &data->o_res.fh, &data->f_attr);
	ret = PTR_ERR(inode);
	if (IS_ERR(inode))
		goto err;
	ret = -ENOMEM;
	state = nfs4_get_open_state(inode, data->owner);
	if (state == NULL)
		goto err_put_inode;
	if (data->o_res.delegation_type != 0)
		nfs4_opendata_check_deleg(data, state);
	update_open_stateid(state, &data->o_res.stateid, NULL,
			data->o_arg.fmode);
	iput(inode);
out:
	return state;
err_put_inode:
	iput(inode);
err:
	return ERR_PTR(ret);
}

static struct nfs4_state *
nfs4_opendata_to_nfs4_state(struct nfs4_opendata *data)
{
	if (data->o_arg.claim == NFS4_OPEN_CLAIM_PREVIOUS)
		return _nfs4_opendata_reclaim_to_nfs4_state(data);
	return _nfs4_opendata_to_nfs4_state(data);
}

static struct nfs_open_context *nfs4_state_find_open_context(struct nfs4_state *state)
{
	struct nfs_inode *nfsi = NFS_I(state->inode);
	struct nfs_open_context *ctx;

	spin_lock(&state->inode->i_lock);
	list_for_each_entry(ctx, &nfsi->open_files, list) {
		if (ctx->state != state)
			continue;
		get_nfs_open_context(ctx);
		spin_unlock(&state->inode->i_lock);
		return ctx;
	}
	spin_unlock(&state->inode->i_lock);
	return ERR_PTR(-ENOENT);
}

static struct nfs4_opendata *nfs4_open_recoverdata_alloc(struct nfs_open_context *ctx, struct nfs4_state *state)
{
	struct nfs4_opendata *opendata;

	opendata = nfs4_opendata_alloc(ctx->dentry, state->owner, 0, 0, NULL, GFP_NOFS);
	if (opendata == NULL)
		return ERR_PTR(-ENOMEM);
	opendata->state = state;
	atomic_inc(&state->count);
	return opendata;
}

static int nfs4_open_recover_helper(struct nfs4_opendata *opendata, fmode_t fmode, struct nfs4_state **res)
{
	struct nfs4_state *newstate;
	int ret;

	opendata->o_arg.open_flags = 0;
	opendata->o_arg.fmode = fmode;
	memset(&opendata->o_res, 0, sizeof(opendata->o_res));
	memset(&opendata->c_res, 0, sizeof(opendata->c_res));
	nfs4_init_opendata_res(opendata);
	ret = _nfs4_recover_proc_open(opendata);
	if (ret != 0)
		return ret; 
	newstate = nfs4_opendata_to_nfs4_state(opendata);
	if (IS_ERR(newstate))
		return PTR_ERR(newstate);
	nfs4_close_state(newstate, fmode);
	*res = newstate;
	return 0;
}

static int nfs4_open_recover(struct nfs4_opendata *opendata, struct nfs4_state *state)
{
	struct nfs4_state *newstate;
	int ret;

	/* memory barrier prior to reading state->n_* */
	clear_bit(NFS_DELEGATED_STATE, &state->flags);
	smp_rmb();
	if (state->n_rdwr != 0) {
		clear_bit(NFS_O_RDWR_STATE, &state->flags);
		ret = nfs4_open_recover_helper(opendata, FMODE_READ|FMODE_WRITE, &newstate);
		if (ret != 0)
			return ret;
		if (newstate != state)
			return -ESTALE;
	}
	if (state->n_wronly != 0) {
		clear_bit(NFS_O_WRONLY_STATE, &state->flags);
		ret = nfs4_open_recover_helper(opendata, FMODE_WRITE, &newstate);
		if (ret != 0)
			return ret;
		if (newstate != state)
			return -ESTALE;
	}
	if (state->n_rdonly != 0) {
		clear_bit(NFS_O_RDONLY_STATE, &state->flags);
		ret = nfs4_open_recover_helper(opendata, FMODE_READ, &newstate);
		if (ret != 0)
			return ret;
		if (newstate != state)
			return -ESTALE;
	}
	/*
	 * We may have performed cached opens for all three recoveries.
	 * Check if we need to update the current stateid.
	 */
	if (test_bit(NFS_DELEGATED_STATE, &state->flags) == 0 &&
	    !nfs4_stateid_match(&state->stateid, &state->open_stateid)) {
		write_seqlock(&state->seqlock);
		if (test_bit(NFS_DELEGATED_STATE, &state->flags) == 0)
			nfs4_stateid_copy(&state->stateid, &state->open_stateid);
		write_sequnlock(&state->seqlock);
	}
	return 0;
}

/*
 * OPEN_RECLAIM:
 * 	reclaim state on the server after a reboot.
 */
static int _nfs4_do_open_reclaim(struct nfs_open_context *ctx, struct nfs4_state *state)
{
	struct nfs_delegation *delegation;
	struct nfs4_opendata *opendata;
	fmode_t delegation_type = 0;
	int status;

	opendata = nfs4_open_recoverdata_alloc(ctx, state);
	if (IS_ERR(opendata))
		return PTR_ERR(opendata);
	opendata->o_arg.claim = NFS4_OPEN_CLAIM_PREVIOUS;
	opendata->o_arg.fh = NFS_FH(state->inode);
	rcu_read_lock();
	delegation = rcu_dereference(NFS_I(state->inode)->delegation);
	if (delegation != NULL && test_bit(NFS_DELEGATION_NEED_RECLAIM, &delegation->flags) != 0)
		delegation_type = delegation->type;
	rcu_read_unlock();
	opendata->o_arg.u.delegation_type = delegation_type;
	status = nfs4_open_recover(opendata, state);
	nfs4_opendata_put(opendata);
	return status;
}

static int nfs4_do_open_reclaim(struct nfs_open_context *ctx, struct nfs4_state *state)
{
	struct nfs_server *server = NFS_SERVER(state->inode);
	struct nfs4_exception exception = { };
	int err;
	do {
		err = _nfs4_do_open_reclaim(ctx, state);
		if (err != -NFS4ERR_DELAY)
			break;
		nfs4_handle_exception(server, err, &exception);
	} while (exception.retry);
	return err;
}

static int nfs4_open_reclaim(struct nfs4_state_owner *sp, struct nfs4_state *state)
{
	struct nfs_open_context *ctx;
	int ret;

	ctx = nfs4_state_find_open_context(state);
	if (IS_ERR(ctx))
		return PTR_ERR(ctx);
	ret = nfs4_do_open_reclaim(ctx, state);
	put_nfs_open_context(ctx);
	return ret;
}

static int _nfs4_open_delegation_recall(struct nfs_open_context *ctx, struct nfs4_state *state, const nfs4_stateid *stateid)
{
	struct nfs4_opendata *opendata;
	int ret;

	opendata = nfs4_open_recoverdata_alloc(ctx, state);
	if (IS_ERR(opendata))
		return PTR_ERR(opendata);
	opendata->o_arg.claim = NFS4_OPEN_CLAIM_DELEGATE_CUR;
	nfs4_stateid_copy(&opendata->o_arg.u.delegation, stateid);
	ret = nfs4_open_recover(opendata, state);
	nfs4_opendata_put(opendata);
	return ret;
}

int nfs4_open_delegation_recall(struct nfs_open_context *ctx, struct nfs4_state *state, const nfs4_stateid *stateid)
{
	struct nfs4_exception exception = { };
	struct nfs_server *server = NFS_SERVER(state->inode);
	int err;
	do {
		err = _nfs4_open_delegation_recall(ctx, state, stateid);
		switch (err) {
			case 0:
			case -ENOENT:
			case -ESTALE:
				goto out;
			case -NFS4ERR_BADSESSION:
			case -NFS4ERR_BADSLOT:
			case -NFS4ERR_BAD_HIGH_SLOT:
			case -NFS4ERR_CONN_NOT_BOUND_TO_SESSION:
			case -NFS4ERR_DEADSESSION:
				nfs4_schedule_session_recovery(server->nfs_client->cl_session, err);
				goto out;
			case -NFS4ERR_STALE_CLIENTID:
			case -NFS4ERR_STALE_STATEID:
			case -NFS4ERR_EXPIRED:
				/* Don't recall a delegation if it was lost */
				nfs4_schedule_lease_recovery(server->nfs_client);
				goto out;
			case -ERESTARTSYS:
				/*
				 * The show must go on: exit, but mark the
				 * stateid as needing recovery.
				 */
			case -NFS4ERR_DELEG_REVOKED:
			case -NFS4ERR_ADMIN_REVOKED:
			case -NFS4ERR_BAD_STATEID:
				nfs_inode_find_state_and_recover(state->inode,
						stateid);
				nfs4_schedule_stateid_recovery(server, state);
			case -ENOMEM:
				err = 0;
				goto out;
		}
		err = nfs4_handle_exception(server, err, &exception);
	} while (exception.retry);
out:
	return err;
}

static void nfs4_open_confirm_done(struct rpc_task *task, void *calldata)
{
	struct nfs4_opendata *data = calldata;

	data->rpc_status = task->tk_status;
	if (data->rpc_status == 0) {
		nfs4_stateid_copy(&data->o_res.stateid, &data->c_res.stateid);
		nfs_confirm_seqid(&data->owner->so_seqid, 0);
		renew_lease(data->o_res.server, data->timestamp);
		data->rpc_done = 1;
	}
}

static void nfs4_open_confirm_release(void *calldata)
{
	struct nfs4_opendata *data = calldata;
	struct nfs4_state *state = NULL;

	/* If this request hasn't been cancelled, do nothing */
	if (data->cancelled == 0)
		goto out_free;
	/* In case of error, no cleanup! */
	if (!data->rpc_done)
		goto out_free;
	state = nfs4_opendata_to_nfs4_state(data);
	if (!IS_ERR(state))
		nfs4_close_state(state, data->o_arg.fmode);
out_free:
	nfs4_opendata_put(data);
}

static const struct rpc_call_ops nfs4_open_confirm_ops = {
	.rpc_call_done = nfs4_open_confirm_done,
	.rpc_release = nfs4_open_confirm_release,
};

/*
 * Note: On error, nfs4_proc_open_confirm will free the struct nfs4_opendata
 */
static int _nfs4_proc_open_confirm(struct nfs4_opendata *data)
{
	struct nfs_server *server = NFS_SERVER(data->dir->d_inode);
	struct rpc_task *task;
	struct  rpc_message msg = {
		.rpc_proc = &nfs4_procedures[NFSPROC4_CLNT_OPEN_CONFIRM],
		.rpc_argp = &data->c_arg,
		.rpc_resp = &data->c_res,
		.rpc_cred = data->owner->so_cred,
	};
	struct rpc_task_setup task_setup_data = {
		.rpc_client = server->client,
		.rpc_message = &msg,
		.callback_ops = &nfs4_open_confirm_ops,
		.callback_data = data,
		.workqueue = nfsiod_workqueue,
		.flags = RPC_TASK_ASYNC,
	};
	int status;

	kref_get(&data->kref);
	data->rpc_done = 0;
	data->rpc_status = 0;
	data->timestamp = jiffies;
	task = rpc_run_task(&task_setup_data);
	if (IS_ERR(task))
		return PTR_ERR(task);
	status = nfs4_wait_for_completion_rpc_task(task);
	if (status != 0) {
		data->cancelled = 1;
		smp_wmb();
	} else
		status = data->rpc_status;
	rpc_put_task(task);
	return status;
}

static void nfs4_open_prepare(struct rpc_task *task, void *calldata)
{
	struct nfs4_opendata *data = calldata;
	struct nfs4_state_owner *sp = data->owner;

	if (nfs_wait_on_sequence(data->o_arg.seqid, task) != 0)
		return;
	/*
	 * Check if we still need to send an OPEN call, or if we can use
	 * a delegation instead.
	 */
	if (data->state != NULL) {
		struct nfs_delegation *delegation;

		if (can_open_cached(data->state, data->o_arg.fmode, data->o_arg.open_flags))
			goto out_no_action;
		rcu_read_lock();
		delegation = rcu_dereference(NFS_I(data->state->inode)->delegation);
		if (data->o_arg.claim != NFS4_OPEN_CLAIM_DELEGATE_CUR &&
		    can_open_delegated(delegation, data->o_arg.fmode))
			goto unlock_no_action;
		rcu_read_unlock();
	}
	/* Update client id. */
	data->o_arg.clientid = sp->so_server->nfs_client->cl_clientid;
	if (data->o_arg.claim == NFS4_OPEN_CLAIM_PREVIOUS) {
		task->tk_msg.rpc_proc = &nfs4_procedures[NFSPROC4_CLNT_OPEN_NOATTR];
		data->o_arg.open_bitmap = &nfs4_open_noattr_bitmap[0];
		nfs_copy_fh(&data->o_res.fh, data->o_arg.fh);
	}
	data->timestamp = jiffies;
	if (nfs4_setup_sequence(data->o_arg.server,
				&data->o_arg.seq_args,
				&data->o_res.seq_res,
				task) != 0)
		nfs_release_seqid(data->o_arg.seqid);
	return;
unlock_no_action:
	rcu_read_unlock();
out_no_action:
	task->tk_action = NULL;
	nfs4_sequence_done(task, &data->o_res.seq_res);
}

static void nfs4_open_done(struct rpc_task *task, void *calldata)
{
	struct nfs4_opendata *data = calldata;

	data->rpc_status = task->tk_status;

	if (!nfs4_sequence_done(task, &data->o_res.seq_res))
		return;

	if (task->tk_status == 0) {
		if (data->o_res.f_attr->valid & NFS_ATTR_FATTR_TYPE) {
			switch (data->o_res.f_attr->mode & S_IFMT) {
			case S_IFREG:
				break;
			case S_IFLNK:
				data->rpc_status = -ELOOP;
				break;
			case S_IFDIR:
				data->rpc_status = -EISDIR;
				break;
			default:
				data->rpc_status = -ENOTDIR;
			}
		}
		renew_lease(data->o_res.server, data->timestamp);
		if (!(data->o_res.rflags & NFS4_OPEN_RESULT_CONFIRM))
			nfs_confirm_seqid(&data->owner->so_seqid, 0);
	}
	data->rpc_done = 1;
}

static void nfs4_open_release(void *calldata)
{
	struct nfs4_opendata *data = calldata;
	struct nfs4_state *state = NULL;

	/* If this request hasn't been cancelled, do nothing */
	if (data->cancelled == 0)
		goto out_free;
	/* In case of error, no cleanup! */
	if (data->rpc_status != 0 || !data->rpc_done)
		goto out_free;
	/* In case we need an open_confirm, no cleanup! */
	if (data->o_res.rflags & NFS4_OPEN_RESULT_CONFIRM)
		goto out_free;
	state = nfs4_opendata_to_nfs4_state(data);
	if (!IS_ERR(state))
		nfs4_close_state(state, data->o_arg.fmode);
out_free:
	nfs4_opendata_put(data);
}

static const struct rpc_call_ops nfs4_open_ops = {
	.rpc_call_prepare = nfs4_open_prepare,
	.rpc_call_done = nfs4_open_done,
	.rpc_release = nfs4_open_release,
};

static int nfs4_run_open_task(struct nfs4_opendata *data, int isrecover)
{
	struct inode *dir = data->dir->d_inode;
	struct nfs_server *server = NFS_SERVER(dir);
	struct nfs_openargs *o_arg = &data->o_arg;
	struct nfs_openres *o_res = &data->o_res;
	struct rpc_task *task;
	struct rpc_message msg = {
		.rpc_proc = &nfs4_procedures[NFSPROC4_CLNT_OPEN],
		.rpc_argp = o_arg,
		.rpc_resp = o_res,
		.rpc_cred = data->owner->so_cred,
	};
	struct rpc_task_setup task_setup_data = {
		.rpc_client = server->client,
		.rpc_message = &msg,
		.callback_ops = &nfs4_open_ops,
		.callback_data = data,
		.workqueue = nfsiod_workqueue,
		.flags = RPC_TASK_ASYNC,
	};
	int status;

	nfs41_init_sequence(&o_arg->seq_args, &o_res->seq_res, 1);
	kref_get(&data->kref);
	data->rpc_done = 0;
	data->rpc_status = 0;
	data->cancelled = 0;
	if (isrecover)
		nfs4_set_sequence_privileged(&o_arg->seq_args);
	task = rpc_run_task(&task_setup_data);
        if (IS_ERR(task))
                return PTR_ERR(task);
        status = nfs4_wait_for_completion_rpc_task(task);
        if (status != 0) {
                data->cancelled = 1;
                smp_wmb();
        } else
                status = data->rpc_status;
        rpc_put_task(task);

	return status;
}

static int _nfs4_recover_proc_open(struct nfs4_opendata *data)
{
	struct inode *dir = data->dir->d_inode;
	struct nfs_openres *o_res = &data->o_res;
        int status;

	status = nfs4_run_open_task(data, 1);
	if (status != 0 || !data->rpc_done)
		return status;

	nfs_fattr_map_and_free_names(NFS_SERVER(dir), &data->f_attr);

	if (o_res->rflags & NFS4_OPEN_RESULT_CONFIRM) {
		status = _nfs4_proc_open_confirm(data);
		if (status != 0)
			return status;
	}

	return status;
}

static int nfs4_opendata_access(struct rpc_cred *cred,
				struct nfs4_opendata *opendata,
				struct nfs4_state *state, fmode_t fmode,
				int openflags)
{
	struct nfs_access_entry cache;
	u32 mask;

	/* access call failed or for some reason the server doesn't
	 * support any access modes -- defer access call until later */
	if (opendata->o_res.access_supported == 0)
		return 0;

	mask = 0;
	/* don't check MAY_WRITE - a newly created file may not have
	 * write mode bits, but POSIX allows the creating process to write.
	 * use openflags to check for exec, because fmode won't
	 * always have FMODE_EXEC set when file open for exec. */
	if (openflags & __FMODE_EXEC) {
		/* ONLY check for exec rights */
		mask = MAY_EXEC;
	} else if (fmode & FMODE_READ)
		mask = MAY_READ;

	cache.cred = cred;
	cache.jiffies = jiffies;
	nfs_access_set_mask(&cache, opendata->o_res.access_result);
	nfs_access_add_cache(state->inode, &cache);

	if ((mask & ~cache.mask & (MAY_READ | MAY_EXEC)) == 0)
		return 0;

	/* even though OPEN succeeded, access is denied. Close the file */
	nfs4_close_state(state, fmode);
	return -EACCES;
}

/*
 * Note: On error, nfs4_proc_open will free the struct nfs4_opendata
 */
static int _nfs4_proc_open(struct nfs4_opendata *data)
{
	struct inode *dir = data->dir->d_inode;
	struct nfs_server *server = NFS_SERVER(dir);
	struct nfs_openargs *o_arg = &data->o_arg;
	struct nfs_openres *o_res = &data->o_res;
	int status;

	status = nfs4_run_open_task(data, 0);
	if (!data->rpc_done)
		return status;
	if (status != 0) {
		if (status == -NFS4ERR_BADNAME &&
				!(o_arg->open_flags & O_CREAT))
			return -ENOENT;
		return status;
	}

	nfs_fattr_map_and_free_names(server, &data->f_attr);

	if (o_arg->open_flags & O_CREAT)
		update_changeattr(dir, &o_res->cinfo);
	if ((o_res->rflags & NFS4_OPEN_RESULT_LOCKTYPE_POSIX) == 0)
		server->caps &= ~NFS_CAP_POSIX_LOCK;
	if(o_res->rflags & NFS4_OPEN_RESULT_CONFIRM) {
		status = _nfs4_proc_open_confirm(data);
		if (status != 0)
			return status;
	}
	if (!(o_res->f_attr->valid & NFS_ATTR_FATTR))
		_nfs4_proc_getattr(server, &o_res->fh, o_res->f_attr);
	return 0;
}

static int nfs4_recover_expired_lease(struct nfs_server *server)
{
	return nfs4_client_recover_expired_lease(server->nfs_client);
}

/*
 * OPEN_EXPIRED:
 * 	reclaim state on the server after a network partition.
 * 	Assumes caller holds the appropriate lock
 */
static int _nfs4_open_expired(struct nfs_open_context *ctx, struct nfs4_state *state)
{
	struct nfs4_opendata *opendata;
	int ret;

	opendata = nfs4_open_recoverdata_alloc(ctx, state);
	if (IS_ERR(opendata))
		return PTR_ERR(opendata);
	ret = nfs4_open_recover(opendata, state);
	if (ret == -ESTALE)
		d_drop(ctx->dentry);
	nfs4_opendata_put(opendata);
	return ret;
}

static int nfs4_do_open_expired(struct nfs_open_context *ctx, struct nfs4_state *state)
{
	struct nfs_server *server = NFS_SERVER(state->inode);
	struct nfs4_exception exception = { };
	int err;

	do {
		err = _nfs4_open_expired(ctx, state);
		switch (err) {
		default:
			goto out;
		case -NFS4ERR_GRACE:
		case -NFS4ERR_DELAY:
			nfs4_handle_exception(server, err, &exception);
			err = 0;
		}
	} while (exception.retry);
out:
	return err;
}

static int nfs4_open_expired(struct nfs4_state_owner *sp, struct nfs4_state *state)
{
	struct nfs_open_context *ctx;
	int ret;

	ctx = nfs4_state_find_open_context(state);
	if (IS_ERR(ctx))
		return PTR_ERR(ctx);
	ret = nfs4_do_open_expired(ctx, state);
	put_nfs_open_context(ctx);
	return ret;
}

#if defined(CONFIG_NFS_V4_1)
static void nfs41_clear_delegation_stateid(struct nfs4_state *state)
{
	struct nfs_server *server = NFS_SERVER(state->inode);
	nfs4_stateid *stateid = &state->stateid;
	int status;

	/* If a state reset has been done, test_stateid is unneeded */
	if (test_bit(NFS_DELEGATED_STATE, &state->flags) == 0)
		return;

	status = nfs41_test_stateid(server, stateid);
	if (status != NFS_OK) {
		/* Free the stateid unless the server explicitly
		 * informs us the stateid is unrecognized. */
		if (status != -NFS4ERR_BAD_STATEID)
			nfs41_free_stateid(server, stateid);
		nfs_remove_bad_delegation(state->inode);

		write_seqlock(&state->seqlock);
		nfs4_stateid_copy(&state->stateid, &state->open_stateid);
		write_sequnlock(&state->seqlock);
		clear_bit(NFS_DELEGATED_STATE, &state->flags);
	}
}

/**
 * nfs41_check_open_stateid - possibly free an open stateid
 *
 * @state: NFSv4 state for an inode
 *
 * Returns NFS_OK if recovery for this stateid is now finished.
 * Otherwise a negative NFS4ERR value is returned.
 */
static int nfs41_check_open_stateid(struct nfs4_state *state)
{
	struct nfs_server *server = NFS_SERVER(state->inode);
	nfs4_stateid *stateid = &state->open_stateid;
	int status;

	/* If a state reset has been done, test_stateid is unneeded */
	if ((test_bit(NFS_O_RDONLY_STATE, &state->flags) == 0) &&
	    (test_bit(NFS_O_WRONLY_STATE, &state->flags) == 0) &&
	    (test_bit(NFS_O_RDWR_STATE, &state->flags) == 0))
		return -NFS4ERR_BAD_STATEID;

	status = nfs41_test_stateid(server, stateid);
	if (status != NFS_OK) {
		/* Free the stateid unless the server explicitly
		 * informs us the stateid is unrecognized. */
		if (status != -NFS4ERR_BAD_STATEID)
			nfs41_free_stateid(server, stateid);

		clear_bit(NFS_O_RDONLY_STATE, &state->flags);
		clear_bit(NFS_O_WRONLY_STATE, &state->flags);
		clear_bit(NFS_O_RDWR_STATE, &state->flags);
	}
	return status;
}

static int nfs41_open_expired(struct nfs4_state_owner *sp, struct nfs4_state *state)
{
	int status;

	nfs41_clear_delegation_stateid(state);
	status = nfs41_check_open_stateid(state);
	if (status != NFS_OK)
		status = nfs4_open_expired(sp, state);
	return status;
}
#endif

/*
 * on an EXCLUSIVE create, the server should send back a bitmask with FATTR4-*
 * fields corresponding to attributes that were used to store the verifier.
 * Make sure we clobber those fields in the later setattr call
 */
static inline void nfs4_exclusive_attrset(struct nfs4_opendata *opendata, struct iattr *sattr)
{
	if ((opendata->o_res.attrset[1] & FATTR4_WORD1_TIME_ACCESS) &&
	    !(sattr->ia_valid & ATTR_ATIME_SET))
		sattr->ia_valid |= ATTR_ATIME;

	if ((opendata->o_res.attrset[1] & FATTR4_WORD1_TIME_MODIFY) &&
	    !(sattr->ia_valid & ATTR_MTIME_SET))
		sattr->ia_valid |= ATTR_MTIME;
}

/*
 * Returns a referenced nfs4_state
 */
static int _nfs4_do_open(struct inode *dir,
			struct dentry *dentry,
			fmode_t fmode,
			int flags,
			struct iattr *sattr,
			struct rpc_cred *cred,
			struct nfs4_state **res,
			struct nfs4_threshold **ctx_th)
{
	struct nfs4_state_owner  *sp;
	struct nfs4_state     *state = NULL;
	struct nfs_server       *server = NFS_SERVER(dir);
	struct nfs4_opendata *opendata;
	int status;

	/* Protect against reboot recovery conflicts */
	status = -ENOMEM;
	sp = nfs4_get_state_owner(server, cred, GFP_KERNEL);
	if (sp == NULL) {
		dprintk("nfs4_do_open: nfs4_get_state_owner failed!\n");
		goto out_err;
	}
	status = nfs4_recover_expired_lease(server);
	if (status != 0)
		goto err_put_state_owner;
	if (dentry->d_inode != NULL)
		nfs4_return_incompatible_delegation(dentry->d_inode, fmode);
	status = -ENOMEM;
	opendata = nfs4_opendata_alloc(dentry, sp, fmode, flags, sattr, GFP_KERNEL);
	if (opendata == NULL)
		goto err_put_state_owner;

	if (ctx_th && server->attr_bitmask[2] & FATTR4_WORD2_MDSTHRESHOLD) {
		opendata->f_attr.mdsthreshold = pnfs_mdsthreshold_alloc();
		if (!opendata->f_attr.mdsthreshold)
			goto err_opendata_put;
		opendata->o_arg.open_bitmap = &nfs4_pnfs_open_bitmap[0];
	}
	if (dentry->d_inode != NULL)
		opendata->state = nfs4_get_open_state(dentry->d_inode, sp);

	status = _nfs4_proc_open(opendata);
	if (status != 0)
		goto err_opendata_put;

	state = nfs4_opendata_to_nfs4_state(opendata);
	status = PTR_ERR(state);
	if (IS_ERR(state))
		goto err_opendata_put;
	if (server->caps & NFS_CAP_POSIX_LOCK)
		set_bit(NFS_STATE_POSIX_LOCKS, &state->flags);

	status = nfs4_opendata_access(cred, opendata, state, fmode, flags);
	if (status != 0)
		goto err_opendata_put;

	if (opendata->o_arg.open_flags & O_EXCL) {
		nfs4_exclusive_attrset(opendata, sattr);

		nfs_fattr_init(opendata->o_res.f_attr);
		status = nfs4_do_setattr(state->inode, cred,
				opendata->o_res.f_attr, sattr,
				state);
		if (status == 0)
			nfs_setattr_update_inode(state->inode, sattr);
		nfs_post_op_update_inode(state->inode, opendata->o_res.f_attr);
	}

	if (pnfs_use_threshold(ctx_th, opendata->f_attr.mdsthreshold, server))
		*ctx_th = opendata->f_attr.mdsthreshold;
	else
		kfree(opendata->f_attr.mdsthreshold);
	opendata->f_attr.mdsthreshold = NULL;

	nfs4_opendata_put(opendata);
	nfs4_put_state_owner(sp);
	*res = state;
	return 0;
err_opendata_put:
	kfree(opendata->f_attr.mdsthreshold);
	nfs4_opendata_put(opendata);
err_put_state_owner:
	nfs4_put_state_owner(sp);
out_err:
	*res = NULL;
	return status;
}


static struct nfs4_state *nfs4_do_open(struct inode *dir,
					struct dentry *dentry,
					fmode_t fmode,
					int flags,
					struct iattr *sattr,
					struct rpc_cred *cred,
					struct nfs4_threshold **ctx_th)
{
	struct nfs4_exception exception = { };
	struct nfs4_state *res;
	int status;

	fmode &= FMODE_READ|FMODE_WRITE|FMODE_EXEC;
	do {
		status = _nfs4_do_open(dir, dentry, fmode, flags, sattr, cred,
				       &res, ctx_th);
		if (status == 0)
			break;
		/* NOTE: BAD_SEQID means the server and client disagree about the
		 * book-keeping w.r.t. state-changing operations
		 * (OPEN/CLOSE/LOCK/LOCKU...)
		 * It is actually a sign of a bug on the client or on the server.
		 *
		 * If we receive a BAD_SEQID error in the particular case of
		 * doing an OPEN, we assume that nfs_increment_open_seqid() will
		 * have unhashed the old state_owner for us, and that we can
		 * therefore safely retry using a new one. We should still warn
		 * the user though...
		 */
		if (status == -NFS4ERR_BAD_SEQID) {
			pr_warn_ratelimited("NFS: v4 server %s "
					" returned a bad sequence-id error!\n",
					NFS_SERVER(dir)->nfs_client->cl_hostname);
			exception.retry = 1;
			continue;
		}
		/*
		 * BAD_STATEID on OPEN means that the server cancelled our
		 * state before it received the OPEN_CONFIRM.
		 * Recover by retrying the request as per the discussion
		 * on Page 181 of RFC3530.
		 */
		if (status == -NFS4ERR_BAD_STATEID) {
			exception.retry = 1;
			continue;
		}
		if (status == -EAGAIN) {
			/* We must have found a delegation */
			exception.retry = 1;
			continue;
		}
		res = ERR_PTR(nfs4_handle_exception(NFS_SERVER(dir),
					status, &exception));
	} while (exception.retry);
	return res;
}

static int _nfs4_do_setattr(struct inode *inode, struct rpc_cred *cred,
			    struct nfs_fattr *fattr, struct iattr *sattr,
			    struct nfs4_state *state)
{
	struct nfs_server *server = NFS_SERVER(inode);
        struct nfs_setattrargs  arg = {
                .fh             = NFS_FH(inode),
                .iap            = sattr,
		.server		= server,
		.bitmask = server->attr_bitmask,
        };
        struct nfs_setattrres  res = {
		.fattr		= fattr,
		.server		= server,
        };
        struct rpc_message msg = {
		.rpc_proc	= &nfs4_procedures[NFSPROC4_CLNT_SETATTR],
		.rpc_argp	= &arg,
		.rpc_resp	= &res,
		.rpc_cred	= cred,
        };
	unsigned long timestamp = jiffies;
	int status;

	nfs_fattr_init(fattr);

	if (state != NULL) {
		struct nfs_lockowner lockowner = {
			.l_owner = current->files,
			.l_pid = current->tgid,
		};
		nfs4_select_rw_stateid(&arg.stateid, state, FMODE_WRITE,
				&lockowner);
	} else if (nfs4_copy_delegation_stateid(&arg.stateid, inode,
				FMODE_WRITE)) {
		/* Use that stateid */
	} else
		nfs4_stateid_copy(&arg.stateid, &zero_stateid);

	status = nfs4_call_sync(server->client, server, &msg, &arg.seq_args, &res.seq_res, 1);
	if (status == 0 && state != NULL)
		renew_lease(server, timestamp);
	return status;
}

static int nfs4_do_setattr(struct inode *inode, struct rpc_cred *cred,
			   struct nfs_fattr *fattr, struct iattr *sattr,
			   struct nfs4_state *state)
{
	struct nfs_server *server = NFS_SERVER(inode);
	struct nfs4_exception exception = {
		.state = state,
		.inode = inode,
	};
	int err;
	do {
		err = _nfs4_do_setattr(inode, cred, fattr, sattr, state);
		switch (err) {
		case -NFS4ERR_OPENMODE:
			if (state && !(state->state & FMODE_WRITE)) {
				err = -EBADF;
				if (sattr->ia_valid & ATTR_OPEN)
					err = -EACCES;
				goto out;
			}
		}
		err = nfs4_handle_exception(server, err, &exception);
	} while (exception.retry);
out:
	return err;
}

struct nfs4_closedata {
	struct inode *inode;
	struct nfs4_state *state;
	struct nfs_closeargs arg;
	struct nfs_closeres res;
	struct nfs_fattr fattr;
	unsigned long timestamp;
	bool roc;
	u32 roc_barrier;
};

static void nfs4_free_closedata(void *data)
{
	struct nfs4_closedata *calldata = data;
	struct nfs4_state_owner *sp = calldata->state->owner;
	struct super_block *sb = calldata->state->inode->i_sb;

	if (calldata->roc)
		pnfs_roc_release(calldata->state->inode);
	nfs4_put_open_state(calldata->state);
	nfs_free_seqid(calldata->arg.seqid);
	nfs4_put_state_owner(sp);
	nfs_sb_deactive_async(sb);
	kfree(calldata);
}

static void nfs4_close_clear_stateid_flags(struct nfs4_state *state,
		fmode_t fmode)
{
	spin_lock(&state->owner->so_lock);
	if (!(fmode & FMODE_READ))
		clear_bit(NFS_O_RDONLY_STATE, &state->flags);
	if (!(fmode & FMODE_WRITE))
		clear_bit(NFS_O_WRONLY_STATE, &state->flags);
	clear_bit(NFS_O_RDWR_STATE, &state->flags);
	spin_unlock(&state->owner->so_lock);
}

static void nfs4_close_done(struct rpc_task *task, void *data)
{
	struct nfs4_closedata *calldata = data;
	struct nfs4_state *state = calldata->state;
	struct nfs_server *server = NFS_SERVER(calldata->inode);

	dprintk("%s: begin!\n", __func__);
	if (!nfs4_sequence_done(task, &calldata->res.seq_res))
		return;
        /* hmm. we are done with the inode, and in the process of freeing
	 * the state_owner. we keep this around to process errors
	 */
	switch (task->tk_status) {
		case 0:
			if (calldata->roc)
				pnfs_roc_set_barrier(state->inode,
						     calldata->roc_barrier);
			nfs_set_open_stateid(state, &calldata->res.stateid, 0);
			renew_lease(server, calldata->timestamp);
			nfs4_close_clear_stateid_flags(state,
					calldata->arg.fmode);
			break;
		case -NFS4ERR_STALE_STATEID:
		case -NFS4ERR_OLD_STATEID:
		case -NFS4ERR_BAD_STATEID:
		case -NFS4ERR_EXPIRED:
			if (calldata->arg.fmode == 0)
				break;
		default:
			if (nfs4_async_handle_error(task, server, state) == -EAGAIN)
				rpc_restart_call_prepare(task);
	}
	nfs_release_seqid(calldata->arg.seqid);
	nfs_refresh_inode(calldata->inode, calldata->res.fattr);
	dprintk("%s: done, ret = %d!\n", __func__, task->tk_status);
}

static void nfs4_close_prepare(struct rpc_task *task, void *data)
{
	struct nfs4_closedata *calldata = data;
	struct nfs4_state *state = calldata->state;
	struct inode *inode = calldata->inode;
	int call_close = 0;

	dprintk("%s: begin!\n", __func__);
	if (nfs_wait_on_sequence(calldata->arg.seqid, task) != 0)
		return;

	task->tk_msg.rpc_proc = &nfs4_procedures[NFSPROC4_CLNT_OPEN_DOWNGRADE];
	calldata->arg.fmode = FMODE_READ|FMODE_WRITE;
	spin_lock(&state->owner->so_lock);
	/* Calculate the change in open mode */
	if (state->n_rdwr == 0) {
		if (state->n_rdonly == 0) {
			call_close |= test_bit(NFS_O_RDONLY_STATE, &state->flags);
			call_close |= test_bit(NFS_O_RDWR_STATE, &state->flags);
			calldata->arg.fmode &= ~FMODE_READ;
		}
		if (state->n_wronly == 0) {
			call_close |= test_bit(NFS_O_WRONLY_STATE, &state->flags);
			call_close |= test_bit(NFS_O_RDWR_STATE, &state->flags);
			calldata->arg.fmode &= ~FMODE_WRITE;
		}
	}
	spin_unlock(&state->owner->so_lock);

	if (!call_close) {
		/* Note: exit _without_ calling nfs4_close_done */
		task->tk_action = NULL;
		nfs4_sequence_done(task, &calldata->res.seq_res);
		goto out;
	}

	if (calldata->arg.fmode == 0) {
		task->tk_msg.rpc_proc = &nfs4_procedures[NFSPROC4_CLNT_CLOSE];
		if (calldata->roc &&
		    pnfs_roc_drain(inode, &calldata->roc_barrier, task))
			goto out;
	}

	nfs_fattr_init(calldata->res.fattr);
	calldata->timestamp = jiffies;
	if (nfs4_setup_sequence(NFS_SERVER(inode),
				&calldata->arg.seq_args,
				&calldata->res.seq_res,
				task) != 0)
		nfs_release_seqid(calldata->arg.seqid);
out:
	dprintk("%s: done!\n", __func__);
}

static const struct rpc_call_ops nfs4_close_ops = {
	.rpc_call_prepare = nfs4_close_prepare,
	.rpc_call_done = nfs4_close_done,
	.rpc_release = nfs4_free_closedata,
};

/* 
 * It is possible for data to be read/written from a mem-mapped file 
 * after the sys_close call (which hits the vfs layer as a flush).
 * This means that we can't safely call nfsv4 close on a file until 
 * the inode is cleared. This in turn means that we are not good
 * NFSv4 citizens - we do not indicate to the server to update the file's 
 * share state even when we are done with one of the three share 
 * stateid's in the inode.
 *
 * NOTE: Caller must be holding the sp->so_owner semaphore!
 */
int nfs4_do_close(struct nfs4_state *state, gfp_t gfp_mask, int wait)
{
	struct nfs_server *server = NFS_SERVER(state->inode);
	struct nfs4_closedata *calldata;
	struct nfs4_state_owner *sp = state->owner;
	struct rpc_task *task;
	struct rpc_message msg = {
		.rpc_proc = &nfs4_procedures[NFSPROC4_CLNT_CLOSE],
		.rpc_cred = state->owner->so_cred,
	};
	struct rpc_task_setup task_setup_data = {
		.rpc_client = server->client,
		.rpc_message = &msg,
		.callback_ops = &nfs4_close_ops,
		.workqueue = nfsiod_workqueue,
		.flags = RPC_TASK_ASYNC,
	};
	int status = -ENOMEM;

	calldata = kzalloc(sizeof(*calldata), gfp_mask);
	if (calldata == NULL)
		goto out;
	nfs41_init_sequence(&calldata->arg.seq_args, &calldata->res.seq_res, 1);
	calldata->inode = state->inode;
	calldata->state = state;
	calldata->arg.fh = NFS_FH(state->inode);
	calldata->arg.stateid = &state->open_stateid;
	/* Serialization for the sequence id */
	calldata->arg.seqid = nfs_alloc_seqid(&state->owner->so_seqid, gfp_mask);
	if (calldata->arg.seqid == NULL)
		goto out_free_calldata;
	calldata->arg.fmode = 0;
	calldata->arg.bitmask = server->cache_consistency_bitmask;
	calldata->res.fattr = &calldata->fattr;
	calldata->res.seqid = calldata->arg.seqid;
	calldata->res.server = server;
	calldata->roc = pnfs_roc(state->inode);
	nfs_sb_active(calldata->inode->i_sb);

	msg.rpc_argp = &calldata->arg;
	msg.rpc_resp = &calldata->res;
	task_setup_data.callback_data = calldata;
	task = rpc_run_task(&task_setup_data);
	if (IS_ERR(task))
		return PTR_ERR(task);
	status = 0;
	if (wait)
		status = rpc_wait_for_completion_task(task);
	rpc_put_task(task);
	return status;
out_free_calldata:
	kfree(calldata);
out:
	nfs4_put_open_state(state);
	nfs4_put_state_owner(sp);
	return status;
}

static struct inode *
nfs4_atomic_open(struct inode *dir, struct nfs_open_context *ctx, int open_flags, struct iattr *attr)
{
	struct nfs4_state *state;

	/* Protect against concurrent sillydeletes */
	state = nfs4_do_open(dir, ctx->dentry, ctx->mode, open_flags, attr,
			     ctx->cred, &ctx->mdsthreshold);
	if (IS_ERR(state))
		return ERR_CAST(state);
	ctx->state = state;
	return igrab(state->inode);
}

static void nfs4_close_context(struct nfs_open_context *ctx, int is_sync)
{
	if (ctx->state == NULL)
		return;
	if (is_sync)
		nfs4_close_sync(ctx->state, ctx->mode);
	else
		nfs4_close_state(ctx->state, ctx->mode);
}

static int _nfs4_server_capabilities(struct nfs_server *server, struct nfs_fh *fhandle)
{
	struct nfs4_server_caps_arg args = {
		.fhandle = fhandle,
	};
	struct nfs4_server_caps_res res = {};
	struct rpc_message msg = {
		.rpc_proc = &nfs4_procedures[NFSPROC4_CLNT_SERVER_CAPS],
		.rpc_argp = &args,
		.rpc_resp = &res,
	};
	int status;

	status = nfs4_call_sync(server->client, server, &msg, &args.seq_args, &res.seq_res, 0);
	if (status == 0) {
		memcpy(server->attr_bitmask, res.attr_bitmask, sizeof(server->attr_bitmask));
		server->caps &= ~(NFS_CAP_ACLS|NFS_CAP_HARDLINKS|
				NFS_CAP_SYMLINKS|NFS_CAP_FILEID|
				NFS_CAP_MODE|NFS_CAP_NLINK|NFS_CAP_OWNER|
				NFS_CAP_OWNER_GROUP|NFS_CAP_ATIME|
				NFS_CAP_CTIME|NFS_CAP_MTIME);
		if (res.attr_bitmask[0] & FATTR4_WORD0_ACL)
			server->caps |= NFS_CAP_ACLS;
		if (res.has_links != 0)
			server->caps |= NFS_CAP_HARDLINKS;
		if (res.has_symlinks != 0)
			server->caps |= NFS_CAP_SYMLINKS;
		if (res.attr_bitmask[0] & FATTR4_WORD0_FILEID)
			server->caps |= NFS_CAP_FILEID;
		if (res.attr_bitmask[1] & FATTR4_WORD1_MODE)
			server->caps |= NFS_CAP_MODE;
		if (res.attr_bitmask[1] & FATTR4_WORD1_NUMLINKS)
			server->caps |= NFS_CAP_NLINK;
		if (res.attr_bitmask[1] & FATTR4_WORD1_OWNER)
			server->caps |= NFS_CAP_OWNER;
		if (res.attr_bitmask[1] & FATTR4_WORD1_OWNER_GROUP)
			server->caps |= NFS_CAP_OWNER_GROUP;
		if (res.attr_bitmask[1] & FATTR4_WORD1_TIME_ACCESS)
			server->caps |= NFS_CAP_ATIME;
		if (res.attr_bitmask[1] & FATTR4_WORD1_TIME_METADATA)
			server->caps |= NFS_CAP_CTIME;
		if (res.attr_bitmask[1] & FATTR4_WORD1_TIME_MODIFY)
			server->caps |= NFS_CAP_MTIME;

		memcpy(server->cache_consistency_bitmask, res.attr_bitmask, sizeof(server->cache_consistency_bitmask));
		server->cache_consistency_bitmask[0] &= FATTR4_WORD0_CHANGE|FATTR4_WORD0_SIZE;
		server->cache_consistency_bitmask[1] &= FATTR4_WORD1_TIME_METADATA|FATTR4_WORD1_TIME_MODIFY;
		server->acl_bitmask = res.acl_bitmask;
		server->fh_expire_type = res.fh_expire_type;
	}

	return status;
}

int nfs4_server_capabilities(struct nfs_server *server, struct nfs_fh *fhandle)
{
	struct nfs4_exception exception = { };
	int err;
	do {
		err = nfs4_handle_exception(server,
				_nfs4_server_capabilities(server, fhandle),
				&exception);
	} while (exception.retry);
	return err;
}

static int _nfs4_lookup_root(struct nfs_server *server, struct nfs_fh *fhandle,
		struct nfs_fsinfo *info)
{
	struct nfs4_lookup_root_arg args = {
		.bitmask = nfs4_fattr_bitmap,
	};
	struct nfs4_lookup_res res = {
		.server = server,
		.fattr = info->fattr,
		.fh = fhandle,
	};
	struct rpc_message msg = {
		.rpc_proc = &nfs4_procedures[NFSPROC4_CLNT_LOOKUP_ROOT],
		.rpc_argp = &args,
		.rpc_resp = &res,
	};

	nfs_fattr_init(info->fattr);
	return nfs4_call_sync(server->client, server, &msg, &args.seq_args, &res.seq_res, 0);
}

static int nfs4_lookup_root(struct nfs_server *server, struct nfs_fh *fhandle,
		struct nfs_fsinfo *info)
{
	struct nfs4_exception exception = { };
	int err;
	do {
		err = _nfs4_lookup_root(server, fhandle, info);
		switch (err) {
		case 0:
		case -NFS4ERR_WRONGSEC:
			goto out;
		default:
			err = nfs4_handle_exception(server, err, &exception);
		}
	} while (exception.retry);
out:
	return err;
}

static int nfs4_lookup_root_sec(struct nfs_server *server, struct nfs_fh *fhandle,
				struct nfs_fsinfo *info, rpc_authflavor_t flavor)
{
	struct rpc_auth *auth;
	int ret;

	auth = rpcauth_create(flavor, server->client);
	if (IS_ERR(auth)) {
		ret = -EIO;
		goto out;
	}
	ret = nfs4_lookup_root(server, fhandle, info);
out:
	return ret;
}

static int nfs4_find_root_sec(struct nfs_server *server, struct nfs_fh *fhandle,
			      struct nfs_fsinfo *info)
{
	int i, len, status = 0;
	rpc_authflavor_t flav_array[NFS_MAX_SECFLAVORS];

	len = rpcauth_list_flavors(flav_array, ARRAY_SIZE(flav_array));
	if (len < 0)
		return len;

	for (i = 0; i < len; i++) {
		/* AUTH_UNIX is the default flavor if none was specified,
		 * thus has already been tried. */
		if (flav_array[i] == RPC_AUTH_UNIX)
			continue;

		status = nfs4_lookup_root_sec(server, fhandle, info, flav_array[i]);
		if (status == -NFS4ERR_WRONGSEC || status == -EACCES)
			continue;
		break;
	}
	/*
	 * -EACCESS could mean that the user doesn't have correct permissions
	 * to access the mount.  It could also mean that we tried to mount
	 * with a gss auth flavor, but rpc.gssd isn't running.  Either way,
	 * existing mount programs don't handle -EACCES very well so it should
	 * be mapped to -EPERM instead.
	 */
	if (status == -EACCES)
		status = -EPERM;
	return status;
}

/*
 * get the file handle for the "/" directory on the server
 */
int nfs4_proc_get_rootfh(struct nfs_server *server, struct nfs_fh *fhandle,
			 struct nfs_fsinfo *info)
{
	int minor_version = server->nfs_client->cl_minorversion;
	int status = nfs4_lookup_root(server, fhandle, info);
	if ((status == -NFS4ERR_WRONGSEC) && !(server->flags & NFS_MOUNT_SECFLAVOUR))
		/*
		 * A status of -NFS4ERR_WRONGSEC will be mapped to -EPERM
		 * by nfs4_map_errors() as this function exits.
		 */
		status = nfs_v4_minor_ops[minor_version]->find_root_sec(server, fhandle, info);
	if (status == 0)
		status = nfs4_server_capabilities(server, fhandle);
	if (status == 0)
		status = nfs4_do_fsinfo(server, fhandle, info);
	return nfs4_map_errors(status);
}

static int nfs4_proc_get_root(struct nfs_server *server, struct nfs_fh *mntfh,
			      struct nfs_fsinfo *info)
{
	int error;
	struct nfs_fattr *fattr = info->fattr;

	error = nfs4_server_capabilities(server, mntfh);
	if (error < 0) {
		dprintk("nfs4_get_root: getcaps error = %d\n", -error);
		return error;
	}

	error = nfs4_proc_getattr(server, mntfh, fattr);
	if (error < 0) {
		dprintk("nfs4_get_root: getattr error = %d\n", -error);
		return error;
	}

	if (fattr->valid & NFS_ATTR_FATTR_FSID &&
	    !nfs_fsid_equal(&server->fsid, &fattr->fsid))
		memcpy(&server->fsid, &fattr->fsid, sizeof(server->fsid));

	return error;
}

/*
 * Get locations and (maybe) other attributes of a referral.
 * Note that we'll actually follow the referral later when
 * we detect fsid mismatch in inode revalidation
 */
static int nfs4_get_referral(struct rpc_clnt *client, struct inode *dir,
			     const struct qstr *name, struct nfs_fattr *fattr,
			     struct nfs_fh *fhandle)
{
	int status = -ENOMEM;
	struct page *page = NULL;
	struct nfs4_fs_locations *locations = NULL;

	page = alloc_page(GFP_KERNEL);
	if (page == NULL)
		goto out;
	locations = kmalloc(sizeof(struct nfs4_fs_locations), GFP_KERNEL);
	if (locations == NULL)
		goto out;

	status = nfs4_proc_fs_locations(client, dir, name, locations, page);
	if (status != 0)
		goto out;
	/* Make sure server returned a different fsid for the referral */
	if (nfs_fsid_equal(&NFS_SERVER(dir)->fsid, &locations->fattr.fsid)) {
		dprintk("%s: server did not return a different fsid for"
			" a referral at %s\n", __func__, name->name);
		status = -EIO;
		goto out;
	}
	/* Fixup attributes for the nfs_lookup() call to nfs_fhget() */
	nfs_fixup_referral_attributes(&locations->fattr);

	/* replace the lookup nfs_fattr with the locations nfs_fattr */
	memcpy(fattr, &locations->fattr, sizeof(struct nfs_fattr));
	memset(fhandle, 0, sizeof(struct nfs_fh));
out:
	if (page)
		__free_page(page);
	kfree(locations);
	return status;
}

static int _nfs4_proc_getattr(struct nfs_server *server, struct nfs_fh *fhandle, struct nfs_fattr *fattr)
{
	struct nfs4_getattr_arg args = {
		.fh = fhandle,
		.bitmask = server->attr_bitmask,
	};
	struct nfs4_getattr_res res = {
		.fattr = fattr,
		.server = server,
	};
	struct rpc_message msg = {
		.rpc_proc = &nfs4_procedures[NFSPROC4_CLNT_GETATTR],
		.rpc_argp = &args,
		.rpc_resp = &res,
	};
	
	nfs_fattr_init(fattr);
	return nfs4_call_sync(server->client, server, &msg, &args.seq_args, &res.seq_res, 0);
}

static int nfs4_proc_getattr(struct nfs_server *server, struct nfs_fh *fhandle, struct nfs_fattr *fattr)
{
	struct nfs4_exception exception = { };
	int err;
	do {
		err = nfs4_handle_exception(server,
				_nfs4_proc_getattr(server, fhandle, fattr),
				&exception);
	} while (exception.retry);
	return err;
}

/* 
 * The file is not closed if it is opened due to the a request to change
 * the size of the file. The open call will not be needed once the
 * VFS layer lookup-intents are implemented.
 *
 * Close is called when the inode is destroyed.
 * If we haven't opened the file for O_WRONLY, we
 * need to in the size_change case to obtain a stateid.
 *
 * Got race?
 * Because OPEN is always done by name in nfsv4, it is
 * possible that we opened a different file by the same
 * name.  We can recognize this race condition, but we
 * can't do anything about it besides returning an error.
 *
 * This will be fixed with VFS changes (lookup-intent).
 */
static int
nfs4_proc_setattr(struct dentry *dentry, struct nfs_fattr *fattr,
		  struct iattr *sattr)
{
	struct inode *inode = dentry->d_inode;
	struct rpc_cred *cred = NULL;
	struct nfs4_state *state = NULL;
	int status;

	if (pnfs_ld_layoutret_on_setattr(inode))
		pnfs_return_layout(inode);

	nfs_fattr_init(fattr);
	
	/* Deal with open(O_TRUNC) */
	if (sattr->ia_valid & ATTR_OPEN)
		sattr->ia_valid &= ~(ATTR_MTIME|ATTR_CTIME|ATTR_OPEN);

	/* Optimization: if the end result is no change, don't RPC */
	if ((sattr->ia_valid & ~(ATTR_FILE)) == 0)
		return 0;

	/* Search for an existing open(O_WRITE) file */
	if (sattr->ia_valid & ATTR_FILE) {
		struct nfs_open_context *ctx;

		ctx = nfs_file_open_context(sattr->ia_file);
		if (ctx) {
			cred = ctx->cred;
			state = ctx->state;
		}
	}

	status = nfs4_do_setattr(inode, cred, fattr, sattr, state);
	if (status == 0)
		nfs_setattr_update_inode(inode, sattr);
	return status;
}

static int _nfs4_proc_lookup(struct rpc_clnt *clnt, struct inode *dir,
		const struct qstr *name, struct nfs_fh *fhandle,
		struct nfs_fattr *fattr)
{
	struct nfs_server *server = NFS_SERVER(dir);
	int		       status;
	struct nfs4_lookup_arg args = {
		.bitmask = server->attr_bitmask,
		.dir_fh = NFS_FH(dir),
		.name = name,
	};
	struct nfs4_lookup_res res = {
		.server = server,
		.fattr = fattr,
		.fh = fhandle,
	};
	struct rpc_message msg = {
		.rpc_proc = &nfs4_procedures[NFSPROC4_CLNT_LOOKUP],
		.rpc_argp = &args,
		.rpc_resp = &res,
	};

	nfs_fattr_init(fattr);

	dprintk("NFS call  lookup %s\n", name->name);
	status = nfs4_call_sync(clnt, server, &msg, &args.seq_args, &res.seq_res, 0);
	dprintk("NFS reply lookup: %d\n", status);
	return status;
}

static void nfs_fixup_secinfo_attributes(struct nfs_fattr *fattr)
{
	fattr->valid |= NFS_ATTR_FATTR_TYPE | NFS_ATTR_FATTR_MODE |
		NFS_ATTR_FATTR_NLINK | NFS_ATTR_FATTR_MOUNTPOINT;
	fattr->mode = S_IFDIR | S_IRUGO | S_IXUGO;
	fattr->nlink = 2;
}

static int nfs4_proc_lookup_common(struct rpc_clnt **clnt, struct inode *dir,
				   struct qstr *name, struct nfs_fh *fhandle,
				   struct nfs_fattr *fattr)
{
	struct nfs4_exception exception = { };
	struct rpc_clnt *client = *clnt;
	int err;
	do {
		err = _nfs4_proc_lookup(client, dir, name, fhandle, fattr);
		switch (err) {
		case -NFS4ERR_BADNAME:
			err = -ENOENT;
			goto out;
		case -NFS4ERR_MOVED:
			err = nfs4_get_referral(client, dir, name, fattr, fhandle);
			goto out;
		case -NFS4ERR_WRONGSEC:
			err = -EPERM;
			if (client != *clnt)
				goto out;

			client = nfs4_create_sec_client(client, dir, name);
			if (IS_ERR(client))
				return PTR_ERR(client);

			exception.retry = 1;
			break;
		default:
			err = nfs4_handle_exception(NFS_SERVER(dir), err, &exception);
		}
	} while (exception.retry);

out:
	if (err == 0)
		*clnt = client;
	else if (client != *clnt)
		rpc_shutdown_client(client);

	return err;
}

static int nfs4_proc_lookup(struct inode *dir, struct qstr *name,
			    struct nfs_fh *fhandle, struct nfs_fattr *fattr)
{
	int status;
	struct rpc_clnt *client = NFS_CLIENT(dir);

	status = nfs4_proc_lookup_common(&client, dir, name, fhandle, fattr);
	if (client != NFS_CLIENT(dir)) {
		rpc_shutdown_client(client);
		nfs_fixup_secinfo_attributes(fattr);
	}
	return status;
}

struct rpc_clnt *
nfs4_proc_lookup_mountpoint(struct inode *dir, struct qstr *name,
			    struct nfs_fh *fhandle, struct nfs_fattr *fattr)
{
	int status;
	struct rpc_clnt *client = rpc_clone_client(NFS_CLIENT(dir));

	status = nfs4_proc_lookup_common(&client, dir, name, fhandle, fattr);
	if (status < 0) {
		rpc_shutdown_client(client);
		return ERR_PTR(status);
	}
	return client;
}

static int _nfs4_proc_access(struct inode *inode, struct nfs_access_entry *entry)
{
	struct nfs_server *server = NFS_SERVER(inode);
	struct nfs4_accessargs args = {
		.fh = NFS_FH(inode),
		.bitmask = server->cache_consistency_bitmask,
	};
	struct nfs4_accessres res = {
		.server = server,
	};
	struct rpc_message msg = {
		.rpc_proc = &nfs4_procedures[NFSPROC4_CLNT_ACCESS],
		.rpc_argp = &args,
		.rpc_resp = &res,
		.rpc_cred = entry->cred,
	};
	int mode = entry->mask;
	int status;

	/*
	 * Determine which access bits we want to ask for...
	 */
	if (mode & MAY_READ)
		args.access |= NFS4_ACCESS_READ;
	if (S_ISDIR(inode->i_mode)) {
		if (mode & MAY_WRITE)
			args.access |= NFS4_ACCESS_MODIFY | NFS4_ACCESS_EXTEND | NFS4_ACCESS_DELETE;
		if (mode & MAY_EXEC)
			args.access |= NFS4_ACCESS_LOOKUP;
	} else {
		if (mode & MAY_WRITE)
			args.access |= NFS4_ACCESS_MODIFY | NFS4_ACCESS_EXTEND;
		if (mode & MAY_EXEC)
			args.access |= NFS4_ACCESS_EXECUTE;
	}

	res.fattr = nfs_alloc_fattr();
	if (res.fattr == NULL)
		return -ENOMEM;

	status = nfs4_call_sync(server->client, server, &msg, &args.seq_args, &res.seq_res, 0);
	if (!status) {
		nfs_access_set_mask(entry, res.access);
		nfs_refresh_inode(inode, res.fattr);
	}
	nfs_free_fattr(res.fattr);
	return status;
}

static int nfs4_proc_access(struct inode *inode, struct nfs_access_entry *entry)
{
	struct nfs4_exception exception = { };
	int err;
	do {
		err = nfs4_handle_exception(NFS_SERVER(inode),
				_nfs4_proc_access(inode, entry),
				&exception);
	} while (exception.retry);
	return err;
}

/*
 * TODO: For the time being, we don't try to get any attributes
 * along with any of the zero-copy operations READ, READDIR,
 * READLINK, WRITE.
 *
 * In the case of the first three, we want to put the GETATTR
 * after the read-type operation -- this is because it is hard
 * to predict the length of a GETATTR response in v4, and thus
 * align the READ data correctly.  This means that the GETATTR
 * may end up partially falling into the page cache, and we should
 * shift it into the 'tail' of the xdr_buf before processing.
 * To do this efficiently, we need to know the total length
 * of data received, which doesn't seem to be available outside
 * of the RPC layer.
 *
 * In the case of WRITE, we also want to put the GETATTR after
 * the operation -- in this case because we want to make sure
 * we get the post-operation mtime and size.
 *
 * Both of these changes to the XDR layer would in fact be quite
 * minor, but I decided to leave them for a subsequent patch.
 */
static int _nfs4_proc_readlink(struct inode *inode, struct page *page,
		unsigned int pgbase, unsigned int pglen)
{
	struct nfs4_readlink args = {
		.fh       = NFS_FH(inode),
		.pgbase	  = pgbase,
		.pglen    = pglen,
		.pages    = &page,
	};
	struct nfs4_readlink_res res;
	struct rpc_message msg = {
		.rpc_proc = &nfs4_procedures[NFSPROC4_CLNT_READLINK],
		.rpc_argp = &args,
		.rpc_resp = &res,
	};

	return nfs4_call_sync(NFS_SERVER(inode)->client, NFS_SERVER(inode), &msg, &args.seq_args, &res.seq_res, 0);
}

static int nfs4_proc_readlink(struct inode *inode, struct page *page,
		unsigned int pgbase, unsigned int pglen)
{
	struct nfs4_exception exception = { };
	int err;
	do {
		err = nfs4_handle_exception(NFS_SERVER(inode),
				_nfs4_proc_readlink(inode, page, pgbase, pglen),
				&exception);
	} while (exception.retry);
	return err;
}

/*
 * This is just for mknod.  open(O_CREAT) will always do ->open_context().
 */
static int
nfs4_proc_create(struct inode *dir, struct dentry *dentry, struct iattr *sattr,
		 int flags)
{
	struct nfs_open_context *ctx;
	struct nfs4_state *state;
	int status = 0;

	ctx = alloc_nfs_open_context(dentry, FMODE_READ);
	if (IS_ERR(ctx))
		return PTR_ERR(ctx);

	sattr->ia_mode &= ~current_umask();
	state = nfs4_do_open(dir, dentry, ctx->mode,
			flags, sattr, ctx->cred,
			&ctx->mdsthreshold);
	d_drop(dentry);
	if (IS_ERR(state)) {
		status = PTR_ERR(state);
		goto out;
	}
	d_add(dentry, igrab(state->inode));
	nfs_set_verifier(dentry, nfs_save_change_attribute(dir));
	ctx->state = state;
out:
	put_nfs_open_context(ctx);
	return status;
}

static int _nfs4_proc_remove(struct inode *dir, struct qstr *name)
{
	struct nfs_server *server = NFS_SERVER(dir);
	struct nfs_removeargs args = {
		.fh = NFS_FH(dir),
		.name = *name,
	};
	struct nfs_removeres res = {
		.server = server,
	};
	struct rpc_message msg = {
		.rpc_proc = &nfs4_procedures[NFSPROC4_CLNT_REMOVE],
		.rpc_argp = &args,
		.rpc_resp = &res,
	};
	int status;

	status = nfs4_call_sync(server->client, server, &msg, &args.seq_args, &res.seq_res, 1);
	if (status == 0)
		update_changeattr(dir, &res.cinfo);
	return status;
}

static int nfs4_proc_remove(struct inode *dir, struct qstr *name)
{
	struct nfs4_exception exception = { };
	int err;
	do {
		err = nfs4_handle_exception(NFS_SERVER(dir),
				_nfs4_proc_remove(dir, name),
				&exception);
	} while (exception.retry);
	return err;
}

static void nfs4_proc_unlink_setup(struct rpc_message *msg, struct inode *dir)
{
	struct nfs_server *server = NFS_SERVER(dir);
	struct nfs_removeargs *args = msg->rpc_argp;
	struct nfs_removeres *res = msg->rpc_resp;

	res->server = server;
	msg->rpc_proc = &nfs4_procedures[NFSPROC4_CLNT_REMOVE];
	nfs41_init_sequence(&args->seq_args, &res->seq_res, 1);
}

static void nfs4_proc_unlink_rpc_prepare(struct rpc_task *task, struct nfs_unlinkdata *data)
{
	nfs4_setup_sequence(NFS_SERVER(data->dir),
			&data->args.seq_args,
			&data->res.seq_res,
			task);
}

static int nfs4_proc_unlink_done(struct rpc_task *task, struct inode *dir)
{
	struct nfs_removeres *res = task->tk_msg.rpc_resp;

	if (!nfs4_sequence_done(task, &res->seq_res))
		return 0;
	if (nfs4_async_handle_error(task, res->server, NULL) == -EAGAIN)
		return 0;
	update_changeattr(dir, &res->cinfo);
	return 1;
}

static void nfs4_proc_rename_setup(struct rpc_message *msg, struct inode *dir)
{
	struct nfs_server *server = NFS_SERVER(dir);
	struct nfs_renameargs *arg = msg->rpc_argp;
	struct nfs_renameres *res = msg->rpc_resp;

	msg->rpc_proc = &nfs4_procedures[NFSPROC4_CLNT_RENAME];
	res->server = server;
	nfs41_init_sequence(&arg->seq_args, &res->seq_res, 1);
}

static void nfs4_proc_rename_rpc_prepare(struct rpc_task *task, struct nfs_renamedata *data)
{
	nfs4_setup_sequence(NFS_SERVER(data->old_dir),
			&data->args.seq_args,
			&data->res.seq_res,
			task);
}

static int nfs4_proc_rename_done(struct rpc_task *task, struct inode *old_dir,
				 struct inode *new_dir)
{
	struct nfs_renameres *res = task->tk_msg.rpc_resp;

	if (!nfs4_sequence_done(task, &res->seq_res))
		return 0;
	if (nfs4_async_handle_error(task, res->server, NULL) == -EAGAIN)
		return 0;

	update_changeattr(old_dir, &res->old_cinfo);
	update_changeattr(new_dir, &res->new_cinfo);
	return 1;
}

static int _nfs4_proc_rename(struct inode *old_dir, struct qstr *old_name,
		struct inode *new_dir, struct qstr *new_name)
{
	struct nfs_server *server = NFS_SERVER(old_dir);
	struct nfs_renameargs arg = {
		.old_dir = NFS_FH(old_dir),
		.new_dir = NFS_FH(new_dir),
		.old_name = old_name,
		.new_name = new_name,
	};
	struct nfs_renameres res = {
		.server = server,
	};
	struct rpc_message msg = {
		.rpc_proc = &nfs4_procedures[NFSPROC4_CLNT_RENAME],
		.rpc_argp = &arg,
		.rpc_resp = &res,
	};
	int status = -ENOMEM;
	
	status = nfs4_call_sync(server->client, server, &msg, &arg.seq_args, &res.seq_res, 1);
	if (!status) {
		update_changeattr(old_dir, &res.old_cinfo);
		update_changeattr(new_dir, &res.new_cinfo);
	}
	return status;
}

static int nfs4_proc_rename(struct inode *old_dir, struct qstr *old_name,
		struct inode *new_dir, struct qstr *new_name)
{
	struct nfs4_exception exception = { };
	int err;
	do {
		err = nfs4_handle_exception(NFS_SERVER(old_dir),
				_nfs4_proc_rename(old_dir, old_name,
					new_dir, new_name),
				&exception);
	} while (exception.retry);
	return err;
}

static int _nfs4_proc_link(struct inode *inode, struct inode *dir, struct qstr *name)
{
	struct nfs_server *server = NFS_SERVER(inode);
	struct nfs4_link_arg arg = {
		.fh     = NFS_FH(inode),
		.dir_fh = NFS_FH(dir),
		.name   = name,
		.bitmask = server->attr_bitmask,
	};
	struct nfs4_link_res res = {
		.server = server,
	};
	struct rpc_message msg = {
		.rpc_proc = &nfs4_procedures[NFSPROC4_CLNT_LINK],
		.rpc_argp = &arg,
		.rpc_resp = &res,
	};
	int status = -ENOMEM;

	res.fattr = nfs_alloc_fattr();
	if (res.fattr == NULL)
		goto out;

	status = nfs4_call_sync(server->client, server, &msg, &arg.seq_args, &res.seq_res, 1);
	if (!status) {
		update_changeattr(dir, &res.cinfo);
		nfs_post_op_update_inode(inode, res.fattr);
	}
out:
	nfs_free_fattr(res.fattr);
	return status;
}

static int nfs4_proc_link(struct inode *inode, struct inode *dir, struct qstr *name)
{
	struct nfs4_exception exception = { };
	int err;
	do {
		err = nfs4_handle_exception(NFS_SERVER(inode),
				_nfs4_proc_link(inode, dir, name),
				&exception);
	} while (exception.retry);
	return err;
}

struct nfs4_createdata {
	struct rpc_message msg;
	struct nfs4_create_arg arg;
	struct nfs4_create_res res;
	struct nfs_fh fh;
	struct nfs_fattr fattr;
};

static struct nfs4_createdata *nfs4_alloc_createdata(struct inode *dir,
		struct qstr *name, struct iattr *sattr, u32 ftype)
{
	struct nfs4_createdata *data;

	data = kzalloc(sizeof(*data), GFP_KERNEL);
	if (data != NULL) {
		struct nfs_server *server = NFS_SERVER(dir);

		data->msg.rpc_proc = &nfs4_procedures[NFSPROC4_CLNT_CREATE];
		data->msg.rpc_argp = &data->arg;
		data->msg.rpc_resp = &data->res;
		data->arg.dir_fh = NFS_FH(dir);
		data->arg.server = server;
		data->arg.name = name;
		data->arg.attrs = sattr;
		data->arg.ftype = ftype;
		data->arg.bitmask = server->attr_bitmask;
		data->res.server = server;
		data->res.fh = &data->fh;
		data->res.fattr = &data->fattr;
		nfs_fattr_init(data->res.fattr);
	}
	return data;
}

static int nfs4_do_create(struct inode *dir, struct dentry *dentry, struct nfs4_createdata *data)
{
	int status = nfs4_call_sync(NFS_SERVER(dir)->client, NFS_SERVER(dir), &data->msg,
				    &data->arg.seq_args, &data->res.seq_res, 1);
	if (status == 0) {
		update_changeattr(dir, &data->res.dir_cinfo);
		status = nfs_instantiate(dentry, data->res.fh, data->res.fattr);
	}
	return status;
}

static void nfs4_free_createdata(struct nfs4_createdata *data)
{
	kfree(data);
}

static int _nfs4_proc_symlink(struct inode *dir, struct dentry *dentry,
		struct page *page, unsigned int len, struct iattr *sattr)
{
	struct nfs4_createdata *data;
	int status = -ENAMETOOLONG;

	if (len > NFS4_MAXPATHLEN)
		goto out;

	status = -ENOMEM;
	data = nfs4_alloc_createdata(dir, &dentry->d_name, sattr, NF4LNK);
	if (data == NULL)
		goto out;

	data->msg.rpc_proc = &nfs4_procedures[NFSPROC4_CLNT_SYMLINK];
	data->arg.u.symlink.pages = &page;
	data->arg.u.symlink.len = len;
	
	status = nfs4_do_create(dir, dentry, data);

	nfs4_free_createdata(data);
out:
	return status;
}

static int nfs4_proc_symlink(struct inode *dir, struct dentry *dentry,
		struct page *page, unsigned int len, struct iattr *sattr)
{
	struct nfs4_exception exception = { };
	int err;
	do {
		err = nfs4_handle_exception(NFS_SERVER(dir),
				_nfs4_proc_symlink(dir, dentry, page,
							len, sattr),
				&exception);
	} while (exception.retry);
	return err;
}

static int _nfs4_proc_mkdir(struct inode *dir, struct dentry *dentry,
		struct iattr *sattr)
{
	struct nfs4_createdata *data;
	int status = -ENOMEM;

	data = nfs4_alloc_createdata(dir, &dentry->d_name, sattr, NF4DIR);
	if (data == NULL)
		goto out;

	status = nfs4_do_create(dir, dentry, data);

	nfs4_free_createdata(data);
out:
	return status;
}

static int nfs4_proc_mkdir(struct inode *dir, struct dentry *dentry,
		struct iattr *sattr)
{
	struct nfs4_exception exception = { };
	int err;

	sattr->ia_mode &= ~current_umask();
	do {
		err = nfs4_handle_exception(NFS_SERVER(dir),
				_nfs4_proc_mkdir(dir, dentry, sattr),
				&exception);
	} while (exception.retry);
	return err;
}

static int _nfs4_proc_readdir(struct dentry *dentry, struct rpc_cred *cred,
		u64 cookie, struct page **pages, unsigned int count, int plus)
{
	struct inode		*dir = dentry->d_inode;
	struct nfs4_readdir_arg args = {
		.fh = NFS_FH(dir),
		.pages = pages,
		.pgbase = 0,
		.count = count,
		.bitmask = NFS_SERVER(dentry->d_inode)->attr_bitmask,
		.plus = plus,
	};
	struct nfs4_readdir_res res;
	struct rpc_message msg = {
		.rpc_proc = &nfs4_procedures[NFSPROC4_CLNT_READDIR],
		.rpc_argp = &args,
		.rpc_resp = &res,
		.rpc_cred = cred,
	};
	int			status;

	dprintk("%s: dentry = %s/%s, cookie = %Lu\n", __func__,
			dentry->d_parent->d_name.name,
			dentry->d_name.name,
			(unsigned long long)cookie);
	nfs4_setup_readdir(cookie, NFS_I(dir)->cookieverf, dentry, &args);
	res.pgbase = args.pgbase;
	status = nfs4_call_sync(NFS_SERVER(dir)->client, NFS_SERVER(dir), &msg, &args.seq_args, &res.seq_res, 0);
	if (status >= 0) {
		memcpy(NFS_I(dir)->cookieverf, res.verifier.data, NFS4_VERIFIER_SIZE);
		status += args.pgbase;
	}

	nfs_invalidate_atime(dir);

	dprintk("%s: returns %d\n", __func__, status);
	return status;
}

static int nfs4_proc_readdir(struct dentry *dentry, struct rpc_cred *cred,
		u64 cookie, struct page **pages, unsigned int count, int plus)
{
	struct nfs4_exception exception = { };
	int err;
	do {
		err = nfs4_handle_exception(NFS_SERVER(dentry->d_inode),
				_nfs4_proc_readdir(dentry, cred, cookie,
					pages, count, plus),
				&exception);
	} while (exception.retry);
	return err;
}

static int _nfs4_proc_mknod(struct inode *dir, struct dentry *dentry,
		struct iattr *sattr, dev_t rdev)
{
	struct nfs4_createdata *data;
	int mode = sattr->ia_mode;
	int status = -ENOMEM;

	data = nfs4_alloc_createdata(dir, &dentry->d_name, sattr, NF4SOCK);
	if (data == NULL)
		goto out;

	if (S_ISFIFO(mode))
		data->arg.ftype = NF4FIFO;
	else if (S_ISBLK(mode)) {
		data->arg.ftype = NF4BLK;
		data->arg.u.device.specdata1 = MAJOR(rdev);
		data->arg.u.device.specdata2 = MINOR(rdev);
	}
	else if (S_ISCHR(mode)) {
		data->arg.ftype = NF4CHR;
		data->arg.u.device.specdata1 = MAJOR(rdev);
		data->arg.u.device.specdata2 = MINOR(rdev);
	} else if (!S_ISSOCK(mode)) {
		status = -EINVAL;
		goto out_free;
	}
	
	status = nfs4_do_create(dir, dentry, data);
out_free:
	nfs4_free_createdata(data);
out:
	return status;
}

static int nfs4_proc_mknod(struct inode *dir, struct dentry *dentry,
		struct iattr *sattr, dev_t rdev)
{
	struct nfs4_exception exception = { };
	int err;

	sattr->ia_mode &= ~current_umask();
	do {
		err = nfs4_handle_exception(NFS_SERVER(dir),
				_nfs4_proc_mknod(dir, dentry, sattr, rdev),
				&exception);
	} while (exception.retry);
	return err;
}

static int _nfs4_proc_statfs(struct nfs_server *server, struct nfs_fh *fhandle,
		 struct nfs_fsstat *fsstat)
{
	struct nfs4_statfs_arg args = {
		.fh = fhandle,
		.bitmask = server->attr_bitmask,
	};
	struct nfs4_statfs_res res = {
		.fsstat = fsstat,
	};
	struct rpc_message msg = {
		.rpc_proc = &nfs4_procedures[NFSPROC4_CLNT_STATFS],
		.rpc_argp = &args,
		.rpc_resp = &res,
	};

	nfs_fattr_init(fsstat->fattr);
	return  nfs4_call_sync(server->client, server, &msg, &args.seq_args, &res.seq_res, 0);
}

static int nfs4_proc_statfs(struct nfs_server *server, struct nfs_fh *fhandle, struct nfs_fsstat *fsstat)
{
	struct nfs4_exception exception = { };
	int err;
	do {
		err = nfs4_handle_exception(server,
				_nfs4_proc_statfs(server, fhandle, fsstat),
				&exception);
	} while (exception.retry);
	return err;
}

static int _nfs4_do_fsinfo(struct nfs_server *server, struct nfs_fh *fhandle,
		struct nfs_fsinfo *fsinfo)
{
	struct nfs4_fsinfo_arg args = {
		.fh = fhandle,
		.bitmask = server->attr_bitmask,
	};
	struct nfs4_fsinfo_res res = {
		.fsinfo = fsinfo,
	};
	struct rpc_message msg = {
		.rpc_proc = &nfs4_procedures[NFSPROC4_CLNT_FSINFO],
		.rpc_argp = &args,
		.rpc_resp = &res,
	};

	return nfs4_call_sync(server->client, server, &msg, &args.seq_args, &res.seq_res, 0);
}

static int nfs4_do_fsinfo(struct nfs_server *server, struct nfs_fh *fhandle, struct nfs_fsinfo *fsinfo)
{
	struct nfs4_exception exception = { };
	int err;

	do {
		err = nfs4_handle_exception(server,
				_nfs4_do_fsinfo(server, fhandle, fsinfo),
				&exception);
	} while (exception.retry);
	return err;
}

static int nfs4_proc_fsinfo(struct nfs_server *server, struct nfs_fh *fhandle, struct nfs_fsinfo *fsinfo)
{
	int error;

	nfs_fattr_init(fsinfo->fattr);
	error = nfs4_do_fsinfo(server, fhandle, fsinfo);
	if (error == 0) {
		/* block layout checks this! */
		server->pnfs_blksize = fsinfo->blksize;
		set_pnfs_layoutdriver(server, fhandle, fsinfo->layouttype);
	}

	return error;
}

static int _nfs4_proc_pathconf(struct nfs_server *server, struct nfs_fh *fhandle,
		struct nfs_pathconf *pathconf)
{
	struct nfs4_pathconf_arg args = {
		.fh = fhandle,
		.bitmask = server->attr_bitmask,
	};
	struct nfs4_pathconf_res res = {
		.pathconf = pathconf,
	};
	struct rpc_message msg = {
		.rpc_proc = &nfs4_procedures[NFSPROC4_CLNT_PATHCONF],
		.rpc_argp = &args,
		.rpc_resp = &res,
	};

	/* None of the pathconf attributes are mandatory to implement */
	if ((args.bitmask[0] & nfs4_pathconf_bitmap[0]) == 0) {
		memset(pathconf, 0, sizeof(*pathconf));
		return 0;
	}

	nfs_fattr_init(pathconf->fattr);
	return nfs4_call_sync(server->client, server, &msg, &args.seq_args, &res.seq_res, 0);
}

static int nfs4_proc_pathconf(struct nfs_server *server, struct nfs_fh *fhandle,
		struct nfs_pathconf *pathconf)
{
	struct nfs4_exception exception = { };
	int err;

	do {
		err = nfs4_handle_exception(server,
				_nfs4_proc_pathconf(server, fhandle, pathconf),
				&exception);
	} while (exception.retry);
	return err;
}

void __nfs4_read_done_cb(struct nfs_read_data *data)
{
	nfs_invalidate_atime(data->header->inode);
}

static int nfs4_read_done_cb(struct rpc_task *task, struct nfs_read_data *data)
{
	struct nfs_server *server = NFS_SERVER(data->header->inode);

	if (nfs4_async_handle_error(task, server, data->args.context->state) == -EAGAIN) {
		rpc_restart_call_prepare(task);
		return -EAGAIN;
	}

	__nfs4_read_done_cb(data);
	if (task->tk_status > 0)
		renew_lease(server, data->timestamp);
	return 0;
}

static int nfs4_read_done(struct rpc_task *task, struct nfs_read_data *data)
{

	dprintk("--> %s\n", __func__);

	if (!nfs4_sequence_done(task, &data->res.seq_res))
		return -EAGAIN;

	return data->read_done_cb ? data->read_done_cb(task, data) :
				    nfs4_read_done_cb(task, data);
}

static void nfs4_proc_read_setup(struct nfs_read_data *data, struct rpc_message *msg)
{
	data->timestamp   = jiffies;
	data->read_done_cb = nfs4_read_done_cb;
	msg->rpc_proc = &nfs4_procedures[NFSPROC4_CLNT_READ];
	nfs41_init_sequence(&data->args.seq_args, &data->res.seq_res, 0);
}

static void nfs4_proc_read_rpc_prepare(struct rpc_task *task, struct nfs_read_data *data)
{
	nfs4_setup_sequence(NFS_SERVER(data->header->inode),
			&data->args.seq_args,
			&data->res.seq_res,
			task);
}

static int nfs4_write_done_cb(struct rpc_task *task, struct nfs_write_data *data)
{
	struct inode *inode = data->header->inode;
	
	if (nfs4_async_handle_error(task, NFS_SERVER(inode), data->args.context->state) == -EAGAIN) {
		rpc_restart_call_prepare(task);
		return -EAGAIN;
	}
	if (task->tk_status >= 0) {
		renew_lease(NFS_SERVER(inode), data->timestamp);
		nfs_post_op_update_inode_force_wcc(inode, &data->fattr);
	}
	return 0;
}

static int nfs4_write_done(struct rpc_task *task, struct nfs_write_data *data)
{
	if (!nfs4_sequence_done(task, &data->res.seq_res))
		return -EAGAIN;
	return data->write_done_cb ? data->write_done_cb(task, data) :
		nfs4_write_done_cb(task, data);
}

static
bool nfs4_write_need_cache_consistency_data(const struct nfs_write_data *data)
{
	const struct nfs_pgio_header *hdr = data->header;

	/* Don't request attributes for pNFS or O_DIRECT writes */
	if (data->ds_clp != NULL || hdr->dreq != NULL)
		return false;
	/* Otherwise, request attributes if and only if we don't hold
	 * a delegation
	 */
	return nfs4_have_delegation(hdr->inode, FMODE_READ) == 0;
}

static void nfs4_proc_write_setup(struct nfs_write_data *data, struct rpc_message *msg)
{
	struct nfs_server *server = NFS_SERVER(data->header->inode);

	if (!nfs4_write_need_cache_consistency_data(data)) {
		data->args.bitmask = NULL;
		data->res.fattr = NULL;
	} else
		data->args.bitmask = server->cache_consistency_bitmask;

	if (!data->write_done_cb)
		data->write_done_cb = nfs4_write_done_cb;
	data->res.server = server;
	data->timestamp   = jiffies;

	msg->rpc_proc = &nfs4_procedures[NFSPROC4_CLNT_WRITE];
	nfs41_init_sequence(&data->args.seq_args, &data->res.seq_res, 1);
}

static void nfs4_proc_write_rpc_prepare(struct rpc_task *task, struct nfs_write_data *data)
{
	nfs4_setup_sequence(NFS_SERVER(data->header->inode),
			&data->args.seq_args,
			&data->res.seq_res,
			task);
}

static void nfs4_proc_commit_rpc_prepare(struct rpc_task *task, struct nfs_commit_data *data)
{
	nfs4_setup_sequence(NFS_SERVER(data->inode),
			&data->args.seq_args,
			&data->res.seq_res,
			task);
}

static int nfs4_commit_done_cb(struct rpc_task *task, struct nfs_commit_data *data)
{
	struct inode *inode = data->inode;

	if (nfs4_async_handle_error(task, NFS_SERVER(inode), NULL) == -EAGAIN) {
		rpc_restart_call_prepare(task);
		return -EAGAIN;
	}
	return 0;
}

static int nfs4_commit_done(struct rpc_task *task, struct nfs_commit_data *data)
{
	if (!nfs4_sequence_done(task, &data->res.seq_res))
		return -EAGAIN;
	return data->commit_done_cb(task, data);
}

static void nfs4_proc_commit_setup(struct nfs_commit_data *data, struct rpc_message *msg)
{
	struct nfs_server *server = NFS_SERVER(data->inode);

	if (data->commit_done_cb == NULL)
		data->commit_done_cb = nfs4_commit_done_cb;
	data->res.server = server;
	msg->rpc_proc = &nfs4_procedures[NFSPROC4_CLNT_COMMIT];
	nfs41_init_sequence(&data->args.seq_args, &data->res.seq_res, 1);
}

struct nfs4_renewdata {
	struct nfs_client	*client;
	unsigned long		timestamp;
};

/*
 * nfs4_proc_async_renew(): This is not one of the nfs_rpc_ops; it is a special
 * standalone procedure for queueing an asynchronous RENEW.
 */
static void nfs4_renew_release(void *calldata)
{
	struct nfs4_renewdata *data = calldata;
	struct nfs_client *clp = data->client;

	if (atomic_read(&clp->cl_count) > 1)
		nfs4_schedule_state_renewal(clp);
	nfs_put_client(clp);
	kfree(data);
}

static void nfs4_renew_done(struct rpc_task *task, void *calldata)
{
	struct nfs4_renewdata *data = calldata;
	struct nfs_client *clp = data->client;
	unsigned long timestamp = data->timestamp;

	if (task->tk_status < 0) {
		/* Unless we're shutting down, schedule state recovery! */
		if (test_bit(NFS_CS_RENEWD, &clp->cl_res_state) == 0)
			return;
		if (task->tk_status != NFS4ERR_CB_PATH_DOWN) {
			nfs4_schedule_lease_recovery(clp);
			return;
		}
		nfs4_schedule_path_down_recovery(clp);
	}
	do_renew_lease(clp, timestamp);
}

static const struct rpc_call_ops nfs4_renew_ops = {
	.rpc_call_done = nfs4_renew_done,
	.rpc_release = nfs4_renew_release,
};

static int nfs4_proc_async_renew(struct nfs_client *clp, struct rpc_cred *cred, unsigned renew_flags)
{
	struct rpc_message msg = {
		.rpc_proc	= &nfs4_procedures[NFSPROC4_CLNT_RENEW],
		.rpc_argp	= clp,
		.rpc_cred	= cred,
	};
	struct nfs4_renewdata *data;

	if (renew_flags == 0)
		return 0;
	if (!atomic_inc_not_zero(&clp->cl_count))
		return -EIO;
	data = kmalloc(sizeof(*data), GFP_NOFS);
	if (data == NULL)
		return -ENOMEM;
	data->client = clp;
	data->timestamp = jiffies;
	return rpc_call_async(clp->cl_rpcclient, &msg, RPC_TASK_SOFT,
			&nfs4_renew_ops, data);
}

static int nfs4_proc_renew(struct nfs_client *clp, struct rpc_cred *cred)
{
	struct rpc_message msg = {
		.rpc_proc	= &nfs4_procedures[NFSPROC4_CLNT_RENEW],
		.rpc_argp	= clp,
		.rpc_cred	= cred,
	};
	unsigned long now = jiffies;
	int status;

	status = rpc_call_sync(clp->cl_rpcclient, &msg, 0);
	if (status < 0)
		return status;
	do_renew_lease(clp, now);
	return 0;
}

static inline int nfs4_server_supports_acls(struct nfs_server *server)
{
	return (server->caps & NFS_CAP_ACLS)
		&& (server->acl_bitmask & ACL4_SUPPORT_ALLOW_ACL)
		&& (server->acl_bitmask & ACL4_SUPPORT_DENY_ACL);
}

/* Assuming that XATTR_SIZE_MAX is a multiple of PAGE_SIZE, and that
 * it's OK to put sizeof(void) * (XATTR_SIZE_MAX/PAGE_SIZE) bytes on
 * the stack.
 */
#define NFS4ACL_MAXPAGES DIV_ROUND_UP(XATTR_SIZE_MAX, PAGE_SIZE)

static int buf_to_pages_noslab(const void *buf, size_t buflen,
		struct page **pages, unsigned int *pgbase)
{
	struct page *newpage, **spages;
	int rc = 0;
	size_t len;
	spages = pages;

	do {
		len = min_t(size_t, PAGE_SIZE, buflen);
		newpage = alloc_page(GFP_KERNEL);

		if (newpage == NULL)
			goto unwind;
		memcpy(page_address(newpage), buf, len);
                buf += len;
                buflen -= len;
		*pages++ = newpage;
		rc++;
	} while (buflen != 0);

	return rc;

unwind:
	for(; rc > 0; rc--)
		__free_page(spages[rc-1]);
	return -ENOMEM;
}

struct nfs4_cached_acl {
	int cached;
	size_t len;
	char data[0];
};

static void nfs4_set_cached_acl(struct inode *inode, struct nfs4_cached_acl *acl)
{
	struct nfs_inode *nfsi = NFS_I(inode);

	spin_lock(&inode->i_lock);
	kfree(nfsi->nfs4_acl);
	nfsi->nfs4_acl = acl;
	spin_unlock(&inode->i_lock);
}

static void nfs4_zap_acl_attr(struct inode *inode)
{
	nfs4_set_cached_acl(inode, NULL);
}

static inline ssize_t nfs4_read_cached_acl(struct inode *inode, char *buf, size_t buflen)
{
	struct nfs_inode *nfsi = NFS_I(inode);
	struct nfs4_cached_acl *acl;
	int ret = -ENOENT;

	spin_lock(&inode->i_lock);
	acl = nfsi->nfs4_acl;
	if (acl == NULL)
		goto out;
	if (buf == NULL) /* user is just asking for length */
		goto out_len;
	if (acl->cached == 0)
		goto out;
	ret = -ERANGE; /* see getxattr(2) man page */
	if (acl->len > buflen)
		goto out;
	memcpy(buf, acl->data, acl->len);
out_len:
	ret = acl->len;
out:
	spin_unlock(&inode->i_lock);
	return ret;
}

static void nfs4_write_cached_acl(struct inode *inode, struct page **pages, size_t pgbase, size_t acl_len)
{
	struct nfs4_cached_acl *acl;
	size_t buflen = sizeof(*acl) + acl_len;

	if (buflen <= PAGE_SIZE) {
		acl = kmalloc(buflen, GFP_KERNEL);
		if (acl == NULL)
			goto out;
		acl->cached = 1;
		_copy_from_pages(acl->data, pages, pgbase, acl_len);
	} else {
		acl = kmalloc(sizeof(*acl), GFP_KERNEL);
		if (acl == NULL)
			goto out;
		acl->cached = 0;
	}
	acl->len = acl_len;
out:
	nfs4_set_cached_acl(inode, acl);
}

/*
 * The getxattr API returns the required buffer length when called with a
 * NULL buf. The NFSv4 acl tool then calls getxattr again after allocating
 * the required buf.  On a NULL buf, we send a page of data to the server
 * guessing that the ACL request can be serviced by a page. If so, we cache
 * up to the page of ACL data, and the 2nd call to getxattr is serviced by
 * the cache. If not so, we throw away the page, and cache the required
 * length. The next getxattr call will then produce another round trip to
 * the server, this time with the input buf of the required size.
 */
static ssize_t __nfs4_get_acl_uncached(struct inode *inode, void *buf, size_t buflen)
{
	struct page *pages[NFS4ACL_MAXPAGES] = {NULL, };
	struct nfs_getaclargs args = {
		.fh = NFS_FH(inode),
		.acl_pages = pages,
		.acl_len = buflen,
	};
	struct nfs_getaclres res = {
		.acl_len = buflen,
	};
	struct rpc_message msg = {
		.rpc_proc = &nfs4_procedures[NFSPROC4_CLNT_GETACL],
		.rpc_argp = &args,
		.rpc_resp = &res,
	};
	unsigned int npages = DIV_ROUND_UP(buflen, PAGE_SIZE);
	int ret = -ENOMEM, i;

	/* As long as we're doing a round trip to the server anyway,
	 * let's be prepared for a page of acl data. */
	if (npages == 0)
		npages = 1;
	if (npages > ARRAY_SIZE(pages))
		return -ERANGE;

	for (i = 0; i < npages; i++) {
		pages[i] = alloc_page(GFP_KERNEL);
		if (!pages[i])
			goto out_free;
	}

	/* for decoding across pages */
	res.acl_scratch = alloc_page(GFP_KERNEL);
	if (!res.acl_scratch)
		goto out_free;

	args.acl_len = npages * PAGE_SIZE;
	args.acl_pgbase = 0;

	dprintk("%s  buf %p buflen %zu npages %d args.acl_len %zu\n",
		__func__, buf, buflen, npages, args.acl_len);
	ret = nfs4_call_sync(NFS_SERVER(inode)->client, NFS_SERVER(inode),
			     &msg, &args.seq_args, &res.seq_res, 0);
	if (ret)
		goto out_free;

	/* Handle the case where the passed-in buffer is too short */
	if (res.acl_flags & NFS4_ACL_TRUNC) {
		/* Did the user only issue a request for the acl length? */
		if (buf == NULL)
			goto out_ok;
		ret = -ERANGE;
		goto out_free;
	}
	nfs4_write_cached_acl(inode, pages, res.acl_data_offset, res.acl_len);
	if (buf) {
		if (res.acl_len > buflen) {
			ret = -ERANGE;
			goto out_free;
		}
		_copy_from_pages(buf, pages, res.acl_data_offset, res.acl_len);
	}
out_ok:
	ret = res.acl_len;
out_free:
	for (i = 0; i < npages; i++)
		if (pages[i])
			__free_page(pages[i]);
	if (res.acl_scratch)
		__free_page(res.acl_scratch);
	return ret;
}

static ssize_t nfs4_get_acl_uncached(struct inode *inode, void *buf, size_t buflen)
{
	struct nfs4_exception exception = { };
	ssize_t ret;
	do {
		ret = __nfs4_get_acl_uncached(inode, buf, buflen);
		if (ret >= 0)
			break;
		ret = nfs4_handle_exception(NFS_SERVER(inode), ret, &exception);
	} while (exception.retry);
	return ret;
}

static ssize_t nfs4_proc_get_acl(struct inode *inode, void *buf, size_t buflen)
{
	struct nfs_server *server = NFS_SERVER(inode);
	int ret;

	if (!nfs4_server_supports_acls(server))
		return -EOPNOTSUPP;
	ret = nfs_revalidate_inode(server, inode);
	if (ret < 0)
		return ret;
	if (NFS_I(inode)->cache_validity & NFS_INO_INVALID_ACL)
		nfs_zap_acl_cache(inode);
	ret = nfs4_read_cached_acl(inode, buf, buflen);
	if (ret != -ENOENT)
		/* -ENOENT is returned if there is no ACL or if there is an ACL
		 * but no cached acl data, just the acl length */
		return ret;
	return nfs4_get_acl_uncached(inode, buf, buflen);
}

static int __nfs4_proc_set_acl(struct inode *inode, const void *buf, size_t buflen)
{
	struct nfs_server *server = NFS_SERVER(inode);
	struct page *pages[NFS4ACL_MAXPAGES];
	struct nfs_setaclargs arg = {
		.fh		= NFS_FH(inode),
		.acl_pages	= pages,
		.acl_len	= buflen,
	};
	struct nfs_setaclres res;
	struct rpc_message msg = {
		.rpc_proc	= &nfs4_procedures[NFSPROC4_CLNT_SETACL],
		.rpc_argp	= &arg,
		.rpc_resp	= &res,
	};
	unsigned int npages = DIV_ROUND_UP(buflen, PAGE_SIZE);
	int ret, i;

	if (!nfs4_server_supports_acls(server))
		return -EOPNOTSUPP;
	if (npages > ARRAY_SIZE(pages))
		return -ERANGE;
	i = buf_to_pages_noslab(buf, buflen, arg.acl_pages, &arg.acl_pgbase);
	if (i < 0)
		return i;
	nfs4_inode_return_delegation(inode);
	ret = nfs4_call_sync(server->client, server, &msg, &arg.seq_args, &res.seq_res, 1);

	/*
	 * Free each page after tx, so the only ref left is
	 * held by the network stack
	 */
	for (; i > 0; i--)
		put_page(pages[i-1]);

	/*
	 * Acl update can result in inode attribute update.
	 * so mark the attribute cache invalid.
	 */
	spin_lock(&inode->i_lock);
	NFS_I(inode)->cache_validity |= NFS_INO_INVALID_ATTR;
	spin_unlock(&inode->i_lock);
	nfs_access_zap_cache(inode);
	nfs_zap_acl_cache(inode);
	return ret;
}

static int nfs4_proc_set_acl(struct inode *inode, const void *buf, size_t buflen)
{
	struct nfs4_exception exception = { };
	int err;
	do {
		err = nfs4_handle_exception(NFS_SERVER(inode),
				__nfs4_proc_set_acl(inode, buf, buflen),
				&exception);
	} while (exception.retry);
	return err;
}

static int
nfs4_async_handle_error(struct rpc_task *task, const struct nfs_server *server, struct nfs4_state *state)
{
	struct nfs_client *clp = server->nfs_client;

	if (task->tk_status >= 0)
		return 0;
	switch(task->tk_status) {
		case -NFS4ERR_DELEG_REVOKED:
		case -NFS4ERR_ADMIN_REVOKED:
		case -NFS4ERR_BAD_STATEID:
			if (state == NULL)
				break;
			nfs_remove_bad_delegation(state->inode);
		case -NFS4ERR_OPENMODE:
			if (state == NULL)
				break;
			nfs4_schedule_stateid_recovery(server, state);
			goto wait_on_recovery;
		case -NFS4ERR_EXPIRED:
			if (state != NULL)
				nfs4_schedule_stateid_recovery(server, state);
		case -NFS4ERR_STALE_STATEID:
		case -NFS4ERR_STALE_CLIENTID:
			nfs4_schedule_lease_recovery(clp);
			goto wait_on_recovery;
#if defined(CONFIG_NFS_V4_1)
		case -NFS4ERR_BADSESSION:
		case -NFS4ERR_BADSLOT:
		case -NFS4ERR_BAD_HIGH_SLOT:
		case -NFS4ERR_DEADSESSION:
		case -NFS4ERR_CONN_NOT_BOUND_TO_SESSION:
		case -NFS4ERR_SEQ_FALSE_RETRY:
		case -NFS4ERR_SEQ_MISORDERED:
			dprintk("%s ERROR %d, Reset session\n", __func__,
				task->tk_status);
			nfs4_schedule_session_recovery(clp->cl_session, task->tk_status);
			task->tk_status = 0;
			return -EAGAIN;
#endif /* CONFIG_NFS_V4_1 */
		case -NFS4ERR_DELAY:
			nfs_inc_server_stats(server, NFSIOS_DELAY);
		case -NFS4ERR_GRACE:
			rpc_delay(task, NFS4_POLL_RETRY_MAX);
			task->tk_status = 0;
			return -EAGAIN;
		case -NFS4ERR_RETRY_UNCACHED_REP:
		case -NFS4ERR_OLD_STATEID:
			task->tk_status = 0;
			return -EAGAIN;
	}
	task->tk_status = nfs4_map_errors(task->tk_status);
	return 0;
wait_on_recovery:
	rpc_sleep_on(&clp->cl_rpcwaitq, task, NULL);
	if (test_bit(NFS4CLNT_MANAGER_RUNNING, &clp->cl_state) == 0)
		rpc_wake_up_queued_task(&clp->cl_rpcwaitq, task);
	task->tk_status = 0;
	return -EAGAIN;
}

static void nfs4_init_boot_verifier(const struct nfs_client *clp,
				    nfs4_verifier *bootverf)
{
	__be32 verf[2];

	if (test_bit(NFS4CLNT_PURGE_STATE, &clp->cl_state)) {
		/* An impossible timestamp guarantees this value
		 * will never match a generated boot time. */
		verf[0] = 0;
		verf[1] = (__be32)(NSEC_PER_SEC + 1);
	} else {
		struct nfs_net *nn = net_generic(clp->cl_net, nfs_net_id);
		verf[0] = (__be32)nn->boot_time.tv_sec;
		verf[1] = (__be32)nn->boot_time.tv_nsec;
	}
	memcpy(bootverf->data, verf, sizeof(bootverf->data));
}

static unsigned int
nfs4_init_nonuniform_client_string(const struct nfs_client *clp,
				   char *buf, size_t len)
{
	unsigned int result;

	rcu_read_lock();
	result = scnprintf(buf, len, "Linux NFSv4.0 %s/%s %s",
				clp->cl_ipaddr,
				rpc_peeraddr2str(clp->cl_rpcclient,
							RPC_DISPLAY_ADDR),
				rpc_peeraddr2str(clp->cl_rpcclient,
							RPC_DISPLAY_PROTO));
	rcu_read_unlock();
	return result;
}

static unsigned int
nfs4_init_uniform_client_string(const struct nfs_client *clp,
				char *buf, size_t len)
{
	char *nodename = clp->cl_rpcclient->cl_nodename;

	if (nfs4_client_id_uniquifier[0] != '\0')
		nodename = nfs4_client_id_uniquifier;
	return scnprintf(buf, len, "Linux NFSv%u.%u %s",
				clp->rpc_ops->version, clp->cl_minorversion,
				nodename);
}

/**
 * nfs4_proc_setclientid - Negotiate client ID
 * @clp: state data structure
 * @program: RPC program for NFSv4 callback service
 * @port: IP port number for NFS4 callback service
 * @cred: RPC credential to use for this call
 * @res: where to place the result
 *
 * Returns zero, a negative errno, or a negative NFS4ERR status code.
 */
int nfs4_proc_setclientid(struct nfs_client *clp, u32 program,
		unsigned short port, struct rpc_cred *cred,
		struct nfs4_setclientid_res *res)
{
	nfs4_verifier sc_verifier;
	struct nfs4_setclientid setclientid = {
		.sc_verifier = &sc_verifier,
		.sc_prog = program,
		.sc_cb_ident = clp->cl_cb_ident,
	};
	struct rpc_message msg = {
		.rpc_proc = &nfs4_procedures[NFSPROC4_CLNT_SETCLIENTID],
		.rpc_argp = &setclientid,
		.rpc_resp = res,
		.rpc_cred = cred,
	};
	int status;

	/* nfs_client_id4 */
	nfs4_init_boot_verifier(clp, &sc_verifier);
	if (test_bit(NFS_CS_MIGRATION, &clp->cl_flags))
		setclientid.sc_name_len =
				nfs4_init_uniform_client_string(clp,
						setclientid.sc_name,
						sizeof(setclientid.sc_name));
	else
		setclientid.sc_name_len =
				nfs4_init_nonuniform_client_string(clp,
						setclientid.sc_name,
						sizeof(setclientid.sc_name));
	/* cb_client4 */
	rcu_read_lock();
	setclientid.sc_netid_len = scnprintf(setclientid.sc_netid,
				sizeof(setclientid.sc_netid),
				rpc_peeraddr2str(clp->cl_rpcclient,
							RPC_DISPLAY_NETID));
	rcu_read_unlock();
	setclientid.sc_uaddr_len = scnprintf(setclientid.sc_uaddr,
				sizeof(setclientid.sc_uaddr), "%s.%u.%u",
				clp->cl_ipaddr, port >> 8, port & 255);

	dprintk("NFS call  setclientid auth=%s, '%.*s'\n",
		clp->cl_rpcclient->cl_auth->au_ops->au_name,
		setclientid.sc_name_len, setclientid.sc_name);
	status = rpc_call_sync(clp->cl_rpcclient, &msg, RPC_TASK_TIMEOUT);
	dprintk("NFS reply setclientid: %d\n", status);
	return status;
}

/**
 * nfs4_proc_setclientid_confirm - Confirm client ID
 * @clp: state data structure
 * @res: result of a previous SETCLIENTID
 * @cred: RPC credential to use for this call
 *
 * Returns zero, a negative errno, or a negative NFS4ERR status code.
 */
int nfs4_proc_setclientid_confirm(struct nfs_client *clp,
		struct nfs4_setclientid_res *arg,
		struct rpc_cred *cred)
{
	struct nfs_fsinfo fsinfo;
	struct rpc_message msg = {
		.rpc_proc = &nfs4_procedures[NFSPROC4_CLNT_SETCLIENTID_CONFIRM],
		.rpc_argp = arg,
		.rpc_resp = &fsinfo,
		.rpc_cred = cred,
	};
	unsigned long now;
	int status;

	dprintk("NFS call  setclientid_confirm auth=%s, (client ID %llx)\n",
		clp->cl_rpcclient->cl_auth->au_ops->au_name,
		clp->cl_clientid);
	now = jiffies;
	status = rpc_call_sync(clp->cl_rpcclient, &msg, RPC_TASK_TIMEOUT);
	if (status == 0) {
		spin_lock(&clp->cl_lock);
		clp->cl_lease_time = fsinfo.lease_time * HZ;
		clp->cl_last_renewal = now;
		spin_unlock(&clp->cl_lock);
	}
	dprintk("NFS reply setclientid_confirm: %d\n", status);
	return status;
}

struct nfs4_delegreturndata {
	struct nfs4_delegreturnargs args;
	struct nfs4_delegreturnres res;
	struct nfs_fh fh;
	nfs4_stateid stateid;
	unsigned long timestamp;
	struct nfs_fattr fattr;
	int rpc_status;
};

static void nfs4_delegreturn_done(struct rpc_task *task, void *calldata)
{
	struct nfs4_delegreturndata *data = calldata;

	if (!nfs4_sequence_done(task, &data->res.seq_res))
		return;

	switch (task->tk_status) {
	case -NFS4ERR_STALE_STATEID:
	case -NFS4ERR_EXPIRED:
	case 0:
		renew_lease(data->res.server, data->timestamp);
		break;
	default:
		if (nfs4_async_handle_error(task, data->res.server, NULL) ==
				-EAGAIN) {
			rpc_restart_call_prepare(task);
			return;
		}
	}
	data->rpc_status = task->tk_status;
}

static void nfs4_delegreturn_release(void *calldata)
{
	kfree(calldata);
}

#if defined(CONFIG_NFS_V4_1)
static void nfs4_delegreturn_prepare(struct rpc_task *task, void *data)
{
	struct nfs4_delegreturndata *d_data;

	d_data = (struct nfs4_delegreturndata *)data;

	nfs4_setup_sequence(d_data->res.server,
			&d_data->args.seq_args,
			&d_data->res.seq_res,
			task);
}
#endif /* CONFIG_NFS_V4_1 */

static const struct rpc_call_ops nfs4_delegreturn_ops = {
#if defined(CONFIG_NFS_V4_1)
	.rpc_call_prepare = nfs4_delegreturn_prepare,
#endif /* CONFIG_NFS_V4_1 */
	.rpc_call_done = nfs4_delegreturn_done,
	.rpc_release = nfs4_delegreturn_release,
};

static int _nfs4_proc_delegreturn(struct inode *inode, struct rpc_cred *cred, const nfs4_stateid *stateid, int issync)
{
	struct nfs4_delegreturndata *data;
	struct nfs_server *server = NFS_SERVER(inode);
	struct rpc_task *task;
	struct rpc_message msg = {
		.rpc_proc = &nfs4_procedures[NFSPROC4_CLNT_DELEGRETURN],
		.rpc_cred = cred,
	};
	struct rpc_task_setup task_setup_data = {
		.rpc_client = server->client,
		.rpc_message = &msg,
		.callback_ops = &nfs4_delegreturn_ops,
		.flags = RPC_TASK_ASYNC,
	};
	int status = 0;

	data = kzalloc(sizeof(*data), GFP_NOFS);
	if (data == NULL)
		return -ENOMEM;
	nfs41_init_sequence(&data->args.seq_args, &data->res.seq_res, 1);
	data->args.fhandle = &data->fh;
	data->args.stateid = &data->stateid;
	data->args.bitmask = server->cache_consistency_bitmask;
	nfs_copy_fh(&data->fh, NFS_FH(inode));
	nfs4_stateid_copy(&data->stateid, stateid);
	data->res.fattr = &data->fattr;
	data->res.server = server;
	nfs_fattr_init(data->res.fattr);
	data->timestamp = jiffies;
	data->rpc_status = 0;

	task_setup_data.callback_data = data;
	msg.rpc_argp = &data->args;
	msg.rpc_resp = &data->res;
	task = rpc_run_task(&task_setup_data);
	if (IS_ERR(task))
		return PTR_ERR(task);
	if (!issync)
		goto out;
	status = nfs4_wait_for_completion_rpc_task(task);
	if (status != 0)
		goto out;
	status = data->rpc_status;
	if (status == 0)
		nfs_post_op_update_inode_force_wcc(inode, &data->fattr);
	else
		nfs_refresh_inode(inode, &data->fattr);
out:
	rpc_put_task(task);
	return status;
}

int nfs4_proc_delegreturn(struct inode *inode, struct rpc_cred *cred, const nfs4_stateid *stateid, int issync)
{
	struct nfs_server *server = NFS_SERVER(inode);
	struct nfs4_exception exception = { };
	int err;
	do {
		err = _nfs4_proc_delegreturn(inode, cred, stateid, issync);
		switch (err) {
			case -NFS4ERR_STALE_STATEID:
			case -NFS4ERR_EXPIRED:
			case 0:
				return 0;
		}
		err = nfs4_handle_exception(server, err, &exception);
	} while (exception.retry);
	return err;
}

#define NFS4_LOCK_MINTIMEOUT (1 * HZ)
#define NFS4_LOCK_MAXTIMEOUT (30 * HZ)

/* 
 * sleep, with exponential backoff, and retry the LOCK operation. 
 */
static unsigned long
nfs4_set_lock_task_retry(unsigned long timeout)
{
	freezable_schedule_timeout_killable(timeout);
	timeout <<= 1;
	if (timeout > NFS4_LOCK_MAXTIMEOUT)
		return NFS4_LOCK_MAXTIMEOUT;
	return timeout;
}

static int _nfs4_proc_getlk(struct nfs4_state *state, int cmd, struct file_lock *request)
{
	struct inode *inode = state->inode;
	struct nfs_server *server = NFS_SERVER(inode);
	struct nfs_client *clp = server->nfs_client;
	struct nfs_lockt_args arg = {
		.fh = NFS_FH(inode),
		.fl = request,
	};
	struct nfs_lockt_res res = {
		.denied = request,
	};
	struct rpc_message msg = {
		.rpc_proc	= &nfs4_procedures[NFSPROC4_CLNT_LOCKT],
		.rpc_argp       = &arg,
		.rpc_resp       = &res,
		.rpc_cred	= state->owner->so_cred,
	};
	struct nfs4_lock_state *lsp;
	int status;

	arg.lock_owner.clientid = clp->cl_clientid;
	status = nfs4_set_lock_state(state, request);
	if (status != 0)
		goto out;
	lsp = request->fl_u.nfs4_fl.owner;
	arg.lock_owner.id = lsp->ls_seqid.owner_id;
	arg.lock_owner.s_dev = server->s_dev;
	status = nfs4_call_sync(server->client, server, &msg, &arg.seq_args, &res.seq_res, 1);
	switch (status) {
		case 0:
			request->fl_type = F_UNLCK;
			break;
		case -NFS4ERR_DENIED:
			status = 0;
	}
	request->fl_ops->fl_release_private(request);
out:
	return status;
}

static int nfs4_proc_getlk(struct nfs4_state *state, int cmd, struct file_lock *request)
{
	struct nfs4_exception exception = { };
	int err;

	do {
		err = nfs4_handle_exception(NFS_SERVER(state->inode),
				_nfs4_proc_getlk(state, cmd, request),
				&exception);
	} while (exception.retry);
	return err;
}

static int do_vfs_lock(struct file *file, struct file_lock *fl)
{
	int res = 0;
	switch (fl->fl_flags & (FL_POSIX|FL_FLOCK)) {
		case FL_POSIX:
			res = posix_lock_file_wait(file, fl);
			break;
		case FL_FLOCK:
			res = flock_lock_file_wait(file, fl);
			break;
		default:
			BUG();
	}
	return res;
}

struct nfs4_unlockdata {
	struct nfs_locku_args arg;
	struct nfs_locku_res res;
	struct nfs4_lock_state *lsp;
	struct nfs_open_context *ctx;
	struct file_lock fl;
	const struct nfs_server *server;
	unsigned long timestamp;
};

static struct nfs4_unlockdata *nfs4_alloc_unlockdata(struct file_lock *fl,
		struct nfs_open_context *ctx,
		struct nfs4_lock_state *lsp,
		struct nfs_seqid *seqid)
{
	struct nfs4_unlockdata *p;
	struct inode *inode = lsp->ls_state->inode;

	p = kzalloc(sizeof(*p), GFP_NOFS);
	if (p == NULL)
		return NULL;
	p->arg.fh = NFS_FH(inode);
	p->arg.fl = &p->fl;
	p->arg.seqid = seqid;
	p->res.seqid = seqid;
	p->arg.stateid = &lsp->ls_stateid;
	p->lsp = lsp;
	atomic_inc(&lsp->ls_count);
	/* Ensure we don't close file until we're done freeing locks! */
	p->ctx = get_nfs_open_context(ctx);
	memcpy(&p->fl, fl, sizeof(p->fl));
	p->server = NFS_SERVER(inode);
	return p;
}

static void nfs4_locku_release_calldata(void *data)
{
	struct nfs4_unlockdata *calldata = data;
	nfs_free_seqid(calldata->arg.seqid);
	nfs4_put_lock_state(calldata->lsp);
	put_nfs_open_context(calldata->ctx);
	kfree(calldata);
}

static void nfs4_locku_done(struct rpc_task *task, void *data)
{
	struct nfs4_unlockdata *calldata = data;

	if (!nfs4_sequence_done(task, &calldata->res.seq_res))
		return;
	switch (task->tk_status) {
		case 0:
			nfs4_stateid_copy(&calldata->lsp->ls_stateid,
					&calldata->res.stateid);
			renew_lease(calldata->server, calldata->timestamp);
			break;
		case -NFS4ERR_BAD_STATEID:
		case -NFS4ERR_OLD_STATEID:
		case -NFS4ERR_STALE_STATEID:
		case -NFS4ERR_EXPIRED:
			break;
		default:
			if (nfs4_async_handle_error(task, calldata->server, NULL) == -EAGAIN)
				rpc_restart_call_prepare(task);
	}
	nfs_release_seqid(calldata->arg.seqid);
}

static void nfs4_locku_prepare(struct rpc_task *task, void *data)
{
	struct nfs4_unlockdata *calldata = data;

	if (nfs_wait_on_sequence(calldata->arg.seqid, task) != 0)
		return;
	if (test_bit(NFS_LOCK_INITIALIZED, &calldata->lsp->ls_flags) == 0) {
		/* Note: exit _without_ running nfs4_locku_done */
		task->tk_action = NULL;
		nfs4_sequence_done(task, &calldata->res.seq_res);
		return;
	}
	calldata->timestamp = jiffies;
	if (nfs4_setup_sequence(calldata->server,
				&calldata->arg.seq_args,
				&calldata->res.seq_res,
				task) != 0)
		nfs_release_seqid(calldata->arg.seqid);
}

static const struct rpc_call_ops nfs4_locku_ops = {
	.rpc_call_prepare = nfs4_locku_prepare,
	.rpc_call_done = nfs4_locku_done,
	.rpc_release = nfs4_locku_release_calldata,
};

static struct rpc_task *nfs4_do_unlck(struct file_lock *fl,
		struct nfs_open_context *ctx,
		struct nfs4_lock_state *lsp,
		struct nfs_seqid *seqid)
{
	struct nfs4_unlockdata *data;
	struct rpc_message msg = {
		.rpc_proc = &nfs4_procedures[NFSPROC4_CLNT_LOCKU],
		.rpc_cred = ctx->cred,
	};
	struct rpc_task_setup task_setup_data = {
		.rpc_client = NFS_CLIENT(lsp->ls_state->inode),
		.rpc_message = &msg,
		.callback_ops = &nfs4_locku_ops,
		.workqueue = nfsiod_workqueue,
		.flags = RPC_TASK_ASYNC,
	};

	/* Ensure this is an unlock - when canceling a lock, the
	 * canceled lock is passed in, and it won't be an unlock.
	 */
	fl->fl_type = F_UNLCK;

	data = nfs4_alloc_unlockdata(fl, ctx, lsp, seqid);
	if (data == NULL) {
		nfs_free_seqid(seqid);
		return ERR_PTR(-ENOMEM);
	}

	nfs41_init_sequence(&data->arg.seq_args, &data->res.seq_res, 1);
	msg.rpc_argp = &data->arg;
	msg.rpc_resp = &data->res;
	task_setup_data.callback_data = data;
	return rpc_run_task(&task_setup_data);
}

static int nfs4_proc_unlck(struct nfs4_state *state, int cmd, struct file_lock *request)
{
	struct nfs_inode *nfsi = NFS_I(state->inode);
	struct nfs_seqid *seqid;
	struct nfs4_lock_state *lsp;
	struct rpc_task *task;
	int status = 0;
	unsigned char fl_flags = request->fl_flags;

	status = nfs4_set_lock_state(state, request);
	/* Unlock _before_ we do the RPC call */
	request->fl_flags |= FL_EXISTS;
	down_read(&nfsi->rwsem);
	if (do_vfs_lock(request->fl_file, request) == -ENOENT) {
		up_read(&nfsi->rwsem);
		goto out;
	}
	up_read(&nfsi->rwsem);
	if (status != 0)
		goto out;
	/* Is this a delegated lock? */
	if (test_bit(NFS_DELEGATED_STATE, &state->flags))
		goto out;
	lsp = request->fl_u.nfs4_fl.owner;
	seqid = nfs_alloc_seqid(&lsp->ls_seqid, GFP_KERNEL);
	status = -ENOMEM;
	if (seqid == NULL)
		goto out;
	task = nfs4_do_unlck(request, nfs_file_open_context(request->fl_file), lsp, seqid);
	status = PTR_ERR(task);
	if (IS_ERR(task))
		goto out;
	status = nfs4_wait_for_completion_rpc_task(task);
	rpc_put_task(task);
out:
	request->fl_flags = fl_flags;
	return status;
}

struct nfs4_lockdata {
	struct nfs_lock_args arg;
	struct nfs_lock_res res;
	struct nfs4_lock_state *lsp;
	struct nfs_open_context *ctx;
	struct file_lock fl;
	unsigned long timestamp;
	int rpc_status;
	int cancelled;
	struct nfs_server *server;
};

static struct nfs4_lockdata *nfs4_alloc_lockdata(struct file_lock *fl,
		struct nfs_open_context *ctx, struct nfs4_lock_state *lsp,
		gfp_t gfp_mask)
{
	struct nfs4_lockdata *p;
	struct inode *inode = lsp->ls_state->inode;
	struct nfs_server *server = NFS_SERVER(inode);

	p = kzalloc(sizeof(*p), gfp_mask);
	if (p == NULL)
		return NULL;

	p->arg.fh = NFS_FH(inode);
	p->arg.fl = &p->fl;
	p->arg.open_seqid = nfs_alloc_seqid(&lsp->ls_state->owner->so_seqid, gfp_mask);
	if (p->arg.open_seqid == NULL)
		goto out_free;
	p->arg.lock_seqid = nfs_alloc_seqid(&lsp->ls_seqid, gfp_mask);
	if (p->arg.lock_seqid == NULL)
		goto out_free_seqid;
	p->arg.lock_stateid = &lsp->ls_stateid;
	p->arg.lock_owner.clientid = server->nfs_client->cl_clientid;
	p->arg.lock_owner.id = lsp->ls_seqid.owner_id;
	p->arg.lock_owner.s_dev = server->s_dev;
	p->res.lock_seqid = p->arg.lock_seqid;
	p->lsp = lsp;
	p->server = server;
	atomic_inc(&lsp->ls_count);
	p->ctx = get_nfs_open_context(ctx);
	memcpy(&p->fl, fl, sizeof(p->fl));
	return p;
out_free_seqid:
	nfs_free_seqid(p->arg.open_seqid);
out_free:
	kfree(p);
	return NULL;
}

static void nfs4_lock_prepare(struct rpc_task *task, void *calldata)
{
	struct nfs4_lockdata *data = calldata;
	struct nfs4_state *state = data->lsp->ls_state;

	dprintk("%s: begin!\n", __func__);
	if (nfs_wait_on_sequence(data->arg.lock_seqid, task) != 0)
		return;
	/* Do we need to do an open_to_lock_owner? */
	if (!(data->arg.lock_seqid->sequence->flags & NFS_SEQID_CONFIRMED)) {
		if (nfs_wait_on_sequence(data->arg.open_seqid, task) != 0) {
			goto out_release_lock_seqid;
		}
		data->arg.open_stateid = &state->stateid;
		data->arg.new_lock_owner = 1;
		data->res.open_seqid = data->arg.open_seqid;
	} else
		data->arg.new_lock_owner = 0;
	data->timestamp = jiffies;
	if (nfs4_setup_sequence(data->server,
				&data->arg.seq_args,
				&data->res.seq_res,
				task) == 0)
		return;
	nfs_release_seqid(data->arg.open_seqid);
out_release_lock_seqid:
	nfs_release_seqid(data->arg.lock_seqid);
	dprintk("%s: done!, ret = %d\n", __func__, data->rpc_status);
}

static void nfs4_lock_done(struct rpc_task *task, void *calldata)
{
	struct nfs4_lockdata *data = calldata;

	dprintk("%s: begin!\n", __func__);

	if (!nfs4_sequence_done(task, &data->res.seq_res))
		return;

	data->rpc_status = task->tk_status;
	if (data->arg.new_lock_owner != 0) {
		if (data->rpc_status == 0)
			nfs_confirm_seqid(&data->lsp->ls_seqid, 0);
		else
			goto out;
	}
	if (data->rpc_status == 0) {
		nfs4_stateid_copy(&data->lsp->ls_stateid, &data->res.stateid);
		set_bit(NFS_LOCK_INITIALIZED, &data->lsp->ls_flags);
		renew_lease(NFS_SERVER(data->ctx->dentry->d_inode), data->timestamp);
	}
out:
	dprintk("%s: done, ret = %d!\n", __func__, data->rpc_status);
}

static void nfs4_lock_release(void *calldata)
{
	struct nfs4_lockdata *data = calldata;

	dprintk("%s: begin!\n", __func__);
	nfs_free_seqid(data->arg.open_seqid);
	if (data->cancelled != 0) {
		struct rpc_task *task;
		task = nfs4_do_unlck(&data->fl, data->ctx, data->lsp,
				data->arg.lock_seqid);
		if (!IS_ERR(task))
			rpc_put_task_async(task);
		dprintk("%s: cancelling lock!\n", __func__);
	} else
		nfs_free_seqid(data->arg.lock_seqid);
	nfs4_put_lock_state(data->lsp);
	put_nfs_open_context(data->ctx);
	kfree(data);
	dprintk("%s: done!\n", __func__);
}

static const struct rpc_call_ops nfs4_lock_ops = {
	.rpc_call_prepare = nfs4_lock_prepare,
	.rpc_call_done = nfs4_lock_done,
	.rpc_release = nfs4_lock_release,
};

static void nfs4_handle_setlk_error(struct nfs_server *server, struct nfs4_lock_state *lsp, int new_lock_owner, int error)
{
	switch (error) {
	case -NFS4ERR_ADMIN_REVOKED:
	case -NFS4ERR_BAD_STATEID:
		lsp->ls_seqid.flags &= ~NFS_SEQID_CONFIRMED;
		if (new_lock_owner != 0 ||
		   test_bit(NFS_LOCK_INITIALIZED, &lsp->ls_flags) != 0)
			nfs4_schedule_stateid_recovery(server, lsp->ls_state);
		break;
	case -NFS4ERR_STALE_STATEID:
		lsp->ls_seqid.flags &= ~NFS_SEQID_CONFIRMED;
	case -NFS4ERR_EXPIRED:
		nfs4_schedule_lease_recovery(server->nfs_client);
	};
}

static int _nfs4_do_setlk(struct nfs4_state *state, int cmd, struct file_lock *fl, int recovery_type)
{
	struct nfs4_lockdata *data;
	struct rpc_task *task;
	struct rpc_message msg = {
		.rpc_proc = &nfs4_procedures[NFSPROC4_CLNT_LOCK],
		.rpc_cred = state->owner->so_cred,
	};
	struct rpc_task_setup task_setup_data = {
		.rpc_client = NFS_CLIENT(state->inode),
		.rpc_message = &msg,
		.callback_ops = &nfs4_lock_ops,
		.workqueue = nfsiod_workqueue,
		.flags = RPC_TASK_ASYNC,
	};
	int ret;

	dprintk("%s: begin!\n", __func__);
	data = nfs4_alloc_lockdata(fl, nfs_file_open_context(fl->fl_file),
			fl->fl_u.nfs4_fl.owner,
			recovery_type == NFS_LOCK_NEW ? GFP_KERNEL : GFP_NOFS);
	if (data == NULL)
		return -ENOMEM;
	if (IS_SETLKW(cmd))
		data->arg.block = 1;
	nfs41_init_sequence(&data->arg.seq_args, &data->res.seq_res, 1);
	msg.rpc_argp = &data->arg;
	msg.rpc_resp = &data->res;
	task_setup_data.callback_data = data;
	if (recovery_type > NFS_LOCK_NEW) {
		if (recovery_type == NFS_LOCK_RECLAIM)
			data->arg.reclaim = NFS_LOCK_RECLAIM;
		nfs4_set_sequence_privileged(&data->arg.seq_args);
	}
	task = rpc_run_task(&task_setup_data);
	if (IS_ERR(task))
		return PTR_ERR(task);
	ret = nfs4_wait_for_completion_rpc_task(task);
	if (ret == 0) {
		ret = data->rpc_status;
		if (ret)
			nfs4_handle_setlk_error(data->server, data->lsp,
					data->arg.new_lock_owner, ret);
	} else
		data->cancelled = 1;
	rpc_put_task(task);
	dprintk("%s: done, ret = %d!\n", __func__, ret);
	return ret;
}

static int nfs4_lock_reclaim(struct nfs4_state *state, struct file_lock *request)
{
	struct nfs_server *server = NFS_SERVER(state->inode);
	struct nfs4_exception exception = {
		.inode = state->inode,
	};
	int err;

	do {
		/* Cache the lock if possible... */
		if (test_bit(NFS_DELEGATED_STATE, &state->flags) != 0)
			return 0;
		err = _nfs4_do_setlk(state, F_SETLK, request, NFS_LOCK_RECLAIM);
		if (err != -NFS4ERR_DELAY)
			break;
		nfs4_handle_exception(server, err, &exception);
	} while (exception.retry);
	return err;
}

static int nfs4_lock_expired(struct nfs4_state *state, struct file_lock *request)
{
	struct nfs_server *server = NFS_SERVER(state->inode);
	struct nfs4_exception exception = {
		.inode = state->inode,
	};
	int err;

	err = nfs4_set_lock_state(state, request);
	if (err != 0)
		return err;
	do {
		if (test_bit(NFS_DELEGATED_STATE, &state->flags) != 0)
			return 0;
		err = _nfs4_do_setlk(state, F_SETLK, request, NFS_LOCK_EXPIRED);
		switch (err) {
		default:
			goto out;
		case -NFS4ERR_GRACE:
		case -NFS4ERR_DELAY:
			nfs4_handle_exception(server, err, &exception);
			err = 0;
		}
	} while (exception.retry);
out:
	return err;
}

#if defined(CONFIG_NFS_V4_1)
/**
 * nfs41_check_expired_locks - possibly free a lock stateid
 *
 * @state: NFSv4 state for an inode
 *
 * Returns NFS_OK if recovery for this stateid is now finished.
 * Otherwise a negative NFS4ERR value is returned.
 */
static int nfs41_check_expired_locks(struct nfs4_state *state)
{
	int status, ret = -NFS4ERR_BAD_STATEID;
	struct nfs4_lock_state *lsp;
	struct nfs_server *server = NFS_SERVER(state->inode);

	list_for_each_entry(lsp, &state->lock_states, ls_locks) {
		if (test_bit(NFS_LOCK_INITIALIZED, &lsp->ls_flags)) {
			status = nfs41_test_stateid(server, &lsp->ls_stateid);
			if (status != NFS_OK) {
				/* Free the stateid unless the server
				 * informs us the stateid is unrecognized. */
				if (status != -NFS4ERR_BAD_STATEID)
					nfs41_free_stateid(server,
							&lsp->ls_stateid);
				clear_bit(NFS_LOCK_INITIALIZED, &lsp->ls_flags);
				ret = status;
			}
		}
	};

	return ret;
}

static int nfs41_lock_expired(struct nfs4_state *state, struct file_lock *request)
{
	int status = NFS_OK;

	if (test_bit(LK_STATE_IN_USE, &state->flags))
		status = nfs41_check_expired_locks(state);
	if (status != NFS_OK)
		status = nfs4_lock_expired(state, request);
	return status;
}
#endif

static int _nfs4_proc_setlk(struct nfs4_state *state, int cmd, struct file_lock *request)
{
	struct nfs_inode *nfsi = NFS_I(state->inode);
	unsigned char fl_flags = request->fl_flags;
	int status = -ENOLCK;

	if ((fl_flags & FL_POSIX) &&
			!test_bit(NFS_STATE_POSIX_LOCKS, &state->flags))
		goto out;
	/* Is this a delegated open? */
	status = nfs4_set_lock_state(state, request);
	if (status != 0)
		goto out;
	request->fl_flags |= FL_ACCESS;
	status = do_vfs_lock(request->fl_file, request);
	if (status < 0)
		goto out;
	down_read(&nfsi->rwsem);
	if (test_bit(NFS_DELEGATED_STATE, &state->flags)) {
		/* Yes: cache locks! */
		/* ...but avoid races with delegation recall... */
		request->fl_flags = fl_flags & ~FL_SLEEP;
		status = do_vfs_lock(request->fl_file, request);
		goto out_unlock;
	}
	status = _nfs4_do_setlk(state, cmd, request, NFS_LOCK_NEW);
	if (status != 0)
		goto out_unlock;
	/* Note: we always want to sleep here! */
	request->fl_flags = fl_flags | FL_SLEEP;
	if (do_vfs_lock(request->fl_file, request) < 0)
		printk(KERN_WARNING "NFS: %s: VFS is out of sync with lock "
			"manager!\n", __func__);
out_unlock:
	up_read(&nfsi->rwsem);
out:
	request->fl_flags = fl_flags;
	return status;
}

static int nfs4_proc_setlk(struct nfs4_state *state, int cmd, struct file_lock *request)
{
	struct nfs4_exception exception = {
		.state = state,
		.inode = state->inode,
	};
	int err;

	do {
		err = _nfs4_proc_setlk(state, cmd, request);
		if (err == -NFS4ERR_DENIED)
			err = -EAGAIN;
		err = nfs4_handle_exception(NFS_SERVER(state->inode),
				err, &exception);
	} while (exception.retry);
	return err;
}

static int
nfs4_proc_lock(struct file *filp, int cmd, struct file_lock *request)
{
	struct nfs_open_context *ctx;
	struct nfs4_state *state;
	unsigned long timeout = NFS4_LOCK_MINTIMEOUT;
	int status;

	/* verify open state */
	ctx = nfs_file_open_context(filp);
	state = ctx->state;

	if (request->fl_start < 0 || request->fl_end < 0)
		return -EINVAL;

	if (IS_GETLK(cmd)) {
		if (state != NULL)
			return nfs4_proc_getlk(state, F_GETLK, request);
		return 0;
	}

	if (!(IS_SETLK(cmd) || IS_SETLKW(cmd)))
		return -EINVAL;

	if (request->fl_type == F_UNLCK) {
		if (state != NULL)
			return nfs4_proc_unlck(state, cmd, request);
		return 0;
	}

	if (state == NULL)
		return -ENOLCK;
	/*
	 * Don't rely on the VFS having checked the file open mode,
	 * since it won't do this for flock() locks.
	 */
	switch (request->fl_type) {
	case F_RDLCK:
		if (!(filp->f_mode & FMODE_READ))
			return -EBADF;
		break;
	case F_WRLCK:
		if (!(filp->f_mode & FMODE_WRITE))
			return -EBADF;
	}

	do {
		status = nfs4_proc_setlk(state, cmd, request);
		if ((status != -EAGAIN) || IS_SETLK(cmd))
			break;
		timeout = nfs4_set_lock_task_retry(timeout);
		status = -ERESTARTSYS;
		if (signalled())
			break;
	} while(status < 0);
	return status;
}

int nfs4_lock_delegation_recall(struct nfs4_state *state, struct file_lock *fl)
{
	struct nfs_server *server = NFS_SERVER(state->inode);
	struct nfs4_exception exception = { };
	int err;

	err = nfs4_set_lock_state(state, fl);
	if (err != 0)
		goto out;
	do {
		err = _nfs4_do_setlk(state, F_SETLK, fl, NFS_LOCK_NEW);
		switch (err) {
			default:
				printk(KERN_ERR "NFS: %s: unhandled error "
					"%d.\n", __func__, err);
			case 0:
			case -ESTALE:
				goto out;
			case -NFS4ERR_EXPIRED:
				nfs4_schedule_stateid_recovery(server, state);
			case -NFS4ERR_STALE_CLIENTID:
			case -NFS4ERR_STALE_STATEID:
				nfs4_schedule_lease_recovery(server->nfs_client);
				goto out;
			case -NFS4ERR_BADSESSION:
			case -NFS4ERR_BADSLOT:
			case -NFS4ERR_BAD_HIGH_SLOT:
			case -NFS4ERR_CONN_NOT_BOUND_TO_SESSION:
			case -NFS4ERR_DEADSESSION:
				nfs4_schedule_session_recovery(server->nfs_client->cl_session, err);
				goto out;
			case -ERESTARTSYS:
				/*
				 * The show must go on: exit, but mark the
				 * stateid as needing recovery.
				 */
			case -NFS4ERR_DELEG_REVOKED:
			case -NFS4ERR_ADMIN_REVOKED:
			case -NFS4ERR_BAD_STATEID:
			case -NFS4ERR_OPENMODE:
				nfs4_schedule_stateid_recovery(server, state);
				err = 0;
				goto out;
			case -ENOMEM:
			case -NFS4ERR_DENIED:
				/* kill_proc(fl->fl_pid, SIGLOST, 1); */
				err = 0;
				goto out;
			case -NFS4ERR_DELAY:
				break;
		}
		err = nfs4_handle_exception(server, err, &exception);
	} while (exception.retry);
out:
	return err;
}

struct nfs_release_lockowner_data {
	struct nfs4_lock_state *lsp;
	struct nfs_server *server;
	struct nfs_release_lockowner_args args;
};

static void nfs4_release_lockowner_release(void *calldata)
{
	struct nfs_release_lockowner_data *data = calldata;
	nfs4_free_lock_state(data->server, data->lsp);
	kfree(calldata);
}

static const struct rpc_call_ops nfs4_release_lockowner_ops = {
	.rpc_release = nfs4_release_lockowner_release,
};

int nfs4_release_lockowner(struct nfs4_lock_state *lsp)
{
	struct nfs_server *server = lsp->ls_state->owner->so_server;
	struct nfs_release_lockowner_data *data;
	struct rpc_message msg = {
		.rpc_proc = &nfs4_procedures[NFSPROC4_CLNT_RELEASE_LOCKOWNER],
	};

	if (server->nfs_client->cl_mvops->minor_version != 0)
		return -EINVAL;
	data = kmalloc(sizeof(*data), GFP_NOFS);
	if (!data)
		return -ENOMEM;
	data->lsp = lsp;
	data->server = server;
	data->args.lock_owner.clientid = server->nfs_client->cl_clientid;
	data->args.lock_owner.id = lsp->ls_seqid.owner_id;
	data->args.lock_owner.s_dev = server->s_dev;
	msg.rpc_argp = &data->args;
	rpc_call_async(server->client, &msg, 0, &nfs4_release_lockowner_ops, data);
	return 0;
}

#define XATTR_NAME_NFSV4_ACL "system.nfs4_acl"

static int nfs4_xattr_set_nfs4_acl(struct dentry *dentry, const char *key,
				   const void *buf, size_t buflen,
				   int flags, int type)
{
	if (strcmp(key, "") != 0)
		return -EINVAL;

	return nfs4_proc_set_acl(dentry->d_inode, buf, buflen);
}

static int nfs4_xattr_get_nfs4_acl(struct dentry *dentry, const char *key,
				   void *buf, size_t buflen, int type)
{
	if (strcmp(key, "") != 0)
		return -EINVAL;

	return nfs4_proc_get_acl(dentry->d_inode, buf, buflen);
}

static size_t nfs4_xattr_list_nfs4_acl(struct dentry *dentry, char *list,
				       size_t list_len, const char *name,
				       size_t name_len, int type)
{
	size_t len = sizeof(XATTR_NAME_NFSV4_ACL);

	if (!nfs4_server_supports_acls(NFS_SERVER(dentry->d_inode)))
		return 0;

	if (list && len <= list_len)
		memcpy(list, XATTR_NAME_NFSV4_ACL, len);
	return len;
}

/*
 * nfs_fhget will use either the mounted_on_fileid or the fileid
 */
static void nfs_fixup_referral_attributes(struct nfs_fattr *fattr)
{
	if (!(((fattr->valid & NFS_ATTR_FATTR_MOUNTED_ON_FILEID) ||
	       (fattr->valid & NFS_ATTR_FATTR_FILEID)) &&
	      (fattr->valid & NFS_ATTR_FATTR_FSID) &&
	      (fattr->valid & NFS_ATTR_FATTR_V4_LOCATIONS)))
		return;

	fattr->valid |= NFS_ATTR_FATTR_TYPE | NFS_ATTR_FATTR_MODE |
		NFS_ATTR_FATTR_NLINK | NFS_ATTR_FATTR_V4_REFERRAL;
	fattr->mode = S_IFDIR | S_IRUGO | S_IXUGO;
	fattr->nlink = 2;
}

static int _nfs4_proc_fs_locations(struct rpc_clnt *client, struct inode *dir,
				   const struct qstr *name,
				   struct nfs4_fs_locations *fs_locations,
				   struct page *page)
{
	struct nfs_server *server = NFS_SERVER(dir);
	u32 bitmask[2] = {
		[0] = FATTR4_WORD0_FSID | FATTR4_WORD0_FS_LOCATIONS,
	};
	struct nfs4_fs_locations_arg args = {
		.dir_fh = NFS_FH(dir),
		.name = name,
		.page = page,
		.bitmask = bitmask,
	};
	struct nfs4_fs_locations_res res = {
		.fs_locations = fs_locations,
	};
	struct rpc_message msg = {
		.rpc_proc = &nfs4_procedures[NFSPROC4_CLNT_FS_LOCATIONS],
		.rpc_argp = &args,
		.rpc_resp = &res,
	};
	int status;

	dprintk("%s: start\n", __func__);

	/* Ask for the fileid of the absent filesystem if mounted_on_fileid
	 * is not supported */
	if (NFS_SERVER(dir)->attr_bitmask[1] & FATTR4_WORD1_MOUNTED_ON_FILEID)
		bitmask[1] |= FATTR4_WORD1_MOUNTED_ON_FILEID;
	else
		bitmask[0] |= FATTR4_WORD0_FILEID;

	nfs_fattr_init(&fs_locations->fattr);
	fs_locations->server = server;
	fs_locations->nlocations = 0;
	status = nfs4_call_sync(client, server, &msg, &args.seq_args, &res.seq_res, 0);
	dprintk("%s: returned status = %d\n", __func__, status);
	return status;
}

int nfs4_proc_fs_locations(struct rpc_clnt *client, struct inode *dir,
			   const struct qstr *name,
			   struct nfs4_fs_locations *fs_locations,
			   struct page *page)
{
	struct nfs4_exception exception = { };
	int err;
	do {
		err = nfs4_handle_exception(NFS_SERVER(dir),
				_nfs4_proc_fs_locations(client, dir, name, fs_locations, page),
				&exception);
	} while (exception.retry);
	return err;
}

static int _nfs4_proc_secinfo(struct inode *dir, const struct qstr *name, struct nfs4_secinfo_flavors *flavors)
{
	int status;
	struct nfs4_secinfo_arg args = {
		.dir_fh = NFS_FH(dir),
		.name   = name,
	};
	struct nfs4_secinfo_res res = {
		.flavors     = flavors,
	};
	struct rpc_message msg = {
		.rpc_proc = &nfs4_procedures[NFSPROC4_CLNT_SECINFO],
		.rpc_argp = &args,
		.rpc_resp = &res,
	};

	dprintk("NFS call  secinfo %s\n", name->name);
	status = nfs4_call_sync(NFS_SERVER(dir)->client, NFS_SERVER(dir), &msg, &args.seq_args, &res.seq_res, 0);
	dprintk("NFS reply  secinfo: %d\n", status);
	return status;
}

int nfs4_proc_secinfo(struct inode *dir, const struct qstr *name,
		      struct nfs4_secinfo_flavors *flavors)
{
	struct nfs4_exception exception = { };
	int err;
	do {
		err = nfs4_handle_exception(NFS_SERVER(dir),
				_nfs4_proc_secinfo(dir, name, flavors),
				&exception);
	} while (exception.retry);
	return err;
}

#ifdef CONFIG_NFS_V4_1
/*
 * Check the exchange flags returned by the server for invalid flags, having
 * both PNFS and NON_PNFS flags set, and not having one of NON_PNFS, PNFS, or
 * DS flags set.
 */
static int nfs4_check_cl_exchange_flags(u32 flags)
{
	if (flags & ~EXCHGID4_FLAG_MASK_R)
		goto out_inval;
	if ((flags & EXCHGID4_FLAG_USE_PNFS_MDS) &&
	    (flags & EXCHGID4_FLAG_USE_NON_PNFS))
		goto out_inval;
	if (!(flags & (EXCHGID4_FLAG_MASK_PNFS)))
		goto out_inval;
	return NFS_OK;
out_inval:
	return -NFS4ERR_INVAL;
}

static bool
nfs41_same_server_scope(struct nfs41_server_scope *a,
			struct nfs41_server_scope *b)
{
	if (a->server_scope_sz == b->server_scope_sz &&
	    memcmp(a->server_scope, b->server_scope, a->server_scope_sz) == 0)
		return true;

	return false;
}

/*
 * nfs4_proc_bind_conn_to_session()
 *
 * The 4.1 client currently uses the same TCP connection for the
 * fore and backchannel.
 */
int nfs4_proc_bind_conn_to_session(struct nfs_client *clp, struct rpc_cred *cred)
{
	int status;
	struct nfs41_bind_conn_to_session_res res;
	struct rpc_message msg = {
		.rpc_proc =
			&nfs4_procedures[NFSPROC4_CLNT_BIND_CONN_TO_SESSION],
		.rpc_argp = clp,
		.rpc_resp = &res,
		.rpc_cred = cred,
	};

	dprintk("--> %s\n", __func__);

	res.session = kzalloc(sizeof(struct nfs4_session), GFP_NOFS);
	if (unlikely(res.session == NULL)) {
		status = -ENOMEM;
		goto out;
	}

	status = rpc_call_sync(clp->cl_rpcclient, &msg, RPC_TASK_TIMEOUT);
	if (status == 0) {
		if (memcmp(res.session->sess_id.data,
		    clp->cl_session->sess_id.data, NFS4_MAX_SESSIONID_LEN)) {
			dprintk("NFS: %s: Session ID mismatch\n", __func__);
			status = -EIO;
			goto out_session;
		}
		if (res.dir != NFS4_CDFS4_BOTH) {
			dprintk("NFS: %s: Unexpected direction from server\n",
				__func__);
			status = -EIO;
			goto out_session;
		}
		if (res.use_conn_in_rdma_mode) {
			dprintk("NFS: %s: Server returned RDMA mode = true\n",
				__func__);
			status = -EIO;
			goto out_session;
		}
	}
out_session:
	kfree(res.session);
out:
	dprintk("<-- %s status= %d\n", __func__, status);
	return status;
}

/*
 * nfs4_proc_exchange_id()
 *
 * Returns zero, a negative errno, or a negative NFS4ERR status code.
 *
 * Since the clientid has expired, all compounds using sessions
 * associated with the stale clientid will be returning
 * NFS4ERR_BADSESSION in the sequence operation, and will therefore
 * be in some phase of session reset.
 */
int nfs4_proc_exchange_id(struct nfs_client *clp, struct rpc_cred *cred)
{
	nfs4_verifier verifier;
	struct nfs41_exchange_id_args args = {
		.verifier = &verifier,
		.client = clp,
		.flags = EXCHGID4_FLAG_SUPP_MOVED_REFER,
	};
	struct nfs41_exchange_id_res res = {
		0
	};
	int status;
	struct rpc_message msg = {
		.rpc_proc = &nfs4_procedures[NFSPROC4_CLNT_EXCHANGE_ID],
		.rpc_argp = &args,
		.rpc_resp = &res,
		.rpc_cred = cred,
	};

	nfs4_init_boot_verifier(clp, &verifier);
	args.id_len = nfs4_init_uniform_client_string(clp, args.id,
							sizeof(args.id));
	dprintk("NFS call  exchange_id auth=%s, '%.*s'\n",
		clp->cl_rpcclient->cl_auth->au_ops->au_name,
		args.id_len, args.id);

	res.server_owner = kzalloc(sizeof(struct nfs41_server_owner),
					GFP_NOFS);
	if (unlikely(res.server_owner == NULL)) {
		status = -ENOMEM;
		goto out;
	}

	res.server_scope = kzalloc(sizeof(struct nfs41_server_scope),
					GFP_NOFS);
	if (unlikely(res.server_scope == NULL)) {
		status = -ENOMEM;
		goto out_server_owner;
	}

	res.impl_id = kzalloc(sizeof(struct nfs41_impl_id), GFP_NOFS);
	if (unlikely(res.impl_id == NULL)) {
		status = -ENOMEM;
		goto out_server_scope;
	}

	status = rpc_call_sync(clp->cl_rpcclient, &msg, RPC_TASK_TIMEOUT);
	if (status == 0)
		status = nfs4_check_cl_exchange_flags(res.flags);

	if (status == 0) {
		clp->cl_clientid = res.clientid;
		clp->cl_exchange_flags = (res.flags & ~EXCHGID4_FLAG_CONFIRMED_R);
		if (!(res.flags & EXCHGID4_FLAG_CONFIRMED_R))
			clp->cl_seqid = res.seqid;

		kfree(clp->cl_serverowner);
		clp->cl_serverowner = res.server_owner;
		res.server_owner = NULL;

		/* use the most recent implementation id */
		kfree(clp->cl_implid);
		clp->cl_implid = res.impl_id;

		if (clp->cl_serverscope != NULL &&
		    !nfs41_same_server_scope(clp->cl_serverscope,
					     res.server_scope)) {
			dprintk("%s: server_scope mismatch detected\n",
				__func__);
			set_bit(NFS4CLNT_SERVER_SCOPE_MISMATCH, &clp->cl_state);
			kfree(clp->cl_serverscope);
			clp->cl_serverscope = NULL;
		}

		if (clp->cl_serverscope == NULL) {
			clp->cl_serverscope = res.server_scope;
			goto out;
		}
	} else
		kfree(res.impl_id);

out_server_owner:
	kfree(res.server_owner);
out_server_scope:
	kfree(res.server_scope);
out:
	if (clp->cl_implid != NULL)
		dprintk("NFS reply exchange_id: Server Implementation ID: "
			"domain: %s, name: %s, date: %llu,%u\n",
			clp->cl_implid->domain, clp->cl_implid->name,
			clp->cl_implid->date.seconds,
			clp->cl_implid->date.nseconds);
	dprintk("NFS reply exchange_id: %d\n", status);
	return status;
}

static int _nfs4_proc_destroy_clientid(struct nfs_client *clp,
		struct rpc_cred *cred)
{
	struct rpc_message msg = {
		.rpc_proc = &nfs4_procedures[NFSPROC4_CLNT_DESTROY_CLIENTID],
		.rpc_argp = clp,
		.rpc_cred = cred,
	};
	int status;

	status = rpc_call_sync(clp->cl_rpcclient, &msg, RPC_TASK_TIMEOUT);
	if (status)
		dprintk("NFS: Got error %d from the server %s on "
			"DESTROY_CLIENTID.", status, clp->cl_hostname);
	return status;
}

static int nfs4_proc_destroy_clientid(struct nfs_client *clp,
		struct rpc_cred *cred)
{
	unsigned int loop;
	int ret;

	for (loop = NFS4_MAX_LOOP_ON_RECOVER; loop != 0; loop--) {
		ret = _nfs4_proc_destroy_clientid(clp, cred);
		switch (ret) {
		case -NFS4ERR_DELAY:
		case -NFS4ERR_CLIENTID_BUSY:
			ssleep(1);
			break;
		default:
			return ret;
		}
	}
	return 0;
}

int nfs4_destroy_clientid(struct nfs_client *clp)
{
	struct rpc_cred *cred;
	int ret = 0;

	if (clp->cl_mvops->minor_version < 1)
		goto out;
	if (clp->cl_exchange_flags == 0)
		goto out;
	if (clp->cl_preserve_clid)
		goto out;
	cred = nfs4_get_exchange_id_cred(clp);
	ret = nfs4_proc_destroy_clientid(clp, cred);
	if (cred)
		put_rpccred(cred);
	switch (ret) {
	case 0:
	case -NFS4ERR_STALE_CLIENTID:
		clp->cl_exchange_flags = 0;
	}
out:
	return ret;
}

struct nfs4_get_lease_time_data {
	struct nfs4_get_lease_time_args *args;
	struct nfs4_get_lease_time_res *res;
	struct nfs_client *clp;
};

static void nfs4_get_lease_time_prepare(struct rpc_task *task,
					void *calldata)
{
	struct nfs4_get_lease_time_data *data =
			(struct nfs4_get_lease_time_data *)calldata;

	dprintk("--> %s\n", __func__);
	/* just setup sequence, do not trigger session recovery
	   since we're invoked within one */
	nfs41_setup_sequence(data->clp->cl_session,
			&data->args->la_seq_args,
			&data->res->lr_seq_res,
			task);
	dprintk("<-- %s\n", __func__);
}

/*
 * Called from nfs4_state_manager thread for session setup, so don't recover
 * from sequence operation or clientid errors.
 */
static void nfs4_get_lease_time_done(struct rpc_task *task, void *calldata)
{
	struct nfs4_get_lease_time_data *data =
			(struct nfs4_get_lease_time_data *)calldata;

	dprintk("--> %s\n", __func__);
	if (!nfs41_sequence_done(task, &data->res->lr_seq_res))
		return;
	switch (task->tk_status) {
	case -NFS4ERR_DELAY:
	case -NFS4ERR_GRACE:
		dprintk("%s Retry: tk_status %d\n", __func__, task->tk_status);
		rpc_delay(task, NFS4_POLL_RETRY_MIN);
		task->tk_status = 0;
		/* fall through */
	case -NFS4ERR_RETRY_UNCACHED_REP:
		rpc_restart_call_prepare(task);
		return;
	}
	dprintk("<-- %s\n", __func__);
}

static const struct rpc_call_ops nfs4_get_lease_time_ops = {
	.rpc_call_prepare = nfs4_get_lease_time_prepare,
	.rpc_call_done = nfs4_get_lease_time_done,
};

int nfs4_proc_get_lease_time(struct nfs_client *clp, struct nfs_fsinfo *fsinfo)
{
	struct rpc_task *task;
	struct nfs4_get_lease_time_args args;
	struct nfs4_get_lease_time_res res = {
		.lr_fsinfo = fsinfo,
	};
	struct nfs4_get_lease_time_data data = {
		.args = &args,
		.res = &res,
		.clp = clp,
	};
	struct rpc_message msg = {
		.rpc_proc = &nfs4_procedures[NFSPROC4_CLNT_GET_LEASE_TIME],
		.rpc_argp = &args,
		.rpc_resp = &res,
	};
	struct rpc_task_setup task_setup = {
		.rpc_client = clp->cl_rpcclient,
		.rpc_message = &msg,
		.callback_ops = &nfs4_get_lease_time_ops,
		.callback_data = &data,
		.flags = RPC_TASK_TIMEOUT,
	};
	int status;

	nfs41_init_sequence(&args.la_seq_args, &res.lr_seq_res, 0);
	nfs4_set_sequence_privileged(&args.la_seq_args);
	dprintk("--> %s\n", __func__);
	task = rpc_run_task(&task_setup);

	if (IS_ERR(task))
		status = PTR_ERR(task);
	else {
		status = task->tk_status;
		rpc_put_task(task);
	}
	dprintk("<-- %s return %d\n", __func__, status);

	return status;
}

/*
 * Initialize the values to be used by the client in CREATE_SESSION
 * If nfs4_init_session set the fore channel request and response sizes,
 * use them.
 *
 * Set the back channel max_resp_sz_cached to zero to force the client to
 * always set csa_cachethis to FALSE because the current implementation
 * of the back channel DRC only supports caching the CB_SEQUENCE operation.
 */
static void nfs4_init_channel_attrs(struct nfs41_create_session_args *args)
{
	struct nfs4_session *session = args->client->cl_session;
	unsigned int mxrqst_sz = session->fc_target_max_rqst_sz,
		     mxresp_sz = session->fc_target_max_resp_sz;

	if (mxrqst_sz == 0)
		mxrqst_sz = NFS_MAX_FILE_IO_SIZE;
	if (mxresp_sz == 0)
		mxresp_sz = NFS_MAX_FILE_IO_SIZE;
	/* Fore channel attributes */
	args->fc_attrs.max_rqst_sz = mxrqst_sz;
	args->fc_attrs.max_resp_sz = mxresp_sz;
	args->fc_attrs.max_ops = NFS4_MAX_OPS;
	args->fc_attrs.max_reqs = max_session_slots;

	dprintk("%s: Fore Channel : max_rqst_sz=%u max_resp_sz=%u "
		"max_ops=%u max_reqs=%u\n",
		__func__,
		args->fc_attrs.max_rqst_sz, args->fc_attrs.max_resp_sz,
		args->fc_attrs.max_ops, args->fc_attrs.max_reqs);

	/* Back channel attributes */
	args->bc_attrs.max_rqst_sz = PAGE_SIZE;
	args->bc_attrs.max_resp_sz = PAGE_SIZE;
	args->bc_attrs.max_resp_sz_cached = 0;
	args->bc_attrs.max_ops = NFS4_MAX_BACK_CHANNEL_OPS;
	args->bc_attrs.max_reqs = 1;

	dprintk("%s: Back Channel : max_rqst_sz=%u max_resp_sz=%u "
		"max_resp_sz_cached=%u max_ops=%u max_reqs=%u\n",
		__func__,
		args->bc_attrs.max_rqst_sz, args->bc_attrs.max_resp_sz,
		args->bc_attrs.max_resp_sz_cached, args->bc_attrs.max_ops,
		args->bc_attrs.max_reqs);
}

static int nfs4_verify_fore_channel_attrs(struct nfs41_create_session_args *args, struct nfs4_session *session)
{
	struct nfs4_channel_attrs *sent = &args->fc_attrs;
	struct nfs4_channel_attrs *rcvd = &session->fc_attrs;

	if (rcvd->max_resp_sz > sent->max_resp_sz)
		return -EINVAL;
	/*
	 * Our requested max_ops is the minimum we need; we're not
	 * prepared to break up compounds into smaller pieces than that.
	 * So, no point even trying to continue if the server won't
	 * cooperate:
	 */
	if (rcvd->max_ops < sent->max_ops)
		return -EINVAL;
	if (rcvd->max_reqs == 0)
		return -EINVAL;
	if (rcvd->max_reqs > NFS4_MAX_SLOT_TABLE)
		rcvd->max_reqs = NFS4_MAX_SLOT_TABLE;
	return 0;
}

static int nfs4_verify_back_channel_attrs(struct nfs41_create_session_args *args, struct nfs4_session *session)
{
	struct nfs4_channel_attrs *sent = &args->bc_attrs;
	struct nfs4_channel_attrs *rcvd = &session->bc_attrs;

	if (rcvd->max_rqst_sz > sent->max_rqst_sz)
		return -EINVAL;
	if (rcvd->max_resp_sz < sent->max_resp_sz)
		return -EINVAL;
	if (rcvd->max_resp_sz_cached > sent->max_resp_sz_cached)
		return -EINVAL;
	/* These would render the backchannel useless: */
	if (rcvd->max_ops != sent->max_ops)
		return -EINVAL;
	if (rcvd->max_reqs != sent->max_reqs)
		return -EINVAL;
	return 0;
}

static int nfs4_verify_channel_attrs(struct nfs41_create_session_args *args,
				     struct nfs4_session *session)
{
	int ret;

	ret = nfs4_verify_fore_channel_attrs(args, session);
	if (ret)
		return ret;
	return nfs4_verify_back_channel_attrs(args, session);
}

static int _nfs4_proc_create_session(struct nfs_client *clp,
		struct rpc_cred *cred)
{
	struct nfs4_session *session = clp->cl_session;
	struct nfs41_create_session_args args = {
		.client = clp,
		.cb_program = NFS4_CALLBACK,
	};
	struct nfs41_create_session_res res = {
		.client = clp,
	};
	struct rpc_message msg = {
		.rpc_proc = &nfs4_procedures[NFSPROC4_CLNT_CREATE_SESSION],
		.rpc_argp = &args,
		.rpc_resp = &res,
		.rpc_cred = cred,
	};
	int status;

	nfs4_init_channel_attrs(&args);
	args.flags = (SESSION4_PERSIST | SESSION4_BACK_CHAN);

	status = rpc_call_sync(session->clp->cl_rpcclient, &msg, RPC_TASK_TIMEOUT);

	if (!status) {
		/* Verify the session's negotiated channel_attrs values */
		status = nfs4_verify_channel_attrs(&args, session);
		/* Increment the clientid slot sequence id */
		clp->cl_seqid++;
	}

	return status;
}

/*
 * Issues a CREATE_SESSION operation to the server.
 * It is the responsibility of the caller to verify the session is
 * expired before calling this routine.
 */
int nfs4_proc_create_session(struct nfs_client *clp, struct rpc_cred *cred)
{
	int status;
	unsigned *ptr;
	struct nfs4_session *session = clp->cl_session;

	dprintk("--> %s clp=%p session=%p\n", __func__, clp, session);

	status = _nfs4_proc_create_session(clp, cred);
	if (status)
		goto out;

	/* Init or reset the session slot tables */
	status = nfs4_setup_session_slot_tables(session);
	dprintk("slot table setup returned %d\n", status);
	if (status)
		goto out;

	ptr = (unsigned *)&session->sess_id.data[0];
	dprintk("%s client>seqid %d sessionid %u:%u:%u:%u\n", __func__,
		clp->cl_seqid, ptr[0], ptr[1], ptr[2], ptr[3]);
out:
	dprintk("<-- %s\n", __func__);
	return status;
}

/*
 * Issue the over-the-wire RPC DESTROY_SESSION.
 * The caller must serialize access to this routine.
 */
int nfs4_proc_destroy_session(struct nfs4_session *session,
		struct rpc_cred *cred)
{
	struct rpc_message msg = {
		.rpc_proc = &nfs4_procedures[NFSPROC4_CLNT_DESTROY_SESSION],
		.rpc_argp = session,
		.rpc_cred = cred,
	};
	int status = 0;

	dprintk("--> nfs4_proc_destroy_session\n");

	/* session is still being setup */
	if (session->clp->cl_cons_state != NFS_CS_READY)
		return status;

	status = rpc_call_sync(session->clp->cl_rpcclient, &msg, RPC_TASK_TIMEOUT);

	if (status)
		dprintk("NFS: Got error %d from the server on DESTROY_SESSION. "
			"Session has been destroyed regardless...\n", status);

	dprintk("<-- nfs4_proc_destroy_session\n");
	return status;
}

/*
 * Renew the cl_session lease.
 */
struct nfs4_sequence_data {
	struct nfs_client *clp;
	struct nfs4_sequence_args args;
	struct nfs4_sequence_res res;
};

static void nfs41_sequence_release(void *data)
{
	struct nfs4_sequence_data *calldata = data;
	struct nfs_client *clp = calldata->clp;

	if (atomic_read(&clp->cl_count) > 1)
		nfs4_schedule_state_renewal(clp);
	nfs_put_client(clp);
	kfree(calldata);
}

static int nfs41_sequence_handle_errors(struct rpc_task *task, struct nfs_client *clp)
{
	switch(task->tk_status) {
	case -NFS4ERR_DELAY:
		rpc_delay(task, NFS4_POLL_RETRY_MAX);
		return -EAGAIN;
	default:
		nfs4_schedule_lease_recovery(clp);
	}
	return 0;
}

static void nfs41_sequence_call_done(struct rpc_task *task, void *data)
{
	struct nfs4_sequence_data *calldata = data;
	struct nfs_client *clp = calldata->clp;

	if (!nfs41_sequence_done(task, task->tk_msg.rpc_resp))
		return;

	if (task->tk_status < 0) {
		dprintk("%s ERROR %d\n", __func__, task->tk_status);
		if (atomic_read(&clp->cl_count) == 1)
			goto out;

		if (nfs41_sequence_handle_errors(task, clp) == -EAGAIN) {
			rpc_restart_call_prepare(task);
			return;
		}
	}
	dprintk("%s rpc_cred %p\n", __func__, task->tk_msg.rpc_cred);
out:
	dprintk("<-- %s\n", __func__);
}

static void nfs41_sequence_prepare(struct rpc_task *task, void *data)
{
	struct nfs4_sequence_data *calldata = data;
	struct nfs_client *clp = calldata->clp;
	struct nfs4_sequence_args *args;
	struct nfs4_sequence_res *res;

	args = task->tk_msg.rpc_argp;
	res = task->tk_msg.rpc_resp;

	nfs41_setup_sequence(clp->cl_session, args, res, task);
}

static void nfs41_sequence_prepare_privileged(struct rpc_task *task, void *data)
{
	rpc_task_set_priority(task, RPC_PRIORITY_PRIVILEGED);
	nfs41_sequence_prepare(task, data);
}

static const struct rpc_call_ops nfs41_sequence_ops = {
	.rpc_call_done = nfs41_sequence_call_done,
	.rpc_call_prepare = nfs41_sequence_prepare,
	.rpc_release = nfs41_sequence_release,
};

<<<<<<< HEAD
static const struct rpc_call_ops nfs41_sequence_privileged_ops = {
	.rpc_call_done = nfs41_sequence_call_done,
	.rpc_call_prepare = nfs41_sequence_prepare_privileged,
	.rpc_release = nfs41_sequence_release,
};

static struct rpc_task *_nfs41_proc_sequence(struct nfs_client *clp, struct rpc_cred *cred,
					     const struct rpc_call_ops *seq_ops)
=======
static struct rpc_task *_nfs41_proc_sequence(struct nfs_client *clp,
		struct rpc_cred *cred,
		bool is_privileged)
>>>>>>> 81881a45
{
	struct nfs4_sequence_data *calldata;
	struct rpc_message msg = {
		.rpc_proc = &nfs4_procedures[NFSPROC4_CLNT_SEQUENCE],
		.rpc_cred = cred,
	};
	struct rpc_task_setup task_setup_data = {
		.rpc_client = clp->cl_rpcclient,
		.rpc_message = &msg,
		.callback_ops = seq_ops,
		.flags = RPC_TASK_ASYNC | RPC_TASK_SOFT,
	};

	if (!atomic_inc_not_zero(&clp->cl_count))
		return ERR_PTR(-EIO);
	calldata = kzalloc(sizeof(*calldata), GFP_NOFS);
	if (calldata == NULL) {
		nfs_put_client(clp);
		return ERR_PTR(-ENOMEM);
	}
	nfs41_init_sequence(&calldata->args, &calldata->res, 0);
	if (is_privileged)
		nfs4_set_sequence_privileged(&calldata->args);
	msg.rpc_argp = &calldata->args;
	msg.rpc_resp = &calldata->res;
	calldata->clp = clp;
	task_setup_data.callback_data = calldata;

	return rpc_run_task(&task_setup_data);
}

static int nfs41_proc_async_sequence(struct nfs_client *clp, struct rpc_cred *cred, unsigned renew_flags)
{
	struct rpc_task *task;
	int ret = 0;

	if ((renew_flags & NFS4_RENEW_TIMEOUT) == 0)
		return 0;
<<<<<<< HEAD
	task = _nfs41_proc_sequence(clp, cred, &nfs41_sequence_ops);
=======
	task = _nfs41_proc_sequence(clp, cred, false);
>>>>>>> 81881a45
	if (IS_ERR(task))
		ret = PTR_ERR(task);
	else
		rpc_put_task_async(task);
	dprintk("<-- %s status=%d\n", __func__, ret);
	return ret;
}

static int nfs4_proc_sequence(struct nfs_client *clp, struct rpc_cred *cred)
{
	struct rpc_task *task;
	int ret;

<<<<<<< HEAD
	task = _nfs41_proc_sequence(clp, cred, &nfs41_sequence_privileged_ops);
=======
	task = _nfs41_proc_sequence(clp, cred, true);
>>>>>>> 81881a45
	if (IS_ERR(task)) {
		ret = PTR_ERR(task);
		goto out;
	}
	ret = rpc_wait_for_completion_task(task);
	if (!ret) {
		struct nfs4_sequence_res *res = task->tk_msg.rpc_resp;

		if (task->tk_status == 0)
			nfs41_handle_sequence_flag_errors(clp, res->sr_status_flags);
		ret = task->tk_status;
	}
	rpc_put_task(task);
out:
	dprintk("<-- %s status=%d\n", __func__, ret);
	return ret;
}

struct nfs4_reclaim_complete_data {
	struct nfs_client *clp;
	struct nfs41_reclaim_complete_args arg;
	struct nfs41_reclaim_complete_res res;
};

static void nfs4_reclaim_complete_prepare(struct rpc_task *task, void *data)
{
	struct nfs4_reclaim_complete_data *calldata = data;

	nfs41_setup_sequence(calldata->clp->cl_session,
			&calldata->arg.seq_args,
			&calldata->res.seq_res,
			task);
}

static int nfs41_reclaim_complete_handle_errors(struct rpc_task *task, struct nfs_client *clp)
{
	switch(task->tk_status) {
	case 0:
	case -NFS4ERR_COMPLETE_ALREADY:
	case -NFS4ERR_WRONG_CRED: /* What to do here? */
		break;
	case -NFS4ERR_DELAY:
		rpc_delay(task, NFS4_POLL_RETRY_MAX);
		/* fall through */
	case -NFS4ERR_RETRY_UNCACHED_REP:
		return -EAGAIN;
	default:
		nfs4_schedule_lease_recovery(clp);
	}
	return 0;
}

static void nfs4_reclaim_complete_done(struct rpc_task *task, void *data)
{
	struct nfs4_reclaim_complete_data *calldata = data;
	struct nfs_client *clp = calldata->clp;
	struct nfs4_sequence_res *res = &calldata->res.seq_res;

	dprintk("--> %s\n", __func__);
	if (!nfs41_sequence_done(task, res))
		return;

	if (nfs41_reclaim_complete_handle_errors(task, clp) == -EAGAIN) {
		rpc_restart_call_prepare(task);
		return;
	}
	dprintk("<-- %s\n", __func__);
}

static void nfs4_free_reclaim_complete_data(void *data)
{
	struct nfs4_reclaim_complete_data *calldata = data;

	kfree(calldata);
}

static const struct rpc_call_ops nfs4_reclaim_complete_call_ops = {
	.rpc_call_prepare = nfs4_reclaim_complete_prepare,
	.rpc_call_done = nfs4_reclaim_complete_done,
	.rpc_release = nfs4_free_reclaim_complete_data,
};

/*
 * Issue a global reclaim complete.
 */
static int nfs41_proc_reclaim_complete(struct nfs_client *clp)
{
	struct nfs4_reclaim_complete_data *calldata;
	struct rpc_task *task;
	struct rpc_message msg = {
		.rpc_proc = &nfs4_procedures[NFSPROC4_CLNT_RECLAIM_COMPLETE],
	};
	struct rpc_task_setup task_setup_data = {
		.rpc_client = clp->cl_rpcclient,
		.rpc_message = &msg,
		.callback_ops = &nfs4_reclaim_complete_call_ops,
		.flags = RPC_TASK_ASYNC,
	};
	int status = -ENOMEM;

	dprintk("--> %s\n", __func__);
	calldata = kzalloc(sizeof(*calldata), GFP_NOFS);
	if (calldata == NULL)
		goto out;
	calldata->clp = clp;
	calldata->arg.one_fs = 0;

	nfs41_init_sequence(&calldata->arg.seq_args, &calldata->res.seq_res, 0);
	nfs4_set_sequence_privileged(&calldata->arg.seq_args);
	msg.rpc_argp = &calldata->arg;
	msg.rpc_resp = &calldata->res;
	task_setup_data.callback_data = calldata;
	task = rpc_run_task(&task_setup_data);
	if (IS_ERR(task)) {
		status = PTR_ERR(task);
		goto out;
	}
	status = nfs4_wait_for_completion_rpc_task(task);
	if (status == 0)
		status = task->tk_status;
	rpc_put_task(task);
	return 0;
out:
	dprintk("<-- %s status=%d\n", __func__, status);
	return status;
}

static void
nfs4_layoutget_prepare(struct rpc_task *task, void *calldata)
{
	struct nfs4_layoutget *lgp = calldata;
	struct nfs_server *server = NFS_SERVER(lgp->args.inode);
	struct nfs4_session *session = nfs4_get_session(server);

	dprintk("--> %s\n", __func__);
	/* Note the is a race here, where a CB_LAYOUTRECALL can come in
	 * right now covering the LAYOUTGET we are about to send.
	 * However, that is not so catastrophic, and there seems
	 * to be no way to prevent it completely.
	 */
	if (nfs41_setup_sequence(session, &lgp->args.seq_args,
				&lgp->res.seq_res, task))
		return;
	if (pnfs_choose_layoutget_stateid(&lgp->args.stateid,
					  NFS_I(lgp->args.inode)->layout,
					  lgp->args.ctx->state)) {
		rpc_exit(task, NFS4_OK);
	}
}

static void nfs4_layoutget_done(struct rpc_task *task, void *calldata)
{
	struct nfs4_layoutget *lgp = calldata;
	struct inode *inode = lgp->args.inode;
	struct nfs_server *server = NFS_SERVER(inode);
	struct pnfs_layout_hdr *lo;
	struct nfs4_state *state = NULL;

	dprintk("--> %s\n", __func__);

	if (!nfs41_sequence_done(task, &lgp->res.seq_res))
		goto out;

	switch (task->tk_status) {
	case 0:
		goto out;
	case -NFS4ERR_LAYOUTTRYLATER:
	case -NFS4ERR_RECALLCONFLICT:
		task->tk_status = -NFS4ERR_DELAY;
		break;
	case -NFS4ERR_EXPIRED:
	case -NFS4ERR_BAD_STATEID:
		spin_lock(&inode->i_lock);
		lo = NFS_I(inode)->layout;
		if (!lo || list_empty(&lo->plh_segs)) {
			spin_unlock(&inode->i_lock);
			/* If the open stateid was bad, then recover it. */
			state = lgp->args.ctx->state;
		} else {
			LIST_HEAD(head);

			pnfs_mark_matching_lsegs_invalid(lo, &head, NULL);
			spin_unlock(&inode->i_lock);
			/* Mark the bad layout state as invalid, then
			 * retry using the open stateid. */
			pnfs_free_lseg_list(&head);
		}
	}
	if (nfs4_async_handle_error(task, server, state) == -EAGAIN)
		rpc_restart_call_prepare(task);
out:
	dprintk("<-- %s\n", __func__);
}

static size_t max_response_pages(struct nfs_server *server)
{
	u32 max_resp_sz = server->nfs_client->cl_session->fc_attrs.max_resp_sz;
	return nfs_page_array_len(0, max_resp_sz);
}

static void nfs4_free_pages(struct page **pages, size_t size)
{
	int i;

	if (!pages)
		return;

	for (i = 0; i < size; i++) {
		if (!pages[i])
			break;
		__free_page(pages[i]);
	}
	kfree(pages);
}

static struct page **nfs4_alloc_pages(size_t size, gfp_t gfp_flags)
{
	struct page **pages;
	int i;

	pages = kcalloc(size, sizeof(struct page *), gfp_flags);
	if (!pages) {
		dprintk("%s: can't alloc array of %zu pages\n", __func__, size);
		return NULL;
	}

	for (i = 0; i < size; i++) {
		pages[i] = alloc_page(gfp_flags);
		if (!pages[i]) {
			dprintk("%s: failed to allocate page\n", __func__);
			nfs4_free_pages(pages, size);
			return NULL;
		}
	}

	return pages;
}

static void nfs4_layoutget_release(void *calldata)
{
	struct nfs4_layoutget *lgp = calldata;
	struct nfs_server *server = NFS_SERVER(lgp->args.inode);
	size_t max_pages = max_response_pages(server);

	dprintk("--> %s\n", __func__);
	nfs4_free_pages(lgp->args.layout.pages, max_pages);
	put_nfs_open_context(lgp->args.ctx);
	kfree(calldata);
	dprintk("<-- %s\n", __func__);
}

static const struct rpc_call_ops nfs4_layoutget_call_ops = {
	.rpc_call_prepare = nfs4_layoutget_prepare,
	.rpc_call_done = nfs4_layoutget_done,
	.rpc_release = nfs4_layoutget_release,
};

struct pnfs_layout_segment *
nfs4_proc_layoutget(struct nfs4_layoutget *lgp, gfp_t gfp_flags)
{
	struct nfs_server *server = NFS_SERVER(lgp->args.inode);
	size_t max_pages = max_response_pages(server);
	struct rpc_task *task;
	struct rpc_message msg = {
		.rpc_proc = &nfs4_procedures[NFSPROC4_CLNT_LAYOUTGET],
		.rpc_argp = &lgp->args,
		.rpc_resp = &lgp->res,
	};
	struct rpc_task_setup task_setup_data = {
		.rpc_client = server->client,
		.rpc_message = &msg,
		.callback_ops = &nfs4_layoutget_call_ops,
		.callback_data = lgp,
		.flags = RPC_TASK_ASYNC,
	};
	struct pnfs_layout_segment *lseg = NULL;
	int status = 0;

	dprintk("--> %s\n", __func__);

	lgp->args.layout.pages = nfs4_alloc_pages(max_pages, gfp_flags);
	if (!lgp->args.layout.pages) {
		nfs4_layoutget_release(lgp);
		return ERR_PTR(-ENOMEM);
	}
	lgp->args.layout.pglen = max_pages * PAGE_SIZE;

	lgp->res.layoutp = &lgp->args.layout;
	lgp->res.seq_res.sr_slot = NULL;
	nfs41_init_sequence(&lgp->args.seq_args, &lgp->res.seq_res, 0);
	task = rpc_run_task(&task_setup_data);
	if (IS_ERR(task))
		return ERR_CAST(task);
	status = nfs4_wait_for_completion_rpc_task(task);
	if (status == 0)
		status = task->tk_status;
	if (status == 0)
		lseg = pnfs_layout_process(lgp);
	rpc_put_task(task);
	dprintk("<-- %s status=%d\n", __func__, status);
	if (status)
		return ERR_PTR(status);
	return lseg;
}

static void
nfs4_layoutreturn_prepare(struct rpc_task *task, void *calldata)
{
	struct nfs4_layoutreturn *lrp = calldata;

	dprintk("--> %s\n", __func__);
	nfs41_setup_sequence(lrp->clp->cl_session,
			&lrp->args.seq_args,
			&lrp->res.seq_res,
			task);
}

static void nfs4_layoutreturn_done(struct rpc_task *task, void *calldata)
{
	struct nfs4_layoutreturn *lrp = calldata;
	struct nfs_server *server;

	dprintk("--> %s\n", __func__);

	if (!nfs41_sequence_done(task, &lrp->res.seq_res))
		return;

	server = NFS_SERVER(lrp->args.inode);
	if (nfs4_async_handle_error(task, server, NULL) == -EAGAIN) {
		rpc_restart_call_prepare(task);
		return;
	}
	dprintk("<-- %s\n", __func__);
}

static void nfs4_layoutreturn_release(void *calldata)
{
	struct nfs4_layoutreturn *lrp = calldata;
	struct pnfs_layout_hdr *lo = lrp->args.layout;

	dprintk("--> %s\n", __func__);
	spin_lock(&lo->plh_inode->i_lock);
	if (lrp->res.lrs_present)
		pnfs_set_layout_stateid(lo, &lrp->res.stateid, true);
	lo->plh_block_lgets--;
	spin_unlock(&lo->plh_inode->i_lock);
	pnfs_put_layout_hdr(lrp->args.layout);
	kfree(calldata);
	dprintk("<-- %s\n", __func__);
}

static const struct rpc_call_ops nfs4_layoutreturn_call_ops = {
	.rpc_call_prepare = nfs4_layoutreturn_prepare,
	.rpc_call_done = nfs4_layoutreturn_done,
	.rpc_release = nfs4_layoutreturn_release,
};

int nfs4_proc_layoutreturn(struct nfs4_layoutreturn *lrp)
{
	struct rpc_task *task;
	struct rpc_message msg = {
		.rpc_proc = &nfs4_procedures[NFSPROC4_CLNT_LAYOUTRETURN],
		.rpc_argp = &lrp->args,
		.rpc_resp = &lrp->res,
	};
	struct rpc_task_setup task_setup_data = {
		.rpc_client = lrp->clp->cl_rpcclient,
		.rpc_message = &msg,
		.callback_ops = &nfs4_layoutreturn_call_ops,
		.callback_data = lrp,
	};
	int status;

	dprintk("--> %s\n", __func__);
	nfs41_init_sequence(&lrp->args.seq_args, &lrp->res.seq_res, 1);
	task = rpc_run_task(&task_setup_data);
	if (IS_ERR(task))
		return PTR_ERR(task);
	status = task->tk_status;
	dprintk("<-- %s status=%d\n", __func__, status);
	rpc_put_task(task);
	return status;
}

/*
 * Retrieve the list of Data Server devices from the MDS.
 */
static int _nfs4_getdevicelist(struct nfs_server *server,
				    const struct nfs_fh *fh,
				    struct pnfs_devicelist *devlist)
{
	struct nfs4_getdevicelist_args args = {
		.fh = fh,
		.layoutclass = server->pnfs_curr_ld->id,
	};
	struct nfs4_getdevicelist_res res = {
		.devlist = devlist,
	};
	struct rpc_message msg = {
		.rpc_proc = &nfs4_procedures[NFSPROC4_CLNT_GETDEVICELIST],
		.rpc_argp = &args,
		.rpc_resp = &res,
	};
	int status;

	dprintk("--> %s\n", __func__);
	status = nfs4_call_sync(server->client, server, &msg, &args.seq_args,
				&res.seq_res, 0);
	dprintk("<-- %s status=%d\n", __func__, status);
	return status;
}

int nfs4_proc_getdevicelist(struct nfs_server *server,
			    const struct nfs_fh *fh,
			    struct pnfs_devicelist *devlist)
{
	struct nfs4_exception exception = { };
	int err;

	do {
		err = nfs4_handle_exception(server,
				_nfs4_getdevicelist(server, fh, devlist),
				&exception);
	} while (exception.retry);

	dprintk("%s: err=%d, num_devs=%u\n", __func__,
		err, devlist->num_devs);

	return err;
}
EXPORT_SYMBOL_GPL(nfs4_proc_getdevicelist);

static int
_nfs4_proc_getdeviceinfo(struct nfs_server *server, struct pnfs_device *pdev)
{
	struct nfs4_getdeviceinfo_args args = {
		.pdev = pdev,
	};
	struct nfs4_getdeviceinfo_res res = {
		.pdev = pdev,
	};
	struct rpc_message msg = {
		.rpc_proc = &nfs4_procedures[NFSPROC4_CLNT_GETDEVICEINFO],
		.rpc_argp = &args,
		.rpc_resp = &res,
	};
	int status;

	dprintk("--> %s\n", __func__);
	status = nfs4_call_sync(server->client, server, &msg, &args.seq_args, &res.seq_res, 0);
	dprintk("<-- %s status=%d\n", __func__, status);

	return status;
}

int nfs4_proc_getdeviceinfo(struct nfs_server *server, struct pnfs_device *pdev)
{
	struct nfs4_exception exception = { };
	int err;

	do {
		err = nfs4_handle_exception(server,
					_nfs4_proc_getdeviceinfo(server, pdev),
					&exception);
	} while (exception.retry);
	return err;
}
EXPORT_SYMBOL_GPL(nfs4_proc_getdeviceinfo);

static void nfs4_layoutcommit_prepare(struct rpc_task *task, void *calldata)
{
	struct nfs4_layoutcommit_data *data = calldata;
	struct nfs_server *server = NFS_SERVER(data->args.inode);
	struct nfs4_session *session = nfs4_get_session(server);

	nfs41_setup_sequence(session,
			&data->args.seq_args,
			&data->res.seq_res,
			task);
}

static void
nfs4_layoutcommit_done(struct rpc_task *task, void *calldata)
{
	struct nfs4_layoutcommit_data *data = calldata;
	struct nfs_server *server = NFS_SERVER(data->args.inode);

	if (!nfs41_sequence_done(task, &data->res.seq_res))
		return;

	switch (task->tk_status) { /* Just ignore these failures */
	case -NFS4ERR_DELEG_REVOKED: /* layout was recalled */
	case -NFS4ERR_BADIOMODE:     /* no IOMODE_RW layout for range */
	case -NFS4ERR_BADLAYOUT:     /* no layout */
	case -NFS4ERR_GRACE:	    /* loca_recalim always false */
		task->tk_status = 0;
		break;
	case 0:
		nfs_post_op_update_inode_force_wcc(data->args.inode,
						   data->res.fattr);
		break;
	default:
		if (nfs4_async_handle_error(task, server, NULL) == -EAGAIN) {
			rpc_restart_call_prepare(task);
			return;
		}
	}
}

static void nfs4_layoutcommit_release(void *calldata)
{
	struct nfs4_layoutcommit_data *data = calldata;
	struct pnfs_layout_segment *lseg, *tmp;
	unsigned long *bitlock = &NFS_I(data->args.inode)->flags;

	pnfs_cleanup_layoutcommit(data);
	/* Matched by references in pnfs_set_layoutcommit */
	list_for_each_entry_safe(lseg, tmp, &data->lseg_list, pls_lc_list) {
		list_del_init(&lseg->pls_lc_list);
		if (test_and_clear_bit(NFS_LSEG_LAYOUTCOMMIT,
				       &lseg->pls_flags))
			pnfs_put_lseg(lseg);
	}

	clear_bit_unlock(NFS_INO_LAYOUTCOMMITTING, bitlock);
	smp_mb__after_clear_bit();
	wake_up_bit(bitlock, NFS_INO_LAYOUTCOMMITTING);

	put_rpccred(data->cred);
	kfree(data);
}

static const struct rpc_call_ops nfs4_layoutcommit_ops = {
	.rpc_call_prepare = nfs4_layoutcommit_prepare,
	.rpc_call_done = nfs4_layoutcommit_done,
	.rpc_release = nfs4_layoutcommit_release,
};

int
nfs4_proc_layoutcommit(struct nfs4_layoutcommit_data *data, bool sync)
{
	struct rpc_message msg = {
		.rpc_proc = &nfs4_procedures[NFSPROC4_CLNT_LAYOUTCOMMIT],
		.rpc_argp = &data->args,
		.rpc_resp = &data->res,
		.rpc_cred = data->cred,
	};
	struct rpc_task_setup task_setup_data = {
		.task = &data->task,
		.rpc_client = NFS_CLIENT(data->args.inode),
		.rpc_message = &msg,
		.callback_ops = &nfs4_layoutcommit_ops,
		.callback_data = data,
		.flags = RPC_TASK_ASYNC,
	};
	struct rpc_task *task;
	int status = 0;

	dprintk("NFS: %4d initiating layoutcommit call. sync %d "
		"lbw: %llu inode %lu\n",
		data->task.tk_pid, sync,
		data->args.lastbytewritten,
		data->args.inode->i_ino);

	nfs41_init_sequence(&data->args.seq_args, &data->res.seq_res, 1);
	task = rpc_run_task(&task_setup_data);
	if (IS_ERR(task))
		return PTR_ERR(task);
	if (sync == false)
		goto out;
	status = nfs4_wait_for_completion_rpc_task(task);
	if (status != 0)
		goto out;
	status = task->tk_status;
out:
	dprintk("%s: status %d\n", __func__, status);
	rpc_put_task(task);
	return status;
}

static int
_nfs41_proc_secinfo_no_name(struct nfs_server *server, struct nfs_fh *fhandle,
		    struct nfs_fsinfo *info, struct nfs4_secinfo_flavors *flavors)
{
	struct nfs41_secinfo_no_name_args args = {
		.style = SECINFO_STYLE_CURRENT_FH,
	};
	struct nfs4_secinfo_res res = {
		.flavors = flavors,
	};
	struct rpc_message msg = {
		.rpc_proc = &nfs4_procedures[NFSPROC4_CLNT_SECINFO_NO_NAME],
		.rpc_argp = &args,
		.rpc_resp = &res,
	};
	return nfs4_call_sync(server->client, server, &msg, &args.seq_args, &res.seq_res, 0);
}

static int
nfs41_proc_secinfo_no_name(struct nfs_server *server, struct nfs_fh *fhandle,
			   struct nfs_fsinfo *info, struct nfs4_secinfo_flavors *flavors)
{
	struct nfs4_exception exception = { };
	int err;
	do {
		err = _nfs41_proc_secinfo_no_name(server, fhandle, info, flavors);
		switch (err) {
		case 0:
		case -NFS4ERR_WRONGSEC:
		case -NFS4ERR_NOTSUPP:
			goto out;
		default:
			err = nfs4_handle_exception(server, err, &exception);
		}
	} while (exception.retry);
out:
	return err;
}

static int
nfs41_find_root_sec(struct nfs_server *server, struct nfs_fh *fhandle,
		    struct nfs_fsinfo *info)
{
	int err;
	struct page *page;
	rpc_authflavor_t flavor;
	struct nfs4_secinfo_flavors *flavors;

	page = alloc_page(GFP_KERNEL);
	if (!page) {
		err = -ENOMEM;
		goto out;
	}

	flavors = page_address(page);
	err = nfs41_proc_secinfo_no_name(server, fhandle, info, flavors);

	/*
	 * Fall back on "guess and check" method if
	 * the server doesn't support SECINFO_NO_NAME
	 */
	if (err == -NFS4ERR_WRONGSEC || err == -NFS4ERR_NOTSUPP) {
		err = nfs4_find_root_sec(server, fhandle, info);
		goto out_freepage;
	}
	if (err)
		goto out_freepage;

	flavor = nfs_find_best_sec(flavors);
	if (err == 0)
		err = nfs4_lookup_root_sec(server, fhandle, info, flavor);

out_freepage:
	put_page(page);
	if (err == -EACCES)
		return -EPERM;
out:
	return err;
}

static int _nfs41_test_stateid(struct nfs_server *server, nfs4_stateid *stateid)
{
	int status;
	struct nfs41_test_stateid_args args = {
		.stateid = stateid,
	};
	struct nfs41_test_stateid_res res;
	struct rpc_message msg = {
		.rpc_proc = &nfs4_procedures[NFSPROC4_CLNT_TEST_STATEID],
		.rpc_argp = &args,
		.rpc_resp = &res,
	};

	dprintk("NFS call  test_stateid %p\n", stateid);
	nfs41_init_sequence(&args.seq_args, &res.seq_res, 0);
	nfs4_set_sequence_privileged(&args.seq_args);
	status = nfs4_call_sync_sequence(server->client, server, &msg,
			&args.seq_args, &res.seq_res);
	if (status != NFS_OK) {
		dprintk("NFS reply test_stateid: failed, %d\n", status);
		return status;
	}
	dprintk("NFS reply test_stateid: succeeded, %d\n", -res.status);
	return -res.status;
}

/**
 * nfs41_test_stateid - perform a TEST_STATEID operation
 *
 * @server: server / transport on which to perform the operation
 * @stateid: state ID to test
 *
 * Returns NFS_OK if the server recognizes that "stateid" is valid.
 * Otherwise a negative NFS4ERR value is returned if the operation
 * failed or the state ID is not currently valid.
 */
static int nfs41_test_stateid(struct nfs_server *server, nfs4_stateid *stateid)
{
	struct nfs4_exception exception = { };
	int err;
	do {
		err = _nfs41_test_stateid(server, stateid);
		if (err != -NFS4ERR_DELAY)
			break;
		nfs4_handle_exception(server, err, &exception);
	} while (exception.retry);
	return err;
}

static int _nfs4_free_stateid(struct nfs_server *server, nfs4_stateid *stateid)
{
	struct nfs41_free_stateid_args args = {
		.stateid = stateid,
	};
	struct nfs41_free_stateid_res res;
	struct rpc_message msg = {
		.rpc_proc = &nfs4_procedures[NFSPROC4_CLNT_FREE_STATEID],
		.rpc_argp = &args,
		.rpc_resp = &res,
	};
	int status;

	dprintk("NFS call  free_stateid %p\n", stateid);
	nfs41_init_sequence(&args.seq_args, &res.seq_res, 0);
	nfs4_set_sequence_privileged(&args.seq_args);
	status = nfs4_call_sync_sequence(server->client, server, &msg,
			&args.seq_args, &res.seq_res);
	dprintk("NFS reply free_stateid: %d\n", status);
	return status;
}

/**
 * nfs41_free_stateid - perform a FREE_STATEID operation
 *
 * @server: server / transport on which to perform the operation
 * @stateid: state ID to release
 *
 * Returns NFS_OK if the server freed "stateid".  Otherwise a
 * negative NFS4ERR value is returned.
 */
static int nfs41_free_stateid(struct nfs_server *server, nfs4_stateid *stateid)
{
	struct nfs4_exception exception = { };
	int err;
	do {
		err = _nfs4_free_stateid(server, stateid);
		if (err != -NFS4ERR_DELAY)
			break;
		nfs4_handle_exception(server, err, &exception);
	} while (exception.retry);
	return err;
}

static bool nfs41_match_stateid(const nfs4_stateid *s1,
		const nfs4_stateid *s2)
{
	if (memcmp(s1->other, s2->other, sizeof(s1->other)) != 0)
		return false;

	if (s1->seqid == s2->seqid)
		return true;
	if (s1->seqid == 0 || s2->seqid == 0)
		return true;

	return false;
}

#endif /* CONFIG_NFS_V4_1 */

static bool nfs4_match_stateid(const nfs4_stateid *s1,
		const nfs4_stateid *s2)
{
	return nfs4_stateid_match(s1, s2);
}


static const struct nfs4_state_recovery_ops nfs40_reboot_recovery_ops = {
	.owner_flag_bit = NFS_OWNER_RECLAIM_REBOOT,
	.state_flag_bit	= NFS_STATE_RECLAIM_REBOOT,
	.recover_open	= nfs4_open_reclaim,
	.recover_lock	= nfs4_lock_reclaim,
	.establish_clid = nfs4_init_clientid,
	.get_clid_cred	= nfs4_get_setclientid_cred,
	.detect_trunking = nfs40_discover_server_trunking,
};

#if defined(CONFIG_NFS_V4_1)
static const struct nfs4_state_recovery_ops nfs41_reboot_recovery_ops = {
	.owner_flag_bit = NFS_OWNER_RECLAIM_REBOOT,
	.state_flag_bit	= NFS_STATE_RECLAIM_REBOOT,
	.recover_open	= nfs4_open_reclaim,
	.recover_lock	= nfs4_lock_reclaim,
	.establish_clid = nfs41_init_clientid,
	.get_clid_cred	= nfs4_get_exchange_id_cred,
	.reclaim_complete = nfs41_proc_reclaim_complete,
	.detect_trunking = nfs41_discover_server_trunking,
};
#endif /* CONFIG_NFS_V4_1 */

static const struct nfs4_state_recovery_ops nfs40_nograce_recovery_ops = {
	.owner_flag_bit = NFS_OWNER_RECLAIM_NOGRACE,
	.state_flag_bit	= NFS_STATE_RECLAIM_NOGRACE,
	.recover_open	= nfs4_open_expired,
	.recover_lock	= nfs4_lock_expired,
	.establish_clid = nfs4_init_clientid,
	.get_clid_cred	= nfs4_get_setclientid_cred,
};

#if defined(CONFIG_NFS_V4_1)
static const struct nfs4_state_recovery_ops nfs41_nograce_recovery_ops = {
	.owner_flag_bit = NFS_OWNER_RECLAIM_NOGRACE,
	.state_flag_bit	= NFS_STATE_RECLAIM_NOGRACE,
	.recover_open	= nfs41_open_expired,
	.recover_lock	= nfs41_lock_expired,
	.establish_clid = nfs41_init_clientid,
	.get_clid_cred	= nfs4_get_exchange_id_cred,
};
#endif /* CONFIG_NFS_V4_1 */

static const struct nfs4_state_maintenance_ops nfs40_state_renewal_ops = {
	.sched_state_renewal = nfs4_proc_async_renew,
	.get_state_renewal_cred_locked = nfs4_get_renew_cred_locked,
	.renew_lease = nfs4_proc_renew,
};

#if defined(CONFIG_NFS_V4_1)
static const struct nfs4_state_maintenance_ops nfs41_state_renewal_ops = {
	.sched_state_renewal = nfs41_proc_async_sequence,
	.get_state_renewal_cred_locked = nfs4_get_machine_cred_locked,
	.renew_lease = nfs4_proc_sequence,
};
#endif

static const struct nfs4_minor_version_ops nfs_v4_0_minor_ops = {
	.minor_version = 0,
	.call_sync = _nfs4_call_sync,
	.match_stateid = nfs4_match_stateid,
	.find_root_sec = nfs4_find_root_sec,
	.reboot_recovery_ops = &nfs40_reboot_recovery_ops,
	.nograce_recovery_ops = &nfs40_nograce_recovery_ops,
	.state_renewal_ops = &nfs40_state_renewal_ops,
};

#if defined(CONFIG_NFS_V4_1)
static const struct nfs4_minor_version_ops nfs_v4_1_minor_ops = {
	.minor_version = 1,
	.call_sync = nfs4_call_sync_sequence,
	.match_stateid = nfs41_match_stateid,
	.find_root_sec = nfs41_find_root_sec,
	.reboot_recovery_ops = &nfs41_reboot_recovery_ops,
	.nograce_recovery_ops = &nfs41_nograce_recovery_ops,
	.state_renewal_ops = &nfs41_state_renewal_ops,
};
#endif

const struct nfs4_minor_version_ops *nfs_v4_minor_ops[] = {
	[0] = &nfs_v4_0_minor_ops,
#if defined(CONFIG_NFS_V4_1)
	[1] = &nfs_v4_1_minor_ops,
#endif
};

const struct inode_operations nfs4_dir_inode_operations = {
	.create		= nfs_create,
	.lookup		= nfs_lookup,
	.atomic_open	= nfs_atomic_open,
	.link		= nfs_link,
	.unlink		= nfs_unlink,
	.symlink	= nfs_symlink,
	.mkdir		= nfs_mkdir,
	.rmdir		= nfs_rmdir,
	.mknod		= nfs_mknod,
	.rename		= nfs_rename,
	.permission	= nfs_permission,
	.getattr	= nfs_getattr,
	.setattr	= nfs_setattr,
	.getxattr	= generic_getxattr,
	.setxattr	= generic_setxattr,
	.listxattr	= generic_listxattr,
	.removexattr	= generic_removexattr,
};

static const struct inode_operations nfs4_file_inode_operations = {
	.permission	= nfs_permission,
	.getattr	= nfs_getattr,
	.setattr	= nfs_setattr,
	.getxattr	= generic_getxattr,
	.setxattr	= generic_setxattr,
	.listxattr	= generic_listxattr,
	.removexattr	= generic_removexattr,
};

const struct nfs_rpc_ops nfs_v4_clientops = {
	.version	= 4,			/* protocol version */
	.dentry_ops	= &nfs4_dentry_operations,
	.dir_inode_ops	= &nfs4_dir_inode_operations,
	.file_inode_ops	= &nfs4_file_inode_operations,
	.file_ops	= &nfs4_file_operations,
	.getroot	= nfs4_proc_get_root,
	.submount	= nfs4_submount,
	.try_mount	= nfs4_try_mount,
	.getattr	= nfs4_proc_getattr,
	.setattr	= nfs4_proc_setattr,
	.lookup		= nfs4_proc_lookup,
	.access		= nfs4_proc_access,
	.readlink	= nfs4_proc_readlink,
	.create		= nfs4_proc_create,
	.remove		= nfs4_proc_remove,
	.unlink_setup	= nfs4_proc_unlink_setup,
	.unlink_rpc_prepare = nfs4_proc_unlink_rpc_prepare,
	.unlink_done	= nfs4_proc_unlink_done,
	.rename		= nfs4_proc_rename,
	.rename_setup	= nfs4_proc_rename_setup,
	.rename_rpc_prepare = nfs4_proc_rename_rpc_prepare,
	.rename_done	= nfs4_proc_rename_done,
	.link		= nfs4_proc_link,
	.symlink	= nfs4_proc_symlink,
	.mkdir		= nfs4_proc_mkdir,
	.rmdir		= nfs4_proc_remove,
	.readdir	= nfs4_proc_readdir,
	.mknod		= nfs4_proc_mknod,
	.statfs		= nfs4_proc_statfs,
	.fsinfo		= nfs4_proc_fsinfo,
	.pathconf	= nfs4_proc_pathconf,
	.set_capabilities = nfs4_server_capabilities,
	.decode_dirent	= nfs4_decode_dirent,
	.read_setup	= nfs4_proc_read_setup,
	.read_pageio_init = pnfs_pageio_init_read,
	.read_rpc_prepare = nfs4_proc_read_rpc_prepare,
	.read_done	= nfs4_read_done,
	.write_setup	= nfs4_proc_write_setup,
	.write_pageio_init = pnfs_pageio_init_write,
	.write_rpc_prepare = nfs4_proc_write_rpc_prepare,
	.write_done	= nfs4_write_done,
	.commit_setup	= nfs4_proc_commit_setup,
	.commit_rpc_prepare = nfs4_proc_commit_rpc_prepare,
	.commit_done	= nfs4_commit_done,
	.lock		= nfs4_proc_lock,
	.clear_acl_cache = nfs4_zap_acl_attr,
	.close_context  = nfs4_close_context,
	.open_context	= nfs4_atomic_open,
	.have_delegation = nfs4_have_delegation,
	.return_delegation = nfs4_inode_return_delegation,
	.alloc_client	= nfs4_alloc_client,
	.init_client	= nfs4_init_client,
	.free_client	= nfs4_free_client,
	.create_server	= nfs4_create_server,
	.clone_server	= nfs_clone_server,
};

static const struct xattr_handler nfs4_xattr_nfs4_acl_handler = {
	.prefix	= XATTR_NAME_NFSV4_ACL,
	.list	= nfs4_xattr_list_nfs4_acl,
	.get	= nfs4_xattr_get_nfs4_acl,
	.set	= nfs4_xattr_set_nfs4_acl,
};

const struct xattr_handler *nfs4_xattr_handlers[] = {
	&nfs4_xattr_nfs4_acl_handler,
	NULL
};

/*
 * Local variables:
 *  c-basic-offset: 8
 * End:
 */<|MERGE_RESOLUTION|>--- conflicted
+++ resolved
@@ -5776,32 +5776,15 @@
 	nfs41_setup_sequence(clp->cl_session, args, res, task);
 }
 
-static void nfs41_sequence_prepare_privileged(struct rpc_task *task, void *data)
-{
-	rpc_task_set_priority(task, RPC_PRIORITY_PRIVILEGED);
-	nfs41_sequence_prepare(task, data);
-}
-
 static const struct rpc_call_ops nfs41_sequence_ops = {
 	.rpc_call_done = nfs41_sequence_call_done,
 	.rpc_call_prepare = nfs41_sequence_prepare,
 	.rpc_release = nfs41_sequence_release,
 };
 
-<<<<<<< HEAD
-static const struct rpc_call_ops nfs41_sequence_privileged_ops = {
-	.rpc_call_done = nfs41_sequence_call_done,
-	.rpc_call_prepare = nfs41_sequence_prepare_privileged,
-	.rpc_release = nfs41_sequence_release,
-};
-
-static struct rpc_task *_nfs41_proc_sequence(struct nfs_client *clp, struct rpc_cred *cred,
-					     const struct rpc_call_ops *seq_ops)
-=======
 static struct rpc_task *_nfs41_proc_sequence(struct nfs_client *clp,
 		struct rpc_cred *cred,
 		bool is_privileged)
->>>>>>> 81881a45
 {
 	struct nfs4_sequence_data *calldata;
 	struct rpc_message msg = {
@@ -5811,7 +5794,7 @@
 	struct rpc_task_setup task_setup_data = {
 		.rpc_client = clp->cl_rpcclient,
 		.rpc_message = &msg,
-		.callback_ops = seq_ops,
+		.callback_ops = &nfs41_sequence_ops,
 		.flags = RPC_TASK_ASYNC | RPC_TASK_SOFT,
 	};
 
@@ -5840,11 +5823,7 @@
 
 	if ((renew_flags & NFS4_RENEW_TIMEOUT) == 0)
 		return 0;
-<<<<<<< HEAD
-	task = _nfs41_proc_sequence(clp, cred, &nfs41_sequence_ops);
-=======
 	task = _nfs41_proc_sequence(clp, cred, false);
->>>>>>> 81881a45
 	if (IS_ERR(task))
 		ret = PTR_ERR(task);
 	else
@@ -5858,11 +5837,7 @@
 	struct rpc_task *task;
 	int ret;
 
-<<<<<<< HEAD
-	task = _nfs41_proc_sequence(clp, cred, &nfs41_sequence_privileged_ops);
-=======
 	task = _nfs41_proc_sequence(clp, cred, true);
->>>>>>> 81881a45
 	if (IS_ERR(task)) {
 		ret = PTR_ERR(task);
 		goto out;
