--- conflicted
+++ resolved
@@ -7555,12 +7555,7 @@
 	if (xprt) {
 		calldata->xprt = xprt;
 		task_setup_data.rpc_xprt = xprt;
-<<<<<<< HEAD
-		task_setup_data.flags =
-				RPC_TASK_SOFT|RPC_TASK_SOFTCONN|RPC_TASK_ASYNC;
-=======
 		task_setup_data.flags |= RPC_TASK_SOFTCONN;
->>>>>>> f4a53352
 		memcpy(calldata->args.verifier.data, clp->cl_confirm.data,
 				sizeof(calldata->args.verifier.data));
 	}
