// SPDX-License-Identifier: GPL-2.0-only
/*
 *  linux/fs/fat/file.c
 *
 *  Written 1992,1993 by Werner Almesberger
 *
 *  regular file handling primitives for fat-based filesystems
 */

#include <linux/capability.h>
#include <linux/module.h>
#include <linux/compat.h>
#include <linux/mount.h>
#include <linux/blkdev.h>
#include <linux/backing-dev.h>
#include <linux/fsnotify.h>
#include <linux/security.h>
#include <linux/falloc.h>
#include "fat.h"

static long fat_fallocate(struct file *file, int mode,
			  loff_t offset, loff_t len);

static int fat_ioctl_get_attributes(struct inode *inode, u32 __user *user_attr)
{
	u32 attr;

	inode_lock_shared(inode);
	attr = fat_make_attrs(inode);
	inode_unlock_shared(inode);

	return put_user(attr, user_attr);
}

static int fat_ioctl_set_attributes(struct file *file, u32 __user *user_attr)
{
	struct inode *inode = file_inode(file);
	struct msdos_sb_info *sbi = MSDOS_SB(inode->i_sb);
	int is_dir = S_ISDIR(inode->i_mode);
	u32 attr, oldattr;
	struct iattr ia;
	int err;

	err = get_user(attr, user_attr);
	if (err)
		goto out;

	err = mnt_want_write_file(file);
	if (err)
		goto out;
	inode_lock(inode);

	/*
	 * ATTR_VOLUME and ATTR_DIR cannot be changed; this also
	 * prevents the user from turning us into a VFAT
	 * longname entry.  Also, we obviously can't set
	 * any of the NTFS attributes in the high 24 bits.
	 */
	attr &= 0xff & ~(ATTR_VOLUME | ATTR_DIR);
	/* Merge in ATTR_VOLUME and ATTR_DIR */
	attr |= (MSDOS_I(inode)->i_attrs & ATTR_VOLUME) |
		(is_dir ? ATTR_DIR : 0);
	oldattr = fat_make_attrs(inode);

	/* Equivalent to a chmod() */
	ia.ia_valid = ATTR_MODE | ATTR_CTIME;
	ia.ia_ctime = current_time(inode);
	if (is_dir)
		ia.ia_mode = fat_make_mode(sbi, attr, S_IRWXUGO);
	else {
		ia.ia_mode = fat_make_mode(sbi, attr,
			S_IRUGO | S_IWUGO | (inode->i_mode & S_IXUGO));
	}

	/* The root directory has no attributes */
	if (inode->i_ino == MSDOS_ROOT_INO && attr != ATTR_DIR) {
		err = -EINVAL;
		goto out_unlock_inode;
	}

	if (sbi->options.sys_immutable &&
	    ((attr | oldattr) & ATTR_SYS) &&
	    !capable(CAP_LINUX_IMMUTABLE)) {
		err = -EPERM;
		goto out_unlock_inode;
	}

	/*
	 * The security check is questionable...  We single
	 * out the RO attribute for checking by the security
	 * module, just because it maps to a file mode.
	 */
	err = security_inode_setattr(file->f_path.dentry, &ia);
	if (err)
		goto out_unlock_inode;

	/* This MUST be done before doing anything irreversible... */
	err = fat_setattr(file_mnt_user_ns(file), file->f_path.dentry, &ia);
	if (err)
		goto out_unlock_inode;

	fsnotify_change(file->f_path.dentry, ia.ia_valid);
	if (sbi->options.sys_immutable) {
		if (attr & ATTR_SYS)
			inode->i_flags |= S_IMMUTABLE;
		else
			inode->i_flags &= ~S_IMMUTABLE;
	}

	fat_save_attrs(inode, attr);
	mark_inode_dirty(inode);
out_unlock_inode:
	inode_unlock(inode);
	mnt_drop_write_file(file);
out:
	return err;
}

static int fat_ioctl_get_volume_id(struct inode *inode, u32 __user *user_attr)
{
	struct msdos_sb_info *sbi = MSDOS_SB(inode->i_sb);
	return put_user(sbi->vol_id, user_attr);
}

static int fat_ioctl_fitrim(struct inode *inode, unsigned long arg)
{
	struct super_block *sb = inode->i_sb;
	struct fstrim_range __user *user_range;
	struct fstrim_range range;
	struct request_queue *q = bdev_get_queue(sb->s_bdev);
	int err;

	if (!capable(CAP_SYS_ADMIN))
		return -EPERM;

	if (!blk_queue_discard(q))
		return -EOPNOTSUPP;

	user_range = (struct fstrim_range __user *)arg;
	if (copy_from_user(&range, user_range, sizeof(range)))
		return -EFAULT;

	range.minlen = max_t(unsigned int, range.minlen,
			     q->limits.discard_granularity);

	err = fat_trim_fs(inode, &range);
	if (err < 0)
		return err;

	if (copy_to_user(user_range, &range, sizeof(range)))
		return -EFAULT;

	return 0;
}

long fat_generic_ioctl(struct file *filp, unsigned int cmd, unsigned long arg)
{
	struct inode *inode = file_inode(filp);
	u32 __user *user_attr = (u32 __user *)arg;

	switch (cmd) {
	case FAT_IOCTL_GET_ATTRIBUTES:
		return fat_ioctl_get_attributes(inode, user_attr);
	case FAT_IOCTL_SET_ATTRIBUTES:
		return fat_ioctl_set_attributes(filp, user_attr);
	case FAT_IOCTL_GET_VOLUME_ID:
		return fat_ioctl_get_volume_id(inode, user_attr);
	case FITRIM:
		return fat_ioctl_fitrim(inode, arg);
	default:
		return -ENOTTY;	/* Inappropriate ioctl for device */
	}
}

static int fat_file_release(struct inode *inode, struct file *filp)
{
	if ((filp->f_mode & FMODE_WRITE) &&
	     MSDOS_SB(inode->i_sb)->options.flush) {
		fat_flush_inodes(inode->i_sb, inode, NULL);
		congestion_wait(BLK_RW_ASYNC, HZ/10);
	}
	return 0;
}

int fat_file_fsync(struct file *filp, loff_t start, loff_t end, int datasync)
{
	struct inode *inode = filp->f_mapping->host;
	int err;

	err = __generic_file_fsync(filp, start, end, datasync);
	if (err)
		return err;

	err = sync_mapping_buffers(MSDOS_SB(inode->i_sb)->fat_inode->i_mapping);
	if (err)
		return err;

<<<<<<< HEAD
	return blkdev_issue_flush(inode->i_sb->s_bdev, GFP_KERNEL);
=======
	return blkdev_issue_flush(inode->i_sb->s_bdev);
>>>>>>> 7d2a07b7
}


const struct file_operations fat_file_operations = {
	.llseek		= generic_file_llseek,
	.read_iter	= generic_file_read_iter,
	.write_iter	= generic_file_write_iter,
	.mmap		= generic_file_mmap,
	.release	= fat_file_release,
	.unlocked_ioctl	= fat_generic_ioctl,
	.compat_ioctl	= compat_ptr_ioctl,
	.fsync		= fat_file_fsync,
	.splice_read	= generic_file_splice_read,
	.splice_write	= iter_file_splice_write,
	.fallocate	= fat_fallocate,
};

static int fat_cont_expand(struct inode *inode, loff_t size)
{
	struct address_space *mapping = inode->i_mapping;
	loff_t start = inode->i_size, count = size - inode->i_size;
	int err;

	err = generic_cont_expand_simple(inode, size);
	if (err)
		goto out;

	fat_truncate_time(inode, NULL, S_CTIME|S_MTIME);
	mark_inode_dirty(inode);
	if (IS_SYNC(inode)) {
		int err2;

		/*
		 * Opencode syncing since we don't have a file open to use
		 * standard fsync path.
		 */
		err = filemap_fdatawrite_range(mapping, start,
					       start + count - 1);
		err2 = sync_mapping_buffers(mapping);
		if (!err)
			err = err2;
		err2 = write_inode_now(inode, 1);
		if (!err)
			err = err2;
		if (!err) {
			err =  filemap_fdatawait_range(mapping, start,
						       start + count - 1);
		}
	}
out:
	return err;
}

/*
 * Preallocate space for a file. This implements fat's fallocate file
 * operation, which gets called from sys_fallocate system call. User
 * space requests len bytes at offset. If FALLOC_FL_KEEP_SIZE is set
 * we just allocate clusters without zeroing them out. Otherwise we
 * allocate and zero out clusters via an expanding truncate.
 */
static long fat_fallocate(struct file *file, int mode,
			  loff_t offset, loff_t len)
{
	int nr_cluster; /* Number of clusters to be allocated */
	loff_t mm_bytes; /* Number of bytes to be allocated for file */
	loff_t ondisksize; /* block aligned on-disk size in bytes*/
	struct inode *inode = file->f_mapping->host;
	struct super_block *sb = inode->i_sb;
	struct msdos_sb_info *sbi = MSDOS_SB(sb);
	int err = 0;

	/* No support for hole punch or other fallocate flags. */
	if (mode & ~FALLOC_FL_KEEP_SIZE)
		return -EOPNOTSUPP;

	/* No support for dir */
	if (!S_ISREG(inode->i_mode))
		return -EOPNOTSUPP;

	inode_lock(inode);
	if (mode & FALLOC_FL_KEEP_SIZE) {
		ondisksize = inode->i_blocks << 9;
		if ((offset + len) <= ondisksize)
			goto error;

		/* First compute the number of clusters to be allocated */
		mm_bytes = offset + len - ondisksize;
		nr_cluster = (mm_bytes + (sbi->cluster_size - 1)) >>
			sbi->cluster_bits;

		/* Start the allocation.We are not zeroing out the clusters */
		while (nr_cluster-- > 0) {
			err = fat_add_cluster(inode);
			if (err)
				goto error;
		}
	} else {
		if ((offset + len) <= i_size_read(inode))
			goto error;

		/* This is just an expanding truncate */
		err = fat_cont_expand(inode, (offset + len));
	}

error:
	inode_unlock(inode);
	return err;
}

/* Free all clusters after the skip'th cluster. */
static int fat_free(struct inode *inode, int skip)
{
	struct super_block *sb = inode->i_sb;
	int err, wait, free_start, i_start, i_logstart;

	if (MSDOS_I(inode)->i_start == 0)
		return 0;

	fat_cache_inval_inode(inode);

	wait = IS_DIRSYNC(inode);
	i_start = free_start = MSDOS_I(inode)->i_start;
	i_logstart = MSDOS_I(inode)->i_logstart;

	/* First, we write the new file size. */
	if (!skip) {
		MSDOS_I(inode)->i_start = 0;
		MSDOS_I(inode)->i_logstart = 0;
	}
	MSDOS_I(inode)->i_attrs |= ATTR_ARCH;
	fat_truncate_time(inode, NULL, S_CTIME|S_MTIME);
	if (wait) {
		err = fat_sync_inode(inode);
		if (err) {
			MSDOS_I(inode)->i_start = i_start;
			MSDOS_I(inode)->i_logstart = i_logstart;
			return err;
		}
	} else
		mark_inode_dirty(inode);

	/* Write a new EOF, and get the remaining cluster chain for freeing. */
	if (skip) {
		struct fat_entry fatent;
		int ret, fclus, dclus;

		ret = fat_get_cluster(inode, skip - 1, &fclus, &dclus);
		if (ret < 0)
			return ret;
		else if (ret == FAT_ENT_EOF)
			return 0;

		fatent_init(&fatent);
		ret = fat_ent_read(inode, &fatent, dclus);
		if (ret == FAT_ENT_EOF) {
			fatent_brelse(&fatent);
			return 0;
		} else if (ret == FAT_ENT_FREE) {
			fat_fs_error(sb,
				     "%s: invalid cluster chain (i_pos %lld)",
				     __func__, MSDOS_I(inode)->i_pos);
			ret = -EIO;
		} else if (ret > 0) {
			err = fat_ent_write(inode, &fatent, FAT_ENT_EOF, wait);
			if (err)
				ret = err;
		}
		fatent_brelse(&fatent);
		if (ret < 0)
			return ret;

		free_start = ret;
	}
	inode->i_blocks = skip << (MSDOS_SB(sb)->cluster_bits - 9);

	/* Freeing the remained cluster chain */
	return fat_free_clusters(inode, free_start);
}

void fat_truncate_blocks(struct inode *inode, loff_t offset)
{
	struct msdos_sb_info *sbi = MSDOS_SB(inode->i_sb);
	const unsigned int cluster_size = sbi->cluster_size;
	int nr_clusters;

	/*
	 * This protects against truncating a file bigger than it was then
	 * trying to write into the hole.
	 */
	if (MSDOS_I(inode)->mmu_private > offset)
		MSDOS_I(inode)->mmu_private = offset;

	nr_clusters = (offset + (cluster_size - 1)) >> sbi->cluster_bits;

	fat_free(inode, nr_clusters);
	fat_flush_inodes(inode->i_sb, inode, NULL);
}

int fat_getattr(struct user_namespace *mnt_userns, const struct path *path,
		struct kstat *stat, u32 request_mask, unsigned int flags)
{
	struct inode *inode = d_inode(path->dentry);
	generic_fillattr(mnt_userns, inode, stat);
	stat->blksize = MSDOS_SB(inode->i_sb)->cluster_size;

	if (MSDOS_SB(inode->i_sb)->options.nfs == FAT_NFS_NOSTALE_RO) {
		/* Use i_pos for ino. This is used as fileid of nfs. */
		stat->ino = fat_i_pos_read(MSDOS_SB(inode->i_sb), inode);
	}
	return 0;
}
EXPORT_SYMBOL_GPL(fat_getattr);

static int fat_sanitize_mode(const struct msdos_sb_info *sbi,
			     struct inode *inode, umode_t *mode_ptr)
{
	umode_t mask, perm;

	/*
	 * Note, the basic check is already done by a caller of
	 * (attr->ia_mode & ~FAT_VALID_MODE)
	 */

	if (S_ISREG(inode->i_mode))
		mask = sbi->options.fs_fmask;
	else
		mask = sbi->options.fs_dmask;

	perm = *mode_ptr & ~(S_IFMT | mask);

	/*
	 * Of the r and x bits, all (subject to umask) must be present. Of the
	 * w bits, either all (subject to umask) or none must be present.
	 *
	 * If fat_mode_can_hold_ro(inode) is false, can't change w bits.
	 */
	if ((perm & (S_IRUGO | S_IXUGO)) != (inode->i_mode & (S_IRUGO|S_IXUGO)))
		return -EPERM;
	if (fat_mode_can_hold_ro(inode)) {
		if ((perm & S_IWUGO) && ((perm & S_IWUGO) != (S_IWUGO & ~mask)))
			return -EPERM;
	} else {
		if ((perm & S_IWUGO) != (S_IWUGO & ~mask))
			return -EPERM;
	}

	*mode_ptr &= S_IFMT | perm;

	return 0;
}

static int fat_allow_set_time(struct user_namespace *mnt_userns,
			      struct msdos_sb_info *sbi, struct inode *inode)
{
	umode_t allow_utime = sbi->options.allow_utime;

	if (!uid_eq(current_fsuid(), i_uid_into_mnt(mnt_userns, inode))) {
		if (in_group_p(i_gid_into_mnt(mnt_userns, inode)))
			allow_utime >>= 3;
		if (allow_utime & MAY_WRITE)
			return 1;
	}

	/* use a default check */
	return 0;
}

#define TIMES_SET_FLAGS	(ATTR_MTIME_SET | ATTR_ATIME_SET | ATTR_TIMES_SET)
/* valid file mode bits */
#define FAT_VALID_MODE	(S_IFREG | S_IFDIR | S_IRWXUGO)

int fat_setattr(struct user_namespace *mnt_userns, struct dentry *dentry,
		struct iattr *attr)
{
	struct msdos_sb_info *sbi = MSDOS_SB(dentry->d_sb);
	struct inode *inode = d_inode(dentry);
	unsigned int ia_valid;
	int error;

	/* Check for setting the inode time. */
	ia_valid = attr->ia_valid;
	if (ia_valid & TIMES_SET_FLAGS) {
		if (fat_allow_set_time(mnt_userns, sbi, inode))
			attr->ia_valid &= ~TIMES_SET_FLAGS;
	}

	error = setattr_prepare(mnt_userns, dentry, attr);
	attr->ia_valid = ia_valid;
	if (error) {
		if (sbi->options.quiet)
			error = 0;
		goto out;
	}

	/*
	 * Expand the file. Since inode_setattr() updates ->i_size
	 * before calling the ->truncate(), but FAT needs to fill the
	 * hole before it. XXX: this is no longer true with new truncate
	 * sequence.
	 */
	if (attr->ia_valid & ATTR_SIZE) {
		inode_dio_wait(inode);

		if (attr->ia_size > inode->i_size) {
			error = fat_cont_expand(inode, attr->ia_size);
			if (error || attr->ia_valid == ATTR_SIZE)
				goto out;
			attr->ia_valid &= ~ATTR_SIZE;
		}
	}

	if (((attr->ia_valid & ATTR_UID) &&
	     (!uid_eq(attr->ia_uid, sbi->options.fs_uid))) ||
	    ((attr->ia_valid & ATTR_GID) &&
	     (!gid_eq(attr->ia_gid, sbi->options.fs_gid))) ||
	    ((attr->ia_valid & ATTR_MODE) &&
	     (attr->ia_mode & ~FAT_VALID_MODE)))
		error = -EPERM;

	if (error) {
		if (sbi->options.quiet)
			error = 0;
		goto out;
	}

	/*
	 * We don't return -EPERM here. Yes, strange, but this is too
	 * old behavior.
	 */
	if (attr->ia_valid & ATTR_MODE) {
		if (fat_sanitize_mode(sbi, inode, &attr->ia_mode) < 0)
			attr->ia_valid &= ~ATTR_MODE;
	}

	if (attr->ia_valid & ATTR_SIZE) {
		error = fat_block_truncate_page(inode, attr->ia_size);
		if (error)
			goto out;
		down_write(&MSDOS_I(inode)->truncate_lock);
		truncate_setsize(inode, attr->ia_size);
		fat_truncate_blocks(inode, attr->ia_size);
		up_write(&MSDOS_I(inode)->truncate_lock);
	}

	/*
	 * setattr_copy can't truncate these appropriately, so we'll
	 * copy them ourselves
	 */
	if (attr->ia_valid & ATTR_ATIME)
		fat_truncate_time(inode, &attr->ia_atime, S_ATIME);
	if (attr->ia_valid & ATTR_CTIME)
		fat_truncate_time(inode, &attr->ia_ctime, S_CTIME);
	if (attr->ia_valid & ATTR_MTIME)
		fat_truncate_time(inode, &attr->ia_mtime, S_MTIME);
	attr->ia_valid &= ~(ATTR_ATIME|ATTR_CTIME|ATTR_MTIME);

	setattr_copy(mnt_userns, inode, attr);
	mark_inode_dirty(inode);
out:
	return error;
}
EXPORT_SYMBOL_GPL(fat_setattr);

const struct inode_operations fat_file_inode_operations = {
	.setattr	= fat_setattr,
	.getattr	= fat_getattr,
	.update_time	= fat_update_time,
};<|MERGE_RESOLUTION|>--- conflicted
+++ resolved
@@ -195,11 +195,7 @@
 	if (err)
 		return err;
 
-<<<<<<< HEAD
-	return blkdev_issue_flush(inode->i_sb->s_bdev, GFP_KERNEL);
-=======
 	return blkdev_issue_flush(inode->i_sb->s_bdev);
->>>>>>> 7d2a07b7
 }
 
 
