/*
 *      	An implementation of a loadable kernel mode driver providing
 *		multiple kernel/user space bidirectional communications links.
 *
 * 		Author: 	Alan Cox <alan@lxorguk.ukuu.org.uk>
 *
 *		This program is free software; you can redistribute it and/or
 *		modify it under the terms of the GNU General Public License
 *		as published by the Free Software Foundation; either version
 *		2 of the License, or (at your option) any later version.
 * 
 *              Adapted to become the Linux 2.0 Coda pseudo device
 *              Peter  Braam  <braam@maths.ox.ac.uk> 
 *              Michael Callahan <mjc@emmy.smith.edu>           
 *
 *              Changes for Linux 2.1
 *              Copyright (c) 1997 Carnegie-Mellon University
 */

#include <linux/module.h>
#include <linux/errno.h>
#include <linux/kernel.h>
#include <linux/major.h>
#include <linux/time.h>
#include <linux/sched/signal.h>
#include <linux/slab.h>
#include <linux/ioport.h>
#include <linux/fcntl.h>
#include <linux/delay.h>
#include <linux/skbuff.h>
#include <linux/proc_fs.h>
#include <linux/vmalloc.h>
#include <linux/fs.h>
#include <linux/file.h>
#include <linux/poll.h>
#include <linux/init.h>
#include <linux/list.h>
#include <linux/mutex.h>
#include <linux/device.h>
#include <linux/pid_namespace.h>
#include <asm/io.h>
#include <linux/poll.h>
#include <linux/uaccess.h>

#include <linux/coda.h>
#include <linux/coda_psdev.h>

#include "coda_linux.h"

#include "coda_int.h"

/* statistics */
int           coda_hard;         /* allows signals during upcalls */
unsigned long coda_timeout = 30; /* .. secs, then signals will dequeue */


struct venus_comm coda_comms[MAX_CODADEVS];
static struct class *coda_psdev_class;

/*
 * Device operations
 */

static __poll_t coda_psdev_poll(struct file *file, poll_table * wait)
{
        struct venus_comm *vcp = (struct venus_comm *) file->private_data;
<<<<<<< HEAD
	__poll_t mask = POLLOUT | POLLWRNORM;
=======
	__poll_t mask = EPOLLOUT | EPOLLWRNORM;
>>>>>>> 7928b2cb

	poll_wait(file, &vcp->vc_waitq, wait);
	mutex_lock(&vcp->vc_mutex);
	if (!list_empty(&vcp->vc_pending))
                mask |= EPOLLIN | EPOLLRDNORM;
	mutex_unlock(&vcp->vc_mutex);

	return mask;
}

static long coda_psdev_ioctl(struct file * filp, unsigned int cmd, unsigned long arg)
{
	unsigned int data;

	switch(cmd) {
	case CIOC_KERNEL_VERSION:
		data = CODA_KERNEL_VERSION;
		return put_user(data, (int __user *) arg);
	default:
		return -ENOTTY;
	}

	return 0;
}

/*
 *	Receive a message written by Venus to the psdev
 */
 
static ssize_t coda_psdev_write(struct file *file, const char __user *buf, 
				size_t nbytes, loff_t *off)
{
        struct venus_comm *vcp = (struct venus_comm *) file->private_data;
        struct upc_req *req = NULL;
        struct upc_req *tmp;
	struct list_head *lh;
	struct coda_in_hdr hdr;
	ssize_t retval = 0, count = 0;
	int error;

        /* Peek at the opcode, uniquefier */
	if (copy_from_user(&hdr, buf, 2 * sizeof(u_long)))
	        return -EFAULT;

        if (DOWNCALL(hdr.opcode)) {
		union outputArgs *dcbuf;
		int size = sizeof(*dcbuf);

		if  ( nbytes < sizeof(struct coda_out_hdr) ) {
			pr_warn("coda_downcall opc %d uniq %d, not enough!\n",
				hdr.opcode, hdr.unique);
			count = nbytes;
			goto out;
		}
		if ( nbytes > size ) {
			pr_warn("downcall opc %d, uniq %d, too much!",
				hdr.opcode, hdr.unique);
		        nbytes = size;
		}
		CODA_ALLOC(dcbuf, union outputArgs *, nbytes);
		if (copy_from_user(dcbuf, buf, nbytes)) {
			CODA_FREE(dcbuf, nbytes);
			retval = -EFAULT;
			goto out;
		}

		/* what downcall errors does Venus handle ? */
		error = coda_downcall(vcp, hdr.opcode, dcbuf);

		CODA_FREE(dcbuf, nbytes);
		if (error) {
			pr_warn("%s: coda_downcall error: %d\n",
				__func__, error);
			retval = error;
			goto out;
		}
		count = nbytes;
		goto out;
	}
        
	/* Look for the message on the processing queue. */
	mutex_lock(&vcp->vc_mutex);
	list_for_each(lh, &vcp->vc_processing) {
		tmp = list_entry(lh, struct upc_req , uc_chain);
		if (tmp->uc_unique == hdr.unique) {
			req = tmp;
			list_del(&req->uc_chain);
			break;
		}
	}
	mutex_unlock(&vcp->vc_mutex);

	if (!req) {
		pr_warn("%s: msg (%d, %d) not found\n",
			__func__, hdr.opcode, hdr.unique);
		retval = -ESRCH;
		goto out;
	}

        /* move data into response buffer. */
	if (req->uc_outSize < nbytes) {
		pr_warn("%s: too much cnt: %d, cnt: %ld, opc: %d, uniq: %d.\n",
			__func__, req->uc_outSize, (long)nbytes,
			hdr.opcode, hdr.unique);
		nbytes = req->uc_outSize; /* don't have more space! */
	}
        if (copy_from_user(req->uc_data, buf, nbytes)) {
		req->uc_flags |= CODA_REQ_ABORT;
		wake_up(&req->uc_sleep);
		retval = -EFAULT;
		goto out;
	}

	/* adjust outsize. is this useful ?? */
	req->uc_outSize = nbytes;
	req->uc_flags |= CODA_REQ_WRITE;
	count = nbytes;

	/* Convert filedescriptor into a file handle */
	if (req->uc_opcode == CODA_OPEN_BY_FD) {
		struct coda_open_by_fd_out *outp =
			(struct coda_open_by_fd_out *)req->uc_data;
		if (!outp->oh.result)
			outp->fh = fget(outp->fd);
	}

        wake_up(&req->uc_sleep);
out:
        return(count ? count : retval);  
}

/*
 *	Read a message from the kernel to Venus
 */

static ssize_t coda_psdev_read(struct file * file, char __user * buf, 
			       size_t nbytes, loff_t *off)
{
	DECLARE_WAITQUEUE(wait, current);
        struct venus_comm *vcp = (struct venus_comm *) file->private_data;
        struct upc_req *req;
	ssize_t retval = 0, count = 0;

	if (nbytes == 0)
		return 0;

	mutex_lock(&vcp->vc_mutex);

	add_wait_queue(&vcp->vc_waitq, &wait);
	set_current_state(TASK_INTERRUPTIBLE);

	while (list_empty(&vcp->vc_pending)) {
		if (file->f_flags & O_NONBLOCK) {
			retval = -EAGAIN;
			break;
		}
		if (signal_pending(current)) {
			retval = -ERESTARTSYS;
			break;
		}
		mutex_unlock(&vcp->vc_mutex);
		schedule();
		mutex_lock(&vcp->vc_mutex);
	}

	set_current_state(TASK_RUNNING);
	remove_wait_queue(&vcp->vc_waitq, &wait);

	if (retval)
		goto out;

	req = list_entry(vcp->vc_pending.next, struct upc_req,uc_chain);
	list_del(&req->uc_chain);

	/* Move the input args into userspace */
	count = req->uc_inSize;
	if (nbytes < req->uc_inSize) {
		pr_warn("%s: Venus read %ld bytes of %d in message\n",
			__func__, (long)nbytes, req->uc_inSize);
		count = nbytes;
        }

	if (copy_to_user(buf, req->uc_data, count))
	        retval = -EFAULT;
        
	/* If request was not a signal, enqueue and don't free */
	if (!(req->uc_flags & CODA_REQ_ASYNC)) {
		req->uc_flags |= CODA_REQ_READ;
		list_add_tail(&(req->uc_chain), &vcp->vc_processing);
		goto out;
	}

	CODA_FREE(req->uc_data, sizeof(struct coda_in_hdr));
	kfree(req);
out:
	mutex_unlock(&vcp->vc_mutex);
	return (count ? count : retval);
}

static int coda_psdev_open(struct inode * inode, struct file * file)
{
	struct venus_comm *vcp;
	int idx, err;

	if (task_active_pid_ns(current) != &init_pid_ns)
		return -EINVAL;

	if (current_user_ns() != &init_user_ns)
		return -EINVAL;

	idx = iminor(inode);
	if (idx < 0 || idx >= MAX_CODADEVS)
		return -ENODEV;

	err = -EBUSY;
	vcp = &coda_comms[idx];
	mutex_lock(&vcp->vc_mutex);

	if (!vcp->vc_inuse) {
		vcp->vc_inuse++;

		INIT_LIST_HEAD(&vcp->vc_pending);
		INIT_LIST_HEAD(&vcp->vc_processing);
		init_waitqueue_head(&vcp->vc_waitq);
		vcp->vc_sb = NULL;
		vcp->vc_seq = 0;

		file->private_data = vcp;
		err = 0;
	}

	mutex_unlock(&vcp->vc_mutex);
	return err;
}


static int coda_psdev_release(struct inode * inode, struct file * file)
{
	struct venus_comm *vcp = (struct venus_comm *) file->private_data;
	struct upc_req *req, *tmp;

	if (!vcp || !vcp->vc_inuse ) {
		pr_warn("%s: Not open.\n", __func__);
		return -1;
	}

	mutex_lock(&vcp->vc_mutex);

	/* Wakeup clients so they can return. */
	list_for_each_entry_safe(req, tmp, &vcp->vc_pending, uc_chain) {
		list_del(&req->uc_chain);

		/* Async requests need to be freed here */
		if (req->uc_flags & CODA_REQ_ASYNC) {
			CODA_FREE(req->uc_data, sizeof(struct coda_in_hdr));
			kfree(req);
			continue;
		}
		req->uc_flags |= CODA_REQ_ABORT;
		wake_up(&req->uc_sleep);
	}

	list_for_each_entry_safe(req, tmp, &vcp->vc_processing, uc_chain) {
		list_del(&req->uc_chain);

		req->uc_flags |= CODA_REQ_ABORT;
		wake_up(&req->uc_sleep);
	}

	file->private_data = NULL;
	vcp->vc_inuse--;
	mutex_unlock(&vcp->vc_mutex);
	return 0;
}


static const struct file_operations coda_psdev_fops = {
	.owner		= THIS_MODULE,
	.read		= coda_psdev_read,
	.write		= coda_psdev_write,
	.poll		= coda_psdev_poll,
	.unlocked_ioctl	= coda_psdev_ioctl,
	.open		= coda_psdev_open,
	.release	= coda_psdev_release,
	.llseek		= noop_llseek,
};

static int init_coda_psdev(void)
{
	int i, err = 0;
	if (register_chrdev(CODA_PSDEV_MAJOR, "coda", &coda_psdev_fops)) {
		pr_err("%s: unable to get major %d\n",
		       __func__, CODA_PSDEV_MAJOR);
              return -EIO;
	}
	coda_psdev_class = class_create(THIS_MODULE, "coda");
	if (IS_ERR(coda_psdev_class)) {
		err = PTR_ERR(coda_psdev_class);
		goto out_chrdev;
	}		
	for (i = 0; i < MAX_CODADEVS; i++) {
		mutex_init(&(&coda_comms[i])->vc_mutex);
		device_create(coda_psdev_class, NULL,
			      MKDEV(CODA_PSDEV_MAJOR, i), NULL, "cfs%d", i);
	}
	coda_sysctl_init();
	goto out;

out_chrdev:
	unregister_chrdev(CODA_PSDEV_MAJOR, "coda");
out:
	return err;
}

MODULE_AUTHOR("Jan Harkes, Peter J. Braam");
MODULE_DESCRIPTION("Coda Distributed File System VFS interface");
MODULE_ALIAS_CHARDEV_MAJOR(CODA_PSDEV_MAJOR);
MODULE_LICENSE("GPL");
MODULE_VERSION("6.6");

static int __init init_coda(void)
{
	int status;
	int i;

	status = coda_init_inodecache();
	if (status)
		goto out2;
	status = init_coda_psdev();
	if ( status ) {
		pr_warn("Problem (%d) in init_coda_psdev\n", status);
		goto out1;
	}
	
	status = register_filesystem(&coda_fs_type);
	if (status) {
		pr_warn("failed to register filesystem!\n");
		goto out;
	}
	return 0;
out:
	for (i = 0; i < MAX_CODADEVS; i++)
		device_destroy(coda_psdev_class, MKDEV(CODA_PSDEV_MAJOR, i));
	class_destroy(coda_psdev_class);
	unregister_chrdev(CODA_PSDEV_MAJOR, "coda");
	coda_sysctl_clean();
out1:
	coda_destroy_inodecache();
out2:
	return status;
}

static void __exit exit_coda(void)
{
        int err, i;

	err = unregister_filesystem(&coda_fs_type);
	if (err != 0)
		pr_warn("failed to unregister filesystem\n");
	for (i = 0; i < MAX_CODADEVS; i++)
		device_destroy(coda_psdev_class, MKDEV(CODA_PSDEV_MAJOR, i));
	class_destroy(coda_psdev_class);
	unregister_chrdev(CODA_PSDEV_MAJOR, "coda");
	coda_sysctl_clean();
	coda_destroy_inodecache();
}

module_init(init_coda);
module_exit(exit_coda);
<|MERGE_RESOLUTION|>--- conflicted
+++ resolved
@@ -64,11 +64,7 @@
 static __poll_t coda_psdev_poll(struct file *file, poll_table * wait)
 {
         struct venus_comm *vcp = (struct venus_comm *) file->private_data;
-<<<<<<< HEAD
-	__poll_t mask = POLLOUT | POLLWRNORM;
-=======
 	__poll_t mask = EPOLLOUT | EPOLLWRNORM;
->>>>>>> 7928b2cb
 
 	poll_wait(file, &vcp->vc_waitq, wait);
 	mutex_lock(&vcp->vc_mutex);
