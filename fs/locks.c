/*
 *  linux/fs/locks.c
 *
 *  Provide support for fcntl()'s F_GETLK, F_SETLK, and F_SETLKW calls.
 *  Doug Evans (dje@spiff.uucp), August 07, 1992
 *
 *  Deadlock detection added.
 *  FIXME: one thing isn't handled yet:
 *	- mandatory locks (requires lots of changes elsewhere)
 *  Kelly Carmichael (kelly@[142.24.8.65]), September 17, 1994.
 *
 *  Miscellaneous edits, and a total rewrite of posix_lock_file() code.
 *  Kai Petzke (wpp@marie.physik.tu-berlin.de), 1994
 *  
 *  Converted file_lock_table to a linked list from an array, which eliminates
 *  the limits on how many active file locks are open.
 *  Chad Page (pageone@netcom.com), November 27, 1994
 * 
 *  Removed dependency on file descriptors. dup()'ed file descriptors now
 *  get the same locks as the original file descriptors, and a close() on
 *  any file descriptor removes ALL the locks on the file for the current
 *  process. Since locks still depend on the process id, locks are inherited
 *  after an exec() but not after a fork(). This agrees with POSIX, and both
 *  BSD and SVR4 practice.
 *  Andy Walker (andy@lysaker.kvaerner.no), February 14, 1995
 *
 *  Scrapped free list which is redundant now that we allocate locks
 *  dynamically with kmalloc()/kfree().
 *  Andy Walker (andy@lysaker.kvaerner.no), February 21, 1995
 *
 *  Implemented two lock personalities - FL_FLOCK and FL_POSIX.
 *
 *  FL_POSIX locks are created with calls to fcntl() and lockf() through the
 *  fcntl() system call. They have the semantics described above.
 *
 *  FL_FLOCK locks are created with calls to flock(), through the flock()
 *  system call, which is new. Old C libraries implement flock() via fcntl()
 *  and will continue to use the old, broken implementation.
 *
 *  FL_FLOCK locks follow the 4.4 BSD flock() semantics. They are associated
 *  with a file pointer (filp). As a result they can be shared by a parent
 *  process and its children after a fork(). They are removed when the last
 *  file descriptor referring to the file pointer is closed (unless explicitly
 *  unlocked). 
 *
 *  FL_FLOCK locks never deadlock, an existing lock is always removed before
 *  upgrading from shared to exclusive (or vice versa). When this happens
 *  any processes blocked by the current lock are woken up and allowed to
 *  run before the new lock is applied.
 *  Andy Walker (andy@lysaker.kvaerner.no), June 09, 1995
 *
 *  Removed some race conditions in flock_lock_file(), marked other possible
 *  races. Just grep for FIXME to see them. 
 *  Dmitry Gorodchanin (pgmdsg@ibi.com), February 09, 1996.
 *
 *  Addressed Dmitry's concerns. Deadlock checking no longer recursive.
 *  Lock allocation changed to GFP_ATOMIC as we can't afford to sleep
 *  once we've checked for blocking and deadlocking.
 *  Andy Walker (andy@lysaker.kvaerner.no), April 03, 1996.
 *
 *  Initial implementation of mandatory locks. SunOS turned out to be
 *  a rotten model, so I implemented the "obvious" semantics.
 *  See 'Documentation/mandatory.txt' for details.
 *  Andy Walker (andy@lysaker.kvaerner.no), April 06, 1996.
 *
 *  Don't allow mandatory locks on mmap()'ed files. Added simple functions to
 *  check if a file has mandatory locks, used by mmap(), open() and creat() to
 *  see if system call should be rejected. Ref. HP-UX/SunOS/Solaris Reference
 *  Manual, Section 2.
 *  Andy Walker (andy@lysaker.kvaerner.no), April 09, 1996.
 *
 *  Tidied up block list handling. Added '/proc/locks' interface.
 *  Andy Walker (andy@lysaker.kvaerner.no), April 24, 1996.
 *
 *  Fixed deadlock condition for pathological code that mixes calls to
 *  flock() and fcntl().
 *  Andy Walker (andy@lysaker.kvaerner.no), April 29, 1996.
 *
 *  Allow only one type of locking scheme (FL_POSIX or FL_FLOCK) to be in use
 *  for a given file at a time. Changed the CONFIG_LOCK_MANDATORY scheme to
 *  guarantee sensible behaviour in the case where file system modules might
 *  be compiled with different options than the kernel itself.
 *  Andy Walker (andy@lysaker.kvaerner.no), May 15, 1996.
 *
 *  Added a couple of missing wake_up() calls. Thanks to Thomas Meckel
 *  (Thomas.Meckel@mni.fh-giessen.de) for spotting this.
 *  Andy Walker (andy@lysaker.kvaerner.no), May 15, 1996.
 *
 *  Changed FL_POSIX locks to use the block list in the same way as FL_FLOCK
 *  locks. Changed process synchronisation to avoid dereferencing locks that
 *  have already been freed.
 *  Andy Walker (andy@lysaker.kvaerner.no), Sep 21, 1996.
 *
 *  Made the block list a circular list to minimise searching in the list.
 *  Andy Walker (andy@lysaker.kvaerner.no), Sep 25, 1996.
 *
 *  Made mandatory locking a mount option. Default is not to allow mandatory
 *  locking.
 *  Andy Walker (andy@lysaker.kvaerner.no), Oct 04, 1996.
 *
 *  Some adaptations for NFS support.
 *  Olaf Kirch (okir@monad.swb.de), Dec 1996,
 *
 *  Fixed /proc/locks interface so that we can't overrun the buffer we are handed.
 *  Andy Walker (andy@lysaker.kvaerner.no), May 12, 1997.
 *
 *  Use slab allocator instead of kmalloc/kfree.
 *  Use generic list implementation from <linux/list.h>.
 *  Sped up posix_locks_deadlock by only considering blocked locks.
 *  Matthew Wilcox <willy@debian.org>, March, 2000.
 *
 *  Leases and LOCK_MAND
 *  Matthew Wilcox <willy@debian.org>, June, 2000.
 *  Stephen Rothwell <sfr@canb.auug.org.au>, June, 2000.
 */

#include <linux/capability.h>
#include <linux/file.h>
#include <linux/fdtable.h>
#include <linux/fs.h>
#include <linux/init.h>
#include <linux/module.h>
#include <linux/security.h>
#include <linux/slab.h>
#include <linux/smp_lock.h>
#include <linux/syscalls.h>
#include <linux/time.h>
#include <linux/rcupdate.h>
#include <linux/pid_namespace.h>

#include <asm/uaccess.h>

#define IS_POSIX(fl)	(fl->fl_flags & FL_POSIX)
#define IS_FLOCK(fl)	(fl->fl_flags & FL_FLOCK)
#define IS_LEASE(fl)	(fl->fl_flags & FL_LEASE)

int leases_enable = 1;
int lease_break_time = 45;

#define for_each_lock(inode, lockp) \
	for (lockp = &inode->i_flock; *lockp != NULL; lockp = &(*lockp)->fl_next)

static LIST_HEAD(file_lock_list);
static LIST_HEAD(blocked_list);
static DEFINE_SPINLOCK(file_lock_lock);

/*
 * Protects the two list heads above, plus the inode->i_flock list
 * FIXME: should use a spinlock, once lockd and ceph are ready.
 */
void lock_flocks(void)
{
	spin_lock(&file_lock_lock);
}
EXPORT_SYMBOL_GPL(lock_flocks);

void unlock_flocks(void)
{
	spin_unlock(&file_lock_lock);
}
EXPORT_SYMBOL_GPL(unlock_flocks);

static struct kmem_cache *filelock_cache __read_mostly;

/* Allocate an empty lock structure. */
struct file_lock *locks_alloc_lock(void)
{
	return kmem_cache_alloc(filelock_cache, GFP_KERNEL);
}
EXPORT_SYMBOL_GPL(locks_alloc_lock);

void locks_release_private(struct file_lock *fl)
{
	if (fl->fl_ops) {
		if (fl->fl_ops->fl_release_private)
			fl->fl_ops->fl_release_private(fl);
		fl->fl_ops = NULL;
	}
	if (fl->fl_lmops) {
		if (fl->fl_lmops->fl_release_private)
			fl->fl_lmops->fl_release_private(fl);
		fl->fl_lmops = NULL;
	}

}
EXPORT_SYMBOL_GPL(locks_release_private);

/* Free a lock which is not in use. */
void locks_free_lock(struct file_lock *fl)
{
	BUG_ON(waitqueue_active(&fl->fl_wait));
	BUG_ON(!list_empty(&fl->fl_block));
	BUG_ON(!list_empty(&fl->fl_link));

	locks_release_private(fl);
	kmem_cache_free(filelock_cache, fl);
}
EXPORT_SYMBOL(locks_free_lock);

void locks_init_lock(struct file_lock *fl)
{
	INIT_LIST_HEAD(&fl->fl_link);
	INIT_LIST_HEAD(&fl->fl_block);
	init_waitqueue_head(&fl->fl_wait);
	fl->fl_next = NULL;
	fl->fl_fasync = NULL;
	fl->fl_owner = NULL;
	fl->fl_pid = 0;
	fl->fl_nspid = NULL;
	fl->fl_file = NULL;
	fl->fl_flags = 0;
	fl->fl_type = 0;
	fl->fl_start = fl->fl_end = 0;
	fl->fl_ops = NULL;
	fl->fl_lmops = NULL;
}

EXPORT_SYMBOL(locks_init_lock);

/*
 * Initialises the fields of the file lock which are invariant for
 * free file_locks.
 */
static void init_once(void *foo)
{
	struct file_lock *lock = (struct file_lock *) foo;

	locks_init_lock(lock);
}

static void locks_copy_private(struct file_lock *new, struct file_lock *fl)
{
	if (fl->fl_ops) {
		if (fl->fl_ops->fl_copy_lock)
			fl->fl_ops->fl_copy_lock(new, fl);
		new->fl_ops = fl->fl_ops;
	}
	if (fl->fl_lmops)
		new->fl_lmops = fl->fl_lmops;
}

/*
 * Initialize a new lock from an existing file_lock structure.
 */
void __locks_copy_lock(struct file_lock *new, const struct file_lock *fl)
{
	new->fl_owner = fl->fl_owner;
	new->fl_pid = fl->fl_pid;
	new->fl_file = NULL;
	new->fl_flags = fl->fl_flags;
	new->fl_type = fl->fl_type;
	new->fl_start = fl->fl_start;
	new->fl_end = fl->fl_end;
	new->fl_ops = NULL;
	new->fl_lmops = NULL;
}
EXPORT_SYMBOL(__locks_copy_lock);

void locks_copy_lock(struct file_lock *new, struct file_lock *fl)
{
	locks_release_private(new);

	__locks_copy_lock(new, fl);
	new->fl_file = fl->fl_file;
	new->fl_ops = fl->fl_ops;
	new->fl_lmops = fl->fl_lmops;

	locks_copy_private(new, fl);
}

EXPORT_SYMBOL(locks_copy_lock);

static inline int flock_translate_cmd(int cmd) {
	if (cmd & LOCK_MAND)
		return cmd & (LOCK_MAND | LOCK_RW);
	switch (cmd) {
	case LOCK_SH:
		return F_RDLCK;
	case LOCK_EX:
		return F_WRLCK;
	case LOCK_UN:
		return F_UNLCK;
	}
	return -EINVAL;
}

/* Fill in a file_lock structure with an appropriate FLOCK lock. */
static int flock_make_lock(struct file *filp, struct file_lock **lock,
		unsigned int cmd)
{
	struct file_lock *fl;
	int type = flock_translate_cmd(cmd);
	if (type < 0)
		return type;
	
	fl = locks_alloc_lock();
	if (fl == NULL)
		return -ENOMEM;

	fl->fl_file = filp;
	fl->fl_pid = current->tgid;
	fl->fl_flags = FL_FLOCK;
	fl->fl_type = type;
	fl->fl_end = OFFSET_MAX;
	
	*lock = fl;
	return 0;
}

static int assign_type(struct file_lock *fl, int type)
{
	switch (type) {
	case F_RDLCK:
	case F_WRLCK:
	case F_UNLCK:
		fl->fl_type = type;
		break;
	default:
		return -EINVAL;
	}
	return 0;
}

/* Verify a "struct flock" and copy it to a "struct file_lock" as a POSIX
 * style lock.
 */
static int flock_to_posix_lock(struct file *filp, struct file_lock *fl,
			       struct flock *l)
{
	off_t start, end;

	switch (l->l_whence) {
	case SEEK_SET:
		start = 0;
		break;
	case SEEK_CUR:
		start = filp->f_pos;
		break;
	case SEEK_END:
		start = i_size_read(filp->f_path.dentry->d_inode);
		break;
	default:
		return -EINVAL;
	}

	/* POSIX-1996 leaves the case l->l_len < 0 undefined;
	   POSIX-2001 defines it. */
	start += l->l_start;
	if (start < 0)
		return -EINVAL;
	fl->fl_end = OFFSET_MAX;
	if (l->l_len > 0) {
		end = start + l->l_len - 1;
		fl->fl_end = end;
	} else if (l->l_len < 0) {
		end = start - 1;
		fl->fl_end = end;
		start += l->l_len;
		if (start < 0)
			return -EINVAL;
	}
	fl->fl_start = start;	/* we record the absolute position */
	if (fl->fl_end < fl->fl_start)
		return -EOVERFLOW;
	
	fl->fl_owner = current->files;
	fl->fl_pid = current->tgid;
	fl->fl_file = filp;
	fl->fl_flags = FL_POSIX;
	fl->fl_ops = NULL;
	fl->fl_lmops = NULL;

	return assign_type(fl, l->l_type);
}

#if BITS_PER_LONG == 32
static int flock64_to_posix_lock(struct file *filp, struct file_lock *fl,
				 struct flock64 *l)
{
	loff_t start;

	switch (l->l_whence) {
	case SEEK_SET:
		start = 0;
		break;
	case SEEK_CUR:
		start = filp->f_pos;
		break;
	case SEEK_END:
		start = i_size_read(filp->f_path.dentry->d_inode);
		break;
	default:
		return -EINVAL;
	}

	start += l->l_start;
	if (start < 0)
		return -EINVAL;
	fl->fl_end = OFFSET_MAX;
	if (l->l_len > 0) {
		fl->fl_end = start + l->l_len - 1;
	} else if (l->l_len < 0) {
		fl->fl_end = start - 1;
		start += l->l_len;
		if (start < 0)
			return -EINVAL;
	}
	fl->fl_start = start;	/* we record the absolute position */
	if (fl->fl_end < fl->fl_start)
		return -EOVERFLOW;
	
	fl->fl_owner = current->files;
	fl->fl_pid = current->tgid;
	fl->fl_file = filp;
	fl->fl_flags = FL_POSIX;
	fl->fl_ops = NULL;
	fl->fl_lmops = NULL;

	switch (l->l_type) {
	case F_RDLCK:
	case F_WRLCK:
	case F_UNLCK:
		fl->fl_type = l->l_type;
		break;
	default:
		return -EINVAL;
	}

	return (0);
}
#endif

/* default lease lock manager operations */
static void lease_break_callback(struct file_lock *fl)
{
	kill_fasync(&fl->fl_fasync, SIGIO, POLL_MSG);
}

static void lease_release_private_callback(struct file_lock *fl)
{
	if (!fl->fl_file)
		return;

	f_delown(fl->fl_file);
	fl->fl_file->f_owner.signum = 0;
}

static int lease_mylease_callback(struct file_lock *fl, struct file_lock *try)
{
	return fl->fl_file == try->fl_file;
}

static const struct lock_manager_operations lease_manager_ops = {
	.fl_break = lease_break_callback,
	.fl_release_private = lease_release_private_callback,
	.fl_mylease = lease_mylease_callback,
	.fl_change = lease_modify,
};

/*
 * Initialize a lease, use the default lock manager operations
 */
static int lease_init(struct file *filp, int type, struct file_lock *fl)
 {
	if (assign_type(fl, type) != 0)
		return -EINVAL;

	fl->fl_owner = current->files;
	fl->fl_pid = current->tgid;

	fl->fl_file = filp;
	fl->fl_flags = FL_LEASE;
	fl->fl_start = 0;
	fl->fl_end = OFFSET_MAX;
	fl->fl_ops = NULL;
	fl->fl_lmops = &lease_manager_ops;
	return 0;
}

/* Allocate a file_lock initialised to this type of lease */
static struct file_lock *lease_alloc(struct file *filp, int type)
{
	struct file_lock *fl = locks_alloc_lock();
	int error = -ENOMEM;

	if (fl == NULL)
		return ERR_PTR(error);

	error = lease_init(filp, type, fl);
	if (error) {
		locks_free_lock(fl);
		return ERR_PTR(error);
	}
	return fl;
}

/* Check if two locks overlap each other.
 */
static inline int locks_overlap(struct file_lock *fl1, struct file_lock *fl2)
{
	return ((fl1->fl_end >= fl2->fl_start) &&
		(fl2->fl_end >= fl1->fl_start));
}

/*
 * Check whether two locks have the same owner.
 */
static int posix_same_owner(struct file_lock *fl1, struct file_lock *fl2)
{
	if (fl1->fl_lmops && fl1->fl_lmops->fl_compare_owner)
		return fl2->fl_lmops == fl1->fl_lmops &&
			fl1->fl_lmops->fl_compare_owner(fl1, fl2);
	return fl1->fl_owner == fl2->fl_owner;
}

/* Remove waiter from blocker's block list.
 * When blocker ends up pointing to itself then the list is empty.
 */
static void __locks_delete_block(struct file_lock *waiter)
{
	list_del_init(&waiter->fl_block);
	list_del_init(&waiter->fl_link);
	waiter->fl_next = NULL;
}

/*
 */
static void locks_delete_block(struct file_lock *waiter)
{
	lock_flocks();
	__locks_delete_block(waiter);
	unlock_flocks();
}

/* Insert waiter into blocker's block list.
 * We use a circular list so that processes can be easily woken up in
 * the order they blocked. The documentation doesn't require this but
 * it seems like the reasonable thing to do.
 */
static void locks_insert_block(struct file_lock *blocker, 
			       struct file_lock *waiter)
{
	BUG_ON(!list_empty(&waiter->fl_block));
	list_add_tail(&waiter->fl_block, &blocker->fl_block);
	waiter->fl_next = blocker;
	if (IS_POSIX(blocker))
		list_add(&waiter->fl_link, &blocked_list);
}

/* Wake up processes blocked waiting for blocker.
 * If told to wait then schedule the processes until the block list
 * is empty, otherwise empty the block list ourselves.
 */
static void locks_wake_up_blocks(struct file_lock *blocker)
{
	while (!list_empty(&blocker->fl_block)) {
		struct file_lock *waiter;

		waiter = list_first_entry(&blocker->fl_block,
				struct file_lock, fl_block);
		__locks_delete_block(waiter);
		if (waiter->fl_lmops && waiter->fl_lmops->fl_notify)
			waiter->fl_lmops->fl_notify(waiter);
		else
			wake_up(&waiter->fl_wait);
	}
}

/* Insert file lock fl into an inode's lock list at the position indicated
 * by pos. At the same time add the lock to the global file lock list.
 */
static void locks_insert_lock(struct file_lock **pos, struct file_lock *fl)
{
	list_add(&fl->fl_link, &file_lock_list);

	fl->fl_nspid = get_pid(task_tgid(current));

	/* insert into file's list */
	fl->fl_next = *pos;
	*pos = fl;
}

/*
 * Delete a lock and then free it.
 * Wake up processes that are blocked waiting for this lock,
 * notify the FS that the lock has been cleared and
 * finally free the lock.
 */
static void locks_delete_lock(struct file_lock **thisfl_p)
{
	struct file_lock *fl = *thisfl_p;

	*thisfl_p = fl->fl_next;
	fl->fl_next = NULL;
	list_del_init(&fl->fl_link);

	fasync_helper(0, fl->fl_file, 0, &fl->fl_fasync);
	if (fl->fl_fasync != NULL) {
		printk(KERN_ERR "locks_delete_lock: fasync == %p\n", fl->fl_fasync);
		fl->fl_fasync = NULL;
	}

	if (fl->fl_nspid) {
		put_pid(fl->fl_nspid);
		fl->fl_nspid = NULL;
	}

	locks_wake_up_blocks(fl);
	locks_free_lock(fl);
}

/* Determine if lock sys_fl blocks lock caller_fl. Common functionality
 * checks for shared/exclusive status of overlapping locks.
 */
static int locks_conflict(struct file_lock *caller_fl, struct file_lock *sys_fl)
{
	if (sys_fl->fl_type == F_WRLCK)
		return 1;
	if (caller_fl->fl_type == F_WRLCK)
		return 1;
	return 0;
}

/* Determine if lock sys_fl blocks lock caller_fl. POSIX specific
 * checking before calling the locks_conflict().
 */
static int posix_locks_conflict(struct file_lock *caller_fl, struct file_lock *sys_fl)
{
	/* POSIX locks owned by the same process do not conflict with
	 * each other.
	 */
	if (!IS_POSIX(sys_fl) || posix_same_owner(caller_fl, sys_fl))
		return (0);

	/* Check whether they overlap */
	if (!locks_overlap(caller_fl, sys_fl))
		return 0;

	return (locks_conflict(caller_fl, sys_fl));
}

/* Determine if lock sys_fl blocks lock caller_fl. FLOCK specific
 * checking before calling the locks_conflict().
 */
static int flock_locks_conflict(struct file_lock *caller_fl, struct file_lock *sys_fl)
{
	/* FLOCK locks referring to the same filp do not conflict with
	 * each other.
	 */
	if (!IS_FLOCK(sys_fl) || (caller_fl->fl_file == sys_fl->fl_file))
		return (0);
	if ((caller_fl->fl_type & LOCK_MAND) || (sys_fl->fl_type & LOCK_MAND))
		return 0;

	return (locks_conflict(caller_fl, sys_fl));
}

void
posix_test_lock(struct file *filp, struct file_lock *fl)
{
	struct file_lock *cfl;

	lock_flocks();
	for (cfl = filp->f_path.dentry->d_inode->i_flock; cfl; cfl = cfl->fl_next) {
		if (!IS_POSIX(cfl))
			continue;
		if (posix_locks_conflict(fl, cfl))
			break;
	}
	if (cfl) {
		__locks_copy_lock(fl, cfl);
		if (cfl->fl_nspid)
			fl->fl_pid = pid_vnr(cfl->fl_nspid);
	} else
		fl->fl_type = F_UNLCK;
	unlock_flocks();
	return;
}
EXPORT_SYMBOL(posix_test_lock);

/*
 * Deadlock detection:
 *
 * We attempt to detect deadlocks that are due purely to posix file
 * locks.
 *
 * We assume that a task can be waiting for at most one lock at a time.
 * So for any acquired lock, the process holding that lock may be
 * waiting on at most one other lock.  That lock in turns may be held by
 * someone waiting for at most one other lock.  Given a requested lock
 * caller_fl which is about to wait for a conflicting lock block_fl, we
 * follow this chain of waiters to ensure we are not about to create a
 * cycle.
 *
 * Since we do this before we ever put a process to sleep on a lock, we
 * are ensured that there is never a cycle; that is what guarantees that
 * the while() loop in posix_locks_deadlock() eventually completes.
 *
 * Note: the above assumption may not be true when handling lock
 * requests from a broken NFS client. It may also fail in the presence
 * of tasks (such as posix threads) sharing the same open file table.
 *
 * To handle those cases, we just bail out after a few iterations.
 */

#define MAX_DEADLK_ITERATIONS 10

/* Find a lock that the owner of the given block_fl is blocking on. */
static struct file_lock *what_owner_is_waiting_for(struct file_lock *block_fl)
{
	struct file_lock *fl;

	list_for_each_entry(fl, &blocked_list, fl_link) {
		if (posix_same_owner(fl, block_fl))
			return fl->fl_next;
	}
	return NULL;
}

static int posix_locks_deadlock(struct file_lock *caller_fl,
				struct file_lock *block_fl)
{
	int i = 0;

	while ((block_fl = what_owner_is_waiting_for(block_fl))) {
		if (i++ > MAX_DEADLK_ITERATIONS)
			return 0;
		if (posix_same_owner(caller_fl, block_fl))
			return 1;
	}
	return 0;
}

/* Try to create a FLOCK lock on filp. We always insert new FLOCK locks
 * after any leases, but before any posix locks.
 *
 * Note that if called with an FL_EXISTS argument, the caller may determine
 * whether or not a lock was successfully freed by testing the return
 * value for -ENOENT.
 */
static int flock_lock_file(struct file *filp, struct file_lock *request)
{
	struct file_lock *new_fl = NULL;
	struct file_lock **before;
	struct inode * inode = filp->f_path.dentry->d_inode;
	int error = 0;
	int found = 0;

	if (!(request->fl_flags & FL_ACCESS) && (request->fl_type != F_UNLCK)) {
		new_fl = locks_alloc_lock();
		if (!new_fl)
			return -ENOMEM;
	}

	lock_flocks();
	if (request->fl_flags & FL_ACCESS)
		goto find_conflict;

	for_each_lock(inode, before) {
		struct file_lock *fl = *before;
		if (IS_POSIX(fl))
			break;
		if (IS_LEASE(fl))
			continue;
		if (filp != fl->fl_file)
			continue;
		if (request->fl_type == fl->fl_type)
			goto out;
		found = 1;
		locks_delete_lock(before);
		break;
	}

	if (request->fl_type == F_UNLCK) {
		if ((request->fl_flags & FL_EXISTS) && !found)
			error = -ENOENT;
		goto out;
	}

	/*
	 * If a higher-priority process was blocked on the old file lock,
	 * give it the opportunity to lock the file.
	 */
	if (found) {
		unlock_flocks();
		cond_resched();
		lock_flocks();
	}

find_conflict:
	for_each_lock(inode, before) {
		struct file_lock *fl = *before;
		if (IS_POSIX(fl))
			break;
		if (IS_LEASE(fl))
			continue;
		if (!flock_locks_conflict(request, fl))
			continue;
		error = -EAGAIN;
		if (!(request->fl_flags & FL_SLEEP))
			goto out;
		error = FILE_LOCK_DEFERRED;
		locks_insert_block(fl, request);
		goto out;
	}
	if (request->fl_flags & FL_ACCESS)
		goto out;
	locks_copy_lock(new_fl, request);
	locks_insert_lock(before, new_fl);
	new_fl = NULL;
	error = 0;

out:
	unlock_flocks();
	if (new_fl)
		locks_free_lock(new_fl);
	return error;
}

static int __posix_lock_file(struct inode *inode, struct file_lock *request, struct file_lock *conflock)
{
	struct file_lock *fl;
	struct file_lock *new_fl = NULL;
	struct file_lock *new_fl2 = NULL;
	struct file_lock *left = NULL;
	struct file_lock *right = NULL;
	struct file_lock **before;
	int error, added = 0;

	/*
	 * We may need two file_lock structures for this operation,
	 * so we get them in advance to avoid races.
	 *
	 * In some cases we can be sure, that no new locks will be needed
	 */
	if (!(request->fl_flags & FL_ACCESS) &&
	    (request->fl_type != F_UNLCK ||
	     request->fl_start != 0 || request->fl_end != OFFSET_MAX)) {
		new_fl = locks_alloc_lock();
		new_fl2 = locks_alloc_lock();
	}

	lock_flocks();
	if (request->fl_type != F_UNLCK) {
		for_each_lock(inode, before) {
			fl = *before;
			if (!IS_POSIX(fl))
				continue;
			if (!posix_locks_conflict(request, fl))
				continue;
			if (conflock)
				__locks_copy_lock(conflock, fl);
			error = -EAGAIN;
			if (!(request->fl_flags & FL_SLEEP))
				goto out;
			error = -EDEADLK;
			if (posix_locks_deadlock(request, fl))
				goto out;
			error = FILE_LOCK_DEFERRED;
			locks_insert_block(fl, request);
			goto out;
  		}
  	}

	/* If we're just looking for a conflict, we're done. */
	error = 0;
	if (request->fl_flags & FL_ACCESS)
		goto out;

	/*
	 * Find the first old lock with the same owner as the new lock.
	 */
	
	before = &inode->i_flock;

	/* First skip locks owned by other processes.  */
	while ((fl = *before) && (!IS_POSIX(fl) ||
				  !posix_same_owner(request, fl))) {
		before = &fl->fl_next;
	}

	/* Process locks with this owner.  */
	while ((fl = *before) && posix_same_owner(request, fl)) {
		/* Detect adjacent or overlapping regions (if same lock type)
		 */
		if (request->fl_type == fl->fl_type) {
			/* In all comparisons of start vs end, use
			 * "start - 1" rather than "end + 1". If end
			 * is OFFSET_MAX, end + 1 will become negative.
			 */
			if (fl->fl_end < request->fl_start - 1)
				goto next_lock;
			/* If the next lock in the list has entirely bigger
			 * addresses than the new one, insert the lock here.
			 */
			if (fl->fl_start - 1 > request->fl_end)
				break;

			/* If we come here, the new and old lock are of the
			 * same type and adjacent or overlapping. Make one
			 * lock yielding from the lower start address of both
			 * locks to the higher end address.
			 */
			if (fl->fl_start > request->fl_start)
				fl->fl_start = request->fl_start;
			else
				request->fl_start = fl->fl_start;
			if (fl->fl_end < request->fl_end)
				fl->fl_end = request->fl_end;
			else
				request->fl_end = fl->fl_end;
			if (added) {
				locks_delete_lock(before);
				continue;
			}
			request = fl;
			added = 1;
		}
		else {
			/* Processing for different lock types is a bit
			 * more complex.
			 */
			if (fl->fl_end < request->fl_start)
				goto next_lock;
			if (fl->fl_start > request->fl_end)
				break;
			if (request->fl_type == F_UNLCK)
				added = 1;
			if (fl->fl_start < request->fl_start)
				left = fl;
			/* If the next lock in the list has a higher end
			 * address than the new one, insert the new one here.
			 */
			if (fl->fl_end > request->fl_end) {
				right = fl;
				break;
			}
			if (fl->fl_start >= request->fl_start) {
				/* The new lock completely replaces an old
				 * one (This may happen several times).
				 */
				if (added) {
					locks_delete_lock(before);
					continue;
				}
				/* Replace the old lock with the new one.
				 * Wake up anybody waiting for the old one,
				 * as the change in lock type might satisfy
				 * their needs.
				 */
				locks_wake_up_blocks(fl);
				fl->fl_start = request->fl_start;
				fl->fl_end = request->fl_end;
				fl->fl_type = request->fl_type;
				locks_release_private(fl);
				locks_copy_private(fl, request);
				request = fl;
				added = 1;
			}
		}
		/* Go on to next lock.
		 */
	next_lock:
		before = &fl->fl_next;
	}

	/*
	 * The above code only modifies existing locks in case of
	 * merging or replacing.  If new lock(s) need to be inserted
	 * all modifications are done bellow this, so it's safe yet to
	 * bail out.
	 */
	error = -ENOLCK; /* "no luck" */
	if (right && left == right && !new_fl2)
		goto out;

	error = 0;
	if (!added) {
		if (request->fl_type == F_UNLCK) {
			if (request->fl_flags & FL_EXISTS)
				error = -ENOENT;
			goto out;
		}

		if (!new_fl) {
			error = -ENOLCK;
			goto out;
		}
		locks_copy_lock(new_fl, request);
		locks_insert_lock(before, new_fl);
		new_fl = NULL;
	}
	if (right) {
		if (left == right) {
			/* The new lock breaks the old one in two pieces,
			 * so we have to use the second new lock.
			 */
			left = new_fl2;
			new_fl2 = NULL;
			locks_copy_lock(left, right);
			locks_insert_lock(before, left);
		}
		right->fl_start = request->fl_end + 1;
		locks_wake_up_blocks(right);
	}
	if (left) {
		left->fl_end = request->fl_start - 1;
		locks_wake_up_blocks(left);
	}
 out:
	unlock_flocks();
	/*
	 * Free any unused locks.
	 */
	if (new_fl)
		locks_free_lock(new_fl);
	if (new_fl2)
		locks_free_lock(new_fl2);
	return error;
}

/**
 * posix_lock_file - Apply a POSIX-style lock to a file
 * @filp: The file to apply the lock to
 * @fl: The lock to be applied
 * @conflock: Place to return a copy of the conflicting lock, if found.
 *
 * Add a POSIX style lock to a file.
 * We merge adjacent & overlapping locks whenever possible.
 * POSIX locks are sorted by owner task, then by starting address
 *
 * Note that if called with an FL_EXISTS argument, the caller may determine
 * whether or not a lock was successfully freed by testing the return
 * value for -ENOENT.
 */
int posix_lock_file(struct file *filp, struct file_lock *fl,
			struct file_lock *conflock)
{
	return __posix_lock_file(filp->f_path.dentry->d_inode, fl, conflock);
}
EXPORT_SYMBOL(posix_lock_file);

/**
 * posix_lock_file_wait - Apply a POSIX-style lock to a file
 * @filp: The file to apply the lock to
 * @fl: The lock to be applied
 *
 * Add a POSIX style lock to a file.
 * We merge adjacent & overlapping locks whenever possible.
 * POSIX locks are sorted by owner task, then by starting address
 */
int posix_lock_file_wait(struct file *filp, struct file_lock *fl)
{
	int error;
	might_sleep ();
	for (;;) {
		error = posix_lock_file(filp, fl, NULL);
		if (error != FILE_LOCK_DEFERRED)
			break;
		error = wait_event_interruptible(fl->fl_wait, !fl->fl_next);
		if (!error)
			continue;

		locks_delete_block(fl);
		break;
	}
	return error;
}
EXPORT_SYMBOL(posix_lock_file_wait);

/**
 * locks_mandatory_locked - Check for an active lock
 * @inode: the file to check
 *
 * Searches the inode's list of locks to find any POSIX locks which conflict.
 * This function is called from locks_verify_locked() only.
 */
int locks_mandatory_locked(struct inode *inode)
{
	fl_owner_t owner = current->files;
	struct file_lock *fl;

	/*
	 * Search the lock list for this inode for any POSIX locks.
	 */
	lock_flocks();
	for (fl = inode->i_flock; fl != NULL; fl = fl->fl_next) {
		if (!IS_POSIX(fl))
			continue;
		if (fl->fl_owner != owner)
			break;
	}
	unlock_flocks();
	return fl ? -EAGAIN : 0;
}

/**
 * locks_mandatory_area - Check for a conflicting lock
 * @read_write: %FLOCK_VERIFY_WRITE for exclusive access, %FLOCK_VERIFY_READ
 *		for shared
 * @inode:      the file to check
 * @filp:       how the file was opened (if it was)
 * @offset:     start of area to check
 * @count:      length of area to check
 *
 * Searches the inode's list of locks to find any POSIX locks which conflict.
 * This function is called from rw_verify_area() and
 * locks_verify_truncate().
 */
int locks_mandatory_area(int read_write, struct inode *inode,
			 struct file *filp, loff_t offset,
			 size_t count)
{
	struct file_lock fl;
	int error;

	locks_init_lock(&fl);
	fl.fl_owner = current->files;
	fl.fl_pid = current->tgid;
	fl.fl_file = filp;
	fl.fl_flags = FL_POSIX | FL_ACCESS;
	if (filp && !(filp->f_flags & O_NONBLOCK))
		fl.fl_flags |= FL_SLEEP;
	fl.fl_type = (read_write == FLOCK_VERIFY_WRITE) ? F_WRLCK : F_RDLCK;
	fl.fl_start = offset;
	fl.fl_end = offset + count - 1;

	for (;;) {
		error = __posix_lock_file(inode, &fl, NULL);
		if (error != FILE_LOCK_DEFERRED)
			break;
		error = wait_event_interruptible(fl.fl_wait, !fl.fl_next);
		if (!error) {
			/*
			 * If we've been sleeping someone might have
			 * changed the permissions behind our back.
			 */
			if (__mandatory_lock(inode))
				continue;
		}

		locks_delete_block(&fl);
		break;
	}

	return error;
}

EXPORT_SYMBOL(locks_mandatory_area);

/* We already had a lease on this file; just change its type */
int lease_modify(struct file_lock **before, int arg)
{
	struct file_lock *fl = *before;
	int error = assign_type(fl, arg);

	if (error)
		return error;
	locks_wake_up_blocks(fl);
	if (arg == F_UNLCK)
		locks_delete_lock(before);
	return 0;
}

EXPORT_SYMBOL(lease_modify);

static void time_out_leases(struct inode *inode)
{
	struct file_lock **before;
	struct file_lock *fl;

	before = &inode->i_flock;
	while ((fl = *before) && IS_LEASE(fl) && (fl->fl_type & F_INPROGRESS)) {
		if ((fl->fl_break_time == 0)
				|| time_before(jiffies, fl->fl_break_time)) {
			before = &fl->fl_next;
			continue;
		}
		lease_modify(before, fl->fl_type & ~F_INPROGRESS);
		if (fl == *before)	/* lease_modify may have freed fl */
			before = &fl->fl_next;
	}
}

/**
 *	__break_lease	-	revoke all outstanding leases on file
 *	@inode: the inode of the file to return
 *	@mode: the open mode (read or write)
 *
 *	break_lease (inlined for speed) has checked there already is at least
 *	some kind of lock (maybe a lease) on this file.  Leases are broken on
 *	a call to open() or truncate().  This function can sleep unless you
 *	specified %O_NONBLOCK to your open().
 */
int __break_lease(struct inode *inode, unsigned int mode)
{
	int error = 0, future;
	struct file_lock *new_fl, *flock;
	struct file_lock *fl;
	unsigned long break_time;
	int i_have_this_lease = 0;
	int want_write = (mode & O_ACCMODE) != O_RDONLY;

	new_fl = lease_alloc(NULL, want_write ? F_WRLCK : F_RDLCK);

	lock_flocks();

	time_out_leases(inode);

	flock = inode->i_flock;
	if ((flock == NULL) || !IS_LEASE(flock))
		goto out;

	for (fl = flock; fl && IS_LEASE(fl); fl = fl->fl_next)
		if (fl->fl_owner == current->files)
			i_have_this_lease = 1;

	if (want_write) {
		/* If we want write access, we have to revoke any lease. */
		future = F_UNLCK | F_INPROGRESS;
	} else if (flock->fl_type & F_INPROGRESS) {
		/* If the lease is already being broken, we just leave it */
		future = flock->fl_type;
	} else if (flock->fl_type & F_WRLCK) {
		/* Downgrade the exclusive lease to a read-only lease. */
		future = F_RDLCK | F_INPROGRESS;
	} else {
		/* the existing lease was read-only, so we can read too. */
		goto out;
	}

	if (IS_ERR(new_fl) && !i_have_this_lease
			&& ((mode & O_NONBLOCK) == 0)) {
		error = PTR_ERR(new_fl);
		goto out;
	}

	break_time = 0;
	if (lease_break_time > 0) {
		break_time = jiffies + lease_break_time * HZ;
		if (break_time == 0)
			break_time++;	/* so that 0 means no break time */
	}

	for (fl = flock; fl && IS_LEASE(fl); fl = fl->fl_next) {
		if (fl->fl_type != future) {
			fl->fl_type = future;
			fl->fl_break_time = break_time;
			/* lease must have lmops break callback */
			fl->fl_lmops->fl_break(fl);
		}
	}

	if (i_have_this_lease || (mode & O_NONBLOCK)) {
		error = -EWOULDBLOCK;
		goto out;
	}

restart:
	break_time = flock->fl_break_time;
	if (break_time != 0) {
		break_time -= jiffies;
		if (break_time == 0)
			break_time++;
	}
	locks_insert_block(flock, new_fl);
	unlock_flocks();
	error = wait_event_interruptible_timeout(new_fl->fl_wait,
						!new_fl->fl_next, break_time);
	lock_flocks();
	__locks_delete_block(new_fl);
	if (error >= 0) {
		if (error == 0)
			time_out_leases(inode);
		/* Wait for the next lease that has not been broken yet */
		for (flock = inode->i_flock; flock && IS_LEASE(flock);
				flock = flock->fl_next) {
			if (flock->fl_type & F_INPROGRESS)
				goto restart;
		}
		error = 0;
	}

out:
	unlock_flocks();
	if (!IS_ERR(new_fl))
		locks_free_lock(new_fl);
	return error;
}

EXPORT_SYMBOL(__break_lease);

/**
 *	lease_get_mtime - get the last modified time of an inode
 *	@inode: the inode
 *      @time:  pointer to a timespec which will contain the last modified time
 *
 * This is to force NFS clients to flush their caches for files with
 * exclusive leases.  The justification is that if someone has an
 * exclusive lease, then they could be modifying it.
 */
void lease_get_mtime(struct inode *inode, struct timespec *time)
{
	struct file_lock *flock = inode->i_flock;
	if (flock && IS_LEASE(flock) && (flock->fl_type & F_WRLCK))
		*time = current_fs_time(inode->i_sb);
	else
		*time = inode->i_mtime;
}

EXPORT_SYMBOL(lease_get_mtime);

/**
 *	fcntl_getlease - Enquire what lease is currently active
 *	@filp: the file
 *
 *	The value returned by this function will be one of
 *	(if no lease break is pending):
 *
 *	%F_RDLCK to indicate a shared lease is held.
 *
 *	%F_WRLCK to indicate an exclusive lease is held.
 *
 *	%F_UNLCK to indicate no lease is held.
 *
 *	(if a lease break is pending):
 *
 *	%F_RDLCK to indicate an exclusive lease needs to be
 *		changed to a shared lease (or removed).
 *
 *	%F_UNLCK to indicate the lease needs to be removed.
 *
 *	XXX: sfr & willy disagree over whether F_INPROGRESS
 *	should be returned to userspace.
 */
int fcntl_getlease(struct file *filp)
{
	struct file_lock *fl;
	int type = F_UNLCK;

	lock_flocks();
	time_out_leases(filp->f_path.dentry->d_inode);
	for (fl = filp->f_path.dentry->d_inode->i_flock; fl && IS_LEASE(fl);
			fl = fl->fl_next) {
		if (fl->fl_file == filp) {
			type = fl->fl_type & ~F_INPROGRESS;
			break;
		}
	}
	unlock_flocks();
	return type;
}

/**
 *	generic_setlease	-	sets a lease on an open file
 *	@filp: file pointer
 *	@arg: type of lease to obtain
 *	@flp: input - file_lock to use, output - file_lock inserted
 *
 *	The (input) flp->fl_lmops->fl_break function is required
 *	by break_lease().
 *
 *	Called with file_lock_lock held.
 */
int generic_setlease(struct file *filp, long arg, struct file_lock **flp)
{
	struct file_lock *fl, **before, **my_before = NULL, *lease;
	struct dentry *dentry = filp->f_path.dentry;
	struct inode *inode = dentry->d_inode;
	int error, rdlease_count = 0, wrlease_count = 0;

	lease = *flp;

	error = -EACCES;
	if ((current_fsuid() != inode->i_uid) && !capable(CAP_LEASE))
		goto out;
	error = -EINVAL;
	if (!S_ISREG(inode->i_mode))
		goto out;
	error = security_file_lock(filp, arg);
	if (error)
		goto out;

	time_out_leases(inode);

	BUG_ON(!(*flp)->fl_lmops->fl_break);

	if (arg != F_UNLCK) {
		error = -EAGAIN;
		if ((arg == F_RDLCK) && (atomic_read(&inode->i_writecount) > 0))
			goto out;
		if ((arg == F_WRLCK)
		    && ((atomic_read(&dentry->d_count) > 1)
			|| (atomic_read(&inode->i_count) > 1)))
			goto out;
	}

	/*
	 * At this point, we know that if there is an exclusive
	 * lease on this file, then we hold it on this filp
	 * (otherwise our open of this file would have blocked).
	 * And if we are trying to acquire an exclusive lease,
	 * then the file is not open by anyone (including us)
	 * except for this filp.
	 */
	for (before = &inode->i_flock;
			((fl = *before) != NULL) && IS_LEASE(fl);
			before = &fl->fl_next) {
		if (lease->fl_lmops->fl_mylease(fl, lease))
			my_before = before;
		else if (fl->fl_type == (F_INPROGRESS | F_UNLCK))
			/*
			 * Someone is in the process of opening this
			 * file for writing so we may not take an
			 * exclusive lease on it.
			 */
			wrlease_count++;
		else
			rdlease_count++;
	}

	error = -EAGAIN;
	if ((arg == F_RDLCK && (wrlease_count > 0)) ||
	    (arg == F_WRLCK && ((rdlease_count + wrlease_count) > 0)))
		goto out;

	if (my_before != NULL) {
		error = lease->fl_lmops->fl_change(my_before, arg);
		if (!error)
			*flp = *my_before;
		goto out;
	}

	if (arg == F_UNLCK)
		goto out;

	error = -EINVAL;
	if (!leases_enable)
		goto out;

	locks_insert_lock(before, lease);
	return 0;

out:
<<<<<<< HEAD
	if (arg != F_UNLCK)
		locks_free_lock(lease);
=======
>>>>>>> c8ddb271
	return error;
}
EXPORT_SYMBOL(generic_setlease);

static int __vfs_setlease(struct file *filp, long arg, struct file_lock **lease)
{
	if (filp->f_op && filp->f_op->setlease)
		return filp->f_op->setlease(filp, arg, lease);
	else
		return generic_setlease(filp, arg, lease);
}

/**
 *	vfs_setlease        -       sets a lease on an open file
 *	@filp: file pointer
 *	@arg: type of lease to obtain
 *	@lease: file_lock to use
 *
 *	Call this to establish a lease on the file.
 *	The (*lease)->fl_lmops->fl_break operation must be set; if not,
 *	break_lease will oops!
 *
 *	This will call the filesystem's setlease file method, if
 *	defined.  Note that there is no getlease method; instead, the
 *	filesystem setlease method should call back to setlease() to
 *	add a lease to the inode's lease list, where fcntl_getlease() can
 *	find it.  Since fcntl_getlease() only reports whether the current
 *	task holds a lease, a cluster filesystem need only do this for
 *	leases held by processes on this node.
 *
 *	There is also no break_lease method; filesystems that
 *	handle their own leases should break leases themselves from the
 *	filesystem's open, create, and (on truncate) setattr methods.
 *
 *	Warning: the only current setlease methods exist only to disable
 *	leases in certain cases.  More vfs changes may be required to
 *	allow a full filesystem lease implementation.
 */

int vfs_setlease(struct file *filp, long arg, struct file_lock **lease)
{
	int error;

	lock_flocks();
	error = __vfs_setlease(filp, arg, lease);
	unlock_flocks();

	return error;
}
EXPORT_SYMBOL_GPL(vfs_setlease);

static int do_fcntl_delete_lease(struct file *filp)
{
	struct file_lock fl, *flp = &fl;

	lease_init(filp, F_UNLCK, flp);

	return vfs_setlease(filp, F_UNLCK, &flp);
}

static int do_fcntl_add_lease(unsigned int fd, struct file *filp, long arg)
{
	struct file_lock *fl;
	struct fasync_struct *new;
	struct inode *inode = filp->f_path.dentry->d_inode;
	int error;

	fl = lease_alloc(filp, arg);
	if (IS_ERR(fl))
		return PTR_ERR(fl);

	new = fasync_alloc();
	if (!new) {
		locks_free_lock(fl);
		return -ENOMEM;
	}
	lock_flocks();
	error = __vfs_setlease(filp, arg, &fl);
<<<<<<< HEAD
	if (error)
		goto out_unlock;

	/*
	 * fasync_insert_entry() returns the old entry if any.
	 * If there was no old entry, then it used 'new' and
	 * inserted it into the fasync list. Clear new so that
	 * we don't release it here.
	 */
	if (!fasync_insert_entry(fd, filp, &fl->fl_fasync, new))
		new = NULL;

=======
	if (error) {
		unlock_flocks();
		locks_free_lock(fl);
		goto out_free_fasync;
	}

	/*
	 * fasync_insert_entry() returns the old entry if any.
	 * If there was no old entry, then it used 'new' and
	 * inserted it into the fasync list. Clear new so that
	 * we don't release it here.
	 */
	if (!fasync_insert_entry(fd, filp, &fl->fl_fasync, new))
		new = NULL;

>>>>>>> c8ddb271
	if (error < 0) {
		/* remove lease just inserted by setlease */
		fl->fl_type = F_UNLCK | F_INPROGRESS;
		fl->fl_break_time = jiffies - 10;
		time_out_leases(inode);
	} else {
		error = __f_setown(filp, task_pid(current), PIDTYPE_PID, 0);
	}
	unlock_flocks();

<<<<<<< HEAD
	error = __f_setown(filp, task_pid(current), PIDTYPE_PID, 0);
out_unlock:
	unlock_flocks();
=======
out_free_fasync:
>>>>>>> c8ddb271
	if (new)
		fasync_free(new);
	return error;
}

/**
 *	fcntl_setlease	-	sets a lease on an open file
 *	@fd: open file descriptor
 *	@filp: file pointer
 *	@arg: type of lease to obtain
 *
 *	Call this fcntl to establish a lease on the file.
 *	Note that you also need to call %F_SETSIG to
 *	receive a signal when the lease is broken.
 */
int fcntl_setlease(unsigned int fd, struct file *filp, long arg)
{
	if (arg == F_UNLCK)
		return do_fcntl_delete_lease(filp);
	return do_fcntl_add_lease(fd, filp, arg);
}

/**
 * flock_lock_file_wait - Apply a FLOCK-style lock to a file
 * @filp: The file to apply the lock to
 * @fl: The lock to be applied
 *
 * Add a FLOCK style lock to a file.
 */
int flock_lock_file_wait(struct file *filp, struct file_lock *fl)
{
	int error;
	might_sleep();
	for (;;) {
		error = flock_lock_file(filp, fl);
		if (error != FILE_LOCK_DEFERRED)
			break;
		error = wait_event_interruptible(fl->fl_wait, !fl->fl_next);
		if (!error)
			continue;

		locks_delete_block(fl);
		break;
	}
	return error;
}

EXPORT_SYMBOL(flock_lock_file_wait);

/**
 *	sys_flock: - flock() system call.
 *	@fd: the file descriptor to lock.
 *	@cmd: the type of lock to apply.
 *
 *	Apply a %FL_FLOCK style lock to an open file descriptor.
 *	The @cmd can be one of
 *
 *	%LOCK_SH -- a shared lock.
 *
 *	%LOCK_EX -- an exclusive lock.
 *
 *	%LOCK_UN -- remove an existing lock.
 *
 *	%LOCK_MAND -- a `mandatory' flock.  This exists to emulate Windows Share Modes.
 *
 *	%LOCK_MAND can be combined with %LOCK_READ or %LOCK_WRITE to allow other
 *	processes read and write access respectively.
 */
SYSCALL_DEFINE2(flock, unsigned int, fd, unsigned int, cmd)
{
	struct file *filp;
	struct file_lock *lock;
	int can_sleep, unlock;
	int error;

	error = -EBADF;
	filp = fget(fd);
	if (!filp)
		goto out;

	can_sleep = !(cmd & LOCK_NB);
	cmd &= ~LOCK_NB;
	unlock = (cmd == LOCK_UN);

	if (!unlock && !(cmd & LOCK_MAND) &&
	    !(filp->f_mode & (FMODE_READ|FMODE_WRITE)))
		goto out_putf;

	error = flock_make_lock(filp, &lock, cmd);
	if (error)
		goto out_putf;
	if (can_sleep)
		lock->fl_flags |= FL_SLEEP;

	error = security_file_lock(filp, lock->fl_type);
	if (error)
		goto out_free;

	if (filp->f_op && filp->f_op->flock)
		error = filp->f_op->flock(filp,
					  (can_sleep) ? F_SETLKW : F_SETLK,
					  lock);
	else
		error = flock_lock_file_wait(filp, lock);

 out_free:
	locks_free_lock(lock);

 out_putf:
	fput(filp);
 out:
	return error;
}

/**
 * vfs_test_lock - test file byte range lock
 * @filp: The file to test lock for
 * @fl: The lock to test; also used to hold result
 *
 * Returns -ERRNO on failure.  Indicates presence of conflicting lock by
 * setting conf->fl_type to something other than F_UNLCK.
 */
int vfs_test_lock(struct file *filp, struct file_lock *fl)
{
	if (filp->f_op && filp->f_op->lock)
		return filp->f_op->lock(filp, F_GETLK, fl);
	posix_test_lock(filp, fl);
	return 0;
}
EXPORT_SYMBOL_GPL(vfs_test_lock);

static int posix_lock_to_flock(struct flock *flock, struct file_lock *fl)
{
	flock->l_pid = fl->fl_pid;
#if BITS_PER_LONG == 32
	/*
	 * Make sure we can represent the posix lock via
	 * legacy 32bit flock.
	 */
	if (fl->fl_start > OFFT_OFFSET_MAX)
		return -EOVERFLOW;
	if (fl->fl_end != OFFSET_MAX && fl->fl_end > OFFT_OFFSET_MAX)
		return -EOVERFLOW;
#endif
	flock->l_start = fl->fl_start;
	flock->l_len = fl->fl_end == OFFSET_MAX ? 0 :
		fl->fl_end - fl->fl_start + 1;
	flock->l_whence = 0;
	flock->l_type = fl->fl_type;
	return 0;
}

#if BITS_PER_LONG == 32
static void posix_lock_to_flock64(struct flock64 *flock, struct file_lock *fl)
{
	flock->l_pid = fl->fl_pid;
	flock->l_start = fl->fl_start;
	flock->l_len = fl->fl_end == OFFSET_MAX ? 0 :
		fl->fl_end - fl->fl_start + 1;
	flock->l_whence = 0;
	flock->l_type = fl->fl_type;
}
#endif

/* Report the first existing lock that would conflict with l.
 * This implements the F_GETLK command of fcntl().
 */
int fcntl_getlk(struct file *filp, struct flock __user *l)
{
	struct file_lock file_lock;
	struct flock flock;
	int error;

	error = -EFAULT;
	if (copy_from_user(&flock, l, sizeof(flock)))
		goto out;
	error = -EINVAL;
	if ((flock.l_type != F_RDLCK) && (flock.l_type != F_WRLCK))
		goto out;

	error = flock_to_posix_lock(filp, &file_lock, &flock);
	if (error)
		goto out;

	error = vfs_test_lock(filp, &file_lock);
	if (error)
		goto out;
 
	flock.l_type = file_lock.fl_type;
	if (file_lock.fl_type != F_UNLCK) {
		error = posix_lock_to_flock(&flock, &file_lock);
		if (error)
			goto out;
	}
	error = -EFAULT;
	if (!copy_to_user(l, &flock, sizeof(flock)))
		error = 0;
out:
	return error;
}

/**
 * vfs_lock_file - file byte range lock
 * @filp: The file to apply the lock to
 * @cmd: type of locking operation (F_SETLK, F_GETLK, etc.)
 * @fl: The lock to be applied
 * @conf: Place to return a copy of the conflicting lock, if found.
 *
 * A caller that doesn't care about the conflicting lock may pass NULL
 * as the final argument.
 *
 * If the filesystem defines a private ->lock() method, then @conf will
 * be left unchanged; so a caller that cares should initialize it to
 * some acceptable default.
 *
 * To avoid blocking kernel daemons, such as lockd, that need to acquire POSIX
 * locks, the ->lock() interface may return asynchronously, before the lock has
 * been granted or denied by the underlying filesystem, if (and only if)
 * fl_grant is set. Callers expecting ->lock() to return asynchronously
 * will only use F_SETLK, not F_SETLKW; they will set FL_SLEEP if (and only if)
 * the request is for a blocking lock. When ->lock() does return asynchronously,
 * it must return FILE_LOCK_DEFERRED, and call ->fl_grant() when the lock
 * request completes.
 * If the request is for non-blocking lock the file system should return
 * FILE_LOCK_DEFERRED then try to get the lock and call the callback routine
 * with the result. If the request timed out the callback routine will return a
 * nonzero return code and the file system should release the lock. The file
 * system is also responsible to keep a corresponding posix lock when it
 * grants a lock so the VFS can find out which locks are locally held and do
 * the correct lock cleanup when required.
 * The underlying filesystem must not drop the kernel lock or call
 * ->fl_grant() before returning to the caller with a FILE_LOCK_DEFERRED
 * return code.
 */
int vfs_lock_file(struct file *filp, unsigned int cmd, struct file_lock *fl, struct file_lock *conf)
{
	if (filp->f_op && filp->f_op->lock)
		return filp->f_op->lock(filp, cmd, fl);
	else
		return posix_lock_file(filp, fl, conf);
}
EXPORT_SYMBOL_GPL(vfs_lock_file);

static int do_lock_file_wait(struct file *filp, unsigned int cmd,
			     struct file_lock *fl)
{
	int error;

	error = security_file_lock(filp, fl->fl_type);
	if (error)
		return error;

	for (;;) {
		error = vfs_lock_file(filp, cmd, fl, NULL);
		if (error != FILE_LOCK_DEFERRED)
			break;
		error = wait_event_interruptible(fl->fl_wait, !fl->fl_next);
		if (!error)
			continue;

		locks_delete_block(fl);
		break;
	}

	return error;
}

/* Apply the lock described by l to an open file descriptor.
 * This implements both the F_SETLK and F_SETLKW commands of fcntl().
 */
int fcntl_setlk(unsigned int fd, struct file *filp, unsigned int cmd,
		struct flock __user *l)
{
	struct file_lock *file_lock = locks_alloc_lock();
	struct flock flock;
	struct inode *inode;
	struct file *f;
	int error;

	if (file_lock == NULL)
		return -ENOLCK;

	/*
	 * This might block, so we do it before checking the inode.
	 */
	error = -EFAULT;
	if (copy_from_user(&flock, l, sizeof(flock)))
		goto out;

	inode = filp->f_path.dentry->d_inode;

	/* Don't allow mandatory locks on files that may be memory mapped
	 * and shared.
	 */
	if (mandatory_lock(inode) && mapping_writably_mapped(filp->f_mapping)) {
		error = -EAGAIN;
		goto out;
	}

again:
	error = flock_to_posix_lock(filp, file_lock, &flock);
	if (error)
		goto out;
	if (cmd == F_SETLKW) {
		file_lock->fl_flags |= FL_SLEEP;
	}
	
	error = -EBADF;
	switch (flock.l_type) {
	case F_RDLCK:
		if (!(filp->f_mode & FMODE_READ))
			goto out;
		break;
	case F_WRLCK:
		if (!(filp->f_mode & FMODE_WRITE))
			goto out;
		break;
	case F_UNLCK:
		break;
	default:
		error = -EINVAL;
		goto out;
	}

	error = do_lock_file_wait(filp, cmd, file_lock);

	/*
	 * Attempt to detect a close/fcntl race and recover by
	 * releasing the lock that was just acquired.
	 */
	/*
	 * we need that spin_lock here - it prevents reordering between
	 * update of inode->i_flock and check for it done in close().
	 * rcu_read_lock() wouldn't do.
	 */
	spin_lock(&current->files->file_lock);
	f = fcheck(fd);
	spin_unlock(&current->files->file_lock);
	if (!error && f != filp && flock.l_type != F_UNLCK) {
		flock.l_type = F_UNLCK;
		goto again;
	}

out:
	locks_free_lock(file_lock);
	return error;
}

#if BITS_PER_LONG == 32
/* Report the first existing lock that would conflict with l.
 * This implements the F_GETLK command of fcntl().
 */
int fcntl_getlk64(struct file *filp, struct flock64 __user *l)
{
	struct file_lock file_lock;
	struct flock64 flock;
	int error;

	error = -EFAULT;
	if (copy_from_user(&flock, l, sizeof(flock)))
		goto out;
	error = -EINVAL;
	if ((flock.l_type != F_RDLCK) && (flock.l_type != F_WRLCK))
		goto out;

	error = flock64_to_posix_lock(filp, &file_lock, &flock);
	if (error)
		goto out;

	error = vfs_test_lock(filp, &file_lock);
	if (error)
		goto out;

	flock.l_type = file_lock.fl_type;
	if (file_lock.fl_type != F_UNLCK)
		posix_lock_to_flock64(&flock, &file_lock);

	error = -EFAULT;
	if (!copy_to_user(l, &flock, sizeof(flock)))
		error = 0;
  
out:
	return error;
}

/* Apply the lock described by l to an open file descriptor.
 * This implements both the F_SETLK and F_SETLKW commands of fcntl().
 */
int fcntl_setlk64(unsigned int fd, struct file *filp, unsigned int cmd,
		struct flock64 __user *l)
{
	struct file_lock *file_lock = locks_alloc_lock();
	struct flock64 flock;
	struct inode *inode;
	struct file *f;
	int error;

	if (file_lock == NULL)
		return -ENOLCK;

	/*
	 * This might block, so we do it before checking the inode.
	 */
	error = -EFAULT;
	if (copy_from_user(&flock, l, sizeof(flock)))
		goto out;

	inode = filp->f_path.dentry->d_inode;

	/* Don't allow mandatory locks on files that may be memory mapped
	 * and shared.
	 */
	if (mandatory_lock(inode) && mapping_writably_mapped(filp->f_mapping)) {
		error = -EAGAIN;
		goto out;
	}

again:
	error = flock64_to_posix_lock(filp, file_lock, &flock);
	if (error)
		goto out;
	if (cmd == F_SETLKW64) {
		file_lock->fl_flags |= FL_SLEEP;
	}
	
	error = -EBADF;
	switch (flock.l_type) {
	case F_RDLCK:
		if (!(filp->f_mode & FMODE_READ))
			goto out;
		break;
	case F_WRLCK:
		if (!(filp->f_mode & FMODE_WRITE))
			goto out;
		break;
	case F_UNLCK:
		break;
	default:
		error = -EINVAL;
		goto out;
	}

	error = do_lock_file_wait(filp, cmd, file_lock);

	/*
	 * Attempt to detect a close/fcntl race and recover by
	 * releasing the lock that was just acquired.
	 */
	spin_lock(&current->files->file_lock);
	f = fcheck(fd);
	spin_unlock(&current->files->file_lock);
	if (!error && f != filp && flock.l_type != F_UNLCK) {
		flock.l_type = F_UNLCK;
		goto again;
	}

out:
	locks_free_lock(file_lock);
	return error;
}
#endif /* BITS_PER_LONG == 32 */

/*
 * This function is called when the file is being removed
 * from the task's fd array.  POSIX locks belonging to this task
 * are deleted at this time.
 */
void locks_remove_posix(struct file *filp, fl_owner_t owner)
{
	struct file_lock lock;

	/*
	 * If there are no locks held on this file, we don't need to call
	 * posix_lock_file().  Another process could be setting a lock on this
	 * file at the same time, but we wouldn't remove that lock anyway.
	 */
	if (!filp->f_path.dentry->d_inode->i_flock)
		return;

	lock.fl_type = F_UNLCK;
	lock.fl_flags = FL_POSIX | FL_CLOSE;
	lock.fl_start = 0;
	lock.fl_end = OFFSET_MAX;
	lock.fl_owner = owner;
	lock.fl_pid = current->tgid;
	lock.fl_file = filp;
	lock.fl_ops = NULL;
	lock.fl_lmops = NULL;

	vfs_lock_file(filp, F_SETLK, &lock, NULL);

	if (lock.fl_ops && lock.fl_ops->fl_release_private)
		lock.fl_ops->fl_release_private(&lock);
}

EXPORT_SYMBOL(locks_remove_posix);

/*
 * This function is called on the last close of an open file.
 */
void locks_remove_flock(struct file *filp)
{
	struct inode * inode = filp->f_path.dentry->d_inode;
	struct file_lock *fl;
	struct file_lock **before;

	if (!inode->i_flock)
		return;

	if (filp->f_op && filp->f_op->flock) {
		struct file_lock fl = {
			.fl_pid = current->tgid,
			.fl_file = filp,
			.fl_flags = FL_FLOCK,
			.fl_type = F_UNLCK,
			.fl_end = OFFSET_MAX,
		};
		filp->f_op->flock(filp, F_SETLKW, &fl);
		if (fl.fl_ops && fl.fl_ops->fl_release_private)
			fl.fl_ops->fl_release_private(&fl);
	}

	lock_flocks();
	before = &inode->i_flock;

	while ((fl = *before) != NULL) {
		if (fl->fl_file == filp) {
			if (IS_FLOCK(fl)) {
				locks_delete_lock(before);
				continue;
			}
			if (IS_LEASE(fl)) {
				lease_modify(before, F_UNLCK);
				continue;
			}
			/* What? */
			BUG();
 		}
		before = &fl->fl_next;
	}
	unlock_flocks();
}

/**
 *	posix_unblock_lock - stop waiting for a file lock
 *      @filp:   how the file was opened
 *	@waiter: the lock which was waiting
 *
 *	lockd needs to block waiting for locks.
 */
int
posix_unblock_lock(struct file *filp, struct file_lock *waiter)
{
	int status = 0;

	lock_flocks();
	if (waiter->fl_next)
		__locks_delete_block(waiter);
	else
		status = -ENOENT;
	unlock_flocks();
	return status;
}

EXPORT_SYMBOL(posix_unblock_lock);

/**
 * vfs_cancel_lock - file byte range unblock lock
 * @filp: The file to apply the unblock to
 * @fl: The lock to be unblocked
 *
 * Used by lock managers to cancel blocked requests
 */
int vfs_cancel_lock(struct file *filp, struct file_lock *fl)
{
	if (filp->f_op && filp->f_op->lock)
		return filp->f_op->lock(filp, F_CANCELLK, fl);
	return 0;
}

EXPORT_SYMBOL_GPL(vfs_cancel_lock);

#ifdef CONFIG_PROC_FS
#include <linux/proc_fs.h>
#include <linux/seq_file.h>

static void lock_get_status(struct seq_file *f, struct file_lock *fl,
			    loff_t id, char *pfx)
{
	struct inode *inode = NULL;
	unsigned int fl_pid;

	if (fl->fl_nspid)
		fl_pid = pid_vnr(fl->fl_nspid);
	else
		fl_pid = fl->fl_pid;

	if (fl->fl_file != NULL)
		inode = fl->fl_file->f_path.dentry->d_inode;

	seq_printf(f, "%lld:%s ", id, pfx);
	if (IS_POSIX(fl)) {
		seq_printf(f, "%6s %s ",
			     (fl->fl_flags & FL_ACCESS) ? "ACCESS" : "POSIX ",
			     (inode == NULL) ? "*NOINODE*" :
			     mandatory_lock(inode) ? "MANDATORY" : "ADVISORY ");
	} else if (IS_FLOCK(fl)) {
		if (fl->fl_type & LOCK_MAND) {
			seq_printf(f, "FLOCK  MSNFS     ");
		} else {
			seq_printf(f, "FLOCK  ADVISORY  ");
		}
	} else if (IS_LEASE(fl)) {
		seq_printf(f, "LEASE  ");
		if (fl->fl_type & F_INPROGRESS)
			seq_printf(f, "BREAKING  ");
		else if (fl->fl_file)
			seq_printf(f, "ACTIVE    ");
		else
			seq_printf(f, "BREAKER   ");
	} else {
		seq_printf(f, "UNKNOWN UNKNOWN  ");
	}
	if (fl->fl_type & LOCK_MAND) {
		seq_printf(f, "%s ",
			       (fl->fl_type & LOCK_READ)
			       ? (fl->fl_type & LOCK_WRITE) ? "RW   " : "READ "
			       : (fl->fl_type & LOCK_WRITE) ? "WRITE" : "NONE ");
	} else {
		seq_printf(f, "%s ",
			       (fl->fl_type & F_INPROGRESS)
			       ? (fl->fl_type & F_UNLCK) ? "UNLCK" : "READ "
			       : (fl->fl_type & F_WRLCK) ? "WRITE" : "READ ");
	}
	if (inode) {
#ifdef WE_CAN_BREAK_LSLK_NOW
		seq_printf(f, "%d %s:%ld ", fl_pid,
				inode->i_sb->s_id, inode->i_ino);
#else
		/* userspace relies on this representation of dev_t ;-( */
		seq_printf(f, "%d %02x:%02x:%ld ", fl_pid,
				MAJOR(inode->i_sb->s_dev),
				MINOR(inode->i_sb->s_dev), inode->i_ino);
#endif
	} else {
		seq_printf(f, "%d <none>:0 ", fl_pid);
	}
	if (IS_POSIX(fl)) {
		if (fl->fl_end == OFFSET_MAX)
			seq_printf(f, "%Ld EOF\n", fl->fl_start);
		else
			seq_printf(f, "%Ld %Ld\n", fl->fl_start, fl->fl_end);
	} else {
		seq_printf(f, "0 EOF\n");
	}
}

static int locks_show(struct seq_file *f, void *v)
{
	struct file_lock *fl, *bfl;

	fl = list_entry(v, struct file_lock, fl_link);

	lock_get_status(f, fl, *((loff_t *)f->private), "");

	list_for_each_entry(bfl, &fl->fl_block, fl_block)
		lock_get_status(f, bfl, *((loff_t *)f->private), " ->");

	return 0;
}

static void *locks_start(struct seq_file *f, loff_t *pos)
{
	loff_t *p = f->private;

	lock_flocks();
	*p = (*pos + 1);
	return seq_list_start(&file_lock_list, *pos);
}

static void *locks_next(struct seq_file *f, void *v, loff_t *pos)
{
	loff_t *p = f->private;
	++*p;
	return seq_list_next(v, &file_lock_list, pos);
}

static void locks_stop(struct seq_file *f, void *v)
{
	unlock_flocks();
}

static const struct seq_operations locks_seq_operations = {
	.start	= locks_start,
	.next	= locks_next,
	.stop	= locks_stop,
	.show	= locks_show,
};

static int locks_open(struct inode *inode, struct file *filp)
{
	return seq_open_private(filp, &locks_seq_operations, sizeof(loff_t));
}

static const struct file_operations proc_locks_operations = {
	.open		= locks_open,
	.read		= seq_read,
	.llseek		= seq_lseek,
	.release	= seq_release_private,
};

static int __init proc_locks_init(void)
{
	proc_create("locks", 0, NULL, &proc_locks_operations);
	return 0;
}
module_init(proc_locks_init);
#endif

/**
 *	lock_may_read - checks that the region is free of locks
 *	@inode: the inode that is being read
 *	@start: the first byte to read
 *	@len: the number of bytes to read
 *
 *	Emulates Windows locking requirements.  Whole-file
 *	mandatory locks (share modes) can prohibit a read and
 *	byte-range POSIX locks can prohibit a read if they overlap.
 *
 *	N.B. this function is only ever called
 *	from knfsd and ownership of locks is never checked.
 */
int lock_may_read(struct inode *inode, loff_t start, unsigned long len)
{
	struct file_lock *fl;
	int result = 1;
	lock_flocks();
	for (fl = inode->i_flock; fl != NULL; fl = fl->fl_next) {
		if (IS_POSIX(fl)) {
			if (fl->fl_type == F_RDLCK)
				continue;
			if ((fl->fl_end < start) || (fl->fl_start > (start + len)))
				continue;
		} else if (IS_FLOCK(fl)) {
			if (!(fl->fl_type & LOCK_MAND))
				continue;
			if (fl->fl_type & LOCK_READ)
				continue;
		} else
			continue;
		result = 0;
		break;
	}
	unlock_flocks();
	return result;
}

EXPORT_SYMBOL(lock_may_read);

/**
 *	lock_may_write - checks that the region is free of locks
 *	@inode: the inode that is being written
 *	@start: the first byte to write
 *	@len: the number of bytes to write
 *
 *	Emulates Windows locking requirements.  Whole-file
 *	mandatory locks (share modes) can prohibit a write and
 *	byte-range POSIX locks can prohibit a write if they overlap.
 *
 *	N.B. this function is only ever called
 *	from knfsd and ownership of locks is never checked.
 */
int lock_may_write(struct inode *inode, loff_t start, unsigned long len)
{
	struct file_lock *fl;
	int result = 1;
	lock_flocks();
	for (fl = inode->i_flock; fl != NULL; fl = fl->fl_next) {
		if (IS_POSIX(fl)) {
			if ((fl->fl_end < start) || (fl->fl_start > (start + len)))
				continue;
		} else if (IS_FLOCK(fl)) {
			if (!(fl->fl_type & LOCK_MAND))
				continue;
			if (fl->fl_type & LOCK_WRITE)
				continue;
		} else
			continue;
		result = 0;
		break;
	}
	unlock_flocks();
	return result;
}

EXPORT_SYMBOL(lock_may_write);

static int __init filelock_init(void)
{
	filelock_cache = kmem_cache_create("file_lock_cache",
			sizeof(struct file_lock), 0, SLAB_PANIC,
			init_once);
	return 0;
}

core_initcall(filelock_init);<|MERGE_RESOLUTION|>--- conflicted
+++ resolved
@@ -1442,11 +1442,6 @@
 	return 0;
 
 out:
-<<<<<<< HEAD
-	if (arg != F_UNLCK)
-		locks_free_lock(lease);
-=======
->>>>>>> c8ddb271
 	return error;
 }
 EXPORT_SYMBOL(generic_setlease);
@@ -1525,9 +1520,11 @@
 	}
 	lock_flocks();
 	error = __vfs_setlease(filp, arg, &fl);
-<<<<<<< HEAD
-	if (error)
-		goto out_unlock;
+	if (error) {
+		unlock_flocks();
+		locks_free_lock(fl);
+		goto out_free_fasync;
+	}
 
 	/*
 	 * fasync_insert_entry() returns the old entry if any.
@@ -1538,23 +1535,6 @@
 	if (!fasync_insert_entry(fd, filp, &fl->fl_fasync, new))
 		new = NULL;
 
-=======
-	if (error) {
-		unlock_flocks();
-		locks_free_lock(fl);
-		goto out_free_fasync;
-	}
-
-	/*
-	 * fasync_insert_entry() returns the old entry if any.
-	 * If there was no old entry, then it used 'new' and
-	 * inserted it into the fasync list. Clear new so that
-	 * we don't release it here.
-	 */
-	if (!fasync_insert_entry(fd, filp, &fl->fl_fasync, new))
-		new = NULL;
-
->>>>>>> c8ddb271
 	if (error < 0) {
 		/* remove lease just inserted by setlease */
 		fl->fl_type = F_UNLCK | F_INPROGRESS;
@@ -1565,13 +1545,7 @@
 	}
 	unlock_flocks();
 
-<<<<<<< HEAD
-	error = __f_setown(filp, task_pid(current), PIDTYPE_PID, 0);
-out_unlock:
-	unlock_flocks();
-=======
 out_free_fasync:
->>>>>>> c8ddb271
 	if (new)
 		fasync_free(new);
 	return error;
