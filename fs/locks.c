// SPDX-License-Identifier: GPL-2.0-only
/*
 *  linux/fs/locks.c
 *
 *  Provide support for fcntl()'s F_GETLK, F_SETLK, and F_SETLKW calls.
 *  Doug Evans (dje@spiff.uucp), August 07, 1992
 *
 *  Deadlock detection added.
 *  FIXME: one thing isn't handled yet:
 *	- mandatory locks (requires lots of changes elsewhere)
 *  Kelly Carmichael (kelly@[142.24.8.65]), September 17, 1994.
 *
 *  Miscellaneous edits, and a total rewrite of posix_lock_file() code.
 *  Kai Petzke (wpp@marie.physik.tu-berlin.de), 1994
 *
 *  Converted file_lock_table to a linked list from an array, which eliminates
 *  the limits on how many active file locks are open.
 *  Chad Page (pageone@netcom.com), November 27, 1994
 *
 *  Removed dependency on file descriptors. dup()'ed file descriptors now
 *  get the same locks as the original file descriptors, and a close() on
 *  any file descriptor removes ALL the locks on the file for the current
 *  process. Since locks still depend on the process id, locks are inherited
 *  after an exec() but not after a fork(). This agrees with POSIX, and both
 *  BSD and SVR4 practice.
 *  Andy Walker (andy@lysaker.kvaerner.no), February 14, 1995
 *
 *  Scrapped free list which is redundant now that we allocate locks
 *  dynamically with kmalloc()/kfree().
 *  Andy Walker (andy@lysaker.kvaerner.no), February 21, 1995
 *
 *  Implemented two lock personalities - FL_FLOCK and FL_POSIX.
 *
 *  FL_POSIX locks are created with calls to fcntl() and lockf() through the
 *  fcntl() system call. They have the semantics described above.
 *
 *  FL_FLOCK locks are created with calls to flock(), through the flock()
 *  system call, which is new. Old C libraries implement flock() via fcntl()
 *  and will continue to use the old, broken implementation.
 *
 *  FL_FLOCK locks follow the 4.4 BSD flock() semantics. They are associated
 *  with a file pointer (filp). As a result they can be shared by a parent
 *  process and its children after a fork(). They are removed when the last
 *  file descriptor referring to the file pointer is closed (unless explicitly
 *  unlocked).
 *
 *  FL_FLOCK locks never deadlock, an existing lock is always removed before
 *  upgrading from shared to exclusive (or vice versa). When this happens
 *  any processes blocked by the current lock are woken up and allowed to
 *  run before the new lock is applied.
 *  Andy Walker (andy@lysaker.kvaerner.no), June 09, 1995
 *
 *  Removed some race conditions in flock_lock_file(), marked other possible
 *  races. Just grep for FIXME to see them.
 *  Dmitry Gorodchanin (pgmdsg@ibi.com), February 09, 1996.
 *
 *  Addressed Dmitry's concerns. Deadlock checking no longer recursive.
 *  Lock allocation changed to GFP_ATOMIC as we can't afford to sleep
 *  once we've checked for blocking and deadlocking.
 *  Andy Walker (andy@lysaker.kvaerner.no), April 03, 1996.
 *
 *  Initial implementation of mandatory locks. SunOS turned out to be
 *  a rotten model, so I implemented the "obvious" semantics.
 *  See 'Documentation/filesystems/mandatory-locking.txt' for details.
 *  Andy Walker (andy@lysaker.kvaerner.no), April 06, 1996.
 *
 *  Don't allow mandatory locks on mmap()'ed files. Added simple functions to
 *  check if a file has mandatory locks, used by mmap(), open() and creat() to
 *  see if system call should be rejected. Ref. HP-UX/SunOS/Solaris Reference
 *  Manual, Section 2.
 *  Andy Walker (andy@lysaker.kvaerner.no), April 09, 1996.
 *
 *  Tidied up block list handling. Added '/proc/locks' interface.
 *  Andy Walker (andy@lysaker.kvaerner.no), April 24, 1996.
 *
 *  Fixed deadlock condition for pathological code that mixes calls to
 *  flock() and fcntl().
 *  Andy Walker (andy@lysaker.kvaerner.no), April 29, 1996.
 *
 *  Allow only one type of locking scheme (FL_POSIX or FL_FLOCK) to be in use
 *  for a given file at a time. Changed the CONFIG_LOCK_MANDATORY scheme to
 *  guarantee sensible behaviour in the case where file system modules might
 *  be compiled with different options than the kernel itself.
 *  Andy Walker (andy@lysaker.kvaerner.no), May 15, 1996.
 *
 *  Added a couple of missing wake_up() calls. Thanks to Thomas Meckel
 *  (Thomas.Meckel@mni.fh-giessen.de) for spotting this.
 *  Andy Walker (andy@lysaker.kvaerner.no), May 15, 1996.
 *
 *  Changed FL_POSIX locks to use the block list in the same way as FL_FLOCK
 *  locks. Changed process synchronisation to avoid dereferencing locks that
 *  have already been freed.
 *  Andy Walker (andy@lysaker.kvaerner.no), Sep 21, 1996.
 *
 *  Made the block list a circular list to minimise searching in the list.
 *  Andy Walker (andy@lysaker.kvaerner.no), Sep 25, 1996.
 *
 *  Made mandatory locking a mount option. Default is not to allow mandatory
 *  locking.
 *  Andy Walker (andy@lysaker.kvaerner.no), Oct 04, 1996.
 *
 *  Some adaptations for NFS support.
 *  Olaf Kirch (okir@monad.swb.de), Dec 1996,
 *
 *  Fixed /proc/locks interface so that we can't overrun the buffer we are handed.
 *  Andy Walker (andy@lysaker.kvaerner.no), May 12, 1997.
 *
 *  Use slab allocator instead of kmalloc/kfree.
 *  Use generic list implementation from <linux/list.h>.
 *  Sped up posix_locks_deadlock by only considering blocked locks.
 *  Matthew Wilcox <willy@debian.org>, March, 2000.
 *
 *  Leases and LOCK_MAND
 *  Matthew Wilcox <willy@debian.org>, June, 2000.
 *  Stephen Rothwell <sfr@canb.auug.org.au>, June, 2000.
 *
 * Locking conflicts and dependencies:
 * If multiple threads attempt to lock the same byte (or flock the same file)
 * only one can be granted the lock, and other must wait their turn.
 * The first lock has been "applied" or "granted", the others are "waiting"
 * and are "blocked" by the "applied" lock..
 *
 * Waiting and applied locks are all kept in trees whose properties are:
 *
 *	- the root of a tree may be an applied or waiting lock.
 *	- every other node in the tree is a waiting lock that
 *	  conflicts with every ancestor of that node.
 *
 * Every such tree begins life as a waiting singleton which obviously
 * satisfies the above properties.
 *
 * The only ways we modify trees preserve these properties:
 *
 *	1. We may add a new leaf node, but only after first verifying that it
 *	   conflicts with all of its ancestors.
 *	2. We may remove the root of a tree, creating a new singleton
 *	   tree from the root and N new trees rooted in the immediate
 *	   children.
 *	3. If the root of a tree is not currently an applied lock, we may
 *	   apply it (if possible).
 *	4. We may upgrade the root of the tree (either extend its range,
 *	   or upgrade its entire range from read to write).
 *
 * When an applied lock is modified in a way that reduces or downgrades any
 * part of its range, we remove all its children (2 above).  This particularly
 * happens when a lock is unlocked.
 *
 * For each of those child trees we "wake up" the thread which is
 * waiting for the lock so it can continue handling as follows: if the
 * root of the tree applies, we do so (3).  If it doesn't, it must
 * conflict with some applied lock.  We remove (wake up) all of its children
 * (2), and add it is a new leaf to the tree rooted in the applied
 * lock (1).  We then repeat the process recursively with those
 * children.
 *
 */

#include <linux/capability.h>
#include <linux/file.h>
#include <linux/fdtable.h>
#include <linux/fs.h>
#include <linux/init.h>
#include <linux/security.h>
#include <linux/slab.h>
#include <linux/syscalls.h>
#include <linux/time.h>
#include <linux/rcupdate.h>
#include <linux/pid_namespace.h>
#include <linux/hashtable.h>
#include <linux/percpu.h>

#define CREATE_TRACE_POINTS
#include <trace/events/filelock.h>

#include <linux/uaccess.h>

#define IS_POSIX(fl)	(fl->fl_flags & FL_POSIX)
#define IS_FLOCK(fl)	(fl->fl_flags & FL_FLOCK)
#define IS_LEASE(fl)	(fl->fl_flags & (FL_LEASE|FL_DELEG|FL_LAYOUT))
#define IS_OFDLCK(fl)	(fl->fl_flags & FL_OFDLCK)
#define IS_REMOTELCK(fl)	(fl->fl_pid <= 0)

static bool lease_breaking(struct file_lock *fl)
{
	return fl->fl_flags & (FL_UNLOCK_PENDING | FL_DOWNGRADE_PENDING);
}

static int target_leasetype(struct file_lock *fl)
{
	if (fl->fl_flags & FL_UNLOCK_PENDING)
		return F_UNLCK;
	if (fl->fl_flags & FL_DOWNGRADE_PENDING)
		return F_RDLCK;
	return fl->fl_type;
}

int leases_enable = 1;
int lease_break_time = 45;

/*
 * The global file_lock_list is only used for displaying /proc/locks, so we
 * keep a list on each CPU, with each list protected by its own spinlock.
 * Global serialization is done using file_rwsem.
 *
 * Note that alterations to the list also require that the relevant flc_lock is
 * held.
 */
struct file_lock_list_struct {
	spinlock_t		lock;
	struct hlist_head	hlist;
};
static DEFINE_PER_CPU(struct file_lock_list_struct, file_lock_list);
DEFINE_STATIC_PERCPU_RWSEM(file_rwsem);


/*
 * The blocked_hash is used to find POSIX lock loops for deadlock detection.
 * It is protected by blocked_lock_lock.
 *
 * We hash locks by lockowner in order to optimize searching for the lock a
 * particular lockowner is waiting on.
 *
 * FIXME: make this value scale via some heuristic? We generally will want more
 * buckets when we have more lockowners holding locks, but that's a little
 * difficult to determine without knowing what the workload will look like.
 */
#define BLOCKED_HASH_BITS	7
static DEFINE_HASHTABLE(blocked_hash, BLOCKED_HASH_BITS);

/*
 * This lock protects the blocked_hash. Generally, if you're accessing it, you
 * want to be holding this lock.
 *
 * In addition, it also protects the fl->fl_blocked_requests list, and the
 * fl->fl_blocker pointer for file_lock structures that are acting as lock
 * requests (in contrast to those that are acting as records of acquired locks).
 *
 * Note that when we acquire this lock in order to change the above fields,
 * we often hold the flc_lock as well. In certain cases, when reading the fields
 * protected by this lock, we can skip acquiring it iff we already hold the
 * flc_lock.
 */
static DEFINE_SPINLOCK(blocked_lock_lock);

static struct kmem_cache *flctx_cache __read_mostly;
static struct kmem_cache *filelock_cache __read_mostly;

static struct file_lock_context *
locks_get_lock_context(struct inode *inode, int type)
{
	struct file_lock_context *ctx;

	/* paired with cmpxchg() below */
	ctx = smp_load_acquire(&inode->i_flctx);
	if (likely(ctx) || type == F_UNLCK)
		goto out;

	ctx = kmem_cache_alloc(flctx_cache, GFP_KERNEL);
	if (!ctx)
		goto out;

	spin_lock_init(&ctx->flc_lock);
	INIT_LIST_HEAD(&ctx->flc_flock);
	INIT_LIST_HEAD(&ctx->flc_posix);
	INIT_LIST_HEAD(&ctx->flc_lease);

	/*
	 * Assign the pointer if it's not already assigned. If it is, then
	 * free the context we just allocated.
	 */
	if (cmpxchg(&inode->i_flctx, NULL, ctx)) {
		kmem_cache_free(flctx_cache, ctx);
		ctx = smp_load_acquire(&inode->i_flctx);
	}
out:
	trace_locks_get_lock_context(inode, type, ctx);
	return ctx;
}

static void
locks_dump_ctx_list(struct list_head *list, char *list_type)
{
	struct file_lock *fl;

	list_for_each_entry(fl, list, fl_list) {
		pr_warn("%s: fl_owner=%p fl_flags=0x%x fl_type=0x%x fl_pid=%u\n", list_type, fl->fl_owner, fl->fl_flags, fl->fl_type, fl->fl_pid);
	}
}

static void
locks_check_ctx_lists(struct inode *inode)
{
	struct file_lock_context *ctx = inode->i_flctx;

	if (unlikely(!list_empty(&ctx->flc_flock) ||
		     !list_empty(&ctx->flc_posix) ||
		     !list_empty(&ctx->flc_lease))) {
		pr_warn("Leaked locks on dev=0x%x:0x%x ino=0x%lx:\n",
			MAJOR(inode->i_sb->s_dev), MINOR(inode->i_sb->s_dev),
			inode->i_ino);
		locks_dump_ctx_list(&ctx->flc_flock, "FLOCK");
		locks_dump_ctx_list(&ctx->flc_posix, "POSIX");
		locks_dump_ctx_list(&ctx->flc_lease, "LEASE");
	}
}

static void
locks_check_ctx_file_list(struct file *filp, struct list_head *list,
				char *list_type)
{
	struct file_lock *fl;
	struct inode *inode = locks_inode(filp);

	list_for_each_entry(fl, list, fl_list)
		if (fl->fl_file == filp)
			pr_warn("Leaked %s lock on dev=0x%x:0x%x ino=0x%lx "
				" fl_owner=%p fl_flags=0x%x fl_type=0x%x fl_pid=%u\n",
				list_type, MAJOR(inode->i_sb->s_dev),
				MINOR(inode->i_sb->s_dev), inode->i_ino,
				fl->fl_owner, fl->fl_flags, fl->fl_type, fl->fl_pid);
}

void
locks_free_lock_context(struct inode *inode)
{
	struct file_lock_context *ctx = inode->i_flctx;

	if (unlikely(ctx)) {
		locks_check_ctx_lists(inode);
		kmem_cache_free(flctx_cache, ctx);
	}
}

static void locks_init_lock_heads(struct file_lock *fl)
{
	INIT_HLIST_NODE(&fl->fl_link);
	INIT_LIST_HEAD(&fl->fl_list);
	INIT_LIST_HEAD(&fl->fl_blocked_requests);
	INIT_LIST_HEAD(&fl->fl_blocked_member);
	init_waitqueue_head(&fl->fl_wait);
}

/* Allocate an empty lock structure. */
struct file_lock *locks_alloc_lock(void)
{
	struct file_lock *fl = kmem_cache_zalloc(filelock_cache, GFP_KERNEL);

	if (fl)
		locks_init_lock_heads(fl);

	return fl;
}
EXPORT_SYMBOL_GPL(locks_alloc_lock);

void locks_release_private(struct file_lock *fl)
{
	BUG_ON(waitqueue_active(&fl->fl_wait));
	BUG_ON(!list_empty(&fl->fl_list));
	BUG_ON(!list_empty(&fl->fl_blocked_requests));
	BUG_ON(!list_empty(&fl->fl_blocked_member));
	BUG_ON(!hlist_unhashed(&fl->fl_link));

	if (fl->fl_ops) {
		if (fl->fl_ops->fl_release_private)
			fl->fl_ops->fl_release_private(fl);
		fl->fl_ops = NULL;
	}

	if (fl->fl_lmops) {
		if (fl->fl_lmops->lm_put_owner) {
			fl->fl_lmops->lm_put_owner(fl->fl_owner);
			fl->fl_owner = NULL;
		}
		fl->fl_lmops = NULL;
	}
}
EXPORT_SYMBOL_GPL(locks_release_private);

/* Free a lock which is not in use. */
void locks_free_lock(struct file_lock *fl)
{
	locks_release_private(fl);
	kmem_cache_free(filelock_cache, fl);
}
EXPORT_SYMBOL(locks_free_lock);

static void
locks_dispose_list(struct list_head *dispose)
{
	struct file_lock *fl;

	while (!list_empty(dispose)) {
		fl = list_first_entry(dispose, struct file_lock, fl_list);
		list_del_init(&fl->fl_list);
		locks_free_lock(fl);
	}
}

void locks_init_lock(struct file_lock *fl)
{
	memset(fl, 0, sizeof(struct file_lock));
	locks_init_lock_heads(fl);
}
EXPORT_SYMBOL(locks_init_lock);

/*
 * Initialize a new lock from an existing file_lock structure.
 */
void locks_copy_conflock(struct file_lock *new, struct file_lock *fl)
{
	new->fl_owner = fl->fl_owner;
	new->fl_pid = fl->fl_pid;
	new->fl_file = NULL;
	new->fl_flags = fl->fl_flags;
	new->fl_type = fl->fl_type;
	new->fl_start = fl->fl_start;
	new->fl_end = fl->fl_end;
	new->fl_lmops = fl->fl_lmops;
	new->fl_ops = NULL;

	if (fl->fl_lmops) {
		if (fl->fl_lmops->lm_get_owner)
			fl->fl_lmops->lm_get_owner(fl->fl_owner);
	}
}
EXPORT_SYMBOL(locks_copy_conflock);

void locks_copy_lock(struct file_lock *new, struct file_lock *fl)
{
	/* "new" must be a freshly-initialized lock */
	WARN_ON_ONCE(new->fl_ops);

	locks_copy_conflock(new, fl);

	new->fl_file = fl->fl_file;
	new->fl_ops = fl->fl_ops;

	if (fl->fl_ops) {
		if (fl->fl_ops->fl_copy_lock)
			fl->fl_ops->fl_copy_lock(new, fl);
	}
}
EXPORT_SYMBOL(locks_copy_lock);

static void locks_move_blocks(struct file_lock *new, struct file_lock *fl)
{
	struct file_lock *f;

	/*
	 * As ctx->flc_lock is held, new requests cannot be added to
	 * ->fl_blocked_requests, so we don't need a lock to check if it
	 * is empty.
	 */
	if (list_empty(&fl->fl_blocked_requests))
		return;
	spin_lock(&blocked_lock_lock);
	list_splice_init(&fl->fl_blocked_requests, &new->fl_blocked_requests);
	list_for_each_entry(f, &new->fl_blocked_requests, fl_blocked_member)
		f->fl_blocker = new;
	spin_unlock(&blocked_lock_lock);
}

static inline int flock_translate_cmd(int cmd) {
	if (cmd & LOCK_MAND)
		return cmd & (LOCK_MAND | LOCK_RW);
	switch (cmd) {
	case LOCK_SH:
		return F_RDLCK;
	case LOCK_EX:
		return F_WRLCK;
	case LOCK_UN:
		return F_UNLCK;
	}
	return -EINVAL;
}

/* Fill in a file_lock structure with an appropriate FLOCK lock. */
static struct file_lock *
flock_make_lock(struct file *filp, unsigned int cmd, struct file_lock *fl)
{
	int type = flock_translate_cmd(cmd);

	if (type < 0)
		return ERR_PTR(type);

	if (fl == NULL) {
		fl = locks_alloc_lock();
		if (fl == NULL)
			return ERR_PTR(-ENOMEM);
	} else {
		locks_init_lock(fl);
	}

	fl->fl_file = filp;
	fl->fl_owner = filp;
	fl->fl_pid = current->tgid;
	fl->fl_flags = FL_FLOCK;
	fl->fl_type = type;
	fl->fl_end = OFFSET_MAX;

	return fl;
}

static int assign_type(struct file_lock *fl, long type)
{
	switch (type) {
	case F_RDLCK:
	case F_WRLCK:
	case F_UNLCK:
		fl->fl_type = type;
		break;
	default:
		return -EINVAL;
	}
	return 0;
}

static int flock64_to_posix_lock(struct file *filp, struct file_lock *fl,
				 struct flock64 *l)
{
	switch (l->l_whence) {
	case SEEK_SET:
		fl->fl_start = 0;
		break;
	case SEEK_CUR:
		fl->fl_start = filp->f_pos;
		break;
	case SEEK_END:
		fl->fl_start = i_size_read(file_inode(filp));
		break;
	default:
		return -EINVAL;
	}
	if (l->l_start > OFFSET_MAX - fl->fl_start)
		return -EOVERFLOW;
	fl->fl_start += l->l_start;
	if (fl->fl_start < 0)
		return -EINVAL;

	/* POSIX-1996 leaves the case l->l_len < 0 undefined;
	   POSIX-2001 defines it. */
	if (l->l_len > 0) {
		if (l->l_len - 1 > OFFSET_MAX - fl->fl_start)
			return -EOVERFLOW;
		fl->fl_end = fl->fl_start + l->l_len - 1;

	} else if (l->l_len < 0) {
		if (fl->fl_start + l->l_len < 0)
			return -EINVAL;
		fl->fl_end = fl->fl_start - 1;
		fl->fl_start += l->l_len;
	} else
		fl->fl_end = OFFSET_MAX;

	fl->fl_owner = current->files;
	fl->fl_pid = current->tgid;
	fl->fl_file = filp;
	fl->fl_flags = FL_POSIX;
	fl->fl_ops = NULL;
	fl->fl_lmops = NULL;

	return assign_type(fl, l->l_type);
}

/* Verify a "struct flock" and copy it to a "struct file_lock" as a POSIX
 * style lock.
 */
static int flock_to_posix_lock(struct file *filp, struct file_lock *fl,
			       struct flock *l)
{
	struct flock64 ll = {
		.l_type = l->l_type,
		.l_whence = l->l_whence,
		.l_start = l->l_start,
		.l_len = l->l_len,
	};

	return flock64_to_posix_lock(filp, fl, &ll);
}

/* default lease lock manager operations */
static bool
lease_break_callback(struct file_lock *fl)
{
	kill_fasync(&fl->fl_fasync, SIGIO, POLL_MSG);
	return false;
}

static void
lease_setup(struct file_lock *fl, void **priv)
{
	struct file *filp = fl->fl_file;
	struct fasync_struct *fa = *priv;

	/*
	 * fasync_insert_entry() returns the old entry if any. If there was no
	 * old entry, then it used "priv" and inserted it into the fasync list.
	 * Clear the pointer to indicate that it shouldn't be freed.
	 */
	if (!fasync_insert_entry(fa->fa_fd, filp, &fl->fl_fasync, fa))
		*priv = NULL;

	__f_setown(filp, task_pid(current), PIDTYPE_TGID, 0);
}

static const struct lock_manager_operations lease_manager_ops = {
	.lm_break = lease_break_callback,
	.lm_change = lease_modify,
	.lm_setup = lease_setup,
};

/*
 * Initialize a lease, use the default lock manager operations
 */
static int lease_init(struct file *filp, long type, struct file_lock *fl)
{
	if (assign_type(fl, type) != 0)
		return -EINVAL;

	fl->fl_owner = filp;
	fl->fl_pid = current->tgid;

	fl->fl_file = filp;
	fl->fl_flags = FL_LEASE;
	fl->fl_start = 0;
	fl->fl_end = OFFSET_MAX;
	fl->fl_ops = NULL;
	fl->fl_lmops = &lease_manager_ops;
	return 0;
}

/* Allocate a file_lock initialised to this type of lease */
static struct file_lock *lease_alloc(struct file *filp, long type)
{
	struct file_lock *fl = locks_alloc_lock();
	int error = -ENOMEM;

	if (fl == NULL)
		return ERR_PTR(error);

	error = lease_init(filp, type, fl);
	if (error) {
		locks_free_lock(fl);
		return ERR_PTR(error);
	}
	return fl;
}

/* Check if two locks overlap each other.
 */
static inline int locks_overlap(struct file_lock *fl1, struct file_lock *fl2)
{
	return ((fl1->fl_end >= fl2->fl_start) &&
		(fl2->fl_end >= fl1->fl_start));
}

/*
 * Check whether two locks have the same owner.
 */
static int posix_same_owner(struct file_lock *fl1, struct file_lock *fl2)
{
	return fl1->fl_owner == fl2->fl_owner;
}

/* Must be called with the flc_lock held! */
static void locks_insert_global_locks(struct file_lock *fl)
{
	struct file_lock_list_struct *fll = this_cpu_ptr(&file_lock_list);

	percpu_rwsem_assert_held(&file_rwsem);

	spin_lock(&fll->lock);
	fl->fl_link_cpu = smp_processor_id();
	hlist_add_head(&fl->fl_link, &fll->hlist);
	spin_unlock(&fll->lock);
}

/* Must be called with the flc_lock held! */
static void locks_delete_global_locks(struct file_lock *fl)
{
	struct file_lock_list_struct *fll;

	percpu_rwsem_assert_held(&file_rwsem);

	/*
	 * Avoid taking lock if already unhashed. This is safe since this check
	 * is done while holding the flc_lock, and new insertions into the list
	 * also require that it be held.
	 */
	if (hlist_unhashed(&fl->fl_link))
		return;

	fll = per_cpu_ptr(&file_lock_list, fl->fl_link_cpu);
	spin_lock(&fll->lock);
	hlist_del_init(&fl->fl_link);
	spin_unlock(&fll->lock);
}

static unsigned long
posix_owner_key(struct file_lock *fl)
{
	return (unsigned long)fl->fl_owner;
}

static void locks_insert_global_blocked(struct file_lock *waiter)
{
	lockdep_assert_held(&blocked_lock_lock);

	hash_add(blocked_hash, &waiter->fl_link, posix_owner_key(waiter));
}

static void locks_delete_global_blocked(struct file_lock *waiter)
{
	lockdep_assert_held(&blocked_lock_lock);

	hash_del(&waiter->fl_link);
}

/* Remove waiter from blocker's block list.
 * When blocker ends up pointing to itself then the list is empty.
 *
 * Must be called with blocked_lock_lock held.
 */
static void __locks_delete_block(struct file_lock *waiter)
{
	locks_delete_global_blocked(waiter);
	list_del_init(&waiter->fl_blocked_member);
	waiter->fl_blocker = NULL;
}

static void __locks_wake_up_blocks(struct file_lock *blocker)
{
	while (!list_empty(&blocker->fl_blocked_requests)) {
		struct file_lock *waiter;

		waiter = list_first_entry(&blocker->fl_blocked_requests,
					  struct file_lock, fl_blocked_member);
		__locks_delete_block(waiter);
		if (waiter->fl_lmops && waiter->fl_lmops->lm_notify)
			waiter->fl_lmops->lm_notify(waiter);
		else
			wake_up(&waiter->fl_wait);
	}
}

/**
 *	locks_delete_lock - stop waiting for a file lock
 *	@waiter: the lock which was waiting
 *
 *	lockd/nfsd need to disconnect the lock while working on it.
 */
int locks_delete_block(struct file_lock *waiter)
{
	int status = -ENOENT;

	/*
	 * If fl_blocker is NULL, it won't be set again as this thread
	 * "owns" the lock and is the only one that might try to claim
	 * the lock.  So it is safe to test fl_blocker locklessly.
	 * Also if fl_blocker is NULL, this waiter is not listed on
	 * fl_blocked_requests for some lock, so no other request can
	 * be added to the list of fl_blocked_requests for this
	 * request.  So if fl_blocker is NULL, it is safe to
	 * locklessly check if fl_blocked_requests is empty.  If both
	 * of these checks succeed, there is no need to take the lock.
	 */
	if (waiter->fl_blocker == NULL &&
	    list_empty(&waiter->fl_blocked_requests))
		return status;
	spin_lock(&blocked_lock_lock);
	if (waiter->fl_blocker)
		status = 0;
	__locks_wake_up_blocks(waiter);
	__locks_delete_block(waiter);
	spin_unlock(&blocked_lock_lock);
	return status;
}
EXPORT_SYMBOL(locks_delete_block);

/* Insert waiter into blocker's block list.
 * We use a circular list so that processes can be easily woken up in
 * the order they blocked. The documentation doesn't require this but
 * it seems like the reasonable thing to do.
 *
 * Must be called with both the flc_lock and blocked_lock_lock held. The
 * fl_blocked_requests list itself is protected by the blocked_lock_lock,
 * but by ensuring that the flc_lock is also held on insertions we can avoid
 * taking the blocked_lock_lock in some cases when we see that the
 * fl_blocked_requests list is empty.
 *
 * Rather than just adding to the list, we check for conflicts with any existing
 * waiters, and add beneath any waiter that blocks the new waiter.
 * Thus wakeups don't happen until needed.
 */
static void __locks_insert_block(struct file_lock *blocker,
				 struct file_lock *waiter,
				 bool conflict(struct file_lock *,
					       struct file_lock *))
{
	struct file_lock *fl;
	BUG_ON(!list_empty(&waiter->fl_blocked_member));

new_blocker:
	list_for_each_entry(fl, &blocker->fl_blocked_requests, fl_blocked_member)
		if (conflict(fl, waiter)) {
			blocker =  fl;
			goto new_blocker;
		}
	waiter->fl_blocker = blocker;
	list_add_tail(&waiter->fl_blocked_member, &blocker->fl_blocked_requests);
	if (IS_POSIX(blocker) && !IS_OFDLCK(blocker))
		locks_insert_global_blocked(waiter);

	/* The requests in waiter->fl_blocked are known to conflict with
	 * waiter, but might not conflict with blocker, or the requests
	 * and lock which block it.  So they all need to be woken.
	 */
	__locks_wake_up_blocks(waiter);
}

/* Must be called with flc_lock held. */
static void locks_insert_block(struct file_lock *blocker,
			       struct file_lock *waiter,
			       bool conflict(struct file_lock *,
					     struct file_lock *))
{
	spin_lock(&blocked_lock_lock);
	__locks_insert_block(blocker, waiter, conflict);
	spin_unlock(&blocked_lock_lock);
}

/*
 * Wake up processes blocked waiting for blocker.
 *
 * Must be called with the inode->flc_lock held!
 */
static void locks_wake_up_blocks(struct file_lock *blocker)
{
	/*
	 * Avoid taking global lock if list is empty. This is safe since new
	 * blocked requests are only added to the list under the flc_lock, and
	 * the flc_lock is always held here. Note that removal from the
	 * fl_blocked_requests list does not require the flc_lock, so we must
	 * recheck list_empty() after acquiring the blocked_lock_lock.
	 */
	if (list_empty(&blocker->fl_blocked_requests))
		return;

	spin_lock(&blocked_lock_lock);
	__locks_wake_up_blocks(blocker);
	spin_unlock(&blocked_lock_lock);
}

static void
locks_insert_lock_ctx(struct file_lock *fl, struct list_head *before)
{
	list_add_tail(&fl->fl_list, before);
	locks_insert_global_locks(fl);
}

static void
locks_unlink_lock_ctx(struct file_lock *fl)
{
	locks_delete_global_locks(fl);
	list_del_init(&fl->fl_list);
	locks_wake_up_blocks(fl);
}

static void
locks_delete_lock_ctx(struct file_lock *fl, struct list_head *dispose)
{
	locks_unlink_lock_ctx(fl);
	if (dispose)
		list_add(&fl->fl_list, dispose);
	else
		locks_free_lock(fl);
}

/* Determine if lock sys_fl blocks lock caller_fl. Common functionality
 * checks for shared/exclusive status of overlapping locks.
 */
static bool locks_conflict(struct file_lock *caller_fl,
			   struct file_lock *sys_fl)
{
	if (sys_fl->fl_type == F_WRLCK)
		return true;
	if (caller_fl->fl_type == F_WRLCK)
		return true;
	return false;
}

/* Determine if lock sys_fl blocks lock caller_fl. POSIX specific
 * checking before calling the locks_conflict().
 */
static bool posix_locks_conflict(struct file_lock *caller_fl,
				 struct file_lock *sys_fl)
{
	/* POSIX locks owned by the same process do not conflict with
	 * each other.
	 */
	if (posix_same_owner(caller_fl, sys_fl))
		return false;

	/* Check whether they overlap */
	if (!locks_overlap(caller_fl, sys_fl))
		return false;

	return locks_conflict(caller_fl, sys_fl);
}

/* Determine if lock sys_fl blocks lock caller_fl. FLOCK specific
 * checking before calling the locks_conflict().
 */
static bool flock_locks_conflict(struct file_lock *caller_fl,
				 struct file_lock *sys_fl)
{
	/* FLOCK locks referring to the same filp do not conflict with
	 * each other.
	 */
	if (caller_fl->fl_file == sys_fl->fl_file)
		return false;
	if ((caller_fl->fl_type & LOCK_MAND) || (sys_fl->fl_type & LOCK_MAND))
		return false;

	return locks_conflict(caller_fl, sys_fl);
}

void
posix_test_lock(struct file *filp, struct file_lock *fl)
{
	struct file_lock *cfl;
	struct file_lock_context *ctx;
	struct inode *inode = locks_inode(filp);

	ctx = smp_load_acquire(&inode->i_flctx);
	if (!ctx || list_empty_careful(&ctx->flc_posix)) {
		fl->fl_type = F_UNLCK;
		return;
	}

	spin_lock(&ctx->flc_lock);
	list_for_each_entry(cfl, &ctx->flc_posix, fl_list) {
		if (posix_locks_conflict(fl, cfl)) {
			locks_copy_conflock(fl, cfl);
			goto out;
		}
	}
	fl->fl_type = F_UNLCK;
out:
	spin_unlock(&ctx->flc_lock);
	return;
}
EXPORT_SYMBOL(posix_test_lock);

/*
 * Deadlock detection:
 *
 * We attempt to detect deadlocks that are due purely to posix file
 * locks.
 *
 * We assume that a task can be waiting for at most one lock at a time.
 * So for any acquired lock, the process holding that lock may be
 * waiting on at most one other lock.  That lock in turns may be held by
 * someone waiting for at most one other lock.  Given a requested lock
 * caller_fl which is about to wait for a conflicting lock block_fl, we
 * follow this chain of waiters to ensure we are not about to create a
 * cycle.
 *
 * Since we do this before we ever put a process to sleep on a lock, we
 * are ensured that there is never a cycle; that is what guarantees that
 * the while() loop in posix_locks_deadlock() eventually completes.
 *
 * Note: the above assumption may not be true when handling lock
 * requests from a broken NFS client. It may also fail in the presence
 * of tasks (such as posix threads) sharing the same open file table.
 * To handle those cases, we just bail out after a few iterations.
 *
 * For FL_OFDLCK locks, the owner is the filp, not the files_struct.
 * Because the owner is not even nominally tied to a thread of
 * execution, the deadlock detection below can't reasonably work well. Just
 * skip it for those.
 *
 * In principle, we could do a more limited deadlock detection on FL_OFDLCK
 * locks that just checks for the case where two tasks are attempting to
 * upgrade from read to write locks on the same inode.
 */

#define MAX_DEADLK_ITERATIONS 10

/* Find a lock that the owner of the given block_fl is blocking on. */
static struct file_lock *what_owner_is_waiting_for(struct file_lock *block_fl)
{
	struct file_lock *fl;

	hash_for_each_possible(blocked_hash, fl, fl_link, posix_owner_key(block_fl)) {
		if (posix_same_owner(fl, block_fl)) {
			while (fl->fl_blocker)
				fl = fl->fl_blocker;
			return fl;
		}
	}
	return NULL;
}

/* Must be called with the blocked_lock_lock held! */
static int posix_locks_deadlock(struct file_lock *caller_fl,
				struct file_lock *block_fl)
{
	int i = 0;

	lockdep_assert_held(&blocked_lock_lock);

	/*
	 * This deadlock detector can't reasonably detect deadlocks with
	 * FL_OFDLCK locks, since they aren't owned by a process, per-se.
	 */
	if (IS_OFDLCK(caller_fl))
		return 0;

	while ((block_fl = what_owner_is_waiting_for(block_fl))) {
		if (i++ > MAX_DEADLK_ITERATIONS)
			return 0;
		if (posix_same_owner(caller_fl, block_fl))
			return 1;
	}
	return 0;
}

/* Try to create a FLOCK lock on filp. We always insert new FLOCK locks
 * after any leases, but before any posix locks.
 *
 * Note that if called with an FL_EXISTS argument, the caller may determine
 * whether or not a lock was successfully freed by testing the return
 * value for -ENOENT.
 */
static int flock_lock_inode(struct inode *inode, struct file_lock *request)
{
	struct file_lock *new_fl = NULL;
	struct file_lock *fl;
	struct file_lock_context *ctx;
	int error = 0;
	bool found = false;
	LIST_HEAD(dispose);

	ctx = locks_get_lock_context(inode, request->fl_type);
	if (!ctx) {
		if (request->fl_type != F_UNLCK)
			return -ENOMEM;
		return (request->fl_flags & FL_EXISTS) ? -ENOENT : 0;
	}

	if (!(request->fl_flags & FL_ACCESS) && (request->fl_type != F_UNLCK)) {
		new_fl = locks_alloc_lock();
		if (!new_fl)
			return -ENOMEM;
	}

	percpu_down_read(&file_rwsem);
	spin_lock(&ctx->flc_lock);
	if (request->fl_flags & FL_ACCESS)
		goto find_conflict;

	list_for_each_entry(fl, &ctx->flc_flock, fl_list) {
		if (request->fl_file != fl->fl_file)
			continue;
		if (request->fl_type == fl->fl_type)
			goto out;
		found = true;
		locks_delete_lock_ctx(fl, &dispose);
		break;
	}

	if (request->fl_type == F_UNLCK) {
		if ((request->fl_flags & FL_EXISTS) && !found)
			error = -ENOENT;
		goto out;
	}

find_conflict:
	list_for_each_entry(fl, &ctx->flc_flock, fl_list) {
		if (!flock_locks_conflict(request, fl))
			continue;
		error = -EAGAIN;
		if (!(request->fl_flags & FL_SLEEP))
			goto out;
		error = FILE_LOCK_DEFERRED;
		locks_insert_block(fl, request, flock_locks_conflict);
		goto out;
	}
	if (request->fl_flags & FL_ACCESS)
		goto out;
	locks_copy_lock(new_fl, request);
	locks_move_blocks(new_fl, request);
	locks_insert_lock_ctx(new_fl, &ctx->flc_flock);
	new_fl = NULL;
	error = 0;

out:
	spin_unlock(&ctx->flc_lock);
	percpu_up_read(&file_rwsem);
	if (new_fl)
		locks_free_lock(new_fl);
	locks_dispose_list(&dispose);
	trace_flock_lock_inode(inode, request, error);
	return error;
}

static int posix_lock_inode(struct inode *inode, struct file_lock *request,
			    struct file_lock *conflock)
{
	struct file_lock *fl, *tmp;
	struct file_lock *new_fl = NULL;
	struct file_lock *new_fl2 = NULL;
	struct file_lock *left = NULL;
	struct file_lock *right = NULL;
	struct file_lock_context *ctx;
	int error;
	bool added = false;
	LIST_HEAD(dispose);

	ctx = locks_get_lock_context(inode, request->fl_type);
	if (!ctx)
		return (request->fl_type == F_UNLCK) ? 0 : -ENOMEM;

	/*
	 * We may need two file_lock structures for this operation,
	 * so we get them in advance to avoid races.
	 *
	 * In some cases we can be sure, that no new locks will be needed
	 */
	if (!(request->fl_flags & FL_ACCESS) &&
	    (request->fl_type != F_UNLCK ||
	     request->fl_start != 0 || request->fl_end != OFFSET_MAX)) {
		new_fl = locks_alloc_lock();
		new_fl2 = locks_alloc_lock();
	}

	percpu_down_read(&file_rwsem);
	spin_lock(&ctx->flc_lock);
	/*
	 * New lock request. Walk all POSIX locks and look for conflicts. If
	 * there are any, either return error or put the request on the
	 * blocker's list of waiters and the global blocked_hash.
	 */
	if (request->fl_type != F_UNLCK) {
		list_for_each_entry(fl, &ctx->flc_posix, fl_list) {
			if (!posix_locks_conflict(request, fl))
				continue;
			if (conflock)
				locks_copy_conflock(conflock, fl);
			error = -EAGAIN;
			if (!(request->fl_flags & FL_SLEEP))
				goto out;
			/*
			 * Deadlock detection and insertion into the blocked
			 * locks list must be done while holding the same lock!
			 */
			error = -EDEADLK;
			spin_lock(&blocked_lock_lock);
			/*
			 * Ensure that we don't find any locks blocked on this
			 * request during deadlock detection.
			 */
			__locks_wake_up_blocks(request);
			if (likely(!posix_locks_deadlock(request, fl))) {
				error = FILE_LOCK_DEFERRED;
				__locks_insert_block(fl, request,
						     posix_locks_conflict);
			}
			spin_unlock(&blocked_lock_lock);
			goto out;
		}
	}

	/* If we're just looking for a conflict, we're done. */
	error = 0;
	if (request->fl_flags & FL_ACCESS)
		goto out;

	/* Find the first old lock with the same owner as the new lock */
	list_for_each_entry(fl, &ctx->flc_posix, fl_list) {
		if (posix_same_owner(request, fl))
			break;
	}

	/* Process locks with this owner. */
	list_for_each_entry_safe_from(fl, tmp, &ctx->flc_posix, fl_list) {
		if (!posix_same_owner(request, fl))
			break;

		/* Detect adjacent or overlapping regions (if same lock type) */
		if (request->fl_type == fl->fl_type) {
			/* In all comparisons of start vs end, use
			 * "start - 1" rather than "end + 1". If end
			 * is OFFSET_MAX, end + 1 will become negative.
			 */
			if (fl->fl_end < request->fl_start - 1)
				continue;
			/* If the next lock in the list has entirely bigger
			 * addresses than the new one, insert the lock here.
			 */
			if (fl->fl_start - 1 > request->fl_end)
				break;

			/* If we come here, the new and old lock are of the
			 * same type and adjacent or overlapping. Make one
			 * lock yielding from the lower start address of both
			 * locks to the higher end address.
			 */
			if (fl->fl_start > request->fl_start)
				fl->fl_start = request->fl_start;
			else
				request->fl_start = fl->fl_start;
			if (fl->fl_end < request->fl_end)
				fl->fl_end = request->fl_end;
			else
				request->fl_end = fl->fl_end;
			if (added) {
				locks_delete_lock_ctx(fl, &dispose);
				continue;
			}
			request = fl;
			added = true;
		} else {
			/* Processing for different lock types is a bit
			 * more complex.
			 */
			if (fl->fl_end < request->fl_start)
				continue;
			if (fl->fl_start > request->fl_end)
				break;
			if (request->fl_type == F_UNLCK)
				added = true;
			if (fl->fl_start < request->fl_start)
				left = fl;
			/* If the next lock in the list has a higher end
			 * address than the new one, insert the new one here.
			 */
			if (fl->fl_end > request->fl_end) {
				right = fl;
				break;
			}
			if (fl->fl_start >= request->fl_start) {
				/* The new lock completely replaces an old
				 * one (This may happen several times).
				 */
				if (added) {
					locks_delete_lock_ctx(fl, &dispose);
					continue;
				}
				/*
				 * Replace the old lock with new_fl, and
				 * remove the old one. It's safe to do the
				 * insert here since we know that we won't be
				 * using new_fl later, and that the lock is
				 * just replacing an existing lock.
				 */
				error = -ENOLCK;
				if (!new_fl)
					goto out;
				locks_copy_lock(new_fl, request);
				request = new_fl;
				new_fl = NULL;
				locks_insert_lock_ctx(request, &fl->fl_list);
				locks_delete_lock_ctx(fl, &dispose);
				added = true;
			}
		}
	}

	/*
	 * The above code only modifies existing locks in case of merging or
	 * replacing. If new lock(s) need to be inserted all modifications are
	 * done below this, so it's safe yet to bail out.
	 */
	error = -ENOLCK; /* "no luck" */
	if (right && left == right && !new_fl2)
		goto out;

	error = 0;
	if (!added) {
		if (request->fl_type == F_UNLCK) {
			if (request->fl_flags & FL_EXISTS)
				error = -ENOENT;
			goto out;
		}

		if (!new_fl) {
			error = -ENOLCK;
			goto out;
		}
		locks_copy_lock(new_fl, request);
		locks_move_blocks(new_fl, request);
		locks_insert_lock_ctx(new_fl, &fl->fl_list);
		fl = new_fl;
		new_fl = NULL;
	}
	if (right) {
		if (left == right) {
			/* The new lock breaks the old one in two pieces,
			 * so we have to use the second new lock.
			 */
			left = new_fl2;
			new_fl2 = NULL;
			locks_copy_lock(left, right);
			locks_insert_lock_ctx(left, &fl->fl_list);
		}
		right->fl_start = request->fl_end + 1;
		locks_wake_up_blocks(right);
	}
	if (left) {
		left->fl_end = request->fl_start - 1;
		locks_wake_up_blocks(left);
	}
 out:
	spin_unlock(&ctx->flc_lock);
	percpu_up_read(&file_rwsem);
	/*
	 * Free any unused locks.
	 */
	if (new_fl)
		locks_free_lock(new_fl);
	if (new_fl2)
		locks_free_lock(new_fl2);
	locks_dispose_list(&dispose);
	trace_posix_lock_inode(inode, request, error);

	return error;
}

/**
 * posix_lock_file - Apply a POSIX-style lock to a file
 * @filp: The file to apply the lock to
 * @fl: The lock to be applied
 * @conflock: Place to return a copy of the conflicting lock, if found.
 *
 * Add a POSIX style lock to a file.
 * We merge adjacent & overlapping locks whenever possible.
 * POSIX locks are sorted by owner task, then by starting address
 *
 * Note that if called with an FL_EXISTS argument, the caller may determine
 * whether or not a lock was successfully freed by testing the return
 * value for -ENOENT.
 */
int posix_lock_file(struct file *filp, struct file_lock *fl,
			struct file_lock *conflock)
{
	return posix_lock_inode(locks_inode(filp), fl, conflock);
}
EXPORT_SYMBOL(posix_lock_file);

/**
 * posix_lock_inode_wait - Apply a POSIX-style lock to a file
 * @inode: inode of file to which lock request should be applied
 * @fl: The lock to be applied
 *
 * Apply a POSIX style lock request to an inode.
 */
static int posix_lock_inode_wait(struct inode *inode, struct file_lock *fl)
{
	int error;
	might_sleep ();
	for (;;) {
		error = posix_lock_inode(inode, fl, NULL);
		if (error != FILE_LOCK_DEFERRED)
			break;
		error = wait_event_interruptible(fl->fl_wait, !fl->fl_blocker);
		if (error)
			break;
	}
	locks_delete_block(fl);
	return error;
}

#ifdef CONFIG_MANDATORY_FILE_LOCKING
/**
 * locks_mandatory_locked - Check for an active lock
 * @file: the file to check
 *
 * Searches the inode's list of locks to find any POSIX locks which conflict.
 * This function is called from locks_verify_locked() only.
 */
int locks_mandatory_locked(struct file *file)
{
	int ret;
	struct inode *inode = locks_inode(file);
	struct file_lock_context *ctx;
	struct file_lock *fl;

	ctx = smp_load_acquire(&inode->i_flctx);
	if (!ctx || list_empty_careful(&ctx->flc_posix))
		return 0;

	/*
	 * Search the lock list for this inode for any POSIX locks.
	 */
	spin_lock(&ctx->flc_lock);
	ret = 0;
	list_for_each_entry(fl, &ctx->flc_posix, fl_list) {
		if (fl->fl_owner != current->files &&
		    fl->fl_owner != file) {
			ret = -EAGAIN;
			break;
		}
	}
	spin_unlock(&ctx->flc_lock);
	return ret;
}

/**
 * locks_mandatory_area - Check for a conflicting lock
 * @inode:	the file to check
 * @filp:       how the file was opened (if it was)
 * @start:	first byte in the file to check
 * @end:	lastbyte in the file to check
 * @type:	%F_WRLCK for a write lock, else %F_RDLCK
 *
 * Searches the inode's list of locks to find any POSIX locks which conflict.
 */
int locks_mandatory_area(struct inode *inode, struct file *filp, loff_t start,
			 loff_t end, unsigned char type)
{
	struct file_lock fl;
	int error;
	bool sleep = false;

	locks_init_lock(&fl);
	fl.fl_pid = current->tgid;
	fl.fl_file = filp;
	fl.fl_flags = FL_POSIX | FL_ACCESS;
	if (filp && !(filp->f_flags & O_NONBLOCK))
		sleep = true;
	fl.fl_type = type;
	fl.fl_start = start;
	fl.fl_end = end;

	for (;;) {
		if (filp) {
			fl.fl_owner = filp;
			fl.fl_flags &= ~FL_SLEEP;
			error = posix_lock_inode(inode, &fl, NULL);
			if (!error)
				break;
		}

		if (sleep)
			fl.fl_flags |= FL_SLEEP;
		fl.fl_owner = current->files;
		error = posix_lock_inode(inode, &fl, NULL);
		if (error != FILE_LOCK_DEFERRED)
			break;
		error = wait_event_interruptible(fl.fl_wait, !fl.fl_blocker);
		if (!error) {
			/*
			 * If we've been sleeping someone might have
			 * changed the permissions behind our back.
			 */
			if (__mandatory_lock(inode))
				continue;
		}

		break;
	}
	locks_delete_block(&fl);

	return error;
}
EXPORT_SYMBOL(locks_mandatory_area);
#endif /* CONFIG_MANDATORY_FILE_LOCKING */

static void lease_clear_pending(struct file_lock *fl, int arg)
{
	switch (arg) {
	case F_UNLCK:
		fl->fl_flags &= ~FL_UNLOCK_PENDING;
		/* fall through */
	case F_RDLCK:
		fl->fl_flags &= ~FL_DOWNGRADE_PENDING;
	}
}

/* We already had a lease on this file; just change its type */
int lease_modify(struct file_lock *fl, int arg, struct list_head *dispose)
{
	int error = assign_type(fl, arg);

	if (error)
		return error;
	lease_clear_pending(fl, arg);
	locks_wake_up_blocks(fl);
	if (arg == F_UNLCK) {
		struct file *filp = fl->fl_file;

		f_delown(filp);
		filp->f_owner.signum = 0;
		fasync_helper(0, fl->fl_file, 0, &fl->fl_fasync);
		if (fl->fl_fasync != NULL) {
			printk(KERN_ERR "locks_delete_lock: fasync == %p\n", fl->fl_fasync);
			fl->fl_fasync = NULL;
		}
		locks_delete_lock_ctx(fl, dispose);
	}
	return 0;
}
EXPORT_SYMBOL(lease_modify);

static bool past_time(unsigned long then)
{
	if (!then)
		/* 0 is a special value meaning "this never expires": */
		return false;
	return time_after(jiffies, then);
}

static void time_out_leases(struct inode *inode, struct list_head *dispose)
{
	struct file_lock_context *ctx = inode->i_flctx;
	struct file_lock *fl, *tmp;

	lockdep_assert_held(&ctx->flc_lock);

	list_for_each_entry_safe(fl, tmp, &ctx->flc_lease, fl_list) {
		trace_time_out_leases(inode, fl);
		if (past_time(fl->fl_downgrade_time))
			lease_modify(fl, F_RDLCK, dispose);
		if (past_time(fl->fl_break_time))
			lease_modify(fl, F_UNLCK, dispose);
	}
}

static bool leases_conflict(struct file_lock *lease, struct file_lock *breaker)
{
	bool rc;

	if ((breaker->fl_flags & FL_LAYOUT) != (lease->fl_flags & FL_LAYOUT)) {
		rc = false;
		goto trace;
	}
	if ((breaker->fl_flags & FL_DELEG) && (lease->fl_flags & FL_LEASE)) {
		rc = false;
		goto trace;
	}

	rc = locks_conflict(breaker, lease);
trace:
	trace_leases_conflict(rc, lease, breaker);
	return rc;
}

static bool
any_leases_conflict(struct inode *inode, struct file_lock *breaker)
{
	struct file_lock_context *ctx = inode->i_flctx;
	struct file_lock *fl;

	lockdep_assert_held(&ctx->flc_lock);

	list_for_each_entry(fl, &ctx->flc_lease, fl_list) {
		if (leases_conflict(fl, breaker))
			return true;
	}
	return false;
}

/**
 *	__break_lease	-	revoke all outstanding leases on file
 *	@inode: the inode of the file to return
 *	@mode: O_RDONLY: break only write leases; O_WRONLY or O_RDWR:
 *	    break all leases
 *	@type: FL_LEASE: break leases and delegations; FL_DELEG: break
 *	    only delegations
 *
 *	break_lease (inlined for speed) has checked there already is at least
 *	some kind of lock (maybe a lease) on this file.  Leases are broken on
 *	a call to open() or truncate().  This function can sleep unless you
 *	specified %O_NONBLOCK to your open().
 */
int __break_lease(struct inode *inode, unsigned int mode, unsigned int type)
{
	int error = 0;
	struct file_lock_context *ctx;
	struct file_lock *new_fl, *fl, *tmp;
	unsigned long break_time;
	int want_write = (mode & O_ACCMODE) != O_RDONLY;
	LIST_HEAD(dispose);

	new_fl = lease_alloc(NULL, want_write ? F_WRLCK : F_RDLCK);
	if (IS_ERR(new_fl))
		return PTR_ERR(new_fl);
	new_fl->fl_flags = type;

	/* typically we will check that ctx is non-NULL before calling */
	ctx = smp_load_acquire(&inode->i_flctx);
	if (!ctx) {
		WARN_ON_ONCE(1);
		goto free_lock;
	}

	percpu_down_read(&file_rwsem);
	spin_lock(&ctx->flc_lock);

	time_out_leases(inode, &dispose);

	if (!any_leases_conflict(inode, new_fl))
		goto out;

	break_time = 0;
	if (lease_break_time > 0) {
		break_time = jiffies + lease_break_time * HZ;
		if (break_time == 0)
			break_time++;	/* so that 0 means no break time */
	}

	list_for_each_entry_safe(fl, tmp, &ctx->flc_lease, fl_list) {
		if (!leases_conflict(fl, new_fl))
			continue;
		if (want_write) {
			if (fl->fl_flags & FL_UNLOCK_PENDING)
				continue;
			fl->fl_flags |= FL_UNLOCK_PENDING;
			fl->fl_break_time = break_time;
		} else {
			if (lease_breaking(fl))
				continue;
			fl->fl_flags |= FL_DOWNGRADE_PENDING;
			fl->fl_downgrade_time = break_time;
		}
		if (fl->fl_lmops->lm_break(fl))
			locks_delete_lock_ctx(fl, &dispose);
	}

	if (list_empty(&ctx->flc_lease))
		goto out;

	if (mode & O_NONBLOCK) {
		trace_break_lease_noblock(inode, new_fl);
		error = -EWOULDBLOCK;
		goto out;
	}

restart:
	fl = list_first_entry(&ctx->flc_lease, struct file_lock, fl_list);
	break_time = fl->fl_break_time;
	if (break_time != 0)
		break_time -= jiffies;
	if (break_time == 0)
		break_time++;
	locks_insert_block(fl, new_fl, leases_conflict);
	trace_break_lease_block(inode, new_fl);
	spin_unlock(&ctx->flc_lock);
	percpu_up_read(&file_rwsem);

	locks_dispose_list(&dispose);
	error = wait_event_interruptible_timeout(new_fl->fl_wait,
						!new_fl->fl_blocker, break_time);

	percpu_down_read(&file_rwsem);
	spin_lock(&ctx->flc_lock);
	trace_break_lease_unblock(inode, new_fl);
	locks_delete_block(new_fl);
	if (error >= 0) {
		/*
		 * Wait for the next conflicting lease that has not been
		 * broken yet
		 */
		if (error == 0)
			time_out_leases(inode, &dispose);
		if (any_leases_conflict(inode, new_fl))
			goto restart;
		error = 0;
	}
out:
	spin_unlock(&ctx->flc_lock);
	percpu_up_read(&file_rwsem);
	locks_dispose_list(&dispose);
free_lock:
	locks_free_lock(new_fl);
	return error;
}
EXPORT_SYMBOL(__break_lease);

/**
 *	lease_get_mtime - update modified time of an inode with exclusive lease
 *	@inode: the inode
 *      @time:  pointer to a timespec which contains the last modified time
 *
 * This is to force NFS clients to flush their caches for files with
 * exclusive leases.  The justification is that if someone has an
 * exclusive lease, then they could be modifying it.
 */
void lease_get_mtime(struct inode *inode, struct timespec64 *time)
{
	bool has_lease = false;
	struct file_lock_context *ctx;
	struct file_lock *fl;

	ctx = smp_load_acquire(&inode->i_flctx);
	if (ctx && !list_empty_careful(&ctx->flc_lease)) {
		spin_lock(&ctx->flc_lock);
		fl = list_first_entry_or_null(&ctx->flc_lease,
					      struct file_lock, fl_list);
		if (fl && (fl->fl_type == F_WRLCK))
			has_lease = true;
		spin_unlock(&ctx->flc_lock);
	}

	if (has_lease)
		*time = current_time(inode);
}
EXPORT_SYMBOL(lease_get_mtime);

/**
 *	fcntl_getlease - Enquire what lease is currently active
 *	@filp: the file
 *
 *	The value returned by this function will be one of
 *	(if no lease break is pending):
 *
 *	%F_RDLCK to indicate a shared lease is held.
 *
 *	%F_WRLCK to indicate an exclusive lease is held.
 *
 *	%F_UNLCK to indicate no lease is held.
 *
 *	(if a lease break is pending):
 *
 *	%F_RDLCK to indicate an exclusive lease needs to be
 *		changed to a shared lease (or removed).
 *
 *	%F_UNLCK to indicate the lease needs to be removed.
 *
 *	XXX: sfr & willy disagree over whether F_INPROGRESS
 *	should be returned to userspace.
 */
int fcntl_getlease(struct file *filp)
{
	struct file_lock *fl;
	struct inode *inode = locks_inode(filp);
	struct file_lock_context *ctx;
	int type = F_UNLCK;
	LIST_HEAD(dispose);

	ctx = smp_load_acquire(&inode->i_flctx);
	if (ctx && !list_empty_careful(&ctx->flc_lease)) {
		percpu_down_read(&file_rwsem);
		spin_lock(&ctx->flc_lock);
		time_out_leases(inode, &dispose);
		list_for_each_entry(fl, &ctx->flc_lease, fl_list) {
			if (fl->fl_file != filp)
				continue;
			type = target_leasetype(fl);
			break;
		}
		spin_unlock(&ctx->flc_lock);
		percpu_up_read(&file_rwsem);

		locks_dispose_list(&dispose);
	}
	return type;
}

/**
 * check_conflicting_open - see if the given file points to an inode that has
 *			    an existing open that would conflict with the
 *			    desired lease.
 * @filp:	file to check
 * @arg:	type of lease that we're trying to acquire
 * @flags:	current lock flags
 *
 * Check to see if there's an existing open fd on this file that would
 * conflict with the lease we're trying to set.
 */
static int
check_conflicting_open(struct file *filp, const long arg, int flags)
{
	struct inode *inode = locks_inode(filp);
	int self_wcount = 0, self_rcount = 0;

	if (flags & FL_LAYOUT)
		return 0;

	if (arg == F_RDLCK)
		return inode_is_open_for_write(inode) ? -EAGAIN : 0;
	else if (arg != F_WRLCK)
		return 0;

	/*
	 * Make sure that only read/write count is from lease requestor.
	 * Note that this will result in denying write leases when i_writecount
	 * is negative, which is what we want.  (We shouldn't grant write leases
	 * on files open for execution.)
	 */
	if (filp->f_mode & FMODE_WRITE)
		self_wcount = 1;
	else if (filp->f_mode & FMODE_READ)
		self_rcount = 1;

	if (atomic_read(&inode->i_writecount) != self_wcount ||
	    atomic_read(&inode->i_readcount) != self_rcount)
		return -EAGAIN;

	return 0;
}

static int
generic_add_lease(struct file *filp, long arg, struct file_lock **flp, void **priv)
{
	struct file_lock *fl, *my_fl = NULL, *lease;
	struct inode *inode = locks_inode(filp);
	struct file_lock_context *ctx;
	bool is_deleg = (*flp)->fl_flags & FL_DELEG;
	int error;
	LIST_HEAD(dispose);

	lease = *flp;
	trace_generic_add_lease(inode, lease);

	/* Note that arg is never F_UNLCK here */
	ctx = locks_get_lock_context(inode, arg);
	if (!ctx)
		return -ENOMEM;

	/*
	 * In the delegation case we need mutual exclusion with
	 * a number of operations that take the i_mutex.  We trylock
	 * because delegations are an optional optimization, and if
	 * there's some chance of a conflict--we'd rather not
	 * bother, maybe that's a sign this just isn't a good file to
	 * hand out a delegation on.
	 */
	if (is_deleg && !inode_trylock(inode))
		return -EAGAIN;

	if (is_deleg && arg == F_WRLCK) {
		/* Write delegations are not currently supported: */
		inode_unlock(inode);
		WARN_ON_ONCE(1);
		return -EINVAL;
	}

	percpu_down_read(&file_rwsem);
	spin_lock(&ctx->flc_lock);
	time_out_leases(inode, &dispose);
	error = check_conflicting_open(filp, arg, lease->fl_flags);
	if (error)
		goto out;

	/*
	 * At this point, we know that if there is an exclusive
	 * lease on this file, then we hold it on this filp
	 * (otherwise our open of this file would have blocked).
	 * And if we are trying to acquire an exclusive lease,
	 * then the file is not open by anyone (including us)
	 * except for this filp.
	 */
	error = -EAGAIN;
	list_for_each_entry(fl, &ctx->flc_lease, fl_list) {
		if (fl->fl_file == filp &&
		    fl->fl_owner == lease->fl_owner) {
			my_fl = fl;
			continue;
		}

		/*
		 * No exclusive leases if someone else has a lease on
		 * this file:
		 */
		if (arg == F_WRLCK)
			goto out;
		/*
		 * Modifying our existing lease is OK, but no getting a
		 * new lease if someone else is opening for write:
		 */
		if (fl->fl_flags & FL_UNLOCK_PENDING)
			goto out;
	}

	if (my_fl != NULL) {
		lease = my_fl;
		error = lease->fl_lmops->lm_change(lease, arg, &dispose);
		if (error)
			goto out;
		goto out_setup;
	}

	error = -EINVAL;
	if (!leases_enable)
		goto out;

	locks_insert_lock_ctx(lease, &ctx->flc_lease);
	/*
	 * The check in break_lease() is lockless. It's possible for another
	 * open to race in after we did the earlier check for a conflicting
	 * open but before the lease was inserted. Check again for a
	 * conflicting open and cancel the lease if there is one.
	 *
	 * We also add a barrier here to ensure that the insertion of the lock
	 * precedes these checks.
	 */
	smp_mb();
	error = check_conflicting_open(filp, arg, lease->fl_flags);
	if (error) {
		locks_unlink_lock_ctx(lease);
		goto out;
	}

out_setup:
	if (lease->fl_lmops->lm_setup)
		lease->fl_lmops->lm_setup(lease, priv);
out:
	spin_unlock(&ctx->flc_lock);
	percpu_up_read(&file_rwsem);
	locks_dispose_list(&dispose);
	if (is_deleg)
		inode_unlock(inode);
	if (!error && !my_fl)
		*flp = NULL;
	return error;
}

static int generic_delete_lease(struct file *filp, void *owner)
{
	int error = -EAGAIN;
	struct file_lock *fl, *victim = NULL;
	struct inode *inode = locks_inode(filp);
	struct file_lock_context *ctx;
	LIST_HEAD(dispose);

	ctx = smp_load_acquire(&inode->i_flctx);
	if (!ctx) {
		trace_generic_delete_lease(inode, NULL);
		return error;
	}

	percpu_down_read(&file_rwsem);
	spin_lock(&ctx->flc_lock);
	list_for_each_entry(fl, &ctx->flc_lease, fl_list) {
		if (fl->fl_file == filp &&
		    fl->fl_owner == owner) {
			victim = fl;
			break;
		}
	}
	trace_generic_delete_lease(inode, victim);
	if (victim)
		error = fl->fl_lmops->lm_change(victim, F_UNLCK, &dispose);
	spin_unlock(&ctx->flc_lock);
	percpu_up_read(&file_rwsem);
	locks_dispose_list(&dispose);
	return error;
}

/**
 *	generic_setlease	-	sets a lease on an open file
 *	@filp:	file pointer
 *	@arg:	type of lease to obtain
 *	@flp:	input - file_lock to use, output - file_lock inserted
 *	@priv:	private data for lm_setup (may be NULL if lm_setup
 *		doesn't require it)
 *
 *	The (input) flp->fl_lmops->lm_break function is required
 *	by break_lease().
 */
int generic_setlease(struct file *filp, long arg, struct file_lock **flp,
			void **priv)
{
	struct inode *inode = locks_inode(filp);
	int error;

	if ((!uid_eq(current_fsuid(), inode->i_uid)) && !capable(CAP_LEASE))
		return -EACCES;
	if (!S_ISREG(inode->i_mode))
		return -EINVAL;
	error = security_file_lock(filp, arg);
	if (error)
		return error;

	switch (arg) {
	case F_UNLCK:
		return generic_delete_lease(filp, *priv);
	case F_RDLCK:
	case F_WRLCK:
		if (!(*flp)->fl_lmops->lm_break) {
			WARN_ON_ONCE(1);
			return -ENOLCK;
		}

		return generic_add_lease(filp, arg, flp, priv);
	default:
		return -EINVAL;
	}
}
EXPORT_SYMBOL(generic_setlease);

#if IS_ENABLED(CONFIG_SRCU)
/*
 * Kernel subsystems can register to be notified on any attempt to set
 * a new lease with the lease_notifier_chain. This is used by (e.g.) nfsd
 * to close files that it may have cached when there is an attempt to set a
 * conflicting lease.
 */
static struct srcu_notifier_head lease_notifier_chain;

static inline void
lease_notifier_chain_init(void)
{
	srcu_init_notifier_head(&lease_notifier_chain);
}

static inline void
setlease_notifier(long arg, struct file_lock *lease)
{
	if (arg != F_UNLCK)
		srcu_notifier_call_chain(&lease_notifier_chain, arg, lease);
}

int lease_register_notifier(struct notifier_block *nb)
{
	return srcu_notifier_chain_register(&lease_notifier_chain, nb);
}
EXPORT_SYMBOL_GPL(lease_register_notifier);

void lease_unregister_notifier(struct notifier_block *nb)
{
	srcu_notifier_chain_unregister(&lease_notifier_chain, nb);
}
EXPORT_SYMBOL_GPL(lease_unregister_notifier);

#else /* !IS_ENABLED(CONFIG_SRCU) */
static inline void
lease_notifier_chain_init(void)
{
}

static inline void
setlease_notifier(long arg, struct file_lock *lease)
{
}

int lease_register_notifier(struct notifier_block *nb)
{
	return 0;
}
EXPORT_SYMBOL_GPL(lease_register_notifier);

void lease_unregister_notifier(struct notifier_block *nb)
{
}
EXPORT_SYMBOL_GPL(lease_unregister_notifier);

#endif /* IS_ENABLED(CONFIG_SRCU) */

/**
 * vfs_setlease        -       sets a lease on an open file
 * @filp:	file pointer
 * @arg:	type of lease to obtain
 * @lease:	file_lock to use when adding a lease
 * @priv:	private info for lm_setup when adding a lease (may be
 *		NULL if lm_setup doesn't require it)
 *
 * Call this to establish a lease on the file. The "lease" argument is not
 * used for F_UNLCK requests and may be NULL. For commands that set or alter
 * an existing lease, the ``(*lease)->fl_lmops->lm_break`` operation must be
 * set; if not, this function will return -ENOLCK (and generate a scary-looking
 * stack trace).
 *
 * The "priv" pointer is passed directly to the lm_setup function as-is. It
 * may be NULL if the lm_setup operation doesn't require it.
 */
int
vfs_setlease(struct file *filp, long arg, struct file_lock **lease, void **priv)
{
	if (lease)
		setlease_notifier(arg, *lease);
	if (filp->f_op->setlease)
		return filp->f_op->setlease(filp, arg, lease, priv);
	else
		return generic_setlease(filp, arg, lease, priv);
}
EXPORT_SYMBOL_GPL(vfs_setlease);

static int do_fcntl_add_lease(unsigned int fd, struct file *filp, long arg)
{
	struct file_lock *fl;
	struct fasync_struct *new;
	int error;

	fl = lease_alloc(filp, arg);
	if (IS_ERR(fl))
		return PTR_ERR(fl);

	new = fasync_alloc();
	if (!new) {
		locks_free_lock(fl);
		return -ENOMEM;
	}
	new->fa_fd = fd;

	error = vfs_setlease(filp, arg, &fl, (void **)&new);
	if (fl)
		locks_free_lock(fl);
	if (new)
		fasync_free(new);
	return error;
}

/**
 *	fcntl_setlease	-	sets a lease on an open file
 *	@fd: open file descriptor
 *	@filp: file pointer
 *	@arg: type of lease to obtain
 *
 *	Call this fcntl to establish a lease on the file.
 *	Note that you also need to call %F_SETSIG to
 *	receive a signal when the lease is broken.
 */
int fcntl_setlease(unsigned int fd, struct file *filp, long arg)
{
	if (arg == F_UNLCK)
		return vfs_setlease(filp, F_UNLCK, NULL, (void **)&filp);
	return do_fcntl_add_lease(fd, filp, arg);
}

/**
 * flock_lock_inode_wait - Apply a FLOCK-style lock to a file
 * @inode: inode of the file to apply to
 * @fl: The lock to be applied
 *
 * Apply a FLOCK style lock request to an inode.
 */
static int flock_lock_inode_wait(struct inode *inode, struct file_lock *fl)
{
	int error;
	might_sleep();
	for (;;) {
		error = flock_lock_inode(inode, fl);
		if (error != FILE_LOCK_DEFERRED)
			break;
		error = wait_event_interruptible(fl->fl_wait, !fl->fl_blocker);
		if (error)
			break;
	}
	locks_delete_block(fl);
	return error;
}

/**
 * locks_lock_inode_wait - Apply a lock to an inode
 * @inode: inode of the file to apply to
 * @fl: The lock to be applied
 *
 * Apply a POSIX or FLOCK style lock request to an inode.
 */
int locks_lock_inode_wait(struct inode *inode, struct file_lock *fl)
{
	int res = 0;
	switch (fl->fl_flags & (FL_POSIX|FL_FLOCK)) {
		case FL_POSIX:
			res = posix_lock_inode_wait(inode, fl);
			break;
		case FL_FLOCK:
			res = flock_lock_inode_wait(inode, fl);
			break;
		default:
			BUG();
	}
	return res;
}
EXPORT_SYMBOL(locks_lock_inode_wait);

/**
 *	sys_flock: - flock() system call.
 *	@fd: the file descriptor to lock.
 *	@cmd: the type of lock to apply.
 *
 *	Apply a %FL_FLOCK style lock to an open file descriptor.
 *	The @cmd can be one of:
 *
 *	- %LOCK_SH -- a shared lock.
 *	- %LOCK_EX -- an exclusive lock.
 *	- %LOCK_UN -- remove an existing lock.
 *	- %LOCK_MAND -- a 'mandatory' flock.
 *	  This exists to emulate Windows Share Modes.
 *
 *	%LOCK_MAND can be combined with %LOCK_READ or %LOCK_WRITE to allow other
 *	processes read and write access respectively.
 */
SYSCALL_DEFINE2(flock, unsigned int, fd, unsigned int, cmd)
{
	struct fd f = fdget(fd);
	struct file_lock *lock;
	int can_sleep, unlock;
	int error;

	error = -EBADF;
	if (!f.file)
		goto out;

	can_sleep = !(cmd & LOCK_NB);
	cmd &= ~LOCK_NB;
	unlock = (cmd == LOCK_UN);

	if (!unlock && !(cmd & LOCK_MAND) &&
	    !(f.file->f_mode & (FMODE_READ|FMODE_WRITE)))
		goto out_putf;

	lock = flock_make_lock(f.file, cmd, NULL);
	if (IS_ERR(lock)) {
		error = PTR_ERR(lock);
		goto out_putf;
	}

	if (can_sleep)
		lock->fl_flags |= FL_SLEEP;

	error = security_file_lock(f.file, lock->fl_type);
	if (error)
		goto out_free;

	if (f.file->f_op->flock)
		error = f.file->f_op->flock(f.file,
					  (can_sleep) ? F_SETLKW : F_SETLK,
					  lock);
	else
		error = locks_lock_file_wait(f.file, lock);

 out_free:
	locks_free_lock(lock);

 out_putf:
	fdput(f);
 out:
	return error;
}

/**
 * vfs_test_lock - test file byte range lock
 * @filp: The file to test lock for
 * @fl: The lock to test; also used to hold result
 *
 * Returns -ERRNO on failure.  Indicates presence of conflicting lock by
 * setting conf->fl_type to something other than F_UNLCK.
 */
int vfs_test_lock(struct file *filp, struct file_lock *fl)
{
	if (filp->f_op->lock)
		return filp->f_op->lock(filp, F_GETLK, fl);
	posix_test_lock(filp, fl);
	return 0;
}
EXPORT_SYMBOL_GPL(vfs_test_lock);

/**
 * locks_translate_pid - translate a file_lock's fl_pid number into a namespace
 * @fl: The file_lock who's fl_pid should be translated
 * @ns: The namespace into which the pid should be translated
 *
 * Used to tranlate a fl_pid into a namespace virtual pid number
 */
static pid_t locks_translate_pid(struct file_lock *fl, struct pid_namespace *ns)
{
	pid_t vnr;
	struct pid *pid;

	if (IS_OFDLCK(fl))
		return -1;
	if (IS_REMOTELCK(fl))
		return fl->fl_pid;
	/*
	 * If the flock owner process is dead and its pid has been already
	 * freed, the translation below won't work, but we still want to show
	 * flock owner pid number in init pidns.
	 */
	if (ns == &init_pid_ns)
		return (pid_t)fl->fl_pid;

	rcu_read_lock();
	pid = find_pid_ns(fl->fl_pid, &init_pid_ns);
	vnr = pid_nr_ns(pid, ns);
	rcu_read_unlock();
	return vnr;
}

static int posix_lock_to_flock(struct flock *flock, struct file_lock *fl)
{
	flock->l_pid = locks_translate_pid(fl, task_active_pid_ns(current));
#if BITS_PER_LONG == 32
	/*
	 * Make sure we can represent the posix lock via
	 * legacy 32bit flock.
	 */
	if (fl->fl_start > OFFT_OFFSET_MAX)
		return -EOVERFLOW;
	if (fl->fl_end != OFFSET_MAX && fl->fl_end > OFFT_OFFSET_MAX)
		return -EOVERFLOW;
#endif
	flock->l_start = fl->fl_start;
	flock->l_len = fl->fl_end == OFFSET_MAX ? 0 :
		fl->fl_end - fl->fl_start + 1;
	flock->l_whence = 0;
	flock->l_type = fl->fl_type;
	return 0;
}

#if BITS_PER_LONG == 32
static void posix_lock_to_flock64(struct flock64 *flock, struct file_lock *fl)
{
	flock->l_pid = locks_translate_pid(fl, task_active_pid_ns(current));
	flock->l_start = fl->fl_start;
	flock->l_len = fl->fl_end == OFFSET_MAX ? 0 :
		fl->fl_end - fl->fl_start + 1;
	flock->l_whence = 0;
	flock->l_type = fl->fl_type;
}
#endif

/* Report the first existing lock that would conflict with l.
 * This implements the F_GETLK command of fcntl().
 */
int fcntl_getlk(struct file *filp, unsigned int cmd, struct flock *flock)
{
	struct file_lock *fl;
	int error;

	fl = locks_alloc_lock();
	if (fl == NULL)
		return -ENOMEM;
	error = -EINVAL;
	if (flock->l_type != F_RDLCK && flock->l_type != F_WRLCK)
		goto out;

	error = flock_to_posix_lock(filp, fl, flock);
	if (error)
		goto out;

	if (cmd == F_OFD_GETLK) {
		error = -EINVAL;
		if (flock->l_pid != 0)
			goto out;

		cmd = F_GETLK;
		fl->fl_flags |= FL_OFDLCK;
		fl->fl_owner = filp;
	}

	error = vfs_test_lock(filp, fl);
	if (error)
		goto out;

	flock->l_type = fl->fl_type;
	if (fl->fl_type != F_UNLCK) {
		error = posix_lock_to_flock(flock, fl);
		if (error)
			goto out;
	}
out:
	locks_free_lock(fl);
	return error;
}

/**
 * vfs_lock_file - file byte range lock
 * @filp: The file to apply the lock to
 * @cmd: type of locking operation (F_SETLK, F_GETLK, etc.)
 * @fl: The lock to be applied
 * @conf: Place to return a copy of the conflicting lock, if found.
 *
 * A caller that doesn't care about the conflicting lock may pass NULL
 * as the final argument.
 *
 * If the filesystem defines a private ->lock() method, then @conf will
 * be left unchanged; so a caller that cares should initialize it to
 * some acceptable default.
 *
 * To avoid blocking kernel daemons, such as lockd, that need to acquire POSIX
 * locks, the ->lock() interface may return asynchronously, before the lock has
 * been granted or denied by the underlying filesystem, if (and only if)
 * lm_grant is set. Callers expecting ->lock() to return asynchronously
 * will only use F_SETLK, not F_SETLKW; they will set FL_SLEEP if (and only if)
 * the request is for a blocking lock. When ->lock() does return asynchronously,
 * it must return FILE_LOCK_DEFERRED, and call ->lm_grant() when the lock
 * request completes.
 * If the request is for non-blocking lock the file system should return
 * FILE_LOCK_DEFERRED then try to get the lock and call the callback routine
 * with the result. If the request timed out the callback routine will return a
 * nonzero return code and the file system should release the lock. The file
 * system is also responsible to keep a corresponding posix lock when it
 * grants a lock so the VFS can find out which locks are locally held and do
 * the correct lock cleanup when required.
 * The underlying filesystem must not drop the kernel lock or call
 * ->lm_grant() before returning to the caller with a FILE_LOCK_DEFERRED
 * return code.
 */
int vfs_lock_file(struct file *filp, unsigned int cmd, struct file_lock *fl, struct file_lock *conf)
{
	if (filp->f_op->lock)
		return filp->f_op->lock(filp, cmd, fl);
	else
		return posix_lock_file(filp, fl, conf);
}
EXPORT_SYMBOL_GPL(vfs_lock_file);

static int do_lock_file_wait(struct file *filp, unsigned int cmd,
			     struct file_lock *fl)
{
	int error;

	error = security_file_lock(filp, fl->fl_type);
	if (error)
		return error;

	for (;;) {
		error = vfs_lock_file(filp, cmd, fl, NULL);
		if (error != FILE_LOCK_DEFERRED)
			break;
		error = wait_event_interruptible(fl->fl_wait, !fl->fl_blocker);
		if (error)
			break;
	}
	locks_delete_block(fl);

	return error;
}

/* Ensure that fl->fl_file has compatible f_mode for F_SETLK calls */
static int
check_fmode_for_setlk(struct file_lock *fl)
{
	switch (fl->fl_type) {
	case F_RDLCK:
		if (!(fl->fl_file->f_mode & FMODE_READ))
			return -EBADF;
		break;
	case F_WRLCK:
		if (!(fl->fl_file->f_mode & FMODE_WRITE))
			return -EBADF;
	}
	return 0;
}

/* Apply the lock described by l to an open file descriptor.
 * This implements both the F_SETLK and F_SETLKW commands of fcntl().
 */
int fcntl_setlk(unsigned int fd, struct file *filp, unsigned int cmd,
		struct flock *flock)
{
	struct file_lock *file_lock = locks_alloc_lock();
	struct inode *inode = locks_inode(filp);
	struct file *f;
	int error;

	if (file_lock == NULL)
		return -ENOLCK;

	/* Don't allow mandatory locks on files that may be memory mapped
	 * and shared.
	 */
	if (mandatory_lock(inode) && mapping_writably_mapped(filp->f_mapping)) {
		error = -EAGAIN;
		goto out;
	}

	error = flock_to_posix_lock(filp, file_lock, flock);
	if (error)
		goto out;

	error = check_fmode_for_setlk(file_lock);
	if (error)
		goto out;

	/*
	 * If the cmd is requesting file-private locks, then set the
	 * FL_OFDLCK flag and override the owner.
	 */
	switch (cmd) {
	case F_OFD_SETLK:
		error = -EINVAL;
		if (flock->l_pid != 0)
			goto out;

		cmd = F_SETLK;
		file_lock->fl_flags |= FL_OFDLCK;
		file_lock->fl_owner = filp;
		break;
	case F_OFD_SETLKW:
		error = -EINVAL;
		if (flock->l_pid != 0)
			goto out;

		cmd = F_SETLKW;
		file_lock->fl_flags |= FL_OFDLCK;
		file_lock->fl_owner = filp;
		/* Fallthrough */
	case F_SETLKW:
		file_lock->fl_flags |= FL_SLEEP;
	}

	error = do_lock_file_wait(filp, cmd, file_lock);

	/*
	 * Attempt to detect a close/fcntl race and recover by releasing the
	 * lock that was just acquired. There is no need to do that when we're
	 * unlocking though, or for OFD locks.
	 */
	if (!error && file_lock->fl_type != F_UNLCK &&
	    !(file_lock->fl_flags & FL_OFDLCK)) {
		/*
		 * We need that spin_lock here - it prevents reordering between
		 * update of i_flctx->flc_posix and check for it done in
		 * close(). rcu_read_lock() wouldn't do.
		 */
		spin_lock(&current->files->file_lock);
		f = fcheck(fd);
		spin_unlock(&current->files->file_lock);
		if (f != filp) {
			file_lock->fl_type = F_UNLCK;
			error = do_lock_file_wait(filp, cmd, file_lock);
			WARN_ON_ONCE(error);
			error = -EBADF;
		}
	}
out:
	trace_fcntl_setlk(inode, file_lock, error);
	locks_free_lock(file_lock);
	return error;
}

#if BITS_PER_LONG == 32
/* Report the first existing lock that would conflict with l.
 * This implements the F_GETLK command of fcntl().
 */
int fcntl_getlk64(struct file *filp, unsigned int cmd, struct flock64 *flock)
{
	struct file_lock *fl;
	int error;

	fl = locks_alloc_lock();
	if (fl == NULL)
		return -ENOMEM;

	error = -EINVAL;
	if (flock->l_type != F_RDLCK && flock->l_type != F_WRLCK)
		goto out;

	error = flock64_to_posix_lock(filp, fl, flock);
	if (error)
		goto out;

	if (cmd == F_OFD_GETLK) {
		error = -EINVAL;
		if (flock->l_pid != 0)
			goto out;

		cmd = F_GETLK64;
		fl->fl_flags |= FL_OFDLCK;
		fl->fl_owner = filp;
	}

	error = vfs_test_lock(filp, fl);
	if (error)
		goto out;

	flock->l_type = fl->fl_type;
	if (fl->fl_type != F_UNLCK)
		posix_lock_to_flock64(flock, fl);

out:
	locks_free_lock(fl);
	return error;
}

/* Apply the lock described by l to an open file descriptor.
 * This implements both the F_SETLK and F_SETLKW commands of fcntl().
 */
int fcntl_setlk64(unsigned int fd, struct file *filp, unsigned int cmd,
		struct flock64 *flock)
{
	struct file_lock *file_lock = locks_alloc_lock();
	struct inode *inode = locks_inode(filp);
	struct file *f;
	int error;

	if (file_lock == NULL)
		return -ENOLCK;

	/* Don't allow mandatory locks on files that may be memory mapped
	 * and shared.
	 */
	if (mandatory_lock(inode) && mapping_writably_mapped(filp->f_mapping)) {
		error = -EAGAIN;
		goto out;
	}

	error = flock64_to_posix_lock(filp, file_lock, flock);
	if (error)
		goto out;

	error = check_fmode_for_setlk(file_lock);
	if (error)
		goto out;

	/*
	 * If the cmd is requesting file-private locks, then set the
	 * FL_OFDLCK flag and override the owner.
	 */
	switch (cmd) {
	case F_OFD_SETLK:
		error = -EINVAL;
		if (flock->l_pid != 0)
			goto out;

		cmd = F_SETLK64;
		file_lock->fl_flags |= FL_OFDLCK;
		file_lock->fl_owner = filp;
		break;
	case F_OFD_SETLKW:
		error = -EINVAL;
		if (flock->l_pid != 0)
			goto out;

		cmd = F_SETLKW64;
		file_lock->fl_flags |= FL_OFDLCK;
		file_lock->fl_owner = filp;
		/* Fallthrough */
	case F_SETLKW64:
		file_lock->fl_flags |= FL_SLEEP;
	}

	error = do_lock_file_wait(filp, cmd, file_lock);

	/*
	 * Attempt to detect a close/fcntl race and recover by releasing the
	 * lock that was just acquired. There is no need to do that when we're
	 * unlocking though, or for OFD locks.
	 */
	if (!error && file_lock->fl_type != F_UNLCK &&
	    !(file_lock->fl_flags & FL_OFDLCK)) {
		/*
		 * We need that spin_lock here - it prevents reordering between
		 * update of i_flctx->flc_posix and check for it done in
		 * close(). rcu_read_lock() wouldn't do.
		 */
		spin_lock(&current->files->file_lock);
		f = fcheck(fd);
		spin_unlock(&current->files->file_lock);
		if (f != filp) {
			file_lock->fl_type = F_UNLCK;
			error = do_lock_file_wait(filp, cmd, file_lock);
			WARN_ON_ONCE(error);
			error = -EBADF;
		}
	}
out:
	locks_free_lock(file_lock);
	return error;
}
#endif /* BITS_PER_LONG == 32 */

/*
 * This function is called when the file is being removed
 * from the task's fd array.  POSIX locks belonging to this task
 * are deleted at this time.
 */
void locks_remove_posix(struct file *filp, fl_owner_t owner)
{
	int error;
	struct inode *inode = locks_inode(filp);
	struct file_lock lock;
	struct file_lock_context *ctx;

	/*
	 * If there are no locks held on this file, we don't need to call
	 * posix_lock_file().  Another process could be setting a lock on this
	 * file at the same time, but we wouldn't remove that lock anyway.
	 */
	ctx =  smp_load_acquire(&inode->i_flctx);
	if (!ctx || list_empty(&ctx->flc_posix))
		return;

	locks_init_lock(&lock);
	lock.fl_type = F_UNLCK;
	lock.fl_flags = FL_POSIX | FL_CLOSE;
	lock.fl_start = 0;
	lock.fl_end = OFFSET_MAX;
	lock.fl_owner = owner;
	lock.fl_pid = current->tgid;
	lock.fl_file = filp;
	lock.fl_ops = NULL;
	lock.fl_lmops = NULL;

	error = vfs_lock_file(filp, F_SETLK, &lock, NULL);

	if (lock.fl_ops && lock.fl_ops->fl_release_private)
		lock.fl_ops->fl_release_private(&lock);
	trace_locks_remove_posix(inode, &lock, error);
}
EXPORT_SYMBOL(locks_remove_posix);

/* The i_flctx must be valid when calling into here */
static void
locks_remove_flock(struct file *filp, struct file_lock_context *flctx)
{
	struct file_lock fl;
	struct inode *inode = locks_inode(filp);

	if (list_empty(&flctx->flc_flock))
		return;

	flock_make_lock(filp, LOCK_UN, &fl);
	fl.fl_flags |= FL_CLOSE;

	if (filp->f_op->flock)
		filp->f_op->flock(filp, F_SETLKW, &fl);
	else
		flock_lock_inode(inode, &fl);

	if (fl.fl_ops && fl.fl_ops->fl_release_private)
		fl.fl_ops->fl_release_private(&fl);
}

/* The i_flctx must be valid when calling into here */
static void
locks_remove_lease(struct file *filp, struct file_lock_context *ctx)
{
	struct file_lock *fl, *tmp;
	LIST_HEAD(dispose);

	if (list_empty(&ctx->flc_lease))
		return;

	percpu_down_read(&file_rwsem);
	spin_lock(&ctx->flc_lock);
	list_for_each_entry_safe(fl, tmp, &ctx->flc_lease, fl_list)
		if (filp == fl->fl_file)
			lease_modify(fl, F_UNLCK, &dispose);
	spin_unlock(&ctx->flc_lock);
	percpu_up_read(&file_rwsem);

	locks_dispose_list(&dispose);
}

/*
 * This function is called on the last close of an open file.
 */
void locks_remove_file(struct file *filp)
{
	struct file_lock_context *ctx;

	ctx = smp_load_acquire(&locks_inode(filp)->i_flctx);
	if (!ctx)
		return;

	/* remove any OFD locks */
	locks_remove_posix(filp, filp);

	/* remove flock locks */
	locks_remove_flock(filp, ctx);

	/* remove any leases */
	locks_remove_lease(filp, ctx);

	spin_lock(&ctx->flc_lock);
	locks_check_ctx_file_list(filp, &ctx->flc_posix, "POSIX");
	locks_check_ctx_file_list(filp, &ctx->flc_flock, "FLOCK");
	locks_check_ctx_file_list(filp, &ctx->flc_lease, "LEASE");
	spin_unlock(&ctx->flc_lock);
}

/**
 * vfs_cancel_lock - file byte range unblock lock
 * @filp: The file to apply the unblock to
 * @fl: The lock to be unblocked
 *
 * Used by lock managers to cancel blocked requests
 */
int vfs_cancel_lock(struct file *filp, struct file_lock *fl)
{
	if (filp->f_op->lock)
		return filp->f_op->lock(filp, F_CANCELLK, fl);
	return 0;
}
EXPORT_SYMBOL_GPL(vfs_cancel_lock);

#ifdef CONFIG_PROC_FS
#include <linux/proc_fs.h>
#include <linux/seq_file.h>

struct locks_iterator {
	int	li_cpu;
	loff_t	li_pos;
};

static void lock_get_status(struct seq_file *f, struct file_lock *fl,
			    loff_t id, char *pfx)
{
	struct inode *inode = NULL;
	unsigned int fl_pid;
	struct pid_namespace *proc_pidns = file_inode(f->file)->i_sb->s_fs_info;

	fl_pid = locks_translate_pid(fl, proc_pidns);
	/*
	 * If lock owner is dead (and pid is freed) or not visible in current
	 * pidns, zero is shown as a pid value. Check lock info from
	 * init_pid_ns to get saved lock pid value.
	 */

	if (fl->fl_file != NULL)
		inode = locks_inode(fl->fl_file);

	seq_printf(f, "%lld:%s ", id, pfx);
	if (IS_POSIX(fl)) {
		if (fl->fl_flags & FL_ACCESS)
			seq_puts(f, "ACCESS");
		else if (IS_OFDLCK(fl))
			seq_puts(f, "OFDLCK");
		else
			seq_puts(f, "POSIX ");

		seq_printf(f, " %s ",
			     (inode == NULL) ? "*NOINODE*" :
			     mandatory_lock(inode) ? "MANDATORY" : "ADVISORY ");
	} else if (IS_FLOCK(fl)) {
		if (fl->fl_type & LOCK_MAND) {
			seq_puts(f, "FLOCK  MSNFS     ");
		} else {
			seq_puts(f, "FLOCK  ADVISORY  ");
		}
	} else if (IS_LEASE(fl)) {
		if (fl->fl_flags & FL_DELEG)
			seq_puts(f, "DELEG  ");
		else
			seq_puts(f, "LEASE  ");

		if (lease_breaking(fl))
			seq_puts(f, "BREAKING  ");
		else if (fl->fl_file)
			seq_puts(f, "ACTIVE    ");
		else
			seq_puts(f, "BREAKER   ");
	} else {
		seq_puts(f, "UNKNOWN UNKNOWN  ");
	}
	if (fl->fl_type & LOCK_MAND) {
		seq_printf(f, "%s ",
			       (fl->fl_type & LOCK_READ)
			       ? (fl->fl_type & LOCK_WRITE) ? "RW   " : "READ "
			       : (fl->fl_type & LOCK_WRITE) ? "WRITE" : "NONE ");
	} else {
		int type = IS_LEASE(fl) ? target_leasetype(fl) : fl->fl_type;

		seq_printf(f, "%s ", (type == F_WRLCK) ? "WRITE" :
				     (type == F_RDLCK) ? "READ" : "UNLCK");
	}
	if (inode) {
		/* userspace relies on this representation of dev_t */
<<<<<<< HEAD
		seq_printf(f, "%d %02x:%02x:%ld ", fl_pid,
				MAJOR(inode_get_dev(inode)),
				MINOR(inode_get_dev(inode)), inode->i_ino);
=======
		seq_printf(f, "%d %02x:%02x:%lu ", fl_pid,
				MAJOR(inode->i_sb->s_dev),
				MINOR(inode->i_sb->s_dev), inode->i_ino);
>>>>>>> fd698849
	} else {
		seq_printf(f, "%d <none>:0 ", fl_pid);
	}
	if (IS_POSIX(fl)) {
		if (fl->fl_end == OFFSET_MAX)
			seq_printf(f, "%Ld EOF\n", fl->fl_start);
		else
			seq_printf(f, "%Ld %Ld\n", fl->fl_start, fl->fl_end);
	} else {
		seq_puts(f, "0 EOF\n");
	}
}

static int locks_show(struct seq_file *f, void *v)
{
	struct locks_iterator *iter = f->private;
	struct file_lock *fl, *bfl;
	struct pid_namespace *proc_pidns = file_inode(f->file)->i_sb->s_fs_info;

	fl = hlist_entry(v, struct file_lock, fl_link);

	if (locks_translate_pid(fl, proc_pidns) == 0)
		return 0;

	lock_get_status(f, fl, iter->li_pos, "");

	list_for_each_entry(bfl, &fl->fl_blocked_requests, fl_blocked_member)
		lock_get_status(f, bfl, iter->li_pos, " ->");

	return 0;
}

static void __show_fd_locks(struct seq_file *f,
			struct list_head *head, int *id,
			struct file *filp, struct files_struct *files)
{
	struct file_lock *fl;

	list_for_each_entry(fl, head, fl_list) {

		if (filp != fl->fl_file)
			continue;
		if (fl->fl_owner != files &&
		    fl->fl_owner != filp)
			continue;

		(*id)++;
		seq_puts(f, "lock:\t");
		lock_get_status(f, fl, *id, "");
	}
}

void show_fd_locks(struct seq_file *f,
		  struct file *filp, struct files_struct *files)
{
	struct inode *inode = locks_inode(filp);
	struct file_lock_context *ctx;
	int id = 0;

	ctx = smp_load_acquire(&inode->i_flctx);
	if (!ctx)
		return;

	spin_lock(&ctx->flc_lock);
	__show_fd_locks(f, &ctx->flc_flock, &id, filp, files);
	__show_fd_locks(f, &ctx->flc_posix, &id, filp, files);
	__show_fd_locks(f, &ctx->flc_lease, &id, filp, files);
	spin_unlock(&ctx->flc_lock);
}

static void *locks_start(struct seq_file *f, loff_t *pos)
	__acquires(&blocked_lock_lock)
{
	struct locks_iterator *iter = f->private;

	iter->li_pos = *pos + 1;
	percpu_down_write(&file_rwsem);
	spin_lock(&blocked_lock_lock);
	return seq_hlist_start_percpu(&file_lock_list.hlist, &iter->li_cpu, *pos);
}

static void *locks_next(struct seq_file *f, void *v, loff_t *pos)
{
	struct locks_iterator *iter = f->private;

	++iter->li_pos;
	return seq_hlist_next_percpu(v, &file_lock_list.hlist, &iter->li_cpu, pos);
}

static void locks_stop(struct seq_file *f, void *v)
	__releases(&blocked_lock_lock)
{
	spin_unlock(&blocked_lock_lock);
	percpu_up_write(&file_rwsem);
}

static const struct seq_operations locks_seq_operations = {
	.start	= locks_start,
	.next	= locks_next,
	.stop	= locks_stop,
	.show	= locks_show,
};

static int __init proc_locks_init(void)
{
	proc_create_seq_private("locks", 0, NULL, &locks_seq_operations,
			sizeof(struct locks_iterator), NULL);
	return 0;
}
fs_initcall(proc_locks_init);
#endif

static int __init filelock_init(void)
{
	int i;

	flctx_cache = kmem_cache_create("file_lock_ctx",
			sizeof(struct file_lock_context), 0, SLAB_PANIC, NULL);

	filelock_cache = kmem_cache_create("file_lock_cache",
			sizeof(struct file_lock), 0, SLAB_PANIC, NULL);

	for_each_possible_cpu(i) {
		struct file_lock_list_struct *fll = per_cpu_ptr(&file_lock_list, i);

		spin_lock_init(&fll->lock);
		INIT_HLIST_HEAD(&fll->hlist);
	}

	lease_notifier_chain_init();
	return 0;
}
core_initcall(filelock_init);<|MERGE_RESOLUTION|>--- conflicted
+++ resolved
@@ -2853,15 +2853,9 @@
 	}
 	if (inode) {
 		/* userspace relies on this representation of dev_t */
-<<<<<<< HEAD
-		seq_printf(f, "%d %02x:%02x:%ld ", fl_pid,
+		seq_printf(f, "%d %02x:%02x:%lu ", fl_pid,
 				MAJOR(inode_get_dev(inode)),
 				MINOR(inode_get_dev(inode)), inode->i_ino);
-=======
-		seq_printf(f, "%d %02x:%02x:%lu ", fl_pid,
-				MAJOR(inode->i_sb->s_dev),
-				MINOR(inode->i_sb->s_dev), inode->i_ino);
->>>>>>> fd698849
 	} else {
 		seq_printf(f, "%d <none>:0 ", fl_pid);
 	}
