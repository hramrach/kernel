/*
 * Encryption policy functions for per-file encryption support.
 *
 * Copyright (C) 2015, Google, Inc.
 * Copyright (C) 2015, Motorola Mobility.
 *
 * Written by Michael Halcrow, 2015.
 * Modified by Jaegeuk Kim, 2015.
 */

#include <linux/random.h>
#include <linux/string.h>
#include <linux/fscrypto.h>
#include <linux/mount.h>

static int inode_has_encryption_context(struct inode *inode)
{
	if (!inode->i_sb->s_cop->get_context)
		return 0;
	return (inode->i_sb->s_cop->get_context(inode, NULL, 0L) > 0);
}

/*
 * check whether the policy is consistent with the encryption context
 * for the inode
 */
static int is_encryption_context_consistent_with_policy(struct inode *inode,
				const struct fscrypt_policy *policy)
{
	struct fscrypt_context ctx;
	int res;

	if (!inode->i_sb->s_cop->get_context)
		return 0;

	res = inode->i_sb->s_cop->get_context(inode, &ctx, sizeof(ctx));
	if (res != sizeof(ctx))
		return 0;

	return (memcmp(ctx.master_key_descriptor, policy->master_key_descriptor,
			FS_KEY_DESCRIPTOR_SIZE) == 0 &&
			(ctx.flags == policy->flags) &&
			(ctx.contents_encryption_mode ==
			 policy->contents_encryption_mode) &&
			(ctx.filenames_encryption_mode ==
			 policy->filenames_encryption_mode));
}

static int create_encryption_context_from_policy(struct inode *inode,
				const struct fscrypt_policy *policy)
{
	struct fscrypt_context ctx;
	int res;

	if (!inode->i_sb->s_cop->set_context)
		return -EOPNOTSUPP;

	if (inode->i_sb->s_cop->prepare_context) {
		res = inode->i_sb->s_cop->prepare_context(inode);
		if (res)
			return res;
	}

	ctx.format = FS_ENCRYPTION_CONTEXT_FORMAT_V1;
	memcpy(ctx.master_key_descriptor, policy->master_key_descriptor,
					FS_KEY_DESCRIPTOR_SIZE);

	if (!fscrypt_valid_contents_enc_mode(
				policy->contents_encryption_mode)) {
		printk(KERN_WARNING
		       "%s: Invalid contents encryption mode %d\n", __func__,
			policy->contents_encryption_mode);
		return -EINVAL;
	}

	if (!fscrypt_valid_filenames_enc_mode(
				policy->filenames_encryption_mode)) {
		printk(KERN_WARNING
			"%s: Invalid filenames encryption mode %d\n", __func__,
			policy->filenames_encryption_mode);
		return -EINVAL;
	}

	if (policy->flags & ~FS_POLICY_FLAGS_VALID)
		return -EINVAL;

	ctx.contents_encryption_mode = policy->contents_encryption_mode;
	ctx.filenames_encryption_mode = policy->filenames_encryption_mode;
	ctx.flags = policy->flags;
	BUILD_BUG_ON(sizeof(ctx.nonce) != FS_KEY_DERIVATION_NONCE_SIZE);
	get_random_bytes(ctx.nonce, FS_KEY_DERIVATION_NONCE_SIZE);

	return inode->i_sb->s_cop->set_context(inode, &ctx, sizeof(ctx), NULL);
}

int fscrypt_process_policy(struct file *filp,
				const struct fscrypt_policy *policy)
{
<<<<<<< HEAD
=======
	struct inode *inode = file_inode(filp);
	int ret;

>>>>>>> 29e106ae
	if (!inode_owner_or_capable(inode))
		return -EACCES;

	if (policy->version != 0)
		return -EINVAL;

	ret = mnt_want_write_file(filp);
	if (ret)
		return ret;

	if (!inode_has_encryption_context(inode)) {
		if (!S_ISDIR(inode->i_mode))
<<<<<<< HEAD
			return -EINVAL;
		if (!inode->i_sb->s_cop->empty_dir)
			return -EOPNOTSUPP;
		if (!inode->i_sb->s_cop->empty_dir(inode))
			return -ENOTEMPTY;
		return create_encryption_context_from_policy(inode, policy);
=======
			ret = -EINVAL;
		else if (!inode->i_sb->s_cop->empty_dir)
			ret = -EOPNOTSUPP;
		else if (!inode->i_sb->s_cop->empty_dir(inode))
			ret = -ENOTEMPTY;
		else
			ret = create_encryption_context_from_policy(inode,
								    policy);
	} else if (!is_encryption_context_consistent_with_policy(inode,
								 policy)) {
		printk(KERN_WARNING
		       "%s: Policy inconsistent with encryption context\n",
		       __func__);
		ret = -EINVAL;
>>>>>>> 29e106ae
	}

	mnt_drop_write_file(filp);
	return ret;
}
EXPORT_SYMBOL(fscrypt_process_policy);

int fscrypt_get_policy(struct inode *inode, struct fscrypt_policy *policy)
{
	struct fscrypt_context ctx;
	int res;

	if (!inode->i_sb->s_cop->get_context ||
			!inode->i_sb->s_cop->is_encrypted(inode))
		return -ENODATA;

	res = inode->i_sb->s_cop->get_context(inode, &ctx, sizeof(ctx));
	if (res != sizeof(ctx))
		return -ENODATA;
	if (ctx.format != FS_ENCRYPTION_CONTEXT_FORMAT_V1)
		return -EINVAL;

	policy->version = 0;
	policy->contents_encryption_mode = ctx.contents_encryption_mode;
	policy->filenames_encryption_mode = ctx.filenames_encryption_mode;
	policy->flags = ctx.flags;
	memcpy(&policy->master_key_descriptor, ctx.master_key_descriptor,
				FS_KEY_DESCRIPTOR_SIZE);
	return 0;
}
EXPORT_SYMBOL(fscrypt_get_policy);

int fscrypt_has_permitted_context(struct inode *parent, struct inode *child)
{
	struct fscrypt_info *parent_ci, *child_ci;
	int res;

	if ((parent == NULL) || (child == NULL)) {
		printk(KERN_ERR	"parent %p child %p\n", parent, child);
		BUG_ON(1);
	}

	/* no restrictions if the parent directory is not encrypted */
	if (!parent->i_sb->s_cop->is_encrypted(parent))
		return 1;
	/* if the child directory is not encrypted, this is always a problem */
	if (!parent->i_sb->s_cop->is_encrypted(child))
		return 0;
	res = fscrypt_get_encryption_info(parent);
	if (res)
		return 0;
	res = fscrypt_get_encryption_info(child);
	if (res)
		return 0;
	parent_ci = parent->i_crypt_info;
	child_ci = child->i_crypt_info;
	if (!parent_ci && !child_ci)
		return 1;
	if (!parent_ci || !child_ci)
		return 0;

	return (memcmp(parent_ci->ci_master_key,
			child_ci->ci_master_key,
			FS_KEY_DESCRIPTOR_SIZE) == 0 &&
		(parent_ci->ci_data_mode == child_ci->ci_data_mode) &&
		(parent_ci->ci_filename_mode == child_ci->ci_filename_mode) &&
		(parent_ci->ci_flags == child_ci->ci_flags));
}
EXPORT_SYMBOL(fscrypt_has_permitted_context);

/**
 * fscrypt_inherit_context() - Sets a child context from its parent
 * @parent: Parent inode from which the context is inherited.
 * @child:  Child inode that inherits the context from @parent.
 * @fs_data:  private data given by FS.
 * @preload:  preload child i_crypt_info
 *
 * Return: Zero on success, non-zero otherwise
 */
int fscrypt_inherit_context(struct inode *parent, struct inode *child,
						void *fs_data, bool preload)
{
	struct fscrypt_context ctx;
	struct fscrypt_info *ci;
	int res;

	if (!parent->i_sb->s_cop->set_context)
		return -EOPNOTSUPP;

	res = fscrypt_get_encryption_info(parent);
	if (res < 0)
		return res;

	ci = parent->i_crypt_info;
	if (ci == NULL)
		return -ENOKEY;

	ctx.format = FS_ENCRYPTION_CONTEXT_FORMAT_V1;
	if (fscrypt_dummy_context_enabled(parent)) {
		ctx.contents_encryption_mode = FS_ENCRYPTION_MODE_AES_256_XTS;
		ctx.filenames_encryption_mode = FS_ENCRYPTION_MODE_AES_256_CTS;
		ctx.flags = 0;
		memset(ctx.master_key_descriptor, 0x42, FS_KEY_DESCRIPTOR_SIZE);
		res = 0;
	} else {
		ctx.contents_encryption_mode = ci->ci_data_mode;
		ctx.filenames_encryption_mode = ci->ci_filename_mode;
		ctx.flags = ci->ci_flags;
		memcpy(ctx.master_key_descriptor, ci->ci_master_key,
				FS_KEY_DESCRIPTOR_SIZE);
	}
	get_random_bytes(ctx.nonce, FS_KEY_DERIVATION_NONCE_SIZE);
	res = parent->i_sb->s_cop->set_context(child, &ctx,
						sizeof(ctx), fs_data);
	if (res)
		return res;
	return preload ? fscrypt_get_encryption_info(child): 0;
}
EXPORT_SYMBOL(fscrypt_inherit_context);<|MERGE_RESOLUTION|>--- conflicted
+++ resolved
@@ -96,12 +96,9 @@
 int fscrypt_process_policy(struct file *filp,
 				const struct fscrypt_policy *policy)
 {
-<<<<<<< HEAD
-=======
 	struct inode *inode = file_inode(filp);
 	int ret;
 
->>>>>>> 29e106ae
 	if (!inode_owner_or_capable(inode))
 		return -EACCES;
 
@@ -114,14 +111,6 @@
 
 	if (!inode_has_encryption_context(inode)) {
 		if (!S_ISDIR(inode->i_mode))
-<<<<<<< HEAD
-			return -EINVAL;
-		if (!inode->i_sb->s_cop->empty_dir)
-			return -EOPNOTSUPP;
-		if (!inode->i_sb->s_cop->empty_dir(inode))
-			return -ENOTEMPTY;
-		return create_encryption_context_from_policy(inode, policy);
-=======
 			ret = -EINVAL;
 		else if (!inode->i_sb->s_cop->empty_dir)
 			ret = -EOPNOTSUPP;
@@ -136,7 +125,6 @@
 		       "%s: Policy inconsistent with encryption context\n",
 		       __func__);
 		ret = -EINVAL;
->>>>>>> 29e106ae
 	}
 
 	mnt_drop_write_file(filp);
