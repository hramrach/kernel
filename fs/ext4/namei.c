/*
 *  linux/fs/ext4/namei.c
 *
 * Copyright (C) 1992, 1993, 1994, 1995
 * Remy Card (card@masi.ibp.fr)
 * Laboratoire MASI - Institut Blaise Pascal
 * Universite Pierre et Marie Curie (Paris VI)
 *
 *  from
 *
 *  linux/fs/minix/namei.c
 *
 *  Copyright (C) 1991, 1992  Linus Torvalds
 *
 *  Big-endian to little-endian byte-swapping/bitmaps by
 *        David S. Miller (davem@caip.rutgers.edu), 1995
 *  Directory entry file type support and forward compatibility hooks
 *	for B-tree directories by Theodore Ts'o (tytso@mit.edu), 1998
 *  Hash Tree Directory indexing (c)
 *	Daniel Phillips, 2001
 *  Hash Tree Directory indexing porting
 *	Christopher Li, 2002
 *  Hash Tree Directory indexing cleanup
 *	Theodore Ts'o, 2002
 */

#include <linux/fs.h>
#include <linux/pagemap.h>
#include <linux/time.h>
#include <linux/fcntl.h>
#include <linux/stat.h>
#include <linux/string.h>
#include <linux/quotaops.h>
#include <linux/buffer_head.h>
#include <linux/bio.h>
#include "ext4.h"
#include "ext4_jbd2.h"

#include "xattr.h"
#include "acl.h"

#include <trace/events/ext4.h>
/*
 * define how far ahead to read directories while searching them.
 */
#define NAMEI_RA_CHUNKS  2
#define NAMEI_RA_BLOCKS  4
#define NAMEI_RA_SIZE	     (NAMEI_RA_CHUNKS * NAMEI_RA_BLOCKS)

static struct buffer_head *ext4_append(handle_t *handle,
					struct inode *inode,
					ext4_lblk_t *block)
{
	struct buffer_head *bh;
	int err;

	if (unlikely(EXT4_SB(inode->i_sb)->s_max_dir_size_kb &&
		     ((inode->i_size >> 10) >=
		      EXT4_SB(inode->i_sb)->s_max_dir_size_kb)))
		return ERR_PTR(-ENOSPC);

	*block = inode->i_size >> inode->i_sb->s_blocksize_bits;

	bh = ext4_bread(handle, inode, *block, 1);
	if (IS_ERR(bh))
		return bh;
	inode->i_size += inode->i_sb->s_blocksize;
	EXT4_I(inode)->i_disksize = inode->i_size;
	BUFFER_TRACE(bh, "get_write_access");
	err = ext4_journal_get_write_access(handle, bh);
	if (err) {
		brelse(bh);
		ext4_std_error(inode->i_sb, err);
		return ERR_PTR(err);
	}
	return bh;
}

static int ext4_dx_csum_verify(struct inode *inode,
			       struct ext4_dir_entry *dirent);

typedef enum {
	EITHER, INDEX, DIRENT
} dirblock_type_t;

#define ext4_read_dirblock(inode, block, type) \
	__ext4_read_dirblock((inode), (block), (type), __LINE__)

static struct buffer_head *__ext4_read_dirblock(struct inode *inode,
					      ext4_lblk_t block,
					      dirblock_type_t type,
					      unsigned int line)
{
	struct buffer_head *bh;
	struct ext4_dir_entry *dirent;
	int is_dx_block = 0;

	bh = ext4_bread(NULL, inode, block, 0);
	if (IS_ERR(bh)) {
		__ext4_warning(inode->i_sb, __func__, line,
			       "error %ld reading directory block "
			       "(ino %lu, block %lu)", PTR_ERR(bh), inode->i_ino,
			       (unsigned long) block);

		return bh;
	}
	if (!bh) {
		ext4_error_inode(inode, __func__, line, block, "Directory hole found");
		return ERR_PTR(-EIO);
	}
	dirent = (struct ext4_dir_entry *) bh->b_data;
	/* Determine whether or not we have an index block */
	if (is_dx(inode)) {
		if (block == 0)
			is_dx_block = 1;
		else if (ext4_rec_len_from_disk(dirent->rec_len,
						inode->i_sb->s_blocksize) ==
			 inode->i_sb->s_blocksize)
			is_dx_block = 1;
	}
	if (!is_dx_block && type == INDEX) {
		ext4_error_inode(inode, __func__, line, block,
		       "directory leaf block found instead of index block");
		return ERR_PTR(-EIO);
	}
	if (!ext4_has_metadata_csum(inode->i_sb) ||
	    buffer_verified(bh))
		return bh;

	/*
	 * An empty leaf block can get mistaken for a index block; for
	 * this reason, we can only check the index checksum when the
	 * caller is sure it should be an index block.
	 */
	if (is_dx_block && type == INDEX) {
		if (ext4_dx_csum_verify(inode, dirent))
			set_buffer_verified(bh);
		else {
			ext4_error_inode(inode, __func__, line, block,
				"Directory index failed checksum");
			brelse(bh);
			return ERR_PTR(-EIO);
		}
	}
	if (!is_dx_block) {
		if (ext4_dirent_csum_verify(inode, dirent))
			set_buffer_verified(bh);
		else {
			ext4_error_inode(inode, __func__, line, block,
				"Directory block failed checksum");
			brelse(bh);
			return ERR_PTR(-EIO);
		}
	}
	return bh;
}

#ifndef assert
#define assert(test) J_ASSERT(test)
#endif

#ifdef DX_DEBUG
#define dxtrace(command) command
#else
#define dxtrace(command)
#endif

struct fake_dirent
{
	__le32 inode;
	__le16 rec_len;
	u8 name_len;
	u8 file_type;
};

struct dx_countlimit
{
	__le16 limit;
	__le16 count;
};

struct dx_entry
{
	__le32 hash;
	__le32 block;
};

/*
 * dx_root_info is laid out so that if it should somehow get overlaid by a
 * dirent the two low bits of the hash version will be zero.  Therefore, the
 * hash version mod 4 should never be 0.  Sincerely, the paranoia department.
 */

struct dx_root
{
	struct fake_dirent dot;
	char dot_name[4];
	struct fake_dirent dotdot;
	char dotdot_name[4];
	struct dx_root_info
	{
		__le32 reserved_zero;
		u8 hash_version;
		u8 info_length; /* 8 */
		u8 indirect_levels;
		u8 unused_flags;
	}
	info;
	struct dx_entry	entries[0];
};

struct dx_node
{
	struct fake_dirent fake;
	struct dx_entry	entries[0];
};


struct dx_frame
{
	struct buffer_head *bh;
	struct dx_entry *entries;
	struct dx_entry *at;
};

struct dx_map_entry
{
	u32 hash;
	u16 offs;
	u16 size;
};

/*
 * This goes at the end of each htree block.
 */
struct dx_tail {
	u32 dt_reserved;
	__le32 dt_checksum;	/* crc32c(uuid+inum+dirblock) */
};

static inline ext4_lblk_t dx_get_block(struct dx_entry *entry);
static void dx_set_block(struct dx_entry *entry, ext4_lblk_t value);
static inline unsigned dx_get_hash(struct dx_entry *entry);
static void dx_set_hash(struct dx_entry *entry, unsigned value);
static unsigned dx_get_count(struct dx_entry *entries);
static unsigned dx_get_limit(struct dx_entry *entries);
static void dx_set_count(struct dx_entry *entries, unsigned value);
static void dx_set_limit(struct dx_entry *entries, unsigned value);
static unsigned dx_root_limit(struct inode *dir, unsigned infosize);
static unsigned dx_node_limit(struct inode *dir);
static struct dx_frame *dx_probe(const struct qstr *d_name,
				 struct inode *dir,
				 struct dx_hash_info *hinfo,
				 struct dx_frame *frame);
static void dx_release(struct dx_frame *frames);
static int dx_make_map(struct inode *dir, struct ext4_dir_entry_2 *de,
		       unsigned blocksize, struct dx_hash_info *hinfo,
		       struct dx_map_entry map[]);
static void dx_sort_map(struct dx_map_entry *map, unsigned count);
static struct ext4_dir_entry_2 *dx_move_dirents(char *from, char *to,
		struct dx_map_entry *offsets, int count, unsigned blocksize);
static struct ext4_dir_entry_2* dx_pack_dirents(char *base, unsigned blocksize);
static void dx_insert_block(struct dx_frame *frame,
					u32 hash, ext4_lblk_t block);
static int ext4_htree_next_block(struct inode *dir, __u32 hash,
				 struct dx_frame *frame,
				 struct dx_frame *frames,
				 __u32 *start_hash);
static struct buffer_head * ext4_dx_find_entry(struct inode *dir,
		const struct qstr *d_name,
		struct ext4_dir_entry_2 **res_dir);
static int ext4_dx_add_entry(handle_t *handle, struct dentry *dentry,
			     struct inode *inode);

/* checksumming functions */
void initialize_dirent_tail(struct ext4_dir_entry_tail *t,
			    unsigned int blocksize)
{
	memset(t, 0, sizeof(struct ext4_dir_entry_tail));
	t->det_rec_len = ext4_rec_len_to_disk(
			sizeof(struct ext4_dir_entry_tail), blocksize);
	t->det_reserved_ft = EXT4_FT_DIR_CSUM;
}

/* Walk through a dirent block to find a checksum "dirent" at the tail */
static struct ext4_dir_entry_tail *get_dirent_tail(struct inode *inode,
						   struct ext4_dir_entry *de)
{
	struct ext4_dir_entry_tail *t;

#ifdef PARANOID
	struct ext4_dir_entry *d, *top;

	d = de;
	top = (struct ext4_dir_entry *)(((void *)de) +
		(EXT4_BLOCK_SIZE(inode->i_sb) -
		sizeof(struct ext4_dir_entry_tail)));
	while (d < top && d->rec_len)
		d = (struct ext4_dir_entry *)(((void *)d) +
		    le16_to_cpu(d->rec_len));

	if (d != top)
		return NULL;

	t = (struct ext4_dir_entry_tail *)d;
#else
	t = EXT4_DIRENT_TAIL(de, EXT4_BLOCK_SIZE(inode->i_sb));
#endif

	if (t->det_reserved_zero1 ||
	    le16_to_cpu(t->det_rec_len) != sizeof(struct ext4_dir_entry_tail) ||
	    t->det_reserved_zero2 ||
	    t->det_reserved_ft != EXT4_FT_DIR_CSUM)
		return NULL;

	return t;
}

static __le32 ext4_dirent_csum(struct inode *inode,
			       struct ext4_dir_entry *dirent, int size)
{
	struct ext4_sb_info *sbi = EXT4_SB(inode->i_sb);
	struct ext4_inode_info *ei = EXT4_I(inode);
	__u32 csum;

	csum = ext4_chksum(sbi, ei->i_csum_seed, (__u8 *)dirent, size);
	return cpu_to_le32(csum);
}

static void warn_no_space_for_csum(struct inode *inode)
{
	ext4_warning(inode->i_sb, "no space in directory inode %lu leaf for "
		     "checksum.  Please run e2fsck -D.", inode->i_ino);
}

int ext4_dirent_csum_verify(struct inode *inode, struct ext4_dir_entry *dirent)
{
	struct ext4_dir_entry_tail *t;

	if (!ext4_has_metadata_csum(inode->i_sb))
		return 1;

	t = get_dirent_tail(inode, dirent);
	if (!t) {
		warn_no_space_for_csum(inode);
		return 0;
	}

	if (t->det_checksum != ext4_dirent_csum(inode, dirent,
						(void *)t - (void *)dirent))
		return 0;

	return 1;
}

static void ext4_dirent_csum_set(struct inode *inode,
				 struct ext4_dir_entry *dirent)
{
	struct ext4_dir_entry_tail *t;

	if (!ext4_has_metadata_csum(inode->i_sb))
		return;

	t = get_dirent_tail(inode, dirent);
	if (!t) {
		warn_no_space_for_csum(inode);
		return;
	}

	t->det_checksum = ext4_dirent_csum(inode, dirent,
					   (void *)t - (void *)dirent);
}

int ext4_handle_dirty_dirent_node(handle_t *handle,
				  struct inode *inode,
				  struct buffer_head *bh)
{
	ext4_dirent_csum_set(inode, (struct ext4_dir_entry *)bh->b_data);
	return ext4_handle_dirty_metadata(handle, inode, bh);
}

static struct dx_countlimit *get_dx_countlimit(struct inode *inode,
					       struct ext4_dir_entry *dirent,
					       int *offset)
{
	struct ext4_dir_entry *dp;
	struct dx_root_info *root;
	int count_offset;

	if (le16_to_cpu(dirent->rec_len) == EXT4_BLOCK_SIZE(inode->i_sb))
		count_offset = 8;
	else if (le16_to_cpu(dirent->rec_len) == 12) {
		dp = (struct ext4_dir_entry *)(((void *)dirent) + 12);
		if (le16_to_cpu(dp->rec_len) !=
		    EXT4_BLOCK_SIZE(inode->i_sb) - 12)
			return NULL;
		root = (struct dx_root_info *)(((void *)dp + 12));
		if (root->reserved_zero ||
		    root->info_length != sizeof(struct dx_root_info))
			return NULL;
		count_offset = 32;
	} else
		return NULL;

	if (offset)
		*offset = count_offset;
	return (struct dx_countlimit *)(((void *)dirent) + count_offset);
}

static __le32 ext4_dx_csum(struct inode *inode, struct ext4_dir_entry *dirent,
			   int count_offset, int count, struct dx_tail *t)
{
	struct ext4_sb_info *sbi = EXT4_SB(inode->i_sb);
	struct ext4_inode_info *ei = EXT4_I(inode);
	__u32 csum;
	__le32 save_csum;
	int size;

	size = count_offset + (count * sizeof(struct dx_entry));
	save_csum = t->dt_checksum;
	t->dt_checksum = 0;
	csum = ext4_chksum(sbi, ei->i_csum_seed, (__u8 *)dirent, size);
	csum = ext4_chksum(sbi, csum, (__u8 *)t, sizeof(struct dx_tail));
	t->dt_checksum = save_csum;

	return cpu_to_le32(csum);
}

static int ext4_dx_csum_verify(struct inode *inode,
			       struct ext4_dir_entry *dirent)
{
	struct dx_countlimit *c;
	struct dx_tail *t;
	int count_offset, limit, count;

	if (!ext4_has_metadata_csum(inode->i_sb))
		return 1;

	c = get_dx_countlimit(inode, dirent, &count_offset);
	if (!c) {
		EXT4_ERROR_INODE(inode, "dir seems corrupt?  Run e2fsck -D.");
		return 1;
	}
	limit = le16_to_cpu(c->limit);
	count = le16_to_cpu(c->count);
	if (count_offset + (limit * sizeof(struct dx_entry)) >
	    EXT4_BLOCK_SIZE(inode->i_sb) - sizeof(struct dx_tail)) {
		warn_no_space_for_csum(inode);
		return 1;
	}
	t = (struct dx_tail *)(((struct dx_entry *)c) + limit);

	if (t->dt_checksum != ext4_dx_csum(inode, dirent, count_offset,
					    count, t))
		return 0;
	return 1;
}

static void ext4_dx_csum_set(struct inode *inode, struct ext4_dir_entry *dirent)
{
	struct dx_countlimit *c;
	struct dx_tail *t;
	int count_offset, limit, count;

	if (!ext4_has_metadata_csum(inode->i_sb))
		return;

	c = get_dx_countlimit(inode, dirent, &count_offset);
	if (!c) {
		EXT4_ERROR_INODE(inode, "dir seems corrupt?  Run e2fsck -D.");
		return;
	}
	limit = le16_to_cpu(c->limit);
	count = le16_to_cpu(c->count);
	if (count_offset + (limit * sizeof(struct dx_entry)) >
	    EXT4_BLOCK_SIZE(inode->i_sb) - sizeof(struct dx_tail)) {
		warn_no_space_for_csum(inode);
		return;
	}
	t = (struct dx_tail *)(((struct dx_entry *)c) + limit);

	t->dt_checksum = ext4_dx_csum(inode, dirent, count_offset, count, t);
}

static inline int ext4_handle_dirty_dx_node(handle_t *handle,
					    struct inode *inode,
					    struct buffer_head *bh)
{
	ext4_dx_csum_set(inode, (struct ext4_dir_entry *)bh->b_data);
	return ext4_handle_dirty_metadata(handle, inode, bh);
}

/*
 * p is at least 6 bytes before the end of page
 */
static inline struct ext4_dir_entry_2 *
ext4_next_entry(struct ext4_dir_entry_2 *p, unsigned long blocksize)
{
	return (struct ext4_dir_entry_2 *)((char *)p +
		ext4_rec_len_from_disk(p->rec_len, blocksize));
}

/*
 * Future: use high four bits of block for coalesce-on-delete flags
 * Mask them off for now.
 */

static inline ext4_lblk_t dx_get_block(struct dx_entry *entry)
{
	return le32_to_cpu(entry->block) & 0x00ffffff;
}

static inline void dx_set_block(struct dx_entry *entry, ext4_lblk_t value)
{
	entry->block = cpu_to_le32(value);
}

static inline unsigned dx_get_hash(struct dx_entry *entry)
{
	return le32_to_cpu(entry->hash);
}

static inline void dx_set_hash(struct dx_entry *entry, unsigned value)
{
	entry->hash = cpu_to_le32(value);
}

static inline unsigned dx_get_count(struct dx_entry *entries)
{
	return le16_to_cpu(((struct dx_countlimit *) entries)->count);
}

static inline unsigned dx_get_limit(struct dx_entry *entries)
{
	return le16_to_cpu(((struct dx_countlimit *) entries)->limit);
}

static inline void dx_set_count(struct dx_entry *entries, unsigned value)
{
	((struct dx_countlimit *) entries)->count = cpu_to_le16(value);
}

static inline void dx_set_limit(struct dx_entry *entries, unsigned value)
{
	((struct dx_countlimit *) entries)->limit = cpu_to_le16(value);
}

static inline unsigned dx_root_limit(struct inode *dir, unsigned infosize)
{
	unsigned entry_space = dir->i_sb->s_blocksize - EXT4_DIR_REC_LEN(1) -
		EXT4_DIR_REC_LEN(2) - infosize;

	if (ext4_has_metadata_csum(dir->i_sb))
		entry_space -= sizeof(struct dx_tail);
	return entry_space / sizeof(struct dx_entry);
}

static inline unsigned dx_node_limit(struct inode *dir)
{
	unsigned entry_space = dir->i_sb->s_blocksize - EXT4_DIR_REC_LEN(0);

	if (ext4_has_metadata_csum(dir->i_sb))
		entry_space -= sizeof(struct dx_tail);
	return entry_space / sizeof(struct dx_entry);
}

/*
 * Debug
 */
#ifdef DX_DEBUG
static void dx_show_index(char * label, struct dx_entry *entries)
{
	int i, n = dx_get_count (entries);
	printk(KERN_DEBUG "%s index ", label);
	for (i = 0; i < n; i++) {
		printk("%x->%lu ", i ? dx_get_hash(entries + i) :
				0, (unsigned long)dx_get_block(entries + i));
	}
	printk("\n");
}

struct stats
{
	unsigned names;
	unsigned space;
	unsigned bcount;
};

static struct stats dx_show_leaf(struct inode *dir,
				struct dx_hash_info *hinfo,
				struct ext4_dir_entry_2 *de,
				int size, int show_names)
{
	unsigned names = 0, space = 0;
	char *base = (char *) de;
	struct dx_hash_info h = *hinfo;

	printk("names: ");
	while ((char *) de < base + size)
	{
		if (de->inode)
		{
			if (show_names)
			{
#ifdef CONFIG_EXT4_FS_ENCRYPTION
				int len;
				char *name;
				struct ext4_str fname_crypto_str
					= {.name = NULL, .len = 0};
				struct ext4_fname_crypto_ctx *ctx = NULL;
				int res;

				name  = de->name;
				len = de->name_len;
				ctx = ext4_get_fname_crypto_ctx(dir,
								EXT4_NAME_LEN);
				if (IS_ERR(ctx)) {
					printk(KERN_WARNING "Error acquiring"
					" crypto ctxt--skipping crypto\n");
					ctx = NULL;
				}
				if (ctx == NULL) {
					/* Directory is not encrypted */
					ext4fs_dirhash(de->name,
						de->name_len, &h);
					printk("%*.s:(U)%x.%u ", len,
					       name, h.hash,
					       (unsigned) ((char *) de
							   - base));
				} else {
					/* Directory is encrypted */
					res = ext4_fname_crypto_alloc_buffer(
						ctx, de->name_len,
						&fname_crypto_str);
					if (res < 0) {
						printk(KERN_WARNING "Error "
							"allocating crypto "
							"buffer--skipping "
							"crypto\n");
						ext4_put_fname_crypto_ctx(&ctx);
						ctx = NULL;
					}
					res = ext4_fname_disk_to_usr(ctx, NULL, de,
							&fname_crypto_str);
					if (res < 0) {
						printk(KERN_WARNING "Error "
							"converting filename "
							"from disk to usr"
							"\n");
						name = "??";
						len = 2;
					} else {
						name = fname_crypto_str.name;
						len = fname_crypto_str.len;
					}
					ext4fs_dirhash(de->name, de->name_len,
						       &h);
					printk("%*.s:(E)%x.%u ", len, name,
					       h.hash, (unsigned) ((char *) de
								   - base));
					ext4_put_fname_crypto_ctx(&ctx);
					ext4_fname_crypto_free_buffer(
						&fname_crypto_str);
				}
#else
				int len = de->name_len;
				char *name = de->name;
				ext4fs_dirhash(de->name, de->name_len, &h);
				printk("%*.s:%x.%u ", len, name, h.hash,
				       (unsigned) ((char *) de - base));
#endif
			}
			space += EXT4_DIR_REC_LEN(de->name_len);
			names++;
		}
		de = ext4_next_entry(de, size);
	}
	printk("(%i)\n", names);
	return (struct stats) { names, space, 1 };
}

struct stats dx_show_entries(struct dx_hash_info *hinfo, struct inode *dir,
			     struct dx_entry *entries, int levels)
{
	unsigned blocksize = dir->i_sb->s_blocksize;
	unsigned count = dx_get_count(entries), names = 0, space = 0, i;
	unsigned bcount = 0;
	struct buffer_head *bh;
	printk("%i indexed blocks...\n", count);
	for (i = 0; i < count; i++, entries++)
	{
		ext4_lblk_t block = dx_get_block(entries);
		ext4_lblk_t hash  = i ? dx_get_hash(entries): 0;
		u32 range = i < count - 1? (dx_get_hash(entries + 1) - hash): ~hash;
		struct stats stats;
		printk("%s%3u:%03u hash %8x/%8x ",levels?"":"   ", i, block, hash, range);
		bh = ext4_bread(NULL,dir, block, 0);
		if (!bh || IS_ERR(bh))
			continue;
		stats = levels?
		   dx_show_entries(hinfo, dir, ((struct dx_node *) bh->b_data)->entries, levels - 1):
		   dx_show_leaf(dir, hinfo, (struct ext4_dir_entry_2 *)
			bh->b_data, blocksize, 0);
		names += stats.names;
		space += stats.space;
		bcount += stats.bcount;
		brelse(bh);
	}
	if (bcount)
		printk(KERN_DEBUG "%snames %u, fullness %u (%u%%)\n",
		       levels ? "" : "   ", names, space/bcount,
		       (space/bcount)*100/blocksize);
	return (struct stats) { names, space, bcount};
}
#endif /* DX_DEBUG */

/*
 * Probe for a directory leaf block to search.
 *
 * dx_probe can return ERR_BAD_DX_DIR, which means there was a format
 * error in the directory index, and the caller should fall back to
 * searching the directory normally.  The callers of dx_probe **MUST**
 * check for this error code, and make sure it never gets reflected
 * back to userspace.
 */
static struct dx_frame *
dx_probe(const struct qstr *d_name, struct inode *dir,
	 struct dx_hash_info *hinfo, struct dx_frame *frame_in)
{
	unsigned count, indirect;
	struct dx_entry *at, *entries, *p, *q, *m;
	struct dx_root *root;
	struct dx_frame *frame = frame_in;
	struct dx_frame *ret_err = ERR_PTR(ERR_BAD_DX_DIR);
	u32 hash;

	frame->bh = ext4_read_dirblock(dir, 0, INDEX);
	if (IS_ERR(frame->bh))
		return (struct dx_frame *) frame->bh;

	root = (struct dx_root *) frame->bh->b_data;
	if (root->info.hash_version != DX_HASH_TEA &&
	    root->info.hash_version != DX_HASH_HALF_MD4 &&
	    root->info.hash_version != DX_HASH_LEGACY) {
		ext4_warning(dir->i_sb, "Unrecognised inode hash code %d",
			     root->info.hash_version);
		goto fail;
	}
	hinfo->hash_version = root->info.hash_version;
	if (hinfo->hash_version <= DX_HASH_TEA)
		hinfo->hash_version += EXT4_SB(dir->i_sb)->s_hash_unsigned;
	hinfo->seed = EXT4_SB(dir->i_sb)->s_hash_seed;
#ifdef CONFIG_EXT4_FS_ENCRYPTION
	if (d_name) {
		struct ext4_fname_crypto_ctx *ctx = NULL;
		int res;

		/* Check if the directory is encrypted */
		ctx = ext4_get_fname_crypto_ctx(dir, EXT4_NAME_LEN);
		if (IS_ERR(ctx)) {
			ret_err = ERR_PTR(PTR_ERR(ctx));
			goto fail;
		}
		res = ext4_fname_usr_to_hash(ctx, d_name, hinfo);
		if (res < 0) {
			ret_err = ERR_PTR(res);
			goto fail;
		}
		ext4_put_fname_crypto_ctx(&ctx);
	}
#else
	if (d_name)
		ext4fs_dirhash(d_name->name, d_name->len, hinfo);
#endif
	hash = hinfo->hash;

	if (root->info.unused_flags & 1) {
		ext4_warning(dir->i_sb, "Unimplemented inode hash flags: %#06x",
			     root->info.unused_flags);
		goto fail;
	}

	if ((indirect = root->info.indirect_levels) > 1) {
		ext4_warning(dir->i_sb, "Unimplemented inode hash depth: %#06x",
			     root->info.indirect_levels);
		goto fail;
	}

	entries = (struct dx_entry *) (((char *)&root->info) +
				       root->info.info_length);

	if (dx_get_limit(entries) != dx_root_limit(dir,
						   root->info.info_length)) {
		ext4_warning(dir->i_sb, "dx entry: limit != root limit");
		goto fail;
	}

	dxtrace(printk("Look up %x", hash));
	while (1) {
		count = dx_get_count(entries);
		if (!count || count > dx_get_limit(entries)) {
			ext4_warning(dir->i_sb,
				     "dx entry: no count or count > limit");
			goto fail;
		}

		p = entries + 1;
		q = entries + count - 1;
		while (p <= q) {
			m = p + (q - p)/2;
			dxtrace(printk("."));
			if (dx_get_hash(m) > hash)
				q = m - 1;
			else
				p = m + 1;
		}

		if (0) { // linear search cross check
			unsigned n = count - 1;
			at = entries;
			while (n--)
			{
				dxtrace(printk(","));
				if (dx_get_hash(++at) > hash)
				{
					at--;
					break;
				}
			}
			assert (at == p - 1);
		}

		at = p - 1;
		dxtrace(printk(" %x->%u\n", at == entries? 0: dx_get_hash(at), dx_get_block(at)));
		frame->entries = entries;
		frame->at = at;
		if (!indirect--)
			return frame;
		frame++;
		frame->bh = ext4_read_dirblock(dir, dx_get_block(at), INDEX);
		if (IS_ERR(frame->bh)) {
			ret_err = (struct dx_frame *) frame->bh;
			frame->bh = NULL;
			goto fail;
		}
		entries = ((struct dx_node *) frame->bh->b_data)->entries;

		if (dx_get_limit(entries) != dx_node_limit (dir)) {
			ext4_warning(dir->i_sb,
				     "dx entry: limit != node limit");
			goto fail;
		}
	}
fail:
	while (frame >= frame_in) {
		brelse(frame->bh);
		frame--;
	}

	if (ret_err == ERR_PTR(ERR_BAD_DX_DIR))
		ext4_warning(dir->i_sb,
			     "Corrupt dir inode %lu, running e2fsck is "
			     "recommended.", dir->i_ino);
	return ret_err;
}

static void dx_release (struct dx_frame *frames)
{
	if (frames[0].bh == NULL)
		return;

	if (((struct dx_root *) frames[0].bh->b_data)->info.indirect_levels)
		brelse(frames[1].bh);
	brelse(frames[0].bh);
}

/*
 * This function increments the frame pointer to search the next leaf
 * block, and reads in the necessary intervening nodes if the search
 * should be necessary.  Whether or not the search is necessary is
 * controlled by the hash parameter.  If the hash value is even, then
 * the search is only continued if the next block starts with that
 * hash value.  This is used if we are searching for a specific file.
 *
 * If the hash value is HASH_NB_ALWAYS, then always go to the next block.
 *
 * This function returns 1 if the caller should continue to search,
 * or 0 if it should not.  If there is an error reading one of the
 * index blocks, it will a negative error code.
 *
 * If start_hash is non-null, it will be filled in with the starting
 * hash of the next page.
 */
static int ext4_htree_next_block(struct inode *dir, __u32 hash,
				 struct dx_frame *frame,
				 struct dx_frame *frames,
				 __u32 *start_hash)
{
	struct dx_frame *p;
	struct buffer_head *bh;
	int num_frames = 0;
	__u32 bhash;

	p = frame;
	/*
	 * Find the next leaf page by incrementing the frame pointer.
	 * If we run out of entries in the interior node, loop around and
	 * increment pointer in the parent node.  When we break out of
	 * this loop, num_frames indicates the number of interior
	 * nodes need to be read.
	 */
	while (1) {
		if (++(p->at) < p->entries + dx_get_count(p->entries))
			break;
		if (p == frames)
			return 0;
		num_frames++;
		p--;
	}

	/*
	 * If the hash is 1, then continue only if the next page has a
	 * continuation hash of any value.  This is used for readdir
	 * handling.  Otherwise, check to see if the hash matches the
	 * desired contiuation hash.  If it doesn't, return since
	 * there's no point to read in the successive index pages.
	 */
	bhash = dx_get_hash(p->at);
	if (start_hash)
		*start_hash = bhash;
	if ((hash & 1) == 0) {
		if ((bhash & ~1) != hash)
			return 0;
	}
	/*
	 * If the hash is HASH_NB_ALWAYS, we always go to the next
	 * block so no check is necessary
	 */
	while (num_frames--) {
		bh = ext4_read_dirblock(dir, dx_get_block(p->at), INDEX);
		if (IS_ERR(bh))
			return PTR_ERR(bh);
		p++;
		brelse(p->bh);
		p->bh = bh;
		p->at = p->entries = ((struct dx_node *) bh->b_data)->entries;
	}
	return 1;
}


/*
 * This function fills a red-black tree with information from a
 * directory block.  It returns the number directory entries loaded
 * into the tree.  If there is an error it is returned in err.
 */
static int htree_dirblock_to_tree(struct file *dir_file,
				  struct inode *dir, ext4_lblk_t block,
				  struct dx_hash_info *hinfo,
				  __u32 start_hash, __u32 start_minor_hash)
{
	struct buffer_head *bh;
	struct ext4_dir_entry_2 *de, *top;
	int err = 0, count = 0;
	struct ext4_fname_crypto_ctx *ctx = NULL;
	struct ext4_str fname_crypto_str = {.name = NULL, .len = 0}, tmp_str;

	dxtrace(printk(KERN_INFO "In htree dirblock_to_tree: block %lu\n",
							(unsigned long)block));
	bh = ext4_read_dirblock(dir, block, DIRENT);
	if (IS_ERR(bh))
		return PTR_ERR(bh);

	de = (struct ext4_dir_entry_2 *) bh->b_data;
	top = (struct ext4_dir_entry_2 *) ((char *) de +
					   dir->i_sb->s_blocksize -
					   EXT4_DIR_REC_LEN(0));
#ifdef CONFIG_EXT4_FS_ENCRYPTION
	/* Check if the directory is encrypted */
	ctx = ext4_get_fname_crypto_ctx(dir, EXT4_NAME_LEN);
	if (IS_ERR(ctx)) {
		err = PTR_ERR(ctx);
		brelse(bh);
		return err;
	}
	if (ctx != NULL) {
		err = ext4_fname_crypto_alloc_buffer(ctx, EXT4_NAME_LEN,
						     &fname_crypto_str);
		if (err < 0) {
			ext4_put_fname_crypto_ctx(&ctx);
			brelse(bh);
			return err;
		}
	}
#endif
	for (; de < top; de = ext4_next_entry(de, dir->i_sb->s_blocksize)) {
		if (ext4_check_dir_entry(dir, NULL, de, bh,
				bh->b_data, bh->b_size,
				(block<<EXT4_BLOCK_SIZE_BITS(dir->i_sb))
					 + ((char *)de - bh->b_data))) {
			/* silently ignore the rest of the block */
			break;
		}
		ext4fs_dirhash(de->name, de->name_len, hinfo);
		if ((hinfo->hash < start_hash) ||
		    ((hinfo->hash == start_hash) &&
		     (hinfo->minor_hash < start_minor_hash)))
			continue;
		if (de->inode == 0)
			continue;
		if (ctx == NULL) {
			/* Directory is not encrypted */
			tmp_str.name = de->name;
			tmp_str.len = de->name_len;
			err = ext4_htree_store_dirent(dir_file,
				   hinfo->hash, hinfo->minor_hash, de,
				   &tmp_str);
		} else {
			/* Directory is encrypted */
			err = ext4_fname_disk_to_usr(ctx, hinfo, de,
						     &fname_crypto_str);
			if (err < 0) {
				count = err;
				goto errout;
			}
			err = ext4_htree_store_dirent(dir_file,
				   hinfo->hash, hinfo->minor_hash, de,
					&fname_crypto_str);
		}
		if (err != 0) {
			count = err;
			goto errout;
		}
		count++;
	}
errout:
	brelse(bh);
#ifdef CONFIG_EXT4_FS_ENCRYPTION
	ext4_put_fname_crypto_ctx(&ctx);
	ext4_fname_crypto_free_buffer(&fname_crypto_str);
#endif
	return count;
}


/*
 * This function fills a red-black tree with information from a
 * directory.  We start scanning the directory in hash order, starting
 * at start_hash and start_minor_hash.
 *
 * This function returns the number of entries inserted into the tree,
 * or a negative error code.
 */
int ext4_htree_fill_tree(struct file *dir_file, __u32 start_hash,
			 __u32 start_minor_hash, __u32 *next_hash)
{
	struct dx_hash_info hinfo;
	struct ext4_dir_entry_2 *de;
	struct dx_frame frames[2], *frame;
	struct inode *dir;
	ext4_lblk_t block;
	int count = 0;
	int ret, err;
	__u32 hashval;
	struct ext4_str tmp_str;

	dxtrace(printk(KERN_DEBUG "In htree_fill_tree, start hash: %x:%x\n",
		       start_hash, start_minor_hash));
	dir = file_inode(dir_file);
	if (!(ext4_test_inode_flag(dir, EXT4_INODE_INDEX))) {
		hinfo.hash_version = EXT4_SB(dir->i_sb)->s_def_hash_version;
		if (hinfo.hash_version <= DX_HASH_TEA)
			hinfo.hash_version +=
				EXT4_SB(dir->i_sb)->s_hash_unsigned;
		hinfo.seed = EXT4_SB(dir->i_sb)->s_hash_seed;
		if (ext4_has_inline_data(dir)) {
			int has_inline_data = 1;
			count = htree_inlinedir_to_tree(dir_file, dir, 0,
							&hinfo, start_hash,
							start_minor_hash,
							&has_inline_data);
			if (has_inline_data) {
				*next_hash = ~0;
				return count;
			}
		}
		count = htree_dirblock_to_tree(dir_file, dir, 0, &hinfo,
					       start_hash, start_minor_hash);
		*next_hash = ~0;
		return count;
	}
	hinfo.hash = start_hash;
	hinfo.minor_hash = 0;
	frame = dx_probe(NULL, dir, &hinfo, frames);
	if (IS_ERR(frame))
		return PTR_ERR(frame);

	/* Add '.' and '..' from the htree header */
	if (!start_hash && !start_minor_hash) {
		de = (struct ext4_dir_entry_2 *) frames[0].bh->b_data;
		tmp_str.name = de->name;
		tmp_str.len = de->name_len;
		err = ext4_htree_store_dirent(dir_file, 0, 0,
					      de, &tmp_str);
		if (err != 0)
			goto errout;
		count++;
	}
	if (start_hash < 2 || (start_hash ==2 && start_minor_hash==0)) {
		de = (struct ext4_dir_entry_2 *) frames[0].bh->b_data;
		de = ext4_next_entry(de, dir->i_sb->s_blocksize);
		tmp_str.name = de->name;
		tmp_str.len = de->name_len;
		err = ext4_htree_store_dirent(dir_file, 2, 0,
					      de, &tmp_str);
		if (err != 0)
			goto errout;
		count++;
	}

	while (1) {
		block = dx_get_block(frame->at);
		ret = htree_dirblock_to_tree(dir_file, dir, block, &hinfo,
					     start_hash, start_minor_hash);
		if (ret < 0) {
			err = ret;
			goto errout;
		}
		count += ret;
		hashval = ~0;
		ret = ext4_htree_next_block(dir, HASH_NB_ALWAYS,
					    frame, frames, &hashval);
		*next_hash = hashval;
		if (ret < 0) {
			err = ret;
			goto errout;
		}
		/*
		 * Stop if:  (a) there are no more entries, or
		 * (b) we have inserted at least one entry and the
		 * next hash value is not a continuation
		 */
		if ((ret == 0) ||
		    (count && ((hashval & 1) == 0)))
			break;
	}
	dx_release(frames);
	dxtrace(printk(KERN_DEBUG "Fill tree: returned %d entries, "
		       "next hash: %x\n", count, *next_hash));
	return count;
errout:
	dx_release(frames);
	return (err);
}

static inline int search_dirblock(struct buffer_head *bh,
				  struct inode *dir,
				  const struct qstr *d_name,
				  unsigned int offset,
				  struct ext4_dir_entry_2 **res_dir)
{
	return search_dir(bh, bh->b_data, dir->i_sb->s_blocksize, dir,
			  d_name, offset, res_dir);
}

/*
 * Directory block splitting, compacting
 */

/*
 * Create map of hash values, offsets, and sizes, stored at end of block.
 * Returns number of entries mapped.
 */
static int dx_make_map(struct inode *dir, struct ext4_dir_entry_2 *de,
		       unsigned blocksize, struct dx_hash_info *hinfo,
		       struct dx_map_entry *map_tail)
{
	int count = 0;
	char *base = (char *) de;
	struct dx_hash_info h = *hinfo;

	while ((char *) de < base + blocksize) {
		if (de->name_len && de->inode) {
			ext4fs_dirhash(de->name, de->name_len, &h);
			map_tail--;
			map_tail->hash = h.hash;
			map_tail->offs = ((char *) de - base)>>2;
			map_tail->size = le16_to_cpu(de->rec_len);
			count++;
			cond_resched();
		}
		/* XXX: do we need to check rec_len == 0 case? -Chris */
		de = ext4_next_entry(de, blocksize);
	}
	return count;
}

/* Sort map by hash value */
static void dx_sort_map (struct dx_map_entry *map, unsigned count)
{
	struct dx_map_entry *p, *q, *top = map + count - 1;
	int more;
	/* Combsort until bubble sort doesn't suck */
	while (count > 2) {
		count = count*10/13;
		if (count - 9 < 2) /* 9, 10 -> 11 */
			count = 11;
		for (p = top, q = p - count; q >= map; p--, q--)
			if (p->hash < q->hash)
				swap(*p, *q);
	}
	/* Garden variety bubble sort */
	do {
		more = 0;
		q = top;
		while (q-- > map) {
			if (q[1].hash >= q[0].hash)
				continue;
			swap(*(q+1), *q);
			more = 1;
		}
	} while(more);
}

static void dx_insert_block(struct dx_frame *frame, u32 hash, ext4_lblk_t block)
{
	struct dx_entry *entries = frame->entries;
	struct dx_entry *old = frame->at, *new = old + 1;
	int count = dx_get_count(entries);

	assert(count < dx_get_limit(entries));
	assert(old < entries + count);
	memmove(new + 1, new, (char *)(entries + count) - (char *)(new));
	dx_set_hash(new, hash);
	dx_set_block(new, block);
	dx_set_count(entries, count + 1);
}

/*
 * NOTE! unlike strncmp, ext4_match returns 1 for success, 0 for failure.
 *
 * `len <= EXT4_NAME_LEN' is guaranteed by caller.
 * `de != NULL' is guaranteed by caller.
 */
static inline int ext4_match(struct ext4_fname_crypto_ctx *ctx,
			     struct ext4_str *fname_crypto_str,
			     int len, const char * const name,
			     struct ext4_dir_entry_2 *de)
{
	int res;

	if (!de->inode)
		return 0;

#ifdef CONFIG_EXT4_FS_ENCRYPTION
	if (ctx)
		return ext4_fname_match(ctx, fname_crypto_str, len, name, de);
#endif
	if (len != de->name_len)
		return 0;
	res = memcmp(name, de->name, len);
	return (res == 0) ? 1 : 0;
}

/*
 * Returns 0 if not found, -1 on failure, and 1 on success
 */
int search_dir(struct buffer_head *bh, char *search_buf, int buf_size,
	       struct inode *dir, const struct qstr *d_name,
	       unsigned int offset, struct ext4_dir_entry_2 **res_dir)
{
	struct ext4_dir_entry_2 * de;
	char * dlimit;
	int de_len;
	const char *name = d_name->name;
	int namelen = d_name->len;
	struct ext4_fname_crypto_ctx *ctx = NULL;
	struct ext4_str fname_crypto_str = {.name = NULL, .len = 0};
	int res;

	ctx = ext4_get_fname_crypto_ctx(dir, EXT4_NAME_LEN);
	if (IS_ERR(ctx))
		return -1;

	de = (struct ext4_dir_entry_2 *)search_buf;
	dlimit = search_buf + buf_size;
	while ((char *) de < dlimit) {
		/* this code is executed quadratically often */
		/* do minimal checking `by hand' */
		if ((char *) de + de->name_len <= dlimit) {
			res = ext4_match(ctx, &fname_crypto_str, namelen,
					 name, de);
			if (res < 0) {
				res = -1;
				goto return_result;
			}
			if (res > 0) {
				/* found a match - just to be sure, do
				 * a full check */
				if (ext4_check_dir_entry(dir, NULL, de, bh,
						bh->b_data,
						 bh->b_size, offset)) {
					res = -1;
					goto return_result;
				}
				*res_dir = de;
				res = 1;
				goto return_result;
			}

		}
		/* prevent looping on a bad block */
		de_len = ext4_rec_len_from_disk(de->rec_len,
						dir->i_sb->s_blocksize);
		if (de_len <= 0) {
			res = -1;
			goto return_result;
		}
		offset += de_len;
		de = (struct ext4_dir_entry_2 *) ((char *) de + de_len);
	}

	res = 0;
return_result:
	ext4_put_fname_crypto_ctx(&ctx);
	ext4_fname_crypto_free_buffer(&fname_crypto_str);
	return res;
}

static int is_dx_internal_node(struct inode *dir, ext4_lblk_t block,
			       struct ext4_dir_entry *de)
{
	struct super_block *sb = dir->i_sb;

	if (!is_dx(dir))
		return 0;
	if (block == 0)
		return 1;
	if (de->inode == 0 &&
	    ext4_rec_len_from_disk(de->rec_len, sb->s_blocksize) ==
			sb->s_blocksize)
		return 1;
	return 0;
}

/*
 *	ext4_find_entry()
 *
 * finds an entry in the specified directory with the wanted name. It
 * returns the cache buffer in which the entry was found, and the entry
 * itself (as a parameter - res_dir). It does NOT read the inode of the
 * entry - you'll have to do that yourself if you want to.
 *
 * The returned buffer_head has ->b_count elevated.  The caller is expected
 * to brelse() it when appropriate.
 */
static struct buffer_head * ext4_find_entry (struct inode *dir,
					const struct qstr *d_name,
					struct ext4_dir_entry_2 **res_dir,
					int *inlined)
{
	struct super_block *sb;
	struct buffer_head *bh_use[NAMEI_RA_SIZE];
	struct buffer_head *bh, *ret = NULL;
	ext4_lblk_t start, block, b;
	const u8 *name = d_name->name;
	int ra_max = 0;		/* Number of bh's in the readahead
				   buffer, bh_use[] */
	int ra_ptr = 0;		/* Current index into readahead
				   buffer */
	int num = 0;
	ext4_lblk_t  nblocks;
	int i, namelen;

	*res_dir = NULL;
	sb = dir->i_sb;
	namelen = d_name->len;
	if (namelen > EXT4_NAME_LEN)
		return NULL;

	if (ext4_has_inline_data(dir)) {
		int has_inline_data = 1;
		ret = ext4_find_inline_entry(dir, d_name, res_dir,
					     &has_inline_data);
		if (has_inline_data) {
			if (inlined)
				*inlined = 1;
			return ret;
		}
	}

	if ((namelen <= 2) && (name[0] == '.') &&
	    (name[1] == '.' || name[1] == '\0')) {
		/*
		 * "." or ".." will only be in the first block
		 * NFS may look up ".."; "." should be handled by the VFS
		 */
		block = start = 0;
		nblocks = 1;
		goto restart;
	}
	if (is_dx(dir)) {
		bh = ext4_dx_find_entry(dir, d_name, res_dir);
		/*
		 * On success, or if the error was file not found,
		 * return.  Otherwise, fall back to doing a search the
		 * old fashioned way.
		 */
		if (!IS_ERR(bh) || PTR_ERR(bh) != ERR_BAD_DX_DIR)
			return bh;
		dxtrace(printk(KERN_DEBUG "ext4_find_entry: dx failed, "
			       "falling back\n"));
	}
	nblocks = dir->i_size >> EXT4_BLOCK_SIZE_BITS(sb);
	start = EXT4_I(dir)->i_dir_start_lookup;
	if (start >= nblocks)
		start = 0;
	block = start;
restart:
	do {
		/*
		 * We deal with the read-ahead logic here.
		 */
		if (ra_ptr >= ra_max) {
			/* Refill the readahead buffer */
			ra_ptr = 0;
			b = block;
			for (ra_max = 0; ra_max < NAMEI_RA_SIZE; ra_max++) {
				/*
				 * Terminate if we reach the end of the
				 * directory and must wrap, or if our
				 * search has finished at this block.
				 */
				if (b >= nblocks || (num && block == start)) {
					bh_use[ra_max] = NULL;
					break;
				}
				num++;
				bh = ext4_getblk(NULL, dir, b++, 0);
				if (unlikely(IS_ERR(bh))) {
					if (ra_max == 0)
						return bh;
					break;
				}
				bh_use[ra_max] = bh;
				if (bh)
					ll_rw_block(READ | REQ_META | REQ_PRIO,
						    1, &bh);
			}
		}
		if ((bh = bh_use[ra_ptr++]) == NULL)
			goto next;
		wait_on_buffer(bh);
		if (!buffer_uptodate(bh)) {
			/* read error, skip block & hope for the best */
			EXT4_ERROR_INODE(dir, "reading directory lblock %lu",
					 (unsigned long) block);
			brelse(bh);
			goto next;
		}
		if (!buffer_verified(bh) &&
		    !is_dx_internal_node(dir, block,
					 (struct ext4_dir_entry *)bh->b_data) &&
		    !ext4_dirent_csum_verify(dir,
				(struct ext4_dir_entry *)bh->b_data)) {
			EXT4_ERROR_INODE(dir, "checksumming directory "
					 "block %lu", (unsigned long)block);
			brelse(bh);
			goto next;
		}
		set_buffer_verified(bh);
		i = search_dirblock(bh, dir, d_name,
			    block << EXT4_BLOCK_SIZE_BITS(sb), res_dir);
		if (i == 1) {
			EXT4_I(dir)->i_dir_start_lookup = block;
			ret = bh;
			goto cleanup_and_exit;
		} else {
			brelse(bh);
			if (i < 0)
				goto cleanup_and_exit;
		}
	next:
		if (++block >= nblocks)
			block = 0;
	} while (block != start);

	/*
	 * If the directory has grown while we were searching, then
	 * search the last part of the directory before giving up.
	 */
	block = nblocks;
	nblocks = dir->i_size >> EXT4_BLOCK_SIZE_BITS(sb);
	if (block < nblocks) {
		start = 0;
		goto restart;
	}

cleanup_and_exit:
	/* Clean up the read-ahead blocks */
	for (; ra_ptr < ra_max; ra_ptr++)
		brelse(bh_use[ra_ptr]);
	return ret;
}

static struct buffer_head * ext4_dx_find_entry(struct inode *dir, const struct qstr *d_name,
		       struct ext4_dir_entry_2 **res_dir)
{
	struct super_block * sb = dir->i_sb;
	struct dx_hash_info	hinfo;
	struct dx_frame frames[2], *frame;
	struct buffer_head *bh;
	ext4_lblk_t block;
	int retval;

#ifdef CONFIG_EXT4_FS_ENCRYPTION
	*res_dir = NULL;
#endif
	frame = dx_probe(d_name, dir, &hinfo, frames);
	if (IS_ERR(frame))
		return (struct buffer_head *) frame;
	do {
		block = dx_get_block(frame->at);
		bh = ext4_read_dirblock(dir, block, DIRENT);
		if (IS_ERR(bh))
			goto errout;

		retval = search_dirblock(bh, dir, d_name,
					 block << EXT4_BLOCK_SIZE_BITS(sb),
					 res_dir);
		if (retval == 1)
			goto success;
		brelse(bh);
		if (retval == -1) {
			bh = ERR_PTR(ERR_BAD_DX_DIR);
			goto errout;
		}

		/* Check to see if we should continue to search */
		retval = ext4_htree_next_block(dir, hinfo.hash, frame,
					       frames, NULL);
		if (retval < 0) {
			ext4_warning(sb,
			     "error %d reading index page in directory #%lu",
			     retval, dir->i_ino);
			bh = ERR_PTR(retval);
			goto errout;
		}
	} while (retval == 1);

	bh = NULL;
errout:
	dxtrace(printk(KERN_DEBUG "%s not found\n", d_name->name));
success:
	dx_release(frames);
	return bh;
}

static struct dentry *ext4_lookup(struct inode *dir, struct dentry *dentry, unsigned int flags)
{
	struct inode *inode;
	struct ext4_dir_entry_2 *de;
	struct buffer_head *bh;

	if (dentry->d_name.len > EXT4_NAME_LEN)
		return ERR_PTR(-ENAMETOOLONG);

	bh = ext4_find_entry(dir, &dentry->d_name, &de, NULL);
	if (IS_ERR(bh))
		return (struct dentry *) bh;
	inode = NULL;
	if (bh) {
		__u32 ino = le32_to_cpu(de->inode);
		brelse(bh);
		if (!ext4_valid_inum(dir->i_sb, ino)) {
			EXT4_ERROR_INODE(dir, "bad inode number: %u", ino);
			return ERR_PTR(-EIO);
		}
		if (unlikely(ino == dir->i_ino)) {
			EXT4_ERROR_INODE(dir, "'%pd' linked to parent dir",
					 dentry);
			return ERR_PTR(-EIO);
		}
		inode = ext4_iget_normal(dir->i_sb, ino);
		if (inode == ERR_PTR(-ESTALE)) {
			EXT4_ERROR_INODE(dir,
					 "deleted inode referenced: %u",
					 ino);
			return ERR_PTR(-EIO);
		}
		if (!IS_ERR(inode) && ext4_encrypted_inode(dir) &&
		    (S_ISREG(inode->i_mode) || S_ISDIR(inode->i_mode) ||
		     S_ISLNK(inode->i_mode)) &&
		    !ext4_is_child_context_consistent_with_parent(dir,
								  inode)) {
			iput(inode);
			ext4_warning(inode->i_sb,
				     "Inconsistent encryption contexts: %lu/%lu\n",
				     (unsigned long) dir->i_ino,
				     (unsigned long) inode->i_ino);
			return ERR_PTR(-EPERM);
		}
	}
	return d_splice_alias(inode, dentry);
}


struct dentry *ext4_get_parent(struct dentry *child)
{
	__u32 ino;
	static const struct qstr dotdot = QSTR_INIT("..", 2);
	struct ext4_dir_entry_2 * de;
	struct buffer_head *bh;

	bh = ext4_find_entry(d_inode(child), &dotdot, &de, NULL);
	if (IS_ERR(bh))
		return (struct dentry *) bh;
	if (!bh)
		return ERR_PTR(-ENOENT);
	ino = le32_to_cpu(de->inode);
	brelse(bh);

	if (!ext4_valid_inum(d_inode(child)->i_sb, ino)) {
		EXT4_ERROR_INODE(d_inode(child),
				 "bad parent inode number: %u", ino);
		return ERR_PTR(-EIO);
	}

	return d_obtain_alias(ext4_iget_normal(d_inode(child)->i_sb, ino));
}

/*
 * Move count entries from end of map between two memory locations.
 * Returns pointer to last entry moved.
 */
static struct ext4_dir_entry_2 *
dx_move_dirents(char *from, char *to, struct dx_map_entry *map, int count,
		unsigned blocksize)
{
	unsigned rec_len = 0;

	while (count--) {
		struct ext4_dir_entry_2 *de = (struct ext4_dir_entry_2 *)
						(from + (map->offs<<2));
		rec_len = EXT4_DIR_REC_LEN(de->name_len);
		memcpy (to, de, rec_len);
		((struct ext4_dir_entry_2 *) to)->rec_len =
				ext4_rec_len_to_disk(rec_len, blocksize);
		de->inode = 0;
		map++;
		to += rec_len;
	}
	return (struct ext4_dir_entry_2 *) (to - rec_len);
}

/*
 * Compact each dir entry in the range to the minimal rec_len.
 * Returns pointer to last entry in range.
 */
static struct ext4_dir_entry_2* dx_pack_dirents(char *base, unsigned blocksize)
{
	struct ext4_dir_entry_2 *next, *to, *prev, *de = (struct ext4_dir_entry_2 *) base;
	unsigned rec_len = 0;

	prev = to = de;
	while ((char*)de < base + blocksize) {
		next = ext4_next_entry(de, blocksize);
		if (de->inode && de->name_len) {
			rec_len = EXT4_DIR_REC_LEN(de->name_len);
			if (de > to)
				memmove(to, de, rec_len);
			to->rec_len = ext4_rec_len_to_disk(rec_len, blocksize);
			prev = to;
			to = (struct ext4_dir_entry_2 *) (((char *) to) + rec_len);
		}
		de = next;
	}
	return prev;
}

/*
 * Split a full leaf block to make room for a new dir entry.
 * Allocate a new block, and move entries so that they are approx. equally full.
 * Returns pointer to de in block into which the new entry will be inserted.
 */
static struct ext4_dir_entry_2 *do_split(handle_t *handle, struct inode *dir,
			struct buffer_head **bh,struct dx_frame *frame,
			struct dx_hash_info *hinfo)
{
	unsigned blocksize = dir->i_sb->s_blocksize;
	unsigned count, continued;
	struct buffer_head *bh2;
	ext4_lblk_t newblock;
	u32 hash2;
	struct dx_map_entry *map;
	char *data1 = (*bh)->b_data, *data2;
	unsigned split, move, size;
	struct ext4_dir_entry_2 *de = NULL, *de2;
	struct ext4_dir_entry_tail *t;
	int	csum_size = 0;
	int	err = 0, i;

	if (ext4_has_metadata_csum(dir->i_sb))
		csum_size = sizeof(struct ext4_dir_entry_tail);

	bh2 = ext4_append(handle, dir, &newblock);
	if (IS_ERR(bh2)) {
		brelse(*bh);
		*bh = NULL;
		return (struct ext4_dir_entry_2 *) bh2;
	}

	BUFFER_TRACE(*bh, "get_write_access");
	err = ext4_journal_get_write_access(handle, *bh);
	if (err)
		goto journal_error;

	BUFFER_TRACE(frame->bh, "get_write_access");
	err = ext4_journal_get_write_access(handle, frame->bh);
	if (err)
		goto journal_error;

	data2 = bh2->b_data;

	/* create map in the end of data2 block */
	map = (struct dx_map_entry *) (data2 + blocksize);
	count = dx_make_map(dir, (struct ext4_dir_entry_2 *) data1,
			     blocksize, hinfo, map);
	map -= count;
	dx_sort_map(map, count);
	/* Split the existing block in the middle, size-wise */
	size = 0;
	move = 0;
	for (i = count-1; i >= 0; i--) {
		/* is more than half of this entry in 2nd half of the block? */
		if (size + map[i].size/2 > blocksize/2)
			break;
		size += map[i].size;
		move++;
	}
	/* map index at which we will split */
	split = count - move;
	hash2 = map[split].hash;
	continued = hash2 == map[split - 1].hash;
	dxtrace(printk(KERN_INFO "Split block %lu at %x, %i/%i\n",
			(unsigned long)dx_get_block(frame->at),
					hash2, split, count-split));

	/* Fancy dance to stay within two buffers */
	de2 = dx_move_dirents(data1, data2, map + split, count - split,
			      blocksize);
	de = dx_pack_dirents(data1, blocksize);
	de->rec_len = ext4_rec_len_to_disk(data1 + (blocksize - csum_size) -
					   (char *) de,
					   blocksize);
	de2->rec_len = ext4_rec_len_to_disk(data2 + (blocksize - csum_size) -
					    (char *) de2,
					    blocksize);
	if (csum_size) {
		t = EXT4_DIRENT_TAIL(data2, blocksize);
		initialize_dirent_tail(t, blocksize);

		t = EXT4_DIRENT_TAIL(data1, blocksize);
		initialize_dirent_tail(t, blocksize);
	}

	dxtrace(dx_show_leaf(dir, hinfo, (struct ext4_dir_entry_2 *) data1,
			blocksize, 1));
	dxtrace(dx_show_leaf(dir, hinfo, (struct ext4_dir_entry_2 *) data2,
			blocksize, 1));

	/* Which block gets the new entry? */
	if (hinfo->hash >= hash2) {
		swap(*bh, bh2);
		de = de2;
	}
	dx_insert_block(frame, hash2 + continued, newblock);
	err = ext4_handle_dirty_dirent_node(handle, dir, bh2);
	if (err)
		goto journal_error;
	err = ext4_handle_dirty_dx_node(handle, dir, frame->bh);
	if (err)
		goto journal_error;
	brelse(bh2);
	dxtrace(dx_show_index("frame", frame->entries));
	return de;

journal_error:
	brelse(*bh);
	brelse(bh2);
	*bh = NULL;
	ext4_std_error(dir->i_sb, err);
	return ERR_PTR(err);
}

int ext4_find_dest_de(struct inode *dir, struct inode *inode,
		      struct buffer_head *bh,
		      void *buf, int buf_size,
		      const char *name, int namelen,
		      struct ext4_dir_entry_2 **dest_de)
{
	struct ext4_dir_entry_2 *de;
	unsigned short reclen = EXT4_DIR_REC_LEN(namelen);
	int nlen, rlen;
	unsigned int offset = 0;
	char *top;
	struct ext4_fname_crypto_ctx *ctx = NULL;
	struct ext4_str fname_crypto_str = {.name = NULL, .len = 0};
	int res;

	ctx = ext4_get_fname_crypto_ctx(dir, EXT4_NAME_LEN);
	if (IS_ERR(ctx))
		return -1;

	if (ctx != NULL) {
		/* Calculate record length needed to store the entry */
		res = ext4_fname_crypto_namelen_on_disk(ctx, namelen);
		if (res < 0) {
			ext4_put_fname_crypto_ctx(&ctx);
			return res;
		}
		reclen = EXT4_DIR_REC_LEN(res);
	}

	de = (struct ext4_dir_entry_2 *)buf;
	top = buf + buf_size - reclen;
	while ((char *) de <= top) {
		if (ext4_check_dir_entry(dir, NULL, de, bh,
					 buf, buf_size, offset)) {
			res = -EIO;
			goto return_result;
		}
		/* Provide crypto context and crypto buffer to ext4 match */
		res = ext4_match(ctx, &fname_crypto_str, namelen, name, de);
		if (res < 0)
			goto return_result;
		if (res > 0) {
			res = -EEXIST;
			goto return_result;
		}
		nlen = EXT4_DIR_REC_LEN(de->name_len);
		rlen = ext4_rec_len_from_disk(de->rec_len, buf_size);
		if ((de->inode ? rlen - nlen : rlen) >= reclen)
			break;
		de = (struct ext4_dir_entry_2 *)((char *)de + rlen);
		offset += rlen;
	}

	if ((char *) de > top)
		res = -ENOSPC;
	else {
		*dest_de = de;
		res = 0;
	}
return_result:
	ext4_put_fname_crypto_ctx(&ctx);
	ext4_fname_crypto_free_buffer(&fname_crypto_str);
	return res;
}

int ext4_insert_dentry(struct inode *dir,
		       struct inode *inode,
		       struct ext4_dir_entry_2 *de,
		       int buf_size,
		       const struct qstr *iname,
		       const char *name, int namelen)
{

	int nlen, rlen;
	struct ext4_fname_crypto_ctx *ctx = NULL;
	struct ext4_str fname_crypto_str = {.name = NULL, .len = 0};
	struct ext4_str tmp_str;
	int res;

	ctx = ext4_get_fname_crypto_ctx(dir, EXT4_NAME_LEN);
	if (IS_ERR(ctx))
		return -EIO;
	/* By default, the input name would be written to the disk */
	tmp_str.name = (unsigned char *)name;
	tmp_str.len = namelen;
	if (ctx != NULL) {
		/* Directory is encrypted */
		res = ext4_fname_crypto_alloc_buffer(ctx, EXT4_NAME_LEN,
						     &fname_crypto_str);
		if (res < 0) {
			ext4_put_fname_crypto_ctx(&ctx);
			return -ENOMEM;
		}
		res = ext4_fname_usr_to_disk(ctx, iname, &fname_crypto_str);
		if (res < 0) {
			ext4_put_fname_crypto_ctx(&ctx);
			ext4_fname_crypto_free_buffer(&fname_crypto_str);
			return res;
		}
		tmp_str.name = fname_crypto_str.name;
		tmp_str.len = fname_crypto_str.len;
	}

	nlen = EXT4_DIR_REC_LEN(de->name_len);
	rlen = ext4_rec_len_from_disk(de->rec_len, buf_size);
	if (de->inode) {
		struct ext4_dir_entry_2 *de1 =
			(struct ext4_dir_entry_2 *)((char *)de + nlen);
		de1->rec_len = ext4_rec_len_to_disk(rlen - nlen, buf_size);
		de->rec_len = ext4_rec_len_to_disk(nlen, buf_size);
		de = de1;
	}
	de->file_type = EXT4_FT_UNKNOWN;
	de->inode = cpu_to_le32(inode->i_ino);
	ext4_set_de_type(inode->i_sb, de, inode->i_mode);
	de->name_len = tmp_str.len;

	memcpy(de->name, tmp_str.name, tmp_str.len);
	ext4_put_fname_crypto_ctx(&ctx);
	ext4_fname_crypto_free_buffer(&fname_crypto_str);
	return 0;
}

/*
 * Add a new entry into a directory (leaf) block.  If de is non-NULL,
 * it points to a directory entry which is guaranteed to be large
 * enough for new directory entry.  If de is NULL, then
 * add_dirent_to_buf will attempt search the directory block for
 * space.  It will return -ENOSPC if no space is available, and -EIO
 * and -EEXIST if directory entry already exists.
 */
static int add_dirent_to_buf(handle_t *handle, struct dentry *dentry,
			     struct inode *inode, struct ext4_dir_entry_2 *de,
			     struct buffer_head *bh)
{
	struct inode	*dir = d_inode(dentry->d_parent);
	const char	*name = dentry->d_name.name;
	int		namelen = dentry->d_name.len;
	unsigned int	blocksize = dir->i_sb->s_blocksize;
	int		csum_size = 0;
	int		err;

	if (ext4_has_metadata_csum(inode->i_sb))
		csum_size = sizeof(struct ext4_dir_entry_tail);

	if (!de) {
		err = ext4_find_dest_de(dir, inode,
					bh, bh->b_data, blocksize - csum_size,
					name, namelen, &de);
		if (err)
			return err;
	}
	BUFFER_TRACE(bh, "get_write_access");
	err = ext4_journal_get_write_access(handle, bh);
	if (err) {
		ext4_std_error(dir->i_sb, err);
		return err;
	}

	/* By now the buffer is marked for journaling. Due to crypto operations,
	 * the following function call may fail */
	err = ext4_insert_dentry(dir, inode, de, blocksize, &dentry->d_name,
				 name, namelen);
	if (err < 0)
		return err;

	/*
	 * XXX shouldn't update any times until successful
	 * completion of syscall, but too many callers depend
	 * on this.
	 *
	 * XXX similarly, too many callers depend on
	 * ext4_new_inode() setting the times, but error
	 * recovery deletes the inode, so the worst that can
	 * happen is that the times are slightly out of date
	 * and/or different from the directory change time.
	 */
	dir->i_mtime = dir->i_ctime = ext4_current_time(dir);
	ext4_update_dx_flag(dir);
	dir->i_version++;
	ext4_mark_inode_dirty(handle, dir);
	BUFFER_TRACE(bh, "call ext4_handle_dirty_metadata");
	err = ext4_handle_dirty_dirent_node(handle, dir, bh);
	if (err)
		ext4_std_error(dir->i_sb, err);
	return 0;
}

/*
 * This converts a one block unindexed directory to a 3 block indexed
 * directory, and adds the dentry to the indexed directory.
 */
static int make_indexed_dir(handle_t *handle, struct dentry *dentry,
			    struct inode *inode, struct buffer_head *bh)
{
	struct inode	*dir = d_inode(dentry->d_parent);
#ifdef CONFIG_EXT4_FS_ENCRYPTION
	struct ext4_fname_crypto_ctx *ctx = NULL;
	int res;
#else
	const char	*name = dentry->d_name.name;
	int		namelen = dentry->d_name.len;
#endif
	struct buffer_head *bh2;
	struct dx_root	*root;
	struct dx_frame	frames[2], *frame;
	struct dx_entry *entries;
	struct ext4_dir_entry_2	*de, *de2;
	struct ext4_dir_entry_tail *t;
	char		*data1, *top;
	unsigned	len;
	int		retval;
	unsigned	blocksize;
	struct dx_hash_info hinfo;
	ext4_lblk_t  block;
	struct fake_dirent *fde;
	int csum_size = 0;

#ifdef CONFIG_EXT4_FS_ENCRYPTION
	ctx = ext4_get_fname_crypto_ctx(dir, EXT4_NAME_LEN);
	if (IS_ERR(ctx))
		return PTR_ERR(ctx);
#endif

	if (ext4_has_metadata_csum(inode->i_sb))
		csum_size = sizeof(struct ext4_dir_entry_tail);

	blocksize =  dir->i_sb->s_blocksize;
	dxtrace(printk(KERN_DEBUG "Creating index: inode %lu\n", dir->i_ino));
	BUFFER_TRACE(bh, "get_write_access");
	retval = ext4_journal_get_write_access(handle, bh);
	if (retval) {
		ext4_std_error(dir->i_sb, retval);
		brelse(bh);
		return retval;
	}
	root = (struct dx_root *) bh->b_data;

	/* The 0th block becomes the root, move the dirents out */
	fde = &root->dotdot;
	de = (struct ext4_dir_entry_2 *)((char *)fde +
		ext4_rec_len_from_disk(fde->rec_len, blocksize));
	if ((char *) de >= (((char *) root) + blocksize)) {
		EXT4_ERROR_INODE(dir, "invalid rec_len for '..'");
		brelse(bh);
		return -EIO;
	}
	len = ((char *) root) + (blocksize - csum_size) - (char *) de;

	/* Allocate new block for the 0th block's dirents */
	bh2 = ext4_append(handle, dir, &block);
	if (IS_ERR(bh2)) {
		brelse(bh);
		return PTR_ERR(bh2);
	}
	ext4_set_inode_flag(dir, EXT4_INODE_INDEX);
	data1 = bh2->b_data;

	memcpy (data1, de, len);
	de = (struct ext4_dir_entry_2 *) data1;
	top = data1 + len;
	while ((char *)(de2 = ext4_next_entry(de, blocksize)) < top)
		de = de2;
	de->rec_len = ext4_rec_len_to_disk(data1 + (blocksize - csum_size) -
					   (char *) de,
					   blocksize);

	if (csum_size) {
		t = EXT4_DIRENT_TAIL(data1, blocksize);
		initialize_dirent_tail(t, blocksize);
	}

	/* Initialize the root; the dot dirents already exist */
	de = (struct ext4_dir_entry_2 *) (&root->dotdot);
	de->rec_len = ext4_rec_len_to_disk(blocksize - EXT4_DIR_REC_LEN(2),
					   blocksize);
	memset (&root->info, 0, sizeof(root->info));
	root->info.info_length = sizeof(root->info);
	root->info.hash_version = EXT4_SB(dir->i_sb)->s_def_hash_version;
	entries = root->entries;
	dx_set_block(entries, 1);
	dx_set_count(entries, 1);
	dx_set_limit(entries, dx_root_limit(dir, sizeof(root->info)));

	/* Initialize as for dx_probe */
	hinfo.hash_version = root->info.hash_version;
	if (hinfo.hash_version <= DX_HASH_TEA)
		hinfo.hash_version += EXT4_SB(dir->i_sb)->s_hash_unsigned;
	hinfo.seed = EXT4_SB(dir->i_sb)->s_hash_seed;
#ifdef CONFIG_EXT4_FS_ENCRYPTION
	res = ext4_fname_usr_to_hash(ctx, &dentry->d_name, &hinfo);
	if (res < 0) {
		ext4_put_fname_crypto_ctx(&ctx);
		ext4_mark_inode_dirty(handle, dir);
		brelse(bh);
		return res;
	}
	ext4_put_fname_crypto_ctx(&ctx);
#else
	ext4fs_dirhash(name, namelen, &hinfo);
#endif
	memset(frames, 0, sizeof(frames));
	frame = frames;
	frame->entries = entries;
	frame->at = entries;
	frame->bh = bh;
	bh = bh2;

	retval = ext4_handle_dirty_dx_node(handle, dir, frame->bh);
	if (retval)
		goto out_frames;	
	retval = ext4_handle_dirty_dirent_node(handle, dir, bh);
	if (retval)
		goto out_frames;	

	de = do_split(handle,dir, &bh, frame, &hinfo);
	if (IS_ERR(de)) {
		retval = PTR_ERR(de);
		goto out_frames;
	}
	dx_release(frames);

	retval = add_dirent_to_buf(handle, dentry, inode, de, bh);
	brelse(bh);
	return retval;
out_frames:
	/*
	 * Even if the block split failed, we have to properly write
	 * out all the changes we did so far. Otherwise we can end up
	 * with corrupted filesystem.
	 */
	ext4_mark_inode_dirty(handle, dir);
	dx_release(frames);
	return retval;
}

/*
 *	ext4_add_entry()
 *
 * adds a file entry to the specified directory, using the same
 * semantics as ext4_find_entry(). It returns NULL if it failed.
 *
 * NOTE!! The inode part of 'de' is left at 0 - which means you
 * may not sleep between calling this and putting something into
 * the entry, as someone else might have used it while you slept.
 */
static int ext4_add_entry(handle_t *handle, struct dentry *dentry,
			  struct inode *inode)
{
<<<<<<< HEAD
	struct inode *dir = dentry->d_parent->d_inode;
=======
	struct inode *dir = d_inode(dentry->d_parent);
>>>>>>> 53b729de
	struct buffer_head *bh = NULL;
	struct ext4_dir_entry_2 *de;
	struct ext4_dir_entry_tail *t;
	struct super_block *sb;
	int	retval;
	int	dx_fallback=0;
	unsigned blocksize;
	ext4_lblk_t block, blocks;
	int	csum_size = 0;

	if (ext4_has_metadata_csum(inode->i_sb))
		csum_size = sizeof(struct ext4_dir_entry_tail);

	sb = dir->i_sb;
	blocksize = sb->s_blocksize;
	if (!dentry->d_name.len)
		return -EINVAL;

	if (ext4_has_inline_data(dir)) {
		retval = ext4_try_add_inline_entry(handle, dentry, inode);
		if (retval < 0)
			return retval;
		if (retval == 1) {
			retval = 0;
			goto out;
		}
	}

	if (is_dx(dir)) {
		retval = ext4_dx_add_entry(handle, dentry, inode);
		if (!retval || (retval != ERR_BAD_DX_DIR))
			goto out;
		ext4_clear_inode_flag(dir, EXT4_INODE_INDEX);
		dx_fallback++;
		ext4_mark_inode_dirty(handle, dir);
	}
	blocks = dir->i_size >> sb->s_blocksize_bits;
	for (block = 0; block < blocks; block++) {
		bh = ext4_read_dirblock(dir, block, DIRENT);
		if (IS_ERR(bh))
			return PTR_ERR(bh);

		retval = add_dirent_to_buf(handle, dentry, inode, NULL, bh);
		if (retval != -ENOSPC)
			goto out;

		if (blocks == 1 && !dx_fallback &&
		    EXT4_HAS_COMPAT_FEATURE(sb, EXT4_FEATURE_COMPAT_DIR_INDEX)) {
			retval = make_indexed_dir(handle, dentry, inode, bh);
			bh = NULL; /* make_indexed_dir releases bh */
			goto out;
		}
		brelse(bh);
	}
	bh = ext4_append(handle, dir, &block);
	if (IS_ERR(bh))
		return PTR_ERR(bh);
	de = (struct ext4_dir_entry_2 *) bh->b_data;
	de->inode = 0;
	de->rec_len = ext4_rec_len_to_disk(blocksize - csum_size, blocksize);

	if (csum_size) {
		t = EXT4_DIRENT_TAIL(bh->b_data, blocksize);
		initialize_dirent_tail(t, blocksize);
	}

	retval = add_dirent_to_buf(handle, dentry, inode, de, bh);
out:
	brelse(bh);
	if (retval == 0)
		ext4_set_inode_state(inode, EXT4_STATE_NEWENTRY);
	return retval;
}

/*
 * Returns 0 for success, or a negative error value
 */
static int ext4_dx_add_entry(handle_t *handle, struct dentry *dentry,
			     struct inode *inode)
{
	struct dx_frame frames[2], *frame;
	struct dx_entry *entries, *at;
	struct dx_hash_info hinfo;
	struct buffer_head *bh;
	struct inode *dir = d_inode(dentry->d_parent);
	struct super_block *sb = dir->i_sb;
	struct ext4_dir_entry_2 *de;
	int err;

	frame = dx_probe(&dentry->d_name, dir, &hinfo, frames);
	if (IS_ERR(frame))
		return PTR_ERR(frame);
	entries = frame->entries;
	at = frame->at;
	bh = ext4_read_dirblock(dir, dx_get_block(frame->at), DIRENT);
	if (IS_ERR(bh)) {
		err = PTR_ERR(bh);
		bh = NULL;
		goto cleanup;
	}

	BUFFER_TRACE(bh, "get_write_access");
	err = ext4_journal_get_write_access(handle, bh);
	if (err)
		goto journal_error;

	err = add_dirent_to_buf(handle, dentry, inode, NULL, bh);
	if (err != -ENOSPC)
		goto cleanup;

	/* Block full, should compress but for now just split */
	dxtrace(printk(KERN_DEBUG "using %u of %u node entries\n",
		       dx_get_count(entries), dx_get_limit(entries)));
	/* Need to split index? */
	if (dx_get_count(entries) == dx_get_limit(entries)) {
		ext4_lblk_t newblock;
		unsigned icount = dx_get_count(entries);
		int levels = frame - frames;
		struct dx_entry *entries2;
		struct dx_node *node2;
		struct buffer_head *bh2;

		if (levels && (dx_get_count(frames->entries) ==
			       dx_get_limit(frames->entries))) {
			ext4_warning(sb, "Directory index full!");
			err = -ENOSPC;
			goto cleanup;
		}
		bh2 = ext4_append(handle, dir, &newblock);
		if (IS_ERR(bh2)) {
			err = PTR_ERR(bh2);
			goto cleanup;
		}
		node2 = (struct dx_node *)(bh2->b_data);
		entries2 = node2->entries;
		memset(&node2->fake, 0, sizeof(struct fake_dirent));
		node2->fake.rec_len = ext4_rec_len_to_disk(sb->s_blocksize,
							   sb->s_blocksize);
		BUFFER_TRACE(frame->bh, "get_write_access");
		err = ext4_journal_get_write_access(handle, frame->bh);
		if (err)
			goto journal_error;
		if (levels) {
			unsigned icount1 = icount/2, icount2 = icount - icount1;
			unsigned hash2 = dx_get_hash(entries + icount1);
			dxtrace(printk(KERN_DEBUG "Split index %i/%i\n",
				       icount1, icount2));

			BUFFER_TRACE(frame->bh, "get_write_access"); /* index root */
			err = ext4_journal_get_write_access(handle,
							     frames[0].bh);
			if (err)
				goto journal_error;

			memcpy((char *) entries2, (char *) (entries + icount1),
			       icount2 * sizeof(struct dx_entry));
			dx_set_count(entries, icount1);
			dx_set_count(entries2, icount2);
			dx_set_limit(entries2, dx_node_limit(dir));

			/* Which index block gets the new entry? */
			if (at - entries >= icount1) {
				frame->at = at = at - entries - icount1 + entries2;
				frame->entries = entries = entries2;
				swap(frame->bh, bh2);
			}
			dx_insert_block(frames + 0, hash2, newblock);
			dxtrace(dx_show_index("node", frames[1].entries));
			dxtrace(dx_show_index("node",
			       ((struct dx_node *) bh2->b_data)->entries));
			err = ext4_handle_dirty_dx_node(handle, dir, bh2);
			if (err)
				goto journal_error;
			brelse (bh2);
		} else {
			dxtrace(printk(KERN_DEBUG
				       "Creating second level index...\n"));
			memcpy((char *) entries2, (char *) entries,
			       icount * sizeof(struct dx_entry));
			dx_set_limit(entries2, dx_node_limit(dir));

			/* Set up root */
			dx_set_count(entries, 1);
			dx_set_block(entries + 0, newblock);
			((struct dx_root *) frames[0].bh->b_data)->info.indirect_levels = 1;

			/* Add new access path frame */
			frame = frames + 1;
			frame->at = at = at - entries + entries2;
			frame->entries = entries = entries2;
			frame->bh = bh2;
			err = ext4_journal_get_write_access(handle,
							     frame->bh);
			if (err)
				goto journal_error;
		}
		err = ext4_handle_dirty_dx_node(handle, dir, frames[0].bh);
		if (err) {
			ext4_std_error(inode->i_sb, err);
			goto cleanup;
		}
	}
	de = do_split(handle, dir, &bh, frame, &hinfo);
	if (IS_ERR(de)) {
		err = PTR_ERR(de);
		goto cleanup;
	}
	err = add_dirent_to_buf(handle, dentry, inode, de, bh);
	goto cleanup;

journal_error:
	ext4_std_error(dir->i_sb, err);
cleanup:
	brelse(bh);
	dx_release(frames);
	return err;
}

/*
 * ext4_generic_delete_entry deletes a directory entry by merging it
 * with the previous entry
 */
int ext4_generic_delete_entry(handle_t *handle,
			      struct inode *dir,
			      struct ext4_dir_entry_2 *de_del,
			      struct buffer_head *bh,
			      void *entry_buf,
			      int buf_size,
			      int csum_size)
{
	struct ext4_dir_entry_2 *de, *pde;
	unsigned int blocksize = dir->i_sb->s_blocksize;
	int i;

	i = 0;
	pde = NULL;
	de = (struct ext4_dir_entry_2 *)entry_buf;
	while (i < buf_size - csum_size) {
		if (ext4_check_dir_entry(dir, NULL, de, bh,
					 bh->b_data, bh->b_size, i))
			return -EIO;
		if (de == de_del)  {
			if (pde)
				pde->rec_len = ext4_rec_len_to_disk(
					ext4_rec_len_from_disk(pde->rec_len,
							       blocksize) +
					ext4_rec_len_from_disk(de->rec_len,
							       blocksize),
					blocksize);
			else
				de->inode = 0;
			dir->i_version++;
			return 0;
		}
		i += ext4_rec_len_from_disk(de->rec_len, blocksize);
		pde = de;
		de = ext4_next_entry(de, blocksize);
	}
	return -ENOENT;
}

static int ext4_delete_entry(handle_t *handle,
			     struct inode *dir,
			     struct ext4_dir_entry_2 *de_del,
			     struct buffer_head *bh)
{
	int err, csum_size = 0;

	if (ext4_has_inline_data(dir)) {
		int has_inline_data = 1;
		err = ext4_delete_inline_entry(handle, dir, de_del, bh,
					       &has_inline_data);
		if (has_inline_data)
			return err;
	}

	if (ext4_has_metadata_csum(dir->i_sb))
		csum_size = sizeof(struct ext4_dir_entry_tail);

	BUFFER_TRACE(bh, "get_write_access");
	err = ext4_journal_get_write_access(handle, bh);
	if (unlikely(err))
		goto out;

	err = ext4_generic_delete_entry(handle, dir, de_del,
					bh, bh->b_data,
					dir->i_sb->s_blocksize, csum_size);
	if (err)
		goto out;

	BUFFER_TRACE(bh, "call ext4_handle_dirty_metadata");
	err = ext4_handle_dirty_dirent_node(handle, dir, bh);
	if (unlikely(err))
		goto out;

	return 0;
out:
	if (err != -ENOENT)
		ext4_std_error(dir->i_sb, err);
	return err;
}

/*
 * DIR_NLINK feature is set if 1) nlinks > EXT4_LINK_MAX or 2) nlinks == 2,
 * since this indicates that nlinks count was previously 1.
 */
static void ext4_inc_count(handle_t *handle, struct inode *inode)
{
	inc_nlink(inode);
	if (is_dx(inode) && inode->i_nlink > 1) {
		/* limit is 16-bit i_links_count */
		if (inode->i_nlink >= EXT4_LINK_MAX || inode->i_nlink == 2) {
			set_nlink(inode, 1);
			EXT4_SET_RO_COMPAT_FEATURE(inode->i_sb,
					      EXT4_FEATURE_RO_COMPAT_DIR_NLINK);
		}
	}
}

/*
 * If a directory had nlink == 1, then we should let it be 1. This indicates
 * directory has >EXT4_LINK_MAX subdirs.
 */
static void ext4_dec_count(handle_t *handle, struct inode *inode)
{
	if (!S_ISDIR(inode->i_mode) || inode->i_nlink > 2)
		drop_nlink(inode);
}


static int ext4_add_nondir(handle_t *handle,
		struct dentry *dentry, struct inode *inode)
{
	int err = ext4_add_entry(handle, dentry, inode);
	if (!err) {
		ext4_mark_inode_dirty(handle, inode);
		unlock_new_inode(inode);
		d_instantiate(dentry, inode);
		return 0;
	}
	drop_nlink(inode);
	unlock_new_inode(inode);
	iput(inode);
	return err;
}

/*
 * By the time this is called, we already have created
 * the directory cache entry for the new file, but it
 * is so far negative - it has no inode.
 *
 * If the create succeeds, we fill in the inode information
 * with d_instantiate().
 */
static int ext4_create(struct inode *dir, struct dentry *dentry, umode_t mode,
		       bool excl)
{
	handle_t *handle;
	struct inode *inode;
	int err, credits, retries = 0;

	dquot_initialize(dir);

	credits = (EXT4_DATA_TRANS_BLOCKS(dir->i_sb) +
		   EXT4_INDEX_EXTRA_TRANS_BLOCKS + 3);
retry:
	inode = ext4_new_inode_start_handle(dir, mode, &dentry->d_name, 0,
					    NULL, EXT4_HT_DIR, credits);
	handle = ext4_journal_current_handle();
	err = PTR_ERR(inode);
	if (!IS_ERR(inode)) {
		inode->i_op = &ext4_file_inode_operations;
		inode->i_fop = &ext4_file_operations;
		ext4_set_aops(inode);
		err = 0;
#ifdef CONFIG_EXT4_FS_ENCRYPTION
		if (!err && (ext4_encrypted_inode(dir) ||
			     DUMMY_ENCRYPTION_ENABLED(EXT4_SB(dir->i_sb)))) {
			err = ext4_inherit_context(dir, inode);
			if (err) {
				clear_nlink(inode);
				unlock_new_inode(inode);
				iput(inode);
			}
		}
#endif
		if (!err)
			err = ext4_add_nondir(handle, dentry, inode);
		if (!err && IS_DIRSYNC(dir))
			ext4_handle_sync(handle);
	}
	if (handle)
		ext4_journal_stop(handle);
	if (err == -ENOSPC && ext4_should_retry_alloc(dir->i_sb, &retries))
		goto retry;
	return err;
}

static int ext4_mknod(struct inode *dir, struct dentry *dentry,
		      umode_t mode, dev_t rdev)
{
	handle_t *handle;
	struct inode *inode;
	int err, credits, retries = 0;

	if (!new_valid_dev(rdev))
		return -EINVAL;

	dquot_initialize(dir);

	credits = (EXT4_DATA_TRANS_BLOCKS(dir->i_sb) +
		   EXT4_INDEX_EXTRA_TRANS_BLOCKS + 3);
retry:
	inode = ext4_new_inode_start_handle(dir, mode, &dentry->d_name, 0,
					    NULL, EXT4_HT_DIR, credits);
	handle = ext4_journal_current_handle();
	err = PTR_ERR(inode);
	if (!IS_ERR(inode)) {
		init_special_inode(inode, inode->i_mode, rdev);
		inode->i_op = &ext4_special_inode_operations;
		err = ext4_add_nondir(handle, dentry, inode);
		if (!err && IS_DIRSYNC(dir))
			ext4_handle_sync(handle);
	}
	if (handle)
		ext4_journal_stop(handle);
	if (err == -ENOSPC && ext4_should_retry_alloc(dir->i_sb, &retries))
		goto retry;
	return err;
}

static int ext4_tmpfile(struct inode *dir, struct dentry *dentry, umode_t mode)
{
	handle_t *handle;
	struct inode *inode;
	int err, retries = 0;

	dquot_initialize(dir);

retry:
	inode = ext4_new_inode_start_handle(dir, mode,
					    NULL, 0, NULL,
					    EXT4_HT_DIR,
			EXT4_MAXQUOTAS_INIT_BLOCKS(dir->i_sb) +
			  4 + EXT4_XATTR_TRANS_BLOCKS);
	handle = ext4_journal_current_handle();
	err = PTR_ERR(inode);
	if (!IS_ERR(inode)) {
		inode->i_op = &ext4_file_inode_operations;
		inode->i_fop = &ext4_file_operations;
		ext4_set_aops(inode);
		d_tmpfile(dentry, inode);
		err = ext4_orphan_add(handle, inode);
		if (err)
			goto err_unlock_inode;
		mark_inode_dirty(inode);
		unlock_new_inode(inode);
	}
	if (handle)
		ext4_journal_stop(handle);
	if (err == -ENOSPC && ext4_should_retry_alloc(dir->i_sb, &retries))
		goto retry;
	return err;
err_unlock_inode:
	ext4_journal_stop(handle);
	unlock_new_inode(inode);
	return err;
}

struct ext4_dir_entry_2 *ext4_init_dot_dotdot(struct inode *inode,
			  struct ext4_dir_entry_2 *de,
			  int blocksize, int csum_size,
			  unsigned int parent_ino, int dotdot_real_len)
{
	de->inode = cpu_to_le32(inode->i_ino);
	de->name_len = 1;
	de->rec_len = ext4_rec_len_to_disk(EXT4_DIR_REC_LEN(de->name_len),
					   blocksize);
	strcpy(de->name, ".");
	ext4_set_de_type(inode->i_sb, de, S_IFDIR);

	de = ext4_next_entry(de, blocksize);
	de->inode = cpu_to_le32(parent_ino);
	de->name_len = 2;
	if (!dotdot_real_len)
		de->rec_len = ext4_rec_len_to_disk(blocksize -
					(csum_size + EXT4_DIR_REC_LEN(1)),
					blocksize);
	else
		de->rec_len = ext4_rec_len_to_disk(
				EXT4_DIR_REC_LEN(de->name_len), blocksize);
	strcpy(de->name, "..");
	ext4_set_de_type(inode->i_sb, de, S_IFDIR);

	return ext4_next_entry(de, blocksize);
}

static int ext4_init_new_dir(handle_t *handle, struct inode *dir,
			     struct inode *inode)
{
	struct buffer_head *dir_block = NULL;
	struct ext4_dir_entry_2 *de;
	struct ext4_dir_entry_tail *t;
	ext4_lblk_t block = 0;
	unsigned int blocksize = dir->i_sb->s_blocksize;
	int csum_size = 0;
	int err;

	if (ext4_has_metadata_csum(dir->i_sb))
		csum_size = sizeof(struct ext4_dir_entry_tail);

	if (ext4_test_inode_state(inode, EXT4_STATE_MAY_INLINE_DATA)) {
		err = ext4_try_create_inline_dir(handle, dir, inode);
		if (err < 0 && err != -ENOSPC)
			goto out;
		if (!err)
			goto out;
	}

	inode->i_size = 0;
	dir_block = ext4_append(handle, inode, &block);
	if (IS_ERR(dir_block))
		return PTR_ERR(dir_block);
	de = (struct ext4_dir_entry_2 *)dir_block->b_data;
	ext4_init_dot_dotdot(inode, de, blocksize, csum_size, dir->i_ino, 0);
	set_nlink(inode, 2);
	if (csum_size) {
		t = EXT4_DIRENT_TAIL(dir_block->b_data, blocksize);
		initialize_dirent_tail(t, blocksize);
	}

	BUFFER_TRACE(dir_block, "call ext4_handle_dirty_metadata");
	err = ext4_handle_dirty_dirent_node(handle, inode, dir_block);
	if (err)
		goto out;
	set_buffer_verified(dir_block);
out:
	brelse(dir_block);
	return err;
}

static int ext4_mkdir(struct inode *dir, struct dentry *dentry, umode_t mode)
{
	handle_t *handle;
	struct inode *inode;
	int err, credits, retries = 0;

	if (EXT4_DIR_LINK_MAX(dir))
		return -EMLINK;

	dquot_initialize(dir);

	credits = (EXT4_DATA_TRANS_BLOCKS(dir->i_sb) +
		   EXT4_INDEX_EXTRA_TRANS_BLOCKS + 3);
retry:
	inode = ext4_new_inode_start_handle(dir, S_IFDIR | mode,
					    &dentry->d_name,
					    0, NULL, EXT4_HT_DIR, credits);
	handle = ext4_journal_current_handle();
	err = PTR_ERR(inode);
	if (IS_ERR(inode))
		goto out_stop;

	inode->i_op = &ext4_dir_inode_operations;
	inode->i_fop = &ext4_dir_operations;
	err = ext4_init_new_dir(handle, dir, inode);
	if (err)
		goto out_clear_inode;
#ifdef CONFIG_EXT4_FS_ENCRYPTION
	if (ext4_encrypted_inode(dir) ||
	    DUMMY_ENCRYPTION_ENABLED(EXT4_SB(dir->i_sb))) {
		err = ext4_inherit_context(dir, inode);
		if (err)
			goto out_clear_inode;
	}
#endif
	err = ext4_mark_inode_dirty(handle, inode);
	if (!err)
		err = ext4_add_entry(handle, dentry, inode);
	if (err) {
out_clear_inode:
		clear_nlink(inode);
		unlock_new_inode(inode);
		ext4_mark_inode_dirty(handle, inode);
		iput(inode);
		goto out_stop;
	}
	ext4_inc_count(handle, dir);
	ext4_update_dx_flag(dir);
	err = ext4_mark_inode_dirty(handle, dir);
	if (err)
		goto out_clear_inode;
	unlock_new_inode(inode);
	d_instantiate(dentry, inode);
	if (IS_DIRSYNC(dir))
		ext4_handle_sync(handle);

out_stop:
	if (handle)
		ext4_journal_stop(handle);
	if (err == -ENOSPC && ext4_should_retry_alloc(dir->i_sb, &retries))
		goto retry;
	return err;
}

/*
 * routine to check that the specified directory is empty (for rmdir)
 */
int ext4_empty_dir(struct inode *inode)
{
	unsigned int offset;
	struct buffer_head *bh;
	struct ext4_dir_entry_2 *de, *de1;
	struct super_block *sb;
	int err = 0;

	if (ext4_has_inline_data(inode)) {
		int has_inline_data = 1;

		err = empty_inline_dir(inode, &has_inline_data);
		if (has_inline_data)
			return err;
	}

	sb = inode->i_sb;
	if (inode->i_size < EXT4_DIR_REC_LEN(1) + EXT4_DIR_REC_LEN(2)) {
		EXT4_ERROR_INODE(inode, "invalid size");
		return 1;
	}
	bh = ext4_read_dirblock(inode, 0, EITHER);
	if (IS_ERR(bh))
		return 1;

	de = (struct ext4_dir_entry_2 *) bh->b_data;
	de1 = ext4_next_entry(de, sb->s_blocksize);
	if (le32_to_cpu(de->inode) != inode->i_ino ||
			!le32_to_cpu(de1->inode) ||
			strcmp(".", de->name) ||
			strcmp("..", de1->name)) {
		ext4_warning(inode->i_sb,
			     "bad directory (dir #%lu) - no `.' or `..'",
			     inode->i_ino);
		brelse(bh);
		return 1;
	}
	offset = ext4_rec_len_from_disk(de->rec_len, sb->s_blocksize) +
		 ext4_rec_len_from_disk(de1->rec_len, sb->s_blocksize);
	de = ext4_next_entry(de1, sb->s_blocksize);
	while (offset < inode->i_size) {
		if ((void *) de >= (void *) (bh->b_data+sb->s_blocksize)) {
			unsigned int lblock;
			err = 0;
			brelse(bh);
			lblock = offset >> EXT4_BLOCK_SIZE_BITS(sb);
			bh = ext4_read_dirblock(inode, lblock, EITHER);
			if (IS_ERR(bh))
				return 1;
			de = (struct ext4_dir_entry_2 *) bh->b_data;
		}
		if (ext4_check_dir_entry(inode, NULL, de, bh,
					 bh->b_data, bh->b_size, offset)) {
			de = (struct ext4_dir_entry_2 *)(bh->b_data +
							 sb->s_blocksize);
			offset = (offset | (sb->s_blocksize - 1)) + 1;
			continue;
		}
		if (le32_to_cpu(de->inode)) {
			brelse(bh);
			return 0;
		}
		offset += ext4_rec_len_from_disk(de->rec_len, sb->s_blocksize);
		de = ext4_next_entry(de, sb->s_blocksize);
	}
	brelse(bh);
	return 1;
}

/*
 * ext4_orphan_add() links an unlinked or truncated inode into a list of
 * such inodes, starting at the superblock, in case we crash before the
 * file is closed/deleted, or in case the inode truncate spans multiple
 * transactions and the last transaction is not recovered after a crash.
 *
 * At filesystem recovery time, we walk this list deleting unlinked
 * inodes and truncating linked inodes in ext4_orphan_cleanup().
 *
 * Orphan list manipulation functions must be called under i_mutex unless
 * we are just creating the inode or deleting it.
 */
int ext4_orphan_add(handle_t *handle, struct inode *inode)
{
	struct super_block *sb = inode->i_sb;
	struct ext4_sb_info *sbi = EXT4_SB(sb);
	struct ext4_iloc iloc;
	int err = 0, rc;
	bool dirty = false;

	if (!sbi->s_journal || is_bad_inode(inode))
		return 0;

	WARN_ON_ONCE(!(inode->i_state & (I_NEW | I_FREEING)) &&
		     !mutex_is_locked(&inode->i_mutex));
	/*
	 * Exit early if inode already is on orphan list. This is a big speedup
	 * since we don't have to contend on the global s_orphan_lock.
	 */
	if (!list_empty(&EXT4_I(inode)->i_orphan))
		return 0;

	/*
	 * Orphan handling is only valid for files with data blocks
	 * being truncated, or files being unlinked. Note that we either
	 * hold i_mutex, or the inode can not be referenced from outside,
	 * so i_nlink should not be bumped due to race
	 */
	J_ASSERT((S_ISREG(inode->i_mode) || S_ISDIR(inode->i_mode) ||
		  S_ISLNK(inode->i_mode)) || inode->i_nlink == 0);

	BUFFER_TRACE(sbi->s_sbh, "get_write_access");
	err = ext4_journal_get_write_access(handle, sbi->s_sbh);
	if (err)
		goto out;

	err = ext4_reserve_inode_write(handle, inode, &iloc);
	if (err)
		goto out;

	mutex_lock(&sbi->s_orphan_lock);
	/*
	 * Due to previous errors inode may be already a part of on-disk
	 * orphan list. If so skip on-disk list modification.
	 */
	if (!NEXT_ORPHAN(inode) || NEXT_ORPHAN(inode) >
	    (le32_to_cpu(sbi->s_es->s_inodes_count))) {
		/* Insert this inode at the head of the on-disk orphan list */
		NEXT_ORPHAN(inode) = le32_to_cpu(sbi->s_es->s_last_orphan);
		sbi->s_es->s_last_orphan = cpu_to_le32(inode->i_ino);
		dirty = true;
	}
	list_add(&EXT4_I(inode)->i_orphan, &sbi->s_orphan);
	mutex_unlock(&sbi->s_orphan_lock);

	if (dirty) {
		err = ext4_handle_dirty_super(handle, sb);
		rc = ext4_mark_iloc_dirty(handle, inode, &iloc);
		if (!err)
			err = rc;
		if (err) {
			/*
			 * We have to remove inode from in-memory list if
			 * addition to on disk orphan list failed. Stray orphan
			 * list entries can cause panics at unmount time.
			 */
			mutex_lock(&sbi->s_orphan_lock);
			list_del(&EXT4_I(inode)->i_orphan);
			mutex_unlock(&sbi->s_orphan_lock);
		}
	}
	jbd_debug(4, "superblock will point to %lu\n", inode->i_ino);
	jbd_debug(4, "orphan inode %lu will point to %d\n",
			inode->i_ino, NEXT_ORPHAN(inode));
out:
	ext4_std_error(sb, err);
	return err;
}

/*
 * ext4_orphan_del() removes an unlinked or truncated inode from the list
 * of such inodes stored on disk, because it is finally being cleaned up.
 */
int ext4_orphan_del(handle_t *handle, struct inode *inode)
{
	struct list_head *prev;
	struct ext4_inode_info *ei = EXT4_I(inode);
	struct ext4_sb_info *sbi = EXT4_SB(inode->i_sb);
	__u32 ino_next;
	struct ext4_iloc iloc;
	int err = 0;

	if (!sbi->s_journal && !(sbi->s_mount_state & EXT4_ORPHAN_FS))
		return 0;

	WARN_ON_ONCE(!(inode->i_state & (I_NEW | I_FREEING)) &&
		     !mutex_is_locked(&inode->i_mutex));
	/* Do this quick check before taking global s_orphan_lock. */
	if (list_empty(&ei->i_orphan))
		return 0;

	if (handle) {
		/* Grab inode buffer early before taking global s_orphan_lock */
		err = ext4_reserve_inode_write(handle, inode, &iloc);
	}

	mutex_lock(&sbi->s_orphan_lock);
	jbd_debug(4, "remove inode %lu from orphan list\n", inode->i_ino);

	prev = ei->i_orphan.prev;
	list_del_init(&ei->i_orphan);

	/* If we're on an error path, we may not have a valid
	 * transaction handle with which to update the orphan list on
	 * disk, but we still need to remove the inode from the linked
	 * list in memory. */
	if (!handle || err) {
		mutex_unlock(&sbi->s_orphan_lock);
		goto out_err;
	}

	ino_next = NEXT_ORPHAN(inode);
	if (prev == &sbi->s_orphan) {
		jbd_debug(4, "superblock will point to %u\n", ino_next);
		BUFFER_TRACE(sbi->s_sbh, "get_write_access");
		err = ext4_journal_get_write_access(handle, sbi->s_sbh);
		if (err) {
			mutex_unlock(&sbi->s_orphan_lock);
			goto out_brelse;
		}
		sbi->s_es->s_last_orphan = cpu_to_le32(ino_next);
		mutex_unlock(&sbi->s_orphan_lock);
		err = ext4_handle_dirty_super(handle, inode->i_sb);
	} else {
		struct ext4_iloc iloc2;
		struct inode *i_prev =
			&list_entry(prev, struct ext4_inode_info, i_orphan)->vfs_inode;

		jbd_debug(4, "orphan inode %lu will point to %u\n",
			  i_prev->i_ino, ino_next);
		err = ext4_reserve_inode_write(handle, i_prev, &iloc2);
		if (err) {
			mutex_unlock(&sbi->s_orphan_lock);
			goto out_brelse;
		}
		NEXT_ORPHAN(i_prev) = ino_next;
		err = ext4_mark_iloc_dirty(handle, i_prev, &iloc2);
		mutex_unlock(&sbi->s_orphan_lock);
	}
	if (err)
		goto out_brelse;
	NEXT_ORPHAN(inode) = 0;
	err = ext4_mark_iloc_dirty(handle, inode, &iloc);
out_err:
	ext4_std_error(inode->i_sb, err);
	return err;

out_brelse:
	brelse(iloc.bh);
	goto out_err;
}

static int ext4_rmdir(struct inode *dir, struct dentry *dentry)
{
	int retval;
	struct inode *inode;
	struct buffer_head *bh;
	struct ext4_dir_entry_2 *de;
	handle_t *handle = NULL;

	/* Initialize quotas before so that eventual writes go in
	 * separate transaction */
	dquot_initialize(dir);
	dquot_initialize(d_inode(dentry));

	retval = -ENOENT;
	bh = ext4_find_entry(dir, &dentry->d_name, &de, NULL);
	if (IS_ERR(bh))
		return PTR_ERR(bh);
	if (!bh)
		goto end_rmdir;

	inode = d_inode(dentry);

	retval = -EIO;
	if (le32_to_cpu(de->inode) != inode->i_ino)
		goto end_rmdir;

	retval = -ENOTEMPTY;
	if (!ext4_empty_dir(inode))
		goto end_rmdir;

	handle = ext4_journal_start(dir, EXT4_HT_DIR,
				    EXT4_DATA_TRANS_BLOCKS(dir->i_sb));
	if (IS_ERR(handle)) {
		retval = PTR_ERR(handle);
		handle = NULL;
		goto end_rmdir;
	}

	if (IS_DIRSYNC(dir))
		ext4_handle_sync(handle);

	retval = ext4_delete_entry(handle, dir, de, bh);
	if (retval)
		goto end_rmdir;
	if (!EXT4_DIR_LINK_EMPTY(inode))
		ext4_warning(inode->i_sb,
			     "empty directory has too many links (%d)",
			     inode->i_nlink);
	inode->i_version++;
	clear_nlink(inode);
	/* There's no need to set i_disksize: the fact that i_nlink is
	 * zero will ensure that the right thing happens during any
	 * recovery. */
	inode->i_size = 0;
	ext4_orphan_add(handle, inode);
	inode->i_ctime = dir->i_ctime = dir->i_mtime = ext4_current_time(inode);
	ext4_mark_inode_dirty(handle, inode);
	ext4_dec_count(handle, dir);
	ext4_update_dx_flag(dir);
	ext4_mark_inode_dirty(handle, dir);

end_rmdir:
	brelse(bh);
	if (handle)
		ext4_journal_stop(handle);
	return retval;
}

static int ext4_unlink(struct inode *dir, struct dentry *dentry)
{
	int retval;
	struct inode *inode;
	struct buffer_head *bh;
	struct ext4_dir_entry_2 *de;
	handle_t *handle = NULL;

	trace_ext4_unlink_enter(dir, dentry);
	/* Initialize quotas before so that eventual writes go
	 * in separate transaction */
	dquot_initialize(dir);
	dquot_initialize(d_inode(dentry));

	retval = -ENOENT;
	bh = ext4_find_entry(dir, &dentry->d_name, &de, NULL);
	if (IS_ERR(bh))
		return PTR_ERR(bh);
	if (!bh)
		goto end_unlink;

	inode = d_inode(dentry);

	retval = -EIO;
	if (le32_to_cpu(de->inode) != inode->i_ino)
		goto end_unlink;

	handle = ext4_journal_start(dir, EXT4_HT_DIR,
				    EXT4_DATA_TRANS_BLOCKS(dir->i_sb));
	if (IS_ERR(handle)) {
		retval = PTR_ERR(handle);
		handle = NULL;
		goto end_unlink;
	}

	if (IS_DIRSYNC(dir))
		ext4_handle_sync(handle);

	if (!inode->i_nlink) {
		ext4_warning(inode->i_sb,
			     "Deleting nonexistent file (%lu), %d",
			     inode->i_ino, inode->i_nlink);
		set_nlink(inode, 1);
	}
	retval = ext4_delete_entry(handle, dir, de, bh);
	if (retval)
		goto end_unlink;
	dir->i_ctime = dir->i_mtime = ext4_current_time(dir);
	ext4_update_dx_flag(dir);
	ext4_mark_inode_dirty(handle, dir);
	drop_nlink(inode);
	if (!inode->i_nlink)
		ext4_orphan_add(handle, inode);
	inode->i_ctime = ext4_current_time(inode);
	ext4_mark_inode_dirty(handle, inode);

end_unlink:
	brelse(bh);
	if (handle)
		ext4_journal_stop(handle);
	trace_ext4_unlink_exit(dentry, retval);
	return retval;
}

static int ext4_symlink(struct inode *dir,
			struct dentry *dentry, const char *symname)
{
	handle_t *handle;
	struct inode *inode;
	int err, len = strlen(symname);
	int credits;
	bool encryption_required;
	struct ext4_str disk_link;
	struct ext4_encrypted_symlink_data *sd = NULL;

	disk_link.len = len + 1;
	disk_link.name = (char *) symname;

	encryption_required = (ext4_encrypted_inode(dir) ||
			       DUMMY_ENCRYPTION_ENABLED(EXT4_SB(dir->i_sb)));
	if (encryption_required)
		disk_link.len = encrypted_symlink_data_len(len) + 1;
	if (disk_link.len > dir->i_sb->s_blocksize)
		return -ENAMETOOLONG;

	dquot_initialize(dir);

	if ((disk_link.len > EXT4_N_BLOCKS * 4)) {
		/*
		 * For non-fast symlinks, we just allocate inode and put it on
		 * orphan list in the first transaction => we need bitmap,
		 * group descriptor, sb, inode block, quota blocks, and
		 * possibly selinux xattr blocks.
		 */
		credits = 4 + EXT4_MAXQUOTAS_INIT_BLOCKS(dir->i_sb) +
			  EXT4_XATTR_TRANS_BLOCKS;
	} else {
		/*
		 * Fast symlink. We have to add entry to directory
		 * (EXT4_DATA_TRANS_BLOCKS + EXT4_INDEX_EXTRA_TRANS_BLOCKS),
		 * allocate new inode (bitmap, group descriptor, inode block,
		 * quota blocks, sb is already counted in previous macros).
		 */
		credits = EXT4_DATA_TRANS_BLOCKS(dir->i_sb) +
			  EXT4_INDEX_EXTRA_TRANS_BLOCKS + 3;
	}

	inode = ext4_new_inode_start_handle(dir, S_IFLNK|S_IRWXUGO,
					    &dentry->d_name, 0, NULL,
					    EXT4_HT_DIR, credits);
	handle = ext4_journal_current_handle();
	if (IS_ERR(inode)) {
		if (handle)
			ext4_journal_stop(handle);
		return PTR_ERR(inode);
	}

	if (encryption_required) {
		struct ext4_fname_crypto_ctx *ctx = NULL;
		struct qstr istr;
		struct ext4_str ostr;

		sd = kzalloc(disk_link.len, GFP_NOFS);
		if (!sd) {
			err = -ENOMEM;
			goto err_drop_inode;
		}
		err = ext4_inherit_context(dir, inode);
		if (err)
			goto err_drop_inode;
		ctx = ext4_get_fname_crypto_ctx(inode,
						inode->i_sb->s_blocksize);
		if (IS_ERR_OR_NULL(ctx)) {
			/* We just set the policy, so ctx should not be NULL */
			err = (ctx == NULL) ? -EIO : PTR_ERR(ctx);
			goto err_drop_inode;
		}
		istr.name = (const unsigned char *) symname;
		istr.len = len;
		ostr.name = sd->encrypted_path;
		err = ext4_fname_usr_to_disk(ctx, &istr, &ostr);
		ext4_put_fname_crypto_ctx(&ctx);
		if (err < 0)
			goto err_drop_inode;
		sd->len = cpu_to_le16(ostr.len);
		disk_link.name = (char *) sd;
	}

	if ((disk_link.len > EXT4_N_BLOCKS * 4)) {
		inode->i_op = &ext4_symlink_inode_operations;
		ext4_set_aops(inode);
		/*
		 * We cannot call page_symlink() with transaction started
		 * because it calls into ext4_write_begin() which can wait
		 * for transaction commit if we are running out of space
		 * and thus we deadlock. So we have to stop transaction now
		 * and restart it when symlink contents is written.
		 * 
		 * To keep fs consistent in case of crash, we have to put inode
		 * to orphan list in the mean time.
		 */
		drop_nlink(inode);
		err = ext4_orphan_add(handle, inode);
		ext4_journal_stop(handle);
		handle = NULL;
		if (err)
			goto err_drop_inode;
		err = __page_symlink(inode, disk_link.name, disk_link.len, 1);
		if (err)
			goto err_drop_inode;
		/*
		 * Now inode is being linked into dir (EXT4_DATA_TRANS_BLOCKS
		 * + EXT4_INDEX_EXTRA_TRANS_BLOCKS), inode is also modified
		 */
		handle = ext4_journal_start(dir, EXT4_HT_DIR,
				EXT4_DATA_TRANS_BLOCKS(dir->i_sb) +
				EXT4_INDEX_EXTRA_TRANS_BLOCKS + 1);
		if (IS_ERR(handle)) {
			err = PTR_ERR(handle);
			handle = NULL;
			goto err_drop_inode;
		}
		set_nlink(inode, 1);
		err = ext4_orphan_del(handle, inode);
		if (err)
			goto err_drop_inode;
	} else {
		/* clear the extent format for fast symlink */
		ext4_clear_inode_flag(inode, EXT4_INODE_EXTENTS);
		inode->i_op = encryption_required ?
			&ext4_symlink_inode_operations :
			&ext4_fast_symlink_inode_operations;
		memcpy((char *)&EXT4_I(inode)->i_data, disk_link.name,
		       disk_link.len);
		inode->i_size = disk_link.len - 1;
	}
	EXT4_I(inode)->i_disksize = inode->i_size;
	err = ext4_add_nondir(handle, dentry, inode);
	if (!err && IS_DIRSYNC(dir))
		ext4_handle_sync(handle);

	if (handle)
		ext4_journal_stop(handle);
	kfree(sd);
	return err;
err_drop_inode:
	if (handle)
		ext4_journal_stop(handle);
	kfree(sd);
	clear_nlink(inode);
	unlock_new_inode(inode);
	iput(inode);
	return err;
}

static int ext4_link(struct dentry *old_dentry,
		     struct inode *dir, struct dentry *dentry)
{
	handle_t *handle;
	struct inode *inode = d_inode(old_dentry);
	int err, retries = 0;

	if (inode->i_nlink >= EXT4_LINK_MAX)
		return -EMLINK;
	if (ext4_encrypted_inode(dir) &&
	    !ext4_is_child_context_consistent_with_parent(dir, inode))
		return -EPERM;
	dquot_initialize(dir);

retry:
	handle = ext4_journal_start(dir, EXT4_HT_DIR,
		(EXT4_DATA_TRANS_BLOCKS(dir->i_sb) +
		 EXT4_INDEX_EXTRA_TRANS_BLOCKS) + 1);
	if (IS_ERR(handle))
		return PTR_ERR(handle);

	if (IS_DIRSYNC(dir))
		ext4_handle_sync(handle);

	inode->i_ctime = ext4_current_time(inode);
	ext4_inc_count(handle, inode);
	ihold(inode);

	err = ext4_add_entry(handle, dentry, inode);
	if (!err) {
		ext4_mark_inode_dirty(handle, inode);
		/* this can happen only for tmpfile being
		 * linked the first time
		 */
		if (inode->i_nlink == 1)
			ext4_orphan_del(handle, inode);
		d_instantiate(dentry, inode);
	} else {
		drop_nlink(inode);
		iput(inode);
	}
	ext4_journal_stop(handle);
	if (err == -ENOSPC && ext4_should_retry_alloc(dir->i_sb, &retries))
		goto retry;
	return err;
}


/*
 * Try to find buffer head where contains the parent block.
 * It should be the inode block if it is inlined or the 1st block
 * if it is a normal dir.
 */
static struct buffer_head *ext4_get_first_dir_block(handle_t *handle,
					struct inode *inode,
					int *retval,
					struct ext4_dir_entry_2 **parent_de,
					int *inlined)
{
	struct buffer_head *bh;

	if (!ext4_has_inline_data(inode)) {
		bh = ext4_read_dirblock(inode, 0, EITHER);
		if (IS_ERR(bh)) {
			*retval = PTR_ERR(bh);
			return NULL;
		}
		*parent_de = ext4_next_entry(
					(struct ext4_dir_entry_2 *)bh->b_data,
					inode->i_sb->s_blocksize);
		return bh;
	}

	*inlined = 1;
	return ext4_get_first_inline_block(inode, parent_de, retval);
}

struct ext4_renament {
	struct inode *dir;
	struct dentry *dentry;
	struct inode *inode;
	bool is_dir;
	int dir_nlink_delta;

	/* entry for "dentry" */
	struct buffer_head *bh;
	struct ext4_dir_entry_2 *de;
	int inlined;

	/* entry for ".." in inode if it's a directory */
	struct buffer_head *dir_bh;
	struct ext4_dir_entry_2 *parent_de;
	int dir_inlined;
};

static int ext4_rename_dir_prepare(handle_t *handle, struct ext4_renament *ent)
{
	int retval;

	ent->dir_bh = ext4_get_first_dir_block(handle, ent->inode,
					      &retval, &ent->parent_de,
					      &ent->dir_inlined);
	if (!ent->dir_bh)
		return retval;
	if (le32_to_cpu(ent->parent_de->inode) != ent->dir->i_ino)
		return -EIO;
	BUFFER_TRACE(ent->dir_bh, "get_write_access");
	return ext4_journal_get_write_access(handle, ent->dir_bh);
}

static int ext4_rename_dir_finish(handle_t *handle, struct ext4_renament *ent,
				  unsigned dir_ino)
{
	int retval;

	ent->parent_de->inode = cpu_to_le32(dir_ino);
	BUFFER_TRACE(ent->dir_bh, "call ext4_handle_dirty_metadata");
	if (!ent->dir_inlined) {
		if (is_dx(ent->inode)) {
			retval = ext4_handle_dirty_dx_node(handle,
							   ent->inode,
							   ent->dir_bh);
		} else {
			retval = ext4_handle_dirty_dirent_node(handle,
							       ent->inode,
							       ent->dir_bh);
		}
	} else {
		retval = ext4_mark_inode_dirty(handle, ent->inode);
	}
	if (retval) {
		ext4_std_error(ent->dir->i_sb, retval);
		return retval;
	}
	return 0;
}

static int ext4_setent(handle_t *handle, struct ext4_renament *ent,
		       unsigned ino, unsigned file_type)
{
	int retval;

	BUFFER_TRACE(ent->bh, "get write access");
	retval = ext4_journal_get_write_access(handle, ent->bh);
	if (retval)
		return retval;
	ent->de->inode = cpu_to_le32(ino);
	if (EXT4_HAS_INCOMPAT_FEATURE(ent->dir->i_sb,
				      EXT4_FEATURE_INCOMPAT_FILETYPE))
		ent->de->file_type = file_type;
	ent->dir->i_version++;
	ent->dir->i_ctime = ent->dir->i_mtime =
		ext4_current_time(ent->dir);
	ext4_mark_inode_dirty(handle, ent->dir);
	BUFFER_TRACE(ent->bh, "call ext4_handle_dirty_metadata");
	if (!ent->inlined) {
		retval = ext4_handle_dirty_dirent_node(handle,
						       ent->dir, ent->bh);
		if (unlikely(retval)) {
			ext4_std_error(ent->dir->i_sb, retval);
			return retval;
		}
	}
	brelse(ent->bh);
	ent->bh = NULL;

	return 0;
}

static int ext4_find_delete_entry(handle_t *handle, struct inode *dir,
				  const struct qstr *d_name)
{
	int retval = -ENOENT;
	struct buffer_head *bh;
	struct ext4_dir_entry_2 *de;

	bh = ext4_find_entry(dir, d_name, &de, NULL);
	if (IS_ERR(bh))
		return PTR_ERR(bh);
	if (bh) {
		retval = ext4_delete_entry(handle, dir, de, bh);
		brelse(bh);
	}
	return retval;
}

static void ext4_rename_delete(handle_t *handle, struct ext4_renament *ent,
			       int force_reread)
{
	int retval;
	/*
	 * ent->de could have moved from under us during htree split, so make
	 * sure that we are deleting the right entry.  We might also be pointing
	 * to a stale entry in the unused part of ent->bh so just checking inum
	 * and the name isn't enough.
	 */
	if (le32_to_cpu(ent->de->inode) != ent->inode->i_ino ||
	    ent->de->name_len != ent->dentry->d_name.len ||
	    strncmp(ent->de->name, ent->dentry->d_name.name,
		    ent->de->name_len) ||
	    force_reread) {
		retval = ext4_find_delete_entry(handle, ent->dir,
						&ent->dentry->d_name);
	} else {
		retval = ext4_delete_entry(handle, ent->dir, ent->de, ent->bh);
		if (retval == -ENOENT) {
			retval = ext4_find_delete_entry(handle, ent->dir,
							&ent->dentry->d_name);
		}
	}

	if (retval) {
		ext4_warning(ent->dir->i_sb,
				"Deleting old file (%lu), %d, error=%d",
				ent->dir->i_ino, ent->dir->i_nlink, retval);
	}
}

static void ext4_update_dir_count(handle_t *handle, struct ext4_renament *ent)
{
	if (ent->dir_nlink_delta) {
		if (ent->dir_nlink_delta == -1)
			ext4_dec_count(handle, ent->dir);
		else
			ext4_inc_count(handle, ent->dir);
		ext4_mark_inode_dirty(handle, ent->dir);
	}
}

static struct inode *ext4_whiteout_for_rename(struct ext4_renament *ent,
					      int credits, handle_t **h)
{
	struct inode *wh;
	handle_t *handle;
	int retries = 0;

	/*
	 * for inode block, sb block, group summaries,
	 * and inode bitmap
	 */
	credits += (EXT4_MAXQUOTAS_TRANS_BLOCKS(ent->dir->i_sb) +
		    EXT4_XATTR_TRANS_BLOCKS + 4);
retry:
	wh = ext4_new_inode_start_handle(ent->dir, S_IFCHR | WHITEOUT_MODE,
					 &ent->dentry->d_name, 0, NULL,
					 EXT4_HT_DIR, credits);

	handle = ext4_journal_current_handle();
	if (IS_ERR(wh)) {
		if (handle)
			ext4_journal_stop(handle);
		if (PTR_ERR(wh) == -ENOSPC &&
		    ext4_should_retry_alloc(ent->dir->i_sb, &retries))
			goto retry;
	} else {
		*h = handle;
		init_special_inode(wh, wh->i_mode, WHITEOUT_DEV);
		wh->i_op = &ext4_special_inode_operations;
	}
	return wh;
}

/*
 * Anybody can rename anything with this: the permission checks are left to the
 * higher-level routines.
 *
 * n.b.  old_{dentry,inode) refers to the source dentry/inode
 * while new_{dentry,inode) refers to the destination dentry/inode
 * This comes from rename(const char *oldpath, const char *newpath)
 */
static int ext4_rename(struct inode *old_dir, struct dentry *old_dentry,
		       struct inode *new_dir, struct dentry *new_dentry,
		       unsigned int flags)
{
	handle_t *handle = NULL;
	struct ext4_renament old = {
		.dir = old_dir,
		.dentry = old_dentry,
		.inode = d_inode(old_dentry),
	};
	struct ext4_renament new = {
		.dir = new_dir,
		.dentry = new_dentry,
		.inode = d_inode(new_dentry),
	};
	int force_reread;
	int retval;
	struct inode *whiteout = NULL;
	int credits;
	u8 old_file_type;

	dquot_initialize(old.dir);
	dquot_initialize(new.dir);

	/* Initialize quotas before so that eventual writes go
	 * in separate transaction */
	if (new.inode)
		dquot_initialize(new.inode);

	old.bh = ext4_find_entry(old.dir, &old.dentry->d_name, &old.de, NULL);
	if (IS_ERR(old.bh))
		return PTR_ERR(old.bh);
	/*
	 *  Check for inode number is _not_ due to possible IO errors.
	 *  We might rmdir the source, keep it as pwd of some process
	 *  and merrily kill the link to whatever was created under the
	 *  same name. Goodbye sticky bit ;-<
	 */
	retval = -ENOENT;
	if (!old.bh || le32_to_cpu(old.de->inode) != old.inode->i_ino)
		goto end_rename;

	if ((old.dir != new.dir) &&
	    ext4_encrypted_inode(new.dir) &&
	    !ext4_is_child_context_consistent_with_parent(new.dir,
							  old.inode)) {
		retval = -EPERM;
		goto end_rename;
	}

	new.bh = ext4_find_entry(new.dir, &new.dentry->d_name,
				 &new.de, &new.inlined);
	if (IS_ERR(new.bh)) {
		retval = PTR_ERR(new.bh);
		new.bh = NULL;
		goto end_rename;
	}
	if (new.bh) {
		if (!new.inode) {
			brelse(new.bh);
			new.bh = NULL;
		}
	}
	if (new.inode && !test_opt(new.dir->i_sb, NO_AUTO_DA_ALLOC))
		ext4_alloc_da_blocks(old.inode);

	credits = (2 * EXT4_DATA_TRANS_BLOCKS(old.dir->i_sb) +
		   EXT4_INDEX_EXTRA_TRANS_BLOCKS + 2);
	if (!(flags & RENAME_WHITEOUT)) {
		handle = ext4_journal_start(old.dir, EXT4_HT_DIR, credits);
		if (IS_ERR(handle)) {
			retval = PTR_ERR(handle);
			handle = NULL;
			goto end_rename;
		}
	} else {
		whiteout = ext4_whiteout_for_rename(&old, credits, &handle);
		if (IS_ERR(whiteout)) {
			retval = PTR_ERR(whiteout);
			whiteout = NULL;
			goto end_rename;
		}
	}

	if (IS_DIRSYNC(old.dir) || IS_DIRSYNC(new.dir))
		ext4_handle_sync(handle);

	if (S_ISDIR(old.inode->i_mode)) {
		if (new.inode) {
			retval = -ENOTEMPTY;
			if (!ext4_empty_dir(new.inode))
				goto end_rename;
		} else {
			retval = -EMLINK;
			if (new.dir != old.dir && EXT4_DIR_LINK_MAX(new.dir))
				goto end_rename;
		}
		retval = ext4_rename_dir_prepare(handle, &old);
		if (retval)
			goto end_rename;
	}
	/*
	 * If we're renaming a file within an inline_data dir and adding or
	 * setting the new dirent causes a conversion from inline_data to
	 * extents/blockmap, we need to force the dirent delete code to
	 * re-read the directory, or else we end up trying to delete a dirent
	 * from what is now the extent tree root (or a block map).
	 */
	force_reread = (new.dir->i_ino == old.dir->i_ino &&
			ext4_test_inode_flag(new.dir, EXT4_INODE_INLINE_DATA));

	old_file_type = old.de->file_type;
	if (whiteout) {
		/*
		 * Do this before adding a new entry, so the old entry is sure
		 * to be still pointing to the valid old entry.
		 */
		retval = ext4_setent(handle, &old, whiteout->i_ino,
				     EXT4_FT_CHRDEV);
		if (retval)
			goto end_rename;
		ext4_mark_inode_dirty(handle, whiteout);
	}
	if (!new.bh) {
		retval = ext4_add_entry(handle, new.dentry, old.inode);
		if (retval)
			goto end_rename;
	} else {
		retval = ext4_setent(handle, &new,
				     old.inode->i_ino, old_file_type);
		if (retval)
			goto end_rename;
	}
	if (force_reread)
		force_reread = !ext4_test_inode_flag(new.dir,
						     EXT4_INODE_INLINE_DATA);

	/*
	 * Like most other Unix systems, set the ctime for inodes on a
	 * rename.
	 */
	old.inode->i_ctime = ext4_current_time(old.inode);
	ext4_mark_inode_dirty(handle, old.inode);

	if (!whiteout) {
		/*
		 * ok, that's it
		 */
		ext4_rename_delete(handle, &old, force_reread);
	}

	if (new.inode) {
		ext4_dec_count(handle, new.inode);
		new.inode->i_ctime = ext4_current_time(new.inode);
	}
	old.dir->i_ctime = old.dir->i_mtime = ext4_current_time(old.dir);
	ext4_update_dx_flag(old.dir);
	if (old.dir_bh) {
		retval = ext4_rename_dir_finish(handle, &old, new.dir->i_ino);
		if (retval)
			goto end_rename;

		ext4_dec_count(handle, old.dir);
		if (new.inode) {
			/* checked ext4_empty_dir above, can't have another
			 * parent, ext4_dec_count() won't work for many-linked
			 * dirs */
			clear_nlink(new.inode);
		} else {
			ext4_inc_count(handle, new.dir);
			ext4_update_dx_flag(new.dir);
			ext4_mark_inode_dirty(handle, new.dir);
		}
	}
	ext4_mark_inode_dirty(handle, old.dir);
	if (new.inode) {
		ext4_mark_inode_dirty(handle, new.inode);
		if (!new.inode->i_nlink)
			ext4_orphan_add(handle, new.inode);
	}
	retval = 0;

end_rename:
	brelse(old.dir_bh);
	brelse(old.bh);
	brelse(new.bh);
	if (whiteout) {
		if (retval)
			drop_nlink(whiteout);
		unlock_new_inode(whiteout);
		iput(whiteout);
	}
	if (handle)
		ext4_journal_stop(handle);
	return retval;
}

static int ext4_cross_rename(struct inode *old_dir, struct dentry *old_dentry,
			     struct inode *new_dir, struct dentry *new_dentry)
{
	handle_t *handle = NULL;
	struct ext4_renament old = {
		.dir = old_dir,
		.dentry = old_dentry,
		.inode = d_inode(old_dentry),
	};
	struct ext4_renament new = {
		.dir = new_dir,
		.dentry = new_dentry,
		.inode = d_inode(new_dentry),
	};
	u8 new_file_type;
	int retval;

	dquot_initialize(old.dir);
	dquot_initialize(new.dir);

	old.bh = ext4_find_entry(old.dir, &old.dentry->d_name,
				 &old.de, &old.inlined);
	if (IS_ERR(old.bh))
		return PTR_ERR(old.bh);
	/*
	 *  Check for inode number is _not_ due to possible IO errors.
	 *  We might rmdir the source, keep it as pwd of some process
	 *  and merrily kill the link to whatever was created under the
	 *  same name. Goodbye sticky bit ;-<
	 */
	retval = -ENOENT;
	if (!old.bh || le32_to_cpu(old.de->inode) != old.inode->i_ino)
		goto end_rename;

	new.bh = ext4_find_entry(new.dir, &new.dentry->d_name,
				 &new.de, &new.inlined);
	if (IS_ERR(new.bh)) {
		retval = PTR_ERR(new.bh);
		new.bh = NULL;
		goto end_rename;
	}

	/* RENAME_EXCHANGE case: old *and* new must both exist */
	if (!new.bh || le32_to_cpu(new.de->inode) != new.inode->i_ino)
		goto end_rename;

	handle = ext4_journal_start(old.dir, EXT4_HT_DIR,
		(2 * EXT4_DATA_TRANS_BLOCKS(old.dir->i_sb) +
		 2 * EXT4_INDEX_EXTRA_TRANS_BLOCKS + 2));
	if (IS_ERR(handle)) {
		retval = PTR_ERR(handle);
		handle = NULL;
		goto end_rename;
	}

	if (IS_DIRSYNC(old.dir) || IS_DIRSYNC(new.dir))
		ext4_handle_sync(handle);

	if (S_ISDIR(old.inode->i_mode)) {
		old.is_dir = true;
		retval = ext4_rename_dir_prepare(handle, &old);
		if (retval)
			goto end_rename;
	}
	if (S_ISDIR(new.inode->i_mode)) {
		new.is_dir = true;
		retval = ext4_rename_dir_prepare(handle, &new);
		if (retval)
			goto end_rename;
	}

	/*
	 * Other than the special case of overwriting a directory, parents'
	 * nlink only needs to be modified if this is a cross directory rename.
	 */
	if (old.dir != new.dir && old.is_dir != new.is_dir) {
		old.dir_nlink_delta = old.is_dir ? -1 : 1;
		new.dir_nlink_delta = -old.dir_nlink_delta;
		retval = -EMLINK;
		if ((old.dir_nlink_delta > 0 && EXT4_DIR_LINK_MAX(old.dir)) ||
		    (new.dir_nlink_delta > 0 && EXT4_DIR_LINK_MAX(new.dir)))
			goto end_rename;
	}

	new_file_type = new.de->file_type;
	retval = ext4_setent(handle, &new, old.inode->i_ino, old.de->file_type);
	if (retval)
		goto end_rename;

	retval = ext4_setent(handle, &old, new.inode->i_ino, new_file_type);
	if (retval)
		goto end_rename;

	/*
	 * Like most other Unix systems, set the ctime for inodes on a
	 * rename.
	 */
	old.inode->i_ctime = ext4_current_time(old.inode);
	new.inode->i_ctime = ext4_current_time(new.inode);
	ext4_mark_inode_dirty(handle, old.inode);
	ext4_mark_inode_dirty(handle, new.inode);

	if (old.dir_bh) {
		retval = ext4_rename_dir_finish(handle, &old, new.dir->i_ino);
		if (retval)
			goto end_rename;
	}
	if (new.dir_bh) {
		retval = ext4_rename_dir_finish(handle, &new, old.dir->i_ino);
		if (retval)
			goto end_rename;
	}
	ext4_update_dir_count(handle, &old);
	ext4_update_dir_count(handle, &new);
	retval = 0;

end_rename:
	brelse(old.dir_bh);
	brelse(new.dir_bh);
	brelse(old.bh);
	brelse(new.bh);
	if (handle)
		ext4_journal_stop(handle);
	return retval;
}

static int ext4_rename2(struct inode *old_dir, struct dentry *old_dentry,
			struct inode *new_dir, struct dentry *new_dentry,
			unsigned int flags)
{
	if (flags & ~(RENAME_NOREPLACE | RENAME_EXCHANGE | RENAME_WHITEOUT))
		return -EINVAL;

	if (flags & RENAME_EXCHANGE) {
		return ext4_cross_rename(old_dir, old_dentry,
					 new_dir, new_dentry);
	}

	return ext4_rename(old_dir, old_dentry, new_dir, new_dentry, flags);
}

/*
 * directories can handle most operations...
 */
const struct inode_operations ext4_dir_inode_operations = {
	.create		= ext4_create,
	.lookup		= ext4_lookup,
	.link		= ext4_link,
	.unlink		= ext4_unlink,
	.symlink	= ext4_symlink,
	.mkdir		= ext4_mkdir,
	.rmdir		= ext4_rmdir,
	.mknod		= ext4_mknod,
	.tmpfile	= ext4_tmpfile,
	.rename2	= ext4_rename2,
	.setattr	= ext4_setattr,
	.setxattr	= generic_setxattr,
	.getxattr	= generic_getxattr,
	.listxattr	= ext4_listxattr,
	.removexattr	= generic_removexattr,
	.get_acl	= ext4_get_acl,
	.set_acl	= ext4_set_acl,
	.fiemap         = ext4_fiemap,
};

const struct inode_operations ext4_special_inode_operations = {
	.setattr	= ext4_setattr,
	.setxattr	= generic_setxattr,
	.getxattr	= generic_getxattr,
	.listxattr	= ext4_listxattr,
	.removexattr	= generic_removexattr,
	.get_acl	= ext4_get_acl,
	.set_acl	= ext4_set_acl,
};<|MERGE_RESOLUTION|>--- conflicted
+++ resolved
@@ -2142,11 +2142,7 @@
 static int ext4_add_entry(handle_t *handle, struct dentry *dentry,
 			  struct inode *inode)
 {
-<<<<<<< HEAD
-	struct inode *dir = dentry->d_parent->d_inode;
-=======
 	struct inode *dir = d_inode(dentry->d_parent);
->>>>>>> 53b729de
 	struct buffer_head *bh = NULL;
 	struct ext4_dir_entry_2 *de;
 	struct ext4_dir_entry_tail *t;
