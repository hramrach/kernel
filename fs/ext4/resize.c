/*
 *  linux/fs/ext4/resize.c
 *
 * Support for resizing an ext4 filesystem while it is mounted.
 *
 * Copyright (C) 2001, 2002 Andreas Dilger <adilger@clusterfs.com>
 *
 * This could probably be made into a module, because it is not often in use.
 */


#define EXT4FS_DEBUG

#include <linux/errno.h>
#include <linux/slab.h>

#include "ext4_jbd2.h"

int ext4_resize_begin(struct super_block *sb)
{
	int ret = 0;

	if (!capable(CAP_SYS_RESOURCE))
		return -EPERM;

	/*
	 * We are not allowed to do online-resizing on a filesystem mounted
	 * with error, because it can destroy the filesystem easily.
	 */
	if (EXT4_SB(sb)->s_mount_state & EXT4_ERROR_FS) {
		ext4_warning(sb, "There are errors in the filesystem, "
			     "so online resizing is not allowed\n");
		return -EPERM;
	}

	if (test_and_set_bit_lock(EXT4_RESIZING, &EXT4_SB(sb)->s_resize_flags))
		ret = -EBUSY;

	return ret;
}

void ext4_resize_end(struct super_block *sb)
{
	clear_bit_unlock(EXT4_RESIZING, &EXT4_SB(sb)->s_resize_flags);
	smp_mb__after_clear_bit();
}

static ext4_group_t ext4_meta_bg_first_group(struct super_block *sb,
					     ext4_group_t group) {
	return (group >> EXT4_DESC_PER_BLOCK_BITS(sb)) <<
	       EXT4_DESC_PER_BLOCK_BITS(sb);
}

static ext4_fsblk_t ext4_meta_bg_first_block_no(struct super_block *sb,
					     ext4_group_t group) {
	group = ext4_meta_bg_first_group(sb, group);
	return ext4_group_first_block_no(sb, group);
}

static ext4_grpblk_t ext4_group_overhead_blocks(struct super_block *sb,
						ext4_group_t group) {
	ext4_grpblk_t overhead;
	overhead = ext4_bg_num_gdb(sb, group);
	if (ext4_bg_has_super(sb, group))
		overhead += 1 +
			  le16_to_cpu(EXT4_SB(sb)->s_es->s_reserved_gdt_blocks);
	return overhead;
}

#define outside(b, first, last)	((b) < (first) || (b) >= (last))
#define inside(b, first, last)	((b) >= (first) && (b) < (last))

static int verify_group_input(struct super_block *sb,
			      struct ext4_new_group_data *input)
{
	struct ext4_sb_info *sbi = EXT4_SB(sb);
	struct ext4_super_block *es = sbi->s_es;
	ext4_fsblk_t start = ext4_blocks_count(es);
	ext4_fsblk_t end = start + input->blocks_count;
	ext4_group_t group = input->group;
	ext4_fsblk_t itend = input->inode_table + sbi->s_itb_per_group;
	unsigned overhead = ext4_group_overhead_blocks(sb, group);
	ext4_fsblk_t metaend = start + overhead;
	struct buffer_head *bh = NULL;
	ext4_grpblk_t free_blocks_count, offset;
	int err = -EINVAL;

	input->free_blocks_count = free_blocks_count =
		input->blocks_count - 2 - overhead - sbi->s_itb_per_group;

	if (test_opt(sb, DEBUG))
		printk(KERN_DEBUG "EXT4-fs: adding %s group %u: %u blocks "
		       "(%d free, %u reserved)\n",
		       ext4_bg_has_super(sb, input->group) ? "normal" :
		       "no-super", input->group, input->blocks_count,
		       free_blocks_count, input->reserved_blocks);

	ext4_get_group_no_and_offset(sb, start, NULL, &offset);
	if (group != sbi->s_groups_count)
		ext4_warning(sb, "Cannot add at group %u (only %u groups)",
			     input->group, sbi->s_groups_count);
	else if (offset != 0)
			ext4_warning(sb, "Last group not full");
	else if (input->reserved_blocks > input->blocks_count / 5)
		ext4_warning(sb, "Reserved blocks too high (%u)",
			     input->reserved_blocks);
	else if (free_blocks_count < 0)
		ext4_warning(sb, "Bad blocks count %u",
			     input->blocks_count);
	else if (!(bh = sb_bread(sb, end - 1)))
		ext4_warning(sb, "Cannot read last block (%llu)",
			     end - 1);
	else if (outside(input->block_bitmap, start, end))
		ext4_warning(sb, "Block bitmap not in group (block %llu)",
			     (unsigned long long)input->block_bitmap);
	else if (outside(input->inode_bitmap, start, end))
		ext4_warning(sb, "Inode bitmap not in group (block %llu)",
			     (unsigned long long)input->inode_bitmap);
	else if (outside(input->inode_table, start, end) ||
		 outside(itend - 1, start, end))
		ext4_warning(sb, "Inode table not in group (blocks %llu-%llu)",
			     (unsigned long long)input->inode_table, itend - 1);
	else if (input->inode_bitmap == input->block_bitmap)
		ext4_warning(sb, "Block bitmap same as inode bitmap (%llu)",
			     (unsigned long long)input->block_bitmap);
	else if (inside(input->block_bitmap, input->inode_table, itend))
		ext4_warning(sb, "Block bitmap (%llu) in inode table "
			     "(%llu-%llu)",
			     (unsigned long long)input->block_bitmap,
			     (unsigned long long)input->inode_table, itend - 1);
	else if (inside(input->inode_bitmap, input->inode_table, itend))
		ext4_warning(sb, "Inode bitmap (%llu) in inode table "
			     "(%llu-%llu)",
			     (unsigned long long)input->inode_bitmap,
			     (unsigned long long)input->inode_table, itend - 1);
	else if (inside(input->block_bitmap, start, metaend))
		ext4_warning(sb, "Block bitmap (%llu) in GDT table (%llu-%llu)",
			     (unsigned long long)input->block_bitmap,
			     start, metaend - 1);
	else if (inside(input->inode_bitmap, start, metaend))
		ext4_warning(sb, "Inode bitmap (%llu) in GDT table (%llu-%llu)",
			     (unsigned long long)input->inode_bitmap,
			     start, metaend - 1);
	else if (inside(input->inode_table, start, metaend) ||
		 inside(itend - 1, start, metaend))
		ext4_warning(sb, "Inode table (%llu-%llu) overlaps GDT table "
			     "(%llu-%llu)",
			     (unsigned long long)input->inode_table,
			     itend - 1, start, metaend - 1);
	else
		err = 0;
	brelse(bh);

	return err;
}

/*
 * ext4_new_flex_group_data is used by 64bit-resize interface to add a flex
 * group each time.
 */
struct ext4_new_flex_group_data {
	struct ext4_new_group_data *groups;	/* new_group_data for groups
						   in the flex group */
	__u16 *bg_flags;			/* block group flags of groups
						   in @groups */
	ext4_group_t count;			/* number of groups in @groups
						 */
};

/*
 * alloc_flex_gd() allocates a ext4_new_flex_group_data with size of
 * @flexbg_size.
 *
 * Returns NULL on failure otherwise address of the allocated structure.
 */
static struct ext4_new_flex_group_data *alloc_flex_gd(unsigned long flexbg_size)
{
	struct ext4_new_flex_group_data *flex_gd;

	flex_gd = kmalloc(sizeof(*flex_gd), GFP_NOFS);
	if (flex_gd == NULL)
		goto out3;

	if (flexbg_size >= UINT_MAX / sizeof(struct ext4_new_flex_group_data))
		goto out2;
	flex_gd->count = flexbg_size;

	flex_gd->groups = kmalloc(sizeof(struct ext4_new_group_data) *
				  flexbg_size, GFP_NOFS);
	if (flex_gd->groups == NULL)
		goto out2;

	flex_gd->bg_flags = kmalloc(flexbg_size * sizeof(__u16), GFP_NOFS);
	if (flex_gd->bg_flags == NULL)
		goto out1;

	return flex_gd;

out1:
	kfree(flex_gd->groups);
out2:
	kfree(flex_gd);
out3:
	return NULL;
}

static void free_flex_gd(struct ext4_new_flex_group_data *flex_gd)
{
	kfree(flex_gd->bg_flags);
	kfree(flex_gd->groups);
	kfree(flex_gd);
}

/*
 * ext4_alloc_group_tables() allocates block bitmaps, inode bitmaps
 * and inode tables for a flex group.
 *
 * This function is used by 64bit-resize.  Note that this function allocates
 * group tables from the 1st group of groups contained by @flexgd, which may
 * be a partial of a flex group.
 *
 * @sb: super block of fs to which the groups belongs
 *
 * Returns 0 on a successful allocation of the metadata blocks in the
 * block group.
 */
static int ext4_alloc_group_tables(struct super_block *sb,
				struct ext4_new_flex_group_data *flex_gd,
				int flexbg_size)
{
	struct ext4_new_group_data *group_data = flex_gd->groups;
	ext4_fsblk_t start_blk;
	ext4_fsblk_t last_blk;
	ext4_group_t src_group;
	ext4_group_t bb_index = 0;
	ext4_group_t ib_index = 0;
	ext4_group_t it_index = 0;
	ext4_group_t group;
	ext4_group_t last_group;
	unsigned overhead;

	BUG_ON(flex_gd->count == 0 || group_data == NULL);

	src_group = group_data[0].group;
	last_group  = src_group + flex_gd->count - 1;

	BUG_ON((flexbg_size > 1) && ((src_group & ~(flexbg_size - 1)) !=
	       (last_group & ~(flexbg_size - 1))));
next_group:
	group = group_data[0].group;
	if (src_group >= group_data[0].group + flex_gd->count)
		return -ENOSPC;
	start_blk = ext4_group_first_block_no(sb, src_group);
	last_blk = start_blk + group_data[src_group - group].blocks_count;

	overhead = ext4_group_overhead_blocks(sb, src_group);

	start_blk += overhead;

	/* We collect contiguous blocks as much as possible. */
	src_group++;
	for (; src_group <= last_group; src_group++) {
		overhead = ext4_group_overhead_blocks(sb, src_group);
		if (overhead != 0)
			last_blk += group_data[src_group - group].blocks_count;
		else
			break;
	}

	/* Allocate block bitmaps */
	for (; bb_index < flex_gd->count; bb_index++) {
		if (start_blk >= last_blk)
			goto next_group;
		group_data[bb_index].block_bitmap = start_blk++;
		ext4_get_group_no_and_offset(sb, start_blk - 1, &group, NULL);
		group -= group_data[0].group;
		group_data[group].free_blocks_count--;
		if (flexbg_size > 1)
			flex_gd->bg_flags[group] &= ~EXT4_BG_BLOCK_UNINIT;
	}

	/* Allocate inode bitmaps */
	for (; ib_index < flex_gd->count; ib_index++) {
		if (start_blk >= last_blk)
			goto next_group;
		group_data[ib_index].inode_bitmap = start_blk++;
		ext4_get_group_no_and_offset(sb, start_blk - 1, &group, NULL);
		group -= group_data[0].group;
		group_data[group].free_blocks_count--;
		if (flexbg_size > 1)
			flex_gd->bg_flags[group] &= ~EXT4_BG_BLOCK_UNINIT;
	}

	/* Allocate inode tables */
	for (; it_index < flex_gd->count; it_index++) {
		if (start_blk + EXT4_SB(sb)->s_itb_per_group > last_blk)
			goto next_group;
		group_data[it_index].inode_table = start_blk;
		ext4_get_group_no_and_offset(sb, start_blk, &group, NULL);
		group -= group_data[0].group;
		group_data[group].free_blocks_count -=
					EXT4_SB(sb)->s_itb_per_group;
		if (flexbg_size > 1)
			flex_gd->bg_flags[group] &= ~EXT4_BG_BLOCK_UNINIT;

		start_blk += EXT4_SB(sb)->s_itb_per_group;
	}

	if (test_opt(sb, DEBUG)) {
		int i;
		group = group_data[0].group;

		printk(KERN_DEBUG "EXT4-fs: adding a flex group with "
		       "%d groups, flexbg size is %d:\n", flex_gd->count,
		       flexbg_size);

		for (i = 0; i < flex_gd->count; i++) {
			printk(KERN_DEBUG "adding %s group %u: %u "
			       "blocks (%d free)\n",
			       ext4_bg_has_super(sb, group + i) ? "normal" :
			       "no-super", group + i,
			       group_data[i].blocks_count,
			       group_data[i].free_blocks_count);
		}
	}
	return 0;
}

static struct buffer_head *bclean(handle_t *handle, struct super_block *sb,
				  ext4_fsblk_t blk)
{
	struct buffer_head *bh;
	int err;

	bh = sb_getblk(sb, blk);
	if (!bh)
		return ERR_PTR(-EIO);
	if ((err = ext4_journal_get_write_access(handle, bh))) {
		brelse(bh);
		bh = ERR_PTR(err);
	} else {
		memset(bh->b_data, 0, sb->s_blocksize);
		set_buffer_uptodate(bh);
	}

	return bh;
}

/*
 * If we have fewer than thresh credits, extend by EXT4_MAX_TRANS_DATA.
 * If that fails, restart the transaction & regain write access for the
 * buffer head which is used for block_bitmap modifications.
 */
static int extend_or_restart_transaction(handle_t *handle, int thresh)
{
	int err;

	if (ext4_handle_has_enough_credits(handle, thresh))
		return 0;

	err = ext4_journal_extend(handle, EXT4_MAX_TRANS_DATA);
	if (err < 0)
		return err;
	if (err) {
		err = ext4_journal_restart(handle, EXT4_MAX_TRANS_DATA);
		if (err)
			return err;
	}

	return 0;
}

/*
 * set_flexbg_block_bitmap() mark @count blocks starting from @block used.
 *
 * Helper function for ext4_setup_new_group_blocks() which set .
 *
 * @sb: super block
 * @handle: journal handle
 * @flex_gd: flex group data
 */
static int set_flexbg_block_bitmap(struct super_block *sb, handle_t *handle,
			struct ext4_new_flex_group_data *flex_gd,
			ext4_fsblk_t block, ext4_group_t count)
{
	ext4_group_t count2;

	ext4_debug("mark blocks [%llu/%u] used\n", block, count);
	for (count2 = count; count > 0; count -= count2, block += count2) {
		ext4_fsblk_t start;
		struct buffer_head *bh;
		ext4_group_t group;
		int err;

		ext4_get_group_no_and_offset(sb, block, &group, NULL);
		start = ext4_group_first_block_no(sb, group);
		group -= flex_gd->groups[0].group;

		count2 = sb->s_blocksize * 8 - (block - start);
		if (count2 > count)
			count2 = count;

		if (flex_gd->bg_flags[group] & EXT4_BG_BLOCK_UNINIT) {
			BUG_ON(flex_gd->count > 1);
			continue;
		}

		err = extend_or_restart_transaction(handle, 1);
		if (err)
			return err;

		bh = sb_getblk(sb, flex_gd->groups[group].block_bitmap);
		if (!bh)
			return -EIO;

		err = ext4_journal_get_write_access(handle, bh);
		if (err)
			return err;
		ext4_debug("mark block bitmap %#04llx (+%llu/%u)\n", block,
			   block - start, count2);
		ext4_set_bits(bh->b_data, block - start, count2);

		err = ext4_handle_dirty_metadata(handle, NULL, bh);
		if (unlikely(err))
			return err;
		brelse(bh);
	}

	return 0;
}

/*
 * Set up the block and inode bitmaps, and the inode table for the new groups.
 * This doesn't need to be part of the main transaction, since we are only
 * changing blocks outside the actual filesystem.  We still do journaling to
 * ensure the recovery is correct in case of a failure just after resize.
 * If any part of this fails, we simply abort the resize.
 *
 * setup_new_flex_group_blocks handles a flex group as follow:
 *  1. copy super block and GDT, and initialize group tables if necessary.
 *     In this step, we only set bits in blocks bitmaps for blocks taken by
 *     super block and GDT.
 *  2. allocate group tables in block bitmaps, that is, set bits in block
 *     bitmap for blocks taken by group tables.
 */
static int setup_new_flex_group_blocks(struct super_block *sb,
				struct ext4_new_flex_group_data *flex_gd)
{
	int group_table_count[] = {1, 1, EXT4_SB(sb)->s_itb_per_group};
	ext4_fsblk_t start;
	ext4_fsblk_t block;
	struct ext4_sb_info *sbi = EXT4_SB(sb);
	struct ext4_super_block *es = sbi->s_es;
	struct ext4_new_group_data *group_data = flex_gd->groups;
	__u16 *bg_flags = flex_gd->bg_flags;
	handle_t *handle;
	ext4_group_t group, count;
	struct buffer_head *bh = NULL;
	int reserved_gdb, i, j, err = 0, err2;
	int meta_bg;

	BUG_ON(!flex_gd->count || !group_data ||
	       group_data[0].group != sbi->s_groups_count);

	reserved_gdb = le16_to_cpu(es->s_reserved_gdt_blocks);
	meta_bg = EXT4_HAS_INCOMPAT_FEATURE(sb, EXT4_FEATURE_INCOMPAT_META_BG);

	/* This transaction may be extended/restarted along the way */
	handle = ext4_journal_start_sb(sb, EXT4_MAX_TRANS_DATA);
	if (IS_ERR(handle))
		return PTR_ERR(handle);

	group = group_data[0].group;
	for (i = 0; i < flex_gd->count; i++, group++) {
		unsigned long gdblocks;
		ext4_grpblk_t overhead;

		gdblocks = ext4_bg_num_gdb(sb, group);
		start = ext4_group_first_block_no(sb, group);

		if (meta_bg == 0 && !ext4_bg_has_super(sb, group))
			goto handle_itb;

		if (meta_bg == 1) {
			ext4_group_t first_group;
			first_group = ext4_meta_bg_first_group(sb, group);
			if (first_group != group + 1 &&
			    first_group != group + EXT4_DESC_PER_BLOCK(sb) - 1)
				goto handle_itb;
		}

		block = start + ext4_bg_has_super(sb, group);
		/* Copy all of the GDT blocks into the backup in this group */
		for (j = 0; j < gdblocks; j++, block++) {
			struct buffer_head *gdb;

			ext4_debug("update backup group %#04llx\n", block);
			err = extend_or_restart_transaction(handle, 1);
			if (err)
				goto out;

			gdb = sb_getblk(sb, block);
			if (!gdb) {
				err = -EIO;
				goto out;
			}

			err = ext4_journal_get_write_access(handle, gdb);
			if (err) {
				brelse(gdb);
				goto out;
			}
			memcpy(gdb->b_data, sbi->s_group_desc[j]->b_data,
			       gdb->b_size);
			set_buffer_uptodate(gdb);

			err = ext4_handle_dirty_metadata(handle, NULL, gdb);
			if (unlikely(err)) {
				brelse(gdb);
				goto out;
			}
			brelse(gdb);
		}

		/* Zero out all of the reserved backup group descriptor
		 * table blocks
		 */
		if (ext4_bg_has_super(sb, group)) {
			err = sb_issue_zeroout(sb, gdblocks + start + 1,
					reserved_gdb, GFP_NOFS);
			if (err)
				goto out;
		}

handle_itb:
		/* Initialize group tables of the grop @group */
		if (!(bg_flags[i] & EXT4_BG_INODE_ZEROED))
			goto handle_bb;

		/* Zero out all of the inode table blocks */
		block = group_data[i].inode_table;
		ext4_debug("clear inode table blocks %#04llx -> %#04lx\n",
			   block, sbi->s_itb_per_group);
		err = sb_issue_zeroout(sb, block, sbi->s_itb_per_group,
				       GFP_NOFS);
		if (err)
			goto out;

handle_bb:
		if (bg_flags[i] & EXT4_BG_BLOCK_UNINIT)
			goto handle_ib;

		/* Initialize block bitmap of the @group */
		block = group_data[i].block_bitmap;
		err = extend_or_restart_transaction(handle, 1);
		if (err)
			goto out;

		bh = bclean(handle, sb, block);
		if (IS_ERR(bh)) {
			err = PTR_ERR(bh);
			goto out;
		}
		overhead = ext4_group_overhead_blocks(sb, group);
		if (overhead != 0) {
			ext4_debug("mark backup superblock %#04llx (+0)\n",
				   start);
			ext4_set_bits(bh->b_data, 0, overhead);
		}
		ext4_mark_bitmap_end(group_data[i].blocks_count,
				     sb->s_blocksize * 8, bh->b_data);
		err = ext4_handle_dirty_metadata(handle, NULL, bh);
		if (err)
			goto out;
		brelse(bh);

handle_ib:
		if (bg_flags[i] & EXT4_BG_INODE_UNINIT)
			continue;

		/* Initialize inode bitmap of the @group */
		block = group_data[i].inode_bitmap;
		err = extend_or_restart_transaction(handle, 1);
		if (err)
			goto out;
		/* Mark unused entries in inode bitmap used */
		bh = bclean(handle, sb, block);
		if (IS_ERR(bh)) {
			err = PTR_ERR(bh);
			goto out;
		}

		ext4_mark_bitmap_end(EXT4_INODES_PER_GROUP(sb),
				     sb->s_blocksize * 8, bh->b_data);
		err = ext4_handle_dirty_metadata(handle, NULL, bh);
		if (err)
			goto out;
		brelse(bh);
	}
	bh = NULL;

	/* Mark group tables in block bitmap */
	for (j = 0; j < GROUP_TABLE_COUNT; j++) {
		count = group_table_count[j];
		start = (&group_data[0].block_bitmap)[j];
		block = start;
		for (i = 1; i < flex_gd->count; i++) {
			block += group_table_count[j];
			if (block == (&group_data[i].block_bitmap)[j]) {
				count += group_table_count[j];
				continue;
			}
			err = set_flexbg_block_bitmap(sb, handle,
						flex_gd, start, count);
			if (err)
				goto out;
			count = group_table_count[j];
			start = group_data[i].block_bitmap;
			block = start;
		}

		if (count) {
			err = set_flexbg_block_bitmap(sb, handle,
						flex_gd, start, count);
			if (err)
				goto out;
		}
	}

out:
	brelse(bh);
	err2 = ext4_journal_stop(handle);
	if (err2 && !err)
		err = err2;

	return err;
}

/*
 * Iterate through the groups which hold BACKUP superblock/GDT copies in an
 * ext4 filesystem.  The counters should be initialized to 1, 5, and 7 before
 * calling this for the first time.  In a sparse filesystem it will be the
 * sequence of powers of 3, 5, and 7: 1, 3, 5, 7, 9, 25, 27, 49, 81, ...
 * For a non-sparse filesystem it will be every group: 1, 2, 3, 4, ...
 */
static unsigned ext4_list_backups(struct super_block *sb, unsigned *three,
				  unsigned *five, unsigned *seven)
{
	unsigned *min = three;
	int mult = 3;
	unsigned ret;

	if (!EXT4_HAS_RO_COMPAT_FEATURE(sb,
					EXT4_FEATURE_RO_COMPAT_SPARSE_SUPER)) {
		ret = *min;
		*min += 1;
		return ret;
	}

	if (*five < *min) {
		min = five;
		mult = 5;
	}
	if (*seven < *min) {
		min = seven;
		mult = 7;
	}

	ret = *min;
	*min *= mult;

	return ret;
}

/*
 * Check that all of the backup GDT blocks are held in the primary GDT block.
 * It is assumed that they are stored in group order.  Returns the number of
 * groups in current filesystem that have BACKUPS, or -ve error code.
 */
static int verify_reserved_gdb(struct super_block *sb,
			       ext4_group_t end,
			       struct buffer_head *primary)
{
	const ext4_fsblk_t blk = primary->b_blocknr;
	unsigned three = 1;
	unsigned five = 5;
	unsigned seven = 7;
	unsigned grp;
	__le32 *p = (__le32 *)primary->b_data;
	int gdbackups = 0;

	while ((grp = ext4_list_backups(sb, &three, &five, &seven)) < end) {
		if (le32_to_cpu(*p++) !=
		    grp * EXT4_BLOCKS_PER_GROUP(sb) + blk){
			ext4_warning(sb, "reserved GDT %llu"
				     " missing grp %d (%llu)",
				     blk, grp,
				     grp *
				     (ext4_fsblk_t)EXT4_BLOCKS_PER_GROUP(sb) +
				     blk);
			return -EINVAL;
		}
		if (++gdbackups > EXT4_ADDR_PER_BLOCK(sb))
			return -EFBIG;
	}

	return gdbackups;
}

/*
 * Called when we need to bring a reserved group descriptor table block into
 * use from the resize inode.  The primary copy of the new GDT block currently
 * is an indirect block (under the double indirect block in the resize inode).
 * The new backup GDT blocks will be stored as leaf blocks in this indirect
 * block, in group order.  Even though we know all the block numbers we need,
 * we check to ensure that the resize inode has actually reserved these blocks.
 *
 * Don't need to update the block bitmaps because the blocks are still in use.
 *
 * We get all of the error cases out of the way, so that we are sure to not
 * fail once we start modifying the data on disk, because JBD has no rollback.
 */
static int add_new_gdb(handle_t *handle, struct inode *inode,
		       ext4_group_t group)
{
	struct super_block *sb = inode->i_sb;
	struct ext4_super_block *es = EXT4_SB(sb)->s_es;
	unsigned long gdb_num = group / EXT4_DESC_PER_BLOCK(sb);
	ext4_fsblk_t gdblock = EXT4_SB(sb)->s_sbh->b_blocknr + 1 + gdb_num;
	struct buffer_head **o_group_desc, **n_group_desc;
	struct buffer_head *dind;
	struct buffer_head *gdb_bh;
	int gdbackups;
	struct ext4_iloc iloc;
	__le32 *data;
	int err;

	if (test_opt(sb, DEBUG))
		printk(KERN_DEBUG
		       "EXT4-fs: ext4_add_new_gdb: adding group block %lu\n",
		       gdb_num);

	/*
	 * If we are not using the primary superblock/GDT copy don't resize,
         * because the user tools have no way of handling this.  Probably a
         * bad time to do it anyways.
         */
	if (EXT4_SB(sb)->s_sbh->b_blocknr !=
	    le32_to_cpu(EXT4_SB(sb)->s_es->s_first_data_block)) {
		ext4_warning(sb, "won't resize using backup superblock at %llu",
			(unsigned long long)EXT4_SB(sb)->s_sbh->b_blocknr);
		return -EPERM;
	}

	gdb_bh = sb_bread(sb, gdblock);
	if (!gdb_bh)
		return -EIO;

	gdbackups = verify_reserved_gdb(sb, group, gdb_bh);
	if (gdbackups < 0) {
		err = gdbackups;
		goto exit_bh;
	}

	data = EXT4_I(inode)->i_data + EXT4_DIND_BLOCK;
	dind = sb_bread(sb, le32_to_cpu(*data));
	if (!dind) {
		err = -EIO;
		goto exit_bh;
	}

	data = (__le32 *)dind->b_data;
	if (le32_to_cpu(data[gdb_num % EXT4_ADDR_PER_BLOCK(sb)]) != gdblock) {
		ext4_warning(sb, "new group %u GDT block %llu not reserved",
			     group, gdblock);
		err = -EINVAL;
		goto exit_dind;
	}

	err = ext4_journal_get_write_access(handle, EXT4_SB(sb)->s_sbh);
	if (unlikely(err))
		goto exit_dind;

	err = ext4_journal_get_write_access(handle, gdb_bh);
	if (unlikely(err))
		goto exit_sbh;

	err = ext4_journal_get_write_access(handle, dind);
	if (unlikely(err))
		ext4_std_error(sb, err);

	/* ext4_reserve_inode_write() gets a reference on the iloc */
	err = ext4_reserve_inode_write(handle, inode, &iloc);
	if (unlikely(err))
		goto exit_dindj;

	n_group_desc = ext4_kvmalloc((gdb_num + 1) *
				     sizeof(struct buffer_head *),
				     GFP_NOFS);
	if (!n_group_desc) {
		err = -ENOMEM;
		ext4_warning(sb, "not enough memory for %lu groups",
			     gdb_num + 1);
		goto exit_inode;
	}

	/*
	 * Finally, we have all of the possible failures behind us...
	 *
	 * Remove new GDT block from inode double-indirect block and clear out
	 * the new GDT block for use (which also "frees" the backup GDT blocks
	 * from the reserved inode).  We don't need to change the bitmaps for
	 * these blocks, because they are marked as in-use from being in the
	 * reserved inode, and will become GDT blocks (primary and backup).
	 */
	data[gdb_num % EXT4_ADDR_PER_BLOCK(sb)] = 0;
	err = ext4_handle_dirty_metadata(handle, NULL, dind);
	if (unlikely(err)) {
		ext4_std_error(sb, err);
		goto exit_inode;
	}
	inode->i_blocks -= (gdbackups + 1) * sb->s_blocksize >> 9;
	ext4_mark_iloc_dirty(handle, inode, &iloc);
	memset(gdb_bh->b_data, 0, sb->s_blocksize);
	err = ext4_handle_dirty_metadata(handle, NULL, gdb_bh);
	if (unlikely(err)) {
		ext4_std_error(sb, err);
		goto exit_inode;
	}
	brelse(dind);

	o_group_desc = EXT4_SB(sb)->s_group_desc;
	memcpy(n_group_desc, o_group_desc,
	       EXT4_SB(sb)->s_gdb_count * sizeof(struct buffer_head *));
	n_group_desc[gdb_num] = gdb_bh;
	EXT4_SB(sb)->s_group_desc = n_group_desc;
	EXT4_SB(sb)->s_gdb_count++;
	ext4_kvfree(o_group_desc);

	le16_add_cpu(&es->s_reserved_gdt_blocks, -1);
	err = ext4_handle_dirty_super(handle, sb);
	if (err)
		ext4_std_error(sb, err);

	return err;

exit_inode:
	ext4_kvfree(n_group_desc);
	/* ext4_handle_release_buffer(handle, iloc.bh); */
	brelse(iloc.bh);
exit_dindj:
	/* ext4_handle_release_buffer(handle, dind); */
exit_sbh:
	/* ext4_handle_release_buffer(handle, EXT4_SB(sb)->s_sbh); */
exit_dind:
	brelse(dind);
exit_bh:
	brelse(gdb_bh);

	ext4_debug("leaving with error %d\n", err);
	return err;
}

/*
 * add_new_gdb_meta_bg is the sister of add_new_gdb.
 */
static int add_new_gdb_meta_bg(struct super_block *sb,
			       handle_t *handle, ext4_group_t group) {
	ext4_fsblk_t gdblock;
	struct buffer_head *gdb_bh;
	struct buffer_head **o_group_desc, **n_group_desc;
	unsigned long gdb_num = group / EXT4_DESC_PER_BLOCK(sb);
	int err;

	gdblock = ext4_meta_bg_first_block_no(sb, group) +
		   ext4_bg_has_super(sb, group);
	gdb_bh = sb_bread(sb, gdblock);
	if (!gdb_bh)
		return -EIO;
	n_group_desc = ext4_kvmalloc((gdb_num + 1) *
				     sizeof(struct buffer_head *),
				     GFP_NOFS);
	if (!n_group_desc) {
		err = -ENOMEM;
		ext4_warning(sb, "not enough memory for %lu groups",
			     gdb_num + 1);
		return err;
	}

	o_group_desc = EXT4_SB(sb)->s_group_desc;
	memcpy(n_group_desc, o_group_desc,
	       EXT4_SB(sb)->s_gdb_count * sizeof(struct buffer_head *));
	n_group_desc[gdb_num] = gdb_bh;
	EXT4_SB(sb)->s_group_desc = n_group_desc;
	EXT4_SB(sb)->s_gdb_count++;
	ext4_kvfree(o_group_desc);
	err = ext4_journal_get_write_access(handle, gdb_bh);
	if (unlikely(err))
		brelse(gdb_bh);
	return err;
}

/*
 * Called when we are adding a new group which has a backup copy of each of
 * the GDT blocks (i.e. sparse group) and there are reserved GDT blocks.
 * We need to add these reserved backup GDT blocks to the resize inode, so
 * that they are kept for future resizing and not allocated to files.
 *
 * Each reserved backup GDT block will go into a different indirect block.
 * The indirect blocks are actually the primary reserved GDT blocks,
 * so we know in advance what their block numbers are.  We only get the
 * double-indirect block to verify it is pointing to the primary reserved
 * GDT blocks so we don't overwrite a data block by accident.  The reserved
 * backup GDT blocks are stored in their reserved primary GDT block.
 */
static int reserve_backup_gdb(handle_t *handle, struct inode *inode,
			      ext4_group_t group)
{
	struct super_block *sb = inode->i_sb;
	int reserved_gdb =le16_to_cpu(EXT4_SB(sb)->s_es->s_reserved_gdt_blocks);
	struct buffer_head **primary;
	struct buffer_head *dind;
	struct ext4_iloc iloc;
	ext4_fsblk_t blk;
	__le32 *data, *end;
	int gdbackups = 0;
	int res, i;
	int err;

	primary = kmalloc(reserved_gdb * sizeof(*primary), GFP_NOFS);
	if (!primary)
		return -ENOMEM;

	data = EXT4_I(inode)->i_data + EXT4_DIND_BLOCK;
	dind = sb_bread(sb, le32_to_cpu(*data));
	if (!dind) {
		err = -EIO;
		goto exit_free;
	}

	blk = EXT4_SB(sb)->s_sbh->b_blocknr + 1 + EXT4_SB(sb)->s_gdb_count;
	data = (__le32 *)dind->b_data + (EXT4_SB(sb)->s_gdb_count %
					 EXT4_ADDR_PER_BLOCK(sb));
	end = (__le32 *)dind->b_data + EXT4_ADDR_PER_BLOCK(sb);

	/* Get each reserved primary GDT block and verify it holds backups */
	for (res = 0; res < reserved_gdb; res++, blk++) {
		if (le32_to_cpu(*data) != blk) {
			ext4_warning(sb, "reserved block %llu"
				     " not at offset %ld",
				     blk,
				     (long)(data - (__le32 *)dind->b_data));
			err = -EINVAL;
			goto exit_bh;
		}
		primary[res] = sb_bread(sb, blk);
		if (!primary[res]) {
			err = -EIO;
			goto exit_bh;
		}
		gdbackups = verify_reserved_gdb(sb, group, primary[res]);
		if (gdbackups < 0) {
			brelse(primary[res]);
			err = gdbackups;
			goto exit_bh;
		}
		if (++data >= end)
			data = (__le32 *)dind->b_data;
	}

	for (i = 0; i < reserved_gdb; i++) {
		if ((err = ext4_journal_get_write_access(handle, primary[i]))) {
			/*
			int j;
			for (j = 0; j < i; j++)
				ext4_handle_release_buffer(handle, primary[j]);
			 */
			goto exit_bh;
		}
	}

	if ((err = ext4_reserve_inode_write(handle, inode, &iloc)))
		goto exit_bh;

	/*
	 * Finally we can add each of the reserved backup GDT blocks from
	 * the new group to its reserved primary GDT block.
	 */
	blk = group * EXT4_BLOCKS_PER_GROUP(sb);
	for (i = 0; i < reserved_gdb; i++) {
		int err2;
		data = (__le32 *)primary[i]->b_data;
		/* printk("reserving backup %lu[%u] = %lu\n",
		       primary[i]->b_blocknr, gdbackups,
		       blk + primary[i]->b_blocknr); */
		data[gdbackups] = cpu_to_le32(blk + primary[i]->b_blocknr);
		err2 = ext4_handle_dirty_metadata(handle, NULL, primary[i]);
		if (!err)
			err = err2;
	}
	inode->i_blocks += reserved_gdb * sb->s_blocksize >> 9;
	ext4_mark_iloc_dirty(handle, inode, &iloc);

exit_bh:
	while (--res >= 0)
		brelse(primary[res]);
	brelse(dind);

exit_free:
	kfree(primary);

	return err;
}

/*
 * Update the backup copies of the ext4 metadata.  These don't need to be part
 * of the main resize transaction, because e2fsck will re-write them if there
 * is a problem (basically only OOM will cause a problem).  However, we
 * _should_ update the backups if possible, in case the primary gets trashed
 * for some reason and we need to run e2fsck from a backup superblock.  The
 * important part is that the new block and inode counts are in the backup
 * superblocks, and the location of the new group metadata in the GDT backups.
 *
 * We do not need take the s_resize_lock for this, because these
 * blocks are not otherwise touched by the filesystem code when it is
 * mounted.  We don't need to worry about last changing from
 * sbi->s_groups_count, because the worst that can happen is that we
 * do not copy the full number of backups at this time.  The resize
 * which changed s_groups_count will backup again.
 */
static void update_backups(struct super_block *sb, int blk_off, char *data,
			   int size, int meta_bg)
{
	struct ext4_sb_info *sbi = EXT4_SB(sb);
	ext4_group_t last;
	const int bpg = EXT4_BLOCKS_PER_GROUP(sb);
	unsigned three = 1;
	unsigned five = 5;
	unsigned seven = 7;
	ext4_group_t group = 0;
	int rest = sb->s_blocksize - size;
	handle_t *handle;
	int err = 0, err2;

	handle = ext4_journal_start_sb(sb, EXT4_MAX_TRANS_DATA);
	if (IS_ERR(handle)) {
		group = 1;
		err = PTR_ERR(handle);
		goto exit_err;
	}

<<<<<<< HEAD
	while ((group = ext4_list_backups(sb, &three, &five, &seven)) < last) {
=======
	if (meta_bg == 0) {
		group = ext4_list_backups(sb, &three, &five, &seven);
		last = sbi->s_groups_count;
	} else {
		group = ext4_meta_bg_first_group(sb, group) + 1;
		last = (ext4_group_t)(group + EXT4_DESC_PER_BLOCK(sb) - 2);
	}

	while (group < sbi->s_groups_count) {
>>>>>>> 35681f62
		struct buffer_head *bh;
		ext4_fsblk_t backup_block;

		/* Out of journal space, and can't get more - abort - so sad */
		if (ext4_handle_valid(handle) &&
		    handle->h_buffer_credits == 0 &&
		    ext4_journal_extend(handle, EXT4_MAX_TRANS_DATA) &&
		    (err = ext4_journal_restart(handle, EXT4_MAX_TRANS_DATA)))
			break;

		if (meta_bg == 0)
			backup_block = group * bpg + blk_off;
		else
			backup_block = (ext4_group_first_block_no(sb, group) +
					ext4_bg_has_super(sb, group));

		bh = sb_getblk(sb, backup_block);
		if (!bh) {
			err = -EIO;
			break;
		}
		ext4_debug("update metadata backup %llu(+%llu)\n",
			   backup_block, backup_block -
			   ext4_group_first_block_no(sb, group));
		if ((err = ext4_journal_get_write_access(handle, bh)))
			break;
		lock_buffer(bh);
		memcpy(bh->b_data, data, size);
		if (rest)
			memset(bh->b_data + size, 0, rest);
		set_buffer_uptodate(bh);
		unlock_buffer(bh);
		err = ext4_handle_dirty_metadata(handle, NULL, bh);
		if (unlikely(err))
			ext4_std_error(sb, err);
		brelse(bh);

		if (meta_bg == 0)
			group = ext4_list_backups(sb, &three, &five, &seven);
		else if (group == last)
			break;
		else
			group = last;
	}
	if ((err2 = ext4_journal_stop(handle)) && !err)
		err = err2;

	/*
	 * Ugh! Need to have e2fsck write the backup copies.  It is too
	 * late to revert the resize, we shouldn't fail just because of
	 * the backup copies (they are only needed in case of corruption).
	 *
	 * However, if we got here we have a journal problem too, so we
	 * can't really start a transaction to mark the superblock.
	 * Chicken out and just set the flag on the hope it will be written
	 * to disk, and if not - we will simply wait until next fsck.
	 */
exit_err:
	if (err) {
		ext4_warning(sb, "can't update backup for group %u (err %d), "
			     "forcing fsck on next reboot", group, err);
		sbi->s_mount_state &= ~EXT4_VALID_FS;
		sbi->s_es->s_state &= cpu_to_le16(~EXT4_VALID_FS);
		mark_buffer_dirty(sbi->s_sbh);
	}
}

/*
 * ext4_add_new_descs() adds @count group descriptor of groups
 * starting at @group
 *
 * @handle: journal handle
 * @sb: super block
 * @group: the group no. of the first group desc to be added
 * @resize_inode: the resize inode
 * @count: number of group descriptors to be added
 */
static int ext4_add_new_descs(handle_t *handle, struct super_block *sb,
			      ext4_group_t group, struct inode *resize_inode,
			      ext4_group_t count)
{
	struct ext4_sb_info *sbi = EXT4_SB(sb);
	struct ext4_super_block *es = sbi->s_es;
	struct buffer_head *gdb_bh;
	int i, gdb_off, gdb_num, err = 0;
	int meta_bg;

	meta_bg = EXT4_HAS_INCOMPAT_FEATURE(sb, EXT4_FEATURE_INCOMPAT_META_BG);
	for (i = 0; i < count; i++, group++) {
		int reserved_gdb = ext4_bg_has_super(sb, group) ?
			le16_to_cpu(es->s_reserved_gdt_blocks) : 0;

		gdb_off = group % EXT4_DESC_PER_BLOCK(sb);
		gdb_num = group / EXT4_DESC_PER_BLOCK(sb);

		/*
		 * We will only either add reserved group blocks to a backup group
		 * or remove reserved blocks for the first group in a new group block.
		 * Doing both would be mean more complex code, and sane people don't
		 * use non-sparse filesystems anymore.  This is already checked above.
		 */
		if (gdb_off) {
			gdb_bh = sbi->s_group_desc[gdb_num];
			err = ext4_journal_get_write_access(handle, gdb_bh);

			if (!err && reserved_gdb && ext4_bg_num_gdb(sb, group))
				err = reserve_backup_gdb(handle, resize_inode, group);
		} else if (meta_bg != 0) {
			err = add_new_gdb_meta_bg(sb, handle, group);
		} else {
			err = add_new_gdb(handle, resize_inode, group);
		}
		if (err)
			break;
	}
	return err;
}

static struct buffer_head *ext4_get_bitmap(struct super_block *sb, __u64 block)
{
	struct buffer_head *bh = sb_getblk(sb, block);
	if (!bh)
		return NULL;
	if (!bh_uptodate_or_lock(bh)) {
		if (bh_submit_read(bh) < 0) {
			brelse(bh);
			return NULL;
		}
	}

	return bh;
}

static int ext4_set_bitmap_checksums(struct super_block *sb,
				     ext4_group_t group,
				     struct ext4_group_desc *gdp,
				     struct ext4_new_group_data *group_data)
{
	struct buffer_head *bh;

	if (!EXT4_HAS_RO_COMPAT_FEATURE(sb,
					EXT4_FEATURE_RO_COMPAT_METADATA_CSUM))
		return 0;

	bh = ext4_get_bitmap(sb, group_data->inode_bitmap);
	if (!bh)
		return -EIO;
	ext4_inode_bitmap_csum_set(sb, group, gdp, bh,
				   EXT4_INODES_PER_GROUP(sb) / 8);
	brelse(bh);

	bh = ext4_get_bitmap(sb, group_data->block_bitmap);
	if (!bh)
		return -EIO;
	ext4_block_bitmap_csum_set(sb, group, gdp, bh);
	brelse(bh);

	return 0;
}

/*
 * ext4_setup_new_descs() will set up the group descriptor descriptors of a flex bg
 */
static int ext4_setup_new_descs(handle_t *handle, struct super_block *sb,
				struct ext4_new_flex_group_data *flex_gd)
{
	struct ext4_new_group_data	*group_data = flex_gd->groups;
	struct ext4_group_desc		*gdp;
	struct ext4_sb_info		*sbi = EXT4_SB(sb);
	struct buffer_head		*gdb_bh;
	ext4_group_t			group;
	__u16				*bg_flags = flex_gd->bg_flags;
	int				i, gdb_off, gdb_num, err = 0;
	

	for (i = 0; i < flex_gd->count; i++, group_data++, bg_flags++) {
		group = group_data->group;

		gdb_off = group % EXT4_DESC_PER_BLOCK(sb);
		gdb_num = group / EXT4_DESC_PER_BLOCK(sb);

		/*
		 * get_write_access() has been called on gdb_bh by ext4_add_new_desc().
		 */
		gdb_bh = sbi->s_group_desc[gdb_num];
		/* Update group descriptor block for new group */
		gdp = (struct ext4_group_desc *)(gdb_bh->b_data +
						 gdb_off * EXT4_DESC_SIZE(sb));

		memset(gdp, 0, EXT4_DESC_SIZE(sb));
		ext4_block_bitmap_set(sb, gdp, group_data->block_bitmap);
		ext4_inode_bitmap_set(sb, gdp, group_data->inode_bitmap);
		err = ext4_set_bitmap_checksums(sb, group, gdp, group_data);
		if (err) {
			ext4_std_error(sb, err);
			break;
		}

		ext4_inode_table_set(sb, gdp, group_data->inode_table);
		ext4_free_group_clusters_set(sb, gdp,
					     EXT4_B2C(sbi, group_data->free_blocks_count));
		ext4_free_inodes_set(sb, gdp, EXT4_INODES_PER_GROUP(sb));
		if (ext4_has_group_desc_csum(sb))
			ext4_itable_unused_set(sb, gdp,
					       EXT4_INODES_PER_GROUP(sb));
		gdp->bg_flags = cpu_to_le16(*bg_flags);
		ext4_group_desc_csum_set(sb, group, gdp);

		err = ext4_handle_dirty_metadata(handle, NULL, gdb_bh);
		if (unlikely(err)) {
			ext4_std_error(sb, err);
			break;
		}

		/*
		 * We can allocate memory for mb_alloc based on the new group
		 * descriptor
		 */
		err = ext4_mb_add_groupinfo(sb, group, gdp);
		if (err)
			break;
	}
	return err;
}

/*
 * ext4_update_super() updates the super block so that the newly added
 * groups can be seen by the filesystem.
 *
 * @sb: super block
 * @flex_gd: new added groups
 */
static void ext4_update_super(struct super_block *sb,
			     struct ext4_new_flex_group_data *flex_gd)
{
	ext4_fsblk_t blocks_count = 0;
	ext4_fsblk_t free_blocks = 0;
	ext4_fsblk_t reserved_blocks = 0;
	struct ext4_new_group_data *group_data = flex_gd->groups;
	struct ext4_sb_info *sbi = EXT4_SB(sb);
	struct ext4_super_block *es = sbi->s_es;
	int i;

	BUG_ON(flex_gd->count == 0 || group_data == NULL);
	/*
	 * Make the new blocks and inodes valid next.  We do this before
	 * increasing the group count so that once the group is enabled,
	 * all of its blocks and inodes are already valid.
	 *
	 * We always allocate group-by-group, then block-by-block or
	 * inode-by-inode within a group, so enabling these
	 * blocks/inodes before the group is live won't actually let us
	 * allocate the new space yet.
	 */
	for (i = 0; i < flex_gd->count; i++) {
		blocks_count += group_data[i].blocks_count;
		free_blocks += group_data[i].free_blocks_count;
	}

	reserved_blocks = ext4_r_blocks_count(es) * 100;
	reserved_blocks = div64_u64(reserved_blocks, ext4_blocks_count(es));
	reserved_blocks *= blocks_count;
	do_div(reserved_blocks, 100);

	ext4_blocks_count_set(es, ext4_blocks_count(es) + blocks_count);
	ext4_free_blocks_count_set(es, ext4_free_blocks_count(es) + free_blocks);
	le32_add_cpu(&es->s_inodes_count, EXT4_INODES_PER_GROUP(sb) *
		     flex_gd->count);
	le32_add_cpu(&es->s_free_inodes_count, EXT4_INODES_PER_GROUP(sb) *
		     flex_gd->count);

	ext4_debug("free blocks count %llu", ext4_free_blocks_count(es));
	/*
	 * We need to protect s_groups_count against other CPUs seeing
	 * inconsistent state in the superblock.
	 *
	 * The precise rules we use are:
	 *
	 * * Writers must perform a smp_wmb() after updating all
	 *   dependent data and before modifying the groups count
	 *
	 * * Readers must perform an smp_rmb() after reading the groups
	 *   count and before reading any dependent data.
	 *
	 * NB. These rules can be relaxed when checking the group count
	 * while freeing data, as we can only allocate from a block
	 * group after serialising against the group count, and we can
	 * only then free after serialising in turn against that
	 * allocation.
	 */
	smp_wmb();

	/* Update the global fs size fields */
	sbi->s_groups_count += flex_gd->count;

	/* Update the reserved block counts only once the new group is
	 * active. */
	ext4_r_blocks_count_set(es, ext4_r_blocks_count(es) +
				reserved_blocks);

	/* Update the free space counts */
	percpu_counter_add(&sbi->s_freeclusters_counter,
			   EXT4_B2C(sbi, free_blocks));
	percpu_counter_add(&sbi->s_freeinodes_counter,
			   EXT4_INODES_PER_GROUP(sb) * flex_gd->count);

	ext4_debug("free blocks count %llu",
		   percpu_counter_read(&sbi->s_freeclusters_counter));
	if (EXT4_HAS_INCOMPAT_FEATURE(sb,
				      EXT4_FEATURE_INCOMPAT_FLEX_BG) &&
	    sbi->s_log_groups_per_flex) {
		ext4_group_t flex_group;
		flex_group = ext4_flex_group(sbi, group_data[0].group);
		atomic_add(EXT4_B2C(sbi, free_blocks),
			   &sbi->s_flex_groups[flex_group].free_clusters);
		atomic_add(EXT4_INODES_PER_GROUP(sb) * flex_gd->count,
			   &sbi->s_flex_groups[flex_group].free_inodes);
	}

	/*
	 * Update the fs overhead information
	 */
	ext4_calculate_overhead(sb);

	if (test_opt(sb, DEBUG))
		printk(KERN_DEBUG "EXT4-fs: added group %u:"
		       "%llu blocks(%llu free %llu reserved)\n", flex_gd->count,
		       blocks_count, free_blocks, reserved_blocks);
}

/* Add a flex group to an fs. Ensure we handle all possible error conditions
 * _before_ we start modifying the filesystem, because we cannot abort the
 * transaction and not have it write the data to disk.
 */
static int ext4_flex_group_add(struct super_block *sb,
			       struct inode *resize_inode,
			       struct ext4_new_flex_group_data *flex_gd)
{
	struct ext4_sb_info *sbi = EXT4_SB(sb);
	struct ext4_super_block *es = sbi->s_es;
	ext4_fsblk_t o_blocks_count;
	ext4_grpblk_t last;
	ext4_group_t group;
	handle_t *handle;
	unsigned reserved_gdb;
	int err = 0, err2 = 0, credit;

	BUG_ON(!flex_gd->count || !flex_gd->groups || !flex_gd->bg_flags);

	reserved_gdb = le16_to_cpu(es->s_reserved_gdt_blocks);
	o_blocks_count = ext4_blocks_count(es);
	ext4_get_group_no_and_offset(sb, o_blocks_count, &group, &last);
	BUG_ON(last);

	err = setup_new_flex_group_blocks(sb, flex_gd);
	if (err)
		goto exit;
	/*
	 * We will always be modifying at least the superblock and  GDT
	 * block.  If we are adding a group past the last current GDT block,
	 * we will also modify the inode and the dindirect block.  If we
	 * are adding a group with superblock/GDT backups  we will also
	 * modify each of the reserved GDT dindirect blocks.
	 */
	credit = flex_gd->count * 4 + reserved_gdb;
	handle = ext4_journal_start_sb(sb, credit);
	if (IS_ERR(handle)) {
		err = PTR_ERR(handle);
		goto exit;
	}

	err = ext4_journal_get_write_access(handle, sbi->s_sbh);
	if (err)
		goto exit_journal;

	group = flex_gd->groups[0].group;
	BUG_ON(group != EXT4_SB(sb)->s_groups_count);
	err = ext4_add_new_descs(handle, sb, group,
				resize_inode, flex_gd->count);
	if (err)
		goto exit_journal;

	err = ext4_setup_new_descs(handle, sb, flex_gd);
	if (err)
		goto exit_journal;

	ext4_update_super(sb, flex_gd);

	err = ext4_handle_dirty_super(handle, sb);

exit_journal:
	err2 = ext4_journal_stop(handle);
	if (!err)
		err = err2;

	if (!err) {
		int gdb_num = group / EXT4_DESC_PER_BLOCK(sb);
		int gdb_num_end = ((group + flex_gd->count - 1) /
				   EXT4_DESC_PER_BLOCK(sb));
		int meta_bg = EXT4_HAS_INCOMPAT_FEATURE(sb,
				EXT4_FEATURE_INCOMPAT_META_BG);
		sector_t old_gdb = 0;

		update_backups(sb, sbi->s_sbh->b_blocknr, (char *)es,
			       sizeof(struct ext4_super_block), 0);
		for (; gdb_num <= gdb_num_end; gdb_num++) {
			struct buffer_head *gdb_bh;

			gdb_bh = sbi->s_group_desc[gdb_num];
			if (old_gdb == gdb_bh->b_blocknr)
				continue;
			update_backups(sb, gdb_bh->b_blocknr, gdb_bh->b_data,
				       gdb_bh->b_size, meta_bg);
			old_gdb = gdb_bh->b_blocknr;
		}
	}
exit:
	return err;
}

static int ext4_setup_next_flex_gd(struct super_block *sb,
				    struct ext4_new_flex_group_data *flex_gd,
				    ext4_fsblk_t n_blocks_count,
				    unsigned long flexbg_size)
{
	struct ext4_super_block *es = EXT4_SB(sb)->s_es;
	struct ext4_new_group_data *group_data = flex_gd->groups;
	ext4_fsblk_t o_blocks_count;
	ext4_group_t n_group;
	ext4_group_t group;
	ext4_group_t last_group;
	ext4_grpblk_t last;
	ext4_grpblk_t blocks_per_group;
	unsigned long i;

	blocks_per_group = EXT4_BLOCKS_PER_GROUP(sb);

	o_blocks_count = ext4_blocks_count(es);

	if (o_blocks_count == n_blocks_count)
		return 0;

	ext4_get_group_no_and_offset(sb, o_blocks_count, &group, &last);
	BUG_ON(last);
	ext4_get_group_no_and_offset(sb, n_blocks_count - 1, &n_group, &last);

	last_group = group | (flexbg_size - 1);
	if (last_group > n_group)
		last_group = n_group;

	flex_gd->count = last_group - group + 1;

	for (i = 0; i < flex_gd->count; i++) {
		int overhead;

		group_data[i].group = group + i;
		group_data[i].blocks_count = blocks_per_group;
		overhead = ext4_group_overhead_blocks(sb, group + i);
		group_data[i].free_blocks_count = blocks_per_group - overhead;
		if (ext4_has_group_desc_csum(sb))
			flex_gd->bg_flags[i] = EXT4_BG_BLOCK_UNINIT |
					       EXT4_BG_INODE_UNINIT;
		else
			flex_gd->bg_flags[i] = EXT4_BG_INODE_ZEROED;
	}

	if (last_group == n_group && ext4_has_group_desc_csum(sb))
		/* We need to initialize block bitmap of last group. */
		flex_gd->bg_flags[i - 1] &= ~EXT4_BG_BLOCK_UNINIT;

	if ((last_group == n_group) && (last != blocks_per_group - 1)) {
		group_data[i - 1].blocks_count = last + 1;
		group_data[i - 1].free_blocks_count -= blocks_per_group-
					last - 1;
	}

	return 1;
}

/* Add group descriptor data to an existing or new group descriptor block.
 * Ensure we handle all possible error conditions _before_ we start modifying
 * the filesystem, because we cannot abort the transaction and not have it
 * write the data to disk.
 *
 * If we are on a GDT block boundary, we need to get the reserved GDT block.
 * Otherwise, we may need to add backup GDT blocks for a sparse group.
 *
 * We only need to hold the superblock lock while we are actually adding
 * in the new group's counts to the superblock.  Prior to that we have
 * not really "added" the group at all.  We re-check that we are still
 * adding in the last group in case things have changed since verifying.
 */
int ext4_group_add(struct super_block *sb, struct ext4_new_group_data *input)
{
	struct ext4_new_flex_group_data flex_gd;
	struct ext4_sb_info *sbi = EXT4_SB(sb);
	struct ext4_super_block *es = sbi->s_es;
	int reserved_gdb = ext4_bg_has_super(sb, input->group) ?
		le16_to_cpu(es->s_reserved_gdt_blocks) : 0;
	struct inode *inode = NULL;
	int gdb_off, gdb_num;
	int err;
	__u16 bg_flags = 0;

	gdb_num = input->group / EXT4_DESC_PER_BLOCK(sb);
	gdb_off = input->group % EXT4_DESC_PER_BLOCK(sb);

	if (gdb_off == 0 && !EXT4_HAS_RO_COMPAT_FEATURE(sb,
					EXT4_FEATURE_RO_COMPAT_SPARSE_SUPER)) {
		ext4_warning(sb, "Can't resize non-sparse filesystem further");
		return -EPERM;
	}

	if (ext4_blocks_count(es) + input->blocks_count <
	    ext4_blocks_count(es)) {
		ext4_warning(sb, "blocks_count overflow");
		return -EINVAL;
	}

	if (le32_to_cpu(es->s_inodes_count) + EXT4_INODES_PER_GROUP(sb) <
	    le32_to_cpu(es->s_inodes_count)) {
		ext4_warning(sb, "inodes_count overflow");
		return -EINVAL;
	}

	if (reserved_gdb || gdb_off == 0) {
		if (!EXT4_HAS_COMPAT_FEATURE(sb,
					     EXT4_FEATURE_COMPAT_RESIZE_INODE)
		    || !le16_to_cpu(es->s_reserved_gdt_blocks)) {
			ext4_warning(sb,
				     "No reserved GDT blocks, can't resize");
			return -EPERM;
		}
		inode = ext4_iget(sb, EXT4_RESIZE_INO);
		if (IS_ERR(inode)) {
			ext4_warning(sb, "Error opening resize inode");
			return PTR_ERR(inode);
		}
	}


	err = verify_group_input(sb, input);
	if (err)
		goto out;

	err = ext4_alloc_flex_bg_array(sb, input->group + 1);
	if (err)
		return err;

	err = ext4_mb_alloc_groupinfo(sb, input->group + 1);
	if (err)
		goto out;

	flex_gd.count = 1;
	flex_gd.groups = input;
	flex_gd.bg_flags = &bg_flags;
	err = ext4_flex_group_add(sb, inode, &flex_gd);
out:
	iput(inode);
	return err;
} /* ext4_group_add */

/*
 * extend a group without checking assuming that checking has been done.
 */
static int ext4_group_extend_no_check(struct super_block *sb,
				      ext4_fsblk_t o_blocks_count, ext4_grpblk_t add)
{
	struct ext4_super_block *es = EXT4_SB(sb)->s_es;
	handle_t *handle;
	int err = 0, err2;

	/* We will update the superblock, one block bitmap, and
	 * one group descriptor via ext4_group_add_blocks().
	 */
	handle = ext4_journal_start_sb(sb, 3);
	if (IS_ERR(handle)) {
		err = PTR_ERR(handle);
		ext4_warning(sb, "error %d on journal start", err);
		return err;
	}

	err = ext4_journal_get_write_access(handle, EXT4_SB(sb)->s_sbh);
	if (err) {
		ext4_warning(sb, "error %d on journal write access", err);
		goto errout;
	}

	ext4_blocks_count_set(es, o_blocks_count + add);
	ext4_free_blocks_count_set(es, ext4_free_blocks_count(es) + add);
	ext4_debug("freeing blocks %llu through %llu\n", o_blocks_count,
		   o_blocks_count + add);
	/* We add the blocks to the bitmap and set the group need init bit */
	err = ext4_group_add_blocks(handle, sb, o_blocks_count, add);
	if (err)
		goto errout;
	ext4_handle_dirty_super(handle, sb);
	ext4_debug("freed blocks %llu through %llu\n", o_blocks_count,
		   o_blocks_count + add);
errout:
	err2 = ext4_journal_stop(handle);
	if (err2 && !err)
		err = err2;

	if (!err) {
		ext4_fsblk_t first_block;
		first_block = ext4_group_first_block_no(sb, 0);
		if (test_opt(sb, DEBUG))
			printk(KERN_DEBUG "EXT4-fs: extended group to %llu "
			       "blocks\n", ext4_blocks_count(es));
		update_backups(sb, EXT4_SB(sb)->s_sbh->b_blocknr - first_block,
			       (char *)es, sizeof(struct ext4_super_block), 0);
	}
	return err;
}

/*
 * Extend the filesystem to the new number of blocks specified.  This entry
 * point is only used to extend the current filesystem to the end of the last
 * existing group.  It can be accessed via ioctl, or by "remount,resize=<size>"
 * for emergencies (because it has no dependencies on reserved blocks).
 *
 * If we _really_ wanted, we could use default values to call ext4_group_add()
 * allow the "remount" trick to work for arbitrary resizing, assuming enough
 * GDT blocks are reserved to grow to the desired size.
 */
int ext4_group_extend(struct super_block *sb, struct ext4_super_block *es,
		      ext4_fsblk_t n_blocks_count)
{
	ext4_fsblk_t o_blocks_count;
	ext4_grpblk_t last;
	ext4_grpblk_t add;
	struct buffer_head *bh;
	int err;
	ext4_group_t group;

	o_blocks_count = ext4_blocks_count(es);

	if (test_opt(sb, DEBUG))
		ext4_msg(sb, KERN_DEBUG,
			 "extending last group from %llu to %llu blocks",
			 o_blocks_count, n_blocks_count);

	if (n_blocks_count == 0 || n_blocks_count == o_blocks_count)
		return 0;

	if (n_blocks_count > (sector_t)(~0ULL) >> (sb->s_blocksize_bits - 9)) {
		ext4_msg(sb, KERN_ERR,
			 "filesystem too large to resize to %llu blocks safely",
			 n_blocks_count);
		if (sizeof(sector_t) < 8)
			ext4_warning(sb, "CONFIG_LBDAF not enabled");
		return -EINVAL;
	}

	if (n_blocks_count < o_blocks_count) {
		ext4_warning(sb, "can't shrink FS - resize aborted");
		return -EINVAL;
	}

	/* Handle the remaining blocks in the last group only. */
	ext4_get_group_no_and_offset(sb, o_blocks_count, &group, &last);

	if (last == 0) {
		ext4_warning(sb, "need to use ext2online to resize further");
		return -EPERM;
	}

	add = EXT4_BLOCKS_PER_GROUP(sb) - last;

	if (o_blocks_count + add < o_blocks_count) {
		ext4_warning(sb, "blocks_count overflow");
		return -EINVAL;
	}

	if (o_blocks_count + add > n_blocks_count)
		add = n_blocks_count - o_blocks_count;

	if (o_blocks_count + add < n_blocks_count)
		ext4_warning(sb, "will only finish group (%llu blocks, %u new)",
			     o_blocks_count + add, add);

	/* See if the device is actually as big as what was requested */
	bh = sb_bread(sb, o_blocks_count + add - 1);
	if (!bh) {
		ext4_warning(sb, "can't read last block, resize aborted");
		return -ENOSPC;
	}
	brelse(bh);

	err = ext4_group_extend_no_check(sb, o_blocks_count, add);
	return err;
} /* ext4_group_extend */


static int num_desc_blocks(struct super_block *sb, ext4_group_t groups)
{
	return (groups + EXT4_DESC_PER_BLOCK(sb) - 1) / EXT4_DESC_PER_BLOCK(sb);
}

/*
 * Release the resize inode and drop the resize_inode feature if there
 * are no more reserved gdt blocks, and then convert the file system
 * to enable meta_bg
 */
static int ext4_convert_meta_bg(struct super_block *sb, struct inode *inode)
{
	handle_t *handle;
	struct ext4_sb_info *sbi = EXT4_SB(sb);
	struct ext4_super_block *es = sbi->s_es;
	struct ext4_inode_info *ei = EXT4_I(inode);
	ext4_fsblk_t nr;
	int i, ret, err = 0;
	int credits = 1;

	ext4_msg(sb, KERN_INFO, "Converting file system to meta_bg");
	if (inode) {
		if (es->s_reserved_gdt_blocks) {
			ext4_error(sb, "Unexpected non-zero "
				   "s_reserved_gdt_blocks");
			return -EPERM;
		}

		/* Do a quick sanity check of the resize inode */
		if (inode->i_blocks != 1 << (inode->i_blkbits - 9))
			goto invalid_resize_inode;
		for (i = 0; i < EXT4_N_BLOCKS; i++) {
			if (i == EXT4_DIND_BLOCK) {
				if (ei->i_data[i])
					continue;
				else
					goto invalid_resize_inode;
			}
			if (ei->i_data[i])
				goto invalid_resize_inode;
		}
		credits += 3;	/* block bitmap, bg descriptor, resize inode */
	}

	handle = ext4_journal_start_sb(sb, credits);
	if (IS_ERR(handle))
		return PTR_ERR(handle);

	err = ext4_journal_get_write_access(handle, sbi->s_sbh);
	if (err)
		goto errout;

	EXT4_CLEAR_COMPAT_FEATURE(sb, EXT4_FEATURE_COMPAT_RESIZE_INODE);
	EXT4_SET_INCOMPAT_FEATURE(sb, EXT4_FEATURE_INCOMPAT_META_BG);
	sbi->s_es->s_first_meta_bg =
		cpu_to_le32(num_desc_blocks(sb, sbi->s_groups_count));

	err = ext4_handle_dirty_super(handle, sb);
	if (err) {
		ext4_std_error(sb, err);
		goto errout;
	}

	if (inode) {
		nr = le32_to_cpu(ei->i_data[EXT4_DIND_BLOCK]);
		ext4_free_blocks(handle, inode, NULL, nr, 1,
				 EXT4_FREE_BLOCKS_METADATA |
				 EXT4_FREE_BLOCKS_FORGET);
		ei->i_data[EXT4_DIND_BLOCK] = 0;
		inode->i_blocks = 0;

		err = ext4_mark_inode_dirty(handle, inode);
		if (err)
			ext4_std_error(sb, err);
	}

errout:
	ret = ext4_journal_stop(handle);
	if (!err)
		err = ret;
	return ret;

invalid_resize_inode:
	ext4_error(sb, "corrupted/inconsistent resize inode");
	return -EINVAL;
}

/*
 * ext4_resize_fs() resizes a fs to new size specified by @n_blocks_count
 *
 * @sb: super block of the fs to be resized
 * @n_blocks_count: the number of blocks resides in the resized fs
 */
int ext4_resize_fs(struct super_block *sb, ext4_fsblk_t n_blocks_count)
{
	struct ext4_new_flex_group_data *flex_gd = NULL;
	struct ext4_sb_info *sbi = EXT4_SB(sb);
	struct ext4_super_block *es = sbi->s_es;
	struct buffer_head *bh;
	struct inode *resize_inode = NULL;
	ext4_grpblk_t add, offset;
	unsigned long n_desc_blocks;
	unsigned long o_desc_blocks;
	ext4_group_t o_group;
	ext4_group_t n_group;
	ext4_fsblk_t o_blocks_count;
	ext4_fsblk_t n_blocks_count_retry = 0;
	unsigned long last_update_time = 0;
	int err = 0, flexbg_size = 1 << sbi->s_log_groups_per_flex;
	int meta_bg;

	/* See if the device is actually as big as what was requested */
	bh = sb_bread(sb, n_blocks_count - 1);
	if (!bh) {
		ext4_warning(sb, "can't read last block, resize aborted");
		return -ENOSPC;
	}
	brelse(bh);

retry:
	o_blocks_count = ext4_blocks_count(es);

	ext4_msg(sb, KERN_INFO, "resizing filesystem from %llu "
		 "to %llu blocks", o_blocks_count, n_blocks_count);

	if (n_blocks_count < o_blocks_count) {
		/* On-line shrinking not supported */
		ext4_warning(sb, "can't shrink FS - resize aborted");
		return -EINVAL;
	}

	if (n_blocks_count == o_blocks_count)
		/* Nothing need to do */
		return 0;

	ext4_get_group_no_and_offset(sb, n_blocks_count - 1, &n_group, &offset);
	ext4_get_group_no_and_offset(sb, o_blocks_count - 1, &o_group, &offset);

	n_desc_blocks = num_desc_blocks(sb, n_group + 1);
	o_desc_blocks = num_desc_blocks(sb, sbi->s_groups_count);

	meta_bg = EXT4_HAS_INCOMPAT_FEATURE(sb, EXT4_FEATURE_INCOMPAT_META_BG);

	if (EXT4_HAS_COMPAT_FEATURE(sb, EXT4_FEATURE_COMPAT_RESIZE_INODE)) {
		if (meta_bg) {
			ext4_error(sb, "resize_inode and meta_bg enabled "
				   "simultaneously");
			return -EINVAL;
		}
		if (n_desc_blocks > o_desc_blocks +
		    le16_to_cpu(es->s_reserved_gdt_blocks)) {
			n_blocks_count_retry = n_blocks_count;
			n_desc_blocks = o_desc_blocks +
				le16_to_cpu(es->s_reserved_gdt_blocks);
			n_group = n_desc_blocks * EXT4_DESC_PER_BLOCK(sb);
			n_blocks_count = n_group * EXT4_BLOCKS_PER_GROUP(sb);
			n_group--; /* set to last group number */
		}

		if (!resize_inode)
			resize_inode = ext4_iget(sb, EXT4_RESIZE_INO);
		if (IS_ERR(resize_inode)) {
			ext4_warning(sb, "Error opening resize inode");
			return PTR_ERR(resize_inode);
		}
	}

	if ((!resize_inode && !meta_bg) || n_blocks_count == o_blocks_count) {
		err = ext4_convert_meta_bg(sb, resize_inode);
		if (err)
			goto out;
		if (resize_inode) {
			iput(resize_inode);
			resize_inode = NULL;
		}
		if (n_blocks_count_retry) {
			n_blocks_count = n_blocks_count_retry;
			n_blocks_count_retry = 0;
			goto retry;
		}
	}

	/* extend the last group */
	if (n_group == o_group)
		add = n_blocks_count - o_blocks_count;
	else
		add = EXT4_BLOCKS_PER_GROUP(sb) - (offset + 1);
	if (add > 0) {
		err = ext4_group_extend_no_check(sb, o_blocks_count, add);
		if (err)
			goto out;
	}

	if (ext4_blocks_count(es) == n_blocks_count)
		goto out;

	err = ext4_alloc_flex_bg_array(sb, n_group + 1);
	if (err)
		return err;

	err = ext4_mb_alloc_groupinfo(sb, n_group + 1);
	if (err)
		goto out;

	flex_gd = alloc_flex_gd(flexbg_size);
	if (flex_gd == NULL) {
		err = -ENOMEM;
		goto out;
	}

	/* Add flex groups. Note that a regular group is a
	 * flex group with 1 group.
	 */
	while (ext4_setup_next_flex_gd(sb, flex_gd, n_blocks_count,
					      flexbg_size)) {
		if (jiffies - last_update_time > HZ * 10) {
			if (last_update_time)
				ext4_msg(sb, KERN_INFO,
					 "resized to %llu blocks",
					 ext4_blocks_count(es));
			last_update_time = jiffies;
		}
		if (ext4_alloc_group_tables(sb, flex_gd, flexbg_size) != 0)
			break;
		err = ext4_flex_group_add(sb, resize_inode, flex_gd);
		if (unlikely(err))
			break;
	}

	if (!err && n_blocks_count_retry) {
		n_blocks_count = n_blocks_count_retry;
		n_blocks_count_retry = 0;
		free_flex_gd(flex_gd);
		flex_gd = NULL;
		goto retry;
	}

out:
	if (flex_gd)
		free_flex_gd(flex_gd);
	if (resize_inode != NULL)
		iput(resize_inode);
	ext4_msg(sb, KERN_INFO, "resized filesystem to %llu", n_blocks_count);
	return err;
}<|MERGE_RESOLUTION|>--- conflicted
+++ resolved
@@ -1049,9 +1049,6 @@
 		goto exit_err;
 	}
 
-<<<<<<< HEAD
-	while ((group = ext4_list_backups(sb, &three, &five, &seven)) < last) {
-=======
 	if (meta_bg == 0) {
 		group = ext4_list_backups(sb, &three, &five, &seven);
 		last = sbi->s_groups_count;
@@ -1061,7 +1058,6 @@
 	}
 
 	while (group < sbi->s_groups_count) {
->>>>>>> 35681f62
 		struct buffer_head *bh;
 		ext4_fsblk_t backup_block;
 
