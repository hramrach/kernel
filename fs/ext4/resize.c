/*
 *  linux/fs/ext4/resize.c
 *
 * Support for resizing an ext4 filesystem while it is mounted.
 *
 * Copyright (C) 2001, 2002 Andreas Dilger <adilger@clusterfs.com>
 *
 * This could probably be made into a module, because it is not often in use.
 */


#define EXT4FS_DEBUG

#include <linux/errno.h>
#include <linux/slab.h>

#include "ext4_jbd2.h"

int ext4_resize_begin(struct super_block *sb)
{
	int ret = 0;

	if (!capable(CAP_SYS_RESOURCE))
		return -EPERM;

	/*
	 * We are not allowed to do online-resizing on a filesystem mounted
	 * with error, because it can destroy the filesystem easily.
	 */
	if (EXT4_SB(sb)->s_mount_state & EXT4_ERROR_FS) {
		ext4_warning(sb, "There are errors in the filesystem, "
			     "so online resizing is not allowed\n");
		return -EPERM;
	}

	if (test_and_set_bit_lock(EXT4_RESIZING, &EXT4_SB(sb)->s_resize_flags))
		ret = -EBUSY;

	return ret;
}

void ext4_resize_end(struct super_block *sb)
{
	clear_bit_unlock(EXT4_RESIZING, &EXT4_SB(sb)->s_resize_flags);
	smp_mb__after_clear_bit();
}

static ext4_group_t ext4_meta_bg_first_group(struct super_block *sb,
					     ext4_group_t group) {
	return (group >> EXT4_DESC_PER_BLOCK_BITS(sb)) <<
	       EXT4_DESC_PER_BLOCK_BITS(sb);
}

static ext4_fsblk_t ext4_meta_bg_first_block_no(struct super_block *sb,
					     ext4_group_t group) {
	group = ext4_meta_bg_first_group(sb, group);
	return ext4_group_first_block_no(sb, group);
}

static ext4_grpblk_t ext4_group_overhead_blocks(struct super_block *sb,
						ext4_group_t group) {
	ext4_grpblk_t overhead;
	overhead = ext4_bg_num_gdb(sb, group);
	if (ext4_bg_has_super(sb, group))
		overhead += 1 +
			  le16_to_cpu(EXT4_SB(sb)->s_es->s_reserved_gdt_blocks);
	return overhead;
}

#define outside(b, first, last)	((b) < (first) || (b) >= (last))
#define inside(b, first, last)	((b) >= (first) && (b) < (last))

static int verify_group_input(struct super_block *sb,
			      struct ext4_new_group_data *input)
{
	struct ext4_sb_info *sbi = EXT4_SB(sb);
	struct ext4_super_block *es = sbi->s_es;
	ext4_fsblk_t start = ext4_blocks_count(es);
	ext4_fsblk_t end = start + input->blocks_count;
	ext4_group_t group = input->group;
	ext4_fsblk_t itend = input->inode_table + sbi->s_itb_per_group;
	unsigned overhead = ext4_group_overhead_blocks(sb, group);
	ext4_fsblk_t metaend = start + overhead;
	struct buffer_head *bh = NULL;
	ext4_grpblk_t free_blocks_count, offset;
	int err = -EINVAL;

	input->free_blocks_count = free_blocks_count =
		input->blocks_count - 2 - overhead - sbi->s_itb_per_group;

	if (test_opt(sb, DEBUG))
		printk(KERN_DEBUG "EXT4-fs: adding %s group %u: %u blocks "
		       "(%d free, %u reserved)\n",
		       ext4_bg_has_super(sb, input->group) ? "normal" :
		       "no-super", input->group, input->blocks_count,
		       free_blocks_count, input->reserved_blocks);

	ext4_get_group_no_and_offset(sb, start, NULL, &offset);
	if (group != sbi->s_groups_count)
		ext4_warning(sb, "Cannot add at group %u (only %u groups)",
			     input->group, sbi->s_groups_count);
	else if (offset != 0)
			ext4_warning(sb, "Last group not full");
	else if (input->reserved_blocks > input->blocks_count / 5)
		ext4_warning(sb, "Reserved blocks too high (%u)",
			     input->reserved_blocks);
	else if (free_blocks_count < 0)
		ext4_warning(sb, "Bad blocks count %u",
			     input->blocks_count);
	else if (!(bh = sb_bread(sb, end - 1)))
		ext4_warning(sb, "Cannot read last block (%llu)",
			     end - 1);
	else if (outside(input->block_bitmap, start, end))
		ext4_warning(sb, "Block bitmap not in group (block %llu)",
			     (unsigned long long)input->block_bitmap);
	else if (outside(input->inode_bitmap, start, end))
		ext4_warning(sb, "Inode bitmap not in group (block %llu)",
			     (unsigned long long)input->inode_bitmap);
	else if (outside(input->inode_table, start, end) ||
		 outside(itend - 1, start, end))
		ext4_warning(sb, "Inode table not in group (blocks %llu-%llu)",
			     (unsigned long long)input->inode_table, itend - 1);
	else if (input->inode_bitmap == input->block_bitmap)
		ext4_warning(sb, "Block bitmap same as inode bitmap (%llu)",
			     (unsigned long long)input->block_bitmap);
	else if (inside(input->block_bitmap, input->inode_table, itend))
		ext4_warning(sb, "Block bitmap (%llu) in inode table "
			     "(%llu-%llu)",
			     (unsigned long long)input->block_bitmap,
			     (unsigned long long)input->inode_table, itend - 1);
	else if (inside(input->inode_bitmap, input->inode_table, itend))
		ext4_warning(sb, "Inode bitmap (%llu) in inode table "
			     "(%llu-%llu)",
			     (unsigned long long)input->inode_bitmap,
			     (unsigned long long)input->inode_table, itend - 1);
	else if (inside(input->block_bitmap, start, metaend))
		ext4_warning(sb, "Block bitmap (%llu) in GDT table (%llu-%llu)",
			     (unsigned long long)input->block_bitmap,
			     start, metaend - 1);
	else if (inside(input->inode_bitmap, start, metaend))
		ext4_warning(sb, "Inode bitmap (%llu) in GDT table (%llu-%llu)",
			     (unsigned long long)input->inode_bitmap,
			     start, metaend - 1);
	else if (inside(input->inode_table, start, metaend) ||
		 inside(itend - 1, start, metaend))
		ext4_warning(sb, "Inode table (%llu-%llu) overlaps GDT table "
			     "(%llu-%llu)",
			     (unsigned long long)input->inode_table,
			     itend - 1, start, metaend - 1);
	else
		err = 0;
	brelse(bh);

	return err;
}

/*
 * ext4_new_flex_group_data is used by 64bit-resize interface to add a flex
 * group each time.
 */
struct ext4_new_flex_group_data {
	struct ext4_new_group_data *groups;	/* new_group_data for groups
						   in the flex group */
	__u16 *bg_flags;			/* block group flags of groups
						   in @groups */
	ext4_group_t count;			/* number of groups in @groups
						 */
};

/*
 * alloc_flex_gd() allocates a ext4_new_flex_group_data with size of
 * @flexbg_size.
 *
 * Returns NULL on failure otherwise address of the allocated structure.
 */
static struct ext4_new_flex_group_data *alloc_flex_gd(unsigned long flexbg_size)
{
	struct ext4_new_flex_group_data *flex_gd;

	flex_gd = kmalloc(sizeof(*flex_gd), GFP_NOFS);
	if (flex_gd == NULL)
		goto out3;

	if (flexbg_size >= UINT_MAX / sizeof(struct ext4_new_flex_group_data))
		goto out2;
	flex_gd->count = flexbg_size;

	flex_gd->groups = kmalloc(sizeof(struct ext4_new_group_data) *
				  flexbg_size, GFP_NOFS);
	if (flex_gd->groups == NULL)
		goto out2;

	flex_gd->bg_flags = kmalloc(flexbg_size * sizeof(__u16), GFP_NOFS);
	if (flex_gd->bg_flags == NULL)
		goto out1;

	return flex_gd;

out1:
	kfree(flex_gd->groups);
out2:
	kfree(flex_gd);
out3:
	return NULL;
}

static void free_flex_gd(struct ext4_new_flex_group_data *flex_gd)
{
	kfree(flex_gd->bg_flags);
	kfree(flex_gd->groups);
	kfree(flex_gd);
}

/*
 * ext4_alloc_group_tables() allocates block bitmaps, inode bitmaps
 * and inode tables for a flex group.
 *
 * This function is used by 64bit-resize.  Note that this function allocates
 * group tables from the 1st group of groups contained by @flexgd, which may
 * be a partial of a flex group.
 *
 * @sb: super block of fs to which the groups belongs
 *
 * Returns 0 on a successful allocation of the metadata blocks in the
 * block group.
 */
static int ext4_alloc_group_tables(struct super_block *sb,
				struct ext4_new_flex_group_data *flex_gd,
				int flexbg_size)
{
	struct ext4_new_group_data *group_data = flex_gd->groups;
	ext4_fsblk_t start_blk;
	ext4_fsblk_t last_blk;
	ext4_group_t src_group;
	ext4_group_t bb_index = 0;
	ext4_group_t ib_index = 0;
	ext4_group_t it_index = 0;
	ext4_group_t group;
	ext4_group_t last_group;
	unsigned overhead;

	BUG_ON(flex_gd->count == 0 || group_data == NULL);

	src_group = group_data[0].group;
	last_group  = src_group + flex_gd->count - 1;

	BUG_ON((flexbg_size > 1) && ((src_group & ~(flexbg_size - 1)) !=
	       (last_group & ~(flexbg_size - 1))));
next_group:
	group = group_data[0].group;
	if (src_group >= group_data[0].group + flex_gd->count)
		return -ENOSPC;
	start_blk = ext4_group_first_block_no(sb, src_group);
	last_blk = start_blk + group_data[src_group - group].blocks_count;

	overhead = ext4_group_overhead_blocks(sb, src_group);

	start_blk += overhead;

	/* We collect contiguous blocks as much as possible. */
	src_group++;
	for (; src_group <= last_group; src_group++) {
		overhead = ext4_group_overhead_blocks(sb, src_group);
		if (overhead != 0)
			last_blk += group_data[src_group - group].blocks_count;
		else
			break;
	}

	/* Allocate block bitmaps */
	for (; bb_index < flex_gd->count; bb_index++) {
		if (start_blk >= last_blk)
			goto next_group;
		group_data[bb_index].block_bitmap = start_blk++;
		ext4_get_group_no_and_offset(sb, start_blk - 1, &group, NULL);
		group -= group_data[0].group;
		group_data[group].free_blocks_count--;
		if (flexbg_size > 1)
			flex_gd->bg_flags[group] &= ~EXT4_BG_BLOCK_UNINIT;
	}

	/* Allocate inode bitmaps */
	for (; ib_index < flex_gd->count; ib_index++) {
		if (start_blk >= last_blk)
			goto next_group;
		group_data[ib_index].inode_bitmap = start_blk++;
		ext4_get_group_no_and_offset(sb, start_blk - 1, &group, NULL);
		group -= group_data[0].group;
		group_data[group].free_blocks_count--;
		if (flexbg_size > 1)
			flex_gd->bg_flags[group] &= ~EXT4_BG_BLOCK_UNINIT;
	}

	/* Allocate inode tables */
	for (; it_index < flex_gd->count; it_index++) {
		if (start_blk + EXT4_SB(sb)->s_itb_per_group > last_blk)
			goto next_group;
		group_data[it_index].inode_table = start_blk;
		ext4_get_group_no_and_offset(sb, start_blk, &group, NULL);
		group -= group_data[0].group;
		group_data[group].free_blocks_count -=
					EXT4_SB(sb)->s_itb_per_group;
		if (flexbg_size > 1)
			flex_gd->bg_flags[group] &= ~EXT4_BG_BLOCK_UNINIT;

		start_blk += EXT4_SB(sb)->s_itb_per_group;
	}

	if (test_opt(sb, DEBUG)) {
		int i;
		group = group_data[0].group;

		printk(KERN_DEBUG "EXT4-fs: adding a flex group with "
		       "%d groups, flexbg size is %d:\n", flex_gd->count,
		       flexbg_size);

		for (i = 0; i < flex_gd->count; i++) {
			printk(KERN_DEBUG "adding %s group %u: %u "
			       "blocks (%d free)\n",
			       ext4_bg_has_super(sb, group + i) ? "normal" :
			       "no-super", group + i,
			       group_data[i].blocks_count,
			       group_data[i].free_blocks_count);
		}
	}
	return 0;
}

static struct buffer_head *bclean(handle_t *handle, struct super_block *sb,
				  ext4_fsblk_t blk)
{
	struct buffer_head *bh;
	int err;

	bh = sb_getblk(sb, blk);
<<<<<<< HEAD
	if (!bh)
=======
	if (unlikely(!bh))
>>>>>>> f6161aa1
		return ERR_PTR(-ENOMEM);
	if ((err = ext4_journal_get_write_access(handle, bh))) {
		brelse(bh);
		bh = ERR_PTR(err);
	} else {
		memset(bh->b_data, 0, sb->s_blocksize);
		set_buffer_uptodate(bh);
	}

	return bh;
}

/*
 * If we have fewer than thresh credits, extend by EXT4_MAX_TRANS_DATA.
 * If that fails, restart the transaction & regain write access for the
 * buffer head which is used for block_bitmap modifications.
 */
static int extend_or_restart_transaction(handle_t *handle, int thresh)
{
	int err;

	if (ext4_handle_has_enough_credits(handle, thresh))
		return 0;

	err = ext4_journal_extend(handle, EXT4_MAX_TRANS_DATA);
	if (err < 0)
		return err;
	if (err) {
		err = ext4_journal_restart(handle, EXT4_MAX_TRANS_DATA);
		if (err)
			return err;
	}

	return 0;
}

/*
 * set_flexbg_block_bitmap() mark @count blocks starting from @block used.
 *
 * Helper function for ext4_setup_new_group_blocks() which set .
 *
 * @sb: super block
 * @handle: journal handle
 * @flex_gd: flex group data
 */
static int set_flexbg_block_bitmap(struct super_block *sb, handle_t *handle,
			struct ext4_new_flex_group_data *flex_gd,
			ext4_fsblk_t block, ext4_group_t count)
{
	ext4_group_t count2;

	ext4_debug("mark blocks [%llu/%u] used\n", block, count);
	for (count2 = count; count > 0; count -= count2, block += count2) {
		ext4_fsblk_t start;
		struct buffer_head *bh;
		ext4_group_t group;
		int err;

		ext4_get_group_no_and_offset(sb, block, &group, NULL);
		start = ext4_group_first_block_no(sb, group);
		group -= flex_gd->groups[0].group;

		count2 = sb->s_blocksize * 8 - (block - start);
		if (count2 > count)
			count2 = count;

		if (flex_gd->bg_flags[group] & EXT4_BG_BLOCK_UNINIT) {
			BUG_ON(flex_gd->count > 1);
			continue;
		}

		err = extend_or_restart_transaction(handle, 1);
		if (err)
			return err;

		bh = sb_getblk(sb, flex_gd->groups[group].block_bitmap);
<<<<<<< HEAD
		if (!bh)
=======
		if (unlikely(!bh))
>>>>>>> f6161aa1
			return -ENOMEM;

		err = ext4_journal_get_write_access(handle, bh);
		if (err)
			return err;
		ext4_debug("mark block bitmap %#04llx (+%llu/%u)\n", block,
			   block - start, count2);
		ext4_set_bits(bh->b_data, block - start, count2);

		err = ext4_handle_dirty_metadata(handle, NULL, bh);
		if (unlikely(err))
			return err;
		brelse(bh);
	}

	return 0;
}

/*
 * Set up the block and inode bitmaps, and the inode table for the new groups.
 * This doesn't need to be part of the main transaction, since we are only
 * changing blocks outside the actual filesystem.  We still do journaling to
 * ensure the recovery is correct in case of a failure just after resize.
 * If any part of this fails, we simply abort the resize.
 *
 * setup_new_flex_group_blocks handles a flex group as follow:
 *  1. copy super block and GDT, and initialize group tables if necessary.
 *     In this step, we only set bits in blocks bitmaps for blocks taken by
 *     super block and GDT.
 *  2. allocate group tables in block bitmaps, that is, set bits in block
 *     bitmap for blocks taken by group tables.
 */
static int setup_new_flex_group_blocks(struct super_block *sb,
				struct ext4_new_flex_group_data *flex_gd)
{
	int group_table_count[] = {1, 1, EXT4_SB(sb)->s_itb_per_group};
	ext4_fsblk_t start;
	ext4_fsblk_t block;
	struct ext4_sb_info *sbi = EXT4_SB(sb);
	struct ext4_super_block *es = sbi->s_es;
	struct ext4_new_group_data *group_data = flex_gd->groups;
	__u16 *bg_flags = flex_gd->bg_flags;
	handle_t *handle;
	ext4_group_t group, count;
	struct buffer_head *bh = NULL;
	int reserved_gdb, i, j, err = 0, err2;
	int meta_bg;

	BUG_ON(!flex_gd->count || !group_data ||
	       group_data[0].group != sbi->s_groups_count);

	reserved_gdb = le16_to_cpu(es->s_reserved_gdt_blocks);
	meta_bg = EXT4_HAS_INCOMPAT_FEATURE(sb, EXT4_FEATURE_INCOMPAT_META_BG);

	/* This transaction may be extended/restarted along the way */
	handle = ext4_journal_start_sb(sb, EXT4_HT_RESIZE, EXT4_MAX_TRANS_DATA);
	if (IS_ERR(handle))
		return PTR_ERR(handle);

	group = group_data[0].group;
	for (i = 0; i < flex_gd->count; i++, group++) {
		unsigned long gdblocks;
		ext4_grpblk_t overhead;

		gdblocks = ext4_bg_num_gdb(sb, group);
		start = ext4_group_first_block_no(sb, group);

		if (meta_bg == 0 && !ext4_bg_has_super(sb, group))
			goto handle_itb;

		if (meta_bg == 1) {
			ext4_group_t first_group;
			first_group = ext4_meta_bg_first_group(sb, group);
			if (first_group != group + 1 &&
			    first_group != group + EXT4_DESC_PER_BLOCK(sb) - 1)
				goto handle_itb;
		}

		block = start + ext4_bg_has_super(sb, group);
		/* Copy all of the GDT blocks into the backup in this group */
		for (j = 0; j < gdblocks; j++, block++) {
			struct buffer_head *gdb;

			ext4_debug("update backup group %#04llx\n", block);
			err = extend_or_restart_transaction(handle, 1);
			if (err)
				goto out;

			gdb = sb_getblk(sb, block);
<<<<<<< HEAD
			if (!gdb) {
=======
			if (unlikely(!gdb)) {
>>>>>>> f6161aa1
				err = -ENOMEM;
				goto out;
			}

			err = ext4_journal_get_write_access(handle, gdb);
			if (err) {
				brelse(gdb);
				goto out;
			}
			memcpy(gdb->b_data, sbi->s_group_desc[j]->b_data,
			       gdb->b_size);
			set_buffer_uptodate(gdb);

			err = ext4_handle_dirty_metadata(handle, NULL, gdb);
			if (unlikely(err)) {
				brelse(gdb);
				goto out;
			}
			brelse(gdb);
		}

		/* Zero out all of the reserved backup group descriptor
		 * table blocks
		 */
		if (ext4_bg_has_super(sb, group)) {
			err = sb_issue_zeroout(sb, gdblocks + start + 1,
					reserved_gdb, GFP_NOFS);
			if (err)
				goto out;
		}

handle_itb:
		/* Initialize group tables of the grop @group */
		if (!(bg_flags[i] & EXT4_BG_INODE_ZEROED))
			goto handle_bb;

		/* Zero out all of the inode table blocks */
		block = group_data[i].inode_table;
		ext4_debug("clear inode table blocks %#04llx -> %#04lx\n",
			   block, sbi->s_itb_per_group);
		err = sb_issue_zeroout(sb, block, sbi->s_itb_per_group,
				       GFP_NOFS);
		if (err)
			goto out;

handle_bb:
		if (bg_flags[i] & EXT4_BG_BLOCK_UNINIT)
			goto handle_ib;

		/* Initialize block bitmap of the @group */
		block = group_data[i].block_bitmap;
		err = extend_or_restart_transaction(handle, 1);
		if (err)
			goto out;

		bh = bclean(handle, sb, block);
		if (IS_ERR(bh)) {
			err = PTR_ERR(bh);
			goto out;
		}
		overhead = ext4_group_overhead_blocks(sb, group);
		if (overhead != 0) {
			ext4_debug("mark backup superblock %#04llx (+0)\n",
				   start);
			ext4_set_bits(bh->b_data, 0, overhead);
		}
		ext4_mark_bitmap_end(group_data[i].blocks_count,
				     sb->s_blocksize * 8, bh->b_data);
		err = ext4_handle_dirty_metadata(handle, NULL, bh);
		if (err)
			goto out;
		brelse(bh);

handle_ib:
		if (bg_flags[i] & EXT4_BG_INODE_UNINIT)
			continue;

		/* Initialize inode bitmap of the @group */
		block = group_data[i].inode_bitmap;
		err = extend_or_restart_transaction(handle, 1);
		if (err)
			goto out;
		/* Mark unused entries in inode bitmap used */
		bh = bclean(handle, sb, block);
		if (IS_ERR(bh)) {
			err = PTR_ERR(bh);
			goto out;
		}

		ext4_mark_bitmap_end(EXT4_INODES_PER_GROUP(sb),
				     sb->s_blocksize * 8, bh->b_data);
		err = ext4_handle_dirty_metadata(handle, NULL, bh);
		if (err)
			goto out;
		brelse(bh);
	}
	bh = NULL;

	/* Mark group tables in block bitmap */
	for (j = 0; j < GROUP_TABLE_COUNT; j++) {
		count = group_table_count[j];
		start = (&group_data[0].block_bitmap)[j];
		block = start;
		for (i = 1; i < flex_gd->count; i++) {
			block += group_table_count[j];
			if (block == (&group_data[i].block_bitmap)[j]) {
				count += group_table_count[j];
				continue;
			}
			err = set_flexbg_block_bitmap(sb, handle,
						flex_gd, start, count);
			if (err)
				goto out;
			count = group_table_count[j];
			start = group_data[i].block_bitmap;
			block = start;
		}

		if (count) {
			err = set_flexbg_block_bitmap(sb, handle,
						flex_gd, start, count);
			if (err)
				goto out;
		}
	}

out:
	brelse(bh);
	err2 = ext4_journal_stop(handle);
	if (err2 && !err)
		err = err2;

	return err;
}

/*
 * Iterate through the groups which hold BACKUP superblock/GDT copies in an
 * ext4 filesystem.  The counters should be initialized to 1, 5, and 7 before
 * calling this for the first time.  In a sparse filesystem it will be the
 * sequence of powers of 3, 5, and 7: 1, 3, 5, 7, 9, 25, 27, 49, 81, ...
 * For a non-sparse filesystem it will be every group: 1, 2, 3, 4, ...
 */
static unsigned ext4_list_backups(struct super_block *sb, unsigned *three,
				  unsigned *five, unsigned *seven)
{
	unsigned *min = three;
	int mult = 3;
	unsigned ret;

	if (!EXT4_HAS_RO_COMPAT_FEATURE(sb,
					EXT4_FEATURE_RO_COMPAT_SPARSE_SUPER)) {
		ret = *min;
		*min += 1;
		return ret;
	}

	if (*five < *min) {
		min = five;
		mult = 5;
	}
	if (*seven < *min) {
		min = seven;
		mult = 7;
	}

	ret = *min;
	*min *= mult;

	return ret;
}

/*
 * Check that all of the backup GDT blocks are held in the primary GDT block.
 * It is assumed that they are stored in group order.  Returns the number of
 * groups in current filesystem that have BACKUPS, or -ve error code.
 */
static int verify_reserved_gdb(struct super_block *sb,
			       ext4_group_t end,
			       struct buffer_head *primary)
{
	const ext4_fsblk_t blk = primary->b_blocknr;
	unsigned three = 1;
	unsigned five = 5;
	unsigned seven = 7;
	unsigned grp;
	__le32 *p = (__le32 *)primary->b_data;
	int gdbackups = 0;

	while ((grp = ext4_list_backups(sb, &three, &five, &seven)) < end) {
		if (le32_to_cpu(*p++) !=
		    grp * EXT4_BLOCKS_PER_GROUP(sb) + blk){
			ext4_warning(sb, "reserved GDT %llu"
				     " missing grp %d (%llu)",
				     blk, grp,
				     grp *
				     (ext4_fsblk_t)EXT4_BLOCKS_PER_GROUP(sb) +
				     blk);
			return -EINVAL;
		}
		if (++gdbackups > EXT4_ADDR_PER_BLOCK(sb))
			return -EFBIG;
	}

	return gdbackups;
}

/*
 * Called when we need to bring a reserved group descriptor table block into
 * use from the resize inode.  The primary copy of the new GDT block currently
 * is an indirect block (under the double indirect block in the resize inode).
 * The new backup GDT blocks will be stored as leaf blocks in this indirect
 * block, in group order.  Even though we know all the block numbers we need,
 * we check to ensure that the resize inode has actually reserved these blocks.
 *
 * Don't need to update the block bitmaps because the blocks are still in use.
 *
 * We get all of the error cases out of the way, so that we are sure to not
 * fail once we start modifying the data on disk, because JBD has no rollback.
 */
static int add_new_gdb(handle_t *handle, struct inode *inode,
		       ext4_group_t group)
{
	struct super_block *sb = inode->i_sb;
	struct ext4_super_block *es = EXT4_SB(sb)->s_es;
	unsigned long gdb_num = group / EXT4_DESC_PER_BLOCK(sb);
	ext4_fsblk_t gdblock = EXT4_SB(sb)->s_sbh->b_blocknr + 1 + gdb_num;
	struct buffer_head **o_group_desc, **n_group_desc;
	struct buffer_head *dind;
	struct buffer_head *gdb_bh;
	int gdbackups;
	struct ext4_iloc iloc;
	__le32 *data;
	int err;

	if (test_opt(sb, DEBUG))
		printk(KERN_DEBUG
		       "EXT4-fs: ext4_add_new_gdb: adding group block %lu\n",
		       gdb_num);

	/*
	 * If we are not using the primary superblock/GDT copy don't resize,
         * because the user tools have no way of handling this.  Probably a
         * bad time to do it anyways.
         */
	if (EXT4_SB(sb)->s_sbh->b_blocknr !=
	    le32_to_cpu(EXT4_SB(sb)->s_es->s_first_data_block)) {
		ext4_warning(sb, "won't resize using backup superblock at %llu",
			(unsigned long long)EXT4_SB(sb)->s_sbh->b_blocknr);
		return -EPERM;
	}

	gdb_bh = sb_bread(sb, gdblock);
	if (!gdb_bh)
		return -EIO;

	gdbackups = verify_reserved_gdb(sb, group, gdb_bh);
	if (gdbackups < 0) {
		err = gdbackups;
		goto exit_bh;
	}

	data = EXT4_I(inode)->i_data + EXT4_DIND_BLOCK;
	dind = sb_bread(sb, le32_to_cpu(*data));
	if (!dind) {
		err = -EIO;
		goto exit_bh;
	}

	data = (__le32 *)dind->b_data;
	if (le32_to_cpu(data[gdb_num % EXT4_ADDR_PER_BLOCK(sb)]) != gdblock) {
		ext4_warning(sb, "new group %u GDT block %llu not reserved",
			     group, gdblock);
		err = -EINVAL;
		goto exit_dind;
	}

	err = ext4_journal_get_write_access(handle, EXT4_SB(sb)->s_sbh);
	if (unlikely(err))
		goto exit_dind;

	err = ext4_journal_get_write_access(handle, gdb_bh);
	if (unlikely(err))
		goto exit_dind;

	err = ext4_journal_get_write_access(handle, dind);
	if (unlikely(err))
		ext4_std_error(sb, err);

	/* ext4_reserve_inode_write() gets a reference on the iloc */
	err = ext4_reserve_inode_write(handle, inode, &iloc);
	if (unlikely(err))
		goto exit_dind;

	n_group_desc = ext4_kvmalloc((gdb_num + 1) *
				     sizeof(struct buffer_head *),
				     GFP_NOFS);
	if (!n_group_desc) {
		err = -ENOMEM;
		ext4_warning(sb, "not enough memory for %lu groups",
			     gdb_num + 1);
		goto exit_inode;
	}

	/*
	 * Finally, we have all of the possible failures behind us...
	 *
	 * Remove new GDT block from inode double-indirect block and clear out
	 * the new GDT block for use (which also "frees" the backup GDT blocks
	 * from the reserved inode).  We don't need to change the bitmaps for
	 * these blocks, because they are marked as in-use from being in the
	 * reserved inode, and will become GDT blocks (primary and backup).
	 */
	data[gdb_num % EXT4_ADDR_PER_BLOCK(sb)] = 0;
	err = ext4_handle_dirty_metadata(handle, NULL, dind);
	if (unlikely(err)) {
		ext4_std_error(sb, err);
		goto exit_inode;
	}
	inode->i_blocks -= (gdbackups + 1) * sb->s_blocksize >> 9;
	ext4_mark_iloc_dirty(handle, inode, &iloc);
	memset(gdb_bh->b_data, 0, sb->s_blocksize);
	err = ext4_handle_dirty_metadata(handle, NULL, gdb_bh);
	if (unlikely(err)) {
		ext4_std_error(sb, err);
		goto exit_inode;
	}
	brelse(dind);

	o_group_desc = EXT4_SB(sb)->s_group_desc;
	memcpy(n_group_desc, o_group_desc,
	       EXT4_SB(sb)->s_gdb_count * sizeof(struct buffer_head *));
	n_group_desc[gdb_num] = gdb_bh;
	EXT4_SB(sb)->s_group_desc = n_group_desc;
	EXT4_SB(sb)->s_gdb_count++;
	ext4_kvfree(o_group_desc);

	le16_add_cpu(&es->s_reserved_gdt_blocks, -1);
	err = ext4_handle_dirty_super(handle, sb);
	if (err)
		ext4_std_error(sb, err);

	return err;

exit_inode:
	ext4_kvfree(n_group_desc);
	brelse(iloc.bh);
exit_dind:
	brelse(dind);
exit_bh:
	brelse(gdb_bh);

	ext4_debug("leaving with error %d\n", err);
	return err;
}

/*
 * add_new_gdb_meta_bg is the sister of add_new_gdb.
 */
static int add_new_gdb_meta_bg(struct super_block *sb,
			       handle_t *handle, ext4_group_t group) {
	ext4_fsblk_t gdblock;
	struct buffer_head *gdb_bh;
	struct buffer_head **o_group_desc, **n_group_desc;
	unsigned long gdb_num = group / EXT4_DESC_PER_BLOCK(sb);
	int err;

	gdblock = ext4_meta_bg_first_block_no(sb, group) +
		   ext4_bg_has_super(sb, group);
	gdb_bh = sb_bread(sb, gdblock);
	if (!gdb_bh)
		return -EIO;
	n_group_desc = ext4_kvmalloc((gdb_num + 1) *
				     sizeof(struct buffer_head *),
				     GFP_NOFS);
	if (!n_group_desc) {
		err = -ENOMEM;
		ext4_warning(sb, "not enough memory for %lu groups",
			     gdb_num + 1);
		return err;
	}

	o_group_desc = EXT4_SB(sb)->s_group_desc;
	memcpy(n_group_desc, o_group_desc,
	       EXT4_SB(sb)->s_gdb_count * sizeof(struct buffer_head *));
	n_group_desc[gdb_num] = gdb_bh;
	EXT4_SB(sb)->s_group_desc = n_group_desc;
	EXT4_SB(sb)->s_gdb_count++;
	ext4_kvfree(o_group_desc);
	err = ext4_journal_get_write_access(handle, gdb_bh);
	if (unlikely(err))
		brelse(gdb_bh);
	return err;
}

/*
 * Called when we are adding a new group which has a backup copy of each of
 * the GDT blocks (i.e. sparse group) and there are reserved GDT blocks.
 * We need to add these reserved backup GDT blocks to the resize inode, so
 * that they are kept for future resizing and not allocated to files.
 *
 * Each reserved backup GDT block will go into a different indirect block.
 * The indirect blocks are actually the primary reserved GDT blocks,
 * so we know in advance what their block numbers are.  We only get the
 * double-indirect block to verify it is pointing to the primary reserved
 * GDT blocks so we don't overwrite a data block by accident.  The reserved
 * backup GDT blocks are stored in their reserved primary GDT block.
 */
static int reserve_backup_gdb(handle_t *handle, struct inode *inode,
			      ext4_group_t group)
{
	struct super_block *sb = inode->i_sb;
	int reserved_gdb =le16_to_cpu(EXT4_SB(sb)->s_es->s_reserved_gdt_blocks);
	struct buffer_head **primary;
	struct buffer_head *dind;
	struct ext4_iloc iloc;
	ext4_fsblk_t blk;
	__le32 *data, *end;
	int gdbackups = 0;
	int res, i;
	int err;

	primary = kmalloc(reserved_gdb * sizeof(*primary), GFP_NOFS);
	if (!primary)
		return -ENOMEM;

	data = EXT4_I(inode)->i_data + EXT4_DIND_BLOCK;
	dind = sb_bread(sb, le32_to_cpu(*data));
	if (!dind) {
		err = -EIO;
		goto exit_free;
	}

	blk = EXT4_SB(sb)->s_sbh->b_blocknr + 1 + EXT4_SB(sb)->s_gdb_count;
	data = (__le32 *)dind->b_data + (EXT4_SB(sb)->s_gdb_count %
					 EXT4_ADDR_PER_BLOCK(sb));
	end = (__le32 *)dind->b_data + EXT4_ADDR_PER_BLOCK(sb);

	/* Get each reserved primary GDT block and verify it holds backups */
	for (res = 0; res < reserved_gdb; res++, blk++) {
		if (le32_to_cpu(*data) != blk) {
			ext4_warning(sb, "reserved block %llu"
				     " not at offset %ld",
				     blk,
				     (long)(data - (__le32 *)dind->b_data));
			err = -EINVAL;
			goto exit_bh;
		}
		primary[res] = sb_bread(sb, blk);
		if (!primary[res]) {
			err = -EIO;
			goto exit_bh;
		}
		gdbackups = verify_reserved_gdb(sb, group, primary[res]);
		if (gdbackups < 0) {
			brelse(primary[res]);
			err = gdbackups;
			goto exit_bh;
		}
		if (++data >= end)
			data = (__le32 *)dind->b_data;
	}

	for (i = 0; i < reserved_gdb; i++) {
		if ((err = ext4_journal_get_write_access(handle, primary[i])))
			goto exit_bh;
	}

	if ((err = ext4_reserve_inode_write(handle, inode, &iloc)))
		goto exit_bh;

	/*
	 * Finally we can add each of the reserved backup GDT blocks from
	 * the new group to its reserved primary GDT block.
	 */
	blk = group * EXT4_BLOCKS_PER_GROUP(sb);
	for (i = 0; i < reserved_gdb; i++) {
		int err2;
		data = (__le32 *)primary[i]->b_data;
		/* printk("reserving backup %lu[%u] = %lu\n",
		       primary[i]->b_blocknr, gdbackups,
		       blk + primary[i]->b_blocknr); */
		data[gdbackups] = cpu_to_le32(blk + primary[i]->b_blocknr);
		err2 = ext4_handle_dirty_metadata(handle, NULL, primary[i]);
		if (!err)
			err = err2;
	}
	inode->i_blocks += reserved_gdb * sb->s_blocksize >> 9;
	ext4_mark_iloc_dirty(handle, inode, &iloc);

exit_bh:
	while (--res >= 0)
		brelse(primary[res]);
	brelse(dind);

exit_free:
	kfree(primary);

	return err;
}

/*
 * Update the backup copies of the ext4 metadata.  These don't need to be part
 * of the main resize transaction, because e2fsck will re-write them if there
 * is a problem (basically only OOM will cause a problem).  However, we
 * _should_ update the backups if possible, in case the primary gets trashed
 * for some reason and we need to run e2fsck from a backup superblock.  The
 * important part is that the new block and inode counts are in the backup
 * superblocks, and the location of the new group metadata in the GDT backups.
 *
 * We do not need take the s_resize_lock for this, because these
 * blocks are not otherwise touched by the filesystem code when it is
 * mounted.  We don't need to worry about last changing from
 * sbi->s_groups_count, because the worst that can happen is that we
 * do not copy the full number of backups at this time.  The resize
 * which changed s_groups_count will backup again.
 */
static void update_backups(struct super_block *sb, int blk_off, char *data,
			   int size, int meta_bg)
{
	struct ext4_sb_info *sbi = EXT4_SB(sb);
	ext4_group_t last;
	const int bpg = EXT4_BLOCKS_PER_GROUP(sb);
	unsigned three = 1;
	unsigned five = 5;
	unsigned seven = 7;
	ext4_group_t group = 0;
	int rest = sb->s_blocksize - size;
	handle_t *handle;
	int err = 0, err2;

	handle = ext4_journal_start_sb(sb, EXT4_HT_RESIZE, EXT4_MAX_TRANS_DATA);
	if (IS_ERR(handle)) {
		group = 1;
		err = PTR_ERR(handle);
		goto exit_err;
	}

	if (meta_bg == 0) {
		group = ext4_list_backups(sb, &three, &five, &seven);
		last = sbi->s_groups_count;
	} else {
		group = ext4_meta_bg_first_group(sb, group) + 1;
		last = (ext4_group_t)(group + EXT4_DESC_PER_BLOCK(sb) - 2);
	}

	while (group < sbi->s_groups_count) {
		struct buffer_head *bh;
		ext4_fsblk_t backup_block;

		/* Out of journal space, and can't get more - abort - so sad */
		if (ext4_handle_valid(handle) &&
		    handle->h_buffer_credits == 0 &&
		    ext4_journal_extend(handle, EXT4_MAX_TRANS_DATA) &&
		    (err = ext4_journal_restart(handle, EXT4_MAX_TRANS_DATA)))
			break;

		if (meta_bg == 0)
			backup_block = group * bpg + blk_off;
		else
			backup_block = (ext4_group_first_block_no(sb, group) +
					ext4_bg_has_super(sb, group));

		bh = sb_getblk(sb, backup_block);
<<<<<<< HEAD
		if (!bh) {
=======
		if (unlikely(!bh)) {
>>>>>>> f6161aa1
			err = -ENOMEM;
			break;
		}
		ext4_debug("update metadata backup %llu(+%llu)\n",
			   backup_block, backup_block -
			   ext4_group_first_block_no(sb, group));
		if ((err = ext4_journal_get_write_access(handle, bh)))
			break;
		lock_buffer(bh);
		memcpy(bh->b_data, data, size);
		if (rest)
			memset(bh->b_data + size, 0, rest);
		set_buffer_uptodate(bh);
		unlock_buffer(bh);
		err = ext4_handle_dirty_metadata(handle, NULL, bh);
		if (unlikely(err))
			ext4_std_error(sb, err);
		brelse(bh);

		if (meta_bg == 0)
			group = ext4_list_backups(sb, &three, &five, &seven);
		else if (group == last)
			break;
		else
			group = last;
	}
	if ((err2 = ext4_journal_stop(handle)) && !err)
		err = err2;

	/*
	 * Ugh! Need to have e2fsck write the backup copies.  It is too
	 * late to revert the resize, we shouldn't fail just because of
	 * the backup copies (they are only needed in case of corruption).
	 *
	 * However, if we got here we have a journal problem too, so we
	 * can't really start a transaction to mark the superblock.
	 * Chicken out and just set the flag on the hope it will be written
	 * to disk, and if not - we will simply wait until next fsck.
	 */
exit_err:
	if (err) {
		ext4_warning(sb, "can't update backup for group %u (err %d), "
			     "forcing fsck on next reboot", group, err);
		sbi->s_mount_state &= ~EXT4_VALID_FS;
		sbi->s_es->s_state &= cpu_to_le16(~EXT4_VALID_FS);
		mark_buffer_dirty(sbi->s_sbh);
	}
}

/*
 * ext4_add_new_descs() adds @count group descriptor of groups
 * starting at @group
 *
 * @handle: journal handle
 * @sb: super block
 * @group: the group no. of the first group desc to be added
 * @resize_inode: the resize inode
 * @count: number of group descriptors to be added
 */
static int ext4_add_new_descs(handle_t *handle, struct super_block *sb,
			      ext4_group_t group, struct inode *resize_inode,
			      ext4_group_t count)
{
	struct ext4_sb_info *sbi = EXT4_SB(sb);
	struct ext4_super_block *es = sbi->s_es;
	struct buffer_head *gdb_bh;
	int i, gdb_off, gdb_num, err = 0;
	int meta_bg;

	meta_bg = EXT4_HAS_INCOMPAT_FEATURE(sb, EXT4_FEATURE_INCOMPAT_META_BG);
	for (i = 0; i < count; i++, group++) {
		int reserved_gdb = ext4_bg_has_super(sb, group) ?
			le16_to_cpu(es->s_reserved_gdt_blocks) : 0;

		gdb_off = group % EXT4_DESC_PER_BLOCK(sb);
		gdb_num = group / EXT4_DESC_PER_BLOCK(sb);

		/*
		 * We will only either add reserved group blocks to a backup group
		 * or remove reserved blocks for the first group in a new group block.
		 * Doing both would be mean more complex code, and sane people don't
		 * use non-sparse filesystems anymore.  This is already checked above.
		 */
		if (gdb_off) {
			gdb_bh = sbi->s_group_desc[gdb_num];
			err = ext4_journal_get_write_access(handle, gdb_bh);

			if (!err && reserved_gdb && ext4_bg_num_gdb(sb, group))
				err = reserve_backup_gdb(handle, resize_inode, group);
		} else if (meta_bg != 0) {
			err = add_new_gdb_meta_bg(sb, handle, group);
		} else {
			err = add_new_gdb(handle, resize_inode, group);
		}
		if (err)
			break;
	}
	return err;
}

static struct buffer_head *ext4_get_bitmap(struct super_block *sb, __u64 block)
{
	struct buffer_head *bh = sb_getblk(sb, block);
	if (unlikely(!bh))
		return NULL;
	if (!bh_uptodate_or_lock(bh)) {
		if (bh_submit_read(bh) < 0) {
			brelse(bh);
			return NULL;
		}
	}

	return bh;
}

static int ext4_set_bitmap_checksums(struct super_block *sb,
				     ext4_group_t group,
				     struct ext4_group_desc *gdp,
				     struct ext4_new_group_data *group_data)
{
	struct buffer_head *bh;

	if (!EXT4_HAS_RO_COMPAT_FEATURE(sb,
					EXT4_FEATURE_RO_COMPAT_METADATA_CSUM))
		return 0;

	bh = ext4_get_bitmap(sb, group_data->inode_bitmap);
	if (!bh)
		return -EIO;
	ext4_inode_bitmap_csum_set(sb, group, gdp, bh,
				   EXT4_INODES_PER_GROUP(sb) / 8);
	brelse(bh);

	bh = ext4_get_bitmap(sb, group_data->block_bitmap);
	if (!bh)
		return -EIO;
	ext4_block_bitmap_csum_set(sb, group, gdp, bh);
	brelse(bh);

	return 0;
}

/*
 * ext4_setup_new_descs() will set up the group descriptor descriptors of a flex bg
 */
static int ext4_setup_new_descs(handle_t *handle, struct super_block *sb,
				struct ext4_new_flex_group_data *flex_gd)
{
	struct ext4_new_group_data	*group_data = flex_gd->groups;
	struct ext4_group_desc		*gdp;
	struct ext4_sb_info		*sbi = EXT4_SB(sb);
	struct buffer_head		*gdb_bh;
	ext4_group_t			group;
	__u16				*bg_flags = flex_gd->bg_flags;
	int				i, gdb_off, gdb_num, err = 0;
	

	for (i = 0; i < flex_gd->count; i++, group_data++, bg_flags++) {
		group = group_data->group;

		gdb_off = group % EXT4_DESC_PER_BLOCK(sb);
		gdb_num = group / EXT4_DESC_PER_BLOCK(sb);

		/*
		 * get_write_access() has been called on gdb_bh by ext4_add_new_desc().
		 */
		gdb_bh = sbi->s_group_desc[gdb_num];
		/* Update group descriptor block for new group */
		gdp = (struct ext4_group_desc *)(gdb_bh->b_data +
						 gdb_off * EXT4_DESC_SIZE(sb));

		memset(gdp, 0, EXT4_DESC_SIZE(sb));
		ext4_block_bitmap_set(sb, gdp, group_data->block_bitmap);
		ext4_inode_bitmap_set(sb, gdp, group_data->inode_bitmap);
		err = ext4_set_bitmap_checksums(sb, group, gdp, group_data);
		if (err) {
			ext4_std_error(sb, err);
			break;
		}

		ext4_inode_table_set(sb, gdp, group_data->inode_table);
		ext4_free_group_clusters_set(sb, gdp,
			EXT4_NUM_B2C(sbi, group_data->free_blocks_count));
		ext4_free_inodes_set(sb, gdp, EXT4_INODES_PER_GROUP(sb));
		if (ext4_has_group_desc_csum(sb))
			ext4_itable_unused_set(sb, gdp,
					       EXT4_INODES_PER_GROUP(sb));
		gdp->bg_flags = cpu_to_le16(*bg_flags);
		ext4_group_desc_csum_set(sb, group, gdp);

		err = ext4_handle_dirty_metadata(handle, NULL, gdb_bh);
		if (unlikely(err)) {
			ext4_std_error(sb, err);
			break;
		}

		/*
		 * We can allocate memory for mb_alloc based on the new group
		 * descriptor
		 */
		err = ext4_mb_add_groupinfo(sb, group, gdp);
		if (err)
			break;
	}
	return err;
}

/*
 * ext4_update_super() updates the super block so that the newly added
 * groups can be seen by the filesystem.
 *
 * @sb: super block
 * @flex_gd: new added groups
 */
static void ext4_update_super(struct super_block *sb,
			     struct ext4_new_flex_group_data *flex_gd)
{
	ext4_fsblk_t blocks_count = 0;
	ext4_fsblk_t free_blocks = 0;
	ext4_fsblk_t reserved_blocks = 0;
	struct ext4_new_group_data *group_data = flex_gd->groups;
	struct ext4_sb_info *sbi = EXT4_SB(sb);
	struct ext4_super_block *es = sbi->s_es;
	int i;

	BUG_ON(flex_gd->count == 0 || group_data == NULL);
	/*
	 * Make the new blocks and inodes valid next.  We do this before
	 * increasing the group count so that once the group is enabled,
	 * all of its blocks and inodes are already valid.
	 *
	 * We always allocate group-by-group, then block-by-block or
	 * inode-by-inode within a group, so enabling these
	 * blocks/inodes before the group is live won't actually let us
	 * allocate the new space yet.
	 */
	for (i = 0; i < flex_gd->count; i++) {
		blocks_count += group_data[i].blocks_count;
		free_blocks += group_data[i].free_blocks_count;
	}

	reserved_blocks = ext4_r_blocks_count(es) * 100;
	reserved_blocks = div64_u64(reserved_blocks, ext4_blocks_count(es));
	reserved_blocks *= blocks_count;
	do_div(reserved_blocks, 100);

	ext4_blocks_count_set(es, ext4_blocks_count(es) + blocks_count);
	ext4_free_blocks_count_set(es, ext4_free_blocks_count(es) + free_blocks);
	le32_add_cpu(&es->s_inodes_count, EXT4_INODES_PER_GROUP(sb) *
		     flex_gd->count);
	le32_add_cpu(&es->s_free_inodes_count, EXT4_INODES_PER_GROUP(sb) *
		     flex_gd->count);

	ext4_debug("free blocks count %llu", ext4_free_blocks_count(es));
	/*
	 * We need to protect s_groups_count against other CPUs seeing
	 * inconsistent state in the superblock.
	 *
	 * The precise rules we use are:
	 *
	 * * Writers must perform a smp_wmb() after updating all
	 *   dependent data and before modifying the groups count
	 *
	 * * Readers must perform an smp_rmb() after reading the groups
	 *   count and before reading any dependent data.
	 *
	 * NB. These rules can be relaxed when checking the group count
	 * while freeing data, as we can only allocate from a block
	 * group after serialising against the group count, and we can
	 * only then free after serialising in turn against that
	 * allocation.
	 */
	smp_wmb();

	/* Update the global fs size fields */
	sbi->s_groups_count += flex_gd->count;

	/* Update the reserved block counts only once the new group is
	 * active. */
	ext4_r_blocks_count_set(es, ext4_r_blocks_count(es) +
				reserved_blocks);

	/* Update the free space counts */
	percpu_counter_add(&sbi->s_freeclusters_counter,
			   EXT4_NUM_B2C(sbi, free_blocks));
	percpu_counter_add(&sbi->s_freeinodes_counter,
			   EXT4_INODES_PER_GROUP(sb) * flex_gd->count);

	ext4_debug("free blocks count %llu",
		   percpu_counter_read(&sbi->s_freeclusters_counter));
	if (EXT4_HAS_INCOMPAT_FEATURE(sb,
				      EXT4_FEATURE_INCOMPAT_FLEX_BG) &&
	    sbi->s_log_groups_per_flex) {
		ext4_group_t flex_group;
		flex_group = ext4_flex_group(sbi, group_data[0].group);
		atomic_add(EXT4_NUM_B2C(sbi, free_blocks),
			   &sbi->s_flex_groups[flex_group].free_clusters);
		atomic_add(EXT4_INODES_PER_GROUP(sb) * flex_gd->count,
			   &sbi->s_flex_groups[flex_group].free_inodes);
	}

	/*
	 * Update the fs overhead information
	 */
	ext4_calculate_overhead(sb);

	if (test_opt(sb, DEBUG))
		printk(KERN_DEBUG "EXT4-fs: added group %u:"
		       "%llu blocks(%llu free %llu reserved)\n", flex_gd->count,
		       blocks_count, free_blocks, reserved_blocks);
}

/* Add a flex group to an fs. Ensure we handle all possible error conditions
 * _before_ we start modifying the filesystem, because we cannot abort the
 * transaction and not have it write the data to disk.
 */
static int ext4_flex_group_add(struct super_block *sb,
			       struct inode *resize_inode,
			       struct ext4_new_flex_group_data *flex_gd)
{
	struct ext4_sb_info *sbi = EXT4_SB(sb);
	struct ext4_super_block *es = sbi->s_es;
	ext4_fsblk_t o_blocks_count;
	ext4_grpblk_t last;
	ext4_group_t group;
	handle_t *handle;
	unsigned reserved_gdb;
	int err = 0, err2 = 0, credit;

	BUG_ON(!flex_gd->count || !flex_gd->groups || !flex_gd->bg_flags);

	reserved_gdb = le16_to_cpu(es->s_reserved_gdt_blocks);
	o_blocks_count = ext4_blocks_count(es);
	ext4_get_group_no_and_offset(sb, o_blocks_count, &group, &last);
	BUG_ON(last);

	err = setup_new_flex_group_blocks(sb, flex_gd);
	if (err)
		goto exit;
	/*
	 * We will always be modifying at least the superblock and  GDT
	 * block.  If we are adding a group past the last current GDT block,
	 * we will also modify the inode and the dindirect block.  If we
	 * are adding a group with superblock/GDT backups  we will also
	 * modify each of the reserved GDT dindirect blocks.
	 */
	credit = flex_gd->count * 4 + reserved_gdb;
	handle = ext4_journal_start_sb(sb, EXT4_HT_RESIZE, credit);
	if (IS_ERR(handle)) {
		err = PTR_ERR(handle);
		goto exit;
	}

	err = ext4_journal_get_write_access(handle, sbi->s_sbh);
	if (err)
		goto exit_journal;

	group = flex_gd->groups[0].group;
	BUG_ON(group != EXT4_SB(sb)->s_groups_count);
	err = ext4_add_new_descs(handle, sb, group,
				resize_inode, flex_gd->count);
	if (err)
		goto exit_journal;

	err = ext4_setup_new_descs(handle, sb, flex_gd);
	if (err)
		goto exit_journal;

	ext4_update_super(sb, flex_gd);

	err = ext4_handle_dirty_super(handle, sb);

exit_journal:
	err2 = ext4_journal_stop(handle);
	if (!err)
		err = err2;

	if (!err) {
		int gdb_num = group / EXT4_DESC_PER_BLOCK(sb);
		int gdb_num_end = ((group + flex_gd->count - 1) /
				   EXT4_DESC_PER_BLOCK(sb));
		int meta_bg = EXT4_HAS_INCOMPAT_FEATURE(sb,
				EXT4_FEATURE_INCOMPAT_META_BG);
		sector_t old_gdb = 0;

		update_backups(sb, sbi->s_sbh->b_blocknr, (char *)es,
			       sizeof(struct ext4_super_block), 0);
		for (; gdb_num <= gdb_num_end; gdb_num++) {
			struct buffer_head *gdb_bh;

			gdb_bh = sbi->s_group_desc[gdb_num];
			if (old_gdb == gdb_bh->b_blocknr)
				continue;
			update_backups(sb, gdb_bh->b_blocknr, gdb_bh->b_data,
				       gdb_bh->b_size, meta_bg);
			old_gdb = gdb_bh->b_blocknr;
		}
	}
exit:
	return err;
}

static int ext4_setup_next_flex_gd(struct super_block *sb,
				    struct ext4_new_flex_group_data *flex_gd,
				    ext4_fsblk_t n_blocks_count,
				    unsigned long flexbg_size)
{
	struct ext4_super_block *es = EXT4_SB(sb)->s_es;
	struct ext4_new_group_data *group_data = flex_gd->groups;
	ext4_fsblk_t o_blocks_count;
	ext4_group_t n_group;
	ext4_group_t group;
	ext4_group_t last_group;
	ext4_grpblk_t last;
	ext4_grpblk_t blocks_per_group;
	unsigned long i;

	blocks_per_group = EXT4_BLOCKS_PER_GROUP(sb);

	o_blocks_count = ext4_blocks_count(es);

	if (o_blocks_count == n_blocks_count)
		return 0;

	ext4_get_group_no_and_offset(sb, o_blocks_count, &group, &last);
	BUG_ON(last);
	ext4_get_group_no_and_offset(sb, n_blocks_count - 1, &n_group, &last);

	last_group = group | (flexbg_size - 1);
	if (last_group > n_group)
		last_group = n_group;

	flex_gd->count = last_group - group + 1;

	for (i = 0; i < flex_gd->count; i++) {
		int overhead;

		group_data[i].group = group + i;
		group_data[i].blocks_count = blocks_per_group;
		overhead = ext4_group_overhead_blocks(sb, group + i);
		group_data[i].free_blocks_count = blocks_per_group - overhead;
		if (ext4_has_group_desc_csum(sb)) {
			flex_gd->bg_flags[i] = EXT4_BG_BLOCK_UNINIT |
					       EXT4_BG_INODE_UNINIT;
			if (!test_opt(sb, INIT_INODE_TABLE))
				flex_gd->bg_flags[i] |= EXT4_BG_INODE_ZEROED;
		} else
			flex_gd->bg_flags[i] = EXT4_BG_INODE_ZEROED;
	}

	if (last_group == n_group && ext4_has_group_desc_csum(sb))
		/* We need to initialize block bitmap of last group. */
		flex_gd->bg_flags[i - 1] &= ~EXT4_BG_BLOCK_UNINIT;

	if ((last_group == n_group) && (last != blocks_per_group - 1)) {
		group_data[i - 1].blocks_count = last + 1;
		group_data[i - 1].free_blocks_count -= blocks_per_group-
					last - 1;
	}

	return 1;
}

/* Add group descriptor data to an existing or new group descriptor block.
 * Ensure we handle all possible error conditions _before_ we start modifying
 * the filesystem, because we cannot abort the transaction and not have it
 * write the data to disk.
 *
 * If we are on a GDT block boundary, we need to get the reserved GDT block.
 * Otherwise, we may need to add backup GDT blocks for a sparse group.
 *
 * We only need to hold the superblock lock while we are actually adding
 * in the new group's counts to the superblock.  Prior to that we have
 * not really "added" the group at all.  We re-check that we are still
 * adding in the last group in case things have changed since verifying.
 */
int ext4_group_add(struct super_block *sb, struct ext4_new_group_data *input)
{
	struct ext4_new_flex_group_data flex_gd;
	struct ext4_sb_info *sbi = EXT4_SB(sb);
	struct ext4_super_block *es = sbi->s_es;
	int reserved_gdb = ext4_bg_has_super(sb, input->group) ?
		le16_to_cpu(es->s_reserved_gdt_blocks) : 0;
	struct inode *inode = NULL;
	int gdb_off, gdb_num;
	int err;
	__u16 bg_flags = 0;

	gdb_num = input->group / EXT4_DESC_PER_BLOCK(sb);
	gdb_off = input->group % EXT4_DESC_PER_BLOCK(sb);

	if (gdb_off == 0 && !EXT4_HAS_RO_COMPAT_FEATURE(sb,
					EXT4_FEATURE_RO_COMPAT_SPARSE_SUPER)) {
		ext4_warning(sb, "Can't resize non-sparse filesystem further");
		return -EPERM;
	}

	if (ext4_blocks_count(es) + input->blocks_count <
	    ext4_blocks_count(es)) {
		ext4_warning(sb, "blocks_count overflow");
		return -EINVAL;
	}

	if (le32_to_cpu(es->s_inodes_count) + EXT4_INODES_PER_GROUP(sb) <
	    le32_to_cpu(es->s_inodes_count)) {
		ext4_warning(sb, "inodes_count overflow");
		return -EINVAL;
	}

	if (reserved_gdb || gdb_off == 0) {
		if (!EXT4_HAS_COMPAT_FEATURE(sb,
					     EXT4_FEATURE_COMPAT_RESIZE_INODE)
		    || !le16_to_cpu(es->s_reserved_gdt_blocks)) {
			ext4_warning(sb,
				     "No reserved GDT blocks, can't resize");
			return -EPERM;
		}
		inode = ext4_iget(sb, EXT4_RESIZE_INO);
		if (IS_ERR(inode)) {
			ext4_warning(sb, "Error opening resize inode");
			return PTR_ERR(inode);
		}
	}


	err = verify_group_input(sb, input);
	if (err)
		goto out;

	err = ext4_alloc_flex_bg_array(sb, input->group + 1);
	if (err)
		goto out;

	err = ext4_mb_alloc_groupinfo(sb, input->group + 1);
	if (err)
		goto out;

	flex_gd.count = 1;
	flex_gd.groups = input;
	flex_gd.bg_flags = &bg_flags;
	err = ext4_flex_group_add(sb, inode, &flex_gd);
out:
	iput(inode);
	return err;
} /* ext4_group_add */

/*
 * extend a group without checking assuming that checking has been done.
 */
static int ext4_group_extend_no_check(struct super_block *sb,
				      ext4_fsblk_t o_blocks_count, ext4_grpblk_t add)
{
	struct ext4_super_block *es = EXT4_SB(sb)->s_es;
	handle_t *handle;
	int err = 0, err2;

	/* We will update the superblock, one block bitmap, and
	 * one group descriptor via ext4_group_add_blocks().
	 */
	handle = ext4_journal_start_sb(sb, EXT4_HT_RESIZE, 3);
	if (IS_ERR(handle)) {
		err = PTR_ERR(handle);
		ext4_warning(sb, "error %d on journal start", err);
		return err;
	}

	err = ext4_journal_get_write_access(handle, EXT4_SB(sb)->s_sbh);
	if (err) {
		ext4_warning(sb, "error %d on journal write access", err);
		goto errout;
	}

	ext4_blocks_count_set(es, o_blocks_count + add);
	ext4_free_blocks_count_set(es, ext4_free_blocks_count(es) + add);
	ext4_debug("freeing blocks %llu through %llu\n", o_blocks_count,
		   o_blocks_count + add);
	/* We add the blocks to the bitmap and set the group need init bit */
	err = ext4_group_add_blocks(handle, sb, o_blocks_count, add);
	if (err)
		goto errout;
	ext4_handle_dirty_super(handle, sb);
	ext4_debug("freed blocks %llu through %llu\n", o_blocks_count,
		   o_blocks_count + add);
errout:
	err2 = ext4_journal_stop(handle);
	if (err2 && !err)
		err = err2;

	if (!err) {
		ext4_fsblk_t first_block;
		first_block = ext4_group_first_block_no(sb, 0);
		if (test_opt(sb, DEBUG))
			printk(KERN_DEBUG "EXT4-fs: extended group to %llu "
			       "blocks\n", ext4_blocks_count(es));
		update_backups(sb, EXT4_SB(sb)->s_sbh->b_blocknr - first_block,
			       (char *)es, sizeof(struct ext4_super_block), 0);
	}
	return err;
}

/*
 * Extend the filesystem to the new number of blocks specified.  This entry
 * point is only used to extend the current filesystem to the end of the last
 * existing group.  It can be accessed via ioctl, or by "remount,resize=<size>"
 * for emergencies (because it has no dependencies on reserved blocks).
 *
 * If we _really_ wanted, we could use default values to call ext4_group_add()
 * allow the "remount" trick to work for arbitrary resizing, assuming enough
 * GDT blocks are reserved to grow to the desired size.
 */
int ext4_group_extend(struct super_block *sb, struct ext4_super_block *es,
		      ext4_fsblk_t n_blocks_count)
{
	ext4_fsblk_t o_blocks_count;
	ext4_grpblk_t last;
	ext4_grpblk_t add;
	struct buffer_head *bh;
	int err;
	ext4_group_t group;

	o_blocks_count = ext4_blocks_count(es);

	if (test_opt(sb, DEBUG))
		ext4_msg(sb, KERN_DEBUG,
			 "extending last group from %llu to %llu blocks",
			 o_blocks_count, n_blocks_count);

	if (n_blocks_count == 0 || n_blocks_count == o_blocks_count)
		return 0;

	if (n_blocks_count > (sector_t)(~0ULL) >> (sb->s_blocksize_bits - 9)) {
		ext4_msg(sb, KERN_ERR,
			 "filesystem too large to resize to %llu blocks safely",
			 n_blocks_count);
		if (sizeof(sector_t) < 8)
			ext4_warning(sb, "CONFIG_LBDAF not enabled");
		return -EINVAL;
	}

	if (n_blocks_count < o_blocks_count) {
		ext4_warning(sb, "can't shrink FS - resize aborted");
		return -EINVAL;
	}

	/* Handle the remaining blocks in the last group only. */
	ext4_get_group_no_and_offset(sb, o_blocks_count, &group, &last);

	if (last == 0) {
		ext4_warning(sb, "need to use ext2online to resize further");
		return -EPERM;
	}

	add = EXT4_BLOCKS_PER_GROUP(sb) - last;

	if (o_blocks_count + add < o_blocks_count) {
		ext4_warning(sb, "blocks_count overflow");
		return -EINVAL;
	}

	if (o_blocks_count + add > n_blocks_count)
		add = n_blocks_count - o_blocks_count;

	if (o_blocks_count + add < n_blocks_count)
		ext4_warning(sb, "will only finish group (%llu blocks, %u new)",
			     o_blocks_count + add, add);

	/* See if the device is actually as big as what was requested */
	bh = sb_bread(sb, o_blocks_count + add - 1);
	if (!bh) {
		ext4_warning(sb, "can't read last block, resize aborted");
		return -ENOSPC;
	}
	brelse(bh);

	err = ext4_group_extend_no_check(sb, o_blocks_count, add);
	return err;
} /* ext4_group_extend */


static int num_desc_blocks(struct super_block *sb, ext4_group_t groups)
{
	return (groups + EXT4_DESC_PER_BLOCK(sb) - 1) / EXT4_DESC_PER_BLOCK(sb);
}

/*
 * Release the resize inode and drop the resize_inode feature if there
 * are no more reserved gdt blocks, and then convert the file system
 * to enable meta_bg
 */
static int ext4_convert_meta_bg(struct super_block *sb, struct inode *inode)
{
	handle_t *handle;
	struct ext4_sb_info *sbi = EXT4_SB(sb);
	struct ext4_super_block *es = sbi->s_es;
	struct ext4_inode_info *ei = EXT4_I(inode);
	ext4_fsblk_t nr;
	int i, ret, err = 0;
	int credits = 1;

	ext4_msg(sb, KERN_INFO, "Converting file system to meta_bg");
	if (inode) {
		if (es->s_reserved_gdt_blocks) {
			ext4_error(sb, "Unexpected non-zero "
				   "s_reserved_gdt_blocks");
			return -EPERM;
		}

		/* Do a quick sanity check of the resize inode */
		if (inode->i_blocks != 1 << (inode->i_blkbits - 9))
			goto invalid_resize_inode;
		for (i = 0; i < EXT4_N_BLOCKS; i++) {
			if (i == EXT4_DIND_BLOCK) {
				if (ei->i_data[i])
					continue;
				else
					goto invalid_resize_inode;
			}
			if (ei->i_data[i])
				goto invalid_resize_inode;
		}
		credits += 3;	/* block bitmap, bg descriptor, resize inode */
	}

	handle = ext4_journal_start_sb(sb, EXT4_HT_RESIZE, credits);
	if (IS_ERR(handle))
		return PTR_ERR(handle);

	err = ext4_journal_get_write_access(handle, sbi->s_sbh);
	if (err)
		goto errout;

	EXT4_CLEAR_COMPAT_FEATURE(sb, EXT4_FEATURE_COMPAT_RESIZE_INODE);
	EXT4_SET_INCOMPAT_FEATURE(sb, EXT4_FEATURE_INCOMPAT_META_BG);
	sbi->s_es->s_first_meta_bg =
		cpu_to_le32(num_desc_blocks(sb, sbi->s_groups_count));

	err = ext4_handle_dirty_super(handle, sb);
	if (err) {
		ext4_std_error(sb, err);
		goto errout;
	}

	if (inode) {
		nr = le32_to_cpu(ei->i_data[EXT4_DIND_BLOCK]);
		ext4_free_blocks(handle, inode, NULL, nr, 1,
				 EXT4_FREE_BLOCKS_METADATA |
				 EXT4_FREE_BLOCKS_FORGET);
		ei->i_data[EXT4_DIND_BLOCK] = 0;
		inode->i_blocks = 0;

		err = ext4_mark_inode_dirty(handle, inode);
		if (err)
			ext4_std_error(sb, err);
	}

errout:
	ret = ext4_journal_stop(handle);
	if (!err)
		err = ret;
	return ret;

invalid_resize_inode:
	ext4_error(sb, "corrupted/inconsistent resize inode");
	return -EINVAL;
}

/*
 * ext4_resize_fs() resizes a fs to new size specified by @n_blocks_count
 *
 * @sb: super block of the fs to be resized
 * @n_blocks_count: the number of blocks resides in the resized fs
 */
int ext4_resize_fs(struct super_block *sb, ext4_fsblk_t n_blocks_count)
{
	struct ext4_new_flex_group_data *flex_gd = NULL;
	struct ext4_sb_info *sbi = EXT4_SB(sb);
	struct ext4_super_block *es = sbi->s_es;
	struct buffer_head *bh;
	struct inode *resize_inode = NULL;
	ext4_grpblk_t add, offset;
	unsigned long n_desc_blocks;
	unsigned long o_desc_blocks;
	ext4_group_t o_group;
	ext4_group_t n_group;
	ext4_fsblk_t o_blocks_count;
	ext4_fsblk_t n_blocks_count_retry = 0;
	unsigned long last_update_time = 0;
	int err = 0, flexbg_size = 1 << sbi->s_log_groups_per_flex;
	int meta_bg;

	/* See if the device is actually as big as what was requested */
	bh = sb_bread(sb, n_blocks_count - 1);
	if (!bh) {
		ext4_warning(sb, "can't read last block, resize aborted");
		return -ENOSPC;
	}
	brelse(bh);

retry:
	o_blocks_count = ext4_blocks_count(es);

	ext4_msg(sb, KERN_INFO, "resizing filesystem from %llu "
		 "to %llu blocks", o_blocks_count, n_blocks_count);

	if (n_blocks_count < o_blocks_count) {
		/* On-line shrinking not supported */
		ext4_warning(sb, "can't shrink FS - resize aborted");
		return -EINVAL;
	}

	if (n_blocks_count == o_blocks_count)
		/* Nothing need to do */
		return 0;

	ext4_get_group_no_and_offset(sb, n_blocks_count - 1, &n_group, &offset);
	ext4_get_group_no_and_offset(sb, o_blocks_count - 1, &o_group, &offset);

	n_desc_blocks = num_desc_blocks(sb, n_group + 1);
	o_desc_blocks = num_desc_blocks(sb, sbi->s_groups_count);

	meta_bg = EXT4_HAS_INCOMPAT_FEATURE(sb, EXT4_FEATURE_INCOMPAT_META_BG);

	if (EXT4_HAS_COMPAT_FEATURE(sb, EXT4_FEATURE_COMPAT_RESIZE_INODE)) {
		if (meta_bg) {
			ext4_error(sb, "resize_inode and meta_bg enabled "
				   "simultaneously");
			return -EINVAL;
		}
		if (n_desc_blocks > o_desc_blocks +
		    le16_to_cpu(es->s_reserved_gdt_blocks)) {
			n_blocks_count_retry = n_blocks_count;
			n_desc_blocks = o_desc_blocks +
				le16_to_cpu(es->s_reserved_gdt_blocks);
			n_group = n_desc_blocks * EXT4_DESC_PER_BLOCK(sb);
			n_blocks_count = n_group * EXT4_BLOCKS_PER_GROUP(sb);
			n_group--; /* set to last group number */
		}

		if (!resize_inode)
			resize_inode = ext4_iget(sb, EXT4_RESIZE_INO);
		if (IS_ERR(resize_inode)) {
			ext4_warning(sb, "Error opening resize inode");
			return PTR_ERR(resize_inode);
		}
	}

	if ((!resize_inode && !meta_bg) || n_blocks_count == o_blocks_count) {
		err = ext4_convert_meta_bg(sb, resize_inode);
		if (err)
			goto out;
		if (resize_inode) {
			iput(resize_inode);
			resize_inode = NULL;
		}
		if (n_blocks_count_retry) {
			n_blocks_count = n_blocks_count_retry;
			n_blocks_count_retry = 0;
			goto retry;
		}
	}

	/* extend the last group */
	if (n_group == o_group)
		add = n_blocks_count - o_blocks_count;
	else
		add = EXT4_BLOCKS_PER_GROUP(sb) - (offset + 1);
	if (add > 0) {
		err = ext4_group_extend_no_check(sb, o_blocks_count, add);
		if (err)
			goto out;
	}

	if (ext4_blocks_count(es) == n_blocks_count)
		goto out;

	err = ext4_alloc_flex_bg_array(sb, n_group + 1);
	if (err)
		return err;

	err = ext4_mb_alloc_groupinfo(sb, n_group + 1);
	if (err)
		goto out;

	flex_gd = alloc_flex_gd(flexbg_size);
	if (flex_gd == NULL) {
		err = -ENOMEM;
		goto out;
	}

	/* Add flex groups. Note that a regular group is a
	 * flex group with 1 group.
	 */
	while (ext4_setup_next_flex_gd(sb, flex_gd, n_blocks_count,
					      flexbg_size)) {
		if (jiffies - last_update_time > HZ * 10) {
			if (last_update_time)
				ext4_msg(sb, KERN_INFO,
					 "resized to %llu blocks",
					 ext4_blocks_count(es));
			last_update_time = jiffies;
		}
		if (ext4_alloc_group_tables(sb, flex_gd, flexbg_size) != 0)
			break;
		err = ext4_flex_group_add(sb, resize_inode, flex_gd);
		if (unlikely(err))
			break;
	}

	if (!err && n_blocks_count_retry) {
		n_blocks_count = n_blocks_count_retry;
		n_blocks_count_retry = 0;
		free_flex_gd(flex_gd);
		flex_gd = NULL;
		goto retry;
	}

out:
	if (flex_gd)
		free_flex_gd(flex_gd);
	if (resize_inode != NULL)
		iput(resize_inode);
	ext4_msg(sb, KERN_INFO, "resized filesystem to %llu", n_blocks_count);
	return err;
}<|MERGE_RESOLUTION|>--- conflicted
+++ resolved
@@ -333,11 +333,7 @@
 	int err;
 
 	bh = sb_getblk(sb, blk);
-<<<<<<< HEAD
-	if (!bh)
-=======
 	if (unlikely(!bh))
->>>>>>> f6161aa1
 		return ERR_PTR(-ENOMEM);
 	if ((err = ext4_journal_get_write_access(handle, bh))) {
 		brelse(bh);
@@ -414,11 +410,7 @@
 			return err;
 
 		bh = sb_getblk(sb, flex_gd->groups[group].block_bitmap);
-<<<<<<< HEAD
-		if (!bh)
-=======
 		if (unlikely(!bh))
->>>>>>> f6161aa1
 			return -ENOMEM;
 
 		err = ext4_journal_get_write_access(handle, bh);
@@ -508,11 +500,7 @@
 				goto out;
 
 			gdb = sb_getblk(sb, block);
-<<<<<<< HEAD
-			if (!gdb) {
-=======
 			if (unlikely(!gdb)) {
->>>>>>> f6161aa1
 				err = -ENOMEM;
 				goto out;
 			}
@@ -1076,11 +1064,7 @@
 					ext4_bg_has_super(sb, group));
 
 		bh = sb_getblk(sb, backup_block);
-<<<<<<< HEAD
-		if (!bh) {
-=======
 		if (unlikely(!bh)) {
->>>>>>> f6161aa1
 			err = -ENOMEM;
 			break;
 		}
