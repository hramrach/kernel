// SPDX-License-Identifier: GPL-2.0
/*
 *  linux/fs/ext4/inode.c
 *
 * Copyright (C) 1992, 1993, 1994, 1995
 * Remy Card (card@masi.ibp.fr)
 * Laboratoire MASI - Institut Blaise Pascal
 * Universite Pierre et Marie Curie (Paris VI)
 *
 *  from
 *
 *  linux/fs/minix/inode.c
 *
 *  Copyright (C) 1991, 1992  Linus Torvalds
 *
 *  64-bit file support on 64-bit platforms by Jakub Jelinek
 *	(jj@sunsite.ms.mff.cuni.cz)
 *
 *  Assorted race fixes, rewrite of ext4_get_block() by Al Viro, 2000
 */

#include <linux/fs.h>
#include <linux/time.h>
#include <linux/highuid.h>
#include <linux/pagemap.h>
#include <linux/dax.h>
#include <linux/quotaops.h>
#include <linux/string.h>
#include <linux/buffer_head.h>
#include <linux/writeback.h>
#include <linux/pagevec.h>
#include <linux/mpage.h>
#include <linux/namei.h>
#include <linux/uio.h>
#include <linux/bio.h>
#include <linux/workqueue.h>
#include <linux/kernel.h>
#include <linux/printk.h>
#include <linux/slab.h>
#include <linux/bitops.h>
#include <linux/iomap.h>
#include <linux/iversion.h>

#include "ext4_jbd2.h"
#include "xattr.h"
#include "acl.h"
#include "truncate.h"

#include <trace/events/ext4.h>

#define MPAGE_DA_EXTENT_TAIL 0x01

static __u32 ext4_inode_csum(struct inode *inode, struct ext4_inode *raw,
			      struct ext4_inode_info *ei)
{
	struct ext4_sb_info *sbi = EXT4_SB(inode->i_sb);
	__u32 csum;
	__u16 dummy_csum = 0;
	int offset = offsetof(struct ext4_inode, i_checksum_lo);
	unsigned int csum_size = sizeof(dummy_csum);

	csum = ext4_chksum(sbi, ei->i_csum_seed, (__u8 *)raw, offset);
	csum = ext4_chksum(sbi, csum, (__u8 *)&dummy_csum, csum_size);
	offset += csum_size;
	csum = ext4_chksum(sbi, csum, (__u8 *)raw + offset,
			   EXT4_GOOD_OLD_INODE_SIZE - offset);

	if (EXT4_INODE_SIZE(inode->i_sb) > EXT4_GOOD_OLD_INODE_SIZE) {
		offset = offsetof(struct ext4_inode, i_checksum_hi);
		csum = ext4_chksum(sbi, csum, (__u8 *)raw +
				   EXT4_GOOD_OLD_INODE_SIZE,
				   offset - EXT4_GOOD_OLD_INODE_SIZE);
		if (EXT4_FITS_IN_INODE(raw, ei, i_checksum_hi)) {
			csum = ext4_chksum(sbi, csum, (__u8 *)&dummy_csum,
					   csum_size);
			offset += csum_size;
		}
		csum = ext4_chksum(sbi, csum, (__u8 *)raw + offset,
				   EXT4_INODE_SIZE(inode->i_sb) - offset);
	}

	return csum;
}

static int ext4_inode_csum_verify(struct inode *inode, struct ext4_inode *raw,
				  struct ext4_inode_info *ei)
{
	__u32 provided, calculated;

	if (EXT4_SB(inode->i_sb)->s_es->s_creator_os !=
	    cpu_to_le32(EXT4_OS_LINUX) ||
	    !ext4_has_metadata_csum(inode->i_sb))
		return 1;

	provided = le16_to_cpu(raw->i_checksum_lo);
	calculated = ext4_inode_csum(inode, raw, ei);
	if (EXT4_INODE_SIZE(inode->i_sb) > EXT4_GOOD_OLD_INODE_SIZE &&
	    EXT4_FITS_IN_INODE(raw, ei, i_checksum_hi))
		provided |= ((__u32)le16_to_cpu(raw->i_checksum_hi)) << 16;
	else
		calculated &= 0xFFFF;

	return provided == calculated;
}

static void ext4_inode_csum_set(struct inode *inode, struct ext4_inode *raw,
				struct ext4_inode_info *ei)
{
	__u32 csum;

	if (EXT4_SB(inode->i_sb)->s_es->s_creator_os !=
	    cpu_to_le32(EXT4_OS_LINUX) ||
	    !ext4_has_metadata_csum(inode->i_sb))
		return;

	csum = ext4_inode_csum(inode, raw, ei);
	raw->i_checksum_lo = cpu_to_le16(csum & 0xFFFF);
	if (EXT4_INODE_SIZE(inode->i_sb) > EXT4_GOOD_OLD_INODE_SIZE &&
	    EXT4_FITS_IN_INODE(raw, ei, i_checksum_hi))
		raw->i_checksum_hi = cpu_to_le16(csum >> 16);
}

static inline int ext4_begin_ordered_truncate(struct inode *inode,
					      loff_t new_size)
{
	trace_ext4_begin_ordered_truncate(inode, new_size);
	/*
	 * If jinode is zero, then we never opened the file for
	 * writing, so there's no need to call
	 * jbd2_journal_begin_ordered_truncate() since there's no
	 * outstanding writes we need to flush.
	 */
	if (!EXT4_I(inode)->jinode)
		return 0;
	return jbd2_journal_begin_ordered_truncate(EXT4_JOURNAL(inode),
						   EXT4_I(inode)->jinode,
						   new_size);
}

static void ext4_invalidatepage(struct page *page, unsigned int offset,
				unsigned int length);
static int __ext4_journalled_writepage(struct page *page, unsigned int len);
static int ext4_bh_delay_or_unwritten(handle_t *handle, struct buffer_head *bh);
static int ext4_meta_trans_blocks(struct inode *inode, int lblocks,
				  int pextents);

/*
 * Test whether an inode is a fast symlink.
 * A fast symlink has its symlink data stored in ext4_inode_info->i_data.
 */
int ext4_inode_is_fast_symlink(struct inode *inode)
{
	if (!(EXT4_I(inode)->i_flags & EXT4_EA_INODE_FL)) {
		int ea_blocks = EXT4_I(inode)->i_file_acl ?
				EXT4_CLUSTER_SIZE(inode->i_sb) >> 9 : 0;

		if (ext4_has_inline_data(inode))
			return 0;

		return (S_ISLNK(inode->i_mode) && inode->i_blocks - ea_blocks == 0);
	}
	return S_ISLNK(inode->i_mode) && inode->i_size &&
	       (inode->i_size < EXT4_N_BLOCKS * 4);
}

/*
 * Restart the transaction associated with *handle.  This does a commit,
 * so before we call here everything must be consistently dirtied against
 * this transaction.
 */
int ext4_truncate_restart_trans(handle_t *handle, struct inode *inode,
				 int nblocks)
{
	int ret;

	/*
	 * Drop i_data_sem to avoid deadlock with ext4_map_blocks.  At this
	 * moment, get_block can be called only for blocks inside i_size since
	 * page cache has been already dropped and writes are blocked by
	 * i_mutex. So we can safely drop the i_data_sem here.
	 */
	BUG_ON(EXT4_JOURNAL(inode) == NULL);
	jbd_debug(2, "restarting handle %p\n", handle);
	up_write(&EXT4_I(inode)->i_data_sem);
	ret = ext4_journal_restart(handle, nblocks);
	down_write(&EXT4_I(inode)->i_data_sem);
	ext4_discard_preallocations(inode);

	return ret;
}

/*
 * Called at the last iput() if i_nlink is zero.
 */
void ext4_evict_inode(struct inode *inode)
{
	handle_t *handle;
	int err;
	int extra_credits = 3;
	struct ext4_xattr_inode_array *ea_inode_array = NULL;

	trace_ext4_evict_inode(inode);

	if (inode->i_nlink) {
		/*
		 * When journalling data dirty buffers are tracked only in the
		 * journal. So although mm thinks everything is clean and
		 * ready for reaping the inode might still have some pages to
		 * write in the running transaction or waiting to be
		 * checkpointed. Thus calling jbd2_journal_invalidatepage()
		 * (via truncate_inode_pages()) to discard these buffers can
		 * cause data loss. Also even if we did not discard these
		 * buffers, we would have no way to find them after the inode
		 * is reaped and thus user could see stale data if he tries to
		 * read them before the transaction is checkpointed. So be
		 * careful and force everything to disk here... We use
		 * ei->i_datasync_tid to store the newest transaction
		 * containing inode's data.
		 *
		 * Note that directories do not have this problem because they
		 * don't use page cache.
		 */
		if (inode->i_ino != EXT4_JOURNAL_INO &&
		    ext4_should_journal_data(inode) &&
		    (S_ISLNK(inode->i_mode) || S_ISREG(inode->i_mode)) &&
		    inode->i_data.nrpages) {
			journal_t *journal = EXT4_SB(inode->i_sb)->s_journal;
			tid_t commit_tid = EXT4_I(inode)->i_datasync_tid;

			jbd2_complete_transaction(journal, commit_tid);
			filemap_write_and_wait(&inode->i_data);
		}
		truncate_inode_pages_final(&inode->i_data);

		goto no_delete;
	}

	if (is_bad_inode(inode))
		goto no_delete;
	dquot_initialize(inode);

	if (ext4_should_order_data(inode))
		ext4_begin_ordered_truncate(inode, 0);
	truncate_inode_pages_final(&inode->i_data);

	/*
	 * Protect us against freezing - iput() caller didn't have to have any
	 * protection against it
	 */
	sb_start_intwrite(inode->i_sb);

	if (!IS_NOQUOTA(inode))
		extra_credits += EXT4_MAXQUOTAS_DEL_BLOCKS(inode->i_sb);

	handle = ext4_journal_start(inode, EXT4_HT_TRUNCATE,
				 ext4_blocks_for_truncate(inode)+extra_credits);
	if (IS_ERR(handle)) {
		ext4_std_error(inode->i_sb, PTR_ERR(handle));
		/*
		 * If we're going to skip the normal cleanup, we still need to
		 * make sure that the in-core orphan linked list is properly
		 * cleaned up.
		 */
		ext4_orphan_del(NULL, inode);
		sb_end_intwrite(inode->i_sb);
		goto no_delete;
	}

	if (IS_SYNC(inode))
		ext4_handle_sync(handle);

	/*
	 * Set inode->i_size to 0 before calling ext4_truncate(). We need
	 * special handling of symlinks here because i_size is used to
	 * determine whether ext4_inode_info->i_data contains symlink data or
	 * block mappings. Setting i_size to 0 will remove its fast symlink
	 * status. Erase i_data so that it becomes a valid empty block map.
	 */
	if (ext4_inode_is_fast_symlink(inode))
		memset(EXT4_I(inode)->i_data, 0, sizeof(EXT4_I(inode)->i_data));
	inode->i_size = 0;
	err = ext4_mark_inode_dirty(handle, inode);
	if (err) {
		ext4_warning(inode->i_sb,
			     "couldn't mark inode dirty (err %d)", err);
		goto stop_handle;
	}
	if (inode->i_blocks) {
		err = ext4_truncate(inode);
		if (err) {
			ext4_error(inode->i_sb,
				   "couldn't truncate inode %lu (err %d)",
				   inode->i_ino, err);
			goto stop_handle;
		}
	}

	/* Remove xattr references. */
	err = ext4_xattr_delete_inode(handle, inode, &ea_inode_array,
				      extra_credits);
	if (err) {
		ext4_warning(inode->i_sb, "xattr delete (err %d)", err);
stop_handle:
		ext4_journal_stop(handle);
		ext4_orphan_del(NULL, inode);
		sb_end_intwrite(inode->i_sb);
		ext4_xattr_inode_array_free(ea_inode_array);
		goto no_delete;
	}

	/*
	 * Kill off the orphan record which ext4_truncate created.
	 * AKPM: I think this can be inside the above `if'.
	 * Note that ext4_orphan_del() has to be able to cope with the
	 * deletion of a non-existent orphan - this is because we don't
	 * know if ext4_truncate() actually created an orphan record.
	 * (Well, we could do this if we need to, but heck - it works)
	 */
	ext4_orphan_del(handle, inode);
	EXT4_I(inode)->i_dtime	= get_seconds();

	/*
	 * One subtle ordering requirement: if anything has gone wrong
	 * (transaction abort, IO errors, whatever), then we can still
	 * do these next steps (the fs will already have been marked as
	 * having errors), but we can't free the inode if the mark_dirty
	 * fails.
	 */
	if (ext4_mark_inode_dirty(handle, inode))
		/* If that failed, just do the required in-core inode clear. */
		ext4_clear_inode(inode);
	else
		ext4_free_inode(handle, inode);
	ext4_journal_stop(handle);
	sb_end_intwrite(inode->i_sb);
	ext4_xattr_inode_array_free(ea_inode_array);
	return;
no_delete:
	ext4_clear_inode(inode);	/* We must guarantee clearing of inode... */
}

#ifdef CONFIG_QUOTA
qsize_t *ext4_get_reserved_space(struct inode *inode)
{
	return &EXT4_I(inode)->i_reserved_quota;
}
#endif

/*
 * Called with i_data_sem down, which is important since we can call
 * ext4_discard_preallocations() from here.
 */
void ext4_da_update_reserve_space(struct inode *inode,
					int used, int quota_claim)
{
	struct ext4_sb_info *sbi = EXT4_SB(inode->i_sb);
	struct ext4_inode_info *ei = EXT4_I(inode);

	spin_lock(&ei->i_block_reservation_lock);
	trace_ext4_da_update_reserve_space(inode, used, quota_claim);
	if (unlikely(used > ei->i_reserved_data_blocks)) {
		ext4_warning(inode->i_sb, "%s: ino %lu, used %d "
			 "with only %d reserved data blocks",
			 __func__, inode->i_ino, used,
			 ei->i_reserved_data_blocks);
		WARN_ON(1);
		used = ei->i_reserved_data_blocks;
	}

	/* Update per-inode reservations */
	ei->i_reserved_data_blocks -= used;
	percpu_counter_sub(&sbi->s_dirtyclusters_counter, used);

	spin_unlock(&EXT4_I(inode)->i_block_reservation_lock);

	/* Update quota subsystem for data blocks */
	if (quota_claim)
		dquot_claim_block(inode, EXT4_C2B(sbi, used));
	else {
		/*
		 * We did fallocate with an offset that is already delayed
		 * allocated. So on delayed allocated writeback we should
		 * not re-claim the quota for fallocated blocks.
		 */
		dquot_release_reservation_block(inode, EXT4_C2B(sbi, used));
	}

	/*
	 * If we have done all the pending block allocations and if
	 * there aren't any writers on the inode, we can discard the
	 * inode's preallocations.
	 */
	if ((ei->i_reserved_data_blocks == 0) &&
	    (atomic_read(&inode->i_writecount) == 0))
		ext4_discard_preallocations(inode);
}

static int __check_block_validity(struct inode *inode, const char *func,
				unsigned int line,
				struct ext4_map_blocks *map)
{
	if (!ext4_data_block_valid(EXT4_SB(inode->i_sb), map->m_pblk,
				   map->m_len)) {
		ext4_error_inode(inode, func, line, map->m_pblk,
				 "lblock %lu mapped to illegal pblock "
				 "(length %d)", (unsigned long) map->m_lblk,
				 map->m_len);
		return -EFSCORRUPTED;
	}
	return 0;
}

int ext4_issue_zeroout(struct inode *inode, ext4_lblk_t lblk, ext4_fsblk_t pblk,
		       ext4_lblk_t len)
{
	int ret;

	if (ext4_encrypted_inode(inode))
		return fscrypt_zeroout_range(inode, lblk, pblk, len);

	ret = sb_issue_zeroout(inode->i_sb, pblk, len, GFP_NOFS);
	if (ret > 0)
		ret = 0;

	return ret;
}

#define check_block_validity(inode, map)	\
	__check_block_validity((inode), __func__, __LINE__, (map))

#ifdef ES_AGGRESSIVE_TEST
static void ext4_map_blocks_es_recheck(handle_t *handle,
				       struct inode *inode,
				       struct ext4_map_blocks *es_map,
				       struct ext4_map_blocks *map,
				       int flags)
{
	int retval;

	map->m_flags = 0;
	/*
	 * There is a race window that the result is not the same.
	 * e.g. xfstests #223 when dioread_nolock enables.  The reason
	 * is that we lookup a block mapping in extent status tree with
	 * out taking i_data_sem.  So at the time the unwritten extent
	 * could be converted.
	 */
	down_read(&EXT4_I(inode)->i_data_sem);
	if (ext4_test_inode_flag(inode, EXT4_INODE_EXTENTS)) {
		retval = ext4_ext_map_blocks(handle, inode, map, flags &
					     EXT4_GET_BLOCKS_KEEP_SIZE);
	} else {
		retval = ext4_ind_map_blocks(handle, inode, map, flags &
					     EXT4_GET_BLOCKS_KEEP_SIZE);
	}
	up_read((&EXT4_I(inode)->i_data_sem));

	/*
	 * We don't check m_len because extent will be collpased in status
	 * tree.  So the m_len might not equal.
	 */
	if (es_map->m_lblk != map->m_lblk ||
	    es_map->m_flags != map->m_flags ||
	    es_map->m_pblk != map->m_pblk) {
		printk("ES cache assertion failed for inode: %lu "
		       "es_cached ex [%d/%d/%llu/%x] != "
		       "found ex [%d/%d/%llu/%x] retval %d flags %x\n",
		       inode->i_ino, es_map->m_lblk, es_map->m_len,
		       es_map->m_pblk, es_map->m_flags, map->m_lblk,
		       map->m_len, map->m_pblk, map->m_flags,
		       retval, flags);
	}
}
#endif /* ES_AGGRESSIVE_TEST */

/*
 * The ext4_map_blocks() function tries to look up the requested blocks,
 * and returns if the blocks are already mapped.
 *
 * Otherwise it takes the write lock of the i_data_sem and allocate blocks
 * and store the allocated blocks in the result buffer head and mark it
 * mapped.
 *
 * If file type is extents based, it will call ext4_ext_map_blocks(),
 * Otherwise, call with ext4_ind_map_blocks() to handle indirect mapping
 * based files
 *
 * On success, it returns the number of blocks being mapped or allocated.  if
 * create==0 and the blocks are pre-allocated and unwritten, the resulting @map
 * is marked as unwritten. If the create == 1, it will mark @map as mapped.
 *
 * It returns 0 if plain look up failed (blocks have not been allocated), in
 * that case, @map is returned as unmapped but we still do fill map->m_len to
 * indicate the length of a hole starting at map->m_lblk.
 *
 * It returns the error in case of allocation failure.
 */
int ext4_map_blocks(handle_t *handle, struct inode *inode,
		    struct ext4_map_blocks *map, int flags)
{
	struct extent_status es;
	int retval;
	int ret = 0;
#ifdef ES_AGGRESSIVE_TEST
	struct ext4_map_blocks orig_map;

	memcpy(&orig_map, map, sizeof(*map));
#endif

	map->m_flags = 0;
	ext_debug("ext4_map_blocks(): inode %lu, flag %d, max_blocks %u,"
		  "logical block %lu\n", inode->i_ino, flags, map->m_len,
		  (unsigned long) map->m_lblk);

	/*
	 * ext4_map_blocks returns an int, and m_len is an unsigned int
	 */
	if (unlikely(map->m_len > INT_MAX))
		map->m_len = INT_MAX;

	/* We can handle the block number less than EXT_MAX_BLOCKS */
	if (unlikely(map->m_lblk >= EXT_MAX_BLOCKS))
		return -EFSCORRUPTED;

	/* Lookup extent status tree firstly */
	if (ext4_es_lookup_extent(inode, map->m_lblk, &es)) {
		if (ext4_es_is_written(&es) || ext4_es_is_unwritten(&es)) {
			map->m_pblk = ext4_es_pblock(&es) +
					map->m_lblk - es.es_lblk;
			map->m_flags |= ext4_es_is_written(&es) ?
					EXT4_MAP_MAPPED : EXT4_MAP_UNWRITTEN;
			retval = es.es_len - (map->m_lblk - es.es_lblk);
			if (retval > map->m_len)
				retval = map->m_len;
			map->m_len = retval;
		} else if (ext4_es_is_delayed(&es) || ext4_es_is_hole(&es)) {
			map->m_pblk = 0;
			retval = es.es_len - (map->m_lblk - es.es_lblk);
			if (retval > map->m_len)
				retval = map->m_len;
			map->m_len = retval;
			retval = 0;
		} else {
			BUG_ON(1);
		}
#ifdef ES_AGGRESSIVE_TEST
		ext4_map_blocks_es_recheck(handle, inode, map,
					   &orig_map, flags);
#endif
		goto found;
	}

	/*
	 * Try to see if we can get the block without requesting a new
	 * file system block.
	 */
	down_read(&EXT4_I(inode)->i_data_sem);
	if (ext4_test_inode_flag(inode, EXT4_INODE_EXTENTS)) {
		retval = ext4_ext_map_blocks(handle, inode, map, flags &
					     EXT4_GET_BLOCKS_KEEP_SIZE);
	} else {
		retval = ext4_ind_map_blocks(handle, inode, map, flags &
					     EXT4_GET_BLOCKS_KEEP_SIZE);
	}
	if (retval > 0) {
		unsigned int status;

		if (unlikely(retval != map->m_len)) {
			ext4_warning(inode->i_sb,
				     "ES len assertion failed for inode "
				     "%lu: retval %d != map->m_len %d",
				     inode->i_ino, retval, map->m_len);
			WARN_ON(1);
		}

		status = map->m_flags & EXT4_MAP_UNWRITTEN ?
				EXTENT_STATUS_UNWRITTEN : EXTENT_STATUS_WRITTEN;
		if (!(flags & EXT4_GET_BLOCKS_DELALLOC_RESERVE) &&
		    !(status & EXTENT_STATUS_WRITTEN) &&
		    ext4_find_delalloc_range(inode, map->m_lblk,
					     map->m_lblk + map->m_len - 1))
			status |= EXTENT_STATUS_DELAYED;
		ret = ext4_es_insert_extent(inode, map->m_lblk,
					    map->m_len, map->m_pblk, status);
		if (ret < 0)
			retval = ret;
	}
	up_read((&EXT4_I(inode)->i_data_sem));

found:
	if (retval > 0 && map->m_flags & EXT4_MAP_MAPPED) {
		ret = check_block_validity(inode, map);
		if (ret != 0)
			return ret;
	}

	/* If it is only a block(s) look up */
	if ((flags & EXT4_GET_BLOCKS_CREATE) == 0)
		return retval;

	/*
	 * Returns if the blocks have already allocated
	 *
	 * Note that if blocks have been preallocated
	 * ext4_ext_get_block() returns the create = 0
	 * with buffer head unmapped.
	 */
	if (retval > 0 && map->m_flags & EXT4_MAP_MAPPED)
		/*
		 * If we need to convert extent to unwritten
		 * we continue and do the actual work in
		 * ext4_ext_map_blocks()
		 */
		if (!(flags & EXT4_GET_BLOCKS_CONVERT_UNWRITTEN))
			return retval;

	/*
	 * Here we clear m_flags because after allocating an new extent,
	 * it will be set again.
	 */
	map->m_flags &= ~EXT4_MAP_FLAGS;

	/*
	 * New blocks allocate and/or writing to unwritten extent
	 * will possibly result in updating i_data, so we take
	 * the write lock of i_data_sem, and call get_block()
	 * with create == 1 flag.
	 */
	down_write(&EXT4_I(inode)->i_data_sem);

	/*
	 * We need to check for EXT4 here because migrate
	 * could have changed the inode type in between
	 */
	if (ext4_test_inode_flag(inode, EXT4_INODE_EXTENTS)) {
		retval = ext4_ext_map_blocks(handle, inode, map, flags);
	} else {
		retval = ext4_ind_map_blocks(handle, inode, map, flags);

		if (retval > 0 && map->m_flags & EXT4_MAP_NEW) {
			/*
			 * We allocated new blocks which will result in
			 * i_data's format changing.  Force the migrate
			 * to fail by clearing migrate flags
			 */
			ext4_clear_inode_state(inode, EXT4_STATE_EXT_MIGRATE);
		}

		/*
		 * Update reserved blocks/metadata blocks after successful
		 * block allocation which had been deferred till now. We don't
		 * support fallocate for non extent files. So we can update
		 * reserve space here.
		 */
		if ((retval > 0) &&
			(flags & EXT4_GET_BLOCKS_DELALLOC_RESERVE))
			ext4_da_update_reserve_space(inode, retval, 1);
	}

	if (retval > 0) {
		unsigned int status;

		if (unlikely(retval != map->m_len)) {
			ext4_warning(inode->i_sb,
				     "ES len assertion failed for inode "
				     "%lu: retval %d != map->m_len %d",
				     inode->i_ino, retval, map->m_len);
			WARN_ON(1);
		}

		/*
		 * We have to zeroout blocks before inserting them into extent
		 * status tree. Otherwise someone could look them up there and
		 * use them before they are really zeroed. We also have to
		 * unmap metadata before zeroing as otherwise writeback can
		 * overwrite zeros with stale data from block device.
		 */
		if (flags & EXT4_GET_BLOCKS_ZERO &&
		    map->m_flags & EXT4_MAP_MAPPED &&
		    map->m_flags & EXT4_MAP_NEW) {
			clean_bdev_aliases(inode->i_sb->s_bdev, map->m_pblk,
					   map->m_len);
			ret = ext4_issue_zeroout(inode, map->m_lblk,
						 map->m_pblk, map->m_len);
			if (ret) {
				retval = ret;
				goto out_sem;
			}
		}

		/*
		 * If the extent has been zeroed out, we don't need to update
		 * extent status tree.
		 */
		if ((flags & EXT4_GET_BLOCKS_PRE_IO) &&
		    ext4_es_lookup_extent(inode, map->m_lblk, &es)) {
			if (ext4_es_is_written(&es))
				goto out_sem;
		}
		status = map->m_flags & EXT4_MAP_UNWRITTEN ?
				EXTENT_STATUS_UNWRITTEN : EXTENT_STATUS_WRITTEN;
		if (!(flags & EXT4_GET_BLOCKS_DELALLOC_RESERVE) &&
		    !(status & EXTENT_STATUS_WRITTEN) &&
		    ext4_find_delalloc_range(inode, map->m_lblk,
					     map->m_lblk + map->m_len - 1))
			status |= EXTENT_STATUS_DELAYED;
		ret = ext4_es_insert_extent(inode, map->m_lblk, map->m_len,
					    map->m_pblk, status);
		if (ret < 0) {
			retval = ret;
			goto out_sem;
		}
	}

out_sem:
	up_write((&EXT4_I(inode)->i_data_sem));
	if (retval > 0 && map->m_flags & EXT4_MAP_MAPPED) {
		ret = check_block_validity(inode, map);
		if (ret != 0)
			return ret;

		/*
		 * Inodes with freshly allocated blocks where contents will be
		 * visible after transaction commit must be on transaction's
		 * ordered data list.
		 */
		if (map->m_flags & EXT4_MAP_NEW &&
		    !(map->m_flags & EXT4_MAP_UNWRITTEN) &&
		    !(flags & EXT4_GET_BLOCKS_ZERO) &&
		    !ext4_is_quota_file(inode) &&
		    ext4_should_order_data(inode)) {
			if (flags & EXT4_GET_BLOCKS_IO_SUBMIT)
				ret = ext4_jbd2_inode_add_wait(handle, inode);
			else
				ret = ext4_jbd2_inode_add_write(handle, inode);
			if (ret)
				return ret;
		}
	}
	return retval;
}

/*
 * Update EXT4_MAP_FLAGS in bh->b_state. For buffer heads attached to pages
 * we have to be careful as someone else may be manipulating b_state as well.
 */
static void ext4_update_bh_state(struct buffer_head *bh, unsigned long flags)
{
	unsigned long old_state;
	unsigned long new_state;

	flags &= EXT4_MAP_FLAGS;

	/* Dummy buffer_head? Set non-atomically. */
	if (!bh->b_page) {
		bh->b_state = (bh->b_state & ~EXT4_MAP_FLAGS) | flags;
		return;
	}
	/*
	 * Someone else may be modifying b_state. Be careful! This is ugly but
	 * once we get rid of using bh as a container for mapping information
	 * to pass to / from get_block functions, this can go away.
	 */
	do {
		old_state = READ_ONCE(bh->b_state);
		new_state = (old_state & ~EXT4_MAP_FLAGS) | flags;
	} while (unlikely(
		 cmpxchg(&bh->b_state, old_state, new_state) != old_state));
}

static int _ext4_get_block(struct inode *inode, sector_t iblock,
			   struct buffer_head *bh, int flags)
{
	struct ext4_map_blocks map;
	int ret = 0;

	if (ext4_has_inline_data(inode))
		return -ERANGE;

	map.m_lblk = iblock;
	map.m_len = bh->b_size >> inode->i_blkbits;

	ret = ext4_map_blocks(ext4_journal_current_handle(), inode, &map,
			      flags);
	if (ret > 0) {
		map_bh(bh, inode->i_sb, map.m_pblk);
		ext4_update_bh_state(bh, map.m_flags);
		bh->b_size = inode->i_sb->s_blocksize * map.m_len;
		ret = 0;
	} else if (ret == 0) {
		/* hole case, need to fill in bh->b_size */
		bh->b_size = inode->i_sb->s_blocksize * map.m_len;
	}
	return ret;
}

int ext4_get_block(struct inode *inode, sector_t iblock,
		   struct buffer_head *bh, int create)
{
	return _ext4_get_block(inode, iblock, bh,
			       create ? EXT4_GET_BLOCKS_CREATE : 0);
}

/*
 * Get block function used when preparing for buffered write if we require
 * creating an unwritten extent if blocks haven't been allocated.  The extent
 * will be converted to written after the IO is complete.
 */
int ext4_get_block_unwritten(struct inode *inode, sector_t iblock,
			     struct buffer_head *bh_result, int create)
{
	ext4_debug("ext4_get_block_unwritten: inode %lu, create flag %d\n",
		   inode->i_ino, create);
	return _ext4_get_block(inode, iblock, bh_result,
			       EXT4_GET_BLOCKS_IO_CREATE_EXT);
}

/* Maximum number of blocks we map for direct IO at once. */
#define DIO_MAX_BLOCKS 4096

/*
 * Get blocks function for the cases that need to start a transaction -
 * generally difference cases of direct IO and DAX IO. It also handles retries
 * in case of ENOSPC.
 */
static int ext4_get_block_trans(struct inode *inode, sector_t iblock,
				struct buffer_head *bh_result, int flags)
{
	int dio_credits;
	handle_t *handle;
	int retries = 0;
	int ret;

	/* Trim mapping request to maximum we can map at once for DIO */
	if (bh_result->b_size >> inode->i_blkbits > DIO_MAX_BLOCKS)
		bh_result->b_size = DIO_MAX_BLOCKS << inode->i_blkbits;
	dio_credits = ext4_chunk_trans_blocks(inode,
				      bh_result->b_size >> inode->i_blkbits);
retry:
	handle = ext4_journal_start(inode, EXT4_HT_MAP_BLOCKS, dio_credits);
	if (IS_ERR(handle))
		return PTR_ERR(handle);

	ret = _ext4_get_block(inode, iblock, bh_result, flags);
	ext4_journal_stop(handle);

	if (ret == -ENOSPC && ext4_should_retry_alloc(inode->i_sb, &retries))
		goto retry;
	return ret;
}

/* Get block function for DIO reads and writes to inodes without extents */
int ext4_dio_get_block(struct inode *inode, sector_t iblock,
		       struct buffer_head *bh, int create)
{
	/* We don't expect handle for direct IO */
	WARN_ON_ONCE(ext4_journal_current_handle());

	if (!create)
		return _ext4_get_block(inode, iblock, bh, 0);
	return ext4_get_block_trans(inode, iblock, bh, EXT4_GET_BLOCKS_CREATE);
}

/*
 * Get block function for AIO DIO writes when we create unwritten extent if
 * blocks are not allocated yet. The extent will be converted to written
 * after IO is complete.
 */
static int ext4_dio_get_block_unwritten_async(struct inode *inode,
		sector_t iblock, struct buffer_head *bh_result,	int create)
{
	int ret;

	/* We don't expect handle for direct IO */
	WARN_ON_ONCE(ext4_journal_current_handle());

	ret = ext4_get_block_trans(inode, iblock, bh_result,
				   EXT4_GET_BLOCKS_IO_CREATE_EXT);

	/*
	 * When doing DIO using unwritten extents, we need io_end to convert
	 * unwritten extents to written on IO completion. We allocate io_end
	 * once we spot unwritten extent and store it in b_private. Generic
	 * DIO code keeps b_private set and furthermore passes the value to
	 * our completion callback in 'private' argument.
	 */
	if (!ret && buffer_unwritten(bh_result)) {
		if (!bh_result->b_private) {
			ext4_io_end_t *io_end;

			io_end = ext4_init_io_end(inode, GFP_KERNEL);
			if (!io_end)
				return -ENOMEM;
			bh_result->b_private = io_end;
			ext4_set_io_unwritten_flag(inode, io_end);
		}
		set_buffer_defer_completion(bh_result);
	}

	return ret;
}

/*
 * Get block function for non-AIO DIO writes when we create unwritten extent if
 * blocks are not allocated yet. The extent will be converted to written
 * after IO is complete by ext4_direct_IO_write().
 */
static int ext4_dio_get_block_unwritten_sync(struct inode *inode,
		sector_t iblock, struct buffer_head *bh_result,	int create)
{
	int ret;

	/* We don't expect handle for direct IO */
	WARN_ON_ONCE(ext4_journal_current_handle());

	ret = ext4_get_block_trans(inode, iblock, bh_result,
				   EXT4_GET_BLOCKS_IO_CREATE_EXT);

	/*
	 * Mark inode as having pending DIO writes to unwritten extents.
	 * ext4_direct_IO_write() checks this flag and converts extents to
	 * written.
	 */
	if (!ret && buffer_unwritten(bh_result))
		ext4_set_inode_state(inode, EXT4_STATE_DIO_UNWRITTEN);

	return ret;
}

static int ext4_dio_get_block_overwrite(struct inode *inode, sector_t iblock,
		   struct buffer_head *bh_result, int create)
{
	int ret;

	ext4_debug("ext4_dio_get_block_overwrite: inode %lu, create flag %d\n",
		   inode->i_ino, create);
	/* We don't expect handle for direct IO */
	WARN_ON_ONCE(ext4_journal_current_handle());

	ret = _ext4_get_block(inode, iblock, bh_result, 0);
	/*
	 * Blocks should have been preallocated! ext4_file_write_iter() checks
	 * that.
	 */
	WARN_ON_ONCE(!buffer_mapped(bh_result) || buffer_unwritten(bh_result));

	return ret;
}


/*
 * `handle' can be NULL if create is zero
 */
struct buffer_head *ext4_getblk(handle_t *handle, struct inode *inode,
				ext4_lblk_t block, int map_flags)
{
	struct ext4_map_blocks map;
	struct buffer_head *bh;
	int create = map_flags & EXT4_GET_BLOCKS_CREATE;
	int err;

	J_ASSERT(handle != NULL || create == 0);

	map.m_lblk = block;
	map.m_len = 1;
	err = ext4_map_blocks(handle, inode, &map, map_flags);

	if (err == 0)
		return create ? ERR_PTR(-ENOSPC) : NULL;
	if (err < 0)
		return ERR_PTR(err);

	bh = sb_getblk(inode->i_sb, map.m_pblk);
	if (unlikely(!bh))
		return ERR_PTR(-ENOMEM);
	if (map.m_flags & EXT4_MAP_NEW) {
		J_ASSERT(create != 0);
		J_ASSERT(handle != NULL);

		/*
		 * Now that we do not always journal data, we should
		 * keep in mind whether this should always journal the
		 * new buffer as metadata.  For now, regular file
		 * writes use ext4_get_block instead, so it's not a
		 * problem.
		 */
		lock_buffer(bh);
		BUFFER_TRACE(bh, "call get_create_access");
		err = ext4_journal_get_create_access(handle, bh);
		if (unlikely(err)) {
			unlock_buffer(bh);
			goto errout;
		}
		if (!buffer_uptodate(bh)) {
			memset(bh->b_data, 0, inode->i_sb->s_blocksize);
			set_buffer_uptodate(bh);
		}
		unlock_buffer(bh);
		BUFFER_TRACE(bh, "call ext4_handle_dirty_metadata");
		err = ext4_handle_dirty_metadata(handle, inode, bh);
		if (unlikely(err))
			goto errout;
	} else
		BUFFER_TRACE(bh, "not a new buffer");
	return bh;
errout:
	brelse(bh);
	return ERR_PTR(err);
}

struct buffer_head *ext4_bread(handle_t *handle, struct inode *inode,
			       ext4_lblk_t block, int map_flags)
{
	struct buffer_head *bh;

	bh = ext4_getblk(handle, inode, block, map_flags);
	if (IS_ERR(bh))
		return bh;
	if (!bh || buffer_uptodate(bh))
		return bh;
	ll_rw_block(REQ_OP_READ, REQ_META | REQ_PRIO, 1, &bh);
	wait_on_buffer(bh);
	if (buffer_uptodate(bh))
		return bh;
	put_bh(bh);
	return ERR_PTR(-EIO);
}

/* Read a contiguous batch of blocks. */
int ext4_bread_batch(struct inode *inode, ext4_lblk_t block, int bh_count,
		     bool wait, struct buffer_head **bhs)
{
	int i, err;

	for (i = 0; i < bh_count; i++) {
		bhs[i] = ext4_getblk(NULL, inode, block + i, 0 /* map_flags */);
		if (IS_ERR(bhs[i])) {
			err = PTR_ERR(bhs[i]);
			bh_count = i;
			goto out_brelse;
		}
	}

	for (i = 0; i < bh_count; i++)
		/* Note that NULL bhs[i] is valid because of holes. */
		if (bhs[i] && !buffer_uptodate(bhs[i]))
			ll_rw_block(REQ_OP_READ, REQ_META | REQ_PRIO, 1,
				    &bhs[i]);

	if (!wait)
		return 0;

	for (i = 0; i < bh_count; i++)
		if (bhs[i])
			wait_on_buffer(bhs[i]);

	for (i = 0; i < bh_count; i++) {
		if (bhs[i] && !buffer_uptodate(bhs[i])) {
			err = -EIO;
			goto out_brelse;
		}
	}
	return 0;

out_brelse:
	for (i = 0; i < bh_count; i++) {
		brelse(bhs[i]);
		bhs[i] = NULL;
	}
	return err;
}

int ext4_walk_page_buffers(handle_t *handle,
			   struct buffer_head *head,
			   unsigned from,
			   unsigned to,
			   int *partial,
			   int (*fn)(handle_t *handle,
				     struct buffer_head *bh))
{
	struct buffer_head *bh;
	unsigned block_start, block_end;
	unsigned blocksize = head->b_size;
	int err, ret = 0;
	struct buffer_head *next;

	for (bh = head, block_start = 0;
	     ret == 0 && (bh != head || !block_start);
	     block_start = block_end, bh = next) {
		next = bh->b_this_page;
		block_end = block_start + blocksize;
		if (block_end <= from || block_start >= to) {
			if (partial && !buffer_uptodate(bh))
				*partial = 1;
			continue;
		}
		err = (*fn)(handle, bh);
		if (!ret)
			ret = err;
	}
	return ret;
}

/*
 * To preserve ordering, it is essential that the hole instantiation and
 * the data write be encapsulated in a single transaction.  We cannot
 * close off a transaction and start a new one between the ext4_get_block()
 * and the commit_write().  So doing the jbd2_journal_start at the start of
 * prepare_write() is the right place.
 *
 * Also, this function can nest inside ext4_writepage().  In that case, we
 * *know* that ext4_writepage() has generated enough buffer credits to do the
 * whole page.  So we won't block on the journal in that case, which is good,
 * because the caller may be PF_MEMALLOC.
 *
 * By accident, ext4 can be reentered when a transaction is open via
 * quota file writes.  If we were to commit the transaction while thus
 * reentered, there can be a deadlock - we would be holding a quota
 * lock, and the commit would never complete if another thread had a
 * transaction open and was blocking on the quota lock - a ranking
 * violation.
 *
 * So what we do is to rely on the fact that jbd2_journal_stop/journal_start
 * will _not_ run commit under these circumstances because handle->h_ref
 * is elevated.  We'll still have enough credits for the tiny quotafile
 * write.
 */
int do_journal_get_write_access(handle_t *handle,
				struct buffer_head *bh)
{
	int dirty = buffer_dirty(bh);
	int ret;

	if (!buffer_mapped(bh) || buffer_freed(bh))
		return 0;
	/*
	 * __block_write_begin() could have dirtied some buffers. Clean
	 * the dirty bit as jbd2_journal_get_write_access() could complain
	 * otherwise about fs integrity issues. Setting of the dirty bit
	 * by __block_write_begin() isn't a real problem here as we clear
	 * the bit before releasing a page lock and thus writeback cannot
	 * ever write the buffer.
	 */
	if (dirty)
		clear_buffer_dirty(bh);
	BUFFER_TRACE(bh, "get write access");
	ret = ext4_journal_get_write_access(handle, bh);
	if (!ret && dirty)
		ret = ext4_handle_dirty_metadata(handle, NULL, bh);
	return ret;
}

#ifdef CONFIG_EXT4_FS_ENCRYPTION
static int ext4_block_write_begin(struct page *page, loff_t pos, unsigned len,
				  get_block_t *get_block)
{
	unsigned from = pos & (PAGE_SIZE - 1);
	unsigned to = from + len;
	struct inode *inode = page->mapping->host;
	unsigned block_start, block_end;
	sector_t block;
	int err = 0;
	unsigned blocksize = inode->i_sb->s_blocksize;
	unsigned bbits;
	struct buffer_head *bh, *head, *wait[2], **wait_bh = wait;
	bool decrypt = false;

	BUG_ON(!PageLocked(page));
	BUG_ON(from > PAGE_SIZE);
	BUG_ON(to > PAGE_SIZE);
	BUG_ON(from > to);

	if (!page_has_buffers(page))
		create_empty_buffers(page, blocksize, 0);
	head = page_buffers(page);
	bbits = ilog2(blocksize);
	block = (sector_t)page->index << (PAGE_SHIFT - bbits);

	for (bh = head, block_start = 0; bh != head || !block_start;
	    block++, block_start = block_end, bh = bh->b_this_page) {
		block_end = block_start + blocksize;
		if (block_end <= from || block_start >= to) {
			if (PageUptodate(page)) {
				if (!buffer_uptodate(bh))
					set_buffer_uptodate(bh);
			}
			continue;
		}
		if (buffer_new(bh))
			clear_buffer_new(bh);
		if (!buffer_mapped(bh)) {
			WARN_ON(bh->b_size != blocksize);
			err = get_block(inode, block, bh, 1);
			if (err)
				break;
			if (buffer_new(bh)) {
				clean_bdev_bh_alias(bh);
				if (PageUptodate(page)) {
					clear_buffer_new(bh);
					set_buffer_uptodate(bh);
					mark_buffer_dirty(bh);
					continue;
				}
				if (block_end > to || block_start < from)
					zero_user_segments(page, to, block_end,
							   block_start, from);
				continue;
			}
		}
		if (PageUptodate(page)) {
			if (!buffer_uptodate(bh))
				set_buffer_uptodate(bh);
			continue;
		}
		if (!buffer_uptodate(bh) && !buffer_delay(bh) &&
		    !buffer_unwritten(bh) &&
		    (block_start < from || block_end > to)) {
			ll_rw_block(REQ_OP_READ, 0, 1, &bh);
			*wait_bh++ = bh;
			decrypt = ext4_encrypted_inode(inode) &&
				S_ISREG(inode->i_mode);
		}
	}
	/*
	 * If we issued read requests, let them complete.
	 */
	while (wait_bh > wait) {
		wait_on_buffer(*--wait_bh);
		if (!buffer_uptodate(*wait_bh))
			err = -EIO;
	}
	if (unlikely(err))
		page_zero_new_buffers(page, from, to);
	else if (decrypt)
		err = fscrypt_decrypt_page(page->mapping->host, page,
				PAGE_SIZE, 0, page->index);
	return err;
}
#endif

static int ext4_write_begin(struct file *file, struct address_space *mapping,
			    loff_t pos, unsigned len, unsigned flags,
			    struct page **pagep, void **fsdata)
{
	struct inode *inode = mapping->host;
	int ret, needed_blocks;
	handle_t *handle;
	int retries = 0;
	struct page *page;
	pgoff_t index;
	unsigned from, to;

	if (unlikely(ext4_forced_shutdown(EXT4_SB(inode->i_sb))))
		return -EIO;

	trace_ext4_write_begin(inode, pos, len, flags);
	/*
	 * Reserve one block more for addition to orphan list in case
	 * we allocate blocks but write fails for some reason
	 */
	needed_blocks = ext4_writepage_trans_blocks(inode) + 1;
	index = pos >> PAGE_SHIFT;
	from = pos & (PAGE_SIZE - 1);
	to = from + len;

	if (ext4_test_inode_state(inode, EXT4_STATE_MAY_INLINE_DATA)) {
		ret = ext4_try_to_write_inline_data(mapping, inode, pos, len,
						    flags, pagep);
		if (ret < 0)
			return ret;
		if (ret == 1)
			return 0;
	}

	/*
	 * grab_cache_page_write_begin() can take a long time if the
	 * system is thrashing due to memory pressure, or if the page
	 * is being written back.  So grab it first before we start
	 * the transaction handle.  This also allows us to allocate
	 * the page (if needed) without using GFP_NOFS.
	 */
retry_grab:
	page = grab_cache_page_write_begin(mapping, index, flags);
	if (!page)
		return -ENOMEM;
	unlock_page(page);

retry_journal:
	handle = ext4_journal_start(inode, EXT4_HT_WRITE_PAGE, needed_blocks);
	if (IS_ERR(handle)) {
		put_page(page);
		return PTR_ERR(handle);
	}

	lock_page(page);
	if (page->mapping != mapping) {
		/* The page got truncated from under us */
		unlock_page(page);
		put_page(page);
		ext4_journal_stop(handle);
		goto retry_grab;
	}
	/* In case writeback began while the page was unlocked */
	wait_for_stable_page(page);

#ifdef CONFIG_EXT4_FS_ENCRYPTION
	if (ext4_should_dioread_nolock(inode))
		ret = ext4_block_write_begin(page, pos, len,
					     ext4_get_block_unwritten);
	else
		ret = ext4_block_write_begin(page, pos, len,
					     ext4_get_block);
#else
	if (ext4_should_dioread_nolock(inode))
		ret = __block_write_begin(page, pos, len,
					  ext4_get_block_unwritten);
	else
		ret = __block_write_begin(page, pos, len, ext4_get_block);
#endif
	if (!ret && ext4_should_journal_data(inode)) {
		ret = ext4_walk_page_buffers(handle, page_buffers(page),
					     from, to, NULL,
					     do_journal_get_write_access);
	}

	if (ret) {
		unlock_page(page);
		/*
		 * __block_write_begin may have instantiated a few blocks
		 * outside i_size.  Trim these off again. Don't need
		 * i_size_read because we hold i_mutex.
		 *
		 * Add inode to orphan list in case we crash before
		 * truncate finishes
		 */
		if (pos + len > inode->i_size && ext4_can_truncate(inode))
			ext4_orphan_add(handle, inode);

		ext4_journal_stop(handle);
		if (pos + len > inode->i_size) {
			ext4_truncate_failed_write(inode);
			/*
			 * If truncate failed early the inode might
			 * still be on the orphan list; we need to
			 * make sure the inode is removed from the
			 * orphan list in that case.
			 */
			if (inode->i_nlink)
				ext4_orphan_del(NULL, inode);
		}

		if (ret == -ENOSPC &&
		    ext4_should_retry_alloc(inode->i_sb, &retries))
			goto retry_journal;
		put_page(page);
		return ret;
	}
	*pagep = page;
	return ret;
}

/* For write_end() in data=journal mode */
static int write_end_fn(handle_t *handle, struct buffer_head *bh)
{
	int ret;
	if (!buffer_mapped(bh) || buffer_freed(bh))
		return 0;
	set_buffer_uptodate(bh);
	ret = ext4_handle_dirty_metadata(handle, NULL, bh);
	clear_buffer_meta(bh);
	clear_buffer_prio(bh);
	return ret;
}

/*
 * We need to pick up the new inode size which generic_commit_write gave us
 * `file' can be NULL - eg, when called from page_symlink().
 *
 * ext4 never places buffers on inode->i_mapping->private_list.  metadata
 * buffers are managed internally.
 */
static int ext4_write_end(struct file *file,
			  struct address_space *mapping,
			  loff_t pos, unsigned len, unsigned copied,
			  struct page *page, void *fsdata)
{
	handle_t *handle = ext4_journal_current_handle();
	struct inode *inode = mapping->host;
	loff_t old_size = inode->i_size;
	int ret = 0, ret2;
	int i_size_changed = 0;

	trace_ext4_write_end(inode, pos, len, copied);
	if (ext4_has_inline_data(inode)) {
		ret = ext4_write_inline_data_end(inode, pos, len,
						 copied, page);
		if (ret < 0) {
			unlock_page(page);
			put_page(page);
			goto errout;
		}
		copied = ret;
	} else
		copied = block_write_end(file, mapping, pos,
					 len, copied, page, fsdata);
	/*
	 * it's important to update i_size while still holding page lock:
	 * page writeout could otherwise come in and zero beyond i_size.
	 */
	i_size_changed = ext4_update_inode_size(inode, pos + copied);
	unlock_page(page);
	put_page(page);

	if (old_size < pos)
		pagecache_isize_extended(inode, old_size, pos);
	/*
	 * Don't mark the inode dirty under page lock. First, it unnecessarily
	 * makes the holding time of page lock longer. Second, it forces lock
	 * ordering of page lock and transaction start for journaling
	 * filesystems.
	 */
	if (i_size_changed)
		ext4_mark_inode_dirty(handle, inode);

	if (pos + len > inode->i_size && ext4_can_truncate(inode))
		/* if we have allocated more blocks and copied
		 * less. We will have blocks allocated outside
		 * inode->i_size. So truncate them
		 */
		ext4_orphan_add(handle, inode);
errout:
	ret2 = ext4_journal_stop(handle);
	if (!ret)
		ret = ret2;

	if (pos + len > inode->i_size) {
		ext4_truncate_failed_write(inode);
		/*
		 * If truncate failed early the inode might still be
		 * on the orphan list; we need to make sure the inode
		 * is removed from the orphan list in that case.
		 */
		if (inode->i_nlink)
			ext4_orphan_del(NULL, inode);
	}

	return ret ? ret : copied;
}

/*
 * This is a private version of page_zero_new_buffers() which doesn't
 * set the buffer to be dirty, since in data=journalled mode we need
 * to call ext4_handle_dirty_metadata() instead.
 */
static void ext4_journalled_zero_new_buffers(handle_t *handle,
					    struct page *page,
					    unsigned from, unsigned to)
{
	unsigned int block_start = 0, block_end;
	struct buffer_head *head, *bh;

	bh = head = page_buffers(page);
	do {
		block_end = block_start + bh->b_size;
		if (buffer_new(bh)) {
			if (block_end > from && block_start < to) {
				if (!PageUptodate(page)) {
					unsigned start, size;

					start = max(from, block_start);
					size = min(to, block_end) - start;

					zero_user(page, start, size);
					write_end_fn(handle, bh);
				}
				clear_buffer_new(bh);
			}
		}
		block_start = block_end;
		bh = bh->b_this_page;
	} while (bh != head);
}

static int ext4_journalled_write_end(struct file *file,
				     struct address_space *mapping,
				     loff_t pos, unsigned len, unsigned copied,
				     struct page *page, void *fsdata)
{
	handle_t *handle = ext4_journal_current_handle();
	struct inode *inode = mapping->host;
	loff_t old_size = inode->i_size;
	int ret = 0, ret2;
	int partial = 0;
	unsigned from, to;
	int size_changed = 0;

	trace_ext4_journalled_write_end(inode, pos, len, copied);
	from = pos & (PAGE_SIZE - 1);
	to = from + len;

	BUG_ON(!ext4_handle_valid(handle));

	if (ext4_has_inline_data(inode)) {
		ret = ext4_write_inline_data_end(inode, pos, len,
						 copied, page);
		if (ret < 0) {
			unlock_page(page);
			put_page(page);
			goto errout;
		}
		copied = ret;
	} else if (unlikely(copied < len) && !PageUptodate(page)) {
		copied = 0;
		ext4_journalled_zero_new_buffers(handle, page, from, to);
	} else {
		if (unlikely(copied < len))
			ext4_journalled_zero_new_buffers(handle, page,
							 from + copied, to);
		ret = ext4_walk_page_buffers(handle, page_buffers(page), from,
					     from + copied, &partial,
					     write_end_fn);
		if (!partial)
			SetPageUptodate(page);
	}
	size_changed = ext4_update_inode_size(inode, pos + copied);
	ext4_set_inode_state(inode, EXT4_STATE_JDATA);
	EXT4_I(inode)->i_datasync_tid = handle->h_transaction->t_tid;
	unlock_page(page);
	put_page(page);

	if (old_size < pos)
		pagecache_isize_extended(inode, old_size, pos);

	if (size_changed) {
		ret2 = ext4_mark_inode_dirty(handle, inode);
		if (!ret)
			ret = ret2;
	}

	if (pos + len > inode->i_size && ext4_can_truncate(inode))
		/* if we have allocated more blocks and copied
		 * less. We will have blocks allocated outside
		 * inode->i_size. So truncate them
		 */
		ext4_orphan_add(handle, inode);

errout:
	ret2 = ext4_journal_stop(handle);
	if (!ret)
		ret = ret2;
	if (pos + len > inode->i_size) {
		ext4_truncate_failed_write(inode);
		/*
		 * If truncate failed early the inode might still be
		 * on the orphan list; we need to make sure the inode
		 * is removed from the orphan list in that case.
		 */
		if (inode->i_nlink)
			ext4_orphan_del(NULL, inode);
	}

	return ret ? ret : copied;
}

/*
 * Reserve space for a single cluster
 */
static int ext4_da_reserve_space(struct inode *inode)
{
	struct ext4_sb_info *sbi = EXT4_SB(inode->i_sb);
	struct ext4_inode_info *ei = EXT4_I(inode);
	int ret;

	/*
	 * We will charge metadata quota at writeout time; this saves
	 * us from metadata over-estimation, though we may go over by
	 * a small amount in the end.  Here we just reserve for data.
	 */
	ret = dquot_reserve_block(inode, EXT4_C2B(sbi, 1));
	if (ret)
		return ret;

	spin_lock(&ei->i_block_reservation_lock);
	if (ext4_claim_free_clusters(sbi, 1, 0)) {
		spin_unlock(&ei->i_block_reservation_lock);
		dquot_release_reservation_block(inode, EXT4_C2B(sbi, 1));
		return -ENOSPC;
	}
	ei->i_reserved_data_blocks++;
	trace_ext4_da_reserve_space(inode);
	spin_unlock(&ei->i_block_reservation_lock);

	return 0;       /* success */
}

static void ext4_da_release_space(struct inode *inode, int to_free)
{
	struct ext4_sb_info *sbi = EXT4_SB(inode->i_sb);
	struct ext4_inode_info *ei = EXT4_I(inode);

	if (!to_free)
		return;		/* Nothing to release, exit */

	spin_lock(&EXT4_I(inode)->i_block_reservation_lock);

	trace_ext4_da_release_space(inode, to_free);
	if (unlikely(to_free > ei->i_reserved_data_blocks)) {
		/*
		 * if there aren't enough reserved blocks, then the
		 * counter is messed up somewhere.  Since this
		 * function is called from invalidate page, it's
		 * harmless to return without any action.
		 */
		ext4_warning(inode->i_sb, "ext4_da_release_space: "
			 "ino %lu, to_free %d with only %d reserved "
			 "data blocks", inode->i_ino, to_free,
			 ei->i_reserved_data_blocks);
		WARN_ON(1);
		to_free = ei->i_reserved_data_blocks;
	}
	ei->i_reserved_data_blocks -= to_free;

	/* update fs dirty data blocks counter */
	percpu_counter_sub(&sbi->s_dirtyclusters_counter, to_free);

	spin_unlock(&EXT4_I(inode)->i_block_reservation_lock);

	dquot_release_reservation_block(inode, EXT4_C2B(sbi, to_free));
}

static void ext4_da_page_release_reservation(struct page *page,
					     unsigned int offset,
					     unsigned int length)
{
	int to_release = 0, contiguous_blks = 0;
	struct buffer_head *head, *bh;
	unsigned int curr_off = 0;
	struct inode *inode = page->mapping->host;
	struct ext4_sb_info *sbi = EXT4_SB(inode->i_sb);
	unsigned int stop = offset + length;
	int num_clusters;
	ext4_fsblk_t lblk;

	BUG_ON(stop > PAGE_SIZE || stop < length);

	head = page_buffers(page);
	bh = head;
	do {
		unsigned int next_off = curr_off + bh->b_size;

		if (next_off > stop)
			break;

		if ((offset <= curr_off) && (buffer_delay(bh))) {
			to_release++;
			contiguous_blks++;
			clear_buffer_delay(bh);
		} else if (contiguous_blks) {
			lblk = page->index <<
			       (PAGE_SHIFT - inode->i_blkbits);
			lblk += (curr_off >> inode->i_blkbits) -
				contiguous_blks;
			ext4_es_remove_extent(inode, lblk, contiguous_blks);
			contiguous_blks = 0;
		}
		curr_off = next_off;
	} while ((bh = bh->b_this_page) != head);

	if (contiguous_blks) {
		lblk = page->index << (PAGE_SHIFT - inode->i_blkbits);
		lblk += (curr_off >> inode->i_blkbits) - contiguous_blks;
		ext4_es_remove_extent(inode, lblk, contiguous_blks);
	}

	/* If we have released all the blocks belonging to a cluster, then we
	 * need to release the reserved space for that cluster. */
	num_clusters = EXT4_NUM_B2C(sbi, to_release);
	while (num_clusters > 0) {
		lblk = (page->index << (PAGE_SHIFT - inode->i_blkbits)) +
			((num_clusters - 1) << sbi->s_cluster_bits);
		if (sbi->s_cluster_ratio == 1 ||
		    !ext4_find_delalloc_cluster(inode, lblk))
			ext4_da_release_space(inode, 1);

		num_clusters--;
	}
}

/*
 * Delayed allocation stuff
 */

struct mpage_da_data {
	struct inode *inode;
	struct writeback_control *wbc;

	pgoff_t first_page;	/* The first page to write */
	pgoff_t next_page;	/* Current page to examine */
	pgoff_t last_page;	/* Last page to examine */
	/*
	 * Extent to map - this can be after first_page because that can be
	 * fully mapped. We somewhat abuse m_flags to store whether the extent
	 * is delalloc or unwritten.
	 */
	struct ext4_map_blocks map;
	struct ext4_io_submit io_submit;	/* IO submission data */
	unsigned int do_map:1;
};

static void mpage_release_unused_pages(struct mpage_da_data *mpd,
				       bool invalidate)
{
	int nr_pages, i;
	pgoff_t index, end;
	struct pagevec pvec;
	struct inode *inode = mpd->inode;
	struct address_space *mapping = inode->i_mapping;

	/* This is necessary when next_page == 0. */
	if (mpd->first_page >= mpd->next_page)
		return;

	index = mpd->first_page;
	end   = mpd->next_page - 1;
	if (invalidate) {
		ext4_lblk_t start, last;
		start = index << (PAGE_SHIFT - inode->i_blkbits);
		last = end << (PAGE_SHIFT - inode->i_blkbits);
		ext4_es_remove_extent(inode, start, last - start + 1);
	}

	pagevec_init(&pvec);
	while (index <= end) {
		nr_pages = pagevec_lookup_range(&pvec, mapping, &index, end);
		if (nr_pages == 0)
			break;
		for (i = 0; i < nr_pages; i++) {
			struct page *page = pvec.pages[i];

			BUG_ON(!PageLocked(page));
			BUG_ON(PageWriteback(page));
			if (invalidate) {
				if (page_mapped(page))
					clear_page_dirty_for_io(page);
				block_invalidatepage(page, 0, PAGE_SIZE);
				ClearPageUptodate(page);
			}
			unlock_page(page);
		}
		pagevec_release(&pvec);
	}
}

static void ext4_print_free_blocks(struct inode *inode)
{
	struct ext4_sb_info *sbi = EXT4_SB(inode->i_sb);
	struct super_block *sb = inode->i_sb;
	struct ext4_inode_info *ei = EXT4_I(inode);

	ext4_msg(sb, KERN_CRIT, "Total free blocks count %lld",
	       EXT4_C2B(EXT4_SB(inode->i_sb),
			ext4_count_free_clusters(sb)));
	ext4_msg(sb, KERN_CRIT, "Free/Dirty block details");
	ext4_msg(sb, KERN_CRIT, "free_blocks=%lld",
	       (long long) EXT4_C2B(EXT4_SB(sb),
		percpu_counter_sum(&sbi->s_freeclusters_counter)));
	ext4_msg(sb, KERN_CRIT, "dirty_blocks=%lld",
	       (long long) EXT4_C2B(EXT4_SB(sb),
		percpu_counter_sum(&sbi->s_dirtyclusters_counter)));
	ext4_msg(sb, KERN_CRIT, "Block reservation details");
	ext4_msg(sb, KERN_CRIT, "i_reserved_data_blocks=%u",
		 ei->i_reserved_data_blocks);
	return;
}

static int ext4_bh_delay_or_unwritten(handle_t *handle, struct buffer_head *bh)
{
	return (buffer_delay(bh) || buffer_unwritten(bh)) && buffer_dirty(bh);
}

/*
 * This function is grabs code from the very beginning of
 * ext4_map_blocks, but assumes that the caller is from delayed write
 * time. This function looks up the requested blocks and sets the
 * buffer delay bit under the protection of i_data_sem.
 */
static int ext4_da_map_blocks(struct inode *inode, sector_t iblock,
			      struct ext4_map_blocks *map,
			      struct buffer_head *bh)
{
	struct extent_status es;
	int retval;
	sector_t invalid_block = ~((sector_t) 0xffff);
#ifdef ES_AGGRESSIVE_TEST
	struct ext4_map_blocks orig_map;

	memcpy(&orig_map, map, sizeof(*map));
#endif

	if (invalid_block < ext4_blocks_count(EXT4_SB(inode->i_sb)->s_es))
		invalid_block = ~0;

	map->m_flags = 0;
	ext_debug("ext4_da_map_blocks(): inode %lu, max_blocks %u,"
		  "logical block %lu\n", inode->i_ino, map->m_len,
		  (unsigned long) map->m_lblk);

	/* Lookup extent status tree firstly */
	if (ext4_es_lookup_extent(inode, iblock, &es)) {
		if (ext4_es_is_hole(&es)) {
			retval = 0;
			down_read(&EXT4_I(inode)->i_data_sem);
			goto add_delayed;
		}

		/*
		 * Delayed extent could be allocated by fallocate.
		 * So we need to check it.
		 */
		if (ext4_es_is_delayed(&es) && !ext4_es_is_unwritten(&es)) {
			map_bh(bh, inode->i_sb, invalid_block);
			set_buffer_new(bh);
			set_buffer_delay(bh);
			return 0;
		}

		map->m_pblk = ext4_es_pblock(&es) + iblock - es.es_lblk;
		retval = es.es_len - (iblock - es.es_lblk);
		if (retval > map->m_len)
			retval = map->m_len;
		map->m_len = retval;
		if (ext4_es_is_written(&es))
			map->m_flags |= EXT4_MAP_MAPPED;
		else if (ext4_es_is_unwritten(&es))
			map->m_flags |= EXT4_MAP_UNWRITTEN;
		else
			BUG_ON(1);

#ifdef ES_AGGRESSIVE_TEST
		ext4_map_blocks_es_recheck(NULL, inode, map, &orig_map, 0);
#endif
		return retval;
	}

	/*
	 * Try to see if we can get the block without requesting a new
	 * file system block.
	 */
	down_read(&EXT4_I(inode)->i_data_sem);
	if (ext4_has_inline_data(inode))
		retval = 0;
	else if (ext4_test_inode_flag(inode, EXT4_INODE_EXTENTS))
		retval = ext4_ext_map_blocks(NULL, inode, map, 0);
	else
		retval = ext4_ind_map_blocks(NULL, inode, map, 0);

add_delayed:
	if (retval == 0) {
		int ret;
		/*
		 * XXX: __block_prepare_write() unmaps passed block,
		 * is it OK?
		 */
		/*
		 * If the block was allocated from previously allocated cluster,
		 * then we don't need to reserve it again. However we still need
		 * to reserve metadata for every block we're going to write.
		 */
		if (EXT4_SB(inode->i_sb)->s_cluster_ratio == 1 ||
		    !ext4_find_delalloc_cluster(inode, map->m_lblk)) {
			ret = ext4_da_reserve_space(inode);
			if (ret) {
				/* not enough space to reserve */
				retval = ret;
				goto out_unlock;
			}
		}

		ret = ext4_es_insert_extent(inode, map->m_lblk, map->m_len,
					    ~0, EXTENT_STATUS_DELAYED);
		if (ret) {
			retval = ret;
			goto out_unlock;
		}

		map_bh(bh, inode->i_sb, invalid_block);
		set_buffer_new(bh);
		set_buffer_delay(bh);
	} else if (retval > 0) {
		int ret;
		unsigned int status;

		if (unlikely(retval != map->m_len)) {
			ext4_warning(inode->i_sb,
				     "ES len assertion failed for inode "
				     "%lu: retval %d != map->m_len %d",
				     inode->i_ino, retval, map->m_len);
			WARN_ON(1);
		}

		status = map->m_flags & EXT4_MAP_UNWRITTEN ?
				EXTENT_STATUS_UNWRITTEN : EXTENT_STATUS_WRITTEN;
		ret = ext4_es_insert_extent(inode, map->m_lblk, map->m_len,
					    map->m_pblk, status);
		if (ret != 0)
			retval = ret;
	}

out_unlock:
	up_read((&EXT4_I(inode)->i_data_sem));

	return retval;
}

/*
 * This is a special get_block_t callback which is used by
 * ext4_da_write_begin().  It will either return mapped block or
 * reserve space for a single block.
 *
 * For delayed buffer_head we have BH_Mapped, BH_New, BH_Delay set.
 * We also have b_blocknr = -1 and b_bdev initialized properly
 *
 * For unwritten buffer_head we have BH_Mapped, BH_New, BH_Unwritten set.
 * We also have b_blocknr = physicalblock mapping unwritten extent and b_bdev
 * initialized properly.
 */
int ext4_da_get_block_prep(struct inode *inode, sector_t iblock,
			   struct buffer_head *bh, int create)
{
	struct ext4_map_blocks map;
	int ret = 0;

	BUG_ON(create == 0);
	BUG_ON(bh->b_size != inode->i_sb->s_blocksize);

	map.m_lblk = iblock;
	map.m_len = 1;

	/*
	 * first, we need to know whether the block is allocated already
	 * preallocated blocks are unmapped but should treated
	 * the same as allocated blocks.
	 */
	ret = ext4_da_map_blocks(inode, iblock, &map, bh);
	if (ret <= 0)
		return ret;

	map_bh(bh, inode->i_sb, map.m_pblk);
	ext4_update_bh_state(bh, map.m_flags);

	if (buffer_unwritten(bh)) {
		/* A delayed write to unwritten bh should be marked
		 * new and mapped.  Mapped ensures that we don't do
		 * get_block multiple times when we write to the same
		 * offset and new ensures that we do proper zero out
		 * for partial write.
		 */
		set_buffer_new(bh);
		set_buffer_mapped(bh);
	}
	return 0;
}

static int bget_one(handle_t *handle, struct buffer_head *bh)
{
	get_bh(bh);
	return 0;
}

static int bput_one(handle_t *handle, struct buffer_head *bh)
{
	put_bh(bh);
	return 0;
}

static int __ext4_journalled_writepage(struct page *page,
				       unsigned int len)
{
	struct address_space *mapping = page->mapping;
	struct inode *inode = mapping->host;
	struct buffer_head *page_bufs = NULL;
	handle_t *handle = NULL;
	int ret = 0, err = 0;
	int inline_data = ext4_has_inline_data(inode);
	struct buffer_head *inode_bh = NULL;

	ClearPageChecked(page);

	if (inline_data) {
		BUG_ON(page->index != 0);
		BUG_ON(len > ext4_get_max_inline_size(inode));
		inode_bh = ext4_journalled_write_inline_data(inode, len, page);
		if (inode_bh == NULL)
			goto out;
	} else {
		page_bufs = page_buffers(page);
		if (!page_bufs) {
			BUG();
			goto out;
		}
		ext4_walk_page_buffers(handle, page_bufs, 0, len,
				       NULL, bget_one);
	}
	/*
	 * We need to release the page lock before we start the
	 * journal, so grab a reference so the page won't disappear
	 * out from under us.
	 */
	get_page(page);
	unlock_page(page);

	handle = ext4_journal_start(inode, EXT4_HT_WRITE_PAGE,
				    ext4_writepage_trans_blocks(inode));
	if (IS_ERR(handle)) {
		ret = PTR_ERR(handle);
		put_page(page);
		goto out_no_pagelock;
	}
	BUG_ON(!ext4_handle_valid(handle));

	lock_page(page);
	put_page(page);
	if (page->mapping != mapping) {
		/* The page got truncated from under us */
		ext4_journal_stop(handle);
		ret = 0;
		goto out;
	}

	if (inline_data) {
		BUFFER_TRACE(inode_bh, "get write access");
		ret = ext4_journal_get_write_access(handle, inode_bh);

		err = ext4_handle_dirty_metadata(handle, inode, inode_bh);

	} else {
		ret = ext4_walk_page_buffers(handle, page_bufs, 0, len, NULL,
					     do_journal_get_write_access);

		err = ext4_walk_page_buffers(handle, page_bufs, 0, len, NULL,
					     write_end_fn);
	}
	if (ret == 0)
		ret = err;
	EXT4_I(inode)->i_datasync_tid = handle->h_transaction->t_tid;
	err = ext4_journal_stop(handle);
	if (!ret)
		ret = err;

	if (!ext4_has_inline_data(inode))
		ext4_walk_page_buffers(NULL, page_bufs, 0, len,
				       NULL, bput_one);
	ext4_set_inode_state(inode, EXT4_STATE_JDATA);
out:
	unlock_page(page);
out_no_pagelock:
	brelse(inode_bh);
	return ret;
}

/*
 * Note that we don't need to start a transaction unless we're journaling data
 * because we should have holes filled from ext4_page_mkwrite(). We even don't
 * need to file the inode to the transaction's list in ordered mode because if
 * we are writing back data added by write(), the inode is already there and if
 * we are writing back data modified via mmap(), no one guarantees in which
 * transaction the data will hit the disk. In case we are journaling data, we
 * cannot start transaction directly because transaction start ranks above page
 * lock so we have to do some magic.
 *
 * This function can get called via...
 *   - ext4_writepages after taking page lock (have journal handle)
 *   - journal_submit_inode_data_buffers (no journal handle)
 *   - shrink_page_list via the kswapd/direct reclaim (no journal handle)
 *   - grab_page_cache when doing write_begin (have journal handle)
 *
 * We don't do any block allocation in this function. If we have page with
 * multiple blocks we need to write those buffer_heads that are mapped. This
 * is important for mmaped based write. So if we do with blocksize 1K
 * truncate(f, 1024);
 * a = mmap(f, 0, 4096);
 * a[0] = 'a';
 * truncate(f, 4096);
 * we have in the page first buffer_head mapped via page_mkwrite call back
 * but other buffer_heads would be unmapped but dirty (dirty done via the
 * do_wp_page). So writepage should write the first block. If we modify
 * the mmap area beyond 1024 we will again get a page_fault and the
 * page_mkwrite callback will do the block allocation and mark the
 * buffer_heads mapped.
 *
 * We redirty the page if we have any buffer_heads that is either delay or
 * unwritten in the page.
 *
 * We can get recursively called as show below.
 *
 *	ext4_writepage() -> kmalloc() -> __alloc_pages() -> page_launder() ->
 *		ext4_writepage()
 *
 * But since we don't do any block allocation we should not deadlock.
 * Page also have the dirty flag cleared so we don't get recurive page_lock.
 */
static int ext4_writepage(struct page *page,
			  struct writeback_control *wbc)
{
	int ret = 0;
	loff_t size;
	unsigned int len;
	struct buffer_head *page_bufs = NULL;
	struct inode *inode = page->mapping->host;
	struct ext4_io_submit io_submit;
	bool keep_towrite = false;

	if (unlikely(ext4_forced_shutdown(EXT4_SB(inode->i_sb)))) {
		ext4_invalidatepage(page, 0, PAGE_SIZE);
		unlock_page(page);
		return -EIO;
	}

	trace_ext4_writepage(page);
	size = i_size_read(inode);
	if (page->index == size >> PAGE_SHIFT)
		len = size & ~PAGE_MASK;
	else
		len = PAGE_SIZE;

	page_bufs = page_buffers(page);
	/*
	 * We cannot do block allocation or other extent handling in this
	 * function. If there are buffers needing that, we have to redirty
	 * the page. But we may reach here when we do a journal commit via
	 * journal_submit_inode_data_buffers() and in that case we must write
	 * allocated buffers to achieve data=ordered mode guarantees.
	 *
	 * Also, if there is only one buffer per page (the fs block
	 * size == the page size), if one buffer needs block
	 * allocation or needs to modify the extent tree to clear the
	 * unwritten flag, we know that the page can't be written at
	 * all, so we might as well refuse the write immediately.
	 * Unfortunately if the block size != page size, we can't as
	 * easily detect this case using ext4_walk_page_buffers(), but
	 * for the extremely common case, this is an optimization that
	 * skips a useless round trip through ext4_bio_write_page().
	 */
	if (ext4_walk_page_buffers(NULL, page_bufs, 0, len, NULL,
				   ext4_bh_delay_or_unwritten)) {
		redirty_page_for_writepage(wbc, page);
		if ((current->flags & PF_MEMALLOC) ||
		    (inode->i_sb->s_blocksize == PAGE_SIZE)) {
			/*
			 * For memory cleaning there's no point in writing only
			 * some buffers. So just bail out. Warn if we came here
			 * from direct reclaim.
			 */
			WARN_ON_ONCE((current->flags & (PF_MEMALLOC|PF_KSWAPD))
							== PF_MEMALLOC);
			unlock_page(page);
			return 0;
		}
		keep_towrite = true;
	}

	if (PageChecked(page) && ext4_should_journal_data(inode))
		/*
		 * It's mmapped pagecache.  Add buffers and journal it.  There
		 * doesn't seem much point in redirtying the page here.
		 */
		return __ext4_journalled_writepage(page, len);

	ext4_io_submit_init(&io_submit, wbc);
	io_submit.io_end = ext4_init_io_end(inode, GFP_NOFS);
	if (!io_submit.io_end) {
		redirty_page_for_writepage(wbc, page);
		unlock_page(page);
		return -ENOMEM;
	}
	ret = ext4_bio_write_page(&io_submit, page, len, wbc, keep_towrite);
	ext4_io_submit(&io_submit);
	/* Drop io_end reference we got from init */
	ext4_put_io_end_defer(io_submit.io_end);
	return ret;
}

static int mpage_submit_page(struct mpage_da_data *mpd, struct page *page)
{
	int len;
	loff_t size;
	int err;

	BUG_ON(page->index != mpd->first_page);
	clear_page_dirty_for_io(page);
	/*
	 * We have to be very careful here!  Nothing protects writeback path
	 * against i_size changes and the page can be writeably mapped into
	 * page tables. So an application can be growing i_size and writing
	 * data through mmap while writeback runs. clear_page_dirty_for_io()
	 * write-protects our page in page tables and the page cannot get
	 * written to again until we release page lock. So only after
	 * clear_page_dirty_for_io() we are safe to sample i_size for
	 * ext4_bio_write_page() to zero-out tail of the written page. We rely
	 * on the barrier provided by TestClearPageDirty in
	 * clear_page_dirty_for_io() to make sure i_size is really sampled only
	 * after page tables are updated.
	 */
	size = i_size_read(mpd->inode);
	if (page->index == size >> PAGE_SHIFT)
		len = size & ~PAGE_MASK;
	else
		len = PAGE_SIZE;
	err = ext4_bio_write_page(&mpd->io_submit, page, len, mpd->wbc, false);
	if (!err)
		mpd->wbc->nr_to_write--;
	mpd->first_page++;

	return err;
}

#define BH_FLAGS ((1 << BH_Unwritten) | (1 << BH_Delay))

/*
 * mballoc gives us at most this number of blocks...
 * XXX: That seems to be only a limitation of ext4_mb_normalize_request().
 * The rest of mballoc seems to handle chunks up to full group size.
 */
#define MAX_WRITEPAGES_EXTENT_LEN 2048

/*
 * mpage_add_bh_to_extent - try to add bh to extent of blocks to map
 *
 * @mpd - extent of blocks
 * @lblk - logical number of the block in the file
 * @bh - buffer head we want to add to the extent
 *
 * The function is used to collect contig. blocks in the same state. If the
 * buffer doesn't require mapping for writeback and we haven't started the
 * extent of buffers to map yet, the function returns 'true' immediately - the
 * caller can write the buffer right away. Otherwise the function returns true
 * if the block has been added to the extent, false if the block couldn't be
 * added.
 */
static bool mpage_add_bh_to_extent(struct mpage_da_data *mpd, ext4_lblk_t lblk,
				   struct buffer_head *bh)
{
	struct ext4_map_blocks *map = &mpd->map;

	/* Buffer that doesn't need mapping for writeback? */
	if (!buffer_dirty(bh) || !buffer_mapped(bh) ||
	    (!buffer_delay(bh) && !buffer_unwritten(bh))) {
		/* So far no extent to map => we write the buffer right away */
		if (map->m_len == 0)
			return true;
		return false;
	}

	/* First block in the extent? */
	if (map->m_len == 0) {
		/* We cannot map unless handle is started... */
		if (!mpd->do_map)
			return false;
		map->m_lblk = lblk;
		map->m_len = 1;
		map->m_flags = bh->b_state & BH_FLAGS;
		return true;
	}

	/* Don't go larger than mballoc is willing to allocate */
	if (map->m_len >= MAX_WRITEPAGES_EXTENT_LEN)
		return false;

	/* Can we merge the block to our big extent? */
	if (lblk == map->m_lblk + map->m_len &&
	    (bh->b_state & BH_FLAGS) == map->m_flags) {
		map->m_len++;
		return true;
	}
	return false;
}

/*
 * mpage_process_page_bufs - submit page buffers for IO or add them to extent
 *
 * @mpd - extent of blocks for mapping
 * @head - the first buffer in the page
 * @bh - buffer we should start processing from
 * @lblk - logical number of the block in the file corresponding to @bh
 *
 * Walk through page buffers from @bh upto @head (exclusive) and either submit
 * the page for IO if all buffers in this page were mapped and there's no
 * accumulated extent of buffers to map or add buffers in the page to the
 * extent of buffers to map. The function returns 1 if the caller can continue
 * by processing the next page, 0 if it should stop adding buffers to the
 * extent to map because we cannot extend it anymore. It can also return value
 * < 0 in case of error during IO submission.
 */
static int mpage_process_page_bufs(struct mpage_da_data *mpd,
				   struct buffer_head *head,
				   struct buffer_head *bh,
				   ext4_lblk_t lblk)
{
	struct inode *inode = mpd->inode;
	int err;
	ext4_lblk_t blocks = (i_size_read(inode) + i_blocksize(inode) - 1)
							>> inode->i_blkbits;

	do {
		BUG_ON(buffer_locked(bh));

		if (lblk >= blocks || !mpage_add_bh_to_extent(mpd, lblk, bh)) {
			/* Found extent to map? */
			if (mpd->map.m_len)
				return 0;
			/* Buffer needs mapping and handle is not started? */
			if (!mpd->do_map)
				return 0;
			/* Everything mapped so far and we hit EOF */
			break;
		}
	} while (lblk++, (bh = bh->b_this_page) != head);
	/* So far everything mapped? Submit the page for IO. */
	if (mpd->map.m_len == 0) {
		err = mpage_submit_page(mpd, head->b_page);
		if (err < 0)
			return err;
	}
	return lblk < blocks;
}

/*
 * mpage_map_buffers - update buffers corresponding to changed extent and
 *		       submit fully mapped pages for IO
 *
 * @mpd - description of extent to map, on return next extent to map
 *
 * Scan buffers corresponding to changed extent (we expect corresponding pages
 * to be already locked) and update buffer state according to new extent state.
 * We map delalloc buffers to their physical location, clear unwritten bits,
 * and mark buffers as uninit when we perform writes to unwritten extents
 * and do extent conversion after IO is finished. If the last page is not fully
 * mapped, we update @map to the next extent in the last page that needs
 * mapping. Otherwise we submit the page for IO.
 */
static int mpage_map_and_submit_buffers(struct mpage_da_data *mpd)
{
	struct pagevec pvec;
	int nr_pages, i;
	struct inode *inode = mpd->inode;
	struct buffer_head *head, *bh;
	int bpp_bits = PAGE_SHIFT - inode->i_blkbits;
	pgoff_t start, end;
	ext4_lblk_t lblk;
	sector_t pblock;
	int err;

	start = mpd->map.m_lblk >> bpp_bits;
	end = (mpd->map.m_lblk + mpd->map.m_len - 1) >> bpp_bits;
	lblk = start << bpp_bits;
	pblock = mpd->map.m_pblk;

	pagevec_init(&pvec);
	while (start <= end) {
		nr_pages = pagevec_lookup_range(&pvec, inode->i_mapping,
						&start, end);
		if (nr_pages == 0)
			break;
		for (i = 0; i < nr_pages; i++) {
			struct page *page = pvec.pages[i];

			bh = head = page_buffers(page);
			do {
				if (lblk < mpd->map.m_lblk)
					continue;
				if (lblk >= mpd->map.m_lblk + mpd->map.m_len) {
					/*
					 * Buffer after end of mapped extent.
					 * Find next buffer in the page to map.
					 */
					mpd->map.m_len = 0;
					mpd->map.m_flags = 0;
					/*
					 * FIXME: If dioread_nolock supports
					 * blocksize < pagesize, we need to make
					 * sure we add size mapped so far to
					 * io_end->size as the following call
					 * can submit the page for IO.
					 */
					err = mpage_process_page_bufs(mpd, head,
								      bh, lblk);
					pagevec_release(&pvec);
					if (err > 0)
						err = 0;
					return err;
				}
				if (buffer_delay(bh)) {
					clear_buffer_delay(bh);
					bh->b_blocknr = pblock++;
				}
				clear_buffer_unwritten(bh);
			} while (lblk++, (bh = bh->b_this_page) != head);

			/*
			 * FIXME: This is going to break if dioread_nolock
			 * supports blocksize < pagesize as we will try to
			 * convert potentially unmapped parts of inode.
			 */
			mpd->io_submit.io_end->size += PAGE_SIZE;
			/* Page fully mapped - let IO run! */
			err = mpage_submit_page(mpd, page);
			if (err < 0) {
				pagevec_release(&pvec);
				return err;
			}
		}
		pagevec_release(&pvec);
	}
	/* Extent fully mapped and matches with page boundary. We are done. */
	mpd->map.m_len = 0;
	mpd->map.m_flags = 0;
	return 0;
}

static int mpage_map_one_extent(handle_t *handle, struct mpage_da_data *mpd)
{
	struct inode *inode = mpd->inode;
	struct ext4_map_blocks *map = &mpd->map;
	int get_blocks_flags;
	int err, dioread_nolock;

	trace_ext4_da_write_pages_extent(inode, map);
	/*
	 * Call ext4_map_blocks() to allocate any delayed allocation blocks, or
	 * to convert an unwritten extent to be initialized (in the case
	 * where we have written into one or more preallocated blocks).  It is
	 * possible that we're going to need more metadata blocks than
	 * previously reserved. However we must not fail because we're in
	 * writeback and there is nothing we can do about it so it might result
	 * in data loss.  So use reserved blocks to allocate metadata if
	 * possible.
	 *
	 * We pass in the magic EXT4_GET_BLOCKS_DELALLOC_RESERVE if
	 * the blocks in question are delalloc blocks.  This indicates
	 * that the blocks and quotas has already been checked when
	 * the data was copied into the page cache.
	 */
	get_blocks_flags = EXT4_GET_BLOCKS_CREATE |
			   EXT4_GET_BLOCKS_METADATA_NOFAIL |
			   EXT4_GET_BLOCKS_IO_SUBMIT;
	dioread_nolock = ext4_should_dioread_nolock(inode);
	if (dioread_nolock)
		get_blocks_flags |= EXT4_GET_BLOCKS_IO_CREATE_EXT;
	if (map->m_flags & (1 << BH_Delay))
		get_blocks_flags |= EXT4_GET_BLOCKS_DELALLOC_RESERVE;

	err = ext4_map_blocks(handle, inode, map, get_blocks_flags);
	if (err < 0)
		return err;
	if (dioread_nolock && (map->m_flags & EXT4_MAP_UNWRITTEN)) {
		if (!mpd->io_submit.io_end->handle &&
		    ext4_handle_valid(handle)) {
			mpd->io_submit.io_end->handle = handle->h_rsv_handle;
			handle->h_rsv_handle = NULL;
		}
		ext4_set_io_unwritten_flag(inode, mpd->io_submit.io_end);
	}

	BUG_ON(map->m_len == 0);
	if (map->m_flags & EXT4_MAP_NEW) {
		clean_bdev_aliases(inode->i_sb->s_bdev, map->m_pblk,
				   map->m_len);
	}
	return 0;
}

/*
 * mpage_map_and_submit_extent - map extent starting at mpd->lblk of length
 *				 mpd->len and submit pages underlying it for IO
 *
 * @handle - handle for journal operations
 * @mpd - extent to map
 * @give_up_on_write - we set this to true iff there is a fatal error and there
 *                     is no hope of writing the data. The caller should discard
 *                     dirty pages to avoid infinite loops.
 *
 * The function maps extent starting at mpd->lblk of length mpd->len. If it is
 * delayed, blocks are allocated, if it is unwritten, we may need to convert
 * them to initialized or split the described range from larger unwritten
 * extent. Note that we need not map all the described range since allocation
 * can return less blocks or the range is covered by more unwritten extents. We
 * cannot map more because we are limited by reserved transaction credits. On
 * the other hand we always make sure that the last touched page is fully
 * mapped so that it can be written out (and thus forward progress is
 * guaranteed). After mapping we submit all mapped pages for IO.
 */
static int mpage_map_and_submit_extent(handle_t *handle,
				       struct mpage_da_data *mpd,
				       bool *give_up_on_write)
{
	struct inode *inode = mpd->inode;
	struct ext4_map_blocks *map = &mpd->map;
	int err;
	loff_t disksize;
	int progress = 0;

	mpd->io_submit.io_end->offset =
				((loff_t)map->m_lblk) << inode->i_blkbits;
	do {
		err = mpage_map_one_extent(handle, mpd);
		if (err < 0) {
			struct super_block *sb = inode->i_sb;

			if (ext4_forced_shutdown(EXT4_SB(sb)) ||
			    EXT4_SB(sb)->s_mount_flags & EXT4_MF_FS_ABORTED)
				goto invalidate_dirty_pages;
			/*
			 * Let the uper layers retry transient errors.
			 * In the case of ENOSPC, if ext4_count_free_blocks()
			 * is non-zero, a commit should free up blocks.
			 */
			if ((err == -ENOMEM) ||
			    (err == -ENOSPC && ext4_count_free_clusters(sb))) {
				if (progress)
					goto update_disksize;
				return err;
			}
			ext4_msg(sb, KERN_CRIT,
				 "Delayed block allocation failed for "
				 "inode %lu at logical offset %llu with"
				 " max blocks %u with error %d",
				 inode->i_ino,
				 (unsigned long long)map->m_lblk,
				 (unsigned)map->m_len, -err);
			ext4_msg(sb, KERN_CRIT,
				 "This should not happen!! Data will "
				 "be lost\n");
			if (err == -ENOSPC)
				ext4_print_free_blocks(inode);
		invalidate_dirty_pages:
			*give_up_on_write = true;
			return err;
		}
		progress = 1;
		/*
		 * Update buffer state, submit mapped pages, and get us new
		 * extent to map
		 */
		err = mpage_map_and_submit_buffers(mpd);
		if (err < 0)
			goto update_disksize;
	} while (map->m_len);

update_disksize:
	/*
	 * Update on-disk size after IO is submitted.  Races with
	 * truncate are avoided by checking i_size under i_data_sem.
	 */
	disksize = ((loff_t)mpd->first_page) << PAGE_SHIFT;
	if (disksize > EXT4_I(inode)->i_disksize) {
		int err2;
		loff_t i_size;

		down_write(&EXT4_I(inode)->i_data_sem);
		i_size = i_size_read(inode);
		if (disksize > i_size)
			disksize = i_size;
		if (disksize > EXT4_I(inode)->i_disksize)
			EXT4_I(inode)->i_disksize = disksize;
		up_write(&EXT4_I(inode)->i_data_sem);
		err2 = ext4_mark_inode_dirty(handle, inode);
		if (err2)
			ext4_error(inode->i_sb,
				   "Failed to mark inode %lu dirty",
				   inode->i_ino);
		if (!err)
			err = err2;
	}
	return err;
}

/*
 * Calculate the total number of credits to reserve for one writepages
 * iteration. This is called from ext4_writepages(). We map an extent of
 * up to MAX_WRITEPAGES_EXTENT_LEN blocks and then we go on and finish mapping
 * the last partial page. So in total we can map MAX_WRITEPAGES_EXTENT_LEN +
 * bpp - 1 blocks in bpp different extents.
 */
static int ext4_da_writepages_trans_blocks(struct inode *inode)
{
	int bpp = ext4_journal_blocks_per_page(inode);

	return ext4_meta_trans_blocks(inode,
				MAX_WRITEPAGES_EXTENT_LEN + bpp - 1, bpp);
}

/*
 * mpage_prepare_extent_to_map - find & lock contiguous range of dirty pages
 * 				 and underlying extent to map
 *
 * @mpd - where to look for pages
 *
 * Walk dirty pages in the mapping. If they are fully mapped, submit them for
 * IO immediately. When we find a page which isn't mapped we start accumulating
 * extent of buffers underlying these pages that needs mapping (formed by
 * either delayed or unwritten buffers). We also lock the pages containing
 * these buffers. The extent found is returned in @mpd structure (starting at
 * mpd->lblk with length mpd->len blocks).
 *
 * Note that this function can attach bios to one io_end structure which are
 * neither logically nor physically contiguous. Although it may seem as an
 * unnecessary complication, it is actually inevitable in blocksize < pagesize
 * case as we need to track IO to all buffers underlying a page in one io_end.
 */
static int mpage_prepare_extent_to_map(struct mpage_da_data *mpd)
{
	struct address_space *mapping = mpd->inode->i_mapping;
	struct pagevec pvec;
	unsigned int nr_pages;
	long left = mpd->wbc->nr_to_write;
	pgoff_t index = mpd->first_page;
	pgoff_t end = mpd->last_page;
	int tag;
	int i, err = 0;
	int blkbits = mpd->inode->i_blkbits;
	ext4_lblk_t lblk;
	struct buffer_head *head;

	if (mpd->wbc->sync_mode == WB_SYNC_ALL || mpd->wbc->tagged_writepages)
		tag = PAGECACHE_TAG_TOWRITE;
	else
		tag = PAGECACHE_TAG_DIRTY;

	pagevec_init(&pvec);
	mpd->map.m_len = 0;
	mpd->next_page = index;
	while (index <= end) {
		nr_pages = pagevec_lookup_range_tag(&pvec, mapping, &index, end,
				tag);
		if (nr_pages == 0)
			goto out;

		for (i = 0; i < nr_pages; i++) {
			struct page *page = pvec.pages[i];

			/*
			 * Accumulated enough dirty pages? This doesn't apply
			 * to WB_SYNC_ALL mode. For integrity sync we have to
			 * keep going because someone may be concurrently
			 * dirtying pages, and we might have synced a lot of
			 * newly appeared dirty pages, but have not synced all
			 * of the old dirty pages.
			 */
			if (mpd->wbc->sync_mode == WB_SYNC_NONE && left <= 0)
				goto out;

			/* If we can't merge this page, we are done. */
			if (mpd->map.m_len > 0 && mpd->next_page != page->index)
				goto out;

			lock_page(page);
			/*
			 * If the page is no longer dirty, or its mapping no
			 * longer corresponds to inode we are writing (which
			 * means it has been truncated or invalidated), or the
			 * page is already under writeback and we are not doing
			 * a data integrity writeback, skip the page
			 */
			if (!PageDirty(page) ||
			    (PageWriteback(page) &&
			     (mpd->wbc->sync_mode == WB_SYNC_NONE)) ||
			    unlikely(page->mapping != mapping)) {
				unlock_page(page);
				continue;
			}

			wait_on_page_writeback(page);
			BUG_ON(PageWriteback(page));

			if (mpd->map.m_len == 0)
				mpd->first_page = page->index;
			mpd->next_page = page->index + 1;
			/* Add all dirty buffers to mpd */
			lblk = ((ext4_lblk_t)page->index) <<
				(PAGE_SHIFT - blkbits);
			head = page_buffers(page);
			err = mpage_process_page_bufs(mpd, head, head, lblk);
			if (err <= 0)
				goto out;
			err = 0;
			left--;
		}
		pagevec_release(&pvec);
		cond_resched();
	}
	return 0;
out:
	pagevec_release(&pvec);
	return err;
}

static int ext4_writepages(struct address_space *mapping,
			   struct writeback_control *wbc)
{
	pgoff_t	writeback_index = 0;
	long nr_to_write = wbc->nr_to_write;
	int range_whole = 0;
	int cycled = 1;
	handle_t *handle = NULL;
	struct mpage_da_data mpd;
	struct inode *inode = mapping->host;
	int needed_blocks, rsv_blocks = 0, ret = 0;
	struct ext4_sb_info *sbi = EXT4_SB(mapping->host->i_sb);
	bool done;
	struct blk_plug plug;
	bool give_up_on_write = false;

	if (unlikely(ext4_forced_shutdown(EXT4_SB(inode->i_sb))))
		return -EIO;

	percpu_down_read(&sbi->s_journal_flag_rwsem);
	trace_ext4_writepages(inode, wbc);

	/*
	 * No pages to write? This is mainly a kludge to avoid starting
	 * a transaction for special inodes like journal inode on last iput()
	 * because that could violate lock ordering on umount
	 */
	if (!mapping->nrpages || !mapping_tagged(mapping, PAGECACHE_TAG_DIRTY))
		goto out_writepages;

	if (ext4_should_journal_data(inode)) {
		ret = generic_writepages(mapping, wbc);
		goto out_writepages;
	}

	/*
	 * If the filesystem has aborted, it is read-only, so return
	 * right away instead of dumping stack traces later on that
	 * will obscure the real source of the problem.  We test
	 * EXT4_MF_FS_ABORTED instead of sb->s_flag's SB_RDONLY because
	 * the latter could be true if the filesystem is mounted
	 * read-only, and in that case, ext4_writepages should
	 * *never* be called, so if that ever happens, we would want
	 * the stack trace.
	 */
	if (unlikely(ext4_forced_shutdown(EXT4_SB(mapping->host->i_sb)) ||
		     sbi->s_mount_flags & EXT4_MF_FS_ABORTED)) {
		ret = -EROFS;
		goto out_writepages;
	}

	if (ext4_should_dioread_nolock(inode)) {
		/*
		 * We may need to convert up to one extent per block in
		 * the page and we may dirty the inode.
		 */
		rsv_blocks = 1 + (PAGE_SIZE >> inode->i_blkbits);
	}

	/*
	 * If we have inline data and arrive here, it means that
	 * we will soon create the block for the 1st page, so
	 * we'd better clear the inline data here.
	 */
	if (ext4_has_inline_data(inode)) {
		/* Just inode will be modified... */
		handle = ext4_journal_start(inode, EXT4_HT_INODE, 1);
		if (IS_ERR(handle)) {
			ret = PTR_ERR(handle);
			goto out_writepages;
		}
		BUG_ON(ext4_test_inode_state(inode,
				EXT4_STATE_MAY_INLINE_DATA));
		ext4_destroy_inline_data(handle, inode);
		ext4_journal_stop(handle);
	}

	if (wbc->range_start == 0 && wbc->range_end == LLONG_MAX)
		range_whole = 1;

	if (wbc->range_cyclic) {
		writeback_index = mapping->writeback_index;
		if (writeback_index)
			cycled = 0;
		mpd.first_page = writeback_index;
		mpd.last_page = -1;
	} else {
		mpd.first_page = wbc->range_start >> PAGE_SHIFT;
		mpd.last_page = wbc->range_end >> PAGE_SHIFT;
	}

	mpd.inode = inode;
	mpd.wbc = wbc;
	ext4_io_submit_init(&mpd.io_submit, wbc);
retry:
	if (wbc->sync_mode == WB_SYNC_ALL || wbc->tagged_writepages)
		tag_pages_for_writeback(mapping, mpd.first_page, mpd.last_page);
	done = false;
	blk_start_plug(&plug);

	/*
	 * First writeback pages that don't need mapping - we can avoid
	 * starting a transaction unnecessarily and also avoid being blocked
	 * in the block layer on device congestion while having transaction
	 * started.
	 */
	mpd.do_map = 0;
	mpd.io_submit.io_end = ext4_init_io_end(inode, GFP_KERNEL);
	if (!mpd.io_submit.io_end) {
		ret = -ENOMEM;
		goto unplug;
	}
	ret = mpage_prepare_extent_to_map(&mpd);
	/* Submit prepared bio */
	ext4_io_submit(&mpd.io_submit);
	ext4_put_io_end_defer(mpd.io_submit.io_end);
	mpd.io_submit.io_end = NULL;
	/* Unlock pages we didn't use */
	mpage_release_unused_pages(&mpd, false);
	if (ret < 0)
		goto unplug;

	while (!done && mpd.first_page <= mpd.last_page) {
		/* For each extent of pages we use new io_end */
		mpd.io_submit.io_end = ext4_init_io_end(inode, GFP_KERNEL);
		if (!mpd.io_submit.io_end) {
			ret = -ENOMEM;
			break;
		}

		/*
		 * We have two constraints: We find one extent to map and we
		 * must always write out whole page (makes a difference when
		 * blocksize < pagesize) so that we don't block on IO when we
		 * try to write out the rest of the page. Journalled mode is
		 * not supported by delalloc.
		 */
		BUG_ON(ext4_should_journal_data(inode));
		needed_blocks = ext4_da_writepages_trans_blocks(inode);

		/* start a new transaction */
		handle = ext4_journal_start_with_reserve(inode,
				EXT4_HT_WRITE_PAGE, needed_blocks, rsv_blocks);
		if (IS_ERR(handle)) {
			ret = PTR_ERR(handle);
			ext4_msg(inode->i_sb, KERN_CRIT, "%s: jbd2_start: "
			       "%ld pages, ino %lu; err %d", __func__,
				wbc->nr_to_write, inode->i_ino, ret);
			/* Release allocated io_end */
			ext4_put_io_end(mpd.io_submit.io_end);
			mpd.io_submit.io_end = NULL;
			break;
		}
		mpd.do_map = 1;

		trace_ext4_da_write_pages(inode, mpd.first_page, mpd.wbc);
		ret = mpage_prepare_extent_to_map(&mpd);
		if (!ret) {
			if (mpd.map.m_len)
				ret = mpage_map_and_submit_extent(handle, &mpd,
					&give_up_on_write);
			else {
				/*
				 * We scanned the whole range (or exhausted
				 * nr_to_write), submitted what was mapped and
				 * didn't find anything needing mapping. We are
				 * done.
				 */
				done = true;
			}
		}
		/*
		 * Caution: If the handle is synchronous,
		 * ext4_journal_stop() can wait for transaction commit
		 * to finish which may depend on writeback of pages to
		 * complete or on page lock to be released.  In that
		 * case, we have to wait until after after we have
		 * submitted all the IO, released page locks we hold,
		 * and dropped io_end reference (for extent conversion
		 * to be able to complete) before stopping the handle.
		 */
		if (!ext4_handle_valid(handle) || handle->h_sync == 0) {
			ext4_journal_stop(handle);
			handle = NULL;
			mpd.do_map = 0;
		}
		/* Submit prepared bio */
		ext4_io_submit(&mpd.io_submit);
		/* Unlock pages we didn't use */
		mpage_release_unused_pages(&mpd, give_up_on_write);
		/*
		 * Drop our io_end reference we got from init. We have
		 * to be careful and use deferred io_end finishing if
		 * we are still holding the transaction as we can
		 * release the last reference to io_end which may end
		 * up doing unwritten extent conversion.
		 */
		if (handle) {
			ext4_put_io_end_defer(mpd.io_submit.io_end);
			ext4_journal_stop(handle);
		} else
			ext4_put_io_end(mpd.io_submit.io_end);
		mpd.io_submit.io_end = NULL;

		if (ret == -ENOSPC && sbi->s_journal) {
			/*
			 * Commit the transaction which would
			 * free blocks released in the transaction
			 * and try again
			 */
			jbd2_journal_force_commit_nested(sbi->s_journal);
			ret = 0;
			continue;
		}
		/* Fatal error - ENOMEM, EIO... */
		if (ret)
			break;
	}
unplug:
	blk_finish_plug(&plug);
	if (!ret && !cycled && wbc->nr_to_write > 0) {
		cycled = 1;
		mpd.last_page = writeback_index - 1;
		mpd.first_page = 0;
		goto retry;
	}

	/* Update index */
	if (wbc->range_cyclic || (range_whole && wbc->nr_to_write > 0))
		/*
		 * Set the writeback_index so that range_cyclic
		 * mode will write it back later
		 */
		mapping->writeback_index = mpd.first_page;

out_writepages:
	trace_ext4_writepages_result(inode, wbc, ret,
				     nr_to_write - wbc->nr_to_write);
	percpu_up_read(&sbi->s_journal_flag_rwsem);
	return ret;
}

static int ext4_dax_writepages(struct address_space *mapping,
			       struct writeback_control *wbc)
{
	int ret;
	long nr_to_write = wbc->nr_to_write;
	struct inode *inode = mapping->host;
	struct ext4_sb_info *sbi = EXT4_SB(mapping->host->i_sb);

	if (unlikely(ext4_forced_shutdown(EXT4_SB(inode->i_sb))))
		return -EIO;

	percpu_down_read(&sbi->s_journal_flag_rwsem);
	trace_ext4_writepages(inode, wbc);

	ret = dax_writeback_mapping_range(mapping, inode->i_sb->s_bdev, wbc);
	trace_ext4_writepages_result(inode, wbc, ret,
				     nr_to_write - wbc->nr_to_write);
	percpu_up_read(&sbi->s_journal_flag_rwsem);
	return ret;
}

static int ext4_nonda_switch(struct super_block *sb)
{
	s64 free_clusters, dirty_clusters;
	struct ext4_sb_info *sbi = EXT4_SB(sb);

	/*
	 * switch to non delalloc mode if we are running low
	 * on free block. The free block accounting via percpu
	 * counters can get slightly wrong with percpu_counter_batch getting
	 * accumulated on each CPU without updating global counters
	 * Delalloc need an accurate free block accounting. So switch
	 * to non delalloc when we are near to error range.
	 */
	free_clusters =
		percpu_counter_read_positive(&sbi->s_freeclusters_counter);
	dirty_clusters =
		percpu_counter_read_positive(&sbi->s_dirtyclusters_counter);
	/*
	 * Start pushing delalloc when 1/2 of free blocks are dirty.
	 */
	if (dirty_clusters && (free_clusters < 2 * dirty_clusters))
		try_to_writeback_inodes_sb(sb, WB_REASON_FS_FREE_SPACE);

	if (2 * free_clusters < 3 * dirty_clusters ||
	    free_clusters < (dirty_clusters + EXT4_FREECLUSTERS_WATERMARK)) {
		/*
		 * free block count is less than 150% of dirty blocks
		 * or free blocks is less than watermark
		 */
		return 1;
	}
	return 0;
}

/* We always reserve for an inode update; the superblock could be there too */
static int ext4_da_write_credits(struct inode *inode, loff_t pos, unsigned len)
{
	if (likely(ext4_has_feature_large_file(inode->i_sb)))
		return 1;

	if (pos + len <= 0x7fffffffULL)
		return 1;

	/* We might need to update the superblock to set LARGE_FILE */
	return 2;
}

static int ext4_da_write_begin(struct file *file, struct address_space *mapping,
			       loff_t pos, unsigned len, unsigned flags,
			       struct page **pagep, void **fsdata)
{
	int ret, retries = 0;
	struct page *page;
	pgoff_t index;
	struct inode *inode = mapping->host;
	handle_t *handle;

	if (unlikely(ext4_forced_shutdown(EXT4_SB(inode->i_sb))))
		return -EIO;

	index = pos >> PAGE_SHIFT;

	if (ext4_nonda_switch(inode->i_sb) ||
	    S_ISLNK(inode->i_mode)) {
		*fsdata = (void *)FALL_BACK_TO_NONDELALLOC;
		return ext4_write_begin(file, mapping, pos,
					len, flags, pagep, fsdata);
	}
	*fsdata = (void *)0;
	trace_ext4_da_write_begin(inode, pos, len, flags);

	if (ext4_test_inode_state(inode, EXT4_STATE_MAY_INLINE_DATA)) {
		ret = ext4_da_write_inline_data_begin(mapping, inode,
						      pos, len, flags,
						      pagep, fsdata);
		if (ret < 0)
			return ret;
		if (ret == 1)
			return 0;
	}

	/*
	 * grab_cache_page_write_begin() can take a long time if the
	 * system is thrashing due to memory pressure, or if the page
	 * is being written back.  So grab it first before we start
	 * the transaction handle.  This also allows us to allocate
	 * the page (if needed) without using GFP_NOFS.
	 */
retry_grab:
	page = grab_cache_page_write_begin(mapping, index, flags);
	if (!page)
		return -ENOMEM;
	unlock_page(page);

	/*
	 * With delayed allocation, we don't log the i_disksize update
	 * if there is delayed block allocation. But we still need
	 * to journalling the i_disksize update if writes to the end
	 * of file which has an already mapped buffer.
	 */
retry_journal:
	handle = ext4_journal_start(inode, EXT4_HT_WRITE_PAGE,
				ext4_da_write_credits(inode, pos, len));
	if (IS_ERR(handle)) {
		put_page(page);
		return PTR_ERR(handle);
	}

	lock_page(page);
	if (page->mapping != mapping) {
		/* The page got truncated from under us */
		unlock_page(page);
		put_page(page);
		ext4_journal_stop(handle);
		goto retry_grab;
	}
	/* In case writeback began while the page was unlocked */
	wait_for_stable_page(page);

#ifdef CONFIG_EXT4_FS_ENCRYPTION
	ret = ext4_block_write_begin(page, pos, len,
				     ext4_da_get_block_prep);
#else
	ret = __block_write_begin(page, pos, len, ext4_da_get_block_prep);
#endif
	if (ret < 0) {
		unlock_page(page);
		ext4_journal_stop(handle);
		/*
		 * block_write_begin may have instantiated a few blocks
		 * outside i_size.  Trim these off again. Don't need
		 * i_size_read because we hold i_mutex.
		 */
		if (pos + len > inode->i_size)
			ext4_truncate_failed_write(inode);

		if (ret == -ENOSPC &&
		    ext4_should_retry_alloc(inode->i_sb, &retries))
			goto retry_journal;

		put_page(page);
		return ret;
	}

	*pagep = page;
	return ret;
}

/*
 * Check if we should update i_disksize
 * when write to the end of file but not require block allocation
 */
static int ext4_da_should_update_i_disksize(struct page *page,
					    unsigned long offset)
{
	struct buffer_head *bh;
	struct inode *inode = page->mapping->host;
	unsigned int idx;
	int i;

	bh = page_buffers(page);
	idx = offset >> inode->i_blkbits;

	for (i = 0; i < idx; i++)
		bh = bh->b_this_page;

	if (!buffer_mapped(bh) || (buffer_delay(bh)) || buffer_unwritten(bh))
		return 0;
	return 1;
}

static int ext4_da_write_end(struct file *file,
			     struct address_space *mapping,
			     loff_t pos, unsigned len, unsigned copied,
			     struct page *page, void *fsdata)
{
	struct inode *inode = mapping->host;
	int ret = 0, ret2;
	handle_t *handle = ext4_journal_current_handle();
	loff_t new_i_size;
	unsigned long start, end;
	int write_mode = (int)(unsigned long)fsdata;

	if (write_mode == FALL_BACK_TO_NONDELALLOC)
		return ext4_write_end(file, mapping, pos,
				      len, copied, page, fsdata);

	trace_ext4_da_write_end(inode, pos, len, copied);
	start = pos & (PAGE_SIZE - 1);
	end = start + copied - 1;

	/*
	 * generic_write_end() will run mark_inode_dirty() if i_size
	 * changes.  So let's piggyback the i_disksize mark_inode_dirty
	 * into that.
	 */
	new_i_size = pos + copied;
	if (copied && new_i_size > EXT4_I(inode)->i_disksize) {
		if (ext4_has_inline_data(inode) ||
		    ext4_da_should_update_i_disksize(page, end)) {
			ext4_update_i_disksize(inode, new_i_size);
			/* We need to mark inode dirty even if
			 * new_i_size is less that inode->i_size
			 * bu greater than i_disksize.(hint delalloc)
			 */
			ext4_mark_inode_dirty(handle, inode);
		}
	}

	if (write_mode != CONVERT_INLINE_DATA &&
	    ext4_test_inode_state(inode, EXT4_STATE_MAY_INLINE_DATA) &&
	    ext4_has_inline_data(inode))
		ret2 = ext4_da_write_inline_data_end(inode, pos, len, copied,
						     page);
	else
		ret2 = generic_write_end(file, mapping, pos, len, copied,
							page, fsdata);

	copied = ret2;
	if (ret2 < 0)
		ret = ret2;
	ret2 = ext4_journal_stop(handle);
	if (!ret)
		ret = ret2;

	return ret ? ret : copied;
}

static void ext4_da_invalidatepage(struct page *page, unsigned int offset,
				   unsigned int length)
{
	/*
	 * Drop reserved blocks
	 */
	BUG_ON(!PageLocked(page));
	if (!page_has_buffers(page))
		goto out;

	ext4_da_page_release_reservation(page, offset, length);

out:
	ext4_invalidatepage(page, offset, length);

	return;
}

/*
 * Force all delayed allocation blocks to be allocated for a given inode.
 */
int ext4_alloc_da_blocks(struct inode *inode)
{
	trace_ext4_alloc_da_blocks(inode);

	if (!EXT4_I(inode)->i_reserved_data_blocks)
		return 0;

	/*
	 * We do something simple for now.  The filemap_flush() will
	 * also start triggering a write of the data blocks, which is
	 * not strictly speaking necessary (and for users of
	 * laptop_mode, not even desirable).  However, to do otherwise
	 * would require replicating code paths in:
	 *
	 * ext4_writepages() ->
	 *    write_cache_pages() ---> (via passed in callback function)
	 *        __mpage_da_writepage() -->
	 *           mpage_add_bh_to_extent()
	 *           mpage_da_map_blocks()
	 *
	 * The problem is that write_cache_pages(), located in
	 * mm/page-writeback.c, marks pages clean in preparation for
	 * doing I/O, which is not desirable if we're not planning on
	 * doing I/O at all.
	 *
	 * We could call write_cache_pages(), and then redirty all of
	 * the pages by calling redirty_page_for_writepage() but that
	 * would be ugly in the extreme.  So instead we would need to
	 * replicate parts of the code in the above functions,
	 * simplifying them because we wouldn't actually intend to
	 * write out the pages, but rather only collect contiguous
	 * logical block extents, call the multi-block allocator, and
	 * then update the buffer heads with the block allocations.
	 *
	 * For now, though, we'll cheat by calling filemap_flush(),
	 * which will map the blocks, and start the I/O, but not
	 * actually wait for the I/O to complete.
	 */
	return filemap_flush(inode->i_mapping);
}

/*
 * bmap() is special.  It gets used by applications such as lilo and by
 * the swapper to find the on-disk block of a specific piece of data.
 *
 * Naturally, this is dangerous if the block concerned is still in the
 * journal.  If somebody makes a swapfile on an ext4 data-journaling
 * filesystem and enables swap, then they may get a nasty shock when the
 * data getting swapped to that swapfile suddenly gets overwritten by
 * the original zero's written out previously to the journal and
 * awaiting writeback in the kernel's buffer cache.
 *
 * So, if we see any bmap calls here on a modified, data-journaled file,
 * take extra steps to flush any blocks which might be in the cache.
 */
static sector_t ext4_bmap(struct address_space *mapping, sector_t block)
{
	struct inode *inode = mapping->host;
	journal_t *journal;
	int err;

	/*
	 * We can get here for an inline file via the FIBMAP ioctl
	 */
	if (ext4_has_inline_data(inode))
		return 0;

	if (mapping_tagged(mapping, PAGECACHE_TAG_DIRTY) &&
			test_opt(inode->i_sb, DELALLOC)) {
		/*
		 * With delalloc we want to sync the file
		 * so that we can make sure we allocate
		 * blocks for file
		 */
		filemap_write_and_wait(mapping);
	}

	if (EXT4_JOURNAL(inode) &&
	    ext4_test_inode_state(inode, EXT4_STATE_JDATA)) {
		/*
		 * This is a REALLY heavyweight approach, but the use of
		 * bmap on dirty files is expected to be extremely rare:
		 * only if we run lilo or swapon on a freshly made file
		 * do we expect this to happen.
		 *
		 * (bmap requires CAP_SYS_RAWIO so this does not
		 * represent an unprivileged user DOS attack --- we'd be
		 * in trouble if mortal users could trigger this path at
		 * will.)
		 *
		 * NB. EXT4_STATE_JDATA is not set on files other than
		 * regular files.  If somebody wants to bmap a directory
		 * or symlink and gets confused because the buffer
		 * hasn't yet been flushed to disk, they deserve
		 * everything they get.
		 */

		ext4_clear_inode_state(inode, EXT4_STATE_JDATA);
		journal = EXT4_JOURNAL(inode);
		jbd2_journal_lock_updates(journal);
		err = jbd2_journal_flush(journal);
		jbd2_journal_unlock_updates(journal);

		if (err)
			return 0;
	}

	return generic_block_bmap(mapping, block, ext4_get_block);
}

static int ext4_readpage(struct file *file, struct page *page)
{
	int ret = -EAGAIN;
	struct inode *inode = page->mapping->host;

	trace_ext4_readpage(page);

	if (ext4_has_inline_data(inode))
		ret = ext4_readpage_inline(inode, page);

	if (ret == -EAGAIN)
		return ext4_mpage_readpages(page->mapping, NULL, page, 1);

	return ret;
}

static int
ext4_readpages(struct file *file, struct address_space *mapping,
		struct list_head *pages, unsigned nr_pages)
{
	struct inode *inode = mapping->host;

	/* If the file has inline data, no need to do readpages. */
	if (ext4_has_inline_data(inode))
		return 0;

	return ext4_mpage_readpages(mapping, pages, NULL, nr_pages);
}

static void ext4_invalidatepage(struct page *page, unsigned int offset,
				unsigned int length)
{
	trace_ext4_invalidatepage(page, offset, length);

	/* No journalling happens on data buffers when this function is used */
	WARN_ON(page_has_buffers(page) && buffer_jbd(page_buffers(page)));

	block_invalidatepage(page, offset, length);
}

static int __ext4_journalled_invalidatepage(struct page *page,
					    unsigned int offset,
					    unsigned int length)
{
	journal_t *journal = EXT4_JOURNAL(page->mapping->host);

	trace_ext4_journalled_invalidatepage(page, offset, length);

	/*
	 * If it's a full truncate we just forget about the pending dirtying
	 */
	if (offset == 0 && length == PAGE_SIZE)
		ClearPageChecked(page);

	return jbd2_journal_invalidatepage(journal, page, offset, length);
}

/* Wrapper for aops... */
static void ext4_journalled_invalidatepage(struct page *page,
					   unsigned int offset,
					   unsigned int length)
{
	WARN_ON(__ext4_journalled_invalidatepage(page, offset, length) < 0);
}

static int ext4_releasepage(struct page *page, gfp_t wait)
{
	journal_t *journal = EXT4_JOURNAL(page->mapping->host);

	trace_ext4_releasepage(page);

	/* Page has dirty journalled data -> cannot release */
	if (PageChecked(page))
		return 0;
	if (journal)
		return jbd2_journal_try_to_free_buffers(journal, page, wait);
	else
		return try_to_free_buffers(page);
}

static bool ext4_inode_datasync_dirty(struct inode *inode)
{
	journal_t *journal = EXT4_SB(inode->i_sb)->s_journal;

	if (journal)
		return !jbd2_transaction_committed(journal,
					EXT4_I(inode)->i_datasync_tid);
	/* Any metadata buffers to write? */
	if (!list_empty(&inode->i_mapping->private_list))
		return true;
	return inode->i_state & I_DIRTY_DATASYNC;
}

static int ext4_iomap_begin(struct inode *inode, loff_t offset, loff_t length,
			    unsigned flags, struct iomap *iomap)
{
	struct ext4_sb_info *sbi = EXT4_SB(inode->i_sb);
	unsigned int blkbits = inode->i_blkbits;
	unsigned long first_block = offset >> blkbits;
	unsigned long last_block = (offset + length - 1) >> blkbits;
	struct ext4_map_blocks map;
	bool delalloc = false;
	int ret;


	if (flags & IOMAP_REPORT) {
		if (ext4_has_inline_data(inode)) {
			ret = ext4_inline_data_iomap(inode, iomap);
			if (ret != -EAGAIN) {
				if (ret == 0 && offset >= iomap->length)
					ret = -ENOENT;
				return ret;
			}
		}
	} else {
		if (WARN_ON_ONCE(ext4_has_inline_data(inode)))
			return -ERANGE;
	}

	map.m_lblk = first_block;
	map.m_len = last_block - first_block + 1;

	if (flags & IOMAP_REPORT) {
		ret = ext4_map_blocks(NULL, inode, &map, 0);
		if (ret < 0)
			return ret;

		if (ret == 0) {
			ext4_lblk_t end = map.m_lblk + map.m_len - 1;
			struct extent_status es;

			ext4_es_find_delayed_extent_range(inode, map.m_lblk, end, &es);

			if (!es.es_len || es.es_lblk > end) {
				/* entire range is a hole */
			} else if (es.es_lblk > map.m_lblk) {
				/* range starts with a hole */
				map.m_len = es.es_lblk - map.m_lblk;
			} else {
				ext4_lblk_t offs = 0;

				if (es.es_lblk < map.m_lblk)
					offs = map.m_lblk - es.es_lblk;
				map.m_lblk = es.es_lblk + offs;
				map.m_len = es.es_len - offs;
				delalloc = true;
			}
		}
	} else if (flags & IOMAP_WRITE) {
		int dio_credits;
		handle_t *handle;
		int retries = 0;

		/* Trim mapping request to maximum we can map at once for DIO */
		if (map.m_len > DIO_MAX_BLOCKS)
			map.m_len = DIO_MAX_BLOCKS;
		dio_credits = ext4_chunk_trans_blocks(inode, map.m_len);
retry:
		/*
		 * Either we allocate blocks and then we don't get unwritten
		 * extent so we have reserved enough credits, or the blocks
		 * are already allocated and unwritten and in that case
		 * extent conversion fits in the credits as well.
		 */
		handle = ext4_journal_start(inode, EXT4_HT_MAP_BLOCKS,
					    dio_credits);
		if (IS_ERR(handle))
			return PTR_ERR(handle);

		ret = ext4_map_blocks(handle, inode, &map,
				      EXT4_GET_BLOCKS_CREATE_ZERO);
		if (ret < 0) {
			ext4_journal_stop(handle);
			if (ret == -ENOSPC &&
			    ext4_should_retry_alloc(inode->i_sb, &retries))
				goto retry;
			return ret;
		}

		/*
		 * If we added blocks beyond i_size, we need to make sure they
		 * will get truncated if we crash before updating i_size in
		 * ext4_iomap_end(). For faults we don't need to do that (and
		 * even cannot because for orphan list operations inode_lock is
		 * required) - if we happen to instantiate block beyond i_size,
		 * it is because we race with truncate which has already added
		 * the inode to the orphan list.
		 */
		if (!(flags & IOMAP_FAULT) && first_block + map.m_len >
		    (i_size_read(inode) + (1 << blkbits) - 1) >> blkbits) {
			int err;

			err = ext4_orphan_add(handle, inode);
			if (err < 0) {
				ext4_journal_stop(handle);
				return err;
			}
		}
		ext4_journal_stop(handle);
	} else {
		ret = ext4_map_blocks(NULL, inode, &map, 0);
		if (ret < 0)
			return ret;
	}

	iomap->flags = 0;
	if (ext4_inode_datasync_dirty(inode))
		iomap->flags |= IOMAP_F_DIRTY;
	iomap->bdev = inode->i_sb->s_bdev;
	iomap->dax_dev = sbi->s_daxdev;
	iomap->offset = (u64)first_block << blkbits;
	iomap->length = (u64)map.m_len << blkbits;

	if (ret == 0) {
		iomap->type = delalloc ? IOMAP_DELALLOC : IOMAP_HOLE;
		iomap->addr = IOMAP_NULL_ADDR;
	} else {
		if (map.m_flags & EXT4_MAP_MAPPED) {
			iomap->type = IOMAP_MAPPED;
		} else if (map.m_flags & EXT4_MAP_UNWRITTEN) {
			iomap->type = IOMAP_UNWRITTEN;
		} else {
			WARN_ON_ONCE(1);
			return -EIO;
		}
		iomap->addr = (u64)map.m_pblk << blkbits;
	}

	if (map.m_flags & EXT4_MAP_NEW)
		iomap->flags |= IOMAP_F_NEW;

	return 0;
}

static int ext4_iomap_end(struct inode *inode, loff_t offset, loff_t length,
			  ssize_t written, unsigned flags, struct iomap *iomap)
{
	int ret = 0;
	handle_t *handle;
	int blkbits = inode->i_blkbits;
	bool truncate = false;

	if (!(flags & IOMAP_WRITE) || (flags & IOMAP_FAULT))
		return 0;

	handle = ext4_journal_start(inode, EXT4_HT_INODE, 2);
	if (IS_ERR(handle)) {
		ret = PTR_ERR(handle);
		goto orphan_del;
	}
	if (ext4_update_inode_size(inode, offset + written))
		ext4_mark_inode_dirty(handle, inode);
	/*
	 * We may need to truncate allocated but not written blocks beyond EOF.
	 */
	if (iomap->offset + iomap->length > 
	    ALIGN(inode->i_size, 1 << blkbits)) {
		ext4_lblk_t written_blk, end_blk;

		written_blk = (offset + written) >> blkbits;
		end_blk = (offset + length) >> blkbits;
		if (written_blk < end_blk && ext4_can_truncate(inode))
			truncate = true;
	}
	/*
	 * Remove inode from orphan list if we were extending a inode and
	 * everything went fine.
	 */
	if (!truncate && inode->i_nlink &&
	    !list_empty(&EXT4_I(inode)->i_orphan))
		ext4_orphan_del(handle, inode);
	ext4_journal_stop(handle);
	if (truncate) {
		ext4_truncate_failed_write(inode);
orphan_del:
		/*
		 * If truncate failed early the inode might still be on the
		 * orphan list; we need to make sure the inode is removed from
		 * the orphan list in that case.
		 */
		if (inode->i_nlink)
			ext4_orphan_del(NULL, inode);
	}
	return ret;
}

const struct iomap_ops ext4_iomap_ops = {
	.iomap_begin		= ext4_iomap_begin,
	.iomap_end		= ext4_iomap_end,
};

static int ext4_end_io_dio(struct kiocb *iocb, loff_t offset,
			    ssize_t size, void *private)
{
        ext4_io_end_t *io_end = private;

	/* if not async direct IO just return */
	if (!io_end)
		return 0;

	ext_debug("ext4_end_io_dio(): io_end 0x%p "
		  "for inode %lu, iocb 0x%p, offset %llu, size %zd\n",
		  io_end, io_end->inode->i_ino, iocb, offset, size);

	/*
	 * Error during AIO DIO. We cannot convert unwritten extents as the
	 * data was not written. Just clear the unwritten flag and drop io_end.
	 */
	if (size <= 0) {
		ext4_clear_io_unwritten_flag(io_end);
		size = 0;
	}
	io_end->offset = offset;
	io_end->size = size;
	ext4_put_io_end(io_end);

	return 0;
}

/*
 * Handling of direct IO writes.
 *
 * For ext4 extent files, ext4 will do direct-io write even to holes,
 * preallocated extents, and those write extend the file, no need to
 * fall back to buffered IO.
 *
 * For holes, we fallocate those blocks, mark them as unwritten
 * If those blocks were preallocated, we mark sure they are split, but
 * still keep the range to write as unwritten.
 *
 * The unwritten extents will be converted to written when DIO is completed.
 * For async direct IO, since the IO may still pending when return, we
 * set up an end_io call back function, which will do the conversion
 * when async direct IO completed.
 *
 * If the O_DIRECT write will extend the file then add this inode to the
 * orphan list.  So recovery will truncate it back to the original size
 * if the machine crashes during the write.
 *
 */
static ssize_t ext4_direct_IO_write(struct kiocb *iocb, struct iov_iter *iter)
{
	struct file *file = iocb->ki_filp;
	struct inode *inode = file->f_mapping->host;
	ssize_t ret;
	loff_t offset = iocb->ki_pos;
	size_t count = iov_iter_count(iter);
	int overwrite = 0;
	get_block_t *get_block_func = NULL;
	int dio_flags = 0;
	loff_t final_size = offset + count;
	int orphan = 0;
	handle_t *handle;

	if (final_size > inode->i_size || final_size > ei->i_disksize) {
		/* Credits for sb + inode write */
		handle = ext4_journal_start(inode, EXT4_HT_INODE, 2);
		if (IS_ERR(handle)) {
			ret = PTR_ERR(handle);
			goto out;
		}
		ret = ext4_orphan_add(handle, inode);
		if (ret) {
			ext4_journal_stop(handle);
			goto out;
		}
		orphan = 1;
		ext4_update_i_disksize(inode, inode->i_size);
		ext4_journal_stop(handle);
	}

	BUG_ON(iocb->private == NULL);

	/*
	 * Make all waiters for direct IO properly wait also for extent
	 * conversion. This also disallows race between truncate() and
	 * overwrite DIO as i_dio_count needs to be incremented under i_mutex.
	 */
	inode_dio_begin(inode);

	/* If we do a overwrite dio, i_mutex locking can be released */
	overwrite = *((int *)iocb->private);

	if (overwrite)
		inode_unlock(inode);

	/*
	 * For extent mapped files we could direct write to holes and fallocate.
	 *
	 * Allocated blocks to fill the hole are marked as unwritten to prevent
	 * parallel buffered read to expose the stale data before DIO complete
	 * the data IO.
	 *
	 * As to previously fallocated extents, ext4 get_block will just simply
	 * mark the buffer mapped but still keep the extents unwritten.
	 *
	 * For non AIO case, we will convert those unwritten extents to written
	 * after return back from blockdev_direct_IO. That way we save us from
	 * allocating io_end structure and also the overhead of offloading
	 * the extent convertion to a workqueue.
	 *
	 * For async DIO, the conversion needs to be deferred when the
	 * IO is completed. The ext4 end_io callback function will be
	 * called to take care of the conversion work.  Here for async
	 * case, we allocate an io_end structure to hook to the iocb.
	 */
	iocb->private = NULL;
	if (overwrite)
		get_block_func = ext4_dio_get_block_overwrite;
	else if (!ext4_test_inode_flag(inode, EXT4_INODE_EXTENTS) ||
		   round_down(offset, i_blocksize(inode)) >= inode->i_size) {
		get_block_func = ext4_dio_get_block;
		dio_flags = DIO_LOCKING | DIO_SKIP_HOLES;
	} else if (is_sync_kiocb(iocb)) {
		get_block_func = ext4_dio_get_block_unwritten_sync;
		dio_flags = DIO_LOCKING;
	} else {
		get_block_func = ext4_dio_get_block_unwritten_async;
		dio_flags = DIO_LOCKING;
	}
	ret = __blockdev_direct_IO(iocb, inode, inode->i_sb->s_bdev, iter,
				   get_block_func, ext4_end_io_dio, NULL,
				   dio_flags);

	if (ret > 0 && !overwrite && ext4_test_inode_state(inode,
						EXT4_STATE_DIO_UNWRITTEN)) {
		int err;
		/*
		 * for non AIO case, since the IO is already
		 * completed, we could do the conversion right here
		 */
		err = ext4_convert_unwritten_extents(NULL, inode,
						     offset, ret);
		if (err < 0)
			ret = err;
		ext4_clear_inode_state(inode, EXT4_STATE_DIO_UNWRITTEN);
	}

	inode_dio_end(inode);
	/* take i_mutex locking again if we do a ovewrite dio */
	if (overwrite)
		inode_lock(inode);

	if (ret < 0 && final_size > inode->i_size)
		ext4_truncate_failed_write(inode);

	/* Handle extending of i_size after direct IO write */
	if (orphan) {
		int err;

		/* Credits for sb + inode write */
		handle = ext4_journal_start(inode, EXT4_HT_INODE, 2);
		if (IS_ERR(handle)) {
			/*
			 * We wrote the data but cannot extend
			 * i_size. Bail out. In async io case, we do
			 * not return error here because we have
			 * already submmitted the corresponding
			 * bio. Returning error here makes the caller
			 * think that this IO is done and failed
			 * resulting in race with bio's completion
			 * handler.
			 */
			if (!ret)
				ret = PTR_ERR(handle);
			if (inode->i_nlink)
				ext4_orphan_del(NULL, inode);

			goto out;
		}
		if (inode->i_nlink)
			ext4_orphan_del(handle, inode);
		if (ret > 0) {
			loff_t end = offset + ret;
<<<<<<< HEAD
			if (end > inode->i_size) {
				ext4_update_i_disksize(inode, end);
				i_size_write(inode, end);
=======
			if (end > inode->i_size || end > ei->i_disksize) {
				ext4_update_i_disksize(inode, end);
				if (end > inode->i_size)
					i_size_write(inode, end);
>>>>>>> 144482d4
				/*
				 * We're going to return a positive `ret'
				 * here due to non-zero-length I/O, so there's
				 * no way of reporting error returns from
				 * ext4_mark_inode_dirty() to userspace.  So
				 * ignore it.
				 */
				ext4_mark_inode_dirty(handle, inode);
			}
		}
		err = ext4_journal_stop(handle);
		if (ret == 0)
			ret = err;
	}
out:
	return ret;
}

static ssize_t ext4_direct_IO_read(struct kiocb *iocb, struct iov_iter *iter)
{
	struct address_space *mapping = iocb->ki_filp->f_mapping;
	struct inode *inode = mapping->host;
	size_t count = iov_iter_count(iter);
	ssize_t ret;

	/*
	 * Shared inode_lock is enough for us - it protects against concurrent
	 * writes & truncates and since we take care of writing back page cache,
	 * we are protected against page writeback as well.
	 */
	inode_lock_shared(inode);
	ret = filemap_write_and_wait_range(mapping, iocb->ki_pos,
					   iocb->ki_pos + count - 1);
	if (ret)
		goto out_unlock;
	ret = __blockdev_direct_IO(iocb, inode, inode->i_sb->s_bdev,
				   iter, ext4_dio_get_block, NULL, NULL, 0);
out_unlock:
	inode_unlock_shared(inode);
	return ret;
}

static ssize_t ext4_direct_IO(struct kiocb *iocb, struct iov_iter *iter)
{
	struct file *file = iocb->ki_filp;
	struct inode *inode = file->f_mapping->host;
	size_t count = iov_iter_count(iter);
	loff_t offset = iocb->ki_pos;
	ssize_t ret;

#ifdef CONFIG_EXT4_FS_ENCRYPTION
	if (ext4_encrypted_inode(inode) && S_ISREG(inode->i_mode))
		return 0;
#endif

	/*
	 * If we are doing data journalling we don't support O_DIRECT
	 */
	if (ext4_should_journal_data(inode))
		return 0;

	/* Let buffer I/O handle the inline data case. */
	if (ext4_has_inline_data(inode))
		return 0;

	trace_ext4_direct_IO_enter(inode, offset, count, iov_iter_rw(iter));
	if (iov_iter_rw(iter) == READ)
		ret = ext4_direct_IO_read(iocb, iter);
	else
		ret = ext4_direct_IO_write(iocb, iter);
	trace_ext4_direct_IO_exit(inode, offset, count, iov_iter_rw(iter), ret);
	return ret;
}

/*
 * Pages can be marked dirty completely asynchronously from ext4's journalling
 * activity.  By filemap_sync_pte(), try_to_unmap_one(), etc.  We cannot do
 * much here because ->set_page_dirty is called under VFS locks.  The page is
 * not necessarily locked.
 *
 * We cannot just dirty the page and leave attached buffers clean, because the
 * buffers' dirty state is "definitive".  We cannot just set the buffers dirty
 * or jbddirty because all the journalling code will explode.
 *
 * So what we do is to mark the page "pending dirty" and next time writepage
 * is called, propagate that into the buffers appropriately.
 */
static int ext4_journalled_set_page_dirty(struct page *page)
{
	SetPageChecked(page);
	return __set_page_dirty_nobuffers(page);
}

static int ext4_set_page_dirty(struct page *page)
{
	WARN_ON_ONCE(!PageLocked(page) && !PageDirty(page));
	WARN_ON_ONCE(!page_has_buffers(page));
	return __set_page_dirty_buffers(page);
}

static const struct address_space_operations ext4_aops = {
	.readpage		= ext4_readpage,
	.readpages		= ext4_readpages,
	.writepage		= ext4_writepage,
	.writepages		= ext4_writepages,
	.write_begin		= ext4_write_begin,
	.write_end		= ext4_write_end,
	.set_page_dirty		= ext4_set_page_dirty,
	.bmap			= ext4_bmap,
	.invalidatepage		= ext4_invalidatepage,
	.releasepage		= ext4_releasepage,
	.direct_IO		= ext4_direct_IO,
	.migratepage		= buffer_migrate_page,
	.is_partially_uptodate  = block_is_partially_uptodate,
	.error_remove_page	= generic_error_remove_page,
};

static const struct address_space_operations ext4_journalled_aops = {
	.readpage		= ext4_readpage,
	.readpages		= ext4_readpages,
	.writepage		= ext4_writepage,
	.writepages		= ext4_writepages,
	.write_begin		= ext4_write_begin,
	.write_end		= ext4_journalled_write_end,
	.set_page_dirty		= ext4_journalled_set_page_dirty,
	.bmap			= ext4_bmap,
	.invalidatepage		= ext4_journalled_invalidatepage,
	.releasepage		= ext4_releasepage,
	.direct_IO		= ext4_direct_IO,
	.is_partially_uptodate  = block_is_partially_uptodate,
	.error_remove_page	= generic_error_remove_page,
};

static const struct address_space_operations ext4_da_aops = {
	.readpage		= ext4_readpage,
	.readpages		= ext4_readpages,
	.writepage		= ext4_writepage,
	.writepages		= ext4_writepages,
	.write_begin		= ext4_da_write_begin,
	.write_end		= ext4_da_write_end,
	.set_page_dirty		= ext4_set_page_dirty,
	.bmap			= ext4_bmap,
	.invalidatepage		= ext4_da_invalidatepage,
	.releasepage		= ext4_releasepage,
	.direct_IO		= ext4_direct_IO,
	.migratepage		= buffer_migrate_page,
	.is_partially_uptodate  = block_is_partially_uptodate,
	.error_remove_page	= generic_error_remove_page,
};

static const struct address_space_operations ext4_dax_aops = {
	.writepages		= ext4_dax_writepages,
	.direct_IO		= noop_direct_IO,
	.set_page_dirty		= noop_set_page_dirty,
	.invalidatepage		= noop_invalidatepage,
};

void ext4_set_aops(struct inode *inode)
{
	switch (ext4_inode_journal_mode(inode)) {
	case EXT4_INODE_ORDERED_DATA_MODE:
	case EXT4_INODE_WRITEBACK_DATA_MODE:
		break;
	case EXT4_INODE_JOURNAL_DATA_MODE:
		inode->i_mapping->a_ops = &ext4_journalled_aops;
		return;
	default:
		BUG();
	}
	if (IS_DAX(inode))
		inode->i_mapping->a_ops = &ext4_dax_aops;
	else if (test_opt(inode->i_sb, DELALLOC))
		inode->i_mapping->a_ops = &ext4_da_aops;
	else
		inode->i_mapping->a_ops = &ext4_aops;
}

static int __ext4_block_zero_page_range(handle_t *handle,
		struct address_space *mapping, loff_t from, loff_t length)
{
	ext4_fsblk_t index = from >> PAGE_SHIFT;
	unsigned offset = from & (PAGE_SIZE-1);
	unsigned blocksize, pos;
	ext4_lblk_t iblock;
	struct inode *inode = mapping->host;
	struct buffer_head *bh;
	struct page *page;
	int err = 0;

	page = find_or_create_page(mapping, from >> PAGE_SHIFT,
				   mapping_gfp_constraint(mapping, ~__GFP_FS));
	if (!page)
		return -ENOMEM;

	blocksize = inode->i_sb->s_blocksize;

	iblock = index << (PAGE_SHIFT - inode->i_sb->s_blocksize_bits);

	if (!page_has_buffers(page))
		create_empty_buffers(page, blocksize, 0);

	/* Find the buffer that contains "offset" */
	bh = page_buffers(page);
	pos = blocksize;
	while (offset >= pos) {
		bh = bh->b_this_page;
		iblock++;
		pos += blocksize;
	}
	if (buffer_freed(bh)) {
		BUFFER_TRACE(bh, "freed: skip");
		goto unlock;
	}
	if (!buffer_mapped(bh)) {
		BUFFER_TRACE(bh, "unmapped");
		ext4_get_block(inode, iblock, bh, 0);
		/* unmapped? It's a hole - nothing to do */
		if (!buffer_mapped(bh)) {
			BUFFER_TRACE(bh, "still unmapped");
			goto unlock;
		}
	}

	/* Ok, it's mapped. Make sure it's up-to-date */
	if (PageUptodate(page))
		set_buffer_uptodate(bh);

	if (!buffer_uptodate(bh)) {
		err = -EIO;
		ll_rw_block(REQ_OP_READ, 0, 1, &bh);
		wait_on_buffer(bh);
		/* Uhhuh. Read error. Complain and punt. */
		if (!buffer_uptodate(bh))
			goto unlock;
		if (S_ISREG(inode->i_mode) &&
		    ext4_encrypted_inode(inode)) {
			/* We expect the key to be set. */
			BUG_ON(!fscrypt_has_encryption_key(inode));
			BUG_ON(blocksize != PAGE_SIZE);
			WARN_ON_ONCE(fscrypt_decrypt_page(page->mapping->host,
						page, PAGE_SIZE, 0, page->index));
		}
	}
	if (ext4_should_journal_data(inode)) {
		BUFFER_TRACE(bh, "get write access");
		err = ext4_journal_get_write_access(handle, bh);
		if (err)
			goto unlock;
	}
	zero_user(page, offset, length);
	BUFFER_TRACE(bh, "zeroed end of block");

	if (ext4_should_journal_data(inode)) {
		err = ext4_handle_dirty_metadata(handle, inode, bh);
	} else {
		err = 0;
		mark_buffer_dirty(bh);
		if (ext4_should_order_data(inode))
			err = ext4_jbd2_inode_add_write(handle, inode);
	}

unlock:
	unlock_page(page);
	put_page(page);
	return err;
}

/*
 * ext4_block_zero_page_range() zeros out a mapping of length 'length'
 * starting from file offset 'from'.  The range to be zero'd must
 * be contained with in one block.  If the specified range exceeds
 * the end of the block it will be shortened to end of the block
 * that cooresponds to 'from'
 */
static int ext4_block_zero_page_range(handle_t *handle,
		struct address_space *mapping, loff_t from, loff_t length)
{
	struct inode *inode = mapping->host;
	unsigned offset = from & (PAGE_SIZE-1);
	unsigned blocksize = inode->i_sb->s_blocksize;
	unsigned max = blocksize - (offset & (blocksize - 1));

	/*
	 * correct length if it does not fall between
	 * 'from' and the end of the block
	 */
	if (length > max || length < 0)
		length = max;

	if (IS_DAX(inode)) {
		return iomap_zero_range(inode, from, length, NULL,
					&ext4_iomap_ops);
	}
	return __ext4_block_zero_page_range(handle, mapping, from, length);
}

/*
 * ext4_block_truncate_page() zeroes out a mapping from file offset `from'
 * up to the end of the block which corresponds to `from'.
 * This required during truncate. We need to physically zero the tail end
 * of that block so it doesn't yield old data if the file is later grown.
 */
static int ext4_block_truncate_page(handle_t *handle,
		struct address_space *mapping, loff_t from)
{
	unsigned offset = from & (PAGE_SIZE-1);
	unsigned length;
	unsigned blocksize;
	struct inode *inode = mapping->host;

	/* If we are processing an encrypted inode during orphan list handling */
	if (ext4_encrypted_inode(inode) && !fscrypt_has_encryption_key(inode))
		return 0;

	blocksize = inode->i_sb->s_blocksize;
	length = blocksize - (offset & (blocksize - 1));

	return ext4_block_zero_page_range(handle, mapping, from, length);
}

int ext4_zero_partial_blocks(handle_t *handle, struct inode *inode,
			     loff_t lstart, loff_t length)
{
	struct super_block *sb = inode->i_sb;
	struct address_space *mapping = inode->i_mapping;
	unsigned partial_start, partial_end;
	ext4_fsblk_t start, end;
	loff_t byte_end = (lstart + length - 1);
	int err = 0;

	partial_start = lstart & (sb->s_blocksize - 1);
	partial_end = byte_end & (sb->s_blocksize - 1);

	start = lstart >> sb->s_blocksize_bits;
	end = byte_end >> sb->s_blocksize_bits;

	/* Handle partial zero within the single block */
	if (start == end &&
	    (partial_start || (partial_end != sb->s_blocksize - 1))) {
		err = ext4_block_zero_page_range(handle, mapping,
						 lstart, length);
		return err;
	}
	/* Handle partial zero out on the start of the range */
	if (partial_start) {
		err = ext4_block_zero_page_range(handle, mapping,
						 lstart, sb->s_blocksize);
		if (err)
			return err;
	}
	/* Handle partial zero out on the end of the range */
	if (partial_end != sb->s_blocksize - 1)
		err = ext4_block_zero_page_range(handle, mapping,
						 byte_end - partial_end,
						 partial_end + 1);
	return err;
}

int ext4_can_truncate(struct inode *inode)
{
	if (S_ISREG(inode->i_mode))
		return 1;
	if (S_ISDIR(inode->i_mode))
		return 1;
	if (S_ISLNK(inode->i_mode))
		return !ext4_inode_is_fast_symlink(inode);
	return 0;
}

/*
 * We have to make sure i_disksize gets properly updated before we truncate
 * page cache due to hole punching or zero range. Otherwise i_disksize update
 * can get lost as it may have been postponed to submission of writeback but
 * that will never happen after we truncate page cache.
 */
int ext4_update_disksize_before_punch(struct inode *inode, loff_t offset,
				      loff_t len)
{
	handle_t *handle;
	loff_t size = i_size_read(inode);

	WARN_ON(!inode_is_locked(inode));
	if (offset > size || offset + len < size)
		return 0;

	if (EXT4_I(inode)->i_disksize >= size)
		return 0;

	handle = ext4_journal_start(inode, EXT4_HT_MISC, 1);
	if (IS_ERR(handle))
		return PTR_ERR(handle);
	ext4_update_i_disksize(inode, size);
	ext4_mark_inode_dirty(handle, inode);
	ext4_journal_stop(handle);

	return 0;
}

/*
 * ext4_punch_hole: punches a hole in a file by releasing the blocks
 * associated with the given offset and length
 *
 * @inode:  File inode
 * @offset: The offset where the hole will begin
 * @len:    The length of the hole
 *
 * Returns: 0 on success or negative on failure
 */

int ext4_punch_hole(struct inode *inode, loff_t offset, loff_t length)
{
	struct super_block *sb = inode->i_sb;
	ext4_lblk_t first_block, stop_block;
	struct address_space *mapping = inode->i_mapping;
	loff_t first_block_offset, last_block_offset;
	handle_t *handle;
	unsigned int credits;
	int ret = 0;

	if (!S_ISREG(inode->i_mode))
		return -EOPNOTSUPP;

	trace_ext4_punch_hole(inode, offset, length, 0);

	/*
	 * Write out all dirty pages to avoid race conditions
	 * Then release them.
	 */
	if (mapping_tagged(mapping, PAGECACHE_TAG_DIRTY)) {
		ret = filemap_write_and_wait_range(mapping, offset,
						   offset + length - 1);
		if (ret)
			return ret;
	}

	inode_lock(inode);

	/* No need to punch hole beyond i_size */
	if (offset >= inode->i_size)
		goto out_mutex;

	/*
	 * If the hole extends beyond i_size, set the hole
	 * to end after the page that contains i_size
	 */
	if (offset + length > inode->i_size) {
		length = inode->i_size +
		   PAGE_SIZE - (inode->i_size & (PAGE_SIZE - 1)) -
		   offset;
	}

	if (offset & (sb->s_blocksize - 1) ||
	    (offset + length) & (sb->s_blocksize - 1)) {
		/*
		 * Attach jinode to inode for jbd2 if we do any zeroing of
		 * partial block
		 */
		ret = ext4_inode_attach_jinode(inode);
		if (ret < 0)
			goto out_mutex;

	}

	/* Wait all existing dio workers, newcomers will block on i_mutex */
	inode_dio_wait(inode);

	/*
	 * Prevent page faults from reinstantiating pages we have released from
	 * page cache.
	 */
	down_write(&EXT4_I(inode)->i_mmap_sem);
	first_block_offset = round_up(offset, sb->s_blocksize);
	last_block_offset = round_down((offset + length), sb->s_blocksize) - 1;

	/* Now release the pages and zero block aligned part of pages*/
	if (last_block_offset > first_block_offset) {
		ret = ext4_update_disksize_before_punch(inode, offset, length);
		if (ret)
			goto out_dio;
		truncate_pagecache_range(inode, first_block_offset,
					 last_block_offset);
	}

	if (ext4_test_inode_flag(inode, EXT4_INODE_EXTENTS))
		credits = ext4_writepage_trans_blocks(inode);
	else
		credits = ext4_blocks_for_truncate(inode);
	handle = ext4_journal_start(inode, EXT4_HT_TRUNCATE, credits);
	if (IS_ERR(handle)) {
		ret = PTR_ERR(handle);
		ext4_std_error(sb, ret);
		goto out_dio;
	}

	ret = ext4_zero_partial_blocks(handle, inode, offset,
				       length);
	if (ret)
		goto out_stop;

	first_block = (offset + sb->s_blocksize - 1) >>
		EXT4_BLOCK_SIZE_BITS(sb);
	stop_block = (offset + length) >> EXT4_BLOCK_SIZE_BITS(sb);

	/* If there are no blocks to remove, return now */
	if (first_block >= stop_block)
		goto out_stop;

	down_write(&EXT4_I(inode)->i_data_sem);
	ext4_discard_preallocations(inode);

	ret = ext4_es_remove_extent(inode, first_block,
				    stop_block - first_block);
	if (ret) {
		up_write(&EXT4_I(inode)->i_data_sem);
		goto out_stop;
	}

	if (ext4_test_inode_flag(inode, EXT4_INODE_EXTENTS))
		ret = ext4_ext_remove_space(inode, first_block,
					    stop_block - 1);
	else
		ret = ext4_ind_remove_space(handle, inode, first_block,
					    stop_block);

	up_write(&EXT4_I(inode)->i_data_sem);
	if (IS_SYNC(inode))
		ext4_handle_sync(handle);

	inode->i_mtime = inode->i_ctime = current_time(inode);
	ext4_mark_inode_dirty(handle, inode);
	if (ret >= 0)
		ext4_update_inode_fsync_trans(handle, inode, 1);
out_stop:
	ext4_journal_stop(handle);
out_dio:
	up_write(&EXT4_I(inode)->i_mmap_sem);
out_mutex:
	inode_unlock(inode);
	return ret;
}

int ext4_inode_attach_jinode(struct inode *inode)
{
	struct ext4_inode_info *ei = EXT4_I(inode);
	struct jbd2_inode *jinode;

	if (ei->jinode || !EXT4_SB(inode->i_sb)->s_journal)
		return 0;

	jinode = jbd2_alloc_inode(GFP_KERNEL);
	spin_lock(&inode->i_lock);
	if (!ei->jinode) {
		if (!jinode) {
			spin_unlock(&inode->i_lock);
			return -ENOMEM;
		}
		ei->jinode = jinode;
		jbd2_journal_init_jbd_inode(ei->jinode, inode);
		jinode = NULL;
	}
	spin_unlock(&inode->i_lock);
	if (unlikely(jinode != NULL))
		jbd2_free_inode(jinode);
	return 0;
}

/*
 * ext4_truncate()
 *
 * We block out ext4_get_block() block instantiations across the entire
 * transaction, and VFS/VM ensures that ext4_truncate() cannot run
 * simultaneously on behalf of the same inode.
 *
 * As we work through the truncate and commit bits of it to the journal there
 * is one core, guiding principle: the file's tree must always be consistent on
 * disk.  We must be able to restart the truncate after a crash.
 *
 * The file's tree may be transiently inconsistent in memory (although it
 * probably isn't), but whenever we close off and commit a journal transaction,
 * the contents of (the filesystem + the journal) must be consistent and
 * restartable.  It's pretty simple, really: bottom up, right to left (although
 * left-to-right works OK too).
 *
 * Note that at recovery time, journal replay occurs *before* the restart of
 * truncate against the orphan inode list.
 *
 * The committed inode has the new, desired i_size (which is the same as
 * i_disksize in this case).  After a crash, ext4_orphan_cleanup() will see
 * that this inode's truncate did not complete and it will again call
 * ext4_truncate() to have another go.  So there will be instantiated blocks
 * to the right of the truncation point in a crashed ext4 filesystem.  But
 * that's fine - as long as they are linked from the inode, the post-crash
 * ext4_truncate() run will find them and release them.
 */
int ext4_truncate(struct inode *inode)
{
	struct ext4_inode_info *ei = EXT4_I(inode);
	unsigned int credits;
	int err = 0;
	handle_t *handle;
	struct address_space *mapping = inode->i_mapping;

	/*
	 * There is a possibility that we're either freeing the inode
	 * or it's a completely new inode. In those cases we might not
	 * have i_mutex locked because it's not necessary.
	 */
	if (!(inode->i_state & (I_NEW|I_FREEING)))
		WARN_ON(!inode_is_locked(inode));
	trace_ext4_truncate_enter(inode);

	if (!ext4_can_truncate(inode))
		return 0;

	ext4_clear_inode_flag(inode, EXT4_INODE_EOFBLOCKS);

	if (inode->i_size == 0 && !test_opt(inode->i_sb, NO_AUTO_DA_ALLOC))
		ext4_set_inode_state(inode, EXT4_STATE_DA_ALLOC_CLOSE);

	if (ext4_has_inline_data(inode)) {
		int has_inline = 1;

		err = ext4_inline_data_truncate(inode, &has_inline);
		if (err)
			return err;
		if (has_inline)
			return 0;
	}

	/* If we zero-out tail of the page, we have to create jinode for jbd2 */
	if (inode->i_size & (inode->i_sb->s_blocksize - 1)) {
		if (ext4_inode_attach_jinode(inode) < 0)
			return 0;
	}

	if (ext4_test_inode_flag(inode, EXT4_INODE_EXTENTS))
		credits = ext4_writepage_trans_blocks(inode);
	else
		credits = ext4_blocks_for_truncate(inode);

	handle = ext4_journal_start(inode, EXT4_HT_TRUNCATE, credits);
	if (IS_ERR(handle))
		return PTR_ERR(handle);

	if (inode->i_size & (inode->i_sb->s_blocksize - 1))
		ext4_block_truncate_page(handle, mapping, inode->i_size);

	/*
	 * We add the inode to the orphan list, so that if this
	 * truncate spans multiple transactions, and we crash, we will
	 * resume the truncate when the filesystem recovers.  It also
	 * marks the inode dirty, to catch the new size.
	 *
	 * Implication: the file must always be in a sane, consistent
	 * truncatable state while each transaction commits.
	 */
	err = ext4_orphan_add(handle, inode);
	if (err)
		goto out_stop;

	down_write(&EXT4_I(inode)->i_data_sem);

	ext4_discard_preallocations(inode);

	if (ext4_test_inode_flag(inode, EXT4_INODE_EXTENTS))
		err = ext4_ext_truncate(handle, inode);
	else
		ext4_ind_truncate(handle, inode);

	up_write(&ei->i_data_sem);
	if (err)
		goto out_stop;

	if (IS_SYNC(inode))
		ext4_handle_sync(handle);

out_stop:
	/*
	 * If this was a simple ftruncate() and the file will remain alive,
	 * then we need to clear up the orphan record which we created above.
	 * However, if this was a real unlink then we were called by
	 * ext4_evict_inode(), and we allow that function to clean up the
	 * orphan info for us.
	 */
	if (inode->i_nlink)
		ext4_orphan_del(handle, inode);

	inode->i_mtime = inode->i_ctime = current_time(inode);
	ext4_mark_inode_dirty(handle, inode);
	ext4_journal_stop(handle);

	trace_ext4_truncate_exit(inode);
	return err;
}

/*
 * ext4_get_inode_loc returns with an extra refcount against the inode's
 * underlying buffer_head on success. If 'in_mem' is true, we have all
 * data in memory that is needed to recreate the on-disk version of this
 * inode.
 */
static int __ext4_get_inode_loc(struct inode *inode,
				struct ext4_iloc *iloc, int in_mem)
{
	struct ext4_group_desc	*gdp;
	struct buffer_head	*bh;
	struct super_block	*sb = inode->i_sb;
	ext4_fsblk_t		block;
	int			inodes_per_block, inode_offset;

	iloc->bh = NULL;
	if (!ext4_valid_inum(sb, inode->i_ino))
		return -EFSCORRUPTED;

	iloc->block_group = (inode->i_ino - 1) / EXT4_INODES_PER_GROUP(sb);
	gdp = ext4_get_group_desc(sb, iloc->block_group, NULL);
	if (!gdp)
		return -EIO;

	/*
	 * Figure out the offset within the block group inode table
	 */
	inodes_per_block = EXT4_SB(sb)->s_inodes_per_block;
	inode_offset = ((inode->i_ino - 1) %
			EXT4_INODES_PER_GROUP(sb));
	block = ext4_inode_table(sb, gdp) + (inode_offset / inodes_per_block);
	iloc->offset = (inode_offset % inodes_per_block) * EXT4_INODE_SIZE(sb);

	bh = sb_getblk(sb, block);
	if (unlikely(!bh))
		return -ENOMEM;
	if (!buffer_uptodate(bh)) {
		lock_buffer(bh);

		/*
		 * If the buffer has the write error flag, we have failed
		 * to write out another inode in the same block.  In this
		 * case, we don't have to read the block because we may
		 * read the old inode data successfully.
		 */
		if (buffer_write_io_error(bh) && !buffer_uptodate(bh))
			set_buffer_uptodate(bh);

		if (buffer_uptodate(bh)) {
			/* someone brought it uptodate while we waited */
			unlock_buffer(bh);
			goto has_buffer;
		}

		/*
		 * If we have all information of the inode in memory and this
		 * is the only valid inode in the block, we need not read the
		 * block.
		 */
		if (in_mem) {
			struct buffer_head *bitmap_bh;
			int i, start;

			start = inode_offset & ~(inodes_per_block - 1);

			/* Is the inode bitmap in cache? */
			bitmap_bh = sb_getblk(sb, ext4_inode_bitmap(sb, gdp));
			if (unlikely(!bitmap_bh))
				goto make_io;

			/*
			 * If the inode bitmap isn't in cache then the
			 * optimisation may end up performing two reads instead
			 * of one, so skip it.
			 */
			if (!buffer_uptodate(bitmap_bh)) {
				brelse(bitmap_bh);
				goto make_io;
			}
			for (i = start; i < start + inodes_per_block; i++) {
				if (i == inode_offset)
					continue;
				if (ext4_test_bit(i, bitmap_bh->b_data))
					break;
			}
			brelse(bitmap_bh);
			if (i == start + inodes_per_block) {
				/* all other inodes are free, so skip I/O */
				memset(bh->b_data, 0, bh->b_size);
				set_buffer_uptodate(bh);
				unlock_buffer(bh);
				goto has_buffer;
			}
		}

make_io:
		/*
		 * If we need to do any I/O, try to pre-readahead extra
		 * blocks from the inode table.
		 */
		if (EXT4_SB(sb)->s_inode_readahead_blks) {
			ext4_fsblk_t b, end, table;
			unsigned num;
			__u32 ra_blks = EXT4_SB(sb)->s_inode_readahead_blks;

			table = ext4_inode_table(sb, gdp);
			/* s_inode_readahead_blks is always a power of 2 */
			b = block & ~((ext4_fsblk_t) ra_blks - 1);
			if (table > b)
				b = table;
			end = b + ra_blks;
			num = EXT4_INODES_PER_GROUP(sb);
			if (ext4_has_group_desc_csum(sb))
				num -= ext4_itable_unused_count(sb, gdp);
			table += num / inodes_per_block;
			if (end > table)
				end = table;
			while (b <= end)
				sb_breadahead(sb, b++);
		}

		/*
		 * There are other valid inodes in the buffer, this inode
		 * has in-inode xattrs, or we don't have this inode in memory.
		 * Read the block from disk.
		 */
		trace_ext4_load_inode(inode);
		get_bh(bh);
		bh->b_end_io = end_buffer_read_sync;
		submit_bh(REQ_OP_READ, REQ_META | REQ_PRIO, bh);
		wait_on_buffer(bh);
		if (!buffer_uptodate(bh)) {
			EXT4_ERROR_INODE_BLOCK(inode, block,
					       "unable to read itable block");
			brelse(bh);
			return -EIO;
		}
	}
has_buffer:
	iloc->bh = bh;
	return 0;
}

int ext4_get_inode_loc(struct inode *inode, struct ext4_iloc *iloc)
{
	/* We have all inode data except xattrs in memory here. */
	return __ext4_get_inode_loc(inode, iloc,
		!ext4_test_inode_state(inode, EXT4_STATE_XATTR));
}

static bool ext4_should_use_dax(struct inode *inode)
{
	if (!test_opt(inode->i_sb, DAX))
		return false;
	if (!S_ISREG(inode->i_mode))
		return false;
	if (ext4_should_journal_data(inode))
		return false;
	if (ext4_has_inline_data(inode))
		return false;
	if (ext4_encrypted_inode(inode))
		return false;
	return true;
}

void ext4_set_inode_flags(struct inode *inode)
{
	unsigned int flags = EXT4_I(inode)->i_flags;
	unsigned int new_fl = 0;

	if (flags & EXT4_SYNC_FL)
		new_fl |= S_SYNC;
	if (flags & EXT4_APPEND_FL)
		new_fl |= S_APPEND;
	if (flags & EXT4_IMMUTABLE_FL)
		new_fl |= S_IMMUTABLE;
	if (flags & EXT4_NOATIME_FL)
		new_fl |= S_NOATIME;
	if (flags & EXT4_DIRSYNC_FL)
		new_fl |= S_DIRSYNC;
	if (ext4_should_use_dax(inode))
		new_fl |= S_DAX;
	if (flags & EXT4_ENCRYPT_FL)
		new_fl |= S_ENCRYPTED;
	inode_set_flags(inode, new_fl,
			S_SYNC|S_APPEND|S_IMMUTABLE|S_NOATIME|S_DIRSYNC|S_DAX|
			S_ENCRYPTED);
}

static blkcnt_t ext4_inode_blocks(struct ext4_inode *raw_inode,
				  struct ext4_inode_info *ei)
{
	blkcnt_t i_blocks ;
	struct inode *inode = &(ei->vfs_inode);
	struct super_block *sb = inode->i_sb;

	if (ext4_has_feature_huge_file(sb)) {
		/* we are using combined 48 bit field */
		i_blocks = ((u64)le16_to_cpu(raw_inode->i_blocks_high)) << 32 |
					le32_to_cpu(raw_inode->i_blocks_lo);
		if (ext4_test_inode_flag(inode, EXT4_INODE_HUGE_FILE)) {
			/* i_blocks represent file system block size */
			return i_blocks  << (inode->i_blkbits - 9);
		} else {
			return i_blocks;
		}
	} else {
		return le32_to_cpu(raw_inode->i_blocks_lo);
	}
}

static inline void ext4_iget_extra_inode(struct inode *inode,
					 struct ext4_inode *raw_inode,
					 struct ext4_inode_info *ei)
{
	__le32 *magic = (void *)raw_inode +
			EXT4_GOOD_OLD_INODE_SIZE + ei->i_extra_isize;
	if (EXT4_GOOD_OLD_INODE_SIZE + ei->i_extra_isize + sizeof(__le32) <=
	    EXT4_INODE_SIZE(inode->i_sb) &&
	    *magic == cpu_to_le32(EXT4_XATTR_MAGIC)) {
		ext4_set_inode_state(inode, EXT4_STATE_XATTR);
		ext4_find_inline_data_nolock(inode);
	} else
		EXT4_I(inode)->i_inline_off = 0;
}

int ext4_get_projid(struct inode *inode, kprojid_t *projid)
{
	if (!ext4_has_feature_project(inode->i_sb))
		return -EOPNOTSUPP;
	*projid = EXT4_I(inode)->i_projid;
	return 0;
}

struct inode *ext4_iget(struct super_block *sb, unsigned long ino)
{
	struct ext4_iloc iloc;
	struct ext4_inode *raw_inode;
	struct ext4_inode_info *ei;
	struct inode *inode;
	journal_t *journal = EXT4_SB(sb)->s_journal;
	long ret;
	loff_t size;
	int block;
	uid_t i_uid;
	gid_t i_gid;
	projid_t i_projid;

	inode = iget_locked(sb, ino);
	if (!inode)
		return ERR_PTR(-ENOMEM);
	if (!(inode->i_state & I_NEW))
		return inode;

	ei = EXT4_I(inode);
	iloc.bh = NULL;

	ret = __ext4_get_inode_loc(inode, &iloc, 0);
	if (ret < 0)
		goto bad_inode;
	raw_inode = ext4_raw_inode(&iloc);

	if ((ino == EXT4_ROOT_INO) && (raw_inode->i_links_count == 0)) {
		EXT4_ERROR_INODE(inode, "root inode unallocated");
		ret = -EFSCORRUPTED;
		goto bad_inode;
	}

	if (EXT4_INODE_SIZE(inode->i_sb) > EXT4_GOOD_OLD_INODE_SIZE) {
		ei->i_extra_isize = le16_to_cpu(raw_inode->i_extra_isize);
		if (EXT4_GOOD_OLD_INODE_SIZE + ei->i_extra_isize >
			EXT4_INODE_SIZE(inode->i_sb) ||
		    (ei->i_extra_isize & 3)) {
			EXT4_ERROR_INODE(inode,
					 "bad extra_isize %u (inode size %u)",
					 ei->i_extra_isize,
					 EXT4_INODE_SIZE(inode->i_sb));
			ret = -EFSCORRUPTED;
			goto bad_inode;
		}
	} else
		ei->i_extra_isize = 0;

	/* Precompute checksum seed for inode metadata */
	if (ext4_has_metadata_csum(sb)) {
		struct ext4_sb_info *sbi = EXT4_SB(inode->i_sb);
		__u32 csum;
		__le32 inum = cpu_to_le32(inode->i_ino);
		__le32 gen = raw_inode->i_generation;
		csum = ext4_chksum(sbi, sbi->s_csum_seed, (__u8 *)&inum,
				   sizeof(inum));
		ei->i_csum_seed = ext4_chksum(sbi, csum, (__u8 *)&gen,
					      sizeof(gen));
	}

	if (!ext4_inode_csum_verify(inode, raw_inode, ei)) {
		EXT4_ERROR_INODE(inode, "checksum invalid");
		ret = -EFSBADCRC;
		goto bad_inode;
	}

	inode->i_mode = le16_to_cpu(raw_inode->i_mode);
	i_uid = (uid_t)le16_to_cpu(raw_inode->i_uid_low);
	i_gid = (gid_t)le16_to_cpu(raw_inode->i_gid_low);
	if (ext4_has_feature_project(sb) &&
	    EXT4_INODE_SIZE(sb) > EXT4_GOOD_OLD_INODE_SIZE &&
	    EXT4_FITS_IN_INODE(raw_inode, ei, i_projid))
		i_projid = (projid_t)le32_to_cpu(raw_inode->i_projid);
	else
		i_projid = EXT4_DEF_PROJID;

	if (!(test_opt(inode->i_sb, NO_UID32))) {
		i_uid |= le16_to_cpu(raw_inode->i_uid_high) << 16;
		i_gid |= le16_to_cpu(raw_inode->i_gid_high) << 16;
	}
	i_uid_write(inode, i_uid);
	i_gid_write(inode, i_gid);
	ei->i_projid = make_kprojid(&init_user_ns, i_projid);
	set_nlink(inode, le16_to_cpu(raw_inode->i_links_count));

	ext4_clear_state_flags(ei);	/* Only relevant on 32-bit archs */
	ei->i_inline_off = 0;
	ei->i_dir_start_lookup = 0;
	ei->i_dtime = le32_to_cpu(raw_inode->i_dtime);
	/* We now have enough fields to check if the inode was active or not.
	 * This is needed because nfsd might try to access dead inodes
	 * the test is that same one that e2fsck uses
	 * NeilBrown 1999oct15
	 */
	if (inode->i_nlink == 0) {
		if ((inode->i_mode == 0 ||
		     !(EXT4_SB(inode->i_sb)->s_mount_state & EXT4_ORPHAN_FS)) &&
		    ino != EXT4_BOOT_LOADER_INO) {
			/* this inode is deleted */
			ret = -ESTALE;
			goto bad_inode;
		}
		/* The only unlinked inodes we let through here have
		 * valid i_mode and are being read by the orphan
		 * recovery code: that's fine, we're about to complete
		 * the process of deleting those.
		 * OR it is the EXT4_BOOT_LOADER_INO which is
		 * not initialized on a new filesystem. */
	}
	ei->i_flags = le32_to_cpu(raw_inode->i_flags);
	inode->i_blocks = ext4_inode_blocks(raw_inode, ei);
	ei->i_file_acl = le32_to_cpu(raw_inode->i_file_acl_lo);
	if (ext4_has_feature_64bit(sb))
		ei->i_file_acl |=
			((__u64)le16_to_cpu(raw_inode->i_file_acl_high)) << 32;
	inode->i_size = ext4_isize(sb, raw_inode);
	if ((size = i_size_read(inode)) < 0) {
		EXT4_ERROR_INODE(inode, "bad i_size value: %lld", size);
		ret = -EFSCORRUPTED;
		goto bad_inode;
	}
	ei->i_disksize = inode->i_size;
#ifdef CONFIG_QUOTA
	ei->i_reserved_quota = 0;
#endif
	inode->i_generation = le32_to_cpu(raw_inode->i_generation);
	ei->i_block_group = iloc.block_group;
	ei->i_last_alloc_group = ~0;
	/*
	 * NOTE! The in-memory inode i_data array is in little-endian order
	 * even on big-endian machines: we do NOT byteswap the block numbers!
	 */
	for (block = 0; block < EXT4_N_BLOCKS; block++)
		ei->i_data[block] = raw_inode->i_block[block];
	INIT_LIST_HEAD(&ei->i_orphan);

	/*
	 * Set transaction id's of transactions that have to be committed
	 * to finish f[data]sync. We set them to currently running transaction
	 * as we cannot be sure that the inode or some of its metadata isn't
	 * part of the transaction - the inode could have been reclaimed and
	 * now it is reread from disk.
	 */
	if (journal) {
		transaction_t *transaction;
		tid_t tid;

		read_lock(&journal->j_state_lock);
		if (journal->j_running_transaction)
			transaction = journal->j_running_transaction;
		else
			transaction = journal->j_committing_transaction;
		if (transaction)
			tid = transaction->t_tid;
		else
			tid = journal->j_commit_sequence;
		read_unlock(&journal->j_state_lock);
		ei->i_sync_tid = tid;
		ei->i_datasync_tid = tid;
	}

	if (EXT4_INODE_SIZE(inode->i_sb) > EXT4_GOOD_OLD_INODE_SIZE) {
		if (ei->i_extra_isize == 0) {
			/* The extra space is currently unused. Use it. */
			BUILD_BUG_ON(sizeof(struct ext4_inode) & 3);
			ei->i_extra_isize = sizeof(struct ext4_inode) -
					    EXT4_GOOD_OLD_INODE_SIZE;
		} else {
			ext4_iget_extra_inode(inode, raw_inode, ei);
		}
	}

	EXT4_INODE_GET_XTIME(i_ctime, inode, raw_inode);
	EXT4_INODE_GET_XTIME(i_mtime, inode, raw_inode);
	EXT4_INODE_GET_XTIME(i_atime, inode, raw_inode);
	EXT4_EINODE_GET_XTIME(i_crtime, ei, raw_inode);

	if (likely(!test_opt2(inode->i_sb, HURD_COMPAT))) {
		u64 ivers = le32_to_cpu(raw_inode->i_disk_version);

		if (EXT4_INODE_SIZE(inode->i_sb) > EXT4_GOOD_OLD_INODE_SIZE) {
			if (EXT4_FITS_IN_INODE(raw_inode, ei, i_version_hi))
				ivers |=
		    (__u64)(le32_to_cpu(raw_inode->i_version_hi)) << 32;
		}
		inode_set_iversion_queried(inode, ivers);
	}

	ret = 0;
	if (ei->i_file_acl &&
	    !ext4_data_block_valid(EXT4_SB(sb), ei->i_file_acl, 1)) {
		EXT4_ERROR_INODE(inode, "bad extended attribute block %llu",
				 ei->i_file_acl);
		ret = -EFSCORRUPTED;
		goto bad_inode;
	} else if (!ext4_has_inline_data(inode)) {
		if (ext4_test_inode_flag(inode, EXT4_INODE_EXTENTS)) {
			if ((S_ISREG(inode->i_mode) || S_ISDIR(inode->i_mode) ||
			    (S_ISLNK(inode->i_mode) &&
			     !ext4_inode_is_fast_symlink(inode))))
				/* Validate extent which is part of inode */
				ret = ext4_ext_check_inode(inode);
		} else if (S_ISREG(inode->i_mode) || S_ISDIR(inode->i_mode) ||
			   (S_ISLNK(inode->i_mode) &&
			    !ext4_inode_is_fast_symlink(inode))) {
			/* Validate block references which are part of inode */
			ret = ext4_ind_check_inode(inode);
		}
	}
	if (ret)
		goto bad_inode;

	if (S_ISREG(inode->i_mode)) {
		inode->i_op = &ext4_file_inode_operations;
		inode->i_fop = &ext4_file_operations;
		ext4_set_aops(inode);
	} else if (S_ISDIR(inode->i_mode)) {
		inode->i_op = &ext4_dir_inode_operations;
		inode->i_fop = &ext4_dir_operations;
	} else if (S_ISLNK(inode->i_mode)) {
		if (ext4_encrypted_inode(inode)) {
			inode->i_op = &ext4_encrypted_symlink_inode_operations;
			ext4_set_aops(inode);
		} else if (ext4_inode_is_fast_symlink(inode)) {
			inode->i_link = (char *)ei->i_data;
			inode->i_op = &ext4_fast_symlink_inode_operations;
			nd_terminate_link(ei->i_data, inode->i_size,
				sizeof(ei->i_data) - 1);
		} else {
			inode->i_op = &ext4_symlink_inode_operations;
			ext4_set_aops(inode);
		}
		inode_nohighmem(inode);
	} else if (S_ISCHR(inode->i_mode) || S_ISBLK(inode->i_mode) ||
	      S_ISFIFO(inode->i_mode) || S_ISSOCK(inode->i_mode)) {
		inode->i_op = &ext4_special_inode_operations;
		if (raw_inode->i_block[0])
			init_special_inode(inode, inode->i_mode,
			   old_decode_dev(le32_to_cpu(raw_inode->i_block[0])));
		else
			init_special_inode(inode, inode->i_mode,
			   new_decode_dev(le32_to_cpu(raw_inode->i_block[1])));
	} else if (ino == EXT4_BOOT_LOADER_INO) {
		make_bad_inode(inode);
	} else {
		ret = -EFSCORRUPTED;
		EXT4_ERROR_INODE(inode, "bogus i_mode (%o)", inode->i_mode);
		goto bad_inode;
	}
	brelse(iloc.bh);
	ext4_set_inode_flags(inode);

	unlock_new_inode(inode);
	return inode;

bad_inode:
	brelse(iloc.bh);
	iget_failed(inode);
	return ERR_PTR(ret);
}

struct inode *ext4_iget_normal(struct super_block *sb, unsigned long ino)
{
	if (ino < EXT4_FIRST_INO(sb) && ino != EXT4_ROOT_INO)
		return ERR_PTR(-EFSCORRUPTED);
	return ext4_iget(sb, ino);
}

static int ext4_inode_blocks_set(handle_t *handle,
				struct ext4_inode *raw_inode,
				struct ext4_inode_info *ei)
{
	struct inode *inode = &(ei->vfs_inode);
	u64 i_blocks = inode->i_blocks;
	struct super_block *sb = inode->i_sb;

	if (i_blocks <= ~0U) {
		/*
		 * i_blocks can be represented in a 32 bit variable
		 * as multiple of 512 bytes
		 */
		raw_inode->i_blocks_lo   = cpu_to_le32(i_blocks);
		raw_inode->i_blocks_high = 0;
		ext4_clear_inode_flag(inode, EXT4_INODE_HUGE_FILE);
		return 0;
	}
	if (!ext4_has_feature_huge_file(sb))
		return -EFBIG;

	if (i_blocks <= 0xffffffffffffULL) {
		/*
		 * i_blocks can be represented in a 48 bit variable
		 * as multiple of 512 bytes
		 */
		raw_inode->i_blocks_lo   = cpu_to_le32(i_blocks);
		raw_inode->i_blocks_high = cpu_to_le16(i_blocks >> 32);
		ext4_clear_inode_flag(inode, EXT4_INODE_HUGE_FILE);
	} else {
		ext4_set_inode_flag(inode, EXT4_INODE_HUGE_FILE);
		/* i_block is stored in file system block size */
		i_blocks = i_blocks >> (inode->i_blkbits - 9);
		raw_inode->i_blocks_lo   = cpu_to_le32(i_blocks);
		raw_inode->i_blocks_high = cpu_to_le16(i_blocks >> 32);
	}
	return 0;
}

struct other_inode {
	unsigned long		orig_ino;
	struct ext4_inode	*raw_inode;
};

static int other_inode_match(struct inode * inode, unsigned long ino,
			     void *data)
{
	struct other_inode *oi = (struct other_inode *) data;

	if ((inode->i_ino != ino) ||
	    (inode->i_state & (I_FREEING | I_WILL_FREE | I_NEW |
			       I_DIRTY_INODE)) ||
	    ((inode->i_state & I_DIRTY_TIME) == 0))
		return 0;
	spin_lock(&inode->i_lock);
	if (((inode->i_state & (I_FREEING | I_WILL_FREE | I_NEW |
				I_DIRTY_INODE)) == 0) &&
	    (inode->i_state & I_DIRTY_TIME)) {
		struct ext4_inode_info	*ei = EXT4_I(inode);

		inode->i_state &= ~(I_DIRTY_TIME | I_DIRTY_TIME_EXPIRED);
		spin_unlock(&inode->i_lock);

		spin_lock(&ei->i_raw_lock);
		EXT4_INODE_SET_XTIME(i_ctime, inode, oi->raw_inode);
		EXT4_INODE_SET_XTIME(i_mtime, inode, oi->raw_inode);
		EXT4_INODE_SET_XTIME(i_atime, inode, oi->raw_inode);
		ext4_inode_csum_set(inode, oi->raw_inode, ei);
		spin_unlock(&ei->i_raw_lock);
		trace_ext4_other_inode_update_time(inode, oi->orig_ino);
		return -1;
	}
	spin_unlock(&inode->i_lock);
	return -1;
}

/*
 * Opportunistically update the other time fields for other inodes in
 * the same inode table block.
 */
static void ext4_update_other_inodes_time(struct super_block *sb,
					  unsigned long orig_ino, char *buf)
{
	struct other_inode oi;
	unsigned long ino;
	int i, inodes_per_block = EXT4_SB(sb)->s_inodes_per_block;
	int inode_size = EXT4_INODE_SIZE(sb);

	oi.orig_ino = orig_ino;
	/*
	 * Calculate the first inode in the inode table block.  Inode
	 * numbers are one-based.  That is, the first inode in a block
	 * (assuming 4k blocks and 256 byte inodes) is (n*16 + 1).
	 */
	ino = ((orig_ino - 1) & ~(inodes_per_block - 1)) + 1;
	for (i = 0; i < inodes_per_block; i++, ino++, buf += inode_size) {
		if (ino == orig_ino)
			continue;
		oi.raw_inode = (struct ext4_inode *) buf;
		(void) find_inode_nowait(sb, ino, other_inode_match, &oi);
	}
}

/*
 * Post the struct inode info into an on-disk inode location in the
 * buffer-cache.  This gobbles the caller's reference to the
 * buffer_head in the inode location struct.
 *
 * The caller must have write access to iloc->bh.
 */
static int ext4_do_update_inode(handle_t *handle,
				struct inode *inode,
				struct ext4_iloc *iloc)
{
	struct ext4_inode *raw_inode = ext4_raw_inode(iloc);
	struct ext4_inode_info *ei = EXT4_I(inode);
	struct buffer_head *bh = iloc->bh;
	struct super_block *sb = inode->i_sb;
	int err = 0, rc, block;
	int need_datasync = 0, set_large_file = 0;
	uid_t i_uid;
	gid_t i_gid;
	projid_t i_projid;

	spin_lock(&ei->i_raw_lock);

	/* For fields not tracked in the in-memory inode,
	 * initialise them to zero for new inodes. */
	if (ext4_test_inode_state(inode, EXT4_STATE_NEW))
		memset(raw_inode, 0, EXT4_SB(inode->i_sb)->s_inode_size);

	raw_inode->i_mode = cpu_to_le16(inode->i_mode);
	i_uid = i_uid_read(inode);
	i_gid = i_gid_read(inode);
	i_projid = from_kprojid(&init_user_ns, ei->i_projid);
	if (!(test_opt(inode->i_sb, NO_UID32))) {
		raw_inode->i_uid_low = cpu_to_le16(low_16_bits(i_uid));
		raw_inode->i_gid_low = cpu_to_le16(low_16_bits(i_gid));
/*
 * Fix up interoperability with old kernels. Otherwise, old inodes get
 * re-used with the upper 16 bits of the uid/gid intact
 */
		if (ei->i_dtime && list_empty(&ei->i_orphan)) {
			raw_inode->i_uid_high = 0;
			raw_inode->i_gid_high = 0;
		} else {
			raw_inode->i_uid_high =
				cpu_to_le16(high_16_bits(i_uid));
			raw_inode->i_gid_high =
				cpu_to_le16(high_16_bits(i_gid));
		}
	} else {
		raw_inode->i_uid_low = cpu_to_le16(fs_high2lowuid(i_uid));
		raw_inode->i_gid_low = cpu_to_le16(fs_high2lowgid(i_gid));
		raw_inode->i_uid_high = 0;
		raw_inode->i_gid_high = 0;
	}
	raw_inode->i_links_count = cpu_to_le16(inode->i_nlink);

	EXT4_INODE_SET_XTIME(i_ctime, inode, raw_inode);
	EXT4_INODE_SET_XTIME(i_mtime, inode, raw_inode);
	EXT4_INODE_SET_XTIME(i_atime, inode, raw_inode);
	EXT4_EINODE_SET_XTIME(i_crtime, ei, raw_inode);

	err = ext4_inode_blocks_set(handle, raw_inode, ei);
	if (err) {
		spin_unlock(&ei->i_raw_lock);
		goto out_brelse;
	}
	raw_inode->i_dtime = cpu_to_le32(ei->i_dtime);
	raw_inode->i_flags = cpu_to_le32(ei->i_flags & 0xFFFFFFFF);
	if (likely(!test_opt2(inode->i_sb, HURD_COMPAT)))
		raw_inode->i_file_acl_high =
			cpu_to_le16(ei->i_file_acl >> 32);
	raw_inode->i_file_acl_lo = cpu_to_le32(ei->i_file_acl);
	if (ei->i_disksize != ext4_isize(inode->i_sb, raw_inode)) {
		ext4_isize_set(raw_inode, ei->i_disksize);
		need_datasync = 1;
	}
	if (ei->i_disksize > 0x7fffffffULL) {
		if (!ext4_has_feature_large_file(sb) ||
				EXT4_SB(sb)->s_es->s_rev_level ==
		    cpu_to_le32(EXT4_GOOD_OLD_REV))
			set_large_file = 1;
	}
	raw_inode->i_generation = cpu_to_le32(inode->i_generation);
	if (S_ISCHR(inode->i_mode) || S_ISBLK(inode->i_mode)) {
		if (old_valid_dev(inode->i_rdev)) {
			raw_inode->i_block[0] =
				cpu_to_le32(old_encode_dev(inode->i_rdev));
			raw_inode->i_block[1] = 0;
		} else {
			raw_inode->i_block[0] = 0;
			raw_inode->i_block[1] =
				cpu_to_le32(new_encode_dev(inode->i_rdev));
			raw_inode->i_block[2] = 0;
		}
	} else if (!ext4_has_inline_data(inode)) {
		for (block = 0; block < EXT4_N_BLOCKS; block++)
			raw_inode->i_block[block] = ei->i_data[block];
	}

	if (likely(!test_opt2(inode->i_sb, HURD_COMPAT))) {
		u64 ivers = inode_peek_iversion(inode);

		raw_inode->i_disk_version = cpu_to_le32(ivers);
		if (ei->i_extra_isize) {
			if (EXT4_FITS_IN_INODE(raw_inode, ei, i_version_hi))
				raw_inode->i_version_hi =
					cpu_to_le32(ivers >> 32);
			raw_inode->i_extra_isize =
				cpu_to_le16(ei->i_extra_isize);
		}
	}

	BUG_ON(!ext4_has_feature_project(inode->i_sb) &&
	       i_projid != EXT4_DEF_PROJID);

	if (EXT4_INODE_SIZE(inode->i_sb) > EXT4_GOOD_OLD_INODE_SIZE &&
	    EXT4_FITS_IN_INODE(raw_inode, ei, i_projid))
		raw_inode->i_projid = cpu_to_le32(i_projid);

	ext4_inode_csum_set(inode, raw_inode, ei);
	spin_unlock(&ei->i_raw_lock);
	if (inode->i_sb->s_flags & SB_LAZYTIME)
		ext4_update_other_inodes_time(inode->i_sb, inode->i_ino,
					      bh->b_data);

	BUFFER_TRACE(bh, "call ext4_handle_dirty_metadata");
	rc = ext4_handle_dirty_metadata(handle, NULL, bh);
	if (!err)
		err = rc;
	ext4_clear_inode_state(inode, EXT4_STATE_NEW);
	if (set_large_file) {
		BUFFER_TRACE(EXT4_SB(sb)->s_sbh, "get write access");
		err = ext4_journal_get_write_access(handle, EXT4_SB(sb)->s_sbh);
		if (err)
			goto out_brelse;
		ext4_update_dynamic_rev(sb);
		ext4_set_feature_large_file(sb);
		ext4_handle_sync(handle);
		err = ext4_handle_dirty_super(handle, sb);
	}
	ext4_update_inode_fsync_trans(handle, inode, need_datasync);
out_brelse:
	brelse(bh);
	ext4_std_error(inode->i_sb, err);
	return err;
}

/*
 * ext4_write_inode()
 *
 * We are called from a few places:
 *
 * - Within generic_file_aio_write() -> generic_write_sync() for O_SYNC files.
 *   Here, there will be no transaction running. We wait for any running
 *   transaction to commit.
 *
 * - Within flush work (sys_sync(), kupdate and such).
 *   We wait on commit, if told to.
 *
 * - Within iput_final() -> write_inode_now()
 *   We wait on commit, if told to.
 *
 * In all cases it is actually safe for us to return without doing anything,
 * because the inode has been copied into a raw inode buffer in
 * ext4_mark_inode_dirty().  This is a correctness thing for WB_SYNC_ALL
 * writeback.
 *
 * Note that we are absolutely dependent upon all inode dirtiers doing the
 * right thing: they *must* call mark_inode_dirty() after dirtying info in
 * which we are interested.
 *
 * It would be a bug for them to not do this.  The code:
 *
 *	mark_inode_dirty(inode)
 *	stuff();
 *	inode->i_size = expr;
 *
 * is in error because write_inode() could occur while `stuff()' is running,
 * and the new i_size will be lost.  Plus the inode will no longer be on the
 * superblock's dirty inode list.
 */
int ext4_write_inode(struct inode *inode, struct writeback_control *wbc)
{
	int err;

	if (WARN_ON_ONCE(current->flags & PF_MEMALLOC))
		return 0;

	if (EXT4_SB(inode->i_sb)->s_journal) {
		if (ext4_journal_current_handle()) {
			jbd_debug(1, "called recursively, non-PF_MEMALLOC!\n");
			dump_stack();
			return -EIO;
		}

		/*
		 * No need to force transaction in WB_SYNC_NONE mode. Also
		 * ext4_sync_fs() will force the commit after everything is
		 * written.
		 */
		if (wbc->sync_mode != WB_SYNC_ALL || wbc->for_sync)
			return 0;

		err = ext4_force_commit(inode->i_sb);
	} else {
		struct ext4_iloc iloc;

		err = __ext4_get_inode_loc(inode, &iloc, 0);
		if (err)
			return err;
		/*
		 * sync(2) will flush the whole buffer cache. No need to do
		 * it here separately for each inode.
		 */
		if (wbc->sync_mode == WB_SYNC_ALL && !wbc->for_sync)
			sync_dirty_buffer(iloc.bh);
		if (buffer_req(iloc.bh) && !buffer_uptodate(iloc.bh)) {
			EXT4_ERROR_INODE_BLOCK(inode, iloc.bh->b_blocknr,
					 "IO error syncing inode");
			err = -EIO;
		}
		brelse(iloc.bh);
	}
	return err;
}

/*
 * In data=journal mode ext4_journalled_invalidatepage() may fail to invalidate
 * buffers that are attached to a page stradding i_size and are undergoing
 * commit. In that case we have to wait for commit to finish and try again.
 */
static void ext4_wait_for_tail_page_commit(struct inode *inode)
{
	struct page *page;
	unsigned offset;
	journal_t *journal = EXT4_SB(inode->i_sb)->s_journal;
	tid_t commit_tid = 0;
	int ret;

	offset = inode->i_size & (PAGE_SIZE - 1);
	/*
	 * All buffers in the last page remain valid? Then there's nothing to
	 * do. We do the check mainly to optimize the common PAGE_SIZE ==
	 * blocksize case
	 */
	if (offset > PAGE_SIZE - i_blocksize(inode))
		return;
	while (1) {
		page = find_lock_page(inode->i_mapping,
				      inode->i_size >> PAGE_SHIFT);
		if (!page)
			return;
		ret = __ext4_journalled_invalidatepage(page, offset,
						PAGE_SIZE - offset);
		unlock_page(page);
		put_page(page);
		if (ret != -EBUSY)
			return;
		commit_tid = 0;
		read_lock(&journal->j_state_lock);
		if (journal->j_committing_transaction)
			commit_tid = journal->j_committing_transaction->t_tid;
		read_unlock(&journal->j_state_lock);
		if (commit_tid)
			jbd2_log_wait_commit(journal, commit_tid);
	}
}

/*
 * ext4_setattr()
 *
 * Called from notify_change.
 *
 * We want to trap VFS attempts to truncate the file as soon as
 * possible.  In particular, we want to make sure that when the VFS
 * shrinks i_size, we put the inode on the orphan list and modify
 * i_disksize immediately, so that during the subsequent flushing of
 * dirty pages and freeing of disk blocks, we can guarantee that any
 * commit will leave the blocks being flushed in an unused state on
 * disk.  (On recovery, the inode will get truncated and the blocks will
 * be freed, so we have a strong guarantee that no future commit will
 * leave these blocks visible to the user.)
 *
 * Another thing we have to assure is that if we are in ordered mode
 * and inode is still attached to the committing transaction, we must
 * we start writeout of all the dirty pages which are being truncated.
 * This way we are sure that all the data written in the previous
 * transaction are already on disk (truncate waits for pages under
 * writeback).
 *
 * Called with inode->i_mutex down.
 */
int ext4_setattr(struct dentry *dentry, struct iattr *attr)
{
	struct inode *inode = d_inode(dentry);
	int error, rc = 0;
	int orphan = 0;
	const unsigned int ia_valid = attr->ia_valid;

	if (unlikely(ext4_forced_shutdown(EXT4_SB(inode->i_sb))))
		return -EIO;

	error = setattr_prepare(dentry, attr);
	if (error)
		return error;

	error = fscrypt_prepare_setattr(dentry, attr);
	if (error)
		return error;

	if (is_quota_modification(inode, attr)) {
		error = dquot_initialize(inode);
		if (error)
			return error;
	}
	if ((ia_valid & ATTR_UID && !uid_eq(attr->ia_uid, inode->i_uid)) ||
	    (ia_valid & ATTR_GID && !gid_eq(attr->ia_gid, inode->i_gid))) {
		handle_t *handle;

		/* (user+group)*(old+new) structure, inode write (sb,
		 * inode block, ? - but truncate inode update has it) */
		handle = ext4_journal_start(inode, EXT4_HT_QUOTA,
			(EXT4_MAXQUOTAS_INIT_BLOCKS(inode->i_sb) +
			 EXT4_MAXQUOTAS_DEL_BLOCKS(inode->i_sb)) + 3);
		if (IS_ERR(handle)) {
			error = PTR_ERR(handle);
			goto err_out;
		}

		/* dquot_transfer() calls back ext4_get_inode_usage() which
		 * counts xattr inode references.
		 */
		down_read(&EXT4_I(inode)->xattr_sem);
		error = dquot_transfer(inode, attr);
		up_read(&EXT4_I(inode)->xattr_sem);

		if (error) {
			ext4_journal_stop(handle);
			return error;
		}
		/* Update corresponding info in inode so that everything is in
		 * one transaction */
		if (attr->ia_valid & ATTR_UID)
			inode->i_uid = attr->ia_uid;
		if (attr->ia_valid & ATTR_GID)
			inode->i_gid = attr->ia_gid;
		error = ext4_mark_inode_dirty(handle, inode);
		ext4_journal_stop(handle);
	}

	if (attr->ia_valid & ATTR_SIZE) {
		handle_t *handle;
		loff_t oldsize = inode->i_size;
		int shrink = (attr->ia_size <= inode->i_size);

		if (!(ext4_test_inode_flag(inode, EXT4_INODE_EXTENTS))) {
			struct ext4_sb_info *sbi = EXT4_SB(inode->i_sb);

			if (attr->ia_size > sbi->s_bitmap_maxbytes)
				return -EFBIG;
		}
		if (!S_ISREG(inode->i_mode))
			return -EINVAL;

		if (IS_I_VERSION(inode) && attr->ia_size != inode->i_size)
			inode_inc_iversion(inode);

		if (ext4_should_order_data(inode) &&
		    (attr->ia_size < inode->i_size)) {
			error = ext4_begin_ordered_truncate(inode,
							    attr->ia_size);
			if (error)
				goto err_out;
		}
		if (attr->ia_size != inode->i_size) {
			handle = ext4_journal_start(inode, EXT4_HT_INODE, 3);
			if (IS_ERR(handle)) {
				error = PTR_ERR(handle);
				goto err_out;
			}
			if (ext4_handle_valid(handle) && shrink) {
				error = ext4_orphan_add(handle, inode);
				orphan = 1;
			}
			/*
			 * Update c/mtime on truncate up, ext4_truncate() will
			 * update c/mtime in shrink case below
			 */
			if (!shrink) {
				inode->i_mtime = current_time(inode);
				inode->i_ctime = inode->i_mtime;
			}
			down_write(&EXT4_I(inode)->i_data_sem);
			EXT4_I(inode)->i_disksize = attr->ia_size;
			rc = ext4_mark_inode_dirty(handle, inode);
			if (!error)
				error = rc;
			/*
			 * We have to update i_size under i_data_sem together
			 * with i_disksize to avoid races with writeback code
			 * running ext4_wb_update_i_disksize().
			 */
			if (!error)
				i_size_write(inode, attr->ia_size);
			up_write(&EXT4_I(inode)->i_data_sem);
			ext4_journal_stop(handle);
			if (error) {
				if (orphan)
					ext4_orphan_del(NULL, inode);
				goto err_out;
			}
		}
		if (!shrink)
			pagecache_isize_extended(inode, oldsize, inode->i_size);

		/*
		 * Blocks are going to be removed from the inode. Wait
		 * for dio in flight.  Temporarily disable
		 * dioread_nolock to prevent livelock.
		 */
		if (orphan) {
			if (!ext4_should_journal_data(inode)) {
				inode_dio_wait(inode);
			} else
				ext4_wait_for_tail_page_commit(inode);
		}
		down_write(&EXT4_I(inode)->i_mmap_sem);
		/*
		 * Truncate pagecache after we've waited for commit
		 * in data=journal mode to make pages freeable.
		 */
		truncate_pagecache(inode, inode->i_size);
		if (shrink) {
			rc = ext4_truncate(inode);
			if (rc)
				error = rc;
		}
		up_write(&EXT4_I(inode)->i_mmap_sem);
	}

	if (!error) {
		setattr_copy(inode, attr);
		mark_inode_dirty(inode);
	}

	/*
	 * If the call to ext4_truncate failed to get a transaction handle at
	 * all, we need to clean up the in-core orphan list manually.
	 */
	if (orphan && inode->i_nlink)
		ext4_orphan_del(NULL, inode);

	if (!error && (ia_valid & ATTR_MODE))
		rc = posix_acl_chmod(inode, inode->i_mode);

err_out:
	ext4_std_error(inode->i_sb, error);
	if (!error)
		error = rc;
	return error;
}

int ext4_getattr(const struct path *path, struct kstat *stat,
		 u32 request_mask, unsigned int query_flags)
{
	struct inode *inode = d_inode(path->dentry);
	struct ext4_inode *raw_inode;
	struct ext4_inode_info *ei = EXT4_I(inode);
	unsigned int flags;

	if (EXT4_FITS_IN_INODE(raw_inode, ei, i_crtime)) {
		stat->result_mask |= STATX_BTIME;
		stat->btime.tv_sec = ei->i_crtime.tv_sec;
		stat->btime.tv_nsec = ei->i_crtime.tv_nsec;
	}

	flags = ei->i_flags & EXT4_FL_USER_VISIBLE;
	if (flags & EXT4_APPEND_FL)
		stat->attributes |= STATX_ATTR_APPEND;
	if (flags & EXT4_COMPR_FL)
		stat->attributes |= STATX_ATTR_COMPRESSED;
	if (flags & EXT4_ENCRYPT_FL)
		stat->attributes |= STATX_ATTR_ENCRYPTED;
	if (flags & EXT4_IMMUTABLE_FL)
		stat->attributes |= STATX_ATTR_IMMUTABLE;
	if (flags & EXT4_NODUMP_FL)
		stat->attributes |= STATX_ATTR_NODUMP;

	stat->attributes_mask |= (STATX_ATTR_APPEND |
				  STATX_ATTR_COMPRESSED |
				  STATX_ATTR_ENCRYPTED |
				  STATX_ATTR_IMMUTABLE |
				  STATX_ATTR_NODUMP);

	generic_fillattr(inode, stat);
	return 0;
}

int ext4_file_getattr(const struct path *path, struct kstat *stat,
		      u32 request_mask, unsigned int query_flags)
{
	struct inode *inode = d_inode(path->dentry);
	u64 delalloc_blocks;

	ext4_getattr(path, stat, request_mask, query_flags);

	/*
	 * If there is inline data in the inode, the inode will normally not
	 * have data blocks allocated (it may have an external xattr block).
	 * Report at least one sector for such files, so tools like tar, rsync,
	 * others don't incorrectly think the file is completely sparse.
	 */
	if (unlikely(ext4_has_inline_data(inode)))
		stat->blocks += (stat->size + 511) >> 9;

	/*
	 * We can't update i_blocks if the block allocation is delayed
	 * otherwise in the case of system crash before the real block
	 * allocation is done, we will have i_blocks inconsistent with
	 * on-disk file blocks.
	 * We always keep i_blocks updated together with real
	 * allocation. But to not confuse with user, stat
	 * will return the blocks that include the delayed allocation
	 * blocks for this file.
	 */
	delalloc_blocks = EXT4_C2B(EXT4_SB(inode->i_sb),
				   EXT4_I(inode)->i_reserved_data_blocks);
	stat->blocks += delalloc_blocks << (inode->i_sb->s_blocksize_bits - 9);
	return 0;
}

static int ext4_index_trans_blocks(struct inode *inode, int lblocks,
				   int pextents)
{
	if (!(ext4_test_inode_flag(inode, EXT4_INODE_EXTENTS)))
		return ext4_ind_trans_blocks(inode, lblocks);
	return ext4_ext_index_trans_blocks(inode, pextents);
}

/*
 * Account for index blocks, block groups bitmaps and block group
 * descriptor blocks if modify datablocks and index blocks
 * worse case, the indexs blocks spread over different block groups
 *
 * If datablocks are discontiguous, they are possible to spread over
 * different block groups too. If they are contiguous, with flexbg,
 * they could still across block group boundary.
 *
 * Also account for superblock, inode, quota and xattr blocks
 */
static int ext4_meta_trans_blocks(struct inode *inode, int lblocks,
				  int pextents)
{
	ext4_group_t groups, ngroups = ext4_get_groups_count(inode->i_sb);
	int gdpblocks;
	int idxblocks;
	int ret = 0;

	/*
	 * How many index blocks need to touch to map @lblocks logical blocks
	 * to @pextents physical extents?
	 */
	idxblocks = ext4_index_trans_blocks(inode, lblocks, pextents);

	ret = idxblocks;

	/*
	 * Now let's see how many group bitmaps and group descriptors need
	 * to account
	 */
	groups = idxblocks + pextents;
	gdpblocks = groups;
	if (groups > ngroups)
		groups = ngroups;
	if (groups > EXT4_SB(inode->i_sb)->s_gdb_count)
		gdpblocks = EXT4_SB(inode->i_sb)->s_gdb_count;

	/* bitmaps and block group descriptor blocks */
	ret += groups + gdpblocks;

	/* Blocks for super block, inode, quota and xattr blocks */
	ret += EXT4_META_TRANS_BLOCKS(inode->i_sb);

	return ret;
}

/*
 * Calculate the total number of credits to reserve to fit
 * the modification of a single pages into a single transaction,
 * which may include multiple chunks of block allocations.
 *
 * This could be called via ext4_write_begin()
 *
 * We need to consider the worse case, when
 * one new block per extent.
 */
int ext4_writepage_trans_blocks(struct inode *inode)
{
	int bpp = ext4_journal_blocks_per_page(inode);
	int ret;

	ret = ext4_meta_trans_blocks(inode, bpp, bpp);

	/* Account for data blocks for journalled mode */
	if (ext4_should_journal_data(inode))
		ret += bpp;
	return ret;
}

/*
 * Calculate the journal credits for a chunk of data modification.
 *
 * This is called from DIO, fallocate or whoever calling
 * ext4_map_blocks() to map/allocate a chunk of contiguous disk blocks.
 *
 * journal buffers for data blocks are not included here, as DIO
 * and fallocate do no need to journal data buffers.
 */
int ext4_chunk_trans_blocks(struct inode *inode, int nrblocks)
{
	return ext4_meta_trans_blocks(inode, nrblocks, 1);
}

/*
 * The caller must have previously called ext4_reserve_inode_write().
 * Give this, we know that the caller already has write access to iloc->bh.
 */
int ext4_mark_iloc_dirty(handle_t *handle,
			 struct inode *inode, struct ext4_iloc *iloc)
{
	int err = 0;

	if (unlikely(ext4_forced_shutdown(EXT4_SB(inode->i_sb))))
		return -EIO;

	if (IS_I_VERSION(inode))
		inode_inc_iversion(inode);

	/* the do_update_inode consumes one bh->b_count */
	get_bh(iloc->bh);

	/* ext4_do_update_inode() does jbd2_journal_dirty_metadata */
	err = ext4_do_update_inode(handle, inode, iloc);
	put_bh(iloc->bh);
	return err;
}

/*
 * On success, We end up with an outstanding reference count against
 * iloc->bh.  This _must_ be cleaned up later.
 */

int
ext4_reserve_inode_write(handle_t *handle, struct inode *inode,
			 struct ext4_iloc *iloc)
{
	int err;

	if (unlikely(ext4_forced_shutdown(EXT4_SB(inode->i_sb))))
		return -EIO;

	err = ext4_get_inode_loc(inode, iloc);
	if (!err) {
		BUFFER_TRACE(iloc->bh, "get_write_access");
		err = ext4_journal_get_write_access(handle, iloc->bh);
		if (err) {
			brelse(iloc->bh);
			iloc->bh = NULL;
		}
	}
	ext4_std_error(inode->i_sb, err);
	return err;
}

static int __ext4_expand_extra_isize(struct inode *inode,
				     unsigned int new_extra_isize,
				     struct ext4_iloc *iloc,
				     handle_t *handle, int *no_expand)
{
	struct ext4_inode *raw_inode;
	struct ext4_xattr_ibody_header *header;
	int error;

	raw_inode = ext4_raw_inode(iloc);

	header = IHDR(inode, raw_inode);

	/* No extended attributes present */
	if (!ext4_test_inode_state(inode, EXT4_STATE_XATTR) ||
	    header->h_magic != cpu_to_le32(EXT4_XATTR_MAGIC)) {
		memset((void *)raw_inode + EXT4_GOOD_OLD_INODE_SIZE +
		       EXT4_I(inode)->i_extra_isize, 0,
		       new_extra_isize - EXT4_I(inode)->i_extra_isize);
		EXT4_I(inode)->i_extra_isize = new_extra_isize;
		return 0;
	}

	/* try to expand with EAs present */
	error = ext4_expand_extra_isize_ea(inode, new_extra_isize,
					   raw_inode, handle);
	if (error) {
		/*
		 * Inode size expansion failed; don't try again
		 */
		*no_expand = 1;
	}

	return error;
}

/*
 * Expand an inode by new_extra_isize bytes.
 * Returns 0 on success or negative error number on failure.
 */
static int ext4_try_to_expand_extra_isize(struct inode *inode,
					  unsigned int new_extra_isize,
					  struct ext4_iloc iloc,
					  handle_t *handle)
{
	int no_expand;
	int error;

	if (ext4_test_inode_state(inode, EXT4_STATE_NO_EXPAND))
		return -EOVERFLOW;

	/*
	 * In nojournal mode, we can immediately attempt to expand
	 * the inode.  When journaled, we first need to obtain extra
	 * buffer credits since we may write into the EA block
	 * with this same handle. If journal_extend fails, then it will
	 * only result in a minor loss of functionality for that inode.
	 * If this is felt to be critical, then e2fsck should be run to
	 * force a large enough s_min_extra_isize.
	 */
	if (ext4_handle_valid(handle) &&
	    jbd2_journal_extend(handle,
				EXT4_DATA_TRANS_BLOCKS(inode->i_sb)) != 0)
		return -ENOSPC;

	if (ext4_write_trylock_xattr(inode, &no_expand) == 0)
		return -EBUSY;

	error = __ext4_expand_extra_isize(inode, new_extra_isize, &iloc,
					  handle, &no_expand);
	ext4_write_unlock_xattr(inode, &no_expand);

	return error;
}

int ext4_expand_extra_isize(struct inode *inode,
			    unsigned int new_extra_isize,
			    struct ext4_iloc *iloc)
{
	handle_t *handle;
	int no_expand;
	int error, rc;

	if (ext4_test_inode_state(inode, EXT4_STATE_NO_EXPAND)) {
		brelse(iloc->bh);
		return -EOVERFLOW;
	}

	handle = ext4_journal_start(inode, EXT4_HT_INODE,
				    EXT4_DATA_TRANS_BLOCKS(inode->i_sb));
	if (IS_ERR(handle)) {
		error = PTR_ERR(handle);
		brelse(iloc->bh);
		return error;
	}

	ext4_write_lock_xattr(inode, &no_expand);

	BUFFER_TRACE(iloc.bh, "get_write_access");
	error = ext4_journal_get_write_access(handle, iloc->bh);
	if (error) {
		brelse(iloc->bh);
		goto out_stop;
	}

	error = __ext4_expand_extra_isize(inode, new_extra_isize, iloc,
					  handle, &no_expand);

	rc = ext4_mark_iloc_dirty(handle, inode, iloc);
	if (!error)
		error = rc;

	ext4_write_unlock_xattr(inode, &no_expand);
out_stop:
	ext4_journal_stop(handle);
	return error;
}

/*
 * What we do here is to mark the in-core inode as clean with respect to inode
 * dirtiness (it may still be data-dirty).
 * This means that the in-core inode may be reaped by prune_icache
 * without having to perform any I/O.  This is a very good thing,
 * because *any* task may call prune_icache - even ones which
 * have a transaction open against a different journal.
 *
 * Is this cheating?  Not really.  Sure, we haven't written the
 * inode out, but prune_icache isn't a user-visible syncing function.
 * Whenever the user wants stuff synced (sys_sync, sys_msync, sys_fsync)
 * we start and wait on commits.
 */
int ext4_mark_inode_dirty(handle_t *handle, struct inode *inode)
{
	struct ext4_iloc iloc;
	struct ext4_sb_info *sbi = EXT4_SB(inode->i_sb);
	int err;

	might_sleep();
	trace_ext4_mark_inode_dirty(inode, _RET_IP_);
	err = ext4_reserve_inode_write(handle, inode, &iloc);
	if (err)
		return err;

	if (EXT4_I(inode)->i_extra_isize < sbi->s_want_extra_isize)
		ext4_try_to_expand_extra_isize(inode, sbi->s_want_extra_isize,
					       iloc, handle);

	return ext4_mark_iloc_dirty(handle, inode, &iloc);
}

/*
 * ext4_dirty_inode() is called from __mark_inode_dirty()
 *
 * We're really interested in the case where a file is being extended.
 * i_size has been changed by generic_commit_write() and we thus need
 * to include the updated inode in the current transaction.
 *
 * Also, dquot_alloc_block() will always dirty the inode when blocks
 * are allocated to the file.
 *
 * If the inode is marked synchronous, we don't honour that here - doing
 * so would cause a commit on atime updates, which we don't bother doing.
 * We handle synchronous inodes at the highest possible level.
 *
 * If only the I_DIRTY_TIME flag is set, we can skip everything.  If
 * I_DIRTY_TIME and I_DIRTY_SYNC is set, the only inode fields we need
 * to copy into the on-disk inode structure are the timestamp files.
 */
void ext4_dirty_inode(struct inode *inode, int flags)
{
	handle_t *handle;

	if (flags == I_DIRTY_TIME)
		return;
	handle = ext4_journal_start(inode, EXT4_HT_INODE, 2);
	if (IS_ERR(handle))
		goto out;

	ext4_mark_inode_dirty(handle, inode);

	ext4_journal_stop(handle);
out:
	return;
}

#if 0
/*
 * Bind an inode's backing buffer_head into this transaction, to prevent
 * it from being flushed to disk early.  Unlike
 * ext4_reserve_inode_write, this leaves behind no bh reference and
 * returns no iloc structure, so the caller needs to repeat the iloc
 * lookup to mark the inode dirty later.
 */
static int ext4_pin_inode(handle_t *handle, struct inode *inode)
{
	struct ext4_iloc iloc;

	int err = 0;
	if (handle) {
		err = ext4_get_inode_loc(inode, &iloc);
		if (!err) {
			BUFFER_TRACE(iloc.bh, "get_write_access");
			err = jbd2_journal_get_write_access(handle, iloc.bh);
			if (!err)
				err = ext4_handle_dirty_metadata(handle,
								 NULL,
								 iloc.bh);
			brelse(iloc.bh);
		}
	}
	ext4_std_error(inode->i_sb, err);
	return err;
}
#endif

int ext4_change_inode_journal_flag(struct inode *inode, int val)
{
	journal_t *journal;
	handle_t *handle;
	int err;
	struct ext4_sb_info *sbi = EXT4_SB(inode->i_sb);

	/*
	 * We have to be very careful here: changing a data block's
	 * journaling status dynamically is dangerous.  If we write a
	 * data block to the journal, change the status and then delete
	 * that block, we risk forgetting to revoke the old log record
	 * from the journal and so a subsequent replay can corrupt data.
	 * So, first we make sure that the journal is empty and that
	 * nobody is changing anything.
	 */

	journal = EXT4_JOURNAL(inode);
	if (!journal)
		return 0;
	if (is_journal_aborted(journal))
		return -EROFS;

	/* Wait for all existing dio workers */
	inode_dio_wait(inode);

	/*
	 * Before flushing the journal and switching inode's aops, we have
	 * to flush all dirty data the inode has. There can be outstanding
	 * delayed allocations, there can be unwritten extents created by
	 * fallocate or buffered writes in dioread_nolock mode covered by
	 * dirty data which can be converted only after flushing the dirty
	 * data (and journalled aops don't know how to handle these cases).
	 */
	if (val) {
		down_write(&EXT4_I(inode)->i_mmap_sem);
		err = filemap_write_and_wait(inode->i_mapping);
		if (err < 0) {
			up_write(&EXT4_I(inode)->i_mmap_sem);
			return err;
		}
	}

	percpu_down_write(&sbi->s_journal_flag_rwsem);
	jbd2_journal_lock_updates(journal);

	/*
	 * OK, there are no updates running now, and all cached data is
	 * synced to disk.  We are now in a completely consistent state
	 * which doesn't have anything in the journal, and we know that
	 * no filesystem updates are running, so it is safe to modify
	 * the inode's in-core data-journaling state flag now.
	 */

	if (val)
		ext4_set_inode_flag(inode, EXT4_INODE_JOURNAL_DATA);
	else {
		err = jbd2_journal_flush(journal);
		if (err < 0) {
			jbd2_journal_unlock_updates(journal);
			percpu_up_write(&sbi->s_journal_flag_rwsem);
			return err;
		}
		ext4_clear_inode_flag(inode, EXT4_INODE_JOURNAL_DATA);
	}
	ext4_set_aops(inode);

	jbd2_journal_unlock_updates(journal);
	percpu_up_write(&sbi->s_journal_flag_rwsem);

	if (val)
		up_write(&EXT4_I(inode)->i_mmap_sem);

	/* Finally we can mark the inode as dirty. */

	handle = ext4_journal_start(inode, EXT4_HT_INODE, 1);
	if (IS_ERR(handle))
		return PTR_ERR(handle);

	err = ext4_mark_inode_dirty(handle, inode);
	ext4_handle_sync(handle);
	ext4_journal_stop(handle);
	ext4_std_error(inode->i_sb, err);

	return err;
}

static int ext4_bh_unmapped(handle_t *handle, struct buffer_head *bh)
{
	return !buffer_mapped(bh);
}

int ext4_page_mkwrite(struct vm_fault *vmf)
{
	struct vm_area_struct *vma = vmf->vma;
	struct page *page = vmf->page;
	loff_t size;
	unsigned long len;
	int ret;
	struct file *file = vma->vm_file;
	struct inode *inode = file_inode(file);
	struct address_space *mapping = inode->i_mapping;
	handle_t *handle;
	get_block_t *get_block;
	int retries = 0;

	sb_start_pagefault(inode->i_sb);
	file_update_time(vma->vm_file);

	down_read(&EXT4_I(inode)->i_mmap_sem);

	ret = ext4_convert_inline_data(inode);
	if (ret)
		goto out_ret;

	/* Delalloc case is easy... */
	if (test_opt(inode->i_sb, DELALLOC) &&
	    !ext4_should_journal_data(inode) &&
	    !ext4_nonda_switch(inode->i_sb)) {
		do {
			ret = block_page_mkwrite(vma, vmf,
						   ext4_da_get_block_prep);
		} while (ret == -ENOSPC &&
		       ext4_should_retry_alloc(inode->i_sb, &retries));
		goto out_ret;
	}

	lock_page(page);
	size = i_size_read(inode);
	/* Page got truncated from under us? */
	if (page->mapping != mapping || page_offset(page) > size) {
		unlock_page(page);
		ret = VM_FAULT_NOPAGE;
		goto out;
	}

	if (page->index == size >> PAGE_SHIFT)
		len = size & ~PAGE_MASK;
	else
		len = PAGE_SIZE;
	/*
	 * Return if we have all the buffers mapped. This avoids the need to do
	 * journal_start/journal_stop which can block and take a long time
	 */
	if (page_has_buffers(page)) {
		if (!ext4_walk_page_buffers(NULL, page_buffers(page),
					    0, len, NULL,
					    ext4_bh_unmapped)) {
			/* Wait so that we don't change page under IO */
			wait_for_stable_page(page);
			ret = VM_FAULT_LOCKED;
			goto out;
		}
	}
	unlock_page(page);
	/* OK, we need to fill the hole... */
	if (ext4_should_dioread_nolock(inode))
		get_block = ext4_get_block_unwritten;
	else
		get_block = ext4_get_block;
retry_alloc:
	handle = ext4_journal_start(inode, EXT4_HT_WRITE_PAGE,
				    ext4_writepage_trans_blocks(inode));
	if (IS_ERR(handle)) {
		ret = VM_FAULT_SIGBUS;
		goto out;
	}
	ret = block_page_mkwrite(vma, vmf, get_block);
	if (!ret && ext4_should_journal_data(inode)) {
		if (ext4_walk_page_buffers(handle, page_buffers(page), 0,
			  PAGE_SIZE, NULL, do_journal_get_write_access)) {
			unlock_page(page);
			ret = VM_FAULT_SIGBUS;
			ext4_journal_stop(handle);
			goto out;
		}
		ext4_set_inode_state(inode, EXT4_STATE_JDATA);
	}
	ext4_journal_stop(handle);
	if (ret == -ENOSPC && ext4_should_retry_alloc(inode->i_sb, &retries))
		goto retry_alloc;
out_ret:
	ret = block_page_mkwrite_return(ret);
out:
	up_read(&EXT4_I(inode)->i_mmap_sem);
	sb_end_pagefault(inode->i_sb);
	return ret;
}

int ext4_filemap_fault(struct vm_fault *vmf)
{
	struct inode *inode = file_inode(vmf->vma->vm_file);
	int err;

	down_read(&EXT4_I(inode)->i_mmap_sem);
	err = filemap_fault(vmf);
	up_read(&EXT4_I(inode)->i_mmap_sem);

	return err;
}<|MERGE_RESOLUTION|>--- conflicted
+++ resolved
@@ -3660,6 +3660,7 @@
 {
 	struct file *file = iocb->ki_filp;
 	struct inode *inode = file->f_mapping->host;
+	struct ext4_inode_info *ei = EXT4_I(inode);
 	ssize_t ret;
 	loff_t offset = iocb->ki_pos;
 	size_t count = iov_iter_count(iter);
@@ -3790,16 +3791,10 @@
 			ext4_orphan_del(handle, inode);
 		if (ret > 0) {
 			loff_t end = offset + ret;
-<<<<<<< HEAD
-			if (end > inode->i_size) {
-				ext4_update_i_disksize(inode, end);
-				i_size_write(inode, end);
-=======
 			if (end > inode->i_size || end > ei->i_disksize) {
 				ext4_update_i_disksize(inode, end);
 				if (end > inode->i_size)
 					i_size_write(inode, end);
->>>>>>> 144482d4
 				/*
 				 * We're going to return a positive `ret'
 				 * here due to non-zero-length I/O, so there's
