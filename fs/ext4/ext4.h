--- conflicted
+++ resolved
@@ -1623,11 +1623,6 @@
  */
 struct ext4_lazy_init {
 	unsigned long		li_state;
-<<<<<<< HEAD
-	wait_queue_head_t	li_wait_task;
-	struct task_struct	*li_task;
-=======
->>>>>>> 77570429
 	struct list_head	li_request_list;
 	struct mutex		li_list_mtx;
 };
