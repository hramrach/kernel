--- conflicted
+++ resolved
@@ -316,10 +316,6 @@
 static bool dax_compatible(struct inode *inode, unsigned int oldflags,
 			   unsigned int flags)
 {
-<<<<<<< HEAD
-	if ((flags & EXT4_DAX_FL) && (oldflags & EXT4_DAX_MUT_EXCL))
-		return false;
-=======
 	/* Allow the DAX flag to be changed on inline directories */
 	if (S_ISDIR(inode->i_mode)) {
 		flags &= ~EXT4_INLINE_DATA_FL;
@@ -333,7 +329,6 @@
 			return false;
 		}
 	}
->>>>>>> 7d2a07b7
 
 	if ((flags & EXT4_DAX_MUT_EXCL) && (oldflags & EXT4_DAX_FL))
 			return false;
@@ -356,14 +351,6 @@
 		goto flags_out;
 
 	oldflags = ei->i_flags;
-<<<<<<< HEAD
-
-	err = vfs_ioc_setflags_prepare(inode, oldflags, flags);
-	if (err)
-		goto flags_out;
-
-=======
->>>>>>> 7d2a07b7
 	/*
 	 * The JOURNAL_DATA flag can only be changed by
 	 * the relevant capability.
@@ -372,17 +359,6 @@
 		if (!capable(CAP_SYS_RESOURCE))
 			goto flags_out;
 	}
-<<<<<<< HEAD
-
-	if (!dax_compatible(inode, oldflags, flags)) {
-		err = -EOPNOTSUPP;
-		goto flags_out;
-	}
-
-	if ((flags ^ oldflags) & EXT4_EXTENTS_FL)
-		migrate = 1;
-=======
->>>>>>> 7d2a07b7
 
 	if (!dax_compatible(inode, oldflags, flags)) {
 		err = -EOPNOTSUPP;
@@ -578,59 +554,6 @@
 }
 #endif
 
-<<<<<<< HEAD
-/* Transfer internal flags to xflags */
-static inline __u32 ext4_iflags_to_xflags(unsigned long iflags)
-{
-	__u32 xflags = 0;
-
-	if (iflags & EXT4_SYNC_FL)
-		xflags |= FS_XFLAG_SYNC;
-	if (iflags & EXT4_IMMUTABLE_FL)
-		xflags |= FS_XFLAG_IMMUTABLE;
-	if (iflags & EXT4_APPEND_FL)
-		xflags |= FS_XFLAG_APPEND;
-	if (iflags & EXT4_NODUMP_FL)
-		xflags |= FS_XFLAG_NODUMP;
-	if (iflags & EXT4_NOATIME_FL)
-		xflags |= FS_XFLAG_NOATIME;
-	if (iflags & EXT4_PROJINHERIT_FL)
-		xflags |= FS_XFLAG_PROJINHERIT;
-	if (iflags & EXT4_DAX_FL)
-		xflags |= FS_XFLAG_DAX;
-	return xflags;
-}
-
-#define EXT4_SUPPORTED_FS_XFLAGS (FS_XFLAG_SYNC | FS_XFLAG_IMMUTABLE | \
-				  FS_XFLAG_APPEND | FS_XFLAG_NODUMP | \
-				  FS_XFLAG_NOATIME | FS_XFLAG_PROJINHERIT | \
-				  FS_XFLAG_DAX)
-
-/* Transfer xflags flags to internal */
-static inline unsigned long ext4_xflags_to_iflags(__u32 xflags)
-{
-	unsigned long iflags = 0;
-
-	if (xflags & FS_XFLAG_SYNC)
-		iflags |= EXT4_SYNC_FL;
-	if (xflags & FS_XFLAG_IMMUTABLE)
-		iflags |= EXT4_IMMUTABLE_FL;
-	if (xflags & FS_XFLAG_APPEND)
-		iflags |= EXT4_APPEND_FL;
-	if (xflags & FS_XFLAG_NODUMP)
-		iflags |= EXT4_NODUMP_FL;
-	if (xflags & FS_XFLAG_NOATIME)
-		iflags |= EXT4_NOATIME_FL;
-	if (xflags & FS_XFLAG_PROJINHERIT)
-		iflags |= EXT4_PROJINHERIT_FL;
-	if (xflags & FS_XFLAG_DAX)
-		iflags |= EXT4_DAX_FL;
-
-	return iflags;
-}
-
-=======
->>>>>>> 7d2a07b7
 static int ext4_shutdown(struct super_block *sb, unsigned long arg)
 {
 	struct ext4_sb_info *sbi = EXT4_SB(sb);
