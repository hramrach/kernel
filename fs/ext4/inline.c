--- conflicted
+++ resolved
@@ -1321,10 +1321,6 @@
 out:
 	ext4_write_unlock_xattr(dir, &no_expand);
 	ext4_mark_inode_dirty(handle, dir);
-<<<<<<< HEAD
-	ext4_write_unlock_xattr(dir, &no_expand);
-=======
->>>>>>> f2e5fa84
 	brelse(iloc.bh);
 	return ret;
 }
@@ -1723,11 +1719,8 @@
 	ext4_show_inline_dir(dir, iloc.bh, inline_start, inline_size);
 out:
 	ext4_write_unlock_xattr(dir, &no_expand);
-<<<<<<< HEAD
-=======
 	if (likely(err == 0))
 		err = ext4_mark_inode_dirty(handle, dir);
->>>>>>> f2e5fa84
 	brelse(iloc.bh);
 	if (err != -ENOENT)
 		ext4_std_error(dir->i_sb, err);
@@ -1915,11 +1908,7 @@
 int ext4_inline_data_truncate(struct inode *inode, int *has_inline)
 {
 	handle_t *handle;
-<<<<<<< HEAD
-	int inline_size, value_len, needed_blocks, no_expand;
-=======
 	int inline_size, value_len, needed_blocks, no_expand, err = 0;
->>>>>>> f2e5fa84
 	size_t i_size;
 	void *value = NULL;
 	struct ext4_xattr_ibody_find is = {
