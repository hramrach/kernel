/* Copyright (c) 2011-2014 PLUMgrid, http://plumgrid.com
 * Copyright (c) 2016 Facebook
 *
 * This program is free software; you can redistribute it and/or
 * modify it under the terms of version 2 of the GNU General Public
 * License as published by the Free Software Foundation.
 *
 * This program is distributed in the hope that it will be useful, but
 * WITHOUT ANY WARRANTY; without even the implied warranty of
 * MERCHANTABILITY or FITNESS FOR A PARTICULAR PURPOSE. See the GNU
 * General Public License for more details.
 */

#include <linux/bpf.h>

#include "disasm.h"

#define __BPF_FUNC_STR_FN(x) [BPF_FUNC_ ## x] = __stringify(bpf_ ## x)
static const char * const func_id_str[] = {
	__BPF_FUNC_MAPPER(__BPF_FUNC_STR_FN)
};
#undef __BPF_FUNC_STR_FN

static const char *__func_get_name(const struct bpf_insn_cbs *cbs,
				   const struct bpf_insn *insn,
				   char *buff, size_t len)
{
	BUILD_BUG_ON(ARRAY_SIZE(func_id_str) != __BPF_FUNC_MAX_ID);

	if (insn->src_reg != BPF_PSEUDO_CALL &&
	    insn->imm >= 0 && insn->imm < __BPF_FUNC_MAX_ID &&
	    func_id_str[insn->imm])
		return func_id_str[insn->imm];

	if (cbs && cbs->cb_call)
		return cbs->cb_call(cbs->private_data, insn);

	if (insn->src_reg == BPF_PSEUDO_CALL)
		snprintf(buff, len, "%+d", insn->imm);

	return buff;
}

static const char *__func_imm_name(const struct bpf_insn_cbs *cbs,
				   const struct bpf_insn *insn,
				   u64 full_imm, char *buff, size_t len)
{
	if (cbs && cbs->cb_imm)
		return cbs->cb_imm(cbs->private_data, insn, full_imm);

	snprintf(buff, len, "0x%llx", (unsigned long long)full_imm);
	return buff;
}

const char *func_id_name(int id)
{
	if (id >= 0 && id < __BPF_FUNC_MAX_ID && func_id_str[id])
		return func_id_str[id];
	else
		return "unknown";
}

const char *const bpf_class_string[8] = {
	[BPF_LD]    = "ld",
	[BPF_LDX]   = "ldx",
	[BPF_ST]    = "st",
	[BPF_STX]   = "stx",
	[BPF_ALU]   = "alu",
	[BPF_JMP]   = "jmp",
	[BPF_RET]   = "BUG",
	[BPF_ALU64] = "alu64",
};

const char *const bpf_alu_string[16] = {
	[BPF_ADD >> 4]  = "+=",
	[BPF_SUB >> 4]  = "-=",
	[BPF_MUL >> 4]  = "*=",
	[BPF_DIV >> 4]  = "/=",
	[BPF_OR  >> 4]  = "|=",
	[BPF_AND >> 4]  = "&=",
	[BPF_LSH >> 4]  = "<<=",
	[BPF_RSH >> 4]  = ">>=",
	[BPF_NEG >> 4]  = "neg",
	[BPF_MOD >> 4]  = "%=",
	[BPF_XOR >> 4]  = "^=",
	[BPF_MOV >> 4]  = "=",
	[BPF_ARSH >> 4] = "s>>=",
	[BPF_END >> 4]  = "endian",
};

static const char *const bpf_ldst_string[] = {
	[BPF_W >> 3]  = "u32",
	[BPF_H >> 3]  = "u16",
	[BPF_B >> 3]  = "u8",
	[BPF_DW >> 3] = "u64",
};

static const char *const bpf_jmp_string[16] = {
	[BPF_JA >> 4]   = "jmp",
	[BPF_JEQ >> 4]  = "==",
	[BPF_JGT >> 4]  = ">",
	[BPF_JLT >> 4]  = "<",
	[BPF_JGE >> 4]  = ">=",
	[BPF_JLE >> 4]  = "<=",
	[BPF_JSET >> 4] = "&",
	[BPF_JNE >> 4]  = "!=",
	[BPF_JSGT >> 4] = "s>",
	[BPF_JSLT >> 4] = "s<",
	[BPF_JSGE >> 4] = "s>=",
	[BPF_JSLE >> 4] = "s<=",
	[BPF_CALL >> 4] = "call",
	[BPF_EXIT >> 4] = "exit",
};

static void print_bpf_end_insn(bpf_insn_print_t verbose,
			       void *private_data,
			       const struct bpf_insn *insn)
{
	verbose(private_data, "(%02x) r%d = %s%d r%d\n",
		insn->code, insn->dst_reg,
		BPF_SRC(insn->code) == BPF_TO_BE ? "be" : "le",
		insn->imm, insn->dst_reg);
}

void print_bpf_insn(const struct bpf_insn_cbs *cbs,
		    const struct bpf_insn *insn,
		    bool allow_ptr_leaks)
{
	const bpf_insn_print_t verbose = cbs->cb_print;
	u8 class = BPF_CLASS(insn->code);

	if (class == BPF_ALU || class == BPF_ALU64) {
		if (BPF_OP(insn->code) == BPF_END) {
			if (class == BPF_ALU64)
				verbose(cbs->private_data, "BUG_alu64_%02x\n", insn->code);
			else
				print_bpf_end_insn(verbose, cbs->private_data, insn);
		} else if (BPF_OP(insn->code) == BPF_NEG) {
			verbose(cbs->private_data, "(%02x) r%d = %s-r%d\n",
				insn->code, insn->dst_reg,
				class == BPF_ALU ? "(u32) " : "",
				insn->dst_reg);
		} else if (BPF_SRC(insn->code) == BPF_X) {
			verbose(cbs->private_data, "(%02x) %sr%d %s %sr%d\n",
				insn->code, class == BPF_ALU ? "(u32) " : "",
				insn->dst_reg,
				bpf_alu_string[BPF_OP(insn->code) >> 4],
				class == BPF_ALU ? "(u32) " : "",
				insn->src_reg);
		} else {
			verbose(cbs->private_data, "(%02x) %sr%d %s %s%d\n",
				insn->code, class == BPF_ALU ? "(u32) " : "",
				insn->dst_reg,
				bpf_alu_string[BPF_OP(insn->code) >> 4],
				class == BPF_ALU ? "(u32) " : "",
				insn->imm);
		}
	} else if (class == BPF_STX) {
		if (BPF_MODE(insn->code) == BPF_MEM)
			verbose(cbs->private_data, "(%02x) *(%s *)(r%d %+d) = r%d\n",
				insn->code,
				bpf_ldst_string[BPF_SIZE(insn->code) >> 3],
				insn->dst_reg,
				insn->off, insn->src_reg);
		else if (BPF_MODE(insn->code) == BPF_XADD)
			verbose(cbs->private_data, "(%02x) lock *(%s *)(r%d %+d) += r%d\n",
				insn->code,
				bpf_ldst_string[BPF_SIZE(insn->code) >> 3],
				insn->dst_reg, insn->off,
				insn->src_reg);
		else
			verbose(cbs->private_data, "BUG_%02x\n", insn->code);
	} else if (class == BPF_ST) {
<<<<<<< HEAD
		if (BPF_MODE(insn->code) != BPF_MEM) {
			verbose(cbs->private_data, "BUG_st_%02x\n", insn->code);
			return;
		}
		verbose(cbs->private_data, "(%02x) *(%s *)(r%d %+d) = %d\n",
			insn->code,
			bpf_ldst_string[BPF_SIZE(insn->code) >> 3],
			insn->dst_reg,
			insn->off, insn->imm);
=======
		if (BPF_MODE(insn->code) == BPF_MEM) {
			verbose(env, "(%02x) *(%s *)(r%d %+d) = %d\n",
				insn->code,
				bpf_ldst_string[BPF_SIZE(insn->code) >> 3],
				insn->dst_reg,
				insn->off, insn->imm);
		} else if (BPF_MODE(insn->code) == 0xc0 /* BPF_NOSPEC, no UAPI */) {
			verbose(env, "(%02x) nospec\n", insn->code);
		} else {
			verbose(env, "BUG_st_%02x\n", insn->code);
			return;
		}
>>>>>>> 6bbd0e05
	} else if (class == BPF_LDX) {
		if (BPF_MODE(insn->code) != BPF_MEM) {
			verbose(cbs->private_data, "BUG_ldx_%02x\n", insn->code);
			return;
		}
		verbose(cbs->private_data, "(%02x) r%d = *(%s *)(r%d %+d)\n",
			insn->code, insn->dst_reg,
			bpf_ldst_string[BPF_SIZE(insn->code) >> 3],
			insn->src_reg, insn->off);
	} else if (class == BPF_LD) {
		if (BPF_MODE(insn->code) == BPF_ABS) {
			verbose(cbs->private_data, "(%02x) r0 = *(%s *)skb[%d]\n",
				insn->code,
				bpf_ldst_string[BPF_SIZE(insn->code) >> 3],
				insn->imm);
		} else if (BPF_MODE(insn->code) == BPF_IND) {
			verbose(cbs->private_data, "(%02x) r0 = *(%s *)skb[r%d + %d]\n",
				insn->code,
				bpf_ldst_string[BPF_SIZE(insn->code) >> 3],
				insn->src_reg, insn->imm);
		} else if (BPF_MODE(insn->code) == BPF_IMM &&
			   BPF_SIZE(insn->code) == BPF_DW) {
			/* At this point, we already made sure that the second
			 * part of the ldimm64 insn is accessible.
			 */
			u64 imm = ((u64)(insn + 1)->imm << 32) | (u32)insn->imm;
			bool map_ptr = insn->src_reg == BPF_PSEUDO_MAP_FD;
			char tmp[64];

			if (map_ptr && !allow_ptr_leaks)
				imm = 0;

			verbose(cbs->private_data, "(%02x) r%d = %s\n",
				insn->code, insn->dst_reg,
				__func_imm_name(cbs, insn, imm,
						tmp, sizeof(tmp)));
		} else {
			verbose(cbs->private_data, "BUG_ld_%02x\n", insn->code);
			return;
		}
	} else if (class == BPF_JMP) {
		u8 opcode = BPF_OP(insn->code);

		if (opcode == BPF_CALL) {
			char tmp[64];

			if (insn->src_reg == BPF_PSEUDO_CALL) {
				verbose(cbs->private_data, "(%02x) call pc%s\n",
					insn->code,
					__func_get_name(cbs, insn,
							tmp, sizeof(tmp)));
			} else {
				strcpy(tmp, "unknown");
				verbose(cbs->private_data, "(%02x) call %s#%d\n", insn->code,
					__func_get_name(cbs, insn,
							tmp, sizeof(tmp)),
					insn->imm);
			}
		} else if (insn->code == (BPF_JMP | BPF_JA)) {
			verbose(cbs->private_data, "(%02x) goto pc%+d\n",
				insn->code, insn->off);
		} else if (insn->code == (BPF_JMP | BPF_EXIT)) {
			verbose(cbs->private_data, "(%02x) exit\n", insn->code);
		} else if (BPF_SRC(insn->code) == BPF_X) {
			verbose(cbs->private_data, "(%02x) if r%d %s r%d goto pc%+d\n",
				insn->code, insn->dst_reg,
				bpf_jmp_string[BPF_OP(insn->code) >> 4],
				insn->src_reg, insn->off);
		} else {
			verbose(cbs->private_data, "(%02x) if r%d %s 0x%x goto pc%+d\n",
				insn->code, insn->dst_reg,
				bpf_jmp_string[BPF_OP(insn->code) >> 4],
				insn->imm, insn->off);
		}
	} else {
		verbose(cbs->private_data, "(%02x) %s\n",
			insn->code, bpf_class_string[class]);
	}
}<|MERGE_RESOLUTION|>--- conflicted
+++ resolved
@@ -162,6 +162,8 @@
 				bpf_ldst_string[BPF_SIZE(insn->code) >> 3],
 				insn->dst_reg,
 				insn->off, insn->src_reg);
+		else if (BPF_MODE(insn->code) == 0xc0 /* BPF_NOSPEC, no UAPI */)
+			verbose(cbs->private_data, "(%02x) nospec\n", insn->code);
 		else if (BPF_MODE(insn->code) == BPF_XADD)
 			verbose(cbs->private_data, "(%02x) lock *(%s *)(r%d %+d) += r%d\n",
 				insn->code,
@@ -171,7 +173,6 @@
 		else
 			verbose(cbs->private_data, "BUG_%02x\n", insn->code);
 	} else if (class == BPF_ST) {
-<<<<<<< HEAD
 		if (BPF_MODE(insn->code) != BPF_MEM) {
 			verbose(cbs->private_data, "BUG_st_%02x\n", insn->code);
 			return;
@@ -181,20 +182,6 @@
 			bpf_ldst_string[BPF_SIZE(insn->code) >> 3],
 			insn->dst_reg,
 			insn->off, insn->imm);
-=======
-		if (BPF_MODE(insn->code) == BPF_MEM) {
-			verbose(env, "(%02x) *(%s *)(r%d %+d) = %d\n",
-				insn->code,
-				bpf_ldst_string[BPF_SIZE(insn->code) >> 3],
-				insn->dst_reg,
-				insn->off, insn->imm);
-		} else if (BPF_MODE(insn->code) == 0xc0 /* BPF_NOSPEC, no UAPI */) {
-			verbose(env, "(%02x) nospec\n", insn->code);
-		} else {
-			verbose(env, "BUG_st_%02x\n", insn->code);
-			return;
-		}
->>>>>>> 6bbd0e05
 	} else if (class == BPF_LDX) {
 		if (BPF_MODE(insn->code) != BPF_MEM) {
 			verbose(cbs->private_data, "BUG_ldx_%02x\n", insn->code);
