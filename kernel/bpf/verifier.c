/* Copyright (c) 2011-2014 PLUMgrid, http://plumgrid.com
 * Copyright (c) 2016 Facebook
 *
 * This program is free software; you can redistribute it and/or
 * modify it under the terms of version 2 of the GNU General Public
 * License as published by the Free Software Foundation.
 *
 * This program is distributed in the hope that it will be useful, but
 * WITHOUT ANY WARRANTY; without even the implied warranty of
 * MERCHANTABILITY or FITNESS FOR A PARTICULAR PURPOSE. See the GNU
 * General Public License for more details.
 */
#include <linux/kernel.h>
#include <linux/types.h>
#include <linux/slab.h>
#include <linux/bpf.h>
#include <linux/bpf_verifier.h>
#include <linux/filter.h>
#include <net/netlink.h>
#include <linux/file.h>
#include <linux/vmalloc.h>
#include <linux/stringify.h>
#include <linux/bsearch.h>
#include <linux/sort.h>
#include <linux/perf_event.h>

#include "disasm.h"

static const struct bpf_verifier_ops * const bpf_verifier_ops[] = {
#define BPF_PROG_TYPE(_id, _name) \
	[_id] = & _name ## _verifier_ops,
#define BPF_MAP_TYPE(_id, _ops)
#include <linux/bpf_types.h>
#undef BPF_PROG_TYPE
#undef BPF_MAP_TYPE
};

/* bpf_check() is a static code analyzer that walks eBPF program
 * instruction by instruction and updates register/stack state.
 * All paths of conditional branches are analyzed until 'bpf_exit' insn.
 *
 * The first pass is depth-first-search to check that the program is a DAG.
 * It rejects the following programs:
 * - larger than BPF_MAXINSNS insns
 * - if loop is present (detected via back-edge)
 * - unreachable insns exist (shouldn't be a forest. program = one function)
 * - out of bounds or malformed jumps
 * The second pass is all possible path descent from the 1st insn.
 * Since it's analyzing all pathes through the program, the length of the
 * analysis is limited to 64k insn, which may be hit even if total number of
 * insn is less then 4K, but there are too many branches that change stack/regs.
 * Number of 'branches to be analyzed' is limited to 1k
 *
 * On entry to each instruction, each register has a type, and the instruction
 * changes the types of the registers depending on instruction semantics.
 * If instruction is BPF_MOV64_REG(BPF_REG_1, BPF_REG_5), then type of R5 is
 * copied to R1.
 *
 * All registers are 64-bit.
 * R0 - return register
 * R1-R5 argument passing registers
 * R6-R9 callee saved registers
 * R10 - frame pointer read-only
 *
 * At the start of BPF program the register R1 contains a pointer to bpf_context
 * and has type PTR_TO_CTX.
 *
 * Verifier tracks arithmetic operations on pointers in case:
 *    BPF_MOV64_REG(BPF_REG_1, BPF_REG_10),
 *    BPF_ALU64_IMM(BPF_ADD, BPF_REG_1, -20),
 * 1st insn copies R10 (which has FRAME_PTR) type into R1
 * and 2nd arithmetic instruction is pattern matched to recognize
 * that it wants to construct a pointer to some element within stack.
 * So after 2nd insn, the register R1 has type PTR_TO_STACK
 * (and -20 constant is saved for further stack bounds checking).
 * Meaning that this reg is a pointer to stack plus known immediate constant.
 *
 * Most of the time the registers have SCALAR_VALUE type, which
 * means the register has some value, but it's not a valid pointer.
 * (like pointer plus pointer becomes SCALAR_VALUE type)
 *
 * When verifier sees load or store instructions the type of base register
 * can be: PTR_TO_MAP_VALUE, PTR_TO_CTX, PTR_TO_STACK. These are three pointer
 * types recognized by check_mem_access() function.
 *
 * PTR_TO_MAP_VALUE means that this register is pointing to 'map element value'
 * and the range of [ptr, ptr + map's value_size) is accessible.
 *
 * registers used to pass values to function calls are checked against
 * function argument constraints.
 *
 * ARG_PTR_TO_MAP_KEY is one of such argument constraints.
 * It means that the register type passed to this function must be
 * PTR_TO_STACK and it will be used inside the function as
 * 'pointer to map element key'
 *
 * For example the argument constraints for bpf_map_lookup_elem():
 *   .ret_type = RET_PTR_TO_MAP_VALUE_OR_NULL,
 *   .arg1_type = ARG_CONST_MAP_PTR,
 *   .arg2_type = ARG_PTR_TO_MAP_KEY,
 *
 * ret_type says that this function returns 'pointer to map elem value or null'
 * function expects 1st argument to be a const pointer to 'struct bpf_map' and
 * 2nd argument should be a pointer to stack, which will be used inside
 * the helper function as a pointer to map element key.
 *
 * On the kernel side the helper function looks like:
 * u64 bpf_map_lookup_elem(u64 r1, u64 r2, u64 r3, u64 r4, u64 r5)
 * {
 *    struct bpf_map *map = (struct bpf_map *) (unsigned long) r1;
 *    void *key = (void *) (unsigned long) r2;
 *    void *value;
 *
 *    here kernel can access 'key' and 'map' pointers safely, knowing that
 *    [key, key + map->key_size) bytes are valid and were initialized on
 *    the stack of eBPF program.
 * }
 *
 * Corresponding eBPF program may look like:
 *    BPF_MOV64_REG(BPF_REG_2, BPF_REG_10),  // after this insn R2 type is FRAME_PTR
 *    BPF_ALU64_IMM(BPF_ADD, BPF_REG_2, -4), // after this insn R2 type is PTR_TO_STACK
 *    BPF_LD_MAP_FD(BPF_REG_1, map_fd),      // after this insn R1 type is CONST_PTR_TO_MAP
 *    BPF_RAW_INSN(BPF_JMP | BPF_CALL, 0, 0, 0, BPF_FUNC_map_lookup_elem),
 * here verifier looks at prototype of map_lookup_elem() and sees:
 * .arg1_type == ARG_CONST_MAP_PTR and R1->type == CONST_PTR_TO_MAP, which is ok,
 * Now verifier knows that this map has key of R1->map_ptr->key_size bytes
 *
 * Then .arg2_type == ARG_PTR_TO_MAP_KEY and R2->type == PTR_TO_STACK, ok so far,
 * Now verifier checks that [R2, R2 + map's key_size) are within stack limits
 * and were initialized prior to this call.
 * If it's ok, then verifier allows this BPF_CALL insn and looks at
 * .ret_type which is RET_PTR_TO_MAP_VALUE_OR_NULL, so it sets
 * R0->type = PTR_TO_MAP_VALUE_OR_NULL which means bpf_map_lookup_elem() function
 * returns ether pointer to map value or NULL.
 *
 * When type PTR_TO_MAP_VALUE_OR_NULL passes through 'if (reg != 0) goto +off'
 * insn, the register holding that pointer in the true branch changes state to
 * PTR_TO_MAP_VALUE and the same register changes state to CONST_IMM in the false
 * branch. See check_cond_jmp_op().
 *
 * After the call R0 is set to return type of the function and registers R1-R5
 * are set to NOT_INIT to indicate that they are no longer readable.
 */

/* verifier_state + insn_idx are pushed to stack when branch is encountered */
struct bpf_verifier_stack_elem {
	/* verifer state is 'st'
	 * before processing instruction 'insn_idx'
	 * and after processing instruction 'prev_insn_idx'
	 */
	struct bpf_verifier_state st;
	int insn_idx;
	int prev_insn_idx;
	struct bpf_verifier_stack_elem *next;
};

#define BPF_COMPLEXITY_LIMIT_INSNS	131072
#define BPF_COMPLEXITY_LIMIT_STACK	1024
#define BPF_COMPLEXITY_LIMIT_STATES	64

#define BPF_MAP_PTR_UNPRIV	1UL
#define BPF_MAP_PTR_POISON	((void *)((0xeB9FUL << 1) +	\
					  POISON_POINTER_DELTA))
#define BPF_MAP_PTR(X)		((struct bpf_map *)((X) & ~BPF_MAP_PTR_UNPRIV))

static bool bpf_map_ptr_poisoned(const struct bpf_insn_aux_data *aux)
{
	return BPF_MAP_PTR(aux->map_state) == BPF_MAP_PTR_POISON;
}

static bool bpf_map_ptr_unpriv(const struct bpf_insn_aux_data *aux)
{
	return aux->map_state & BPF_MAP_PTR_UNPRIV;
}

static void bpf_map_ptr_store(struct bpf_insn_aux_data *aux,
			      const struct bpf_map *map, bool unpriv)
{
	BUILD_BUG_ON((unsigned long)BPF_MAP_PTR_POISON & BPF_MAP_PTR_UNPRIV);
	unpriv |= bpf_map_ptr_unpriv(aux);
	aux->map_state = (unsigned long)map |
			 (unpriv ? BPF_MAP_PTR_UNPRIV : 0UL);
}

struct bpf_call_arg_meta {
	struct bpf_map *map_ptr;
	bool raw_mode;
	bool pkt_access;
	int regno;
	int access_size;
	s64 msize_smax_value;
	u64 msize_umax_value;
};

static DEFINE_MUTEX(bpf_verifier_lock);

void bpf_verifier_vlog(struct bpf_verifier_log *log, const char *fmt,
		       va_list args)
{
	unsigned int n;

	n = vscnprintf(log->kbuf, BPF_VERIFIER_TMP_LOG_SIZE, fmt, args);

	WARN_ONCE(n >= BPF_VERIFIER_TMP_LOG_SIZE - 1,
		  "verifier log line truncated - local buffer too short\n");

	n = min(log->len_total - log->len_used - 1, n);
	log->kbuf[n] = '\0';

	if (!copy_to_user(log->ubuf + log->len_used, log->kbuf, n + 1))
		log->len_used += n;
	else
		log->ubuf = NULL;
}

/* log_level controls verbosity level of eBPF verifier.
 * bpf_verifier_log_write() is used to dump the verification trace to the log,
 * so the user can figure out what's wrong with the program
 */
__printf(2, 3) void bpf_verifier_log_write(struct bpf_verifier_env *env,
					   const char *fmt, ...)
{
	va_list args;

	if (!bpf_verifier_log_needed(&env->log))
		return;

	va_start(args, fmt);
	bpf_verifier_vlog(&env->log, fmt, args);
	va_end(args);
}
EXPORT_SYMBOL_GPL(bpf_verifier_log_write);

__printf(2, 3) static void verbose(void *private_data, const char *fmt, ...)
{
	struct bpf_verifier_env *env = private_data;
	va_list args;

	if (!bpf_verifier_log_needed(&env->log))
		return;

	va_start(args, fmt);
	bpf_verifier_vlog(&env->log, fmt, args);
	va_end(args);
}

static bool type_is_pkt_pointer(enum bpf_reg_type type)
{
	return type == PTR_TO_PACKET ||
	       type == PTR_TO_PACKET_META;
}

static bool reg_type_may_be_null(enum bpf_reg_type type)
{
	return type == PTR_TO_MAP_VALUE_OR_NULL;
}

/* string representation of 'enum bpf_reg_type' */
static const char * const reg_type_str[] = {
	[NOT_INIT]		= "?",
	[SCALAR_VALUE]		= "inv",
	[PTR_TO_CTX]		= "ctx",
	[CONST_PTR_TO_MAP]	= "map_ptr",
	[PTR_TO_MAP_VALUE]	= "map_value",
	[PTR_TO_MAP_VALUE_OR_NULL] = "map_value_or_null",
	[PTR_TO_STACK]		= "fp",
	[PTR_TO_PACKET]		= "pkt",
	[PTR_TO_PACKET_META]	= "pkt_meta",
	[PTR_TO_PACKET_END]	= "pkt_end",
};

static char slot_type_char[] = {
	[STACK_INVALID]	= '?',
	[STACK_SPILL]	= 'r',
	[STACK_MISC]	= 'm',
	[STACK_ZERO]	= '0',
};

static void print_liveness(struct bpf_verifier_env *env,
			   enum bpf_reg_liveness live)
{
	if (live & (REG_LIVE_READ | REG_LIVE_WRITTEN))
	    verbose(env, "_");
	if (live & REG_LIVE_READ)
		verbose(env, "r");
	if (live & REG_LIVE_WRITTEN)
		verbose(env, "w");
}

static struct bpf_func_state *func(struct bpf_verifier_env *env,
				   const struct bpf_reg_state *reg)
{
	struct bpf_verifier_state *cur = env->cur_state;

	return cur->frame[reg->frameno];
}

static void print_verifier_state(struct bpf_verifier_env *env,
				 const struct bpf_func_state *state)
{
	const struct bpf_reg_state *reg;
	enum bpf_reg_type t;
	int i;

	if (state->frameno)
		verbose(env, " frame%d:", state->frameno);
	for (i = 0; i < MAX_BPF_REG; i++) {
		reg = &state->regs[i];
		t = reg->type;
		if (t == NOT_INIT)
			continue;
		verbose(env, " R%d", i);
		print_liveness(env, reg->live);
		verbose(env, "=%s", reg_type_str[t]);
		if ((t == SCALAR_VALUE || t == PTR_TO_STACK) &&
		    tnum_is_const(reg->var_off)) {
			/* reg->off should be 0 for SCALAR_VALUE */
			verbose(env, "%lld", reg->var_off.value + reg->off);
			if (t == PTR_TO_STACK)
				verbose(env, ",call_%d", func(env, reg)->callsite);
		} else {
			verbose(env, "(id=%d", reg->id);
			if (t != SCALAR_VALUE)
				verbose(env, ",off=%d", reg->off);
			if (type_is_pkt_pointer(t))
				verbose(env, ",r=%d", reg->range);
			else if (t == CONST_PTR_TO_MAP ||
				 t == PTR_TO_MAP_VALUE ||
				 t == PTR_TO_MAP_VALUE_OR_NULL)
				verbose(env, ",ks=%d,vs=%d",
					reg->map_ptr->key_size,
					reg->map_ptr->value_size);
			if (tnum_is_const(reg->var_off)) {
				/* Typically an immediate SCALAR_VALUE, but
				 * could be a pointer whose offset is too big
				 * for reg->off
				 */
				verbose(env, ",imm=%llx", reg->var_off.value);
			} else {
				if (reg->smin_value != reg->umin_value &&
				    reg->smin_value != S64_MIN)
					verbose(env, ",smin_value=%lld",
						(long long)reg->smin_value);
				if (reg->smax_value != reg->umax_value &&
				    reg->smax_value != S64_MAX)
					verbose(env, ",smax_value=%lld",
						(long long)reg->smax_value);
				if (reg->umin_value != 0)
					verbose(env, ",umin_value=%llu",
						(unsigned long long)reg->umin_value);
				if (reg->umax_value != U64_MAX)
					verbose(env, ",umax_value=%llu",
						(unsigned long long)reg->umax_value);
				if (!tnum_is_unknown(reg->var_off)) {
					char tn_buf[48];

					tnum_strn(tn_buf, sizeof(tn_buf), reg->var_off);
					verbose(env, ",var_off=%s", tn_buf);
				}
			}
			verbose(env, ")");
		}
	}
	for (i = 0; i < state->allocated_stack / BPF_REG_SIZE; i++) {
		char types_buf[BPF_REG_SIZE + 1];
		bool valid = false;
		int j;

		for (j = 0; j < BPF_REG_SIZE; j++) {
			if (state->stack[i].slot_type[j] != STACK_INVALID)
				valid = true;
			types_buf[j] = slot_type_char[
					state->stack[i].slot_type[j]];
		}
		types_buf[BPF_REG_SIZE] = 0;
		if (!valid)
			continue;
		verbose(env, " fp%d", (-i - 1) * BPF_REG_SIZE);
		print_liveness(env, state->stack[i].spilled_ptr.live);
		if (state->stack[i].slot_type[0] == STACK_SPILL)
			verbose(env, "=%s",
				reg_type_str[state->stack[i].spilled_ptr.type]);
		else
			verbose(env, "=%s", types_buf);
	}
	verbose(env, "\n");
}

static int copy_stack_state(struct bpf_func_state *dst,
			    const struct bpf_func_state *src)
{
	if (!src->stack)
		return 0;
	if (WARN_ON_ONCE(dst->allocated_stack < src->allocated_stack)) {
		/* internal bug, make state invalid to reject the program */
		memset(dst, 0, sizeof(*dst));
		return -EFAULT;
	}
	memcpy(dst->stack, src->stack,
	       sizeof(*src->stack) * (src->allocated_stack / BPF_REG_SIZE));
	return 0;
}

/* do_check() starts with zero-sized stack in struct bpf_verifier_state to
 * make it consume minimal amount of memory. check_stack_write() access from
 * the program calls into realloc_func_state() to grow the stack size.
 * Note there is a non-zero parent pointer inside each reg of bpf_verifier_state
 * which this function copies over. It points to corresponding reg in previous
 * bpf_verifier_state which is never reallocated
 */
static int realloc_func_state(struct bpf_func_state *state, int size,
			      bool copy_old)
{
	u32 old_size = state->allocated_stack;
	struct bpf_stack_state *new_stack;
	int slot = size / BPF_REG_SIZE;

	if (size <= old_size || !size) {
		if (copy_old)
			return 0;
		state->allocated_stack = slot * BPF_REG_SIZE;
		if (!size && old_size) {
			kfree(state->stack);
			state->stack = NULL;
		}
		return 0;
	}
	new_stack = kmalloc_array(slot, sizeof(struct bpf_stack_state),
				  GFP_KERNEL);
	if (!new_stack)
		return -ENOMEM;
	if (copy_old) {
		if (state->stack)
			memcpy(new_stack, state->stack,
			       sizeof(*new_stack) * (old_size / BPF_REG_SIZE));
		memset(new_stack + old_size / BPF_REG_SIZE, 0,
		       sizeof(*new_stack) * (size - old_size) / BPF_REG_SIZE);
	}
	state->allocated_stack = slot * BPF_REG_SIZE;
	kfree(state->stack);
	state->stack = new_stack;
	return 0;
}

static void free_func_state(struct bpf_func_state *state)
{
	if (!state)
		return;
	kfree(state->stack);
	kfree(state);
}

static void free_verifier_state(struct bpf_verifier_state *state,
				bool free_self)
{
	int i;

	for (i = 0; i <= state->curframe; i++) {
		free_func_state(state->frame[i]);
		state->frame[i] = NULL;
	}
	if (free_self)
		kfree(state);
}

/* copy verifier state from src to dst growing dst stack space
 * when necessary to accommodate larger src stack
 */
static int copy_func_state(struct bpf_func_state *dst,
			   const struct bpf_func_state *src)
{
	int err;

	err = realloc_func_state(dst, src->allocated_stack, false);
	if (err)
		return err;
	memcpy(dst, src, offsetof(struct bpf_func_state, allocated_stack));
	return copy_stack_state(dst, src);
}

static int copy_verifier_state(struct bpf_verifier_state *dst_state,
			       const struct bpf_verifier_state *src)
{
	struct bpf_func_state *dst;
	int i, err;

	/* if dst has more stack frames then src frame, free them */
	for (i = src->curframe + 1; i <= dst_state->curframe; i++) {
		free_func_state(dst_state->frame[i]);
		dst_state->frame[i] = NULL;
	}
	dst_state->speculative = src->speculative;
	dst_state->curframe = src->curframe;
	for (i = 0; i <= src->curframe; i++) {
		dst = dst_state->frame[i];
		if (!dst) {
			dst = kzalloc(sizeof(*dst), GFP_KERNEL);
			if (!dst)
				return -ENOMEM;
			dst_state->frame[i] = dst;
		}
		err = copy_func_state(dst, src->frame[i]);
		if (err)
			return err;
	}
	return 0;
}

static int pop_stack(struct bpf_verifier_env *env, int *prev_insn_idx,
		     int *insn_idx)
{
	struct bpf_verifier_state *cur = env->cur_state;
	struct bpf_verifier_stack_elem *elem, *head = env->head;
	int err;

	if (env->head == NULL)
		return -ENOENT;

	if (cur) {
		err = copy_verifier_state(cur, &head->st);
		if (err)
			return err;
	}
	if (insn_idx)
		*insn_idx = head->insn_idx;
	if (prev_insn_idx)
		*prev_insn_idx = head->prev_insn_idx;
	elem = head->next;
	free_verifier_state(&head->st, false);
	kfree(head);
	env->head = elem;
	env->stack_size--;
	return 0;
}

static struct bpf_verifier_state *push_stack(struct bpf_verifier_env *env,
					     int insn_idx, int prev_insn_idx,
					     bool speculative)
{
	struct bpf_verifier_state *cur = env->cur_state;
	struct bpf_verifier_stack_elem *elem;
	int err;

	elem = kzalloc(sizeof(struct bpf_verifier_stack_elem), GFP_KERNEL);
	if (!elem)
		goto err;

	elem->insn_idx = insn_idx;
	elem->prev_insn_idx = prev_insn_idx;
	elem->next = env->head;
	env->head = elem;
	env->stack_size++;
	err = copy_verifier_state(&elem->st, cur);
	if (err)
		goto err;
	elem->st.speculative |= speculative;
	if (env->stack_size > BPF_COMPLEXITY_LIMIT_STACK) {
		verbose(env, "BPF program is too complex\n");
		goto err;
	}
	return &elem->st;
err:
	free_verifier_state(env->cur_state, true);
	env->cur_state = NULL;
	/* pop all elements and return */
	while (!pop_stack(env, NULL, NULL));
	return NULL;
}

#define CALLER_SAVED_REGS 6
static const int caller_saved[CALLER_SAVED_REGS] = {
	BPF_REG_0, BPF_REG_1, BPF_REG_2, BPF_REG_3, BPF_REG_4, BPF_REG_5
};

static void __mark_reg_not_init(struct bpf_reg_state *reg);

/* Mark the unknown part of a register (variable offset or scalar value) as
 * known to have the value @imm.
 */
static void __mark_reg_known(struct bpf_reg_state *reg, u64 imm)
{
	/* Clear id, off, and union(map_ptr, range) */
	memset(((u8 *)reg) + sizeof(reg->type), 0,
	       offsetof(struct bpf_reg_state, var_off) - sizeof(reg->type));
	reg->var_off = tnum_const(imm);
	reg->smin_value = (s64)imm;
	reg->smax_value = (s64)imm;
	reg->umin_value = imm;
	reg->umax_value = imm;
}

/* Mark the 'variable offset' part of a register as zero.  This should be
 * used only on registers holding a pointer type.
 */
static void __mark_reg_known_zero(struct bpf_reg_state *reg)
{
	__mark_reg_known(reg, 0);
}

static void __mark_reg_const_zero(struct bpf_reg_state *reg)
{
	__mark_reg_known(reg, 0);
	reg->type = SCALAR_VALUE;
}

static void mark_reg_known_zero(struct bpf_verifier_env *env,
				struct bpf_reg_state *regs, u32 regno)
{
	if (WARN_ON(regno >= MAX_BPF_REG)) {
		verbose(env, "mark_reg_known_zero(regs, %u)\n", regno);
		/* Something bad happened, let's kill all regs */
		for (regno = 0; regno < MAX_BPF_REG; regno++)
			__mark_reg_not_init(regs + regno);
		return;
	}
	__mark_reg_known_zero(regs + regno);
}

static bool reg_is_pkt_pointer(const struct bpf_reg_state *reg)
{
	return type_is_pkt_pointer(reg->type);
}

static bool reg_is_pkt_pointer_any(const struct bpf_reg_state *reg)
{
	return reg_is_pkt_pointer(reg) ||
	       reg->type == PTR_TO_PACKET_END;
}

/* Unmodified PTR_TO_PACKET[_META,_END] register from ctx access. */
static bool reg_is_init_pkt_pointer(const struct bpf_reg_state *reg,
				    enum bpf_reg_type which)
{
	/* The register can already have a range from prior markings.
	 * This is fine as long as it hasn't been advanced from its
	 * origin.
	 */
	return reg->type == which &&
	       reg->id == 0 &&
	       reg->off == 0 &&
	       tnum_equals_const(reg->var_off, 0);
}

/* Attempts to improve min/max values based on var_off information */
static void __update_reg_bounds(struct bpf_reg_state *reg)
{
	/* min signed is max(sign bit) | min(other bits) */
	reg->smin_value = max_t(s64, reg->smin_value,
				reg->var_off.value | (reg->var_off.mask & S64_MIN));
	/* max signed is min(sign bit) | max(other bits) */
	reg->smax_value = min_t(s64, reg->smax_value,
				reg->var_off.value | (reg->var_off.mask & S64_MAX));
	reg->umin_value = max(reg->umin_value, reg->var_off.value);
	reg->umax_value = min(reg->umax_value,
			      reg->var_off.value | reg->var_off.mask);
}

/* Uses signed min/max values to inform unsigned, and vice-versa */
static void __reg_deduce_bounds(struct bpf_reg_state *reg)
{
	/* Learn sign from signed bounds.
	 * If we cannot cross the sign boundary, then signed and unsigned bounds
	 * are the same, so combine.  This works even in the negative case, e.g.
	 * -3 s<= x s<= -1 implies 0xf...fd u<= x u<= 0xf...ff.
	 */
	if (reg->smin_value >= 0 || reg->smax_value < 0) {
		reg->smin_value = reg->umin_value = max_t(u64, reg->smin_value,
							  reg->umin_value);
		reg->smax_value = reg->umax_value = min_t(u64, reg->smax_value,
							  reg->umax_value);
		return;
	}
	/* Learn sign from unsigned bounds.  Signed bounds cross the sign
	 * boundary, so we must be careful.
	 */
	if ((s64)reg->umax_value >= 0) {
		/* Positive.  We can't learn anything from the smin, but smax
		 * is positive, hence safe.
		 */
		reg->smin_value = reg->umin_value;
		reg->smax_value = reg->umax_value = min_t(u64, reg->smax_value,
							  reg->umax_value);
	} else if ((s64)reg->umin_value < 0) {
		/* Negative.  We can't learn anything from the smax, but smin
		 * is negative, hence safe.
		 */
		reg->smin_value = reg->umin_value = max_t(u64, reg->smin_value,
							  reg->umin_value);
		reg->smax_value = reg->umax_value;
	}
}

/* Attempts to improve var_off based on unsigned min/max information */
static void __reg_bound_offset(struct bpf_reg_state *reg)
{
	reg->var_off = tnum_intersect(reg->var_off,
				      tnum_range(reg->umin_value,
						 reg->umax_value));
}

/* Reset the min/max bounds of a register */
static void __mark_reg_unbounded(struct bpf_reg_state *reg)
{
	reg->smin_value = S64_MIN;
	reg->smax_value = S64_MAX;
	reg->umin_value = 0;
	reg->umax_value = U64_MAX;
}

/* Mark a register as having a completely unknown (scalar) value. */
static void __mark_reg_unknown(struct bpf_reg_state *reg)
{
	/*
	 * Clear type, id, off, and union(map_ptr, range) and
	 * padding between 'type' and union
	 */
	memset(reg, 0, offsetof(struct bpf_reg_state, var_off));
	reg->type = SCALAR_VALUE;
	reg->var_off = tnum_unknown;
	reg->frameno = 0;
	__mark_reg_unbounded(reg);
}

static void mark_reg_unknown(struct bpf_verifier_env *env,
			     struct bpf_reg_state *regs, u32 regno)
{
	if (WARN_ON(regno >= MAX_BPF_REG)) {
		verbose(env, "mark_reg_unknown(regs, %u)\n", regno);
		/* Something bad happened, let's kill all regs except FP */
		for (regno = 0; regno < BPF_REG_FP; regno++)
			__mark_reg_not_init(regs + regno);
		return;
	}
	__mark_reg_unknown(regs + regno);
}

static void __mark_reg_not_init(struct bpf_reg_state *reg)
{
	__mark_reg_unknown(reg);
	reg->type = NOT_INIT;
}

static void mark_reg_not_init(struct bpf_verifier_env *env,
			      struct bpf_reg_state *regs, u32 regno)
{
	if (WARN_ON(regno >= MAX_BPF_REG)) {
		verbose(env, "mark_reg_not_init(regs, %u)\n", regno);
		/* Something bad happened, let's kill all regs except FP */
		for (regno = 0; regno < BPF_REG_FP; regno++)
			__mark_reg_not_init(regs + regno);
		return;
	}
	__mark_reg_not_init(regs + regno);
}

static void init_reg_state(struct bpf_verifier_env *env,
			   struct bpf_func_state *state)
{
	struct bpf_reg_state *regs = state->regs;
	int i;

	for (i = 0; i < MAX_BPF_REG; i++) {
		mark_reg_not_init(env, regs, i);
		regs[i].live = REG_LIVE_NONE;
		regs[i].parent = NULL;
	}

	/* frame pointer */
	regs[BPF_REG_FP].type = PTR_TO_STACK;
	mark_reg_known_zero(env, regs, BPF_REG_FP);
	regs[BPF_REG_FP].frameno = state->frameno;

	/* 1st arg to a function */
	regs[BPF_REG_1].type = PTR_TO_CTX;
	mark_reg_known_zero(env, regs, BPF_REG_1);
}

#define BPF_MAIN_FUNC (-1)
static void init_func_state(struct bpf_verifier_env *env,
			    struct bpf_func_state *state,
			    int callsite, int frameno, int subprogno)
{
	state->callsite = callsite;
	state->frameno = frameno;
	state->subprogno = subprogno;
	init_reg_state(env, state);
}

enum reg_arg_type {
	SRC_OP,		/* register is used as source operand */
	DST_OP,		/* register is used as destination operand */
	DST_OP_NO_MARK	/* same as above, check only, don't mark */
};

static int cmp_subprogs(const void *a, const void *b)
{
	return ((struct bpf_subprog_info *)a)->start -
	       ((struct bpf_subprog_info *)b)->start;
}

static int find_subprog(struct bpf_verifier_env *env, int off)
{
	struct bpf_subprog_info *p;

	p = bsearch(&off, env->subprog_info, env->subprog_cnt,
		    sizeof(env->subprog_info[0]), cmp_subprogs);
	if (!p)
		return -ENOENT;
	return p - env->subprog_info;

}

static int add_subprog(struct bpf_verifier_env *env, int off)
{
	int insn_cnt = env->prog->len;
	int ret;

	if (off >= insn_cnt || off < 0) {
		verbose(env, "call to invalid destination\n");
		return -EINVAL;
	}
	ret = find_subprog(env, off);
	if (ret >= 0)
		return 0;
	if (env->subprog_cnt >= BPF_MAX_SUBPROGS) {
		verbose(env, "too many subprograms\n");
		return -E2BIG;
	}
	env->subprog_info[env->subprog_cnt++].start = off;
	sort(env->subprog_info, env->subprog_cnt,
	     sizeof(env->subprog_info[0]), cmp_subprogs, NULL);
	return 0;
}

static int check_subprogs(struct bpf_verifier_env *env)
{
	int i, ret, subprog_start, subprog_end, off, cur_subprog = 0;
	struct bpf_subprog_info *subprog = env->subprog_info;
	struct bpf_insn *insn = env->prog->insnsi;
	int insn_cnt = env->prog->len;

	/* Add entry function. */
	ret = add_subprog(env, 0);
	if (ret < 0)
		return ret;

	/* determine subprog starts. The end is one before the next starts */
	for (i = 0; i < insn_cnt; i++) {
		if (insn[i].code != (BPF_JMP | BPF_CALL))
			continue;
		if (insn[i].src_reg != BPF_PSEUDO_CALL)
			continue;
		if (!env->allow_ptr_leaks) {
			verbose(env, "function calls to other bpf functions are allowed for root only\n");
			return -EPERM;
		}
		ret = add_subprog(env, i + insn[i].imm + 1);
		if (ret < 0)
			return ret;
	}

	/* Add a fake 'exit' subprog which could simplify subprog iteration
	 * logic. 'subprog_cnt' should not be increased.
	 */
	subprog[env->subprog_cnt].start = insn_cnt;

	if (env->log.level > 1)
		for (i = 0; i < env->subprog_cnt; i++)
			verbose(env, "func#%d @%d\n", i, subprog[i].start);

	/* now check that all jumps are within the same subprog */
	subprog_start = subprog[cur_subprog].start;
	subprog_end = subprog[cur_subprog + 1].start;
	for (i = 0; i < insn_cnt; i++) {
		u8 code = insn[i].code;

		if (BPF_CLASS(code) != BPF_JMP)
			goto next;
		if (BPF_OP(code) == BPF_EXIT || BPF_OP(code) == BPF_CALL)
			goto next;
		off = i + insn[i].off + 1;
		if (off < subprog_start || off >= subprog_end) {
			verbose(env, "jump out of range from insn %d to %d\n", i, off);
			return -EINVAL;
		}
next:
		if (i == subprog_end - 1) {
			/* to avoid fall-through from one subprog into another
			 * the last insn of the subprog should be either exit
			 * or unconditional jump back
			 */
			if (code != (BPF_JMP | BPF_EXIT) &&
			    code != (BPF_JMP | BPF_JA)) {
				verbose(env, "last insn is not an exit or jmp\n");
				return -EINVAL;
			}
			subprog_start = subprog_end;
			cur_subprog++;
			if (cur_subprog < env->subprog_cnt)
				subprog_end = subprog[cur_subprog + 1].start;
		}
	}
	return 0;
}

/* Parentage chain of this register (or stack slot) should take care of all
 * issues like callee-saved registers, stack slot allocation time, etc.
 */
static int mark_reg_read(struct bpf_verifier_env *env,
			 const struct bpf_reg_state *state,
			 struct bpf_reg_state *parent)
{
	bool writes = parent == state->parent; /* Observe write marks */

	while (parent) {
		/* if read wasn't screened by an earlier write ... */
		if (writes && state->live & REG_LIVE_WRITTEN)
			break;
		/* ... then we depend on parent's value */
		parent->live |= REG_LIVE_READ;
		state = parent;
		parent = state->parent;
		writes = true;
	}
	return 0;
}

static int check_reg_arg(struct bpf_verifier_env *env, u32 regno,
			 enum reg_arg_type t)
{
	struct bpf_verifier_state *vstate = env->cur_state;
	struct bpf_func_state *state = vstate->frame[vstate->curframe];
	struct bpf_reg_state *regs = state->regs;

	if (regno >= MAX_BPF_REG) {
		verbose(env, "R%d is invalid\n", regno);
		return -EINVAL;
	}

	if (t == SRC_OP) {
		/* check whether register used as source operand can be read */
		if (regs[regno].type == NOT_INIT) {
			verbose(env, "R%d !read_ok\n", regno);
			return -EACCES;
		}
		/* We don't need to worry about FP liveness because it's read-only */
		if (regno != BPF_REG_FP)
			return mark_reg_read(env, &regs[regno],
					     regs[regno].parent);
	} else {
		/* check whether register used as dest operand can be written to */
		if (regno == BPF_REG_FP) {
			verbose(env, "frame pointer is read only\n");
			return -EACCES;
		}
		regs[regno].live |= REG_LIVE_WRITTEN;
		if (t == DST_OP)
			mark_reg_unknown(env, regs, regno);
	}
	return 0;
}

static bool is_spillable_regtype(enum bpf_reg_type type)
{
	switch (type) {
	case PTR_TO_MAP_VALUE:
	case PTR_TO_MAP_VALUE_OR_NULL:
	case PTR_TO_STACK:
	case PTR_TO_CTX:
	case PTR_TO_PACKET:
	case PTR_TO_PACKET_META:
	case PTR_TO_PACKET_END:
	case CONST_PTR_TO_MAP:
		return true;
	default:
		return false;
	}
}

/* Does this register contain a constant zero? */
static bool register_is_null(struct bpf_reg_state *reg)
{
	return reg->type == SCALAR_VALUE && tnum_equals_const(reg->var_off, 0);
}

/* check_stack_read/write functions track spill/fill of registers,
 * stack boundary and alignment are checked in check_mem_access()
 */
static int check_stack_write(struct bpf_verifier_env *env,
			     struct bpf_func_state *state, /* func where register points to */
			     int off, int size, int value_regno, int insn_idx)
{
	struct bpf_func_state *cur; /* state of the current function */
	int i, slot = -off - 1, spi = slot / BPF_REG_SIZE, err;
	enum bpf_reg_type type;

	err = realloc_func_state(state, round_up(slot + 1, BPF_REG_SIZE),
				 true);
	if (err)
		return err;
	/* caller checked that off % size == 0 and -MAX_BPF_STACK <= off < 0,
	 * so it's aligned access and [off, off + size) are within stack limits
	 */
	if (!env->allow_ptr_leaks &&
	    state->stack[spi].slot_type[0] == STACK_SPILL &&
	    size != BPF_REG_SIZE) {
		verbose(env, "attempt to corrupt spilled pointer on stack\n");
		return -EACCES;
	}

	cur = env->cur_state->frame[env->cur_state->curframe];
	if (value_regno >= 0 &&
	    is_spillable_regtype((type = cur->regs[value_regno].type))) {

		/* register containing pointer is being spilled into stack */
		if (size != BPF_REG_SIZE) {
			verbose(env, "invalid size of register spill\n");
			return -EACCES;
		}

		if (state != cur && type == PTR_TO_STACK) {
			verbose(env, "cannot spill pointers to stack into stack frame of the caller\n");
			return -EINVAL;
		}

		/* save register state */
		state->stack[spi].spilled_ptr = cur->regs[value_regno];
		state->stack[spi].spilled_ptr.live |= REG_LIVE_WRITTEN;

		for (i = 0; i < BPF_REG_SIZE; i++) {
			if (state->stack[spi].slot_type[i] == STACK_MISC &&
			    !env->allow_ptr_leaks) {
				int *poff = &env->insn_aux_data[insn_idx].sanitize_stack_off;
				int soff = (-spi - 1) * BPF_REG_SIZE;

				/* detected reuse of integer stack slot with a pointer
				 * which means either llvm is reusing stack slot or
				 * an attacker is trying to exploit CVE-2018-3639
				 * (speculative store bypass)
				 * Have to sanitize that slot with preemptive
				 * store of zero.
				 */
				if (*poff && *poff != soff) {
					/* disallow programs where single insn stores
					 * into two different stack slots, since verifier
					 * cannot sanitize them
					 */
					verbose(env,
						"insn %d cannot access two stack slots fp%d and fp%d",
						insn_idx, *poff, soff);
					return -EINVAL;
				}
				*poff = soff;
			}
			state->stack[spi].slot_type[i] = STACK_SPILL;
		}
	} else {
		u8 type = STACK_MISC;

		/* regular write of data into stack destroys any spilled ptr */
		state->stack[spi].spilled_ptr.type = NOT_INIT;

		/* only mark the slot as written if all 8 bytes were written
		 * otherwise read propagation may incorrectly stop too soon
		 * when stack slots are partially written.
		 * This heuristic means that read propagation will be
		 * conservative, since it will add reg_live_read marks
		 * to stack slots all the way to first state when programs
		 * writes+reads less than 8 bytes
		 */
		if (size == BPF_REG_SIZE)
			state->stack[spi].spilled_ptr.live |= REG_LIVE_WRITTEN;

		/* when we zero initialize stack slots mark them as such */
		if (value_regno >= 0 &&
		    register_is_null(&cur->regs[value_regno]))
			type = STACK_ZERO;

		for (i = 0; i < size; i++)
			state->stack[spi].slot_type[(slot - i) % BPF_REG_SIZE] =
				type;
	}
	return 0;
}

static int check_stack_read(struct bpf_verifier_env *env,
			    struct bpf_func_state *reg_state /* func where register points to */,
			    int off, int size, int value_regno)
{
	struct bpf_verifier_state *vstate = env->cur_state;
	struct bpf_func_state *state = vstate->frame[vstate->curframe];
	int i, slot = -off - 1, spi = slot / BPF_REG_SIZE;
	u8 *stype;

	if (reg_state->allocated_stack <= slot) {
		verbose(env, "invalid read from stack off %d+0 size %d\n",
			off, size);
		return -EACCES;
	}
	stype = reg_state->stack[spi].slot_type;

	if (stype[0] == STACK_SPILL) {
		if (size != BPF_REG_SIZE) {
			verbose(env, "invalid size of register spill\n");
			return -EACCES;
		}
		for (i = 1; i < BPF_REG_SIZE; i++) {
			if (stype[(slot - i) % BPF_REG_SIZE] != STACK_SPILL) {
				verbose(env, "corrupted spill memory\n");
				return -EACCES;
			}
		}

		if (value_regno >= 0) {
			/* restore register state from stack */
			state->regs[value_regno] = reg_state->stack[spi].spilled_ptr;
			/* mark reg as written since spilled pointer state likely
			 * has its liveness marks cleared by is_state_visited()
			 * which resets stack/reg liveness for state transitions
			 */
			state->regs[value_regno].live |= REG_LIVE_WRITTEN;
		}
		mark_reg_read(env, &reg_state->stack[spi].spilled_ptr,
			      reg_state->stack[spi].spilled_ptr.parent);
		return 0;
	} else {
		int zeros = 0;

		for (i = 0; i < size; i++) {
			if (stype[(slot - i) % BPF_REG_SIZE] == STACK_MISC)
				continue;
			if (stype[(slot - i) % BPF_REG_SIZE] == STACK_ZERO) {
				zeros++;
				continue;
			}
			verbose(env, "invalid read from stack off %d+%d size %d\n",
				off, i, size);
			return -EACCES;
		}
		mark_reg_read(env, &reg_state->stack[spi].spilled_ptr,
			      reg_state->stack[spi].spilled_ptr.parent);
		if (value_regno >= 0) {
			if (zeros == size) {
				/* any size read into register is zero extended,
				 * so the whole register == const_zero
				 */
				__mark_reg_const_zero(&state->regs[value_regno]);
			} else {
				/* have read misc data from the stack */
				mark_reg_unknown(env, state->regs, value_regno);
			}
			state->regs[value_regno].live |= REG_LIVE_WRITTEN;
		}
		return 0;
	}
}

static int check_stack_access(struct bpf_verifier_env *env,
			      const struct bpf_reg_state *reg,
			      int off, int size)
{
	/* Stack accesses must be at a fixed offset, so that we
	 * can determine what type of data were returned. See
	 * check_stack_read().
	 */
	if (!tnum_is_const(reg->var_off)) {
		char tn_buf[48];

		tnum_strn(tn_buf, sizeof(tn_buf), reg->var_off);
		verbose(env, "variable stack access var_off=%s off=%d size=%d\n",
			tn_buf, off, size);
		return -EACCES;
	}

	if (off >= 0 || off < -MAX_BPF_STACK) {
		verbose(env, "invalid stack off=%d size=%d\n", off, size);
		return -EACCES;
	}

	return 0;
}

/* check read/write into map element returned by bpf_map_lookup_elem() */
static int __check_map_access(struct bpf_verifier_env *env, u32 regno, int off,
			      int size, bool zero_size_allowed)
{
	struct bpf_reg_state *regs = cur_regs(env);
	struct bpf_map *map = regs[regno].map_ptr;

	if (off < 0 || size < 0 || (size == 0 && !zero_size_allowed) ||
	    off + size > map->value_size) {
		verbose(env, "invalid access to map value, value_size=%d off=%d size=%d\n",
			map->value_size, off, size);
		return -EACCES;
	}
	return 0;
}

/* check read/write into a map element with possible variable offset */
static int check_map_access(struct bpf_verifier_env *env, u32 regno,
			    int off, int size, bool zero_size_allowed)
{
	struct bpf_verifier_state *vstate = env->cur_state;
	struct bpf_func_state *state = vstate->frame[vstate->curframe];
	struct bpf_reg_state *reg = &state->regs[regno];
	int err;

	/* We may have adjusted the register to this map value, so we
	 * need to try adding each of min_value and max_value to off
	 * to make sure our theoretical access will be safe.
	 */
	if (env->log.level)
		print_verifier_state(env, state);

	/* The minimum value is only important with signed
	 * comparisons where we can't assume the floor of a
	 * value is 0.  If we are using signed variables for our
	 * index'es we need to make sure that whatever we use
	 * will have a set floor within our range.
	 */
	if (reg->smin_value < 0 &&
	    (reg->smin_value == S64_MIN ||
	     (off + reg->smin_value != (s64)(s32)(off + reg->smin_value)) ||
	      reg->smin_value + off < 0)) {
		verbose(env, "R%d min value is negative, either use unsigned index or do a if (index >=0) check.\n",
			regno);
		return -EACCES;
	}
	err = __check_map_access(env, regno, reg->smin_value + off, size,
				 zero_size_allowed);
	if (err) {
		verbose(env, "R%d min value is outside of the array range\n",
			regno);
		return err;
	}

	/* If we haven't set a max value then we need to bail since we can't be
	 * sure we won't do bad things.
	 * If reg->umax_value + off could overflow, treat that as unbounded too.
	 */
	if (reg->umax_value >= BPF_MAX_VAR_OFF) {
		verbose(env, "R%d unbounded memory access, make sure to bounds check any array access into a map\n",
			regno);
		return -EACCES;
	}
	err = __check_map_access(env, regno, reg->umax_value + off, size,
				 zero_size_allowed);
	if (err)
		verbose(env, "R%d max value is outside of the array range\n",
			regno);
	return err;
}

#define MAX_PACKET_OFF 0xffff

static bool may_access_direct_pkt_data(struct bpf_verifier_env *env,
				       const struct bpf_call_arg_meta *meta,
				       enum bpf_access_type t)
{
	switch (env->prog->type) {
	case BPF_PROG_TYPE_LWT_IN:
	case BPF_PROG_TYPE_LWT_OUT:
		/* dst_input() and dst_output() can't write for now */
		if (t == BPF_WRITE)
			return false;
		/* fallthrough */
	case BPF_PROG_TYPE_SCHED_CLS:
	case BPF_PROG_TYPE_SCHED_ACT:
	case BPF_PROG_TYPE_XDP:
	case BPF_PROG_TYPE_LWT_XMIT:
	case BPF_PROG_TYPE_SK_SKB:
	case BPF_PROG_TYPE_SK_MSG:
		if (meta)
			return meta->pkt_access;

		env->seen_direct_write = true;
		return true;
	default:
		return false;
	}
}

static int __check_packet_access(struct bpf_verifier_env *env, u32 regno,
				 int off, int size, bool zero_size_allowed)
{
	struct bpf_reg_state *regs = cur_regs(env);
	struct bpf_reg_state *reg = &regs[regno];

	if (off < 0 || size < 0 || (size == 0 && !zero_size_allowed) ||
	    (u64)off + size > reg->range) {
		verbose(env, "invalid access to packet, off=%d size=%d, R%d(id=%d,off=%d,r=%d)\n",
			off, size, regno, reg->id, reg->off, reg->range);
		return -EACCES;
	}
	return 0;
}

static int check_packet_access(struct bpf_verifier_env *env, u32 regno, int off,
			       int size, bool zero_size_allowed)
{
	struct bpf_reg_state *regs = cur_regs(env);
	struct bpf_reg_state *reg = &regs[regno];
	int err;

	/* We may have added a variable offset to the packet pointer; but any
	 * reg->range we have comes after that.  We are only checking the fixed
	 * offset.
	 */

	/* We don't allow negative numbers, because we aren't tracking enough
	 * detail to prove they're safe.
	 */
	if (reg->smin_value < 0) {
		verbose(env, "R%d min value is negative, either use unsigned index or do a if (index >=0) check.\n",
			regno);
		return -EACCES;
	}
	err = __check_packet_access(env, regno, off, size, zero_size_allowed);
	if (err) {
		verbose(env, "R%d offset is outside of the packet\n", regno);
		return err;
	}
	return err;
}

/* check access to 'struct bpf_context' fields.  Supports fixed offsets only */
static int check_ctx_access(struct bpf_verifier_env *env, int insn_idx, int off, int size,
			    enum bpf_access_type t, enum bpf_reg_type *reg_type)
{
	struct bpf_insn_access_aux info = {
		.reg_type = *reg_type,
	};

	if (env->ops->is_valid_access &&
	    env->ops->is_valid_access(off, size, t, env->prog, &info)) {
		/* A non zero info.ctx_field_size indicates that this field is a
		 * candidate for later verifier transformation to load the whole
		 * field and then apply a mask when accessed with a narrower
		 * access than actual ctx access size. A zero info.ctx_field_size
		 * will only allow for whole field access and rejects any other
		 * type of narrower access.
		 */
		*reg_type = info.reg_type;

		env->insn_aux_data[insn_idx].ctx_field_size = info.ctx_field_size;
		/* remember the offset of last byte accessed in ctx */
		if (env->prog->aux->max_ctx_offset < off + size)
			env->prog->aux->max_ctx_offset = off + size;
		return 0;
	}

	verbose(env, "invalid bpf_context access off=%d size=%d\n", off, size);
	return -EACCES;
}

static bool __is_pointer_value(bool allow_ptr_leaks,
			       const struct bpf_reg_state *reg)
{
	if (allow_ptr_leaks)
		return false;

	return reg->type != SCALAR_VALUE;
}

static struct bpf_reg_state *reg_state(struct bpf_verifier_env *env, int regno)
{
	return cur_regs(env) + regno;
}

static bool is_pointer_value(struct bpf_verifier_env *env, int regno)
{
	return __is_pointer_value(env->allow_ptr_leaks, reg_state(env, regno));
}

static bool is_ctx_reg(struct bpf_verifier_env *env, int regno)
{
	const struct bpf_reg_state *reg = reg_state(env, regno);

	return reg->type == PTR_TO_CTX;
}

static bool is_pkt_reg(struct bpf_verifier_env *env, int regno)
{
	const struct bpf_reg_state *reg = reg_state(env, regno);

	return reg->type == PTR_TO_PACKET;
}

static int check_pkt_ptr_alignment(struct bpf_verifier_env *env,
				   const struct bpf_reg_state *reg,
				   int off, int size, bool strict)
{
	struct tnum reg_off;
	int ip_align;

	/* Byte size accesses are always allowed. */
	if (!strict || size == 1)
		return 0;

	/* For platforms that do not have a Kconfig enabling
	 * CONFIG_HAVE_EFFICIENT_UNALIGNED_ACCESS the value of
	 * NET_IP_ALIGN is universally set to '2'.  And on platforms
	 * that do set CONFIG_HAVE_EFFICIENT_UNALIGNED_ACCESS, we get
	 * to this code only in strict mode where we want to emulate
	 * the NET_IP_ALIGN==2 checking.  Therefore use an
	 * unconditional IP align value of '2'.
	 */
	ip_align = 2;

	reg_off = tnum_add(reg->var_off, tnum_const(ip_align + reg->off + off));
	if (!tnum_is_aligned(reg_off, size)) {
		char tn_buf[48];

		tnum_strn(tn_buf, sizeof(tn_buf), reg->var_off);
		verbose(env,
			"misaligned packet access off %d+%s+%d+%d size %d\n",
			ip_align, tn_buf, reg->off, off, size);
		return -EACCES;
	}

	return 0;
}

static int check_generic_ptr_alignment(struct bpf_verifier_env *env,
				       const struct bpf_reg_state *reg,
				       const char *pointer_desc,
				       int off, int size, bool strict)
{
	struct tnum reg_off;

	/* Byte size accesses are always allowed. */
	if (!strict || size == 1)
		return 0;

	reg_off = tnum_add(reg->var_off, tnum_const(reg->off + off));
	if (!tnum_is_aligned(reg_off, size)) {
		char tn_buf[48];

		tnum_strn(tn_buf, sizeof(tn_buf), reg->var_off);
		verbose(env, "misaligned %saccess off %s+%d+%d size %d\n",
			pointer_desc, tn_buf, reg->off, off, size);
		return -EACCES;
	}

	return 0;
}

static int check_ptr_alignment(struct bpf_verifier_env *env,
			       const struct bpf_reg_state *reg, int off,
			       int size, bool strict_alignment_once)
{
	bool strict = env->strict_alignment || strict_alignment_once;
	const char *pointer_desc = "";

	switch (reg->type) {
	case PTR_TO_PACKET:
	case PTR_TO_PACKET_META:
		/* Special case, because of NET_IP_ALIGN. Given metadata sits
		 * right in front, treat it the very same way.
		 */
		return check_pkt_ptr_alignment(env, reg, off, size, strict);
	case PTR_TO_MAP_VALUE:
		pointer_desc = "value ";
		break;
	case PTR_TO_CTX:
		pointer_desc = "context ";
		break;
	case PTR_TO_STACK:
		pointer_desc = "stack ";
		/* The stack spill tracking logic in check_stack_write()
		 * and check_stack_read() relies on stack accesses being
		 * aligned.
		 */
		strict = true;
		break;
	default:
		break;
	}
	return check_generic_ptr_alignment(env, reg, pointer_desc, off, size,
					   strict);
}

static int check_ctx_reg(struct bpf_verifier_env *env,
			 const struct bpf_reg_state *reg, int regno)
{
	/* Access to ctx or passing it to a helper is only allowed in
	 * its original, unmodified form.
	 */

	if (reg->off) {
		verbose(env, "dereference of modified ctx ptr R%d off=%d disallowed\n",
			regno, reg->off);
		return -EACCES;
	}

	if (!tnum_is_const(reg->var_off) || reg->var_off.value) {
		char tn_buf[48];

		tnum_strn(tn_buf, sizeof(tn_buf), reg->var_off);
		verbose(env, "variable ctx access var_off=%s disallowed\n", tn_buf);
		return -EACCES;
	}

	return 0;
}

/* truncate register to smaller size (in bytes)
 * must be called with size < BPF_REG_SIZE
 */
static void coerce_reg_to_size(struct bpf_reg_state *reg, int size)
{
	u64 mask;

	/* clear high bits in bit representation */
	reg->var_off = tnum_cast(reg->var_off, size);

	/* fix arithmetic bounds */
	mask = ((u64)1 << (size * 8)) - 1;
	if ((reg->umin_value & ~mask) == (reg->umax_value & ~mask)) {
		reg->umin_value &= mask;
		reg->umax_value &= mask;
	} else {
		reg->umin_value = 0;
		reg->umax_value = mask;
	}
	reg->smin_value = reg->umin_value;
	reg->smax_value = reg->umax_value;
}

static int update_stack_depth(struct bpf_verifier_env *env,
			      const struct bpf_func_state *func,
			      int off)
{
	u16 stack = env->subprog_info[func->subprogno].stack_depth;

	if (stack >= -off)
		return 0;

	/* update known max for given subprogram */
	env->subprog_info[func->subprogno].stack_depth = -off;
	return 0;
}

/* starting from main bpf function walk all instructions of the function
 * and recursively walk all callees that given function can call.
 * Ignore jump and exit insns.
 * Since recursion is prevented by check_cfg() this algorithm
 * only needs a local stack of MAX_CALL_FRAMES to remember callsites
 */
static int check_max_stack_depth(struct bpf_verifier_env *env)
{
	int depth = 0, frame = 0, idx = 0, i = 0, subprog_end;
	struct bpf_subprog_info *subprog = env->subprog_info;
	struct bpf_insn *insn = env->prog->insnsi;
	int ret_insn[MAX_CALL_FRAMES];
	int ret_prog[MAX_CALL_FRAMES];

process_func:
	/* round up to 32-bytes, since this is granularity
	 * of interpreter stack size
	 */
	depth += round_up(max_t(u32, subprog[idx].stack_depth, 1), 32);
	if (depth > MAX_BPF_STACK) {
		verbose(env, "combined stack size of %d calls is %d. Too large\n",
			frame + 1, depth);
		return -EACCES;
	}
continue_func:
	subprog_end = subprog[idx + 1].start;
	for (; i < subprog_end; i++) {
		if (insn[i].code != (BPF_JMP | BPF_CALL))
			continue;
		if (insn[i].src_reg != BPF_PSEUDO_CALL)
			continue;
		/* remember insn and function to return to */
		ret_insn[frame] = i + 1;
		ret_prog[frame] = idx;

		/* find the callee */
		i = i + insn[i].imm + 1;
		idx = find_subprog(env, i);
		if (idx < 0) {
			WARN_ONCE(1, "verifier bug. No program starts at insn %d\n",
				  i);
			return -EFAULT;
		}
		frame++;
		if (frame >= MAX_CALL_FRAMES) {
			WARN_ONCE(1, "verifier bug. Call stack is too deep\n");
			return -EFAULT;
		}
		goto process_func;
	}
	/* end of for() loop means the last insn of the 'subprog'
	 * was reached. Doesn't matter whether it was JA or EXIT
	 */
	if (frame == 0)
		return 0;
	depth -= round_up(max_t(u32, subprog[idx].stack_depth, 1), 32);
	frame--;
	i = ret_insn[frame];
	idx = ret_prog[frame];
	goto continue_func;
}

#ifndef CONFIG_BPF_JIT_ALWAYS_ON
static int get_callee_stack_depth(struct bpf_verifier_env *env,
				  const struct bpf_insn *insn, int idx)
{
	int start = idx + insn->imm + 1, subprog;

	subprog = find_subprog(env, start);
	if (subprog < 0) {
		WARN_ONCE(1, "verifier bug. No program starts at insn %d\n",
			  start);
		return -EFAULT;
	}
	return env->subprog_info[subprog].stack_depth;
}
#endif

/* check whether memory at (regno + off) is accessible for t = (read | write)
 * if t==write, value_regno is a register which value is stored into memory
 * if t==read, value_regno is a register which will receive the value from memory
 * if t==write && value_regno==-1, some unknown value is stored into memory
 * if t==read && value_regno==-1, don't care what we read from memory
 */
static int check_mem_access(struct bpf_verifier_env *env, int insn_idx, u32 regno,
			    int off, int bpf_size, enum bpf_access_type t,
			    int value_regno, bool strict_alignment_once)
{
	struct bpf_reg_state *regs = cur_regs(env);
	struct bpf_reg_state *reg = regs + regno;
	struct bpf_func_state *state;
	int size, err = 0;

	size = bpf_size_to_bytes(bpf_size);
	if (size < 0)
		return size;

	/* alignment checks will add in reg->off themselves */
	err = check_ptr_alignment(env, reg, off, size, strict_alignment_once);
	if (err)
		return err;

	/* for access checks, reg->off is just part of off */
	off += reg->off;

	if (reg->type == PTR_TO_MAP_VALUE) {
		if (t == BPF_WRITE && value_regno >= 0 &&
		    is_pointer_value(env, value_regno)) {
			verbose(env, "R%d leaks addr into map\n", value_regno);
			return -EACCES;
		}

		err = check_map_access(env, regno, off, size, false);
		if (!err && t == BPF_READ && value_regno >= 0)
			mark_reg_unknown(env, regs, value_regno);

	} else if (reg->type == PTR_TO_CTX) {
		enum bpf_reg_type reg_type = SCALAR_VALUE;

		if (t == BPF_WRITE && value_regno >= 0 &&
		    is_pointer_value(env, value_regno)) {
			verbose(env, "R%d leaks addr into ctx\n", value_regno);
			return -EACCES;
		}

		err = check_ctx_reg(env, reg, regno);
		if (err < 0)
			return err;

		err = check_ctx_access(env, insn_idx, off, size, t, &reg_type);
		if (!err && t == BPF_READ && value_regno >= 0) {
			/* ctx access returns either a scalar, or a
			 * PTR_TO_PACKET[_META,_END]. In the latter
			 * case, we know the offset is zero.
			 */
			if (reg_type == SCALAR_VALUE)
				mark_reg_unknown(env, regs, value_regno);
			else
				mark_reg_known_zero(env, regs,
						    value_regno);
			regs[value_regno].type = reg_type;
		}

	} else if (reg->type == PTR_TO_STACK) {
		off += reg->var_off.value;
		err = check_stack_access(env, reg, off, size);
		if (err)
			return err;

		state = func(env, reg);
		err = update_stack_depth(env, state, off);
		if (err)
			return err;

		if (t == BPF_WRITE)
			err = check_stack_write(env, state, off, size,
						value_regno, insn_idx);
		else
			err = check_stack_read(env, state, off, size,
					       value_regno);
	} else if (reg_is_pkt_pointer(reg)) {
		if (t == BPF_WRITE && !may_access_direct_pkt_data(env, NULL, t)) {
			verbose(env, "cannot write into packet\n");
			return -EACCES;
		}
		if (t == BPF_WRITE && value_regno >= 0 &&
		    is_pointer_value(env, value_regno)) {
			verbose(env, "R%d leaks addr into packet\n",
				value_regno);
			return -EACCES;
		}
		err = check_packet_access(env, regno, off, size, false);
		if (!err && t == BPF_READ && value_regno >= 0)
			mark_reg_unknown(env, regs, value_regno);
	} else {
		verbose(env, "R%d invalid mem access '%s'\n", regno,
			reg_type_str[reg->type]);
		return -EACCES;
	}

	if (!err && size < BPF_REG_SIZE && value_regno >= 0 && t == BPF_READ &&
	    regs[value_regno].type == SCALAR_VALUE) {
		/* b/h/w load zero-extends, mark upper bits as known 0 */
		coerce_reg_to_size(&regs[value_regno], size);
	}
	return err;
}

static int check_xadd(struct bpf_verifier_env *env, int insn_idx, struct bpf_insn *insn)
{
	int err;

	if ((BPF_SIZE(insn->code) != BPF_W && BPF_SIZE(insn->code) != BPF_DW) ||
	    insn->imm != 0) {
		verbose(env, "BPF_XADD uses reserved fields\n");
		return -EINVAL;
	}

	/* check src1 operand */
	err = check_reg_arg(env, insn->src_reg, SRC_OP);
	if (err)
		return err;

	/* check src2 operand */
	err = check_reg_arg(env, insn->dst_reg, SRC_OP);
	if (err)
		return err;

	if (is_pointer_value(env, insn->src_reg)) {
		verbose(env, "R%d leaks addr into mem\n", insn->src_reg);
		return -EACCES;
	}

	if (is_ctx_reg(env, insn->dst_reg) ||
	    is_pkt_reg(env, insn->dst_reg)) {
		verbose(env, "BPF_XADD stores into R%d %s is not allowed\n",
			insn->dst_reg,
			reg_type_str[reg_state(env, insn->dst_reg)->type]);
		return -EACCES;
	}

	/* check whether atomic_add can read the memory */
	err = check_mem_access(env, insn_idx, insn->dst_reg, insn->off,
			       BPF_SIZE(insn->code), BPF_READ, -1, true);
	if (err)
		return err;

	/* check whether atomic_add can write into the same memory */
	return check_mem_access(env, insn_idx, insn->dst_reg, insn->off,
				BPF_SIZE(insn->code), BPF_WRITE, -1, true);
}

/* when register 'regno' is passed into function that will read 'access_size'
 * bytes from that pointer, make sure that it's within stack boundary
 * and all elements of stack are initialized.
 * Unlike most pointer bounds-checking functions, this one doesn't take an
 * 'off' argument, so it has to add in reg->off itself.
 */
static int check_stack_boundary(struct bpf_verifier_env *env, int regno,
				int access_size, bool zero_size_allowed,
				struct bpf_call_arg_meta *meta)
{
	struct bpf_reg_state *reg = reg_state(env, regno);
	struct bpf_func_state *state = func(env, reg);
	int off, i, slot, spi;

	if (reg->type != PTR_TO_STACK) {
		/* Allow zero-byte read from NULL, regardless of pointer type */
		if (zero_size_allowed && access_size == 0 &&
		    register_is_null(reg))
			return 0;

		verbose(env, "R%d type=%s expected=%s\n", regno,
			reg_type_str[reg->type],
			reg_type_str[PTR_TO_STACK]);
		return -EACCES;
	}

	/* Only allow fixed-offset stack reads */
	if (!tnum_is_const(reg->var_off)) {
		char tn_buf[48];

		tnum_strn(tn_buf, sizeof(tn_buf), reg->var_off);
		verbose(env, "invalid variable stack read R%d var_off=%s\n",
			regno, tn_buf);
		return -EACCES;
	}
	off = reg->off + reg->var_off.value;
	if (off >= 0 || off < -MAX_BPF_STACK || off + access_size > 0 ||
	    access_size < 0 || (access_size == 0 && !zero_size_allowed)) {
		verbose(env, "invalid stack type R%d off=%d access_size=%d\n",
			regno, off, access_size);
		return -EACCES;
	}

	if (meta && meta->raw_mode) {
		meta->access_size = access_size;
		meta->regno = regno;
		return 0;
	}

	for (i = 0; i < access_size; i++) {
		u8 *stype;

		slot = -(off + i) - 1;
		spi = slot / BPF_REG_SIZE;
		if (state->allocated_stack <= slot)
			goto err;
		stype = &state->stack[spi].slot_type[slot % BPF_REG_SIZE];
		if (*stype == STACK_MISC)
			goto mark;
		if (*stype == STACK_ZERO) {
			/* helper can write anything into the stack */
			*stype = STACK_MISC;
			goto mark;
		}
err:
		verbose(env, "invalid indirect read from stack off %d+%d size %d\n",
			off, i, access_size);
		return -EACCES;
mark:
		/* reading any byte out of 8-byte 'spill_slot' will cause
		 * the whole slot to be marked as 'read'
		 */
		mark_reg_read(env, &state->stack[spi].spilled_ptr,
			      state->stack[spi].spilled_ptr.parent);
	}
	return update_stack_depth(env, state, off);
}

static int check_helper_mem_access(struct bpf_verifier_env *env, int regno,
				   int access_size, bool zero_size_allowed,
				   struct bpf_call_arg_meta *meta)
{
	struct bpf_reg_state *regs = cur_regs(env), *reg = &regs[regno];

	switch (reg->type) {
	case PTR_TO_PACKET:
	case PTR_TO_PACKET_META:
		return check_packet_access(env, regno, reg->off, access_size,
					   zero_size_allowed);
	case PTR_TO_MAP_VALUE:
		return check_map_access(env, regno, reg->off, access_size,
					zero_size_allowed);
	default: /* scalar_value|ptr_to_stack or invalid ptr */
		return check_stack_boundary(env, regno, access_size,
					    zero_size_allowed, meta);
	}
}

static bool arg_type_is_mem_ptr(enum bpf_arg_type type)
{
	return type == ARG_PTR_TO_MEM ||
	       type == ARG_PTR_TO_MEM_OR_NULL ||
	       type == ARG_PTR_TO_UNINIT_MEM;
}

static bool arg_type_is_mem_size(enum bpf_arg_type type)
{
	return type == ARG_CONST_SIZE ||
	       type == ARG_CONST_SIZE_OR_ZERO;
}

static int check_func_arg(struct bpf_verifier_env *env, u32 regno,
			  enum bpf_arg_type arg_type,
			  struct bpf_call_arg_meta *meta)
{
	struct bpf_reg_state *regs = cur_regs(env), *reg = &regs[regno];
	enum bpf_reg_type expected_type, type = reg->type;
	int err = 0;

	if (arg_type == ARG_DONTCARE)
		return 0;

	err = check_reg_arg(env, regno, SRC_OP);
	if (err)
		return err;

	if (arg_type == ARG_ANYTHING) {
		if (is_pointer_value(env, regno)) {
			verbose(env, "R%d leaks addr into helper function\n",
				regno);
			return -EACCES;
		}
		return 0;
	}

	if (type_is_pkt_pointer(type) &&
	    !may_access_direct_pkt_data(env, meta, BPF_READ)) {
		verbose(env, "helper access to the packet is not allowed\n");
		return -EACCES;
	}

	if (arg_type == ARG_PTR_TO_MAP_KEY ||
	    arg_type == ARG_PTR_TO_MAP_VALUE) {
		expected_type = PTR_TO_STACK;
		if (!type_is_pkt_pointer(type) && type != PTR_TO_MAP_VALUE &&
		    type != expected_type)
			goto err_type;
	} else if (arg_type == ARG_CONST_SIZE ||
		   arg_type == ARG_CONST_SIZE_OR_ZERO) {
		expected_type = SCALAR_VALUE;
		if (type != expected_type)
			goto err_type;
	} else if (arg_type == ARG_CONST_MAP_PTR) {
		expected_type = CONST_PTR_TO_MAP;
		if (type != expected_type)
			goto err_type;
	} else if (arg_type == ARG_PTR_TO_CTX) {
		expected_type = PTR_TO_CTX;
		if (type != expected_type)
			goto err_type;
		err = check_ctx_reg(env, reg, regno);
		if (err < 0)
			return err;
	} else if (arg_type_is_mem_ptr(arg_type)) {
		expected_type = PTR_TO_STACK;
		/* One exception here. In case function allows for NULL to be
		 * passed in as argument, it's a SCALAR_VALUE type. Final test
		 * happens during stack boundary checking.
		 */
		if (register_is_null(reg) &&
		    arg_type == ARG_PTR_TO_MEM_OR_NULL)
			/* final test in check_stack_boundary() */;
		else if (!type_is_pkt_pointer(type) &&
			 type != PTR_TO_MAP_VALUE &&
			 type != expected_type)
			goto err_type;
		meta->raw_mode = arg_type == ARG_PTR_TO_UNINIT_MEM;
	} else {
		verbose(env, "unsupported arg_type %d\n", arg_type);
		return -EFAULT;
	}

	if (arg_type == ARG_CONST_MAP_PTR) {
		/* bpf_map_xxx(map_ptr) call: remember that map_ptr */
		meta->map_ptr = reg->map_ptr;
	} else if (arg_type == ARG_PTR_TO_MAP_KEY) {
		/* bpf_map_xxx(..., map_ptr, ..., key) call:
		 * check that [key, key + map->key_size) are within
		 * stack limits and initialized
		 */
		if (!meta->map_ptr) {
			/* in function declaration map_ptr must come before
			 * map_key, so that it's verified and known before
			 * we have to check map_key here. Otherwise it means
			 * that kernel subsystem misconfigured verifier
			 */
			verbose(env, "invalid map_ptr to access map->key\n");
			return -EACCES;
		}
		err = check_helper_mem_access(env, regno,
					      meta->map_ptr->key_size, false,
					      NULL);
	} else if (arg_type == ARG_PTR_TO_MAP_VALUE) {
		/* bpf_map_xxx(..., map_ptr, ..., value) call:
		 * check [value, value + map->value_size) validity
		 */
		if (!meta->map_ptr) {
			/* kernel subsystem misconfigured verifier */
			verbose(env, "invalid map_ptr to access map->value\n");
			return -EACCES;
		}
		err = check_helper_mem_access(env, regno,
					      meta->map_ptr->value_size, false,
					      NULL);
	} else if (arg_type_is_mem_size(arg_type)) {
		bool zero_size_allowed = (arg_type == ARG_CONST_SIZE_OR_ZERO);

		/* remember the mem_size which may be used later
		 * to refine return values.
		 */
		meta->msize_smax_value = reg->smax_value;
		meta->msize_umax_value = reg->umax_value;

		/* The register is SCALAR_VALUE; the access check
		 * happens using its boundaries.
		 */
		if (!tnum_is_const(reg->var_off))
			/* For unprivileged variable accesses, disable raw
			 * mode so that the program is required to
			 * initialize all the memory that the helper could
			 * just partially fill up.
			 */
			meta = NULL;

		if (reg->smin_value < 0) {
			verbose(env, "R%d min value is negative, either use unsigned or 'var &= const'\n",
				regno);
			return -EACCES;
		}

		if (reg->umin_value == 0) {
			err = check_helper_mem_access(env, regno - 1, 0,
						      zero_size_allowed,
						      meta);
			if (err)
				return err;
		}

		if (reg->umax_value >= BPF_MAX_VAR_SIZ) {
			verbose(env, "R%d unbounded memory access, use 'var &= const' or 'if (var < const)'\n",
				regno);
			return -EACCES;
		}
		err = check_helper_mem_access(env, regno - 1,
					      reg->umax_value,
					      zero_size_allowed, meta);
	}

	return err;
err_type:
	verbose(env, "R%d type=%s expected=%s\n", regno,
		reg_type_str[type], reg_type_str[expected_type]);
	return -EACCES;
}

static int check_map_func_compatibility(struct bpf_verifier_env *env,
					struct bpf_map *map, int func_id)
{
	if (!map)
		return 0;

	/* We need a two way check, first is from map perspective ... */
	switch (map->map_type) {
	case BPF_MAP_TYPE_PROG_ARRAY:
		if (func_id != BPF_FUNC_tail_call)
			goto error;
		break;
	case BPF_MAP_TYPE_PERF_EVENT_ARRAY:
		if (func_id != BPF_FUNC_perf_event_read &&
		    func_id != BPF_FUNC_perf_event_output &&
		    func_id != BPF_FUNC_perf_event_read_value)
			goto error;
		break;
	case BPF_MAP_TYPE_STACK_TRACE:
		if (func_id != BPF_FUNC_get_stackid)
			goto error;
		break;
	case BPF_MAP_TYPE_CGROUP_ARRAY:
		if (func_id != BPF_FUNC_skb_under_cgroup &&
		    func_id != BPF_FUNC_current_task_under_cgroup)
			goto error;
		break;
	case BPF_MAP_TYPE_CGROUP_STORAGE:
		if (func_id != BPF_FUNC_get_local_storage)
			goto error;
		break;
	/* devmap returns a pointer to a live net_device ifindex that we cannot
	 * allow to be modified from bpf side. So do not allow lookup elements
	 * for now.
	 */
	case BPF_MAP_TYPE_DEVMAP:
		if (func_id != BPF_FUNC_redirect_map)
			goto error;
		break;
	/* Restrict bpf side of cpumap and xskmap, open when use-cases
	 * appear.
	 */
	case BPF_MAP_TYPE_CPUMAP:
	case BPF_MAP_TYPE_XSKMAP:
		if (func_id != BPF_FUNC_redirect_map)
			goto error;
		break;
	case BPF_MAP_TYPE_ARRAY_OF_MAPS:
	case BPF_MAP_TYPE_HASH_OF_MAPS:
		if (func_id != BPF_FUNC_map_lookup_elem)
			goto error;
		break;
	case BPF_MAP_TYPE_SOCKMAP:
		if (func_id != BPF_FUNC_sk_redirect_map &&
		    func_id != BPF_FUNC_sock_map_update &&
		    func_id != BPF_FUNC_map_delete_elem &&
		    func_id != BPF_FUNC_msg_redirect_map)
			goto error;
		break;
	case BPF_MAP_TYPE_SOCKHASH:
		if (func_id != BPF_FUNC_sk_redirect_hash &&
		    func_id != BPF_FUNC_sock_hash_update &&
		    func_id != BPF_FUNC_map_delete_elem &&
		    func_id != BPF_FUNC_msg_redirect_hash)
			goto error;
		break;
	default:
		break;
	}

	/* ... and second from the function itself. */
	switch (func_id) {
	case BPF_FUNC_tail_call:
		if (map->map_type != BPF_MAP_TYPE_PROG_ARRAY)
			goto error;
		if (env->subprog_cnt > 1) {
			verbose(env, "tail_calls are not allowed in programs with bpf-to-bpf calls\n");
			return -EINVAL;
		}
		break;
	case BPF_FUNC_perf_event_read:
	case BPF_FUNC_perf_event_output:
	case BPF_FUNC_perf_event_read_value:
		if (map->map_type != BPF_MAP_TYPE_PERF_EVENT_ARRAY)
			goto error;
		break;
	case BPF_FUNC_get_stackid:
		if (map->map_type != BPF_MAP_TYPE_STACK_TRACE)
			goto error;
		break;
	case BPF_FUNC_current_task_under_cgroup:
	case BPF_FUNC_skb_under_cgroup:
		if (map->map_type != BPF_MAP_TYPE_CGROUP_ARRAY)
			goto error;
		break;
	case BPF_FUNC_redirect_map:
		if (map->map_type != BPF_MAP_TYPE_DEVMAP &&
		    map->map_type != BPF_MAP_TYPE_CPUMAP &&
		    map->map_type != BPF_MAP_TYPE_XSKMAP)
			goto error;
		break;
	case BPF_FUNC_sk_redirect_map:
	case BPF_FUNC_msg_redirect_map:
	case BPF_FUNC_sock_map_update:
		if (map->map_type != BPF_MAP_TYPE_SOCKMAP)
			goto error;
		break;
	case BPF_FUNC_sk_redirect_hash:
	case BPF_FUNC_msg_redirect_hash:
	case BPF_FUNC_sock_hash_update:
		if (map->map_type != BPF_MAP_TYPE_SOCKHASH)
			goto error;
		break;
	case BPF_FUNC_get_local_storage:
		if (map->map_type != BPF_MAP_TYPE_CGROUP_STORAGE)
			goto error;
		break;
	default:
		break;
	}

	return 0;
error:
	verbose(env, "cannot pass map_type %d into func %s#%d\n",
		map->map_type, func_id_name(func_id), func_id);
	return -EINVAL;
}

static bool check_raw_mode_ok(const struct bpf_func_proto *fn)
{
	int count = 0;

	if (fn->arg1_type == ARG_PTR_TO_UNINIT_MEM)
		count++;
	if (fn->arg2_type == ARG_PTR_TO_UNINIT_MEM)
		count++;
	if (fn->arg3_type == ARG_PTR_TO_UNINIT_MEM)
		count++;
	if (fn->arg4_type == ARG_PTR_TO_UNINIT_MEM)
		count++;
	if (fn->arg5_type == ARG_PTR_TO_UNINIT_MEM)
		count++;

	/* We only support one arg being in raw mode at the moment,
	 * which is sufficient for the helper functions we have
	 * right now.
	 */
	return count <= 1;
}

static bool check_args_pair_invalid(enum bpf_arg_type arg_curr,
				    enum bpf_arg_type arg_next)
{
	return (arg_type_is_mem_ptr(arg_curr) &&
	        !arg_type_is_mem_size(arg_next)) ||
	       (!arg_type_is_mem_ptr(arg_curr) &&
		arg_type_is_mem_size(arg_next));
}

static bool check_arg_pair_ok(const struct bpf_func_proto *fn)
{
	/* bpf_xxx(..., buf, len) call will access 'len'
	 * bytes from memory 'buf'. Both arg types need
	 * to be paired, so make sure there's no buggy
	 * helper function specification.
	 */
	if (arg_type_is_mem_size(fn->arg1_type) ||
	    arg_type_is_mem_ptr(fn->arg5_type)  ||
	    check_args_pair_invalid(fn->arg1_type, fn->arg2_type) ||
	    check_args_pair_invalid(fn->arg2_type, fn->arg3_type) ||
	    check_args_pair_invalid(fn->arg3_type, fn->arg4_type) ||
	    check_args_pair_invalid(fn->arg4_type, fn->arg5_type))
		return false;

	return true;
}

static int check_func_proto(const struct bpf_func_proto *fn)
{
	return check_raw_mode_ok(fn) &&
	       check_arg_pair_ok(fn) ? 0 : -EINVAL;
}

/* Packet data might have moved, any old PTR_TO_PACKET[_META,_END]
 * are now invalid, so turn them into unknown SCALAR_VALUE.
 */
static void __clear_all_pkt_pointers(struct bpf_verifier_env *env,
				     struct bpf_func_state *state)
{
	struct bpf_reg_state *regs = state->regs, *reg;
	int i;

	for (i = 0; i < MAX_BPF_REG; i++)
		if (reg_is_pkt_pointer_any(&regs[i]))
			mark_reg_unknown(env, regs, i);

	bpf_for_each_spilled_reg(i, state, reg) {
		if (!reg)
			continue;
		if (reg_is_pkt_pointer_any(reg))
			__mark_reg_unknown(reg);
	}
}

static void clear_all_pkt_pointers(struct bpf_verifier_env *env)
{
	struct bpf_verifier_state *vstate = env->cur_state;
	int i;

	for (i = 0; i <= vstate->curframe; i++)
		__clear_all_pkt_pointers(env, vstate->frame[i]);
}

static int check_func_call(struct bpf_verifier_env *env, struct bpf_insn *insn,
			   int *insn_idx)
{
	struct bpf_verifier_state *state = env->cur_state;
	struct bpf_func_state *caller, *callee;
	int i, subprog, target_insn;

	if (state->curframe + 1 >= MAX_CALL_FRAMES) {
		verbose(env, "the call stack of %d frames is too deep\n",
			state->curframe + 2);
		return -E2BIG;
	}

	target_insn = *insn_idx + insn->imm;
	subprog = find_subprog(env, target_insn + 1);
	if (subprog < 0) {
		verbose(env, "verifier bug. No program starts at insn %d\n",
			target_insn + 1);
		return -EFAULT;
	}

	caller = state->frame[state->curframe];
	if (state->frame[state->curframe + 1]) {
		verbose(env, "verifier bug. Frame %d already allocated\n",
			state->curframe + 1);
		return -EFAULT;
	}

	callee = kzalloc(sizeof(*callee), GFP_KERNEL);
	if (!callee)
		return -ENOMEM;
	state->frame[state->curframe + 1] = callee;

	/* callee cannot access r0, r6 - r9 for reading and has to write
	 * into its own stack before reading from it.
	 * callee can read/write into caller's stack
	 */
	init_func_state(env, callee,
			/* remember the callsite, it will be used by bpf_exit */
			*insn_idx /* callsite */,
			state->curframe + 1 /* frameno within this callchain */,
			subprog /* subprog number within this prog */);

	/* copy r1 - r5 args that callee can access.  The copy includes parent
	 * pointers, which connects us up to the liveness chain
	 */
	for (i = BPF_REG_1; i <= BPF_REG_5; i++)
		callee->regs[i] = caller->regs[i];

	/* after the call registers r0 - r5 were scratched */
	for (i = 0; i < CALLER_SAVED_REGS; i++) {
		mark_reg_not_init(env, caller->regs, caller_saved[i]);
		check_reg_arg(env, caller_saved[i], DST_OP_NO_MARK);
	}

	/* only increment it after check_reg_arg() finished */
	state->curframe++;

	/* and go analyze first insn of the callee */
	*insn_idx = target_insn;

	if (env->log.level) {
		verbose(env, "caller:\n");
		print_verifier_state(env, caller);
		verbose(env, "callee:\n");
		print_verifier_state(env, callee);
	}
	return 0;
}

static int prepare_func_exit(struct bpf_verifier_env *env, int *insn_idx)
{
	struct bpf_verifier_state *state = env->cur_state;
	struct bpf_func_state *caller, *callee;
	struct bpf_reg_state *r0;

	callee = state->frame[state->curframe];
	r0 = &callee->regs[BPF_REG_0];
	if (r0->type == PTR_TO_STACK) {
		/* technically it's ok to return caller's stack pointer
		 * (or caller's caller's pointer) back to the caller,
		 * since these pointers are valid. Only current stack
		 * pointer will be invalid as soon as function exits,
		 * but let's be conservative
		 */
		verbose(env, "cannot return stack pointer to the caller\n");
		return -EINVAL;
	}

	state->curframe--;
	caller = state->frame[state->curframe];
	/* return to the caller whatever r0 had in the callee */
	caller->regs[BPF_REG_0] = *r0;

	*insn_idx = callee->callsite + 1;
	if (env->log.level) {
		verbose(env, "returning from callee:\n");
		print_verifier_state(env, callee);
		verbose(env, "to caller at %d:\n", *insn_idx);
		print_verifier_state(env, caller);
	}
	/* clear everything in the callee */
	free_func_state(callee);
	state->frame[state->curframe + 1] = NULL;
	return 0;
}

static int
record_func_map(struct bpf_verifier_env *env, struct bpf_call_arg_meta *meta,
		int func_id, int insn_idx)
{
	struct bpf_insn_aux_data *aux = &env->insn_aux_data[insn_idx];

	if (func_id != BPF_FUNC_tail_call &&
	    func_id != BPF_FUNC_map_lookup_elem &&
	    func_id != BPF_FUNC_map_update_elem &&
	    func_id != BPF_FUNC_map_delete_elem)
		return 0;

	if (meta->map_ptr == NULL) {
		verbose(env, "kernel subsystem misconfigured verifier\n");
		return -EINVAL;
	}

	if (!BPF_MAP_PTR(aux->map_state))
		bpf_map_ptr_store(aux, meta->map_ptr,
				  meta->map_ptr->unpriv_array);
	else if (BPF_MAP_PTR(aux->map_state) != meta->map_ptr)
		bpf_map_ptr_store(aux, BPF_MAP_PTR_POISON,
				  meta->map_ptr->unpriv_array);
	return 0;
}

static void do_refine_retval_range(struct bpf_reg_state *regs, int ret_type,
				   int func_id,
				   struct bpf_call_arg_meta *meta)
{
	struct bpf_reg_state *ret_reg = &regs[BPF_REG_0];

	if (ret_type != RET_INTEGER ||
	    (func_id != BPF_FUNC_get_stack &&
	     func_id != BPF_FUNC_probe_read_str))
		return;

	ret_reg->smax_value = meta->msize_smax_value;
	ret_reg->umax_value = meta->msize_umax_value;
	__reg_deduce_bounds(ret_reg);
	__reg_bound_offset(ret_reg);
}

static int check_helper_call(struct bpf_verifier_env *env, int func_id, int insn_idx)
{
	const struct bpf_func_proto *fn = NULL;
	struct bpf_reg_state *regs;
	struct bpf_call_arg_meta meta;
	bool changes_data;
	int i, err;

	/* find function prototype */
	if (func_id < 0 || func_id >= __BPF_FUNC_MAX_ID) {
		verbose(env, "invalid func %s#%d\n", func_id_name(func_id),
			func_id);
		return -EINVAL;
	}

	if (env->ops->get_func_proto)
		fn = env->ops->get_func_proto(func_id, env->prog);
	if (!fn) {
		verbose(env, "unknown func %s#%d\n", func_id_name(func_id),
			func_id);
		return -EINVAL;
	}

	/* eBPF programs must be GPL compatible to use GPL-ed functions */
	if (!env->prog->gpl_compatible && fn->gpl_only) {
		verbose(env, "cannot call GPL-restricted function from non-GPL compatible program\n");
		return -EINVAL;
	}

	/* With LD_ABS/IND some JITs save/restore skb from r1. */
	changes_data = bpf_helper_changes_pkt_data(fn->func);
	if (changes_data && fn->arg1_type != ARG_PTR_TO_CTX) {
		verbose(env, "kernel subsystem misconfigured func %s#%d: r1 != ctx\n",
			func_id_name(func_id), func_id);
		return -EINVAL;
	}

	memset(&meta, 0, sizeof(meta));
	meta.pkt_access = fn->pkt_access;

	err = check_func_proto(fn);
	if (err) {
		verbose(env, "kernel subsystem misconfigured func %s#%d\n",
			func_id_name(func_id), func_id);
		return err;
	}

	/* check args */
	err = check_func_arg(env, BPF_REG_1, fn->arg1_type, &meta);
	if (err)
		return err;
	err = check_func_arg(env, BPF_REG_2, fn->arg2_type, &meta);
	if (err)
		return err;
	err = check_func_arg(env, BPF_REG_3, fn->arg3_type, &meta);
	if (err)
		return err;
	err = check_func_arg(env, BPF_REG_4, fn->arg4_type, &meta);
	if (err)
		return err;
	err = check_func_arg(env, BPF_REG_5, fn->arg5_type, &meta);
	if (err)
		return err;

	err = record_func_map(env, &meta, func_id, insn_idx);
	if (err)
		return err;

	/* Mark slots with STACK_MISC in case of raw mode, stack offset
	 * is inferred from register state.
	 */
	for (i = 0; i < meta.access_size; i++) {
		err = check_mem_access(env, insn_idx, meta.regno, i, BPF_B,
				       BPF_WRITE, -1, false);
		if (err)
			return err;
	}

	regs = cur_regs(env);

	/* check that flags argument in get_local_storage(map, flags) is 0,
	 * this is required because get_local_storage() can't return an error.
	 */
	if (func_id == BPF_FUNC_get_local_storage &&
	    !register_is_null(&regs[BPF_REG_2])) {
		verbose(env, "get_local_storage() doesn't support non-zero flags\n");
		return -EINVAL;
	}

	/* reset caller saved regs */
	for (i = 0; i < CALLER_SAVED_REGS; i++) {
		mark_reg_not_init(env, regs, caller_saved[i]);
		check_reg_arg(env, caller_saved[i], DST_OP_NO_MARK);
	}

	/* update return register (already marked as written above) */
	if (fn->ret_type == RET_INTEGER) {
		/* sets type to SCALAR_VALUE */
		mark_reg_unknown(env, regs, BPF_REG_0);
	} else if (fn->ret_type == RET_VOID) {
		regs[BPF_REG_0].type = NOT_INIT;
	} else if (fn->ret_type == RET_PTR_TO_MAP_VALUE_OR_NULL ||
		   fn->ret_type == RET_PTR_TO_MAP_VALUE) {
		/* There is no offset yet applied, variable or fixed */
		mark_reg_known_zero(env, regs, BPF_REG_0);
		/* remember map_ptr, so that check_map_access()
		 * can check 'value_size' boundary of memory access
		 * to map element returned from bpf_map_lookup_elem()
		 */
		if (meta.map_ptr == NULL) {
			verbose(env,
				"kernel subsystem misconfigured verifier\n");
			return -EINVAL;
		}
		regs[BPF_REG_0].map_ptr = meta.map_ptr;
		if (fn->ret_type == RET_PTR_TO_MAP_VALUE) {
			regs[BPF_REG_0].type = PTR_TO_MAP_VALUE;
		} else {
			regs[BPF_REG_0].type = PTR_TO_MAP_VALUE_OR_NULL;
			regs[BPF_REG_0].id = ++env->id_gen;
		}
	} else {
		verbose(env, "unknown return type %d of func %s#%d\n",
			fn->ret_type, func_id_name(func_id), func_id);
		return -EINVAL;
	}

	do_refine_retval_range(regs, fn->ret_type, func_id, &meta);

	err = check_map_func_compatibility(env, meta.map_ptr, func_id);
	if (err)
		return err;

	if (func_id == BPF_FUNC_get_stack && !env->prog->has_callchain_buf) {
		const char *err_str;

#ifdef CONFIG_PERF_EVENTS
		err = get_callchain_buffers(sysctl_perf_event_max_stack);
		err_str = "cannot get callchain buffer for func %s#%d\n";
#else
		err = -ENOTSUPP;
		err_str = "func %s#%d not supported without CONFIG_PERF_EVENTS\n";
#endif
		if (err) {
			verbose(env, err_str, func_id_name(func_id), func_id);
			return err;
		}

		env->prog->has_callchain_buf = true;
	}

	if (changes_data)
		clear_all_pkt_pointers(env);
	return 0;
}

static bool signed_add_overflows(s64 a, s64 b)
{
	/* Do the add in u64, where overflow is well-defined */
	s64 res = (s64)((u64)a + (u64)b);

	if (b < 0)
		return res > a;
	return res < a;
}

static bool signed_sub_overflows(s64 a, s64 b)
{
	/* Do the sub in u64, where overflow is well-defined */
	s64 res = (s64)((u64)a - (u64)b);

	if (b < 0)
		return res < a;
	return res > a;
}

static bool check_reg_sane_offset(struct bpf_verifier_env *env,
				  const struct bpf_reg_state *reg,
				  enum bpf_reg_type type)
{
	bool known = tnum_is_const(reg->var_off);
	s64 val = reg->var_off.value;
	s64 smin = reg->smin_value;

	if (known && (val >= BPF_MAX_VAR_OFF || val <= -BPF_MAX_VAR_OFF)) {
		verbose(env, "math between %s pointer and %lld is not allowed\n",
			reg_type_str[type], val);
		return false;
	}

	if (reg->off >= BPF_MAX_VAR_OFF || reg->off <= -BPF_MAX_VAR_OFF) {
		verbose(env, "%s pointer offset %d is not allowed\n",
			reg_type_str[type], reg->off);
		return false;
	}

	if (smin == S64_MIN) {
		verbose(env, "math between %s pointer and register with unbounded min value is not allowed\n",
			reg_type_str[type]);
		return false;
	}

	if (smin >= BPF_MAX_VAR_OFF || smin <= -BPF_MAX_VAR_OFF) {
		verbose(env, "value %lld makes %s pointer be out of bounds\n",
			smin, reg_type_str[type]);
		return false;
	}

	return true;
}

static struct bpf_insn_aux_data *cur_aux(struct bpf_verifier_env *env)
{
	return &env->insn_aux_data[env->insn_idx];
}

static int retrieve_ptr_limit(const struct bpf_reg_state *ptr_reg,
			      u32 *ptr_limit, u8 opcode, bool off_is_neg)
{
	bool mask_to_left = (opcode == BPF_ADD &&  off_is_neg) ||
			    (opcode == BPF_SUB && !off_is_neg);
	u32 off;

	switch (ptr_reg->type) {
	case PTR_TO_STACK:
		off = ptr_reg->off + ptr_reg->var_off.value;
		if (mask_to_left)
			*ptr_limit = MAX_BPF_STACK + off;
		else
			*ptr_limit = -off;
		return 0;
	case PTR_TO_MAP_VALUE:
		if (mask_to_left) {
			*ptr_limit = ptr_reg->umax_value + ptr_reg->off;
		} else {
			off = ptr_reg->smin_value + ptr_reg->off;
			*ptr_limit = ptr_reg->map_ptr->value_size - off;
		}
		return 0;
	default:
		return -EINVAL;
	}
}

static bool can_skip_alu_sanitation(const struct bpf_verifier_env *env,
				    const struct bpf_insn *insn)
{
	return env->allow_ptr_leaks || BPF_SRC(insn->code) == BPF_K;
}

static int update_alu_sanitation_state(struct bpf_insn_aux_data *aux,
				       u32 alu_state, u32 alu_limit)
{
	/* If we arrived here from different branches with different
	 * state or limits to sanitize, then this won't work.
	 */
	if (aux->alu_state &&
	    (aux->alu_state != alu_state ||
	     aux->alu_limit != alu_limit))
		return -EACCES;

	/* Corresponding fixup done in fixup_bpf_calls(). */
	aux->alu_state = alu_state;
	aux->alu_limit = alu_limit;
	return 0;
}

static int sanitize_val_alu(struct bpf_verifier_env *env,
			    struct bpf_insn *insn)
{
	struct bpf_insn_aux_data *aux = cur_aux(env);

	if (can_skip_alu_sanitation(env, insn))
		return 0;

	return update_alu_sanitation_state(aux, BPF_ALU_NON_POINTER, 0);
}

static int sanitize_ptr_alu(struct bpf_verifier_env *env,
			    struct bpf_insn *insn,
			    const struct bpf_reg_state *ptr_reg,
			    struct bpf_reg_state *dst_reg,
			    bool off_is_neg)
{
	struct bpf_verifier_state *vstate = env->cur_state;
	struct bpf_insn_aux_data *aux = cur_aux(env);
	bool ptr_is_dst_reg = ptr_reg == dst_reg;
	u8 opcode = BPF_OP(insn->code);
	u32 alu_state, alu_limit;
	struct bpf_reg_state tmp;
	bool ret;

	if (can_skip_alu_sanitation(env, insn))
		return 0;

	/* We already marked aux for masking from non-speculative
	 * paths, thus we got here in the first place. We only care
	 * to explore bad access from here.
	 */
	if (vstate->speculative)
		goto do_sim;

	alu_state  = off_is_neg ? BPF_ALU_NEG_VALUE : 0;
	alu_state |= ptr_is_dst_reg ?
		     BPF_ALU_SANITIZE_SRC : BPF_ALU_SANITIZE_DST;

	if (retrieve_ptr_limit(ptr_reg, &alu_limit, opcode, off_is_neg))
		return 0;
	if (update_alu_sanitation_state(aux, alu_state, alu_limit))
		return -EACCES;
do_sim:
	/* Simulate and find potential out-of-bounds access under
	 * speculative execution from truncation as a result of
	 * masking when off was not within expected range. If off
	 * sits in dst, then we temporarily need to move ptr there
	 * to simulate dst (== 0) +/-= ptr. Needed, for example,
	 * for cases where we use K-based arithmetic in one direction
	 * and truncated reg-based in the other in order to explore
	 * bad access.
	 */
	if (!ptr_is_dst_reg) {
		tmp = *dst_reg;
		*dst_reg = *ptr_reg;
	}
	ret = push_stack(env, env->insn_idx + 1, env->insn_idx, true);
	if (!ptr_is_dst_reg && ret)
		*dst_reg = tmp;
	return !ret ? -EFAULT : 0;
}

/* Handles arithmetic on a pointer and a scalar: computes new min/max and var_off.
 * Caller should also handle BPF_MOV case separately.
 * If we return -EACCES, caller may want to try again treating pointer as a
 * scalar.  So we only emit a diagnostic if !env->allow_ptr_leaks.
 */
static int adjust_ptr_min_max_vals(struct bpf_verifier_env *env,
				   struct bpf_insn *insn,
				   const struct bpf_reg_state *ptr_reg,
				   const struct bpf_reg_state *off_reg)
{
	struct bpf_verifier_state *vstate = env->cur_state;
	struct bpf_func_state *state = vstate->frame[vstate->curframe];
	struct bpf_reg_state *regs = state->regs, *dst_reg;
	bool known = tnum_is_const(off_reg->var_off);
	s64 smin_val = off_reg->smin_value, smax_val = off_reg->smax_value,
	    smin_ptr = ptr_reg->smin_value, smax_ptr = ptr_reg->smax_value;
	u64 umin_val = off_reg->umin_value, umax_val = off_reg->umax_value,
	    umin_ptr = ptr_reg->umin_value, umax_ptr = ptr_reg->umax_value;
	u32 dst = insn->dst_reg, src = insn->src_reg;
	u8 opcode = BPF_OP(insn->code);
	int ret;

	dst_reg = &regs[dst];

	if ((known && (smin_val != smax_val || umin_val != umax_val)) ||
	    smin_val > smax_val || umin_val > umax_val) {
		/* Taint dst register if offset had invalid bounds derived from
		 * e.g. dead branches.
		 */
		__mark_reg_unknown(dst_reg);
		return 0;
	}

	if (BPF_CLASS(insn->code) != BPF_ALU64) {
		/* 32-bit ALU ops on pointers produce (meaningless) scalars */
		verbose(env,
			"R%d 32-bit pointer arithmetic prohibited\n",
			dst);
		return -EACCES;
	}

	switch (ptr_reg->type) {
	case PTR_TO_MAP_VALUE_OR_NULL:
		verbose(env, "R%d pointer arithmetic on %s prohibited, null-check it first\n",
			dst, reg_type_str[ptr_reg->type]);
		return -EACCES;
	case CONST_PTR_TO_MAP:
	case PTR_TO_PACKET_END:
		verbose(env, "R%d pointer arithmetic on %s prohibited\n",
			dst, reg_type_str[ptr_reg->type]);
		return -EACCES;
	default:
		break;
	}

	/* In case of 'scalar += pointer', dst_reg inherits pointer type and id.
	 * The id may be overwritten later if we create a new variable offset.
	 */
	dst_reg->type = ptr_reg->type;
	dst_reg->id = ptr_reg->id;

	if (!check_reg_sane_offset(env, off_reg, ptr_reg->type) ||
	    !check_reg_sane_offset(env, ptr_reg, ptr_reg->type))
		return -EINVAL;

	switch (opcode) {
	case BPF_ADD:
		ret = sanitize_ptr_alu(env, insn, ptr_reg, dst_reg, smin_val < 0);
		if (ret < 0) {
			verbose(env, "R%d tried to add from different maps or paths\n", dst);
			return ret;
		}
		/* We can take a fixed offset as long as it doesn't overflow
		 * the s32 'off' field
		 */
		if (known && (ptr_reg->off + smin_val ==
			      (s64)(s32)(ptr_reg->off + smin_val))) {
			/* pointer += K.  Accumulate it into fixed offset */
			dst_reg->smin_value = smin_ptr;
			dst_reg->smax_value = smax_ptr;
			dst_reg->umin_value = umin_ptr;
			dst_reg->umax_value = umax_ptr;
			dst_reg->var_off = ptr_reg->var_off;
			dst_reg->off = ptr_reg->off + smin_val;
			dst_reg->raw = ptr_reg->raw;
			break;
		}
		/* A new variable offset is created.  Note that off_reg->off
		 * == 0, since it's a scalar.
		 * dst_reg gets the pointer type and since some positive
		 * integer value was added to the pointer, give it a new 'id'
		 * if it's a PTR_TO_PACKET.
		 * this creates a new 'base' pointer, off_reg (variable) gets
		 * added into the variable offset, and we copy the fixed offset
		 * from ptr_reg.
		 */
		if (signed_add_overflows(smin_ptr, smin_val) ||
		    signed_add_overflows(smax_ptr, smax_val)) {
			dst_reg->smin_value = S64_MIN;
			dst_reg->smax_value = S64_MAX;
		} else {
			dst_reg->smin_value = smin_ptr + smin_val;
			dst_reg->smax_value = smax_ptr + smax_val;
		}
		if (umin_ptr + umin_val < umin_ptr ||
		    umax_ptr + umax_val < umax_ptr) {
			dst_reg->umin_value = 0;
			dst_reg->umax_value = U64_MAX;
		} else {
			dst_reg->umin_value = umin_ptr + umin_val;
			dst_reg->umax_value = umax_ptr + umax_val;
		}
		dst_reg->var_off = tnum_add(ptr_reg->var_off, off_reg->var_off);
		dst_reg->off = ptr_reg->off;
		dst_reg->raw = ptr_reg->raw;
		if (reg_is_pkt_pointer(ptr_reg)) {
			dst_reg->id = ++env->id_gen;
			/* something was added to pkt_ptr, set range to zero */
			dst_reg->raw = 0;
		}
		break;
	case BPF_SUB:
		ret = sanitize_ptr_alu(env, insn, ptr_reg, dst_reg, smin_val < 0);
		if (ret < 0) {
			verbose(env, "R%d tried to sub from different maps or paths\n", dst);
			return ret;
		}
		if (dst_reg == off_reg) {
			/* scalar -= pointer.  Creates an unknown scalar */
			verbose(env, "R%d tried to subtract pointer from scalar\n",
				dst);
			return -EACCES;
		}
		/* We don't allow subtraction from FP, because (according to
		 * test_verifier.c test "invalid fp arithmetic", JITs might not
		 * be able to deal with it.
		 */
		if (ptr_reg->type == PTR_TO_STACK) {
			verbose(env, "R%d subtraction from stack pointer prohibited\n",
				dst);
			return -EACCES;
		}
		if (known && (ptr_reg->off - smin_val ==
			      (s64)(s32)(ptr_reg->off - smin_val))) {
			/* pointer -= K.  Subtract it from fixed offset */
			dst_reg->smin_value = smin_ptr;
			dst_reg->smax_value = smax_ptr;
			dst_reg->umin_value = umin_ptr;
			dst_reg->umax_value = umax_ptr;
			dst_reg->var_off = ptr_reg->var_off;
			dst_reg->id = ptr_reg->id;
			dst_reg->off = ptr_reg->off - smin_val;
			dst_reg->raw = ptr_reg->raw;
			break;
		}
		/* A new variable offset is created.  If the subtrahend is known
		 * nonnegative, then any reg->range we had before is still good.
		 */
		if (signed_sub_overflows(smin_ptr, smax_val) ||
		    signed_sub_overflows(smax_ptr, smin_val)) {
			/* Overflow possible, we know nothing */
			dst_reg->smin_value = S64_MIN;
			dst_reg->smax_value = S64_MAX;
		} else {
			dst_reg->smin_value = smin_ptr - smax_val;
			dst_reg->smax_value = smax_ptr - smin_val;
		}
		if (umin_ptr < umax_val) {
			/* Overflow possible, we know nothing */
			dst_reg->umin_value = 0;
			dst_reg->umax_value = U64_MAX;
		} else {
			/* Cannot overflow (as long as bounds are consistent) */
			dst_reg->umin_value = umin_ptr - umax_val;
			dst_reg->umax_value = umax_ptr - umin_val;
		}
		dst_reg->var_off = tnum_sub(ptr_reg->var_off, off_reg->var_off);
		dst_reg->off = ptr_reg->off;
		dst_reg->raw = ptr_reg->raw;
		if (reg_is_pkt_pointer(ptr_reg)) {
			dst_reg->id = ++env->id_gen;
			/* something was added to pkt_ptr, set range to zero */
			if (smin_val < 0)
				dst_reg->raw = 0;
		}
		break;
	case BPF_AND:
	case BPF_OR:
	case BPF_XOR:
		/* bitwise ops on pointers are troublesome, prohibit. */
		verbose(env, "R%d bitwise operator %s on pointer prohibited\n",
			dst, bpf_alu_string[opcode >> 4]);
		return -EACCES;
	case PTR_TO_MAP_VALUE:
		if (!env->allow_ptr_leaks && !known && (smin_val < 0) != (smax_val < 0)) {
			verbose(env, "R%d has unknown scalar with mixed signed bounds, pointer arithmetic with it prohibited for !root\n",
				off_reg == dst_reg ? dst : src);
			return -EACCES;
		}
		/* fall-through */
	default:
		/* other operators (e.g. MUL,LSH) produce non-pointer results */
		verbose(env, "R%d pointer arithmetic with %s operator prohibited\n",
			dst, bpf_alu_string[opcode >> 4]);
		return -EACCES;
	}

	if (!check_reg_sane_offset(env, dst_reg, ptr_reg->type))
		return -EINVAL;

	__update_reg_bounds(dst_reg);
	__reg_deduce_bounds(dst_reg);
	__reg_bound_offset(dst_reg);

	/* For unprivileged we require that resulting offset must be in bounds
	 * in order to be able to sanitize access later on.
	 */
	if (!env->allow_ptr_leaks) {
		if (dst_reg->type == PTR_TO_MAP_VALUE &&
		    check_map_access(env, dst, dst_reg->off, 1, false)) {
			verbose(env, "R%d pointer arithmetic of map value goes out of range, "
				"prohibited for !root\n", dst);
			return -EACCES;
		} else if (dst_reg->type == PTR_TO_STACK &&
			   check_stack_access(env, dst_reg, dst_reg->off +
					      dst_reg->var_off.value, 1)) {
			verbose(env, "R%d stack pointer arithmetic goes out of range, "
				"prohibited for !root\n", dst);
			return -EACCES;
		}
	}

	return 0;
}

/* WARNING: This function does calculations on 64-bit values, but the actual
 * execution may occur on 32-bit values. Therefore, things like bitshifts
 * need extra checks in the 32-bit case.
 */
static int adjust_scalar_min_max_vals(struct bpf_verifier_env *env,
				      struct bpf_insn *insn,
				      struct bpf_reg_state *dst_reg,
				      struct bpf_reg_state src_reg)
{
	struct bpf_reg_state *regs = cur_regs(env);
	u8 opcode = BPF_OP(insn->code);
	bool src_known, dst_known;
	s64 smin_val, smax_val;
	u64 umin_val, umax_val;
	u64 insn_bitness = (BPF_CLASS(insn->code) == BPF_ALU64) ? 64 : 32;
	u32 dst = insn->dst_reg;
	int ret;

	if (insn_bitness == 32) {
		/* Relevant for 32-bit RSH: Information can propagate towards
		 * LSB, so it isn't sufficient to only truncate the output to
		 * 32 bits.
		 */
		coerce_reg_to_size(dst_reg, 4);
		coerce_reg_to_size(&src_reg, 4);
	}

	smin_val = src_reg.smin_value;
	smax_val = src_reg.smax_value;
	umin_val = src_reg.umin_value;
	umax_val = src_reg.umax_value;
	src_known = tnum_is_const(src_reg.var_off);
	dst_known = tnum_is_const(dst_reg->var_off);

	if ((src_known && (smin_val != smax_val || umin_val != umax_val)) ||
	    smin_val > smax_val || umin_val > umax_val) {
		/* Taint dst register if offset had invalid bounds derived from
		 * e.g. dead branches.
		 */
		__mark_reg_unknown(dst_reg);
		return 0;
	}

	if (!src_known &&
	    opcode != BPF_ADD && opcode != BPF_SUB && opcode != BPF_AND) {
		__mark_reg_unknown(dst_reg);
		return 0;
	}

	switch (opcode) {
	case BPF_ADD:
		ret = sanitize_val_alu(env, insn);
		if (ret < 0) {
			verbose(env, "R%d tried to add from different pointers or scalars\n", dst);
			return ret;
		}
		if (signed_add_overflows(dst_reg->smin_value, smin_val) ||
		    signed_add_overflows(dst_reg->smax_value, smax_val)) {
			dst_reg->smin_value = S64_MIN;
			dst_reg->smax_value = S64_MAX;
		} else {
			dst_reg->smin_value += smin_val;
			dst_reg->smax_value += smax_val;
		}
		if (dst_reg->umin_value + umin_val < umin_val ||
		    dst_reg->umax_value + umax_val < umax_val) {
			dst_reg->umin_value = 0;
			dst_reg->umax_value = U64_MAX;
		} else {
			dst_reg->umin_value += umin_val;
			dst_reg->umax_value += umax_val;
		}
		dst_reg->var_off = tnum_add(dst_reg->var_off, src_reg.var_off);
		break;
	case BPF_SUB:
		ret = sanitize_val_alu(env, insn);
		if (ret < 0) {
			verbose(env, "R%d tried to sub from different pointers or scalars\n", dst);
			return ret;
		}
		if (signed_sub_overflows(dst_reg->smin_value, smax_val) ||
		    signed_sub_overflows(dst_reg->smax_value, smin_val)) {
			/* Overflow possible, we know nothing */
			dst_reg->smin_value = S64_MIN;
			dst_reg->smax_value = S64_MAX;
		} else {
			dst_reg->smin_value -= smax_val;
			dst_reg->smax_value -= smin_val;
		}
		if (dst_reg->umin_value < umax_val) {
			/* Overflow possible, we know nothing */
			dst_reg->umin_value = 0;
			dst_reg->umax_value = U64_MAX;
		} else {
			/* Cannot overflow (as long as bounds are consistent) */
			dst_reg->umin_value -= umax_val;
			dst_reg->umax_value -= umin_val;
		}
		dst_reg->var_off = tnum_sub(dst_reg->var_off, src_reg.var_off);
		break;
	case BPF_MUL:
		dst_reg->var_off = tnum_mul(dst_reg->var_off, src_reg.var_off);
		if (smin_val < 0 || dst_reg->smin_value < 0) {
			/* Ain't nobody got time to multiply that sign */
			__mark_reg_unbounded(dst_reg);
			__update_reg_bounds(dst_reg);
			break;
		}
		/* Both values are positive, so we can work with unsigned and
		 * copy the result to signed (unless it exceeds S64_MAX).
		 */
		if (umax_val > U32_MAX || dst_reg->umax_value > U32_MAX) {
			/* Potential overflow, we know nothing */
			__mark_reg_unbounded(dst_reg);
			/* (except what we can learn from the var_off) */
			__update_reg_bounds(dst_reg);
			break;
		}
		dst_reg->umin_value *= umin_val;
		dst_reg->umax_value *= umax_val;
		if (dst_reg->umax_value > S64_MAX) {
			/* Overflow possible, we know nothing */
			dst_reg->smin_value = S64_MIN;
			dst_reg->smax_value = S64_MAX;
		} else {
			dst_reg->smin_value = dst_reg->umin_value;
			dst_reg->smax_value = dst_reg->umax_value;
		}
		break;
	case BPF_AND:
		if (src_known && dst_known) {
			__mark_reg_known(dst_reg, dst_reg->var_off.value &
						  src_reg.var_off.value);
			break;
		}
		/* We get our minimum from the var_off, since that's inherently
		 * bitwise.  Our maximum is the minimum of the operands' maxima.
		 */
		dst_reg->var_off = tnum_and(dst_reg->var_off, src_reg.var_off);
		dst_reg->umin_value = dst_reg->var_off.value;
		dst_reg->umax_value = min(dst_reg->umax_value, umax_val);
		if (dst_reg->smin_value < 0 || smin_val < 0) {
			/* Lose signed bounds when ANDing negative numbers,
			 * ain't nobody got time for that.
			 */
			dst_reg->smin_value = S64_MIN;
			dst_reg->smax_value = S64_MAX;
		} else {
			/* ANDing two positives gives a positive, so safe to
			 * cast result into s64.
			 */
			dst_reg->smin_value = dst_reg->umin_value;
			dst_reg->smax_value = dst_reg->umax_value;
		}
		/* We may learn something more from the var_off */
		__update_reg_bounds(dst_reg);
		break;
	case BPF_OR:
		if (src_known && dst_known) {
			__mark_reg_known(dst_reg, dst_reg->var_off.value |
						  src_reg.var_off.value);
			break;
		}
		/* We get our maximum from the var_off, and our minimum is the
		 * maximum of the operands' minima
		 */
		dst_reg->var_off = tnum_or(dst_reg->var_off, src_reg.var_off);
		dst_reg->umin_value = max(dst_reg->umin_value, umin_val);
		dst_reg->umax_value = dst_reg->var_off.value |
				      dst_reg->var_off.mask;
		if (dst_reg->smin_value < 0 || smin_val < 0) {
			/* Lose signed bounds when ORing negative numbers,
			 * ain't nobody got time for that.
			 */
			dst_reg->smin_value = S64_MIN;
			dst_reg->smax_value = S64_MAX;
		} else {
			/* ORing two positives gives a positive, so safe to
			 * cast result into s64.
			 */
			dst_reg->smin_value = dst_reg->umin_value;
			dst_reg->smax_value = dst_reg->umax_value;
		}
		/* We may learn something more from the var_off */
		__update_reg_bounds(dst_reg);
		break;
	case BPF_LSH:
		if (umax_val >= insn_bitness) {
			/* Shifts greater than 31 or 63 are undefined.
			 * This includes shifts by a negative number.
			 */
			mark_reg_unknown(env, regs, insn->dst_reg);
			break;
		}
		/* We lose all sign bit information (except what we can pick
		 * up from var_off)
		 */
		dst_reg->smin_value = S64_MIN;
		dst_reg->smax_value = S64_MAX;
		/* If we might shift our top bit out, then we know nothing */
		if (dst_reg->umax_value > 1ULL << (63 - umax_val)) {
			dst_reg->umin_value = 0;
			dst_reg->umax_value = U64_MAX;
		} else {
			dst_reg->umin_value <<= umin_val;
			dst_reg->umax_value <<= umax_val;
		}
		dst_reg->var_off = tnum_lshift(dst_reg->var_off, umin_val);
		/* We may learn something more from the var_off */
		__update_reg_bounds(dst_reg);
		break;
	case BPF_RSH:
		if (umax_val >= insn_bitness) {
			/* Shifts greater than 31 or 63 are undefined.
			 * This includes shifts by a negative number.
			 */
			mark_reg_unknown(env, regs, insn->dst_reg);
			break;
		}
		/* BPF_RSH is an unsigned shift.  If the value in dst_reg might
		 * be negative, then either:
		 * 1) src_reg might be zero, so the sign bit of the result is
		 *    unknown, so we lose our signed bounds
		 * 2) it's known negative, thus the unsigned bounds capture the
		 *    signed bounds
		 * 3) the signed bounds cross zero, so they tell us nothing
		 *    about the result
		 * If the value in dst_reg is known nonnegative, then again the
		 * unsigned bounts capture the signed bounds.
		 * Thus, in all cases it suffices to blow away our signed bounds
		 * and rely on inferring new ones from the unsigned bounds and
		 * var_off of the result.
		 */
		dst_reg->smin_value = S64_MIN;
		dst_reg->smax_value = S64_MAX;
		dst_reg->var_off = tnum_rshift(dst_reg->var_off, umin_val);
		dst_reg->umin_value >>= umax_val;
		dst_reg->umax_value >>= umin_val;
		/* We may learn something more from the var_off */
		__update_reg_bounds(dst_reg);
		break;
	case BPF_ARSH:
		if (umax_val >= insn_bitness) {
			/* Shifts greater than 31 or 63 are undefined.
			 * This includes shifts by a negative number.
			 */
			mark_reg_unknown(env, regs, insn->dst_reg);
			break;
		}

		/* Upon reaching here, src_known is true and
		 * umax_val is equal to umin_val.
		 */
		dst_reg->smin_value >>= umin_val;
		dst_reg->smax_value >>= umin_val;
		dst_reg->var_off = tnum_arshift(dst_reg->var_off, umin_val);

		/* blow away the dst_reg umin_value/umax_value and rely on
		 * dst_reg var_off to refine the result.
		 */
		dst_reg->umin_value = 0;
		dst_reg->umax_value = U64_MAX;
		__update_reg_bounds(dst_reg);
		break;
	default:
		mark_reg_unknown(env, regs, insn->dst_reg);
		break;
	}

	if (BPF_CLASS(insn->code) != BPF_ALU64) {
		/* 32-bit ALU ops are (32,32)->32 */
		coerce_reg_to_size(dst_reg, 4);
	}

	__reg_deduce_bounds(dst_reg);
	__reg_bound_offset(dst_reg);
	return 0;
}

/* Handles ALU ops other than BPF_END, BPF_NEG and BPF_MOV: computes new min/max
 * and var_off.
 */
static int adjust_reg_min_max_vals(struct bpf_verifier_env *env,
				   struct bpf_insn *insn)
{
	struct bpf_verifier_state *vstate = env->cur_state;
	struct bpf_func_state *state = vstate->frame[vstate->curframe];
	struct bpf_reg_state *regs = state->regs, *dst_reg, *src_reg;
	struct bpf_reg_state *ptr_reg = NULL, off_reg = {0};
	u8 opcode = BPF_OP(insn->code);

	dst_reg = &regs[insn->dst_reg];
	src_reg = NULL;
	if (dst_reg->type != SCALAR_VALUE)
		ptr_reg = dst_reg;
	if (BPF_SRC(insn->code) == BPF_X) {
		src_reg = &regs[insn->src_reg];
		if (src_reg->type != SCALAR_VALUE) {
			if (dst_reg->type != SCALAR_VALUE) {
				/* Combining two pointers by any ALU op yields
				 * an arbitrary scalar. Disallow all math except
				 * pointer subtraction
				 */
				if (opcode == BPF_SUB && env->allow_ptr_leaks) {
					mark_reg_unknown(env, regs, insn->dst_reg);
					return 0;
				}
				verbose(env, "R%d pointer %s pointer prohibited\n",
					insn->dst_reg,
					bpf_alu_string[opcode >> 4]);
				return -EACCES;
			} else {
				/* scalar += pointer
				 * This is legal, but we have to reverse our
				 * src/dest handling in computing the range
				 */
				return adjust_ptr_min_max_vals(env, insn,
							       src_reg, dst_reg);
			}
		} else if (ptr_reg) {
			/* pointer += scalar */
			return adjust_ptr_min_max_vals(env, insn,
						       dst_reg, src_reg);
		}
	} else {
		/* Pretend the src is a reg with a known value, since we only
		 * need to be able to read from this state.
		 */
		off_reg.type = SCALAR_VALUE;
		__mark_reg_known(&off_reg, insn->imm);
		src_reg = &off_reg;
		if (ptr_reg) /* pointer += K */
			return adjust_ptr_min_max_vals(env, insn,
						       ptr_reg, src_reg);
	}

	/* Got here implies adding two SCALAR_VALUEs */
	if (WARN_ON_ONCE(ptr_reg)) {
		print_verifier_state(env, state);
		verbose(env, "verifier internal error: unexpected ptr_reg\n");
		return -EINVAL;
	}
	if (WARN_ON(!src_reg)) {
		print_verifier_state(env, state);
		verbose(env, "verifier internal error: no src_reg\n");
		return -EINVAL;
	}
	return adjust_scalar_min_max_vals(env, insn, dst_reg, *src_reg);
}

/* check validity of 32-bit and 64-bit arithmetic operations */
static int check_alu_op(struct bpf_verifier_env *env, struct bpf_insn *insn)
{
	struct bpf_reg_state *regs = cur_regs(env);
	u8 opcode = BPF_OP(insn->code);
	int err;

	if (opcode == BPF_END || opcode == BPF_NEG) {
		if (opcode == BPF_NEG) {
			if (BPF_SRC(insn->code) != 0 ||
			    insn->src_reg != BPF_REG_0 ||
			    insn->off != 0 || insn->imm != 0) {
				verbose(env, "BPF_NEG uses reserved fields\n");
				return -EINVAL;
			}
		} else {
			if (insn->src_reg != BPF_REG_0 || insn->off != 0 ||
			    (insn->imm != 16 && insn->imm != 32 && insn->imm != 64) ||
			    BPF_CLASS(insn->code) == BPF_ALU64) {
				verbose(env, "BPF_END uses reserved fields\n");
				return -EINVAL;
			}
		}

		/* check src operand */
		err = check_reg_arg(env, insn->dst_reg, SRC_OP);
		if (err)
			return err;

		if (is_pointer_value(env, insn->dst_reg)) {
			verbose(env, "R%d pointer arithmetic prohibited\n",
				insn->dst_reg);
			return -EACCES;
		}

		/* check dest operand */
		err = check_reg_arg(env, insn->dst_reg, DST_OP);
		if (err)
			return err;

	} else if (opcode == BPF_MOV) {

		if (BPF_SRC(insn->code) == BPF_X) {
			if (insn->imm != 0 || insn->off != 0) {
				verbose(env, "BPF_MOV uses reserved fields\n");
				return -EINVAL;
			}

			/* check src operand */
			err = check_reg_arg(env, insn->src_reg, SRC_OP);
			if (err)
				return err;
		} else {
			if (insn->src_reg != BPF_REG_0 || insn->off != 0) {
				verbose(env, "BPF_MOV uses reserved fields\n");
				return -EINVAL;
			}
		}

		/* check dest operand, mark as required later */
		err = check_reg_arg(env, insn->dst_reg, DST_OP_NO_MARK);
		if (err)
			return err;

		if (BPF_SRC(insn->code) == BPF_X) {
			if (BPF_CLASS(insn->code) == BPF_ALU64) {
				/* case: R1 = R2
				 * copy register state to dest reg
				 */
				regs[insn->dst_reg] = regs[insn->src_reg];
				regs[insn->dst_reg].live |= REG_LIVE_WRITTEN;
			} else {
				/* R1 = (u32) R2 */
				if (is_pointer_value(env, insn->src_reg)) {
					verbose(env,
						"R%d partial copy of pointer\n",
						insn->src_reg);
					return -EACCES;
				}
				mark_reg_unknown(env, regs, insn->dst_reg);
				coerce_reg_to_size(&regs[insn->dst_reg], 4);
			}
		} else {
			/* case: R = imm
			 * remember the value we stored into this reg
			 */
			/* clear any state __mark_reg_known doesn't set */
			mark_reg_unknown(env, regs, insn->dst_reg);
			regs[insn->dst_reg].type = SCALAR_VALUE;
			if (BPF_CLASS(insn->code) == BPF_ALU64) {
				__mark_reg_known(regs + insn->dst_reg,
						 insn->imm);
			} else {
				__mark_reg_known(regs + insn->dst_reg,
						 (u32)insn->imm);
			}
		}

	} else if (opcode > BPF_END) {
		verbose(env, "invalid BPF_ALU opcode %x\n", opcode);
		return -EINVAL;

	} else {	/* all other ALU ops: and, sub, xor, add, ... */

		if (BPF_SRC(insn->code) == BPF_X) {
			if (insn->imm != 0 || insn->off != 0) {
				verbose(env, "BPF_ALU uses reserved fields\n");
				return -EINVAL;
			}
			/* check src1 operand */
			err = check_reg_arg(env, insn->src_reg, SRC_OP);
			if (err)
				return err;
		} else {
			if (insn->src_reg != BPF_REG_0 || insn->off != 0) {
				verbose(env, "BPF_ALU uses reserved fields\n");
				return -EINVAL;
			}
		}

		/* check src2 operand */
		err = check_reg_arg(env, insn->dst_reg, SRC_OP);
		if (err)
			return err;

		if ((opcode == BPF_MOD || opcode == BPF_DIV) &&
		    BPF_SRC(insn->code) == BPF_K && insn->imm == 0) {
			verbose(env, "div by zero\n");
			return -EINVAL;
		}

		if (opcode == BPF_ARSH && BPF_CLASS(insn->code) != BPF_ALU64) {
			verbose(env, "BPF_ARSH not supported for 32 bit ALU\n");
			return -EINVAL;
		}

		if ((opcode == BPF_LSH || opcode == BPF_RSH ||
		     opcode == BPF_ARSH) && BPF_SRC(insn->code) == BPF_K) {
			int size = BPF_CLASS(insn->code) == BPF_ALU64 ? 64 : 32;

			if (insn->imm < 0 || insn->imm >= size) {
				verbose(env, "invalid shift %d\n", insn->imm);
				return -EINVAL;
			}
		}

		/* check dest operand */
		err = check_reg_arg(env, insn->dst_reg, DST_OP_NO_MARK);
		if (err)
			return err;

		return adjust_reg_min_max_vals(env, insn);
	}

	return 0;
}

static void find_good_pkt_pointers(struct bpf_verifier_state *vstate,
				   struct bpf_reg_state *dst_reg,
				   enum bpf_reg_type type,
				   bool range_right_open)
{
	struct bpf_func_state *state = vstate->frame[vstate->curframe];
	struct bpf_reg_state *regs = state->regs, *reg;
	u16 new_range;
	int i, j;

	if (dst_reg->off < 0 ||
	    (dst_reg->off == 0 && range_right_open))
		/* This doesn't give us any range */
		return;

	if (dst_reg->umax_value > MAX_PACKET_OFF ||
	    dst_reg->umax_value + dst_reg->off > MAX_PACKET_OFF)
		/* Risk of overflow.  For instance, ptr + (1<<63) may be less
		 * than pkt_end, but that's because it's also less than pkt.
		 */
		return;

	new_range = dst_reg->off;
	if (range_right_open)
		new_range--;

	/* Examples for register markings:
	 *
	 * pkt_data in dst register:
	 *
	 *   r2 = r3;
	 *   r2 += 8;
	 *   if (r2 > pkt_end) goto <handle exception>
	 *   <access okay>
	 *
	 *   r2 = r3;
	 *   r2 += 8;
	 *   if (r2 < pkt_end) goto <access okay>
	 *   <handle exception>
	 *
	 *   Where:
	 *     r2 == dst_reg, pkt_end == src_reg
	 *     r2=pkt(id=n,off=8,r=0)
	 *     r3=pkt(id=n,off=0,r=0)
	 *
	 * pkt_data in src register:
	 *
	 *   r2 = r3;
	 *   r2 += 8;
	 *   if (pkt_end >= r2) goto <access okay>
	 *   <handle exception>
	 *
	 *   r2 = r3;
	 *   r2 += 8;
	 *   if (pkt_end <= r2) goto <handle exception>
	 *   <access okay>
	 *
	 *   Where:
	 *     pkt_end == dst_reg, r2 == src_reg
	 *     r2=pkt(id=n,off=8,r=0)
	 *     r3=pkt(id=n,off=0,r=0)
	 *
	 * Find register r3 and mark its range as r3=pkt(id=n,off=0,r=8)
	 * or r3=pkt(id=n,off=0,r=8-1), so that range of bytes [r3, r3 + 8)
	 * and [r3, r3 + 8-1) respectively is safe to access depending on
	 * the check.
	 */

	/* If our ids match, then we must have the same max_value.  And we
	 * don't care about the other reg's fixed offset, since if it's too big
	 * the range won't allow anything.
	 * dst_reg->off is known < MAX_PACKET_OFF, therefore it fits in a u16.
	 */
	for (i = 0; i < MAX_BPF_REG; i++)
		if (regs[i].type == type && regs[i].id == dst_reg->id)
			/* keep the maximum range already checked */
			regs[i].range = max(regs[i].range, new_range);

	for (j = 0; j <= vstate->curframe; j++) {
		state = vstate->frame[j];
		bpf_for_each_spilled_reg(i, state, reg) {
			if (!reg)
				continue;
			if (reg->type == type && reg->id == dst_reg->id)
				reg->range = max(reg->range, new_range);
		}
	}
}

/* Adjusts the register min/max values in the case that the dst_reg is the
 * variable register that we are working on, and src_reg is a constant or we're
 * simply doing a BPF_K check.
 * In JEQ/JNE cases we also adjust the var_off values.
 */
static void reg_set_min_max(struct bpf_reg_state *true_reg,
			    struct bpf_reg_state *false_reg, u64 val,
			    u8 opcode)
{
	/* If the dst_reg is a pointer, we can't learn anything about its
	 * variable offset from the compare (unless src_reg were a pointer into
	 * the same object, but we don't bother with that.
	 * Since false_reg and true_reg have the same type by construction, we
	 * only need to check one of them for pointerness.
	 */
	if (__is_pointer_value(false, false_reg))
		return;

	switch (opcode) {
	case BPF_JEQ:
		/* If this is false then we know nothing Jon Snow, but if it is
		 * true then we know for sure.
		 */
		__mark_reg_known(true_reg, val);
		break;
	case BPF_JNE:
		/* If this is true we know nothing Jon Snow, but if it is false
		 * we know the value for sure;
		 */
		__mark_reg_known(false_reg, val);
		break;
	case BPF_JGT:
		false_reg->umax_value = min(false_reg->umax_value, val);
		true_reg->umin_value = max(true_reg->umin_value, val + 1);
		break;
	case BPF_JSGT:
		false_reg->smax_value = min_t(s64, false_reg->smax_value, val);
		true_reg->smin_value = max_t(s64, true_reg->smin_value, val + 1);
		break;
	case BPF_JLT:
		false_reg->umin_value = max(false_reg->umin_value, val);
		true_reg->umax_value = min(true_reg->umax_value, val - 1);
		break;
	case BPF_JSLT:
		false_reg->smin_value = max_t(s64, false_reg->smin_value, val);
		true_reg->smax_value = min_t(s64, true_reg->smax_value, val - 1);
		break;
	case BPF_JGE:
		false_reg->umax_value = min(false_reg->umax_value, val - 1);
		true_reg->umin_value = max(true_reg->umin_value, val);
		break;
	case BPF_JSGE:
		false_reg->smax_value = min_t(s64, false_reg->smax_value, val - 1);
		true_reg->smin_value = max_t(s64, true_reg->smin_value, val);
		break;
	case BPF_JLE:
		false_reg->umin_value = max(false_reg->umin_value, val + 1);
		true_reg->umax_value = min(true_reg->umax_value, val);
		break;
	case BPF_JSLE:
		false_reg->smin_value = max_t(s64, false_reg->smin_value, val + 1);
		true_reg->smax_value = min_t(s64, true_reg->smax_value, val);
		break;
	default:
		break;
	}

	__reg_deduce_bounds(false_reg);
	__reg_deduce_bounds(true_reg);
	/* We might have learned some bits from the bounds. */
	__reg_bound_offset(false_reg);
	__reg_bound_offset(true_reg);
	/* Intersecting with the old var_off might have improved our bounds
	 * slightly.  e.g. if umax was 0x7f...f and var_off was (0; 0xf...fc),
	 * then new var_off is (0; 0x7f...fc) which improves our umax.
	 */
	__update_reg_bounds(false_reg);
	__update_reg_bounds(true_reg);
}

/* Same as above, but for the case that dst_reg holds a constant and src_reg is
 * the variable reg.
 */
static void reg_set_min_max_inv(struct bpf_reg_state *true_reg,
				struct bpf_reg_state *false_reg, u64 val,
				u8 opcode)
{
	if (__is_pointer_value(false, false_reg))
		return;

	switch (opcode) {
	case BPF_JEQ:
		/* If this is false then we know nothing Jon Snow, but if it is
		 * true then we know for sure.
		 */
		__mark_reg_known(true_reg, val);
		break;
	case BPF_JNE:
		/* If this is true we know nothing Jon Snow, but if it is false
		 * we know the value for sure;
		 */
		__mark_reg_known(false_reg, val);
		break;
	case BPF_JGT:
		true_reg->umax_value = min(true_reg->umax_value, val - 1);
		false_reg->umin_value = max(false_reg->umin_value, val);
		break;
	case BPF_JSGT:
		true_reg->smax_value = min_t(s64, true_reg->smax_value, val - 1);
		false_reg->smin_value = max_t(s64, false_reg->smin_value, val);
		break;
	case BPF_JLT:
		true_reg->umin_value = max(true_reg->umin_value, val + 1);
		false_reg->umax_value = min(false_reg->umax_value, val);
		break;
	case BPF_JSLT:
		true_reg->smin_value = max_t(s64, true_reg->smin_value, val + 1);
		false_reg->smax_value = min_t(s64, false_reg->smax_value, val);
		break;
	case BPF_JGE:
		true_reg->umax_value = min(true_reg->umax_value, val);
		false_reg->umin_value = max(false_reg->umin_value, val + 1);
		break;
	case BPF_JSGE:
		true_reg->smax_value = min_t(s64, true_reg->smax_value, val);
		false_reg->smin_value = max_t(s64, false_reg->smin_value, val + 1);
		break;
	case BPF_JLE:
		true_reg->umin_value = max(true_reg->umin_value, val);
		false_reg->umax_value = min(false_reg->umax_value, val - 1);
		break;
	case BPF_JSLE:
		true_reg->smin_value = max_t(s64, true_reg->smin_value, val);
		false_reg->smax_value = min_t(s64, false_reg->smax_value, val - 1);
		break;
	default:
		break;
	}

	__reg_deduce_bounds(false_reg);
	__reg_deduce_bounds(true_reg);
	/* We might have learned some bits from the bounds. */
	__reg_bound_offset(false_reg);
	__reg_bound_offset(true_reg);
	/* Intersecting with the old var_off might have improved our bounds
	 * slightly.  e.g. if umax was 0x7f...f and var_off was (0; 0xf...fc),
	 * then new var_off is (0; 0x7f...fc) which improves our umax.
	 */
	__update_reg_bounds(false_reg);
	__update_reg_bounds(true_reg);
}

/* Regs are known to be equal, so intersect their min/max/var_off */
static void __reg_combine_min_max(struct bpf_reg_state *src_reg,
				  struct bpf_reg_state *dst_reg)
{
	src_reg->umin_value = dst_reg->umin_value = max(src_reg->umin_value,
							dst_reg->umin_value);
	src_reg->umax_value = dst_reg->umax_value = min(src_reg->umax_value,
							dst_reg->umax_value);
	src_reg->smin_value = dst_reg->smin_value = max(src_reg->smin_value,
							dst_reg->smin_value);
	src_reg->smax_value = dst_reg->smax_value = min(src_reg->smax_value,
							dst_reg->smax_value);
	src_reg->var_off = dst_reg->var_off = tnum_intersect(src_reg->var_off,
							     dst_reg->var_off);
	/* We might have learned new bounds from the var_off. */
	__update_reg_bounds(src_reg);
	__update_reg_bounds(dst_reg);
	/* We might have learned something about the sign bit. */
	__reg_deduce_bounds(src_reg);
	__reg_deduce_bounds(dst_reg);
	/* We might have learned some bits from the bounds. */
	__reg_bound_offset(src_reg);
	__reg_bound_offset(dst_reg);
	/* Intersecting with the old var_off might have improved our bounds
	 * slightly.  e.g. if umax was 0x7f...f and var_off was (0; 0xf...fc),
	 * then new var_off is (0; 0x7f...fc) which improves our umax.
	 */
	__update_reg_bounds(src_reg);
	__update_reg_bounds(dst_reg);
}

static void reg_combine_min_max(struct bpf_reg_state *true_src,
				struct bpf_reg_state *true_dst,
				struct bpf_reg_state *false_src,
				struct bpf_reg_state *false_dst,
				u8 opcode)
{
	switch (opcode) {
	case BPF_JEQ:
		__reg_combine_min_max(true_src, true_dst);
		break;
	case BPF_JNE:
		__reg_combine_min_max(false_src, false_dst);
		break;
	}
}

static void mark_ptr_or_null_reg(struct bpf_reg_state *reg, u32 id,
				 bool is_null)
{
	if (reg_type_may_be_null(reg->type) && reg->id == id) {
		/* Old offset (both fixed and variable parts) should
		 * have been known-zero, because we don't allow pointer
		 * arithmetic on pointers that might be NULL.
		 */
		if (WARN_ON_ONCE(reg->smin_value || reg->smax_value ||
				 !tnum_equals_const(reg->var_off, 0) ||
				 reg->off)) {
			__mark_reg_known_zero(reg);
			reg->off = 0;
		}
		if (is_null) {
			reg->type = SCALAR_VALUE;
		} else if (reg->type == PTR_TO_MAP_VALUE_OR_NULL) {
			if (reg->map_ptr->inner_map_meta) {
				reg->type = CONST_PTR_TO_MAP;
				reg->map_ptr = reg->map_ptr->inner_map_meta;
			} else {
				reg->type = PTR_TO_MAP_VALUE;
			}
		}
		/* We don't need id from this point onwards anymore, thus we
		 * should better reset it, so that state pruning has chances
		 * to take effect.
		 */
		reg->id = 0;
	}
}

/* The logic is similar to find_good_pkt_pointers(), both could eventually
 * be folded together at some point.
 */
static void mark_ptr_or_null_regs(struct bpf_verifier_state *vstate, u32 regno,
				  bool is_null)
{
	struct bpf_func_state *state = vstate->frame[vstate->curframe];
	struct bpf_reg_state *reg, *regs = state->regs;
	u32 id = regs[regno].id;
	int i, j;

	for (i = 0; i < MAX_BPF_REG; i++)
		mark_ptr_or_null_reg(&regs[i], id, is_null);

	for (j = 0; j <= vstate->curframe; j++) {
		state = vstate->frame[j];
		bpf_for_each_spilled_reg(i, state, reg) {
			if (!reg)
				continue;
			mark_ptr_or_null_reg(reg, id, is_null);
		}
	}
}

static bool try_match_pkt_pointers(const struct bpf_insn *insn,
				   struct bpf_reg_state *dst_reg,
				   struct bpf_reg_state *src_reg,
				   struct bpf_verifier_state *this_branch,
				   struct bpf_verifier_state *other_branch)
{
	if (BPF_SRC(insn->code) != BPF_X)
		return false;

	switch (BPF_OP(insn->code)) {
	case BPF_JGT:
		if ((dst_reg->type == PTR_TO_PACKET &&
		     src_reg->type == PTR_TO_PACKET_END) ||
		    (dst_reg->type == PTR_TO_PACKET_META &&
		     reg_is_init_pkt_pointer(src_reg, PTR_TO_PACKET))) {
			/* pkt_data' > pkt_end, pkt_meta' > pkt_data */
			find_good_pkt_pointers(this_branch, dst_reg,
					       dst_reg->type, false);
		} else if ((dst_reg->type == PTR_TO_PACKET_END &&
			    src_reg->type == PTR_TO_PACKET) ||
			   (reg_is_init_pkt_pointer(dst_reg, PTR_TO_PACKET) &&
			    src_reg->type == PTR_TO_PACKET_META)) {
			/* pkt_end > pkt_data', pkt_data > pkt_meta' */
			find_good_pkt_pointers(other_branch, src_reg,
					       src_reg->type, true);
		} else {
			return false;
		}
		break;
	case BPF_JLT:
		if ((dst_reg->type == PTR_TO_PACKET &&
		     src_reg->type == PTR_TO_PACKET_END) ||
		    (dst_reg->type == PTR_TO_PACKET_META &&
		     reg_is_init_pkt_pointer(src_reg, PTR_TO_PACKET))) {
			/* pkt_data' < pkt_end, pkt_meta' < pkt_data */
			find_good_pkt_pointers(other_branch, dst_reg,
					       dst_reg->type, true);
		} else if ((dst_reg->type == PTR_TO_PACKET_END &&
			    src_reg->type == PTR_TO_PACKET) ||
			   (reg_is_init_pkt_pointer(dst_reg, PTR_TO_PACKET) &&
			    src_reg->type == PTR_TO_PACKET_META)) {
			/* pkt_end < pkt_data', pkt_data > pkt_meta' */
			find_good_pkt_pointers(this_branch, src_reg,
					       src_reg->type, false);
		} else {
			return false;
		}
		break;
	case BPF_JGE:
		if ((dst_reg->type == PTR_TO_PACKET &&
		     src_reg->type == PTR_TO_PACKET_END) ||
		    (dst_reg->type == PTR_TO_PACKET_META &&
		     reg_is_init_pkt_pointer(src_reg, PTR_TO_PACKET))) {
			/* pkt_data' >= pkt_end, pkt_meta' >= pkt_data */
			find_good_pkt_pointers(this_branch, dst_reg,
					       dst_reg->type, true);
		} else if ((dst_reg->type == PTR_TO_PACKET_END &&
			    src_reg->type == PTR_TO_PACKET) ||
			   (reg_is_init_pkt_pointer(dst_reg, PTR_TO_PACKET) &&
			    src_reg->type == PTR_TO_PACKET_META)) {
			/* pkt_end >= pkt_data', pkt_data >= pkt_meta' */
			find_good_pkt_pointers(other_branch, src_reg,
					       src_reg->type, false);
		} else {
			return false;
		}
		break;
	case BPF_JLE:
		if ((dst_reg->type == PTR_TO_PACKET &&
		     src_reg->type == PTR_TO_PACKET_END) ||
		    (dst_reg->type == PTR_TO_PACKET_META &&
		     reg_is_init_pkt_pointer(src_reg, PTR_TO_PACKET))) {
			/* pkt_data' <= pkt_end, pkt_meta' <= pkt_data */
			find_good_pkt_pointers(other_branch, dst_reg,
					       dst_reg->type, false);
		} else if ((dst_reg->type == PTR_TO_PACKET_END &&
			    src_reg->type == PTR_TO_PACKET) ||
			   (reg_is_init_pkt_pointer(dst_reg, PTR_TO_PACKET) &&
			    src_reg->type == PTR_TO_PACKET_META)) {
			/* pkt_end <= pkt_data', pkt_data <= pkt_meta' */
			find_good_pkt_pointers(this_branch, src_reg,
					       src_reg->type, true);
		} else {
			return false;
		}
		break;
	default:
		return false;
	}

	return true;
}

static int check_cond_jmp_op(struct bpf_verifier_env *env,
			     struct bpf_insn *insn, int *insn_idx)
{
	struct bpf_verifier_state *this_branch = env->cur_state;
	struct bpf_verifier_state *other_branch;
	struct bpf_reg_state *regs = this_branch->frame[this_branch->curframe]->regs;
	struct bpf_reg_state *dst_reg, *other_branch_regs;
	u8 opcode = BPF_OP(insn->code);
	int err;

	if (opcode > BPF_JSLE) {
		verbose(env, "invalid BPF_JMP opcode %x\n", opcode);
		return -EINVAL;
	}

	if (BPF_SRC(insn->code) == BPF_X) {
		if (insn->imm != 0) {
			verbose(env, "BPF_JMP uses reserved fields\n");
			return -EINVAL;
		}

		/* check src1 operand */
		err = check_reg_arg(env, insn->src_reg, SRC_OP);
		if (err)
			return err;

		if (is_pointer_value(env, insn->src_reg)) {
			verbose(env, "R%d pointer comparison prohibited\n",
				insn->src_reg);
			return -EACCES;
		}
	} else {
		if (insn->src_reg != BPF_REG_0) {
			verbose(env, "BPF_JMP uses reserved fields\n");
			return -EINVAL;
		}
	}

	/* check src2 operand */
	err = check_reg_arg(env, insn->dst_reg, SRC_OP);
	if (err)
		return err;

	dst_reg = &regs[insn->dst_reg];

	/* detect if R == 0 where R was initialized to zero earlier */
	if (BPF_SRC(insn->code) == BPF_K &&
	    (opcode == BPF_JEQ || opcode == BPF_JNE) &&
	    dst_reg->type == SCALAR_VALUE &&
	    tnum_is_const(dst_reg->var_off)) {
		if ((opcode == BPF_JEQ && dst_reg->var_off.value == insn->imm) ||
		    (opcode == BPF_JNE && dst_reg->var_off.value != insn->imm)) {
			/* if (imm == imm) goto pc+off;
			 * only follow the goto, ignore fall-through
			 */
			*insn_idx += insn->off;
			return 0;
		} else {
			/* if (imm != imm) goto pc+off;
			 * only follow fall-through branch, since
			 * that's where the program will go
			 */
			return 0;
		}
	}

	other_branch = push_stack(env, *insn_idx + insn->off + 1, *insn_idx,
				  false);
	if (!other_branch)
		return -EFAULT;
	other_branch_regs = other_branch->frame[other_branch->curframe]->regs;

	/* detect if we are comparing against a constant value so we can adjust
	 * our min/max values for our dst register.
	 * this is only legit if both are scalars (or pointers to the same
	 * object, I suppose, but we don't support that right now), because
	 * otherwise the different base pointers mean the offsets aren't
	 * comparable.
	 */
	if (BPF_SRC(insn->code) == BPF_X) {
		if (dst_reg->type == SCALAR_VALUE &&
		    regs[insn->src_reg].type == SCALAR_VALUE) {
			if (tnum_is_const(regs[insn->src_reg].var_off))
				reg_set_min_max(&other_branch_regs[insn->dst_reg],
						dst_reg, regs[insn->src_reg].var_off.value,
						opcode);
			else if (tnum_is_const(dst_reg->var_off))
				reg_set_min_max_inv(&other_branch_regs[insn->src_reg],
						    &regs[insn->src_reg],
						    dst_reg->var_off.value, opcode);
			else if (opcode == BPF_JEQ || opcode == BPF_JNE)
				/* Comparing for equality, we can combine knowledge */
				reg_combine_min_max(&other_branch_regs[insn->src_reg],
						    &other_branch_regs[insn->dst_reg],
						    &regs[insn->src_reg],
						    &regs[insn->dst_reg], opcode);
		}
	} else if (dst_reg->type == SCALAR_VALUE) {
		reg_set_min_max(&other_branch_regs[insn->dst_reg],
					dst_reg, insn->imm, opcode);
	}

	/* detect if R == 0 where R is returned from bpf_map_lookup_elem() */
	if (BPF_SRC(insn->code) == BPF_K &&
	    insn->imm == 0 && (opcode == BPF_JEQ || opcode == BPF_JNE) &&
	    reg_type_may_be_null(dst_reg->type)) {
		/* Mark all identical registers in each branch as either
		 * safe or unknown depending R == 0 or R != 0 conditional.
		 */
		mark_ptr_or_null_regs(this_branch, insn->dst_reg,
				      opcode == BPF_JNE);
		mark_ptr_or_null_regs(other_branch, insn->dst_reg,
				      opcode == BPF_JEQ);
	} else if (!try_match_pkt_pointers(insn, dst_reg, &regs[insn->src_reg],
					   this_branch, other_branch) &&
		   is_pointer_value(env, insn->dst_reg)) {
		verbose(env, "R%d pointer comparison prohibited\n",
			insn->dst_reg);
		return -EACCES;
	}
	if (env->log.level)
		print_verifier_state(env, this_branch->frame[this_branch->curframe]);
	return 0;
}

/* return the map pointer stored inside BPF_LD_IMM64 instruction */
static struct bpf_map *ld_imm64_to_map_ptr(struct bpf_insn *insn)
{
	u64 imm64 = ((u64) (u32) insn[0].imm) | ((u64) (u32) insn[1].imm) << 32;

	return (struct bpf_map *) (unsigned long) imm64;
}

/* verify BPF_LD_IMM64 instruction */
static int check_ld_imm(struct bpf_verifier_env *env, struct bpf_insn *insn)
{
	struct bpf_reg_state *regs = cur_regs(env);
	int err;

	if (BPF_SIZE(insn->code) != BPF_DW) {
		verbose(env, "invalid BPF_LD_IMM insn\n");
		return -EINVAL;
	}
	if (insn->off != 0) {
		verbose(env, "BPF_LD_IMM64 uses reserved fields\n");
		return -EINVAL;
	}

	err = check_reg_arg(env, insn->dst_reg, DST_OP);
	if (err)
		return err;

	if (insn->src_reg == 0) {
		u64 imm = ((u64)(insn + 1)->imm << 32) | (u32)insn->imm;

		regs[insn->dst_reg].type = SCALAR_VALUE;
		__mark_reg_known(&regs[insn->dst_reg], imm);
		return 0;
	}

	/* replace_map_fd_with_map_ptr() should have caught bad ld_imm64 */
	BUG_ON(insn->src_reg != BPF_PSEUDO_MAP_FD);

	regs[insn->dst_reg].type = CONST_PTR_TO_MAP;
	regs[insn->dst_reg].map_ptr = ld_imm64_to_map_ptr(insn);
	return 0;
}

static bool may_access_skb(enum bpf_prog_type type)
{
	switch (type) {
	case BPF_PROG_TYPE_SOCKET_FILTER:
	case BPF_PROG_TYPE_SCHED_CLS:
	case BPF_PROG_TYPE_SCHED_ACT:
		return true;
	default:
		return false;
	}
}

/* verify safety of LD_ABS|LD_IND instructions:
 * - they can only appear in the programs where ctx == skb
 * - since they are wrappers of function calls, they scratch R1-R5 registers,
 *   preserve R6-R9, and store return value into R0
 *
 * Implicit input:
 *   ctx == skb == R6 == CTX
 *
 * Explicit input:
 *   SRC == any register
 *   IMM == 32-bit immediate
 *
 * Output:
 *   R0 - 8/16/32-bit skb data converted to cpu endianness
 */
static int check_ld_abs(struct bpf_verifier_env *env, struct bpf_insn *insn)
{
	struct bpf_reg_state *regs = cur_regs(env);
	u8 mode = BPF_MODE(insn->code);
	int i, err;

	if (!may_access_skb(env->prog->type)) {
		verbose(env, "BPF_LD_[ABS|IND] instructions not allowed for this program type\n");
		return -EINVAL;
	}

	if (!env->ops->gen_ld_abs) {
		verbose(env, "bpf verifier is misconfigured\n");
		return -EINVAL;
	}

	if (env->subprog_cnt > 1) {
		/* when program has LD_ABS insn JITs and interpreter assume
		 * that r1 == ctx == skb which is not the case for callees
		 * that can have arbitrary arguments. It's problematic
		 * for main prog as well since JITs would need to analyze
		 * all functions in order to make proper register save/restore
		 * decisions in the main prog. Hence disallow LD_ABS with calls
		 */
		verbose(env, "BPF_LD_[ABS|IND] instructions cannot be mixed with bpf-to-bpf calls\n");
		return -EINVAL;
	}

	if (insn->dst_reg != BPF_REG_0 || insn->off != 0 ||
	    BPF_SIZE(insn->code) == BPF_DW ||
	    (mode == BPF_ABS && insn->src_reg != BPF_REG_0)) {
		verbose(env, "BPF_LD_[ABS|IND] uses reserved fields\n");
		return -EINVAL;
	}

	/* check whether implicit source operand (register R6) is readable */
	err = check_reg_arg(env, BPF_REG_6, SRC_OP);
	if (err)
		return err;

	if (regs[BPF_REG_6].type != PTR_TO_CTX) {
		verbose(env,
			"at the time of BPF_LD_ABS|IND R6 != pointer to skb\n");
		return -EINVAL;
	}

	if (mode == BPF_IND) {
		/* check explicit source operand */
		err = check_reg_arg(env, insn->src_reg, SRC_OP);
		if (err)
			return err;
	}

	/* reset caller saved regs to unreadable */
	for (i = 0; i < CALLER_SAVED_REGS; i++) {
		mark_reg_not_init(env, regs, caller_saved[i]);
		check_reg_arg(env, caller_saved[i], DST_OP_NO_MARK);
	}

	/* mark destination R0 register as readable, since it contains
	 * the value fetched from the packet.
	 * Already marked as written above.
	 */
	mark_reg_unknown(env, regs, BPF_REG_0);
	return 0;
}

static int check_return_code(struct bpf_verifier_env *env)
{
	struct bpf_reg_state *reg;
	struct tnum range = tnum_range(0, 1);

	switch (env->prog->type) {
	case BPF_PROG_TYPE_CGROUP_SKB:
	case BPF_PROG_TYPE_CGROUP_SOCK:
	case BPF_PROG_TYPE_CGROUP_SOCK_ADDR:
	case BPF_PROG_TYPE_SOCK_OPS:
	case BPF_PROG_TYPE_CGROUP_DEVICE:
		break;
	default:
		return 0;
	}

	reg = cur_regs(env) + BPF_REG_0;
	if (reg->type != SCALAR_VALUE) {
		verbose(env, "At program exit the register R0 is not a known value (%s)\n",
			reg_type_str[reg->type]);
		return -EINVAL;
	}

	if (!tnum_in(range, reg->var_off)) {
		verbose(env, "At program exit the register R0 ");
		if (!tnum_is_unknown(reg->var_off)) {
			char tn_buf[48];

			tnum_strn(tn_buf, sizeof(tn_buf), reg->var_off);
			verbose(env, "has value %s", tn_buf);
		} else {
			verbose(env, "has unknown scalar value");
		}
		verbose(env, " should have been 0 or 1\n");
		return -EINVAL;
	}
	return 0;
}

/* non-recursive DFS pseudo code
 * 1  procedure DFS-iterative(G,v):
 * 2      label v as discovered
 * 3      let S be a stack
 * 4      S.push(v)
 * 5      while S is not empty
 * 6            t <- S.pop()
 * 7            if t is what we're looking for:
 * 8                return t
 * 9            for all edges e in G.adjacentEdges(t) do
 * 10               if edge e is already labelled
 * 11                   continue with the next edge
 * 12               w <- G.adjacentVertex(t,e)
 * 13               if vertex w is not discovered and not explored
 * 14                   label e as tree-edge
 * 15                   label w as discovered
 * 16                   S.push(w)
 * 17                   continue at 5
 * 18               else if vertex w is discovered
 * 19                   label e as back-edge
 * 20               else
 * 21                   // vertex w is explored
 * 22                   label e as forward- or cross-edge
 * 23           label t as explored
 * 24           S.pop()
 *
 * convention:
 * 0x10 - discovered
 * 0x11 - discovered and fall-through edge labelled
 * 0x12 - discovered and fall-through and branch edges labelled
 * 0x20 - explored
 */

enum {
	DISCOVERED = 0x10,
	EXPLORED = 0x20,
	FALLTHROUGH = 1,
	BRANCH = 2,
};

#define STATE_LIST_MARK ((struct bpf_verifier_state_list *) -1L)

static int *insn_stack;	/* stack of insns to process */
static int cur_stack;	/* current stack index */
static int *insn_state;

/* t, w, e - match pseudo-code above:
 * t - index of current instruction
 * w - next instruction
 * e - edge
 */
static int push_insn(int t, int w, int e, struct bpf_verifier_env *env)
{
	if (e == FALLTHROUGH && insn_state[t] >= (DISCOVERED | FALLTHROUGH))
		return 0;

	if (e == BRANCH && insn_state[t] >= (DISCOVERED | BRANCH))
		return 0;

	if (w < 0 || w >= env->prog->len) {
		verbose(env, "jump out of range from insn %d to %d\n", t, w);
		return -EINVAL;
	}

	if (e == BRANCH)
		/* mark branch target for state pruning */
		env->explored_states[w] = STATE_LIST_MARK;

	if (insn_state[w] == 0) {
		/* tree-edge */
		insn_state[t] = DISCOVERED | e;
		insn_state[w] = DISCOVERED;
		if (cur_stack >= env->prog->len)
			return -E2BIG;
		insn_stack[cur_stack++] = w;
		return 1;
	} else if ((insn_state[w] & 0xF0) == DISCOVERED) {
		verbose(env, "back-edge from insn %d to %d\n", t, w);
		return -EINVAL;
	} else if (insn_state[w] == EXPLORED) {
		/* forward- or cross-edge */
		insn_state[t] = DISCOVERED | e;
	} else {
		verbose(env, "insn state internal bug\n");
		return -EFAULT;
	}
	return 0;
}

/* non-recursive depth-first-search to detect loops in BPF program
 * loop == back-edge in directed graph
 */
static int check_cfg(struct bpf_verifier_env *env)
{
	struct bpf_insn *insns = env->prog->insnsi;
	int insn_cnt = env->prog->len;
	int ret = 0;
	int i, t;

	ret = check_subprogs(env);
	if (ret < 0)
		return ret;

	insn_state = kcalloc(insn_cnt, sizeof(int), GFP_KERNEL);
	if (!insn_state)
		return -ENOMEM;

	insn_stack = kcalloc(insn_cnt, sizeof(int), GFP_KERNEL);
	if (!insn_stack) {
		kfree(insn_state);
		return -ENOMEM;
	}

	insn_state[0] = DISCOVERED; /* mark 1st insn as discovered */
	insn_stack[0] = 0; /* 0 is the first instruction */
	cur_stack = 1;

peek_stack:
	if (cur_stack == 0)
		goto check_state;
	t = insn_stack[cur_stack - 1];

	if (BPF_CLASS(insns[t].code) == BPF_JMP) {
		u8 opcode = BPF_OP(insns[t].code);

		if (opcode == BPF_EXIT) {
			goto mark_explored;
		} else if (opcode == BPF_CALL) {
			ret = push_insn(t, t + 1, FALLTHROUGH, env);
			if (ret == 1)
				goto peek_stack;
			else if (ret < 0)
				goto err_free;
			if (t + 1 < insn_cnt)
				env->explored_states[t + 1] = STATE_LIST_MARK;
			if (insns[t].src_reg == BPF_PSEUDO_CALL) {
				env->explored_states[t] = STATE_LIST_MARK;
				ret = push_insn(t, t + insns[t].imm + 1, BRANCH, env);
				if (ret == 1)
					goto peek_stack;
				else if (ret < 0)
					goto err_free;
			}
		} else if (opcode == BPF_JA) {
			if (BPF_SRC(insns[t].code) != BPF_K) {
				ret = -EINVAL;
				goto err_free;
			}
			/* unconditional jump with single edge */
			ret = push_insn(t, t + insns[t].off + 1,
					FALLTHROUGH, env);
			if (ret == 1)
				goto peek_stack;
			else if (ret < 0)
				goto err_free;
			/* tell verifier to check for equivalent states
			 * after every call and jump
			 */
			if (t + 1 < insn_cnt)
				env->explored_states[t + 1] = STATE_LIST_MARK;
		} else {
			/* conditional jump with two edges */
			env->explored_states[t] = STATE_LIST_MARK;
			ret = push_insn(t, t + 1, FALLTHROUGH, env);
			if (ret == 1)
				goto peek_stack;
			else if (ret < 0)
				goto err_free;

			ret = push_insn(t, t + insns[t].off + 1, BRANCH, env);
			if (ret == 1)
				goto peek_stack;
			else if (ret < 0)
				goto err_free;
		}
	} else {
		/* all other non-branch instructions with single
		 * fall-through edge
		 */
		ret = push_insn(t, t + 1, FALLTHROUGH, env);
		if (ret == 1)
			goto peek_stack;
		else if (ret < 0)
			goto err_free;
	}

mark_explored:
	insn_state[t] = EXPLORED;
	if (cur_stack-- <= 0) {
		verbose(env, "pop stack internal bug\n");
		ret = -EFAULT;
		goto err_free;
	}
	goto peek_stack;

check_state:
	for (i = 0; i < insn_cnt; i++) {
		if (insn_state[i] != EXPLORED) {
			verbose(env, "unreachable insn %d\n", i);
			ret = -EINVAL;
			goto err_free;
		}
	}
	ret = 0; /* cfg looks good */

err_free:
	kfree(insn_state);
	kfree(insn_stack);
	return ret;
}

/* check %cur's range satisfies %old's */
static bool range_within(struct bpf_reg_state *old,
			 struct bpf_reg_state *cur)
{
	return old->umin_value <= cur->umin_value &&
	       old->umax_value >= cur->umax_value &&
	       old->smin_value <= cur->smin_value &&
	       old->smax_value >= cur->smax_value;
}

/* Maximum number of register states that can exist at once */
#define ID_MAP_SIZE	(MAX_BPF_REG + MAX_BPF_STACK / BPF_REG_SIZE)
struct idpair {
	u32 old;
	u32 cur;
};

/* If in the old state two registers had the same id, then they need to have
 * the same id in the new state as well.  But that id could be different from
 * the old state, so we need to track the mapping from old to new ids.
 * Once we have seen that, say, a reg with old id 5 had new id 9, any subsequent
 * regs with old id 5 must also have new id 9 for the new state to be safe.  But
 * regs with a different old id could still have new id 9, we don't care about
 * that.
 * So we look through our idmap to see if this old id has been seen before.  If
 * so, we require the new id to match; otherwise, we add the id pair to the map.
 */
static bool check_ids(u32 old_id, u32 cur_id, struct idpair *idmap)
{
	unsigned int i;

	for (i = 0; i < ID_MAP_SIZE; i++) {
		if (!idmap[i].old) {
			/* Reached an empty slot; haven't seen this id before */
			idmap[i].old = old_id;
			idmap[i].cur = cur_id;
			return true;
		}
		if (idmap[i].old == old_id)
			return idmap[i].cur == cur_id;
	}
	/* We ran out of idmap slots, which should be impossible */
	WARN_ON_ONCE(1);
	return false;
}

/* Returns true if (rold safe implies rcur safe) */
static bool regsafe(struct bpf_reg_state *rold, struct bpf_reg_state *rcur,
		    struct idpair *idmap)
{
	bool equal;

	if (!(rold->live & REG_LIVE_READ))
		/* explored state didn't use this */
		return true;

	equal = memcmp(rold, rcur, offsetof(struct bpf_reg_state, parent)) == 0;

	if (rold->type == PTR_TO_STACK)
		/* two stack pointers are equal only if they're pointing to
		 * the same stack frame, since fp-8 in foo != fp-8 in bar
		 */
		return equal && rold->frameno == rcur->frameno;

	if (equal)
		return true;

	if (rold->type == NOT_INIT)
		/* explored state can't have used this */
		return true;
	if (rcur->type == NOT_INIT)
		return false;
	switch (rold->type) {
	case SCALAR_VALUE:
		if (rcur->type == SCALAR_VALUE) {
			/* new val must satisfy old val knowledge */
			return range_within(rold, rcur) &&
			       tnum_in(rold->var_off, rcur->var_off);
		} else {
			/* We're trying to use a pointer in place of a scalar.
			 * Even if the scalar was unbounded, this could lead to
			 * pointer leaks because scalars are allowed to leak
			 * while pointers are not. We could make this safe in
			 * special cases if root is calling us, but it's
			 * probably not worth the hassle.
			 */
			return false;
		}
	case PTR_TO_MAP_VALUE:
		/* If the new min/max/var_off satisfy the old ones and
		 * everything else matches, we are OK.
		 * We don't care about the 'id' value, because nothing
		 * uses it for PTR_TO_MAP_VALUE (only for ..._OR_NULL)
		 */
		return memcmp(rold, rcur, offsetof(struct bpf_reg_state, id)) == 0 &&
		       range_within(rold, rcur) &&
		       tnum_in(rold->var_off, rcur->var_off);
	case PTR_TO_MAP_VALUE_OR_NULL:
		/* a PTR_TO_MAP_VALUE could be safe to use as a
		 * PTR_TO_MAP_VALUE_OR_NULL into the same map.
		 * However, if the old PTR_TO_MAP_VALUE_OR_NULL then got NULL-
		 * checked, doing so could have affected others with the same
		 * id, and we can't check for that because we lost the id when
		 * we converted to a PTR_TO_MAP_VALUE.
		 */
		if (rcur->type != PTR_TO_MAP_VALUE_OR_NULL)
			return false;
		if (memcmp(rold, rcur, offsetof(struct bpf_reg_state, id)))
			return false;
		/* Check our ids match any regs they're supposed to */
		return check_ids(rold->id, rcur->id, idmap);
	case PTR_TO_PACKET_META:
	case PTR_TO_PACKET:
		if (rcur->type != rold->type)
			return false;
		/* We must have at least as much range as the old ptr
		 * did, so that any accesses which were safe before are
		 * still safe.  This is true even if old range < old off,
		 * since someone could have accessed through (ptr - k), or
		 * even done ptr -= k in a register, to get a safe access.
		 */
		if (rold->range > rcur->range)
			return false;
		/* If the offsets don't match, we can't trust our alignment;
		 * nor can we be sure that we won't fall out of range.
		 */
		if (rold->off != rcur->off)
			return false;
		/* id relations must be preserved */
		if (rold->id && !check_ids(rold->id, rcur->id, idmap))
			return false;
		/* new val must satisfy old val knowledge */
		return range_within(rold, rcur) &&
		       tnum_in(rold->var_off, rcur->var_off);
	case PTR_TO_CTX:
	case CONST_PTR_TO_MAP:
	case PTR_TO_PACKET_END:
		/* Only valid matches are exact, which memcmp() above
		 * would have accepted
		 */
	default:
		/* Don't know what's going on, just say it's not safe */
		return false;
	}

	/* Shouldn't get here; if we do, say it's not safe */
	WARN_ON_ONCE(1);
	return false;
}

static bool stacksafe(struct bpf_func_state *old,
		      struct bpf_func_state *cur,
		      struct idpair *idmap)
{
	int i, spi;

	/* if explored stack has more populated slots than current stack
	 * such stacks are not equivalent
	 */
	if (old->allocated_stack > cur->allocated_stack)
		return false;

	/* walk slots of the explored stack and ignore any additional
	 * slots in the current stack, since explored(safe) state
	 * didn't use them
	 */
	for (i = 0; i < old->allocated_stack; i++) {
		spi = i / BPF_REG_SIZE;

		if (!(old->stack[spi].spilled_ptr.live & REG_LIVE_READ))
			/* explored state didn't use this */
			continue;

		if (old->stack[spi].slot_type[i % BPF_REG_SIZE] == STACK_INVALID)
			continue;
		/* if old state was safe with misc data in the stack
		 * it will be safe with zero-initialized stack.
		 * The opposite is not true
		 */
		if (old->stack[spi].slot_type[i % BPF_REG_SIZE] == STACK_MISC &&
		    cur->stack[spi].slot_type[i % BPF_REG_SIZE] == STACK_ZERO)
			continue;
		if (old->stack[spi].slot_type[i % BPF_REG_SIZE] !=
		    cur->stack[spi].slot_type[i % BPF_REG_SIZE])
			/* Ex: old explored (safe) state has STACK_SPILL in
			 * this stack slot, but current has has STACK_MISC ->
			 * this verifier states are not equivalent,
			 * return false to continue verification of this path
			 */
			return false;
		if (i % BPF_REG_SIZE)
			continue;
		if (old->stack[spi].slot_type[0] != STACK_SPILL)
			continue;
		if (!regsafe(&old->stack[spi].spilled_ptr,
			     &cur->stack[spi].spilled_ptr,
			     idmap))
			/* when explored and current stack slot are both storing
			 * spilled registers, check that stored pointers types
			 * are the same as well.
			 * Ex: explored safe path could have stored
			 * (bpf_reg_state) {.type = PTR_TO_STACK, .off = -8}
			 * but current path has stored:
			 * (bpf_reg_state) {.type = PTR_TO_STACK, .off = -16}
			 * such verifier states are not equivalent.
			 * return false to continue verification of this path
			 */
			return false;
	}
	return true;
}

/* compare two verifier states
 *
 * all states stored in state_list are known to be valid, since
 * verifier reached 'bpf_exit' instruction through them
 *
 * this function is called when verifier exploring different branches of
 * execution popped from the state stack. If it sees an old state that has
 * more strict register state and more strict stack state then this execution
 * branch doesn't need to be explored further, since verifier already
 * concluded that more strict state leads to valid finish.
 *
 * Therefore two states are equivalent if register state is more conservative
 * and explored stack state is more conservative than the current one.
 * Example:
 *       explored                   current
 * (slot1=INV slot2=MISC) == (slot1=MISC slot2=MISC)
 * (slot1=MISC slot2=MISC) != (slot1=INV slot2=MISC)
 *
 * In other words if current stack state (one being explored) has more
 * valid slots than old one that already passed validation, it means
 * the verifier can stop exploring and conclude that current state is valid too
 *
 * Similarly with registers. If explored state has register type as invalid
 * whereas register type in current state is meaningful, it means that
 * the current state will reach 'bpf_exit' instruction safely
 */
static bool func_states_equal(struct bpf_func_state *old,
			      struct bpf_func_state *cur)
{
	struct idpair *idmap;
	bool ret = false;
	int i;

	idmap = kcalloc(ID_MAP_SIZE, sizeof(struct idpair), GFP_KERNEL);
	/* If we failed to allocate the idmap, just say it's not safe */
	if (!idmap)
		return false;

	for (i = 0; i < MAX_BPF_REG; i++) {
		if (!regsafe(&old->regs[i], &cur->regs[i], idmap))
			goto out_free;
	}

	if (!stacksafe(old, cur, idmap))
		goto out_free;
	ret = true;
out_free:
	kfree(idmap);
	return ret;
}

static bool states_equal(struct bpf_verifier_env *env,
			 struct bpf_verifier_state *old,
			 struct bpf_verifier_state *cur)
{
	int i;

	if (old->curframe != cur->curframe)
		return false;

	/* Verification state from speculative execution simulation
	 * must never prune a non-speculative execution one.
	 */
	if (old->speculative && !cur->speculative)
		return false;

	/* for states to be equal callsites have to be the same
	 * and all frame states need to be equivalent
	 */
	for (i = 0; i <= old->curframe; i++) {
		if (old->frame[i]->callsite != cur->frame[i]->callsite)
			return false;
		if (!func_states_equal(old->frame[i], cur->frame[i]))
			return false;
	}
	return true;
}

/* A write screens off any subsequent reads; but write marks come from the
 * straight-line code between a state and its parent.  When we arrive at an
 * equivalent state (jump target or such) we didn't arrive by the straight-line
 * code, so read marks in the state must propagate to the parent regardless
 * of the state's write marks. That's what 'parent == state->parent' comparison
 * in mark_reg_read() is for.
 */
static int propagate_liveness(struct bpf_verifier_env *env,
			      const struct bpf_verifier_state *vstate,
			      struct bpf_verifier_state *vparent)
{
	int i, frame, err = 0;
	struct bpf_func_state *state, *parent;

	if (vparent->curframe != vstate->curframe) {
		WARN(1, "propagate_live: parent frame %d current frame %d\n",
		     vparent->curframe, vstate->curframe);
		return -EFAULT;
	}
	/* Propagate read liveness of registers... */
	BUILD_BUG_ON(BPF_REG_FP + 1 != MAX_BPF_REG);
	for (frame = 0; frame <= vstate->curframe; frame++) {
		/* We don't need to worry about FP liveness, it's read-only */
		for (i = frame < vstate->curframe ? BPF_REG_6 : 0; i < BPF_REG_FP; i++) {
			if (vparent->frame[frame]->regs[i].live & REG_LIVE_READ)
				continue;
			if (vstate->frame[frame]->regs[i].live & REG_LIVE_READ) {
				err = mark_reg_read(env, &vstate->frame[frame]->regs[i],
						    &vparent->frame[frame]->regs[i]);
				if (err)
					return err;
			}
		}
	}

	/* ... and stack slots */
	for (frame = 0; frame <= vstate->curframe; frame++) {
		state = vstate->frame[frame];
		parent = vparent->frame[frame];
		for (i = 0; i < state->allocated_stack / BPF_REG_SIZE &&
			    i < parent->allocated_stack / BPF_REG_SIZE; i++) {
			if (parent->stack[i].spilled_ptr.live & REG_LIVE_READ)
				continue;
			if (state->stack[i].spilled_ptr.live & REG_LIVE_READ)
				mark_reg_read(env, &state->stack[i].spilled_ptr,
					      &parent->stack[i].spilled_ptr);
		}
	}
	return err;
}

static int is_state_visited(struct bpf_verifier_env *env, int insn_idx)
{
	struct bpf_verifier_state_list *new_sl;
	struct bpf_verifier_state_list *sl;
	struct bpf_verifier_state *cur = env->cur_state, *new;
	int i, j, err, states_cnt = 0;

	sl = env->explored_states[insn_idx];
	if (!sl)
		/* this 'insn_idx' instruction wasn't marked, so we will not
		 * be doing state search here
		 */
		return 0;

	while (sl != STATE_LIST_MARK) {
		if (states_equal(env, &sl->state, cur)) {
			/* reached equivalent register/stack state,
			 * prune the search.
			 * Registers read by the continuation are read by us.
			 * If we have any write marks in env->cur_state, they
			 * will prevent corresponding reads in the continuation
			 * from reaching our parent (an explored_state).  Our
			 * own state will get the read marks recorded, but
			 * they'll be immediately forgotten as we're pruning
			 * this state and will pop a new one.
			 */
			err = propagate_liveness(env, &sl->state, cur);
			if (err)
				return err;
			return 1;
		}
		sl = sl->next;
		states_cnt++;
	}

	if (!env->allow_ptr_leaks && states_cnt > BPF_COMPLEXITY_LIMIT_STATES)
		return 0;

	/* there were no equivalent states, remember current one.
	 * technically the current state is not proven to be safe yet,
	 * but it will either reach outer most bpf_exit (which means it's safe)
	 * or it will be rejected. Since there are no loops, we won't be
	 * seeing this tuple (frame[0].callsite, frame[1].callsite, .. insn_idx)
	 * again on the way to bpf_exit
	 */
	new_sl = kzalloc(sizeof(struct bpf_verifier_state_list), GFP_KERNEL);
	if (!new_sl)
		return -ENOMEM;

	/* add new state to the head of linked list */
	new = &new_sl->state;
	err = copy_verifier_state(new, cur);
	if (err) {
		free_verifier_state(new, false);
		kfree(new_sl);
		return err;
	}
	new_sl->next = env->explored_states[insn_idx];
	env->explored_states[insn_idx] = new_sl;
	/* connect new state to parentage chain. Current frame needs all
	 * registers connected. Only r6 - r9 of the callers are alive (pushed
	 * to the stack implicitly by JITs) so in callers' frames connect just
	 * r6 - r9 as an optimization. Callers will have r1 - r5 connected to
	 * the state of the call instruction (with WRITTEN set), and r0 comes
	 * from callee with its full parentage chain, anyway.
	 */
<<<<<<< HEAD
	for (j = 0; j <= cur->curframe; j++)
		for (i = j < cur->curframe ? BPF_REG_6 : 0; i < BPF_REG_FP; i++)
			cur->frame[j]->regs[i].parent = &new->frame[j]->regs[i];
=======
>>>>>>> 0cbc4fbf
	/* clear write marks in current state: the writes we did are not writes
	 * our child did, so they don't screen off its reads from us.
	 * (There are no read marks in current state, because reads always mark
	 * their parent and current state never has children yet.  Only
	 * explored_states can get read marks.)
	 */
<<<<<<< HEAD
	for (i = 0; i < BPF_REG_FP; i++)
		cur->frame[cur->curframe]->regs[i].live = REG_LIVE_NONE;

	/* all stack frames are accessible from callee, clear them all */
	for (j = 0; j <= cur->curframe; j++) {
		struct bpf_func_state *frame = cur->frame[j];
		struct bpf_func_state *newframe = new->frame[j];

		for (i = 0; i < frame->allocated_stack / BPF_REG_SIZE; i++) {
			frame->stack[i].spilled_ptr.live = REG_LIVE_NONE;
			frame->stack[i].spilled_ptr.parent =
						&newframe->stack[i].spilled_ptr;
		}
	}
	return 0;
}

=======
	for (j = 0; j <= cur->curframe; j++) {
		for (i = j < cur->curframe ? BPF_REG_6 : 0; i < BPF_REG_FP; i++)
			cur->frame[j]->regs[i].parent = &new->frame[j]->regs[i];
		for (i = 0; i < BPF_REG_FP; i++)
			cur->frame[j]->regs[i].live = REG_LIVE_NONE;
	}

	/* all stack frames are accessible from callee, clear them all */
	for (j = 0; j <= cur->curframe; j++) {
		struct bpf_func_state *frame = cur->frame[j];
		struct bpf_func_state *newframe = new->frame[j];

		for (i = 0; i < frame->allocated_stack / BPF_REG_SIZE; i++) {
			frame->stack[i].spilled_ptr.live = REG_LIVE_NONE;
			frame->stack[i].spilled_ptr.parent =
						&newframe->stack[i].spilled_ptr;
		}
	}
	return 0;
}

>>>>>>> 0cbc4fbf
static int do_check(struct bpf_verifier_env *env)
{
	struct bpf_verifier_state *state;
	struct bpf_insn *insns = env->prog->insnsi;
	struct bpf_reg_state *regs;
	int insn_cnt = env->prog->len, i;
	int insn_processed = 0;
	bool do_print_state = false;

	state = kzalloc(sizeof(struct bpf_verifier_state), GFP_KERNEL);
	if (!state)
		return -ENOMEM;
	state->curframe = 0;
	state->speculative = false;
	state->frame[0] = kzalloc(sizeof(struct bpf_func_state), GFP_KERNEL);
	if (!state->frame[0]) {
		kfree(state);
		return -ENOMEM;
	}
	env->cur_state = state;
	init_func_state(env, state->frame[0],
			BPF_MAIN_FUNC /* callsite */,
			0 /* frameno */,
			0 /* subprogno, zero == main subprog */);

	for (;;) {
		struct bpf_insn *insn;
		u8 class;
		int err;

		if (env->insn_idx >= insn_cnt) {
			verbose(env, "invalid insn idx %d insn_cnt %d\n",
				env->insn_idx, insn_cnt);
			return -EFAULT;
		}

		insn = &insns[env->insn_idx];
		class = BPF_CLASS(insn->code);

		if (++insn_processed > BPF_COMPLEXITY_LIMIT_INSNS) {
			verbose(env,
				"BPF program is too large. Processed %d insn\n",
				insn_processed);
			return -E2BIG;
		}

		err = is_state_visited(env, env->insn_idx);
		if (err < 0)
			return err;
		if (err == 1) {
			/* found equivalent state, can prune the search */
			if (env->log.level) {
				if (do_print_state)
					verbose(env, "\nfrom %d to %d%s: safe\n",
						env->prev_insn_idx, env->insn_idx,
						env->cur_state->speculative ?
						" (speculative execution)" : "");
				else
					verbose(env, "%d: safe\n", env->insn_idx);
			}
			goto process_bpf_exit;
		}

		if (signal_pending(current))
			return -EAGAIN;

		if (need_resched())
			cond_resched();

		if (env->log.level > 1 || (env->log.level && do_print_state)) {
			if (env->log.level > 1)
				verbose(env, "%d:", env->insn_idx);
			else
				verbose(env, "\nfrom %d to %d%s:",
					env->prev_insn_idx, env->insn_idx,
					env->cur_state->speculative ?
					" (speculative execution)" : "");
			print_verifier_state(env, state->frame[state->curframe]);
			do_print_state = false;
		}

		if (env->log.level) {
			const struct bpf_insn_cbs cbs = {
				.cb_print	= verbose,
				.private_data	= env,
			};

			verbose(env, "%d: ", env->insn_idx);
			print_bpf_insn(&cbs, insn, env->allow_ptr_leaks);
		}

		if (bpf_prog_is_dev_bound(env->prog->aux)) {
			err = bpf_prog_offload_verify_insn(env, env->insn_idx,
							   env->prev_insn_idx);
			if (err)
				return err;
		}

		regs = cur_regs(env);
		env->insn_aux_data[env->insn_idx].seen = true;
		if (class == BPF_ALU || class == BPF_ALU64) {
			err = check_alu_op(env, insn);
			if (err)
				return err;

		} else if (class == BPF_LDX) {
			enum bpf_reg_type *prev_src_type, src_reg_type;

			/* check for reserved fields is already done */

			/* check src operand */
			err = check_reg_arg(env, insn->src_reg, SRC_OP);
			if (err)
				return err;

			err = check_reg_arg(env, insn->dst_reg, DST_OP_NO_MARK);
			if (err)
				return err;

			src_reg_type = regs[insn->src_reg].type;

			/* check that memory (src_reg + off) is readable,
			 * the state of dst_reg will be updated by this func
			 */
			err = check_mem_access(env, env->insn_idx, insn->src_reg,
					       insn->off, BPF_SIZE(insn->code),
					       BPF_READ, insn->dst_reg, false);
			if (err)
				return err;

			prev_src_type = &env->insn_aux_data[env->insn_idx].ptr_type;

			if (*prev_src_type == NOT_INIT) {
				/* saw a valid insn
				 * dst_reg = *(u32 *)(src_reg + off)
				 * save type to validate intersecting paths
				 */
				*prev_src_type = src_reg_type;

			} else if (src_reg_type != *prev_src_type &&
				   (src_reg_type == PTR_TO_CTX ||
				    *prev_src_type == PTR_TO_CTX)) {
				/* ABuser program is trying to use the same insn
				 * dst_reg = *(u32*) (src_reg + off)
				 * with different pointer types:
				 * src_reg == ctx in one branch and
				 * src_reg == stack|map in some other branch.
				 * Reject it.
				 */
				verbose(env, "same insn cannot be used with different pointers\n");
				return -EINVAL;
			}

		} else if (class == BPF_STX) {
			enum bpf_reg_type *prev_dst_type, dst_reg_type;

			if (BPF_MODE(insn->code) == BPF_XADD) {
				err = check_xadd(env, env->insn_idx, insn);
				if (err)
					return err;
				env->insn_idx++;
				continue;
			}

			/* check src1 operand */
			err = check_reg_arg(env, insn->src_reg, SRC_OP);
			if (err)
				return err;
			/* check src2 operand */
			err = check_reg_arg(env, insn->dst_reg, SRC_OP);
			if (err)
				return err;

			dst_reg_type = regs[insn->dst_reg].type;

			/* check that memory (dst_reg + off) is writeable */
			err = check_mem_access(env, env->insn_idx, insn->dst_reg,
					       insn->off, BPF_SIZE(insn->code),
					       BPF_WRITE, insn->src_reg, false);
			if (err)
				return err;

			prev_dst_type = &env->insn_aux_data[env->insn_idx].ptr_type;

			if (*prev_dst_type == NOT_INIT) {
				*prev_dst_type = dst_reg_type;
			} else if (dst_reg_type != *prev_dst_type &&
				   (dst_reg_type == PTR_TO_CTX ||
				    *prev_dst_type == PTR_TO_CTX)) {
				verbose(env, "same insn cannot be used with different pointers\n");
				return -EINVAL;
			}

		} else if (class == BPF_ST) {
			if (BPF_MODE(insn->code) != BPF_MEM ||
			    insn->src_reg != BPF_REG_0) {
				verbose(env, "BPF_ST uses reserved fields\n");
				return -EINVAL;
			}
			/* check src operand */
			err = check_reg_arg(env, insn->dst_reg, SRC_OP);
			if (err)
				return err;

			if (is_ctx_reg(env, insn->dst_reg)) {
				verbose(env, "BPF_ST stores into R%d %s is not allowed\n",
					insn->dst_reg,
					reg_type_str[reg_state(env, insn->dst_reg)->type]);
				return -EACCES;
			}

			/* check that memory (dst_reg + off) is writeable */
			err = check_mem_access(env, env->insn_idx, insn->dst_reg,
					       insn->off, BPF_SIZE(insn->code),
					       BPF_WRITE, -1, false);
			if (err)
				return err;

		} else if (class == BPF_JMP) {
			u8 opcode = BPF_OP(insn->code);

			if (opcode == BPF_CALL) {
				if (BPF_SRC(insn->code) != BPF_K ||
				    insn->off != 0 ||
				    (insn->src_reg != BPF_REG_0 &&
				     insn->src_reg != BPF_PSEUDO_CALL) ||
				    insn->dst_reg != BPF_REG_0) {
					verbose(env, "BPF_CALL uses reserved fields\n");
					return -EINVAL;
				}

				if (insn->src_reg == BPF_PSEUDO_CALL)
					err = check_func_call(env, insn, &env->insn_idx);
				else
					err = check_helper_call(env, insn->imm, env->insn_idx);
				if (err)
					return err;

			} else if (opcode == BPF_JA) {
				if (BPF_SRC(insn->code) != BPF_K ||
				    insn->imm != 0 ||
				    insn->src_reg != BPF_REG_0 ||
				    insn->dst_reg != BPF_REG_0) {
					verbose(env, "BPF_JA uses reserved fields\n");
					return -EINVAL;
				}

				env->insn_idx += insn->off + 1;
				continue;

			} else if (opcode == BPF_EXIT) {
				if (BPF_SRC(insn->code) != BPF_K ||
				    insn->imm != 0 ||
				    insn->src_reg != BPF_REG_0 ||
				    insn->dst_reg != BPF_REG_0) {
					verbose(env, "BPF_EXIT uses reserved fields\n");
					return -EINVAL;
				}

				if (state->curframe) {
					/* exit from nested function */
					env->prev_insn_idx = env->insn_idx;
					err = prepare_func_exit(env, &env->insn_idx);
					if (err)
						return err;
					do_print_state = true;
					continue;
				}

				/* eBPF calling convetion is such that R0 is used
				 * to return the value from eBPF program.
				 * Make sure that it's readable at this time
				 * of bpf_exit, which means that program wrote
				 * something into it earlier
				 */
				err = check_reg_arg(env, BPF_REG_0, SRC_OP);
				if (err)
					return err;

				if (is_pointer_value(env, BPF_REG_0)) {
					verbose(env, "R0 leaks addr as return value\n");
					return -EACCES;
				}

				err = check_return_code(env);
				if (err)
					return err;
process_bpf_exit:
				err = pop_stack(env, &env->prev_insn_idx,
						&env->insn_idx);
				if (err < 0) {
					if (err != -ENOENT)
						return err;
					break;
				} else {
					do_print_state = true;
					continue;
				}
			} else {
				err = check_cond_jmp_op(env, insn, &env->insn_idx);
				if (err)
					return err;
			}
		} else if (class == BPF_LD) {
			u8 mode = BPF_MODE(insn->code);

			if (mode == BPF_ABS || mode == BPF_IND) {
				err = check_ld_abs(env, insn);
				if (err)
					return err;

			} else if (mode == BPF_IMM) {
				err = check_ld_imm(env, insn);
				if (err)
					return err;

				env->insn_idx++;
				env->insn_aux_data[env->insn_idx].seen = true;
			} else {
				verbose(env, "invalid BPF_LD mode\n");
				return -EINVAL;
			}
		} else {
			verbose(env, "unknown insn class %d\n", class);
			return -EINVAL;
		}

		env->insn_idx++;
	}

	verbose(env, "processed %d insns (limit %d), stack depth ",
		insn_processed, BPF_COMPLEXITY_LIMIT_INSNS);
	for (i = 0; i < env->subprog_cnt; i++) {
		u32 depth = env->subprog_info[i].stack_depth;

		verbose(env, "%d", depth);
		if (i + 1 < env->subprog_cnt)
			verbose(env, "+");
	}
	verbose(env, "\n");
	env->prog->aux->stack_depth = env->subprog_info[0].stack_depth;
	return 0;
}

static int check_map_prealloc(struct bpf_map *map)
{
	return (map->map_type != BPF_MAP_TYPE_HASH &&
		map->map_type != BPF_MAP_TYPE_PERCPU_HASH &&
		map->map_type != BPF_MAP_TYPE_HASH_OF_MAPS) ||
		!(map->map_flags & BPF_F_NO_PREALLOC);
}

static int check_map_prog_compatibility(struct bpf_verifier_env *env,
					struct bpf_map *map,
					struct bpf_prog *prog)

{
	/* Make sure that BPF_PROG_TYPE_PERF_EVENT programs only use
	 * preallocated hash maps, since doing memory allocation
	 * in overflow_handler can crash depending on where nmi got
	 * triggered.
	 */
	if (prog->type == BPF_PROG_TYPE_PERF_EVENT) {
		if (!check_map_prealloc(map)) {
			verbose(env, "perf_event programs can only use preallocated hash map\n");
			return -EINVAL;
		}
		if (map->inner_map_meta &&
		    !check_map_prealloc(map->inner_map_meta)) {
			verbose(env, "perf_event programs can only use preallocated inner hash map\n");
			return -EINVAL;
		}
	}

	if ((bpf_prog_is_dev_bound(prog->aux) || bpf_map_is_dev_bound(map)) &&
	    !bpf_offload_prog_map_match(prog, map)) {
		verbose(env, "offload device mismatch between prog and map\n");
		return -EINVAL;
	}

	return 0;
}

/* look for pseudo eBPF instructions that access map FDs and
 * replace them with actual map pointers
 */
static int replace_map_fd_with_map_ptr(struct bpf_verifier_env *env)
{
	struct bpf_insn *insn = env->prog->insnsi;
	int insn_cnt = env->prog->len;
	int i, j, err;

	err = bpf_prog_calc_tag(env->prog);
	if (err)
		return err;

	for (i = 0; i < insn_cnt; i++, insn++) {
		if (BPF_CLASS(insn->code) == BPF_LDX &&
		    (BPF_MODE(insn->code) != BPF_MEM || insn->imm != 0)) {
			verbose(env, "BPF_LDX uses reserved fields\n");
			return -EINVAL;
		}

		if (BPF_CLASS(insn->code) == BPF_STX &&
		    ((BPF_MODE(insn->code) != BPF_MEM &&
		      BPF_MODE(insn->code) != BPF_XADD) || insn->imm != 0)) {
			verbose(env, "BPF_STX uses reserved fields\n");
			return -EINVAL;
		}

		if (insn[0].code == (BPF_LD | BPF_IMM | BPF_DW)) {
			struct bpf_map *map;
			struct fd f;

			if (i == insn_cnt - 1 || insn[1].code != 0 ||
			    insn[1].dst_reg != 0 || insn[1].src_reg != 0 ||
			    insn[1].off != 0) {
				verbose(env, "invalid bpf_ld_imm64 insn\n");
				return -EINVAL;
			}

			if (insn->src_reg == 0)
				/* valid generic load 64-bit imm */
				goto next_insn;

			if (insn[0].src_reg != BPF_PSEUDO_MAP_FD ||
			    insn[1].imm != 0) {
				verbose(env, "unrecognized bpf_ld_imm64 insn\n");
				return -EINVAL;
			}

			f = fdget(insn[0].imm);
			map = __bpf_map_get(f);
			if (IS_ERR(map)) {
				verbose(env, "fd %d is not pointing to valid bpf_map\n",
					insn[0].imm);
				return PTR_ERR(map);
			}

			err = check_map_prog_compatibility(env, map, env->prog);
			if (err) {
				fdput(f);
				return err;
			}

			/* store map pointer inside BPF_LD_IMM64 instruction */
			insn[0].imm = (u32) (unsigned long) map;
			insn[1].imm = ((u64) (unsigned long) map) >> 32;

			/* check whether we recorded this map already */
			for (j = 0; j < env->used_map_cnt; j++)
				if (env->used_maps[j] == map) {
					fdput(f);
					goto next_insn;
				}

			if (env->used_map_cnt >= MAX_USED_MAPS) {
				fdput(f);
				return -E2BIG;
			}

			/* hold the map. If the program is rejected by verifier,
			 * the map will be released by release_maps() or it
			 * will be used by the valid program until it's unloaded
			 * and all maps are released in free_used_maps()
			 */
			map = bpf_map_inc(map, false);
			if (IS_ERR(map)) {
				fdput(f);
				return PTR_ERR(map);
			}
			env->used_maps[env->used_map_cnt++] = map;

			if (map->map_type == BPF_MAP_TYPE_CGROUP_STORAGE &&
			    bpf_cgroup_storage_assign(env->prog, map)) {
				verbose(env,
					"only one cgroup storage is allowed\n");
				fdput(f);
				return -EBUSY;
			}

			fdput(f);
next_insn:
			insn++;
			i++;
			continue;
		}

		/* Basic sanity check before we invest more work here. */
		if (!bpf_opcode_in_insntable(insn->code)) {
			verbose(env, "unknown opcode %02x\n", insn->code);
			return -EINVAL;
		}
	}

	/* now all pseudo BPF_LD_IMM64 instructions load valid
	 * 'struct bpf_map *' into a register instead of user map_fd.
	 * These pointers will be used later by verifier to validate map access.
	 */
	return 0;
}

/* drop refcnt of maps used by the rejected program */
static void release_maps(struct bpf_verifier_env *env)
{
	int i;

	if (env->prog->aux->cgroup_storage)
		bpf_cgroup_storage_release(env->prog,
					   env->prog->aux->cgroup_storage);

	for (i = 0; i < env->used_map_cnt; i++)
		bpf_map_put(env->used_maps[i]);
}

/* convert pseudo BPF_LD_IMM64 into generic BPF_LD_IMM64 */
static void convert_pseudo_ld_imm64(struct bpf_verifier_env *env)
{
	struct bpf_insn *insn = env->prog->insnsi;
	int insn_cnt = env->prog->len;
	int i;

	for (i = 0; i < insn_cnt; i++, insn++)
		if (insn->code == (BPF_LD | BPF_IMM | BPF_DW))
			insn->src_reg = 0;
}

/* single env->prog->insni[off] instruction was replaced with the range
 * insni[off, off + cnt).  Adjust corresponding insn_aux_data by copying
 * [0, off) and [off, end) to new locations, so the patched range stays zero
 */
static int adjust_insn_aux_data(struct bpf_verifier_env *env, u32 prog_len,
				u32 off, u32 cnt)
{
	struct bpf_insn_aux_data *new_data, *old_data = env->insn_aux_data;
	int i;

	if (cnt == 1)
		return 0;
	new_data = vzalloc(sizeof(struct bpf_insn_aux_data) * prog_len);
	if (!new_data)
		return -ENOMEM;
	memcpy(new_data, old_data, sizeof(struct bpf_insn_aux_data) * off);
	memcpy(new_data + off + cnt - 1, old_data + off,
	       sizeof(struct bpf_insn_aux_data) * (prog_len - off - cnt + 1));
	for (i = off; i < off + cnt - 1; i++)
		new_data[i].seen = true;
	env->insn_aux_data = new_data;
	vfree(old_data);
	return 0;
}

static void adjust_subprog_starts(struct bpf_verifier_env *env, u32 off, u32 len)
{
	int i;

	if (len == 1)
		return;
	/* NOTE: fake 'exit' subprog should be updated as well. */
	for (i = 0; i <= env->subprog_cnt; i++) {
		if (env->subprog_info[i].start <= off)
			continue;
		env->subprog_info[i].start += len - 1;
	}
}

static struct bpf_prog *bpf_patch_insn_data(struct bpf_verifier_env *env, u32 off,
					    const struct bpf_insn *patch, u32 len)
{
	struct bpf_prog *new_prog;

	new_prog = bpf_patch_insn_single(env->prog, off, patch, len);
	if (!new_prog)
		return NULL;
	if (adjust_insn_aux_data(env, new_prog->len, off, len))
		return NULL;
	adjust_subprog_starts(env, off, len);
	return new_prog;
}

/* The verifier does more data flow analysis than llvm and will not
 * explore branches that are dead at run time. Malicious programs can
 * have dead code too. Therefore replace all dead at-run-time code
 * with 'ja -1'.
 *
 * Just nops are not optimal, e.g. if they would sit at the end of the
 * program and through another bug we would manage to jump there, then
 * we'd execute beyond program memory otherwise. Returning exception
 * code also wouldn't work since we can have subprogs where the dead
 * code could be located.
 */
static void sanitize_dead_code(struct bpf_verifier_env *env)
{
	struct bpf_insn_aux_data *aux_data = env->insn_aux_data;
	struct bpf_insn trap = BPF_JMP_IMM(BPF_JA, 0, 0, -1);
	struct bpf_insn *insn = env->prog->insnsi;
	const int insn_cnt = env->prog->len;
	int i;

	for (i = 0; i < insn_cnt; i++) {
		if (aux_data[i].seen)
			continue;
		memcpy(insn + i, &trap, sizeof(trap));
	}
}

/* convert load instructions that access fields of 'struct __sk_buff'
 * into sequence of instructions that access fields of 'struct sk_buff'
 */
static int convert_ctx_accesses(struct bpf_verifier_env *env)
{
	const struct bpf_verifier_ops *ops = env->ops;
	int i, cnt, size, ctx_field_size, delta = 0;
	const int insn_cnt = env->prog->len;
	struct bpf_insn insn_buf[16], *insn;
	struct bpf_prog *new_prog;
	enum bpf_access_type type;
	bool is_narrower_load;
	u32 target_size;

	if (ops->gen_prologue || env->seen_direct_write) {
		if (!ops->gen_prologue) {
			verbose(env, "bpf verifier is misconfigured\n");
			return -EINVAL;
		}
		cnt = ops->gen_prologue(insn_buf, env->seen_direct_write,
					env->prog);
		if (cnt >= ARRAY_SIZE(insn_buf)) {
			verbose(env, "bpf verifier is misconfigured\n");
			return -EINVAL;
		} else if (cnt) {
			new_prog = bpf_patch_insn_data(env, 0, insn_buf, cnt);
			if (!new_prog)
				return -ENOMEM;

			env->prog = new_prog;
			delta += cnt - 1;
		}
	}

	if (!ops->convert_ctx_access || bpf_prog_is_dev_bound(env->prog->aux))
		return 0;

	insn = env->prog->insnsi + delta;

	for (i = 0; i < insn_cnt; i++, insn++) {
		if (insn->code == (BPF_LDX | BPF_MEM | BPF_B) ||
		    insn->code == (BPF_LDX | BPF_MEM | BPF_H) ||
		    insn->code == (BPF_LDX | BPF_MEM | BPF_W) ||
		    insn->code == (BPF_LDX | BPF_MEM | BPF_DW))
			type = BPF_READ;
		else if (insn->code == (BPF_STX | BPF_MEM | BPF_B) ||
			 insn->code == (BPF_STX | BPF_MEM | BPF_H) ||
			 insn->code == (BPF_STX | BPF_MEM | BPF_W) ||
			 insn->code == (BPF_STX | BPF_MEM | BPF_DW))
			type = BPF_WRITE;
		else
			continue;

		if (type == BPF_WRITE &&
		    env->insn_aux_data[i + delta].sanitize_stack_off) {
			struct bpf_insn patch[] = {
				/* Sanitize suspicious stack slot with zero.
				 * There are no memory dependencies for this store,
				 * since it's only using frame pointer and immediate
				 * constant of zero
				 */
				BPF_ST_MEM(BPF_DW, BPF_REG_FP,
					   env->insn_aux_data[i + delta].sanitize_stack_off,
					   0),
				/* the original STX instruction will immediately
				 * overwrite the same stack slot with appropriate value
				 */
				*insn,
			};

			cnt = ARRAY_SIZE(patch);
			new_prog = bpf_patch_insn_data(env, i + delta, patch, cnt);
			if (!new_prog)
				return -ENOMEM;

			delta    += cnt - 1;
			env->prog = new_prog;
			insn      = new_prog->insnsi + i + delta;
			continue;
		}

		if (env->insn_aux_data[i + delta].ptr_type != PTR_TO_CTX)
			continue;

		ctx_field_size = env->insn_aux_data[i + delta].ctx_field_size;
		size = BPF_LDST_BYTES(insn);

		/* If the read access is a narrower load of the field,
		 * convert to a 4/8-byte load, to minimum program type specific
		 * convert_ctx_access changes. If conversion is successful,
		 * we will apply proper mask to the result.
		 */
		is_narrower_load = size < ctx_field_size;
		if (is_narrower_load) {
			u32 size_default = bpf_ctx_off_adjust_machine(ctx_field_size);
			u32 off = insn->off;
			u8 size_code;

			if (type == BPF_WRITE) {
				verbose(env,
					"bpf verifier narrow ctx access misconfigured\n");
				return -EINVAL;
			}

			size_code = BPF_H;
			if (ctx_field_size == 4)
				size_code = BPF_W;
			else if (ctx_field_size == 8)
				size_code = BPF_DW;

			insn->off = off & ~(size_default - 1);
			insn->code = BPF_LDX | BPF_MEM | size_code;
		}

		target_size = 0;
		cnt = ops->convert_ctx_access(type, insn, insn_buf, env->prog,
					      &target_size);
		if (cnt == 0 || cnt >= ARRAY_SIZE(insn_buf) ||
		    (ctx_field_size && !target_size)) {
			verbose(env, "bpf verifier is misconfigured\n");
			return -EINVAL;
		}

		if (is_narrower_load && size < target_size) {
			if (ctx_field_size <= 4)
				insn_buf[cnt++] = BPF_ALU32_IMM(BPF_AND, insn->dst_reg,
								(1 << size * 8) - 1);
			else
				insn_buf[cnt++] = BPF_ALU64_IMM(BPF_AND, insn->dst_reg,
								(1 << size * 8) - 1);
		}

		new_prog = bpf_patch_insn_data(env, i + delta, insn_buf, cnt);
		if (!new_prog)
			return -ENOMEM;

		delta += cnt - 1;

		/* keep walking new program and skip insns we just inserted */
		env->prog = new_prog;
		insn      = new_prog->insnsi + i + delta;
	}

	return 0;
}

static int jit_subprogs(struct bpf_verifier_env *env)
{
	struct bpf_prog *prog = env->prog, **func, *tmp;
	int i, j, subprog_start, subprog_end = 0, len, subprog;
	struct bpf_insn *insn;
	void *old_bpf_func;
	int err = -ENOMEM;

	if (env->subprog_cnt <= 1)
		return 0;

	for (i = 0, insn = prog->insnsi; i < prog->len; i++, insn++) {
		if (insn->code != (BPF_JMP | BPF_CALL) ||
		    insn->src_reg != BPF_PSEUDO_CALL)
			continue;
		/* Upon error here we cannot fall back to interpreter but
		 * need a hard reject of the program. Thus -EFAULT is
		 * propagated in any case.
		 */
		subprog = find_subprog(env, i + insn->imm + 1);
		if (subprog < 0) {
			WARN_ONCE(1, "verifier bug. No program starts at insn %d\n",
				  i + insn->imm + 1);
			return -EFAULT;
		}
		/* temporarily remember subprog id inside insn instead of
		 * aux_data, since next loop will split up all insns into funcs
		 */
		insn->off = subprog;
		/* remember original imm in case JIT fails and fallback
		 * to interpreter will be needed
		 */
		env->insn_aux_data[i].call_imm = insn->imm;
		/* point imm to __bpf_call_base+1 from JITs point of view */
		insn->imm = 1;
	}

	func = kzalloc(sizeof(prog) * env->subprog_cnt, GFP_KERNEL);
	if (!func)
		goto out_undo_insn;

	for (i = 0; i < env->subprog_cnt; i++) {
		subprog_start = subprog_end;
		subprog_end = env->subprog_info[i + 1].start;

		len = subprog_end - subprog_start;
		func[i] = bpf_prog_alloc(bpf_prog_size(len), GFP_USER);
		if (!func[i])
			goto out_free;
		memcpy(func[i]->insnsi, &prog->insnsi[subprog_start],
		       len * sizeof(struct bpf_insn));
		func[i]->type = prog->type;
		func[i]->len = len;
		if (bpf_prog_calc_tag(func[i]))
			goto out_free;
		func[i]->is_func = 1;
		/* Use bpf_prog_F_tag to indicate functions in stack traces.
		 * Long term would need debug info to populate names
		 */
		func[i]->aux->name[0] = 'F';
		func[i]->aux->stack_depth = env->subprog_info[i].stack_depth;
		func[i]->jit_requested = 1;
		func[i] = bpf_int_jit_compile(func[i]);
		if (!func[i]->jited) {
			err = -ENOTSUPP;
			goto out_free;
		}
		cond_resched();
	}
	/* at this point all bpf functions were successfully JITed
	 * now populate all bpf_calls with correct addresses and
	 * run last pass of JIT
	 */
	for (i = 0; i < env->subprog_cnt; i++) {
		insn = func[i]->insnsi;
		for (j = 0; j < func[i]->len; j++, insn++) {
			if (insn->code != (BPF_JMP | BPF_CALL) ||
			    insn->src_reg != BPF_PSEUDO_CALL)
				continue;
			subprog = insn->off;
			insn->imm = (u64 (*)(u64, u64, u64, u64, u64))
				func[subprog]->bpf_func -
				__bpf_call_base;
		}

		/* we use the aux data to keep a list of the start addresses
		 * of the JITed images for each function in the program
		 *
		 * for some architectures, such as powerpc64, the imm field
		 * might not be large enough to hold the offset of the start
		 * address of the callee's JITed image from __bpf_call_base
		 *
		 * in such cases, we can lookup the start address of a callee
		 * by using its subprog id, available from the off field of
		 * the call instruction, as an index for this list
		 */
		func[i]->aux->func = func;
		func[i]->aux->func_cnt = env->subprog_cnt;
	}
	for (i = 0; i < env->subprog_cnt; i++) {
		old_bpf_func = func[i]->bpf_func;
		tmp = bpf_int_jit_compile(func[i]);
		if (tmp != func[i] || func[i]->bpf_func != old_bpf_func) {
			verbose(env, "JIT doesn't support bpf-to-bpf calls\n");
			err = -ENOTSUPP;
			goto out_free;
		}
		cond_resched();
	}

	/* finally lock prog and jit images for all functions and
	 * populate kallsysm
	 */
	for (i = 0; i < env->subprog_cnt; i++) {
		bpf_prog_lock_ro(func[i]);
		bpf_prog_kallsyms_add(func[i]);
	}

	/* Last step: make now unused interpreter insns from main
	 * prog consistent for later dump requests, so they can
	 * later look the same as if they were interpreted only.
	 */
	for (i = 0, insn = prog->insnsi; i < prog->len; i++, insn++) {
		if (insn->code != (BPF_JMP | BPF_CALL) ||
		    insn->src_reg != BPF_PSEUDO_CALL)
			continue;
		insn->off = env->insn_aux_data[i].call_imm;
		subprog = find_subprog(env, i + insn->off + 1);
		insn->imm = subprog;
	}

	prog->jited = 1;
	prog->bpf_func = func[0]->bpf_func;
	prog->aux->func = func;
	prog->aux->func_cnt = env->subprog_cnt;
	return 0;
out_free:
	for (i = 0; i < env->subprog_cnt; i++)
		if (func[i])
			bpf_jit_free(func[i]);
	kfree(func);
out_undo_insn:
	/* cleanup main prog to be interpreted */
	prog->jit_requested = 0;
	for (i = 0, insn = prog->insnsi; i < prog->len; i++, insn++) {
		if (insn->code != (BPF_JMP | BPF_CALL) ||
		    insn->src_reg != BPF_PSEUDO_CALL)
			continue;
		insn->off = 0;
		insn->imm = env->insn_aux_data[i].call_imm;
	}
	return err;
}

static int fixup_call_args(struct bpf_verifier_env *env)
{
#ifndef CONFIG_BPF_JIT_ALWAYS_ON
	struct bpf_prog *prog = env->prog;
	struct bpf_insn *insn = prog->insnsi;
	int i, depth;
#endif
	int err = 0;

	if (env->prog->jit_requested &&
	    !bpf_prog_is_dev_bound(env->prog->aux)) {
		err = jit_subprogs(env);
		if (err == 0)
			return 0;
		if (err == -EFAULT)
			return err;
	}
#ifndef CONFIG_BPF_JIT_ALWAYS_ON
	for (i = 0; i < prog->len; i++, insn++) {
		if (insn->code != (BPF_JMP | BPF_CALL) ||
		    insn->src_reg != BPF_PSEUDO_CALL)
			continue;
		depth = get_callee_stack_depth(env, insn, i);
		if (depth < 0)
			return depth;
		bpf_patch_call_args(insn, depth);
	}
	err = 0;
#endif
	return err;
}

/* fixup insn->imm field of bpf_call instructions
 * and inline eligible helpers as explicit sequence of BPF instructions
 *
 * this function is called after eBPF program passed verification
 */
static int fixup_bpf_calls(struct bpf_verifier_env *env)
{
	struct bpf_prog *prog = env->prog;
	struct bpf_insn *insn = prog->insnsi;
	const struct bpf_func_proto *fn;
	const int insn_cnt = prog->len;
	const struct bpf_map_ops *ops;
	struct bpf_insn_aux_data *aux;
	struct bpf_insn insn_buf[16];
	struct bpf_prog *new_prog;
	struct bpf_map *map_ptr;
	int i, cnt, delta = 0;

	for (i = 0; i < insn_cnt; i++, insn++) {
		if (insn->code == (BPF_ALU64 | BPF_MOD | BPF_X) ||
		    insn->code == (BPF_ALU64 | BPF_DIV | BPF_X) ||
		    insn->code == (BPF_ALU | BPF_MOD | BPF_X) ||
		    insn->code == (BPF_ALU | BPF_DIV | BPF_X)) {
			bool is64 = BPF_CLASS(insn->code) == BPF_ALU64;
			struct bpf_insn mask_and_div[] = {
				BPF_MOV32_REG(insn->src_reg, insn->src_reg),
				/* Rx div 0 -> 0 */
				BPF_JMP_IMM(BPF_JNE, insn->src_reg, 0, 2),
				BPF_ALU32_REG(BPF_XOR, insn->dst_reg, insn->dst_reg),
				BPF_JMP_IMM(BPF_JA, 0, 0, 1),
				*insn,
			};
			struct bpf_insn mask_and_mod[] = {
				BPF_MOV32_REG(insn->src_reg, insn->src_reg),
				/* Rx mod 0 -> Rx */
				BPF_JMP_IMM(BPF_JEQ, insn->src_reg, 0, 1),
				*insn,
			};
			struct bpf_insn *patchlet;

			if (insn->code == (BPF_ALU64 | BPF_DIV | BPF_X) ||
			    insn->code == (BPF_ALU | BPF_DIV | BPF_X)) {
				patchlet = mask_and_div + (is64 ? 1 : 0);
				cnt = ARRAY_SIZE(mask_and_div) - (is64 ? 1 : 0);
			} else {
				patchlet = mask_and_mod + (is64 ? 1 : 0);
				cnt = ARRAY_SIZE(mask_and_mod) - (is64 ? 1 : 0);
			}

			new_prog = bpf_patch_insn_data(env, i + delta, patchlet, cnt);
			if (!new_prog)
				return -ENOMEM;

			delta    += cnt - 1;
			env->prog = prog = new_prog;
			insn      = new_prog->insnsi + i + delta;
			continue;
		}

		if (BPF_CLASS(insn->code) == BPF_LD &&
		    (BPF_MODE(insn->code) == BPF_ABS ||
		     BPF_MODE(insn->code) == BPF_IND)) {
			cnt = env->ops->gen_ld_abs(insn, insn_buf);
			if (cnt == 0 || cnt >= ARRAY_SIZE(insn_buf)) {
				verbose(env, "bpf verifier is misconfigured\n");
				return -EINVAL;
			}

			new_prog = bpf_patch_insn_data(env, i + delta, insn_buf, cnt);
			if (!new_prog)
				return -ENOMEM;

			delta    += cnt - 1;
			env->prog = prog = new_prog;
			insn      = new_prog->insnsi + i + delta;
			continue;
		}

		if (insn->code == (BPF_ALU64 | BPF_ADD | BPF_X) ||
		    insn->code == (BPF_ALU64 | BPF_SUB | BPF_X)) {
			const u8 code_add = BPF_ALU64 | BPF_ADD | BPF_X;
			const u8 code_sub = BPF_ALU64 | BPF_SUB | BPF_X;
			struct bpf_insn insn_buf[16];
			struct bpf_insn *patch = &insn_buf[0];
			bool issrc, isneg;
			u32 off_reg;

			aux = &env->insn_aux_data[i + delta];
			if (!aux->alu_state ||
			    aux->alu_state == BPF_ALU_NON_POINTER)
				continue;

			isneg = aux->alu_state & BPF_ALU_NEG_VALUE;
			issrc = (aux->alu_state & BPF_ALU_SANITIZE) ==
				BPF_ALU_SANITIZE_SRC;

			off_reg = issrc ? insn->src_reg : insn->dst_reg;
			if (isneg)
				*patch++ = BPF_ALU64_IMM(BPF_MUL, off_reg, -1);
			*patch++ = BPF_MOV32_IMM(BPF_REG_AX, aux->alu_limit - 1);
			*patch++ = BPF_ALU64_REG(BPF_SUB, BPF_REG_AX, off_reg);
			*patch++ = BPF_ALU64_REG(BPF_OR, BPF_REG_AX, off_reg);
			*patch++ = BPF_ALU64_IMM(BPF_NEG, BPF_REG_AX, 0);
			*patch++ = BPF_ALU64_IMM(BPF_ARSH, BPF_REG_AX, 63);
			if (issrc) {
				*patch++ = BPF_ALU64_REG(BPF_AND, BPF_REG_AX,
							 off_reg);
				insn->src_reg = BPF_REG_AX;
			} else {
				*patch++ = BPF_ALU64_REG(BPF_AND, off_reg,
							 BPF_REG_AX);
			}
			if (isneg)
				insn->code = insn->code == code_add ?
					     code_sub : code_add;
			*patch++ = *insn;
			if (issrc && isneg)
				*patch++ = BPF_ALU64_IMM(BPF_MUL, off_reg, -1);
			cnt = patch - insn_buf;

			new_prog = bpf_patch_insn_data(env, i + delta, insn_buf, cnt);
			if (!new_prog)
				return -ENOMEM;

			delta    += cnt - 1;
			env->prog = prog = new_prog;
			insn      = new_prog->insnsi + i + delta;
			continue;
		}

		if (insn->code != (BPF_JMP | BPF_CALL))
			continue;
		if (insn->src_reg == BPF_PSEUDO_CALL)
			continue;

		if (insn->imm == BPF_FUNC_get_route_realm)
			prog->dst_needed = 1;
		if (insn->imm == BPF_FUNC_get_prandom_u32)
			bpf_user_rnd_init_once();
		if (insn->imm == BPF_FUNC_tail_call) {
			/* If we tail call into other programs, we
			 * cannot make any assumptions since they can
			 * be replaced dynamically during runtime in
			 * the program array.
			 */
			prog->cb_access = 1;
			env->prog->aux->stack_depth = MAX_BPF_STACK;

			/* mark bpf_tail_call as different opcode to avoid
			 * conditional branch in the interpeter for every normal
			 * call and to prevent accidental JITing by JIT compiler
			 * that doesn't support bpf_tail_call yet
			 */
			insn->imm = 0;
			insn->code = BPF_JMP | BPF_TAIL_CALL;

			aux = &env->insn_aux_data[i + delta];
			if (!bpf_map_ptr_unpriv(aux))
				continue;

			/* instead of changing every JIT dealing with tail_call
			 * emit two extra insns:
			 * if (index >= max_entries) goto out;
			 * index &= array->index_mask;
			 * to avoid out-of-bounds cpu speculation
			 */
			if (bpf_map_ptr_poisoned(aux)) {
				verbose(env, "tail_call abusing map_ptr\n");
				return -EINVAL;
			}

			map_ptr = BPF_MAP_PTR(aux->map_state);
			insn_buf[0] = BPF_JMP_IMM(BPF_JGE, BPF_REG_3,
						  map_ptr->max_entries, 2);
			insn_buf[1] = BPF_ALU32_IMM(BPF_AND, BPF_REG_3,
						    container_of(map_ptr,
								 struct bpf_array,
								 map)->index_mask);
			insn_buf[2] = *insn;
			cnt = 3;
			new_prog = bpf_patch_insn_data(env, i + delta, insn_buf, cnt);
			if (!new_prog)
				return -ENOMEM;

			delta    += cnt - 1;
			env->prog = prog = new_prog;
			insn      = new_prog->insnsi + i + delta;
			continue;
		}

		/* BPF_EMIT_CALL() assumptions in some of the map_gen_lookup
		 * and other inlining handlers are currently limited to 64 bit
		 * only.
		 */
		if (prog->jit_requested && BITS_PER_LONG == 64 &&
		    (insn->imm == BPF_FUNC_map_lookup_elem ||
		     insn->imm == BPF_FUNC_map_update_elem ||
		     insn->imm == BPF_FUNC_map_delete_elem)) {
			aux = &env->insn_aux_data[i + delta];
			if (bpf_map_ptr_poisoned(aux))
				goto patch_call_imm;

			map_ptr = BPF_MAP_PTR(aux->map_state);
			ops = map_ptr->ops;
			if (insn->imm == BPF_FUNC_map_lookup_elem &&
			    ops->map_gen_lookup) {
				cnt = ops->map_gen_lookup(map_ptr, insn_buf);
				if (cnt == 0 || cnt >= ARRAY_SIZE(insn_buf)) {
					verbose(env, "bpf verifier is misconfigured\n");
					return -EINVAL;
				}

				new_prog = bpf_patch_insn_data(env, i + delta,
							       insn_buf, cnt);
				if (!new_prog)
					return -ENOMEM;

				delta    += cnt - 1;
				env->prog = prog = new_prog;
				insn      = new_prog->insnsi + i + delta;
				continue;
			}

			BUILD_BUG_ON(!__same_type(ops->map_lookup_elem,
				     (void *(*)(struct bpf_map *map, void *key))NULL));
			BUILD_BUG_ON(!__same_type(ops->map_delete_elem,
				     (int (*)(struct bpf_map *map, void *key))NULL));
			BUILD_BUG_ON(!__same_type(ops->map_update_elem,
				     (int (*)(struct bpf_map *map, void *key, void *value,
					      u64 flags))NULL));
			switch (insn->imm) {
			case BPF_FUNC_map_lookup_elem:
				insn->imm = BPF_CAST_CALL(ops->map_lookup_elem) -
					    __bpf_call_base;
				continue;
			case BPF_FUNC_map_update_elem:
				insn->imm = BPF_CAST_CALL(ops->map_update_elem) -
					    __bpf_call_base;
				continue;
			case BPF_FUNC_map_delete_elem:
				insn->imm = BPF_CAST_CALL(ops->map_delete_elem) -
					    __bpf_call_base;
				continue;
			}

			goto patch_call_imm;
		}

patch_call_imm:
		fn = env->ops->get_func_proto(insn->imm, env->prog);
		/* all functions that have prototype and verifier allowed
		 * programs to call them, must be real in-kernel functions
		 */
		if (!fn->func) {
			verbose(env,
				"kernel subsystem misconfigured func %s#%d\n",
				func_id_name(insn->imm), insn->imm);
			return -EFAULT;
		}
		insn->imm = fn->func - __bpf_call_base;
	}

	return 0;
}

static void free_states(struct bpf_verifier_env *env)
{
	struct bpf_verifier_state_list *sl, *sln;
	int i;

	if (!env->explored_states)
		return;

	for (i = 0; i < env->prog->len; i++) {
		sl = env->explored_states[i];

		if (sl)
			while (sl != STATE_LIST_MARK) {
				sln = sl->next;
				free_verifier_state(&sl->state, false);
				kfree(sl);
				sl = sln;
			}
	}

	kfree(env->explored_states);
}

int bpf_check(struct bpf_prog **prog, union bpf_attr *attr)
{
	struct bpf_verifier_env *env;
	struct bpf_verifier_log *log;
	int ret = -EINVAL;

	/* no program is valid */
	if (ARRAY_SIZE(bpf_verifier_ops) == 0)
		return -EINVAL;

	/* 'struct bpf_verifier_env' can be global, but since it's not small,
	 * allocate/free it every time bpf_check() is called
	 */
	env = kzalloc(sizeof(struct bpf_verifier_env), GFP_KERNEL);
	if (!env)
		return -ENOMEM;
	log = &env->log;

	env->insn_aux_data = vzalloc(sizeof(struct bpf_insn_aux_data) *
				     (*prog)->len);
	ret = -ENOMEM;
	if (!env->insn_aux_data)
		goto err_free_env;
	env->prog = *prog;
	env->ops = bpf_verifier_ops[env->prog->type];

	/* grab the mutex to protect few globals used by verifier */
	mutex_lock(&bpf_verifier_lock);

	if (attr->log_level || attr->log_buf || attr->log_size) {
		/* user requested verbose verifier output
		 * and supplied buffer to store the verification trace
		 */
		log->level = attr->log_level;
		log->ubuf = (char __user *) (unsigned long) attr->log_buf;
		log->len_total = attr->log_size;

		ret = -EINVAL;
		/* log attributes have to be sane */
		if (log->len_total < 128 || log->len_total > UINT_MAX >> 8 ||
		    !log->level || !log->ubuf)
			goto err_unlock;
	}

	env->strict_alignment = !!(attr->prog_flags & BPF_F_STRICT_ALIGNMENT);
	if (!IS_ENABLED(CONFIG_HAVE_EFFICIENT_UNALIGNED_ACCESS))
		env->strict_alignment = true;

	ret = replace_map_fd_with_map_ptr(env);
	if (ret < 0)
		goto skip_full_check;

	if (bpf_prog_is_dev_bound(env->prog->aux)) {
		ret = bpf_prog_offload_verifier_prep(env);
		if (ret)
			goto skip_full_check;
	}

	env->explored_states = kcalloc(env->prog->len,
				       sizeof(struct bpf_verifier_state_list *),
				       GFP_USER);
	ret = -ENOMEM;
	if (!env->explored_states)
		goto skip_full_check;

	env->allow_ptr_leaks = capable(CAP_SYS_ADMIN);

	ret = check_cfg(env);
	if (ret < 0)
		goto skip_full_check;

	ret = do_check(env);
	if (env->cur_state) {
		free_verifier_state(env->cur_state, true);
		env->cur_state = NULL;
	}

	if (ret == 0 && bpf_prog_is_dev_bound(env->prog->aux))
		ret = bpf_prog_offload_finalize(env);

skip_full_check:
	while (!pop_stack(env, NULL, NULL));
	free_states(env);

	if (ret == 0)
		sanitize_dead_code(env);

	if (ret == 0)
		ret = check_max_stack_depth(env);

	if (ret == 0)
		/* program is valid, convert *(u32*)(ctx + off) accesses */
		ret = convert_ctx_accesses(env);

	if (ret == 0)
		ret = fixup_bpf_calls(env);

	if (ret == 0)
		ret = fixup_call_args(env);

	if (log->level && bpf_verifier_log_full(log))
		ret = -ENOSPC;
	if (log->level && !log->ubuf) {
		ret = -EFAULT;
		goto err_release_maps;
	}

	if (ret == 0 && env->used_map_cnt) {
		/* if program passed verifier, update used_maps in bpf_prog_info */
		env->prog->aux->used_maps = kmalloc_array(env->used_map_cnt,
							  sizeof(env->used_maps[0]),
							  GFP_KERNEL);

		if (!env->prog->aux->used_maps) {
			ret = -ENOMEM;
			goto err_release_maps;
		}

		memcpy(env->prog->aux->used_maps, env->used_maps,
		       sizeof(env->used_maps[0]) * env->used_map_cnt);
		env->prog->aux->used_map_cnt = env->used_map_cnt;

		/* program is valid. Convert pseudo bpf_ld_imm64 into generic
		 * bpf_ld_imm64 instructions
		 */
		convert_pseudo_ld_imm64(env);
	}

err_release_maps:
	if (!env->prog->aux->used_maps)
		/* if we didn't copy map pointers into bpf_prog_info, release
		 * them now. Otherwise free_used_maps() will release them.
		 */
		release_maps(env);
	*prog = env->prog;
err_unlock:
	mutex_unlock(&bpf_verifier_lock);
	vfree(env->insn_aux_data);
err_free_env:
	kfree(env);
	return ret;
}<|MERGE_RESOLUTION|>--- conflicted
+++ resolved
@@ -4829,37 +4829,12 @@
 	 * the state of the call instruction (with WRITTEN set), and r0 comes
 	 * from callee with its full parentage chain, anyway.
 	 */
-<<<<<<< HEAD
-	for (j = 0; j <= cur->curframe; j++)
-		for (i = j < cur->curframe ? BPF_REG_6 : 0; i < BPF_REG_FP; i++)
-			cur->frame[j]->regs[i].parent = &new->frame[j]->regs[i];
-=======
->>>>>>> 0cbc4fbf
 	/* clear write marks in current state: the writes we did are not writes
 	 * our child did, so they don't screen off its reads from us.
 	 * (There are no read marks in current state, because reads always mark
 	 * their parent and current state never has children yet.  Only
 	 * explored_states can get read marks.)
 	 */
-<<<<<<< HEAD
-	for (i = 0; i < BPF_REG_FP; i++)
-		cur->frame[cur->curframe]->regs[i].live = REG_LIVE_NONE;
-
-	/* all stack frames are accessible from callee, clear them all */
-	for (j = 0; j <= cur->curframe; j++) {
-		struct bpf_func_state *frame = cur->frame[j];
-		struct bpf_func_state *newframe = new->frame[j];
-
-		for (i = 0; i < frame->allocated_stack / BPF_REG_SIZE; i++) {
-			frame->stack[i].spilled_ptr.live = REG_LIVE_NONE;
-			frame->stack[i].spilled_ptr.parent =
-						&newframe->stack[i].spilled_ptr;
-		}
-	}
-	return 0;
-}
-
-=======
 	for (j = 0; j <= cur->curframe; j++) {
 		for (i = j < cur->curframe ? BPF_REG_6 : 0; i < BPF_REG_FP; i++)
 			cur->frame[j]->regs[i].parent = &new->frame[j]->regs[i];
@@ -4881,7 +4856,6 @@
 	return 0;
 }
 
->>>>>>> 0cbc4fbf
 static int do_check(struct bpf_verifier_env *env)
 {
 	struct bpf_verifier_state *state;
