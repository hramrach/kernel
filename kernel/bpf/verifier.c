--- conflicted
+++ resolved
@@ -2725,16 +2725,13 @@
 
 	switch (ptr_reg->type) {
 	case PTR_TO_STACK:
-<<<<<<< HEAD
 		/* Indirect variable offset stack access is prohibited in
 		 * unprivileged mode so it's not handled here.
-		 */
-=======
-		/* Offset 0 is out-of-bounds, but acceptable start for the
+		 *
+		 * Offset 0 is out-of-bounds, but acceptable start for the
 		 * left direction, see BPF_REG_FP.
 		 */
 		max = MAX_BPF_STACK + mask_to_left;
->>>>>>> 2eb9e437
 		off = ptr_reg->off + ptr_reg->var_off.value;
 		if (mask_to_left)
 			*ptr_limit = MAX_BPF_STACK + off;
@@ -6152,12 +6149,6 @@
 		    insn->code == (BPF_ALU | BPF_MOD | BPF_X) ||
 		    insn->code == (BPF_ALU | BPF_DIV | BPF_X)) {
 			bool is64 = BPF_CLASS(insn->code) == BPF_ALU64;
-<<<<<<< HEAD
-			struct bpf_insn mask_and_div[] = {
-				BPF_MOV32_REG(insn->src_reg, insn->src_reg),
-				/* Rx div 0 -> 0 */
-				BPF_JMP_IMM(BPF_JNE, insn->src_reg, 0, 2),
-=======
 			bool isdiv = BPF_OP(insn->code) == BPF_DIV;
 			struct bpf_insn *patchlet;
 			struct bpf_insn chk_and_div[] = {
@@ -6165,72 +6156,10 @@
 				BPF_RAW_INSN(BPF_JMP |
 					     BPF_JNE | BPF_K, insn->src_reg,
 					     0, 2, 0),
->>>>>>> 2eb9e437
 				BPF_ALU32_REG(BPF_XOR, insn->dst_reg, insn->dst_reg),
 				BPF_JMP_IMM(BPF_JA, 0, 0, 1),
 				*insn,
 			};
-<<<<<<< HEAD
-			struct bpf_insn mask_and_mod[] = {
-				BPF_MOV32_REG(insn->src_reg, insn->src_reg),
-				/* Rx mod 0 -> Rx */
-				BPF_JMP_IMM(BPF_JEQ, insn->src_reg, 0, 1),
-				*insn,
-			};
-			struct bpf_insn *patchlet;
-
-			if (insn->code == (BPF_ALU64 | BPF_DIV | BPF_X) ||
-			    insn->code == (BPF_ALU | BPF_DIV | BPF_X)) {
-				patchlet = mask_and_div + (is64 ? 1 : 0);
-				cnt = ARRAY_SIZE(mask_and_div) - (is64 ? 1 : 0);
-			} else {
-				patchlet = mask_and_mod + (is64 ? 1 : 0);
-				cnt = ARRAY_SIZE(mask_and_mod) - (is64 ? 1 : 0);
-			}
-
-			new_prog = bpf_patch_insn_data(env, i + delta, patchlet, cnt);
-			if (!new_prog)
-				return -ENOMEM;
-
-			delta    += cnt - 1;
-			env->prog = prog = new_prog;
-			insn      = new_prog->insnsi + i + delta;
-			continue;
-		}
-
-		if (BPF_CLASS(insn->code) == BPF_LD &&
-		    (BPF_MODE(insn->code) == BPF_ABS ||
-		     BPF_MODE(insn->code) == BPF_IND)) {
-			cnt = env->ops->gen_ld_abs(insn, insn_buf);
-			if (cnt == 0 || cnt >= ARRAY_SIZE(insn_buf)) {
-				verbose(env, "bpf verifier is misconfigured\n");
-				return -EINVAL;
-			}
-
-			new_prog = bpf_patch_insn_data(env, i + delta, insn_buf, cnt);
-			if (!new_prog)
-				return -ENOMEM;
-
-			delta    += cnt - 1;
-			env->prog = prog = new_prog;
-			insn      = new_prog->insnsi + i + delta;
-			continue;
-		}
-
-		if (insn->code == (BPF_ALU64 | BPF_ADD | BPF_X) ||
-		    insn->code == (BPF_ALU64 | BPF_SUB | BPF_X)) {
-			const u8 code_add = BPF_ALU64 | BPF_ADD | BPF_X;
-			const u8 code_sub = BPF_ALU64 | BPF_SUB | BPF_X;
-			struct bpf_insn insn_buf[16];
-			struct bpf_insn *patch = &insn_buf[0];
-			bool issrc, isneg;
-			u32 off_reg;
-
-			aux = &env->insn_aux_data[i + delta];
-			if (!aux->alu_state ||
-			    aux->alu_state == BPF_ALU_NON_POINTER)
-				continue;
-=======
 			struct bpf_insn chk_and_mod[] = {
 				/* [R,W]x mod 0 -> [R,W]x */
 				BPF_RAW_INSN(BPF_JMP |
@@ -6240,7 +6169,6 @@
 				BPF_JMP_IMM(BPF_JA, 0, 0, 1),
 				BPF_MOV32_REG(insn->dst_reg, insn->dst_reg),
 			};
->>>>>>> 2eb9e437
 
 			patchlet = isdiv ? chk_and_div : chk_and_mod;
 			cnt = isdiv ? ARRAY_SIZE(chk_and_div) :
@@ -6256,56 +6184,15 @@
 			continue;
 		}
 
-		if (insn->code != (BPF_JMP | BPF_CALL))
-			continue;
-		if (insn->src_reg == BPF_PSEUDO_CALL)
-			continue;
-
-		if (insn->imm == BPF_FUNC_get_route_realm)
-			prog->dst_needed = 1;
-		if (insn->imm == BPF_FUNC_get_prandom_u32)
-			bpf_user_rnd_init_once();
-		if (insn->imm == BPF_FUNC_tail_call) {
-			/* If we tail call into other programs, we
-			 * cannot make any assumptions since they can
-			 * be replaced dynamically during runtime in
-			 * the program array.
-			 */
-			prog->cb_access = 1;
-			env->prog->aux->stack_depth = MAX_BPF_STACK;
-
-			/* mark bpf_tail_call as different opcode to avoid
-			 * conditional branch in the interpeter for every normal
-			 * call and to prevent accidental JITing by JIT compiler
-			 * that doesn't support bpf_tail_call yet
-			 */
-			insn->imm = 0;
-			insn->code = BPF_JMP | BPF_TAIL_CALL;
-
-			aux = &env->insn_aux_data[i + delta];
-			if (!bpf_map_ptr_unpriv(aux))
-				continue;
-
-			/* instead of changing every JIT dealing with tail_call
-			 * emit two extra insns:
-			 * if (index >= max_entries) goto out;
-			 * index &= array->index_mask;
-			 * to avoid out-of-bounds cpu speculation
-			 */
-			if (bpf_map_ptr_poisoned(aux)) {
-				verbose(env, "tail_call abusing map_ptr\n");
+		if (BPF_CLASS(insn->code) == BPF_LD &&
+		    (BPF_MODE(insn->code) == BPF_ABS ||
+		     BPF_MODE(insn->code) == BPF_IND)) {
+			cnt = env->ops->gen_ld_abs(insn, insn_buf);
+			if (cnt == 0 || cnt >= ARRAY_SIZE(insn_buf)) {
+				verbose(env, "bpf verifier is misconfigured\n");
 				return -EINVAL;
 			}
 
-			map_ptr = BPF_MAP_PTR(aux->map_state);
-			insn_buf[0] = BPF_JMP_IMM(BPF_JGE, BPF_REG_3,
-						  map_ptr->max_entries, 2);
-			insn_buf[1] = BPF_ALU32_IMM(BPF_AND, BPF_REG_3,
-						    container_of(map_ptr,
-								 struct bpf_array,
-								 map)->index_mask);
-			insn_buf[2] = *insn;
-			cnt = 3;
 			new_prog = bpf_patch_insn_data(env, i + delta, insn_buf, cnt);
 			if (!new_prog)
 				return -ENOMEM;
@@ -6368,6 +6255,66 @@
 			continue;
 		}
 
+		if (insn->code != (BPF_JMP | BPF_CALL))
+			continue;
+		if (insn->src_reg == BPF_PSEUDO_CALL)
+			continue;
+
+		if (insn->imm == BPF_FUNC_get_route_realm)
+			prog->dst_needed = 1;
+		if (insn->imm == BPF_FUNC_get_prandom_u32)
+			bpf_user_rnd_init_once();
+		if (insn->imm == BPF_FUNC_tail_call) {
+			/* If we tail call into other programs, we
+			 * cannot make any assumptions since they can
+			 * be replaced dynamically during runtime in
+			 * the program array.
+			 */
+			prog->cb_access = 1;
+			env->prog->aux->stack_depth = MAX_BPF_STACK;
+
+			/* mark bpf_tail_call as different opcode to avoid
+			 * conditional branch in the interpeter for every normal
+			 * call and to prevent accidental JITing by JIT compiler
+			 * that doesn't support bpf_tail_call yet
+			 */
+			insn->imm = 0;
+			insn->code = BPF_JMP | BPF_TAIL_CALL;
+
+			aux = &env->insn_aux_data[i + delta];
+			if (!bpf_map_ptr_unpriv(aux))
+				continue;
+
+			/* instead of changing every JIT dealing with tail_call
+			 * emit two extra insns:
+			 * if (index >= max_entries) goto out;
+			 * index &= array->index_mask;
+			 * to avoid out-of-bounds cpu speculation
+			 */
+			if (bpf_map_ptr_poisoned(aux)) {
+				verbose(env, "tail_call abusing map_ptr\n");
+				return -EINVAL;
+			}
+
+			map_ptr = BPF_MAP_PTR(aux->map_state);
+			insn_buf[0] = BPF_JMP_IMM(BPF_JGE, BPF_REG_3,
+						  map_ptr->max_entries, 2);
+			insn_buf[1] = BPF_ALU32_IMM(BPF_AND, BPF_REG_3,
+						    container_of(map_ptr,
+								 struct bpf_array,
+								 map)->index_mask);
+			insn_buf[2] = *insn;
+			cnt = 3;
+			new_prog = bpf_patch_insn_data(env, i + delta, insn_buf, cnt);
+			if (!new_prog)
+				return -ENOMEM;
+
+			delta    += cnt - 1;
+			env->prog = prog = new_prog;
+			insn      = new_prog->insnsi + i + delta;
+			continue;
+		}
+
 		/* BPF_EMIT_CALL() assumptions in some of the map_gen_lookup
 		 * and other inlining handlers are currently limited to 64 bit
 		 * only.
