// SPDX-License-Identifier: GPL-2.0-only
/*
 * Minimal file system backend for holding eBPF maps and programs,
 * used by bpf(2) object pinning.
 *
 * Authors:
 *
 *	Daniel Borkmann <daniel@iogearbox.net>
 */

#include <linux/init.h>
#include <linux/magic.h>
#include <linux/major.h>
#include <linux/mount.h>
#include <linux/namei.h>
#include <linux/fs.h>
#include <linux/fs_context.h>
#include <linux/fs_parser.h>
#include <linux/kdev_t.h>
#include <linux/filter.h>
#include <linux/bpf.h>
#include <linux/bpf_trace.h>
#include "preload/bpf_preload.h"

enum bpf_type {
	BPF_TYPE_UNSPEC	= 0,
	BPF_TYPE_PROG,
	BPF_TYPE_MAP,
	BPF_TYPE_LINK,
};

static void *bpf_any_get(void *raw, enum bpf_type type)
{
	switch (type) {
	case BPF_TYPE_PROG:
		bpf_prog_inc(raw);
		break;
	case BPF_TYPE_MAP:
		bpf_map_inc_with_uref(raw);
		break;
	case BPF_TYPE_LINK:
		bpf_link_inc(raw);
		break;
	default:
		WARN_ON_ONCE(1);
		break;
	}

	return raw;
}

static void bpf_any_put(void *raw, enum bpf_type type)
{
	switch (type) {
	case BPF_TYPE_PROG:
		bpf_prog_put(raw);
		break;
	case BPF_TYPE_MAP:
		bpf_map_put_with_uref(raw);
		break;
	case BPF_TYPE_LINK:
		bpf_link_put(raw);
		break;
	default:
		WARN_ON_ONCE(1);
		break;
	}
}

static void *bpf_fd_probe_obj(u32 ufd, enum bpf_type *type)
{
	void *raw;

	raw = bpf_map_get_with_uref(ufd);
	if (!IS_ERR(raw)) {
		*type = BPF_TYPE_MAP;
		return raw;
	}

	raw = bpf_prog_get(ufd);
	if (!IS_ERR(raw)) {
		*type = BPF_TYPE_PROG;
		return raw;
	}

	raw = bpf_link_get_from_fd(ufd);
	if (!IS_ERR(raw)) {
		*type = BPF_TYPE_LINK;
		return raw;
	}

	return ERR_PTR(-EINVAL);
}

static const struct inode_operations bpf_dir_iops;

static const struct inode_operations bpf_prog_iops = { };
static const struct inode_operations bpf_map_iops  = { };
static const struct inode_operations bpf_link_iops  = { };

static struct inode *bpf_get_inode(struct super_block *sb,
				   const struct inode *dir,
				   umode_t mode)
{
	struct inode *inode;

	switch (mode & S_IFMT) {
	case S_IFDIR:
	case S_IFREG:
	case S_IFLNK:
		break;
	default:
		return ERR_PTR(-EINVAL);
	}

	inode = new_inode(sb);
	if (!inode)
		return ERR_PTR(-ENOSPC);

	inode->i_ino = get_next_ino();
	inode->i_atime = current_time(inode);
	inode->i_mtime = inode->i_atime;
	inode->i_ctime = inode->i_atime;

	inode_init_owner(&init_user_ns, inode, dir, mode);

	return inode;
}

static int bpf_inode_type(const struct inode *inode, enum bpf_type *type)
{
	*type = BPF_TYPE_UNSPEC;
	if (inode->i_op == &bpf_prog_iops)
		*type = BPF_TYPE_PROG;
	else if (inode->i_op == &bpf_map_iops)
		*type = BPF_TYPE_MAP;
	else if (inode->i_op == &bpf_link_iops)
		*type = BPF_TYPE_LINK;
	else
		return -EACCES;

	return 0;
}

static void bpf_dentry_finalize(struct dentry *dentry, struct inode *inode,
				struct inode *dir)
{
	d_instantiate(dentry, inode);
	dget(dentry);

	dir->i_mtime = current_time(dir);
	dir->i_ctime = dir->i_mtime;
}

static int bpf_mkdir(struct user_namespace *mnt_userns, struct inode *dir,
		     struct dentry *dentry, umode_t mode)
{
	struct inode *inode;

	inode = bpf_get_inode(dir->i_sb, dir, mode | S_IFDIR);
	if (IS_ERR(inode))
		return PTR_ERR(inode);

	inode->i_op = &bpf_dir_iops;
	inode->i_fop = &simple_dir_operations;

	inc_nlink(inode);
	inc_nlink(dir);

	bpf_dentry_finalize(dentry, inode, dir);
	return 0;
}

struct map_iter {
	void *key;
	bool done;
};

static struct map_iter *map_iter(struct seq_file *m)
{
	return m->private;
}

static struct bpf_map *seq_file_to_map(struct seq_file *m)
{
	return file_inode(m->file)->i_private;
}

static void map_iter_free(struct map_iter *iter)
{
	if (iter) {
		kfree(iter->key);
		kfree(iter);
	}
}

static struct map_iter *map_iter_alloc(struct bpf_map *map)
{
	struct map_iter *iter;

	iter = kzalloc(sizeof(*iter), GFP_KERNEL | __GFP_NOWARN);
	if (!iter)
		goto error;

	iter->key = kzalloc(map->key_size, GFP_KERNEL | __GFP_NOWARN);
	if (!iter->key)
		goto error;

	return iter;

error:
	map_iter_free(iter);
	return NULL;
}

static void *map_seq_next(struct seq_file *m, void *v, loff_t *pos)
{
	struct bpf_map *map = seq_file_to_map(m);
	void *key = map_iter(m)->key;
	void *prev_key;

	(*pos)++;
	if (map_iter(m)->done)
		return NULL;

	if (unlikely(v == SEQ_START_TOKEN))
		prev_key = NULL;
	else
		prev_key = key;

	rcu_read_lock();
	if (map->ops->map_get_next_key(map, prev_key, key)) {
		map_iter(m)->done = true;
		key = NULL;
	}
	rcu_read_unlock();
	return key;
}

static void *map_seq_start(struct seq_file *m, loff_t *pos)
{
	if (map_iter(m)->done)
		return NULL;

	return *pos ? map_iter(m)->key : SEQ_START_TOKEN;
}

static void map_seq_stop(struct seq_file *m, void *v)
{
}

static int map_seq_show(struct seq_file *m, void *v)
{
	struct bpf_map *map = seq_file_to_map(m);
	void *key = map_iter(m)->key;

	if (unlikely(v == SEQ_START_TOKEN)) {
		seq_puts(m, "# WARNING!! The output is for debug purpose only\n");
		seq_puts(m, "# WARNING!! The output format will change\n");
	} else {
		map->ops->map_seq_show_elem(map, key, m);
	}

	return 0;
}

static const struct seq_operations bpffs_map_seq_ops = {
	.start	= map_seq_start,
	.next	= map_seq_next,
	.show	= map_seq_show,
	.stop	= map_seq_stop,
};

static int bpffs_map_open(struct inode *inode, struct file *file)
{
	struct bpf_map *map = inode->i_private;
	struct map_iter *iter;
	struct seq_file *m;
	int err;

	iter = map_iter_alloc(map);
	if (!iter)
		return -ENOMEM;

	err = seq_open(file, &bpffs_map_seq_ops);
	if (err) {
		map_iter_free(iter);
		return err;
	}

	m = file->private_data;
	m->private = iter;

	return 0;
}

static int bpffs_map_release(struct inode *inode, struct file *file)
{
	struct seq_file *m = file->private_data;

	map_iter_free(map_iter(m));

	return seq_release(inode, file);
}

/* bpffs_map_fops should only implement the basic
 * read operation for a BPF map.  The purpose is to
 * provide a simple user intuitive way to do
 * "cat bpffs/pathto/a-pinned-map".
 *
 * Other operations (e.g. write, lookup...) should be realized by
 * the userspace tools (e.g. bpftool) through the
 * BPF_OBJ_GET_INFO_BY_FD and the map's lookup/update
 * interface.
 */
static const struct file_operations bpffs_map_fops = {
	.open		= bpffs_map_open,
	.read		= seq_read,
	.release	= bpffs_map_release,
};

static int bpffs_obj_open(struct inode *inode, struct file *file)
{
	return -EIO;
}

static const struct file_operations bpffs_obj_fops = {
	.open		= bpffs_obj_open,
};

static int bpf_mkobj_ops(struct dentry *dentry, umode_t mode, void *raw,
			 const struct inode_operations *iops,
			 const struct file_operations *fops)
{
	struct inode *dir = dentry->d_parent->d_inode;
	struct inode *inode = bpf_get_inode(dir->i_sb, dir, mode);
	if (IS_ERR(inode))
		return PTR_ERR(inode);

	inode->i_op = iops;
	inode->i_fop = fops;
	inode->i_private = raw;

	bpf_dentry_finalize(dentry, inode, dir);
	return 0;
}

static int bpf_mkprog(struct dentry *dentry, umode_t mode, void *arg)
{
	return bpf_mkobj_ops(dentry, mode, arg, &bpf_prog_iops,
			     &bpffs_obj_fops);
}

static int bpf_mkmap(struct dentry *dentry, umode_t mode, void *arg)
{
	struct bpf_map *map = arg;

	return bpf_mkobj_ops(dentry, mode, arg, &bpf_map_iops,
			     bpf_map_support_seq_show(map) ?
			     &bpffs_map_fops : &bpffs_obj_fops);
}

static int bpf_mklink(struct dentry *dentry, umode_t mode, void *arg)
{
	struct bpf_link *link = arg;

	return bpf_mkobj_ops(dentry, mode, arg, &bpf_link_iops,
			     bpf_link_is_iter(link) ?
			     &bpf_iter_fops : &bpffs_obj_fops);
}

static struct dentry *
bpf_lookup(struct inode *dir, struct dentry *dentry, unsigned flags)
{
	/* Dots in names (e.g. "/sys/fs/bpf/foo.bar") are reserved for future
	 * extensions. That allows popoulate_bpffs() create special files.
	 */
	if ((dir->i_mode & S_IALLUGO) &&
	    strchr(dentry->d_name.name, '.'))
		return ERR_PTR(-EPERM);

	return simple_lookup(dir, dentry, flags);
}

static int bpf_symlink(struct user_namespace *mnt_userns, struct inode *dir,
		       struct dentry *dentry, const char *target)
{
	char *link = kstrdup(target, GFP_USER | __GFP_NOWARN);
	struct inode *inode;

	if (!link)
		return -ENOMEM;

	inode = bpf_get_inode(dir->i_sb, dir, S_IRWXUGO | S_IFLNK);
	if (IS_ERR(inode)) {
		kfree(link);
		return PTR_ERR(inode);
	}

	inode->i_op = &simple_symlink_inode_operations;
	inode->i_link = link;

	bpf_dentry_finalize(dentry, inode, dir);
	return 0;
}

static const struct inode_operations bpf_dir_iops = {
	.lookup		= bpf_lookup,
	.mkdir		= bpf_mkdir,
	.symlink	= bpf_symlink,
	.rmdir		= simple_rmdir,
	.rename		= simple_rename,
	.link		= simple_link,
	.unlink		= simple_unlink,
};

<<<<<<< HEAD
=======
/* pin iterator link into bpffs */
static int bpf_iter_link_pin_kernel(struct dentry *parent,
				    const char *name, struct bpf_link *link)
{
	umode_t mode = S_IFREG | S_IRUSR;
	struct dentry *dentry;
	int ret;

	inode_lock(parent->d_inode);
	dentry = lookup_one_len(name, parent, strlen(name));
	if (IS_ERR(dentry)) {
		inode_unlock(parent->d_inode);
		return PTR_ERR(dentry);
	}
	ret = bpf_mkobj_ops(dentry, mode, link, &bpf_link_iops,
			    &bpf_iter_fops);
	dput(dentry);
	inode_unlock(parent->d_inode);
	return ret;
}

>>>>>>> 7d2a07b7
static int bpf_obj_do_pin(const char __user *pathname, void *raw,
			  enum bpf_type type)
{
	struct dentry *dentry;
	struct inode *dir;
	struct path path;
	umode_t mode;
	int ret;

	dentry = user_path_create(AT_FDCWD, pathname, &path, 0);
	if (IS_ERR(dentry))
		return PTR_ERR(dentry);

	mode = S_IFREG | ((S_IRUSR | S_IWUSR) & ~current_umask());

	ret = security_path_mknod(&path, dentry, mode, 0);
	if (ret)
		goto out;

	dir = d_inode(path.dentry);
	if (dir->i_op != &bpf_dir_iops) {
		ret = -EPERM;
		goto out;
	}

	switch (type) {
	case BPF_TYPE_PROG:
		ret = vfs_mkobj(dentry, mode, bpf_mkprog, raw);
		break;
	case BPF_TYPE_MAP:
		ret = vfs_mkobj(dentry, mode, bpf_mkmap, raw);
		break;
	case BPF_TYPE_LINK:
		ret = vfs_mkobj(dentry, mode, bpf_mklink, raw);
		break;
	default:
		ret = -EPERM;
	}
out:
	done_path_create(&path, dentry);
	return ret;
}

int bpf_obj_pin_user(u32 ufd, const char __user *pathname)
{
	enum bpf_type type;
	void *raw;
	int ret;

	raw = bpf_fd_probe_obj(ufd, &type);
	if (IS_ERR(raw))
		return PTR_ERR(raw);

	ret = bpf_obj_do_pin(pathname, raw, type);
	if (ret != 0)
		bpf_any_put(raw, type);

	return ret;
}

static void *bpf_obj_do_get(const char __user *pathname,
			    enum bpf_type *type, int flags)
{
	struct inode *inode;
	struct path path;
	void *raw;
	int ret;

	ret = user_path_at(AT_FDCWD, pathname, LOOKUP_FOLLOW, &path);
	if (ret)
		return ERR_PTR(ret);

	inode = d_backing_inode(path.dentry);
	ret = path_permission(&path, ACC_MODE(flags));
	if (ret)
		goto out;

	ret = bpf_inode_type(inode, type);
	if (ret)
		goto out;

	raw = bpf_any_get(inode->i_private, *type);
	if (!IS_ERR(raw))
		touch_atime(&path);

	path_put(&path);
	return raw;
out:
	path_put(&path);
	return ERR_PTR(ret);
}

int bpf_obj_get_user(const char __user *pathname, int flags)
{
	enum bpf_type type = BPF_TYPE_UNSPEC;
	int f_flags;
	void *raw;
	int ret;

	f_flags = bpf_get_file_flag(flags);
	if (f_flags < 0)
		return f_flags;

	raw = bpf_obj_do_get(pathname, &type, f_flags);
	if (IS_ERR(raw))
		return PTR_ERR(raw);

	if (type == BPF_TYPE_PROG)
		ret = bpf_prog_new_fd(raw);
	else if (type == BPF_TYPE_MAP)
		ret = bpf_map_new_fd(raw, f_flags);
	else if (type == BPF_TYPE_LINK)
		ret = (f_flags != O_RDWR) ? -EINVAL : bpf_link_new_fd(raw);
	else
		return -ENOENT;

	if (ret < 0)
		bpf_any_put(raw, type);
	return ret;
}

static struct bpf_prog *__get_prog_inode(struct inode *inode, enum bpf_prog_type type)
{
	struct bpf_prog *prog;
	int ret = inode_permission(&init_user_ns, inode, MAY_READ);
	if (ret)
		return ERR_PTR(ret);

	if (inode->i_op == &bpf_map_iops)
		return ERR_PTR(-EINVAL);
	if (inode->i_op == &bpf_link_iops)
		return ERR_PTR(-EINVAL);
	if (inode->i_op != &bpf_prog_iops)
		return ERR_PTR(-EACCES);

	prog = inode->i_private;

	ret = security_bpf_prog(prog);
	if (ret < 0)
		return ERR_PTR(ret);

	if (!bpf_prog_get_ok(prog, &type, false))
		return ERR_PTR(-EINVAL);

	bpf_prog_inc(prog);
	return prog;
}

struct bpf_prog *bpf_prog_get_type_path(const char *name, enum bpf_prog_type type)
{
	struct bpf_prog *prog;
	struct path path;
	int ret = kern_path(name, LOOKUP_FOLLOW, &path);
	if (ret)
		return ERR_PTR(ret);
	prog = __get_prog_inode(d_backing_inode(path.dentry), type);
	if (!IS_ERR(prog))
		touch_atime(&path);
	path_put(&path);
	return prog;
}
EXPORT_SYMBOL(bpf_prog_get_type_path);

/*
 * Display the mount options in /proc/mounts.
 */
static int bpf_show_options(struct seq_file *m, struct dentry *root)
{
	umode_t mode = d_inode(root)->i_mode & S_IALLUGO & ~S_ISVTX;

	if (mode != S_IRWXUGO)
		seq_printf(m, ",mode=%o", mode);
	return 0;
}

static void bpf_free_inode(struct inode *inode)
{
	enum bpf_type type;

	if (S_ISLNK(inode->i_mode))
		kfree(inode->i_link);
	if (!bpf_inode_type(inode, &type))
		bpf_any_put(inode->i_private, type);
	free_inode_nonrcu(inode);
}

static const struct super_operations bpf_super_ops = {
	.statfs		= simple_statfs,
	.drop_inode	= generic_delete_inode,
	.show_options	= bpf_show_options,
	.free_inode	= bpf_free_inode,
};

enum {
	OPT_MODE,
};

<<<<<<< HEAD
static const struct fs_parameter_spec bpf_param_specs[] = {
	fsparam_u32oct	("mode",			OPT_MODE),
	{}
};

static const struct fs_parameter_description bpf_fs_parameters = {
	.name		= "bpf",
	.specs		= bpf_param_specs,
=======
static const struct fs_parameter_spec bpf_fs_parameters[] = {
	fsparam_u32oct	("mode",			OPT_MODE),
	{}
>>>>>>> 7d2a07b7
};

struct bpf_mount_opts {
	umode_t mode;
};

static int bpf_parse_param(struct fs_context *fc, struct fs_parameter *param)
{
	struct bpf_mount_opts *opts = fc->fs_private;
	struct fs_parse_result result;
	int opt;

<<<<<<< HEAD
	opt = fs_parse(fc, &bpf_fs_parameters, param, &result);
=======
	opt = fs_parse(fc, bpf_fs_parameters, param, &result);
>>>>>>> 7d2a07b7
	if (opt < 0)
		/* We might like to report bad mount options here, but
		 * traditionally we've ignored all mount options, so we'd
		 * better continue to ignore non-existing options for bpf.
		 */
		return opt == -ENOPARAM ? 0 : opt;

	switch (opt) {
	case OPT_MODE:
		opts->mode = result.uint_32 & S_IALLUGO;
		break;
	}

	return 0;
}

<<<<<<< HEAD
=======
struct bpf_preload_ops *bpf_preload_ops;
EXPORT_SYMBOL_GPL(bpf_preload_ops);

static bool bpf_preload_mod_get(void)
{
	/* If bpf_preload.ko wasn't loaded earlier then load it now.
	 * When bpf_preload is built into vmlinux the module's __init
	 * function will populate it.
	 */
	if (!bpf_preload_ops) {
		request_module("bpf_preload");
		if (!bpf_preload_ops)
			return false;
	}
	/* And grab the reference, so the module doesn't disappear while the
	 * kernel is interacting with the kernel module and its UMD.
	 */
	if (!try_module_get(bpf_preload_ops->owner)) {
		pr_err("bpf_preload module get failed.\n");
		return false;
	}
	return true;
}

static void bpf_preload_mod_put(void)
{
	if (bpf_preload_ops)
		/* now user can "rmmod bpf_preload" if necessary */
		module_put(bpf_preload_ops->owner);
}

static DEFINE_MUTEX(bpf_preload_lock);

static int populate_bpffs(struct dentry *parent)
{
	struct bpf_preload_info objs[BPF_PRELOAD_LINKS] = {};
	struct bpf_link *links[BPF_PRELOAD_LINKS] = {};
	int err = 0, i;

	/* grab the mutex to make sure the kernel interactions with bpf_preload
	 * UMD are serialized
	 */
	mutex_lock(&bpf_preload_lock);

	/* if bpf_preload.ko wasn't built into vmlinux then load it */
	if (!bpf_preload_mod_get())
		goto out;

	if (!bpf_preload_ops->info.tgid) {
		/* preload() will start UMD that will load BPF iterator programs */
		err = bpf_preload_ops->preload(objs);
		if (err)
			goto out_put;
		for (i = 0; i < BPF_PRELOAD_LINKS; i++) {
			links[i] = bpf_link_by_id(objs[i].link_id);
			if (IS_ERR(links[i])) {
				err = PTR_ERR(links[i]);
				goto out_put;
			}
		}
		for (i = 0; i < BPF_PRELOAD_LINKS; i++) {
			err = bpf_iter_link_pin_kernel(parent,
						       objs[i].link_name, links[i]);
			if (err)
				goto out_put;
			/* do not unlink successfully pinned links even
			 * if later link fails to pin
			 */
			links[i] = NULL;
		}
		/* finish() will tell UMD process to exit */
		err = bpf_preload_ops->finish();
		if (err)
			goto out_put;
	}
out_put:
	bpf_preload_mod_put();
out:
	mutex_unlock(&bpf_preload_lock);
	for (i = 0; i < BPF_PRELOAD_LINKS && err; i++)
		if (!IS_ERR_OR_NULL(links[i]))
			bpf_link_put(links[i]);
	return err;
}

>>>>>>> 7d2a07b7
static int bpf_fill_super(struct super_block *sb, struct fs_context *fc)
{
	static const struct tree_descr bpf_rfiles[] = { { "" } };
	struct bpf_mount_opts *opts = fc->fs_private;
	struct inode *inode;
	int ret;

	ret = simple_fill_super(sb, BPF_FS_MAGIC, bpf_rfiles);
	if (ret)
		return ret;

	sb->s_op = &bpf_super_ops;

	inode = sb->s_root->d_inode;
	inode->i_op = &bpf_dir_iops;
	inode->i_mode &= ~S_IALLUGO;
<<<<<<< HEAD
	inode->i_mode |= S_ISVTX | opts->mode;

=======
	populate_bpffs(sb->s_root);
	inode->i_mode |= S_ISVTX | opts->mode;
>>>>>>> 7d2a07b7
	return 0;
}

static int bpf_get_tree(struct fs_context *fc)
<<<<<<< HEAD
{
	return get_tree_nodev(fc, bpf_fill_super);
}

static void bpf_free_fc(struct fs_context *fc)
{
=======
{
	return get_tree_nodev(fc, bpf_fill_super);
}

static void bpf_free_fc(struct fs_context *fc)
{
>>>>>>> 7d2a07b7
	kfree(fc->fs_private);
}

static const struct fs_context_operations bpf_context_ops = {
	.free		= bpf_free_fc,
	.parse_param	= bpf_parse_param,
	.get_tree	= bpf_get_tree,
};

/*
 * Set up the filesystem mount context.
 */
static int bpf_init_fs_context(struct fs_context *fc)
{
	struct bpf_mount_opts *opts;

	opts = kzalloc(sizeof(struct bpf_mount_opts), GFP_KERNEL);
	if (!opts)
		return -ENOMEM;

	opts->mode = S_IRWXUGO;

	fc->fs_private = opts;
	fc->ops = &bpf_context_ops;
	return 0;
}

static struct file_system_type bpf_fs_type = {
	.owner		= THIS_MODULE,
	.name		= "bpf",
	.init_fs_context = bpf_init_fs_context,
<<<<<<< HEAD
	.parameters	= &bpf_fs_parameters,
=======
	.parameters	= bpf_fs_parameters,
>>>>>>> 7d2a07b7
	.kill_sb	= kill_litter_super,
};

static int __init bpf_init(void)
{
	int ret;

	ret = sysfs_create_mount_point(fs_kobj, "bpf");
	if (ret)
		return ret;

	ret = register_filesystem(&bpf_fs_type);
	if (ret)
		sysfs_remove_mount_point(fs_kobj, "bpf");

	return ret;
}
fs_initcall(bpf_init);<|MERGE_RESOLUTION|>--- conflicted
+++ resolved
@@ -414,8 +414,6 @@
 	.unlink		= simple_unlink,
 };
 
-<<<<<<< HEAD
-=======
 /* pin iterator link into bpffs */
 static int bpf_iter_link_pin_kernel(struct dentry *parent,
 				    const char *name, struct bpf_link *link)
@@ -437,7 +435,6 @@
 	return ret;
 }
 
->>>>>>> 7d2a07b7
 static int bpf_obj_do_pin(const char __user *pathname, void *raw,
 			  enum bpf_type type)
 {
@@ -635,20 +632,9 @@
 	OPT_MODE,
 };
 
-<<<<<<< HEAD
-static const struct fs_parameter_spec bpf_param_specs[] = {
-	fsparam_u32oct	("mode",			OPT_MODE),
-	{}
-};
-
-static const struct fs_parameter_description bpf_fs_parameters = {
-	.name		= "bpf",
-	.specs		= bpf_param_specs,
-=======
 static const struct fs_parameter_spec bpf_fs_parameters[] = {
 	fsparam_u32oct	("mode",			OPT_MODE),
 	{}
->>>>>>> 7d2a07b7
 };
 
 struct bpf_mount_opts {
@@ -661,11 +647,7 @@
 	struct fs_parse_result result;
 	int opt;
 
-<<<<<<< HEAD
-	opt = fs_parse(fc, &bpf_fs_parameters, param, &result);
-=======
 	opt = fs_parse(fc, bpf_fs_parameters, param, &result);
->>>>>>> 7d2a07b7
 	if (opt < 0)
 		/* We might like to report bad mount options here, but
 		 * traditionally we've ignored all mount options, so we'd
@@ -682,8 +664,6 @@
 	return 0;
 }
 
-<<<<<<< HEAD
-=======
 struct bpf_preload_ops *bpf_preload_ops;
 EXPORT_SYMBOL_GPL(bpf_preload_ops);
 
@@ -769,7 +749,6 @@
 	return err;
 }
 
->>>>>>> 7d2a07b7
 static int bpf_fill_super(struct super_block *sb, struct fs_context *fc)
 {
 	static const struct tree_descr bpf_rfiles[] = { { "" } };
@@ -786,32 +765,18 @@
 	inode = sb->s_root->d_inode;
 	inode->i_op = &bpf_dir_iops;
 	inode->i_mode &= ~S_IALLUGO;
-<<<<<<< HEAD
-	inode->i_mode |= S_ISVTX | opts->mode;
-
-=======
 	populate_bpffs(sb->s_root);
 	inode->i_mode |= S_ISVTX | opts->mode;
->>>>>>> 7d2a07b7
 	return 0;
 }
 
 static int bpf_get_tree(struct fs_context *fc)
-<<<<<<< HEAD
 {
 	return get_tree_nodev(fc, bpf_fill_super);
 }
 
 static void bpf_free_fc(struct fs_context *fc)
 {
-=======
-{
-	return get_tree_nodev(fc, bpf_fill_super);
-}
-
-static void bpf_free_fc(struct fs_context *fc)
-{
->>>>>>> 7d2a07b7
 	kfree(fc->fs_private);
 }
 
@@ -843,11 +808,7 @@
 	.owner		= THIS_MODULE,
 	.name		= "bpf",
 	.init_fs_context = bpf_init_fs_context,
-<<<<<<< HEAD
-	.parameters	= &bpf_fs_parameters,
-=======
 	.parameters	= bpf_fs_parameters,
->>>>>>> 7d2a07b7
 	.kill_sb	= kill_litter_super,
 };
 
