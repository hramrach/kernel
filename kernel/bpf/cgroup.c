// SPDX-License-Identifier: GPL-2.0-only
/*
 * Functions to manage eBPF programs attached to cgroups
 *
 * Copyright (c) 2016 Daniel Mack
 */

#include <linux/kernel.h>
#include <linux/atomic.h>
#include <linux/cgroup.h>
#include <linux/filter.h>
#include <linux/slab.h>
#include <linux/sysctl.h>
#include <linux/string.h>
#include <linux/bpf.h>
#include <linux/bpf-cgroup.h>
#include <net/sock.h>
#include <net/bpf_sk_storage.h>

#include "../cgroup/cgroup-internal.h"

DEFINE_STATIC_KEY_ARRAY_FALSE(cgroup_bpf_enabled_key, MAX_BPF_ATTACH_TYPE);
EXPORT_SYMBOL(cgroup_bpf_enabled_key);

void cgroup_bpf_offline(struct cgroup *cgrp)
{
	cgroup_get(cgrp);
	percpu_ref_kill(&cgrp->bpf.refcnt);
}

static void bpf_cgroup_storages_free(struct bpf_cgroup_storage *storages[])
{
	enum bpf_cgroup_storage_type stype;

	for_each_cgroup_storage_type(stype)
		bpf_cgroup_storage_free(storages[stype]);
}

static int bpf_cgroup_storages_alloc(struct bpf_cgroup_storage *storages[],
				     struct bpf_cgroup_storage *new_storages[],
				     enum bpf_attach_type type,
				     struct bpf_prog *prog,
				     struct cgroup *cgrp)
{
	enum bpf_cgroup_storage_type stype;
	struct bpf_cgroup_storage_key key;
	struct bpf_map *map;

	key.cgroup_inode_id = cgroup_id(cgrp);
	key.attach_type = type;

	for_each_cgroup_storage_type(stype) {
		map = prog->aux->cgroup_storage[stype];
		if (!map)
			continue;

		storages[stype] = cgroup_storage_lookup((void *)map, &key, false);
		if (storages[stype])
			continue;

		storages[stype] = bpf_cgroup_storage_alloc(prog, stype);
		if (IS_ERR(storages[stype])) {
			bpf_cgroup_storages_free(new_storages);
			return -ENOMEM;
		}

		new_storages[stype] = storages[stype];
	}

	return 0;
}

static void bpf_cgroup_storages_assign(struct bpf_cgroup_storage *dst[],
				       struct bpf_cgroup_storage *src[])
{
	enum bpf_cgroup_storage_type stype;

	for_each_cgroup_storage_type(stype)
		dst[stype] = src[stype];
}

static void bpf_cgroup_storages_link(struct bpf_cgroup_storage *storages[],
				     struct cgroup *cgrp,
				     enum bpf_attach_type attach_type)
{
	enum bpf_cgroup_storage_type stype;

	for_each_cgroup_storage_type(stype)
		bpf_cgroup_storage_link(storages[stype], cgrp, attach_type);
}

/* Called when bpf_cgroup_link is auto-detached from dying cgroup.
 * It drops cgroup and bpf_prog refcounts, and marks bpf_link as defunct. It
 * doesn't free link memory, which will eventually be done by bpf_link's
 * release() callback, when its last FD is closed.
 */
static void bpf_cgroup_link_auto_detach(struct bpf_cgroup_link *link)
{
	cgroup_put(link->cgroup);
	link->cgroup = NULL;
}

/**
 * cgroup_bpf_release() - put references of all bpf programs and
 *                        release all cgroup bpf data
 * @work: work structure embedded into the cgroup to modify
 */
static void cgroup_bpf_release(struct work_struct *work)
{
	struct cgroup *p, *cgrp = container_of(work, struct cgroup,
					       bpf.release_work);
	struct bpf_prog_array *old_array;
	struct list_head *storages = &cgrp->bpf.storages;
	struct bpf_cgroup_storage *storage, *stmp;

	unsigned int type;

	mutex_lock(&cgroup_mutex);

	for (type = 0; type < ARRAY_SIZE(cgrp->bpf.progs); type++) {
		struct list_head *progs = &cgrp->bpf.progs[type];
		struct bpf_prog_list *pl, *pltmp;

		list_for_each_entry_safe(pl, pltmp, progs, node) {
			list_del(&pl->node);
			if (pl->prog)
				bpf_prog_put(pl->prog);
			if (pl->link)
				bpf_cgroup_link_auto_detach(pl->link);
			kfree(pl);
			static_branch_dec(&cgroup_bpf_enabled_key[type]);
		}
		old_array = rcu_dereference_protected(
				cgrp->bpf.effective[type],
				lockdep_is_held(&cgroup_mutex));
		bpf_prog_array_free(old_array);
	}

	list_for_each_entry_safe(storage, stmp, storages, list_cg) {
		bpf_cgroup_storage_unlink(storage);
		bpf_cgroup_storage_free(storage);
	}

	mutex_unlock(&cgroup_mutex);

	for (p = cgroup_parent(cgrp); p; p = cgroup_parent(p))
		cgroup_bpf_put(p);

	percpu_ref_exit(&cgrp->bpf.refcnt);
	cgroup_put(cgrp);
}

/**
 * cgroup_bpf_release_fn() - callback used to schedule releasing
 *                           of bpf cgroup data
 * @ref: percpu ref counter structure
 */
static void cgroup_bpf_release_fn(struct percpu_ref *ref)
{
	struct cgroup *cgrp = container_of(ref, struct cgroup, bpf.refcnt);

	INIT_WORK(&cgrp->bpf.release_work, cgroup_bpf_release);
	queue_work(system_wq, &cgrp->bpf.release_work);
}

/* Get underlying bpf_prog of bpf_prog_list entry, regardless if it's through
 * link or direct prog.
 */
static struct bpf_prog *prog_list_prog(struct bpf_prog_list *pl)
{
	if (pl->prog)
		return pl->prog;
	if (pl->link)
		return pl->link->link.prog;
	return NULL;
}

/* count number of elements in the list.
 * it's slow but the list cannot be long
 */
static u32 prog_list_length(struct list_head *head)
{
	struct bpf_prog_list *pl;
	u32 cnt = 0;

	list_for_each_entry(pl, head, node) {
		if (!prog_list_prog(pl))
			continue;
		cnt++;
	}
	return cnt;
}

/* if parent has non-overridable prog attached,
 * disallow attaching new programs to the descendent cgroup.
 * if parent has overridable or multi-prog, allow attaching
 */
static bool hierarchy_allows_attach(struct cgroup *cgrp,
				    enum bpf_attach_type type)
{
	struct cgroup *p;

	p = cgroup_parent(cgrp);
	if (!p)
		return true;
	do {
		u32 flags = p->bpf.flags[type];
		u32 cnt;

		if (flags & BPF_F_ALLOW_MULTI)
			return true;
		cnt = prog_list_length(&p->bpf.progs[type]);
		WARN_ON_ONCE(cnt > 1);
		if (cnt == 1)
			return !!(flags & BPF_F_ALLOW_OVERRIDE);
		p = cgroup_parent(p);
	} while (p);
	return true;
}

/* compute a chain of effective programs for a given cgroup:
 * start from the list of programs in this cgroup and add
 * all parent programs.
 * Note that parent's F_ALLOW_OVERRIDE-type program is yielding
 * to programs in this cgroup
 */
static int compute_effective_progs(struct cgroup *cgrp,
				   enum bpf_attach_type type,
				   struct bpf_prog_array **array)
{
	struct bpf_prog_array_item *item;
	struct bpf_prog_array *progs;
	struct bpf_prog_list *pl;
	struct cgroup *p = cgrp;
	int cnt = 0;

	/* count number of effective programs by walking parents */
	do {
		if (cnt == 0 || (p->bpf.flags[type] & BPF_F_ALLOW_MULTI))
			cnt += prog_list_length(&p->bpf.progs[type]);
		p = cgroup_parent(p);
	} while (p);

	progs = bpf_prog_array_alloc(cnt, GFP_KERNEL);
	if (!progs)
		return -ENOMEM;

	/* populate the array with effective progs */
	cnt = 0;
	p = cgrp;
	do {
		if (cnt > 0 && !(p->bpf.flags[type] & BPF_F_ALLOW_MULTI))
			continue;

		list_for_each_entry(pl, &p->bpf.progs[type], node) {
			if (!prog_list_prog(pl))
				continue;

			item = &progs->items[cnt];
			item->prog = prog_list_prog(pl);
			bpf_cgroup_storages_assign(item->cgroup_storage,
						   pl->storage);
			cnt++;
		}
	} while ((p = cgroup_parent(p)));

	*array = progs;
	return 0;
}

static void activate_effective_progs(struct cgroup *cgrp,
				     enum bpf_attach_type type,
				     struct bpf_prog_array *old_array)
{
	old_array = rcu_replace_pointer(cgrp->bpf.effective[type], old_array,
					lockdep_is_held(&cgroup_mutex));
	/* free prog array after grace period, since __cgroup_bpf_run_*()
	 * might be still walking the array
	 */
	bpf_prog_array_free(old_array);
}

/**
 * cgroup_bpf_inherit() - inherit effective programs from parent
 * @cgrp: the cgroup to modify
 */
int cgroup_bpf_inherit(struct cgroup *cgrp)
{
/* has to use marco instead of const int, since compiler thinks
 * that array below is variable length
 */
#define	NR ARRAY_SIZE(cgrp->bpf.effective)
	struct bpf_prog_array *arrays[NR] = {};
	struct cgroup *p;
	int ret, i;

	ret = percpu_ref_init(&cgrp->bpf.refcnt, cgroup_bpf_release_fn, 0,
			      GFP_KERNEL);
	if (ret)
		return ret;

	for (p = cgroup_parent(cgrp); p; p = cgroup_parent(p))
		cgroup_bpf_get(p);

	for (i = 0; i < NR; i++)
		INIT_LIST_HEAD(&cgrp->bpf.progs[i]);

	INIT_LIST_HEAD(&cgrp->bpf.storages);

	for (i = 0; i < NR; i++)
		if (compute_effective_progs(cgrp, i, &arrays[i]))
			goto cleanup;

	for (i = 0; i < NR; i++)
		activate_effective_progs(cgrp, i, arrays[i]);

	return 0;
cleanup:
	for (i = 0; i < NR; i++)
		bpf_prog_array_free(arrays[i]);

	for (p = cgroup_parent(cgrp); p; p = cgroup_parent(p))
		cgroup_bpf_put(p);

	percpu_ref_exit(&cgrp->bpf.refcnt);

	return -ENOMEM;
}

static int update_effective_progs(struct cgroup *cgrp,
				  enum bpf_attach_type type)
{
	struct cgroup_subsys_state *css;
	int err;

	/* allocate and recompute effective prog arrays */
	css_for_each_descendant_pre(css, &cgrp->self) {
		struct cgroup *desc = container_of(css, struct cgroup, self);

		if (percpu_ref_is_zero(&desc->bpf.refcnt))
			continue;

		err = compute_effective_progs(desc, type, &desc->bpf.inactive);
		if (err)
			goto cleanup;
	}

	/* all allocations were successful. Activate all prog arrays */
	css_for_each_descendant_pre(css, &cgrp->self) {
		struct cgroup *desc = container_of(css, struct cgroup, self);

		if (percpu_ref_is_zero(&desc->bpf.refcnt)) {
			if (unlikely(desc->bpf.inactive)) {
				bpf_prog_array_free(desc->bpf.inactive);
				desc->bpf.inactive = NULL;
			}
			continue;
		}

		activate_effective_progs(desc, type, desc->bpf.inactive);
		desc->bpf.inactive = NULL;
	}

	return 0;

cleanup:
	/* oom while computing effective. Free all computed effective arrays
	 * since they were not activated
	 */
	css_for_each_descendant_pre(css, &cgrp->self) {
		struct cgroup *desc = container_of(css, struct cgroup, self);

		bpf_prog_array_free(desc->bpf.inactive);
		desc->bpf.inactive = NULL;
	}

	return err;
}

#define BPF_CGROUP_MAX_PROGS 64

static struct bpf_prog_list *find_attach_entry(struct list_head *progs,
					       struct bpf_prog *prog,
					       struct bpf_cgroup_link *link,
					       struct bpf_prog *replace_prog,
					       bool allow_multi)
{
	struct bpf_prog_list *pl;

	/* single-attach case */
	if (!allow_multi) {
		if (list_empty(progs))
			return NULL;
		return list_first_entry(progs, typeof(*pl), node);
	}

	list_for_each_entry(pl, progs, node) {
		if (prog && pl->prog == prog && prog != replace_prog)
			/* disallow attaching the same prog twice */
			return ERR_PTR(-EINVAL);
		if (link && pl->link == link)
			/* disallow attaching the same link twice */
			return ERR_PTR(-EINVAL);
	}

	/* direct prog multi-attach w/ replacement case */
	if (replace_prog) {
		list_for_each_entry(pl, progs, node) {
			if (pl->prog == replace_prog)
				/* a match found */
				return pl;
		}
		/* prog to replace not found for cgroup */
		return ERR_PTR(-ENOENT);
	}

	return NULL;
}

/**
 * __cgroup_bpf_attach() - Attach the program or the link to a cgroup, and
 *                         propagate the change to descendants
 * @cgrp: The cgroup which descendants to traverse
 * @prog: A program to attach
 * @link: A link to attach
 * @replace_prog: Previously attached program to replace if BPF_F_REPLACE is set
 * @type: Type of attach operation
 * @flags: Option flags
 *
 * Exactly one of @prog or @link can be non-null.
 * Must be called with cgroup_mutex held.
 */
int __cgroup_bpf_attach(struct cgroup *cgrp,
			struct bpf_prog *prog, struct bpf_prog *replace_prog,
			struct bpf_cgroup_link *link,
			enum bpf_attach_type type, u32 flags)
{
	u32 saved_flags = (flags & (BPF_F_ALLOW_OVERRIDE | BPF_F_ALLOW_MULTI));
	struct list_head *progs = &cgrp->bpf.progs[type];
	struct bpf_prog *old_prog = NULL;
	struct bpf_cgroup_storage *storage[MAX_BPF_CGROUP_STORAGE_TYPE] = {};
	struct bpf_cgroup_storage *new_storage[MAX_BPF_CGROUP_STORAGE_TYPE] = {};
	struct bpf_prog_list *pl;
	int err;

	if (((flags & BPF_F_ALLOW_OVERRIDE) && (flags & BPF_F_ALLOW_MULTI)) ||
	    ((flags & BPF_F_REPLACE) && !(flags & BPF_F_ALLOW_MULTI)))
		/* invalid combination */
		return -EINVAL;
	if (link && (prog || replace_prog))
		/* only either link or prog/replace_prog can be specified */
		return -EINVAL;
	if (!!replace_prog != !!(flags & BPF_F_REPLACE))
		/* replace_prog implies BPF_F_REPLACE, and vice versa */
		return -EINVAL;

	if (!hierarchy_allows_attach(cgrp, type))
		return -EPERM;

	if (!list_empty(progs) && cgrp->bpf.flags[type] != saved_flags)
		/* Disallow attaching non-overridable on top
		 * of existing overridable in this cgroup.
		 * Disallow attaching multi-prog if overridable or none
		 */
		return -EPERM;

	if (prog_list_length(progs) >= BPF_CGROUP_MAX_PROGS)
		return -E2BIG;

	pl = find_attach_entry(progs, prog, link, replace_prog,
			       flags & BPF_F_ALLOW_MULTI);
	if (IS_ERR(pl))
		return PTR_ERR(pl);

	if (bpf_cgroup_storages_alloc(storage, new_storage, type,
				      prog ? : link->link.prog, cgrp))
		return -ENOMEM;

	if (pl) {
		old_prog = pl->prog;
	} else {
		pl = kmalloc(sizeof(*pl), GFP_KERNEL);
		if (!pl) {
			bpf_cgroup_storages_free(new_storage);
			return -ENOMEM;
		}
		list_add_tail(&pl->node, progs);
	}

	pl->prog = prog;
	pl->link = link;
	bpf_cgroup_storages_assign(pl->storage, storage);
	cgrp->bpf.flags[type] = saved_flags;

	err = update_effective_progs(cgrp, type);
	if (err)
		goto cleanup;

	if (old_prog)
		bpf_prog_put(old_prog);
	else
<<<<<<< HEAD
		static_branch_inc(&cgroup_bpf_enabled_key);
=======
		static_branch_inc(&cgroup_bpf_enabled_key[type]);
>>>>>>> 7d2a07b7
	bpf_cgroup_storages_link(new_storage, cgrp, type);
	return 0;

cleanup:
	if (old_prog) {
		pl->prog = old_prog;
		pl->link = NULL;
	}
	bpf_cgroup_storages_free(new_storage);
	if (!old_prog) {
		list_del(&pl->node);
		kfree(pl);
	}
	return err;
}

/* Swap updated BPF program for given link in effective program arrays across
 * all descendant cgroups. This function is guaranteed to succeed.
 */
static void replace_effective_prog(struct cgroup *cgrp,
				   enum bpf_attach_type type,
				   struct bpf_cgroup_link *link)
{
	struct bpf_prog_array_item *item;
	struct cgroup_subsys_state *css;
	struct bpf_prog_array *progs;
	struct bpf_prog_list *pl;
	struct list_head *head;
	struct cgroup *cg;
	int pos;

	css_for_each_descendant_pre(css, &cgrp->self) {
		struct cgroup *desc = container_of(css, struct cgroup, self);

		if (percpu_ref_is_zero(&desc->bpf.refcnt))
			continue;

		/* find position of link in effective progs array */
		for (pos = 0, cg = desc; cg; cg = cgroup_parent(cg)) {
			if (pos && !(cg->bpf.flags[type] & BPF_F_ALLOW_MULTI))
				continue;

			head = &cg->bpf.progs[type];
			list_for_each_entry(pl, head, node) {
				if (!prog_list_prog(pl))
					continue;
				if (pl->link == link)
					goto found;
				pos++;
			}
		}
found:
		BUG_ON(!cg);
		progs = rcu_dereference_protected(
				desc->bpf.effective[type],
				lockdep_is_held(&cgroup_mutex));
		item = &progs->items[pos];
		WRITE_ONCE(item->prog, link->link.prog);
	}
}

<<<<<<< HEAD
/**
 * __cgroup_bpf_replace() - Replace link's program and propagate the change
 *                          to descendants
 * @cgrp: The cgroup which descendants to traverse
 * @link: A link for which to replace BPF program
 * @type: Type of attach operation
 *
 * Must be called with cgroup_mutex held.
 */
static int __cgroup_bpf_replace(struct cgroup *cgrp,
				struct bpf_cgroup_link *link,
				struct bpf_prog *new_prog)
{
	struct list_head *progs = &cgrp->bpf.progs[link->type];
	struct bpf_prog *old_prog;
	struct bpf_prog_list *pl;
	bool found = false;

	if (link->link.prog->type != new_prog->type)
		return -EINVAL;

	list_for_each_entry(pl, progs, node) {
		if (pl->link == link) {
			found = true;
			break;
		}
	}
	if (!found)
		return -ENOENT;

	old_prog = xchg(&link->link.prog, new_prog);
	replace_effective_prog(cgrp, link->type, link);
	bpf_prog_put(old_prog);
	return 0;
}

static int cgroup_bpf_replace(struct bpf_link *link, struct bpf_prog *new_prog,
			      struct bpf_prog *old_prog)
{
	struct bpf_cgroup_link *cg_link;
	int ret;

	cg_link = container_of(link, struct bpf_cgroup_link, link);

	mutex_lock(&cgroup_mutex);
	/* link might have been auto-released by dying cgroup, so fail */
	if (!cg_link->cgroup) {
		ret = -ENOLINK;
		goto out_unlock;
	}
	if (old_prog && link->prog != old_prog) {
		ret = -EPERM;
		goto out_unlock;
	}
	ret = __cgroup_bpf_replace(cg_link->cgroup, cg_link, new_prog);
out_unlock:
	mutex_unlock(&cgroup_mutex);
	return ret;
}

static struct bpf_prog_list *find_detach_entry(struct list_head *progs,
					       struct bpf_prog *prog,
					       struct bpf_cgroup_link *link,
					       bool allow_multi)
{
	struct bpf_prog_list *pl;

	if (!allow_multi) {
		if (list_empty(progs))
			/* report error when trying to detach and nothing is attached */
			return ERR_PTR(-ENOENT);

		/* to maintain backward compatibility NONE and OVERRIDE cgroups
		 * allow detaching with invalid FD (prog==NULL) in legacy mode
		 */
		return list_first_entry(progs, typeof(*pl), node);
	}

	if (!prog && !link)
		/* to detach MULTI prog the user has to specify valid FD
		 * of the program or link to be detached
		 */
		return ERR_PTR(-EINVAL);

	/* find the prog or link and detach it */
	list_for_each_entry(pl, progs, node) {
		if (pl->prog == prog && pl->link == link)
			return pl;
	}
	return ERR_PTR(-ENOENT);
}

/**
=======
/**
 * __cgroup_bpf_replace() - Replace link's program and propagate the change
 *                          to descendants
 * @cgrp: The cgroup which descendants to traverse
 * @link: A link for which to replace BPF program
 * @type: Type of attach operation
 *
 * Must be called with cgroup_mutex held.
 */
static int __cgroup_bpf_replace(struct cgroup *cgrp,
				struct bpf_cgroup_link *link,
				struct bpf_prog *new_prog)
{
	struct list_head *progs = &cgrp->bpf.progs[link->type];
	struct bpf_prog *old_prog;
	struct bpf_prog_list *pl;
	bool found = false;

	if (link->link.prog->type != new_prog->type)
		return -EINVAL;

	list_for_each_entry(pl, progs, node) {
		if (pl->link == link) {
			found = true;
			break;
		}
	}
	if (!found)
		return -ENOENT;

	old_prog = xchg(&link->link.prog, new_prog);
	replace_effective_prog(cgrp, link->type, link);
	bpf_prog_put(old_prog);
	return 0;
}

static int cgroup_bpf_replace(struct bpf_link *link, struct bpf_prog *new_prog,
			      struct bpf_prog *old_prog)
{
	struct bpf_cgroup_link *cg_link;
	int ret;

	cg_link = container_of(link, struct bpf_cgroup_link, link);

	mutex_lock(&cgroup_mutex);
	/* link might have been auto-released by dying cgroup, so fail */
	if (!cg_link->cgroup) {
		ret = -ENOLINK;
		goto out_unlock;
	}
	if (old_prog && link->prog != old_prog) {
		ret = -EPERM;
		goto out_unlock;
	}
	ret = __cgroup_bpf_replace(cg_link->cgroup, cg_link, new_prog);
out_unlock:
	mutex_unlock(&cgroup_mutex);
	return ret;
}

static struct bpf_prog_list *find_detach_entry(struct list_head *progs,
					       struct bpf_prog *prog,
					       struct bpf_cgroup_link *link,
					       bool allow_multi)
{
	struct bpf_prog_list *pl;

	if (!allow_multi) {
		if (list_empty(progs))
			/* report error when trying to detach and nothing is attached */
			return ERR_PTR(-ENOENT);

		/* to maintain backward compatibility NONE and OVERRIDE cgroups
		 * allow detaching with invalid FD (prog==NULL) in legacy mode
		 */
		return list_first_entry(progs, typeof(*pl), node);
	}

	if (!prog && !link)
		/* to detach MULTI prog the user has to specify valid FD
		 * of the program or link to be detached
		 */
		return ERR_PTR(-EINVAL);

	/* find the prog or link and detach it */
	list_for_each_entry(pl, progs, node) {
		if (pl->prog == prog && pl->link == link)
			return pl;
	}
	return ERR_PTR(-ENOENT);
}

/**
>>>>>>> 7d2a07b7
 * __cgroup_bpf_detach() - Detach the program or link from a cgroup, and
 *                         propagate the change to descendants
 * @cgrp: The cgroup which descendants to traverse
 * @prog: A program to detach or NULL
 * @prog: A link to detach or NULL
 * @type: Type of detach operation
 *
 * At most one of @prog or @link can be non-NULL.
 * Must be called with cgroup_mutex held.
 */
int __cgroup_bpf_detach(struct cgroup *cgrp, struct bpf_prog *prog,
			struct bpf_cgroup_link *link, enum bpf_attach_type type)
{
	struct list_head *progs = &cgrp->bpf.progs[type];
	u32 flags = cgrp->bpf.flags[type];
	struct bpf_prog_list *pl;
	struct bpf_prog *old_prog;
	int err;

	if (prog && link)
		/* only one of prog or link can be specified */
		return -EINVAL;

	pl = find_detach_entry(progs, prog, link, flags & BPF_F_ALLOW_MULTI);
	if (IS_ERR(pl))
		return PTR_ERR(pl);

	/* mark it deleted, so it's ignored while recomputing effective */
	old_prog = pl->prog;
	pl->prog = NULL;
	pl->link = NULL;

	err = update_effective_progs(cgrp, type);
	if (err)
		goto cleanup;

	/* now can actually delete it from this cgroup list */
	list_del(&pl->node);
	kfree(pl);
	if (list_empty(progs))
		/* last program was detached, reset flags to zero */
		cgrp->bpf.flags[type] = 0;
	if (old_prog)
		bpf_prog_put(old_prog);
<<<<<<< HEAD
	static_branch_dec(&cgroup_bpf_enabled_key);
=======
	static_branch_dec(&cgroup_bpf_enabled_key[type]);
>>>>>>> 7d2a07b7
	return 0;

cleanup:
	/* restore back prog or link */
	pl->prog = old_prog;
	pl->link = link;
	return err;
}

/* Must be called with cgroup_mutex held to avoid races. */
int __cgroup_bpf_query(struct cgroup *cgrp, const union bpf_attr *attr,
		       union bpf_attr __user *uattr)
{
	__u32 __user *prog_ids = u64_to_user_ptr(attr->query.prog_ids);
	enum bpf_attach_type type = attr->query.attach_type;
	struct list_head *progs = &cgrp->bpf.progs[type];
	u32 flags = cgrp->bpf.flags[type];
	struct bpf_prog_array *effective;
	struct bpf_prog *prog;
	int cnt, ret = 0, i;

	effective = rcu_dereference_protected(cgrp->bpf.effective[type],
					      lockdep_is_held(&cgroup_mutex));

	if (attr->query.query_flags & BPF_F_QUERY_EFFECTIVE)
		cnt = bpf_prog_array_length(effective);
	else
		cnt = prog_list_length(progs);

	if (copy_to_user(&uattr->query.attach_flags, &flags, sizeof(flags)))
		return -EFAULT;
	if (copy_to_user(&uattr->query.prog_cnt, &cnt, sizeof(cnt)))
		return -EFAULT;
	if (attr->query.prog_cnt == 0 || !prog_ids || !cnt)
		/* return early if user requested only program count + flags */
		return 0;
	if (attr->query.prog_cnt < cnt) {
		cnt = attr->query.prog_cnt;
		ret = -ENOSPC;
	}

	if (attr->query.query_flags & BPF_F_QUERY_EFFECTIVE) {
		return bpf_prog_array_copy_to_user(effective, prog_ids, cnt);
	} else {
		struct bpf_prog_list *pl;
		u32 id;

		i = 0;
		list_for_each_entry(pl, progs, node) {
			prog = prog_list_prog(pl);
			id = prog->aux->id;
			if (copy_to_user(prog_ids + i, &id, sizeof(id)))
				return -EFAULT;
			if (++i == cnt)
				break;
		}
	}
	return ret;
}

int cgroup_bpf_prog_attach(const union bpf_attr *attr,
			   enum bpf_prog_type ptype, struct bpf_prog *prog)
{
	struct bpf_prog *replace_prog = NULL;
	struct cgroup *cgrp;
	int ret;

	cgrp = cgroup_get_from_fd(attr->target_fd);
	if (IS_ERR(cgrp))
		return PTR_ERR(cgrp);

	if ((attr->attach_flags & BPF_F_ALLOW_MULTI) &&
	    (attr->attach_flags & BPF_F_REPLACE)) {
		replace_prog = bpf_prog_get_type(attr->replace_bpf_fd, ptype);
		if (IS_ERR(replace_prog)) {
			cgroup_put(cgrp);
			return PTR_ERR(replace_prog);
		}
	}

	ret = cgroup_bpf_attach(cgrp, prog, replace_prog, NULL,
				attr->attach_type, attr->attach_flags);

	if (replace_prog)
		bpf_prog_put(replace_prog);
	cgroup_put(cgrp);
	return ret;
}

int cgroup_bpf_prog_detach(const union bpf_attr *attr, enum bpf_prog_type ptype)
{
	struct bpf_prog *prog;
	struct cgroup *cgrp;
	int ret;

	cgrp = cgroup_get_from_fd(attr->target_fd);
	if (IS_ERR(cgrp))
		return PTR_ERR(cgrp);

	prog = bpf_prog_get_type(attr->attach_bpf_fd, ptype);
	if (IS_ERR(prog))
		prog = NULL;

	ret = cgroup_bpf_detach(cgrp, prog, attr->attach_type);
	if (prog)
		bpf_prog_put(prog);

	cgroup_put(cgrp);
	return ret;
}

static void bpf_cgroup_link_release(struct bpf_link *link)
{
	struct bpf_cgroup_link *cg_link =
		container_of(link, struct bpf_cgroup_link, link);
	struct cgroup *cg;

	/* link might have been auto-detached by dying cgroup already,
	 * in that case our work is done here
	 */
	if (!cg_link->cgroup)
		return;

	mutex_lock(&cgroup_mutex);

	/* re-check cgroup under lock again */
	if (!cg_link->cgroup) {
		mutex_unlock(&cgroup_mutex);
		return;
	}

	WARN_ON(__cgroup_bpf_detach(cg_link->cgroup, NULL, cg_link,
				    cg_link->type));

	cg = cg_link->cgroup;
	cg_link->cgroup = NULL;

	mutex_unlock(&cgroup_mutex);

	cgroup_put(cg);
}

static void bpf_cgroup_link_dealloc(struct bpf_link *link)
{
	struct bpf_cgroup_link *cg_link =
		container_of(link, struct bpf_cgroup_link, link);

	kfree(cg_link);
}

static int bpf_cgroup_link_detach(struct bpf_link *link)
{
	bpf_cgroup_link_release(link);

	return 0;
}

static void bpf_cgroup_link_show_fdinfo(const struct bpf_link *link,
					struct seq_file *seq)
{
	struct bpf_cgroup_link *cg_link =
		container_of(link, struct bpf_cgroup_link, link);
	u64 cg_id = 0;

	mutex_lock(&cgroup_mutex);
	if (cg_link->cgroup)
		cg_id = cgroup_id(cg_link->cgroup);
	mutex_unlock(&cgroup_mutex);

	seq_printf(seq,
		   "cgroup_id:\t%llu\n"
		   "attach_type:\t%d\n",
		   cg_id,
		   cg_link->type);
}

static int bpf_cgroup_link_fill_link_info(const struct bpf_link *link,
					  struct bpf_link_info *info)
{
	struct bpf_cgroup_link *cg_link =
		container_of(link, struct bpf_cgroup_link, link);
	u64 cg_id = 0;

	mutex_lock(&cgroup_mutex);
	if (cg_link->cgroup)
		cg_id = cgroup_id(cg_link->cgroup);
	mutex_unlock(&cgroup_mutex);

	info->cgroup.cgroup_id = cg_id;
	info->cgroup.attach_type = cg_link->type;
	return 0;
}

static const struct bpf_link_ops bpf_cgroup_link_lops = {
	.release = bpf_cgroup_link_release,
	.dealloc = bpf_cgroup_link_dealloc,
	.detach = bpf_cgroup_link_detach,
	.update_prog = cgroup_bpf_replace,
	.show_fdinfo = bpf_cgroup_link_show_fdinfo,
	.fill_link_info = bpf_cgroup_link_fill_link_info,
};

int cgroup_bpf_link_attach(const union bpf_attr *attr, struct bpf_prog *prog)
{
	struct bpf_link_primer link_primer;
	struct bpf_cgroup_link *link;
	struct cgroup *cgrp;
	int err;

	if (attr->link_create.flags)
		return -EINVAL;

	cgrp = cgroup_get_from_fd(attr->link_create.target_fd);
	if (IS_ERR(cgrp))
		return PTR_ERR(cgrp);

	link = kzalloc(sizeof(*link), GFP_USER);
	if (!link) {
		err = -ENOMEM;
		goto out_put_cgroup;
	}
	bpf_link_init(&link->link, BPF_LINK_TYPE_CGROUP, &bpf_cgroup_link_lops,
		      prog);
	link->cgroup = cgrp;
	link->type = attr->link_create.attach_type;

	err  = bpf_link_prime(&link->link, &link_primer);
	if (err) {
		kfree(link);
		goto out_put_cgroup;
	}

	err = cgroup_bpf_attach(cgrp, NULL, NULL, link, link->type,
				BPF_F_ALLOW_MULTI);
	if (err) {
		bpf_link_cleanup(&link_primer);
		goto out_put_cgroup;
	}

	return bpf_link_settle(&link_primer);

out_put_cgroup:
	cgroup_put(cgrp);
	return err;
}

int cgroup_bpf_prog_query(const union bpf_attr *attr,
			  union bpf_attr __user *uattr)
{
	struct cgroup *cgrp;
	int ret;

	cgrp = cgroup_get_from_fd(attr->query.target_fd);
	if (IS_ERR(cgrp))
		return PTR_ERR(cgrp);

	ret = cgroup_bpf_query(cgrp, attr, uattr);

	cgroup_put(cgrp);
	return ret;
}

/**
 * __cgroup_bpf_run_filter_skb() - Run a program for packet filtering
 * @sk: The socket sending or receiving traffic
 * @skb: The skb that is being sent or received
 * @type: The type of program to be exectuted
 *
 * If no socket is passed, or the socket is not of type INET or INET6,
 * this function does nothing and returns 0.
 *
 * The program type passed in via @type must be suitable for network
 * filtering. No further check is performed to assert that.
 *
 * For egress packets, this function can return:
 *   NET_XMIT_SUCCESS    (0)	- continue with packet output
 *   NET_XMIT_DROP       (1)	- drop packet and notify TCP to call cwr
 *   NET_XMIT_CN         (2)	- continue with packet output and notify TCP
 *				  to call cwr
 *   -EPERM			- drop packet
 *
 * For ingress packets, this function will return -EPERM if any
 * attached program was found and if it returned != 1 during execution.
 * Otherwise 0 is returned.
 */
int __cgroup_bpf_run_filter_skb(struct sock *sk,
				struct sk_buff *skb,
				enum bpf_attach_type type)
{
	unsigned int offset = skb->data - skb_network_header(skb);
	struct sock *save_sk;
	void *saved_data_end;
	struct cgroup *cgrp;
	int ret;

	if (!sk || !sk_fullsock(sk))
		return 0;

	if (sk->sk_family != AF_INET && sk->sk_family != AF_INET6)
		return 0;

	cgrp = sock_cgroup_ptr(&sk->sk_cgrp_data);
	save_sk = skb->sk;
	skb->sk = sk;
	__skb_push(skb, offset);

	/* compute pointers for the bpf prog */
	bpf_compute_and_save_data_end(skb, &saved_data_end);

	if (type == BPF_CGROUP_INET_EGRESS) {
		ret = BPF_PROG_CGROUP_INET_EGRESS_RUN_ARRAY(
			cgrp->bpf.effective[type], skb, __bpf_prog_run_save_cb);
	} else {
		ret = BPF_PROG_RUN_ARRAY(cgrp->bpf.effective[type], skb,
					  __bpf_prog_run_save_cb);
		ret = (ret == 1 ? 0 : -EPERM);
	}
	bpf_restore_data_end(skb, saved_data_end);
	__skb_pull(skb, offset);
	skb->sk = save_sk;

	return ret;
}
EXPORT_SYMBOL(__cgroup_bpf_run_filter_skb);

/**
 * __cgroup_bpf_run_filter_sk() - Run a program on a sock
 * @sk: sock structure to manipulate
 * @type: The type of program to be exectuted
 *
 * socket is passed is expected to be of type INET or INET6.
 *
 * The program type passed in via @type must be suitable for sock
 * filtering. No further check is performed to assert that.
 *
 * This function will return %-EPERM if any if an attached program was found
 * and if it returned != 1 during execution. In all other cases, 0 is returned.
 */
int __cgroup_bpf_run_filter_sk(struct sock *sk,
			       enum bpf_attach_type type)
{
	struct cgroup *cgrp = sock_cgroup_ptr(&sk->sk_cgrp_data);
	int ret;

	ret = BPF_PROG_RUN_ARRAY(cgrp->bpf.effective[type], sk, BPF_PROG_RUN);
	return ret == 1 ? 0 : -EPERM;
}
EXPORT_SYMBOL(__cgroup_bpf_run_filter_sk);

/**
 * __cgroup_bpf_run_filter_sock_addr() - Run a program on a sock and
 *                                       provided by user sockaddr
 * @sk: sock struct that will use sockaddr
 * @uaddr: sockaddr struct provided by user
 * @type: The type of program to be exectuted
 * @t_ctx: Pointer to attach type specific context
 * @flags: Pointer to u32 which contains higher bits of BPF program
 *         return value (OR'ed together).
 *
 * socket is expected to be of type INET or INET6.
 *
 * This function will return %-EPERM if an attached program is found and
 * returned value != 1 during execution. In all other cases, 0 is returned.
 */
int __cgroup_bpf_run_filter_sock_addr(struct sock *sk,
				      struct sockaddr *uaddr,
				      enum bpf_attach_type type,
				      void *t_ctx,
				      u32 *flags)
{
	struct bpf_sock_addr_kern ctx = {
		.sk = sk,
		.uaddr = uaddr,
		.t_ctx = t_ctx,
	};
	struct sockaddr_storage unspec;
	struct cgroup *cgrp;
	int ret;

	/* Check socket family since not all sockets represent network
	 * endpoint (e.g. AF_UNIX).
	 */
	if (sk->sk_family != AF_INET && sk->sk_family != AF_INET6)
		return 0;

	if (!ctx.uaddr) {
		memset(&unspec, 0, sizeof(unspec));
		ctx.uaddr = (struct sockaddr *)&unspec;
	}

	cgrp = sock_cgroup_ptr(&sk->sk_cgrp_data);
	ret = BPF_PROG_RUN_ARRAY_FLAGS(cgrp->bpf.effective[type], &ctx,
				       BPF_PROG_RUN, flags);

	return ret == 1 ? 0 : -EPERM;
}
EXPORT_SYMBOL(__cgroup_bpf_run_filter_sock_addr);

/**
 * __cgroup_bpf_run_filter_sock_ops() - Run a program on a sock
 * @sk: socket to get cgroup from
 * @sock_ops: bpf_sock_ops_kern struct to pass to program. Contains
 * sk with connection information (IP addresses, etc.) May not contain
 * cgroup info if it is a req sock.
 * @type: The type of program to be exectuted
 *
 * socket passed is expected to be of type INET or INET6.
 *
 * The program type passed in via @type must be suitable for sock_ops
 * filtering. No further check is performed to assert that.
 *
 * This function will return %-EPERM if any if an attached program was found
 * and if it returned != 1 during execution. In all other cases, 0 is returned.
 */
int __cgroup_bpf_run_filter_sock_ops(struct sock *sk,
				     struct bpf_sock_ops_kern *sock_ops,
				     enum bpf_attach_type type)
{
	struct cgroup *cgrp = sock_cgroup_ptr(&sk->sk_cgrp_data);
	int ret;

	ret = BPF_PROG_RUN_ARRAY(cgrp->bpf.effective[type], sock_ops,
				 BPF_PROG_RUN);
	return ret == 1 ? 0 : -EPERM;
}
EXPORT_SYMBOL(__cgroup_bpf_run_filter_sock_ops);

int __cgroup_bpf_check_dev_permission(short dev_type, u32 major, u32 minor,
				      short access, enum bpf_attach_type type)
{
	struct cgroup *cgrp;
	struct bpf_cgroup_dev_ctx ctx = {
		.access_type = (access << 16) | dev_type,
		.major = major,
		.minor = minor,
	};
	int allow = 1;

	rcu_read_lock();
	cgrp = task_dfl_cgroup(current);
	allow = BPF_PROG_RUN_ARRAY(cgrp->bpf.effective[type], &ctx,
				   BPF_PROG_RUN);
	rcu_read_unlock();

	return !allow;
}

static const struct bpf_func_proto *
cgroup_base_func_proto(enum bpf_func_id func_id, const struct bpf_prog *prog)
{
	switch (func_id) {
	case BPF_FUNC_get_current_uid_gid:
		return &bpf_get_current_uid_gid_proto;
	case BPF_FUNC_get_local_storage:
		return &bpf_get_local_storage_proto;
	case BPF_FUNC_get_current_cgroup_id:
		return &bpf_get_current_cgroup_id_proto;
	case BPF_FUNC_perf_event_output:
		return &bpf_event_output_data_proto;
	default:
		return bpf_base_func_proto(func_id);
	}
}

static const struct bpf_func_proto *
cgroup_dev_func_proto(enum bpf_func_id func_id, const struct bpf_prog *prog)
{
	return cgroup_base_func_proto(func_id, prog);
}

static bool cgroup_dev_is_valid_access(int off, int size,
				       enum bpf_access_type type,
				       const struct bpf_prog *prog,
				       struct bpf_insn_access_aux *info)
{
	const int size_default = sizeof(__u32);

	if (type == BPF_WRITE)
		return false;

	if (off < 0 || off + size > sizeof(struct bpf_cgroup_dev_ctx))
		return false;
	/* The verifier guarantees that size > 0. */
	if (off % size != 0)
		return false;

	switch (off) {
	case bpf_ctx_range(struct bpf_cgroup_dev_ctx, access_type):
		bpf_ctx_record_field_size(info, size_default);
		if (!bpf_ctx_narrow_access_ok(off, size, size_default))
			return false;
		break;
	default:
		if (size != size_default)
			return false;
	}

	return true;
}

const struct bpf_prog_ops cg_dev_prog_ops = {
};

const struct bpf_verifier_ops cg_dev_verifier_ops = {
	.get_func_proto		= cgroup_dev_func_proto,
	.is_valid_access	= cgroup_dev_is_valid_access,
};

/**
 * __cgroup_bpf_run_filter_sysctl - Run a program on sysctl
 *
 * @head: sysctl table header
 * @table: sysctl table
 * @write: sysctl is being read (= 0) or written (= 1)
 * @buf: pointer to buffer (in and out)
 * @pcount: value-result argument: value is size of buffer pointed to by @buf,
 *	result is size of @new_buf if program set new value, initial value
 *	otherwise
 * @ppos: value-result argument: value is position at which read from or write
 *	to sysctl is happening, result is new position if program overrode it,
 *	initial value otherwise
 * @type: type of program to be executed
 *
 * Program is run when sysctl is being accessed, either read or written, and
 * can allow or deny such access.
 *
 * This function will return %-EPERM if an attached program is found and
 * returned value != 1 during execution. In all other cases 0 is returned.
 */
int __cgroup_bpf_run_filter_sysctl(struct ctl_table_header *head,
				   struct ctl_table *table, int write,
				   char **buf, size_t *pcount, loff_t *ppos,
				   enum bpf_attach_type type)
{
	struct bpf_sysctl_kern ctx = {
		.head = head,
		.table = table,
		.write = write,
		.ppos = ppos,
		.cur_val = NULL,
		.cur_len = PAGE_SIZE,
		.new_val = NULL,
		.new_len = 0,
		.new_updated = 0,
	};
	struct cgroup *cgrp;
	loff_t pos = 0;
	int ret;

	ctx.cur_val = kmalloc_track_caller(ctx.cur_len, GFP_KERNEL);
	if (!ctx.cur_val ||
	    table->proc_handler(table, 0, ctx.cur_val, &ctx.cur_len, &pos)) {
		/* Let BPF program decide how to proceed. */
		ctx.cur_len = 0;
	}

	if (write && *buf && *pcount) {
		/* BPF program should be able to override new value with a
		 * buffer bigger than provided by user.
		 */
		ctx.new_val = kmalloc_track_caller(PAGE_SIZE, GFP_KERNEL);
		ctx.new_len = min_t(size_t, PAGE_SIZE, *pcount);
		if (ctx.new_val) {
			memcpy(ctx.new_val, *buf, ctx.new_len);
		} else {
			/* Let BPF program decide how to proceed. */
			ctx.new_len = 0;
		}
	}

	rcu_read_lock();
	cgrp = task_dfl_cgroup(current);
	ret = BPF_PROG_RUN_ARRAY(cgrp->bpf.effective[type], &ctx, BPF_PROG_RUN);
	rcu_read_unlock();

	kfree(ctx.cur_val);

	if (ret == 1 && ctx.new_updated) {
		kfree(*buf);
		*buf = ctx.new_val;
		*pcount = ctx.new_len;
	} else {
		kfree(ctx.new_val);
	}

	return ret == 1 ? 0 : -EPERM;
}

#ifdef CONFIG_NET
static bool __cgroup_bpf_prog_array_is_empty(struct cgroup *cgrp,
					     enum bpf_attach_type attach_type)
{
	struct bpf_prog_array *prog_array;
	bool empty;

	rcu_read_lock();
	prog_array = rcu_dereference(cgrp->bpf.effective[attach_type]);
	empty = bpf_prog_array_is_empty(prog_array);
	rcu_read_unlock();

	return empty;
}

static int sockopt_alloc_buf(struct bpf_sockopt_kern *ctx, int max_optlen,
			     struct bpf_sockopt_buf *buf)
{
	if (unlikely(max_optlen < 0))
		return -EINVAL;

	if (unlikely(max_optlen > PAGE_SIZE)) {
		/* We don't expose optvals that are greater than PAGE_SIZE
		 * to the BPF program.
		 */
		max_optlen = PAGE_SIZE;
	}

<<<<<<< HEAD
=======
	if (max_optlen <= sizeof(buf->data)) {
		/* When the optval fits into BPF_SOCKOPT_KERN_BUF_SIZE
		 * bytes avoid the cost of kzalloc.
		 */
		ctx->optval = buf->data;
		ctx->optval_end = ctx->optval + max_optlen;
		return max_optlen;
	}

>>>>>>> 7d2a07b7
	ctx->optval = kzalloc(max_optlen, GFP_USER);
	if (!ctx->optval)
		return -ENOMEM;

	ctx->optval_end = ctx->optval + max_optlen;

	return max_optlen;
}

static void sockopt_free_buf(struct bpf_sockopt_kern *ctx,
			     struct bpf_sockopt_buf *buf)
{
	if (ctx->optval == buf->data)
		return;
	kfree(ctx->optval);
}

static bool sockopt_buf_allocated(struct bpf_sockopt_kern *ctx,
				  struct bpf_sockopt_buf *buf)
{
	return ctx->optval != buf->data;
}

int __cgroup_bpf_run_filter_setsockopt(struct sock *sk, int *level,
				       int *optname, char __user *optval,
				       int *optlen, char **kernel_optval)
{
	struct cgroup *cgrp = sock_cgroup_ptr(&sk->sk_cgrp_data);
	struct bpf_sockopt_buf buf = {};
	struct bpf_sockopt_kern ctx = {
		.sk = sk,
		.level = *level,
		.optname = *optname,
	};
	int ret, max_optlen;

	/* Opportunistic check to see whether we have any BPF program
	 * attached to the hook so we don't waste time allocating
	 * memory and locking the socket.
	 */
	if (__cgroup_bpf_prog_array_is_empty(cgrp, BPF_CGROUP_SETSOCKOPT))
		return 0;

	/* Allocate a bit more than the initial user buffer for
	 * BPF program. The canonical use case is overriding
	 * TCP_CONGESTION(nv) to TCP_CONGESTION(cubic).
	 */
	max_optlen = max_t(int, 16, *optlen);

<<<<<<< HEAD
	max_optlen = sockopt_alloc_buf(&ctx, max_optlen);
=======
	max_optlen = sockopt_alloc_buf(&ctx, max_optlen, &buf);
>>>>>>> 7d2a07b7
	if (max_optlen < 0)
		return max_optlen;

	ctx.optlen = *optlen;

	if (copy_from_user(ctx.optval, optval, min(*optlen, max_optlen)) != 0) {
		ret = -EFAULT;
		goto out;
	}

	lock_sock(sk);
	ret = BPF_PROG_RUN_ARRAY(cgrp->bpf.effective[BPF_CGROUP_SETSOCKOPT],
				 &ctx, BPF_PROG_RUN);
	release_sock(sk);

	if (!ret) {
		ret = -EPERM;
		goto out;
	}

	if (ctx.optlen == -1) {
		/* optlen set to -1, bypass kernel */
		ret = 1;
	} else if (ctx.optlen > max_optlen || ctx.optlen < -1) {
		/* optlen is out of bounds */
		ret = -EFAULT;
	} else {
		/* optlen within bounds, run kernel handler */
		ret = 0;

		/* export any potential modifications */
		*level = ctx.level;
		*optname = ctx.optname;

		/* optlen == 0 from BPF indicates that we should
		 * use original userspace data.
		 */
		if (ctx.optlen != 0) {
			*optlen = ctx.optlen;
<<<<<<< HEAD
			*kernel_optval = ctx.optval;
=======
			/* We've used bpf_sockopt_kern->buf as an intermediary
			 * storage, but the BPF program indicates that we need
			 * to pass this data to the kernel setsockopt handler.
			 * No way to export on-stack buf, have to allocate a
			 * new buffer.
			 */
			if (!sockopt_buf_allocated(&ctx, &buf)) {
				void *p = kmalloc(ctx.optlen, GFP_USER);

				if (!p) {
					ret = -ENOMEM;
					goto out;
				}
				memcpy(p, ctx.optval, ctx.optlen);
				*kernel_optval = p;
			} else {
				*kernel_optval = ctx.optval;
			}
>>>>>>> 7d2a07b7
			/* export and don't free sockopt buf */
			return 0;
		}
	}

out:
<<<<<<< HEAD
	sockopt_free_buf(&ctx);
=======
	sockopt_free_buf(&ctx, &buf);
>>>>>>> 7d2a07b7
	return ret;
}

int __cgroup_bpf_run_filter_getsockopt(struct sock *sk, int level,
				       int optname, char __user *optval,
				       int __user *optlen, int max_optlen,
				       int retval)
{
	struct cgroup *cgrp = sock_cgroup_ptr(&sk->sk_cgrp_data);
	struct bpf_sockopt_buf buf = {};
	struct bpf_sockopt_kern ctx = {
		.sk = sk,
		.level = level,
		.optname = optname,
		.retval = retval,
	};
	int ret;

	/* Opportunistic check to see whether we have any BPF program
	 * attached to the hook so we don't waste time allocating
	 * memory and locking the socket.
	 */
	if (__cgroup_bpf_prog_array_is_empty(cgrp, BPF_CGROUP_GETSOCKOPT))
		return retval;

	ctx.optlen = max_optlen;

<<<<<<< HEAD
	max_optlen = sockopt_alloc_buf(&ctx, max_optlen);
=======
	max_optlen = sockopt_alloc_buf(&ctx, max_optlen, &buf);
>>>>>>> 7d2a07b7
	if (max_optlen < 0)
		return max_optlen;

	if (!retval) {
		/* If kernel getsockopt finished successfully,
		 * copy whatever was returned to the user back
		 * into our temporary buffer. Set optlen to the
		 * one that kernel returned as well to let
		 * BPF programs inspect the value.
		 */

		if (get_user(ctx.optlen, optlen)) {
			ret = -EFAULT;
			goto out;
		}

		if (ctx.optlen < 0) {
			ret = -EFAULT;
			goto out;
		}

		if (copy_from_user(ctx.optval, optval,
				   min(ctx.optlen, max_optlen)) != 0) {
			ret = -EFAULT;
			goto out;
		}
	}

	lock_sock(sk);
	ret = BPF_PROG_RUN_ARRAY(cgrp->bpf.effective[BPF_CGROUP_GETSOCKOPT],
				 &ctx, BPF_PROG_RUN);
	release_sock(sk);

	if (!ret) {
		ret = -EPERM;
		goto out;
	}

	if (ctx.optlen > max_optlen || ctx.optlen < 0) {
		ret = -EFAULT;
		goto out;
	}

	/* BPF programs only allowed to set retval to 0, not some
	 * arbitrary value.
	 */
	if (ctx.retval != 0 && ctx.retval != retval) {
		ret = -EFAULT;
		goto out;
	}

	if (ctx.optlen != 0) {
		if (copy_to_user(optval, ctx.optval, ctx.optlen) ||
		    put_user(ctx.optlen, optlen)) {
			ret = -EFAULT;
			goto out;
		}
	}

	ret = ctx.retval;

out:
	sockopt_free_buf(&ctx, &buf);
	return ret;
}
<<<<<<< HEAD
=======

int __cgroup_bpf_run_filter_getsockopt_kern(struct sock *sk, int level,
					    int optname, void *optval,
					    int *optlen, int retval)
{
	struct cgroup *cgrp = sock_cgroup_ptr(&sk->sk_cgrp_data);
	struct bpf_sockopt_kern ctx = {
		.sk = sk,
		.level = level,
		.optname = optname,
		.retval = retval,
		.optlen = *optlen,
		.optval = optval,
		.optval_end = optval + *optlen,
	};
	int ret;

	/* Note that __cgroup_bpf_run_filter_getsockopt doesn't copy
	 * user data back into BPF buffer when reval != 0. This is
	 * done as an optimization to avoid extra copy, assuming
	 * kernel won't populate the data in case of an error.
	 * Here we always pass the data and memset() should
	 * be called if that data shouldn't be "exported".
	 */

	ret = BPF_PROG_RUN_ARRAY(cgrp->bpf.effective[BPF_CGROUP_GETSOCKOPT],
				 &ctx, BPF_PROG_RUN);
	if (!ret)
		return -EPERM;

	if (ctx.optlen > *optlen)
		return -EFAULT;

	/* BPF programs only allowed to set retval to 0, not some
	 * arbitrary value.
	 */
	if (ctx.retval != 0 && ctx.retval != retval)
		return -EFAULT;

	/* BPF programs can shrink the buffer, export the modifications.
	 */
	if (ctx.optlen != 0)
		*optlen = ctx.optlen;

	return ctx.retval;
}
>>>>>>> 7d2a07b7
#endif

static ssize_t sysctl_cpy_dir(const struct ctl_dir *dir, char **bufp,
			      size_t *lenp)
{
	ssize_t tmp_ret = 0, ret;

	if (dir->header.parent) {
		tmp_ret = sysctl_cpy_dir(dir->header.parent, bufp, lenp);
		if (tmp_ret < 0)
			return tmp_ret;
	}

	ret = strscpy(*bufp, dir->header.ctl_table[0].procname, *lenp);
	if (ret < 0)
		return ret;
	*bufp += ret;
	*lenp -= ret;
	ret += tmp_ret;

	/* Avoid leading slash. */
	if (!ret)
		return ret;

	tmp_ret = strscpy(*bufp, "/", *lenp);
	if (tmp_ret < 0)
		return tmp_ret;
	*bufp += tmp_ret;
	*lenp -= tmp_ret;

	return ret + tmp_ret;
}

BPF_CALL_4(bpf_sysctl_get_name, struct bpf_sysctl_kern *, ctx, char *, buf,
	   size_t, buf_len, u64, flags)
{
	ssize_t tmp_ret = 0, ret;

	if (!buf)
		return -EINVAL;

	if (!(flags & BPF_F_SYSCTL_BASE_NAME)) {
		if (!ctx->head)
			return -EINVAL;
		tmp_ret = sysctl_cpy_dir(ctx->head->parent, &buf, &buf_len);
		if (tmp_ret < 0)
			return tmp_ret;
	}

	ret = strscpy(buf, ctx->table->procname, buf_len);

	return ret < 0 ? ret : tmp_ret + ret;
}

static const struct bpf_func_proto bpf_sysctl_get_name_proto = {
	.func		= bpf_sysctl_get_name,
	.gpl_only	= false,
	.ret_type	= RET_INTEGER,
	.arg1_type	= ARG_PTR_TO_CTX,
	.arg2_type	= ARG_PTR_TO_MEM,
	.arg3_type	= ARG_CONST_SIZE,
	.arg4_type	= ARG_ANYTHING,
};

static int copy_sysctl_value(char *dst, size_t dst_len, char *src,
			     size_t src_len)
{
	if (!dst)
		return -EINVAL;

	if (!dst_len)
		return -E2BIG;

	if (!src || !src_len) {
		memset(dst, 0, dst_len);
		return -EINVAL;
	}

	memcpy(dst, src, min(dst_len, src_len));

	if (dst_len > src_len) {
		memset(dst + src_len, '\0', dst_len - src_len);
		return src_len;
	}

	dst[dst_len - 1] = '\0';

	return -E2BIG;
}

BPF_CALL_3(bpf_sysctl_get_current_value, struct bpf_sysctl_kern *, ctx,
	   char *, buf, size_t, buf_len)
{
	return copy_sysctl_value(buf, buf_len, ctx->cur_val, ctx->cur_len);
}

static const struct bpf_func_proto bpf_sysctl_get_current_value_proto = {
	.func		= bpf_sysctl_get_current_value,
	.gpl_only	= false,
	.ret_type	= RET_INTEGER,
	.arg1_type	= ARG_PTR_TO_CTX,
	.arg2_type	= ARG_PTR_TO_UNINIT_MEM,
	.arg3_type	= ARG_CONST_SIZE,
};

BPF_CALL_3(bpf_sysctl_get_new_value, struct bpf_sysctl_kern *, ctx, char *, buf,
	   size_t, buf_len)
{
	if (!ctx->write) {
		if (buf && buf_len)
			memset(buf, '\0', buf_len);
		return -EINVAL;
	}
	return copy_sysctl_value(buf, buf_len, ctx->new_val, ctx->new_len);
}

static const struct bpf_func_proto bpf_sysctl_get_new_value_proto = {
	.func		= bpf_sysctl_get_new_value,
	.gpl_only	= false,
	.ret_type	= RET_INTEGER,
	.arg1_type	= ARG_PTR_TO_CTX,
	.arg2_type	= ARG_PTR_TO_UNINIT_MEM,
	.arg3_type	= ARG_CONST_SIZE,
};

BPF_CALL_3(bpf_sysctl_set_new_value, struct bpf_sysctl_kern *, ctx,
	   const char *, buf, size_t, buf_len)
{
	if (!ctx->write || !ctx->new_val || !ctx->new_len || !buf || !buf_len)
		return -EINVAL;

	if (buf_len > PAGE_SIZE - 1)
		return -E2BIG;

	memcpy(ctx->new_val, buf, buf_len);
	ctx->new_len = buf_len;
	ctx->new_updated = 1;

	return 0;
}

static const struct bpf_func_proto bpf_sysctl_set_new_value_proto = {
	.func		= bpf_sysctl_set_new_value,
	.gpl_only	= false,
	.ret_type	= RET_INTEGER,
	.arg1_type	= ARG_PTR_TO_CTX,
	.arg2_type	= ARG_PTR_TO_MEM,
	.arg3_type	= ARG_CONST_SIZE,
};

static const struct bpf_func_proto *
sysctl_func_proto(enum bpf_func_id func_id, const struct bpf_prog *prog)
{
	switch (func_id) {
	case BPF_FUNC_strtol:
		return &bpf_strtol_proto;
	case BPF_FUNC_strtoul:
		return &bpf_strtoul_proto;
	case BPF_FUNC_sysctl_get_name:
		return &bpf_sysctl_get_name_proto;
	case BPF_FUNC_sysctl_get_current_value:
		return &bpf_sysctl_get_current_value_proto;
	case BPF_FUNC_sysctl_get_new_value:
		return &bpf_sysctl_get_new_value_proto;
	case BPF_FUNC_sysctl_set_new_value:
		return &bpf_sysctl_set_new_value_proto;
	default:
		return cgroup_base_func_proto(func_id, prog);
	}
}

static bool sysctl_is_valid_access(int off, int size, enum bpf_access_type type,
				   const struct bpf_prog *prog,
				   struct bpf_insn_access_aux *info)
{
	const int size_default = sizeof(__u32);

	if (off < 0 || off + size > sizeof(struct bpf_sysctl) || off % size)
		return false;

	switch (off) {
	case bpf_ctx_range(struct bpf_sysctl, write):
		if (type != BPF_READ)
			return false;
		bpf_ctx_record_field_size(info, size_default);
		return bpf_ctx_narrow_access_ok(off, size, size_default);
	case bpf_ctx_range(struct bpf_sysctl, file_pos):
		if (type == BPF_READ) {
			bpf_ctx_record_field_size(info, size_default);
			return bpf_ctx_narrow_access_ok(off, size, size_default);
		} else {
			return size == size_default;
		}
	default:
		return false;
	}
}

static u32 sysctl_convert_ctx_access(enum bpf_access_type type,
				     const struct bpf_insn *si,
				     struct bpf_insn *insn_buf,
				     struct bpf_prog *prog, u32 *target_size)
{
	struct bpf_insn *insn = insn_buf;
	u32 read_size;

	switch (si->off) {
	case offsetof(struct bpf_sysctl, write):
		*insn++ = BPF_LDX_MEM(
			BPF_SIZE(si->code), si->dst_reg, si->src_reg,
			bpf_target_off(struct bpf_sysctl_kern, write,
				       sizeof_field(struct bpf_sysctl_kern,
						    write),
				       target_size));
		break;
	case offsetof(struct bpf_sysctl, file_pos):
		/* ppos is a pointer so it should be accessed via indirect
		 * loads and stores. Also for stores additional temporary
		 * register is used since neither src_reg nor dst_reg can be
		 * overridden.
		 */
		if (type == BPF_WRITE) {
			int treg = BPF_REG_9;

			if (si->src_reg == treg || si->dst_reg == treg)
				--treg;
			if (si->src_reg == treg || si->dst_reg == treg)
				--treg;
			*insn++ = BPF_STX_MEM(
				BPF_DW, si->dst_reg, treg,
				offsetof(struct bpf_sysctl_kern, tmp_reg));
			*insn++ = BPF_LDX_MEM(
				BPF_FIELD_SIZEOF(struct bpf_sysctl_kern, ppos),
				treg, si->dst_reg,
				offsetof(struct bpf_sysctl_kern, ppos));
			*insn++ = BPF_STX_MEM(
				BPF_SIZEOF(u32), treg, si->src_reg,
				bpf_ctx_narrow_access_offset(
					0, sizeof(u32), sizeof(loff_t)));
			*insn++ = BPF_LDX_MEM(
				BPF_DW, treg, si->dst_reg,
				offsetof(struct bpf_sysctl_kern, tmp_reg));
		} else {
			*insn++ = BPF_LDX_MEM(
				BPF_FIELD_SIZEOF(struct bpf_sysctl_kern, ppos),
				si->dst_reg, si->src_reg,
				offsetof(struct bpf_sysctl_kern, ppos));
			read_size = bpf_size_to_bytes(BPF_SIZE(si->code));
			*insn++ = BPF_LDX_MEM(
				BPF_SIZE(si->code), si->dst_reg, si->dst_reg,
				bpf_ctx_narrow_access_offset(
					0, read_size, sizeof(loff_t)));
		}
		*target_size = sizeof(u32);
		break;
	}

	return insn - insn_buf;
}

const struct bpf_verifier_ops cg_sysctl_verifier_ops = {
	.get_func_proto		= sysctl_func_proto,
	.is_valid_access	= sysctl_is_valid_access,
	.convert_ctx_access	= sysctl_convert_ctx_access,
};

const struct bpf_prog_ops cg_sysctl_prog_ops = {
};

static const struct bpf_func_proto *
cg_sockopt_func_proto(enum bpf_func_id func_id, const struct bpf_prog *prog)
{
	switch (func_id) {
#ifdef CONFIG_NET
	case BPF_FUNC_sk_storage_get:
		return &bpf_sk_storage_get_proto;
	case BPF_FUNC_sk_storage_delete:
		return &bpf_sk_storage_delete_proto;
#endif
#ifdef CONFIG_INET
	case BPF_FUNC_tcp_sock:
		return &bpf_tcp_sock_proto;
#endif
	default:
		return cgroup_base_func_proto(func_id, prog);
	}
}

static bool cg_sockopt_is_valid_access(int off, int size,
				       enum bpf_access_type type,
				       const struct bpf_prog *prog,
				       struct bpf_insn_access_aux *info)
{
	const int size_default = sizeof(__u32);

	if (off < 0 || off >= sizeof(struct bpf_sockopt))
		return false;

	if (off % size != 0)
		return false;

	if (type == BPF_WRITE) {
		switch (off) {
		case offsetof(struct bpf_sockopt, retval):
			if (size != size_default)
				return false;
			return prog->expected_attach_type ==
				BPF_CGROUP_GETSOCKOPT;
		case offsetof(struct bpf_sockopt, optname):
			fallthrough;
		case offsetof(struct bpf_sockopt, level):
			if (size != size_default)
				return false;
			return prog->expected_attach_type ==
				BPF_CGROUP_SETSOCKOPT;
		case offsetof(struct bpf_sockopt, optlen):
			return size == size_default;
		default:
			return false;
		}
	}

	switch (off) {
	case offsetof(struct bpf_sockopt, sk):
		if (size != sizeof(__u64))
			return false;
		info->reg_type = PTR_TO_SOCKET;
		break;
	case offsetof(struct bpf_sockopt, optval):
		if (size != sizeof(__u64))
			return false;
		info->reg_type = PTR_TO_PACKET;
		break;
	case offsetof(struct bpf_sockopt, optval_end):
		if (size != sizeof(__u64))
			return false;
		info->reg_type = PTR_TO_PACKET_END;
		break;
	case offsetof(struct bpf_sockopt, retval):
		if (size != size_default)
			return false;
		return prog->expected_attach_type == BPF_CGROUP_GETSOCKOPT;
	default:
		if (size != size_default)
			return false;
		break;
	}
	return true;
}

#define CG_SOCKOPT_ACCESS_FIELD(T, F)					\
	T(BPF_FIELD_SIZEOF(struct bpf_sockopt_kern, F),			\
	  si->dst_reg, si->src_reg,					\
	  offsetof(struct bpf_sockopt_kern, F))

static u32 cg_sockopt_convert_ctx_access(enum bpf_access_type type,
					 const struct bpf_insn *si,
					 struct bpf_insn *insn_buf,
					 struct bpf_prog *prog,
					 u32 *target_size)
{
	struct bpf_insn *insn = insn_buf;

	switch (si->off) {
	case offsetof(struct bpf_sockopt, sk):
		*insn++ = CG_SOCKOPT_ACCESS_FIELD(BPF_LDX_MEM, sk);
		break;
	case offsetof(struct bpf_sockopt, level):
		if (type == BPF_WRITE)
			*insn++ = CG_SOCKOPT_ACCESS_FIELD(BPF_STX_MEM, level);
		else
			*insn++ = CG_SOCKOPT_ACCESS_FIELD(BPF_LDX_MEM, level);
		break;
	case offsetof(struct bpf_sockopt, optname):
		if (type == BPF_WRITE)
			*insn++ = CG_SOCKOPT_ACCESS_FIELD(BPF_STX_MEM, optname);
		else
			*insn++ = CG_SOCKOPT_ACCESS_FIELD(BPF_LDX_MEM, optname);
		break;
	case offsetof(struct bpf_sockopt, optlen):
		if (type == BPF_WRITE)
			*insn++ = CG_SOCKOPT_ACCESS_FIELD(BPF_STX_MEM, optlen);
		else
			*insn++ = CG_SOCKOPT_ACCESS_FIELD(BPF_LDX_MEM, optlen);
		break;
	case offsetof(struct bpf_sockopt, retval):
		if (type == BPF_WRITE)
			*insn++ = CG_SOCKOPT_ACCESS_FIELD(BPF_STX_MEM, retval);
		else
			*insn++ = CG_SOCKOPT_ACCESS_FIELD(BPF_LDX_MEM, retval);
		break;
	case offsetof(struct bpf_sockopt, optval):
		*insn++ = CG_SOCKOPT_ACCESS_FIELD(BPF_LDX_MEM, optval);
		break;
	case offsetof(struct bpf_sockopt, optval_end):
		*insn++ = CG_SOCKOPT_ACCESS_FIELD(BPF_LDX_MEM, optval_end);
		break;
	}

	return insn - insn_buf;
}

static int cg_sockopt_get_prologue(struct bpf_insn *insn_buf,
				   bool direct_write,
				   const struct bpf_prog *prog)
{
	/* Nothing to do for sockopt argument. The data is kzalloc'ated.
	 */
	return 0;
}

const struct bpf_verifier_ops cg_sockopt_verifier_ops = {
	.get_func_proto		= cg_sockopt_func_proto,
	.is_valid_access	= cg_sockopt_is_valid_access,
	.convert_ctx_access	= cg_sockopt_convert_ctx_access,
	.gen_prologue		= cg_sockopt_get_prologue,
};

const struct bpf_prog_ops cg_sockopt_prog_ops = {
};<|MERGE_RESOLUTION|>--- conflicted
+++ resolved
@@ -499,11 +499,7 @@
 	if (old_prog)
 		bpf_prog_put(old_prog);
 	else
-<<<<<<< HEAD
-		static_branch_inc(&cgroup_bpf_enabled_key);
-=======
 		static_branch_inc(&cgroup_bpf_enabled_key[type]);
->>>>>>> 7d2a07b7
 	bpf_cgroup_storages_link(new_storage, cgrp, type);
 	return 0;
 
@@ -565,7 +561,6 @@
 	}
 }
 
-<<<<<<< HEAD
 /**
  * __cgroup_bpf_replace() - Replace link's program and propagate the change
  *                          to descendants
@@ -659,101 +654,6 @@
 }
 
 /**
-=======
-/**
- * __cgroup_bpf_replace() - Replace link's program and propagate the change
- *                          to descendants
- * @cgrp: The cgroup which descendants to traverse
- * @link: A link for which to replace BPF program
- * @type: Type of attach operation
- *
- * Must be called with cgroup_mutex held.
- */
-static int __cgroup_bpf_replace(struct cgroup *cgrp,
-				struct bpf_cgroup_link *link,
-				struct bpf_prog *new_prog)
-{
-	struct list_head *progs = &cgrp->bpf.progs[link->type];
-	struct bpf_prog *old_prog;
-	struct bpf_prog_list *pl;
-	bool found = false;
-
-	if (link->link.prog->type != new_prog->type)
-		return -EINVAL;
-
-	list_for_each_entry(pl, progs, node) {
-		if (pl->link == link) {
-			found = true;
-			break;
-		}
-	}
-	if (!found)
-		return -ENOENT;
-
-	old_prog = xchg(&link->link.prog, new_prog);
-	replace_effective_prog(cgrp, link->type, link);
-	bpf_prog_put(old_prog);
-	return 0;
-}
-
-static int cgroup_bpf_replace(struct bpf_link *link, struct bpf_prog *new_prog,
-			      struct bpf_prog *old_prog)
-{
-	struct bpf_cgroup_link *cg_link;
-	int ret;
-
-	cg_link = container_of(link, struct bpf_cgroup_link, link);
-
-	mutex_lock(&cgroup_mutex);
-	/* link might have been auto-released by dying cgroup, so fail */
-	if (!cg_link->cgroup) {
-		ret = -ENOLINK;
-		goto out_unlock;
-	}
-	if (old_prog && link->prog != old_prog) {
-		ret = -EPERM;
-		goto out_unlock;
-	}
-	ret = __cgroup_bpf_replace(cg_link->cgroup, cg_link, new_prog);
-out_unlock:
-	mutex_unlock(&cgroup_mutex);
-	return ret;
-}
-
-static struct bpf_prog_list *find_detach_entry(struct list_head *progs,
-					       struct bpf_prog *prog,
-					       struct bpf_cgroup_link *link,
-					       bool allow_multi)
-{
-	struct bpf_prog_list *pl;
-
-	if (!allow_multi) {
-		if (list_empty(progs))
-			/* report error when trying to detach and nothing is attached */
-			return ERR_PTR(-ENOENT);
-
-		/* to maintain backward compatibility NONE and OVERRIDE cgroups
-		 * allow detaching with invalid FD (prog==NULL) in legacy mode
-		 */
-		return list_first_entry(progs, typeof(*pl), node);
-	}
-
-	if (!prog && !link)
-		/* to detach MULTI prog the user has to specify valid FD
-		 * of the program or link to be detached
-		 */
-		return ERR_PTR(-EINVAL);
-
-	/* find the prog or link and detach it */
-	list_for_each_entry(pl, progs, node) {
-		if (pl->prog == prog && pl->link == link)
-			return pl;
-	}
-	return ERR_PTR(-ENOENT);
-}
-
-/**
->>>>>>> 7d2a07b7
  * __cgroup_bpf_detach() - Detach the program or link from a cgroup, and
  *                         propagate the change to descendants
  * @cgrp: The cgroup which descendants to traverse
@@ -798,11 +698,7 @@
 		cgrp->bpf.flags[type] = 0;
 	if (old_prog)
 		bpf_prog_put(old_prog);
-<<<<<<< HEAD
-	static_branch_dec(&cgroup_bpf_enabled_key);
-=======
 	static_branch_dec(&cgroup_bpf_enabled_key[type]);
->>>>>>> 7d2a07b7
 	return 0;
 
 cleanup:
@@ -1419,8 +1315,6 @@
 		max_optlen = PAGE_SIZE;
 	}
 
-<<<<<<< HEAD
-=======
 	if (max_optlen <= sizeof(buf->data)) {
 		/* When the optval fits into BPF_SOCKOPT_KERN_BUF_SIZE
 		 * bytes avoid the cost of kzalloc.
@@ -1430,7 +1324,6 @@
 		return max_optlen;
 	}
 
->>>>>>> 7d2a07b7
 	ctx->optval = kzalloc(max_optlen, GFP_USER);
 	if (!ctx->optval)
 		return -ENOMEM;
@@ -1480,11 +1373,7 @@
 	 */
 	max_optlen = max_t(int, 16, *optlen);
 
-<<<<<<< HEAD
-	max_optlen = sockopt_alloc_buf(&ctx, max_optlen);
-=======
 	max_optlen = sockopt_alloc_buf(&ctx, max_optlen, &buf);
->>>>>>> 7d2a07b7
 	if (max_optlen < 0)
 		return max_optlen;
 
@@ -1524,9 +1413,6 @@
 		 */
 		if (ctx.optlen != 0) {
 			*optlen = ctx.optlen;
-<<<<<<< HEAD
-			*kernel_optval = ctx.optval;
-=======
 			/* We've used bpf_sockopt_kern->buf as an intermediary
 			 * storage, but the BPF program indicates that we need
 			 * to pass this data to the kernel setsockopt handler.
@@ -1545,18 +1431,13 @@
 			} else {
 				*kernel_optval = ctx.optval;
 			}
->>>>>>> 7d2a07b7
 			/* export and don't free sockopt buf */
 			return 0;
 		}
 	}
 
 out:
-<<<<<<< HEAD
-	sockopt_free_buf(&ctx);
-=======
 	sockopt_free_buf(&ctx, &buf);
->>>>>>> 7d2a07b7
 	return ret;
 }
 
@@ -1584,11 +1465,7 @@
 
 	ctx.optlen = max_optlen;
 
-<<<<<<< HEAD
-	max_optlen = sockopt_alloc_buf(&ctx, max_optlen);
-=======
 	max_optlen = sockopt_alloc_buf(&ctx, max_optlen, &buf);
->>>>>>> 7d2a07b7
 	if (max_optlen < 0)
 		return max_optlen;
 
@@ -1654,8 +1531,6 @@
 	sockopt_free_buf(&ctx, &buf);
 	return ret;
 }
-<<<<<<< HEAD
-=======
 
 int __cgroup_bpf_run_filter_getsockopt_kern(struct sock *sk, int level,
 					    int optname, void *optval,
@@ -1702,7 +1577,6 @@
 
 	return ctx.retval;
 }
->>>>>>> 7d2a07b7
 #endif
 
 static ssize_t sysctl_cpy_dir(const struct ctl_dir *dir, char **bufp,
