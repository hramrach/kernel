--- conflicted
+++ resolved
@@ -293,11 +293,7 @@
 	if (irqs_disabled()) {
 		if (!IS_ENABLED(CONFIG_PREEMPT_RT)) {
 			work = this_cpu_ptr(&up_read_work);
-<<<<<<< HEAD
-			if (work->irq_work.flags & IRQ_WORK_BUSY) {
-=======
 			if (atomic_read(&work->irq_work.flags) & IRQ_WORK_BUSY) {
->>>>>>> a167c10a
 				/* cannot queue more up_read, fallback */
 				irq_work_busy = true;
 			}
