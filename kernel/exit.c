/*
 *  linux/kernel/exit.c
 *
 *  Copyright (C) 1991, 1992  Linus Torvalds
 */

#include <linux/mm.h>
#include <linux/slab.h>
#include <linux/interrupt.h>
#include <linux/smp_lock.h>
#include <linux/module.h>
#include <linux/capability.h>
#include <linux/completion.h>
#include <linux/personality.h>
#include <linux/tty.h>
#include <linux/namespace.h>
#include <linux/key.h>
#include <linux/security.h>
#include <linux/cpu.h>
#include <linux/acct.h>
#include <linux/file.h>
#include <linux/binfmts.h>
#include <linux/ptrace.h>
#include <linux/profile.h>
#include <linux/mount.h>
#include <linux/proc_fs.h>
#include <linux/mempolicy.h>
#include <linux/cpuset.h>
#include <linux/syscalls.h>
#include <linux/signal.h>
#include <linux/posix-timers.h>
#include <linux/cn_proc.h>
#include <linux/mutex.h>
#include <linux/futex.h>
#include <linux/compat.h>
#include <linux/pipe_fs_i.h>
#include <linux/audit.h> /* for audit_free() */
<<<<<<< HEAD
=======
#include <linux/resource.h>
>>>>>>> 120bda20

#include <asm/uaccess.h>
#include <asm/unistd.h>
#include <asm/pgtable.h>
#include <asm/mmu_context.h>

extern void sem_exit (void);
extern struct task_struct *child_reaper;

static void exit_mm(struct task_struct * tsk);

static void __unhash_process(struct task_struct *p)
{
	nr_threads--;
	detach_pid(p, PIDTYPE_PID);
	if (thread_group_leader(p)) {
		detach_pid(p, PIDTYPE_PGID);
		detach_pid(p, PIDTYPE_SID);

		list_del_rcu(&p->tasks);
		__get_cpu_var(process_counts)--;
	}
	list_del_rcu(&p->thread_group);
	remove_parent(p);
}

/*
 * This function expects the tasklist_lock write-locked.
 */
static void __exit_signal(struct task_struct *tsk)
{
	struct signal_struct *sig = tsk->signal;
	struct sighand_struct *sighand;
<<<<<<< HEAD

	BUG_ON(!sig);
	BUG_ON(!atomic_read(&sig->count));

=======

	BUG_ON(!sig);
	BUG_ON(!atomic_read(&sig->count));

>>>>>>> 120bda20
	rcu_read_lock();
	sighand = rcu_dereference(tsk->sighand);
	spin_lock(&sighand->siglock);

	posix_cpu_timers_exit(tsk);
	if (atomic_dec_and_test(&sig->count))
		posix_cpu_timers_exit_group(tsk);
	else {
		/*
		 * If there is any task waiting for the group exit
		 * then notify it:
		 */
		if (sig->group_exit_task && atomic_read(&sig->count) == sig->notify_count) {
			wake_up_process(sig->group_exit_task);
			sig->group_exit_task = NULL;
		}
		if (tsk == sig->curr_target)
			sig->curr_target = next_thread(tsk);
		/*
		 * Accumulate here the counters for all threads but the
		 * group leader as they die, so they can be added into
		 * the process-wide totals when those are taken.
		 * The group leader stays around as a zombie as long
		 * as there are other threads.  When it gets reaped,
		 * the exit.c code will add its counts into these totals.
		 * We won't ever get here for the group leader, since it
		 * will have been the last reference on the signal_struct.
		 */
		sig->utime = cputime_add(sig->utime, tsk->utime);
		sig->stime = cputime_add(sig->stime, tsk->stime);
		sig->min_flt += tsk->min_flt;
		sig->maj_flt += tsk->maj_flt;
		sig->nvcsw += tsk->nvcsw;
		sig->nivcsw += tsk->nivcsw;
		sig->sched_time += tsk->sched_time;
		sig = NULL; /* Marker for below. */
	}

	__unhash_process(tsk);

	tsk->signal = NULL;
	tsk->sighand = NULL;
	spin_unlock(&sighand->siglock);
	rcu_read_unlock();

	__cleanup_sighand(sighand);
	clear_tsk_thread_flag(tsk,TIF_SIGPENDING);
	flush_sigqueue(&tsk->pending);
	if (sig) {
		flush_sigqueue(&sig->shared_pending);
		__cleanup_signal(sig);
	}
}

static void delayed_put_task_struct(struct rcu_head *rhp)
{
	put_task_struct(container_of(rhp, struct task_struct, rcu));
}

void release_task(struct task_struct * p)
{
	struct task_struct *leader;
	int zap_leader;
<<<<<<< HEAD
	task_t *leader;
	struct dentry *proc_dentry;

=======
>>>>>>> 120bda20
repeat:
	atomic_dec(&p->user->processes);
	write_lock_irq(&tasklist_lock);
	ptrace_unlink(p);
	BUG_ON(!list_empty(&p->ptrace_list) || !list_empty(&p->ptrace_children));
	__exit_signal(p);

	/*
	 * If we are the last non-leader member of the thread
	 * group, and the leader is zombie, then notify the
	 * group leader's parent process. (if it wants notification.)
	 */
	zap_leader = 0;
	leader = p->group_leader;
	if (leader != p && thread_group_empty(leader) && leader->exit_state == EXIT_ZOMBIE) {
		BUG_ON(leader->exit_signal == -1);
		do_notify_parent(leader, leader->exit_signal);
		/*
		 * If we were the last child thread and the leader has
		 * exited already, and the leader's parent ignores SIGCHLD,
		 * then we are the one who should release the leader.
		 *
		 * do_notify_parent() will have marked it self-reaping in
		 * that case.
		 */
		zap_leader = (leader->exit_signal == -1);
	}

	sched_exit(p);
	write_unlock_irq(&tasklist_lock);
	proc_flush_task(p);
	release_thread(p);
	call_rcu(&p->rcu, delayed_put_task_struct);

	p = leader;
	if (unlikely(zap_leader))
		goto repeat;
}

/*
 * This checks not only the pgrp, but falls back on the pid if no
 * satisfactory pgrp is found. I dunno - gdb doesn't work correctly
 * without this...
 */
int session_of_pgrp(int pgrp)
{
	struct task_struct *p;
	int sid = -1;

	read_lock(&tasklist_lock);
	do_each_task_pid(pgrp, PIDTYPE_PGID, p) {
		if (p->signal->session > 0) {
			sid = p->signal->session;
			goto out;
		}
	} while_each_task_pid(pgrp, PIDTYPE_PGID, p);
	p = find_task_by_pid(pgrp);
	if (p)
		sid = p->signal->session;
out:
	read_unlock(&tasklist_lock);
	
	return sid;
}

/*
 * Determine if a process group is "orphaned", according to the POSIX
 * definition in 2.2.2.52.  Orphaned process groups are not to be affected
 * by terminal-generated stop signals.  Newly orphaned process groups are
 * to receive a SIGHUP and a SIGCONT.
 *
 * "I ask you, have you ever known what it is to be an orphan?"
 */
static int will_become_orphaned_pgrp(int pgrp, struct task_struct *ignored_task)
{
	struct task_struct *p;
	int ret = 1;

	do_each_task_pid(pgrp, PIDTYPE_PGID, p) {
		if (p == ignored_task
				|| p->exit_state
				|| p->real_parent->pid == 1)
			continue;
		if (process_group(p->real_parent) != pgrp
			    && p->real_parent->signal->session == p->signal->session) {
			ret = 0;
			break;
		}
	} while_each_task_pid(pgrp, PIDTYPE_PGID, p);
	return ret;	/* (sighing) "Often!" */
}

int is_orphaned_pgrp(int pgrp)
{
	int retval;

	read_lock(&tasklist_lock);
	retval = will_become_orphaned_pgrp(pgrp, NULL);
	read_unlock(&tasklist_lock);

	return retval;
}

static int has_stopped_jobs(int pgrp)
{
	int retval = 0;
	struct task_struct *p;

	do_each_task_pid(pgrp, PIDTYPE_PGID, p) {
		if (p->state != TASK_STOPPED)
			continue;

		/* If p is stopped by a debugger on a signal that won't
		   stop it, then don't count p as stopped.  This isn't
		   perfect but it's a good approximation.  */
		if (unlikely (p->ptrace)
		    && p->exit_code != SIGSTOP
		    && p->exit_code != SIGTSTP
		    && p->exit_code != SIGTTOU
		    && p->exit_code != SIGTTIN)
			continue;

		retval = 1;
		break;
	} while_each_task_pid(pgrp, PIDTYPE_PGID, p);
	return retval;
}

/**
 * reparent_to_init - Reparent the calling kernel thread to the init task.
 *
 * If a kernel thread is launched as a result of a system call, or if
 * it ever exits, it should generally reparent itself to init so that
 * it is correctly cleaned up on exit.
 *
 * The various task state such as scheduling policy and priority may have
 * been inherited from a user process, so we reset them to sane values here.
 *
 * NOTE that reparent_to_init() gives the caller full capabilities.
 */
static void reparent_to_init(void)
{
	write_lock_irq(&tasklist_lock);

	ptrace_unlink(current);
	/* Reparent to init */
	remove_parent(current);
	current->parent = child_reaper;
	current->real_parent = child_reaper;
	add_parent(current);

	/* Set the exit signal to SIGCHLD so we signal init on exit */
	current->exit_signal = SIGCHLD;

	if ((current->policy == SCHED_NORMAL ||
			current->policy == SCHED_BATCH)
				&& (task_nice(current) < 0))
		set_user_nice(current, 0);
	/* cpus_allowed? */
	/* rt_priority? */
	/* signals? */
	security_task_reparent_to_init(current);
	memcpy(current->signal->rlim, init_task.signal->rlim,
	       sizeof(current->signal->rlim));
	atomic_inc(&(INIT_USER->__count));
	write_unlock_irq(&tasklist_lock);
	switch_uid(INIT_USER);
}

void __set_special_pids(pid_t session, pid_t pgrp)
{
	struct task_struct *curr = current->group_leader;

	if (curr->signal->session != session) {
		detach_pid(curr, PIDTYPE_SID);
		curr->signal->session = session;
		attach_pid(curr, PIDTYPE_SID, session);
	}
	if (process_group(curr) != pgrp) {
		detach_pid(curr, PIDTYPE_PGID);
		curr->signal->pgrp = pgrp;
		attach_pid(curr, PIDTYPE_PGID, pgrp);
	}
}

void set_special_pids(pid_t session, pid_t pgrp)
{
	write_lock_irq(&tasklist_lock);
	__set_special_pids(session, pgrp);
	write_unlock_irq(&tasklist_lock);
}

/*
 * Let kernel threads use this to say that they
 * allow a certain signal (since daemonize() will
 * have disabled all of them by default).
 */
int allow_signal(int sig)
{
	if (!valid_signal(sig) || sig < 1)
		return -EINVAL;

	spin_lock_irq(&current->sighand->siglock);
	sigdelset(&current->blocked, sig);
	if (!current->mm) {
		/* Kernel threads handle their own signals.
		   Let the signal code know it'll be handled, so
		   that they don't get converted to SIGKILL or
		   just silently dropped */
		current->sighand->action[(sig)-1].sa.sa_handler = (void __user *)2;
	}
	recalc_sigpending();
	spin_unlock_irq(&current->sighand->siglock);
	return 0;
}

EXPORT_SYMBOL(allow_signal);

int disallow_signal(int sig)
{
	if (!valid_signal(sig) || sig < 1)
		return -EINVAL;

	spin_lock_irq(&current->sighand->siglock);
	sigaddset(&current->blocked, sig);
	recalc_sigpending();
	spin_unlock_irq(&current->sighand->siglock);
	return 0;
}

EXPORT_SYMBOL(disallow_signal);

/*
 *	Put all the gunge required to become a kernel thread without
 *	attached user resources in one place where it belongs.
 */

void daemonize(const char *name, ...)
{
	va_list args;
	struct fs_struct *fs;
	sigset_t blocked;

	va_start(args, name);
	vsnprintf(current->comm, sizeof(current->comm), name, args);
	va_end(args);

	/*
	 * If we were started as result of loading a module, close all of the
	 * user space pages.  We don't need them, and if we didn't close them
	 * they would be locked into memory.
	 */
	exit_mm(current);

	set_special_pids(1, 1);
	mutex_lock(&tty_mutex);
	current->signal->tty = NULL;
	mutex_unlock(&tty_mutex);

	/* Block and flush all signals */
	sigfillset(&blocked);
	sigprocmask(SIG_BLOCK, &blocked, NULL);
	flush_signals(current);

	/* Become as one with the init task */

	exit_fs(current);	/* current->fs->count--; */
	fs = init_task.fs;
	current->fs = fs;
	atomic_inc(&fs->count);
	exit_namespace(current);
	current->namespace = init_task.namespace;
	get_namespace(current->namespace);
 	exit_files(current);
	current->files = init_task.files;
	atomic_inc(&current->files->count);

	reparent_to_init();
}

EXPORT_SYMBOL(daemonize);

static void close_files(struct files_struct * files)
{
	int i, j;
	struct fdtable *fdt;

	j = 0;

	/*
	 * It is safe to dereference the fd table without RCU or
	 * ->file_lock because this is the last reference to the
	 * files structure.
	 */
	fdt = files_fdtable(files);
	for (;;) {
		unsigned long set;
		i = j * __NFDBITS;
		if (i >= fdt->max_fdset || i >= fdt->max_fds)
			break;
		set = fdt->open_fds->fds_bits[j++];
		while (set) {
			if (set & 1) {
				struct file * file = xchg(&fdt->fd[i], NULL);
				if (file)
					filp_close(file, files);
			}
			i++;
			set >>= 1;
		}
	}
}

struct files_struct *get_files_struct(struct task_struct *task)
{
	struct files_struct *files;

	task_lock(task);
	files = task->files;
	if (files)
		atomic_inc(&files->count);
	task_unlock(task);

	return files;
}

void fastcall put_files_struct(struct files_struct *files)
{
	struct fdtable *fdt;

	if (atomic_dec_and_test(&files->count)) {
		close_files(files);
		/*
		 * Free the fd and fdset arrays if we expanded them.
		 * If the fdtable was embedded, pass files for freeing
		 * at the end of the RCU grace period. Otherwise,
		 * you can free files immediately.
		 */
		fdt = files_fdtable(files);
		if (fdt == &files->fdtab)
			fdt->free_files = files;
		else
			kmem_cache_free(files_cachep, files);
		free_fdtable(fdt);
	}
}

EXPORT_SYMBOL(put_files_struct);

static inline void __exit_files(struct task_struct *tsk)
{
	struct files_struct * files = tsk->files;

	if (files) {
		task_lock(tsk);
		tsk->files = NULL;
		task_unlock(tsk);
		put_files_struct(files);
	}
}

void exit_files(struct task_struct *tsk)
{
	__exit_files(tsk);
}

static inline void __put_fs_struct(struct fs_struct *fs)
{
	/* No need to hold fs->lock if we are killing it */
	if (atomic_dec_and_test(&fs->count)) {
		dput(fs->root);
		mntput(fs->rootmnt);
		dput(fs->pwd);
		mntput(fs->pwdmnt);
		if (fs->altroot) {
			dput(fs->altroot);
			mntput(fs->altrootmnt);
		}
		kmem_cache_free(fs_cachep, fs);
	}
}

void put_fs_struct(struct fs_struct *fs)
{
	__put_fs_struct(fs);
}

static inline void __exit_fs(struct task_struct *tsk)
{
	struct fs_struct * fs = tsk->fs;

	if (fs) {
		task_lock(tsk);
		tsk->fs = NULL;
		task_unlock(tsk);
		__put_fs_struct(fs);
	}
}

void exit_fs(struct task_struct *tsk)
{
	__exit_fs(tsk);
}

EXPORT_SYMBOL_GPL(exit_fs);

/*
 * Turn us into a lazy TLB process if we
 * aren't already..
 */
static void exit_mm(struct task_struct * tsk)
{
	struct mm_struct *mm = tsk->mm;

	mm_release(tsk, mm);
	if (!mm)
		return;
	/*
	 * Serialize with any possible pending coredump.
	 * We must hold mmap_sem around checking core_waiters
	 * and clearing tsk->mm.  The core-inducing thread
	 * will increment core_waiters for each thread in the
	 * group with ->mm != NULL.
	 */
	down_read(&mm->mmap_sem);
	if (mm->core_waiters) {
		up_read(&mm->mmap_sem);
		down_write(&mm->mmap_sem);
		if (!--mm->core_waiters)
			complete(mm->core_startup_done);
		up_write(&mm->mmap_sem);

		wait_for_completion(&mm->core_done);
		down_read(&mm->mmap_sem);
	}
	atomic_inc(&mm->mm_count);
	BUG_ON(mm != tsk->active_mm);
	/* more a memory barrier than a real lock */
	task_lock(tsk);
	tsk->mm = NULL;
	up_read(&mm->mmap_sem);
	enter_lazy_tlb(mm, current);
	task_unlock(tsk);
	mmput(mm);
}

<<<<<<< HEAD
static inline void choose_new_parent(task_t *p, task_t *reaper)
=======
static inline void
choose_new_parent(struct task_struct *p, struct task_struct *reaper)
>>>>>>> 120bda20
{
	/*
	 * Make sure we're not reparenting to ourselves and that
	 * the parent is not a zombie.
	 */
	BUG_ON(p == reaper || reaper->exit_state);
	p->real_parent = reaper;
}

static void
reparent_thread(struct task_struct *p, struct task_struct *father, int traced)
{
	/* We don't want people slaying init.  */
	if (p->exit_signal != -1)
		p->exit_signal = SIGCHLD;

	if (p->pdeath_signal)
		/* We already hold the tasklist_lock here.  */
		group_send_sig_info(p->pdeath_signal, SEND_SIG_NOINFO, p);

	/* Move the child from its dying parent to the new one.  */
	if (unlikely(traced)) {
		/* Preserve ptrace links if someone else is tracing this child.  */
		list_del_init(&p->ptrace_list);
		if (p->parent != p->real_parent)
			list_add(&p->ptrace_list, &p->real_parent->ptrace_children);
	} else {
		/* If this child is being traced, then we're the one tracing it
		 * anyway, so let go of it.
		 */
		p->ptrace = 0;
		remove_parent(p);
		p->parent = p->real_parent;
		add_parent(p);

		/* If we'd notified the old parent about this child's death,
		 * also notify the new parent.
		 */
		if (p->exit_state == EXIT_ZOMBIE && p->exit_signal != -1 &&
		    thread_group_empty(p))
			do_notify_parent(p, p->exit_signal);
		else if (p->state == TASK_TRACED) {
			/*
			 * If it was at a trace stop, turn it into
			 * a normal stop since it's no longer being
			 * traced.
			 */
			ptrace_untrace(p);
		}
	}

	/*
	 * process group orphan check
	 * Case ii: Our child is in a different pgrp
	 * than we are, and it was the only connection
	 * outside, so the child pgrp is now orphaned.
	 */
	if ((process_group(p) != process_group(father)) &&
	    (p->signal->session == father->signal->session)) {
		int pgrp = process_group(p);

		if (will_become_orphaned_pgrp(pgrp, NULL) && has_stopped_jobs(pgrp)) {
			__kill_pg_info(SIGHUP, SEND_SIG_PRIV, pgrp);
			__kill_pg_info(SIGCONT, SEND_SIG_PRIV, pgrp);
		}
	}
}

/*
 * When we die, we re-parent all our children.
 * Try to give them to another thread in our thread
 * group, and if no such member exists, give it to
 * the global child reaper process (ie "init")
 */
static void
forget_original_parent(struct task_struct *father, struct list_head *to_release)
{
	struct task_struct *p, *reaper = father;
	struct list_head *_p, *_n;

	do {
		reaper = next_thread(reaper);
		if (reaper == father) {
			reaper = child_reaper;
			break;
		}
	} while (reaper->exit_state);

	/*
	 * There are only two places where our children can be:
	 *
	 * - in our child list
	 * - in our ptraced child list
	 *
	 * Search them and reparent children.
	 */
	list_for_each_safe(_p, _n, &father->children) {
		int ptrace;
		p = list_entry(_p, struct task_struct, sibling);

		ptrace = p->ptrace;

		/* if father isn't the real parent, then ptrace must be enabled */
		BUG_ON(father != p->real_parent && !ptrace);

		if (father == p->real_parent) {
			/* reparent with a reaper, real father it's us */
			choose_new_parent(p, reaper);
			reparent_thread(p, father, 0);
		} else {
			/* reparent ptraced task to its real parent */
			__ptrace_unlink (p);
			if (p->exit_state == EXIT_ZOMBIE && p->exit_signal != -1 &&
			    thread_group_empty(p))
				do_notify_parent(p, p->exit_signal);
		}

		/*
		 * if the ptraced child is a zombie with exit_signal == -1
		 * we must collect it before we exit, or it will remain
		 * zombie forever since we prevented it from self-reap itself
		 * while it was being traced by us, to be able to see it in wait4.
		 */
		if (unlikely(ptrace && p->exit_state == EXIT_ZOMBIE && p->exit_signal == -1))
			list_add(&p->ptrace_list, to_release);
	}
	list_for_each_safe(_p, _n, &father->ptrace_children) {
<<<<<<< HEAD
		p = list_entry(_p,struct task_struct,ptrace_list);
=======
		p = list_entry(_p, struct task_struct, ptrace_list);
>>>>>>> 120bda20
		choose_new_parent(p, reaper);
		reparent_thread(p, father, 1);
	}
}

/*
 * Send signals to all our closest relatives so that they know
 * to properly mourn us..
 */
static void exit_notify(struct task_struct *tsk)
{
	int state;
	struct task_struct *t;
	struct list_head ptrace_dead, *_p, *_n;

	if (signal_pending(tsk) && !(tsk->signal->flags & SIGNAL_GROUP_EXIT)
	    && !thread_group_empty(tsk)) {
		/*
		 * This occurs when there was a race between our exit
		 * syscall and a group signal choosing us as the one to
		 * wake up.  It could be that we are the only thread
		 * alerted to check for pending signals, but another thread
		 * should be woken now to take the signal since we will not.
		 * Now we'll wake all the threads in the group just to make
		 * sure someone gets all the pending signals.
		 */
		read_lock(&tasklist_lock);
		spin_lock_irq(&tsk->sighand->siglock);
		for (t = next_thread(tsk); t != tsk; t = next_thread(t))
			if (!signal_pending(t) && !(t->flags & PF_EXITING)) {
				recalc_sigpending_tsk(t);
				if (signal_pending(t))
					signal_wake_up(t, 0);
			}
		spin_unlock_irq(&tsk->sighand->siglock);
		read_unlock(&tasklist_lock);
	}

	write_lock_irq(&tasklist_lock);

	/*
	 * This does two things:
	 *
  	 * A.  Make init inherit all the child processes
	 * B.  Check to see if any process groups have become orphaned
	 *	as a result of our exiting, and if they have any stopped
	 *	jobs, send them a SIGHUP and then a SIGCONT.  (POSIX 3.2.2.2)
	 */

	INIT_LIST_HEAD(&ptrace_dead);
	forget_original_parent(tsk, &ptrace_dead);
	BUG_ON(!list_empty(&tsk->children));
	BUG_ON(!list_empty(&tsk->ptrace_children));

	/*
	 * Check to see if any process groups have become orphaned
	 * as a result of our exiting, and if they have any stopped
	 * jobs, send them a SIGHUP and then a SIGCONT.  (POSIX 3.2.2.2)
	 *
	 * Case i: Our father is in a different pgrp than we are
	 * and we were the only connection outside, so our pgrp
	 * is about to become orphaned.
	 */
	 
	t = tsk->real_parent;
	
	if ((process_group(t) != process_group(tsk)) &&
	    (t->signal->session == tsk->signal->session) &&
	    will_become_orphaned_pgrp(process_group(tsk), tsk) &&
	    has_stopped_jobs(process_group(tsk))) {
		__kill_pg_info(SIGHUP, SEND_SIG_PRIV, process_group(tsk));
		__kill_pg_info(SIGCONT, SEND_SIG_PRIV, process_group(tsk));
	}

	/* Let father know we died 
	 *
	 * Thread signals are configurable, but you aren't going to use
	 * that to send signals to arbitary processes. 
	 * That stops right now.
	 *
	 * If the parent exec id doesn't match the exec id we saved
	 * when we started then we know the parent has changed security
	 * domain.
	 *
	 * If our self_exec id doesn't match our parent_exec_id then
	 * we have changed execution domain as these two values started
	 * the same after a fork.
	 *	
	 */
	
	if (tsk->exit_signal != SIGCHLD && tsk->exit_signal != -1 &&
	    ( tsk->parent_exec_id != t->self_exec_id  ||
	      tsk->self_exec_id != tsk->parent_exec_id)
	    && !capable(CAP_KILL))
		tsk->exit_signal = SIGCHLD;


	/* If something other than our normal parent is ptracing us, then
	 * send it a SIGCHLD instead of honoring exit_signal.  exit_signal
	 * only has special meaning to our real parent.
	 */
	if (tsk->exit_signal != -1 && thread_group_empty(tsk)) {
		int signal = tsk->parent == tsk->real_parent ? tsk->exit_signal : SIGCHLD;
		do_notify_parent(tsk, signal);
	} else if (tsk->ptrace) {
		do_notify_parent(tsk, SIGCHLD);
	}

	state = EXIT_ZOMBIE;
	if (tsk->exit_signal == -1 &&
	    (likely(tsk->ptrace == 0) ||
	     unlikely(tsk->parent->signal->flags & SIGNAL_GROUP_EXIT)))
		state = EXIT_DEAD;
	tsk->exit_state = state;

	write_unlock_irq(&tasklist_lock);

	list_for_each_safe(_p, _n, &ptrace_dead) {
		list_del_init(_p);
		t = list_entry(_p, struct task_struct, ptrace_list);
		release_task(t);
	}

	/* If the process is dead, release it - nobody will wait for it */
	if (state == EXIT_DEAD)
		release_task(tsk);
}

fastcall NORET_TYPE void do_exit(long code)
{
	struct task_struct *tsk = current;
	int group_dead;

	profile_task_exit(tsk);

	WARN_ON(atomic_read(&tsk->fs_excl));

	if (unlikely(in_interrupt()))
		panic("Aiee, killing interrupt handler!");
	if (unlikely(!tsk->pid))
		panic("Attempted to kill the idle task!");
	if (unlikely(tsk == child_reaper))
		panic("Attempted to kill init!");

	if (unlikely(current->ptrace & PT_TRACE_EXIT)) {
		current->ptrace_message = code;
		ptrace_notify((PTRACE_EVENT_EXIT << 8) | SIGTRAP);
	}

	/*
	 * We're taking recursive faults here in do_exit. Safest is to just
	 * leave this task alone and wait for reboot.
	 */
	if (unlikely(tsk->flags & PF_EXITING)) {
		printk(KERN_ALERT
			"Fixing recursive fault but reboot is needed!\n");
		if (tsk->io_context)
			exit_io_context();
		set_current_state(TASK_UNINTERRUPTIBLE);
		schedule();
	}

	tsk->flags |= PF_EXITING;

	if (unlikely(in_atomic()))
		printk(KERN_INFO "note: %s[%d] exited with preempt_count %d\n",
				current->comm, current->pid,
				preempt_count());

	acct_update_integrals(tsk);
	if (tsk->mm) {
		update_hiwater_rss(tsk->mm);
		update_hiwater_vm(tsk->mm);
	}
	group_dead = atomic_dec_and_test(&tsk->signal->live);
	if (group_dead) {
 		hrtimer_cancel(&tsk->signal->real_timer);
		exit_itimers(tsk->signal);
	}
<<<<<<< HEAD
	if (unlikely(tsk->robust_list))
		exit_robust_list(tsk);
#ifdef CONFIG_COMPAT
=======
	acct_collect(code, group_dead);
	if (unlikely(tsk->robust_list))
		exit_robust_list(tsk);
#if defined(CONFIG_FUTEX) && defined(CONFIG_COMPAT)
>>>>>>> 120bda20
	if (unlikely(tsk->compat_robust_list))
		compat_exit_robust_list(tsk);
#endif
	if (unlikely(tsk->audit_context))
		audit_free(tsk);
	exit_mm(tsk);

	if (group_dead)
		acct_process();
	exit_sem(tsk);
	__exit_files(tsk);
	__exit_fs(tsk);
	exit_namespace(tsk);
	exit_thread();
	cpuset_exit(tsk);
	exit_keys(tsk);

	if (group_dead && tsk->signal->leader)
		disassociate_ctty(1);

	module_put(task_thread_info(tsk)->exec_domain->module);
	if (tsk->binfmt)
		module_put(tsk->binfmt->module);

	tsk->exit_code = code;
	proc_exit_connector(tsk);
	exit_notify(tsk);
#ifdef CONFIG_NUMA
	mpol_free(tsk->mempolicy);
	tsk->mempolicy = NULL;
#endif
	/*
	 * This must happen late, after the PID is not
	 * hashed anymore:
	 */
	if (unlikely(!list_empty(&tsk->pi_state_list)))
		exit_pi_state_list(tsk);
	if (unlikely(current->pi_state_cache))
		kfree(current->pi_state_cache);
	/*
	 * Make sure we are holding no locks:
	 */
	debug_check_no_locks_held(tsk);

	if (tsk->io_context)
		exit_io_context();

	if (tsk->splice_pipe)
		__free_pipe_info(tsk->splice_pipe);

	if (tsk->io_context)
		exit_io_context();

	if (tsk->splice_pipe)
		__free_pipe_info(tsk->splice_pipe);

	/* PF_DEAD causes final put_task_struct after we schedule. */
	preempt_disable();
	BUG_ON(tsk->flags & PF_DEAD);
	tsk->flags |= PF_DEAD;

	schedule();
	BUG();
	/* Avoid "noreturn function does return".  */
	for (;;) ;
}

EXPORT_SYMBOL_GPL(do_exit);

NORET_TYPE void complete_and_exit(struct completion *comp, long code)
{
	if (comp)
		complete(comp);
	
	do_exit(code);
}

EXPORT_SYMBOL(complete_and_exit);

asmlinkage long sys_exit(int error_code)
{
	do_exit((error_code&0xff)<<8);
}

/*
 * Take down every thread in the group.  This is called by fatal signals
 * as well as by sys_exit_group (below).
 */
NORET_TYPE void
do_group_exit(int exit_code)
{
	BUG_ON(exit_code & 0x80); /* core dumps don't get here */

	if (current->signal->flags & SIGNAL_GROUP_EXIT)
		exit_code = current->signal->group_exit_code;
	else if (!thread_group_empty(current)) {
		struct signal_struct *const sig = current->signal;
		struct sighand_struct *const sighand = current->sighand;
		spin_lock_irq(&sighand->siglock);
		if (sig->flags & SIGNAL_GROUP_EXIT)
			/* Another thread got here before we took the lock.  */
			exit_code = sig->group_exit_code;
		else {
			sig->group_exit_code = exit_code;
			zap_other_threads(current);
		}
		spin_unlock_irq(&sighand->siglock);
	}

	do_exit(exit_code);
	/* NOTREACHED */
}

/*
 * this kills every thread in the thread group. Note that any externally
 * wait4()-ing process will get the correct exit code - even if this
 * thread is not the thread group leader.
 */
asmlinkage void sys_exit_group(int error_code)
{
	do_group_exit((error_code & 0xff) << 8);
}

static int eligible_child(pid_t pid, int options, struct task_struct *p)
{
	if (pid > 0) {
		if (p->pid != pid)
			return 0;
	} else if (!pid) {
		if (process_group(p) != process_group(current))
			return 0;
	} else if (pid != -1) {
		if (process_group(p) != -pid)
			return 0;
	}

	/*
	 * Do not consider detached threads that are
	 * not ptraced:
	 */
	if (p->exit_signal == -1 && !p->ptrace)
		return 0;

	/* Wait for all children (clone and not) if __WALL is set;
	 * otherwise, wait for clone children *only* if __WCLONE is
	 * set; otherwise, wait for non-clone children *only*.  (Note:
	 * A "clone" child here is one that reports to its parent
	 * using a signal other than SIGCHLD.) */
	if (((p->exit_signal != SIGCHLD) ^ ((options & __WCLONE) != 0))
	    && !(options & __WALL))
		return 0;
	/*
	 * Do not consider thread group leaders that are
	 * in a non-empty thread group:
	 */
	if (current->tgid != p->tgid && delay_group_leader(p))
		return 2;

	if (security_task_wait(p))
		return 0;

	return 1;
}

static int wait_noreap_copyout(struct task_struct *p, pid_t pid, uid_t uid,
			       int why, int status,
			       struct siginfo __user *infop,
			       struct rusage __user *rusagep)
{
	int retval = rusagep ? getrusage(p, RUSAGE_BOTH, rusagep) : 0;

	put_task_struct(p);
	if (!retval)
		retval = put_user(SIGCHLD, &infop->si_signo);
	if (!retval)
		retval = put_user(0, &infop->si_errno);
	if (!retval)
		retval = put_user((short)why, &infop->si_code);
	if (!retval)
		retval = put_user(pid, &infop->si_pid);
	if (!retval)
		retval = put_user(uid, &infop->si_uid);
	if (!retval)
		retval = put_user(status, &infop->si_status);
	if (!retval)
		retval = pid;
	return retval;
}

/*
 * Handle sys_wait4 work for one task in state EXIT_ZOMBIE.  We hold
 * read_lock(&tasklist_lock) on entry.  If we return zero, we still hold
 * the lock and this task is uninteresting.  If we return nonzero, we have
 * released the lock and the system call should return.
 */
static int wait_task_zombie(struct task_struct *p, int noreap,
			    struct siginfo __user *infop,
			    int __user *stat_addr, struct rusage __user *ru)
{
	unsigned long state;
	int retval;
	int status;

	if (unlikely(noreap)) {
		pid_t pid = p->pid;
		uid_t uid = p->uid;
		int exit_code = p->exit_code;
		int why, status;

		if (unlikely(p->exit_state != EXIT_ZOMBIE))
			return 0;
		if (unlikely(p->exit_signal == -1 && p->ptrace == 0))
			return 0;
		get_task_struct(p);
		read_unlock(&tasklist_lock);
		if ((exit_code & 0x7f) == 0) {
			why = CLD_EXITED;
			status = exit_code >> 8;
		} else {
			why = (exit_code & 0x80) ? CLD_DUMPED : CLD_KILLED;
			status = exit_code & 0x7f;
		}
		return wait_noreap_copyout(p, pid, uid, why,
					   status, infop, ru);
	}

	/*
	 * Try to move the task's state to DEAD
	 * only one thread is allowed to do this:
	 */
	state = xchg(&p->exit_state, EXIT_DEAD);
	if (state != EXIT_ZOMBIE) {
		BUG_ON(state != EXIT_DEAD);
		return 0;
	}
	if (unlikely(p->exit_signal == -1 && p->ptrace == 0)) {
		/*
		 * This can only happen in a race with a ptraced thread
		 * dying on another processor.
		 */
		return 0;
	}

	if (likely(p->real_parent == p->parent) && likely(p->signal)) {
		struct signal_struct *psig;
		struct signal_struct *sig;

		/*
		 * The resource counters for the group leader are in its
		 * own task_struct.  Those for dead threads in the group
		 * are in its signal_struct, as are those for the child
		 * processes it has previously reaped.  All these
		 * accumulate in the parent's signal_struct c* fields.
		 *
		 * We don't bother to take a lock here to protect these
		 * p->signal fields, because they are only touched by
		 * __exit_signal, which runs with tasklist_lock
		 * write-locked anyway, and so is excluded here.  We do
		 * need to protect the access to p->parent->signal fields,
		 * as other threads in the parent group can be right
		 * here reaping other children at the same time.
		 */
		spin_lock_irq(&p->parent->sighand->siglock);
		psig = p->parent->signal;
		sig = p->signal;
		psig->cutime =
			cputime_add(psig->cutime,
			cputime_add(p->utime,
			cputime_add(sig->utime,
				    sig->cutime)));
		psig->cstime =
			cputime_add(psig->cstime,
			cputime_add(p->stime,
			cputime_add(sig->stime,
				    sig->cstime)));
		psig->cmin_flt +=
			p->min_flt + sig->min_flt + sig->cmin_flt;
		psig->cmaj_flt +=
			p->maj_flt + sig->maj_flt + sig->cmaj_flt;
		psig->cnvcsw +=
			p->nvcsw + sig->nvcsw + sig->cnvcsw;
		psig->cnivcsw +=
			p->nivcsw + sig->nivcsw + sig->cnivcsw;
		spin_unlock_irq(&p->parent->sighand->siglock);
	}

	/*
	 * Now we are sure this task is interesting, and no other
	 * thread can reap it because we set its state to EXIT_DEAD.
	 */
	read_unlock(&tasklist_lock);

	retval = ru ? getrusage(p, RUSAGE_BOTH, ru) : 0;
	status = (p->signal->flags & SIGNAL_GROUP_EXIT)
		? p->signal->group_exit_code : p->exit_code;
	if (!retval && stat_addr)
		retval = put_user(status, stat_addr);
	if (!retval && infop)
		retval = put_user(SIGCHLD, &infop->si_signo);
	if (!retval && infop)
		retval = put_user(0, &infop->si_errno);
	if (!retval && infop) {
		int why;

		if ((status & 0x7f) == 0) {
			why = CLD_EXITED;
			status >>= 8;
		} else {
			why = (status & 0x80) ? CLD_DUMPED : CLD_KILLED;
			status &= 0x7f;
		}
		retval = put_user((short)why, &infop->si_code);
		if (!retval)
			retval = put_user(status, &infop->si_status);
	}
	if (!retval && infop)
		retval = put_user(p->pid, &infop->si_pid);
	if (!retval && infop)
		retval = put_user(p->uid, &infop->si_uid);
	if (retval) {
		// TODO: is this safe?
		p->exit_state = EXIT_ZOMBIE;
		return retval;
	}
	retval = p->pid;
	if (p->real_parent != p->parent) {
		write_lock_irq(&tasklist_lock);
		/* Double-check with lock held.  */
		if (p->real_parent != p->parent) {
			__ptrace_unlink(p);
			// TODO: is this safe?
			p->exit_state = EXIT_ZOMBIE;
			/*
			 * If this is not a detached task, notify the parent.
			 * If it's still not detached after that, don't release
			 * it now.
			 */
			if (p->exit_signal != -1) {
				do_notify_parent(p, p->exit_signal);
				if (p->exit_signal != -1)
					p = NULL;
			}
		}
		write_unlock_irq(&tasklist_lock);
	}
	if (p != NULL)
		release_task(p);
	BUG_ON(!retval);
	return retval;
}

/*
 * Handle sys_wait4 work for one task in state TASK_STOPPED.  We hold
 * read_lock(&tasklist_lock) on entry.  If we return zero, we still hold
 * the lock and this task is uninteresting.  If we return nonzero, we have
 * released the lock and the system call should return.
 */
static int wait_task_stopped(struct task_struct *p, int delayed_group_leader,
			     int noreap, struct siginfo __user *infop,
			     int __user *stat_addr, struct rusage __user *ru)
{
	int retval, exit_code;

	if (!p->exit_code)
		return 0;
	if (delayed_group_leader && !(p->ptrace & PT_PTRACED) &&
	    p->signal && p->signal->group_stop_count > 0)
		/*
		 * A group stop is in progress and this is the group leader.
		 * We won't report until all threads have stopped.
		 */
		return 0;

	/*
	 * Now we are pretty sure this task is interesting.
	 * Make sure it doesn't get reaped out from under us while we
	 * give up the lock and then examine it below.  We don't want to
	 * keep holding onto the tasklist_lock while we call getrusage and
	 * possibly take page faults for user memory.
	 */
	get_task_struct(p);
	read_unlock(&tasklist_lock);

	if (unlikely(noreap)) {
		pid_t pid = p->pid;
		uid_t uid = p->uid;
		int why = (p->ptrace & PT_PTRACED) ? CLD_TRAPPED : CLD_STOPPED;

		exit_code = p->exit_code;
		if (unlikely(!exit_code) ||
		    unlikely(p->state & TASK_TRACED))
			goto bail_ref;
		return wait_noreap_copyout(p, pid, uid,
					   why, (exit_code << 8) | 0x7f,
					   infop, ru);
	}

	write_lock_irq(&tasklist_lock);

	/*
	 * This uses xchg to be atomic with the thread resuming and setting
	 * it.  It must also be done with the write lock held to prevent a
	 * race with the EXIT_ZOMBIE case.
	 */
	exit_code = xchg(&p->exit_code, 0);
	if (unlikely(p->exit_state)) {
		/*
		 * The task resumed and then died.  Let the next iteration
		 * catch it in EXIT_ZOMBIE.  Note that exit_code might
		 * already be zero here if it resumed and did _exit(0).
		 * The task itself is dead and won't touch exit_code again;
		 * other processors in this function are locked out.
		 */
		p->exit_code = exit_code;
		exit_code = 0;
	}
	if (unlikely(exit_code == 0)) {
		/*
		 * Another thread in this function got to it first, or it
		 * resumed, or it resumed and then died.
		 */
		write_unlock_irq(&tasklist_lock);
bail_ref:
		put_task_struct(p);
		/*
		 * We are returning to the wait loop without having successfully
		 * removed the process and having released the lock. We cannot
		 * continue, since the "p" task pointer is potentially stale.
		 *
		 * Return -EAGAIN, and do_wait() will restart the loop from the
		 * beginning. Do _not_ re-acquire the lock.
		 */
		return -EAGAIN;
	}

	/* move to end of parent's list to avoid starvation */
	remove_parent(p);
	add_parent(p);

	write_unlock_irq(&tasklist_lock);

	retval = ru ? getrusage(p, RUSAGE_BOTH, ru) : 0;
	if (!retval && stat_addr)
		retval = put_user((exit_code << 8) | 0x7f, stat_addr);
	if (!retval && infop)
		retval = put_user(SIGCHLD, &infop->si_signo);
	if (!retval && infop)
		retval = put_user(0, &infop->si_errno);
	if (!retval && infop)
		retval = put_user((short)((p->ptrace & PT_PTRACED)
					  ? CLD_TRAPPED : CLD_STOPPED),
				  &infop->si_code);
	if (!retval && infop)
		retval = put_user(exit_code, &infop->si_status);
	if (!retval && infop)
		retval = put_user(p->pid, &infop->si_pid);
	if (!retval && infop)
		retval = put_user(p->uid, &infop->si_uid);
	if (!retval)
		retval = p->pid;
	put_task_struct(p);

	BUG_ON(!retval);
	return retval;
}

/*
 * Handle do_wait work for one task in a live, non-stopped state.
 * read_lock(&tasklist_lock) on entry.  If we return zero, we still hold
 * the lock and this task is uninteresting.  If we return nonzero, we have
 * released the lock and the system call should return.
 */
static int wait_task_continued(struct task_struct *p, int noreap,
			       struct siginfo __user *infop,
			       int __user *stat_addr, struct rusage __user *ru)
{
	int retval;
	pid_t pid;
	uid_t uid;

	if (unlikely(!p->signal))
		return 0;

	if (!(p->signal->flags & SIGNAL_STOP_CONTINUED))
		return 0;

	spin_lock_irq(&p->sighand->siglock);
	/* Re-check with the lock held.  */
	if (!(p->signal->flags & SIGNAL_STOP_CONTINUED)) {
		spin_unlock_irq(&p->sighand->siglock);
		return 0;
	}
	if (!noreap)
		p->signal->flags &= ~SIGNAL_STOP_CONTINUED;
	spin_unlock_irq(&p->sighand->siglock);

	pid = p->pid;
	uid = p->uid;
	get_task_struct(p);
	read_unlock(&tasklist_lock);

	if (!infop) {
		retval = ru ? getrusage(p, RUSAGE_BOTH, ru) : 0;
		put_task_struct(p);
		if (!retval && stat_addr)
			retval = put_user(0xffff, stat_addr);
		if (!retval)
			retval = p->pid;
	} else {
		retval = wait_noreap_copyout(p, pid, uid,
					     CLD_CONTINUED, SIGCONT,
					     infop, ru);
		BUG_ON(retval == 0);
	}

	return retval;
}


static inline int my_ptrace_child(struct task_struct *p)
{
	if (!(p->ptrace & PT_PTRACED))
		return 0;
	if (!(p->ptrace & PT_ATTACHED))
		return 1;
	/*
	 * This child was PTRACE_ATTACH'd.  We should be seeing it only if
	 * we are the attacher.  If we are the real parent, this is a race
	 * inside ptrace_attach.  It is waiting for the tasklist_lock,
	 * which we have to switch the parent links, but has already set
	 * the flags in p->ptrace.
	 */
	return (p->parent != p->real_parent);
}

static long do_wait(pid_t pid, int options, struct siginfo __user *infop,
		    int __user *stat_addr, struct rusage __user *ru)
{
	DECLARE_WAITQUEUE(wait, current);
	struct task_struct *tsk;
	int flag, retval;

	add_wait_queue(&current->signal->wait_chldexit,&wait);
repeat:
	/*
	 * We will set this flag if we see any child that might later
	 * match our criteria, even if we are not able to reap it yet.
	 */
	flag = 0;
	current->state = TASK_INTERRUPTIBLE;
	read_lock(&tasklist_lock);
	tsk = current;
	do {
		struct task_struct *p;
		struct list_head *_p;
		int ret;

		list_for_each(_p,&tsk->children) {
			p = list_entry(_p, struct task_struct, sibling);

			ret = eligible_child(pid, options, p);
			if (!ret)
				continue;

			switch (p->state) {
			case TASK_TRACED:
				/*
				 * When we hit the race with PTRACE_ATTACH,
				 * we will not report this child.  But the
				 * race means it has not yet been moved to
				 * our ptrace_children list, so we need to
				 * set the flag here to avoid a spurious ECHILD
				 * when the race happens with the only child.
				 */
				flag = 1;
				if (!my_ptrace_child(p))
					continue;
				/*FALLTHROUGH*/
			case TASK_STOPPED:
				/*
				 * It's stopped now, so it might later
				 * continue, exit, or stop again.
				 */
				flag = 1;
				if (!(options & WUNTRACED) &&
				    !my_ptrace_child(p))
					continue;
				retval = wait_task_stopped(p, ret == 2,
							   (options & WNOWAIT),
							   infop,
							   stat_addr, ru);
				if (retval == -EAGAIN)
					goto repeat;
				if (retval != 0) /* He released the lock.  */
					goto end;
				break;
			default:
			// case EXIT_DEAD:
				if (p->exit_state == EXIT_DEAD)
					continue;
			// case EXIT_ZOMBIE:
				if (p->exit_state == EXIT_ZOMBIE) {
					/*
					 * Eligible but we cannot release
					 * it yet:
					 */
					if (ret == 2)
						goto check_continued;
					if (!likely(options & WEXITED))
						continue;
					retval = wait_task_zombie(
						p, (options & WNOWAIT),
						infop, stat_addr, ru);
					/* He released the lock.  */
					if (retval != 0)
						goto end;
					break;
				}
check_continued:
				/*
				 * It's running now, so it might later
				 * exit, stop, or stop and then continue.
				 */
				flag = 1;
				if (!unlikely(options & WCONTINUED))
					continue;
				retval = wait_task_continued(
					p, (options & WNOWAIT),
					infop, stat_addr, ru);
				if (retval != 0) /* He released the lock.  */
					goto end;
				break;
			}
		}
		if (!flag) {
			list_for_each(_p, &tsk->ptrace_children) {
				p = list_entry(_p, struct task_struct,
						ptrace_list);
				if (!eligible_child(pid, options, p))
					continue;
				flag = 1;
				break;
			}
		}
		if (options & __WNOTHREAD)
			break;
		tsk = next_thread(tsk);
		BUG_ON(tsk->signal != current->signal);
	} while (tsk != current);

	read_unlock(&tasklist_lock);
	if (flag) {
		retval = 0;
		if (options & WNOHANG)
			goto end;
		retval = -ERESTARTSYS;
		if (signal_pending(current))
			goto end;
		schedule();
		goto repeat;
	}
	retval = -ECHILD;
end:
	current->state = TASK_RUNNING;
	remove_wait_queue(&current->signal->wait_chldexit,&wait);
	if (infop) {
		if (retval > 0)
		retval = 0;
		else {
			/*
			 * For a WNOHANG return, clear out all the fields
			 * we would set so the user can easily tell the
			 * difference.
			 */
			if (!retval)
				retval = put_user(0, &infop->si_signo);
			if (!retval)
				retval = put_user(0, &infop->si_errno);
			if (!retval)
				retval = put_user(0, &infop->si_code);
			if (!retval)
				retval = put_user(0, &infop->si_pid);
			if (!retval)
				retval = put_user(0, &infop->si_uid);
			if (!retval)
				retval = put_user(0, &infop->si_status);
		}
	}
	return retval;
}

asmlinkage long sys_waitid(int which, pid_t pid,
			   struct siginfo __user *infop, int options,
			   struct rusage __user *ru)
{
	long ret;

	if (options & ~(WNOHANG|WNOWAIT|WEXITED|WSTOPPED|WCONTINUED))
		return -EINVAL;
	if (!(options & (WEXITED|WSTOPPED|WCONTINUED)))
		return -EINVAL;

	switch (which) {
	case P_ALL:
		pid = -1;
		break;
	case P_PID:
		if (pid <= 0)
			return -EINVAL;
		break;
	case P_PGID:
		if (pid <= 0)
			return -EINVAL;
		pid = -pid;
		break;
	default:
		return -EINVAL;
	}

	ret = do_wait(pid, options, infop, NULL, ru);

	/* avoid REGPARM breakage on x86: */
	prevent_tail_call(ret);
	return ret;
}

asmlinkage long sys_wait4(pid_t pid, int __user *stat_addr,
			  int options, struct rusage __user *ru)
{
	long ret;

	if (options & ~(WNOHANG|WUNTRACED|WCONTINUED|
			__WNOTHREAD|__WCLONE|__WALL))
		return -EINVAL;
	ret = do_wait(pid, options | WEXITED, NULL, stat_addr, ru);

	/* avoid REGPARM breakage on x86: */
	prevent_tail_call(ret);
	return ret;
}

#ifdef __ARCH_WANT_SYS_WAITPID

/*
 * sys_waitpid() remains for compatibility. waitpid() should be
 * implemented by calling sys_wait4() from libc.a.
 */
asmlinkage long sys_waitpid(pid_t pid, int __user *stat_addr, int options)
{
	return sys_wait4(pid, stat_addr, options, NULL);
}

#endif<|MERGE_RESOLUTION|>--- conflicted
+++ resolved
@@ -35,10 +35,7 @@
 #include <linux/compat.h>
 #include <linux/pipe_fs_i.h>
 #include <linux/audit.h> /* for audit_free() */
-<<<<<<< HEAD
-=======
 #include <linux/resource.h>
->>>>>>> 120bda20
 
 #include <asm/uaccess.h>
 #include <asm/unistd.h>
@@ -72,17 +69,10 @@
 {
 	struct signal_struct *sig = tsk->signal;
 	struct sighand_struct *sighand;
-<<<<<<< HEAD
 
 	BUG_ON(!sig);
 	BUG_ON(!atomic_read(&sig->count));
 
-=======
-
-	BUG_ON(!sig);
-	BUG_ON(!atomic_read(&sig->count));
-
->>>>>>> 120bda20
 	rcu_read_lock();
 	sighand = rcu_dereference(tsk->sighand);
 	spin_lock(&sighand->siglock);
@@ -146,12 +136,6 @@
 {
 	struct task_struct *leader;
 	int zap_leader;
-<<<<<<< HEAD
-	task_t *leader;
-	struct dentry *proc_dentry;
-
-=======
->>>>>>> 120bda20
 repeat:
 	atomic_dec(&p->user->processes);
 	write_lock_irq(&tasklist_lock);
@@ -598,12 +582,8 @@
 	mmput(mm);
 }
 
-<<<<<<< HEAD
-static inline void choose_new_parent(task_t *p, task_t *reaper)
-=======
 static inline void
 choose_new_parent(struct task_struct *p, struct task_struct *reaper)
->>>>>>> 120bda20
 {
 	/*
 	 * Make sure we're not reparenting to ourselves and that
@@ -731,11 +711,7 @@
 			list_add(&p->ptrace_list, to_release);
 	}
 	list_for_each_safe(_p, _n, &father->ptrace_children) {
-<<<<<<< HEAD
-		p = list_entry(_p,struct task_struct,ptrace_list);
-=======
 		p = list_entry(_p, struct task_struct, ptrace_list);
->>>>>>> 120bda20
 		choose_new_parent(p, reaper);
 		reparent_thread(p, father, 1);
 	}
@@ -915,16 +891,10 @@
  		hrtimer_cancel(&tsk->signal->real_timer);
 		exit_itimers(tsk->signal);
 	}
-<<<<<<< HEAD
-	if (unlikely(tsk->robust_list))
-		exit_robust_list(tsk);
-#ifdef CONFIG_COMPAT
-=======
 	acct_collect(code, group_dead);
 	if (unlikely(tsk->robust_list))
 		exit_robust_list(tsk);
 #if defined(CONFIG_FUTEX) && defined(CONFIG_COMPAT)
->>>>>>> 120bda20
 	if (unlikely(tsk->compat_robust_list))
 		compat_exit_robust_list(tsk);
 #endif
@@ -968,12 +938,6 @@
 	 * Make sure we are holding no locks:
 	 */
 	debug_check_no_locks_held(tsk);
-
-	if (tsk->io_context)
-		exit_io_context();
-
-	if (tsk->splice_pipe)
-		__free_pipe_info(tsk->splice_pipe);
 
 	if (tsk->io_context)
 		exit_io_context();
