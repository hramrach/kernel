--- conflicted
+++ resolved
@@ -110,11 +110,7 @@
 		__remove_pages(page_zone(pfn_to_page(pfn)), pfn,
 				align_size >> PAGE_SHIFT, NULL);
 	} else {
-<<<<<<< HEAD
-		arch_remove_memory(align_start, align_size,
-=======
 		arch_remove_memory(nid, align_start, align_size,
->>>>>>> 8ccc0d69
 				pgmap->altmap_valid ? &pgmap->altmap : NULL);
 		kasan_remove_zero_shadow(__va(align_start), align_size);
 	}
