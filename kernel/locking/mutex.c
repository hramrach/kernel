// SPDX-License-Identifier: GPL-2.0-only
/*
 * kernel/locking/mutex.c
 *
 * Mutexes: blocking mutual exclusion locks
 *
 * Started by Ingo Molnar:
 *
 *  Copyright (C) 2004, 2005, 2006 Red Hat, Inc., Ingo Molnar <mingo@redhat.com>
 *
 * Many thanks to Arjan van de Ven, Thomas Gleixner, Steven Rostedt and
 * David Howells for suggestions and improvements.
 *
 *  - Adaptive spinning for mutexes by Peter Zijlstra. (Ported to mainline
 *    from the -rt tree, where it was originally implemented for rtmutexes
 *    by Steven Rostedt, based on work by Gregory Haskins, Peter Morreale
 *    and Sven Dietrich.
 *
 * Also see Documentation/locking/mutex-design.rst.
 */
#include <linux/mutex.h>
#include <linux/ww_mutex.h>
#include <linux/sched/signal.h>
#include <linux/sched/rt.h>
#include <linux/sched/wake_q.h>
#include <linux/sched/debug.h>
#include <linux/export.h>
#include <linux/spinlock.h>
#include <linux/interrupt.h>
#include <linux/debug_locks.h>
#include <linux/osq_lock.h>

#ifdef CONFIG_DEBUG_MUTEXES
# include "mutex-debug.h"
#else
# include "mutex.h"
#endif

void
__mutex_init(struct mutex *lock, const char *name, struct lock_class_key *key)
{
	atomic_long_set(&lock->owner, 0);
	spin_lock_init(&lock->wait_lock);
	INIT_LIST_HEAD(&lock->wait_list);
#ifdef CONFIG_MUTEX_SPIN_ON_OWNER
	osq_lock_init(&lock->osq);
#endif

	debug_mutex_init(lock, name, key);
}
EXPORT_SYMBOL(__mutex_init);

/*
 * @owner: contains: 'struct task_struct *' to the current lock owner,
 * NULL means not owned. Since task_struct pointers are aligned at
 * at least L1_CACHE_BYTES, we have low bits to store extra state.
 *
 * Bit0 indicates a non-empty waiter list; unlock must issue a wakeup.
 * Bit1 indicates unlock needs to hand the lock to the top-waiter
 * Bit2 indicates handoff has been done and we're waiting for pickup.
 */
#define MUTEX_FLAG_WAITERS	0x01
#define MUTEX_FLAG_HANDOFF	0x02
#define MUTEX_FLAG_PICKUP	0x04

#define MUTEX_FLAGS		0x07

/*
 * Internal helper function; C doesn't allow us to hide it :/
 *
 * DO NOT USE (outside of mutex code).
 */
static inline struct task_struct *__mutex_owner(struct mutex *lock)
{
	return (struct task_struct *)(atomic_long_read(&lock->owner) & ~MUTEX_FLAGS);
}

static inline struct task_struct *__owner_task(unsigned long owner)
{
	return (struct task_struct *)(owner & ~MUTEX_FLAGS);
}

bool mutex_is_locked(struct mutex *lock)
{
	return __mutex_owner(lock) != NULL;
}
EXPORT_SYMBOL(mutex_is_locked);

<<<<<<< HEAD
__must_check enum mutex_trylock_recursive_enum
mutex_trylock_recursive(struct mutex *lock)
{
	if (unlikely(__mutex_owner(lock) == current))
		return MUTEX_TRYLOCK_RECURSIVE;

	return mutex_trylock(lock);
}
EXPORT_SYMBOL(mutex_trylock_recursive);

=======
>>>>>>> 7d2a07b7
static inline unsigned long __owner_flags(unsigned long owner)
{
	return owner & MUTEX_FLAGS;
}

/*
 * Trylock variant that returns the owning task on failure.
 */
static inline struct task_struct *__mutex_trylock_or_owner(struct mutex *lock)
{
	unsigned long owner, curr = (unsigned long)current;

	owner = atomic_long_read(&lock->owner);
	for (;;) { /* must loop, can race against a flag */
		unsigned long old, flags = __owner_flags(owner);
		unsigned long task = owner & ~MUTEX_FLAGS;

		if (task) {
			if (likely(task != curr))
				break;

			if (likely(!(flags & MUTEX_FLAG_PICKUP)))
				break;

			flags &= ~MUTEX_FLAG_PICKUP;
		} else {
#ifdef CONFIG_DEBUG_MUTEXES
			DEBUG_LOCKS_WARN_ON(flags & MUTEX_FLAG_PICKUP);
#endif
		}

		/*
		 * We set the HANDOFF bit, we must make sure it doesn't live
		 * past the point where we acquire it. This would be possible
		 * if we (accidentally) set the bit on an unlocked mutex.
		 */
		flags &= ~MUTEX_FLAG_HANDOFF;

		old = atomic_long_cmpxchg_acquire(&lock->owner, owner, curr | flags);
		if (old == owner)
			return NULL;

		owner = old;
	}

	return __owner_task(owner);
}

/*
 * Actual trylock that will work on any unlocked state.
 */
static inline bool __mutex_trylock(struct mutex *lock)
{
	return !__mutex_trylock_or_owner(lock);
}

#ifndef CONFIG_DEBUG_LOCK_ALLOC
/*
 * Lockdep annotations are contained to the slow paths for simplicity.
 * There is nothing that would stop spreading the lockdep annotations outwards
 * except more code.
 */

/*
 * Optimistic trylock that only works in the uncontended case. Make sure to
 * follow with a __mutex_trylock() before failing.
 */
static __always_inline bool __mutex_trylock_fast(struct mutex *lock)
{
	unsigned long curr = (unsigned long)current;
	unsigned long zero = 0UL;

	if (atomic_long_try_cmpxchg_acquire(&lock->owner, &zero, curr))
		return true;

	return false;
}

static __always_inline bool __mutex_unlock_fast(struct mutex *lock)
{
	unsigned long curr = (unsigned long)current;

	if (atomic_long_cmpxchg_release(&lock->owner, curr, 0UL) == curr)
		return true;

	return false;
}
#endif

static inline void __mutex_set_flag(struct mutex *lock, unsigned long flag)
{
	atomic_long_or(flag, &lock->owner);
}

static inline void __mutex_clear_flag(struct mutex *lock, unsigned long flag)
{
	atomic_long_andnot(flag, &lock->owner);
}

static inline bool __mutex_waiter_is_first(struct mutex *lock, struct mutex_waiter *waiter)
{
	return list_first_entry(&lock->wait_list, struct mutex_waiter, list) == waiter;
}

/*
 * Add @waiter to a given location in the lock wait_list and set the
 * FLAG_WAITERS flag if it's the first waiter.
 */
static void
__mutex_add_waiter(struct mutex *lock, struct mutex_waiter *waiter,
		   struct list_head *list)
{
	debug_mutex_add_waiter(lock, waiter, current);

	list_add_tail(&waiter->list, list);
	if (__mutex_waiter_is_first(lock, waiter))
		__mutex_set_flag(lock, MUTEX_FLAG_WAITERS);
}

static void
__mutex_remove_waiter(struct mutex *lock, struct mutex_waiter *waiter)
{
	list_del(&waiter->list);
	if (likely(list_empty(&lock->wait_list)))
		__mutex_clear_flag(lock, MUTEX_FLAGS);

	debug_mutex_remove_waiter(lock, waiter, current);
}

/*
 * Give up ownership to a specific task, when @task = NULL, this is equivalent
 * to a regular unlock. Sets PICKUP on a handoff, clears HANDOFF, preserves
 * WAITERS. Provides RELEASE semantics like a regular unlock, the
 * __mutex_trylock() provides a matching ACQUIRE semantics for the handoff.
 */
static void __mutex_handoff(struct mutex *lock, struct task_struct *task)
{
	unsigned long owner = atomic_long_read(&lock->owner);

	for (;;) {
		unsigned long old, new;

#ifdef CONFIG_DEBUG_MUTEXES
		DEBUG_LOCKS_WARN_ON(__owner_task(owner) != current);
		DEBUG_LOCKS_WARN_ON(owner & MUTEX_FLAG_PICKUP);
#endif

		new = (owner & MUTEX_FLAG_WAITERS);
		new |= (unsigned long)task;
		if (task)
			new |= MUTEX_FLAG_PICKUP;

		old = atomic_long_cmpxchg_release(&lock->owner, owner, new);
		if (old == owner)
			break;

		owner = old;
	}
}

#ifndef CONFIG_DEBUG_LOCK_ALLOC
/*
 * We split the mutex lock/unlock logic into separate fastpath and
 * slowpath functions, to reduce the register pressure on the fastpath.
 * We also put the fastpath first in the kernel image, to make sure the
 * branch is predicted by the CPU as default-untaken.
 */
static void __sched __mutex_lock_slowpath(struct mutex *lock);

/**
 * mutex_lock - acquire the mutex
 * @lock: the mutex to be acquired
 *
 * Lock the mutex exclusively for this task. If the mutex is not
 * available right now, it will sleep until it can get it.
 *
 * The mutex must later on be released by the same task that
 * acquired it. Recursive locking is not allowed. The task
 * may not exit without first unlocking the mutex. Also, kernel
 * memory where the mutex resides must not be freed with
 * the mutex still locked. The mutex must first be initialized
 * (or statically defined) before it can be locked. memset()-ing
 * the mutex to 0 is not allowed.
 *
 * (The CONFIG_DEBUG_MUTEXES .config option turns on debugging
 * checks that will enforce the restrictions and will also do
 * deadlock debugging)
 *
 * This function is similar to (but not equivalent to) down().
 */
void __sched mutex_lock(struct mutex *lock)
{
	might_sleep();

	if (!__mutex_trylock_fast(lock))
		__mutex_lock_slowpath(lock);
}
EXPORT_SYMBOL(mutex_lock);
#endif

/*
 * Wait-Die:
 *   The newer transactions are killed when:
 *     It (the new transaction) makes a request for a lock being held
 *     by an older transaction.
 *
 * Wound-Wait:
 *   The newer transactions are wounded when:
 *     An older transaction makes a request for a lock being held by
 *     the newer transaction.
 */

/*
 * Associate the ww_mutex @ww with the context @ww_ctx under which we acquired
 * it.
 */
static __always_inline void
ww_mutex_lock_acquired(struct ww_mutex *ww, struct ww_acquire_ctx *ww_ctx)
{
#ifdef CONFIG_DEBUG_MUTEXES
	/*
	 * If this WARN_ON triggers, you used ww_mutex_lock to acquire,
	 * but released with a normal mutex_unlock in this call.
	 *
	 * This should never happen, always use ww_mutex_unlock.
	 */
	DEBUG_LOCKS_WARN_ON(ww->ctx);

	/*
	 * Not quite done after calling ww_acquire_done() ?
	 */
	DEBUG_LOCKS_WARN_ON(ww_ctx->done_acquire);

	if (ww_ctx->contending_lock) {
		/*
		 * After -EDEADLK you tried to
		 * acquire a different ww_mutex? Bad!
		 */
		DEBUG_LOCKS_WARN_ON(ww_ctx->contending_lock != ww);

		/*
		 * You called ww_mutex_lock after receiving -EDEADLK,
		 * but 'forgot' to unlock everything else first?
		 */
		DEBUG_LOCKS_WARN_ON(ww_ctx->acquired > 0);
		ww_ctx->contending_lock = NULL;
	}

	/*
	 * Naughty, using a different class will lead to undefined behavior!
	 */
	DEBUG_LOCKS_WARN_ON(ww_ctx->ww_class != ww->ww_class);
#endif
	ww_ctx->acquired++;
	ww->ctx = ww_ctx;
}

/*
 * Determine if context @a is 'after' context @b. IOW, @a is a younger
 * transaction than @b and depending on algorithm either needs to wait for
 * @b or die.
 */
static inline bool __sched
__ww_ctx_stamp_after(struct ww_acquire_ctx *a, struct ww_acquire_ctx *b)
{

	return (signed long)(a->stamp - b->stamp) > 0;
}

/*
 * Wait-Die; wake a younger waiter context (when locks held) such that it can
 * die.
 *
 * Among waiters with context, only the first one can have other locks acquired
 * already (ctx->acquired > 0), because __ww_mutex_add_waiter() and
 * __ww_mutex_check_kill() wake any but the earliest context.
 */
static bool __sched
__ww_mutex_die(struct mutex *lock, struct mutex_waiter *waiter,
	       struct ww_acquire_ctx *ww_ctx)
{
	if (!ww_ctx->is_wait_die)
		return false;

	if (waiter->ww_ctx->acquired > 0 &&
			__ww_ctx_stamp_after(waiter->ww_ctx, ww_ctx)) {
		debug_mutex_wake_waiter(lock, waiter);
		wake_up_process(waiter->task);
	}

	return true;
}

/*
 * Wound-Wait; wound a younger @hold_ctx if it holds the lock.
 *
 * Wound the lock holder if there are waiters with older transactions than
 * the lock holders. Even if multiple waiters may wound the lock holder,
 * it's sufficient that only one does.
 */
static bool __ww_mutex_wound(struct mutex *lock,
			     struct ww_acquire_ctx *ww_ctx,
			     struct ww_acquire_ctx *hold_ctx)
{
	struct task_struct *owner = __mutex_owner(lock);

	lockdep_assert_held(&lock->wait_lock);

	/*
	 * Possible through __ww_mutex_add_waiter() when we race with
	 * ww_mutex_set_context_fastpath(). In that case we'll get here again
	 * through __ww_mutex_check_waiters().
	 */
	if (!hold_ctx)
		return false;

	/*
	 * Can have !owner because of __mutex_unlock_slowpath(), but if owner,
	 * it cannot go away because we'll have FLAG_WAITERS set and hold
	 * wait_lock.
	 */
	if (!owner)
		return false;

	if (ww_ctx->acquired > 0 && __ww_ctx_stamp_after(hold_ctx, ww_ctx)) {
		hold_ctx->wounded = 1;

		/*
		 * wake_up_process() paired with set_current_state()
		 * inserts sufficient barriers to make sure @owner either sees
		 * it's wounded in __ww_mutex_check_kill() or has a
		 * wakeup pending to re-read the wounded state.
		 */
		if (owner != current)
			wake_up_process(owner);

		return true;
	}

	return false;
}

/*
 * We just acquired @lock under @ww_ctx, if there are later contexts waiting
 * behind us on the wait-list, check if they need to die, or wound us.
 *
 * See __ww_mutex_add_waiter() for the list-order construction; basically the
 * list is ordered by stamp, smallest (oldest) first.
 *
 * This relies on never mixing wait-die/wound-wait on the same wait-list;
 * which is currently ensured by that being a ww_class property.
 *
 * The current task must not be on the wait list.
 */
static void __sched
__ww_mutex_check_waiters(struct mutex *lock, struct ww_acquire_ctx *ww_ctx)
{
	struct mutex_waiter *cur;

	lockdep_assert_held(&lock->wait_lock);

	list_for_each_entry(cur, &lock->wait_list, list) {
		if (!cur->ww_ctx)
			continue;

		if (__ww_mutex_die(lock, cur, ww_ctx) ||
		    __ww_mutex_wound(lock, cur->ww_ctx, ww_ctx))
			break;
	}
}

/*
 * After acquiring lock with fastpath, where we do not hold wait_lock, set ctx
 * and wake up any waiters so they can recheck.
 */
static __always_inline void
ww_mutex_set_context_fastpath(struct ww_mutex *lock, struct ww_acquire_ctx *ctx)
{
	ww_mutex_lock_acquired(lock, ctx);

	/*
	 * The lock->ctx update should be visible on all cores before
	 * the WAITERS check is done, otherwise contended waiters might be
	 * missed. The contended waiters will either see ww_ctx == NULL
	 * and keep spinning, or it will acquire wait_lock, add itself
	 * to waiter list and sleep.
	 */
	smp_mb(); /* See comments above and below. */

	/*
	 * [W] ww->ctx = ctx	    [W] MUTEX_FLAG_WAITERS
	 *     MB		        MB
	 * [R] MUTEX_FLAG_WAITERS   [R] ww->ctx
	 *
	 * The memory barrier above pairs with the memory barrier in
	 * __ww_mutex_add_waiter() and makes sure we either observe ww->ctx
	 * and/or !empty list.
	 */
	if (likely(!(atomic_long_read(&lock->base.owner) & MUTEX_FLAG_WAITERS)))
		return;

	/*
	 * Uh oh, we raced in fastpath, check if any of the waiters need to
	 * die or wound us.
	 */
	spin_lock(&lock->base.wait_lock);
	__ww_mutex_check_waiters(&lock->base, ctx);
	spin_unlock(&lock->base.wait_lock);
}

#ifdef CONFIG_MUTEX_SPIN_ON_OWNER

static inline
bool ww_mutex_spin_on_owner(struct mutex *lock, struct ww_acquire_ctx *ww_ctx,
			    struct mutex_waiter *waiter)
{
	struct ww_mutex *ww;

	ww = container_of(lock, struct ww_mutex, base);

	/*
	 * If ww->ctx is set the contents are undefined, only
	 * by acquiring wait_lock there is a guarantee that
	 * they are not invalid when reading.
	 *
	 * As such, when deadlock detection needs to be
	 * performed the optimistic spinning cannot be done.
	 *
	 * Check this in every inner iteration because we may
	 * be racing against another thread's ww_mutex_lock.
	 */
	if (ww_ctx->acquired > 0 && READ_ONCE(ww->ctx))
		return false;

	/*
	 * If we aren't on the wait list yet, cancel the spin
	 * if there are waiters. We want  to avoid stealing the
	 * lock from a waiter with an earlier stamp, since the
	 * other thread may already own a lock that we also
	 * need.
	 */
	if (!waiter && (atomic_long_read(&lock->owner) & MUTEX_FLAG_WAITERS))
		return false;

	/*
	 * Similarly, stop spinning if we are no longer the
	 * first waiter.
	 */
	if (waiter && !__mutex_waiter_is_first(lock, waiter))
		return false;

	return true;
}

/*
 * Look out! "owner" is an entirely speculative pointer access and not
 * reliable.
 *
 * "noinline" so that this function shows up on perf profiles.
 */
static noinline
bool mutex_spin_on_owner(struct mutex *lock, struct task_struct *owner,
			 struct ww_acquire_ctx *ww_ctx, struct mutex_waiter *waiter)
{
	bool ret = true;

	rcu_read_lock();
	while (__mutex_owner(lock) == owner) {
		/*
		 * Ensure we emit the owner->on_cpu, dereference _after_
		 * checking lock->owner still matches owner. If that fails,
		 * owner might point to freed memory. If it still matches,
		 * the rcu_read_lock() ensures the memory stays valid.
		 */
		barrier();

		/*
		 * Use vcpu_is_preempted to detect lock holder preemption issue.
		 */
		if (!owner->on_cpu || need_resched() ||
				vcpu_is_preempted(task_cpu(owner))) {
			ret = false;
			break;
		}

		if (ww_ctx && !ww_mutex_spin_on_owner(lock, ww_ctx, waiter)) {
			ret = false;
			break;
		}

		cpu_relax();
	}
	rcu_read_unlock();

	return ret;
}

/*
 * Initial check for entering the mutex spinning loop
 */
static inline int mutex_can_spin_on_owner(struct mutex *lock)
{
	struct task_struct *owner;
	int retval = 1;

	if (need_resched())
		return 0;

	rcu_read_lock();
	owner = __mutex_owner(lock);

	/*
	 * As lock holder preemption issue, we both skip spinning if task is not
	 * on cpu or its cpu is preempted
	 */
	if (owner)
		retval = owner->on_cpu && !vcpu_is_preempted(task_cpu(owner));
	rcu_read_unlock();

	/*
	 * If lock->owner is not set, the mutex has been released. Return true
	 * such that we'll trylock in the spin path, which is a faster option
	 * than the blocking slow path.
	 */
	return retval;
}

/*
 * Optimistic spinning.
 *
 * We try to spin for acquisition when we find that the lock owner
 * is currently running on a (different) CPU and while we don't
 * need to reschedule. The rationale is that if the lock owner is
 * running, it is likely to release the lock soon.
 *
 * The mutex spinners are queued up using MCS lock so that only one
 * spinner can compete for the mutex. However, if mutex spinning isn't
 * going to happen, there is no point in going through the lock/unlock
 * overhead.
 *
 * Returns true when the lock was taken, otherwise false, indicating
 * that we need to jump to the slowpath and sleep.
 *
 * The waiter flag is set to true if the spinner is a waiter in the wait
 * queue. The waiter-spinner will spin on the lock directly and concurrently
 * with the spinner at the head of the OSQ, if present, until the owner is
 * changed to itself.
 */
static __always_inline bool
mutex_optimistic_spin(struct mutex *lock, struct ww_acquire_ctx *ww_ctx,
		      struct mutex_waiter *waiter)
{
	if (!waiter) {
		/*
		 * The purpose of the mutex_can_spin_on_owner() function is
		 * to eliminate the overhead of osq_lock() and osq_unlock()
		 * in case spinning isn't possible. As a waiter-spinner
		 * is not going to take OSQ lock anyway, there is no need
		 * to call mutex_can_spin_on_owner().
		 */
		if (!mutex_can_spin_on_owner(lock))
			goto fail;

		/*
		 * In order to avoid a stampede of mutex spinners trying to
		 * acquire the mutex all at once, the spinners need to take a
		 * MCS (queued) lock first before spinning on the owner field.
		 */
		if (!osq_lock(&lock->osq))
			goto fail;
	}

	for (;;) {
		struct task_struct *owner;

		/* Try to acquire the mutex... */
		owner = __mutex_trylock_or_owner(lock);
		if (!owner)
			break;

		/*
		 * There's an owner, wait for it to either
		 * release the lock or go to sleep.
		 */
		if (!mutex_spin_on_owner(lock, owner, ww_ctx, waiter))
			goto fail_unlock;

		/*
		 * The cpu_relax() call is a compiler barrier which forces
		 * everything in this loop to be re-loaded. We don't need
		 * memory barriers as we'll eventually observe the right
		 * values at the cost of a few extra spins.
		 */
		cpu_relax();
	}

	if (!waiter)
		osq_unlock(&lock->osq);

	return true;


fail_unlock:
	if (!waiter)
		osq_unlock(&lock->osq);

fail:
	/*
	 * If we fell out of the spin path because of need_resched(),
	 * reschedule now, before we try-lock the mutex. This avoids getting
	 * scheduled out right after we obtained the mutex.
	 */
	if (need_resched()) {
		/*
		 * We _should_ have TASK_RUNNING here, but just in case
		 * we do not, make it so, otherwise we might get stuck.
		 */
		__set_current_state(TASK_RUNNING);
		schedule_preempt_disabled();
	}

	return false;
}
#else
static __always_inline bool
mutex_optimistic_spin(struct mutex *lock, struct ww_acquire_ctx *ww_ctx,
		      struct mutex_waiter *waiter)
{
	return false;
}
#endif

static noinline void __sched __mutex_unlock_slowpath(struct mutex *lock, unsigned long ip);

/**
 * mutex_unlock - release the mutex
 * @lock: the mutex to be released
 *
 * Unlock a mutex that has been locked by this task previously.
 *
 * This function must not be used in interrupt context. Unlocking
 * of a not locked mutex is not allowed.
 *
 * This function is similar to (but not equivalent to) up().
 */
void __sched mutex_unlock(struct mutex *lock)
{
#ifndef CONFIG_DEBUG_LOCK_ALLOC
	if (__mutex_unlock_fast(lock))
		return;
#endif
	__mutex_unlock_slowpath(lock, _RET_IP_);
}
EXPORT_SYMBOL(mutex_unlock);

/**
 * ww_mutex_unlock - release the w/w mutex
 * @lock: the mutex to be released
 *
 * Unlock a mutex that has been locked by this task previously with any of the
 * ww_mutex_lock* functions (with or without an acquire context). It is
 * forbidden to release the locks after releasing the acquire context.
 *
 * This function must not be used in interrupt context. Unlocking
 * of a unlocked mutex is not allowed.
 */
void __sched ww_mutex_unlock(struct ww_mutex *lock)
{
	/*
	 * The unlocking fastpath is the 0->1 transition from 'locked'
	 * into 'unlocked' state:
	 */
	if (lock->ctx) {
#ifdef CONFIG_DEBUG_MUTEXES
		DEBUG_LOCKS_WARN_ON(!lock->ctx->acquired);
#endif
		if (lock->ctx->acquired > 0)
			lock->ctx->acquired--;
		lock->ctx = NULL;
	}

	mutex_unlock(&lock->base);
}
EXPORT_SYMBOL(ww_mutex_unlock);


static __always_inline int __sched
__ww_mutex_kill(struct mutex *lock, struct ww_acquire_ctx *ww_ctx)
{
	if (ww_ctx->acquired > 0) {
#ifdef CONFIG_DEBUG_MUTEXES
		struct ww_mutex *ww;

		ww = container_of(lock, struct ww_mutex, base);
		DEBUG_LOCKS_WARN_ON(ww_ctx->contending_lock);
		ww_ctx->contending_lock = ww;
#endif
		return -EDEADLK;
	}

	return 0;
}


/*
 * Check the wound condition for the current lock acquire.
 *
 * Wound-Wait: If we're wounded, kill ourself.
 *
 * Wait-Die: If we're trying to acquire a lock already held by an older
 *           context, kill ourselves.
 *
 * Since __ww_mutex_add_waiter() orders the wait-list on stamp, we only have to
 * look at waiters before us in the wait-list.
 */
static inline int __sched
__ww_mutex_check_kill(struct mutex *lock, struct mutex_waiter *waiter,
		      struct ww_acquire_ctx *ctx)
{
	struct ww_mutex *ww = container_of(lock, struct ww_mutex, base);
	struct ww_acquire_ctx *hold_ctx = READ_ONCE(ww->ctx);
	struct mutex_waiter *cur;

	if (ctx->acquired == 0)
		return 0;

	if (!ctx->is_wait_die) {
		if (ctx->wounded)
			return __ww_mutex_kill(lock, ctx);

		return 0;
	}

	if (hold_ctx && __ww_ctx_stamp_after(ctx, hold_ctx))
		return __ww_mutex_kill(lock, ctx);

	/*
	 * If there is a waiter in front of us that has a context, then its
	 * stamp is earlier than ours and we must kill ourself.
	 */
	cur = waiter;
	list_for_each_entry_continue_reverse(cur, &lock->wait_list, list) {
		if (!cur->ww_ctx)
			continue;

		return __ww_mutex_kill(lock, ctx);
	}

	return 0;
}

/*
 * Add @waiter to the wait-list, keep the wait-list ordered by stamp, smallest
 * first. Such that older contexts are preferred to acquire the lock over
 * younger contexts.
 *
 * Waiters without context are interspersed in FIFO order.
 *
 * Furthermore, for Wait-Die kill ourself immediately when possible (there are
 * older contexts already waiting) to avoid unnecessary waiting and for
 * Wound-Wait ensure we wound the owning context when it is younger.
 */
static inline int __sched
__ww_mutex_add_waiter(struct mutex_waiter *waiter,
		      struct mutex *lock,
		      struct ww_acquire_ctx *ww_ctx)
{
	struct mutex_waiter *cur;
	struct list_head *pos;
	bool is_wait_die;

	if (!ww_ctx) {
		__mutex_add_waiter(lock, waiter, &lock->wait_list);
		return 0;
	}

	is_wait_die = ww_ctx->is_wait_die;

	/*
	 * Add the waiter before the first waiter with a higher stamp.
	 * Waiters without a context are skipped to avoid starving
	 * them. Wait-Die waiters may die here. Wound-Wait waiters
	 * never die here, but they are sorted in stamp order and
	 * may wound the lock holder.
	 */
	pos = &lock->wait_list;
	list_for_each_entry_reverse(cur, &lock->wait_list, list) {
		if (!cur->ww_ctx)
			continue;

		if (__ww_ctx_stamp_after(ww_ctx, cur->ww_ctx)) {
			/*
			 * Wait-Die: if we find an older context waiting, there
			 * is no point in queueing behind it, as we'd have to
			 * die the moment it would acquire the lock.
			 */
			if (is_wait_die) {
				int ret = __ww_mutex_kill(lock, ww_ctx);

				if (ret)
					return ret;
			}

			break;
		}

		pos = &cur->list;

		/* Wait-Die: ensure younger waiters die. */
		__ww_mutex_die(lock, cur, ww_ctx);
	}

	__mutex_add_waiter(lock, waiter, pos);

	/*
	 * Wound-Wait: if we're blocking on a mutex owned by a younger context,
	 * wound that such that we might proceed.
	 */
	if (!is_wait_die) {
		struct ww_mutex *ww = container_of(lock, struct ww_mutex, base);

		/*
		 * See ww_mutex_set_context_fastpath(). Orders setting
		 * MUTEX_FLAG_WAITERS vs the ww->ctx load,
		 * such that either we or the fastpath will wound @ww->ctx.
		 */
		smp_mb();
		__ww_mutex_wound(lock, ww_ctx, ww->ctx);
	}

	return 0;
}

/*
 * Lock a mutex (possibly interruptible), slowpath:
 */
static __always_inline int __sched
__mutex_lock_common(struct mutex *lock, unsigned int state, unsigned int subclass,
		    struct lockdep_map *nest_lock, unsigned long ip,
		    struct ww_acquire_ctx *ww_ctx, const bool use_ww_ctx)
{
	struct mutex_waiter waiter;
	bool first = false;
	struct ww_mutex *ww;
	int ret;

	if (!use_ww_ctx)
		ww_ctx = NULL;

	might_sleep();

#ifdef CONFIG_DEBUG_MUTEXES
	DEBUG_LOCKS_WARN_ON(lock->magic != lock);
#endif

	ww = container_of(lock, struct ww_mutex, base);
	if (ww_ctx) {
		if (unlikely(ww_ctx == READ_ONCE(ww->ctx)))
			return -EALREADY;

		/*
		 * Reset the wounded flag after a kill. No other process can
		 * race and wound us here since they can't have a valid owner
		 * pointer if we don't have any locks held.
		 */
		if (ww_ctx->acquired == 0)
			ww_ctx->wounded = 0;
	}

	preempt_disable();
	mutex_acquire_nest(&lock->dep_map, subclass, 0, nest_lock, ip);

	if (__mutex_trylock(lock) ||
	    mutex_optimistic_spin(lock, ww_ctx, NULL)) {
		/* got the lock, yay! */
		lock_acquired(&lock->dep_map, ip);
		if (ww_ctx)
			ww_mutex_set_context_fastpath(ww, ww_ctx);
		preempt_enable();
		return 0;
	}

	spin_lock(&lock->wait_lock);
	/*
	 * After waiting to acquire the wait_lock, try again.
	 */
	if (__mutex_trylock(lock)) {
		if (ww_ctx)
			__ww_mutex_check_waiters(lock, ww_ctx);

		goto skip_wait;
	}

	debug_mutex_lock_common(lock, &waiter);

	lock_contended(&lock->dep_map, ip);

	if (!use_ww_ctx) {
		/* add waiting tasks to the end of the waitqueue (FIFO): */
		__mutex_add_waiter(lock, &waiter, &lock->wait_list);


#ifdef CONFIG_DEBUG_MUTEXES
		waiter.ww_ctx = MUTEX_POISON_WW_CTX;
#endif
	} else {
		/*
		 * Add in stamp order, waking up waiters that must kill
		 * themselves.
		 */
		ret = __ww_mutex_add_waiter(&waiter, lock, ww_ctx);
		if (ret)
			goto err_early_kill;

		waiter.ww_ctx = ww_ctx;
	}

	waiter.task = current;

	set_current_state(state);
	for (;;) {
		/*
		 * Once we hold wait_lock, we're serialized against
		 * mutex_unlock() handing the lock off to us, do a trylock
		 * before testing the error conditions to make sure we pick up
		 * the handoff.
		 */
		if (__mutex_trylock(lock))
			goto acquired;

		/*
		 * Check for signals and kill conditions while holding
		 * wait_lock. This ensures the lock cancellation is ordered
		 * against mutex_unlock() and wake-ups do not go missing.
		 */
		if (signal_pending_state(state, current)) {
			ret = -EINTR;
			goto err;
		}

		if (ww_ctx) {
			ret = __ww_mutex_check_kill(lock, &waiter, ww_ctx);
			if (ret)
				goto err;
		}

		spin_unlock(&lock->wait_lock);
		schedule_preempt_disabled();

		/*
		 * ww_mutex needs to always recheck its position since its waiter
		 * list is not FIFO ordered.
		 */
		if (ww_ctx || !first) {
			first = __mutex_waiter_is_first(lock, &waiter);
			if (first)
				__mutex_set_flag(lock, MUTEX_FLAG_HANDOFF);
		}

		set_current_state(state);
		/*
		 * Here we order against unlock; we must either see it change
		 * state back to RUNNING and fall through the next schedule(),
		 * or we must see its unlock and acquire.
		 */
		if (__mutex_trylock(lock) ||
		    (first && mutex_optimistic_spin(lock, ww_ctx, &waiter)))
			break;

		spin_lock(&lock->wait_lock);
	}
	spin_lock(&lock->wait_lock);
acquired:
	__set_current_state(TASK_RUNNING);

	if (ww_ctx) {
		/*
		 * Wound-Wait; we stole the lock (!first_waiter), check the
		 * waiters as anyone might want to wound us.
		 */
		if (!ww_ctx->is_wait_die &&
		    !__mutex_waiter_is_first(lock, &waiter))
			__ww_mutex_check_waiters(lock, ww_ctx);
	}

	__mutex_remove_waiter(lock, &waiter);

	debug_mutex_free_waiter(&waiter);

skip_wait:
	/* got the lock - cleanup and rejoice! */
	lock_acquired(&lock->dep_map, ip);

	if (ww_ctx)
		ww_mutex_lock_acquired(ww, ww_ctx);

	spin_unlock(&lock->wait_lock);
	preempt_enable();
	return 0;

err:
	__set_current_state(TASK_RUNNING);
	__mutex_remove_waiter(lock, &waiter);
err_early_kill:
	spin_unlock(&lock->wait_lock);
	debug_mutex_free_waiter(&waiter);
	mutex_release(&lock->dep_map, ip);
	preempt_enable();
	return ret;
}

static int __sched
__mutex_lock(struct mutex *lock, unsigned int state, unsigned int subclass,
	     struct lockdep_map *nest_lock, unsigned long ip)
{
	return __mutex_lock_common(lock, state, subclass, nest_lock, ip, NULL, false);
}

static int __sched
__ww_mutex_lock(struct mutex *lock, unsigned int state, unsigned int subclass,
		struct lockdep_map *nest_lock, unsigned long ip,
		struct ww_acquire_ctx *ww_ctx)
{
	return __mutex_lock_common(lock, state, subclass, nest_lock, ip, ww_ctx, true);
}

#ifdef CONFIG_DEBUG_LOCK_ALLOC
void __sched
mutex_lock_nested(struct mutex *lock, unsigned int subclass)
{
	__mutex_lock(lock, TASK_UNINTERRUPTIBLE, subclass, NULL, _RET_IP_);
}

EXPORT_SYMBOL_GPL(mutex_lock_nested);

void __sched
_mutex_lock_nest_lock(struct mutex *lock, struct lockdep_map *nest)
{
	__mutex_lock(lock, TASK_UNINTERRUPTIBLE, 0, nest, _RET_IP_);
}
EXPORT_SYMBOL_GPL(_mutex_lock_nest_lock);

int __sched
mutex_lock_killable_nested(struct mutex *lock, unsigned int subclass)
{
	return __mutex_lock(lock, TASK_KILLABLE, subclass, NULL, _RET_IP_);
}
EXPORT_SYMBOL_GPL(mutex_lock_killable_nested);

int __sched
mutex_lock_interruptible_nested(struct mutex *lock, unsigned int subclass)
{
	return __mutex_lock(lock, TASK_INTERRUPTIBLE, subclass, NULL, _RET_IP_);
}
EXPORT_SYMBOL_GPL(mutex_lock_interruptible_nested);

void __sched
mutex_lock_io_nested(struct mutex *lock, unsigned int subclass)
{
	int token;

	might_sleep();

	token = io_schedule_prepare();
	__mutex_lock_common(lock, TASK_UNINTERRUPTIBLE,
			    subclass, NULL, _RET_IP_, NULL, 0);
	io_schedule_finish(token);
}
EXPORT_SYMBOL_GPL(mutex_lock_io_nested);

static inline int
ww_mutex_deadlock_injection(struct ww_mutex *lock, struct ww_acquire_ctx *ctx)
{
#ifdef CONFIG_DEBUG_WW_MUTEX_SLOWPATH
	unsigned tmp;

	if (ctx->deadlock_inject_countdown-- == 0) {
		tmp = ctx->deadlock_inject_interval;
		if (tmp > UINT_MAX/4)
			tmp = UINT_MAX;
		else
			tmp = tmp*2 + tmp + tmp/2;

		ctx->deadlock_inject_interval = tmp;
		ctx->deadlock_inject_countdown = tmp;
		ctx->contending_lock = lock;

		ww_mutex_unlock(lock);

		return -EDEADLK;
	}
#endif

	return 0;
}

int __sched
ww_mutex_lock(struct ww_mutex *lock, struct ww_acquire_ctx *ctx)
{
	int ret;

	might_sleep();
	ret =  __ww_mutex_lock(&lock->base, TASK_UNINTERRUPTIBLE,
			       0, ctx ? &ctx->dep_map : NULL, _RET_IP_,
			       ctx);
	if (!ret && ctx && ctx->acquired > 1)
		return ww_mutex_deadlock_injection(lock, ctx);

	return ret;
}
EXPORT_SYMBOL_GPL(ww_mutex_lock);

int __sched
ww_mutex_lock_interruptible(struct ww_mutex *lock, struct ww_acquire_ctx *ctx)
{
	int ret;

	might_sleep();
	ret = __ww_mutex_lock(&lock->base, TASK_INTERRUPTIBLE,
			      0, ctx ? &ctx->dep_map : NULL, _RET_IP_,
			      ctx);

	if (!ret && ctx && ctx->acquired > 1)
		return ww_mutex_deadlock_injection(lock, ctx);

	return ret;
}
EXPORT_SYMBOL_GPL(ww_mutex_lock_interruptible);

#endif

/*
 * Release the lock, slowpath:
 */
static noinline void __sched __mutex_unlock_slowpath(struct mutex *lock, unsigned long ip)
{
	struct task_struct *next = NULL;
	DEFINE_WAKE_Q(wake_q);
	unsigned long owner;

	mutex_release(&lock->dep_map, ip);

	/*
	 * Release the lock before (potentially) taking the spinlock such that
	 * other contenders can get on with things ASAP.
	 *
	 * Except when HANDOFF, in that case we must not clear the owner field,
	 * but instead set it to the top waiter.
	 */
	owner = atomic_long_read(&lock->owner);
	for (;;) {
		unsigned long old;

#ifdef CONFIG_DEBUG_MUTEXES
		DEBUG_LOCKS_WARN_ON(__owner_task(owner) != current);
		DEBUG_LOCKS_WARN_ON(owner & MUTEX_FLAG_PICKUP);
#endif

		if (owner & MUTEX_FLAG_HANDOFF)
			break;

		old = atomic_long_cmpxchg_release(&lock->owner, owner,
						  __owner_flags(owner));
		if (old == owner) {
			if (owner & MUTEX_FLAG_WAITERS)
				break;

			return;
		}

		owner = old;
	}

	spin_lock(&lock->wait_lock);
	debug_mutex_unlock(lock);
	if (!list_empty(&lock->wait_list)) {
		/* get the first entry from the wait-list: */
		struct mutex_waiter *waiter =
			list_first_entry(&lock->wait_list,
					 struct mutex_waiter, list);

		next = waiter->task;

		debug_mutex_wake_waiter(lock, waiter);
		wake_q_add(&wake_q, next);
	}

	if (owner & MUTEX_FLAG_HANDOFF)
		__mutex_handoff(lock, next);

	spin_unlock(&lock->wait_lock);

	wake_up_q(&wake_q);
}

#ifndef CONFIG_DEBUG_LOCK_ALLOC
/*
 * Here come the less common (and hence less performance-critical) APIs:
 * mutex_lock_interruptible() and mutex_trylock().
 */
static noinline int __sched
__mutex_lock_killable_slowpath(struct mutex *lock);

static noinline int __sched
__mutex_lock_interruptible_slowpath(struct mutex *lock);

/**
 * mutex_lock_interruptible() - Acquire the mutex, interruptible by signals.
 * @lock: The mutex to be acquired.
 *
 * Lock the mutex like mutex_lock().  If a signal is delivered while the
 * process is sleeping, this function will return without acquiring the
 * mutex.
 *
 * Context: Process context.
 * Return: 0 if the lock was successfully acquired or %-EINTR if a
 * signal arrived.
 */
int __sched mutex_lock_interruptible(struct mutex *lock)
{
	might_sleep();

	if (__mutex_trylock_fast(lock))
		return 0;

	return __mutex_lock_interruptible_slowpath(lock);
}

EXPORT_SYMBOL(mutex_lock_interruptible);

/**
 * mutex_lock_killable() - Acquire the mutex, interruptible by fatal signals.
 * @lock: The mutex to be acquired.
 *
 * Lock the mutex like mutex_lock().  If a signal which will be fatal to
 * the current process is delivered while the process is sleeping, this
 * function will return without acquiring the mutex.
 *
 * Context: Process context.
 * Return: 0 if the lock was successfully acquired or %-EINTR if a
 * fatal signal arrived.
 */
int __sched mutex_lock_killable(struct mutex *lock)
{
	might_sleep();

	if (__mutex_trylock_fast(lock))
		return 0;

	return __mutex_lock_killable_slowpath(lock);
}
EXPORT_SYMBOL(mutex_lock_killable);

/**
 * mutex_lock_io() - Acquire the mutex and mark the process as waiting for I/O
 * @lock: The mutex to be acquired.
 *
 * Lock the mutex like mutex_lock().  While the task is waiting for this
 * mutex, it will be accounted as being in the IO wait state by the
 * scheduler.
 *
 * Context: Process context.
 */
void __sched mutex_lock_io(struct mutex *lock)
{
	int token;

	token = io_schedule_prepare();
	mutex_lock(lock);
	io_schedule_finish(token);
}
EXPORT_SYMBOL_GPL(mutex_lock_io);

static noinline void __sched
__mutex_lock_slowpath(struct mutex *lock)
{
	__mutex_lock(lock, TASK_UNINTERRUPTIBLE, 0, NULL, _RET_IP_);
}

static noinline int __sched
__mutex_lock_killable_slowpath(struct mutex *lock)
{
	return __mutex_lock(lock, TASK_KILLABLE, 0, NULL, _RET_IP_);
}

static noinline int __sched
__mutex_lock_interruptible_slowpath(struct mutex *lock)
{
	return __mutex_lock(lock, TASK_INTERRUPTIBLE, 0, NULL, _RET_IP_);
}

static noinline int __sched
__ww_mutex_lock_slowpath(struct ww_mutex *lock, struct ww_acquire_ctx *ctx)
{
	return __ww_mutex_lock(&lock->base, TASK_UNINTERRUPTIBLE, 0, NULL,
			       _RET_IP_, ctx);
}

static noinline int __sched
__ww_mutex_lock_interruptible_slowpath(struct ww_mutex *lock,
					    struct ww_acquire_ctx *ctx)
{
	return __ww_mutex_lock(&lock->base, TASK_INTERRUPTIBLE, 0, NULL,
			       _RET_IP_, ctx);
}

#endif

/**
 * mutex_trylock - try to acquire the mutex, without waiting
 * @lock: the mutex to be acquired
 *
 * Try to acquire the mutex atomically. Returns 1 if the mutex
 * has been acquired successfully, and 0 on contention.
 *
 * NOTE: this function follows the spin_trylock() convention, so
 * it is negated from the down_trylock() return values! Be careful
 * about this when converting semaphore users to mutexes.
 *
 * This function must not be used in interrupt context. The
 * mutex must be released by the same task that acquired it.
 */
int __sched mutex_trylock(struct mutex *lock)
{
	bool locked;

#ifdef CONFIG_DEBUG_MUTEXES
	DEBUG_LOCKS_WARN_ON(lock->magic != lock);
#endif

	locked = __mutex_trylock(lock);
	if (locked)
		mutex_acquire(&lock->dep_map, 0, 1, _RET_IP_);

	return locked;
}
EXPORT_SYMBOL(mutex_trylock);

#ifndef CONFIG_DEBUG_LOCK_ALLOC
int __sched
ww_mutex_lock(struct ww_mutex *lock, struct ww_acquire_ctx *ctx)
{
	might_sleep();

	if (__mutex_trylock_fast(&lock->base)) {
		if (ctx)
			ww_mutex_set_context_fastpath(lock, ctx);
		return 0;
	}

	return __ww_mutex_lock_slowpath(lock, ctx);
}
EXPORT_SYMBOL(ww_mutex_lock);

int __sched
ww_mutex_lock_interruptible(struct ww_mutex *lock, struct ww_acquire_ctx *ctx)
{
	might_sleep();

	if (__mutex_trylock_fast(&lock->base)) {
		if (ctx)
			ww_mutex_set_context_fastpath(lock, ctx);
		return 0;
	}

	return __ww_mutex_lock_interruptible_slowpath(lock, ctx);
}
EXPORT_SYMBOL(ww_mutex_lock_interruptible);

#endif

/**
 * atomic_dec_and_mutex_lock - return holding mutex if we dec to 0
 * @cnt: the atomic which we are to dec
 * @lock: the mutex to return holding if we dec to 0
 *
 * return true and hold lock if we dec to 0, return false otherwise
 */
int atomic_dec_and_mutex_lock(atomic_t *cnt, struct mutex *lock)
{
	/* dec if we can't possibly hit 0 */
	if (atomic_add_unless(cnt, -1, 1))
		return 0;
	/* we might hit 0, so take the lock */
	mutex_lock(lock);
	if (!atomic_dec_and_test(cnt)) {
		/* when we actually did the dec, we didn't hit 0 */
		mutex_unlock(lock);
		return 0;
	}
	/* we hit 0, and we hold the lock */
	return 1;
}
EXPORT_SYMBOL(atomic_dec_and_mutex_lock);<|MERGE_RESOLUTION|>--- conflicted
+++ resolved
@@ -86,19 +86,6 @@
 }
 EXPORT_SYMBOL(mutex_is_locked);
 
-<<<<<<< HEAD
-__must_check enum mutex_trylock_recursive_enum
-mutex_trylock_recursive(struct mutex *lock)
-{
-	if (unlikely(__mutex_owner(lock) == current))
-		return MUTEX_TRYLOCK_RECURSIVE;
-
-	return mutex_trylock(lock);
-}
-EXPORT_SYMBOL(mutex_trylock_recursive);
-
-=======
->>>>>>> 7d2a07b7
 static inline unsigned long __owner_flags(unsigned long owner)
 {
 	return owner & MUTEX_FLAGS;
