/* rwsem-spinlock.c: R/W semaphores: contention handling functions for
 * generic spinlock implementation
 *
 * Copyright (c) 2001   David Howells (dhowells@redhat.com).
 * - Derived partially from idea by Andrea Arcangeli <andrea@suse.de>
 * - Derived also from comments by Linus
 */
#include <linux/rwsem.h>
#include <linux/sched/signal.h>
#include <linux/sched/debug.h>
#include <linux/export.h>

enum rwsem_waiter_type {
	RWSEM_WAITING_FOR_WRITE,
	RWSEM_WAITING_FOR_READ
};

struct rwsem_waiter {
	struct list_head list;
	struct task_struct *task;
	enum rwsem_waiter_type type;
};

int rwsem_is_locked(struct rw_semaphore *sem)
{
	int ret = 1;
	unsigned long flags;

	if (raw_spin_trylock_irqsave(&sem->wait_lock, flags)) {
		ret = (sem->count != 0);
		raw_spin_unlock_irqrestore(&sem->wait_lock, flags);
	}
	return ret;
}
EXPORT_SYMBOL(rwsem_is_locked);

/*
 * initialise the semaphore
 */
void __init_rwsem(struct rw_semaphore *sem, const char *name,
		  struct lock_class_key *key)
{
#ifdef CONFIG_DEBUG_LOCK_ALLOC
	/*
	 * Make sure we are not reinitializing a held semaphore:
	 */
	debug_check_no_locks_freed((void *)sem, sizeof(*sem));
	lockdep_init_map(&sem->dep_map, name, key, 0);
#endif
	sem->count = 0;
	raw_spin_lock_init(&sem->wait_lock);
	INIT_LIST_HEAD(&sem->wait_list);
}
EXPORT_SYMBOL(__init_rwsem);

/*
 * handle the lock release when processes blocked on it that can now run
 * - if we come here, then:
 *   - the 'active count' _reached_ zero
 *   - the 'waiting count' is non-zero
 * - the spinlock must be held by the caller
 * - woken process blocks are discarded from the list after having task zeroed
 * - writers are only woken if wakewrite is non-zero
 */
static inline struct rw_semaphore *
__rwsem_do_wake(struct rw_semaphore *sem, int wakewrite)
{
	struct rwsem_waiter *waiter;
	struct task_struct *tsk;
	int woken;

	waiter = list_entry(sem->wait_list.next, struct rwsem_waiter, list);

	if (waiter->type == RWSEM_WAITING_FOR_WRITE) {
		if (wakewrite)
			/* Wake up a writer. Note that we do not grant it the
			 * lock - it will have to acquire it when it runs. */
			wake_up_process(waiter->task);
		goto out;
	}

	/* grant an infinite number of read locks to the front of the queue */
	woken = 0;
	do {
		struct list_head *next = waiter->list.next;

		list_del(&waiter->list);
		tsk = waiter->task;
		/*
		 * Make sure we do not wakeup the next reader before
		 * setting the nil condition to grant the next reader;
		 * otherwise we could miss the wakeup on the other
		 * side and end up sleeping again. See the pairing
		 * in rwsem_down_read_failed().
		 */
		smp_mb();
		waiter->task = NULL;
		wake_up_process(tsk);
		put_task_struct(tsk);
		woken++;
		if (next == &sem->wait_list)
			break;
		waiter = list_entry(next, struct rwsem_waiter, list);
	} while (waiter->type != RWSEM_WAITING_FOR_WRITE);

	sem->count += woken;

 out:
	return sem;
}

/*
 * wake a single writer
 */
static inline struct rw_semaphore *
__rwsem_wake_one_writer(struct rw_semaphore *sem)
{
	struct rwsem_waiter *waiter;

	waiter = list_entry(sem->wait_list.next, struct rwsem_waiter, list);
	wake_up_process(waiter->task);

	return sem;
}

/*
 * get a read lock on the semaphore
 */
void __sched __down_read(struct rw_semaphore *sem)
{
	struct rwsem_waiter waiter;
	unsigned long flags;

	raw_spin_lock_irqsave(&sem->wait_lock, flags);

	if (sem->count >= 0 && list_empty(&sem->wait_list)) {
		/* granted */
		sem->count++;
		raw_spin_unlock_irqrestore(&sem->wait_lock, flags);
		goto out;
	}

	set_current_state(TASK_UNINTERRUPTIBLE);

	/* set up my own style of waitqueue */
	waiter.task = current;
	waiter.type = RWSEM_WAITING_FOR_READ;
	get_task_struct(current);

	list_add_tail(&waiter.list, &sem->wait_list);

	/* we don't need to touch the semaphore struct anymore */
	raw_spin_unlock_irqrestore(&sem->wait_lock, flags);

	/* wait to be given the lock */
	for (;;) {
		if (!waiter.task)
			break;
		schedule();
		set_current_state(TASK_UNINTERRUPTIBLE);
	}

	__set_current_state(TASK_RUNNING);
 out:
	;
}

/*
 * trylock for reading -- returns 1 if successful, 0 if contention
 */
int __down_read_trylock(struct rw_semaphore *sem)
{
	unsigned long flags;
	int ret = 0;


	raw_spin_lock_irqsave(&sem->wait_lock, flags);

	if (sem->count >= 0 && list_empty(&sem->wait_list)) {
		/* granted */
		sem->count++;
		ret = 1;
	}

	raw_spin_unlock_irqrestore(&sem->wait_lock, flags);

	return ret;
}

/*
 * get a write lock on the semaphore
 */
int __sched __down_write_common(struct rw_semaphore *sem, int state)
{
	struct rwsem_waiter waiter;
	unsigned long flags;
	int ret = 0;

	raw_spin_lock_irqsave(&sem->wait_lock, flags);

	/* set up my own style of waitqueue */
	waiter.task = current;
	waiter.type = RWSEM_WAITING_FOR_WRITE;
	list_add_tail(&waiter.list, &sem->wait_list);

	/* wait for someone to release the lock */
	for (;;) {
		/*
		 * That is the key to support write lock stealing: allows the
		 * task already on CPU to get the lock soon rather than put
		 * itself into sleep and waiting for system woke it or someone
		 * else in the head of the wait list up.
		 */
		if (sem->count == 0)
			break;
		if (signal_pending_state(state, current))
			goto out_nolock;
<<<<<<< HEAD
		set_task_state(tsk, state);
=======

		set_current_state(state);
>>>>>>> f2e5fa84
		raw_spin_unlock_irqrestore(&sem->wait_lock, flags);
		schedule();
		raw_spin_lock_irqsave(&sem->wait_lock, flags);
	}
	/* got the lock */
	sem->count = -1;
	list_del(&waiter.list);

	raw_spin_unlock_irqrestore(&sem->wait_lock, flags);

	return ret;

out_nolock:
	list_del(&waiter.list);
	if (!list_empty(&sem->wait_list))
		__rwsem_do_wake(sem, 1);
	raw_spin_unlock_irqrestore(&sem->wait_lock, flags);

	return -EINTR;
}

void __sched __down_write(struct rw_semaphore *sem)
{
	__down_write_common(sem, TASK_UNINTERRUPTIBLE);
}

int __sched __down_write_killable(struct rw_semaphore *sem)
{
	return __down_write_common(sem, TASK_KILLABLE);
}

/*
 * trylock for writing -- returns 1 if successful, 0 if contention
 */
int __down_write_trylock(struct rw_semaphore *sem)
{
	unsigned long flags;
	int ret = 0;

	raw_spin_lock_irqsave(&sem->wait_lock, flags);

	if (sem->count == 0) {
		/* got the lock */
		sem->count = -1;
		ret = 1;
	}

	raw_spin_unlock_irqrestore(&sem->wait_lock, flags);

	return ret;
}

/*
 * release a read lock on the semaphore
 */
void __up_read(struct rw_semaphore *sem)
{
	unsigned long flags;

	raw_spin_lock_irqsave(&sem->wait_lock, flags);

	if (--sem->count == 0 && !list_empty(&sem->wait_list))
		sem = __rwsem_wake_one_writer(sem);

	raw_spin_unlock_irqrestore(&sem->wait_lock, flags);
}

/*
 * release a write lock on the semaphore
 */
void __up_write(struct rw_semaphore *sem)
{
	unsigned long flags;

	raw_spin_lock_irqsave(&sem->wait_lock, flags);

	sem->count = 0;
	if (!list_empty(&sem->wait_list))
		sem = __rwsem_do_wake(sem, 1);

	raw_spin_unlock_irqrestore(&sem->wait_lock, flags);
}

/*
 * downgrade a write lock into a read lock
 * - just wake up any readers at the front of the queue
 */
void __downgrade_write(struct rw_semaphore *sem)
{
	unsigned long flags;

	raw_spin_lock_irqsave(&sem->wait_lock, flags);

	sem->count = 1;
	if (!list_empty(&sem->wait_list))
		sem = __rwsem_do_wake(sem, 0);

	raw_spin_unlock_irqrestore(&sem->wait_lock, flags);
}
<|MERGE_RESOLUTION|>--- conflicted
+++ resolved
@@ -215,12 +215,8 @@
 			break;
 		if (signal_pending_state(state, current))
 			goto out_nolock;
-<<<<<<< HEAD
-		set_task_state(tsk, state);
-=======
 
 		set_current_state(state);
->>>>>>> f2e5fa84
 		raw_spin_unlock_irqrestore(&sem->wait_lock, flags);
 		schedule();
 		raw_spin_lock_irqsave(&sem->wait_lock, flags);
