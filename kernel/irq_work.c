// SPDX-License-Identifier: GPL-2.0-only
/*
 * Copyright (C) 2010 Red Hat, Inc., Peter Zijlstra
 *
 * Provides a framework for enqueueing and running callbacks from hardirq
 * context. The enqueueing is NMI-safe.
 */

#include <linux/bug.h>
#include <linux/kernel.h>
#include <linux/export.h>
#include <linux/irq_work.h>
#include <linux/percpu.h>
#include <linux/hardirq.h>
#include <linux/irqflags.h>
#include <linux/sched.h>
#include <linux/tick.h>
#include <linux/cpu.h>
#include <linux/notifier.h>
#include <linux/smp.h>
#include <linux/interrupt.h>
#include <asm/processor.h>


static DEFINE_PER_CPU(struct llist_head, raised_list);
static DEFINE_PER_CPU(struct llist_head, lazy_list);

/*
 * Claim the entry so that no one else will poke at it.
 */
static bool irq_work_claim(struct irq_work *work)
{
	int oflags;

	oflags = atomic_fetch_or(IRQ_WORK_CLAIMED, &work->flags);
	/*
	 * If the work is already pending, no need to raise the IPI.
	 * The pairing atomic_fetch_andnot() in irq_work_run() makes sure
	 * everything we did before is visible.
	 */
	if (oflags & IRQ_WORK_PENDING)
		return false;
	return true;
}

void __weak arch_irq_work_raise(void)
{
	/*
	 * Lame architectures will get the timer tick callback
	 */
}

/* Enqueue on current CPU, work must already be claimed and preempt disabled */
static void __irq_work_queue_local(struct irq_work *work)
{
	struct llist_head *list;
	bool lazy_work, realtime = IS_ENABLED(CONFIG_PREEMPT_RT);

	lazy_work = work->flags & IRQ_WORK_LAZY;

	/* If the work is "lazy", handle it from next tick if any */
<<<<<<< HEAD
	if (lazy_work || (realtime && !(work->flags & IRQ_WORK_HARD_IRQ)))
		list = this_cpu_ptr(&lazy_list);
	else
		list = this_cpu_ptr(&raised_list);

	if (llist_add(&work->llnode, list)) {
		if (!lazy_work || tick_nohz_tick_stopped())
=======
	if (atomic_read(&work->flags) & IRQ_WORK_LAZY) {
		if (llist_add(&work->llnode, this_cpu_ptr(&lazy_list)) &&
		    tick_nohz_tick_stopped())
			arch_irq_work_raise();
	} else {
		if (llist_add(&work->llnode, this_cpu_ptr(&raised_list)))
>>>>>>> a167c10a
			arch_irq_work_raise();
	}
}

/* Enqueue the irq work @work on the current CPU */
bool irq_work_queue(struct irq_work *work)
{
	/* Only queue if not already pending */
	if (!irq_work_claim(work))
		return false;

	/* Queue the entry and raise the IPI if needed. */
	preempt_disable();
	__irq_work_queue_local(work);
	preempt_enable();

	return true;
}
EXPORT_SYMBOL_GPL(irq_work_queue);

/*
 * Enqueue the irq_work @work on @cpu unless it's already pending
 * somewhere.
 *
 * Can be re-enqueued while the callback is still in progress.
 */
bool irq_work_queue_on(struct irq_work *work, int cpu)
{
#ifndef CONFIG_SMP
	return irq_work_queue(work);

#else /* CONFIG_SMP: */
	/* All work should have been flushed before going offline */
	WARN_ON_ONCE(cpu_is_offline(cpu));

	/* Only queue if not already pending */
	if (!irq_work_claim(work))
		return false;

	preempt_disable();
	if (cpu != smp_processor_id()) {
		struct llist_head *list;

		/* Arch remote IPI send/receive backend aren't NMI safe */
		WARN_ON_ONCE(in_nmi());
		if (IS_ENABLED(CONFIG_PREEMPT_RT) && !(work->flags & IRQ_WORK_HARD_IRQ))
			list = &per_cpu(lazy_list, cpu);
		else
			list = &per_cpu(raised_list, cpu);

		if (llist_add(&work->llnode, list))
			arch_send_call_function_single_ipi(cpu);
	} else {
		__irq_work_queue_local(work);
	}
	preempt_enable();

	return true;
#endif /* CONFIG_SMP */
}


bool irq_work_needs_cpu(void)
{
	struct llist_head *raised, *lazy;

	raised = this_cpu_ptr(&raised_list);
	lazy = this_cpu_ptr(&lazy_list);

	if (llist_empty(raised) && llist_empty(lazy))
		return false;

	/* All work should have been flushed before going offline */
	WARN_ON_ONCE(cpu_is_offline(smp_processor_id()));

	return true;
}

static void irq_work_run_list(struct llist_head *list)
{
	struct irq_work *work, *tmp;
	struct llist_node *llnode;

#ifndef CONFIG_PREEMPT_RT
	/*
	 * nort: On RT IRQ-work may run in SOFTIRQ context.
	 */
	BUG_ON(!irqs_disabled());
#endif
	if (llist_empty(list))
		return;

	llnode = llist_del_all(list);
	llist_for_each_entry_safe(work, tmp, llnode, llnode) {
		int flags;
		/*
		 * Clear the PENDING bit, after this point the @work
		 * can be re-used.
		 * Make it immediately visible so that other CPUs trying
		 * to claim that work don't rely on us to handle their data
		 * while we are in the middle of the func.
		 */
		flags = atomic_fetch_andnot(IRQ_WORK_PENDING, &work->flags);

		work->func(work);
		/*
		 * Clear the BUSY bit and return to the free state if
		 * no-one else claimed it meanwhile.
		 */
		flags &= ~IRQ_WORK_PENDING;
		(void)atomic_cmpxchg(&work->flags, flags, flags & ~IRQ_WORK_BUSY);
	}
}

/*
 * hotplug calls this through:
 *  hotplug_cfd() -> flush_smp_call_function_queue()
 */
void irq_work_run(void)
{
	irq_work_run_list(this_cpu_ptr(&raised_list));
	if (IS_ENABLED(CONFIG_PREEMPT_RT)) {
		/*
		 * NOTE: we raise softirq via IPI for safety,
		 * and execute in irq_work_tick() to move the
		 * overhead from hard to soft irq context.
		 */
		if (!llist_empty(this_cpu_ptr(&lazy_list)))
			raise_softirq(TIMER_SOFTIRQ);
	} else
		irq_work_run_list(this_cpu_ptr(&lazy_list));
}
EXPORT_SYMBOL_GPL(irq_work_run);

void irq_work_tick(void)
{
	struct llist_head *raised = this_cpu_ptr(&raised_list);

	if (!llist_empty(raised) && !arch_irq_work_has_interrupt())
		irq_work_run_list(raised);

	if (!IS_ENABLED(CONFIG_PREEMPT_RT))
		irq_work_run_list(this_cpu_ptr(&lazy_list));
}

#if defined(CONFIG_IRQ_WORK) && defined(CONFIG_PREEMPT_RT)
void irq_work_tick_soft(void)
{
	irq_work_run_list(this_cpu_ptr(&lazy_list));
}
#endif

/*
 * Synchronize against the irq_work @entry, ensures the entry is not
 * currently in use.
 */
void irq_work_sync(struct irq_work *work)
{
	lockdep_assert_irqs_enabled();

	while (atomic_read(&work->flags) & IRQ_WORK_BUSY)
		cpu_relax();
}
EXPORT_SYMBOL_GPL(irq_work_sync);<|MERGE_RESOLUTION|>--- conflicted
+++ resolved
@@ -56,25 +56,16 @@
 	struct llist_head *list;
 	bool lazy_work, realtime = IS_ENABLED(CONFIG_PREEMPT_RT);
 
-	lazy_work = work->flags & IRQ_WORK_LAZY;
+	lazy_work = atomic_read(&work->flags) & IRQ_WORK_LAZY;
 
 	/* If the work is "lazy", handle it from next tick if any */
-<<<<<<< HEAD
-	if (lazy_work || (realtime && !(work->flags & IRQ_WORK_HARD_IRQ)))
+	if (lazy_work || (realtime && !(atomic_read(&work->flags) & IRQ_WORK_HARD_IRQ)))
 		list = this_cpu_ptr(&lazy_list);
 	else
 		list = this_cpu_ptr(&raised_list);
 
 	if (llist_add(&work->llnode, list)) {
 		if (!lazy_work || tick_nohz_tick_stopped())
-=======
-	if (atomic_read(&work->flags) & IRQ_WORK_LAZY) {
-		if (llist_add(&work->llnode, this_cpu_ptr(&lazy_list)) &&
-		    tick_nohz_tick_stopped())
-			arch_irq_work_raise();
-	} else {
-		if (llist_add(&work->llnode, this_cpu_ptr(&raised_list)))
->>>>>>> a167c10a
 			arch_irq_work_raise();
 	}
 }
@@ -120,7 +111,7 @@
 
 		/* Arch remote IPI send/receive backend aren't NMI safe */
 		WARN_ON_ONCE(in_nmi());
-		if (IS_ENABLED(CONFIG_PREEMPT_RT) && !(work->flags & IRQ_WORK_HARD_IRQ))
+		if (IS_ENABLED(CONFIG_PREEMPT_RT) && !(atomic_read(&work->flags) & IRQ_WORK_HARD_IRQ))
 			list = &per_cpu(lazy_list, cpu);
 		else
 			list = &per_cpu(raised_list, cpu);
