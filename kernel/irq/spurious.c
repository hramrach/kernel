--- conflicted
+++ resolved
@@ -172,10 +172,6 @@
 		    irqreturn_t action_ret)
 {
 	if (unlikely(action_ret != IRQ_HANDLED)) {
-<<<<<<< HEAD
-		if (!irq_ignore_unhandled(irq))
-			desc->irqs_unhandled++;
-=======
 		/*
 		 * If we are seeing only the odd spurious IRQ caused by
 		 * bus asynchronicity then don't eventually trigger an error,
@@ -187,7 +183,6 @@
 		else
 			desc->irqs_unhandled++;
 		desc->last_unhandled = jiffies;
->>>>>>> 4367388f
 		if (unlikely(action_ret != IRQ_NONE))
 			report_bad_irq(irq, desc, action_ret);
 	}
