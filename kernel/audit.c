/* audit.c -- Auditing support
 * Gateway between the kernel (e.g., selinux) and the user-space audit daemon.
 * System-call specific features have moved to auditsc.c
 *
 * Copyright 2003-2007 Red Hat Inc., Durham, North Carolina.
 * All Rights Reserved.
 *
 * This program is free software; you can redistribute it and/or modify
 * it under the terms of the GNU General Public License as published by
 * the Free Software Foundation; either version 2 of the License, or
 * (at your option) any later version.
 *
 * This program is distributed in the hope that it will be useful,
 * but WITHOUT ANY WARRANTY; without even the implied warranty of
 * MERCHANTABILITY or FITNESS FOR A PARTICULAR PURPOSE.  See the
 * GNU General Public License for more details.
 *
 * You should have received a copy of the GNU General Public License
 * along with this program; if not, write to the Free Software
 * Foundation, Inc., 59 Temple Place, Suite 330, Boston, MA  02111-1307  USA
 *
 * Written by Rickard E. (Rik) Faith <faith@redhat.com>
 *
 * Goals: 1) Integrate fully with Security Modules.
 *	  2) Minimal run-time overhead:
 *	     a) Minimal when syscall auditing is disabled (audit_enable=0).
 *	     b) Small when syscall auditing is enabled and no audit record
 *		is generated (defer as much work as possible to record
 *		generation time):
 *		i) context is allocated,
 *		ii) names from getname are stored without a copy, and
 *		iii) inode information stored from path_lookup.
 *	  3) Ability to disable syscall auditing at boot time (audit=0).
 *	  4) Usable by other parts of the kernel (if audit_log* is called,
 *	     then a syscall record will be generated automatically for the
 *	     current syscall).
 *	  5) Netlink interface to user-space.
 *	  6) Support low-overhead kernel-based filtering to minimize the
 *	     information that must be passed to user-space.
 *
 * Example user-space utilities: http://people.redhat.com/sgrubb/audit/
 */

#include <linux/init.h>
#include <asm/types.h>
#include <linux/atomic.h>
#include <linux/mm.h>
#include <linux/export.h>
#include <linux/slab.h>
#include <linux/err.h>
#include <linux/kthread.h>
#include <linux/kernel.h>
#include <linux/syscalls.h>

#include <linux/audit.h>

#include <net/sock.h>
#include <net/netlink.h>
#include <linux/skbuff.h>
#ifdef CONFIG_SECURITY
#include <linux/security.h>
#endif
#include <linux/freezer.h>
#include <linux/tty.h>
#include <linux/pid_namespace.h>

#include "audit.h"

/* No auditing will take place until audit_initialized == AUDIT_INITIALIZED.
 * (Initialization happens after skb_init is called.) */
#define AUDIT_DISABLED		-1
#define AUDIT_UNINITIALIZED	0
#define AUDIT_INITIALIZED	1
static int	audit_initialized;

#define AUDIT_OFF	0
#define AUDIT_ON	1
#define AUDIT_LOCKED	2
int		audit_enabled;
int		audit_ever_enabled;

EXPORT_SYMBOL_GPL(audit_enabled);

/* Default state when kernel boots without any parameters. */
static int	audit_default;

/* If auditing cannot proceed, audit_failure selects what happens. */
static int	audit_failure = AUDIT_FAIL_PRINTK;

/*
 * If audit records are to be written to the netlink socket, audit_pid
 * contains the pid of the auditd process and audit_nlk_portid contains
 * the portid to use to send netlink messages to that process.
 */
int		audit_pid;
static int	audit_nlk_portid;

/* If audit_rate_limit is non-zero, limit the rate of sending audit records
 * to that number per second.  This prevents DoS attacks, but results in
 * audit records being dropped. */
static int	audit_rate_limit;

/* Number of outstanding audit_buffers allowed. */
static int	audit_backlog_limit = 64;
static int	audit_backlog_wait_time = 60 * HZ;
static int	audit_backlog_wait_overflow = 0;

/* The identity of the user shutting down the audit system. */
kuid_t		audit_sig_uid = INVALID_UID;
pid_t		audit_sig_pid = -1;
u32		audit_sig_sid = 0;

/* Records can be lost in several ways:
   0) [suppressed in audit_alloc]
   1) out of memory in audit_log_start [kmalloc of struct audit_buffer]
   2) out of memory in audit_log_move [alloc_skb]
   3) suppressed due to audit_rate_limit
   4) suppressed due to audit_backlog_limit
*/
static atomic_t    audit_lost = ATOMIC_INIT(0);

/* The netlink socket. */
static struct sock *audit_sock;

/* Hash for inode-based rules */
struct list_head audit_inode_hash[AUDIT_INODE_BUCKETS];

/* The audit_freelist is a list of pre-allocated audit buffers (if more
 * than AUDIT_MAXFREE are in use, the audit buffer is freed instead of
 * being placed on the freelist). */
static DEFINE_SPINLOCK(audit_freelist_lock);
static int	   audit_freelist_count;
static LIST_HEAD(audit_freelist);

static struct sk_buff_head audit_skb_queue;
/* queue of skbs to send to auditd when/if it comes back */
static struct sk_buff_head audit_skb_hold_queue;
static struct task_struct *kauditd_task;
static DECLARE_WAIT_QUEUE_HEAD(kauditd_wait);
static DECLARE_WAIT_QUEUE_HEAD(audit_backlog_wait);

static struct audit_features af = {.vers = AUDIT_FEATURE_VERSION,
				   .mask = -1,
				   .features = 0,
				   .lock = 0,};

static char *audit_feature_names[2] = {
	"only_unset_loginuid",
	"loginuid_immutable",
};


/* Serialize requests from userspace. */
DEFINE_MUTEX(audit_cmd_mutex);

/* AUDIT_BUFSIZ is the size of the temporary buffer used for formatting
 * audit records.  Since printk uses a 1024 byte buffer, this buffer
 * should be at least that large. */
#define AUDIT_BUFSIZ 1024

/* AUDIT_MAXFREE is the number of empty audit_buffers we keep on the
 * audit_freelist.  Doing so eliminates many kmalloc/kfree calls. */
#define AUDIT_MAXFREE  (2*NR_CPUS)

/* The audit_buffer is used when formatting an audit record.  The caller
 * locks briefly to get the record off the freelist or to allocate the
 * buffer, and locks briefly to send the buffer to the netlink layer or
 * to place it on a transmit queue.  Multiple audit_buffers can be in
 * use simultaneously. */
struct audit_buffer {
	struct list_head     list;
	struct sk_buff       *skb;	/* formatted skb ready to send */
	struct audit_context *ctx;	/* NULL or associated context */
	gfp_t		     gfp_mask;
};

struct audit_reply {
	int pid;
	struct sk_buff *skb;
};

static void audit_set_pid(struct audit_buffer *ab, pid_t pid)
{
	if (ab) {
		struct nlmsghdr *nlh = nlmsg_hdr(ab->skb);
		nlh->nlmsg_pid = pid;
	}
}

void audit_panic(const char *message)
{
	switch (audit_failure)
	{
	case AUDIT_FAIL_SILENT:
		break;
	case AUDIT_FAIL_PRINTK:
		if (printk_ratelimit())
			printk(KERN_ERR "audit: %s\n", message);
		break;
	case AUDIT_FAIL_PANIC:
		/* test audit_pid since printk is always losey, why bother? */
		if (audit_pid)
			panic("audit: %s\n", message);
		break;
	}
}

static inline int audit_rate_check(void)
{
	static unsigned long	last_check = 0;
	static int		messages   = 0;
	static DEFINE_SPINLOCK(lock);
	unsigned long		flags;
	unsigned long		now;
	unsigned long		elapsed;
	int			retval	   = 0;

	if (!audit_rate_limit) return 1;

	spin_lock_irqsave(&lock, flags);
	if (++messages < audit_rate_limit) {
		retval = 1;
	} else {
		now     = jiffies;
		elapsed = now - last_check;
		if (elapsed > HZ) {
			last_check = now;
			messages   = 0;
			retval     = 1;
		}
	}
	spin_unlock_irqrestore(&lock, flags);

	return retval;
}

/**
 * audit_log_lost - conditionally log lost audit message event
 * @message: the message stating reason for lost audit message
 *
 * Emit at least 1 message per second, even if audit_rate_check is
 * throttling.
 * Always increment the lost messages counter.
*/
void audit_log_lost(const char *message)
{
	static unsigned long	last_msg = 0;
	static DEFINE_SPINLOCK(lock);
	unsigned long		flags;
	unsigned long		now;
	int			print;

	atomic_inc(&audit_lost);

	print = (audit_failure == AUDIT_FAIL_PANIC || !audit_rate_limit);

	if (!print) {
		spin_lock_irqsave(&lock, flags);
		now = jiffies;
		if (now - last_msg > HZ) {
			print = 1;
			last_msg = now;
		}
		spin_unlock_irqrestore(&lock, flags);
	}

	if (print) {
		if (printk_ratelimit())
			printk(KERN_WARNING
				"audit: audit_lost=%d audit_rate_limit=%d "
				"audit_backlog_limit=%d\n",
				atomic_read(&audit_lost),
				audit_rate_limit,
				audit_backlog_limit);
		audit_panic(message);
	}
}

static int audit_log_config_change(char *function_name, int new, int old,
				   int allow_changes)
{
	struct audit_buffer *ab;
	int rc = 0;

	ab = audit_log_start(NULL, GFP_KERNEL, AUDIT_CONFIG_CHANGE);
	if (unlikely(!ab))
		return rc;
	audit_log_format(ab, "%s=%d old=%d", function_name, new, old);
	audit_log_session_info(ab);
	rc = audit_log_task_context(ab);
	if (rc)
		allow_changes = 0; /* Something weird, deny request */
	audit_log_format(ab, " res=%d", allow_changes);
	audit_log_end(ab);
	return rc;
}

static int audit_do_config_change(char *function_name, int *to_change, int new)
{
	int allow_changes, rc = 0, old = *to_change;

	/* check if we are locked */
	if (audit_enabled == AUDIT_LOCKED)
		allow_changes = 0;
	else
		allow_changes = 1;

	if (audit_enabled != AUDIT_OFF) {
		rc = audit_log_config_change(function_name, new, old, allow_changes);
		if (rc)
			allow_changes = 0;
	}

	/* If we are allowed, make the change */
	if (allow_changes == 1)
		*to_change = new;
	/* Not allowed, update reason */
	else if (rc == 0)
		rc = -EPERM;
	return rc;
}

static int audit_set_rate_limit(int limit)
{
	return audit_do_config_change("audit_rate_limit", &audit_rate_limit, limit);
}

static int audit_set_backlog_limit(int limit)
{
	return audit_do_config_change("audit_backlog_limit", &audit_backlog_limit, limit);
}

static int audit_set_enabled(int state)
{
	int rc;
	if (state < AUDIT_OFF || state > AUDIT_LOCKED)
		return -EINVAL;

	rc =  audit_do_config_change("audit_enabled", &audit_enabled, state);
	if (!rc)
		audit_ever_enabled |= !!state;

	return rc;
}

static int audit_set_failure(int state)
{
	if (state != AUDIT_FAIL_SILENT
	    && state != AUDIT_FAIL_PRINTK
	    && state != AUDIT_FAIL_PANIC)
		return -EINVAL;

	return audit_do_config_change("audit_failure", &audit_failure, state);
}

/*
 * Queue skbs to be sent to auditd when/if it comes back.  These skbs should
 * already have been sent via prink/syslog and so if these messages are dropped
 * it is not a huge concern since we already passed the audit_log_lost()
 * notification and stuff.  This is just nice to get audit messages during
 * boot before auditd is running or messages generated while auditd is stopped.
 * This only holds messages is audit_default is set, aka booting with audit=1
 * or building your kernel that way.
 */
static void audit_hold_skb(struct sk_buff *skb)
{
	if (audit_default &&
	    skb_queue_len(&audit_skb_hold_queue) < audit_backlog_limit)
		skb_queue_tail(&audit_skb_hold_queue, skb);
	else
		kfree_skb(skb);
}

/*
 * For one reason or another this nlh isn't getting delivered to the userspace
 * audit daemon, just send it to printk.
 */
static void audit_printk_skb(struct sk_buff *skb)
{
	struct nlmsghdr *nlh = nlmsg_hdr(skb);
	char *data = nlmsg_data(nlh);

	if (nlh->nlmsg_type != AUDIT_EOE) {
		if (printk_ratelimit())
			printk(KERN_NOTICE "type=%d %s\n", nlh->nlmsg_type, data);
		else
			audit_log_lost("printk limit exceeded\n");
	}

	audit_hold_skb(skb);
}

static void kauditd_send_skb(struct sk_buff *skb)
{
	int err;
	/* take a reference in case we can't send it and we want to hold it */
	skb_get(skb);
	err = netlink_unicast(audit_sock, skb, audit_nlk_portid, 0);
	if (err < 0) {
		BUG_ON(err != -ECONNREFUSED); /* Shouldn't happen */
		printk(KERN_ERR "audit: *NO* daemon at audit_pid=%d\n", audit_pid);
		audit_log_lost("auditd disappeared\n");
		audit_pid = 0;
		/* we might get lucky and get this in the next auditd */
		audit_hold_skb(skb);
	} else
		/* drop the extra reference if sent ok */
		consume_skb(skb);
}

/*
 * flush_hold_queue - empty the hold queue if auditd appears
 *
 * If auditd just started, drain the queue of messages already
 * sent to syslog/printk.  Remember loss here is ok.  We already
 * called audit_log_lost() if it didn't go out normally.  so the
 * race between the skb_dequeue and the next check for audit_pid
 * doesn't matter.
 *
 * If you ever find kauditd to be too slow we can get a perf win
 * by doing our own locking and keeping better track if there
 * are messages in this queue.  I don't see the need now, but
 * in 5 years when I want to play with this again I'll see this
 * note and still have no friggin idea what i'm thinking today.
 */
static void flush_hold_queue(void)
{
	struct sk_buff *skb;

	if (!audit_default || !audit_pid)
		return;

	skb = skb_dequeue(&audit_skb_hold_queue);
	if (likely(!skb))
		return;

	while (skb && audit_pid) {
		kauditd_send_skb(skb);
		skb = skb_dequeue(&audit_skb_hold_queue);
	}

	/*
	 * if auditd just disappeared but we
	 * dequeued an skb we need to drop ref
	 */
	if (skb)
		consume_skb(skb);
}

static int kauditd_thread(void *dummy)
{
	set_freezable();
	while (!kthread_should_stop()) {
		struct sk_buff *skb;
		DECLARE_WAITQUEUE(wait, current);

		flush_hold_queue();

		skb = skb_dequeue(&audit_skb_queue);
		wake_up(&audit_backlog_wait);
		if (skb) {
			if (audit_pid)
				kauditd_send_skb(skb);
			else
				audit_printk_skb(skb);
			continue;
		}
		set_current_state(TASK_INTERRUPTIBLE);
		add_wait_queue(&kauditd_wait, &wait);

		if (!skb_queue_len(&audit_skb_queue)) {
			try_to_freeze();
			schedule();
		}

		__set_current_state(TASK_RUNNING);
		remove_wait_queue(&kauditd_wait, &wait);
	}
	return 0;
}

int audit_send_list(void *_dest)
{
	struct audit_netlink_list *dest = _dest;
	int pid = dest->pid;
	struct sk_buff *skb;

	/* wait for parent to finish and send an ACK */
	mutex_lock(&audit_cmd_mutex);
	mutex_unlock(&audit_cmd_mutex);

	while ((skb = __skb_dequeue(&dest->q)) != NULL)
		netlink_unicast(audit_sock, skb, pid, 0);

	kfree(dest);

	return 0;
}

struct sk_buff *audit_make_reply(int pid, int seq, int type, int done,
				 int multi, const void *payload, int size)
{
	struct sk_buff	*skb;
	struct nlmsghdr	*nlh;
	void		*data;
	int		flags = multi ? NLM_F_MULTI : 0;
	int		t     = done  ? NLMSG_DONE  : type;

	skb = nlmsg_new(size, GFP_KERNEL);
	if (!skb)
		return NULL;

	nlh	= nlmsg_put(skb, pid, seq, t, size, flags);
	if (!nlh)
		goto out_kfree_skb;
	data = nlmsg_data(nlh);
	memcpy(data, payload, size);
	return skb;

out_kfree_skb:
	kfree_skb(skb);
	return NULL;
}

static int audit_send_reply_thread(void *arg)
{
	struct audit_reply *reply = (struct audit_reply *)arg;

	mutex_lock(&audit_cmd_mutex);
	mutex_unlock(&audit_cmd_mutex);

	/* Ignore failure. It'll only happen if the sender goes away,
	   because our timeout is set to infinite. */
	netlink_unicast(audit_sock, reply->skb, reply->pid, 0);
	kfree(reply);
	return 0;
}
/**
 * audit_send_reply - send an audit reply message via netlink
 * @pid: process id to send reply to
 * @seq: sequence number
 * @type: audit message type
 * @done: done (last) flag
 * @multi: multi-part message flag
 * @payload: payload data
 * @size: payload size
 *
 * Allocates an skb, builds the netlink message, and sends it to the pid.
 * No failure notifications.
 */
static void audit_send_reply(int pid, int seq, int type, int done, int multi,
			     const void *payload, int size)
{
	struct sk_buff *skb;
	struct task_struct *tsk;
	struct audit_reply *reply = kmalloc(sizeof(struct audit_reply),
					    GFP_KERNEL);

	if (!reply)
		return;

	skb = audit_make_reply(pid, seq, type, done, multi, payload, size);
	if (!skb)
		goto out;

	reply->pid = pid;
	reply->skb = skb;

	tsk = kthread_run(audit_send_reply_thread, reply, "audit_send_reply");
	if (!IS_ERR(tsk))
		return;
	kfree_skb(skb);
out:
	kfree(reply);
}

/*
 * Check for appropriate CAP_AUDIT_ capabilities on incoming audit
 * control messages.
 */
static int audit_netlink_ok(struct sk_buff *skb, u16 msg_type)
{
	int err = 0;

	/* Only support the initial namespaces for now. */
	if ((current_user_ns() != &init_user_ns) ||
	    (task_active_pid_ns(current) != &init_pid_ns))
		return -EPERM;

	switch (msg_type) {
	case AUDIT_LIST:
	case AUDIT_ADD:
	case AUDIT_DEL:
		return -EOPNOTSUPP;
	case AUDIT_GET:
	case AUDIT_SET:
	case AUDIT_GET_FEATURE:
	case AUDIT_SET_FEATURE:
	case AUDIT_LIST_RULES:
	case AUDIT_ADD_RULE:
	case AUDIT_DEL_RULE:
	case AUDIT_SIGNAL_INFO:
	case AUDIT_TTY_GET:
	case AUDIT_TTY_SET:
	case AUDIT_TRIM:
	case AUDIT_MAKE_EQUIV:
		if (!capable(CAP_AUDIT_CONTROL))
			err = -EPERM;
		break;
	case AUDIT_USER:
	case AUDIT_FIRST_USER_MSG ... AUDIT_LAST_USER_MSG:
	case AUDIT_FIRST_USER_MSG2 ... AUDIT_LAST_USER_MSG2:
		if (!capable(CAP_AUDIT_WRITE))
			err = -EPERM;
		break;
	default:  /* bad msg */
		err = -EINVAL;
	}

	return err;
}

static int audit_log_common_recv_msg(struct audit_buffer **ab, u16 msg_type)
{
	int rc = 0;
	uid_t uid = from_kuid(&init_user_ns, current_uid());

	if (!audit_enabled && msg_type != AUDIT_USER_AVC) {
		*ab = NULL;
		return rc;
	}

	*ab = audit_log_start(NULL, GFP_KERNEL, msg_type);
	if (unlikely(!*ab))
		return rc;
	audit_log_format(*ab, "pid=%d uid=%u", task_tgid_vnr(current), uid);
	audit_log_session_info(*ab);
	audit_log_task_context(*ab);

	return rc;
}

int is_audit_feature_set(int i)
{
	return af.features & AUDIT_FEATURE_TO_MASK(i);
}


static int audit_get_feature(struct sk_buff *skb)
{
	u32 seq;

	seq = nlmsg_hdr(skb)->nlmsg_seq;

	audit_send_reply(NETLINK_CB(skb).portid, seq, AUDIT_GET, 0, 0,
			 &af, sizeof(af));

	return 0;
}

static void audit_log_feature_change(int which, u32 old_feature, u32 new_feature,
				     u32 old_lock, u32 new_lock, int res)
{
	struct audit_buffer *ab;

	ab = audit_log_start(NULL, GFP_KERNEL, AUDIT_FEATURE_CHANGE);
	audit_log_format(ab, "feature=%s new=%d old=%d old_lock=%d new_lock=%d res=%d",
			 audit_feature_names[which], !!old_feature, !!new_feature,
			 !!old_lock, !!new_lock, res);
	audit_log_end(ab);
}

static int audit_set_feature(struct sk_buff *skb)
{
	struct audit_features *uaf;
	int i;

	BUILD_BUG_ON(AUDIT_LAST_FEATURE + 1 > sizeof(audit_feature_names)/sizeof(audit_feature_names[0]));
	uaf = nlmsg_data(nlmsg_hdr(skb));

	/* if there is ever a version 2 we should handle that here */

	for (i = 0; i <= AUDIT_LAST_FEATURE; i++) {
		u32 feature = AUDIT_FEATURE_TO_MASK(i);
		u32 old_feature, new_feature, old_lock, new_lock;

		/* if we are not changing this feature, move along */
		if (!(feature & uaf->mask))
			continue;

		old_feature = af.features & feature;
		new_feature = uaf->features & feature;
		new_lock = (uaf->lock | af.lock) & feature;
		old_lock = af.lock & feature;

		/* are we changing a locked feature? */
		if ((af.lock & feature) && (new_feature != old_feature)) {
			audit_log_feature_change(i, old_feature, new_feature,
						 old_lock, new_lock, 0);
			return -EPERM;
		}
	}
	/* nothing invalid, do the changes */
	for (i = 0; i <= AUDIT_LAST_FEATURE; i++) {
		u32 feature = AUDIT_FEATURE_TO_MASK(i);
		u32 old_feature, new_feature, old_lock, new_lock;

		/* if we are not changing this feature, move along */
		if (!(feature & uaf->mask))
			continue;

		old_feature = af.features & feature;
		new_feature = uaf->features & feature;
		old_lock = af.lock & feature;
		new_lock = (uaf->lock | af.lock) & feature;

		if (new_feature != old_feature)
			audit_log_feature_change(i, old_feature, new_feature,
						 old_lock, new_lock, 1);

		if (new_feature)
			af.features |= feature;
		else
			af.features &= ~feature;
		af.lock |= new_lock;
	}

	return 0;
}

static int audit_receive_msg(struct sk_buff *skb, struct nlmsghdr *nlh)
{
	u32			seq;
	void			*data;
	struct audit_status	*status_get, status_set;
	int			err;
	struct audit_buffer	*ab;
	u16			msg_type = nlh->nlmsg_type;
	struct audit_sig_info   *sig_data;
	char			*ctx = NULL;
	u32			len;

	err = audit_netlink_ok(skb, msg_type);
	if (err)
		return err;

	/* As soon as there's any sign of userspace auditd,
	 * start kauditd to talk to it */
	if (!kauditd_task) {
		kauditd_task = kthread_run(kauditd_thread, NULL, "kauditd");
		if (IS_ERR(kauditd_task)) {
			err = PTR_ERR(kauditd_task);
			kauditd_task = NULL;
			return err;
		}
	}
	seq  = nlh->nlmsg_seq;
	data = nlmsg_data(nlh);

	switch (msg_type) {
	case AUDIT_GET:
<<<<<<< HEAD
		status_set.mask		 = 0;
=======
		memset(&status_set, 0, sizeof(status_set));
>>>>>>> 5da42cf7
		status_set.enabled	 = audit_enabled;
		status_set.failure	 = audit_failure;
		status_set.pid		 = audit_pid;
		status_set.rate_limit	 = audit_rate_limit;
		status_set.backlog_limit = audit_backlog_limit;
		status_set.lost		 = atomic_read(&audit_lost);
		status_set.backlog	 = skb_queue_len(&audit_skb_queue);
		audit_send_reply(NETLINK_CB(skb).portid, seq, AUDIT_GET, 0, 0,
				 &status_set, sizeof(status_set));
		break;
	case AUDIT_SET:
		if (nlmsg_len(nlh) < sizeof(struct audit_status))
			return -EINVAL;
		status_get   = (struct audit_status *)data;
		if (status_get->mask & AUDIT_STATUS_ENABLED) {
			err = audit_set_enabled(status_get->enabled);
			if (err < 0)
				return err;
		}
		if (status_get->mask & AUDIT_STATUS_FAILURE) {
			err = audit_set_failure(status_get->failure);
			if (err < 0)
				return err;
		}
		if (status_get->mask & AUDIT_STATUS_PID) {
			int new_pid = status_get->pid;

			if (audit_enabled != AUDIT_OFF)
				audit_log_config_change("audit_pid", new_pid, audit_pid, 1);
			audit_pid = new_pid;
			audit_nlk_portid = NETLINK_CB(skb).portid;
		}
		if (status_get->mask & AUDIT_STATUS_RATE_LIMIT) {
			err = audit_set_rate_limit(status_get->rate_limit);
			if (err < 0)
				return err;
		}
		if (status_get->mask & AUDIT_STATUS_BACKLOG_LIMIT)
			err = audit_set_backlog_limit(status_get->backlog_limit);
		break;
	case AUDIT_GET_FEATURE:
		err = audit_get_feature(skb);
		if (err)
			return err;
		break;
	case AUDIT_SET_FEATURE:
		err = audit_set_feature(skb);
		if (err)
			return err;
		break;
	case AUDIT_USER:
	case AUDIT_FIRST_USER_MSG ... AUDIT_LAST_USER_MSG:
	case AUDIT_FIRST_USER_MSG2 ... AUDIT_LAST_USER_MSG2:
		if (!audit_enabled && msg_type != AUDIT_USER_AVC)
			return 0;

		err = audit_filter_user(msg_type);
		if (err == 1) {
			err = 0;
			if (msg_type == AUDIT_USER_TTY) {
				err = tty_audit_push_current();
				if (err)
					break;
			}
			audit_log_common_recv_msg(&ab, msg_type);
			if (msg_type != AUDIT_USER_TTY)
				audit_log_format(ab, " msg='%.*s'",
						 AUDIT_MESSAGE_TEXT_MAX,
						 (char *)data);
			else {
				int size;

				audit_log_format(ab, " data=");
				size = nlmsg_len(nlh);
				if (size > 0 &&
				    ((unsigned char *)data)[size - 1] == '\0')
					size--;
				audit_log_n_untrustedstring(ab, data, size);
			}
			audit_set_pid(ab, NETLINK_CB(skb).portid);
			audit_log_end(ab);
		}
		break;
	case AUDIT_ADD_RULE:
	case AUDIT_DEL_RULE:
		if (nlmsg_len(nlh) < sizeof(struct audit_rule_data))
			return -EINVAL;
		if (audit_enabled == AUDIT_LOCKED) {
			audit_log_common_recv_msg(&ab, AUDIT_CONFIG_CHANGE);
			audit_log_format(ab, " audit_enabled=%d res=0", audit_enabled);
			audit_log_end(ab);
			return -EPERM;
		}
		/* fallthrough */
	case AUDIT_LIST_RULES:
		err = audit_receive_filter(msg_type, NETLINK_CB(skb).portid,
					   seq, data, nlmsg_len(nlh));
		break;
	case AUDIT_TRIM:
		audit_trim_trees();
		audit_log_common_recv_msg(&ab, AUDIT_CONFIG_CHANGE);
		audit_log_format(ab, " op=trim res=1");
		audit_log_end(ab);
		break;
	case AUDIT_MAKE_EQUIV: {
		void *bufp = data;
		u32 sizes[2];
		size_t msglen = nlmsg_len(nlh);
		char *old, *new;

		err = -EINVAL;
		if (msglen < 2 * sizeof(u32))
			break;
		memcpy(sizes, bufp, 2 * sizeof(u32));
		bufp += 2 * sizeof(u32);
		msglen -= 2 * sizeof(u32);
		old = audit_unpack_string(&bufp, &msglen, sizes[0]);
		if (IS_ERR(old)) {
			err = PTR_ERR(old);
			break;
		}
		new = audit_unpack_string(&bufp, &msglen, sizes[1]);
		if (IS_ERR(new)) {
			err = PTR_ERR(new);
			kfree(old);
			break;
		}
		/* OK, here comes... */
		err = audit_tag_tree(old, new);

		audit_log_common_recv_msg(&ab, AUDIT_CONFIG_CHANGE);

		audit_log_format(ab, " op=make_equiv old=");
		audit_log_untrustedstring(ab, old);
		audit_log_format(ab, " new=");
		audit_log_untrustedstring(ab, new);
		audit_log_format(ab, " res=%d", !err);
		audit_log_end(ab);
		kfree(old);
		kfree(new);
		break;
	}
	case AUDIT_SIGNAL_INFO:
		len = 0;
		if (audit_sig_sid) {
			err = security_secid_to_secctx(audit_sig_sid, &ctx, &len);
			if (err)
				return err;
		}
		sig_data = kmalloc(sizeof(*sig_data) + len, GFP_KERNEL);
		if (!sig_data) {
			if (audit_sig_sid)
				security_release_secctx(ctx, len);
			return -ENOMEM;
		}
		sig_data->uid = from_kuid(&init_user_ns, audit_sig_uid);
		sig_data->pid = audit_sig_pid;
		if (audit_sig_sid) {
			memcpy(sig_data->ctx, ctx, len);
			security_release_secctx(ctx, len);
		}
		audit_send_reply(NETLINK_CB(skb).portid, seq, AUDIT_SIGNAL_INFO,
				0, 0, sig_data, sizeof(*sig_data) + len);
		kfree(sig_data);
		break;
	case AUDIT_TTY_GET: {
		struct audit_tty_status s;
		struct task_struct *tsk = current;

		spin_lock(&tsk->sighand->siglock);
		s.enabled = tsk->signal->audit_tty;
		s.log_passwd = tsk->signal->audit_tty_log_passwd;
		spin_unlock(&tsk->sighand->siglock);

		audit_send_reply(NETLINK_CB(skb).portid, seq,
				 AUDIT_TTY_GET, 0, 0, &s, sizeof(s));
		break;
	}
	case AUDIT_TTY_SET: {
		struct audit_tty_status s;
		struct task_struct *tsk = current;

		memset(&s, 0, sizeof(s));
		/* guard against past and future API changes */
		memcpy(&s, data, min_t(size_t, sizeof(s), nlmsg_len(nlh)));
		if ((s.enabled != 0 && s.enabled != 1) ||
		    (s.log_passwd != 0 && s.log_passwd != 1))
			return -EINVAL;

		spin_lock(&tsk->sighand->siglock);
		tsk->signal->audit_tty = s.enabled;
		tsk->signal->audit_tty_log_passwd = s.log_passwd;
		spin_unlock(&tsk->sighand->siglock);
		break;
	}
	default:
		err = -EINVAL;
		break;
	}

	return err < 0 ? err : 0;
}

/*
 * Get message from skb.  Each message is processed by audit_receive_msg.
 * Malformed skbs with wrong length are discarded silently.
 */
static void audit_receive_skb(struct sk_buff *skb)
{
	struct nlmsghdr *nlh;
	/*
	 * len MUST be signed for nlmsg_next to be able to dec it below 0
	 * if the nlmsg_len was not aligned
	 */
	int len;
	int err;

	nlh = nlmsg_hdr(skb);
	len = skb->len;

	while (nlmsg_ok(nlh, len)) {
		err = audit_receive_msg(skb, nlh);
		/* if err or if this message says it wants a response */
		if (err || (nlh->nlmsg_flags & NLM_F_ACK))
			netlink_ack(skb, nlh, err);

		nlh = nlmsg_next(nlh, &len);
	}
}

/* Receive messages from netlink socket. */
static void audit_receive(struct sk_buff  *skb)
{
	mutex_lock(&audit_cmd_mutex);
	audit_receive_skb(skb);
	mutex_unlock(&audit_cmd_mutex);
}

/* Initialize audit support at boot time. */
static int __init audit_init(void)
{
	int i;
	struct netlink_kernel_cfg cfg = {
		.input	= audit_receive,
	};

	if (audit_initialized == AUDIT_DISABLED)
		return 0;

	printk(KERN_INFO "audit: initializing netlink socket (%s)\n",
	       audit_default ? "enabled" : "disabled");
	audit_sock = netlink_kernel_create(&init_net, NETLINK_AUDIT, &cfg);
	if (!audit_sock)
		audit_panic("cannot initialize netlink socket");
	else
		audit_sock->sk_sndtimeo = MAX_SCHEDULE_TIMEOUT;

	skb_queue_head_init(&audit_skb_queue);
	skb_queue_head_init(&audit_skb_hold_queue);
	audit_initialized = AUDIT_INITIALIZED;
	audit_enabled = audit_default;
	audit_ever_enabled |= !!audit_default;

	audit_log(NULL, GFP_KERNEL, AUDIT_KERNEL, "initialized");

	for (i = 0; i < AUDIT_INODE_BUCKETS; i++)
		INIT_LIST_HEAD(&audit_inode_hash[i]);

	return 0;
}
__initcall(audit_init);

/* Process kernel command-line parameter at boot time.  audit=0 or audit=1. */
static int __init audit_enable(char *str)
{
	audit_default = !!simple_strtol(str, NULL, 0);
	if (!audit_default)
		audit_initialized = AUDIT_DISABLED;

	printk(KERN_INFO "audit: %s", audit_default ? "enabled" : "disabled");

	if (audit_initialized == AUDIT_INITIALIZED) {
		audit_enabled = audit_default;
		audit_ever_enabled |= !!audit_default;
	} else if (audit_initialized == AUDIT_UNINITIALIZED) {
		printk(" (after initialization)");
	} else {
		printk(" (until reboot)");
	}
	printk("\n");

	return 1;
}

__setup("audit=", audit_enable);

static void audit_buffer_free(struct audit_buffer *ab)
{
	unsigned long flags;

	if (!ab)
		return;

	if (ab->skb)
		kfree_skb(ab->skb);

	spin_lock_irqsave(&audit_freelist_lock, flags);
	if (audit_freelist_count > AUDIT_MAXFREE)
		kfree(ab);
	else {
		audit_freelist_count++;
		list_add(&ab->list, &audit_freelist);
	}
	spin_unlock_irqrestore(&audit_freelist_lock, flags);
}

static struct audit_buffer * audit_buffer_alloc(struct audit_context *ctx,
						gfp_t gfp_mask, int type)
{
	unsigned long flags;
	struct audit_buffer *ab = NULL;
	struct nlmsghdr *nlh;

	spin_lock_irqsave(&audit_freelist_lock, flags);
	if (!list_empty(&audit_freelist)) {
		ab = list_entry(audit_freelist.next,
				struct audit_buffer, list);
		list_del(&ab->list);
		--audit_freelist_count;
	}
	spin_unlock_irqrestore(&audit_freelist_lock, flags);

	if (!ab) {
		ab = kmalloc(sizeof(*ab), gfp_mask);
		if (!ab)
			goto err;
	}

	ab->ctx = ctx;
	ab->gfp_mask = gfp_mask;

	ab->skb = nlmsg_new(AUDIT_BUFSIZ, gfp_mask);
	if (!ab->skb)
		goto err;

	nlh = nlmsg_put(ab->skb, 0, 0, type, 0, 0);
	if (!nlh)
		goto out_kfree_skb;

	return ab;

out_kfree_skb:
	kfree_skb(ab->skb);
	ab->skb = NULL;
err:
	audit_buffer_free(ab);
	return NULL;
}

/**
 * audit_serial - compute a serial number for the audit record
 *
 * Compute a serial number for the audit record.  Audit records are
 * written to user-space as soon as they are generated, so a complete
 * audit record may be written in several pieces.  The timestamp of the
 * record and this serial number are used by the user-space tools to
 * determine which pieces belong to the same audit record.  The
 * (timestamp,serial) tuple is unique for each syscall and is live from
 * syscall entry to syscall exit.
 *
 * NOTE: Another possibility is to store the formatted records off the
 * audit context (for those records that have a context), and emit them
 * all at syscall exit.  However, this could delay the reporting of
 * significant errors until syscall exit (or never, if the system
 * halts).
 */
unsigned int audit_serial(void)
{
	static DEFINE_SPINLOCK(serial_lock);
	static unsigned int serial = 0;

	unsigned long flags;
	unsigned int ret;

	spin_lock_irqsave(&serial_lock, flags);
	do {
		ret = ++serial;
	} while (unlikely(!ret));
	spin_unlock_irqrestore(&serial_lock, flags);

	return ret;
}

static inline void audit_get_stamp(struct audit_context *ctx,
				   struct timespec *t, unsigned int *serial)
{
	if (!ctx || !auditsc_get_stamp(ctx, t, serial)) {
		*t = CURRENT_TIME;
		*serial = audit_serial();
	}
}

/*
 * Wait for auditd to drain the queue a little
 */
static void wait_for_auditd(unsigned long sleep_time)
{
	DECLARE_WAITQUEUE(wait, current);
	set_current_state(TASK_UNINTERRUPTIBLE);
	add_wait_queue(&audit_backlog_wait, &wait);

	if (audit_backlog_limit &&
	    skb_queue_len(&audit_skb_queue) > audit_backlog_limit)
		schedule_timeout(sleep_time);

	__set_current_state(TASK_RUNNING);
	remove_wait_queue(&audit_backlog_wait, &wait);
}

/**
 * audit_log_start - obtain an audit buffer
 * @ctx: audit_context (may be NULL)
 * @gfp_mask: type of allocation
 * @type: audit message type
 *
 * Returns audit_buffer pointer on success or NULL on error.
 *
 * Obtain an audit buffer.  This routine does locking to obtain the
 * audit buffer, but then no locking is required for calls to
 * audit_log_*format.  If the task (ctx) is a task that is currently in a
 * syscall, then the syscall is marked as auditable and an audit record
 * will be written at syscall exit.  If there is no associated task, then
 * task context (ctx) should be NULL.
 */
struct audit_buffer *audit_log_start(struct audit_context *ctx, gfp_t gfp_mask,
				     int type)
{
	struct audit_buffer	*ab	= NULL;
	struct timespec		t;
	unsigned int		uninitialized_var(serial);
	int reserve;
	unsigned long timeout_start = jiffies;

	if (audit_initialized != AUDIT_INITIALIZED)
		return NULL;

	if (unlikely(audit_filter_type(type)))
		return NULL;

	if (gfp_mask & __GFP_WAIT)
		reserve = 0;
	else
		reserve = 5; /* Allow atomic callers to go up to five
				entries over the normal backlog limit */

	while (audit_backlog_limit
	       && skb_queue_len(&audit_skb_queue) > audit_backlog_limit + reserve) {
		if (gfp_mask & __GFP_WAIT && audit_backlog_wait_time) {
			unsigned long sleep_time;

			sleep_time = timeout_start + audit_backlog_wait_time -
					jiffies;
			if ((long)sleep_time > 0) {
				wait_for_auditd(sleep_time);
				continue;
			}
		}
		if (audit_rate_check() && printk_ratelimit())
			printk(KERN_WARNING
			       "audit: audit_backlog=%d > "
			       "audit_backlog_limit=%d\n",
			       skb_queue_len(&audit_skb_queue),
			       audit_backlog_limit);
		audit_log_lost("backlog limit exceeded");
		audit_backlog_wait_time = audit_backlog_wait_overflow;
		wake_up(&audit_backlog_wait);
		return NULL;
	}

	ab = audit_buffer_alloc(ctx, gfp_mask, type);
	if (!ab) {
		audit_log_lost("out of memory in audit_log_start");
		return NULL;
	}

	audit_get_stamp(ab->ctx, &t, &serial);

	audit_log_format(ab, "audit(%lu.%03lu:%u): ",
			 t.tv_sec, t.tv_nsec/1000000, serial);
	return ab;
}

/**
 * audit_expand - expand skb in the audit buffer
 * @ab: audit_buffer
 * @extra: space to add at tail of the skb
 *
 * Returns 0 (no space) on failed expansion, or available space if
 * successful.
 */
static inline int audit_expand(struct audit_buffer *ab, int extra)
{
	struct sk_buff *skb = ab->skb;
	int oldtail = skb_tailroom(skb);
	int ret = pskb_expand_head(skb, 0, extra, ab->gfp_mask);
	int newtail = skb_tailroom(skb);

	if (ret < 0) {
		audit_log_lost("out of memory in audit_expand");
		return 0;
	}

	skb->truesize += newtail - oldtail;
	return newtail;
}

/*
 * Format an audit message into the audit buffer.  If there isn't enough
 * room in the audit buffer, more room will be allocated and vsnprint
 * will be called a second time.  Currently, we assume that a printk
 * can't format message larger than 1024 bytes, so we don't either.
 */
static void audit_log_vformat(struct audit_buffer *ab, const char *fmt,
			      va_list args)
{
	int len, avail;
	struct sk_buff *skb;
	va_list args2;

	if (!ab)
		return;

	BUG_ON(!ab->skb);
	skb = ab->skb;
	avail = skb_tailroom(skb);
	if (avail == 0) {
		avail = audit_expand(ab, AUDIT_BUFSIZ);
		if (!avail)
			goto out;
	}
	va_copy(args2, args);
	len = vsnprintf(skb_tail_pointer(skb), avail, fmt, args);
	if (len >= avail) {
		/* The printk buffer is 1024 bytes long, so if we get
		 * here and AUDIT_BUFSIZ is at least 1024, then we can
		 * log everything that printk could have logged. */
		avail = audit_expand(ab,
			max_t(unsigned, AUDIT_BUFSIZ, 1+len-avail));
		if (!avail)
			goto out_va_end;
		len = vsnprintf(skb_tail_pointer(skb), avail, fmt, args2);
	}
	if (len > 0)
		skb_put(skb, len);
out_va_end:
	va_end(args2);
out:
	return;
}

/**
 * audit_log_format - format a message into the audit buffer.
 * @ab: audit_buffer
 * @fmt: format string
 * @...: optional parameters matching @fmt string
 *
 * All the work is done in audit_log_vformat.
 */
void audit_log_format(struct audit_buffer *ab, const char *fmt, ...)
{
	va_list args;

	if (!ab)
		return;
	va_start(args, fmt);
	audit_log_vformat(ab, fmt, args);
	va_end(args);
}

/**
 * audit_log_hex - convert a buffer to hex and append it to the audit skb
 * @ab: the audit_buffer
 * @buf: buffer to convert to hex
 * @len: length of @buf to be converted
 *
 * No return value; failure to expand is silently ignored.
 *
 * This function will take the passed buf and convert it into a string of
 * ascii hex digits. The new string is placed onto the skb.
 */
void audit_log_n_hex(struct audit_buffer *ab, const unsigned char *buf,
		size_t len)
{
	int i, avail, new_len;
	unsigned char *ptr;
	struct sk_buff *skb;
	static const unsigned char *hex = "0123456789ABCDEF";

	if (!ab)
		return;

	BUG_ON(!ab->skb);
	skb = ab->skb;
	avail = skb_tailroom(skb);
	new_len = len<<1;
	if (new_len >= avail) {
		/* Round the buffer request up to the next multiple */
		new_len = AUDIT_BUFSIZ*(((new_len-avail)/AUDIT_BUFSIZ) + 1);
		avail = audit_expand(ab, new_len);
		if (!avail)
			return;
	}

	ptr = skb_tail_pointer(skb);
	for (i=0; i<len; i++) {
		*ptr++ = hex[(buf[i] & 0xF0)>>4]; /* Upper nibble */
		*ptr++ = hex[buf[i] & 0x0F];	  /* Lower nibble */
	}
	*ptr = 0;
	skb_put(skb, len << 1); /* new string is twice the old string */
}

/*
 * Format a string of no more than slen characters into the audit buffer,
 * enclosed in quote marks.
 */
void audit_log_n_string(struct audit_buffer *ab, const char *string,
			size_t slen)
{
	int avail, new_len;
	unsigned char *ptr;
	struct sk_buff *skb;

	if (!ab)
		return;

	BUG_ON(!ab->skb);
	skb = ab->skb;
	avail = skb_tailroom(skb);
	new_len = slen + 3;	/* enclosing quotes + null terminator */
	if (new_len > avail) {
		avail = audit_expand(ab, new_len);
		if (!avail)
			return;
	}
	ptr = skb_tail_pointer(skb);
	*ptr++ = '"';
	memcpy(ptr, string, slen);
	ptr += slen;
	*ptr++ = '"';
	*ptr = 0;
	skb_put(skb, slen + 2);	/* don't include null terminator */
}

/**
 * audit_string_contains_control - does a string need to be logged in hex
 * @string: string to be checked
 * @len: max length of the string to check
 */
int audit_string_contains_control(const char *string, size_t len)
{
	const unsigned char *p;
	for (p = string; p < (const unsigned char *)string + len; p++) {
		if (*p == '"' || *p < 0x21 || *p > 0x7e)
			return 1;
	}
	return 0;
}

/**
 * audit_log_n_untrustedstring - log a string that may contain random characters
 * @ab: audit_buffer
 * @len: length of string (not including trailing null)
 * @string: string to be logged
 *
 * This code will escape a string that is passed to it if the string
 * contains a control character, unprintable character, double quote mark,
 * or a space. Unescaped strings will start and end with a double quote mark.
 * Strings that are escaped are printed in hex (2 digits per char).
 *
 * The caller specifies the number of characters in the string to log, which may
 * or may not be the entire string.
 */
void audit_log_n_untrustedstring(struct audit_buffer *ab, const char *string,
				 size_t len)
{
	if (audit_string_contains_control(string, len))
		audit_log_n_hex(ab, string, len);
	else
		audit_log_n_string(ab, string, len);
}

/**
 * audit_log_untrustedstring - log a string that may contain random characters
 * @ab: audit_buffer
 * @string: string to be logged
 *
 * Same as audit_log_n_untrustedstring(), except that strlen is used to
 * determine string length.
 */
void audit_log_untrustedstring(struct audit_buffer *ab, const char *string)
{
	audit_log_n_untrustedstring(ab, string, strlen(string));
}

/* This is a helper-function to print the escaped d_path */
void audit_log_d_path(struct audit_buffer *ab, const char *prefix,
		      const struct path *path)
{
	char *p, *pathname;

	if (prefix)
		audit_log_format(ab, "%s", prefix);

	/* We will allow 11 spaces for ' (deleted)' to be appended */
	pathname = kmalloc(PATH_MAX+11, ab->gfp_mask);
	if (!pathname) {
		audit_log_string(ab, "<no_memory>");
		return;
	}
	p = d_path(path, pathname, PATH_MAX+11);
	if (IS_ERR(p)) { /* Should never happen since we send PATH_MAX */
		/* FIXME: can we save some information here? */
		audit_log_string(ab, "<too_long>");
	} else
		audit_log_untrustedstring(ab, p);
	kfree(pathname);
}

void audit_log_session_info(struct audit_buffer *ab)
{
	u32 sessionid = audit_get_sessionid(current);
	uid_t auid = from_kuid(&init_user_ns, audit_get_loginuid(current));

	audit_log_format(ab, " auid=%u ses=%u", auid, sessionid);
}

void audit_log_key(struct audit_buffer *ab, char *key)
{
	audit_log_format(ab, " key=");
	if (key)
		audit_log_untrustedstring(ab, key);
	else
		audit_log_format(ab, "(null)");
}

void audit_log_cap(struct audit_buffer *ab, char *prefix, kernel_cap_t *cap)
{
	int i;

	audit_log_format(ab, " %s=", prefix);
	CAP_FOR_EACH_U32(i) {
		audit_log_format(ab, "%08x",
				 cap->cap[(_KERNEL_CAPABILITY_U32S-1) - i]);
	}
}

void audit_log_fcaps(struct audit_buffer *ab, struct audit_names *name)
{
	kernel_cap_t *perm = &name->fcap.permitted;
	kernel_cap_t *inh = &name->fcap.inheritable;
	int log = 0;

	if (!cap_isclear(*perm)) {
		audit_log_cap(ab, "cap_fp", perm);
		log = 1;
	}
	if (!cap_isclear(*inh)) {
		audit_log_cap(ab, "cap_fi", inh);
		log = 1;
	}

	if (log)
		audit_log_format(ab, " cap_fe=%d cap_fver=%x",
				 name->fcap.fE, name->fcap_ver);
}

static inline int audit_copy_fcaps(struct audit_names *name,
				   const struct dentry *dentry)
{
	struct cpu_vfs_cap_data caps;
	int rc;

	if (!dentry)
		return 0;

	rc = get_vfs_caps_from_disk(dentry, &caps);
	if (rc)
		return rc;

	name->fcap.permitted = caps.permitted;
	name->fcap.inheritable = caps.inheritable;
	name->fcap.fE = !!(caps.magic_etc & VFS_CAP_FLAGS_EFFECTIVE);
	name->fcap_ver = (caps.magic_etc & VFS_CAP_REVISION_MASK) >>
				VFS_CAP_REVISION_SHIFT;

	return 0;
}

/* Copy inode data into an audit_names. */
void audit_copy_inode(struct audit_names *name, const struct dentry *dentry,
		      const struct inode *inode)
{
	name->ino   = inode->i_ino;
	name->dev   = inode->i_sb->s_dev;
	name->mode  = inode->i_mode;
	name->uid   = inode->i_uid;
	name->gid   = inode->i_gid;
	name->rdev  = inode->i_rdev;
	security_inode_getsecid(inode, &name->osid);
	audit_copy_fcaps(name, dentry);
}

/**
 * audit_log_name - produce AUDIT_PATH record from struct audit_names
 * @context: audit_context for the task
 * @n: audit_names structure with reportable details
 * @path: optional path to report instead of audit_names->name
 * @record_num: record number to report when handling a list of names
 * @call_panic: optional pointer to int that will be updated if secid fails
 */
void audit_log_name(struct audit_context *context, struct audit_names *n,
		    struct path *path, int record_num, int *call_panic)
{
	struct audit_buffer *ab;
	ab = audit_log_start(context, GFP_KERNEL, AUDIT_PATH);
	if (!ab)
		return;

	audit_log_format(ab, "item=%d", record_num);

	if (path)
		audit_log_d_path(ab, " name=", path);
	else if (n->name) {
		switch (n->name_len) {
		case AUDIT_NAME_FULL:
			/* log the full path */
			audit_log_format(ab, " name=");
			audit_log_untrustedstring(ab, n->name->name);
			break;
		case 0:
			/* name was specified as a relative path and the
			 * directory component is the cwd */
			audit_log_d_path(ab, " name=", &context->pwd);
			break;
		default:
			/* log the name's directory component */
			audit_log_format(ab, " name=");
			audit_log_n_untrustedstring(ab, n->name->name,
						    n->name_len);
		}
	} else
		audit_log_format(ab, " name=(null)");

	if (n->ino != (unsigned long)-1) {
		audit_log_format(ab, " inode=%lu"
				 " dev=%02x:%02x mode=%#ho"
				 " ouid=%u ogid=%u rdev=%02x:%02x",
				 n->ino,
				 MAJOR(n->dev),
				 MINOR(n->dev),
				 n->mode,
				 from_kuid(&init_user_ns, n->uid),
				 from_kgid(&init_user_ns, n->gid),
				 MAJOR(n->rdev),
				 MINOR(n->rdev));
	}
	if (n->osid != 0) {
		char *ctx = NULL;
		u32 len;
		if (security_secid_to_secctx(
			n->osid, &ctx, &len)) {
			audit_log_format(ab, " osid=%u", n->osid);
			if (call_panic)
				*call_panic = 2;
		} else {
			audit_log_format(ab, " obj=%s", ctx);
			security_release_secctx(ctx, len);
		}
	}

	/* log the audit_names record type */
	audit_log_format(ab, " nametype=");
	switch(n->type) {
	case AUDIT_TYPE_NORMAL:
		audit_log_format(ab, "NORMAL");
		break;
	case AUDIT_TYPE_PARENT:
		audit_log_format(ab, "PARENT");
		break;
	case AUDIT_TYPE_CHILD_DELETE:
		audit_log_format(ab, "DELETE");
		break;
	case AUDIT_TYPE_CHILD_CREATE:
		audit_log_format(ab, "CREATE");
		break;
	default:
		audit_log_format(ab, "UNKNOWN");
		break;
	}

	audit_log_fcaps(ab, n);
	audit_log_end(ab);
}

int audit_log_task_context(struct audit_buffer *ab)
{
	char *ctx = NULL;
	unsigned len;
	int error;
	u32 sid;

	security_task_getsecid(current, &sid);
	if (!sid)
		return 0;

	error = security_secid_to_secctx(sid, &ctx, &len);
	if (error) {
		if (error != -EINVAL)
			goto error_path;
		return 0;
	}

	audit_log_format(ab, " subj=%s", ctx);
	security_release_secctx(ctx, len);
	return 0;

error_path:
	audit_panic("error in audit_log_task_context");
	return error;
}
EXPORT_SYMBOL(audit_log_task_context);

void audit_log_task_info(struct audit_buffer *ab, struct task_struct *tsk)
{
	const struct cred *cred;
	char name[sizeof(tsk->comm)];
	struct mm_struct *mm = tsk->mm;
	char *tty;

	if (!ab)
		return;

	/* tsk == current */
	cred = current_cred();

	spin_lock_irq(&tsk->sighand->siglock);
	if (tsk->signal && tsk->signal->tty && tsk->signal->tty->name)
		tty = tsk->signal->tty->name;
	else
		tty = "(none)";
	spin_unlock_irq(&tsk->sighand->siglock);

	audit_log_format(ab,
			 " ppid=%ld pid=%d auid=%u uid=%u gid=%u"
			 " euid=%u suid=%u fsuid=%u"
			 " egid=%u sgid=%u fsgid=%u ses=%u tty=%s",
			 sys_getppid(),
			 tsk->pid,
			 from_kuid(&init_user_ns, audit_get_loginuid(tsk)),
			 from_kuid(&init_user_ns, cred->uid),
			 from_kgid(&init_user_ns, cred->gid),
			 from_kuid(&init_user_ns, cred->euid),
			 from_kuid(&init_user_ns, cred->suid),
			 from_kuid(&init_user_ns, cred->fsuid),
			 from_kgid(&init_user_ns, cred->egid),
			 from_kgid(&init_user_ns, cred->sgid),
			 from_kgid(&init_user_ns, cred->fsgid),
			 audit_get_sessionid(tsk), tty);

	get_task_comm(name, tsk);
	audit_log_format(ab, " comm=");
	audit_log_untrustedstring(ab, name);

	if (mm) {
		down_read(&mm->mmap_sem);
		if (mm->exe_file)
			audit_log_d_path(ab, " exe=", &mm->exe_file->f_path);
		up_read(&mm->mmap_sem);
	}
	audit_log_task_context(ab);
}
EXPORT_SYMBOL(audit_log_task_info);

/**
 * audit_log_link_denied - report a link restriction denial
 * @operation: specific link opreation
 * @link: the path that triggered the restriction
 */
void audit_log_link_denied(const char *operation, struct path *link)
{
	struct audit_buffer *ab;
	struct audit_names *name;

	name = kzalloc(sizeof(*name), GFP_NOFS);
	if (!name)
		return;

	/* Generate AUDIT_ANOM_LINK with subject, operation, outcome. */
	ab = audit_log_start(current->audit_context, GFP_KERNEL,
			     AUDIT_ANOM_LINK);
	if (!ab)
		goto out;
	audit_log_format(ab, "op=%s", operation);
	audit_log_task_info(ab, current);
	audit_log_format(ab, " res=0");
	audit_log_end(ab);

	/* Generate AUDIT_PATH record with object. */
	name->type = AUDIT_TYPE_NORMAL;
	audit_copy_inode(name, link->dentry, link->dentry->d_inode);
	audit_log_name(current->audit_context, name, link, 0, NULL);
out:
	kfree(name);
}

/**
 * audit_log_end - end one audit record
 * @ab: the audit_buffer
 *
 * The netlink_* functions cannot be called inside an irq context, so
 * the audit buffer is placed on a queue and a tasklet is scheduled to
 * remove them from the queue outside the irq context.  May be called in
 * any context.
 */
void audit_log_end(struct audit_buffer *ab)
{
	if (!ab)
		return;
	if (!audit_rate_check()) {
		audit_log_lost("rate limit exceeded");
	} else {
		struct nlmsghdr *nlh = nlmsg_hdr(ab->skb);
		nlh->nlmsg_len = ab->skb->len - NLMSG_HDRLEN;

		if (audit_pid) {
			skb_queue_tail(&audit_skb_queue, ab->skb);
			wake_up_interruptible(&kauditd_wait);
		} else {
			audit_printk_skb(ab->skb);
		}
		ab->skb = NULL;
	}
	audit_buffer_free(ab);
}

/**
 * audit_log - Log an audit record
 * @ctx: audit context
 * @gfp_mask: type of allocation
 * @type: audit message type
 * @fmt: format string to use
 * @...: variable parameters matching the format string
 *
 * This is a convenience function that calls audit_log_start,
 * audit_log_vformat, and audit_log_end.  It may be called
 * in any context.
 */
void audit_log(struct audit_context *ctx, gfp_t gfp_mask, int type,
	       const char *fmt, ...)
{
	struct audit_buffer *ab;
	va_list args;

	ab = audit_log_start(ctx, gfp_mask, type);
	if (ab) {
		va_start(args, fmt);
		audit_log_vformat(ab, fmt, args);
		va_end(args);
		audit_log_end(ab);
	}
}

#ifdef CONFIG_SECURITY
/**
 * audit_log_secctx - Converts and logs SELinux context
 * @ab: audit_buffer
 * @secid: security number
 *
 * This is a helper function that calls security_secid_to_secctx to convert
 * secid to secctx and then adds the (converted) SELinux context to the audit
 * log by calling audit_log_format, thus also preventing leak of internal secid
 * to userspace. If secid cannot be converted audit_panic is called.
 */
void audit_log_secctx(struct audit_buffer *ab, u32 secid)
{
	u32 len;
	char *secctx;

	if (security_secid_to_secctx(secid, &secctx, &len)) {
		audit_panic("Cannot convert secid to context");
	} else {
		audit_log_format(ab, " obj=%s", secctx);
		security_release_secctx(secctx, len);
	}
}
EXPORT_SYMBOL(audit_log_secctx);
#endif

EXPORT_SYMBOL(audit_log_start);
EXPORT_SYMBOL(audit_log_end);
EXPORT_SYMBOL(audit_log_format);
EXPORT_SYMBOL(audit_log);<|MERGE_RESOLUTION|>--- conflicted
+++ resolved
@@ -759,11 +759,7 @@
 
 	switch (msg_type) {
 	case AUDIT_GET:
-<<<<<<< HEAD
-		status_set.mask		 = 0;
-=======
 		memset(&status_set, 0, sizeof(status_set));
->>>>>>> 5da42cf7
 		status_set.enabled	 = audit_enabled;
 		status_set.failure	 = audit_failure;
 		status_set.pid		 = audit_pid;
