// SPDX-License-Identifier: GPL-2.0-only
/*
 *  linux/kernel/signal.c
 *
 *  Copyright (C) 1991, 1992  Linus Torvalds
 *
 *  1997-11-02  Modified for POSIX.1b signals by Richard Henderson
 *
 *  2003-06-02  Jim Houston - Concurrent Computer Corp.
 *		Changes to use preallocated sigqueue structures
 *		to allow signals to be sent reliably.
 */

#include <linux/slab.h>
#include <linux/export.h>
#include <linux/init.h>
#include <linux/sched/mm.h>
#include <linux/sched/user.h>
#include <linux/sched/debug.h>
#include <linux/sched/task.h>
#include <linux/sched/task_stack.h>
#include <linux/sched/cputime.h>
#include <linux/file.h>
#include <linux/fs.h>
#include <linux/proc_fs.h>
#include <linux/tty.h>
#include <linux/binfmts.h>
#include <linux/coredump.h>
#include <linux/security.h>
#include <linux/syscalls.h>
#include <linux/ptrace.h>
#include <linux/signal.h>
#include <linux/signalfd.h>
#include <linux/ratelimit.h>
#include <linux/tracehook.h>
#include <linux/capability.h>
#include <linux/freezer.h>
#include <linux/pid_namespace.h>
#include <linux/nsproxy.h>
#include <linux/user_namespace.h>
#include <linux/uprobes.h>
#include <linux/compat.h>
#include <linux/cn_proc.h>
#include <linux/compiler.h>
#include <linux/posix-timers.h>
#include <linux/cgroup.h>
#include <linux/audit.h>

#define CREATE_TRACE_POINTS
#include <trace/events/signal.h>

#include <asm/param.h>
#include <linux/uaccess.h>
#include <asm/unistd.h>
#include <asm/siginfo.h>
#include <asm/cacheflush.h>

/*
 * SLAB caches for signal bits.
 */

static struct kmem_cache *sigqueue_cachep;

int print_fatal_signals __read_mostly;

static void __user *sig_handler(struct task_struct *t, int sig)
{
	return t->sighand->action[sig - 1].sa.sa_handler;
}

static inline bool sig_handler_ignored(void __user *handler, int sig)
{
	/* Is it explicitly or implicitly ignored? */
	return handler == SIG_IGN ||
	       (handler == SIG_DFL && sig_kernel_ignore(sig));
}

static bool sig_task_ignored(struct task_struct *t, int sig, bool force)
{
	void __user *handler;

	handler = sig_handler(t, sig);

	/* SIGKILL and SIGSTOP may not be sent to the global init */
	if (unlikely(is_global_init(t) && sig_kernel_only(sig)))
		return true;

	if (unlikely(t->signal->flags & SIGNAL_UNKILLABLE) &&
	    handler == SIG_DFL && !(force && sig_kernel_only(sig)))
		return true;

	/* Only allow kernel generated signals to this kthread */
	if (unlikely((t->flags & PF_KTHREAD) &&
		     (handler == SIG_KTHREAD_KERNEL) && !force))
		return true;

	return sig_handler_ignored(handler, sig);
}

static bool sig_ignored(struct task_struct *t, int sig, bool force)
{
	/*
	 * Blocked signals are never ignored, since the
	 * signal handler may change by the time it is
	 * unblocked.
	 */
	if (sigismember(&t->blocked, sig) || sigismember(&t->real_blocked, sig))
		return false;

	/*
	 * Tracers may want to know about even ignored signal unless it
	 * is SIGKILL which can't be reported anyway but can be ignored
	 * by SIGNAL_UNKILLABLE task.
	 */
	if (t->ptrace && sig != SIGKILL)
		return false;

	return sig_task_ignored(t, sig, force);
}

/*
 * Re-calculate pending state from the set of locally pending
 * signals, globally pending signals, and blocked signals.
 */
static inline bool has_pending_signals(sigset_t *signal, sigset_t *blocked)
{
	unsigned long ready;
	long i;

	switch (_NSIG_WORDS) {
	default:
		for (i = _NSIG_WORDS, ready = 0; --i >= 0 ;)
			ready |= signal->sig[i] &~ blocked->sig[i];
		break;

	case 4: ready  = signal->sig[3] &~ blocked->sig[3];
		ready |= signal->sig[2] &~ blocked->sig[2];
		ready |= signal->sig[1] &~ blocked->sig[1];
		ready |= signal->sig[0] &~ blocked->sig[0];
		break;

	case 2: ready  = signal->sig[1] &~ blocked->sig[1];
		ready |= signal->sig[0] &~ blocked->sig[0];
		break;

	case 1: ready  = signal->sig[0] &~ blocked->sig[0];
	}
	return ready !=	0;
}

#define PENDING(p,b) has_pending_signals(&(p)->signal, (b))

static bool recalc_sigpending_tsk(struct task_struct *t)
{
	if ((t->jobctl & (JOBCTL_PENDING_MASK | JOBCTL_TRAP_FREEZE)) ||
	    PENDING(&t->pending, &t->blocked) ||
	    PENDING(&t->signal->shared_pending, &t->blocked) ||
	    cgroup_task_frozen(t)) {
		set_tsk_thread_flag(t, TIF_SIGPENDING);
		return true;
	}

	/*
	 * We must never clear the flag in another thread, or in current
	 * when it's possible the current syscall is returning -ERESTART*.
	 * So we don't clear it here, and only callers who know they should do.
	 */
	return false;
}

/*
 * After recalculating TIF_SIGPENDING, we need to make sure the task wakes up.
 * This is superfluous when called on current, the wakeup is a harmless no-op.
 */
void recalc_sigpending_and_wake(struct task_struct *t)
{
	if (recalc_sigpending_tsk(t))
		signal_wake_up(t, 0);
}

void recalc_sigpending(void)
{
	if (!recalc_sigpending_tsk(current) && !freezing(current))
		clear_thread_flag(TIF_SIGPENDING);

}
EXPORT_SYMBOL(recalc_sigpending);

void calculate_sigpending(void)
{
	/* Have any signals or users of TIF_SIGPENDING been delayed
	 * until after fork?
	 */
	spin_lock_irq(&current->sighand->siglock);
	set_tsk_thread_flag(current, TIF_SIGPENDING);
	recalc_sigpending();
	spin_unlock_irq(&current->sighand->siglock);
}

/* Given the mask, find the first available signal that should be serviced. */

#define SYNCHRONOUS_MASK \
	(sigmask(SIGSEGV) | sigmask(SIGBUS) | sigmask(SIGILL) | \
	 sigmask(SIGTRAP) | sigmask(SIGFPE) | sigmask(SIGSYS))

int next_signal(struct sigpending *pending, sigset_t *mask)
{
	unsigned long i, *s, *m, x;
	int sig = 0;

	s = pending->signal.sig;
	m = mask->sig;

	/*
	 * Handle the first word specially: it contains the
	 * synchronous signals that need to be dequeued first.
	 */
	x = *s &~ *m;
	if (x) {
		if (x & SYNCHRONOUS_MASK)
			x &= SYNCHRONOUS_MASK;
		sig = ffz(~x) + 1;
		return sig;
	}

	switch (_NSIG_WORDS) {
	default:
		for (i = 1; i < _NSIG_WORDS; ++i) {
			x = *++s &~ *++m;
			if (!x)
				continue;
			sig = ffz(~x) + i*_NSIG_BPW + 1;
			break;
		}
		break;

	case 2:
		x = s[1] &~ m[1];
		if (!x)
			break;
		sig = ffz(~x) + _NSIG_BPW + 1;
		break;

	case 1:
		/* Nothing to do */
		break;
	}

	return sig;
}

static inline void print_dropped_signal(int sig)
{
	static DEFINE_RATELIMIT_STATE(ratelimit_state, 5 * HZ, 10);

	if (!print_fatal_signals)
		return;

	if (!__ratelimit(&ratelimit_state))
		return;

	pr_info("%s/%d: reached RLIMIT_SIGPENDING, dropped signal %d\n",
				current->comm, current->pid, sig);
}

/**
 * task_set_jobctl_pending - set jobctl pending bits
 * @task: target task
 * @mask: pending bits to set
 *
 * Clear @mask from @task->jobctl.  @mask must be subset of
 * %JOBCTL_PENDING_MASK | %JOBCTL_STOP_CONSUME | %JOBCTL_STOP_SIGMASK |
 * %JOBCTL_TRAPPING.  If stop signo is being set, the existing signo is
 * cleared.  If @task is already being killed or exiting, this function
 * becomes noop.
 *
 * CONTEXT:
 * Must be called with @task->sighand->siglock held.
 *
 * RETURNS:
 * %true if @mask is set, %false if made noop because @task was dying.
 */
bool task_set_jobctl_pending(struct task_struct *task, unsigned long mask)
{
	BUG_ON(mask & ~(JOBCTL_PENDING_MASK | JOBCTL_STOP_CONSUME |
			JOBCTL_STOP_SIGMASK | JOBCTL_TRAPPING));
	BUG_ON((mask & JOBCTL_TRAPPING) && !(mask & JOBCTL_PENDING_MASK));

	if (unlikely(fatal_signal_pending(task) || (task->flags & PF_EXITING)))
		return false;

	if (mask & JOBCTL_STOP_SIGMASK)
		task->jobctl &= ~JOBCTL_STOP_SIGMASK;

	task->jobctl |= mask;
	return true;
}

/**
 * task_clear_jobctl_trapping - clear jobctl trapping bit
 * @task: target task
 *
 * If JOBCTL_TRAPPING is set, a ptracer is waiting for us to enter TRACED.
 * Clear it and wake up the ptracer.  Note that we don't need any further
 * locking.  @task->siglock guarantees that @task->parent points to the
 * ptracer.
 *
 * CONTEXT:
 * Must be called with @task->sighand->siglock held.
 */
void task_clear_jobctl_trapping(struct task_struct *task)
{
	if (unlikely(task->jobctl & JOBCTL_TRAPPING)) {
		task->jobctl &= ~JOBCTL_TRAPPING;
		smp_mb();	/* advised by wake_up_bit() */
		wake_up_bit(&task->jobctl, JOBCTL_TRAPPING_BIT);
	}
}

/**
 * task_clear_jobctl_pending - clear jobctl pending bits
 * @task: target task
 * @mask: pending bits to clear
 *
 * Clear @mask from @task->jobctl.  @mask must be subset of
 * %JOBCTL_PENDING_MASK.  If %JOBCTL_STOP_PENDING is being cleared, other
 * STOP bits are cleared together.
 *
 * If clearing of @mask leaves no stop or trap pending, this function calls
 * task_clear_jobctl_trapping().
 *
 * CONTEXT:
 * Must be called with @task->sighand->siglock held.
 */
void task_clear_jobctl_pending(struct task_struct *task, unsigned long mask)
{
	BUG_ON(mask & ~JOBCTL_PENDING_MASK);

	if (mask & JOBCTL_STOP_PENDING)
		mask |= JOBCTL_STOP_CONSUME | JOBCTL_STOP_DEQUEUED;

	task->jobctl &= ~mask;

	if (!(task->jobctl & JOBCTL_PENDING_MASK))
		task_clear_jobctl_trapping(task);
}

/**
 * task_participate_group_stop - participate in a group stop
 * @task: task participating in a group stop
 *
 * @task has %JOBCTL_STOP_PENDING set and is participating in a group stop.
 * Group stop states are cleared and the group stop count is consumed if
 * %JOBCTL_STOP_CONSUME was set.  If the consumption completes the group
 * stop, the appropriate `SIGNAL_*` flags are set.
 *
 * CONTEXT:
 * Must be called with @task->sighand->siglock held.
 *
 * RETURNS:
 * %true if group stop completion should be notified to the parent, %false
 * otherwise.
 */
static bool task_participate_group_stop(struct task_struct *task)
{
	struct signal_struct *sig = task->signal;
	bool consume = task->jobctl & JOBCTL_STOP_CONSUME;

	WARN_ON_ONCE(!(task->jobctl & JOBCTL_STOP_PENDING));

	task_clear_jobctl_pending(task, JOBCTL_STOP_PENDING);

	if (!consume)
		return false;

	if (!WARN_ON_ONCE(sig->group_stop_count == 0))
		sig->group_stop_count--;

	/*
	 * Tell the caller to notify completion iff we are entering into a
	 * fresh group stop.  Read comment in do_signal_stop() for details.
	 */
	if (!sig->group_stop_count && !(sig->flags & SIGNAL_STOP_STOPPED)) {
		signal_set_stop_flags(sig, SIGNAL_STOP_STOPPED);
		return true;
	}
	return false;
}

void task_join_group_stop(struct task_struct *task)
{
	unsigned long mask = current->jobctl & JOBCTL_STOP_SIGMASK;
	struct signal_struct *sig = current->signal;

	if (sig->group_stop_count) {
		sig->group_stop_count++;
		mask |= JOBCTL_STOP_CONSUME;
	} else if (!(sig->flags & SIGNAL_STOP_STOPPED))
		return;

	/* Have the new thread join an on-going signal group stop */
	task_set_jobctl_pending(task, mask | JOBCTL_STOP_PENDING);
}

/*
 * allocate a new signal queue record
 * - this may be called without locks if and only if t == current, otherwise an
 *   appropriate lock must be held to stop the target task from exiting
 */
static struct sigqueue *
__sigqueue_alloc(int sig, struct task_struct *t, gfp_t gfp_flags,
		 int override_rlimit, const unsigned int sigqueue_flags)
{
	struct sigqueue *q = NULL;
<<<<<<< HEAD
	struct user_struct *user;
	int sigpending;
=======
	struct ucounts *ucounts = NULL;
	long sigpending;
>>>>>>> 7d2a07b7

	/*
	 * Protect access to @t credentials. This can go away when all
	 * callers hold rcu read lock.
	 *
	 * NOTE! A pending signal will hold on to the user refcount,
	 * and we get/put the refcount only when the sigpending count
	 * changes from/to zero.
	 */
	rcu_read_lock();
<<<<<<< HEAD
	user = __task_cred(t)->user;
	sigpending = atomic_inc_return(&user->sigpending);
	if (sigpending == 1)
		get_uid(user);
	rcu_read_unlock();

	if (override_rlimit || likely(sigpending <= task_rlimit(t, RLIMIT_SIGPENDING))) {
		q = kmem_cache_alloc(sigqueue_cachep, flags);
=======
	ucounts = task_ucounts(t);
	sigpending = inc_rlimit_ucounts(ucounts, UCOUNT_RLIMIT_SIGPENDING, 1);
	switch (sigpending) {
	case 1:
		if (likely(get_ucounts(ucounts)))
			break;
		fallthrough;
	case LONG_MAX:
		/*
		 * we need to decrease the ucount in the userns tree on any
		 * failure to avoid counts leaking.
		 */
		dec_rlimit_ucounts(ucounts, UCOUNT_RLIMIT_SIGPENDING, 1);
		rcu_read_unlock();
		return NULL;
	}
	rcu_read_unlock();

	if (override_rlimit || likely(sigpending <= task_rlimit(t, RLIMIT_SIGPENDING))) {
		q = kmem_cache_alloc(sigqueue_cachep, gfp_flags);
>>>>>>> 7d2a07b7
	} else {
		print_dropped_signal(sig);
	}

	if (unlikely(q == NULL)) {
<<<<<<< HEAD
		if (atomic_dec_and_test(&user->sigpending))
			free_uid(user);
=======
		if (dec_rlimit_ucounts(ucounts, UCOUNT_RLIMIT_SIGPENDING, 1))
			put_ucounts(ucounts);
>>>>>>> 7d2a07b7
	} else {
		INIT_LIST_HEAD(&q->list);
		q->flags = sigqueue_flags;
		q->ucounts = ucounts;
	}
	return q;
}

static void __sigqueue_free(struct sigqueue *q)
{
	if (q->flags & SIGQUEUE_PREALLOC)
		return;
<<<<<<< HEAD
	if (atomic_dec_and_test(&q->user->sigpending))
		free_uid(q->user);
=======
	if (q->ucounts && dec_rlimit_ucounts(q->ucounts, UCOUNT_RLIMIT_SIGPENDING, 1)) {
		put_ucounts(q->ucounts);
		q->ucounts = NULL;
	}
>>>>>>> 7d2a07b7
	kmem_cache_free(sigqueue_cachep, q);
}

void flush_sigqueue(struct sigpending *queue)
{
	struct sigqueue *q;

	sigemptyset(&queue->signal);
	while (!list_empty(&queue->list)) {
		q = list_entry(queue->list.next, struct sigqueue , list);
		list_del_init(&q->list);
		__sigqueue_free(q);
	}
}

/*
 * Flush all pending signals for this kthread.
 */
void flush_signals(struct task_struct *t)
{
	unsigned long flags;

	spin_lock_irqsave(&t->sighand->siglock, flags);
	clear_tsk_thread_flag(t, TIF_SIGPENDING);
	flush_sigqueue(&t->pending);
	flush_sigqueue(&t->signal->shared_pending);
	spin_unlock_irqrestore(&t->sighand->siglock, flags);
}
EXPORT_SYMBOL(flush_signals);

#ifdef CONFIG_POSIX_TIMERS
static void __flush_itimer_signals(struct sigpending *pending)
{
	sigset_t signal, retain;
	struct sigqueue *q, *n;

	signal = pending->signal;
	sigemptyset(&retain);

	list_for_each_entry_safe(q, n, &pending->list, list) {
		int sig = q->info.si_signo;

		if (likely(q->info.si_code != SI_TIMER)) {
			sigaddset(&retain, sig);
		} else {
			sigdelset(&signal, sig);
			list_del_init(&q->list);
			__sigqueue_free(q);
		}
	}

	sigorsets(&pending->signal, &signal, &retain);
}

void flush_itimer_signals(void)
{
	struct task_struct *tsk = current;
	unsigned long flags;

	spin_lock_irqsave(&tsk->sighand->siglock, flags);
	__flush_itimer_signals(&tsk->pending);
	__flush_itimer_signals(&tsk->signal->shared_pending);
	spin_unlock_irqrestore(&tsk->sighand->siglock, flags);
}
#endif

void ignore_signals(struct task_struct *t)
{
	int i;

	for (i = 0; i < _NSIG; ++i)
		t->sighand->action[i].sa.sa_handler = SIG_IGN;

	flush_signals(t);
}

/*
 * Flush all handlers for a task.
 */

void
flush_signal_handlers(struct task_struct *t, int force_default)
{
	int i;
	struct k_sigaction *ka = &t->sighand->action[0];
	for (i = _NSIG ; i != 0 ; i--) {
		if (force_default || ka->sa.sa_handler != SIG_IGN)
			ka->sa.sa_handler = SIG_DFL;
		ka->sa.sa_flags = 0;
#ifdef __ARCH_HAS_SA_RESTORER
		ka->sa.sa_restorer = NULL;
#endif
		sigemptyset(&ka->sa.sa_mask);
		ka++;
	}
}

bool unhandled_signal(struct task_struct *tsk, int sig)
{
	void __user *handler = tsk->sighand->action[sig-1].sa.sa_handler;
	if (is_global_init(tsk))
		return true;

	if (handler != SIG_IGN && handler != SIG_DFL)
		return false;

	/* if ptraced, let the tracer determine */
	return !tsk->ptrace;
}

static void collect_signal(int sig, struct sigpending *list, kernel_siginfo_t *info,
			   bool *resched_timer)
{
	struct sigqueue *q, *first = NULL;

	/*
	 * Collect the siginfo appropriate to this signal.  Check if
	 * there is another siginfo for the same signal.
	*/
	list_for_each_entry(q, &list->list, list) {
		if (q->info.si_signo == sig) {
			if (first)
				goto still_pending;
			first = q;
		}
	}

	sigdelset(&list->signal, sig);

	if (first) {
still_pending:
		list_del_init(&first->list);
		copy_siginfo(info, &first->info);

		*resched_timer =
			(first->flags & SIGQUEUE_PREALLOC) &&
			(info->si_code == SI_TIMER) &&
			(info->si_sys_private);

		__sigqueue_free(first);
	} else {
		/*
		 * Ok, it wasn't in the queue.  This must be
		 * a fast-pathed signal or we must have been
		 * out of queue space.  So zero out the info.
		 */
		clear_siginfo(info);
		info->si_signo = sig;
		info->si_errno = 0;
		info->si_code = SI_USER;
		info->si_pid = 0;
		info->si_uid = 0;
	}
}

static int __dequeue_signal(struct sigpending *pending, sigset_t *mask,
			kernel_siginfo_t *info, bool *resched_timer)
{
	int sig = next_signal(pending, mask);

	if (sig)
		collect_signal(sig, pending, info, resched_timer);
	return sig;
}

/*
 * Dequeue a signal and return the element to the caller, which is
 * expected to free it.
 *
 * All callers have to hold the siglock.
 */
int dequeue_signal(struct task_struct *tsk, sigset_t *mask, kernel_siginfo_t *info)
{
	bool resched_timer = false;
	int signr;

	/* We only dequeue private signals from ourselves, we don't let
	 * signalfd steal them
	 */
	signr = __dequeue_signal(&tsk->pending, mask, info, &resched_timer);
	if (!signr) {
		signr = __dequeue_signal(&tsk->signal->shared_pending,
					 mask, info, &resched_timer);
#ifdef CONFIG_POSIX_TIMERS
		/*
		 * itimer signal ?
		 *
		 * itimers are process shared and we restart periodic
		 * itimers in the signal delivery path to prevent DoS
		 * attacks in the high resolution timer case. This is
		 * compliant with the old way of self-restarting
		 * itimers, as the SIGALRM is a legacy signal and only
		 * queued once. Changing the restart behaviour to
		 * restart the timer in the signal dequeue path is
		 * reducing the timer noise on heavy loaded !highres
		 * systems too.
		 */
		if (unlikely(signr == SIGALRM)) {
			struct hrtimer *tmr = &tsk->signal->real_timer;

			if (!hrtimer_is_queued(tmr) &&
			    tsk->signal->it_real_incr != 0) {
				hrtimer_forward(tmr, tmr->base->get_time(),
						tsk->signal->it_real_incr);
				hrtimer_restart(tmr);
			}
		}
#endif
	}

	recalc_sigpending();
	if (!signr)
		return 0;

	if (unlikely(sig_kernel_stop(signr))) {
		/*
		 * Set a marker that we have dequeued a stop signal.  Our
		 * caller might release the siglock and then the pending
		 * stop signal it is about to process is no longer in the
		 * pending bitmasks, but must still be cleared by a SIGCONT
		 * (and overruled by a SIGKILL).  So those cases clear this
		 * shared flag after we've set it.  Note that this flag may
		 * remain set after the signal we return is ignored or
		 * handled.  That doesn't matter because its only purpose
		 * is to alert stop-signal processing code when another
		 * processor has come along and cleared the flag.
		 */
		current->jobctl |= JOBCTL_STOP_DEQUEUED;
	}
#ifdef CONFIG_POSIX_TIMERS
	if (resched_timer) {
		/*
		 * Release the siglock to ensure proper locking order
		 * of timer locks outside of siglocks.  Note, we leave
		 * irqs disabled here, since the posix-timers code is
		 * about to disable them again anyway.
		 */
		spin_unlock(&tsk->sighand->siglock);
		posixtimer_rearm(info);
		spin_lock(&tsk->sighand->siglock);

		/* Don't expose the si_sys_private value to userspace */
		info->si_sys_private = 0;
	}
#endif
	return signr;
}
EXPORT_SYMBOL_GPL(dequeue_signal);

static int dequeue_synchronous_signal(kernel_siginfo_t *info)
{
	struct task_struct *tsk = current;
	struct sigpending *pending = &tsk->pending;
	struct sigqueue *q, *sync = NULL;

	/*
	 * Might a synchronous signal be in the queue?
	 */
	if (!((pending->signal.sig[0] & ~tsk->blocked.sig[0]) & SYNCHRONOUS_MASK))
		return 0;

	/*
	 * Return the first synchronous signal in the queue.
	 */
	list_for_each_entry(q, &pending->list, list) {
		/* Synchronous signals have a positive si_code */
		if ((q->info.si_code > SI_USER) &&
		    (sigmask(q->info.si_signo) & SYNCHRONOUS_MASK)) {
			sync = q;
			goto next;
		}
	}
	return 0;
next:
	/*
	 * Check if there is another siginfo for the same signal.
	 */
	list_for_each_entry_continue(q, &pending->list, list) {
		if (q->info.si_signo == sync->info.si_signo)
			goto still_pending;
	}

	sigdelset(&pending->signal, sync->info.si_signo);
	recalc_sigpending();
still_pending:
	list_del_init(&sync->list);
	copy_siginfo(info, &sync->info);
	__sigqueue_free(sync);
	return info->si_signo;
}

/*
 * Tell a process that it has a new active signal..
 *
 * NOTE! we rely on the previous spin_lock to
 * lock interrupts for us! We can only be called with
 * "siglock" held, and the local interrupt must
 * have been disabled when that got acquired!
 *
 * No need to set need_resched since signal event passing
 * goes through ->blocked
 */
void signal_wake_up_state(struct task_struct *t, unsigned int state)
{
	set_tsk_thread_flag(t, TIF_SIGPENDING);
	/*
	 * TASK_WAKEKILL also means wake it up in the stopped/traced/killable
	 * case. We don't check t->state here because there is a race with it
	 * executing another processor and just now entering stopped state.
	 * By using wake_up_state, we ensure the process will wake up and
	 * handle its death signal.
	 */
	if (!wake_up_state(t, state | TASK_INTERRUPTIBLE))
		kick_process(t);
}

/*
 * Remove signals in mask from the pending set and queue.
 * Returns 1 if any signals were found.
 *
 * All callers must be holding the siglock.
 */
static void flush_sigqueue_mask(sigset_t *mask, struct sigpending *s)
{
	struct sigqueue *q, *n;
	sigset_t m;

	sigandsets(&m, mask, &s->signal);
	if (sigisemptyset(&m))
		return;

	sigandnsets(&s->signal, &s->signal, mask);
	list_for_each_entry_safe(q, n, &s->list, list) {
		if (sigismember(mask, q->info.si_signo)) {
			list_del_init(&q->list);
			__sigqueue_free(q);
		}
	}
}

static inline int is_si_special(const struct kernel_siginfo *info)
{
	return info <= SEND_SIG_PRIV;
}

static inline bool si_fromuser(const struct kernel_siginfo *info)
{
	return info == SEND_SIG_NOINFO ||
		(!is_si_special(info) && SI_FROMUSER(info));
}

/*
 * called with RCU read lock from check_kill_permission()
 */
static bool kill_ok_by_cred(struct task_struct *t)
{
	const struct cred *cred = current_cred();
	const struct cred *tcred = __task_cred(t);

	return uid_eq(cred->euid, tcred->suid) ||
	       uid_eq(cred->euid, tcred->uid) ||
	       uid_eq(cred->uid, tcred->suid) ||
	       uid_eq(cred->uid, tcred->uid) ||
	       ns_capable(tcred->user_ns, CAP_KILL);
}

/*
 * Bad permissions for sending the signal
 * - the caller must hold the RCU read lock
 */
static int check_kill_permission(int sig, struct kernel_siginfo *info,
				 struct task_struct *t)
{
	struct pid *sid;
	int error;

	if (!valid_signal(sig))
		return -EINVAL;

	if (!si_fromuser(info))
		return 0;

	error = audit_signal_info(sig, t); /* Let audit system see the signal */
	if (error)
		return error;

	if (!same_thread_group(current, t) &&
	    !kill_ok_by_cred(t)) {
		switch (sig) {
		case SIGCONT:
			sid = task_session(t);
			/*
			 * We don't return the error if sid == NULL. The
			 * task was unhashed, the caller must notice this.
			 */
			if (!sid || sid == task_session(current))
				break;
			fallthrough;
		default:
			return -EPERM;
		}
	}

	return security_task_kill(t, info, sig, NULL);
}

/**
 * ptrace_trap_notify - schedule trap to notify ptracer
 * @t: tracee wanting to notify tracer
 *
 * This function schedules sticky ptrace trap which is cleared on the next
 * TRAP_STOP to notify ptracer of an event.  @t must have been seized by
 * ptracer.
 *
 * If @t is running, STOP trap will be taken.  If trapped for STOP and
 * ptracer is listening for events, tracee is woken up so that it can
 * re-trap for the new event.  If trapped otherwise, STOP trap will be
 * eventually taken without returning to userland after the existing traps
 * are finished by PTRACE_CONT.
 *
 * CONTEXT:
 * Must be called with @task->sighand->siglock held.
 */
static void ptrace_trap_notify(struct task_struct *t)
{
	WARN_ON_ONCE(!(t->ptrace & PT_SEIZED));
	assert_spin_locked(&t->sighand->siglock);

	task_set_jobctl_pending(t, JOBCTL_TRAP_NOTIFY);
	ptrace_signal_wake_up(t, t->jobctl & JOBCTL_LISTENING);
}

/*
 * Handle magic process-wide effects of stop/continue signals. Unlike
 * the signal actions, these happen immediately at signal-generation
 * time regardless of blocking, ignoring, or handling.  This does the
 * actual continuing for SIGCONT, but not the actual stopping for stop
 * signals. The process stop is done as a signal action for SIG_DFL.
 *
 * Returns true if the signal should be actually delivered, otherwise
 * it should be dropped.
 */
static bool prepare_signal(int sig, struct task_struct *p, bool force)
{
	struct signal_struct *signal = p->signal;
	struct task_struct *t;
	sigset_t flush;

	if (signal->flags & (SIGNAL_GROUP_EXIT | SIGNAL_GROUP_COREDUMP)) {
		if (!(signal->flags & SIGNAL_GROUP_EXIT))
			return sig == SIGKILL;
		/*
		 * The process is in the middle of dying, nothing to do.
		 */
	} else if (sig_kernel_stop(sig)) {
		/*
		 * This is a stop signal.  Remove SIGCONT from all queues.
		 */
		siginitset(&flush, sigmask(SIGCONT));
		flush_sigqueue_mask(&flush, &signal->shared_pending);
		for_each_thread(p, t)
			flush_sigqueue_mask(&flush, &t->pending);
	} else if (sig == SIGCONT) {
		unsigned int why;
		/*
		 * Remove all stop signals from all queues, wake all threads.
		 */
		siginitset(&flush, SIG_KERNEL_STOP_MASK);
		flush_sigqueue_mask(&flush, &signal->shared_pending);
		for_each_thread(p, t) {
			flush_sigqueue_mask(&flush, &t->pending);
			task_clear_jobctl_pending(t, JOBCTL_STOP_PENDING);
			if (likely(!(t->ptrace & PT_SEIZED)))
				wake_up_state(t, __TASK_STOPPED);
			else
				ptrace_trap_notify(t);
		}

		/*
		 * Notify the parent with CLD_CONTINUED if we were stopped.
		 *
		 * If we were in the middle of a group stop, we pretend it
		 * was already finished, and then continued. Since SIGCHLD
		 * doesn't queue we report only CLD_STOPPED, as if the next
		 * CLD_CONTINUED was dropped.
		 */
		why = 0;
		if (signal->flags & SIGNAL_STOP_STOPPED)
			why |= SIGNAL_CLD_CONTINUED;
		else if (signal->group_stop_count)
			why |= SIGNAL_CLD_STOPPED;

		if (why) {
			/*
			 * The first thread which returns from do_signal_stop()
			 * will take ->siglock, notice SIGNAL_CLD_MASK, and
			 * notify its parent. See get_signal().
			 */
			signal_set_stop_flags(signal, why | SIGNAL_STOP_CONTINUED);
			signal->group_stop_count = 0;
			signal->group_exit_code = 0;
		}
	}

	return !sig_ignored(p, sig, force);
}

/*
 * Test if P wants to take SIG.  After we've checked all threads with this,
 * it's equivalent to finding no threads not blocking SIG.  Any threads not
 * blocking SIG were ruled out because they are not running and already
 * have pending signals.  Such threads will dequeue from the shared queue
 * as soon as they're available, so putting the signal on the shared queue
 * will be equivalent to sending it to one such thread.
 */
static inline bool wants_signal(int sig, struct task_struct *p)
{
	if (sigismember(&p->blocked, sig))
		return false;

	if (p->flags & PF_EXITING)
		return false;

	if (sig == SIGKILL)
		return true;

	if (task_is_stopped_or_traced(p))
		return false;

	return task_curr(p) || !task_sigpending(p);
}

static void complete_signal(int sig, struct task_struct *p, enum pid_type type)
{
	struct signal_struct *signal = p->signal;
	struct task_struct *t;

	/*
	 * Now find a thread we can wake up to take the signal off the queue.
	 *
	 * If the main thread wants the signal, it gets first crack.
	 * Probably the least surprising to the average bear.
	 */
	if (wants_signal(sig, p))
		t = p;
	else if ((type == PIDTYPE_PID) || thread_group_empty(p))
		/*
		 * There is just one thread and it does not need to be woken.
		 * It will dequeue unblocked signals before it runs again.
		 */
		return;
	else {
		/*
		 * Otherwise try to find a suitable thread.
		 */
		t = signal->curr_target;
		while (!wants_signal(sig, t)) {
			t = next_thread(t);
			if (t == signal->curr_target)
				/*
				 * No thread needs to be woken.
				 * Any eligible threads will see
				 * the signal in the queue soon.
				 */
				return;
		}
		signal->curr_target = t;
	}

	/*
	 * Found a killable thread.  If the signal will be fatal,
	 * then start taking the whole group down immediately.
	 */
	if (sig_fatal(p, sig) &&
	    !(signal->flags & SIGNAL_GROUP_EXIT) &&
	    !sigismember(&t->real_blocked, sig) &&
	    (sig == SIGKILL || !p->ptrace)) {
		/*
		 * This signal will be fatal to the whole group.
		 */
		if (!sig_kernel_coredump(sig)) {
			/*
			 * Start a group exit and wake everybody up.
			 * This way we don't have other threads
			 * running and doing things after a slower
			 * thread has the fatal signal pending.
			 */
			signal->flags = SIGNAL_GROUP_EXIT;
			signal->group_exit_code = sig;
			signal->group_stop_count = 0;
			t = p;
			do {
				task_clear_jobctl_pending(t, JOBCTL_PENDING_MASK);
				sigaddset(&t->pending.signal, SIGKILL);
				signal_wake_up(t, 1);
			} while_each_thread(p, t);
			return;
		}
	}

	/*
	 * The signal is already in the shared-pending queue.
	 * Tell the chosen thread to wake up and dequeue it.
	 */
	signal_wake_up(t, sig == SIGKILL);
	return;
}

static inline bool legacy_queue(struct sigpending *signals, int sig)
{
	return (sig < SIGRTMIN) && sigismember(&signals->signal, sig);
}

static int __send_signal(int sig, struct kernel_siginfo *info, struct task_struct *t,
			enum pid_type type, bool force)
{
	struct sigpending *pending;
	struct sigqueue *q;
	int override_rlimit;
	int ret = 0, result;

	assert_spin_locked(&t->sighand->siglock);

	result = TRACE_SIGNAL_IGNORED;
	if (!prepare_signal(sig, t, force))
		goto ret;

	pending = (type != PIDTYPE_PID) ? &t->signal->shared_pending : &t->pending;
	/*
	 * Short-circuit ignored signals and support queuing
	 * exactly one non-rt signal, so that we can get more
	 * detailed information about the cause of the signal.
	 */
	result = TRACE_SIGNAL_ALREADY_PENDING;
	if (legacy_queue(pending, sig))
		goto ret;

	result = TRACE_SIGNAL_DELIVERED;
	/*
	 * Skip useless siginfo allocation for SIGKILL and kernel threads.
	 */
	if ((sig == SIGKILL) || (t->flags & PF_KTHREAD))
		goto out_set;

	/*
	 * Real-time signals must be queued if sent by sigqueue, or
	 * some other real-time mechanism.  It is implementation
	 * defined whether kill() does so.  We attempt to do so, on
	 * the principle of least surprise, but since kill is not
	 * allowed to fail with EAGAIN when low on memory we just
	 * make sure at least one signal gets delivered and don't
	 * pass on the info struct.
	 */
	if (sig < SIGRTMIN)
		override_rlimit = (is_si_special(info) || info->si_code >= 0);
	else
		override_rlimit = 0;

	q = __sigqueue_alloc(sig, t, GFP_ATOMIC, override_rlimit, 0);

	if (q) {
		list_add_tail(&q->list, &pending->list);
		switch ((unsigned long) info) {
		case (unsigned long) SEND_SIG_NOINFO:
			clear_siginfo(&q->info);
			q->info.si_signo = sig;
			q->info.si_errno = 0;
			q->info.si_code = SI_USER;
			q->info.si_pid = task_tgid_nr_ns(current,
							task_active_pid_ns(t));
			rcu_read_lock();
			q->info.si_uid =
				from_kuid_munged(task_cred_xxx(t, user_ns),
						 current_uid());
			rcu_read_unlock();
			break;
		case (unsigned long) SEND_SIG_PRIV:
			clear_siginfo(&q->info);
			q->info.si_signo = sig;
			q->info.si_errno = 0;
			q->info.si_code = SI_KERNEL;
			q->info.si_pid = 0;
			q->info.si_uid = 0;
			break;
		default:
			copy_siginfo(&q->info, info);
			break;
		}
	} else if (!is_si_special(info) &&
		   sig >= SIGRTMIN && info->si_code != SI_USER) {
		/*
		 * Queue overflow, abort.  We may abort if the
		 * signal was rt and sent by user using something
		 * other than kill().
		 */
		result = TRACE_SIGNAL_OVERFLOW_FAIL;
		ret = -EAGAIN;
		goto ret;
	} else {
		/*
		 * This is a silent loss of information.  We still
		 * send the signal, but the *info bits are lost.
		 */
		result = TRACE_SIGNAL_LOSE_INFO;
	}

out_set:
	signalfd_notify(t, sig);
	sigaddset(&pending->signal, sig);

	/* Let multiprocess signals appear after on-going forks */
	if (type > PIDTYPE_TGID) {
		struct multiprocess_signals *delayed;
		hlist_for_each_entry(delayed, &t->signal->multiprocess, node) {
			sigset_t *signal = &delayed->signal;
			/* Can't queue both a stop and a continue signal */
			if (sig == SIGCONT)
				sigdelsetmask(signal, SIG_KERNEL_STOP_MASK);
			else if (sig_kernel_stop(sig))
				sigdelset(signal, SIGCONT);
			sigaddset(signal, sig);
		}
	}

	complete_signal(sig, t, type);
ret:
	trace_signal_generate(sig, info, t, type != PIDTYPE_PID, result);
	return ret;
}

static inline bool has_si_pid_and_uid(struct kernel_siginfo *info)
{
	bool ret = false;
	switch (siginfo_layout(info->si_signo, info->si_code)) {
	case SIL_KILL:
	case SIL_CHLD:
	case SIL_RT:
		ret = true;
		break;
	case SIL_TIMER:
	case SIL_POLL:
	case SIL_FAULT:
	case SIL_FAULT_TRAPNO:
	case SIL_FAULT_MCEERR:
	case SIL_FAULT_BNDERR:
	case SIL_FAULT_PKUERR:
	case SIL_PERF_EVENT:
	case SIL_SYS:
		ret = false;
		break;
	}
	return ret;
}

static int send_signal(int sig, struct kernel_siginfo *info, struct task_struct *t,
			enum pid_type type)
{
	/* Should SIGKILL or SIGSTOP be received by a pid namespace init? */
	bool force = false;

	if (info == SEND_SIG_NOINFO) {
		/* Force if sent from an ancestor pid namespace */
		force = !task_pid_nr_ns(current, task_active_pid_ns(t));
	} else if (info == SEND_SIG_PRIV) {
		/* Don't ignore kernel generated signals */
		force = true;
	} else if (has_si_pid_and_uid(info)) {
		/* SIGKILL and SIGSTOP is special or has ids */
		struct user_namespace *t_user_ns;

		rcu_read_lock();
		t_user_ns = task_cred_xxx(t, user_ns);
		if (current_user_ns() != t_user_ns) {
			kuid_t uid = make_kuid(current_user_ns(), info->si_uid);
			info->si_uid = from_kuid_munged(t_user_ns, uid);
		}
		rcu_read_unlock();

		/* A kernel generated signal? */
		force = (info->si_code == SI_KERNEL);

		/* From an ancestor pid namespace? */
		if (!task_pid_nr_ns(current, task_active_pid_ns(t))) {
			info->si_pid = 0;
			force = true;
		}
	}
	return __send_signal(sig, info, t, type, force);
}

static void print_fatal_signal(int signr)
{
	struct pt_regs *regs = signal_pt_regs();
	pr_info("potentially unexpected fatal signal %d.\n", signr);

#if defined(__i386__) && !defined(__arch_um__)
	pr_info("code at %08lx: ", regs->ip);
	{
		int i;
		for (i = 0; i < 16; i++) {
			unsigned char insn;

			if (get_user(insn, (unsigned char *)(regs->ip + i)))
				break;
			pr_cont("%02x ", insn);
		}
	}
	pr_cont("\n");
#endif
	preempt_disable();
	show_regs(regs);
	preempt_enable();
}

static int __init setup_print_fatal_signals(char *str)
{
	get_option (&str, &print_fatal_signals);

	return 1;
}

__setup("print-fatal-signals=", setup_print_fatal_signals);

int
__group_send_sig_info(int sig, struct kernel_siginfo *info, struct task_struct *p)
{
	return send_signal(sig, info, p, PIDTYPE_TGID);
}

int do_send_sig_info(int sig, struct kernel_siginfo *info, struct task_struct *p,
			enum pid_type type)
{
	unsigned long flags;
	int ret = -ESRCH;

	if (lock_task_sighand(p, &flags)) {
		ret = send_signal(sig, info, p, type);
		unlock_task_sighand(p, &flags);
	}

	return ret;
}

/*
 * Force a signal that the process can't ignore: if necessary
 * we unblock the signal and change any SIG_IGN to SIG_DFL.
 *
 * Note: If we unblock the signal, we always reset it to SIG_DFL,
 * since we do not want to have a signal handler that was blocked
 * be invoked when user space had explicitly blocked it.
 *
 * We don't want to have recursive SIGSEGV's etc, for example,
 * that is why we also clear SIGNAL_UNKILLABLE.
 */
static int
force_sig_info_to_task(struct kernel_siginfo *info, struct task_struct *t)
{
	unsigned long int flags;
	int ret, blocked, ignored;
	struct k_sigaction *action;
	int sig = info->si_signo;

	spin_lock_irqsave(&t->sighand->siglock, flags);
	action = &t->sighand->action[sig-1];
	ignored = action->sa.sa_handler == SIG_IGN;
	blocked = sigismember(&t->blocked, sig);
	if (blocked || ignored) {
		action->sa.sa_handler = SIG_DFL;
		if (blocked) {
			sigdelset(&t->blocked, sig);
			recalc_sigpending_and_wake(t);
		}
	}
	/*
	 * Don't clear SIGNAL_UNKILLABLE for traced tasks, users won't expect
	 * debugging to leave init killable.
	 */
	if (action->sa.sa_handler == SIG_DFL && !t->ptrace)
		t->signal->flags &= ~SIGNAL_UNKILLABLE;
	ret = send_signal(sig, info, t, PIDTYPE_PID);
	spin_unlock_irqrestore(&t->sighand->siglock, flags);

	return ret;
}

int force_sig_info(struct kernel_siginfo *info)
{
	return force_sig_info_to_task(info, current);
}

/*
 * Nuke all other threads in the group.
 */
int zap_other_threads(struct task_struct *p)
{
	struct task_struct *t = p;
	int count = 0;

	p->signal->group_stop_count = 0;

	while_each_thread(p, t) {
		task_clear_jobctl_pending(t, JOBCTL_PENDING_MASK);
		count++;

		/* Don't bother with already dead threads */
		if (t->exit_state)
			continue;
		sigaddset(&t->pending.signal, SIGKILL);
		signal_wake_up(t, 1);
	}

	return count;
}

struct sighand_struct *__lock_task_sighand(struct task_struct *tsk,
					   unsigned long *flags)
{
	struct sighand_struct *sighand;

	rcu_read_lock();
	for (;;) {
		sighand = rcu_dereference(tsk->sighand);
		if (unlikely(sighand == NULL))
			break;

		/*
		 * This sighand can be already freed and even reused, but
		 * we rely on SLAB_TYPESAFE_BY_RCU and sighand_ctor() which
		 * initializes ->siglock: this slab can't go away, it has
		 * the same object type, ->siglock can't be reinitialized.
		 *
		 * We need to ensure that tsk->sighand is still the same
		 * after we take the lock, we can race with de_thread() or
		 * __exit_signal(). In the latter case the next iteration
		 * must see ->sighand == NULL.
		 */
		spin_lock_irqsave(&sighand->siglock, *flags);
		if (likely(sighand == rcu_access_pointer(tsk->sighand)))
			break;
		spin_unlock_irqrestore(&sighand->siglock, *flags);
	}
	rcu_read_unlock();

	return sighand;
}

/*
 * send signal info to all the members of a group
 */
int group_send_sig_info(int sig, struct kernel_siginfo *info,
			struct task_struct *p, enum pid_type type)
{
	int ret;

	rcu_read_lock();
	ret = check_kill_permission(sig, info, p);
	rcu_read_unlock();

	if (!ret && sig)
		ret = do_send_sig_info(sig, info, p, type);

	return ret;
}

/*
 * __kill_pgrp_info() sends a signal to a process group: this is what the tty
 * control characters do (^C, ^Z etc)
 * - the caller must hold at least a readlock on tasklist_lock
 */
int __kill_pgrp_info(int sig, struct kernel_siginfo *info, struct pid *pgrp)
{
	struct task_struct *p = NULL;
	int retval, success;

	success = 0;
	retval = -ESRCH;
	do_each_pid_task(pgrp, PIDTYPE_PGID, p) {
		int err = group_send_sig_info(sig, info, p, PIDTYPE_PGID);
		success |= !err;
		retval = err;
	} while_each_pid_task(pgrp, PIDTYPE_PGID, p);
	return success ? 0 : retval;
}

int kill_pid_info(int sig, struct kernel_siginfo *info, struct pid *pid)
{
	int error = -ESRCH;
	struct task_struct *p;

	for (;;) {
		rcu_read_lock();
		p = pid_task(pid, PIDTYPE_PID);
		if (p)
			error = group_send_sig_info(sig, info, p, PIDTYPE_TGID);
		rcu_read_unlock();
		if (likely(!p || error != -ESRCH))
			return error;

		/*
		 * The task was unhashed in between, try again.  If it
		 * is dead, pid_task() will return NULL, if we race with
		 * de_thread() it will find the new leader.
		 */
	}
}

static int kill_proc_info(int sig, struct kernel_siginfo *info, pid_t pid)
{
	int error;
	rcu_read_lock();
	error = kill_pid_info(sig, info, find_vpid(pid));
	rcu_read_unlock();
	return error;
}

static inline bool kill_as_cred_perm(const struct cred *cred,
				     struct task_struct *target)
{
	const struct cred *pcred = __task_cred(target);

	return uid_eq(cred->euid, pcred->suid) ||
	       uid_eq(cred->euid, pcred->uid) ||
	       uid_eq(cred->uid, pcred->suid) ||
	       uid_eq(cred->uid, pcred->uid);
}

/*
 * The usb asyncio usage of siginfo is wrong.  The glibc support
 * for asyncio which uses SI_ASYNCIO assumes the layout is SIL_RT.
 * AKA after the generic fields:
 *	kernel_pid_t	si_pid;
 *	kernel_uid32_t	si_uid;
 *	sigval_t	si_value;
 *
 * Unfortunately when usb generates SI_ASYNCIO it assumes the layout
 * after the generic fields is:
 *	void __user 	*si_addr;
 *
 * This is a practical problem when there is a 64bit big endian kernel
 * and a 32bit userspace.  As the 32bit address will encoded in the low
 * 32bits of the pointer.  Those low 32bits will be stored at higher
 * address than appear in a 32 bit pointer.  So userspace will not
 * see the address it was expecting for it's completions.
 *
 * There is nothing in the encoding that can allow
 * copy_siginfo_to_user32 to detect this confusion of formats, so
 * handle this by requiring the caller of kill_pid_usb_asyncio to
 * notice when this situration takes place and to store the 32bit
 * pointer in sival_int, instead of sival_addr of the sigval_t addr
 * parameter.
 */
int kill_pid_usb_asyncio(int sig, int errno, sigval_t addr,
			 struct pid *pid, const struct cred *cred)
{
	struct kernel_siginfo info;
	struct task_struct *p;
	unsigned long flags;
	int ret = -EINVAL;

	if (!valid_signal(sig))
		return ret;

	clear_siginfo(&info);
	info.si_signo = sig;
	info.si_errno = errno;
	info.si_code = SI_ASYNCIO;
	*((sigval_t *)&info.si_pid) = addr;

	rcu_read_lock();
	p = pid_task(pid, PIDTYPE_PID);
	if (!p) {
		ret = -ESRCH;
		goto out_unlock;
	}
	if (!kill_as_cred_perm(cred, p)) {
		ret = -EPERM;
		goto out_unlock;
	}
	ret = security_task_kill(p, &info, sig, cred);
	if (ret)
		goto out_unlock;

	if (sig) {
		if (lock_task_sighand(p, &flags)) {
			ret = __send_signal(sig, &info, p, PIDTYPE_TGID, false);
			unlock_task_sighand(p, &flags);
		} else
			ret = -ESRCH;
	}
out_unlock:
	rcu_read_unlock();
	return ret;
}
EXPORT_SYMBOL_GPL(kill_pid_usb_asyncio);

/*
 * kill_something_info() interprets pid in interesting ways just like kill(2).
 *
 * POSIX specifies that kill(-1,sig) is unspecified, but what we have
 * is probably wrong.  Should make it like BSD or SYSV.
 */

static int kill_something_info(int sig, struct kernel_siginfo *info, pid_t pid)
{
	int ret;

	if (pid > 0)
		return kill_proc_info(sig, info, pid);

	/* -INT_MIN is undefined.  Exclude this case to avoid a UBSAN warning */
	if (pid == INT_MIN)
		return -ESRCH;

	read_lock(&tasklist_lock);
	if (pid != -1) {
		ret = __kill_pgrp_info(sig, info,
				pid ? find_vpid(-pid) : task_pgrp(current));
	} else {
		int retval = 0, count = 0;
		struct task_struct * p;

		for_each_process(p) {
			if (task_pid_vnr(p) > 1 &&
					!same_thread_group(p, current)) {
				int err = group_send_sig_info(sig, info, p,
							      PIDTYPE_MAX);
				++count;
				if (err != -EPERM)
					retval = err;
			}
		}
		ret = count ? retval : -ESRCH;
	}
	read_unlock(&tasklist_lock);

	return ret;
}

/*
 * These are for backward compatibility with the rest of the kernel source.
 */

int send_sig_info(int sig, struct kernel_siginfo *info, struct task_struct *p)
{
	/*
	 * Make sure legacy kernel users don't send in bad values
	 * (normal paths check this in check_kill_permission).
	 */
	if (!valid_signal(sig))
		return -EINVAL;

	return do_send_sig_info(sig, info, p, PIDTYPE_PID);
}
EXPORT_SYMBOL(send_sig_info);

#define __si_special(priv) \
	((priv) ? SEND_SIG_PRIV : SEND_SIG_NOINFO)

int
send_sig(int sig, struct task_struct *p, int priv)
{
	return send_sig_info(sig, __si_special(priv), p);
}
EXPORT_SYMBOL(send_sig);

void force_sig(int sig)
{
	struct kernel_siginfo info;

	clear_siginfo(&info);
	info.si_signo = sig;
	info.si_errno = 0;
	info.si_code = SI_KERNEL;
	info.si_pid = 0;
	info.si_uid = 0;
	force_sig_info(&info);
}
EXPORT_SYMBOL(force_sig);

/*
 * When things go south during signal handling, we
 * will force a SIGSEGV. And if the signal that caused
 * the problem was already a SIGSEGV, we'll want to
 * make sure we don't even try to deliver the signal..
 */
void force_sigsegv(int sig)
{
	struct task_struct *p = current;

	if (sig == SIGSEGV) {
		unsigned long flags;
		spin_lock_irqsave(&p->sighand->siglock, flags);
		p->sighand->action[sig - 1].sa.sa_handler = SIG_DFL;
		spin_unlock_irqrestore(&p->sighand->siglock, flags);
	}
	force_sig(SIGSEGV);
}

int force_sig_fault_to_task(int sig, int code, void __user *addr
	___ARCH_SI_TRAPNO(int trapno)
	___ARCH_SI_IA64(int imm, unsigned int flags, unsigned long isr)
	, struct task_struct *t)
{
	struct kernel_siginfo info;

	clear_siginfo(&info);
	info.si_signo = sig;
	info.si_errno = 0;
	info.si_code  = code;
	info.si_addr  = addr;
#ifdef __ARCH_SI_TRAPNO
	info.si_trapno = trapno;
#endif
#ifdef __ia64__
	info.si_imm = imm;
	info.si_flags = flags;
	info.si_isr = isr;
#endif
	return force_sig_info_to_task(&info, t);
}

int force_sig_fault(int sig, int code, void __user *addr
	___ARCH_SI_TRAPNO(int trapno)
	___ARCH_SI_IA64(int imm, unsigned int flags, unsigned long isr))
{
	return force_sig_fault_to_task(sig, code, addr
				       ___ARCH_SI_TRAPNO(trapno)
				       ___ARCH_SI_IA64(imm, flags, isr), current);
}

int send_sig_fault(int sig, int code, void __user *addr
	___ARCH_SI_TRAPNO(int trapno)
	___ARCH_SI_IA64(int imm, unsigned int flags, unsigned long isr)
	, struct task_struct *t)
{
	struct kernel_siginfo info;

	clear_siginfo(&info);
	info.si_signo = sig;
	info.si_errno = 0;
	info.si_code  = code;
	info.si_addr  = addr;
#ifdef __ARCH_SI_TRAPNO
	info.si_trapno = trapno;
#endif
#ifdef __ia64__
	info.si_imm = imm;
	info.si_flags = flags;
	info.si_isr = isr;
#endif
	return send_sig_info(info.si_signo, &info, t);
}

int force_sig_mceerr(int code, void __user *addr, short lsb)
{
	struct kernel_siginfo info;

	WARN_ON((code != BUS_MCEERR_AO) && (code != BUS_MCEERR_AR));
	clear_siginfo(&info);
	info.si_signo = SIGBUS;
	info.si_errno = 0;
	info.si_code = code;
	info.si_addr = addr;
	info.si_addr_lsb = lsb;
	return force_sig_info(&info);
}

int send_sig_mceerr(int code, void __user *addr, short lsb, struct task_struct *t)
{
	struct kernel_siginfo info;

	WARN_ON((code != BUS_MCEERR_AO) && (code != BUS_MCEERR_AR));
	clear_siginfo(&info);
	info.si_signo = SIGBUS;
	info.si_errno = 0;
	info.si_code = code;
	info.si_addr = addr;
	info.si_addr_lsb = lsb;
	return send_sig_info(info.si_signo, &info, t);
}
EXPORT_SYMBOL(send_sig_mceerr);

int force_sig_bnderr(void __user *addr, void __user *lower, void __user *upper)
{
	struct kernel_siginfo info;

	clear_siginfo(&info);
	info.si_signo = SIGSEGV;
	info.si_errno = 0;
	info.si_code  = SEGV_BNDERR;
	info.si_addr  = addr;
	info.si_lower = lower;
	info.si_upper = upper;
	return force_sig_info(&info);
}

#ifdef SEGV_PKUERR
int force_sig_pkuerr(void __user *addr, u32 pkey)
{
	struct kernel_siginfo info;

	clear_siginfo(&info);
	info.si_signo = SIGSEGV;
	info.si_errno = 0;
	info.si_code  = SEGV_PKUERR;
	info.si_addr  = addr;
	info.si_pkey  = pkey;
	return force_sig_info(&info);
}
#endif

int force_sig_perf(void __user *addr, u32 type, u64 sig_data)
{
	struct kernel_siginfo info;

	clear_siginfo(&info);
	info.si_signo     = SIGTRAP;
	info.si_errno     = 0;
	info.si_code      = TRAP_PERF;
	info.si_addr      = addr;
	info.si_perf_data = sig_data;
	info.si_perf_type = type;

	return force_sig_info(&info);
}

/* For the crazy architectures that include trap information in
 * the errno field, instead of an actual errno value.
 */
int force_sig_ptrace_errno_trap(int errno, void __user *addr)
{
	struct kernel_siginfo info;

	clear_siginfo(&info);
	info.si_signo = SIGTRAP;
	info.si_errno = errno;
	info.si_code  = TRAP_HWBKPT;
	info.si_addr  = addr;
	return force_sig_info(&info);
}

int kill_pgrp(struct pid *pid, int sig, int priv)
{
	int ret;

	read_lock(&tasklist_lock);
	ret = __kill_pgrp_info(sig, __si_special(priv), pid);
	read_unlock(&tasklist_lock);

	return ret;
}
EXPORT_SYMBOL(kill_pgrp);

int kill_pid(struct pid *pid, int sig, int priv)
{
	return kill_pid_info(sig, __si_special(priv), pid);
}
EXPORT_SYMBOL(kill_pid);

/*
 * These functions support sending signals using preallocated sigqueue
 * structures.  This is needed "because realtime applications cannot
 * afford to lose notifications of asynchronous events, like timer
 * expirations or I/O completions".  In the case of POSIX Timers
 * we allocate the sigqueue structure from the timer_create.  If this
 * allocation fails we are able to report the failure to the application
 * with an EAGAIN error.
 */
struct sigqueue *sigqueue_alloc(void)
{
	return __sigqueue_alloc(-1, current, GFP_KERNEL, 0, SIGQUEUE_PREALLOC);
}

void sigqueue_free(struct sigqueue *q)
{
	unsigned long flags;
	spinlock_t *lock = &current->sighand->siglock;

	BUG_ON(!(q->flags & SIGQUEUE_PREALLOC));
	/*
	 * We must hold ->siglock while testing q->list
	 * to serialize with collect_signal() or with
	 * __exit_signal()->flush_sigqueue().
	 */
	spin_lock_irqsave(lock, flags);
	q->flags &= ~SIGQUEUE_PREALLOC;
	/*
	 * If it is queued it will be freed when dequeued,
	 * like the "regular" sigqueue.
	 */
	if (!list_empty(&q->list))
		q = NULL;
	spin_unlock_irqrestore(lock, flags);

	if (q)
		__sigqueue_free(q);
}

int send_sigqueue(struct sigqueue *q, struct pid *pid, enum pid_type type)
{
	int sig = q->info.si_signo;
	struct sigpending *pending;
	struct task_struct *t;
	unsigned long flags;
	int ret, result;

	BUG_ON(!(q->flags & SIGQUEUE_PREALLOC));

	ret = -1;
	rcu_read_lock();
	t = pid_task(pid, type);
	if (!t || !likely(lock_task_sighand(t, &flags)))
		goto ret;

	ret = 1; /* the signal is ignored */
	result = TRACE_SIGNAL_IGNORED;
	if (!prepare_signal(sig, t, false))
		goto out;

	ret = 0;
	if (unlikely(!list_empty(&q->list))) {
		/*
		 * If an SI_TIMER entry is already queue just increment
		 * the overrun count.
		 */
		BUG_ON(q->info.si_code != SI_TIMER);
		q->info.si_overrun++;
		result = TRACE_SIGNAL_ALREADY_PENDING;
		goto out;
	}
	q->info.si_overrun = 0;

	signalfd_notify(t, sig);
	pending = (type != PIDTYPE_PID) ? &t->signal->shared_pending : &t->pending;
	list_add_tail(&q->list, &pending->list);
	sigaddset(&pending->signal, sig);
	complete_signal(sig, t, type);
	result = TRACE_SIGNAL_DELIVERED;
out:
	trace_signal_generate(sig, &q->info, t, type != PIDTYPE_PID, result);
	unlock_task_sighand(t, &flags);
ret:
	rcu_read_unlock();
	return ret;
}

static void do_notify_pidfd(struct task_struct *task)
{
	struct pid *pid;

	WARN_ON(task->exit_state == 0);
	pid = task_pid(task);
	wake_up_all(&pid->wait_pidfd);
}

/*
 * Let a parent know about the death of a child.
 * For a stopped/continued status change, use do_notify_parent_cldstop instead.
 *
 * Returns true if our parent ignored us and so we've switched to
 * self-reaping.
 */
bool do_notify_parent(struct task_struct *tsk, int sig)
{
	struct kernel_siginfo info;
	unsigned long flags;
	struct sighand_struct *psig;
	bool autoreap = false;
	u64 utime, stime;

	BUG_ON(sig == -1);

 	/* do_notify_parent_cldstop should have been called instead.  */
 	BUG_ON(task_is_stopped_or_traced(tsk));

	BUG_ON(!tsk->ptrace &&
	       (tsk->group_leader != tsk || !thread_group_empty(tsk)));

	/* Wake up all pidfd waiters */
	do_notify_pidfd(tsk);

	if (sig != SIGCHLD) {
		/*
		 * This is only possible if parent == real_parent.
		 * Check if it has changed security domain.
		 */
		if (tsk->parent_exec_id != READ_ONCE(tsk->parent->self_exec_id))
			sig = SIGCHLD;
	}

	clear_siginfo(&info);
	info.si_signo = sig;
	info.si_errno = 0;
	/*
	 * We are under tasklist_lock here so our parent is tied to
	 * us and cannot change.
	 *
	 * task_active_pid_ns will always return the same pid namespace
	 * until a task passes through release_task.
	 *
	 * write_lock() currently calls preempt_disable() which is the
	 * same as rcu_read_lock(), but according to Oleg, this is not
	 * correct to rely on this
	 */
	rcu_read_lock();
	info.si_pid = task_pid_nr_ns(tsk, task_active_pid_ns(tsk->parent));
	info.si_uid = from_kuid_munged(task_cred_xxx(tsk->parent, user_ns),
				       task_uid(tsk));
	rcu_read_unlock();

	task_cputime(tsk, &utime, &stime);
	info.si_utime = nsec_to_clock_t(utime + tsk->signal->utime);
	info.si_stime = nsec_to_clock_t(stime + tsk->signal->stime);

	info.si_status = tsk->exit_code & 0x7f;
	if (tsk->exit_code & 0x80)
		info.si_code = CLD_DUMPED;
	else if (tsk->exit_code & 0x7f)
		info.si_code = CLD_KILLED;
	else {
		info.si_code = CLD_EXITED;
		info.si_status = tsk->exit_code >> 8;
	}

	psig = tsk->parent->sighand;
	spin_lock_irqsave(&psig->siglock, flags);
	if (!tsk->ptrace && sig == SIGCHLD &&
	    (psig->action[SIGCHLD-1].sa.sa_handler == SIG_IGN ||
	     (psig->action[SIGCHLD-1].sa.sa_flags & SA_NOCLDWAIT))) {
		/*
		 * We are exiting and our parent doesn't care.  POSIX.1
		 * defines special semantics for setting SIGCHLD to SIG_IGN
		 * or setting the SA_NOCLDWAIT flag: we should be reaped
		 * automatically and not left for our parent's wait4 call.
		 * Rather than having the parent do it as a magic kind of
		 * signal handler, we just set this to tell do_exit that we
		 * can be cleaned up without becoming a zombie.  Note that
		 * we still call __wake_up_parent in this case, because a
		 * blocked sys_wait4 might now return -ECHILD.
		 *
		 * Whether we send SIGCHLD or not for SA_NOCLDWAIT
		 * is implementation-defined: we do (if you don't want
		 * it, just use SIG_IGN instead).
		 */
		autoreap = true;
		if (psig->action[SIGCHLD-1].sa.sa_handler == SIG_IGN)
			sig = 0;
	}
	/*
	 * Send with __send_signal as si_pid and si_uid are in the
	 * parent's namespaces.
	 */
	if (valid_signal(sig) && sig)
		__send_signal(sig, &info, tsk->parent, PIDTYPE_TGID, false);
	__wake_up_parent(tsk, tsk->parent);
	spin_unlock_irqrestore(&psig->siglock, flags);

	return autoreap;
}

/**
 * do_notify_parent_cldstop - notify parent of stopped/continued state change
 * @tsk: task reporting the state change
 * @for_ptracer: the notification is for ptracer
 * @why: CLD_{CONTINUED|STOPPED|TRAPPED} to report
 *
 * Notify @tsk's parent that the stopped/continued state has changed.  If
 * @for_ptracer is %false, @tsk's group leader notifies to its real parent.
 * If %true, @tsk reports to @tsk->parent which should be the ptracer.
 *
 * CONTEXT:
 * Must be called with tasklist_lock at least read locked.
 */
static void do_notify_parent_cldstop(struct task_struct *tsk,
				     bool for_ptracer, int why)
{
	struct kernel_siginfo info;
	unsigned long flags;
	struct task_struct *parent;
	struct sighand_struct *sighand;
	u64 utime, stime;

	if (for_ptracer) {
		parent = tsk->parent;
	} else {
		tsk = tsk->group_leader;
		parent = tsk->real_parent;
	}

	clear_siginfo(&info);
	info.si_signo = SIGCHLD;
	info.si_errno = 0;
	/*
	 * see comment in do_notify_parent() about the following 4 lines
	 */
	rcu_read_lock();
	info.si_pid = task_pid_nr_ns(tsk, task_active_pid_ns(parent));
	info.si_uid = from_kuid_munged(task_cred_xxx(parent, user_ns), task_uid(tsk));
	rcu_read_unlock();

	task_cputime(tsk, &utime, &stime);
	info.si_utime = nsec_to_clock_t(utime);
	info.si_stime = nsec_to_clock_t(stime);

 	info.si_code = why;
 	switch (why) {
 	case CLD_CONTINUED:
 		info.si_status = SIGCONT;
 		break;
 	case CLD_STOPPED:
 		info.si_status = tsk->signal->group_exit_code & 0x7f;
 		break;
 	case CLD_TRAPPED:
 		info.si_status = tsk->exit_code & 0x7f;
 		break;
 	default:
 		BUG();
 	}

	sighand = parent->sighand;
	spin_lock_irqsave(&sighand->siglock, flags);
	if (sighand->action[SIGCHLD-1].sa.sa_handler != SIG_IGN &&
	    !(sighand->action[SIGCHLD-1].sa.sa_flags & SA_NOCLDSTOP))
		__group_send_sig_info(SIGCHLD, &info, parent);
	/*
	 * Even if SIGCHLD is not generated, we must wake up wait4 calls.
	 */
	__wake_up_parent(tsk, parent);
	spin_unlock_irqrestore(&sighand->siglock, flags);
}

static inline bool may_ptrace_stop(void)
{
	if (!likely(current->ptrace))
		return false;
	/*
	 * Are we in the middle of do_coredump?
	 * If so and our tracer is also part of the coredump stopping
	 * is a deadlock situation, and pointless because our tracer
	 * is dead so don't allow us to stop.
	 * If SIGKILL was already sent before the caller unlocked
	 * ->siglock we must see ->core_state != NULL. Otherwise it
	 * is safe to enter schedule().
	 *
	 * This is almost outdated, a task with the pending SIGKILL can't
	 * block in TASK_TRACED. But PTRACE_EVENT_EXIT can be reported
	 * after SIGKILL was already dequeued.
	 */
	if (unlikely(current->mm->core_state) &&
	    unlikely(current->mm == current->parent->mm))
		return false;

	return true;
}

/*
 * Return non-zero if there is a SIGKILL that should be waking us up.
 * Called with the siglock held.
 */
static bool sigkill_pending(struct task_struct *tsk)
{
	return sigismember(&tsk->pending.signal, SIGKILL) ||
	       sigismember(&tsk->signal->shared_pending.signal, SIGKILL);
}

/*
 * This must be called with current->sighand->siglock held.
 *
 * This should be the path for all ptrace stops.
 * We always set current->last_siginfo while stopped here.
 * That makes it a way to test a stopped process for
 * being ptrace-stopped vs being job-control-stopped.
 *
 * If we actually decide not to stop at all because the tracer
 * is gone, we keep current->exit_code unless clear_code.
 */
static void ptrace_stop(int exit_code, int why, int clear_code, kernel_siginfo_t *info)
	__releases(&current->sighand->siglock)
	__acquires(&current->sighand->siglock)
{
	bool gstop_done = false;

	if (arch_ptrace_stop_needed(exit_code, info)) {
		/*
		 * The arch code has something special to do before a
		 * ptrace stop.  This is allowed to block, e.g. for faults
		 * on user stack pages.  We can't keep the siglock while
		 * calling arch_ptrace_stop, so we must release it now.
		 * To preserve proper semantics, we must do this before
		 * any signal bookkeeping like checking group_stop_count.
		 * Meanwhile, a SIGKILL could come in before we retake the
		 * siglock.  That must prevent us from sleeping in TASK_TRACED.
		 * So after regaining the lock, we must check for SIGKILL.
		 */
		spin_unlock_irq(&current->sighand->siglock);
		arch_ptrace_stop(exit_code, info);
		spin_lock_irq(&current->sighand->siglock);
		if (sigkill_pending(current))
			return;
	}

	set_special_state(TASK_TRACED);

	/*
	 * We're committing to trapping.  TRACED should be visible before
	 * TRAPPING is cleared; otherwise, the tracer might fail do_wait().
	 * Also, transition to TRACED and updates to ->jobctl should be
	 * atomic with respect to siglock and should be done after the arch
	 * hook as siglock is released and regrabbed across it.
	 *
	 *     TRACER				    TRACEE
	 *
	 *     ptrace_attach()
	 * [L]   wait_on_bit(JOBCTL_TRAPPING)	[S] set_special_state(TRACED)
	 *     do_wait()
	 *       set_current_state()                smp_wmb();
	 *       ptrace_do_wait()
	 *         wait_task_stopped()
	 *           task_stopped_code()
	 * [L]         task_is_traced()		[S] task_clear_jobctl_trapping();
	 */
	smp_wmb();

	current->last_siginfo = info;
	current->exit_code = exit_code;

	/*
	 * If @why is CLD_STOPPED, we're trapping to participate in a group
	 * stop.  Do the bookkeeping.  Note that if SIGCONT was delievered
	 * across siglock relocks since INTERRUPT was scheduled, PENDING
	 * could be clear now.  We act as if SIGCONT is received after
	 * TASK_TRACED is entered - ignore it.
	 */
	if (why == CLD_STOPPED && (current->jobctl & JOBCTL_STOP_PENDING))
		gstop_done = task_participate_group_stop(current);

	/* any trap clears pending STOP trap, STOP trap clears NOTIFY */
	task_clear_jobctl_pending(current, JOBCTL_TRAP_STOP);
	if (info && info->si_code >> 8 == PTRACE_EVENT_STOP)
		task_clear_jobctl_pending(current, JOBCTL_TRAP_NOTIFY);

	/* entering a trap, clear TRAPPING */
	task_clear_jobctl_trapping(current);

	spin_unlock_irq(&current->sighand->siglock);
	read_lock(&tasklist_lock);
	if (may_ptrace_stop()) {
		/*
		 * Notify parents of the stop.
		 *
		 * While ptraced, there are two parents - the ptracer and
		 * the real_parent of the group_leader.  The ptracer should
		 * know about every stop while the real parent is only
		 * interested in the completion of group stop.  The states
		 * for the two don't interact with each other.  Notify
		 * separately unless they're gonna be duplicates.
		 */
		do_notify_parent_cldstop(current, true, why);
		if (gstop_done && ptrace_reparented(current))
			do_notify_parent_cldstop(current, false, why);

		/*
		 * Don't want to allow preemption here, because
		 * sys_ptrace() needs this task to be inactive.
		 *
		 * XXX: implement read_unlock_no_resched().
		 */
		preempt_disable();
		read_unlock(&tasklist_lock);
		cgroup_enter_frozen();
		preempt_enable_no_resched();
		freezable_schedule();
		cgroup_leave_frozen(true);
	} else {
		/*
		 * By the time we got the lock, our tracer went away.
		 * Don't drop the lock yet, another tracer may come.
		 *
		 * If @gstop_done, the ptracer went away between group stop
		 * completion and here.  During detach, it would have set
		 * JOBCTL_STOP_PENDING on us and we'll re-enter
		 * TASK_STOPPED in do_signal_stop() on return, so notifying
		 * the real parent of the group stop completion is enough.
		 */
		if (gstop_done)
			do_notify_parent_cldstop(current, false, why);

		/* tasklist protects us from ptrace_freeze_traced() */
		__set_current_state(TASK_RUNNING);
		if (clear_code)
			current->exit_code = 0;
		read_unlock(&tasklist_lock);
	}

	/*
	 * We are back.  Now reacquire the siglock before touching
	 * last_siginfo, so that we are sure to have synchronized with
	 * any signal-sending on another CPU that wants to examine it.
	 */
	spin_lock_irq(&current->sighand->siglock);
	current->last_siginfo = NULL;

	/* LISTENING can be set only during STOP traps, clear it */
	current->jobctl &= ~JOBCTL_LISTENING;

	/*
	 * Queued signals ignored us while we were stopped for tracing.
	 * So check for any that we should take before resuming user mode.
	 * This sets TIF_SIGPENDING, but never clears it.
	 */
	recalc_sigpending_tsk(current);
}

static void ptrace_do_notify(int signr, int exit_code, int why)
{
	kernel_siginfo_t info;

	clear_siginfo(&info);
	info.si_signo = signr;
	info.si_code = exit_code;
	info.si_pid = task_pid_vnr(current);
	info.si_uid = from_kuid_munged(current_user_ns(), current_uid());

	/* Let the debugger run.  */
	ptrace_stop(exit_code, why, 1, &info);
}

void ptrace_notify(int exit_code)
{
	BUG_ON((exit_code & (0x7f | ~0xffff)) != SIGTRAP);
	if (unlikely(current->task_works))
		task_work_run();

	spin_lock_irq(&current->sighand->siglock);
	ptrace_do_notify(SIGTRAP, exit_code, CLD_TRAPPED);
	spin_unlock_irq(&current->sighand->siglock);
}

/**
 * do_signal_stop - handle group stop for SIGSTOP and other stop signals
 * @signr: signr causing group stop if initiating
 *
 * If %JOBCTL_STOP_PENDING is not set yet, initiate group stop with @signr
 * and participate in it.  If already set, participate in the existing
 * group stop.  If participated in a group stop (and thus slept), %true is
 * returned with siglock released.
 *
 * If ptraced, this function doesn't handle stop itself.  Instead,
 * %JOBCTL_TRAP_STOP is scheduled and %false is returned with siglock
 * untouched.  The caller must ensure that INTERRUPT trap handling takes
 * places afterwards.
 *
 * CONTEXT:
 * Must be called with @current->sighand->siglock held, which is released
 * on %true return.
 *
 * RETURNS:
 * %false if group stop is already cancelled or ptrace trap is scheduled.
 * %true if participated in group stop.
 */
static bool do_signal_stop(int signr)
	__releases(&current->sighand->siglock)
{
	struct signal_struct *sig = current->signal;

	if (!(current->jobctl & JOBCTL_STOP_PENDING)) {
		unsigned long gstop = JOBCTL_STOP_PENDING | JOBCTL_STOP_CONSUME;
		struct task_struct *t;

		/* signr will be recorded in task->jobctl for retries */
		WARN_ON_ONCE(signr & ~JOBCTL_STOP_SIGMASK);

		if (!likely(current->jobctl & JOBCTL_STOP_DEQUEUED) ||
		    unlikely(signal_group_exit(sig)))
			return false;
		/*
		 * There is no group stop already in progress.  We must
		 * initiate one now.
		 *
		 * While ptraced, a task may be resumed while group stop is
		 * still in effect and then receive a stop signal and
		 * initiate another group stop.  This deviates from the
		 * usual behavior as two consecutive stop signals can't
		 * cause two group stops when !ptraced.  That is why we
		 * also check !task_is_stopped(t) below.
		 *
		 * The condition can be distinguished by testing whether
		 * SIGNAL_STOP_STOPPED is already set.  Don't generate
		 * group_exit_code in such case.
		 *
		 * This is not necessary for SIGNAL_STOP_CONTINUED because
		 * an intervening stop signal is required to cause two
		 * continued events regardless of ptrace.
		 */
		if (!(sig->flags & SIGNAL_STOP_STOPPED))
			sig->group_exit_code = signr;

		sig->group_stop_count = 0;

		if (task_set_jobctl_pending(current, signr | gstop))
			sig->group_stop_count++;

		t = current;
		while_each_thread(current, t) {
			/*
			 * Setting state to TASK_STOPPED for a group
			 * stop is always done with the siglock held,
			 * so this check has no races.
			 */
			if (!task_is_stopped(t) &&
			    task_set_jobctl_pending(t, signr | gstop)) {
				sig->group_stop_count++;
				if (likely(!(t->ptrace & PT_SEIZED)))
					signal_wake_up(t, 0);
				else
					ptrace_trap_notify(t);
			}
		}
	}

	if (likely(!current->ptrace)) {
		int notify = 0;

		/*
		 * If there are no other threads in the group, or if there
		 * is a group stop in progress and we are the last to stop,
		 * report to the parent.
		 */
		if (task_participate_group_stop(current))
			notify = CLD_STOPPED;

		set_special_state(TASK_STOPPED);
		spin_unlock_irq(&current->sighand->siglock);

		/*
		 * Notify the parent of the group stop completion.  Because
		 * we're not holding either the siglock or tasklist_lock
		 * here, ptracer may attach inbetween; however, this is for
		 * group stop and should always be delivered to the real
		 * parent of the group leader.  The new ptracer will get
		 * its notification when this task transitions into
		 * TASK_TRACED.
		 */
		if (notify) {
			read_lock(&tasklist_lock);
			do_notify_parent_cldstop(current, false, notify);
			read_unlock(&tasklist_lock);
		}

		/* Now we don't run again until woken by SIGCONT or SIGKILL */
		cgroup_enter_frozen();
		freezable_schedule();
		return true;
	} else {
		/*
		 * While ptraced, group stop is handled by STOP trap.
		 * Schedule it and let the caller deal with it.
		 */
		task_set_jobctl_pending(current, JOBCTL_TRAP_STOP);
		return false;
	}
}

/**
 * do_jobctl_trap - take care of ptrace jobctl traps
 *
 * When PT_SEIZED, it's used for both group stop and explicit
 * SEIZE/INTERRUPT traps.  Both generate PTRACE_EVENT_STOP trap with
 * accompanying siginfo.  If stopped, lower eight bits of exit_code contain
 * the stop signal; otherwise, %SIGTRAP.
 *
 * When !PT_SEIZED, it's used only for group stop trap with stop signal
 * number as exit_code and no siginfo.
 *
 * CONTEXT:
 * Must be called with @current->sighand->siglock held, which may be
 * released and re-acquired before returning with intervening sleep.
 */
static void do_jobctl_trap(void)
{
	struct signal_struct *signal = current->signal;
	int signr = current->jobctl & JOBCTL_STOP_SIGMASK;

	if (current->ptrace & PT_SEIZED) {
		if (!signal->group_stop_count &&
		    !(signal->flags & SIGNAL_STOP_STOPPED))
			signr = SIGTRAP;
		WARN_ON_ONCE(!signr);
		ptrace_do_notify(signr, signr | (PTRACE_EVENT_STOP << 8),
				 CLD_STOPPED);
	} else {
		WARN_ON_ONCE(!signr);
		ptrace_stop(signr, CLD_STOPPED, 0, NULL);
		current->exit_code = 0;
	}
}

/**
 * do_freezer_trap - handle the freezer jobctl trap
 *
 * Puts the task into frozen state, if only the task is not about to quit.
 * In this case it drops JOBCTL_TRAP_FREEZE.
 *
 * CONTEXT:
 * Must be called with @current->sighand->siglock held,
 * which is always released before returning.
 */
static void do_freezer_trap(void)
	__releases(&current->sighand->siglock)
{
	/*
	 * If there are other trap bits pending except JOBCTL_TRAP_FREEZE,
	 * let's make another loop to give it a chance to be handled.
	 * In any case, we'll return back.
	 */
	if ((current->jobctl & (JOBCTL_PENDING_MASK | JOBCTL_TRAP_FREEZE)) !=
	     JOBCTL_TRAP_FREEZE) {
		spin_unlock_irq(&current->sighand->siglock);
		return;
	}

	/*
	 * Now we're sure that there is no pending fatal signal and no
	 * pending traps. Clear TIF_SIGPENDING to not get out of schedule()
	 * immediately (if there is a non-fatal signal pending), and
	 * put the task into sleep.
	 */
	__set_current_state(TASK_INTERRUPTIBLE);
	clear_thread_flag(TIF_SIGPENDING);
	spin_unlock_irq(&current->sighand->siglock);
	cgroup_enter_frozen();
	freezable_schedule();
}

static int ptrace_signal(int signr, kernel_siginfo_t *info)
{
	/*
	 * We do not check sig_kernel_stop(signr) but set this marker
	 * unconditionally because we do not know whether debugger will
	 * change signr. This flag has no meaning unless we are going
	 * to stop after return from ptrace_stop(). In this case it will
	 * be checked in do_signal_stop(), we should only stop if it was
	 * not cleared by SIGCONT while we were sleeping. See also the
	 * comment in dequeue_signal().
	 */
	current->jobctl |= JOBCTL_STOP_DEQUEUED;
	ptrace_stop(signr, CLD_TRAPPED, 0, info);

	/* We're back.  Did the debugger cancel the sig?  */
	signr = current->exit_code;
	if (signr == 0)
		return signr;

	current->exit_code = 0;

	/*
	 * Update the siginfo structure if the signal has
	 * changed.  If the debugger wanted something
	 * specific in the siginfo structure then it should
	 * have updated *info via PTRACE_SETSIGINFO.
	 */
	if (signr != info->si_signo) {
		clear_siginfo(info);
		info->si_signo = signr;
		info->si_errno = 0;
		info->si_code = SI_USER;
		rcu_read_lock();
		info->si_pid = task_pid_vnr(current->parent);
		info->si_uid = from_kuid_munged(current_user_ns(),
						task_uid(current->parent));
		rcu_read_unlock();
	}

	/* If the (new) signal is now blocked, requeue it.  */
	if (sigismember(&current->blocked, signr)) {
		send_signal(signr, info, current, PIDTYPE_PID);
		signr = 0;
	}

	return signr;
}

static void hide_si_addr_tag_bits(struct ksignal *ksig)
{
	switch (siginfo_layout(ksig->sig, ksig->info.si_code)) {
	case SIL_FAULT:
	case SIL_FAULT_TRAPNO:
	case SIL_FAULT_MCEERR:
	case SIL_FAULT_BNDERR:
	case SIL_FAULT_PKUERR:
	case SIL_PERF_EVENT:
		ksig->info.si_addr = arch_untagged_si_addr(
			ksig->info.si_addr, ksig->sig, ksig->info.si_code);
		break;
	case SIL_KILL:
	case SIL_TIMER:
	case SIL_POLL:
	case SIL_CHLD:
	case SIL_RT:
	case SIL_SYS:
		break;
	}
}

bool get_signal(struct ksignal *ksig)
{
	struct sighand_struct *sighand = current->sighand;
	struct signal_struct *signal = current->signal;
	int signr;

	if (unlikely(current->task_works))
		task_work_run();

	/*
	 * For non-generic architectures, check for TIF_NOTIFY_SIGNAL so
	 * that the arch handlers don't all have to do it. If we get here
	 * without TIF_SIGPENDING, just exit after running signal work.
	 */
	if (!IS_ENABLED(CONFIG_GENERIC_ENTRY)) {
		if (test_thread_flag(TIF_NOTIFY_SIGNAL))
			tracehook_notify_signal();
		if (!task_sigpending(current))
			return false;
	}

	if (unlikely(uprobe_deny_signal()))
		return false;

	/*
	 * Do this once, we can't return to user-mode if freezing() == T.
	 * do_signal_stop() and ptrace_stop() do freezable_schedule() and
	 * thus do not need another check after return.
	 */
	try_to_freeze();

relock:
	spin_lock_irq(&sighand->siglock);

	/*
	 * Every stopped thread goes here after wakeup. Check to see if
	 * we should notify the parent, prepare_signal(SIGCONT) encodes
	 * the CLD_ si_code into SIGNAL_CLD_MASK bits.
	 */
	if (unlikely(signal->flags & SIGNAL_CLD_MASK)) {
		int why;

		if (signal->flags & SIGNAL_CLD_CONTINUED)
			why = CLD_CONTINUED;
		else
			why = CLD_STOPPED;

		signal->flags &= ~SIGNAL_CLD_MASK;

		spin_unlock_irq(&sighand->siglock);

		/*
		 * Notify the parent that we're continuing.  This event is
		 * always per-process and doesn't make whole lot of sense
		 * for ptracers, who shouldn't consume the state via
		 * wait(2) either, but, for backward compatibility, notify
		 * the ptracer of the group leader too unless it's gonna be
		 * a duplicate.
		 */
		read_lock(&tasklist_lock);
		do_notify_parent_cldstop(current, false, why);

		if (ptrace_reparented(current->group_leader))
			do_notify_parent_cldstop(current->group_leader,
						true, why);
		read_unlock(&tasklist_lock);

		goto relock;
	}

	/* Has this task already been marked for death? */
	if (signal_group_exit(signal)) {
		ksig->info.si_signo = signr = SIGKILL;
		sigdelset(&current->pending.signal, SIGKILL);
		trace_signal_deliver(SIGKILL, SEND_SIG_NOINFO,
				&sighand->action[SIGKILL - 1]);
		recalc_sigpending();
		goto fatal;
	}

	for (;;) {
		struct k_sigaction *ka;

		if (unlikely(current->jobctl & JOBCTL_STOP_PENDING) &&
		    do_signal_stop(0))
			goto relock;

		if (unlikely(current->jobctl &
			     (JOBCTL_TRAP_MASK | JOBCTL_TRAP_FREEZE))) {
			if (current->jobctl & JOBCTL_TRAP_MASK) {
				do_jobctl_trap();
				spin_unlock_irq(&sighand->siglock);
			} else if (current->jobctl & JOBCTL_TRAP_FREEZE)
				do_freezer_trap();

			goto relock;
		}

		/*
		 * If the task is leaving the frozen state, let's update
		 * cgroup counters and reset the frozen bit.
		 */
		if (unlikely(cgroup_task_frozen(current))) {
			spin_unlock_irq(&sighand->siglock);
			cgroup_leave_frozen(false);
			goto relock;
		}

		/*
		 * Signals generated by the execution of an instruction
		 * need to be delivered before any other pending signals
		 * so that the instruction pointer in the signal stack
		 * frame points to the faulting instruction.
		 */
		signr = dequeue_synchronous_signal(&ksig->info);
		if (!signr)
			signr = dequeue_signal(current, &current->blocked, &ksig->info);

		if (!signr)
			break; /* will return 0 */

		if (unlikely(current->ptrace) && signr != SIGKILL) {
			signr = ptrace_signal(signr, &ksig->info);
			if (!signr)
				continue;
		}

		ka = &sighand->action[signr-1];

		/* Trace actually delivered signals. */
		trace_signal_deliver(signr, &ksig->info, ka);

		if (ka->sa.sa_handler == SIG_IGN) /* Do nothing.  */
			continue;
		if (ka->sa.sa_handler != SIG_DFL) {
			/* Run the handler.  */
			ksig->ka = *ka;

			if (ka->sa.sa_flags & SA_ONESHOT)
				ka->sa.sa_handler = SIG_DFL;

			break; /* will return non-zero "signr" value */
		}

		/*
		 * Now we are doing the default action for this signal.
		 */
		if (sig_kernel_ignore(signr)) /* Default is nothing. */
			continue;

		/*
		 * Global init gets no signals it doesn't want.
		 * Container-init gets no signals it doesn't want from same
		 * container.
		 *
		 * Note that if global/container-init sees a sig_kernel_only()
		 * signal here, the signal must have been generated internally
		 * or must have come from an ancestor namespace. In either
		 * case, the signal cannot be dropped.
		 */
		if (unlikely(signal->flags & SIGNAL_UNKILLABLE) &&
				!sig_kernel_only(signr))
			continue;

		if (sig_kernel_stop(signr)) {
			/*
			 * The default action is to stop all threads in
			 * the thread group.  The job control signals
			 * do nothing in an orphaned pgrp, but SIGSTOP
			 * always works.  Note that siglock needs to be
			 * dropped during the call to is_orphaned_pgrp()
			 * because of lock ordering with tasklist_lock.
			 * This allows an intervening SIGCONT to be posted.
			 * We need to check for that and bail out if necessary.
			 */
			if (signr != SIGSTOP) {
				spin_unlock_irq(&sighand->siglock);

				/* signals can be posted during this window */

				if (is_current_pgrp_orphaned())
					goto relock;

				spin_lock_irq(&sighand->siglock);
			}

			if (likely(do_signal_stop(ksig->info.si_signo))) {
				/* It released the siglock.  */
				goto relock;
			}

			/*
			 * We didn't actually stop, due to a race
			 * with SIGCONT or something like that.
			 */
			continue;
		}

	fatal:
		spin_unlock_irq(&sighand->siglock);
		if (unlikely(cgroup_task_frozen(current)))
			cgroup_leave_frozen(true);

		/*
		 * Anything else is fatal, maybe with a core dump.
		 */
		current->flags |= PF_SIGNALED;

		if (sig_kernel_coredump(signr)) {
			if (print_fatal_signals)
				print_fatal_signal(ksig->info.si_signo);
			proc_coredump_connector(current);
			/*
			 * If it was able to dump core, this kills all
			 * other threads in the group and synchronizes with
			 * their demise.  If we lost the race with another
			 * thread getting here, it set group_exit_code
			 * first and our do_group_exit call below will use
			 * that value and ignore the one we pass it.
			 */
			do_coredump(&ksig->info);
		}

		/*
		 * PF_IO_WORKER threads will catch and exit on fatal signals
		 * themselves. They have cleanup that must be performed, so
		 * we cannot call do_exit() on their behalf.
		 */
		if (current->flags & PF_IO_WORKER)
			goto out;

		/*
		 * Death signals, no core dump.
		 */
		do_group_exit(ksig->info.si_signo);
		/* NOTREACHED */
	}
	spin_unlock_irq(&sighand->siglock);
out:
	ksig->sig = signr;

	if (!(ksig->ka.sa.sa_flags & SA_EXPOSE_TAGBITS))
		hide_si_addr_tag_bits(ksig);

	return ksig->sig > 0;
}

/**
 * signal_delivered - 
 * @ksig:		kernel signal struct
 * @stepping:		nonzero if debugger single-step or block-step in use
 *
 * This function should be called when a signal has successfully been
 * delivered. It updates the blocked signals accordingly (@ksig->ka.sa.sa_mask
 * is always blocked, and the signal itself is blocked unless %SA_NODEFER
 * is set in @ksig->ka.sa.sa_flags.  Tracing is notified.
 */
static void signal_delivered(struct ksignal *ksig, int stepping)
{
	sigset_t blocked;

	/* A signal was successfully delivered, and the
	   saved sigmask was stored on the signal frame,
	   and will be restored by sigreturn.  So we can
	   simply clear the restore sigmask flag.  */
	clear_restore_sigmask();

	sigorsets(&blocked, &current->blocked, &ksig->ka.sa.sa_mask);
	if (!(ksig->ka.sa.sa_flags & SA_NODEFER))
		sigaddset(&blocked, ksig->sig);
	set_current_blocked(&blocked);
	if (current->sas_ss_flags & SS_AUTODISARM)
		sas_ss_reset(current);
	tracehook_signal_handler(stepping);
}

void signal_setup_done(int failed, struct ksignal *ksig, int stepping)
{
	if (failed)
		force_sigsegv(ksig->sig);
	else
		signal_delivered(ksig, stepping);
}

/*
 * It could be that complete_signal() picked us to notify about the
 * group-wide signal. Other threads should be notified now to take
 * the shared signals in @which since we will not.
 */
static void retarget_shared_pending(struct task_struct *tsk, sigset_t *which)
{
	sigset_t retarget;
	struct task_struct *t;

	sigandsets(&retarget, &tsk->signal->shared_pending.signal, which);
	if (sigisemptyset(&retarget))
		return;

	t = tsk;
	while_each_thread(tsk, t) {
		if (t->flags & PF_EXITING)
			continue;

		if (!has_pending_signals(&retarget, &t->blocked))
			continue;
		/* Remove the signals this thread can handle. */
		sigandsets(&retarget, &retarget, &t->blocked);

		if (!task_sigpending(t))
			signal_wake_up(t, 0);

		if (sigisemptyset(&retarget))
			break;
	}
}

void exit_signals(struct task_struct *tsk)
{
	int group_stop = 0;
	sigset_t unblocked;

	/*
	 * @tsk is about to have PF_EXITING set - lock out users which
	 * expect stable threadgroup.
	 */
	cgroup_threadgroup_change_begin(tsk);

	if (thread_group_empty(tsk) || signal_group_exit(tsk->signal)) {
		tsk->flags |= PF_EXITING;
		cgroup_threadgroup_change_end(tsk);
		return;
	}

	spin_lock_irq(&tsk->sighand->siglock);
	/*
	 * From now this task is not visible for group-wide signals,
	 * see wants_signal(), do_signal_stop().
	 */
	tsk->flags |= PF_EXITING;

	cgroup_threadgroup_change_end(tsk);

	if (!task_sigpending(tsk))
		goto out;

	unblocked = tsk->blocked;
	signotset(&unblocked);
	retarget_shared_pending(tsk, &unblocked);

	if (unlikely(tsk->jobctl & JOBCTL_STOP_PENDING) &&
	    task_participate_group_stop(tsk))
		group_stop = CLD_STOPPED;
out:
	spin_unlock_irq(&tsk->sighand->siglock);

	/*
	 * If group stop has completed, deliver the notification.  This
	 * should always go to the real parent of the group leader.
	 */
	if (unlikely(group_stop)) {
		read_lock(&tasklist_lock);
		do_notify_parent_cldstop(tsk, false, group_stop);
		read_unlock(&tasklist_lock);
	}
}

/*
 * System call entry points.
 */

/**
 *  sys_restart_syscall - restart a system call
 */
SYSCALL_DEFINE0(restart_syscall)
{
	struct restart_block *restart = &current->restart_block;
	return restart->fn(restart);
}

long do_no_restart_syscall(struct restart_block *param)
{
	return -EINTR;
}

static void __set_task_blocked(struct task_struct *tsk, const sigset_t *newset)
{
	if (task_sigpending(tsk) && !thread_group_empty(tsk)) {
		sigset_t newblocked;
		/* A set of now blocked but previously unblocked signals. */
		sigandnsets(&newblocked, newset, &current->blocked);
		retarget_shared_pending(tsk, &newblocked);
	}
	tsk->blocked = *newset;
	recalc_sigpending();
}

/**
 * set_current_blocked - change current->blocked mask
 * @newset: new mask
 *
 * It is wrong to change ->blocked directly, this helper should be used
 * to ensure the process can't miss a shared signal we are going to block.
 */
void set_current_blocked(sigset_t *newset)
{
	sigdelsetmask(newset, sigmask(SIGKILL) | sigmask(SIGSTOP));
	__set_current_blocked(newset);
}

void __set_current_blocked(const sigset_t *newset)
{
	struct task_struct *tsk = current;

	/*
	 * In case the signal mask hasn't changed, there is nothing we need
	 * to do. The current->blocked shouldn't be modified by other task.
	 */
	if (sigequalsets(&tsk->blocked, newset))
		return;

	spin_lock_irq(&tsk->sighand->siglock);
	__set_task_blocked(tsk, newset);
	spin_unlock_irq(&tsk->sighand->siglock);
}

/*
 * This is also useful for kernel threads that want to temporarily
 * (or permanently) block certain signals.
 *
 * NOTE! Unlike the user-mode sys_sigprocmask(), the kernel
 * interface happily blocks "unblockable" signals like SIGKILL
 * and friends.
 */
int sigprocmask(int how, sigset_t *set, sigset_t *oldset)
{
	struct task_struct *tsk = current;
	sigset_t newset;

	/* Lockless, only current can change ->blocked, never from irq */
	if (oldset)
		*oldset = tsk->blocked;

	switch (how) {
	case SIG_BLOCK:
		sigorsets(&newset, &tsk->blocked, set);
		break;
	case SIG_UNBLOCK:
		sigandnsets(&newset, &tsk->blocked, set);
		break;
	case SIG_SETMASK:
		newset = *set;
		break;
	default:
		return -EINVAL;
	}

	__set_current_blocked(&newset);
	return 0;
}
EXPORT_SYMBOL(sigprocmask);

/*
 * The api helps set app-provided sigmasks.
 *
 * This is useful for syscalls such as ppoll, pselect, io_pgetevents and
 * epoll_pwait where a new sigmask is passed from userland for the syscalls.
 *
 * Note that it does set_restore_sigmask() in advance, so it must be always
 * paired with restore_saved_sigmask_unless() before return from syscall.
 */
int set_user_sigmask(const sigset_t __user *umask, size_t sigsetsize)
{
	sigset_t kmask;

	if (!umask)
		return 0;
	if (sigsetsize != sizeof(sigset_t))
		return -EINVAL;
	if (copy_from_user(&kmask, umask, sizeof(sigset_t)))
		return -EFAULT;

	set_restore_sigmask();
	current->saved_sigmask = current->blocked;
	set_current_blocked(&kmask);

	return 0;
}

#ifdef CONFIG_COMPAT
int set_compat_user_sigmask(const compat_sigset_t __user *umask,
			    size_t sigsetsize)
{
	sigset_t kmask;

	if (!umask)
		return 0;
	if (sigsetsize != sizeof(compat_sigset_t))
		return -EINVAL;
	if (get_compat_sigset(&kmask, umask))
		return -EFAULT;

	set_restore_sigmask();
	current->saved_sigmask = current->blocked;
	set_current_blocked(&kmask);

	return 0;
}
#endif

/**
 *  sys_rt_sigprocmask - change the list of currently blocked signals
 *  @how: whether to add, remove, or set signals
 *  @nset: stores pending signals
 *  @oset: previous value of signal mask if non-null
 *  @sigsetsize: size of sigset_t type
 */
SYSCALL_DEFINE4(rt_sigprocmask, int, how, sigset_t __user *, nset,
		sigset_t __user *, oset, size_t, sigsetsize)
{
	sigset_t old_set, new_set;
	int error;

	/* XXX: Don't preclude handling different sized sigset_t's.  */
	if (sigsetsize != sizeof(sigset_t))
		return -EINVAL;

	old_set = current->blocked;

	if (nset) {
		if (copy_from_user(&new_set, nset, sizeof(sigset_t)))
			return -EFAULT;
		sigdelsetmask(&new_set, sigmask(SIGKILL)|sigmask(SIGSTOP));

		error = sigprocmask(how, &new_set, NULL);
		if (error)
			return error;
	}

	if (oset) {
		if (copy_to_user(oset, &old_set, sizeof(sigset_t)))
			return -EFAULT;
	}

	return 0;
}

#ifdef CONFIG_COMPAT
COMPAT_SYSCALL_DEFINE4(rt_sigprocmask, int, how, compat_sigset_t __user *, nset,
		compat_sigset_t __user *, oset, compat_size_t, sigsetsize)
{
	sigset_t old_set = current->blocked;

	/* XXX: Don't preclude handling different sized sigset_t's.  */
	if (sigsetsize != sizeof(sigset_t))
		return -EINVAL;

	if (nset) {
		sigset_t new_set;
		int error;
		if (get_compat_sigset(&new_set, nset))
			return -EFAULT;
		sigdelsetmask(&new_set, sigmask(SIGKILL)|sigmask(SIGSTOP));

		error = sigprocmask(how, &new_set, NULL);
		if (error)
			return error;
	}
	return oset ? put_compat_sigset(oset, &old_set, sizeof(*oset)) : 0;
}
#endif

static void do_sigpending(sigset_t *set)
{
	spin_lock_irq(&current->sighand->siglock);
	sigorsets(set, &current->pending.signal,
		  &current->signal->shared_pending.signal);
	spin_unlock_irq(&current->sighand->siglock);

	/* Outside the lock because only this thread touches it.  */
	sigandsets(set, &current->blocked, set);
}

/**
 *  sys_rt_sigpending - examine a pending signal that has been raised
 *			while blocked
 *  @uset: stores pending signals
 *  @sigsetsize: size of sigset_t type or larger
 */
SYSCALL_DEFINE2(rt_sigpending, sigset_t __user *, uset, size_t, sigsetsize)
{
	sigset_t set;

	if (sigsetsize > sizeof(*uset))
		return -EINVAL;

	do_sigpending(&set);

	if (copy_to_user(uset, &set, sigsetsize))
		return -EFAULT;

	return 0;
}

#ifdef CONFIG_COMPAT
COMPAT_SYSCALL_DEFINE2(rt_sigpending, compat_sigset_t __user *, uset,
		compat_size_t, sigsetsize)
{
	sigset_t set;

	if (sigsetsize > sizeof(*uset))
		return -EINVAL;

	do_sigpending(&set);

	return put_compat_sigset(uset, &set, sigsetsize);
}
#endif

static const struct {
	unsigned char limit, layout;
} sig_sicodes[] = {
	[SIGILL]  = { NSIGILL,  SIL_FAULT },
	[SIGFPE]  = { NSIGFPE,  SIL_FAULT },
	[SIGSEGV] = { NSIGSEGV, SIL_FAULT },
	[SIGBUS]  = { NSIGBUS,  SIL_FAULT },
	[SIGTRAP] = { NSIGTRAP, SIL_FAULT },
#if defined(SIGEMT)
	[SIGEMT]  = { NSIGEMT,  SIL_FAULT },
#endif
	[SIGCHLD] = { NSIGCHLD, SIL_CHLD },
	[SIGPOLL] = { NSIGPOLL, SIL_POLL },
	[SIGSYS]  = { NSIGSYS,  SIL_SYS },
};

static bool known_siginfo_layout(unsigned sig, int si_code)
{
	if (si_code == SI_KERNEL)
		return true;
	else if ((si_code > SI_USER)) {
		if (sig_specific_sicodes(sig)) {
			if (si_code <= sig_sicodes[sig].limit)
				return true;
		}
		else if (si_code <= NSIGPOLL)
			return true;
	}
	else if (si_code >= SI_DETHREAD)
		return true;
	else if (si_code == SI_ASYNCNL)
		return true;
	return false;
}

enum siginfo_layout siginfo_layout(unsigned sig, int si_code)
{
	enum siginfo_layout layout = SIL_KILL;
	if ((si_code > SI_USER) && (si_code < SI_KERNEL)) {
		if ((sig < ARRAY_SIZE(sig_sicodes)) &&
		    (si_code <= sig_sicodes[sig].limit)) {
			layout = sig_sicodes[sig].layout;
			/* Handle the exceptions */
			if ((sig == SIGBUS) &&
			    (si_code >= BUS_MCEERR_AR) && (si_code <= BUS_MCEERR_AO))
				layout = SIL_FAULT_MCEERR;
			else if ((sig == SIGSEGV) && (si_code == SEGV_BNDERR))
				layout = SIL_FAULT_BNDERR;
#ifdef SEGV_PKUERR
			else if ((sig == SIGSEGV) && (si_code == SEGV_PKUERR))
				layout = SIL_FAULT_PKUERR;
#endif
			else if ((sig == SIGTRAP) && (si_code == TRAP_PERF))
				layout = SIL_PERF_EVENT;
#ifdef __ARCH_SI_TRAPNO
			else if (layout == SIL_FAULT)
				layout = SIL_FAULT_TRAPNO;
#endif
		}
		else if (si_code <= NSIGPOLL)
			layout = SIL_POLL;
	} else {
		if (si_code == SI_TIMER)
			layout = SIL_TIMER;
		else if (si_code == SI_SIGIO)
			layout = SIL_POLL;
		else if (si_code < 0)
			layout = SIL_RT;
	}
	return layout;
}

static inline char __user *si_expansion(const siginfo_t __user *info)
{
	return ((char __user *)info) + sizeof(struct kernel_siginfo);
}

int copy_siginfo_to_user(siginfo_t __user *to, const kernel_siginfo_t *from)
{
	char __user *expansion = si_expansion(to);
	if (copy_to_user(to, from , sizeof(struct kernel_siginfo)))
		return -EFAULT;
	if (clear_user(expansion, SI_EXPANSION_SIZE))
		return -EFAULT;
	return 0;
}

static int post_copy_siginfo_from_user(kernel_siginfo_t *info,
				       const siginfo_t __user *from)
{
	if (unlikely(!known_siginfo_layout(info->si_signo, info->si_code))) {
		char __user *expansion = si_expansion(from);
		char buf[SI_EXPANSION_SIZE];
		int i;
		/*
		 * An unknown si_code might need more than
		 * sizeof(struct kernel_siginfo) bytes.  Verify all of the
		 * extra bytes are 0.  This guarantees copy_siginfo_to_user
		 * will return this data to userspace exactly.
		 */
		if (copy_from_user(&buf, expansion, SI_EXPANSION_SIZE))
			return -EFAULT;
		for (i = 0; i < SI_EXPANSION_SIZE; i++) {
			if (buf[i] != 0)
				return -E2BIG;
		}
	}
	return 0;
}

static int __copy_siginfo_from_user(int signo, kernel_siginfo_t *to,
				    const siginfo_t __user *from)
{
	if (copy_from_user(to, from, sizeof(struct kernel_siginfo)))
		return -EFAULT;
	to->si_signo = signo;
	return post_copy_siginfo_from_user(to, from);
}

int copy_siginfo_from_user(kernel_siginfo_t *to, const siginfo_t __user *from)
{
	if (copy_from_user(to, from, sizeof(struct kernel_siginfo)))
		return -EFAULT;
	return post_copy_siginfo_from_user(to, from);
}

#ifdef CONFIG_COMPAT
/**
 * copy_siginfo_to_external32 - copy a kernel siginfo into a compat user siginfo
 * @to: compat siginfo destination
 * @from: kernel siginfo source
 *
 * Note: This function does not work properly for the SIGCHLD on x32, but
 * fortunately it doesn't have to.  The only valid callers for this function are
 * copy_siginfo_to_user32, which is overriden for x32 and the coredump code.
 * The latter does not care because SIGCHLD will never cause a coredump.
 */
void copy_siginfo_to_external32(struct compat_siginfo *to,
		const struct kernel_siginfo *from)
{
	memset(to, 0, sizeof(*to));

	to->si_signo = from->si_signo;
	to->si_errno = from->si_errno;
	to->si_code  = from->si_code;
	switch(siginfo_layout(from->si_signo, from->si_code)) {
	case SIL_KILL:
		to->si_pid = from->si_pid;
		to->si_uid = from->si_uid;
		break;
	case SIL_TIMER:
		to->si_tid     = from->si_tid;
		to->si_overrun = from->si_overrun;
		to->si_int     = from->si_int;
		break;
	case SIL_POLL:
		to->si_band = from->si_band;
		to->si_fd   = from->si_fd;
		break;
	case SIL_FAULT:
		to->si_addr = ptr_to_compat(from->si_addr);
		break;
	case SIL_FAULT_TRAPNO:
		to->si_addr = ptr_to_compat(from->si_addr);
		to->si_trapno = from->si_trapno;
		break;
	case SIL_FAULT_MCEERR:
		to->si_addr = ptr_to_compat(from->si_addr);
		to->si_addr_lsb = from->si_addr_lsb;
		break;
	case SIL_FAULT_BNDERR:
		to->si_addr = ptr_to_compat(from->si_addr);
		to->si_lower = ptr_to_compat(from->si_lower);
		to->si_upper = ptr_to_compat(from->si_upper);
		break;
	case SIL_FAULT_PKUERR:
		to->si_addr = ptr_to_compat(from->si_addr);
		to->si_pkey = from->si_pkey;
		break;
	case SIL_PERF_EVENT:
		to->si_addr = ptr_to_compat(from->si_addr);
		to->si_perf_data = from->si_perf_data;
		to->si_perf_type = from->si_perf_type;
		break;
	case SIL_CHLD:
		to->si_pid = from->si_pid;
		to->si_uid = from->si_uid;
		to->si_status = from->si_status;
		to->si_utime = from->si_utime;
		to->si_stime = from->si_stime;
		break;
	case SIL_RT:
		to->si_pid = from->si_pid;
		to->si_uid = from->si_uid;
		to->si_int = from->si_int;
		break;
	case SIL_SYS:
		to->si_call_addr = ptr_to_compat(from->si_call_addr);
		to->si_syscall   = from->si_syscall;
		to->si_arch      = from->si_arch;
		break;
	}
}

int __copy_siginfo_to_user32(struct compat_siginfo __user *to,
			   const struct kernel_siginfo *from)
{
	struct compat_siginfo new;

	copy_siginfo_to_external32(&new, from);
	if (copy_to_user(to, &new, sizeof(struct compat_siginfo)))
		return -EFAULT;
	return 0;
}

static int post_copy_siginfo_from_user32(kernel_siginfo_t *to,
					 const struct compat_siginfo *from)
{
	clear_siginfo(to);
	to->si_signo = from->si_signo;
	to->si_errno = from->si_errno;
	to->si_code  = from->si_code;
	switch(siginfo_layout(from->si_signo, from->si_code)) {
	case SIL_KILL:
		to->si_pid = from->si_pid;
		to->si_uid = from->si_uid;
		break;
	case SIL_TIMER:
		to->si_tid     = from->si_tid;
		to->si_overrun = from->si_overrun;
		to->si_int     = from->si_int;
		break;
	case SIL_POLL:
		to->si_band = from->si_band;
		to->si_fd   = from->si_fd;
		break;
	case SIL_FAULT:
		to->si_addr = compat_ptr(from->si_addr);
		break;
	case SIL_FAULT_TRAPNO:
		to->si_addr = compat_ptr(from->si_addr);
		to->si_trapno = from->si_trapno;
		break;
	case SIL_FAULT_MCEERR:
		to->si_addr = compat_ptr(from->si_addr);
		to->si_addr_lsb = from->si_addr_lsb;
		break;
	case SIL_FAULT_BNDERR:
		to->si_addr = compat_ptr(from->si_addr);
		to->si_lower = compat_ptr(from->si_lower);
		to->si_upper = compat_ptr(from->si_upper);
		break;
	case SIL_FAULT_PKUERR:
		to->si_addr = compat_ptr(from->si_addr);
		to->si_pkey = from->si_pkey;
		break;
	case SIL_PERF_EVENT:
		to->si_addr = compat_ptr(from->si_addr);
		to->si_perf_data = from->si_perf_data;
		to->si_perf_type = from->si_perf_type;
		break;
	case SIL_CHLD:
		to->si_pid    = from->si_pid;
		to->si_uid    = from->si_uid;
		to->si_status = from->si_status;
#ifdef CONFIG_X86_X32_ABI
		if (in_x32_syscall()) {
			to->si_utime = from->_sifields._sigchld_x32._utime;
			to->si_stime = from->_sifields._sigchld_x32._stime;
		} else
#endif
		{
			to->si_utime = from->si_utime;
			to->si_stime = from->si_stime;
		}
		break;
	case SIL_RT:
		to->si_pid = from->si_pid;
		to->si_uid = from->si_uid;
		to->si_int = from->si_int;
		break;
	case SIL_SYS:
		to->si_call_addr = compat_ptr(from->si_call_addr);
		to->si_syscall   = from->si_syscall;
		to->si_arch      = from->si_arch;
		break;
	}
	return 0;
}

static int __copy_siginfo_from_user32(int signo, struct kernel_siginfo *to,
				      const struct compat_siginfo __user *ufrom)
{
	struct compat_siginfo from;

	if (copy_from_user(&from, ufrom, sizeof(struct compat_siginfo)))
		return -EFAULT;

	from.si_signo = signo;
	return post_copy_siginfo_from_user32(to, &from);
}

int copy_siginfo_from_user32(struct kernel_siginfo *to,
			     const struct compat_siginfo __user *ufrom)
{
	struct compat_siginfo from;

	if (copy_from_user(&from, ufrom, sizeof(struct compat_siginfo)))
		return -EFAULT;

	return post_copy_siginfo_from_user32(to, &from);
}
#endif /* CONFIG_COMPAT */

/**
 *  do_sigtimedwait - wait for queued signals specified in @which
 *  @which: queued signals to wait for
 *  @info: if non-null, the signal's siginfo is returned here
 *  @ts: upper bound on process time suspension
 */
static int do_sigtimedwait(const sigset_t *which, kernel_siginfo_t *info,
		    const struct timespec64 *ts)
{
	ktime_t *to = NULL, timeout = KTIME_MAX;
	struct task_struct *tsk = current;
	sigset_t mask = *which;
	int sig, ret = 0;

	if (ts) {
		if (!timespec64_valid(ts))
			return -EINVAL;
		timeout = timespec64_to_ktime(*ts);
		to = &timeout;
	}

	/*
	 * Invert the set of allowed signals to get those we want to block.
	 */
	sigdelsetmask(&mask, sigmask(SIGKILL) | sigmask(SIGSTOP));
	signotset(&mask);

	spin_lock_irq(&tsk->sighand->siglock);
	sig = dequeue_signal(tsk, &mask, info);
	if (!sig && timeout) {
		/*
		 * None ready, temporarily unblock those we're interested
		 * while we are sleeping in so that we'll be awakened when
		 * they arrive. Unblocking is always fine, we can avoid
		 * set_current_blocked().
		 */
		tsk->real_blocked = tsk->blocked;
		sigandsets(&tsk->blocked, &tsk->blocked, &mask);
		recalc_sigpending();
		spin_unlock_irq(&tsk->sighand->siglock);

		__set_current_state(TASK_INTERRUPTIBLE);
		ret = freezable_schedule_hrtimeout_range(to, tsk->timer_slack_ns,
							 HRTIMER_MODE_REL);
		spin_lock_irq(&tsk->sighand->siglock);
		__set_task_blocked(tsk, &tsk->real_blocked);
		sigemptyset(&tsk->real_blocked);
		sig = dequeue_signal(tsk, &mask, info);
	}
	spin_unlock_irq(&tsk->sighand->siglock);

	if (sig)
		return sig;
	return ret ? -EINTR : -EAGAIN;
}

/**
 *  sys_rt_sigtimedwait - synchronously wait for queued signals specified
 *			in @uthese
 *  @uthese: queued signals to wait for
 *  @uinfo: if non-null, the signal's siginfo is returned here
 *  @uts: upper bound on process time suspension
 *  @sigsetsize: size of sigset_t type
 */
SYSCALL_DEFINE4(rt_sigtimedwait, const sigset_t __user *, uthese,
		siginfo_t __user *, uinfo,
		const struct __kernel_timespec __user *, uts,
		size_t, sigsetsize)
{
	sigset_t these;
	struct timespec64 ts;
	kernel_siginfo_t info;
	int ret;

	/* XXX: Don't preclude handling different sized sigset_t's.  */
	if (sigsetsize != sizeof(sigset_t))
		return -EINVAL;

	if (copy_from_user(&these, uthese, sizeof(these)))
		return -EFAULT;

	if (uts) {
		if (get_timespec64(&ts, uts))
			return -EFAULT;
	}

	ret = do_sigtimedwait(&these, &info, uts ? &ts : NULL);

	if (ret > 0 && uinfo) {
		if (copy_siginfo_to_user(uinfo, &info))
			ret = -EFAULT;
	}

	return ret;
}

#ifdef CONFIG_COMPAT_32BIT_TIME
SYSCALL_DEFINE4(rt_sigtimedwait_time32, const sigset_t __user *, uthese,
		siginfo_t __user *, uinfo,
		const struct old_timespec32 __user *, uts,
		size_t, sigsetsize)
{
	sigset_t these;
	struct timespec64 ts;
	kernel_siginfo_t info;
	int ret;

	if (sigsetsize != sizeof(sigset_t))
		return -EINVAL;

	if (copy_from_user(&these, uthese, sizeof(these)))
		return -EFAULT;

	if (uts) {
		if (get_old_timespec32(&ts, uts))
			return -EFAULT;
	}

	ret = do_sigtimedwait(&these, &info, uts ? &ts : NULL);

	if (ret > 0 && uinfo) {
		if (copy_siginfo_to_user(uinfo, &info))
			ret = -EFAULT;
	}

	return ret;
}
#endif

#ifdef CONFIG_COMPAT
COMPAT_SYSCALL_DEFINE4(rt_sigtimedwait_time64, compat_sigset_t __user *, uthese,
		struct compat_siginfo __user *, uinfo,
		struct __kernel_timespec __user *, uts, compat_size_t, sigsetsize)
{
	sigset_t s;
	struct timespec64 t;
	kernel_siginfo_t info;
	long ret;

	if (sigsetsize != sizeof(sigset_t))
		return -EINVAL;

	if (get_compat_sigset(&s, uthese))
		return -EFAULT;

	if (uts) {
		if (get_timespec64(&t, uts))
			return -EFAULT;
	}

	ret = do_sigtimedwait(&s, &info, uts ? &t : NULL);

	if (ret > 0 && uinfo) {
		if (copy_siginfo_to_user32(uinfo, &info))
			ret = -EFAULT;
	}

	return ret;
}

#ifdef CONFIG_COMPAT_32BIT_TIME
COMPAT_SYSCALL_DEFINE4(rt_sigtimedwait_time32, compat_sigset_t __user *, uthese,
		struct compat_siginfo __user *, uinfo,
		struct old_timespec32 __user *, uts, compat_size_t, sigsetsize)
{
	sigset_t s;
	struct timespec64 t;
	kernel_siginfo_t info;
	long ret;

	if (sigsetsize != sizeof(sigset_t))
		return -EINVAL;

	if (get_compat_sigset(&s, uthese))
		return -EFAULT;

	if (uts) {
		if (get_old_timespec32(&t, uts))
			return -EFAULT;
	}

	ret = do_sigtimedwait(&s, &info, uts ? &t : NULL);

	if (ret > 0 && uinfo) {
		if (copy_siginfo_to_user32(uinfo, &info))
			ret = -EFAULT;
	}

	return ret;
}
#endif
#endif

static inline void prepare_kill_siginfo(int sig, struct kernel_siginfo *info)
{
	clear_siginfo(info);
	info->si_signo = sig;
	info->si_errno = 0;
	info->si_code = SI_USER;
	info->si_pid = task_tgid_vnr(current);
	info->si_uid = from_kuid_munged(current_user_ns(), current_uid());
}

/**
 *  sys_kill - send a signal to a process
 *  @pid: the PID of the process
 *  @sig: signal to be sent
 */
SYSCALL_DEFINE2(kill, pid_t, pid, int, sig)
{
	struct kernel_siginfo info;

	prepare_kill_siginfo(sig, &info);

	return kill_something_info(sig, &info, pid);
}

/*
 * Verify that the signaler and signalee either are in the same pid namespace
 * or that the signaler's pid namespace is an ancestor of the signalee's pid
 * namespace.
 */
static bool access_pidfd_pidns(struct pid *pid)
{
	struct pid_namespace *active = task_active_pid_ns(current);
	struct pid_namespace *p = ns_of_pid(pid);

	for (;;) {
		if (!p)
			return false;
		if (p == active)
			break;
		p = p->parent;
	}

	return true;
}

static int copy_siginfo_from_user_any(kernel_siginfo_t *kinfo,
		siginfo_t __user *info)
{
#ifdef CONFIG_COMPAT
	/*
	 * Avoid hooking up compat syscalls and instead handle necessary
	 * conversions here. Note, this is a stop-gap measure and should not be
	 * considered a generic solution.
	 */
	if (in_compat_syscall())
		return copy_siginfo_from_user32(
			kinfo, (struct compat_siginfo __user *)info);
#endif
	return copy_siginfo_from_user(kinfo, info);
}

static struct pid *pidfd_to_pid(const struct file *file)
{
	struct pid *pid;

	pid = pidfd_pid(file);
	if (!IS_ERR(pid))
		return pid;

	return tgid_pidfd_to_pid(file);
}

/**
 * sys_pidfd_send_signal - Signal a process through a pidfd
 * @pidfd:  file descriptor of the process
 * @sig:    signal to send
 * @info:   signal info
 * @flags:  future flags
 *
 * The syscall currently only signals via PIDTYPE_PID which covers
 * kill(<positive-pid>, <signal>. It does not signal threads or process
 * groups.
 * In order to extend the syscall to threads and process groups the @flags
 * argument should be used. In essence, the @flags argument will determine
 * what is signaled and not the file descriptor itself. Put in other words,
 * grouping is a property of the flags argument not a property of the file
 * descriptor.
 *
 * Return: 0 on success, negative errno on failure
 */
SYSCALL_DEFINE4(pidfd_send_signal, int, pidfd, int, sig,
		siginfo_t __user *, info, unsigned int, flags)
{
	int ret;
	struct fd f;
	struct pid *pid;
	kernel_siginfo_t kinfo;

	/* Enforce flags be set to 0 until we add an extension. */
	if (flags)
		return -EINVAL;

	f = fdget(pidfd);
	if (!f.file)
		return -EBADF;

	/* Is this a pidfd? */
	pid = pidfd_to_pid(f.file);
	if (IS_ERR(pid)) {
		ret = PTR_ERR(pid);
		goto err;
	}

	ret = -EINVAL;
	if (!access_pidfd_pidns(pid))
		goto err;

	if (info) {
		ret = copy_siginfo_from_user_any(&kinfo, info);
		if (unlikely(ret))
			goto err;

		ret = -EINVAL;
		if (unlikely(sig != kinfo.si_signo))
			goto err;

		/* Only allow sending arbitrary signals to yourself. */
		ret = -EPERM;
		if ((task_pid(current) != pid) &&
		    (kinfo.si_code >= 0 || kinfo.si_code == SI_TKILL))
			goto err;
	} else {
		prepare_kill_siginfo(sig, &kinfo);
	}

	ret = kill_pid_info(sig, &kinfo, pid);

err:
	fdput(f);
	return ret;
}

static int
do_send_specific(pid_t tgid, pid_t pid, int sig, struct kernel_siginfo *info)
{
	struct task_struct *p;
	int error = -ESRCH;

	rcu_read_lock();
	p = find_task_by_vpid(pid);
	if (p && (tgid <= 0 || task_tgid_vnr(p) == tgid)) {
		error = check_kill_permission(sig, info, p);
		/*
		 * The null signal is a permissions and process existence
		 * probe.  No signal is actually delivered.
		 */
		if (!error && sig) {
			error = do_send_sig_info(sig, info, p, PIDTYPE_PID);
			/*
			 * If lock_task_sighand() failed we pretend the task
			 * dies after receiving the signal. The window is tiny,
			 * and the signal is private anyway.
			 */
			if (unlikely(error == -ESRCH))
				error = 0;
		}
	}
	rcu_read_unlock();

	return error;
}

static int do_tkill(pid_t tgid, pid_t pid, int sig)
{
	struct kernel_siginfo info;

	clear_siginfo(&info);
	info.si_signo = sig;
	info.si_errno = 0;
	info.si_code = SI_TKILL;
	info.si_pid = task_tgid_vnr(current);
	info.si_uid = from_kuid_munged(current_user_ns(), current_uid());

	return do_send_specific(tgid, pid, sig, &info);
}

/**
 *  sys_tgkill - send signal to one specific thread
 *  @tgid: the thread group ID of the thread
 *  @pid: the PID of the thread
 *  @sig: signal to be sent
 *
 *  This syscall also checks the @tgid and returns -ESRCH even if the PID
 *  exists but it's not belonging to the target process anymore. This
 *  method solves the problem of threads exiting and PIDs getting reused.
 */
SYSCALL_DEFINE3(tgkill, pid_t, tgid, pid_t, pid, int, sig)
{
	/* This is only valid for single tasks */
	if (pid <= 0 || tgid <= 0)
		return -EINVAL;

	return do_tkill(tgid, pid, sig);
}

/**
 *  sys_tkill - send signal to one specific task
 *  @pid: the PID of the task
 *  @sig: signal to be sent
 *
 *  Send a signal to only one task, even if it's a CLONE_THREAD task.
 */
SYSCALL_DEFINE2(tkill, pid_t, pid, int, sig)
{
	/* This is only valid for single tasks */
	if (pid <= 0)
		return -EINVAL;

	return do_tkill(0, pid, sig);
}

static int do_rt_sigqueueinfo(pid_t pid, int sig, kernel_siginfo_t *info)
{
	/* Not even root can pretend to send signals from the kernel.
	 * Nor can they impersonate a kill()/tgkill(), which adds source info.
	 */
	if ((info->si_code >= 0 || info->si_code == SI_TKILL) &&
	    (task_pid_vnr(current) != pid))
		return -EPERM;

	/* POSIX.1b doesn't mention process groups.  */
	return kill_proc_info(sig, info, pid);
}

/**
 *  sys_rt_sigqueueinfo - send signal information to a signal
 *  @pid: the PID of the thread
 *  @sig: signal to be sent
 *  @uinfo: signal info to be sent
 */
SYSCALL_DEFINE3(rt_sigqueueinfo, pid_t, pid, int, sig,
		siginfo_t __user *, uinfo)
{
	kernel_siginfo_t info;
	int ret = __copy_siginfo_from_user(sig, &info, uinfo);
	if (unlikely(ret))
		return ret;
	return do_rt_sigqueueinfo(pid, sig, &info);
}

#ifdef CONFIG_COMPAT
COMPAT_SYSCALL_DEFINE3(rt_sigqueueinfo,
			compat_pid_t, pid,
			int, sig,
			struct compat_siginfo __user *, uinfo)
{
	kernel_siginfo_t info;
	int ret = __copy_siginfo_from_user32(sig, &info, uinfo);
	if (unlikely(ret))
		return ret;
	return do_rt_sigqueueinfo(pid, sig, &info);
}
#endif

static int do_rt_tgsigqueueinfo(pid_t tgid, pid_t pid, int sig, kernel_siginfo_t *info)
{
	/* This is only valid for single tasks */
	if (pid <= 0 || tgid <= 0)
		return -EINVAL;

	/* Not even root can pretend to send signals from the kernel.
	 * Nor can they impersonate a kill()/tgkill(), which adds source info.
	 */
	if ((info->si_code >= 0 || info->si_code == SI_TKILL) &&
	    (task_pid_vnr(current) != pid))
		return -EPERM;

	return do_send_specific(tgid, pid, sig, info);
}

SYSCALL_DEFINE4(rt_tgsigqueueinfo, pid_t, tgid, pid_t, pid, int, sig,
		siginfo_t __user *, uinfo)
{
	kernel_siginfo_t info;
	int ret = __copy_siginfo_from_user(sig, &info, uinfo);
	if (unlikely(ret))
		return ret;
	return do_rt_tgsigqueueinfo(tgid, pid, sig, &info);
}

#ifdef CONFIG_COMPAT
COMPAT_SYSCALL_DEFINE4(rt_tgsigqueueinfo,
			compat_pid_t, tgid,
			compat_pid_t, pid,
			int, sig,
			struct compat_siginfo __user *, uinfo)
{
	kernel_siginfo_t info;
	int ret = __copy_siginfo_from_user32(sig, &info, uinfo);
	if (unlikely(ret))
		return ret;
	return do_rt_tgsigqueueinfo(tgid, pid, sig, &info);
}
#endif

/*
 * For kthreads only, must not be used if cloned with CLONE_SIGHAND
 */
void kernel_sigaction(int sig, __sighandler_t action)
{
	spin_lock_irq(&current->sighand->siglock);
	current->sighand->action[sig - 1].sa.sa_handler = action;
	if (action == SIG_IGN) {
		sigset_t mask;

		sigemptyset(&mask);
		sigaddset(&mask, sig);

		flush_sigqueue_mask(&mask, &current->signal->shared_pending);
		flush_sigqueue_mask(&mask, &current->pending);
		recalc_sigpending();
	}
	spin_unlock_irq(&current->sighand->siglock);
}
EXPORT_SYMBOL(kernel_sigaction);

void __weak sigaction_compat_abi(struct k_sigaction *act,
		struct k_sigaction *oact)
{
}

int do_sigaction(int sig, struct k_sigaction *act, struct k_sigaction *oact)
{
	struct task_struct *p = current, *t;
	struct k_sigaction *k;
	sigset_t mask;

	if (!valid_signal(sig) || sig < 1 || (act && sig_kernel_only(sig)))
		return -EINVAL;

	k = &p->sighand->action[sig-1];

	spin_lock_irq(&p->sighand->siglock);
	if (oact)
		*oact = *k;

	/*
	 * Make sure that we never accidentally claim to support SA_UNSUPPORTED,
	 * e.g. by having an architecture use the bit in their uapi.
	 */
	BUILD_BUG_ON(UAPI_SA_FLAGS & SA_UNSUPPORTED);

	/*
	 * Clear unknown flag bits in order to allow userspace to detect missing
	 * support for flag bits and to allow the kernel to use non-uapi bits
	 * internally.
	 */
	if (act)
		act->sa.sa_flags &= UAPI_SA_FLAGS;
	if (oact)
		oact->sa.sa_flags &= UAPI_SA_FLAGS;

	sigaction_compat_abi(act, oact);

	if (act) {
		sigdelsetmask(&act->sa.sa_mask,
			      sigmask(SIGKILL) | sigmask(SIGSTOP));
		*k = *act;
		/*
		 * POSIX 3.3.1.3:
		 *  "Setting a signal action to SIG_IGN for a signal that is
		 *   pending shall cause the pending signal to be discarded,
		 *   whether or not it is blocked."
		 *
		 *  "Setting a signal action to SIG_DFL for a signal that is
		 *   pending and whose default action is to ignore the signal
		 *   (for example, SIGCHLD), shall cause the pending signal to
		 *   be discarded, whether or not it is blocked"
		 */
		if (sig_handler_ignored(sig_handler(p, sig), sig)) {
			sigemptyset(&mask);
			sigaddset(&mask, sig);
			flush_sigqueue_mask(&mask, &p->signal->shared_pending);
			for_each_thread(p, t)
				flush_sigqueue_mask(&mask, &t->pending);
		}
	}

	spin_unlock_irq(&p->sighand->siglock);
	return 0;
}

static int
do_sigaltstack (const stack_t *ss, stack_t *oss, unsigned long sp,
		size_t min_ss_size)
{
	struct task_struct *t = current;

	if (oss) {
		memset(oss, 0, sizeof(stack_t));
		oss->ss_sp = (void __user *) t->sas_ss_sp;
		oss->ss_size = t->sas_ss_size;
		oss->ss_flags = sas_ss_flags(sp) |
			(current->sas_ss_flags & SS_FLAG_BITS);
	}

	if (ss) {
		void __user *ss_sp = ss->ss_sp;
		size_t ss_size = ss->ss_size;
		unsigned ss_flags = ss->ss_flags;
		int ss_mode;

		if (unlikely(on_sig_stack(sp)))
			return -EPERM;

		ss_mode = ss_flags & ~SS_FLAG_BITS;
		if (unlikely(ss_mode != SS_DISABLE && ss_mode != SS_ONSTACK &&
				ss_mode != 0))
			return -EINVAL;

		if (ss_mode == SS_DISABLE) {
			ss_size = 0;
			ss_sp = NULL;
		} else {
			if (unlikely(ss_size < min_ss_size))
				return -ENOMEM;
		}

		t->sas_ss_sp = (unsigned long) ss_sp;
		t->sas_ss_size = ss_size;
		t->sas_ss_flags = ss_flags;
	}
	return 0;
}

SYSCALL_DEFINE2(sigaltstack,const stack_t __user *,uss, stack_t __user *,uoss)
{
	stack_t new, old;
	int err;
	if (uss && copy_from_user(&new, uss, sizeof(stack_t)))
		return -EFAULT;
	err = do_sigaltstack(uss ? &new : NULL, uoss ? &old : NULL,
			      current_user_stack_pointer(),
			      MINSIGSTKSZ);
	if (!err && uoss && copy_to_user(uoss, &old, sizeof(stack_t)))
		err = -EFAULT;
	return err;
}

int restore_altstack(const stack_t __user *uss)
{
	stack_t new;
	if (copy_from_user(&new, uss, sizeof(stack_t)))
		return -EFAULT;
	(void)do_sigaltstack(&new, NULL, current_user_stack_pointer(),
			     MINSIGSTKSZ);
	/* squash all but EFAULT for now */
	return 0;
}

int __save_altstack(stack_t __user *uss, unsigned long sp)
{
	struct task_struct *t = current;
	int err = __put_user((void __user *)t->sas_ss_sp, &uss->ss_sp) |
		__put_user(t->sas_ss_flags, &uss->ss_flags) |
		__put_user(t->sas_ss_size, &uss->ss_size);
	return err;
}

#ifdef CONFIG_COMPAT
static int do_compat_sigaltstack(const compat_stack_t __user *uss_ptr,
				 compat_stack_t __user *uoss_ptr)
{
	stack_t uss, uoss;
	int ret;

	if (uss_ptr) {
		compat_stack_t uss32;
		if (copy_from_user(&uss32, uss_ptr, sizeof(compat_stack_t)))
			return -EFAULT;
		uss.ss_sp = compat_ptr(uss32.ss_sp);
		uss.ss_flags = uss32.ss_flags;
		uss.ss_size = uss32.ss_size;
	}
	ret = do_sigaltstack(uss_ptr ? &uss : NULL, &uoss,
			     compat_user_stack_pointer(),
			     COMPAT_MINSIGSTKSZ);
	if (ret >= 0 && uoss_ptr)  {
		compat_stack_t old;
		memset(&old, 0, sizeof(old));
		old.ss_sp = ptr_to_compat(uoss.ss_sp);
		old.ss_flags = uoss.ss_flags;
		old.ss_size = uoss.ss_size;
		if (copy_to_user(uoss_ptr, &old, sizeof(compat_stack_t)))
			ret = -EFAULT;
	}
	return ret;
}

COMPAT_SYSCALL_DEFINE2(sigaltstack,
			const compat_stack_t __user *, uss_ptr,
			compat_stack_t __user *, uoss_ptr)
{
	return do_compat_sigaltstack(uss_ptr, uoss_ptr);
}

int compat_restore_altstack(const compat_stack_t __user *uss)
{
	int err = do_compat_sigaltstack(uss, NULL);
	/* squash all but -EFAULT for now */
	return err == -EFAULT ? err : 0;
}

int __compat_save_altstack(compat_stack_t __user *uss, unsigned long sp)
{
	int err;
	struct task_struct *t = current;
	err = __put_user(ptr_to_compat((void __user *)t->sas_ss_sp),
			 &uss->ss_sp) |
		__put_user(t->sas_ss_flags, &uss->ss_flags) |
		__put_user(t->sas_ss_size, &uss->ss_size);
	return err;
}
#endif

#ifdef __ARCH_WANT_SYS_SIGPENDING

/**
 *  sys_sigpending - examine pending signals
 *  @uset: where mask of pending signal is returned
 */
SYSCALL_DEFINE1(sigpending, old_sigset_t __user *, uset)
{
	sigset_t set;

	if (sizeof(old_sigset_t) > sizeof(*uset))
		return -EINVAL;

	do_sigpending(&set);

	if (copy_to_user(uset, &set, sizeof(old_sigset_t)))
		return -EFAULT;

	return 0;
}

#ifdef CONFIG_COMPAT
COMPAT_SYSCALL_DEFINE1(sigpending, compat_old_sigset_t __user *, set32)
{
	sigset_t set;

	do_sigpending(&set);

	return put_user(set.sig[0], set32);
}
#endif

#endif

#ifdef __ARCH_WANT_SYS_SIGPROCMASK
/**
 *  sys_sigprocmask - examine and change blocked signals
 *  @how: whether to add, remove, or set signals
 *  @nset: signals to add or remove (if non-null)
 *  @oset: previous value of signal mask if non-null
 *
 * Some platforms have their own version with special arguments;
 * others support only sys_rt_sigprocmask.
 */

SYSCALL_DEFINE3(sigprocmask, int, how, old_sigset_t __user *, nset,
		old_sigset_t __user *, oset)
{
	old_sigset_t old_set, new_set;
	sigset_t new_blocked;

	old_set = current->blocked.sig[0];

	if (nset) {
		if (copy_from_user(&new_set, nset, sizeof(*nset)))
			return -EFAULT;

		new_blocked = current->blocked;

		switch (how) {
		case SIG_BLOCK:
			sigaddsetmask(&new_blocked, new_set);
			break;
		case SIG_UNBLOCK:
			sigdelsetmask(&new_blocked, new_set);
			break;
		case SIG_SETMASK:
			new_blocked.sig[0] = new_set;
			break;
		default:
			return -EINVAL;
		}

		set_current_blocked(&new_blocked);
	}

	if (oset) {
		if (copy_to_user(oset, &old_set, sizeof(*oset)))
			return -EFAULT;
	}

	return 0;
}
#endif /* __ARCH_WANT_SYS_SIGPROCMASK */

#ifndef CONFIG_ODD_RT_SIGACTION
/**
 *  sys_rt_sigaction - alter an action taken by a process
 *  @sig: signal to be sent
 *  @act: new sigaction
 *  @oact: used to save the previous sigaction
 *  @sigsetsize: size of sigset_t type
 */
SYSCALL_DEFINE4(rt_sigaction, int, sig,
		const struct sigaction __user *, act,
		struct sigaction __user *, oact,
		size_t, sigsetsize)
{
	struct k_sigaction new_sa, old_sa;
	int ret;

	/* XXX: Don't preclude handling different sized sigset_t's.  */
	if (sigsetsize != sizeof(sigset_t))
		return -EINVAL;

	if (act && copy_from_user(&new_sa.sa, act, sizeof(new_sa.sa)))
		return -EFAULT;

	ret = do_sigaction(sig, act ? &new_sa : NULL, oact ? &old_sa : NULL);
	if (ret)
		return ret;

	if (oact && copy_to_user(oact, &old_sa.sa, sizeof(old_sa.sa)))
		return -EFAULT;

	return 0;
}
#ifdef CONFIG_COMPAT
COMPAT_SYSCALL_DEFINE4(rt_sigaction, int, sig,
		const struct compat_sigaction __user *, act,
		struct compat_sigaction __user *, oact,
		compat_size_t, sigsetsize)
{
	struct k_sigaction new_ka, old_ka;
#ifdef __ARCH_HAS_SA_RESTORER
	compat_uptr_t restorer;
#endif
	int ret;

	/* XXX: Don't preclude handling different sized sigset_t's.  */
	if (sigsetsize != sizeof(compat_sigset_t))
		return -EINVAL;

	if (act) {
		compat_uptr_t handler;
		ret = get_user(handler, &act->sa_handler);
		new_ka.sa.sa_handler = compat_ptr(handler);
#ifdef __ARCH_HAS_SA_RESTORER
		ret |= get_user(restorer, &act->sa_restorer);
		new_ka.sa.sa_restorer = compat_ptr(restorer);
#endif
		ret |= get_compat_sigset(&new_ka.sa.sa_mask, &act->sa_mask);
		ret |= get_user(new_ka.sa.sa_flags, &act->sa_flags);
		if (ret)
			return -EFAULT;
	}

	ret = do_sigaction(sig, act ? &new_ka : NULL, oact ? &old_ka : NULL);
	if (!ret && oact) {
		ret = put_user(ptr_to_compat(old_ka.sa.sa_handler), 
			       &oact->sa_handler);
		ret |= put_compat_sigset(&oact->sa_mask, &old_ka.sa.sa_mask,
					 sizeof(oact->sa_mask));
		ret |= put_user(old_ka.sa.sa_flags, &oact->sa_flags);
#ifdef __ARCH_HAS_SA_RESTORER
		ret |= put_user(ptr_to_compat(old_ka.sa.sa_restorer),
				&oact->sa_restorer);
#endif
	}
	return ret;
}
#endif
#endif /* !CONFIG_ODD_RT_SIGACTION */

#ifdef CONFIG_OLD_SIGACTION
SYSCALL_DEFINE3(sigaction, int, sig,
		const struct old_sigaction __user *, act,
	        struct old_sigaction __user *, oact)
{
	struct k_sigaction new_ka, old_ka;
	int ret;

	if (act) {
		old_sigset_t mask;
		if (!access_ok(act, sizeof(*act)) ||
		    __get_user(new_ka.sa.sa_handler, &act->sa_handler) ||
		    __get_user(new_ka.sa.sa_restorer, &act->sa_restorer) ||
		    __get_user(new_ka.sa.sa_flags, &act->sa_flags) ||
		    __get_user(mask, &act->sa_mask))
			return -EFAULT;
#ifdef __ARCH_HAS_KA_RESTORER
		new_ka.ka_restorer = NULL;
#endif
		siginitset(&new_ka.sa.sa_mask, mask);
	}

	ret = do_sigaction(sig, act ? &new_ka : NULL, oact ? &old_ka : NULL);

	if (!ret && oact) {
		if (!access_ok(oact, sizeof(*oact)) ||
		    __put_user(old_ka.sa.sa_handler, &oact->sa_handler) ||
		    __put_user(old_ka.sa.sa_restorer, &oact->sa_restorer) ||
		    __put_user(old_ka.sa.sa_flags, &oact->sa_flags) ||
		    __put_user(old_ka.sa.sa_mask.sig[0], &oact->sa_mask))
			return -EFAULT;
	}

	return ret;
}
#endif
#ifdef CONFIG_COMPAT_OLD_SIGACTION
COMPAT_SYSCALL_DEFINE3(sigaction, int, sig,
		const struct compat_old_sigaction __user *, act,
	        struct compat_old_sigaction __user *, oact)
{
	struct k_sigaction new_ka, old_ka;
	int ret;
	compat_old_sigset_t mask;
	compat_uptr_t handler, restorer;

	if (act) {
		if (!access_ok(act, sizeof(*act)) ||
		    __get_user(handler, &act->sa_handler) ||
		    __get_user(restorer, &act->sa_restorer) ||
		    __get_user(new_ka.sa.sa_flags, &act->sa_flags) ||
		    __get_user(mask, &act->sa_mask))
			return -EFAULT;

#ifdef __ARCH_HAS_KA_RESTORER
		new_ka.ka_restorer = NULL;
#endif
		new_ka.sa.sa_handler = compat_ptr(handler);
		new_ka.sa.sa_restorer = compat_ptr(restorer);
		siginitset(&new_ka.sa.sa_mask, mask);
	}

	ret = do_sigaction(sig, act ? &new_ka : NULL, oact ? &old_ka : NULL);

	if (!ret && oact) {
		if (!access_ok(oact, sizeof(*oact)) ||
		    __put_user(ptr_to_compat(old_ka.sa.sa_handler),
			       &oact->sa_handler) ||
		    __put_user(ptr_to_compat(old_ka.sa.sa_restorer),
			       &oact->sa_restorer) ||
		    __put_user(old_ka.sa.sa_flags, &oact->sa_flags) ||
		    __put_user(old_ka.sa.sa_mask.sig[0], &oact->sa_mask))
			return -EFAULT;
	}
	return ret;
}
#endif

#ifdef CONFIG_SGETMASK_SYSCALL

/*
 * For backwards compatibility.  Functionality superseded by sigprocmask.
 */
SYSCALL_DEFINE0(sgetmask)
{
	/* SMP safe */
	return current->blocked.sig[0];
}

SYSCALL_DEFINE1(ssetmask, int, newmask)
{
	int old = current->blocked.sig[0];
	sigset_t newset;

	siginitset(&newset, newmask);
	set_current_blocked(&newset);

	return old;
}
#endif /* CONFIG_SGETMASK_SYSCALL */

#ifdef __ARCH_WANT_SYS_SIGNAL
/*
 * For backwards compatibility.  Functionality superseded by sigaction.
 */
SYSCALL_DEFINE2(signal, int, sig, __sighandler_t, handler)
{
	struct k_sigaction new_sa, old_sa;
	int ret;

	new_sa.sa.sa_handler = handler;
	new_sa.sa.sa_flags = SA_ONESHOT | SA_NOMASK;
	sigemptyset(&new_sa.sa.sa_mask);

	ret = do_sigaction(sig, &new_sa, &old_sa);

	return ret ? ret : (unsigned long)old_sa.sa.sa_handler;
}
#endif /* __ARCH_WANT_SYS_SIGNAL */

#ifdef __ARCH_WANT_SYS_PAUSE

SYSCALL_DEFINE0(pause)
{
	while (!signal_pending(current)) {
		__set_current_state(TASK_INTERRUPTIBLE);
		schedule();
	}
	return -ERESTARTNOHAND;
}

#endif

static int sigsuspend(sigset_t *set)
{
	current->saved_sigmask = current->blocked;
	set_current_blocked(set);

	while (!signal_pending(current)) {
		__set_current_state(TASK_INTERRUPTIBLE);
		schedule();
	}
	set_restore_sigmask();
	return -ERESTARTNOHAND;
}

/**
 *  sys_rt_sigsuspend - replace the signal mask for a value with the
 *	@unewset value until a signal is received
 *  @unewset: new signal mask value
 *  @sigsetsize: size of sigset_t type
 */
SYSCALL_DEFINE2(rt_sigsuspend, sigset_t __user *, unewset, size_t, sigsetsize)
{
	sigset_t newset;

	/* XXX: Don't preclude handling different sized sigset_t's.  */
	if (sigsetsize != sizeof(sigset_t))
		return -EINVAL;

	if (copy_from_user(&newset, unewset, sizeof(newset)))
		return -EFAULT;
	return sigsuspend(&newset);
}
 
#ifdef CONFIG_COMPAT
COMPAT_SYSCALL_DEFINE2(rt_sigsuspend, compat_sigset_t __user *, unewset, compat_size_t, sigsetsize)
{
	sigset_t newset;

	/* XXX: Don't preclude handling different sized sigset_t's.  */
	if (sigsetsize != sizeof(sigset_t))
		return -EINVAL;

	if (get_compat_sigset(&newset, unewset))
		return -EFAULT;
	return sigsuspend(&newset);
}
#endif

#ifdef CONFIG_OLD_SIGSUSPEND
SYSCALL_DEFINE1(sigsuspend, old_sigset_t, mask)
{
	sigset_t blocked;
	siginitset(&blocked, mask);
	return sigsuspend(&blocked);
}
#endif
#ifdef CONFIG_OLD_SIGSUSPEND3
SYSCALL_DEFINE3(sigsuspend, int, unused1, int, unused2, old_sigset_t, mask)
{
	sigset_t blocked;
	siginitset(&blocked, mask);
	return sigsuspend(&blocked);
}
#endif

__weak const char *arch_vma_name(struct vm_area_struct *vma)
{
	return NULL;
}

static inline void siginfo_buildtime_checks(void)
{
	BUILD_BUG_ON(sizeof(struct siginfo) != SI_MAX_SIZE);

	/* Verify the offsets in the two siginfos match */
#define CHECK_OFFSET(field) \
	BUILD_BUG_ON(offsetof(siginfo_t, field) != offsetof(kernel_siginfo_t, field))

	/* kill */
	CHECK_OFFSET(si_pid);
	CHECK_OFFSET(si_uid);

	/* timer */
	CHECK_OFFSET(si_tid);
	CHECK_OFFSET(si_overrun);
	CHECK_OFFSET(si_value);

	/* rt */
	CHECK_OFFSET(si_pid);
	CHECK_OFFSET(si_uid);
	CHECK_OFFSET(si_value);

	/* sigchld */
	CHECK_OFFSET(si_pid);
	CHECK_OFFSET(si_uid);
	CHECK_OFFSET(si_status);
	CHECK_OFFSET(si_utime);
	CHECK_OFFSET(si_stime);

	/* sigfault */
	CHECK_OFFSET(si_addr);
	CHECK_OFFSET(si_trapno);
	CHECK_OFFSET(si_addr_lsb);
	CHECK_OFFSET(si_lower);
	CHECK_OFFSET(si_upper);
	CHECK_OFFSET(si_pkey);
	CHECK_OFFSET(si_perf_data);
	CHECK_OFFSET(si_perf_type);

	/* sigpoll */
	CHECK_OFFSET(si_band);
	CHECK_OFFSET(si_fd);

	/* sigsys */
	CHECK_OFFSET(si_call_addr);
	CHECK_OFFSET(si_syscall);
	CHECK_OFFSET(si_arch);
#undef CHECK_OFFSET

	/* usb asyncio */
	BUILD_BUG_ON(offsetof(struct siginfo, si_pid) !=
		     offsetof(struct siginfo, si_addr));
	if (sizeof(int) == sizeof(void __user *)) {
		BUILD_BUG_ON(sizeof_field(struct siginfo, si_pid) !=
			     sizeof(void __user *));
	} else {
		BUILD_BUG_ON((sizeof_field(struct siginfo, si_pid) +
			      sizeof_field(struct siginfo, si_uid)) !=
			     sizeof(void __user *));
		BUILD_BUG_ON(offsetofend(struct siginfo, si_pid) !=
			     offsetof(struct siginfo, si_uid));
	}
#ifdef CONFIG_COMPAT
	BUILD_BUG_ON(offsetof(struct compat_siginfo, si_pid) !=
		     offsetof(struct compat_siginfo, si_addr));
	BUILD_BUG_ON(sizeof_field(struct compat_siginfo, si_pid) !=
		     sizeof(compat_uptr_t));
	BUILD_BUG_ON(sizeof_field(struct compat_siginfo, si_pid) !=
		     sizeof_field(struct siginfo, si_pid));
#endif
}

void __init signals_init(void)
{
	siginfo_buildtime_checks();

	sigqueue_cachep = KMEM_CACHE(sigqueue, SLAB_PANIC);
}

#ifdef CONFIG_KGDB_KDB
#include <linux/kdb.h>
/*
 * kdb_send_sig - Allows kdb to send signals without exposing
 * signal internals.  This function checks if the required locks are
 * available before calling the main signal code, to avoid kdb
 * deadlocks.
 */
void kdb_send_sig(struct task_struct *t, int sig)
{
	static struct task_struct *kdb_prev_t;
	int new_t, ret;
	if (!spin_trylock(&t->sighand->siglock)) {
		kdb_printf("Can't do kill command now.\n"
			   "The sigmask lock is held somewhere else in "
			   "kernel, try again later\n");
		return;
	}
	new_t = kdb_prev_t != t;
	kdb_prev_t = t;
	if (!task_is_running(t) && new_t) {
		spin_unlock(&t->sighand->siglock);
		kdb_printf("Process is not RUNNING, sending a signal from "
			   "kdb risks deadlock\n"
			   "on the run queue locks. "
			   "The signal has _not_ been sent.\n"
			   "Reissue the kill command if you want to risk "
			   "the deadlock.\n");
		return;
	}
	ret = send_signal(sig, SEND_SIG_PRIV, t, PIDTYPE_PID);
	spin_unlock(&t->sighand->siglock);
	if (ret)
		kdb_printf("Fail to deliver Signal %d to process %d.\n",
			   sig, t->pid);
	else
		kdb_printf("Signal %d is sent to process %d.\n", sig, t->pid);
}
#endif	/* CONFIG_KGDB_KDB */<|MERGE_RESOLUTION|>--- conflicted
+++ resolved
@@ -412,13 +412,8 @@
 		 int override_rlimit, const unsigned int sigqueue_flags)
 {
 	struct sigqueue *q = NULL;
-<<<<<<< HEAD
-	struct user_struct *user;
-	int sigpending;
-=======
 	struct ucounts *ucounts = NULL;
 	long sigpending;
->>>>>>> 7d2a07b7
 
 	/*
 	 * Protect access to @t credentials. This can go away when all
@@ -429,16 +424,6 @@
 	 * changes from/to zero.
 	 */
 	rcu_read_lock();
-<<<<<<< HEAD
-	user = __task_cred(t)->user;
-	sigpending = atomic_inc_return(&user->sigpending);
-	if (sigpending == 1)
-		get_uid(user);
-	rcu_read_unlock();
-
-	if (override_rlimit || likely(sigpending <= task_rlimit(t, RLIMIT_SIGPENDING))) {
-		q = kmem_cache_alloc(sigqueue_cachep, flags);
-=======
 	ucounts = task_ucounts(t);
 	sigpending = inc_rlimit_ucounts(ucounts, UCOUNT_RLIMIT_SIGPENDING, 1);
 	switch (sigpending) {
@@ -459,19 +444,13 @@
 
 	if (override_rlimit || likely(sigpending <= task_rlimit(t, RLIMIT_SIGPENDING))) {
 		q = kmem_cache_alloc(sigqueue_cachep, gfp_flags);
->>>>>>> 7d2a07b7
 	} else {
 		print_dropped_signal(sig);
 	}
 
 	if (unlikely(q == NULL)) {
-<<<<<<< HEAD
-		if (atomic_dec_and_test(&user->sigpending))
-			free_uid(user);
-=======
 		if (dec_rlimit_ucounts(ucounts, UCOUNT_RLIMIT_SIGPENDING, 1))
 			put_ucounts(ucounts);
->>>>>>> 7d2a07b7
 	} else {
 		INIT_LIST_HEAD(&q->list);
 		q->flags = sigqueue_flags;
@@ -484,15 +463,10 @@
 {
 	if (q->flags & SIGQUEUE_PREALLOC)
 		return;
-<<<<<<< HEAD
-	if (atomic_dec_and_test(&q->user->sigpending))
-		free_uid(q->user);
-=======
 	if (q->ucounts && dec_rlimit_ucounts(q->ucounts, UCOUNT_RLIMIT_SIGPENDING, 1)) {
 		put_ucounts(q->ucounts);
 		q->ucounts = NULL;
 	}
->>>>>>> 7d2a07b7
 	kmem_cache_free(sigqueue_cachep, q);
 }
 
