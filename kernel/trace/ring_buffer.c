--- conflicted
+++ resolved
@@ -2594,108 +2594,25 @@
  * The lock and unlock are done within a preempt disable section.
  * The current_context per_cpu variable can only be modified
  * by the current task between lock and unlock. But it can
-<<<<<<< HEAD
  * be modified more than once via an interrupt. There are four
  * different contexts that we need to consider.
-=======
- * be modified more than once via an interrupt. To pass this
- * information from the lock to the unlock without having to
- * access the 'in_interrupt()' functions again (which do show
- * a bit of overhead in something as critical as function tracing,
- * we use a bitmask trick.
- *
- *  bit 1 =  NMI context
- *  bit 2 =  IRQ context
- *  bit 3 =  SoftIRQ context
- *  bit 4 =  normal context.
- *
- * This works because this is the order of contexts that can
- * preempt other contexts. A SoftIRQ never preempts an IRQ
- * context.
- *
- * When the context is determined, the corresponding bit is
- * checked and set (if it was set, then a recursion of that context
- * happened).
- *
- * On unlock, we need to clear this bit. To do so, just subtract
- * 1 from the current_context and AND it to itself.
->>>>>>> a7acff6e
  *
  *  Normal context.
  *  SoftIRQ context
  *  IRQ context
  *  NMI context
  *
-<<<<<<< HEAD
  * If for some reason the ring buffer starts to recurse, we only allow
  * that to happen at most 6 times (one for each context, plus possibly
  * two levels of synthetic event generation). If it happens 7 times,
- * then we consider this a recusive loop and do not let it go further.
-=======
- *  1010 - 1 = 1001
- *  1010 & 1001 = 1000 (clearing bit 1)
- *
- * The least significant bit can be cleared this way, and it
- * just so happens that it is the same bit corresponding to
- * the current context.
- *
- * Now the TRANSITION bit breaks the above slightly. The TRANSITION bit
- * is set when a recursion is detected at the current context, and if
- * the TRANSITION bit is already set, it will fail the recursion.
- * This is needed because there's a lag between the changing of
- * interrupt context and updating the preempt count. In this case,
- * a false positive will be found. To handle this, one extra recursion
- * is allowed, and this is done by the TRANSITION bit. If the TRANSITION
- * bit is already set, then it is considered a recursion and the function
- * ends. Otherwise, the TRANSITION bit is set, and that bit is returned.
- *
- * On the trace_recursive_unlock(), the TRANSITION bit will be the first
- * to be cleared. Even if it wasn't the context that set it. That is,
- * if an interrupt comes in while NORMAL bit is set and the ring buffer
- * is called before preempt_count() is updated, since the check will
- * be on the NORMAL bit, the TRANSITION bit will then be set. If an
- * NMI then comes in, it will set the NMI bit, but when the NMI code
- * does the trace_recursive_unlock() it will clear the TRANSTION bit
- * and leave the NMI bit set. But this is fine, because the interrupt
- * code that set the TRANSITION bit will then clear the NMI bit when it
- * calls trace_recursive_unlock(). If another NMI comes in, it will
- * set the TRANSITION bit and continue.
- *
- * Note: The TRANSITION bit only handles a single transition between context.
->>>>>>> a7acff6e
+ * then we consider this a recursive loop and do not let it go further.
  */
 
 static __always_inline int
 trace_recursive_lock(struct ring_buffer_per_cpu *cpu_buffer)
 {
-<<<<<<< HEAD
 	if (cpu_buffer->current_context >= 6)
 		return 1;
-=======
-	unsigned int val = cpu_buffer->current_context;
-	int bit;
-
-	if (in_interrupt()) {
-		if (in_nmi())
-			bit = RB_CTX_NMI;
-		else if (in_irq())
-			bit = RB_CTX_IRQ;
-		else
-			bit = RB_CTX_SOFTIRQ;
-	} else
-		bit = RB_CTX_NORMAL;
-
-	if (unlikely(val & (1 << bit))) {
-		/*
-		 * It is possible that this was called by transitioning
-		 * between interrupt context, and preempt_count() has not
-		 * been updated yet. In this case, use the TRANSITION bit.
-		 */
-		bit = RB_CTX_TRANSITION;
-		if (val & (1 << bit))
-			return 1;
-	}
->>>>>>> a7acff6e
 
 	cpu_buffer->current_context++;
 	/* Interrupts must see this update */
