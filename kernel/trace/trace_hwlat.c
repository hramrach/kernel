--- conflicted
+++ resolved
@@ -175,11 +175,7 @@
 		if (enter)
 			kdata->nmi_ts_start = time_get();
 		else
-<<<<<<< HEAD
-			nmi_total_ts += time_get() - nmi_ts_start;
-=======
 			kdata->nmi_total_ts += time_get() - kdata->nmi_ts_start;
->>>>>>> 7d2a07b7
 	}
 
 	if (enter)
@@ -303,17 +299,10 @@
 		latency = max(sample, outer_sample);
 
 		/* Keep a running maximum ever recorded hardware latency */
-<<<<<<< HEAD
-		if (sample > tr->max_latency)
-			tr->max_latency = sample;
-		if (outer_sample > tr->max_latency)
-			tr->max_latency = outer_sample;
-=======
 		if (latency > tr->max_latency) {
 			tr->max_latency = latency;
 			latency_fsnotify(tr);
 		}
->>>>>>> 7d2a07b7
 	}
 
 out:
