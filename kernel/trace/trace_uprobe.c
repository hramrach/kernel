--- conflicted
+++ resolved
@@ -1403,10 +1403,6 @@
 create_local_trace_uprobe(char *name, unsigned long offs, bool is_return)
 {
 	struct trace_uprobe *tu;
-<<<<<<< HEAD
-	struct inode *inode;
-=======
->>>>>>> e9b12d88
 	struct path path;
 	int ret;
 
@@ -1414,16 +1410,8 @@
 	if (ret)
 		return ERR_PTR(ret);
 
-<<<<<<< HEAD
-	inode = igrab(d_inode(path.dentry));
-	path_put(&path);
-
-	if (!inode || !S_ISREG(inode->i_mode)) {
-		iput(inode);
-=======
 	if (!d_is_reg(path.dentry)) {
 		path_put(&path);
->>>>>>> e9b12d88
 		return ERR_PTR(-EINVAL);
 	}
 
@@ -1438,19 +1426,12 @@
 	if (IS_ERR(tu)) {
 		pr_info("Failed to allocate trace_uprobe.(%d)\n",
 			(int)PTR_ERR(tu));
-<<<<<<< HEAD
-=======
 		path_put(&path);
->>>>>>> e9b12d88
 		return ERR_CAST(tu);
 	}
 
 	tu->offset = offs;
-<<<<<<< HEAD
-	tu->inode = inode;
-=======
 	tu->path = path;
->>>>>>> e9b12d88
 	tu->filename = kstrdup(name, GFP_KERNEL);
 	init_trace_event_call(tu, &tu->tp.call);
 
