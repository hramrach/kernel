// SPDX-License-Identifier: GPL-2.0
/*
 * Copyright (C) 2006 Jens Axboe <axboe@kernel.dk>
 *
 */

#define pr_fmt(fmt) KBUILD_MODNAME ": " fmt

#include <linux/kernel.h>
#include <linux/blkdev.h>
#include <linux/blktrace_api.h>
#include <linux/percpu.h>
#include <linux/init.h>
#include <linux/mutex.h>
#include <linux/slab.h>
#include <linux/debugfs.h>
#include <linux/export.h>
#include <linux/time.h>
#include <linux/uaccess.h>
#include <linux/list.h>
#include <linux/blk-cgroup.h>

#include "../../block/blk.h"

#include <trace/events/block.h>

#include "trace_output.h"

#ifdef CONFIG_BLK_DEV_IO_TRACE

static unsigned int blktrace_seq __read_mostly = 1;

static struct trace_array *blk_tr;
static bool blk_tracer_enabled __read_mostly;

static LIST_HEAD(running_trace_list);
static __cacheline_aligned_in_smp DEFINE_SPINLOCK(running_trace_lock);

/* Select an alternative, minimalistic output than the original one */
#define TRACE_BLK_OPT_CLASSIC	0x1
#define TRACE_BLK_OPT_CGROUP	0x2
#define TRACE_BLK_OPT_CGNAME	0x4

static struct tracer_opt blk_tracer_opts[] = {
	/* Default disable the minimalistic output */
	{ TRACER_OPT(blk_classic, TRACE_BLK_OPT_CLASSIC) },
#ifdef CONFIG_BLK_CGROUP
	{ TRACER_OPT(blk_cgroup, TRACE_BLK_OPT_CGROUP) },
	{ TRACER_OPT(blk_cgname, TRACE_BLK_OPT_CGNAME) },
#endif
	{ }
};

static struct tracer_flags blk_tracer_flags = {
	.val  = 0,
	.opts = blk_tracer_opts,
};

/* Global reference count of probes */
static DEFINE_MUTEX(blk_probe_mutex);
static int blk_probes_ref;

static void blk_register_tracepoints(void);
static void blk_unregister_tracepoints(void);

/*
 * Send out a notify message.
 */
static void trace_note(struct blk_trace *bt, pid_t pid, int action,
		       const void *data, size_t len, u64 cgid)
{
	struct blk_io_trace *t;
	struct ring_buffer_event *event = NULL;
	struct trace_buffer *buffer = NULL;
	int pc = 0;
	int cpu = smp_processor_id();
	bool blk_tracer = blk_tracer_enabled;
	ssize_t cgid_len = cgid ? sizeof(cgid) : 0;

	if (blk_tracer) {
		buffer = blk_tr->array_buffer.buffer;
		pc = preempt_count();
		event = trace_buffer_lock_reserve(buffer, TRACE_BLK,
						  sizeof(*t) + len + cgid_len,
						  0, pc);
		if (!event)
			return;
		t = ring_buffer_event_data(event);
		goto record_it;
	}

	if (!bt->rchan)
		return;

	t = relay_reserve(bt->rchan, sizeof(*t) + len + cgid_len);
	if (t) {
		t->magic = BLK_IO_TRACE_MAGIC | BLK_IO_TRACE_VERSION;
		t->time = ktime_to_ns(ktime_get());
record_it:
		t->device = bt->dev;
		t->action = action | (cgid ? __BLK_TN_CGROUP : 0);
		t->pid = pid;
		t->cpu = cpu;
		t->pdu_len = len + cgid_len;
		if (cgid_len)
			memcpy((void *)t + sizeof(*t), &cgid, cgid_len);
		memcpy((void *) t + sizeof(*t) + cgid_len, data, len);

		if (blk_tracer)
			trace_buffer_unlock_commit(blk_tr, buffer, event, 0, pc);
	}
}

/*
 * Send out a notify for this process, if we haven't done so since a trace
 * started
 */
static void trace_note_tsk(struct task_struct *tsk)
{
	unsigned long flags;
	struct blk_trace *bt;

	tsk->btrace_seq = blktrace_seq;
	spin_lock_irqsave(&running_trace_lock, flags);
	list_for_each_entry(bt, &running_trace_list, running_list) {
		trace_note(bt, tsk->pid, BLK_TN_PROCESS, tsk->comm,
			   sizeof(tsk->comm), 0);
	}
	spin_unlock_irqrestore(&running_trace_lock, flags);
}

static void trace_note_time(struct blk_trace *bt)
{
	struct timespec64 now;
	unsigned long flags;
	u32 words[2];

	/* need to check user space to see if this breaks in y2038 or y2106 */
	ktime_get_real_ts64(&now);
	words[0] = (u32)now.tv_sec;
	words[1] = now.tv_nsec;

	local_irq_save(flags);
	trace_note(bt, 0, BLK_TN_TIMESTAMP, words, sizeof(words), 0);
	local_irq_restore(flags);
}

void __trace_note_message(struct blk_trace *bt, struct blkcg *blkcg,
	const char *fmt, ...)
{
	int n;
	va_list args;
	unsigned long flags;
	char *buf;

	if (unlikely(bt->trace_state != Blktrace_running &&
		     !blk_tracer_enabled))
		return;

	/*
	 * If the BLK_TC_NOTIFY action mask isn't set, don't send any note
	 * message to the trace.
	 */
	if (!(bt->act_mask & BLK_TC_NOTIFY))
		return;

	local_irq_save(flags);
	buf = this_cpu_ptr(bt->msg_data);
	va_start(args, fmt);
	n = vscnprintf(buf, BLK_TN_MAX_MSG, fmt, args);
	va_end(args);

	if (!(blk_tracer_flags.val & TRACE_BLK_OPT_CGROUP))
		blkcg = NULL;
#ifdef CONFIG_BLK_CGROUP
	trace_note(bt, current->pid, BLK_TN_MESSAGE, buf, n,
		   blkcg ? cgroup_id(blkcg->css.cgroup) : 1);
#else
	trace_note(bt, current->pid, BLK_TN_MESSAGE, buf, n, 0);
#endif
	local_irq_restore(flags);
}
EXPORT_SYMBOL_GPL(__trace_note_message);

static int act_log_check(struct blk_trace *bt, u32 what, sector_t sector,
			 pid_t pid)
{
	if (((bt->act_mask << BLK_TC_SHIFT) & what) == 0)
		return 1;
	if (sector && (sector < bt->start_lba || sector > bt->end_lba))
		return 1;
	if (bt->pid && pid != bt->pid)
		return 1;

	return 0;
}

/*
 * Data direction bit lookup
 */
static const u32 ddir_act[2] = { BLK_TC_ACT(BLK_TC_READ),
				 BLK_TC_ACT(BLK_TC_WRITE) };

#define BLK_TC_RAHEAD		BLK_TC_AHEAD
#define BLK_TC_PREFLUSH		BLK_TC_FLUSH

/* The ilog2() calls fall out because they're constant */
#define MASK_TC_BIT(rw, __name) ((rw & REQ_ ## __name) << \
	  (ilog2(BLK_TC_ ## __name) + BLK_TC_SHIFT - __REQ_ ## __name))

/*
 * The worker for the various blk_add_trace*() types. Fills out a
 * blk_io_trace structure and places it in a per-cpu subbuffer.
 */
static void __blk_add_trace(struct blk_trace *bt, sector_t sector, int bytes,
		     int op, int op_flags, u32 what, int error, int pdu_len,
		     void *pdu_data, u64 cgid)
{
	struct task_struct *tsk = current;
	struct ring_buffer_event *event = NULL;
	struct trace_buffer *buffer = NULL;
	struct blk_io_trace *t;
	unsigned long flags = 0;
	unsigned long *sequence;
	pid_t pid;
	int cpu, pc = 0;
	bool blk_tracer = blk_tracer_enabled;
	ssize_t cgid_len = cgid ? sizeof(cgid) : 0;

	if (unlikely(bt->trace_state != Blktrace_running && !blk_tracer))
		return;

	what |= ddir_act[op_is_write(op) ? WRITE : READ];
	what |= MASK_TC_BIT(op_flags, SYNC);
	what |= MASK_TC_BIT(op_flags, RAHEAD);
	what |= MASK_TC_BIT(op_flags, META);
	what |= MASK_TC_BIT(op_flags, PREFLUSH);
	what |= MASK_TC_BIT(op_flags, FUA);
	if (op == REQ_OP_DISCARD || op == REQ_OP_SECURE_ERASE)
		what |= BLK_TC_ACT(BLK_TC_DISCARD);
	if (op == REQ_OP_FLUSH)
		what |= BLK_TC_ACT(BLK_TC_FLUSH);
	if (cgid)
		what |= __BLK_TA_CGROUP;

	pid = tsk->pid;
	if (act_log_check(bt, what, sector, pid))
		return;
	cpu = raw_smp_processor_id();

	if (blk_tracer) {
		tracing_record_cmdline(current);

		buffer = blk_tr->array_buffer.buffer;
		pc = preempt_count();
		event = trace_buffer_lock_reserve(buffer, TRACE_BLK,
						  sizeof(*t) + pdu_len + cgid_len,
						  0, pc);
		if (!event)
			return;
		t = ring_buffer_event_data(event);
		goto record_it;
	}

	if (unlikely(tsk->btrace_seq != blktrace_seq))
		trace_note_tsk(tsk);

	/*
	 * A word about the locking here - we disable interrupts to reserve
	 * some space in the relay per-cpu buffer, to prevent an irq
	 * from coming in and stepping on our toes.
	 */
	local_irq_save(flags);
	t = relay_reserve(bt->rchan, sizeof(*t) + pdu_len + cgid_len);
	if (t) {
		sequence = per_cpu_ptr(bt->sequence, cpu);

		t->magic = BLK_IO_TRACE_MAGIC | BLK_IO_TRACE_VERSION;
		t->sequence = ++(*sequence);
		t->time = ktime_to_ns(ktime_get());
record_it:
		/*
		 * These two are not needed in ftrace as they are in the
		 * generic trace_entry, filled by tracing_generic_entry_update,
		 * but for the trace_event->bin() synthesizer benefit we do it
		 * here too.
		 */
		t->cpu = cpu;
		t->pid = pid;

		t->sector = sector;
		t->bytes = bytes;
		t->action = what;
		t->device = bt->dev;
		t->error = error;
		t->pdu_len = pdu_len + cgid_len;

		if (cgid_len)
			memcpy((void *)t + sizeof(*t), &cgid, cgid_len);
		if (pdu_len)
			memcpy((void *)t + sizeof(*t) + cgid_len, pdu_data, pdu_len);

		if (blk_tracer) {
			trace_buffer_unlock_commit(blk_tr, buffer, event, 0, pc);
			return;
		}
	}

	local_irq_restore(flags);
}

static void blk_trace_free(struct blk_trace *bt)
{
	debugfs_remove(bt->msg_file);
	debugfs_remove(bt->dropped_file);
	relay_close(bt->rchan);
	debugfs_remove(bt->dir);
	free_percpu(bt->sequence);
	free_percpu(bt->msg_data);
	kfree(bt);
}

static void get_probe_ref(void)
{
	mutex_lock(&blk_probe_mutex);
	if (++blk_probes_ref == 1)
		blk_register_tracepoints();
	mutex_unlock(&blk_probe_mutex);
}

static void put_probe_ref(void)
{
	mutex_lock(&blk_probe_mutex);
	if (!--blk_probes_ref)
		blk_unregister_tracepoints();
	mutex_unlock(&blk_probe_mutex);
}

static void blk_trace_cleanup(struct blk_trace *bt)
{
	synchronize_rcu();
	blk_trace_free(bt);
	put_probe_ref();
}

static int __blk_trace_remove(struct request_queue *q)
{
	struct blk_trace *bt;

	bt = rcu_replace_pointer(q->blk_trace, NULL,
				 lockdep_is_held(&q->blk_trace_mutex));
	if (!bt)
		return -EINVAL;

	if (bt->trace_state != Blktrace_running)
		blk_trace_cleanup(bt);

	return 0;
}

int blk_trace_remove(struct request_queue *q)
{
	int ret;

	mutex_lock(&q->blk_trace_mutex);
	ret = __blk_trace_remove(q);
	mutex_unlock(&q->blk_trace_mutex);

	return ret;
}
EXPORT_SYMBOL_GPL(blk_trace_remove);

static ssize_t blk_dropped_read(struct file *filp, char __user *buffer,
				size_t count, loff_t *ppos)
{
	struct blk_trace *bt = filp->private_data;
	char buf[16];

	snprintf(buf, sizeof(buf), "%u\n", atomic_read(&bt->dropped));

	return simple_read_from_buffer(buffer, count, ppos, buf, strlen(buf));
}

static const struct file_operations blk_dropped_fops = {
	.owner =	THIS_MODULE,
	.open =		simple_open,
	.read =		blk_dropped_read,
	.llseek =	default_llseek,
};

static ssize_t blk_msg_write(struct file *filp, const char __user *buffer,
				size_t count, loff_t *ppos)
{
	char *msg;
	struct blk_trace *bt;

	if (count >= BLK_TN_MAX_MSG)
		return -EINVAL;

	msg = memdup_user_nul(buffer, count);
	if (IS_ERR(msg))
		return PTR_ERR(msg);

	bt = filp->private_data;
	__trace_note_message(bt, NULL, "%s", msg);
	kfree(msg);

	return count;
}

static const struct file_operations blk_msg_fops = {
	.owner =	THIS_MODULE,
	.open =		simple_open,
	.write =	blk_msg_write,
	.llseek =	noop_llseek,
};

/*
 * Keep track of how many times we encountered a full subbuffer, to aid
 * the user space app in telling how many lost events there were.
 */
static int blk_subbuf_start_callback(struct rchan_buf *buf, void *subbuf,
				     void *prev_subbuf, size_t prev_padding)
{
	struct blk_trace *bt;

	if (!relay_buf_full(buf))
		return 1;

	bt = buf->chan->private_data;
	atomic_inc(&bt->dropped);
	return 0;
}

static int blk_remove_buf_file_callback(struct dentry *dentry)
{
	debugfs_remove(dentry);

	return 0;
}

static struct dentry *blk_create_buf_file_callback(const char *filename,
						   struct dentry *parent,
						   umode_t mode,
						   struct rchan_buf *buf,
						   int *is_global)
{
	return debugfs_create_file(filename, mode, parent, buf,
					&relay_file_operations);
}

static struct rchan_callbacks blk_relay_callbacks = {
	.subbuf_start		= blk_subbuf_start_callback,
	.create_buf_file	= blk_create_buf_file_callback,
	.remove_buf_file	= blk_remove_buf_file_callback,
};

static void blk_trace_setup_lba(struct blk_trace *bt,
				struct block_device *bdev)
{
	struct hd_struct *part = NULL;

	if (bdev)
		part = bdev->bd_part;

	if (part) {
		bt->start_lba = part->start_sect;
		bt->end_lba = part->start_sect + part->nr_sects;
	} else {
		bt->start_lba = 0;
		bt->end_lba = -1ULL;
	}
}

/*
 * Setup everything required to start tracing
 */
static int do_blk_trace_setup(struct request_queue *q, char *name, dev_t dev,
			      struct block_device *bdev,
			      struct blk_user_trace_setup *buts)
{
	struct blk_trace *bt = NULL;
	struct dentry *dir = NULL;
	int ret;

	if (!buts->buf_size || !buts->buf_nr)
		return -EINVAL;

	if (!blk_debugfs_root)
		return -ENOENT;

	strncpy(buts->name, name, BLKTRACE_BDEV_SIZE);
	buts->name[BLKTRACE_BDEV_SIZE - 1] = '\0';

	/*
	 * some device names have larger paths - convert the slashes
	 * to underscores for this to work as expected
	 */
	strreplace(buts->name, '/', '_');

	/*
	 * bdev can be NULL, as with scsi-generic, this is a helpful as
	 * we can be.
	 */
<<<<<<< HEAD
	if (q->blk_trace) {
=======
	if (rcu_dereference_protected(q->blk_trace,
				      lockdep_is_held(&q->blk_trace_mutex))) {
>>>>>>> 40ad9846
		pr_warn("Concurrent blktraces are not allowed on %s\n",
			buts->name);
		return -EBUSY;
	}

	bt = kzalloc(sizeof(*bt), GFP_KERNEL);
	if (!bt)
		return -ENOMEM;

	ret = -ENOMEM;
	bt->sequence = alloc_percpu(unsigned long);
	if (!bt->sequence)
		goto err;

	bt->msg_data = __alloc_percpu(BLK_TN_MAX_MSG, __alignof__(char));
	if (!bt->msg_data)
		goto err;

	ret = -ENOENT;

	dir = debugfs_lookup(buts->name, blk_debugfs_root);
	if (!dir)
		bt->dir = dir = debugfs_create_dir(buts->name, blk_debugfs_root);

	bt->dev = dev;
	atomic_set(&bt->dropped, 0);
	INIT_LIST_HEAD(&bt->running_list);

	ret = -EIO;
	bt->dropped_file = debugfs_create_file("dropped", 0444, dir, bt,
					       &blk_dropped_fops);

	bt->msg_file = debugfs_create_file("msg", 0222, dir, bt, &blk_msg_fops);

	bt->rchan = relay_open("trace", dir, buts->buf_size,
				buts->buf_nr, &blk_relay_callbacks, bt);
	if (!bt->rchan)
		goto err;

	bt->act_mask = buts->act_mask;
	if (!bt->act_mask)
		bt->act_mask = (u16) -1;

	blk_trace_setup_lba(bt, bdev);

	/* overwrite with user settings */
	if (buts->start_lba)
		bt->start_lba = buts->start_lba;
	if (buts->end_lba)
		bt->end_lba = buts->end_lba;

	bt->pid = buts->pid;
	bt->trace_state = Blktrace_setup;

	rcu_assign_pointer(q->blk_trace, bt);
	get_probe_ref();

	ret = 0;
err:
	if (dir && !bt->dir)
		dput(dir);
	if (ret)
		blk_trace_free(bt);
	return ret;
}

static int __blk_trace_setup(struct request_queue *q, char *name, dev_t dev,
			     struct block_device *bdev, char __user *arg)
{
	struct blk_user_trace_setup buts;
	int ret;

	ret = copy_from_user(&buts, arg, sizeof(buts));
	if (ret)
		return -EFAULT;

	ret = do_blk_trace_setup(q, name, dev, bdev, &buts);
	if (ret)
		return ret;

	if (copy_to_user(arg, &buts, sizeof(buts))) {
		__blk_trace_remove(q);
		return -EFAULT;
	}
	return 0;
}

int blk_trace_setup(struct request_queue *q, char *name, dev_t dev,
		    struct block_device *bdev,
		    char __user *arg)
{
	int ret;

	mutex_lock(&q->blk_trace_mutex);
	ret = __blk_trace_setup(q, name, dev, bdev, arg);
	mutex_unlock(&q->blk_trace_mutex);

	return ret;
}
EXPORT_SYMBOL_GPL(blk_trace_setup);

#if defined(CONFIG_COMPAT) && defined(CONFIG_X86_64)
static int compat_blk_trace_setup(struct request_queue *q, char *name,
				  dev_t dev, struct block_device *bdev,
				  char __user *arg)
{
	struct blk_user_trace_setup buts;
	struct compat_blk_user_trace_setup cbuts;
	int ret;

	if (copy_from_user(&cbuts, arg, sizeof(cbuts)))
		return -EFAULT;

	buts = (struct blk_user_trace_setup) {
		.act_mask = cbuts.act_mask,
		.buf_size = cbuts.buf_size,
		.buf_nr = cbuts.buf_nr,
		.start_lba = cbuts.start_lba,
		.end_lba = cbuts.end_lba,
		.pid = cbuts.pid,
	};

	ret = do_blk_trace_setup(q, name, dev, bdev, &buts);
	if (ret)
		return ret;

	if (copy_to_user(arg, &buts.name, ARRAY_SIZE(buts.name))) {
		__blk_trace_remove(q);
		return -EFAULT;
	}

	return 0;
}
#endif

static int __blk_trace_startstop(struct request_queue *q, int start)
{
	int ret;
	struct blk_trace *bt;

	bt = rcu_dereference_protected(q->blk_trace,
				       lockdep_is_held(&q->blk_trace_mutex));
	if (bt == NULL)
		return -EINVAL;

	/*
	 * For starting a trace, we can transition from a setup or stopped
	 * trace. For stopping a trace, the state must be running
	 */
	ret = -EINVAL;
	if (start) {
		if (bt->trace_state == Blktrace_setup ||
		    bt->trace_state == Blktrace_stopped) {
			blktrace_seq++;
			smp_mb();
			bt->trace_state = Blktrace_running;
			spin_lock_irq(&running_trace_lock);
			list_add(&bt->running_list, &running_trace_list);
			spin_unlock_irq(&running_trace_lock);

			trace_note_time(bt);
			ret = 0;
		}
	} else {
		if (bt->trace_state == Blktrace_running) {
			bt->trace_state = Blktrace_stopped;
			spin_lock_irq(&running_trace_lock);
			list_del_init(&bt->running_list);
			spin_unlock_irq(&running_trace_lock);
			relay_flush(bt->rchan);
			ret = 0;
		}
	}

	return ret;
}

int blk_trace_startstop(struct request_queue *q, int start)
{
	int ret;

	mutex_lock(&q->blk_trace_mutex);
	ret = __blk_trace_startstop(q, start);
	mutex_unlock(&q->blk_trace_mutex);

	return ret;
}
EXPORT_SYMBOL_GPL(blk_trace_startstop);

/*
 * When reading or writing the blktrace sysfs files, the references to the
 * opened sysfs or device files should prevent the underlying block device
 * from being removed. So no further delete protection is really needed.
 */

/**
 * blk_trace_ioctl: - handle the ioctls associated with tracing
 * @bdev:	the block device
 * @cmd:	the ioctl cmd
 * @arg:	the argument data, if any
 *
 **/
int blk_trace_ioctl(struct block_device *bdev, unsigned cmd, char __user *arg)
{
	struct request_queue *q;
	int ret, start = 0;
	char b[BDEVNAME_SIZE];

	q = bdev_get_queue(bdev);
	if (!q)
		return -ENXIO;

	mutex_lock(&q->blk_trace_mutex);

	switch (cmd) {
	case BLKTRACESETUP:
		bdevname(bdev, b);
		ret = __blk_trace_setup(q, b, bdev->bd_dev, bdev, arg);
		break;
#if defined(CONFIG_COMPAT) && defined(CONFIG_X86_64)
	case BLKTRACESETUP32:
		bdevname(bdev, b);
		ret = compat_blk_trace_setup(q, b, bdev->bd_dev, bdev, arg);
		break;
#endif
	case BLKTRACESTART:
		start = 1;
		/* fall through */
	case BLKTRACESTOP:
		ret = __blk_trace_startstop(q, start);
		break;
	case BLKTRACETEARDOWN:
		ret = __blk_trace_remove(q);
		break;
	default:
		ret = -ENOTTY;
		break;
	}

	mutex_unlock(&q->blk_trace_mutex);
	return ret;
}

/**
 * blk_trace_shutdown: - stop and cleanup trace structures
 * @q:    the request queue associated with the device
 *
 **/
void blk_trace_shutdown(struct request_queue *q)
{
	mutex_lock(&q->blk_trace_mutex);
	if (rcu_dereference_protected(q->blk_trace,
				      lockdep_is_held(&q->blk_trace_mutex))) {
		__blk_trace_startstop(q, 0);
		__blk_trace_remove(q);
	}

	mutex_unlock(&q->blk_trace_mutex);
}

#ifdef CONFIG_BLK_CGROUP
static u64 blk_trace_bio_get_cgid(struct request_queue *q, struct bio *bio)
{
	struct blk_trace *bt;

	/* We don't use the 'bt' value here except as an optimization... */
	bt = rcu_dereference_protected(q->blk_trace, 1);
	if (!bt || !(blk_tracer_flags.val & TRACE_BLK_OPT_CGROUP))
		return 0;

	if (!bio->bi_blkg)
		return 0;
	return cgroup_id(bio_blkcg(bio)->css.cgroup);
}
#else
u64 blk_trace_bio_get_cgid(struct request_queue *q, struct bio *bio)
{
	return 0;
}
#endif

static u64
blk_trace_request_get_cgid(struct request_queue *q, struct request *rq)
{
	if (!rq->bio)
		return 0;
	/* Use the first bio */
	return blk_trace_bio_get_cgid(q, rq->bio);
}

/*
 * blktrace probes
 */

/**
 * blk_add_trace_rq - Add a trace for a request oriented action
 * @rq:		the source request
 * @error:	return status to log
 * @nr_bytes:	number of completed bytes
 * @what:	the action
 * @cgid:	the cgroup info
 *
 * Description:
 *     Records an action against a request. Will log the bio offset + size.
 *
 **/
static void blk_add_trace_rq(struct request *rq, int error,
			     unsigned int nr_bytes, u32 what, u64 cgid)
{
	struct blk_trace *bt;

	rcu_read_lock();
	bt = rcu_dereference(rq->q->blk_trace);
	if (likely(!bt)) {
		rcu_read_unlock();
		return;
	}

	if (blk_rq_is_passthrough(rq))
		what |= BLK_TC_ACT(BLK_TC_PC);
	else
		what |= BLK_TC_ACT(BLK_TC_FS);

	__blk_add_trace(bt, blk_rq_trace_sector(rq), nr_bytes, req_op(rq),
			rq->cmd_flags, what, error, 0, NULL, cgid);
	rcu_read_unlock();
}

static void blk_add_trace_rq_insert(void *ignore,
				    struct request_queue *q, struct request *rq)
{
	blk_add_trace_rq(rq, 0, blk_rq_bytes(rq), BLK_TA_INSERT,
			 blk_trace_request_get_cgid(q, rq));
}

static void blk_add_trace_rq_issue(void *ignore,
				   struct request_queue *q, struct request *rq)
{
	blk_add_trace_rq(rq, 0, blk_rq_bytes(rq), BLK_TA_ISSUE,
			 blk_trace_request_get_cgid(q, rq));
}

static void blk_add_trace_rq_requeue(void *ignore,
				     struct request_queue *q,
				     struct request *rq)
{
	blk_add_trace_rq(rq, 0, blk_rq_bytes(rq), BLK_TA_REQUEUE,
			 blk_trace_request_get_cgid(q, rq));
}

static void blk_add_trace_rq_complete(void *ignore, struct request *rq,
			int error, unsigned int nr_bytes)
{
	blk_add_trace_rq(rq, error, nr_bytes, BLK_TA_COMPLETE,
			 blk_trace_request_get_cgid(rq->q, rq));
}

/**
 * blk_add_trace_bio - Add a trace for a bio oriented action
 * @q:		queue the io is for
 * @bio:	the source bio
 * @what:	the action
 * @error:	error, if any
 *
 * Description:
 *     Records an action against a bio. Will log the bio offset + size.
 *
 **/
static void blk_add_trace_bio(struct request_queue *q, struct bio *bio,
			      u32 what, int error)
{
	struct blk_trace *bt;

	rcu_read_lock();
	bt = rcu_dereference(q->blk_trace);
	if (likely(!bt)) {
		rcu_read_unlock();
		return;
	}

	__blk_add_trace(bt, bio->bi_iter.bi_sector, bio->bi_iter.bi_size,
			bio_op(bio), bio->bi_opf, what, error, 0, NULL,
			blk_trace_bio_get_cgid(q, bio));
	rcu_read_unlock();
}

static void blk_add_trace_bio_bounce(void *ignore,
				     struct request_queue *q, struct bio *bio)
{
	blk_add_trace_bio(q, bio, BLK_TA_BOUNCE, 0);
}

static void blk_add_trace_bio_complete(void *ignore,
				       struct request_queue *q, struct bio *bio)
{
	blk_add_trace_bio(q, bio, BLK_TA_COMPLETE,
			  blk_status_to_errno(bio->bi_status));
}

static void blk_add_trace_bio_backmerge(void *ignore,
					struct request_queue *q,
					struct request *rq,
					struct bio *bio)
{
	blk_add_trace_bio(q, bio, BLK_TA_BACKMERGE, 0);
}

static void blk_add_trace_bio_frontmerge(void *ignore,
					 struct request_queue *q,
					 struct request *rq,
					 struct bio *bio)
{
	blk_add_trace_bio(q, bio, BLK_TA_FRONTMERGE, 0);
}

static void blk_add_trace_bio_queue(void *ignore,
				    struct request_queue *q, struct bio *bio)
{
	blk_add_trace_bio(q, bio, BLK_TA_QUEUE, 0);
}

static void blk_add_trace_getrq(void *ignore,
				struct request_queue *q,
				struct bio *bio, int rw)
{
	if (bio)
		blk_add_trace_bio(q, bio, BLK_TA_GETRQ, 0);
	else {
		struct blk_trace *bt;

		rcu_read_lock();
		bt = rcu_dereference(q->blk_trace);
		if (bt)
			__blk_add_trace(bt, 0, 0, rw, 0, BLK_TA_GETRQ, 0, 0,
					NULL, 0);
		rcu_read_unlock();
	}
}


static void blk_add_trace_sleeprq(void *ignore,
				  struct request_queue *q,
				  struct bio *bio, int rw)
{
	if (bio)
		blk_add_trace_bio(q, bio, BLK_TA_SLEEPRQ, 0);
	else {
		struct blk_trace *bt;

		rcu_read_lock();
		bt = rcu_dereference(q->blk_trace);
		if (bt)
			__blk_add_trace(bt, 0, 0, rw, 0, BLK_TA_SLEEPRQ,
					0, 0, NULL, 0);
		rcu_read_unlock();
	}
}

static void blk_add_trace_plug(void *ignore, struct request_queue *q)
{
	struct blk_trace *bt;

	rcu_read_lock();
	bt = rcu_dereference(q->blk_trace);
	if (bt)
		__blk_add_trace(bt, 0, 0, 0, 0, BLK_TA_PLUG, 0, 0, NULL, 0);
	rcu_read_unlock();
}

static void blk_add_trace_unplug(void *ignore, struct request_queue *q,
				    unsigned int depth, bool explicit)
{
	struct blk_trace *bt;

	rcu_read_lock();
	bt = rcu_dereference(q->blk_trace);
	if (bt) {
		__be64 rpdu = cpu_to_be64(depth);
		u32 what;

		if (explicit)
			what = BLK_TA_UNPLUG_IO;
		else
			what = BLK_TA_UNPLUG_TIMER;

		__blk_add_trace(bt, 0, 0, 0, 0, what, 0, sizeof(rpdu), &rpdu, 0);
	}
	rcu_read_unlock();
}

static void blk_add_trace_split(void *ignore,
				struct request_queue *q, struct bio *bio,
				unsigned int pdu)
{
	struct blk_trace *bt;

	rcu_read_lock();
	bt = rcu_dereference(q->blk_trace);
	if (bt) {
		__be64 rpdu = cpu_to_be64(pdu);

		__blk_add_trace(bt, bio->bi_iter.bi_sector,
				bio->bi_iter.bi_size, bio_op(bio), bio->bi_opf,
				BLK_TA_SPLIT,
				blk_status_to_errno(bio->bi_status),
				sizeof(rpdu), &rpdu,
				blk_trace_bio_get_cgid(q, bio));
	}
	rcu_read_unlock();
}

/**
 * blk_add_trace_bio_remap - Add a trace for a bio-remap operation
 * @ignore:	trace callback data parameter (not used)
 * @q:		queue the io is for
 * @bio:	the source bio
 * @dev:	target device
 * @from:	source sector
 *
 * Description:
 *     Device mapper or raid target sometimes need to split a bio because
 *     it spans a stripe (or similar). Add a trace for that action.
 *
 **/
static void blk_add_trace_bio_remap(void *ignore,
				    struct request_queue *q, struct bio *bio,
				    dev_t dev, sector_t from)
{
	struct blk_trace *bt;
	struct blk_io_trace_remap r;

	rcu_read_lock();
	bt = rcu_dereference(q->blk_trace);
	if (likely(!bt)) {
		rcu_read_unlock();
		return;
	}

	r.device_from = cpu_to_be32(dev);
	r.device_to   = cpu_to_be32(bio_dev(bio));
	r.sector_from = cpu_to_be64(from);

	__blk_add_trace(bt, bio->bi_iter.bi_sector, bio->bi_iter.bi_size,
			bio_op(bio), bio->bi_opf, BLK_TA_REMAP,
			blk_status_to_errno(bio->bi_status),
			sizeof(r), &r, blk_trace_bio_get_cgid(q, bio));
	rcu_read_unlock();
}

/**
 * blk_add_trace_rq_remap - Add a trace for a request-remap operation
 * @ignore:	trace callback data parameter (not used)
 * @q:		queue the io is for
 * @rq:		the source request
 * @dev:	target device
 * @from:	source sector
 *
 * Description:
 *     Device mapper remaps request to other devices.
 *     Add a trace for that action.
 *
 **/
static void blk_add_trace_rq_remap(void *ignore,
				   struct request_queue *q,
				   struct request *rq, dev_t dev,
				   sector_t from)
{
	struct blk_trace *bt;
	struct blk_io_trace_remap r;

	rcu_read_lock();
	bt = rcu_dereference(q->blk_trace);
	if (likely(!bt)) {
		rcu_read_unlock();
		return;
	}

	r.device_from = cpu_to_be32(dev);
	r.device_to   = cpu_to_be32(disk_devt(rq->rq_disk));
	r.sector_from = cpu_to_be64(from);

	__blk_add_trace(bt, blk_rq_pos(rq), blk_rq_bytes(rq),
			rq_data_dir(rq), 0, BLK_TA_REMAP, 0,
			sizeof(r), &r, blk_trace_request_get_cgid(q, rq));
	rcu_read_unlock();
}

/**
 * blk_add_driver_data - Add binary message with driver-specific data
 * @q:		queue the io is for
 * @rq:		io request
 * @data:	driver-specific data
 * @len:	length of driver-specific data
 *
 * Description:
 *     Some drivers might want to write driver-specific data per request.
 *
 **/
void blk_add_driver_data(struct request_queue *q,
			 struct request *rq,
			 void *data, size_t len)
{
	struct blk_trace *bt;

	rcu_read_lock();
	bt = rcu_dereference(q->blk_trace);
	if (likely(!bt)) {
		rcu_read_unlock();
		return;
	}

	__blk_add_trace(bt, blk_rq_trace_sector(rq), blk_rq_bytes(rq), 0, 0,
				BLK_TA_DRV_DATA, 0, len, data,
				blk_trace_request_get_cgid(q, rq));
	rcu_read_unlock();
}
EXPORT_SYMBOL_GPL(blk_add_driver_data);

static void blk_register_tracepoints(void)
{
	int ret;

	ret = register_trace_block_rq_insert(blk_add_trace_rq_insert, NULL);
	WARN_ON(ret);
	ret = register_trace_block_rq_issue(blk_add_trace_rq_issue, NULL);
	WARN_ON(ret);
	ret = register_trace_block_rq_requeue(blk_add_trace_rq_requeue, NULL);
	WARN_ON(ret);
	ret = register_trace_block_rq_complete(blk_add_trace_rq_complete, NULL);
	WARN_ON(ret);
	ret = register_trace_block_bio_bounce(blk_add_trace_bio_bounce, NULL);
	WARN_ON(ret);
	ret = register_trace_block_bio_complete(blk_add_trace_bio_complete, NULL);
	WARN_ON(ret);
	ret = register_trace_block_bio_backmerge(blk_add_trace_bio_backmerge, NULL);
	WARN_ON(ret);
	ret = register_trace_block_bio_frontmerge(blk_add_trace_bio_frontmerge, NULL);
	WARN_ON(ret);
	ret = register_trace_block_bio_queue(blk_add_trace_bio_queue, NULL);
	WARN_ON(ret);
	ret = register_trace_block_getrq(blk_add_trace_getrq, NULL);
	WARN_ON(ret);
	ret = register_trace_block_sleeprq(blk_add_trace_sleeprq, NULL);
	WARN_ON(ret);
	ret = register_trace_block_plug(blk_add_trace_plug, NULL);
	WARN_ON(ret);
	ret = register_trace_block_unplug(blk_add_trace_unplug, NULL);
	WARN_ON(ret);
	ret = register_trace_block_split(blk_add_trace_split, NULL);
	WARN_ON(ret);
	ret = register_trace_block_bio_remap(blk_add_trace_bio_remap, NULL);
	WARN_ON(ret);
	ret = register_trace_block_rq_remap(blk_add_trace_rq_remap, NULL);
	WARN_ON(ret);
}

static void blk_unregister_tracepoints(void)
{
	unregister_trace_block_rq_remap(blk_add_trace_rq_remap, NULL);
	unregister_trace_block_bio_remap(blk_add_trace_bio_remap, NULL);
	unregister_trace_block_split(blk_add_trace_split, NULL);
	unregister_trace_block_unplug(blk_add_trace_unplug, NULL);
	unregister_trace_block_plug(blk_add_trace_plug, NULL);
	unregister_trace_block_sleeprq(blk_add_trace_sleeprq, NULL);
	unregister_trace_block_getrq(blk_add_trace_getrq, NULL);
	unregister_trace_block_bio_queue(blk_add_trace_bio_queue, NULL);
	unregister_trace_block_bio_frontmerge(blk_add_trace_bio_frontmerge, NULL);
	unregister_trace_block_bio_backmerge(blk_add_trace_bio_backmerge, NULL);
	unregister_trace_block_bio_complete(blk_add_trace_bio_complete, NULL);
	unregister_trace_block_bio_bounce(blk_add_trace_bio_bounce, NULL);
	unregister_trace_block_rq_complete(blk_add_trace_rq_complete, NULL);
	unregister_trace_block_rq_requeue(blk_add_trace_rq_requeue, NULL);
	unregister_trace_block_rq_issue(blk_add_trace_rq_issue, NULL);
	unregister_trace_block_rq_insert(blk_add_trace_rq_insert, NULL);

	tracepoint_synchronize_unregister();
}

/*
 * struct blk_io_tracer formatting routines
 */

static void fill_rwbs(char *rwbs, const struct blk_io_trace *t)
{
	int i = 0;
	int tc = t->action >> BLK_TC_SHIFT;

	if ((t->action & ~__BLK_TN_CGROUP) == BLK_TN_MESSAGE) {
		rwbs[i++] = 'N';
		goto out;
	}

	if (tc & BLK_TC_FLUSH)
		rwbs[i++] = 'F';

	if (tc & BLK_TC_DISCARD)
		rwbs[i++] = 'D';
	else if (tc & BLK_TC_WRITE)
		rwbs[i++] = 'W';
	else if (t->bytes)
		rwbs[i++] = 'R';
	else
		rwbs[i++] = 'N';

	if (tc & BLK_TC_FUA)
		rwbs[i++] = 'F';
	if (tc & BLK_TC_AHEAD)
		rwbs[i++] = 'A';
	if (tc & BLK_TC_SYNC)
		rwbs[i++] = 'S';
	if (tc & BLK_TC_META)
		rwbs[i++] = 'M';
out:
	rwbs[i] = '\0';
}

static inline
const struct blk_io_trace *te_blk_io_trace(const struct trace_entry *ent)
{
	return (const struct blk_io_trace *)ent;
}

static inline const void *pdu_start(const struct trace_entry *ent, bool has_cg)
{
	return (void *)(te_blk_io_trace(ent) + 1) + (has_cg ? sizeof(u64) : 0);
}

static inline u64 t_cgid(const struct trace_entry *ent)
{
	return *(u64 *)(te_blk_io_trace(ent) + 1);
}

static inline int pdu_real_len(const struct trace_entry *ent, bool has_cg)
{
	return te_blk_io_trace(ent)->pdu_len - (has_cg ? sizeof(u64) : 0);
}

static inline u32 t_action(const struct trace_entry *ent)
{
	return te_blk_io_trace(ent)->action;
}

static inline u32 t_bytes(const struct trace_entry *ent)
{
	return te_blk_io_trace(ent)->bytes;
}

static inline u32 t_sec(const struct trace_entry *ent)
{
	return te_blk_io_trace(ent)->bytes >> 9;
}

static inline unsigned long long t_sector(const struct trace_entry *ent)
{
	return te_blk_io_trace(ent)->sector;
}

static inline __u16 t_error(const struct trace_entry *ent)
{
	return te_blk_io_trace(ent)->error;
}

static __u64 get_pdu_int(const struct trace_entry *ent, bool has_cg)
{
	const __be64 *val = pdu_start(ent, has_cg);
	return be64_to_cpu(*val);
}

typedef void (blk_log_action_t) (struct trace_iterator *iter, const char *act,
	bool has_cg);

static void blk_log_action_classic(struct trace_iterator *iter, const char *act,
	bool has_cg)
{
	char rwbs[RWBS_LEN];
	unsigned long long ts  = iter->ts;
	unsigned long nsec_rem = do_div(ts, NSEC_PER_SEC);
	unsigned secs	       = (unsigned long)ts;
	const struct blk_io_trace *t = te_blk_io_trace(iter->ent);

	fill_rwbs(rwbs, t);

	trace_seq_printf(&iter->seq,
			 "%3d,%-3d %2d %5d.%09lu %5u %2s %3s ",
			 MAJOR(t->device), MINOR(t->device), iter->cpu,
			 secs, nsec_rem, iter->ent->pid, act, rwbs);
}

static void blk_log_action(struct trace_iterator *iter, const char *act,
	bool has_cg)
{
	char rwbs[RWBS_LEN];
	const struct blk_io_trace *t = te_blk_io_trace(iter->ent);

	fill_rwbs(rwbs, t);
	if (has_cg) {
		u64 id = t_cgid(iter->ent);

		if (blk_tracer_flags.val & TRACE_BLK_OPT_CGNAME) {
			char blkcg_name_buf[NAME_MAX + 1] = "<...>";

			cgroup_path_from_kernfs_id(id, blkcg_name_buf,
				sizeof(blkcg_name_buf));
			trace_seq_printf(&iter->seq, "%3d,%-3d %s %2s %3s ",
				 MAJOR(t->device), MINOR(t->device),
				 blkcg_name_buf, act, rwbs);
		} else {
			/*
			 * The cgid portion used to be "INO,GEN".  Userland
			 * builds a FILEID_INO32_GEN fid out of them and
			 * opens the cgroup using open_by_handle_at(2).
			 * While 32bit ino setups are still the same, 64bit
			 * ones now use the 64bit ino as the whole ID and
			 * no longer use generation.
			 *
			 * Regarldess of the content, always output
			 * "LOW32,HIGH32" so that FILEID_INO32_GEN fid can
			 * be mapped back to @id on both 64 and 32bit ino
			 * setups.  See __kernfs_fh_to_dentry().
			 */
			trace_seq_printf(&iter->seq,
				 "%3d,%-3d %llx,%-llx %2s %3s ",
				 MAJOR(t->device), MINOR(t->device),
				 id & U32_MAX, id >> 32, act, rwbs);
		}
	} else
		trace_seq_printf(&iter->seq, "%3d,%-3d %2s %3s ",
				 MAJOR(t->device), MINOR(t->device), act, rwbs);
}

static void blk_log_dump_pdu(struct trace_seq *s,
	const struct trace_entry *ent, bool has_cg)
{
	const unsigned char *pdu_buf;
	int pdu_len;
	int i, end;

	pdu_buf = pdu_start(ent, has_cg);
	pdu_len = pdu_real_len(ent, has_cg);

	if (!pdu_len)
		return;

	/* find the last zero that needs to be printed */
	for (end = pdu_len - 1; end >= 0; end--)
		if (pdu_buf[end])
			break;
	end++;

	trace_seq_putc(s, '(');

	for (i = 0; i < pdu_len; i++) {

		trace_seq_printf(s, "%s%02x",
				 i == 0 ? "" : " ", pdu_buf[i]);

		/*
		 * stop when the rest is just zeroes and indicate so
		 * with a ".." appended
		 */
		if (i == end && end != pdu_len - 1) {
			trace_seq_puts(s, " ..) ");
			return;
		}
	}

	trace_seq_puts(s, ") ");
}

static void blk_log_generic(struct trace_seq *s, const struct trace_entry *ent, bool has_cg)
{
	char cmd[TASK_COMM_LEN];

	trace_find_cmdline(ent->pid, cmd);

	if (t_action(ent) & BLK_TC_ACT(BLK_TC_PC)) {
		trace_seq_printf(s, "%u ", t_bytes(ent));
		blk_log_dump_pdu(s, ent, has_cg);
		trace_seq_printf(s, "[%s]\n", cmd);
	} else {
		if (t_sec(ent))
			trace_seq_printf(s, "%llu + %u [%s]\n",
						t_sector(ent), t_sec(ent), cmd);
		else
			trace_seq_printf(s, "[%s]\n", cmd);
	}
}

static void blk_log_with_error(struct trace_seq *s,
			      const struct trace_entry *ent, bool has_cg)
{
	if (t_action(ent) & BLK_TC_ACT(BLK_TC_PC)) {
		blk_log_dump_pdu(s, ent, has_cg);
		trace_seq_printf(s, "[%d]\n", t_error(ent));
	} else {
		if (t_sec(ent))
			trace_seq_printf(s, "%llu + %u [%d]\n",
					 t_sector(ent),
					 t_sec(ent), t_error(ent));
		else
			trace_seq_printf(s, "%llu [%d]\n",
					 t_sector(ent), t_error(ent));
	}
}

static void blk_log_remap(struct trace_seq *s, const struct trace_entry *ent, bool has_cg)
{
	const struct blk_io_trace_remap *__r = pdu_start(ent, has_cg);

	trace_seq_printf(s, "%llu + %u <- (%d,%d) %llu\n",
			 t_sector(ent), t_sec(ent),
			 MAJOR(be32_to_cpu(__r->device_from)),
			 MINOR(be32_to_cpu(__r->device_from)),
			 be64_to_cpu(__r->sector_from));
}

static void blk_log_plug(struct trace_seq *s, const struct trace_entry *ent, bool has_cg)
{
	char cmd[TASK_COMM_LEN];

	trace_find_cmdline(ent->pid, cmd);

	trace_seq_printf(s, "[%s]\n", cmd);
}

static void blk_log_unplug(struct trace_seq *s, const struct trace_entry *ent, bool has_cg)
{
	char cmd[TASK_COMM_LEN];

	trace_find_cmdline(ent->pid, cmd);

	trace_seq_printf(s, "[%s] %llu\n", cmd, get_pdu_int(ent, has_cg));
}

static void blk_log_split(struct trace_seq *s, const struct trace_entry *ent, bool has_cg)
{
	char cmd[TASK_COMM_LEN];

	trace_find_cmdline(ent->pid, cmd);

	trace_seq_printf(s, "%llu / %llu [%s]\n", t_sector(ent),
			 get_pdu_int(ent, has_cg), cmd);
}

static void blk_log_msg(struct trace_seq *s, const struct trace_entry *ent,
			bool has_cg)
{

	trace_seq_putmem(s, pdu_start(ent, has_cg),
		pdu_real_len(ent, has_cg));
	trace_seq_putc(s, '\n');
}

/*
 * struct tracer operations
 */

static void blk_tracer_print_header(struct seq_file *m)
{
	if (!(blk_tracer_flags.val & TRACE_BLK_OPT_CLASSIC))
		return;
	seq_puts(m, "# DEV   CPU TIMESTAMP     PID ACT FLG\n"
		    "#  |     |     |           |   |   |\n");
}

static void blk_tracer_start(struct trace_array *tr)
{
	blk_tracer_enabled = true;
}

static int blk_tracer_init(struct trace_array *tr)
{
	blk_tr = tr;
	blk_tracer_start(tr);
	return 0;
}

static void blk_tracer_stop(struct trace_array *tr)
{
	blk_tracer_enabled = false;
}

static void blk_tracer_reset(struct trace_array *tr)
{
	blk_tracer_stop(tr);
}

static const struct {
	const char *act[2];
	void	   (*print)(struct trace_seq *s, const struct trace_entry *ent,
			    bool has_cg);
} what2act[] = {
	[__BLK_TA_QUEUE]	= {{  "Q", "queue" },	   blk_log_generic },
	[__BLK_TA_BACKMERGE]	= {{  "M", "backmerge" },  blk_log_generic },
	[__BLK_TA_FRONTMERGE]	= {{  "F", "frontmerge" }, blk_log_generic },
	[__BLK_TA_GETRQ]	= {{  "G", "getrq" },	   blk_log_generic },
	[__BLK_TA_SLEEPRQ]	= {{  "S", "sleeprq" },	   blk_log_generic },
	[__BLK_TA_REQUEUE]	= {{  "R", "requeue" },	   blk_log_with_error },
	[__BLK_TA_ISSUE]	= {{  "D", "issue" },	   blk_log_generic },
	[__BLK_TA_COMPLETE]	= {{  "C", "complete" },   blk_log_with_error },
	[__BLK_TA_PLUG]		= {{  "P", "plug" },	   blk_log_plug },
	[__BLK_TA_UNPLUG_IO]	= {{  "U", "unplug_io" },  blk_log_unplug },
	[__BLK_TA_UNPLUG_TIMER]	= {{ "UT", "unplug_timer" }, blk_log_unplug },
	[__BLK_TA_INSERT]	= {{  "I", "insert" },	   blk_log_generic },
	[__BLK_TA_SPLIT]	= {{  "X", "split" },	   blk_log_split },
	[__BLK_TA_BOUNCE]	= {{  "B", "bounce" },	   blk_log_generic },
	[__BLK_TA_REMAP]	= {{  "A", "remap" },	   blk_log_remap },
};

static enum print_line_t print_one_line(struct trace_iterator *iter,
					bool classic)
{
	struct trace_array *tr = iter->tr;
	struct trace_seq *s = &iter->seq;
	const struct blk_io_trace *t;
	u16 what;
	bool long_act;
	blk_log_action_t *log_action;
	bool has_cg;

	t	   = te_blk_io_trace(iter->ent);
	what	   = (t->action & ((1 << BLK_TC_SHIFT) - 1)) & ~__BLK_TA_CGROUP;
	long_act   = !!(tr->trace_flags & TRACE_ITER_VERBOSE);
	log_action = classic ? &blk_log_action_classic : &blk_log_action;
	has_cg	   = t->action & __BLK_TA_CGROUP;

	if ((t->action & ~__BLK_TN_CGROUP) == BLK_TN_MESSAGE) {
		log_action(iter, long_act ? "message" : "m", has_cg);
		blk_log_msg(s, iter->ent, has_cg);
		return trace_handle_return(s);
	}

	if (unlikely(what == 0 || what >= ARRAY_SIZE(what2act)))
		trace_seq_printf(s, "Unknown action %x\n", what);
	else {
		log_action(iter, what2act[what].act[long_act], has_cg);
		what2act[what].print(s, iter->ent, has_cg);
	}

	return trace_handle_return(s);
}

static enum print_line_t blk_trace_event_print(struct trace_iterator *iter,
					       int flags, struct trace_event *event)
{
	return print_one_line(iter, false);
}

static void blk_trace_synthesize_old_trace(struct trace_iterator *iter)
{
	struct trace_seq *s = &iter->seq;
	struct blk_io_trace *t = (struct blk_io_trace *)iter->ent;
	const int offset = offsetof(struct blk_io_trace, sector);
	struct blk_io_trace old = {
		.magic	  = BLK_IO_TRACE_MAGIC | BLK_IO_TRACE_VERSION,
		.time     = iter->ts,
	};

	trace_seq_putmem(s, &old, offset);
	trace_seq_putmem(s, &t->sector,
			 sizeof(old) - offset + t->pdu_len);
}

static enum print_line_t
blk_trace_event_print_binary(struct trace_iterator *iter, int flags,
			     struct trace_event *event)
{
	blk_trace_synthesize_old_trace(iter);

	return trace_handle_return(&iter->seq);
}

static enum print_line_t blk_tracer_print_line(struct trace_iterator *iter)
{
	if (!(blk_tracer_flags.val & TRACE_BLK_OPT_CLASSIC))
		return TRACE_TYPE_UNHANDLED;

	return print_one_line(iter, true);
}

static int
blk_tracer_set_flag(struct trace_array *tr, u32 old_flags, u32 bit, int set)
{
	/* don't output context-info for blk_classic output */
	if (bit == TRACE_BLK_OPT_CLASSIC) {
		if (set)
			tr->trace_flags &= ~TRACE_ITER_CONTEXT_INFO;
		else
			tr->trace_flags |= TRACE_ITER_CONTEXT_INFO;
	}
	return 0;
}

static struct tracer blk_tracer __read_mostly = {
	.name		= "blk",
	.init		= blk_tracer_init,
	.reset		= blk_tracer_reset,
	.start		= blk_tracer_start,
	.stop		= blk_tracer_stop,
	.print_header	= blk_tracer_print_header,
	.print_line	= blk_tracer_print_line,
	.flags		= &blk_tracer_flags,
	.set_flag	= blk_tracer_set_flag,
};

static struct trace_event_functions trace_blk_event_funcs = {
	.trace		= blk_trace_event_print,
	.binary		= blk_trace_event_print_binary,
};

static struct trace_event trace_blk_event = {
	.type		= TRACE_BLK,
	.funcs		= &trace_blk_event_funcs,
};

static int __init init_blk_tracer(void)
{
	if (!register_trace_event(&trace_blk_event)) {
		pr_warn("Warning: could not register block events\n");
		return 1;
	}

	if (register_tracer(&blk_tracer) != 0) {
		pr_warn("Warning: could not register the block tracer\n");
		unregister_trace_event(&trace_blk_event);
		return 1;
	}

	return 0;
}

device_initcall(init_blk_tracer);

static int blk_trace_remove_queue(struct request_queue *q)
{
	struct blk_trace *bt;

	bt = rcu_replace_pointer(q->blk_trace, NULL,
				 lockdep_is_held(&q->blk_trace_mutex));
	if (bt == NULL)
		return -EINVAL;

	put_probe_ref();
	synchronize_rcu();
	blk_trace_free(bt);
	return 0;
}

/*
 * Setup everything required to start tracing
 */
static int blk_trace_setup_queue(struct request_queue *q,
				 struct block_device *bdev)
{
	struct blk_trace *bt = NULL;
	int ret = -ENOMEM;

	bt = kzalloc(sizeof(*bt), GFP_KERNEL);
	if (!bt)
		return -ENOMEM;

	bt->msg_data = __alloc_percpu(BLK_TN_MAX_MSG, __alignof__(char));
	if (!bt->msg_data)
		goto free_bt;

	bt->dev = bdev->bd_dev;
	bt->act_mask = (u16)-1;

	blk_trace_setup_lba(bt, bdev);

	rcu_assign_pointer(q->blk_trace, bt);
	get_probe_ref();
	return 0;

free_bt:
	blk_trace_free(bt);
	return ret;
}

/*
 * sysfs interface to enable and configure tracing
 */

static ssize_t sysfs_blk_trace_attr_show(struct device *dev,
					 struct device_attribute *attr,
					 char *buf);
static ssize_t sysfs_blk_trace_attr_store(struct device *dev,
					  struct device_attribute *attr,
					  const char *buf, size_t count);
#define BLK_TRACE_DEVICE_ATTR(_name) \
	DEVICE_ATTR(_name, S_IRUGO | S_IWUSR, \
		    sysfs_blk_trace_attr_show, \
		    sysfs_blk_trace_attr_store)

static BLK_TRACE_DEVICE_ATTR(enable);
static BLK_TRACE_DEVICE_ATTR(act_mask);
static BLK_TRACE_DEVICE_ATTR(pid);
static BLK_TRACE_DEVICE_ATTR(start_lba);
static BLK_TRACE_DEVICE_ATTR(end_lba);

static struct attribute *blk_trace_attrs[] = {
	&dev_attr_enable.attr,
	&dev_attr_act_mask.attr,
	&dev_attr_pid.attr,
	&dev_attr_start_lba.attr,
	&dev_attr_end_lba.attr,
	NULL
};

struct attribute_group blk_trace_attr_group = {
	.name  = "trace",
	.attrs = blk_trace_attrs,
};

static const struct {
	int mask;
	const char *str;
} mask_maps[] = {
	{ BLK_TC_READ,		"read"		},
	{ BLK_TC_WRITE,		"write"		},
	{ BLK_TC_FLUSH,		"flush"		},
	{ BLK_TC_SYNC,		"sync"		},
	{ BLK_TC_QUEUE,		"queue"		},
	{ BLK_TC_REQUEUE,	"requeue"	},
	{ BLK_TC_ISSUE,		"issue"		},
	{ BLK_TC_COMPLETE,	"complete"	},
	{ BLK_TC_FS,		"fs"		},
	{ BLK_TC_PC,		"pc"		},
	{ BLK_TC_NOTIFY,	"notify"	},
	{ BLK_TC_AHEAD,		"ahead"		},
	{ BLK_TC_META,		"meta"		},
	{ BLK_TC_DISCARD,	"discard"	},
	{ BLK_TC_DRV_DATA,	"drv_data"	},
	{ BLK_TC_FUA,		"fua"		},
};

static int blk_trace_str2mask(const char *str)
{
	int i;
	int mask = 0;
	char *buf, *s, *token;

	buf = kstrdup(str, GFP_KERNEL);
	if (buf == NULL)
		return -ENOMEM;
	s = strstrip(buf);

	while (1) {
		token = strsep(&s, ",");
		if (token == NULL)
			break;

		if (*token == '\0')
			continue;

		for (i = 0; i < ARRAY_SIZE(mask_maps); i++) {
			if (strcasecmp(token, mask_maps[i].str) == 0) {
				mask |= mask_maps[i].mask;
				break;
			}
		}
		if (i == ARRAY_SIZE(mask_maps)) {
			mask = -EINVAL;
			break;
		}
	}
	kfree(buf);

	return mask;
}

static ssize_t blk_trace_mask2str(char *buf, int mask)
{
	int i;
	char *p = buf;

	for (i = 0; i < ARRAY_SIZE(mask_maps); i++) {
		if (mask & mask_maps[i].mask) {
			p += sprintf(p, "%s%s",
				    (p == buf) ? "" : ",", mask_maps[i].str);
		}
	}
	*p++ = '\n';

	return p - buf;
}

static struct request_queue *blk_trace_get_queue(struct block_device *bdev)
{
	if (bdev->bd_disk == NULL)
		return NULL;

	return bdev_get_queue(bdev);
}

static ssize_t sysfs_blk_trace_attr_show(struct device *dev,
					 struct device_attribute *attr,
					 char *buf)
{
	struct hd_struct *p = dev_to_part(dev);
	struct request_queue *q;
	struct block_device *bdev;
	struct blk_trace *bt;
	ssize_t ret = -ENXIO;

	bdev = bdget(part_devt(p));
	if (bdev == NULL)
		goto out;

	q = blk_trace_get_queue(bdev);
	if (q == NULL)
		goto out_bdput;

	mutex_lock(&q->blk_trace_mutex);

	bt = rcu_dereference_protected(q->blk_trace,
				       lockdep_is_held(&q->blk_trace_mutex));
	if (attr == &dev_attr_enable) {
		ret = sprintf(buf, "%u\n", !!bt);
		goto out_unlock_bdev;
	}

	if (bt == NULL)
		ret = sprintf(buf, "disabled\n");
	else if (attr == &dev_attr_act_mask)
		ret = blk_trace_mask2str(buf, bt->act_mask);
	else if (attr == &dev_attr_pid)
		ret = sprintf(buf, "%u\n", bt->pid);
	else if (attr == &dev_attr_start_lba)
		ret = sprintf(buf, "%llu\n", bt->start_lba);
	else if (attr == &dev_attr_end_lba)
		ret = sprintf(buf, "%llu\n", bt->end_lba);

out_unlock_bdev:
	mutex_unlock(&q->blk_trace_mutex);
out_bdput:
	bdput(bdev);
out:
	return ret;
}

static ssize_t sysfs_blk_trace_attr_store(struct device *dev,
					  struct device_attribute *attr,
					  const char *buf, size_t count)
{
	struct block_device *bdev;
	struct request_queue *q;
	struct hd_struct *p;
	struct blk_trace *bt;
	u64 value;
	ssize_t ret = -EINVAL;

	if (count == 0)
		goto out;

	if (attr == &dev_attr_act_mask) {
		if (kstrtoull(buf, 0, &value)) {
			/* Assume it is a list of trace category names */
			ret = blk_trace_str2mask(buf);
			if (ret < 0)
				goto out;
			value = ret;
		}
	} else if (kstrtoull(buf, 0, &value))
		goto out;

	ret = -ENXIO;

	p = dev_to_part(dev);
	bdev = bdget(part_devt(p));
	if (bdev == NULL)
		goto out;

	q = blk_trace_get_queue(bdev);
	if (q == NULL)
		goto out_bdput;

	mutex_lock(&q->blk_trace_mutex);

	bt = rcu_dereference_protected(q->blk_trace,
				       lockdep_is_held(&q->blk_trace_mutex));
	if (attr == &dev_attr_enable) {
		if (!!value == !!bt) {
			ret = 0;
			goto out_unlock_bdev;
		}
		if (value)
			ret = blk_trace_setup_queue(q, bdev);
		else
			ret = blk_trace_remove_queue(q);
		goto out_unlock_bdev;
	}

	ret = 0;
	if (bt == NULL) {
		ret = blk_trace_setup_queue(q, bdev);
		bt = rcu_dereference_protected(q->blk_trace,
				lockdep_is_held(&q->blk_trace_mutex));
	}

	if (ret == 0) {
		if (attr == &dev_attr_act_mask)
			bt->act_mask = value;
		else if (attr == &dev_attr_pid)
			bt->pid = value;
		else if (attr == &dev_attr_start_lba)
			bt->start_lba = value;
		else if (attr == &dev_attr_end_lba)
			bt->end_lba = value;
	}

out_unlock_bdev:
	mutex_unlock(&q->blk_trace_mutex);
out_bdput:
	bdput(bdev);
out:
	return ret ? ret : count;
}

int blk_trace_init_sysfs(struct device *dev)
{
	return sysfs_create_group(&dev->kobj, &blk_trace_attr_group);
}

void blk_trace_remove_sysfs(struct device *dev)
{
	sysfs_remove_group(&dev->kobj, &blk_trace_attr_group);
}

#endif /* CONFIG_BLK_DEV_IO_TRACE */

#ifdef CONFIG_EVENT_TRACING

void blk_fill_rwbs(char *rwbs, unsigned int op, int bytes)
{
	int i = 0;

	if (op & REQ_PREFLUSH)
		rwbs[i++] = 'F';

	switch (op & REQ_OP_MASK) {
	case REQ_OP_WRITE:
	case REQ_OP_WRITE_SAME:
		rwbs[i++] = 'W';
		break;
	case REQ_OP_DISCARD:
		rwbs[i++] = 'D';
		break;
	case REQ_OP_SECURE_ERASE:
		rwbs[i++] = 'D';
		rwbs[i++] = 'E';
		break;
	case REQ_OP_FLUSH:
		rwbs[i++] = 'F';
		break;
	case REQ_OP_READ:
		rwbs[i++] = 'R';
		break;
	default:
		rwbs[i++] = 'N';
	}

	if (op & REQ_FUA)
		rwbs[i++] = 'F';
	if (op & REQ_RAHEAD)
		rwbs[i++] = 'A';
	if (op & REQ_SYNC)
		rwbs[i++] = 'S';
	if (op & REQ_META)
		rwbs[i++] = 'M';

	rwbs[i] = '\0';
}
EXPORT_SYMBOL_GPL(blk_fill_rwbs);

#endif /* CONFIG_EVENT_TRACING */
<|MERGE_RESOLUTION|>--- conflicted
+++ resolved
@@ -502,12 +502,8 @@
 	 * bdev can be NULL, as with scsi-generic, this is a helpful as
 	 * we can be.
 	 */
-<<<<<<< HEAD
-	if (q->blk_trace) {
-=======
 	if (rcu_dereference_protected(q->blk_trace,
 				      lockdep_is_held(&q->blk_trace_mutex))) {
->>>>>>> 40ad9846
 		pr_warn("Concurrent blktraces are not allowed on %s\n",
 			buts->name);
 		return -EBUSY;
