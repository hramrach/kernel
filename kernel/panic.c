--- conflicted
+++ resolved
@@ -248,12 +248,9 @@
  *  'I' - Working around severe firmware bug.
  *  'O' - Out-of-tree module has been loaded.
  *  'E' - Unsigned module has been loaded.
-<<<<<<< HEAD
+ *  'L' - A soft lockup has previously occurred.
  *  'N' - Unsuported modules loaded.
  *  'X' - Modules with external support loaded.
-=======
- *  'L' - A soft lockup has previously occurred.
->>>>>>> fc14f9c1
  *
  *	The string is overwritten by the next call to print_tainted().
  */
