--- conflicted
+++ resolved
@@ -165,13 +165,10 @@
  *  'M' - System experienced a machine check exception.
  *  'B' - System has hit bad_page.
  *  'U' - Userspace-defined naughtiness.
-<<<<<<< HEAD
+ *  'A' - ACPI table overridden.
+ *  'W' - Taint on warning.
  *  'N' - Unsuported modules loaded.
  *  'X' - Modules with external support loaded.
-=======
- *  'A' - ACPI table overridden.
- *  'W' - Taint on warning.
->>>>>>> 28ffb5d3
  *
  *	The string is overwritten by the next call to print_taint().
  */
@@ -180,7 +177,7 @@
 {
 	static char buf[20];
 	if (tainted) {
-		snprintf(buf, sizeof(buf), "Tainted: %c%c%c%c%c%c%c%c%c%c",
+		snprintf(buf, sizeof(buf), "Tainted: %c%c%c%c%c%c%c%c%c%c%c",
 			tainted & TAINT_PROPRIETARY_MODULE ? 'P' : 'G',
 			tainted & TAINT_FORCED_MODULE ? 'F' : ' ',
 			tainted & TAINT_UNSAFE_SMP ? 'S' : ' ',
@@ -190,12 +187,9 @@
 			tainted & TAINT_USER ? 'U' : ' ',
 			tainted & TAINT_DIE ? 'D' : ' ',
 			tainted & TAINT_OVERRIDDEN_ACPI_TABLE ? 'A' : ' ',
-<<<<<<< HEAD
+			tainted & TAINT_WARN ? 'W' : ' ',
 			tainted & TAINT_NO_SUPPORT ? 'N' :
 				(tainted & TAINT_EXTERNAL_SUPPORT ? 'X' : ' '));
-=======
-			tainted & TAINT_WARN ? 'W' : ' ');
->>>>>>> 28ffb5d3
 	}
 	else
 		snprintf(buf, sizeof(buf), "Not tainted");
