/*
 *  Generic process-grouping system.
 *
 *  Based originally on the cpuset system, extracted by Paul Menage
 *  Copyright (C) 2006 Google, Inc
 *
 *  Copyright notices from the original cpuset code:
 *  --------------------------------------------------
 *  Copyright (C) 2003 BULL SA.
 *  Copyright (C) 2004-2006 Silicon Graphics, Inc.
 *
 *  Portions derived from Patrick Mochel's sysfs code.
 *  sysfs is Copyright (c) 2001-3 Patrick Mochel
 *
 *  2003-10-10 Written by Simon Derr.
 *  2003-10-22 Updates by Stephen Hemminger.
 *  2004 May-July Rework by Paul Jackson.
 *  ---------------------------------------------------
 *
 *  This file is subject to the terms and conditions of the GNU General Public
 *  License.  See the file COPYING in the main directory of the Linux
 *  distribution for more details.
 */

#include <linux/cgroup.h>
#include <linux/errno.h>
#include <linux/fs.h>
#include <linux/kernel.h>
#include <linux/list.h>
#include <linux/mm.h>
#include <linux/mutex.h>
#include <linux/mount.h>
#include <linux/pagemap.h>
#include <linux/proc_fs.h>
#include <linux/rcupdate.h>
#include <linux/sched.h>
#include <linux/backing-dev.h>
#include <linux/seq_file.h>
#include <linux/slab.h>
#include <linux/magic.h>
#include <linux/spinlock.h>
#include <linux/string.h>
#include <linux/sort.h>
#include <linux/kmod.h>
#include <linux/delayacct.h>
#include <linux/cgroupstats.h>
#include <linux/hash.h>
#include <linux/namei.h>

#include <asm/atomic.h>

static DEFINE_MUTEX(cgroup_mutex);

/* Generate an array of cgroup subsystem pointers */
#define SUBSYS(_x) &_x ## _subsys,

static struct cgroup_subsys *subsys[] = {
#include <linux/cgroup_subsys.h>
};

/*
 * A cgroupfs_root represents the root of a cgroup hierarchy,
 * and may be associated with a superblock to form an active
 * hierarchy
 */
struct cgroupfs_root {
	struct super_block *sb;

	/*
	 * The bitmask of subsystems intended to be attached to this
	 * hierarchy
	 */
	unsigned long subsys_bits;

	/* The bitmask of subsystems currently attached to this hierarchy */
	unsigned long actual_subsys_bits;

	/* A list running through the attached subsystems */
	struct list_head subsys_list;

	/* The root cgroup for this hierarchy */
	struct cgroup top_cgroup;

	/* Tracks how many cgroups are currently defined in hierarchy.*/
	int number_of_cgroups;

	/* A list running through the active hierarchies */
	struct list_head root_list;

	/* Hierarchy-specific flags */
	unsigned long flags;

	/* The path to use for release notifications. */
	char release_agent_path[PATH_MAX];
};


/*
 * The "rootnode" hierarchy is the "dummy hierarchy", reserved for the
 * subsystems that are otherwise unattached - it never has more than a
 * single cgroup, and all tasks are part of that cgroup.
 */
static struct cgroupfs_root rootnode;

/* The list of hierarchy roots */

static LIST_HEAD(roots);
static int root_count;

/* dummytop is a shorthand for the dummy hierarchy's top cgroup */
#define dummytop (&rootnode.top_cgroup)

/* This flag indicates whether tasks in the fork and exit paths should
 * check for fork/exit handlers to call. This avoids us having to do
 * extra work in the fork/exit path if none of the subsystems need to
 * be called.
 */
static int need_forkexit_callback __read_mostly;

/* convenient tests for these bits */
inline int cgroup_is_removed(const struct cgroup *cgrp)
{
	return test_bit(CGRP_REMOVED, &cgrp->flags);
}

/* bits in struct cgroupfs_root flags field */
enum {
	ROOT_NOPREFIX, /* mounted subsystems have no named prefix */
};

static int cgroup_is_releasable(const struct cgroup *cgrp)
{
	const int bits =
		(1 << CGRP_RELEASABLE) |
		(1 << CGRP_NOTIFY_ON_RELEASE);
	return (cgrp->flags & bits) == bits;
}

static int notify_on_release(const struct cgroup *cgrp)
{
	return test_bit(CGRP_NOTIFY_ON_RELEASE, &cgrp->flags);
}

/*
 * for_each_subsys() allows you to iterate on each subsystem attached to
 * an active hierarchy
 */
#define for_each_subsys(_root, _ss) \
list_for_each_entry(_ss, &_root->subsys_list, sibling)

/* for_each_active_root() allows you to iterate across the active hierarchies */
#define for_each_active_root(_root) \
list_for_each_entry(_root, &roots, root_list)

/* the list of cgroups eligible for automatic release. Protected by
 * release_list_lock */
static LIST_HEAD(release_list);
static DEFINE_SPINLOCK(release_list_lock);
static void cgroup_release_agent(struct work_struct *work);
static DECLARE_WORK(release_agent_work, cgroup_release_agent);
static void check_for_release(struct cgroup *cgrp);

/* Link structure for associating css_set objects with cgroups */
struct cg_cgroup_link {
	/*
	 * List running through cg_cgroup_links associated with a
	 * cgroup, anchored on cgroup->css_sets
	 */
	struct list_head cgrp_link_list;
	/*
	 * List running through cg_cgroup_links pointing at a
	 * single css_set object, anchored on css_set->cg_links
	 */
	struct list_head cg_link_list;
	struct css_set *cg;
};

/* The default css_set - used by init and its children prior to any
 * hierarchies being mounted. It contains a pointer to the root state
 * for each subsystem. Also used to anchor the list of css_sets. Not
 * reference-counted, to improve performance when child cgroups
 * haven't been created.
 */

static struct css_set init_css_set;
static struct cg_cgroup_link init_css_set_link;

/* css_set_lock protects the list of css_set objects, and the
 * chain of tasks off each css_set.  Nests outside task->alloc_lock
 * due to cgroup_iter_start() */
static DEFINE_RWLOCK(css_set_lock);
static int css_set_count;

/* hash table for cgroup groups. This improves the performance to
 * find an existing css_set */
#define CSS_SET_HASH_BITS	7
#define CSS_SET_TABLE_SIZE	(1 << CSS_SET_HASH_BITS)
static struct hlist_head css_set_table[CSS_SET_TABLE_SIZE];

static struct hlist_head *css_set_hash(struct cgroup_subsys_state *css[])
{
	int i;
	int index;
	unsigned long tmp = 0UL;

	for (i = 0; i < CGROUP_SUBSYS_COUNT; i++)
		tmp += (unsigned long)css[i];
	tmp = (tmp >> 16) ^ tmp;

	index = hash_long(tmp, CSS_SET_HASH_BITS);

	return &css_set_table[index];
}

/* We don't maintain the lists running through each css_set to its
 * task until after the first call to cgroup_iter_start(). This
 * reduces the fork()/exit() overhead for people who have cgroups
 * compiled into their kernel but not actually in use */
static int use_task_css_set_links __read_mostly;

/* When we create or destroy a css_set, the operation simply
 * takes/releases a reference count on all the cgroups referenced
 * by subsystems in this css_set. This can end up multiple-counting
 * some cgroups, but that's OK - the ref-count is just a
 * busy/not-busy indicator; ensuring that we only count each cgroup
 * once would require taking a global lock to ensure that no
 * subsystems moved between hierarchies while we were doing so.
 *
 * Possible TODO: decide at boot time based on the number of
 * registered subsystems and the number of CPUs or NUMA nodes whether
 * it's better for performance to ref-count every subsystem, or to
 * take a global lock and only add one ref count to each hierarchy.
 */

/*
 * unlink a css_set from the list and free it
 */
static void unlink_css_set(struct css_set *cg)
{
	struct cg_cgroup_link *link;
	struct cg_cgroup_link *saved_link;

	hlist_del(&cg->hlist);
	css_set_count--;

	list_for_each_entry_safe(link, saved_link, &cg->cg_links,
				 cg_link_list) {
		list_del(&link->cg_link_list);
		list_del(&link->cgrp_link_list);
		kfree(link);
	}
}

static void __put_css_set(struct css_set *cg, int taskexit)
{
	int i;
	/*
	 * Ensure that the refcount doesn't hit zero while any readers
	 * can see it. Similar to atomic_dec_and_lock(), but for an
	 * rwlock
	 */
	if (atomic_add_unless(&cg->refcount, -1, 1))
		return;
	write_lock(&css_set_lock);
	if (!atomic_dec_and_test(&cg->refcount)) {
		write_unlock(&css_set_lock);
		return;
	}
	unlink_css_set(cg);
	write_unlock(&css_set_lock);

	rcu_read_lock();
	for (i = 0; i < CGROUP_SUBSYS_COUNT; i++) {
		struct cgroup *cgrp = rcu_dereference(cg->subsys[i]->cgroup);
		if (atomic_dec_and_test(&cgrp->count) &&
		    notify_on_release(cgrp)) {
			if (taskexit)
				set_bit(CGRP_RELEASABLE, &cgrp->flags);
			check_for_release(cgrp);
		}
	}
	rcu_read_unlock();
	kfree(cg);
}

/*
 * refcounted get/put for css_set objects
 */
static inline void get_css_set(struct css_set *cg)
{
	atomic_inc(&cg->refcount);
}

static inline void put_css_set(struct css_set *cg)
{
	__put_css_set(cg, 0);
}

static inline void put_css_set_taskexit(struct css_set *cg)
{
	__put_css_set(cg, 1);
}

/*
 * find_existing_css_set() is a helper for
 * find_css_set(), and checks to see whether an existing
 * css_set is suitable.
 *
 * oldcg: the cgroup group that we're using before the cgroup
 * transition
 *
 * cgrp: the cgroup that we're moving into
 *
 * template: location in which to build the desired set of subsystem
 * state objects for the new cgroup group
 */
static struct css_set *find_existing_css_set(
	struct css_set *oldcg,
	struct cgroup *cgrp,
	struct cgroup_subsys_state *template[])
{
	int i;
	struct cgroupfs_root *root = cgrp->root;
	struct hlist_head *hhead;
	struct hlist_node *node;
	struct css_set *cg;

	/* Built the set of subsystem state objects that we want to
	 * see in the new css_set */
	for (i = 0; i < CGROUP_SUBSYS_COUNT; i++) {
		if (root->subsys_bits & (1UL << i)) {
			/* Subsystem is in this hierarchy. So we want
			 * the subsystem state from the new
			 * cgroup */
			template[i] = cgrp->subsys[i];
		} else {
			/* Subsystem is not in this hierarchy, so we
			 * don't want to change the subsystem state */
			template[i] = oldcg->subsys[i];
		}
	}

	hhead = css_set_hash(template);
	hlist_for_each_entry(cg, node, hhead, hlist) {
		if (!memcmp(template, cg->subsys, sizeof(cg->subsys))) {
			/* All subsystems matched */
			return cg;
		}
	}

	/* No existing cgroup group matched */
	return NULL;
}

static void free_cg_links(struct list_head *tmp)
{
	struct cg_cgroup_link *link;
	struct cg_cgroup_link *saved_link;

	list_for_each_entry_safe(link, saved_link, tmp, cgrp_link_list) {
		list_del(&link->cgrp_link_list);
		kfree(link);
	}
}

/*
 * allocate_cg_links() allocates "count" cg_cgroup_link structures
 * and chains them on tmp through their cgrp_link_list fields. Returns 0 on
 * success or a negative error
 */
static int allocate_cg_links(int count, struct list_head *tmp)
{
	struct cg_cgroup_link *link;
	int i;
	INIT_LIST_HEAD(tmp);
	for (i = 0; i < count; i++) {
		link = kmalloc(sizeof(*link), GFP_KERNEL);
		if (!link) {
			free_cg_links(tmp);
			return -ENOMEM;
		}
		list_add(&link->cgrp_link_list, tmp);
	}
	return 0;
}

/**
 * link_css_set - a helper function to link a css_set to a cgroup
 * @tmp_cg_links: cg_cgroup_link objects allocated by allocate_cg_links()
 * @cg: the css_set to be linked
 * @cgrp: the destination cgroup
 */
static void link_css_set(struct list_head *tmp_cg_links,
			 struct css_set *cg, struct cgroup *cgrp)
{
	struct cg_cgroup_link *link;

	BUG_ON(list_empty(tmp_cg_links));
	link = list_first_entry(tmp_cg_links, struct cg_cgroup_link,
				cgrp_link_list);
	link->cg = cg;
	list_move(&link->cgrp_link_list, &cgrp->css_sets);
	list_add(&link->cg_link_list, &cg->cg_links);
}

/*
 * find_css_set() takes an existing cgroup group and a
 * cgroup object, and returns a css_set object that's
 * equivalent to the old group, but with the given cgroup
 * substituted into the appropriate hierarchy. Must be called with
 * cgroup_mutex held
 */
static struct css_set *find_css_set(
	struct css_set *oldcg, struct cgroup *cgrp)
{
	struct css_set *res;
	struct cgroup_subsys_state *template[CGROUP_SUBSYS_COUNT];
	int i;

	struct list_head tmp_cg_links;

	struct hlist_head *hhead;

	/* First see if we already have a cgroup group that matches
	 * the desired set */
	read_lock(&css_set_lock);
	res = find_existing_css_set(oldcg, cgrp, template);
	if (res)
		get_css_set(res);
	read_unlock(&css_set_lock);

	if (res)
		return res;

	res = kmalloc(sizeof(*res), GFP_KERNEL);
	if (!res)
		return NULL;

	/* Allocate all the cg_cgroup_link objects that we'll need */
	if (allocate_cg_links(root_count, &tmp_cg_links) < 0) {
		kfree(res);
		return NULL;
	}

	atomic_set(&res->refcount, 1);
	INIT_LIST_HEAD(&res->cg_links);
	INIT_LIST_HEAD(&res->tasks);
	INIT_HLIST_NODE(&res->hlist);

	/* Copy the set of subsystem state objects generated in
	 * find_existing_css_set() */
	memcpy(res->subsys, template, sizeof(res->subsys));

	write_lock(&css_set_lock);
	/* Add reference counts and links from the new css_set. */
	for (i = 0; i < CGROUP_SUBSYS_COUNT; i++) {
		struct cgroup *cgrp = res->subsys[i]->cgroup;
		struct cgroup_subsys *ss = subsys[i];
		atomic_inc(&cgrp->count);
		/*
		 * We want to add a link once per cgroup, so we
		 * only do it for the first subsystem in each
		 * hierarchy
		 */
		if (ss->root->subsys_list.next == &ss->sibling)
			link_css_set(&tmp_cg_links, res, cgrp);
	}
	if (list_empty(&rootnode.subsys_list))
		link_css_set(&tmp_cg_links, res, dummytop);

	BUG_ON(!list_empty(&tmp_cg_links));

	css_set_count++;

	/* Add this cgroup group to the hash table */
	hhead = css_set_hash(res->subsys);
	hlist_add_head(&res->hlist, hhead);

	write_unlock(&css_set_lock);

	return res;
}

/*
 * There is one global cgroup mutex. We also require taking
 * task_lock() when dereferencing a task's cgroup subsys pointers.
 * See "The task_lock() exception", at the end of this comment.
 *
 * A task must hold cgroup_mutex to modify cgroups.
 *
 * Any task can increment and decrement the count field without lock.
 * So in general, code holding cgroup_mutex can't rely on the count
 * field not changing.  However, if the count goes to zero, then only
 * cgroup_attach_task() can increment it again.  Because a count of zero
 * means that no tasks are currently attached, therefore there is no
 * way a task attached to that cgroup can fork (the other way to
 * increment the count).  So code holding cgroup_mutex can safely
 * assume that if the count is zero, it will stay zero. Similarly, if
 * a task holds cgroup_mutex on a cgroup with zero count, it
 * knows that the cgroup won't be removed, as cgroup_rmdir()
 * needs that mutex.
 *
 * The fork and exit callbacks cgroup_fork() and cgroup_exit(), don't
 * (usually) take cgroup_mutex.  These are the two most performance
 * critical pieces of code here.  The exception occurs on cgroup_exit(),
 * when a task in a notify_on_release cgroup exits.  Then cgroup_mutex
 * is taken, and if the cgroup count is zero, a usermode call made
 * to the release agent with the name of the cgroup (path relative to
 * the root of cgroup file system) as the argument.
 *
 * A cgroup can only be deleted if both its 'count' of using tasks
 * is zero, and its list of 'children' cgroups is empty.  Since all
 * tasks in the system use _some_ cgroup, and since there is always at
 * least one task in the system (init, pid == 1), therefore, top_cgroup
 * always has either children cgroups and/or using tasks.  So we don't
 * need a special hack to ensure that top_cgroup cannot be deleted.
 *
 *	The task_lock() exception
 *
 * The need for this exception arises from the action of
 * cgroup_attach_task(), which overwrites one tasks cgroup pointer with
 * another.  It does so using cgroup_mutex, however there are
 * several performance critical places that need to reference
 * task->cgroup without the expense of grabbing a system global
 * mutex.  Therefore except as noted below, when dereferencing or, as
 * in cgroup_attach_task(), modifying a task'ss cgroup pointer we use
 * task_lock(), which acts on a spinlock (task->alloc_lock) already in
 * the task_struct routinely used for such matters.
 *
 * P.S.  One more locking exception.  RCU is used to guard the
 * update of a tasks cgroup pointer by cgroup_attach_task()
 */

/**
 * cgroup_lock - lock out any changes to cgroup structures
 *
 */
void cgroup_lock(void)
{
	mutex_lock(&cgroup_mutex);
}

/**
 * cgroup_unlock - release lock on cgroup changes
 *
 * Undo the lock taken in a previous cgroup_lock() call.
 */
void cgroup_unlock(void)
{
	mutex_unlock(&cgroup_mutex);
}

/*
 * A couple of forward declarations required, due to cyclic reference loop:
 * cgroup_mkdir -> cgroup_create -> cgroup_populate_dir ->
 * cgroup_add_file -> cgroup_create_file -> cgroup_dir_inode_operations
 * -> cgroup_mkdir.
 */

static int cgroup_mkdir(struct inode *dir, struct dentry *dentry, int mode);
static int cgroup_rmdir(struct inode *unused_dir, struct dentry *dentry);
static int cgroup_populate_dir(struct cgroup *cgrp);
static struct inode_operations cgroup_dir_inode_operations;
static struct file_operations proc_cgroupstats_operations;

static struct backing_dev_info cgroup_backing_dev_info = {
	.capabilities	= BDI_CAP_NO_ACCT_AND_WRITEBACK,
};

static struct inode *cgroup_new_inode(mode_t mode, struct super_block *sb)
{
	struct inode *inode = new_inode(sb);

	if (inode) {
		inode->i_mode = mode;
		inode->i_uid = current_fsuid();
		inode->i_gid = current_fsgid();
		inode->i_atime = inode->i_mtime = inode->i_ctime = CURRENT_TIME;
		inode->i_mapping->backing_dev_info = &cgroup_backing_dev_info;
	}
	return inode;
}

/*
 * Call subsys's pre_destroy handler.
 * This is called before css refcnt check.
 */
static void cgroup_call_pre_destroy(struct cgroup *cgrp)
{
	struct cgroup_subsys *ss;
	for_each_subsys(cgrp->root, ss)
		if (ss->pre_destroy)
			ss->pre_destroy(ss, cgrp);
	return;
}

static void free_cgroup_rcu(struct rcu_head *obj)
{
	struct cgroup *cgrp = container_of(obj, struct cgroup, rcu_head);

	kfree(cgrp);
}

static void cgroup_diput(struct dentry *dentry, struct inode *inode)
{
	/* is dentry a directory ? if so, kfree() associated cgroup */
	if (S_ISDIR(inode->i_mode)) {
		struct cgroup *cgrp = dentry->d_fsdata;
		struct cgroup_subsys *ss;
		BUG_ON(!(cgroup_is_removed(cgrp)));
		/* It's possible for external users to be holding css
		 * reference counts on a cgroup; css_put() needs to
		 * be able to access the cgroup after decrementing
		 * the reference count in order to know if it needs to
		 * queue the cgroup to be handled by the release
		 * agent */
		synchronize_rcu();

		mutex_lock(&cgroup_mutex);
		/*
		 * Release the subsystem state objects.
		 */
		for_each_subsys(cgrp->root, ss)
			ss->destroy(ss, cgrp);

		cgrp->root->number_of_cgroups--;
		mutex_unlock(&cgroup_mutex);

		/*
		 * Drop the active superblock reference that we took when we
		 * created the cgroup
		 */
		deactivate_super(cgrp->root->sb);

		call_rcu(&cgrp->rcu_head, free_cgroup_rcu);
	}
	iput(inode);
}

static void remove_dir(struct dentry *d)
{
	struct dentry *parent = dget(d->d_parent);

	d_delete(d);
	simple_rmdir(parent->d_inode, d);
	dput(parent);
}

static void cgroup_clear_directory(struct dentry *dentry)
{
	struct list_head *node;

	BUG_ON(!mutex_is_locked(&dentry->d_inode->i_mutex));
	spin_lock(&dcache_lock);
	node = dentry->d_subdirs.next;
	while (node != &dentry->d_subdirs) {
		struct dentry *d = list_entry(node, struct dentry, d_u.d_child);
		list_del_init(node);
		if (d->d_inode) {
			/* This should never be called on a cgroup
			 * directory with child cgroups */
			BUG_ON(d->d_inode->i_mode & S_IFDIR);
			d = dget_locked(d);
			spin_unlock(&dcache_lock);
			d_delete(d);
			simple_unlink(dentry->d_inode, d);
			dput(d);
			spin_lock(&dcache_lock);
		}
		node = dentry->d_subdirs.next;
	}
	spin_unlock(&dcache_lock);
}

/*
 * NOTE : the dentry must have been dget()'ed
 */
static void cgroup_d_remove_dir(struct dentry *dentry)
{
	cgroup_clear_directory(dentry);

	spin_lock(&dcache_lock);
	list_del_init(&dentry->d_u.d_child);
	spin_unlock(&dcache_lock);
	remove_dir(dentry);
}

static int rebind_subsystems(struct cgroupfs_root *root,
			      unsigned long final_bits)
{
	unsigned long added_bits, removed_bits;
	struct cgroup *cgrp = &root->top_cgroup;
	int i;

	removed_bits = root->actual_subsys_bits & ~final_bits;
	added_bits = final_bits & ~root->actual_subsys_bits;
	/* Check that any added subsystems are currently free */
	for (i = 0; i < CGROUP_SUBSYS_COUNT; i++) {
		unsigned long bit = 1UL << i;
		struct cgroup_subsys *ss = subsys[i];
		if (!(bit & added_bits))
			continue;
		if (ss->root != &rootnode) {
			/* Subsystem isn't free */
			return -EBUSY;
		}
	}

	/* Currently we don't handle adding/removing subsystems when
	 * any child cgroups exist. This is theoretically supportable
	 * but involves complex error handling, so it's being left until
	 * later */
	if (root->number_of_cgroups > 1)
		return -EBUSY;

	/* Process each subsystem */
	for (i = 0; i < CGROUP_SUBSYS_COUNT; i++) {
		struct cgroup_subsys *ss = subsys[i];
		unsigned long bit = 1UL << i;
		if (bit & added_bits) {
			/* We're binding this subsystem to this hierarchy */
			BUG_ON(cgrp->subsys[i]);
			BUG_ON(!dummytop->subsys[i]);
			BUG_ON(dummytop->subsys[i]->cgroup != dummytop);
			mutex_lock(&ss->hierarchy_mutex);
			cgrp->subsys[i] = dummytop->subsys[i];
			cgrp->subsys[i]->cgroup = cgrp;
			list_move(&ss->sibling, &root->subsys_list);
			ss->root = root;
			if (ss->bind)
				ss->bind(ss, cgrp);
			mutex_unlock(&ss->hierarchy_mutex);
		} else if (bit & removed_bits) {
			/* We're removing this subsystem */
			BUG_ON(cgrp->subsys[i] != dummytop->subsys[i]);
			BUG_ON(cgrp->subsys[i]->cgroup != cgrp);
			mutex_lock(&ss->hierarchy_mutex);
			if (ss->bind)
				ss->bind(ss, dummytop);
			dummytop->subsys[i]->cgroup = dummytop;
			cgrp->subsys[i] = NULL;
			subsys[i]->root = &rootnode;
			list_move(&ss->sibling, &rootnode.subsys_list);
			mutex_unlock(&ss->hierarchy_mutex);
		} else if (bit & final_bits) {
			/* Subsystem state should already exist */
			BUG_ON(!cgrp->subsys[i]);
		} else {
			/* Subsystem state shouldn't exist */
			BUG_ON(cgrp->subsys[i]);
		}
	}
	root->subsys_bits = root->actual_subsys_bits = final_bits;
	synchronize_rcu();

	return 0;
}

static int cgroup_show_options(struct seq_file *seq, struct vfsmount *vfs)
{
	struct cgroupfs_root *root = vfs->mnt_sb->s_fs_info;
	struct cgroup_subsys *ss;

	mutex_lock(&cgroup_mutex);
	for_each_subsys(root, ss)
		seq_printf(seq, ",%s", ss->name);
	if (test_bit(ROOT_NOPREFIX, &root->flags))
		seq_puts(seq, ",noprefix");
	if (strlen(root->release_agent_path))
		seq_printf(seq, ",release_agent=%s", root->release_agent_path);
	mutex_unlock(&cgroup_mutex);
	return 0;
}

struct cgroup_sb_opts {
	unsigned long subsys_bits;
	unsigned long flags;
	char *release_agent;
};

/* Convert a hierarchy specifier into a bitmask of subsystems and
 * flags. */
static int parse_cgroupfs_options(char *data,
				     struct cgroup_sb_opts *opts)
{
	char *token, *o = data ?: "all";

	opts->subsys_bits = 0;
	opts->flags = 0;
	opts->release_agent = NULL;

	while ((token = strsep(&o, ",")) != NULL) {
		if (!*token)
			return -EINVAL;
		if (!strcmp(token, "all")) {
			/* Add all non-disabled subsystems */
			int i;
			opts->subsys_bits = 0;
			for (i = 0; i < CGROUP_SUBSYS_COUNT; i++) {
				struct cgroup_subsys *ss = subsys[i];
				if (!ss->disabled)
					opts->subsys_bits |= 1ul << i;
			}
		} else if (!strcmp(token, "noprefix")) {
			set_bit(ROOT_NOPREFIX, &opts->flags);
		} else if (!strncmp(token, "release_agent=", 14)) {
			/* Specifying two release agents is forbidden */
			if (opts->release_agent)
				return -EINVAL;
			opts->release_agent = kzalloc(PATH_MAX, GFP_KERNEL);
			if (!opts->release_agent)
				return -ENOMEM;
			strncpy(opts->release_agent, token + 14, PATH_MAX - 1);
			opts->release_agent[PATH_MAX - 1] = 0;
		} else {
			struct cgroup_subsys *ss;
			int i;
			for (i = 0; i < CGROUP_SUBSYS_COUNT; i++) {
				ss = subsys[i];
				if (!strcmp(token, ss->name)) {
					if (!ss->disabled)
						set_bit(i, &opts->subsys_bits);
					break;
				}
			}
			if (i == CGROUP_SUBSYS_COUNT)
				return -ENOENT;
		}
	}

	/* We can't have an empty hierarchy */
	if (!opts->subsys_bits)
		return -EINVAL;

	return 0;
}

static int cgroup_remount(struct super_block *sb, int *flags, char *data)
{
	int ret = 0;
	struct cgroupfs_root *root = sb->s_fs_info;
	struct cgroup *cgrp = &root->top_cgroup;
	struct cgroup_sb_opts opts;

	mutex_lock(&cgrp->dentry->d_inode->i_mutex);
	mutex_lock(&cgroup_mutex);

	/* See what subsystems are wanted */
	ret = parse_cgroupfs_options(data, &opts);
	if (ret)
		goto out_unlock;

	/* Don't allow flags to change at remount */
	if (opts.flags != root->flags) {
		ret = -EINVAL;
		goto out_unlock;
	}

	ret = rebind_subsystems(root, opts.subsys_bits);

	/* (re)populate subsystem files */
	if (!ret)
		cgroup_populate_dir(cgrp);

	if (opts.release_agent)
		strcpy(root->release_agent_path, opts.release_agent);
 out_unlock:
	if (opts.release_agent)
		kfree(opts.release_agent);
	mutex_unlock(&cgroup_mutex);
	mutex_unlock(&cgrp->dentry->d_inode->i_mutex);
	return ret;
}

static struct super_operations cgroup_ops = {
	.statfs = simple_statfs,
	.drop_inode = generic_delete_inode,
	.show_options = cgroup_show_options,
	.remount_fs = cgroup_remount,
};

static void init_cgroup_housekeeping(struct cgroup *cgrp)
{
	INIT_LIST_HEAD(&cgrp->sibling);
	INIT_LIST_HEAD(&cgrp->children);
	INIT_LIST_HEAD(&cgrp->css_sets);
	INIT_LIST_HEAD(&cgrp->release_list);
	init_rwsem(&cgrp->pids_mutex);
}
static void init_cgroup_root(struct cgroupfs_root *root)
{
	struct cgroup *cgrp = &root->top_cgroup;
	INIT_LIST_HEAD(&root->subsys_list);
	INIT_LIST_HEAD(&root->root_list);
	root->number_of_cgroups = 1;
	cgrp->root = root;
	cgrp->top_cgroup = cgrp;
	init_cgroup_housekeeping(cgrp);
}

static int cgroup_test_super(struct super_block *sb, void *data)
{
	struct cgroupfs_root *new = data;
	struct cgroupfs_root *root = sb->s_fs_info;

	/* First check subsystems */
	if (new->subsys_bits != root->subsys_bits)
	    return 0;

	/* Next check flags */
	if (new->flags != root->flags)
		return 0;

	return 1;
}

static int cgroup_set_super(struct super_block *sb, void *data)
{
	int ret;
	struct cgroupfs_root *root = data;

	ret = set_anon_super(sb, NULL);
	if (ret)
		return ret;

	sb->s_fs_info = root;
	root->sb = sb;

	sb->s_blocksize = PAGE_CACHE_SIZE;
	sb->s_blocksize_bits = PAGE_CACHE_SHIFT;
	sb->s_magic = CGROUP_SUPER_MAGIC;
	sb->s_op = &cgroup_ops;

	return 0;
}

static int cgroup_get_rootdir(struct super_block *sb)
{
	struct inode *inode =
		cgroup_new_inode(S_IFDIR | S_IRUGO | S_IXUGO | S_IWUSR, sb);
	struct dentry *dentry;

	if (!inode)
		return -ENOMEM;

	inode->i_fop = &simple_dir_operations;
	inode->i_op = &cgroup_dir_inode_operations;
	/* directories start off with i_nlink == 2 (for "." entry) */
	inc_nlink(inode);
	dentry = d_alloc_root(inode);
	if (!dentry) {
		iput(inode);
		return -ENOMEM;
	}
	sb->s_root = dentry;
	return 0;
}

static int cgroup_get_sb(struct file_system_type *fs_type,
			 int flags, const char *unused_dev_name,
			 void *data, struct vfsmount *mnt)
{
	struct cgroup_sb_opts opts;
	int ret = 0;
	struct super_block *sb;
	struct cgroupfs_root *root;
	struct list_head tmp_cg_links;

	/* First find the desired set of subsystems */
	ret = parse_cgroupfs_options(data, &opts);
	if (ret) {
		if (opts.release_agent)
			kfree(opts.release_agent);
		return ret;
	}

	root = kzalloc(sizeof(*root), GFP_KERNEL);
	if (!root) {
		if (opts.release_agent)
			kfree(opts.release_agent);
		return -ENOMEM;
	}

	init_cgroup_root(root);
	root->subsys_bits = opts.subsys_bits;
	root->flags = opts.flags;
	if (opts.release_agent) {
		strcpy(root->release_agent_path, opts.release_agent);
		kfree(opts.release_agent);
	}

	sb = sget(fs_type, cgroup_test_super, cgroup_set_super, root);

	if (IS_ERR(sb)) {
		kfree(root);
		return PTR_ERR(sb);
	}

	if (sb->s_fs_info != root) {
		/* Reusing an existing superblock */
		BUG_ON(sb->s_root == NULL);
		kfree(root);
		root = NULL;
	} else {
		/* New superblock */
		struct cgroup *root_cgrp = &root->top_cgroup;
		struct inode *inode;
		int i;

		BUG_ON(sb->s_root != NULL);

		ret = cgroup_get_rootdir(sb);
		if (ret)
			goto drop_new_super;
		inode = sb->s_root->d_inode;

		mutex_lock(&inode->i_mutex);
		mutex_lock(&cgroup_mutex);

		/*
		 * We're accessing css_set_count without locking
		 * css_set_lock here, but that's OK - it can only be
		 * increased by someone holding cgroup_lock, and
		 * that's us. The worst that can happen is that we
		 * have some link structures left over
		 */
		ret = allocate_cg_links(css_set_count, &tmp_cg_links);
		if (ret) {
			mutex_unlock(&cgroup_mutex);
			mutex_unlock(&inode->i_mutex);
			goto drop_new_super;
		}

		ret = rebind_subsystems(root, root->subsys_bits);
		if (ret == -EBUSY) {
			mutex_unlock(&cgroup_mutex);
			mutex_unlock(&inode->i_mutex);
			goto free_cg_links;
		}

		/* EBUSY should be the only error here */
		BUG_ON(ret);

		list_add(&root->root_list, &roots);
		root_count++;

		sb->s_root->d_fsdata = root_cgrp;
		root->top_cgroup.dentry = sb->s_root;

		/* Link the top cgroup in this hierarchy into all
		 * the css_set objects */
		write_lock(&css_set_lock);
		for (i = 0; i < CSS_SET_TABLE_SIZE; i++) {
			struct hlist_head *hhead = &css_set_table[i];
			struct hlist_node *node;
			struct css_set *cg;

			hlist_for_each_entry(cg, node, hhead, hlist)
				link_css_set(&tmp_cg_links, cg, root_cgrp);
		}
		write_unlock(&css_set_lock);

		free_cg_links(&tmp_cg_links);

		BUG_ON(!list_empty(&root_cgrp->sibling));
		BUG_ON(!list_empty(&root_cgrp->children));
		BUG_ON(root->number_of_cgroups != 1);

		cgroup_populate_dir(root_cgrp);
		mutex_unlock(&inode->i_mutex);
		mutex_unlock(&cgroup_mutex);
	}

	return simple_set_mnt(mnt, sb);

 free_cg_links:
	free_cg_links(&tmp_cg_links);
 drop_new_super:
	up_write(&sb->s_umount);
	deactivate_super(sb);
	return ret;
}

static void cgroup_kill_sb(struct super_block *sb) {
	struct cgroupfs_root *root = sb->s_fs_info;
	struct cgroup *cgrp = &root->top_cgroup;
	int ret;
	struct cg_cgroup_link *link;
	struct cg_cgroup_link *saved_link;

	BUG_ON(!root);

	BUG_ON(root->number_of_cgroups != 1);
	BUG_ON(!list_empty(&cgrp->children));
	BUG_ON(!list_empty(&cgrp->sibling));

	mutex_lock(&cgroup_mutex);

	/* Rebind all subsystems back to the default hierarchy */
	ret = rebind_subsystems(root, 0);
	/* Shouldn't be able to fail ... */
	BUG_ON(ret);

	/*
	 * Release all the links from css_sets to this hierarchy's
	 * root cgroup
	 */
	write_lock(&css_set_lock);

	list_for_each_entry_safe(link, saved_link, &cgrp->css_sets,
				 cgrp_link_list) {
		list_del(&link->cg_link_list);
		list_del(&link->cgrp_link_list);
		kfree(link);
	}
	write_unlock(&css_set_lock);

	list_del(&root->root_list);
	root_count--;

	mutex_unlock(&cgroup_mutex);

	kfree(root);
	kill_litter_super(sb);
}

static struct file_system_type cgroup_fs_type = {
	.name = "cgroup",
	.get_sb = cgroup_get_sb,
	.kill_sb = cgroup_kill_sb,
};

static inline struct cgroup *__d_cgrp(struct dentry *dentry)
{
	return dentry->d_fsdata;
}

static inline struct cftype *__d_cft(struct dentry *dentry)
{
	return dentry->d_fsdata;
}

/**
 * cgroup_path - generate the path of a cgroup
 * @cgrp: the cgroup in question
 * @buf: the buffer to write the path into
 * @buflen: the length of the buffer
 *
 * Called with cgroup_mutex held or else with an RCU-protected cgroup
 * reference.  Writes path of cgroup into buf.  Returns 0 on success,
 * -errno on error.
 */
int cgroup_path(const struct cgroup *cgrp, char *buf, int buflen)
{
	char *start;
	struct dentry *dentry = rcu_dereference(cgrp->dentry);

	if (!dentry || cgrp == dummytop) {
		/*
		 * Inactive subsystems have no dentry for their root
		 * cgroup
		 */
		strcpy(buf, "/");
		return 0;
	}

	start = buf + buflen;

	*--start = '\0';
	for (;;) {
		int len = dentry->d_name.len;
		if ((start -= len) < buf)
			return -ENAMETOOLONG;
		memcpy(start, cgrp->dentry->d_name.name, len);
		cgrp = cgrp->parent;
		if (!cgrp)
			break;
		dentry = rcu_dereference(cgrp->dentry);
		if (!cgrp->parent)
			continue;
		if (--start < buf)
			return -ENAMETOOLONG;
		*start = '/';
	}
	memmove(buf, start, buf + buflen - start);
	return 0;
}

/*
 * Return the first subsystem attached to a cgroup's hierarchy, and
 * its subsystem id.
 */

static void get_first_subsys(const struct cgroup *cgrp,
			struct cgroup_subsys_state **css, int *subsys_id)
{
	const struct cgroupfs_root *root = cgrp->root;
	const struct cgroup_subsys *test_ss;
	BUG_ON(list_empty(&root->subsys_list));
	test_ss = list_entry(root->subsys_list.next,
			     struct cgroup_subsys, sibling);
	if (css) {
		*css = cgrp->subsys[test_ss->subsys_id];
		BUG_ON(!*css);
	}
	if (subsys_id)
		*subsys_id = test_ss->subsys_id;
}

/**
 * cgroup_attach_task - attach task 'tsk' to cgroup 'cgrp'
 * @cgrp: the cgroup the task is attaching to
 * @tsk: the task to be attached
 *
 * Call holding cgroup_mutex. May take task_lock of
 * the task 'tsk' during call.
 */
int cgroup_attach_task(struct cgroup *cgrp, struct task_struct *tsk)
{
	int retval = 0;
	struct cgroup_subsys *ss;
	struct cgroup *oldcgrp;
	struct css_set *cg;
	struct css_set *newcg;
	struct cgroupfs_root *root = cgrp->root;
	int subsys_id;

	get_first_subsys(cgrp, NULL, &subsys_id);

	/* Nothing to do if the task is already in that cgroup */
	oldcgrp = task_cgroup(tsk, subsys_id);
	if (cgrp == oldcgrp)
		return 0;

	for_each_subsys(root, ss) {
		if (ss->can_attach) {
			retval = ss->can_attach(ss, cgrp, tsk);
			if (retval)
				return retval;
		}
	}

	task_lock(tsk);
	cg = tsk->cgroups;
	get_css_set(cg);
	task_unlock(tsk);
	/*
	 * Locate or allocate a new css_set for this task,
	 * based on its final set of cgroups
	 */
	newcg = find_css_set(cg, cgrp);
	put_css_set(cg);
	if (!newcg)
		return -ENOMEM;

	task_lock(tsk);
	if (tsk->flags & PF_EXITING) {
		task_unlock(tsk);
		put_css_set(newcg);
		return -ESRCH;
	}
	rcu_assign_pointer(tsk->cgroups, newcg);
	task_unlock(tsk);

	/* Update the css_set linked lists if we're using them */
	write_lock(&css_set_lock);
	if (!list_empty(&tsk->cg_list)) {
		list_del(&tsk->cg_list);
		list_add(&tsk->cg_list, &newcg->tasks);
	}
	write_unlock(&css_set_lock);

	for_each_subsys(root, ss) {
		if (ss->attach)
			ss->attach(ss, cgrp, oldcgrp, tsk);
	}
	set_bit(CGRP_RELEASABLE, &oldcgrp->flags);
	synchronize_rcu();
	put_css_set(cg);
	return 0;
}

/*
 * Attach task with pid 'pid' to cgroup 'cgrp'. Call with cgroup_mutex
 * held. May take task_lock of task
 */
static int attach_task_by_pid(struct cgroup *cgrp, u64 pid)
{
	struct task_struct *tsk;
	const struct cred *cred = current_cred(), *tcred;
	int ret;

	if (pid) {
		rcu_read_lock();
		tsk = find_task_by_vpid(pid);
		if (!tsk || tsk->flags & PF_EXITING) {
			rcu_read_unlock();
			return -ESRCH;
		}

		tcred = __task_cred(tsk);
		if (cred->euid &&
		    cred->euid != tcred->uid &&
		    cred->euid != tcred->suid) {
			rcu_read_unlock();
			return -EACCES;
		}
		get_task_struct(tsk);
		rcu_read_unlock();
	} else {
		tsk = current;
		get_task_struct(tsk);
	}

	ret = cgroup_attach_task(cgrp, tsk);
	put_task_struct(tsk);
	return ret;
}

static int cgroup_tasks_write(struct cgroup *cgrp, struct cftype *cft, u64 pid)
{
	int ret;
	if (!cgroup_lock_live_group(cgrp))
		return -ENODEV;
	ret = attach_task_by_pid(cgrp, pid);
	cgroup_unlock();
	return ret;
}

/* The various types of files and directories in a cgroup file system */
enum cgroup_filetype {
	FILE_ROOT,
	FILE_DIR,
	FILE_TASKLIST,
	FILE_NOTIFY_ON_RELEASE,
	FILE_RELEASE_AGENT,
};

/**
 * cgroup_lock_live_group - take cgroup_mutex and check that cgrp is alive.
 * @cgrp: the cgroup to be checked for liveness
 *
 * On success, returns true; the lock should be later released with
 * cgroup_unlock(). On failure returns false with no lock held.
 */
bool cgroup_lock_live_group(struct cgroup *cgrp)
{
	mutex_lock(&cgroup_mutex);
	if (cgroup_is_removed(cgrp)) {
		mutex_unlock(&cgroup_mutex);
		return false;
	}
	return true;
}

static int cgroup_release_agent_write(struct cgroup *cgrp, struct cftype *cft,
				      const char *buffer)
{
	BUILD_BUG_ON(sizeof(cgrp->root->release_agent_path) < PATH_MAX);
	if (!cgroup_lock_live_group(cgrp))
		return -ENODEV;
	strcpy(cgrp->root->release_agent_path, buffer);
	cgroup_unlock();
	return 0;
}

static int cgroup_release_agent_show(struct cgroup *cgrp, struct cftype *cft,
				     struct seq_file *seq)
{
	if (!cgroup_lock_live_group(cgrp))
		return -ENODEV;
	seq_puts(seq, cgrp->root->release_agent_path);
	seq_putc(seq, '\n');
	cgroup_unlock();
	return 0;
}

/* A buffer size big enough for numbers or short strings */
#define CGROUP_LOCAL_BUFFER_SIZE 64

static ssize_t cgroup_write_X64(struct cgroup *cgrp, struct cftype *cft,
				struct file *file,
				const char __user *userbuf,
				size_t nbytes, loff_t *unused_ppos)
{
	char buffer[CGROUP_LOCAL_BUFFER_SIZE];
	int retval = 0;
	char *end;

	if (!nbytes)
		return -EINVAL;
	if (nbytes >= sizeof(buffer))
		return -E2BIG;
	if (copy_from_user(buffer, userbuf, nbytes))
		return -EFAULT;

	buffer[nbytes] = 0;     /* nul-terminate */
	strstrip(buffer);
	if (cft->write_u64) {
		u64 val = simple_strtoull(buffer, &end, 0);
		if (*end)
			return -EINVAL;
		retval = cft->write_u64(cgrp, cft, val);
	} else {
		s64 val = simple_strtoll(buffer, &end, 0);
		if (*end)
			return -EINVAL;
		retval = cft->write_s64(cgrp, cft, val);
	}
	if (!retval)
		retval = nbytes;
	return retval;
}

static ssize_t cgroup_write_string(struct cgroup *cgrp, struct cftype *cft,
				   struct file *file,
				   const char __user *userbuf,
				   size_t nbytes, loff_t *unused_ppos)
{
	char local_buffer[CGROUP_LOCAL_BUFFER_SIZE];
	int retval = 0;
	size_t max_bytes = cft->max_write_len;
	char *buffer = local_buffer;

	if (!max_bytes)
		max_bytes = sizeof(local_buffer) - 1;
	if (nbytes >= max_bytes)
		return -E2BIG;
	/* Allocate a dynamic buffer if we need one */
	if (nbytes >= sizeof(local_buffer)) {
		buffer = kmalloc(nbytes + 1, GFP_KERNEL);
		if (buffer == NULL)
			return -ENOMEM;
	}
	if (nbytes && copy_from_user(buffer, userbuf, nbytes)) {
		retval = -EFAULT;
		goto out;
	}

	buffer[nbytes] = 0;     /* nul-terminate */
	strstrip(buffer);
	retval = cft->write_string(cgrp, cft, buffer);
	if (!retval)
		retval = nbytes;
out:
	if (buffer != local_buffer)
		kfree(buffer);
	return retval;
}

static ssize_t cgroup_file_write(struct file *file, const char __user *buf,
						size_t nbytes, loff_t *ppos)
{
	struct cftype *cft = __d_cft(file->f_dentry);
	struct cgroup *cgrp = __d_cgrp(file->f_dentry->d_parent);

	if (cgroup_is_removed(cgrp))
		return -ENODEV;
	if (cft->write)
		return cft->write(cgrp, cft, file, buf, nbytes, ppos);
	if (cft->write_u64 || cft->write_s64)
		return cgroup_write_X64(cgrp, cft, file, buf, nbytes, ppos);
	if (cft->write_string)
		return cgroup_write_string(cgrp, cft, file, buf, nbytes, ppos);
	if (cft->trigger) {
		int ret = cft->trigger(cgrp, (unsigned int)cft->private);
		return ret ? ret : nbytes;
	}
	return -EINVAL;
}

static ssize_t cgroup_read_u64(struct cgroup *cgrp, struct cftype *cft,
			       struct file *file,
			       char __user *buf, size_t nbytes,
			       loff_t *ppos)
{
	char tmp[CGROUP_LOCAL_BUFFER_SIZE];
	u64 val = cft->read_u64(cgrp, cft);
	int len = sprintf(tmp, "%llu\n", (unsigned long long) val);

	return simple_read_from_buffer(buf, nbytes, ppos, tmp, len);
}

static ssize_t cgroup_read_s64(struct cgroup *cgrp, struct cftype *cft,
			       struct file *file,
			       char __user *buf, size_t nbytes,
			       loff_t *ppos)
{
	char tmp[CGROUP_LOCAL_BUFFER_SIZE];
	s64 val = cft->read_s64(cgrp, cft);
	int len = sprintf(tmp, "%lld\n", (long long) val);

	return simple_read_from_buffer(buf, nbytes, ppos, tmp, len);
}

static ssize_t cgroup_file_read(struct file *file, char __user *buf,
				   size_t nbytes, loff_t *ppos)
{
	struct cftype *cft = __d_cft(file->f_dentry);
	struct cgroup *cgrp = __d_cgrp(file->f_dentry->d_parent);

	if (cgroup_is_removed(cgrp))
		return -ENODEV;

	if (cft->read)
		return cft->read(cgrp, cft, file, buf, nbytes, ppos);
	if (cft->read_u64)
		return cgroup_read_u64(cgrp, cft, file, buf, nbytes, ppos);
	if (cft->read_s64)
		return cgroup_read_s64(cgrp, cft, file, buf, nbytes, ppos);
	return -EINVAL;
}

/*
 * seqfile ops/methods for returning structured data. Currently just
 * supports string->u64 maps, but can be extended in future.
 */

struct cgroup_seqfile_state {
	struct cftype *cft;
	struct cgroup *cgroup;
};

static int cgroup_map_add(struct cgroup_map_cb *cb, const char *key, u64 value)
{
	struct seq_file *sf = cb->state;
	return seq_printf(sf, "%s %llu\n", key, (unsigned long long)value);
}

static int cgroup_seqfile_show(struct seq_file *m, void *arg)
{
	struct cgroup_seqfile_state *state = m->private;
	struct cftype *cft = state->cft;
	if (cft->read_map) {
		struct cgroup_map_cb cb = {
			.fill = cgroup_map_add,
			.state = m,
		};
		return cft->read_map(state->cgroup, cft, &cb);
	}
	return cft->read_seq_string(state->cgroup, cft, m);
}

static int cgroup_seqfile_release(struct inode *inode, struct file *file)
{
	struct seq_file *seq = file->private_data;
	kfree(seq->private);
	return single_release(inode, file);
}

static struct file_operations cgroup_seqfile_operations = {
	.read = seq_read,
	.write = cgroup_file_write,
	.llseek = seq_lseek,
	.release = cgroup_seqfile_release,
};

static int cgroup_file_open(struct inode *inode, struct file *file)
{
	int err;
	struct cftype *cft;

	err = generic_file_open(inode, file);
	if (err)
		return err;
	cft = __d_cft(file->f_dentry);

	if (cft->read_map || cft->read_seq_string) {
		struct cgroup_seqfile_state *state =
			kzalloc(sizeof(*state), GFP_USER);
		if (!state)
			return -ENOMEM;
		state->cft = cft;
		state->cgroup = __d_cgrp(file->f_dentry->d_parent);
		file->f_op = &cgroup_seqfile_operations;
		err = single_open(file, cgroup_seqfile_show, state);
		if (err < 0)
			kfree(state);
	} else if (cft->open)
		err = cft->open(inode, file);
	else
		err = 0;

	return err;
}

static int cgroup_file_release(struct inode *inode, struct file *file)
{
	struct cftype *cft = __d_cft(file->f_dentry);
	if (cft->release)
		return cft->release(inode, file);
	return 0;
}

/*
 * cgroup_rename - Only allow simple rename of directories in place.
 */
static int cgroup_rename(struct inode *old_dir, struct dentry *old_dentry,
			    struct inode *new_dir, struct dentry *new_dentry)
{
	if (!S_ISDIR(old_dentry->d_inode->i_mode))
		return -ENOTDIR;
	if (new_dentry->d_inode)
		return -EEXIST;
	if (old_dir != new_dir)
		return -EIO;
	return simple_rename(old_dir, old_dentry, new_dir, new_dentry);
}

static struct file_operations cgroup_file_operations = {
	.read = cgroup_file_read,
	.write = cgroup_file_write,
	.llseek = generic_file_llseek,
	.open = cgroup_file_open,
	.release = cgroup_file_release,
};

static struct inode_operations cgroup_dir_inode_operations = {
	.lookup = simple_lookup,
	.mkdir = cgroup_mkdir,
	.rmdir = cgroup_rmdir,
	.rename = cgroup_rename,
};

static int cgroup_create_file(struct dentry *dentry, int mode,
				struct super_block *sb)
{
	static struct dentry_operations cgroup_dops = {
		.d_iput = cgroup_diput,
	};

	struct inode *inode;

	if (!dentry)
		return -ENOENT;
	if (dentry->d_inode)
		return -EEXIST;

	inode = cgroup_new_inode(mode, sb);
	if (!inode)
		return -ENOMEM;

	if (S_ISDIR(mode)) {
		inode->i_op = &cgroup_dir_inode_operations;
		inode->i_fop = &simple_dir_operations;

		/* start off with i_nlink == 2 (for "." entry) */
		inc_nlink(inode);

		/* start with the directory inode held, so that we can
		 * populate it without racing with another mkdir */
		mutex_lock_nested(&inode->i_mutex, I_MUTEX_CHILD);
	} else if (S_ISREG(mode)) {
		inode->i_size = 0;
		inode->i_fop = &cgroup_file_operations;
	}
	dentry->d_op = &cgroup_dops;
	d_instantiate(dentry, inode);
	dget(dentry);	/* Extra count - pin the dentry in core */
	return 0;
}

/*
 * cgroup_create_dir - create a directory for an object.
 * @cgrp: the cgroup we create the directory for. It must have a valid
 *        ->parent field. And we are going to fill its ->dentry field.
 * @dentry: dentry of the new cgroup
 * @mode: mode to set on new directory.
 */
static int cgroup_create_dir(struct cgroup *cgrp, struct dentry *dentry,
				int mode)
{
	struct dentry *parent;
	int error = 0;

	parent = cgrp->parent->dentry;
	error = cgroup_create_file(dentry, S_IFDIR | mode, cgrp->root->sb);
	if (!error) {
		dentry->d_fsdata = cgrp;
		inc_nlink(parent->d_inode);
		rcu_assign_pointer(cgrp->dentry, dentry);
		dget(dentry);
	}
	dput(dentry);

	return error;
}

int cgroup_add_file(struct cgroup *cgrp,
		       struct cgroup_subsys *subsys,
		       const struct cftype *cft)
{
	struct dentry *dir = cgrp->dentry;
	struct dentry *dentry;
	int error;

	char name[MAX_CGROUP_TYPE_NAMELEN + MAX_CFTYPE_NAME + 2] = { 0 };
	if (subsys && !test_bit(ROOT_NOPREFIX, &cgrp->root->flags)) {
		strcpy(name, subsys->name);
		strcat(name, ".");
	}
	strcat(name, cft->name);
	BUG_ON(!mutex_is_locked(&dir->d_inode->i_mutex));
	dentry = lookup_one_len(name, dir, strlen(name));
	if (!IS_ERR(dentry)) {
		error = cgroup_create_file(dentry, 0644 | S_IFREG,
						cgrp->root->sb);
		if (!error)
			dentry->d_fsdata = (void *)cft;
		dput(dentry);
	} else
		error = PTR_ERR(dentry);
	return error;
}

int cgroup_add_files(struct cgroup *cgrp,
			struct cgroup_subsys *subsys,
			const struct cftype cft[],
			int count)
{
	int i, err;
	for (i = 0; i < count; i++) {
		err = cgroup_add_file(cgrp, subsys, &cft[i]);
		if (err)
			return err;
	}
	return 0;
}

/**
 * cgroup_task_count - count the number of tasks in a cgroup.
 * @cgrp: the cgroup in question
 *
 * Return the number of tasks in the cgroup.
 */
int cgroup_task_count(const struct cgroup *cgrp)
{
	int count = 0;
	struct cg_cgroup_link *link;

	read_lock(&css_set_lock);
	list_for_each_entry(link, &cgrp->css_sets, cgrp_link_list) {
		count += atomic_read(&link->cg->refcount);
	}
	read_unlock(&css_set_lock);
	return count;
}

/*
 * Advance a list_head iterator.  The iterator should be positioned at
 * the start of a css_set
 */
static void cgroup_advance_iter(struct cgroup *cgrp,
					  struct cgroup_iter *it)
{
	struct list_head *l = it->cg_link;
	struct cg_cgroup_link *link;
	struct css_set *cg;

	/* Advance to the next non-empty css_set */
	do {
		l = l->next;
		if (l == &cgrp->css_sets) {
			it->cg_link = NULL;
			return;
		}
		link = list_entry(l, struct cg_cgroup_link, cgrp_link_list);
		cg = link->cg;
	} while (list_empty(&cg->tasks));
	it->cg_link = l;
	it->task = cg->tasks.next;
}

/*
 * To reduce the fork() overhead for systems that are not actually
 * using their cgroups capability, we don't maintain the lists running
 * through each css_set to its tasks until we see the list actually
 * used - in other words after the first call to cgroup_iter_start().
 *
 * The tasklist_lock is not held here, as do_each_thread() and
 * while_each_thread() are protected by RCU.
 */
static void cgroup_enable_task_cg_lists(void)
{
	struct task_struct *p, *g;
	write_lock(&css_set_lock);
	use_task_css_set_links = 1;
	do_each_thread(g, p) {
		task_lock(p);
		/*
		 * We should check if the process is exiting, otherwise
		 * it will race with cgroup_exit() in that the list
		 * entry won't be deleted though the process has exited.
		 */
		if (!(p->flags & PF_EXITING) && list_empty(&p->cg_list))
			list_add(&p->cg_list, &p->cgroups->tasks);
		task_unlock(p);
	} while_each_thread(g, p);
	write_unlock(&css_set_lock);
}

void cgroup_iter_start(struct cgroup *cgrp, struct cgroup_iter *it)
{
	/*
	 * The first time anyone tries to iterate across a cgroup,
	 * we need to enable the list linking each css_set to its
	 * tasks, and fix up all existing tasks.
	 */
	if (!use_task_css_set_links)
		cgroup_enable_task_cg_lists();

	read_lock(&css_set_lock);
	it->cg_link = &cgrp->css_sets;
	cgroup_advance_iter(cgrp, it);
}

struct task_struct *cgroup_iter_next(struct cgroup *cgrp,
					struct cgroup_iter *it)
{
	struct task_struct *res;
	struct list_head *l = it->task;
	struct cg_cgroup_link *link;

	/* If the iterator cg is NULL, we have no tasks */
	if (!it->cg_link)
		return NULL;
	res = list_entry(l, struct task_struct, cg_list);
	/* Advance iterator to find next entry */
	l = l->next;
	link = list_entry(it->cg_link, struct cg_cgroup_link, cgrp_link_list);
	if (l == &link->cg->tasks) {
		/* We reached the end of this task list - move on to
		 * the next cg_cgroup_link */
		cgroup_advance_iter(cgrp, it);
	} else {
		it->task = l;
	}
	return res;
}

void cgroup_iter_end(struct cgroup *cgrp, struct cgroup_iter *it)
{
	read_unlock(&css_set_lock);
}

static inline int started_after_time(struct task_struct *t1,
				     struct timespec *time,
				     struct task_struct *t2)
{
	int start_diff = timespec_compare(&t1->start_time, time);
	if (start_diff > 0) {
		return 1;
	} else if (start_diff < 0) {
		return 0;
	} else {
		/*
		 * Arbitrarily, if two processes started at the same
		 * time, we'll say that the lower pointer value
		 * started first. Note that t2 may have exited by now
		 * so this may not be a valid pointer any longer, but
		 * that's fine - it still serves to distinguish
		 * between two tasks started (effectively) simultaneously.
		 */
		return t1 > t2;
	}
}

/*
 * This function is a callback from heap_insert() and is used to order
 * the heap.
 * In this case we order the heap in descending task start time.
 */
static inline int started_after(void *p1, void *p2)
{
	struct task_struct *t1 = p1;
	struct task_struct *t2 = p2;
	return started_after_time(t1, &t2->start_time, t2);
}

/**
 * cgroup_scan_tasks - iterate though all the tasks in a cgroup
 * @scan: struct cgroup_scanner containing arguments for the scan
 *
 * Arguments include pointers to callback functions test_task() and
 * process_task().
 * Iterate through all the tasks in a cgroup, calling test_task() for each,
 * and if it returns true, call process_task() for it also.
 * The test_task pointer may be NULL, meaning always true (select all tasks).
 * Effectively duplicates cgroup_iter_{start,next,end}()
 * but does not lock css_set_lock for the call to process_task().
 * The struct cgroup_scanner may be embedded in any structure of the caller's
 * creation.
 * It is guaranteed that process_task() will act on every task that
 * is a member of the cgroup for the duration of this call. This
 * function may or may not call process_task() for tasks that exit
 * or move to a different cgroup during the call, or are forked or
 * move into the cgroup during the call.
 *
 * Note that test_task() may be called with locks held, and may in some
 * situations be called multiple times for the same task, so it should
 * be cheap.
 * If the heap pointer in the struct cgroup_scanner is non-NULL, a heap has been
 * pre-allocated and will be used for heap operations (and its "gt" member will
 * be overwritten), else a temporary heap will be used (allocation of which
 * may cause this function to fail).
 */
int cgroup_scan_tasks(struct cgroup_scanner *scan)
{
	int retval, i;
	struct cgroup_iter it;
	struct task_struct *p, *dropped;
	/* Never dereference latest_task, since it's not refcounted */
	struct task_struct *latest_task = NULL;
	struct ptr_heap tmp_heap;
	struct ptr_heap *heap;
	struct timespec latest_time = { 0, 0 };

	if (scan->heap) {
		/* The caller supplied our heap and pre-allocated its memory */
		heap = scan->heap;
		heap->gt = &started_after;
	} else {
		/* We need to allocate our own heap memory */
		heap = &tmp_heap;
		retval = heap_init(heap, PAGE_SIZE, GFP_KERNEL, &started_after);
		if (retval)
			/* cannot allocate the heap */
			return retval;
	}

 again:
	/*
	 * Scan tasks in the cgroup, using the scanner's "test_task" callback
	 * to determine which are of interest, and using the scanner's
	 * "process_task" callback to process any of them that need an update.
	 * Since we don't want to hold any locks during the task updates,
	 * gather tasks to be processed in a heap structure.
	 * The heap is sorted by descending task start time.
	 * If the statically-sized heap fills up, we overflow tasks that
	 * started later, and in future iterations only consider tasks that
	 * started after the latest task in the previous pass. This
	 * guarantees forward progress and that we don't miss any tasks.
	 */
	heap->size = 0;
	cgroup_iter_start(scan->cg, &it);
	while ((p = cgroup_iter_next(scan->cg, &it))) {
		/*
		 * Only affect tasks that qualify per the caller's callback,
		 * if he provided one
		 */
		if (scan->test_task && !scan->test_task(p, scan))
			continue;
		/*
		 * Only process tasks that started after the last task
		 * we processed
		 */
		if (!started_after_time(p, &latest_time, latest_task))
			continue;
		dropped = heap_insert(heap, p);
		if (dropped == NULL) {
			/*
			 * The new task was inserted; the heap wasn't
			 * previously full
			 */
			get_task_struct(p);
		} else if (dropped != p) {
			/*
			 * The new task was inserted, and pushed out a
			 * different task
			 */
			get_task_struct(p);
			put_task_struct(dropped);
		}
		/*
		 * Else the new task was newer than anything already in
		 * the heap and wasn't inserted
		 */
	}
	cgroup_iter_end(scan->cg, &it);

	if (heap->size) {
		for (i = 0; i < heap->size; i++) {
			struct task_struct *q = heap->ptrs[i];
			if (i == 0) {
				latest_time = q->start_time;
				latest_task = q;
			}
			/* Process the task per the caller's callback */
			scan->process_task(q, scan);
			put_task_struct(q);
		}
		/*
		 * If we had to process any tasks at all, scan again
		 * in case some of them were in the middle of forking
		 * children that didn't get processed.
		 * Not the most efficient way to do it, but it avoids
		 * having to take callback_mutex in the fork path
		 */
		goto again;
	}
	if (heap == &tmp_heap)
		heap_free(&tmp_heap);
	return 0;
}

/*
 * Stuff for reading the 'tasks' file.
 *
 * Reading this file can return large amounts of data if a cgroup has
 * *lots* of attached tasks. So it may need several calls to read(),
 * but we cannot guarantee that the information we produce is correct
 * unless we produce it entirely atomically.
 *
 */

/*
 * Load into 'pidarray' up to 'npids' of the tasks using cgroup
 * 'cgrp'.  Return actual number of pids loaded.  No need to
 * task_lock(p) when reading out p->cgroup, since we're in an RCU
 * read section, so the css_set can't go away, and is
 * immutable after creation.
 */
static int pid_array_load(pid_t *pidarray, int npids, struct cgroup *cgrp)
{
	int n = 0, pid;
	struct cgroup_iter it;
	struct task_struct *tsk;
	cgroup_iter_start(cgrp, &it);
	while ((tsk = cgroup_iter_next(cgrp, &it))) {
		if (unlikely(n == npids))
			break;
		pid = task_pid_vnr(tsk);
		if (pid > 0)
			pidarray[n++] = pid;
	}
	cgroup_iter_end(cgrp, &it);
	return n;
}

/**
 * cgroupstats_build - build and fill cgroupstats
 * @stats: cgroupstats to fill information into
 * @dentry: A dentry entry belonging to the cgroup for which stats have
 * been requested.
 *
 * Build and fill cgroupstats so that taskstats can export it to user
 * space.
 */
int cgroupstats_build(struct cgroupstats *stats, struct dentry *dentry)
{
	int ret = -EINVAL;
	struct cgroup *cgrp;
	struct cgroup_iter it;
	struct task_struct *tsk;

	/*
	 * Validate dentry by checking the superblock operations,
	 * and make sure it's a directory.
	 */
	if (dentry->d_sb->s_op != &cgroup_ops ||
	    !S_ISDIR(dentry->d_inode->i_mode))
		 goto err;

	ret = 0;
	cgrp = dentry->d_fsdata;

	cgroup_iter_start(cgrp, &it);
	while ((tsk = cgroup_iter_next(cgrp, &it))) {
		switch (tsk->state) {
		case TASK_RUNNING:
			stats->nr_running++;
			break;
		case TASK_INTERRUPTIBLE:
			stats->nr_sleeping++;
			break;
		case TASK_UNINTERRUPTIBLE:
			stats->nr_uninterruptible++;
			break;
		case TASK_STOPPED:
			stats->nr_stopped++;
			break;
		default:
			if (delayacct_is_task_waiting_on_io(tsk))
				stats->nr_io_wait++;
			break;
		}
	}
	cgroup_iter_end(cgrp, &it);

err:
	return ret;
}

static int cmppid(const void *a, const void *b)
{
	return *(pid_t *)a - *(pid_t *)b;
}


/*
 * seq_file methods for the "tasks" file. The seq_file position is the
 * next pid to display; the seq_file iterator is a pointer to the pid
 * in the cgroup->tasks_pids array.
 */

static void *cgroup_tasks_start(struct seq_file *s, loff_t *pos)
{
	/*
	 * Initially we receive a position value that corresponds to
	 * one more than the last pid shown (or 0 on the first call or
	 * after a seek to the start). Use a binary-search to find the
	 * next pid to display, if any
	 */
	struct cgroup *cgrp = s->private;
	int index = 0, pid = *pos;
	int *iter;

	down_read(&cgrp->pids_mutex);
	if (pid) {
		int end = cgrp->pids_length;

		while (index < end) {
			int mid = (index + end) / 2;
			if (cgrp->tasks_pids[mid] == pid) {
				index = mid;
				break;
			} else if (cgrp->tasks_pids[mid] <= pid)
				index = mid + 1;
			else
				end = mid;
		}
	}
	/* If we're off the end of the array, we're done */
	if (index >= cgrp->pids_length)
		return NULL;
	/* Update the abstract position to be the actual pid that we found */
	iter = cgrp->tasks_pids + index;
	*pos = *iter;
	return iter;
}

static void cgroup_tasks_stop(struct seq_file *s, void *v)
{
	struct cgroup *cgrp = s->private;
	up_read(&cgrp->pids_mutex);
}

static void *cgroup_tasks_next(struct seq_file *s, void *v, loff_t *pos)
{
	struct cgroup *cgrp = s->private;
	int *p = v;
	int *end = cgrp->tasks_pids + cgrp->pids_length;

	/*
	 * Advance to the next pid in the array. If this goes off the
	 * end, we're done
	 */
	p++;
	if (p >= end) {
		return NULL;
	} else {
		*pos = *p;
		return p;
	}
}

static int cgroup_tasks_show(struct seq_file *s, void *v)
{
	return seq_printf(s, "%d\n", *(int *)v);
}

static struct seq_operations cgroup_tasks_seq_operations = {
	.start = cgroup_tasks_start,
	.stop = cgroup_tasks_stop,
	.next = cgroup_tasks_next,
	.show = cgroup_tasks_show,
};

static void release_cgroup_pid_array(struct cgroup *cgrp)
{
	down_write(&cgrp->pids_mutex);
	BUG_ON(!cgrp->pids_use_count);
	if (!--cgrp->pids_use_count) {
		kfree(cgrp->tasks_pids);
		cgrp->tasks_pids = NULL;
		cgrp->pids_length = 0;
	}
	up_write(&cgrp->pids_mutex);
}

static int cgroup_tasks_release(struct inode *inode, struct file *file)
{
	struct cgroup *cgrp = __d_cgrp(file->f_dentry->d_parent);

	if (!(file->f_mode & FMODE_READ))
		return 0;

	release_cgroup_pid_array(cgrp);
	return seq_release(inode, file);
}

static struct file_operations cgroup_tasks_operations = {
	.read = seq_read,
	.llseek = seq_lseek,
	.write = cgroup_file_write,
	.release = cgroup_tasks_release,
};

/*
 * Handle an open on 'tasks' file.  Prepare an array containing the
 * process id's of tasks currently attached to the cgroup being opened.
 */

static int cgroup_tasks_open(struct inode *unused, struct file *file)
{
	struct cgroup *cgrp = __d_cgrp(file->f_dentry->d_parent);
	pid_t *pidarray;
	int npids;
	int retval;

	/* Nothing to do for write-only files */
	if (!(file->f_mode & FMODE_READ))
		return 0;

	/*
	 * If cgroup gets more users after we read count, we won't have
	 * enough space - tough.  This race is indistinguishable to the
	 * caller from the case that the additional cgroup users didn't
	 * show up until sometime later on.
	 */
	npids = cgroup_task_count(cgrp);
	pidarray = kmalloc(npids * sizeof(pid_t), GFP_KERNEL);
	if (!pidarray)
		return -ENOMEM;
	npids = pid_array_load(pidarray, npids, cgrp);
	sort(pidarray, npids, sizeof(pid_t), cmppid, NULL);

	/*
	 * Store the array in the cgroup, freeing the old
	 * array if necessary
	 */
	down_write(&cgrp->pids_mutex);
	kfree(cgrp->tasks_pids);
	cgrp->tasks_pids = pidarray;
	cgrp->pids_length = npids;
	cgrp->pids_use_count++;
	up_write(&cgrp->pids_mutex);

	file->f_op = &cgroup_tasks_operations;

	retval = seq_open(file, &cgroup_tasks_seq_operations);
	if (retval) {
		release_cgroup_pid_array(cgrp);
		return retval;
	}
	((struct seq_file *)file->private_data)->private = cgrp;
	return 0;
}

static u64 cgroup_read_notify_on_release(struct cgroup *cgrp,
					    struct cftype *cft)
{
	return notify_on_release(cgrp);
}

static int cgroup_write_notify_on_release(struct cgroup *cgrp,
					  struct cftype *cft,
					  u64 val)
{
	clear_bit(CGRP_RELEASABLE, &cgrp->flags);
	if (val)
		set_bit(CGRP_NOTIFY_ON_RELEASE, &cgrp->flags);
	else
		clear_bit(CGRP_NOTIFY_ON_RELEASE, &cgrp->flags);
	return 0;
}

/*
 * for the common functions, 'private' gives the type of file
 */
static struct cftype files[] = {
	{
		.name = "tasks",
		.open = cgroup_tasks_open,
		.write_u64 = cgroup_tasks_write,
		.release = cgroup_tasks_release,
		.private = FILE_TASKLIST,
	},

	{
		.name = "notify_on_release",
		.read_u64 = cgroup_read_notify_on_release,
		.write_u64 = cgroup_write_notify_on_release,
		.private = FILE_NOTIFY_ON_RELEASE,
	},
};

static struct cftype cft_release_agent = {
	.name = "release_agent",
	.read_seq_string = cgroup_release_agent_show,
	.write_string = cgroup_release_agent_write,
	.max_write_len = PATH_MAX,
	.private = FILE_RELEASE_AGENT,
};

static int cgroup_populate_dir(struct cgroup *cgrp)
{
	int err;
	struct cgroup_subsys *ss;

	/* First clear out any existing files */
	cgroup_clear_directory(cgrp->dentry);

	err = cgroup_add_files(cgrp, NULL, files, ARRAY_SIZE(files));
	if (err < 0)
		return err;

	if (cgrp == cgrp->top_cgroup) {
		if ((err = cgroup_add_file(cgrp, NULL, &cft_release_agent)) < 0)
			return err;
	}

	for_each_subsys(cgrp->root, ss) {
		if (ss->populate && (err = ss->populate(ss, cgrp)) < 0)
			return err;
	}

	return 0;
}

static void init_cgroup_css(struct cgroup_subsys_state *css,
			       struct cgroup_subsys *ss,
			       struct cgroup *cgrp)
{
	css->cgroup = cgrp;
	atomic_set(&css->refcnt, 1);
	css->flags = 0;
	if (cgrp == dummytop)
		set_bit(CSS_ROOT, &css->flags);
	BUG_ON(cgrp->subsys[ss->subsys_id]);
	cgrp->subsys[ss->subsys_id] = css;
}

static void cgroup_lock_hierarchy(struct cgroupfs_root *root)
{
	/* We need to take each hierarchy_mutex in a consistent order */
	int i;

	for (i = 0; i < CGROUP_SUBSYS_COUNT; i++) {
		struct cgroup_subsys *ss = subsys[i];
		if (ss->root == root)
			mutex_lock_nested(&ss->hierarchy_mutex, i);
	}
}

static void cgroup_unlock_hierarchy(struct cgroupfs_root *root)
{
	int i;

	for (i = 0; i < CGROUP_SUBSYS_COUNT; i++) {
		struct cgroup_subsys *ss = subsys[i];
		if (ss->root == root)
			mutex_unlock(&ss->hierarchy_mutex);
	}
}

/*
 * cgroup_create - create a cgroup
 * @parent: cgroup that will be parent of the new cgroup
 * @dentry: dentry of the new cgroup
 * @mode: mode to set on new inode
 *
 * Must be called with the mutex on the parent inode held
 */
static long cgroup_create(struct cgroup *parent, struct dentry *dentry,
			     int mode)
{
	struct cgroup *cgrp;
	struct cgroupfs_root *root = parent->root;
	int err = 0;
	struct cgroup_subsys *ss;
	struct super_block *sb = root->sb;

	cgrp = kzalloc(sizeof(*cgrp), GFP_KERNEL);
	if (!cgrp)
		return -ENOMEM;

	/* Grab a reference on the superblock so the hierarchy doesn't
	 * get deleted on unmount if there are child cgroups.  This
	 * can be done outside cgroup_mutex, since the sb can't
	 * disappear while someone has an open control file on the
	 * fs */
	atomic_inc(&sb->s_active);

	mutex_lock(&cgroup_mutex);

	init_cgroup_housekeeping(cgrp);

	cgrp->parent = parent;
	cgrp->root = parent->root;
	cgrp->top_cgroup = parent->top_cgroup;

	if (notify_on_release(parent))
		set_bit(CGRP_NOTIFY_ON_RELEASE, &cgrp->flags);

	for_each_subsys(root, ss) {
		struct cgroup_subsys_state *css = ss->create(ss, cgrp);
		if (IS_ERR(css)) {
			err = PTR_ERR(css);
			goto err_destroy;
		}
		init_cgroup_css(css, ss, cgrp);
	}

	cgroup_lock_hierarchy(root);
	list_add(&cgrp->sibling, &cgrp->parent->children);
	cgroup_unlock_hierarchy(root);
	root->number_of_cgroups++;

	err = cgroup_create_dir(cgrp, dentry, mode);
	if (err < 0)
		goto err_remove;

	/* The cgroup directory was pre-locked for us */
	BUG_ON(!mutex_is_locked(&cgrp->dentry->d_inode->i_mutex));

	err = cgroup_populate_dir(cgrp);
	/* If err < 0, we have a half-filled directory - oh well ;) */

	mutex_unlock(&cgroup_mutex);
	mutex_unlock(&cgrp->dentry->d_inode->i_mutex);

	return 0;

 err_remove:

	list_del(&cgrp->sibling);
	root->number_of_cgroups--;

 err_destroy:

	for_each_subsys(root, ss) {
		if (cgrp->subsys[ss->subsys_id])
			ss->destroy(ss, cgrp);
	}

	mutex_unlock(&cgroup_mutex);

	/* Release the reference count that we took on the superblock */
	deactivate_super(sb);

	kfree(cgrp);
	return err;
}

static int cgroup_mkdir(struct inode *dir, struct dentry *dentry, int mode)
{
	struct cgroup *c_parent = dentry->d_parent->d_fsdata;

	/* the vfs holds inode->i_mutex already */
	return cgroup_create(c_parent, dentry, mode | S_IFDIR);
}

static int cgroup_has_css_refs(struct cgroup *cgrp)
{
	/* Check the reference count on each subsystem. Since we
	 * already established that there are no tasks in the
	 * cgroup, if the css refcount is also 1, then there should
	 * be no outstanding references, so the subsystem is safe to
	 * destroy. We scan across all subsystems rather than using
	 * the per-hierarchy linked list of mounted subsystems since
	 * we can be called via check_for_release() with no
	 * synchronization other than RCU, and the subsystem linked
	 * list isn't RCU-safe */
	int i;
	for (i = 0; i < CGROUP_SUBSYS_COUNT; i++) {
		struct cgroup_subsys *ss = subsys[i];
		struct cgroup_subsys_state *css;
		/* Skip subsystems not in this hierarchy */
		if (ss->root != cgrp->root)
			continue;
		css = cgrp->subsys[ss->subsys_id];
		/* When called from check_for_release() it's possible
		 * that by this point the cgroup has been removed
		 * and the css deleted. But a false-positive doesn't
		 * matter, since it can only happen if the cgroup
		 * has been deleted and hence no longer needs the
		 * release agent to be called anyway. */
		if (css && (atomic_read(&css->refcnt) > 1))
			return 1;
	}
	return 0;
}

/*
 * Atomically mark all (or else none) of the cgroup's CSS objects as
 * CSS_REMOVED. Return true on success, or false if the cgroup has
 * busy subsystems. Call with cgroup_mutex held
 */

static int cgroup_clear_css_refs(struct cgroup *cgrp)
{
	struct cgroup_subsys *ss;
	unsigned long flags;
	bool failed = false;
	local_irq_save(flags);
	for_each_subsys(cgrp->root, ss) {
		struct cgroup_subsys_state *css = cgrp->subsys[ss->subsys_id];
		int refcnt;
		do {
			/* We can only remove a CSS with a refcnt==1 */
			refcnt = atomic_read(&css->refcnt);
			if (refcnt > 1) {
				failed = true;
				goto done;
			}
			BUG_ON(!refcnt);
			/*
			 * Drop the refcnt to 0 while we check other
			 * subsystems. This will cause any racing
			 * css_tryget() to spin until we set the
			 * CSS_REMOVED bits or abort
			 */
		} while (atomic_cmpxchg(&css->refcnt, refcnt, 0) != refcnt);
	}
 done:
	for_each_subsys(cgrp->root, ss) {
		struct cgroup_subsys_state *css = cgrp->subsys[ss->subsys_id];
		if (failed) {
			/*
			 * Restore old refcnt if we previously managed
			 * to clear it from 1 to 0
			 */
			if (!atomic_read(&css->refcnt))
				atomic_set(&css->refcnt, 1);
		} else {
			/* Commit the fact that the CSS is removed */
			set_bit(CSS_REMOVED, &css->flags);
		}
	}
	local_irq_restore(flags);
	return !failed;
}

static int cgroup_rmdir(struct inode *unused_dir, struct dentry *dentry)
{
	struct cgroup *cgrp = dentry->d_fsdata;
	struct dentry *d;
	struct cgroup *parent;

	/* the vfs holds both inode->i_mutex already */

	mutex_lock(&cgroup_mutex);
	if (atomic_read(&cgrp->count) != 0) {
		mutex_unlock(&cgroup_mutex);
		return -EBUSY;
	}
	if (!list_empty(&cgrp->children)) {
		mutex_unlock(&cgroup_mutex);
		return -EBUSY;
	}
	mutex_unlock(&cgroup_mutex);

	/*
	 * Call pre_destroy handlers of subsys. Notify subsystems
	 * that rmdir() request comes.
	 */
	cgroup_call_pre_destroy(cgrp);

	mutex_lock(&cgroup_mutex);
	parent = cgrp->parent;

	if (atomic_read(&cgrp->count)
	    || !list_empty(&cgrp->children)
	    || !cgroup_clear_css_refs(cgrp)) {
		mutex_unlock(&cgroup_mutex);
		return -EBUSY;
	}

	spin_lock(&release_list_lock);
	set_bit(CGRP_REMOVED, &cgrp->flags);
	if (!list_empty(&cgrp->release_list))
		list_del(&cgrp->release_list);
	spin_unlock(&release_list_lock);

	cgroup_lock_hierarchy(cgrp->root);
	/* delete this cgroup from parent->children */
	list_del(&cgrp->sibling);
	cgroup_unlock_hierarchy(cgrp->root);

	spin_lock(&cgrp->dentry->d_lock);
	d = dget(cgrp->dentry);
	spin_unlock(&d->d_lock);

	cgroup_d_remove_dir(d);
	dput(d);

	set_bit(CGRP_RELEASABLE, &parent->flags);
	check_for_release(parent);

	mutex_unlock(&cgroup_mutex);
	return 0;
}

static void __init cgroup_init_subsys(struct cgroup_subsys *ss)
{
	struct cgroup_subsys_state *css;

	printk(KERN_INFO "Initializing cgroup subsys %s\n", ss->name);

	/* Create the top cgroup state for this subsystem */
	list_add(&ss->sibling, &rootnode.subsys_list);
	ss->root = &rootnode;
	css = ss->create(ss, dummytop);
	/* We don't handle early failures gracefully */
	BUG_ON(IS_ERR(css));
	init_cgroup_css(css, ss, dummytop);

	/* Update the init_css_set to contain a subsys
	 * pointer to this state - since the subsystem is
	 * newly registered, all tasks and hence the
	 * init_css_set is in the subsystem's top cgroup. */
	init_css_set.subsys[ss->subsys_id] = dummytop->subsys[ss->subsys_id];

	need_forkexit_callback |= ss->fork || ss->exit;

	/* At system boot, before all subsystems have been
	 * registered, no tasks have been forked, so we don't
	 * need to invoke fork callbacks here. */
	BUG_ON(!list_empty(&init_task.tasks));

	mutex_init(&ss->hierarchy_mutex);
	ss->active = 1;
}

/**
 * cgroup_init_early - cgroup initialization at system boot
 *
 * Initialize cgroups at system boot, and initialize any
 * subsystems that request early init.
 */
int __init cgroup_init_early(void)
{
	int i;
	atomic_set(&init_css_set.refcount, 1);
	INIT_LIST_HEAD(&init_css_set.cg_links);
	INIT_LIST_HEAD(&init_css_set.tasks);
	INIT_HLIST_NODE(&init_css_set.hlist);
	css_set_count = 1;
	init_cgroup_root(&rootnode);
	root_count = 1;
	init_task.cgroups = &init_css_set;

	init_css_set_link.cg = &init_css_set;
	list_add(&init_css_set_link.cgrp_link_list,
		 &rootnode.top_cgroup.css_sets);
	list_add(&init_css_set_link.cg_link_list,
		 &init_css_set.cg_links);

	for (i = 0; i < CSS_SET_TABLE_SIZE; i++)
		INIT_HLIST_HEAD(&css_set_table[i]);

	for (i = 0; i < CGROUP_SUBSYS_COUNT; i++) {
		struct cgroup_subsys *ss = subsys[i];

		BUG_ON(!ss->name);
		BUG_ON(strlen(ss->name) > MAX_CGROUP_TYPE_NAMELEN);
		BUG_ON(!ss->create);
		BUG_ON(!ss->destroy);
		if (ss->subsys_id != i) {
			printk(KERN_ERR "cgroup: Subsys %s id == %d\n",
			       ss->name, ss->subsys_id);
			BUG();
		}

		if (ss->early_init)
			cgroup_init_subsys(ss);
	}
	return 0;
}

/**
 * cgroup_init - cgroup initialization
 *
 * Register cgroup filesystem and /proc file, and initialize
 * any subsystems that didn't request early init.
 */
int __init cgroup_init(void)
{
	int err;
	int i;
	struct hlist_head *hhead;

	err = bdi_init(&cgroup_backing_dev_info);
	if (err)
		return err;

	for (i = 0; i < CGROUP_SUBSYS_COUNT; i++) {
		struct cgroup_subsys *ss = subsys[i];
		if (!ss->early_init)
			cgroup_init_subsys(ss);
	}

	/* Add init_css_set to the hash table */
	hhead = css_set_hash(init_css_set.subsys);
	hlist_add_head(&init_css_set.hlist, hhead);

	err = register_filesystem(&cgroup_fs_type);
	if (err < 0)
		goto out;

	proc_create("cgroups", 0, NULL, &proc_cgroupstats_operations);

out:
	if (err)
		bdi_destroy(&cgroup_backing_dev_info);

	return err;
}

/*
 * proc_cgroup_show()
 *  - Print task's cgroup paths into seq_file, one line for each hierarchy
 *  - Used for /proc/<pid>/cgroup.
 *  - No need to task_lock(tsk) on this tsk->cgroup reference, as it
 *    doesn't really matter if tsk->cgroup changes after we read it,
 *    and we take cgroup_mutex, keeping cgroup_attach_task() from changing it
 *    anyway.  No need to check that tsk->cgroup != NULL, thanks to
 *    the_top_cgroup_hack in cgroup_exit(), which sets an exiting tasks
 *    cgroup to top_cgroup.
 */

/* TODO: Use a proper seq_file iterator */
static int proc_cgroup_show(struct seq_file *m, void *v)
{
	struct pid *pid;
	struct task_struct *tsk;
	char *buf;
	int retval;
	struct cgroupfs_root *root;

	retval = -ENOMEM;
	buf = kmalloc(PAGE_SIZE, GFP_KERNEL);
	if (!buf)
		goto out;

	retval = -ESRCH;
	pid = m->private;
	tsk = get_pid_task(pid, PIDTYPE_PID);
	if (!tsk)
		goto out_free;

	retval = 0;

	mutex_lock(&cgroup_mutex);

	for_each_active_root(root) {
		struct cgroup_subsys *ss;
		struct cgroup *cgrp;
		int subsys_id;
		int count = 0;

		seq_printf(m, "%lu:", root->subsys_bits);
		for_each_subsys(root, ss)
			seq_printf(m, "%s%s", count++ ? "," : "", ss->name);
		seq_putc(m, ':');
		get_first_subsys(&root->top_cgroup, NULL, &subsys_id);
		cgrp = task_cgroup(tsk, subsys_id);
		retval = cgroup_path(cgrp, buf, PAGE_SIZE);
		if (retval < 0)
			goto out_unlock;
		seq_puts(m, buf);
		seq_putc(m, '\n');
	}

out_unlock:
	mutex_unlock(&cgroup_mutex);
	put_task_struct(tsk);
out_free:
	kfree(buf);
out:
	return retval;
}

static int cgroup_open(struct inode *inode, struct file *file)
{
	struct pid *pid = PROC_I(inode)->pid;
	return single_open(file, proc_cgroup_show, pid);
}

struct file_operations proc_cgroup_operations = {
	.open		= cgroup_open,
	.read		= seq_read,
	.llseek		= seq_lseek,
	.release	= single_release,
};

/* Display information about each subsystem and each hierarchy */
static int proc_cgroupstats_show(struct seq_file *m, void *v)
{
	int i;

	seq_puts(m, "#subsys_name\thierarchy\tnum_cgroups\tenabled\n");
	mutex_lock(&cgroup_mutex);
	for (i = 0; i < CGROUP_SUBSYS_COUNT; i++) {
		struct cgroup_subsys *ss = subsys[i];
		seq_printf(m, "%s\t%lu\t%d\t%d\n",
			   ss->name, ss->root->subsys_bits,
			   ss->root->number_of_cgroups, !ss->disabled);
	}
	mutex_unlock(&cgroup_mutex);
	return 0;
}

static int cgroupstats_open(struct inode *inode, struct file *file)
{
	return single_open(file, proc_cgroupstats_show, NULL);
}

static struct file_operations proc_cgroupstats_operations = {
	.open = cgroupstats_open,
	.read = seq_read,
	.llseek = seq_lseek,
	.release = single_release,
};

/**
 * cgroup_fork - attach newly forked task to its parents cgroup.
 * @child: pointer to task_struct of forking parent process.
 *
 * Description: A task inherits its parent's cgroup at fork().
 *
 * A pointer to the shared css_set was automatically copied in
 * fork.c by dup_task_struct().  However, we ignore that copy, since
 * it was not made under the protection of RCU or cgroup_mutex, so
 * might no longer be a valid cgroup pointer.  cgroup_attach_task() might
 * have already changed current->cgroups, allowing the previously
 * referenced cgroup group to be removed and freed.
 *
 * At the point that cgroup_fork() is called, 'current' is the parent
 * task, and the passed argument 'child' points to the child task.
 */
void cgroup_fork(struct task_struct *child)
{
	task_lock(current);
	child->cgroups = current->cgroups;
	get_css_set(child->cgroups);
	task_unlock(current);
	INIT_LIST_HEAD(&child->cg_list);
}

/**
 * cgroup_fork_callbacks - run fork callbacks
 * @child: the new task
 *
 * Called on a new task very soon before adding it to the
 * tasklist. No need to take any locks since no-one can
 * be operating on this task.
 */
void cgroup_fork_callbacks(struct task_struct *child)
{
	if (need_forkexit_callback) {
		int i;
		for (i = 0; i < CGROUP_SUBSYS_COUNT; i++) {
			struct cgroup_subsys *ss = subsys[i];
			if (ss->fork)
				ss->fork(ss, child);
		}
	}
}

/**
 * cgroup_post_fork - called on a new task after adding it to the task list
 * @child: the task in question
 *
 * Adds the task to the list running through its css_set if necessary.
 * Has to be after the task is visible on the task list in case we race
 * with the first call to cgroup_iter_start() - to guarantee that the
 * new task ends up on its list.
 */
void cgroup_post_fork(struct task_struct *child)
{
	if (use_task_css_set_links) {
		write_lock(&css_set_lock);
		task_lock(child);
		if (list_empty(&child->cg_list))
			list_add(&child->cg_list, &child->cgroups->tasks);
		task_unlock(child);
		write_unlock(&css_set_lock);
	}
}
/**
 * cgroup_exit - detach cgroup from exiting task
 * @tsk: pointer to task_struct of exiting process
 * @run_callback: run exit callbacks?
 *
 * Description: Detach cgroup from @tsk and release it.
 *
 * Note that cgroups marked notify_on_release force every task in
 * them to take the global cgroup_mutex mutex when exiting.
 * This could impact scaling on very large systems.  Be reluctant to
 * use notify_on_release cgroups where very high task exit scaling
 * is required on large systems.
 *
 * the_top_cgroup_hack:
 *
 *    Set the exiting tasks cgroup to the root cgroup (top_cgroup).
 *
 *    We call cgroup_exit() while the task is still competent to
 *    handle notify_on_release(), then leave the task attached to the
 *    root cgroup in each hierarchy for the remainder of its exit.
 *
 *    To do this properly, we would increment the reference count on
 *    top_cgroup, and near the very end of the kernel/exit.c do_exit()
 *    code we would add a second cgroup function call, to drop that
 *    reference.  This would just create an unnecessary hot spot on
 *    the top_cgroup reference count, to no avail.
 *
 *    Normally, holding a reference to a cgroup without bumping its
 *    count is unsafe.   The cgroup could go away, or someone could
 *    attach us to a different cgroup, decrementing the count on
 *    the first cgroup that we never incremented.  But in this case,
 *    top_cgroup isn't going away, and either task has PF_EXITING set,
 *    which wards off any cgroup_attach_task() attempts, or task is a failed
 *    fork, never visible to cgroup_attach_task.
 */
void cgroup_exit(struct task_struct *tsk, int run_callbacks)
{
	int i;
	struct css_set *cg;

	if (run_callbacks && need_forkexit_callback) {
		for (i = 0; i < CGROUP_SUBSYS_COUNT; i++) {
			struct cgroup_subsys *ss = subsys[i];
			if (ss->exit)
				ss->exit(ss, tsk);
		}
	}

	/*
	 * Unlink from the css_set task list if necessary.
	 * Optimistically check cg_list before taking
	 * css_set_lock
	 */
	if (!list_empty(&tsk->cg_list)) {
		write_lock(&css_set_lock);
		if (!list_empty(&tsk->cg_list))
			list_del(&tsk->cg_list);
		write_unlock(&css_set_lock);
	}

	/* Reassign the task to the init_css_set. */
	task_lock(tsk);
	cg = tsk->cgroups;
	tsk->cgroups = &init_css_set;
	task_unlock(tsk);
	if (cg)
		put_css_set_taskexit(cg);
}

/**
 * cgroup_clone - clone the cgroup the given subsystem is attached to
 * @tsk: the task to be moved
 * @subsys: the given subsystem
 * @nodename: the name for the new cgroup
 *
 * Duplicate the current cgroup in the hierarchy that the given
 * subsystem is attached to, and move this task into the new
 * child.
 */
int cgroup_clone(struct task_struct *tsk, struct cgroup_subsys *subsys,
							char *nodename)
{
	struct dentry *dentry;
	int ret = 0;
	struct cgroup *parent, *child;
	struct inode *inode;
	struct css_set *cg;
	struct cgroupfs_root *root;
	struct cgroup_subsys *ss;

	/* We shouldn't be called by an unregistered subsystem */
	BUG_ON(!subsys->active);

	/* First figure out what hierarchy and cgroup we're dealing
	 * with, and pin them so we can drop cgroup_mutex */
	mutex_lock(&cgroup_mutex);
 again:
	root = subsys->root;
	if (root == &rootnode) {
		mutex_unlock(&cgroup_mutex);
		return 0;
	}
	task_lock(tsk);
	cg = tsk->cgroups;
	parent = task_cgroup(tsk, subsys->subsys_id);

	/* Pin the hierarchy */
	if (!atomic_inc_not_zero(&parent->root->sb->s_active)) {
		/* We race with the final deactivate_super() */
		mutex_unlock(&cgroup_mutex);
		return 0;
	}

	/* Keep the cgroup alive */
	get_css_set(cg);
	task_unlock(tsk);
	mutex_unlock(&cgroup_mutex);

	/* Now do the VFS work to create a cgroup */
	inode = parent->dentry->d_inode;

	/* Hold the parent directory mutex across this operation to
	 * stop anyone else deleting the new cgroup */
	mutex_lock(&inode->i_mutex);
	dentry = lookup_one_len(nodename, parent->dentry, strlen(nodename));
	if (IS_ERR(dentry)) {
		printk(KERN_INFO
		       "cgroup: Couldn't allocate dentry for %s: %ld\n", nodename,
		       PTR_ERR(dentry));
		ret = PTR_ERR(dentry);
		goto out_release;
	}

	/* Create the cgroup directory, which also creates the cgroup */
<<<<<<< HEAD
	ret = vfs_mkdir(inode, dentry, NULL, S_IFDIR | 0755);
=======
	ret = vfs_mkdir(inode, dentry, 0755);
>>>>>>> 18e352e4
	child = __d_cgrp(dentry);
	dput(dentry);
	if (ret) {
		printk(KERN_INFO
		       "Failed to create cgroup %s: %d\n", nodename,
		       ret);
		goto out_release;
	}

	/* The cgroup now exists. Retake cgroup_mutex and check
	 * that we're still in the same state that we thought we
	 * were. */
	mutex_lock(&cgroup_mutex);
	if ((root != subsys->root) ||
	    (parent != task_cgroup(tsk, subsys->subsys_id))) {
		/* Aargh, we raced ... */
		mutex_unlock(&inode->i_mutex);
		put_css_set(cg);

		deactivate_super(parent->root->sb);
		/* The cgroup is still accessible in the VFS, but
		 * we're not going to try to rmdir() it at this
		 * point. */
		printk(KERN_INFO
		       "Race in cgroup_clone() - leaking cgroup %s\n",
		       nodename);
		goto again;
	}

	/* do any required auto-setup */
	for_each_subsys(root, ss) {
		if (ss->post_clone)
			ss->post_clone(ss, child);
	}

	/* All seems fine. Finish by moving the task into the new cgroup */
	ret = cgroup_attach_task(child, tsk);
	mutex_unlock(&cgroup_mutex);

 out_release:
	mutex_unlock(&inode->i_mutex);

	mutex_lock(&cgroup_mutex);
	put_css_set(cg);
	mutex_unlock(&cgroup_mutex);
	deactivate_super(parent->root->sb);
	return ret;
}

/**
 * cgroup_is_descendant - see if @cgrp is a descendant of current task's cgrp
 * @cgrp: the cgroup in question
 *
 * See if @cgrp is a descendant of the current task's cgroup in
 * the appropriate hierarchy.
 *
 * If we are sending in dummytop, then presumably we are creating
 * the top cgroup in the subsystem.
 *
 * Called only by the ns (nsproxy) cgroup.
 */
int cgroup_is_descendant(const struct cgroup *cgrp)
{
	int ret;
	struct cgroup *target;
	int subsys_id;

	if (cgrp == dummytop)
		return 1;

	get_first_subsys(cgrp, NULL, &subsys_id);
	target = task_cgroup(current, subsys_id);
	while (cgrp != target && cgrp!= cgrp->top_cgroup)
		cgrp = cgrp->parent;
	ret = (cgrp == target);
	return ret;
}

static void check_for_release(struct cgroup *cgrp)
{
	/* All of these checks rely on RCU to keep the cgroup
	 * structure alive */
	if (cgroup_is_releasable(cgrp) && !atomic_read(&cgrp->count)
	    && list_empty(&cgrp->children) && !cgroup_has_css_refs(cgrp)) {
		/* Control Group is currently removeable. If it's not
		 * already queued for a userspace notification, queue
		 * it now */
		int need_schedule_work = 0;
		spin_lock(&release_list_lock);
		if (!cgroup_is_removed(cgrp) &&
		    list_empty(&cgrp->release_list)) {
			list_add(&cgrp->release_list, &release_list);
			need_schedule_work = 1;
		}
		spin_unlock(&release_list_lock);
		if (need_schedule_work)
			schedule_work(&release_agent_work);
	}
}

void __css_put(struct cgroup_subsys_state *css)
{
	struct cgroup *cgrp = css->cgroup;
	rcu_read_lock();
	if ((atomic_dec_return(&css->refcnt) == 1) &&
	    notify_on_release(cgrp)) {
		set_bit(CGRP_RELEASABLE, &cgrp->flags);
		check_for_release(cgrp);
	}
	rcu_read_unlock();
}

/*
 * Notify userspace when a cgroup is released, by running the
 * configured release agent with the name of the cgroup (path
 * relative to the root of cgroup file system) as the argument.
 *
 * Most likely, this user command will try to rmdir this cgroup.
 *
 * This races with the possibility that some other task will be
 * attached to this cgroup before it is removed, or that some other
 * user task will 'mkdir' a child cgroup of this cgroup.  That's ok.
 * The presumed 'rmdir' will fail quietly if this cgroup is no longer
 * unused, and this cgroup will be reprieved from its death sentence,
 * to continue to serve a useful existence.  Next time it's released,
 * we will get notified again, if it still has 'notify_on_release' set.
 *
 * The final arg to call_usermodehelper() is UMH_WAIT_EXEC, which
 * means only wait until the task is successfully execve()'d.  The
 * separate release agent task is forked by call_usermodehelper(),
 * then control in this thread returns here, without waiting for the
 * release agent task.  We don't bother to wait because the caller of
 * this routine has no use for the exit status of the release agent
 * task, so no sense holding our caller up for that.
 */
static void cgroup_release_agent(struct work_struct *work)
{
	BUG_ON(work != &release_agent_work);
	mutex_lock(&cgroup_mutex);
	spin_lock(&release_list_lock);
	while (!list_empty(&release_list)) {
		char *argv[3], *envp[3];
		int i;
		char *pathbuf = NULL, *agentbuf = NULL;
		struct cgroup *cgrp = list_entry(release_list.next,
						    struct cgroup,
						    release_list);
		list_del_init(&cgrp->release_list);
		spin_unlock(&release_list_lock);
		pathbuf = kmalloc(PAGE_SIZE, GFP_KERNEL);
		if (!pathbuf)
			goto continue_free;
		if (cgroup_path(cgrp, pathbuf, PAGE_SIZE) < 0)
			goto continue_free;
		agentbuf = kstrdup(cgrp->root->release_agent_path, GFP_KERNEL);
		if (!agentbuf)
			goto continue_free;

		i = 0;
		argv[i++] = agentbuf;
		argv[i++] = pathbuf;
		argv[i] = NULL;

		i = 0;
		/* minimal command environment */
		envp[i++] = "HOME=/";
		envp[i++] = "PATH=/sbin:/bin:/usr/sbin:/usr/bin";
		envp[i] = NULL;

		/* Drop the lock while we invoke the usermode helper,
		 * since the exec could involve hitting disk and hence
		 * be a slow process */
		mutex_unlock(&cgroup_mutex);
		call_usermodehelper(argv[0], argv, envp, UMH_WAIT_EXEC);
		mutex_lock(&cgroup_mutex);
 continue_free:
		kfree(pathbuf);
		kfree(agentbuf);
		spin_lock(&release_list_lock);
	}
	spin_unlock(&release_list_lock);
	mutex_unlock(&cgroup_mutex);
}

static int __init cgroup_turnonoff(char *str, int disable)
{
	int i;
	char *token;

	while ((token = strsep(&str, ",")) != NULL) {
		if (!*token)
			continue;

		for (i = 0; i < CGROUP_SUBSYS_COUNT; i++) {
			struct cgroup_subsys *ss = subsys[i];

			if (!strcmp(token, ss->name)) {
				ss->disabled = disable;
				break;
			}
		}
	}
	return 1;
}

static int __init cgroup_disable(char *str)
{
	return cgroup_turnonoff(str, 1);
}
__setup("cgroup_disable=", cgroup_disable);

static int __init cgroup_enable(char *str)
{
	return cgroup_turnonoff(str, 0);
}
__setup("cgroup_enable=", cgroup_enable);<|MERGE_RESOLUTION|>--- conflicted
+++ resolved
@@ -3023,11 +3023,7 @@
 	}
 
 	/* Create the cgroup directory, which also creates the cgroup */
-<<<<<<< HEAD
-	ret = vfs_mkdir(inode, dentry, NULL, S_IFDIR | 0755);
-=======
 	ret = vfs_mkdir(inode, dentry, 0755);
->>>>>>> 18e352e4
 	child = __d_cgrp(dentry);
 	dput(dentry);
 	if (ret) {
