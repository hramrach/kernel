// SPDX-License-Identifier: GPL-2.0
/*
 * padata.c - generic interface to process data streams in parallel
 *
 * See Documentation/core-api/padata.rst for more information.
 *
 * Copyright (C) 2008, 2009 secunet Security Networks AG
 * Copyright (C) 2008, 2009 Steffen Klassert <steffen.klassert@secunet.com>
 *
 * This program is free software; you can redistribute it and/or modify it
 * under the terms and conditions of the GNU General Public License,
 * version 2, as published by the Free Software Foundation.
 *
 * This program is distributed in the hope it will be useful, but WITHOUT
 * ANY WARRANTY; without even the implied warranty of MERCHANTABILITY or
 * FITNESS FOR A PARTICULAR PURPOSE.  See the GNU General Public License for
 * more details.
 *
 * You should have received a copy of the GNU General Public License along with
 * this program; if not, write to the Free Software Foundation, Inc.,
 * 51 Franklin St - Fifth Floor, Boston, MA 02110-1301 USA.
 */

#include <linux/export.h>
#include <linux/cpumask.h>
#include <linux/err.h>
#include <linux/cpu.h>
#include <linux/padata.h>
#include <linux/mutex.h>
#include <linux/sched.h>
#include <linux/slab.h>
#include <linux/sysfs.h>
#include <linux/rcupdate.h>
#include <linux/module.h>

#define MAX_OBJ_NUM 1000

static void padata_free_pd(struct parallel_data *pd);

static int padata_index_to_cpu(struct parallel_data *pd, int cpu_index)
{
	int cpu, target_cpu;

	target_cpu = cpumask_first(pd->cpumask.pcpu);
	for (cpu = 0; cpu < cpu_index; cpu++)
		target_cpu = cpumask_next(target_cpu, pd->cpumask.pcpu);

	return target_cpu;
}

static int padata_cpu_hash(struct parallel_data *pd, unsigned int seq_nr)
{
	/*
	 * Hash the sequence numbers to the cpus by taking
	 * seq_nr mod. number of cpus in use.
	 */
	int cpu_index = seq_nr % cpumask_weight(pd->cpumask.pcpu);

	return padata_index_to_cpu(pd, cpu_index);
}

static void padata_parallel_worker(struct work_struct *parallel_work)
{
	struct padata_parallel_queue *pqueue;
	LIST_HEAD(local_list);

	local_bh_disable();
	pqueue = container_of(parallel_work,
			      struct padata_parallel_queue, work);

	spin_lock(&pqueue->parallel.lock);
	list_replace_init(&pqueue->parallel.list, &local_list);
	spin_unlock(&pqueue->parallel.lock);

	while (!list_empty(&local_list)) {
		struct padata_priv *padata;

		padata = list_entry(local_list.next,
				    struct padata_priv, list);

		list_del_init(&padata->list);

		padata->parallel(padata);
	}

	local_bh_enable();
}

/**
 * padata_do_parallel - padata parallelization function
 *
 * @ps: padatashell
 * @padata: object to be parallelized
 * @cb_cpu: pointer to the CPU that the serialization callback function should
 *          run on.  If it's not in the serial cpumask of @pinst
 *          (i.e. cpumask.cbcpu), this function selects a fallback CPU and if
 *          none found, returns -EINVAL.
 *
 * The parallelization callback function will run with BHs off.
 * Note: Every object which is parallelized by padata_do_parallel
 * must be seen by padata_do_serial.
 *
 * Return: 0 on success or else negative error code.
 */
int padata_do_parallel(struct padata_shell *ps,
		       struct padata_priv *padata, int *cb_cpu)
{
	struct padata_instance *pinst = ps->pinst;
	int i, cpu, cpu_index, target_cpu, err;
	struct padata_parallel_queue *queue;
	struct parallel_data *pd;

	rcu_read_lock_bh();

	pd = rcu_dereference_bh(ps->pd);

	err = -EINVAL;
	if (!(pinst->flags & PADATA_INIT) || pinst->flags & PADATA_INVALID)
		goto out;

	if (!cpumask_test_cpu(*cb_cpu, pd->cpumask.cbcpu)) {
		if (!cpumask_weight(pd->cpumask.cbcpu))
			goto out;

		/* Select an alternate fallback CPU and notify the caller. */
		cpu_index = *cb_cpu % cpumask_weight(pd->cpumask.cbcpu);

		cpu = cpumask_first(pd->cpumask.cbcpu);
		for (i = 0; i < cpu_index; i++)
			cpu = cpumask_next(cpu, pd->cpumask.cbcpu);

		*cb_cpu = cpu;
	}

	err =  -EBUSY;
	if ((pinst->flags & PADATA_RESET))
		goto out;

	if (atomic_read(&pd->refcnt) >= MAX_OBJ_NUM)
		goto out;

	err = 0;
	atomic_inc(&pd->refcnt);
	padata->pd = pd;
	padata->cb_cpu = *cb_cpu;

	padata->seq_nr = atomic_inc_return(&pd->seq_nr);
	target_cpu = padata_cpu_hash(pd, padata->seq_nr);
	padata->cpu = target_cpu;
	queue = per_cpu_ptr(pd->pqueue, target_cpu);

	spin_lock(&queue->parallel.lock);
	list_add_tail(&padata->list, &queue->parallel.list);
	spin_unlock(&queue->parallel.lock);

	queue_work(pinst->parallel_wq, &queue->work);

out:
	rcu_read_unlock_bh();

	return err;
}
EXPORT_SYMBOL(padata_do_parallel);

/*
 * padata_find_next - Find the next object that needs serialization.
 *
 * Return:
 * * A pointer to the control struct of the next object that needs
 *   serialization, if present in one of the percpu reorder queues.
 * * NULL, if the next object that needs serialization will
 *   be parallel processed by another cpu and is not yet present in
 *   the cpu's reorder queue.
 */
static struct padata_priv *padata_find_next(struct parallel_data *pd,
					    bool remove_object)
{
	struct padata_parallel_queue *next_queue;
	struct padata_priv *padata;
	struct padata_list *reorder;
	int cpu = pd->cpu;

	next_queue = per_cpu_ptr(pd->pqueue, cpu);
	reorder = &next_queue->reorder;

	spin_lock(&reorder->lock);
	if (list_empty(&reorder->list)) {
		spin_unlock(&reorder->lock);
		return NULL;
	}

	padata = list_entry(reorder->list.next, struct padata_priv, list);

	/*
	 * Checks the rare case where two or more parallel jobs have hashed to
	 * the same CPU and one of the later ones finishes first.
	 */
	if (padata->seq_nr != pd->processed) {
		spin_unlock(&reorder->lock);
		return NULL;
	}

	if (remove_object) {
		list_del_init(&padata->list);
		++pd->processed;
		pd->cpu = cpumask_next_wrap(cpu, pd->cpumask.pcpu, -1, false);
	}

	spin_unlock(&reorder->lock);
	return padata;
}

static void padata_reorder(struct parallel_data *pd)
{
	struct padata_instance *pinst = pd->ps->pinst;
	int cb_cpu;
	struct padata_priv *padata;
	struct padata_serial_queue *squeue;
	struct padata_parallel_queue *next_queue;

	/*
	 * We need to ensure that only one cpu can work on dequeueing of
	 * the reorder queue the time. Calculating in which percpu reorder
	 * queue the next object will arrive takes some time. A spinlock
	 * would be highly contended. Also it is not clear in which order
	 * the objects arrive to the reorder queues. So a cpu could wait to
	 * get the lock just to notice that there is nothing to do at the
	 * moment. Therefore we use a trylock and let the holder of the lock
	 * care for all the objects enqueued during the holdtime of the lock.
	 */
	if (!spin_trylock_bh(&pd->lock))
		return;

	while (1) {
		padata = padata_find_next(pd, true);

		/*
		 * If the next object that needs serialization is parallel
		 * processed by another cpu and is still on it's way to the
		 * cpu's reorder queue, nothing to do for now.
		 */
		if (!padata)
			break;

		cb_cpu = padata->cb_cpu;
		squeue = per_cpu_ptr(pd->squeue, cb_cpu);

		spin_lock(&squeue->serial.lock);
		list_add_tail(&padata->list, &squeue->serial.list);
		spin_unlock(&squeue->serial.lock);

		queue_work_on(cb_cpu, pinst->serial_wq, &squeue->work);
	}

	spin_unlock_bh(&pd->lock);

	/*
	 * The next object that needs serialization might have arrived to
	 * the reorder queues in the meantime.
	 *
	 * Ensure reorder queue is read after pd->lock is dropped so we see
	 * new objects from another task in padata_do_serial.  Pairs with
	 * smp_mb__after_atomic in padata_do_serial.
	 */
	smp_mb();

	next_queue = per_cpu_ptr(pd->pqueue, pd->cpu);
	if (!list_empty(&next_queue->reorder.list) &&
	    padata_find_next(pd, false))
		queue_work(pinst->serial_wq, &pd->reorder_work);
}

static void invoke_padata_reorder(struct work_struct *work)
{
	struct parallel_data *pd;

	local_bh_disable();
	pd = container_of(work, struct parallel_data, reorder_work);
	padata_reorder(pd);
	local_bh_enable();
}

static void padata_serial_worker(struct work_struct *serial_work)
{
	struct padata_serial_queue *squeue;
	struct parallel_data *pd;
	LIST_HEAD(local_list);
	int cnt;

	local_bh_disable();
	squeue = container_of(serial_work, struct padata_serial_queue, work);
	pd = squeue->pd;

	spin_lock(&squeue->serial.lock);
	list_replace_init(&squeue->serial.list, &local_list);
	spin_unlock(&squeue->serial.lock);

	cnt = 0;

	while (!list_empty(&local_list)) {
		struct padata_priv *padata;

		padata = list_entry(local_list.next,
				    struct padata_priv, list);

		list_del_init(&padata->list);

		padata->serial(padata);
		cnt++;
	}
	local_bh_enable();

	if (atomic_sub_and_test(cnt, &pd->refcnt))
		padata_free_pd(pd);
}

/**
 * padata_do_serial - padata serialization function
 *
 * @padata: object to be serialized.
 *
 * padata_do_serial must be called for every parallelized object.
 * The serialization callback function will run with BHs off.
 */
void padata_do_serial(struct padata_priv *padata)
{
	struct parallel_data *pd = padata->pd;
	struct padata_parallel_queue *pqueue = per_cpu_ptr(pd->pqueue,
							   padata->cpu);
	struct padata_priv *cur;

	spin_lock(&pqueue->reorder.lock);
	/* Sort in ascending order of sequence number. */
	list_for_each_entry_reverse(cur, &pqueue->reorder.list, list)
		if (cur->seq_nr < padata->seq_nr)
			break;
	list_add(&padata->list, &cur->list);
	spin_unlock(&pqueue->reorder.lock);

	/*
	 * Ensure the addition to the reorder list is ordered correctly
	 * with the trylock of pd->lock in padata_reorder.  Pairs with smp_mb
	 * in padata_reorder.
	 */
	smp_mb__after_atomic();

	padata_reorder(pd);
}
EXPORT_SYMBOL(padata_do_serial);

static int padata_setup_cpumasks(struct padata_instance *pinst)
{
	struct workqueue_attrs *attrs;
	int err;

	attrs = alloc_workqueue_attrs();
	if (!attrs)
		return -ENOMEM;

	/* Restrict parallel_wq workers to pd->cpumask.pcpu. */
	cpumask_copy(attrs->cpumask, pinst->cpumask.pcpu);
	err = apply_workqueue_attrs(pinst->parallel_wq, attrs);
	free_workqueue_attrs(attrs);

	return err;
}

static int pd_setup_cpumasks(struct parallel_data *pd,
			     const struct cpumask *pcpumask,
			     const struct cpumask *cbcpumask)
{
	int err = -ENOMEM;

	if (!alloc_cpumask_var(&pd->cpumask.pcpu, GFP_KERNEL))
		goto out;
	if (!alloc_cpumask_var(&pd->cpumask.cbcpu, GFP_KERNEL))
		goto free_pcpu_mask;

	cpumask_copy(pd->cpumask.pcpu, pcpumask);
	cpumask_copy(pd->cpumask.cbcpu, cbcpumask);

	return 0;

free_pcpu_mask:
	free_cpumask_var(pd->cpumask.pcpu);
out:
	return err;
}

static void __padata_list_init(struct padata_list *pd_list)
{
	INIT_LIST_HEAD(&pd_list->list);
	spin_lock_init(&pd_list->lock);
}

/* Initialize all percpu queues used by serial workers */
static void padata_init_squeues(struct parallel_data *pd)
{
	int cpu;
	struct padata_serial_queue *squeue;

	for_each_cpu(cpu, pd->cpumask.cbcpu) {
		squeue = per_cpu_ptr(pd->squeue, cpu);
		squeue->pd = pd;
		__padata_list_init(&squeue->serial);
		INIT_WORK(&squeue->work, padata_serial_worker);
	}
}

/* Initialize all percpu queues used by parallel workers */
static void padata_init_pqueues(struct parallel_data *pd)
{
	int cpu;
	struct padata_parallel_queue *pqueue;

	for_each_cpu(cpu, pd->cpumask.pcpu) {
		pqueue = per_cpu_ptr(pd->pqueue, cpu);

		__padata_list_init(&pqueue->reorder);
		__padata_list_init(&pqueue->parallel);
		INIT_WORK(&pqueue->work, padata_parallel_worker);
		atomic_set(&pqueue->num_obj, 0);
	}
}

/* Allocate and initialize the internal cpumask dependend resources. */
static struct parallel_data *padata_alloc_pd(struct padata_shell *ps)
{
	struct padata_instance *pinst = ps->pinst;
	const struct cpumask *cbcpumask;
	const struct cpumask *pcpumask;
	struct parallel_data *pd;

	cbcpumask = pinst->rcpumask.cbcpu;
	pcpumask = pinst->rcpumask.pcpu;

	pd = kzalloc(sizeof(struct parallel_data), GFP_KERNEL);
	if (!pd)
		goto err;

	pd->pqueue = alloc_percpu(struct padata_parallel_queue);
	if (!pd->pqueue)
		goto err_free_pd;

	pd->squeue = alloc_percpu(struct padata_serial_queue);
	if (!pd->squeue)
		goto err_free_pqueue;

	pd->ps = ps;
	if (pd_setup_cpumasks(pd, pcpumask, cbcpumask))
		goto err_free_squeue;

	padata_init_pqueues(pd);
	padata_init_squeues(pd);
	atomic_set(&pd->seq_nr, -1);
<<<<<<< HEAD
	atomic_set(&pd->reorder_objects, 0);
=======
>>>>>>> 7117be3f
	atomic_set(&pd->refcnt, 1);
	spin_lock_init(&pd->lock);
	pd->cpu = cpumask_first(pd->cpumask.pcpu);
	INIT_WORK(&pd->reorder_work, invoke_padata_reorder);

	return pd;

err_free_squeue:
	free_percpu(pd->squeue);
err_free_pqueue:
	free_percpu(pd->pqueue);
err_free_pd:
	kfree(pd);
err:
	return NULL;
}

static void padata_free_pd(struct parallel_data *pd)
{
	free_cpumask_var(pd->cpumask.pcpu);
	free_cpumask_var(pd->cpumask.cbcpu);
	free_percpu(pd->pqueue);
	free_percpu(pd->squeue);
	kfree(pd);
}

static void __padata_start(struct padata_instance *pinst)
{
	pinst->flags |= PADATA_INIT;
}

static void __padata_stop(struct padata_instance *pinst)
{
	if (!(pinst->flags & PADATA_INIT))
		return;

	pinst->flags &= ~PADATA_INIT;

	synchronize_rcu();
}

/* Replace the internal control structure with a new one. */
static int padata_replace_one(struct padata_shell *ps)
<<<<<<< HEAD
{
	struct parallel_data *pd_new;
=======
{
	struct parallel_data *pd_new;

	pd_new = padata_alloc_pd(ps);
	if (!pd_new)
		return -ENOMEM;

	ps->opd = rcu_dereference_protected(ps->pd, 1);
	rcu_assign_pointer(ps->pd, pd_new);

	return 0;
}

static int padata_replace(struct padata_instance *pinst)
{
	struct padata_shell *ps;
	int err;
>>>>>>> 7117be3f

	pd_new = padata_alloc_pd(ps);
	if (!pd_new)
		return -ENOMEM;

<<<<<<< HEAD
	ps->opd = rcu_dereference_protected(ps->pd, 1);
	rcu_assign_pointer(ps->pd, pd_new);

	return 0;
}

static int padata_replace(struct padata_instance *pinst)
{
	int notification_mask = 0;
	struct padata_shell *ps;
	int err;

	pinst->flags |= PADATA_RESET;

	cpumask_copy(pinst->omask, pinst->rcpumask.pcpu);
	cpumask_and(pinst->rcpumask.pcpu, pinst->cpumask.pcpu,
		    cpu_online_mask);
	if (!cpumask_equal(pinst->omask, pinst->rcpumask.pcpu))
		notification_mask |= PADATA_CPU_PARALLEL;

	cpumask_copy(pinst->omask, pinst->rcpumask.cbcpu);
	cpumask_and(pinst->rcpumask.cbcpu, pinst->cpumask.cbcpu,
		    cpu_online_mask);
	if (!cpumask_equal(pinst->omask, pinst->rcpumask.cbcpu))
		notification_mask |= PADATA_CPU_SERIAL;

	list_for_each_entry(ps, &pinst->pslist, list) {
		err = padata_replace_one(ps);
		if (err)
			break;
	}

	synchronize_rcu();

	list_for_each_entry_continue_reverse(ps, &pinst->pslist, list)
		if (atomic_dec_and_test(&ps->opd->refcnt))
			padata_free_pd(ps->opd);

	if (notification_mask)
		blocking_notifier_call_chain(&pinst->cpumask_change_notifier,
					     notification_mask,
					     &pinst->cpumask);

	pinst->flags &= ~PADATA_RESET;

	return err;
}

/**
 * padata_register_cpumask_notifier - Registers a notifier that will be called
 *                             if either pcpu or cbcpu or both cpumasks change.
 *
 * @pinst: A poineter to padata instance
 * @nblock: A pointer to notifier block.
 */
int padata_register_cpumask_notifier(struct padata_instance *pinst,
				     struct notifier_block *nblock)
{
	return blocking_notifier_chain_register(&pinst->cpumask_change_notifier,
						nblock);
}
EXPORT_SYMBOL(padata_register_cpumask_notifier);
=======
	cpumask_and(pinst->rcpumask.pcpu, pinst->cpumask.pcpu,
		    cpu_online_mask);

	cpumask_and(pinst->rcpumask.cbcpu, pinst->cpumask.cbcpu,
		    cpu_online_mask);

	list_for_each_entry(ps, &pinst->pslist, list) {
		err = padata_replace_one(ps);
		if (err)
			break;
	}

	synchronize_rcu();

	list_for_each_entry_continue_reverse(ps, &pinst->pslist, list)
		if (atomic_dec_and_test(&ps->opd->refcnt))
			padata_free_pd(ps->opd);

	pinst->flags &= ~PADATA_RESET;
>>>>>>> 7117be3f

	return err;
}

/* If cpumask contains no active cpu, we mark the instance as invalid. */
static bool padata_validate_cpumask(struct padata_instance *pinst,
				    const struct cpumask *cpumask)
{
	if (!cpumask_intersects(cpumask, cpu_online_mask)) {
		pinst->flags |= PADATA_INVALID;
		return false;
	}

	pinst->flags &= ~PADATA_INVALID;
	return true;
}

static int __padata_set_cpumasks(struct padata_instance *pinst,
				 cpumask_var_t pcpumask,
				 cpumask_var_t cbcpumask)
{
	int valid;
	int err;

	valid = padata_validate_cpumask(pinst, pcpumask);
	if (!valid) {
		__padata_stop(pinst);
		goto out_replace;
	}

	valid = padata_validate_cpumask(pinst, cbcpumask);
	if (!valid)
		__padata_stop(pinst);

out_replace:
	cpumask_copy(pinst->cpumask.pcpu, pcpumask);
	cpumask_copy(pinst->cpumask.cbcpu, cbcpumask);

	err = padata_setup_cpumasks(pinst) ?: padata_replace(pinst);

	if (valid)
		__padata_start(pinst);

	return err;
}

/**
 * padata_set_cpumask - Sets specified by @cpumask_type cpumask to the value
 *                      equivalent to @cpumask.
 * @pinst: padata instance
 * @cpumask_type: PADATA_CPU_SERIAL or PADATA_CPU_PARALLEL corresponding
 *                to parallel and serial cpumasks respectively.
 * @cpumask: the cpumask to use
 *
 * Return: 0 on success or negative error code
 */
int padata_set_cpumask(struct padata_instance *pinst, int cpumask_type,
		       cpumask_var_t cpumask)
{
	struct cpumask *serial_mask, *parallel_mask;
	int err = -EINVAL;

	get_online_cpus();
	mutex_lock(&pinst->lock);

	switch (cpumask_type) {
	case PADATA_CPU_PARALLEL:
		serial_mask = pinst->cpumask.cbcpu;
		parallel_mask = cpumask;
		break;
	case PADATA_CPU_SERIAL:
		parallel_mask = pinst->cpumask.pcpu;
		serial_mask = cpumask;
		break;
	default:
		 goto out;
	}

	err =  __padata_set_cpumasks(pinst, parallel_mask, serial_mask);

out:
	mutex_unlock(&pinst->lock);
	put_online_cpus();

	return err;
}
EXPORT_SYMBOL(padata_set_cpumask);

/**
 * padata_start - start the parallel processing
 *
 * @pinst: padata instance to start
 *
 * Return: 0 on success or negative error code
 */
int padata_start(struct padata_instance *pinst)
{
	int err = 0;

	mutex_lock(&pinst->lock);

	if (pinst->flags & PADATA_INVALID)
		err = -EINVAL;

	__padata_start(pinst);

	mutex_unlock(&pinst->lock);

	return err;
}
EXPORT_SYMBOL(padata_start);

/**
 * padata_stop - stop the parallel processing
 *
 * @pinst: padata instance to stop
 */
void padata_stop(struct padata_instance *pinst)
{
	mutex_lock(&pinst->lock);
	__padata_stop(pinst);
	mutex_unlock(&pinst->lock);
}
EXPORT_SYMBOL(padata_stop);

#ifdef CONFIG_HOTPLUG_CPU

static int __padata_add_cpu(struct padata_instance *pinst, int cpu)
{
	int err = 0;

	if (cpumask_test_cpu(cpu, cpu_online_mask)) {
		err = padata_replace(pinst);

		if (padata_validate_cpumask(pinst, pinst->cpumask.pcpu) &&
		    padata_validate_cpumask(pinst, pinst->cpumask.cbcpu))
			__padata_start(pinst);
	}

	return err;
}

static int __padata_remove_cpu(struct padata_instance *pinst, int cpu)
{
	int err = 0;

	if (!cpumask_test_cpu(cpu, cpu_online_mask)) {
		if (!padata_validate_cpumask(pinst, pinst->cpumask.pcpu) ||
		    !padata_validate_cpumask(pinst, pinst->cpumask.cbcpu))
			__padata_stop(pinst);

		err = padata_replace(pinst);
	}

<<<<<<< HEAD
	return err;
}

 /**
 * padata_remove_cpu - remove a cpu from the one or both(serial and parallel)
 *                     padata cpumasks.
 *
 * @pinst: padata instance
 * @cpu: cpu to remove
 * @mask: bitmask specifying from which cpumask @cpu should be removed
 *        The @mask may be any combination of the following flags:
 *          PADATA_CPU_SERIAL   - serial cpumask
 *          PADATA_CPU_PARALLEL - parallel cpumask
 */
int padata_remove_cpu(struct padata_instance *pinst, int cpu, int mask)
{
	int err;

	if (!(mask & (PADATA_CPU_SERIAL | PADATA_CPU_PARALLEL)))
		return -EINVAL;

	mutex_lock(&pinst->lock);

	get_online_cpus();
	if (mask & PADATA_CPU_SERIAL)
		cpumask_clear_cpu(cpu, pinst->cpumask.cbcpu);
	if (mask & PADATA_CPU_PARALLEL)
		cpumask_clear_cpu(cpu, pinst->cpumask.pcpu);

	err = __padata_remove_cpu(pinst, cpu);
	put_online_cpus();

	mutex_unlock(&pinst->lock);

=======
>>>>>>> 7117be3f
	return err;
}

static inline int pinst_has_cpu(struct padata_instance *pinst, int cpu)
{
	return cpumask_test_cpu(cpu, pinst->cpumask.pcpu) ||
		cpumask_test_cpu(cpu, pinst->cpumask.cbcpu);
}

static int padata_cpu_online(unsigned int cpu, struct hlist_node *node)
{
	struct padata_instance *pinst;
	int ret;

	pinst = hlist_entry_safe(node, struct padata_instance, node);
	if (!pinst_has_cpu(pinst, cpu))
		return 0;

	mutex_lock(&pinst->lock);
	ret = __padata_add_cpu(pinst, cpu);
	mutex_unlock(&pinst->lock);
	return ret;
}

static int padata_cpu_dead(unsigned int cpu, struct hlist_node *node)
{
	struct padata_instance *pinst;
	int ret;

	pinst = hlist_entry_safe(node, struct padata_instance, node);
	if (!pinst_has_cpu(pinst, cpu))
		return 0;

	mutex_lock(&pinst->lock);
	ret = __padata_remove_cpu(pinst, cpu);
	mutex_unlock(&pinst->lock);
	return ret;
}

static enum cpuhp_state hp_online;
#endif

static void __padata_free(struct padata_instance *pinst)
{
#ifdef CONFIG_HOTPLUG_CPU
	cpuhp_state_remove_instance_nocalls(CPUHP_PADATA_DEAD, &pinst->node);
	cpuhp_state_remove_instance_nocalls(hp_online, &pinst->node);
#endif

	WARN_ON(!list_empty(&pinst->pslist));

	padata_stop(pinst);
<<<<<<< HEAD
	free_cpumask_var(pinst->omask);
=======
>>>>>>> 7117be3f
	free_cpumask_var(pinst->rcpumask.cbcpu);
	free_cpumask_var(pinst->rcpumask.pcpu);
	free_cpumask_var(pinst->cpumask.pcpu);
	free_cpumask_var(pinst->cpumask.cbcpu);
	destroy_workqueue(pinst->serial_wq);
	destroy_workqueue(pinst->parallel_wq);
	kfree(pinst);
}

#define kobj2pinst(_kobj)					\
	container_of(_kobj, struct padata_instance, kobj)
#define attr2pentry(_attr)					\
	container_of(_attr, struct padata_sysfs_entry, attr)

static void padata_sysfs_release(struct kobject *kobj)
{
	struct padata_instance *pinst = kobj2pinst(kobj);
	__padata_free(pinst);
}

struct padata_sysfs_entry {
	struct attribute attr;
	ssize_t (*show)(struct padata_instance *, struct attribute *, char *);
	ssize_t (*store)(struct padata_instance *, struct attribute *,
			 const char *, size_t);
};

static ssize_t show_cpumask(struct padata_instance *pinst,
			    struct attribute *attr,  char *buf)
{
	struct cpumask *cpumask;
	ssize_t len;

	mutex_lock(&pinst->lock);
	if (!strcmp(attr->name, "serial_cpumask"))
		cpumask = pinst->cpumask.cbcpu;
	else
		cpumask = pinst->cpumask.pcpu;

	len = snprintf(buf, PAGE_SIZE, "%*pb\n",
		       nr_cpu_ids, cpumask_bits(cpumask));
	mutex_unlock(&pinst->lock);
	return len < PAGE_SIZE ? len : -EINVAL;
}

static ssize_t store_cpumask(struct padata_instance *pinst,
			     struct attribute *attr,
			     const char *buf, size_t count)
{
	cpumask_var_t new_cpumask;
	ssize_t ret;
	int mask_type;

	if (!alloc_cpumask_var(&new_cpumask, GFP_KERNEL))
		return -ENOMEM;

	ret = bitmap_parse(buf, count, cpumask_bits(new_cpumask),
			   nr_cpumask_bits);
	if (ret < 0)
		goto out;

	mask_type = !strcmp(attr->name, "serial_cpumask") ?
		PADATA_CPU_SERIAL : PADATA_CPU_PARALLEL;
	ret = padata_set_cpumask(pinst, mask_type, new_cpumask);
	if (!ret)
		ret = count;

out:
	free_cpumask_var(new_cpumask);
	return ret;
}

#define PADATA_ATTR_RW(_name, _show_name, _store_name)		\
	static struct padata_sysfs_entry _name##_attr =		\
		__ATTR(_name, 0644, _show_name, _store_name)
#define PADATA_ATTR_RO(_name, _show_name)		\
	static struct padata_sysfs_entry _name##_attr = \
		__ATTR(_name, 0400, _show_name, NULL)

PADATA_ATTR_RW(serial_cpumask, show_cpumask, store_cpumask);
PADATA_ATTR_RW(parallel_cpumask, show_cpumask, store_cpumask);

/*
 * Padata sysfs provides the following objects:
 * serial_cpumask   [RW] - cpumask for serial workers
 * parallel_cpumask [RW] - cpumask for parallel workers
 */
static struct attribute *padata_default_attrs[] = {
	&serial_cpumask_attr.attr,
	&parallel_cpumask_attr.attr,
	NULL,
};
ATTRIBUTE_GROUPS(padata_default);

static ssize_t padata_sysfs_show(struct kobject *kobj,
				 struct attribute *attr, char *buf)
{
	struct padata_instance *pinst;
	struct padata_sysfs_entry *pentry;
	ssize_t ret = -EIO;

	pinst = kobj2pinst(kobj);
	pentry = attr2pentry(attr);
	if (pentry->show)
		ret = pentry->show(pinst, attr, buf);

	return ret;
}

static ssize_t padata_sysfs_store(struct kobject *kobj, struct attribute *attr,
				  const char *buf, size_t count)
{
	struct padata_instance *pinst;
	struct padata_sysfs_entry *pentry;
	ssize_t ret = -EIO;

	pinst = kobj2pinst(kobj);
	pentry = attr2pentry(attr);
	if (pentry->show)
		ret = pentry->store(pinst, attr, buf, count);

	return ret;
}

static const struct sysfs_ops padata_sysfs_ops = {
	.show = padata_sysfs_show,
	.store = padata_sysfs_store,
};

static struct kobj_type padata_attr_type = {
	.sysfs_ops = &padata_sysfs_ops,
	.default_groups = padata_default_groups,
	.release = padata_sysfs_release,
};

/**
 * padata_alloc - allocate and initialize a padata instance and specify
 *                cpumasks for serial and parallel workers.
 *
 * @name: used to identify the instance
 * @pcpumask: cpumask that will be used for padata parallelization
 * @cbcpumask: cpumask that will be used for padata serialization
 *
 * Return: new instance on success, NULL on error
 */
static struct padata_instance *padata_alloc(const char *name,
					    const struct cpumask *pcpumask,
					    const struct cpumask *cbcpumask)
{
	struct padata_instance *pinst;

	pinst = kzalloc(sizeof(struct padata_instance), GFP_KERNEL);
	if (!pinst)
		goto err;

	pinst->parallel_wq = alloc_workqueue("%s_parallel", WQ_UNBOUND, 0,
					     name);
	if (!pinst->parallel_wq)
		goto err_free_inst;

	get_online_cpus();

	pinst->serial_wq = alloc_workqueue("%s_serial", WQ_MEM_RECLAIM |
					   WQ_CPU_INTENSIVE, 1, name);
	if (!pinst->serial_wq)
		goto err_put_cpus;

	if (!alloc_cpumask_var(&pinst->cpumask.pcpu, GFP_KERNEL))
		goto err_free_serial_wq;
	if (!alloc_cpumask_var(&pinst->cpumask.cbcpu, GFP_KERNEL)) {
		free_cpumask_var(pinst->cpumask.pcpu);
		goto err_free_serial_wq;
	}
	if (!padata_validate_cpumask(pinst, pcpumask) ||
	    !padata_validate_cpumask(pinst, cbcpumask))
		goto err_free_masks;

	if (!alloc_cpumask_var(&pinst->rcpumask.pcpu, GFP_KERNEL))
		goto err_free_masks;
	if (!alloc_cpumask_var(&pinst->rcpumask.cbcpu, GFP_KERNEL))
		goto err_free_rcpumask_pcpu;
<<<<<<< HEAD
	if (!alloc_cpumask_var(&pinst->omask, GFP_KERNEL))
		goto err_free_rcpumask_cbcpu;
=======
>>>>>>> 7117be3f

	INIT_LIST_HEAD(&pinst->pslist);

	cpumask_copy(pinst->cpumask.pcpu, pcpumask);
	cpumask_copy(pinst->cpumask.cbcpu, cbcpumask);
	cpumask_and(pinst->rcpumask.pcpu, pcpumask, cpu_online_mask);
	cpumask_and(pinst->rcpumask.cbcpu, cbcpumask, cpu_online_mask);

	if (padata_setup_cpumasks(pinst))
<<<<<<< HEAD
		goto err_free_omask;
=======
		goto err_free_rcpumask_cbcpu;
>>>>>>> 7117be3f

	pinst->flags = 0;

	kobject_init(&pinst->kobj, &padata_attr_type);
	mutex_init(&pinst->lock);

#ifdef CONFIG_HOTPLUG_CPU
	cpuhp_state_add_instance_nocalls_cpuslocked(hp_online, &pinst->node);
	cpuhp_state_add_instance_nocalls_cpuslocked(CPUHP_PADATA_DEAD,
						    &pinst->node);
#endif

	put_online_cpus();

	return pinst;

<<<<<<< HEAD
err_free_omask:
	free_cpumask_var(pinst->omask);
=======
>>>>>>> 7117be3f
err_free_rcpumask_cbcpu:
	free_cpumask_var(pinst->rcpumask.cbcpu);
err_free_rcpumask_pcpu:
	free_cpumask_var(pinst->rcpumask.pcpu);
err_free_masks:
	free_cpumask_var(pinst->cpumask.pcpu);
	free_cpumask_var(pinst->cpumask.cbcpu);
err_free_serial_wq:
	destroy_workqueue(pinst->serial_wq);
err_put_cpus:
	put_online_cpus();
	destroy_workqueue(pinst->parallel_wq);
err_free_inst:
	kfree(pinst);
err:
	return NULL;
}

/**
 * padata_alloc_possible - Allocate and initialize padata instance.
 *                         Use the cpu_possible_mask for serial and
 *                         parallel workers.
 *
 * @name: used to identify the instance
 *
 * Return: new instance on success, NULL on error
 */
struct padata_instance *padata_alloc_possible(const char *name)
{
	return padata_alloc(name, cpu_possible_mask, cpu_possible_mask);
}
EXPORT_SYMBOL(padata_alloc_possible);

/**
 * padata_free - free a padata instance
 *
 * @pinst: padata instance to free
 */
void padata_free(struct padata_instance *pinst)
{
	kobject_put(&pinst->kobj);
}
EXPORT_SYMBOL(padata_free);

/**
 * padata_alloc_shell - Allocate and initialize padata shell.
 *
 * @pinst: Parent padata_instance object.
<<<<<<< HEAD
=======
 *
 * Return: new shell on success, NULL on error
>>>>>>> 7117be3f
 */
struct padata_shell *padata_alloc_shell(struct padata_instance *pinst)
{
	struct parallel_data *pd;
	struct padata_shell *ps;

	ps = kzalloc(sizeof(*ps), GFP_KERNEL);
	if (!ps)
		goto out;

	ps->pinst = pinst;

	get_online_cpus();
	pd = padata_alloc_pd(ps);
	put_online_cpus();

	if (!pd)
		goto out_free_ps;

	mutex_lock(&pinst->lock);
	RCU_INIT_POINTER(ps->pd, pd);
	list_add(&ps->list, &pinst->pslist);
	mutex_unlock(&pinst->lock);

	return ps;

out_free_ps:
	kfree(ps);
out:
	return NULL;
}
EXPORT_SYMBOL(padata_alloc_shell);

/**
 * padata_free_shell - free a padata shell
 *
 * @ps: padata shell to free
 */
void padata_free_shell(struct padata_shell *ps)
{
	struct padata_instance *pinst = ps->pinst;

	mutex_lock(&pinst->lock);
	list_del(&ps->list);
	padata_free_pd(rcu_dereference_protected(ps->pd, 1));
	mutex_unlock(&pinst->lock);

	kfree(ps);
}
EXPORT_SYMBOL(padata_free_shell);

#ifdef CONFIG_HOTPLUG_CPU

static __init int padata_driver_init(void)
{
	int ret;

	ret = cpuhp_setup_state_multi(CPUHP_AP_ONLINE_DYN, "padata:online",
				      padata_cpu_online, NULL);
	if (ret < 0)
		return ret;
	hp_online = ret;

	ret = cpuhp_setup_state_multi(CPUHP_PADATA_DEAD, "padata:dead",
				      NULL, padata_cpu_dead);
	if (ret < 0) {
		cpuhp_remove_multi_state(hp_online);
		return ret;
	}
	return 0;
}
module_init(padata_driver_init);

static __exit void padata_driver_exit(void)
{
	cpuhp_remove_multi_state(CPUHP_PADATA_DEAD);
	cpuhp_remove_multi_state(hp_online);
}
module_exit(padata_driver_exit);
#endif<|MERGE_RESOLUTION|>--- conflicted
+++ resolved
@@ -453,10 +453,6 @@
 	padata_init_pqueues(pd);
 	padata_init_squeues(pd);
 	atomic_set(&pd->seq_nr, -1);
-<<<<<<< HEAD
-	atomic_set(&pd->reorder_objects, 0);
-=======
->>>>>>> 7117be3f
 	atomic_set(&pd->refcnt, 1);
 	spin_lock_init(&pd->lock);
 	pd->cpu = cpumask_first(pd->cpumask.pcpu);
@@ -500,10 +496,6 @@
 
 /* Replace the internal control structure with a new one. */
 static int padata_replace_one(struct padata_shell *ps)
-<<<<<<< HEAD
-{
-	struct parallel_data *pd_new;
-=======
 {
 	struct parallel_data *pd_new;
 
@@ -521,38 +513,14 @@
 {
 	struct padata_shell *ps;
 	int err;
->>>>>>> 7117be3f
-
-	pd_new = padata_alloc_pd(ps);
-	if (!pd_new)
-		return -ENOMEM;
-
-<<<<<<< HEAD
-	ps->opd = rcu_dereference_protected(ps->pd, 1);
-	rcu_assign_pointer(ps->pd, pd_new);
-
-	return 0;
-}
-
-static int padata_replace(struct padata_instance *pinst)
-{
-	int notification_mask = 0;
-	struct padata_shell *ps;
-	int err;
 
 	pinst->flags |= PADATA_RESET;
 
-	cpumask_copy(pinst->omask, pinst->rcpumask.pcpu);
 	cpumask_and(pinst->rcpumask.pcpu, pinst->cpumask.pcpu,
 		    cpu_online_mask);
-	if (!cpumask_equal(pinst->omask, pinst->rcpumask.pcpu))
-		notification_mask |= PADATA_CPU_PARALLEL;
-
-	cpumask_copy(pinst->omask, pinst->rcpumask.cbcpu);
+
 	cpumask_and(pinst->rcpumask.cbcpu, pinst->cpumask.cbcpu,
 		    cpu_online_mask);
-	if (!cpumask_equal(pinst->omask, pinst->rcpumask.cbcpu))
-		notification_mask |= PADATA_CPU_SERIAL;
 
 	list_for_each_entry(ps, &pinst->pslist, list) {
 		err = padata_replace_one(ps);
@@ -566,51 +534,7 @@
 		if (atomic_dec_and_test(&ps->opd->refcnt))
 			padata_free_pd(ps->opd);
 
-	if (notification_mask)
-		blocking_notifier_call_chain(&pinst->cpumask_change_notifier,
-					     notification_mask,
-					     &pinst->cpumask);
-
 	pinst->flags &= ~PADATA_RESET;
-
-	return err;
-}
-
-/**
- * padata_register_cpumask_notifier - Registers a notifier that will be called
- *                             if either pcpu or cbcpu or both cpumasks change.
- *
- * @pinst: A poineter to padata instance
- * @nblock: A pointer to notifier block.
- */
-int padata_register_cpumask_notifier(struct padata_instance *pinst,
-				     struct notifier_block *nblock)
-{
-	return blocking_notifier_chain_register(&pinst->cpumask_change_notifier,
-						nblock);
-}
-EXPORT_SYMBOL(padata_register_cpumask_notifier);
-=======
-	cpumask_and(pinst->rcpumask.pcpu, pinst->cpumask.pcpu,
-		    cpu_online_mask);
-
-	cpumask_and(pinst->rcpumask.cbcpu, pinst->cpumask.cbcpu,
-		    cpu_online_mask);
-
-	list_for_each_entry(ps, &pinst->pslist, list) {
-		err = padata_replace_one(ps);
-		if (err)
-			break;
-	}
-
-	synchronize_rcu();
-
-	list_for_each_entry_continue_reverse(ps, &pinst->pslist, list)
-		if (atomic_dec_and_test(&ps->opd->refcnt))
-			padata_free_pd(ps->opd);
-
-	pinst->flags &= ~PADATA_RESET;
->>>>>>> 7117be3f
 
 	return err;
 }
@@ -765,43 +689,6 @@
 		err = padata_replace(pinst);
 	}
 
-<<<<<<< HEAD
-	return err;
-}
-
- /**
- * padata_remove_cpu - remove a cpu from the one or both(serial and parallel)
- *                     padata cpumasks.
- *
- * @pinst: padata instance
- * @cpu: cpu to remove
- * @mask: bitmask specifying from which cpumask @cpu should be removed
- *        The @mask may be any combination of the following flags:
- *          PADATA_CPU_SERIAL   - serial cpumask
- *          PADATA_CPU_PARALLEL - parallel cpumask
- */
-int padata_remove_cpu(struct padata_instance *pinst, int cpu, int mask)
-{
-	int err;
-
-	if (!(mask & (PADATA_CPU_SERIAL | PADATA_CPU_PARALLEL)))
-		return -EINVAL;
-
-	mutex_lock(&pinst->lock);
-
-	get_online_cpus();
-	if (mask & PADATA_CPU_SERIAL)
-		cpumask_clear_cpu(cpu, pinst->cpumask.cbcpu);
-	if (mask & PADATA_CPU_PARALLEL)
-		cpumask_clear_cpu(cpu, pinst->cpumask.pcpu);
-
-	err = __padata_remove_cpu(pinst, cpu);
-	put_online_cpus();
-
-	mutex_unlock(&pinst->lock);
-
-=======
->>>>>>> 7117be3f
 	return err;
 }
 
@@ -854,10 +741,6 @@
 	WARN_ON(!list_empty(&pinst->pslist));
 
 	padata_stop(pinst);
-<<<<<<< HEAD
-	free_cpumask_var(pinst->omask);
-=======
->>>>>>> 7117be3f
 	free_cpumask_var(pinst->rcpumask.cbcpu);
 	free_cpumask_var(pinst->rcpumask.pcpu);
 	free_cpumask_var(pinst->cpumask.pcpu);
@@ -1039,11 +922,6 @@
 		goto err_free_masks;
 	if (!alloc_cpumask_var(&pinst->rcpumask.cbcpu, GFP_KERNEL))
 		goto err_free_rcpumask_pcpu;
-<<<<<<< HEAD
-	if (!alloc_cpumask_var(&pinst->omask, GFP_KERNEL))
-		goto err_free_rcpumask_cbcpu;
-=======
->>>>>>> 7117be3f
 
 	INIT_LIST_HEAD(&pinst->pslist);
 
@@ -1053,11 +931,7 @@
 	cpumask_and(pinst->rcpumask.cbcpu, cbcpumask, cpu_online_mask);
 
 	if (padata_setup_cpumasks(pinst))
-<<<<<<< HEAD
-		goto err_free_omask;
-=======
 		goto err_free_rcpumask_cbcpu;
->>>>>>> 7117be3f
 
 	pinst->flags = 0;
 
@@ -1074,11 +948,6 @@
 
 	return pinst;
 
-<<<<<<< HEAD
-err_free_omask:
-	free_cpumask_var(pinst->omask);
-=======
->>>>>>> 7117be3f
 err_free_rcpumask_cbcpu:
 	free_cpumask_var(pinst->rcpumask.cbcpu);
 err_free_rcpumask_pcpu:
@@ -1127,11 +996,8 @@
  * padata_alloc_shell - Allocate and initialize padata shell.
  *
  * @pinst: Parent padata_instance object.
-<<<<<<< HEAD
-=======
  *
  * Return: new shell on success, NULL on error
->>>>>>> 7117be3f
  */
 struct padata_shell *padata_alloc_shell(struct padata_instance *pinst)
 {
