# SPDX-License-Identifier: GPL-2.0-only

config PREEMPT_NONE_BUILD
	bool

config PREEMPT_VOLUNTARY_BUILD
	bool

config PREEMPT_BUILD
	bool
	select PREEMPTION
	select UNINLINE_SPIN_UNLOCK if !ARCH_INLINE_SPIN_UNLOCK

choice
	prompt "Preemption Model"
	default PREEMPT_NONE_BEHAVIOUR

config PREEMPT_NONE_BEHAVIOUR
	bool "No Forced Preemption (Server)"
<<<<<<< HEAD
	select PREEMPT_NONE if !PREEMPT_DYNAMIC
=======
	select PREEMPT_NONE_BUILD if !PREEMPT_DYNAMIC
>>>>>>> fa55b7dc
	help
	  This is the traditional Linux preemption model, geared towards
	  throughput. It will still provide good latencies most of the
	  time, but there are no guarantees and occasional longer delays
	  are possible.

	  Select this option if you are building a kernel for a server or
	  scientific/computation system, or if you want to maximize the
	  raw processing power of the kernel, irrespective of scheduling
	  latencies.

config PREEMPT_VOLUNTARY_BEHAVIOUR
	bool "Voluntary Kernel Preemption (Desktop)"
	depends on !ARCH_NO_PREEMPT
<<<<<<< HEAD
	select PREEMPT_VOLUNTARY if !PREEMPT_DYNAMIC
=======
	select PREEMPT_VOLUNTARY_BUILD if !PREEMPT_DYNAMIC
>>>>>>> fa55b7dc
	help
	  This option reduces the latency of the kernel by adding more
	  "explicit preemption points" to the kernel code. These new
	  preemption points have been selected to reduce the maximum
	  latency of rescheduling, providing faster application reactions,
	  at the cost of slightly lower throughput.

	  This allows reaction to interactive events by allowing a
	  low priority process to voluntarily preempt itself even if it
	  is in kernel mode executing a system call. This allows
	  applications to run more 'smoothly' even when the system is
	  under load.

	  Select this if you are building a kernel for a desktop system.

config PREEMPT_BEHAVIOUR
	bool "Preemptible Kernel (Low-Latency Desktop)"
	depends on !ARCH_NO_PREEMPT
<<<<<<< HEAD
	select PREEMPT
=======
	select PREEMPT_BUILD
>>>>>>> fa55b7dc
	help
	  This option reduces the latency of the kernel by making
	  all kernel code (that is not executing in a critical section)
	  preemptible.  This allows reaction to interactive events by
	  permitting a low priority process to be preempted involuntarily
	  even if it is in kernel mode executing a system call and would
	  otherwise not be about to reach a natural preemption point.
	  This allows applications to run more 'smoothly' even when the
	  system is under load, at the cost of slightly lower throughput
	  and a slight runtime overhead to kernel code.

	  Select this if you are building a kernel for a desktop or
	  embedded system with latency requirements in the milliseconds
	  range.

config PREEMPT_RT
	bool "Fully Preemptible Kernel (Real-Time)"
	depends on EXPERT && ARCH_SUPPORTS_RT && !PREEMPT_DYNAMIC
	select PREEMPTION
	help
	  This option turns the kernel into a real-time kernel by replacing
	  various locking primitives (spinlocks, rwlocks, etc.) with
	  preemptible priority-inheritance aware variants, enforcing
	  interrupt threading and introducing mechanisms to break up long
	  non-preemptible sections. This makes the kernel, except for very
	  low level and critical code paths (entry code, scheduler, low
	  level interrupt handling) fully preemptible and brings most
	  execution contexts under scheduler control.

	  Select this if you are building a kernel for systems which
	  require real-time guarantees.

endchoice

config PREEMPT_NONE
	bool

config PREEMPT_VOLUNTARY
	bool

config PREEMPT
	bool
	select PREEMPTION
	select UNINLINE_SPIN_UNLOCK if !ARCH_INLINE_SPIN_UNLOCK

config PREEMPT_COUNT
       bool

config PREEMPTION
       bool
       select PREEMPT_COUNT

config PREEMPT_DYNAMIC
	bool "Preemption behaviour defined on boot"
<<<<<<< HEAD
	depends on HAVE_PREEMPT_DYNAMIC
	select PREEMPT
=======
	depends on HAVE_PREEMPT_DYNAMIC && !PREEMPT_RT
	select PREEMPT_BUILD
>>>>>>> fa55b7dc
	default y
	help
	  This option allows to define the preemption model on the kernel
	  command line parameter and thus override the default preemption
	  model defined during compile time.

	  The feature is primarily interesting for Linux distributions which
	  provide a pre-built kernel binary to reduce the number of kernel
	  flavors they offer while still offering different usecases.

	  The runtime overhead is negligible with HAVE_STATIC_CALL_INLINE enabled
	  but if runtime patching is not available for the specific architecture
	  then the potential overhead should be considered.

	  Interesting if you want the same pre-built kernel should be used for
	  both Server and Desktop workloads.

config SCHED_CORE
	bool "Core Scheduling for SMT"
	depends on SCHED_SMT
	help
	  This option permits Core Scheduling, a means of coordinated task
	  selection across SMT siblings. When enabled -- see
	  prctl(PR_SCHED_CORE) -- task selection ensures that all SMT siblings
	  will execute a task from the same 'core group', forcing idle when no
	  matching task is found.

	  Use of this feature includes:
	   - mitigation of some (not all) SMT side channels;
	   - limiting SMT interference to improve determinism and/or performance.

	  SCHED_CORE is default disabled. When it is enabled and unused,
	  which is the likely usage by Linux distributions, there should
	  be no measurable impact on performance.

<|MERGE_RESOLUTION|>--- conflicted
+++ resolved
@@ -13,15 +13,11 @@
 
 choice
 	prompt "Preemption Model"
-	default PREEMPT_NONE_BEHAVIOUR
+	default PREEMPT_NONE
 
-config PREEMPT_NONE_BEHAVIOUR
+config PREEMPT_NONE
 	bool "No Forced Preemption (Server)"
-<<<<<<< HEAD
-	select PREEMPT_NONE if !PREEMPT_DYNAMIC
-=======
 	select PREEMPT_NONE_BUILD if !PREEMPT_DYNAMIC
->>>>>>> fa55b7dc
 	help
 	  This is the traditional Linux preemption model, geared towards
 	  throughput. It will still provide good latencies most of the
@@ -33,14 +29,10 @@
 	  raw processing power of the kernel, irrespective of scheduling
 	  latencies.
 
-config PREEMPT_VOLUNTARY_BEHAVIOUR
+config PREEMPT_VOLUNTARY
 	bool "Voluntary Kernel Preemption (Desktop)"
 	depends on !ARCH_NO_PREEMPT
-<<<<<<< HEAD
-	select PREEMPT_VOLUNTARY if !PREEMPT_DYNAMIC
-=======
 	select PREEMPT_VOLUNTARY_BUILD if !PREEMPT_DYNAMIC
->>>>>>> fa55b7dc
 	help
 	  This option reduces the latency of the kernel by adding more
 	  "explicit preemption points" to the kernel code. These new
@@ -56,14 +48,10 @@
 
 	  Select this if you are building a kernel for a desktop system.
 
-config PREEMPT_BEHAVIOUR
+config PREEMPT
 	bool "Preemptible Kernel (Low-Latency Desktop)"
 	depends on !ARCH_NO_PREEMPT
-<<<<<<< HEAD
-	select PREEMPT
-=======
 	select PREEMPT_BUILD
->>>>>>> fa55b7dc
 	help
 	  This option reduces the latency of the kernel by making
 	  all kernel code (that is not executing in a critical section)
@@ -81,7 +69,7 @@
 
 config PREEMPT_RT
 	bool "Fully Preemptible Kernel (Real-Time)"
-	depends on EXPERT && ARCH_SUPPORTS_RT && !PREEMPT_DYNAMIC
+	depends on EXPERT && ARCH_SUPPORTS_RT
 	select PREEMPTION
 	help
 	  This option turns the kernel into a real-time kernel by replacing
@@ -98,17 +86,6 @@
 
 endchoice
 
-config PREEMPT_NONE
-	bool
-
-config PREEMPT_VOLUNTARY
-	bool
-
-config PREEMPT
-	bool
-	select PREEMPTION
-	select UNINLINE_SPIN_UNLOCK if !ARCH_INLINE_SPIN_UNLOCK
-
 config PREEMPT_COUNT
        bool
 
@@ -118,13 +95,8 @@
 
 config PREEMPT_DYNAMIC
 	bool "Preemption behaviour defined on boot"
-<<<<<<< HEAD
-	depends on HAVE_PREEMPT_DYNAMIC
-	select PREEMPT
-=======
 	depends on HAVE_PREEMPT_DYNAMIC && !PREEMPT_RT
 	select PREEMPT_BUILD
->>>>>>> fa55b7dc
 	default y
 	help
 	  This option allows to define the preemption model on the kernel
