// SPDX-License-Identifier: GPL-2.0-only
/*
 * Generic helpers for smp ipi calls
 *
 * (C) Jens Axboe <jens.axboe@oracle.com> 2008
 */

#define pr_fmt(fmt) KBUILD_MODNAME ": " fmt

#include <linux/irq_work.h>
#include <linux/rcupdate.h>
#include <linux/rculist.h>
#include <linux/kernel.h>
#include <linux/export.h>
#include <linux/percpu.h>
#include <linux/init.h>
#include <linux/interrupt.h>
#include <linux/gfp.h>
#include <linux/smp.h>
#include <linux/cpu.h>
#include <linux/sched.h>
#include <linux/sched/idle.h>
#include <linux/hypervisor.h>
#include <linux/sched/clock.h>
#include <linux/nmi.h>
#include <linux/sched/debug.h>
#include <linux/jump_label.h>

#include "smpboot.h"
#include "sched/smp.h"

#define CSD_TYPE(_csd)	((_csd)->node.u_flags & CSD_FLAG_TYPE_MASK)

#ifdef CONFIG_CSD_LOCK_WAIT_DEBUG
union cfd_seq_cnt {
	u64		val;
	struct {
		u64	src:16;
		u64	dst:16;
#define CFD_SEQ_NOCPU	0xffff
		u64	type:4;
#define CFD_SEQ_QUEUE	0
#define CFD_SEQ_IPI	1
#define CFD_SEQ_NOIPI	2
#define CFD_SEQ_PING	3
#define CFD_SEQ_PINGED	4
#define CFD_SEQ_HANDLE	5
#define CFD_SEQ_DEQUEUE	6
#define CFD_SEQ_IDLE	7
#define CFD_SEQ_GOTIPI	8
#define CFD_SEQ_HDLEND	9
		u64	cnt:28;
	}		u;
};

static char *seq_type[] = {
	[CFD_SEQ_QUEUE]		= "queue",
	[CFD_SEQ_IPI]		= "ipi",
	[CFD_SEQ_NOIPI]		= "noipi",
	[CFD_SEQ_PING]		= "ping",
	[CFD_SEQ_PINGED]	= "pinged",
	[CFD_SEQ_HANDLE]	= "handle",
	[CFD_SEQ_DEQUEUE]	= "dequeue (src CPU 0 == empty)",
	[CFD_SEQ_IDLE]		= "idle",
	[CFD_SEQ_GOTIPI]	= "gotipi",
	[CFD_SEQ_HDLEND]	= "hdlend (src CPU 0 == early)",
};

struct cfd_seq_local {
	u64	ping;
	u64	pinged;
	u64	handle;
	u64	dequeue;
	u64	idle;
	u64	gotipi;
	u64	hdlend;
};
#endif

struct cfd_percpu {
	call_single_data_t	csd;
#ifdef CONFIG_CSD_LOCK_WAIT_DEBUG
	u64	seq_queue;
	u64	seq_ipi;
	u64	seq_noipi;
#endif
};

struct call_function_data {
	struct cfd_percpu	__percpu *pcpu;
	cpumask_var_t		cpumask;
	cpumask_var_t		cpumask_ipi;
};

static DEFINE_PER_CPU_ALIGNED(struct call_function_data, cfd_data);

static DEFINE_PER_CPU_SHARED_ALIGNED(struct llist_head, call_single_queue);

static void flush_smp_call_function_queue(bool warn_cpu_offline);

int smpcfd_prepare_cpu(unsigned int cpu)
{
	struct call_function_data *cfd = &per_cpu(cfd_data, cpu);

	if (!zalloc_cpumask_var_node(&cfd->cpumask, GFP_KERNEL,
				     cpu_to_node(cpu)))
		return -ENOMEM;
	if (!zalloc_cpumask_var_node(&cfd->cpumask_ipi, GFP_KERNEL,
				     cpu_to_node(cpu))) {
		free_cpumask_var(cfd->cpumask);
		return -ENOMEM;
	}
	cfd->pcpu = alloc_percpu(struct cfd_percpu);
	if (!cfd->pcpu) {
		free_cpumask_var(cfd->cpumask);
		free_cpumask_var(cfd->cpumask_ipi);
		return -ENOMEM;
	}

	return 0;
}

int smpcfd_dead_cpu(unsigned int cpu)
{
	struct call_function_data *cfd = &per_cpu(cfd_data, cpu);

	free_cpumask_var(cfd->cpumask);
	free_cpumask_var(cfd->cpumask_ipi);
	free_percpu(cfd->pcpu);
	return 0;
}

int smpcfd_dying_cpu(unsigned int cpu)
{
	/*
	 * The IPIs for the smp-call-function callbacks queued by other
	 * CPUs might arrive late, either due to hardware latencies or
	 * because this CPU disabled interrupts (inside stop-machine)
	 * before the IPIs were sent. So flush out any pending callbacks
	 * explicitly (without waiting for the IPIs to arrive), to
	 * ensure that the outgoing CPU doesn't go offline with work
	 * still pending.
	 */
	flush_smp_call_function_queue(false);
	irq_work_run();
	return 0;
}

void __init call_function_init(void)
{
	int i;

	for_each_possible_cpu(i)
		init_llist_head(&per_cpu(call_single_queue, i));

	smpcfd_prepare_cpu(smp_processor_id());
}

#ifdef CONFIG_CSD_LOCK_WAIT_DEBUG

static DEFINE_STATIC_KEY_FALSE(csdlock_debug_enabled);
static DEFINE_STATIC_KEY_FALSE(csdlock_debug_extended);

static int __init csdlock_debug(char *str)
{
	unsigned int val = 0;

	if (str && !strcmp(str, "ext")) {
		val = 1;
		static_branch_enable(&csdlock_debug_extended);
	} else
		get_option(&str, &val);

	if (val)
		static_branch_enable(&csdlock_debug_enabled);

	return 0;
}
early_param("csdlock_debug", csdlock_debug);

static DEFINE_PER_CPU(call_single_data_t *, cur_csd);
static DEFINE_PER_CPU(smp_call_func_t, cur_csd_func);
static DEFINE_PER_CPU(void *, cur_csd_info);
static DEFINE_PER_CPU(struct cfd_seq_local, cfd_seq_local);

#define CSD_LOCK_TIMEOUT (5ULL * NSEC_PER_SEC)
static atomic_t csd_bug_count = ATOMIC_INIT(0);
static u64 cfd_seq;

#define CFD_SEQ(s, d, t, c)	\
	(union cfd_seq_cnt){ .u.src = s, .u.dst = d, .u.type = t, .u.cnt = c }

static u64 cfd_seq_inc(unsigned int src, unsigned int dst, unsigned int type)
{
	union cfd_seq_cnt new, old;

	new = CFD_SEQ(src, dst, type, 0);

	do {
		old.val = READ_ONCE(cfd_seq);
		new.u.cnt = old.u.cnt + 1;
	} while (cmpxchg(&cfd_seq, old.val, new.val) != old.val);

	return old.val;
}

#define cfd_seq_store(var, src, dst, type)				\
	do {								\
		if (static_branch_unlikely(&csdlock_debug_extended))	\
			var = cfd_seq_inc(src, dst, type);		\
	} while (0)

/* Record current CSD work for current CPU, NULL to erase. */
<<<<<<< HEAD
static void __csd_lock_record(call_single_data_t *csd)
=======
static void __csd_lock_record(struct __call_single_data *csd)
>>>>>>> 6efb943b
{
	if (!csd) {
		smp_mb(); /* NULL cur_csd after unlock. */
		__this_cpu_write(cur_csd, NULL);
		return;
	}
	__this_cpu_write(cur_csd_func, csd->func);
	__this_cpu_write(cur_csd_info, csd->info);
	smp_wmb(); /* func and info before csd. */
	__this_cpu_write(cur_csd, csd);
	smp_mb(); /* Update cur_csd before function call. */
		  /* Or before unlock, as the case may be. */
}

<<<<<<< HEAD
static __always_inline void csd_lock_record(call_single_data_t *csd)
=======
static __always_inline void csd_lock_record(struct __call_single_data *csd)
>>>>>>> 6efb943b
{
	if (static_branch_unlikely(&csdlock_debug_enabled))
		__csd_lock_record(csd);
}

<<<<<<< HEAD
static int csd_lock_wait_getcpu(call_single_data_t *csd)
=======
static int csd_lock_wait_getcpu(struct __call_single_data *csd)
>>>>>>> 6efb943b
{
	unsigned int csd_type;

	csd_type = CSD_TYPE(csd);
	if (csd_type == CSD_TYPE_ASYNC || csd_type == CSD_TYPE_SYNC)
		return csd->node.dst; /* Other CSD_TYPE_ values might not have ->dst. */
	return -1;
}

static void cfd_seq_data_add(u64 val, unsigned int src, unsigned int dst,
			     unsigned int type, union cfd_seq_cnt *data,
			     unsigned int *n_data, unsigned int now)
{
	union cfd_seq_cnt new[2];
	unsigned int i, j, k;

	new[0].val = val;
	new[1] = CFD_SEQ(src, dst, type, new[0].u.cnt + 1);

	for (i = 0; i < 2; i++) {
		if (new[i].u.cnt <= now)
			new[i].u.cnt |= 0x80000000U;
		for (j = 0; j < *n_data; j++) {
			if (new[i].u.cnt == data[j].u.cnt) {
				/* Direct read value trumps generated one. */
				if (i == 0)
					data[j].val = new[i].val;
				break;
			}
			if (new[i].u.cnt < data[j].u.cnt) {
				for (k = *n_data; k > j; k--)
					data[k].val = data[k - 1].val;
				data[j].val = new[i].val;
				(*n_data)++;
				break;
			}
		}
		if (j == *n_data) {
			data[j].val = new[i].val;
			(*n_data)++;
		}
	}
}

static const char *csd_lock_get_type(unsigned int type)
{
	return (type >= ARRAY_SIZE(seq_type)) ? "?" : seq_type[type];
}

<<<<<<< HEAD
static void csd_lock_print_extended(call_single_data_t *csd, int cpu)
=======
static void csd_lock_print_extended(struct __call_single_data *csd, int cpu)
>>>>>>> 6efb943b
{
	struct cfd_seq_local *seq = &per_cpu(cfd_seq_local, cpu);
	unsigned int srccpu = csd->node.src;
	struct call_function_data *cfd = per_cpu_ptr(&cfd_data, srccpu);
	struct cfd_percpu *pcpu = per_cpu_ptr(cfd->pcpu, cpu);
	unsigned int now;
	union cfd_seq_cnt data[2 * ARRAY_SIZE(seq_type)];
	unsigned int n_data = 0, i;

	data[0].val = READ_ONCE(cfd_seq);
	now = data[0].u.cnt;

	cfd_seq_data_add(pcpu->seq_queue,			srccpu, cpu,	       CFD_SEQ_QUEUE,  data, &n_data, now);
	cfd_seq_data_add(pcpu->seq_ipi,				srccpu, cpu,	       CFD_SEQ_IPI,    data, &n_data, now);
	cfd_seq_data_add(pcpu->seq_noipi,			srccpu, cpu,	       CFD_SEQ_NOIPI,  data, &n_data, now);

	cfd_seq_data_add(per_cpu(cfd_seq_local.ping, srccpu),	srccpu, CFD_SEQ_NOCPU, CFD_SEQ_PING,   data, &n_data, now);
	cfd_seq_data_add(per_cpu(cfd_seq_local.pinged, srccpu), srccpu, CFD_SEQ_NOCPU, CFD_SEQ_PINGED, data, &n_data, now);

	cfd_seq_data_add(seq->idle,    CFD_SEQ_NOCPU, cpu, CFD_SEQ_IDLE,    data, &n_data, now);
	cfd_seq_data_add(seq->gotipi,  CFD_SEQ_NOCPU, cpu, CFD_SEQ_GOTIPI,  data, &n_data, now);
	cfd_seq_data_add(seq->handle,  CFD_SEQ_NOCPU, cpu, CFD_SEQ_HANDLE,  data, &n_data, now);
	cfd_seq_data_add(seq->dequeue, CFD_SEQ_NOCPU, cpu, CFD_SEQ_DEQUEUE, data, &n_data, now);
	cfd_seq_data_add(seq->hdlend,  CFD_SEQ_NOCPU, cpu, CFD_SEQ_HDLEND,  data, &n_data, now);

	for (i = 0; i < n_data; i++) {
		pr_alert("\tcsd: cnt(%07x): %04x->%04x %s\n",
			 data[i].u.cnt & ~0x80000000U, data[i].u.src,
			 data[i].u.dst, csd_lock_get_type(data[i].u.type));
	}
	pr_alert("\tcsd: cnt now: %07x\n", now);
}

/*
 * Complain if too much time spent waiting.  Note that only
 * the CSD_TYPE_SYNC/ASYNC types provide the destination CPU,
 * so waiting on other types gets much less information.
 */
<<<<<<< HEAD
static bool csd_lock_wait_toolong(call_single_data_t *csd, u64 ts0, u64 *ts1, int *bug_id)
=======
static bool csd_lock_wait_toolong(struct __call_single_data *csd, u64 ts0, u64 *ts1, int *bug_id)
>>>>>>> 6efb943b
{
	int cpu = -1;
	int cpux;
	bool firsttime;
	u64 ts2, ts_delta;
	call_single_data_t *cpu_cur_csd;
	unsigned int flags = READ_ONCE(csd->node.u_flags);

	if (!(flags & CSD_FLAG_LOCK)) {
		if (!unlikely(*bug_id))
			return true;
		cpu = csd_lock_wait_getcpu(csd);
		pr_alert("csd: CSD lock (#%d) got unstuck on CPU#%02d, CPU#%02d released the lock.\n",
			 *bug_id, raw_smp_processor_id(), cpu);
		return true;
	}

	ts2 = sched_clock();
	ts_delta = ts2 - *ts1;
	if (likely(ts_delta <= CSD_LOCK_TIMEOUT))
		return false;

	firsttime = !*bug_id;
	if (firsttime)
		*bug_id = atomic_inc_return(&csd_bug_count);
	cpu = csd_lock_wait_getcpu(csd);
	if (WARN_ONCE(cpu < 0 || cpu >= nr_cpu_ids, "%s: cpu = %d\n", __func__, cpu))
		cpux = 0;
	else
		cpux = cpu;
	cpu_cur_csd = smp_load_acquire(&per_cpu(cur_csd, cpux)); /* Before func and info. */
	pr_alert("csd: %s non-responsive CSD lock (#%d) on CPU#%d, waiting %llu ns for CPU#%02d %pS(%ps).\n",
		 firsttime ? "Detected" : "Continued", *bug_id, raw_smp_processor_id(), ts2 - ts0,
		 cpu, csd->func, csd->info);
	if (cpu_cur_csd && csd != cpu_cur_csd) {
		pr_alert("\tcsd: CSD lock (#%d) handling prior %pS(%ps) request.\n",
			 *bug_id, READ_ONCE(per_cpu(cur_csd_func, cpux)),
			 READ_ONCE(per_cpu(cur_csd_info, cpux)));
	} else {
		pr_alert("\tcsd: CSD lock (#%d) %s.\n",
			 *bug_id, !cpu_cur_csd ? "unresponsive" : "handling this request");
	}
	if (cpu >= 0) {
		if (static_branch_unlikely(&csdlock_debug_extended))
			csd_lock_print_extended(csd, cpu);
		if (!trigger_single_cpu_backtrace(cpu))
			dump_cpu_task(cpu);
		if (!cpu_cur_csd) {
			pr_alert("csd: Re-sending CSD lock (#%d) IPI from CPU#%02d to CPU#%02d\n", *bug_id, raw_smp_processor_id(), cpu);
			arch_send_call_function_single_ipi(cpu);
		}
	}
	dump_stack();
	*ts1 = ts2;

	return false;
}

/*
 * csd_lock/csd_unlock used to serialize access to per-cpu csd resources
 *
 * For non-synchronous ipi calls the csd can still be in use by the
 * previous function call. For multi-cpu calls its even more interesting
 * as we'll have to ensure no other cpu is observing our csd.
 */
<<<<<<< HEAD
static void __csd_lock_wait(call_single_data_t *csd)
=======
static void __csd_lock_wait(struct __call_single_data *csd)
>>>>>>> 6efb943b
{
	int bug_id = 0;
	u64 ts0, ts1;

	ts1 = ts0 = sched_clock();
	for (;;) {
		if (csd_lock_wait_toolong(csd, ts0, &ts1, &bug_id))
			break;
		cpu_relax();
	}
	smp_acquire__after_ctrl_dep();
}

<<<<<<< HEAD
static __always_inline void csd_lock_wait(call_single_data_t *csd)
=======
static __always_inline void csd_lock_wait(struct __call_single_data *csd)
>>>>>>> 6efb943b
{
	if (static_branch_unlikely(&csdlock_debug_enabled)) {
		__csd_lock_wait(csd);
		return;
	}

	smp_cond_load_acquire(&csd->node.u_flags, !(VAL & CSD_FLAG_LOCK));
}

static void __smp_call_single_queue_debug(int cpu, struct llist_node *node)
{
	unsigned int this_cpu = smp_processor_id();
	struct cfd_seq_local *seq = this_cpu_ptr(&cfd_seq_local);
	struct call_function_data *cfd = this_cpu_ptr(&cfd_data);
	struct cfd_percpu *pcpu = per_cpu_ptr(cfd->pcpu, cpu);

	cfd_seq_store(pcpu->seq_queue, this_cpu, cpu, CFD_SEQ_QUEUE);
	if (llist_add(node, &per_cpu(call_single_queue, cpu))) {
		cfd_seq_store(pcpu->seq_ipi, this_cpu, cpu, CFD_SEQ_IPI);
		cfd_seq_store(seq->ping, this_cpu, cpu, CFD_SEQ_PING);
		send_call_function_single_ipi(cpu);
		cfd_seq_store(seq->pinged, this_cpu, cpu, CFD_SEQ_PINGED);
	} else {
		cfd_seq_store(pcpu->seq_noipi, this_cpu, cpu, CFD_SEQ_NOIPI);
	}
}
#else
#define cfd_seq_store(var, src, dst, type)

<<<<<<< HEAD
static void csd_lock_record(call_single_data_t *csd)
=======
static void csd_lock_record(struct __call_single_data *csd)
>>>>>>> 6efb943b
{
}

static __always_inline void csd_lock_wait(struct __call_single_data *csd)
{
	smp_cond_load_acquire(&csd->node.u_flags, !(VAL & CSD_FLAG_LOCK));
}
#endif

static __always_inline void csd_lock(struct __call_single_data *csd)
{
	csd_lock_wait(csd);
	csd->node.u_flags |= CSD_FLAG_LOCK;

	/*
	 * prevent CPU from reordering the above assignment
	 * to ->flags with any subsequent assignments to other
	 * fields of the specified call_single_data_t structure:
	 */
	smp_wmb();
}

static __always_inline void csd_unlock(struct __call_single_data *csd)
{
	WARN_ON(!(csd->node.u_flags & CSD_FLAG_LOCK));

	/*
	 * ensure we're all done before releasing data:
	 */
	smp_store_release(&csd->node.u_flags, 0);
}

static DEFINE_PER_CPU_SHARED_ALIGNED(call_single_data_t, csd_data);

void __smp_call_single_queue(int cpu, struct llist_node *node)
{
#ifdef CONFIG_CSD_LOCK_WAIT_DEBUG
	if (static_branch_unlikely(&csdlock_debug_extended)) {
		unsigned int type;

		type = CSD_TYPE(container_of(node, call_single_data_t,
					     node.llist));
		if (type == CSD_TYPE_SYNC || type == CSD_TYPE_ASYNC) {
			__smp_call_single_queue_debug(cpu, node);
			return;
		}
	}
#endif

	/*
	 * The list addition should be visible before sending the IPI
	 * handler locks the list to pull the entry off it because of
	 * normal cache coherency rules implied by spinlocks.
	 *
	 * If IPIs can go out of order to the cache coherency protocol
	 * in an architecture, sufficient synchronisation should be added
	 * to arch code to make it appear to obey cache coherency WRT
	 * locking and barrier primitives. Generic code isn't really
	 * equipped to do the right thing...
	 */
	if (llist_add(node, &per_cpu(call_single_queue, cpu)))
		send_call_function_single_ipi(cpu);
}

/*
 * Insert a previously allocated call_single_data_t element
 * for execution on the given CPU. data must already have
 * ->func, ->info, and ->flags set.
 */
static int generic_exec_single(int cpu, struct __call_single_data *csd)
{
	if (cpu == smp_processor_id()) {
		smp_call_func_t func = csd->func;
		void *info = csd->info;
		unsigned long flags;

		/*
		 * We can unlock early even for the synchronous on-stack case,
		 * since we're doing this from the same CPU..
		 */
		csd_lock_record(csd);
		csd_unlock(csd);
		local_irq_save(flags);
		func(info);
		csd_lock_record(NULL);
		local_irq_restore(flags);
		return 0;
	}

	if ((unsigned)cpu >= nr_cpu_ids || !cpu_online(cpu)) {
		csd_unlock(csd);
		return -ENXIO;
	}

	__smp_call_single_queue(cpu, &csd->node.llist);

	return 0;
}

/**
 * generic_smp_call_function_single_interrupt - Execute SMP IPI callbacks
 *
 * Invoked by arch to handle an IPI for call function single.
 * Must be called with interrupts disabled.
 */
void generic_smp_call_function_single_interrupt(void)
{
	cfd_seq_store(this_cpu_ptr(&cfd_seq_local)->gotipi, CFD_SEQ_NOCPU,
		      smp_processor_id(), CFD_SEQ_GOTIPI);
	flush_smp_call_function_queue(true);
}

/**
 * flush_smp_call_function_queue - Flush pending smp-call-function callbacks
 *
 * @warn_cpu_offline: If set to 'true', warn if callbacks were queued on an
 *		      offline CPU. Skip this check if set to 'false'.
 *
 * Flush any pending smp-call-function callbacks queued on this CPU. This is
 * invoked by the generic IPI handler, as well as by a CPU about to go offline,
 * to ensure that all pending IPI callbacks are run before it goes completely
 * offline.
 *
 * Loop through the call_single_queue and run all the queued callbacks.
 * Must be called with interrupts disabled.
 */
static void flush_smp_call_function_queue(bool warn_cpu_offline)
{
	call_single_data_t *csd, *csd_next;
	struct llist_node *entry, *prev;
	struct llist_head *head;
	static bool warned;

	lockdep_assert_irqs_disabled();

	head = this_cpu_ptr(&call_single_queue);
	cfd_seq_store(this_cpu_ptr(&cfd_seq_local)->handle, CFD_SEQ_NOCPU,
		      smp_processor_id(), CFD_SEQ_HANDLE);
	entry = llist_del_all(head);
	cfd_seq_store(this_cpu_ptr(&cfd_seq_local)->dequeue,
		      /* Special meaning of source cpu: 0 == queue empty */
		      entry ? CFD_SEQ_NOCPU : 0,
		      smp_processor_id(), CFD_SEQ_DEQUEUE);
	entry = llist_reverse_order(entry);

	/* There shouldn't be any pending callbacks on an offline CPU. */
	if (unlikely(warn_cpu_offline && !cpu_online(smp_processor_id()) &&
		     !warned && !llist_empty(head))) {
		warned = true;
		WARN(1, "IPI on offline CPU %d\n", smp_processor_id());

		/*
		 * We don't have to use the _safe() variant here
		 * because we are not invoking the IPI handlers yet.
		 */
		llist_for_each_entry(csd, entry, node.llist) {
			switch (CSD_TYPE(csd)) {
			case CSD_TYPE_ASYNC:
			case CSD_TYPE_SYNC:
			case CSD_TYPE_IRQ_WORK:
				pr_warn("IPI callback %pS sent to offline CPU\n",
					csd->func);
				break;

			case CSD_TYPE_TTWU:
				pr_warn("IPI task-wakeup sent to offline CPU\n");
				break;

			default:
				pr_warn("IPI callback, unknown type %d, sent to offline CPU\n",
					CSD_TYPE(csd));
				break;
			}
		}
	}

	/*
	 * First; run all SYNC callbacks, people are waiting for us.
	 */
	prev = NULL;
	llist_for_each_entry_safe(csd, csd_next, entry, node.llist) {
		/* Do we wait until *after* callback? */
		if (CSD_TYPE(csd) == CSD_TYPE_SYNC) {
			smp_call_func_t func = csd->func;
			void *info = csd->info;

			if (prev) {
				prev->next = &csd_next->node.llist;
			} else {
				entry = &csd_next->node.llist;
			}

			csd_lock_record(csd);
			func(info);
			csd_unlock(csd);
			csd_lock_record(NULL);
		} else {
			prev = &csd->node.llist;
		}
	}

	if (!entry) {
		cfd_seq_store(this_cpu_ptr(&cfd_seq_local)->hdlend,
			      0, smp_processor_id(),
			      CFD_SEQ_HDLEND);
		return;
	}

	/*
	 * Second; run all !SYNC callbacks.
	 */
	prev = NULL;
	llist_for_each_entry_safe(csd, csd_next, entry, node.llist) {
		int type = CSD_TYPE(csd);

		if (type != CSD_TYPE_TTWU) {
			if (prev) {
				prev->next = &csd_next->node.llist;
			} else {
				entry = &csd_next->node.llist;
			}

			if (type == CSD_TYPE_ASYNC) {
				smp_call_func_t func = csd->func;
				void *info = csd->info;

				csd_lock_record(csd);
				csd_unlock(csd);
				func(info);
				csd_lock_record(NULL);
			} else if (type == CSD_TYPE_IRQ_WORK) {
				irq_work_single(csd);
			}

		} else {
			prev = &csd->node.llist;
		}
	}

	/*
	 * Third; only CSD_TYPE_TTWU is left, issue those.
	 */
	if (entry)
		sched_ttwu_pending(entry);

	cfd_seq_store(this_cpu_ptr(&cfd_seq_local)->hdlend, CFD_SEQ_NOCPU,
		      smp_processor_id(), CFD_SEQ_HDLEND);
}

void flush_smp_call_function_from_idle(void)
{
	unsigned long flags;

	if (llist_empty(this_cpu_ptr(&call_single_queue)))
		return;

	cfd_seq_store(this_cpu_ptr(&cfd_seq_local)->idle, CFD_SEQ_NOCPU,
		      smp_processor_id(), CFD_SEQ_IDLE);
	local_irq_save(flags);
	flush_smp_call_function_queue(true);
	if (local_softirq_pending())
		do_softirq();

	local_irq_restore(flags);
}

/*
 * smp_call_function_single - Run a function on a specific CPU
 * @func: The function to run. This must be fast and non-blocking.
 * @info: An arbitrary pointer to pass to the function.
 * @wait: If true, wait until function has completed on other CPUs.
 *
 * Returns 0 on success, else a negative status code.
 */
int smp_call_function_single(int cpu, smp_call_func_t func, void *info,
			     int wait)
{
	call_single_data_t *csd;
	call_single_data_t csd_stack = {
		.node = { .u_flags = CSD_FLAG_LOCK | CSD_TYPE_SYNC, },
	};
	int this_cpu;
	int err;

	/*
	 * prevent preemption and reschedule on another processor,
	 * as well as CPU removal
	 */
	this_cpu = get_cpu();

	/*
	 * Can deadlock when called with interrupts disabled.
	 * We allow cpu's that are not yet online though, as no one else can
	 * send smp call function interrupt to this cpu and as such deadlocks
	 * can't happen.
	 */
	WARN_ON_ONCE(cpu_online(this_cpu) && irqs_disabled()
		     && !oops_in_progress);

	/*
	 * When @wait we can deadlock when we interrupt between llist_add() and
	 * arch_send_call_function_ipi*(); when !@wait we can deadlock due to
	 * csd_lock() on because the interrupt context uses the same csd
	 * storage.
	 */
	WARN_ON_ONCE(!in_task());

	csd = &csd_stack;
	if (!wait) {
		csd = this_cpu_ptr(&csd_data);
		csd_lock(csd);
	}

	csd->func = func;
	csd->info = info;
#ifdef CONFIG_CSD_LOCK_WAIT_DEBUG
	csd->node.src = smp_processor_id();
	csd->node.dst = cpu;
#endif

	err = generic_exec_single(cpu, csd);

	if (wait)
		csd_lock_wait(csd);

	put_cpu();

	return err;
}
EXPORT_SYMBOL(smp_call_function_single);

/**
 * smp_call_function_single_async(): Run an asynchronous function on a
 * 			         specific CPU.
 * @cpu: The CPU to run on.
 * @csd: Pre-allocated and setup data structure
 *
 * Like smp_call_function_single(), but the call is asynchonous and
 * can thus be done from contexts with disabled interrupts.
 *
 * The caller passes his own pre-allocated data structure
 * (ie: embedded in an object) and is responsible for synchronizing it
 * such that the IPIs performed on the @csd are strictly serialized.
 *
 * If the function is called with one csd which has not yet been
 * processed by previous call to smp_call_function_single_async(), the
 * function will return immediately with -EBUSY showing that the csd
 * object is still in progress.
 *
 * NOTE: Be careful, there is unfortunately no current debugging facility to
 * validate the correctness of this serialization.
 */
int smp_call_function_single_async(int cpu, struct __call_single_data *csd)
{
	int err = 0;

	preempt_disable();

	if (csd->node.u_flags & CSD_FLAG_LOCK) {
		err = -EBUSY;
		goto out;
	}

	csd->node.u_flags = CSD_FLAG_LOCK;
	smp_wmb();

	err = generic_exec_single(cpu, csd);

out:
	preempt_enable();

	return err;
}
EXPORT_SYMBOL_GPL(smp_call_function_single_async);

/*
 * smp_call_function_any - Run a function on any of the given cpus
 * @mask: The mask of cpus it can run on.
 * @func: The function to run. This must be fast and non-blocking.
 * @info: An arbitrary pointer to pass to the function.
 * @wait: If true, wait until function has completed.
 *
 * Returns 0 on success, else a negative status code (if no cpus were online).
 *
 * Selection preference:
 *	1) current cpu if in @mask
 *	2) any cpu of current node if in @mask
 *	3) any other online cpu in @mask
 */
int smp_call_function_any(const struct cpumask *mask,
			  smp_call_func_t func, void *info, int wait)
{
	unsigned int cpu;
	const struct cpumask *nodemask;
	int ret;

	/* Try for same CPU (cheapest) */
	cpu = get_cpu();
	if (cpumask_test_cpu(cpu, mask))
		goto call;

	/* Try for same node. */
	nodemask = cpumask_of_node(cpu_to_node(cpu));
	for (cpu = cpumask_first_and(nodemask, mask); cpu < nr_cpu_ids;
	     cpu = cpumask_next_and(cpu, nodemask, mask)) {
		if (cpu_online(cpu))
			goto call;
	}

	/* Any online will do: smp_call_function_single handles nr_cpu_ids. */
	cpu = cpumask_any_and(mask, cpu_online_mask);
call:
	ret = smp_call_function_single(cpu, func, info, wait);
	put_cpu();
	return ret;
}
EXPORT_SYMBOL_GPL(smp_call_function_any);

/*
 * Flags to be used as scf_flags argument of smp_call_function_many_cond().
 *
 * %SCF_WAIT:		Wait until function execution is completed
 * %SCF_RUN_LOCAL:	Run also locally if local cpu is set in cpumask
 */
#define SCF_WAIT	(1U << 0)
#define SCF_RUN_LOCAL	(1U << 1)

static void smp_call_function_many_cond(const struct cpumask *mask,
					smp_call_func_t func, void *info,
					unsigned int scf_flags,
					smp_cond_func_t cond_func)
{
	int cpu, last_cpu, this_cpu = smp_processor_id();
	struct call_function_data *cfd;
	bool wait = scf_flags & SCF_WAIT;
	bool run_remote = false;
	bool run_local = false;
	int nr_cpus = 0;

	lockdep_assert_preemption_disabled();

	/*
	 * Can deadlock when called with interrupts disabled.
	 * We allow cpu's that are not yet online though, as no one else can
	 * send smp call function interrupt to this cpu and as such deadlocks
	 * can't happen.
	 */
	if (cpu_online(this_cpu) && !oops_in_progress &&
	    !early_boot_irqs_disabled)
		lockdep_assert_irqs_enabled();

	/*
	 * When @wait we can deadlock when we interrupt between llist_add() and
	 * arch_send_call_function_ipi*(); when !@wait we can deadlock due to
	 * csd_lock() on because the interrupt context uses the same csd
	 * storage.
	 */
	WARN_ON_ONCE(!in_task());

	/* Check if we need local execution. */
	if ((scf_flags & SCF_RUN_LOCAL) && cpumask_test_cpu(this_cpu, mask))
		run_local = true;

	/* Check if we need remote execution, i.e., any CPU excluding this one. */
	cpu = cpumask_first_and(mask, cpu_online_mask);
	if (cpu == this_cpu)
		cpu = cpumask_next_and(cpu, mask, cpu_online_mask);
	if (cpu < nr_cpu_ids)
		run_remote = true;

	if (run_remote) {
		cfd = this_cpu_ptr(&cfd_data);
		cpumask_and(cfd->cpumask, mask, cpu_online_mask);
		__cpumask_clear_cpu(this_cpu, cfd->cpumask);

		cpumask_clear(cfd->cpumask_ipi);
		for_each_cpu(cpu, cfd->cpumask) {
			struct cfd_percpu *pcpu = per_cpu_ptr(cfd->pcpu, cpu);
			call_single_data_t *csd = &pcpu->csd;

			if (cond_func && !cond_func(cpu, info))
				continue;

			csd_lock(csd);
			if (wait)
				csd->node.u_flags |= CSD_TYPE_SYNC;
			csd->func = func;
			csd->info = info;
#ifdef CONFIG_CSD_LOCK_WAIT_DEBUG
			csd->node.src = smp_processor_id();
			csd->node.dst = cpu;
#endif
			cfd_seq_store(pcpu->seq_queue, this_cpu, cpu, CFD_SEQ_QUEUE);
			if (llist_add(&csd->node.llist, &per_cpu(call_single_queue, cpu))) {
				__cpumask_set_cpu(cpu, cfd->cpumask_ipi);
				nr_cpus++;
				last_cpu = cpu;

				cfd_seq_store(pcpu->seq_ipi, this_cpu, cpu, CFD_SEQ_IPI);
			} else {
				cfd_seq_store(pcpu->seq_noipi, this_cpu, cpu, CFD_SEQ_NOIPI);
			}
		}

		cfd_seq_store(this_cpu_ptr(&cfd_seq_local)->ping, this_cpu, CFD_SEQ_NOCPU, CFD_SEQ_PING);

		/*
		 * Choose the most efficient way to send an IPI. Note that the
		 * number of CPUs might be zero due to concurrent changes to the
		 * provided mask.
		 */
		if (nr_cpus == 1)
			send_call_function_single_ipi(last_cpu);
		else if (likely(nr_cpus > 1))
			arch_send_call_function_ipi_mask(cfd->cpumask_ipi);

		cfd_seq_store(this_cpu_ptr(&cfd_seq_local)->pinged, this_cpu, CFD_SEQ_NOCPU, CFD_SEQ_PINGED);
	}

	if (run_local && (!cond_func || cond_func(this_cpu, info))) {
		unsigned long flags;

		local_irq_save(flags);
		func(info);
		local_irq_restore(flags);
	}

	if (run_remote && wait) {
		for_each_cpu(cpu, cfd->cpumask) {
			call_single_data_t *csd;

			csd = &per_cpu_ptr(cfd->pcpu, cpu)->csd;
			csd_lock_wait(csd);
		}
	}
}

/**
 * smp_call_function_many(): Run a function on a set of CPUs.
 * @mask: The set of cpus to run on (only runs on online subset).
 * @func: The function to run. This must be fast and non-blocking.
 * @info: An arbitrary pointer to pass to the function.
 * @flags: Bitmask that controls the operation. If %SCF_WAIT is set, wait
 *        (atomically) until function has completed on other CPUs. If
 *        %SCF_RUN_LOCAL is set, the function will also be run locally
 *        if the local CPU is set in the @cpumask.
 *
 * If @wait is true, then returns once @func has returned.
 *
 * You must not call this function with disabled interrupts or from a
 * hardware interrupt handler or from a bottom half handler. Preemption
 * must be disabled when calling this function.
 */
void smp_call_function_many(const struct cpumask *mask,
			    smp_call_func_t func, void *info, bool wait)
{
	smp_call_function_many_cond(mask, func, info, wait * SCF_WAIT, NULL);
}
EXPORT_SYMBOL(smp_call_function_many);

/**
 * smp_call_function(): Run a function on all other CPUs.
 * @func: The function to run. This must be fast and non-blocking.
 * @info: An arbitrary pointer to pass to the function.
 * @wait: If true, wait (atomically) until function has completed
 *        on other CPUs.
 *
 * Returns 0.
 *
 * If @wait is true, then returns once @func has returned; otherwise
 * it returns just before the target cpu calls @func.
 *
 * You must not call this function with disabled interrupts or from a
 * hardware interrupt handler or from a bottom half handler.
 */
void smp_call_function(smp_call_func_t func, void *info, int wait)
{
	preempt_disable();
	smp_call_function_many(cpu_online_mask, func, info, wait);
	preempt_enable();
}
EXPORT_SYMBOL(smp_call_function);

/* Setup configured maximum number of CPUs to activate */
unsigned int setup_max_cpus = NR_CPUS;
EXPORT_SYMBOL(setup_max_cpus);


/*
 * Setup routine for controlling SMP activation
 *
 * Command-line option of "nosmp" or "maxcpus=0" will disable SMP
 * activation entirely (the MPS table probe still happens, though).
 *
 * Command-line option of "maxcpus=<NUM>", where <NUM> is an integer
 * greater than 0, limits the maximum number of CPUs activated in
 * SMP mode to <NUM>.
 */

void __weak arch_disable_smp_support(void) { }

static int __init nosmp(char *str)
{
	setup_max_cpus = 0;
	arch_disable_smp_support();

	return 0;
}

early_param("nosmp", nosmp);

/* this is hard limit */
static int __init nrcpus(char *str)
{
	int nr_cpus;

	if (get_option(&str, &nr_cpus) && nr_cpus > 0 && nr_cpus < nr_cpu_ids)
		nr_cpu_ids = nr_cpus;

	return 0;
}

early_param("nr_cpus", nrcpus);

static int __init maxcpus(char *str)
{
	get_option(&str, &setup_max_cpus);
	if (setup_max_cpus == 0)
		arch_disable_smp_support();

	return 0;
}

early_param("maxcpus", maxcpus);

/* Setup number of possible processor ids */
unsigned int nr_cpu_ids __read_mostly = NR_CPUS;
EXPORT_SYMBOL(nr_cpu_ids);

/* An arch may set nr_cpu_ids earlier if needed, so this would be redundant */
void __init setup_nr_cpu_ids(void)
{
	nr_cpu_ids = find_last_bit(cpumask_bits(cpu_possible_mask),NR_CPUS) + 1;
}

/* Called by boot processor to activate the rest. */
void __init smp_init(void)
{
	int num_nodes, num_cpus;

	idle_threads_init();
	cpuhp_threads_init();

	pr_info("Bringing up secondary CPUs ...\n");

	bringup_nonboot_cpus(setup_max_cpus);

	num_nodes = num_online_nodes();
	num_cpus  = num_online_cpus();
	pr_info("Brought up %d node%s, %d CPU%s\n",
		num_nodes, (num_nodes > 1 ? "s" : ""),
		num_cpus,  (num_cpus  > 1 ? "s" : ""));

	/* Any cleanup work */
	smp_cpus_done(setup_max_cpus);
}

/*
 * on_each_cpu_cond(): Call a function on each processor for which
 * the supplied function cond_func returns true, optionally waiting
 * for all the required CPUs to finish. This may include the local
 * processor.
 * @cond_func:	A callback function that is passed a cpu id and
 *		the info parameter. The function is called
 *		with preemption disabled. The function should
 *		return a blooean value indicating whether to IPI
 *		the specified CPU.
 * @func:	The function to run on all applicable CPUs.
 *		This must be fast and non-blocking.
 * @info:	An arbitrary pointer to pass to both functions.
 * @wait:	If true, wait (atomically) until function has
 *		completed on other CPUs.
 *
 * Preemption is disabled to protect against CPUs going offline but not online.
 * CPUs going online during the call will not be seen or sent an IPI.
 *
 * You must not call this function with disabled interrupts or
 * from a hardware interrupt handler or from a bottom half handler.
 */
void on_each_cpu_cond_mask(smp_cond_func_t cond_func, smp_call_func_t func,
			   void *info, bool wait, const struct cpumask *mask)
{
	unsigned int scf_flags = SCF_RUN_LOCAL;

	if (wait)
		scf_flags |= SCF_WAIT;

	preempt_disable();
	smp_call_function_many_cond(mask, func, info, scf_flags, cond_func);
	preempt_enable();
}
EXPORT_SYMBOL(on_each_cpu_cond_mask);

static void do_nothing(void *unused)
{
}

/**
 * kick_all_cpus_sync - Force all cpus out of idle
 *
 * Used to synchronize the update of pm_idle function pointer. It's
 * called after the pointer is updated and returns after the dummy
 * callback function has been executed on all cpus. The execution of
 * the function can only happen on the remote cpus after they have
 * left the idle function which had been called via pm_idle function
 * pointer. So it's guaranteed that nothing uses the previous pointer
 * anymore.
 */
void kick_all_cpus_sync(void)
{
	/* Make sure the change is visible before we kick the cpus */
	smp_mb();
	smp_call_function(do_nothing, NULL, 1);
}
EXPORT_SYMBOL_GPL(kick_all_cpus_sync);

/**
 * wake_up_all_idle_cpus - break all cpus out of idle
 * wake_up_all_idle_cpus try to break all cpus which is in idle state even
 * including idle polling cpus, for non-idle cpus, we will do nothing
 * for them.
 */
void wake_up_all_idle_cpus(void)
{
	int cpu;

	preempt_disable();
	for_each_online_cpu(cpu) {
		if (cpu == smp_processor_id())
			continue;

		wake_up_if_idle(cpu);
	}
	preempt_enable();
}
EXPORT_SYMBOL_GPL(wake_up_all_idle_cpus);

/**
 * smp_call_on_cpu - Call a function on a specific cpu
 *
 * Used to call a function on a specific cpu and wait for it to return.
 * Optionally make sure the call is done on a specified physical cpu via vcpu
 * pinning in order to support virtualized environments.
 */
struct smp_call_on_cpu_struct {
	struct work_struct	work;
	struct completion	done;
	int			(*func)(void *);
	void			*data;
	int			ret;
	int			cpu;
};

static void smp_call_on_cpu_callback(struct work_struct *work)
{
	struct smp_call_on_cpu_struct *sscs;

	sscs = container_of(work, struct smp_call_on_cpu_struct, work);
	if (sscs->cpu >= 0)
		hypervisor_pin_vcpu(sscs->cpu);
	sscs->ret = sscs->func(sscs->data);
	if (sscs->cpu >= 0)
		hypervisor_pin_vcpu(-1);

	complete(&sscs->done);
}

int smp_call_on_cpu(unsigned int cpu, int (*func)(void *), void *par, bool phys)
{
	struct smp_call_on_cpu_struct sscs = {
		.done = COMPLETION_INITIALIZER_ONSTACK(sscs.done),
		.func = func,
		.data = par,
		.cpu  = phys ? cpu : -1,
	};

	INIT_WORK_ONSTACK(&sscs.work, smp_call_on_cpu_callback);

	if (cpu >= nr_cpu_ids || !cpu_online(cpu))
		return -ENXIO;

	queue_work_on(cpu, system_wq, &sscs.work);
	wait_for_completion(&sscs.done);

	return sscs.ret;
}
EXPORT_SYMBOL_GPL(smp_call_on_cpu);<|MERGE_RESOLUTION|>--- conflicted
+++ resolved
@@ -211,11 +211,7 @@
 	} while (0)
 
 /* Record current CSD work for current CPU, NULL to erase. */
-<<<<<<< HEAD
-static void __csd_lock_record(call_single_data_t *csd)
-=======
 static void __csd_lock_record(struct __call_single_data *csd)
->>>>>>> 6efb943b
 {
 	if (!csd) {
 		smp_mb(); /* NULL cur_csd after unlock. */
@@ -230,21 +226,13 @@
 		  /* Or before unlock, as the case may be. */
 }
 
-<<<<<<< HEAD
-static __always_inline void csd_lock_record(call_single_data_t *csd)
-=======
 static __always_inline void csd_lock_record(struct __call_single_data *csd)
->>>>>>> 6efb943b
 {
 	if (static_branch_unlikely(&csdlock_debug_enabled))
 		__csd_lock_record(csd);
 }
 
-<<<<<<< HEAD
-static int csd_lock_wait_getcpu(call_single_data_t *csd)
-=======
 static int csd_lock_wait_getcpu(struct __call_single_data *csd)
->>>>>>> 6efb943b
 {
 	unsigned int csd_type;
 
@@ -294,11 +282,7 @@
 	return (type >= ARRAY_SIZE(seq_type)) ? "?" : seq_type[type];
 }
 
-<<<<<<< HEAD
-static void csd_lock_print_extended(call_single_data_t *csd, int cpu)
-=======
 static void csd_lock_print_extended(struct __call_single_data *csd, int cpu)
->>>>>>> 6efb943b
 {
 	struct cfd_seq_local *seq = &per_cpu(cfd_seq_local, cpu);
 	unsigned int srccpu = csd->node.src;
@@ -337,11 +321,7 @@
  * the CSD_TYPE_SYNC/ASYNC types provide the destination CPU,
  * so waiting on other types gets much less information.
  */
-<<<<<<< HEAD
-static bool csd_lock_wait_toolong(call_single_data_t *csd, u64 ts0, u64 *ts1, int *bug_id)
-=======
 static bool csd_lock_wait_toolong(struct __call_single_data *csd, u64 ts0, u64 *ts1, int *bug_id)
->>>>>>> 6efb943b
 {
 	int cpu = -1;
 	int cpux;
@@ -407,11 +387,7 @@
  * previous function call. For multi-cpu calls its even more interesting
  * as we'll have to ensure no other cpu is observing our csd.
  */
-<<<<<<< HEAD
-static void __csd_lock_wait(call_single_data_t *csd)
-=======
 static void __csd_lock_wait(struct __call_single_data *csd)
->>>>>>> 6efb943b
 {
 	int bug_id = 0;
 	u64 ts0, ts1;
@@ -425,11 +401,7 @@
 	smp_acquire__after_ctrl_dep();
 }
 
-<<<<<<< HEAD
-static __always_inline void csd_lock_wait(call_single_data_t *csd)
-=======
 static __always_inline void csd_lock_wait(struct __call_single_data *csd)
->>>>>>> 6efb943b
 {
 	if (static_branch_unlikely(&csdlock_debug_enabled)) {
 		__csd_lock_wait(csd);
@@ -459,11 +431,7 @@
 #else
 #define cfd_seq_store(var, src, dst, type)
 
-<<<<<<< HEAD
-static void csd_lock_record(call_single_data_t *csd)
-=======
 static void csd_lock_record(struct __call_single_data *csd)
->>>>>>> 6efb943b
 {
 }
 
