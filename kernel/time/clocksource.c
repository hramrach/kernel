/*
 * linux/kernel/time/clocksource.c
 *
 * This file contains the functions which manage clocksource drivers.
 *
 * Copyright (C) 2004, 2005 IBM, John Stultz (johnstul@us.ibm.com)
 *
 * This program is free software; you can redistribute it and/or modify
 * it under the terms of the GNU General Public License as published by
 * the Free Software Foundation; either version 2 of the License, or
 * (at your option) any later version.
 *
 * This program is distributed in the hope that it will be useful,
 * but WITHOUT ANY WARRANTY; without even the implied warranty of
 * MERCHANTABILITY or FITNESS FOR A PARTICULAR PURPOSE.  See the
 * GNU General Public License for more details.
 *
 * You should have received a copy of the GNU General Public License
 * along with this program; if not, write to the Free Software
 * Foundation, Inc., 675 Mass Ave, Cambridge, MA 02139, USA.
 *
 * TODO WishList:
 *   o Allow clocksource drivers to be unregistered
 */

#define pr_fmt(fmt) KBUILD_MODNAME ": " fmt

#include <linux/device.h>
#include <linux/clocksource.h>
#include <linux/init.h>
#include <linux/module.h>
#include <linux/sched.h> /* for spin_unlock_irq() using preempt_count() m68k */
#include <linux/tick.h>
#include <linux/kthread.h>

#include "tick-internal.h"
#include "timekeeping_internal.h"

/**
 * clocks_calc_mult_shift - calculate mult/shift factors for scaled math of clocks
 * @mult:	pointer to mult variable
 * @shift:	pointer to shift variable
 * @from:	frequency to convert from
 * @to:		frequency to convert to
 * @maxsec:	guaranteed runtime conversion range in seconds
 *
 * The function evaluates the shift/mult pair for the scaled math
 * operations of clocksources and clockevents.
 *
 * @to and @from are frequency values in HZ. For clock sources @to is
 * NSEC_PER_SEC == 1GHz and @from is the counter frequency. For clock
 * event @to is the counter frequency and @from is NSEC_PER_SEC.
 *
 * The @maxsec conversion range argument controls the time frame in
 * seconds which must be covered by the runtime conversion with the
 * calculated mult and shift factors. This guarantees that no 64bit
 * overflow happens when the input value of the conversion is
 * multiplied with the calculated mult factor. Larger ranges may
 * reduce the conversion accuracy by chosing smaller mult and shift
 * factors.
 */
void
clocks_calc_mult_shift(u32 *mult, u32 *shift, u32 from, u32 to, u32 maxsec)
{
	u64 tmp;
	u32 sft, sftacc= 32;

	/*
	 * Calculate the shift factor which is limiting the conversion
	 * range:
	 */
	tmp = ((u64)maxsec * from) >> 32;
	while (tmp) {
		tmp >>=1;
		sftacc--;
	}

	/*
	 * Find the conversion shift/mult pair which has the best
	 * accuracy and fits the maxsec conversion range:
	 */
	for (sft = 32; sft > 0; sft--) {
		tmp = (u64) to << sft;
		tmp += from / 2;
		do_div(tmp, from);
		if ((tmp >> sftacc) == 0)
			break;
	}
	*mult = tmp;
	*shift = sft;
}
EXPORT_SYMBOL_GPL(clocks_calc_mult_shift);

/*[Clocksource internal variables]---------
 * curr_clocksource:
 *	currently selected clocksource.
 * clocksource_list:
 *	linked list with the registered clocksources
 * clocksource_mutex:
 *	protects manipulations to curr_clocksource and the clocksource_list
 * override_name:
 *	Name of the user-specified clocksource.
 */
static struct clocksource *curr_clocksource;
static LIST_HEAD(clocksource_list);
static DEFINE_MUTEX(clocksource_mutex);
static char override_name[CS_NAME_LEN];
static int finished_booting;

#ifdef CONFIG_CLOCKSOURCE_WATCHDOG
static void clocksource_watchdog_work(struct work_struct *work);
static void clocksource_select(void);

static LIST_HEAD(watchdog_list);
static struct clocksource *watchdog;
static struct timer_list watchdog_timer;
static DECLARE_WORK(watchdog_work, clocksource_watchdog_work);
static DEFINE_SPINLOCK(watchdog_lock);
static int watchdog_running;
static atomic_t watchdog_reset_pending;

static int clocksource_watchdog_kthread(void *data);
static void __clocksource_change_rating(struct clocksource *cs, int rating);

/*
 * Interval: 0.5sec Threshold: 0.0625s
 */
#define WATCHDOG_INTERVAL (HZ >> 1)
#define WATCHDOG_THRESHOLD (NSEC_PER_SEC >> 4)

static void clocksource_watchdog_work(struct work_struct *work)
{
	/*
	 * If kthread_run fails the next watchdog scan over the
	 * watchdog_list will find the unstable clock again.
	 */
	kthread_run(clocksource_watchdog_kthread, NULL, "kwatchdog");
}

static void __clocksource_unstable(struct clocksource *cs)
{
	cs->flags &= ~(CLOCK_SOURCE_VALID_FOR_HRES | CLOCK_SOURCE_WATCHDOG);
	cs->flags |= CLOCK_SOURCE_UNSTABLE;

	if (cs->mark_unstable)
		cs->mark_unstable(cs);

	if (finished_booting)
		schedule_work(&watchdog_work);
}

/**
 * clocksource_mark_unstable - mark clocksource unstable via watchdog
 * @cs:		clocksource to be marked unstable
 *
 * This function is called instead of clocksource_change_rating from
 * cpu hotplug code to avoid a deadlock between the clocksource mutex
 * and the cpu hotplug mutex. It defers the update of the clocksource
 * to the watchdog thread.
 */
void clocksource_mark_unstable(struct clocksource *cs)
{
	unsigned long flags;

	spin_lock_irqsave(&watchdog_lock, flags);
	if (!(cs->flags & CLOCK_SOURCE_UNSTABLE)) {
		if (list_empty(&cs->wd_list))
			list_add(&cs->wd_list, &watchdog_list);
		__clocksource_unstable(cs);
	}
	spin_unlock_irqrestore(&watchdog_lock, flags);
}

static void clocksource_watchdog(unsigned long data)
{
	struct clocksource *cs;
	u64 csnow, wdnow, cslast, wdlast, delta;
	int64_t wd_nsec, cs_nsec;
	int next_cpu, reset_pending;

	spin_lock(&watchdog_lock);
	if (!watchdog_running)
		goto out;

	reset_pending = atomic_read(&watchdog_reset_pending);

	list_for_each_entry(cs, &watchdog_list, wd_list) {

		/* Clocksource already marked unstable? */
		if (cs->flags & CLOCK_SOURCE_UNSTABLE) {
			if (finished_booting)
				schedule_work(&watchdog_work);
			continue;
		}

		local_irq_disable();
		csnow = cs->read(cs);
		wdnow = watchdog->read(watchdog);
		local_irq_enable();

		/* Clocksource initialized ? */
		if (!(cs->flags & CLOCK_SOURCE_WATCHDOG) ||
		    atomic_read(&watchdog_reset_pending)) {
			cs->flags |= CLOCK_SOURCE_WATCHDOG;
			cs->wd_last = wdnow;
			cs->cs_last = csnow;
			continue;
		}

		delta = clocksource_delta(wdnow, cs->wd_last, watchdog->mask);
		wd_nsec = clocksource_cyc2ns(delta, watchdog->mult,
					     watchdog->shift);

		delta = clocksource_delta(csnow, cs->cs_last, cs->mask);
		cs_nsec = clocksource_cyc2ns(delta, cs->mult, cs->shift);
		wdlast = cs->wd_last; /* save these in case we print them */
		cslast = cs->cs_last;
		cs->cs_last = csnow;
		cs->wd_last = wdnow;

		if (atomic_read(&watchdog_reset_pending))
			continue;

		/* Check the deviation from the watchdog clocksource. */
		if (abs(cs_nsec - wd_nsec) > WATCHDOG_THRESHOLD) {
			pr_warn("timekeeping watchdog on CPU%d: Marking clocksource '%s' as unstable because the skew is too large:\n",
				smp_processor_id(), cs->name);
			pr_warn("                      '%s' wd_now: %llx wd_last: %llx mask: %llx\n",
				watchdog->name, wdnow, wdlast, watchdog->mask);
			pr_warn("                      '%s' cs_now: %llx cs_last: %llx mask: %llx\n",
				cs->name, csnow, cslast, cs->mask);
			__clocksource_unstable(cs);
			continue;
		}

		if (cs == curr_clocksource && cs->tick_stable)
			cs->tick_stable(cs);

		if (!(cs->flags & CLOCK_SOURCE_VALID_FOR_HRES) &&
		    (cs->flags & CLOCK_SOURCE_IS_CONTINUOUS) &&
		    (watchdog->flags & CLOCK_SOURCE_IS_CONTINUOUS)) {
			/* Mark it valid for high-res. */
			cs->flags |= CLOCK_SOURCE_VALID_FOR_HRES;

			/*
			 * clocksource_done_booting() will sort it if
			 * finished_booting is not set yet.
			 */
			if (!finished_booting)
				continue;

			/*
			 * If this is not the current clocksource let
			 * the watchdog thread reselect it. Due to the
			 * change to high res this clocksource might
			 * be preferred now. If it is the current
			 * clocksource let the tick code know about
			 * that change.
			 */
			if (cs != curr_clocksource) {
				cs->flags |= CLOCK_SOURCE_RESELECT;
				schedule_work(&watchdog_work);
			} else {
				tick_clock_notify();
			}
		}
	}

	/*
	 * We only clear the watchdog_reset_pending, when we did a
	 * full cycle through all clocksources.
	 */
	if (reset_pending)
		atomic_dec(&watchdog_reset_pending);

	/*
	 * Cycle through CPUs to check if the CPUs stay synchronized
	 * to each other.
	 */
	next_cpu = cpumask_next(raw_smp_processor_id(), cpu_online_mask);
skip_nohz_full:
	if (next_cpu >= nr_cpu_ids)
		next_cpu = cpumask_first(cpu_online_mask);
<<<<<<< HEAD
	if (next_cpu && tick_nohz_full_cpu(next_cpu)) {
		next_cpu = cpumask_next(next_cpu, cpu_online_mask);
		goto skip_nohz_full;
	}
	watchdog_timer.expires += WATCHDOG_INTERVAL;
	add_timer_on(&watchdog_timer, next_cpu);
=======

	/*
	 * Arm timer if not already pending: could race with concurrent
	 * pair clocksource_stop_watchdog() clocksource_start_watchdog().
	 */
	if (!timer_pending(&watchdog_timer)) {
		watchdog_timer.expires += WATCHDOG_INTERVAL;
		add_timer_on(&watchdog_timer, next_cpu);
	}
>>>>>>> 11530844
out:
	spin_unlock(&watchdog_lock);
}

static inline void clocksource_start_watchdog(void)
{
	if (watchdog_running || !watchdog || list_empty(&watchdog_list))
		return;
	init_timer(&watchdog_timer);
	watchdog_timer.function = clocksource_watchdog;
	watchdog_timer.expires = jiffies + WATCHDOG_INTERVAL;
	add_timer_on(&watchdog_timer, cpumask_first(cpu_online_mask));
	watchdog_running = 1;
}

static inline void clocksource_stop_watchdog(void)
{
	if (!watchdog_running || (watchdog && !list_empty(&watchdog_list)))
		return;
	del_timer(&watchdog_timer);
	watchdog_running = 0;
}

static inline void clocksource_reset_watchdog(void)
{
	struct clocksource *cs;

	list_for_each_entry(cs, &watchdog_list, wd_list)
		cs->flags &= ~CLOCK_SOURCE_WATCHDOG;
}

static void clocksource_resume_watchdog(void)
{
	atomic_inc(&watchdog_reset_pending);
}

static void clocksource_enqueue_watchdog(struct clocksource *cs)
{
	unsigned long flags;

	spin_lock_irqsave(&watchdog_lock, flags);
	if (cs->flags & CLOCK_SOURCE_MUST_VERIFY) {
		/* cs is a clocksource to be watched. */
		list_add(&cs->wd_list, &watchdog_list);
		cs->flags &= ~CLOCK_SOURCE_WATCHDOG;
	} else {
		/* cs is a watchdog. */
		if (cs->flags & CLOCK_SOURCE_IS_CONTINUOUS)
			cs->flags |= CLOCK_SOURCE_VALID_FOR_HRES;
	}
	spin_unlock_irqrestore(&watchdog_lock, flags);
}

static void clocksource_select_watchdog(bool fallback)
{
	struct clocksource *cs, *old_wd;
	unsigned long flags;

	spin_lock_irqsave(&watchdog_lock, flags);
	/* save current watchdog */
	old_wd = watchdog;
	if (fallback)
		watchdog = NULL;

	list_for_each_entry(cs, &clocksource_list, list) {
		/* cs is a clocksource to be watched. */
		if (cs->flags & CLOCK_SOURCE_MUST_VERIFY)
			continue;

		/* Skip current if we were requested for a fallback. */
		if (fallback && cs == old_wd)
			continue;

		/* Pick the best watchdog. */
		if (!watchdog || cs->rating > watchdog->rating)
			watchdog = cs;
	}
	/* If we failed to find a fallback restore the old one. */
	if (!watchdog)
		watchdog = old_wd;

	/* If we changed the watchdog we need to reset cycles. */
	if (watchdog != old_wd)
		clocksource_reset_watchdog();

	/* Check if the watchdog timer needs to be started. */
	clocksource_start_watchdog();
	spin_unlock_irqrestore(&watchdog_lock, flags);
}

static void clocksource_dequeue_watchdog(struct clocksource *cs)
{
	unsigned long flags;

	spin_lock_irqsave(&watchdog_lock, flags);
	if (cs != watchdog) {
		if (cs->flags & CLOCK_SOURCE_MUST_VERIFY) {
			/* cs is a watched clocksource. */
			list_del_init(&cs->wd_list);
			/* Check if the watchdog timer needs to be stopped. */
			clocksource_stop_watchdog();
		}
	}
	spin_unlock_irqrestore(&watchdog_lock, flags);
}

static int __clocksource_watchdog_kthread(void)
{
	struct clocksource *cs, *tmp;
	unsigned long flags;
	LIST_HEAD(unstable);
	int select = 0;

	spin_lock_irqsave(&watchdog_lock, flags);
	list_for_each_entry_safe(cs, tmp, &watchdog_list, wd_list) {
		if (cs->flags & CLOCK_SOURCE_UNSTABLE) {
			list_del_init(&cs->wd_list);
			list_add(&cs->wd_list, &unstable);
			select = 1;
		}
		if (cs->flags & CLOCK_SOURCE_RESELECT) {
			cs->flags &= ~CLOCK_SOURCE_RESELECT;
			select = 1;
		}
	}
	/* Check if the watchdog timer needs to be stopped. */
	clocksource_stop_watchdog();
	spin_unlock_irqrestore(&watchdog_lock, flags);

	/* Needs to be done outside of watchdog lock */
	list_for_each_entry_safe(cs, tmp, &unstable, wd_list) {
		list_del_init(&cs->wd_list);
		__clocksource_change_rating(cs, 0);
	}
	return select;
}

static int clocksource_watchdog_kthread(void *data)
{
	mutex_lock(&clocksource_mutex);
	if (__clocksource_watchdog_kthread())
		clocksource_select();
	mutex_unlock(&clocksource_mutex);
	return 0;
}

static bool clocksource_is_watchdog(struct clocksource *cs)
{
	return cs == watchdog;
}

#else /* CONFIG_CLOCKSOURCE_WATCHDOG */

static void clocksource_enqueue_watchdog(struct clocksource *cs)
{
	if (cs->flags & CLOCK_SOURCE_IS_CONTINUOUS)
		cs->flags |= CLOCK_SOURCE_VALID_FOR_HRES;
}

static void clocksource_select_watchdog(bool fallback) { }
static inline void clocksource_dequeue_watchdog(struct clocksource *cs) { }
static inline void clocksource_resume_watchdog(void) { }
static inline int __clocksource_watchdog_kthread(void) { return 0; }
static bool clocksource_is_watchdog(struct clocksource *cs) { return false; }
void clocksource_mark_unstable(struct clocksource *cs) { }

#endif /* CONFIG_CLOCKSOURCE_WATCHDOG */

/**
 * clocksource_suspend - suspend the clocksource(s)
 */
void clocksource_suspend(void)
{
	struct clocksource *cs;

	list_for_each_entry_reverse(cs, &clocksource_list, list)
		if (cs->suspend)
			cs->suspend(cs);
}

/**
 * clocksource_resume - resume the clocksource(s)
 */
void clocksource_resume(void)
{
	struct clocksource *cs;

	list_for_each_entry(cs, &clocksource_list, list)
		if (cs->resume)
			cs->resume(cs);

	clocksource_resume_watchdog();
}

/**
 * clocksource_touch_watchdog - Update watchdog
 *
 * Update the watchdog after exception contexts such as kgdb so as not
 * to incorrectly trip the watchdog. This might fail when the kernel
 * was stopped in code which holds watchdog_lock.
 */
void clocksource_touch_watchdog(void)
{
	clocksource_resume_watchdog();
}

/**
 * clocksource_max_adjustment- Returns max adjustment amount
 * @cs:         Pointer to clocksource
 *
 */
static u32 clocksource_max_adjustment(struct clocksource *cs)
{
	u64 ret;
	/*
	 * We won't try to correct for more than 11% adjustments (110,000 ppm),
	 */
	ret = (u64)cs->mult * 11;
	do_div(ret,100);
	return (u32)ret;
}

/**
 * clocks_calc_max_nsecs - Returns maximum nanoseconds that can be converted
 * @mult:	cycle to nanosecond multiplier
 * @shift:	cycle to nanosecond divisor (power of two)
 * @maxadj:	maximum adjustment value to mult (~11%)
 * @mask:	bitmask for two's complement subtraction of non 64 bit counters
 * @max_cyc:	maximum cycle value before potential overflow (does not include
 *		any safety margin)
 *
 * NOTE: This function includes a safety margin of 50%, in other words, we
 * return half the number of nanoseconds the hardware counter can technically
 * cover. This is done so that we can potentially detect problems caused by
 * delayed timers or bad hardware, which might result in time intervals that
 * are larger than what the math used can handle without overflows.
 */
u64 clocks_calc_max_nsecs(u32 mult, u32 shift, u32 maxadj, u64 mask, u64 *max_cyc)
{
	u64 max_nsecs, max_cycles;

	/*
	 * Calculate the maximum number of cycles that we can pass to the
	 * cyc2ns() function without overflowing a 64-bit result.
	 */
	max_cycles = ULLONG_MAX;
	do_div(max_cycles, mult+maxadj);

	/*
	 * The actual maximum number of cycles we can defer the clocksource is
	 * determined by the minimum of max_cycles and mask.
	 * Note: Here we subtract the maxadj to make sure we don't sleep for
	 * too long if there's a large negative adjustment.
	 */
	max_cycles = min(max_cycles, mask);
	max_nsecs = clocksource_cyc2ns(max_cycles, mult - maxadj, shift);

	/* return the max_cycles value as well if requested */
	if (max_cyc)
		*max_cyc = max_cycles;

	/* Return 50% of the actual maximum, so we can detect bad values */
	max_nsecs >>= 1;

	return max_nsecs;
}

/**
 * clocksource_update_max_deferment - Updates the clocksource max_idle_ns & max_cycles
 * @cs:         Pointer to clocksource to be updated
 *
 */
static inline void clocksource_update_max_deferment(struct clocksource *cs)
{
	cs->max_idle_ns = clocks_calc_max_nsecs(cs->mult, cs->shift,
						cs->maxadj, cs->mask,
						&cs->max_cycles);
}

#ifndef CONFIG_ARCH_USES_GETTIMEOFFSET

static struct clocksource *clocksource_find_best(bool oneshot, bool skipcur)
{
	struct clocksource *cs;

	if (!finished_booting || list_empty(&clocksource_list))
		return NULL;

	/*
	 * We pick the clocksource with the highest rating. If oneshot
	 * mode is active, we pick the highres valid clocksource with
	 * the best rating.
	 */
	list_for_each_entry(cs, &clocksource_list, list) {
		if (skipcur && cs == curr_clocksource)
			continue;
		if (oneshot && !(cs->flags & CLOCK_SOURCE_VALID_FOR_HRES))
			continue;
		return cs;
	}
	return NULL;
}

static void __clocksource_select(bool skipcur)
{
	bool oneshot = tick_oneshot_mode_active();
	struct clocksource *best, *cs;

	/* Find the best suitable clocksource */
	best = clocksource_find_best(oneshot, skipcur);
	if (!best)
		return;

	/* Check for the override clocksource. */
	list_for_each_entry(cs, &clocksource_list, list) {
		if (skipcur && cs == curr_clocksource)
			continue;
		if (strcmp(cs->name, override_name) != 0)
			continue;
		/*
		 * Check to make sure we don't switch to a non-highres
		 * capable clocksource if the tick code is in oneshot
		 * mode (highres or nohz)
		 */
		if (!(cs->flags & CLOCK_SOURCE_VALID_FOR_HRES) && oneshot) {
			/* Override clocksource cannot be used. */
			if (cs->flags & CLOCK_SOURCE_UNSTABLE) {
				pr_warn("Override clocksource %s is unstable and not HRT compatible - cannot switch while in HRT/NOHZ mode\n",
					cs->name);
				override_name[0] = 0;
			} else {
				/*
				 * The override cannot be currently verified.
				 * Deferring to let the watchdog check.
				 */
				pr_info("Override clocksource %s is not currently HRT compatible - deferring\n",
					cs->name);
			}
		} else
			/* Override clocksource can be used. */
			best = cs;
		break;
	}

	if (curr_clocksource != best && !timekeeping_notify(best)) {
		pr_info("Switched to clocksource %s\n", best->name);
		curr_clocksource = best;
	}
}

/**
 * clocksource_select - Select the best clocksource available
 *
 * Private function. Must hold clocksource_mutex when called.
 *
 * Select the clocksource with the best rating, or the clocksource,
 * which is selected by userspace override.
 */
static void clocksource_select(void)
{
	__clocksource_select(false);
}

static void clocksource_select_fallback(void)
{
	__clocksource_select(true);
}

#else /* !CONFIG_ARCH_USES_GETTIMEOFFSET */
static inline void clocksource_select(void) { }
static inline void clocksource_select_fallback(void) { }

#endif

/*
 * clocksource_done_booting - Called near the end of core bootup
 *
 * Hack to avoid lots of clocksource churn at boot time.
 * We use fs_initcall because we want this to start before
 * device_initcall but after subsys_initcall.
 */
static int __init clocksource_done_booting(void)
{
	mutex_lock(&clocksource_mutex);
	curr_clocksource = clocksource_default_clock();
	finished_booting = 1;
	/*
	 * Run the watchdog first to eliminate unstable clock sources
	 */
	__clocksource_watchdog_kthread();
	clocksource_select();
	mutex_unlock(&clocksource_mutex);
	return 0;
}
fs_initcall(clocksource_done_booting);

/*
 * Enqueue the clocksource sorted by rating
 */
static void clocksource_enqueue(struct clocksource *cs)
{
	struct list_head *entry = &clocksource_list;
	struct clocksource *tmp;

	list_for_each_entry(tmp, &clocksource_list, list) {
		/* Keep track of the place, where to insert */
		if (tmp->rating < cs->rating)
			break;
		entry = &tmp->list;
	}
	list_add(&cs->list, entry);
}

/**
 * __clocksource_update_freq_scale - Used update clocksource with new freq
 * @cs:		clocksource to be registered
 * @scale:	Scale factor multiplied against freq to get clocksource hz
 * @freq:	clocksource frequency (cycles per second) divided by scale
 *
 * This should only be called from the clocksource->enable() method.
 *
 * This *SHOULD NOT* be called directly! Please use the
 * __clocksource_update_freq_hz() or __clocksource_update_freq_khz() helper
 * functions.
 */
void __clocksource_update_freq_scale(struct clocksource *cs, u32 scale, u32 freq)
{
	u64 sec;

	/*
	 * Default clocksources are *special* and self-define their mult/shift.
	 * But, you're not special, so you should specify a freq value.
	 */
	if (freq) {
		/*
		 * Calc the maximum number of seconds which we can run before
		 * wrapping around. For clocksources which have a mask > 32-bit
		 * we need to limit the max sleep time to have a good
		 * conversion precision. 10 minutes is still a reasonable
		 * amount. That results in a shift value of 24 for a
		 * clocksource with mask >= 40-bit and f >= 4GHz. That maps to
		 * ~ 0.06ppm granularity for NTP.
		 */
		sec = cs->mask;
		do_div(sec, freq);
		do_div(sec, scale);
		if (!sec)
			sec = 1;
		else if (sec > 600 && cs->mask > UINT_MAX)
			sec = 600;

		clocks_calc_mult_shift(&cs->mult, &cs->shift, freq,
				       NSEC_PER_SEC / scale, sec * scale);
	}
	/*
	 * Ensure clocksources that have large 'mult' values don't overflow
	 * when adjusted.
	 */
	cs->maxadj = clocksource_max_adjustment(cs);
	while (freq && ((cs->mult + cs->maxadj < cs->mult)
		|| (cs->mult - cs->maxadj > cs->mult))) {
		cs->mult >>= 1;
		cs->shift--;
		cs->maxadj = clocksource_max_adjustment(cs);
	}

	/*
	 * Only warn for *special* clocksources that self-define
	 * their mult/shift values and don't specify a freq.
	 */
	WARN_ONCE(cs->mult + cs->maxadj < cs->mult,
		"timekeeping: Clocksource %s might overflow on 11%% adjustment\n",
		cs->name);

	clocksource_update_max_deferment(cs);

	pr_info("%s: mask: 0x%llx max_cycles: 0x%llx, max_idle_ns: %lld ns\n",
		cs->name, cs->mask, cs->max_cycles, cs->max_idle_ns);
}
EXPORT_SYMBOL_GPL(__clocksource_update_freq_scale);

/**
 * __clocksource_register_scale - Used to install new clocksources
 * @cs:		clocksource to be registered
 * @scale:	Scale factor multiplied against freq to get clocksource hz
 * @freq:	clocksource frequency (cycles per second) divided by scale
 *
 * Returns -EBUSY if registration fails, zero otherwise.
 *
 * This *SHOULD NOT* be called directly! Please use the
 * clocksource_register_hz() or clocksource_register_khz helper functions.
 */
int __clocksource_register_scale(struct clocksource *cs, u32 scale, u32 freq)
{

	/* Initialize mult/shift and max_idle_ns */
	__clocksource_update_freq_scale(cs, scale, freq);

	/* Add clocksource to the clocksource list */
	mutex_lock(&clocksource_mutex);
	clocksource_enqueue(cs);
	clocksource_enqueue_watchdog(cs);
	clocksource_select();
	clocksource_select_watchdog(false);
	mutex_unlock(&clocksource_mutex);
	return 0;
}
EXPORT_SYMBOL_GPL(__clocksource_register_scale);

static void __clocksource_change_rating(struct clocksource *cs, int rating)
{
	list_del(&cs->list);
	cs->rating = rating;
	clocksource_enqueue(cs);
}

/**
 * clocksource_change_rating - Change the rating of a registered clocksource
 * @cs:		clocksource to be changed
 * @rating:	new rating
 */
void clocksource_change_rating(struct clocksource *cs, int rating)
{
	mutex_lock(&clocksource_mutex);
	__clocksource_change_rating(cs, rating);
	clocksource_select();
	clocksource_select_watchdog(false);
	mutex_unlock(&clocksource_mutex);
}
EXPORT_SYMBOL(clocksource_change_rating);

/*
 * Unbind clocksource @cs. Called with clocksource_mutex held
 */
static int clocksource_unbind(struct clocksource *cs)
{
	if (clocksource_is_watchdog(cs)) {
		/* Select and try to install a replacement watchdog. */
		clocksource_select_watchdog(true);
		if (clocksource_is_watchdog(cs))
			return -EBUSY;
	}

	if (cs == curr_clocksource) {
		/* Select and try to install a replacement clock source */
		clocksource_select_fallback();
		if (curr_clocksource == cs)
			return -EBUSY;
	}
	clocksource_dequeue_watchdog(cs);
	list_del_init(&cs->list);
	return 0;
}

/**
 * clocksource_unregister - remove a registered clocksource
 * @cs:	clocksource to be unregistered
 */
int clocksource_unregister(struct clocksource *cs)
{
	int ret = 0;

	mutex_lock(&clocksource_mutex);
	if (!list_empty(&cs->list))
		ret = clocksource_unbind(cs);
	mutex_unlock(&clocksource_mutex);
	return ret;
}
EXPORT_SYMBOL(clocksource_unregister);

#ifdef CONFIG_SYSFS
/**
 * sysfs_show_current_clocksources - sysfs interface for current clocksource
 * @dev:	unused
 * @attr:	unused
 * @buf:	char buffer to be filled with clocksource list
 *
 * Provides sysfs interface for listing current clocksource.
 */
static ssize_t
sysfs_show_current_clocksources(struct device *dev,
				struct device_attribute *attr, char *buf)
{
	ssize_t count = 0;

	mutex_lock(&clocksource_mutex);
	count = snprintf(buf, PAGE_SIZE, "%s\n", curr_clocksource->name);
	mutex_unlock(&clocksource_mutex);

	return count;
}

ssize_t sysfs_get_uname(const char *buf, char *dst, size_t cnt)
{
	size_t ret = cnt;

	/* strings from sysfs write are not 0 terminated! */
	if (!cnt || cnt >= CS_NAME_LEN)
		return -EINVAL;

	/* strip of \n: */
	if (buf[cnt-1] == '\n')
		cnt--;
	if (cnt > 0)
		memcpy(dst, buf, cnt);
	dst[cnt] = 0;
	return ret;
}

/**
 * sysfs_override_clocksource - interface for manually overriding clocksource
 * @dev:	unused
 * @attr:	unused
 * @buf:	name of override clocksource
 * @count:	length of buffer
 *
 * Takes input from sysfs interface for manually overriding the default
 * clocksource selection.
 */
static ssize_t sysfs_override_clocksource(struct device *dev,
					  struct device_attribute *attr,
					  const char *buf, size_t count)
{
	ssize_t ret;

	mutex_lock(&clocksource_mutex);

	ret = sysfs_get_uname(buf, override_name, count);
	if (ret >= 0)
		clocksource_select();

	mutex_unlock(&clocksource_mutex);

	return ret;
}

/**
 * sysfs_unbind_current_clocksource - interface for manually unbinding clocksource
 * @dev:	unused
 * @attr:	unused
 * @buf:	unused
 * @count:	length of buffer
 *
 * Takes input from sysfs interface for manually unbinding a clocksource.
 */
static ssize_t sysfs_unbind_clocksource(struct device *dev,
					struct device_attribute *attr,
					const char *buf, size_t count)
{
	struct clocksource *cs;
	char name[CS_NAME_LEN];
	ssize_t ret;

	ret = sysfs_get_uname(buf, name, count);
	if (ret < 0)
		return ret;

	ret = -ENODEV;
	mutex_lock(&clocksource_mutex);
	list_for_each_entry(cs, &clocksource_list, list) {
		if (strcmp(cs->name, name))
			continue;
		ret = clocksource_unbind(cs);
		break;
	}
	mutex_unlock(&clocksource_mutex);

	return ret ? ret : count;
}

/**
 * sysfs_show_available_clocksources - sysfs interface for listing clocksource
 * @dev:	unused
 * @attr:	unused
 * @buf:	char buffer to be filled with clocksource list
 *
 * Provides sysfs interface for listing registered clocksources
 */
static ssize_t
sysfs_show_available_clocksources(struct device *dev,
				  struct device_attribute *attr,
				  char *buf)
{
	struct clocksource *src;
	ssize_t count = 0;

	mutex_lock(&clocksource_mutex);
	list_for_each_entry(src, &clocksource_list, list) {
		/*
		 * Don't show non-HRES clocksource if the tick code is
		 * in one shot mode (highres=on or nohz=on)
		 */
		if (!tick_oneshot_mode_active() ||
		    (src->flags & CLOCK_SOURCE_VALID_FOR_HRES))
			count += snprintf(buf + count,
				  max((ssize_t)PAGE_SIZE - count, (ssize_t)0),
				  "%s ", src->name);
	}
	mutex_unlock(&clocksource_mutex);

	count += snprintf(buf + count,
			  max((ssize_t)PAGE_SIZE - count, (ssize_t)0), "\n");

	return count;
}

/*
 * Sysfs setup bits:
 */
static DEVICE_ATTR(current_clocksource, 0644, sysfs_show_current_clocksources,
		   sysfs_override_clocksource);

static DEVICE_ATTR(unbind_clocksource, 0200, NULL, sysfs_unbind_clocksource);

static DEVICE_ATTR(available_clocksource, 0444,
		   sysfs_show_available_clocksources, NULL);

static struct bus_type clocksource_subsys = {
	.name = "clocksource",
	.dev_name = "clocksource",
};

static struct device device_clocksource = {
	.id	= 0,
	.bus	= &clocksource_subsys,
};

static int __init init_clocksource_sysfs(void)
{
	int error = subsys_system_register(&clocksource_subsys, NULL);

	if (!error)
		error = device_register(&device_clocksource);
	if (!error)
		error = device_create_file(
				&device_clocksource,
				&dev_attr_current_clocksource);
	if (!error)
		error = device_create_file(&device_clocksource,
					   &dev_attr_unbind_clocksource);
	if (!error)
		error = device_create_file(
				&device_clocksource,
				&dev_attr_available_clocksource);
	return error;
}

device_initcall(init_clocksource_sysfs);
#endif /* CONFIG_SYSFS */

/**
 * boot_override_clocksource - boot clock override
 * @str:	override name
 *
 * Takes a clocksource= boot argument and uses it
 * as the clocksource override name.
 */
static int __init boot_override_clocksource(char* str)
{
	mutex_lock(&clocksource_mutex);
	if (str)
		strlcpy(override_name, str, sizeof(override_name));
	mutex_unlock(&clocksource_mutex);
	return 1;
}

__setup("clocksource=", boot_override_clocksource);

/**
 * boot_override_clock - Compatibility layer for deprecated boot option
 * @str:	override name
 *
 * DEPRECATED! Takes a clock= boot argument and uses it
 * as the clocksource override name
 */
static int __init boot_override_clock(char* str)
{
	if (!strcmp(str, "pmtmr")) {
		pr_warn("clock=pmtmr is deprecated - use clocksource=acpi_pm\n");
		return boot_override_clocksource("acpi_pm");
	}
	pr_warn("clock= boot option is deprecated - use clocksource=xyz\n");
	return boot_override_clocksource(str);
}

__setup("clock=", boot_override_clock);<|MERGE_RESOLUTION|>--- conflicted
+++ resolved
@@ -281,15 +281,10 @@
 skip_nohz_full:
 	if (next_cpu >= nr_cpu_ids)
 		next_cpu = cpumask_first(cpu_online_mask);
-<<<<<<< HEAD
 	if (next_cpu && tick_nohz_full_cpu(next_cpu)) {
 		next_cpu = cpumask_next(next_cpu, cpu_online_mask);
 		goto skip_nohz_full;
 	}
-	watchdog_timer.expires += WATCHDOG_INTERVAL;
-	add_timer_on(&watchdog_timer, next_cpu);
-=======
-
 	/*
 	 * Arm timer if not already pending: could race with concurrent
 	 * pair clocksource_stop_watchdog() clocksource_start_watchdog().
@@ -298,7 +293,6 @@
 		watchdog_timer.expires += WATCHDOG_INTERVAL;
 		add_timer_on(&watchdog_timer, next_cpu);
 	}
->>>>>>> 11530844
 out:
 	spin_unlock(&watchdog_lock);
 }
