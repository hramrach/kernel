--- conflicted
+++ resolved
@@ -1346,14 +1346,9 @@
 			}
 		}
 
-<<<<<<< HEAD
-		if (*newval)
-			*newval += now;
-=======
 		if (!*newval)
 			return;
 		*newval += now;
->>>>>>> d92805b6
 	}
 
 	/*
