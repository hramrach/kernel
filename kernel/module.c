--- conflicted
+++ resolved
@@ -2592,19 +2592,11 @@
 	pr_debug("\t%s\n", info->secstrings + strsect->sh_name);
 
 	/* We'll tack temporary mod_kallsyms on the end. */
-<<<<<<< HEAD
-	mod->init_size = ALIGN(mod->init_size,
-			       __alignof__(struct mod_kallsyms));
-	info->mod_kallsyms_init_off = mod->init_size;
-	mod->init_size += sizeof(struct mod_kallsyms);
-	mod->init_size = debug_align(mod->init_size);
-=======
 	mod->init_layout.size = ALIGN(mod->init_layout.size,
 				      __alignof__(struct mod_kallsyms));
 	info->mod_kallsyms_init_off = mod->init_layout.size;
 	mod->init_layout.size += sizeof(struct mod_kallsyms);
 	mod->init_layout.size = debug_align(mod->init_layout.size);
->>>>>>> 05ec7de7
 }
 
 /*
@@ -2621,11 +2613,7 @@
 	Elf_Shdr *symsec = &info->sechdrs[info->index.sym];
 
 	/* Set up to point into init section. */
-<<<<<<< HEAD
-	mod->kallsyms = mod->module_init + info->mod_kallsyms_init_off;
-=======
 	mod->kallsyms = mod->init_layout.base + info->mod_kallsyms_init_off;
->>>>>>> 05ec7de7
 
 	mod->kallsyms->symtab = (void *)symsec->sh_addr;
 	mod->kallsyms->num_symtab = symsec->sh_size / sizeof(Elf_Sym);
@@ -2638,13 +2626,8 @@
 			= elf_type(&mod->kallsyms->symtab[i], info);
 
 	/* Now populate the cut down core kallsyms for after init. */
-<<<<<<< HEAD
-	mod->core_kallsyms.symtab = dst = mod->module_core + info->symoffs;
-	mod->core_kallsyms.strtab = s = mod->module_core + info->stroffs;
-=======
 	mod->core_kallsyms.symtab = dst = mod->core_layout.base + info->symoffs;
 	mod->core_kallsyms.strtab = s = mod->core_layout.base + info->stroffs;
->>>>>>> 05ec7de7
 	src = mod->kallsyms->symtab;
 	for (ndst = i = 0; i < mod->kallsyms->num_symtab; i++) {
 		if (i == 0 ||
