// SPDX-License-Identifier: GPL-2.0-or-later
/*
   Copyright (C) 2002 Richard Henderson
   Copyright (C) 2001 Rusty Russell, 2002, 2010 Rusty Russell IBM.

*/
#include <linux/export.h>
#include <linux/extable.h>
#include <linux/moduleloader.h>
#include <linux/module_signature.h>
#include <linux/trace_events.h>
#include <linux/init.h>
#include <linux/kallsyms.h>
#include <linux/file.h>
#include <linux/fs.h>
#include <linux/sysfs.h>
#include <linux/kernel.h>
#include <linux/slab.h>
#include <linux/vmalloc.h>
#include <linux/elf.h>
#include <linux/proc_fs.h>
#include <linux/security.h>
#include <linux/seq_file.h>
#include <linux/syscalls.h>
#include <linux/fcntl.h>
#include <linux/rcupdate.h>
#include <linux/capability.h>
#include <linux/cpu.h>
#include <linux/moduleparam.h>
#include <linux/errno.h>
#include <linux/err.h>
#include <linux/vermagic.h>
#include <linux/notifier.h>
#include <linux/sched.h>
#include <linux/device.h>
#include <linux/string.h>
#include <linux/mutex.h>
#include <linux/rculist.h>
#include <linux/uaccess.h>
#include <asm/cacheflush.h>
#include <linux/set_memory.h>
#include <asm/mmu_context.h>
#include <linux/license.h>
#include <asm/sections.h>
#include <linux/tracepoint.h>
#include <linux/ftrace.h>
#include <linux/livepatch.h>
#include <linux/async.h>
#include <linux/percpu.h>
#include <linux/kmemleak.h>
#include <linux/jump_label.h>
#include <linux/pfn.h>
#include <linux/bsearch.h>
#include <linux/dynamic_debug.h>
#include <linux/audit.h>
#include <uapi/linux/module.h>
#include "module-internal.h"

#define CREATE_TRACE_POINTS
#include <trace/events/module.h>

#ifndef ARCH_SHF_SMALL
#define ARCH_SHF_SMALL 0
#endif

/*
 * Modules' sections will be aligned on page boundaries
 * to ensure complete separation of code and data, but
 * only when CONFIG_ARCH_HAS_STRICT_MODULE_RWX=y
 */
#ifdef CONFIG_ARCH_HAS_STRICT_MODULE_RWX
# define debug_align(X) ALIGN(X, PAGE_SIZE)
#else
# define debug_align(X) (X)
#endif

/* If this is set, the section belongs in the init part of the module */
#define INIT_OFFSET_MASK (1UL << (BITS_PER_LONG-1))

#ifdef CONFIG_SUSE_KERNEL_SUPPORTED
/* Allow unsupported modules switch. */
#ifdef UNSUPPORTED_MODULES
int suse_unsupported = UNSUPPORTED_MODULES;
#else
int suse_unsupported = 2;  /* don't warn when loading unsupported modules. */
#endif

static int __init unsupported_setup(char *str)
{
	get_option(&str, &suse_unsupported);
	return 1;
}
__setup("unsupported=", unsupported_setup);
#endif

/*
 * Mutex protects:
 * 1) List of modules (also safely readable with preempt_disable),
 * 2) module_use links,
 * 3) module_addr_min/module_addr_max.
 * (delete and add uses RCU list operations). */
DEFINE_MUTEX(module_mutex);
EXPORT_SYMBOL_GPL(module_mutex);
static LIST_HEAD(modules);

/* Work queue for freeing init sections in success case */
static void do_free_init(struct work_struct *w);
static DECLARE_WORK(init_free_wq, do_free_init);
static LLIST_HEAD(init_free_list);

#ifdef CONFIG_MODULES_TREE_LOOKUP

/*
 * Use a latched RB-tree for __module_address(); this allows us to use
 * RCU-sched lookups of the address from any context.
 *
 * This is conditional on PERF_EVENTS || TRACING because those can really hit
 * __module_address() hard by doing a lot of stack unwinding; potentially from
 * NMI context.
 */

static __always_inline unsigned long __mod_tree_val(struct latch_tree_node *n)
{
	struct module_layout *layout = container_of(n, struct module_layout, mtn.node);

	return (unsigned long)layout->base;
}

static __always_inline unsigned long __mod_tree_size(struct latch_tree_node *n)
{
	struct module_layout *layout = container_of(n, struct module_layout, mtn.node);

	return (unsigned long)layout->size;
}

static __always_inline bool
mod_tree_less(struct latch_tree_node *a, struct latch_tree_node *b)
{
	return __mod_tree_val(a) < __mod_tree_val(b);
}

static __always_inline int
mod_tree_comp(void *key, struct latch_tree_node *n)
{
	unsigned long val = (unsigned long)key;
	unsigned long start, end;

	start = __mod_tree_val(n);
	if (val < start)
		return -1;

	end = start + __mod_tree_size(n);
	if (val >= end)
		return 1;

	return 0;
}

static const struct latch_tree_ops mod_tree_ops = {
	.less = mod_tree_less,
	.comp = mod_tree_comp,
};

static struct mod_tree_root {
	struct latch_tree_root root;
	unsigned long addr_min;
	unsigned long addr_max;
} mod_tree __cacheline_aligned = {
	.addr_min = -1UL,
};

#define module_addr_min mod_tree.addr_min
#define module_addr_max mod_tree.addr_max

static noinline void __mod_tree_insert(struct mod_tree_node *node)
{
	latch_tree_insert(&node->node, &mod_tree.root, &mod_tree_ops);
}

static void __mod_tree_remove(struct mod_tree_node *node)
{
	latch_tree_erase(&node->node, &mod_tree.root, &mod_tree_ops);
}

/*
 * These modifications: insert, remove_init and remove; are serialized by the
 * module_mutex.
 */
static void mod_tree_insert(struct module *mod)
{
	mod->core_layout.mtn.mod = mod;
	mod->init_layout.mtn.mod = mod;

	__mod_tree_insert(&mod->core_layout.mtn);
	if (mod->init_layout.size)
		__mod_tree_insert(&mod->init_layout.mtn);
}

static void mod_tree_remove_init(struct module *mod)
{
	if (mod->init_layout.size)
		__mod_tree_remove(&mod->init_layout.mtn);
}

static void mod_tree_remove(struct module *mod)
{
	__mod_tree_remove(&mod->core_layout.mtn);
	mod_tree_remove_init(mod);
}

static struct module *mod_find(unsigned long addr)
{
	struct latch_tree_node *ltn;

	ltn = latch_tree_find((void *)addr, &mod_tree.root, &mod_tree_ops);
	if (!ltn)
		return NULL;

	return container_of(ltn, struct mod_tree_node, node)->mod;
}

#else /* MODULES_TREE_LOOKUP */

static unsigned long module_addr_min = -1UL, module_addr_max = 0;

static void mod_tree_insert(struct module *mod) { }
static void mod_tree_remove_init(struct module *mod) { }
static void mod_tree_remove(struct module *mod) { }

static struct module *mod_find(unsigned long addr)
{
	struct module *mod;

	list_for_each_entry_rcu(mod, &modules, list) {
		if (within_module(addr, mod))
			return mod;
	}

	return NULL;
}

#endif /* MODULES_TREE_LOOKUP */

/*
 * Bounds of module text, for speeding up __module_address.
 * Protected by module_mutex.
 */
static void __mod_update_bounds(void *base, unsigned int size)
{
	unsigned long min = (unsigned long)base;
	unsigned long max = min + size;

	if (min < module_addr_min)
		module_addr_min = min;
	if (max > module_addr_max)
		module_addr_max = max;
}

static void mod_update_bounds(struct module *mod)
{
	__mod_update_bounds(mod->core_layout.base, mod->core_layout.size);
	if (mod->init_layout.size)
		__mod_update_bounds(mod->init_layout.base, mod->init_layout.size);
}

#ifdef CONFIG_KGDB_KDB
struct list_head *kdb_modules = &modules; /* kdb needs the list of modules */
#endif /* CONFIG_KGDB_KDB */

static void module_assert_mutex(void)
{
	lockdep_assert_held(&module_mutex);
}

static void module_assert_mutex_or_preempt(void)
{
#ifdef CONFIG_LOCKDEP
	if (unlikely(!debug_locks))
		return;

	WARN_ON_ONCE(!rcu_read_lock_sched_held() &&
		!lockdep_is_held(&module_mutex));
#endif
}

static bool sig_enforce = IS_ENABLED(CONFIG_MODULE_SIG_FORCE);
module_param(sig_enforce, bool_enable_only, 0644);

/*
 * Export sig_enforce kernel cmdline parameter to allow other subsystems rely
 * on that instead of directly to CONFIG_MODULE_SIG_FORCE config.
 */
bool is_module_sig_enforced(void)
{
	return sig_enforce;
}
EXPORT_SYMBOL(is_module_sig_enforced);

void set_module_sig_enforced(void)
{
	sig_enforce = true;
}

/* Block module loading/unloading? */
int modules_disabled = 0;
core_param(nomodule, modules_disabled, bint, 0);

/* Waiting for a module to finish initializing? */
static DECLARE_WAIT_QUEUE_HEAD(module_wq);

static BLOCKING_NOTIFIER_HEAD(module_notify_list);

int register_module_notifier(struct notifier_block *nb)
{
	return blocking_notifier_chain_register(&module_notify_list, nb);
}
EXPORT_SYMBOL(register_module_notifier);

int unregister_module_notifier(struct notifier_block *nb)
{
	return blocking_notifier_chain_unregister(&module_notify_list, nb);
}
EXPORT_SYMBOL(unregister_module_notifier);

/*
 * We require a truly strong try_module_get(): 0 means success.
 * Otherwise an error is returned due to ongoing or failed
 * initialization etc.
 */
static inline int strong_try_module_get(struct module *mod)
{
	BUG_ON(mod && mod->state == MODULE_STATE_UNFORMED);
	if (mod && mod->state == MODULE_STATE_COMING)
		return -EBUSY;
	if (try_module_get(mod))
		return 0;
	else
		return -ENOENT;
}

static inline void add_taint_module(struct module *mod, unsigned flag,
				    enum lockdep_ok lockdep_ok)
{
	add_taint(flag, lockdep_ok);
	set_bit(flag, &mod->taints);
}

/*
 * A thread that wants to hold a reference to a module only while it
 * is running can call this to safely exit.  nfsd and lockd use this.
 */
void __noreturn __module_put_and_exit(struct module *mod, long code)
{
	module_put(mod);
	do_exit(code);
}
EXPORT_SYMBOL(__module_put_and_exit);

/* Find a module section: 0 means not found. */
static unsigned int find_sec(const struct load_info *info, const char *name)
{
	unsigned int i;

	for (i = 1; i < info->hdr->e_shnum; i++) {
		Elf_Shdr *shdr = &info->sechdrs[i];
		/* Alloc bit cleared means "ignore it." */
		if ((shdr->sh_flags & SHF_ALLOC)
		    && strcmp(info->secstrings + shdr->sh_name, name) == 0)
			return i;
	}
	return 0;
}

/* Find a module section, or NULL. */
static void *section_addr(const struct load_info *info, const char *name)
{
	/* Section 0 has sh_addr 0. */
	return (void *)info->sechdrs[find_sec(info, name)].sh_addr;
}

/* Find a module section, or NULL.  Fill in number of "objects" in section. */
static void *section_objs(const struct load_info *info,
			  const char *name,
			  size_t object_size,
			  unsigned int *num)
{
	unsigned int sec = find_sec(info, name);

	/* Section 0 has sh_addr 0 and sh_size 0. */
	*num = info->sechdrs[sec].sh_size / object_size;
	return (void *)info->sechdrs[sec].sh_addr;
}

/* Provided by the linker */
extern const struct kernel_symbol __start___ksymtab[];
extern const struct kernel_symbol __stop___ksymtab[];
extern const struct kernel_symbol __start___ksymtab_gpl[];
extern const struct kernel_symbol __stop___ksymtab_gpl[];
extern const struct kernel_symbol __start___ksymtab_gpl_future[];
extern const struct kernel_symbol __stop___ksymtab_gpl_future[];
extern const s32 __start___kcrctab[];
extern const s32 __start___kcrctab_gpl[];
extern const s32 __start___kcrctab_gpl_future[];
#ifdef CONFIG_UNUSED_SYMBOLS
extern const struct kernel_symbol __start___ksymtab_unused[];
extern const struct kernel_symbol __stop___ksymtab_unused[];
extern const struct kernel_symbol __start___ksymtab_unused_gpl[];
extern const struct kernel_symbol __stop___ksymtab_unused_gpl[];
extern const s32 __start___kcrctab_unused[];
extern const s32 __start___kcrctab_unused_gpl[];
#endif

#ifndef CONFIG_MODVERSIONS
#define symversion(base, idx) NULL
#else
#define symversion(base, idx) ((base != NULL) ? ((base) + (idx)) : NULL)
#endif

static bool each_symbol_in_section(const struct symsearch *arr,
				   unsigned int arrsize,
				   struct module *owner,
				   bool (*fn)(const struct symsearch *syms,
					      struct module *owner,
					      void *data),
				   void *data)
{
	unsigned int j;

	for (j = 0; j < arrsize; j++) {
		if (fn(&arr[j], owner, data))
			return true;
	}

	return false;
}

/* Returns true as soon as fn returns true, otherwise false. */
bool each_symbol_section(bool (*fn)(const struct symsearch *arr,
				    struct module *owner,
				    void *data),
			 void *data)
{
	struct module *mod;
	static const struct symsearch arr[] = {
		{ __start___ksymtab, __stop___ksymtab, __start___kcrctab,
		  NOT_GPL_ONLY, false },
		{ __start___ksymtab_gpl, __stop___ksymtab_gpl,
		  __start___kcrctab_gpl,
		  GPL_ONLY, false },
		{ __start___ksymtab_gpl_future, __stop___ksymtab_gpl_future,
		  __start___kcrctab_gpl_future,
		  WILL_BE_GPL_ONLY, false },
#ifdef CONFIG_UNUSED_SYMBOLS
		{ __start___ksymtab_unused, __stop___ksymtab_unused,
		  __start___kcrctab_unused,
		  NOT_GPL_ONLY, true },
		{ __start___ksymtab_unused_gpl, __stop___ksymtab_unused_gpl,
		  __start___kcrctab_unused_gpl,
		  GPL_ONLY, true },
#endif
	};

	module_assert_mutex_or_preempt();

	if (each_symbol_in_section(arr, ARRAY_SIZE(arr), NULL, fn, data))
		return true;

	list_for_each_entry_rcu(mod, &modules, list) {
		struct symsearch arr[] = {
			{ mod->syms, mod->syms + mod->num_syms, mod->crcs,
			  NOT_GPL_ONLY, false },
			{ mod->gpl_syms, mod->gpl_syms + mod->num_gpl_syms,
			  mod->gpl_crcs,
			  GPL_ONLY, false },
			{ mod->gpl_future_syms,
			  mod->gpl_future_syms + mod->num_gpl_future_syms,
			  mod->gpl_future_crcs,
			  WILL_BE_GPL_ONLY, false },
#ifdef CONFIG_UNUSED_SYMBOLS
			{ mod->unused_syms,
			  mod->unused_syms + mod->num_unused_syms,
			  mod->unused_crcs,
			  NOT_GPL_ONLY, true },
			{ mod->unused_gpl_syms,
			  mod->unused_gpl_syms + mod->num_unused_gpl_syms,
			  mod->unused_gpl_crcs,
			  GPL_ONLY, true },
#endif
		};

		if (mod->state == MODULE_STATE_UNFORMED)
			continue;

		if (each_symbol_in_section(arr, ARRAY_SIZE(arr), mod, fn, data))
			return true;
	}
	return false;
}
EXPORT_SYMBOL_GPL(each_symbol_section);

struct find_symbol_arg {
	/* Input */
	const char *name;
	bool gplok;
	bool warn;

	/* Output */
	struct module *owner;
	const s32 *crc;
	const struct kernel_symbol *sym;
};

static bool check_exported_symbol(const struct symsearch *syms,
				  struct module *owner,
				  unsigned int symnum, void *data)
{
	struct find_symbol_arg *fsa = data;

	if (!fsa->gplok) {
		if (syms->licence == GPL_ONLY)
			return false;
		if (syms->licence == WILL_BE_GPL_ONLY && fsa->warn) {
			pr_warn("Symbol %s is being used by a non-GPL module, "
				"which will not be allowed in the future\n",
				fsa->name);
		}
	}

#ifdef CONFIG_UNUSED_SYMBOLS
	if (syms->unused && fsa->warn) {
		pr_warn("Symbol %s is marked as UNUSED, however this module is "
			"using it.\n", fsa->name);
		pr_warn("This symbol will go away in the future.\n");
		pr_warn("Please evaluate if this is the right api to use and "
			"if it really is, submit a report to the linux kernel "
			"mailing list together with submitting your code for "
			"inclusion.\n");
	}
#endif

	fsa->owner = owner;
	fsa->crc = symversion(syms->crcs, symnum);
	fsa->sym = &syms->start[symnum];
	return true;
}

static unsigned long kernel_symbol_value(const struct kernel_symbol *sym)
{
#ifdef CONFIG_HAVE_ARCH_PREL32_RELOCATIONS
	return (unsigned long)offset_to_ptr(&sym->value_offset);
#else
	return sym->value;
#endif
}

static const char *kernel_symbol_name(const struct kernel_symbol *sym)
{
#ifdef CONFIG_HAVE_ARCH_PREL32_RELOCATIONS
	return offset_to_ptr(&sym->name_offset);
#else
	return sym->name;
#endif
}

static const char *kernel_symbol_namespace(const struct kernel_symbol *sym)
{
#ifdef CONFIG_HAVE_ARCH_PREL32_RELOCATIONS
	if (!sym->namespace_offset)
		return NULL;
	return offset_to_ptr(&sym->namespace_offset);
#else
	return sym->namespace;
#endif
}

static int cmp_name(const void *va, const void *vb)
{
	const char *a;
	const struct kernel_symbol *b;
	a = va; b = vb;
	return strcmp(a, kernel_symbol_name(b));
}

static bool find_exported_symbol_in_section(const struct symsearch *syms,
					    struct module *owner,
					    void *data)
{
	struct find_symbol_arg *fsa = data;
	struct kernel_symbol *sym;

	sym = bsearch(fsa->name, syms->start, syms->stop - syms->start,
			sizeof(struct kernel_symbol), cmp_name);

	if (sym != NULL && check_exported_symbol(syms, owner,
						 sym - syms->start, data))
		return true;

	return false;
}

/* Find an exported symbol and return it, along with, (optional) crc and
 * (optional) module which owns it.  Needs preempt disabled or module_mutex. */
const struct kernel_symbol *find_symbol(const char *name,
					struct module **owner,
					const s32 **crc,
					bool gplok,
					bool warn)
{
	struct find_symbol_arg fsa;

	fsa.name = name;
	fsa.gplok = gplok;
	fsa.warn = warn;

	if (each_symbol_section(find_exported_symbol_in_section, &fsa)) {
		if (owner)
			*owner = fsa.owner;
		if (crc)
			*crc = fsa.crc;
		return fsa.sym;
	}

	pr_debug("Failed to find symbol %s\n", name);
	return NULL;
}
EXPORT_SYMBOL_GPL(find_symbol);

/*
 * Search for module by name: must hold module_mutex (or preempt disabled
 * for read-only access).
 */
static struct module *find_module_all(const char *name, size_t len,
				      bool even_unformed)
{
	struct module *mod;

	module_assert_mutex_or_preempt();

	list_for_each_entry_rcu(mod, &modules, list) {
		if (!even_unformed && mod->state == MODULE_STATE_UNFORMED)
			continue;
		if (strlen(mod->name) == len && !memcmp(mod->name, name, len))
			return mod;
	}
	return NULL;
}

struct module *find_module(const char *name)
{
	module_assert_mutex();
	return find_module_all(name, strlen(name), false);
}
EXPORT_SYMBOL_GPL(find_module);

#ifdef CONFIG_SMP

static inline void __percpu *mod_percpu(struct module *mod)
{
	return mod->percpu;
}

static int percpu_modalloc(struct module *mod, struct load_info *info)
{
	Elf_Shdr *pcpusec = &info->sechdrs[info->index.pcpu];
	unsigned long align = pcpusec->sh_addralign;

	if (!pcpusec->sh_size)
		return 0;

	if (align > PAGE_SIZE) {
		pr_warn("%s: per-cpu alignment %li > %li\n",
			mod->name, align, PAGE_SIZE);
		align = PAGE_SIZE;
	}

	mod->percpu = __alloc_reserved_percpu(pcpusec->sh_size, align);
	if (!mod->percpu) {
		pr_warn("%s: Could not allocate %lu bytes percpu data\n",
			mod->name, (unsigned long)pcpusec->sh_size);
		return -ENOMEM;
	}
	mod->percpu_size = pcpusec->sh_size;
	return 0;
}

static void percpu_modfree(struct module *mod)
{
	free_percpu(mod->percpu);
}

static unsigned int find_pcpusec(struct load_info *info)
{
	return find_sec(info, ".data..percpu");
}

static void percpu_modcopy(struct module *mod,
			   const void *from, unsigned long size)
{
	int cpu;

	for_each_possible_cpu(cpu)
		memcpy(per_cpu_ptr(mod->percpu, cpu), from, size);
}

bool __is_module_percpu_address(unsigned long addr, unsigned long *can_addr)
{
	struct module *mod;
	unsigned int cpu;

	preempt_disable();

	list_for_each_entry_rcu(mod, &modules, list) {
		if (mod->state == MODULE_STATE_UNFORMED)
			continue;
		if (!mod->percpu_size)
			continue;
		for_each_possible_cpu(cpu) {
			void *start = per_cpu_ptr(mod->percpu, cpu);
			void *va = (void *)addr;

			if (va >= start && va < start + mod->percpu_size) {
				if (can_addr) {
					*can_addr = (unsigned long) (va - start);
					*can_addr += (unsigned long)
						per_cpu_ptr(mod->percpu,
							    get_boot_cpu_id());
				}
				preempt_enable();
				return true;
			}
		}
	}

	preempt_enable();
	return false;
}

/**
 * is_module_percpu_address - test whether address is from module static percpu
 * @addr: address to test
 *
 * Test whether @addr belongs to module static percpu area.
 *
 * RETURNS:
 * %true if @addr is from module static percpu area
 */
bool is_module_percpu_address(unsigned long addr)
{
	return __is_module_percpu_address(addr, NULL);
}

#else /* ... !CONFIG_SMP */

static inline void __percpu *mod_percpu(struct module *mod)
{
	return NULL;
}
static int percpu_modalloc(struct module *mod, struct load_info *info)
{
	/* UP modules shouldn't have this section: ENOMEM isn't quite right */
	if (info->sechdrs[info->index.pcpu].sh_size != 0)
		return -ENOMEM;
	return 0;
}
static inline void percpu_modfree(struct module *mod)
{
}
static unsigned int find_pcpusec(struct load_info *info)
{
	return 0;
}
static inline void percpu_modcopy(struct module *mod,
				  const void *from, unsigned long size)
{
	/* pcpusec should be 0, and size of that section should be 0. */
	BUG_ON(size != 0);
}
bool is_module_percpu_address(unsigned long addr)
{
	return false;
}

bool __is_module_percpu_address(unsigned long addr, unsigned long *can_addr)
{
	return false;
}

#endif /* CONFIG_SMP */

#define MODINFO_ATTR(field)	\
static void setup_modinfo_##field(struct module *mod, const char *s)  \
{                                                                     \
	mod->field = kstrdup(s, GFP_KERNEL);                          \
}                                                                     \
static ssize_t show_modinfo_##field(struct module_attribute *mattr,   \
			struct module_kobject *mk, char *buffer)      \
{                                                                     \
	return scnprintf(buffer, PAGE_SIZE, "%s\n", mk->mod->field);  \
}                                                                     \
static int modinfo_##field##_exists(struct module *mod)               \
{                                                                     \
	return mod->field != NULL;                                    \
}                                                                     \
static void free_modinfo_##field(struct module *mod)                  \
{                                                                     \
	kfree(mod->field);                                            \
	mod->field = NULL;                                            \
}                                                                     \
static struct module_attribute modinfo_##field = {                    \
	.attr = { .name = __stringify(field), .mode = 0444 },         \
	.show = show_modinfo_##field,                                 \
	.setup = setup_modinfo_##field,                               \
	.test = modinfo_##field##_exists,                             \
	.free = free_modinfo_##field,                                 \
};

MODINFO_ATTR(version);
MODINFO_ATTR(srcversion);

static char last_unloaded_module[MODULE_NAME_LEN+1];

#ifdef CONFIG_MODULE_UNLOAD

EXPORT_TRACEPOINT_SYMBOL(module_get);

/* MODULE_REF_BASE is the base reference count by kmodule loader. */
#define MODULE_REF_BASE	1

/* Init the unload section of the module. */
static int module_unload_init(struct module *mod)
{
	/*
	 * Initialize reference counter to MODULE_REF_BASE.
	 * refcnt == 0 means module is going.
	 */
	atomic_set(&mod->refcnt, MODULE_REF_BASE);

	INIT_LIST_HEAD(&mod->source_list);
	INIT_LIST_HEAD(&mod->target_list);

	/* Hold reference count during initialization. */
	atomic_inc(&mod->refcnt);

	return 0;
}

/* Does a already use b? */
static int already_uses(struct module *a, struct module *b)
{
	struct module_use *use;

	list_for_each_entry(use, &b->source_list, source_list) {
		if (use->source == a) {
			pr_debug("%s uses %s!\n", a->name, b->name);
			return 1;
		}
	}
	pr_debug("%s does not use %s!\n", a->name, b->name);
	return 0;
}

/*
 * Module a uses b
 *  - we add 'a' as a "source", 'b' as a "target" of module use
 *  - the module_use is added to the list of 'b' sources (so
 *    'b' can walk the list to see who sourced them), and of 'a'
 *    targets (so 'a' can see what modules it targets).
 */
static int add_module_usage(struct module *a, struct module *b)
{
	struct module_use *use;

	pr_debug("Allocating new usage for %s.\n", a->name);
	use = kmalloc(sizeof(*use), GFP_ATOMIC);
	if (!use)
		return -ENOMEM;

	use->source = a;
	use->target = b;
	list_add(&use->source_list, &b->source_list);
	list_add(&use->target_list, &a->target_list);
	return 0;
}

/* Module a uses b: caller needs module_mutex() */
int ref_module(struct module *a, struct module *b)
{
	int err;

	if (b == NULL || already_uses(a, b))
		return 0;

	/* If module isn't available, we fail. */
	err = strong_try_module_get(b);
	if (err)
		return err;

	err = add_module_usage(a, b);
	if (err) {
		module_put(b);
		return err;
	}
	return 0;
}
EXPORT_SYMBOL_GPL(ref_module);

/* Clear the unload stuff of the module. */
static void module_unload_free(struct module *mod)
{
	struct module_use *use, *tmp;

	mutex_lock(&module_mutex);
	list_for_each_entry_safe(use, tmp, &mod->target_list, target_list) {
		struct module *i = use->target;
		pr_debug("%s unusing %s\n", mod->name, i->name);
		module_put(i);
		list_del(&use->source_list);
		list_del(&use->target_list);
		kfree(use);
	}
	mutex_unlock(&module_mutex);
}

#ifdef CONFIG_MODULE_FORCE_UNLOAD
static inline int try_force_unload(unsigned int flags)
{
	int ret = (flags & O_TRUNC);
	if (ret)
		add_taint(TAINT_FORCED_RMMOD, LOCKDEP_NOW_UNRELIABLE);
	return ret;
}
#else
static inline int try_force_unload(unsigned int flags)
{
	return 0;
}
#endif /* CONFIG_MODULE_FORCE_UNLOAD */

/* Try to release refcount of module, 0 means success. */
static int try_release_module_ref(struct module *mod)
{
	int ret;

	/* Try to decrement refcnt which we set at loading */
	ret = atomic_sub_return(MODULE_REF_BASE, &mod->refcnt);
	BUG_ON(ret < 0);
	if (ret)
		/* Someone can put this right now, recover with checking */
		ret = atomic_add_unless(&mod->refcnt, MODULE_REF_BASE, 0);

	return ret;
}

static int try_stop_module(struct module *mod, int flags, int *forced)
{
	/* If it's not unused, quit unless we're forcing. */
	if (try_release_module_ref(mod) != 0) {
		*forced = try_force_unload(flags);
		if (!(*forced))
			return -EWOULDBLOCK;
	}

	/* Mark it as dying. */
	mod->state = MODULE_STATE_GOING;

	return 0;
}

/**
 * module_refcount - return the refcount or -1 if unloading
 *
 * @mod:	the module we're checking
 *
 * Returns:
 *	-1 if the module is in the process of unloading
 *	otherwise the number of references in the kernel to the module
 */
int module_refcount(struct module *mod)
{
	return atomic_read(&mod->refcnt) - MODULE_REF_BASE;
}
EXPORT_SYMBOL(module_refcount);

/* This exists whether we can unload or not */
static void free_module(struct module *mod);

SYSCALL_DEFINE2(delete_module, const char __user *, name_user,
		unsigned int, flags)
{
	struct module *mod;
	char name[MODULE_NAME_LEN];
	int ret, forced = 0;

	if (!capable(CAP_SYS_MODULE) || modules_disabled)
		return -EPERM;

	if (strncpy_from_user(name, name_user, MODULE_NAME_LEN-1) < 0)
		return -EFAULT;
	name[MODULE_NAME_LEN-1] = '\0';

	audit_log_kern_module(name);

	if (mutex_lock_interruptible(&module_mutex) != 0)
		return -EINTR;

	mod = find_module(name);
	if (!mod) {
		ret = -ENOENT;
		goto out;
	}

	if (!list_empty(&mod->source_list)) {
		/* Other modules depend on us: get rid of them first. */
		ret = -EWOULDBLOCK;
		goto out;
	}

	/* Doing init or already dying? */
	if (mod->state != MODULE_STATE_LIVE) {
		/* FIXME: if (force), slam module count damn the torpedoes */
		pr_debug("%s already dying\n", mod->name);
		ret = -EBUSY;
		goto out;
	}

	/* If it has an init func, it must have an exit func to unload */
	if (mod->init && !mod->exit) {
		forced = try_force_unload(flags);
		if (!forced) {
			/* This module can't be removed */
			ret = -EBUSY;
			goto out;
		}
	}

	/* Stop the machine so refcounts can't move and disable module. */
	ret = try_stop_module(mod, flags, &forced);
	if (ret != 0)
		goto out;

	mutex_unlock(&module_mutex);
	/* Final destruction now no one is using it. */
	if (mod->exit != NULL)
		mod->exit();
	blocking_notifier_call_chain(&module_notify_list,
				     MODULE_STATE_GOING, mod);
	klp_module_going(mod);
	ftrace_release_mod(mod);

	async_synchronize_full();

	/* Store the name of the last unloaded module for diagnostic purposes */
	strlcpy(last_unloaded_module, mod->name, sizeof(last_unloaded_module));

	free_module(mod);
	/* someone could wait for the module in add_unformed_module() */
	wake_up_all(&module_wq);
	return 0;
out:
	mutex_unlock(&module_mutex);
	return ret;
}

static inline void print_unload_info(struct seq_file *m, struct module *mod)
{
	struct module_use *use;
	int printed_something = 0;

	seq_printf(m, " %i ", module_refcount(mod));

	/*
	 * Always include a trailing , so userspace can differentiate
	 * between this and the old multi-field proc format.
	 */
	list_for_each_entry(use, &mod->source_list, source_list) {
		printed_something = 1;
		seq_printf(m, "%s,", use->source->name);
	}

	if (mod->init != NULL && mod->exit == NULL) {
		printed_something = 1;
		seq_puts(m, "[permanent],");
	}

	if (!printed_something)
		seq_puts(m, "-");
}

void __symbol_put(const char *symbol)
{
	struct module *owner;

	preempt_disable();
	if (!find_symbol(symbol, &owner, NULL, true, false))
		BUG();
	module_put(owner);
	preempt_enable();
}
EXPORT_SYMBOL(__symbol_put);

/* Note this assumes addr is a function, which it currently always is. */
void symbol_put_addr(void *addr)
{
	struct module *modaddr;
	unsigned long a = (unsigned long)dereference_function_descriptor(addr);

	if (core_kernel_text(a))
		return;

	/*
	 * Even though we hold a reference on the module; we still need to
	 * disable preemption in order to safely traverse the data structure.
	 */
	preempt_disable();
	modaddr = __module_text_address(a);
	BUG_ON(!modaddr);
	module_put(modaddr);
	preempt_enable();
}
EXPORT_SYMBOL_GPL(symbol_put_addr);

static ssize_t show_refcnt(struct module_attribute *mattr,
			   struct module_kobject *mk, char *buffer)
{
	return sprintf(buffer, "%i\n", module_refcount(mk->mod));
}

static struct module_attribute modinfo_refcnt =
	__ATTR(refcnt, 0444, show_refcnt, NULL);

void __module_get(struct module *module)
{
	if (module) {
		preempt_disable();
		atomic_inc(&module->refcnt);
		trace_module_get(module, _RET_IP_);
		preempt_enable();
	}
}
EXPORT_SYMBOL(__module_get);

bool try_module_get(struct module *module)
{
	bool ret = true;

	if (module) {
		preempt_disable();
		/* Note: here, we can fail to get a reference */
		if (likely(module_is_live(module) &&
			   atomic_inc_not_zero(&module->refcnt) != 0))
			trace_module_get(module, _RET_IP_);
		else
			ret = false;

		preempt_enable();
	}
	return ret;
}
EXPORT_SYMBOL(try_module_get);

void module_put(struct module *module)
{
	int ret;

	if (module) {
		preempt_disable();
		ret = atomic_dec_if_positive(&module->refcnt);
		WARN_ON(ret < 0);	/* Failed to put refcount */
		trace_module_put(module, _RET_IP_);
		preempt_enable();
	}
}
EXPORT_SYMBOL(module_put);

#else /* !CONFIG_MODULE_UNLOAD */
static inline void print_unload_info(struct seq_file *m, struct module *mod)
{
	/* We don't know the usage count, or what modules are using. */
	seq_puts(m, " - -");
}

static inline void module_unload_free(struct module *mod)
{
}

int ref_module(struct module *a, struct module *b)
{
	return strong_try_module_get(b);
}
EXPORT_SYMBOL_GPL(ref_module);

static inline int module_unload_init(struct module *mod)
{
	return 0;
}
#endif /* CONFIG_MODULE_UNLOAD */

static size_t module_flags_taint(struct module *mod, char *buf)
{
	size_t l = 0;
	int i;

	for (i = 0; i < TAINT_FLAGS_COUNT; i++) {
		if (taint_flags[i].module && test_bit(i, &mod->taints))
			buf[l++] = taint_flags[i].c_true;
	}

#ifdef CONFIG_SUSE_KERNEL_SUPPORTED
	if (mod->taints & (1 << TAINT_NO_SUPPORT))
		buf[l++] = 'N';
	if (mod->taints & (1 << TAINT_EXTERNAL_SUPPORT))
		buf[l++] = 'X';
#endif
	return l;
}

static ssize_t show_initstate(struct module_attribute *mattr,
			      struct module_kobject *mk, char *buffer)
{
	const char *state = "unknown";

	switch (mk->mod->state) {
	case MODULE_STATE_LIVE:
		state = "live";
		break;
	case MODULE_STATE_COMING:
		state = "coming";
		break;
	case MODULE_STATE_GOING:
		state = "going";
		break;
	default:
		BUG();
	}
	return sprintf(buffer, "%s\n", state);
}

static struct module_attribute modinfo_initstate =
	__ATTR(initstate, 0444, show_initstate, NULL);

static ssize_t store_uevent(struct module_attribute *mattr,
			    struct module_kobject *mk,
			    const char *buffer, size_t count)
{
	int rc;

	rc = kobject_synth_uevent(&mk->kobj, buffer, count);
	return rc ? rc : count;
}

struct module_attribute module_uevent =
	__ATTR(uevent, 0200, NULL, store_uevent);

static ssize_t show_coresize(struct module_attribute *mattr,
			     struct module_kobject *mk, char *buffer)
{
	return sprintf(buffer, "%u\n", mk->mod->core_layout.size);
}

static struct module_attribute modinfo_coresize =
	__ATTR(coresize, 0444, show_coresize, NULL);

static ssize_t show_initsize(struct module_attribute *mattr,
			     struct module_kobject *mk, char *buffer)
{
	return sprintf(buffer, "%u\n", mk->mod->init_layout.size);
}

static struct module_attribute modinfo_initsize =
	__ATTR(initsize, 0444, show_initsize, NULL);

static ssize_t show_taint(struct module_attribute *mattr,
			  struct module_kobject *mk, char *buffer)
{
	size_t l;

	l = module_flags_taint(mk->mod, buffer);
	buffer[l++] = '\n';
	return l;
}

static struct module_attribute modinfo_taint =
	__ATTR(taint, 0444, show_taint, NULL);

#ifdef CONFIG_SUSE_KERNEL_SUPPORTED
static void setup_modinfo_supported(struct module *mod, const char *s)
{
	if (!s) {
		mod->taints |= (1 << TAINT_NO_SUPPORT);
		return;
	}

	if (strcmp(s, "external") == 0)
		mod->taints |= (1 << TAINT_EXTERNAL_SUPPORT);
	else if (strcmp(s, "yes"))
		mod->taints |= (1 << TAINT_NO_SUPPORT);
}

static ssize_t show_modinfo_supported(struct module_attribute *mattr,
				      struct module_kobject *mk, char *buffer)
{
	return sprintf(buffer, "%s\n", supported_printable(mk->mod->taints));
}

static struct module_attribute modinfo_supported = {
	.attr = { .name = "supported", .mode = 0444 },
	.show = show_modinfo_supported,
	.setup = setup_modinfo_supported,
};
#endif

static struct module_attribute *modinfo_attrs[] = {
	&module_uevent,
	&modinfo_version,
	&modinfo_srcversion,
	&modinfo_initstate,
	&modinfo_coresize,
	&modinfo_initsize,
	&modinfo_taint,
#ifdef CONFIG_SUSE_KERNEL_SUPPORTED
	&modinfo_supported,
#endif
#ifdef CONFIG_MODULE_UNLOAD
	&modinfo_refcnt,
#endif
	NULL,
};

static const char vermagic[] = VERMAGIC_STRING;

static int try_to_force_load(struct module *mod, const char *reason)
{
#ifdef CONFIG_MODULE_FORCE_LOAD
	if (!test_taint(TAINT_FORCED_MODULE))
		pr_warn("%s: %s: kernel tainted.\n", mod->name, reason);
	add_taint_module(mod, TAINT_FORCED_MODULE, LOCKDEP_NOW_UNRELIABLE);
	return 0;
#else
	return -ENOEXEC;
#endif
}

#ifdef CONFIG_MODVERSIONS

static u32 resolve_rel_crc(const s32 *crc)
{
	return *(u32 *)((void *)crc + *crc);
}

static int check_version(const struct load_info *info,
			 const char *symname,
			 struct module *mod,
			 const s32 *crc)
{
	Elf_Shdr *sechdrs = info->sechdrs;
	unsigned int versindex = info->index.vers;
	unsigned int i, num_versions;
	struct modversion_info *versions;

	/* Exporting module didn't supply crcs?  OK, we're already tainted. */
	if (!crc)
		return 1;

	/* No versions at all?  modprobe --force does this. */
	if (versindex == 0)
		return try_to_force_load(mod, symname) == 0;

	versions = (void *) sechdrs[versindex].sh_addr;
	num_versions = sechdrs[versindex].sh_size
		/ sizeof(struct modversion_info);

	for (i = 0; i < num_versions; i++) {
		u32 crcval;

		if (strcmp(versions[i].name, symname) != 0)
			continue;

		if (IS_ENABLED(CONFIG_MODULE_REL_CRCS))
			crcval = resolve_rel_crc(crc);
		else
			crcval = *crc;
		if (versions[i].crc == crcval)
			return 1;
		pr_debug("Found checksum %X vs module %lX\n",
			 crcval, versions[i].crc);
		goto bad_version;
	}

	/* Broken toolchain. Warn once, then let it go.. */
	pr_warn_once("%s: no symbol version for %s\n", info->name, symname);
	return 1;

bad_version:
	pr_warn("%s: disagrees about version of symbol %s\n",
	       info->name, symname);
	return 0;
}

static inline int check_modstruct_version(const struct load_info *info,
					  struct module *mod)
{
	const s32 *crc;

	/*
	 * Since this should be found in kernel (which can't be removed), no
	 * locking is necessary -- use preempt_disable() to placate lockdep.
	 */
	preempt_disable();
	if (!find_symbol("module_layout", NULL, &crc, true, false)) {
		preempt_enable();
		BUG();
	}
	preempt_enable();
	return check_version(info, "module_layout", mod, crc);
}

/* First part is kernel version, which we ignore if module has crcs. */
static inline int same_magic(const char *amagic, const char *bmagic,
			     bool has_crcs)
{
	if (has_crcs) {
		amagic += strcspn(amagic, " ");
		bmagic += strcspn(bmagic, " ");
	}
	return strcmp(amagic, bmagic) == 0;
}
#else
static inline int check_version(const struct load_info *info,
				const char *symname,
				struct module *mod,
				const s32 *crc)
{
	return 1;
}

static inline int check_modstruct_version(const struct load_info *info,
					  struct module *mod)
{
	return 1;
}

static inline int same_magic(const char *amagic, const char *bmagic,
			     bool has_crcs)
{
	return strcmp(amagic, bmagic) == 0;
}
#endif /* CONFIG_MODVERSIONS */

static char *get_modinfo(const struct load_info *info, const char *tag);
static char *get_next_modinfo(const struct load_info *info, const char *tag,
			      char *prev);

static int verify_namespace_is_imported(const struct load_info *info,
					const struct kernel_symbol *sym,
					struct module *mod)
{
	const char *namespace;
	char *imported_namespace;

	namespace = kernel_symbol_namespace(sym);
	if (namespace && namespace[0]) {
		imported_namespace = get_modinfo(info, "import_ns");
		while (imported_namespace) {
			if (strcmp(namespace, imported_namespace) == 0)
				return 0;
			imported_namespace = get_next_modinfo(
				info, "import_ns", imported_namespace);
		}
#ifdef CONFIG_MODULE_ALLOW_MISSING_NAMESPACE_IMPORTS
		pr_warn(
#else
		pr_err(
#endif
			"%s: module uses symbol (%s) from namespace %s, but does not import it.\n",
			mod->name, kernel_symbol_name(sym), namespace);
#ifndef CONFIG_MODULE_ALLOW_MISSING_NAMESPACE_IMPORTS
		return -EINVAL;
#endif
	}
	return 0;
}


/* Resolve a symbol for this module.  I.e. if we find one, record usage. */
static const struct kernel_symbol *resolve_symbol(struct module *mod,
						  const struct load_info *info,
						  const char *name,
						  char ownername[])
{
	struct module *owner;
	const struct kernel_symbol *sym;
	const s32 *crc;
	int err;

	/*
	 * The module_mutex should not be a heavily contended lock;
	 * if we get the occasional sleep here, we'll go an extra iteration
	 * in the wait_event_interruptible(), which is harmless.
	 */
	sched_annotate_sleep();
	mutex_lock(&module_mutex);
	sym = find_symbol(name, &owner, &crc,
			  !(mod->taints & (1 << TAINT_PROPRIETARY_MODULE)), true);
	if (!sym)
		goto unlock;

	if (!check_version(info, name, mod, crc)) {
		sym = ERR_PTR(-EINVAL);
		goto getname;
	}

	err = verify_namespace_is_imported(info, sym, mod);
	if (err) {
		sym = ERR_PTR(err);
		goto getname;
	}

	err = ref_module(mod, owner);
	if (err) {
		sym = ERR_PTR(err);
		goto getname;
	}

getname:
	/* We must make copy under the lock if we failed to get ref. */
	strncpy(ownername, module_name(owner), MODULE_NAME_LEN);
unlock:
	mutex_unlock(&module_mutex);
	return sym;
}

static const struct kernel_symbol *
resolve_symbol_wait(struct module *mod,
		    const struct load_info *info,
		    const char *name)
{
	const struct kernel_symbol *ksym;
	char owner[MODULE_NAME_LEN];

	if (wait_event_interruptible_timeout(module_wq,
			!IS_ERR(ksym = resolve_symbol(mod, info, name, owner))
			|| PTR_ERR(ksym) != -EBUSY,
					     30 * HZ) <= 0) {
		pr_warn("%s: gave up waiting for init of module %s.\n",
			mod->name, owner);
	}
	return ksym;
}

/*
 * /sys/module/foo/sections stuff
 * J. Corbet <corbet@lwn.net>
 */
#ifdef CONFIG_SYSFS

#ifdef CONFIG_KALLSYMS
static inline bool sect_empty(const Elf_Shdr *sect)
{
	return !(sect->sh_flags & SHF_ALLOC) || sect->sh_size == 0;
}

struct module_sect_attr {
	struct bin_attribute battr;
	unsigned long address;
};

struct module_sect_attrs {
	struct attribute_group grp;
	unsigned int nsections;
	struct module_sect_attr attrs[0];
};

#define MODULE_SECT_READ_SIZE (3 /* "0x", "\n" */ + (BITS_PER_LONG / 4))
static ssize_t module_sect_read(struct file *file, struct kobject *kobj,
				struct bin_attribute *battr,
				char *buf, loff_t pos, size_t count)
{
	struct module_sect_attr *sattr =
		container_of(battr, struct module_sect_attr, battr);
	char bounce[MODULE_SECT_READ_SIZE + 1];
	size_t wrote;

	if (pos != 0)
		return -EINVAL;

	/*
	 * Since we're a binary read handler, we must account for the
	 * trailing NUL byte that sprintf will write: if "buf" is
	 * too small to hold the NUL, or the NUL is exactly the last
	 * byte, the read will look like it got truncated by one byte.
	 * Since there is no way to ask sprintf nicely to not write
	 * the NUL, we have to use a bounce buffer.
	 */
	wrote = scnprintf(bounce, sizeof(bounce), "0x%px\n",
			 kallsyms_show_value(file->f_cred)
				? (void *)sattr->address : NULL);
	count = min(count, wrote);
	memcpy(buf, bounce, count);

	return count;
}

static void free_sect_attrs(struct module_sect_attrs *sect_attrs)
{
	unsigned int section;

	for (section = 0; section < sect_attrs->nsections; section++)
		kfree(sect_attrs->attrs[section].battr.attr.name);
	kfree(sect_attrs);
}

static void add_sect_attrs(struct module *mod, const struct load_info *info)
{
	unsigned int nloaded = 0, i, size[2];
	struct module_sect_attrs *sect_attrs;
	struct module_sect_attr *sattr;
	struct bin_attribute **gattr;

	/* Count loaded sections and allocate structures */
	for (i = 0; i < info->hdr->e_shnum; i++)
		if (!sect_empty(&info->sechdrs[i]))
			nloaded++;
	size[0] = ALIGN(struct_size(sect_attrs, attrs, nloaded),
			sizeof(sect_attrs->grp.bin_attrs[0]));
	size[1] = (nloaded + 1) * sizeof(sect_attrs->grp.bin_attrs[0]);
	sect_attrs = kzalloc(size[0] + size[1], GFP_KERNEL);
	if (sect_attrs == NULL)
		return;

	/* Setup section attributes. */
	sect_attrs->grp.name = "sections";
	sect_attrs->grp.bin_attrs = (void *)sect_attrs + size[0];

	sect_attrs->nsections = 0;
	sattr = &sect_attrs->attrs[0];
	gattr = &sect_attrs->grp.bin_attrs[0];
	for (i = 0; i < info->hdr->e_shnum; i++) {
		Elf_Shdr *sec = &info->sechdrs[i];
		if (sect_empty(sec))
			continue;
		sysfs_bin_attr_init(&sattr->battr);
		sattr->address = sec->sh_addr;
		sattr->battr.attr.name =
			kstrdup(info->secstrings + sec->sh_name, GFP_KERNEL);
		if (sattr->battr.attr.name == NULL)
			goto out;
		sect_attrs->nsections++;
		sattr->battr.read = module_sect_read;
		sattr->battr.size = MODULE_SECT_READ_SIZE;
		sattr->battr.attr.mode = 0400;
		*(gattr++) = &(sattr++)->battr;
	}
	*gattr = NULL;

	if (sysfs_create_group(&mod->mkobj.kobj, &sect_attrs->grp))
		goto out;

	mod->sect_attrs = sect_attrs;
	return;
  out:
	free_sect_attrs(sect_attrs);
}

static void remove_sect_attrs(struct module *mod)
{
	if (mod->sect_attrs) {
		sysfs_remove_group(&mod->mkobj.kobj,
				   &mod->sect_attrs->grp);
		/* We are positive that no one is using any sect attrs
		 * at this point.  Deallocate immediately. */
		free_sect_attrs(mod->sect_attrs);
		mod->sect_attrs = NULL;
	}
}

/*
 * /sys/module/foo/notes/.section.name gives contents of SHT_NOTE sections.
 */

struct module_notes_attrs {
	struct kobject *dir;
	unsigned int notes;
	struct bin_attribute attrs[0];
};

static ssize_t module_notes_read(struct file *filp, struct kobject *kobj,
				 struct bin_attribute *bin_attr,
				 char *buf, loff_t pos, size_t count)
{
	/*
	 * The caller checked the pos and count against our size.
	 */
	memcpy(buf, bin_attr->private + pos, count);
	return count;
}

static void free_notes_attrs(struct module_notes_attrs *notes_attrs,
			     unsigned int i)
{
	if (notes_attrs->dir) {
		while (i-- > 0)
			sysfs_remove_bin_file(notes_attrs->dir,
					      &notes_attrs->attrs[i]);
		kobject_put(notes_attrs->dir);
	}
	kfree(notes_attrs);
}

static void add_notes_attrs(struct module *mod, const struct load_info *info)
{
	unsigned int notes, loaded, i;
	struct module_notes_attrs *notes_attrs;
	struct bin_attribute *nattr;

	/* failed to create section attributes, so can't create notes */
	if (!mod->sect_attrs)
		return;

	/* Count notes sections and allocate structures.  */
	notes = 0;
	for (i = 0; i < info->hdr->e_shnum; i++)
		if (!sect_empty(&info->sechdrs[i]) &&
		    (info->sechdrs[i].sh_type == SHT_NOTE))
			++notes;

	if (notes == 0)
		return;

	notes_attrs = kzalloc(struct_size(notes_attrs, attrs, notes),
			      GFP_KERNEL);
	if (notes_attrs == NULL)
		return;

	notes_attrs->notes = notes;
	nattr = &notes_attrs->attrs[0];
	for (loaded = i = 0; i < info->hdr->e_shnum; ++i) {
		if (sect_empty(&info->sechdrs[i]))
			continue;
		if (info->sechdrs[i].sh_type == SHT_NOTE) {
			sysfs_bin_attr_init(nattr);
			nattr->attr.name = mod->sect_attrs->attrs[loaded].battr.attr.name;
			nattr->attr.mode = S_IRUGO;
			nattr->size = info->sechdrs[i].sh_size;
			nattr->private = (void *) info->sechdrs[i].sh_addr;
			nattr->read = module_notes_read;
			++nattr;
		}
		++loaded;
	}

	notes_attrs->dir = kobject_create_and_add("notes", &mod->mkobj.kobj);
	if (!notes_attrs->dir)
		goto out;

	for (i = 0; i < notes; ++i)
		if (sysfs_create_bin_file(notes_attrs->dir,
					  &notes_attrs->attrs[i]))
			goto out;

	mod->notes_attrs = notes_attrs;
	return;

  out:
	free_notes_attrs(notes_attrs, i);
}

static void remove_notes_attrs(struct module *mod)
{
	if (mod->notes_attrs)
		free_notes_attrs(mod->notes_attrs, mod->notes_attrs->notes);
}

#else

static inline void add_sect_attrs(struct module *mod,
				  const struct load_info *info)
{
}

static inline void remove_sect_attrs(struct module *mod)
{
}

static inline void add_notes_attrs(struct module *mod,
				   const struct load_info *info)
{
}

static inline void remove_notes_attrs(struct module *mod)
{
}
#endif /* CONFIG_KALLSYMS */

static void del_usage_links(struct module *mod)
{
#ifdef CONFIG_MODULE_UNLOAD
	struct module_use *use;

	mutex_lock(&module_mutex);
	list_for_each_entry(use, &mod->target_list, target_list)
		sysfs_remove_link(use->target->holders_dir, mod->name);
	mutex_unlock(&module_mutex);
#endif
}

static int add_usage_links(struct module *mod)
{
	int ret = 0;
#ifdef CONFIG_MODULE_UNLOAD
	struct module_use *use;

	mutex_lock(&module_mutex);
	list_for_each_entry(use, &mod->target_list, target_list) {
		ret = sysfs_create_link(use->target->holders_dir,
					&mod->mkobj.kobj, mod->name);
		if (ret)
			break;
	}
	mutex_unlock(&module_mutex);
	if (ret)
		del_usage_links(mod);
#endif
	return ret;
}

static void module_remove_modinfo_attrs(struct module *mod, int end);

static int module_add_modinfo_attrs(struct module *mod)
{
	struct module_attribute *attr;
	struct module_attribute *temp_attr;
	int error = 0;
	int i;

	mod->modinfo_attrs = kzalloc((sizeof(struct module_attribute) *
					(ARRAY_SIZE(modinfo_attrs) + 1)),
					GFP_KERNEL);
	if (!mod->modinfo_attrs)
		return -ENOMEM;

	temp_attr = mod->modinfo_attrs;
	for (i = 0; (attr = modinfo_attrs[i]); i++) {
		if (!attr->test || attr->test(mod)) {
			memcpy(temp_attr, attr, sizeof(*temp_attr));
			sysfs_attr_init(&temp_attr->attr);
			error = sysfs_create_file(&mod->mkobj.kobj,
					&temp_attr->attr);
			if (error)
				goto error_out;
			++temp_attr;
		}
	}

	return 0;

error_out:
	if (i > 0)
		module_remove_modinfo_attrs(mod, --i);
	return error;
}

static void module_remove_modinfo_attrs(struct module *mod, int end)
{
	struct module_attribute *attr;
	int i;

	for (i = 0; (attr = &mod->modinfo_attrs[i]); i++) {
		if (end >= 0 && i > end)
			break;
		/* pick a field to test for end of list */
		if (!attr->attr.name)
			break;
		sysfs_remove_file(&mod->mkobj.kobj, &attr->attr);
		if (attr->free)
			attr->free(mod);
	}
	kfree(mod->modinfo_attrs);
}

static void mod_kobject_put(struct module *mod)
{
	DECLARE_COMPLETION_ONSTACK(c);
	mod->mkobj.kobj_completion = &c;
	kobject_put(&mod->mkobj.kobj);
	wait_for_completion(&c);
}

static int mod_sysfs_init(struct module *mod)
{
	int err;
	struct kobject *kobj;

	if (!module_sysfs_initialized) {
		pr_err("%s: module sysfs not initialized\n", mod->name);
		err = -EINVAL;
		goto out;
	}

	kobj = kset_find_obj(module_kset, mod->name);
	if (kobj) {
		pr_err("%s: module is already loaded\n", mod->name);
		kobject_put(kobj);
		err = -EINVAL;
		goto out;
	}

	mod->mkobj.mod = mod;

	memset(&mod->mkobj.kobj, 0, sizeof(mod->mkobj.kobj));
	mod->mkobj.kobj.kset = module_kset;
	err = kobject_init_and_add(&mod->mkobj.kobj, &module_ktype, NULL,
				   "%s", mod->name);
	if (err)
		mod_kobject_put(mod);

	/* delay uevent until full sysfs population */
out:
	return err;
}

static int mod_sysfs_setup(struct module *mod,
			   const struct load_info *info,
			   struct kernel_param *kparam,
			   unsigned int num_params)
{
	int err;

	err = mod_sysfs_init(mod);
	if (err)
		goto out;

	mod->holders_dir = kobject_create_and_add("holders", &mod->mkobj.kobj);
	if (!mod->holders_dir) {
		err = -ENOMEM;
		goto out_unreg;
	}

	err = module_param_sysfs_setup(mod, kparam, num_params);
	if (err)
		goto out_unreg_holders;

	err = module_add_modinfo_attrs(mod);
	if (err)
		goto out_unreg_param;

	err = add_usage_links(mod);
	if (err)
		goto out_unreg_modinfo_attrs;

	add_sect_attrs(mod, info);
	add_notes_attrs(mod, info);

#ifdef CONFIG_SUSE_KERNEL_SUPPORTED
	if (mod->taints & (1 << TAINT_EXTERNAL_SUPPORT)) {
		pr_notice("%s: externally supported module, "
			  "setting X kernel taint flag.\n", mod->name);
		add_taint(TAINT_EXTERNAL_SUPPORT, LOCKDEP_STILL_OK);
	} else if (mod->taints & (1 << TAINT_NO_SUPPORT)) {
		if (suse_unsupported == 0) {
			printk(KERN_WARNING "%s: module not supported by "
			       "SUSE, refusing to load. To override, echo "
			       "1 > /proc/sys/kernel/unsupported\n", mod->name);
			err = -ENOEXEC;
			goto out_remove_attrs;
		}
		add_taint(TAINT_NO_SUPPORT, LOCKDEP_STILL_OK);
		if (suse_unsupported == 1) {
			printk(KERN_WARNING "%s: module is not supported by "
			       "SUSE. Our support organization may not be "
			       "able to address your support request if it "
			       "involves a kernel fault.\n", mod->name);
		}
	}
#endif

	kobject_uevent(&mod->mkobj.kobj, KOBJ_ADD);
	return 0;

#ifdef CONFIG_SUSE_KERNEL_SUPPORTED
out_remove_attrs:
	remove_notes_attrs(mod);
	remove_sect_attrs(mod);
	del_usage_links(mod);
#endif
out_unreg_modinfo_attrs:
	module_remove_modinfo_attrs(mod, -1);
out_unreg_param:
	module_param_sysfs_remove(mod);
out_unreg_holders:
	kobject_put(mod->holders_dir);
out_unreg:
	mod_kobject_put(mod);
out:
	return err;
}

static void mod_sysfs_fini(struct module *mod)
{
	remove_notes_attrs(mod);
	remove_sect_attrs(mod);
	mod_kobject_put(mod);
}

static void init_param_lock(struct module *mod)
{
	mutex_init(&mod->param_lock);
}
#else /* !CONFIG_SYSFS */

static int mod_sysfs_setup(struct module *mod,
			   const struct load_info *info,
			   struct kernel_param *kparam,
			   unsigned int num_params)
{
	return 0;
}

static void mod_sysfs_fini(struct module *mod)
{
}

static void module_remove_modinfo_attrs(struct module *mod, int end)
{
}

static void del_usage_links(struct module *mod)
{
}

static void init_param_lock(struct module *mod)
{
}
#endif /* CONFIG_SYSFS */

static void mod_sysfs_teardown(struct module *mod)
{
	del_usage_links(mod);
	module_remove_modinfo_attrs(mod, -1);
	module_param_sysfs_remove(mod);
	kobject_put(mod->mkobj.drivers_dir);
	kobject_put(mod->holders_dir);
	mod_sysfs_fini(mod);
}

#ifdef CONFIG_ARCH_HAS_STRICT_MODULE_RWX
/*
 * LKM RO/NX protection: protect module's text/ro-data
 * from modification and any data from execution.
 *
 * General layout of module is:
 *          [text] [read-only-data] [ro-after-init] [writable data]
 * text_size -----^                ^               ^               ^
 * ro_size ------------------------|               |               |
 * ro_after_init_size -----------------------------|               |
 * size -----------------------------------------------------------|
 *
 * These values are always page-aligned (as is base)
 */
static void frob_text(const struct module_layout *layout,
		      int (*set_memory)(unsigned long start, int num_pages))
{
	BUG_ON((unsigned long)layout->base & (PAGE_SIZE-1));
	BUG_ON((unsigned long)layout->text_size & (PAGE_SIZE-1));
	set_memory((unsigned long)layout->base,
		   layout->text_size >> PAGE_SHIFT);
}

#ifdef CONFIG_STRICT_MODULE_RWX
static void frob_rodata(const struct module_layout *layout,
			int (*set_memory)(unsigned long start, int num_pages))
{
	BUG_ON((unsigned long)layout->base & (PAGE_SIZE-1));
	BUG_ON((unsigned long)layout->text_size & (PAGE_SIZE-1));
	BUG_ON((unsigned long)layout->ro_size & (PAGE_SIZE-1));
	set_memory((unsigned long)layout->base + layout->text_size,
		   (layout->ro_size - layout->text_size) >> PAGE_SHIFT);
}

static void frob_ro_after_init(const struct module_layout *layout,
				int (*set_memory)(unsigned long start, int num_pages))
{
	BUG_ON((unsigned long)layout->base & (PAGE_SIZE-1));
	BUG_ON((unsigned long)layout->ro_size & (PAGE_SIZE-1));
	BUG_ON((unsigned long)layout->ro_after_init_size & (PAGE_SIZE-1));
	set_memory((unsigned long)layout->base + layout->ro_size,
		   (layout->ro_after_init_size - layout->ro_size) >> PAGE_SHIFT);
}

static void frob_writable_data(const struct module_layout *layout,
			       int (*set_memory)(unsigned long start, int num_pages))
{
	BUG_ON((unsigned long)layout->base & (PAGE_SIZE-1));
	BUG_ON((unsigned long)layout->ro_after_init_size & (PAGE_SIZE-1));
	BUG_ON((unsigned long)layout->size & (PAGE_SIZE-1));
	set_memory((unsigned long)layout->base + layout->ro_after_init_size,
		   (layout->size - layout->ro_after_init_size) >> PAGE_SHIFT);
}

/* livepatching wants to disable read-only so it can frob module. */
void module_disable_ro(const struct module *mod)
{
	if (!rodata_enabled)
		return;

	frob_text(&mod->core_layout, set_memory_rw);
	frob_rodata(&mod->core_layout, set_memory_rw);
	frob_ro_after_init(&mod->core_layout, set_memory_rw);
	frob_text(&mod->init_layout, set_memory_rw);
	frob_rodata(&mod->init_layout, set_memory_rw);
}

void module_enable_ro(const struct module *mod, bool after_init)
{
	if (!rodata_enabled)
		return;

	set_vm_flush_reset_perms(mod->core_layout.base);
	set_vm_flush_reset_perms(mod->init_layout.base);
	frob_text(&mod->core_layout, set_memory_ro);

	frob_rodata(&mod->core_layout, set_memory_ro);
	frob_text(&mod->init_layout, set_memory_ro);
	frob_rodata(&mod->init_layout, set_memory_ro);

	if (after_init)
		frob_ro_after_init(&mod->core_layout, set_memory_ro);
}

static void module_enable_nx(const struct module *mod)
{
	frob_rodata(&mod->core_layout, set_memory_nx);
	frob_ro_after_init(&mod->core_layout, set_memory_nx);
	frob_writable_data(&mod->core_layout, set_memory_nx);
	frob_rodata(&mod->init_layout, set_memory_nx);
	frob_writable_data(&mod->init_layout, set_memory_nx);
}

/* Iterate through all modules and set each module's text as RW */
void set_all_modules_text_rw(void)
{
	struct module *mod;

	if (!rodata_enabled)
		return;

	mutex_lock(&module_mutex);
	list_for_each_entry_rcu(mod, &modules, list) {
		if (mod->state == MODULE_STATE_UNFORMED)
			continue;

		frob_text(&mod->core_layout, set_memory_rw);
		frob_text(&mod->init_layout, set_memory_rw);
	}
	mutex_unlock(&module_mutex);
}

/* Iterate through all modules and set each module's text as RO */
void set_all_modules_text_ro(void)
{
	struct module *mod;

	if (!rodata_enabled)
		return;

	mutex_lock(&module_mutex);
	list_for_each_entry_rcu(mod, &modules, list) {
		/*
		 * Ignore going modules since it's possible that ro
		 * protection has already been disabled, otherwise we'll
		 * run into protection faults at module deallocation.
		 */
		if (mod->state == MODULE_STATE_UNFORMED ||
			mod->state == MODULE_STATE_GOING)
			continue;

		frob_text(&mod->core_layout, set_memory_ro);
		frob_text(&mod->init_layout, set_memory_ro);
	}
	mutex_unlock(&module_mutex);
}
#else /* !CONFIG_STRICT_MODULE_RWX */
static void module_enable_nx(const struct module *mod) { }
#endif /*  CONFIG_STRICT_MODULE_RWX */
static void module_enable_x(const struct module *mod)
{
	frob_text(&mod->core_layout, set_memory_x);
	frob_text(&mod->init_layout, set_memory_x);
}
#else /* !CONFIG_ARCH_HAS_STRICT_MODULE_RWX */
static void module_enable_nx(const struct module *mod) { }
static void module_enable_x(const struct module *mod) { }
#endif /* CONFIG_ARCH_HAS_STRICT_MODULE_RWX */


#ifdef CONFIG_LIVEPATCH
/*
 * Persist Elf information about a module. Copy the Elf header,
 * section header table, section string table, and symtab section
 * index from info to mod->klp_info.
 */
static int copy_module_elf(struct module *mod, struct load_info *info)
{
	unsigned int size, symndx;
	int ret;

	size = sizeof(*mod->klp_info);
	mod->klp_info = kmalloc(size, GFP_KERNEL);
	if (mod->klp_info == NULL)
		return -ENOMEM;

	/* Elf header */
	size = sizeof(mod->klp_info->hdr);
	memcpy(&mod->klp_info->hdr, info->hdr, size);

	/* Elf section header table */
	size = sizeof(*info->sechdrs) * info->hdr->e_shnum;
	mod->klp_info->sechdrs = kmemdup(info->sechdrs, size, GFP_KERNEL);
	if (mod->klp_info->sechdrs == NULL) {
		ret = -ENOMEM;
		goto free_info;
	}

	/* Elf section name string table */
	size = info->sechdrs[info->hdr->e_shstrndx].sh_size;
	mod->klp_info->secstrings = kmemdup(info->secstrings, size, GFP_KERNEL);
	if (mod->klp_info->secstrings == NULL) {
		ret = -ENOMEM;
		goto free_sechdrs;
	}

	/* Elf symbol section index */
	symndx = info->index.sym;
	mod->klp_info->symndx = symndx;

	/*
	 * For livepatch modules, core_kallsyms.symtab is a complete
	 * copy of the original symbol table. Adjust sh_addr to point
	 * to core_kallsyms.symtab since the copy of the symtab in module
	 * init memory is freed at the end of do_init_module().
	 */
	mod->klp_info->sechdrs[symndx].sh_addr = \
		(unsigned long) mod->core_kallsyms.symtab;

	return 0;

free_sechdrs:
	kfree(mod->klp_info->sechdrs);
free_info:
	kfree(mod->klp_info);
	return ret;
}

static void free_module_elf(struct module *mod)
{
	kfree(mod->klp_info->sechdrs);
	kfree(mod->klp_info->secstrings);
	kfree(mod->klp_info);
}
#else /* !CONFIG_LIVEPATCH */
static int copy_module_elf(struct module *mod, struct load_info *info)
{
	return 0;
}

static void free_module_elf(struct module *mod)
{
}
#endif /* CONFIG_LIVEPATCH */

void __weak module_memfree(void *module_region)
{
	/*
	 * This memory may be RO, and freeing RO memory in an interrupt is not
	 * supported by vmalloc.
	 */
	WARN_ON(in_interrupt());
	vfree(module_region);
}

void __weak module_arch_cleanup(struct module *mod)
{
}

void __weak module_arch_freeing_init(struct module *mod)
{
}

/* Free a module, remove from lists, etc. */
static void free_module(struct module *mod)
{
	trace_module_free(mod);

	mod_sysfs_teardown(mod);

	/* We leave it in list to prevent duplicate loads, but make sure
	 * that noone uses it while it's being deconstructed. */
	mutex_lock(&module_mutex);
	mod->state = MODULE_STATE_UNFORMED;
	mutex_unlock(&module_mutex);

	/* Remove dynamic debug info */
	ddebug_remove_module(mod->name);

	/* Arch-specific cleanup. */
	module_arch_cleanup(mod);

	/* Module unload stuff */
	module_unload_free(mod);

	/* Free any allocated parameters. */
	destroy_params(mod->kp, mod->num_kp);

	if (is_livepatch_module(mod))
		free_module_elf(mod);

	/* Now we can delete it from the lists */
	mutex_lock(&module_mutex);
	/* Unlink carefully: kallsyms could be walking list. */
	list_del_rcu(&mod->list);
	mod_tree_remove(mod);
	/* Remove this module from bug list, this uses list_del_rcu */
	module_bug_cleanup(mod);
	/* Wait for RCU-sched synchronizing before releasing mod->list and buglist. */
	synchronize_rcu();
	mutex_unlock(&module_mutex);

	/* This may be empty, but that's OK */
	module_arch_freeing_init(mod);
	module_memfree(mod->init_layout.base);
	kfree(mod->args);
	percpu_modfree(mod);

	/* Free lock-classes; relies on the preceding sync_rcu(). */
	lockdep_free_key_range(mod->core_layout.base, mod->core_layout.size);

	/* Finally, free the core (containing the module structure) */
	module_memfree(mod->core_layout.base);
}

void *__symbol_get(const char *symbol)
{
	struct module *owner;
	const struct kernel_symbol *sym;

	preempt_disable();
	sym = find_symbol(symbol, &owner, NULL, true, true);
	if (sym && strong_try_module_get(owner))
		sym = NULL;
	preempt_enable();

	return sym ? (void *)kernel_symbol_value(sym) : NULL;
}
EXPORT_SYMBOL_GPL(__symbol_get);

/*
 * Ensure that an exported symbol [global namespace] does not already exist
 * in the kernel or in some other module's exported symbol table.
 *
 * You must hold the module_mutex.
 */
static int verify_exported_symbols(struct module *mod)
{
	unsigned int i;
	struct module *owner;
	const struct kernel_symbol *s;
	struct {
		const struct kernel_symbol *sym;
		unsigned int num;
	} arr[] = {
		{ mod->syms, mod->num_syms },
		{ mod->gpl_syms, mod->num_gpl_syms },
		{ mod->gpl_future_syms, mod->num_gpl_future_syms },
#ifdef CONFIG_UNUSED_SYMBOLS
		{ mod->unused_syms, mod->num_unused_syms },
		{ mod->unused_gpl_syms, mod->num_unused_gpl_syms },
#endif
	};

	for (i = 0; i < ARRAY_SIZE(arr); i++) {
		for (s = arr[i].sym; s < arr[i].sym + arr[i].num; s++) {
			if (find_symbol(kernel_symbol_name(s), &owner, NULL,
					true, false)) {
				pr_err("%s: exports duplicate symbol %s"
				       " (owned by %s)\n",
				       mod->name, kernel_symbol_name(s),
				       module_name(owner));
				return -ENOEXEC;
			}
		}
	}
	return 0;
}

/* Change all symbols so that st_value encodes the pointer directly. */
static int simplify_symbols(struct module *mod, const struct load_info *info)
{
	Elf_Shdr *symsec = &info->sechdrs[info->index.sym];
	Elf_Sym *sym = (void *)symsec->sh_addr;
	unsigned long secbase;
	unsigned int i;
	int ret = 0;
	const struct kernel_symbol *ksym;

	for (i = 1; i < symsec->sh_size / sizeof(Elf_Sym); i++) {
		const char *name = info->strtab + sym[i].st_name;

		switch (sym[i].st_shndx) {
		case SHN_COMMON:
			/* Ignore common symbols */
			if (!strncmp(name, "__gnu_lto", 9))
				break;

			/* We compiled with -fno-common.  These are not
			   supposed to happen.  */
			pr_debug("Common symbol: %s\n", name);
			pr_warn("%s: please compile with -fno-common\n",
			       mod->name);
			ret = -ENOEXEC;
			break;

		case SHN_ABS:
			/* Don't need to do anything */
			pr_debug("Absolute symbol: 0x%08lx\n",
			       (long)sym[i].st_value);
			break;

		case SHN_LIVEPATCH:
			/* Livepatch symbols are resolved by livepatch */
			break;

		case SHN_UNDEF:
			ksym = resolve_symbol_wait(mod, info, name);
			/* Ok if resolved.  */
			if (ksym && !IS_ERR(ksym)) {
				sym[i].st_value = kernel_symbol_value(ksym);
				break;
			}

			/* Ok if weak.  */
			if (!ksym && ELF_ST_BIND(sym[i].st_info) == STB_WEAK)
				break;

			ret = PTR_ERR(ksym) ?: -ENOENT;
			pr_warn("%s: Unknown symbol %s (err %d)\n",
				mod->name, name, ret);
			break;

		default:
			/* Divert to percpu allocation if a percpu var. */
			if (sym[i].st_shndx == info->index.pcpu)
				secbase = (unsigned long)mod_percpu(mod);
			else
				secbase = info->sechdrs[sym[i].st_shndx].sh_addr;
			sym[i].st_value += secbase;
			break;
		}
	}

	return ret;
}

static int apply_relocations(struct module *mod, const struct load_info *info)
{
	unsigned int i;
	int err = 0;

	/* Now do relocations. */
	for (i = 1; i < info->hdr->e_shnum; i++) {
		unsigned int infosec = info->sechdrs[i].sh_info;

		/* Not a valid relocation section? */
		if (infosec >= info->hdr->e_shnum)
			continue;

		/* Don't bother with non-allocated sections */
		if (!(info->sechdrs[infosec].sh_flags & SHF_ALLOC))
			continue;

		if (info->sechdrs[i].sh_flags & SHF_RELA_LIVEPATCH)
			err = klp_apply_section_relocs(mod, info->sechdrs,
						       info->secstrings,
						       info->strtab,
						       info->index.sym, i,
						       NULL);
		else if (info->sechdrs[i].sh_type == SHT_REL)
			err = apply_relocate(info->sechdrs, info->strtab,
					     info->index.sym, i, mod);
		else if (info->sechdrs[i].sh_type == SHT_RELA)
			err = apply_relocate_add(info->sechdrs, info->strtab,
						 info->index.sym, i, mod);
		if (err < 0)
			break;
	}
	return err;
}

/* Additional bytes needed by arch in front of individual sections */
unsigned int __weak arch_mod_section_prepend(struct module *mod,
					     unsigned int section)
{
	/* default implementation just returns zero */
	return 0;
}

/* Update size with this section: return offset. */
static long get_offset(struct module *mod, unsigned int *size,
		       Elf_Shdr *sechdr, unsigned int section)
{
	long ret;

	*size += arch_mod_section_prepend(mod, section);
	ret = ALIGN(*size, sechdr->sh_addralign ?: 1);
	*size = ret + sechdr->sh_size;
	return ret;
}

/* Lay out the SHF_ALLOC sections in a way not dissimilar to how ld
   might -- code, read-only data, read-write data, small data.  Tally
   sizes, and place the offsets into sh_entsize fields: high bit means it
   belongs in init. */
static void layout_sections(struct module *mod, struct load_info *info)
{
	static unsigned long const masks[][2] = {
		/* NOTE: all executable code must be the first section
		 * in this array; otherwise modify the text_size
		 * finder in the two loops below */
		{ SHF_EXECINSTR | SHF_ALLOC, ARCH_SHF_SMALL },
		{ SHF_ALLOC, SHF_WRITE | ARCH_SHF_SMALL },
		{ SHF_RO_AFTER_INIT | SHF_ALLOC, ARCH_SHF_SMALL },
		{ SHF_WRITE | SHF_ALLOC, ARCH_SHF_SMALL },
		{ ARCH_SHF_SMALL | SHF_ALLOC, 0 }
	};
	unsigned int m, i;

	for (i = 0; i < info->hdr->e_shnum; i++)
		info->sechdrs[i].sh_entsize = ~0UL;

	pr_debug("Core section allocation order:\n");
	for (m = 0; m < ARRAY_SIZE(masks); ++m) {
		for (i = 0; i < info->hdr->e_shnum; ++i) {
			Elf_Shdr *s = &info->sechdrs[i];
			const char *sname = info->secstrings + s->sh_name;

			if ((s->sh_flags & masks[m][0]) != masks[m][0]
			    || (s->sh_flags & masks[m][1])
			    || s->sh_entsize != ~0UL
			    || strstarts(sname, ".init"))
				continue;
			s->sh_entsize = get_offset(mod, &mod->core_layout.size, s, i);
			pr_debug("\t%s\n", sname);
		}
		switch (m) {
		case 0: /* executable */
			mod->core_layout.size = debug_align(mod->core_layout.size);
			mod->core_layout.text_size = mod->core_layout.size;
			break;
		case 1: /* RO: text and ro-data */
			mod->core_layout.size = debug_align(mod->core_layout.size);
			mod->core_layout.ro_size = mod->core_layout.size;
			break;
		case 2: /* RO after init */
			mod->core_layout.size = debug_align(mod->core_layout.size);
			mod->core_layout.ro_after_init_size = mod->core_layout.size;
			break;
		case 4: /* whole core */
			mod->core_layout.size = debug_align(mod->core_layout.size);
			break;
		}
	}

	pr_debug("Init section allocation order:\n");
	for (m = 0; m < ARRAY_SIZE(masks); ++m) {
		for (i = 0; i < info->hdr->e_shnum; ++i) {
			Elf_Shdr *s = &info->sechdrs[i];
			const char *sname = info->secstrings + s->sh_name;

			if ((s->sh_flags & masks[m][0]) != masks[m][0]
			    || (s->sh_flags & masks[m][1])
			    || s->sh_entsize != ~0UL
			    || !strstarts(sname, ".init"))
				continue;
			s->sh_entsize = (get_offset(mod, &mod->init_layout.size, s, i)
					 | INIT_OFFSET_MASK);
			pr_debug("\t%s\n", sname);
		}
		switch (m) {
		case 0: /* executable */
			mod->init_layout.size = debug_align(mod->init_layout.size);
			mod->init_layout.text_size = mod->init_layout.size;
			break;
		case 1: /* RO: text and ro-data */
			mod->init_layout.size = debug_align(mod->init_layout.size);
			mod->init_layout.ro_size = mod->init_layout.size;
			break;
		case 2:
			/*
			 * RO after init doesn't apply to init_layout (only
			 * core_layout), so it just takes the value of ro_size.
			 */
			mod->init_layout.ro_after_init_size = mod->init_layout.ro_size;
			break;
		case 4: /* whole init */
			mod->init_layout.size = debug_align(mod->init_layout.size);
			break;
		}
	}
}

static void set_license(struct module *mod, const char *license)
{
	if (!license)
		license = "unspecified";

	if (!license_is_gpl_compatible(license)) {
		if (!test_taint(TAINT_PROPRIETARY_MODULE))
			pr_warn("%s: module license '%s' taints kernel.\n",
				mod->name, license);
		add_taint_module(mod, TAINT_PROPRIETARY_MODULE,
				 LOCKDEP_NOW_UNRELIABLE);
	}
}

/* Parse tag=value strings from .modinfo section */
static char *next_string(char *string, unsigned long *secsize)
{
	/* Skip non-zero chars */
	while (string[0]) {
		string++;
		if ((*secsize)-- <= 1)
			return NULL;
	}

	/* Skip any zero padding. */
	while (!string[0]) {
		string++;
		if ((*secsize)-- <= 1)
			return NULL;
	}
	return string;
}

static char *get_next_modinfo(const struct load_info *info, const char *tag,
			      char *prev)
{
	char *p;
	unsigned int taglen = strlen(tag);
	Elf_Shdr *infosec = &info->sechdrs[info->index.info];
	unsigned long size = infosec->sh_size;

	/*
	 * get_modinfo() calls made before rewrite_section_headers()
	 * must use sh_offset, as sh_addr isn't set!
	 */
	char *modinfo = (char *)info->hdr + infosec->sh_offset;

	if (prev) {
		size -= prev - modinfo;
		modinfo = next_string(prev, &size);
	}

	for (p = modinfo; p; p = next_string(p, &size)) {
		if (strncmp(p, tag, taglen) == 0 && p[taglen] == '=')
			return p + taglen + 1;
	}
	return NULL;
}

static char *get_modinfo(const struct load_info *info, const char *tag)
{
	return get_next_modinfo(info, tag, NULL);
}

static void setup_modinfo(struct module *mod, struct load_info *info)
{
	struct module_attribute *attr;
	int i;

	for (i = 0; (attr = modinfo_attrs[i]); i++) {
		if (attr->setup)
			attr->setup(mod, get_modinfo(info, attr->attr.name));
	}
}

static void free_modinfo(struct module *mod)
{
	struct module_attribute *attr;
	int i;

	for (i = 0; (attr = modinfo_attrs[i]); i++) {
		if (attr->free)
			attr->free(mod);
	}
}

#ifdef CONFIG_KALLSYMS

/* Lookup exported symbol in given range of kernel_symbols */
static const struct kernel_symbol *lookup_exported_symbol(const char *name,
							  const struct kernel_symbol *start,
							  const struct kernel_symbol *stop)
{
	return bsearch(name, start, stop - start,
			sizeof(struct kernel_symbol), cmp_name);
}

static int is_exported(const char *name, unsigned long value,
		       const struct module *mod)
{
	const struct kernel_symbol *ks;
	if (!mod)
		ks = lookup_exported_symbol(name, __start___ksymtab, __stop___ksymtab);
	else
		ks = lookup_exported_symbol(name, mod->syms, mod->syms + mod->num_syms);

	return ks != NULL && kernel_symbol_value(ks) == value;
}

/* As per nm */
static char elf_type(const Elf_Sym *sym, const struct load_info *info)
{
	const Elf_Shdr *sechdrs = info->sechdrs;

	if (ELF_ST_BIND(sym->st_info) == STB_WEAK) {
		if (ELF_ST_TYPE(sym->st_info) == STT_OBJECT)
			return 'v';
		else
			return 'w';
	}
	if (sym->st_shndx == SHN_UNDEF)
		return 'U';
	if (sym->st_shndx == SHN_ABS || sym->st_shndx == info->index.pcpu)
		return 'a';
	if (sym->st_shndx >= SHN_LORESERVE)
		return '?';
	if (sechdrs[sym->st_shndx].sh_flags & SHF_EXECINSTR)
		return 't';
	if (sechdrs[sym->st_shndx].sh_flags & SHF_ALLOC
	    && sechdrs[sym->st_shndx].sh_type != SHT_NOBITS) {
		if (!(sechdrs[sym->st_shndx].sh_flags & SHF_WRITE))
			return 'r';
		else if (sechdrs[sym->st_shndx].sh_flags & ARCH_SHF_SMALL)
			return 'g';
		else
			return 'd';
	}
	if (sechdrs[sym->st_shndx].sh_type == SHT_NOBITS) {
		if (sechdrs[sym->st_shndx].sh_flags & ARCH_SHF_SMALL)
			return 's';
		else
			return 'b';
	}
	if (strstarts(info->secstrings + sechdrs[sym->st_shndx].sh_name,
		      ".debug")) {
		return 'n';
	}
	return '?';
}

static bool is_core_symbol(const Elf_Sym *src, const Elf_Shdr *sechdrs,
			unsigned int shnum, unsigned int pcpundx)
{
	const Elf_Shdr *sec;

	if (src->st_shndx == SHN_UNDEF
	    || src->st_shndx >= shnum
	    || !src->st_name)
		return false;

#ifdef CONFIG_KALLSYMS_ALL
	if (src->st_shndx == pcpundx)
		return true;
#endif

	sec = sechdrs + src->st_shndx;
	if (!(sec->sh_flags & SHF_ALLOC)
#ifndef CONFIG_KALLSYMS_ALL
	    || !(sec->sh_flags & SHF_EXECINSTR)
#endif
	    || (sec->sh_entsize & INIT_OFFSET_MASK))
		return false;

	return true;
}

/*
 * We only allocate and copy the strings needed by the parts of symtab
 * we keep.  This is simple, but has the effect of making multiple
 * copies of duplicates.  We could be more sophisticated, see
 * linux-kernel thread starting with
 * <73defb5e4bca04a6431392cc341112b1@localhost>.
 */
static void layout_symtab(struct module *mod, struct load_info *info)
{
	Elf_Shdr *symsect = info->sechdrs + info->index.sym;
	Elf_Shdr *strsect = info->sechdrs + info->index.str;
	const Elf_Sym *src;
	unsigned int i, nsrc, ndst, strtab_size = 0;

	/* Put symbol section at end of init part of module. */
	symsect->sh_flags |= SHF_ALLOC;
	symsect->sh_entsize = get_offset(mod, &mod->init_layout.size, symsect,
					 info->index.sym) | INIT_OFFSET_MASK;
	pr_debug("\t%s\n", info->secstrings + symsect->sh_name);

	src = (void *)info->hdr + symsect->sh_offset;
	nsrc = symsect->sh_size / sizeof(*src);

	/* Compute total space required for the core symbols' strtab. */
	for (ndst = i = 0; i < nsrc; i++) {
		if (i == 0 || is_livepatch_module(mod) ||
		    is_core_symbol(src+i, info->sechdrs, info->hdr->e_shnum,
				   info->index.pcpu)) {
			strtab_size += strlen(&info->strtab[src[i].st_name])+1;
			ndst++;
		}
	}

	/* Append room for core symbols at end of core part. */
	info->symoffs = ALIGN(mod->core_layout.size, symsect->sh_addralign ?: 1);
	info->stroffs = mod->core_layout.size = info->symoffs + ndst * sizeof(Elf_Sym);
	mod->core_layout.size += strtab_size;
	info->core_typeoffs = mod->core_layout.size;
	mod->core_layout.size += ndst * sizeof(char);
	mod->core_layout.size = debug_align(mod->core_layout.size);

	/* Put string table section at end of init part of module. */
	strsect->sh_flags |= SHF_ALLOC;
	strsect->sh_entsize = get_offset(mod, &mod->init_layout.size, strsect,
					 info->index.str) | INIT_OFFSET_MASK;
	pr_debug("\t%s\n", info->secstrings + strsect->sh_name);

	/* We'll tack temporary mod_kallsyms on the end. */
	mod->init_layout.size = ALIGN(mod->init_layout.size,
				      __alignof__(struct mod_kallsyms));
	info->mod_kallsyms_init_off = mod->init_layout.size;
	mod->init_layout.size += sizeof(struct mod_kallsyms);
	info->init_typeoffs = mod->init_layout.size;
	mod->init_layout.size += nsrc * sizeof(char);
	mod->init_layout.size = debug_align(mod->init_layout.size);
}

/*
 * We use the full symtab and strtab which layout_symtab arranged to
 * be appended to the init section.  Later we switch to the cut-down
 * core-only ones.
 */
static void add_kallsyms(struct module *mod, const struct load_info *info)
{
	unsigned int i, ndst;
	const Elf_Sym *src;
	Elf_Sym *dst;
	char *s;
	Elf_Shdr *symsec = &info->sechdrs[info->index.sym];

	/* Set up to point into init section. */
	mod->kallsyms = mod->init_layout.base + info->mod_kallsyms_init_off;

	mod->kallsyms->symtab = (void *)symsec->sh_addr;
	mod->kallsyms->num_symtab = symsec->sh_size / sizeof(Elf_Sym);
	/* Make sure we get permanent strtab: don't use info->strtab. */
	mod->kallsyms->strtab = (void *)info->sechdrs[info->index.str].sh_addr;
	mod->kallsyms->typetab = mod->init_layout.base + info->init_typeoffs;

	/*
	 * Now populate the cut down core kallsyms for after init
	 * and set types up while we still have access to sections.
	 */
	mod->core_kallsyms.symtab = dst = mod->core_layout.base + info->symoffs;
	mod->core_kallsyms.strtab = s = mod->core_layout.base + info->stroffs;
	mod->core_kallsyms.typetab = mod->core_layout.base + info->core_typeoffs;
	src = mod->kallsyms->symtab;
	for (ndst = i = 0; i < mod->kallsyms->num_symtab; i++) {
		mod->kallsyms->typetab[i] = elf_type(src + i, info);
		if (i == 0 || is_livepatch_module(mod) ||
		    is_core_symbol(src+i, info->sechdrs, info->hdr->e_shnum,
				   info->index.pcpu)) {
			mod->core_kallsyms.typetab[ndst] =
			    mod->kallsyms->typetab[i];
			dst[ndst] = src[i];
			dst[ndst++].st_name = s - mod->core_kallsyms.strtab;
			s += strlcpy(s, &mod->kallsyms->strtab[src[i].st_name],
				     KSYM_NAME_LEN) + 1;
		}
	}
	mod->core_kallsyms.num_symtab = ndst;
}
#else
static inline void layout_symtab(struct module *mod, struct load_info *info)
{
}

static void add_kallsyms(struct module *mod, const struct load_info *info)
{
}
#endif /* CONFIG_KALLSYMS */

static void dynamic_debug_setup(struct module *mod, struct _ddebug *debug, unsigned int num)
{
	if (!debug)
		return;
	ddebug_add_module(debug, num, mod->name);
}

static void dynamic_debug_remove(struct module *mod, struct _ddebug *debug)
{
	if (debug)
		ddebug_remove_module(mod->name);
}

void * __weak module_alloc(unsigned long size)
{
	return vmalloc_exec(size);
}

bool __weak module_exit_section(const char *name)
{
	return strstarts(name, ".exit");
}

#ifdef CONFIG_DEBUG_KMEMLEAK
static void kmemleak_load_module(const struct module *mod,
				 const struct load_info *info)
{
	unsigned int i;

	/* only scan the sections containing data */
	kmemleak_scan_area(mod, sizeof(struct module), GFP_KERNEL);

	for (i = 1; i < info->hdr->e_shnum; i++) {
		/* Scan all writable sections that's not executable */
		if (!(info->sechdrs[i].sh_flags & SHF_ALLOC) ||
		    !(info->sechdrs[i].sh_flags & SHF_WRITE) ||
		    (info->sechdrs[i].sh_flags & SHF_EXECINSTR))
			continue;

		kmemleak_scan_area((void *)info->sechdrs[i].sh_addr,
				   info->sechdrs[i].sh_size, GFP_KERNEL);
	}
}
#else
static inline void kmemleak_load_module(const struct module *mod,
					const struct load_info *info)
{
}
#endif

#ifdef CONFIG_MODULE_SIG
static int module_sig_check(struct load_info *info, int flags)
{
	int err = -ENODATA;
	const unsigned long markerlen = sizeof(MODULE_SIG_STRING) - 1;
	const char *reason;
	const void *mod = info->hdr;

	/*
	 * Require flags == 0, as a module with version information
	 * removed is no longer the module that was signed
	 */
	if (flags == 0 &&
	    info->len > markerlen &&
	    memcmp(mod + info->len - markerlen, MODULE_SIG_STRING, markerlen) == 0) {
		/* We truncate the module to discard the signature */
		info->len -= markerlen;
		err = mod_verify_sig(mod, info);
	}

	switch (err) {
	case 0:
		info->sig_ok = true;
		return 0;

		/* We don't permit modules to be loaded into trusted kernels
		 * without a valid signature on them, but if we're not
		 * enforcing, certain errors are non-fatal.
		 */
	case -ENODATA:
		reason = "Loading of unsigned module";
		goto decide;
	case -ENOPKG:
		reason = "Loading of module with unsupported crypto";
		goto decide;
	case -ENOKEY:
		reason = "Loading of module with unavailable key";
	decide:
		if (is_module_sig_enforced()) {
			pr_notice("%s: %s is rejected\n", info->name, reason);
			return -EKEYREJECTED;
		}

		return security_locked_down(LOCKDOWN_MODULE_SIGNATURE);

		/* All other errors are fatal, including nomem, unparseable
		 * signatures and signature check failures - even if signatures
		 * aren't required.
		 */
	default:
		return err;
	}
}
#else /* !CONFIG_MODULE_SIG */
static int module_sig_check(struct load_info *info, int flags)
{
	return 0;
}
#endif /* !CONFIG_MODULE_SIG */

/* Sanity checks against invalid binaries, wrong arch, weird elf version. */
static int elf_header_check(struct load_info *info)
{
	if (info->len < sizeof(*(info->hdr)))
		return -ENOEXEC;

	if (memcmp(info->hdr->e_ident, ELFMAG, SELFMAG) != 0
	    || info->hdr->e_type != ET_REL
	    || !elf_check_arch(info->hdr)
	    || info->hdr->e_shentsize != sizeof(Elf_Shdr))
		return -ENOEXEC;

	if (info->hdr->e_shoff >= info->len
	    || (info->hdr->e_shnum * sizeof(Elf_Shdr) >
		info->len - info->hdr->e_shoff))
		return -ENOEXEC;

	return 0;
}

#define COPY_CHUNK_SIZE (16*PAGE_SIZE)

static int copy_chunked_from_user(void *dst, const void __user *usrc, unsigned long len)
{
	do {
		unsigned long n = min(len, COPY_CHUNK_SIZE);

		if (copy_from_user(dst, usrc, n) != 0)
			return -EFAULT;
		cond_resched();
		dst += n;
		usrc += n;
		len -= n;
	} while (len);
	return 0;
}

#ifdef CONFIG_LIVEPATCH
static int check_modinfo_livepatch(struct module *mod, struct load_info *info)
{
	if (get_modinfo(info, "livepatch")) {
		mod->klp = true;
		add_taint_module(mod, TAINT_LIVEPATCH, LOCKDEP_STILL_OK);
		pr_notice_once("%s: tainting kernel with TAINT_LIVEPATCH\n",
			       mod->name);
	}

	return 0;
}
#else /* !CONFIG_LIVEPATCH */
static int check_modinfo_livepatch(struct module *mod, struct load_info *info)
{
	if (get_modinfo(info, "livepatch")) {
		pr_err("%s: module is marked as livepatch module, but livepatch support is disabled",
		       mod->name);
		return -ENOEXEC;
	}

	return 0;
}
#endif /* CONFIG_LIVEPATCH */

static void check_modinfo_retpoline(struct module *mod, struct load_info *info)
{
	if (retpoline_module_ok(get_modinfo(info, "retpoline")))
		return;

	pr_warn("%s: loading module not compiled with retpoline compiler.\n",
		mod->name);
}

/* Sets info->hdr and info->len. */
static int copy_module_from_user(const void __user *umod, unsigned long len,
				  struct load_info *info)
{
	int err;

	info->len = len;
	if (info->len < sizeof(*(info->hdr)))
		return -ENOEXEC;

	err = security_kernel_load_data(LOADING_MODULE);
	if (err)
		return err;

	/* Suck in entire file: we'll want most of it. */
	info->hdr = __vmalloc(info->len,
			GFP_KERNEL | __GFP_NOWARN, PAGE_KERNEL);
	if (!info->hdr)
		return -ENOMEM;

	if (copy_chunked_from_user(info->hdr, umod, info->len) != 0) {
		vfree(info->hdr);
		return -EFAULT;
	}

	return 0;
}

static void free_copy(struct load_info *info)
{
	vfree(info->hdr);
}

static int rewrite_section_headers(struct load_info *info, int flags)
{
	unsigned int i;

	/* This should always be true, but let's be sure. */
	info->sechdrs[0].sh_addr = 0;

	for (i = 1; i < info->hdr->e_shnum; i++) {
		Elf_Shdr *shdr = &info->sechdrs[i];
		if (shdr->sh_type != SHT_NOBITS
		    && info->len < shdr->sh_offset + shdr->sh_size) {
			pr_err("Module len %lu truncated\n", info->len);
			return -ENOEXEC;
		}

		/* Mark all sections sh_addr with their address in the
		   temporary image. */
		shdr->sh_addr = (size_t)info->hdr + shdr->sh_offset;

#ifndef CONFIG_MODULE_UNLOAD
		/* Don't load .exit sections */
		if (module_exit_section(info->secstrings+shdr->sh_name))
			shdr->sh_flags &= ~(unsigned long)SHF_ALLOC;
#endif
	}

	/* Track but don't keep modinfo and version sections. */
	info->sechdrs[info->index.vers].sh_flags &= ~(unsigned long)SHF_ALLOC;
	info->sechdrs[info->index.info].sh_flags &= ~(unsigned long)SHF_ALLOC;

	return 0;
}

/*
 * Set up our basic convenience variables (pointers to section headers,
 * search for module section index etc), and do some basic section
 * verification.
 *
 * Set info->mod to the temporary copy of the module in info->hdr. The final one
 * will be allocated in move_module().
 */
static int setup_load_info(struct load_info *info, int flags)
{
	unsigned int i;

	/* Set up the convenience variables */
	info->sechdrs = (void *)info->hdr + info->hdr->e_shoff;
	info->secstrings = (void *)info->hdr
		+ info->sechdrs[info->hdr->e_shstrndx].sh_offset;

	/* Try to find a name early so we can log errors with a module name */
	info->index.info = find_sec(info, ".modinfo");
	if (info->index.info)
		info->name = get_modinfo(info, "name");

	/* Find internal symbols and strings. */
	for (i = 1; i < info->hdr->e_shnum; i++) {
		if (info->sechdrs[i].sh_type == SHT_SYMTAB) {
			info->index.sym = i;
			info->index.str = info->sechdrs[i].sh_link;
			info->strtab = (char *)info->hdr
				+ info->sechdrs[info->index.str].sh_offset;
			break;
		}
	}

	if (info->index.sym == 0) {
		pr_warn("%s: module has no symbols (stripped?)\n",
			info->name ?: "(missing .modinfo section or name field)");
		return -ENOEXEC;
	}

	info->index.mod = find_sec(info, ".gnu.linkonce.this_module");
	if (!info->index.mod) {
		pr_warn("%s: No module found in object\n",
			info->name ?: "(missing .modinfo section or name field)");
		return -ENOEXEC;
	}
	/* This is temporary: point mod into copy of data. */
	info->mod = (void *)info->hdr + info->sechdrs[info->index.mod].sh_offset;

	/*
	 * If we didn't load the .modinfo 'name' field earlier, fall back to
	 * on-disk struct mod 'name' field.
	 */
	if (!info->name)
		info->name = info->mod->name;

	if (flags & MODULE_INIT_IGNORE_MODVERSIONS)
		info->index.vers = 0; /* Pretend no __versions section! */
	else
		info->index.vers = find_sec(info, "__versions");

	info->index.pcpu = find_pcpusec(info);

	return 0;
}

static int check_modinfo(struct module *mod, struct load_info *info, int flags)
{
	const char *modmagic = get_modinfo(info, "vermagic");
	int err;

	if (flags & MODULE_INIT_IGNORE_VERMAGIC)
		modmagic = NULL;

	/* This is allowed: modprobe --force will invalidate it. */
	if (!modmagic) {
		err = try_to_force_load(mod, "bad vermagic");
		if (err)
			return err;
	} else if (!same_magic(modmagic, vermagic, info->index.vers)) {
		pr_err("%s: version magic '%s' should be '%s'\n",
		       info->name, modmagic, vermagic);
		return -ENOEXEC;
	}

	if (!get_modinfo(info, "intree")) {
		if (!test_taint(TAINT_OOT_MODULE))
			pr_warn("%s: loading out-of-tree module taints kernel.\n",
				mod->name);
		add_taint_module(mod, TAINT_OOT_MODULE, LOCKDEP_STILL_OK);
	}

	check_modinfo_retpoline(mod, info);

	if (get_modinfo(info, "staging")) {
		add_taint_module(mod, TAINT_CRAP, LOCKDEP_STILL_OK);
		pr_warn("%s: module is from the staging directory, the quality "
			"is unknown, you have been warned.\n", mod->name);
	}

	err = check_modinfo_livepatch(mod, info);
	if (err)
		return err;

	/* Set up license info based on the info section */
	set_license(mod, get_modinfo(info, "license"));

	return 0;
}

static int find_module_sections(struct module *mod, struct load_info *info)
{
	mod->kp = section_objs(info, "__param",
			       sizeof(*mod->kp), &mod->num_kp);
	mod->syms = section_objs(info, "__ksymtab",
				 sizeof(*mod->syms), &mod->num_syms);
	mod->crcs = section_addr(info, "__kcrctab");
	mod->gpl_syms = section_objs(info, "__ksymtab_gpl",
				     sizeof(*mod->gpl_syms),
				     &mod->num_gpl_syms);
	mod->gpl_crcs = section_addr(info, "__kcrctab_gpl");
	mod->gpl_future_syms = section_objs(info,
					    "__ksymtab_gpl_future",
					    sizeof(*mod->gpl_future_syms),
					    &mod->num_gpl_future_syms);
	mod->gpl_future_crcs = section_addr(info, "__kcrctab_gpl_future");

#ifdef CONFIG_UNUSED_SYMBOLS
	mod->unused_syms = section_objs(info, "__ksymtab_unused",
					sizeof(*mod->unused_syms),
					&mod->num_unused_syms);
	mod->unused_crcs = section_addr(info, "__kcrctab_unused");
	mod->unused_gpl_syms = section_objs(info, "__ksymtab_unused_gpl",
					    sizeof(*mod->unused_gpl_syms),
					    &mod->num_unused_gpl_syms);
	mod->unused_gpl_crcs = section_addr(info, "__kcrctab_unused_gpl");
#endif
#ifdef CONFIG_CONSTRUCTORS
	mod->ctors = section_objs(info, ".ctors",
				  sizeof(*mod->ctors), &mod->num_ctors);
	if (!mod->ctors)
		mod->ctors = section_objs(info, ".init_array",
				sizeof(*mod->ctors), &mod->num_ctors);
	else if (find_sec(info, ".init_array")) {
		/*
		 * This shouldn't happen with same compiler and binutils
		 * building all parts of the module.
		 */
		pr_warn("%s: has both .ctors and .init_array.\n",
		       mod->name);
		return -EINVAL;
	}
#endif

#ifdef CONFIG_TRACEPOINTS
	mod->tracepoints_ptrs = section_objs(info, "__tracepoints_ptrs",
					     sizeof(*mod->tracepoints_ptrs),
					     &mod->num_tracepoints);
#endif
#ifdef CONFIG_TREE_SRCU
	mod->srcu_struct_ptrs = section_objs(info, "___srcu_struct_ptrs",
					     sizeof(*mod->srcu_struct_ptrs),
					     &mod->num_srcu_structs);
#endif
#ifdef CONFIG_BPF_EVENTS
	mod->bpf_raw_events = section_objs(info, "__bpf_raw_tp_map",
					   sizeof(*mod->bpf_raw_events),
					   &mod->num_bpf_raw_events);
#endif
#ifdef CONFIG_JUMP_LABEL
	mod->jump_entries = section_objs(info, "__jump_table",
					sizeof(*mod->jump_entries),
					&mod->num_jump_entries);
#endif
#ifdef CONFIG_EVENT_TRACING
	mod->trace_events = section_objs(info, "_ftrace_events",
					 sizeof(*mod->trace_events),
					 &mod->num_trace_events);
	mod->trace_evals = section_objs(info, "_ftrace_eval_map",
					sizeof(*mod->trace_evals),
					&mod->num_trace_evals);
#endif
#ifdef CONFIG_TRACING
	mod->trace_bprintk_fmt_start = section_objs(info, "__trace_printk_fmt",
					 sizeof(*mod->trace_bprintk_fmt_start),
					 &mod->num_trace_bprintk_fmt);
#endif
#ifdef CONFIG_FTRACE_MCOUNT_RECORD
	/* sechdrs[0].sh_size is always zero */
	mod->ftrace_callsites = section_objs(info, "__mcount_loc",
					     sizeof(*mod->ftrace_callsites),
					     &mod->num_ftrace_callsites);
#endif
#ifdef CONFIG_FUNCTION_ERROR_INJECTION
	mod->ei_funcs = section_objs(info, "_error_injection_whitelist",
					    sizeof(*mod->ei_funcs),
					    &mod->num_ei_funcs);
#endif
	mod->extable = section_objs(info, "__ex_table",
				    sizeof(*mod->extable), &mod->num_exentries);

	if (section_addr(info, "__obsparm"))
		pr_warn("%s: Ignoring obsolete parameters\n", mod->name);

	info->debug = section_objs(info, "__verbose",
				   sizeof(*info->debug), &info->num_debug);

	return 0;
}

static int move_module(struct module *mod, struct load_info *info)
{
	int i;
	void *ptr;

	/* Do the allocs. */
	ptr = module_alloc(mod->core_layout.size);
	/*
	 * The pointer to this block is stored in the module structure
	 * which is inside the block. Just mark it as not being a
	 * leak.
	 */
	kmemleak_not_leak(ptr);
	if (!ptr)
		return -ENOMEM;

	memset(ptr, 0, mod->core_layout.size);
	mod->core_layout.base = ptr;

	if (mod->init_layout.size) {
		ptr = module_alloc(mod->init_layout.size);
		/*
		 * The pointer to this block is stored in the module structure
		 * which is inside the block. This block doesn't need to be
		 * scanned as it contains data and code that will be freed
		 * after the module is initialized.
		 */
		kmemleak_ignore(ptr);
		if (!ptr) {
			module_memfree(mod->core_layout.base);
			return -ENOMEM;
		}
		memset(ptr, 0, mod->init_layout.size);
		mod->init_layout.base = ptr;
	} else
		mod->init_layout.base = NULL;

	/* Transfer each section which specifies SHF_ALLOC */
	pr_debug("final section addresses:\n");
	for (i = 0; i < info->hdr->e_shnum; i++) {
		void *dest;
		Elf_Shdr *shdr = &info->sechdrs[i];

		if (!(shdr->sh_flags & SHF_ALLOC))
			continue;

		if (shdr->sh_entsize & INIT_OFFSET_MASK)
			dest = mod->init_layout.base
				+ (shdr->sh_entsize & ~INIT_OFFSET_MASK);
		else
			dest = mod->core_layout.base + shdr->sh_entsize;

		if (shdr->sh_type != SHT_NOBITS)
			memcpy(dest, (void *)shdr->sh_addr, shdr->sh_size);
		/* Update sh_addr to point to copy in image. */
		shdr->sh_addr = (unsigned long)dest;
		pr_debug("\t0x%lx %s\n",
			 (long)shdr->sh_addr, info->secstrings + shdr->sh_name);
	}

	return 0;
}

static int check_module_license_and_versions(struct module *mod)
{
	int prev_taint = test_taint(TAINT_PROPRIETARY_MODULE);

	/*
	 * ndiswrapper is under GPL by itself, but loads proprietary modules.
	 * Don't use add_taint_module(), as it would prevent ndiswrapper from
	 * using GPL-only symbols it needs.
	 */
	if (strcmp(mod->name, "ndiswrapper") == 0)
		add_taint(TAINT_PROPRIETARY_MODULE, LOCKDEP_NOW_UNRELIABLE);

	/* driverloader was caught wrongly pretending to be under GPL */
	if (strcmp(mod->name, "driverloader") == 0)
		add_taint_module(mod, TAINT_PROPRIETARY_MODULE,
				 LOCKDEP_NOW_UNRELIABLE);

	/* lve claims to be GPL but upstream won't provide source */
	if (strcmp(mod->name, "lve") == 0)
		add_taint_module(mod, TAINT_PROPRIETARY_MODULE,
				 LOCKDEP_NOW_UNRELIABLE);

	if (!prev_taint && test_taint(TAINT_PROPRIETARY_MODULE))
		pr_warn("%s: module license taints kernel.\n", mod->name);

#ifdef CONFIG_MODVERSIONS
	if ((mod->num_syms && !mod->crcs)
	    || (mod->num_gpl_syms && !mod->gpl_crcs)
	    || (mod->num_gpl_future_syms && !mod->gpl_future_crcs)
#ifdef CONFIG_UNUSED_SYMBOLS
	    || (mod->num_unused_syms && !mod->unused_crcs)
	    || (mod->num_unused_gpl_syms && !mod->unused_gpl_crcs)
#endif
		) {
		return try_to_force_load(mod,
					 "no versions for exported symbols");
	}
#endif
	return 0;
}

static void flush_module_icache(const struct module *mod)
{
	mm_segment_t old_fs;

	/* flush the icache in correct context */
	old_fs = get_fs();
	set_fs(KERNEL_DS);

	/*
	 * Flush the instruction cache, since we've played with text.
	 * Do it before processing of module parameters, so the module
	 * can provide parameter accessor functions of its own.
	 */
	if (mod->init_layout.base)
		flush_icache_range((unsigned long)mod->init_layout.base,
				   (unsigned long)mod->init_layout.base
				   + mod->init_layout.size);
	flush_icache_range((unsigned long)mod->core_layout.base,
			   (unsigned long)mod->core_layout.base + mod->core_layout.size);

	set_fs(old_fs);
}

int __weak module_frob_arch_sections(Elf_Ehdr *hdr,
				     Elf_Shdr *sechdrs,
				     char *secstrings,
				     struct module *mod)
{
	return 0;
}

/* module_blacklist is a comma-separated list of module names */
static char *module_blacklist;
static bool blacklisted(const char *module_name)
{
	const char *p;
	size_t len;

	if (!module_blacklist)
		return false;

	for (p = module_blacklist; *p; p += len) {
		len = strcspn(p, ",");
		if (strlen(module_name) == len && !memcmp(module_name, p, len))
			return true;
		if (p[len] == ',')
			len++;
	}
	return false;
}
core_param(module_blacklist, module_blacklist, charp, 0400);

static struct module *layout_and_allocate(struct load_info *info, int flags)
{
	struct module *mod;
	unsigned int ndx;
	int err;

	err = check_modinfo(info->mod, info, flags);
	if (err)
		return ERR_PTR(err);

	/* Allow arches to frob section contents and sizes.  */
	err = module_frob_arch_sections(info->hdr, info->sechdrs,
					info->secstrings, info->mod);
	if (err < 0)
		return ERR_PTR(err);

	/* We will do a special allocation for per-cpu sections later. */
	info->sechdrs[info->index.pcpu].sh_flags &= ~(unsigned long)SHF_ALLOC;

	/*
	 * Mark ro_after_init section with SHF_RO_AFTER_INIT so that
	 * layout_sections() can put it in the right place.
	 * Note: ro_after_init sections also have SHF_{WRITE,ALLOC} set.
	 */
	ndx = find_sec(info, ".data..ro_after_init");
	if (ndx)
		info->sechdrs[ndx].sh_flags |= SHF_RO_AFTER_INIT;
	/*
	 * Mark the __jump_table section as ro_after_init as well: these data
	 * structures are never modified, with the exception of entries that
	 * refer to code in the __init section, which are annotated as such
	 * at module load time.
	 */
	ndx = find_sec(info, "__jump_table");
	if (ndx)
		info->sechdrs[ndx].sh_flags |= SHF_RO_AFTER_INIT;

	/* Determine total sizes, and put offsets in sh_entsize.  For now
	   this is done generically; there doesn't appear to be any
	   special cases for the architectures. */
	layout_sections(info->mod, info);
	layout_symtab(info->mod, info);

	/* Allocate and move to the final place */
	err = move_module(info->mod, info);
	if (err)
		return ERR_PTR(err);

	/* Module has been copied to its final place now: return it. */
	mod = (void *)info->sechdrs[info->index.mod].sh_addr;
	kmemleak_load_module(mod, info);
	return mod;
}

/* mod is no longer valid after this! */
static void module_deallocate(struct module *mod, struct load_info *info)
{
	percpu_modfree(mod);
	module_arch_freeing_init(mod);
	module_memfree(mod->init_layout.base);
	module_memfree(mod->core_layout.base);
}

int __weak module_finalize(const Elf_Ehdr *hdr,
			   const Elf_Shdr *sechdrs,
			   struct module *me)
{
	return 0;
}

static int post_relocation(struct module *mod, const struct load_info *info)
{
	/* Sort exception table now relocations are done. */
	sort_extable(mod->extable, mod->extable + mod->num_exentries);

	/* Copy relocated percpu area over. */
	percpu_modcopy(mod, (void *)info->sechdrs[info->index.pcpu].sh_addr,
		       info->sechdrs[info->index.pcpu].sh_size);

	/* Setup kallsyms-specific fields. */
	add_kallsyms(mod, info);

	/* Arch-specific module finalizing. */
	return module_finalize(info->hdr, info->sechdrs, mod);
}

/* Is this module of this name done loading?  No locks held. */
static bool finished_loading(const char *name)
{
	struct module *mod;
	bool ret;

	/*
	 * The module_mutex should not be a heavily contended lock;
	 * if we get the occasional sleep here, we'll go an extra iteration
	 * in the wait_event_interruptible(), which is harmless.
	 */
	sched_annotate_sleep();
	mutex_lock(&module_mutex);
	mod = find_module_all(name, strlen(name), true);
	ret = !mod || mod->state == MODULE_STATE_LIVE;
	mutex_unlock(&module_mutex);

	return ret;
}

/* Call module constructors. */
static void do_mod_ctors(struct module *mod)
{
#ifdef CONFIG_CONSTRUCTORS
	unsigned long i;

	for (i = 0; i < mod->num_ctors; i++)
		mod->ctors[i]();
#endif
}

/* For freeing module_init on success, in case kallsyms traversing */
struct mod_initfree {
	struct llist_node node;
	void *module_init;
};

static void do_free_init(struct work_struct *w)
{
	struct llist_node *pos, *n, *list;
	struct mod_initfree *initfree;

	list = llist_del_all(&init_free_list);

	synchronize_rcu();

	llist_for_each_safe(pos, n, list) {
		initfree = container_of(pos, struct mod_initfree, node);
		module_memfree(initfree->module_init);
		kfree(initfree);
	}
}

/*
 * This is where the real work happens.
 *
 * Keep it uninlined to provide a reliable breakpoint target, e.g. for the gdb
 * helper command 'lx-symbols'.
 */
static noinline int do_init_module(struct module *mod)
{
	int ret = 0;
	struct mod_initfree *freeinit;

	freeinit = kmalloc(sizeof(*freeinit), GFP_KERNEL);
	if (!freeinit) {
		ret = -ENOMEM;
		goto fail;
	}
	freeinit->module_init = mod->init_layout.base;

	/*
	 * We want to find out whether @mod uses async during init.  Clear
	 * PF_USED_ASYNC.  async_schedule*() will set it.
	 */
	current->flags &= ~PF_USED_ASYNC;

	do_mod_ctors(mod);
	/* Start the module */
	if (mod->init != NULL)
		ret = do_one_initcall(mod->init);
	if (ret < 0) {
		goto fail_free_freeinit;
	}
	if (ret > 0) {
		pr_warn("%s: '%s'->init suspiciously returned %d, it should "
			"follow 0/-E convention\n"
			"%s: loading module anyway...\n",
			__func__, mod->name, ret, __func__);
		dump_stack();
	}

	/* Now it's a first class citizen! */
	mod->state = MODULE_STATE_LIVE;
	blocking_notifier_call_chain(&module_notify_list,
				     MODULE_STATE_LIVE, mod);

	/*
	 * We need to finish all async code before the module init sequence
	 * is done.  This has potential to deadlock.  For example, a newly
	 * detected block device can trigger request_module() of the
	 * default iosched from async probing task.  Once userland helper
	 * reaches here, async_synchronize_full() will wait on the async
	 * task waiting on request_module() and deadlock.
	 *
	 * This deadlock is avoided by perfomring async_synchronize_full()
	 * iff module init queued any async jobs.  This isn't a full
	 * solution as it will deadlock the same if module loading from
	 * async jobs nests more than once; however, due to the various
	 * constraints, this hack seems to be the best option for now.
	 * Please refer to the following thread for details.
	 *
	 * http://thread.gmane.org/gmane.linux.kernel/1420814
	 */
	if (!mod->async_probe_requested && (current->flags & PF_USED_ASYNC))
		async_synchronize_full();

	ftrace_free_mem(mod, mod->init_layout.base, mod->init_layout.base +
			mod->init_layout.size);
	mutex_lock(&module_mutex);
	/* Drop initial reference. */
	module_put(mod);
	trim_init_extable(mod);
#ifdef CONFIG_KALLSYMS
	/* Switch to core kallsyms now init is done: kallsyms may be walking! */
	rcu_assign_pointer(mod->kallsyms, &mod->core_kallsyms);
#endif
	module_enable_ro(mod, true);
	mod_tree_remove_init(mod);
	module_arch_freeing_init(mod);
	mod->init_layout.base = NULL;
	mod->init_layout.size = 0;
	mod->init_layout.ro_size = 0;
	mod->init_layout.ro_after_init_size = 0;
	mod->init_layout.text_size = 0;
	/*
	 * We want to free module_init, but be aware that kallsyms may be
	 * walking this with preempt disabled.  In all the failure paths, we
	 * call synchronize_rcu(), but we don't want to slow down the success
	 * path. module_memfree() cannot be called in an interrupt, so do the
	 * work and call synchronize_rcu() in a work queue.
	 *
	 * Note that module_alloc() on most architectures creates W+X page
	 * mappings which won't be cleaned up until do_free_init() runs.  Any
	 * code such as mark_rodata_ro() which depends on those mappings to
	 * be cleaned up needs to sync with the queued work - ie
	 * rcu_barrier()
	 */
	if (llist_add(&freeinit->node, &init_free_list))
		schedule_work(&init_free_wq);

	mutex_unlock(&module_mutex);
	wake_up_all(&module_wq);

	return 0;

fail_free_freeinit:
	kfree(freeinit);
fail:
	/* Try to protect us from buggy refcounters. */
	mod->state = MODULE_STATE_GOING;
	synchronize_rcu();
	module_put(mod);
	blocking_notifier_call_chain(&module_notify_list,
				     MODULE_STATE_GOING, mod);
	klp_module_going(mod);
	ftrace_release_mod(mod);
	free_module(mod);
	wake_up_all(&module_wq);
	return ret;
}

static int may_init_module(void)
{
	if (!capable(CAP_SYS_MODULE) || modules_disabled)
		return -EPERM;

	return 0;
}

/*
 * We try to place it in the list now to make sure it's unique before
 * we dedicate too many resources.  In particular, temporary percpu
 * memory exhaustion.
 */
static int add_unformed_module(struct module *mod)
{
	int err;
	struct module *old;

	mod->state = MODULE_STATE_UNFORMED;

again:
	mutex_lock(&module_mutex);
	old = find_module_all(mod->name, strlen(mod->name), true);
	if (old != NULL) {
		if (old->state != MODULE_STATE_LIVE) {
			/* Wait in case it fails to load. */
			mutex_unlock(&module_mutex);
			err = wait_event_interruptible(module_wq,
					       finished_loading(mod->name));
			if (err)
				goto out_unlocked;
			goto again;
		}
		err = -EEXIST;
		goto out;
	}
	mod_update_bounds(mod);
	list_add_rcu(&mod->list, &modules);
	mod_tree_insert(mod);
	err = 0;

out:
	mutex_unlock(&module_mutex);
out_unlocked:
	return err;
}

static int complete_formation(struct module *mod, struct load_info *info)
{
	int err;

	mutex_lock(&module_mutex);

	/* Find duplicate symbols (must be called under lock). */
	err = verify_exported_symbols(mod);
	if (err < 0)
		goto out;

	/* This relies on module_mutex for list integrity. */
	module_bug_finalize(info->hdr, info->sechdrs, mod);

	module_enable_ro(mod, false);
	module_enable_nx(mod);
	module_enable_x(mod);

	/* Mark state as coming so strong_try_module_get() ignores us,
	 * but kallsyms etc. can see us. */
	mod->state = MODULE_STATE_COMING;
	mutex_unlock(&module_mutex);

	return 0;

out:
	mutex_unlock(&module_mutex);
	return err;
}

static int prepare_coming_module(struct module *mod)
{
	int err;

	ftrace_module_enable(mod);
	err = klp_module_coming(mod);
	if (err)
		return err;

	blocking_notifier_call_chain(&module_notify_list,
				     MODULE_STATE_COMING, mod);
	return 0;
}

static int unknown_module_param_cb(char *param, char *val, const char *modname,
				   void *arg)
{
	struct module *mod = arg;
	int ret;

	if (strcmp(param, "async_probe") == 0) {
		mod->async_probe_requested = true;
		return 0;
	}

	/* Check for magic 'dyndbg' arg */
	ret = ddebug_dyndbg_module_param_cb(param, val, modname);
	if (ret != 0)
		pr_warn("%s: unknown parameter '%s' ignored\n", modname, param);
	return 0;
}

/* Allocate and load the module: note that size of section 0 is always
   zero, and we rely on this for optional sections. */
static int load_module(struct load_info *info, const char __user *uargs,
		       int flags)
{
	struct module *mod;
	long err = 0;
	char *after_dashes;

	err = elf_header_check(info);
	if (err)
		goto free_copy;

	err = setup_load_info(info, flags);
	if (err)
		goto free_copy;

	if (blacklisted(info->name)) {
		err = -EPERM;
		goto free_copy;
	}

	err = module_sig_check(info, flags);
	if (err)
		goto free_copy;

	err = rewrite_section_headers(info, flags);
	if (err)
		goto free_copy;

	/* Check module struct version now, before we try to use module. */
	if (!check_modstruct_version(info, info->mod)) {
		err = -ENOEXEC;
		goto free_copy;
	}

	/* Figure out module layout, and allocate all the memory. */
	mod = layout_and_allocate(info, flags);
	if (IS_ERR(mod)) {
		err = PTR_ERR(mod);
		goto free_copy;
	}

	audit_log_kern_module(mod->name);

	/* Reserve our place in the list. */
	err = add_unformed_module(mod);
	if (err)
		goto free_module;

#ifdef CONFIG_MODULE_SIG
	mod->sig_ok = info->sig_ok;
	if (!mod->sig_ok) {
		pr_notice_once("%s: module verification failed: signature "
			       "and/or required key missing - tainting "
			       "kernel\n", mod->name);
		add_taint_module(mod, TAINT_UNSIGNED_MODULE, LOCKDEP_STILL_OK);
	}
#endif

	/* To avoid stressing percpu allocator, do this once we're unique. */
	err = percpu_modalloc(mod, info);
	if (err)
		goto unlink_mod;

	/* Now module is in final location, initialize linked lists, etc. */
	err = module_unload_init(mod);
	if (err)
		goto unlink_mod;

	init_param_lock(mod);

	/* Now we've got everything in the final locations, we can
	 * find optional sections. */
	err = find_module_sections(mod, info);
	if (err)
		goto free_unload;

	err = check_module_license_and_versions(mod);
	if (err)
		goto free_unload;

	/* Set up MODINFO_ATTR fields */
	setup_modinfo(mod, info);

	/* Fix up syms, so that st_value is a pointer to location. */
	err = simplify_symbols(mod, info);
	if (err < 0)
		goto free_modinfo;

	err = apply_relocations(mod, info);
	if (err < 0)
		goto free_modinfo;

	err = post_relocation(mod, info);
	if (err < 0)
		goto free_modinfo;

	flush_module_icache(mod);

	/* Now copy in args */
	mod->args = strndup_user(uargs, ~0UL >> 1);
	if (IS_ERR(mod->args)) {
		err = PTR_ERR(mod->args);
		goto free_arch_cleanup;
	}

	dynamic_debug_setup(mod, info->debug, info->num_debug);

	/* Ftrace init must be called in the MODULE_STATE_UNFORMED state */
	ftrace_module_init(mod);

	/* Finally it's fully formed, ready to start executing. */
	err = complete_formation(mod, info);
	if (err)
		goto ddebug_cleanup;

	err = prepare_coming_module(mod);
	if (err)
		goto bug_cleanup;

	/* Module is ready to execute: parsing args may do that. */
	after_dashes = parse_args(mod->name, mod->args, mod->kp, mod->num_kp,
				  -32768, 32767, mod,
				  unknown_module_param_cb);
	if (IS_ERR(after_dashes)) {
		err = PTR_ERR(after_dashes);
		goto coming_cleanup;
	} else if (after_dashes) {
		pr_warn("%s: parameters '%s' after `--' ignored\n",
		       mod->name, after_dashes);
	}

	/* Link in to sysfs. */
	err = mod_sysfs_setup(mod, info, mod->kp, mod->num_kp);
	if (err < 0)
		goto coming_cleanup;

	if (is_livepatch_module(mod)) {
		err = copy_module_elf(mod, info);
		if (err < 0)
			goto sysfs_cleanup;
	}

	/* Get rid of temporary copy. */
	free_copy(info);

	/* Done! */
	trace_module_load(mod);

	return do_init_module(mod);

 sysfs_cleanup:
	mod_sysfs_teardown(mod);
 coming_cleanup:
	mod->state = MODULE_STATE_GOING;
	destroy_params(mod->kp, mod->num_kp);
	blocking_notifier_call_chain(&module_notify_list,
				     MODULE_STATE_GOING, mod);
	klp_module_going(mod);
 bug_cleanup:
	/* module_bug_cleanup needs module_mutex protection */
	mutex_lock(&module_mutex);
	module_bug_cleanup(mod);
	mutex_unlock(&module_mutex);

 ddebug_cleanup:
	ftrace_release_mod(mod);
	dynamic_debug_remove(mod, info->debug);
	synchronize_rcu();
	kfree(mod->args);
 free_arch_cleanup:
	module_arch_cleanup(mod);
 free_modinfo:
	free_modinfo(mod);
 free_unload:
	module_unload_free(mod);
 unlink_mod:
	mutex_lock(&module_mutex);
	/* Unlink carefully: kallsyms could be walking list. */
	list_del_rcu(&mod->list);
	mod_tree_remove(mod);
	wake_up_all(&module_wq);
	/* Wait for RCU-sched synchronizing before releasing mod->list. */
	synchronize_rcu();
	mutex_unlock(&module_mutex);
 free_module:
	/* Free lock-classes; relies on the preceding sync_rcu() */
	lockdep_free_key_range(mod->core_layout.base, mod->core_layout.size);

	module_deallocate(mod, info);
 free_copy:
	free_copy(info);
	return err;
}

SYSCALL_DEFINE3(init_module, void __user *, umod,
		unsigned long, len, const char __user *, uargs)
{
	int err;
	struct load_info info = { };

	err = may_init_module();
	if (err)
		return err;

	pr_debug("init_module: umod=%p, len=%lu, uargs=%p\n",
	       umod, len, uargs);

	err = copy_module_from_user(umod, len, &info);
	if (err)
		return err;

	return load_module(&info, uargs, 0);
}

SYSCALL_DEFINE3(finit_module, int, fd, const char __user *, uargs, int, flags)
{
	struct load_info info = { };
	loff_t size;
	void *hdr;
	int err;

	err = may_init_module();
	if (err)
		return err;

	pr_debug("finit_module: fd=%d, uargs=%p, flags=%i\n", fd, uargs, flags);

	if (flags & ~(MODULE_INIT_IGNORE_MODVERSIONS
		      |MODULE_INIT_IGNORE_VERMAGIC))
		return -EINVAL;

	err = kernel_read_file_from_fd(fd, &hdr, &size, INT_MAX,
				       READING_MODULE);
	if (err)
		return err;
	info.hdr = hdr;
	info.len = size;

	return load_module(&info, uargs, flags);
}

static inline int within(unsigned long addr, void *start, unsigned long size)
{
	return ((void *)addr >= start && (void *)addr < start + size);
}

#ifdef CONFIG_KALLSYMS
/*
 * This ignores the intensely annoying "mapping symbols" found
 * in ARM ELF files: $a, $t and $d.
 */
static inline int is_arm_mapping_symbol(const char *str)
{
	if (str[0] == '.' && str[1] == 'L')
		return true;
	return str[0] == '$' && strchr("axtd", str[1])
	       && (str[2] == '\0' || str[2] == '.');
}

static const char *kallsyms_symbol_name(struct mod_kallsyms *kallsyms, unsigned int symnum)
{
	return kallsyms->strtab + kallsyms->symtab[symnum].st_name;
}

/*
 * Given a module and address, find the corresponding symbol and return its name
 * while providing its size and offset if needed.
 */
static const char *find_kallsyms_symbol(struct module *mod,
					unsigned long addr,
					unsigned long *size,
					unsigned long *offset)
{
	unsigned int i, best = 0;
	unsigned long nextval, bestval;
	struct mod_kallsyms *kallsyms = rcu_dereference_sched(mod->kallsyms);

	/* At worse, next value is at end of module */
	if (within_module_init(addr, mod))
		nextval = (unsigned long)mod->init_layout.base+mod->init_layout.text_size;
	else
		nextval = (unsigned long)mod->core_layout.base+mod->core_layout.text_size;

	bestval = kallsyms_symbol_value(&kallsyms->symtab[best]);

	/* Scan for closest preceding symbol, and next symbol. (ELF
	   starts real symbols at 1). */
	for (i = 1; i < kallsyms->num_symtab; i++) {
		const Elf_Sym *sym = &kallsyms->symtab[i];
		unsigned long thisval = kallsyms_symbol_value(sym);

		if (sym->st_shndx == SHN_UNDEF)
			continue;

		/* We ignore unnamed symbols: they're uninformative
		 * and inserted at a whim. */
		if (*kallsyms_symbol_name(kallsyms, i) == '\0'
		    || is_arm_mapping_symbol(kallsyms_symbol_name(kallsyms, i)))
			continue;

		if (thisval <= addr && thisval > bestval) {
			best = i;
			bestval = thisval;
		}
		if (thisval > addr && thisval < nextval)
			nextval = thisval;
	}

	if (!best)
		return NULL;

	if (size)
		*size = nextval - bestval;
	if (offset)
		*offset = addr - bestval;

	return kallsyms_symbol_name(kallsyms, best);
}

void * __weak dereference_module_function_descriptor(struct module *mod,
						     void *ptr)
{
	return ptr;
}

/* For kallsyms to ask for address resolution.  NULL means not found.  Careful
 * not to lock to avoid deadlock on oopses, simply disable preemption. */
const char *module_address_lookup(unsigned long addr,
			    unsigned long *size,
			    unsigned long *offset,
			    char **modname,
			    char *namebuf)
{
	const char *ret = NULL;
	struct module *mod;

	preempt_disable();
	mod = __module_address(addr);
	if (mod) {
		if (modname)
			*modname = mod->name;

		ret = find_kallsyms_symbol(mod, addr, size, offset);
	}
	/* Make a copy in here where it's safe */
	if (ret) {
		strncpy(namebuf, ret, KSYM_NAME_LEN - 1);
		ret = namebuf;
	}
	preempt_enable();

	return ret;
}

int lookup_module_symbol_name(unsigned long addr, char *symname)
{
	struct module *mod;

	preempt_disable();
	list_for_each_entry_rcu(mod, &modules, list) {
		if (mod->state == MODULE_STATE_UNFORMED)
			continue;
		if (within_module(addr, mod)) {
			const char *sym;

			sym = find_kallsyms_symbol(mod, addr, NULL, NULL);
			if (!sym)
				goto out;

			strlcpy(symname, sym, KSYM_NAME_LEN);
			preempt_enable();
			return 0;
		}
	}
out:
	preempt_enable();
	return -ERANGE;
}

int lookup_module_symbol_attrs(unsigned long addr, unsigned long *size,
			unsigned long *offset, char *modname, char *name)
{
	struct module *mod;

	preempt_disable();
	list_for_each_entry_rcu(mod, &modules, list) {
		if (mod->state == MODULE_STATE_UNFORMED)
			continue;
		if (within_module(addr, mod)) {
			const char *sym;

			sym = find_kallsyms_symbol(mod, addr, size, offset);
			if (!sym)
				goto out;
			if (modname)
				strlcpy(modname, mod->name, MODULE_NAME_LEN);
			if (name)
				strlcpy(name, sym, KSYM_NAME_LEN);
			preempt_enable();
			return 0;
		}
	}
out:
	preempt_enable();
	return -ERANGE;
}

int module_get_kallsym(unsigned int symnum, unsigned long *value, char *type,
			char *name, char *module_name, int *exported)
{
	struct module *mod;

	preempt_disable();
	list_for_each_entry_rcu(mod, &modules, list) {
		struct mod_kallsyms *kallsyms;

		if (mod->state == MODULE_STATE_UNFORMED)
			continue;
		kallsyms = rcu_dereference_sched(mod->kallsyms);
		if (symnum < kallsyms->num_symtab) {
			const Elf_Sym *sym = &kallsyms->symtab[symnum];

			*value = kallsyms_symbol_value(sym);
			*type = kallsyms->typetab[symnum];
			strlcpy(name, kallsyms_symbol_name(kallsyms, symnum), KSYM_NAME_LEN);
			strlcpy(module_name, mod->name, MODULE_NAME_LEN);
			*exported = is_exported(name, *value, mod);
			preempt_enable();
			return 0;
		}
		symnum -= kallsyms->num_symtab;
	}
	preempt_enable();
	return -ERANGE;
}

/* Given a module and name of symbol, find and return the symbol's value */
static unsigned long find_kallsyms_symbol_value(struct module *mod, const char *name)
{
	unsigned int i;
	struct mod_kallsyms *kallsyms = rcu_dereference_sched(mod->kallsyms);

	for (i = 0; i < kallsyms->num_symtab; i++) {
		const Elf_Sym *sym = &kallsyms->symtab[i];

		if (strcmp(name, kallsyms_symbol_name(kallsyms, i)) == 0 &&
		    sym->st_shndx != SHN_UNDEF)
			return kallsyms_symbol_value(sym);
	}
	return 0;
}

/* Look for this name: can be of form module:name. */
unsigned long module_kallsyms_lookup_name(const char *name)
{
	struct module *mod;
	char *colon;
	unsigned long ret = 0;

	/* Don't lock: we're in enough trouble already. */
	preempt_disable();
	if ((colon = strnchr(name, MODULE_NAME_LEN, ':')) != NULL) {
		if ((mod = find_module_all(name, colon - name, false)) != NULL)
			ret = find_kallsyms_symbol_value(mod, colon+1);
	} else {
		list_for_each_entry_rcu(mod, &modules, list) {
			if (mod->state == MODULE_STATE_UNFORMED)
				continue;
			if ((ret = find_kallsyms_symbol_value(mod, name)) != 0)
				break;
		}
	}
	preempt_enable();
	return ret;
}

int module_kallsyms_on_each_symbol(int (*fn)(void *, const char *,
					     struct module *, unsigned long),
				   void *data)
{
	struct module *mod;
	unsigned int i;
	int ret;

	module_assert_mutex();

	list_for_each_entry(mod, &modules, list) {
		/* We hold module_mutex: no need for rcu_dereference_sched */
		struct mod_kallsyms *kallsyms = mod->kallsyms;

		if (mod->state == MODULE_STATE_UNFORMED)
			continue;
		for (i = 0; i < kallsyms->num_symtab; i++) {
			const Elf_Sym *sym = &kallsyms->symtab[i];

			if (sym->st_shndx == SHN_UNDEF)
				continue;

			ret = fn(data, kallsyms_symbol_name(kallsyms, i),
				 mod, kallsyms_symbol_value(sym));
			if (ret != 0)
				return ret;
		}
	}
	return 0;
}
#endif /* CONFIG_KALLSYMS */

/* Maximum number of characters written by module_flags() */
#define MODULE_FLAGS_BUF_SIZE (TAINT_FLAGS_COUNT + 4)

/* Keep in sync with MODULE_FLAGS_BUF_SIZE !!! */
static char *module_flags(struct module *mod, char *buf)
{
	int bx = 0;

	BUG_ON(mod->state == MODULE_STATE_UNFORMED);
	if (mod->taints ||
	    mod->state == MODULE_STATE_GOING ||
	    mod->state == MODULE_STATE_COMING) {
		buf[bx++] = '(';
		bx += module_flags_taint(mod, buf + bx);
		/* Show a - for module-is-being-unloaded */
		if (mod->state == MODULE_STATE_GOING)
			buf[bx++] = '-';
		/* Show a + for module-is-being-loaded */
		if (mod->state == MODULE_STATE_COMING)
			buf[bx++] = '+';
		buf[bx++] = ')';
	}
	buf[bx] = '\0';

	return buf;
}

#ifdef CONFIG_PROC_FS
/* Called by the /proc file system to return a list of modules. */
static void *m_start(struct seq_file *m, loff_t *pos)
{
	mutex_lock(&module_mutex);
	return seq_list_start(&modules, *pos);
}

static void *m_next(struct seq_file *m, void *p, loff_t *pos)
{
	return seq_list_next(p, &modules, pos);
}

static void m_stop(struct seq_file *m, void *p)
{
	mutex_unlock(&module_mutex);
}

static int m_show(struct seq_file *m, void *p)
{
	struct module *mod = list_entry(p, struct module, list);
	char buf[MODULE_FLAGS_BUF_SIZE];
	void *value;

	/* We always ignore unformed modules. */
	if (mod->state == MODULE_STATE_UNFORMED)
		return 0;

	seq_printf(m, "%s %u",
		   mod->name, mod->init_layout.size + mod->core_layout.size);
	print_unload_info(m, mod);

	/* Informative for users. */
	seq_printf(m, " %s",
		   mod->state == MODULE_STATE_GOING ? "Unloading" :
		   mod->state == MODULE_STATE_COMING ? "Loading" :
		   "Live");
	/* Used by oprofile and other similar tools. */
	value = m->private ? NULL : mod->core_layout.base;
	seq_printf(m, " 0x%px", value);

	/* Taints info */
	if (mod->taints)
		seq_printf(m, " %s", module_flags(mod, buf));

	seq_puts(m, "\n");
	return 0;
}

/* Format: modulename size refcount deps address

   Where refcount is a number or -, and deps is a comma-separated list
   of depends or -.
*/
static const struct seq_operations modules_op = {
	.start	= m_start,
	.next	= m_next,
	.stop	= m_stop,
	.show	= m_show
};

/*
 * This also sets the "private" pointer to non-NULL if the
 * kernel pointers should be hidden (so you can just test
 * "m->private" to see if you should keep the values private).
 *
 * We use the same logic as for /proc/kallsyms.
 */
static int modules_open(struct inode *inode, struct file *file)
{
	int err = seq_open(file, &modules_op);

	if (!err) {
		struct seq_file *m = file->private_data;
<<<<<<< HEAD
		m->private = kallsyms_show_value(current_cred()) ? NULL : (void *)8ul;
=======
		m->private = kallsyms_show_value(file->f_cred) ? NULL : (void *)8ul;
>>>>>>> e1d023e7
	}

	return err;
}

static const struct file_operations proc_modules_operations = {
	.open		= modules_open,
	.read		= seq_read,
	.llseek		= seq_lseek,
	.release	= seq_release,
};

static int __init proc_modules_init(void)
{
	proc_create("modules", 0, NULL, &proc_modules_operations);
	return 0;
}
module_init(proc_modules_init);
#endif

/* Given an address, look for it in the module exception tables. */
const struct exception_table_entry *search_module_extables(unsigned long addr)
{
	const struct exception_table_entry *e = NULL;
	struct module *mod;

	preempt_disable();
	mod = __module_address(addr);
	if (!mod)
		goto out;

	if (!mod->num_exentries)
		goto out;

	e = search_extable(mod->extable,
			   mod->num_exentries,
			   addr);
out:
	preempt_enable();

	/*
	 * Now, if we found one, we are running inside it now, hence
	 * we cannot unload the module, hence no refcnt needed.
	 */
	return e;
}

/*
 * is_module_address - is this address inside a module?
 * @addr: the address to check.
 *
 * See is_module_text_address() if you simply want to see if the address
 * is code (not data).
 */
bool is_module_address(unsigned long addr)
{
	bool ret;

	preempt_disable();
	ret = __module_address(addr) != NULL;
	preempt_enable();

	return ret;
}

/*
 * __module_address - get the module which contains an address.
 * @addr: the address.
 *
 * Must be called with preempt disabled or module mutex held so that
 * module doesn't get freed during this.
 */
struct module *__module_address(unsigned long addr)
{
	struct module *mod;

	if (addr < module_addr_min || addr > module_addr_max)
		return NULL;

	module_assert_mutex_or_preempt();

	mod = mod_find(addr);
	if (mod) {
		BUG_ON(!within_module(addr, mod));
		if (mod->state == MODULE_STATE_UNFORMED)
			mod = NULL;
	}
	return mod;
}
EXPORT_SYMBOL_GPL(__module_address);

/*
 * is_module_text_address - is this address inside module code?
 * @addr: the address to check.
 *
 * See is_module_address() if you simply want to see if the address is
 * anywhere in a module.  See kernel_text_address() for testing if an
 * address corresponds to kernel or module code.
 */
bool is_module_text_address(unsigned long addr)
{
	bool ret;

	preempt_disable();
	ret = __module_text_address(addr) != NULL;
	preempt_enable();

	return ret;
}

/*
 * __module_text_address - get the module whose code contains an address.
 * @addr: the address.
 *
 * Must be called with preempt disabled or module mutex held so that
 * module doesn't get freed during this.
 */
struct module *__module_text_address(unsigned long addr)
{
	struct module *mod = __module_address(addr);
	if (mod) {
		/* Make sure it's within the text section. */
		if (!within(addr, mod->init_layout.base, mod->init_layout.text_size)
		    && !within(addr, mod->core_layout.base, mod->core_layout.text_size))
			mod = NULL;
	}
	return mod;
}
EXPORT_SYMBOL_GPL(__module_text_address);

/* Don't grab lock, we're oopsing. */
void print_modules(void)
{
	struct module *mod;
	char buf[MODULE_FLAGS_BUF_SIZE];

	printk(KERN_DEFAULT "Modules linked in:");
	/* Most callers should already have preempt disabled, but make sure */
	preempt_disable();
	list_for_each_entry_rcu(mod, &modules, list) {
		if (mod->state == MODULE_STATE_UNFORMED)
			continue;
		pr_cont(" %s%s", mod->name, module_flags(mod, buf));
	}
	preempt_enable();
	if (last_unloaded_module[0])
		pr_cont(" [last unloaded: %s]", last_unloaded_module);
	pr_cont("\n");
#ifdef CONFIG_SUSE_KERNEL_SUPPORTED
	printk("Supported: %s\n", supported_printable(get_taint()));
#endif
}

#ifdef CONFIG_MODVERSIONS
/* Generate the signature for all relevant module structures here.
 * If these change, we don't want to try to parse the module. */
void module_layout(struct module *mod,
		   struct modversion_info *ver,
		   struct kernel_param *kp,
		   struct kernel_symbol *ks,
		   struct tracepoint * const *tp)
{
}
EXPORT_SYMBOL(module_layout);
#endif<|MERGE_RESOLUTION|>--- conflicted
+++ resolved
@@ -4484,11 +4484,7 @@
 
 	if (!err) {
 		struct seq_file *m = file->private_data;
-<<<<<<< HEAD
-		m->private = kallsyms_show_value(current_cred()) ? NULL : (void *)8ul;
-=======
 		m->private = kallsyms_show_value(file->f_cred) ? NULL : (void *)8ul;
->>>>>>> e1d023e7
 	}
 
 	return err;
