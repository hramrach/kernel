// SPDX-License-Identifier: GPL-2.0-only
/*
 * Pid namespaces
 *
 * Authors:
 *    (C) 2007 Pavel Emelyanov <xemul@openvz.org>, OpenVZ, SWsoft Inc.
 *    (C) 2007 Sukadev Bhattiprolu <sukadev@us.ibm.com>, IBM
 *     Many thanks to Oleg Nesterov for comments and help
 *
 */

#include <linux/pid.h>
#include <linux/pid_namespace.h>
#include <linux/user_namespace.h>
#include <linux/syscalls.h>
#include <linux/cred.h>
#include <linux/err.h>
#include <linux/acct.h>
#include <linux/slab.h>
#include <linux/proc_ns.h>
#include <linux/reboot.h>
#include <linux/export.h>
#include <linux/sched/task.h>
#include <linux/sched/signal.h>
#include <linux/idr.h>

static DEFINE_MUTEX(pid_caches_mutex);
static struct kmem_cache *pid_ns_cachep;
/* Write once array, filled from the beginning. */
static struct kmem_cache *pid_cache[MAX_PID_NS_LEVEL];

/*
 * creates the kmem cache to allocate pids from.
 * @level: pid namespace level
 */

static struct kmem_cache *create_pid_cachep(unsigned int level)
{
	/* Level 0 is init_pid_ns.pid_cachep */
	struct kmem_cache **pkc = &pid_cache[level - 1];
	struct kmem_cache *kc;
	char name[4 + 10 + 1];
	unsigned int len;

	kc = READ_ONCE(*pkc);
	if (kc)
		return kc;

	snprintf(name, sizeof(name), "pid_%u", level + 1);
	len = sizeof(struct pid) + level * sizeof(struct upid);
	mutex_lock(&pid_caches_mutex);
	/* Name collision forces to do allocation under mutex. */
	if (!*pkc)
		*pkc = kmem_cache_create(name, len, 0, SLAB_HWCACHE_ALIGN, 0);
	mutex_unlock(&pid_caches_mutex);
	/* current can fail, but someone else can succeed. */
	return READ_ONCE(*pkc);
}

static struct ucounts *inc_pid_namespaces(struct user_namespace *ns)
{
	return inc_ucount(ns, current_euid(), UCOUNT_PID_NAMESPACES);
}

static void dec_pid_namespaces(struct ucounts *ucounts)
{
	dec_ucount(ucounts, UCOUNT_PID_NAMESPACES);
}

static struct pid_namespace *create_pid_namespace(struct user_namespace *user_ns,
	struct pid_namespace *parent_pid_ns)
{
	struct pid_namespace *ns;
	unsigned int level = parent_pid_ns->level + 1;
	struct ucounts *ucounts;
	int err;

	err = -EINVAL;
	if (!in_userns(parent_pid_ns->user_ns, user_ns))
		goto out;

	err = -ENOSPC;
	if (level > MAX_PID_NS_LEVEL)
		goto out;
	ucounts = inc_pid_namespaces(user_ns);
	if (!ucounts)
		goto out;

	err = -ENOMEM;
	ns = kmem_cache_zalloc(pid_ns_cachep, GFP_KERNEL);
	if (ns == NULL)
		goto out_dec;

	idr_init(&ns->idr);

	ns->pid_cachep = create_pid_cachep(level);
	if (ns->pid_cachep == NULL)
		goto out_free_idr;

	err = ns_alloc_inum(&ns->ns);
	if (err)
		goto out_free_idr;
	ns->ns.ops = &pidns_operations;

	refcount_set(&ns->ns.count, 1);
	ns->level = level;
	ns->parent = get_pid_ns(parent_pid_ns);
	ns->user_ns = get_user_ns(user_ns);
	ns->ucounts = ucounts;
	ns->pid_allocated = PIDNS_ADDING;

	return ns;

out_free_idr:
	idr_destroy(&ns->idr);
	kmem_cache_free(pid_ns_cachep, ns);
out_dec:
	dec_pid_namespaces(ucounts);
out:
	return ERR_PTR(err);
}

static void delayed_free_pidns(struct rcu_head *p)
{
	struct pid_namespace *ns = container_of(p, struct pid_namespace, rcu);

	dec_pid_namespaces(ns->ucounts);
	put_user_ns(ns->user_ns);

	kmem_cache_free(pid_ns_cachep, ns);
}

static void destroy_pid_namespace(struct pid_namespace *ns)
{
	ns_free_inum(&ns->ns);

	idr_destroy(&ns->idr);
	call_rcu(&ns->rcu, delayed_free_pidns);
}

struct pid_namespace *copy_pid_ns(unsigned long flags,
	struct user_namespace *user_ns, struct pid_namespace *old_ns)
{
	if (!(flags & CLONE_NEWPID))
		return get_pid_ns(old_ns);
	if (task_active_pid_ns(current) != old_ns)
		return ERR_PTR(-EINVAL);
	return create_pid_namespace(user_ns, old_ns);
}

void put_pid_ns(struct pid_namespace *ns)
{
	struct pid_namespace *parent;

	while (ns != &init_pid_ns) {
		parent = ns->parent;
		if (!refcount_dec_and_test(&ns->ns.count))
			break;
		destroy_pid_namespace(ns);
		ns = parent;
	}
}
EXPORT_SYMBOL_GPL(put_pid_ns);

void zap_pid_ns_processes(struct pid_namespace *pid_ns)
{
	int nr;
	int rc;
	struct task_struct *task, *me = current;
	int init_pids = thread_group_leader(me) ? 1 : 2;
	struct pid *pid;

	/* Don't allow any more processes into the pid namespace */
	disable_pid_allocation(pid_ns);

	/*
	 * Ignore SIGCHLD causing any terminated children to autoreap.
	 * This speeds up the namespace shutdown, plus see the comment
	 * below.
	 */
	spin_lock_irq(&me->sighand->siglock);
	me->sighand->action[SIGCHLD - 1].sa.sa_handler = SIG_IGN;
	spin_unlock_irq(&me->sighand->siglock);

	/*
	 * The last thread in the cgroup-init thread group is terminating.
	 * Find remaining pid_ts in the namespace, signal and wait for them
	 * to exit.
	 *
	 * Note:  This signals each threads in the namespace - even those that
	 * 	  belong to the same thread group, To avoid this, we would have
	 * 	  to walk the entire tasklist looking a processes in this
	 * 	  namespace, but that could be unnecessarily expensive if the
	 * 	  pid namespace has just a few processes. Or we need to
	 * 	  maintain a tasklist for each pid namespace.
	 *
	 */
	rcu_read_lock();
	read_lock(&tasklist_lock);
	nr = 2;
	idr_for_each_entry_continue(&pid_ns->idr, pid, nr) {
		task = pid_task(pid, PIDTYPE_PID);
		if (task && !__fatal_signal_pending(task))
			group_send_sig_info(SIGKILL, SEND_SIG_PRIV, task, PIDTYPE_MAX);
	}
	read_unlock(&tasklist_lock);
	rcu_read_unlock();

	/*
	 * Reap the EXIT_ZOMBIE children we had before we ignored SIGCHLD.
	 * kernel_wait4() will also block until our children traced from the
	 * parent namespace are detached and become EXIT_DEAD.
	 */
	do {
		clear_thread_flag(TIF_SIGPENDING);
		rc = kernel_wait4(-1, NULL, __WALL, NULL);
	} while (rc != -ECHILD);

	/*
	 * kernel_wait4() misses EXIT_DEAD children, and EXIT_ZOMBIE
	 * process whose parents processes are outside of the pid
	 * namespace.  Such processes are created with setns()+fork().
<<<<<<< HEAD
	 *
	 * If those EXIT_ZOMBIE processes are not reaped by their
	 * parents before their parents exit, they will be reparented
	 * to pid_ns->child_reaper.  Thus pidns->child_reaper needs to
	 * stay valid until they all go away.
	 *
	 * The code relies on the the pid_ns->child_reaper ignoring
	 * SIGCHILD to cause those EXIT_ZOMBIE processes to be
	 * autoreaped if reparented.
	 *
	 * Semantically it is also desirable to wait for EXIT_ZOMBIE
	 * processes before allowing the child_reaper to be reaped, as
	 * that gives the invariant that when the init process of a
	 * pid namespace is reaped all of the processes in the pid
	 * namespace are gone.
	 *
=======
	 *
	 * If those EXIT_ZOMBIE processes are not reaped by their
	 * parents before their parents exit, they will be reparented
	 * to pid_ns->child_reaper.  Thus pidns->child_reaper needs to
	 * stay valid until they all go away.
	 *
	 * The code relies on the pid_ns->child_reaper ignoring
	 * SIGCHILD to cause those EXIT_ZOMBIE processes to be
	 * autoreaped if reparented.
	 *
	 * Semantically it is also desirable to wait for EXIT_ZOMBIE
	 * processes before allowing the child_reaper to be reaped, as
	 * that gives the invariant that when the init process of a
	 * pid namespace is reaped all of the processes in the pid
	 * namespace are gone.
	 *
>>>>>>> 7d2a07b7
	 * Once all of the other tasks are gone from the pid_namespace
	 * free_pid() will awaken this task.
	 */
	for (;;) {
		set_current_state(TASK_INTERRUPTIBLE);
		if (pid_ns->pid_allocated == init_pids)
			break;
		schedule();
	}
	__set_current_state(TASK_RUNNING);

	if (pid_ns->reboot)
		current->signal->group_exit_code = pid_ns->reboot;

	acct_exit_ns(pid_ns);
	return;
}

#ifdef CONFIG_CHECKPOINT_RESTORE
static int pid_ns_ctl_handler(struct ctl_table *table, int write,
		void *buffer, size_t *lenp, loff_t *ppos)
{
	struct pid_namespace *pid_ns = task_active_pid_ns(current);
	struct ctl_table tmp = *table;
	int ret, next;

	if (write && !checkpoint_restore_ns_capable(pid_ns->user_ns))
		return -EPERM;

	/*
	 * Writing directly to ns' last_pid field is OK, since this field
	 * is volatile in a living namespace anyway and a code writing to
	 * it should synchronize its usage with external means.
	 */

	next = idr_get_cursor(&pid_ns->idr) - 1;

	tmp.data = &next;
	ret = proc_dointvec_minmax(&tmp, write, buffer, lenp, ppos);
	if (!ret && write)
		idr_set_cursor(&pid_ns->idr, next + 1);

	return ret;
}

extern int pid_max;
static struct ctl_table pid_ns_ctl_table[] = {
	{
		.procname = "ns_last_pid",
		.maxlen = sizeof(int),
		.mode = 0666, /* permissions are checked in the handler */
		.proc_handler = pid_ns_ctl_handler,
		.extra1 = SYSCTL_ZERO,
		.extra2 = &pid_max,
	},
	{ }
};
static struct ctl_path kern_path[] = { { .procname = "kernel", }, { } };
#endif	/* CONFIG_CHECKPOINT_RESTORE */

int reboot_pid_ns(struct pid_namespace *pid_ns, int cmd)
{
	if (pid_ns == &init_pid_ns)
		return 0;

	switch (cmd) {
	case LINUX_REBOOT_CMD_RESTART2:
	case LINUX_REBOOT_CMD_RESTART:
		pid_ns->reboot = SIGHUP;
		break;

	case LINUX_REBOOT_CMD_POWER_OFF:
	case LINUX_REBOOT_CMD_HALT:
		pid_ns->reboot = SIGINT;
		break;
	default:
		return -EINVAL;
	}

	read_lock(&tasklist_lock);
	send_sig(SIGKILL, pid_ns->child_reaper, 1);
	read_unlock(&tasklist_lock);

	do_exit(0);

	/* Not reached */
	return 0;
}

static inline struct pid_namespace *to_pid_ns(struct ns_common *ns)
{
	return container_of(ns, struct pid_namespace, ns);
}

static struct ns_common *pidns_get(struct task_struct *task)
{
	struct pid_namespace *ns;

	rcu_read_lock();
	ns = task_active_pid_ns(task);
	if (ns)
		get_pid_ns(ns);
	rcu_read_unlock();

	return ns ? &ns->ns : NULL;
}

static struct ns_common *pidns_for_children_get(struct task_struct *task)
{
	struct pid_namespace *ns = NULL;

	task_lock(task);
	if (task->nsproxy) {
		ns = task->nsproxy->pid_ns_for_children;
		get_pid_ns(ns);
	}
	task_unlock(task);

	if (ns) {
		read_lock(&tasklist_lock);
		if (!ns->child_reaper) {
			put_pid_ns(ns);
			ns = NULL;
		}
		read_unlock(&tasklist_lock);
	}

	return ns ? &ns->ns : NULL;
}

static void pidns_put(struct ns_common *ns)
{
	put_pid_ns(to_pid_ns(ns));
}

static int pidns_install(struct nsset *nsset, struct ns_common *ns)
{
	struct nsproxy *nsproxy = nsset->nsproxy;
	struct pid_namespace *active = task_active_pid_ns(current);
	struct pid_namespace *ancestor, *new = to_pid_ns(ns);

	if (!ns_capable(new->user_ns, CAP_SYS_ADMIN) ||
	    !ns_capable(nsset->cred->user_ns, CAP_SYS_ADMIN))
		return -EPERM;

	/*
	 * Only allow entering the current active pid namespace
	 * or a child of the current active pid namespace.
	 *
	 * This is required for fork to return a usable pid value and
	 * this maintains the property that processes and their
	 * children can not escape their current pid namespace.
	 */
	if (new->level < active->level)
		return -EINVAL;

	ancestor = new;
	while (ancestor->level > active->level)
		ancestor = ancestor->parent;
	if (ancestor != active)
		return -EINVAL;

	put_pid_ns(nsproxy->pid_ns_for_children);
	nsproxy->pid_ns_for_children = get_pid_ns(new);
	return 0;
}

static struct ns_common *pidns_get_parent(struct ns_common *ns)
{
	struct pid_namespace *active = task_active_pid_ns(current);
	struct pid_namespace *pid_ns, *p;

	/* See if the parent is in the current namespace */
	pid_ns = p = to_pid_ns(ns)->parent;
	for (;;) {
		if (!p)
			return ERR_PTR(-EPERM);
		if (p == active)
			break;
		p = p->parent;
	}

	return &get_pid_ns(pid_ns)->ns;
}

static struct user_namespace *pidns_owner(struct ns_common *ns)
{
	return to_pid_ns(ns)->user_ns;
}

const struct proc_ns_operations pidns_operations = {
	.name		= "pid",
	.type		= CLONE_NEWPID,
	.get		= pidns_get,
	.put		= pidns_put,
	.install	= pidns_install,
	.owner		= pidns_owner,
	.get_parent	= pidns_get_parent,
};

const struct proc_ns_operations pidns_for_children_operations = {
	.name		= "pid_for_children",
	.real_ns_name	= "pid",
	.type		= CLONE_NEWPID,
	.get		= pidns_for_children_get,
	.put		= pidns_put,
	.install	= pidns_install,
	.owner		= pidns_owner,
	.get_parent	= pidns_get_parent,
};

static __init int pid_namespaces_init(void)
{
	pid_ns_cachep = KMEM_CACHE(pid_namespace, SLAB_PANIC);

#ifdef CONFIG_CHECKPOINT_RESTORE
	register_sysctl_paths(kern_path, pid_ns_ctl_table);
#endif
	return 0;
}

__initcall(pid_namespaces_init);<|MERGE_RESOLUTION|>--- conflicted
+++ resolved
@@ -220,14 +220,13 @@
 	 * kernel_wait4() misses EXIT_DEAD children, and EXIT_ZOMBIE
 	 * process whose parents processes are outside of the pid
 	 * namespace.  Such processes are created with setns()+fork().
-<<<<<<< HEAD
 	 *
 	 * If those EXIT_ZOMBIE processes are not reaped by their
 	 * parents before their parents exit, they will be reparented
 	 * to pid_ns->child_reaper.  Thus pidns->child_reaper needs to
 	 * stay valid until they all go away.
 	 *
-	 * The code relies on the the pid_ns->child_reaper ignoring
+	 * The code relies on the pid_ns->child_reaper ignoring
 	 * SIGCHILD to cause those EXIT_ZOMBIE processes to be
 	 * autoreaped if reparented.
 	 *
@@ -237,24 +236,6 @@
 	 * pid namespace is reaped all of the processes in the pid
 	 * namespace are gone.
 	 *
-=======
-	 *
-	 * If those EXIT_ZOMBIE processes are not reaped by their
-	 * parents before their parents exit, they will be reparented
-	 * to pid_ns->child_reaper.  Thus pidns->child_reaper needs to
-	 * stay valid until they all go away.
-	 *
-	 * The code relies on the pid_ns->child_reaper ignoring
-	 * SIGCHILD to cause those EXIT_ZOMBIE processes to be
-	 * autoreaped if reparented.
-	 *
-	 * Semantically it is also desirable to wait for EXIT_ZOMBIE
-	 * processes before allowing the child_reaper to be reaped, as
-	 * that gives the invariant that when the init process of a
-	 * pid namespace is reaped all of the processes in the pid
-	 * namespace are gone.
-	 *
->>>>>>> 7d2a07b7
 	 * Once all of the other tasks are gone from the pid_namespace
 	 * free_pid() will awaken this task.
 	 */
