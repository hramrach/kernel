--- conflicted
+++ resolved
@@ -12,11 +12,7 @@
 	    notifier.o ksysfs.o cred.o reboot.o \
 	    async.o range.o smpboot.o ucount.o regset.o
 
-<<<<<<< HEAD
-obj-$(CONFIG_BPFILTER) += usermode_driver.o
-=======
 obj-$(CONFIG_USERMODE_DRIVER) += usermode_driver.o
->>>>>>> 7d2a07b7
 obj-$(CONFIG_MODULES) += kmod.o
 obj-$(CONFIG_MULTIUSER) += groups.o
 
@@ -42,12 +38,8 @@
 # via printk, etc.
 KASAN_SANITIZE_kcov.o := n
 KCSAN_SANITIZE_kcov.o := n
-<<<<<<< HEAD
-CFLAGS_kcov.o := $(call cc-option, -fno-conserve-stack -fno-stack-protector)
-=======
 UBSAN_SANITIZE_kcov.o := n
 CFLAGS_kcov.o := $(call cc-option, -fno-conserve-stack) -fno-stack-protector
->>>>>>> 7d2a07b7
 
 # Don't instrument error handlers
 CFLAGS_REMOVE_cfi.o := $(CC_FLAGS_CFI)
@@ -135,11 +127,7 @@
 
 obj-$(CONFIG_HAS_IOMEM) += iomem.o
 obj-$(CONFIG_RSEQ) += rseq.o
-<<<<<<< HEAD
-obj-$(CONFIG_SUSE_KERNEL_SUPPORTED) += unsupported-feature.o
-=======
 obj-$(CONFIG_WATCH_QUEUE) += watch_queue.o
->>>>>>> 7d2a07b7
 
 obj-$(CONFIG_RESOURCE_KUNIT_TEST) += resource_kunit.o
 obj-$(CONFIG_SYSCTL_KUNIT_TEST) += sysctl-test.o
@@ -166,11 +154,7 @@
 $(obj)/kheaders.o: $(obj)/kheaders_data.tar.xz
 
 quiet_cmd_genikh = CHK     $(obj)/kheaders_data.tar.xz
-<<<<<<< HEAD
-      cmd_genikh = $(BASH) $(srctree)/kernel/gen_kheaders.sh $@
-=======
       cmd_genikh = $(CONFIG_SHELL) $(srctree)/kernel/gen_kheaders.sh $@
->>>>>>> 7d2a07b7
 $(obj)/kheaders_data.tar.xz: FORCE
 	$(call cmd,genikh)
 
