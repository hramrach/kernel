--- conflicted
+++ resolved
@@ -2732,11 +2732,6 @@
 	 * flush, no worries.
 	 */
 	retry = prb_read_valid(prb, next_seq, NULL);
-<<<<<<< HEAD
-	printk_safe_exit_irqrestore(flags);
-
-=======
->>>>>>> c5ffbcff
 	if (retry && console_trylock())
 		goto again;
 }
