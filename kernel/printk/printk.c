--- conflicted
+++ resolved
@@ -412,30 +412,11 @@
 static u32 log_buf_len = __LOG_BUF_LEN;
 
 /*
-<<<<<<< HEAD
- * We cannot access per-CPU data (e.g. per-CPU flush irq_work) before
- * per_cpu_areas are initialised. This variable is set to true when
- * it's safe to access per-CPU data.
- */
-static bool __printk_percpu_data_ready __read_mostly;
-
-bool printk_percpu_data_ready(void)
-{
-	return __printk_percpu_data_ready;
-}
-
-/* Return log buffer address */
-char *log_buf_addr_get(void)
-{
-	return log_buf;
-}
-=======
  * Define the average message size. This only affects the number of
  * descriptors that will be available. Underestimating is better than
  * overestimating (too many available descriptors is better than not enough).
  */
 #define PRB_AVGBITS 5	/* 32 character average length */
->>>>>>> 7d2a07b7
 
 #if CONFIG_LOG_BUF_SHIFT <= PRB_AVGBITS
 #error CONFIG_LOG_BUF_SHIFT value too small.
@@ -1067,8 +1048,6 @@
 	__printk_percpu_data_ready = true;
 }
 
-<<<<<<< HEAD
-=======
 static unsigned int __init add_to_rb(struct printk_ringbuffer *rb,
 				     struct printk_record *r)
 {
@@ -1096,7 +1075,6 @@
 
 static char setup_text_buf[LOG_LINE_MAX] __initdata;
 
->>>>>>> 7d2a07b7
 void __init setup_log_buf(int early)
 {
 	struct printk_info *new_infos;
@@ -1110,14 +1088,6 @@
 	char *new_log_buf;
 	unsigned int free;
 	u64 seq;
-
-	/*
-	 * Some archs call setup_log_buf() multiple times - first is very
-	 * early, e.g. from setup_arch(), and second - when percpu_areas
-	 * are initialised.
-	 */
-	if (!early)
-		set_percpu_data_ready();
 
 	/*
 	 * Some archs call setup_log_buf() multiple times - first is very
@@ -1802,22 +1772,6 @@
 static bool console_waiter;
 
 /**
- * printk_bust_locks - forcibly reset all printk-related locks
- *
- * This function can be used after CPUs were stopped using NMI.
- * It is especially useful in kdump_nmi_shootdown_cpus() that
- * uses NMI but it does not modify the online CPU mask.
- */
-void printk_bust_locks(void)
-{
-	debug_locks_off();
-	raw_spin_lock_init(&logbuf_lock);
-	raw_spin_lock_init(&console_owner_lock);
-	console_owner = NULL;
-	console_waiter = false;
-}
-
-/**
  * console_lock_spinning_enable - mark beginning of code where another
  *	thread might safely busy wait
  *
@@ -2917,31 +2871,12 @@
 {
 	unsigned long flags;
 	struct console *bcon = NULL;
-<<<<<<< HEAD
-	struct console *con_consdev = NULL;
-	struct console_cmdline *c;
-	static bool has_preferred;
-	bool consdev_fallback = false;
-
-	if (console_drivers) {
-		for_each_console(bcon) {
-			if (WARN(bcon == newcon,
-					"console '%s%d' already registered\n",
-					bcon->name, bcon->index))
-				return;
-=======
 	int err;
 
 	for_each_console(bcon) {
 		if (WARN(bcon == newcon, "console '%s%d' already registered\n",
 					 bcon->name, bcon->index))
 			return;
-	}
->>>>>>> 7d2a07b7
-
-			if (bcon->flags & CON_CONSDEV && !con_consdev)
-				con_consdev = bcon;
-		}
 	}
 
 	/*
@@ -2985,28 +2920,9 @@
 	/* See if this console matches one we selected on the command line */
 	err = try_enable_new_console(newcon, true);
 
-<<<<<<< HEAD
-		newcon->flags |= CON_ENABLED;
-		if (i == preferred_console) {
-			/* This is the last console on the command line. */
-			newcon->flags |= CON_CONSDEV;
-			has_preferred = true;
-		} else if (newcon->device && !con_consdev) {
-			/*
-			 * This is the first console with tty binding. It will
-			 * be used for /dev/console when the preferred one
-			 * will not get registered for some reason.
-			 */
-			newcon->flags |= CON_CONSDEV;
-			consdev_fallback = true;
-		}
-		break;
-	}
-=======
 	/* If not, try to match against the platform default(s) */
 	if (err == -ENOENT)
 		err = try_enable_new_console(newcon, false);
->>>>>>> 7d2a07b7
 
 	/* printk() messages are not printed to the Braille console. */
 	if (err || newcon->flags & CON_BRL)
@@ -3018,9 +2934,7 @@
 	 * the real console are the same physical device, it's annoying to
 	 * see the beginning boot messages twice
 	 */
-	if (bcon &&
-	    ((newcon->flags & (CON_CONSDEV | CON_BOOT)) == CON_CONSDEV) &&
-	    !consdev_fallback)
+	if (bcon && ((newcon->flags & (CON_CONSDEV | CON_BOOT)) == CON_CONSDEV))
 		newcon->flags &= ~CON_PRINTBUFFER;
 
 	/*
@@ -3028,35 +2942,14 @@
 	 *	preferred driver at the head of the list.
 	 */
 	console_lock();
-	if ((newcon->flags & CON_CONSDEV && !consdev_fallback) ||
-	     console_drivers == NULL) {
-		/* Put the preferred or the first console at the head. */
+	if ((newcon->flags & CON_CONSDEV) || console_drivers == NULL) {
 		newcon->next = console_drivers;
 		console_drivers = newcon;
-<<<<<<< HEAD
-		/* Only one console can have CON_CONSDEV flag set */
-		if (con_consdev)
-			con_consdev->flags &= ~CON_CONSDEV;
-	} else if (newcon->device && con_consdev) {
-		/*
-		 * Keep the driver associated with /dev/console.
-		 * We are here only when the console was enabled by the cycle
-		 * checking console_cmdline and this is neither preferred
-		 * console nor the consdev fallback.
-		 */
-		newcon->next = con_consdev->next;
-		con_consdev->next = newcon;
-=======
 		if (newcon->next)
 			newcon->next->flags &= ~CON_CONSDEV;
 		/* Ensure this flag is always set for the head of the list */
 		newcon->flags |= CON_CONSDEV;
->>>>>>> 7d2a07b7
 	} else {
-		/*
-		 * Keep a boot console first until the preferred real one
-		 * is registered.
-		 */
 		newcon->next = console_drivers->next;
 		console_drivers->next = newcon;
 	}
@@ -3068,13 +2961,7 @@
 		/*
 		 * console_unlock(); will print out the buffered messages
 		 * for us.
-<<<<<<< HEAD
-		 */
-		logbuf_lock_irqsave(flags);
-		/*
-=======
 		 *
->>>>>>> 7d2a07b7
 		 * We're about to replay the log buffer.  Only do this to the
 		 * just-registered console to avoid excessive message spam to
 		 * the already-registered consoles.
@@ -3085,17 +2972,11 @@
 		 */
 		exclusive_console = newcon;
 		exclusive_console_stop_seq = console_seq;
-<<<<<<< HEAD
-		console_seq = syslog_seq;
-		console_idx = syslog_idx;
-		logbuf_unlock_irqrestore(flags);
-=======
 
 		/* Get a consistent copy of @syslog_seq. */
 		raw_spin_lock_irqsave(&syslog_lock, flags);
 		console_seq = syslog_seq;
 		raw_spin_unlock_irqrestore(&syslog_lock, flags);
->>>>>>> 7d2a07b7
 	}
 	console_unlock();
 	console_sysfs_notify();
@@ -3112,7 +2993,6 @@
 		newcon->name, newcon->index);
 	if (bcon &&
 	    ((newcon->flags & (CON_CONSDEV | CON_BOOT)) == CON_CONSDEV) &&
-	    !consdev_fallback &&
 	    !keep_bootcon) {
 		/* We need to iterate through all boot consoles, to make
 		 * sure we print everything out, before we unregister them.
@@ -3162,16 +3042,10 @@
 
 	/*
 	 * If this isn't the last console and it has CON_CONSDEV set, we
-	 * need to set it on the first console with tty binding.
-	 */
-	if (console_drivers != NULL && console->flags & CON_CONSDEV) {
-		for_each_console(a) {
-			if (a->device) {
-				a->flags |= CON_CONSDEV;
-				break;
-			}
-		}
-	}
+	 * need to set it on the next preferred console.
+	 */
+	if (console_drivers != NULL && console->flags & CON_CONSDEV)
+		console_drivers->flags |= CON_CONSDEV;
 
 	console->flags &= ~CON_ENABLED;
 	console_unlock();
@@ -3292,15 +3166,8 @@
 		wake_up_interruptible(&log_wait);
 }
 
-<<<<<<< HEAD
-static DEFINE_PER_CPU(struct irq_work, wake_up_klogd_work) = {
-	.func = wake_up_klogd_work_func,
-	.flags = ATOMIC_INIT(IRQ_WORK_LAZY),
-};
-=======
 static DEFINE_PER_CPU(struct irq_work, wake_up_klogd_work) =
 	IRQ_WORK_INIT_LAZY(wake_up_klogd_work_func);
->>>>>>> 7d2a07b7
 
 void wake_up_klogd(void)
 {
@@ -3473,28 +3340,10 @@
 void kmsg_dump(enum kmsg_dump_reason reason)
 {
 	struct kmsg_dumper *dumper;
-<<<<<<< HEAD
-	unsigned long flags;
-=======
->>>>>>> 7d2a07b7
 
 	rcu_read_lock();
 	list_for_each_entry_rcu(dumper, &dump_list, list) {
 		enum kmsg_dump_reason max_reason = dumper->max_reason;
-<<<<<<< HEAD
-
-		/*
-		 * If client has not provided a specific max_reason, default
-		 * to KMSG_DUMP_OOPS, unless always_kmsg_dump was set.
-		 */
-		if (max_reason == KMSG_DUMP_UNDEF) {
-			max_reason = always_kmsg_dump ? KMSG_DUMP_MAX :
-							KMSG_DUMP_OOPS;
-		}
-		if (reason > max_reason)
-			continue;
-=======
->>>>>>> 7d2a07b7
 
 		/*
 		 * If client has not provided a specific max_reason, default
@@ -3633,19 +3482,11 @@
 	seq = find_first_fitting_seq(iter->cur_seq, iter->next_seq,
 				     size - 1, syslog, time);
 
-<<<<<<< HEAD
-	/* move first record forward until length fits into the buffer */
-	seq = dumper->cur_seq;
-	idx = dumper->cur_idx;
-	while (l >= size && seq < dumper->next_seq) {
-		struct printk_log *msg = log_from_idx(idx);
-=======
 	/*
 	 * Next kmsg_dump_get_buffer() invocation will dump block of
 	 * older records stored right before this one.
 	 */
 	next_seq = seq;
->>>>>>> 7d2a07b7
 
 	prb_rec_init_rd(&r, &info, buf, size);
 
