/*
 * linux/kernel/futex_compat.c
 *
 * Futex compatibililty routines.
 *
 * Copyright 2006, Red Hat, Inc., Ingo Molnar
 */

#include <linux/linkage.h>
#include <linux/compat.h>
#include <linux/futex.h>

#include <asm/uaccess.h>


/*
 * Fetch a robust-list pointer. Bit 0 signals PI futexes:
 */
static inline int
fetch_robust_entry(compat_uptr_t *uentry, struct robust_list __user **entry,
		   compat_uptr_t __user *head, int *pi)
{
	if (get_user(*uentry, head))
		return -EFAULT;

	*entry = compat_ptr((*uentry) & ~1);
	*pi = (unsigned int)(*uentry) & 1;

	return 0;
}

/*
 * Walk curr->robust_list (very carefully, it's a userspace list!)
 * and mark any locks found there dead, and notify any waiters.
 *
 * We silently return on any sign of list-walking problem.
 */
void compat_exit_robust_list(struct task_struct *curr)
{
	struct compat_robust_list_head __user *head = curr->compat_robust_list;
	struct robust_list __user *entry, *next_entry, *pending;
	unsigned int limit = ROBUST_LIST_LIMIT, pi, next_pi, pip;
	compat_uptr_t uentry, next_uentry, upending;
	compat_long_t futex_offset;
	int rc;

	/*
	 * Fetch the list head (which was registered earlier, via
	 * sys_set_robust_list()):
	 */
	if (fetch_robust_entry(&uentry, &entry, &head->list.next, &pi))
		return;
	/*
	 * Fetch the relative futex offset:
	 */
	if (get_user(futex_offset, &head->futex_offset))
		return;
	/*
	 * Fetch any possibly pending lock-add first, and handle it
	 * if it exists:
	 */
	if (fetch_robust_entry(&upending, &pending,
			       &head->list_op_pending, &pip))
		return;
<<<<<<< HEAD
	if (pending)
		handle_futex_death((void __user *)pending + futex_offset, curr, pip);

	while (entry != (struct robust_list __user *) &head->list) {
=======

	next_entry = NULL;	/* avoid warning with gcc */
	while (entry != (struct robust_list __user *) &head->list) {
		/*
		 * Fetch the next entry in the list before calling
		 * handle_futex_death:
		 */
		rc = fetch_robust_entry(&next_uentry, &next_entry,
			(compat_uptr_t __user *)&entry->next, &next_pi);
>>>>>>> 4367388f
		/*
		 * A pending lock might already be on the list, so
		 * dont process it twice:
		 */
		if (entry != pending)
			if (handle_futex_death((void __user *)entry + futex_offset,
						curr, pi))
				return;

		if (rc)
			return;
		uentry = next_uentry;
		entry = next_entry;
		pi = next_pi;
		/*
		 * Avoid excessively long or circular lists:
		 */
		if (!--limit)
			break;

		cond_resched();
	}
	if (pending)
		handle_futex_death((void __user *)pending + futex_offset,
				   curr, pip);
}

asmlinkage long
compat_sys_set_robust_list(struct compat_robust_list_head __user *head,
			   compat_size_t len)
{
	if (unlikely(len != sizeof(*head)))
		return -EINVAL;

	current->compat_robust_list = head;

	return 0;
}

asmlinkage long
compat_sys_get_robust_list(int pid, compat_uptr_t __user *head_ptr,
			   compat_size_t __user *len_ptr)
{
	struct compat_robust_list_head __user *head;
	unsigned long ret;

	if (!pid)
		head = current->compat_robust_list;
	else {
		struct task_struct *p;

		ret = -ESRCH;
		read_lock(&tasklist_lock);
		p = find_task_by_pid(pid);
		if (!p)
			goto err_unlock;
		ret = -EPERM;
		if ((current->euid != p->euid) && (current->euid != p->uid) &&
				!capable(CAP_SYS_PTRACE))
			goto err_unlock;
		head = p->compat_robust_list;
		read_unlock(&tasklist_lock);
	}

	if (put_user(sizeof(*head), len_ptr))
		return -EFAULT;
	return put_user(ptr_to_compat(head), head_ptr);

err_unlock:
	read_unlock(&tasklist_lock);

	return ret;
}

asmlinkage long compat_sys_futex(u32 __user *uaddr, int op, u32 val,
		struct compat_timespec __user *utime, u32 __user *uaddr2,
		u32 val3)
{
	struct timespec ts;
	ktime_t t, *tp = NULL;
	int val2 = 0;
	int cmd = op & FUTEX_CMD_MASK;

	if (utime && (cmd == FUTEX_WAIT || cmd == FUTEX_LOCK_PI)) {
		if (get_compat_timespec(&ts, utime))
			return -EFAULT;
		if (!timespec_valid(&ts))
			return -EINVAL;

		t = timespec_to_ktime(ts);
		if (cmd == FUTEX_WAIT)
			t = ktime_add(ktime_get(), t);
		tp = &t;
	}
	if (cmd == FUTEX_REQUEUE || cmd == FUTEX_CMP_REQUEUE)
		val2 = (int) (unsigned long) utime;

	return do_futex(uaddr, op, val, tp, uaddr2, val2, val3);
}<|MERGE_RESOLUTION|>--- conflicted
+++ resolved
@@ -62,12 +62,6 @@
 	if (fetch_robust_entry(&upending, &pending,
 			       &head->list_op_pending, &pip))
 		return;
-<<<<<<< HEAD
-	if (pending)
-		handle_futex_death((void __user *)pending + futex_offset, curr, pip);
-
-	while (entry != (struct robust_list __user *) &head->list) {
-=======
 
 	next_entry = NULL;	/* avoid warning with gcc */
 	while (entry != (struct robust_list __user *) &head->list) {
@@ -77,7 +71,6 @@
 		 */
 		rc = fetch_robust_entry(&next_uentry, &next_entry,
 			(compat_uptr_t __user *)&entry->next, &next_pi);
->>>>>>> 4367388f
 		/*
 		 * A pending lock might already be on the list, so
 		 * dont process it twice:
