--- conflicted
+++ resolved
@@ -42,13 +42,10 @@
 #include <asm/io.h>
 #include <asm/sections.h>
 
-<<<<<<< HEAD
-#ifndef CONFIG_XEN
-=======
 #include <crypto/hash.h>
 #include <crypto/sha.h>
 
->>>>>>> 9e82bf01
+#ifndef CONFIG_XEN
 /* Per cpu memory for storing cpu states in case of system crash. */
 note_buf_t __percpu *crash_notes;
 #endif
@@ -1527,6 +1524,12 @@
 			crash_save_vmcoreinfo();
 			machine_crash_shutdown(&fixed_regs);
 			machine_kexec(kexec_crash_image);
+#ifdef CONFIG_XEN
+		} else if (is_initial_xendomain()) {
+			xen_kexec_exec_t xke = { .type = KEXEC_TYPE_CRASH };
+
+			VOID(HYPERVISOR_kexec_op(KEXEC_CMD_kexec, &xke));
+#endif
 		}
 		mutex_unlock(&kexec_mutex);
 	}
