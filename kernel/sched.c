/*
 *  kernel/sched.c
 *
 *  Kernel scheduler and related syscalls
 *
 *  Copyright (C) 1991-2002  Linus Torvalds
 *
 *  1996-12-23  Modified by Dave Grothe to fix bugs in semaphores and
 *		make semaphores SMP safe
 *  1998-11-19	Implemented schedule_timeout() and related stuff
 *		by Andrea Arcangeli
 *  2002-01-04	New ultra-scalable O(1) scheduler by Ingo Molnar:
 *		hybrid priority-list and round-robin design with
 *		an array-switch method of distributing timeslices
 *		and per-CPU runqueues.  Cleanups and useful suggestions
 *		by Davide Libenzi, preemptible kernel bits by Robert Love.
 *  2003-09-03	Interactivity tuning by Con Kolivas.
 *  2004-04-02	Scheduler domains code by Nick Piggin
 *  2007-04-15  Work begun on replacing all interactivity tuning with a
 *              fair scheduling design by Con Kolivas.
 *  2007-05-05  Load balancing (smp-nice) and other improvements
 *              by Peter Williams
 *  2007-05-06  Interactivity improvements to CFS by Mike Galbraith
 *  2007-07-01  Group scheduling enhancements by Srivatsa Vaddagiri
 *  2007-11-29  RT balancing improvements by Steven Rostedt, Gregory Haskins,
 *              Thomas Gleixner, Mike Kravetz
 */

#include <linux/mm.h>
#include <linux/module.h>
#include <linux/nmi.h>
#include <linux/init.h>
#include <linux/uaccess.h>
#include <linux/highmem.h>
#include <asm/mmu_context.h>
#include <linux/interrupt.h>
#include <linux/capability.h>
#include <linux/completion.h>
#include <linux/kernel_stat.h>
#include <linux/debug_locks.h>
#include <linux/perf_event.h>
#include <linux/security.h>
#include <linux/notifier.h>
#include <linux/profile.h>
#include <linux/freezer.h>
#include <linux/vmalloc.h>
#include <linux/blkdev.h>
#include <linux/delay.h>
#include <linux/pid_namespace.h>
#include <linux/smp.h>
#include <linux/threads.h>
#include <linux/timer.h>
#include <linux/rcupdate.h>
#include <linux/cpu.h>
#include <linux/cpuset.h>
#include <linux/percpu.h>
#include <linux/proc_fs.h>
#include <linux/seq_file.h>
#include <linux/stop_machine.h>
#include <linux/sysctl.h>
#include <linux/syscalls.h>
#include <linux/times.h>
#include <linux/tsacct_kern.h>
#include <linux/kprobes.h>
#include <linux/delayacct.h>
#include <linux/unistd.h>
#include <linux/pagemap.h>
#include <linux/hrtimer.h>
#include <linux/tick.h>
#include <linux/debugfs.h>
#include <linux/ctype.h>
#include <linux/ftrace.h>
#include <linux/slab.h>

#include <asm/tlb.h>
#include <asm/irq_regs.h>
#include <asm/mutex.h>

#include "sched_cpupri.h"
#include "workqueue_sched.h"
#include "sched_autogroup.h"

#define CREATE_TRACE_POINTS
#include <trace/events/sched.h>

/*
 * Convert user-nice values [ -20 ... 0 ... 19 ]
 * to static priority [ MAX_RT_PRIO..MAX_PRIO-1 ],
 * and back.
 */
#define NICE_TO_PRIO(nice)	(MAX_RT_PRIO + (nice) + 20)
#define PRIO_TO_NICE(prio)	((prio) - MAX_RT_PRIO - 20)
#define TASK_NICE(p)		PRIO_TO_NICE((p)->static_prio)

/*
 * 'User priority' is the nice value converted to something we
 * can work with better when scaling various scheduler parameters,
 * it's a [ 0 ... 39 ] range.
 */
#define USER_PRIO(p)		((p)-MAX_RT_PRIO)
#define TASK_USER_PRIO(p)	USER_PRIO((p)->static_prio)
#define MAX_USER_PRIO		(USER_PRIO(MAX_PRIO))

/*
 * Helpers for converting nanosecond timing to jiffy resolution
 */
#define NS_TO_JIFFIES(TIME)	((unsigned long)(TIME) / (NSEC_PER_SEC / HZ))

#define NICE_0_LOAD		SCHED_LOAD_SCALE
#define NICE_0_SHIFT		SCHED_LOAD_SHIFT

/*
 * These are the 'tuning knobs' of the scheduler:
 *
 * default timeslice is 100 msecs (used only for SCHED_RR tasks).
 * Timeslices get refilled after they expire.
 */
#define DEF_TIMESLICE		(100 * HZ / 1000)

/*
 * single value that denotes runtime == period, ie unlimited time.
 */
#define RUNTIME_INF	((u64)~0ULL)

static inline int rt_policy(int policy)
{
	if (unlikely(policy == SCHED_FIFO || policy == SCHED_RR))
		return 1;
	return 0;
}

static inline int task_has_rt_policy(struct task_struct *p)
{
	return rt_policy(p->policy);
}

/*
 * This is the priority-queue data structure of the RT scheduling class:
 */
struct rt_prio_array {
	DECLARE_BITMAP(bitmap, MAX_RT_PRIO+1); /* include 1 bit for delimiter */
	struct list_head queue[MAX_RT_PRIO];
};

struct rt_bandwidth {
	/* nests inside the rq lock: */
	raw_spinlock_t		rt_runtime_lock;
	ktime_t			rt_period;
	u64			rt_runtime;
	struct hrtimer		rt_period_timer;
};

static struct rt_bandwidth def_rt_bandwidth;

static int do_sched_rt_period_timer(struct rt_bandwidth *rt_b, int overrun);

static enum hrtimer_restart sched_rt_period_timer(struct hrtimer *timer)
{
	struct rt_bandwidth *rt_b =
		container_of(timer, struct rt_bandwidth, rt_period_timer);
	ktime_t now;
	int overrun;
	int idle = 0;

	for (;;) {
		now = hrtimer_cb_get_time(timer);
		overrun = hrtimer_forward(timer, now, rt_b->rt_period);

		if (!overrun)
			break;

		idle = do_sched_rt_period_timer(rt_b, overrun);
	}

	return idle ? HRTIMER_NORESTART : HRTIMER_RESTART;
}

static
void init_rt_bandwidth(struct rt_bandwidth *rt_b, u64 period, u64 runtime)
{
	rt_b->rt_period = ns_to_ktime(period);
	rt_b->rt_runtime = runtime;

	raw_spin_lock_init(&rt_b->rt_runtime_lock);

	hrtimer_init(&rt_b->rt_period_timer,
			CLOCK_MONOTONIC, HRTIMER_MODE_REL);
	rt_b->rt_period_timer.function = sched_rt_period_timer;
}

static inline int rt_bandwidth_enabled(void)
{
	return sysctl_sched_rt_runtime >= 0;
}

static void start_rt_bandwidth(struct rt_bandwidth *rt_b)
{
	ktime_t now;

	if (!rt_bandwidth_enabled() || rt_b->rt_runtime == RUNTIME_INF)
		return;

	if (hrtimer_active(&rt_b->rt_period_timer))
		return;

	raw_spin_lock(&rt_b->rt_runtime_lock);
	for (;;) {
		unsigned long delta;
		ktime_t soft, hard;

		if (hrtimer_active(&rt_b->rt_period_timer))
			break;

		now = hrtimer_cb_get_time(&rt_b->rt_period_timer);
		hrtimer_forward(&rt_b->rt_period_timer, now, rt_b->rt_period);

		soft = hrtimer_get_softexpires(&rt_b->rt_period_timer);
		hard = hrtimer_get_expires(&rt_b->rt_period_timer);
		delta = ktime_to_ns(ktime_sub(hard, soft));
		__hrtimer_start_range_ns(&rt_b->rt_period_timer, soft, delta,
				HRTIMER_MODE_ABS_PINNED, 0);
	}
	raw_spin_unlock(&rt_b->rt_runtime_lock);
}

#ifdef CONFIG_RT_GROUP_SCHED
static void destroy_rt_bandwidth(struct rt_bandwidth *rt_b)
{
	hrtimer_cancel(&rt_b->rt_period_timer);
}
#endif

/*
 * sched_domains_mutex serializes calls to init_sched_domains,
 * detach_destroy_domains and partition_sched_domains.
 */
static DEFINE_MUTEX(sched_domains_mutex);

#ifdef CONFIG_CGROUP_SCHED

#include <linux/cgroup.h>

struct cfs_rq;

static LIST_HEAD(task_groups);

/* task group related information */
struct task_group {
	struct cgroup_subsys_state css;

#ifdef CONFIG_FAIR_GROUP_SCHED
	/* schedulable entities of this group on each cpu */
	struct sched_entity **se;
	/* runqueue "owned" by this group on each cpu */
	struct cfs_rq **cfs_rq;
	unsigned long shares;

	atomic_t load_weight;
#endif

#ifdef CONFIG_RT_GROUP_SCHED
	struct sched_rt_entity **rt_se;
	struct rt_rq **rt_rq;

	struct rt_bandwidth rt_bandwidth;
#endif

	struct rcu_head rcu;
	struct list_head list;

	struct task_group *parent;
	struct list_head siblings;
	struct list_head children;

#ifdef CONFIG_SCHED_AUTOGROUP
	struct autogroup *autogroup;
#endif
};

/* task_group_lock serializes the addition/removal of task groups */
static DEFINE_SPINLOCK(task_group_lock);

#ifdef CONFIG_FAIR_GROUP_SCHED

# define ROOT_TASK_GROUP_LOAD	NICE_0_LOAD

/*
 * A weight of 0 or 1 can cause arithmetics problems.
 * A weight of a cfs_rq is the sum of weights of which entities
 * are queued on this cfs_rq, so a weight of a entity should not be
 * too large, so as the shares value of a task group.
 * (The default weight is 1024 - so there's no practical
 *  limitation from this.)
 */
#define MIN_SHARES	2
#define MAX_SHARES	(1UL << (18 + SCHED_LOAD_RESOLUTION))

static int root_task_group_load = ROOT_TASK_GROUP_LOAD;
#endif

/* Default task group.
 *	Every task in system belong to this group at bootup.
 */
struct task_group root_task_group;

#endif	/* CONFIG_CGROUP_SCHED */

/* CFS-related fields in a runqueue */
struct cfs_rq {
	struct load_weight load;
	unsigned long nr_running;

	u64 exec_clock;
	u64 min_vruntime;
#ifndef CONFIG_64BIT
	u64 min_vruntime_copy;
#endif

	struct rb_root tasks_timeline;
	struct rb_node *rb_leftmost;

	struct list_head tasks;
	struct list_head *balance_iterator;

	/*
	 * 'curr' points to currently running entity on this cfs_rq.
	 * It is set to NULL otherwise (i.e when none are currently running).
	 */
	struct sched_entity *curr, *next, *last, *skip;

#ifdef	CONFIG_SCHED_DEBUG
	unsigned int nr_spread_over;
#endif

#ifdef CONFIG_FAIR_GROUP_SCHED
	struct rq *rq;	/* cpu runqueue to which this cfs_rq is attached */

	/*
	 * leaf cfs_rqs are those that hold tasks (lowest schedulable entity in
	 * a hierarchy). Non-leaf lrqs hold other higher schedulable entities
	 * (like users, containers etc.)
	 *
	 * leaf_cfs_rq_list ties together list of leaf cfs_rq's in a cpu. This
	 * list is used during load balance.
	 */
	int on_list;
	struct list_head leaf_cfs_rq_list;
	struct task_group *tg;	/* group that "owns" this runqueue */

#ifdef CONFIG_SMP
	/*
	 * the part of load.weight contributed by tasks
	 */
	unsigned long task_weight;

	/*
	 *   h_load = weight * f(tg)
	 *
	 * Where f(tg) is the recursive weight fraction assigned to
	 * this group.
	 */
	unsigned long h_load;

	/*
	 * Maintaining per-cpu shares distribution for group scheduling
	 *
	 * load_stamp is the last time we updated the load average
	 * load_last is the last time we updated the load average and saw load
	 * load_unacc_exec_time is currently unaccounted execution time
	 */
	u64 load_avg;
	u64 load_period;
	u64 load_stamp, load_last, load_unacc_exec_time;

	unsigned long load_contribution;
#endif
#endif
};

/* Real-Time classes' related field in a runqueue: */
struct rt_rq {
	struct rt_prio_array active;
	unsigned long rt_nr_running;
#if defined CONFIG_SMP || defined CONFIG_RT_GROUP_SCHED
	struct {
		int curr; /* highest queued rt task prio */
#ifdef CONFIG_SMP
		int next; /* next highest */
#endif
	} highest_prio;
#endif
#ifdef CONFIG_SMP
	unsigned long rt_nr_migratory;
	unsigned long rt_nr_total;
	int overloaded;
	struct plist_head pushable_tasks;
#endif
	int rt_throttled;
	u64 rt_time;
	u64 rt_runtime;
	/* Nests inside the rq lock: */
	raw_spinlock_t rt_runtime_lock;

#ifdef CONFIG_RT_GROUP_SCHED
	unsigned long rt_nr_boosted;

	struct rq *rq;
	struct list_head leaf_rt_rq_list;
	struct task_group *tg;
#endif
};

#ifdef CONFIG_SMP

/*
 * We add the notion of a root-domain which will be used to define per-domain
 * variables. Each exclusive cpuset essentially defines an island domain by
 * fully partitioning the member cpus from any other cpuset. Whenever a new
 * exclusive cpuset is created, we also create and attach a new root-domain
 * object.
 *
 */
struct root_domain {
	atomic_t refcount;
	struct rcu_head rcu;
	cpumask_var_t span;
	cpumask_var_t online;

	/*
	 * The "RT overload" flag: it gets set if a CPU has more than
	 * one runnable RT task.
	 */
	cpumask_var_t rto_mask;
	atomic_t rto_count;
	struct cpupri cpupri;
};

/*
 * By default the system creates a single root-domain with all cpus as
 * members (mimicking the global state we have today).
 */
static struct root_domain def_root_domain;

#endif /* CONFIG_SMP */

/*
 * This is the main, per-CPU runqueue data structure.
 *
 * Locking rule: those places that want to lock multiple runqueues
 * (such as the load balancing or the thread migration code), lock
 * acquire operations must be ordered by ascending &runqueue.
 */
struct rq {
	/* runqueue lock: */
	raw_spinlock_t lock;

	/*
	 * nr_running and cpu_load should be in the same cacheline because
	 * remote CPUs use both these fields when doing load calculation.
	 */
	unsigned long nr_running;
	#define CPU_LOAD_IDX_MAX 5
	unsigned long cpu_load[CPU_LOAD_IDX_MAX];
	unsigned long last_load_update_tick;
#ifdef CONFIG_NO_HZ
	u64 nohz_stamp;
	unsigned char nohz_balance_kick;
#endif
	int skip_clock_update;

	/* capture load from *all* tasks on this cpu: */
	struct load_weight load;
	unsigned long nr_load_updates;
	u64 nr_switches;

	struct cfs_rq cfs;
	struct rt_rq rt;

#ifdef CONFIG_FAIR_GROUP_SCHED
	/* list of leaf cfs_rq on this cpu: */
	struct list_head leaf_cfs_rq_list;
#endif
#ifdef CONFIG_RT_GROUP_SCHED
	struct list_head leaf_rt_rq_list;
#endif

	/*
	 * This is part of a global counter where only the total sum
	 * over all CPUs matters. A task can increase this counter on
	 * one CPU and if it got migrated afterwards it may decrease
	 * it on another CPU. Always updated under the runqueue lock:
	 */
	unsigned long nr_uninterruptible;

	struct task_struct *curr, *idle, *stop;
	unsigned long next_balance;
	struct mm_struct *prev_mm;

	u64 clock;
	u64 clock_task;

	atomic_t nr_iowait;

#ifdef CONFIG_SMP
	struct root_domain *rd;
	struct sched_domain *sd;

	unsigned long cpu_power;

	unsigned char idle_at_tick;
	/* For active balancing */
	int post_schedule;
	int active_balance;
	int push_cpu;
	struct cpu_stop_work active_balance_work;
	/* cpu of this runqueue: */
	int cpu;
	int online;

	unsigned long avg_load_per_task;

	u64 rt_avg;
	u64 age_stamp;
	u64 idle_stamp;
	u64 avg_idle;
#endif

#ifdef CONFIG_IRQ_TIME_ACCOUNTING
	u64 prev_irq_time;
#endif

	/* calc_load related fields */
	unsigned long calc_load_update;
	long calc_load_active;

#ifdef CONFIG_SCHED_HRTICK
#ifdef CONFIG_SMP
	int hrtick_csd_pending;
	struct call_single_data hrtick_csd;
#endif
	struct hrtimer hrtick_timer;
#endif

#ifdef CONFIG_SCHEDSTATS
	/* latency stats */
	struct sched_info rq_sched_info;
	unsigned long long rq_cpu_time;
	/* could above be rq->cfs_rq.exec_clock + rq->rt_rq.rt_runtime ? */

	/* sys_sched_yield() stats */
	unsigned int yld_count;

	/* schedule() stats */
	unsigned int sched_switch;
	unsigned int sched_count;
	unsigned int sched_goidle;

	/* try_to_wake_up() stats */
	unsigned int ttwu_count;
	unsigned int ttwu_local;
#endif

#ifdef CONFIG_SMP
	struct task_struct *wake_list;
#endif
};

static DEFINE_PER_CPU_SHARED_ALIGNED(struct rq, runqueues);


static void check_preempt_curr(struct rq *rq, struct task_struct *p, int flags);

static inline int cpu_of(struct rq *rq)
{
#ifdef CONFIG_SMP
	return rq->cpu;
#else
	return 0;
#endif
}

#define rcu_dereference_check_sched_domain(p) \
	rcu_dereference_check((p), \
			      rcu_read_lock_held() || \
			      lockdep_is_held(&sched_domains_mutex))

/*
 * The domain tree (rq->sd) is protected by RCU's quiescent state transition.
 * See detach_destroy_domains: synchronize_sched for details.
 *
 * The domain tree of any CPU may only be accessed from within
 * preempt-disabled sections.
 */
#define for_each_domain(cpu, __sd) \
	for (__sd = rcu_dereference_check_sched_domain(cpu_rq(cpu)->sd); __sd; __sd = __sd->parent)

#define cpu_rq(cpu)		(&per_cpu(runqueues, (cpu)))
#define this_rq()		(&__get_cpu_var(runqueues))
#define task_rq(p)		cpu_rq(task_cpu(p))
#define cpu_curr(cpu)		(cpu_rq(cpu)->curr)
#define raw_rq()		(&__raw_get_cpu_var(runqueues))

#ifdef CONFIG_CGROUP_SCHED

/*
 * Return the group to which this tasks belongs.
 *
 * We use task_subsys_state_check() and extend the RCU verification
 * with lockdep_is_held(&p->pi_lock) because cpu_cgroup_attach()
 * holds that lock for each task it moves into the cgroup. Therefore
 * by holding that lock, we pin the task to the current cgroup.
 */
static inline struct task_group *task_group(struct task_struct *p)
{
	struct task_group *tg;
	struct cgroup_subsys_state *css;

	css = task_subsys_state_check(p, cpu_cgroup_subsys_id,
			lockdep_is_held(&p->pi_lock));
	tg = container_of(css, struct task_group, css);

	return autogroup_task_group(p, tg);
}

/* Change a task's cfs_rq and parent entity if it moves across CPUs/groups */
static inline void set_task_rq(struct task_struct *p, unsigned int cpu)
{
#ifdef CONFIG_FAIR_GROUP_SCHED
	p->se.cfs_rq = task_group(p)->cfs_rq[cpu];
	p->se.parent = task_group(p)->se[cpu];
#endif

#ifdef CONFIG_RT_GROUP_SCHED
	p->rt.rt_rq  = task_group(p)->rt_rq[cpu];
	p->rt.parent = task_group(p)->rt_se[cpu];
#endif
}

#else /* CONFIG_CGROUP_SCHED */

static inline void set_task_rq(struct task_struct *p, unsigned int cpu) { }
static inline struct task_group *task_group(struct task_struct *p)
{
	return NULL;
}

#endif /* CONFIG_CGROUP_SCHED */

static void update_rq_clock_task(struct rq *rq, s64 delta);

static void update_rq_clock(struct rq *rq)
{
	s64 delta;

	if (rq->skip_clock_update > 0)
		return;

	delta = sched_clock_cpu(cpu_of(rq)) - rq->clock;
	rq->clock += delta;
	update_rq_clock_task(rq, delta);
}

/*
 * Tunables that become constants when CONFIG_SCHED_DEBUG is off:
 */
#ifdef CONFIG_SCHED_DEBUG
# define const_debug __read_mostly
#else
# define const_debug static const
#endif

/**
 * runqueue_is_locked - Returns true if the current cpu runqueue is locked
 * @cpu: the processor in question.
 *
 * This interface allows printk to be called with the runqueue lock
 * held and know whether or not it is OK to wake up the klogd.
 */
int runqueue_is_locked(int cpu)
{
	return raw_spin_is_locked(&cpu_rq(cpu)->lock);
}

/*
 * Debugging: various feature bits
 */

#define SCHED_FEAT(name, enabled)	\
	__SCHED_FEAT_##name ,

enum {
#include "sched_features.h"
};

#undef SCHED_FEAT

#define SCHED_FEAT(name, enabled)	\
	(1UL << __SCHED_FEAT_##name) * enabled |

const_debug unsigned int sysctl_sched_features =
#include "sched_features.h"
	0;

#undef SCHED_FEAT

#ifdef CONFIG_SCHED_DEBUG
#define SCHED_FEAT(name, enabled)	\
	#name ,

static __read_mostly char *sched_feat_names[] = {
#include "sched_features.h"
	NULL
};

#undef SCHED_FEAT

static int sched_feat_show(struct seq_file *m, void *v)
{
	int i;

	for (i = 0; sched_feat_names[i]; i++) {
		if (!(sysctl_sched_features & (1UL << i)))
			seq_puts(m, "NO_");
		seq_printf(m, "%s ", sched_feat_names[i]);
	}
	seq_puts(m, "\n");

	return 0;
}

static ssize_t
sched_feat_write(struct file *filp, const char __user *ubuf,
		size_t cnt, loff_t *ppos)
{
	char buf[64];
	char *cmp;
	int neg = 0;
	int i;

	if (cnt > 63)
		cnt = 63;

	if (copy_from_user(&buf, ubuf, cnt))
		return -EFAULT;

	buf[cnt] = 0;
	cmp = strstrip(buf);

	if (strncmp(cmp, "NO_", 3) == 0) {
		neg = 1;
		cmp += 3;
	}

	for (i = 0; sched_feat_names[i]; i++) {
		if (strcmp(cmp, sched_feat_names[i]) == 0) {
			if (neg)
				sysctl_sched_features &= ~(1UL << i);
			else
				sysctl_sched_features |= (1UL << i);
			break;
		}
	}

	if (!sched_feat_names[i])
		return -EINVAL;

	*ppos += cnt;

	return cnt;
}

static int sched_feat_open(struct inode *inode, struct file *filp)
{
	return single_open(filp, sched_feat_show, NULL);
}

static const struct file_operations sched_feat_fops = {
	.open		= sched_feat_open,
	.write		= sched_feat_write,
	.read		= seq_read,
	.llseek		= seq_lseek,
	.release	= single_release,
};

static __init int sched_init_debug(void)
{
	debugfs_create_file("sched_features", 0644, NULL, NULL,
			&sched_feat_fops);

	return 0;
}
late_initcall(sched_init_debug);

#endif

#define sched_feat(x) (sysctl_sched_features & (1UL << __SCHED_FEAT_##x))

/*
 * Number of tasks to iterate in a single balance run.
 * Limited because this is done with IRQs disabled.
 */
const_debug unsigned int sysctl_sched_nr_migrate = 32;

/*
 * period over which we average the RT time consumption, measured
 * in ms.
 *
 * default: 1s
 */
const_debug unsigned int sysctl_sched_time_avg = MSEC_PER_SEC;

/*
 * period over which we measure -rt task cpu usage in us.
 * default: 1s
 */
unsigned int sysctl_sched_rt_period = 1000000;

static __read_mostly int scheduler_running;

/*
 * part of the period that we allow rt tasks to run in us.
 * default: 0.95s
 */
int sysctl_sched_rt_runtime = 950000;

static inline u64 global_rt_period(void)
{
	return (u64)sysctl_sched_rt_period * NSEC_PER_USEC;
}

static inline u64 global_rt_runtime(void)
{
	if (sysctl_sched_rt_runtime < 0)
		return RUNTIME_INF;

	return (u64)sysctl_sched_rt_runtime * NSEC_PER_USEC;
}

#ifndef prepare_arch_switch
# define prepare_arch_switch(next)	do { } while (0)
#endif
#ifndef finish_arch_switch
# define finish_arch_switch(prev)	do { } while (0)
#endif

static inline int task_current(struct rq *rq, struct task_struct *p)
{
	return rq->curr == p;
}

static inline int task_running(struct rq *rq, struct task_struct *p)
{
#ifdef CONFIG_SMP
	return p->on_cpu;
#else
	return task_current(rq, p);
#endif
}

#ifndef __ARCH_WANT_UNLOCKED_CTXSW
static inline void prepare_lock_switch(struct rq *rq, struct task_struct *next)
{
#ifdef CONFIG_SMP
	/*
	 * We can optimise this out completely for !SMP, because the
	 * SMP rebalancing from interrupt is the only thing that cares
	 * here.
	 */
	next->on_cpu = 1;
#endif
}

static inline void finish_lock_switch(struct rq *rq, struct task_struct *prev)
{
#ifdef CONFIG_SMP
	/*
	 * After ->on_cpu is cleared, the task can be moved to a different CPU.
	 * We must ensure this doesn't happen until the switch is completely
	 * finished.
	 */
	smp_wmb();
	prev->on_cpu = 0;
#endif
#ifdef CONFIG_DEBUG_SPINLOCK
	/* this is a valid case when another task releases the spinlock */
	rq->lock.owner = current;
#endif
	/*
	 * If we are tracking spinlock dependencies then we have to
	 * fix up the runqueue lock - which gets 'carried over' from
	 * prev into current:
	 */
	spin_acquire(&rq->lock.dep_map, 0, 0, _THIS_IP_);

	raw_spin_unlock_irq(&rq->lock);
}

#else /* __ARCH_WANT_UNLOCKED_CTXSW */
static inline void prepare_lock_switch(struct rq *rq, struct task_struct *next)
{
#ifdef CONFIG_SMP
	/*
	 * We can optimise this out completely for !SMP, because the
	 * SMP rebalancing from interrupt is the only thing that cares
	 * here.
	 */
	next->on_cpu = 1;
#endif
#ifdef __ARCH_WANT_INTERRUPTS_ON_CTXSW
	raw_spin_unlock_irq(&rq->lock);
#else
	raw_spin_unlock(&rq->lock);
#endif
}

static inline void finish_lock_switch(struct rq *rq, struct task_struct *prev)
{
#ifdef CONFIG_SMP
	/*
	 * After ->on_cpu is cleared, the task can be moved to a different CPU.
	 * We must ensure this doesn't happen until the switch is completely
	 * finished.
	 */
	smp_wmb();
	prev->on_cpu = 0;
#endif
#ifndef __ARCH_WANT_INTERRUPTS_ON_CTXSW
	local_irq_enable();
#endif
}
#endif /* __ARCH_WANT_UNLOCKED_CTXSW */

/*
 * __task_rq_lock - lock the rq @p resides on.
 */
static inline struct rq *__task_rq_lock(struct task_struct *p)
	__acquires(rq->lock)
{
	struct rq *rq;

	lockdep_assert_held(&p->pi_lock);

	for (;;) {
		rq = task_rq(p);
		raw_spin_lock(&rq->lock);
		if (likely(rq == task_rq(p)))
			return rq;
		raw_spin_unlock(&rq->lock);
	}
}

/*
 * task_rq_lock - lock p->pi_lock and lock the rq @p resides on.
 */
static struct rq *task_rq_lock(struct task_struct *p, unsigned long *flags)
	__acquires(p->pi_lock)
	__acquires(rq->lock)
{
	struct rq *rq;

	for (;;) {
		raw_spin_lock_irqsave(&p->pi_lock, *flags);
		rq = task_rq(p);
		raw_spin_lock(&rq->lock);
		if (likely(rq == task_rq(p)))
			return rq;
		raw_spin_unlock(&rq->lock);
		raw_spin_unlock_irqrestore(&p->pi_lock, *flags);
	}
}

static void __task_rq_unlock(struct rq *rq)
	__releases(rq->lock)
{
	raw_spin_unlock(&rq->lock);
}

static inline void
task_rq_unlock(struct rq *rq, struct task_struct *p, unsigned long *flags)
	__releases(rq->lock)
	__releases(p->pi_lock)
{
	raw_spin_unlock(&rq->lock);
	raw_spin_unlock_irqrestore(&p->pi_lock, *flags);
}

/*
 * this_rq_lock - lock this runqueue and disable interrupts.
 */
static struct rq *this_rq_lock(void)
	__acquires(rq->lock)
{
	struct rq *rq;

	local_irq_disable();
	rq = this_rq();
	raw_spin_lock(&rq->lock);

	return rq;
}

#ifdef CONFIG_SCHED_HRTICK
/*
 * Use HR-timers to deliver accurate preemption points.
 *
 * Its all a bit involved since we cannot program an hrt while holding the
 * rq->lock. So what we do is store a state in in rq->hrtick_* and ask for a
 * reschedule event.
 *
 * When we get rescheduled we reprogram the hrtick_timer outside of the
 * rq->lock.
 */

/*
 * Use hrtick when:
 *  - enabled by features
 *  - hrtimer is actually high res
 */
static inline int hrtick_enabled(struct rq *rq)
{
	if (!sched_feat(HRTICK))
		return 0;
	if (!cpu_active(cpu_of(rq)))
		return 0;
	return hrtimer_is_hres_active(&rq->hrtick_timer);
}

static void hrtick_clear(struct rq *rq)
{
	if (hrtimer_active(&rq->hrtick_timer))
		hrtimer_cancel(&rq->hrtick_timer);
}

/*
 * High-resolution timer tick.
 * Runs from hardirq context with interrupts disabled.
 */
static enum hrtimer_restart hrtick(struct hrtimer *timer)
{
	struct rq *rq = container_of(timer, struct rq, hrtick_timer);

	WARN_ON_ONCE(cpu_of(rq) != smp_processor_id());

	raw_spin_lock(&rq->lock);
	update_rq_clock(rq);
	rq->curr->sched_class->task_tick(rq, rq->curr, 1);
	raw_spin_unlock(&rq->lock);

	return HRTIMER_NORESTART;
}

#ifdef CONFIG_SMP
/*
 * called from hardirq (IPI) context
 */
static void __hrtick_start(void *arg)
{
	struct rq *rq = arg;

	raw_spin_lock(&rq->lock);
	hrtimer_restart(&rq->hrtick_timer);
	rq->hrtick_csd_pending = 0;
	raw_spin_unlock(&rq->lock);
}

/*
 * Called to set the hrtick timer state.
 *
 * called with rq->lock held and irqs disabled
 */
static void hrtick_start(struct rq *rq, u64 delay)
{
	struct hrtimer *timer = &rq->hrtick_timer;
	ktime_t time = ktime_add_ns(timer->base->get_time(), delay);

	hrtimer_set_expires(timer, time);

	if (rq == this_rq()) {
		hrtimer_restart(timer);
	} else if (!rq->hrtick_csd_pending) {
		__smp_call_function_single(cpu_of(rq), &rq->hrtick_csd, 0);
		rq->hrtick_csd_pending = 1;
	}
}

static int
hotplug_hrtick(struct notifier_block *nfb, unsigned long action, void *hcpu)
{
	int cpu = (int)(long)hcpu;

	switch (action) {
	case CPU_UP_CANCELED:
	case CPU_UP_CANCELED_FROZEN:
	case CPU_DOWN_PREPARE:
	case CPU_DOWN_PREPARE_FROZEN:
	case CPU_DEAD:
	case CPU_DEAD_FROZEN:
		hrtick_clear(cpu_rq(cpu));
		return NOTIFY_OK;
	}

	return NOTIFY_DONE;
}

static __init void init_hrtick(void)
{
	hotcpu_notifier(hotplug_hrtick, 0);
}
#else
/*
 * Called to set the hrtick timer state.
 *
 * called with rq->lock held and irqs disabled
 */
static void hrtick_start(struct rq *rq, u64 delay)
{
	__hrtimer_start_range_ns(&rq->hrtick_timer, ns_to_ktime(delay), 0,
			HRTIMER_MODE_REL_PINNED, 0);
}

static inline void init_hrtick(void)
{
}
#endif /* CONFIG_SMP */

static void init_rq_hrtick(struct rq *rq)
{
#ifdef CONFIG_SMP
	rq->hrtick_csd_pending = 0;

	rq->hrtick_csd.flags = 0;
	rq->hrtick_csd.func = __hrtick_start;
	rq->hrtick_csd.info = rq;
#endif

	hrtimer_init(&rq->hrtick_timer, CLOCK_MONOTONIC, HRTIMER_MODE_REL);
	rq->hrtick_timer.function = hrtick;
}
#else	/* CONFIG_SCHED_HRTICK */
static inline void hrtick_clear(struct rq *rq)
{
}

static inline void init_rq_hrtick(struct rq *rq)
{
}

static inline void init_hrtick(void)
{
}
#endif	/* CONFIG_SCHED_HRTICK */

/*
 * resched_task - mark a task 'to be rescheduled now'.
 *
 * On UP this means the setting of the need_resched flag, on SMP it
 * might also involve a cross-CPU call to trigger the scheduler on
 * the target CPU.
 */
#ifdef CONFIG_SMP

#ifndef tsk_is_polling
#define tsk_is_polling(t) test_tsk_thread_flag(t, TIF_POLLING_NRFLAG)
#endif

static void resched_task(struct task_struct *p)
{
	int cpu;

	assert_raw_spin_locked(&task_rq(p)->lock);

	if (test_tsk_need_resched(p))
		return;

	set_tsk_need_resched(p);

	cpu = task_cpu(p);
	if (cpu == smp_processor_id())
		return;

	/* NEED_RESCHED must be visible before we test polling */
	smp_mb();
	if (!tsk_is_polling(p))
		smp_send_reschedule(cpu);
}

static void resched_cpu(int cpu)
{
	struct rq *rq = cpu_rq(cpu);
	unsigned long flags;

	if (!raw_spin_trylock_irqsave(&rq->lock, flags))
		return;
	resched_task(cpu_curr(cpu));
	raw_spin_unlock_irqrestore(&rq->lock, flags);
}

#ifdef CONFIG_NO_HZ
/*
 * In the semi idle case, use the nearest busy cpu for migrating timers
 * from an idle cpu.  This is good for power-savings.
 *
 * We don't do similar optimization for completely idle system, as
 * selecting an idle cpu will add more delays to the timers than intended
 * (as that cpu's timer base may not be uptodate wrt jiffies etc).
 */
int get_nohz_timer_target(void)
{
	int cpu = smp_processor_id();
	int i;
	struct sched_domain *sd;

	rcu_read_lock();
	for_each_domain(cpu, sd) {
		for_each_cpu(i, sched_domain_span(sd)) {
			if (!idle_cpu(i)) {
				cpu = i;
				goto unlock;
			}
		}
	}
unlock:
	rcu_read_unlock();
	return cpu;
}
/*
 * When add_timer_on() enqueues a timer into the timer wheel of an
 * idle CPU then this timer might expire before the next timer event
 * which is scheduled to wake up that CPU. In case of a completely
 * idle system the next event might even be infinite time into the
 * future. wake_up_idle_cpu() ensures that the CPU is woken up and
 * leaves the inner idle loop so the newly added timer is taken into
 * account when the CPU goes back to idle and evaluates the timer
 * wheel for the next timer event.
 */
void wake_up_idle_cpu(int cpu)
{
	struct rq *rq = cpu_rq(cpu);

	if (cpu == smp_processor_id())
		return;

	/*
	 * This is safe, as this function is called with the timer
	 * wheel base lock of (cpu) held. When the CPU is on the way
	 * to idle and has not yet set rq->curr to idle then it will
	 * be serialized on the timer wheel base lock and take the new
	 * timer into account automatically.
	 */
	if (rq->curr != rq->idle)
		return;

	/*
	 * We can set TIF_RESCHED on the idle task of the other CPU
	 * lockless. The worst case is that the other CPU runs the
	 * idle task through an additional NOOP schedule()
	 */
	set_tsk_need_resched(rq->idle);

	/* NEED_RESCHED must be visible before we test polling */
	smp_mb();
	if (!tsk_is_polling(rq->idle))
		smp_send_reschedule(cpu);
}

#endif /* CONFIG_NO_HZ */

static u64 sched_avg_period(void)
{
	return (u64)sysctl_sched_time_avg * NSEC_PER_MSEC / 2;
}

static void sched_avg_update(struct rq *rq)
{
	s64 period = sched_avg_period();

	while ((s64)(rq->clock - rq->age_stamp) > period) {
		/*
		 * Inline assembly required to prevent the compiler
		 * optimising this loop into a divmod call.
		 * See __iter_div_u64_rem() for another example of this.
		 */
		asm("" : "+rm" (rq->age_stamp));
		rq->age_stamp += period;
		rq->rt_avg /= 2;
	}
}

static void sched_rt_avg_update(struct rq *rq, u64 rt_delta)
{
	rq->rt_avg += rt_delta;
	sched_avg_update(rq);
}

#else /* !CONFIG_SMP */
static void resched_task(struct task_struct *p)
{
	assert_raw_spin_locked(&task_rq(p)->lock);
	set_tsk_need_resched(p);
}

static void sched_rt_avg_update(struct rq *rq, u64 rt_delta)
{
}

static void sched_avg_update(struct rq *rq)
{
}
#endif /* CONFIG_SMP */

#if BITS_PER_LONG == 32
# define WMULT_CONST	(~0UL)
#else
# define WMULT_CONST	(1UL << 32)
#endif

#define WMULT_SHIFT	32

/*
 * Shift right and round:
 */
#define SRR(x, y) (((x) + (1UL << ((y) - 1))) >> (y))

/*
 * delta *= weight / lw
 */
static unsigned long
calc_delta_mine(unsigned long delta_exec, unsigned long weight,
		struct load_weight *lw)
{
	u64 tmp;

	/*
	 * weight can be less than 2^SCHED_LOAD_RESOLUTION for task group sched
	 * entities since MIN_SHARES = 2. Treat weight as 1 if less than
	 * 2^SCHED_LOAD_RESOLUTION.
	 */
	if (likely(weight > (1UL << SCHED_LOAD_RESOLUTION)))
		tmp = (u64)delta_exec * scale_load_down(weight);
	else
		tmp = (u64)delta_exec;

	if (!lw->inv_weight) {
		unsigned long w = scale_load_down(lw->weight);

		if (BITS_PER_LONG > 32 && unlikely(w >= WMULT_CONST))
			lw->inv_weight = 1;
		else if (unlikely(!w))
			lw->inv_weight = WMULT_CONST;
		else
			lw->inv_weight = WMULT_CONST / w;
	}

	/*
	 * Check whether we'd overflow the 64-bit multiplication:
	 */
	if (unlikely(tmp > WMULT_CONST))
		tmp = SRR(SRR(tmp, WMULT_SHIFT/2) * lw->inv_weight,
			WMULT_SHIFT/2);
	else
		tmp = SRR(tmp * lw->inv_weight, WMULT_SHIFT);

	return (unsigned long)min(tmp, (u64)(unsigned long)LONG_MAX);
}

static inline void update_load_add(struct load_weight *lw, unsigned long inc)
{
	lw->weight += inc;
	lw->inv_weight = 0;
}

static inline void update_load_sub(struct load_weight *lw, unsigned long dec)
{
	lw->weight -= dec;
	lw->inv_weight = 0;
}

static inline void update_load_set(struct load_weight *lw, unsigned long w)
{
	lw->weight = w;
	lw->inv_weight = 0;
}

/*
 * To aid in avoiding the subversion of "niceness" due to uneven distribution
 * of tasks with abnormal "nice" values across CPUs the contribution that
 * each task makes to its run queue's load is weighted according to its
 * scheduling class and "nice" value. For SCHED_NORMAL tasks this is just a
 * scaled version of the new time slice allocation that they receive on time
 * slice expiry etc.
 */

#define WEIGHT_IDLEPRIO                3
#define WMULT_IDLEPRIO         1431655765

/*
 * Nice levels are multiplicative, with a gentle 10% change for every
 * nice level changed. I.e. when a CPU-bound task goes from nice 0 to
 * nice 1, it will get ~10% less CPU time than another CPU-bound task
 * that remained on nice 0.
 *
 * The "10% effect" is relative and cumulative: from _any_ nice level,
 * if you go up 1 level, it's -10% CPU usage, if you go down 1 level
 * it's +10% CPU usage. (to achieve that we use a multiplier of 1.25.
 * If a task goes up by ~10% and another task goes down by ~10% then
 * the relative distance between them is ~25%.)
 */
static const int prio_to_weight[40] = {
 /* -20 */     88761,     71755,     56483,     46273,     36291,
 /* -15 */     29154,     23254,     18705,     14949,     11916,
 /* -10 */      9548,      7620,      6100,      4904,      3906,
 /*  -5 */      3121,      2501,      1991,      1586,      1277,
 /*   0 */      1024,       820,       655,       526,       423,
 /*   5 */       335,       272,       215,       172,       137,
 /*  10 */       110,        87,        70,        56,        45,
 /*  15 */        36,        29,        23,        18,        15,
};

/*
 * Inverse (2^32/x) values of the prio_to_weight[] array, precalculated.
 *
 * In cases where the weight does not change often, we can use the
 * precalculated inverse to speed up arithmetics by turning divisions
 * into multiplications:
 */
static const u32 prio_to_wmult[40] = {
 /* -20 */     48388,     59856,     76040,     92818,    118348,
 /* -15 */    147320,    184698,    229616,    287308,    360437,
 /* -10 */    449829,    563644,    704093,    875809,   1099582,
 /*  -5 */   1376151,   1717300,   2157191,   2708050,   3363326,
 /*   0 */   4194304,   5237765,   6557202,   8165337,  10153587,
 /*   5 */  12820798,  15790321,  19976592,  24970740,  31350126,
 /*  10 */  39045157,  49367440,  61356676,  76695844,  95443717,
 /*  15 */ 119304647, 148102320, 186737708, 238609294, 286331153,
};

/* Time spent by the tasks of the cpu accounting group executing in ... */
enum cpuacct_stat_index {
	CPUACCT_STAT_USER,	/* ... user mode */
	CPUACCT_STAT_SYSTEM,	/* ... kernel mode */

	CPUACCT_STAT_NSTATS,
};

#ifdef CONFIG_CGROUP_CPUACCT
static void cpuacct_charge(struct task_struct *tsk, u64 cputime);
static void cpuacct_update_stats(struct task_struct *tsk,
		enum cpuacct_stat_index idx, cputime_t val);
#else
static inline void cpuacct_charge(struct task_struct *tsk, u64 cputime) {}
static inline void cpuacct_update_stats(struct task_struct *tsk,
		enum cpuacct_stat_index idx, cputime_t val) {}
#endif

static inline void inc_cpu_load(struct rq *rq, unsigned long load)
{
	update_load_add(&rq->load, load);
}

static inline void dec_cpu_load(struct rq *rq, unsigned long load)
{
	update_load_sub(&rq->load, load);
}

#if (defined(CONFIG_SMP) && defined(CONFIG_FAIR_GROUP_SCHED)) || defined(CONFIG_RT_GROUP_SCHED)
typedef int (*tg_visitor)(struct task_group *, void *);

/*
 * Iterate the full tree, calling @down when first entering a node and @up when
 * leaving it for the final time.
 */
static int walk_tg_tree(tg_visitor down, tg_visitor up, void *data)
{
	struct task_group *parent, *child;
	int ret;

	rcu_read_lock();
	parent = &root_task_group;
down:
	ret = (*down)(parent, data);
	if (ret)
		goto out_unlock;
	list_for_each_entry_rcu(child, &parent->children, siblings) {
		parent = child;
		goto down;

up:
		continue;
	}
	ret = (*up)(parent, data);
	if (ret)
		goto out_unlock;

	child = parent;
	parent = parent->parent;
	if (parent)
		goto up;
out_unlock:
	rcu_read_unlock();

	return ret;
}

static int tg_nop(struct task_group *tg, void *data)
{
	return 0;
}
#endif

#ifdef CONFIG_SMP
/* Used instead of source_load when we know the type == 0 */
static unsigned long weighted_cpuload(const int cpu)
{
	return cpu_rq(cpu)->load.weight;
}

/*
 * Return a low guess at the load of a migration-source cpu weighted
 * according to the scheduling class and "nice" value.
 *
 * We want to under-estimate the load of migration sources, to
 * balance conservatively.
 */
static unsigned long source_load(int cpu, int type)
{
	struct rq *rq = cpu_rq(cpu);
	unsigned long total = weighted_cpuload(cpu);

	if (type == 0 || !sched_feat(LB_BIAS))
		return total;

	return min(rq->cpu_load[type-1], total);
}

/*
 * Return a high guess at the load of a migration-target cpu weighted
 * according to the scheduling class and "nice" value.
 */
static unsigned long target_load(int cpu, int type)
{
	struct rq *rq = cpu_rq(cpu);
	unsigned long total = weighted_cpuload(cpu);

	if (type == 0 || !sched_feat(LB_BIAS))
		return total;

	return max(rq->cpu_load[type-1], total);
}

static unsigned long power_of(int cpu)
{
	return cpu_rq(cpu)->cpu_power;
}

static int task_hot(struct task_struct *p, u64 now, struct sched_domain *sd);

static unsigned long cpu_avg_load_per_task(int cpu)
{
	struct rq *rq = cpu_rq(cpu);
	unsigned long nr_running = ACCESS_ONCE(rq->nr_running);

	if (nr_running)
		rq->avg_load_per_task = rq->load.weight / nr_running;
	else
		rq->avg_load_per_task = 0;

	return rq->avg_load_per_task;
}

#ifdef CONFIG_FAIR_GROUP_SCHED

/*
 * Compute the cpu's hierarchical load factor for each task group.
 * This needs to be done in a top-down fashion because the load of a child
 * group is a fraction of its parents load.
 */
static int tg_load_down(struct task_group *tg, void *data)
{
	unsigned long load;
	long cpu = (long)data;

	if (!tg->parent) {
		load = cpu_rq(cpu)->load.weight;
	} else {
		load = tg->parent->cfs_rq[cpu]->h_load;
		load *= tg->se[cpu]->load.weight;
		load /= tg->parent->cfs_rq[cpu]->load.weight + 1;
	}

	tg->cfs_rq[cpu]->h_load = load;

	return 0;
}

static void update_h_load(long cpu)
{
	walk_tg_tree(tg_load_down, tg_nop, (void *)cpu);
}

#endif

#ifdef CONFIG_PREEMPT

static void double_rq_lock(struct rq *rq1, struct rq *rq2);

/*
 * fair double_lock_balance: Safely acquires both rq->locks in a fair
 * way at the expense of forcing extra atomic operations in all
 * invocations.  This assures that the double_lock is acquired using the
 * same underlying policy as the spinlock_t on this architecture, which
 * reduces latency compared to the unfair variant below.  However, it
 * also adds more overhead and therefore may reduce throughput.
 */
static inline int _double_lock_balance(struct rq *this_rq, struct rq *busiest)
	__releases(this_rq->lock)
	__acquires(busiest->lock)
	__acquires(this_rq->lock)
{
	raw_spin_unlock(&this_rq->lock);
	double_rq_lock(this_rq, busiest);

	return 1;
}

#else
/*
 * Unfair double_lock_balance: Optimizes throughput at the expense of
 * latency by eliminating extra atomic operations when the locks are
 * already in proper order on entry.  This favors lower cpu-ids and will
 * grant the double lock to lower cpus over higher ids under contention,
 * regardless of entry order into the function.
 */
static int _double_lock_balance(struct rq *this_rq, struct rq *busiest)
	__releases(this_rq->lock)
	__acquires(busiest->lock)
	__acquires(this_rq->lock)
{
	int ret = 0;

	if (unlikely(!raw_spin_trylock(&busiest->lock))) {
		if (busiest < this_rq) {
			raw_spin_unlock(&this_rq->lock);
			raw_spin_lock(&busiest->lock);
			raw_spin_lock_nested(&this_rq->lock,
					      SINGLE_DEPTH_NESTING);
			ret = 1;
		} else
			raw_spin_lock_nested(&busiest->lock,
					      SINGLE_DEPTH_NESTING);
	}
	return ret;
}

#endif /* CONFIG_PREEMPT */

/*
 * double_lock_balance - lock the busiest runqueue, this_rq is locked already.
 */
static int double_lock_balance(struct rq *this_rq, struct rq *busiest)
{
	if (unlikely(!irqs_disabled())) {
		/* printk() doesn't work good under rq->lock */
		raw_spin_unlock(&this_rq->lock);
		BUG_ON(1);
	}

	return _double_lock_balance(this_rq, busiest);
}

static inline void double_unlock_balance(struct rq *this_rq, struct rq *busiest)
	__releases(busiest->lock)
{
	raw_spin_unlock(&busiest->lock);
	lock_set_subclass(&this_rq->lock.dep_map, 0, _RET_IP_);
}

/*
 * double_rq_lock - safely lock two runqueues
 *
 * Note this does not disable interrupts like task_rq_lock,
 * you need to do so manually before calling.
 */
static void double_rq_lock(struct rq *rq1, struct rq *rq2)
	__acquires(rq1->lock)
	__acquires(rq2->lock)
{
	BUG_ON(!irqs_disabled());
	if (rq1 == rq2) {
		raw_spin_lock(&rq1->lock);
		__acquire(rq2->lock);	/* Fake it out ;) */
	} else {
		if (rq1 < rq2) {
			raw_spin_lock(&rq1->lock);
			raw_spin_lock_nested(&rq2->lock, SINGLE_DEPTH_NESTING);
		} else {
			raw_spin_lock(&rq2->lock);
			raw_spin_lock_nested(&rq1->lock, SINGLE_DEPTH_NESTING);
		}
	}
}

/*
 * double_rq_unlock - safely unlock two runqueues
 *
 * Note this does not restore interrupts like task_rq_unlock,
 * you need to do so manually after calling.
 */
static void double_rq_unlock(struct rq *rq1, struct rq *rq2)
	__releases(rq1->lock)
	__releases(rq2->lock)
{
	raw_spin_unlock(&rq1->lock);
	if (rq1 != rq2)
		raw_spin_unlock(&rq2->lock);
	else
		__release(rq2->lock);
}

#else /* CONFIG_SMP */

/*
 * double_rq_lock - safely lock two runqueues
 *
 * Note this does not disable interrupts like task_rq_lock,
 * you need to do so manually before calling.
 */
static void double_rq_lock(struct rq *rq1, struct rq *rq2)
	__acquires(rq1->lock)
	__acquires(rq2->lock)
{
	BUG_ON(!irqs_disabled());
	BUG_ON(rq1 != rq2);
	raw_spin_lock(&rq1->lock);
	__acquire(rq2->lock);	/* Fake it out ;) */
}

/*
 * double_rq_unlock - safely unlock two runqueues
 *
 * Note this does not restore interrupts like task_rq_unlock,
 * you need to do so manually after calling.
 */
static void double_rq_unlock(struct rq *rq1, struct rq *rq2)
	__releases(rq1->lock)
	__releases(rq2->lock)
{
	BUG_ON(rq1 != rq2);
	raw_spin_unlock(&rq1->lock);
	__release(rq2->lock);
}

#endif

static void calc_load_account_idle(struct rq *this_rq);
static void update_sysctl(void);
static int get_update_sysctl_factor(void);
static void update_cpu_load(struct rq *this_rq);

static inline void __set_task_cpu(struct task_struct *p, unsigned int cpu)
{
	set_task_rq(p, cpu);
#ifdef CONFIG_SMP
	/*
	 * After ->cpu is set up to a new value, task_rq_lock(p, ...) can be
	 * successfuly executed on another CPU. We must ensure that updates of
	 * per-task data have been completed by this moment.
	 */
	smp_wmb();
	task_thread_info(p)->cpu = cpu;
#endif
}

static const struct sched_class rt_sched_class;

#define sched_class_highest (&stop_sched_class)
#define for_each_class(class) \
   for (class = sched_class_highest; class; class = class->next)

#include "sched_stats.h"

static void inc_nr_running(struct rq *rq)
{
	rq->nr_running++;
}

static void dec_nr_running(struct rq *rq)
{
	rq->nr_running--;
}

static void set_load_weight(struct task_struct *p)
{
	int prio = p->static_prio - MAX_RT_PRIO;
	struct load_weight *load = &p->se.load;

	/*
	 * SCHED_IDLE tasks get minimal weight:
	 */
	if (p->policy == SCHED_IDLE) {
		load->weight = scale_load(WEIGHT_IDLEPRIO);
		load->inv_weight = WMULT_IDLEPRIO;
		return;
	}

	load->weight = scale_load(prio_to_weight[prio]);
	load->inv_weight = prio_to_wmult[prio];
}

static void enqueue_task(struct rq *rq, struct task_struct *p, int flags)
{
	update_rq_clock(rq);
	sched_info_queued(p);
	p->sched_class->enqueue_task(rq, p, flags);
}

static void dequeue_task(struct rq *rq, struct task_struct *p, int flags)
{
	update_rq_clock(rq);
	sched_info_dequeued(p);
	p->sched_class->dequeue_task(rq, p, flags);
}

/*
 * activate_task - move a task to the runqueue.
 */
static void activate_task(struct rq *rq, struct task_struct *p, int flags)
{
	if (task_contributes_to_load(p))
		rq->nr_uninterruptible--;

	enqueue_task(rq, p, flags);
	inc_nr_running(rq);
}

/*
 * deactivate_task - remove a task from the runqueue.
 */
static void deactivate_task(struct rq *rq, struct task_struct *p, int flags)
{
	if (task_contributes_to_load(p))
		rq->nr_uninterruptible++;

	dequeue_task(rq, p, flags);
	dec_nr_running(rq);
}

#ifdef CONFIG_IRQ_TIME_ACCOUNTING

/*
 * There are no locks covering percpu hardirq/softirq time.
 * They are only modified in account_system_vtime, on corresponding CPU
 * with interrupts disabled. So, writes are safe.
 * They are read and saved off onto struct rq in update_rq_clock().
 * This may result in other CPU reading this CPU's irq time and can
 * race with irq/account_system_vtime on this CPU. We would either get old
 * or new value with a side effect of accounting a slice of irq time to wrong
 * task when irq is in progress while we read rq->clock. That is a worthy
 * compromise in place of having locks on each irq in account_system_time.
 */
static DEFINE_PER_CPU(u64, cpu_hardirq_time);
static DEFINE_PER_CPU(u64, cpu_softirq_time);

static DEFINE_PER_CPU(u64, irq_start_time);
static int sched_clock_irqtime;

void enable_sched_clock_irqtime(void)
{
	sched_clock_irqtime = 1;
}

void disable_sched_clock_irqtime(void)
{
	sched_clock_irqtime = 0;
}

#ifndef CONFIG_64BIT
static DEFINE_PER_CPU(seqcount_t, irq_time_seq);

static inline void irq_time_write_begin(void)
{
	__this_cpu_inc(irq_time_seq.sequence);
	smp_wmb();
}

static inline void irq_time_write_end(void)
{
	smp_wmb();
	__this_cpu_inc(irq_time_seq.sequence);
}

static inline u64 irq_time_read(int cpu)
{
	u64 irq_time;
	unsigned seq;

	do {
		seq = read_seqcount_begin(&per_cpu(irq_time_seq, cpu));
		irq_time = per_cpu(cpu_softirq_time, cpu) +
			   per_cpu(cpu_hardirq_time, cpu);
	} while (read_seqcount_retry(&per_cpu(irq_time_seq, cpu), seq));

	return irq_time;
}
#else /* CONFIG_64BIT */
static inline void irq_time_write_begin(void)
{
}

static inline void irq_time_write_end(void)
{
}

static inline u64 irq_time_read(int cpu)
{
	return per_cpu(cpu_softirq_time, cpu) + per_cpu(cpu_hardirq_time, cpu);
}
#endif /* CONFIG_64BIT */

/*
 * Called before incrementing preempt_count on {soft,}irq_enter
 * and before decrementing preempt_count on {soft,}irq_exit.
 */
void account_system_vtime(struct task_struct *curr)
{
	unsigned long flags;
	s64 delta;
	int cpu;

	if (!sched_clock_irqtime)
		return;

	local_irq_save(flags);

	cpu = smp_processor_id();
	delta = sched_clock_cpu(cpu) - __this_cpu_read(irq_start_time);
	__this_cpu_add(irq_start_time, delta);

	irq_time_write_begin();
	/*
	 * We do not account for softirq time from ksoftirqd here.
	 * We want to continue accounting softirq time to ksoftirqd thread
	 * in that case, so as not to confuse scheduler with a special task
	 * that do not consume any time, but still wants to run.
	 */
	if (hardirq_count())
		__this_cpu_add(cpu_hardirq_time, delta);
	else if (in_serving_softirq() && curr != this_cpu_ksoftirqd())
		__this_cpu_add(cpu_softirq_time, delta);

	irq_time_write_end();
	local_irq_restore(flags);
}
EXPORT_SYMBOL_GPL(account_system_vtime);

static void update_rq_clock_task(struct rq *rq, s64 delta)
{
	s64 irq_delta;

	irq_delta = irq_time_read(cpu_of(rq)) - rq->prev_irq_time;

	/*
	 * Since irq_time is only updated on {soft,}irq_exit, we might run into
	 * this case when a previous update_rq_clock() happened inside a
	 * {soft,}irq region.
	 *
	 * When this happens, we stop ->clock_task and only update the
	 * prev_irq_time stamp to account for the part that fit, so that a next
	 * update will consume the rest. This ensures ->clock_task is
	 * monotonic.
	 *
	 * It does however cause some slight miss-attribution of {soft,}irq
	 * time, a more accurate solution would be to update the irq_time using
	 * the current rq->clock timestamp, except that would require using
	 * atomic ops.
	 */
	if (irq_delta > delta)
		irq_delta = delta;

	rq->prev_irq_time += irq_delta;
	delta -= irq_delta;
	rq->clock_task += delta;

	if (irq_delta && sched_feat(NONIRQ_POWER))
		sched_rt_avg_update(rq, irq_delta);
}

static int irqtime_account_hi_update(void)
{
	struct cpu_usage_stat *cpustat = &kstat_this_cpu.cpustat;
	unsigned long flags;
	u64 latest_ns;
	int ret = 0;

	local_irq_save(flags);
	latest_ns = this_cpu_read(cpu_hardirq_time);
	if (cputime64_gt(nsecs_to_cputime64(latest_ns), cpustat->irq))
		ret = 1;
	local_irq_restore(flags);
	return ret;
}

static int irqtime_account_si_update(void)
{
	struct cpu_usage_stat *cpustat = &kstat_this_cpu.cpustat;
	unsigned long flags;
	u64 latest_ns;
	int ret = 0;

	local_irq_save(flags);
	latest_ns = this_cpu_read(cpu_softirq_time);
	if (cputime64_gt(nsecs_to_cputime64(latest_ns), cpustat->softirq))
		ret = 1;
	local_irq_restore(flags);
	return ret;
}

#else /* CONFIG_IRQ_TIME_ACCOUNTING */

#define sched_clock_irqtime	(0)

static void update_rq_clock_task(struct rq *rq, s64 delta)
{
	rq->clock_task += delta;
}

#endif /* CONFIG_IRQ_TIME_ACCOUNTING */

#include "sched_idletask.c"
#include "sched_fair.c"
#include "sched_rt.c"
#include "sched_autogroup.c"
#include "sched_stoptask.c"
#ifdef CONFIG_SCHED_DEBUG
# include "sched_debug.c"
#endif

void sched_set_stop_task(int cpu, struct task_struct *stop)
{
	struct sched_param param = { .sched_priority = MAX_RT_PRIO - 1 };
	struct task_struct *old_stop = cpu_rq(cpu)->stop;

	if (stop) {
		/*
		 * Make it appear like a SCHED_FIFO task, its something
		 * userspace knows about and won't get confused about.
		 *
		 * Also, it will make PI more or less work without too
		 * much confusion -- but then, stop work should not
		 * rely on PI working anyway.
		 */
		sched_setscheduler_nocheck(stop, SCHED_FIFO, &param);

		stop->sched_class = &stop_sched_class;
	}

	cpu_rq(cpu)->stop = stop;

	if (old_stop) {
		/*
		 * Reset it back to a normal scheduling class so that
		 * it can die in pieces.
		 */
		old_stop->sched_class = &rt_sched_class;
	}
}

/*
 * __normal_prio - return the priority that is based on the static prio
 */
static inline int __normal_prio(struct task_struct *p)
{
	return p->static_prio;
}

/*
 * Calculate the expected normal priority: i.e. priority
 * without taking RT-inheritance into account. Might be
 * boosted by interactivity modifiers. Changes upon fork,
 * setprio syscalls, and whenever the interactivity
 * estimator recalculates.
 */
static inline int normal_prio(struct task_struct *p)
{
	int prio;

	if (task_has_rt_policy(p))
		prio = MAX_RT_PRIO-1 - p->rt_priority;
	else
		prio = __normal_prio(p);
	return prio;
}

/*
 * Calculate the current priority, i.e. the priority
 * taken into account by the scheduler. This value might
 * be boosted by RT tasks, or might be boosted by
 * interactivity modifiers. Will be RT if the task got
 * RT-boosted. If not then it returns p->normal_prio.
 */
static int effective_prio(struct task_struct *p)
{
	p->normal_prio = normal_prio(p);
	/*
	 * If we are RT tasks or we were boosted to RT priority,
	 * keep the priority unchanged. Otherwise, update priority
	 * to the normal priority:
	 */
	if (!rt_prio(p->prio))
		return p->normal_prio;
	return p->prio;
}

/**
 * task_curr - is this task currently executing on a CPU?
 * @p: the task in question.
 */
inline int task_curr(const struct task_struct *p)
{
	return cpu_curr(task_cpu(p)) == p;
}

static inline void check_class_changed(struct rq *rq, struct task_struct *p,
				       const struct sched_class *prev_class,
				       int oldprio)
{
	if (prev_class != p->sched_class) {
		if (prev_class->switched_from)
			prev_class->switched_from(rq, p);
		p->sched_class->switched_to(rq, p);
	} else if (oldprio != p->prio)
		p->sched_class->prio_changed(rq, p, oldprio);
}

static void check_preempt_curr(struct rq *rq, struct task_struct *p, int flags)
{
	const struct sched_class *class;

	if (p->sched_class == rq->curr->sched_class) {
		rq->curr->sched_class->check_preempt_curr(rq, p, flags);
	} else {
		for_each_class(class) {
			if (class == rq->curr->sched_class)
				break;
			if (class == p->sched_class) {
				resched_task(rq->curr);
				break;
			}
		}
	}

	/*
	 * A queue event has occurred, and we're going to schedule.  In
	 * this case, we can save a useless back to back clock update.
	 */
	if (rq->curr->on_rq && test_tsk_need_resched(rq->curr))
		rq->skip_clock_update = 1;
}

#ifdef CONFIG_SMP
/*
 * Is this task likely cache-hot:
 */
static int
task_hot(struct task_struct *p, u64 now, struct sched_domain *sd)
{
	s64 delta;

	if (p->sched_class != &fair_sched_class)
		return 0;

	if (unlikely(p->policy == SCHED_IDLE))
		return 0;

	/*
	 * Buddy candidates are cache hot:
	 */
	if (sched_feat(CACHE_HOT_BUDDY) && this_rq()->nr_running &&
			(&p->se == cfs_rq_of(&p->se)->next ||
			 &p->se == cfs_rq_of(&p->se)->last))
		return 1;

	if (sysctl_sched_migration_cost == -1)
		return 1;
	if (sysctl_sched_migration_cost == 0)
		return 0;

	delta = now - p->se.exec_start;

	return delta < (s64)sysctl_sched_migration_cost;
}

void set_task_cpu(struct task_struct *p, unsigned int new_cpu)
{
#ifdef CONFIG_SCHED_DEBUG
	/*
	 * We should never call set_task_cpu() on a blocked task,
	 * ttwu() will sort out the placement.
	 */
	WARN_ON_ONCE(p->state != TASK_RUNNING && p->state != TASK_WAKING &&
			!(task_thread_info(p)->preempt_count & PREEMPT_ACTIVE));

#ifdef CONFIG_LOCKDEP
	WARN_ON_ONCE(debug_locks && !(lockdep_is_held(&p->pi_lock) ||
				      lockdep_is_held(&task_rq(p)->lock)));
#endif
#endif

	trace_sched_migrate_task(p, new_cpu);

	if (task_cpu(p) != new_cpu) {
		p->se.nr_migrations++;
		perf_sw_event(PERF_COUNT_SW_CPU_MIGRATIONS, 1, 1, NULL, 0);
	}

	__set_task_cpu(p, new_cpu);
}

struct migration_arg {
	struct task_struct *task;
	int dest_cpu;
};

static int migration_cpu_stop(void *data);

/*
 * wait_task_inactive - wait for a thread to unschedule.
 *
 * If @match_state is nonzero, it's the @p->state value just checked and
 * not expected to change.  If it changes, i.e. @p might have woken up,
 * then return zero.  When we succeed in waiting for @p to be off its CPU,
 * we return a positive number (its total switch count).  If a second call
 * a short while later returns the same number, the caller can be sure that
 * @p has remained unscheduled the whole time.
 *
 * The caller must ensure that the task *will* unschedule sometime soon,
 * else this function might spin for a *long* time. This function can't
 * be called with interrupts off, or it may introduce deadlock with
 * smp_call_function() if an IPI is sent by the same process we are
 * waiting to become inactive.
 */
unsigned long wait_task_inactive(struct task_struct *p, long match_state)
{
	unsigned long flags;
	int running, on_rq;
	unsigned long ncsw;
	struct rq *rq;

	for (;;) {
		/*
		 * We do the initial early heuristics without holding
		 * any task-queue locks at all. We'll only try to get
		 * the runqueue lock when things look like they will
		 * work out!
		 */
		rq = task_rq(p);

		/*
		 * If the task is actively running on another CPU
		 * still, just relax and busy-wait without holding
		 * any locks.
		 *
		 * NOTE! Since we don't hold any locks, it's not
		 * even sure that "rq" stays as the right runqueue!
		 * But we don't care, since "task_running()" will
		 * return false if the runqueue has changed and p
		 * is actually now running somewhere else!
		 */
		while (task_running(rq, p)) {
			if (match_state && unlikely(p->state != match_state))
				return 0;
			cpu_relax();
		}

		/*
		 * Ok, time to look more closely! We need the rq
		 * lock now, to be *sure*. If we're wrong, we'll
		 * just go back and repeat.
		 */
		rq = task_rq_lock(p, &flags);
		trace_sched_wait_task(p);
		running = task_running(rq, p);
		on_rq = p->on_rq;
		ncsw = 0;
		if (!match_state || p->state == match_state)
			ncsw = p->nvcsw | LONG_MIN; /* sets MSB */
		task_rq_unlock(rq, p, &flags);

		/*
		 * If it changed from the expected state, bail out now.
		 */
		if (unlikely(!ncsw))
			break;

		/*
		 * Was it really running after all now that we
		 * checked with the proper locks actually held?
		 *
		 * Oops. Go back and try again..
		 */
		if (unlikely(running)) {
			cpu_relax();
			continue;
		}

		/*
		 * It's not enough that it's not actively running,
		 * it must be off the runqueue _entirely_, and not
		 * preempted!
		 *
		 * So if it was still runnable (but just not actively
		 * running right now), it's preempted, and we should
		 * yield - it could be a while.
		 */
		if (unlikely(on_rq)) {
			ktime_t to = ktime_set(0, NSEC_PER_SEC/HZ);

			set_current_state(TASK_UNINTERRUPTIBLE);
			schedule_hrtimeout(&to, HRTIMER_MODE_REL);
			continue;
		}

		/*
		 * Ahh, all good. It wasn't running, and it wasn't
		 * runnable, which means that it will never become
		 * running in the future either. We're all done!
		 */
		break;
	}

	return ncsw;
}

/***
 * kick_process - kick a running thread to enter/exit the kernel
 * @p: the to-be-kicked thread
 *
 * Cause a process which is running on another CPU to enter
 * kernel-mode, without any delay. (to get signals handled.)
 *
 * NOTE: this function doesn't have to take the runqueue lock,
 * because all it wants to ensure is that the remote task enters
 * the kernel. If the IPI races and the task has been migrated
 * to another CPU then no harm is done and the purpose has been
 * achieved as well.
 */
void kick_process(struct task_struct *p)
{
	int cpu;

	preempt_disable();
	cpu = task_cpu(p);
	if ((cpu != smp_processor_id()) && task_curr(p))
		smp_send_reschedule(cpu);
	preempt_enable();
}
EXPORT_SYMBOL_GPL(kick_process);
#endif /* CONFIG_SMP */

#ifdef CONFIG_SMP
/*
 * ->cpus_allowed is protected by both rq->lock and p->pi_lock
 */
static int select_fallback_rq(int cpu, struct task_struct *p)
{
	int dest_cpu;
	const struct cpumask *nodemask = cpumask_of_node(cpu_to_node(cpu));

	/* Look for allowed, online CPU in same node. */
	for_each_cpu_and(dest_cpu, nodemask, cpu_active_mask)
		if (cpumask_test_cpu(dest_cpu, &p->cpus_allowed))
			return dest_cpu;

	/* Any allowed, online CPU? */
	dest_cpu = cpumask_any_and(&p->cpus_allowed, cpu_active_mask);
	if (dest_cpu < nr_cpu_ids)
		return dest_cpu;

	/* No more Mr. Nice Guy. */
	dest_cpu = cpuset_cpus_allowed_fallback(p);
	/*
	 * Don't tell them about moving exiting tasks or
	 * kernel threads (both mm NULL), since they never
	 * leave kernel.
	 */
	if (p->mm && printk_ratelimit()) {
		printk(KERN_INFO "process %d (%s) no longer affine to cpu%d\n",
				task_pid_nr(p), p->comm, cpu);
	}

	return dest_cpu;
}

/*
 * The caller (fork, wakeup) owns p->pi_lock, ->cpus_allowed is stable.
 */
static inline
int select_task_rq(struct task_struct *p, int sd_flags, int wake_flags)
{
	int cpu = p->sched_class->select_task_rq(p, sd_flags, wake_flags);

	/*
	 * In order not to call set_task_cpu() on a blocking task we need
	 * to rely on ttwu() to place the task on a valid ->cpus_allowed
	 * cpu.
	 *
	 * Since this is common to all placement strategies, this lives here.
	 *
	 * [ this allows ->select_task() to simply return task_cpu(p) and
	 *   not worry about this generic constraint ]
	 */
	if (unlikely(!cpumask_test_cpu(cpu, &p->cpus_allowed) ||
		     !cpu_online(cpu)))
		cpu = select_fallback_rq(task_cpu(p), p);

	return cpu;
}

static void update_avg(u64 *avg, u64 sample)
{
	s64 diff = sample - *avg;
	*avg += diff >> 3;
}
#endif

static void
ttwu_stat(struct task_struct *p, int cpu, int wake_flags)
{
#ifdef CONFIG_SCHEDSTATS
	struct rq *rq = this_rq();

#ifdef CONFIG_SMP
	int this_cpu = smp_processor_id();

	if (cpu == this_cpu) {
		schedstat_inc(rq, ttwu_local);
		schedstat_inc(p, se.statistics.nr_wakeups_local);
	} else {
		struct sched_domain *sd;

		schedstat_inc(p, se.statistics.nr_wakeups_remote);
		rcu_read_lock();
		for_each_domain(this_cpu, sd) {
			if (cpumask_test_cpu(cpu, sched_domain_span(sd))) {
				schedstat_inc(sd, ttwu_wake_remote);
				break;
			}
		}
		rcu_read_unlock();
	}
#endif /* CONFIG_SMP */

	schedstat_inc(rq, ttwu_count);
	schedstat_inc(p, se.statistics.nr_wakeups);

	if (wake_flags & WF_SYNC)
		schedstat_inc(p, se.statistics.nr_wakeups_sync);

	if (cpu != task_cpu(p))
		schedstat_inc(p, se.statistics.nr_wakeups_migrate);

#endif /* CONFIG_SCHEDSTATS */
}

static void ttwu_activate(struct rq *rq, struct task_struct *p, int en_flags)
{
	activate_task(rq, p, en_flags);
	p->on_rq = 1;

	/* if a worker is waking up, notify workqueue */
	if (p->flags & PF_WQ_WORKER)
		wq_worker_waking_up(p, cpu_of(rq));
}

/*
 * Mark the task runnable and perform wakeup-preemption.
 */
static void
ttwu_do_wakeup(struct rq *rq, struct task_struct *p, int wake_flags)
{
	trace_sched_wakeup(p, true);
	check_preempt_curr(rq, p, wake_flags);

	p->state = TASK_RUNNING;
#ifdef CONFIG_SMP
	if (p->sched_class->task_woken)
		p->sched_class->task_woken(rq, p);

	if (unlikely(rq->idle_stamp)) {
		u64 delta = rq->clock - rq->idle_stamp;
		u64 max = 2*sysctl_sched_migration_cost;

		if (delta > max)
			rq->avg_idle = max;
		else
			update_avg(&rq->avg_idle, delta);
		rq->idle_stamp = 0;
	}
#endif
}

static void
ttwu_do_activate(struct rq *rq, struct task_struct *p, int wake_flags)
{
#ifdef CONFIG_SMP
	if (p->sched_contributes_to_load)
		rq->nr_uninterruptible--;
#endif

	ttwu_activate(rq, p, ENQUEUE_WAKEUP | ENQUEUE_WAKING);
	ttwu_do_wakeup(rq, p, wake_flags);
}

/*
 * Called in case the task @p isn't fully descheduled from its runqueue,
 * in this case we must do a remote wakeup. Its a 'light' wakeup though,
 * since all we need to do is flip p->state to TASK_RUNNING, since
 * the task is still ->on_rq.
 */
static int ttwu_remote(struct task_struct *p, int wake_flags)
{
	struct rq *rq;
	int ret = 0;

	rq = __task_rq_lock(p);
	if (p->on_rq) {
		ttwu_do_wakeup(rq, p, wake_flags);
		ret = 1;
	}
	__task_rq_unlock(rq);

	return ret;
}

#ifdef CONFIG_SMP
static void sched_ttwu_pending(void)
{
	struct rq *rq = this_rq();
	struct task_struct *list = xchg(&rq->wake_list, NULL);

	if (!list)
		return;

	raw_spin_lock(&rq->lock);

	while (list) {
		struct task_struct *p = list;
		list = list->wake_entry;
		ttwu_do_activate(rq, p, 0);
	}

	raw_spin_unlock(&rq->lock);
}

void scheduler_ipi(void)
{
	sched_ttwu_pending();
}

static void ttwu_queue_remote(struct task_struct *p, int cpu)
{
	struct rq *rq = cpu_rq(cpu);
	struct task_struct *next = rq->wake_list;

	for (;;) {
		struct task_struct *old = next;

		p->wake_entry = next;
		next = cmpxchg(&rq->wake_list, old, p);
		if (next == old)
			break;
	}

	if (!next)
		smp_send_reschedule(cpu);
}

#ifdef __ARCH_WANT_INTERRUPTS_ON_CTXSW
static int ttwu_activate_remote(struct task_struct *p, int wake_flags)
{
	struct rq *rq;
	int ret = 0;

	rq = __task_rq_lock(p);
	if (p->on_cpu) {
		ttwu_activate(rq, p, ENQUEUE_WAKEUP);
		ttwu_do_wakeup(rq, p, wake_flags);
		ret = 1;
	}
	__task_rq_unlock(rq);

	return ret;

}
#endif /* __ARCH_WANT_INTERRUPTS_ON_CTXSW */
#endif /* CONFIG_SMP */

static void ttwu_queue(struct task_struct *p, int cpu)
{
	struct rq *rq = cpu_rq(cpu);

#if defined(CONFIG_SMP)
	if (sched_feat(TTWU_QUEUE) && cpu != smp_processor_id()) {
		ttwu_queue_remote(p, cpu);
		return;
	}
#endif

	raw_spin_lock(&rq->lock);
	ttwu_do_activate(rq, p, 0);
	raw_spin_unlock(&rq->lock);
}

/**
 * try_to_wake_up - wake up a thread
 * @p: the thread to be awakened
 * @state: the mask of task states that can be woken
 * @wake_flags: wake modifier flags (WF_*)
 *
 * Put it on the run-queue if it's not already there. The "current"
 * thread is always on the run-queue (except when the actual
 * re-schedule is in progress), and as such you're allowed to do
 * the simpler "current->state = TASK_RUNNING" to mark yourself
 * runnable without the overhead of this.
 *
 * Returns %true if @p was woken up, %false if it was already running
 * or @state didn't match @p's state.
 */
static int
try_to_wake_up(struct task_struct *p, unsigned int state, int wake_flags)
{
	unsigned long flags;
	int cpu, success = 0;

	smp_wmb();
	raw_spin_lock_irqsave(&p->pi_lock, flags);
	if (!(p->state & state))
		goto out;

	success = 1; /* we're going to change ->state */
	cpu = task_cpu(p);

	if (p->on_rq && ttwu_remote(p, wake_flags))
		goto stat;

#ifdef CONFIG_SMP
	/*
	 * If the owning (remote) cpu is still in the middle of schedule() with
	 * this task as prev, wait until its done referencing the task.
	 */
	while (p->on_cpu) {
#ifdef __ARCH_WANT_INTERRUPTS_ON_CTXSW
		/*
		 * In case the architecture enables interrupts in
		 * context_switch(), we cannot busy wait, since that
		 * would lead to deadlocks when an interrupt hits and
		 * tries to wake up @prev. So bail and do a complete
		 * remote wakeup.
		 */
		if (ttwu_activate_remote(p, wake_flags))
			goto stat;
#else
		cpu_relax();
#endif
	}
	/*
	 * Pairs with the smp_wmb() in finish_lock_switch().
	 */
	smp_rmb();

	p->sched_contributes_to_load = !!task_contributes_to_load(p);
	p->state = TASK_WAKING;

	if (p->sched_class->task_waking)
		p->sched_class->task_waking(p);

	cpu = select_task_rq(p, SD_BALANCE_WAKE, wake_flags);
	if (task_cpu(p) != cpu)
		set_task_cpu(p, cpu);
#endif /* CONFIG_SMP */

	ttwu_queue(p, cpu);
stat:
	ttwu_stat(p, cpu, wake_flags);
out:
	raw_spin_unlock_irqrestore(&p->pi_lock, flags);

	return success;
}

/**
 * try_to_wake_up_local - try to wake up a local task with rq lock held
 * @p: the thread to be awakened
 *
 * Put @p on the run-queue if it's not already there. The caller must
 * ensure that this_rq() is locked, @p is bound to this_rq() and not
 * the current task.
 */
static void try_to_wake_up_local(struct task_struct *p)
{
	struct rq *rq = task_rq(p);

	BUG_ON(rq != this_rq());
	BUG_ON(p == current);
	lockdep_assert_held(&rq->lock);

	if (!raw_spin_trylock(&p->pi_lock)) {
		raw_spin_unlock(&rq->lock);
		raw_spin_lock(&p->pi_lock);
		raw_spin_lock(&rq->lock);
	}

	if (!(p->state & TASK_NORMAL))
		goto out;

	if (!p->on_rq)
		ttwu_activate(rq, p, ENQUEUE_WAKEUP);

	ttwu_do_wakeup(rq, p, 0);
	ttwu_stat(p, smp_processor_id(), 0);
out:
	raw_spin_unlock(&p->pi_lock);
}

/**
 * wake_up_process - Wake up a specific process
 * @p: The process to be woken up.
 *
 * Attempt to wake up the nominated process and move it to the set of runnable
 * processes.  Returns 1 if the process was woken up, 0 if it was already
 * running.
 *
 * It may be assumed that this function implies a write memory barrier before
 * changing the task state if and only if any tasks are woken up.
 */
int wake_up_process(struct task_struct *p)
{
	return try_to_wake_up(p, TASK_ALL, 0);
}
EXPORT_SYMBOL(wake_up_process);

int wake_up_state(struct task_struct *p, unsigned int state)
{
	return try_to_wake_up(p, state, 0);
}

/*
 * Perform scheduler related setup for a newly forked process p.
 * p is forked by current.
 *
 * __sched_fork() is basic setup used by init_idle() too:
 */
static void __sched_fork(struct task_struct *p)
{
	p->on_rq			= 0;

	p->se.on_rq			= 0;
	p->se.exec_start		= 0;
	p->se.sum_exec_runtime		= 0;
	p->se.prev_sum_exec_runtime	= 0;
	p->se.nr_migrations		= 0;
	p->se.vruntime			= 0;
	INIT_LIST_HEAD(&p->se.group_node);

#ifdef CONFIG_SCHEDSTATS
	memset(&p->se.statistics, 0, sizeof(p->se.statistics));
#endif

	INIT_LIST_HEAD(&p->rt.run_list);

#ifdef CONFIG_PREEMPT_NOTIFIERS
	INIT_HLIST_HEAD(&p->preempt_notifiers);
#endif
}

/*
 * fork()/clone()-time setup:
 */
void sched_fork(struct task_struct *p)
{
	unsigned long flags;
	int cpu = get_cpu();

	__sched_fork(p);
	/*
	 * We mark the process as running here. This guarantees that
	 * nobody will actually run it, and a signal or other external
	 * event cannot wake it up and insert it on the runqueue either.
	 */
	p->state = TASK_RUNNING;

	/*
	 * Revert to default priority/policy on fork if requested.
	 */
	if (unlikely(p->sched_reset_on_fork)) {
		if (p->policy == SCHED_FIFO || p->policy == SCHED_RR) {
			p->policy = SCHED_NORMAL;
			p->normal_prio = p->static_prio;
		}

		if (PRIO_TO_NICE(p->static_prio) < 0) {
			p->static_prio = NICE_TO_PRIO(0);
			p->normal_prio = p->static_prio;
			set_load_weight(p);
		}

		/*
		 * We don't need the reset flag anymore after the fork. It has
		 * fulfilled its duty:
		 */
		p->sched_reset_on_fork = 0;
	}

	/*
	 * Make sure we do not leak PI boosting priority to the child.
	 */
	p->prio = current->normal_prio;

	if (!rt_prio(p->prio))
		p->sched_class = &fair_sched_class;

	if (p->sched_class->task_fork)
		p->sched_class->task_fork(p);

	/*
	 * The child is not yet in the pid-hash so no cgroup attach races,
	 * and the cgroup is pinned to this child due to cgroup_fork()
	 * is ran before sched_fork().
	 *
	 * Silence PROVE_RCU.
	 */
	raw_spin_lock_irqsave(&p->pi_lock, flags);
	set_task_cpu(p, cpu);
	raw_spin_unlock_irqrestore(&p->pi_lock, flags);

#if defined(CONFIG_SCHEDSTATS) || defined(CONFIG_TASK_DELAY_ACCT)
	if (likely(sched_info_on()))
		memset(&p->sched_info, 0, sizeof(p->sched_info));
#endif
#if defined(CONFIG_SMP)
	p->on_cpu = 0;
#endif
#ifdef CONFIG_PREEMPT
	/* Want to start with kernel preemption disabled. */
	task_thread_info(p)->preempt_count = 1;
#endif
#ifdef CONFIG_SMP
	plist_node_init(&p->pushable_tasks, MAX_PRIO);
#endif

	put_cpu();
}

/*
 * wake_up_new_task - wake up a newly created task for the first time.
 *
 * This function will do some initial scheduler statistics housekeeping
 * that must be done for every newly created context, then puts the task
 * on the runqueue and wakes it.
 */
void wake_up_new_task(struct task_struct *p)
{
	unsigned long flags;
	struct rq *rq;

	raw_spin_lock_irqsave(&p->pi_lock, flags);
#ifdef CONFIG_SMP
	/*
	 * Fork balancing, do it here and not earlier because:
	 *  - cpus_allowed can change in the fork path
	 *  - any previously selected cpu might disappear through hotplug
	 */
	set_task_cpu(p, select_task_rq(p, SD_BALANCE_FORK, 0));
#endif

	rq = __task_rq_lock(p);
	activate_task(rq, p, 0);
	p->on_rq = 1;
	trace_sched_wakeup_new(p, true);
	check_preempt_curr(rq, p, WF_FORK);
#ifdef CONFIG_SMP
	if (p->sched_class->task_woken)
		p->sched_class->task_woken(rq, p);
#endif
	task_rq_unlock(rq, p, &flags);
}

#ifdef CONFIG_PREEMPT_NOTIFIERS

/**
 * preempt_notifier_register - tell me when current is being preempted & rescheduled
 * @notifier: notifier struct to register
 */
void preempt_notifier_register(struct preempt_notifier *notifier)
{
	hlist_add_head(&notifier->link, &current->preempt_notifiers);
}
EXPORT_SYMBOL_GPL(preempt_notifier_register);

/**
 * preempt_notifier_unregister - no longer interested in preemption notifications
 * @notifier: notifier struct to unregister
 *
 * This is safe to call from within a preemption notifier.
 */
void preempt_notifier_unregister(struct preempt_notifier *notifier)
{
	hlist_del(&notifier->link);
}
EXPORT_SYMBOL_GPL(preempt_notifier_unregister);

static void fire_sched_in_preempt_notifiers(struct task_struct *curr)
{
	struct preempt_notifier *notifier;
	struct hlist_node *node;

	hlist_for_each_entry(notifier, node, &curr->preempt_notifiers, link)
		notifier->ops->sched_in(notifier, raw_smp_processor_id());
}

static void
fire_sched_out_preempt_notifiers(struct task_struct *curr,
				 struct task_struct *next)
{
	struct preempt_notifier *notifier;
	struct hlist_node *node;

	hlist_for_each_entry(notifier, node, &curr->preempt_notifiers, link)
		notifier->ops->sched_out(notifier, next);
}

#else /* !CONFIG_PREEMPT_NOTIFIERS */

static void fire_sched_in_preempt_notifiers(struct task_struct *curr)
{
}

static void
fire_sched_out_preempt_notifiers(struct task_struct *curr,
				 struct task_struct *next)
{
}

#endif /* CONFIG_PREEMPT_NOTIFIERS */

/**
 * prepare_task_switch - prepare to switch tasks
 * @rq: the runqueue preparing to switch
 * @prev: the current task that is being switched out
 * @next: the task we are going to switch to.
 *
 * This is called with the rq lock held and interrupts off. It must
 * be paired with a subsequent finish_task_switch after the context
 * switch.
 *
 * prepare_task_switch sets up locking and calls architecture specific
 * hooks.
 */
static inline void
prepare_task_switch(struct rq *rq, struct task_struct *prev,
		    struct task_struct *next)
{
	sched_info_switch(prev, next);
	perf_event_task_sched_out(prev, next);
	fire_sched_out_preempt_notifiers(prev, next);
	prepare_lock_switch(rq, next);
	prepare_arch_switch(next);
	trace_sched_switch(prev, next);
}

/**
 * finish_task_switch - clean up after a task-switch
 * @rq: runqueue associated with task-switch
 * @prev: the thread we just switched away from.
 *
 * finish_task_switch must be called after the context switch, paired
 * with a prepare_task_switch call before the context switch.
 * finish_task_switch will reconcile locking set up by prepare_task_switch,
 * and do any other architecture-specific cleanup actions.
 *
 * Note that we may have delayed dropping an mm in context_switch(). If
 * so, we finish that here outside of the runqueue lock. (Doing it
 * with the lock held can cause deadlocks; see schedule() for
 * details.)
 */
static void finish_task_switch(struct rq *rq, struct task_struct *prev)
	__releases(rq->lock)
{
	struct mm_struct *mm = rq->prev_mm;
	long prev_state;

	rq->prev_mm = NULL;

	/*
	 * A task struct has one reference for the use as "current".
	 * If a task dies, then it sets TASK_DEAD in tsk->state and calls
	 * schedule one last time. The schedule call will never return, and
	 * the scheduled task must drop that reference.
	 * The test for TASK_DEAD must occur while the runqueue locks are
	 * still held, otherwise prev could be scheduled on another cpu, die
	 * there before we look at prev->state, and then the reference would
	 * be dropped twice.
	 *		Manfred Spraul <manfred@colorfullife.com>
	 */
	prev_state = prev->state;
	finish_arch_switch(prev);
#ifdef __ARCH_WANT_INTERRUPTS_ON_CTXSW
	local_irq_disable();
#endif /* __ARCH_WANT_INTERRUPTS_ON_CTXSW */
	perf_event_task_sched_in(current);
#ifdef __ARCH_WANT_INTERRUPTS_ON_CTXSW
	local_irq_enable();
#endif /* __ARCH_WANT_INTERRUPTS_ON_CTXSW */
	finish_lock_switch(rq, prev);

	fire_sched_in_preempt_notifiers(current);
	if (mm)
		mmdrop(mm);
	if (unlikely(prev_state == TASK_DEAD)) {
		/*
		 * Remove function-return probe instances associated with this
		 * task and put them back on the free list.
		 */
		kprobe_flush_task(prev);
		put_task_struct(prev);
	}
}

#ifdef CONFIG_SMP

/* assumes rq->lock is held */
static inline void pre_schedule(struct rq *rq, struct task_struct *prev)
{
	if (prev->sched_class->pre_schedule)
		prev->sched_class->pre_schedule(rq, prev);
}

/* rq->lock is NOT held, but preemption is disabled */
static inline void post_schedule(struct rq *rq)
{
	if (rq->post_schedule) {
		unsigned long flags;

		raw_spin_lock_irqsave(&rq->lock, flags);
		if (rq->curr->sched_class->post_schedule)
			rq->curr->sched_class->post_schedule(rq);
		raw_spin_unlock_irqrestore(&rq->lock, flags);

		rq->post_schedule = 0;
	}
}

#else

static inline void pre_schedule(struct rq *rq, struct task_struct *p)
{
}

static inline void post_schedule(struct rq *rq)
{
}

#endif

/**
 * schedule_tail - first thing a freshly forked thread must call.
 * @prev: the thread we just switched away from.
 */
asmlinkage void schedule_tail(struct task_struct *prev)
	__releases(rq->lock)
{
	struct rq *rq = this_rq();

	finish_task_switch(rq, prev);

	/*
	 * FIXME: do we need to worry about rq being invalidated by the
	 * task_switch?
	 */
	post_schedule(rq);

#ifdef __ARCH_WANT_UNLOCKED_CTXSW
	/* In this case, finish_task_switch does not reenable preemption */
	preempt_enable();
#endif
	if (current->set_child_tid)
		put_user(task_pid_vnr(current), current->set_child_tid);
}

/*
 * context_switch - switch to the new MM and the new
 * thread's register state.
 */
static inline void
context_switch(struct rq *rq, struct task_struct *prev,
	       struct task_struct *next)
{
	struct mm_struct *mm, *oldmm;

	prepare_task_switch(rq, prev, next);

	mm = next->mm;
	oldmm = prev->active_mm;
	/*
	 * For paravirt, this is coupled with an exit in switch_to to
	 * combine the page table reload and the switch backend into
	 * one hypercall.
	 */
	arch_start_context_switch(prev);

	if (!mm) {
		next->active_mm = oldmm;
		atomic_inc(&oldmm->mm_count);
		enter_lazy_tlb(oldmm, next);
	} else
		switch_mm(oldmm, mm, next);

	if (!prev->mm) {
		prev->active_mm = NULL;
		rq->prev_mm = oldmm;
	}
	/*
	 * Since the runqueue lock will be released by the next
	 * task (which is an invalid locking op but in the case
	 * of the scheduler it's an obvious special-case), so we
	 * do an early lockdep release here:
	 */
#ifndef __ARCH_WANT_UNLOCKED_CTXSW
	spin_release(&rq->lock.dep_map, 1, _THIS_IP_);
#endif

	/* Here we just switch the register state and the stack. */
	switch_to(prev, next, prev);

	barrier();
	/*
	 * this_rq must be evaluated again because prev may have moved
	 * CPUs since it called schedule(), thus the 'rq' on its stack
	 * frame will be invalid.
	 */
	finish_task_switch(this_rq(), prev);
}

/*
 * nr_running, nr_uninterruptible and nr_context_switches:
 *
 * externally visible scheduler statistics: current number of runnable
 * threads, current number of uninterruptible-sleeping threads, total
 * number of context switches performed since bootup.
 */
unsigned long nr_running(void)
{
	unsigned long i, sum = 0;

	for_each_online_cpu(i)
		sum += cpu_rq(i)->nr_running;

	return sum;
}

unsigned long nr_uninterruptible(void)
{
	unsigned long i, sum = 0;

	for_each_possible_cpu(i)
		sum += cpu_rq(i)->nr_uninterruptible;

	/*
	 * Since we read the counters lockless, it might be slightly
	 * inaccurate. Do not allow it to go below zero though:
	 */
	if (unlikely((long)sum < 0))
		sum = 0;

	return sum;
}

unsigned long long nr_context_switches(void)
{
	int i;
	unsigned long long sum = 0;

	for_each_possible_cpu(i)
		sum += cpu_rq(i)->nr_switches;

	return sum;
}

unsigned long nr_iowait(void)
{
	unsigned long i, sum = 0;

	for_each_possible_cpu(i)
		sum += atomic_read(&cpu_rq(i)->nr_iowait);

	return sum;
}

unsigned long nr_iowait_cpu(int cpu)
{
	struct rq *this = cpu_rq(cpu);
	return atomic_read(&this->nr_iowait);
}

unsigned long this_cpu_load(void)
{
	struct rq *this = this_rq();
	return this->cpu_load[0];
}


/* Variables and functions for calc_load */
static atomic_long_t calc_load_tasks;
static unsigned long calc_load_update;
unsigned long avenrun[3];
EXPORT_SYMBOL(avenrun);

static long calc_load_fold_active(struct rq *this_rq)
{
	long nr_active, delta = 0;

	nr_active = this_rq->nr_running;
	nr_active += (long) this_rq->nr_uninterruptible;

	if (nr_active != this_rq->calc_load_active) {
		delta = nr_active - this_rq->calc_load_active;
		this_rq->calc_load_active = nr_active;
	}

	return delta;
}

static unsigned long
calc_load(unsigned long load, unsigned long exp, unsigned long active)
{
	load *= exp;
	load += active * (FIXED_1 - exp);
	load += 1UL << (FSHIFT - 1);
	return load >> FSHIFT;
}

#ifdef CONFIG_NO_HZ
/*
 * For NO_HZ we delay the active fold to the next LOAD_FREQ update.
 *
 * When making the ILB scale, we should try to pull this in as well.
 */
static atomic_long_t calc_load_tasks_idle;

static void calc_load_account_idle(struct rq *this_rq)
{
	long delta;

	delta = calc_load_fold_active(this_rq);
	if (delta)
		atomic_long_add(delta, &calc_load_tasks_idle);
}

static long calc_load_fold_idle(void)
{
	long delta = 0;

	/*
	 * Its got a race, we don't care...
	 */
	if (atomic_long_read(&calc_load_tasks_idle))
		delta = atomic_long_xchg(&calc_load_tasks_idle, 0);

	return delta;
}

/**
 * fixed_power_int - compute: x^n, in O(log n) time
 *
 * @x:         base of the power
 * @frac_bits: fractional bits of @x
 * @n:         power to raise @x to.
 *
 * By exploiting the relation between the definition of the natural power
 * function: x^n := x*x*...*x (x multiplied by itself for n times), and
 * the binary encoding of numbers used by computers: n := \Sum n_i * 2^i,
 * (where: n_i \elem {0, 1}, the binary vector representing n),
 * we find: x^n := x^(\Sum n_i * 2^i) := \Prod x^(n_i * 2^i), which is
 * of course trivially computable in O(log_2 n), the length of our binary
 * vector.
 */
static unsigned long
fixed_power_int(unsigned long x, unsigned int frac_bits, unsigned int n)
{
	unsigned long result = 1UL << frac_bits;

	if (n) for (;;) {
		if (n & 1) {
			result *= x;
			result += 1UL << (frac_bits - 1);
			result >>= frac_bits;
		}
		n >>= 1;
		if (!n)
			break;
		x *= x;
		x += 1UL << (frac_bits - 1);
		x >>= frac_bits;
	}

	return result;
}

/*
 * a1 = a0 * e + a * (1 - e)
 *
 * a2 = a1 * e + a * (1 - e)
 *    = (a0 * e + a * (1 - e)) * e + a * (1 - e)
 *    = a0 * e^2 + a * (1 - e) * (1 + e)
 *
 * a3 = a2 * e + a * (1 - e)
 *    = (a0 * e^2 + a * (1 - e) * (1 + e)) * e + a * (1 - e)
 *    = a0 * e^3 + a * (1 - e) * (1 + e + e^2)
 *
 *  ...
 *
 * an = a0 * e^n + a * (1 - e) * (1 + e + ... + e^n-1) [1]
 *    = a0 * e^n + a * (1 - e) * (1 - e^n)/(1 - e)
 *    = a0 * e^n + a * (1 - e^n)
 *
 * [1] application of the geometric series:
 *
 *              n         1 - x^(n+1)
 *     S_n := \Sum x^i = -------------
 *             i=0          1 - x
 */
static unsigned long
calc_load_n(unsigned long load, unsigned long exp,
	    unsigned long active, unsigned int n)
{

	return calc_load(load, fixed_power_int(exp, FSHIFT, n), active);
}

/*
 * NO_HZ can leave us missing all per-cpu ticks calling
 * calc_load_account_active(), but since an idle CPU folds its delta into
 * calc_load_tasks_idle per calc_load_account_idle(), all we need to do is fold
 * in the pending idle delta if our idle period crossed a load cycle boundary.
 *
 * Once we've updated the global active value, we need to apply the exponential
 * weights adjusted to the number of cycles missed.
 */
static void calc_global_nohz(unsigned long ticks)
{
	long delta, active, n;

	if (time_before(jiffies, calc_load_update))
		return;

	/*
	 * If we crossed a calc_load_update boundary, make sure to fold
	 * any pending idle changes, the respective CPUs might have
	 * missed the tick driven calc_load_account_active() update
	 * due to NO_HZ.
	 */
	delta = calc_load_fold_idle();
	if (delta)
		atomic_long_add(delta, &calc_load_tasks);

	/*
	 * If we were idle for multiple load cycles, apply them.
	 */
	if (ticks >= LOAD_FREQ) {
		n = ticks / LOAD_FREQ;

		active = atomic_long_read(&calc_load_tasks);
		active = active > 0 ? active * FIXED_1 : 0;

		avenrun[0] = calc_load_n(avenrun[0], EXP_1, active, n);
		avenrun[1] = calc_load_n(avenrun[1], EXP_5, active, n);
		avenrun[2] = calc_load_n(avenrun[2], EXP_15, active, n);

		calc_load_update += n * LOAD_FREQ;
	}

	/*
	 * Its possible the remainder of the above division also crosses
	 * a LOAD_FREQ period, the regular check in calc_global_load()
	 * which comes after this will take care of that.
	 *
	 * Consider us being 11 ticks before a cycle completion, and us
	 * sleeping for 4*LOAD_FREQ + 22 ticks, then the above code will
	 * age us 4 cycles, and the test in calc_global_load() will
	 * pick up the final one.
	 */
}
#else
static void calc_load_account_idle(struct rq *this_rq)
{
}

static inline long calc_load_fold_idle(void)
{
	return 0;
}

static void calc_global_nohz(unsigned long ticks)
{
}
#endif

/**
 * get_avenrun - get the load average array
 * @loads:	pointer to dest load array
 * @offset:	offset to add
 * @shift:	shift count to shift the result left
 *
 * These values are estimates at best, so no need for locking.
 */
void get_avenrun(unsigned long *loads, unsigned long offset, int shift)
{
	loads[0] = (avenrun[0] + offset) << shift;
	loads[1] = (avenrun[1] + offset) << shift;
	loads[2] = (avenrun[2] + offset) << shift;
}

/*
 * calc_load - update the avenrun load estimates 10 ticks after the
 * CPUs have updated calc_load_tasks.
 */
void calc_global_load(unsigned long ticks)
{
	long active;

	calc_global_nohz(ticks);

	if (time_before(jiffies, calc_load_update + 10))
		return;

	active = atomic_long_read(&calc_load_tasks);
	active = active > 0 ? active * FIXED_1 : 0;

	avenrun[0] = calc_load(avenrun[0], EXP_1, active);
	avenrun[1] = calc_load(avenrun[1], EXP_5, active);
	avenrun[2] = calc_load(avenrun[2], EXP_15, active);

	calc_load_update += LOAD_FREQ;
}

/*
 * Called from update_cpu_load() to periodically update this CPU's
 * active count.
 */
static void calc_load_account_active(struct rq *this_rq)
{
	long delta;

	if (time_before(jiffies, this_rq->calc_load_update))
		return;

	delta  = calc_load_fold_active(this_rq);
	delta += calc_load_fold_idle();
	if (delta)
		atomic_long_add(delta, &calc_load_tasks);

	this_rq->calc_load_update += LOAD_FREQ;
}

/*
 * The exact cpuload at various idx values, calculated at every tick would be
 * load = (2^idx - 1) / 2^idx * load + 1 / 2^idx * cur_load
 *
 * If a cpu misses updates for n-1 ticks (as it was idle) and update gets called
 * on nth tick when cpu may be busy, then we have:
 * load = ((2^idx - 1) / 2^idx)^(n-1) * load
 * load = (2^idx - 1) / 2^idx) * load + 1 / 2^idx * cur_load
 *
 * decay_load_missed() below does efficient calculation of
 * load = ((2^idx - 1) / 2^idx)^(n-1) * load
 * avoiding 0..n-1 loop doing load = ((2^idx - 1) / 2^idx) * load
 *
 * The calculation is approximated on a 128 point scale.
 * degrade_zero_ticks is the number of ticks after which load at any
 * particular idx is approximated to be zero.
 * degrade_factor is a precomputed table, a row for each load idx.
 * Each column corresponds to degradation factor for a power of two ticks,
 * based on 128 point scale.
 * Example:
 * row 2, col 3 (=12) says that the degradation at load idx 2 after
 * 8 ticks is 12/128 (which is an approximation of exact factor 3^8/4^8).
 *
 * With this power of 2 load factors, we can degrade the load n times
 * by looking at 1 bits in n and doing as many mult/shift instead of
 * n mult/shifts needed by the exact degradation.
 */
#define DEGRADE_SHIFT		7
static const unsigned char
		degrade_zero_ticks[CPU_LOAD_IDX_MAX] = {0, 8, 32, 64, 128};
static const unsigned char
		degrade_factor[CPU_LOAD_IDX_MAX][DEGRADE_SHIFT + 1] = {
					{0, 0, 0, 0, 0, 0, 0, 0},
					{64, 32, 8, 0, 0, 0, 0, 0},
					{96, 72, 40, 12, 1, 0, 0},
					{112, 98, 75, 43, 15, 1, 0},
					{120, 112, 98, 76, 45, 16, 2} };

/*
 * Update cpu_load for any missed ticks, due to tickless idle. The backlog
 * would be when CPU is idle and so we just decay the old load without
 * adding any new load.
 */
static unsigned long
decay_load_missed(unsigned long load, unsigned long missed_updates, int idx)
{
	int j = 0;

	if (!missed_updates)
		return load;

	if (missed_updates >= degrade_zero_ticks[idx])
		return 0;

	if (idx == 1)
		return load >> missed_updates;

	while (missed_updates) {
		if (missed_updates % 2)
			load = (load * degrade_factor[idx][j]) >> DEGRADE_SHIFT;

		missed_updates >>= 1;
		j++;
	}
	return load;
}

/*
 * Update rq->cpu_load[] statistics. This function is usually called every
 * scheduler tick (TICK_NSEC). With tickless idle this will not be called
 * every tick. We fix it up based on jiffies.
 */
static void update_cpu_load(struct rq *this_rq)
{
	unsigned long this_load = this_rq->load.weight;
	unsigned long curr_jiffies = jiffies;
	unsigned long pending_updates;
	int i, scale;

	this_rq->nr_load_updates++;

	/* Avoid repeated calls on same jiffy, when moving in and out of idle */
	if (curr_jiffies == this_rq->last_load_update_tick)
		return;

	pending_updates = curr_jiffies - this_rq->last_load_update_tick;
	this_rq->last_load_update_tick = curr_jiffies;

	/* Update our load: */
	this_rq->cpu_load[0] = this_load; /* Fasttrack for idx 0 */
	for (i = 1, scale = 2; i < CPU_LOAD_IDX_MAX; i++, scale += scale) {
		unsigned long old_load, new_load;

		/* scale is effectively 1 << i now, and >> i divides by scale */

		old_load = this_rq->cpu_load[i];
		old_load = decay_load_missed(old_load, pending_updates - 1, i);
		new_load = this_load;
		/*
		 * Round up the averaging division if load is increasing. This
		 * prevents us from getting stuck on 9 if the load is 10, for
		 * example.
		 */
		if (new_load > old_load)
			new_load += scale - 1;

		this_rq->cpu_load[i] = (old_load * (scale - 1) + new_load) >> i;
	}

	sched_avg_update(this_rq);
}

static void update_cpu_load_active(struct rq *this_rq)
{
	update_cpu_load(this_rq);

	calc_load_account_active(this_rq);
}

#ifdef CONFIG_SMP

/*
 * sched_exec - execve() is a valuable balancing opportunity, because at
 * this point the task has the smallest effective memory and cache footprint.
 */
void sched_exec(void)
{
	struct task_struct *p = current;
	unsigned long flags;
	int dest_cpu;

	raw_spin_lock_irqsave(&p->pi_lock, flags);
	dest_cpu = p->sched_class->select_task_rq(p, SD_BALANCE_EXEC, 0);
	if (dest_cpu == smp_processor_id())
		goto unlock;

	if (likely(cpu_active(dest_cpu))) {
		struct migration_arg arg = { p, dest_cpu };

		raw_spin_unlock_irqrestore(&p->pi_lock, flags);
		stop_one_cpu(task_cpu(p), migration_cpu_stop, &arg);
		return;
	}
unlock:
	raw_spin_unlock_irqrestore(&p->pi_lock, flags);
}

#endif

DEFINE_PER_CPU(struct kernel_stat, kstat);

EXPORT_PER_CPU_SYMBOL(kstat);

/*
 * Return any ns on the sched_clock that have not yet been accounted in
 * @p in case that task is currently running.
 *
 * Called with task_rq_lock() held on @rq.
 */
static u64 do_task_delta_exec(struct task_struct *p, struct rq *rq)
{
	u64 ns = 0;

	if (task_current(rq, p)) {
		update_rq_clock(rq);
		ns = rq->clock_task - p->se.exec_start;
		if ((s64)ns < 0)
			ns = 0;
	}

	return ns;
}

unsigned long long task_delta_exec(struct task_struct *p)
{
	unsigned long flags;
	struct rq *rq;
	u64 ns = 0;

	rq = task_rq_lock(p, &flags);
	ns = do_task_delta_exec(p, rq);
	task_rq_unlock(rq, p, &flags);

	return ns;
}

/*
 * Return accounted runtime for the task.
 * In case the task is currently running, return the runtime plus current's
 * pending runtime that have not been accounted yet.
 */
unsigned long long task_sched_runtime(struct task_struct *p)
{
	unsigned long flags;
	struct rq *rq;
	u64 ns = 0;

	rq = task_rq_lock(p, &flags);
	ns = p->se.sum_exec_runtime + do_task_delta_exec(p, rq);
	task_rq_unlock(rq, p, &flags);

	return ns;
}

/*
 * Return sum_exec_runtime for the thread group.
 * In case the task is currently running, return the sum plus current's
 * pending runtime that have not been accounted yet.
 *
 * Note that the thread group might have other running tasks as well,
 * so the return value not includes other pending runtime that other
 * running tasks might have.
 */
unsigned long long thread_group_sched_runtime(struct task_struct *p)
{
	struct task_cputime totals;
	unsigned long flags;
	struct rq *rq;
	u64 ns;

	rq = task_rq_lock(p, &flags);
	thread_group_cputime(p, &totals);
	ns = totals.sum_exec_runtime + do_task_delta_exec(p, rq);
	task_rq_unlock(rq, p, &flags);

	return ns;
}

/*
 * Account user cpu time to a process.
 * @p: the process that the cpu time gets accounted to
 * @cputime: the cpu time spent in user space since the last update
 * @cputime_scaled: cputime scaled by cpu frequency
 */
void account_user_time(struct task_struct *p, cputime_t cputime,
		       cputime_t cputime_scaled)
{
	struct cpu_usage_stat *cpustat = &kstat_this_cpu.cpustat;
	cputime64_t tmp;

	/* Add user time to process. */
	p->utime = cputime_add(p->utime, cputime);
	p->utimescaled = cputime_add(p->utimescaled, cputime_scaled);
	account_group_user_time(p, cputime);

	/* Add user time to cpustat. */
	tmp = cputime_to_cputime64(cputime);
	if (TASK_NICE(p) > 0)
		cpustat->nice = cputime64_add(cpustat->nice, tmp);
	else
		cpustat->user = cputime64_add(cpustat->user, tmp);

	cpuacct_update_stats(p, CPUACCT_STAT_USER, cputime);
	/* Account for user time used */
	acct_update_integrals(p);
}

/*
 * Account guest cpu time to a process.
 * @p: the process that the cpu time gets accounted to
 * @cputime: the cpu time spent in virtual machine since the last update
 * @cputime_scaled: cputime scaled by cpu frequency
 */
static void account_guest_time(struct task_struct *p, cputime_t cputime,
			       cputime_t cputime_scaled)
{
	cputime64_t tmp;
	struct cpu_usage_stat *cpustat = &kstat_this_cpu.cpustat;

	tmp = cputime_to_cputime64(cputime);

	/* Add guest time to process. */
	p->utime = cputime_add(p->utime, cputime);
	p->utimescaled = cputime_add(p->utimescaled, cputime_scaled);
	account_group_user_time(p, cputime);
	p->gtime = cputime_add(p->gtime, cputime);

	/* Add guest time to cpustat. */
	if (TASK_NICE(p) > 0) {
		cpustat->nice = cputime64_add(cpustat->nice, tmp);
		cpustat->guest_nice = cputime64_add(cpustat->guest_nice, tmp);
	} else {
		cpustat->user = cputime64_add(cpustat->user, tmp);
		cpustat->guest = cputime64_add(cpustat->guest, tmp);
	}
}

/*
 * Account system cpu time to a process and desired cpustat field
 * @p: the process that the cpu time gets accounted to
 * @cputime: the cpu time spent in kernel space since the last update
 * @cputime_scaled: cputime scaled by cpu frequency
 * @target_cputime64: pointer to cpustat field that has to be updated
 */
static inline
void __account_system_time(struct task_struct *p, cputime_t cputime,
			cputime_t cputime_scaled, cputime64_t *target_cputime64)
{
	cputime64_t tmp = cputime_to_cputime64(cputime);

	/* Add system time to process. */
	p->stime = cputime_add(p->stime, cputime);
	p->stimescaled = cputime_add(p->stimescaled, cputime_scaled);
	account_group_system_time(p, cputime);

	/* Add system time to cpustat. */
	*target_cputime64 = cputime64_add(*target_cputime64, tmp);
	cpuacct_update_stats(p, CPUACCT_STAT_SYSTEM, cputime);

	/* Account for system time used */
	acct_update_integrals(p);
}

/*
 * Account system cpu time to a process.
 * @p: the process that the cpu time gets accounted to
 * @hardirq_offset: the offset to subtract from hardirq_count()
 * @cputime: the cpu time spent in kernel space since the last update
 * @cputime_scaled: cputime scaled by cpu frequency
 */
void account_system_time(struct task_struct *p, int hardirq_offset,
			 cputime_t cputime, cputime_t cputime_scaled)
{
	struct cpu_usage_stat *cpustat = &kstat_this_cpu.cpustat;
	cputime64_t *target_cputime64;

	if ((p->flags & PF_VCPU) && (irq_count() - hardirq_offset == 0)) {
		account_guest_time(p, cputime, cputime_scaled);
		return;
	}

	if (hardirq_count() - hardirq_offset)
		target_cputime64 = &cpustat->irq;
	else if (in_serving_softirq())
		target_cputime64 = &cpustat->softirq;
	else
		target_cputime64 = &cpustat->system;

	__account_system_time(p, cputime, cputime_scaled, target_cputime64);
}

/*
 * Account for involuntary wait time.
 * @cputime: the cpu time spent in involuntary wait
 */
void account_steal_time(cputime_t cputime)
{
	struct cpu_usage_stat *cpustat = &kstat_this_cpu.cpustat;
	cputime64_t cputime64 = cputime_to_cputime64(cputime);

	cpustat->steal = cputime64_add(cpustat->steal, cputime64);
}

/*
 * Account for idle time.
 * @cputime: the cpu time spent in idle wait
 */
void account_idle_time(cputime_t cputime)
{
	struct cpu_usage_stat *cpustat = &kstat_this_cpu.cpustat;
	cputime64_t cputime64 = cputime_to_cputime64(cputime);
	struct rq *rq = this_rq();

	if (atomic_read(&rq->nr_iowait) > 0)
		cpustat->iowait = cputime64_add(cpustat->iowait, cputime64);
	else
		cpustat->idle = cputime64_add(cpustat->idle, cputime64);
}

#ifndef CONFIG_VIRT_CPU_ACCOUNTING

#ifdef CONFIG_IRQ_TIME_ACCOUNTING
/*
 * Account a tick to a process and cpustat
 * @p: the process that the cpu time gets accounted to
 * @user_tick: is the tick from userspace
 * @rq: the pointer to rq
 *
 * Tick demultiplexing follows the order
 * - pending hardirq update
 * - pending softirq update
 * - user_time
 * - idle_time
 * - system time
 *   - check for guest_time
 *   - else account as system_time
 *
 * Check for hardirq is done both for system and user time as there is
 * no timer going off while we are on hardirq and hence we may never get an
 * opportunity to update it solely in system time.
 * p->stime and friends are only updated on system time and not on irq
 * softirq as those do not count in task exec_runtime any more.
 */
static void irqtime_account_process_tick(struct task_struct *p, int user_tick,
						struct rq *rq)
{
	cputime_t one_jiffy_scaled = cputime_to_scaled(cputime_one_jiffy);
	cputime64_t tmp = cputime_to_cputime64(cputime_one_jiffy);
	struct cpu_usage_stat *cpustat = &kstat_this_cpu.cpustat;

	if (irqtime_account_hi_update()) {
		cpustat->irq = cputime64_add(cpustat->irq, tmp);
	} else if (irqtime_account_si_update()) {
		cpustat->softirq = cputime64_add(cpustat->softirq, tmp);
	} else if (this_cpu_ksoftirqd() == p) {
		/*
		 * ksoftirqd time do not get accounted in cpu_softirq_time.
		 * So, we have to handle it separately here.
		 * Also, p->stime needs to be updated for ksoftirqd.
		 */
		__account_system_time(p, cputime_one_jiffy, one_jiffy_scaled,
					&cpustat->softirq);
	} else if (user_tick) {
		account_user_time(p, cputime_one_jiffy, one_jiffy_scaled);
	} else if (p == rq->idle) {
		account_idle_time(cputime_one_jiffy);
	} else if (p->flags & PF_VCPU) { /* System time or guest time */
		account_guest_time(p, cputime_one_jiffy, one_jiffy_scaled);
	} else {
		__account_system_time(p, cputime_one_jiffy, one_jiffy_scaled,
					&cpustat->system);
	}
}

static void irqtime_account_idle_ticks(int ticks)
{
	int i;
	struct rq *rq = this_rq();

	for (i = 0; i < ticks; i++)
		irqtime_account_process_tick(current, 0, rq);
}
#else /* CONFIG_IRQ_TIME_ACCOUNTING */
static void irqtime_account_idle_ticks(int ticks) {}
static void irqtime_account_process_tick(struct task_struct *p, int user_tick,
						struct rq *rq) {}
#endif /* CONFIG_IRQ_TIME_ACCOUNTING */

/*
 * Account a single tick of cpu time.
 * @p: the process that the cpu time gets accounted to
 * @user_tick: indicates if the tick is a user or a system tick
 */
void account_process_tick(struct task_struct *p, int user_tick)
{
	cputime_t one_jiffy_scaled = cputime_to_scaled(cputime_one_jiffy);
	struct rq *rq = this_rq();

	if (sched_clock_irqtime) {
		irqtime_account_process_tick(p, user_tick, rq);
		return;
	}

	if (user_tick)
		account_user_time(p, cputime_one_jiffy, one_jiffy_scaled);
	else if ((p != rq->idle) || (irq_count() != HARDIRQ_OFFSET))
		account_system_time(p, HARDIRQ_OFFSET, cputime_one_jiffy,
				    one_jiffy_scaled);
	else
		account_idle_time(cputime_one_jiffy);
}

/*
 * Account multiple ticks of steal time.
 * @p: the process from which the cpu time has been stolen
 * @ticks: number of stolen ticks
 */
void account_steal_ticks(unsigned long ticks)
{
	account_steal_time(jiffies_to_cputime(ticks));
}

/*
 * Account multiple ticks of idle time.
 * @ticks: number of stolen ticks
 */
void account_idle_ticks(unsigned long ticks)
{

	if (sched_clock_irqtime) {
		irqtime_account_idle_ticks(ticks);
		return;
	}

	account_idle_time(jiffies_to_cputime(ticks));
}

#endif

/*
 * Use precise platform statistics if available:
 */
#ifdef CONFIG_VIRT_CPU_ACCOUNTING
void task_times(struct task_struct *p, cputime_t *ut, cputime_t *st)
{
	*ut = p->utime;
	*st = p->stime;
}

void thread_group_times(struct task_struct *p, cputime_t *ut, cputime_t *st)
{
	struct task_cputime cputime;

	thread_group_cputime(p, &cputime);

	*ut = cputime.utime;
	*st = cputime.stime;
}
#else

#ifndef nsecs_to_cputime
# define nsecs_to_cputime(__nsecs)	nsecs_to_jiffies(__nsecs)
#endif

void task_times(struct task_struct *p, cputime_t *ut, cputime_t *st)
{
	cputime_t rtime, utime = p->utime, total = cputime_add(utime, p->stime);

	/*
	 * Use CFS's precise accounting:
	 */
	rtime = nsecs_to_cputime(p->se.sum_exec_runtime);

	if (total) {
		u64 temp = rtime;

		temp *= utime;
		do_div(temp, total);
		utime = (cputime_t)temp;
	} else
		utime = rtime;

	/*
	 * Compare with previous values, to keep monotonicity:
	 */
	p->prev_utime = max(p->prev_utime, utime);
	p->prev_stime = max(p->prev_stime, cputime_sub(rtime, p->prev_utime));

	*ut = p->prev_utime;
	*st = p->prev_stime;
}

/*
 * Must be called with siglock held.
 */
void thread_group_times(struct task_struct *p, cputime_t *ut, cputime_t *st)
{
	struct signal_struct *sig = p->signal;
	struct task_cputime cputime;
	cputime_t rtime, utime, total;

	thread_group_cputime(p, &cputime);

	total = cputime_add(cputime.utime, cputime.stime);
	rtime = nsecs_to_cputime(cputime.sum_exec_runtime);

	if (total) {
		u64 temp = rtime;

		temp *= cputime.utime;
		do_div(temp, total);
		utime = (cputime_t)temp;
	} else
		utime = rtime;

	sig->prev_utime = max(sig->prev_utime, utime);
	sig->prev_stime = max(sig->prev_stime,
			      cputime_sub(rtime, sig->prev_utime));

	*ut = sig->prev_utime;
	*st = sig->prev_stime;
}
#endif

/*
 * This function gets called by the timer code, with HZ frequency.
 * We call it with interrupts disabled.
 */
void scheduler_tick(void)
{
	int cpu = smp_processor_id();
	struct rq *rq = cpu_rq(cpu);
	struct task_struct *curr = rq->curr;

	sched_clock_tick();

	raw_spin_lock(&rq->lock);
	update_rq_clock(rq);
	update_cpu_load_active(rq);
	curr->sched_class->task_tick(rq, curr, 0);
	raw_spin_unlock(&rq->lock);

	perf_event_task_tick();

#ifdef CONFIG_SMP
	rq->idle_at_tick = idle_cpu(cpu);
	trigger_load_balance(rq, cpu);
#endif
}

notrace unsigned long get_parent_ip(unsigned long addr)
{
	if (in_lock_functions(addr)) {
		addr = CALLER_ADDR2;
		if (in_lock_functions(addr))
			addr = CALLER_ADDR3;
	}
	return addr;
}

#if defined(CONFIG_PREEMPT) && (defined(CONFIG_DEBUG_PREEMPT) || \
				defined(CONFIG_PREEMPT_TRACER))

void __kprobes add_preempt_count(int val)
{
#ifdef CONFIG_DEBUG_PREEMPT
	/*
	 * Underflow?
	 */
	if (DEBUG_LOCKS_WARN_ON((preempt_count() < 0)))
		return;
#endif
	preempt_count() += val;
#ifdef CONFIG_DEBUG_PREEMPT
	/*
	 * Spinlock count overflowing soon?
	 */
	DEBUG_LOCKS_WARN_ON((preempt_count() & PREEMPT_MASK) >=
				PREEMPT_MASK - 10);
#endif
	if (preempt_count() == val)
		trace_preempt_off(CALLER_ADDR0, get_parent_ip(CALLER_ADDR1));
}
EXPORT_SYMBOL(add_preempt_count);

void __kprobes sub_preempt_count(int val)
{
#ifdef CONFIG_DEBUG_PREEMPT
	/*
	 * Underflow?
	 */
	if (DEBUG_LOCKS_WARN_ON(val > preempt_count()))
		return;
	/*
	 * Is the spinlock portion underflowing?
	 */
	if (DEBUG_LOCKS_WARN_ON((val < PREEMPT_MASK) &&
			!(preempt_count() & PREEMPT_MASK)))
		return;
#endif

	if (preempt_count() == val)
		trace_preempt_on(CALLER_ADDR0, get_parent_ip(CALLER_ADDR1));
	preempt_count() -= val;
}
EXPORT_SYMBOL(sub_preempt_count);

#endif

/*
 * Print scheduling while atomic bug:
 */
static noinline void __schedule_bug(struct task_struct *prev)
{
	struct pt_regs *regs = get_irq_regs();

	printk(KERN_ERR "BUG: scheduling while atomic: %s/%d/0x%08x\n",
		prev->comm, prev->pid, preempt_count());

	debug_show_held_locks(prev);
	print_modules();
	if (irqs_disabled())
		print_irqtrace_events(prev);

	if (regs)
		show_regs(regs);
	else
		dump_stack();
}

/*
 * Various schedule()-time debugging checks and statistics:
 */
static inline void schedule_debug(struct task_struct *prev)
{
	/*
	 * Test if we are atomic. Since do_exit() needs to call into
	 * schedule() atomically, we ignore that path for now.
	 * Otherwise, whine if we are scheduling when we should not be.
	 */
	if (unlikely(in_atomic_preempt_off() && !prev->exit_state))
		__schedule_bug(prev);

	profile_hit(SCHED_PROFILING, __builtin_return_address(0));

	schedstat_inc(this_rq(), sched_count);
}

static void put_prev_task(struct rq *rq, struct task_struct *prev)
{
	if (prev->on_rq || rq->skip_clock_update < 0)
		update_rq_clock(rq);
	prev->sched_class->put_prev_task(rq, prev);
}

/*
 * Pick up the highest-prio task:
 */
static inline struct task_struct *
pick_next_task(struct rq *rq)
{
	const struct sched_class *class;
	struct task_struct *p;

	/*
	 * Optimization: we know that if all tasks are in
	 * the fair class we can call that function directly:
	 */
	if (likely(rq->nr_running == rq->cfs.nr_running)) {
		p = fair_sched_class.pick_next_task(rq);
		if (likely(p))
			return p;
	}

	for_each_class(class) {
		p = class->pick_next_task(rq);
		if (p)
			return p;
	}

	BUG(); /* the idle class will always have a runnable task */
}

/*
 * schedule() is the main scheduler function.
 */
asmlinkage void __sched schedule(void)
{
	struct task_struct *prev, *next;
	unsigned long *switch_count;
	struct rq *rq;
	int cpu;

need_resched:
	preempt_disable();
	cpu = smp_processor_id();
	rq = cpu_rq(cpu);
	rcu_note_context_switch(cpu);
	prev = rq->curr;

	schedule_debug(prev);

	if (sched_feat(HRTICK))
		hrtick_clear(rq);

	raw_spin_lock_irq(&rq->lock);

	switch_count = &prev->nivcsw;
	if (prev->state && !(preempt_count() & PREEMPT_ACTIVE)) {
		if (unlikely(signal_pending_state(prev->state, prev))) {
			prev->state = TASK_RUNNING;
		} else {
			deactivate_task(rq, prev, DEQUEUE_SLEEP);
			prev->on_rq = 0;

			/*
			 * If a worker went to sleep, notify and ask workqueue
			 * whether it wants to wake up a task to maintain
			 * concurrency.
			 */
			if (prev->flags & PF_WQ_WORKER) {
				struct task_struct *to_wakeup;

				to_wakeup = wq_worker_sleeping(prev, cpu);
				if (to_wakeup)
					try_to_wake_up_local(to_wakeup);
			}

			/*
			 * If we are going to sleep and we have plugged IO
			 * queued, make sure to submit it to avoid deadlocks.
			 */
			if (blk_needs_flush_plug(prev)) {
				raw_spin_unlock(&rq->lock);
				blk_schedule_flush_plug(prev);
				raw_spin_lock(&rq->lock);
			}
		}
		switch_count = &prev->nvcsw;
	}

	pre_schedule(rq, prev);

	if (unlikely(!rq->nr_running))
		idle_balance(cpu, rq);

	put_prev_task(rq, prev);
	next = pick_next_task(rq);
	clear_tsk_need_resched(prev);
	rq->skip_clock_update = 0;

	if (likely(prev != next)) {
		rq->nr_switches++;
		rq->curr = next;
		++*switch_count;

		context_switch(rq, prev, next); /* unlocks the rq */
		/*
		 * The context switch have flipped the stack from under us
		 * and restored the local variables which were saved when
		 * this task called schedule() in the past. prev == current
		 * is still correct, but it can be moved to another cpu/rq.
		 */
		cpu = smp_processor_id();
		rq = cpu_rq(cpu);
	} else
		raw_spin_unlock_irq(&rq->lock);

	post_schedule(rq);

	preempt_enable_no_resched();
	if (need_resched())
		goto need_resched;
}
EXPORT_SYMBOL(schedule);

#ifdef CONFIG_MUTEX_SPIN_ON_OWNER
<<<<<<< HEAD
#include <asm/mutex.h>

#ifndef arch_cpu_is_running
#define arch_cpu_is_running(cpu) true
#endif

/*
 * Look out! "owner" is an entirely speculative pointer
 * access and not reliable.
 */
int mutex_spin_on_owner(struct mutex *lock, struct thread_info *owner)
{
	unsigned int cpu;
	struct rq *rq;
=======
>>>>>>> 55922c9d

static inline bool owner_running(struct mutex *lock, struct task_struct *owner)
{
	bool ret = false;

	rcu_read_lock();
	if (lock->owner != owner)
		goto fail;

	/*
	 * Ensure we emit the owner->on_cpu, dereference _after_ checking
	 * lock->owner still matches owner, if that fails, owner might
	 * point to free()d memory, if it still matches, the rcu_read_lock()
	 * ensures the memory stays valid.
	 */
	barrier();

	ret = owner->on_cpu;
fail:
	rcu_read_unlock();

	return ret;
}

/*
 * Look out! "owner" is an entirely speculative pointer
 * access and not reliable.
 */
int mutex_spin_on_owner(struct mutex *lock, struct task_struct *owner)
{
	if (!sched_feat(OWNER_SPIN))
		return 0;

<<<<<<< HEAD
		/*
		 * Is that owner really running on that cpu?
		 */
		if (task_thread_info(rq->curr) != owner || need_resched()
		    || !arch_cpu_is_running(cpu))
=======
	while (owner_running(lock, owner)) {
		if (need_resched())
>>>>>>> 55922c9d
			return 0;

		arch_mutex_cpu_relax();
	}

	/*
	 * If the owner changed to another task there is likely
	 * heavy contention, stop spinning.
	 */
	if (lock->owner)
		return 0;

	return 1;
}
#endif

#ifdef CONFIG_PREEMPT
/*
 * this is the entry point to schedule() from in-kernel preemption
 * off of preempt_enable. Kernel preemptions off return from interrupt
 * occur there and call schedule directly.
 */
asmlinkage void __sched notrace preempt_schedule(void)
{
	struct thread_info *ti = current_thread_info();

	/*
	 * If there is a non-zero preempt_count or interrupts are disabled,
	 * we do not want to preempt the current task. Just return..
	 */
	if (likely(ti->preempt_count || irqs_disabled()))
		return;

	do {
		add_preempt_count_notrace(PREEMPT_ACTIVE);
		schedule();
		sub_preempt_count_notrace(PREEMPT_ACTIVE);

		/*
		 * Check again in case we missed a preemption opportunity
		 * between schedule and now.
		 */
		barrier();
	} while (need_resched());
}
EXPORT_SYMBOL(preempt_schedule);

/*
 * this is the entry point to schedule() from kernel preemption
 * off of irq context.
 * Note, that this is called and return with irqs disabled. This will
 * protect us against recursive calling from irq.
 */
asmlinkage void __sched preempt_schedule_irq(void)
{
	struct thread_info *ti = current_thread_info();

	/* Catch callers which need to be fixed */
	BUG_ON(ti->preempt_count || !irqs_disabled());

	do {
		add_preempt_count(PREEMPT_ACTIVE);
		local_irq_enable();
		schedule();
		local_irq_disable();
		sub_preempt_count(PREEMPT_ACTIVE);

		/*
		 * Check again in case we missed a preemption opportunity
		 * between schedule and now.
		 */
		barrier();
	} while (need_resched());
}

#endif /* CONFIG_PREEMPT */

int default_wake_function(wait_queue_t *curr, unsigned mode, int wake_flags,
			  void *key)
{
	return try_to_wake_up(curr->private, mode, wake_flags);
}
EXPORT_SYMBOL(default_wake_function);

/*
 * The core wakeup function. Non-exclusive wakeups (nr_exclusive == 0) just
 * wake everything up. If it's an exclusive wakeup (nr_exclusive == small +ve
 * number) then we wake all the non-exclusive tasks and one exclusive task.
 *
 * There are circumstances in which we can try to wake a task which has already
 * started to run but is not in state TASK_RUNNING. try_to_wake_up() returns
 * zero in this (rare) case, and we handle it by continuing to scan the queue.
 */
static void __wake_up_common(wait_queue_head_t *q, unsigned int mode,
			int nr_exclusive, int wake_flags, void *key)
{
	wait_queue_t *curr, *next;

	list_for_each_entry_safe(curr, next, &q->task_list, task_list) {
		unsigned flags = curr->flags;

		if (curr->func(curr, mode, wake_flags, key) &&
				(flags & WQ_FLAG_EXCLUSIVE) && !--nr_exclusive)
			break;
	}
}

/**
 * __wake_up - wake up threads blocked on a waitqueue.
 * @q: the waitqueue
 * @mode: which threads
 * @nr_exclusive: how many wake-one or wake-many threads to wake up
 * @key: is directly passed to the wakeup function
 *
 * It may be assumed that this function implies a write memory barrier before
 * changing the task state if and only if any tasks are woken up.
 */
void __wake_up(wait_queue_head_t *q, unsigned int mode,
			int nr_exclusive, void *key)
{
	unsigned long flags;

	spin_lock_irqsave(&q->lock, flags);
	__wake_up_common(q, mode, nr_exclusive, 0, key);
	spin_unlock_irqrestore(&q->lock, flags);
}
EXPORT_SYMBOL(__wake_up);

/*
 * Same as __wake_up but called with the spinlock in wait_queue_head_t held.
 */
void __wake_up_locked(wait_queue_head_t *q, unsigned int mode)
{
	__wake_up_common(q, mode, 1, 0, NULL);
}
EXPORT_SYMBOL_GPL(__wake_up_locked);

void __wake_up_locked_key(wait_queue_head_t *q, unsigned int mode, void *key)
{
	__wake_up_common(q, mode, 1, 0, key);
}
EXPORT_SYMBOL_GPL(__wake_up_locked_key);

/**
 * __wake_up_sync_key - wake up threads blocked on a waitqueue.
 * @q: the waitqueue
 * @mode: which threads
 * @nr_exclusive: how many wake-one or wake-many threads to wake up
 * @key: opaque value to be passed to wakeup targets
 *
 * The sync wakeup differs that the waker knows that it will schedule
 * away soon, so while the target thread will be woken up, it will not
 * be migrated to another CPU - ie. the two threads are 'synchronized'
 * with each other. This can prevent needless bouncing between CPUs.
 *
 * On UP it can prevent extra preemption.
 *
 * It may be assumed that this function implies a write memory barrier before
 * changing the task state if and only if any tasks are woken up.
 */
void __wake_up_sync_key(wait_queue_head_t *q, unsigned int mode,
			int nr_exclusive, void *key)
{
	unsigned long flags;
	int wake_flags = WF_SYNC;

	if (unlikely(!q))
		return;

	if (unlikely(!nr_exclusive))
		wake_flags = 0;

	spin_lock_irqsave(&q->lock, flags);
	__wake_up_common(q, mode, nr_exclusive, wake_flags, key);
	spin_unlock_irqrestore(&q->lock, flags);
}
EXPORT_SYMBOL_GPL(__wake_up_sync_key);

/*
 * __wake_up_sync - see __wake_up_sync_key()
 */
void __wake_up_sync(wait_queue_head_t *q, unsigned int mode, int nr_exclusive)
{
	__wake_up_sync_key(q, mode, nr_exclusive, NULL);
}
EXPORT_SYMBOL_GPL(__wake_up_sync);	/* For internal use only */

/**
 * complete: - signals a single thread waiting on this completion
 * @x:  holds the state of this particular completion
 *
 * This will wake up a single thread waiting on this completion. Threads will be
 * awakened in the same order in which they were queued.
 *
 * See also complete_all(), wait_for_completion() and related routines.
 *
 * It may be assumed that this function implies a write memory barrier before
 * changing the task state if and only if any tasks are woken up.
 */
void complete(struct completion *x)
{
	unsigned long flags;

	spin_lock_irqsave(&x->wait.lock, flags);
	x->done++;
	__wake_up_common(&x->wait, TASK_NORMAL, 1, 0, NULL);
	spin_unlock_irqrestore(&x->wait.lock, flags);
}
EXPORT_SYMBOL(complete);

/**
 * complete_all: - signals all threads waiting on this completion
 * @x:  holds the state of this particular completion
 *
 * This will wake up all threads waiting on this particular completion event.
 *
 * It may be assumed that this function implies a write memory barrier before
 * changing the task state if and only if any tasks are woken up.
 */
void complete_all(struct completion *x)
{
	unsigned long flags;

	spin_lock_irqsave(&x->wait.lock, flags);
	x->done += UINT_MAX/2;
	__wake_up_common(&x->wait, TASK_NORMAL, 0, 0, NULL);
	spin_unlock_irqrestore(&x->wait.lock, flags);
}
EXPORT_SYMBOL(complete_all);

static inline long __sched
do_wait_for_common(struct completion *x, long timeout, int state)
{
	if (!x->done) {
		DECLARE_WAITQUEUE(wait, current);

		__add_wait_queue_tail_exclusive(&x->wait, &wait);
		do {
			if (signal_pending_state(state, current)) {
				timeout = -ERESTARTSYS;
				break;
			}
			__set_current_state(state);
			spin_unlock_irq(&x->wait.lock);
			timeout = schedule_timeout(timeout);
			spin_lock_irq(&x->wait.lock);
		} while (!x->done && timeout);
		__remove_wait_queue(&x->wait, &wait);
		if (!x->done)
			return timeout;
	}
	x->done--;
	return timeout ?: 1;
}

static long __sched
wait_for_common(struct completion *x, long timeout, int state)
{
	might_sleep();

	spin_lock_irq(&x->wait.lock);
	timeout = do_wait_for_common(x, timeout, state);
	spin_unlock_irq(&x->wait.lock);
	return timeout;
}

/**
 * wait_for_completion: - waits for completion of a task
 * @x:  holds the state of this particular completion
 *
 * This waits to be signaled for completion of a specific task. It is NOT
 * interruptible and there is no timeout.
 *
 * See also similar routines (i.e. wait_for_completion_timeout()) with timeout
 * and interrupt capability. Also see complete().
 */
void __sched wait_for_completion(struct completion *x)
{
	wait_for_common(x, MAX_SCHEDULE_TIMEOUT, TASK_UNINTERRUPTIBLE);
}
EXPORT_SYMBOL(wait_for_completion);

/**
 * wait_for_completion_timeout: - waits for completion of a task (w/timeout)
 * @x:  holds the state of this particular completion
 * @timeout:  timeout value in jiffies
 *
 * This waits for either a completion of a specific task to be signaled or for a
 * specified timeout to expire. The timeout is in jiffies. It is not
 * interruptible.
 */
unsigned long __sched
wait_for_completion_timeout(struct completion *x, unsigned long timeout)
{
	return wait_for_common(x, timeout, TASK_UNINTERRUPTIBLE);
}
EXPORT_SYMBOL(wait_for_completion_timeout);

/**
 * wait_for_completion_interruptible: - waits for completion of a task (w/intr)
 * @x:  holds the state of this particular completion
 *
 * This waits for completion of a specific task to be signaled. It is
 * interruptible.
 */
int __sched wait_for_completion_interruptible(struct completion *x)
{
	long t = wait_for_common(x, MAX_SCHEDULE_TIMEOUT, TASK_INTERRUPTIBLE);
	if (t == -ERESTARTSYS)
		return t;
	return 0;
}
EXPORT_SYMBOL(wait_for_completion_interruptible);

/**
 * wait_for_completion_interruptible_timeout: - waits for completion (w/(to,intr))
 * @x:  holds the state of this particular completion
 * @timeout:  timeout value in jiffies
 *
 * This waits for either a completion of a specific task to be signaled or for a
 * specified timeout to expire. It is interruptible. The timeout is in jiffies.
 */
long __sched
wait_for_completion_interruptible_timeout(struct completion *x,
					  unsigned long timeout)
{
	return wait_for_common(x, timeout, TASK_INTERRUPTIBLE);
}
EXPORT_SYMBOL(wait_for_completion_interruptible_timeout);

/**
 * wait_for_completion_killable: - waits for completion of a task (killable)
 * @x:  holds the state of this particular completion
 *
 * This waits to be signaled for completion of a specific task. It can be
 * interrupted by a kill signal.
 */
int __sched wait_for_completion_killable(struct completion *x)
{
	long t = wait_for_common(x, MAX_SCHEDULE_TIMEOUT, TASK_KILLABLE);
	if (t == -ERESTARTSYS)
		return t;
	return 0;
}
EXPORT_SYMBOL(wait_for_completion_killable);

/**
 * wait_for_completion_killable_timeout: - waits for completion of a task (w/(to,killable))
 * @x:  holds the state of this particular completion
 * @timeout:  timeout value in jiffies
 *
 * This waits for either a completion of a specific task to be
 * signaled or for a specified timeout to expire. It can be
 * interrupted by a kill signal. The timeout is in jiffies.
 */
long __sched
wait_for_completion_killable_timeout(struct completion *x,
				     unsigned long timeout)
{
	return wait_for_common(x, timeout, TASK_KILLABLE);
}
EXPORT_SYMBOL(wait_for_completion_killable_timeout);

/**
 *	try_wait_for_completion - try to decrement a completion without blocking
 *	@x:	completion structure
 *
 *	Returns: 0 if a decrement cannot be done without blocking
 *		 1 if a decrement succeeded.
 *
 *	If a completion is being used as a counting completion,
 *	attempt to decrement the counter without blocking. This
 *	enables us to avoid waiting if the resource the completion
 *	is protecting is not available.
 */
bool try_wait_for_completion(struct completion *x)
{
	unsigned long flags;
	int ret = 1;

	spin_lock_irqsave(&x->wait.lock, flags);
	if (!x->done)
		ret = 0;
	else
		x->done--;
	spin_unlock_irqrestore(&x->wait.lock, flags);
	return ret;
}
EXPORT_SYMBOL(try_wait_for_completion);

/**
 *	completion_done - Test to see if a completion has any waiters
 *	@x:	completion structure
 *
 *	Returns: 0 if there are waiters (wait_for_completion() in progress)
 *		 1 if there are no waiters.
 *
 */
bool completion_done(struct completion *x)
{
	unsigned long flags;
	int ret = 1;

	spin_lock_irqsave(&x->wait.lock, flags);
	if (!x->done)
		ret = 0;
	spin_unlock_irqrestore(&x->wait.lock, flags);
	return ret;
}
EXPORT_SYMBOL(completion_done);

static long __sched
sleep_on_common(wait_queue_head_t *q, int state, long timeout)
{
	unsigned long flags;
	wait_queue_t wait;

	init_waitqueue_entry(&wait, current);

	__set_current_state(state);

	spin_lock_irqsave(&q->lock, flags);
	__add_wait_queue(q, &wait);
	spin_unlock(&q->lock);
	timeout = schedule_timeout(timeout);
	spin_lock_irq(&q->lock);
	__remove_wait_queue(q, &wait);
	spin_unlock_irqrestore(&q->lock, flags);

	return timeout;
}

void __sched interruptible_sleep_on(wait_queue_head_t *q)
{
	sleep_on_common(q, TASK_INTERRUPTIBLE, MAX_SCHEDULE_TIMEOUT);
}
EXPORT_SYMBOL(interruptible_sleep_on);

long __sched
interruptible_sleep_on_timeout(wait_queue_head_t *q, long timeout)
{
	return sleep_on_common(q, TASK_INTERRUPTIBLE, timeout);
}
EXPORT_SYMBOL(interruptible_sleep_on_timeout);

void __sched sleep_on(wait_queue_head_t *q)
{
	sleep_on_common(q, TASK_UNINTERRUPTIBLE, MAX_SCHEDULE_TIMEOUT);
}
EXPORT_SYMBOL(sleep_on);

long __sched sleep_on_timeout(wait_queue_head_t *q, long timeout)
{
	return sleep_on_common(q, TASK_UNINTERRUPTIBLE, timeout);
}
EXPORT_SYMBOL(sleep_on_timeout);

#ifdef CONFIG_RT_MUTEXES

/*
 * rt_mutex_setprio - set the current priority of a task
 * @p: task
 * @prio: prio value (kernel-internal form)
 *
 * This function changes the 'effective' priority of a task. It does
 * not touch ->normal_prio like __setscheduler().
 *
 * Used by the rt_mutex code to implement priority inheritance logic.
 */
void rt_mutex_setprio(struct task_struct *p, int prio)
{
	int oldprio, on_rq, running;
	struct rq *rq;
	const struct sched_class *prev_class;

	BUG_ON(prio < 0 || prio > MAX_PRIO);

	rq = __task_rq_lock(p);

	trace_sched_pi_setprio(p, prio);
	oldprio = p->prio;
	prev_class = p->sched_class;
	on_rq = p->on_rq;
	running = task_current(rq, p);
	if (on_rq)
		dequeue_task(rq, p, 0);
	if (running)
		p->sched_class->put_prev_task(rq, p);

	if (rt_prio(prio))
		p->sched_class = &rt_sched_class;
	else
		p->sched_class = &fair_sched_class;

	p->prio = prio;

	if (running)
		p->sched_class->set_curr_task(rq);
	if (on_rq)
		enqueue_task(rq, p, oldprio < prio ? ENQUEUE_HEAD : 0);

	check_class_changed(rq, p, prev_class, oldprio);
	__task_rq_unlock(rq);
}

#endif

void set_user_nice(struct task_struct *p, long nice)
{
	int old_prio, delta, on_rq;
	unsigned long flags;
	struct rq *rq;

	if (TASK_NICE(p) == nice || nice < -20 || nice > 19)
		return;
	/*
	 * We have to be careful, if called from sys_setpriority(),
	 * the task might be in the middle of scheduling on another CPU.
	 */
	rq = task_rq_lock(p, &flags);
	/*
	 * The RT priorities are set via sched_setscheduler(), but we still
	 * allow the 'normal' nice value to be set - but as expected
	 * it wont have any effect on scheduling until the task is
	 * SCHED_FIFO/SCHED_RR:
	 */
	if (task_has_rt_policy(p)) {
		p->static_prio = NICE_TO_PRIO(nice);
		goto out_unlock;
	}
	on_rq = p->on_rq;
	if (on_rq)
		dequeue_task(rq, p, 0);

	p->static_prio = NICE_TO_PRIO(nice);
	set_load_weight(p);
	old_prio = p->prio;
	p->prio = effective_prio(p);
	delta = p->prio - old_prio;

	if (on_rq) {
		enqueue_task(rq, p, 0);
		/*
		 * If the task increased its priority or is running and
		 * lowered its priority, then reschedule its CPU:
		 */
		if (delta < 0 || (delta > 0 && task_running(rq, p)))
			resched_task(rq->curr);
	}
out_unlock:
	task_rq_unlock(rq, p, &flags);
}
EXPORT_SYMBOL(set_user_nice);

/*
 * can_nice - check if a task can reduce its nice value
 * @p: task
 * @nice: nice value
 */
int can_nice(const struct task_struct *p, const int nice)
{
	/* convert nice value [19,-20] to rlimit style value [1,40] */
	int nice_rlim = 20 - nice;

	return (nice_rlim <= task_rlimit(p, RLIMIT_NICE) ||
		capable(CAP_SYS_NICE));
}

#ifdef __ARCH_WANT_SYS_NICE

/*
 * sys_nice - change the priority of the current process.
 * @increment: priority increment
 *
 * sys_setpriority is a more generic, but much slower function that
 * does similar things.
 */
SYSCALL_DEFINE1(nice, int, increment)
{
	long nice, retval;

	/*
	 * Setpriority might change our priority at the same moment.
	 * We don't have to worry. Conceptually one call occurs first
	 * and we have a single winner.
	 */
	if (increment < -40)
		increment = -40;
	if (increment > 40)
		increment = 40;

	nice = TASK_NICE(current) + increment;
	if (nice < -20)
		nice = -20;
	if (nice > 19)
		nice = 19;

	if (increment < 0 && !can_nice(current, nice))
		return -EPERM;

	retval = security_task_setnice(current, nice);
	if (retval)
		return retval;

	set_user_nice(current, nice);
	return 0;
}

#endif

/**
 * task_prio - return the priority value of a given task.
 * @p: the task in question.
 *
 * This is the priority value as seen by users in /proc.
 * RT tasks are offset by -200. Normal tasks are centered
 * around 0, value goes from -16 to +15.
 */
int task_prio(const struct task_struct *p)
{
	return p->prio - MAX_RT_PRIO;
}

/**
 * task_nice - return the nice value of a given task.
 * @p: the task in question.
 */
int task_nice(const struct task_struct *p)
{
	return TASK_NICE(p);
}
EXPORT_SYMBOL(task_nice);

/**
 * idle_cpu - is a given cpu idle currently?
 * @cpu: the processor in question.
 */
int idle_cpu(int cpu)
{
	return cpu_curr(cpu) == cpu_rq(cpu)->idle;
}

/**
 * idle_task - return the idle task for a given cpu.
 * @cpu: the processor in question.
 */
struct task_struct *idle_task(int cpu)
{
	return cpu_rq(cpu)->idle;
}

/**
 * find_process_by_pid - find a process with a matching PID value.
 * @pid: the pid in question.
 */
static struct task_struct *find_process_by_pid(pid_t pid)
{
	return pid ? find_task_by_vpid(pid) : current;
}

/* Actually do priority change: must hold rq lock. */
static void
__setscheduler(struct rq *rq, struct task_struct *p, int policy, int prio)
{
	p->policy = policy;
	p->rt_priority = prio;
	p->normal_prio = normal_prio(p);
	/* we are holding p->pi_lock already */
	p->prio = rt_mutex_getprio(p);
	if (rt_prio(p->prio))
		p->sched_class = &rt_sched_class;
	else
		p->sched_class = &fair_sched_class;
	set_load_weight(p);
}

/*
 * check the target process has a UID that matches the current process's
 */
static bool check_same_owner(struct task_struct *p)
{
	const struct cred *cred = current_cred(), *pcred;
	bool match;

	rcu_read_lock();
	pcred = __task_cred(p);
	if (cred->user->user_ns == pcred->user->user_ns)
		match = (cred->euid == pcred->euid ||
			 cred->euid == pcred->uid);
	else
		match = false;
	rcu_read_unlock();
	return match;
}

static int __sched_setscheduler(struct task_struct *p, int policy,
				const struct sched_param *param, bool user)
{
	int retval, oldprio, oldpolicy = -1, on_rq, running;
	unsigned long flags;
	const struct sched_class *prev_class;
	struct rq *rq;
	int reset_on_fork;

	/* may grab non-irq protected spin_locks */
	BUG_ON(in_interrupt());
recheck:
	/* double check policy once rq lock held */
	if (policy < 0) {
		reset_on_fork = p->sched_reset_on_fork;
		policy = oldpolicy = p->policy;
	} else {
		reset_on_fork = !!(policy & SCHED_RESET_ON_FORK);
		policy &= ~SCHED_RESET_ON_FORK;

		if (policy != SCHED_FIFO && policy != SCHED_RR &&
				policy != SCHED_NORMAL && policy != SCHED_BATCH &&
				policy != SCHED_IDLE)
			return -EINVAL;
	}

	/*
	 * Valid priorities for SCHED_FIFO and SCHED_RR are
	 * 1..MAX_USER_RT_PRIO-1, valid priority for SCHED_NORMAL,
	 * SCHED_BATCH and SCHED_IDLE is 0.
	 */
	if (param->sched_priority < 0 ||
	    (p->mm && param->sched_priority > MAX_USER_RT_PRIO-1) ||
	    (!p->mm && param->sched_priority > MAX_RT_PRIO-1))
		return -EINVAL;
	if (rt_policy(policy) != (param->sched_priority != 0))
		return -EINVAL;

	/*
	 * Allow unprivileged RT tasks to decrease priority:
	 */
	if (user && !capable(CAP_SYS_NICE)) {
		if (rt_policy(policy)) {
			unsigned long rlim_rtprio =
					task_rlimit(p, RLIMIT_RTPRIO);

			/* can't set/change the rt policy */
			if (policy != p->policy && !rlim_rtprio)
				return -EPERM;

			/* can't increase priority */
			if (param->sched_priority > p->rt_priority &&
			    param->sched_priority > rlim_rtprio)
				return -EPERM;
		}

		/*
		 * Treat SCHED_IDLE as nice 20. Only allow a switch to
		 * SCHED_NORMAL if the RLIMIT_NICE would normally permit it.
		 */
		if (p->policy == SCHED_IDLE && policy != SCHED_IDLE) {
			if (!can_nice(p, TASK_NICE(p)))
				return -EPERM;
		}

		/* can't change other user's priorities */
		if (!check_same_owner(p))
			return -EPERM;

		/* Normal users shall not reset the sched_reset_on_fork flag */
		if (p->sched_reset_on_fork && !reset_on_fork)
			return -EPERM;
	}

	if (user) {
		retval = security_task_setscheduler(p);
		if (retval)
			return retval;
	}

	/*
	 * make sure no PI-waiters arrive (or leave) while we are
	 * changing the priority of the task:
	 *
	 * To be able to change p->policy safely, the appropriate
	 * runqueue lock must be held.
	 */
	rq = task_rq_lock(p, &flags);

	/*
	 * Changing the policy of the stop threads its a very bad idea
	 */
	if (p == rq->stop) {
		task_rq_unlock(rq, p, &flags);
		return -EINVAL;
	}

	/*
	 * If not changing anything there's no need to proceed further:
	 */
	if (unlikely(policy == p->policy && (!rt_policy(policy) ||
			param->sched_priority == p->rt_priority))) {

		__task_rq_unlock(rq);
		raw_spin_unlock_irqrestore(&p->pi_lock, flags);
		return 0;
	}

#ifdef CONFIG_RT_GROUP_SCHED
	if (user) {
		/*
		 * Do not allow realtime tasks into groups that have no runtime
		 * assigned.
		 */
		if (rt_bandwidth_enabled() && rt_policy(policy) &&
				task_group(p)->rt_bandwidth.rt_runtime == 0 &&
				!task_group_is_autogroup(task_group(p))) {
			task_rq_unlock(rq, p, &flags);
			return -EPERM;
		}
	}
#endif

	/* recheck policy now with rq lock held */
	if (unlikely(oldpolicy != -1 && oldpolicy != p->policy)) {
		policy = oldpolicy = -1;
		task_rq_unlock(rq, p, &flags);
		goto recheck;
	}
	on_rq = p->on_rq;
	running = task_current(rq, p);
	if (on_rq)
		deactivate_task(rq, p, 0);
	if (running)
		p->sched_class->put_prev_task(rq, p);

	p->sched_reset_on_fork = reset_on_fork;

	oldprio = p->prio;
	prev_class = p->sched_class;
	__setscheduler(rq, p, policy, param->sched_priority);

	if (running)
		p->sched_class->set_curr_task(rq);
	if (on_rq)
		activate_task(rq, p, 0);

	check_class_changed(rq, p, prev_class, oldprio);
	task_rq_unlock(rq, p, &flags);

	rt_mutex_adjust_pi(p);

	return 0;
}

/**
 * sched_setscheduler - change the scheduling policy and/or RT priority of a thread.
 * @p: the task in question.
 * @policy: new policy.
 * @param: structure containing the new RT priority.
 *
 * NOTE that the task may be already dead.
 */
int sched_setscheduler(struct task_struct *p, int policy,
		       const struct sched_param *param)
{
	return __sched_setscheduler(p, policy, param, true);
}
EXPORT_SYMBOL_GPL(sched_setscheduler);

/**
 * sched_setscheduler_nocheck - change the scheduling policy and/or RT priority of a thread from kernelspace.
 * @p: the task in question.
 * @policy: new policy.
 * @param: structure containing the new RT priority.
 *
 * Just like sched_setscheduler, only don't bother checking if the
 * current context has permission.  For example, this is needed in
 * stop_machine(): we create temporary high priority worker threads,
 * but our caller might not have that capability.
 */
int sched_setscheduler_nocheck(struct task_struct *p, int policy,
			       const struct sched_param *param)
{
	return __sched_setscheduler(p, policy, param, false);
}

static int
do_sched_setscheduler(pid_t pid, int policy, struct sched_param __user *param)
{
	struct sched_param lparam;
	struct task_struct *p;
	int retval;

	if (!param || pid < 0)
		return -EINVAL;
	if (copy_from_user(&lparam, param, sizeof(struct sched_param)))
		return -EFAULT;

	rcu_read_lock();
	retval = -ESRCH;
	p = find_process_by_pid(pid);
	if (p != NULL)
		retval = sched_setscheduler(p, policy, &lparam);
	rcu_read_unlock();

	return retval;
}

/**
 * sys_sched_setscheduler - set/change the scheduler policy and RT priority
 * @pid: the pid in question.
 * @policy: new policy.
 * @param: structure containing the new RT priority.
 */
SYSCALL_DEFINE3(sched_setscheduler, pid_t, pid, int, policy,
		struct sched_param __user *, param)
{
	/* negative values for policy are not valid */
	if (policy < 0)
		return -EINVAL;

	return do_sched_setscheduler(pid, policy, param);
}

/**
 * sys_sched_setparam - set/change the RT priority of a thread
 * @pid: the pid in question.
 * @param: structure containing the new RT priority.
 */
SYSCALL_DEFINE2(sched_setparam, pid_t, pid, struct sched_param __user *, param)
{
	return do_sched_setscheduler(pid, -1, param);
}

/**
 * sys_sched_getscheduler - get the policy (scheduling class) of a thread
 * @pid: the pid in question.
 */
SYSCALL_DEFINE1(sched_getscheduler, pid_t, pid)
{
	struct task_struct *p;
	int retval;

	if (pid < 0)
		return -EINVAL;

	retval = -ESRCH;
	rcu_read_lock();
	p = find_process_by_pid(pid);
	if (p) {
		retval = security_task_getscheduler(p);
		if (!retval)
			retval = p->policy
				| (p->sched_reset_on_fork ? SCHED_RESET_ON_FORK : 0);
	}
	rcu_read_unlock();
	return retval;
}

/**
 * sys_sched_getparam - get the RT priority of a thread
 * @pid: the pid in question.
 * @param: structure containing the RT priority.
 */
SYSCALL_DEFINE2(sched_getparam, pid_t, pid, struct sched_param __user *, param)
{
	struct sched_param lp;
	struct task_struct *p;
	int retval;

	if (!param || pid < 0)
		return -EINVAL;

	rcu_read_lock();
	p = find_process_by_pid(pid);
	retval = -ESRCH;
	if (!p)
		goto out_unlock;

	retval = security_task_getscheduler(p);
	if (retval)
		goto out_unlock;

	lp.sched_priority = p->rt_priority;
	rcu_read_unlock();

	/*
	 * This one might sleep, we cannot do it with a spinlock held ...
	 */
	retval = copy_to_user(param, &lp, sizeof(*param)) ? -EFAULT : 0;

	return retval;

out_unlock:
	rcu_read_unlock();
	return retval;
}

long sched_setaffinity(pid_t pid, const struct cpumask *in_mask)
{
	cpumask_var_t cpus_allowed, new_mask;
	struct task_struct *p;
	int retval;

	get_online_cpus();
	rcu_read_lock();

	p = find_process_by_pid(pid);
	if (!p) {
		rcu_read_unlock();
		put_online_cpus();
		return -ESRCH;
	}

	/* Prevent p going away */
	get_task_struct(p);
	rcu_read_unlock();

	if (!alloc_cpumask_var(&cpus_allowed, GFP_KERNEL)) {
		retval = -ENOMEM;
		goto out_put_task;
	}
	if (!alloc_cpumask_var(&new_mask, GFP_KERNEL)) {
		retval = -ENOMEM;
		goto out_free_cpus_allowed;
	}
	retval = -EPERM;
	if (!check_same_owner(p) && !task_ns_capable(p, CAP_SYS_NICE))
		goto out_unlock;

	retval = security_task_setscheduler(p);
	if (retval)
		goto out_unlock;

	cpuset_cpus_allowed(p, cpus_allowed);
	cpumask_and(new_mask, in_mask, cpus_allowed);
again:
	retval = set_cpus_allowed_ptr(p, new_mask);

	if (!retval) {
		cpuset_cpus_allowed(p, cpus_allowed);
		if (!cpumask_subset(new_mask, cpus_allowed)) {
			/*
			 * We must have raced with a concurrent cpuset
			 * update. Just reset the cpus_allowed to the
			 * cpuset's cpus_allowed
			 */
			cpumask_copy(new_mask, cpus_allowed);
			goto again;
		}
	}
out_unlock:
	free_cpumask_var(new_mask);
out_free_cpus_allowed:
	free_cpumask_var(cpus_allowed);
out_put_task:
	put_task_struct(p);
	put_online_cpus();
	return retval;
}

static int get_user_cpu_mask(unsigned long __user *user_mask_ptr, unsigned len,
			     struct cpumask *new_mask)
{
	if (len < cpumask_size())
		cpumask_clear(new_mask);
	else if (len > cpumask_size())
		len = cpumask_size();

	return copy_from_user(new_mask, user_mask_ptr, len) ? -EFAULT : 0;
}

/**
 * sys_sched_setaffinity - set the cpu affinity of a process
 * @pid: pid of the process
 * @len: length in bytes of the bitmask pointed to by user_mask_ptr
 * @user_mask_ptr: user-space pointer to the new cpu mask
 */
SYSCALL_DEFINE3(sched_setaffinity, pid_t, pid, unsigned int, len,
		unsigned long __user *, user_mask_ptr)
{
	cpumask_var_t new_mask;
	int retval;

	if (!alloc_cpumask_var(&new_mask, GFP_KERNEL))
		return -ENOMEM;

	retval = get_user_cpu_mask(user_mask_ptr, len, new_mask);
	if (retval == 0)
		retval = sched_setaffinity(pid, new_mask);
	free_cpumask_var(new_mask);
	return retval;
}

long sched_getaffinity(pid_t pid, struct cpumask *mask)
{
	struct task_struct *p;
	unsigned long flags;
	int retval;

	get_online_cpus();
	rcu_read_lock();

	retval = -ESRCH;
	p = find_process_by_pid(pid);
	if (!p)
		goto out_unlock;

	retval = security_task_getscheduler(p);
	if (retval)
		goto out_unlock;

	raw_spin_lock_irqsave(&p->pi_lock, flags);
	cpumask_and(mask, &p->cpus_allowed, cpu_online_mask);
	raw_spin_unlock_irqrestore(&p->pi_lock, flags);

out_unlock:
	rcu_read_unlock();
	put_online_cpus();

	return retval;
}

/**
 * sys_sched_getaffinity - get the cpu affinity of a process
 * @pid: pid of the process
 * @len: length in bytes of the bitmask pointed to by user_mask_ptr
 * @user_mask_ptr: user-space pointer to hold the current cpu mask
 */
SYSCALL_DEFINE3(sched_getaffinity, pid_t, pid, unsigned int, len,
		unsigned long __user *, user_mask_ptr)
{
	int ret;
	cpumask_var_t mask;

	if ((len * BITS_PER_BYTE) < nr_cpu_ids)
		return -EINVAL;
	if (len & (sizeof(unsigned long)-1))
		return -EINVAL;

	if (!alloc_cpumask_var(&mask, GFP_KERNEL))
		return -ENOMEM;

	ret = sched_getaffinity(pid, mask);
	if (ret == 0) {
		size_t retlen = min_t(size_t, len, cpumask_size());

		if (copy_to_user(user_mask_ptr, mask, retlen))
			ret = -EFAULT;
		else
			ret = retlen;
	}
	free_cpumask_var(mask);

	return ret;
}

/**
 * sys_sched_yield - yield the current processor to other threads.
 *
 * This function yields the current CPU to other tasks. If there are no
 * other threads running on this CPU then this function will return.
 */
SYSCALL_DEFINE0(sched_yield)
{
	struct rq *rq = this_rq_lock();

	schedstat_inc(rq, yld_count);
	current->sched_class->yield_task(rq);

	/*
	 * Since we are going to call schedule() anyway, there's
	 * no need to preempt or enable interrupts:
	 */
	__release(rq->lock);
	spin_release(&rq->lock.dep_map, 1, _THIS_IP_);
	do_raw_spin_unlock(&rq->lock);
	preempt_enable_no_resched();

	schedule();

	return 0;
}

static inline int should_resched(void)
{
	return need_resched() && !(preempt_count() & PREEMPT_ACTIVE);
}

static void __cond_resched(void)
{
	add_preempt_count(PREEMPT_ACTIVE);
	schedule();
	sub_preempt_count(PREEMPT_ACTIVE);
}

int __sched _cond_resched(void)
{
	if (should_resched()) {
		__cond_resched();
		return 1;
	}
	return 0;
}
EXPORT_SYMBOL(_cond_resched);

/*
 * __cond_resched_lock() - if a reschedule is pending, drop the given lock,
 * call schedule, and on return reacquire the lock.
 *
 * This works OK both with and without CONFIG_PREEMPT. We do strange low-level
 * operations here to prevent schedule() from being called twice (once via
 * spin_unlock(), once by hand).
 */
int __cond_resched_lock(spinlock_t *lock)
{
	int resched = should_resched();
	int ret = 0;

	lockdep_assert_held(lock);

	if (spin_needbreak(lock) || resched) {
		spin_unlock(lock);
		if (resched)
			__cond_resched();
		else
			cpu_relax();
		ret = 1;
		spin_lock(lock);
	}
	return ret;
}
EXPORT_SYMBOL(__cond_resched_lock);

int __sched __cond_resched_softirq(void)
{
	BUG_ON(!in_softirq());

	if (should_resched()) {
		local_bh_enable();
		__cond_resched();
		local_bh_disable();
		return 1;
	}
	return 0;
}
EXPORT_SYMBOL(__cond_resched_softirq);

/**
 * yield - yield the current processor to other threads.
 *
 * This is a shortcut for kernel-space yielding - it marks the
 * thread runnable and calls sys_sched_yield().
 */
void __sched yield(void)
{
	set_current_state(TASK_RUNNING);
	sys_sched_yield();
}
EXPORT_SYMBOL(yield);

/**
 * yield_to - yield the current processor to another thread in
 * your thread group, or accelerate that thread toward the
 * processor it's on.
 * @p: target task
 * @preempt: whether task preemption is allowed or not
 *
 * It's the caller's job to ensure that the target task struct
 * can't go away on us before we can do any checks.
 *
 * Returns true if we indeed boosted the target task.
 */
bool __sched yield_to(struct task_struct *p, bool preempt)
{
	struct task_struct *curr = current;
	struct rq *rq, *p_rq;
	unsigned long flags;
	bool yielded = 0;

	local_irq_save(flags);
	rq = this_rq();

again:
	p_rq = task_rq(p);
	double_rq_lock(rq, p_rq);
	while (task_rq(p) != p_rq) {
		double_rq_unlock(rq, p_rq);
		goto again;
	}

	if (!curr->sched_class->yield_to_task)
		goto out;

	if (curr->sched_class != p->sched_class)
		goto out;

	if (task_running(p_rq, p) || p->state)
		goto out;

	yielded = curr->sched_class->yield_to_task(rq, p, preempt);
	if (yielded) {
		schedstat_inc(rq, yld_count);
		/*
		 * Make p's CPU reschedule; pick_next_entity takes care of
		 * fairness.
		 */
		if (preempt && rq != p_rq)
			resched_task(p_rq->curr);
	}

out:
	double_rq_unlock(rq, p_rq);
	local_irq_restore(flags);

	if (yielded)
		schedule();

	return yielded;
}
EXPORT_SYMBOL_GPL(yield_to);

/*
 * This task is about to go to sleep on IO. Increment rq->nr_iowait so
 * that process accounting knows that this is a task in IO wait state.
 */
void __sched io_schedule(void)
{
	struct rq *rq = raw_rq();

	delayacct_blkio_start();
	atomic_inc(&rq->nr_iowait);
	blk_flush_plug(current);
	current->in_iowait = 1;
	schedule();
	current->in_iowait = 0;
	atomic_dec(&rq->nr_iowait);
	delayacct_blkio_end();
}
EXPORT_SYMBOL(io_schedule);

long __sched io_schedule_timeout(long timeout)
{
	struct rq *rq = raw_rq();
	long ret;

	delayacct_blkio_start();
	atomic_inc(&rq->nr_iowait);
	blk_flush_plug(current);
	current->in_iowait = 1;
	ret = schedule_timeout(timeout);
	current->in_iowait = 0;
	atomic_dec(&rq->nr_iowait);
	delayacct_blkio_end();
	return ret;
}

/**
 * sys_sched_get_priority_max - return maximum RT priority.
 * @policy: scheduling class.
 *
 * this syscall returns the maximum rt_priority that can be used
 * by a given scheduling class.
 */
SYSCALL_DEFINE1(sched_get_priority_max, int, policy)
{
	int ret = -EINVAL;

	switch (policy) {
	case SCHED_FIFO:
	case SCHED_RR:
		ret = MAX_USER_RT_PRIO-1;
		break;
	case SCHED_NORMAL:
	case SCHED_BATCH:
	case SCHED_IDLE:
		ret = 0;
		break;
	}
	return ret;
}

/**
 * sys_sched_get_priority_min - return minimum RT priority.
 * @policy: scheduling class.
 *
 * this syscall returns the minimum rt_priority that can be used
 * by a given scheduling class.
 */
SYSCALL_DEFINE1(sched_get_priority_min, int, policy)
{
	int ret = -EINVAL;

	switch (policy) {
	case SCHED_FIFO:
	case SCHED_RR:
		ret = 1;
		break;
	case SCHED_NORMAL:
	case SCHED_BATCH:
	case SCHED_IDLE:
		ret = 0;
	}
	return ret;
}

/**
 * sys_sched_rr_get_interval - return the default timeslice of a process.
 * @pid: pid of the process.
 * @interval: userspace pointer to the timeslice value.
 *
 * this syscall writes the default timeslice value of a given process
 * into the user-space timespec buffer. A value of '0' means infinity.
 */
SYSCALL_DEFINE2(sched_rr_get_interval, pid_t, pid,
		struct timespec __user *, interval)
{
	struct task_struct *p;
	unsigned int time_slice;
	unsigned long flags;
	struct rq *rq;
	int retval;
	struct timespec t;

	if (pid < 0)
		return -EINVAL;

	retval = -ESRCH;
	rcu_read_lock();
	p = find_process_by_pid(pid);
	if (!p)
		goto out_unlock;

	retval = security_task_getscheduler(p);
	if (retval)
		goto out_unlock;

	rq = task_rq_lock(p, &flags);
	time_slice = p->sched_class->get_rr_interval(rq, p);
	task_rq_unlock(rq, p, &flags);

	rcu_read_unlock();
	jiffies_to_timespec(time_slice, &t);
	retval = copy_to_user(interval, &t, sizeof(t)) ? -EFAULT : 0;
	return retval;

out_unlock:
	rcu_read_unlock();
	return retval;
}

static const char stat_nam[] = TASK_STATE_TO_CHAR_STR;

void sched_show_task(struct task_struct *p)
{
	unsigned long free = 0;
	unsigned state;

	state = p->state ? __ffs(p->state) + 1 : 0;
	printk(KERN_INFO "%-15.15s %c", p->comm,
		state < sizeof(stat_nam) - 1 ? stat_nam[state] : '?');
#if BITS_PER_LONG == 32
	if (state == TASK_RUNNING)
		printk(KERN_CONT " running  ");
	else
		printk(KERN_CONT " %08lx ", thread_saved_pc(p));
#else
	if (state == TASK_RUNNING)
		printk(KERN_CONT "  running task    ");
	else
		printk(KERN_CONT " %016lx ", thread_saved_pc(p));
#endif
#ifdef CONFIG_DEBUG_STACK_USAGE
	free = stack_not_used(p);
#endif
	printk(KERN_CONT "%5lu %5d %6d 0x%08lx\n", free,
		task_pid_nr(p), task_pid_nr(p->real_parent),
		(unsigned long)task_thread_info(p)->flags);

	show_stack(p, NULL);
}

void show_state_filter(unsigned long state_filter)
{
	struct task_struct *g, *p;

#if BITS_PER_LONG == 32
	printk(KERN_INFO
		"  task                PC stack   pid father\n");
#else
	printk(KERN_INFO
		"  task                        PC stack   pid father\n");
#endif
	read_lock(&tasklist_lock);
	do_each_thread(g, p) {
		/*
		 * reset the NMI-timeout, listing all files on a slow
		 * console might take a lot of time:
		 */
		touch_nmi_watchdog();
		if (!state_filter || (p->state & state_filter))
			sched_show_task(p);
	} while_each_thread(g, p);

	touch_all_softlockup_watchdogs();

#ifdef CONFIG_SCHED_DEBUG
	sysrq_sched_debug_show();
#endif
	read_unlock(&tasklist_lock);
	/*
	 * Only show locks if all tasks are dumped:
	 */
	if (!state_filter)
		debug_show_all_locks();
}

void __cpuinit init_idle_bootup_task(struct task_struct *idle)
{
	idle->sched_class = &idle_sched_class;
}

/**
 * init_idle - set up an idle thread for a given CPU
 * @idle: task in question
 * @cpu: cpu the idle task belongs to
 *
 * NOTE: this function does not set the idle thread's NEED_RESCHED
 * flag, to make booting more robust.
 */
void __cpuinit init_idle(struct task_struct *idle, int cpu)
{
	struct rq *rq = cpu_rq(cpu);
	unsigned long flags;

	raw_spin_lock_irqsave(&rq->lock, flags);

	__sched_fork(idle);
	idle->state = TASK_RUNNING;
	idle->se.exec_start = sched_clock();

	do_set_cpus_allowed(idle, cpumask_of(cpu));
	/*
	 * We're having a chicken and egg problem, even though we are
	 * holding rq->lock, the cpu isn't yet set to this cpu so the
	 * lockdep check in task_group() will fail.
	 *
	 * Similar case to sched_fork(). / Alternatively we could
	 * use task_rq_lock() here and obtain the other rq->lock.
	 *
	 * Silence PROVE_RCU
	 */
	rcu_read_lock();
	__set_task_cpu(idle, cpu);
	rcu_read_unlock();

	rq->curr = rq->idle = idle;
#if defined(CONFIG_SMP)
	idle->on_cpu = 1;
#endif
	raw_spin_unlock_irqrestore(&rq->lock, flags);

	/* Set the preempt count _outside_ the spinlocks! */
	task_thread_info(idle)->preempt_count = 0;

	/*
	 * The idle tasks have their own, simple scheduling class:
	 */
	idle->sched_class = &idle_sched_class;
	ftrace_graph_init_idle_task(idle, cpu);
}

/*
 * In a system that switches off the HZ timer nohz_cpu_mask
 * indicates which cpus entered this state. This is used
 * in the rcu update to wait only for active cpus. For system
 * which do not switch off the HZ timer nohz_cpu_mask should
 * always be CPU_BITS_NONE.
 */
cpumask_var_t nohz_cpu_mask;

/*
 * Increase the granularity value when there are more CPUs,
 * because with more CPUs the 'effective latency' as visible
 * to users decreases. But the relationship is not linear,
 * so pick a second-best guess by going with the log2 of the
 * number of CPUs.
 *
 * This idea comes from the SD scheduler of Con Kolivas:
 */
static int get_update_sysctl_factor(void)
{
	unsigned int cpus = min_t(int, num_online_cpus(), 8);
	unsigned int factor;

	switch (sysctl_sched_tunable_scaling) {
	case SCHED_TUNABLESCALING_NONE:
		factor = 1;
		break;
	case SCHED_TUNABLESCALING_LINEAR:
		factor = cpus;
		break;
	case SCHED_TUNABLESCALING_LOG:
	default:
		factor = 1 + ilog2(cpus);
		break;
	}

	return factor;
}

static void update_sysctl(void)
{
	unsigned int factor = get_update_sysctl_factor();

#define SET_SYSCTL(name) \
	(sysctl_##name = (factor) * normalized_sysctl_##name)
	SET_SYSCTL(sched_min_granularity);
	SET_SYSCTL(sched_latency);
	SET_SYSCTL(sched_wakeup_granularity);
#undef SET_SYSCTL
}

static inline void sched_init_granularity(void)
{
	update_sysctl();
}

#ifdef CONFIG_SMP
void do_set_cpus_allowed(struct task_struct *p, const struct cpumask *new_mask)
{
	if (p->sched_class && p->sched_class->set_cpus_allowed)
		p->sched_class->set_cpus_allowed(p, new_mask);
	else {
		cpumask_copy(&p->cpus_allowed, new_mask);
		p->rt.nr_cpus_allowed = cpumask_weight(new_mask);
	}
}

/*
 * This is how migration works:
 *
 * 1) we invoke migration_cpu_stop() on the target CPU using
 *    stop_one_cpu().
 * 2) stopper starts to run (implicitly forcing the migrated thread
 *    off the CPU)
 * 3) it checks whether the migrated task is still in the wrong runqueue.
 * 4) if it's in the wrong runqueue then the migration thread removes
 *    it and puts it into the right queue.
 * 5) stopper completes and stop_one_cpu() returns and the migration
 *    is done.
 */

/*
 * Change a given task's CPU affinity. Migrate the thread to a
 * proper CPU and schedule it away if the CPU it's executing on
 * is removed from the allowed bitmask.
 *
 * NOTE: the caller must have a valid reference to the task, the
 * task must not exit() & deallocate itself prematurely. The
 * call is not atomic; no spinlocks may be held.
 */
int set_cpus_allowed_ptr(struct task_struct *p, const struct cpumask *new_mask)
{
	unsigned long flags;
	struct rq *rq;
	unsigned int dest_cpu;
	int ret = 0;

	rq = task_rq_lock(p, &flags);

	if (cpumask_equal(&p->cpus_allowed, new_mask))
		goto out;

	if (!cpumask_intersects(new_mask, cpu_active_mask)) {
		ret = -EINVAL;
		goto out;
	}

	if (unlikely((p->flags & PF_THREAD_BOUND) && p != current)) {
		ret = -EINVAL;
		goto out;
	}

	do_set_cpus_allowed(p, new_mask);

	/* Can the task run on the task's current CPU? If so, we're done */
	if (cpumask_test_cpu(task_cpu(p), new_mask))
		goto out;

	dest_cpu = cpumask_any_and(cpu_active_mask, new_mask);
	if (p->on_rq) {
		struct migration_arg arg = { p, dest_cpu };
		/* Need help from migration thread: drop lock and wait. */
		task_rq_unlock(rq, p, &flags);
		stop_one_cpu(cpu_of(rq), migration_cpu_stop, &arg);
		tlb_migrate_finish(p->mm);
		return 0;
	}
out:
	task_rq_unlock(rq, p, &flags);

	return ret;
}
EXPORT_SYMBOL_GPL(set_cpus_allowed_ptr);

/*
 * Move (not current) task off this cpu, onto dest cpu. We're doing
 * this because either it can't run here any more (set_cpus_allowed()
 * away from this CPU, or CPU going down), or because we're
 * attempting to rebalance this task on exec (sched_exec).
 *
 * So we race with normal scheduler movements, but that's OK, as long
 * as the task is no longer on this CPU.
 *
 * Returns non-zero if task was successfully migrated.
 */
static int __migrate_task(struct task_struct *p, int src_cpu, int dest_cpu)
{
	struct rq *rq_dest, *rq_src;
	int ret = 0;

	if (unlikely(!cpu_active(dest_cpu)))
		return ret;

	rq_src = cpu_rq(src_cpu);
	rq_dest = cpu_rq(dest_cpu);

	raw_spin_lock(&p->pi_lock);
	double_rq_lock(rq_src, rq_dest);
	/* Already moved. */
	if (task_cpu(p) != src_cpu)
		goto done;
	/* Affinity changed (again). */
	if (!cpumask_test_cpu(dest_cpu, &p->cpus_allowed))
		goto fail;

	/*
	 * If we're not on a rq, the next wake-up will ensure we're
	 * placed properly.
	 */
	if (p->on_rq) {
		deactivate_task(rq_src, p, 0);
		set_task_cpu(p, dest_cpu);
		activate_task(rq_dest, p, 0);
		check_preempt_curr(rq_dest, p, 0);
	}
done:
	ret = 1;
fail:
	double_rq_unlock(rq_src, rq_dest);
	raw_spin_unlock(&p->pi_lock);
	return ret;
}

/*
 * migration_cpu_stop - this will be executed by a highprio stopper thread
 * and performs thread migration by bumping thread off CPU then
 * 'pushing' onto another runqueue.
 */
static int migration_cpu_stop(void *data)
{
	struct migration_arg *arg = data;

	/*
	 * The original target cpu might have gone down and we might
	 * be on another cpu but it doesn't matter.
	 */
	local_irq_disable();
	__migrate_task(arg->task, raw_smp_processor_id(), arg->dest_cpu);
	local_irq_enable();
	return 0;
}

#ifdef CONFIG_HOTPLUG_CPU

/*
 * Ensures that the idle task is using init_mm right before its cpu goes
 * offline.
 */
void idle_task_exit(void)
{
	struct mm_struct *mm = current->active_mm;

	BUG_ON(cpu_online(smp_processor_id()));

	if (mm != &init_mm)
		switch_mm(mm, &init_mm, current);
	mmdrop(mm);
}

/*
 * While a dead CPU has no uninterruptible tasks queued at this point,
 * it might still have a nonzero ->nr_uninterruptible counter, because
 * for performance reasons the counter is not stricly tracking tasks to
 * their home CPUs. So we just add the counter to another CPU's counter,
 * to keep the global sum constant after CPU-down:
 */
static void migrate_nr_uninterruptible(struct rq *rq_src)
{
	struct rq *rq_dest = cpu_rq(cpumask_any(cpu_active_mask));

	rq_dest->nr_uninterruptible += rq_src->nr_uninterruptible;
	rq_src->nr_uninterruptible = 0;
}

/*
 * remove the tasks which were accounted by rq from calc_load_tasks.
 */
static void calc_global_load_remove(struct rq *rq)
{
	atomic_long_sub(rq->calc_load_active, &calc_load_tasks);
	rq->calc_load_active = 0;
}

/*
 * Migrate all tasks from the rq, sleeping tasks will be migrated by
 * try_to_wake_up()->select_task_rq().
 *
 * Called with rq->lock held even though we'er in stop_machine() and
 * there's no concurrency possible, we hold the required locks anyway
 * because of lock validation efforts.
 */
static void migrate_tasks(unsigned int dead_cpu)
{
	struct rq *rq = cpu_rq(dead_cpu);
	struct task_struct *next, *stop = rq->stop;
	int dest_cpu;

	/*
	 * Fudge the rq selection such that the below task selection loop
	 * doesn't get stuck on the currently eligible stop task.
	 *
	 * We're currently inside stop_machine() and the rq is either stuck
	 * in the stop_machine_cpu_stop() loop, or we're executing this code,
	 * either way we should never end up calling schedule() until we're
	 * done here.
	 */
	rq->stop = NULL;

	for ( ; ; ) {
		/*
		 * There's this thread running, bail when that's the only
		 * remaining thread.
		 */
		if (rq->nr_running == 1)
			break;

		next = pick_next_task(rq);
		BUG_ON(!next);
		next->sched_class->put_prev_task(rq, next);

		/* Find suitable destination for @next, with force if needed. */
		dest_cpu = select_fallback_rq(dead_cpu, next);
		raw_spin_unlock(&rq->lock);

		__migrate_task(next, dead_cpu, dest_cpu);

		raw_spin_lock(&rq->lock);
	}

	rq->stop = stop;
}

#endif /* CONFIG_HOTPLUG_CPU */

#if defined(CONFIG_SCHED_DEBUG) && defined(CONFIG_SYSCTL)

static struct ctl_table sd_ctl_dir[] = {
	{
		.procname	= "sched_domain",
		.mode		= 0555,
	},
	{}
};

static struct ctl_table sd_ctl_root[] = {
	{
		.procname	= "kernel",
		.mode		= 0555,
		.child		= sd_ctl_dir,
	},
	{}
};

static struct ctl_table *sd_alloc_ctl_entry(int n)
{
	struct ctl_table *entry =
		kcalloc(n, sizeof(struct ctl_table), GFP_KERNEL);

	return entry;
}

static void sd_free_ctl_entry(struct ctl_table **tablep)
{
	struct ctl_table *entry;

	/*
	 * In the intermediate directories, both the child directory and
	 * procname are dynamically allocated and could fail but the mode
	 * will always be set. In the lowest directory the names are
	 * static strings and all have proc handlers.
	 */
	for (entry = *tablep; entry->mode; entry++) {
		if (entry->child)
			sd_free_ctl_entry(&entry->child);
		if (entry->proc_handler == NULL)
			kfree(entry->procname);
	}

	kfree(*tablep);
	*tablep = NULL;
}

static void
set_table_entry(struct ctl_table *entry,
		const char *procname, void *data, int maxlen,
		mode_t mode, proc_handler *proc_handler)
{
	entry->procname = procname;
	entry->data = data;
	entry->maxlen = maxlen;
	entry->mode = mode;
	entry->proc_handler = proc_handler;
}

static struct ctl_table *
sd_alloc_ctl_domain_table(struct sched_domain *sd)
{
	struct ctl_table *table = sd_alloc_ctl_entry(13);

	if (table == NULL)
		return NULL;

	set_table_entry(&table[0], "min_interval", &sd->min_interval,
		sizeof(long), 0644, proc_doulongvec_minmax);
	set_table_entry(&table[1], "max_interval", &sd->max_interval,
		sizeof(long), 0644, proc_doulongvec_minmax);
	set_table_entry(&table[2], "busy_idx", &sd->busy_idx,
		sizeof(int), 0644, proc_dointvec_minmax);
	set_table_entry(&table[3], "idle_idx", &sd->idle_idx,
		sizeof(int), 0644, proc_dointvec_minmax);
	set_table_entry(&table[4], "newidle_idx", &sd->newidle_idx,
		sizeof(int), 0644, proc_dointvec_minmax);
	set_table_entry(&table[5], "wake_idx", &sd->wake_idx,
		sizeof(int), 0644, proc_dointvec_minmax);
	set_table_entry(&table[6], "forkexec_idx", &sd->forkexec_idx,
		sizeof(int), 0644, proc_dointvec_minmax);
	set_table_entry(&table[7], "busy_factor", &sd->busy_factor,
		sizeof(int), 0644, proc_dointvec_minmax);
	set_table_entry(&table[8], "imbalance_pct", &sd->imbalance_pct,
		sizeof(int), 0644, proc_dointvec_minmax);
	set_table_entry(&table[9], "cache_nice_tries",
		&sd->cache_nice_tries,
		sizeof(int), 0644, proc_dointvec_minmax);
	set_table_entry(&table[10], "flags", &sd->flags,
		sizeof(int), 0644, proc_dointvec_minmax);
	set_table_entry(&table[11], "name", sd->name,
		CORENAME_MAX_SIZE, 0444, proc_dostring);
	/* &table[12] is terminator */

	return table;
}

static ctl_table *sd_alloc_ctl_cpu_table(int cpu)
{
	struct ctl_table *entry, *table;
	struct sched_domain *sd;
	int domain_num = 0, i;
	char buf[32];

	for_each_domain(cpu, sd)
		domain_num++;
	entry = table = sd_alloc_ctl_entry(domain_num + 1);
	if (table == NULL)
		return NULL;

	i = 0;
	for_each_domain(cpu, sd) {
		snprintf(buf, 32, "domain%d", i);
		entry->procname = kstrdup(buf, GFP_KERNEL);
		entry->mode = 0555;
		entry->child = sd_alloc_ctl_domain_table(sd);
		entry++;
		i++;
	}
	return table;
}

static struct ctl_table_header *sd_sysctl_header;
static void register_sched_domain_sysctl(void)
{
	int i, cpu_num = num_possible_cpus();
	struct ctl_table *entry = sd_alloc_ctl_entry(cpu_num + 1);
	char buf[32];

	WARN_ON(sd_ctl_dir[0].child);
	sd_ctl_dir[0].child = entry;

	if (entry == NULL)
		return;

	for_each_possible_cpu(i) {
		snprintf(buf, 32, "cpu%d", i);
		entry->procname = kstrdup(buf, GFP_KERNEL);
		entry->mode = 0555;
		entry->child = sd_alloc_ctl_cpu_table(i);
		entry++;
	}

	WARN_ON(sd_sysctl_header);
	sd_sysctl_header = register_sysctl_table(sd_ctl_root);
}

/* may be called multiple times per register */
static void unregister_sched_domain_sysctl(void)
{
	if (sd_sysctl_header)
		unregister_sysctl_table(sd_sysctl_header);
	sd_sysctl_header = NULL;
	if (sd_ctl_dir[0].child)
		sd_free_ctl_entry(&sd_ctl_dir[0].child);
}
#else
static void register_sched_domain_sysctl(void)
{
}
static void unregister_sched_domain_sysctl(void)
{
}
#endif

static void set_rq_online(struct rq *rq)
{
	if (!rq->online) {
		const struct sched_class *class;

		cpumask_set_cpu(rq->cpu, rq->rd->online);
		rq->online = 1;

		for_each_class(class) {
			if (class->rq_online)
				class->rq_online(rq);
		}
	}
}

static void set_rq_offline(struct rq *rq)
{
	if (rq->online) {
		const struct sched_class *class;

		for_each_class(class) {
			if (class->rq_offline)
				class->rq_offline(rq);
		}

		cpumask_clear_cpu(rq->cpu, rq->rd->online);
		rq->online = 0;
	}
}

/*
 * migration_call - callback that gets triggered when a CPU is added.
 * Here we can start up the necessary migration thread for the new CPU.
 */
static int __cpuinit
migration_call(struct notifier_block *nfb, unsigned long action, void *hcpu)
{
	int cpu = (long)hcpu;
	unsigned long flags;
	struct rq *rq = cpu_rq(cpu);

	switch (action & ~CPU_TASKS_FROZEN) {

	case CPU_UP_PREPARE:
		rq->calc_load_update = calc_load_update;
		break;

	case CPU_ONLINE:
		/* Update our root-domain */
		raw_spin_lock_irqsave(&rq->lock, flags);
		if (rq->rd) {
			BUG_ON(!cpumask_test_cpu(cpu, rq->rd->span));

			set_rq_online(rq);
		}
		raw_spin_unlock_irqrestore(&rq->lock, flags);
		break;

#ifdef CONFIG_HOTPLUG_CPU
	case CPU_DYING:
		sched_ttwu_pending();
		/* Update our root-domain */
		raw_spin_lock_irqsave(&rq->lock, flags);
		if (rq->rd) {
			BUG_ON(!cpumask_test_cpu(cpu, rq->rd->span));
			set_rq_offline(rq);
		}
		migrate_tasks(cpu);
		BUG_ON(rq->nr_running != 1); /* the migration thread */
		raw_spin_unlock_irqrestore(&rq->lock, flags);

		migrate_nr_uninterruptible(rq);
		calc_global_load_remove(rq);
		break;
#endif
	}

	update_max_interval();

	return NOTIFY_OK;
}

/*
 * Register at high priority so that task migration (migrate_all_tasks)
 * happens before everything else.  This has to be lower priority than
 * the notifier in the perf_event subsystem, though.
 */
static struct notifier_block __cpuinitdata migration_notifier = {
	.notifier_call = migration_call,
	.priority = CPU_PRI_MIGRATION,
};

static int __cpuinit sched_cpu_active(struct notifier_block *nfb,
				      unsigned long action, void *hcpu)
{
	switch (action & ~CPU_TASKS_FROZEN) {
	case CPU_ONLINE:
	case CPU_DOWN_FAILED:
		set_cpu_active((long)hcpu, true);
		return NOTIFY_OK;
	default:
		return NOTIFY_DONE;
	}
}

static int __cpuinit sched_cpu_inactive(struct notifier_block *nfb,
					unsigned long action, void *hcpu)
{
	switch (action & ~CPU_TASKS_FROZEN) {
	case CPU_DOWN_PREPARE:
		set_cpu_active((long)hcpu, false);
		return NOTIFY_OK;
	default:
		return NOTIFY_DONE;
	}
}

static int __init migration_init(void)
{
	void *cpu = (void *)(long)smp_processor_id();
	int err;

	/* Initialize migration for the boot CPU */
	err = migration_call(&migration_notifier, CPU_UP_PREPARE, cpu);
	BUG_ON(err == NOTIFY_BAD);
	migration_call(&migration_notifier, CPU_ONLINE, cpu);
	register_cpu_notifier(&migration_notifier);

	/* Register cpu active notifiers */
	cpu_notifier(sched_cpu_active, CPU_PRI_SCHED_ACTIVE);
	cpu_notifier(sched_cpu_inactive, CPU_PRI_SCHED_INACTIVE);

	return 0;
}
early_initcall(migration_init);
#endif

#ifdef CONFIG_SMP

static cpumask_var_t sched_domains_tmpmask; /* sched_domains_mutex */

#ifdef CONFIG_SCHED_DEBUG

static __read_mostly int sched_domain_debug_enabled;

static int __init sched_domain_debug_setup(char *str)
{
	sched_domain_debug_enabled = 1;

	return 0;
}
early_param("sched_debug", sched_domain_debug_setup);

static int sched_domain_debug_one(struct sched_domain *sd, int cpu, int level,
				  struct cpumask *groupmask)
{
	struct sched_group *group = sd->groups;
	char str[256];

	cpulist_scnprintf(str, sizeof(str), sched_domain_span(sd));
	cpumask_clear(groupmask);

	printk(KERN_DEBUG "%*s domain %d: ", level, "", level);

	if (!(sd->flags & SD_LOAD_BALANCE)) {
		printk("does not load-balance\n");
		if (sd->parent)
			printk(KERN_ERR "ERROR: !SD_LOAD_BALANCE domain"
					" has parent");
		return -1;
	}

	printk(KERN_CONT "span %s level %s\n", str, sd->name);

	if (!cpumask_test_cpu(cpu, sched_domain_span(sd))) {
		printk(KERN_ERR "ERROR: domain->span does not contain "
				"CPU%d\n", cpu);
	}
	if (!cpumask_test_cpu(cpu, sched_group_cpus(group))) {
		printk(KERN_ERR "ERROR: domain->groups does not contain"
				" CPU%d\n", cpu);
	}

	printk(KERN_DEBUG "%*s groups:", level + 1, "");
	do {
		if (!group) {
			printk("\n");
			printk(KERN_ERR "ERROR: group is NULL\n");
			break;
		}

		if (!group->cpu_power) {
			printk(KERN_CONT "\n");
			printk(KERN_ERR "ERROR: domain->cpu_power not "
					"set\n");
			break;
		}

		if (!cpumask_weight(sched_group_cpus(group))) {
			printk(KERN_CONT "\n");
			printk(KERN_ERR "ERROR: empty group\n");
			break;
		}

		if (cpumask_intersects(groupmask, sched_group_cpus(group))) {
			printk(KERN_CONT "\n");
			printk(KERN_ERR "ERROR: repeated CPUs\n");
			break;
		}

		cpumask_or(groupmask, groupmask, sched_group_cpus(group));

		cpulist_scnprintf(str, sizeof(str), sched_group_cpus(group));

		printk(KERN_CONT " %s", str);
		if (group->cpu_power != SCHED_POWER_SCALE) {
			printk(KERN_CONT " (cpu_power = %d)",
				group->cpu_power);
		}

		group = group->next;
	} while (group != sd->groups);
	printk(KERN_CONT "\n");

	if (!cpumask_equal(sched_domain_span(sd), groupmask))
		printk(KERN_ERR "ERROR: groups don't span domain->span\n");

	if (sd->parent &&
	    !cpumask_subset(groupmask, sched_domain_span(sd->parent)))
		printk(KERN_ERR "ERROR: parent span is not a superset "
			"of domain->span\n");
	return 0;
}

static void sched_domain_debug(struct sched_domain *sd, int cpu)
{
	int level = 0;

	if (!sched_domain_debug_enabled)
		return;

	if (!sd) {
		printk(KERN_DEBUG "CPU%d attaching NULL sched-domain.\n", cpu);
		return;
	}

	printk(KERN_DEBUG "CPU%d attaching sched-domain:\n", cpu);

	for (;;) {
		if (sched_domain_debug_one(sd, cpu, level, sched_domains_tmpmask))
			break;
		level++;
		sd = sd->parent;
		if (!sd)
			break;
	}
}
#else /* !CONFIG_SCHED_DEBUG */
# define sched_domain_debug(sd, cpu) do { } while (0)
#endif /* CONFIG_SCHED_DEBUG */

static int sd_degenerate(struct sched_domain *sd)
{
	if (cpumask_weight(sched_domain_span(sd)) == 1)
		return 1;

	/* Following flags need at least 2 groups */
	if (sd->flags & (SD_LOAD_BALANCE |
			 SD_BALANCE_NEWIDLE |
			 SD_BALANCE_FORK |
			 SD_BALANCE_EXEC |
			 SD_SHARE_CPUPOWER |
			 SD_SHARE_PKG_RESOURCES)) {
		if (sd->groups != sd->groups->next)
			return 0;
	}

	/* Following flags don't use groups */
	if (sd->flags & (SD_WAKE_AFFINE))
		return 0;

	return 1;
}

static int
sd_parent_degenerate(struct sched_domain *sd, struct sched_domain *parent)
{
	unsigned long cflags = sd->flags, pflags = parent->flags;

	if (sd_degenerate(parent))
		return 1;

	if (!cpumask_equal(sched_domain_span(sd), sched_domain_span(parent)))
		return 0;

	/* Flags needing groups don't count if only 1 group in parent */
	if (parent->groups == parent->groups->next) {
		pflags &= ~(SD_LOAD_BALANCE |
				SD_BALANCE_NEWIDLE |
				SD_BALANCE_FORK |
				SD_BALANCE_EXEC |
				SD_SHARE_CPUPOWER |
				SD_SHARE_PKG_RESOURCES);
		if (nr_node_ids == 1)
			pflags &= ~SD_SERIALIZE;
	}
	if (~cflags & pflags)
		return 0;

	return 1;
}

static void free_rootdomain(struct rcu_head *rcu)
{
	struct root_domain *rd = container_of(rcu, struct root_domain, rcu);

	cpupri_cleanup(&rd->cpupri);
	free_cpumask_var(rd->rto_mask);
	free_cpumask_var(rd->online);
	free_cpumask_var(rd->span);
	kfree(rd);
}

static void rq_attach_root(struct rq *rq, struct root_domain *rd)
{
	struct root_domain *old_rd = NULL;
	unsigned long flags;

	raw_spin_lock_irqsave(&rq->lock, flags);

	if (rq->rd) {
		old_rd = rq->rd;

		if (cpumask_test_cpu(rq->cpu, old_rd->online))
			set_rq_offline(rq);

		cpumask_clear_cpu(rq->cpu, old_rd->span);

		/*
		 * If we dont want to free the old_rt yet then
		 * set old_rd to NULL to skip the freeing later
		 * in this function:
		 */
		if (!atomic_dec_and_test(&old_rd->refcount))
			old_rd = NULL;
	}

	atomic_inc(&rd->refcount);
	rq->rd = rd;

	cpumask_set_cpu(rq->cpu, rd->span);
	if (cpumask_test_cpu(rq->cpu, cpu_active_mask))
		set_rq_online(rq);

	raw_spin_unlock_irqrestore(&rq->lock, flags);

	if (old_rd)
		call_rcu_sched(&old_rd->rcu, free_rootdomain);
}

static int init_rootdomain(struct root_domain *rd)
{
	memset(rd, 0, sizeof(*rd));

	if (!alloc_cpumask_var(&rd->span, GFP_KERNEL))
		goto out;
	if (!alloc_cpumask_var(&rd->online, GFP_KERNEL))
		goto free_span;
	if (!alloc_cpumask_var(&rd->rto_mask, GFP_KERNEL))
		goto free_online;

	if (cpupri_init(&rd->cpupri) != 0)
		goto free_rto_mask;
	return 0;

free_rto_mask:
	free_cpumask_var(rd->rto_mask);
free_online:
	free_cpumask_var(rd->online);
free_span:
	free_cpumask_var(rd->span);
out:
	return -ENOMEM;
}

static void init_defrootdomain(void)
{
	init_rootdomain(&def_root_domain);

	atomic_set(&def_root_domain.refcount, 1);
}

static struct root_domain *alloc_rootdomain(void)
{
	struct root_domain *rd;

	rd = kmalloc(sizeof(*rd), GFP_KERNEL);
	if (!rd)
		return NULL;

	if (init_rootdomain(rd) != 0) {
		kfree(rd);
		return NULL;
	}

	return rd;
}

static void free_sched_domain(struct rcu_head *rcu)
{
	struct sched_domain *sd = container_of(rcu, struct sched_domain, rcu);
	if (atomic_dec_and_test(&sd->groups->ref))
		kfree(sd->groups);
	kfree(sd);
}

static void destroy_sched_domain(struct sched_domain *sd, int cpu)
{
	call_rcu(&sd->rcu, free_sched_domain);
}

static void destroy_sched_domains(struct sched_domain *sd, int cpu)
{
	for (; sd; sd = sd->parent)
		destroy_sched_domain(sd, cpu);
}

/*
 * Attach the domain 'sd' to 'cpu' as its base domain. Callers must
 * hold the hotplug lock.
 */
static void
cpu_attach_domain(struct sched_domain *sd, struct root_domain *rd, int cpu)
{
	struct rq *rq = cpu_rq(cpu);
	struct sched_domain *tmp;

	/* Remove the sched domains which do not contribute to scheduling. */
	for (tmp = sd; tmp; ) {
		struct sched_domain *parent = tmp->parent;
		if (!parent)
			break;

		if (sd_parent_degenerate(tmp, parent)) {
			tmp->parent = parent->parent;
			if (parent->parent)
				parent->parent->child = tmp;
			destroy_sched_domain(parent, cpu);
		} else
			tmp = tmp->parent;
	}

	if (sd && sd_degenerate(sd)) {
		tmp = sd;
		sd = sd->parent;
		destroy_sched_domain(tmp, cpu);
		if (sd)
			sd->child = NULL;
	}

	sched_domain_debug(sd, cpu);

	rq_attach_root(rq, rd);
	tmp = rq->sd;
	rcu_assign_pointer(rq->sd, sd);
	destroy_sched_domains(tmp, cpu);
}

/* cpus with isolated domains */
static cpumask_var_t cpu_isolated_map;

/* Setup the mask of cpus configured for isolated domains */
static int __init isolated_cpu_setup(char *str)
{
	alloc_bootmem_cpumask_var(&cpu_isolated_map);
	cpulist_parse(str, cpu_isolated_map);
	return 1;
}

__setup("isolcpus=", isolated_cpu_setup);

#define SD_NODES_PER_DOMAIN 16

#ifdef CONFIG_NUMA

/**
 * find_next_best_node - find the next node to include in a sched_domain
 * @node: node whose sched_domain we're building
 * @used_nodes: nodes already in the sched_domain
 *
 * Find the next node to include in a given scheduling domain. Simply
 * finds the closest node not already in the @used_nodes map.
 *
 * Should use nodemask_t.
 */
static int find_next_best_node(int node, nodemask_t *used_nodes)
{
	int i, n, val, min_val, best_node = -1;

	min_val = INT_MAX;

	for (i = 0; i < nr_node_ids; i++) {
		/* Start at @node */
		n = (node + i) % nr_node_ids;

		if (!nr_cpus_node(n))
			continue;

		/* Skip already used nodes */
		if (node_isset(n, *used_nodes))
			continue;

		/* Simple min distance search */
		val = node_distance(node, n);

		if (val < min_val) {
			min_val = val;
			best_node = n;
		}
	}

	if (best_node != -1)
		node_set(best_node, *used_nodes);
	return best_node;
}

/**
 * sched_domain_node_span - get a cpumask for a node's sched_domain
 * @node: node whose cpumask we're constructing
 * @span: resulting cpumask
 *
 * Given a node, construct a good cpumask for its sched_domain to span. It
 * should be one that prevents unnecessary balancing, but also spreads tasks
 * out optimally.
 */
static void sched_domain_node_span(int node, struct cpumask *span)
{
	nodemask_t used_nodes;
	int i;

	cpumask_clear(span);
	nodes_clear(used_nodes);

	cpumask_or(span, span, cpumask_of_node(node));
	node_set(node, used_nodes);

	for (i = 1; i < SD_NODES_PER_DOMAIN; i++) {
		int next_node = find_next_best_node(node, &used_nodes);
		if (next_node < 0)
			break;
		cpumask_or(span, span, cpumask_of_node(next_node));
	}
}

static const struct cpumask *cpu_node_mask(int cpu)
{
	lockdep_assert_held(&sched_domains_mutex);

	sched_domain_node_span(cpu_to_node(cpu), sched_domains_tmpmask);

	return sched_domains_tmpmask;
}

static const struct cpumask *cpu_allnodes_mask(int cpu)
{
	return cpu_possible_mask;
}
#endif /* CONFIG_NUMA */

static const struct cpumask *cpu_cpu_mask(int cpu)
{
	return cpumask_of_node(cpu_to_node(cpu));
}

int sched_smt_power_savings = 0, sched_mc_power_savings = 0;

struct sd_data {
	struct sched_domain **__percpu sd;
	struct sched_group **__percpu sg;
};

struct s_data {
	struct sched_domain ** __percpu sd;
	struct root_domain	*rd;
};

enum s_alloc {
	sa_rootdomain,
	sa_sd,
	sa_sd_storage,
	sa_none,
};

struct sched_domain_topology_level;

typedef struct sched_domain *(*sched_domain_init_f)(struct sched_domain_topology_level *tl, int cpu);
typedef const struct cpumask *(*sched_domain_mask_f)(int cpu);

struct sched_domain_topology_level {
	sched_domain_init_f init;
	sched_domain_mask_f mask;
	struct sd_data      data;
};

/*
 * Assumes the sched_domain tree is fully constructed
 */
static int get_group(int cpu, struct sd_data *sdd, struct sched_group **sg)
{
	struct sched_domain *sd = *per_cpu_ptr(sdd->sd, cpu);
	struct sched_domain *child = sd->child;

	if (child)
		cpu = cpumask_first(sched_domain_span(child));

	if (sg)
		*sg = *per_cpu_ptr(sdd->sg, cpu);

	return cpu;
}

/*
 * build_sched_groups takes the cpumask we wish to span, and a pointer
 * to a function which identifies what group(along with sched group) a CPU
 * belongs to. The return value of group_fn must be a >= 0 and < nr_cpu_ids
 * (due to the fact that we keep track of groups covered with a struct cpumask).
 *
 * build_sched_groups will build a circular linked list of the groups
 * covered by the given span, and will set each group's ->cpumask correctly,
 * and ->cpu_power to 0.
 */
static void
build_sched_groups(struct sched_domain *sd)
{
	struct sched_group *first = NULL, *last = NULL;
	struct sd_data *sdd = sd->private;
	const struct cpumask *span = sched_domain_span(sd);
	struct cpumask *covered;
	int i;

	lockdep_assert_held(&sched_domains_mutex);
	covered = sched_domains_tmpmask;

	cpumask_clear(covered);

	for_each_cpu(i, span) {
		struct sched_group *sg;
		int group = get_group(i, sdd, &sg);
		int j;

		if (cpumask_test_cpu(i, covered))
			continue;

		cpumask_clear(sched_group_cpus(sg));
		sg->cpu_power = 0;

		for_each_cpu(j, span) {
			if (get_group(j, sdd, NULL) != group)
				continue;

			cpumask_set_cpu(j, covered);
			cpumask_set_cpu(j, sched_group_cpus(sg));
		}

		if (!first)
			first = sg;
		if (last)
			last->next = sg;
		last = sg;
	}
	last->next = first;
}

/*
 * Initialize sched groups cpu_power.
 *
 * cpu_power indicates the capacity of sched group, which is used while
 * distributing the load between different sched groups in a sched domain.
 * Typically cpu_power for all the groups in a sched domain will be same unless
 * there are asymmetries in the topology. If there are asymmetries, group
 * having more cpu_power will pickup more load compared to the group having
 * less cpu_power.
 */
static void init_sched_groups_power(int cpu, struct sched_domain *sd)
{
	WARN_ON(!sd || !sd->groups);

	if (cpu != group_first_cpu(sd->groups))
		return;

	sd->groups->group_weight = cpumask_weight(sched_group_cpus(sd->groups));

	update_group_power(sd, cpu);
}

/*
 * Initializers for schedule domains
 * Non-inlined to reduce accumulated stack pressure in build_sched_domains()
 */

#ifdef CONFIG_SCHED_DEBUG
# define SD_INIT_NAME(sd, type)		sd->name = #type
#else
# define SD_INIT_NAME(sd, type)		do { } while (0)
#endif

#define SD_INIT_FUNC(type)						\
static noinline struct sched_domain *					\
sd_init_##type(struct sched_domain_topology_level *tl, int cpu) 	\
{									\
	struct sched_domain *sd = *per_cpu_ptr(tl->data.sd, cpu);	\
	*sd = SD_##type##_INIT;						\
	SD_INIT_NAME(sd, type);						\
	sd->private = &tl->data;					\
	return sd;							\
}

SD_INIT_FUNC(CPU)
#ifdef CONFIG_NUMA
 SD_INIT_FUNC(ALLNODES)
 SD_INIT_FUNC(NODE)
#endif
#ifdef CONFIG_SCHED_SMT
 SD_INIT_FUNC(SIBLING)
#endif
#ifdef CONFIG_SCHED_MC
 SD_INIT_FUNC(MC)
#endif
#ifdef CONFIG_SCHED_BOOK
 SD_INIT_FUNC(BOOK)
#endif

static int default_relax_domain_level = -1;
int sched_domain_level_max;

static int __init setup_relax_domain_level(char *str)
{
	unsigned long val;

	val = simple_strtoul(str, NULL, 0);
	if (val < sched_domain_level_max)
		default_relax_domain_level = val;

	return 1;
}
__setup("relax_domain_level=", setup_relax_domain_level);

static void set_domain_attribute(struct sched_domain *sd,
				 struct sched_domain_attr *attr)
{
	int request;

	if (!attr || attr->relax_domain_level < 0) {
		if (default_relax_domain_level < 0)
			return;
		else
			request = default_relax_domain_level;
	} else
		request = attr->relax_domain_level;
	if (request < sd->level) {
		/* turn off idle balance on this domain */
		sd->flags &= ~(SD_BALANCE_WAKE|SD_BALANCE_NEWIDLE);
	} else {
		/* turn on idle balance on this domain */
		sd->flags |= (SD_BALANCE_WAKE|SD_BALANCE_NEWIDLE);
	}
}

static void __sdt_free(const struct cpumask *cpu_map);
static int __sdt_alloc(const struct cpumask *cpu_map);

static void __free_domain_allocs(struct s_data *d, enum s_alloc what,
				 const struct cpumask *cpu_map)
{
	switch (what) {
	case sa_rootdomain:
		if (!atomic_read(&d->rd->refcount))
			free_rootdomain(&d->rd->rcu); /* fall through */
	case sa_sd:
		free_percpu(d->sd); /* fall through */
	case sa_sd_storage:
		__sdt_free(cpu_map); /* fall through */
	case sa_none:
		break;
	}
}

static enum s_alloc __visit_domain_allocation_hell(struct s_data *d,
						   const struct cpumask *cpu_map)
{
	memset(d, 0, sizeof(*d));

	if (__sdt_alloc(cpu_map))
		return sa_sd_storage;
	d->sd = alloc_percpu(struct sched_domain *);
	if (!d->sd)
		return sa_sd_storage;
	d->rd = alloc_rootdomain();
	if (!d->rd)
		return sa_sd;
	return sa_rootdomain;
}

/*
 * NULL the sd_data elements we've used to build the sched_domain and
 * sched_group structure so that the subsequent __free_domain_allocs()
 * will not free the data we're using.
 */
static void claim_allocations(int cpu, struct sched_domain *sd)
{
	struct sd_data *sdd = sd->private;
	struct sched_group *sg = sd->groups;

	WARN_ON_ONCE(*per_cpu_ptr(sdd->sd, cpu) != sd);
	*per_cpu_ptr(sdd->sd, cpu) = NULL;

	if (cpu == cpumask_first(sched_group_cpus(sg))) {
		WARN_ON_ONCE(*per_cpu_ptr(sdd->sg, cpu) != sg);
		*per_cpu_ptr(sdd->sg, cpu) = NULL;
	}
}

#ifdef CONFIG_SCHED_SMT
static const struct cpumask *cpu_smt_mask(int cpu)
{
	return topology_thread_cpumask(cpu);
}
#endif

/*
 * Topology list, bottom-up.
 */
static struct sched_domain_topology_level default_topology[] = {
#ifdef CONFIG_SCHED_SMT
	{ sd_init_SIBLING, cpu_smt_mask, },
#endif
#ifdef CONFIG_SCHED_MC
	{ sd_init_MC, cpu_coregroup_mask, },
#endif
#ifdef CONFIG_SCHED_BOOK
	{ sd_init_BOOK, cpu_book_mask, },
#endif
	{ sd_init_CPU, cpu_cpu_mask, },
#ifdef CONFIG_NUMA
	{ sd_init_NODE, cpu_node_mask, },
	{ sd_init_ALLNODES, cpu_allnodes_mask, },
#endif
	{ NULL, },
};

static struct sched_domain_topology_level *sched_domain_topology = default_topology;

static int __sdt_alloc(const struct cpumask *cpu_map)
{
	struct sched_domain_topology_level *tl;
	int j;

	for (tl = sched_domain_topology; tl->init; tl++) {
		struct sd_data *sdd = &tl->data;

		sdd->sd = alloc_percpu(struct sched_domain *);
		if (!sdd->sd)
			return -ENOMEM;

		sdd->sg = alloc_percpu(struct sched_group *);
		if (!sdd->sg)
			return -ENOMEM;

		for_each_cpu(j, cpu_map) {
			struct sched_domain *sd;
			struct sched_group *sg;

		       	sd = kzalloc_node(sizeof(struct sched_domain) + cpumask_size(),
					GFP_KERNEL, cpu_to_node(j));
			if (!sd)
				return -ENOMEM;

			*per_cpu_ptr(sdd->sd, j) = sd;

			sg = kzalloc_node(sizeof(struct sched_group) + cpumask_size(),
					GFP_KERNEL, cpu_to_node(j));
			if (!sg)
				return -ENOMEM;

			*per_cpu_ptr(sdd->sg, j) = sg;
		}
	}

	return 0;
}

static void __sdt_free(const struct cpumask *cpu_map)
{
	struct sched_domain_topology_level *tl;
	int j;

	for (tl = sched_domain_topology; tl->init; tl++) {
		struct sd_data *sdd = &tl->data;

		for_each_cpu(j, cpu_map) {
			kfree(*per_cpu_ptr(sdd->sd, j));
			kfree(*per_cpu_ptr(sdd->sg, j));
		}
		free_percpu(sdd->sd);
		free_percpu(sdd->sg);
	}
}

struct sched_domain *build_sched_domain(struct sched_domain_topology_level *tl,
		struct s_data *d, const struct cpumask *cpu_map,
		struct sched_domain_attr *attr, struct sched_domain *child,
		int cpu)
{
	struct sched_domain *sd = tl->init(tl, cpu);
	if (!sd)
		return child;

	set_domain_attribute(sd, attr);
	cpumask_and(sched_domain_span(sd), cpu_map, tl->mask(cpu));
	if (child) {
		sd->level = child->level + 1;
		sched_domain_level_max = max(sched_domain_level_max, sd->level);
		child->parent = sd;
	}
	sd->child = child;

	return sd;
}

/*
 * Build sched domains for a given set of cpus and attach the sched domains
 * to the individual cpus
 */
static int build_sched_domains(const struct cpumask *cpu_map,
			       struct sched_domain_attr *attr)
{
	enum s_alloc alloc_state = sa_none;
	struct sched_domain *sd;
	struct s_data d;
	int i, ret = -ENOMEM;

	alloc_state = __visit_domain_allocation_hell(&d, cpu_map);
	if (alloc_state != sa_rootdomain)
		goto error;

	/* Set up domains for cpus specified by the cpu_map. */
	for_each_cpu(i, cpu_map) {
		struct sched_domain_topology_level *tl;

		sd = NULL;
		for (tl = sched_domain_topology; tl->init; tl++)
			sd = build_sched_domain(tl, &d, cpu_map, attr, sd, i);

		while (sd->child)
			sd = sd->child;

		*per_cpu_ptr(d.sd, i) = sd;
	}

	/* Build the groups for the domains */
	for_each_cpu(i, cpu_map) {
		for (sd = *per_cpu_ptr(d.sd, i); sd; sd = sd->parent) {
			sd->span_weight = cpumask_weight(sched_domain_span(sd));
			get_group(i, sd->private, &sd->groups);
			atomic_inc(&sd->groups->ref);

			if (i != cpumask_first(sched_domain_span(sd)))
				continue;

			build_sched_groups(sd);
		}
	}

	/* Calculate CPU power for physical packages and nodes */
	for (i = nr_cpumask_bits-1; i >= 0; i--) {
		if (!cpumask_test_cpu(i, cpu_map))
			continue;

		for (sd = *per_cpu_ptr(d.sd, i); sd; sd = sd->parent) {
			claim_allocations(i, sd);
			init_sched_groups_power(i, sd);
		}
	}

	/* Attach the domains */
	rcu_read_lock();
	for_each_cpu(i, cpu_map) {
		sd = *per_cpu_ptr(d.sd, i);
		cpu_attach_domain(sd, d.rd, i);
	}
	rcu_read_unlock();

	ret = 0;
error:
	__free_domain_allocs(&d, alloc_state, cpu_map);
	return ret;
}

static cpumask_var_t *doms_cur;	/* current sched domains */
static int ndoms_cur;		/* number of sched domains in 'doms_cur' */
static struct sched_domain_attr *dattr_cur;
				/* attribues of custom domains in 'doms_cur' */

/*
 * Special case: If a kmalloc of a doms_cur partition (array of
 * cpumask) fails, then fallback to a single sched domain,
 * as determined by the single cpumask fallback_doms.
 */
static cpumask_var_t fallback_doms;

/*
 * arch_update_cpu_topology lets virtualized architectures update the
 * cpu core maps. It is supposed to return 1 if the topology changed
 * or 0 if it stayed the same.
 */
int __attribute__((weak)) arch_update_cpu_topology(void)
{
	return 0;
}

cpumask_var_t *alloc_sched_domains(unsigned int ndoms)
{
	int i;
	cpumask_var_t *doms;

	doms = kmalloc(sizeof(*doms) * ndoms, GFP_KERNEL);
	if (!doms)
		return NULL;
	for (i = 0; i < ndoms; i++) {
		if (!alloc_cpumask_var(&doms[i], GFP_KERNEL)) {
			free_sched_domains(doms, i);
			return NULL;
		}
	}
	return doms;
}

void free_sched_domains(cpumask_var_t doms[], unsigned int ndoms)
{
	unsigned int i;
	for (i = 0; i < ndoms; i++)
		free_cpumask_var(doms[i]);
	kfree(doms);
}

/*
 * Set up scheduler domains and groups. Callers must hold the hotplug lock.
 * For now this just excludes isolated cpus, but could be used to
 * exclude other special cases in the future.
 */
static int init_sched_domains(const struct cpumask *cpu_map)
{
	int err;

	arch_update_cpu_topology();
	ndoms_cur = 1;
	doms_cur = alloc_sched_domains(ndoms_cur);
	if (!doms_cur)
		doms_cur = &fallback_doms;
	cpumask_andnot(doms_cur[0], cpu_map, cpu_isolated_map);
	dattr_cur = NULL;
	err = build_sched_domains(doms_cur[0], NULL);
	register_sched_domain_sysctl();

	return err;
}

/*
 * Detach sched domains from a group of cpus specified in cpu_map
 * These cpus will now be attached to the NULL domain
 */
static void detach_destroy_domains(const struct cpumask *cpu_map)
{
	int i;

	rcu_read_lock();
	for_each_cpu(i, cpu_map)
		cpu_attach_domain(NULL, &def_root_domain, i);
	rcu_read_unlock();
}

/* handle null as "default" */
static int dattrs_equal(struct sched_domain_attr *cur, int idx_cur,
			struct sched_domain_attr *new, int idx_new)
{
	struct sched_domain_attr tmp;

	/* fast path */
	if (!new && !cur)
		return 1;

	tmp = SD_ATTR_INIT;
	return !memcmp(cur ? (cur + idx_cur) : &tmp,
			new ? (new + idx_new) : &tmp,
			sizeof(struct sched_domain_attr));
}

/*
 * Partition sched domains as specified by the 'ndoms_new'
 * cpumasks in the array doms_new[] of cpumasks. This compares
 * doms_new[] to the current sched domain partitioning, doms_cur[].
 * It destroys each deleted domain and builds each new domain.
 *
 * 'doms_new' is an array of cpumask_var_t's of length 'ndoms_new'.
 * The masks don't intersect (don't overlap.) We should setup one
 * sched domain for each mask. CPUs not in any of the cpumasks will
 * not be load balanced. If the same cpumask appears both in the
 * current 'doms_cur' domains and in the new 'doms_new', we can leave
 * it as it is.
 *
 * The passed in 'doms_new' should be allocated using
 * alloc_sched_domains.  This routine takes ownership of it and will
 * free_sched_domains it when done with it. If the caller failed the
 * alloc call, then it can pass in doms_new == NULL && ndoms_new == 1,
 * and partition_sched_domains() will fallback to the single partition
 * 'fallback_doms', it also forces the domains to be rebuilt.
 *
 * If doms_new == NULL it will be replaced with cpu_online_mask.
 * ndoms_new == 0 is a special case for destroying existing domains,
 * and it will not create the default domain.
 *
 * Call with hotplug lock held
 */
void partition_sched_domains(int ndoms_new, cpumask_var_t doms_new[],
			     struct sched_domain_attr *dattr_new)
{
	int i, j, n;
	int new_topology;

	mutex_lock(&sched_domains_mutex);

	/* always unregister in case we don't destroy any domains */
	unregister_sched_domain_sysctl();

	/* Let architecture update cpu core mappings. */
	new_topology = arch_update_cpu_topology();

	n = doms_new ? ndoms_new : 0;

	/* Destroy deleted domains */
	for (i = 0; i < ndoms_cur; i++) {
		for (j = 0; j < n && !new_topology; j++) {
			if (cpumask_equal(doms_cur[i], doms_new[j])
			    && dattrs_equal(dattr_cur, i, dattr_new, j))
				goto match1;
		}
		/* no match - a current sched domain not in new doms_new[] */
		detach_destroy_domains(doms_cur[i]);
match1:
		;
	}

	if (doms_new == NULL) {
		ndoms_cur = 0;
		doms_new = &fallback_doms;
		cpumask_andnot(doms_new[0], cpu_active_mask, cpu_isolated_map);
		WARN_ON_ONCE(dattr_new);
	}

	/* Build new domains */
	for (i = 0; i < ndoms_new; i++) {
		for (j = 0; j < ndoms_cur && !new_topology; j++) {
			if (cpumask_equal(doms_new[i], doms_cur[j])
			    && dattrs_equal(dattr_new, i, dattr_cur, j))
				goto match2;
		}
		/* no match - add a new doms_new */
		build_sched_domains(doms_new[i], dattr_new ? dattr_new + i : NULL);
match2:
		;
	}

	/* Remember the new sched domains */
	if (doms_cur != &fallback_doms)
		free_sched_domains(doms_cur, ndoms_cur);
	kfree(dattr_cur);	/* kfree(NULL) is safe */
	doms_cur = doms_new;
	dattr_cur = dattr_new;
	ndoms_cur = ndoms_new;

	register_sched_domain_sysctl();

	mutex_unlock(&sched_domains_mutex);
}

#if defined(CONFIG_SCHED_MC) || defined(CONFIG_SCHED_SMT)
static void reinit_sched_domains(void)
{
	get_online_cpus();

	/* Destroy domains first to force the rebuild */
	partition_sched_domains(0, NULL, NULL);

	rebuild_sched_domains();
	put_online_cpus();
}

static ssize_t sched_power_savings_store(const char *buf, size_t count, int smt)
{
	unsigned int level = 0;

	if (sscanf(buf, "%u", &level) != 1)
		return -EINVAL;

	/*
	 * level is always be positive so don't check for
	 * level < POWERSAVINGS_BALANCE_NONE which is 0
	 * What happens on 0 or 1 byte write,
	 * need to check for count as well?
	 */

	if (level >= MAX_POWERSAVINGS_BALANCE_LEVELS)
		return -EINVAL;

	if (smt)
		sched_smt_power_savings = level;
	else
		sched_mc_power_savings = level;

	reinit_sched_domains();

	return count;
}

#ifdef CONFIG_SCHED_MC
static ssize_t sched_mc_power_savings_show(struct sysdev_class *class,
					   struct sysdev_class_attribute *attr,
					   char *page)
{
	return sprintf(page, "%u\n", sched_mc_power_savings);
}
static ssize_t sched_mc_power_savings_store(struct sysdev_class *class,
					    struct sysdev_class_attribute *attr,
					    const char *buf, size_t count)
{
	return sched_power_savings_store(buf, count, 0);
}
static SYSDEV_CLASS_ATTR(sched_mc_power_savings, 0644,
			 sched_mc_power_savings_show,
			 sched_mc_power_savings_store);
#endif

#ifdef CONFIG_SCHED_SMT
static ssize_t sched_smt_power_savings_show(struct sysdev_class *dev,
					    struct sysdev_class_attribute *attr,
					    char *page)
{
	return sprintf(page, "%u\n", sched_smt_power_savings);
}
static ssize_t sched_smt_power_savings_store(struct sysdev_class *dev,
					     struct sysdev_class_attribute *attr,
					     const char *buf, size_t count)
{
	return sched_power_savings_store(buf, count, 1);
}
static SYSDEV_CLASS_ATTR(sched_smt_power_savings, 0644,
		   sched_smt_power_savings_show,
		   sched_smt_power_savings_store);
#endif

int __init sched_create_sysfs_power_savings_entries(struct sysdev_class *cls)
{
	int err = 0;

#ifdef CONFIG_SCHED_SMT
	if (smt_capable())
		err = sysfs_create_file(&cls->kset.kobj,
					&attr_sched_smt_power_savings.attr);
#endif
#ifdef CONFIG_SCHED_MC
	if (!err && mc_capable())
		err = sysfs_create_file(&cls->kset.kobj,
					&attr_sched_mc_power_savings.attr);
#endif
	return err;
}
#endif /* CONFIG_SCHED_MC || CONFIG_SCHED_SMT */

/*
 * Update cpusets according to cpu_active mask.  If cpusets are
 * disabled, cpuset_update_active_cpus() becomes a simple wrapper
 * around partition_sched_domains().
 */
static int cpuset_cpu_active(struct notifier_block *nfb, unsigned long action,
			     void *hcpu)
{
	switch (action & ~CPU_TASKS_FROZEN) {
	case CPU_ONLINE:
	case CPU_DOWN_FAILED:
		cpuset_update_active_cpus();
		return NOTIFY_OK;
	default:
		return NOTIFY_DONE;
	}
}

static int cpuset_cpu_inactive(struct notifier_block *nfb, unsigned long action,
			       void *hcpu)
{
	switch (action & ~CPU_TASKS_FROZEN) {
	case CPU_DOWN_PREPARE:
		cpuset_update_active_cpus();
		return NOTIFY_OK;
	default:
		return NOTIFY_DONE;
	}
}

static int update_runtime(struct notifier_block *nfb,
				unsigned long action, void *hcpu)
{
	int cpu = (int)(long)hcpu;

	switch (action) {
	case CPU_DOWN_PREPARE:
	case CPU_DOWN_PREPARE_FROZEN:
		disable_runtime(cpu_rq(cpu));
		return NOTIFY_OK;

	case CPU_DOWN_FAILED:
	case CPU_DOWN_FAILED_FROZEN:
	case CPU_ONLINE:
	case CPU_ONLINE_FROZEN:
		enable_runtime(cpu_rq(cpu));
		return NOTIFY_OK;

	default:
		return NOTIFY_DONE;
	}
}

void __init sched_init_smp(void)
{
	cpumask_var_t non_isolated_cpus;

	alloc_cpumask_var(&non_isolated_cpus, GFP_KERNEL);
	alloc_cpumask_var(&fallback_doms, GFP_KERNEL);

	get_online_cpus();
	mutex_lock(&sched_domains_mutex);
	init_sched_domains(cpu_active_mask);
	cpumask_andnot(non_isolated_cpus, cpu_possible_mask, cpu_isolated_map);
	if (cpumask_empty(non_isolated_cpus))
		cpumask_set_cpu(smp_processor_id(), non_isolated_cpus);
	mutex_unlock(&sched_domains_mutex);
	put_online_cpus();

	hotcpu_notifier(cpuset_cpu_active, CPU_PRI_CPUSET_ACTIVE);
	hotcpu_notifier(cpuset_cpu_inactive, CPU_PRI_CPUSET_INACTIVE);

	/* RT runtime code needs to handle some hotplug events */
	hotcpu_notifier(update_runtime, 0);

	init_hrtick();

	/* Move init over to a non-isolated CPU */
	if (set_cpus_allowed_ptr(current, non_isolated_cpus) < 0)
		BUG();
	sched_init_granularity();
	free_cpumask_var(non_isolated_cpus);

	init_sched_rt_class();
}
#else
void __init sched_init_smp(void)
{
	sched_init_granularity();
}
#endif /* CONFIG_SMP */

const_debug unsigned int sysctl_timer_migration = 1;

int in_sched_functions(unsigned long addr)
{
	return in_lock_functions(addr) ||
		(addr >= (unsigned long)__sched_text_start
		&& addr < (unsigned long)__sched_text_end);
}

static void init_cfs_rq(struct cfs_rq *cfs_rq, struct rq *rq)
{
	cfs_rq->tasks_timeline = RB_ROOT;
	INIT_LIST_HEAD(&cfs_rq->tasks);
#ifdef CONFIG_FAIR_GROUP_SCHED
	cfs_rq->rq = rq;
	/* allow initial update_cfs_load() to truncate */
#ifdef CONFIG_SMP
	cfs_rq->load_stamp = 1;
#endif
#endif
	cfs_rq->min_vruntime = (u64)(-(1LL << 20));
}

static void init_rt_rq(struct rt_rq *rt_rq, struct rq *rq)
{
	struct rt_prio_array *array;
	int i;

	array = &rt_rq->active;
	for (i = 0; i < MAX_RT_PRIO; i++) {
		INIT_LIST_HEAD(array->queue + i);
		__clear_bit(i, array->bitmap);
	}
	/* delimiter for bitsearch: */
	__set_bit(MAX_RT_PRIO, array->bitmap);

#if defined CONFIG_SMP || defined CONFIG_RT_GROUP_SCHED
	rt_rq->highest_prio.curr = MAX_RT_PRIO;
#ifdef CONFIG_SMP
	rt_rq->highest_prio.next = MAX_RT_PRIO;
#endif
#endif
#ifdef CONFIG_SMP
	rt_rq->rt_nr_migratory = 0;
	rt_rq->overloaded = 0;
	plist_head_init_raw(&rt_rq->pushable_tasks, &rq->lock);
#endif

	rt_rq->rt_time = 0;
	rt_rq->rt_throttled = 0;
	rt_rq->rt_runtime = 0;
	raw_spin_lock_init(&rt_rq->rt_runtime_lock);

#ifdef CONFIG_RT_GROUP_SCHED
	rt_rq->rt_nr_boosted = 0;
	rt_rq->rq = rq;
#endif
}

#ifdef CONFIG_FAIR_GROUP_SCHED
static void init_tg_cfs_entry(struct task_group *tg, struct cfs_rq *cfs_rq,
				struct sched_entity *se, int cpu,
				struct sched_entity *parent)
{
	struct rq *rq = cpu_rq(cpu);
	tg->cfs_rq[cpu] = cfs_rq;
	init_cfs_rq(cfs_rq, rq);
	cfs_rq->tg = tg;

	tg->se[cpu] = se;
	/* se could be NULL for root_task_group */
	if (!se)
		return;

	if (!parent)
		se->cfs_rq = &rq->cfs;
	else
		se->cfs_rq = parent->my_q;

	se->my_q = cfs_rq;
	update_load_set(&se->load, 0);
	se->parent = parent;
}
#endif

#ifdef CONFIG_RT_GROUP_SCHED
static void init_tg_rt_entry(struct task_group *tg, struct rt_rq *rt_rq,
		struct sched_rt_entity *rt_se, int cpu,
		struct sched_rt_entity *parent)
{
	struct rq *rq = cpu_rq(cpu);

	tg->rt_rq[cpu] = rt_rq;
	init_rt_rq(rt_rq, rq);
	rt_rq->tg = tg;
	rt_rq->rt_runtime = tg->rt_bandwidth.rt_runtime;

	tg->rt_se[cpu] = rt_se;
	if (!rt_se)
		return;

	if (!parent)
		rt_se->rt_rq = &rq->rt;
	else
		rt_se->rt_rq = parent->my_q;

	rt_se->my_q = rt_rq;
	rt_se->parent = parent;
	INIT_LIST_HEAD(&rt_se->run_list);
}
#endif

void __init sched_init(void)
{
	int i, j;
	unsigned long alloc_size = 0, ptr;

#ifdef CONFIG_FAIR_GROUP_SCHED
	alloc_size += 2 * nr_cpu_ids * sizeof(void **);
#endif
#ifdef CONFIG_RT_GROUP_SCHED
	alloc_size += 2 * nr_cpu_ids * sizeof(void **);
#endif
#ifdef CONFIG_CPUMASK_OFFSTACK
	alloc_size += num_possible_cpus() * cpumask_size();
#endif
	if (alloc_size) {
		ptr = (unsigned long)kzalloc(alloc_size, GFP_NOWAIT);

#ifdef CONFIG_FAIR_GROUP_SCHED
		root_task_group.se = (struct sched_entity **)ptr;
		ptr += nr_cpu_ids * sizeof(void **);

		root_task_group.cfs_rq = (struct cfs_rq **)ptr;
		ptr += nr_cpu_ids * sizeof(void **);

#endif /* CONFIG_FAIR_GROUP_SCHED */
#ifdef CONFIG_RT_GROUP_SCHED
		root_task_group.rt_se = (struct sched_rt_entity **)ptr;
		ptr += nr_cpu_ids * sizeof(void **);

		root_task_group.rt_rq = (struct rt_rq **)ptr;
		ptr += nr_cpu_ids * sizeof(void **);

#endif /* CONFIG_RT_GROUP_SCHED */
#ifdef CONFIG_CPUMASK_OFFSTACK
		for_each_possible_cpu(i) {
			per_cpu(load_balance_tmpmask, i) = (void *)ptr;
			ptr += cpumask_size();
		}
#endif /* CONFIG_CPUMASK_OFFSTACK */
	}

#ifdef CONFIG_SMP
	init_defrootdomain();
#endif

	init_rt_bandwidth(&def_rt_bandwidth,
			global_rt_period(), global_rt_runtime());

#ifdef CONFIG_RT_GROUP_SCHED
	init_rt_bandwidth(&root_task_group.rt_bandwidth,
			global_rt_period(), global_rt_runtime());
#endif /* CONFIG_RT_GROUP_SCHED */

#ifdef CONFIG_CGROUP_SCHED
	list_add(&root_task_group.list, &task_groups);
	INIT_LIST_HEAD(&root_task_group.children);
	autogroup_init(&init_task);
#endif /* CONFIG_CGROUP_SCHED */

	for_each_possible_cpu(i) {
		struct rq *rq;

		rq = cpu_rq(i);
		raw_spin_lock_init(&rq->lock);
		rq->nr_running = 0;
		rq->calc_load_active = 0;
		rq->calc_load_update = jiffies + LOAD_FREQ;
		init_cfs_rq(&rq->cfs, rq);
		init_rt_rq(&rq->rt, rq);
#ifdef CONFIG_FAIR_GROUP_SCHED
		root_task_group.shares = root_task_group_load;
		INIT_LIST_HEAD(&rq->leaf_cfs_rq_list);
		/*
		 * How much cpu bandwidth does root_task_group get?
		 *
		 * In case of task-groups formed thr' the cgroup filesystem, it
		 * gets 100% of the cpu resources in the system. This overall
		 * system cpu resource is divided among the tasks of
		 * root_task_group and its child task-groups in a fair manner,
		 * based on each entity's (task or task-group's) weight
		 * (se->load.weight).
		 *
		 * In other words, if root_task_group has 10 tasks of weight
		 * 1024) and two child groups A0 and A1 (of weight 1024 each),
		 * then A0's share of the cpu resource is:
		 *
		 *	A0's bandwidth = 1024 / (10*1024 + 1024 + 1024) = 8.33%
		 *
		 * We achieve this by letting root_task_group's tasks sit
		 * directly in rq->cfs (i.e root_task_group->se[] = NULL).
		 */
		init_tg_cfs_entry(&root_task_group, &rq->cfs, NULL, i, NULL);
#endif /* CONFIG_FAIR_GROUP_SCHED */

		rq->rt.rt_runtime = def_rt_bandwidth.rt_runtime;
#ifdef CONFIG_RT_GROUP_SCHED
		INIT_LIST_HEAD(&rq->leaf_rt_rq_list);
		init_tg_rt_entry(&root_task_group, &rq->rt, NULL, i, NULL);
#endif

		for (j = 0; j < CPU_LOAD_IDX_MAX; j++)
			rq->cpu_load[j] = 0;

		rq->last_load_update_tick = jiffies;

#ifdef CONFIG_SMP
		rq->sd = NULL;
		rq->rd = NULL;
		rq->cpu_power = SCHED_POWER_SCALE;
		rq->post_schedule = 0;
		rq->active_balance = 0;
		rq->next_balance = jiffies;
		rq->push_cpu = 0;
		rq->cpu = i;
		rq->online = 0;
		rq->idle_stamp = 0;
		rq->avg_idle = 2*sysctl_sched_migration_cost;
		rq_attach_root(rq, &def_root_domain);
#ifdef CONFIG_NO_HZ
		rq->nohz_balance_kick = 0;
		init_sched_softirq_csd(&per_cpu(remote_sched_softirq_cb, i));
#endif
#endif
		init_rq_hrtick(rq);
		atomic_set(&rq->nr_iowait, 0);
	}

	set_load_weight(&init_task);

#ifdef CONFIG_PREEMPT_NOTIFIERS
	INIT_HLIST_HEAD(&init_task.preempt_notifiers);
#endif

#ifdef CONFIG_SMP
	open_softirq(SCHED_SOFTIRQ, run_rebalance_domains);
#endif

#ifdef CONFIG_RT_MUTEXES
	plist_head_init_raw(&init_task.pi_waiters, &init_task.pi_lock);
#endif

	/*
	 * The boot idle thread does lazy MMU switching as well:
	 */
	atomic_inc(&init_mm.mm_count);
	enter_lazy_tlb(&init_mm, current);

	/*
	 * Make us the idle thread. Technically, schedule() should not be
	 * called from this thread, however somewhere below it might be,
	 * but because we are the idle thread, we just pick up running again
	 * when this runqueue becomes "idle".
	 */
	init_idle(current, smp_processor_id());

	calc_load_update = jiffies + LOAD_FREQ;

	/*
	 * During early bootup we pretend to be a normal task:
	 */
	current->sched_class = &fair_sched_class;

	/* Allocate the nohz_cpu_mask if CONFIG_CPUMASK_OFFSTACK */
	zalloc_cpumask_var(&nohz_cpu_mask, GFP_NOWAIT);
#ifdef CONFIG_SMP
	zalloc_cpumask_var(&sched_domains_tmpmask, GFP_NOWAIT);
#ifdef CONFIG_NO_HZ
	zalloc_cpumask_var(&nohz.idle_cpus_mask, GFP_NOWAIT);
	alloc_cpumask_var(&nohz.grp_idle_mask, GFP_NOWAIT);
	atomic_set(&nohz.load_balancer, nr_cpu_ids);
	atomic_set(&nohz.first_pick_cpu, nr_cpu_ids);
	atomic_set(&nohz.second_pick_cpu, nr_cpu_ids);
#endif
	/* May be allocated at isolcpus cmdline parse time */
	if (cpu_isolated_map == NULL)
		zalloc_cpumask_var(&cpu_isolated_map, GFP_NOWAIT);
#endif /* SMP */

	scheduler_running = 1;
}

#ifdef CONFIG_DEBUG_SPINLOCK_SLEEP
static inline int preempt_count_equals(int preempt_offset)
{
	int nested = (preempt_count() & ~PREEMPT_ACTIVE) + rcu_preempt_depth();

	return (nested == preempt_offset);
}

void __might_sleep(const char *file, int line, int preempt_offset)
{
#ifdef in_atomic
	static unsigned long prev_jiffy;	/* ratelimiting */

	if ((preempt_count_equals(preempt_offset) && !irqs_disabled()) ||
	    system_state != SYSTEM_RUNNING || oops_in_progress)
		return;
	if (time_before(jiffies, prev_jiffy + HZ) && prev_jiffy)
		return;
	prev_jiffy = jiffies;

	printk(KERN_ERR
		"BUG: sleeping function called from invalid context at %s:%d\n",
			file, line);
	printk(KERN_ERR
		"in_atomic(): %d, irqs_disabled(): %d, pid: %d, name: %s\n",
			in_atomic(), irqs_disabled(),
			current->pid, current->comm);

	debug_show_held_locks(current);
	if (irqs_disabled())
		print_irqtrace_events(current);
	dump_stack();
#endif
}
EXPORT_SYMBOL(__might_sleep);
#endif

#ifdef CONFIG_MAGIC_SYSRQ
static void normalize_task(struct rq *rq, struct task_struct *p)
{
	const struct sched_class *prev_class = p->sched_class;
	int old_prio = p->prio;
	int on_rq;

	on_rq = p->on_rq;
	if (on_rq)
		deactivate_task(rq, p, 0);
	__setscheduler(rq, p, SCHED_NORMAL, 0);
	if (on_rq) {
		activate_task(rq, p, 0);
		resched_task(rq->curr);
	}

	check_class_changed(rq, p, prev_class, old_prio);
}

void normalize_rt_tasks(void)
{
	struct task_struct *g, *p;
	unsigned long flags;
	struct rq *rq;

	read_lock_irqsave(&tasklist_lock, flags);
	do_each_thread(g, p) {
		/*
		 * Only normalize user tasks:
		 */
		if (!p->mm)
			continue;

		p->se.exec_start		= 0;
#ifdef CONFIG_SCHEDSTATS
		p->se.statistics.wait_start	= 0;
		p->se.statistics.sleep_start	= 0;
		p->se.statistics.block_start	= 0;
#endif

		if (!rt_task(p)) {
			/*
			 * Renice negative nice level userspace
			 * tasks back to 0:
			 */
			if (TASK_NICE(p) < 0 && p->mm)
				set_user_nice(p, 0);
			continue;
		}

		raw_spin_lock(&p->pi_lock);
		rq = __task_rq_lock(p);

		normalize_task(rq, p);

		__task_rq_unlock(rq);
		raw_spin_unlock(&p->pi_lock);
	} while_each_thread(g, p);

	read_unlock_irqrestore(&tasklist_lock, flags);
}

#endif /* CONFIG_MAGIC_SYSRQ */

#if defined(CONFIG_IA64) || defined(CONFIG_KGDB_KDB)
/*
 * These functions are only useful for the IA64 MCA handling, or kdb.
 *
 * They can only be called when the whole system has been
 * stopped - every CPU needs to be quiescent, and no scheduling
 * activity can take place. Using them for anything else would
 * be a serious bug, and as a result, they aren't even visible
 * under any other configuration.
 */

/**
 * curr_task - return the current task for a given cpu.
 * @cpu: the processor in question.
 *
 * ONLY VALID WHEN THE WHOLE SYSTEM IS STOPPED!
 */
struct task_struct *curr_task(int cpu)
{
	return cpu_curr(cpu);
}

#endif /* defined(CONFIG_IA64) || defined(CONFIG_KGDB_KDB) */

#ifdef CONFIG_IA64
/**
 * set_curr_task - set the current task for a given cpu.
 * @cpu: the processor in question.
 * @p: the task pointer to set.
 *
 * Description: This function must only be used when non-maskable interrupts
 * are serviced on a separate stack. It allows the architecture to switch the
 * notion of the current task on a cpu in a non-blocking manner. This function
 * must be called with all CPU's synchronized, and interrupts disabled, the
 * and caller must save the original value of the current task (see
 * curr_task() above) and restore that value before reenabling interrupts and
 * re-starting the system.
 *
 * ONLY VALID WHEN THE WHOLE SYSTEM IS STOPPED!
 */
void set_curr_task(int cpu, struct task_struct *p)
{
	cpu_curr(cpu) = p;
}

#endif

#ifdef CONFIG_FAIR_GROUP_SCHED
static void free_fair_sched_group(struct task_group *tg)
{
	int i;

	for_each_possible_cpu(i) {
		if (tg->cfs_rq)
			kfree(tg->cfs_rq[i]);
		if (tg->se)
			kfree(tg->se[i]);
	}

	kfree(tg->cfs_rq);
	kfree(tg->se);
}

static
int alloc_fair_sched_group(struct task_group *tg, struct task_group *parent)
{
	struct cfs_rq *cfs_rq;
	struct sched_entity *se;
	int i;

	tg->cfs_rq = kzalloc(sizeof(cfs_rq) * nr_cpu_ids, GFP_KERNEL);
	if (!tg->cfs_rq)
		goto err;
	tg->se = kzalloc(sizeof(se) * nr_cpu_ids, GFP_KERNEL);
	if (!tg->se)
		goto err;

	tg->shares = NICE_0_LOAD;

	for_each_possible_cpu(i) {
		cfs_rq = kzalloc_node(sizeof(struct cfs_rq),
				      GFP_KERNEL, cpu_to_node(i));
		if (!cfs_rq)
			goto err;

		se = kzalloc_node(sizeof(struct sched_entity),
				  GFP_KERNEL, cpu_to_node(i));
		if (!se)
			goto err_free_rq;

		init_tg_cfs_entry(tg, cfs_rq, se, i, parent->se[i]);
	}

	return 1;

err_free_rq:
	kfree(cfs_rq);
err:
	return 0;
}

static inline void unregister_fair_sched_group(struct task_group *tg, int cpu)
{
	struct rq *rq = cpu_rq(cpu);
	unsigned long flags;

	/*
	* Only empty task groups can be destroyed; so we can speculatively
	* check on_list without danger of it being re-added.
	*/
	if (!tg->cfs_rq[cpu]->on_list)
		return;

	raw_spin_lock_irqsave(&rq->lock, flags);
	list_del_leaf_cfs_rq(tg->cfs_rq[cpu]);
	raw_spin_unlock_irqrestore(&rq->lock, flags);
}
#else /* !CONFG_FAIR_GROUP_SCHED */
static inline void free_fair_sched_group(struct task_group *tg)
{
}

static inline
int alloc_fair_sched_group(struct task_group *tg, struct task_group *parent)
{
	return 1;
}

static inline void unregister_fair_sched_group(struct task_group *tg, int cpu)
{
}
#endif /* CONFIG_FAIR_GROUP_SCHED */

#ifdef CONFIG_RT_GROUP_SCHED
static void free_rt_sched_group(struct task_group *tg)
{
	int i;

	destroy_rt_bandwidth(&tg->rt_bandwidth);

	for_each_possible_cpu(i) {
		if (tg->rt_rq)
			kfree(tg->rt_rq[i]);
		if (tg->rt_se)
			kfree(tg->rt_se[i]);
	}

	kfree(tg->rt_rq);
	kfree(tg->rt_se);
}

static
int alloc_rt_sched_group(struct task_group *tg, struct task_group *parent)
{
	struct rt_rq *rt_rq;
	struct sched_rt_entity *rt_se;
	int i;

	tg->rt_rq = kzalloc(sizeof(rt_rq) * nr_cpu_ids, GFP_KERNEL);
	if (!tg->rt_rq)
		goto err;
	tg->rt_se = kzalloc(sizeof(rt_se) * nr_cpu_ids, GFP_KERNEL);
	if (!tg->rt_se)
		goto err;

	init_rt_bandwidth(&tg->rt_bandwidth,
			ktime_to_ns(def_rt_bandwidth.rt_period), 0);

	for_each_possible_cpu(i) {
		rt_rq = kzalloc_node(sizeof(struct rt_rq),
				     GFP_KERNEL, cpu_to_node(i));
		if (!rt_rq)
			goto err;

		rt_se = kzalloc_node(sizeof(struct sched_rt_entity),
				     GFP_KERNEL, cpu_to_node(i));
		if (!rt_se)
			goto err_free_rq;

		init_tg_rt_entry(tg, rt_rq, rt_se, i, parent->rt_se[i]);
	}

	return 1;

err_free_rq:
	kfree(rt_rq);
err:
	return 0;
}
#else /* !CONFIG_RT_GROUP_SCHED */
static inline void free_rt_sched_group(struct task_group *tg)
{
}

static inline
int alloc_rt_sched_group(struct task_group *tg, struct task_group *parent)
{
	return 1;
}
#endif /* CONFIG_RT_GROUP_SCHED */

#ifdef CONFIG_CGROUP_SCHED
static void free_sched_group(struct task_group *tg)
{
	free_fair_sched_group(tg);
	free_rt_sched_group(tg);
	autogroup_free(tg);
	kfree(tg);
}

/* allocate runqueue etc for a new task group */
struct task_group *sched_create_group(struct task_group *parent)
{
	struct task_group *tg;
	unsigned long flags;

	tg = kzalloc(sizeof(*tg), GFP_KERNEL);
	if (!tg)
		return ERR_PTR(-ENOMEM);

	if (!alloc_fair_sched_group(tg, parent))
		goto err;

	if (!alloc_rt_sched_group(tg, parent))
		goto err;

	spin_lock_irqsave(&task_group_lock, flags);
	list_add_rcu(&tg->list, &task_groups);

	WARN_ON(!parent); /* root should already exist */

	tg->parent = parent;
	INIT_LIST_HEAD(&tg->children);
	list_add_rcu(&tg->siblings, &parent->children);
	spin_unlock_irqrestore(&task_group_lock, flags);

	return tg;

err:
	free_sched_group(tg);
	return ERR_PTR(-ENOMEM);
}

/* rcu callback to free various structures associated with a task group */
static void free_sched_group_rcu(struct rcu_head *rhp)
{
	/* now it should be safe to free those cfs_rqs */
	free_sched_group(container_of(rhp, struct task_group, rcu));
}

/* Destroy runqueue etc associated with a task group */
void sched_destroy_group(struct task_group *tg)
{
	unsigned long flags;
	int i;

	/* end participation in shares distribution */
	for_each_possible_cpu(i)
		unregister_fair_sched_group(tg, i);

	spin_lock_irqsave(&task_group_lock, flags);
	list_del_rcu(&tg->list);
	list_del_rcu(&tg->siblings);
	spin_unlock_irqrestore(&task_group_lock, flags);

	/* wait for possible concurrent references to cfs_rqs complete */
	call_rcu(&tg->rcu, free_sched_group_rcu);
}

/* change task's runqueue when it moves between groups.
 *	The caller of this function should have put the task in its new group
 *	by now. This function just updates tsk->se.cfs_rq and tsk->se.parent to
 *	reflect its new group.
 */
void sched_move_task(struct task_struct *tsk)
{
	int on_rq, running;
	unsigned long flags;
	struct rq *rq;

	rq = task_rq_lock(tsk, &flags);

	running = task_current(rq, tsk);
	on_rq = tsk->on_rq;

	if (on_rq)
		dequeue_task(rq, tsk, 0);
	if (unlikely(running))
		tsk->sched_class->put_prev_task(rq, tsk);

#ifdef CONFIG_FAIR_GROUP_SCHED
	if (tsk->sched_class->task_move_group)
		tsk->sched_class->task_move_group(tsk, on_rq);
	else
#endif
		set_task_rq(tsk, task_cpu(tsk));

	if (unlikely(running))
		tsk->sched_class->set_curr_task(rq);
	if (on_rq)
		enqueue_task(rq, tsk, 0);

	task_rq_unlock(rq, tsk, &flags);
}
#endif /* CONFIG_CGROUP_SCHED */

#ifdef CONFIG_FAIR_GROUP_SCHED
static DEFINE_MUTEX(shares_mutex);

int sched_group_set_shares(struct task_group *tg, unsigned long shares)
{
	int i;
	unsigned long flags;

	/*
	 * We can't change the weight of the root cgroup.
	 */
	if (!tg->se[0])
		return -EINVAL;

	if (shares < MIN_SHARES)
		shares = MIN_SHARES;
	else if (shares > MAX_SHARES)
		shares = MAX_SHARES;

	mutex_lock(&shares_mutex);
	if (tg->shares == shares)
		goto done;

	tg->shares = shares;
	for_each_possible_cpu(i) {
		struct rq *rq = cpu_rq(i);
		struct sched_entity *se;

		se = tg->se[i];
		/* Propagate contribution to hierarchy */
		raw_spin_lock_irqsave(&rq->lock, flags);
		for_each_sched_entity(se)
			update_cfs_shares(group_cfs_rq(se));
		raw_spin_unlock_irqrestore(&rq->lock, flags);
	}

done:
	mutex_unlock(&shares_mutex);
	return 0;
}

unsigned long sched_group_shares(struct task_group *tg)
{
	return tg->shares;
}
#endif

#ifdef CONFIG_RT_GROUP_SCHED
/*
 * Ensure that the real time constraints are schedulable.
 */
static DEFINE_MUTEX(rt_constraints_mutex);

static unsigned long to_ratio(u64 period, u64 runtime)
{
	if (runtime == RUNTIME_INF)
		return 1ULL << 20;

	return div64_u64(runtime << 20, period);
}

/* Must be called with tasklist_lock held */
static inline int tg_has_rt_tasks(struct task_group *tg)
{
	struct task_struct *g, *p;

	do_each_thread(g, p) {
		if (rt_task(p) && rt_rq_of_se(&p->rt)->tg == tg)
			return 1;
	} while_each_thread(g, p);

	return 0;
}

struct rt_schedulable_data {
	struct task_group *tg;
	u64 rt_period;
	u64 rt_runtime;
};

static int tg_schedulable(struct task_group *tg, void *data)
{
	struct rt_schedulable_data *d = data;
	struct task_group *child;
	unsigned long total, sum = 0;
	u64 period, runtime;

	period = ktime_to_ns(tg->rt_bandwidth.rt_period);
	runtime = tg->rt_bandwidth.rt_runtime;

	if (tg == d->tg) {
		period = d->rt_period;
		runtime = d->rt_runtime;
	}

	/*
	 * Cannot have more runtime than the period.
	 */
	if (runtime > period && runtime != RUNTIME_INF)
		return -EINVAL;

	/*
	 * Ensure we don't starve existing RT tasks.
	 */
	if (rt_bandwidth_enabled() && !runtime && tg_has_rt_tasks(tg))
		return -EBUSY;

	total = to_ratio(period, runtime);

	/*
	 * Nobody can have more than the global setting allows.
	 */
	if (total > to_ratio(global_rt_period(), global_rt_runtime()))
		return -EINVAL;

	/*
	 * The sum of our children's runtime should not exceed our own.
	 */
	list_for_each_entry_rcu(child, &tg->children, siblings) {
		period = ktime_to_ns(child->rt_bandwidth.rt_period);
		runtime = child->rt_bandwidth.rt_runtime;

		if (child == d->tg) {
			period = d->rt_period;
			runtime = d->rt_runtime;
		}

		sum += to_ratio(period, runtime);
	}

	if (sum > total)
		return -EINVAL;

	return 0;
}

static int __rt_schedulable(struct task_group *tg, u64 period, u64 runtime)
{
	struct rt_schedulable_data data = {
		.tg = tg,
		.rt_period = period,
		.rt_runtime = runtime,
	};

	return walk_tg_tree(tg_schedulable, tg_nop, &data);
}

static int tg_set_bandwidth(struct task_group *tg,
		u64 rt_period, u64 rt_runtime)
{
	int i, err = 0;

	mutex_lock(&rt_constraints_mutex);
	read_lock(&tasklist_lock);
	err = __rt_schedulable(tg, rt_period, rt_runtime);
	if (err)
		goto unlock;

	raw_spin_lock_irq(&tg->rt_bandwidth.rt_runtime_lock);
	tg->rt_bandwidth.rt_period = ns_to_ktime(rt_period);
	tg->rt_bandwidth.rt_runtime = rt_runtime;

	for_each_possible_cpu(i) {
		struct rt_rq *rt_rq = tg->rt_rq[i];

		raw_spin_lock(&rt_rq->rt_runtime_lock);
		rt_rq->rt_runtime = rt_runtime;
		raw_spin_unlock(&rt_rq->rt_runtime_lock);
	}
	raw_spin_unlock_irq(&tg->rt_bandwidth.rt_runtime_lock);
unlock:
	read_unlock(&tasklist_lock);
	mutex_unlock(&rt_constraints_mutex);

	return err;
}

int sched_group_set_rt_runtime(struct task_group *tg, long rt_runtime_us)
{
	u64 rt_runtime, rt_period;

	rt_period = ktime_to_ns(tg->rt_bandwidth.rt_period);
	rt_runtime = (u64)rt_runtime_us * NSEC_PER_USEC;
	if (rt_runtime_us < 0)
		rt_runtime = RUNTIME_INF;

	return tg_set_bandwidth(tg, rt_period, rt_runtime);
}

long sched_group_rt_runtime(struct task_group *tg)
{
	u64 rt_runtime_us;

	if (tg->rt_bandwidth.rt_runtime == RUNTIME_INF)
		return -1;

	rt_runtime_us = tg->rt_bandwidth.rt_runtime;
	do_div(rt_runtime_us, NSEC_PER_USEC);
	return rt_runtime_us;
}

int sched_group_set_rt_period(struct task_group *tg, long rt_period_us)
{
	u64 rt_runtime, rt_period;

	rt_period = (u64)rt_period_us * NSEC_PER_USEC;
	rt_runtime = tg->rt_bandwidth.rt_runtime;

	if (rt_period == 0)
		return -EINVAL;

	return tg_set_bandwidth(tg, rt_period, rt_runtime);
}

long sched_group_rt_period(struct task_group *tg)
{
	u64 rt_period_us;

	rt_period_us = ktime_to_ns(tg->rt_bandwidth.rt_period);
	do_div(rt_period_us, NSEC_PER_USEC);
	return rt_period_us;
}

static int sched_rt_global_constraints(void)
{
	u64 runtime, period;
	int ret = 0;

	if (sysctl_sched_rt_period <= 0)
		return -EINVAL;

	runtime = global_rt_runtime();
	period = global_rt_period();

	/*
	 * Sanity check on the sysctl variables.
	 */
	if (runtime > period && runtime != RUNTIME_INF)
		return -EINVAL;

	mutex_lock(&rt_constraints_mutex);
	read_lock(&tasklist_lock);
	ret = __rt_schedulable(NULL, 0, 0);
	read_unlock(&tasklist_lock);
	mutex_unlock(&rt_constraints_mutex);

	return ret;
}

int sched_rt_can_attach(struct task_group *tg, struct task_struct *tsk)
{
	/* Don't accept realtime tasks when there is no way for them to run */
	if (rt_task(tsk) && tg->rt_bandwidth.rt_runtime == 0)
		return 0;

	return 1;
}

#else /* !CONFIG_RT_GROUP_SCHED */
static int sched_rt_global_constraints(void)
{
	unsigned long flags;
	int i;

	if (sysctl_sched_rt_period <= 0)
		return -EINVAL;

	/*
	 * There's always some RT tasks in the root group
	 * -- migration, kstopmachine etc..
	 */
	if (sysctl_sched_rt_runtime == 0)
		return -EBUSY;

	raw_spin_lock_irqsave(&def_rt_bandwidth.rt_runtime_lock, flags);
	for_each_possible_cpu(i) {
		struct rt_rq *rt_rq = &cpu_rq(i)->rt;

		raw_spin_lock(&rt_rq->rt_runtime_lock);
		rt_rq->rt_runtime = global_rt_runtime();
		raw_spin_unlock(&rt_rq->rt_runtime_lock);
	}
	raw_spin_unlock_irqrestore(&def_rt_bandwidth.rt_runtime_lock, flags);

	return 0;
}
#endif /* CONFIG_RT_GROUP_SCHED */

int sched_rt_handler(struct ctl_table *table, int write,
		void __user *buffer, size_t *lenp,
		loff_t *ppos)
{
	int ret;
	int old_period, old_runtime;
	static DEFINE_MUTEX(mutex);

	mutex_lock(&mutex);
	old_period = sysctl_sched_rt_period;
	old_runtime = sysctl_sched_rt_runtime;

	ret = proc_dointvec(table, write, buffer, lenp, ppos);

	if (!ret && write) {
		ret = sched_rt_global_constraints();
		if (ret) {
			sysctl_sched_rt_period = old_period;
			sysctl_sched_rt_runtime = old_runtime;
		} else {
			def_rt_bandwidth.rt_runtime = global_rt_runtime();
			def_rt_bandwidth.rt_period =
				ns_to_ktime(global_rt_period());
		}
	}
	mutex_unlock(&mutex);

	return ret;
}

#ifdef CONFIG_CGROUP_SCHED

/* return corresponding task_group object of a cgroup */
static inline struct task_group *cgroup_tg(struct cgroup *cgrp)
{
	return container_of(cgroup_subsys_state(cgrp, cpu_cgroup_subsys_id),
			    struct task_group, css);
}

static struct cgroup_subsys_state *
cpu_cgroup_create(struct cgroup_subsys *ss, struct cgroup *cgrp)
{
	struct task_group *tg, *parent;

	if (!cgrp->parent) {
		/* This is early initialization for the top cgroup */
		return &root_task_group.css;
	}

	parent = cgroup_tg(cgrp->parent);
	tg = sched_create_group(parent);
	if (IS_ERR(tg))
		return ERR_PTR(-ENOMEM);

	return &tg->css;
}

static void
cpu_cgroup_destroy(struct cgroup_subsys *ss, struct cgroup *cgrp)
{
	struct task_group *tg = cgroup_tg(cgrp);

	sched_destroy_group(tg);
}

static int
cpu_cgroup_can_attach_task(struct cgroup *cgrp, struct task_struct *tsk)
{
#ifdef CONFIG_RT_GROUP_SCHED
	if (!sched_rt_can_attach(cgroup_tg(cgrp), tsk))
		return -EINVAL;
#else
	/* We don't support RT-tasks being in separate groups */
	if (tsk->sched_class != &fair_sched_class)
		return -EINVAL;
#endif
	return 0;
}

static void
cpu_cgroup_attach_task(struct cgroup *cgrp, struct task_struct *tsk)
{
	sched_move_task(tsk);
}

static void
cpu_cgroup_exit(struct cgroup_subsys *ss, struct cgroup *cgrp,
		struct cgroup *old_cgrp, struct task_struct *task)
{
	/*
	 * cgroup_exit() is called in the copy_process() failure path.
	 * Ignore this case since the task hasn't ran yet, this avoids
	 * trying to poke a half freed task state from generic code.
	 */
	if (!(task->flags & PF_EXITING))
		return;

	sched_move_task(task);
}

#ifdef CONFIG_FAIR_GROUP_SCHED
static int cpu_shares_write_u64(struct cgroup *cgrp, struct cftype *cftype,
				u64 shareval)
{
	return sched_group_set_shares(cgroup_tg(cgrp), scale_load(shareval));
}

static u64 cpu_shares_read_u64(struct cgroup *cgrp, struct cftype *cft)
{
	struct task_group *tg = cgroup_tg(cgrp);

	return (u64) scale_load_down(tg->shares);
}
#endif /* CONFIG_FAIR_GROUP_SCHED */

#ifdef CONFIG_RT_GROUP_SCHED
static int cpu_rt_runtime_write(struct cgroup *cgrp, struct cftype *cft,
				s64 val)
{
	return sched_group_set_rt_runtime(cgroup_tg(cgrp), val);
}

static s64 cpu_rt_runtime_read(struct cgroup *cgrp, struct cftype *cft)
{
	return sched_group_rt_runtime(cgroup_tg(cgrp));
}

static int cpu_rt_period_write_uint(struct cgroup *cgrp, struct cftype *cftype,
		u64 rt_period_us)
{
	return sched_group_set_rt_period(cgroup_tg(cgrp), rt_period_us);
}

static u64 cpu_rt_period_read_uint(struct cgroup *cgrp, struct cftype *cft)
{
	return sched_group_rt_period(cgroup_tg(cgrp));
}
#endif /* CONFIG_RT_GROUP_SCHED */

static struct cftype cpu_files[] = {
#ifdef CONFIG_FAIR_GROUP_SCHED
	{
		.name = "shares",
		.read_u64 = cpu_shares_read_u64,
		.write_u64 = cpu_shares_write_u64,
	},
#endif
#ifdef CONFIG_RT_GROUP_SCHED
	{
		.name = "rt_runtime_us",
		.read_s64 = cpu_rt_runtime_read,
		.write_s64 = cpu_rt_runtime_write,
	},
	{
		.name = "rt_period_us",
		.read_u64 = cpu_rt_period_read_uint,
		.write_u64 = cpu_rt_period_write_uint,
	},
#endif
};

static int cpu_cgroup_populate(struct cgroup_subsys *ss, struct cgroup *cont)
{
	return cgroup_add_files(cont, ss, cpu_files, ARRAY_SIZE(cpu_files));
}

struct cgroup_subsys cpu_cgroup_subsys = {
	.name		= "cpu",
	.create		= cpu_cgroup_create,
	.destroy	= cpu_cgroup_destroy,
	.can_attach_task = cpu_cgroup_can_attach_task,
	.attach_task	= cpu_cgroup_attach_task,
	.exit		= cpu_cgroup_exit,
	.populate	= cpu_cgroup_populate,
	.subsys_id	= cpu_cgroup_subsys_id,
	.early_init	= 1,
};

#endif	/* CONFIG_CGROUP_SCHED */

#ifdef CONFIG_CGROUP_CPUACCT

/*
 * CPU accounting code for task groups.
 *
 * Based on the work by Paul Menage (menage@google.com) and Balbir Singh
 * (balbir@in.ibm.com).
 */

/* track cpu usage of a group of tasks and its child groups */
struct cpuacct {
	struct cgroup_subsys_state css;
	/* cpuusage holds pointer to a u64-type object on every cpu */
	u64 __percpu *cpuusage;
	struct percpu_counter cpustat[CPUACCT_STAT_NSTATS];
	struct cpuacct *parent;
};

struct cgroup_subsys cpuacct_subsys;

/* return cpu accounting group corresponding to this container */
static inline struct cpuacct *cgroup_ca(struct cgroup *cgrp)
{
	return container_of(cgroup_subsys_state(cgrp, cpuacct_subsys_id),
			    struct cpuacct, css);
}

/* return cpu accounting group to which this task belongs */
static inline struct cpuacct *task_ca(struct task_struct *tsk)
{
	return container_of(task_subsys_state(tsk, cpuacct_subsys_id),
			    struct cpuacct, css);
}

/* create a new cpu accounting group */
static struct cgroup_subsys_state *cpuacct_create(
	struct cgroup_subsys *ss, struct cgroup *cgrp)
{
	struct cpuacct *ca = kzalloc(sizeof(*ca), GFP_KERNEL);
	int i;

	if (!ca)
		goto out;

	ca->cpuusage = alloc_percpu(u64);
	if (!ca->cpuusage)
		goto out_free_ca;

	for (i = 0; i < CPUACCT_STAT_NSTATS; i++)
		if (percpu_counter_init(&ca->cpustat[i], 0))
			goto out_free_counters;

	if (cgrp->parent)
		ca->parent = cgroup_ca(cgrp->parent);

	return &ca->css;

out_free_counters:
	while (--i >= 0)
		percpu_counter_destroy(&ca->cpustat[i]);
	free_percpu(ca->cpuusage);
out_free_ca:
	kfree(ca);
out:
	return ERR_PTR(-ENOMEM);
}

/* destroy an existing cpu accounting group */
static void
cpuacct_destroy(struct cgroup_subsys *ss, struct cgroup *cgrp)
{
	struct cpuacct *ca = cgroup_ca(cgrp);
	int i;

	for (i = 0; i < CPUACCT_STAT_NSTATS; i++)
		percpu_counter_destroy(&ca->cpustat[i]);
	free_percpu(ca->cpuusage);
	kfree(ca);
}

static u64 cpuacct_cpuusage_read(struct cpuacct *ca, int cpu)
{
	u64 *cpuusage = per_cpu_ptr(ca->cpuusage, cpu);
	u64 data;

#ifndef CONFIG_64BIT
	/*
	 * Take rq->lock to make 64-bit read safe on 32-bit platforms.
	 */
	raw_spin_lock_irq(&cpu_rq(cpu)->lock);
	data = *cpuusage;
	raw_spin_unlock_irq(&cpu_rq(cpu)->lock);
#else
	data = *cpuusage;
#endif

	return data;
}

static void cpuacct_cpuusage_write(struct cpuacct *ca, int cpu, u64 val)
{
	u64 *cpuusage = per_cpu_ptr(ca->cpuusage, cpu);

#ifndef CONFIG_64BIT
	/*
	 * Take rq->lock to make 64-bit write safe on 32-bit platforms.
	 */
	raw_spin_lock_irq(&cpu_rq(cpu)->lock);
	*cpuusage = val;
	raw_spin_unlock_irq(&cpu_rq(cpu)->lock);
#else
	*cpuusage = val;
#endif
}

/* return total cpu usage (in nanoseconds) of a group */
static u64 cpuusage_read(struct cgroup *cgrp, struct cftype *cft)
{
	struct cpuacct *ca = cgroup_ca(cgrp);
	u64 totalcpuusage = 0;
	int i;

	for_each_present_cpu(i)
		totalcpuusage += cpuacct_cpuusage_read(ca, i);

	return totalcpuusage;
}

static int cpuusage_write(struct cgroup *cgrp, struct cftype *cftype,
								u64 reset)
{
	struct cpuacct *ca = cgroup_ca(cgrp);
	int err = 0;
	int i;

	if (reset) {
		err = -EINVAL;
		goto out;
	}

	for_each_present_cpu(i)
		cpuacct_cpuusage_write(ca, i, 0);

out:
	return err;
}

static int cpuacct_percpu_seq_read(struct cgroup *cgroup, struct cftype *cft,
				   struct seq_file *m)
{
	struct cpuacct *ca = cgroup_ca(cgroup);
	u64 percpu;
	int i;

	for_each_present_cpu(i) {
		percpu = cpuacct_cpuusage_read(ca, i);
		seq_printf(m, "%llu ", (unsigned long long) percpu);
	}
	seq_printf(m, "\n");
	return 0;
}

static const char *cpuacct_stat_desc[] = {
	[CPUACCT_STAT_USER] = "user",
	[CPUACCT_STAT_SYSTEM] = "system",
};

static int cpuacct_stats_show(struct cgroup *cgrp, struct cftype *cft,
		struct cgroup_map_cb *cb)
{
	struct cpuacct *ca = cgroup_ca(cgrp);
	int i;

	for (i = 0; i < CPUACCT_STAT_NSTATS; i++) {
		s64 val = percpu_counter_read(&ca->cpustat[i]);
		val = cputime64_to_clock_t(val);
		cb->fill(cb, cpuacct_stat_desc[i], val);
	}
	return 0;
}

static struct cftype files[] = {
	{
		.name = "usage",
		.read_u64 = cpuusage_read,
		.write_u64 = cpuusage_write,
	},
	{
		.name = "usage_percpu",
		.read_seq_string = cpuacct_percpu_seq_read,
	},
	{
		.name = "stat",
		.read_map = cpuacct_stats_show,
	},
};

static int cpuacct_populate(struct cgroup_subsys *ss, struct cgroup *cgrp)
{
	return cgroup_add_files(cgrp, ss, files, ARRAY_SIZE(files));
}

/*
 * charge this task's execution time to its accounting group.
 *
 * called with rq->lock held.
 */
static void cpuacct_charge(struct task_struct *tsk, u64 cputime)
{
	struct cpuacct *ca;
	int cpu;

	if (unlikely(!cpuacct_subsys.active))
		return;

	cpu = task_cpu(tsk);

	rcu_read_lock();

	ca = task_ca(tsk);

	for (; ca; ca = ca->parent) {
		u64 *cpuusage = per_cpu_ptr(ca->cpuusage, cpu);
		*cpuusage += cputime;
	}

	rcu_read_unlock();
}

/*
 * When CONFIG_VIRT_CPU_ACCOUNTING is enabled one jiffy can be very large
 * in cputime_t units. As a result, cpuacct_update_stats calls
 * percpu_counter_add with values large enough to always overflow the
 * per cpu batch limit causing bad SMP scalability.
 *
 * To fix this we scale percpu_counter_batch by cputime_one_jiffy so we
 * batch the same amount of time with CONFIG_VIRT_CPU_ACCOUNTING disabled
 * and enabled. We cap it at INT_MAX which is the largest allowed batch value.
 */
#ifdef CONFIG_SMP
#define CPUACCT_BATCH	\
	min_t(long, percpu_counter_batch * cputime_one_jiffy, INT_MAX)
#else
#define CPUACCT_BATCH	0
#endif

/*
 * Charge the system/user time to the task's accounting group.
 */
static void cpuacct_update_stats(struct task_struct *tsk,
		enum cpuacct_stat_index idx, cputime_t val)
{
	struct cpuacct *ca;
	int batch = CPUACCT_BATCH;

	if (unlikely(!cpuacct_subsys.active))
		return;

	rcu_read_lock();
	ca = task_ca(tsk);

	do {
		__percpu_counter_add(&ca->cpustat[idx], val, batch);
		ca = ca->parent;
	} while (ca);
	rcu_read_unlock();
}

struct cgroup_subsys cpuacct_subsys = {
	.name = "cpuacct",
	.create = cpuacct_create,
	.destroy = cpuacct_destroy,
	.populate = cpuacct_populate,
	.subsys_id = cpuacct_subsys_id,
};
#endif	/* CONFIG_CGROUP_CPUACCT */
<|MERGE_RESOLUTION|>--- conflicted
+++ resolved
@@ -4288,23 +4288,6 @@
 EXPORT_SYMBOL(schedule);
 
 #ifdef CONFIG_MUTEX_SPIN_ON_OWNER
-<<<<<<< HEAD
-#include <asm/mutex.h>
-
-#ifndef arch_cpu_is_running
-#define arch_cpu_is_running(cpu) true
-#endif
-
-/*
- * Look out! "owner" is an entirely speculative pointer
- * access and not reliable.
- */
-int mutex_spin_on_owner(struct mutex *lock, struct thread_info *owner)
-{
-	unsigned int cpu;
-	struct rq *rq;
-=======
->>>>>>> 55922c9d
 
 static inline bool owner_running(struct mutex *lock, struct task_struct *owner)
 {
@@ -4338,16 +4321,8 @@
 	if (!sched_feat(OWNER_SPIN))
 		return 0;
 
-<<<<<<< HEAD
-		/*
-		 * Is that owner really running on that cpu?
-		 */
-		if (task_thread_info(rq->curr) != owner || need_resched()
-		    || !arch_cpu_is_running(cpu))
-=======
 	while (owner_running(lock, owner)) {
 		if (need_resched())
->>>>>>> 55922c9d
 			return 0;
 
 		arch_mutex_cpu_relax();
