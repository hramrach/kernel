// SPDX-License-Identifier: GPL-2.0-only
/*
 * kernel/workqueue.c - generic async execution with shared worker pool
 *
 * Copyright (C) 2002		Ingo Molnar
 *
 *   Derived from the taskqueue/keventd code by:
 *     David Woodhouse <dwmw2@infradead.org>
 *     Andrew Morton
 *     Kai Petzke <wpp@marie.physik.tu-berlin.de>
 *     Theodore Ts'o <tytso@mit.edu>
 *
 * Made to use alloc_percpu by Christoph Lameter.
 *
 * Copyright (C) 2010		SUSE Linux Products GmbH
 * Copyright (C) 2010		Tejun Heo <tj@kernel.org>
 *
 * This is the generic async execution mechanism.  Work items as are
 * executed in process context.  The worker pool is shared and
 * automatically managed.  There are two worker pools for each CPU (one for
 * normal work items and the other for high priority ones) and some extra
 * pools for workqueues which are not bound to any specific CPU - the
 * number of these backing pools is dynamic.
 *
 * Please read Documentation/core-api/workqueue.rst for details.
 */

#include <linux/export.h>
#include <linux/kernel.h>
#include <linux/sched.h>
#include <linux/init.h>
#include <linux/signal.h>
#include <linux/completion.h>
#include <linux/workqueue.h>
#include <linux/slab.h>
#include <linux/cpu.h>
#include <linux/notifier.h>
#include <linux/kthread.h>
#include <linux/hardirq.h>
#include <linux/mempolicy.h>
#include <linux/freezer.h>
#include <linux/debug_locks.h>
#include <linux/lockdep.h>
#include <linux/idr.h>
#include <linux/jhash.h>
#include <linux/hashtable.h>
#include <linux/rculist.h>
#include <linux/nodemask.h>
#include <linux/moduleparam.h>
#include <linux/uaccess.h>
#include <linux/sched/isolation.h>
#include <linux/nmi.h>
#include <uapi/linux/sched/types.h>

#include "workqueue_internal.h"

enum {
	/*
	 * worker_pool flags
	 *
	 * A bound pool is either associated or disassociated with its CPU.
	 * While associated (!DISASSOCIATED), all workers are bound to the
	 * CPU and none has %WORKER_UNBOUND set and concurrency management
	 * is in effect.
	 *
	 * While DISASSOCIATED, the cpu may be offline and all workers have
	 * %WORKER_UNBOUND set and concurrency management disabled, and may
	 * be executing on any CPU.  The pool behaves as an unbound one.
	 *
	 * Note that DISASSOCIATED should be flipped only while holding
	 * wq_pool_attach_mutex to avoid changing binding state while
	 * worker_attach_to_pool() is in progress.
	 */
	POOL_MANAGER_ACTIVE	= 1 << 0,	/* being managed */
	POOL_DISASSOCIATED	= 1 << 2,	/* cpu can't serve workers */

	/* worker flags */
	WORKER_DIE		= 1 << 1,	/* die die die */
	WORKER_IDLE		= 1 << 2,	/* is idle */
	WORKER_PREP		= 1 << 3,	/* preparing to run works */
	WORKER_CPU_INTENSIVE	= 1 << 6,	/* cpu intensive */
	WORKER_UNBOUND		= 1 << 7,	/* worker is unbound */
	WORKER_REBOUND		= 1 << 8,	/* worker was rebound */

	WORKER_NOT_RUNNING	= WORKER_PREP | WORKER_CPU_INTENSIVE |
				  WORKER_UNBOUND | WORKER_REBOUND,

	NR_STD_WORKER_POOLS	= 2,		/* # standard pools per cpu */

	UNBOUND_POOL_HASH_ORDER	= 6,		/* hashed by pool->attrs */
	BUSY_WORKER_HASH_ORDER	= 6,		/* 64 pointers */

	MAX_IDLE_WORKERS_RATIO	= 4,		/* 1/4 of busy can be idle */
	IDLE_WORKER_TIMEOUT	= 300 * HZ,	/* keep idle ones for 5 mins */

	MAYDAY_INITIAL_TIMEOUT  = HZ / 100 >= 2 ? HZ / 100 : 2,
						/* call for help after 10ms
						   (min two ticks) */
	MAYDAY_INTERVAL		= HZ / 10,	/* and then every 100ms */
	CREATE_COOLDOWN		= HZ,		/* time to breath after fail */

	/*
	 * Rescue workers are used only on emergencies and shared by
	 * all cpus.  Give MIN_NICE.
	 */
	RESCUER_NICE_LEVEL	= MIN_NICE,
	HIGHPRI_NICE_LEVEL	= MIN_NICE,

	WQ_NAME_LEN		= 24,
};

/*
 * Structure fields follow one of the following exclusion rules.
 *
 * I: Modifiable by initialization/destruction paths and read-only for
 *    everyone else.
 *
 * P: Preemption protected.  Disabling preemption is enough and should
 *    only be modified and accessed from the local cpu.
 *
 * L: pool->lock protected.  Access with pool->lock held.
 *
 * X: During normal operation, modification requires pool->lock and should
 *    be done only from local cpu.  Either disabling preemption on local
 *    cpu or grabbing pool->lock is enough for read access.  If
 *    POOL_DISASSOCIATED is set, it's identical to L.
 *
 * A: wq_pool_attach_mutex protected.
 *
 * PL: wq_pool_mutex protected.
 *
 * PR: wq_pool_mutex protected for writes.  RCU protected for reads.
 *
 * PW: wq_pool_mutex and wq->mutex protected for writes.  Either for reads.
 *
 * PWR: wq_pool_mutex and wq->mutex protected for writes.  Either or
 *      RCU for reads.
 *
 * WQ: wq->mutex protected.
 *
 * WR: wq->mutex protected for writes.  RCU protected for reads.
 *
 * MD: wq_mayday_lock protected.
 */

/* struct worker is defined in workqueue_internal.h */

struct worker_pool {
	raw_spinlock_t		lock;		/* the pool lock */
	int			cpu;		/* I: the associated cpu */
	int			node;		/* I: the associated node ID */
	int			id;		/* I: pool ID */
	unsigned int		flags;		/* X: flags */

	unsigned long		watchdog_ts;	/* L: watchdog timestamp */

	struct list_head	worklist;	/* L: list of pending works */

	int			nr_workers;	/* L: total number of workers */
	int			nr_idle;	/* L: currently idle workers */

	struct list_head	idle_list;	/* X: list of idle workers */
	struct timer_list	idle_timer;	/* L: worker idle timeout */
	struct timer_list	mayday_timer;	/* L: SOS timer for workers */

	/* a workers is either on busy_hash or idle_list, or the manager */
	DECLARE_HASHTABLE(busy_hash, BUSY_WORKER_HASH_ORDER);
						/* L: hash of busy workers */

	struct worker		*manager;	/* L: purely informational */
	struct list_head	workers;	/* A: attached workers */
	struct completion	*detach_completion; /* all workers detached */

	struct ida		worker_ida;	/* worker IDs for task name */

	struct workqueue_attrs	*attrs;		/* I: worker attributes */
	struct hlist_node	hash_node;	/* PL: unbound_pool_hash node */
	int			refcnt;		/* PL: refcnt for unbound pools */

	/*
	 * The current concurrency level.  As it's likely to be accessed
	 * from other CPUs during try_to_wake_up(), put it in a separate
	 * cacheline.
	 */
	atomic_t		nr_running ____cacheline_aligned_in_smp;

	/*
	 * Destruction of pool is RCU protected to allow dereferences
	 * from get_work_pool().
	 */
	struct rcu_head		rcu;
} ____cacheline_aligned_in_smp;

/*
 * The per-pool workqueue.  While queued, the lower WORK_STRUCT_FLAG_BITS
 * of work_struct->data are used for flags and the remaining high bits
 * point to the pwq; thus, pwqs need to be aligned at two's power of the
 * number of flag bits.
 */
struct pool_workqueue {
	struct worker_pool	*pool;		/* I: the associated pool */
	struct workqueue_struct *wq;		/* I: the owning workqueue */
	int			work_color;	/* L: current color */
	int			flush_color;	/* L: flushing color */
	int			refcnt;		/* L: reference count */
	int			nr_in_flight[WORK_NR_COLORS];
						/* L: nr of in_flight works */
	int			nr_active;	/* L: nr of active works */
	int			max_active;	/* L: max active works */
	struct list_head	delayed_works;	/* L: delayed works */
	struct list_head	pwqs_node;	/* WR: node on wq->pwqs */
	struct list_head	mayday_node;	/* MD: node on wq->maydays */

	/*
	 * Release of unbound pwq is punted to system_wq.  See put_pwq()
	 * and pwq_unbound_release_workfn() for details.  pool_workqueue
	 * itself is also RCU protected so that the first pwq can be
	 * determined without grabbing wq->mutex.
	 */
	struct work_struct	unbound_release_work;
	struct rcu_head		rcu;
} __aligned(1 << WORK_STRUCT_FLAG_BITS);

/*
 * Structure used to wait for workqueue flush.
 */
struct wq_flusher {
	struct list_head	list;		/* WQ: list of flushers */
	int			flush_color;	/* WQ: flush color waiting for */
	struct completion	done;		/* flush completion */
};

struct wq_device;

/*
 * The externally visible workqueue.  It relays the issued work items to
 * the appropriate worker_pool through its pool_workqueues.
 */
struct workqueue_struct {
	struct list_head	pwqs;		/* WR: all pwqs of this wq */
	struct list_head	list;		/* PR: list of all workqueues */

	struct mutex		mutex;		/* protects this wq */
	int			work_color;	/* WQ: current work color */
	int			flush_color;	/* WQ: current flush color */
	atomic_t		nr_pwqs_to_flush; /* flush in progress */
	struct wq_flusher	*first_flusher;	/* WQ: first flusher */
	struct list_head	flusher_queue;	/* WQ: flush waiters */
	struct list_head	flusher_overflow; /* WQ: flush overflow list */

	struct list_head	maydays;	/* MD: pwqs requesting rescue */
	struct worker		*rescuer;	/* I: rescue worker */

	int			nr_drainers;	/* WQ: drain in progress */
	int			saved_max_active; /* WQ: saved pwq max_active */

	struct workqueue_attrs	*unbound_attrs;	/* PW: only for unbound wqs */
	struct pool_workqueue	*dfl_pwq;	/* PW: only for unbound wqs */

#ifdef CONFIG_SYSFS
	struct wq_device	*wq_dev;	/* I: for sysfs interface */
#endif
#ifdef CONFIG_LOCKDEP
	char			*lock_name;
	struct lock_class_key	key;
	struct lockdep_map	lockdep_map;
#endif
	char			name[WQ_NAME_LEN]; /* I: workqueue name */

	/*
	 * Destruction of workqueue_struct is RCU protected to allow walking
	 * the workqueues list without grabbing wq_pool_mutex.
	 * This is used to dump all workqueues from sysrq.
	 */
	struct rcu_head		rcu;

	/* hot fields used during command issue, aligned to cacheline */
	unsigned int		flags ____cacheline_aligned; /* WQ: WQ_* flags */
	struct pool_workqueue __percpu *cpu_pwqs; /* I: per-cpu pwqs */
	struct pool_workqueue __rcu *numa_pwq_tbl[]; /* PWR: unbound pwqs indexed by node */
};

static struct kmem_cache *pwq_cache;

static cpumask_var_t *wq_numa_possible_cpumask;
					/* possible CPUs of each node */

static bool wq_disable_numa;
module_param_named(disable_numa, wq_disable_numa, bool, 0444);

/* see the comment above the definition of WQ_POWER_EFFICIENT */
static bool wq_power_efficient = IS_ENABLED(CONFIG_WQ_POWER_EFFICIENT_DEFAULT);
module_param_named(power_efficient, wq_power_efficient, bool, 0444);

static bool wq_online;			/* can kworkers be created yet? */

static bool wq_numa_enabled;		/* unbound NUMA affinity enabled */

/* buf for wq_update_unbound_numa_attrs(), protected by CPU hotplug exclusion */
static struct workqueue_attrs *wq_update_unbound_numa_attrs_buf;

static DEFINE_MUTEX(wq_pool_mutex);	/* protects pools and workqueues list */
static DEFINE_MUTEX(wq_pool_attach_mutex); /* protects worker attach/detach */
static DEFINE_RAW_SPINLOCK(wq_mayday_lock);	/* protects wq->maydays list */
/* wait for manager to go away */
static struct rcuwait manager_wait = __RCUWAIT_INITIALIZER(manager_wait);

static LIST_HEAD(workqueues);		/* PR: list of all workqueues */
static bool workqueue_freezing;		/* PL: have wqs started freezing? */

/* PL: allowable cpus for unbound wqs and work items */
static cpumask_var_t wq_unbound_cpumask;

/* CPU where unbound work was last round robin scheduled from this CPU */
static DEFINE_PER_CPU(int, wq_rr_cpu_last);

/*
 * Local execution of unbound work items is no longer guaranteed.  The
 * following always forces round-robin CPU selection on unbound work items
 * to uncover usages which depend on it.
 */
#ifdef CONFIG_DEBUG_WQ_FORCE_RR_CPU
static bool wq_debug_force_rr_cpu = true;
#else
static bool wq_debug_force_rr_cpu = false;
#endif
module_param_named(debug_force_rr_cpu, wq_debug_force_rr_cpu, bool, 0644);

/* the per-cpu worker pools */
static DEFINE_PER_CPU_SHARED_ALIGNED(struct worker_pool [NR_STD_WORKER_POOLS], cpu_worker_pools);

static DEFINE_IDR(worker_pool_idr);	/* PR: idr of all pools */

/* PL: hash of all unbound pools keyed by pool->attrs */
static DEFINE_HASHTABLE(unbound_pool_hash, UNBOUND_POOL_HASH_ORDER);

/* I: attributes used when instantiating standard unbound pools on demand */
static struct workqueue_attrs *unbound_std_wq_attrs[NR_STD_WORKER_POOLS];

/* I: attributes used when instantiating ordered pools on demand */
static struct workqueue_attrs *ordered_wq_attrs[NR_STD_WORKER_POOLS];

struct workqueue_struct *system_wq __read_mostly;
EXPORT_SYMBOL(system_wq);
struct workqueue_struct *system_highpri_wq __read_mostly;
EXPORT_SYMBOL_GPL(system_highpri_wq);
struct workqueue_struct *system_long_wq __read_mostly;
EXPORT_SYMBOL_GPL(system_long_wq);
struct workqueue_struct *system_unbound_wq __read_mostly;
EXPORT_SYMBOL_GPL(system_unbound_wq);
struct workqueue_struct *system_freezable_wq __read_mostly;
EXPORT_SYMBOL_GPL(system_freezable_wq);
struct workqueue_struct *system_power_efficient_wq __read_mostly;
EXPORT_SYMBOL_GPL(system_power_efficient_wq);
struct workqueue_struct *system_freezable_power_efficient_wq __read_mostly;
EXPORT_SYMBOL_GPL(system_freezable_power_efficient_wq);

static int worker_thread(void *__worker);
static void workqueue_sysfs_unregister(struct workqueue_struct *wq);
static void show_pwq(struct pool_workqueue *pwq);

#define CREATE_TRACE_POINTS
#include <trace/events/workqueue.h>

#define assert_rcu_or_pool_mutex()					\
	RCU_LOCKDEP_WARN(!rcu_read_lock_held() &&			\
			 !lockdep_is_held(&wq_pool_mutex),		\
			 "RCU or wq_pool_mutex should be held")

#define assert_rcu_or_wq_mutex_or_pool_mutex(wq)			\
	RCU_LOCKDEP_WARN(!rcu_read_lock_held() &&			\
			 !lockdep_is_held(&wq->mutex) &&		\
			 !lockdep_is_held(&wq_pool_mutex),		\
			 "RCU, wq->mutex or wq_pool_mutex should be held")

#define for_each_cpu_worker_pool(pool, cpu)				\
	for ((pool) = &per_cpu(cpu_worker_pools, cpu)[0];		\
	     (pool) < &per_cpu(cpu_worker_pools, cpu)[NR_STD_WORKER_POOLS]; \
	     (pool)++)

/**
 * for_each_pool - iterate through all worker_pools in the system
 * @pool: iteration cursor
 * @pi: integer used for iteration
 *
 * This must be called either with wq_pool_mutex held or RCU read
 * locked.  If the pool needs to be used beyond the locking in effect, the
 * caller is responsible for guaranteeing that the pool stays online.
 *
 * The if/else clause exists only for the lockdep assertion and can be
 * ignored.
 */
#define for_each_pool(pool, pi)						\
	idr_for_each_entry(&worker_pool_idr, pool, pi)			\
		if (({ assert_rcu_or_pool_mutex(); false; })) { }	\
		else

/**
 * for_each_pool_worker - iterate through all workers of a worker_pool
 * @worker: iteration cursor
 * @pool: worker_pool to iterate workers of
 *
 * This must be called with wq_pool_attach_mutex.
 *
 * The if/else clause exists only for the lockdep assertion and can be
 * ignored.
 */
#define for_each_pool_worker(worker, pool)				\
	list_for_each_entry((worker), &(pool)->workers, node)		\
		if (({ lockdep_assert_held(&wq_pool_attach_mutex); false; })) { } \
		else

/**
 * for_each_pwq - iterate through all pool_workqueues of the specified workqueue
 * @pwq: iteration cursor
 * @wq: the target workqueue
 *
 * This must be called either with wq->mutex held or RCU read locked.
 * If the pwq needs to be used beyond the locking in effect, the caller is
 * responsible for guaranteeing that the pwq stays online.
 *
 * The if/else clause exists only for the lockdep assertion and can be
 * ignored.
 */
#define for_each_pwq(pwq, wq)						\
	list_for_each_entry_rcu((pwq), &(wq)->pwqs, pwqs_node,		\
<<<<<<< HEAD
				 lockdep_is_held(&(wq->mutex)))
=======
				lockdep_is_held(&wq->mutex))		\
		if (({ assert_rcu_or_wq_mutex(wq); false; })) { }	\
		else
>>>>>>> 12e6286f

#ifdef CONFIG_DEBUG_OBJECTS_WORK

static struct debug_obj_descr work_debug_descr;

static void *work_debug_hint(void *addr)
{
	return ((struct work_struct *) addr)->func;
}

static bool work_is_static_object(void *addr)
{
	struct work_struct *work = addr;

	return test_bit(WORK_STRUCT_STATIC_BIT, work_data_bits(work));
}

/*
 * fixup_init is called when:
 * - an active object is initialized
 */
static bool work_fixup_init(void *addr, enum debug_obj_state state)
{
	struct work_struct *work = addr;

	switch (state) {
	case ODEBUG_STATE_ACTIVE:
		cancel_work_sync(work);
		debug_object_init(work, &work_debug_descr);
		return true;
	default:
		return false;
	}
}

/*
 * fixup_free is called when:
 * - an active object is freed
 */
static bool work_fixup_free(void *addr, enum debug_obj_state state)
{
	struct work_struct *work = addr;

	switch (state) {
	case ODEBUG_STATE_ACTIVE:
		cancel_work_sync(work);
		debug_object_free(work, &work_debug_descr);
		return true;
	default:
		return false;
	}
}

static struct debug_obj_descr work_debug_descr = {
	.name		= "work_struct",
	.debug_hint	= work_debug_hint,
	.is_static_object = work_is_static_object,
	.fixup_init	= work_fixup_init,
	.fixup_free	= work_fixup_free,
};

static inline void debug_work_activate(struct work_struct *work)
{
	debug_object_activate(work, &work_debug_descr);
}

static inline void debug_work_deactivate(struct work_struct *work)
{
	debug_object_deactivate(work, &work_debug_descr);
}

void __init_work(struct work_struct *work, int onstack)
{
	if (onstack)
		debug_object_init_on_stack(work, &work_debug_descr);
	else
		debug_object_init(work, &work_debug_descr);
}
EXPORT_SYMBOL_GPL(__init_work);

void destroy_work_on_stack(struct work_struct *work)
{
	debug_object_free(work, &work_debug_descr);
}
EXPORT_SYMBOL_GPL(destroy_work_on_stack);

void destroy_delayed_work_on_stack(struct delayed_work *work)
{
	destroy_timer_on_stack(&work->timer);
	debug_object_free(&work->work, &work_debug_descr);
}
EXPORT_SYMBOL_GPL(destroy_delayed_work_on_stack);

#else
static inline void debug_work_activate(struct work_struct *work) { }
static inline void debug_work_deactivate(struct work_struct *work) { }
#endif

/**
 * worker_pool_assign_id - allocate ID and assing it to @pool
 * @pool: the pool pointer of interest
 *
 * Returns 0 if ID in [0, WORK_OFFQ_POOL_NONE) is allocated and assigned
 * successfully, -errno on failure.
 */
static int worker_pool_assign_id(struct worker_pool *pool)
{
	int ret;

	lockdep_assert_held(&wq_pool_mutex);

	ret = idr_alloc(&worker_pool_idr, pool, 0, WORK_OFFQ_POOL_NONE,
			GFP_KERNEL);
	if (ret >= 0) {
		pool->id = ret;
		return 0;
	}
	return ret;
}

/**
 * unbound_pwq_by_node - return the unbound pool_workqueue for the given node
 * @wq: the target workqueue
 * @node: the node ID
 *
 * This must be called with any of wq_pool_mutex, wq->mutex or RCU
 * read locked.
 * If the pwq needs to be used beyond the locking in effect, the caller is
 * responsible for guaranteeing that the pwq stays online.
 *
 * Return: The unbound pool_workqueue for @node.
 */
static struct pool_workqueue *unbound_pwq_by_node(struct workqueue_struct *wq,
						  int node)
{
	assert_rcu_or_wq_mutex_or_pool_mutex(wq);

	/*
	 * XXX: @node can be NUMA_NO_NODE if CPU goes offline while a
	 * delayed item is pending.  The plan is to keep CPU -> NODE
	 * mapping valid and stable across CPU on/offlines.  Once that
	 * happens, this workaround can be removed.
	 */
	if (unlikely(node == NUMA_NO_NODE))
		return wq->dfl_pwq;

	return rcu_dereference_raw(wq->numa_pwq_tbl[node]);
}

static unsigned int work_color_to_flags(int color)
{
	return color << WORK_STRUCT_COLOR_SHIFT;
}

static int get_work_color(struct work_struct *work)
{
	return (*work_data_bits(work) >> WORK_STRUCT_COLOR_SHIFT) &
		((1 << WORK_STRUCT_COLOR_BITS) - 1);
}

static int work_next_color(int color)
{
	return (color + 1) % WORK_NR_COLORS;
}

/*
 * While queued, %WORK_STRUCT_PWQ is set and non flag bits of a work's data
 * contain the pointer to the queued pwq.  Once execution starts, the flag
 * is cleared and the high bits contain OFFQ flags and pool ID.
 *
 * set_work_pwq(), set_work_pool_and_clear_pending(), mark_work_canceling()
 * and clear_work_data() can be used to set the pwq, pool or clear
 * work->data.  These functions should only be called while the work is
 * owned - ie. while the PENDING bit is set.
 *
 * get_work_pool() and get_work_pwq() can be used to obtain the pool or pwq
 * corresponding to a work.  Pool is available once the work has been
 * queued anywhere after initialization until it is sync canceled.  pwq is
 * available only while the work item is queued.
 *
 * %WORK_OFFQ_CANCELING is used to mark a work item which is being
 * canceled.  While being canceled, a work item may have its PENDING set
 * but stay off timer and worklist for arbitrarily long and nobody should
 * try to steal the PENDING bit.
 */
static inline void set_work_data(struct work_struct *work, unsigned long data,
				 unsigned long flags)
{
	WARN_ON_ONCE(!work_pending(work));
	atomic_long_set(&work->data, data | flags | work_static(work));
}

static void set_work_pwq(struct work_struct *work, struct pool_workqueue *pwq,
			 unsigned long extra_flags)
{
	set_work_data(work, (unsigned long)pwq,
		      WORK_STRUCT_PENDING | WORK_STRUCT_PWQ | extra_flags);
}

static void set_work_pool_and_keep_pending(struct work_struct *work,
					   int pool_id)
{
	set_work_data(work, (unsigned long)pool_id << WORK_OFFQ_POOL_SHIFT,
		      WORK_STRUCT_PENDING);
}

static void set_work_pool_and_clear_pending(struct work_struct *work,
					    int pool_id)
{
	/*
	 * The following wmb is paired with the implied mb in
	 * test_and_set_bit(PENDING) and ensures all updates to @work made
	 * here are visible to and precede any updates by the next PENDING
	 * owner.
	 */
	smp_wmb();
	set_work_data(work, (unsigned long)pool_id << WORK_OFFQ_POOL_SHIFT, 0);
	/*
	 * The following mb guarantees that previous clear of a PENDING bit
	 * will not be reordered with any speculative LOADS or STORES from
	 * work->current_func, which is executed afterwards.  This possible
	 * reordering can lead to a missed execution on attempt to queue
	 * the same @work.  E.g. consider this case:
	 *
	 *   CPU#0                         CPU#1
	 *   ----------------------------  --------------------------------
	 *
	 * 1  STORE event_indicated
	 * 2  queue_work_on() {
	 * 3    test_and_set_bit(PENDING)
	 * 4 }                             set_..._and_clear_pending() {
	 * 5                                 set_work_data() # clear bit
	 * 6                                 smp_mb()
	 * 7                               work->current_func() {
	 * 8				      LOAD event_indicated
	 *				   }
	 *
	 * Without an explicit full barrier speculative LOAD on line 8 can
	 * be executed before CPU#0 does STORE on line 1.  If that happens,
	 * CPU#0 observes the PENDING bit is still set and new execution of
	 * a @work is not queued in a hope, that CPU#1 will eventually
	 * finish the queued @work.  Meanwhile CPU#1 does not see
	 * event_indicated is set, because speculative LOAD was executed
	 * before actual STORE.
	 */
	smp_mb();
}

static void clear_work_data(struct work_struct *work)
{
	smp_wmb();	/* see set_work_pool_and_clear_pending() */
	set_work_data(work, WORK_STRUCT_NO_POOL, 0);
}

static struct pool_workqueue *get_work_pwq(struct work_struct *work)
{
	unsigned long data = atomic_long_read(&work->data);

	if (data & WORK_STRUCT_PWQ)
		return (void *)(data & WORK_STRUCT_WQ_DATA_MASK);
	else
		return NULL;
}

/**
 * get_work_pool - return the worker_pool a given work was associated with
 * @work: the work item of interest
 *
 * Pools are created and destroyed under wq_pool_mutex, and allows read
 * access under RCU read lock.  As such, this function should be
 * called under wq_pool_mutex or inside of a rcu_read_lock() region.
 *
 * All fields of the returned pool are accessible as long as the above
 * mentioned locking is in effect.  If the returned pool needs to be used
 * beyond the critical section, the caller is responsible for ensuring the
 * returned pool is and stays online.
 *
 * Return: The worker_pool @work was last associated with.  %NULL if none.
 */
static struct worker_pool *get_work_pool(struct work_struct *work)
{
	unsigned long data = atomic_long_read(&work->data);
	int pool_id;

	assert_rcu_or_pool_mutex();

	if (data & WORK_STRUCT_PWQ)
		return ((struct pool_workqueue *)
			(data & WORK_STRUCT_WQ_DATA_MASK))->pool;

	pool_id = data >> WORK_OFFQ_POOL_SHIFT;
	if (pool_id == WORK_OFFQ_POOL_NONE)
		return NULL;

	return idr_find(&worker_pool_idr, pool_id);
}

/**
 * get_work_pool_id - return the worker pool ID a given work is associated with
 * @work: the work item of interest
 *
 * Return: The worker_pool ID @work was last associated with.
 * %WORK_OFFQ_POOL_NONE if none.
 */
static int get_work_pool_id(struct work_struct *work)
{
	unsigned long data = atomic_long_read(&work->data);

	if (data & WORK_STRUCT_PWQ)
		return ((struct pool_workqueue *)
			(data & WORK_STRUCT_WQ_DATA_MASK))->pool->id;

	return data >> WORK_OFFQ_POOL_SHIFT;
}

static void mark_work_canceling(struct work_struct *work)
{
	unsigned long pool_id = get_work_pool_id(work);

	pool_id <<= WORK_OFFQ_POOL_SHIFT;
	set_work_data(work, pool_id | WORK_OFFQ_CANCELING, WORK_STRUCT_PENDING);
}

static bool work_is_canceling(struct work_struct *work)
{
	unsigned long data = atomic_long_read(&work->data);

	return !(data & WORK_STRUCT_PWQ) && (data & WORK_OFFQ_CANCELING);
}

/*
 * Policy functions.  These define the policies on how the global worker
 * pools are managed.  Unless noted otherwise, these functions assume that
 * they're being called with pool->lock held.
 */

static bool __need_more_worker(struct worker_pool *pool)
{
	return !atomic_read(&pool->nr_running);
}

/*
 * Need to wake up a worker?  Called from anything but currently
 * running workers.
 *
 * Note that, because unbound workers never contribute to nr_running, this
 * function will always return %true for unbound pools as long as the
 * worklist isn't empty.
 */
static bool need_more_worker(struct worker_pool *pool)
{
	return !list_empty(&pool->worklist) && __need_more_worker(pool);
}

/* Can I start working?  Called from busy but !running workers. */
static bool may_start_working(struct worker_pool *pool)
{
	return pool->nr_idle;
}

/* Do I need to keep working?  Called from currently running workers. */
static bool keep_working(struct worker_pool *pool)
{
	return !list_empty(&pool->worklist) &&
		atomic_read(&pool->nr_running) <= 1;
}

/* Do we need a new worker?  Called from manager. */
static bool need_to_create_worker(struct worker_pool *pool)
{
	return need_more_worker(pool) && !may_start_working(pool);
}

/* Do we have too many workers and should some go away? */
static bool too_many_workers(struct worker_pool *pool)
{
	bool managing = pool->flags & POOL_MANAGER_ACTIVE;
	int nr_idle = pool->nr_idle + managing; /* manager is considered idle */
	int nr_busy = pool->nr_workers - nr_idle;

	return nr_idle > 2 && (nr_idle - 2) * MAX_IDLE_WORKERS_RATIO >= nr_busy;
}

/*
 * Wake up functions.
 */

/* Return the first idle worker.  Safe with preemption disabled */
static struct worker *first_idle_worker(struct worker_pool *pool)
{
	if (unlikely(list_empty(&pool->idle_list)))
		return NULL;

	return list_first_entry(&pool->idle_list, struct worker, entry);
}

/**
 * wake_up_worker - wake up an idle worker
 * @pool: worker pool to wake worker from
 *
 * Wake up the first idle worker of @pool.
 *
 * CONTEXT:
 * raw_spin_lock_irq(pool->lock).
 */
static void wake_up_worker(struct worker_pool *pool)
{
	struct worker *worker = first_idle_worker(pool);

	if (likely(worker))
		wake_up_process(worker->task);
}

/**
 * wq_worker_running - a worker is running again
 * @task: task waking up
 *
 * This function is called when a worker returns from schedule()
 */
void wq_worker_running(struct task_struct *task)
{
	struct worker *worker = kthread_data(task);

	if (!worker->sleeping)
		return;
	if (!(worker->flags & WORKER_NOT_RUNNING))
		atomic_inc(&worker->pool->nr_running);
	worker->sleeping = 0;
}

/**
 * wq_worker_sleeping - a worker is going to sleep
 * @task: task going to sleep
 *
 * This function is called from schedule() when a busy worker is
 * going to sleep. Preemption needs to be disabled to protect ->sleeping
 * assignment.
 */
void wq_worker_sleeping(struct task_struct *task)
{
	struct worker *next, *worker = kthread_data(task);
	struct worker_pool *pool;

	/*
	 * Rescuers, which may not have all the fields set up like normal
	 * workers, also reach here, let's not access anything before
	 * checking NOT_RUNNING.
	 */
	if (worker->flags & WORKER_NOT_RUNNING)
		return;

	pool = worker->pool;

	/* Return if preempted before wq_worker_running() was reached */
	if (worker->sleeping)
		return;

	worker->sleeping = 1;
	raw_spin_lock_irq(&pool->lock);

	/*
	 * The counterpart of the following dec_and_test, implied mb,
	 * worklist not empty test sequence is in insert_work().
	 * Please read comment there.
	 *
	 * NOT_RUNNING is clear.  This means that we're bound to and
	 * running on the local cpu w/ rq lock held and preemption
	 * disabled, which in turn means that none else could be
	 * manipulating idle_list, so dereferencing idle_list without pool
	 * lock is safe.
	 */
	if (atomic_dec_and_test(&pool->nr_running) &&
	    !list_empty(&pool->worklist)) {
		next = first_idle_worker(pool);
		if (next)
			wake_up_process(next->task);
	}
	raw_spin_unlock_irq(&pool->lock);
}

/**
 * wq_worker_last_func - retrieve worker's last work function
 * @task: Task to retrieve last work function of.
 *
 * Determine the last function a worker executed. This is called from
 * the scheduler to get a worker's last known identity.
 *
 * CONTEXT:
 * raw_spin_lock_irq(rq->lock)
 *
 * This function is called during schedule() when a kworker is going
 * to sleep. It's used by psi to identify aggregation workers during
 * dequeuing, to allow periodic aggregation to shut-off when that
 * worker is the last task in the system or cgroup to go to sleep.
 *
 * As this function doesn't involve any workqueue-related locking, it
 * only returns stable values when called from inside the scheduler's
 * queuing and dequeuing paths, when @task, which must be a kworker,
 * is guaranteed to not be processing any works.
 *
 * Return:
 * The last work function %current executed as a worker, NULL if it
 * hasn't executed any work yet.
 */
work_func_t wq_worker_last_func(struct task_struct *task)
{
	struct worker *worker = kthread_data(task);

	return worker->last_func;
}

/**
 * worker_set_flags - set worker flags and adjust nr_running accordingly
 * @worker: self
 * @flags: flags to set
 *
 * Set @flags in @worker->flags and adjust nr_running accordingly.
 *
 * CONTEXT:
 * raw_spin_lock_irq(pool->lock)
 */
static inline void worker_set_flags(struct worker *worker, unsigned int flags)
{
	struct worker_pool *pool = worker->pool;

	WARN_ON_ONCE(worker->task != current);

	/* If transitioning into NOT_RUNNING, adjust nr_running. */
	if ((flags & WORKER_NOT_RUNNING) &&
	    !(worker->flags & WORKER_NOT_RUNNING)) {
		atomic_dec(&pool->nr_running);
	}

	worker->flags |= flags;
}

/**
 * worker_clr_flags - clear worker flags and adjust nr_running accordingly
 * @worker: self
 * @flags: flags to clear
 *
 * Clear @flags in @worker->flags and adjust nr_running accordingly.
 *
 * CONTEXT:
 * raw_spin_lock_irq(pool->lock)
 */
static inline void worker_clr_flags(struct worker *worker, unsigned int flags)
{
	struct worker_pool *pool = worker->pool;
	unsigned int oflags = worker->flags;

	WARN_ON_ONCE(worker->task != current);

	worker->flags &= ~flags;

	/*
	 * If transitioning out of NOT_RUNNING, increment nr_running.  Note
	 * that the nested NOT_RUNNING is not a noop.  NOT_RUNNING is mask
	 * of multiple flags, not a single flag.
	 */
	if ((flags & WORKER_NOT_RUNNING) && (oflags & WORKER_NOT_RUNNING))
		if (!(worker->flags & WORKER_NOT_RUNNING))
			atomic_inc(&pool->nr_running);
}

/**
 * find_worker_executing_work - find worker which is executing a work
 * @pool: pool of interest
 * @work: work to find worker for
 *
 * Find a worker which is executing @work on @pool by searching
 * @pool->busy_hash which is keyed by the address of @work.  For a worker
 * to match, its current execution should match the address of @work and
 * its work function.  This is to avoid unwanted dependency between
 * unrelated work executions through a work item being recycled while still
 * being executed.
 *
 * This is a bit tricky.  A work item may be freed once its execution
 * starts and nothing prevents the freed area from being recycled for
 * another work item.  If the same work item address ends up being reused
 * before the original execution finishes, workqueue will identify the
 * recycled work item as currently executing and make it wait until the
 * current execution finishes, introducing an unwanted dependency.
 *
 * This function checks the work item address and work function to avoid
 * false positives.  Note that this isn't complete as one may construct a
 * work function which can introduce dependency onto itself through a
 * recycled work item.  Well, if somebody wants to shoot oneself in the
 * foot that badly, there's only so much we can do, and if such deadlock
 * actually occurs, it should be easy to locate the culprit work function.
 *
 * CONTEXT:
 * raw_spin_lock_irq(pool->lock).
 *
 * Return:
 * Pointer to worker which is executing @work if found, %NULL
 * otherwise.
 */
static struct worker *find_worker_executing_work(struct worker_pool *pool,
						 struct work_struct *work)
{
	struct worker *worker;

	hash_for_each_possible(pool->busy_hash, worker, hentry,
			       (unsigned long)work)
		if (worker->current_work == work &&
		    worker->current_func == work->func)
			return worker;

	return NULL;
}

/**
 * move_linked_works - move linked works to a list
 * @work: start of series of works to be scheduled
 * @head: target list to append @work to
 * @nextp: out parameter for nested worklist walking
 *
 * Schedule linked works starting from @work to @head.  Work series to
 * be scheduled starts at @work and includes any consecutive work with
 * WORK_STRUCT_LINKED set in its predecessor.
 *
 * If @nextp is not NULL, it's updated to point to the next work of
 * the last scheduled work.  This allows move_linked_works() to be
 * nested inside outer list_for_each_entry_safe().
 *
 * CONTEXT:
 * raw_spin_lock_irq(pool->lock).
 */
static void move_linked_works(struct work_struct *work, struct list_head *head,
			      struct work_struct **nextp)
{
	struct work_struct *n;

	/*
	 * Linked worklist will always end before the end of the list,
	 * use NULL for list head.
	 */
	list_for_each_entry_safe_from(work, n, NULL, entry) {
		list_move_tail(&work->entry, head);
		if (!(*work_data_bits(work) & WORK_STRUCT_LINKED))
			break;
	}

	/*
	 * If we're already inside safe list traversal and have moved
	 * multiple works to the scheduled queue, the next position
	 * needs to be updated.
	 */
	if (nextp)
		*nextp = n;
}

/**
 * get_pwq - get an extra reference on the specified pool_workqueue
 * @pwq: pool_workqueue to get
 *
 * Obtain an extra reference on @pwq.  The caller should guarantee that
 * @pwq has positive refcnt and be holding the matching pool->lock.
 */
static void get_pwq(struct pool_workqueue *pwq)
{
	lockdep_assert_held(&pwq->pool->lock);
	WARN_ON_ONCE(pwq->refcnt <= 0);
	pwq->refcnt++;
}

/**
 * put_pwq - put a pool_workqueue reference
 * @pwq: pool_workqueue to put
 *
 * Drop a reference of @pwq.  If its refcnt reaches zero, schedule its
 * destruction.  The caller should be holding the matching pool->lock.
 */
static void put_pwq(struct pool_workqueue *pwq)
{
	lockdep_assert_held(&pwq->pool->lock);
	if (likely(--pwq->refcnt))
		return;
	if (WARN_ON_ONCE(!(pwq->wq->flags & WQ_UNBOUND)))
		return;
	/*
	 * @pwq can't be released under pool->lock, bounce to
	 * pwq_unbound_release_workfn().  This never recurses on the same
	 * pool->lock as this path is taken only for unbound workqueues and
	 * the release work item is scheduled on a per-cpu workqueue.  To
	 * avoid lockdep warning, unbound pool->locks are given lockdep
	 * subclass of 1 in get_unbound_pool().
	 */
	schedule_work(&pwq->unbound_release_work);
}

/**
 * put_pwq_unlocked - put_pwq() with surrounding pool lock/unlock
 * @pwq: pool_workqueue to put (can be %NULL)
 *
 * put_pwq() with locking.  This function also allows %NULL @pwq.
 */
static void put_pwq_unlocked(struct pool_workqueue *pwq)
{
	if (pwq) {
		/*
		 * As both pwqs and pools are RCU protected, the
		 * following lock operations are safe.
		 */
		raw_spin_lock_irq(&pwq->pool->lock);
		put_pwq(pwq);
		raw_spin_unlock_irq(&pwq->pool->lock);
	}
}

static void pwq_activate_delayed_work(struct work_struct *work)
{
	struct pool_workqueue *pwq = get_work_pwq(work);

	trace_workqueue_activate_work(work);
	if (list_empty(&pwq->pool->worklist))
		pwq->pool->watchdog_ts = jiffies;
	move_linked_works(work, &pwq->pool->worklist, NULL);
	__clear_bit(WORK_STRUCT_DELAYED_BIT, work_data_bits(work));
	pwq->nr_active++;
}

static void pwq_activate_first_delayed(struct pool_workqueue *pwq)
{
	struct work_struct *work = list_first_entry(&pwq->delayed_works,
						    struct work_struct, entry);

	pwq_activate_delayed_work(work);
}

/**
 * pwq_dec_nr_in_flight - decrement pwq's nr_in_flight
 * @pwq: pwq of interest
 * @color: color of work which left the queue
 *
 * A work either has completed or is removed from pending queue,
 * decrement nr_in_flight of its pwq and handle workqueue flushing.
 *
 * CONTEXT:
 * raw_spin_lock_irq(pool->lock).
 */
static void pwq_dec_nr_in_flight(struct pool_workqueue *pwq, int color)
{
	/* uncolored work items don't participate in flushing or nr_active */
	if (color == WORK_NO_COLOR)
		goto out_put;

	pwq->nr_in_flight[color]--;

	pwq->nr_active--;
	if (!list_empty(&pwq->delayed_works)) {
		/* one down, submit a delayed one */
		if (pwq->nr_active < pwq->max_active)
			pwq_activate_first_delayed(pwq);
	}

	/* is flush in progress and are we at the flushing tip? */
	if (likely(pwq->flush_color != color))
		goto out_put;

	/* are there still in-flight works? */
	if (pwq->nr_in_flight[color])
		goto out_put;

	/* this pwq is done, clear flush_color */
	pwq->flush_color = -1;

	/*
	 * If this was the last pwq, wake up the first flusher.  It
	 * will handle the rest.
	 */
	if (atomic_dec_and_test(&pwq->wq->nr_pwqs_to_flush))
		complete(&pwq->wq->first_flusher->done);
out_put:
	put_pwq(pwq);
}

/**
 * try_to_grab_pending - steal work item from worklist and disable irq
 * @work: work item to steal
 * @is_dwork: @work is a delayed_work
 * @flags: place to store irq state
 *
 * Try to grab PENDING bit of @work.  This function can handle @work in any
 * stable state - idle, on timer or on worklist.
 *
 * Return:
 *  1		if @work was pending and we successfully stole PENDING
 *  0		if @work was idle and we claimed PENDING
 *  -EAGAIN	if PENDING couldn't be grabbed at the moment, safe to busy-retry
 *  -ENOENT	if someone else is canceling @work, this state may persist
 *		for arbitrarily long
 *
 * Note:
 * On >= 0 return, the caller owns @work's PENDING bit.  To avoid getting
 * interrupted while holding PENDING and @work off queue, irq must be
 * disabled on entry.  This, combined with delayed_work->timer being
 * irqsafe, ensures that we return -EAGAIN for finite short period of time.
 *
 * On successful return, >= 0, irq is disabled and the caller is
 * responsible for releasing it using local_irq_restore(*@flags).
 *
 * This function is safe to call from any context including IRQ handler.
 */
static int try_to_grab_pending(struct work_struct *work, bool is_dwork,
			       unsigned long *flags)
{
	struct worker_pool *pool;
	struct pool_workqueue *pwq;

	local_irq_save(*flags);

	/* try to steal the timer if it exists */
	if (is_dwork) {
		struct delayed_work *dwork = to_delayed_work(work);

		/*
		 * dwork->timer is irqsafe.  If del_timer() fails, it's
		 * guaranteed that the timer is not queued anywhere and not
		 * running on the local CPU.
		 */
		if (likely(del_timer(&dwork->timer)))
			return 1;
	}

	/* try to claim PENDING the normal way */
	if (!test_and_set_bit(WORK_STRUCT_PENDING_BIT, work_data_bits(work)))
		return 0;

	rcu_read_lock();
	/*
	 * The queueing is in progress, or it is already queued. Try to
	 * steal it from ->worklist without clearing WORK_STRUCT_PENDING.
	 */
	pool = get_work_pool(work);
	if (!pool)
		goto fail;

	raw_spin_lock(&pool->lock);
	/*
	 * work->data is guaranteed to point to pwq only while the work
	 * item is queued on pwq->wq, and both updating work->data to point
	 * to pwq on queueing and to pool on dequeueing are done under
	 * pwq->pool->lock.  This in turn guarantees that, if work->data
	 * points to pwq which is associated with a locked pool, the work
	 * item is currently queued on that pool.
	 */
	pwq = get_work_pwq(work);
	if (pwq && pwq->pool == pool) {
		debug_work_deactivate(work);

		/*
		 * A delayed work item cannot be grabbed directly because
		 * it might have linked NO_COLOR work items which, if left
		 * on the delayed_list, will confuse pwq->nr_active
		 * management later on and cause stall.  Make sure the work
		 * item is activated before grabbing.
		 */
		if (*work_data_bits(work) & WORK_STRUCT_DELAYED)
			pwq_activate_delayed_work(work);

		list_del_init(&work->entry);
		pwq_dec_nr_in_flight(pwq, get_work_color(work));

		/* work->data points to pwq iff queued, point to pool */
		set_work_pool_and_keep_pending(work, pool->id);

		raw_spin_unlock(&pool->lock);
		rcu_read_unlock();
		return 1;
	}
	raw_spin_unlock(&pool->lock);
fail:
	rcu_read_unlock();
	local_irq_restore(*flags);
	if (work_is_canceling(work))
		return -ENOENT;
	cpu_relax();
	return -EAGAIN;
}

/**
 * insert_work - insert a work into a pool
 * @pwq: pwq @work belongs to
 * @work: work to insert
 * @head: insertion point
 * @extra_flags: extra WORK_STRUCT_* flags to set
 *
 * Insert @work which belongs to @pwq after @head.  @extra_flags is or'd to
 * work_struct flags.
 *
 * CONTEXT:
 * raw_spin_lock_irq(pool->lock).
 */
static void insert_work(struct pool_workqueue *pwq, struct work_struct *work,
			struct list_head *head, unsigned int extra_flags)
{
	struct worker_pool *pool = pwq->pool;

	/* we own @work, set data and link */
	set_work_pwq(work, pwq, extra_flags);
	list_add_tail(&work->entry, head);
	get_pwq(pwq);

	/*
	 * Ensure either wq_worker_sleeping() sees the above
	 * list_add_tail() or we see zero nr_running to avoid workers lying
	 * around lazily while there are works to be processed.
	 */
	smp_mb();

	if (__need_more_worker(pool))
		wake_up_worker(pool);
}

/*
 * Test whether @work is being queued from another work executing on the
 * same workqueue.
 */
static bool is_chained_work(struct workqueue_struct *wq)
{
	struct worker *worker;

	worker = current_wq_worker();
	/*
	 * Return %true iff I'm a worker executing a work item on @wq.  If
	 * I'm @worker, it's safe to dereference it without locking.
	 */
	return worker && worker->current_pwq->wq == wq;
}

/*
 * When queueing an unbound work item to a wq, prefer local CPU if allowed
 * by wq_unbound_cpumask.  Otherwise, round robin among the allowed ones to
 * avoid perturbing sensitive tasks.
 */
static int wq_select_unbound_cpu(int cpu)
{
	static bool printed_dbg_warning;
	int new_cpu;

	if (likely(!wq_debug_force_rr_cpu)) {
		if (cpumask_test_cpu(cpu, wq_unbound_cpumask))
			return cpu;
	} else if (!printed_dbg_warning) {
		pr_warn("workqueue: round-robin CPU selection forced, expect performance impact\n");
		printed_dbg_warning = true;
	}

	if (cpumask_empty(wq_unbound_cpumask))
		return cpu;

	new_cpu = __this_cpu_read(wq_rr_cpu_last);
	new_cpu = cpumask_next_and(new_cpu, wq_unbound_cpumask, cpu_online_mask);
	if (unlikely(new_cpu >= nr_cpu_ids)) {
		new_cpu = cpumask_first_and(wq_unbound_cpumask, cpu_online_mask);
		if (unlikely(new_cpu >= nr_cpu_ids))
			return cpu;
	}
	__this_cpu_write(wq_rr_cpu_last, new_cpu);

	return new_cpu;
}

static void __queue_work(int cpu, struct workqueue_struct *wq,
			 struct work_struct *work)
{
	struct pool_workqueue *pwq;
	struct worker_pool *last_pool;
	struct list_head *worklist;
	unsigned int work_flags;
	unsigned int req_cpu = cpu;

	/*
	 * While a work item is PENDING && off queue, a task trying to
	 * steal the PENDING will busy-loop waiting for it to either get
	 * queued or lose PENDING.  Grabbing PENDING and queueing should
	 * happen with IRQ disabled.
	 */
	lockdep_assert_irqs_disabled();

	debug_work_activate(work);

	/* if draining, only works from the same workqueue are allowed */
	if (unlikely(wq->flags & __WQ_DRAINING) &&
	    WARN_ON_ONCE(!is_chained_work(wq)))
		return;
	rcu_read_lock();
retry:
	/* pwq which will be used unless @work is executing elsewhere */
	if (wq->flags & WQ_UNBOUND) {
		if (req_cpu == WORK_CPU_UNBOUND)
			cpu = wq_select_unbound_cpu(raw_smp_processor_id());
		pwq = unbound_pwq_by_node(wq, cpu_to_node(cpu));
	} else {
		if (req_cpu == WORK_CPU_UNBOUND)
			cpu = raw_smp_processor_id();
		pwq = per_cpu_ptr(wq->cpu_pwqs, cpu);
	}

	/*
	 * If @work was previously on a different pool, it might still be
	 * running there, in which case the work needs to be queued on that
	 * pool to guarantee non-reentrancy.
	 */
	last_pool = get_work_pool(work);
	if (last_pool && last_pool != pwq->pool) {
		struct worker *worker;

		raw_spin_lock(&last_pool->lock);

		worker = find_worker_executing_work(last_pool, work);

		if (worker && worker->current_pwq->wq == wq) {
			pwq = worker->current_pwq;
		} else {
			/* meh... not running there, queue here */
			raw_spin_unlock(&last_pool->lock);
			raw_spin_lock(&pwq->pool->lock);
		}
	} else {
		raw_spin_lock(&pwq->pool->lock);
	}

	/*
	 * pwq is determined and locked.  For unbound pools, we could have
	 * raced with pwq release and it could already be dead.  If its
	 * refcnt is zero, repeat pwq selection.  Note that pwqs never die
	 * without another pwq replacing it in the numa_pwq_tbl or while
	 * work items are executing on it, so the retrying is guaranteed to
	 * make forward-progress.
	 */
	if (unlikely(!pwq->refcnt)) {
		if (wq->flags & WQ_UNBOUND) {
			raw_spin_unlock(&pwq->pool->lock);
			cpu_relax();
			goto retry;
		}
		/* oops */
		WARN_ONCE(true, "workqueue: per-cpu pwq for %s on cpu%d has 0 refcnt",
			  wq->name, cpu);
	}

	/* pwq determined, queue */
	trace_workqueue_queue_work(req_cpu, pwq, work);

	if (WARN_ON(!list_empty(&work->entry)))
		goto out;

	pwq->nr_in_flight[pwq->work_color]++;
	work_flags = work_color_to_flags(pwq->work_color);

	if (likely(pwq->nr_active < pwq->max_active)) {
		trace_workqueue_activate_work(work);
		pwq->nr_active++;
		worklist = &pwq->pool->worklist;
		if (list_empty(worklist))
			pwq->pool->watchdog_ts = jiffies;
	} else {
		work_flags |= WORK_STRUCT_DELAYED;
		worklist = &pwq->delayed_works;
	}

	insert_work(pwq, work, worklist, work_flags);

out:
	raw_spin_unlock(&pwq->pool->lock);
	rcu_read_unlock();
}

/**
 * queue_work_on - queue work on specific cpu
 * @cpu: CPU number to execute work on
 * @wq: workqueue to use
 * @work: work to queue
 *
 * We queue the work to a specific CPU, the caller must ensure it
 * can't go away.
 *
 * Return: %false if @work was already on a queue, %true otherwise.
 */
bool queue_work_on(int cpu, struct workqueue_struct *wq,
		   struct work_struct *work)
{
	bool ret = false;
	unsigned long flags;

	local_irq_save(flags);

	if (!test_and_set_bit(WORK_STRUCT_PENDING_BIT, work_data_bits(work))) {
		__queue_work(cpu, wq, work);
		ret = true;
	}

	local_irq_restore(flags);
	return ret;
}
EXPORT_SYMBOL(queue_work_on);

/**
 * workqueue_select_cpu_near - Select a CPU based on NUMA node
 * @node: NUMA node ID that we want to select a CPU from
 *
 * This function will attempt to find a "random" cpu available on a given
 * node. If there are no CPUs available on the given node it will return
 * WORK_CPU_UNBOUND indicating that we should just schedule to any
 * available CPU if we need to schedule this work.
 */
static int workqueue_select_cpu_near(int node)
{
	int cpu;

	/* No point in doing this if NUMA isn't enabled for workqueues */
	if (!wq_numa_enabled)
		return WORK_CPU_UNBOUND;

	/* Delay binding to CPU if node is not valid or online */
	if (node < 0 || node >= MAX_NUMNODES || !node_online(node))
		return WORK_CPU_UNBOUND;

	/* Use local node/cpu if we are already there */
	cpu = raw_smp_processor_id();
	if (node == cpu_to_node(cpu))
		return cpu;

	/* Use "random" otherwise know as "first" online CPU of node */
	cpu = cpumask_any_and(cpumask_of_node(node), cpu_online_mask);

	/* If CPU is valid return that, otherwise just defer */
	return cpu < nr_cpu_ids ? cpu : WORK_CPU_UNBOUND;
}

/**
 * queue_work_node - queue work on a "random" cpu for a given NUMA node
 * @node: NUMA node that we are targeting the work for
 * @wq: workqueue to use
 * @work: work to queue
 *
 * We queue the work to a "random" CPU within a given NUMA node. The basic
 * idea here is to provide a way to somehow associate work with a given
 * NUMA node.
 *
 * This function will only make a best effort attempt at getting this onto
 * the right NUMA node. If no node is requested or the requested node is
 * offline then we just fall back to standard queue_work behavior.
 *
 * Currently the "random" CPU ends up being the first available CPU in the
 * intersection of cpu_online_mask and the cpumask of the node, unless we
 * are running on the node. In that case we just use the current CPU.
 *
 * Return: %false if @work was already on a queue, %true otherwise.
 */
bool queue_work_node(int node, struct workqueue_struct *wq,
		     struct work_struct *work)
{
	unsigned long flags;
	bool ret = false;

	/*
	 * This current implementation is specific to unbound workqueues.
	 * Specifically we only return the first available CPU for a given
	 * node instead of cycling through individual CPUs within the node.
	 *
	 * If this is used with a per-cpu workqueue then the logic in
	 * workqueue_select_cpu_near would need to be updated to allow for
	 * some round robin type logic.
	 */
	WARN_ON_ONCE(!(wq->flags & WQ_UNBOUND));

	local_irq_save(flags);

	if (!test_and_set_bit(WORK_STRUCT_PENDING_BIT, work_data_bits(work))) {
		int cpu = workqueue_select_cpu_near(node);

		__queue_work(cpu, wq, work);
		ret = true;
	}

	local_irq_restore(flags);
	return ret;
}
EXPORT_SYMBOL_GPL(queue_work_node);

void delayed_work_timer_fn(struct timer_list *t)
{
	struct delayed_work *dwork = from_timer(dwork, t, timer);

	/* should have been called from irqsafe timer with irq already off */
	__queue_work(dwork->cpu, dwork->wq, &dwork->work);
}
EXPORT_SYMBOL(delayed_work_timer_fn);

static void __queue_delayed_work(int cpu, struct workqueue_struct *wq,
				struct delayed_work *dwork, unsigned long delay)
{
	struct timer_list *timer = &dwork->timer;
	struct work_struct *work = &dwork->work;

	WARN_ON_ONCE(!wq);
	WARN_ON_ONCE(timer->function != delayed_work_timer_fn);
	WARN_ON_ONCE(timer_pending(timer));
	WARN_ON_ONCE(!list_empty(&work->entry));

	/*
	 * If @delay is 0, queue @dwork->work immediately.  This is for
	 * both optimization and correctness.  The earliest @timer can
	 * expire is on the closest next tick and delayed_work users depend
	 * on that there's no such delay when @delay is 0.
	 */
	if (!delay) {
		__queue_work(cpu, wq, &dwork->work);
		return;
	}

	dwork->wq = wq;
	dwork->cpu = cpu;
	timer->expires = jiffies + delay;

	if (unlikely(cpu != WORK_CPU_UNBOUND))
		add_timer_on(timer, cpu);
	else
		add_timer(timer);
}

/**
 * queue_delayed_work_on - queue work on specific CPU after delay
 * @cpu: CPU number to execute work on
 * @wq: workqueue to use
 * @dwork: work to queue
 * @delay: number of jiffies to wait before queueing
 *
 * Return: %false if @work was already on a queue, %true otherwise.  If
 * @delay is zero and @dwork is idle, it will be scheduled for immediate
 * execution.
 */
bool queue_delayed_work_on(int cpu, struct workqueue_struct *wq,
			   struct delayed_work *dwork, unsigned long delay)
{
	struct work_struct *work = &dwork->work;
	bool ret = false;
	unsigned long flags;

	/* read the comment in __queue_work() */
	local_irq_save(flags);

	if (!test_and_set_bit(WORK_STRUCT_PENDING_BIT, work_data_bits(work))) {
		__queue_delayed_work(cpu, wq, dwork, delay);
		ret = true;
	}

	local_irq_restore(flags);
	return ret;
}
EXPORT_SYMBOL(queue_delayed_work_on);

/**
 * mod_delayed_work_on - modify delay of or queue a delayed work on specific CPU
 * @cpu: CPU number to execute work on
 * @wq: workqueue to use
 * @dwork: work to queue
 * @delay: number of jiffies to wait before queueing
 *
 * If @dwork is idle, equivalent to queue_delayed_work_on(); otherwise,
 * modify @dwork's timer so that it expires after @delay.  If @delay is
 * zero, @work is guaranteed to be scheduled immediately regardless of its
 * current state.
 *
 * Return: %false if @dwork was idle and queued, %true if @dwork was
 * pending and its timer was modified.
 *
 * This function is safe to call from any context including IRQ handler.
 * See try_to_grab_pending() for details.
 */
bool mod_delayed_work_on(int cpu, struct workqueue_struct *wq,
			 struct delayed_work *dwork, unsigned long delay)
{
	unsigned long flags;
	int ret;

	do {
		ret = try_to_grab_pending(&dwork->work, true, &flags);
	} while (unlikely(ret == -EAGAIN));

	if (likely(ret >= 0)) {
		__queue_delayed_work(cpu, wq, dwork, delay);
		local_irq_restore(flags);
	}

	/* -ENOENT from try_to_grab_pending() becomes %true */
	return ret;
}
EXPORT_SYMBOL_GPL(mod_delayed_work_on);

static void rcu_work_rcufn(struct rcu_head *rcu)
{
	struct rcu_work *rwork = container_of(rcu, struct rcu_work, rcu);

	/* read the comment in __queue_work() */
	local_irq_disable();
	__queue_work(WORK_CPU_UNBOUND, rwork->wq, &rwork->work);
	local_irq_enable();
}

/**
 * queue_rcu_work - queue work after a RCU grace period
 * @wq: workqueue to use
 * @rwork: work to queue
 *
 * Return: %false if @rwork was already pending, %true otherwise.  Note
 * that a full RCU grace period is guaranteed only after a %true return.
 * While @rwork is guaranteed to be executed after a %false return, the
 * execution may happen before a full RCU grace period has passed.
 */
bool queue_rcu_work(struct workqueue_struct *wq, struct rcu_work *rwork)
{
	struct work_struct *work = &rwork->work;

	if (!test_and_set_bit(WORK_STRUCT_PENDING_BIT, work_data_bits(work))) {
		rwork->wq = wq;
		call_rcu(&rwork->rcu, rcu_work_rcufn);
		return true;
	}

	return false;
}
EXPORT_SYMBOL(queue_rcu_work);

/**
 * worker_enter_idle - enter idle state
 * @worker: worker which is entering idle state
 *
 * @worker is entering idle state.  Update stats and idle timer if
 * necessary.
 *
 * LOCKING:
 * raw_spin_lock_irq(pool->lock).
 */
static void worker_enter_idle(struct worker *worker)
{
	struct worker_pool *pool = worker->pool;

	if (WARN_ON_ONCE(worker->flags & WORKER_IDLE) ||
	    WARN_ON_ONCE(!list_empty(&worker->entry) &&
			 (worker->hentry.next || worker->hentry.pprev)))
		return;

	/* can't use worker_set_flags(), also called from create_worker() */
	worker->flags |= WORKER_IDLE;
	pool->nr_idle++;
	worker->last_active = jiffies;

	/* idle_list is LIFO */
	list_add(&worker->entry, &pool->idle_list);

	if (too_many_workers(pool) && !timer_pending(&pool->idle_timer))
		mod_timer(&pool->idle_timer, jiffies + IDLE_WORKER_TIMEOUT);

	/*
	 * Sanity check nr_running.  Because unbind_workers() releases
	 * pool->lock between setting %WORKER_UNBOUND and zapping
	 * nr_running, the warning may trigger spuriously.  Check iff
	 * unbind is not in progress.
	 */
	WARN_ON_ONCE(!(pool->flags & POOL_DISASSOCIATED) &&
		     pool->nr_workers == pool->nr_idle &&
		     atomic_read(&pool->nr_running));
}

/**
 * worker_leave_idle - leave idle state
 * @worker: worker which is leaving idle state
 *
 * @worker is leaving idle state.  Update stats.
 *
 * LOCKING:
 * raw_spin_lock_irq(pool->lock).
 */
static void worker_leave_idle(struct worker *worker)
{
	struct worker_pool *pool = worker->pool;

	if (WARN_ON_ONCE(!(worker->flags & WORKER_IDLE)))
		return;
	worker_clr_flags(worker, WORKER_IDLE);
	pool->nr_idle--;
	list_del_init(&worker->entry);
}

static struct worker *alloc_worker(int node)
{
	struct worker *worker;

	worker = kzalloc_node(sizeof(*worker), GFP_KERNEL, node);
	if (worker) {
		INIT_LIST_HEAD(&worker->entry);
		INIT_LIST_HEAD(&worker->scheduled);
		INIT_LIST_HEAD(&worker->node);
		/* on creation a worker is in !idle && prep state */
		worker->flags = WORKER_PREP;
	}
	return worker;
}

static struct sched_param fifo_param;

static void kworker_set_sched_params(struct task_struct *worker)
{
	if (!fifo_param.sched_priority)
		return;
	sched_setscheduler_nocheck(worker, SCHED_FIFO, &fifo_param);
}

/**
 * worker_attach_to_pool() - attach a worker to a pool
 * @worker: worker to be attached
 * @pool: the target pool
 *
 * Attach @worker to @pool.  Once attached, the %WORKER_UNBOUND flag and
 * cpu-binding of @worker are kept coordinated with the pool across
 * cpu-[un]hotplugs.
 */
static void worker_attach_to_pool(struct worker *worker,
				   struct worker_pool *pool)
{
	mutex_lock(&wq_pool_attach_mutex);

	/*
	 * set_cpus_allowed_ptr() will fail if the cpumask doesn't have any
	 * online CPUs.  It'll be re-applied when any of the CPUs come up.
	 */
	set_cpus_allowed_ptr(worker->task, pool->attrs->cpumask);

	/*
	 * The wq_pool_attach_mutex ensures %POOL_DISASSOCIATED remains
	 * stable across this function.  See the comments above the flag
	 * definition for details.
	 */
	if (pool->flags & POOL_DISASSOCIATED)
		worker->flags |= WORKER_UNBOUND;

	list_add_tail(&worker->node, &pool->workers);
	worker->pool = pool;

	mutex_unlock(&wq_pool_attach_mutex);
}

/**
 * worker_detach_from_pool() - detach a worker from its pool
 * @worker: worker which is attached to its pool
 *
 * Undo the attaching which had been done in worker_attach_to_pool().  The
 * caller worker shouldn't access to the pool after detached except it has
 * other reference to the pool.
 */
static void worker_detach_from_pool(struct worker *worker)
{
	struct worker_pool *pool = worker->pool;
	struct completion *detach_completion = NULL;

	mutex_lock(&wq_pool_attach_mutex);

	list_del(&worker->node);
	worker->pool = NULL;

	if (list_empty(&pool->workers))
		detach_completion = pool->detach_completion;
	mutex_unlock(&wq_pool_attach_mutex);

	/* clear leftover flags without pool->lock after it is detached */
	worker->flags &= ~(WORKER_UNBOUND | WORKER_REBOUND);

	if (detach_completion)
		complete(detach_completion);
}

/**
 * create_worker - create a new workqueue worker
 * @pool: pool the new worker will belong to
 *
 * Create and start a new worker which is attached to @pool.
 *
 * CONTEXT:
 * Might sleep.  Does GFP_KERNEL allocations.
 *
 * Return:
 * Pointer to the newly created worker.
 */
static struct worker *create_worker(struct worker_pool *pool)
{
	struct worker *worker = NULL;
	int id = -1;
	char id_buf[16];

	/* ID is needed to determine kthread name */
	id = ida_simple_get(&pool->worker_ida, 0, 0, GFP_KERNEL);
	if (id < 0)
		goto fail;

	worker = alloc_worker(pool->node);
	if (!worker)
		goto fail;

	worker->id = id;

	if (pool->cpu >= 0)
		snprintf(id_buf, sizeof(id_buf), "%d:%d%s", pool->cpu, id,
			 pool->attrs->nice < 0  ? "H" : "");
	else
		snprintf(id_buf, sizeof(id_buf), "u%d:%d", pool->id, id);

	worker->task = kthread_create_on_node(worker_thread, worker, pool->node,
					      "kworker/%s", id_buf);
	if (IS_ERR(worker->task))
		goto fail;

	set_user_nice(worker->task, pool->attrs->nice);
	kthread_bind_mask(worker->task, pool->attrs->cpumask);

	/* successful, attach the worker to the pool */
	worker_attach_to_pool(worker, pool);

	/* start the newly created worker */
	raw_spin_lock_irq(&pool->lock);
	worker->pool->nr_workers++;
	worker_enter_idle(worker);
	kworker_set_sched_params(worker->task);
	wake_up_process(worker->task);
	raw_spin_unlock_irq(&pool->lock);

	return worker;

fail:
	if (id >= 0)
		ida_simple_remove(&pool->worker_ida, id);
	kfree(worker);
	return NULL;
}

/**
 * destroy_worker - destroy a workqueue worker
 * @worker: worker to be destroyed
 *
 * Destroy @worker and adjust @pool stats accordingly.  The worker should
 * be idle.
 *
 * CONTEXT:
 * raw_spin_lock_irq(pool->lock).
 */
static void destroy_worker(struct worker *worker)
{
	struct worker_pool *pool = worker->pool;

	lockdep_assert_held(&pool->lock);

	/* sanity check frenzy */
	if (WARN_ON(worker->current_work) ||
	    WARN_ON(!list_empty(&worker->scheduled)) ||
	    WARN_ON(!(worker->flags & WORKER_IDLE)))
		return;

	pool->nr_workers--;
	pool->nr_idle--;

	list_del_init(&worker->entry);
	worker->flags |= WORKER_DIE;
	wake_up_process(worker->task);
}

static void idle_worker_timeout(struct timer_list *t)
{
	struct worker_pool *pool = from_timer(pool, t, idle_timer);

	raw_spin_lock_irq(&pool->lock);

	while (too_many_workers(pool)) {
		struct worker *worker;
		unsigned long expires;

		/* idle_list is kept in LIFO order, check the last one */
		worker = list_entry(pool->idle_list.prev, struct worker, entry);
		expires = worker->last_active + IDLE_WORKER_TIMEOUT;

		if (time_before(jiffies, expires)) {
			mod_timer(&pool->idle_timer, expires);
			break;
		}

		destroy_worker(worker);
	}

	raw_spin_unlock_irq(&pool->lock);
}

static void send_mayday(struct work_struct *work)
{
	struct pool_workqueue *pwq = get_work_pwq(work);
	struct workqueue_struct *wq = pwq->wq;

	lockdep_assert_held(&wq_mayday_lock);

	if (!wq->rescuer)
		return;

	/* mayday mayday mayday */
	if (list_empty(&pwq->mayday_node)) {
		/*
		 * If @pwq is for an unbound wq, its base ref may be put at
		 * any time due to an attribute change.  Pin @pwq until the
		 * rescuer is done with it.
		 */
		get_pwq(pwq);
		list_add_tail(&pwq->mayday_node, &wq->maydays);
		wake_up_process(wq->rescuer->task);
	}
}

static void pool_mayday_timeout(struct timer_list *t)
{
	struct worker_pool *pool = from_timer(pool, t, mayday_timer);
	struct work_struct *work;

	raw_spin_lock_irq(&pool->lock);
	raw_spin_lock(&wq_mayday_lock);		/* for wq->maydays */

	if (need_to_create_worker(pool)) {
		/*
		 * We've been trying to create a new worker but
		 * haven't been successful.  We might be hitting an
		 * allocation deadlock.  Send distress signals to
		 * rescuers.
		 */
		list_for_each_entry(work, &pool->worklist, entry)
			send_mayday(work);
	}

	raw_spin_unlock(&wq_mayday_lock);
	raw_spin_unlock_irq(&pool->lock);

	mod_timer(&pool->mayday_timer, jiffies + MAYDAY_INTERVAL);
}

/**
 * maybe_create_worker - create a new worker if necessary
 * @pool: pool to create a new worker for
 *
 * Create a new worker for @pool if necessary.  @pool is guaranteed to
 * have at least one idle worker on return from this function.  If
 * creating a new worker takes longer than MAYDAY_INTERVAL, mayday is
 * sent to all rescuers with works scheduled on @pool to resolve
 * possible allocation deadlock.
 *
 * On return, need_to_create_worker() is guaranteed to be %false and
 * may_start_working() %true.
 *
 * LOCKING:
 * raw_spin_lock_irq(pool->lock) which may be released and regrabbed
 * multiple times.  Does GFP_KERNEL allocations.  Called only from
 * manager.
 */
static void maybe_create_worker(struct worker_pool *pool)
__releases(&pool->lock)
__acquires(&pool->lock)
{
restart:
	raw_spin_unlock_irq(&pool->lock);

	/* if we don't make progress in MAYDAY_INITIAL_TIMEOUT, call for help */
	mod_timer(&pool->mayday_timer, jiffies + MAYDAY_INITIAL_TIMEOUT);

	while (true) {
		if (create_worker(pool) || !need_to_create_worker(pool))
			break;

		schedule_timeout_interruptible(CREATE_COOLDOWN);

		if (!need_to_create_worker(pool))
			break;
	}

	del_timer_sync(&pool->mayday_timer);
	raw_spin_lock_irq(&pool->lock);
	/*
	 * This is necessary even after a new worker was just successfully
	 * created as @pool->lock was dropped and the new worker might have
	 * already become busy.
	 */
	if (need_to_create_worker(pool))
		goto restart;
}

/**
 * manage_workers - manage worker pool
 * @worker: self
 *
 * Assume the manager role and manage the worker pool @worker belongs
 * to.  At any given time, there can be only zero or one manager per
 * pool.  The exclusion is handled automatically by this function.
 *
 * The caller can safely start processing works on false return.  On
 * true return, it's guaranteed that need_to_create_worker() is false
 * and may_start_working() is true.
 *
 * CONTEXT:
 * raw_spin_lock_irq(pool->lock) which may be released and regrabbed
 * multiple times.  Does GFP_KERNEL allocations.
 *
 * Return:
 * %false if the pool doesn't need management and the caller can safely
 * start processing works, %true if management function was performed and
 * the conditions that the caller verified before calling the function may
 * no longer be true.
 */
static bool manage_workers(struct worker *worker)
{
	struct worker_pool *pool = worker->pool;

	if (pool->flags & POOL_MANAGER_ACTIVE)
		return false;

	pool->flags |= POOL_MANAGER_ACTIVE;
	pool->manager = worker;

	maybe_create_worker(pool);

	pool->manager = NULL;
	pool->flags &= ~POOL_MANAGER_ACTIVE;
	rcuwait_wake_up(&manager_wait);
	return true;
}

/**
 * process_one_work - process single work
 * @worker: self
 * @work: work to process
 *
 * Process @work.  This function contains all the logics necessary to
 * process a single work including synchronization against and
 * interaction with other workers on the same cpu, queueing and
 * flushing.  As long as context requirement is met, any worker can
 * call this function to process a work.
 *
 * CONTEXT:
 * raw_spin_lock_irq(pool->lock) which is released and regrabbed.
 */
static void process_one_work(struct worker *worker, struct work_struct *work)
__releases(&pool->lock)
__acquires(&pool->lock)
{
	struct pool_workqueue *pwq = get_work_pwq(work);
	struct worker_pool *pool = worker->pool;
	bool cpu_intensive = pwq->wq->flags & WQ_CPU_INTENSIVE;
	int work_color;
	struct worker *collision;
#ifdef CONFIG_LOCKDEP
	/*
	 * It is permissible to free the struct work_struct from
	 * inside the function that is called from it, this we need to
	 * take into account for lockdep too.  To avoid bogus "held
	 * lock freed" warnings as well as problems when looking into
	 * work->lockdep_map, make a copy and use that here.
	 */
	struct lockdep_map lockdep_map;

	lockdep_copy_map(&lockdep_map, &work->lockdep_map);
#endif
	/* ensure we're on the correct CPU */
	WARN_ON_ONCE(!(pool->flags & POOL_DISASSOCIATED) &&
		     raw_smp_processor_id() != pool->cpu);

	/*
	 * A single work shouldn't be executed concurrently by
	 * multiple workers on a single cpu.  Check whether anyone is
	 * already processing the work.  If so, defer the work to the
	 * currently executing one.
	 */
	collision = find_worker_executing_work(pool, work);
	if (unlikely(collision)) {
		move_linked_works(work, &collision->scheduled, NULL);
		return;
	}

	/* claim and dequeue */
	debug_work_deactivate(work);
	hash_add(pool->busy_hash, &worker->hentry, (unsigned long)work);
	worker->current_work = work;
	worker->current_func = work->func;
	worker->current_pwq = pwq;
	work_color = get_work_color(work);

	/*
	 * Record wq name for cmdline and debug reporting, may get
	 * overridden through set_worker_desc().
	 */
	strscpy(worker->desc, pwq->wq->name, WORKER_DESC_LEN);

	list_del_init(&work->entry);

	/*
	 * CPU intensive works don't participate in concurrency management.
	 * They're the scheduler's responsibility.  This takes @worker out
	 * of concurrency management and the next code block will chain
	 * execution of the pending work items.
	 */
	if (unlikely(cpu_intensive))
		worker_set_flags(worker, WORKER_CPU_INTENSIVE);

	/*
	 * Wake up another worker if necessary.  The condition is always
	 * false for normal per-cpu workers since nr_running would always
	 * be >= 1 at this point.  This is used to chain execution of the
	 * pending work items for WORKER_NOT_RUNNING workers such as the
	 * UNBOUND and CPU_INTENSIVE ones.
	 */
	if (need_more_worker(pool))
		wake_up_worker(pool);

	/*
	 * Record the last pool and clear PENDING which should be the last
	 * update to @work.  Also, do this inside @pool->lock so that
	 * PENDING and queued state changes happen together while IRQ is
	 * disabled.
	 */
	set_work_pool_and_clear_pending(work, pool->id);

	raw_spin_unlock_irq(&pool->lock);

	lock_map_acquire(&pwq->wq->lockdep_map);
	lock_map_acquire(&lockdep_map);
	/*
	 * Strictly speaking we should mark the invariant state without holding
	 * any locks, that is, before these two lock_map_acquire()'s.
	 *
	 * However, that would result in:
	 *
	 *   A(W1)
	 *   WFC(C)
	 *		A(W1)
	 *		C(C)
	 *
	 * Which would create W1->C->W1 dependencies, even though there is no
	 * actual deadlock possible. There are two solutions, using a
	 * read-recursive acquire on the work(queue) 'locks', but this will then
	 * hit the lockdep limitation on recursive locks, or simply discard
	 * these locks.
	 *
	 * AFAICT there is no possible deadlock scenario between the
	 * flush_work() and complete() primitives (except for single-threaded
	 * workqueues), so hiding them isn't a problem.
	 */
	lockdep_invariant_state(true);
	trace_workqueue_execute_start(work);
	worker->current_func(work);
	/*
	 * While we must be careful to not use "work" after this, the trace
	 * point will only record its address.
	 */
	trace_workqueue_execute_end(work);
	lock_map_release(&lockdep_map);
	lock_map_release(&pwq->wq->lockdep_map);

	if (unlikely(in_atomic() || lockdep_depth(current) > 0)) {
		pr_err("BUG: workqueue leaked lock or atomic: %s/0x%08x/%d\n"
		       "     last function: %ps\n",
		       current->comm, preempt_count(), task_pid_nr(current),
		       worker->current_func);
		debug_show_held_locks(current);
		dump_stack();
	}

	/*
	 * The following prevents a kworker from hogging CPU on !PREEMPTION
	 * kernels, where a requeueing work item waiting for something to
	 * happen could deadlock with stop_machine as such work item could
	 * indefinitely requeue itself while all other CPUs are trapped in
	 * stop_machine. At the same time, report a quiescent RCU state so
	 * the same condition doesn't freeze RCU.
	 */
	cond_resched();

	raw_spin_lock_irq(&pool->lock);

	/* clear cpu intensive status */
	if (unlikely(cpu_intensive))
		worker_clr_flags(worker, WORKER_CPU_INTENSIVE);

	/* tag the worker for identification in schedule() */
	worker->last_func = worker->current_func;

	/* we're done with it, release */
	hash_del(&worker->hentry);
	worker->current_work = NULL;
	worker->current_func = NULL;
	worker->current_pwq = NULL;
	pwq_dec_nr_in_flight(pwq, work_color);
}

/**
 * process_scheduled_works - process scheduled works
 * @worker: self
 *
 * Process all scheduled works.  Please note that the scheduled list
 * may change while processing a work, so this function repeatedly
 * fetches a work from the top and executes it.
 *
 * CONTEXT:
 * raw_spin_lock_irq(pool->lock) which may be released and regrabbed
 * multiple times.
 */
static void process_scheduled_works(struct worker *worker)
{
	while (!list_empty(&worker->scheduled)) {
		struct work_struct *work = list_first_entry(&worker->scheduled,
						struct work_struct, entry);
		process_one_work(worker, work);
	}
}

static void set_pf_worker(bool val)
{
	mutex_lock(&wq_pool_attach_mutex);
	if (val)
		current->flags |= PF_WQ_WORKER;
	else
		current->flags &= ~PF_WQ_WORKER;
	mutex_unlock(&wq_pool_attach_mutex);
}

/**
 * worker_thread - the worker thread function
 * @__worker: self
 *
 * The worker thread function.  All workers belong to a worker_pool -
 * either a per-cpu one or dynamic unbound one.  These workers process all
 * work items regardless of their specific target workqueue.  The only
 * exception is work items which belong to workqueues with a rescuer which
 * will be explained in rescuer_thread().
 *
 * Return: 0
 */
static int worker_thread(void *__worker)
{
	struct worker *worker = __worker;
	struct worker_pool *pool = worker->pool;

	/* tell the scheduler that this is a workqueue worker */
	set_pf_worker(true);
woke_up:
	raw_spin_lock_irq(&pool->lock);

	/* am I supposed to die? */
	if (unlikely(worker->flags & WORKER_DIE)) {
		raw_spin_unlock_irq(&pool->lock);
		WARN_ON_ONCE(!list_empty(&worker->entry));
		set_pf_worker(false);

		set_task_comm(worker->task, "kworker/dying");
		ida_simple_remove(&pool->worker_ida, worker->id);
		worker_detach_from_pool(worker);
		kfree(worker);
		return 0;
	}

	worker_leave_idle(worker);
recheck:
	/* no more worker necessary? */
	if (!need_more_worker(pool))
		goto sleep;

	/* do we need to manage? */
	if (unlikely(!may_start_working(pool)) && manage_workers(worker))
		goto recheck;

	/*
	 * ->scheduled list can only be filled while a worker is
	 * preparing to process a work or actually processing it.
	 * Make sure nobody diddled with it while I was sleeping.
	 */
	WARN_ON_ONCE(!list_empty(&worker->scheduled));

	/*
	 * Finish PREP stage.  We're guaranteed to have at least one idle
	 * worker or that someone else has already assumed the manager
	 * role.  This is where @worker starts participating in concurrency
	 * management if applicable and concurrency management is restored
	 * after being rebound.  See rebind_workers() for details.
	 */
	worker_clr_flags(worker, WORKER_PREP | WORKER_REBOUND);

	do {
		struct work_struct *work =
			list_first_entry(&pool->worklist,
					 struct work_struct, entry);

		pool->watchdog_ts = jiffies;

		if (likely(!(*work_data_bits(work) & WORK_STRUCT_LINKED))) {
			/* optimization path, not strictly necessary */
			process_one_work(worker, work);
			if (unlikely(!list_empty(&worker->scheduled)))
				process_scheduled_works(worker);
		} else {
			move_linked_works(work, &worker->scheduled, NULL);
			process_scheduled_works(worker);
		}
	} while (keep_working(pool));

	worker_set_flags(worker, WORKER_PREP);
sleep:
	/*
	 * pool->lock is held and there's no work to process and no need to
	 * manage, sleep.  Workers are woken up only while holding
	 * pool->lock or from local cpu, so setting the current state
	 * before releasing pool->lock is enough to prevent losing any
	 * event.
	 */
	worker_enter_idle(worker);
	__set_current_state(TASK_IDLE);
	raw_spin_unlock_irq(&pool->lock);
	schedule();
	goto woke_up;
}

/**
 * rescuer_thread - the rescuer thread function
 * @__rescuer: self
 *
 * Workqueue rescuer thread function.  There's one rescuer for each
 * workqueue which has WQ_MEM_RECLAIM set.
 *
 * Regular work processing on a pool may block trying to create a new
 * worker which uses GFP_KERNEL allocation which has slight chance of
 * developing into deadlock if some works currently on the same queue
 * need to be processed to satisfy the GFP_KERNEL allocation.  This is
 * the problem rescuer solves.
 *
 * When such condition is possible, the pool summons rescuers of all
 * workqueues which have works queued on the pool and let them process
 * those works so that forward progress can be guaranteed.
 *
 * This should happen rarely.
 *
 * Return: 0
 */
static int rescuer_thread(void *__rescuer)
{
	struct worker *rescuer = __rescuer;
	struct workqueue_struct *wq = rescuer->rescue_wq;
	struct list_head *scheduled = &rescuer->scheduled;
	bool should_stop;

	set_user_nice(current, RESCUER_NICE_LEVEL);

	/*
	 * Mark rescuer as worker too.  As WORKER_PREP is never cleared, it
	 * doesn't participate in concurrency management.
	 */
	set_pf_worker(true);
repeat:
	set_current_state(TASK_IDLE);

	/*
	 * By the time the rescuer is requested to stop, the workqueue
	 * shouldn't have any work pending, but @wq->maydays may still have
	 * pwq(s) queued.  This can happen by non-rescuer workers consuming
	 * all the work items before the rescuer got to them.  Go through
	 * @wq->maydays processing before acting on should_stop so that the
	 * list is always empty on exit.
	 */
	should_stop = kthread_should_stop();

	/* see whether any pwq is asking for help */
	raw_spin_lock_irq(&wq_mayday_lock);

	while (!list_empty(&wq->maydays)) {
		struct pool_workqueue *pwq = list_first_entry(&wq->maydays,
					struct pool_workqueue, mayday_node);
		struct worker_pool *pool = pwq->pool;
		struct work_struct *work, *n;
		bool first = true;

		__set_current_state(TASK_RUNNING);
		list_del_init(&pwq->mayday_node);

		raw_spin_unlock_irq(&wq_mayday_lock);

		worker_attach_to_pool(rescuer, pool);

		raw_spin_lock_irq(&pool->lock);

		/*
		 * Slurp in all works issued via this workqueue and
		 * process'em.
		 */
		WARN_ON_ONCE(!list_empty(scheduled));
		list_for_each_entry_safe(work, n, &pool->worklist, entry) {
			if (get_work_pwq(work) == pwq) {
				if (first)
					pool->watchdog_ts = jiffies;
				move_linked_works(work, scheduled, &n);
			}
			first = false;
		}

		if (!list_empty(scheduled)) {
			process_scheduled_works(rescuer);

			/*
			 * The above execution of rescued work items could
			 * have created more to rescue through
			 * pwq_activate_first_delayed() or chained
			 * queueing.  Let's put @pwq back on mayday list so
			 * that such back-to-back work items, which may be
			 * being used to relieve memory pressure, don't
			 * incur MAYDAY_INTERVAL delay inbetween.
			 */
			if (need_to_create_worker(pool)) {
				raw_spin_lock(&wq_mayday_lock);
				/*
				 * Queue iff we aren't racing destruction
				 * and somebody else hasn't queued it already.
				 */
				if (wq->rescuer && list_empty(&pwq->mayday_node)) {
					get_pwq(pwq);
					list_add_tail(&pwq->mayday_node, &wq->maydays);
				}
				raw_spin_unlock(&wq_mayday_lock);
			}
		}

		/*
		 * Put the reference grabbed by send_mayday().  @pool won't
		 * go away while we're still attached to it.
		 */
		put_pwq(pwq);

		/*
		 * Leave this pool.  If need_more_worker() is %true, notify a
		 * regular worker; otherwise, we end up with 0 concurrency
		 * and stalling the execution.
		 */
		if (need_more_worker(pool))
			wake_up_worker(pool);

		raw_spin_unlock_irq(&pool->lock);

		worker_detach_from_pool(rescuer);

		raw_spin_lock_irq(&wq_mayday_lock);
	}

	raw_spin_unlock_irq(&wq_mayday_lock);

	if (should_stop) {
		__set_current_state(TASK_RUNNING);
		set_pf_worker(false);
		return 0;
	}

	/* rescuers should never participate in concurrency management */
	WARN_ON_ONCE(!(rescuer->flags & WORKER_NOT_RUNNING));
	schedule();
	goto repeat;
}

/**
 * check_flush_dependency - check for flush dependency sanity
 * @target_wq: workqueue being flushed
 * @target_work: work item being flushed (NULL for workqueue flushes)
 *
 * %current is trying to flush the whole @target_wq or @target_work on it.
 * If @target_wq doesn't have %WQ_MEM_RECLAIM, verify that %current is not
 * reclaiming memory or running on a workqueue which doesn't have
 * %WQ_MEM_RECLAIM as that can break forward-progress guarantee leading to
 * a deadlock.
 */
static void check_flush_dependency(struct workqueue_struct *target_wq,
				   struct work_struct *target_work)
{
	work_func_t target_func = target_work ? target_work->func : NULL;
	struct worker *worker;

	if (target_wq->flags & WQ_MEM_RECLAIM)
		return;

	worker = current_wq_worker();

	WARN_ONCE(current->flags & PF_MEMALLOC,
		  "workqueue: PF_MEMALLOC task %d(%s) is flushing !WQ_MEM_RECLAIM %s:%ps",
		  current->pid, current->comm, target_wq->name, target_func);
	WARN_ONCE(worker && ((worker->current_pwq->wq->flags &
			      (WQ_MEM_RECLAIM | __WQ_LEGACY)) == WQ_MEM_RECLAIM),
		  "workqueue: WQ_MEM_RECLAIM %s:%ps is flushing !WQ_MEM_RECLAIM %s:%ps",
		  worker->current_pwq->wq->name, worker->current_func,
		  target_wq->name, target_func);
}

struct wq_barrier {
	struct work_struct	work;
	struct completion	done;
	struct task_struct	*task;	/* purely informational */
};

static void wq_barrier_func(struct work_struct *work)
{
	struct wq_barrier *barr = container_of(work, struct wq_barrier, work);
	complete(&barr->done);
}

/**
 * insert_wq_barrier - insert a barrier work
 * @pwq: pwq to insert barrier into
 * @barr: wq_barrier to insert
 * @target: target work to attach @barr to
 * @worker: worker currently executing @target, NULL if @target is not executing
 *
 * @barr is linked to @target such that @barr is completed only after
 * @target finishes execution.  Please note that the ordering
 * guarantee is observed only with respect to @target and on the local
 * cpu.
 *
 * Currently, a queued barrier can't be canceled.  This is because
 * try_to_grab_pending() can't determine whether the work to be
 * grabbed is at the head of the queue and thus can't clear LINKED
 * flag of the previous work while there must be a valid next work
 * after a work with LINKED flag set.
 *
 * Note that when @worker is non-NULL, @target may be modified
 * underneath us, so we can't reliably determine pwq from @target.
 *
 * CONTEXT:
 * raw_spin_lock_irq(pool->lock).
 */
static void insert_wq_barrier(struct pool_workqueue *pwq,
			      struct wq_barrier *barr,
			      struct work_struct *target, struct worker *worker)
{
	struct list_head *head;
	unsigned int linked = 0;

	/*
	 * debugobject calls are safe here even with pool->lock locked
	 * as we know for sure that this will not trigger any of the
	 * checks and call back into the fixup functions where we
	 * might deadlock.
	 */
	INIT_WORK_ONSTACK(&barr->work, wq_barrier_func);
	__set_bit(WORK_STRUCT_PENDING_BIT, work_data_bits(&barr->work));

	init_completion_map(&barr->done, &target->lockdep_map);

	barr->task = current;

	/*
	 * If @target is currently being executed, schedule the
	 * barrier to the worker; otherwise, put it after @target.
	 */
	if (worker)
		head = worker->scheduled.next;
	else {
		unsigned long *bits = work_data_bits(target);

		head = target->entry.next;
		/* there can already be other linked works, inherit and set */
		linked = *bits & WORK_STRUCT_LINKED;
		__set_bit(WORK_STRUCT_LINKED_BIT, bits);
	}

	debug_work_activate(&barr->work);
	insert_work(pwq, &barr->work, head,
		    work_color_to_flags(WORK_NO_COLOR) | linked);
}

/**
 * flush_workqueue_prep_pwqs - prepare pwqs for workqueue flushing
 * @wq: workqueue being flushed
 * @flush_color: new flush color, < 0 for no-op
 * @work_color: new work color, < 0 for no-op
 *
 * Prepare pwqs for workqueue flushing.
 *
 * If @flush_color is non-negative, flush_color on all pwqs should be
 * -1.  If no pwq has in-flight commands at the specified color, all
 * pwq->flush_color's stay at -1 and %false is returned.  If any pwq
 * has in flight commands, its pwq->flush_color is set to
 * @flush_color, @wq->nr_pwqs_to_flush is updated accordingly, pwq
 * wakeup logic is armed and %true is returned.
 *
 * The caller should have initialized @wq->first_flusher prior to
 * calling this function with non-negative @flush_color.  If
 * @flush_color is negative, no flush color update is done and %false
 * is returned.
 *
 * If @work_color is non-negative, all pwqs should have the same
 * work_color which is previous to @work_color and all will be
 * advanced to @work_color.
 *
 * CONTEXT:
 * mutex_lock(wq->mutex).
 *
 * Return:
 * %true if @flush_color >= 0 and there's something to flush.  %false
 * otherwise.
 */
static bool flush_workqueue_prep_pwqs(struct workqueue_struct *wq,
				      int flush_color, int work_color)
{
	bool wait = false;
	struct pool_workqueue *pwq;

	if (flush_color >= 0) {
		WARN_ON_ONCE(atomic_read(&wq->nr_pwqs_to_flush));
		atomic_set(&wq->nr_pwqs_to_flush, 1);
	}

	for_each_pwq(pwq, wq) {
		struct worker_pool *pool = pwq->pool;

		raw_spin_lock_irq(&pool->lock);

		if (flush_color >= 0) {
			WARN_ON_ONCE(pwq->flush_color != -1);

			if (pwq->nr_in_flight[flush_color]) {
				pwq->flush_color = flush_color;
				atomic_inc(&wq->nr_pwqs_to_flush);
				wait = true;
			}
		}

		if (work_color >= 0) {
			WARN_ON_ONCE(work_color != work_next_color(pwq->work_color));
			pwq->work_color = work_color;
		}

		raw_spin_unlock_irq(&pool->lock);
	}

	if (flush_color >= 0 && atomic_dec_and_test(&wq->nr_pwqs_to_flush))
		complete(&wq->first_flusher->done);

	return wait;
}

/**
 * flush_workqueue - ensure that any scheduled work has run to completion.
 * @wq: workqueue to flush
 *
 * This function sleeps until all work items which were queued on entry
 * have finished execution, but it is not livelocked by new incoming ones.
 */
void flush_workqueue(struct workqueue_struct *wq)
{
	struct wq_flusher this_flusher = {
		.list = LIST_HEAD_INIT(this_flusher.list),
		.flush_color = -1,
		.done = COMPLETION_INITIALIZER_ONSTACK_MAP(this_flusher.done, wq->lockdep_map),
	};
	int next_color;

	if (WARN_ON(!wq_online))
		return;

	lock_map_acquire(&wq->lockdep_map);
	lock_map_release(&wq->lockdep_map);

	mutex_lock(&wq->mutex);

	/*
	 * Start-to-wait phase
	 */
	next_color = work_next_color(wq->work_color);

	if (next_color != wq->flush_color) {
		/*
		 * Color space is not full.  The current work_color
		 * becomes our flush_color and work_color is advanced
		 * by one.
		 */
		WARN_ON_ONCE(!list_empty(&wq->flusher_overflow));
		this_flusher.flush_color = wq->work_color;
		wq->work_color = next_color;

		if (!wq->first_flusher) {
			/* no flush in progress, become the first flusher */
			WARN_ON_ONCE(wq->flush_color != this_flusher.flush_color);

			wq->first_flusher = &this_flusher;

			if (!flush_workqueue_prep_pwqs(wq, wq->flush_color,
						       wq->work_color)) {
				/* nothing to flush, done */
				wq->flush_color = next_color;
				wq->first_flusher = NULL;
				goto out_unlock;
			}
		} else {
			/* wait in queue */
			WARN_ON_ONCE(wq->flush_color == this_flusher.flush_color);
			list_add_tail(&this_flusher.list, &wq->flusher_queue);
			flush_workqueue_prep_pwqs(wq, -1, wq->work_color);
		}
	} else {
		/*
		 * Oops, color space is full, wait on overflow queue.
		 * The next flush completion will assign us
		 * flush_color and transfer to flusher_queue.
		 */
		list_add_tail(&this_flusher.list, &wq->flusher_overflow);
	}

	check_flush_dependency(wq, NULL);

	mutex_unlock(&wq->mutex);

	wait_for_completion(&this_flusher.done);

	/*
	 * Wake-up-and-cascade phase
	 *
	 * First flushers are responsible for cascading flushes and
	 * handling overflow.  Non-first flushers can simply return.
	 */
	if (wq->first_flusher != &this_flusher)
		return;

	mutex_lock(&wq->mutex);

	/* we might have raced, check again with mutex held */
	if (wq->first_flusher != &this_flusher)
		goto out_unlock;

	wq->first_flusher = NULL;

	WARN_ON_ONCE(!list_empty(&this_flusher.list));
	WARN_ON_ONCE(wq->flush_color != this_flusher.flush_color);

	while (true) {
		struct wq_flusher *next, *tmp;

		/* complete all the flushers sharing the current flush color */
		list_for_each_entry_safe(next, tmp, &wq->flusher_queue, list) {
			if (next->flush_color != wq->flush_color)
				break;
			list_del_init(&next->list);
			complete(&next->done);
		}

		WARN_ON_ONCE(!list_empty(&wq->flusher_overflow) &&
			     wq->flush_color != work_next_color(wq->work_color));

		/* this flush_color is finished, advance by one */
		wq->flush_color = work_next_color(wq->flush_color);

		/* one color has been freed, handle overflow queue */
		if (!list_empty(&wq->flusher_overflow)) {
			/*
			 * Assign the same color to all overflowed
			 * flushers, advance work_color and append to
			 * flusher_queue.  This is the start-to-wait
			 * phase for these overflowed flushers.
			 */
			list_for_each_entry(tmp, &wq->flusher_overflow, list)
				tmp->flush_color = wq->work_color;

			wq->work_color = work_next_color(wq->work_color);

			list_splice_tail_init(&wq->flusher_overflow,
					      &wq->flusher_queue);
			flush_workqueue_prep_pwqs(wq, -1, wq->work_color);
		}

		if (list_empty(&wq->flusher_queue)) {
			WARN_ON_ONCE(wq->flush_color != wq->work_color);
			break;
		}

		/*
		 * Need to flush more colors.  Make the next flusher
		 * the new first flusher and arm pwqs.
		 */
		WARN_ON_ONCE(wq->flush_color == wq->work_color);
		WARN_ON_ONCE(wq->flush_color != next->flush_color);

		list_del_init(&next->list);
		wq->first_flusher = next;

		if (flush_workqueue_prep_pwqs(wq, wq->flush_color, -1))
			break;

		/*
		 * Meh... this color is already done, clear first
		 * flusher and repeat cascading.
		 */
		wq->first_flusher = NULL;
	}

out_unlock:
	mutex_unlock(&wq->mutex);
}
EXPORT_SYMBOL(flush_workqueue);

/**
 * drain_workqueue - drain a workqueue
 * @wq: workqueue to drain
 *
 * Wait until the workqueue becomes empty.  While draining is in progress,
 * only chain queueing is allowed.  IOW, only currently pending or running
 * work items on @wq can queue further work items on it.  @wq is flushed
 * repeatedly until it becomes empty.  The number of flushing is determined
 * by the depth of chaining and should be relatively short.  Whine if it
 * takes too long.
 */
void drain_workqueue(struct workqueue_struct *wq)
{
	unsigned int flush_cnt = 0;
	struct pool_workqueue *pwq;

	/*
	 * __queue_work() needs to test whether there are drainers, is much
	 * hotter than drain_workqueue() and already looks at @wq->flags.
	 * Use __WQ_DRAINING so that queue doesn't have to check nr_drainers.
	 */
	mutex_lock(&wq->mutex);
	if (!wq->nr_drainers++)
		wq->flags |= __WQ_DRAINING;
	mutex_unlock(&wq->mutex);
reflush:
	flush_workqueue(wq);

	mutex_lock(&wq->mutex);

	for_each_pwq(pwq, wq) {
		bool drained;

		raw_spin_lock_irq(&pwq->pool->lock);
		drained = !pwq->nr_active && list_empty(&pwq->delayed_works);
		raw_spin_unlock_irq(&pwq->pool->lock);

		if (drained)
			continue;

		if (++flush_cnt == 10 ||
		    (flush_cnt % 100 == 0 && flush_cnt <= 1000))
			pr_warn("workqueue %s: drain_workqueue() isn't complete after %u tries\n",
				wq->name, flush_cnt);

		mutex_unlock(&wq->mutex);
		goto reflush;
	}

	if (!--wq->nr_drainers)
		wq->flags &= ~__WQ_DRAINING;
	mutex_unlock(&wq->mutex);
}
EXPORT_SYMBOL_GPL(drain_workqueue);

static bool start_flush_work(struct work_struct *work, struct wq_barrier *barr,
			     bool from_cancel)
{
	struct worker *worker = NULL;
	struct worker_pool *pool;
	struct pool_workqueue *pwq;

	might_sleep();

	rcu_read_lock();
	pool = get_work_pool(work);
	if (!pool) {
		rcu_read_unlock();
		return false;
	}

	raw_spin_lock_irq(&pool->lock);
	/* see the comment in try_to_grab_pending() with the same code */
	pwq = get_work_pwq(work);
	if (pwq) {
		if (unlikely(pwq->pool != pool))
			goto already_gone;
	} else {
		worker = find_worker_executing_work(pool, work);
		if (!worker)
			goto already_gone;
		pwq = worker->current_pwq;
	}

	check_flush_dependency(pwq->wq, work);

	insert_wq_barrier(pwq, barr, work, worker);
	raw_spin_unlock_irq(&pool->lock);

	/*
	 * Force a lock recursion deadlock when using flush_work() inside a
	 * single-threaded or rescuer equipped workqueue.
	 *
	 * For single threaded workqueues the deadlock happens when the work
	 * is after the work issuing the flush_work(). For rescuer equipped
	 * workqueues the deadlock happens when the rescuer stalls, blocking
	 * forward progress.
	 */
	if (!from_cancel &&
	    (pwq->wq->saved_max_active == 1 || pwq->wq->rescuer)) {
		lock_map_acquire(&pwq->wq->lockdep_map);
		lock_map_release(&pwq->wq->lockdep_map);
	}
	rcu_read_unlock();
	return true;
already_gone:
	raw_spin_unlock_irq(&pool->lock);
	rcu_read_unlock();
	return false;
}

static bool __flush_work(struct work_struct *work, bool from_cancel)
{
	struct wq_barrier barr;

	if (WARN_ON(!wq_online))
		return false;

	if (WARN_ON(!work->func))
		return false;

	if (!from_cancel) {
		lock_map_acquire(&work->lockdep_map);
		lock_map_release(&work->lockdep_map);
	}

	if (start_flush_work(work, &barr, from_cancel)) {
		wait_for_completion(&barr.done);
		destroy_work_on_stack(&barr.work);
		return true;
	} else {
		return false;
	}
}

/**
 * flush_work - wait for a work to finish executing the last queueing instance
 * @work: the work to flush
 *
 * Wait until @work has finished execution.  @work is guaranteed to be idle
 * on return if it hasn't been requeued since flush started.
 *
 * Return:
 * %true if flush_work() waited for the work to finish execution,
 * %false if it was already idle.
 */
bool flush_work(struct work_struct *work)
{
	return __flush_work(work, false);
}
EXPORT_SYMBOL_GPL(flush_work);

struct cwt_wait {
	wait_queue_entry_t		wait;
	struct work_struct	*work;
};

static int cwt_wakefn(wait_queue_entry_t *wait, unsigned mode, int sync, void *key)
{
	struct cwt_wait *cwait = container_of(wait, struct cwt_wait, wait);

	if (cwait->work != key)
		return 0;
	return autoremove_wake_function(wait, mode, sync, key);
}

static bool __cancel_work_timer(struct work_struct *work, bool is_dwork)
{
	static DECLARE_WAIT_QUEUE_HEAD(cancel_waitq);
	unsigned long flags;
	int ret;

	do {
		ret = try_to_grab_pending(work, is_dwork, &flags);
		/*
		 * If someone else is already canceling, wait for it to
		 * finish.  flush_work() doesn't work for PREEMPT_NONE
		 * because we may get scheduled between @work's completion
		 * and the other canceling task resuming and clearing
		 * CANCELING - flush_work() will return false immediately
		 * as @work is no longer busy, try_to_grab_pending() will
		 * return -ENOENT as @work is still being canceled and the
		 * other canceling task won't be able to clear CANCELING as
		 * we're hogging the CPU.
		 *
		 * Let's wait for completion using a waitqueue.  As this
		 * may lead to the thundering herd problem, use a custom
		 * wake function which matches @work along with exclusive
		 * wait and wakeup.
		 */
		if (unlikely(ret == -ENOENT)) {
			struct cwt_wait cwait;

			init_wait(&cwait.wait);
			cwait.wait.func = cwt_wakefn;
			cwait.work = work;

			prepare_to_wait_exclusive(&cancel_waitq, &cwait.wait,
						  TASK_UNINTERRUPTIBLE);
			if (work_is_canceling(work))
				schedule();
			finish_wait(&cancel_waitq, &cwait.wait);
		}
	} while (unlikely(ret < 0));

	/* tell other tasks trying to grab @work to back off */
	mark_work_canceling(work);
	local_irq_restore(flags);

	/*
	 * This allows canceling during early boot.  We know that @work
	 * isn't executing.
	 */
	if (wq_online)
		__flush_work(work, true);

	clear_work_data(work);

	/*
	 * Paired with prepare_to_wait() above so that either
	 * waitqueue_active() is visible here or !work_is_canceling() is
	 * visible there.
	 */
	smp_mb();
	if (waitqueue_active(&cancel_waitq))
		__wake_up(&cancel_waitq, TASK_NORMAL, 1, work);

	return ret;
}

/**
 * cancel_work_sync - cancel a work and wait for it to finish
 * @work: the work to cancel
 *
 * Cancel @work and wait for its execution to finish.  This function
 * can be used even if the work re-queues itself or migrates to
 * another workqueue.  On return from this function, @work is
 * guaranteed to be not pending or executing on any CPU.
 *
 * cancel_work_sync(&delayed_work->work) must not be used for
 * delayed_work's.  Use cancel_delayed_work_sync() instead.
 *
 * The caller must ensure that the workqueue on which @work was last
 * queued can't be destroyed before this function returns.
 *
 * Return:
 * %true if @work was pending, %false otherwise.
 */
bool cancel_work_sync(struct work_struct *work)
{
	return __cancel_work_timer(work, false);
}
EXPORT_SYMBOL_GPL(cancel_work_sync);

/**
 * flush_delayed_work - wait for a dwork to finish executing the last queueing
 * @dwork: the delayed work to flush
 *
 * Delayed timer is cancelled and the pending work is queued for
 * immediate execution.  Like flush_work(), this function only
 * considers the last queueing instance of @dwork.
 *
 * Return:
 * %true if flush_work() waited for the work to finish execution,
 * %false if it was already idle.
 */
bool flush_delayed_work(struct delayed_work *dwork)
{
	local_irq_disable();
	if (del_timer_sync(&dwork->timer))
		__queue_work(dwork->cpu, dwork->wq, &dwork->work);
	local_irq_enable();
	return flush_work(&dwork->work);
}
EXPORT_SYMBOL(flush_delayed_work);

/**
 * flush_rcu_work - wait for a rwork to finish executing the last queueing
 * @rwork: the rcu work to flush
 *
 * Return:
 * %true if flush_rcu_work() waited for the work to finish execution,
 * %false if it was already idle.
 */
bool flush_rcu_work(struct rcu_work *rwork)
{
	if (test_bit(WORK_STRUCT_PENDING_BIT, work_data_bits(&rwork->work))) {
		rcu_barrier();
		flush_work(&rwork->work);
		return true;
	} else {
		return flush_work(&rwork->work);
	}
}
EXPORT_SYMBOL(flush_rcu_work);

static bool __cancel_work(struct work_struct *work, bool is_dwork)
{
	unsigned long flags;
	int ret;

	do {
		ret = try_to_grab_pending(work, is_dwork, &flags);
	} while (unlikely(ret == -EAGAIN));

	if (unlikely(ret < 0))
		return false;

	set_work_pool_and_clear_pending(work, get_work_pool_id(work));
	local_irq_restore(flags);
	return ret;
}

/**
 * cancel_delayed_work - cancel a delayed work
 * @dwork: delayed_work to cancel
 *
 * Kill off a pending delayed_work.
 *
 * Return: %true if @dwork was pending and canceled; %false if it wasn't
 * pending.
 *
 * Note:
 * The work callback function may still be running on return, unless
 * it returns %true and the work doesn't re-arm itself.  Explicitly flush or
 * use cancel_delayed_work_sync() to wait on it.
 *
 * This function is safe to call from any context including IRQ handler.
 */
bool cancel_delayed_work(struct delayed_work *dwork)
{
	return __cancel_work(&dwork->work, true);
}
EXPORT_SYMBOL(cancel_delayed_work);

/**
 * cancel_delayed_work_sync - cancel a delayed work and wait for it to finish
 * @dwork: the delayed work cancel
 *
 * This is cancel_work_sync() for delayed works.
 *
 * Return:
 * %true if @dwork was pending, %false otherwise.
 */
bool cancel_delayed_work_sync(struct delayed_work *dwork)
{
	return __cancel_work_timer(&dwork->work, true);
}
EXPORT_SYMBOL(cancel_delayed_work_sync);

/**
 * schedule_on_each_cpu - execute a function synchronously on each online CPU
 * @func: the function to call
 *
 * schedule_on_each_cpu() executes @func on each online CPU using the
 * system workqueue and blocks until all CPUs have completed.
 * schedule_on_each_cpu() is very slow.
 *
 * Return:
 * 0 on success, -errno on failure.
 */
int schedule_on_each_cpu(work_func_t func)
{
	int cpu;
	struct work_struct __percpu *works;

	works = alloc_percpu(struct work_struct);
	if (!works)
		return -ENOMEM;

	get_online_cpus();

	for_each_online_cpu(cpu) {
		struct work_struct *work = per_cpu_ptr(works, cpu);

		INIT_WORK(work, func);
		schedule_work_on(cpu, work);
	}

	for_each_online_cpu(cpu)
		flush_work(per_cpu_ptr(works, cpu));

	put_online_cpus();
	free_percpu(works);
	return 0;
}

/**
 * execute_in_process_context - reliably execute the routine with user context
 * @fn:		the function to execute
 * @ew:		guaranteed storage for the execute work structure (must
 *		be available when the work executes)
 *
 * Executes the function immediately if process context is available,
 * otherwise schedules the function for delayed execution.
 *
 * Return:	0 - function was executed
 *		1 - function was scheduled for execution
 */
int execute_in_process_context(work_func_t fn, struct execute_work *ew)
{
	if (!in_interrupt()) {
		fn(&ew->work);
		return 0;
	}

	INIT_WORK(&ew->work, fn);
	schedule_work(&ew->work);

	return 1;
}
EXPORT_SYMBOL_GPL(execute_in_process_context);

/**
 * free_workqueue_attrs - free a workqueue_attrs
 * @attrs: workqueue_attrs to free
 *
 * Undo alloc_workqueue_attrs().
 */
void free_workqueue_attrs(struct workqueue_attrs *attrs)
{
	if (attrs) {
		free_cpumask_var(attrs->cpumask);
		kfree(attrs);
	}
}

/**
 * alloc_workqueue_attrs - allocate a workqueue_attrs
 *
 * Allocate a new workqueue_attrs, initialize with default settings and
 * return it.
 *
 * Return: The allocated new workqueue_attr on success. %NULL on failure.
 */
struct workqueue_attrs *alloc_workqueue_attrs(void)
{
	struct workqueue_attrs *attrs;

	attrs = kzalloc(sizeof(*attrs), GFP_KERNEL);
	if (!attrs)
		goto fail;
	if (!alloc_cpumask_var(&attrs->cpumask, GFP_KERNEL))
		goto fail;

	cpumask_copy(attrs->cpumask, cpu_possible_mask);
	return attrs;
fail:
	free_workqueue_attrs(attrs);
	return NULL;
}

static void copy_workqueue_attrs(struct workqueue_attrs *to,
				 const struct workqueue_attrs *from)
{
	to->nice = from->nice;
	cpumask_copy(to->cpumask, from->cpumask);
	/*
	 * Unlike hash and equality test, this function doesn't ignore
	 * ->no_numa as it is used for both pool and wq attrs.  Instead,
	 * get_unbound_pool() explicitly clears ->no_numa after copying.
	 */
	to->no_numa = from->no_numa;
}

/* hash value of the content of @attr */
static u32 wqattrs_hash(const struct workqueue_attrs *attrs)
{
	u32 hash = 0;

	hash = jhash_1word(attrs->nice, hash);
	hash = jhash(cpumask_bits(attrs->cpumask),
		     BITS_TO_LONGS(nr_cpumask_bits) * sizeof(long), hash);
	return hash;
}

/* content equality test */
static bool wqattrs_equal(const struct workqueue_attrs *a,
			  const struct workqueue_attrs *b)
{
	if (a->nice != b->nice)
		return false;
	if (!cpumask_equal(a->cpumask, b->cpumask))
		return false;
	return true;
}

/**
 * init_worker_pool - initialize a newly zalloc'd worker_pool
 * @pool: worker_pool to initialize
 *
 * Initialize a newly zalloc'd @pool.  It also allocates @pool->attrs.
 *
 * Return: 0 on success, -errno on failure.  Even on failure, all fields
 * inside @pool proper are initialized and put_unbound_pool() can be called
 * on @pool safely to release it.
 */
static int init_worker_pool(struct worker_pool *pool)
{
	raw_spin_lock_init(&pool->lock);
	pool->id = -1;
	pool->cpu = -1;
	pool->node = NUMA_NO_NODE;
	pool->flags |= POOL_DISASSOCIATED;
	pool->watchdog_ts = jiffies;
	INIT_LIST_HEAD(&pool->worklist);
	INIT_LIST_HEAD(&pool->idle_list);
	hash_init(pool->busy_hash);

	timer_setup(&pool->idle_timer, idle_worker_timeout, TIMER_DEFERRABLE);

	timer_setup(&pool->mayday_timer, pool_mayday_timeout, 0);

	INIT_LIST_HEAD(&pool->workers);

	ida_init(&pool->worker_ida);
	INIT_HLIST_NODE(&pool->hash_node);
	pool->refcnt = 1;

	/* shouldn't fail above this point */
	pool->attrs = alloc_workqueue_attrs();
	if (!pool->attrs)
		return -ENOMEM;
	return 0;
}

#ifdef CONFIG_LOCKDEP
static void wq_init_lockdep(struct workqueue_struct *wq)
{
	char *lock_name;

	lockdep_register_key(&wq->key);
	lock_name = kasprintf(GFP_KERNEL, "%s%s", "(wq_completion)", wq->name);
	if (!lock_name)
		lock_name = wq->name;

	wq->lock_name = lock_name;
	lockdep_init_map(&wq->lockdep_map, lock_name, &wq->key, 0);
}

static void wq_unregister_lockdep(struct workqueue_struct *wq)
{
	lockdep_unregister_key(&wq->key);
}

static void wq_free_lockdep(struct workqueue_struct *wq)
{
	if (wq->lock_name != wq->name)
		kfree(wq->lock_name);
}
#else
static void wq_init_lockdep(struct workqueue_struct *wq)
{
}

static void wq_unregister_lockdep(struct workqueue_struct *wq)
{
}

static void wq_free_lockdep(struct workqueue_struct *wq)
{
}
#endif

static void rcu_free_wq(struct rcu_head *rcu)
{
	struct workqueue_struct *wq =
		container_of(rcu, struct workqueue_struct, rcu);

	wq_free_lockdep(wq);

	if (!(wq->flags & WQ_UNBOUND))
		free_percpu(wq->cpu_pwqs);
	else
		free_workqueue_attrs(wq->unbound_attrs);

	kfree(wq);
}

static void rcu_free_pool(struct rcu_head *rcu)
{
	struct worker_pool *pool = container_of(rcu, struct worker_pool, rcu);

	ida_destroy(&pool->worker_ida);
	free_workqueue_attrs(pool->attrs);
	kfree(pool);
}

/* This returns with the lock held on success (pool manager is inactive). */
static bool wq_manager_inactive(struct worker_pool *pool)
{
	raw_spin_lock_irq(&pool->lock);

	if (pool->flags & POOL_MANAGER_ACTIVE) {
		raw_spin_unlock_irq(&pool->lock);
		return false;
	}
	return true;
}

/**
 * put_unbound_pool - put a worker_pool
 * @pool: worker_pool to put
 *
 * Put @pool.  If its refcnt reaches zero, it gets destroyed in RCU
 * safe manner.  get_unbound_pool() calls this function on its failure path
 * and this function should be able to release pools which went through,
 * successfully or not, init_worker_pool().
 *
 * Should be called with wq_pool_mutex held.
 */
static void put_unbound_pool(struct worker_pool *pool)
{
	DECLARE_COMPLETION_ONSTACK(detach_completion);
	struct worker *worker;

	lockdep_assert_held(&wq_pool_mutex);

	if (--pool->refcnt)
		return;

	/* sanity checks */
	if (WARN_ON(!(pool->cpu < 0)) ||
	    WARN_ON(!list_empty(&pool->worklist)))
		return;

	/* release id and unhash */
	if (pool->id >= 0)
		idr_remove(&worker_pool_idr, pool->id);
	hash_del(&pool->hash_node);

	/*
	 * Become the manager and destroy all workers.  This prevents
	 * @pool's workers from blocking on attach_mutex.  We're the last
	 * manager and @pool gets freed with the flag set.
	 * Because of how wq_manager_inactive() works, we will hold the
	 * spinlock after a successful wait.
	 */
	rcuwait_wait_event(&manager_wait, wq_manager_inactive(pool));
	pool->flags |= POOL_MANAGER_ACTIVE;

	while ((worker = first_idle_worker(pool)))
		destroy_worker(worker);
	WARN_ON(pool->nr_workers || pool->nr_idle);
	raw_spin_unlock_irq(&pool->lock);

	mutex_lock(&wq_pool_attach_mutex);
	if (!list_empty(&pool->workers))
		pool->detach_completion = &detach_completion;
	mutex_unlock(&wq_pool_attach_mutex);

	if (pool->detach_completion)
		wait_for_completion(pool->detach_completion);

	/* shut down the timers */
	del_timer_sync(&pool->idle_timer);
	del_timer_sync(&pool->mayday_timer);

	/* RCU protected to allow dereferences from get_work_pool() */
	call_rcu(&pool->rcu, rcu_free_pool);
}

/**
 * get_unbound_pool - get a worker_pool with the specified attributes
 * @attrs: the attributes of the worker_pool to get
 *
 * Obtain a worker_pool which has the same attributes as @attrs, bump the
 * reference count and return it.  If there already is a matching
 * worker_pool, it will be used; otherwise, this function attempts to
 * create a new one.
 *
 * Should be called with wq_pool_mutex held.
 *
 * Return: On success, a worker_pool with the same attributes as @attrs.
 * On failure, %NULL.
 */
static struct worker_pool *get_unbound_pool(const struct workqueue_attrs *attrs)
{
	u32 hash = wqattrs_hash(attrs);
	struct worker_pool *pool;
	int node;
	int target_node = NUMA_NO_NODE;

	lockdep_assert_held(&wq_pool_mutex);

	/* do we already have a matching pool? */
	hash_for_each_possible(unbound_pool_hash, pool, hash_node, hash) {
		if (wqattrs_equal(pool->attrs, attrs)) {
			pool->refcnt++;
			return pool;
		}
	}

	/* if cpumask is contained inside a NUMA node, we belong to that node */
	if (wq_numa_enabled) {
		for_each_node(node) {
			if (cpumask_subset(attrs->cpumask,
					   wq_numa_possible_cpumask[node])) {
				target_node = node;
				break;
			}
		}
	}

	/* nope, create a new one */
	pool = kzalloc_node(sizeof(*pool), GFP_KERNEL, target_node);
	if (!pool || init_worker_pool(pool) < 0)
		goto fail;

	lockdep_set_subclass(&pool->lock, 1);	/* see put_pwq() */
	copy_workqueue_attrs(pool->attrs, attrs);
	pool->node = target_node;

	/*
	 * no_numa isn't a worker_pool attribute, always clear it.  See
	 * 'struct workqueue_attrs' comments for detail.
	 */
	pool->attrs->no_numa = false;

	if (worker_pool_assign_id(pool) < 0)
		goto fail;

	/* create and start the initial worker */
	if (wq_online && !create_worker(pool))
		goto fail;

	/* install */
	hash_add(unbound_pool_hash, &pool->hash_node, hash);

	return pool;
fail:
	if (pool)
		put_unbound_pool(pool);
	return NULL;
}

static void rcu_free_pwq(struct rcu_head *rcu)
{
	kmem_cache_free(pwq_cache,
			container_of(rcu, struct pool_workqueue, rcu));
}

/*
 * Scheduled on system_wq by put_pwq() when an unbound pwq hits zero refcnt
 * and needs to be destroyed.
 */
static void pwq_unbound_release_workfn(struct work_struct *work)
{
	struct pool_workqueue *pwq = container_of(work, struct pool_workqueue,
						  unbound_release_work);
	struct workqueue_struct *wq = pwq->wq;
	struct worker_pool *pool = pwq->pool;
	bool is_last;

	if (WARN_ON_ONCE(!(wq->flags & WQ_UNBOUND)))
		return;

	mutex_lock(&wq->mutex);
	list_del_rcu(&pwq->pwqs_node);
	is_last = list_empty(&wq->pwqs);
	mutex_unlock(&wq->mutex);

	mutex_lock(&wq_pool_mutex);
	put_unbound_pool(pool);
	mutex_unlock(&wq_pool_mutex);

	call_rcu(&pwq->rcu, rcu_free_pwq);

	/*
	 * If we're the last pwq going away, @wq is already dead and no one
	 * is gonna access it anymore.  Schedule RCU free.
	 */
	if (is_last) {
		wq_unregister_lockdep(wq);
		call_rcu(&wq->rcu, rcu_free_wq);
	}
}

/**
 * pwq_adjust_max_active - update a pwq's max_active to the current setting
 * @pwq: target pool_workqueue
 *
 * If @pwq isn't freezing, set @pwq->max_active to the associated
 * workqueue's saved_max_active and activate delayed work items
 * accordingly.  If @pwq is freezing, clear @pwq->max_active to zero.
 */
static void pwq_adjust_max_active(struct pool_workqueue *pwq)
{
	struct workqueue_struct *wq = pwq->wq;
	bool freezable = wq->flags & WQ_FREEZABLE;
	unsigned long flags;

	/* for @wq->saved_max_active */
	lockdep_assert_held(&wq->mutex);

	/* fast exit for non-freezable wqs */
	if (!freezable && pwq->max_active == wq->saved_max_active)
		return;

	/* this function can be called during early boot w/ irq disabled */
	raw_spin_lock_irqsave(&pwq->pool->lock, flags);

	/*
	 * During [un]freezing, the caller is responsible for ensuring that
	 * this function is called at least once after @workqueue_freezing
	 * is updated and visible.
	 */
	if (!freezable || !workqueue_freezing) {
		pwq->max_active = wq->saved_max_active;

		while (!list_empty(&pwq->delayed_works) &&
		       pwq->nr_active < pwq->max_active)
			pwq_activate_first_delayed(pwq);

		/*
		 * Need to kick a worker after thawed or an unbound wq's
		 * max_active is bumped.  It's a slow path.  Do it always.
		 */
		wake_up_worker(pwq->pool);
	} else {
		pwq->max_active = 0;
	}

	raw_spin_unlock_irqrestore(&pwq->pool->lock, flags);
}

/* initialize newly alloced @pwq which is associated with @wq and @pool */
static void init_pwq(struct pool_workqueue *pwq, struct workqueue_struct *wq,
		     struct worker_pool *pool)
{
	BUG_ON((unsigned long)pwq & WORK_STRUCT_FLAG_MASK);

	memset(pwq, 0, sizeof(*pwq));

	pwq->pool = pool;
	pwq->wq = wq;
	pwq->flush_color = -1;
	pwq->refcnt = 1;
	INIT_LIST_HEAD(&pwq->delayed_works);
	INIT_LIST_HEAD(&pwq->pwqs_node);
	INIT_LIST_HEAD(&pwq->mayday_node);
	INIT_WORK(&pwq->unbound_release_work, pwq_unbound_release_workfn);
}

/* sync @pwq with the current state of its associated wq and link it */
static void link_pwq(struct pool_workqueue *pwq)
{
	struct workqueue_struct *wq = pwq->wq;

	lockdep_assert_held(&wq->mutex);

	/* may be called multiple times, ignore if already linked */
	if (!list_empty(&pwq->pwqs_node))
		return;

	/* set the matching work_color */
	pwq->work_color = wq->work_color;

	/* sync max_active to the current setting */
	pwq_adjust_max_active(pwq);

	/* link in @pwq */
	list_add_rcu(&pwq->pwqs_node, &wq->pwqs);
}

/* obtain a pool matching @attr and create a pwq associating the pool and @wq */
static struct pool_workqueue *alloc_unbound_pwq(struct workqueue_struct *wq,
					const struct workqueue_attrs *attrs)
{
	struct worker_pool *pool;
	struct pool_workqueue *pwq;

	lockdep_assert_held(&wq_pool_mutex);

	pool = get_unbound_pool(attrs);
	if (!pool)
		return NULL;

	pwq = kmem_cache_alloc_node(pwq_cache, GFP_KERNEL, pool->node);
	if (!pwq) {
		put_unbound_pool(pool);
		return NULL;
	}

	init_pwq(pwq, wq, pool);
	return pwq;
}

/**
 * wq_calc_node_cpumask - calculate a wq_attrs' cpumask for the specified node
 * @attrs: the wq_attrs of the default pwq of the target workqueue
 * @node: the target NUMA node
 * @cpu_going_down: if >= 0, the CPU to consider as offline
 * @cpumask: outarg, the resulting cpumask
 *
 * Calculate the cpumask a workqueue with @attrs should use on @node.  If
 * @cpu_going_down is >= 0, that cpu is considered offline during
 * calculation.  The result is stored in @cpumask.
 *
 * If NUMA affinity is not enabled, @attrs->cpumask is always used.  If
 * enabled and @node has online CPUs requested by @attrs, the returned
 * cpumask is the intersection of the possible CPUs of @node and
 * @attrs->cpumask.
 *
 * The caller is responsible for ensuring that the cpumask of @node stays
 * stable.
 *
 * Return: %true if the resulting @cpumask is different from @attrs->cpumask,
 * %false if equal.
 */
static bool wq_calc_node_cpumask(const struct workqueue_attrs *attrs, int node,
				 int cpu_going_down, cpumask_t *cpumask)
{
	if (!wq_numa_enabled || attrs->no_numa)
		goto use_dfl;

	/* does @node have any online CPUs @attrs wants? */
	cpumask_and(cpumask, cpumask_of_node(node), attrs->cpumask);
	if (cpu_going_down >= 0)
		cpumask_clear_cpu(cpu_going_down, cpumask);

	if (cpumask_empty(cpumask))
		goto use_dfl;

	/* yeap, return possible CPUs in @node that @attrs wants */
	cpumask_and(cpumask, attrs->cpumask, wq_numa_possible_cpumask[node]);

	if (cpumask_empty(cpumask)) {
		pr_warn_once("WARNING: workqueue cpumask: online intersect > "
				"possible intersect\n");
		return false;
	}

	return !cpumask_equal(cpumask, attrs->cpumask);

use_dfl:
	cpumask_copy(cpumask, attrs->cpumask);
	return false;
}

/* install @pwq into @wq's numa_pwq_tbl[] for @node and return the old pwq */
static struct pool_workqueue *numa_pwq_tbl_install(struct workqueue_struct *wq,
						   int node,
						   struct pool_workqueue *pwq)
{
	struct pool_workqueue *old_pwq;

	lockdep_assert_held(&wq_pool_mutex);
	lockdep_assert_held(&wq->mutex);

	/* link_pwq() can handle duplicate calls */
	link_pwq(pwq);

	old_pwq = rcu_access_pointer(wq->numa_pwq_tbl[node]);
	rcu_assign_pointer(wq->numa_pwq_tbl[node], pwq);
	return old_pwq;
}

/* context to store the prepared attrs & pwqs before applying */
struct apply_wqattrs_ctx {
	struct workqueue_struct	*wq;		/* target workqueue */
	struct workqueue_attrs	*attrs;		/* attrs to apply */
	struct list_head	list;		/* queued for batching commit */
	struct pool_workqueue	*dfl_pwq;
	struct pool_workqueue	*pwq_tbl[];
};

/* free the resources after success or abort */
static void apply_wqattrs_cleanup(struct apply_wqattrs_ctx *ctx)
{
	if (ctx) {
		int node;

		for_each_node(node)
			put_pwq_unlocked(ctx->pwq_tbl[node]);
		put_pwq_unlocked(ctx->dfl_pwq);

		free_workqueue_attrs(ctx->attrs);

		kfree(ctx);
	}
}

/* allocate the attrs and pwqs for later installation */
static struct apply_wqattrs_ctx *
apply_wqattrs_prepare(struct workqueue_struct *wq,
		      const struct workqueue_attrs *attrs)
{
	struct apply_wqattrs_ctx *ctx;
	struct workqueue_attrs *new_attrs, *tmp_attrs;
	int node;

	lockdep_assert_held(&wq_pool_mutex);

	ctx = kzalloc(struct_size(ctx, pwq_tbl, nr_node_ids), GFP_KERNEL);

	new_attrs = alloc_workqueue_attrs();
	tmp_attrs = alloc_workqueue_attrs();
	if (!ctx || !new_attrs || !tmp_attrs)
		goto out_free;

	/*
	 * Calculate the attrs of the default pwq.
	 * If the user configured cpumask doesn't overlap with the
	 * wq_unbound_cpumask, we fallback to the wq_unbound_cpumask.
	 */
	copy_workqueue_attrs(new_attrs, attrs);
	cpumask_and(new_attrs->cpumask, new_attrs->cpumask, wq_unbound_cpumask);
	if (unlikely(cpumask_empty(new_attrs->cpumask)))
		cpumask_copy(new_attrs->cpumask, wq_unbound_cpumask);

	/*
	 * We may create multiple pwqs with differing cpumasks.  Make a
	 * copy of @new_attrs which will be modified and used to obtain
	 * pools.
	 */
	copy_workqueue_attrs(tmp_attrs, new_attrs);

	/*
	 * If something goes wrong during CPU up/down, we'll fall back to
	 * the default pwq covering whole @attrs->cpumask.  Always create
	 * it even if we don't use it immediately.
	 */
	ctx->dfl_pwq = alloc_unbound_pwq(wq, new_attrs);
	if (!ctx->dfl_pwq)
		goto out_free;

	for_each_node(node) {
		if (wq_calc_node_cpumask(new_attrs, node, -1, tmp_attrs->cpumask)) {
			ctx->pwq_tbl[node] = alloc_unbound_pwq(wq, tmp_attrs);
			if (!ctx->pwq_tbl[node])
				goto out_free;
		} else {
			ctx->dfl_pwq->refcnt++;
			ctx->pwq_tbl[node] = ctx->dfl_pwq;
		}
	}

	/* save the user configured attrs and sanitize it. */
	copy_workqueue_attrs(new_attrs, attrs);
	cpumask_and(new_attrs->cpumask, new_attrs->cpumask, cpu_possible_mask);
	ctx->attrs = new_attrs;

	ctx->wq = wq;
	free_workqueue_attrs(tmp_attrs);
	return ctx;

out_free:
	free_workqueue_attrs(tmp_attrs);
	free_workqueue_attrs(new_attrs);
	apply_wqattrs_cleanup(ctx);
	return NULL;
}

/* set attrs and install prepared pwqs, @ctx points to old pwqs on return */
static void apply_wqattrs_commit(struct apply_wqattrs_ctx *ctx)
{
	int node;

	/* all pwqs have been created successfully, let's install'em */
	mutex_lock(&ctx->wq->mutex);

	copy_workqueue_attrs(ctx->wq->unbound_attrs, ctx->attrs);

	/* save the previous pwq and install the new one */
	for_each_node(node)
		ctx->pwq_tbl[node] = numa_pwq_tbl_install(ctx->wq, node,
							  ctx->pwq_tbl[node]);

	/* @dfl_pwq might not have been used, ensure it's linked */
	link_pwq(ctx->dfl_pwq);
	swap(ctx->wq->dfl_pwq, ctx->dfl_pwq);

	mutex_unlock(&ctx->wq->mutex);
}

static void apply_wqattrs_lock(void)
{
	/* CPUs should stay stable across pwq creations and installations */
	get_online_cpus();
	mutex_lock(&wq_pool_mutex);
}

static void apply_wqattrs_unlock(void)
{
	mutex_unlock(&wq_pool_mutex);
	put_online_cpus();
}

static int apply_workqueue_attrs_locked(struct workqueue_struct *wq,
					const struct workqueue_attrs *attrs)
{
	struct apply_wqattrs_ctx *ctx;

	/* only unbound workqueues can change attributes */
	if (WARN_ON(!(wq->flags & WQ_UNBOUND)))
		return -EINVAL;

	/* creating multiple pwqs breaks ordering guarantee */
	if (!list_empty(&wq->pwqs)) {
		if (WARN_ON(wq->flags & __WQ_ORDERED_EXPLICIT))
			return -EINVAL;

		wq->flags &= ~__WQ_ORDERED;
	}

	ctx = apply_wqattrs_prepare(wq, attrs);
	if (!ctx)
		return -ENOMEM;

	/* the ctx has been prepared successfully, let's commit it */
	apply_wqattrs_commit(ctx);
	apply_wqattrs_cleanup(ctx);

	return 0;
}

/**
 * apply_workqueue_attrs - apply new workqueue_attrs to an unbound workqueue
 * @wq: the target workqueue
 * @attrs: the workqueue_attrs to apply, allocated with alloc_workqueue_attrs()
 *
 * Apply @attrs to an unbound workqueue @wq.  Unless disabled, on NUMA
 * machines, this function maps a separate pwq to each NUMA node with
 * possibles CPUs in @attrs->cpumask so that work items are affine to the
 * NUMA node it was issued on.  Older pwqs are released as in-flight work
 * items finish.  Note that a work item which repeatedly requeues itself
 * back-to-back will stay on its current pwq.
 *
 * Performs GFP_KERNEL allocations.
 *
 * Assumes caller has CPU hotplug read exclusion, i.e. get_online_cpus().
 *
 * Return: 0 on success and -errno on failure.
 */
int apply_workqueue_attrs(struct workqueue_struct *wq,
			  const struct workqueue_attrs *attrs)
{
	int ret;

	lockdep_assert_cpus_held();

	mutex_lock(&wq_pool_mutex);
	ret = apply_workqueue_attrs_locked(wq, attrs);
	mutex_unlock(&wq_pool_mutex);

	return ret;
}

/**
 * wq_update_unbound_numa - update NUMA affinity of a wq for CPU hot[un]plug
 * @wq: the target workqueue
 * @cpu: the CPU coming up or going down
 * @online: whether @cpu is coming up or going down
 *
 * This function is to be called from %CPU_DOWN_PREPARE, %CPU_ONLINE and
 * %CPU_DOWN_FAILED.  @cpu is being hot[un]plugged, update NUMA affinity of
 * @wq accordingly.
 *
 * If NUMA affinity can't be adjusted due to memory allocation failure, it
 * falls back to @wq->dfl_pwq which may not be optimal but is always
 * correct.
 *
 * Note that when the last allowed CPU of a NUMA node goes offline for a
 * workqueue with a cpumask spanning multiple nodes, the workers which were
 * already executing the work items for the workqueue will lose their CPU
 * affinity and may execute on any CPU.  This is similar to how per-cpu
 * workqueues behave on CPU_DOWN.  If a workqueue user wants strict
 * affinity, it's the user's responsibility to flush the work item from
 * CPU_DOWN_PREPARE.
 */
static void wq_update_unbound_numa(struct workqueue_struct *wq, int cpu,
				   bool online)
{
	int node = cpu_to_node(cpu);
	int cpu_off = online ? -1 : cpu;
	struct pool_workqueue *old_pwq = NULL, *pwq;
	struct workqueue_attrs *target_attrs;
	cpumask_t *cpumask;

	lockdep_assert_held(&wq_pool_mutex);

	if (!wq_numa_enabled || !(wq->flags & WQ_UNBOUND) ||
	    wq->unbound_attrs->no_numa)
		return;

	/*
	 * We don't wanna alloc/free wq_attrs for each wq for each CPU.
	 * Let's use a preallocated one.  The following buf is protected by
	 * CPU hotplug exclusion.
	 */
	target_attrs = wq_update_unbound_numa_attrs_buf;
	cpumask = target_attrs->cpumask;

	copy_workqueue_attrs(target_attrs, wq->unbound_attrs);
	pwq = unbound_pwq_by_node(wq, node);

	/*
	 * Let's determine what needs to be done.  If the target cpumask is
	 * different from the default pwq's, we need to compare it to @pwq's
	 * and create a new one if they don't match.  If the target cpumask
	 * equals the default pwq's, the default pwq should be used.
	 */
	if (wq_calc_node_cpumask(wq->dfl_pwq->pool->attrs, node, cpu_off, cpumask)) {
		if (cpumask_equal(cpumask, pwq->pool->attrs->cpumask))
			return;
	} else {
		goto use_dfl_pwq;
	}

	/* create a new pwq */
	pwq = alloc_unbound_pwq(wq, target_attrs);
	if (!pwq) {
		pr_warn("workqueue: allocation failed while updating NUMA affinity of \"%s\"\n",
			wq->name);
		goto use_dfl_pwq;
	}

	/* Install the new pwq. */
	mutex_lock(&wq->mutex);
	old_pwq = numa_pwq_tbl_install(wq, node, pwq);
	goto out_unlock;

use_dfl_pwq:
	mutex_lock(&wq->mutex);
	raw_spin_lock_irq(&wq->dfl_pwq->pool->lock);
	get_pwq(wq->dfl_pwq);
	raw_spin_unlock_irq(&wq->dfl_pwq->pool->lock);
	old_pwq = numa_pwq_tbl_install(wq, node, wq->dfl_pwq);
out_unlock:
	mutex_unlock(&wq->mutex);
	put_pwq_unlocked(old_pwq);
}

static int alloc_and_link_pwqs(struct workqueue_struct *wq)
{
	bool highpri = wq->flags & WQ_HIGHPRI;
	int cpu, ret;

	if (!(wq->flags & WQ_UNBOUND)) {
		wq->cpu_pwqs = alloc_percpu(struct pool_workqueue);
		if (!wq->cpu_pwqs)
			return -ENOMEM;

		for_each_possible_cpu(cpu) {
			struct pool_workqueue *pwq =
				per_cpu_ptr(wq->cpu_pwqs, cpu);
			struct worker_pool *cpu_pools =
				per_cpu(cpu_worker_pools, cpu);

			init_pwq(pwq, wq, &cpu_pools[highpri]);

			mutex_lock(&wq->mutex);
			link_pwq(pwq);
			mutex_unlock(&wq->mutex);
		}
		return 0;
	}

	get_online_cpus();
	if (wq->flags & __WQ_ORDERED) {
		ret = apply_workqueue_attrs(wq, ordered_wq_attrs[highpri]);
		/* there should only be single pwq for ordering guarantee */
		WARN(!ret && (wq->pwqs.next != &wq->dfl_pwq->pwqs_node ||
			      wq->pwqs.prev != &wq->dfl_pwq->pwqs_node),
		     "ordering guarantee broken for workqueue %s\n", wq->name);
	} else {
		ret = apply_workqueue_attrs(wq, unbound_std_wq_attrs[highpri]);
	}
	put_online_cpus();

	return ret;
}

static int wq_clamp_max_active(int max_active, unsigned int flags,
			       const char *name)
{
	int lim = flags & WQ_UNBOUND ? WQ_UNBOUND_MAX_ACTIVE : WQ_MAX_ACTIVE;

	if (max_active < 1 || max_active > lim)
		pr_warn("workqueue: max_active %d requested for %s is out of range, clamping between %d and %d\n",
			max_active, name, 1, lim);

	return clamp_val(max_active, 1, lim);
}

/*
 * Workqueues which may be used during memory reclaim should have a rescuer
 * to guarantee forward progress.
 */
static int init_rescuer(struct workqueue_struct *wq)
{
	struct worker *rescuer;
	int ret;

	if (!(wq->flags & WQ_MEM_RECLAIM))
		return 0;

	rescuer = alloc_worker(NUMA_NO_NODE);
	if (!rescuer)
		return -ENOMEM;

	rescuer->rescue_wq = wq;
	rescuer->task = kthread_create(rescuer_thread, rescuer, "%s", wq->name);
	ret = PTR_ERR_OR_ZERO(rescuer->task);
	if (ret) {
		kfree(rescuer);
		return ret;
	}

	wq->rescuer = rescuer;
	kthread_bind_mask(rescuer->task, cpu_possible_mask);
	kworker_set_sched_params(rescuer->task);
	wake_up_process(rescuer->task);

	return 0;
}

__printf(1, 4)
struct workqueue_struct *alloc_workqueue(const char *fmt,
					 unsigned int flags,
					 int max_active, ...)
{
	size_t tbl_size = 0;
	va_list args;
	struct workqueue_struct *wq;
	struct pool_workqueue *pwq;

	/*
	 * Unbound && max_active == 1 used to imply ordered, which is no
	 * longer the case on NUMA machines due to per-node pools.  While
	 * alloc_ordered_workqueue() is the right way to create an ordered
	 * workqueue, keep the previous behavior to avoid subtle breakages
	 * on NUMA.
	 */
	if ((flags & WQ_UNBOUND) && max_active == 1)
		flags |= __WQ_ORDERED;

	/* see the comment above the definition of WQ_POWER_EFFICIENT */
	if ((flags & WQ_POWER_EFFICIENT) && wq_power_efficient)
		flags |= WQ_UNBOUND;

	/* allocate wq and format name */
	if (flags & WQ_UNBOUND)
		tbl_size = nr_node_ids * sizeof(wq->numa_pwq_tbl[0]);

	wq = kzalloc(sizeof(*wq) + tbl_size, GFP_KERNEL);
	if (!wq)
		return NULL;

	if (flags & WQ_UNBOUND) {
		wq->unbound_attrs = alloc_workqueue_attrs();
		if (!wq->unbound_attrs)
			goto err_free_wq;
	}

	va_start(args, max_active);
	vsnprintf(wq->name, sizeof(wq->name), fmt, args);
	va_end(args);

	max_active = max_active ?: WQ_DFL_ACTIVE;
	max_active = wq_clamp_max_active(max_active, flags, wq->name);

	/* init wq */
	wq->flags = flags;
	wq->saved_max_active = max_active;
	mutex_init(&wq->mutex);
	atomic_set(&wq->nr_pwqs_to_flush, 0);
	INIT_LIST_HEAD(&wq->pwqs);
	INIT_LIST_HEAD(&wq->flusher_queue);
	INIT_LIST_HEAD(&wq->flusher_overflow);
	INIT_LIST_HEAD(&wq->maydays);

	wq_init_lockdep(wq);
	INIT_LIST_HEAD(&wq->list);

	if (alloc_and_link_pwqs(wq) < 0)
		goto err_unreg_lockdep;

	if (wq_online && init_rescuer(wq) < 0)
		goto err_destroy;

	if ((wq->flags & WQ_SYSFS) && workqueue_sysfs_register(wq))
		goto err_destroy;

	/*
	 * wq_pool_mutex protects global freeze state and workqueues list.
	 * Grab it, adjust max_active and add the new @wq to workqueues
	 * list.
	 */
	mutex_lock(&wq_pool_mutex);

	mutex_lock(&wq->mutex);
	for_each_pwq(pwq, wq)
		pwq_adjust_max_active(pwq);
	mutex_unlock(&wq->mutex);

	list_add_tail_rcu(&wq->list, &workqueues);

	mutex_unlock(&wq_pool_mutex);

	return wq;

err_unreg_lockdep:
	wq_unregister_lockdep(wq);
	wq_free_lockdep(wq);
err_free_wq:
	free_workqueue_attrs(wq->unbound_attrs);
	kfree(wq);
	return NULL;
err_destroy:
	destroy_workqueue(wq);
	return NULL;
}
EXPORT_SYMBOL_GPL(alloc_workqueue);

static bool pwq_busy(struct pool_workqueue *pwq)
{
	int i;

	for (i = 0; i < WORK_NR_COLORS; i++)
		if (pwq->nr_in_flight[i])
			return true;

	if ((pwq != pwq->wq->dfl_pwq) && (pwq->refcnt > 1))
		return true;
	if (pwq->nr_active || !list_empty(&pwq->delayed_works))
		return true;

	return false;
}

/**
 * destroy_workqueue - safely terminate a workqueue
 * @wq: target workqueue
 *
 * Safely destroy a workqueue. All work currently pending will be done first.
 */
void destroy_workqueue(struct workqueue_struct *wq)
{
	struct pool_workqueue *pwq;
	int node;

	/*
	 * Remove it from sysfs first so that sanity check failure doesn't
	 * lead to sysfs name conflicts.
	 */
	workqueue_sysfs_unregister(wq);

	/* drain it before proceeding with destruction */
	drain_workqueue(wq);

	/* kill rescuer, if sanity checks fail, leave it w/o rescuer */
	if (wq->rescuer) {
		struct worker *rescuer = wq->rescuer;

		/* this prevents new queueing */
		raw_spin_lock_irq(&wq_mayday_lock);
		wq->rescuer = NULL;
		raw_spin_unlock_irq(&wq_mayday_lock);

		/* rescuer will empty maydays list before exiting */
		kthread_stop(rescuer->task);
		kfree(rescuer);
	}

	/*
	 * Sanity checks - grab all the locks so that we wait for all
	 * in-flight operations which may do put_pwq().
	 */
	mutex_lock(&wq_pool_mutex);
	mutex_lock(&wq->mutex);
	for_each_pwq(pwq, wq) {
		raw_spin_lock_irq(&pwq->pool->lock);
		if (WARN_ON(pwq_busy(pwq))) {
			pr_warn("%s: %s has the following busy pwq\n",
				__func__, wq->name);
			show_pwq(pwq);
			raw_spin_unlock_irq(&pwq->pool->lock);
			mutex_unlock(&wq->mutex);
			mutex_unlock(&wq_pool_mutex);
			show_workqueue_state();
			return;
		}
		raw_spin_unlock_irq(&pwq->pool->lock);
	}
	mutex_unlock(&wq->mutex);
	mutex_unlock(&wq_pool_mutex);

	/*
	 * wq list is used to freeze wq, remove from list after
	 * flushing is complete in case freeze races us.
	 */
	mutex_lock(&wq_pool_mutex);
	list_del_rcu(&wq->list);
	mutex_unlock(&wq_pool_mutex);

	if (!(wq->flags & WQ_UNBOUND)) {
		wq_unregister_lockdep(wq);
		/*
		 * The base ref is never dropped on per-cpu pwqs.  Directly
		 * schedule RCU free.
		 */
		call_rcu(&wq->rcu, rcu_free_wq);
	} else {
		/*
		 * We're the sole accessor of @wq at this point.  Directly
		 * access numa_pwq_tbl[] and dfl_pwq to put the base refs.
		 * @wq will be freed when the last pwq is released.
		 */
		for_each_node(node) {
			pwq = rcu_access_pointer(wq->numa_pwq_tbl[node]);
			RCU_INIT_POINTER(wq->numa_pwq_tbl[node], NULL);
			put_pwq_unlocked(pwq);
		}

		/*
		 * Put dfl_pwq.  @wq may be freed any time after dfl_pwq is
		 * put.  Don't access it afterwards.
		 */
		pwq = wq->dfl_pwq;
		wq->dfl_pwq = NULL;
		put_pwq_unlocked(pwq);
	}
}
EXPORT_SYMBOL_GPL(destroy_workqueue);

/**
 * workqueue_set_max_active - adjust max_active of a workqueue
 * @wq: target workqueue
 * @max_active: new max_active value.
 *
 * Set max_active of @wq to @max_active.
 *
 * CONTEXT:
 * Don't call from IRQ context.
 */
void workqueue_set_max_active(struct workqueue_struct *wq, int max_active)
{
	struct pool_workqueue *pwq;

	/* disallow meddling with max_active for ordered workqueues */
	if (WARN_ON(wq->flags & __WQ_ORDERED_EXPLICIT))
		return;

	max_active = wq_clamp_max_active(max_active, wq->flags, wq->name);

	mutex_lock(&wq->mutex);

	wq->flags &= ~__WQ_ORDERED;
	wq->saved_max_active = max_active;

	for_each_pwq(pwq, wq)
		pwq_adjust_max_active(pwq);

	mutex_unlock(&wq->mutex);
}
EXPORT_SYMBOL_GPL(workqueue_set_max_active);

/**
 * current_work - retrieve %current task's work struct
 *
 * Determine if %current task is a workqueue worker and what it's working on.
 * Useful to find out the context that the %current task is running in.
 *
 * Return: work struct if %current task is a workqueue worker, %NULL otherwise.
 */
struct work_struct *current_work(void)
{
	struct worker *worker = current_wq_worker();

	return worker ? worker->current_work : NULL;
}
EXPORT_SYMBOL(current_work);

/**
 * current_is_workqueue_rescuer - is %current workqueue rescuer?
 *
 * Determine whether %current is a workqueue rescuer.  Can be used from
 * work functions to determine whether it's being run off the rescuer task.
 *
 * Return: %true if %current is a workqueue rescuer. %false otherwise.
 */
bool current_is_workqueue_rescuer(void)
{
	struct worker *worker = current_wq_worker();

	return worker && worker->rescue_wq;
}

/**
 * workqueue_congested - test whether a workqueue is congested
 * @cpu: CPU in question
 * @wq: target workqueue
 *
 * Test whether @wq's cpu workqueue for @cpu is congested.  There is
 * no synchronization around this function and the test result is
 * unreliable and only useful as advisory hints or for debugging.
 *
 * If @cpu is WORK_CPU_UNBOUND, the test is performed on the local CPU.
 * Note that both per-cpu and unbound workqueues may be associated with
 * multiple pool_workqueues which have separate congested states.  A
 * workqueue being congested on one CPU doesn't mean the workqueue is also
 * contested on other CPUs / NUMA nodes.
 *
 * Return:
 * %true if congested, %false otherwise.
 */
bool workqueue_congested(int cpu, struct workqueue_struct *wq)
{
	struct pool_workqueue *pwq;
	bool ret;

	rcu_read_lock();
	preempt_disable();

	if (cpu == WORK_CPU_UNBOUND)
		cpu = smp_processor_id();

	if (!(wq->flags & WQ_UNBOUND))
		pwq = per_cpu_ptr(wq->cpu_pwqs, cpu);
	else
		pwq = unbound_pwq_by_node(wq, cpu_to_node(cpu));

	ret = !list_empty(&pwq->delayed_works);
	preempt_enable();
	rcu_read_unlock();

	return ret;
}
EXPORT_SYMBOL_GPL(workqueue_congested);

/**
 * work_busy - test whether a work is currently pending or running
 * @work: the work to be tested
 *
 * Test whether @work is currently pending or running.  There is no
 * synchronization around this function and the test result is
 * unreliable and only useful as advisory hints or for debugging.
 *
 * Return:
 * OR'd bitmask of WORK_BUSY_* bits.
 */
unsigned int work_busy(struct work_struct *work)
{
	struct worker_pool *pool;
	unsigned long flags;
	unsigned int ret = 0;

	if (work_pending(work))
		ret |= WORK_BUSY_PENDING;

	rcu_read_lock();
	pool = get_work_pool(work);
	if (pool) {
		raw_spin_lock_irqsave(&pool->lock, flags);
		if (find_worker_executing_work(pool, work))
			ret |= WORK_BUSY_RUNNING;
		raw_spin_unlock_irqrestore(&pool->lock, flags);
	}
	rcu_read_unlock();

	return ret;
}
EXPORT_SYMBOL_GPL(work_busy);

/**
 * set_worker_desc - set description for the current work item
 * @fmt: printf-style format string
 * @...: arguments for the format string
 *
 * This function can be called by a running work function to describe what
 * the work item is about.  If the worker task gets dumped, this
 * information will be printed out together to help debugging.  The
 * description can be at most WORKER_DESC_LEN including the trailing '\0'.
 */
void set_worker_desc(const char *fmt, ...)
{
	struct worker *worker = current_wq_worker();
	va_list args;

	if (worker) {
		va_start(args, fmt);
		vsnprintf(worker->desc, sizeof(worker->desc), fmt, args);
		va_end(args);
	}
}
EXPORT_SYMBOL_GPL(set_worker_desc);

/**
 * print_worker_info - print out worker information and description
 * @log_lvl: the log level to use when printing
 * @task: target task
 *
 * If @task is a worker and currently executing a work item, print out the
 * name of the workqueue being serviced and worker description set with
 * set_worker_desc() by the currently executing work item.
 *
 * This function can be safely called on any task as long as the
 * task_struct itself is accessible.  While safe, this function isn't
 * synchronized and may print out mixups or garbages of limited length.
 */
void print_worker_info(const char *log_lvl, struct task_struct *task)
{
	work_func_t *fn = NULL;
	char name[WQ_NAME_LEN] = { };
	char desc[WORKER_DESC_LEN] = { };
	struct pool_workqueue *pwq = NULL;
	struct workqueue_struct *wq = NULL;
	struct worker *worker;

	if (!(task->flags & PF_WQ_WORKER))
		return;

	/*
	 * This function is called without any synchronization and @task
	 * could be in any state.  Be careful with dereferences.
	 */
	worker = kthread_probe_data(task);

	/*
	 * Carefully copy the associated workqueue's workfn, name and desc.
	 * Keep the original last '\0' in case the original is garbage.
	 */
	probe_kernel_read(&fn, &worker->current_func, sizeof(fn));
	probe_kernel_read(&pwq, &worker->current_pwq, sizeof(pwq));
	probe_kernel_read(&wq, &pwq->wq, sizeof(wq));
	probe_kernel_read(name, wq->name, sizeof(name) - 1);
	probe_kernel_read(desc, worker->desc, sizeof(desc) - 1);

	if (fn || name[0] || desc[0]) {
		printk("%sWorkqueue: %s %ps", log_lvl, name, fn);
		if (strcmp(name, desc))
			pr_cont(" (%s)", desc);
		pr_cont("\n");
	}
}

static void pr_cont_pool_info(struct worker_pool *pool)
{
	pr_cont(" cpus=%*pbl", nr_cpumask_bits, pool->attrs->cpumask);
	if (pool->node != NUMA_NO_NODE)
		pr_cont(" node=%d", pool->node);
	pr_cont(" flags=0x%x nice=%d", pool->flags, pool->attrs->nice);
}

static void pr_cont_work(bool comma, struct work_struct *work)
{
	if (work->func == wq_barrier_func) {
		struct wq_barrier *barr;

		barr = container_of(work, struct wq_barrier, work);

		pr_cont("%s BAR(%d)", comma ? "," : "",
			task_pid_nr(barr->task));
	} else {
		pr_cont("%s %ps", comma ? "," : "", work->func);
	}
}

static void show_pwq(struct pool_workqueue *pwq)
{
	struct worker_pool *pool = pwq->pool;
	struct work_struct *work;
	struct worker *worker;
	bool has_in_flight = false, has_pending = false;
	int bkt;

	pr_info("  pwq %d:", pool->id);
	pr_cont_pool_info(pool);

	pr_cont(" active=%d/%d refcnt=%d%s\n",
		pwq->nr_active, pwq->max_active, pwq->refcnt,
		!list_empty(&pwq->mayday_node) ? " MAYDAY" : "");

	hash_for_each(pool->busy_hash, bkt, worker, hentry) {
		if (worker->current_pwq == pwq) {
			has_in_flight = true;
			break;
		}
	}
	if (has_in_flight) {
		bool comma = false;

		pr_info("    in-flight:");
		hash_for_each(pool->busy_hash, bkt, worker, hentry) {
			if (worker->current_pwq != pwq)
				continue;

			pr_cont("%s %d%s:%ps", comma ? "," : "",
				task_pid_nr(worker->task),
				worker == pwq->wq->rescuer ? "(RESCUER)" : "",
				worker->current_func);
			list_for_each_entry(work, &worker->scheduled, entry)
				pr_cont_work(false, work);
			comma = true;
		}
		pr_cont("\n");
	}

	list_for_each_entry(work, &pool->worklist, entry) {
		if (get_work_pwq(work) == pwq) {
			has_pending = true;
			break;
		}
	}
	if (has_pending) {
		bool comma = false;

		pr_info("    pending:");
		list_for_each_entry(work, &pool->worklist, entry) {
			if (get_work_pwq(work) != pwq)
				continue;

			pr_cont_work(comma, work);
			comma = !(*work_data_bits(work) & WORK_STRUCT_LINKED);
		}
		pr_cont("\n");
	}

	if (!list_empty(&pwq->delayed_works)) {
		bool comma = false;

		pr_info("    delayed:");
		list_for_each_entry(work, &pwq->delayed_works, entry) {
			pr_cont_work(comma, work);
			comma = !(*work_data_bits(work) & WORK_STRUCT_LINKED);
		}
		pr_cont("\n");
	}
}

/**
 * show_workqueue_state - dump workqueue state
 *
 * Called from a sysrq handler or try_to_freeze_tasks() and prints out
 * all busy workqueues and pools.
 */
void show_workqueue_state(void)
{
	struct workqueue_struct *wq;
	struct worker_pool *pool;
	unsigned long flags;
	int pi;

	rcu_read_lock();

	pr_info("Showing busy workqueues and worker pools:\n");

	list_for_each_entry_rcu(wq, &workqueues, list) {
		struct pool_workqueue *pwq;
		bool idle = true;

		for_each_pwq(pwq, wq) {
			if (pwq->nr_active || !list_empty(&pwq->delayed_works)) {
				idle = false;
				break;
			}
		}
		if (idle)
			continue;

		pr_info("workqueue %s: flags=0x%x\n", wq->name, wq->flags);

		for_each_pwq(pwq, wq) {
			raw_spin_lock_irqsave(&pwq->pool->lock, flags);
			if (pwq->nr_active || !list_empty(&pwq->delayed_works))
				show_pwq(pwq);
			raw_spin_unlock_irqrestore(&pwq->pool->lock, flags);
			/*
			 * We could be printing a lot from atomic context, e.g.
			 * sysrq-t -> show_workqueue_state(). Avoid triggering
			 * hard lockup.
			 */
			touch_nmi_watchdog();
		}
	}

	for_each_pool(pool, pi) {
		struct worker *worker;
		bool first = true;

		raw_spin_lock_irqsave(&pool->lock, flags);
		if (pool->nr_workers == pool->nr_idle)
			goto next_pool;

		pr_info("pool %d:", pool->id);
		pr_cont_pool_info(pool);
		pr_cont(" hung=%us workers=%d",
			jiffies_to_msecs(jiffies - pool->watchdog_ts) / 1000,
			pool->nr_workers);
		if (pool->manager)
			pr_cont(" manager: %d",
				task_pid_nr(pool->manager->task));
		list_for_each_entry(worker, &pool->idle_list, entry) {
			pr_cont(" %s%d", first ? "idle: " : "",
				task_pid_nr(worker->task));
			first = false;
		}
		pr_cont("\n");
	next_pool:
		raw_spin_unlock_irqrestore(&pool->lock, flags);
		/*
		 * We could be printing a lot from atomic context, e.g.
		 * sysrq-t -> show_workqueue_state(). Avoid triggering
		 * hard lockup.
		 */
		touch_nmi_watchdog();
	}

	rcu_read_unlock();
}

/* used to show worker information through /proc/PID/{comm,stat,status} */
void wq_worker_comm(char *buf, size_t size, struct task_struct *task)
{
	int off;

	/* always show the actual comm */
	off = strscpy(buf, task->comm, size);
	if (off < 0)
		return;

	/* stabilize PF_WQ_WORKER and worker pool association */
	mutex_lock(&wq_pool_attach_mutex);

	if (task->flags & PF_WQ_WORKER) {
		struct worker *worker = kthread_data(task);
		struct worker_pool *pool = worker->pool;

		if (pool) {
			raw_spin_lock_irq(&pool->lock);
			/*
			 * ->desc tracks information (wq name or
			 * set_worker_desc()) for the latest execution.  If
			 * current, prepend '+', otherwise '-'.
			 */
			if (worker->desc[0] != '\0') {
				if (worker->current_work)
					scnprintf(buf + off, size - off, "+%s",
						  worker->desc);
				else
					scnprintf(buf + off, size - off, "-%s",
						  worker->desc);
			}
			raw_spin_unlock_irq(&pool->lock);
		}
	}

	mutex_unlock(&wq_pool_attach_mutex);
}

#ifdef CONFIG_SMP

/*
 * CPU hotplug.
 *
 * There are two challenges in supporting CPU hotplug.  Firstly, there
 * are a lot of assumptions on strong associations among work, pwq and
 * pool which make migrating pending and scheduled works very
 * difficult to implement without impacting hot paths.  Secondly,
 * worker pools serve mix of short, long and very long running works making
 * blocked draining impractical.
 *
 * This is solved by allowing the pools to be disassociated from the CPU
 * running as an unbound one and allowing it to be reattached later if the
 * cpu comes back online.
 */

static void unbind_workers(int cpu)
{
	struct worker_pool *pool;
	struct worker *worker;

	for_each_cpu_worker_pool(pool, cpu) {
		mutex_lock(&wq_pool_attach_mutex);
		raw_spin_lock_irq(&pool->lock);

		/*
		 * We've blocked all attach/detach operations. Make all workers
		 * unbound and set DISASSOCIATED.  Before this, all workers
		 * except for the ones which are still executing works from
		 * before the last CPU down must be on the cpu.  After
		 * this, they may become diasporas.
		 */
		for_each_pool_worker(worker, pool)
			worker->flags |= WORKER_UNBOUND;

		pool->flags |= POOL_DISASSOCIATED;

		raw_spin_unlock_irq(&pool->lock);
		mutex_unlock(&wq_pool_attach_mutex);

		/*
		 * Call schedule() so that we cross rq->lock and thus can
		 * guarantee sched callbacks see the %WORKER_UNBOUND flag.
		 * This is necessary as scheduler callbacks may be invoked
		 * from other cpus.
		 */
		schedule();

		/*
		 * Sched callbacks are disabled now.  Zap nr_running.
		 * After this, nr_running stays zero and need_more_worker()
		 * and keep_working() are always true as long as the
		 * worklist is not empty.  This pool now behaves as an
		 * unbound (in terms of concurrency management) pool which
		 * are served by workers tied to the pool.
		 */
		atomic_set(&pool->nr_running, 0);

		/*
		 * With concurrency management just turned off, a busy
		 * worker blocking could lead to lengthy stalls.  Kick off
		 * unbound chain execution of currently pending work items.
		 */
		raw_spin_lock_irq(&pool->lock);
		wake_up_worker(pool);
		raw_spin_unlock_irq(&pool->lock);
	}
}

/**
 * rebind_workers - rebind all workers of a pool to the associated CPU
 * @pool: pool of interest
 *
 * @pool->cpu is coming online.  Rebind all workers to the CPU.
 */
static void rebind_workers(struct worker_pool *pool)
{
	struct worker *worker;

	lockdep_assert_held(&wq_pool_attach_mutex);

	/*
	 * Restore CPU affinity of all workers.  As all idle workers should
	 * be on the run-queue of the associated CPU before any local
	 * wake-ups for concurrency management happen, restore CPU affinity
	 * of all workers first and then clear UNBOUND.  As we're called
	 * from CPU_ONLINE, the following shouldn't fail.
	 */
	for_each_pool_worker(worker, pool)
		WARN_ON_ONCE(set_cpus_allowed_ptr(worker->task,
						  pool->attrs->cpumask) < 0);

	raw_spin_lock_irq(&pool->lock);

	pool->flags &= ~POOL_DISASSOCIATED;

	for_each_pool_worker(worker, pool) {
		unsigned int worker_flags = worker->flags;

		/*
		 * A bound idle worker should actually be on the runqueue
		 * of the associated CPU for local wake-ups targeting it to
		 * work.  Kick all idle workers so that they migrate to the
		 * associated CPU.  Doing this in the same loop as
		 * replacing UNBOUND with REBOUND is safe as no worker will
		 * be bound before @pool->lock is released.
		 */
		if (worker_flags & WORKER_IDLE)
			wake_up_process(worker->task);

		/*
		 * We want to clear UNBOUND but can't directly call
		 * worker_clr_flags() or adjust nr_running.  Atomically
		 * replace UNBOUND with another NOT_RUNNING flag REBOUND.
		 * @worker will clear REBOUND using worker_clr_flags() when
		 * it initiates the next execution cycle thus restoring
		 * concurrency management.  Note that when or whether
		 * @worker clears REBOUND doesn't affect correctness.
		 *
		 * WRITE_ONCE() is necessary because @worker->flags may be
		 * tested without holding any lock in
		 * wq_worker_running().  Without it, NOT_RUNNING test may
		 * fail incorrectly leading to premature concurrency
		 * management operations.
		 */
		WARN_ON_ONCE(!(worker_flags & WORKER_UNBOUND));
		worker_flags |= WORKER_REBOUND;
		worker_flags &= ~WORKER_UNBOUND;
		WRITE_ONCE(worker->flags, worker_flags);
	}

	raw_spin_unlock_irq(&pool->lock);
}

/**
 * restore_unbound_workers_cpumask - restore cpumask of unbound workers
 * @pool: unbound pool of interest
 * @cpu: the CPU which is coming up
 *
 * An unbound pool may end up with a cpumask which doesn't have any online
 * CPUs.  When a worker of such pool get scheduled, the scheduler resets
 * its cpus_allowed.  If @cpu is in @pool's cpumask which didn't have any
 * online CPU before, cpus_allowed of all its workers should be restored.
 */
static void restore_unbound_workers_cpumask(struct worker_pool *pool, int cpu)
{
	static cpumask_t cpumask;
	struct worker *worker;

	lockdep_assert_held(&wq_pool_attach_mutex);

	/* is @cpu allowed for @pool? */
	if (!cpumask_test_cpu(cpu, pool->attrs->cpumask))
		return;

	cpumask_and(&cpumask, pool->attrs->cpumask, cpu_online_mask);

	/* as we're called from CPU_ONLINE, the following shouldn't fail */
	for_each_pool_worker(worker, pool)
		WARN_ON_ONCE(set_cpus_allowed_ptr(worker->task, &cpumask) < 0);
}

int workqueue_prepare_cpu(unsigned int cpu)
{
	struct worker_pool *pool;

	for_each_cpu_worker_pool(pool, cpu) {
		if (pool->nr_workers)
			continue;
		if (!create_worker(pool))
			return -ENOMEM;
	}
	return 0;
}

int workqueue_online_cpu(unsigned int cpu)
{
	struct worker_pool *pool;
	struct workqueue_struct *wq;
	int pi;

	mutex_lock(&wq_pool_mutex);

	for_each_pool(pool, pi) {
		mutex_lock(&wq_pool_attach_mutex);

		if (pool->cpu == cpu)
			rebind_workers(pool);
		else if (pool->cpu < 0)
			restore_unbound_workers_cpumask(pool, cpu);

		mutex_unlock(&wq_pool_attach_mutex);
	}

	/* update NUMA affinity of unbound workqueues */
	list_for_each_entry(wq, &workqueues, list)
		wq_update_unbound_numa(wq, cpu, true);

	mutex_unlock(&wq_pool_mutex);
	return 0;
}

int workqueue_offline_cpu(unsigned int cpu)
{
	struct workqueue_struct *wq;

	/* unbinding per-cpu workers should happen on the local CPU */
	if (WARN_ON(cpu != smp_processor_id()))
		return -1;

	unbind_workers(cpu);

	/* update NUMA affinity of unbound workqueues */
	mutex_lock(&wq_pool_mutex);
	list_for_each_entry(wq, &workqueues, list)
		wq_update_unbound_numa(wq, cpu, false);
	mutex_unlock(&wq_pool_mutex);

	return 0;
}

struct work_for_cpu {
	struct work_struct work;
	long (*fn)(void *);
	void *arg;
	long ret;
};

static void work_for_cpu_fn(struct work_struct *work)
{
	struct work_for_cpu *wfc = container_of(work, struct work_for_cpu, work);

	wfc->ret = wfc->fn(wfc->arg);
}

/**
 * work_on_cpu - run a function in thread context on a particular cpu
 * @cpu: the cpu to run on
 * @fn: the function to run
 * @arg: the function arg
 *
 * It is up to the caller to ensure that the cpu doesn't go offline.
 * The caller must not hold any locks which would prevent @fn from completing.
 *
 * Return: The value @fn returns.
 */
long work_on_cpu(int cpu, long (*fn)(void *), void *arg)
{
	struct work_for_cpu wfc = { .fn = fn, .arg = arg };

	INIT_WORK_ONSTACK(&wfc.work, work_for_cpu_fn);
	schedule_work_on(cpu, &wfc.work);
	flush_work(&wfc.work);
	destroy_work_on_stack(&wfc.work);
	return wfc.ret;
}
EXPORT_SYMBOL_GPL(work_on_cpu);

/**
 * work_on_cpu_safe - run a function in thread context on a particular cpu
 * @cpu: the cpu to run on
 * @fn:  the function to run
 * @arg: the function argument
 *
 * Disables CPU hotplug and calls work_on_cpu(). The caller must not hold
 * any locks which would prevent @fn from completing.
 *
 * Return: The value @fn returns.
 */
long work_on_cpu_safe(int cpu, long (*fn)(void *), void *arg)
{
	long ret = -ENODEV;

	get_online_cpus();
	if (cpu_online(cpu))
		ret = work_on_cpu(cpu, fn, arg);
	put_online_cpus();
	return ret;
}
EXPORT_SYMBOL_GPL(work_on_cpu_safe);
#endif /* CONFIG_SMP */

#ifdef CONFIG_FREEZER

/**
 * freeze_workqueues_begin - begin freezing workqueues
 *
 * Start freezing workqueues.  After this function returns, all freezable
 * workqueues will queue new works to their delayed_works list instead of
 * pool->worklist.
 *
 * CONTEXT:
 * Grabs and releases wq_pool_mutex, wq->mutex and pool->lock's.
 */
void freeze_workqueues_begin(void)
{
	struct workqueue_struct *wq;
	struct pool_workqueue *pwq;

	mutex_lock(&wq_pool_mutex);

	WARN_ON_ONCE(workqueue_freezing);
	workqueue_freezing = true;

	list_for_each_entry(wq, &workqueues, list) {
		mutex_lock(&wq->mutex);
		for_each_pwq(pwq, wq)
			pwq_adjust_max_active(pwq);
		mutex_unlock(&wq->mutex);
	}

	mutex_unlock(&wq_pool_mutex);
}

/**
 * freeze_workqueues_busy - are freezable workqueues still busy?
 *
 * Check whether freezing is complete.  This function must be called
 * between freeze_workqueues_begin() and thaw_workqueues().
 *
 * CONTEXT:
 * Grabs and releases wq_pool_mutex.
 *
 * Return:
 * %true if some freezable workqueues are still busy.  %false if freezing
 * is complete.
 */
bool freeze_workqueues_busy(void)
{
	bool busy = false;
	struct workqueue_struct *wq;
	struct pool_workqueue *pwq;

	mutex_lock(&wq_pool_mutex);

	WARN_ON_ONCE(!workqueue_freezing);

	list_for_each_entry(wq, &workqueues, list) {
		if (!(wq->flags & WQ_FREEZABLE))
			continue;
		/*
		 * nr_active is monotonically decreasing.  It's safe
		 * to peek without lock.
		 */
		rcu_read_lock();
		for_each_pwq(pwq, wq) {
			WARN_ON_ONCE(pwq->nr_active < 0);
			if (pwq->nr_active) {
				busy = true;
				rcu_read_unlock();
				goto out_unlock;
			}
		}
		rcu_read_unlock();
	}
out_unlock:
	mutex_unlock(&wq_pool_mutex);
	return busy;
}

/**
 * thaw_workqueues - thaw workqueues
 *
 * Thaw workqueues.  Normal queueing is restored and all collected
 * frozen works are transferred to their respective pool worklists.
 *
 * CONTEXT:
 * Grabs and releases wq_pool_mutex, wq->mutex and pool->lock's.
 */
void thaw_workqueues(void)
{
	struct workqueue_struct *wq;
	struct pool_workqueue *pwq;

	mutex_lock(&wq_pool_mutex);

	if (!workqueue_freezing)
		goto out_unlock;

	workqueue_freezing = false;

	/* restore max_active and repopulate worklist */
	list_for_each_entry(wq, &workqueues, list) {
		mutex_lock(&wq->mutex);
		for_each_pwq(pwq, wq)
			pwq_adjust_max_active(pwq);
		mutex_unlock(&wq->mutex);
	}

out_unlock:
	mutex_unlock(&wq_pool_mutex);
}
#endif /* CONFIG_FREEZER */

static int workqueue_apply_unbound_cpumask(void)
{
	LIST_HEAD(ctxs);
	int ret = 0;
	struct workqueue_struct *wq;
	struct apply_wqattrs_ctx *ctx, *n;

	lockdep_assert_held(&wq_pool_mutex);

	list_for_each_entry(wq, &workqueues, list) {
		if (!(wq->flags & WQ_UNBOUND))
			continue;
		/* creating multiple pwqs breaks ordering guarantee */
		if (wq->flags & __WQ_ORDERED)
			continue;

		ctx = apply_wqattrs_prepare(wq, wq->unbound_attrs);
		if (!ctx) {
			ret = -ENOMEM;
			break;
		}

		list_add_tail(&ctx->list, &ctxs);
	}

	list_for_each_entry_safe(ctx, n, &ctxs, list) {
		if (!ret)
			apply_wqattrs_commit(ctx);
		apply_wqattrs_cleanup(ctx);
	}

	return ret;
}

/**
 *  workqueue_set_unbound_cpumask - Set the low-level unbound cpumask
 *  @cpumask: the cpumask to set
 *
 *  The low-level workqueues cpumask is a global cpumask that limits
 *  the affinity of all unbound workqueues.  This function check the @cpumask
 *  and apply it to all unbound workqueues and updates all pwqs of them.
 *
 *  Retun:	0	- Success
 *  		-EINVAL	- Invalid @cpumask
 *  		-ENOMEM	- Failed to allocate memory for attrs or pwqs.
 */
int workqueue_set_unbound_cpumask(cpumask_var_t cpumask)
{
	int ret = -EINVAL;
	cpumask_var_t saved_cpumask;

	if (!zalloc_cpumask_var(&saved_cpumask, GFP_KERNEL))
		return -ENOMEM;

	/*
	 * Not excluding isolated cpus on purpose.
	 * If the user wishes to include them, we allow that.
	 */
	cpumask_and(cpumask, cpumask, cpu_possible_mask);
	if (!cpumask_empty(cpumask)) {
		apply_wqattrs_lock();

		/* save the old wq_unbound_cpumask. */
		cpumask_copy(saved_cpumask, wq_unbound_cpumask);

		/* update wq_unbound_cpumask at first and apply it to wqs. */
		cpumask_copy(wq_unbound_cpumask, cpumask);
		ret = workqueue_apply_unbound_cpumask();

		/* restore the wq_unbound_cpumask when failed. */
		if (ret < 0)
			cpumask_copy(wq_unbound_cpumask, saved_cpumask);

		apply_wqattrs_unlock();
	}

	free_cpumask_var(saved_cpumask);
	return ret;
}

#ifdef CONFIG_SYSFS
/*
 * Workqueues with WQ_SYSFS flag set is visible to userland via
 * /sys/bus/workqueue/devices/WQ_NAME.  All visible workqueues have the
 * following attributes.
 *
 *  per_cpu	RO bool	: whether the workqueue is per-cpu or unbound
 *  max_active	RW int	: maximum number of in-flight work items
 *
 * Unbound workqueues have the following extra attributes.
 *
 *  pool_ids	RO int	: the associated pool IDs for each node
 *  nice	RW int	: nice value of the workers
 *  cpumask	RW mask	: bitmask of allowed CPUs for the workers
 *  numa	RW bool	: whether enable NUMA affinity
 */
struct wq_device {
	struct workqueue_struct		*wq;
	struct device			dev;
};

static struct workqueue_struct *dev_to_wq(struct device *dev)
{
	struct wq_device *wq_dev = container_of(dev, struct wq_device, dev);

	return wq_dev->wq;
}

static ssize_t per_cpu_show(struct device *dev, struct device_attribute *attr,
			    char *buf)
{
	struct workqueue_struct *wq = dev_to_wq(dev);

	return scnprintf(buf, PAGE_SIZE, "%d\n", (bool)!(wq->flags & WQ_UNBOUND));
}
static DEVICE_ATTR_RO(per_cpu);

static ssize_t max_active_show(struct device *dev,
			       struct device_attribute *attr, char *buf)
{
	struct workqueue_struct *wq = dev_to_wq(dev);

	return scnprintf(buf, PAGE_SIZE, "%d\n", wq->saved_max_active);
}

static ssize_t max_active_store(struct device *dev,
				struct device_attribute *attr, const char *buf,
				size_t count)
{
	struct workqueue_struct *wq = dev_to_wq(dev);
	int val;

	if (sscanf(buf, "%d", &val) != 1 || val <= 0)
		return -EINVAL;

	workqueue_set_max_active(wq, val);
	return count;
}
static DEVICE_ATTR_RW(max_active);

static struct attribute *wq_sysfs_attrs[] = {
	&dev_attr_per_cpu.attr,
	&dev_attr_max_active.attr,
	NULL,
};
ATTRIBUTE_GROUPS(wq_sysfs);

static ssize_t wq_pool_ids_show(struct device *dev,
				struct device_attribute *attr, char *buf)
{
	struct workqueue_struct *wq = dev_to_wq(dev);
	const char *delim = "";
	int node, written = 0;

	get_online_cpus();
	rcu_read_lock();
	for_each_node(node) {
		written += scnprintf(buf + written, PAGE_SIZE - written,
				     "%s%d:%d", delim, node,
				     unbound_pwq_by_node(wq, node)->pool->id);
		delim = " ";
	}
	written += scnprintf(buf + written, PAGE_SIZE - written, "\n");
	rcu_read_unlock();
	put_online_cpus();

	return written;
}

static ssize_t wq_nice_show(struct device *dev, struct device_attribute *attr,
			    char *buf)
{
	struct workqueue_struct *wq = dev_to_wq(dev);
	int written;

	mutex_lock(&wq->mutex);
	written = scnprintf(buf, PAGE_SIZE, "%d\n", wq->unbound_attrs->nice);
	mutex_unlock(&wq->mutex);

	return written;
}

/* prepare workqueue_attrs for sysfs store operations */
static struct workqueue_attrs *wq_sysfs_prep_attrs(struct workqueue_struct *wq)
{
	struct workqueue_attrs *attrs;

	lockdep_assert_held(&wq_pool_mutex);

	attrs = alloc_workqueue_attrs();
	if (!attrs)
		return NULL;

	copy_workqueue_attrs(attrs, wq->unbound_attrs);
	return attrs;
}

static ssize_t wq_nice_store(struct device *dev, struct device_attribute *attr,
			     const char *buf, size_t count)
{
	struct workqueue_struct *wq = dev_to_wq(dev);
	struct workqueue_attrs *attrs;
	int ret = -ENOMEM;

	apply_wqattrs_lock();

	attrs = wq_sysfs_prep_attrs(wq);
	if (!attrs)
		goto out_unlock;

	if (sscanf(buf, "%d", &attrs->nice) == 1 &&
	    attrs->nice >= MIN_NICE && attrs->nice <= MAX_NICE)
		ret = apply_workqueue_attrs_locked(wq, attrs);
	else
		ret = -EINVAL;

out_unlock:
	apply_wqattrs_unlock();
	free_workqueue_attrs(attrs);
	return ret ?: count;
}

static ssize_t wq_cpumask_show(struct device *dev,
			       struct device_attribute *attr, char *buf)
{
	struct workqueue_struct *wq = dev_to_wq(dev);
	int written;

	mutex_lock(&wq->mutex);
	written = scnprintf(buf, PAGE_SIZE, "%*pb\n",
			    cpumask_pr_args(wq->unbound_attrs->cpumask));
	mutex_unlock(&wq->mutex);
	return written;
}

static ssize_t wq_cpumask_store(struct device *dev,
				struct device_attribute *attr,
				const char *buf, size_t count)
{
	struct workqueue_struct *wq = dev_to_wq(dev);
	struct workqueue_attrs *attrs;
	int ret = -ENOMEM;

	apply_wqattrs_lock();

	attrs = wq_sysfs_prep_attrs(wq);
	if (!attrs)
		goto out_unlock;

	ret = cpumask_parse(buf, attrs->cpumask);
	if (!ret)
		ret = apply_workqueue_attrs_locked(wq, attrs);

out_unlock:
	apply_wqattrs_unlock();
	free_workqueue_attrs(attrs);
	return ret ?: count;
}

static ssize_t wq_numa_show(struct device *dev, struct device_attribute *attr,
			    char *buf)
{
	struct workqueue_struct *wq = dev_to_wq(dev);
	int written;

	mutex_lock(&wq->mutex);
	written = scnprintf(buf, PAGE_SIZE, "%d\n",
			    !wq->unbound_attrs->no_numa);
	mutex_unlock(&wq->mutex);

	return written;
}

static ssize_t wq_numa_store(struct device *dev, struct device_attribute *attr,
			     const char *buf, size_t count)
{
	struct workqueue_struct *wq = dev_to_wq(dev);
	struct workqueue_attrs *attrs;
	int v, ret = -ENOMEM;

	apply_wqattrs_lock();

	attrs = wq_sysfs_prep_attrs(wq);
	if (!attrs)
		goto out_unlock;

	ret = -EINVAL;
	if (sscanf(buf, "%d", &v) == 1) {
		attrs->no_numa = !v;
		ret = apply_workqueue_attrs_locked(wq, attrs);
	}

out_unlock:
	apply_wqattrs_unlock();
	free_workqueue_attrs(attrs);
	return ret ?: count;
}

static struct device_attribute wq_sysfs_unbound_attrs[] = {
	__ATTR(pool_ids, 0444, wq_pool_ids_show, NULL),
	__ATTR(nice, 0644, wq_nice_show, wq_nice_store),
	__ATTR(cpumask, 0644, wq_cpumask_show, wq_cpumask_store),
	__ATTR(numa, 0644, wq_numa_show, wq_numa_store),
	__ATTR_NULL,
};

static struct bus_type wq_subsys = {
	.name				= "workqueue",
	.dev_groups			= wq_sysfs_groups,
};

static ssize_t wq_unbound_cpumask_show(struct device *dev,
		struct device_attribute *attr, char *buf)
{
	int written;

	mutex_lock(&wq_pool_mutex);
	written = scnprintf(buf, PAGE_SIZE, "%*pb\n",
			    cpumask_pr_args(wq_unbound_cpumask));
	mutex_unlock(&wq_pool_mutex);

	return written;
}

static ssize_t wq_unbound_cpumask_store(struct device *dev,
		struct device_attribute *attr, const char *buf, size_t count)
{
	cpumask_var_t cpumask;
	int ret;

	if (!zalloc_cpumask_var(&cpumask, GFP_KERNEL))
		return -ENOMEM;

	ret = cpumask_parse(buf, cpumask);
	if (!ret)
		ret = workqueue_set_unbound_cpumask(cpumask);

	free_cpumask_var(cpumask);
	return ret ? ret : count;
}

static struct device_attribute wq_sysfs_cpumask_attr =
	__ATTR(cpumask, 0644, wq_unbound_cpumask_show,
	       wq_unbound_cpumask_store);

static int __init wq_sysfs_init(void)
{
	int err;

	err = subsys_virtual_register(&wq_subsys, NULL);
	if (err)
		return err;

	return device_create_file(wq_subsys.dev_root, &wq_sysfs_cpumask_attr);
}
core_initcall(wq_sysfs_init);

static void wq_device_release(struct device *dev)
{
	struct wq_device *wq_dev = container_of(dev, struct wq_device, dev);

	kfree(wq_dev);
}

/**
 * workqueue_sysfs_register - make a workqueue visible in sysfs
 * @wq: the workqueue to register
 *
 * Expose @wq in sysfs under /sys/bus/workqueue/devices.
 * alloc_workqueue*() automatically calls this function if WQ_SYSFS is set
 * which is the preferred method.
 *
 * Workqueue user should use this function directly iff it wants to apply
 * workqueue_attrs before making the workqueue visible in sysfs; otherwise,
 * apply_workqueue_attrs() may race against userland updating the
 * attributes.
 *
 * Return: 0 on success, -errno on failure.
 */
int workqueue_sysfs_register(struct workqueue_struct *wq)
{
	struct wq_device *wq_dev;
	int ret;

	/*
	 * Adjusting max_active or creating new pwqs by applying
	 * attributes breaks ordering guarantee.  Disallow exposing ordered
	 * workqueues.
	 */
	if (WARN_ON(wq->flags & __WQ_ORDERED_EXPLICIT))
		return -EINVAL;

	wq->wq_dev = wq_dev = kzalloc(sizeof(*wq_dev), GFP_KERNEL);
	if (!wq_dev)
		return -ENOMEM;

	wq_dev->wq = wq;
	wq_dev->dev.bus = &wq_subsys;
	wq_dev->dev.release = wq_device_release;
	dev_set_name(&wq_dev->dev, "%s", wq->name);

	/*
	 * unbound_attrs are created separately.  Suppress uevent until
	 * everything is ready.
	 */
	dev_set_uevent_suppress(&wq_dev->dev, true);

	ret = device_register(&wq_dev->dev);
	if (ret) {
		put_device(&wq_dev->dev);
		wq->wq_dev = NULL;
		return ret;
	}

	if (wq->flags & WQ_UNBOUND) {
		struct device_attribute *attr;

		for (attr = wq_sysfs_unbound_attrs; attr->attr.name; attr++) {
			ret = device_create_file(&wq_dev->dev, attr);
			if (ret) {
				device_unregister(&wq_dev->dev);
				wq->wq_dev = NULL;
				return ret;
			}
		}
	}

	dev_set_uevent_suppress(&wq_dev->dev, false);
	kobject_uevent(&wq_dev->dev.kobj, KOBJ_ADD);
	return 0;
}

/**
 * workqueue_sysfs_unregister - undo workqueue_sysfs_register()
 * @wq: the workqueue to unregister
 *
 * If @wq is registered to sysfs by workqueue_sysfs_register(), unregister.
 */
static void workqueue_sysfs_unregister(struct workqueue_struct *wq)
{
	struct wq_device *wq_dev = wq->wq_dev;

	if (!wq->wq_dev)
		return;

	wq->wq_dev = NULL;
	device_unregister(&wq_dev->dev);
}
#else	/* CONFIG_SYSFS */
static void workqueue_sysfs_unregister(struct workqueue_struct *wq)	{ }
#endif	/* CONFIG_SYSFS */

/*
 * Workqueue watchdog.
 *
 * Stall may be caused by various bugs - missing WQ_MEM_RECLAIM, illegal
 * flush dependency, a concurrency managed work item which stays RUNNING
 * indefinitely.  Workqueue stalls can be very difficult to debug as the
 * usual warning mechanisms don't trigger and internal workqueue state is
 * largely opaque.
 *
 * Workqueue watchdog monitors all worker pools periodically and dumps
 * state if some pools failed to make forward progress for a while where
 * forward progress is defined as the first item on ->worklist changing.
 *
 * This mechanism is controlled through the kernel parameter
 * "workqueue.watchdog_thresh" which can be updated at runtime through the
 * corresponding sysfs parameter file.
 */
#ifdef CONFIG_WQ_WATCHDOG

static unsigned long wq_watchdog_thresh = 30;
static struct timer_list wq_watchdog_timer;

static unsigned long wq_watchdog_touched = INITIAL_JIFFIES;
static DEFINE_PER_CPU(unsigned long, wq_watchdog_touched_cpu) = INITIAL_JIFFIES;

static void wq_watchdog_reset_touched(void)
{
	int cpu;

	wq_watchdog_touched = jiffies;
	for_each_possible_cpu(cpu)
		per_cpu(wq_watchdog_touched_cpu, cpu) = jiffies;
}

static void wq_watchdog_timer_fn(struct timer_list *unused)
{
	unsigned long thresh = READ_ONCE(wq_watchdog_thresh) * HZ;
	bool lockup_detected = false;
	struct worker_pool *pool;
	int pi;

	if (!thresh)
		return;

	rcu_read_lock();

	for_each_pool(pool, pi) {
		unsigned long pool_ts, touched, ts;

		if (list_empty(&pool->worklist))
			continue;

		/* get the latest of pool and touched timestamps */
		pool_ts = READ_ONCE(pool->watchdog_ts);
		touched = READ_ONCE(wq_watchdog_touched);

		if (time_after(pool_ts, touched))
			ts = pool_ts;
		else
			ts = touched;

		if (pool->cpu >= 0) {
			unsigned long cpu_touched =
				READ_ONCE(per_cpu(wq_watchdog_touched_cpu,
						  pool->cpu));
			if (time_after(cpu_touched, ts))
				ts = cpu_touched;
		}

		/* did we stall? */
		if (time_after(jiffies, ts + thresh)) {
			lockup_detected = true;
			pr_emerg("BUG: workqueue lockup - pool");
			pr_cont_pool_info(pool);
			pr_cont(" stuck for %us!\n",
				jiffies_to_msecs(jiffies - pool_ts) / 1000);
		}
	}

	rcu_read_unlock();

	if (lockup_detected)
		show_workqueue_state();

	wq_watchdog_reset_touched();
	mod_timer(&wq_watchdog_timer, jiffies + thresh);
}

notrace void wq_watchdog_touch(int cpu)
{
	if (cpu >= 0)
		per_cpu(wq_watchdog_touched_cpu, cpu) = jiffies;
	else
		wq_watchdog_touched = jiffies;
}

static void wq_watchdog_set_thresh(unsigned long thresh)
{
	wq_watchdog_thresh = 0;
	del_timer_sync(&wq_watchdog_timer);

	if (thresh) {
		wq_watchdog_thresh = thresh;
		wq_watchdog_reset_touched();
		mod_timer(&wq_watchdog_timer, jiffies + thresh * HZ);
	}
}

static int wq_watchdog_param_set_thresh(const char *val,
					const struct kernel_param *kp)
{
	unsigned long thresh;
	int ret;

	ret = kstrtoul(val, 0, &thresh);
	if (ret)
		return ret;

	if (system_wq)
		wq_watchdog_set_thresh(thresh);
	else
		wq_watchdog_thresh = thresh;

	return 0;
}

static const struct kernel_param_ops wq_watchdog_thresh_ops = {
	.set	= wq_watchdog_param_set_thresh,
	.get	= param_get_ulong,
};

module_param_cb(watchdog_thresh, &wq_watchdog_thresh_ops, &wq_watchdog_thresh,
		0644);

static void wq_watchdog_init(void)
{
	timer_setup(&wq_watchdog_timer, wq_watchdog_timer_fn, TIMER_DEFERRABLE);
	wq_watchdog_set_thresh(wq_watchdog_thresh);
}

#else	/* CONFIG_WQ_WATCHDOG */

static inline void wq_watchdog_init(void) { }

#endif	/* CONFIG_WQ_WATCHDOG */

static void __init wq_numa_init(void)
{
	cpumask_var_t *tbl;
	int node, cpu;

	if (num_possible_nodes() <= 1)
		return;

	if (wq_disable_numa) {
		pr_info("workqueue: NUMA affinity support disabled\n");
		return;
	}

	wq_update_unbound_numa_attrs_buf = alloc_workqueue_attrs();
	BUG_ON(!wq_update_unbound_numa_attrs_buf);

	/*
	 * We want masks of possible CPUs of each node which isn't readily
	 * available.  Build one from cpu_to_node() which should have been
	 * fully initialized by now.
	 */
	tbl = kcalloc(nr_node_ids, sizeof(tbl[0]), GFP_KERNEL);
	BUG_ON(!tbl);

	for_each_node(node)
		BUG_ON(!zalloc_cpumask_var_node(&tbl[node], GFP_KERNEL,
				node_online(node) ? node : NUMA_NO_NODE));

	for_each_possible_cpu(cpu) {
		node = cpu_to_node(cpu);
		if (WARN_ON(node == NUMA_NO_NODE)) {
			pr_warn("workqueue: NUMA node mapping not available for cpu%d, disabling NUMA support\n", cpu);
			/* happens iff arch is bonkers, let's just proceed */
			return;
		}
		cpumask_set_cpu(cpu, tbl[node]);
	}

	wq_numa_possible_cpumask = tbl;
	wq_numa_enabled = true;
}

/**
 * workqueue_init_early - early init for workqueue subsystem
 *
 * This is the first half of two-staged workqueue subsystem initialization
 * and invoked as soon as the bare basics - memory allocation, cpumasks and
 * idr are up.  It sets up all the data structures and system workqueues
 * and allows early boot code to create workqueues and queue/cancel work
 * items.  Actual work item execution starts only after kthreads can be
 * created and scheduled right before early initcalls.
 */
int __init workqueue_init_early(void)
{
	int std_nice[NR_STD_WORKER_POOLS] = { 0, HIGHPRI_NICE_LEVEL };
	int hk_flags = HK_FLAG_DOMAIN | HK_FLAG_WQ;
	int i, cpu;

	WARN_ON(__alignof__(struct pool_workqueue) < __alignof__(long long));

	BUG_ON(!alloc_cpumask_var(&wq_unbound_cpumask, GFP_KERNEL));
	cpumask_copy(wq_unbound_cpumask, housekeeping_cpumask(hk_flags));

	pwq_cache = KMEM_CACHE(pool_workqueue, SLAB_PANIC);

	/* initialize CPU pools */
	for_each_possible_cpu(cpu) {
		struct worker_pool *pool;

		i = 0;
		for_each_cpu_worker_pool(pool, cpu) {
			BUG_ON(init_worker_pool(pool));
			pool->cpu = cpu;
			cpumask_copy(pool->attrs->cpumask, cpumask_of(cpu));
			pool->attrs->nice = std_nice[i++];
			pool->node = cpu_to_node(cpu);

			/* alloc pool ID */
			mutex_lock(&wq_pool_mutex);
			BUG_ON(worker_pool_assign_id(pool));
			mutex_unlock(&wq_pool_mutex);
		}
	}

	/* create default unbound and ordered wq attrs */
	for (i = 0; i < NR_STD_WORKER_POOLS; i++) {
		struct workqueue_attrs *attrs;

		BUG_ON(!(attrs = alloc_workqueue_attrs()));
		attrs->nice = std_nice[i];
		unbound_std_wq_attrs[i] = attrs;

		/*
		 * An ordered wq should have only one pwq as ordering is
		 * guaranteed by max_active which is enforced by pwqs.
		 * Turn off NUMA so that dfl_pwq is used for all nodes.
		 */
		BUG_ON(!(attrs = alloc_workqueue_attrs()));
		attrs->nice = std_nice[i];
		attrs->no_numa = true;
		ordered_wq_attrs[i] = attrs;
	}

	system_wq = alloc_workqueue("events", 0, 0);
	system_highpri_wq = alloc_workqueue("events_highpri", WQ_HIGHPRI, 0);
	system_long_wq = alloc_workqueue("events_long", 0, 0);
	system_unbound_wq = alloc_workqueue("events_unbound", WQ_UNBOUND,
					    WQ_UNBOUND_MAX_ACTIVE);
	system_freezable_wq = alloc_workqueue("events_freezable",
					      WQ_FREEZABLE, 0);
	system_power_efficient_wq = alloc_workqueue("events_power_efficient",
					      WQ_POWER_EFFICIENT, 0);
	system_freezable_power_efficient_wq = alloc_workqueue("events_freezable_power_efficient",
					      WQ_FREEZABLE | WQ_POWER_EFFICIENT,
					      0);
	BUG_ON(!system_wq || !system_highpri_wq || !system_long_wq ||
	       !system_unbound_wq || !system_freezable_wq ||
	       !system_power_efficient_wq ||
	       !system_freezable_power_efficient_wq);

	return 0;
}

/**
 * workqueue_init - bring workqueue subsystem fully online
 *
 * This is the latter half of two-staged workqueue subsystem initialization
 * and invoked as soon as kthreads can be created and scheduled.
 * Workqueues have been created and work items queued on them, but there
 * are no kworkers executing the work items yet.  Populate the worker pools
 * with the initial workers and enable future kworker creations.
 */
int __init workqueue_init(void)
{
	struct workqueue_struct *wq;
	struct worker_pool *pool;
	int cpu, bkt;

	/*
	 * It'd be simpler to initialize NUMA in workqueue_init_early() but
	 * CPU to node mapping may not be available that early on some
	 * archs such as power and arm64.  As per-cpu pools created
	 * previously could be missing node hint and unbound pools NUMA
	 * affinity, fix them up.
	 *
	 * Also, while iterating workqueues, create rescuers if requested.
	 */
	wq_numa_init();

	mutex_lock(&wq_pool_mutex);

	for_each_possible_cpu(cpu) {
		for_each_cpu_worker_pool(pool, cpu) {
			pool->node = cpu_to_node(cpu);
		}
	}

	list_for_each_entry(wq, &workqueues, list) {
		wq_update_unbound_numa(wq, smp_processor_id(), true);
		WARN(init_rescuer(wq),
		     "workqueue: failed to create early rescuer for %s",
		     wq->name);
	}

	mutex_unlock(&wq_pool_mutex);

	/* create the initial workers */
	for_each_online_cpu(cpu) {
		for_each_cpu_worker_pool(pool, cpu) {
			pool->flags &= ~POOL_DISASSOCIATED;
			BUG_ON(!create_worker(pool));
		}
	}

	hash_for_each(unbound_pool_hash, bkt, pool, hash_node)
		BUG_ON(!create_worker(pool));

	wq_online = true;
	wq_watchdog_init();

	return 0;
}

static int __init setup_rtworkqueues(char *str)
{
	int prio;

	if (kstrtoint(str, 0, &prio) || prio < 1 || prio > 99) {
		prio = 0;
		pr_warn("Unable to set kworker default priority\n");
	}
	fifo_param.sched_priority = prio;

        return 1;
}
__setup("rtworkqueues=", setup_rtworkqueues);<|MERGE_RESOLUTION|>--- conflicted
+++ resolved
@@ -424,13 +424,7 @@
  */
 #define for_each_pwq(pwq, wq)						\
 	list_for_each_entry_rcu((pwq), &(wq)->pwqs, pwqs_node,		\
-<<<<<<< HEAD
 				 lockdep_is_held(&(wq->mutex)))
-=======
-				lockdep_is_held(&wq->mutex))		\
-		if (({ assert_rcu_or_wq_mutex(wq); false; })) { }	\
-		else
->>>>>>> 12e6286f
 
 #ifdef CONFIG_DEBUG_OBJECTS_WORK
 
