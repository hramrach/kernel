--- conflicted
+++ resolved
@@ -2703,12 +2703,8 @@
 out:
 #endif
 	if (success)
-<<<<<<< HEAD
-		ttwu_stat(p, cpu, wake_flags);
+		ttwu_stat(p, task_cpu(p), wake_flags);
 out_nostat:
-=======
-		ttwu_stat(p, task_cpu(p), wake_flags);
->>>>>>> f91897f6
 	preempt_enable();
 
 	return success;
