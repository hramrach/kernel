/* SPDX-License-Identifier: GPL-2.0 */
/*
 * Only give sleepers 50% of their service deficit. This allows
 * them to run sooner, but does not allow tons of sleepers to
 * rip the spread apart.
 */
SCHED_FEAT(GENTLE_FAIR_SLEEPERS, true)

/*
 * Place new tasks ahead so that they do not starve already running
 * tasks
 */
SCHED_FEAT(START_DEBIT, true)

/*
 * Prefer to schedule the task we woke last (assuming it failed
 * wakeup-preemption), since its likely going to consume data we
 * touched, increases cache locality.
 */
SCHED_FEAT(NEXT_BUDDY, false)

/*
 * Prefer to schedule the task that ran last (when we did
 * wake-preempt) as that likely will touch the same data, increases
 * cache locality.
 */
SCHED_FEAT(LAST_BUDDY, true)

/*
 * Consider buddies to be cache hot, decreases the likeliness of a
 * cache buddy being migrated away, increases cache locality.
 */
SCHED_FEAT(CACHE_HOT_BUDDY, true)

/*
 * Allow wakeup-time preemption of the current task:
 */
SCHED_FEAT(WAKEUP_PREEMPTION, true)

SCHED_FEAT(HRTICK, false)
SCHED_FEAT(HRTICK_DL, false)
SCHED_FEAT(DOUBLE_TICK, false)

/*
 * Decrement CPU capacity based on time not spent running tasks
 */
SCHED_FEAT(NONTASK_CAPACITY, true)

/*
 * Queue remote wakeups on the target CPU and process them
 * using the scheduler IPI. Reduces rq->lock contention/bounces.
 */
SCHED_FEAT(TTWU_QUEUE, true)

/*
 * When doing wakeups, attempt to limit superfluous scans of the LLC domain.
 */
<<<<<<< HEAD
SCHED_FEAT(SIS_AVG_CPU, true)
=======
>>>>>>> 7d2a07b7
SCHED_FEAT(SIS_PROP, true)

/*
 * Issue a WARN when we do multiple update_rq_clock() calls
 * in a single rq->lock section. Default disabled because the
 * annotations are not complete.
 */
SCHED_FEAT(WARN_DOUBLE_CLOCK, false)

#ifdef HAVE_RT_PUSH_IPI
/*
 * In order to avoid a thundering herd attack of CPUs that are
 * lowering their priorities at the same time, and there being
 * a single CPU that has an RT task that can migrate and is waiting
 * to run, where the other CPUs will try to take that CPUs
 * rq lock and possibly create a large contention, sending an
 * IPI to that CPU and let that CPU push the RT task to where
 * it should go may be a better scenario.
 */
SCHED_FEAT(RT_PUSH_IPI, true)
#endif

SCHED_FEAT(RT_RUNTIME_SHARE, false)
SCHED_FEAT(LB_MIN, false)
SCHED_FEAT(ATTACH_AGE_LOAD, true)

SCHED_FEAT(WA_IDLE, true)
SCHED_FEAT(WA_WEIGHT, true)
SCHED_FEAT(WA_BIAS, true)

/*
 * UtilEstimation. Use estimated CPU utilization.
 */
SCHED_FEAT(UTIL_EST, true)
<<<<<<< HEAD
SCHED_FEAT(UTIL_EST_FASTUP, true)
=======
SCHED_FEAT(UTIL_EST_FASTUP, true)

SCHED_FEAT(LATENCY_WARN, false)

SCHED_FEAT(ALT_PERIOD, true)
SCHED_FEAT(BASE_SLICE, true)
>>>>>>> 7d2a07b7
<|MERGE_RESOLUTION|>--- conflicted
+++ resolved
@@ -55,10 +55,6 @@
 /*
  * When doing wakeups, attempt to limit superfluous scans of the LLC domain.
  */
-<<<<<<< HEAD
-SCHED_FEAT(SIS_AVG_CPU, true)
-=======
->>>>>>> 7d2a07b7
 SCHED_FEAT(SIS_PROP, true)
 
 /*
@@ -93,13 +89,9 @@
  * UtilEstimation. Use estimated CPU utilization.
  */
 SCHED_FEAT(UTIL_EST, true)
-<<<<<<< HEAD
-SCHED_FEAT(UTIL_EST_FASTUP, true)
-=======
 SCHED_FEAT(UTIL_EST_FASTUP, true)
 
 SCHED_FEAT(LATENCY_WARN, false)
 
 SCHED_FEAT(ALT_PERIOD, true)
-SCHED_FEAT(BASE_SLICE, true)
->>>>>>> 7d2a07b7
+SCHED_FEAT(BASE_SLICE, true)