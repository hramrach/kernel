// SPDX-License-Identifier: GPL-2.0-only
/*
 * kernel/power/hibernate.c - Hibernation (a.k.a suspend-to-disk) support.
 *
 * Copyright (c) 2003 Patrick Mochel
 * Copyright (c) 2003 Open Source Development Lab
 * Copyright (c) 2004 Pavel Machek <pavel@ucw.cz>
 * Copyright (c) 2009 Rafael J. Wysocki, Novell Inc.
 * Copyright (C) 2012 Bojan Smojver <bojan@rexursive.com>
 */

#define pr_fmt(fmt) "PM: hibernation: " fmt

#include <linux/export.h>
#include <linux/suspend.h>
#include <linux/reboot.h>
#include <linux/string.h>
#include <linux/device.h>
#include <linux/async.h>
#include <linux/delay.h>
#include <linux/fs.h>
#include <linux/mount.h>
#include <linux/pm.h>
#include <linux/nmi.h>
#include <linux/console.h>
#include <linux/cpu.h>
#include <linux/freezer.h>
#include <linux/gfp.h>
#include <linux/syscore_ops.h>
#include <linux/ctype.h>
#include <linux/genhd.h>
#include <linux/ktime.h>
<<<<<<< HEAD
#include <linux/efi.h>
#include <linux/security.h>
=======
#include <linux/security.h>
#include <linux/secretmem.h>
>>>>>>> 7d2a07b7
#include <trace/events/power.h>

#include "power.h"


static int nocompress;
static int noresume;
static int nohibernate;
static int resume_wait;
static unsigned int resume_delay;
static char resume_file[256] = CONFIG_PM_STD_PARTITION;
dev_t swsusp_resume_device;
sector_t swsusp_resume_block;
__visible int in_suspend __nosavedata;

enum {
	HIBERNATION_INVALID,
	HIBERNATION_PLATFORM,
	HIBERNATION_SHUTDOWN,
	HIBERNATION_REBOOT,
#ifdef CONFIG_SUSPEND
	HIBERNATION_SUSPEND,
#endif
	HIBERNATION_TEST_RESUME,
	/* keep last */
	__HIBERNATION_AFTER_LAST
};
#define HIBERNATION_MAX (__HIBERNATION_AFTER_LAST-1)
#define HIBERNATION_FIRST (HIBERNATION_INVALID + 1)

static int hibernation_mode = HIBERNATION_SHUTDOWN;

bool freezer_test_done;

static const struct platform_hibernation_ops *hibernation_ops;

static atomic_t hibernate_atomic = ATOMIC_INIT(1);

bool hibernate_acquire(void)
{
	return atomic_add_unless(&hibernate_atomic, -1, 0);
}

void hibernate_release(void)
{
	atomic_inc(&hibernate_atomic);
}

bool hibernation_available(void)
{
<<<<<<< HEAD
	if (nohibernate != 0)
		return false;

	if (security_locked_down(LOCKDOWN_HIBERNATION) || snapshot_is_enforce_verify()) {
		snapshot_set_enforce_verify();
		if (get_efi_secret_key())
			return true;
		else
			pr_warn("the secret key is invalid\n");
		return false;
	} else {
		return true;
	}
=======
	return nohibernate == 0 &&
		!security_locked_down(LOCKDOWN_HIBERNATION) &&
		!secretmem_active();
>>>>>>> 7d2a07b7
}

/**
 * hibernation_set_ops - Set the global hibernate operations.
 * @ops: Hibernation operations to use in subsequent hibernation transitions.
 */
void hibernation_set_ops(const struct platform_hibernation_ops *ops)
{
	if (ops && !(ops->begin && ops->end &&  ops->pre_snapshot
	    && ops->prepare && ops->finish && ops->enter && ops->pre_restore
	    && ops->restore_cleanup && ops->leave)) {
		WARN_ON(1);
		return;
	}
	lock_system_sleep();
	hibernation_ops = ops;
	if (ops)
		hibernation_mode = HIBERNATION_PLATFORM;
	else if (hibernation_mode == HIBERNATION_PLATFORM)
		hibernation_mode = HIBERNATION_SHUTDOWN;

	unlock_system_sleep();
}
EXPORT_SYMBOL_GPL(hibernation_set_ops);

static bool entering_platform_hibernation;

bool system_entering_hibernation(void)
{
	return entering_platform_hibernation;
}
EXPORT_SYMBOL(system_entering_hibernation);

#ifdef CONFIG_PM_DEBUG
static void hibernation_debug_sleep(void)
{
	pr_info("debug: Waiting for 5 seconds.\n");
	mdelay(5000);
}

static int hibernation_test(int level)
{
	if (pm_test_level == level) {
		hibernation_debug_sleep();
		return 1;
	}
	return 0;
}
#else /* !CONFIG_PM_DEBUG */
static int hibernation_test(int level) { return 0; }
#endif /* !CONFIG_PM_DEBUG */

/**
 * platform_begin - Call platform to start hibernation.
 * @platform_mode: Whether or not to use the platform driver.
 */
static int platform_begin(int platform_mode)
{
	return (platform_mode && hibernation_ops) ?
		hibernation_ops->begin(PMSG_FREEZE) : 0;
}

/**
 * platform_end - Call platform to finish transition to the working state.
 * @platform_mode: Whether or not to use the platform driver.
 */
static void platform_end(int platform_mode)
{
	if (platform_mode && hibernation_ops)
		hibernation_ops->end();
}

/**
 * platform_pre_snapshot - Call platform to prepare the machine for hibernation.
 * @platform_mode: Whether or not to use the platform driver.
 *
 * Use the platform driver to prepare the system for creating a hibernate image,
 * if so configured, and return an error code if that fails.
 */

static int platform_pre_snapshot(int platform_mode)
{
	return (platform_mode && hibernation_ops) ?
		hibernation_ops->pre_snapshot() : 0;
}

/**
 * platform_leave - Call platform to prepare a transition to the working state.
 * @platform_mode: Whether or not to use the platform driver.
 *
 * Use the platform driver prepare to prepare the machine for switching to the
 * normal mode of operation.
 *
 * This routine is called on one CPU with interrupts disabled.
 */
static void platform_leave(int platform_mode)
{
	if (platform_mode && hibernation_ops)
		hibernation_ops->leave();
}

/**
 * platform_finish - Call platform to switch the system to the working state.
 * @platform_mode: Whether or not to use the platform driver.
 *
 * Use the platform driver to switch the machine to the normal mode of
 * operation.
 *
 * This routine must be called after platform_prepare().
 */
static void platform_finish(int platform_mode)
{
	if (platform_mode && hibernation_ops)
		hibernation_ops->finish();
}

/**
 * platform_pre_restore - Prepare for hibernate image restoration.
 * @platform_mode: Whether or not to use the platform driver.
 *
 * Use the platform driver to prepare the system for resume from a hibernation
 * image.
 *
 * If the restore fails after this function has been called,
 * platform_restore_cleanup() must be called.
 */
static int platform_pre_restore(int platform_mode)
{
	return (platform_mode && hibernation_ops) ?
		hibernation_ops->pre_restore() : 0;
}

/**
 * platform_restore_cleanup - Switch to the working state after failing restore.
 * @platform_mode: Whether or not to use the platform driver.
 *
 * Use the platform driver to switch the system to the normal mode of operation
 * after a failing restore.
 *
 * If platform_pre_restore() has been called before the failing restore, this
 * function must be called too, regardless of the result of
 * platform_pre_restore().
 */
static void platform_restore_cleanup(int platform_mode)
{
	if (platform_mode && hibernation_ops)
		hibernation_ops->restore_cleanup();
}

/**
 * platform_recover - Recover from a failure to suspend devices.
 * @platform_mode: Whether or not to use the platform driver.
 */
static void platform_recover(int platform_mode)
{
	if (platform_mode && hibernation_ops && hibernation_ops->recover)
		hibernation_ops->recover();
}

/**
 * swsusp_show_speed - Print time elapsed between two events during hibernation.
 * @start: Starting event.
 * @stop: Final event.
 * @nr_pages: Number of memory pages processed between @start and @stop.
 * @msg: Additional diagnostic message to print.
 */
void swsusp_show_speed(ktime_t start, ktime_t stop,
		      unsigned nr_pages, char *msg)
{
	ktime_t diff;
	u64 elapsed_centisecs64;
	unsigned int centisecs;
	unsigned int k;
	unsigned int kps;

	diff = ktime_sub(stop, start);
	elapsed_centisecs64 = ktime_divns(diff, 10*NSEC_PER_MSEC);
	centisecs = elapsed_centisecs64;
	if (centisecs == 0)
		centisecs = 1;	/* avoid div-by-zero */
	k = nr_pages * (PAGE_SIZE / 1024);
	kps = (k * 100) / centisecs;
	pr_info("%s %u kbytes in %u.%02u seconds (%u.%02u MB/s)\n",
		msg, k, centisecs / 100, centisecs % 100, kps / 1000,
		(kps % 1000) / 10);
}

__weak int arch_resume_nosmt(void)
{
	return 0;
}

/**
 * create_image - Create a hibernation image.
 * @platform_mode: Whether or not to use the platform driver.
 *
 * Execute device drivers' "late" and "noirq" freeze callbacks, create a
 * hibernation image and run the drivers' "noirq" and "early" thaw callbacks.
 *
 * Control reappears in this routine after the subsequent restore.
 */
static int create_image(int platform_mode)
{
	int error;

	error = swsusp_prepare_hash(false);
	if (error)
		return error;

	error = dpm_suspend_end(PMSG_FREEZE);
	if (error) {
		pr_err("Some devices failed to power down, aborting\n");
<<<<<<< HEAD
		goto finish_hash;
=======
		return error;
>>>>>>> 7d2a07b7
	}

	error = platform_pre_snapshot(platform_mode);
	if (error || hibernation_test(TEST_PLATFORM))
		goto Platform_finish;

	error = suspend_disable_secondary_cpus();
	if (error || hibernation_test(TEST_CPUS))
		goto Enable_cpus;

	local_irq_disable();

	system_state = SYSTEM_SUSPEND;

	error = syscore_suspend();
	if (error) {
		pr_err("Some system devices failed to power down, aborting\n");
		goto Enable_irqs;
	}

	if (hibernation_test(TEST_CORE) || pm_wakeup_pending())
		goto Power_up;

	in_suspend = 1;
	save_processor_state();
	trace_suspend_resume(TPS("machine_suspend"), PM_EVENT_HIBERNATE, true);
	error = swsusp_arch_suspend();
	/* Restore control flow magically appears here */
	restore_processor_state();
	trace_suspend_resume(TPS("machine_suspend"), PM_EVENT_HIBERNATE, false);
	if (error)
		pr_err("Error %d creating image\n", error);

	if (!in_suspend) {
		events_check_enabled = false;
		clear_or_poison_free_pages();
	}

	platform_leave(platform_mode);

 Power_up:
	syscore_resume();

 Enable_irqs:
	system_state = SYSTEM_RUNNING;
	local_irq_enable();

 Enable_cpus:
	suspend_enable_secondary_cpus();

	/* Allow architectures to do nosmt-specific post-resume dances */
	if (!in_suspend)
		error = arch_resume_nosmt();

 Platform_finish:
	platform_finish(platform_mode);

	dpm_resume_start(in_suspend ?
		(error ? PMSG_RECOVER : PMSG_THAW) : PMSG_RESTORE);

 finish_hash:
	swsusp_finish_hash();

	return error;
}

/**
 * hibernation_snapshot - Quiesce devices and create a hibernation image.
 * @platform_mode: If set, use platform driver to prepare for the transition.
 *
 * This routine must be called with system_transition_mutex held.
 */
int hibernation_snapshot(int platform_mode)
{
	pm_message_t msg;
	int error;

	pm_suspend_clear_flags();
	error = platform_begin(platform_mode);
	if (error)
		goto Close;

	/* Preallocate image memory before shutting down devices. */
	error = hibernate_preallocate_memory();
	if (error)
		goto Close;

	error = freeze_kernel_threads();
	if (error)
		goto Cleanup;

	if (hibernation_test(TEST_FREEZER)) {

		/*
		 * Indicate to the caller that we are returning due to a
		 * successful freezer test.
		 */
		freezer_test_done = true;
		goto Thaw;
	}

	error = dpm_prepare(PMSG_FREEZE);
	if (error) {
		dpm_complete(PMSG_RECOVER);
		goto Thaw;
	}

	suspend_console();
	pm_restrict_gfp_mask();

	error = dpm_suspend(PMSG_FREEZE);

	if (error || hibernation_test(TEST_DEVICES))
		platform_recover(platform_mode);
	else
		error = create_image(platform_mode);

	/*
	 * In the case that we call create_image() above, the control
	 * returns here (1) after the image has been created or the
	 * image creation has failed and (2) after a successful restore.
	 */

	/* We may need to release the preallocated image pages here. */
	if (error || !in_suspend)
		swsusp_free();

	msg = in_suspend ? (error ? PMSG_RECOVER : PMSG_THAW) : PMSG_RESTORE;
	dpm_resume(msg);

	if (error || !in_suspend)
		pm_restore_gfp_mask();

	resume_console();
	dpm_complete(msg);

 Close:
	platform_end(platform_mode);
	return error;

 Thaw:
	thaw_kernel_threads();
 Cleanup:
	swsusp_free();
	goto Close;
}

int __weak hibernate_resume_nonboot_cpu_disable(void)
{
	return suspend_disable_secondary_cpus();
}

/**
 * resume_target_kernel - Restore system state from a hibernation image.
 * @platform_mode: Whether or not to use the platform driver.
 *
 * Execute device drivers' "noirq" and "late" freeze callbacks, restore the
 * contents of highmem that have not been restored yet from the image and run
 * the low-level code that will restore the remaining contents of memory and
 * switch to the just restored target kernel.
 */
static int resume_target_kernel(bool platform_mode)
{
	int error;

	error = dpm_suspend_end(PMSG_QUIESCE);
	if (error) {
		pr_err("Some devices failed to power down, aborting resume\n");
		return error;
	}

	error = platform_pre_restore(platform_mode);
	if (error)
		goto Cleanup;

	error = hibernate_resume_nonboot_cpu_disable();
	if (error)
		goto Enable_cpus;

	local_irq_disable();
	system_state = SYSTEM_SUSPEND;

	error = syscore_suspend();
	if (error)
		goto Enable_irqs;

	save_processor_state();
	error = restore_highmem();
	if (!error) {
		error = swsusp_arch_resume();
		/*
		 * The code below is only ever reached in case of a failure.
		 * Otherwise, execution continues at the place where
		 * swsusp_arch_suspend() was called.
		 */
		BUG_ON(!error);
		/*
		 * This call to restore_highmem() reverts the changes made by
		 * the previous one.
		 */
		restore_highmem();
	}
	/*
	 * The only reason why swsusp_arch_resume() can fail is memory being
	 * very tight, so we have to free it as soon as we can to avoid
	 * subsequent failures.
	 */
	swsusp_free();
	restore_processor_state();
	touch_softlockup_watchdog();

	syscore_resume();

 Enable_irqs:
	system_state = SYSTEM_RUNNING;
	local_irq_enable();

 Enable_cpus:
	suspend_enable_secondary_cpus();

 Cleanup:
	platform_restore_cleanup(platform_mode);

	dpm_resume_start(PMSG_RECOVER);

	return error;
}

/**
 * hibernation_restore - Quiesce devices and restore from a hibernation image.
 * @platform_mode: If set, use platform driver to prepare for the transition.
 *
 * This routine must be called with system_transition_mutex held.  If it is
 * successful, control reappears in the restored target kernel in
 * hibernation_snapshot().
 */
int hibernation_restore(int platform_mode)
{
	int error;

	pm_prepare_console();
	suspend_console();
	pm_restrict_gfp_mask();
	error = dpm_suspend_start(PMSG_QUIESCE);
	if (!error) {
		error = resume_target_kernel(platform_mode);
		/*
		 * The above should either succeed and jump to the new kernel,
		 * or return with an error. Otherwise things are just
		 * undefined, so let's be paranoid.
		 */
		BUG_ON(!error);
	}
	dpm_resume_end(PMSG_RECOVER);
	pm_restore_gfp_mask();
	resume_console();
	pm_restore_console();
	return error;
}

/**
 * hibernation_platform_enter - Power off the system using the platform driver.
 */
int hibernation_platform_enter(void)
{
	int error;

	if (!hibernation_ops)
		return -ENOSYS;

	/*
	 * We have cancelled the power transition by running
	 * hibernation_ops->finish() before saving the image, so we should let
	 * the firmware know that we're going to enter the sleep state after all
	 */
	error = hibernation_ops->begin(PMSG_HIBERNATE);
	if (error)
		goto Close;

	entering_platform_hibernation = true;
	suspend_console();
	error = dpm_suspend_start(PMSG_HIBERNATE);
	if (error) {
		if (hibernation_ops->recover)
			hibernation_ops->recover();
		goto Resume_devices;
	}

	error = dpm_suspend_end(PMSG_HIBERNATE);
	if (error)
		goto Resume_devices;

	error = hibernation_ops->prepare();
	if (error)
		goto Platform_finish;

	error = suspend_disable_secondary_cpus();
	if (error)
		goto Enable_cpus;

	local_irq_disable();
	system_state = SYSTEM_SUSPEND;
	syscore_suspend();
	if (pm_wakeup_pending()) {
		error = -EAGAIN;
		goto Power_up;
	}

	hibernation_ops->enter();
	/* We should never get here */
	while (1);

 Power_up:
	syscore_resume();
	system_state = SYSTEM_RUNNING;
	local_irq_enable();

 Enable_cpus:
	suspend_enable_secondary_cpus();

 Platform_finish:
	hibernation_ops->finish();

	dpm_resume_start(PMSG_RESTORE);

 Resume_devices:
	entering_platform_hibernation = false;
	dpm_resume_end(PMSG_RESTORE);
	resume_console();

 Close:
	hibernation_ops->end();

	return error;
}

/**
 * power_down - Shut the machine down for hibernation.
 *
 * Use the platform driver, if configured, to put the system into the sleep
 * state corresponding to hibernation, or try to power it off or reboot,
 * depending on the value of hibernation_mode.
 */
static void power_down(void)
{
#ifdef CONFIG_SUSPEND
	int error;

	if (hibernation_mode == HIBERNATION_SUSPEND) {
		error = suspend_devices_and_enter(PM_SUSPEND_MEM);
		if (error) {
			hibernation_mode = hibernation_ops ?
						HIBERNATION_PLATFORM :
						HIBERNATION_SHUTDOWN;
		} else {
			/* Restore swap signature. */
			error = swsusp_unmark();
			if (error)
				pr_err("Swap will be unusable! Try swapon -a.\n");

			return;
		}
	}
#endif

	switch (hibernation_mode) {
	case HIBERNATION_REBOOT:
		kernel_restart(NULL);
		break;
	case HIBERNATION_PLATFORM:
		hibernation_platform_enter();
		fallthrough;
	case HIBERNATION_SHUTDOWN:
		if (pm_power_off)
			kernel_power_off();
		break;
	}
	kernel_halt();
	/*
	 * Valid image is on the disk, if we continue we risk serious data
	 * corruption after resume.
	 */
	pr_crit("Power down manually\n");
	while (1)
		cpu_relax();
}

static int load_image_and_restore(void)
{
	int error;
	unsigned int flags;

	pm_pr_dbg("Loading hibernation image.\n");

	lock_device_hotplug();
	error = create_basic_memory_bitmaps();
	if (error)
		goto Unlock;

	error = swsusp_read(&flags);
	swsusp_close(FMODE_READ);
	if (!error)
		error = hibernation_restore(flags & SF_PLATFORM_MODE);

	pr_err("Failed to load image, recovering.\n");
	swsusp_free();
	free_basic_memory_bitmaps();
 Unlock:
	unlock_device_hotplug();

	return error;
}

/**
 * hibernate - Carry out system hibernation, including saving the image.
 */
int hibernate(void)
{
	bool snapshot_test = false;
<<<<<<< HEAD
	void *secret_key;
=======
	int error;
>>>>>>> 7d2a07b7

	if (!hibernation_available()) {
		pm_pr_dbg("Hibernation not available.\n");
		return -EPERM;
	}
	efi_skey_stop_regen();

	error = snapshot_create_trampoline();
	if (error)
		return error;

	/* using EFI secret key to encrypt hidden area */
	secret_key = get_efi_secret_key();
	if (secret_key) {
		error = encrypt_backup_hidden_area(secret_key, SECRET_KEY_SIZE);
		if (error) {
			pr_err("Encrypt hidden area failed: %d\n", error);
			snapshot_free_trampoline();
			return error;
		}
	}

	lock_system_sleep();
	/* The snapshot device should not be opened while we're running */
	if (!hibernate_acquire()) {
		error = -EBUSY;
		goto Unlock;
	}

	pr_info("hibernation entry\n");
	pm_prepare_console();
	error = pm_notifier_call_chain_robust(PM_HIBERNATION_PREPARE, PM_POST_HIBERNATION);
	if (error)
		goto Restore;

	ksys_sync_helper();

	error = freeze_processes();
	if (error)
		goto Exit;

	lock_device_hotplug();
	/* Allocate memory management structures */
	error = create_basic_memory_bitmaps();
	if (error)
		goto Thaw;

	error = hibernation_snapshot(hibernation_mode == HIBERNATION_PLATFORM);
	if (error || freezer_test_done)
		goto Free_bitmaps;

	if (in_suspend) {
		unsigned int flags = 0;

		if (hibernation_mode == HIBERNATION_PLATFORM)
			flags |= SF_PLATFORM_MODE;
		if (nocompress)
			flags |= SF_NOCOMPRESS_MODE;
		else
		        flags |= SF_CRC32_MODE;

		pm_pr_dbg("Writing hibernation image.\n");
		error = swsusp_write(flags);
		swsusp_free();
		if (!error) {
			if (hibernation_mode == HIBERNATION_TEST_RESUME)
				snapshot_test = true;
			else
				power_down();
		}
		in_suspend = 0;
		pm_restore_gfp_mask();
	} else {
		pm_pr_dbg("Hibernation image restored successfully.\n");
<<<<<<< HEAD
		snapshot_restore_trampoline();
=======
>>>>>>> 7d2a07b7
	}

 Free_bitmaps:
	free_basic_memory_bitmaps();
 Thaw:
	unlock_device_hotplug();
	if (snapshot_test) {
		pm_pr_dbg("Checking hibernation image\n");
		error = swsusp_check();
		if (!error)
			error = load_image_and_restore();
	}
	thaw_processes();

	/* Don't bother checking whether freezer_test_done is true */
	freezer_test_done = false;
 Exit:
	pm_notifier_call_chain(PM_POST_HIBERNATION);
 Restore:
	pm_restore_console();
	hibernate_release();
 Unlock:
	unlock_system_sleep();
	pr_info("hibernation exit\n");

	return error;
}

/**
 * hibernate_quiet_exec - Execute a function with all devices frozen.
 * @func: Function to execute.
 * @data: Data pointer to pass to @func.
 *
 * Return the @func return value or an error code if it cannot be executed.
 */
int hibernate_quiet_exec(int (*func)(void *data), void *data)
{
<<<<<<< HEAD
	int error, nr_calls = 0;
=======
	int error;
>>>>>>> 7d2a07b7

	lock_system_sleep();

	if (!hibernate_acquire()) {
		error = -EBUSY;
		goto unlock;
	}

	pm_prepare_console();

<<<<<<< HEAD
	error = __pm_notifier_call_chain(PM_HIBERNATION_PREPARE, -1, &nr_calls);
	if (error) {
		nr_calls--;
		goto exit;
	}
=======
	error = pm_notifier_call_chain_robust(PM_HIBERNATION_PREPARE, PM_POST_HIBERNATION);
	if (error)
		goto restore;
>>>>>>> 7d2a07b7

	error = freeze_processes();
	if (error)
		goto exit;

	lock_device_hotplug();

	pm_suspend_clear_flags();

	error = platform_begin(true);
	if (error)
		goto thaw;

	error = freeze_kernel_threads();
	if (error)
		goto thaw;

	error = dpm_prepare(PMSG_FREEZE);
	if (error)
		goto dpm_complete;

	suspend_console();

	error = dpm_suspend(PMSG_FREEZE);
	if (error)
		goto dpm_resume;

	error = dpm_suspend_end(PMSG_FREEZE);
	if (error)
		goto dpm_resume;

	error = platform_pre_snapshot(true);
	if (error)
		goto skip;

	error = func(data);

skip:
	platform_finish(true);

	dpm_resume_start(PMSG_THAW);

dpm_resume:
	dpm_resume(PMSG_THAW);

	resume_console();

dpm_complete:
	dpm_complete(PMSG_THAW);

	thaw_kernel_threads();

thaw:
	platform_end(true);

	unlock_device_hotplug();

	thaw_processes();

exit:
<<<<<<< HEAD
	__pm_notifier_call_chain(PM_POST_HIBERNATION, nr_calls, NULL);

=======
	pm_notifier_call_chain(PM_POST_HIBERNATION);

restore:
>>>>>>> 7d2a07b7
	pm_restore_console();

	hibernate_release();

unlock:
	unlock_system_sleep();

	return error;
}
EXPORT_SYMBOL_GPL(hibernate_quiet_exec);

/**
 * software_resume - Resume from a saved hibernation image.
 *
 * This routine is called as a late initcall, when all devices have been
 * discovered and initialized already.
 *
 * The image reading code is called to see if there is a hibernation image
 * available for reading.  If that is the case, devices are quiesced and the
 * contents of memory is restored from the saved image.
 *
 * If this is successful, control reappears in the restored target kernel in
 * hibernation_snapshot() which returns to hibernate().  Otherwise, the routine
 * attempts to recover gracefully and make the kernel return to the normal mode
 * of operation.
 */
static int software_resume(void)
{
	int error;

	/*
	 * If the user said "noresume".. bail out early.
	 */
	if (noresume || !hibernation_available())
		return 0;

	/*
	 * name_to_dev_t() below takes a sysfs buffer mutex when sysfs
	 * is configured into the kernel. Since the regular hibernate
	 * trigger path is via sysfs which takes a buffer mutex before
	 * calling hibernate functions (which take system_transition_mutex)
	 * this can cause lockdep to complain about a possible ABBA deadlock
	 * which cannot happen since we're in the boot code here and
	 * sysfs can't be invoked yet. Therefore, we use a subclass
	 * here to avoid lockdep complaining.
	 */
	mutex_lock_nested(&system_transition_mutex, SINGLE_DEPTH_NESTING);

	if (swsusp_resume_device)
		goto Check_image;

	if (!strlen(resume_file)) {
		error = -ENOENT;
		goto Unlock;
	}

	pm_pr_dbg("Checking hibernation image partition %s\n", resume_file);

	if (resume_delay) {
		pr_info("Waiting %dsec before reading resume device ...\n",
			resume_delay);
		ssleep(resume_delay);
	}

	/* Check if the device is there */
	swsusp_resume_device = name_to_dev_t(resume_file);
	if (!swsusp_resume_device) {
		/*
		 * Some device discovery might still be in progress; we need
		 * to wait for this to finish.
		 */
		wait_for_device_probe();

		if (resume_wait) {
			while ((swsusp_resume_device = name_to_dev_t(resume_file)) == 0)
				msleep(10);
			async_synchronize_full();
		}

		swsusp_resume_device = name_to_dev_t(resume_file);
		if (!swsusp_resume_device) {
			error = -ENODEV;
			goto Unlock;
		}
	}

 Check_image:
	pm_pr_dbg("Hibernation image partition %d:%d present\n",
		MAJOR(swsusp_resume_device), MINOR(swsusp_resume_device));

	pm_pr_dbg("Looking for hibernation image.\n");
	error = swsusp_check();
	if (error)
		goto Unlock;

	/* The snapshot device should not be opened while we're running */
	if (!hibernate_acquire()) {
		error = -EBUSY;
		swsusp_close(FMODE_READ);
		goto Unlock;
	}

	pr_info("resume from hibernation\n");
	pm_prepare_console();
	error = pm_notifier_call_chain_robust(PM_RESTORE_PREPARE, PM_POST_RESTORE);
	if (error)
		goto Restore;

	pm_pr_dbg("Preparing processes for hibernation restore.\n");
	error = freeze_processes();
	if (error)
		goto Close_Finish;

	error = freeze_kernel_threads();
	if (error) {
		thaw_processes();
		goto Close_Finish;
	}

	error = load_image_and_restore();
	thaw_processes();
 Finish:
	pm_notifier_call_chain(PM_POST_RESTORE);
 Restore:
	pm_restore_console();
	pr_info("resume failed (%d)\n", error);
	hibernate_release();
	/* For success case, the suspend path will release the lock */
 Unlock:
	mutex_unlock(&system_transition_mutex);
	pm_pr_dbg("Hibernation image not present or could not be loaded.\n");
	return error;
 Close_Finish:
	swsusp_close(FMODE_READ);
	goto Finish;
}

late_initcall_sync(software_resume);


static const char * const hibernation_modes[] = {
	[HIBERNATION_PLATFORM]	= "platform",
	[HIBERNATION_SHUTDOWN]	= "shutdown",
	[HIBERNATION_REBOOT]	= "reboot",
#ifdef CONFIG_SUSPEND
	[HIBERNATION_SUSPEND]	= "suspend",
#endif
	[HIBERNATION_TEST_RESUME]	= "test_resume",
};

/*
 * /sys/power/disk - Control hibernation mode.
 *
 * Hibernation can be handled in several ways.  There are a few different ways
 * to put the system into the sleep state: using the platform driver (e.g. ACPI
 * or other hibernation_ops), powering it off or rebooting it (for testing
 * mostly).
 *
 * The sysfs file /sys/power/disk provides an interface for selecting the
 * hibernation mode to use.  Reading from this file causes the available modes
 * to be printed.  There are 3 modes that can be supported:
 *
 *	'platform'
 *	'shutdown'
 *	'reboot'
 *
 * If a platform hibernation driver is in use, 'platform' will be supported
 * and will be used by default.  Otherwise, 'shutdown' will be used by default.
 * The selected option (i.e. the one corresponding to the current value of
 * hibernation_mode) is enclosed by a square bracket.
 *
 * To select a given hibernation mode it is necessary to write the mode's
 * string representation (as returned by reading from /sys/power/disk) back
 * into /sys/power/disk.
 */

static ssize_t disk_show(struct kobject *kobj, struct kobj_attribute *attr,
			 char *buf)
{
	int i;
	char *start = buf;

	if (!hibernation_available())
		return sprintf(buf, "[disabled]\n");

	for (i = HIBERNATION_FIRST; i <= HIBERNATION_MAX; i++) {
		if (!hibernation_modes[i])
			continue;
		switch (i) {
		case HIBERNATION_SHUTDOWN:
		case HIBERNATION_REBOOT:
#ifdef CONFIG_SUSPEND
		case HIBERNATION_SUSPEND:
#endif
		case HIBERNATION_TEST_RESUME:
			break;
		case HIBERNATION_PLATFORM:
			if (hibernation_ops)
				break;
			/* not a valid mode, continue with loop */
			continue;
		}
		if (i == hibernation_mode)
			buf += sprintf(buf, "[%s] ", hibernation_modes[i]);
		else
			buf += sprintf(buf, "%s ", hibernation_modes[i]);
	}
	buf += sprintf(buf, "\n");
	return buf-start;
}

static ssize_t disk_store(struct kobject *kobj, struct kobj_attribute *attr,
			  const char *buf, size_t n)
{
	int error = 0;
	int i;
	int len;
	char *p;
	int mode = HIBERNATION_INVALID;

	if (!hibernation_available())
		return -EPERM;

	p = memchr(buf, '\n', n);
	len = p ? p - buf : n;

	lock_system_sleep();
	for (i = HIBERNATION_FIRST; i <= HIBERNATION_MAX; i++) {
		if (len == strlen(hibernation_modes[i])
		    && !strncmp(buf, hibernation_modes[i], len)) {
			mode = i;
			break;
		}
	}
	if (mode != HIBERNATION_INVALID) {
		switch (mode) {
		case HIBERNATION_SHUTDOWN:
		case HIBERNATION_REBOOT:
#ifdef CONFIG_SUSPEND
		case HIBERNATION_SUSPEND:
#endif
		case HIBERNATION_TEST_RESUME:
			hibernation_mode = mode;
			break;
		case HIBERNATION_PLATFORM:
			if (hibernation_ops)
				hibernation_mode = mode;
			else
				error = -EINVAL;
		}
	} else
		error = -EINVAL;

	if (!error)
		pm_pr_dbg("Hibernation mode set to '%s'\n",
			       hibernation_modes[mode]);
	unlock_system_sleep();
	return error ? error : n;
}

power_attr(disk);

static ssize_t resume_show(struct kobject *kobj, struct kobj_attribute *attr,
			   char *buf)
{
	return sprintf(buf, "%d:%d\n", MAJOR(swsusp_resume_device),
		       MINOR(swsusp_resume_device));
}

static ssize_t resume_store(struct kobject *kobj, struct kobj_attribute *attr,
			    const char *buf, size_t n)
{
	dev_t res;
	int len = n;
	char *name;

	if (len && buf[len-1] == '\n')
		len--;
	name = kstrndup(buf, len, GFP_KERNEL);
	if (!name)
		return -ENOMEM;

	res = name_to_dev_t(name);
	kfree(name);
	if (!res)
		return -EINVAL;

	lock_system_sleep();
	swsusp_resume_device = res;
	unlock_system_sleep();
	pm_pr_dbg("Configured hibernation resume from disk to %u\n",
		  swsusp_resume_device);
	noresume = 0;
	software_resume();
	return n;
}

power_attr(resume);

static ssize_t resume_offset_show(struct kobject *kobj,
				  struct kobj_attribute *attr, char *buf)
{
	return sprintf(buf, "%llu\n", (unsigned long long)swsusp_resume_block);
}

static ssize_t resume_offset_store(struct kobject *kobj,
				   struct kobj_attribute *attr, const char *buf,
				   size_t n)
{
	unsigned long long offset;
	int rc;

	rc = kstrtoull(buf, 0, &offset);
	if (rc)
		return rc;
	swsusp_resume_block = offset;

	return n;
}

power_attr(resume_offset);

static ssize_t image_size_show(struct kobject *kobj, struct kobj_attribute *attr,
			       char *buf)
{
	return sprintf(buf, "%lu\n", image_size);
}

static ssize_t image_size_store(struct kobject *kobj, struct kobj_attribute *attr,
				const char *buf, size_t n)
{
	unsigned long size;

	if (sscanf(buf, "%lu", &size) == 1) {
		image_size = size;
		return n;
	}

	return -EINVAL;
}

power_attr(image_size);

static ssize_t reserved_size_show(struct kobject *kobj,
				  struct kobj_attribute *attr, char *buf)
{
	return sprintf(buf, "%lu\n", reserved_size);
}

static ssize_t reserved_size_store(struct kobject *kobj,
				   struct kobj_attribute *attr,
				   const char *buf, size_t n)
{
	unsigned long size;

	if (sscanf(buf, "%lu", &size) == 1) {
		reserved_size = size;
		return n;
	}

	return -EINVAL;
}

power_attr(reserved_size);

static struct attribute *g[] = {
	&disk_attr.attr,
	&resume_offset_attr.attr,
	&resume_attr.attr,
	&image_size_attr.attr,
	&reserved_size_attr.attr,
	NULL,
};


static const struct attribute_group attr_group = {
	.attrs = g,
};


static int __init pm_disk_init(void)
{
	return sysfs_create_group(power_kobj, &attr_group);
}

core_initcall(pm_disk_init);


static int __init resume_setup(char *str)
{
	if (noresume)
		return 1;

	strncpy(resume_file, str, 255);
	return 1;
}

static int __init resume_offset_setup(char *str)
{
	unsigned long long offset;

	if (noresume)
		return 1;

	if (sscanf(str, "%llu", &offset) == 1)
		swsusp_resume_block = offset;

	return 1;
}

static int __init hibernate_setup(char *str)
{
	if (!strncmp(str, "noresume", 8)) {
		noresume = 1;
	} else if (!strncmp(str, "nocompress", 10)) {
		nocompress = 1;
	} else if (!strncmp(str, "no", 2)) {
		noresume = 1;
		nohibernate = 1;
	} else if (IS_ENABLED(CONFIG_STRICT_KERNEL_RWX)
		   && !strncmp(str, "protect_image", 13)) {
		enable_restore_image_protection();
	} else if (!strncmp(str, "sigenforce", 10)) {
		snapshot_set_enforce_verify();
	}
	return 1;
}

static int __init noresume_setup(char *str)
{
	noresume = 1;
	return 1;
}

static int __init resumewait_setup(char *str)
{
	resume_wait = 1;
	return 1;
}

static int __init resumedelay_setup(char *str)
{
	int rc = kstrtouint(str, 0, &resume_delay);

	if (rc)
		return rc;
	return 1;
}

static int __init nohibernate_setup(char *str)
{
	noresume = 1;
	nohibernate = 1;
	return 1;
}

__setup("noresume", noresume_setup);
__setup("resume_offset=", resume_offset_setup);
__setup("resume=", resume_setup);
__setup("hibernate=", hibernate_setup);
__setup("resumewait", resumewait_setup);
__setup("resumedelay=", resumedelay_setup);
__setup("nohibernate", nohibernate_setup);<|MERGE_RESOLUTION|>--- conflicted
+++ resolved
@@ -30,13 +30,8 @@
 #include <linux/ctype.h>
 #include <linux/genhd.h>
 #include <linux/ktime.h>
-<<<<<<< HEAD
-#include <linux/efi.h>
-#include <linux/security.h>
-=======
 #include <linux/security.h>
 #include <linux/secretmem.h>
->>>>>>> 7d2a07b7
 #include <trace/events/power.h>
 
 #include "power.h"
@@ -87,25 +82,9 @@
 
 bool hibernation_available(void)
 {
-<<<<<<< HEAD
-	if (nohibernate != 0)
-		return false;
-
-	if (security_locked_down(LOCKDOWN_HIBERNATION) || snapshot_is_enforce_verify()) {
-		snapshot_set_enforce_verify();
-		if (get_efi_secret_key())
-			return true;
-		else
-			pr_warn("the secret key is invalid\n");
-		return false;
-	} else {
-		return true;
-	}
-=======
 	return nohibernate == 0 &&
 		!security_locked_down(LOCKDOWN_HIBERNATION) &&
 		!secretmem_active();
->>>>>>> 7d2a07b7
 }
 
 /**
@@ -311,18 +290,10 @@
 {
 	int error;
 
-	error = swsusp_prepare_hash(false);
-	if (error)
-		return error;
-
 	error = dpm_suspend_end(PMSG_FREEZE);
 	if (error) {
 		pr_err("Some devices failed to power down, aborting\n");
-<<<<<<< HEAD
-		goto finish_hash;
-=======
 		return error;
->>>>>>> 7d2a07b7
 	}
 
 	error = platform_pre_snapshot(platform_mode);
@@ -382,9 +353,6 @@
 
 	dpm_resume_start(in_suspend ?
 		(error ? PMSG_RECOVER : PMSG_THAW) : PMSG_RESTORE);
-
- finish_hash:
-	swsusp_finish_hash();
 
 	return error;
 }
@@ -742,31 +710,11 @@
 int hibernate(void)
 {
 	bool snapshot_test = false;
-<<<<<<< HEAD
-	void *secret_key;
-=======
 	int error;
->>>>>>> 7d2a07b7
 
 	if (!hibernation_available()) {
 		pm_pr_dbg("Hibernation not available.\n");
 		return -EPERM;
-	}
-	efi_skey_stop_regen();
-
-	error = snapshot_create_trampoline();
-	if (error)
-		return error;
-
-	/* using EFI secret key to encrypt hidden area */
-	secret_key = get_efi_secret_key();
-	if (secret_key) {
-		error = encrypt_backup_hidden_area(secret_key, SECRET_KEY_SIZE);
-		if (error) {
-			pr_err("Encrypt hidden area failed: %d\n", error);
-			snapshot_free_trampoline();
-			return error;
-		}
 	}
 
 	lock_system_sleep();
@@ -821,10 +769,6 @@
 		pm_restore_gfp_mask();
 	} else {
 		pm_pr_dbg("Hibernation image restored successfully.\n");
-<<<<<<< HEAD
-		snapshot_restore_trampoline();
-=======
->>>>>>> 7d2a07b7
 	}
 
  Free_bitmaps:
@@ -862,11 +806,7 @@
  */
 int hibernate_quiet_exec(int (*func)(void *data), void *data)
 {
-<<<<<<< HEAD
-	int error, nr_calls = 0;
-=======
 	int error;
->>>>>>> 7d2a07b7
 
 	lock_system_sleep();
 
@@ -877,17 +817,9 @@
 
 	pm_prepare_console();
 
-<<<<<<< HEAD
-	error = __pm_notifier_call_chain(PM_HIBERNATION_PREPARE, -1, &nr_calls);
-	if (error) {
-		nr_calls--;
-		goto exit;
-	}
-=======
 	error = pm_notifier_call_chain_robust(PM_HIBERNATION_PREPARE, PM_POST_HIBERNATION);
 	if (error)
 		goto restore;
->>>>>>> 7d2a07b7
 
 	error = freeze_processes();
 	if (error)
@@ -948,14 +880,9 @@
 	thaw_processes();
 
 exit:
-<<<<<<< HEAD
-	__pm_notifier_call_chain(PM_POST_HIBERNATION, nr_calls, NULL);
-
-=======
 	pm_notifier_call_chain(PM_POST_HIBERNATION);
 
 restore:
->>>>>>> 7d2a07b7
 	pm_restore_console();
 
 	hibernate_release();
@@ -1378,8 +1305,6 @@
 	} else if (IS_ENABLED(CONFIG_STRICT_KERNEL_RWX)
 		   && !strncmp(str, "protect_image", 13)) {
 		enable_restore_image_protection();
-	} else if (!strncmp(str, "sigenforce", 10)) {
-		snapshot_set_enforce_verify();
 	}
 	return 1;
 }
