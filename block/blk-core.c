--- conflicted
+++ resolved
@@ -233,17 +233,6 @@
 {
 	del_timer_sync(&q->timeout);
 	cancel_work_sync(&q->timeout_work);
-<<<<<<< HEAD
-
-	if (queue_is_mq(q)) {
-		struct blk_mq_hw_ctx *hctx;
-		int i;
-
-		queue_for_each_hw_ctx(q, hctx, i)
-			cancel_delayed_work_sync(&hctx->run_work);
-	}
-=======
->>>>>>> c59c1e66
 }
 EXPORT_SYMBOL(blk_sync_queue);
 
@@ -339,19 +328,10 @@
 	 * Queue has become frozen, there can't be any in-queue requests, so
 	 * it is safe to free requests now.
 	 */
-<<<<<<< HEAD
-	WARN_ON_ONCE(q->kobj.state_in_sysfs);
-
-	blk_exit_queue(q);
-
-	if (queue_is_mq(q))
-		blk_mq_exit_queue(q);
-=======
 	mutex_lock(&q->sysfs_lock);
 	if (q->elevator)
 		blk_mq_sched_free_requests(q);
 	mutex_unlock(&q->sysfs_lock);
->>>>>>> c59c1e66
 
 	percpu_ref_exit(&q->q_usage_counter);
 
