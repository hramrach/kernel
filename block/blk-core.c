// SPDX-License-Identifier: GPL-2.0
/*
 * Copyright (C) 1991, 1992 Linus Torvalds
 * Copyright (C) 1994,      Karl Keyte: Added support for disk statistics
 * Elevator latency, (C) 2000  Andrea Arcangeli <andrea@suse.de> SuSE
 * Queue request tables / lock, selectable elevator, Jens Axboe <axboe@suse.de>
 * kernel-doc documentation started by NeilBrown <neilb@cse.unsw.edu.au>
 *	-  July2000
 * bio rewrite, highmem i/o, etc, Jens Axboe <axboe@suse.de> - may 2001
 */

/*
 * This handles all read/write requests to block devices
 */
#include <linux/kernel.h>
#include <linux/module.h>
#include <linux/backing-dev.h>
#include <linux/bio.h>
#include <linux/blkdev.h>
#include <linux/blk-mq.h>
#include <linux/blk-pm.h>
#include <linux/highmem.h>
#include <linux/mm.h>
#include <linux/pagemap.h>
#include <linux/kernel_stat.h>
#include <linux/string.h>
#include <linux/init.h>
#include <linux/completion.h>
#include <linux/slab.h>
#include <linux/swap.h>
#include <linux/writeback.h>
#include <linux/task_io_accounting_ops.h>
#include <linux/fault-inject.h>
#include <linux/list_sort.h>
#include <linux/delay.h>
#include <linux/ratelimit.h>
#include <linux/pm_runtime.h>
#include <linux/blk-cgroup.h>
#include <linux/t10-pi.h>
#include <linux/debugfs.h>
#include <linux/bpf.h>
#include <linux/psi.h>
#include <linux/sched/sysctl.h>
#include <linux/blk-crypto.h>

#define CREATE_TRACE_POINTS
#include <trace/events/block.h>

#include "blk.h"
#include "blk-mq.h"
#include "blk-mq-sched.h"
#include "blk-pm.h"
#include "blk-rq-qos.h"

struct dentry *blk_debugfs_root;

EXPORT_TRACEPOINT_SYMBOL_GPL(block_bio_remap);
EXPORT_TRACEPOINT_SYMBOL_GPL(block_rq_remap);
EXPORT_TRACEPOINT_SYMBOL_GPL(block_bio_complete);
EXPORT_TRACEPOINT_SYMBOL_GPL(block_split);
EXPORT_TRACEPOINT_SYMBOL_GPL(block_unplug);
EXPORT_TRACEPOINT_SYMBOL_GPL(block_rq_insert);

DEFINE_IDA(blk_queue_ida);

/*
 * For queue allocation
 */
struct kmem_cache *blk_requestq_cachep;

/*
 * Controlling structure to kblockd
 */
static struct workqueue_struct *kblockd_workqueue;

/**
 * blk_queue_flag_set - atomically set a queue flag
 * @flag: flag to be set
 * @q: request queue
 */
void blk_queue_flag_set(unsigned int flag, struct request_queue *q)
{
	set_bit(flag, &q->queue_flags);
}
EXPORT_SYMBOL(blk_queue_flag_set);

/**
 * blk_queue_flag_clear - atomically clear a queue flag
 * @flag: flag to be cleared
 * @q: request queue
 */
void blk_queue_flag_clear(unsigned int flag, struct request_queue *q)
{
	clear_bit(flag, &q->queue_flags);
}
EXPORT_SYMBOL(blk_queue_flag_clear);

/**
 * blk_queue_flag_test_and_set - atomically test and set a queue flag
 * @flag: flag to be set
 * @q: request queue
 *
 * Returns the previous value of @flag - 0 if the flag was not set and 1 if
 * the flag was already set.
 */
bool blk_queue_flag_test_and_set(unsigned int flag, struct request_queue *q)
{
	return test_and_set_bit(flag, &q->queue_flags);
}
EXPORT_SYMBOL_GPL(blk_queue_flag_test_and_set);

void blk_rq_init(struct request_queue *q, struct request *rq)
{
	memset(rq, 0, sizeof(*rq));

	INIT_LIST_HEAD(&rq->queuelist);
	rq->q = q;
	rq->__sector = (sector_t) -1;
	INIT_HLIST_NODE(&rq->hash);
	RB_CLEAR_NODE(&rq->rb_node);
	rq->tag = BLK_MQ_NO_TAG;
	rq->internal_tag = BLK_MQ_NO_TAG;
	rq->start_time_ns = ktime_get_ns();
	rq->part = NULL;
<<<<<<< HEAD
	refcount_set(&rq->ref, 1);
=======
>>>>>>> 7d2a07b7
	blk_crypto_rq_set_defaults(rq);
}
EXPORT_SYMBOL(blk_rq_init);

#define REQ_OP_NAME(name) [REQ_OP_##name] = #name
static const char *const blk_op_name[] = {
	REQ_OP_NAME(READ),
	REQ_OP_NAME(WRITE),
	REQ_OP_NAME(FLUSH),
	REQ_OP_NAME(DISCARD),
	REQ_OP_NAME(SECURE_ERASE),
	REQ_OP_NAME(ZONE_RESET),
	REQ_OP_NAME(ZONE_RESET_ALL),
	REQ_OP_NAME(ZONE_OPEN),
	REQ_OP_NAME(ZONE_CLOSE),
	REQ_OP_NAME(ZONE_FINISH),
	REQ_OP_NAME(ZONE_APPEND),
	REQ_OP_NAME(WRITE_SAME),
	REQ_OP_NAME(WRITE_ZEROES),
	REQ_OP_NAME(DRV_IN),
	REQ_OP_NAME(DRV_OUT),
};
#undef REQ_OP_NAME

/**
 * blk_op_str - Return string XXX in the REQ_OP_XXX.
 * @op: REQ_OP_XXX.
 *
 * Description: Centralize block layer function to convert REQ_OP_XXX into
 * string format. Useful in the debugging and tracing bio or request. For
 * invalid REQ_OP_XXX it returns string "UNKNOWN".
 */
inline const char *blk_op_str(unsigned int op)
{
	const char *op_str = "UNKNOWN";

	if (op < ARRAY_SIZE(blk_op_name) && blk_op_name[op])
		op_str = blk_op_name[op];

	return op_str;
}
EXPORT_SYMBOL_GPL(blk_op_str);

static const struct {
	int		errno;
	const char	*name;
} blk_errors[] = {
	[BLK_STS_OK]		= { 0,		"" },
	[BLK_STS_NOTSUPP]	= { -EOPNOTSUPP, "operation not supported" },
	[BLK_STS_TIMEOUT]	= { -ETIMEDOUT,	"timeout" },
	[BLK_STS_NOSPC]		= { -ENOSPC,	"critical space allocation" },
	[BLK_STS_TRANSPORT]	= { -ENOLINK,	"recoverable transport" },
	[BLK_STS_TARGET]	= { -EREMOTEIO,	"critical target" },
	[BLK_STS_NEXUS]		= { -EBADE,	"critical nexus" },
	[BLK_STS_MEDIUM]	= { -ENODATA,	"critical medium" },
	[BLK_STS_PROTECTION]	= { -EILSEQ,	"protection" },
	[BLK_STS_RESOURCE]	= { -ENOMEM,	"kernel resource" },
	[BLK_STS_DEV_RESOURCE]	= { -EBUSY,	"device resource" },
	[BLK_STS_AGAIN]		= { -EAGAIN,	"nonblocking retry" },

	/* device mapper special case, should not leak out: */
	[BLK_STS_DM_REQUEUE]	= { -EREMCHG, "dm internal retry" },

	/* zone device specific errors */
	[BLK_STS_ZONE_OPEN_RESOURCE]	= { -ETOOMANYREFS, "open zones exceeded" },
	[BLK_STS_ZONE_ACTIVE_RESOURCE]	= { -EOVERFLOW, "active zones exceeded" },

	/* everything else not covered above: */
	[BLK_STS_IOERR]		= { -EIO,	"I/O" },
};

blk_status_t errno_to_blk_status(int errno)
{
	int i;

	for (i = 0; i < ARRAY_SIZE(blk_errors); i++) {
		if (blk_errors[i].errno == errno)
			return (__force blk_status_t)i;
	}

	return BLK_STS_IOERR;
}
EXPORT_SYMBOL_GPL(errno_to_blk_status);

int blk_status_to_errno(blk_status_t status)
{
	int idx = (__force int)status;

	if (WARN_ON_ONCE(idx >= ARRAY_SIZE(blk_errors)))
		return -EIO;
	return blk_errors[idx].errno;
}
EXPORT_SYMBOL_GPL(blk_status_to_errno);

static void print_req_error(struct request *req, blk_status_t status,
		const char *caller)
{
	int idx = (__force int)status;

	if (WARN_ON_ONCE(idx >= ARRAY_SIZE(blk_errors)))
		return;

	printk_ratelimited(KERN_ERR
		"%s: %s error, dev %s, sector %llu op 0x%x:(%s) flags 0x%x "
		"phys_seg %u prio class %u\n",
		caller, blk_errors[idx].name,
		req->rq_disk ? req->rq_disk->disk_name : "?",
		blk_rq_pos(req), req_op(req), blk_op_str(req_op(req)),
		req->cmd_flags & ~REQ_OP_MASK,
		req->nr_phys_segments,
		IOPRIO_PRIO_CLASS(req->ioprio));
}

static void req_bio_endio(struct request *rq, struct bio *bio,
			  unsigned int nbytes, blk_status_t error)
{
	if (error)
		bio->bi_status = error;

	if (unlikely(rq->rq_flags & RQF_QUIET))
		bio_set_flag(bio, BIO_QUIET);

	bio_advance(bio, nbytes);

	if (req_op(rq) == REQ_OP_ZONE_APPEND && error == BLK_STS_OK) {
		/*
		 * Partial zone append completions cannot be supported as the
		 * BIO fragments may end up not being written sequentially.
		 */
		if (bio->bi_iter.bi_size)
			bio->bi_status = BLK_STS_IOERR;
		else
			bio->bi_iter.bi_sector = rq->__sector;
	}

	/* don't actually finish bio if it's part of flush sequence */
	if (bio->bi_iter.bi_size == 0 && !(rq->rq_flags & RQF_FLUSH_SEQ))
		bio_endio(bio);
}

void blk_dump_rq_flags(struct request *rq, char *msg)
{
	printk(KERN_INFO "%s: dev %s: flags=%llx\n", msg,
		rq->rq_disk ? rq->rq_disk->disk_name : "?",
		(unsigned long long) rq->cmd_flags);

	printk(KERN_INFO "  sector %llu, nr/cnr %u/%u\n",
	       (unsigned long long)blk_rq_pos(rq),
	       blk_rq_sectors(rq), blk_rq_cur_sectors(rq));
	printk(KERN_INFO "  bio %p, biotail %p, len %u\n",
	       rq->bio, rq->biotail, blk_rq_bytes(rq));
}
EXPORT_SYMBOL(blk_dump_rq_flags);

/**
 * blk_sync_queue - cancel any pending callbacks on a queue
 * @q: the queue
 *
 * Description:
 *     The block layer may perform asynchronous callback activity
 *     on a queue, such as calling the unplug function after a timeout.
 *     A block device may call blk_sync_queue to ensure that any
 *     such activity is cancelled, thus allowing it to release resources
 *     that the callbacks might use. The caller must already have made sure
 *     that its ->submit_bio will not re-add plugging prior to calling
 *     this function.
 *
 *     This function does not cancel any asynchronous activity arising
 *     out of elevator or throttling code. That would require elevator_exit()
 *     and blkcg_exit_queue() to be called with queue lock initialized.
 *
 */
void blk_sync_queue(struct request_queue *q)
{
	del_timer_sync(&q->timeout);
	cancel_work_sync(&q->timeout_work);
}
EXPORT_SYMBOL(blk_sync_queue);

/**
 * blk_set_pm_only - increment pm_only counter
 * @q: request queue pointer
 */
void blk_set_pm_only(struct request_queue *q)
{
	atomic_inc(&q->pm_only);
}
EXPORT_SYMBOL_GPL(blk_set_pm_only);

void blk_clear_pm_only(struct request_queue *q)
{
	int pm_only;

	pm_only = atomic_dec_return(&q->pm_only);
	WARN_ON_ONCE(pm_only < 0);
	if (pm_only == 0)
		wake_up_all(&q->mq_freeze_wq);
}
EXPORT_SYMBOL_GPL(blk_clear_pm_only);

/**
 * blk_put_queue - decrement the request_queue refcount
 * @q: the request_queue structure to decrement the refcount for
 *
 * Decrements the refcount of the request_queue kobject. When this reaches 0
 * we'll have blk_release_queue() called.
 *
 * Context: Any context, but the last reference must not be dropped from
 *          atomic context.
 */
void blk_put_queue(struct request_queue *q)
{
	kobject_put(&q->kobj);
}
EXPORT_SYMBOL(blk_put_queue);

void blk_set_queue_dying(struct request_queue *q)
{
	blk_queue_flag_set(QUEUE_FLAG_DYING, q);

	/*
	 * When queue DYING flag is set, we need to block new req
	 * entering queue, so we call blk_freeze_queue_start() to
	 * prevent I/O from crossing blk_queue_enter().
	 */
	blk_freeze_queue_start(q);

	if (queue_is_mq(q))
		blk_mq_wake_waiters(q);

	/* Make blk_queue_enter() reexamine the DYING flag. */
	wake_up_all(&q->mq_freeze_wq);
}
EXPORT_SYMBOL_GPL(blk_set_queue_dying);

/**
 * blk_cleanup_queue - shutdown a request queue
 * @q: request queue to shutdown
 *
 * Mark @q DYING, drain all pending requests, mark @q DEAD, destroy and
 * put it.  All future requests will be failed immediately with -ENODEV.
 *
 * Context: can sleep
 */
void blk_cleanup_queue(struct request_queue *q)
{
	/* cannot be called from atomic context */
	might_sleep();

	WARN_ON_ONCE(blk_queue_registered(q));

	/* mark @q DYING, no new request or merges will be allowed afterwards */
	blk_set_queue_dying(q);

	blk_queue_flag_set(QUEUE_FLAG_NOMERGES, q);
	blk_queue_flag_set(QUEUE_FLAG_NOXMERGES, q);

	/*
	 * Drain all requests queued before DYING marking. Set DEAD flag to
	 * prevent that blk_mq_run_hw_queues() accesses the hardware queues
	 * after draining finished.
	 */
	blk_freeze_queue(q);

	rq_qos_exit(q);

	blk_queue_flag_set(QUEUE_FLAG_DEAD, q);

	/* for synchronous bio-based driver finish in-flight integrity i/o */
	blk_flush_integrity();

	/* @q won't process any more request, flush async actions */
	del_timer_sync(&q->backing_dev_info->laptop_mode_wb_timer);
	blk_sync_queue(q);

	if (queue_is_mq(q))
		blk_mq_exit_queue(q);

	/*
	 * In theory, request pool of sched_tags belongs to request queue.
	 * However, the current implementation requires tag_set for freeing
	 * requests, so free the pool now.
	 *
	 * Queue has become frozen, there can't be any in-queue requests, so
	 * it is safe to free requests now.
	 */
	mutex_lock(&q->sysfs_lock);
	if (q->elevator)
		blk_mq_sched_free_requests(q);
	mutex_unlock(&q->sysfs_lock);

	percpu_ref_exit(&q->q_usage_counter);

	/* @q is and will stay empty, shutdown and put */
	blk_put_queue(q);
}
EXPORT_SYMBOL(blk_cleanup_queue);

/**
 * blk_queue_enter() - try to increase q->q_usage_counter
 * @q: request queue pointer
 * @flags: BLK_MQ_REQ_NOWAIT and/or BLK_MQ_REQ_PM
 */
int blk_queue_enter(struct request_queue *q, blk_mq_req_flags_t flags)
{
	const bool pm = flags & BLK_MQ_REQ_PM;

	while (true) {
		bool success = false;

		rcu_read_lock();
		if (percpu_ref_tryget_live(&q->q_usage_counter)) {
			/*
			 * The code that increments the pm_only counter is
			 * responsible for ensuring that that counter is
			 * globally visible before the queue is unfrozen.
			 */
			if ((pm && queue_rpm_status(q) != RPM_SUSPENDED) ||
			    !blk_queue_pm_only(q)) {
				success = true;
			} else {
				percpu_ref_put(&q->q_usage_counter);
			}
		}
		rcu_read_unlock();

		if (success)
			return 0;

		if (flags & BLK_MQ_REQ_NOWAIT)
			return -EBUSY;

		/*
		 * read pair of barrier in blk_freeze_queue_start(),
		 * we need to order reading __PERCPU_REF_DEAD flag of
		 * .q_usage_counter and reading .mq_freeze_depth or
		 * queue dying flag, otherwise the following wait may
		 * never return if the two reads are reordered.
		 */
		smp_rmb();

		wait_event(q->mq_freeze_wq,
			   (!q->mq_freeze_depth &&
			    blk_pm_resume_queue(pm, q)) ||
			   blk_queue_dying(q));
		if (blk_queue_dying(q))
			return -ENODEV;
	}
}

static inline int bio_queue_enter(struct bio *bio)
{
<<<<<<< HEAD
	struct request_queue *q = bio->bi_disk->queue;
=======
	struct request_queue *q = bio->bi_bdev->bd_disk->queue;
>>>>>>> 7d2a07b7
	bool nowait = bio->bi_opf & REQ_NOWAIT;
	int ret;

	ret = blk_queue_enter(q, nowait ? BLK_MQ_REQ_NOWAIT : 0);
	if (unlikely(ret)) {
		if (nowait && !blk_queue_dying(q))
			bio_wouldblock_error(bio);
		else
			bio_io_error(bio);
	}

	return ret;
}

void blk_queue_exit(struct request_queue *q)
{
	percpu_ref_put(&q->q_usage_counter);
}

static void blk_queue_usage_counter_release(struct percpu_ref *ref)
{
	struct request_queue *q =
		container_of(ref, struct request_queue, q_usage_counter);

	wake_up_all(&q->mq_freeze_wq);
}

static void blk_rq_timed_out_timer(struct timer_list *t)
{
	struct request_queue *q = from_timer(q, t, timeout);

	kblockd_schedule_work(&q->timeout_work);
}

static void blk_timeout_work(struct work_struct *work)
{
}

struct request_queue *blk_alloc_queue(int node_id)
{
	struct request_queue *q;
	int ret;

	q = kmem_cache_alloc_node(blk_requestq_cachep,
				GFP_KERNEL | __GFP_ZERO, node_id);
	if (!q)
		return NULL;

	q->last_merge = NULL;

	q->id = ida_simple_get(&blk_queue_ida, 0, 0, GFP_KERNEL);
	if (q->id < 0)
		goto fail_q;

	ret = bioset_init(&q->bio_split, BIO_POOL_SIZE, 0, 0);
	if (ret)
		goto fail_id;

	q->backing_dev_info = bdi_alloc(node_id);
	if (!q->backing_dev_info)
		goto fail_split;

	q->stats = blk_alloc_queue_stats();
	if (!q->stats)
		goto fail_stats;

<<<<<<< HEAD
	q->backing_dev_info->ra_pages = VM_READAHEAD_PAGES;
	q->backing_dev_info->io_pages = VM_READAHEAD_PAGES;
	q->backing_dev_info->capabilities = BDI_CAP_CGROUP_WRITEBACK;
=======
>>>>>>> 7d2a07b7
	q->node = node_id;

	atomic_set(&q->nr_active_requests_shared_sbitmap, 0);

	timer_setup(&q->backing_dev_info->laptop_mode_wb_timer,
		    laptop_mode_timer_fn, 0);
	timer_setup(&q->timeout, blk_rq_timed_out_timer, 0);
	INIT_WORK(&q->timeout_work, blk_timeout_work);
	INIT_LIST_HEAD(&q->icq_list);
#ifdef CONFIG_BLK_CGROUP
	INIT_LIST_HEAD(&q->blkg_list);
#endif

	kobject_init(&q->kobj, &blk_queue_ktype);

	mutex_init(&q->debugfs_mutex);
	mutex_init(&q->sysfs_lock);
	mutex_init(&q->sysfs_dir_lock);
	spin_lock_init(&q->queue_lock);

	init_waitqueue_head(&q->mq_freeze_wq);
	mutex_init(&q->mq_freeze_lock);

	/*
	 * Init percpu_ref in atomic mode so that it's faster to shutdown.
	 * See blk_register_queue() for details.
	 */
	if (percpu_ref_init(&q->q_usage_counter,
				blk_queue_usage_counter_release,
				PERCPU_REF_INIT_ATOMIC, GFP_KERNEL))
		goto fail_bdi;

	if (blkcg_init_queue(q))
		goto fail_ref;

	blk_queue_dma_alignment(q, 511);
	blk_set_default_limits(&q->limits);
	q->nr_requests = BLKDEV_MAX_RQ;

	return q;

fail_ref:
	percpu_ref_exit(&q->q_usage_counter);
fail_bdi:
	blk_free_queue_stats(q->stats);
fail_stats:
	bdi_put(q->backing_dev_info);
fail_split:
	bioset_exit(&q->bio_split);
fail_id:
	ida_simple_remove(&blk_queue_ida, q->id);
fail_q:
	kmem_cache_free(blk_requestq_cachep, q);
	return NULL;
}
<<<<<<< HEAD
EXPORT_SYMBOL(blk_alloc_queue);
=======
>>>>>>> 7d2a07b7

/**
 * blk_get_queue - increment the request_queue refcount
 * @q: the request_queue structure to increment the refcount for
 *
 * Increment the refcount of the request_queue kobject.
 *
 * Context: Any context.
 */
bool blk_get_queue(struct request_queue *q)
{
	if (likely(!blk_queue_dying(q))) {
		__blk_get_queue(q);
		return true;
	}

	return false;
}
EXPORT_SYMBOL(blk_get_queue);

/**
 * blk_get_request - allocate a request
 * @q: request queue to allocate a request for
 * @op: operation (REQ_OP_*) and REQ_* flags, e.g. REQ_SYNC.
 * @flags: BLK_MQ_REQ_* flags, e.g. BLK_MQ_REQ_NOWAIT.
 */
struct request *blk_get_request(struct request_queue *q, unsigned int op,
				blk_mq_req_flags_t flags)
{
	struct request *req;

	WARN_ON_ONCE(op & REQ_NOWAIT);
	WARN_ON_ONCE(flags & ~(BLK_MQ_REQ_NOWAIT | BLK_MQ_REQ_PM));

	req = blk_mq_alloc_request(q, op, flags);
	if (!IS_ERR(req) && q->mq_ops->initialize_rq_fn)
		q->mq_ops->initialize_rq_fn(req);

	return req;
}
EXPORT_SYMBOL(blk_get_request);

void blk_put_request(struct request *req)
{
	blk_mq_free_request(req);
}
EXPORT_SYMBOL(blk_put_request);

<<<<<<< HEAD
static void blk_account_io_merge_bio(struct request *req)
{
	if (!blk_do_io_stat(req))
		return;

	part_stat_lock();
	part_stat_inc(req->part, merges[op_stat_group(req_op(req))]);
	part_stat_unlock();
}

bool bio_attempt_back_merge(struct request *req, struct bio *bio,
		unsigned int nr_segs)
{
	const int ff = bio->bi_opf & REQ_FAILFAST_MASK;

	if (!ll_back_merge_fn(req, bio, nr_segs))
		return false;

	trace_block_bio_backmerge(req->q, req, bio);
	rq_qos_merge(req->q, req, bio);

	if ((req->cmd_flags & REQ_FAILFAST_MASK) != ff)
		blk_rq_set_mixed_merge(req);

	req->biotail->bi_next = bio;
	req->biotail = bio;
	req->__data_len += bio->bi_iter.bi_size;

	bio_crypt_free_ctx(bio);

	blk_account_io_merge_bio(req);
	return true;
}

bool bio_attempt_front_merge(struct request *req, struct bio *bio,
		unsigned int nr_segs)
{
	const int ff = bio->bi_opf & REQ_FAILFAST_MASK;

	if (!ll_front_merge_fn(req, bio, nr_segs))
		return false;

	trace_block_bio_frontmerge(req->q, req, bio);
	rq_qos_merge(req->q, req, bio);

	if ((req->cmd_flags & REQ_FAILFAST_MASK) != ff)
		blk_rq_set_mixed_merge(req);

	bio->bi_next = req->bio;
	req->bio = bio;

	req->__sector = bio->bi_iter.bi_sector;
	req->__data_len += bio->bi_iter.bi_size;

	bio_crypt_do_front_merge(req, bio);

	blk_account_io_merge_bio(req);
	return true;
}

bool bio_attempt_discard_merge(struct request_queue *q, struct request *req,
		struct bio *bio)
{
	unsigned short segments = blk_rq_nr_discard_segments(req);

	if (segments >= queue_max_discard_segments(q))
		goto no_merge;
	if (blk_rq_sectors(req) + bio_sectors(bio) >
	    blk_rq_get_max_sectors(req, blk_rq_pos(req)))
		goto no_merge;

	rq_qos_merge(q, req, bio);

	req->biotail->bi_next = bio;
	req->biotail = bio;
	req->__data_len += bio->bi_iter.bi_size;
	req->nr_phys_segments = segments + 1;

	blk_account_io_merge_bio(req);
	return true;
no_merge:
	req_set_nomerge(q, req);
	return false;
}

/**
 * blk_attempt_plug_merge - try to merge with %current's plugged list
 * @q: request_queue new bio is being queued at
 * @bio: new bio being queued
 * @nr_segs: number of segments in @bio
 * @same_queue_rq: pointer to &struct request that gets filled in when
 * another request associated with @q is found on the plug list
 * (optional, may be %NULL)
 *
 * Determine whether @bio being queued on @q can be merged with a request
 * on %current's plugged list.  Returns %true if merge was successful,
 * otherwise %false.
 *
 * Plugging coalesces IOs from the same issuer for the same purpose without
 * going through @q->queue_lock.  As such it's more of an issuing mechanism
 * than scheduling, and the request, while may have elvpriv data, is not
 * added on the elevator at this point.  In addition, we don't have
 * reliable access to the elevator outside queue lock.  Only check basic
 * merging parameters without querying the elevator.
 *
 * Caller must ensure !blk_queue_nomerges(q) beforehand.
 */
bool blk_attempt_plug_merge(struct request_queue *q, struct bio *bio,
		unsigned int nr_segs, struct request **same_queue_rq)
{
	struct blk_plug *plug;
	struct request *rq;
	struct list_head *plug_list;

	plug = blk_mq_plug(q, bio);
	if (!plug)
		return false;

	plug_list = &plug->mq_list;

	list_for_each_entry_reverse(rq, plug_list, queuelist) {
		bool merged = false;

		if (rq->q == q && same_queue_rq) {
			/*
			 * Only blk-mq multiple hardware queues case checks the
			 * rq in the same queue, there should be only one such
			 * rq in a queue
			 **/
			*same_queue_rq = rq;
		}

		if (rq->q != q || !blk_rq_merge_ok(rq, bio))
			continue;

		switch (blk_try_merge(rq, bio)) {
		case ELEVATOR_BACK_MERGE:
			merged = bio_attempt_back_merge(rq, bio, nr_segs);
			break;
		case ELEVATOR_FRONT_MERGE:
			merged = bio_attempt_front_merge(rq, bio, nr_segs);
			break;
		case ELEVATOR_DISCARD_MERGE:
			merged = bio_attempt_discard_merge(q, rq, bio);
			break;
		default:
			break;
		}

		if (merged)
			return true;
	}

	return false;
}

=======
>>>>>>> 7d2a07b7
static void handle_bad_sector(struct bio *bio, sector_t maxsector)
{
	char b[BDEVNAME_SIZE];

	pr_info_ratelimited("attempt to access beyond end of device\n"
			    "%s: rw=%d, want=%llu, limit=%llu\n",
			    bio_devname(bio, b), bio->bi_opf,
			    bio_end_sector(bio), maxsector);
}

#ifdef CONFIG_FAIL_MAKE_REQUEST

static DECLARE_FAULT_ATTR(fail_make_request);

static int __init setup_fail_make_request(char *str)
{
	return setup_fault_attr(&fail_make_request, str);
}
__setup("fail_make_request=", setup_fail_make_request);

static bool should_fail_request(struct block_device *part, unsigned int bytes)
{
	return part->bd_make_it_fail && should_fail(&fail_make_request, bytes);
}

static int __init fail_make_request_debugfs(void)
{
	struct dentry *dir = fault_create_debugfs_attr("fail_make_request",
						NULL, &fail_make_request);

	return PTR_ERR_OR_ZERO(dir);
}

late_initcall(fail_make_request_debugfs);

#else /* CONFIG_FAIL_MAKE_REQUEST */

static inline bool should_fail_request(struct block_device *part,
					unsigned int bytes)
{
	return false;
}

#endif /* CONFIG_FAIL_MAKE_REQUEST */

static inline bool bio_check_ro(struct bio *bio)
{
	if (op_is_write(bio_op(bio)) && bdev_read_only(bio->bi_bdev)) {
		char b[BDEVNAME_SIZE];

		if (op_is_flush(bio->bi_opf) && !bio_sectors(bio))
			return false;

		WARN_ONCE(1,
		       "Trying to write to read-only block-device %s (partno %d)\n",
<<<<<<< HEAD
			bio_devname(bio, b), part->partno);
=======
			bio_devname(bio, b), bio->bi_bdev->bd_partno);
>>>>>>> 7d2a07b7
		/* Older lvm-tools actually trigger this */
		return false;
	}

	return false;
}

static noinline int should_fail_bio(struct bio *bio)
{
	if (should_fail_request(bdev_whole(bio->bi_bdev), bio->bi_iter.bi_size))
		return -EIO;
	return 0;
}
ALLOW_ERROR_INJECTION(should_fail_bio, ERRNO);

/*
 * Check whether this bio extends beyond the end of the device or partition.
 * This may well happen - the kernel calls bread() without checking the size of
 * the device, e.g., when mounting a file system.
 */
static inline int bio_check_eod(struct bio *bio)
{
	sector_t maxsector = bdev_nr_sectors(bio->bi_bdev);
	unsigned int nr_sectors = bio_sectors(bio);

	if (nr_sectors && maxsector &&
	    (nr_sectors > maxsector ||
	     bio->bi_iter.bi_sector > maxsector - nr_sectors)) {
		handle_bad_sector(bio, maxsector);
		return -EIO;
	}
	return 0;
}

/*
 * Remap block n of partition p to block n+start(p) of the disk.
 */
static int blk_partition_remap(struct bio *bio)
{
	struct block_device *p = bio->bi_bdev;

	if (unlikely(should_fail_request(p, bio->bi_iter.bi_size)))
		return -EIO;
	if (bio_sectors(bio)) {
		bio->bi_iter.bi_sector += p->bd_start_sect;
		trace_block_bio_remap(bio, p->bd_dev,
				      bio->bi_iter.bi_sector -
				      p->bd_start_sect);
	}
	bio_set_flag(bio, BIO_REMAPPED);
	return 0;
}

/*
 * Check write append to a zoned block device.
 */
static inline blk_status_t blk_check_zone_append(struct request_queue *q,
						 struct bio *bio)
{
	sector_t pos = bio->bi_iter.bi_sector;
	int nr_sectors = bio_sectors(bio);

	/* Only applicable to zoned block devices */
	if (!blk_queue_is_zoned(q))
		return BLK_STS_NOTSUPP;

	/* The bio sector must point to the start of a sequential zone */
	if (pos & (blk_queue_zone_sectors(q) - 1) ||
	    !blk_queue_zone_is_seq(q, pos))
		return BLK_STS_IOERR;

<<<<<<< HEAD
	if (bio_sectors(bio)) {
		if (bio_check_eod(bio, part_nr_sects_read(p)))
			goto out;
		bio->bi_iter.bi_sector += p->start_sect;
		trace_block_bio_remap(bio->bi_disk->queue, bio, part_devt(p),
				      bio->bi_iter.bi_sector - p->start_sect);
	}
	bio->bi_partno = 0;
	ret = 0;
out:
	rcu_read_unlock();
	return ret;
}

/*
 * Check write append to a zoned block device.
 */
static inline blk_status_t blk_check_zone_append(struct request_queue *q,
						 struct bio *bio)
{
	sector_t pos = bio->bi_iter.bi_sector;
	int nr_sectors = bio_sectors(bio);

	/* Only applicable to zoned block devices */
	if (!blk_queue_is_zoned(q))
		return BLK_STS_NOTSUPP;

	/* The bio sector must point to the start of a sequential zone */
	if (pos & (blk_queue_zone_sectors(q) - 1) ||
	    !blk_queue_zone_is_seq(q, pos))
		return BLK_STS_IOERR;

	/*
	 * Not allowed to cross zone boundaries. Otherwise, the BIO will be
	 * split and could result in non-contiguous sectors being written in
	 * different zones.
	 */
	if (nr_sectors > q->limits.chunk_sectors)
		return BLK_STS_IOERR;

	/* Make sure the BIO is small enough and will not get split */
	if (nr_sectors > q->limits.max_zone_append_sectors)
		return BLK_STS_IOERR;

	bio->bi_opf |= REQ_NOMERGE;

	return BLK_STS_OK;
}

static noinline_for_stack bool submit_bio_checks(struct bio *bio)
{
	struct request_queue *q = bio->bi_disk->queue;
=======
	/*
	 * Not allowed to cross zone boundaries. Otherwise, the BIO will be
	 * split and could result in non-contiguous sectors being written in
	 * different zones.
	 */
	if (nr_sectors > q->limits.chunk_sectors)
		return BLK_STS_IOERR;

	/* Make sure the BIO is small enough and will not get split */
	if (nr_sectors > q->limits.max_zone_append_sectors)
		return BLK_STS_IOERR;

	bio->bi_opf |= REQ_NOMERGE;

	return BLK_STS_OK;
}

static noinline_for_stack bool submit_bio_checks(struct bio *bio)
{
	struct block_device *bdev = bio->bi_bdev;
	struct request_queue *q = bdev->bd_disk->queue;
>>>>>>> 7d2a07b7
	blk_status_t status = BLK_STS_IOERR;
	struct blk_plug *plug;

	might_sleep();

	plug = blk_mq_plug(q, bio);
	if (plug && plug->nowait)
		bio->bi_opf |= REQ_NOWAIT;

	/*
	 * For a REQ_NOWAIT based request, return -EOPNOTSUPP
	 * if queue does not support NOWAIT.
	 */
	if ((bio->bi_opf & REQ_NOWAIT) && !blk_queue_nowait(q))
		goto not_supported;

	if (should_fail_bio(bio))
		goto end_io;
	if (unlikely(bio_check_ro(bio)))
		goto end_io;
	if (!bio_flagged(bio, BIO_REMAPPED)) {
		if (unlikely(bio_check_eod(bio)))
			goto end_io;
		if (bdev->bd_partno && unlikely(blk_partition_remap(bio)))
			goto end_io;
	}

	/*
	 * Filter flush bio's early so that bio based drivers without flush
	 * support don't have to worry about them.
	 */
	if (op_is_flush(bio->bi_opf) &&
	    !test_bit(QUEUE_FLAG_WC, &q->queue_flags)) {
		bio->bi_opf &= ~(REQ_PREFLUSH | REQ_FUA);
		if (!bio_sectors(bio)) {
			status = BLK_STS_OK;
			goto end_io;
		}
	}

	if (!test_bit(QUEUE_FLAG_POLL, &q->queue_flags))
		bio->bi_opf &= ~REQ_HIPRI;

	switch (bio_op(bio)) {
	case REQ_OP_DISCARD:
		if (!blk_queue_discard(q))
			goto not_supported;
		break;
	case REQ_OP_SECURE_ERASE:
		if (!blk_queue_secure_erase(q))
			goto not_supported;
		break;
	case REQ_OP_WRITE_SAME:
		if (!q->limits.max_write_same_sectors)
			goto not_supported;
		break;
	case REQ_OP_ZONE_APPEND:
		status = blk_check_zone_append(q, bio);
		if (status != BLK_STS_OK)
			goto end_io;
		break;
	case REQ_OP_ZONE_RESET:
	case REQ_OP_ZONE_OPEN:
	case REQ_OP_ZONE_CLOSE:
	case REQ_OP_ZONE_FINISH:
		if (!blk_queue_is_zoned(q))
			goto not_supported;
		break;
	case REQ_OP_ZONE_RESET_ALL:
		if (!blk_queue_is_zoned(q) || !blk_queue_zone_resetall(q))
			goto not_supported;
		break;
	case REQ_OP_WRITE_ZEROES:
		if (!q->limits.max_write_zeroes_sectors)
			goto not_supported;
		break;
	default:
		break;
	}

	/*
	 * Various block parts want %current->io_context, so allocate it up
	 * front rather than dealing with lots of pain to allocate it only
	 * where needed. This may fail and the block layer knows how to live
	 * with it.
	 */
	if (unlikely(!current->io_context))
		create_task_io_context(current, GFP_ATOMIC, q->node);

	if (blk_throtl_bio(bio)) {
		blkcg_bio_issue_init(bio);
		return false;
	}

	blk_cgroup_bio_start(bio);
	blkcg_bio_issue_init(bio);

	if (!bio_flagged(bio, BIO_TRACE_COMPLETION)) {
		trace_block_bio_queue(bio);
		/* Now that enqueuing has been traced, we need to trace
		 * completion as well.
		 */
		bio_set_flag(bio, BIO_TRACE_COMPLETION);
	}
	return true;

not_supported:
	status = BLK_STS_NOTSUPP;
end_io:
	bio->bi_status = status;
	bio_endio(bio);
	return false;
}

static blk_qc_t __submit_bio(struct bio *bio)
{
<<<<<<< HEAD
	struct gendisk *disk = bio->bi_disk;
=======
	struct gendisk *disk = bio->bi_bdev->bd_disk;
>>>>>>> 7d2a07b7
	blk_qc_t ret = BLK_QC_T_NONE;

	if (blk_crypto_bio_prep(&bio)) {
		if (!disk->fops->submit_bio)
			return blk_mq_submit_bio(bio);
		ret = disk->fops->submit_bio(bio);
	}
	blk_queue_exit(disk->queue);
	return ret;
}

/*
 * The loop in this function may be a bit non-obvious, and so deserves some
 * explanation:
 *
 *  - Before entering the loop, bio->bi_next is NULL (as all callers ensure
 *    that), so we have a list with a single bio.
 *  - We pretend that we have just taken it off a longer list, so we assign
 *    bio_list to a pointer to the bio_list_on_stack, thus initialising the
 *    bio_list of new bios to be added.  ->submit_bio() may indeed add some more
 *    bios through a recursive call to submit_bio_noacct.  If it did, we find a
 *    non-NULL value in bio_list and re-enter the loop from the top.
 *  - In this case we really did just take the bio of the top of the list (no
 *    pretending) and so remove it from bio_list, and call into ->submit_bio()
 *    again.
 *
 * bio_list_on_stack[0] contains bios submitted by the current ->submit_bio.
 * bio_list_on_stack[1] contains bios that were submitted before the current
 *	->submit_bio_bio, but that haven't been processed yet.
 */
static blk_qc_t __submit_bio_noacct(struct bio *bio)
{
	struct bio_list bio_list_on_stack[2];
	blk_qc_t ret = BLK_QC_T_NONE;

	BUG_ON(bio->bi_next);

	bio_list_init(&bio_list_on_stack[0]);
	current->bio_list = bio_list_on_stack;

	do {
<<<<<<< HEAD
		struct request_queue *q = bio->bi_disk->queue;
=======
		struct request_queue *q = bio->bi_bdev->bd_disk->queue;
>>>>>>> 7d2a07b7
		struct bio_list lower, same;

		if (unlikely(bio_queue_enter(bio) != 0))
			continue;

		/*
		 * Create a fresh bio_list for all subordinate requests.
		 */
		bio_list_on_stack[1] = bio_list_on_stack[0];
		bio_list_init(&bio_list_on_stack[0]);

		ret = __submit_bio(bio);

		/*
		 * Sort new bios into those for a lower level and those for the
		 * same level.
		 */
		bio_list_init(&lower);
		bio_list_init(&same);
		while ((bio = bio_list_pop(&bio_list_on_stack[0])) != NULL)
<<<<<<< HEAD
			if (q == bio->bi_disk->queue)
=======
			if (q == bio->bi_bdev->bd_disk->queue)
>>>>>>> 7d2a07b7
				bio_list_add(&same, bio);
			else
				bio_list_add(&lower, bio);

		/*
		 * Now assemble so we handle the lowest level first.
		 */
		bio_list_merge(&bio_list_on_stack[0], &lower);
		bio_list_merge(&bio_list_on_stack[0], &same);
		bio_list_merge(&bio_list_on_stack[0], &bio_list_on_stack[1]);
	} while ((bio = bio_list_pop(&bio_list_on_stack[0])));

	current->bio_list = NULL;
	return ret;
}

static blk_qc_t __submit_bio_noacct_mq(struct bio *bio)
{
	struct bio_list bio_list[2] = { };
	blk_qc_t ret = BLK_QC_T_NONE;

	current->bio_list = bio_list;

	do {
<<<<<<< HEAD
		struct gendisk *disk = bio->bi_disk;
=======
		struct gendisk *disk = bio->bi_bdev->bd_disk;
>>>>>>> 7d2a07b7

		if (unlikely(bio_queue_enter(bio) != 0))
			continue;

		if (!blk_crypto_bio_prep(&bio)) {
			blk_queue_exit(disk->queue);
			ret = BLK_QC_T_NONE;
			continue;
		}

		ret = blk_mq_submit_bio(bio);
	} while ((bio = bio_list_pop(&bio_list[0])));

	current->bio_list = NULL;
	return ret;
}

/**
 * submit_bio_noacct - re-submit a bio to the block device layer for I/O
 * @bio:  The bio describing the location in memory and on the device.
 *
 * This is a version of submit_bio() that shall only be used for I/O that is
 * resubmitted to lower level drivers by stacking block drivers.  All file
 * systems and other upper level users of the block layer should use
 * submit_bio() instead.
 */
blk_qc_t submit_bio_noacct(struct bio *bio)
{
	if (!submit_bio_checks(bio))
		return BLK_QC_T_NONE;

	/*
	 * We only want one ->submit_bio to be active at a time, else stack
	 * usage with stacked devices could be a problem.  Use current->bio_list
	 * to collect a list of requests submited by a ->submit_bio method while
	 * it is active, and then process them after it returned.
	 */
	if (current->bio_list) {
		bio_list_add(&current->bio_list[0], bio);
		return BLK_QC_T_NONE;
	}

<<<<<<< HEAD
	if (!bio->bi_disk->fops->submit_bio)
=======
	if (!bio->bi_bdev->bd_disk->fops->submit_bio)
>>>>>>> 7d2a07b7
		return __submit_bio_noacct_mq(bio);
	return __submit_bio_noacct(bio);
}
EXPORT_SYMBOL(submit_bio_noacct);

/**
 * submit_bio - submit a bio to the block device layer for I/O
 * @bio: The &struct bio which describes the I/O
 *
 * submit_bio() is used to submit I/O requests to block devices.  It is passed a
 * fully set up &struct bio that describes the I/O that needs to be done.  The
<<<<<<< HEAD
 * bio will be send to the device described by the bi_disk and bi_partno fields.
=======
 * bio will be send to the device described by the bi_bdev field.
>>>>>>> 7d2a07b7
 *
 * The success/failure status of the request, along with notification of
 * completion, is delivered asynchronously through the ->bi_end_io() callback
 * in @bio.  The bio must NOT be touched by thecaller until ->bi_end_io() has
 * been called.
 */
blk_qc_t submit_bio(struct bio *bio)
{
	if (blkcg_punt_bio_submit(bio))
		return BLK_QC_T_NONE;

	/*
	 * If it's a regular read/write or a barrier with data attached,
	 * go through the normal accounting stuff before submission.
	 */
	if (bio_has_data(bio)) {
		unsigned int count;

		if (unlikely(bio_op(bio) == REQ_OP_WRITE_SAME))
			count = queue_logical_block_size(
					bio->bi_bdev->bd_disk->queue) >> 9;
		else
			count = bio_sectors(bio);

		if (op_is_write(bio_op(bio))) {
			count_vm_events(PGPGOUT, count);
		} else {
			task_io_account_read(bio->bi_iter.bi_size);
			count_vm_events(PGPGIN, count);
		}
	}

	/*
	 * If we're reading data that is part of the userspace workingset, count
	 * submission time as memory stall.  When the device is congested, or
	 * the submitting cgroup IO-throttled, submission can be a significant
	 * part of overall IO time.
	 */
	if (unlikely(bio_op(bio) == REQ_OP_READ &&
	    bio_flagged(bio, BIO_WORKINGSET))) {
		unsigned long pflags;
		blk_qc_t ret;

		psi_memstall_enter(&pflags);
		ret = submit_bio_noacct(bio);
		psi_memstall_leave(&pflags);

		return ret;
	}

<<<<<<< HEAD
	/*
	 * If we're reading data that is part of the userspace workingset, count
	 * submission time as memory stall.  When the device is congested, or
	 * the submitting cgroup IO-throttled, submission can be a significant
	 * part of overall IO time.
	 */
	if (unlikely(bio_op(bio) == REQ_OP_READ &&
	    bio_flagged(bio, BIO_WORKINGSET))) {
		unsigned long pflags;
		blk_qc_t ret;

		psi_memstall_enter(&pflags);
		ret = submit_bio_noacct(bio);
		psi_memstall_leave(&pflags);

		return ret;
	}

=======
>>>>>>> 7d2a07b7
	return submit_bio_noacct(bio);
}
EXPORT_SYMBOL(submit_bio);

/**
 * blk_cloned_rq_check_limits - Helper function to check a cloned request
 *                              for the new queue limits
 * @q:  the queue
 * @rq: the request being checked
 *
 * Description:
 *    @rq may have been made based on weaker limitations of upper-level queues
 *    in request stacking drivers, and it may violate the limitation of @q.
 *    Since the block layer and the underlying device driver trust @rq
 *    after it is inserted to @q, it should be checked against @q before
 *    the insertion using this generic function.
 *
 *    Request stacking drivers like request-based dm may change the queue
 *    limits when retrying requests on other queues. Those requests need
 *    to be checked against the new queue limits again during dispatch.
 */
static blk_status_t blk_cloned_rq_check_limits(struct request_queue *q,
				      struct request *rq)
{
	unsigned int max_sectors = blk_queue_get_max_sectors(q, req_op(rq));

	if (blk_rq_sectors(rq) > max_sectors) {
		/*
		 * SCSI device does not have a good way to return if
		 * Write Same/Zero is actually supported. If a device rejects
		 * a non-read/write command (discard, write same,etc.) the
		 * low-level device driver will set the relevant queue limit to
		 * 0 to prevent blk-lib from issuing more of the offending
		 * operations. Commands queued prior to the queue limit being
		 * reset need to be completed with BLK_STS_NOTSUPP to avoid I/O
		 * errors being propagated to upper layers.
		 */
		if (max_sectors == 0)
			return BLK_STS_NOTSUPP;

		printk(KERN_ERR "%s: over max size limit. (%u > %u)\n",
			__func__, blk_rq_sectors(rq), max_sectors);
		return BLK_STS_IOERR;
	}

	/*
	 * The queue settings related to segment counting may differ from the
	 * original queue.
	 */
	rq->nr_phys_segments = blk_recalc_rq_segments(rq);
	if (rq->nr_phys_segments > queue_max_segments(q)) {
		printk(KERN_ERR "%s: over max segments limit. (%hu > %hu)\n",
			__func__, rq->nr_phys_segments, queue_max_segments(q));
		return BLK_STS_IOERR;
	}

	return BLK_STS_OK;
}

/**
 * blk_insert_cloned_request - Helper for stacking drivers to submit a request
 * @q:  the queue to submit the request
 * @rq: the request being queued
 */
blk_status_t blk_insert_cloned_request(struct request_queue *q, struct request *rq)
{
	blk_status_t ret;

	ret = blk_cloned_rq_check_limits(q, rq);
	if (ret != BLK_STS_OK)
		return ret;

	if (rq->rq_disk &&
	    should_fail_request(rq->rq_disk->part0, blk_rq_bytes(rq)))
		return BLK_STS_IOERR;

	if (blk_crypto_insert_cloned_request(rq))
		return BLK_STS_IOERR;

	if (blk_crypto_insert_cloned_request(rq))
		return BLK_STS_IOERR;

	if (blk_queue_io_stat(q))
		blk_account_io_start(rq);

	/*
	 * Since we have a scheduler attached on the top device,
	 * bypass a potential scheduler on the bottom device for
	 * insert.
	 */
	return blk_mq_request_issue_directly(rq, true);
}
EXPORT_SYMBOL_GPL(blk_insert_cloned_request);

/**
 * blk_rq_err_bytes - determine number of bytes till the next failure boundary
 * @rq: request to examine
 *
 * Description:
 *     A request could be merge of IOs which require different failure
 *     handling.  This function determines the number of bytes which
 *     can be failed from the beginning of the request without
 *     crossing into area which need to be retried further.
 *
 * Return:
 *     The number of bytes to fail.
 */
unsigned int blk_rq_err_bytes(const struct request *rq)
{
	unsigned int ff = rq->cmd_flags & REQ_FAILFAST_MASK;
	unsigned int bytes = 0;
	struct bio *bio;

	if (!(rq->rq_flags & RQF_MIXED_MERGE))
		return blk_rq_bytes(rq);

	/*
	 * Currently the only 'mixing' which can happen is between
	 * different fastfail types.  We can safely fail portions
	 * which have all the failfast bits that the first one has -
	 * the ones which are at least as eager to fail as the first
	 * one.
	 */
	for (bio = rq->bio; bio; bio = bio->bi_next) {
		if ((bio->bi_opf & ff) != ff)
			break;
		bytes += bio->bi_iter.bi_size;
	}

	/* this could lead to infinite loop */
	BUG_ON(blk_rq_bytes(rq) && !bytes);
	return bytes;
}
EXPORT_SYMBOL_GPL(blk_rq_err_bytes);

<<<<<<< HEAD
static void update_io_ticks(struct hd_struct *part, unsigned long now, bool end)
{
	unsigned long stamp;
again:
	stamp = READ_ONCE(part->stamp);
	if (unlikely(stamp != now)) {
		if (likely(cmpxchg(&part->stamp, stamp, now) == stamp))
			__part_stat_add(part, io_ticks, end ? now - stamp : 1);
	}
	if (part->partno) {
		part = &part_to_disk(part)->part0;
		goto again;
	}
}

static void blk_account_io_completion(struct request *req, unsigned int bytes)
{
=======
static void update_io_ticks(struct block_device *part, unsigned long now,
		bool end)
{
	unsigned long stamp;
again:
	stamp = READ_ONCE(part->bd_stamp);
	if (unlikely(time_after(now, stamp))) {
		if (likely(cmpxchg(&part->bd_stamp, stamp, now) == stamp))
			__part_stat_add(part, io_ticks, end ? now - stamp : 1);
	}
	if (part->bd_partno) {
		part = bdev_whole(part);
		goto again;
	}
}

static void blk_account_io_completion(struct request *req, unsigned int bytes)
{
>>>>>>> 7d2a07b7
	if (req->part && blk_do_io_stat(req)) {
		const int sgrp = op_stat_group(req_op(req));

		part_stat_lock();
		part_stat_add(req->part, sectors[sgrp], bytes >> 9);
		part_stat_unlock();
	}
}

void blk_account_io_done(struct request *req, u64 now)
{
	/*
	 * Account IO completion.  flush_rq isn't accounted as a
	 * normal IO on queueing nor completion.  Accounting the
	 * containing request is enough.
	 */
	if (req->part && blk_do_io_stat(req) &&
	    !(req->rq_flags & RQF_FLUSH_SEQ)) {
		const int sgrp = op_stat_group(req_op(req));

		part_stat_lock();
<<<<<<< HEAD
		part = req->part;

		update_io_ticks(part, jiffies, true);
		part_stat_inc(part, ios[sgrp]);
		part_stat_add(part, nsecs[sgrp], now - req->start_time_ns);
		part_stat_unlock();

		hd_struct_put(part);
=======
		update_io_ticks(req->part, jiffies, true);
		part_stat_inc(req->part, ios[sgrp]);
		part_stat_add(req->part, nsecs[sgrp], now - req->start_time_ns);
		part_stat_unlock();
>>>>>>> 7d2a07b7
	}
}

void blk_account_io_start(struct request *rq)
{
	if (!blk_do_io_stat(rq))
		return;

<<<<<<< HEAD
	rq->part = disk_map_sector_rcu(rq->rq_disk, blk_rq_pos(rq));
=======
	/* passthrough requests can hold bios that do not have ->bi_bdev set */
	if (rq->bio && rq->bio->bi_bdev)
		rq->part = rq->bio->bi_bdev;
	else
		rq->part = rq->rq_disk->part0;
>>>>>>> 7d2a07b7

	part_stat_lock();
	update_io_ticks(rq->part, jiffies, false);
	part_stat_unlock();
}

<<<<<<< HEAD
unsigned long disk_start_io_acct(struct gendisk *disk, unsigned int sectors,
		unsigned int op)
{
	struct hd_struct *part = &disk->part0;
	const int sgrp = op_stat_group(op);
	unsigned long now = READ_ONCE(jiffies);

	part_stat_lock();
	update_io_ticks(part, now, false);
	part_stat_inc(part, ios[sgrp]);
	part_stat_add(part, sectors[sgrp], sectors);
	part_stat_local_inc(part, in_flight[op_is_write(op)]);
	part_stat_unlock();

	return now;
}
EXPORT_SYMBOL(disk_start_io_acct);

void disk_end_io_acct(struct gendisk *disk, unsigned int op,
		unsigned long start_time)
{
	struct hd_struct *part = &disk->part0;
	const int sgrp = op_stat_group(op);
	unsigned long now = READ_ONCE(jiffies);
	unsigned long duration = now - start_time;

=======
static unsigned long __part_start_io_acct(struct block_device *part,
					  unsigned int sectors, unsigned int op)
{
	const int sgrp = op_stat_group(op);
	unsigned long now = READ_ONCE(jiffies);

	part_stat_lock();
	update_io_ticks(part, now, false);
	part_stat_inc(part, ios[sgrp]);
	part_stat_add(part, sectors[sgrp], sectors);
	part_stat_local_inc(part, in_flight[op_is_write(op)]);
	part_stat_unlock();

	return now;
}

/**
 * bio_start_io_acct - start I/O accounting for bio based drivers
 * @bio:	bio to start account for
 *
 * Returns the start time that should be passed back to bio_end_io_acct().
 */
unsigned long bio_start_io_acct(struct bio *bio)
{
	return __part_start_io_acct(bio->bi_bdev, bio_sectors(bio), bio_op(bio));
}
EXPORT_SYMBOL_GPL(bio_start_io_acct);

unsigned long disk_start_io_acct(struct gendisk *disk, unsigned int sectors,
				 unsigned int op)
{
	return __part_start_io_acct(disk->part0, sectors, op);
}
EXPORT_SYMBOL(disk_start_io_acct);

static void __part_end_io_acct(struct block_device *part, unsigned int op,
			       unsigned long start_time)
{
	const int sgrp = op_stat_group(op);
	unsigned long now = READ_ONCE(jiffies);
	unsigned long duration = now - start_time;

>>>>>>> 7d2a07b7
	part_stat_lock();
	update_io_ticks(part, now, true);
	part_stat_add(part, nsecs[sgrp], jiffies_to_nsecs(duration));
	part_stat_local_dec(part, in_flight[op_is_write(op)]);
	part_stat_unlock();
}
EXPORT_SYMBOL(disk_end_io_acct);

void bio_end_io_acct_remapped(struct bio *bio, unsigned long start_time,
		struct block_device *orig_bdev)
{
	__part_end_io_acct(orig_bdev, bio_op(bio), start_time);
}
EXPORT_SYMBOL_GPL(bio_end_io_acct_remapped);

void disk_end_io_acct(struct gendisk *disk, unsigned int op,
		      unsigned long start_time)
{
	__part_end_io_acct(disk->part0, op, start_time);
}
EXPORT_SYMBOL(disk_end_io_acct);

/*
 * Steal bios from a request and add them to a bio list.
 * The request must not have been partially completed before.
 */
void blk_steal_bios(struct bio_list *list, struct request *rq)
{
	if (rq->bio) {
		if (list->tail)
			list->tail->bi_next = rq->bio;
		else
			list->head = rq->bio;
		list->tail = rq->biotail;

		rq->bio = NULL;
		rq->biotail = NULL;
	}

	rq->__data_len = 0;
}
EXPORT_SYMBOL_GPL(blk_steal_bios);

/**
 * blk_update_request - Complete multiple bytes without completing the request
 * @req:      the request being processed
 * @error:    block status code
 * @nr_bytes: number of bytes to complete for @req
 *
 * Description:
 *     Ends I/O on a number of bytes attached to @req, but doesn't complete
 *     the request structure even if @req doesn't have leftover.
 *     If @req has leftover, sets it up for the next range of segments.
 *
 *     Passing the result of blk_rq_bytes() as @nr_bytes guarantees
 *     %false return from this function.
 *
 * Note:
 *	The RQF_SPECIAL_PAYLOAD flag is ignored on purpose in this function
 *      except in the consistency check at the end of this function.
 *
 * Return:
 *     %false - this request doesn't have any more data
 *     %true  - this request has more data
 **/
bool blk_update_request(struct request *req, blk_status_t error,
		unsigned int nr_bytes)
{
	int total_bytes;

	trace_block_rq_complete(req, blk_status_to_errno(error), nr_bytes);

	if (!req->bio)
		return false;

#ifdef CONFIG_BLK_DEV_INTEGRITY
	if (blk_integrity_rq(req) && req_op(req) == REQ_OP_READ &&
	    error == BLK_STS_OK)
		req->q->integrity.profile->complete_fn(req, nr_bytes);
#endif

	if (unlikely(error && !blk_rq_is_passthrough(req) &&
		     !(req->rq_flags & RQF_QUIET)))
		print_req_error(req, error, __func__);

	blk_account_io_completion(req, nr_bytes);

	total_bytes = 0;
	while (req->bio) {
		struct bio *bio = req->bio;
		unsigned bio_bytes = min(bio->bi_iter.bi_size, nr_bytes);

		if (bio_bytes == bio->bi_iter.bi_size)
			req->bio = bio->bi_next;

		/* Completion has already been traced */
		bio_clear_flag(bio, BIO_TRACE_COMPLETION);
		req_bio_endio(req, bio, bio_bytes, error);

		total_bytes += bio_bytes;
		nr_bytes -= bio_bytes;

		if (!nr_bytes)
			break;
	}

	/*
	 * completely done
	 */
	if (!req->bio) {
		/*
		 * Reset counters so that the request stacking driver
		 * can find how many bytes remain in the request
		 * later.
		 */
		req->__data_len = 0;
		return false;
	}

	req->__data_len -= total_bytes;

	/* update sector only for requests with clear definition of sector */
	if (!blk_rq_is_passthrough(req))
		req->__sector += total_bytes >> 9;

	/* mixed attributes always follow the first bio */
	if (req->rq_flags & RQF_MIXED_MERGE) {
		req->cmd_flags &= ~REQ_FAILFAST_MASK;
		req->cmd_flags |= req->bio->bi_opf & REQ_FAILFAST_MASK;
	}

	if (!(req->rq_flags & RQF_SPECIAL_PAYLOAD)) {
		/*
		 * If total number of sectors is less than the first segment
		 * size, something has gone terribly wrong.
		 */
		if (blk_rq_bytes(req) < blk_rq_cur_bytes(req)) {
			blk_dump_rq_flags(req, "request botched");
			req->__data_len = blk_rq_cur_bytes(req);
		}

		/* recalculate the number of segments */
		req->nr_phys_segments = blk_recalc_rq_segments(req);
	}

	return true;
}
EXPORT_SYMBOL_GPL(blk_update_request);

#if ARCH_IMPLEMENTS_FLUSH_DCACHE_PAGE
/**
 * rq_flush_dcache_pages - Helper function to flush all pages in a request
 * @rq: the request to be flushed
 *
 * Description:
 *     Flush all pages in @rq.
 */
void rq_flush_dcache_pages(struct request *rq)
{
	struct req_iterator iter;
	struct bio_vec bvec;

	rq_for_each_segment(bvec, rq, iter)
		flush_dcache_page(bvec.bv_page);
}
EXPORT_SYMBOL_GPL(rq_flush_dcache_pages);
#endif

/**
 * blk_lld_busy - Check if underlying low-level drivers of a device are busy
 * @q : the queue of the device being checked
 *
 * Description:
 *    Check if underlying low-level drivers of a device are busy.
 *    If the drivers want to export their busy state, they must set own
 *    exporting function using blk_queue_lld_busy() first.
 *
 *    Basically, this function is used only by request stacking drivers
 *    to stop dispatching requests to underlying devices when underlying
 *    devices are busy.  This behavior helps more I/O merging on the queue
 *    of the request stacking driver and prevents I/O throughput regression
 *    on burst I/O load.
 *
 * Return:
 *    0 - Not busy (The request stacking driver should dispatch request)
 *    1 - Busy (The request stacking driver should stop dispatching request)
 */
int blk_lld_busy(struct request_queue *q)
{
	if (queue_is_mq(q) && q->mq_ops->busy)
		return q->mq_ops->busy(q);

	return 0;
}
EXPORT_SYMBOL_GPL(blk_lld_busy);

/**
 * blk_rq_unprep_clone - Helper function to free all bios in a cloned request
 * @rq: the clone request to be cleaned up
 *
 * Description:
 *     Free all bios in @rq for a cloned request.
 */
void blk_rq_unprep_clone(struct request *rq)
{
	struct bio *bio;

	while ((bio = rq->bio) != NULL) {
		rq->bio = bio->bi_next;

		bio_put(bio);
	}
}
EXPORT_SYMBOL_GPL(blk_rq_unprep_clone);

/**
 * blk_rq_prep_clone - Helper function to setup clone request
 * @rq: the request to be setup
 * @rq_src: original request to be cloned
 * @bs: bio_set that bios for clone are allocated from
 * @gfp_mask: memory allocation mask for bio
 * @bio_ctr: setup function to be called for each clone bio.
 *           Returns %0 for success, non %0 for failure.
 * @data: private data to be passed to @bio_ctr
 *
 * Description:
 *     Clones bios in @rq_src to @rq, and copies attributes of @rq_src to @rq.
 *     Also, pages which the original bios are pointing to are not copied
 *     and the cloned bios just point same pages.
 *     So cloned bios must be completed before original bios, which means
 *     the caller must complete @rq before @rq_src.
 */
int blk_rq_prep_clone(struct request *rq, struct request *rq_src,
		      struct bio_set *bs, gfp_t gfp_mask,
		      int (*bio_ctr)(struct bio *, struct bio *, void *),
		      void *data)
{
	struct bio *bio, *bio_src;

	if (!bs)
		bs = &fs_bio_set;

	__rq_for_each_bio(bio_src, rq_src) {
		bio = bio_clone_fast(bio_src, gfp_mask, bs);
		if (!bio)
			goto free_and_out;

		if (bio_ctr && bio_ctr(bio, bio_src, data))
			goto free_and_out;

		if (rq->bio) {
			rq->biotail->bi_next = bio;
			rq->biotail = bio;
		} else {
			rq->bio = rq->biotail = bio;
		}
		bio = NULL;
	}

	/* Copy attributes of the original request to the clone request. */
	rq->__sector = blk_rq_pos(rq_src);
	rq->__data_len = blk_rq_bytes(rq_src);
	if (rq_src->rq_flags & RQF_SPECIAL_PAYLOAD) {
		rq->rq_flags |= RQF_SPECIAL_PAYLOAD;
		rq->special_vec = rq_src->special_vec;
	}
	rq->nr_phys_segments = rq_src->nr_phys_segments;
	rq->ioprio = rq_src->ioprio;

<<<<<<< HEAD
	/* Copy attributes of the original request to the clone request. */
	rq->__sector = blk_rq_pos(rq_src);
	rq->__data_len = blk_rq_bytes(rq_src);
	if (rq_src->rq_flags & RQF_SPECIAL_PAYLOAD) {
		rq->rq_flags |= RQF_SPECIAL_PAYLOAD;
		rq->special_vec = rq_src->special_vec;
	}
	rq->nr_phys_segments = rq_src->nr_phys_segments;
	rq->ioprio = rq_src->ioprio;

	if (rq->bio)
		blk_crypto_rq_bio_prep(rq, rq->bio, gfp_mask);
=======
	if (rq->bio && blk_crypto_rq_bio_prep(rq, rq->bio, gfp_mask) < 0)
		goto free_and_out;
>>>>>>> 7d2a07b7

	return 0;

free_and_out:
	if (bio)
		bio_put(bio);
	blk_rq_unprep_clone(rq);

	return -ENOMEM;
}
EXPORT_SYMBOL_GPL(blk_rq_prep_clone);

int kblockd_schedule_work(struct work_struct *work)
{
	return queue_work(kblockd_workqueue, work);
}
EXPORT_SYMBOL(kblockd_schedule_work);

int kblockd_mod_delayed_work_on(int cpu, struct delayed_work *dwork,
				unsigned long delay)
{
	return mod_delayed_work_on(cpu, kblockd_workqueue, dwork, delay);
}
EXPORT_SYMBOL(kblockd_mod_delayed_work_on);

/**
 * blk_start_plug - initialize blk_plug and track it inside the task_struct
 * @plug:	The &struct blk_plug that needs to be initialized
 *
 * Description:
 *   blk_start_plug() indicates to the block layer an intent by the caller
 *   to submit multiple I/O requests in a batch.  The block layer may use
 *   this hint to defer submitting I/Os from the caller until blk_finish_plug()
 *   is called.  However, the block layer may choose to submit requests
 *   before a call to blk_finish_plug() if the number of queued I/Os
 *   exceeds %BLK_MAX_REQUEST_COUNT, or if the size of the I/O is larger than
 *   %BLK_PLUG_FLUSH_SIZE.  The queued I/Os may also be submitted early if
 *   the task schedules (see below).
 *
 *   Tracking blk_plug inside the task_struct will help with auto-flushing the
 *   pending I/O should the task end up blocking between blk_start_plug() and
 *   blk_finish_plug(). This is important from a performance perspective, but
 *   also ensures that we don't deadlock. For instance, if the task is blocking
 *   for a memory allocation, memory reclaim could end up wanting to free a
 *   page belonging to that request that is currently residing in our private
 *   plug. By flushing the pending I/O when the process goes to sleep, we avoid
 *   this kind of deadlock.
 */
void blk_start_plug(struct blk_plug *plug)
{
	struct task_struct *tsk = current;

	/*
	 * If this is a nested plug, don't actually assign it.
	 */
	if (tsk->plug)
		return;

	INIT_LIST_HEAD(&plug->mq_list);
	INIT_LIST_HEAD(&plug->cb_list);
	plug->rq_count = 0;
	plug->multiple_queues = false;
	plug->nowait = false;

	/*
	 * Store ordering should not be needed here, since a potential
	 * preempt will imply a full memory barrier
	 */
	tsk->plug = plug;
}
EXPORT_SYMBOL(blk_start_plug);

static void flush_plug_callbacks(struct blk_plug *plug, bool from_schedule)
{
	LIST_HEAD(callbacks);

	while (!list_empty(&plug->cb_list)) {
		list_splice_init(&plug->cb_list, &callbacks);

		while (!list_empty(&callbacks)) {
			struct blk_plug_cb *cb = list_first_entry(&callbacks,
							  struct blk_plug_cb,
							  list);
			list_del(&cb->list);
			cb->callback(cb, from_schedule);
		}
	}
}

struct blk_plug_cb *blk_check_plugged(blk_plug_cb_fn unplug, void *data,
				      int size)
{
	struct blk_plug *plug = current->plug;
	struct blk_plug_cb *cb;

	if (!plug)
		return NULL;

	list_for_each_entry(cb, &plug->cb_list, list)
		if (cb->callback == unplug && cb->data == data)
			return cb;

	/* Not currently on the callback list */
	BUG_ON(size < sizeof(*cb));
	cb = kzalloc(size, GFP_ATOMIC);
	if (cb) {
		cb->data = data;
		cb->callback = unplug;
		list_add(&cb->list, &plug->cb_list);
	}
	return cb;
}
EXPORT_SYMBOL(blk_check_plugged);

void blk_flush_plug_list(struct blk_plug *plug, bool from_schedule)
{
	flush_plug_callbacks(plug, from_schedule);

	if (!list_empty(&plug->mq_list))
		blk_mq_flush_plug_list(plug, from_schedule);
}

/**
 * blk_finish_plug - mark the end of a batch of submitted I/O
 * @plug:	The &struct blk_plug passed to blk_start_plug()
 *
 * Description:
 * Indicate that a batch of I/O submissions is complete.  This function
 * must be paired with an initial call to blk_start_plug().  The intent
 * is to allow the block layer to optimize I/O submission.  See the
 * documentation for blk_start_plug() for more information.
 */
void blk_finish_plug(struct blk_plug *plug)
{
	if (plug != current->plug)
		return;
	blk_flush_plug_list(plug, false);

	current->plug = NULL;
}
EXPORT_SYMBOL(blk_finish_plug);

void blk_io_schedule(void)
{
	/* Prevent hang_check timer from firing at us during very long I/O */
	unsigned long timeout = sysctl_hung_task_timeout_secs * HZ / 2;

	if (timeout)
		io_schedule_timeout(timeout);
	else
		io_schedule();
}
EXPORT_SYMBOL_GPL(blk_io_schedule);

int __init blk_dev_init(void)
{
	BUILD_BUG_ON(REQ_OP_LAST >= (1 << REQ_OP_BITS));
	BUILD_BUG_ON(REQ_OP_BITS + REQ_FLAG_BITS > 8 *
			sizeof_field(struct request, cmd_flags));
	BUILD_BUG_ON(REQ_OP_BITS + REQ_FLAG_BITS > 8 *
			sizeof_field(struct bio, bi_opf));

	/* used for unplugging and affects IO latency/throughput - HIGHPRI */
	kblockd_workqueue = alloc_workqueue("kblockd",
					    WQ_MEM_RECLAIM | WQ_HIGHPRI, 0);
	if (!kblockd_workqueue)
		panic("Failed to create kblockd\n");

	blk_requestq_cachep = kmem_cache_create("request_queue",
			sizeof(struct request_queue), 0, SLAB_PANIC, NULL);

	blk_debugfs_root = debugfs_create_dir("block", NULL);

	return 0;
}<|MERGE_RESOLUTION|>--- conflicted
+++ resolved
@@ -122,10 +122,6 @@
 	rq->internal_tag = BLK_MQ_NO_TAG;
 	rq->start_time_ns = ktime_get_ns();
 	rq->part = NULL;
-<<<<<<< HEAD
-	refcount_set(&rq->ref, 1);
-=======
->>>>>>> 7d2a07b7
 	blk_crypto_rq_set_defaults(rq);
 }
 EXPORT_SYMBOL(blk_rq_init);
@@ -478,11 +474,7 @@
 
 static inline int bio_queue_enter(struct bio *bio)
 {
-<<<<<<< HEAD
-	struct request_queue *q = bio->bi_disk->queue;
-=======
 	struct request_queue *q = bio->bi_bdev->bd_disk->queue;
->>>>>>> 7d2a07b7
 	bool nowait = bio->bi_opf & REQ_NOWAIT;
 	int ret;
 
@@ -549,12 +541,6 @@
 	if (!q->stats)
 		goto fail_stats;
 
-<<<<<<< HEAD
-	q->backing_dev_info->ra_pages = VM_READAHEAD_PAGES;
-	q->backing_dev_info->io_pages = VM_READAHEAD_PAGES;
-	q->backing_dev_info->capabilities = BDI_CAP_CGROUP_WRITEBACK;
-=======
->>>>>>> 7d2a07b7
 	q->node = node_id;
 
 	atomic_set(&q->nr_active_requests_shared_sbitmap, 0);
@@ -610,10 +596,6 @@
 	kmem_cache_free(blk_requestq_cachep, q);
 	return NULL;
 }
-<<<<<<< HEAD
-EXPORT_SYMBOL(blk_alloc_queue);
-=======
->>>>>>> 7d2a07b7
 
 /**
  * blk_get_queue - increment the request_queue refcount
@@ -662,165 +644,6 @@
 }
 EXPORT_SYMBOL(blk_put_request);
 
-<<<<<<< HEAD
-static void blk_account_io_merge_bio(struct request *req)
-{
-	if (!blk_do_io_stat(req))
-		return;
-
-	part_stat_lock();
-	part_stat_inc(req->part, merges[op_stat_group(req_op(req))]);
-	part_stat_unlock();
-}
-
-bool bio_attempt_back_merge(struct request *req, struct bio *bio,
-		unsigned int nr_segs)
-{
-	const int ff = bio->bi_opf & REQ_FAILFAST_MASK;
-
-	if (!ll_back_merge_fn(req, bio, nr_segs))
-		return false;
-
-	trace_block_bio_backmerge(req->q, req, bio);
-	rq_qos_merge(req->q, req, bio);
-
-	if ((req->cmd_flags & REQ_FAILFAST_MASK) != ff)
-		blk_rq_set_mixed_merge(req);
-
-	req->biotail->bi_next = bio;
-	req->biotail = bio;
-	req->__data_len += bio->bi_iter.bi_size;
-
-	bio_crypt_free_ctx(bio);
-
-	blk_account_io_merge_bio(req);
-	return true;
-}
-
-bool bio_attempt_front_merge(struct request *req, struct bio *bio,
-		unsigned int nr_segs)
-{
-	const int ff = bio->bi_opf & REQ_FAILFAST_MASK;
-
-	if (!ll_front_merge_fn(req, bio, nr_segs))
-		return false;
-
-	trace_block_bio_frontmerge(req->q, req, bio);
-	rq_qos_merge(req->q, req, bio);
-
-	if ((req->cmd_flags & REQ_FAILFAST_MASK) != ff)
-		blk_rq_set_mixed_merge(req);
-
-	bio->bi_next = req->bio;
-	req->bio = bio;
-
-	req->__sector = bio->bi_iter.bi_sector;
-	req->__data_len += bio->bi_iter.bi_size;
-
-	bio_crypt_do_front_merge(req, bio);
-
-	blk_account_io_merge_bio(req);
-	return true;
-}
-
-bool bio_attempt_discard_merge(struct request_queue *q, struct request *req,
-		struct bio *bio)
-{
-	unsigned short segments = blk_rq_nr_discard_segments(req);
-
-	if (segments >= queue_max_discard_segments(q))
-		goto no_merge;
-	if (blk_rq_sectors(req) + bio_sectors(bio) >
-	    blk_rq_get_max_sectors(req, blk_rq_pos(req)))
-		goto no_merge;
-
-	rq_qos_merge(q, req, bio);
-
-	req->biotail->bi_next = bio;
-	req->biotail = bio;
-	req->__data_len += bio->bi_iter.bi_size;
-	req->nr_phys_segments = segments + 1;
-
-	blk_account_io_merge_bio(req);
-	return true;
-no_merge:
-	req_set_nomerge(q, req);
-	return false;
-}
-
-/**
- * blk_attempt_plug_merge - try to merge with %current's plugged list
- * @q: request_queue new bio is being queued at
- * @bio: new bio being queued
- * @nr_segs: number of segments in @bio
- * @same_queue_rq: pointer to &struct request that gets filled in when
- * another request associated with @q is found on the plug list
- * (optional, may be %NULL)
- *
- * Determine whether @bio being queued on @q can be merged with a request
- * on %current's plugged list.  Returns %true if merge was successful,
- * otherwise %false.
- *
- * Plugging coalesces IOs from the same issuer for the same purpose without
- * going through @q->queue_lock.  As such it's more of an issuing mechanism
- * than scheduling, and the request, while may have elvpriv data, is not
- * added on the elevator at this point.  In addition, we don't have
- * reliable access to the elevator outside queue lock.  Only check basic
- * merging parameters without querying the elevator.
- *
- * Caller must ensure !blk_queue_nomerges(q) beforehand.
- */
-bool blk_attempt_plug_merge(struct request_queue *q, struct bio *bio,
-		unsigned int nr_segs, struct request **same_queue_rq)
-{
-	struct blk_plug *plug;
-	struct request *rq;
-	struct list_head *plug_list;
-
-	plug = blk_mq_plug(q, bio);
-	if (!plug)
-		return false;
-
-	plug_list = &plug->mq_list;
-
-	list_for_each_entry_reverse(rq, plug_list, queuelist) {
-		bool merged = false;
-
-		if (rq->q == q && same_queue_rq) {
-			/*
-			 * Only blk-mq multiple hardware queues case checks the
-			 * rq in the same queue, there should be only one such
-			 * rq in a queue
-			 **/
-			*same_queue_rq = rq;
-		}
-
-		if (rq->q != q || !blk_rq_merge_ok(rq, bio))
-			continue;
-
-		switch (blk_try_merge(rq, bio)) {
-		case ELEVATOR_BACK_MERGE:
-			merged = bio_attempt_back_merge(rq, bio, nr_segs);
-			break;
-		case ELEVATOR_FRONT_MERGE:
-			merged = bio_attempt_front_merge(rq, bio, nr_segs);
-			break;
-		case ELEVATOR_DISCARD_MERGE:
-			merged = bio_attempt_discard_merge(q, rq, bio);
-			break;
-		default:
-			break;
-		}
-
-		if (merged)
-			return true;
-	}
-
-	return false;
-}
-
-=======
->>>>>>> 7d2a07b7
 static void handle_bad_sector(struct bio *bio, sector_t maxsector)
 {
 	char b[BDEVNAME_SIZE];
@@ -876,11 +699,7 @@
 
 		WARN_ONCE(1,
 		       "Trying to write to read-only block-device %s (partno %d)\n",
-<<<<<<< HEAD
-			bio_devname(bio, b), part->partno);
-=======
 			bio_devname(bio, b), bio->bi_bdev->bd_partno);
->>>>>>> 7d2a07b7
 		/* Older lvm-tools actually trigger this */
 		return false;
 	}
@@ -952,39 +771,6 @@
 	    !blk_queue_zone_is_seq(q, pos))
 		return BLK_STS_IOERR;
 
-<<<<<<< HEAD
-	if (bio_sectors(bio)) {
-		if (bio_check_eod(bio, part_nr_sects_read(p)))
-			goto out;
-		bio->bi_iter.bi_sector += p->start_sect;
-		trace_block_bio_remap(bio->bi_disk->queue, bio, part_devt(p),
-				      bio->bi_iter.bi_sector - p->start_sect);
-	}
-	bio->bi_partno = 0;
-	ret = 0;
-out:
-	rcu_read_unlock();
-	return ret;
-}
-
-/*
- * Check write append to a zoned block device.
- */
-static inline blk_status_t blk_check_zone_append(struct request_queue *q,
-						 struct bio *bio)
-{
-	sector_t pos = bio->bi_iter.bi_sector;
-	int nr_sectors = bio_sectors(bio);
-
-	/* Only applicable to zoned block devices */
-	if (!blk_queue_is_zoned(q))
-		return BLK_STS_NOTSUPP;
-
-	/* The bio sector must point to the start of a sequential zone */
-	if (pos & (blk_queue_zone_sectors(q) - 1) ||
-	    !blk_queue_zone_is_seq(q, pos))
-		return BLK_STS_IOERR;
-
 	/*
 	 * Not allowed to cross zone boundaries. Otherwise, the BIO will be
 	 * split and could result in non-contiguous sectors being written in
@@ -1004,30 +790,8 @@
 
 static noinline_for_stack bool submit_bio_checks(struct bio *bio)
 {
-	struct request_queue *q = bio->bi_disk->queue;
-=======
-	/*
-	 * Not allowed to cross zone boundaries. Otherwise, the BIO will be
-	 * split and could result in non-contiguous sectors being written in
-	 * different zones.
-	 */
-	if (nr_sectors > q->limits.chunk_sectors)
-		return BLK_STS_IOERR;
-
-	/* Make sure the BIO is small enough and will not get split */
-	if (nr_sectors > q->limits.max_zone_append_sectors)
-		return BLK_STS_IOERR;
-
-	bio->bi_opf |= REQ_NOMERGE;
-
-	return BLK_STS_OK;
-}
-
-static noinline_for_stack bool submit_bio_checks(struct bio *bio)
-{
 	struct block_device *bdev = bio->bi_bdev;
 	struct request_queue *q = bdev->bd_disk->queue;
->>>>>>> 7d2a07b7
 	blk_status_t status = BLK_STS_IOERR;
 	struct blk_plug *plug;
 
@@ -1144,11 +908,7 @@
 
 static blk_qc_t __submit_bio(struct bio *bio)
 {
-<<<<<<< HEAD
-	struct gendisk *disk = bio->bi_disk;
-=======
 	struct gendisk *disk = bio->bi_bdev->bd_disk;
->>>>>>> 7d2a07b7
 	blk_qc_t ret = BLK_QC_T_NONE;
 
 	if (blk_crypto_bio_prep(&bio)) {
@@ -1190,11 +950,7 @@
 	current->bio_list = bio_list_on_stack;
 
 	do {
-<<<<<<< HEAD
-		struct request_queue *q = bio->bi_disk->queue;
-=======
 		struct request_queue *q = bio->bi_bdev->bd_disk->queue;
->>>>>>> 7d2a07b7
 		struct bio_list lower, same;
 
 		if (unlikely(bio_queue_enter(bio) != 0))
@@ -1215,11 +971,7 @@
 		bio_list_init(&lower);
 		bio_list_init(&same);
 		while ((bio = bio_list_pop(&bio_list_on_stack[0])) != NULL)
-<<<<<<< HEAD
-			if (q == bio->bi_disk->queue)
-=======
 			if (q == bio->bi_bdev->bd_disk->queue)
->>>>>>> 7d2a07b7
 				bio_list_add(&same, bio);
 			else
 				bio_list_add(&lower, bio);
@@ -1244,11 +996,7 @@
 	current->bio_list = bio_list;
 
 	do {
-<<<<<<< HEAD
-		struct gendisk *disk = bio->bi_disk;
-=======
 		struct gendisk *disk = bio->bi_bdev->bd_disk;
->>>>>>> 7d2a07b7
 
 		if (unlikely(bio_queue_enter(bio) != 0))
 			continue;
@@ -1291,11 +1039,7 @@
 		return BLK_QC_T_NONE;
 	}
 
-<<<<<<< HEAD
-	if (!bio->bi_disk->fops->submit_bio)
-=======
 	if (!bio->bi_bdev->bd_disk->fops->submit_bio)
->>>>>>> 7d2a07b7
 		return __submit_bio_noacct_mq(bio);
 	return __submit_bio_noacct(bio);
 }
@@ -1307,11 +1051,7 @@
  *
  * submit_bio() is used to submit I/O requests to block devices.  It is passed a
  * fully set up &struct bio that describes the I/O that needs to be done.  The
-<<<<<<< HEAD
- * bio will be send to the device described by the bi_disk and bi_partno fields.
-=======
  * bio will be send to the device described by the bi_bdev field.
->>>>>>> 7d2a07b7
  *
  * The success/failure status of the request, along with notification of
  * completion, is delivered asynchronously through the ->bi_end_io() callback
@@ -1362,27 +1102,6 @@
 		return ret;
 	}
 
-<<<<<<< HEAD
-	/*
-	 * If we're reading data that is part of the userspace workingset, count
-	 * submission time as memory stall.  When the device is congested, or
-	 * the submitting cgroup IO-throttled, submission can be a significant
-	 * part of overall IO time.
-	 */
-	if (unlikely(bio_op(bio) == REQ_OP_READ &&
-	    bio_flagged(bio, BIO_WORKINGSET))) {
-		unsigned long pflags;
-		blk_qc_t ret;
-
-		psi_memstall_enter(&pflags);
-		ret = submit_bio_noacct(bio);
-		psi_memstall_leave(&pflags);
-
-		return ret;
-	}
-
-=======
->>>>>>> 7d2a07b7
 	return submit_bio_noacct(bio);
 }
 EXPORT_SYMBOL(submit_bio);
@@ -1462,9 +1181,6 @@
 	if (blk_crypto_insert_cloned_request(rq))
 		return BLK_STS_IOERR;
 
-	if (blk_crypto_insert_cloned_request(rq))
-		return BLK_STS_IOERR;
-
 	if (blk_queue_io_stat(q))
 		blk_account_io_start(rq);
 
@@ -1518,25 +1234,6 @@
 }
 EXPORT_SYMBOL_GPL(blk_rq_err_bytes);
 
-<<<<<<< HEAD
-static void update_io_ticks(struct hd_struct *part, unsigned long now, bool end)
-{
-	unsigned long stamp;
-again:
-	stamp = READ_ONCE(part->stamp);
-	if (unlikely(stamp != now)) {
-		if (likely(cmpxchg(&part->stamp, stamp, now) == stamp))
-			__part_stat_add(part, io_ticks, end ? now - stamp : 1);
-	}
-	if (part->partno) {
-		part = &part_to_disk(part)->part0;
-		goto again;
-	}
-}
-
-static void blk_account_io_completion(struct request *req, unsigned int bytes)
-{
-=======
 static void update_io_ticks(struct block_device *part, unsigned long now,
 		bool end)
 {
@@ -1555,7 +1252,6 @@
 
 static void blk_account_io_completion(struct request *req, unsigned int bytes)
 {
->>>>>>> 7d2a07b7
 	if (req->part && blk_do_io_stat(req)) {
 		const int sgrp = op_stat_group(req_op(req));
 
@@ -1577,21 +1273,10 @@
 		const int sgrp = op_stat_group(req_op(req));
 
 		part_stat_lock();
-<<<<<<< HEAD
-		part = req->part;
-
-		update_io_ticks(part, jiffies, true);
-		part_stat_inc(part, ios[sgrp]);
-		part_stat_add(part, nsecs[sgrp], now - req->start_time_ns);
-		part_stat_unlock();
-
-		hd_struct_put(part);
-=======
 		update_io_ticks(req->part, jiffies, true);
 		part_stat_inc(req->part, ios[sgrp]);
 		part_stat_add(req->part, nsecs[sgrp], now - req->start_time_ns);
 		part_stat_unlock();
->>>>>>> 7d2a07b7
 	}
 }
 
@@ -1600,26 +1285,20 @@
 	if (!blk_do_io_stat(rq))
 		return;
 
-<<<<<<< HEAD
-	rq->part = disk_map_sector_rcu(rq->rq_disk, blk_rq_pos(rq));
-=======
 	/* passthrough requests can hold bios that do not have ->bi_bdev set */
 	if (rq->bio && rq->bio->bi_bdev)
 		rq->part = rq->bio->bi_bdev;
 	else
 		rq->part = rq->rq_disk->part0;
->>>>>>> 7d2a07b7
 
 	part_stat_lock();
 	update_io_ticks(rq->part, jiffies, false);
 	part_stat_unlock();
 }
 
-<<<<<<< HEAD
-unsigned long disk_start_io_acct(struct gendisk *disk, unsigned int sectors,
-		unsigned int op)
-{
-	struct hd_struct *part = &disk->part0;
+static unsigned long __part_start_io_acct(struct block_device *part,
+					  unsigned int sectors, unsigned int op)
+{
 	const int sgrp = op_stat_group(op);
 	unsigned long now = READ_ONCE(jiffies);
 
@@ -1632,67 +1311,39 @@
 
 	return now;
 }
+
+/**
+ * bio_start_io_acct - start I/O accounting for bio based drivers
+ * @bio:	bio to start account for
+ *
+ * Returns the start time that should be passed back to bio_end_io_acct().
+ */
+unsigned long bio_start_io_acct(struct bio *bio)
+{
+	return __part_start_io_acct(bio->bi_bdev, bio_sectors(bio), bio_op(bio));
+}
+EXPORT_SYMBOL_GPL(bio_start_io_acct);
+
+unsigned long disk_start_io_acct(struct gendisk *disk, unsigned int sectors,
+				 unsigned int op)
+{
+	return __part_start_io_acct(disk->part0, sectors, op);
+}
 EXPORT_SYMBOL(disk_start_io_acct);
 
-void disk_end_io_acct(struct gendisk *disk, unsigned int op,
-		unsigned long start_time)
-{
-	struct hd_struct *part = &disk->part0;
+static void __part_end_io_acct(struct block_device *part, unsigned int op,
+			       unsigned long start_time)
+{
 	const int sgrp = op_stat_group(op);
 	unsigned long now = READ_ONCE(jiffies);
 	unsigned long duration = now - start_time;
 
-=======
-static unsigned long __part_start_io_acct(struct block_device *part,
-					  unsigned int sectors, unsigned int op)
-{
-	const int sgrp = op_stat_group(op);
-	unsigned long now = READ_ONCE(jiffies);
-
-	part_stat_lock();
-	update_io_ticks(part, now, false);
-	part_stat_inc(part, ios[sgrp]);
-	part_stat_add(part, sectors[sgrp], sectors);
-	part_stat_local_inc(part, in_flight[op_is_write(op)]);
-	part_stat_unlock();
-
-	return now;
-}
-
-/**
- * bio_start_io_acct - start I/O accounting for bio based drivers
- * @bio:	bio to start account for
- *
- * Returns the start time that should be passed back to bio_end_io_acct().
- */
-unsigned long bio_start_io_acct(struct bio *bio)
-{
-	return __part_start_io_acct(bio->bi_bdev, bio_sectors(bio), bio_op(bio));
-}
-EXPORT_SYMBOL_GPL(bio_start_io_acct);
-
-unsigned long disk_start_io_acct(struct gendisk *disk, unsigned int sectors,
-				 unsigned int op)
-{
-	return __part_start_io_acct(disk->part0, sectors, op);
-}
-EXPORT_SYMBOL(disk_start_io_acct);
-
-static void __part_end_io_acct(struct block_device *part, unsigned int op,
-			       unsigned long start_time)
-{
-	const int sgrp = op_stat_group(op);
-	unsigned long now = READ_ONCE(jiffies);
-	unsigned long duration = now - start_time;
-
->>>>>>> 7d2a07b7
 	part_stat_lock();
 	update_io_ticks(part, now, true);
 	part_stat_add(part, nsecs[sgrp], jiffies_to_nsecs(duration));
 	part_stat_local_dec(part, in_flight[op_is_write(op)]);
 	part_stat_unlock();
 }
-EXPORT_SYMBOL(disk_end_io_acct);
 
 void bio_end_io_acct_remapped(struct bio *bio, unsigned long start_time,
 		struct block_device *orig_bdev)
@@ -1955,23 +1606,8 @@
 	rq->nr_phys_segments = rq_src->nr_phys_segments;
 	rq->ioprio = rq_src->ioprio;
 
-<<<<<<< HEAD
-	/* Copy attributes of the original request to the clone request. */
-	rq->__sector = blk_rq_pos(rq_src);
-	rq->__data_len = blk_rq_bytes(rq_src);
-	if (rq_src->rq_flags & RQF_SPECIAL_PAYLOAD) {
-		rq->rq_flags |= RQF_SPECIAL_PAYLOAD;
-		rq->special_vec = rq_src->special_vec;
-	}
-	rq->nr_phys_segments = rq_src->nr_phys_segments;
-	rq->ioprio = rq_src->ioprio;
-
-	if (rq->bio)
-		blk_crypto_rq_bio_prep(rq, rq->bio, gfp_mask);
-=======
 	if (rq->bio && blk_crypto_rq_bio_prep(rq, rq->bio, gfp_mask) < 0)
 		goto free_and_out;
->>>>>>> 7d2a07b7
 
 	return 0;
 
